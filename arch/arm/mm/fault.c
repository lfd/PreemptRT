--- conflicted
+++ resolved
@@ -157,17 +157,10 @@
 		    kfence_handle_page_fault(addr, is_write_fault(fsr), regs))
 			return;
 
-<<<<<<< HEAD
-	show_pte(KERN_ALERT, mm, addr);
-	die("Oops", regs, fsr);
-	bust_spinlocks(0);
-	make_task_dead(SIGKILL);
-=======
 		msg = "paging request";
 	}
 
 	die_kernel_fault(msg, mm, addr, fsr, regs);
->>>>>>> d60c95ef
 }
 
 /*
