// SPDX-License-Identifier: GPL-2.0-or-later
/*
 * Copyright 2016 Maxime Ripard
 *
 * Maxime Ripard <maxime.ripard@free-electrons.com>
 */

#include <linux/clk.h>
#include <linux/clk-provider.h>
#include <linux/device.h>
#include <linux/iopoll.h>
#include <linux/module.h>
#include <linux/slab.h>

#include "ccu_common.h"
#include "ccu_gate.h"
#include "ccu_reset.h"

struct sunxi_ccu {
	const struct sunxi_ccu_desc	*desc;
<<<<<<< HEAD
	struct ccu_reset		reset;
};

static DEFINE_SPINLOCK(ccu_lock);
=======
	spinlock_t			lock;
	struct ccu_reset		reset;
};
>>>>>>> d60c95ef

void ccu_helper_wait_for_lock(struct ccu_common *common, u32 lock)
{
	void __iomem *addr;
	u32 reg;

	if (!lock)
		return;

	if (common->features & CCU_FEATURE_LOCK_REG)
		addr = common->base + common->lock_reg;
	else
		addr = common->base + common->reg;

	WARN_ON(readl_relaxed_poll_timeout(addr, reg, reg & lock, 100, 70000));
}
EXPORT_SYMBOL_NS_GPL(ccu_helper_wait_for_lock, SUNXI_CCU);

/*
 * This clock notifier is called when the frequency of a PLL clock is
 * changed. In common PLL designs, changes to the dividers take effect
 * almost immediately, while changes to the multipliers (implemented
 * as dividers in the feedback loop) take a few cycles to work into
 * the feedback loop for the PLL to stablize.
 *
 * Sometimes when the PLL clock rate is changed, the decrease in the
 * divider is too much for the decrease in the multiplier to catch up.
 * The PLL clock rate will spike, and in some cases, might lock up
 * completely.
 *
 * This notifier callback will gate and then ungate the clock,
 * effectively resetting it, so it proceeds to work. Care must be
 * taken to reparent consumers to other temporary clocks during the
 * rate change, and that this notifier callback must be the first
 * to be registered.
 */
static int ccu_pll_notifier_cb(struct notifier_block *nb,
			       unsigned long event, void *data)
{
	struct ccu_pll_nb *pll = to_ccu_pll_nb(nb);
	int ret = 0;

	if (event != POST_RATE_CHANGE)
		goto out;

	ccu_gate_helper_disable(pll->common, pll->enable);

	ret = ccu_gate_helper_enable(pll->common, pll->enable);
	if (ret)
		goto out;

	ccu_helper_wait_for_lock(pll->common, pll->lock);

out:
	return notifier_from_errno(ret);
}

int ccu_pll_notifier_register(struct ccu_pll_nb *pll_nb)
{
	pll_nb->clk_nb.notifier_call = ccu_pll_notifier_cb;

	return clk_notifier_register(pll_nb->common->hw.clk,
				     &pll_nb->clk_nb);
}
EXPORT_SYMBOL_NS_GPL(ccu_pll_notifier_register, SUNXI_CCU);

static int sunxi_ccu_probe(struct sunxi_ccu *ccu, struct device *dev,
			   struct device_node *node, void __iomem *reg,
			   const struct sunxi_ccu_desc *desc)
{
	struct ccu_reset *reset;
	int i, ret;

	ccu->desc = desc;

<<<<<<< HEAD
=======
	spin_lock_init(&ccu->lock);

>>>>>>> d60c95ef
	for (i = 0; i < desc->num_ccu_clks; i++) {
		struct ccu_common *cclk = desc->ccu_clks[i];

		if (!cclk)
			continue;

		cclk->base = reg;
		cclk->lock = &ccu->lock;
	}

	for (i = 0; i < desc->hw_clks->num ; i++) {
		struct clk_hw *hw = desc->hw_clks->hws[i];
		const char *name;

		if (!hw)
			continue;

		name = hw->init->name;
		if (dev)
			ret = clk_hw_register(dev, hw);
		else
			ret = of_clk_hw_register(node, hw);
		if (ret) {
			pr_err("Couldn't register clock %d - %s\n", i, name);
			goto err_clk_unreg;
		}
	}

	ret = of_clk_add_hw_provider(node, of_clk_hw_onecell_get,
				     desc->hw_clks);
	if (ret)
		goto err_clk_unreg;

	reset = &ccu->reset;
	reset->rcdev.of_node = node;
	reset->rcdev.ops = &ccu_reset_ops;
	reset->rcdev.owner = dev ? dev->driver->owner : THIS_MODULE;
	reset->rcdev.nr_resets = desc->num_resets;
	reset->base = reg;
	reset->lock = &ccu->lock;
	reset->reset_map = desc->resets;

	ret = reset_controller_register(&reset->rcdev);
	if (ret)
		goto err_del_provider;

	return 0;

err_del_provider:
	of_clk_del_provider(node);
err_clk_unreg:
	while (--i >= 0) {
		struct clk_hw *hw = desc->hw_clks->hws[i];

		if (!hw)
			continue;
		clk_hw_unregister(hw);
	}
	return ret;
}

static void devm_sunxi_ccu_release(struct device *dev, void *res)
{
	struct sunxi_ccu *ccu = res;
	const struct sunxi_ccu_desc *desc = ccu->desc;
	int i;

	reset_controller_unregister(&ccu->reset.rcdev);
	of_clk_del_provider(dev->of_node);

	for (i = 0; i < desc->hw_clks->num; i++) {
		struct clk_hw *hw = desc->hw_clks->hws[i];

		if (!hw)
			continue;
		clk_hw_unregister(hw);
	}
}

int devm_sunxi_ccu_probe(struct device *dev, void __iomem *reg,
			 const struct sunxi_ccu_desc *desc)
{
	struct sunxi_ccu *ccu;
	int ret;

	ccu = devres_alloc(devm_sunxi_ccu_release, sizeof(*ccu), GFP_KERNEL);
	if (!ccu)
		return -ENOMEM;

	ret = sunxi_ccu_probe(ccu, dev, dev->of_node, reg, desc);
	if (ret) {
		devres_free(ccu);
		return ret;
	}

	devres_add(dev, ccu);

	return 0;
}
<<<<<<< HEAD
=======
EXPORT_SYMBOL_NS_GPL(devm_sunxi_ccu_probe, SUNXI_CCU);
>>>>>>> d60c95ef

void of_sunxi_ccu_probe(struct device_node *node, void __iomem *reg,
			const struct sunxi_ccu_desc *desc)
{
	struct sunxi_ccu *ccu;
	int ret;

	ccu = kzalloc(sizeof(*ccu), GFP_KERNEL);
	if (!ccu)
		return;

	ret = sunxi_ccu_probe(ccu, NULL, node, reg, desc);
	if (ret) {
		pr_err("%pOF: probing clocks failed: %d\n", node, ret);
		kfree(ccu);
	}
<<<<<<< HEAD
}
=======
}

MODULE_LICENSE("GPL");
>>>>>>> d60c95ef
<|MERGE_RESOLUTION|>--- conflicted
+++ resolved
@@ -18,16 +18,9 @@
 
 struct sunxi_ccu {
 	const struct sunxi_ccu_desc	*desc;
-<<<<<<< HEAD
-	struct ccu_reset		reset;
-};
-
-static DEFINE_SPINLOCK(ccu_lock);
-=======
 	spinlock_t			lock;
 	struct ccu_reset		reset;
 };
->>>>>>> d60c95ef
 
 void ccu_helper_wait_for_lock(struct ccu_common *common, u32 lock)
 {
@@ -103,11 +96,8 @@
 
 	ccu->desc = desc;
 
-<<<<<<< HEAD
-=======
 	spin_lock_init(&ccu->lock);
 
->>>>>>> d60c95ef
 	for (i = 0; i < desc->num_ccu_clks; i++) {
 		struct ccu_common *cclk = desc->ccu_clks[i];
 
@@ -207,10 +197,7 @@
 
 	return 0;
 }
-<<<<<<< HEAD
-=======
 EXPORT_SYMBOL_NS_GPL(devm_sunxi_ccu_probe, SUNXI_CCU);
->>>>>>> d60c95ef
 
 void of_sunxi_ccu_probe(struct device_node *node, void __iomem *reg,
 			const struct sunxi_ccu_desc *desc)
@@ -227,10 +214,6 @@
 		pr_err("%pOF: probing clocks failed: %d\n", node, ret);
 		kfree(ccu);
 	}
-<<<<<<< HEAD
-}
-=======
-}
-
-MODULE_LICENSE("GPL");
->>>>>>> d60c95ef
+}
+
+MODULE_LICENSE("GPL");