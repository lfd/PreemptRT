// SPDX-License-Identifier: GPL-2.0-only
/*
 * Copyright (c) 2014 MediaTek Inc.
 * Author: Flora Fu, MediaTek
 */

#include <linux/interrupt.h>
#include <linux/ioport.h>
#include <linux/module.h>
#include <linux/of_device.h>
#include <linux/of_irq.h>
#include <linux/regmap.h>
#include <linux/mfd/core.h>
#include <linux/mfd/mt6323/core.h>
#include <linux/mfd/mt6397/core.h>
#include <linux/mfd/mt6323/registers.h>
#include <linux/mfd/mt6397/registers.h>

#define MT6323_RTC_BASE		0x8000
#define MT6323_RTC_SIZE		0x40

#define MT6397_RTC_BASE		0xe000
#define MT6397_RTC_SIZE		0x3e

#define MT6323_PWRC_BASE	0x8000
#define MT6323_PWRC_SIZE	0x40

static const struct resource mt6323_rtc_resources[] = {
	DEFINE_RES_MEM(MT6323_RTC_BASE, MT6323_RTC_SIZE),
	DEFINE_RES_IRQ(MT6323_IRQ_STATUS_RTC),
};

static const struct resource mt6397_rtc_resources[] = {
	DEFINE_RES_MEM(MT6397_RTC_BASE, MT6397_RTC_SIZE),
	DEFINE_RES_IRQ(MT6397_IRQ_RTC),
};

static const struct resource mt6323_keys_resources[] = {
	DEFINE_RES_IRQ(MT6323_IRQ_STATUS_PWRKEY),
	DEFINE_RES_IRQ(MT6323_IRQ_STATUS_FCHRKEY),
};

static const struct resource mt6397_keys_resources[] = {
	DEFINE_RES_IRQ(MT6397_IRQ_PWRKEY),
	DEFINE_RES_IRQ(MT6397_IRQ_HOMEKEY),
};

static const struct resource mt6323_pwrc_resources[] = {
	DEFINE_RES_MEM(MT6323_PWRC_BASE, MT6323_PWRC_SIZE),
};

static const struct mfd_cell mt6323_devs[] = {
	{
		.name = "mt6323-rtc",
		.num_resources = ARRAY_SIZE(mt6323_rtc_resources),
		.resources = mt6323_rtc_resources,
		.of_compatible = "mediatek,mt6323-rtc",
	}, {
		.name = "mt6323-regulator",
		.of_compatible = "mediatek,mt6323-regulator"
	}, {
		.name = "mt6323-led",
		.of_compatible = "mediatek,mt6323-led"
	}, {
		.name = "mtk-pmic-keys",
		.num_resources = ARRAY_SIZE(mt6323_keys_resources),
		.resources = mt6323_keys_resources,
		.of_compatible = "mediatek,mt6323-keys"
	}, {
		.name = "mt6323-pwrc",
		.num_resources = ARRAY_SIZE(mt6323_pwrc_resources),
		.resources = mt6323_pwrc_resources,
		.of_compatible = "mediatek,mt6323-pwrc"
	},
};

static const struct mfd_cell mt6397_devs[] = {
	{
		.name = "mt6397-rtc",
		.num_resources = ARRAY_SIZE(mt6397_rtc_resources),
		.resources = mt6397_rtc_resources,
		.of_compatible = "mediatek,mt6397-rtc",
	}, {
		.name = "mt6397-regulator",
		.of_compatible = "mediatek,mt6397-regulator",
	}, {
		.name = "mt6397-codec",
		.of_compatible = "mediatek,mt6397-codec",
	}, {
		.name = "mt6397-clk",
		.of_compatible = "mediatek,mt6397-clk",
	}, {
		.name = "mt6397-pinctrl",
		.of_compatible = "mediatek,mt6397-pinctrl",
	}, {
		.name = "mtk-pmic-keys",
		.num_resources = ARRAY_SIZE(mt6397_keys_resources),
		.resources = mt6397_keys_resources,
		.of_compatible = "mediatek,mt6397-keys"
	}
};

#ifdef CONFIG_PM_SLEEP
static int mt6397_irq_suspend(struct device *dev)
{
	struct mt6397_chip *chip = dev_get_drvdata(dev);

	regmap_write(chip->regmap, chip->int_con[0], chip->wake_mask[0]);
	regmap_write(chip->regmap, chip->int_con[1], chip->wake_mask[1]);

	enable_irq_wake(chip->irq);

	return 0;
}

static int mt6397_irq_resume(struct device *dev)
{
	struct mt6397_chip *chip = dev_get_drvdata(dev);

	regmap_write(chip->regmap, chip->int_con[0], chip->irq_masks_cur[0]);
	regmap_write(chip->regmap, chip->int_con[1], chip->irq_masks_cur[1]);

	disable_irq_wake(chip->irq);

	return 0;
}
#endif

static SIMPLE_DEV_PM_OPS(mt6397_pm_ops, mt6397_irq_suspend,
			mt6397_irq_resume);

struct chip_data {
	u32 cid_addr;
	u32 cid_shift;
};

static const struct chip_data mt6323_core = {
	.cid_addr = MT6323_CID,
	.cid_shift = 0,
};

static const struct chip_data mt6397_core = {
	.cid_addr = MT6397_CID,
	.cid_shift = 0,
};

static int mt6397_probe(struct platform_device *pdev)
{
	int ret;
	unsigned int id;
	struct mt6397_chip *pmic;
	const struct chip_data *pmic_core;

	pmic = devm_kzalloc(&pdev->dev, sizeof(*pmic), GFP_KERNEL);
	if (!pmic)
		return -ENOMEM;

	pmic->dev = &pdev->dev;

	/*
	 * mt6397 MFD is child device of soc pmic wrapper.
	 * Regmap is set from its parent.
	 */
	pmic->regmap = dev_get_regmap(pdev->dev.parent, NULL);
	if (!pmic->regmap)
		return -ENODEV;

	pmic_core = of_device_get_match_data(&pdev->dev);
	if (!pmic_core)
		return -ENODEV;

	ret = regmap_read(pmic->regmap, pmic_core->cid_addr, &id);
	if (ret) {
		dev_err(&pdev->dev, "Failed to read chip id: %d\n", ret);
		return ret;
	}

	pmic->chip_id = (id >> pmic_core->cid_shift) & 0xff;

	platform_set_drvdata(pdev, pmic);

	pmic->irq = platform_get_irq(pdev, 0);
	if (pmic->irq <= 0)
		return pmic->irq;

	ret = mt6397_irq_init(pmic);
	if (ret)
		return ret;

	switch (pmic->chip_id) {
	case MT6323_CHIP_ID:
		ret = devm_mfd_add_devices(&pdev->dev, -1, mt6323_devs,
					   ARRAY_SIZE(mt6323_devs), NULL,
					   0, pmic->irq_domain);
		break;

	case MT6391_CHIP_ID:
	case MT6397_CHIP_ID:
		ret = devm_mfd_add_devices(&pdev->dev, -1, mt6397_devs,
					   ARRAY_SIZE(mt6397_devs), NULL,
					   0, pmic->irq_domain);
		break;

	default:
<<<<<<< HEAD
		dev_err(&pdev->dev, "unsupported chip: %d\n", id);
=======
		dev_err(&pdev->dev, "unsupported chip: %d\n", pmic->chip_id);
>>>>>>> f7688b48
		return -ENODEV;
	}

	if (ret) {
		irq_domain_remove(pmic->irq_domain);
		dev_err(&pdev->dev, "failed to add child devices: %d\n", ret);
	}

	return ret;
}

static const struct of_device_id mt6397_of_match[] = {
	{
		.compatible = "mediatek,mt6323",
		.data = &mt6323_core,
	}, {
		.compatible = "mediatek,mt6397",
		.data = &mt6397_core,
	}, {
		/* sentinel */
	}
};
MODULE_DEVICE_TABLE(of, mt6397_of_match);

static const struct platform_device_id mt6397_id[] = {
	{ "mt6397", 0 },
	{ },
};
MODULE_DEVICE_TABLE(platform, mt6397_id);

static struct platform_driver mt6397_driver = {
	.probe = mt6397_probe,
	.driver = {
		.name = "mt6397",
		.of_match_table = of_match_ptr(mt6397_of_match),
		.pm = &mt6397_pm_ops,
	},
	.id_table = mt6397_id,
};

module_platform_driver(mt6397_driver);

MODULE_AUTHOR("Flora Fu, MediaTek");
MODULE_DESCRIPTION("Driver for MediaTek MT6397 PMIC");
MODULE_LICENSE("GPL");<|MERGE_RESOLUTION|>--- conflicted
+++ resolved
@@ -202,11 +202,7 @@
 		break;
 
 	default:
-<<<<<<< HEAD
-		dev_err(&pdev->dev, "unsupported chip: %d\n", id);
-=======
 		dev_err(&pdev->dev, "unsupported chip: %d\n", pmic->chip_id);
->>>>>>> f7688b48
 		return -ENODEV;
 	}
 
