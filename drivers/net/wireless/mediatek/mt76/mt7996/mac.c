// SPDX-License-Identifier: ISC
/*
 * Copyright (C) 2022 MediaTek Inc.
 */

#include <linux/etherdevice.h>
#include <linux/timekeeping.h>
#include "mt7996.h"
#include "../dma.h"
#include "mac.h"
#include "mcu.h"

#define to_rssi(field, rcpi)	((FIELD_GET(field, rcpi) - 220) / 2)

#define HE_BITS(f)		cpu_to_le16(IEEE80211_RADIOTAP_HE_##f)
#define HE_PREP(f, m, v)	le16_encode_bits(le32_get_bits(v, MT_CRXV_HE_##m),\
						 IEEE80211_RADIOTAP_HE_##f)

static const struct mt7996_dfs_radar_spec etsi_radar_specs = {
	.pulse_th = { 110, -10, -80, 40, 5200, 128, 5200 },
	.radar_pattern = {
		[5] =  { 1, 0,  6, 32, 28, 0,  990, 5010, 17, 1, 1 },
		[6] =  { 1, 0,  9, 32, 28, 0,  615, 5010, 27, 1, 1 },
		[7] =  { 1, 0, 15, 32, 28, 0,  240,  445, 27, 1, 1 },
		[8] =  { 1, 0, 12, 32, 28, 0,  240,  510, 42, 1, 1 },
		[9] =  { 1, 1,  0,  0,  0, 0, 2490, 3343, 14, 0, 0, 12, 32, 28, { }, 126 },
		[10] = { 1, 1,  0,  0,  0, 0, 2490, 3343, 14, 0, 0, 15, 32, 24, { }, 126 },
		[11] = { 1, 1,  0,  0,  0, 0,  823, 2510, 14, 0, 0, 18, 32, 28, { },  54 },
		[12] = { 1, 1,  0,  0,  0, 0,  823, 2510, 14, 0, 0, 27, 32, 24, { },  54 },
	},
};

static const struct mt7996_dfs_radar_spec fcc_radar_specs = {
	.pulse_th = { 110, -10, -80, 40, 5200, 128, 5200 },
	.radar_pattern = {
		[0] = { 1, 0,  8,  32, 28, 0, 508, 3076, 13, 1,  1 },
		[1] = { 1, 0, 12,  32, 28, 0, 140,  240, 17, 1,  1 },
		[2] = { 1, 0,  8,  32, 28, 0, 190,  510, 22, 1,  1 },
		[3] = { 1, 0,  6,  32, 28, 0, 190,  510, 32, 1,  1 },
		[4] = { 1, 0,  9, 255, 28, 0, 323,  343, 13, 1, 32 },
	},
};

static const struct mt7996_dfs_radar_spec jp_radar_specs = {
	.pulse_th = { 110, -10, -80, 40, 5200, 128, 5200 },
	.radar_pattern = {
		[0] =  { 1, 0,  8,  32, 28, 0,  508, 3076,  13, 1,  1 },
		[1] =  { 1, 0, 12,  32, 28, 0,  140,  240,  17, 1,  1 },
		[2] =  { 1, 0,  8,  32, 28, 0,  190,  510,  22, 1,  1 },
		[3] =  { 1, 0,  6,  32, 28, 0,  190,  510,  32, 1,  1 },
		[4] =  { 1, 0,  9, 255, 28, 0,  323,  343,  13, 1, 32 },
		[13] = { 1, 0,  7,  32, 28, 0, 3836, 3856,  14, 1,  1 },
		[14] = { 1, 0,  6,  32, 28, 0,  615, 5010, 110, 1,  1 },
		[15] = { 1, 1,  0,   0,  0, 0,   15, 5010, 110, 0,  0, 12, 32, 28 },
	},
};

static struct mt76_wcid *mt7996_rx_get_wcid(struct mt7996_dev *dev,
					    u16 idx, bool unicast)
{
	struct mt7996_sta *sta;
	struct mt76_wcid *wcid;

	if (idx >= ARRAY_SIZE(dev->mt76.wcid))
		return NULL;

	wcid = rcu_dereference(dev->mt76.wcid[idx]);
	if (unicast || !wcid)
		return wcid;

	if (!wcid->sta)
		return NULL;

	sta = container_of(wcid, struct mt7996_sta, wcid);
	if (!sta->vif)
		return NULL;

	return &sta->vif->sta.wcid;
}

void mt7996_sta_ps(struct mt76_dev *mdev, struct ieee80211_sta *sta, bool ps)
{
}

bool mt7996_mac_wtbl_update(struct mt7996_dev *dev, int idx, u32 mask)
{
	mt76_rmw(dev, MT_WTBL_UPDATE, MT_WTBL_UPDATE_WLAN_IDX,
		 FIELD_PREP(MT_WTBL_UPDATE_WLAN_IDX, idx) | mask);

	return mt76_poll(dev, MT_WTBL_UPDATE, MT_WTBL_UPDATE_BUSY,
			 0, 5000);
}

u32 mt7996_mac_wtbl_lmac_addr(struct mt7996_dev *dev, u16 wcid, u8 dw)
{
	mt76_wr(dev, MT_WTBLON_TOP_WDUCR,
		FIELD_PREP(MT_WTBLON_TOP_WDUCR_GROUP, (wcid >> 7)));

	return MT_WTBL_LMAC_OFFS(wcid, dw);
}

static void mt7996_mac_sta_poll(struct mt7996_dev *dev)
{
	static const u8 ac_to_tid[] = {
		[IEEE80211_AC_BE] = 0,
		[IEEE80211_AC_BK] = 1,
		[IEEE80211_AC_VI] = 4,
		[IEEE80211_AC_VO] = 6
	};
	struct ieee80211_sta *sta;
	struct mt7996_sta *msta;
	struct rate_info *rate;
	u32 tx_time[IEEE80211_NUM_ACS], rx_time[IEEE80211_NUM_ACS];
	LIST_HEAD(sta_poll_list);
	int i;

	spin_lock_bh(&dev->sta_poll_lock);
	list_splice_init(&dev->sta_poll_list, &sta_poll_list);
	spin_unlock_bh(&dev->sta_poll_lock);

	rcu_read_lock();

	while (true) {
		bool clear = false;
		u32 addr, val;
		u16 idx;
		s8 rssi[4];
		u8 bw;

		spin_lock_bh(&dev->sta_poll_lock);
		if (list_empty(&sta_poll_list)) {
			spin_unlock_bh(&dev->sta_poll_lock);
			break;
		}
		msta = list_first_entry(&sta_poll_list,
					struct mt7996_sta, poll_list);
		list_del_init(&msta->poll_list);
		spin_unlock_bh(&dev->sta_poll_lock);

		idx = msta->wcid.idx;

		/* refresh peer's airtime reporting */
		addr = mt7996_mac_wtbl_lmac_addr(dev, idx, 20);

		for (i = 0; i < IEEE80211_NUM_ACS; i++) {
			u32 tx_last = msta->airtime_ac[i];
			u32 rx_last = msta->airtime_ac[i + 4];

			msta->airtime_ac[i] = mt76_rr(dev, addr);
			msta->airtime_ac[i + 4] = mt76_rr(dev, addr + 4);

			tx_time[i] = msta->airtime_ac[i] - tx_last;
			rx_time[i] = msta->airtime_ac[i + 4] - rx_last;

			if ((tx_last | rx_last) & BIT(30))
				clear = true;

			addr += 8;
		}

		if (clear) {
			mt7996_mac_wtbl_update(dev, idx,
					       MT_WTBL_UPDATE_ADM_COUNT_CLEAR);
			memset(msta->airtime_ac, 0, sizeof(msta->airtime_ac));
		}

		if (!msta->wcid.sta)
			continue;

		sta = container_of((void *)msta, struct ieee80211_sta,
				   drv_priv);
		for (i = 0; i < IEEE80211_NUM_ACS; i++) {
			u8 q = mt76_connac_lmac_mapping(i);
			u32 tx_cur = tx_time[q];
			u32 rx_cur = rx_time[q];
			u8 tid = ac_to_tid[i];

			if (!tx_cur && !rx_cur)
				continue;

			ieee80211_sta_register_airtime(sta, tid, tx_cur, rx_cur);
		}

		/* We don't support reading GI info from txs packets.
		 * For accurate tx status reporting and AQL improvement,
		 * we need to make sure that flags match so polling GI
		 * from per-sta counters directly.
		 */
		rate = &msta->wcid.rate;

		switch (rate->bw) {
		case RATE_INFO_BW_320:
			bw = IEEE80211_STA_RX_BW_320;
			break;
		case RATE_INFO_BW_160:
			bw = IEEE80211_STA_RX_BW_160;
			break;
		case RATE_INFO_BW_80:
			bw = IEEE80211_STA_RX_BW_80;
			break;
		case RATE_INFO_BW_40:
			bw = IEEE80211_STA_RX_BW_40;
			break;
		default:
			bw = IEEE80211_STA_RX_BW_20;
			break;
		}

		addr = mt7996_mac_wtbl_lmac_addr(dev, idx, 6);
		val = mt76_rr(dev, addr);
		if (rate->flags & RATE_INFO_FLAGS_EHT_MCS) {
			addr = mt7996_mac_wtbl_lmac_addr(dev, idx, 5);
			val = mt76_rr(dev, addr);
			rate->eht_gi = FIELD_GET(GENMASK(25, 24), val);
		} else if (rate->flags & RATE_INFO_FLAGS_HE_MCS) {
			u8 offs = 24 + 2 * bw;

			rate->he_gi = (val & (0x3 << offs)) >> offs;
		} else if (rate->flags &
			   (RATE_INFO_FLAGS_VHT_MCS | RATE_INFO_FLAGS_MCS)) {
			if (val & BIT(12 + bw))
				rate->flags |= RATE_INFO_FLAGS_SHORT_GI;
			else
				rate->flags &= ~RATE_INFO_FLAGS_SHORT_GI;
		}

		/* get signal strength of resp frames (CTS/BA/ACK) */
		addr = mt7996_mac_wtbl_lmac_addr(dev, idx, 34);
		val = mt76_rr(dev, addr);

		rssi[0] = to_rssi(GENMASK(7, 0), val);
		rssi[1] = to_rssi(GENMASK(15, 8), val);
		rssi[2] = to_rssi(GENMASK(23, 16), val);
		rssi[3] = to_rssi(GENMASK(31, 14), val);

		msta->ack_signal =
			mt76_rx_signal(msta->vif->phy->mt76->antenna_mask, rssi);

		ewma_avg_signal_add(&msta->avg_ack_signal, -msta->ack_signal);
	}

	rcu_read_unlock();
}

void mt7996_mac_enable_rtscts(struct mt7996_dev *dev,
			      struct ieee80211_vif *vif, bool enable)
{
	struct mt7996_vif *mvif = (struct mt7996_vif *)vif->drv_priv;
	u32 addr;

	addr = mt7996_mac_wtbl_lmac_addr(dev, mvif->sta.wcid.idx, 5);
	if (enable)
		mt76_set(dev, addr, BIT(5));
	else
		mt76_clear(dev, addr, BIT(5));
}

static void
mt7996_mac_decode_he_radiotap_ru(struct mt76_rx_status *status,
				 struct ieee80211_radiotap_he *he,
				 __le32 *rxv)
{
	u32 ru, offs = 0;

	ru = le32_get_bits(rxv[0], MT_PRXV_HE_RU_ALLOC);

	status->bw = RATE_INFO_BW_HE_RU;

	switch (ru) {
	case 0 ... 36:
		status->he_ru = NL80211_RATE_INFO_HE_RU_ALLOC_26;
		offs = ru;
		break;
	case 37 ... 52:
		status->he_ru = NL80211_RATE_INFO_HE_RU_ALLOC_52;
		offs = ru - 37;
		break;
	case 53 ... 60:
		status->he_ru = NL80211_RATE_INFO_HE_RU_ALLOC_106;
		offs = ru - 53;
		break;
	case 61 ... 64:
		status->he_ru = NL80211_RATE_INFO_HE_RU_ALLOC_242;
		offs = ru - 61;
		break;
	case 65 ... 66:
		status->he_ru = NL80211_RATE_INFO_HE_RU_ALLOC_484;
		offs = ru - 65;
		break;
	case 67:
		status->he_ru = NL80211_RATE_INFO_HE_RU_ALLOC_996;
		break;
	case 68:
		status->he_ru = NL80211_RATE_INFO_HE_RU_ALLOC_2x996;
		break;
	}

	he->data1 |= HE_BITS(DATA1_BW_RU_ALLOC_KNOWN);
	he->data2 |= HE_BITS(DATA2_RU_OFFSET_KNOWN) |
		     le16_encode_bits(offs,
				      IEEE80211_RADIOTAP_HE_DATA2_RU_OFFSET);
}

static void
mt7996_mac_decode_he_mu_radiotap(struct sk_buff *skb, __le32 *rxv)
{
	struct mt76_rx_status *status = (struct mt76_rx_status *)skb->cb;
	static const struct ieee80211_radiotap_he_mu mu_known = {
		.flags1 = HE_BITS(MU_FLAGS1_SIG_B_MCS_KNOWN) |
			  HE_BITS(MU_FLAGS1_SIG_B_DCM_KNOWN) |
			  HE_BITS(MU_FLAGS1_CH1_RU_KNOWN) |
			  HE_BITS(MU_FLAGS1_SIG_B_SYMS_USERS_KNOWN),
		.flags2 = HE_BITS(MU_FLAGS2_BW_FROM_SIG_A_BW_KNOWN),
	};
	struct ieee80211_radiotap_he_mu *he_mu = NULL;

	status->flag |= RX_FLAG_RADIOTAP_HE_MU;

	he_mu = skb_push(skb, sizeof(mu_known));
	memcpy(he_mu, &mu_known, sizeof(mu_known));

#define MU_PREP(f, v)	le16_encode_bits(v, IEEE80211_RADIOTAP_HE_MU_##f)

	he_mu->flags1 |= MU_PREP(FLAGS1_SIG_B_MCS, status->rate_idx);
	if (status->he_dcm)
		he_mu->flags1 |= MU_PREP(FLAGS1_SIG_B_DCM, status->he_dcm);

	he_mu->flags2 |= MU_PREP(FLAGS2_BW_FROM_SIG_A_BW, status->bw) |
			 MU_PREP(FLAGS2_SIG_B_SYMS_USERS,
				 le32_get_bits(rxv[4], MT_CRXV_HE_NUM_USER));

	he_mu->ru_ch1[0] = le32_get_bits(rxv[16], MT_CRXV_HE_RU0) & 0xff;

	if (status->bw >= RATE_INFO_BW_40) {
		he_mu->flags1 |= HE_BITS(MU_FLAGS1_CH2_RU_KNOWN);
		he_mu->ru_ch2[0] = le32_get_bits(rxv[16], MT_CRXV_HE_RU1) & 0xff;
	}

	if (status->bw >= RATE_INFO_BW_80) {
		u32 ru_h, ru_l;

		he_mu->ru_ch1[1] = le32_get_bits(rxv[16], MT_CRXV_HE_RU2) & 0xff;

		ru_l = le32_get_bits(rxv[16], MT_CRXV_HE_RU3_L);
		ru_h = le32_get_bits(rxv[17], MT_CRXV_HE_RU3_H) & 0x7;
		he_mu->ru_ch2[1] = (u8)(ru_l | ru_h << 4);
	}
}

static void
mt7996_mac_decode_he_radiotap(struct sk_buff *skb, __le32 *rxv, u8 mode)
{
	struct mt76_rx_status *status = (struct mt76_rx_status *)skb->cb;
	static const struct ieee80211_radiotap_he known = {
		.data1 = HE_BITS(DATA1_DATA_MCS_KNOWN) |
			 HE_BITS(DATA1_DATA_DCM_KNOWN) |
			 HE_BITS(DATA1_STBC_KNOWN) |
			 HE_BITS(DATA1_CODING_KNOWN) |
			 HE_BITS(DATA1_LDPC_XSYMSEG_KNOWN) |
			 HE_BITS(DATA1_DOPPLER_KNOWN) |
			 HE_BITS(DATA1_SPTL_REUSE_KNOWN) |
			 HE_BITS(DATA1_BSS_COLOR_KNOWN),
		.data2 = HE_BITS(DATA2_GI_KNOWN) |
			 HE_BITS(DATA2_TXBF_KNOWN) |
			 HE_BITS(DATA2_PE_DISAMBIG_KNOWN) |
			 HE_BITS(DATA2_TXOP_KNOWN),
	};
	struct ieee80211_radiotap_he *he = NULL;
	u32 ltf_size = le32_get_bits(rxv[4], MT_CRXV_HE_LTF_SIZE) + 1;

	status->flag |= RX_FLAG_RADIOTAP_HE;

	he = skb_push(skb, sizeof(known));
	memcpy(he, &known, sizeof(known));

	he->data3 = HE_PREP(DATA3_BSS_COLOR, BSS_COLOR, rxv[9]) |
		    HE_PREP(DATA3_LDPC_XSYMSEG, LDPC_EXT_SYM, rxv[4]);
	he->data4 = HE_PREP(DATA4_SU_MU_SPTL_REUSE, SR_MASK, rxv[13]);
	he->data5 = HE_PREP(DATA5_PE_DISAMBIG, PE_DISAMBIG, rxv[5]) |
		    le16_encode_bits(ltf_size,
				     IEEE80211_RADIOTAP_HE_DATA5_LTF_SIZE);
	if (le32_to_cpu(rxv[0]) & MT_PRXV_TXBF)
		he->data5 |= HE_BITS(DATA5_TXBF);
	he->data6 = HE_PREP(DATA6_TXOP, TXOP_DUR, rxv[9]) |
		    HE_PREP(DATA6_DOPPLER, DOPPLER, rxv[9]);

	switch (mode) {
	case MT_PHY_TYPE_HE_SU:
		he->data1 |= HE_BITS(DATA1_FORMAT_SU) |
			     HE_BITS(DATA1_UL_DL_KNOWN) |
			     HE_BITS(DATA1_BEAM_CHANGE_KNOWN) |
			     HE_BITS(DATA1_BW_RU_ALLOC_KNOWN);

		he->data3 |= HE_PREP(DATA3_BEAM_CHANGE, BEAM_CHNG, rxv[8]) |
			     HE_PREP(DATA3_UL_DL, UPLINK, rxv[5]);
		break;
	case MT_PHY_TYPE_HE_EXT_SU:
		he->data1 |= HE_BITS(DATA1_FORMAT_EXT_SU) |
			     HE_BITS(DATA1_UL_DL_KNOWN) |
			     HE_BITS(DATA1_BW_RU_ALLOC_KNOWN);

		he->data3 |= HE_PREP(DATA3_UL_DL, UPLINK, rxv[5]);
		break;
	case MT_PHY_TYPE_HE_MU:
		he->data1 |= HE_BITS(DATA1_FORMAT_MU) |
			     HE_BITS(DATA1_UL_DL_KNOWN);

		he->data3 |= HE_PREP(DATA3_UL_DL, UPLINK, rxv[5]);
		he->data4 |= HE_PREP(DATA4_MU_STA_ID, MU_AID, rxv[8]);

		mt7996_mac_decode_he_radiotap_ru(status, he, rxv);
		mt7996_mac_decode_he_mu_radiotap(skb, rxv);
		break;
	case MT_PHY_TYPE_HE_TB:
		he->data1 |= HE_BITS(DATA1_FORMAT_TRIG) |
			     HE_BITS(DATA1_SPTL_REUSE2_KNOWN) |
			     HE_BITS(DATA1_SPTL_REUSE3_KNOWN) |
			     HE_BITS(DATA1_SPTL_REUSE4_KNOWN);

		he->data4 |= HE_PREP(DATA4_TB_SPTL_REUSE1, SR_MASK, rxv[13]) |
			     HE_PREP(DATA4_TB_SPTL_REUSE2, SR1_MASK, rxv[13]) |
			     HE_PREP(DATA4_TB_SPTL_REUSE3, SR2_MASK, rxv[13]) |
			     HE_PREP(DATA4_TB_SPTL_REUSE4, SR3_MASK, rxv[13]);

		mt7996_mac_decode_he_radiotap_ru(status, he, rxv);
		break;
	default:
		break;
	}
}

/* The HW does not translate the mac header to 802.3 for mesh point */
static int mt7996_reverse_frag0_hdr_trans(struct sk_buff *skb, u16 hdr_gap)
{
	struct mt76_rx_status *status = (struct mt76_rx_status *)skb->cb;
	struct ethhdr *eth_hdr = (struct ethhdr *)(skb->data + hdr_gap);
	struct mt7996_sta *msta = (struct mt7996_sta *)status->wcid;
	__le32 *rxd = (__le32 *)skb->data;
	struct ieee80211_sta *sta;
	struct ieee80211_vif *vif;
	struct ieee80211_hdr hdr;
	u16 frame_control;

	if (le32_get_bits(rxd[3], MT_RXD3_NORMAL_ADDR_TYPE) !=
	    MT_RXD3_NORMAL_U2M)
		return -EINVAL;

	if (!(le32_to_cpu(rxd[1]) & MT_RXD1_NORMAL_GROUP_4))
		return -EINVAL;

	if (!msta || !msta->vif)
		return -EINVAL;

	sta = container_of((void *)msta, struct ieee80211_sta, drv_priv);
	vif = container_of((void *)msta->vif, struct ieee80211_vif, drv_priv);

	/* store the info from RXD and ethhdr to avoid being overridden */
	frame_control = le32_get_bits(rxd[8], MT_RXD8_FRAME_CONTROL);
	hdr.frame_control = cpu_to_le16(frame_control);
	hdr.seq_ctrl = cpu_to_le16(le32_get_bits(rxd[10], MT_RXD10_SEQ_CTRL));
	hdr.duration_id = 0;

	ether_addr_copy(hdr.addr1, vif->addr);
	ether_addr_copy(hdr.addr2, sta->addr);
	switch (frame_control & (IEEE80211_FCTL_TODS |
				 IEEE80211_FCTL_FROMDS)) {
	case 0:
		ether_addr_copy(hdr.addr3, vif->bss_conf.bssid);
		break;
	case IEEE80211_FCTL_FROMDS:
		ether_addr_copy(hdr.addr3, eth_hdr->h_source);
		break;
	case IEEE80211_FCTL_TODS:
		ether_addr_copy(hdr.addr3, eth_hdr->h_dest);
		break;
	case IEEE80211_FCTL_TODS | IEEE80211_FCTL_FROMDS:
		ether_addr_copy(hdr.addr3, eth_hdr->h_dest);
		ether_addr_copy(hdr.addr4, eth_hdr->h_source);
		break;
	default:
		return -EINVAL;
	}

	skb_pull(skb, hdr_gap + sizeof(struct ethhdr) - 2);
	if (eth_hdr->h_proto == cpu_to_be16(ETH_P_AARP) ||
	    eth_hdr->h_proto == cpu_to_be16(ETH_P_IPX))
		ether_addr_copy(skb_push(skb, ETH_ALEN), bridge_tunnel_header);
	else if (be16_to_cpu(eth_hdr->h_proto) >= ETH_P_802_3_MIN)
		ether_addr_copy(skb_push(skb, ETH_ALEN), rfc1042_header);
	else
		skb_pull(skb, 2);

	if (ieee80211_has_order(hdr.frame_control))
		memcpy(skb_push(skb, IEEE80211_HT_CTL_LEN), &rxd[11],
		       IEEE80211_HT_CTL_LEN);
	if (ieee80211_is_data_qos(hdr.frame_control)) {
		__le16 qos_ctrl;

		qos_ctrl = cpu_to_le16(le32_get_bits(rxd[10], MT_RXD10_QOS_CTL));
		memcpy(skb_push(skb, IEEE80211_QOS_CTL_LEN), &qos_ctrl,
		       IEEE80211_QOS_CTL_LEN);
	}

	if (ieee80211_has_a4(hdr.frame_control))
		memcpy(skb_push(skb, sizeof(hdr)), &hdr, sizeof(hdr));
	else
		memcpy(skb_push(skb, sizeof(hdr) - 6), &hdr, sizeof(hdr) - 6);

	return 0;
}

static int
mt7996_mac_fill_rx_rate(struct mt7996_dev *dev,
			struct mt76_rx_status *status,
			struct ieee80211_supported_band *sband,
			__le32 *rxv, u8 *mode)
{
	u32 v0, v2;
	u8 stbc, gi, bw, dcm, nss;
	int i, idx;
	bool cck = false;

	v0 = le32_to_cpu(rxv[0]);
	v2 = le32_to_cpu(rxv[2]);

	idx = FIELD_GET(MT_PRXV_TX_RATE, v0);
	i = idx;
	nss = FIELD_GET(MT_PRXV_NSTS, v0) + 1;

	stbc = FIELD_GET(MT_PRXV_HT_STBC, v2);
	gi = FIELD_GET(MT_PRXV_HT_SHORT_GI, v2);
	*mode = FIELD_GET(MT_PRXV_TX_MODE, v2);
	dcm = FIELD_GET(MT_PRXV_DCM, v2);
	bw = FIELD_GET(MT_PRXV_FRAME_MODE, v2);

	switch (*mode) {
	case MT_PHY_TYPE_CCK:
		cck = true;
		fallthrough;
	case MT_PHY_TYPE_OFDM:
		i = mt76_get_rate(&dev->mt76, sband, i, cck);
		break;
	case MT_PHY_TYPE_HT_GF:
	case MT_PHY_TYPE_HT:
		status->encoding = RX_ENC_HT;
		if (gi)
			status->enc_flags |= RX_ENC_FLAG_SHORT_GI;
		if (i > 31)
			return -EINVAL;
		break;
	case MT_PHY_TYPE_VHT:
		status->nss = nss;
		status->encoding = RX_ENC_VHT;
		if (gi)
			status->enc_flags |= RX_ENC_FLAG_SHORT_GI;
		if (i > 11)
			return -EINVAL;
		break;
	case MT_PHY_TYPE_HE_MU:
	case MT_PHY_TYPE_HE_SU:
	case MT_PHY_TYPE_HE_EXT_SU:
	case MT_PHY_TYPE_HE_TB:
		status->nss = nss;
		status->encoding = RX_ENC_HE;
		i &= GENMASK(3, 0);

		if (gi <= NL80211_RATE_INFO_HE_GI_3_2)
			status->he_gi = gi;

		status->he_dcm = dcm;
		break;
	case MT_PHY_TYPE_EHT_SU:
	case MT_PHY_TYPE_EHT_TRIG:
	case MT_PHY_TYPE_EHT_MU:
		/* TODO: currently report rx rate with HE rate */
		status->nss = nss;
		status->encoding = RX_ENC_HE;
		bw = min_t(int, bw, IEEE80211_STA_RX_BW_160);
		i = min_t(int, i & 0xf, 11);
		break;
	default:
		return -EINVAL;
	}
	status->rate_idx = i;

	switch (bw) {
	case IEEE80211_STA_RX_BW_20:
		break;
	case IEEE80211_STA_RX_BW_40:
		if (*mode & MT_PHY_TYPE_HE_EXT_SU &&
		    (idx & MT_PRXV_TX_ER_SU_106T)) {
			status->bw = RATE_INFO_BW_HE_RU;
			status->he_ru =
				NL80211_RATE_INFO_HE_RU_ALLOC_106;
		} else {
			status->bw = RATE_INFO_BW_40;
		}
		break;
	case IEEE80211_STA_RX_BW_80:
		status->bw = RATE_INFO_BW_80;
		break;
	case IEEE80211_STA_RX_BW_160:
		status->bw = RATE_INFO_BW_160;
		break;
	case IEEE80211_STA_RX_BW_320:
		status->bw = RATE_INFO_BW_320;
		break;
	default:
		return -EINVAL;
	}

	status->enc_flags |= RX_ENC_FLAG_STBC_MASK * stbc;
	if (*mode < MT_PHY_TYPE_HE_SU && gi)
		status->enc_flags |= RX_ENC_FLAG_SHORT_GI;

	return 0;
}

static int
mt7996_mac_fill_rx(struct mt7996_dev *dev, struct sk_buff *skb)
{
	struct mt76_rx_status *status = (struct mt76_rx_status *)skb->cb;
	struct mt76_phy *mphy = &dev->mt76.phy;
	struct mt7996_phy *phy = &dev->phy;
	struct ieee80211_supported_band *sband;
	__le32 *rxd = (__le32 *)skb->data;
	__le32 *rxv = NULL;
	u32 rxd0 = le32_to_cpu(rxd[0]);
	u32 rxd1 = le32_to_cpu(rxd[1]);
	u32 rxd2 = le32_to_cpu(rxd[2]);
	u32 rxd3 = le32_to_cpu(rxd[3]);
	u32 rxd4 = le32_to_cpu(rxd[4]);
	u32 csum_mask = MT_RXD0_NORMAL_IP_SUM | MT_RXD0_NORMAL_UDP_TCP_SUM;
	u32 csum_status = *(u32 *)skb->cb;
	bool unicast, insert_ccmp_hdr = false;
	u8 remove_pad, amsdu_info, band_idx;
	u8 mode = 0, qos_ctl = 0;
	bool hdr_trans;
	u16 hdr_gap;
	u16 seq_ctrl = 0;
	__le16 fc = 0;
	int idx;

	memset(status, 0, sizeof(*status));

	band_idx = FIELD_GET(MT_RXD1_NORMAL_BAND_IDX, rxd1);
	mphy = dev->mt76.phys[band_idx];
	phy = mphy->priv;
	status->phy_idx = mphy->band_idx;

	if (!test_bit(MT76_STATE_RUNNING, &mphy->state))
		return -EINVAL;

	if (rxd2 & MT_RXD2_NORMAL_AMSDU_ERR)
		return -EINVAL;

	hdr_trans = rxd2 & MT_RXD2_NORMAL_HDR_TRANS;
	if (hdr_trans && (rxd1 & MT_RXD1_NORMAL_CM))
		return -EINVAL;

	/* ICV error or CCMP/BIP/WPI MIC error */
	if (rxd1 & MT_RXD1_NORMAL_ICV_ERR)
		status->flag |= RX_FLAG_ONLY_MONITOR;

	unicast = FIELD_GET(MT_RXD3_NORMAL_ADDR_TYPE, rxd3) == MT_RXD3_NORMAL_U2M;
	idx = FIELD_GET(MT_RXD1_NORMAL_WLAN_IDX, rxd1);
	status->wcid = mt7996_rx_get_wcid(dev, idx, unicast);

	if (status->wcid) {
		struct mt7996_sta *msta;

		msta = container_of(status->wcid, struct mt7996_sta, wcid);
		spin_lock_bh(&dev->sta_poll_lock);
		if (list_empty(&msta->poll_list))
			list_add_tail(&msta->poll_list, &dev->sta_poll_list);
		spin_unlock_bh(&dev->sta_poll_lock);
	}

	status->freq = mphy->chandef.chan->center_freq;
	status->band = mphy->chandef.chan->band;
	if (status->band == NL80211_BAND_5GHZ)
		sband = &mphy->sband_5g.sband;
	else if (status->band == NL80211_BAND_6GHZ)
		sband = &mphy->sband_6g.sband;
	else
		sband = &mphy->sband_2g.sband;

	if (!sband->channels)
		return -EINVAL;

	if ((rxd0 & csum_mask) == csum_mask &&
	    !(csum_status & (BIT(0) | BIT(2) | BIT(3))))
		skb->ip_summed = CHECKSUM_UNNECESSARY;

	if (rxd1 & MT_RXD3_NORMAL_FCS_ERR)
		status->flag |= RX_FLAG_FAILED_FCS_CRC;

	if (rxd1 & MT_RXD1_NORMAL_TKIP_MIC_ERR)
		status->flag |= RX_FLAG_MMIC_ERROR;

	if (FIELD_GET(MT_RXD2_NORMAL_SEC_MODE, rxd2) != 0 &&
	    !(rxd1 & (MT_RXD1_NORMAL_CLM | MT_RXD1_NORMAL_CM))) {
		status->flag |= RX_FLAG_DECRYPTED;
		status->flag |= RX_FLAG_IV_STRIPPED;
		status->flag |= RX_FLAG_MMIC_STRIPPED | RX_FLAG_MIC_STRIPPED;
	}

	remove_pad = FIELD_GET(MT_RXD2_NORMAL_HDR_OFFSET, rxd2);

	if (rxd2 & MT_RXD2_NORMAL_MAX_LEN_ERROR)
		return -EINVAL;

	rxd += 8;
	if (rxd1 & MT_RXD1_NORMAL_GROUP_4) {
		u32 v0 = le32_to_cpu(rxd[0]);
		u32 v2 = le32_to_cpu(rxd[2]);

		fc = cpu_to_le16(FIELD_GET(MT_RXD8_FRAME_CONTROL, v0));
		qos_ctl = FIELD_GET(MT_RXD10_QOS_CTL, v2);
		seq_ctrl = FIELD_GET(MT_RXD10_SEQ_CTRL, v2);

		rxd += 4;
		if ((u8 *)rxd - skb->data >= skb->len)
			return -EINVAL;
	}

	if (rxd1 & MT_RXD1_NORMAL_GROUP_1) {
		u8 *data = (u8 *)rxd;

		if (status->flag & RX_FLAG_DECRYPTED) {
			switch (FIELD_GET(MT_RXD2_NORMAL_SEC_MODE, rxd2)) {
			case MT_CIPHER_AES_CCMP:
			case MT_CIPHER_CCMP_CCX:
			case MT_CIPHER_CCMP_256:
				insert_ccmp_hdr =
					FIELD_GET(MT_RXD2_NORMAL_FRAG, rxd2);
				fallthrough;
			case MT_CIPHER_TKIP:
			case MT_CIPHER_TKIP_NO_MIC:
			case MT_CIPHER_GCMP:
			case MT_CIPHER_GCMP_256:
				status->iv[0] = data[5];
				status->iv[1] = data[4];
				status->iv[2] = data[3];
				status->iv[3] = data[2];
				status->iv[4] = data[1];
				status->iv[5] = data[0];
				break;
			default:
				break;
			}
		}
		rxd += 4;
		if ((u8 *)rxd - skb->data >= skb->len)
			return -EINVAL;
	}

	if (rxd1 & MT_RXD1_NORMAL_GROUP_2) {
		status->timestamp = le32_to_cpu(rxd[0]);
		status->flag |= RX_FLAG_MACTIME_START;

		if (!(rxd2 & MT_RXD2_NORMAL_NON_AMPDU)) {
			status->flag |= RX_FLAG_AMPDU_DETAILS;

			/* all subframes of an A-MPDU have the same timestamp */
			if (phy->rx_ampdu_ts != status->timestamp) {
				if (!++phy->ampdu_ref)
					phy->ampdu_ref++;
			}
			phy->rx_ampdu_ts = status->timestamp;

			status->ampdu_ref = phy->ampdu_ref;
		}

		rxd += 4;
		if ((u8 *)rxd - skb->data >= skb->len)
			return -EINVAL;
	}

	/* RXD Group 3 - P-RXV */
	if (rxd1 & MT_RXD1_NORMAL_GROUP_3) {
		u32 v3;
		int ret;

		rxv = rxd;
		rxd += 4;
		if ((u8 *)rxd - skb->data >= skb->len)
			return -EINVAL;

		v3 = le32_to_cpu(rxv[3]);

		status->chains = mphy->antenna_mask;
		status->chain_signal[0] = to_rssi(MT_PRXV_RCPI0, v3);
		status->chain_signal[1] = to_rssi(MT_PRXV_RCPI1, v3);
		status->chain_signal[2] = to_rssi(MT_PRXV_RCPI2, v3);
		status->chain_signal[3] = to_rssi(MT_PRXV_RCPI3, v3);

		/* RXD Group 5 - C-RXV */
		if (rxd1 & MT_RXD1_NORMAL_GROUP_5) {
			rxd += 24;
			if ((u8 *)rxd - skb->data >= skb->len)
				return -EINVAL;
		}

		ret = mt7996_mac_fill_rx_rate(dev, status, sband, rxv, &mode);
		if (ret < 0)
			return ret;
	}

	amsdu_info = FIELD_GET(MT_RXD4_NORMAL_PAYLOAD_FORMAT, rxd4);
	status->amsdu = !!amsdu_info;
	if (status->amsdu) {
		status->first_amsdu = amsdu_info == MT_RXD4_FIRST_AMSDU_FRAME;
		status->last_amsdu = amsdu_info == MT_RXD4_LAST_AMSDU_FRAME;
	}

	hdr_gap = (u8 *)rxd - skb->data + 2 * remove_pad;
	if (hdr_trans && ieee80211_has_morefrags(fc)) {
		if (mt7996_reverse_frag0_hdr_trans(skb, hdr_gap))
			return -EINVAL;
		hdr_trans = false;
	} else {
		int pad_start = 0;

		skb_pull(skb, hdr_gap);
		if (!hdr_trans && status->amsdu) {
			pad_start = ieee80211_get_hdrlen_from_skb(skb);
		} else if (hdr_trans && (rxd2 & MT_RXD2_NORMAL_HDR_TRANS_ERROR)) {
			/* When header translation failure is indicated,
			 * the hardware will insert an extra 2-byte field
			 * containing the data length after the protocol
			 * type field.
			 */
			pad_start = 12;
			if (get_unaligned_be16(skb->data + pad_start) == ETH_P_8021Q)
				pad_start += 4;
			else
				pad_start = 0;
		}

		if (pad_start) {
			memmove(skb->data + 2, skb->data, pad_start);
			skb_pull(skb, 2);
		}
	}

	if (!hdr_trans) {
		struct ieee80211_hdr *hdr;

		if (insert_ccmp_hdr) {
			u8 key_id = FIELD_GET(MT_RXD1_NORMAL_KEY_ID, rxd1);

			mt76_insert_ccmp_hdr(skb, key_id);
		}

		hdr = mt76_skb_get_hdr(skb);
		fc = hdr->frame_control;
		if (ieee80211_is_data_qos(fc)) {
			seq_ctrl = le16_to_cpu(hdr->seq_ctrl);
			qos_ctl = *ieee80211_get_qos_ctl(hdr);
		}
	} else {
		status->flag |= RX_FLAG_8023;
	}

	if (rxv && mode >= MT_PHY_TYPE_HE_SU && !(status->flag & RX_FLAG_8023))
		mt7996_mac_decode_he_radiotap(skb, rxv, mode);

	if (!status->wcid || !ieee80211_is_data_qos(fc))
		return 0;

	status->aggr = unicast &&
		       !ieee80211_is_qos_nullfunc(fc);
	status->qos_ctl = qos_ctl;
	status->seqno = IEEE80211_SEQ_TO_SN(seq_ctrl);

	return 0;
}

static void
mt7996_mac_write_txwi_8023(struct mt7996_dev *dev, __le32 *txwi,
			   struct sk_buff *skb, struct mt76_wcid *wcid)
{
	u8 tid = skb->priority & IEEE80211_QOS_CTL_TID_MASK;
	u8 fc_type, fc_stype;
	u16 ethertype;
	bool wmm = false;
	u32 val;

	if (wcid->sta) {
		struct ieee80211_sta *sta;

		sta = container_of((void *)wcid, struct ieee80211_sta, drv_priv);
		wmm = sta->wme;
	}

	val = FIELD_PREP(MT_TXD1_HDR_FORMAT, MT_HDR_FORMAT_802_3) |
	      FIELD_PREP(MT_TXD1_TID, tid);

	ethertype = get_unaligned_be16(&skb->data[12]);
	if (ethertype >= ETH_P_802_3_MIN)
		val |= MT_TXD1_ETH_802_3;

	txwi[1] |= cpu_to_le32(val);

	fc_type = IEEE80211_FTYPE_DATA >> 2;
	fc_stype = wmm ? IEEE80211_STYPE_QOS_DATA >> 4 : 0;

	val = FIELD_PREP(MT_TXD2_FRAME_TYPE, fc_type) |
	      FIELD_PREP(MT_TXD2_SUB_TYPE, fc_stype);

	txwi[2] |= cpu_to_le32(val);
}

static void
mt7996_mac_write_txwi_80211(struct mt7996_dev *dev, __le32 *txwi,
			    struct sk_buff *skb, struct ieee80211_key_conf *key)
{
	struct ieee80211_hdr *hdr = (struct ieee80211_hdr *)skb->data;
	struct ieee80211_mgmt *mgmt = (struct ieee80211_mgmt *)skb->data;
	struct ieee80211_tx_info *info = IEEE80211_SKB_CB(skb);
	bool multicast = is_multicast_ether_addr(hdr->addr1);
	u8 tid = skb->priority & IEEE80211_QOS_CTL_TID_MASK;
	__le16 fc = hdr->frame_control;
	u8 fc_type, fc_stype;
	u32 val;

	if (ieee80211_is_action(fc) &&
	    mgmt->u.action.category == WLAN_CATEGORY_BACK &&
	    mgmt->u.action.u.addba_req.action_code == WLAN_ACTION_ADDBA_REQ)
		tid = MT_TX_ADDBA;
	else if (ieee80211_is_mgmt(hdr->frame_control))
		tid = MT_TX_NORMAL;

	val = FIELD_PREP(MT_TXD1_HDR_FORMAT, MT_HDR_FORMAT_802_11) |
	      FIELD_PREP(MT_TXD1_HDR_INFO,
			 ieee80211_get_hdrlen_from_skb(skb) / 2) |
	      FIELD_PREP(MT_TXD1_TID, tid);

	if (!ieee80211_is_data(fc) || multicast ||
	    info->flags & IEEE80211_TX_CTL_USE_MINRATE)
		val |= MT_TXD1_FIXED_RATE;

	if (key && multicast && ieee80211_is_robust_mgmt_frame(skb) &&
	    key->cipher == WLAN_CIPHER_SUITE_AES_CMAC) {
		val |= MT_TXD1_BIP;
		txwi[3] &= ~cpu_to_le32(MT_TXD3_PROTECT_FRAME);
	}

	txwi[1] |= cpu_to_le32(val);

	fc_type = (le16_to_cpu(fc) & IEEE80211_FCTL_FTYPE) >> 2;
	fc_stype = (le16_to_cpu(fc) & IEEE80211_FCTL_STYPE) >> 4;

	val = FIELD_PREP(MT_TXD2_FRAME_TYPE, fc_type) |
	      FIELD_PREP(MT_TXD2_SUB_TYPE, fc_stype);

	txwi[2] |= cpu_to_le32(val);

	txwi[3] |= cpu_to_le32(FIELD_PREP(MT_TXD3_BCM, multicast));
	if (ieee80211_is_beacon(fc)) {
		txwi[3] &= ~cpu_to_le32(MT_TXD3_SW_POWER_MGMT);
		txwi[3] |= cpu_to_le32(MT_TXD3_REM_TX_COUNT);
	}

	if (info->flags & IEEE80211_TX_CTL_INJECTED) {
		u16 seqno = le16_to_cpu(hdr->seq_ctrl);

		if (ieee80211_is_back_req(hdr->frame_control)) {
			struct ieee80211_bar *bar;

			bar = (struct ieee80211_bar *)skb->data;
			seqno = le16_to_cpu(bar->start_seq_num);
		}

		val = MT_TXD3_SN_VALID |
		      FIELD_PREP(MT_TXD3_SEQ, IEEE80211_SEQ_TO_SN(seqno));
		txwi[3] |= cpu_to_le32(val);
		txwi[3] &= ~cpu_to_le32(MT_TXD3_HW_AMSDU);
	}
}

void mt7996_mac_write_txwi(struct mt7996_dev *dev, __le32 *txwi,
			   struct sk_buff *skb, struct mt76_wcid *wcid,
			   struct ieee80211_key_conf *key, int pid,
			   enum mt76_txq_id qid, u32 changed)
{
	struct ieee80211_tx_info *info = IEEE80211_SKB_CB(skb);
	struct ieee80211_vif *vif = info->control.vif;
	struct mt76_phy *mphy = &dev->mphy;
	u8 band_idx = (info->hw_queue & MT_TX_HW_QUEUE_PHY) >> 2;
	u8 p_fmt, q_idx, omac_idx = 0, wmm_idx = 0;
	bool is_8023 = info->flags & IEEE80211_TX_CTL_HW_80211_ENCAP;
	u16 tx_count = 15;
	u32 val;
	bool beacon = !!(changed & (BSS_CHANGED_BEACON |
				    BSS_CHANGED_BEACON_ENABLED));
	bool inband_disc = !!(changed & (BSS_CHANGED_UNSOL_BCAST_PROBE_RESP |
					 BSS_CHANGED_FILS_DISCOVERY));

	if (vif) {
		struct mt7996_vif *mvif = (struct mt7996_vif *)vif->drv_priv;

		omac_idx = mvif->mt76.omac_idx;
		wmm_idx = mvif->mt76.wmm_idx;
		band_idx = mvif->mt76.band_idx;
	}

	mphy = mt76_dev_phy(&dev->mt76, band_idx);

	if (inband_disc) {
		p_fmt = MT_TX_TYPE_FW;
		q_idx = MT_LMAC_ALTX0;
	} else if (beacon) {
		p_fmt = MT_TX_TYPE_FW;
		q_idx = MT_LMAC_BCN0;
	} else if (qid >= MT_TXQ_PSD) {
		p_fmt = MT_TX_TYPE_CT;
		q_idx = MT_LMAC_ALTX0;
	} else {
		p_fmt = MT_TX_TYPE_CT;
		q_idx = wmm_idx * MT7996_MAX_WMM_SETS +
			mt76_connac_lmac_mapping(skb_get_queue_mapping(skb));
	}

	val = FIELD_PREP(MT_TXD0_TX_BYTES, skb->len + MT_TXD_SIZE) |
	      FIELD_PREP(MT_TXD0_PKT_FMT, p_fmt) |
	      FIELD_PREP(MT_TXD0_Q_IDX, q_idx);
	txwi[0] = cpu_to_le32(val);

	val = FIELD_PREP(MT_TXD1_WLAN_IDX, wcid->idx) |
	      FIELD_PREP(MT_TXD1_OWN_MAC, omac_idx);

	if (band_idx)
		val |= FIELD_PREP(MT_TXD1_TGID, band_idx);

	txwi[1] = cpu_to_le32(val);
	txwi[2] = 0;

	val = MT_TXD3_SW_POWER_MGMT |
	      FIELD_PREP(MT_TXD3_REM_TX_COUNT, tx_count);
	if (key)
		val |= MT_TXD3_PROTECT_FRAME;
	if (info->flags & IEEE80211_TX_CTL_NO_ACK)
		val |= MT_TXD3_NO_ACK;
	if (wcid->amsdu)
		val |= MT_TXD3_HW_AMSDU;

	txwi[3] = cpu_to_le32(val);
	txwi[4] = 0;

	val = FIELD_PREP(MT_TXD5_PID, pid);
	if (pid >= MT_PACKET_ID_FIRST)
		val |= MT_TXD5_TX_STATUS_HOST;
	txwi[5] = cpu_to_le32(val);

	val = MT_TXD6_DIS_MAT | MT_TXD6_DAS |
	      FIELD_PREP(MT_TXD6_MSDU_CNT, 1);
	txwi[6] = cpu_to_le32(val);
	txwi[7] = 0;

	if (is_8023)
		mt7996_mac_write_txwi_8023(dev, txwi, skb, wcid);
	else
		mt7996_mac_write_txwi_80211(dev, txwi, skb, key);

	if (txwi[1] & cpu_to_le32(MT_TXD1_FIXED_RATE)) {
		/* Fixed rata is available just for 802.11 txd */
		struct ieee80211_hdr *hdr = (struct ieee80211_hdr *)skb->data;
		bool multicast = is_multicast_ether_addr(hdr->addr1);
		u16 rate = mt76_connac2_mac_tx_rate_val(mphy, vif, beacon,
							multicast);

		/* fix to bw 20 */
		val = MT_TXD6_FIXED_BW |
		      FIELD_PREP(MT_TXD6_BW, 0) |
		      FIELD_PREP(MT_TXD6_TX_RATE, rate);

		txwi[6] |= cpu_to_le32(val);
		txwi[3] |= cpu_to_le32(MT_TXD3_BA_DISABLE);
	}
}

int mt7996_tx_prepare_skb(struct mt76_dev *mdev, void *txwi_ptr,
			  enum mt76_txq_id qid, struct mt76_wcid *wcid,
			  struct ieee80211_sta *sta,
			  struct mt76_tx_info *tx_info)
{
	struct ieee80211_hdr *hdr = (struct ieee80211_hdr *)tx_info->skb->data;
	struct mt7996_dev *dev = container_of(mdev, struct mt7996_dev, mt76);
	struct ieee80211_tx_info *info = IEEE80211_SKB_CB(tx_info->skb);
	struct ieee80211_key_conf *key = info->control.hw_key;
	struct ieee80211_vif *vif = info->control.vif;
	struct mt76_connac_txp_common *txp;
	struct mt76_txwi_cache *t;
	int id, i, pid, nbuf = tx_info->nbuf - 1;
	bool is_8023 = info->flags & IEEE80211_TX_CTL_HW_80211_ENCAP;
	u8 *txwi = (u8 *)txwi_ptr;

	if (unlikely(tx_info->skb->len <= ETH_HLEN))
		return -EINVAL;

	if (!wcid)
		wcid = &dev->mt76.global_wcid;

	if (sta) {
		struct mt7996_sta *msta = (struct mt7996_sta *)sta->drv_priv;

		if (time_after(jiffies, msta->jiffies + HZ / 4)) {
			info->flags |= IEEE80211_TX_CTL_REQ_TX_STATUS;
			msta->jiffies = jiffies;
		}
	}

	t = (struct mt76_txwi_cache *)(txwi + mdev->drv->txwi_size);
	t->skb = tx_info->skb;

	id = mt76_token_consume(mdev, &t);
	if (id < 0)
		return id;

	pid = mt76_tx_status_skb_add(mdev, wcid, tx_info->skb);
	mt7996_mac_write_txwi(dev, txwi_ptr, tx_info->skb, wcid, key,
			      pid, qid, 0);

	txp = (struct mt76_connac_txp_common *)(txwi + MT_TXD_SIZE);
	for (i = 0; i < nbuf; i++) {
		txp->fw.buf[i] = cpu_to_le32(tx_info->buf[i + 1].addr);
		txp->fw.len[i] = cpu_to_le16(tx_info->buf[i + 1].len);
	}
	txp->fw.nbuf = nbuf;

	txp->fw.flags =
		cpu_to_le16(MT_CT_INFO_FROM_HOST | MT_CT_INFO_APPLY_TXD);

	if (!key)
		txp->fw.flags |= cpu_to_le16(MT_CT_INFO_NONE_CIPHER_FRAME);

	if (!is_8023 && ieee80211_is_mgmt(hdr->frame_control))
		txp->fw.flags |= cpu_to_le16(MT_CT_INFO_MGMT_FRAME);

	if (vif) {
		struct mt7996_vif *mvif = (struct mt7996_vif *)vif->drv_priv;

		txp->fw.bss_idx = mvif->mt76.idx;
	}

	txp->fw.token = cpu_to_le16(id);
	if (test_bit(MT_WCID_FLAG_4ADDR, &wcid->flags))
		txp->fw.rept_wds_wcid = cpu_to_le16(wcid->idx);
	else
		txp->fw.rept_wds_wcid = cpu_to_le16(0xfff);
	tx_info->skb = DMA_DUMMY_DATA;

	/* pass partial skb header to fw */
	tx_info->buf[1].len = MT_CT_PARSE_LEN;
	tx_info->buf[1].skip_unmap = true;
	tx_info->nbuf = MT_CT_DMA_BUF_NUM;

	return 0;
}

static void
mt7996_tx_check_aggr(struct ieee80211_sta *sta, __le32 *txwi)
{
	struct mt7996_sta *msta;
	u16 fc, tid;
	u32 val;

	if (!sta || !(sta->deflink.ht_cap.ht_supported || sta->deflink.he_cap.has_he))
		return;

	tid = le32_get_bits(txwi[1], MT_TXD1_TID);
	if (tid >= 6) /* skip VO queue */
		return;

	val = le32_to_cpu(txwi[2]);
	fc = FIELD_GET(MT_TXD2_FRAME_TYPE, val) << 2 |
	     FIELD_GET(MT_TXD2_SUB_TYPE, val) << 4;
	if (unlikely(fc != (IEEE80211_FTYPE_DATA | IEEE80211_STYPE_QOS_DATA)))
		return;

	msta = (struct mt7996_sta *)sta->drv_priv;
	if (!test_and_set_bit(tid, &msta->ampdu_state))
		ieee80211_start_tx_ba_session(sta, tid, 0);
}

static void
<<<<<<< HEAD
mt7996_txp_skb_unmap(struct mt76_dev *dev, struct mt76_txwi_cache *t)
{
	struct mt76_connac_txp_common *txp;
	int i;

	txp = mt7996_txwi_to_txp(dev, t);
	for (i = 0; i < txp->fw.nbuf; i++)
		dma_unmap_single(dev->dev, le32_to_cpu(txp->fw.buf[i]),
				 le16_to_cpu(txp->fw.len[i]), DMA_TO_DEVICE);
}

static void
=======
>>>>>>> 5729a900
mt7996_txwi_free(struct mt7996_dev *dev, struct mt76_txwi_cache *t,
		 struct ieee80211_sta *sta, struct list_head *free_list)
{
	struct mt76_dev *mdev = &dev->mt76;
	struct mt76_wcid *wcid;
	__le32 *txwi;
	u16 wcid_idx;

	mt76_connac_txp_skb_unmap(mdev, t);
	if (!t->skb)
		goto out;

	txwi = (__le32 *)mt76_get_txwi_ptr(mdev, t);
	if (sta) {
		wcid = (struct mt76_wcid *)sta->drv_priv;
		wcid_idx = wcid->idx;

		if (likely(t->skb->protocol != cpu_to_be16(ETH_P_PAE)))
			mt7996_tx_check_aggr(sta, txwi);
	} else {
		wcid_idx = le32_get_bits(txwi[1], MT_TXD1_WLAN_IDX);
	}

	__mt76_tx_complete_skb(mdev, wcid_idx, t->skb, free_list);

out:
	t->skb = NULL;
	mt76_put_txwi(mdev, t);
}

static void
mt7996_mac_tx_free(struct mt7996_dev *dev, void *data, int len)
{
	__le32 *tx_free = (__le32 *)data, *cur_info;
	struct mt76_dev *mdev = &dev->mt76;
	struct mt76_phy *phy2 = mdev->phys[MT_BAND1];
	struct mt76_phy *phy3 = mdev->phys[MT_BAND2];
	struct mt76_txwi_cache *txwi;
	struct ieee80211_sta *sta = NULL;
	LIST_HEAD(free_list);
	struct sk_buff *skb, *tmp;
	void *end = data + len;
	bool wake = false;
	u16 total, count = 0;

	/* clean DMA queues and unmap buffers first */
	mt76_queue_tx_cleanup(dev, dev->mphy.q_tx[MT_TXQ_PSD], false);
	mt76_queue_tx_cleanup(dev, dev->mphy.q_tx[MT_TXQ_BE], false);
	if (phy2) {
		mt76_queue_tx_cleanup(dev, phy2->q_tx[MT_TXQ_PSD], false);
		mt76_queue_tx_cleanup(dev, phy2->q_tx[MT_TXQ_BE], false);
	}
	if (phy3) {
		mt76_queue_tx_cleanup(dev, phy3->q_tx[MT_TXQ_PSD], false);
		mt76_queue_tx_cleanup(dev, phy3->q_tx[MT_TXQ_BE], false);
	}

	if (WARN_ON_ONCE(le32_get_bits(tx_free[1], MT_TXFREE1_VER) < 4))
		return;

	total = le32_get_bits(tx_free[0], MT_TXFREE0_MSDU_CNT);
	for (cur_info = &tx_free[2]; count < total; cur_info++) {
		u32 msdu, info;
		u8 i;

		if (WARN_ON_ONCE((void *)cur_info >= end))
			return;
		/* 1'b1: new wcid pair.
		 * 1'b0: msdu_id with the same 'wcid pair' as above.
		 */
		info = le32_to_cpu(*cur_info);
		if (info & MT_TXFREE_INFO_PAIR) {
			struct mt7996_sta *msta;
			struct mt76_wcid *wcid;
			u16 idx;

			idx = FIELD_GET(MT_TXFREE_INFO_WLAN_ID, info);
			wcid = rcu_dereference(dev->mt76.wcid[idx]);
			sta = wcid_to_sta(wcid);
			if (!sta)
				continue;

			msta = container_of(wcid, struct mt7996_sta, wcid);
			spin_lock_bh(&dev->sta_poll_lock);
			if (list_empty(&msta->poll_list))
				list_add_tail(&msta->poll_list, &dev->sta_poll_list);
			spin_unlock_bh(&dev->sta_poll_lock);
			continue;
		}

		if (info & MT_TXFREE_INFO_HEADER)
			continue;

		for (i = 0; i < 2; i++) {
			msdu = (info >> (15 * i)) & MT_TXFREE_INFO_MSDU_ID;
			if (msdu == MT_TXFREE_INFO_MSDU_ID)
				continue;

			count++;
			txwi = mt76_token_release(mdev, msdu, &wake);
			if (!txwi)
				continue;

			mt7996_txwi_free(dev, txwi, sta, &free_list);
		}
	}

	mt7996_mac_sta_poll(dev);

	if (wake)
		mt76_set_tx_blocked(&dev->mt76, false);

	mt76_worker_schedule(&dev->mt76.tx_worker);

	list_for_each_entry_safe(skb, tmp, &free_list, list) {
		skb_list_del_init(skb);
		napi_consume_skb(skb, 1);
	}
}

static bool
mt7996_mac_add_txs_skb(struct mt7996_dev *dev, struct mt76_wcid *wcid, int pid,
		       __le32 *txs_data, struct mt76_sta_stats *stats)
{
	struct ieee80211_supported_band *sband;
	struct mt76_dev *mdev = &dev->mt76;
	struct mt76_phy *mphy;
	struct ieee80211_tx_info *info;
	struct sk_buff_head list;
	struct rate_info rate = {};
	struct sk_buff *skb;
	bool cck = false;
	u32 txrate, txs, mode, stbc;

	mt76_tx_status_lock(mdev, &list);
	skb = mt76_tx_status_skb_get(mdev, wcid, pid, &list);
	if (!skb)
		goto out_no_skb;

	txs = le32_to_cpu(txs_data[0]);

	info = IEEE80211_SKB_CB(skb);
	if (!(txs & MT_TXS0_ACK_ERROR_MASK))
		info->flags |= IEEE80211_TX_STAT_ACK;

	info->status.ampdu_len = 1;
	info->status.ampdu_ack_len = !!(info->flags &
					IEEE80211_TX_STAT_ACK);

	info->status.rates[0].idx = -1;

	txrate = FIELD_GET(MT_TXS0_TX_RATE, txs);

	rate.mcs = FIELD_GET(MT_TX_RATE_IDX, txrate);
	rate.nss = FIELD_GET(MT_TX_RATE_NSS, txrate) + 1;
	stbc = le32_get_bits(txs_data[3], MT_TXS3_RATE_STBC);

	if (stbc && rate.nss > 1)
		rate.nss >>= 1;

	if (rate.nss - 1 < ARRAY_SIZE(stats->tx_nss))
		stats->tx_nss[rate.nss - 1]++;
	if (rate.mcs < ARRAY_SIZE(stats->tx_mcs))
		stats->tx_mcs[rate.mcs]++;

	mode = FIELD_GET(MT_TX_RATE_MODE, txrate);
	switch (mode) {
	case MT_PHY_TYPE_CCK:
		cck = true;
		fallthrough;
	case MT_PHY_TYPE_OFDM:
		mphy = mt76_dev_phy(mdev, wcid->phy_idx);

		if (mphy->chandef.chan->band == NL80211_BAND_5GHZ)
			sband = &mphy->sband_5g.sband;
		else if (mphy->chandef.chan->band == NL80211_BAND_6GHZ)
			sband = &mphy->sband_6g.sband;
		else
			sband = &mphy->sband_2g.sband;

		rate.mcs = mt76_get_rate(mphy->dev, sband, rate.mcs, cck);
		rate.legacy = sband->bitrates[rate.mcs].bitrate;
		break;
	case MT_PHY_TYPE_HT:
	case MT_PHY_TYPE_HT_GF:
		if (rate.mcs > 31)
			goto out;

		rate.flags = RATE_INFO_FLAGS_MCS;
		if (wcid->rate.flags & RATE_INFO_FLAGS_SHORT_GI)
			rate.flags |= RATE_INFO_FLAGS_SHORT_GI;
		break;
	case MT_PHY_TYPE_VHT:
		if (rate.mcs > 9)
			goto out;

		rate.flags = RATE_INFO_FLAGS_VHT_MCS;
		break;
	case MT_PHY_TYPE_HE_SU:
	case MT_PHY_TYPE_HE_EXT_SU:
	case MT_PHY_TYPE_HE_TB:
	case MT_PHY_TYPE_HE_MU:
		if (rate.mcs > 11)
			goto out;

		rate.he_gi = wcid->rate.he_gi;
		rate.he_dcm = FIELD_GET(MT_TX_RATE_DCM, txrate);
		rate.flags = RATE_INFO_FLAGS_HE_MCS;
		break;
	case MT_PHY_TYPE_EHT_SU:
	case MT_PHY_TYPE_EHT_TRIG:
	case MT_PHY_TYPE_EHT_MU:
		if (rate.mcs > 13)
			goto out;

		rate.eht_gi = wcid->rate.eht_gi;
		rate.flags = RATE_INFO_FLAGS_EHT_MCS;
		break;
	default:
		goto out;
	}

	stats->tx_mode[mode]++;

	switch (FIELD_GET(MT_TXS0_BW, txs)) {
	case IEEE80211_STA_RX_BW_320:
		rate.bw = RATE_INFO_BW_320;
		stats->tx_bw[4]++;
		break;
	case IEEE80211_STA_RX_BW_160:
		rate.bw = RATE_INFO_BW_160;
		stats->tx_bw[3]++;
		break;
	case IEEE80211_STA_RX_BW_80:
		rate.bw = RATE_INFO_BW_80;
		stats->tx_bw[2]++;
		break;
	case IEEE80211_STA_RX_BW_40:
		rate.bw = RATE_INFO_BW_40;
		stats->tx_bw[1]++;
		break;
	default:
		rate.bw = RATE_INFO_BW_20;
		stats->tx_bw[0]++;
		break;
	}
	wcid->rate = rate;

out:
	mt76_tx_status_skb_done(mdev, skb, &list);

out_no_skb:
	mt76_tx_status_unlock(mdev, &list);

	return !!skb;
}

static void mt7996_mac_add_txs(struct mt7996_dev *dev, void *data)
{
	struct mt7996_sta *msta = NULL;
	struct mt76_wcid *wcid;
	__le32 *txs_data = data;
	u16 wcidx;
	u8 pid;

	if (le32_get_bits(txs_data[0], MT_TXS0_TXS_FORMAT) > 1)
		return;

	wcidx = le32_get_bits(txs_data[2], MT_TXS2_WCID);
	pid = le32_get_bits(txs_data[3], MT_TXS3_PID);

	if (pid < MT_PACKET_ID_FIRST)
		return;

	if (wcidx >= mt7996_wtbl_size(dev))
		return;

	rcu_read_lock();

	wcid = rcu_dereference(dev->mt76.wcid[wcidx]);
	if (!wcid)
		goto out;

	msta = container_of(wcid, struct mt7996_sta, wcid);

	mt7996_mac_add_txs_skb(dev, wcid, pid, txs_data, &msta->stats);

	if (!wcid->sta)
		goto out;

	spin_lock_bh(&dev->sta_poll_lock);
	if (list_empty(&msta->poll_list))
		list_add_tail(&msta->poll_list, &dev->sta_poll_list);
	spin_unlock_bh(&dev->sta_poll_lock);

out:
	rcu_read_unlock();
}

bool mt7996_rx_check(struct mt76_dev *mdev, void *data, int len)
{
	struct mt7996_dev *dev = container_of(mdev, struct mt7996_dev, mt76);
	__le32 *rxd = (__le32 *)data;
	__le32 *end = (__le32 *)&rxd[len / 4];
	enum rx_pkt_type type;

	type = le32_get_bits(rxd[0], MT_RXD0_PKT_TYPE);
	if (type != PKT_TYPE_NORMAL) {
		u32 sw_type = le32_get_bits(rxd[0], MT_RXD0_SW_PKT_TYPE_MASK);

		if (unlikely((sw_type & MT_RXD0_SW_PKT_TYPE_MAP) ==
			     MT_RXD0_SW_PKT_TYPE_FRAME))
			return true;
	}

	switch (type) {
	case PKT_TYPE_TXRX_NOTIFY:
		mt7996_mac_tx_free(dev, data, len);
		return false;
	case PKT_TYPE_TXS:
		for (rxd += 4; rxd + 8 <= end; rxd += 8)
			mt7996_mac_add_txs(dev, rxd);
		return false;
	case PKT_TYPE_RX_FW_MONITOR:
		mt7996_debugfs_rx_fw_monitor(dev, data, len);
		return false;
	default:
		return true;
	}
}

void mt7996_queue_rx_skb(struct mt76_dev *mdev, enum mt76_rxq_id q,
			 struct sk_buff *skb, u32 *info)
{
	struct mt7996_dev *dev = container_of(mdev, struct mt7996_dev, mt76);
	__le32 *rxd = (__le32 *)skb->data;
	__le32 *end = (__le32 *)&skb->data[skb->len];
	enum rx_pkt_type type;

	type = le32_get_bits(rxd[0], MT_RXD0_PKT_TYPE);
	if (type != PKT_TYPE_NORMAL) {
		u32 sw_type = le32_get_bits(rxd[0], MT_RXD0_SW_PKT_TYPE_MASK);

		if (unlikely((sw_type & MT_RXD0_SW_PKT_TYPE_MAP) ==
			     MT_RXD0_SW_PKT_TYPE_FRAME))
			type = PKT_TYPE_NORMAL;
	}

	switch (type) {
	case PKT_TYPE_TXRX_NOTIFY:
		mt7996_mac_tx_free(dev, skb->data, skb->len);
		napi_consume_skb(skb, 1);
		break;
	case PKT_TYPE_RX_EVENT:
		mt7996_mcu_rx_event(dev, skb);
		break;
	case PKT_TYPE_TXS:
		for (rxd += 4; rxd + 8 <= end; rxd += 8)
			mt7996_mac_add_txs(dev, rxd);
		dev_kfree_skb(skb);
		break;
	case PKT_TYPE_RX_FW_MONITOR:
		mt7996_debugfs_rx_fw_monitor(dev, skb->data, skb->len);
		dev_kfree_skb(skb);
		break;
	case PKT_TYPE_NORMAL:
		if (!mt7996_mac_fill_rx(dev, skb)) {
			mt76_rx(&dev->mt76, q, skb);
			return;
		}
		fallthrough;
	default:
		dev_kfree_skb(skb);
		break;
	}
}

<<<<<<< HEAD
void mt7996_tx_complete_skb(struct mt76_dev *mdev, struct mt76_queue_entry *e)
{
	if (!e->txwi) {
		dev_kfree_skb_any(e->skb);
		return;
	}

	/* error path */
	if (e->skb == DMA_DUMMY_DATA) {
		struct mt76_connac_txp_common *txp;
		struct mt76_txwi_cache *t;

		txp = mt7996_txwi_to_txp(mdev, e->txwi);
		t = mt76_token_put(mdev, le16_to_cpu(txp->fw.token));
		e->skb = t ? t->skb : NULL;
	}

	if (e->skb)
		mt76_tx_complete_skb(mdev, e->wcid, e->skb);
}

=======
>>>>>>> 5729a900
void mt7996_mac_cca_stats_reset(struct mt7996_phy *phy)
{
	struct mt7996_dev *dev = phy->dev;
	u32 reg = MT_WF_PHYRX_BAND_RX_CTRL1(phy->mt76->band_idx);

	mt76_clear(dev, reg, MT_WF_PHYRX_BAND_RX_CTRL1_STSCNT_EN);
	mt76_set(dev, reg, BIT(11) | BIT(9));
}

void mt7996_mac_reset_counters(struct mt7996_phy *phy)
{
	struct mt7996_dev *dev = phy->dev;
	u8 band_idx = phy->mt76->band_idx;
	int i;

	for (i = 0; i < 16; i++)
		mt76_rr(dev, MT_TX_AGG_CNT(band_idx, i));

	phy->mt76->survey_time = ktime_get_boottime();

	memset(phy->mt76->aggr_stats, 0, sizeof(phy->mt76->aggr_stats));

	/* reset airtime counters */
	mt76_set(dev, MT_WF_RMAC_MIB_AIRTIME0(band_idx),
		 MT_WF_RMAC_MIB_RXTIME_CLR);

	mt7996_mcu_get_chan_mib_info(phy, true);
}

void mt7996_mac_set_timing(struct mt7996_phy *phy)
{
	s16 coverage_class = phy->coverage_class;
	struct mt7996_dev *dev = phy->dev;
	struct mt7996_phy *phy2 = mt7996_phy2(dev);
	struct mt7996_phy *phy3 = mt7996_phy3(dev);
	u32 val, reg_offset;
	u32 cck = FIELD_PREP(MT_TIMEOUT_VAL_PLCP, 231) |
		  FIELD_PREP(MT_TIMEOUT_VAL_CCA, 48);
	u32 ofdm = FIELD_PREP(MT_TIMEOUT_VAL_PLCP, 60) |
		   FIELD_PREP(MT_TIMEOUT_VAL_CCA, 28);
	u8 band_idx = phy->mt76->band_idx;
	int offset;
	bool a_band = !(phy->mt76->chandef.chan->band == NL80211_BAND_2GHZ);

	if (!test_bit(MT76_STATE_RUNNING, &phy->mt76->state))
		return;

	if (phy2)
		coverage_class = max_t(s16, dev->phy.coverage_class,
				       phy2->coverage_class);

	if (phy3)
		coverage_class = max_t(s16, coverage_class,
				       phy3->coverage_class);

	mt76_set(dev, MT_ARB_SCR(band_idx),
		 MT_ARB_SCR_TX_DISABLE | MT_ARB_SCR_RX_DISABLE);
	udelay(1);

	offset = 3 * coverage_class;
	reg_offset = FIELD_PREP(MT_TIMEOUT_VAL_PLCP, offset) |
		     FIELD_PREP(MT_TIMEOUT_VAL_CCA, offset);

	mt76_wr(dev, MT_TMAC_CDTR(band_idx), cck + reg_offset);
	mt76_wr(dev, MT_TMAC_ODTR(band_idx), ofdm + reg_offset);
	mt76_wr(dev, MT_TMAC_ICR0(band_idx),
		FIELD_PREP(MT_IFS_EIFS_OFDM, a_band ? 84 : 78) |
		FIELD_PREP(MT_IFS_RIFS, 2) |
		FIELD_PREP(MT_IFS_SIFS, 10) |
		FIELD_PREP(MT_IFS_SLOT, phy->slottime));

	if (!a_band)
		mt76_wr(dev, MT_TMAC_ICR1(band_idx),
			FIELD_PREP(MT_IFS_EIFS_CCK, 314));

	if (phy->slottime < 20 || a_band)
		val = MT7996_CFEND_RATE_DEFAULT;
	else
		val = MT7996_CFEND_RATE_11B;

	mt76_rmw_field(dev, MT_RATE_HRCR0(band_idx), MT_RATE_HRCR0_CFEND_RATE, val);
	mt76_clear(dev, MT_ARB_SCR(band_idx),
		   MT_ARB_SCR_TX_DISABLE | MT_ARB_SCR_RX_DISABLE);
}

void mt7996_mac_enable_nf(struct mt7996_dev *dev, u8 band)
{
	mt76_set(dev, MT_WF_PHYRX_CSD_BAND_RXTD12(band),
		 MT_WF_PHYRX_CSD_BAND_RXTD12_IRPI_SW_CLR_ONLY |
		 MT_WF_PHYRX_CSD_BAND_RXTD12_IRPI_SW_CLR);

	mt76_set(dev, MT_WF_PHYRX_BAND_RX_CTRL1(band),
		 FIELD_PREP(MT_WF_PHYRX_BAND_RX_CTRL1_IPI_EN, 0x5));
}

static u8
mt7996_phy_get_nf(struct mt7996_phy *phy, u8 band_idx)
{
	static const u8 nf_power[] = { 92, 89, 86, 83, 80, 75, 70, 65, 60, 55, 52 };
	struct mt7996_dev *dev = phy->dev;
	u32 val, sum = 0, n = 0;
	int ant, i;

	for (ant = 0; ant < hweight8(phy->mt76->antenna_mask); ant++) {
		u32 reg = MT_WF_PHYRX_CSD_IRPI(band_idx, ant);

		for (i = 0; i < ARRAY_SIZE(nf_power); i++, reg += 4) {
			val = mt76_rr(dev, reg);
			sum += val * nf_power[i];
			n += val;
		}
	}

	return n ? sum / n : 0;
}

void mt7996_update_channel(struct mt76_phy *mphy)
{
	struct mt7996_phy *phy = (struct mt7996_phy *)mphy->priv;
	struct mt76_channel_state *state = mphy->chan_state;
	int nf;

	mt7996_mcu_get_chan_mib_info(phy, false);

	nf = mt7996_phy_get_nf(phy, mphy->band_idx);
	if (!phy->noise)
		phy->noise = nf << 4;
	else if (nf)
		phy->noise += nf - (phy->noise >> 4);

	state->noise = -(phy->noise >> 4);
}

static bool
mt7996_wait_reset_state(struct mt7996_dev *dev, u32 state)
{
	bool ret;

	ret = wait_event_timeout(dev->reset_wait,
				 (READ_ONCE(dev->reset_state) & state),
				 MT7996_RESET_TIMEOUT);

	WARN(!ret, "Timeout waiting for MCU reset state %x\n", state);
	return ret;
}

static void
mt7996_update_vif_beacon(void *priv, u8 *mac, struct ieee80211_vif *vif)
{
	struct ieee80211_hw *hw = priv;

	switch (vif->type) {
	case NL80211_IFTYPE_MESH_POINT:
	case NL80211_IFTYPE_ADHOC:
	case NL80211_IFTYPE_AP:
		mt7996_mcu_add_beacon(hw, vif, vif->bss_conf.enable_beacon);
		break;
	default:
		break;
	}
}

static void
mt7996_update_beacons(struct mt7996_dev *dev)
{
	struct mt76_phy *phy2, *phy3;

	ieee80211_iterate_active_interfaces(dev->mt76.hw,
					    IEEE80211_IFACE_ITER_RESUME_ALL,
					    mt7996_update_vif_beacon, dev->mt76.hw);

	phy2 = dev->mt76.phys[MT_BAND1];
	if (!phy2)
		return;

	ieee80211_iterate_active_interfaces(phy2->hw,
					    IEEE80211_IFACE_ITER_RESUME_ALL,
					    mt7996_update_vif_beacon, phy2->hw);

	phy3 = dev->mt76.phys[MT_BAND2];
	if (!phy3)
		return;

	ieee80211_iterate_active_interfaces(phy3->hw,
					    IEEE80211_IFACE_ITER_RESUME_ALL,
					    mt7996_update_vif_beacon, phy3->hw);
}

static void
mt7996_dma_reset(struct mt7996_dev *dev)
{
	struct mt76_phy *phy2 = dev->mt76.phys[MT_BAND1];
	struct mt76_phy *phy3 = dev->mt76.phys[MT_BAND2];
	u32 hif1_ofs = MT_WFDMA0_PCIE1(0) - MT_WFDMA0(0);
	int i;

	mt76_clear(dev, MT_WFDMA0_GLO_CFG,
		   MT_WFDMA0_GLO_CFG_TX_DMA_EN |
		   MT_WFDMA0_GLO_CFG_RX_DMA_EN);

	if (dev->hif2)
		mt76_clear(dev, MT_WFDMA0_GLO_CFG + hif1_ofs,
			   MT_WFDMA0_GLO_CFG_TX_DMA_EN |
			   MT_WFDMA0_GLO_CFG_RX_DMA_EN);

	usleep_range(1000, 2000);

	for (i = 0; i < __MT_TXQ_MAX; i++) {
		mt76_queue_tx_cleanup(dev, dev->mphy.q_tx[i], true);
		if (phy2)
			mt76_queue_tx_cleanup(dev, phy2->q_tx[i], true);
		if (phy3)
			mt76_queue_tx_cleanup(dev, phy3->q_tx[i], true);
	}

	for (i = 0; i < __MT_MCUQ_MAX; i++)
		mt76_queue_tx_cleanup(dev, dev->mt76.q_mcu[i], true);

	mt76_for_each_q_rx(&dev->mt76, i)
		mt76_queue_rx_reset(dev, i);

	mt76_tx_status_check(&dev->mt76, true);

	/* re-init prefetch settings after reset */
	mt7996_dma_prefetch(dev);

	mt76_set(dev, MT_WFDMA0_GLO_CFG,
		 MT_WFDMA0_GLO_CFG_TX_DMA_EN | MT_WFDMA0_GLO_CFG_RX_DMA_EN);

	if (dev->hif2)
		mt76_set(dev, MT_WFDMA0_GLO_CFG + hif1_ofs,
			 MT_WFDMA0_GLO_CFG_TX_DMA_EN |
			 MT_WFDMA0_GLO_CFG_RX_DMA_EN);
}

void mt7996_tx_token_put(struct mt7996_dev *dev)
{
	struct mt76_txwi_cache *txwi;
	int id;

	spin_lock_bh(&dev->mt76.token_lock);
	idr_for_each_entry(&dev->mt76.token, txwi, id) {
		mt7996_txwi_free(dev, txwi, NULL, NULL);
		dev->mt76.token_count--;
	}
	spin_unlock_bh(&dev->mt76.token_lock);
	idr_destroy(&dev->mt76.token);
}

/* system error recovery */
void mt7996_mac_reset_work(struct work_struct *work)
{
	struct mt7996_phy *phy2, *phy3;
	struct mt7996_dev *dev;
	int i;

	dev = container_of(work, struct mt7996_dev, reset_work);
	phy2 = mt7996_phy2(dev);
	phy3 = mt7996_phy3(dev);

	if (!(READ_ONCE(dev->reset_state) & MT_MCU_CMD_STOP_DMA))
		return;

	ieee80211_stop_queues(mt76_hw(dev));
	if (phy2)
		ieee80211_stop_queues(phy2->mt76->hw);
	if (phy3)
		ieee80211_stop_queues(phy3->mt76->hw);

	set_bit(MT76_RESET, &dev->mphy.state);
	set_bit(MT76_MCU_RESET, &dev->mphy.state);
	wake_up(&dev->mt76.mcu.wait);
	cancel_delayed_work_sync(&dev->mphy.mac_work);
	if (phy2) {
		set_bit(MT76_RESET, &phy2->mt76->state);
		cancel_delayed_work_sync(&phy2->mt76->mac_work);
	}
	if (phy3) {
		set_bit(MT76_RESET, &phy3->mt76->state);
		cancel_delayed_work_sync(&phy3->mt76->mac_work);
	}
	mt76_worker_disable(&dev->mt76.tx_worker);
	mt76_for_each_q_rx(&dev->mt76, i)
		napi_disable(&dev->mt76.napi[i]);
	napi_disable(&dev->mt76.tx_napi);

	mutex_lock(&dev->mt76.mutex);

	mt76_wr(dev, MT_MCU_INT_EVENT, MT_MCU_INT_EVENT_DMA_STOPPED);

	if (mt7996_wait_reset_state(dev, MT_MCU_CMD_RESET_DONE)) {
		mt7996_dma_reset(dev);

		mt7996_tx_token_put(dev);
		idr_init(&dev->mt76.token);

		mt76_wr(dev, MT_MCU_INT_EVENT, MT_MCU_INT_EVENT_DMA_INIT);
		mt7996_wait_reset_state(dev, MT_MCU_CMD_RECOVERY_DONE);
	}

	clear_bit(MT76_MCU_RESET, &dev->mphy.state);
	clear_bit(MT76_RESET, &dev->mphy.state);
	if (phy2)
		clear_bit(MT76_RESET, &phy2->mt76->state);
	if (phy3)
		clear_bit(MT76_RESET, &phy3->mt76->state);

	local_bh_disable();
	mt76_for_each_q_rx(&dev->mt76, i) {
		napi_enable(&dev->mt76.napi[i]);
		napi_schedule(&dev->mt76.napi[i]);
	}
	local_bh_enable();

	tasklet_schedule(&dev->irq_tasklet);

	mt76_wr(dev, MT_MCU_INT_EVENT, MT_MCU_INT_EVENT_RESET_DONE);
	mt7996_wait_reset_state(dev, MT_MCU_CMD_NORMAL_STATE);

	mt76_worker_enable(&dev->mt76.tx_worker);

	local_bh_disable();
	napi_enable(&dev->mt76.tx_napi);
	napi_schedule(&dev->mt76.tx_napi);
	local_bh_enable();

	ieee80211_wake_queues(mt76_hw(dev));
	if (phy2)
		ieee80211_wake_queues(phy2->mt76->hw);
	if (phy3)
		ieee80211_wake_queues(phy3->mt76->hw);

	mutex_unlock(&dev->mt76.mutex);

	mt7996_update_beacons(dev);

	ieee80211_queue_delayed_work(mt76_hw(dev), &dev->mphy.mac_work,
				     MT7996_WATCHDOG_TIME);
	if (phy2)
		ieee80211_queue_delayed_work(phy2->mt76->hw,
					     &phy2->mt76->mac_work,
					     MT7996_WATCHDOG_TIME);
	if (phy3)
		ieee80211_queue_delayed_work(phy3->mt76->hw,
					     &phy3->mt76->mac_work,
					     MT7996_WATCHDOG_TIME);
}

void mt7996_mac_update_stats(struct mt7996_phy *phy)
{
	struct mt7996_dev *dev = phy->dev;
	struct mib_stats *mib = &phy->mib;
	u8 band_idx = phy->mt76->band_idx;
	u32 cnt;
	int i;

	cnt = mt76_rr(dev, MT_MIB_RSCR1(band_idx));
	mib->fcs_err_cnt += cnt;

	cnt = mt76_rr(dev, MT_MIB_RSCR33(band_idx));
	mib->rx_fifo_full_cnt += cnt;

	cnt = mt76_rr(dev, MT_MIB_RSCR31(band_idx));
	mib->rx_mpdu_cnt += cnt;

	cnt = mt76_rr(dev, MT_MIB_SDR6(band_idx));
	mib->channel_idle_cnt += FIELD_GET(MT_MIB_SDR6_CHANNEL_IDL_CNT_MASK, cnt);

	cnt = mt76_rr(dev, MT_MIB_RVSR0(band_idx));
	mib->rx_vector_mismatch_cnt += cnt;

	cnt = mt76_rr(dev, MT_MIB_RSCR35(band_idx));
	mib->rx_delimiter_fail_cnt += cnt;

	cnt = mt76_rr(dev, MT_MIB_RSCR36(band_idx));
	mib->rx_len_mismatch_cnt += cnt;

	cnt = mt76_rr(dev, MT_MIB_TSCR0(band_idx));
	mib->tx_ampdu_cnt += cnt;

	cnt = mt76_rr(dev, MT_MIB_TSCR2(band_idx));
	mib->tx_stop_q_empty_cnt += cnt;

	cnt = mt76_rr(dev, MT_MIB_TSCR3(band_idx));
	mib->tx_mpdu_attempts_cnt += cnt;

	cnt = mt76_rr(dev, MT_MIB_TSCR4(band_idx));
	mib->tx_mpdu_success_cnt += cnt;

	cnt = mt76_rr(dev, MT_MIB_RSCR27(band_idx));
	mib->rx_ampdu_cnt += cnt;

	cnt = mt76_rr(dev, MT_MIB_RSCR28(band_idx));
	mib->rx_ampdu_bytes_cnt += cnt;

	cnt = mt76_rr(dev, MT_MIB_RSCR29(band_idx));
	mib->rx_ampdu_valid_subframe_cnt += cnt;

	cnt = mt76_rr(dev, MT_MIB_RSCR30(band_idx));
	mib->rx_ampdu_valid_subframe_bytes_cnt += cnt;

	cnt = mt76_rr(dev, MT_MIB_SDR27(band_idx));
	mib->tx_rwp_fail_cnt += FIELD_GET(MT_MIB_SDR27_TX_RWP_FAIL_CNT, cnt);

	cnt = mt76_rr(dev, MT_MIB_SDR28(band_idx));
	mib->tx_rwp_need_cnt += FIELD_GET(MT_MIB_SDR28_TX_RWP_NEED_CNT, cnt);

	cnt = mt76_rr(dev, MT_UMIB_RPDCR(band_idx));
	mib->rx_pfdrop_cnt += cnt;

	cnt = mt76_rr(dev, MT_MIB_RVSR1(band_idx));
	mib->rx_vec_queue_overflow_drop_cnt += cnt;

	cnt = mt76_rr(dev, MT_MIB_TSCR1(band_idx));
	mib->rx_ba_cnt += cnt;

	cnt = mt76_rr(dev, MT_MIB_BSCR0(band_idx));
	mib->tx_bf_ebf_ppdu_cnt += cnt;

	cnt = mt76_rr(dev, MT_MIB_BSCR1(band_idx));
	mib->tx_bf_ibf_ppdu_cnt += cnt;

	cnt = mt76_rr(dev, MT_MIB_BSCR2(band_idx));
	mib->tx_mu_bf_cnt += cnt;

	cnt = mt76_rr(dev, MT_MIB_TSCR5(band_idx));
	mib->tx_mu_mpdu_cnt += cnt;

	cnt = mt76_rr(dev, MT_MIB_TSCR6(band_idx));
	mib->tx_mu_acked_mpdu_cnt += cnt;

	cnt = mt76_rr(dev, MT_MIB_TSCR7(band_idx));
	mib->tx_su_acked_mpdu_cnt += cnt;

	cnt = mt76_rr(dev, MT_MIB_BSCR3(band_idx));
	mib->tx_bf_rx_fb_ht_cnt += cnt;
	mib->tx_bf_rx_fb_all_cnt += cnt;

	cnt = mt76_rr(dev, MT_MIB_BSCR4(band_idx));
	mib->tx_bf_rx_fb_vht_cnt += cnt;
	mib->tx_bf_rx_fb_all_cnt += cnt;

	cnt = mt76_rr(dev, MT_MIB_BSCR5(band_idx));
	mib->tx_bf_rx_fb_he_cnt += cnt;
	mib->tx_bf_rx_fb_all_cnt += cnt;

	cnt = mt76_rr(dev, MT_MIB_BSCR6(band_idx));
	mib->tx_bf_rx_fb_eht_cnt += cnt;
	mib->tx_bf_rx_fb_all_cnt += cnt;

	cnt = mt76_rr(dev, MT_ETBF_RX_FB_CONT(band_idx));
	mib->tx_bf_rx_fb_bw = FIELD_GET(MT_ETBF_RX_FB_BW, cnt);
	mib->tx_bf_rx_fb_nc_cnt += FIELD_GET(MT_ETBF_RX_FB_NC, cnt);
	mib->tx_bf_rx_fb_nr_cnt += FIELD_GET(MT_ETBF_RX_FB_NR, cnt);

	cnt = mt76_rr(dev, MT_MIB_BSCR7(band_idx));
	mib->tx_bf_fb_trig_cnt += cnt;

	cnt = mt76_rr(dev, MT_MIB_BSCR17(band_idx));
	mib->tx_bf_fb_cpl_cnt += cnt;

	for (i = 0; i < ARRAY_SIZE(mib->tx_amsdu); i++) {
		cnt = mt76_rr(dev, MT_PLE_AMSDU_PACK_MSDU_CNT(i));
		mib->tx_amsdu[i] += cnt;
		mib->tx_amsdu_cnt += cnt;
	}

	/* rts count */
	cnt = mt76_rr(dev, MT_MIB_BTSCR5(band_idx));
	mib->rts_cnt += cnt;

	/* rts retry count */
	cnt = mt76_rr(dev, MT_MIB_BTSCR6(band_idx));
	mib->rts_retries_cnt += cnt;

	/* ba miss count */
	cnt = mt76_rr(dev, MT_MIB_BTSCR0(band_idx));
	mib->ba_miss_cnt += cnt;

	/* ack fail count */
	cnt = mt76_rr(dev, MT_MIB_BFTFCR(band_idx));
	mib->ack_fail_cnt += cnt;

	for (i = 0; i < 16; i++) {
		cnt = mt76_rr(dev, MT_TX_AGG_CNT(band_idx, i));
		phy->mt76->aggr_stats[i] += cnt;
	}
}

void mt7996_mac_sta_rc_work(struct work_struct *work)
{
	struct mt7996_dev *dev = container_of(work, struct mt7996_dev, rc_work);
	struct ieee80211_sta *sta;
	struct ieee80211_vif *vif;
	struct mt7996_sta *msta;
	u32 changed;
	LIST_HEAD(list);

	spin_lock_bh(&dev->sta_poll_lock);
	list_splice_init(&dev->sta_rc_list, &list);

	while (!list_empty(&list)) {
		msta = list_first_entry(&list, struct mt7996_sta, rc_list);
		list_del_init(&msta->rc_list);
		changed = msta->changed;
		msta->changed = 0;
		spin_unlock_bh(&dev->sta_poll_lock);

		sta = container_of((void *)msta, struct ieee80211_sta, drv_priv);
		vif = container_of((void *)msta->vif, struct ieee80211_vif, drv_priv);

		if (changed & (IEEE80211_RC_SUPP_RATES_CHANGED |
			       IEEE80211_RC_NSS_CHANGED |
			       IEEE80211_RC_BW_CHANGED))
			mt7996_mcu_add_rate_ctrl(dev, vif, sta, true);

		/* TODO: smps change */

		spin_lock_bh(&dev->sta_poll_lock);
	}

	spin_unlock_bh(&dev->sta_poll_lock);
}

void mt7996_mac_work(struct work_struct *work)
{
	struct mt7996_phy *phy;
	struct mt76_phy *mphy;

	mphy = (struct mt76_phy *)container_of(work, struct mt76_phy,
					       mac_work.work);
	phy = mphy->priv;

	mutex_lock(&mphy->dev->mutex);

	mt76_update_survey(mphy);
	if (++mphy->mac_work_count == 5) {
		mphy->mac_work_count = 0;

		mt7996_mac_update_stats(phy);
	}

	mutex_unlock(&mphy->dev->mutex);

	mt76_tx_status_check(mphy->dev, false);

	ieee80211_queue_delayed_work(mphy->hw, &mphy->mac_work,
				     MT7996_WATCHDOG_TIME);
}

static void mt7996_dfs_stop_radar_detector(struct mt7996_phy *phy)
{
	struct mt7996_dev *dev = phy->dev;

	if (phy->rdd_state & BIT(0))
		mt7996_mcu_rdd_cmd(dev, RDD_STOP, 0,
				   MT_RX_SEL0, 0);
	if (phy->rdd_state & BIT(1))
		mt7996_mcu_rdd_cmd(dev, RDD_STOP, 1,
				   MT_RX_SEL0, 0);
}

static int mt7996_dfs_start_rdd(struct mt7996_dev *dev, int chain)
{
	int err, region;

	switch (dev->mt76.region) {
	case NL80211_DFS_ETSI:
		region = 0;
		break;
	case NL80211_DFS_JP:
		region = 2;
		break;
	case NL80211_DFS_FCC:
	default:
		region = 1;
		break;
	}

	err = mt7996_mcu_rdd_cmd(dev, RDD_START, chain,
				 MT_RX_SEL0, region);
	if (err < 0)
		return err;

	return mt7996_mcu_rdd_cmd(dev, RDD_DET_MODE, chain,
				 MT_RX_SEL0, 1);
}

static int mt7996_dfs_start_radar_detector(struct mt7996_phy *phy)
{
	struct cfg80211_chan_def *chandef = &phy->mt76->chandef;
	struct mt7996_dev *dev = phy->dev;
	u8 band_idx = phy->mt76->band_idx;
	int err;

	/* start CAC */
	err = mt7996_mcu_rdd_cmd(dev, RDD_CAC_START, band_idx,
				 MT_RX_SEL0, 0);
	if (err < 0)
		return err;

	err = mt7996_dfs_start_rdd(dev, band_idx);
	if (err < 0)
		return err;

	phy->rdd_state |= BIT(band_idx);

	if (chandef->width == NL80211_CHAN_WIDTH_160 ||
	    chandef->width == NL80211_CHAN_WIDTH_80P80) {
		err = mt7996_dfs_start_rdd(dev, 1);
		if (err < 0)
			return err;

		phy->rdd_state |= BIT(1);
	}

	return 0;
}

static int
mt7996_dfs_init_radar_specs(struct mt7996_phy *phy)
{
	const struct mt7996_dfs_radar_spec *radar_specs;
	struct mt7996_dev *dev = phy->dev;
	int err, i;

	switch (dev->mt76.region) {
	case NL80211_DFS_FCC:
		radar_specs = &fcc_radar_specs;
		err = mt7996_mcu_set_fcc5_lpn(dev, 8);
		if (err < 0)
			return err;
		break;
	case NL80211_DFS_ETSI:
		radar_specs = &etsi_radar_specs;
		break;
	case NL80211_DFS_JP:
		radar_specs = &jp_radar_specs;
		break;
	default:
		return -EINVAL;
	}

	for (i = 0; i < ARRAY_SIZE(radar_specs->radar_pattern); i++) {
		err = mt7996_mcu_set_radar_th(dev, i,
					      &radar_specs->radar_pattern[i]);
		if (err < 0)
			return err;
	}

	return mt7996_mcu_set_pulse_th(dev, &radar_specs->pulse_th);
}

int mt7996_dfs_init_radar_detector(struct mt7996_phy *phy)
{
	struct mt7996_dev *dev = phy->dev;
	enum mt76_dfs_state dfs_state, prev_state;
	int err;

	prev_state = phy->mt76->dfs_state;
	dfs_state = mt76_phy_dfs_state(phy->mt76);

	if (prev_state == dfs_state)
		return 0;

	if (prev_state == MT_DFS_STATE_UNKNOWN)
		mt7996_dfs_stop_radar_detector(phy);

	if (dfs_state == MT_DFS_STATE_DISABLED)
		goto stop;

	if (prev_state <= MT_DFS_STATE_DISABLED) {
		err = mt7996_dfs_init_radar_specs(phy);
		if (err < 0)
			return err;

		err = mt7996_dfs_start_radar_detector(phy);
		if (err < 0)
			return err;

		phy->mt76->dfs_state = MT_DFS_STATE_CAC;
	}

	if (dfs_state == MT_DFS_STATE_CAC)
		return 0;

	err = mt7996_mcu_rdd_cmd(dev, RDD_CAC_END,
				 phy->mt76->band_idx, MT_RX_SEL0, 0);
	if (err < 0) {
		phy->mt76->dfs_state = MT_DFS_STATE_UNKNOWN;
		return err;
	}

	phy->mt76->dfs_state = MT_DFS_STATE_ACTIVE;
	return 0;

stop:
	err = mt7996_mcu_rdd_cmd(dev, RDD_NORMAL_START,
				 phy->mt76->band_idx, MT_RX_SEL0, 0);
	if (err < 0)
		return err;

	mt7996_dfs_stop_radar_detector(phy);
	phy->mt76->dfs_state = MT_DFS_STATE_DISABLED;

	return 0;
}

static int
mt7996_mac_twt_duration_align(int duration)
{
	return duration << 8;
}

static u64
mt7996_mac_twt_sched_list_add(struct mt7996_dev *dev,
			      struct mt7996_twt_flow *flow)
{
	struct mt7996_twt_flow *iter, *iter_next;
	u32 duration = flow->duration << 8;
	u64 start_tsf;

	iter = list_first_entry_or_null(&dev->twt_list,
					struct mt7996_twt_flow, list);
	if (!iter || !iter->sched || iter->start_tsf > duration) {
		/* add flow as first entry in the list */
		list_add(&flow->list, &dev->twt_list);
		return 0;
	}

	list_for_each_entry_safe(iter, iter_next, &dev->twt_list, list) {
		start_tsf = iter->start_tsf +
			    mt7996_mac_twt_duration_align(iter->duration);
		if (list_is_last(&iter->list, &dev->twt_list))
			break;

		if (!iter_next->sched ||
		    iter_next->start_tsf > start_tsf + duration) {
			list_add(&flow->list, &iter->list);
			goto out;
		}
	}

	/* add flow as last entry in the list */
	list_add_tail(&flow->list, &dev->twt_list);
out:
	return start_tsf;
}

static int mt7996_mac_check_twt_req(struct ieee80211_twt_setup *twt)
{
	struct ieee80211_twt_params *twt_agrt;
	u64 interval, duration;
	u16 mantissa;
	u8 exp;

	/* only individual agreement supported */
	if (twt->control & IEEE80211_TWT_CONTROL_NEG_TYPE_BROADCAST)
		return -EOPNOTSUPP;

	/* only 256us unit supported */
	if (twt->control & IEEE80211_TWT_CONTROL_WAKE_DUR_UNIT)
		return -EOPNOTSUPP;

	twt_agrt = (struct ieee80211_twt_params *)twt->params;

	/* explicit agreement not supported */
	if (!(twt_agrt->req_type & cpu_to_le16(IEEE80211_TWT_REQTYPE_IMPLICIT)))
		return -EOPNOTSUPP;

	exp = FIELD_GET(IEEE80211_TWT_REQTYPE_WAKE_INT_EXP,
			le16_to_cpu(twt_agrt->req_type));
	mantissa = le16_to_cpu(twt_agrt->mantissa);
	duration = twt_agrt->min_twt_dur << 8;

	interval = (u64)mantissa << exp;
	if (interval < duration)
		return -EOPNOTSUPP;

	return 0;
}

void mt7996_mac_add_twt_setup(struct ieee80211_hw *hw,
			      struct ieee80211_sta *sta,
			      struct ieee80211_twt_setup *twt)
{
	enum ieee80211_twt_setup_cmd setup_cmd = TWT_SETUP_CMD_REJECT;
	struct mt7996_sta *msta = (struct mt7996_sta *)sta->drv_priv;
	struct ieee80211_twt_params *twt_agrt = (void *)twt->params;
	u16 req_type = le16_to_cpu(twt_agrt->req_type);
	enum ieee80211_twt_setup_cmd sta_setup_cmd;
	struct mt7996_dev *dev = mt7996_hw_dev(hw);
	struct mt7996_twt_flow *flow;
	int flowid, table_id;
	u8 exp;

	if (mt7996_mac_check_twt_req(twt))
		goto out;

	mutex_lock(&dev->mt76.mutex);

	if (dev->twt.n_agrt == MT7996_MAX_TWT_AGRT)
		goto unlock;

	if (hweight8(msta->twt.flowid_mask) == ARRAY_SIZE(msta->twt.flow))
		goto unlock;

	flowid = ffs(~msta->twt.flowid_mask) - 1;
	le16p_replace_bits(&twt_agrt->req_type, flowid,
			   IEEE80211_TWT_REQTYPE_FLOWID);

	table_id = ffs(~dev->twt.table_mask) - 1;
	exp = FIELD_GET(IEEE80211_TWT_REQTYPE_WAKE_INT_EXP, req_type);
	sta_setup_cmd = FIELD_GET(IEEE80211_TWT_REQTYPE_SETUP_CMD, req_type);

	flow = &msta->twt.flow[flowid];
	memset(flow, 0, sizeof(*flow));
	INIT_LIST_HEAD(&flow->list);
	flow->wcid = msta->wcid.idx;
	flow->table_id = table_id;
	flow->id = flowid;
	flow->duration = twt_agrt->min_twt_dur;
	flow->mantissa = twt_agrt->mantissa;
	flow->exp = exp;
	flow->protection = !!(req_type & IEEE80211_TWT_REQTYPE_PROTECTION);
	flow->flowtype = !!(req_type & IEEE80211_TWT_REQTYPE_FLOWTYPE);
	flow->trigger = !!(req_type & IEEE80211_TWT_REQTYPE_TRIGGER);

	if (sta_setup_cmd == TWT_SETUP_CMD_REQUEST ||
	    sta_setup_cmd == TWT_SETUP_CMD_SUGGEST) {
		u64 interval = (u64)le16_to_cpu(twt_agrt->mantissa) << exp;
		u64 flow_tsf, curr_tsf;
		u32 rem;

		flow->sched = true;
		flow->start_tsf = mt7996_mac_twt_sched_list_add(dev, flow);
		curr_tsf = __mt7996_get_tsf(hw, msta->vif);
		div_u64_rem(curr_tsf - flow->start_tsf, interval, &rem);
		flow_tsf = curr_tsf + interval - rem;
		twt_agrt->twt = cpu_to_le64(flow_tsf);
	} else {
		list_add_tail(&flow->list, &dev->twt_list);
	}
	flow->tsf = le64_to_cpu(twt_agrt->twt);

	if (mt7996_mcu_twt_agrt_update(dev, msta->vif, flow, MCU_TWT_AGRT_ADD))
		goto unlock;

	setup_cmd = TWT_SETUP_CMD_ACCEPT;
	dev->twt.table_mask |= BIT(table_id);
	msta->twt.flowid_mask |= BIT(flowid);
	dev->twt.n_agrt++;

unlock:
	mutex_unlock(&dev->mt76.mutex);
out:
	le16p_replace_bits(&twt_agrt->req_type, setup_cmd,
			   IEEE80211_TWT_REQTYPE_SETUP_CMD);
	twt->control = (twt->control & IEEE80211_TWT_CONTROL_WAKE_DUR_UNIT) |
		       (twt->control & IEEE80211_TWT_CONTROL_RX_DISABLED);
}

void mt7996_mac_twt_teardown_flow(struct mt7996_dev *dev,
				  struct mt7996_sta *msta,
				  u8 flowid)
{
	struct mt7996_twt_flow *flow;

	lockdep_assert_held(&dev->mt76.mutex);

	if (flowid >= ARRAY_SIZE(msta->twt.flow))
		return;

	if (!(msta->twt.flowid_mask & BIT(flowid)))
		return;

	flow = &msta->twt.flow[flowid];
	if (mt7996_mcu_twt_agrt_update(dev, msta->vif, flow,
				       MCU_TWT_AGRT_DELETE))
		return;

	list_del_init(&flow->list);
	msta->twt.flowid_mask &= ~BIT(flowid);
	dev->twt.table_mask &= ~BIT(flow->table_id);
	dev->twt.n_agrt--;
}<|MERGE_RESOLUTION|>--- conflicted
+++ resolved
@@ -1186,21 +1186,6 @@
 }
 
 static void
-<<<<<<< HEAD
-mt7996_txp_skb_unmap(struct mt76_dev *dev, struct mt76_txwi_cache *t)
-{
-	struct mt76_connac_txp_common *txp;
-	int i;
-
-	txp = mt7996_txwi_to_txp(dev, t);
-	for (i = 0; i < txp->fw.nbuf; i++)
-		dma_unmap_single(dev->dev, le32_to_cpu(txp->fw.buf[i]),
-				 le16_to_cpu(txp->fw.len[i]), DMA_TO_DEVICE);
-}
-
-static void
-=======
->>>>>>> 5729a900
 mt7996_txwi_free(struct mt7996_dev *dev, struct mt76_txwi_cache *t,
 		 struct ieee80211_sta *sta, struct list_head *free_list)
 {
@@ -1578,30 +1563,6 @@
 	}
 }
 
-<<<<<<< HEAD
-void mt7996_tx_complete_skb(struct mt76_dev *mdev, struct mt76_queue_entry *e)
-{
-	if (!e->txwi) {
-		dev_kfree_skb_any(e->skb);
-		return;
-	}
-
-	/* error path */
-	if (e->skb == DMA_DUMMY_DATA) {
-		struct mt76_connac_txp_common *txp;
-		struct mt76_txwi_cache *t;
-
-		txp = mt7996_txwi_to_txp(mdev, e->txwi);
-		t = mt76_token_put(mdev, le16_to_cpu(txp->fw.token));
-		e->skb = t ? t->skb : NULL;
-	}
-
-	if (e->skb)
-		mt76_tx_complete_skb(mdev, e->wcid, e->skb);
-}
-
-=======
->>>>>>> 5729a900
 void mt7996_mac_cca_stats_reset(struct mt7996_phy *phy)
 {
 	struct mt7996_dev *dev = phy->dev;
