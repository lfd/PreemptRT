--- conflicted
+++ resolved
@@ -316,12 +316,9 @@
 	struct kvm_pmu *pmu = vcpu_to_pmu(vcpu);
 	struct kvm_pmc *pmc;
 	u64 mask = fast_mode ? ~0u : ~0ull;
-<<<<<<< HEAD
-=======
 
 	if (!pmu->version)
 		return 1;
->>>>>>> f7688b48
 
 	if (is_vmware_backdoor_pmc(idx))
 		return kvm_pmu_rdpmc_vmware(vcpu, idx, data);
