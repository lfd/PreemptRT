// SPDX-License-Identifier: GPL-2.0-only
/*
 * Intel Broadwell Wildcatpoint SST Audio
 *
 * Copyright (C) 2013, Intel Corporation. All rights reserved.
 */

#include <linux/module.h>
#include <linux/platform_device.h>
#include <sound/core.h>
#include <sound/pcm.h>
#include <sound/soc.h>
#include <sound/jack.h>
#include <sound/pcm_params.h>
#include <sound/soc-acpi.h>

#include "../common/sst-dsp.h"
#include "../haswell/sst-haswell-ipc.h"

#include "../../codecs/rt286.h"

static struct snd_soc_jack broadwell_headset;
/* Headset jack detection DAPM pins */
static struct snd_soc_jack_pin broadwell_headset_pins[] = {
	{
		.pin = "Mic Jack",
		.mask = SND_JACK_MICROPHONE,
	},
	{
		.pin = "Headphone Jack",
		.mask = SND_JACK_HEADPHONE,
	},
};

static const struct snd_kcontrol_new broadwell_controls[] = {
	SOC_DAPM_PIN_SWITCH("Speaker"),
	SOC_DAPM_PIN_SWITCH("Headphone Jack"),
};

static const struct snd_soc_dapm_widget broadwell_widgets[] = {
	SND_SOC_DAPM_HP("Headphone Jack", NULL),
	SND_SOC_DAPM_SPK("Speaker", NULL),
	SND_SOC_DAPM_MIC("Mic Jack", NULL),
	SND_SOC_DAPM_MIC("DMIC1", NULL),
	SND_SOC_DAPM_MIC("DMIC2", NULL),
	SND_SOC_DAPM_LINE("Line Jack", NULL),
};

static const struct snd_soc_dapm_route broadwell_rt286_map[] = {

	/* speaker */
	{"Speaker", NULL, "SPOR"},
	{"Speaker", NULL, "SPOL"},

	/* HP jack connectors - unknown if we have jack deteck */
	{"Headphone Jack", NULL, "HPO Pin"},

	/* other jacks */
	{"MIC1", NULL, "Mic Jack"},
	{"LINE1", NULL, "Line Jack"},

	/* digital mics */
	{"DMIC1 Pin", NULL, "DMIC1"},
	{"DMIC2 Pin", NULL, "DMIC2"},

	/* CODEC BE connections */
	{"SSP0 CODEC IN", NULL, "AIF1 Capture"},
	{"AIF1 Playback", NULL, "SSP0 CODEC OUT"},
};

static int broadwell_rt286_codec_init(struct snd_soc_pcm_runtime *rtd)
{
	struct snd_soc_component *component = rtd->codec_dai->component;
	int ret = 0;
	ret = snd_soc_card_jack_new(rtd->card, "Headset",
		SND_JACK_HEADSET | SND_JACK_BTN_0, &broadwell_headset,
		broadwell_headset_pins, ARRAY_SIZE(broadwell_headset_pins));
	if (ret)
		return ret;

	rt286_mic_detect(component, &broadwell_headset);
	return 0;
}


static int broadwell_ssp0_fixup(struct snd_soc_pcm_runtime *rtd,
			struct snd_pcm_hw_params *params)
{
	struct snd_interval *rate = hw_param_interval(params,
			SNDRV_PCM_HW_PARAM_RATE);
	struct snd_interval *channels = hw_param_interval(params,
						SNDRV_PCM_HW_PARAM_CHANNELS);

	/* The ADSP will covert the FE rate to 48k, stereo */
	rate->min = rate->max = 48000;
	channels->min = channels->max = 2;

	/* set SSP0 to 16 bit */
	params_set_format(params, SNDRV_PCM_FORMAT_S16_LE);
	return 0;
}

static int broadwell_rt286_hw_params(struct snd_pcm_substream *substream,
	struct snd_pcm_hw_params *params)
{
	struct snd_soc_pcm_runtime *rtd = substream->private_data;
	struct snd_soc_dai *codec_dai = rtd->codec_dai;
	int ret;

	ret = snd_soc_dai_set_sysclk(codec_dai, RT286_SCLK_S_PLL, 24000000,
		SND_SOC_CLOCK_IN);

	if (ret < 0) {
		dev_err(rtd->dev, "can't set codec sysclk configuration\n");
		return ret;
	}

	return ret;
}

static const struct snd_soc_ops broadwell_rt286_ops = {
	.hw_params = broadwell_rt286_hw_params,
};

#if !IS_ENABLED(CONFIG_SND_SOC_SOF_BROADWELL)
static int broadwell_rtd_init(struct snd_soc_pcm_runtime *rtd)
{
	struct snd_soc_component *component = snd_soc_rtdcom_lookup(rtd, DRV_NAME);
	struct sst_pdata *pdata = dev_get_platdata(component->dev);
	struct sst_hsw *broadwell = pdata->dsp;
	int ret;

	/* Set ADSP SSP port settings */
	ret = sst_hsw_device_set_config(broadwell, SST_HSW_DEVICE_SSP_0,
		SST_HSW_DEVICE_MCLK_FREQ_24_MHZ,
		SST_HSW_DEVICE_CLOCK_MASTER, 9);
	if (ret < 0) {
		dev_err(rtd->dev, "error: failed to set device config\n");
		return ret;
	}

	return 0;
}
#endif

SND_SOC_DAILINK_DEF(system,
	DAILINK_COMP_ARRAY(COMP_CPU("System Pin")));

SND_SOC_DAILINK_DEF(offload0,
	DAILINK_COMP_ARRAY(COMP_CPU("Offload0 Pin")));

SND_SOC_DAILINK_DEF(offload1,
	DAILINK_COMP_ARRAY(COMP_CPU("Offload1 Pin")));

SND_SOC_DAILINK_DEF(loopback,
	DAILINK_COMP_ARRAY(COMP_CPU("Loopback Pin")));

SND_SOC_DAILINK_DEF(dummy,
	DAILINK_COMP_ARRAY(COMP_DUMMY()));

SND_SOC_DAILINK_DEF(platform,
	DAILINK_COMP_ARRAY(COMP_PLATFORM("haswell-pcm-audio")));

SND_SOC_DAILINK_DEF(codec,
	DAILINK_COMP_ARRAY(COMP_CODEC("i2c-INT343A:00", "rt286-aif1")));

/* broadwell digital audio interface glue - connects codec <--> CPU */
static struct snd_soc_dai_link broadwell_rt286_dais[] = {
	/* Front End DAI links */
	{
		.name = "System PCM",
		.stream_name = "System Playback/Capture",
		.dynamic = 1,
#if !IS_ENABLED(CONFIG_SND_SOC_SOF_BROADWELL)
		.init = broadwell_rtd_init,
#endif
		.trigger = {SND_SOC_DPCM_TRIGGER_POST, SND_SOC_DPCM_TRIGGER_POST},
		.dpcm_playback = 1,
		.dpcm_capture = 1,
		SND_SOC_DAILINK_REG(system, dummy, platform),
	},
	{
		.name = "Offload0",
		.stream_name = "Offload0 Playback",
		.dynamic = 1,
		.trigger = {SND_SOC_DPCM_TRIGGER_POST, SND_SOC_DPCM_TRIGGER_POST},
		.dpcm_playback = 1,
		SND_SOC_DAILINK_REG(offload0, dummy, platform),
	},
	{
		.name = "Offload1",
		.stream_name = "Offload1 Playback",
		.dynamic = 1,
		.trigger = {SND_SOC_DPCM_TRIGGER_POST, SND_SOC_DPCM_TRIGGER_POST},
		.dpcm_playback = 1,
		SND_SOC_DAILINK_REG(offload1, dummy, platform),
	},
	{
		.name = "Loopback PCM",
		.stream_name = "Loopback",
<<<<<<< HEAD
		.cpu_dai_name = "Loopback Pin",
		.platform_name = "haswell-pcm-audio",
		.dynamic = 1,
		.codec_name = "snd-soc-dummy",
		.codec_dai_name = "snd-soc-dummy-dai",
=======
		.dynamic = 1,
>>>>>>> f7688b48
		.trigger = {SND_SOC_DPCM_TRIGGER_POST, SND_SOC_DPCM_TRIGGER_POST},
		.dpcm_capture = 1,
		SND_SOC_DAILINK_REG(loopback, dummy, platform),
	},
	/* Back End DAI links */
	{
		/* SSP0 - Codec */
		.name = "Codec",
		.id = 0,
		.no_pcm = 1,
		.init = broadwell_rt286_codec_init,
		.dai_fmt = SND_SOC_DAIFMT_I2S | SND_SOC_DAIFMT_NB_NF |
			SND_SOC_DAIFMT_CBS_CFS,
		.ignore_suspend = 1,
		.ignore_pmdown_time = 1,
		.be_hw_params_fixup = broadwell_ssp0_fixup,
		.ops = &broadwell_rt286_ops,
		.dpcm_playback = 1,
		.dpcm_capture = 1,
		SND_SOC_DAILINK_REG(dummy, codec, dummy),
	},
};

static int broadwell_suspend(struct snd_soc_card *card){
	struct snd_soc_component *component;

	for_each_card_components(card, component) {
		if (!strcmp(component->name, "i2c-INT343A:00")) {

			dev_dbg(component->dev, "disabling jack detect before going to suspend.\n");
			rt286_mic_detect(component, NULL);
			break;
		}
	}
	return 0;
}

static int broadwell_resume(struct snd_soc_card *card){
	struct snd_soc_component *component;

	for_each_card_components(card, component) {
		if (!strcmp(component->name, "i2c-INT343A:00")) {

			dev_dbg(component->dev, "enabling jack detect for resume.\n");
			rt286_mic_detect(component, &broadwell_headset);
			break;
		}
	}
	return 0;
}

/* broadwell audio machine driver for WPT + RT286S */
static struct snd_soc_card broadwell_rt286 = {
	.name = "broadwell-rt286",
	.owner = THIS_MODULE,
	.dai_link = broadwell_rt286_dais,
	.num_links = ARRAY_SIZE(broadwell_rt286_dais),
	.controls = broadwell_controls,
	.num_controls = ARRAY_SIZE(broadwell_controls),
	.dapm_widgets = broadwell_widgets,
	.num_dapm_widgets = ARRAY_SIZE(broadwell_widgets),
	.dapm_routes = broadwell_rt286_map,
	.num_dapm_routes = ARRAY_SIZE(broadwell_rt286_map),
	.fully_routed = true,
	.suspend_pre = broadwell_suspend,
	.resume_post = broadwell_resume,
};

static int broadwell_audio_probe(struct platform_device *pdev)
{
	struct snd_soc_acpi_mach *mach;
	int ret;

	broadwell_rt286.dev = &pdev->dev;

	/* override plaform name, if required */
	mach = (&pdev->dev)->platform_data;
	ret = snd_soc_fixup_dai_links_platform_name(&broadwell_rt286,
						    mach->mach_params.platform);
	if (ret)
		return ret;

	return devm_snd_soc_register_card(&pdev->dev, &broadwell_rt286);
}

static struct platform_driver broadwell_audio = {
	.probe = broadwell_audio_probe,
	.driver = {
		.name = "broadwell-audio",
	},
};

module_platform_driver(broadwell_audio)

/* Module information */
MODULE_AUTHOR("Liam Girdwood, Xingchao Wang");
MODULE_DESCRIPTION("Intel SST Audio for WPT/Broadwell");
MODULE_LICENSE("GPL v2");
MODULE_ALIAS("platform:broadwell-audio");<|MERGE_RESOLUTION|>--- conflicted
+++ resolved
@@ -198,15 +198,7 @@
 	{
 		.name = "Loopback PCM",
 		.stream_name = "Loopback",
-<<<<<<< HEAD
-		.cpu_dai_name = "Loopback Pin",
-		.platform_name = "haswell-pcm-audio",
 		.dynamic = 1,
-		.codec_name = "snd-soc-dummy",
-		.codec_dai_name = "snd-soc-dummy-dai",
-=======
-		.dynamic = 1,
->>>>>>> f7688b48
 		.trigger = {SND_SOC_DPCM_TRIGGER_POST, SND_SOC_DPCM_TRIGGER_POST},
 		.dpcm_capture = 1,
 		SND_SOC_DAILINK_REG(loopback, dummy, platform),
