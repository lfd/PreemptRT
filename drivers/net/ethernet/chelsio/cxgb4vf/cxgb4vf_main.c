/*
 * This file is part of the Chelsio T4 PCI-E SR-IOV Virtual Function Ethernet
 * driver for Linux.
 *
 * Copyright (c) 2009-2010 Chelsio Communications, Inc. All rights reserved.
 *
 * This software is available to you under a choice of one of two
 * licenses.  You may choose to be licensed under the terms of the GNU
 * General Public License (GPL) Version 2, available from the file
 * COPYING in the main directory of this source tree, or the
 * OpenIB.org BSD license below:
 *
 *     Redistribution and use in source and binary forms, with or
 *     without modification, are permitted provided that the following
 *     conditions are met:
 *
 *      - Redistributions of source code must retain the above
 *        copyright notice, this list of conditions and the following
 *        disclaimer.
 *
 *      - Redistributions in binary form must reproduce the above
 *        copyright notice, this list of conditions and the following
 *        disclaimer in the documentation and/or other materials
 *        provided with the distribution.
 *
 * THE SOFTWARE IS PROVIDED "AS IS", WITHOUT WARRANTY OF ANY KIND,
 * EXPRESS OR IMPLIED, INCLUDING BUT NOT LIMITED TO THE WARRANTIES OF
 * MERCHANTABILITY, FITNESS FOR A PARTICULAR PURPOSE AND
 * NONINFRINGEMENT. IN NO EVENT SHALL THE AUTHORS OR COPYRIGHT HOLDERS
 * BE LIABLE FOR ANY CLAIM, DAMAGES OR OTHER LIABILITY, WHETHER IN AN
 * ACTION OF CONTRACT, TORT OR OTHERWISE, ARISING FROM, OUT OF OR IN
 * CONNECTION WITH THE SOFTWARE OR THE USE OR OTHER DEALINGS IN THE
 * SOFTWARE.
 */

#define pr_fmt(fmt) KBUILD_MODNAME ": " fmt

#include <linux/module.h>
#include <linux/moduleparam.h>
#include <linux/init.h>
#include <linux/pci.h>
#include <linux/dma-mapping.h>
#include <linux/netdevice.h>
#include <linux/etherdevice.h>
#include <linux/debugfs.h>
#include <linux/ethtool.h>
#include <linux/mdio.h>

#include "t4vf_common.h"
#include "t4vf_defs.h"

#include "../cxgb4/t4_regs.h"
#include "../cxgb4/t4_msg.h"

/*
 * Generic information about the driver.
 */
#define DRV_VERSION "2.0.0-ko"
#define DRV_DESC "Chelsio T4/T5/T6 Virtual Function (VF) Network Driver"

/*
 * Module Parameters.
 * ==================
 */

/*
 * Default ethtool "message level" for adapters.
 */
#define DFLT_MSG_ENABLE (NETIF_MSG_DRV | NETIF_MSG_PROBE | NETIF_MSG_LINK | \
			 NETIF_MSG_TIMER | NETIF_MSG_IFDOWN | NETIF_MSG_IFUP |\
			 NETIF_MSG_RX_ERR | NETIF_MSG_TX_ERR)

/*
 * The driver uses the best interrupt scheme available on a platform in the
 * order MSI-X then MSI.  This parameter determines which of these schemes the
 * driver may consider as follows:
 *
 *     msi = 2: choose from among MSI-X and MSI
 *     msi = 1: only consider MSI interrupts
 *
 * Note that unlike the Physical Function driver, this Virtual Function driver
 * does _not_ support legacy INTx interrupts (this limitation is mandated by
 * the PCI-E SR-IOV standard).
 */
#define MSI_MSIX	2
#define MSI_MSI		1
#define MSI_DEFAULT	MSI_MSIX

static int msi = MSI_DEFAULT;

module_param(msi, int, 0644);
MODULE_PARM_DESC(msi, "whether to use MSI-X or MSI");

/*
 * Fundamental constants.
 * ======================
 */

enum {
	MAX_TXQ_ENTRIES		= 16384,
	MAX_RSPQ_ENTRIES	= 16384,
	MAX_RX_BUFFERS		= 16384,

	MIN_TXQ_ENTRIES		= 32,
	MIN_RSPQ_ENTRIES	= 128,
	MIN_FL_ENTRIES		= 16,

	/*
	 * For purposes of manipulating the Free List size we need to
	 * recognize that Free Lists are actually Egress Queues (the host
	 * produces free buffers which the hardware consumes), Egress Queues
	 * indices are all in units of Egress Context Units bytes, and free
	 * list entries are 64-bit PCI DMA addresses.  And since the state of
	 * the Producer Index == the Consumer Index implies an EMPTY list, we
	 * always have at least one Egress Unit's worth of Free List entries
	 * unused.  See sge.c for more details ...
	 */
	EQ_UNIT = SGE_EQ_IDXSIZE,
	FL_PER_EQ_UNIT = EQ_UNIT / sizeof(__be64),
	MIN_FL_RESID = FL_PER_EQ_UNIT,
};

/*
 * Global driver state.
 * ====================
 */

static struct dentry *cxgb4vf_debugfs_root;

/*
 * OS "Callback" functions.
 * ========================
 */

/*
 * The link status has changed on the indicated "port" (Virtual Interface).
 */
void t4vf_os_link_changed(struct adapter *adapter, int pidx, int link_ok)
{
	struct net_device *dev = adapter->port[pidx];

	/*
	 * If the port is disabled or the current recorded "link up"
	 * status matches the new status, just return.
	 */
	if (!netif_running(dev) || link_ok == netif_carrier_ok(dev))
		return;

	/*
	 * Tell the OS that the link status has changed and print a short
	 * informative message on the console about the event.
	 */
	if (link_ok) {
		const char *s;
		const char *fc;
		const struct port_info *pi = netdev_priv(dev);

		netif_carrier_on(dev);

		switch (pi->link_cfg.speed) {
		case 100:
			s = "100Mbps";
			break;
		case 1000:
			s = "1Gbps";
			break;
		case 10000:
			s = "10Gbps";
			break;
		case 25000:
			s = "25Gbps";
			break;
		case 40000:
			s = "40Gbps";
			break;
		case 100000:
			s = "100Gbps";
			break;

		default:
			s = "unknown";
			break;
		}

		switch ((int)pi->link_cfg.fc) {
		case PAUSE_RX:
			fc = "RX";
			break;

		case PAUSE_TX:
			fc = "TX";
			break;

		case PAUSE_RX | PAUSE_TX:
			fc = "RX/TX";
			break;

		default:
			fc = "no";
			break;
		}

		netdev_info(dev, "link up, %s, full-duplex, %s PAUSE\n", s, fc);
	} else {
		netif_carrier_off(dev);
		netdev_info(dev, "link down\n");
	}
}

/*
 * THe port module type has changed on the indicated "port" (Virtual
 * Interface).
 */
void t4vf_os_portmod_changed(struct adapter *adapter, int pidx)
{
	static const char * const mod_str[] = {
		NULL, "LR", "SR", "ER", "passive DA", "active DA", "LRM"
	};
	const struct net_device *dev = adapter->port[pidx];
	const struct port_info *pi = netdev_priv(dev);

	if (pi->mod_type == FW_PORT_MOD_TYPE_NONE)
		dev_info(adapter->pdev_dev, "%s: port module unplugged\n",
			 dev->name);
	else if (pi->mod_type < ARRAY_SIZE(mod_str))
		dev_info(adapter->pdev_dev, "%s: %s port module inserted\n",
			 dev->name, mod_str[pi->mod_type]);
	else if (pi->mod_type == FW_PORT_MOD_TYPE_NOTSUPPORTED)
		dev_info(adapter->pdev_dev, "%s: unsupported optical port "
			 "module inserted\n", dev->name);
	else if (pi->mod_type == FW_PORT_MOD_TYPE_UNKNOWN)
		dev_info(adapter->pdev_dev, "%s: unknown port module inserted,"
			 "forcing TWINAX\n", dev->name);
	else if (pi->mod_type == FW_PORT_MOD_TYPE_ERROR)
		dev_info(adapter->pdev_dev, "%s: transceiver module error\n",
			 dev->name);
	else
		dev_info(adapter->pdev_dev, "%s: unknown module type %d "
			 "inserted\n", dev->name, pi->mod_type);
}

static int cxgb4vf_set_addr_hash(struct port_info *pi)
{
	struct adapter *adapter = pi->adapter;
	u64 vec = 0;
	bool ucast = false;
	struct hash_mac_addr *entry;

	/* Calculate the hash vector for the updated list and program it */
	list_for_each_entry(entry, &adapter->mac_hlist, list) {
		ucast |= is_unicast_ether_addr(entry->addr);
		vec |= (1ULL << hash_mac_addr(entry->addr));
	}
	return t4vf_set_addr_hash(adapter, pi->viid, ucast, vec, false);
}

/**
 *	cxgb4vf_change_mac - Update match filter for a MAC address.
 *	@pi: the port_info
 *	@viid: the VI id
 *	@tcam_idx: TCAM index of existing filter for old value of MAC address,
 *		   or -1
 *	@addr: the new MAC address value
 *	@persist: whether a new MAC allocation should be persistent
 *	@add_smt: if true also add the address to the HW SMT
 *
 *	Modifies an MPS filter and sets it to the new MAC address if
 *	@tcam_idx >= 0, or adds the MAC address to a new filter if
 *	@tcam_idx < 0. In the latter case the address is added persistently
 *	if @persist is %true.
 *	Addresses are programmed to hash region, if tcam runs out of entries.
 *
 */
static int cxgb4vf_change_mac(struct port_info *pi, unsigned int viid,
			      int *tcam_idx, const u8 *addr, bool persistent)
{
	struct hash_mac_addr *new_entry, *entry;
	struct adapter *adapter = pi->adapter;
	int ret;

	ret = t4vf_change_mac(adapter, viid, *tcam_idx, addr, persistent);
	/* We ran out of TCAM entries. try programming hash region. */
	if (ret == -ENOMEM) {
		/* If the MAC address to be updated is in the hash addr
		 * list, update it from the list
		 */
		list_for_each_entry(entry, &adapter->mac_hlist, list) {
			if (entry->iface_mac) {
				ether_addr_copy(entry->addr, addr);
				goto set_hash;
			}
		}
		new_entry = kzalloc(sizeof(*new_entry), GFP_KERNEL);
		if (!new_entry)
			return -ENOMEM;
		ether_addr_copy(new_entry->addr, addr);
		new_entry->iface_mac = true;
		list_add_tail(&new_entry->list, &adapter->mac_hlist);
set_hash:
		ret = cxgb4vf_set_addr_hash(pi);
	} else if (ret >= 0) {
		*tcam_idx = ret;
		ret = 0;
	}

	return ret;
}

/*
 * Net device operations.
 * ======================
 */




/*
 * Perform the MAC and PHY actions needed to enable a "port" (Virtual
 * Interface).
 */
static int link_start(struct net_device *dev)
{
	int ret;
	struct port_info *pi = netdev_priv(dev);

	/*
	 * We do not set address filters and promiscuity here, the stack does
	 * that step explicitly. Enable vlan accel.
	 */
	ret = t4vf_set_rxmode(pi->adapter, pi->viid, dev->mtu, -1, -1, -1, 1,
			      true);
	if (ret == 0)
		ret = cxgb4vf_change_mac(pi, pi->viid,
					 &pi->xact_addr_filt,
					 dev->dev_addr, true);

	/*
	 * We don't need to actually "start the link" itself since the
	 * firmware will do that for us when the first Virtual Interface
	 * is enabled on a port.
	 */
	if (ret == 0)
		ret = t4vf_enable_pi(pi->adapter, pi, true, true);

	return ret;
}

/*
 * Name the MSI-X interrupts.
 */
static void name_msix_vecs(struct adapter *adapter)
{
	int namelen = sizeof(adapter->msix_info[0].desc) - 1;
	int pidx;

	/*
	 * Firmware events.
	 */
	snprintf(adapter->msix_info[MSIX_FW].desc, namelen,
		 "%s-FWeventq", adapter->name);
	adapter->msix_info[MSIX_FW].desc[namelen] = 0;

	/*
	 * Ethernet queues.
	 */
	for_each_port(adapter, pidx) {
		struct net_device *dev = adapter->port[pidx];
		const struct port_info *pi = netdev_priv(dev);
		int qs, msi;

		for (qs = 0, msi = MSIX_IQFLINT; qs < pi->nqsets; qs++, msi++) {
			snprintf(adapter->msix_info[msi].desc, namelen,
				 "%s-%d", dev->name, qs);
			adapter->msix_info[msi].desc[namelen] = 0;
		}
	}
}

/*
 * Request all of our MSI-X resources.
 */
static int request_msix_queue_irqs(struct adapter *adapter)
{
	struct sge *s = &adapter->sge;
	int rxq, msi, err;

	/*
	 * Firmware events.
	 */
	err = request_irq(adapter->msix_info[MSIX_FW].vec, t4vf_sge_intr_msix,
			  0, adapter->msix_info[MSIX_FW].desc, &s->fw_evtq);
	if (err)
		return err;

	/*
	 * Ethernet queues.
	 */
	msi = MSIX_IQFLINT;
	for_each_ethrxq(s, rxq) {
		err = request_irq(adapter->msix_info[msi].vec,
				  t4vf_sge_intr_msix, 0,
				  adapter->msix_info[msi].desc,
				  &s->ethrxq[rxq].rspq);
		if (err)
			goto err_free_irqs;
		msi++;
	}
	return 0;

err_free_irqs:
	while (--rxq >= 0)
		free_irq(adapter->msix_info[--msi].vec, &s->ethrxq[rxq].rspq);
	free_irq(adapter->msix_info[MSIX_FW].vec, &s->fw_evtq);
	return err;
}

/*
 * Free our MSI-X resources.
 */
static void free_msix_queue_irqs(struct adapter *adapter)
{
	struct sge *s = &adapter->sge;
	int rxq, msi;

	free_irq(adapter->msix_info[MSIX_FW].vec, &s->fw_evtq);
	msi = MSIX_IQFLINT;
	for_each_ethrxq(s, rxq)
		free_irq(adapter->msix_info[msi++].vec,
			 &s->ethrxq[rxq].rspq);
}

/*
 * Turn on NAPI and start up interrupts on a response queue.
 */
static void qenable(struct sge_rspq *rspq)
{
	napi_enable(&rspq->napi);

	/*
	 * 0-increment the Going To Sleep register to start the timer and
	 * enable interrupts.
	 */
	t4_write_reg(rspq->adapter, T4VF_SGE_BASE_ADDR + SGE_VF_GTS,
		     CIDXINC_V(0) |
		     SEINTARM_V(rspq->intr_params) |
		     INGRESSQID_V(rspq->cntxt_id));
}

/*
 * Enable NAPI scheduling and interrupt generation for all Receive Queues.
 */
static void enable_rx(struct adapter *adapter)
{
	int rxq;
	struct sge *s = &adapter->sge;

	for_each_ethrxq(s, rxq)
		qenable(&s->ethrxq[rxq].rspq);
	qenable(&s->fw_evtq);

	/*
	 * The interrupt queue doesn't use NAPI so we do the 0-increment of
	 * its Going To Sleep register here to get it started.
	 */
	if (adapter->flags & CXGB4VF_USING_MSI)
		t4_write_reg(adapter, T4VF_SGE_BASE_ADDR + SGE_VF_GTS,
			     CIDXINC_V(0) |
			     SEINTARM_V(s->intrq.intr_params) |
			     INGRESSQID_V(s->intrq.cntxt_id));

}

/*
 * Wait until all NAPI handlers are descheduled.
 */
static void quiesce_rx(struct adapter *adapter)
{
	struct sge *s = &adapter->sge;
	int rxq;

	for_each_ethrxq(s, rxq)
		napi_disable(&s->ethrxq[rxq].rspq.napi);
	napi_disable(&s->fw_evtq.napi);
}

/*
 * Response queue handler for the firmware event queue.
 */
static int fwevtq_handler(struct sge_rspq *rspq, const __be64 *rsp,
			  const struct pkt_gl *gl)
{
	/*
	 * Extract response opcode and get pointer to CPL message body.
	 */
	struct adapter *adapter = rspq->adapter;
	u8 opcode = ((const struct rss_header *)rsp)->opcode;
	void *cpl = (void *)(rsp + 1);

	switch (opcode) {
	case CPL_FW6_MSG: {
		/*
		 * We've received an asynchronous message from the firmware.
		 */
		const struct cpl_fw6_msg *fw_msg = cpl;
		if (fw_msg->type == FW6_TYPE_CMD_RPL)
			t4vf_handle_fw_rpl(adapter, fw_msg->data);
		break;
	}

	case CPL_FW4_MSG: {
		/* FW can send EGR_UPDATEs encapsulated in a CPL_FW4_MSG.
		 */
		const struct cpl_sge_egr_update *p = (void *)(rsp + 3);
		opcode = CPL_OPCODE_G(ntohl(p->opcode_qid));
		if (opcode != CPL_SGE_EGR_UPDATE) {
			dev_err(adapter->pdev_dev, "unexpected FW4/CPL %#x on FW event queue\n"
				, opcode);
			break;
		}
		cpl = (void *)p;
	}
		/* Fall through */

	case CPL_SGE_EGR_UPDATE: {
		/*
		 * We've received an Egress Queue Status Update message.  We
		 * get these, if the SGE is configured to send these when the
		 * firmware passes certain points in processing our TX
		 * Ethernet Queue or if we make an explicit request for one.
		 * We use these updates to determine when we may need to
		 * restart a TX Ethernet Queue which was stopped for lack of
		 * free TX Queue Descriptors ...
		 */
		const struct cpl_sge_egr_update *p = cpl;
		unsigned int qid = EGR_QID_G(be32_to_cpu(p->opcode_qid));
		struct sge *s = &adapter->sge;
		struct sge_txq *tq;
		struct sge_eth_txq *txq;
		unsigned int eq_idx;

		/*
		 * Perform sanity checking on the Queue ID to make sure it
		 * really refers to one of our TX Ethernet Egress Queues which
		 * is active and matches the queue's ID.  None of these error
		 * conditions should ever happen so we may want to either make
		 * them fatal and/or conditionalized under DEBUG.
		 */
		eq_idx = EQ_IDX(s, qid);
		if (unlikely(eq_idx >= MAX_EGRQ)) {
			dev_err(adapter->pdev_dev,
				"Egress Update QID %d out of range\n", qid);
			break;
		}
		tq = s->egr_map[eq_idx];
		if (unlikely(tq == NULL)) {
			dev_err(adapter->pdev_dev,
				"Egress Update QID %d TXQ=NULL\n", qid);
			break;
		}
		txq = container_of(tq, struct sge_eth_txq, q);
		if (unlikely(tq->abs_id != qid)) {
			dev_err(adapter->pdev_dev,
				"Egress Update QID %d refers to TXQ %d\n",
				qid, tq->abs_id);
			break;
		}

		/*
		 * Restart a stopped TX Queue which has less than half of its
		 * TX ring in use ...
		 */
		txq->q.restarts++;
		netif_tx_wake_queue(txq->txq);
		break;
	}

	default:
		dev_err(adapter->pdev_dev,
			"unexpected CPL %#x on FW event queue\n", opcode);
	}

	return 0;
}

/*
 * Allocate SGE TX/RX response queues.  Determine how many sets of SGE queues
 * to use and initializes them.  We support multiple "Queue Sets" per port if
 * we have MSI-X, otherwise just one queue set per port.
 */
static int setup_sge_queues(struct adapter *adapter)
{
	struct sge *s = &adapter->sge;
	int err, pidx, msix;

	/*
	 * Clear "Queue Set" Free List Starving and TX Queue Mapping Error
	 * state.
	 */
	bitmap_zero(s->starving_fl, MAX_EGRQ);

	/*
	 * If we're using MSI interrupt mode we need to set up a "forwarded
	 * interrupt" queue which we'll set up with our MSI vector.  The rest
	 * of the ingress queues will be set up to forward their interrupts to
	 * this queue ...  This must be first since t4vf_sge_alloc_rxq() uses
	 * the intrq's queue ID as the interrupt forwarding queue for the
	 * subsequent calls ...
	 */
	if (adapter->flags & CXGB4VF_USING_MSI) {
		err = t4vf_sge_alloc_rxq(adapter, &s->intrq, false,
					 adapter->port[0], 0, NULL, NULL);
		if (err)
			goto err_free_queues;
	}

	/*
	 * Allocate our ingress queue for asynchronous firmware messages.
	 */
	err = t4vf_sge_alloc_rxq(adapter, &s->fw_evtq, true, adapter->port[0],
				 MSIX_FW, NULL, fwevtq_handler);
	if (err)
		goto err_free_queues;

	/*
	 * Allocate each "port"'s initial Queue Sets.  These can be changed
	 * later on ... up to the point where any interface on the adapter is
	 * brought up at which point lots of things get nailed down
	 * permanently ...
	 */
	msix = MSIX_IQFLINT;
	for_each_port(adapter, pidx) {
		struct net_device *dev = adapter->port[pidx];
		struct port_info *pi = netdev_priv(dev);
		struct sge_eth_rxq *rxq = &s->ethrxq[pi->first_qset];
		struct sge_eth_txq *txq = &s->ethtxq[pi->first_qset];
		int qs;

		for (qs = 0; qs < pi->nqsets; qs++, rxq++, txq++) {
			err = t4vf_sge_alloc_rxq(adapter, &rxq->rspq, false,
						 dev, msix++,
						 &rxq->fl, t4vf_ethrx_handler);
			if (err)
				goto err_free_queues;

			err = t4vf_sge_alloc_eth_txq(adapter, txq, dev,
					     netdev_get_tx_queue(dev, qs),
					     s->fw_evtq.cntxt_id);
			if (err)
				goto err_free_queues;

			rxq->rspq.idx = qs;
			memset(&rxq->stats, 0, sizeof(rxq->stats));
		}
	}

	/*
	 * Create the reverse mappings for the queues.
	 */
	s->egr_base = s->ethtxq[0].q.abs_id - s->ethtxq[0].q.cntxt_id;
	s->ingr_base = s->ethrxq[0].rspq.abs_id - s->ethrxq[0].rspq.cntxt_id;
	IQ_MAP(s, s->fw_evtq.abs_id) = &s->fw_evtq;
	for_each_port(adapter, pidx) {
		struct net_device *dev = adapter->port[pidx];
		struct port_info *pi = netdev_priv(dev);
		struct sge_eth_rxq *rxq = &s->ethrxq[pi->first_qset];
		struct sge_eth_txq *txq = &s->ethtxq[pi->first_qset];
		int qs;

		for (qs = 0; qs < pi->nqsets; qs++, rxq++, txq++) {
			IQ_MAP(s, rxq->rspq.abs_id) = &rxq->rspq;
			EQ_MAP(s, txq->q.abs_id) = &txq->q;

			/*
			 * The FW_IQ_CMD doesn't return the Absolute Queue IDs
			 * for Free Lists but since all of the Egress Queues
			 * (including Free Lists) have Relative Queue IDs
			 * which are computed as Absolute - Base Queue ID, we
			 * can synthesize the Absolute Queue IDs for the Free
			 * Lists.  This is useful for debugging purposes when
			 * we want to dump Queue Contexts via the PF Driver.
			 */
			rxq->fl.abs_id = rxq->fl.cntxt_id + s->egr_base;
			EQ_MAP(s, rxq->fl.abs_id) = &rxq->fl;
		}
	}
	return 0;

err_free_queues:
	t4vf_free_sge_resources(adapter);
	return err;
}

/*
 * Set up Receive Side Scaling (RSS) to distribute packets to multiple receive
 * queues.  We configure the RSS CPU lookup table to distribute to the number
 * of HW receive queues, and the response queue lookup table to narrow that
 * down to the response queues actually configured for each "port" (Virtual
 * Interface).  We always configure the RSS mapping for all ports since the
 * mapping table has plenty of entries.
 */
static int setup_rss(struct adapter *adapter)
{
	int pidx;

	for_each_port(adapter, pidx) {
		struct port_info *pi = adap2pinfo(adapter, pidx);
		struct sge_eth_rxq *rxq = &adapter->sge.ethrxq[pi->first_qset];
		u16 rss[MAX_PORT_QSETS];
		int qs, err;

		for (qs = 0; qs < pi->nqsets; qs++)
			rss[qs] = rxq[qs].rspq.abs_id;

		err = t4vf_config_rss_range(adapter, pi->viid,
					    0, pi->rss_size, rss, pi->nqsets);
		if (err)
			return err;

		/*
		 * Perform Global RSS Mode-specific initialization.
		 */
		switch (adapter->params.rss.mode) {
		case FW_RSS_GLB_CONFIG_CMD_MODE_BASICVIRTUAL:
			/*
			 * If Tunnel All Lookup isn't specified in the global
			 * RSS Configuration, then we need to specify a
			 * default Ingress Queue for any ingress packets which
			 * aren't hashed.  We'll use our first ingress queue
			 * ...
			 */
			if (!adapter->params.rss.u.basicvirtual.tnlalllookup) {
				union rss_vi_config config;
				err = t4vf_read_rss_vi_config(adapter,
							      pi->viid,
							      &config);
				if (err)
					return err;
				config.basicvirtual.defaultq =
					rxq[0].rspq.abs_id;
				err = t4vf_write_rss_vi_config(adapter,
							       pi->viid,
							       &config);
				if (err)
					return err;
			}
			break;
		}
	}

	return 0;
}

/*
 * Bring the adapter up.  Called whenever we go from no "ports" open to having
 * one open.  This function performs the actions necessary to make an adapter
 * operational, such as completing the initialization of HW modules, and
 * enabling interrupts.  Must be called with the rtnl lock held.  (Note that
 * this is called "cxgb_up" in the PF Driver.)
 */
static int adapter_up(struct adapter *adapter)
{
	int err;

	/*
	 * If this is the first time we've been called, perform basic
	 * adapter setup.  Once we've done this, many of our adapter
	 * parameters can no longer be changed ...
	 */
	if ((adapter->flags & CXGB4VF_FULL_INIT_DONE) == 0) {
		err = setup_sge_queues(adapter);
		if (err)
			return err;
		err = setup_rss(adapter);
		if (err) {
			t4vf_free_sge_resources(adapter);
			return err;
		}

		if (adapter->flags & CXGB4VF_USING_MSIX)
			name_msix_vecs(adapter);

<<<<<<< HEAD
		/* Initialize hash mac addr list*/
		INIT_LIST_HEAD(&adapter->mac_hlist);

		adapter->flags |= FULL_INIT_DONE;
=======
		adapter->flags |= CXGB4VF_FULL_INIT_DONE;
>>>>>>> f7688b48
	}

	/*
	 * Acquire our interrupt resources.  We only support MSI-X and MSI.
	 */
	BUG_ON((adapter->flags &
	       (CXGB4VF_USING_MSIX | CXGB4VF_USING_MSI)) == 0);
	if (adapter->flags & CXGB4VF_USING_MSIX)
		err = request_msix_queue_irqs(adapter);
	else
		err = request_irq(adapter->pdev->irq,
				  t4vf_intr_handler(adapter), 0,
				  adapter->name, adapter);
	if (err) {
		dev_err(adapter->pdev_dev, "request_irq failed, err %d\n",
			err);
		return err;
	}

	/*
	 * Enable NAPI ingress processing and return success.
	 */
	enable_rx(adapter);
	t4vf_sge_start(adapter);

	return 0;
}

/*
 * Bring the adapter down.  Called whenever the last "port" (Virtual
 * Interface) closed.  (Note that this routine is called "cxgb_down" in the PF
 * Driver.)
 */
static void adapter_down(struct adapter *adapter)
{
	/*
	 * Free interrupt resources.
	 */
	if (adapter->flags & CXGB4VF_USING_MSIX)
		free_msix_queue_irqs(adapter);
	else
		free_irq(adapter->pdev->irq, adapter);

	/*
	 * Wait for NAPI handlers to finish.
	 */
	quiesce_rx(adapter);
}

/*
 * Start up a net device.
 */
static int cxgb4vf_open(struct net_device *dev)
{
	int err;
	struct port_info *pi = netdev_priv(dev);
	struct adapter *adapter = pi->adapter;

	/*
	 * If we don't have a connection to the firmware there's nothing we
	 * can do.
	 */
	if (!(adapter->flags & CXGB4VF_FW_OK))
		return -ENXIO;

	/*
	 * If this is the first interface that we're opening on the "adapter",
	 * bring the "adapter" up now.
	 */
	if (adapter->open_device_map == 0) {
		err = adapter_up(adapter);
		if (err)
			return err;
	}

	/* It's possible that the basic port information could have
	 * changed since we first read it.
	 */
	err = t4vf_update_port_info(pi);
	if (err < 0)
		return err;

	/*
	 * Note that this interface is up and start everything up ...
	 */
	err = link_start(dev);
	if (err)
		goto err_unwind;

	pi->vlan_id = t4vf_get_vf_vlan_acl(adapter);

	netif_tx_start_all_queues(dev);
	set_bit(pi->port_id, &adapter->open_device_map);
	return 0;

err_unwind:
	if (adapter->open_device_map == 0)
		adapter_down(adapter);
	return err;
}

/*
 * Shut down a net device.  This routine is called "cxgb_close" in the PF
 * Driver ...
 */
static int cxgb4vf_stop(struct net_device *dev)
{
	struct port_info *pi = netdev_priv(dev);
	struct adapter *adapter = pi->adapter;

	netif_tx_stop_all_queues(dev);
	netif_carrier_off(dev);
	t4vf_enable_pi(adapter, pi, false, false);

	clear_bit(pi->port_id, &adapter->open_device_map);
	if (adapter->open_device_map == 0)
		adapter_down(adapter);
	return 0;
}

/*
 * Translate our basic statistics into the standard "ifconfig" statistics.
 */
static struct net_device_stats *cxgb4vf_get_stats(struct net_device *dev)
{
	struct t4vf_port_stats stats;
	struct port_info *pi = netdev2pinfo(dev);
	struct adapter *adapter = pi->adapter;
	struct net_device_stats *ns = &dev->stats;
	int err;

	spin_lock(&adapter->stats_lock);
	err = t4vf_get_port_stats(adapter, pi->pidx, &stats);
	spin_unlock(&adapter->stats_lock);

	memset(ns, 0, sizeof(*ns));
	if (err)
		return ns;

	ns->tx_bytes = (stats.tx_bcast_bytes + stats.tx_mcast_bytes +
			stats.tx_ucast_bytes + stats.tx_offload_bytes);
	ns->tx_packets = (stats.tx_bcast_frames + stats.tx_mcast_frames +
			  stats.tx_ucast_frames + stats.tx_offload_frames);
	ns->rx_bytes = (stats.rx_bcast_bytes + stats.rx_mcast_bytes +
			stats.rx_ucast_bytes);
	ns->rx_packets = (stats.rx_bcast_frames + stats.rx_mcast_frames +
			  stats.rx_ucast_frames);
	ns->multicast = stats.rx_mcast_frames;
	ns->tx_errors = stats.tx_drop_frames;
	ns->rx_errors = stats.rx_err_frames;

	return ns;
}

static int cxgb4vf_mac_sync(struct net_device *netdev, const u8 *mac_addr)
{
	struct port_info *pi = netdev_priv(netdev);
	struct adapter *adapter = pi->adapter;
	int ret;
	u64 mhash = 0;
	u64 uhash = 0;
	bool free = false;
	bool ucast = is_unicast_ether_addr(mac_addr);
	const u8 *maclist[1] = {mac_addr};
	struct hash_mac_addr *new_entry;

	ret = t4vf_alloc_mac_filt(adapter, pi->viid, free, 1, maclist,
				  NULL, ucast ? &uhash : &mhash, false);
	if (ret < 0)
		goto out;
	/* if hash != 0, then add the addr to hash addr list
	 * so on the end we will calculate the hash for the
	 * list and program it
	 */
	if (uhash || mhash) {
		new_entry = kzalloc(sizeof(*new_entry), GFP_ATOMIC);
		if (!new_entry)
			return -ENOMEM;
		ether_addr_copy(new_entry->addr, mac_addr);
		list_add_tail(&new_entry->list, &adapter->mac_hlist);
		ret = cxgb4vf_set_addr_hash(pi);
	}
out:
	return ret < 0 ? ret : 0;
}

static int cxgb4vf_mac_unsync(struct net_device *netdev, const u8 *mac_addr)
{
	struct port_info *pi = netdev_priv(netdev);
	struct adapter *adapter = pi->adapter;
	int ret;
	const u8 *maclist[1] = {mac_addr};
	struct hash_mac_addr *entry, *tmp;

	/* If the MAC address to be removed is in the hash addr
	 * list, delete it from the list and update hash vector
	 */
	list_for_each_entry_safe(entry, tmp, &adapter->mac_hlist, list) {
		if (ether_addr_equal(entry->addr, mac_addr)) {
			list_del(&entry->list);
			kfree(entry);
			return cxgb4vf_set_addr_hash(pi);
		}
	}

	ret = t4vf_free_mac_filt(adapter, pi->viid, 1, maclist, false);
	return ret < 0 ? -EINVAL : 0;
}

/*
 * Set RX properties of a port, such as promiscruity, address filters, and MTU.
 * If @mtu is -1 it is left unchanged.
 */
static int set_rxmode(struct net_device *dev, int mtu, bool sleep_ok)
{
	struct port_info *pi = netdev_priv(dev);

	__dev_uc_sync(dev, cxgb4vf_mac_sync, cxgb4vf_mac_unsync);
	__dev_mc_sync(dev, cxgb4vf_mac_sync, cxgb4vf_mac_unsync);
	return t4vf_set_rxmode(pi->adapter, pi->viid, -1,
			       (dev->flags & IFF_PROMISC) != 0,
			       (dev->flags & IFF_ALLMULTI) != 0,
			       1, -1, sleep_ok);
}

/*
 * Set the current receive modes on the device.
 */
static void cxgb4vf_set_rxmode(struct net_device *dev)
{
	/* unfortunately we can't return errors to the stack */
	set_rxmode(dev, -1, false);
}

/*
 * Find the entry in the interrupt holdoff timer value array which comes
 * closest to the specified interrupt holdoff value.
 */
static int closest_timer(const struct sge *s, int us)
{
	int i, timer_idx = 0, min_delta = INT_MAX;

	for (i = 0; i < ARRAY_SIZE(s->timer_val); i++) {
		int delta = us - s->timer_val[i];
		if (delta < 0)
			delta = -delta;
		if (delta < min_delta) {
			min_delta = delta;
			timer_idx = i;
		}
	}
	return timer_idx;
}

static int closest_thres(const struct sge *s, int thres)
{
	int i, delta, pktcnt_idx = 0, min_delta = INT_MAX;

	for (i = 0; i < ARRAY_SIZE(s->counter_val); i++) {
		delta = thres - s->counter_val[i];
		if (delta < 0)
			delta = -delta;
		if (delta < min_delta) {
			min_delta = delta;
			pktcnt_idx = i;
		}
	}
	return pktcnt_idx;
}

/*
 * Return a queue's interrupt hold-off time in us.  0 means no timer.
 */
static unsigned int qtimer_val(const struct adapter *adapter,
			       const struct sge_rspq *rspq)
{
	unsigned int timer_idx = QINTR_TIMER_IDX_G(rspq->intr_params);

	return timer_idx < SGE_NTIMERS
		? adapter->sge.timer_val[timer_idx]
		: 0;
}

/**
 *	set_rxq_intr_params - set a queue's interrupt holdoff parameters
 *	@adapter: the adapter
 *	@rspq: the RX response queue
 *	@us: the hold-off time in us, or 0 to disable timer
 *	@cnt: the hold-off packet count, or 0 to disable counter
 *
 *	Sets an RX response queue's interrupt hold-off time and packet count.
 *	At least one of the two needs to be enabled for the queue to generate
 *	interrupts.
 */
static int set_rxq_intr_params(struct adapter *adapter, struct sge_rspq *rspq,
			       unsigned int us, unsigned int cnt)
{
	unsigned int timer_idx;

	/*
	 * If both the interrupt holdoff timer and count are specified as
	 * zero, default to a holdoff count of 1 ...
	 */
	if ((us | cnt) == 0)
		cnt = 1;

	/*
	 * If an interrupt holdoff count has been specified, then find the
	 * closest configured holdoff count and use that.  If the response
	 * queue has already been created, then update its queue context
	 * parameters ...
	 */
	if (cnt) {
		int err;
		u32 v, pktcnt_idx;

		pktcnt_idx = closest_thres(&adapter->sge, cnt);
		if (rspq->desc && rspq->pktcnt_idx != pktcnt_idx) {
			v = FW_PARAMS_MNEM_V(FW_PARAMS_MNEM_DMAQ) |
			    FW_PARAMS_PARAM_X_V(
					FW_PARAMS_PARAM_DMAQ_IQ_INTCNTTHRESH) |
			    FW_PARAMS_PARAM_YZ_V(rspq->cntxt_id);
			err = t4vf_set_params(adapter, 1, &v, &pktcnt_idx);
			if (err)
				return err;
		}
		rspq->pktcnt_idx = pktcnt_idx;
	}

	/*
	 * Compute the closest holdoff timer index from the supplied holdoff
	 * timer value.
	 */
	timer_idx = (us == 0
		     ? SGE_TIMER_RSTRT_CNTR
		     : closest_timer(&adapter->sge, us));

	/*
	 * Update the response queue's interrupt coalescing parameters and
	 * return success.
	 */
	rspq->intr_params = (QINTR_TIMER_IDX_V(timer_idx) |
			     QINTR_CNT_EN_V(cnt > 0));
	return 0;
}

/*
 * Return a version number to identify the type of adapter.  The scheme is:
 * - bits 0..9: chip version
 * - bits 10..15: chip revision
 */
static inline unsigned int mk_adap_vers(const struct adapter *adapter)
{
	/*
	 * Chip version 4, revision 0x3f (cxgb4vf).
	 */
	return CHELSIO_CHIP_VERSION(adapter->params.chip) | (0x3f << 10);
}

/*
 * Execute the specified ioctl command.
 */
static int cxgb4vf_do_ioctl(struct net_device *dev, struct ifreq *ifr, int cmd)
{
	int ret = 0;

	switch (cmd) {
	    /*
	     * The VF Driver doesn't have access to any of the other
	     * common Ethernet device ioctl()'s (like reading/writing
	     * PHY registers, etc.
	     */

	default:
		ret = -EOPNOTSUPP;
		break;
	}
	return ret;
}

/*
 * Change the device's MTU.
 */
static int cxgb4vf_change_mtu(struct net_device *dev, int new_mtu)
{
	int ret;
	struct port_info *pi = netdev_priv(dev);

	ret = t4vf_set_rxmode(pi->adapter, pi->viid, new_mtu,
			      -1, -1, -1, -1, true);
	if (!ret)
		dev->mtu = new_mtu;
	return ret;
}

static netdev_features_t cxgb4vf_fix_features(struct net_device *dev,
	netdev_features_t features)
{
	/*
	 * Since there is no support for separate rx/tx vlan accel
	 * enable/disable make sure tx flag is always in same state as rx.
	 */
	if (features & NETIF_F_HW_VLAN_CTAG_RX)
		features |= NETIF_F_HW_VLAN_CTAG_TX;
	else
		features &= ~NETIF_F_HW_VLAN_CTAG_TX;

	return features;
}

static int cxgb4vf_set_features(struct net_device *dev,
	netdev_features_t features)
{
	struct port_info *pi = netdev_priv(dev);
	netdev_features_t changed = dev->features ^ features;

	if (changed & NETIF_F_HW_VLAN_CTAG_RX)
		t4vf_set_rxmode(pi->adapter, pi->viid, -1, -1, -1, -1,
				features & NETIF_F_HW_VLAN_CTAG_TX, 0);

	return 0;
}

/*
 * Change the devices MAC address.
 */
static int cxgb4vf_set_mac_addr(struct net_device *dev, void *_addr)
{
	int ret;
	struct sockaddr *addr = _addr;
	struct port_info *pi = netdev_priv(dev);

	if (!is_valid_ether_addr(addr->sa_data))
		return -EADDRNOTAVAIL;

	ret = cxgb4vf_change_mac(pi, pi->viid, &pi->xact_addr_filt,
				 addr->sa_data, true);
	if (ret < 0)
		return ret;

	memcpy(dev->dev_addr, addr->sa_data, dev->addr_len);
	return 0;
}

#ifdef CONFIG_NET_POLL_CONTROLLER
/*
 * Poll all of our receive queues.  This is called outside of normal interrupt
 * context.
 */
static void cxgb4vf_poll_controller(struct net_device *dev)
{
	struct port_info *pi = netdev_priv(dev);
	struct adapter *adapter = pi->adapter;

	if (adapter->flags & CXGB4VF_USING_MSIX) {
		struct sge_eth_rxq *rxq;
		int nqsets;

		rxq = &adapter->sge.ethrxq[pi->first_qset];
		for (nqsets = pi->nqsets; nqsets; nqsets--) {
			t4vf_sge_intr_msix(0, &rxq->rspq);
			rxq++;
		}
	} else
		t4vf_intr_handler(adapter)(0, adapter);
}
#endif

/*
 * Ethtool operations.
 * ===================
 *
 * Note that we don't support any ethtool operations which change the physical
 * state of the port to which we're linked.
 */

/**
 *	from_fw_port_mod_type - translate Firmware Port/Module type to Ethtool
 *	@port_type: Firmware Port Type
 *	@mod_type: Firmware Module Type
 *
 *	Translate Firmware Port/Module type to Ethtool Port Type.
 */
static int from_fw_port_mod_type(enum fw_port_type port_type,
				 enum fw_port_module_type mod_type)
{
	if (port_type == FW_PORT_TYPE_BT_SGMII ||
	    port_type == FW_PORT_TYPE_BT_XFI ||
	    port_type == FW_PORT_TYPE_BT_XAUI) {
		return PORT_TP;
	} else if (port_type == FW_PORT_TYPE_FIBER_XFI ||
		   port_type == FW_PORT_TYPE_FIBER_XAUI) {
		return PORT_FIBRE;
	} else if (port_type == FW_PORT_TYPE_SFP ||
		   port_type == FW_PORT_TYPE_QSFP_10G ||
		   port_type == FW_PORT_TYPE_QSA ||
		   port_type == FW_PORT_TYPE_QSFP ||
		   port_type == FW_PORT_TYPE_CR4_QSFP ||
		   port_type == FW_PORT_TYPE_CR_QSFP ||
		   port_type == FW_PORT_TYPE_CR2_QSFP ||
		   port_type == FW_PORT_TYPE_SFP28) {
		if (mod_type == FW_PORT_MOD_TYPE_LR ||
		    mod_type == FW_PORT_MOD_TYPE_SR ||
		    mod_type == FW_PORT_MOD_TYPE_ER ||
		    mod_type == FW_PORT_MOD_TYPE_LRM)
			return PORT_FIBRE;
		else if (mod_type == FW_PORT_MOD_TYPE_TWINAX_PASSIVE ||
			 mod_type == FW_PORT_MOD_TYPE_TWINAX_ACTIVE)
			return PORT_DA;
		else
			return PORT_OTHER;
	} else if (port_type == FW_PORT_TYPE_KR4_100G ||
		   port_type == FW_PORT_TYPE_KR_SFP28 ||
		   port_type == FW_PORT_TYPE_KR_XLAUI) {
		return PORT_NONE;
	}

	return PORT_OTHER;
}

/**
 *	fw_caps_to_lmm - translate Firmware to ethtool Link Mode Mask
 *	@port_type: Firmware Port Type
 *	@fw_caps: Firmware Port Capabilities
 *	@link_mode_mask: ethtool Link Mode Mask
 *
 *	Translate a Firmware Port Capabilities specification to an ethtool
 *	Link Mode Mask.
 */
static void fw_caps_to_lmm(enum fw_port_type port_type,
			   unsigned int fw_caps,
			   unsigned long *link_mode_mask)
{
	#define SET_LMM(__lmm_name) \
		__set_bit(ETHTOOL_LINK_MODE_ ## __lmm_name ## _BIT, \
			  link_mode_mask)

	#define FW_CAPS_TO_LMM(__fw_name, __lmm_name) \
		do { \
			if (fw_caps & FW_PORT_CAP32_ ## __fw_name) \
				SET_LMM(__lmm_name); \
		} while (0)

	switch (port_type) {
	case FW_PORT_TYPE_BT_SGMII:
	case FW_PORT_TYPE_BT_XFI:
	case FW_PORT_TYPE_BT_XAUI:
		SET_LMM(TP);
		FW_CAPS_TO_LMM(SPEED_100M, 100baseT_Full);
		FW_CAPS_TO_LMM(SPEED_1G, 1000baseT_Full);
		FW_CAPS_TO_LMM(SPEED_10G, 10000baseT_Full);
		break;

	case FW_PORT_TYPE_KX4:
	case FW_PORT_TYPE_KX:
		SET_LMM(Backplane);
		FW_CAPS_TO_LMM(SPEED_1G, 1000baseKX_Full);
		FW_CAPS_TO_LMM(SPEED_10G, 10000baseKX4_Full);
		break;

	case FW_PORT_TYPE_KR:
		SET_LMM(Backplane);
		FW_CAPS_TO_LMM(SPEED_10G, 10000baseKR_Full);
		break;

	case FW_PORT_TYPE_BP_AP:
		SET_LMM(Backplane);
		FW_CAPS_TO_LMM(SPEED_1G, 1000baseKX_Full);
		FW_CAPS_TO_LMM(SPEED_10G, 10000baseR_FEC);
		FW_CAPS_TO_LMM(SPEED_10G, 10000baseKR_Full);
		break;

	case FW_PORT_TYPE_BP4_AP:
		SET_LMM(Backplane);
		FW_CAPS_TO_LMM(SPEED_1G, 1000baseKX_Full);
		FW_CAPS_TO_LMM(SPEED_10G, 10000baseR_FEC);
		FW_CAPS_TO_LMM(SPEED_10G, 10000baseKR_Full);
		FW_CAPS_TO_LMM(SPEED_10G, 10000baseKX4_Full);
		break;

	case FW_PORT_TYPE_FIBER_XFI:
	case FW_PORT_TYPE_FIBER_XAUI:
	case FW_PORT_TYPE_SFP:
	case FW_PORT_TYPE_QSFP_10G:
	case FW_PORT_TYPE_QSA:
		SET_LMM(FIBRE);
		FW_CAPS_TO_LMM(SPEED_1G, 1000baseT_Full);
		FW_CAPS_TO_LMM(SPEED_10G, 10000baseT_Full);
		break;

	case FW_PORT_TYPE_BP40_BA:
	case FW_PORT_TYPE_QSFP:
		SET_LMM(FIBRE);
		FW_CAPS_TO_LMM(SPEED_1G, 1000baseT_Full);
		FW_CAPS_TO_LMM(SPEED_10G, 10000baseT_Full);
		FW_CAPS_TO_LMM(SPEED_40G, 40000baseSR4_Full);
		break;

	case FW_PORT_TYPE_CR_QSFP:
	case FW_PORT_TYPE_SFP28:
		SET_LMM(FIBRE);
		FW_CAPS_TO_LMM(SPEED_1G, 1000baseT_Full);
		FW_CAPS_TO_LMM(SPEED_10G, 10000baseT_Full);
		FW_CAPS_TO_LMM(SPEED_25G, 25000baseCR_Full);
		break;

	case FW_PORT_TYPE_KR_SFP28:
		SET_LMM(Backplane);
		FW_CAPS_TO_LMM(SPEED_1G, 1000baseT_Full);
		FW_CAPS_TO_LMM(SPEED_10G, 10000baseKR_Full);
		FW_CAPS_TO_LMM(SPEED_25G, 25000baseKR_Full);
		break;

	case FW_PORT_TYPE_KR_XLAUI:
		SET_LMM(Backplane);
		FW_CAPS_TO_LMM(SPEED_1G, 1000baseKX_Full);
		FW_CAPS_TO_LMM(SPEED_10G, 10000baseKR_Full);
		FW_CAPS_TO_LMM(SPEED_40G, 40000baseKR4_Full);
		break;

	case FW_PORT_TYPE_CR2_QSFP:
		SET_LMM(FIBRE);
		FW_CAPS_TO_LMM(SPEED_50G, 50000baseSR2_Full);
		break;

	case FW_PORT_TYPE_KR4_100G:
	case FW_PORT_TYPE_CR4_QSFP:
		SET_LMM(FIBRE);
		FW_CAPS_TO_LMM(SPEED_1G,  1000baseT_Full);
		FW_CAPS_TO_LMM(SPEED_10G, 10000baseKR_Full);
		FW_CAPS_TO_LMM(SPEED_40G, 40000baseSR4_Full);
		FW_CAPS_TO_LMM(SPEED_25G, 25000baseCR_Full);
		FW_CAPS_TO_LMM(SPEED_50G, 50000baseCR2_Full);
		FW_CAPS_TO_LMM(SPEED_100G, 100000baseCR4_Full);
		break;

	default:
		break;
	}

	if (fw_caps & FW_PORT_CAP32_FEC_V(FW_PORT_CAP32_FEC_M)) {
		FW_CAPS_TO_LMM(FEC_RS, FEC_RS);
		FW_CAPS_TO_LMM(FEC_BASER_RS, FEC_BASER);
	} else {
		SET_LMM(FEC_NONE);
	}

	FW_CAPS_TO_LMM(ANEG, Autoneg);
	FW_CAPS_TO_LMM(802_3_PAUSE, Pause);
	FW_CAPS_TO_LMM(802_3_ASM_DIR, Asym_Pause);

	#undef FW_CAPS_TO_LMM
	#undef SET_LMM
}

static int cxgb4vf_get_link_ksettings(struct net_device *dev,
				  struct ethtool_link_ksettings *link_ksettings)
{
	struct port_info *pi = netdev_priv(dev);
	struct ethtool_link_settings *base = &link_ksettings->base;

	/* For the nonce, the Firmware doesn't send up Port State changes
	 * when the Virtual Interface attached to the Port is down.  So
	 * if it's down, let's grab any changes.
	 */
	if (!netif_running(dev))
		(void)t4vf_update_port_info(pi);

	ethtool_link_ksettings_zero_link_mode(link_ksettings, supported);
	ethtool_link_ksettings_zero_link_mode(link_ksettings, advertising);
	ethtool_link_ksettings_zero_link_mode(link_ksettings, lp_advertising);

	base->port = from_fw_port_mod_type(pi->port_type, pi->mod_type);

	if (pi->mdio_addr >= 0) {
		base->phy_address = pi->mdio_addr;
		base->mdio_support = (pi->port_type == FW_PORT_TYPE_BT_SGMII
				      ? ETH_MDIO_SUPPORTS_C22
				      : ETH_MDIO_SUPPORTS_C45);
	} else {
		base->phy_address = 255;
		base->mdio_support = 0;
	}

	fw_caps_to_lmm(pi->port_type, pi->link_cfg.pcaps,
		       link_ksettings->link_modes.supported);
	fw_caps_to_lmm(pi->port_type, pi->link_cfg.acaps,
		       link_ksettings->link_modes.advertising);
	fw_caps_to_lmm(pi->port_type, pi->link_cfg.lpacaps,
		       link_ksettings->link_modes.lp_advertising);

	if (netif_carrier_ok(dev)) {
		base->speed = pi->link_cfg.speed;
		base->duplex = DUPLEX_FULL;
	} else {
		base->speed = SPEED_UNKNOWN;
		base->duplex = DUPLEX_UNKNOWN;
	}

	base->autoneg = pi->link_cfg.autoneg;
	if (pi->link_cfg.pcaps & FW_PORT_CAP32_ANEG)
		ethtool_link_ksettings_add_link_mode(link_ksettings,
						     supported, Autoneg);
	if (pi->link_cfg.autoneg)
		ethtool_link_ksettings_add_link_mode(link_ksettings,
						     advertising, Autoneg);

	return 0;
}

/* Translate the Firmware FEC value into the ethtool value. */
static inline unsigned int fwcap_to_eth_fec(unsigned int fw_fec)
{
	unsigned int eth_fec = 0;

	if (fw_fec & FW_PORT_CAP32_FEC_RS)
		eth_fec |= ETHTOOL_FEC_RS;
	if (fw_fec & FW_PORT_CAP32_FEC_BASER_RS)
		eth_fec |= ETHTOOL_FEC_BASER;

	/* if nothing is set, then FEC is off */
	if (!eth_fec)
		eth_fec = ETHTOOL_FEC_OFF;

	return eth_fec;
}

/* Translate Common Code FEC value into ethtool value. */
static inline unsigned int cc_to_eth_fec(unsigned int cc_fec)
{
	unsigned int eth_fec = 0;

	if (cc_fec & FEC_AUTO)
		eth_fec |= ETHTOOL_FEC_AUTO;
	if (cc_fec & FEC_RS)
		eth_fec |= ETHTOOL_FEC_RS;
	if (cc_fec & FEC_BASER_RS)
		eth_fec |= ETHTOOL_FEC_BASER;

	/* if nothing is set, then FEC is off */
	if (!eth_fec)
		eth_fec = ETHTOOL_FEC_OFF;

	return eth_fec;
}

static int cxgb4vf_get_fecparam(struct net_device *dev,
				struct ethtool_fecparam *fec)
{
	const struct port_info *pi = netdev_priv(dev);
	const struct link_config *lc = &pi->link_cfg;

	/* Translate the Firmware FEC Support into the ethtool value.  We
	 * always support IEEE 802.3 "automatic" selection of Link FEC type if
	 * any FEC is supported.
	 */
	fec->fec = fwcap_to_eth_fec(lc->pcaps);
	if (fec->fec != ETHTOOL_FEC_OFF)
		fec->fec |= ETHTOOL_FEC_AUTO;

	/* Translate the current internal FEC parameters into the
	 * ethtool values.
	 */
	fec->active_fec = cc_to_eth_fec(lc->fec);
	return 0;
}

/*
 * Return our driver information.
 */
static void cxgb4vf_get_drvinfo(struct net_device *dev,
				struct ethtool_drvinfo *drvinfo)
{
	struct adapter *adapter = netdev2adap(dev);

	strlcpy(drvinfo->driver, KBUILD_MODNAME, sizeof(drvinfo->driver));
	strlcpy(drvinfo->version, DRV_VERSION, sizeof(drvinfo->version));
	strlcpy(drvinfo->bus_info, pci_name(to_pci_dev(dev->dev.parent)),
		sizeof(drvinfo->bus_info));
	snprintf(drvinfo->fw_version, sizeof(drvinfo->fw_version),
		 "%u.%u.%u.%u, TP %u.%u.%u.%u",
		 FW_HDR_FW_VER_MAJOR_G(adapter->params.dev.fwrev),
		 FW_HDR_FW_VER_MINOR_G(adapter->params.dev.fwrev),
		 FW_HDR_FW_VER_MICRO_G(adapter->params.dev.fwrev),
		 FW_HDR_FW_VER_BUILD_G(adapter->params.dev.fwrev),
		 FW_HDR_FW_VER_MAJOR_G(adapter->params.dev.tprev),
		 FW_HDR_FW_VER_MINOR_G(adapter->params.dev.tprev),
		 FW_HDR_FW_VER_MICRO_G(adapter->params.dev.tprev),
		 FW_HDR_FW_VER_BUILD_G(adapter->params.dev.tprev));
}

/*
 * Return current adapter message level.
 */
static u32 cxgb4vf_get_msglevel(struct net_device *dev)
{
	return netdev2adap(dev)->msg_enable;
}

/*
 * Set current adapter message level.
 */
static void cxgb4vf_set_msglevel(struct net_device *dev, u32 msglevel)
{
	netdev2adap(dev)->msg_enable = msglevel;
}

/*
 * Return the device's current Queue Set ring size parameters along with the
 * allowed maximum values.  Since ethtool doesn't understand the concept of
 * multi-queue devices, we just return the current values associated with the
 * first Queue Set.
 */
static void cxgb4vf_get_ringparam(struct net_device *dev,
				  struct ethtool_ringparam *rp)
{
	const struct port_info *pi = netdev_priv(dev);
	const struct sge *s = &pi->adapter->sge;

	rp->rx_max_pending = MAX_RX_BUFFERS;
	rp->rx_mini_max_pending = MAX_RSPQ_ENTRIES;
	rp->rx_jumbo_max_pending = 0;
	rp->tx_max_pending = MAX_TXQ_ENTRIES;

	rp->rx_pending = s->ethrxq[pi->first_qset].fl.size - MIN_FL_RESID;
	rp->rx_mini_pending = s->ethrxq[pi->first_qset].rspq.size;
	rp->rx_jumbo_pending = 0;
	rp->tx_pending = s->ethtxq[pi->first_qset].q.size;
}

/*
 * Set the Queue Set ring size parameters for the device.  Again, since
 * ethtool doesn't allow for the concept of multiple queues per device, we'll
 * apply these new values across all of the Queue Sets associated with the
 * device -- after vetting them of course!
 */
static int cxgb4vf_set_ringparam(struct net_device *dev,
				 struct ethtool_ringparam *rp)
{
	const struct port_info *pi = netdev_priv(dev);
	struct adapter *adapter = pi->adapter;
	struct sge *s = &adapter->sge;
	int qs;

	if (rp->rx_pending > MAX_RX_BUFFERS ||
	    rp->rx_jumbo_pending ||
	    rp->tx_pending > MAX_TXQ_ENTRIES ||
	    rp->rx_mini_pending > MAX_RSPQ_ENTRIES ||
	    rp->rx_mini_pending < MIN_RSPQ_ENTRIES ||
	    rp->rx_pending < MIN_FL_ENTRIES ||
	    rp->tx_pending < MIN_TXQ_ENTRIES)
		return -EINVAL;

	if (adapter->flags & CXGB4VF_FULL_INIT_DONE)
		return -EBUSY;

	for (qs = pi->first_qset; qs < pi->first_qset + pi->nqsets; qs++) {
		s->ethrxq[qs].fl.size = rp->rx_pending + MIN_FL_RESID;
		s->ethrxq[qs].rspq.size = rp->rx_mini_pending;
		s->ethtxq[qs].q.size = rp->tx_pending;
	}
	return 0;
}

/*
 * Return the interrupt holdoff timer and count for the first Queue Set on the
 * device.  Our extension ioctl() (the cxgbtool interface) allows the
 * interrupt holdoff timer to be read on all of the device's Queue Sets.
 */
static int cxgb4vf_get_coalesce(struct net_device *dev,
				struct ethtool_coalesce *coalesce)
{
	const struct port_info *pi = netdev_priv(dev);
	const struct adapter *adapter = pi->adapter;
	const struct sge_rspq *rspq = &adapter->sge.ethrxq[pi->first_qset].rspq;

	coalesce->rx_coalesce_usecs = qtimer_val(adapter, rspq);
	coalesce->rx_max_coalesced_frames =
		((rspq->intr_params & QINTR_CNT_EN_F)
		 ? adapter->sge.counter_val[rspq->pktcnt_idx]
		 : 0);
	return 0;
}

/*
 * Set the RX interrupt holdoff timer and count for the first Queue Set on the
 * interface.  Our extension ioctl() (the cxgbtool interface) allows us to set
 * the interrupt holdoff timer on any of the device's Queue Sets.
 */
static int cxgb4vf_set_coalesce(struct net_device *dev,
				struct ethtool_coalesce *coalesce)
{
	const struct port_info *pi = netdev_priv(dev);
	struct adapter *adapter = pi->adapter;

	return set_rxq_intr_params(adapter,
				   &adapter->sge.ethrxq[pi->first_qset].rspq,
				   coalesce->rx_coalesce_usecs,
				   coalesce->rx_max_coalesced_frames);
}

/*
 * Report current port link pause parameter settings.
 */
static void cxgb4vf_get_pauseparam(struct net_device *dev,
				   struct ethtool_pauseparam *pauseparam)
{
	struct port_info *pi = netdev_priv(dev);

	pauseparam->autoneg = (pi->link_cfg.requested_fc & PAUSE_AUTONEG) != 0;
	pauseparam->rx_pause = (pi->link_cfg.fc & PAUSE_RX) != 0;
	pauseparam->tx_pause = (pi->link_cfg.fc & PAUSE_TX) != 0;
}

/*
 * Identify the port by blinking the port's LED.
 */
static int cxgb4vf_phys_id(struct net_device *dev,
			   enum ethtool_phys_id_state state)
{
	unsigned int val;
	struct port_info *pi = netdev_priv(dev);

	if (state == ETHTOOL_ID_ACTIVE)
		val = 0xffff;
	else if (state == ETHTOOL_ID_INACTIVE)
		val = 0;
	else
		return -EINVAL;

	return t4vf_identify_port(pi->adapter, pi->viid, val);
}

/*
 * Port stats maintained per queue of the port.
 */
struct queue_port_stats {
	u64 tso;
	u64 tx_csum;
	u64 rx_csum;
	u64 vlan_ex;
	u64 vlan_ins;
	u64 lro_pkts;
	u64 lro_merged;
};

/*
 * Strings for the ETH_SS_STATS statistics set ("ethtool -S").  Note that
 * these need to match the order of statistics returned by
 * t4vf_get_port_stats().
 */
static const char stats_strings[][ETH_GSTRING_LEN] = {
	/*
	 * These must match the layout of the t4vf_port_stats structure.
	 */
	"TxBroadcastBytes  ",
	"TxBroadcastFrames ",
	"TxMulticastBytes  ",
	"TxMulticastFrames ",
	"TxUnicastBytes    ",
	"TxUnicastFrames   ",
	"TxDroppedFrames   ",
	"TxOffloadBytes    ",
	"TxOffloadFrames   ",
	"RxBroadcastBytes  ",
	"RxBroadcastFrames ",
	"RxMulticastBytes  ",
	"RxMulticastFrames ",
	"RxUnicastBytes    ",
	"RxUnicastFrames   ",
	"RxErrorFrames     ",

	/*
	 * These are accumulated per-queue statistics and must match the
	 * order of the fields in the queue_port_stats structure.
	 */
	"TSO               ",
	"TxCsumOffload     ",
	"RxCsumGood        ",
	"VLANextractions   ",
	"VLANinsertions    ",
	"GROPackets        ",
	"GROMerged         ",
};

/*
 * Return the number of statistics in the specified statistics set.
 */
static int cxgb4vf_get_sset_count(struct net_device *dev, int sset)
{
	switch (sset) {
	case ETH_SS_STATS:
		return ARRAY_SIZE(stats_strings);
	default:
		return -EOPNOTSUPP;
	}
	/*NOTREACHED*/
}

/*
 * Return the strings for the specified statistics set.
 */
static void cxgb4vf_get_strings(struct net_device *dev,
				u32 sset,
				u8 *data)
{
	switch (sset) {
	case ETH_SS_STATS:
		memcpy(data, stats_strings, sizeof(stats_strings));
		break;
	}
}

/*
 * Small utility routine to accumulate queue statistics across the queues of
 * a "port".
 */
static void collect_sge_port_stats(const struct adapter *adapter,
				   const struct port_info *pi,
				   struct queue_port_stats *stats)
{
	const struct sge_eth_txq *txq = &adapter->sge.ethtxq[pi->first_qset];
	const struct sge_eth_rxq *rxq = &adapter->sge.ethrxq[pi->first_qset];
	int qs;

	memset(stats, 0, sizeof(*stats));
	for (qs = 0; qs < pi->nqsets; qs++, rxq++, txq++) {
		stats->tso += txq->tso;
		stats->tx_csum += txq->tx_cso;
		stats->rx_csum += rxq->stats.rx_cso;
		stats->vlan_ex += rxq->stats.vlan_ex;
		stats->vlan_ins += txq->vlan_ins;
		stats->lro_pkts += rxq->stats.lro_pkts;
		stats->lro_merged += rxq->stats.lro_merged;
	}
}

/*
 * Return the ETH_SS_STATS statistics set.
 */
static void cxgb4vf_get_ethtool_stats(struct net_device *dev,
				      struct ethtool_stats *stats,
				      u64 *data)
{
	struct port_info *pi = netdev2pinfo(dev);
	struct adapter *adapter = pi->adapter;
	int err = t4vf_get_port_stats(adapter, pi->pidx,
				      (struct t4vf_port_stats *)data);
	if (err)
		memset(data, 0, sizeof(struct t4vf_port_stats));

	data += sizeof(struct t4vf_port_stats) / sizeof(u64);
	collect_sge_port_stats(adapter, pi, (struct queue_port_stats *)data);
}

/*
 * Return the size of our register map.
 */
static int cxgb4vf_get_regs_len(struct net_device *dev)
{
	return T4VF_REGMAP_SIZE;
}

/*
 * Dump a block of registers, start to end inclusive, into a buffer.
 */
static void reg_block_dump(struct adapter *adapter, void *regbuf,
			   unsigned int start, unsigned int end)
{
	u32 *bp = regbuf + start - T4VF_REGMAP_START;

	for ( ; start <= end; start += sizeof(u32)) {
		/*
		 * Avoid reading the Mailbox Control register since that
		 * can trigger a Mailbox Ownership Arbitration cycle and
		 * interfere with communication with the firmware.
		 */
		if (start == T4VF_CIM_BASE_ADDR + CIM_VF_EXT_MAILBOX_CTRL)
			*bp++ = 0xffff;
		else
			*bp++ = t4_read_reg(adapter, start);
	}
}

/*
 * Copy our entire register map into the provided buffer.
 */
static void cxgb4vf_get_regs(struct net_device *dev,
			     struct ethtool_regs *regs,
			     void *regbuf)
{
	struct adapter *adapter = netdev2adap(dev);

	regs->version = mk_adap_vers(adapter);

	/*
	 * Fill in register buffer with our register map.
	 */
	memset(regbuf, 0, T4VF_REGMAP_SIZE);

	reg_block_dump(adapter, regbuf,
		       T4VF_SGE_BASE_ADDR + T4VF_MOD_MAP_SGE_FIRST,
		       T4VF_SGE_BASE_ADDR + T4VF_MOD_MAP_SGE_LAST);
	reg_block_dump(adapter, regbuf,
		       T4VF_MPS_BASE_ADDR + T4VF_MOD_MAP_MPS_FIRST,
		       T4VF_MPS_BASE_ADDR + T4VF_MOD_MAP_MPS_LAST);

	/* T5 adds new registers in the PL Register map.
	 */
	reg_block_dump(adapter, regbuf,
		       T4VF_PL_BASE_ADDR + T4VF_MOD_MAP_PL_FIRST,
		       T4VF_PL_BASE_ADDR + (is_t4(adapter->params.chip)
		       ? PL_VF_WHOAMI_A : PL_VF_REVISION_A));
	reg_block_dump(adapter, regbuf,
		       T4VF_CIM_BASE_ADDR + T4VF_MOD_MAP_CIM_FIRST,
		       T4VF_CIM_BASE_ADDR + T4VF_MOD_MAP_CIM_LAST);

	reg_block_dump(adapter, regbuf,
		       T4VF_MBDATA_BASE_ADDR + T4VF_MBDATA_FIRST,
		       T4VF_MBDATA_BASE_ADDR + T4VF_MBDATA_LAST);
}

/*
 * Report current Wake On LAN settings.
 */
static void cxgb4vf_get_wol(struct net_device *dev,
			    struct ethtool_wolinfo *wol)
{
	wol->supported = 0;
	wol->wolopts = 0;
	memset(&wol->sopass, 0, sizeof(wol->sopass));
}

/*
 * TCP Segmentation Offload flags which we support.
 */
#define TSO_FLAGS (NETIF_F_TSO | NETIF_F_TSO6 | NETIF_F_TSO_ECN)
#define VLAN_FEAT (NETIF_F_SG | NETIF_F_IP_CSUM | TSO_FLAGS | \
		   NETIF_F_GRO | NETIF_F_IPV6_CSUM | NETIF_F_HIGHDMA)

static const struct ethtool_ops cxgb4vf_ethtool_ops = {
	.get_link_ksettings	= cxgb4vf_get_link_ksettings,
	.get_fecparam		= cxgb4vf_get_fecparam,
	.get_drvinfo		= cxgb4vf_get_drvinfo,
	.get_msglevel		= cxgb4vf_get_msglevel,
	.set_msglevel		= cxgb4vf_set_msglevel,
	.get_ringparam		= cxgb4vf_get_ringparam,
	.set_ringparam		= cxgb4vf_set_ringparam,
	.get_coalesce		= cxgb4vf_get_coalesce,
	.set_coalesce		= cxgb4vf_set_coalesce,
	.get_pauseparam		= cxgb4vf_get_pauseparam,
	.get_link		= ethtool_op_get_link,
	.get_strings		= cxgb4vf_get_strings,
	.set_phys_id		= cxgb4vf_phys_id,
	.get_sset_count		= cxgb4vf_get_sset_count,
	.get_ethtool_stats	= cxgb4vf_get_ethtool_stats,
	.get_regs_len		= cxgb4vf_get_regs_len,
	.get_regs		= cxgb4vf_get_regs,
	.get_wol		= cxgb4vf_get_wol,
};

/*
 * /sys/kernel/debug/cxgb4vf support code and data.
 * ================================================
 */

/*
 * Show Firmware Mailbox Command/Reply Log
 *
 * Note that we don't do any locking when dumping the Firmware Mailbox Log so
 * it's possible that we can catch things during a log update and therefore
 * see partially corrupted log entries.  But i9t's probably Good Enough(tm).
 * If we ever decide that we want to make sure that we're dumping a coherent
 * log, we'd need to perform locking in the mailbox logging and in
 * mboxlog_open() where we'd need to grab the entire mailbox log in one go
 * like we do for the Firmware Device Log.  But as stated above, meh ...
 */
static int mboxlog_show(struct seq_file *seq, void *v)
{
	struct adapter *adapter = seq->private;
	struct mbox_cmd_log *log = adapter->mbox_log;
	struct mbox_cmd *entry;
	int entry_idx, i;

	if (v == SEQ_START_TOKEN) {
		seq_printf(seq,
			   "%10s  %15s  %5s  %5s  %s\n",
			   "Seq#", "Tstamp", "Atime", "Etime",
			   "Command/Reply");
		return 0;
	}

	entry_idx = log->cursor + ((uintptr_t)v - 2);
	if (entry_idx >= log->size)
		entry_idx -= log->size;
	entry = mbox_cmd_log_entry(log, entry_idx);

	/* skip over unused entries */
	if (entry->timestamp == 0)
		return 0;

	seq_printf(seq, "%10u  %15llu  %5d  %5d",
		   entry->seqno, entry->timestamp,
		   entry->access, entry->execute);
	for (i = 0; i < MBOX_LEN / 8; i++) {
		u64 flit = entry->cmd[i];
		u32 hi = (u32)(flit >> 32);
		u32 lo = (u32)flit;

		seq_printf(seq, "  %08x %08x", hi, lo);
	}
	seq_puts(seq, "\n");
	return 0;
}

static inline void *mboxlog_get_idx(struct seq_file *seq, loff_t pos)
{
	struct adapter *adapter = seq->private;
	struct mbox_cmd_log *log = adapter->mbox_log;

	return ((pos <= log->size) ? (void *)(uintptr_t)(pos + 1) : NULL);
}

static void *mboxlog_start(struct seq_file *seq, loff_t *pos)
{
	return *pos ? mboxlog_get_idx(seq, *pos) : SEQ_START_TOKEN;
}

static void *mboxlog_next(struct seq_file *seq, void *v, loff_t *pos)
{
	++*pos;
	return mboxlog_get_idx(seq, *pos);
}

static void mboxlog_stop(struct seq_file *seq, void *v)
{
}

static const struct seq_operations mboxlog_seq_ops = {
	.start = mboxlog_start,
	.next  = mboxlog_next,
	.stop  = mboxlog_stop,
	.show  = mboxlog_show
};

static int mboxlog_open(struct inode *inode, struct file *file)
{
	int res = seq_open(file, &mboxlog_seq_ops);

	if (!res) {
		struct seq_file *seq = file->private_data;

		seq->private = inode->i_private;
	}
	return res;
}

static const struct file_operations mboxlog_fops = {
	.owner   = THIS_MODULE,
	.open    = mboxlog_open,
	.read    = seq_read,
	.llseek  = seq_lseek,
	.release = seq_release,
};

/*
 * Show SGE Queue Set information.  We display QPL Queues Sets per line.
 */
#define QPL	4

static int sge_qinfo_show(struct seq_file *seq, void *v)
{
	struct adapter *adapter = seq->private;
	int eth_entries = DIV_ROUND_UP(adapter->sge.ethqsets, QPL);
	int qs, r = (uintptr_t)v - 1;

	if (r)
		seq_putc(seq, '\n');

	#define S3(fmt_spec, s, v) \
		do {\
			seq_printf(seq, "%-12s", s); \
			for (qs = 0; qs < n; ++qs) \
				seq_printf(seq, " %16" fmt_spec, v); \
			seq_putc(seq, '\n'); \
		} while (0)
	#define S(s, v)		S3("s", s, v)
	#define T(s, v)		S3("u", s, txq[qs].v)
	#define R(s, v)		S3("u", s, rxq[qs].v)

	if (r < eth_entries) {
		const struct sge_eth_rxq *rxq = &adapter->sge.ethrxq[r * QPL];
		const struct sge_eth_txq *txq = &adapter->sge.ethtxq[r * QPL];
		int n = min(QPL, adapter->sge.ethqsets - QPL * r);

		S("QType:", "Ethernet");
		S("Interface:",
		  (rxq[qs].rspq.netdev
		   ? rxq[qs].rspq.netdev->name
		   : "N/A"));
		S3("d", "Port:",
		   (rxq[qs].rspq.netdev
		    ? ((struct port_info *)
		       netdev_priv(rxq[qs].rspq.netdev))->port_id
		    : -1));
		T("TxQ ID:", q.abs_id);
		T("TxQ size:", q.size);
		T("TxQ inuse:", q.in_use);
		T("TxQ PIdx:", q.pidx);
		T("TxQ CIdx:", q.cidx);
		R("RspQ ID:", rspq.abs_id);
		R("RspQ size:", rspq.size);
		R("RspQE size:", rspq.iqe_len);
		S3("u", "Intr delay:", qtimer_val(adapter, &rxq[qs].rspq));
		S3("u", "Intr pktcnt:",
		   adapter->sge.counter_val[rxq[qs].rspq.pktcnt_idx]);
		R("RspQ CIdx:", rspq.cidx);
		R("RspQ Gen:", rspq.gen);
		R("FL ID:", fl.abs_id);
		R("FL size:", fl.size - MIN_FL_RESID);
		R("FL avail:", fl.avail);
		R("FL PIdx:", fl.pidx);
		R("FL CIdx:", fl.cidx);
		return 0;
	}

	r -= eth_entries;
	if (r == 0) {
		const struct sge_rspq *evtq = &adapter->sge.fw_evtq;

		seq_printf(seq, "%-12s %16s\n", "QType:", "FW event queue");
		seq_printf(seq, "%-12s %16u\n", "RspQ ID:", evtq->abs_id);
		seq_printf(seq, "%-12s %16u\n", "Intr delay:",
			   qtimer_val(adapter, evtq));
		seq_printf(seq, "%-12s %16u\n", "Intr pktcnt:",
			   adapter->sge.counter_val[evtq->pktcnt_idx]);
		seq_printf(seq, "%-12s %16u\n", "RspQ Cidx:", evtq->cidx);
		seq_printf(seq, "%-12s %16u\n", "RspQ Gen:", evtq->gen);
	} else if (r == 1) {
		const struct sge_rspq *intrq = &adapter->sge.intrq;

		seq_printf(seq, "%-12s %16s\n", "QType:", "Interrupt Queue");
		seq_printf(seq, "%-12s %16u\n", "RspQ ID:", intrq->abs_id);
		seq_printf(seq, "%-12s %16u\n", "Intr delay:",
			   qtimer_val(adapter, intrq));
		seq_printf(seq, "%-12s %16u\n", "Intr pktcnt:",
			   adapter->sge.counter_val[intrq->pktcnt_idx]);
		seq_printf(seq, "%-12s %16u\n", "RspQ Cidx:", intrq->cidx);
		seq_printf(seq, "%-12s %16u\n", "RspQ Gen:", intrq->gen);
	}

	#undef R
	#undef T
	#undef S
	#undef S3

	return 0;
}

/*
 * Return the number of "entries" in our "file".  We group the multi-Queue
 * sections with QPL Queue Sets per "entry".  The sections of the output are:
 *
 *     Ethernet RX/TX Queue Sets
 *     Firmware Event Queue
 *     Forwarded Interrupt Queue (if in MSI mode)
 */
static int sge_queue_entries(const struct adapter *adapter)
{
	return DIV_ROUND_UP(adapter->sge.ethqsets, QPL) + 1 +
		((adapter->flags & CXGB4VF_USING_MSI) != 0);
}

static void *sge_queue_start(struct seq_file *seq, loff_t *pos)
{
	int entries = sge_queue_entries(seq->private);

	return *pos < entries ? (void *)((uintptr_t)*pos + 1) : NULL;
}

static void sge_queue_stop(struct seq_file *seq, void *v)
{
}

static void *sge_queue_next(struct seq_file *seq, void *v, loff_t *pos)
{
	int entries = sge_queue_entries(seq->private);

	++*pos;
	return *pos < entries ? (void *)((uintptr_t)*pos + 1) : NULL;
}

static const struct seq_operations sge_qinfo_seq_ops = {
	.start = sge_queue_start,
	.next  = sge_queue_next,
	.stop  = sge_queue_stop,
	.show  = sge_qinfo_show
};

static int sge_qinfo_open(struct inode *inode, struct file *file)
{
	int res = seq_open(file, &sge_qinfo_seq_ops);

	if (!res) {
		struct seq_file *seq = file->private_data;
		seq->private = inode->i_private;
	}
	return res;
}

static const struct file_operations sge_qinfo_debugfs_fops = {
	.owner   = THIS_MODULE,
	.open    = sge_qinfo_open,
	.read    = seq_read,
	.llseek  = seq_lseek,
	.release = seq_release,
};

/*
 * Show SGE Queue Set statistics.  We display QPL Queues Sets per line.
 */
#define QPL	4

static int sge_qstats_show(struct seq_file *seq, void *v)
{
	struct adapter *adapter = seq->private;
	int eth_entries = DIV_ROUND_UP(adapter->sge.ethqsets, QPL);
	int qs, r = (uintptr_t)v - 1;

	if (r)
		seq_putc(seq, '\n');

	#define S3(fmt, s, v) \
		do { \
			seq_printf(seq, "%-16s", s); \
			for (qs = 0; qs < n; ++qs) \
				seq_printf(seq, " %8" fmt, v); \
			seq_putc(seq, '\n'); \
		} while (0)
	#define S(s, v)		S3("s", s, v)

	#define T3(fmt, s, v)	S3(fmt, s, txq[qs].v)
	#define T(s, v)		T3("lu", s, v)

	#define R3(fmt, s, v)	S3(fmt, s, rxq[qs].v)
	#define R(s, v)		R3("lu", s, v)

	if (r < eth_entries) {
		const struct sge_eth_rxq *rxq = &adapter->sge.ethrxq[r * QPL];
		const struct sge_eth_txq *txq = &adapter->sge.ethtxq[r * QPL];
		int n = min(QPL, adapter->sge.ethqsets - QPL * r);

		S("QType:", "Ethernet");
		S("Interface:",
		  (rxq[qs].rspq.netdev
		   ? rxq[qs].rspq.netdev->name
		   : "N/A"));
		R3("u", "RspQNullInts:", rspq.unhandled_irqs);
		R("RxPackets:", stats.pkts);
		R("RxCSO:", stats.rx_cso);
		R("VLANxtract:", stats.vlan_ex);
		R("LROmerged:", stats.lro_merged);
		R("LROpackets:", stats.lro_pkts);
		R("RxDrops:", stats.rx_drops);
		T("TSO:", tso);
		T("TxCSO:", tx_cso);
		T("VLANins:", vlan_ins);
		T("TxQFull:", q.stops);
		T("TxQRestarts:", q.restarts);
		T("TxMapErr:", mapping_err);
		R("FLAllocErr:", fl.alloc_failed);
		R("FLLrgAlcErr:", fl.large_alloc_failed);
		R("FLStarving:", fl.starving);
		return 0;
	}

	r -= eth_entries;
	if (r == 0) {
		const struct sge_rspq *evtq = &adapter->sge.fw_evtq;

		seq_printf(seq, "%-8s %16s\n", "QType:", "FW event queue");
		seq_printf(seq, "%-16s %8u\n", "RspQNullInts:",
			   evtq->unhandled_irqs);
		seq_printf(seq, "%-16s %8u\n", "RspQ CIdx:", evtq->cidx);
		seq_printf(seq, "%-16s %8u\n", "RspQ Gen:", evtq->gen);
	} else if (r == 1) {
		const struct sge_rspq *intrq = &adapter->sge.intrq;

		seq_printf(seq, "%-8s %16s\n", "QType:", "Interrupt Queue");
		seq_printf(seq, "%-16s %8u\n", "RspQNullInts:",
			   intrq->unhandled_irqs);
		seq_printf(seq, "%-16s %8u\n", "RspQ CIdx:", intrq->cidx);
		seq_printf(seq, "%-16s %8u\n", "RspQ Gen:", intrq->gen);
	}

	#undef R
	#undef T
	#undef S
	#undef R3
	#undef T3
	#undef S3

	return 0;
}

/*
 * Return the number of "entries" in our "file".  We group the multi-Queue
 * sections with QPL Queue Sets per "entry".  The sections of the output are:
 *
 *     Ethernet RX/TX Queue Sets
 *     Firmware Event Queue
 *     Forwarded Interrupt Queue (if in MSI mode)
 */
static int sge_qstats_entries(const struct adapter *adapter)
{
	return DIV_ROUND_UP(adapter->sge.ethqsets, QPL) + 1 +
		((adapter->flags & CXGB4VF_USING_MSI) != 0);
}

static void *sge_qstats_start(struct seq_file *seq, loff_t *pos)
{
	int entries = sge_qstats_entries(seq->private);

	return *pos < entries ? (void *)((uintptr_t)*pos + 1) : NULL;
}

static void sge_qstats_stop(struct seq_file *seq, void *v)
{
}

static void *sge_qstats_next(struct seq_file *seq, void *v, loff_t *pos)
{
	int entries = sge_qstats_entries(seq->private);

	(*pos)++;
	return *pos < entries ? (void *)((uintptr_t)*pos + 1) : NULL;
}

static const struct seq_operations sge_qstats_seq_ops = {
	.start = sge_qstats_start,
	.next  = sge_qstats_next,
	.stop  = sge_qstats_stop,
	.show  = sge_qstats_show
};

static int sge_qstats_open(struct inode *inode, struct file *file)
{
	int res = seq_open(file, &sge_qstats_seq_ops);

	if (res == 0) {
		struct seq_file *seq = file->private_data;
		seq->private = inode->i_private;
	}
	return res;
}

static const struct file_operations sge_qstats_proc_fops = {
	.owner   = THIS_MODULE,
	.open    = sge_qstats_open,
	.read    = seq_read,
	.llseek  = seq_lseek,
	.release = seq_release,
};

/*
 * Show PCI-E SR-IOV Virtual Function Resource Limits.
 */
static int resources_show(struct seq_file *seq, void *v)
{
	struct adapter *adapter = seq->private;
	struct vf_resources *vfres = &adapter->params.vfres;

	#define S(desc, fmt, var) \
		seq_printf(seq, "%-60s " fmt "\n", \
			   desc " (" #var "):", vfres->var)

	S("Virtual Interfaces", "%d", nvi);
	S("Egress Queues", "%d", neq);
	S("Ethernet Control", "%d", nethctrl);
	S("Ingress Queues/w Free Lists/Interrupts", "%d", niqflint);
	S("Ingress Queues", "%d", niq);
	S("Traffic Class", "%d", tc);
	S("Port Access Rights Mask", "%#x", pmask);
	S("MAC Address Filters", "%d", nexactf);
	S("Firmware Command Read Capabilities", "%#x", r_caps);
	S("Firmware Command Write/Execute Capabilities", "%#x", wx_caps);

	#undef S

	return 0;
}
DEFINE_SHOW_ATTRIBUTE(resources);

/*
 * Show Virtual Interfaces.
 */
static int interfaces_show(struct seq_file *seq, void *v)
{
	if (v == SEQ_START_TOKEN) {
		seq_puts(seq, "Interface  Port   VIID\n");
	} else {
		struct adapter *adapter = seq->private;
		int pidx = (uintptr_t)v - 2;
		struct net_device *dev = adapter->port[pidx];
		struct port_info *pi = netdev_priv(dev);

		seq_printf(seq, "%9s  %4d  %#5x\n",
			   dev->name, pi->port_id, pi->viid);
	}
	return 0;
}

static inline void *interfaces_get_idx(struct adapter *adapter, loff_t pos)
{
	return pos <= adapter->params.nports
		? (void *)(uintptr_t)(pos + 1)
		: NULL;
}

static void *interfaces_start(struct seq_file *seq, loff_t *pos)
{
	return *pos
		? interfaces_get_idx(seq->private, *pos)
		: SEQ_START_TOKEN;
}

static void *interfaces_next(struct seq_file *seq, void *v, loff_t *pos)
{
	(*pos)++;
	return interfaces_get_idx(seq->private, *pos);
}

static void interfaces_stop(struct seq_file *seq, void *v)
{
}

static const struct seq_operations interfaces_seq_ops = {
	.start = interfaces_start,
	.next  = interfaces_next,
	.stop  = interfaces_stop,
	.show  = interfaces_show
};

static int interfaces_open(struct inode *inode, struct file *file)
{
	int res = seq_open(file, &interfaces_seq_ops);

	if (res == 0) {
		struct seq_file *seq = file->private_data;
		seq->private = inode->i_private;
	}
	return res;
}

static const struct file_operations interfaces_proc_fops = {
	.owner   = THIS_MODULE,
	.open    = interfaces_open,
	.read    = seq_read,
	.llseek  = seq_lseek,
	.release = seq_release,
};

/*
 * /sys/kernel/debugfs/cxgb4vf/ files list.
 */
struct cxgb4vf_debugfs_entry {
	const char *name;		/* name of debugfs node */
	umode_t mode;			/* file system mode */
	const struct file_operations *fops;
};

static struct cxgb4vf_debugfs_entry debugfs_files[] = {
	{ "mboxlog",    0444, &mboxlog_fops },
	{ "sge_qinfo",  0444, &sge_qinfo_debugfs_fops },
	{ "sge_qstats", 0444, &sge_qstats_proc_fops },
	{ "resources",  0444, &resources_fops },
	{ "interfaces", 0444, &interfaces_proc_fops },
};

/*
 * Module and device initialization and cleanup code.
 * ==================================================
 */

/*
 * Set up out /sys/kernel/debug/cxgb4vf sub-nodes.  We assume that the
 * directory (debugfs_root) has already been set up.
 */
static int setup_debugfs(struct adapter *adapter)
{
	int i;

	BUG_ON(IS_ERR_OR_NULL(adapter->debugfs_root));

	/*
	 * Debugfs support is best effort.
	 */
	for (i = 0; i < ARRAY_SIZE(debugfs_files); i++)
		debugfs_create_file(debugfs_files[i].name,
				    debugfs_files[i].mode,
				    adapter->debugfs_root, (void *)adapter,
				    debugfs_files[i].fops);

	return 0;
}

/*
 * Tear down the /sys/kernel/debug/cxgb4vf sub-nodes created above.  We leave
 * it to our caller to tear down the directory (debugfs_root).
 */
static void cleanup_debugfs(struct adapter *adapter)
{
	BUG_ON(IS_ERR_OR_NULL(adapter->debugfs_root));

	/*
	 * Unlike our sister routine cleanup_proc(), we don't need to remove
	 * individual entries because a call will be made to
	 * debugfs_remove_recursive().  We just need to clean up any ancillary
	 * persistent state.
	 */
	/* nothing to do */
}

/* Figure out how many Ports and Queue Sets we can support.  This depends on
 * knowing our Virtual Function Resources and may be called a second time if
 * we fall back from MSI-X to MSI Interrupt Mode.
 */
static void size_nports_qsets(struct adapter *adapter)
{
	struct vf_resources *vfres = &adapter->params.vfres;
	unsigned int ethqsets, pmask_nports;

	/* The number of "ports" which we support is equal to the number of
	 * Virtual Interfaces with which we've been provisioned.
	 */
	adapter->params.nports = vfres->nvi;
	if (adapter->params.nports > MAX_NPORTS) {
		dev_warn(adapter->pdev_dev, "only using %d of %d maximum"
			 " allowed virtual interfaces\n", MAX_NPORTS,
			 adapter->params.nports);
		adapter->params.nports = MAX_NPORTS;
	}

	/* We may have been provisioned with more VIs than the number of
	 * ports we're allowed to access (our Port Access Rights Mask).
	 * This is obviously a configuration conflict but we don't want to
	 * crash the kernel or anything silly just because of that.
	 */
	pmask_nports = hweight32(adapter->params.vfres.pmask);
	if (pmask_nports < adapter->params.nports) {
		dev_warn(adapter->pdev_dev, "only using %d of %d provisioned"
			 " virtual interfaces; limited by Port Access Rights"
			 " mask %#x\n", pmask_nports, adapter->params.nports,
			 adapter->params.vfres.pmask);
		adapter->params.nports = pmask_nports;
	}

	/* We need to reserve an Ingress Queue for the Asynchronous Firmware
	 * Event Queue.  And if we're using MSI Interrupts, we'll also need to
	 * reserve an Ingress Queue for a Forwarded Interrupts.
	 *
	 * The rest of the FL/Intr-capable ingress queues will be matched up
	 * one-for-one with Ethernet/Control egress queues in order to form
	 * "Queue Sets" which will be aportioned between the "ports".  For
	 * each Queue Set, we'll need the ability to allocate two Egress
	 * Contexts -- one for the Ingress Queue Free List and one for the TX
	 * Ethernet Queue.
	 *
	 * Note that even if we're currently configured to use MSI-X
	 * Interrupts (module variable msi == MSI_MSIX) we may get downgraded
	 * to MSI Interrupts if we can't get enough MSI-X Interrupts.  If that
	 * happens we'll need to adjust things later.
	 */
	ethqsets = vfres->niqflint - 1 - (msi == MSI_MSI);
	if (vfres->nethctrl != ethqsets)
		ethqsets = min(vfres->nethctrl, ethqsets);
	if (vfres->neq < ethqsets*2)
		ethqsets = vfres->neq/2;
	if (ethqsets > MAX_ETH_QSETS)
		ethqsets = MAX_ETH_QSETS;
	adapter->sge.max_ethqsets = ethqsets;

	if (adapter->sge.max_ethqsets < adapter->params.nports) {
		dev_warn(adapter->pdev_dev, "only using %d of %d available"
			 " virtual interfaces (too few Queue Sets)\n",
			 adapter->sge.max_ethqsets, adapter->params.nports);
		adapter->params.nports = adapter->sge.max_ethqsets;
	}
}

/*
 * Perform early "adapter" initialization.  This is where we discover what
 * adapter parameters we're going to be using and initialize basic adapter
 * hardware support.
 */
static int adap_init0(struct adapter *adapter)
{
	struct sge_params *sge_params = &adapter->params.sge;
	struct sge *s = &adapter->sge;
	int err;
	u32 param, val = 0;

	/*
	 * Some environments do not properly handle PCIE FLRs -- e.g. in Linux
	 * 2.6.31 and later we can't call pci_reset_function() in order to
	 * issue an FLR because of a self- deadlock on the device semaphore.
	 * Meanwhile, the OS infrastructure doesn't issue FLRs in all the
	 * cases where they're needed -- for instance, some versions of KVM
	 * fail to reset "Assigned Devices" when the VM reboots.  Therefore we
	 * use the firmware based reset in order to reset any per function
	 * state.
	 */
	err = t4vf_fw_reset(adapter);
	if (err < 0) {
		dev_err(adapter->pdev_dev, "FW reset failed: err=%d\n", err);
		return err;
	}

	/*
	 * Grab basic operational parameters.  These will predominantly have
	 * been set up by the Physical Function Driver or will be hard coded
	 * into the adapter.  We just have to live with them ...  Note that
	 * we _must_ get our VPD parameters before our SGE parameters because
	 * we need to know the adapter's core clock from the VPD in order to
	 * properly decode the SGE Timer Values.
	 */
	err = t4vf_get_dev_params(adapter);
	if (err) {
		dev_err(adapter->pdev_dev, "unable to retrieve adapter"
			" device parameters: err=%d\n", err);
		return err;
	}
	err = t4vf_get_vpd_params(adapter);
	if (err) {
		dev_err(adapter->pdev_dev, "unable to retrieve adapter"
			" VPD parameters: err=%d\n", err);
		return err;
	}
	err = t4vf_get_sge_params(adapter);
	if (err) {
		dev_err(adapter->pdev_dev, "unable to retrieve adapter"
			" SGE parameters: err=%d\n", err);
		return err;
	}
	err = t4vf_get_rss_glb_config(adapter);
	if (err) {
		dev_err(adapter->pdev_dev, "unable to retrieve adapter"
			" RSS parameters: err=%d\n", err);
		return err;
	}
	if (adapter->params.rss.mode !=
	    FW_RSS_GLB_CONFIG_CMD_MODE_BASICVIRTUAL) {
		dev_err(adapter->pdev_dev, "unable to operate with global RSS"
			" mode %d\n", adapter->params.rss.mode);
		return -EINVAL;
	}
	err = t4vf_sge_init(adapter);
	if (err) {
		dev_err(adapter->pdev_dev, "unable to use adapter parameters:"
			" err=%d\n", err);
		return err;
	}

	/* If we're running on newer firmware, let it know that we're
	 * prepared to deal with encapsulated CPL messages.  Older
	 * firmware won't understand this and we'll just get
	 * unencapsulated messages ...
	 */
	param = FW_PARAMS_MNEM_V(FW_PARAMS_MNEM_PFVF) |
		FW_PARAMS_PARAM_X_V(FW_PARAMS_PARAM_PFVF_CPLFW4MSG_ENCAP);
	val = 1;
	(void) t4vf_set_params(adapter, 1, &param, &val);

	/*
	 * Retrieve our RX interrupt holdoff timer values and counter
	 * threshold values from the SGE parameters.
	 */
	s->timer_val[0] = core_ticks_to_us(adapter,
		TIMERVALUE0_G(sge_params->sge_timer_value_0_and_1));
	s->timer_val[1] = core_ticks_to_us(adapter,
		TIMERVALUE1_G(sge_params->sge_timer_value_0_and_1));
	s->timer_val[2] = core_ticks_to_us(adapter,
		TIMERVALUE0_G(sge_params->sge_timer_value_2_and_3));
	s->timer_val[3] = core_ticks_to_us(adapter,
		TIMERVALUE1_G(sge_params->sge_timer_value_2_and_3));
	s->timer_val[4] = core_ticks_to_us(adapter,
		TIMERVALUE0_G(sge_params->sge_timer_value_4_and_5));
	s->timer_val[5] = core_ticks_to_us(adapter,
		TIMERVALUE1_G(sge_params->sge_timer_value_4_and_5));

	s->counter_val[0] = THRESHOLD_0_G(sge_params->sge_ingress_rx_threshold);
	s->counter_val[1] = THRESHOLD_1_G(sge_params->sge_ingress_rx_threshold);
	s->counter_val[2] = THRESHOLD_2_G(sge_params->sge_ingress_rx_threshold);
	s->counter_val[3] = THRESHOLD_3_G(sge_params->sge_ingress_rx_threshold);

	/*
	 * Grab our Virtual Interface resource allocation, extract the
	 * features that we're interested in and do a bit of sanity testing on
	 * what we discover.
	 */
	err = t4vf_get_vfres(adapter);
	if (err) {
		dev_err(adapter->pdev_dev, "unable to get virtual interface"
			" resources: err=%d\n", err);
		return err;
	}

	/* Check for various parameter sanity issues */
	if (adapter->params.vfres.pmask == 0) {
		dev_err(adapter->pdev_dev, "no port access configured\n"
			"usable!\n");
		return -EINVAL;
	}
	if (adapter->params.vfres.nvi == 0) {
		dev_err(adapter->pdev_dev, "no virtual interfaces configured/"
			"usable!\n");
		return -EINVAL;
	}

	/* Initialize nports and max_ethqsets now that we have our Virtual
	 * Function Resources.
	 */
	size_nports_qsets(adapter);

	adapter->flags |= CXGB4VF_FW_OK;
	return 0;
}

static inline void init_rspq(struct sge_rspq *rspq, u8 timer_idx,
			     u8 pkt_cnt_idx, unsigned int size,
			     unsigned int iqe_size)
{
	rspq->intr_params = (QINTR_TIMER_IDX_V(timer_idx) |
			     (pkt_cnt_idx < SGE_NCOUNTERS ?
			      QINTR_CNT_EN_F : 0));
	rspq->pktcnt_idx = (pkt_cnt_idx < SGE_NCOUNTERS
			    ? pkt_cnt_idx
			    : 0);
	rspq->iqe_len = iqe_size;
	rspq->size = size;
}

/*
 * Perform default configuration of DMA queues depending on the number and
 * type of ports we found and the number of available CPUs.  Most settings can
 * be modified by the admin via ethtool and cxgbtool prior to the adapter
 * being brought up for the first time.
 */
static void cfg_queues(struct adapter *adapter)
{
	struct sge *s = &adapter->sge;
	int q10g, n10g, qidx, pidx, qs;
	size_t iqe_size;

	/*
	 * We should not be called till we know how many Queue Sets we can
	 * support.  In particular, this means that we need to know what kind
	 * of interrupts we'll be using ...
	 */
	BUG_ON((adapter->flags &
	       (CXGB4VF_USING_MSIX | CXGB4VF_USING_MSI)) == 0);

	/*
	 * Count the number of 10GbE Virtual Interfaces that we have.
	 */
	n10g = 0;
	for_each_port(adapter, pidx)
		n10g += is_x_10g_port(&adap2pinfo(adapter, pidx)->link_cfg);

	/*
	 * We default to 1 queue per non-10G port and up to # of cores queues
	 * per 10G port.
	 */
	if (n10g == 0)
		q10g = 0;
	else {
		int n1g = (adapter->params.nports - n10g);
		q10g = (adapter->sge.max_ethqsets - n1g) / n10g;
		if (q10g > num_online_cpus())
			q10g = num_online_cpus();
	}

	/*
	 * Allocate the "Queue Sets" to the various Virtual Interfaces.
	 * The layout will be established in setup_sge_queues() when the
	 * adapter is brough up for the first time.
	 */
	qidx = 0;
	for_each_port(adapter, pidx) {
		struct port_info *pi = adap2pinfo(adapter, pidx);

		pi->first_qset = qidx;
		pi->nqsets = is_x_10g_port(&pi->link_cfg) ? q10g : 1;
		qidx += pi->nqsets;
	}
	s->ethqsets = qidx;

	/*
	 * The Ingress Queue Entry Size for our various Response Queues needs
	 * to be big enough to accommodate the largest message we can receive
	 * from the chip/firmware; which is 64 bytes ...
	 */
	iqe_size = 64;

	/*
	 * Set up default Queue Set parameters ...  Start off with the
	 * shortest interrupt holdoff timer.
	 */
	for (qs = 0; qs < s->max_ethqsets; qs++) {
		struct sge_eth_rxq *rxq = &s->ethrxq[qs];
		struct sge_eth_txq *txq = &s->ethtxq[qs];

		init_rspq(&rxq->rspq, 0, 0, 1024, iqe_size);
		rxq->fl.size = 72;
		txq->q.size = 1024;
	}

	/*
	 * The firmware event queue is used for link state changes and
	 * notifications of TX DMA completions.
	 */
	init_rspq(&s->fw_evtq, SGE_TIMER_RSTRT_CNTR, 0, 512, iqe_size);

	/*
	 * The forwarded interrupt queue is used when we're in MSI interrupt
	 * mode.  In this mode all interrupts associated with RX queues will
	 * be forwarded to a single queue which we'll associate with our MSI
	 * interrupt vector.  The messages dropped in the forwarded interrupt
	 * queue will indicate which ingress queue needs servicing ...  This
	 * queue needs to be large enough to accommodate all of the ingress
	 * queues which are forwarding their interrupt (+1 to prevent the PIDX
	 * from equalling the CIDX if every ingress queue has an outstanding
	 * interrupt).  The queue doesn't need to be any larger because no
	 * ingress queue will ever have more than one outstanding interrupt at
	 * any time ...
	 */
	init_rspq(&s->intrq, SGE_TIMER_RSTRT_CNTR, 0, MSIX_ENTRIES + 1,
		  iqe_size);
}

/*
 * Reduce the number of Ethernet queues across all ports to at most n.
 * n provides at least one queue per port.
 */
static void reduce_ethqs(struct adapter *adapter, int n)
{
	int i;
	struct port_info *pi;

	/*
	 * While we have too many active Ether Queue Sets, interate across the
	 * "ports" and reduce their individual Queue Set allocations.
	 */
	BUG_ON(n < adapter->params.nports);
	while (n < adapter->sge.ethqsets)
		for_each_port(adapter, i) {
			pi = adap2pinfo(adapter, i);
			if (pi->nqsets > 1) {
				pi->nqsets--;
				adapter->sge.ethqsets--;
				if (adapter->sge.ethqsets <= n)
					break;
			}
		}

	/*
	 * Reassign the starting Queue Sets for each of the "ports" ...
	 */
	n = 0;
	for_each_port(adapter, i) {
		pi = adap2pinfo(adapter, i);
		pi->first_qset = n;
		n += pi->nqsets;
	}
}

/*
 * We need to grab enough MSI-X vectors to cover our interrupt needs.  Ideally
 * we get a separate MSI-X vector for every "Queue Set" plus any extras we
 * need.  Minimally we need one for every Virtual Interface plus those needed
 * for our "extras".  Note that this process may lower the maximum number of
 * allowed Queue Sets ...
 */
static int enable_msix(struct adapter *adapter)
{
	int i, want, need, nqsets;
	struct msix_entry entries[MSIX_ENTRIES];
	struct sge *s = &adapter->sge;

	for (i = 0; i < MSIX_ENTRIES; ++i)
		entries[i].entry = i;

	/*
	 * We _want_ enough MSI-X interrupts to cover all of our "Queue Sets"
	 * plus those needed for our "extras" (for example, the firmware
	 * message queue).  We _need_ at least one "Queue Set" per Virtual
	 * Interface plus those needed for our "extras".  So now we get to see
	 * if the song is right ...
	 */
	want = s->max_ethqsets + MSIX_EXTRAS;
	need = adapter->params.nports + MSIX_EXTRAS;

	want = pci_enable_msix_range(adapter->pdev, entries, need, want);
	if (want < 0)
		return want;

	nqsets = want - MSIX_EXTRAS;
	if (nqsets < s->max_ethqsets) {
		dev_warn(adapter->pdev_dev, "only enough MSI-X vectors"
			 " for %d Queue Sets\n", nqsets);
		s->max_ethqsets = nqsets;
		if (nqsets < s->ethqsets)
			reduce_ethqs(adapter, nqsets);
	}
	for (i = 0; i < want; ++i)
		adapter->msix_info[i].vec = entries[i].vector;

	return 0;
}

static const struct net_device_ops cxgb4vf_netdev_ops	= {
	.ndo_open		= cxgb4vf_open,
	.ndo_stop		= cxgb4vf_stop,
	.ndo_start_xmit		= t4vf_eth_xmit,
	.ndo_get_stats		= cxgb4vf_get_stats,
	.ndo_set_rx_mode	= cxgb4vf_set_rxmode,
	.ndo_set_mac_address	= cxgb4vf_set_mac_addr,
	.ndo_validate_addr	= eth_validate_addr,
	.ndo_do_ioctl		= cxgb4vf_do_ioctl,
	.ndo_change_mtu		= cxgb4vf_change_mtu,
	.ndo_fix_features	= cxgb4vf_fix_features,
	.ndo_set_features	= cxgb4vf_set_features,
#ifdef CONFIG_NET_POLL_CONTROLLER
	.ndo_poll_controller	= cxgb4vf_poll_controller,
#endif
};

/*
 * "Probe" a device: initialize a device and construct all kernel and driver
 * state needed to manage the device.  This routine is called "init_one" in
 * the PF Driver ...
 */
static int cxgb4vf_pci_probe(struct pci_dev *pdev,
			     const struct pci_device_id *ent)
{
	int pci_using_dac;
	int err, pidx;
	unsigned int pmask;
	struct adapter *adapter;
	struct port_info *pi;
	struct net_device *netdev;
	unsigned int pf;

	/*
	 * Print our driver banner the first time we're called to initialize a
	 * device.
	 */
	pr_info_once("%s - version %s\n", DRV_DESC, DRV_VERSION);

	/*
	 * Initialize generic PCI device state.
	 */
	err = pci_enable_device(pdev);
	if (err) {
		dev_err(&pdev->dev, "cannot enable PCI device\n");
		return err;
	}

	/*
	 * Reserve PCI resources for the device.  If we can't get them some
	 * other driver may have already claimed the device ...
	 */
	err = pci_request_regions(pdev, KBUILD_MODNAME);
	if (err) {
		dev_err(&pdev->dev, "cannot obtain PCI resources\n");
		goto err_disable_device;
	}

	/*
	 * Set up our DMA mask: try for 64-bit address masking first and
	 * fall back to 32-bit if we can't get 64 bits ...
	 */
	err = pci_set_dma_mask(pdev, DMA_BIT_MASK(64));
	if (err == 0) {
		err = pci_set_consistent_dma_mask(pdev, DMA_BIT_MASK(64));
		if (err) {
			dev_err(&pdev->dev, "unable to obtain 64-bit DMA for"
				" coherent allocations\n");
			goto err_release_regions;
		}
		pci_using_dac = 1;
	} else {
		err = pci_set_dma_mask(pdev, DMA_BIT_MASK(32));
		if (err != 0) {
			dev_err(&pdev->dev, "no usable DMA configuration\n");
			goto err_release_regions;
		}
		pci_using_dac = 0;
	}

	/*
	 * Enable bus mastering for the device ...
	 */
	pci_set_master(pdev);

	/*
	 * Allocate our adapter data structure and attach it to the device.
	 */
	adapter = kzalloc(sizeof(*adapter), GFP_KERNEL);
	if (!adapter) {
		err = -ENOMEM;
		goto err_release_regions;
	}
	pci_set_drvdata(pdev, adapter);
	adapter->pdev = pdev;
	adapter->pdev_dev = &pdev->dev;

	adapter->mbox_log = kzalloc(sizeof(*adapter->mbox_log) +
				    (sizeof(struct mbox_cmd) *
				     T4VF_OS_LOG_MBOX_CMDS),
				    GFP_KERNEL);
	if (!adapter->mbox_log) {
		err = -ENOMEM;
		goto err_free_adapter;
	}
	adapter->mbox_log->size = T4VF_OS_LOG_MBOX_CMDS;

	/*
	 * Initialize SMP data synchronization resources.
	 */
	spin_lock_init(&adapter->stats_lock);
	spin_lock_init(&adapter->mbox_lock);
	INIT_LIST_HEAD(&adapter->mlist.list);

	/*
	 * Map our I/O registers in BAR0.
	 */
	adapter->regs = pci_ioremap_bar(pdev, 0);
	if (!adapter->regs) {
		dev_err(&pdev->dev, "cannot map device registers\n");
		err = -ENOMEM;
		goto err_free_adapter;
	}

	/* Wait for the device to become ready before proceeding ...
	 */
	err = t4vf_prep_adapter(adapter);
	if (err) {
		dev_err(adapter->pdev_dev, "device didn't become ready:"
			" err=%d\n", err);
		goto err_unmap_bar0;
	}

	/* For T5 and later we want to use the new BAR-based User Doorbells,
	 * so we need to map BAR2 here ...
	 */
	if (!is_t4(adapter->params.chip)) {
		adapter->bar2 = ioremap_wc(pci_resource_start(pdev, 2),
					   pci_resource_len(pdev, 2));
		if (!adapter->bar2) {
			dev_err(adapter->pdev_dev, "cannot map BAR2 doorbells\n");
			err = -ENOMEM;
			goto err_unmap_bar0;
		}
	}
	/*
	 * Initialize adapter level features.
	 */
	adapter->name = pci_name(pdev);
	adapter->msg_enable = DFLT_MSG_ENABLE;

	/* If possible, we use PCIe Relaxed Ordering Attribute to deliver
	 * Ingress Packet Data to Free List Buffers in order to allow for
	 * chipset performance optimizations between the Root Complex and
	 * Memory Controllers.  (Messages to the associated Ingress Queue
	 * notifying new Packet Placement in the Free Lists Buffers will be
	 * send without the Relaxed Ordering Attribute thus guaranteeing that
	 * all preceding PCIe Transaction Layer Packets will be processed
	 * first.)  But some Root Complexes have various issues with Upstream
	 * Transaction Layer Packets with the Relaxed Ordering Attribute set.
	 * The PCIe devices which under the Root Complexes will be cleared the
	 * Relaxed Ordering bit in the configuration space, So we check our
	 * PCIe configuration space to see if it's flagged with advice against
	 * using Relaxed Ordering.
	 */
	if (!pcie_relaxed_ordering_enabled(pdev))
		adapter->flags |= CXGB4VF_ROOT_NO_RELAXED_ORDERING;

	err = adap_init0(adapter);
	if (err)
		dev_err(&pdev->dev,
			"Adapter initialization failed, error %d. Continuing in debug mode\n",
			err);

	/* Initialize hash mac addr list */
	INIT_LIST_HEAD(&adapter->mac_hlist);

	/*
	 * Allocate our "adapter ports" and stitch everything together.
	 */
	pmask = adapter->params.vfres.pmask;
	pf = t4vf_get_pf_from_vf(adapter);
	for_each_port(adapter, pidx) {
		int port_id, viid;
		u8 mac[ETH_ALEN];
		unsigned int naddr = 1;

		/*
		 * We simplistically allocate our virtual interfaces
		 * sequentially across the port numbers to which we have
		 * access rights.  This should be configurable in some manner
		 * ...
		 */
		if (pmask == 0)
			break;
		port_id = ffs(pmask) - 1;
		pmask &= ~(1 << port_id);

		/*
		 * Allocate our network device and stitch things together.
		 */
		netdev = alloc_etherdev_mq(sizeof(struct port_info),
					   MAX_PORT_QSETS);
		if (netdev == NULL) {
			err = -ENOMEM;
			goto err_free_dev;
		}
		adapter->port[pidx] = netdev;
		SET_NETDEV_DEV(netdev, &pdev->dev);
		pi = netdev_priv(netdev);
		pi->adapter = adapter;
		pi->pidx = pidx;
		pi->port_id = port_id;

		/*
		 * Initialize the starting state of our "port" and register
		 * it.
		 */
		pi->xact_addr_filt = -1;
		netdev->irq = pdev->irq;

		netdev->hw_features = NETIF_F_SG | TSO_FLAGS | NETIF_F_GRO |
			NETIF_F_IP_CSUM | NETIF_F_IPV6_CSUM | NETIF_F_RXCSUM |
			NETIF_F_HW_VLAN_CTAG_TX | NETIF_F_HW_VLAN_CTAG_RX;
		netdev->features = netdev->hw_features;
		if (pci_using_dac)
			netdev->features |= NETIF_F_HIGHDMA;
		netdev->vlan_features = netdev->features & VLAN_FEAT;

		netdev->priv_flags |= IFF_UNICAST_FLT;
		netdev->min_mtu = 81;
		netdev->max_mtu = ETH_MAX_MTU;

		netdev->netdev_ops = &cxgb4vf_netdev_ops;
		netdev->ethtool_ops = &cxgb4vf_ethtool_ops;
		netdev->dev_port = pi->port_id;

		/*
		 * If we haven't been able to contact the firmware, there's
		 * nothing else we can do for this "port" ...
		 */
		if (!(adapter->flags & CXGB4VF_FW_OK))
			continue;

		viid = t4vf_alloc_vi(adapter, port_id);
		if (viid < 0) {
			dev_err(&pdev->dev,
				"cannot allocate VI for port %d: err=%d\n",
				port_id, viid);
			err = viid;
			goto err_free_dev;
		}
		pi->viid = viid;

		/*
		 * Initialize the hardware/software state for the port.
		 */
		err = t4vf_port_init(adapter, pidx);
		if (err) {
			dev_err(&pdev->dev, "cannot initialize port %d\n",
				pidx);
			goto err_free_dev;
		}

		err = t4vf_get_vf_mac_acl(adapter, pf, &naddr, mac);
		if (err) {
			dev_err(&pdev->dev,
				"unable to determine MAC ACL address, "
				"continuing anyway.. (status %d)\n", err);
		} else if (naddr && adapter->params.vfres.nvi == 1) {
			struct sockaddr addr;

			ether_addr_copy(addr.sa_data, mac);
			err = cxgb4vf_set_mac_addr(netdev, &addr);
			if (err) {
				dev_err(&pdev->dev,
					"unable to set MAC address %pM\n",
					mac);
				goto err_free_dev;
			}
			dev_info(&pdev->dev,
				 "Using assigned MAC ACL: %pM\n", mac);
		}
	}

	/* See what interrupts we'll be using.  If we've been configured to
	 * use MSI-X interrupts, try to enable them but fall back to using
	 * MSI interrupts if we can't enable MSI-X interrupts.  If we can't
	 * get MSI interrupts we bail with the error.
	 */
	if (msi == MSI_MSIX && enable_msix(adapter) == 0)
		adapter->flags |= CXGB4VF_USING_MSIX;
	else {
		if (msi == MSI_MSIX) {
			dev_info(adapter->pdev_dev,
				 "Unable to use MSI-X Interrupts; falling "
				 "back to MSI Interrupts\n");

			/* We're going to need a Forwarded Interrupt Queue so
			 * that may cut into how many Queue Sets we can
			 * support.
			 */
			msi = MSI_MSI;
			size_nports_qsets(adapter);
		}
		err = pci_enable_msi(pdev);
		if (err) {
			dev_err(&pdev->dev, "Unable to allocate MSI Interrupts;"
				" err=%d\n", err);
			goto err_free_dev;
		}
		adapter->flags |= CXGB4VF_USING_MSI;
	}

	/* Now that we know how many "ports" we have and what interrupt
	 * mechanism we're going to use, we can configure our queue resources.
	 */
	cfg_queues(adapter);

	/*
	 * The "card" is now ready to go.  If any errors occur during device
	 * registration we do not fail the whole "card" but rather proceed
	 * only with the ports we manage to register successfully.  However we
	 * must register at least one net device.
	 */
	for_each_port(adapter, pidx) {
		struct port_info *pi = netdev_priv(adapter->port[pidx]);
		netdev = adapter->port[pidx];
		if (netdev == NULL)
			continue;

		netif_set_real_num_tx_queues(netdev, pi->nqsets);
		netif_set_real_num_rx_queues(netdev, pi->nqsets);

		err = register_netdev(netdev);
		if (err) {
			dev_warn(&pdev->dev, "cannot register net device %s,"
				 " skipping\n", netdev->name);
			continue;
		}

		netif_carrier_off(netdev);
		set_bit(pidx, &adapter->registered_device_map);
	}
	if (adapter->registered_device_map == 0) {
		dev_err(&pdev->dev, "could not register any net devices\n");
		goto err_disable_interrupts;
	}

	/*
	 * Set up our debugfs entries.
	 */
	if (!IS_ERR_OR_NULL(cxgb4vf_debugfs_root)) {
		adapter->debugfs_root =
			debugfs_create_dir(pci_name(pdev),
					   cxgb4vf_debugfs_root);
		setup_debugfs(adapter);
	}

	/*
	 * Print a short notice on the existence and configuration of the new
	 * VF network device ...
	 */
	for_each_port(adapter, pidx) {
		dev_info(adapter->pdev_dev, "%s: Chelsio VF NIC PCIe %s\n",
			 adapter->port[pidx]->name,
			 (adapter->flags & CXGB4VF_USING_MSIX) ? "MSI-X" :
			 (adapter->flags & CXGB4VF_USING_MSI)  ? "MSI" : "");
	}

	/*
	 * Return success!
	 */
	return 0;

	/*
	 * Error recovery and exit code.  Unwind state that's been created
	 * so far and return the error.
	 */
err_disable_interrupts:
	if (adapter->flags & CXGB4VF_USING_MSIX) {
		pci_disable_msix(adapter->pdev);
		adapter->flags &= ~CXGB4VF_USING_MSIX;
	} else if (adapter->flags & CXGB4VF_USING_MSI) {
		pci_disable_msi(adapter->pdev);
		adapter->flags &= ~CXGB4VF_USING_MSI;
	}

err_free_dev:
	for_each_port(adapter, pidx) {
		netdev = adapter->port[pidx];
		if (netdev == NULL)
			continue;
		pi = netdev_priv(netdev);
		if (pi->viid)
			t4vf_free_vi(adapter, pi->viid);
		if (test_bit(pidx, &adapter->registered_device_map))
			unregister_netdev(netdev);
		free_netdev(netdev);
	}

	if (!is_t4(adapter->params.chip))
		iounmap(adapter->bar2);

err_unmap_bar0:
	iounmap(adapter->regs);

err_free_adapter:
	kfree(adapter->mbox_log);
	kfree(adapter);

err_release_regions:
	pci_release_regions(pdev);
	pci_clear_master(pdev);

err_disable_device:
	pci_disable_device(pdev);

	return err;
}

/*
 * "Remove" a device: tear down all kernel and driver state created in the
 * "probe" routine and quiesce the device (disable interrupts, etc.).  (Note
 * that this is called "remove_one" in the PF Driver.)
 */
static void cxgb4vf_pci_remove(struct pci_dev *pdev)
{
	struct adapter *adapter = pci_get_drvdata(pdev);
	struct hash_mac_addr *entry, *tmp;

	/*
	 * Tear down driver state associated with device.
	 */
	if (adapter) {
		int pidx;

		/*
		 * Stop all of our activity.  Unregister network port,
		 * disable interrupts, etc.
		 */
		for_each_port(adapter, pidx)
			if (test_bit(pidx, &adapter->registered_device_map))
				unregister_netdev(adapter->port[pidx]);
		t4vf_sge_stop(adapter);
		if (adapter->flags & CXGB4VF_USING_MSIX) {
			pci_disable_msix(adapter->pdev);
			adapter->flags &= ~CXGB4VF_USING_MSIX;
		} else if (adapter->flags & CXGB4VF_USING_MSI) {
			pci_disable_msi(adapter->pdev);
			adapter->flags &= ~CXGB4VF_USING_MSI;
		}

		/*
		 * Tear down our debugfs entries.
		 */
		if (!IS_ERR_OR_NULL(adapter->debugfs_root)) {
			cleanup_debugfs(adapter);
			debugfs_remove_recursive(adapter->debugfs_root);
		}

		/*
		 * Free all of the various resources which we've acquired ...
		 */
		t4vf_free_sge_resources(adapter);
		for_each_port(adapter, pidx) {
			struct net_device *netdev = adapter->port[pidx];
			struct port_info *pi;

			if (netdev == NULL)
				continue;

			pi = netdev_priv(netdev);
			if (pi->viid)
				t4vf_free_vi(adapter, pi->viid);
			free_netdev(netdev);
		}
		iounmap(adapter->regs);
		if (!is_t4(adapter->params.chip))
			iounmap(adapter->bar2);
		kfree(adapter->mbox_log);
		list_for_each_entry_safe(entry, tmp, &adapter->mac_hlist,
					 list) {
			list_del(&entry->list);
			kfree(entry);
		}
		kfree(adapter);
	}

	/*
	 * Disable the device and release its PCI resources.
	 */
	pci_disable_device(pdev);
	pci_clear_master(pdev);
	pci_release_regions(pdev);
}

/*
 * "Shutdown" quiesce the device, stopping Ingress Packet and Interrupt
 * delivery.
 */
static void cxgb4vf_pci_shutdown(struct pci_dev *pdev)
{
	struct adapter *adapter;
	int pidx;

	adapter = pci_get_drvdata(pdev);
	if (!adapter)
		return;

	/* Disable all Virtual Interfaces.  This will shut down the
	 * delivery of all ingress packets into the chip for these
	 * Virtual Interfaces.
	 */
	for_each_port(adapter, pidx)
		if (test_bit(pidx, &adapter->registered_device_map))
			unregister_netdev(adapter->port[pidx]);

	/* Free up all Queues which will prevent further DMA and
	 * Interrupts allowing various internal pathways to drain.
	 */
	t4vf_sge_stop(adapter);
	if (adapter->flags & CXGB4VF_USING_MSIX) {
		pci_disable_msix(adapter->pdev);
		adapter->flags &= ~CXGB4VF_USING_MSIX;
	} else if (adapter->flags & CXGB4VF_USING_MSI) {
		pci_disable_msi(adapter->pdev);
		adapter->flags &= ~CXGB4VF_USING_MSI;
	}

	/*
	 * Free up all Queues which will prevent further DMA and
	 * Interrupts allowing various internal pathways to drain.
	 */
	t4vf_free_sge_resources(adapter);
	pci_set_drvdata(pdev, NULL);
}

/* Macros needed to support the PCI Device ID Table ...
 */
#define CH_PCI_DEVICE_ID_TABLE_DEFINE_BEGIN \
	static const struct pci_device_id cxgb4vf_pci_tbl[] = {
#define CH_PCI_DEVICE_ID_FUNCTION	0x8

#define CH_PCI_ID_TABLE_ENTRY(devid) \
		{ PCI_VDEVICE(CHELSIO, (devid)), 0 }

#define CH_PCI_DEVICE_ID_TABLE_DEFINE_END { 0, } }

#include "../cxgb4/t4_pci_id_tbl.h"

MODULE_DESCRIPTION(DRV_DESC);
MODULE_AUTHOR("Chelsio Communications");
MODULE_LICENSE("Dual BSD/GPL");
MODULE_VERSION(DRV_VERSION);
MODULE_DEVICE_TABLE(pci, cxgb4vf_pci_tbl);

static struct pci_driver cxgb4vf_driver = {
	.name		= KBUILD_MODNAME,
	.id_table	= cxgb4vf_pci_tbl,
	.probe		= cxgb4vf_pci_probe,
	.remove		= cxgb4vf_pci_remove,
	.shutdown	= cxgb4vf_pci_shutdown,
};

/*
 * Initialize global driver state.
 */
static int __init cxgb4vf_module_init(void)
{
	int ret;

	/*
	 * Vet our module parameters.
	 */
	if (msi != MSI_MSIX && msi != MSI_MSI) {
		pr_warn("bad module parameter msi=%d; must be %d (MSI-X or MSI) or %d (MSI)\n",
			msi, MSI_MSIX, MSI_MSI);
		return -EINVAL;
	}

	/* Debugfs support is optional, debugfs will warn if this fails */
	cxgb4vf_debugfs_root = debugfs_create_dir(KBUILD_MODNAME, NULL);

	ret = pci_register_driver(&cxgb4vf_driver);
	if (ret < 0)
		debugfs_remove(cxgb4vf_debugfs_root);
	return ret;
}

/*
 * Tear down global driver state.
 */
static void __exit cxgb4vf_module_exit(void)
{
	pci_unregister_driver(&cxgb4vf_driver);
	debugfs_remove(cxgb4vf_debugfs_root);
}

module_init(cxgb4vf_module_init);
module_exit(cxgb4vf_module_exit);<|MERGE_RESOLUTION|>--- conflicted
+++ resolved
@@ -779,14 +779,7 @@
 		if (adapter->flags & CXGB4VF_USING_MSIX)
 			name_msix_vecs(adapter);
 
-<<<<<<< HEAD
-		/* Initialize hash mac addr list*/
-		INIT_LIST_HEAD(&adapter->mac_hlist);
-
-		adapter->flags |= FULL_INIT_DONE;
-=======
 		adapter->flags |= CXGB4VF_FULL_INIT_DONE;
->>>>>>> f7688b48
 	}
 
 	/*
