--- conflicted
+++ resolved
@@ -470,31 +470,9 @@
 
 	kvm_deliver_exception_payload(vcpu);
 
-<<<<<<< HEAD
-	if (nr == BP_VECTOR && !nrips) {
-		unsigned long rip, old_rip = kvm_rip_read(vcpu);
-
-		/*
-		 * For guest debugging where we have to reinject #BP if some
-		 * INT3 is guest-owned:
-		 * Emulate nRIP by moving RIP forward. Will fail if injection
-		 * raises a fault that is not intercepted. Still better than
-		 * failing in all cases.
-		 */
-		(void)svm_skip_emulated_instruction(vcpu);
-		rip = kvm_rip_read(vcpu);
-
-		if (boot_cpu_has(X86_FEATURE_NRIPS))
-			svm->vmcb->control.next_rip = rip;
-
-		svm->int3_rip = rip + svm->vmcb->save.cs.base;
-		svm->int3_injected = rip - old_rip;
-	}
-=======
 	if (kvm_exception_is_soft(nr) &&
 	    svm_update_soft_interrupt_rip(vcpu))
 		return;
->>>>>>> e6f4ff3f
 
 	svm->vmcb->control.event_inj = nr
 		| SVM_EVTINJ_VALID
@@ -3516,9 +3494,6 @@
 	struct vcpu_svm *svm = to_svm(vcpu);
 	u32 type;
 
-<<<<<<< HEAD
-	trace_kvm_inj_virq(vcpu->arch.interrupt.nr);
-=======
 	if (vcpu->arch.interrupt.soft) {
 		if (svm_update_soft_interrupt_rip(vcpu))
 			return;
@@ -3530,7 +3505,6 @@
 
 	trace_kvm_inj_virq(vcpu->arch.interrupt.nr,
 			   vcpu->arch.interrupt.soft, reinjected);
->>>>>>> e6f4ff3f
 	++vcpu->stat.irq_injections;
 
 	svm->vmcb->control.event_inj = vcpu->arch.interrupt.nr |
@@ -3879,22 +3853,8 @@
 	vector = exitintinfo & SVM_EXITINTINFO_VEC_MASK;
 	type = exitintinfo & SVM_EXITINTINFO_TYPE_MASK;
 
-<<<<<<< HEAD
-	/*
-	 * If NextRIP isn't enabled, KVM must manually advance RIP prior to
-	 * injecting the soft exception/interrupt.  That advancement needs to
-	 * be unwound if vectoring didn't complete.  Note, the new event may
-	 * not be the injected event, e.g. if KVM injected an INTn, the INTn
-	 * hit a #NP in the guest, and the #NP encountered a #PF, the #NP will
-	 * be the reported vectored event, but RIP still needs to be unwound.
-	 */
-	if (int3_injected && type == SVM_EXITINTINFO_TYPE_EXEPT &&
-	   kvm_is_linear_rip(vcpu, svm->int3_rip))
-		kvm_rip_write(vcpu, kvm_rip_read(vcpu) - int3_injected);
-=======
 	if (soft_int_injected)
 		svm_complete_soft_interrupt(vcpu, vector, type);
->>>>>>> e6f4ff3f
 
 	switch (type) {
 	case SVM_EXITINTINFO_TYPE_NMI:
@@ -3908,16 +3868,6 @@
 		if (vector == X86_TRAP_VC)
 			break;
 
-<<<<<<< HEAD
-		/*
-		 * In case of software exceptions, do not reinject the vector,
-		 * but re-execute the instruction instead.
-		 */
-		if (kvm_exception_is_soft(vector))
-			break;
-
-=======
->>>>>>> e6f4ff3f
 		if (exitintinfo & SVM_EXITINTINFO_VALID_ERR) {
 			u32 err = svm->vmcb->control.exit_int_info_err;
 			kvm_requeue_exception_e(vcpu, vector, err);
