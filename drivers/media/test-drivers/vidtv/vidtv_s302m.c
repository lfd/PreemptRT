// SPDX-License-Identifier: GPL-2.0
/*
 * Vidtv serves as a reference DVB driver and helps validate the existing APIs
 * in the media subsystem. It can also aid developers working on userspace
 * applications.
 *
 * This file contains the code for an AES3 (also known as AES/EBU) encoder.
 * It is based on EBU Tech 3250 and SMPTE 302M technical documents.
 *
 * This encoder currently supports 16bit AES3 subframes using 16bit signed
 * integers.
 *
 * Note: AU stands for Access Unit, and AAU stands for Audio Access Unit
 *
 * Copyright (C) 2020 Daniel W. S. Almeida
 */

#define pr_fmt(fmt) KBUILD_MODNAME ":%s, %d: " fmt, __func__, __LINE__

#include <linux/bug.h>
#include <linux/crc32.h>
#include <linux/fixp-arith.h>
#include <linux/jiffies.h>
#include <linux/kernel.h>
#include <linux/math64.h>
#include <linux/printk.h>
#include <linux/ratelimit.h>
#include <linux/slab.h>
#include <linux/string.h>
#include <linux/types.h>
#include <linux/vmalloc.h>

#include "vidtv_common.h"
#include "vidtv_encoder.h"
#include "vidtv_s302m.h"

#define S302M_SAMPLING_RATE_HZ 48000
#define PES_PRIVATE_STREAM_1 0xbd  /* PES: private_stream_1 */
#define S302M_BLOCK_SZ 192
#define S302M_SIN_LUT_NUM_ELEM 1024

/* these are retrieved empirically from ffmpeg/libavcodec */
#define FF_S302M_DEFAULT_NUM_FRAMES 1115
#define FF_S302M_DEFAULT_PTS_INCREMENT 2090
#define FF_S302M_DEFAULT_PTS_OFFSET 100000

/* Used by the tone generator: number of samples for PI */
#define PI		180

static const u8 reverse[256] = {
	/* from ffmpeg */
	0x00, 0x80, 0x40, 0xC0, 0x20, 0xA0, 0x60, 0xE0, 0x10, 0x90, 0x50, 0xD0,
	0x30, 0xB0, 0x70, 0xF0, 0x08, 0x88, 0x48, 0xC8, 0x28, 0xA8, 0x68, 0xE8,
	0x18, 0x98, 0x58, 0xD8, 0x38, 0xB8, 0x78, 0xF8, 0x04, 0x84, 0x44, 0xC4,
	0x24, 0xA4, 0x64, 0xE4, 0x14, 0x94, 0x54, 0xD4, 0x34, 0xB4, 0x74, 0xF4,
	0x0C, 0x8C, 0x4C, 0xCC, 0x2C, 0xAC, 0x6C, 0xEC, 0x1C, 0x9C, 0x5C, 0xDC,
	0x3C, 0xBC, 0x7C, 0xFC, 0x02, 0x82, 0x42, 0xC2, 0x22, 0xA2, 0x62, 0xE2,
	0x12, 0x92, 0x52, 0xD2, 0x32, 0xB2, 0x72, 0xF2, 0x0A, 0x8A, 0x4A, 0xCA,
	0x2A, 0xAA, 0x6A, 0xEA, 0x1A, 0x9A, 0x5A, 0xDA, 0x3A, 0xBA, 0x7A, 0xFA,
	0x06, 0x86, 0x46, 0xC6, 0x26, 0xA6, 0x66, 0xE6, 0x16, 0x96, 0x56, 0xD6,
	0x36, 0xB6, 0x76, 0xF6, 0x0E, 0x8E, 0x4E, 0xCE, 0x2E, 0xAE, 0x6E, 0xEE,
	0x1E, 0x9E, 0x5E, 0xDE, 0x3E, 0xBE, 0x7E, 0xFE, 0x01, 0x81, 0x41, 0xC1,
	0x21, 0xA1, 0x61, 0xE1, 0x11, 0x91, 0x51, 0xD1, 0x31, 0xB1, 0x71, 0xF1,
	0x09, 0x89, 0x49, 0xC9, 0x29, 0xA9, 0x69, 0xE9, 0x19, 0x99, 0x59, 0xD9,
	0x39, 0xB9, 0x79, 0xF9, 0x05, 0x85, 0x45, 0xC5, 0x25, 0xA5, 0x65, 0xE5,
	0x15, 0x95, 0x55, 0xD5, 0x35, 0xB5, 0x75, 0xF5, 0x0D, 0x8D, 0x4D, 0xCD,
	0x2D, 0xAD, 0x6D, 0xED, 0x1D, 0x9D, 0x5D, 0xDD, 0x3D, 0xBD, 0x7D, 0xFD,
	0x03, 0x83, 0x43, 0xC3, 0x23, 0xA3, 0x63, 0xE3, 0x13, 0x93, 0x53, 0xD3,
	0x33, 0xB3, 0x73, 0xF3, 0x0B, 0x8B, 0x4B, 0xCB, 0x2B, 0xAB, 0x6B, 0xEB,
	0x1B, 0x9B, 0x5B, 0xDB, 0x3B, 0xBB, 0x7B, 0xFB, 0x07, 0x87, 0x47, 0xC7,
	0x27, 0xA7, 0x67, 0xE7, 0x17, 0x97, 0x57, 0xD7, 0x37, 0xB7, 0x77, 0xF7,
	0x0F, 0x8F, 0x4F, 0xCF, 0x2F, 0xAF, 0x6F, 0xEF, 0x1F, 0x9F, 0x5F, 0xDF,
	0x3F, 0xBF, 0x7F, 0xFF,
};

struct tone_duration {
	enum musical_notes note;
	int duration;
};

#define COMPASS 100 /* beats per minute */
static const struct tone_duration beethoven_fur_elise[] = {
	{ NOTE_SILENT, 512},
	{ NOTE_E_6, 128},  { NOTE_DS_6, 128}, { NOTE_E_6, 128},
	{ NOTE_DS_6, 128}, { NOTE_E_6, 128},  { NOTE_B_5, 128},
	{ NOTE_D_6, 128},  { NOTE_C_6, 128},  { NOTE_A_3, 128},
	{ NOTE_E_4, 128},  { NOTE_A_4, 128},  { NOTE_C_5, 128},
	{ NOTE_E_5, 128},  { NOTE_A_5, 128},  { NOTE_E_3, 128},
	{ NOTE_E_4, 128},  { NOTE_GS_4, 128}, { NOTE_E_5, 128},
	{ NOTE_GS_5, 128}, { NOTE_B_5, 128},  { NOTE_A_3, 128},
	{ NOTE_E_4, 128},  { NOTE_A_4, 128},  { NOTE_E_5, 128},
	{ NOTE_E_6, 128},  { NOTE_DS_6, 128}, { NOTE_E_6, 128},
	{ NOTE_DS_6, 128}, { NOTE_E_6, 128},  { NOTE_B_5, 128},
	{ NOTE_D_6, 128},  { NOTE_C_6, 128},  { NOTE_A_3, 128},
	{ NOTE_E_4, 128},  { NOTE_A_4, 128},  { NOTE_C_5, 128},
	{ NOTE_E_5, 128},  { NOTE_A_5, 128},  { NOTE_E_3, 128},
	{ NOTE_E_4, 128},  { NOTE_GS_4, 128}, { NOTE_E_5, 128},
	{ NOTE_C_6, 128},  { NOTE_B_5, 128},  { NOTE_A_3, 128},
	{ NOTE_E_4, 128},  { NOTE_A_4, 128},  { NOTE_SILENT, 128},

	{ NOTE_E_6, 128},  { NOTE_DS_6, 128}, { NOTE_E_6, 128},
	{ NOTE_DS_6, 128}, { NOTE_E_6, 128},  { NOTE_B_5, 128},
	{ NOTE_D_6, 128},  { NOTE_C_6, 128},  { NOTE_A_3, 128},
	{ NOTE_E_4, 128},  { NOTE_A_4, 128},  { NOTE_C_5, 128},
	{ NOTE_E_5, 128},  { NOTE_A_5, 128},  { NOTE_E_3, 128},
	{ NOTE_E_4, 128},  { NOTE_GS_4, 128}, { NOTE_E_5, 128},
	{ NOTE_GS_5, 128}, { NOTE_B_5, 128},  { NOTE_A_3, 128},
	{ NOTE_E_4, 128},  { NOTE_A_4, 128},  { NOTE_E_5, 128},
	{ NOTE_E_6, 128},  { NOTE_DS_6, 128}, { NOTE_E_6, 128},
	{ NOTE_DS_6, 128}, { NOTE_E_6, 128},  { NOTE_B_5, 128},
	{ NOTE_D_6, 128},  { NOTE_C_6, 128},  { NOTE_A_3, 128},
	{ NOTE_E_4, 128},  { NOTE_A_4, 128},  { NOTE_C_5, 128},
	{ NOTE_E_5, 128},  { NOTE_A_5, 128},  { NOTE_E_3, 128},
	{ NOTE_E_4, 128},  { NOTE_GS_4, 128}, { NOTE_E_5, 128},
	{ NOTE_C_6, 128},  { NOTE_B_5, 128},  { NOTE_A_3, 128},
	{ NOTE_E_4, 128},  { NOTE_A_4, 128},  { NOTE_B_4, 128},
	{ NOTE_C_5, 128},  { NOTE_D_5, 128},  { NOTE_C_4, 128},
	{ NOTE_G_4, 128},  { NOTE_C_5, 128},  { NOTE_G_4, 128},
	{ NOTE_F_5, 128},  { NOTE_E_5, 128},  { NOTE_G_3, 128},
	{ NOTE_G_4, 128},  { NOTE_B_3, 128},  { NOTE_F_4, 128},
	{ NOTE_E_5, 128},  { NOTE_D_5, 128},  { NOTE_A_3, 128},
	{ NOTE_E_4, 128},  { NOTE_A_4, 128},  { NOTE_E_4, 128},
	{ NOTE_D_5, 128},  { NOTE_C_5, 128},  { NOTE_E_3, 128},
	{ NOTE_E_4, 128},  { NOTE_E_5, 128},  { NOTE_E_5, 128},
	{ NOTE_E_6, 128},  { NOTE_E_5, 128},  { NOTE_E_6, 128},
	{ NOTE_E_5, 128},  { NOTE_E_5, 128},  { NOTE_DS_5, 128},
	{ NOTE_E_5, 128},  { NOTE_DS_6, 128}, { NOTE_E_6, 128},
	{ NOTE_DS_5, 128}, { NOTE_E_5, 128},  { NOTE_DS_6, 128},
	{ NOTE_E_6, 128},  { NOTE_DS_6, 128}, { NOTE_E_6, 128},
	{ NOTE_DS_6, 128}, { NOTE_E_6, 128},  { NOTE_B_5, 128},
	{ NOTE_D_6, 128},  { NOTE_C_6, 128},  { NOTE_A_3, 128},
	{ NOTE_E_4, 128},  { NOTE_A_4, 128},  { NOTE_C_5, 128},
	{ NOTE_E_5, 128},  { NOTE_A_5, 128},  { NOTE_E_3, 128},
	{ NOTE_E_4, 128},  { NOTE_GS_4, 128}, { NOTE_E_5, 128},
	{ NOTE_GS_5, 128}, { NOTE_B_5, 128},  { NOTE_A_3, 128},
	{ NOTE_E_4, 128},  { NOTE_A_4, 128},  { NOTE_E_5, 128},
	{ NOTE_E_6, 128},  { NOTE_DS_6, 128}, { NOTE_E_6, 128},
	{ NOTE_DS_6, 128}, { NOTE_E_6, 128},  { NOTE_B_5, 128},
	{ NOTE_D_6, 128},  { NOTE_C_6, 128},  { NOTE_A_3, 128},
	{ NOTE_E_4, 128},  { NOTE_A_4, 128},  { NOTE_C_5, 128},
	{ NOTE_E_5, 128},  { NOTE_A_5, 128},  { NOTE_E_3, 128},
	{ NOTE_E_4, 128},  { NOTE_GS_4, 128}, { NOTE_E_5, 128},
	{ NOTE_C_6, 128},  { NOTE_B_5, 128},  { NOTE_A_5, 512},
	{ NOTE_SILENT, 256},
};

static struct vidtv_access_unit *vidtv_s302m_access_unit_init(struct vidtv_access_unit *head)
{
	struct vidtv_access_unit *au;

	au = kzalloc(sizeof(*au), GFP_KERNEL);
	if (!au)
		return NULL;

	if (head) {
		while (head->next)
			head = head->next;

		head->next = au;
	}

	return au;
}

static void vidtv_s302m_access_unit_destroy(struct vidtv_encoder *e)
{
	struct vidtv_access_unit *head = e->access_units;
	struct vidtv_access_unit *tmp = NULL;

	while (head) {
		tmp = head;
		head = head->next;
		kfree(tmp);
	}

	e->access_units = NULL;
}

static void vidtv_s302m_alloc_au(struct vidtv_encoder *e)
{
	struct vidtv_access_unit *sync_au = NULL;
	struct vidtv_access_unit *temp = NULL;

	if (e->sync && e->sync->is_video_encoder) {
		sync_au = e->sync->access_units;

		while (sync_au) {
			temp = vidtv_s302m_access_unit_init(e->access_units);
			if (!e->access_units)
				e->access_units = temp;

			sync_au = sync_au->next;
		}

		return;
	}

	e->access_units = vidtv_s302m_access_unit_init(NULL);
}

static void
vidtv_s302m_compute_sample_count_from_video(struct vidtv_encoder *e)
{
	struct vidtv_access_unit *sync_au = e->sync->access_units;
	struct vidtv_access_unit *au = e->access_units;
	u32 sample_duration_usecs;
	u32 vau_duration_usecs;
	u32 s;

	vau_duration_usecs    = USEC_PER_SEC / e->sync->sampling_rate_hz;
	sample_duration_usecs = USEC_PER_SEC / e->sampling_rate_hz;

	while (au && sync_au) {
		s = DIV_ROUND_UP(vau_duration_usecs, sample_duration_usecs);
		au->num_samples = s;
		au = au->next;
		sync_au = sync_au->next;
	}
}

static void vidtv_s302m_compute_pts_from_video(struct vidtv_encoder *e)
{
	struct vidtv_access_unit *au = e->access_units;
	struct vidtv_access_unit *sync_au = e->sync->access_units;

	/* use the same pts from the video access unit*/
	while (au && sync_au) {
		au->pts = sync_au->pts;
		au = au->next;
		sync_au = sync_au->next;
	}
}

static u16 vidtv_s302m_get_sample(struct vidtv_encoder *e)
{
	u16 sample;
	int pos;
	struct vidtv_s302m_ctx *ctx = e->ctx;

	if (!e->src_buf) {
		/*
		 * Simple tone generator: play the tones at the
		 * beethoven_fur_elise array.
		 */
		if (ctx->last_duration <= 0) {
			if (e->src_buf_offset >= ARRAY_SIZE(beethoven_fur_elise))
				e->src_buf_offset = 0;

			ctx->last_tone = beethoven_fur_elise[e->src_buf_offset].note;
			ctx->last_duration = beethoven_fur_elise[e->src_buf_offset].duration *
					     S302M_SAMPLING_RATE_HZ / COMPASS / 5;
			e->src_buf_offset++;
			ctx->note_offset = 0;
		} else {
			ctx->last_duration--;
		}

		/* Handle pause notes */
		if (!ctx->last_tone)
			return 0x8000;

		pos = (2 * PI * ctx->note_offset * ctx->last_tone) / S302M_SAMPLING_RATE_HZ;
		ctx->note_offset++;

		return (fixp_sin32(pos % (2 * PI)) >> 16) + 0x8000;
	}

	/* bug somewhere */
	if (e->src_buf_offset > e->src_buf_sz) {
		pr_err_ratelimited("overflow detected: %d > %d, wrapping.\n",
				   e->src_buf_offset,
				   e->src_buf_sz);

		e->src_buf_offset = 0;
	}

	if (e->src_buf_offset >= e->src_buf_sz) {
		/* let the source know we are out of data */
		if (e->last_sample_cb)
			e->last_sample_cb(e->sample_count);

		e->src_buf_offset = 0;
	}

	sample = *(u16 *)(e->src_buf + e->src_buf_offset);

	return sample;
}

static u32 vidtv_s302m_write_frame(struct vidtv_encoder *e,
				   u16 sample)
{
	struct vidtv_s302m_ctx *ctx = e->ctx;
	struct vidtv_s302m_frame_16 f = {};
	u32 nbytes = 0;

	/* from ffmpeg: see s302enc.c */

	u8 vucf = ctx->frame_index == 0 ? 0x10 : 0;

	f.data[0] = sample & 0xFF;
	f.data[1] = (sample & 0xFF00) >>  8;
	f.data[2] = ((sample & 0x0F)  <<  4) | vucf;
	f.data[3] = (sample & 0x0FF0) >>  4;
	f.data[4] = (sample & 0xF000) >> 12;

	f.data[0] = reverse[f.data[0]];
	f.data[1] = reverse[f.data[1]];
	f.data[2] = reverse[f.data[2]];
	f.data[3] = reverse[f.data[3]];
	f.data[4] = reverse[f.data[4]];

	nbytes += vidtv_memcpy(e->encoder_buf,
			       e->encoder_buf_offset,
			       VIDTV_S302M_BUF_SZ,
			       &f,
			       sizeof(f));

	e->encoder_buf_offset += nbytes;

	ctx->frame_index++;
	if (ctx->frame_index >= S302M_BLOCK_SZ)
		ctx->frame_index = 0;

	return nbytes;
}

static u32 vidtv_s302m_write_h(struct vidtv_encoder *e, u32 p_sz)
{
	struct vidtv_smpte_s302m_es h = {};
	u32 nbytes = 0;

	/* 2 channels, ident: 0, 16 bits per sample */
	h.bitfield = cpu_to_be32((p_sz << 16));

	nbytes += vidtv_memcpy(e->encoder_buf,
			       e->encoder_buf_offset,
			       e->encoder_buf_sz,
			       &h,
			       sizeof(h));

	e->encoder_buf_offset += nbytes;
	return nbytes;
}

static void vidtv_s302m_write_frames(struct vidtv_encoder *e)
{
	struct vidtv_access_unit *au = e->access_units;
	struct vidtv_s302m_ctx *ctx = e->ctx;
	u32 nbytes_per_unit = 0;
	u32 nbytes = 0;
	u32 au_sz = 0;
	u16 sample;
	u32 j;

	while (au) {
		au_sz = au->num_samples *
			sizeof(struct vidtv_s302m_frame_16);

		nbytes_per_unit = vidtv_s302m_write_h(e, au_sz);

		for (j = 0; j < au->num_samples; ++j) {
			sample = vidtv_s302m_get_sample(e);
			nbytes_per_unit += vidtv_s302m_write_frame(e, sample);

			if (e->src_buf)
				e->src_buf_offset += sizeof(u16);

			e->sample_count++;
		}

		au->nbytes = nbytes_per_unit;

		if (au_sz + sizeof(struct vidtv_smpte_s302m_es) != nbytes_per_unit) {
			pr_warn_ratelimited("write size was %u, expected %zu\n",
					    nbytes_per_unit,
					    au_sz + sizeof(struct vidtv_smpte_s302m_es));
		}

		nbytes += nbytes_per_unit;
		au->offset = nbytes - nbytes_per_unit;

		nbytes_per_unit = 0;
		ctx->au_count++;

		au = au->next;
	}
}

static void *vidtv_s302m_encode(struct vidtv_encoder *e)
{
	struct vidtv_s302m_ctx *ctx = e->ctx;

	/*
	 * According to SMPTE 302M, an audio access unit is specified as those
	 * AES3 words that are associated with a corresponding video frame.
	 * Therefore, there is one audio access unit for every video access unit
	 * in the corresponding video encoder ('sync'), using the same values
	 * for PTS as used by the video encoder.
	 *
	 * Assuming that it is also possible to send audio without any
	 * associated video, as in a radio-like service, a single audio access unit
	 * is created with values for 'num_samples' and 'pts' taken empirically from
	 * ffmpeg
	 */

	vidtv_s302m_access_unit_destroy(e);
	vidtv_s302m_alloc_au(e);

	if (e->sync && e->sync->is_video_encoder) {
		vidtv_s302m_compute_sample_count_from_video(e);
		vidtv_s302m_compute_pts_from_video(e);
	} else {
		e->access_units->num_samples = FF_S302M_DEFAULT_NUM_FRAMES;
		e->access_units->pts = (ctx->au_count * FF_S302M_DEFAULT_PTS_INCREMENT) +
				       FF_S302M_DEFAULT_PTS_OFFSET;
	}

	vidtv_s302m_write_frames(e);

	return e->encoder_buf;
}

static u32 vidtv_s302m_clear(struct vidtv_encoder *e)
{
	struct vidtv_access_unit *au = e->access_units;
	u32 count = 0;

	while (au) {
		count++;
		au = au->next;
	}

	vidtv_s302m_access_unit_destroy(e);
	memset(e->encoder_buf, 0, VIDTV_S302M_BUF_SZ);
	e->encoder_buf_offset = 0;

	return count;
}

struct vidtv_encoder
*vidtv_s302m_encoder_init(struct vidtv_s302m_encoder_init_args args)
{
	u32 priv_sz = sizeof(struct vidtv_s302m_ctx);
	struct vidtv_s302m_ctx *ctx;
	struct vidtv_encoder *e;

	e = kzalloc(sizeof(*e), GFP_KERNEL);
	if (!e)
		return NULL;

	e->id = S302M;

	if (args.name)
		e->name = kstrdup(args.name, GFP_KERNEL);

	e->encoder_buf = vzalloc(VIDTV_S302M_BUF_SZ);
	if (!e->encoder_buf)
		goto out_kfree_e;

	e->encoder_buf_sz = VIDTV_S302M_BUF_SZ;
	e->encoder_buf_offset = 0;

	e->sample_count = 0;

	e->src_buf = (args.src_buf) ? args.src_buf : NULL;
	e->src_buf_sz = (args.src_buf) ? args.src_buf_sz : 0;
	e->src_buf_offset = 0;

	e->is_video_encoder = false;

	ctx = kzalloc(priv_sz, GFP_KERNEL);
	if (!ctx)
		goto out_kfree_buf;

	e->ctx = ctx;
	ctx->last_duration = 0;

	e->encode = vidtv_s302m_encode;
	e->clear = vidtv_s302m_clear;

	e->es_pid = cpu_to_be16(args.es_pid);
	e->stream_id = cpu_to_be16(PES_PRIVATE_STREAM_1);

	e->sync = args.sync;
	e->sampling_rate_hz = S302M_SAMPLING_RATE_HZ;

	e->last_sample_cb = args.last_sample_cb;

	e->destroy = vidtv_s302m_encoder_destroy;

	if (args.head) {
		while (args.head->next)
			args.head = args.head->next;

		args.head->next = e;
	}

	e->next = NULL;

	return e;

out_kfree_buf:
<<<<<<< HEAD
	kfree(e->encoder_buf);
=======
	vfree(e->encoder_buf);
>>>>>>> 3a82f341

out_kfree_e:
	kfree(e->name);
	kfree(e);
	return NULL;
}

void vidtv_s302m_encoder_destroy(struct vidtv_encoder *e)
{
	if (e->id != S302M) {
		pr_err_ratelimited("Encoder type mismatch, skipping.\n");
		return;
	}

	vidtv_s302m_access_unit_destroy(e);
	kfree(e->name);
	vfree(e->encoder_buf);
	kfree(e->ctx);
	kfree(e);
}<|MERGE_RESOLUTION|>--- conflicted
+++ resolved
@@ -501,11 +501,7 @@
 	return e;
 
 out_kfree_buf:
-<<<<<<< HEAD
-	kfree(e->encoder_buf);
-=======
 	vfree(e->encoder_buf);
->>>>>>> 3a82f341
 
 out_kfree_e:
 	kfree(e->name);
