--- conflicted
+++ resolved
@@ -357,24 +357,6 @@
 	int err = 0;
 	umode_t mode = S_IFLNK | S_IRWXUGO;
 	struct configfs_dirent *p = parent->d_fsdata;
-<<<<<<< HEAD
-
-	err = configfs_make_dirent(p, dentry, sl, mode,
-				   CONFIGFS_ITEM_LINK, p->s_frag);
-	if (!err) {
-		err = configfs_create(dentry, mode, init_symlink);
-		if (err) {
-			struct configfs_dirent *sd = dentry->d_fsdata;
-			if (sd) {
-				spin_lock(&configfs_dirent_lock);
-				list_del_init(&sd->s_sibling);
-				spin_unlock(&configfs_dirent_lock);
-				configfs_put(sd);
-			}
-		}
-	}
-	return err;
-=======
 	struct inode *inode;
 
 	err = configfs_make_dirent(p, dentry, target, mode, CONFIGFS_ITEM_LINK,
@@ -395,7 +377,6 @@
 out_remove:
 	configfs_remove_dirent(dentry);
 	return PTR_ERR(inode);
->>>>>>> f7688b48
 }
 
 static void remove_dir(struct dentry * d)
