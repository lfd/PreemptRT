/* SPDX-License-Identifier: LGPL-2.1 OR MIT */
/*
 * Standard definitions and types for NOLIBC
 * Copyright (C) 2023 Vincent Dagonneau <v@vda.io>
 */

#ifndef _NOLIBC_STDINT_H
#define _NOLIBC_STDINT_H

typedef unsigned char       uint8_t;
typedef   signed char        int8_t;
typedef unsigned short     uint16_t;
typedef   signed short      int16_t;
typedef unsigned int       uint32_t;
typedef   signed int        int32_t;
typedef unsigned long long uint64_t;
typedef   signed long long  int64_t;
typedef unsigned long        size_t;
typedef   signed long       ssize_t;
typedef unsigned long     uintptr_t;
typedef   signed long      intptr_t;
typedef   signed long     ptrdiff_t;

typedef   int8_t       int_least8_t;
typedef  uint8_t      uint_least8_t;
typedef  int16_t      int_least16_t;
typedef uint16_t     uint_least16_t;
typedef  int32_t      int_least32_t;
typedef uint32_t     uint_least32_t;
typedef  int64_t      int_least64_t;
typedef uint64_t     uint_least64_t;

typedef   int8_t        int_fast8_t;
typedef  uint8_t       uint_fast8_t;
typedef  ssize_t       int_fast16_t;
typedef   size_t      uint_fast16_t;
typedef  ssize_t       int_fast32_t;
typedef   size_t      uint_fast32_t;
typedef  int64_t       int_fast64_t;
typedef uint64_t      uint_fast64_t;

typedef  int64_t           intmax_t;
typedef uint64_t          uintmax_t;

/* limits of integral types */

#define        INT8_MIN  (-128)
#define       INT16_MIN  (-32767-1)
#define       INT32_MIN  (-2147483647-1)
#define       INT64_MIN  (-9223372036854775807LL-1)

#define        INT8_MAX  (127)
#define       INT16_MAX  (32767)
#define       INT32_MAX  (2147483647)
#define       INT64_MAX  (9223372036854775807LL)

#define       UINT8_MAX  (255)
#define      UINT16_MAX  (65535)
#define      UINT32_MAX  (4294967295U)
#define      UINT64_MAX  (18446744073709551615ULL)

#define  INT_LEAST8_MIN  INT8_MIN
#define INT_LEAST16_MIN  INT16_MIN
#define INT_LEAST32_MIN  INT32_MIN
#define INT_LEAST64_MIN  INT64_MIN

#define  INT_LEAST8_MAX  INT8_MAX
#define INT_LEAST16_MAX  INT16_MAX
#define INT_LEAST32_MAX  INT32_MAX
#define INT_LEAST64_MAX  INT64_MAX

#define  UINT_LEAST8_MAX UINT8_MAX
#define UINT_LEAST16_MAX UINT16_MAX
#define UINT_LEAST32_MAX UINT32_MAX
#define UINT_LEAST64_MAX UINT64_MAX

#define SIZE_MAX         ((size_t)(__LONG_MAX__) * 2 + 1)
#define INTPTR_MIN       (-__LONG_MAX__ - 1)
#define INTPTR_MAX       __LONG_MAX__
#define PTRDIFF_MIN      INTPTR_MIN
#define PTRDIFF_MAX      INTPTR_MAX
#define UINTPTR_MAX      SIZE_MAX

#define  INT_FAST8_MIN   INT8_MIN
#define INT_FAST16_MIN   INTPTR_MIN
#define INT_FAST32_MIN   INTPTR_MIN
#define INT_FAST64_MIN   INT64_MIN

#define  INT_FAST8_MAX   INT8_MAX
#define INT_FAST16_MAX   INTPTR_MAX
#define INT_FAST32_MAX   INTPTR_MAX
#define INT_FAST64_MAX   INT64_MAX

#define  UINT_FAST8_MAX  UINT8_MAX
#define UINT_FAST16_MAX  SIZE_MAX
#define UINT_FAST32_MAX  SIZE_MAX
#define UINT_FAST64_MAX  UINT64_MAX
<<<<<<< HEAD
=======

#ifndef INT_MIN
#define INT_MIN          (-__INT_MAX__ - 1)
#endif
#ifndef INT_MAX
#define INT_MAX          __INT_MAX__
#endif

#ifndef LONG_MIN
#define LONG_MIN         (-__LONG_MAX__ - 1)
#endif
#ifndef LONG_MAX
#define LONG_MAX         __LONG_MAX__
#endif
>>>>>>> 238589d0

#endif /* _NOLIBC_STDINT_H */<|MERGE_RESOLUTION|>--- conflicted
+++ resolved
@@ -95,8 +95,6 @@
 #define UINT_FAST16_MAX  SIZE_MAX
 #define UINT_FAST32_MAX  SIZE_MAX
 #define UINT_FAST64_MAX  UINT64_MAX
-<<<<<<< HEAD
-=======
 
 #ifndef INT_MIN
 #define INT_MIN          (-__INT_MAX__ - 1)
@@ -111,6 +109,5 @@
 #ifndef LONG_MAX
 #define LONG_MAX         __LONG_MAX__
 #endif
->>>>>>> 238589d0
 
 #endif /* _NOLIBC_STDINT_H */