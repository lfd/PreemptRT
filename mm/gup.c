--- conflicted
+++ resolved
@@ -256,15 +256,6 @@
 		if (unlikely(!try_get_page(page))) {
 			page = ERR_PTR(-ENOMEM);
 			goto out;
-<<<<<<< HEAD
-		}
-
-		/* drop the pgmap reference now that we hold the page */
-		if (pgmap) {
-			put_dev_pagemap(pgmap);
-			pgmap = NULL;
-=======
->>>>>>> f7688b48
 		}
 	}
 	if (flags & FOLL_TOUCH) {
@@ -402,11 +393,7 @@
 			split_huge_pmd(vma, pmd, address);
 			if (pmd_trans_unstable(pmd))
 				ret = -EBUSY;
-<<<<<<< HEAD
-		} else {
-=======
 		} else if (flags & FOLL_SPLIT) {
->>>>>>> f7688b48
 			if (unlikely(!try_get_page(page))) {
 				spin_unlock(ptl);
 				return ERR_PTR(-ENOMEM);
