// SPDX-License-Identifier: GPL-2.0
/* Copyright (c) 2018, Intel Corporation. */

#include "ice.h"
#include "ice_base.h"
#include "ice_lib.h"
#include "ice_fltr.h"
#include "ice_flow.h"
#include "ice_virtchnl_allowlist.h"

#define FIELD_SELECTOR(proto_hdr_field) \
		BIT((proto_hdr_field) & PROTO_HDR_FIELD_MASK)

struct ice_vc_hdr_match_type {
	u32 vc_hdr;	/* virtchnl headers (VIRTCHNL_PROTO_HDR_XXX) */
	u32 ice_hdr;	/* ice headers (ICE_FLOW_SEG_HDR_XXX) */
};

static const struct ice_vc_hdr_match_type ice_vc_hdr_list_os[] = {
	{VIRTCHNL_PROTO_HDR_NONE,	ICE_FLOW_SEG_HDR_NONE},
	{VIRTCHNL_PROTO_HDR_IPV4,	ICE_FLOW_SEG_HDR_IPV4 |
					ICE_FLOW_SEG_HDR_IPV_OTHER},
	{VIRTCHNL_PROTO_HDR_IPV6,	ICE_FLOW_SEG_HDR_IPV6 |
					ICE_FLOW_SEG_HDR_IPV_OTHER},
	{VIRTCHNL_PROTO_HDR_TCP,	ICE_FLOW_SEG_HDR_TCP},
	{VIRTCHNL_PROTO_HDR_UDP,	ICE_FLOW_SEG_HDR_UDP},
	{VIRTCHNL_PROTO_HDR_SCTP,	ICE_FLOW_SEG_HDR_SCTP},
};

static const struct ice_vc_hdr_match_type ice_vc_hdr_list_comms[] = {
	{VIRTCHNL_PROTO_HDR_NONE,	ICE_FLOW_SEG_HDR_NONE},
	{VIRTCHNL_PROTO_HDR_ETH,	ICE_FLOW_SEG_HDR_ETH},
	{VIRTCHNL_PROTO_HDR_S_VLAN,	ICE_FLOW_SEG_HDR_VLAN},
	{VIRTCHNL_PROTO_HDR_C_VLAN,	ICE_FLOW_SEG_HDR_VLAN},
	{VIRTCHNL_PROTO_HDR_IPV4,	ICE_FLOW_SEG_HDR_IPV4 |
					ICE_FLOW_SEG_HDR_IPV_OTHER},
	{VIRTCHNL_PROTO_HDR_IPV6,	ICE_FLOW_SEG_HDR_IPV6 |
					ICE_FLOW_SEG_HDR_IPV_OTHER},
	{VIRTCHNL_PROTO_HDR_TCP,	ICE_FLOW_SEG_HDR_TCP},
	{VIRTCHNL_PROTO_HDR_UDP,	ICE_FLOW_SEG_HDR_UDP},
	{VIRTCHNL_PROTO_HDR_SCTP,	ICE_FLOW_SEG_HDR_SCTP},
	{VIRTCHNL_PROTO_HDR_PPPOE,	ICE_FLOW_SEG_HDR_PPPOE},
	{VIRTCHNL_PROTO_HDR_GTPU_IP,	ICE_FLOW_SEG_HDR_GTPU_IP},
	{VIRTCHNL_PROTO_HDR_GTPU_EH,	ICE_FLOW_SEG_HDR_GTPU_EH},
	{VIRTCHNL_PROTO_HDR_GTPU_EH_PDU_DWN,
					ICE_FLOW_SEG_HDR_GTPU_DWN},
	{VIRTCHNL_PROTO_HDR_GTPU_EH_PDU_UP,
					ICE_FLOW_SEG_HDR_GTPU_UP},
	{VIRTCHNL_PROTO_HDR_L2TPV3,	ICE_FLOW_SEG_HDR_L2TPV3},
	{VIRTCHNL_PROTO_HDR_ESP,	ICE_FLOW_SEG_HDR_ESP},
	{VIRTCHNL_PROTO_HDR_AH,		ICE_FLOW_SEG_HDR_AH},
	{VIRTCHNL_PROTO_HDR_PFCP,	ICE_FLOW_SEG_HDR_PFCP_SESSION},
};

struct ice_vc_hash_field_match_type {
	u32 vc_hdr;		/* virtchnl headers
				 * (VIRTCHNL_PROTO_HDR_XXX)
				 */
	u32 vc_hash_field;	/* virtchnl hash fields selector
				 * FIELD_SELECTOR((VIRTCHNL_PROTO_HDR_ETH_XXX))
				 */
	u64 ice_hash_field;	/* ice hash fields
				 * (BIT_ULL(ICE_FLOW_FIELD_IDX_XXX))
				 */
};

static const struct
ice_vc_hash_field_match_type ice_vc_hash_field_list_os[] = {
	{VIRTCHNL_PROTO_HDR_IPV4, FIELD_SELECTOR(VIRTCHNL_PROTO_HDR_IPV4_SRC),
		BIT_ULL(ICE_FLOW_FIELD_IDX_IPV4_SA)},
	{VIRTCHNL_PROTO_HDR_IPV4, FIELD_SELECTOR(VIRTCHNL_PROTO_HDR_IPV4_DST),
		BIT_ULL(ICE_FLOW_FIELD_IDX_IPV4_DA)},
	{VIRTCHNL_PROTO_HDR_IPV4, FIELD_SELECTOR(VIRTCHNL_PROTO_HDR_IPV4_SRC) |
		FIELD_SELECTOR(VIRTCHNL_PROTO_HDR_IPV4_DST),
		ICE_FLOW_HASH_IPV4},
	{VIRTCHNL_PROTO_HDR_IPV4, FIELD_SELECTOR(VIRTCHNL_PROTO_HDR_IPV4_SRC) |
		FIELD_SELECTOR(VIRTCHNL_PROTO_HDR_IPV4_PROT),
		BIT_ULL(ICE_FLOW_FIELD_IDX_IPV4_SA) |
		BIT_ULL(ICE_FLOW_FIELD_IDX_IPV4_PROT)},
	{VIRTCHNL_PROTO_HDR_IPV4, FIELD_SELECTOR(VIRTCHNL_PROTO_HDR_IPV4_DST) |
		FIELD_SELECTOR(VIRTCHNL_PROTO_HDR_IPV4_PROT),
		BIT_ULL(ICE_FLOW_FIELD_IDX_IPV4_DA) |
		BIT_ULL(ICE_FLOW_FIELD_IDX_IPV4_PROT)},
	{VIRTCHNL_PROTO_HDR_IPV4, FIELD_SELECTOR(VIRTCHNL_PROTO_HDR_IPV4_SRC) |
		FIELD_SELECTOR(VIRTCHNL_PROTO_HDR_IPV4_DST) |
		FIELD_SELECTOR(VIRTCHNL_PROTO_HDR_IPV4_PROT),
		ICE_FLOW_HASH_IPV4 | BIT_ULL(ICE_FLOW_FIELD_IDX_IPV4_PROT)},
	{VIRTCHNL_PROTO_HDR_IPV4, FIELD_SELECTOR(VIRTCHNL_PROTO_HDR_IPV4_PROT),
		BIT_ULL(ICE_FLOW_FIELD_IDX_IPV4_PROT)},
	{VIRTCHNL_PROTO_HDR_IPV6, FIELD_SELECTOR(VIRTCHNL_PROTO_HDR_IPV6_SRC),
		BIT_ULL(ICE_FLOW_FIELD_IDX_IPV6_SA)},
	{VIRTCHNL_PROTO_HDR_IPV6, FIELD_SELECTOR(VIRTCHNL_PROTO_HDR_IPV6_DST),
		BIT_ULL(ICE_FLOW_FIELD_IDX_IPV6_DA)},
	{VIRTCHNL_PROTO_HDR_IPV6, FIELD_SELECTOR(VIRTCHNL_PROTO_HDR_IPV6_SRC) |
		FIELD_SELECTOR(VIRTCHNL_PROTO_HDR_IPV6_DST),
		ICE_FLOW_HASH_IPV6},
	{VIRTCHNL_PROTO_HDR_IPV6, FIELD_SELECTOR(VIRTCHNL_PROTO_HDR_IPV6_SRC) |
		FIELD_SELECTOR(VIRTCHNL_PROTO_HDR_IPV6_PROT),
		BIT_ULL(ICE_FLOW_FIELD_IDX_IPV6_SA) |
		BIT_ULL(ICE_FLOW_FIELD_IDX_IPV6_PROT)},
	{VIRTCHNL_PROTO_HDR_IPV6, FIELD_SELECTOR(VIRTCHNL_PROTO_HDR_IPV6_DST) |
		FIELD_SELECTOR(VIRTCHNL_PROTO_HDR_IPV6_PROT),
		BIT_ULL(ICE_FLOW_FIELD_IDX_IPV6_DA) |
		BIT_ULL(ICE_FLOW_FIELD_IDX_IPV6_PROT)},
	{VIRTCHNL_PROTO_HDR_IPV6, FIELD_SELECTOR(VIRTCHNL_PROTO_HDR_IPV6_SRC) |
		FIELD_SELECTOR(VIRTCHNL_PROTO_HDR_IPV6_DST) |
		FIELD_SELECTOR(VIRTCHNL_PROTO_HDR_IPV6_PROT),
		ICE_FLOW_HASH_IPV6 | BIT_ULL(ICE_FLOW_FIELD_IDX_IPV6_PROT)},
	{VIRTCHNL_PROTO_HDR_IPV6, FIELD_SELECTOR(VIRTCHNL_PROTO_HDR_IPV6_PROT),
		BIT_ULL(ICE_FLOW_FIELD_IDX_IPV6_PROT)},
	{VIRTCHNL_PROTO_HDR_TCP,
		FIELD_SELECTOR(VIRTCHNL_PROTO_HDR_TCP_SRC_PORT),
		BIT_ULL(ICE_FLOW_FIELD_IDX_TCP_SRC_PORT)},
	{VIRTCHNL_PROTO_HDR_TCP,
		FIELD_SELECTOR(VIRTCHNL_PROTO_HDR_TCP_DST_PORT),
		BIT_ULL(ICE_FLOW_FIELD_IDX_TCP_DST_PORT)},
	{VIRTCHNL_PROTO_HDR_TCP,
		FIELD_SELECTOR(VIRTCHNL_PROTO_HDR_TCP_SRC_PORT) |
		FIELD_SELECTOR(VIRTCHNL_PROTO_HDR_TCP_DST_PORT),
		ICE_FLOW_HASH_TCP_PORT},
	{VIRTCHNL_PROTO_HDR_UDP,
		FIELD_SELECTOR(VIRTCHNL_PROTO_HDR_UDP_SRC_PORT),
		BIT_ULL(ICE_FLOW_FIELD_IDX_UDP_SRC_PORT)},
	{VIRTCHNL_PROTO_HDR_UDP,
		FIELD_SELECTOR(VIRTCHNL_PROTO_HDR_UDP_DST_PORT),
		BIT_ULL(ICE_FLOW_FIELD_IDX_UDP_DST_PORT)},
	{VIRTCHNL_PROTO_HDR_UDP,
		FIELD_SELECTOR(VIRTCHNL_PROTO_HDR_UDP_SRC_PORT) |
		FIELD_SELECTOR(VIRTCHNL_PROTO_HDR_UDP_DST_PORT),
		ICE_FLOW_HASH_UDP_PORT},
	{VIRTCHNL_PROTO_HDR_SCTP,
		FIELD_SELECTOR(VIRTCHNL_PROTO_HDR_SCTP_SRC_PORT),
		BIT_ULL(ICE_FLOW_FIELD_IDX_SCTP_SRC_PORT)},
	{VIRTCHNL_PROTO_HDR_SCTP,
		FIELD_SELECTOR(VIRTCHNL_PROTO_HDR_SCTP_DST_PORT),
		BIT_ULL(ICE_FLOW_FIELD_IDX_SCTP_DST_PORT)},
	{VIRTCHNL_PROTO_HDR_SCTP,
		FIELD_SELECTOR(VIRTCHNL_PROTO_HDR_SCTP_SRC_PORT) |
		FIELD_SELECTOR(VIRTCHNL_PROTO_HDR_SCTP_DST_PORT),
		ICE_FLOW_HASH_SCTP_PORT},
};

static const struct
ice_vc_hash_field_match_type ice_vc_hash_field_list_comms[] = {
	{VIRTCHNL_PROTO_HDR_ETH, FIELD_SELECTOR(VIRTCHNL_PROTO_HDR_ETH_SRC),
		BIT_ULL(ICE_FLOW_FIELD_IDX_ETH_SA)},
	{VIRTCHNL_PROTO_HDR_ETH, FIELD_SELECTOR(VIRTCHNL_PROTO_HDR_ETH_DST),
		BIT_ULL(ICE_FLOW_FIELD_IDX_ETH_DA)},
	{VIRTCHNL_PROTO_HDR_ETH, FIELD_SELECTOR(VIRTCHNL_PROTO_HDR_ETH_SRC) |
		FIELD_SELECTOR(VIRTCHNL_PROTO_HDR_ETH_DST),
		ICE_FLOW_HASH_ETH},
	{VIRTCHNL_PROTO_HDR_ETH,
		FIELD_SELECTOR(VIRTCHNL_PROTO_HDR_ETH_ETHERTYPE),
		BIT_ULL(ICE_FLOW_FIELD_IDX_ETH_TYPE)},
	{VIRTCHNL_PROTO_HDR_S_VLAN,
		FIELD_SELECTOR(VIRTCHNL_PROTO_HDR_S_VLAN_ID),
		BIT_ULL(ICE_FLOW_FIELD_IDX_S_VLAN)},
	{VIRTCHNL_PROTO_HDR_C_VLAN,
		FIELD_SELECTOR(VIRTCHNL_PROTO_HDR_C_VLAN_ID),
		BIT_ULL(ICE_FLOW_FIELD_IDX_C_VLAN)},
	{VIRTCHNL_PROTO_HDR_IPV4, FIELD_SELECTOR(VIRTCHNL_PROTO_HDR_IPV4_SRC),
		BIT_ULL(ICE_FLOW_FIELD_IDX_IPV4_SA)},
	{VIRTCHNL_PROTO_HDR_IPV4, FIELD_SELECTOR(VIRTCHNL_PROTO_HDR_IPV4_DST),
		BIT_ULL(ICE_FLOW_FIELD_IDX_IPV4_DA)},
	{VIRTCHNL_PROTO_HDR_IPV4, FIELD_SELECTOR(VIRTCHNL_PROTO_HDR_IPV4_SRC) |
		FIELD_SELECTOR(VIRTCHNL_PROTO_HDR_IPV4_DST),
		ICE_FLOW_HASH_IPV4},
	{VIRTCHNL_PROTO_HDR_IPV4, FIELD_SELECTOR(VIRTCHNL_PROTO_HDR_IPV4_SRC) |
		FIELD_SELECTOR(VIRTCHNL_PROTO_HDR_IPV4_PROT),
		BIT_ULL(ICE_FLOW_FIELD_IDX_IPV4_SA) |
		BIT_ULL(ICE_FLOW_FIELD_IDX_IPV4_PROT)},
	{VIRTCHNL_PROTO_HDR_IPV4, FIELD_SELECTOR(VIRTCHNL_PROTO_HDR_IPV4_DST) |
		FIELD_SELECTOR(VIRTCHNL_PROTO_HDR_IPV4_PROT),
		BIT_ULL(ICE_FLOW_FIELD_IDX_IPV4_DA) |
		BIT_ULL(ICE_FLOW_FIELD_IDX_IPV4_PROT)},
	{VIRTCHNL_PROTO_HDR_IPV4, FIELD_SELECTOR(VIRTCHNL_PROTO_HDR_IPV4_SRC) |
		FIELD_SELECTOR(VIRTCHNL_PROTO_HDR_IPV4_DST) |
		FIELD_SELECTOR(VIRTCHNL_PROTO_HDR_IPV4_PROT),
		ICE_FLOW_HASH_IPV4 | BIT_ULL(ICE_FLOW_FIELD_IDX_IPV4_PROT)},
	{VIRTCHNL_PROTO_HDR_IPV4, FIELD_SELECTOR(VIRTCHNL_PROTO_HDR_IPV4_PROT),
		BIT_ULL(ICE_FLOW_FIELD_IDX_IPV4_PROT)},
	{VIRTCHNL_PROTO_HDR_IPV6, FIELD_SELECTOR(VIRTCHNL_PROTO_HDR_IPV6_SRC),
		BIT_ULL(ICE_FLOW_FIELD_IDX_IPV6_SA)},
	{VIRTCHNL_PROTO_HDR_IPV6, FIELD_SELECTOR(VIRTCHNL_PROTO_HDR_IPV6_DST),
		BIT_ULL(ICE_FLOW_FIELD_IDX_IPV6_DA)},
	{VIRTCHNL_PROTO_HDR_IPV6, FIELD_SELECTOR(VIRTCHNL_PROTO_HDR_IPV6_SRC) |
		FIELD_SELECTOR(VIRTCHNL_PROTO_HDR_IPV6_DST),
		ICE_FLOW_HASH_IPV6},
	{VIRTCHNL_PROTO_HDR_IPV6, FIELD_SELECTOR(VIRTCHNL_PROTO_HDR_IPV6_SRC) |
		FIELD_SELECTOR(VIRTCHNL_PROTO_HDR_IPV6_PROT),
		BIT_ULL(ICE_FLOW_FIELD_IDX_IPV6_SA) |
		BIT_ULL(ICE_FLOW_FIELD_IDX_IPV6_PROT)},
	{VIRTCHNL_PROTO_HDR_IPV6, FIELD_SELECTOR(VIRTCHNL_PROTO_HDR_IPV6_DST) |
		FIELD_SELECTOR(VIRTCHNL_PROTO_HDR_IPV6_PROT),
		BIT_ULL(ICE_FLOW_FIELD_IDX_IPV6_DA) |
		BIT_ULL(ICE_FLOW_FIELD_IDX_IPV6_PROT)},
	{VIRTCHNL_PROTO_HDR_IPV6, FIELD_SELECTOR(VIRTCHNL_PROTO_HDR_IPV6_SRC) |
		FIELD_SELECTOR(VIRTCHNL_PROTO_HDR_IPV6_DST) |
		FIELD_SELECTOR(VIRTCHNL_PROTO_HDR_IPV6_PROT),
		ICE_FLOW_HASH_IPV6 | BIT_ULL(ICE_FLOW_FIELD_IDX_IPV6_PROT)},
	{VIRTCHNL_PROTO_HDR_IPV6, FIELD_SELECTOR(VIRTCHNL_PROTO_HDR_IPV6_PROT),
		BIT_ULL(ICE_FLOW_FIELD_IDX_IPV6_PROT)},
	{VIRTCHNL_PROTO_HDR_TCP,
		FIELD_SELECTOR(VIRTCHNL_PROTO_HDR_TCP_SRC_PORT),
		BIT_ULL(ICE_FLOW_FIELD_IDX_TCP_SRC_PORT)},
	{VIRTCHNL_PROTO_HDR_TCP,
		FIELD_SELECTOR(VIRTCHNL_PROTO_HDR_TCP_DST_PORT),
		BIT_ULL(ICE_FLOW_FIELD_IDX_TCP_DST_PORT)},
	{VIRTCHNL_PROTO_HDR_TCP,
		FIELD_SELECTOR(VIRTCHNL_PROTO_HDR_TCP_SRC_PORT) |
		FIELD_SELECTOR(VIRTCHNL_PROTO_HDR_TCP_DST_PORT),
		ICE_FLOW_HASH_TCP_PORT},
	{VIRTCHNL_PROTO_HDR_UDP,
		FIELD_SELECTOR(VIRTCHNL_PROTO_HDR_UDP_SRC_PORT),
		BIT_ULL(ICE_FLOW_FIELD_IDX_UDP_SRC_PORT)},
	{VIRTCHNL_PROTO_HDR_UDP,
		FIELD_SELECTOR(VIRTCHNL_PROTO_HDR_UDP_DST_PORT),
		BIT_ULL(ICE_FLOW_FIELD_IDX_UDP_DST_PORT)},
	{VIRTCHNL_PROTO_HDR_UDP,
		FIELD_SELECTOR(VIRTCHNL_PROTO_HDR_UDP_SRC_PORT) |
		FIELD_SELECTOR(VIRTCHNL_PROTO_HDR_UDP_DST_PORT),
		ICE_FLOW_HASH_UDP_PORT},
	{VIRTCHNL_PROTO_HDR_SCTP,
		FIELD_SELECTOR(VIRTCHNL_PROTO_HDR_SCTP_SRC_PORT),
		BIT_ULL(ICE_FLOW_FIELD_IDX_SCTP_SRC_PORT)},
	{VIRTCHNL_PROTO_HDR_SCTP,
		FIELD_SELECTOR(VIRTCHNL_PROTO_HDR_SCTP_DST_PORT),
		BIT_ULL(ICE_FLOW_FIELD_IDX_SCTP_DST_PORT)},
	{VIRTCHNL_PROTO_HDR_SCTP,
		FIELD_SELECTOR(VIRTCHNL_PROTO_HDR_SCTP_SRC_PORT) |
		FIELD_SELECTOR(VIRTCHNL_PROTO_HDR_SCTP_DST_PORT),
		ICE_FLOW_HASH_SCTP_PORT},
	{VIRTCHNL_PROTO_HDR_PPPOE,
		FIELD_SELECTOR(VIRTCHNL_PROTO_HDR_PPPOE_SESS_ID),
		BIT_ULL(ICE_FLOW_FIELD_IDX_PPPOE_SESS_ID)},
	{VIRTCHNL_PROTO_HDR_GTPU_IP,
		FIELD_SELECTOR(VIRTCHNL_PROTO_HDR_GTPU_IP_TEID),
		BIT_ULL(ICE_FLOW_FIELD_IDX_GTPU_IP_TEID)},
	{VIRTCHNL_PROTO_HDR_L2TPV3,
		FIELD_SELECTOR(VIRTCHNL_PROTO_HDR_L2TPV3_SESS_ID),
		BIT_ULL(ICE_FLOW_FIELD_IDX_L2TPV3_SESS_ID)},
	{VIRTCHNL_PROTO_HDR_ESP, FIELD_SELECTOR(VIRTCHNL_PROTO_HDR_ESP_SPI),
		BIT_ULL(ICE_FLOW_FIELD_IDX_ESP_SPI)},
	{VIRTCHNL_PROTO_HDR_AH, FIELD_SELECTOR(VIRTCHNL_PROTO_HDR_AH_SPI),
		BIT_ULL(ICE_FLOW_FIELD_IDX_AH_SPI)},
	{VIRTCHNL_PROTO_HDR_PFCP, FIELD_SELECTOR(VIRTCHNL_PROTO_HDR_PFCP_SEID),
		BIT_ULL(ICE_FLOW_FIELD_IDX_PFCP_SEID)},
};

/**
 * ice_get_vf_vsi - get VF's VSI based on the stored index
 * @vf: VF used to get VSI
 */
struct ice_vsi *ice_get_vf_vsi(struct ice_vf *vf)
{
	return vf->pf->vsi[vf->lan_vsi_idx];
}

/**
 * ice_validate_vf_id - helper to check if VF ID is valid
 * @pf: pointer to the PF structure
 * @vf_id: the ID of the VF to check
 */
static int ice_validate_vf_id(struct ice_pf *pf, u16 vf_id)
{
	/* vf_id range is only valid for 0-255, and should always be unsigned */
	if (vf_id >= pf->num_alloc_vfs) {
		dev_err(ice_pf_to_dev(pf), "Invalid VF ID: %u\n", vf_id);
		return -EINVAL;
	}
	return 0;
}

/**
 * ice_check_vf_init - helper to check if VF init complete
 * @pf: pointer to the PF structure
 * @vf: the pointer to the VF to check
 */
static int ice_check_vf_init(struct ice_pf *pf, struct ice_vf *vf)
{
	if (!test_bit(ICE_VF_STATE_INIT, vf->vf_states)) {
		dev_err(ice_pf_to_dev(pf), "VF ID: %u in reset. Try again.\n",
			vf->vf_id);
		return -EBUSY;
	}
	return 0;
}

/**
 * ice_err_to_virt_err - translate errors for VF return code
 * @ice_err: error return code
 */
static enum virtchnl_status_code ice_err_to_virt_err(enum ice_status ice_err)
{
	switch (ice_err) {
	case ICE_SUCCESS:
		return VIRTCHNL_STATUS_SUCCESS;
	case ICE_ERR_BAD_PTR:
	case ICE_ERR_INVAL_SIZE:
	case ICE_ERR_DEVICE_NOT_SUPPORTED:
	case ICE_ERR_PARAM:
	case ICE_ERR_CFG:
		return VIRTCHNL_STATUS_ERR_PARAM;
	case ICE_ERR_NO_MEMORY:
		return VIRTCHNL_STATUS_ERR_NO_MEMORY;
	case ICE_ERR_NOT_READY:
	case ICE_ERR_RESET_FAILED:
	case ICE_ERR_FW_API_VER:
	case ICE_ERR_AQ_ERROR:
	case ICE_ERR_AQ_TIMEOUT:
	case ICE_ERR_AQ_FULL:
	case ICE_ERR_AQ_NO_WORK:
	case ICE_ERR_AQ_EMPTY:
		return VIRTCHNL_STATUS_ERR_ADMIN_QUEUE_ERROR;
	default:
		return VIRTCHNL_STATUS_ERR_NOT_SUPPORTED;
	}
}

/**
 * ice_vc_vf_broadcast - Broadcast a message to all VFs on PF
 * @pf: pointer to the PF structure
 * @v_opcode: operation code
 * @v_retval: return value
 * @msg: pointer to the msg buffer
 * @msglen: msg length
 */
static void
ice_vc_vf_broadcast(struct ice_pf *pf, enum virtchnl_ops v_opcode,
		    enum virtchnl_status_code v_retval, u8 *msg, u16 msglen)
{
	struct ice_hw *hw = &pf->hw;
	unsigned int i;

	ice_for_each_vf(pf, i) {
		struct ice_vf *vf = &pf->vf[i];

		/* Not all vfs are enabled so skip the ones that are not */
		if (!test_bit(ICE_VF_STATE_INIT, vf->vf_states) &&
		    !test_bit(ICE_VF_STATE_ACTIVE, vf->vf_states))
			continue;

		/* Ignore return value on purpose - a given VF may fail, but
		 * we need to keep going and send to all of them
		 */
		ice_aq_send_msg_to_vf(hw, vf->vf_id, v_opcode, v_retval, msg,
				      msglen, NULL);
	}
}

/**
 * ice_set_pfe_link - Set the link speed/status of the virtchnl_pf_event
 * @vf: pointer to the VF structure
 * @pfe: pointer to the virtchnl_pf_event to set link speed/status for
 * @ice_link_speed: link speed specified by ICE_AQ_LINK_SPEED_*
 * @link_up: whether or not to set the link up/down
 */
static void
ice_set_pfe_link(struct ice_vf *vf, struct virtchnl_pf_event *pfe,
		 int ice_link_speed, bool link_up)
{
	if (vf->driver_caps & VIRTCHNL_VF_CAP_ADV_LINK_SPEED) {
		pfe->event_data.link_event_adv.link_status = link_up;
		/* Speed in Mbps */
		pfe->event_data.link_event_adv.link_speed =
			ice_conv_link_speed_to_virtchnl(true, ice_link_speed);
	} else {
		pfe->event_data.link_event.link_status = link_up;
		/* Legacy method for virtchnl link speeds */
		pfe->event_data.link_event.link_speed =
			(enum virtchnl_link_speed)
			ice_conv_link_speed_to_virtchnl(false, ice_link_speed);
	}
}

/**
 * ice_vf_has_no_qs_ena - check if the VF has any Rx or Tx queues enabled
 * @vf: the VF to check
 *
 * Returns true if the VF has no Rx and no Tx queues enabled and returns false
 * otherwise
 */
static bool ice_vf_has_no_qs_ena(struct ice_vf *vf)
{
	return (!bitmap_weight(vf->rxq_ena, ICE_MAX_RSS_QS_PER_VF) &&
		!bitmap_weight(vf->txq_ena, ICE_MAX_RSS_QS_PER_VF));
}

/**
 * ice_is_vf_link_up - check if the VF's link is up
 * @vf: VF to check if link is up
 */
static bool ice_is_vf_link_up(struct ice_vf *vf)
{
	struct ice_pf *pf = vf->pf;

	if (ice_check_vf_init(pf, vf))
		return false;

	if (ice_vf_has_no_qs_ena(vf))
		return false;
	else if (vf->link_forced)
		return vf->link_up;
	else
		return pf->hw.port_info->phy.link_info.link_info &
			ICE_AQ_LINK_UP;
}

/**
 * ice_vc_notify_vf_link_state - Inform a VF of link status
 * @vf: pointer to the VF structure
 *
 * send a link status message to a single VF
 */
static void ice_vc_notify_vf_link_state(struct ice_vf *vf)
{
	struct virtchnl_pf_event pfe = { 0 };
	struct ice_hw *hw = &vf->pf->hw;

	pfe.event = VIRTCHNL_EVENT_LINK_CHANGE;
	pfe.severity = PF_EVENT_SEVERITY_INFO;

	if (ice_is_vf_link_up(vf))
		ice_set_pfe_link(vf, &pfe,
				 hw->port_info->phy.link_info.link_speed, true);
	else
		ice_set_pfe_link(vf, &pfe, ICE_AQ_LINK_SPEED_UNKNOWN, false);

	ice_aq_send_msg_to_vf(hw, vf->vf_id, VIRTCHNL_OP_EVENT,
			      VIRTCHNL_STATUS_SUCCESS, (u8 *)&pfe,
			      sizeof(pfe), NULL);
}

/**
 * ice_vf_invalidate_vsi - invalidate vsi_idx/vsi_num to remove VSI access
 * @vf: VF to remove access to VSI for
 */
static void ice_vf_invalidate_vsi(struct ice_vf *vf)
{
	vf->lan_vsi_idx = ICE_NO_VSI;
	vf->lan_vsi_num = ICE_NO_VSI;
}

/**
 * ice_vf_vsi_release - invalidate the VF's VSI after freeing it
 * @vf: invalidate this VF's VSI after freeing it
 */
static void ice_vf_vsi_release(struct ice_vf *vf)
{
	ice_vsi_release(ice_get_vf_vsi(vf));
	ice_vf_invalidate_vsi(vf);
}

/**
 * ice_vf_ctrl_invalidate_vsi - invalidate ctrl_vsi_idx to remove VSI access
 * @vf: VF that control VSI is being invalidated on
 */
static void ice_vf_ctrl_invalidate_vsi(struct ice_vf *vf)
{
	vf->ctrl_vsi_idx = ICE_NO_VSI;
}

/**
 * ice_vf_ctrl_vsi_release - invalidate the VF's control VSI after freeing it
 * @vf: VF that control VSI is being released on
 */
static void ice_vf_ctrl_vsi_release(struct ice_vf *vf)
{
	ice_vsi_release(vf->pf->vsi[vf->ctrl_vsi_idx]);
	ice_vf_ctrl_invalidate_vsi(vf);
}

/**
 * ice_free_vf_res - Free a VF's resources
 * @vf: pointer to the VF info
 */
static void ice_free_vf_res(struct ice_vf *vf)
{
	struct ice_pf *pf = vf->pf;
	int i, last_vector_idx;

	/* First, disable VF's configuration API to prevent OS from
	 * accessing the VF's VSI after it's freed or invalidated.
	 */
	clear_bit(ICE_VF_STATE_INIT, vf->vf_states);
	ice_vf_fdir_exit(vf);
	/* free VF control VSI */
	if (vf->ctrl_vsi_idx != ICE_NO_VSI)
		ice_vf_ctrl_vsi_release(vf);

	/* free VSI and disconnect it from the parent uplink */
	if (vf->lan_vsi_idx != ICE_NO_VSI) {
		ice_vf_vsi_release(vf);
		vf->num_mac = 0;
	}

	last_vector_idx = vf->first_vector_idx + pf->num_msix_per_vf - 1;

	/* clear VF MDD event information */
	memset(&vf->mdd_tx_events, 0, sizeof(vf->mdd_tx_events));
	memset(&vf->mdd_rx_events, 0, sizeof(vf->mdd_rx_events));

	/* Disable interrupts so that VF starts in a known state */
	for (i = vf->first_vector_idx; i <= last_vector_idx; i++) {
		wr32(&pf->hw, GLINT_DYN_CTL(i), GLINT_DYN_CTL_CLEARPBA_M);
		ice_flush(&pf->hw);
	}
	/* reset some of the state variables keeping track of the resources */
	clear_bit(ICE_VF_STATE_MC_PROMISC, vf->vf_states);
	clear_bit(ICE_VF_STATE_UC_PROMISC, vf->vf_states);
}

/**
 * ice_dis_vf_mappings
 * @vf: pointer to the VF structure
 */
static void ice_dis_vf_mappings(struct ice_vf *vf)
{
	struct ice_pf *pf = vf->pf;
	struct ice_vsi *vsi;
	struct device *dev;
	int first, last, v;
	struct ice_hw *hw;

	hw = &pf->hw;
	vsi = ice_get_vf_vsi(vf);

	dev = ice_pf_to_dev(pf);
	wr32(hw, VPINT_ALLOC(vf->vf_id), 0);
	wr32(hw, VPINT_ALLOC_PCI(vf->vf_id), 0);

	first = vf->first_vector_idx;
	last = first + pf->num_msix_per_vf - 1;
	for (v = first; v <= last; v++) {
		u32 reg;

		reg = (((1 << GLINT_VECT2FUNC_IS_PF_S) &
			GLINT_VECT2FUNC_IS_PF_M) |
		       ((hw->pf_id << GLINT_VECT2FUNC_PF_NUM_S) &
			GLINT_VECT2FUNC_PF_NUM_M));
		wr32(hw, GLINT_VECT2FUNC(v), reg);
	}

	if (vsi->tx_mapping_mode == ICE_VSI_MAP_CONTIG)
		wr32(hw, VPLAN_TX_QBASE(vf->vf_id), 0);
	else
		dev_err(dev, "Scattered mode for VF Tx queues is not yet implemented\n");

	if (vsi->rx_mapping_mode == ICE_VSI_MAP_CONTIG)
		wr32(hw, VPLAN_RX_QBASE(vf->vf_id), 0);
	else
		dev_err(dev, "Scattered mode for VF Rx queues is not yet implemented\n");
}

/**
 * ice_sriov_free_msix_res - Reset/free any used MSIX resources
 * @pf: pointer to the PF structure
 *
 * Since no MSIX entries are taken from the pf->irq_tracker then just clear
 * the pf->sriov_base_vector.
 *
 * Returns 0 on success, and -EINVAL on error.
 */
static int ice_sriov_free_msix_res(struct ice_pf *pf)
{
	struct ice_res_tracker *res;

	if (!pf)
		return -EINVAL;

	res = pf->irq_tracker;
	if (!res)
		return -EINVAL;

	/* give back irq_tracker resources used */
	WARN_ON(pf->sriov_base_vector < res->num_entries);

	pf->sriov_base_vector = 0;

	return 0;
}

/**
 * ice_set_vf_state_qs_dis - Set VF queues state to disabled
 * @vf: pointer to the VF structure
 */
void ice_set_vf_state_qs_dis(struct ice_vf *vf)
{
	/* Clear Rx/Tx enabled queues flag */
	bitmap_zero(vf->txq_ena, ICE_MAX_RSS_QS_PER_VF);
	bitmap_zero(vf->rxq_ena, ICE_MAX_RSS_QS_PER_VF);
	clear_bit(ICE_VF_STATE_QS_ENA, vf->vf_states);
}

/**
 * ice_dis_vf_qs - Disable the VF queues
 * @vf: pointer to the VF structure
 */
static void ice_dis_vf_qs(struct ice_vf *vf)
{
	struct ice_vsi *vsi = ice_get_vf_vsi(vf);

	ice_vsi_stop_lan_tx_rings(vsi, ICE_NO_RESET, vf->vf_id);
	ice_vsi_stop_all_rx_rings(vsi);
	ice_set_vf_state_qs_dis(vf);
}

/**
 * ice_free_vfs - Free all VFs
 * @pf: pointer to the PF structure
 */
void ice_free_vfs(struct ice_pf *pf)
{
	struct device *dev = ice_pf_to_dev(pf);
	struct ice_hw *hw = &pf->hw;
	unsigned int tmp, i;

	set_bit(ICE_VF_DEINIT_IN_PROGRESS, pf->state);

	if (!pf->vf)
		return;

	while (test_and_set_bit(ICE_VF_DIS, pf->state))
		usleep_range(1000, 2000);

	/* Disable IOV before freeing resources. This lets any VF drivers
	 * running in the host get themselves cleaned up before we yank
	 * the carpet out from underneath their feet.
	 */
	if (!pci_vfs_assigned(pf->pdev))
		pci_disable_sriov(pf->pdev);
	else
		dev_warn(dev, "VFs are assigned - not disabling SR-IOV\n");

	/* Avoid wait time by stopping all VFs at the same time */
	ice_for_each_vf(pf, i)
		ice_dis_vf_qs(&pf->vf[i]);

	tmp = pf->num_alloc_vfs;
	pf->num_qps_per_vf = 0;
	pf->num_alloc_vfs = 0;
	for (i = 0; i < tmp; i++) {
		if (test_bit(ICE_VF_STATE_INIT, pf->vf[i].vf_states)) {
			/* disable VF qp mappings and set VF disable state */
			ice_dis_vf_mappings(&pf->vf[i]);
			set_bit(ICE_VF_STATE_DIS, pf->vf[i].vf_states);
			ice_free_vf_res(&pf->vf[i]);
		}
	}

	if (ice_sriov_free_msix_res(pf))
		dev_err(dev, "Failed to free MSIX resources used by SR-IOV\n");

	devm_kfree(dev, pf->vf);
	pf->vf = NULL;

	/* This check is for when the driver is unloaded while VFs are
	 * assigned. Setting the number of VFs to 0 through sysfs is caught
	 * before this function ever gets called.
	 */
	if (!pci_vfs_assigned(pf->pdev)) {
		unsigned int vf_id;

		/* Acknowledge VFLR for all VFs. Without this, VFs will fail to
		 * work correctly when SR-IOV gets re-enabled.
		 */
		for (vf_id = 0; vf_id < tmp; vf_id++) {
			u32 reg_idx, bit_idx;

			reg_idx = (hw->func_caps.vf_base_id + vf_id) / 32;
			bit_idx = (hw->func_caps.vf_base_id + vf_id) % 32;
			wr32(hw, GLGEN_VFLRSTAT(reg_idx), BIT(bit_idx));
		}
	}

	/* clear malicious info if the VFs are getting released */
	for (i = 0; i < tmp; i++)
		if (ice_mbx_clear_malvf(&hw->mbx_snapshot, pf->malvfs,
					ICE_MAX_VF_COUNT, i))
			dev_dbg(dev, "failed to clear malicious VF state for VF %u\n",
				i);

	clear_bit(ICE_VF_DIS, pf->state);
	clear_bit(ICE_VF_DEINIT_IN_PROGRESS, pf->state);
	clear_bit(ICE_FLAG_SRIOV_ENA, pf->flags);
}

/**
 * ice_trigger_vf_reset - Reset a VF on HW
 * @vf: pointer to the VF structure
 * @is_vflr: true if VFLR was issued, false if not
 * @is_pfr: true if the reset was triggered due to a previous PFR
 *
 * Trigger hardware to start a reset for a particular VF. Expects the caller
 * to wait the proper amount of time to allow hardware to reset the VF before
 * it cleans up and restores VF functionality.
 */
static void ice_trigger_vf_reset(struct ice_vf *vf, bool is_vflr, bool is_pfr)
{
	struct ice_pf *pf = vf->pf;
	u32 reg, reg_idx, bit_idx;
	unsigned int vf_abs_id, i;
	struct device *dev;
	struct ice_hw *hw;

	dev = ice_pf_to_dev(pf);
	hw = &pf->hw;
	vf_abs_id = vf->vf_id + hw->func_caps.vf_base_id;

	/* Inform VF that it is no longer active, as a warning */
	clear_bit(ICE_VF_STATE_ACTIVE, vf->vf_states);

	/* Disable VF's configuration API during reset. The flag is re-enabled
	 * when it's safe again to access VF's VSI.
	 */
	clear_bit(ICE_VF_STATE_INIT, vf->vf_states);

	/* VF_MBX_ARQLEN and VF_MBX_ATQLEN are cleared by PFR, so the driver
	 * needs to clear them in the case of VFR/VFLR. If this is done for
	 * PFR, it can mess up VF resets because the VF driver may already
	 * have started cleanup by the time we get here.
	 */
	if (!is_pfr) {
		wr32(hw, VF_MBX_ARQLEN(vf->vf_id), 0);
		wr32(hw, VF_MBX_ATQLEN(vf->vf_id), 0);
	}

	/* In the case of a VFLR, the HW has already reset the VF and we
	 * just need to clean up, so don't hit the VFRTRIG register.
	 */
	if (!is_vflr) {
		/* reset VF using VPGEN_VFRTRIG reg */
		reg = rd32(hw, VPGEN_VFRTRIG(vf->vf_id));
		reg |= VPGEN_VFRTRIG_VFSWR_M;
		wr32(hw, VPGEN_VFRTRIG(vf->vf_id), reg);
	}
	/* clear the VFLR bit in GLGEN_VFLRSTAT */
	reg_idx = (vf_abs_id) / 32;
	bit_idx = (vf_abs_id) % 32;
	wr32(hw, GLGEN_VFLRSTAT(reg_idx), BIT(bit_idx));
	ice_flush(hw);

	wr32(hw, PF_PCI_CIAA,
	     VF_DEVICE_STATUS | (vf_abs_id << PF_PCI_CIAA_VF_NUM_S));
	for (i = 0; i < ICE_PCI_CIAD_WAIT_COUNT; i++) {
		reg = rd32(hw, PF_PCI_CIAD);
		/* no transactions pending so stop polling */
		if ((reg & VF_TRANS_PENDING_M) == 0)
			break;

		dev_err(dev, "VF %u PCI transactions stuck\n", vf->vf_id);
		udelay(ICE_PCI_CIAD_WAIT_DELAY_US);
	}
}

/**
 * ice_vsi_manage_pvid - Enable or disable port VLAN for VSI
 * @vsi: the VSI to update
 * @pvid_info: VLAN ID and QoS used to set the PVID VSI context field
 * @enable: true for enable PVID false for disable
 */
static int ice_vsi_manage_pvid(struct ice_vsi *vsi, u16 pvid_info, bool enable)
{
	struct ice_hw *hw = &vsi->back->hw;
	struct ice_aqc_vsi_props *info;
	struct ice_vsi_ctx *ctxt;
	enum ice_status status;
	int ret = 0;

	ctxt = kzalloc(sizeof(*ctxt), GFP_KERNEL);
	if (!ctxt)
		return -ENOMEM;

	ctxt->info = vsi->info;
	info = &ctxt->info;
	if (enable) {
		info->vlan_flags = ICE_AQ_VSI_VLAN_MODE_UNTAGGED |
			ICE_AQ_VSI_PVLAN_INSERT_PVID |
			ICE_AQ_VSI_VLAN_EMOD_STR;
		info->sw_flags2 |= ICE_AQ_VSI_SW_FLAG_RX_VLAN_PRUNE_ENA;
	} else {
		info->vlan_flags = ICE_AQ_VSI_VLAN_EMOD_NOTHING |
			ICE_AQ_VSI_VLAN_MODE_ALL;
		info->sw_flags2 &= ~ICE_AQ_VSI_SW_FLAG_RX_VLAN_PRUNE_ENA;
	}

	info->pvid = cpu_to_le16(pvid_info);
	info->valid_sections = cpu_to_le16(ICE_AQ_VSI_PROP_VLAN_VALID |
					   ICE_AQ_VSI_PROP_SW_VALID);

	status = ice_update_vsi(hw, vsi->idx, ctxt, NULL);
	if (status) {
		dev_info(ice_hw_to_dev(hw), "update VSI for port VLAN failed, err %s aq_err %s\n",
			 ice_stat_str(status),
			 ice_aq_str(hw->adminq.sq_last_status));
		ret = -EIO;
		goto out;
	}

	vsi->info.vlan_flags = info->vlan_flags;
	vsi->info.sw_flags2 = info->sw_flags2;
	vsi->info.pvid = info->pvid;
out:
	kfree(ctxt);
	return ret;
}

/**
 * ice_vf_get_port_info - Get the VF's port info structure
 * @vf: VF used to get the port info structure for
 */
static struct ice_port_info *ice_vf_get_port_info(struct ice_vf *vf)
{
	return vf->pf->hw.port_info;
}

/**
 * ice_vf_vsi_setup - Set up a VF VSI
 * @vf: VF to setup VSI for
 *
 * Returns pointer to the successfully allocated VSI struct on success,
 * otherwise returns NULL on failure.
 */
static struct ice_vsi *ice_vf_vsi_setup(struct ice_vf *vf)
{
	struct ice_port_info *pi = ice_vf_get_port_info(vf);
	struct ice_pf *pf = vf->pf;
	struct ice_vsi *vsi;

	vsi = ice_vsi_setup(pf, pi, ICE_VSI_VF, vf->vf_id);

	if (!vsi) {
		dev_err(ice_pf_to_dev(pf), "Failed to create VF VSI\n");
		ice_vf_invalidate_vsi(vf);
		return NULL;
	}

	vf->lan_vsi_idx = vsi->idx;
	vf->lan_vsi_num = vsi->vsi_num;

	return vsi;
}

/**
 * ice_vf_ctrl_vsi_setup - Set up a VF control VSI
 * @vf: VF to setup control VSI for
 *
 * Returns pointer to the successfully allocated VSI struct on success,
 * otherwise returns NULL on failure.
 */
struct ice_vsi *ice_vf_ctrl_vsi_setup(struct ice_vf *vf)
{
	struct ice_port_info *pi = ice_vf_get_port_info(vf);
	struct ice_pf *pf = vf->pf;
	struct ice_vsi *vsi;

	vsi = ice_vsi_setup(pf, pi, ICE_VSI_CTRL, vf->vf_id);
	if (!vsi) {
		dev_err(ice_pf_to_dev(pf), "Failed to create VF control VSI\n");
		ice_vf_ctrl_invalidate_vsi(vf);
	}

	return vsi;
}

/**
 * ice_calc_vf_first_vector_idx - Calculate MSIX vector index in the PF space
 * @pf: pointer to PF structure
 * @vf: pointer to VF that the first MSIX vector index is being calculated for
 *
 * This returns the first MSIX vector index in PF space that is used by this VF.
 * This index is used when accessing PF relative registers such as
 * GLINT_VECT2FUNC and GLINT_DYN_CTL.
 * This will always be the OICR index in the AVF driver so any functionality
 * using vf->first_vector_idx for queue configuration will have to increment by
 * 1 to avoid meddling with the OICR index.
 */
static int ice_calc_vf_first_vector_idx(struct ice_pf *pf, struct ice_vf *vf)
{
	return pf->sriov_base_vector + vf->vf_id * pf->num_msix_per_vf;
}

/**
 * ice_vf_rebuild_host_vlan_cfg - add VLAN 0 filter or rebuild the Port VLAN
 * @vf: VF to add MAC filters for
 *
 * Called after a VF VSI has been re-added/rebuilt during reset. The PF driver
 * always re-adds either a VLAN 0 or port VLAN based filter after reset.
 */
static int ice_vf_rebuild_host_vlan_cfg(struct ice_vf *vf)
{
	struct device *dev = ice_pf_to_dev(vf->pf);
	struct ice_vsi *vsi = ice_get_vf_vsi(vf);
	u16 vlan_id = 0;
	int err;

	if (vf->port_vlan_info) {
		err = ice_vsi_manage_pvid(vsi, vf->port_vlan_info, true);
		if (err) {
			dev_err(dev, "failed to configure port VLAN via VSI parameters for VF %u, error %d\n",
				vf->vf_id, err);
			return err;
		}

		vlan_id = vf->port_vlan_info & VLAN_VID_MASK;
	}

	/* vlan_id will either be 0 or the port VLAN number */
	err = ice_vsi_add_vlan(vsi, vlan_id, ICE_FWD_TO_VSI);
	if (err) {
		dev_err(dev, "failed to add %s VLAN %u filter for VF %u, error %d\n",
			vf->port_vlan_info ? "port" : "", vlan_id, vf->vf_id,
			err);
		return err;
	}

	return 0;
}

/**
 * ice_vf_rebuild_host_mac_cfg - add broadcast and the VF's perm_addr/LAA
 * @vf: VF to add MAC filters for
 *
 * Called after a VF VSI has been re-added/rebuilt during reset. The PF driver
 * always re-adds a broadcast filter and the VF's perm_addr/LAA after reset.
 */
static int ice_vf_rebuild_host_mac_cfg(struct ice_vf *vf)
{
	struct device *dev = ice_pf_to_dev(vf->pf);
	struct ice_vsi *vsi = ice_get_vf_vsi(vf);
	enum ice_status status;
	u8 broadcast[ETH_ALEN];

	eth_broadcast_addr(broadcast);
	status = ice_fltr_add_mac(vsi, broadcast, ICE_FWD_TO_VSI);
	if (status) {
		dev_err(dev, "failed to add broadcast MAC filter for VF %u, error %s\n",
			vf->vf_id, ice_stat_str(status));
		return ice_status_to_errno(status);
	}

	vf->num_mac++;

	if (is_valid_ether_addr(vf->hw_lan_addr.addr)) {
		status = ice_fltr_add_mac(vsi, vf->hw_lan_addr.addr,
					  ICE_FWD_TO_VSI);
		if (status) {
			dev_err(dev, "failed to add default unicast MAC filter %pM for VF %u, error %s\n",
				&vf->hw_lan_addr.addr[0], vf->vf_id,
				ice_stat_str(status));
			return ice_status_to_errno(status);
		}
		vf->num_mac++;

		ether_addr_copy(vf->dev_lan_addr.addr, vf->hw_lan_addr.addr);
	}

	return 0;
}

/**
 * ice_vf_set_host_trust_cfg - set trust setting based on pre-reset value
 * @vf: VF to configure trust setting for
 */
static void ice_vf_set_host_trust_cfg(struct ice_vf *vf)
{
	if (vf->trusted)
		set_bit(ICE_VIRTCHNL_VF_CAP_PRIVILEGE, &vf->vf_caps);
	else
		clear_bit(ICE_VIRTCHNL_VF_CAP_PRIVILEGE, &vf->vf_caps);
}

/**
 * ice_ena_vf_msix_mappings - enable VF MSIX mappings in hardware
 * @vf: VF to enable MSIX mappings for
 *
 * Some of the registers need to be indexed/configured using hardware global
 * device values and other registers need 0-based values, which represent PF
 * based values.
 */
static void ice_ena_vf_msix_mappings(struct ice_vf *vf)
{
	int device_based_first_msix, device_based_last_msix;
	int pf_based_first_msix, pf_based_last_msix, v;
	struct ice_pf *pf = vf->pf;
	int device_based_vf_id;
	struct ice_hw *hw;
	u32 reg;

	hw = &pf->hw;
	pf_based_first_msix = vf->first_vector_idx;
	pf_based_last_msix = (pf_based_first_msix + pf->num_msix_per_vf) - 1;

	device_based_first_msix = pf_based_first_msix +
		pf->hw.func_caps.common_cap.msix_vector_first_id;
	device_based_last_msix =
		(device_based_first_msix + pf->num_msix_per_vf) - 1;
	device_based_vf_id = vf->vf_id + hw->func_caps.vf_base_id;

	reg = (((device_based_first_msix << VPINT_ALLOC_FIRST_S) &
		VPINT_ALLOC_FIRST_M) |
	       ((device_based_last_msix << VPINT_ALLOC_LAST_S) &
		VPINT_ALLOC_LAST_M) | VPINT_ALLOC_VALID_M);
	wr32(hw, VPINT_ALLOC(vf->vf_id), reg);

	reg = (((device_based_first_msix << VPINT_ALLOC_PCI_FIRST_S)
		 & VPINT_ALLOC_PCI_FIRST_M) |
	       ((device_based_last_msix << VPINT_ALLOC_PCI_LAST_S) &
		VPINT_ALLOC_PCI_LAST_M) | VPINT_ALLOC_PCI_VALID_M);
	wr32(hw, VPINT_ALLOC_PCI(vf->vf_id), reg);

	/* map the interrupts to its functions */
	for (v = pf_based_first_msix; v <= pf_based_last_msix; v++) {
		reg = (((device_based_vf_id << GLINT_VECT2FUNC_VF_NUM_S) &
			GLINT_VECT2FUNC_VF_NUM_M) |
		       ((hw->pf_id << GLINT_VECT2FUNC_PF_NUM_S) &
			GLINT_VECT2FUNC_PF_NUM_M));
		wr32(hw, GLINT_VECT2FUNC(v), reg);
	}

	/* Map mailbox interrupt to VF MSI-X vector 0 */
	wr32(hw, VPINT_MBX_CTL(device_based_vf_id), VPINT_MBX_CTL_CAUSE_ENA_M);
}

/**
 * ice_ena_vf_q_mappings - enable Rx/Tx queue mappings for a VF
 * @vf: VF to enable the mappings for
 * @max_txq: max Tx queues allowed on the VF's VSI
 * @max_rxq: max Rx queues allowed on the VF's VSI
 */
static void ice_ena_vf_q_mappings(struct ice_vf *vf, u16 max_txq, u16 max_rxq)
{
	struct device *dev = ice_pf_to_dev(vf->pf);
	struct ice_vsi *vsi = ice_get_vf_vsi(vf);
	struct ice_hw *hw = &vf->pf->hw;
	u32 reg;

	/* set regardless of mapping mode */
	wr32(hw, VPLAN_TXQ_MAPENA(vf->vf_id), VPLAN_TXQ_MAPENA_TX_ENA_M);

	/* VF Tx queues allocation */
	if (vsi->tx_mapping_mode == ICE_VSI_MAP_CONTIG) {
		/* set the VF PF Tx queue range
		 * VFNUMQ value should be set to (number of queues - 1). A value
		 * of 0 means 1 queue and a value of 255 means 256 queues
		 */
		reg = (((vsi->txq_map[0] << VPLAN_TX_QBASE_VFFIRSTQ_S) &
			VPLAN_TX_QBASE_VFFIRSTQ_M) |
		       (((max_txq - 1) << VPLAN_TX_QBASE_VFNUMQ_S) &
			VPLAN_TX_QBASE_VFNUMQ_M));
		wr32(hw, VPLAN_TX_QBASE(vf->vf_id), reg);
	} else {
		dev_err(dev, "Scattered mode for VF Tx queues is not yet implemented\n");
	}

	/* set regardless of mapping mode */
	wr32(hw, VPLAN_RXQ_MAPENA(vf->vf_id), VPLAN_RXQ_MAPENA_RX_ENA_M);

	/* VF Rx queues allocation */
	if (vsi->rx_mapping_mode == ICE_VSI_MAP_CONTIG) {
		/* set the VF PF Rx queue range
		 * VFNUMQ value should be set to (number of queues - 1). A value
		 * of 0 means 1 queue and a value of 255 means 256 queues
		 */
		reg = (((vsi->rxq_map[0] << VPLAN_RX_QBASE_VFFIRSTQ_S) &
			VPLAN_RX_QBASE_VFFIRSTQ_M) |
		       (((max_rxq - 1) << VPLAN_RX_QBASE_VFNUMQ_S) &
			VPLAN_RX_QBASE_VFNUMQ_M));
		wr32(hw, VPLAN_RX_QBASE(vf->vf_id), reg);
	} else {
		dev_err(dev, "Scattered mode for VF Rx queues is not yet implemented\n");
	}
}

/**
 * ice_ena_vf_mappings - enable VF MSIX and queue mapping
 * @vf: pointer to the VF structure
 */
static void ice_ena_vf_mappings(struct ice_vf *vf)
{
	struct ice_vsi *vsi = ice_get_vf_vsi(vf);

	ice_ena_vf_msix_mappings(vf);
	ice_ena_vf_q_mappings(vf, vsi->alloc_txq, vsi->alloc_rxq);
}

/**
 * ice_determine_res
 * @pf: pointer to the PF structure
 * @avail_res: available resources in the PF structure
 * @max_res: maximum resources that can be given per VF
 * @min_res: minimum resources that can be given per VF
 *
 * Returns non-zero value if resources (queues/vectors) are available or
 * returns zero if PF cannot accommodate for all num_alloc_vfs.
 */
static int
ice_determine_res(struct ice_pf *pf, u16 avail_res, u16 max_res, u16 min_res)
{
	bool checked_min_res = false;
	int res;

	/* start by checking if PF can assign max number of resources for
	 * all num_alloc_vfs.
	 * if yes, return number per VF
	 * If no, divide by 2 and roundup, check again
	 * repeat the loop till we reach a point where even minimum resources
	 * are not available, in that case return 0
	 */
	res = max_res;
	while ((res >= min_res) && !checked_min_res) {
		int num_all_res;

		num_all_res = pf->num_alloc_vfs * res;
		if (num_all_res <= avail_res)
			return res;

		if (res == min_res)
			checked_min_res = true;

		res = DIV_ROUND_UP(res, 2);
	}
	return 0;
}

/**
 * ice_calc_vf_reg_idx - Calculate the VF's register index in the PF space
 * @vf: VF to calculate the register index for
 * @q_vector: a q_vector associated to the VF
 */
int ice_calc_vf_reg_idx(struct ice_vf *vf, struct ice_q_vector *q_vector)
{
	struct ice_pf *pf;

	if (!vf || !q_vector)
		return -EINVAL;

	pf = vf->pf;

	/* always add one to account for the OICR being the first MSIX */
	return pf->sriov_base_vector + pf->num_msix_per_vf * vf->vf_id +
		q_vector->v_idx + 1;
}

/**
 * ice_get_max_valid_res_idx - Get the max valid resource index
 * @res: pointer to the resource to find the max valid index for
 *
 * Start from the end of the ice_res_tracker and return right when we find the
 * first res->list entry with the ICE_RES_VALID_BIT set. This function is only
 * valid for SR-IOV because it is the only consumer that manipulates the
 * res->end and this is always called when res->end is set to res->num_entries.
 */
static int ice_get_max_valid_res_idx(struct ice_res_tracker *res)
{
	int i;

	if (!res)
		return -EINVAL;

	for (i = res->num_entries - 1; i >= 0; i--)
		if (res->list[i] & ICE_RES_VALID_BIT)
			return i;

	return 0;
}

/**
 * ice_sriov_set_msix_res - Set any used MSIX resources
 * @pf: pointer to PF structure
 * @num_msix_needed: number of MSIX vectors needed for all SR-IOV VFs
 *
 * This function allows SR-IOV resources to be taken from the end of the PF's
 * allowed HW MSIX vectors so that the irq_tracker will not be affected. We
 * just set the pf->sriov_base_vector and return success.
 *
 * If there are not enough resources available, return an error. This should
 * always be caught by ice_set_per_vf_res().
 *
 * Return 0 on success, and -EINVAL when there are not enough MSIX vectors
 * in the PF's space available for SR-IOV.
 */
static int ice_sriov_set_msix_res(struct ice_pf *pf, u16 num_msix_needed)
{
	u16 total_vectors = pf->hw.func_caps.common_cap.num_msix_vectors;
	int vectors_used = pf->irq_tracker->num_entries;
	int sriov_base_vector;

	sriov_base_vector = total_vectors - num_msix_needed;

	/* make sure we only grab irq_tracker entries from the list end and
	 * that we have enough available MSIX vectors
	 */
	if (sriov_base_vector < vectors_used)
		return -EINVAL;

	pf->sriov_base_vector = sriov_base_vector;

	return 0;
}

/**
 * ice_set_per_vf_res - check if vectors and queues are available
 * @pf: pointer to the PF structure
 *
 * First, determine HW interrupts from common pool. If we allocate fewer VFs, we
 * get more vectors and can enable more queues per VF. Note that this does not
 * grab any vectors from the SW pool already allocated. Also note, that all
 * vector counts include one for each VF's miscellaneous interrupt vector
 * (i.e. OICR).
 *
 * Minimum VFs - 2 vectors, 1 queue pair
 * Small VFs - 5 vectors, 4 queue pairs
 * Medium VFs - 17 vectors, 16 queue pairs
 *
 * Second, determine number of queue pairs per VF by starting with a pre-defined
 * maximum each VF supports. If this is not possible, then we adjust based on
 * queue pairs available on the device.
 *
 * Lastly, set queue and MSI-X VF variables tracked by the PF so it can be used
 * by each VF during VF initialization and reset.
 */
static int ice_set_per_vf_res(struct ice_pf *pf)
{
	int max_valid_res_idx = ice_get_max_valid_res_idx(pf->irq_tracker);
	int msix_avail_per_vf, msix_avail_for_sriov;
	struct device *dev = ice_pf_to_dev(pf);
	u16 num_msix_per_vf, num_txq, num_rxq;

	if (!pf->num_alloc_vfs || max_valid_res_idx < 0)
		return -EINVAL;

	/* determine MSI-X resources per VF */
	msix_avail_for_sriov = pf->hw.func_caps.common_cap.num_msix_vectors -
		pf->irq_tracker->num_entries;
	msix_avail_per_vf = msix_avail_for_sriov / pf->num_alloc_vfs;
	if (msix_avail_per_vf >= ICE_NUM_VF_MSIX_MED) {
		num_msix_per_vf = ICE_NUM_VF_MSIX_MED;
	} else if (msix_avail_per_vf >= ICE_NUM_VF_MSIX_SMALL) {
		num_msix_per_vf = ICE_NUM_VF_MSIX_SMALL;
	} else if (msix_avail_per_vf >= ICE_NUM_VF_MSIX_MULTIQ_MIN) {
		num_msix_per_vf = ICE_NUM_VF_MSIX_MULTIQ_MIN;
	} else if (msix_avail_per_vf >= ICE_MIN_INTR_PER_VF) {
		num_msix_per_vf = ICE_MIN_INTR_PER_VF;
	} else {
		dev_err(dev, "Only %d MSI-X interrupts available for SR-IOV. Not enough to support minimum of %d MSI-X interrupts per VF for %d VFs\n",
			msix_avail_for_sriov, ICE_MIN_INTR_PER_VF,
			pf->num_alloc_vfs);
		return -EIO;
	}

	/* determine queue resources per VF */
	num_txq = ice_determine_res(pf, ice_get_avail_txq_count(pf),
				    min_t(u16,
					  num_msix_per_vf - ICE_NONQ_VECS_VF,
					  ICE_MAX_RSS_QS_PER_VF),
				    ICE_MIN_QS_PER_VF);

	num_rxq = ice_determine_res(pf, ice_get_avail_rxq_count(pf),
				    min_t(u16,
					  num_msix_per_vf - ICE_NONQ_VECS_VF,
					  ICE_MAX_RSS_QS_PER_VF),
				    ICE_MIN_QS_PER_VF);

	if (!num_txq || !num_rxq) {
		dev_err(dev, "Not enough queues to support minimum of %d queue pairs per VF for %d VFs\n",
			ICE_MIN_QS_PER_VF, pf->num_alloc_vfs);
		return -EIO;
	}

	if (ice_sriov_set_msix_res(pf, num_msix_per_vf * pf->num_alloc_vfs)) {
		dev_err(dev, "Unable to set MSI-X resources for %d VFs\n",
			pf->num_alloc_vfs);
		return -EINVAL;
	}

	/* only allow equal Tx/Rx queue count (i.e. queue pairs) */
	pf->num_qps_per_vf = min_t(int, num_txq, num_rxq);
	pf->num_msix_per_vf = num_msix_per_vf;
	dev_info(dev, "Enabling %d VFs with %d vectors and %d queues per VF\n",
		 pf->num_alloc_vfs, pf->num_msix_per_vf, pf->num_qps_per_vf);

	return 0;
}

/**
 * ice_clear_vf_reset_trigger - enable VF to access hardware
 * @vf: VF to enabled hardware access for
 */
static void ice_clear_vf_reset_trigger(struct ice_vf *vf)
{
	struct ice_hw *hw = &vf->pf->hw;
	u32 reg;

	reg = rd32(hw, VPGEN_VFRTRIG(vf->vf_id));
	reg &= ~VPGEN_VFRTRIG_VFSWR_M;
	wr32(hw, VPGEN_VFRTRIG(vf->vf_id), reg);
	ice_flush(hw);
}

/**
 * ice_vf_set_vsi_promisc - set given VF VSI to given promiscuous mode(s)
 * @vf: pointer to the VF info
 * @vsi: the VSI being configured
 * @promisc_m: mask of promiscuous config bits
 * @rm_promisc: promisc flag request from the VF to remove or add filter
 *
 * This function configures VF VSI promiscuous mode, based on the VF requests,
 * for Unicast, Multicast and VLAN
 */
static enum ice_status
ice_vf_set_vsi_promisc(struct ice_vf *vf, struct ice_vsi *vsi, u8 promisc_m,
		       bool rm_promisc)
{
	struct ice_pf *pf = vf->pf;
	enum ice_status status = 0;
	struct ice_hw *hw;

	hw = &pf->hw;
	if (vsi->num_vlan) {
		status = ice_set_vlan_vsi_promisc(hw, vsi->idx, promisc_m,
						  rm_promisc);
	} else if (vf->port_vlan_info) {
		if (rm_promisc)
			status = ice_clear_vsi_promisc(hw, vsi->idx, promisc_m,
						       vf->port_vlan_info);
		else
			status = ice_set_vsi_promisc(hw, vsi->idx, promisc_m,
						     vf->port_vlan_info);
	} else {
		if (rm_promisc)
			status = ice_clear_vsi_promisc(hw, vsi->idx, promisc_m,
						       0);
		else
			status = ice_set_vsi_promisc(hw, vsi->idx, promisc_m,
						     0);
	}

	return status;
}

static void ice_vf_clear_counters(struct ice_vf *vf)
{
	struct ice_vsi *vsi = ice_get_vf_vsi(vf);

	vf->num_mac = 0;
	vsi->num_vlan = 0;
	memset(&vf->mdd_tx_events, 0, sizeof(vf->mdd_tx_events));
	memset(&vf->mdd_rx_events, 0, sizeof(vf->mdd_rx_events));
}

/**
 * ice_vf_pre_vsi_rebuild - tasks to be done prior to VSI rebuild
 * @vf: VF to perform pre VSI rebuild tasks
 *
 * These tasks are items that don't need to be amortized since they are most
 * likely called in a for loop with all VF(s) in the reset_all_vfs() case.
 */
static void ice_vf_pre_vsi_rebuild(struct ice_vf *vf)
{
	ice_vf_clear_counters(vf);
	ice_clear_vf_reset_trigger(vf);
}

/**
 * ice_vf_rebuild_aggregator_node_cfg - rebuild aggregator node config
 * @vsi: Pointer to VSI
 *
 * This function moves VSI into corresponding scheduler aggregator node
 * based on cached value of "aggregator node info" per VSI
 */
static void ice_vf_rebuild_aggregator_node_cfg(struct ice_vsi *vsi)
{
	struct ice_pf *pf = vsi->back;
	enum ice_status status;
	struct device *dev;

	if (!vsi->agg_node)
		return;

	dev = ice_pf_to_dev(pf);
	if (vsi->agg_node->num_vsis == ICE_MAX_VSIS_IN_AGG_NODE) {
		dev_dbg(dev,
			"agg_id %u already has reached max_num_vsis %u\n",
			vsi->agg_node->agg_id, vsi->agg_node->num_vsis);
		return;
	}

	status = ice_move_vsi_to_agg(pf->hw.port_info, vsi->agg_node->agg_id,
				     vsi->idx, vsi->tc_cfg.ena_tc);
	if (status)
		dev_dbg(dev, "unable to move VSI idx %u into aggregator %u node",
			vsi->idx, vsi->agg_node->agg_id);
	else
		vsi->agg_node->num_vsis++;
}

/**
 * ice_vf_rebuild_host_cfg - host admin configuration is persistent across reset
 * @vf: VF to rebuild host configuration on
 */
static void ice_vf_rebuild_host_cfg(struct ice_vf *vf)
{
	struct device *dev = ice_pf_to_dev(vf->pf);
	struct ice_vsi *vsi = ice_get_vf_vsi(vf);

	ice_vf_set_host_trust_cfg(vf);

	if (ice_vf_rebuild_host_mac_cfg(vf))
		dev_err(dev, "failed to rebuild default MAC configuration for VF %d\n",
			vf->vf_id);

	if (ice_vf_rebuild_host_vlan_cfg(vf))
		dev_err(dev, "failed to rebuild VLAN configuration for VF %u\n",
			vf->vf_id);
	/* rebuild aggregator node config for main VF VSI */
	ice_vf_rebuild_aggregator_node_cfg(vsi);
}

/**
 * ice_vf_rebuild_vsi_with_release - release and setup the VF's VSI
 * @vf: VF to release and setup the VSI for
 *
 * This is only called when a single VF is being reset (i.e. VFR, VFLR, host VF
 * configuration change, etc.).
 */
static int ice_vf_rebuild_vsi_with_release(struct ice_vf *vf)
{
	ice_vf_vsi_release(vf);
	if (!ice_vf_vsi_setup(vf))
		return -ENOMEM;

	return 0;
}

/**
 * ice_vf_rebuild_vsi - rebuild the VF's VSI
 * @vf: VF to rebuild the VSI for
 *
 * This is only called when all VF(s) are being reset (i.e. PCIe Reset on the
 * host, PFR, CORER, etc.).
 */
static int ice_vf_rebuild_vsi(struct ice_vf *vf)
{
	struct ice_vsi *vsi = ice_get_vf_vsi(vf);
	struct ice_pf *pf = vf->pf;

	if (ice_vsi_rebuild(vsi, true)) {
		dev_err(ice_pf_to_dev(pf), "failed to rebuild VF %d VSI\n",
			vf->vf_id);
		return -EIO;
	}
	/* vsi->idx will remain the same in this case so don't update
	 * vf->lan_vsi_idx
	 */
	vsi->vsi_num = ice_get_hw_vsi_num(&pf->hw, vsi->idx);
	vf->lan_vsi_num = vsi->vsi_num;

	return 0;
}

/**
 * ice_vf_set_initialized - VF is ready for VIRTCHNL communication
 * @vf: VF to set in initialized state
 *
 * After this function the VF will be ready to receive/handle the
 * VIRTCHNL_OP_GET_VF_RESOURCES message
 */
static void ice_vf_set_initialized(struct ice_vf *vf)
{
	ice_set_vf_state_qs_dis(vf);
	clear_bit(ICE_VF_STATE_MC_PROMISC, vf->vf_states);
	clear_bit(ICE_VF_STATE_UC_PROMISC, vf->vf_states);
	clear_bit(ICE_VF_STATE_DIS, vf->vf_states);
	set_bit(ICE_VF_STATE_INIT, vf->vf_states);
}

/**
 * ice_vf_post_vsi_rebuild - tasks to do after the VF's VSI have been rebuilt
 * @vf: VF to perform tasks on
 */
static void ice_vf_post_vsi_rebuild(struct ice_vf *vf)
{
	struct ice_pf *pf = vf->pf;
	struct ice_hw *hw;

	hw = &pf->hw;

	ice_vf_rebuild_host_cfg(vf);

	ice_vf_set_initialized(vf);
	ice_ena_vf_mappings(vf);
	wr32(hw, VFGEN_RSTAT(vf->vf_id), VIRTCHNL_VFR_VFACTIVE);
}

/**
 * ice_reset_all_vfs - reset all allocated VFs in one go
 * @pf: pointer to the PF structure
 * @is_vflr: true if VFLR was issued, false if not
 *
 * First, tell the hardware to reset each VF, then do all the waiting in one
 * chunk, and finally finish restoring each VF after the wait. This is useful
 * during PF routines which need to reset all VFs, as otherwise it must perform
 * these resets in a serialized fashion.
 *
 * Returns true if any VFs were reset, and false otherwise.
 */
bool ice_reset_all_vfs(struct ice_pf *pf, bool is_vflr)
{
	struct device *dev = ice_pf_to_dev(pf);
	struct ice_hw *hw = &pf->hw;
	struct ice_vf *vf;
	int v, i;

	/* If we don't have any VFs, then there is nothing to reset */
	if (!pf->num_alloc_vfs)
		return false;

	/* clear all malicious info if the VFs are getting reset */
	ice_for_each_vf(pf, i)
		if (ice_mbx_clear_malvf(&hw->mbx_snapshot, pf->malvfs, ICE_MAX_VF_COUNT, i))
			dev_dbg(dev, "failed to clear malicious VF state for VF %u\n", i);

	/* If VFs have been disabled, there is no need to reset */
	if (test_and_set_bit(ICE_VF_DIS, pf->state))
		return false;

	/* Begin reset on all VFs at once */
	ice_for_each_vf(pf, v)
		ice_trigger_vf_reset(&pf->vf[v], is_vflr, true);

	/* HW requires some time to make sure it can flush the FIFO for a VF
	 * when it resets it. Poll the VPGEN_VFRSTAT register for each VF in
	 * sequence to make sure that it has completed. We'll keep track of
	 * the VFs using a simple iterator that increments once that VF has
	 * finished resetting.
	 */
	for (i = 0, v = 0; i < 10 && v < pf->num_alloc_vfs; i++) {
		/* Check each VF in sequence */
		while (v < pf->num_alloc_vfs) {
			u32 reg;

			vf = &pf->vf[v];
			reg = rd32(hw, VPGEN_VFRSTAT(vf->vf_id));
			if (!(reg & VPGEN_VFRSTAT_VFRD_M)) {
				/* only delay if the check failed */
				usleep_range(10, 20);
				break;
			}

			/* If the current VF has finished resetting, move on
			 * to the next VF in sequence.
			 */
			v++;
		}
	}

	/* Display a warning if at least one VF didn't manage to reset in
	 * time, but continue on with the operation.
	 */
	if (v < pf->num_alloc_vfs)
		dev_warn(dev, "VF reset check timeout\n");

	/* free VF resources to begin resetting the VSI state */
	ice_for_each_vf(pf, v) {
		vf = &pf->vf[v];

		vf->driver_caps = 0;
		ice_vc_set_default_allowlist(vf);

		ice_vf_fdir_exit(vf);
		/* clean VF control VSI when resetting VFs since it should be
		 * setup only when VF creates its first FDIR rule.
		 */
		if (vf->ctrl_vsi_idx != ICE_NO_VSI)
			ice_vf_ctrl_invalidate_vsi(vf);

		ice_vf_pre_vsi_rebuild(vf);
		ice_vf_rebuild_vsi(vf);
		ice_vf_post_vsi_rebuild(vf);
	}

	ice_flush(hw);
	clear_bit(ICE_VF_DIS, pf->state);

	return true;
}

/**
 * ice_is_vf_disabled
 * @vf: pointer to the VF info
 *
 * Returns true if the PF or VF is disabled, false otherwise.
 */
static bool ice_is_vf_disabled(struct ice_vf *vf)
{
	struct ice_pf *pf = vf->pf;

	/* If the PF has been disabled, there is no need resetting VF until
	 * PF is active again. Similarly, if the VF has been disabled, this
	 * means something else is resetting the VF, so we shouldn't continue.
	 * Otherwise, set disable VF state bit for actual reset, and continue.
	 */
	return (test_bit(ICE_VF_DIS, pf->state) ||
		test_bit(ICE_VF_STATE_DIS, vf->vf_states));
}

/**
 * ice_reset_vf - Reset a particular VF
 * @vf: pointer to the VF structure
 * @is_vflr: true if VFLR was issued, false if not
 *
 * Returns true if the VF is currently in reset, resets successfully, or resets
 * are disabled and false otherwise.
 */
bool ice_reset_vf(struct ice_vf *vf, bool is_vflr)
{
	struct ice_pf *pf = vf->pf;
	struct ice_vsi *vsi;
	struct device *dev;
	struct ice_hw *hw;
	bool rsd = false;
	u8 promisc_m;
	u32 reg;
	int i;

	dev = ice_pf_to_dev(pf);

	if (test_bit(ICE_VF_RESETS_DISABLED, pf->state)) {
		dev_dbg(dev, "Trying to reset VF %d, but all VF resets are disabled\n",
			vf->vf_id);
		return true;
	}

	if (ice_is_vf_disabled(vf)) {
		dev_dbg(dev, "VF is already disabled, there is no need for resetting it, telling VM, all is fine %d\n",
			vf->vf_id);
		return true;
	}

	/* Set VF disable bit state here, before triggering reset */
	set_bit(ICE_VF_STATE_DIS, vf->vf_states);
	ice_trigger_vf_reset(vf, is_vflr, false);

	vsi = ice_get_vf_vsi(vf);

	ice_dis_vf_qs(vf);

	/* Call Disable LAN Tx queue AQ whether or not queues are
	 * enabled. This is needed for successful completion of VFR.
	 */
	ice_dis_vsi_txq(vsi->port_info, vsi->idx, 0, 0, NULL, NULL,
			NULL, ICE_VF_RESET, vf->vf_id, NULL);

	hw = &pf->hw;
	/* poll VPGEN_VFRSTAT reg to make sure
	 * that reset is complete
	 */
	for (i = 0; i < 10; i++) {
		/* VF reset requires driver to first reset the VF and then
		 * poll the status register to make sure that the reset
		 * completed successfully.
		 */
		reg = rd32(hw, VPGEN_VFRSTAT(vf->vf_id));
		if (reg & VPGEN_VFRSTAT_VFRD_M) {
			rsd = true;
			break;
		}

		/* only sleep if the reset is not done */
		usleep_range(10, 20);
	}

	vf->driver_caps = 0;
	ice_vc_set_default_allowlist(vf);

	/* Display a warning if VF didn't manage to reset in time, but need to
	 * continue on with the operation.
	 */
	if (!rsd)
		dev_warn(dev, "VF reset check timeout on VF %d\n", vf->vf_id);

	/* disable promiscuous modes in case they were enabled
	 * ignore any error if disabling process failed
	 */
	if (test_bit(ICE_VF_STATE_UC_PROMISC, vf->vf_states) ||
	    test_bit(ICE_VF_STATE_MC_PROMISC, vf->vf_states)) {
		if (vf->port_vlan_info || vsi->num_vlan)
			promisc_m = ICE_UCAST_VLAN_PROMISC_BITS;
		else
			promisc_m = ICE_UCAST_PROMISC_BITS;

		if (ice_vf_set_vsi_promisc(vf, vsi, promisc_m, true))
			dev_err(dev, "disabling promiscuous mode failed\n");
	}

	ice_vf_fdir_exit(vf);
	/* clean VF control VSI when resetting VF since it should be setup
	 * only when VF creates its first FDIR rule.
	 */
	if (vf->ctrl_vsi_idx != ICE_NO_VSI)
		ice_vf_ctrl_vsi_release(vf);

	ice_vf_pre_vsi_rebuild(vf);

	if (ice_vf_rebuild_vsi_with_release(vf)) {
		dev_err(dev, "Failed to release and setup the VF%u's VSI\n", vf->vf_id);
		return false;
	}

	ice_vf_post_vsi_rebuild(vf);

	/* if the VF has been reset allow it to come up again */
	if (ice_mbx_clear_malvf(&hw->mbx_snapshot, pf->malvfs, ICE_MAX_VF_COUNT, vf->vf_id))
		dev_dbg(dev, "failed to clear malicious VF state for VF %u\n", i);

	return true;
}

/**
 * ice_vc_notify_link_state - Inform all VFs on a PF of link status
 * @pf: pointer to the PF structure
 */
void ice_vc_notify_link_state(struct ice_pf *pf)
{
	int i;

	ice_for_each_vf(pf, i)
		ice_vc_notify_vf_link_state(&pf->vf[i]);
}

/**
 * ice_vc_notify_reset - Send pending reset message to all VFs
 * @pf: pointer to the PF structure
 *
 * indicate a pending reset to all VFs on a given PF
 */
void ice_vc_notify_reset(struct ice_pf *pf)
{
	struct virtchnl_pf_event pfe;

	if (!pf->num_alloc_vfs)
		return;

	pfe.event = VIRTCHNL_EVENT_RESET_IMPENDING;
	pfe.severity = PF_EVENT_SEVERITY_CERTAIN_DOOM;
	ice_vc_vf_broadcast(pf, VIRTCHNL_OP_EVENT, VIRTCHNL_STATUS_SUCCESS,
			    (u8 *)&pfe, sizeof(struct virtchnl_pf_event));
}

/**
 * ice_vc_notify_vf_reset - Notify VF of a reset event
 * @vf: pointer to the VF structure
 */
static void ice_vc_notify_vf_reset(struct ice_vf *vf)
{
	struct virtchnl_pf_event pfe;
	struct ice_pf *pf;

	if (!vf)
		return;

	pf = vf->pf;
	if (ice_validate_vf_id(pf, vf->vf_id))
		return;

	/* Bail out if VF is in disabled state, neither initialized, nor active
	 * state - otherwise proceed with notifications
	 */
	if ((!test_bit(ICE_VF_STATE_INIT, vf->vf_states) &&
	     !test_bit(ICE_VF_STATE_ACTIVE, vf->vf_states)) ||
	    test_bit(ICE_VF_STATE_DIS, vf->vf_states))
		return;

	pfe.event = VIRTCHNL_EVENT_RESET_IMPENDING;
	pfe.severity = PF_EVENT_SEVERITY_CERTAIN_DOOM;
	ice_aq_send_msg_to_vf(&pf->hw, vf->vf_id, VIRTCHNL_OP_EVENT,
			      VIRTCHNL_STATUS_SUCCESS, (u8 *)&pfe, sizeof(pfe),
			      NULL);
}

/**
 * ice_init_vf_vsi_res - initialize/setup VF VSI resources
 * @vf: VF to initialize/setup the VSI for
 *
 * This function creates a VSI for the VF, adds a VLAN 0 filter, and sets up the
 * VF VSI's broadcast filter and is only used during initial VF creation.
 */
static int ice_init_vf_vsi_res(struct ice_vf *vf)
{
	struct ice_pf *pf = vf->pf;
	u8 broadcast[ETH_ALEN];
	enum ice_status status;
	struct ice_vsi *vsi;
	struct device *dev;
	int err;

	vf->first_vector_idx = ice_calc_vf_first_vector_idx(pf, vf);

	dev = ice_pf_to_dev(pf);
	vsi = ice_vf_vsi_setup(vf);
	if (!vsi)
		return -ENOMEM;

	err = ice_vsi_add_vlan(vsi, 0, ICE_FWD_TO_VSI);
	if (err) {
		dev_warn(dev, "Failed to add VLAN 0 filter for VF %d\n",
			 vf->vf_id);
		goto release_vsi;
	}

	eth_broadcast_addr(broadcast);
	status = ice_fltr_add_mac(vsi, broadcast, ICE_FWD_TO_VSI);
	if (status) {
		dev_err(dev, "Failed to add broadcast MAC filter for VF %d, status %s\n",
			vf->vf_id, ice_stat_str(status));
		err = ice_status_to_errno(status);
		goto release_vsi;
	}

	vf->num_mac = 1;

	return 0;

release_vsi:
	ice_vf_vsi_release(vf);
	return err;
}

/**
 * ice_start_vfs - start VFs so they are ready to be used by SR-IOV
 * @pf: PF the VFs are associated with
 */
static int ice_start_vfs(struct ice_pf *pf)
{
	struct ice_hw *hw = &pf->hw;
	int retval, i;

	ice_for_each_vf(pf, i) {
		struct ice_vf *vf = &pf->vf[i];

		ice_clear_vf_reset_trigger(vf);

		retval = ice_init_vf_vsi_res(vf);
		if (retval) {
			dev_err(ice_pf_to_dev(pf), "Failed to initialize VSI resources for VF %d, error %d\n",
				vf->vf_id, retval);
			goto teardown;
		}

		set_bit(ICE_VF_STATE_INIT, vf->vf_states);
		ice_ena_vf_mappings(vf);
		wr32(hw, VFGEN_RSTAT(vf->vf_id), VIRTCHNL_VFR_VFACTIVE);
	}

	ice_flush(hw);
	return 0;

teardown:
	for (i = i - 1; i >= 0; i--) {
		struct ice_vf *vf = &pf->vf[i];

		ice_dis_vf_mappings(vf);
		ice_vf_vsi_release(vf);
	}

	return retval;
}

/**
 * ice_set_dflt_settings_vfs - set VF defaults during initialization/creation
 * @pf: PF holding reference to all VFs for default configuration
 */
static void ice_set_dflt_settings_vfs(struct ice_pf *pf)
{
	int i;

	ice_for_each_vf(pf, i) {
		struct ice_vf *vf = &pf->vf[i];

		vf->pf = pf;
		vf->vf_id = i;
		vf->vf_sw_id = pf->first_sw;
		/* assign default capabilities */
		set_bit(ICE_VIRTCHNL_VF_CAP_L2, &vf->vf_caps);
		vf->spoofchk = true;
		vf->num_vf_qs = pf->num_qps_per_vf;
		ice_vc_set_default_allowlist(vf);

		/* ctrl_vsi_idx will be set to a valid value only when VF
		 * creates its first fdir rule.
		 */
		ice_vf_ctrl_invalidate_vsi(vf);
		ice_vf_fdir_init(vf);
	}
}

/**
 * ice_alloc_vfs - allocate num_vfs in the PF structure
 * @pf: PF to store the allocated VFs in
 * @num_vfs: number of VFs to allocate
 */
static int ice_alloc_vfs(struct ice_pf *pf, int num_vfs)
{
	struct ice_vf *vfs;

	vfs = devm_kcalloc(ice_pf_to_dev(pf), num_vfs, sizeof(*vfs),
			   GFP_KERNEL);
	if (!vfs)
		return -ENOMEM;

	pf->vf = vfs;
	pf->num_alloc_vfs = num_vfs;

	return 0;
}

/**
 * ice_ena_vfs - enable VFs so they are ready to be used
 * @pf: pointer to the PF structure
 * @num_vfs: number of VFs to enable
 */
static int ice_ena_vfs(struct ice_pf *pf, u16 num_vfs)
{
	struct device *dev = ice_pf_to_dev(pf);
	struct ice_hw *hw = &pf->hw;
	int ret;

	/* Disable global interrupt 0 so we don't try to handle the VFLR. */
	wr32(hw, GLINT_DYN_CTL(pf->oicr_idx),
	     ICE_ITR_NONE << GLINT_DYN_CTL_ITR_INDX_S);
	set_bit(ICE_OICR_INTR_DIS, pf->state);
	ice_flush(hw);

	ret = pci_enable_sriov(pf->pdev, num_vfs);
	if (ret) {
		pf->num_alloc_vfs = 0;
		goto err_unroll_intr;
	}

	ret = ice_alloc_vfs(pf, num_vfs);
	if (ret)
		goto err_pci_disable_sriov;

	if (ice_set_per_vf_res(pf)) {
		dev_err(dev, "Not enough resources for %d VFs, try with fewer number of VFs\n",
			num_vfs);
		ret = -ENOSPC;
		goto err_unroll_sriov;
	}

	ice_set_dflt_settings_vfs(pf);

	if (ice_start_vfs(pf)) {
		dev_err(dev, "Failed to start VF(s)\n");
		ret = -EAGAIN;
		goto err_unroll_sriov;
	}

	clear_bit(ICE_VF_DIS, pf->state);
	return 0;

err_unroll_sriov:
	devm_kfree(dev, pf->vf);
	pf->vf = NULL;
	pf->num_alloc_vfs = 0;
err_pci_disable_sriov:
	pci_disable_sriov(pf->pdev);
err_unroll_intr:
	/* rearm interrupts here */
	ice_irq_dynamic_ena(hw, NULL, NULL);
	clear_bit(ICE_OICR_INTR_DIS, pf->state);
	return ret;
}

/**
 * ice_pci_sriov_ena - Enable or change number of VFs
 * @pf: pointer to the PF structure
 * @num_vfs: number of VFs to allocate
 *
 * Returns 0 on success and negative on failure
 */
static int ice_pci_sriov_ena(struct ice_pf *pf, int num_vfs)
{
	int pre_existing_vfs = pci_num_vf(pf->pdev);
	struct device *dev = ice_pf_to_dev(pf);
	int err;

	if (pre_existing_vfs && pre_existing_vfs != num_vfs)
		ice_free_vfs(pf);
	else if (pre_existing_vfs && pre_existing_vfs == num_vfs)
		return 0;

	if (num_vfs > pf->num_vfs_supported) {
		dev_err(dev, "Can't enable %d VFs, max VFs supported is %d\n",
			num_vfs, pf->num_vfs_supported);
		return -EOPNOTSUPP;
	}

	dev_info(dev, "Enabling %d VFs\n", num_vfs);
	err = ice_ena_vfs(pf, num_vfs);
	if (err) {
		dev_err(dev, "Failed to enable SR-IOV: %d\n", err);
		return err;
	}

	set_bit(ICE_FLAG_SRIOV_ENA, pf->flags);
	return 0;
}

/**
 * ice_check_sriov_allowed - check if SR-IOV is allowed based on various checks
 * @pf: PF to enabled SR-IOV on
 */
static int ice_check_sriov_allowed(struct ice_pf *pf)
{
	struct device *dev = ice_pf_to_dev(pf);

	if (!test_bit(ICE_FLAG_SRIOV_CAPABLE, pf->flags)) {
		dev_err(dev, "This device is not capable of SR-IOV\n");
		return -EOPNOTSUPP;
	}

	if (ice_is_safe_mode(pf)) {
		dev_err(dev, "SR-IOV cannot be configured - Device is in Safe Mode\n");
		return -EOPNOTSUPP;
	}

	if (!ice_pf_state_is_nominal(pf)) {
		dev_err(dev, "Cannot enable SR-IOV, device not ready\n");
		return -EBUSY;
	}

	return 0;
}

/**
 * ice_sriov_configure - Enable or change number of VFs via sysfs
 * @pdev: pointer to a pci_dev structure
 * @num_vfs: number of VFs to allocate or 0 to free VFs
 *
 * This function is called when the user updates the number of VFs in sysfs. On
 * success return whatever num_vfs was set to by the caller. Return negative on
 * failure.
 */
int ice_sriov_configure(struct pci_dev *pdev, int num_vfs)
{
	struct ice_pf *pf = pci_get_drvdata(pdev);
	struct device *dev = ice_pf_to_dev(pf);
	enum ice_status status;
	int err;

	err = ice_check_sriov_allowed(pf);
	if (err)
		return err;

	if (!num_vfs) {
		if (!pci_vfs_assigned(pdev)) {
			ice_mbx_deinit_snapshot(&pf->hw);
			ice_free_vfs(pf);
			if (pf->lag)
				ice_enable_lag(pf->lag);
			return 0;
		}

		dev_err(dev, "can't free VFs because some are assigned to VMs.\n");
		return -EBUSY;
	}

	status = ice_mbx_init_snapshot(&pf->hw, num_vfs);
	if (status)
		return ice_status_to_errno(status);

	err = ice_pci_sriov_ena(pf, num_vfs);
	if (err) {
		ice_mbx_deinit_snapshot(&pf->hw);
		return err;
	}

	if (pf->lag)
		ice_disable_lag(pf->lag);
	return num_vfs;
}

/**
 * ice_process_vflr_event - Free VF resources via IRQ calls
 * @pf: pointer to the PF structure
 *
 * called from the VFLR IRQ handler to
 * free up VF resources and state variables
 */
void ice_process_vflr_event(struct ice_pf *pf)
{
	struct ice_hw *hw = &pf->hw;
	unsigned int vf_id;
	u32 reg;

	if (!test_and_clear_bit(ICE_VFLR_EVENT_PENDING, pf->state) ||
	    !pf->num_alloc_vfs)
		return;

	ice_for_each_vf(pf, vf_id) {
		struct ice_vf *vf = &pf->vf[vf_id];
		u32 reg_idx, bit_idx;

		reg_idx = (hw->func_caps.vf_base_id + vf_id) / 32;
		bit_idx = (hw->func_caps.vf_base_id + vf_id) % 32;
		/* read GLGEN_VFLRSTAT register to find out the flr VFs */
		reg = rd32(hw, GLGEN_VFLRSTAT(reg_idx));
		if (reg & BIT(bit_idx))
			/* GLGEN_VFLRSTAT bit will be cleared in ice_reset_vf */
			ice_reset_vf(vf, true);
	}
}

/**
 * ice_vc_reset_vf - Perform software reset on the VF after informing the AVF
 * @vf: pointer to the VF info
 */
static void ice_vc_reset_vf(struct ice_vf *vf)
{
	ice_vc_notify_vf_reset(vf);
	ice_reset_vf(vf, false);
}

/**
 * ice_get_vf_from_pfq - get the VF who owns the PF space queue passed in
 * @pf: PF used to index all VFs
 * @pfq: queue index relative to the PF's function space
 *
 * If no VF is found who owns the pfq then return NULL, otherwise return a
 * pointer to the VF who owns the pfq
 */
static struct ice_vf *ice_get_vf_from_pfq(struct ice_pf *pf, u16 pfq)
{
	unsigned int vf_id;

	ice_for_each_vf(pf, vf_id) {
		struct ice_vf *vf = &pf->vf[vf_id];
		struct ice_vsi *vsi;
		u16 rxq_idx;

		vsi = ice_get_vf_vsi(vf);

		ice_for_each_rxq(vsi, rxq_idx)
			if (vsi->rxq_map[rxq_idx] == pfq)
				return vf;
	}

	return NULL;
}

/**
 * ice_globalq_to_pfq - convert from global queue index to PF space queue index
 * @pf: PF used for conversion
 * @globalq: global queue index used to convert to PF space queue index
 */
static u32 ice_globalq_to_pfq(struct ice_pf *pf, u32 globalq)
{
	return globalq - pf->hw.func_caps.common_cap.rxq_first_id;
}

/**
 * ice_vf_lan_overflow_event - handle LAN overflow event for a VF
 * @pf: PF that the LAN overflow event happened on
 * @event: structure holding the event information for the LAN overflow event
 *
 * Determine if the LAN overflow event was caused by a VF queue. If it was not
 * caused by a VF, do nothing. If a VF caused this LAN overflow event trigger a
 * reset on the offending VF.
 */
void
ice_vf_lan_overflow_event(struct ice_pf *pf, struct ice_rq_event_info *event)
{
	u32 gldcb_rtctq, queue;
	struct ice_vf *vf;

	gldcb_rtctq = le32_to_cpu(event->desc.params.lan_overflow.prtdcb_ruptq);
	dev_dbg(ice_pf_to_dev(pf), "GLDCB_RTCTQ: 0x%08x\n", gldcb_rtctq);

	/* event returns device global Rx queue number */
	queue = (gldcb_rtctq & GLDCB_RTCTQ_RXQNUM_M) >>
		GLDCB_RTCTQ_RXQNUM_S;

	vf = ice_get_vf_from_pfq(pf, ice_globalq_to_pfq(pf, queue));
	if (!vf)
		return;

	ice_vc_reset_vf(vf);
}

/**
 * ice_vc_send_msg_to_vf - Send message to VF
 * @vf: pointer to the VF info
 * @v_opcode: virtual channel opcode
 * @v_retval: virtual channel return value
 * @msg: pointer to the msg buffer
 * @msglen: msg length
 *
 * send msg to VF
 */
int
ice_vc_send_msg_to_vf(struct ice_vf *vf, u32 v_opcode,
		      enum virtchnl_status_code v_retval, u8 *msg, u16 msglen)
{
	enum ice_status aq_ret;
	struct device *dev;
	struct ice_pf *pf;

	if (!vf)
		return -EINVAL;

	pf = vf->pf;
	if (ice_validate_vf_id(pf, vf->vf_id))
		return -EINVAL;

	dev = ice_pf_to_dev(pf);

	/* single place to detect unsuccessful return values */
	if (v_retval) {
		vf->num_inval_msgs++;
		dev_info(dev, "VF %d failed opcode %d, retval: %d\n", vf->vf_id,
			 v_opcode, v_retval);
		if (vf->num_inval_msgs > ICE_DFLT_NUM_INVAL_MSGS_ALLOWED) {
			dev_err(dev, "Number of invalid messages exceeded for VF %d\n",
				vf->vf_id);
			dev_err(dev, "Use PF Control I/F to enable the VF\n");
			set_bit(ICE_VF_STATE_DIS, vf->vf_states);
			return -EIO;
		}
	} else {
		vf->num_valid_msgs++;
		/* reset the invalid counter, if a valid message is received. */
		vf->num_inval_msgs = 0;
	}

	aq_ret = ice_aq_send_msg_to_vf(&pf->hw, vf->vf_id, v_opcode, v_retval,
				       msg, msglen, NULL);
	if (aq_ret && pf->hw.mailboxq.sq_last_status != ICE_AQ_RC_ENOSYS) {
		dev_info(dev, "Unable to send the message to VF %d ret %s aq_err %s\n",
			 vf->vf_id, ice_stat_str(aq_ret),
			 ice_aq_str(pf->hw.mailboxq.sq_last_status));
		return -EIO;
	}

	return 0;
}

/**
 * ice_vc_get_ver_msg
 * @vf: pointer to the VF info
 * @msg: pointer to the msg buffer
 *
 * called from the VF to request the API version used by the PF
 */
static int ice_vc_get_ver_msg(struct ice_vf *vf, u8 *msg)
{
	struct virtchnl_version_info info = {
		VIRTCHNL_VERSION_MAJOR, VIRTCHNL_VERSION_MINOR
	};

	vf->vf_ver = *(struct virtchnl_version_info *)msg;
	/* VFs running the 1.0 API expect to get 1.0 back or they will cry. */
	if (VF_IS_V10(&vf->vf_ver))
		info.minor = VIRTCHNL_VERSION_MINOR_NO_VF_CAPS;

	return ice_vc_send_msg_to_vf(vf, VIRTCHNL_OP_VERSION,
				     VIRTCHNL_STATUS_SUCCESS, (u8 *)&info,
				     sizeof(struct virtchnl_version_info));
}

/**
 * ice_vc_get_max_frame_size - get max frame size allowed for VF
 * @vf: VF used to determine max frame size
 *
 * Max frame size is determined based on the current port's max frame size and
 * whether a port VLAN is configured on this VF. The VF is not aware whether
 * it's in a port VLAN so the PF needs to account for this in max frame size
 * checks and sending the max frame size to the VF.
 */
static u16 ice_vc_get_max_frame_size(struct ice_vf *vf)
{
<<<<<<< HEAD
	struct ice_vsi *vsi = vf->pf->vsi[vf->lan_vsi_idx];
	struct ice_port_info *pi = vsi->port_info;
=======
	struct ice_port_info *pi = ice_vf_get_port_info(vf);
>>>>>>> 3b17187f
	u16 max_frame_size;

	max_frame_size = pi->phy.link_info.max_frame_size;

	if (vf->port_vlan_info)
		max_frame_size -= VLAN_HLEN;

	return max_frame_size;
}

/**
 * ice_vc_get_vf_res_msg
 * @vf: pointer to the VF info
 * @msg: pointer to the msg buffer
 *
 * called from the VF to request its resources
 */
static int ice_vc_get_vf_res_msg(struct ice_vf *vf, u8 *msg)
{
	enum virtchnl_status_code v_ret = VIRTCHNL_STATUS_SUCCESS;
	struct virtchnl_vf_resource *vfres = NULL;
	struct ice_pf *pf = vf->pf;
	struct ice_vsi *vsi;
	int len = 0;
	int ret;

	if (ice_check_vf_init(pf, vf)) {
		v_ret = VIRTCHNL_STATUS_ERR_PARAM;
		goto err;
	}

	len = sizeof(struct virtchnl_vf_resource);

	vfres = kzalloc(len, GFP_KERNEL);
	if (!vfres) {
		v_ret = VIRTCHNL_STATUS_ERR_NO_MEMORY;
		len = 0;
		goto err;
	}
	if (VF_IS_V11(&vf->vf_ver))
		vf->driver_caps = *(u32 *)msg;
	else
		vf->driver_caps = VIRTCHNL_VF_OFFLOAD_L2 |
				  VIRTCHNL_VF_OFFLOAD_RSS_REG |
				  VIRTCHNL_VF_OFFLOAD_VLAN;

	vfres->vf_cap_flags = VIRTCHNL_VF_OFFLOAD_L2;
	vsi = ice_get_vf_vsi(vf);
	if (!vsi) {
		v_ret = VIRTCHNL_STATUS_ERR_PARAM;
		goto err;
	}

	if (!vsi->info.pvid)
		vfres->vf_cap_flags |= VIRTCHNL_VF_OFFLOAD_VLAN;

	if (vf->driver_caps & VIRTCHNL_VF_OFFLOAD_RSS_PF) {
		vfres->vf_cap_flags |= VIRTCHNL_VF_OFFLOAD_RSS_PF;
	} else {
		if (vf->driver_caps & VIRTCHNL_VF_OFFLOAD_RSS_AQ)
			vfres->vf_cap_flags |= VIRTCHNL_VF_OFFLOAD_RSS_AQ;
		else
			vfres->vf_cap_flags |= VIRTCHNL_VF_OFFLOAD_RSS_REG;
	}

	if (vf->driver_caps & VIRTCHNL_VF_OFFLOAD_FDIR_PF)
		vfres->vf_cap_flags |= VIRTCHNL_VF_OFFLOAD_FDIR_PF;

	if (vf->driver_caps & VIRTCHNL_VF_OFFLOAD_RSS_PCTYPE_V2)
		vfres->vf_cap_flags |= VIRTCHNL_VF_OFFLOAD_RSS_PCTYPE_V2;

	if (vf->driver_caps & VIRTCHNL_VF_OFFLOAD_ENCAP)
		vfres->vf_cap_flags |= VIRTCHNL_VF_OFFLOAD_ENCAP;

	if (vf->driver_caps & VIRTCHNL_VF_OFFLOAD_ENCAP_CSUM)
		vfres->vf_cap_flags |= VIRTCHNL_VF_OFFLOAD_ENCAP_CSUM;

	if (vf->driver_caps & VIRTCHNL_VF_OFFLOAD_RX_POLLING)
		vfres->vf_cap_flags |= VIRTCHNL_VF_OFFLOAD_RX_POLLING;

	if (vf->driver_caps & VIRTCHNL_VF_OFFLOAD_WB_ON_ITR)
		vfres->vf_cap_flags |= VIRTCHNL_VF_OFFLOAD_WB_ON_ITR;

	if (vf->driver_caps & VIRTCHNL_VF_OFFLOAD_REQ_QUEUES)
		vfres->vf_cap_flags |= VIRTCHNL_VF_OFFLOAD_REQ_QUEUES;

	if (vf->driver_caps & VIRTCHNL_VF_CAP_ADV_LINK_SPEED)
		vfres->vf_cap_flags |= VIRTCHNL_VF_CAP_ADV_LINK_SPEED;

	if (vf->driver_caps & VIRTCHNL_VF_OFFLOAD_ADV_RSS_PF)
		vfres->vf_cap_flags |= VIRTCHNL_VF_OFFLOAD_ADV_RSS_PF;

	if (vf->driver_caps & VIRTCHNL_VF_OFFLOAD_USO)
		vfres->vf_cap_flags |= VIRTCHNL_VF_OFFLOAD_USO;

	vfres->num_vsis = 1;
	/* Tx and Rx queue are equal for VF */
	vfres->num_queue_pairs = vsi->num_txq;
	vfres->max_vectors = pf->num_msix_per_vf;
	vfres->rss_key_size = ICE_VSIQF_HKEY_ARRAY_SIZE;
	vfres->rss_lut_size = ICE_VSIQF_HLUT_ARRAY_SIZE;
	vfres->max_mtu = ice_vc_get_max_frame_size(vf);

	vfres->vsi_res[0].vsi_id = vf->lan_vsi_num;
	vfres->vsi_res[0].vsi_type = VIRTCHNL_VSI_SRIOV;
	vfres->vsi_res[0].num_queue_pairs = vsi->num_txq;
	ether_addr_copy(vfres->vsi_res[0].default_mac_addr,
			vf->hw_lan_addr.addr);

	/* match guest capabilities */
	vf->driver_caps = vfres->vf_cap_flags;

	ice_vc_set_caps_allowlist(vf);
	ice_vc_set_working_allowlist(vf);

	set_bit(ICE_VF_STATE_ACTIVE, vf->vf_states);

err:
	/* send the response back to the VF */
	ret = ice_vc_send_msg_to_vf(vf, VIRTCHNL_OP_GET_VF_RESOURCES, v_ret,
				    (u8 *)vfres, len);

	kfree(vfres);
	return ret;
}

/**
 * ice_vc_reset_vf_msg
 * @vf: pointer to the VF info
 *
 * called from the VF to reset itself,
 * unlike other virtchnl messages, PF driver
 * doesn't send the response back to the VF
 */
static void ice_vc_reset_vf_msg(struct ice_vf *vf)
{
	if (test_bit(ICE_VF_STATE_INIT, vf->vf_states))
		ice_reset_vf(vf, false);
}

/**
 * ice_find_vsi_from_id
 * @pf: the PF structure to search for the VSI
 * @id: ID of the VSI it is searching for
 *
 * searches for the VSI with the given ID
 */
static struct ice_vsi *ice_find_vsi_from_id(struct ice_pf *pf, u16 id)
{
	int i;

	ice_for_each_vsi(pf, i)
		if (pf->vsi[i] && pf->vsi[i]->vsi_num == id)
			return pf->vsi[i];

	return NULL;
}

/**
 * ice_vc_isvalid_vsi_id
 * @vf: pointer to the VF info
 * @vsi_id: VF relative VSI ID
 *
 * check for the valid VSI ID
 */
bool ice_vc_isvalid_vsi_id(struct ice_vf *vf, u16 vsi_id)
{
	struct ice_pf *pf = vf->pf;
	struct ice_vsi *vsi;

	vsi = ice_find_vsi_from_id(pf, vsi_id);

	return (vsi && (vsi->vf_id == vf->vf_id));
}

/**
 * ice_vc_isvalid_q_id
 * @vf: pointer to the VF info
 * @vsi_id: VSI ID
 * @qid: VSI relative queue ID
 *
 * check for the valid queue ID
 */
static bool ice_vc_isvalid_q_id(struct ice_vf *vf, u16 vsi_id, u8 qid)
{
	struct ice_vsi *vsi = ice_find_vsi_from_id(vf->pf, vsi_id);
	/* allocated Tx and Rx queues should be always equal for VF VSI */
	return (vsi && (qid < vsi->alloc_txq));
}

/**
 * ice_vc_isvalid_ring_len
 * @ring_len: length of ring
 *
 * check for the valid ring count, should be multiple of ICE_REQ_DESC_MULTIPLE
 * or zero
 */
static bool ice_vc_isvalid_ring_len(u16 ring_len)
{
	return ring_len == 0 ||
	       (ring_len >= ICE_MIN_NUM_DESC &&
		ring_len <= ICE_MAX_NUM_DESC &&
		!(ring_len % ICE_REQ_DESC_MULTIPLE));
}

/**
 * ice_vc_parse_rss_cfg - parses hash fields and headers from
 * a specific virtchnl RSS cfg
 * @hw: pointer to the hardware
 * @rss_cfg: pointer to the virtchnl RSS cfg
 * @addl_hdrs: pointer to the protocol header fields (ICE_FLOW_SEG_HDR_*)
 * to configure
 * @hash_flds: pointer to the hash bit fields (ICE_FLOW_HASH_*) to configure
 *
 * Return true if all the protocol header and hash fields in the RSS cfg could
 * be parsed, else return false
 *
 * This function parses the virtchnl RSS cfg to be the intended
 * hash fields and the intended header for RSS configuration
 */
static bool
ice_vc_parse_rss_cfg(struct ice_hw *hw, struct virtchnl_rss_cfg *rss_cfg,
		     u32 *addl_hdrs, u64 *hash_flds)
{
	const struct ice_vc_hash_field_match_type *hf_list;
	const struct ice_vc_hdr_match_type *hdr_list;
	int i, hf_list_len, hdr_list_len;

	if (!strncmp(hw->active_pkg_name, "ICE COMMS Package",
		     sizeof(hw->active_pkg_name))) {
		hf_list = ice_vc_hash_field_list_comms;
		hf_list_len = ARRAY_SIZE(ice_vc_hash_field_list_comms);
		hdr_list = ice_vc_hdr_list_comms;
		hdr_list_len = ARRAY_SIZE(ice_vc_hdr_list_comms);
	} else {
		hf_list = ice_vc_hash_field_list_os;
		hf_list_len = ARRAY_SIZE(ice_vc_hash_field_list_os);
		hdr_list = ice_vc_hdr_list_os;
		hdr_list_len = ARRAY_SIZE(ice_vc_hdr_list_os);
	}

	for (i = 0; i < rss_cfg->proto_hdrs.count; i++) {
		struct virtchnl_proto_hdr *proto_hdr =
					&rss_cfg->proto_hdrs.proto_hdr[i];
		bool hdr_found = false;
		int j;

		/* Find matched ice headers according to virtchnl headers. */
		for (j = 0; j < hdr_list_len; j++) {
			struct ice_vc_hdr_match_type hdr_map = hdr_list[j];

			if (proto_hdr->type == hdr_map.vc_hdr) {
				*addl_hdrs |= hdr_map.ice_hdr;
				hdr_found = true;
			}
		}

		if (!hdr_found)
			return false;

		/* Find matched ice hash fields according to
		 * virtchnl hash fields.
		 */
		for (j = 0; j < hf_list_len; j++) {
			struct ice_vc_hash_field_match_type hf_map = hf_list[j];

			if (proto_hdr->type == hf_map.vc_hdr &&
			    proto_hdr->field_selector == hf_map.vc_hash_field) {
				*hash_flds |= hf_map.ice_hash_field;
				break;
			}
		}
	}

	return true;
}

/**
 * ice_vf_adv_rss_offload_ena - determine if capabilities support advanced
 * RSS offloads
 * @caps: VF driver negotiated capabilities
 *
 * Return true if VIRTCHNL_VF_OFFLOAD_ADV_RSS_PF capability is set,
 * else return false
 */
static bool ice_vf_adv_rss_offload_ena(u32 caps)
{
	return !!(caps & VIRTCHNL_VF_OFFLOAD_ADV_RSS_PF);
}

/**
 * ice_vc_handle_rss_cfg
 * @vf: pointer to the VF info
 * @msg: pointer to the message buffer
 * @add: add a RSS config if true, otherwise delete a RSS config
 *
 * This function adds/deletes a RSS config
 */
static int ice_vc_handle_rss_cfg(struct ice_vf *vf, u8 *msg, bool add)
{
	u32 v_opcode = add ? VIRTCHNL_OP_ADD_RSS_CFG : VIRTCHNL_OP_DEL_RSS_CFG;
	struct virtchnl_rss_cfg *rss_cfg = (struct virtchnl_rss_cfg *)msg;
	enum virtchnl_status_code v_ret = VIRTCHNL_STATUS_SUCCESS;
	struct device *dev = ice_pf_to_dev(vf->pf);
	struct ice_hw *hw = &vf->pf->hw;
	struct ice_vsi *vsi;

	if (!test_bit(ICE_FLAG_RSS_ENA, vf->pf->flags)) {
		dev_dbg(dev, "VF %d attempting to configure RSS, but RSS is not supported by the PF\n",
			vf->vf_id);
		v_ret = VIRTCHNL_STATUS_ERR_NOT_SUPPORTED;
		goto error_param;
	}

	if (!ice_vf_adv_rss_offload_ena(vf->driver_caps)) {
		dev_dbg(dev, "VF %d attempting to configure RSS, but Advanced RSS offload is not supported\n",
			vf->vf_id);
		v_ret = VIRTCHNL_STATUS_ERR_PARAM;
		goto error_param;
	}

	if (!test_bit(ICE_VF_STATE_ACTIVE, vf->vf_states)) {
		v_ret = VIRTCHNL_STATUS_ERR_PARAM;
		goto error_param;
	}

	if (rss_cfg->proto_hdrs.count > VIRTCHNL_MAX_NUM_PROTO_HDRS ||
	    rss_cfg->rss_algorithm < VIRTCHNL_RSS_ALG_TOEPLITZ_ASYMMETRIC ||
	    rss_cfg->rss_algorithm > VIRTCHNL_RSS_ALG_XOR_SYMMETRIC) {
		dev_dbg(dev, "VF %d attempting to configure RSS, but RSS configuration is not valid\n",
			vf->vf_id);
		v_ret = VIRTCHNL_STATUS_ERR_PARAM;
		goto error_param;
	}

	vsi = ice_get_vf_vsi(vf);
	if (!vsi) {
		v_ret = VIRTCHNL_STATUS_ERR_PARAM;
		goto error_param;
	}

	if (rss_cfg->rss_algorithm == VIRTCHNL_RSS_ALG_R_ASYMMETRIC) {
		struct ice_vsi_ctx *ctx;
		enum ice_status status;
		u8 lut_type, hash_type;

		lut_type = ICE_AQ_VSI_Q_OPT_RSS_LUT_VSI;
		hash_type = add ? ICE_AQ_VSI_Q_OPT_RSS_XOR :
				ICE_AQ_VSI_Q_OPT_RSS_TPLZ;

		ctx = kzalloc(sizeof(*ctx), GFP_KERNEL);
		if (!ctx) {
			v_ret = VIRTCHNL_STATUS_ERR_NO_MEMORY;
			goto error_param;
		}

		ctx->info.q_opt_rss = ((lut_type <<
					ICE_AQ_VSI_Q_OPT_RSS_LUT_S) &
				       ICE_AQ_VSI_Q_OPT_RSS_LUT_M) |
				       (hash_type &
					ICE_AQ_VSI_Q_OPT_RSS_HASH_M);

		/* Preserve existing queueing option setting */
		ctx->info.q_opt_rss |= (vsi->info.q_opt_rss &
					  ICE_AQ_VSI_Q_OPT_RSS_GBL_LUT_M);
		ctx->info.q_opt_tc = vsi->info.q_opt_tc;
		ctx->info.q_opt_flags = vsi->info.q_opt_rss;

		ctx->info.valid_sections =
				cpu_to_le16(ICE_AQ_VSI_PROP_Q_OPT_VALID);

		status = ice_update_vsi(hw, vsi->idx, ctx, NULL);
		if (status) {
			dev_err(dev, "update VSI for RSS failed, err %s aq_err %s\n",
				ice_stat_str(status),
				ice_aq_str(hw->adminq.sq_last_status));
			v_ret = VIRTCHNL_STATUS_ERR_PARAM;
		} else {
			vsi->info.q_opt_rss = ctx->info.q_opt_rss;
		}

		kfree(ctx);
	} else {
		u32 addl_hdrs = ICE_FLOW_SEG_HDR_NONE;
		u64 hash_flds = ICE_HASH_INVALID;

		if (!ice_vc_parse_rss_cfg(hw, rss_cfg, &addl_hdrs,
					  &hash_flds)) {
			v_ret = VIRTCHNL_STATUS_ERR_PARAM;
			goto error_param;
		}

		if (add) {
			if (ice_add_rss_cfg(hw, vsi->idx, hash_flds,
					    addl_hdrs)) {
				v_ret = VIRTCHNL_STATUS_ERR_PARAM;
				dev_err(dev, "ice_add_rss_cfg failed for vsi = %d, v_ret = %d\n",
					vsi->vsi_num, v_ret);
			}
		} else {
			enum ice_status status;

			status = ice_rem_rss_cfg(hw, vsi->idx, hash_flds,
						 addl_hdrs);
			/* We just ignore ICE_ERR_DOES_NOT_EXIST, because
			 * if two configurations share the same profile remove
			 * one of them actually removes both, since the
			 * profile is deleted.
			 */
			if (status && status != ICE_ERR_DOES_NOT_EXIST) {
				v_ret = VIRTCHNL_STATUS_ERR_PARAM;
				dev_err(dev, "ice_rem_rss_cfg failed for VF ID:%d, error:%s\n",
					vf->vf_id, ice_stat_str(status));
			}
		}
	}

error_param:
	return ice_vc_send_msg_to_vf(vf, v_opcode, v_ret, NULL, 0);
}

/**
 * ice_vc_config_rss_key
 * @vf: pointer to the VF info
 * @msg: pointer to the msg buffer
 *
 * Configure the VF's RSS key
 */
static int ice_vc_config_rss_key(struct ice_vf *vf, u8 *msg)
{
	enum virtchnl_status_code v_ret = VIRTCHNL_STATUS_SUCCESS;
	struct virtchnl_rss_key *vrk =
		(struct virtchnl_rss_key *)msg;
	struct ice_vsi *vsi;

	if (!test_bit(ICE_VF_STATE_ACTIVE, vf->vf_states)) {
		v_ret = VIRTCHNL_STATUS_ERR_PARAM;
		goto error_param;
	}

	if (!ice_vc_isvalid_vsi_id(vf, vrk->vsi_id)) {
		v_ret = VIRTCHNL_STATUS_ERR_PARAM;
		goto error_param;
	}

	if (vrk->key_len != ICE_VSIQF_HKEY_ARRAY_SIZE) {
		v_ret = VIRTCHNL_STATUS_ERR_PARAM;
		goto error_param;
	}

	if (!test_bit(ICE_FLAG_RSS_ENA, vf->pf->flags)) {
		v_ret = VIRTCHNL_STATUS_ERR_PARAM;
		goto error_param;
	}

	vsi = ice_get_vf_vsi(vf);
	if (!vsi) {
		v_ret = VIRTCHNL_STATUS_ERR_PARAM;
		goto error_param;
	}

	if (ice_set_rss_key(vsi, vrk->key))
		v_ret = VIRTCHNL_STATUS_ERR_ADMIN_QUEUE_ERROR;
error_param:
	return ice_vc_send_msg_to_vf(vf, VIRTCHNL_OP_CONFIG_RSS_KEY, v_ret,
				     NULL, 0);
}

/**
 * ice_vc_config_rss_lut
 * @vf: pointer to the VF info
 * @msg: pointer to the msg buffer
 *
 * Configure the VF's RSS LUT
 */
static int ice_vc_config_rss_lut(struct ice_vf *vf, u8 *msg)
{
	struct virtchnl_rss_lut *vrl = (struct virtchnl_rss_lut *)msg;
	enum virtchnl_status_code v_ret = VIRTCHNL_STATUS_SUCCESS;
	struct ice_vsi *vsi;

	if (!test_bit(ICE_VF_STATE_ACTIVE, vf->vf_states)) {
		v_ret = VIRTCHNL_STATUS_ERR_PARAM;
		goto error_param;
	}

	if (!ice_vc_isvalid_vsi_id(vf, vrl->vsi_id)) {
		v_ret = VIRTCHNL_STATUS_ERR_PARAM;
		goto error_param;
	}

	if (vrl->lut_entries != ICE_VSIQF_HLUT_ARRAY_SIZE) {
		v_ret = VIRTCHNL_STATUS_ERR_PARAM;
		goto error_param;
	}

	if (!test_bit(ICE_FLAG_RSS_ENA, vf->pf->flags)) {
		v_ret = VIRTCHNL_STATUS_ERR_PARAM;
		goto error_param;
	}

	vsi = ice_get_vf_vsi(vf);
	if (!vsi) {
		v_ret = VIRTCHNL_STATUS_ERR_PARAM;
		goto error_param;
	}

	if (ice_set_rss_lut(vsi, vrl->lut, ICE_VSIQF_HLUT_ARRAY_SIZE))
		v_ret = VIRTCHNL_STATUS_ERR_ADMIN_QUEUE_ERROR;
error_param:
	return ice_vc_send_msg_to_vf(vf, VIRTCHNL_OP_CONFIG_RSS_LUT, v_ret,
				     NULL, 0);
}

/**
 * ice_wait_on_vf_reset - poll to make sure a given VF is ready after reset
 * @vf: The VF being resseting
 *
 * The max poll time is about ~800ms, which is about the maximum time it takes
 * for a VF to be reset and/or a VF driver to be removed.
 */
static void ice_wait_on_vf_reset(struct ice_vf *vf)
{
	int i;

	for (i = 0; i < ICE_MAX_VF_RESET_TRIES; i++) {
		if (test_bit(ICE_VF_STATE_INIT, vf->vf_states))
			break;
		msleep(ICE_MAX_VF_RESET_SLEEP_MS);
	}
}

/**
 * ice_check_vf_ready_for_cfg - check if VF is ready to be configured/queried
 * @vf: VF to check if it's ready to be configured/queried
 *
 * The purpose of this function is to make sure the VF is not in reset, not
 * disabled, and initialized so it can be configured and/or queried by a host
 * administrator.
 */
static int ice_check_vf_ready_for_cfg(struct ice_vf *vf)
{
	struct ice_pf *pf;

	ice_wait_on_vf_reset(vf);

	if (ice_is_vf_disabled(vf))
		return -EINVAL;

	pf = vf->pf;
	if (ice_check_vf_init(pf, vf))
		return -EBUSY;

	return 0;
}

/**
 * ice_set_vf_spoofchk
 * @netdev: network interface device structure
 * @vf_id: VF identifier
 * @ena: flag to enable or disable feature
 *
 * Enable or disable VF spoof checking
 */
int ice_set_vf_spoofchk(struct net_device *netdev, int vf_id, bool ena)
{
	struct ice_netdev_priv *np = netdev_priv(netdev);
	struct ice_pf *pf = np->vsi->back;
	struct ice_vsi_ctx *ctx;
	struct ice_vsi *vf_vsi;
	enum ice_status status;
	struct device *dev;
	struct ice_vf *vf;
	int ret;

	dev = ice_pf_to_dev(pf);
	if (ice_validate_vf_id(pf, vf_id))
		return -EINVAL;

	vf = &pf->vf[vf_id];
	ret = ice_check_vf_ready_for_cfg(vf);
	if (ret)
		return ret;

	vf_vsi = ice_get_vf_vsi(vf);
	if (!vf_vsi) {
		netdev_err(netdev, "VSI %d for VF %d is null\n",
			   vf->lan_vsi_idx, vf->vf_id);
		return -EINVAL;
	}

	if (vf_vsi->type != ICE_VSI_VF) {
		netdev_err(netdev, "Type %d of VSI %d for VF %d is no ICE_VSI_VF\n",
			   vf_vsi->type, vf_vsi->vsi_num, vf->vf_id);
		return -ENODEV;
	}

	if (ena == vf->spoofchk) {
		dev_dbg(dev, "VF spoofchk already %s\n", ena ? "ON" : "OFF");
		return 0;
	}

	ctx = kzalloc(sizeof(*ctx), GFP_KERNEL);
	if (!ctx)
		return -ENOMEM;

	ctx->info.sec_flags = vf_vsi->info.sec_flags;
	ctx->info.valid_sections = cpu_to_le16(ICE_AQ_VSI_PROP_SECURITY_VALID);
	if (ena) {
		ctx->info.sec_flags |=
			ICE_AQ_VSI_SEC_FLAG_ENA_MAC_ANTI_SPOOF |
			(ICE_AQ_VSI_SEC_TX_VLAN_PRUNE_ENA <<
			 ICE_AQ_VSI_SEC_TX_PRUNE_ENA_S);
	} else {
		ctx->info.sec_flags &=
			~(ICE_AQ_VSI_SEC_FLAG_ENA_MAC_ANTI_SPOOF |
			  (ICE_AQ_VSI_SEC_TX_VLAN_PRUNE_ENA <<
			   ICE_AQ_VSI_SEC_TX_PRUNE_ENA_S));
	}

	status = ice_update_vsi(&pf->hw, vf_vsi->idx, ctx, NULL);
	if (status) {
		dev_err(dev, "Failed to %sable spoofchk on VF %d VSI %d\n error %s\n",
			ena ? "en" : "dis", vf->vf_id, vf_vsi->vsi_num,
			ice_stat_str(status));
		ret = -EIO;
		goto out;
	}

	/* only update spoofchk state and VSI context on success */
	vf_vsi->info.sec_flags = ctx->info.sec_flags;
	vf->spoofchk = ena;

out:
	kfree(ctx);
	return ret;
}

/**
 * ice_is_any_vf_in_promisc - check if any VF(s) are in promiscuous mode
 * @pf: PF structure for accessing VF(s)
 *
 * Return false if no VF(s) are in unicast and/or multicast promiscuous mode,
 * else return true
 */
bool ice_is_any_vf_in_promisc(struct ice_pf *pf)
{
	int vf_idx;

	ice_for_each_vf(pf, vf_idx) {
		struct ice_vf *vf = &pf->vf[vf_idx];

		/* found a VF that has promiscuous mode configured */
		if (test_bit(ICE_VF_STATE_UC_PROMISC, vf->vf_states) ||
		    test_bit(ICE_VF_STATE_MC_PROMISC, vf->vf_states))
			return true;
	}

	return false;
}

/**
 * ice_vc_cfg_promiscuous_mode_msg
 * @vf: pointer to the VF info
 * @msg: pointer to the msg buffer
 *
 * called from the VF to configure VF VSIs promiscuous mode
 */
static int ice_vc_cfg_promiscuous_mode_msg(struct ice_vf *vf, u8 *msg)
{
	enum virtchnl_status_code v_ret = VIRTCHNL_STATUS_SUCCESS;
	bool rm_promisc, alluni = false, allmulti = false;
	struct virtchnl_promisc_info *info =
	    (struct virtchnl_promisc_info *)msg;
	struct ice_pf *pf = vf->pf;
	struct ice_vsi *vsi;
	struct device *dev;
	int ret = 0;

	if (!test_bit(ICE_VF_STATE_ACTIVE, vf->vf_states)) {
		v_ret = VIRTCHNL_STATUS_ERR_PARAM;
		goto error_param;
	}

	if (!ice_vc_isvalid_vsi_id(vf, info->vsi_id)) {
		v_ret = VIRTCHNL_STATUS_ERR_PARAM;
		goto error_param;
	}

	vsi = ice_get_vf_vsi(vf);
	if (!vsi) {
		v_ret = VIRTCHNL_STATUS_ERR_PARAM;
		goto error_param;
	}

	dev = ice_pf_to_dev(pf);
	if (!test_bit(ICE_VIRTCHNL_VF_CAP_PRIVILEGE, &vf->vf_caps)) {
		dev_err(dev, "Unprivileged VF %d is attempting to configure promiscuous mode\n",
			vf->vf_id);
		/* Leave v_ret alone, lie to the VF on purpose. */
		goto error_param;
	}

	if (info->flags & FLAG_VF_UNICAST_PROMISC)
		alluni = true;

	if (info->flags & FLAG_VF_MULTICAST_PROMISC)
		allmulti = true;

	rm_promisc = !allmulti && !alluni;

	if (vsi->num_vlan || vf->port_vlan_info) {
		struct ice_vsi *pf_vsi = ice_get_main_vsi(pf);
		struct net_device *pf_netdev;

		if (!pf_vsi) {
			v_ret = VIRTCHNL_STATUS_ERR_PARAM;
			goto error_param;
		}

		pf_netdev = pf_vsi->netdev;

		ret = ice_set_vf_spoofchk(pf_netdev, vf->vf_id, rm_promisc);
		if (ret) {
			dev_err(dev, "Failed to update spoofchk to %s for VF %d VSI %d when setting promiscuous mode\n",
				rm_promisc ? "ON" : "OFF", vf->vf_id,
				vsi->vsi_num);
			v_ret = VIRTCHNL_STATUS_ERR_PARAM;
		}

		ret = ice_cfg_vlan_pruning(vsi, true, !rm_promisc);
		if (ret) {
			dev_err(dev, "Failed to configure VLAN pruning in promiscuous mode\n");
			v_ret = VIRTCHNL_STATUS_ERR_PARAM;
			goto error_param;
		}
	}

	if (!test_bit(ICE_FLAG_VF_TRUE_PROMISC_ENA, pf->flags)) {
		bool set_dflt_vsi = alluni || allmulti;

		if (set_dflt_vsi && !ice_is_dflt_vsi_in_use(pf->first_sw))
			/* only attempt to set the default forwarding VSI if
			 * it's not currently set
			 */
			ret = ice_set_dflt_vsi(pf->first_sw, vsi);
		else if (!set_dflt_vsi &&
			 ice_is_vsi_dflt_vsi(pf->first_sw, vsi))
			/* only attempt to free the default forwarding VSI if we
			 * are the owner
			 */
			ret = ice_clear_dflt_vsi(pf->first_sw);

		if (ret) {
			dev_err(dev, "%sable VF %d as the default VSI failed, error %d\n",
				set_dflt_vsi ? "en" : "dis", vf->vf_id, ret);
			v_ret = VIRTCHNL_STATUS_ERR_ADMIN_QUEUE_ERROR;
			goto error_param;
		}
	} else {
		enum ice_status status;
		u8 promisc_m;

		if (alluni) {
			if (vf->port_vlan_info || vsi->num_vlan)
				promisc_m = ICE_UCAST_VLAN_PROMISC_BITS;
			else
				promisc_m = ICE_UCAST_PROMISC_BITS;
		} else if (allmulti) {
			if (vf->port_vlan_info || vsi->num_vlan)
				promisc_m = ICE_MCAST_VLAN_PROMISC_BITS;
			else
				promisc_m = ICE_MCAST_PROMISC_BITS;
		} else {
			if (vf->port_vlan_info || vsi->num_vlan)
				promisc_m = ICE_UCAST_VLAN_PROMISC_BITS;
			else
				promisc_m = ICE_UCAST_PROMISC_BITS;
		}

		/* Configure multicast/unicast with or without VLAN promiscuous
		 * mode
		 */
		status = ice_vf_set_vsi_promisc(vf, vsi, promisc_m, rm_promisc);
		if (status) {
			dev_err(dev, "%sable Tx/Rx filter promiscuous mode on VF-%d failed, error: %s\n",
				rm_promisc ? "dis" : "en", vf->vf_id,
				ice_stat_str(status));
			v_ret = ice_err_to_virt_err(status);
			goto error_param;
		} else {
			dev_dbg(dev, "%sable Tx/Rx filter promiscuous mode on VF-%d succeeded\n",
				rm_promisc ? "dis" : "en", vf->vf_id);
		}
	}

	if (allmulti &&
	    !test_and_set_bit(ICE_VF_STATE_MC_PROMISC, vf->vf_states))
		dev_info(dev, "VF %u successfully set multicast promiscuous mode\n", vf->vf_id);
	else if (!allmulti && test_and_clear_bit(ICE_VF_STATE_MC_PROMISC, vf->vf_states))
		dev_info(dev, "VF %u successfully unset multicast promiscuous mode\n", vf->vf_id);

	if (alluni && !test_and_set_bit(ICE_VF_STATE_UC_PROMISC, vf->vf_states))
		dev_info(dev, "VF %u successfully set unicast promiscuous mode\n", vf->vf_id);
	else if (!alluni && test_and_clear_bit(ICE_VF_STATE_UC_PROMISC, vf->vf_states))
		dev_info(dev, "VF %u successfully unset unicast promiscuous mode\n", vf->vf_id);

error_param:
	return ice_vc_send_msg_to_vf(vf, VIRTCHNL_OP_CONFIG_PROMISCUOUS_MODE,
				     v_ret, NULL, 0);
}

/**
 * ice_vc_get_stats_msg
 * @vf: pointer to the VF info
 * @msg: pointer to the msg buffer
 *
 * called from the VF to get VSI stats
 */
static int ice_vc_get_stats_msg(struct ice_vf *vf, u8 *msg)
{
	enum virtchnl_status_code v_ret = VIRTCHNL_STATUS_SUCCESS;
	struct virtchnl_queue_select *vqs =
		(struct virtchnl_queue_select *)msg;
	struct ice_eth_stats stats = { 0 };
	struct ice_vsi *vsi;

	if (!test_bit(ICE_VF_STATE_ACTIVE, vf->vf_states)) {
		v_ret = VIRTCHNL_STATUS_ERR_PARAM;
		goto error_param;
	}

	if (!ice_vc_isvalid_vsi_id(vf, vqs->vsi_id)) {
		v_ret = VIRTCHNL_STATUS_ERR_PARAM;
		goto error_param;
	}

	vsi = ice_get_vf_vsi(vf);
	if (!vsi) {
		v_ret = VIRTCHNL_STATUS_ERR_PARAM;
		goto error_param;
	}

	ice_update_eth_stats(vsi);

	stats = vsi->eth_stats;

error_param:
	/* send the response to the VF */
	return ice_vc_send_msg_to_vf(vf, VIRTCHNL_OP_GET_STATS, v_ret,
				     (u8 *)&stats, sizeof(stats));
}

/**
 * ice_vc_validate_vqs_bitmaps - validate Rx/Tx queue bitmaps from VIRTCHNL
 * @vqs: virtchnl_queue_select structure containing bitmaps to validate
 *
 * Return true on successful validation, else false
 */
static bool ice_vc_validate_vqs_bitmaps(struct virtchnl_queue_select *vqs)
{
	if ((!vqs->rx_queues && !vqs->tx_queues) ||
	    vqs->rx_queues >= BIT(ICE_MAX_RSS_QS_PER_VF) ||
	    vqs->tx_queues >= BIT(ICE_MAX_RSS_QS_PER_VF))
		return false;

	return true;
}

/**
 * ice_vf_ena_txq_interrupt - enable Tx queue interrupt via QINT_TQCTL
 * @vsi: VSI of the VF to configure
 * @q_idx: VF queue index used to determine the queue in the PF's space
 */
static void ice_vf_ena_txq_interrupt(struct ice_vsi *vsi, u32 q_idx)
{
	struct ice_hw *hw = &vsi->back->hw;
	u32 pfq = vsi->txq_map[q_idx];
	u32 reg;

	reg = rd32(hw, QINT_TQCTL(pfq));

	/* MSI-X index 0 in the VF's space is always for the OICR, which means
	 * this is most likely a poll mode VF driver, so don't enable an
	 * interrupt that was never configured via VIRTCHNL_OP_CONFIG_IRQ_MAP
	 */
	if (!(reg & QINT_TQCTL_MSIX_INDX_M))
		return;

	wr32(hw, QINT_TQCTL(pfq), reg | QINT_TQCTL_CAUSE_ENA_M);
}

/**
 * ice_vf_ena_rxq_interrupt - enable Tx queue interrupt via QINT_RQCTL
 * @vsi: VSI of the VF to configure
 * @q_idx: VF queue index used to determine the queue in the PF's space
 */
static void ice_vf_ena_rxq_interrupt(struct ice_vsi *vsi, u32 q_idx)
{
	struct ice_hw *hw = &vsi->back->hw;
	u32 pfq = vsi->rxq_map[q_idx];
	u32 reg;

	reg = rd32(hw, QINT_RQCTL(pfq));

	/* MSI-X index 0 in the VF's space is always for the OICR, which means
	 * this is most likely a poll mode VF driver, so don't enable an
	 * interrupt that was never configured via VIRTCHNL_OP_CONFIG_IRQ_MAP
	 */
	if (!(reg & QINT_RQCTL_MSIX_INDX_M))
		return;

	wr32(hw, QINT_RQCTL(pfq), reg | QINT_RQCTL_CAUSE_ENA_M);
}

/**
 * ice_vc_ena_qs_msg
 * @vf: pointer to the VF info
 * @msg: pointer to the msg buffer
 *
 * called from the VF to enable all or specific queue(s)
 */
static int ice_vc_ena_qs_msg(struct ice_vf *vf, u8 *msg)
{
	enum virtchnl_status_code v_ret = VIRTCHNL_STATUS_SUCCESS;
	struct virtchnl_queue_select *vqs =
	    (struct virtchnl_queue_select *)msg;
	struct ice_vsi *vsi;
	unsigned long q_map;
	u16 vf_q_id;

	if (!test_bit(ICE_VF_STATE_ACTIVE, vf->vf_states)) {
		v_ret = VIRTCHNL_STATUS_ERR_PARAM;
		goto error_param;
	}

	if (!ice_vc_isvalid_vsi_id(vf, vqs->vsi_id)) {
		v_ret = VIRTCHNL_STATUS_ERR_PARAM;
		goto error_param;
	}

	if (!ice_vc_validate_vqs_bitmaps(vqs)) {
		v_ret = VIRTCHNL_STATUS_ERR_PARAM;
		goto error_param;
	}

	vsi = ice_get_vf_vsi(vf);
	if (!vsi) {
		v_ret = VIRTCHNL_STATUS_ERR_PARAM;
		goto error_param;
	}

	/* Enable only Rx rings, Tx rings were enabled by the FW when the
	 * Tx queue group list was configured and the context bits were
	 * programmed using ice_vsi_cfg_txqs
	 */
	q_map = vqs->rx_queues;
	for_each_set_bit(vf_q_id, &q_map, ICE_MAX_RSS_QS_PER_VF) {
		if (!ice_vc_isvalid_q_id(vf, vqs->vsi_id, vf_q_id)) {
			v_ret = VIRTCHNL_STATUS_ERR_PARAM;
			goto error_param;
		}

		/* Skip queue if enabled */
		if (test_bit(vf_q_id, vf->rxq_ena))
			continue;

		if (ice_vsi_ctrl_one_rx_ring(vsi, true, vf_q_id, true)) {
			dev_err(ice_pf_to_dev(vsi->back), "Failed to enable Rx ring %d on VSI %d\n",
				vf_q_id, vsi->vsi_num);
			v_ret = VIRTCHNL_STATUS_ERR_PARAM;
			goto error_param;
		}

		ice_vf_ena_rxq_interrupt(vsi, vf_q_id);
		set_bit(vf_q_id, vf->rxq_ena);
	}

	q_map = vqs->tx_queues;
	for_each_set_bit(vf_q_id, &q_map, ICE_MAX_RSS_QS_PER_VF) {
		if (!ice_vc_isvalid_q_id(vf, vqs->vsi_id, vf_q_id)) {
			v_ret = VIRTCHNL_STATUS_ERR_PARAM;
			goto error_param;
		}

		/* Skip queue if enabled */
		if (test_bit(vf_q_id, vf->txq_ena))
			continue;

		ice_vf_ena_txq_interrupt(vsi, vf_q_id);
		set_bit(vf_q_id, vf->txq_ena);
	}

	/* Set flag to indicate that queues are enabled */
	if (v_ret == VIRTCHNL_STATUS_SUCCESS)
		set_bit(ICE_VF_STATE_QS_ENA, vf->vf_states);

error_param:
	/* send the response to the VF */
	return ice_vc_send_msg_to_vf(vf, VIRTCHNL_OP_ENABLE_QUEUES, v_ret,
				     NULL, 0);
}

/**
 * ice_vc_dis_qs_msg
 * @vf: pointer to the VF info
 * @msg: pointer to the msg buffer
 *
 * called from the VF to disable all or specific
 * queue(s)
 */
static int ice_vc_dis_qs_msg(struct ice_vf *vf, u8 *msg)
{
	enum virtchnl_status_code v_ret = VIRTCHNL_STATUS_SUCCESS;
	struct virtchnl_queue_select *vqs =
	    (struct virtchnl_queue_select *)msg;
	struct ice_vsi *vsi;
	unsigned long q_map;
	u16 vf_q_id;

	if (!test_bit(ICE_VF_STATE_ACTIVE, vf->vf_states) &&
	    !test_bit(ICE_VF_STATE_QS_ENA, vf->vf_states)) {
		v_ret = VIRTCHNL_STATUS_ERR_PARAM;
		goto error_param;
	}

	if (!ice_vc_isvalid_vsi_id(vf, vqs->vsi_id)) {
		v_ret = VIRTCHNL_STATUS_ERR_PARAM;
		goto error_param;
	}

	if (!ice_vc_validate_vqs_bitmaps(vqs)) {
		v_ret = VIRTCHNL_STATUS_ERR_PARAM;
		goto error_param;
	}

	vsi = ice_get_vf_vsi(vf);
	if (!vsi) {
		v_ret = VIRTCHNL_STATUS_ERR_PARAM;
		goto error_param;
	}

	if (vqs->tx_queues) {
		q_map = vqs->tx_queues;

		for_each_set_bit(vf_q_id, &q_map, ICE_MAX_RSS_QS_PER_VF) {
			struct ice_ring *ring = vsi->tx_rings[vf_q_id];
			struct ice_txq_meta txq_meta = { 0 };

			if (!ice_vc_isvalid_q_id(vf, vqs->vsi_id, vf_q_id)) {
				v_ret = VIRTCHNL_STATUS_ERR_PARAM;
				goto error_param;
			}

			/* Skip queue if not enabled */
			if (!test_bit(vf_q_id, vf->txq_ena))
				continue;

			ice_fill_txq_meta(vsi, ring, &txq_meta);

			if (ice_vsi_stop_tx_ring(vsi, ICE_NO_RESET, vf->vf_id,
						 ring, &txq_meta)) {
				dev_err(ice_pf_to_dev(vsi->back), "Failed to stop Tx ring %d on VSI %d\n",
					vf_q_id, vsi->vsi_num);
				v_ret = VIRTCHNL_STATUS_ERR_PARAM;
				goto error_param;
			}

			/* Clear enabled queues flag */
			clear_bit(vf_q_id, vf->txq_ena);
		}
	}

	q_map = vqs->rx_queues;
	/* speed up Rx queue disable by batching them if possible */
	if (q_map &&
	    bitmap_equal(&q_map, vf->rxq_ena, ICE_MAX_RSS_QS_PER_VF)) {
		if (ice_vsi_stop_all_rx_rings(vsi)) {
			dev_err(ice_pf_to_dev(vsi->back), "Failed to stop all Rx rings on VSI %d\n",
				vsi->vsi_num);
			v_ret = VIRTCHNL_STATUS_ERR_PARAM;
			goto error_param;
		}

		bitmap_zero(vf->rxq_ena, ICE_MAX_RSS_QS_PER_VF);
	} else if (q_map) {
		for_each_set_bit(vf_q_id, &q_map, ICE_MAX_RSS_QS_PER_VF) {
			if (!ice_vc_isvalid_q_id(vf, vqs->vsi_id, vf_q_id)) {
				v_ret = VIRTCHNL_STATUS_ERR_PARAM;
				goto error_param;
			}

			/* Skip queue if not enabled */
			if (!test_bit(vf_q_id, vf->rxq_ena))
				continue;

			if (ice_vsi_ctrl_one_rx_ring(vsi, false, vf_q_id,
						     true)) {
				dev_err(ice_pf_to_dev(vsi->back), "Failed to stop Rx ring %d on VSI %d\n",
					vf_q_id, vsi->vsi_num);
				v_ret = VIRTCHNL_STATUS_ERR_PARAM;
				goto error_param;
			}

			/* Clear enabled queues flag */
			clear_bit(vf_q_id, vf->rxq_ena);
		}
	}

	/* Clear enabled queues flag */
	if (v_ret == VIRTCHNL_STATUS_SUCCESS && ice_vf_has_no_qs_ena(vf))
		clear_bit(ICE_VF_STATE_QS_ENA, vf->vf_states);

error_param:
	/* send the response to the VF */
	return ice_vc_send_msg_to_vf(vf, VIRTCHNL_OP_DISABLE_QUEUES, v_ret,
				     NULL, 0);
}

/**
 * ice_cfg_interrupt
 * @vf: pointer to the VF info
 * @vsi: the VSI being configured
 * @vector_id: vector ID
 * @map: vector map for mapping vectors to queues
 * @q_vector: structure for interrupt vector
 * configure the IRQ to queue map
 */
static int
ice_cfg_interrupt(struct ice_vf *vf, struct ice_vsi *vsi, u16 vector_id,
		  struct virtchnl_vector_map *map,
		  struct ice_q_vector *q_vector)
{
	u16 vsi_q_id, vsi_q_id_idx;
	unsigned long qmap;

	q_vector->num_ring_rx = 0;
	q_vector->num_ring_tx = 0;

	qmap = map->rxq_map;
	for_each_set_bit(vsi_q_id_idx, &qmap, ICE_MAX_RSS_QS_PER_VF) {
		vsi_q_id = vsi_q_id_idx;

		if (!ice_vc_isvalid_q_id(vf, vsi->vsi_num, vsi_q_id))
			return VIRTCHNL_STATUS_ERR_PARAM;

		q_vector->num_ring_rx++;
		q_vector->rx.itr_idx = map->rxitr_idx;
		vsi->rx_rings[vsi_q_id]->q_vector = q_vector;
		ice_cfg_rxq_interrupt(vsi, vsi_q_id, vector_id,
				      q_vector->rx.itr_idx);
	}

	qmap = map->txq_map;
	for_each_set_bit(vsi_q_id_idx, &qmap, ICE_MAX_RSS_QS_PER_VF) {
		vsi_q_id = vsi_q_id_idx;

		if (!ice_vc_isvalid_q_id(vf, vsi->vsi_num, vsi_q_id))
			return VIRTCHNL_STATUS_ERR_PARAM;

		q_vector->num_ring_tx++;
		q_vector->tx.itr_idx = map->txitr_idx;
		vsi->tx_rings[vsi_q_id]->q_vector = q_vector;
		ice_cfg_txq_interrupt(vsi, vsi_q_id, vector_id,
				      q_vector->tx.itr_idx);
	}

	return VIRTCHNL_STATUS_SUCCESS;
}

/**
 * ice_vc_cfg_irq_map_msg
 * @vf: pointer to the VF info
 * @msg: pointer to the msg buffer
 *
 * called from the VF to configure the IRQ to queue map
 */
static int ice_vc_cfg_irq_map_msg(struct ice_vf *vf, u8 *msg)
{
	enum virtchnl_status_code v_ret = VIRTCHNL_STATUS_SUCCESS;
	u16 num_q_vectors_mapped, vsi_id, vector_id;
	struct virtchnl_irq_map_info *irqmap_info;
	struct virtchnl_vector_map *map;
	struct ice_pf *pf = vf->pf;
	struct ice_vsi *vsi;
	int i;

	irqmap_info = (struct virtchnl_irq_map_info *)msg;
	num_q_vectors_mapped = irqmap_info->num_vectors;

	/* Check to make sure number of VF vectors mapped is not greater than
	 * number of VF vectors originally allocated, and check that
	 * there is actually at least a single VF queue vector mapped
	 */
	if (!test_bit(ICE_VF_STATE_ACTIVE, vf->vf_states) ||
	    pf->num_msix_per_vf < num_q_vectors_mapped ||
	    !num_q_vectors_mapped) {
		v_ret = VIRTCHNL_STATUS_ERR_PARAM;
		goto error_param;
	}

	vsi = ice_get_vf_vsi(vf);
	if (!vsi) {
		v_ret = VIRTCHNL_STATUS_ERR_PARAM;
		goto error_param;
	}

	for (i = 0; i < num_q_vectors_mapped; i++) {
		struct ice_q_vector *q_vector;

		map = &irqmap_info->vecmap[i];

		vector_id = map->vector_id;
		vsi_id = map->vsi_id;
		/* vector_id is always 0-based for each VF, and can never be
		 * larger than or equal to the max allowed interrupts per VF
		 */
		if (!(vector_id < pf->num_msix_per_vf) ||
		    !ice_vc_isvalid_vsi_id(vf, vsi_id) ||
		    (!vector_id && (map->rxq_map || map->txq_map))) {
			v_ret = VIRTCHNL_STATUS_ERR_PARAM;
			goto error_param;
		}

		/* No need to map VF miscellaneous or rogue vector */
		if (!vector_id)
			continue;

		/* Subtract non queue vector from vector_id passed by VF
		 * to get actual number of VSI queue vector array index
		 */
		q_vector = vsi->q_vectors[vector_id - ICE_NONQ_VECS_VF];
		if (!q_vector) {
			v_ret = VIRTCHNL_STATUS_ERR_PARAM;
			goto error_param;
		}

		/* lookout for the invalid queue index */
		v_ret = (enum virtchnl_status_code)
			ice_cfg_interrupt(vf, vsi, vector_id, map, q_vector);
		if (v_ret)
			goto error_param;
	}

error_param:
	/* send the response to the VF */
	return ice_vc_send_msg_to_vf(vf, VIRTCHNL_OP_CONFIG_IRQ_MAP, v_ret,
				     NULL, 0);
}

/**
 * ice_vc_cfg_qs_msg
 * @vf: pointer to the VF info
 * @msg: pointer to the msg buffer
 *
 * called from the VF to configure the Rx/Tx queues
 */
static int ice_vc_cfg_qs_msg(struct ice_vf *vf, u8 *msg)
{
	enum virtchnl_status_code v_ret = VIRTCHNL_STATUS_SUCCESS;
	struct virtchnl_vsi_queue_config_info *qci =
	    (struct virtchnl_vsi_queue_config_info *)msg;
	struct virtchnl_queue_pair_info *qpi;
	struct ice_pf *pf = vf->pf;
	struct ice_vsi *vsi;
	int i, q_idx;

	if (!test_bit(ICE_VF_STATE_ACTIVE, vf->vf_states)) {
		v_ret = VIRTCHNL_STATUS_ERR_PARAM;
		goto error_param;
	}

	if (!ice_vc_isvalid_vsi_id(vf, qci->vsi_id)) {
		v_ret = VIRTCHNL_STATUS_ERR_PARAM;
		goto error_param;
	}

	vsi = ice_get_vf_vsi(vf);
	if (!vsi) {
		v_ret = VIRTCHNL_STATUS_ERR_PARAM;
		goto error_param;
	}

	if (qci->num_queue_pairs > ICE_MAX_RSS_QS_PER_VF ||
	    qci->num_queue_pairs > min_t(u16, vsi->alloc_txq, vsi->alloc_rxq)) {
		dev_err(ice_pf_to_dev(pf), "VF-%d requesting more than supported number of queues: %d\n",
			vf->vf_id, min_t(u16, vsi->alloc_txq, vsi->alloc_rxq));
		v_ret = VIRTCHNL_STATUS_ERR_PARAM;
		goto error_param;
	}

	for (i = 0; i < qci->num_queue_pairs; i++) {
		qpi = &qci->qpair[i];
		if (qpi->txq.vsi_id != qci->vsi_id ||
		    qpi->rxq.vsi_id != qci->vsi_id ||
		    qpi->rxq.queue_id != qpi->txq.queue_id ||
		    qpi->txq.headwb_enabled ||
		    !ice_vc_isvalid_ring_len(qpi->txq.ring_len) ||
		    !ice_vc_isvalid_ring_len(qpi->rxq.ring_len) ||
		    !ice_vc_isvalid_q_id(vf, qci->vsi_id, qpi->txq.queue_id)) {
			v_ret = VIRTCHNL_STATUS_ERR_PARAM;
			goto error_param;
		}

		q_idx = qpi->rxq.queue_id;

		/* make sure selected "q_idx" is in valid range of queues
		 * for selected "vsi"
		 */
		if (q_idx >= vsi->alloc_txq || q_idx >= vsi->alloc_rxq) {
			v_ret = VIRTCHNL_STATUS_ERR_PARAM;
			goto error_param;
		}

		/* copy Tx queue info from VF into VSI */
		if (qpi->txq.ring_len > 0) {
			vsi->tx_rings[i]->dma = qpi->txq.dma_ring_addr;
			vsi->tx_rings[i]->count = qpi->txq.ring_len;
			if (ice_vsi_cfg_single_txq(vsi, vsi->tx_rings, q_idx)) {
				v_ret = VIRTCHNL_STATUS_ERR_PARAM;
				goto error_param;
			}
		}

		/* copy Rx queue info from VF into VSI */
		if (qpi->rxq.ring_len > 0) {
			u16 max_frame_size = ice_vc_get_max_frame_size(vf);

<<<<<<< HEAD
			num_rxq++;
=======
>>>>>>> 3b17187f
			vsi->rx_rings[i]->dma = qpi->rxq.dma_ring_addr;
			vsi->rx_rings[i]->count = qpi->rxq.ring_len;

			if (qpi->rxq.databuffer_size != 0 &&
			    (qpi->rxq.databuffer_size > ((16 * 1024) - 128) ||
			     qpi->rxq.databuffer_size < 1024)) {
				v_ret = VIRTCHNL_STATUS_ERR_PARAM;
				goto error_param;
			}
			vsi->rx_buf_len = qpi->rxq.databuffer_size;
			vsi->rx_rings[i]->rx_buf_len = vsi->rx_buf_len;
			if (qpi->rxq.max_pkt_size > max_frame_size ||
			    qpi->rxq.max_pkt_size < 64) {
				v_ret = VIRTCHNL_STATUS_ERR_PARAM;
				goto error_param;
			}

<<<<<<< HEAD
		vsi->max_frame = qpi->rxq.max_pkt_size;
		/* add space for the port VLAN since the VF driver is not
		 * expected to account for it in the MTU calculation
		 */
		if (vf->port_vlan_info)
			vsi->max_frame += VLAN_HLEN;
	}

	/* VF can request to configure less than allocated queues or default
	 * allocated queues. So update the VSI with new number
	 */
	vsi->num_txq = num_txq;
	vsi->num_rxq = num_rxq;
	/* All queues of VF VSI are in TC 0 */
	vsi->tc_cfg.tc_info[0].qcount_tx = num_txq;
	vsi->tc_cfg.tc_info[0].qcount_rx = num_rxq;
=======
			vsi->max_frame = qpi->rxq.max_pkt_size;
			/* add space for the port VLAN since the VF driver is not
			 * expected to account for it in the MTU calculation
			 */
			if (vf->port_vlan_info)
				vsi->max_frame += VLAN_HLEN;
>>>>>>> 3b17187f

			if (ice_vsi_cfg_single_rxq(vsi, q_idx)) {
				v_ret = VIRTCHNL_STATUS_ERR_PARAM;
				goto error_param;
			}
		}
	}

error_param:
	/* send the response to the VF */
	return ice_vc_send_msg_to_vf(vf, VIRTCHNL_OP_CONFIG_VSI_QUEUES, v_ret,
				     NULL, 0);
}

/**
 * ice_is_vf_trusted
 * @vf: pointer to the VF info
 */
static bool ice_is_vf_trusted(struct ice_vf *vf)
{
	return test_bit(ICE_VIRTCHNL_VF_CAP_PRIVILEGE, &vf->vf_caps);
}

/**
 * ice_can_vf_change_mac
 * @vf: pointer to the VF info
 *
 * Return true if the VF is allowed to change its MAC filters, false otherwise
 */
static bool ice_can_vf_change_mac(struct ice_vf *vf)
{
	/* If the VF MAC address has been set administratively (via the
	 * ndo_set_vf_mac command), then deny permission to the VF to
	 * add/delete unicast MAC addresses, unless the VF is trusted
	 */
	if (vf->pf_set_mac && !ice_is_vf_trusted(vf))
		return false;

	return true;
}

/**
 * ice_vc_ether_addr_type - get type of virtchnl_ether_addr
 * @vc_ether_addr: used to extract the type
 */
static u8
ice_vc_ether_addr_type(struct virtchnl_ether_addr *vc_ether_addr)
{
	return (vc_ether_addr->type & VIRTCHNL_ETHER_ADDR_TYPE_MASK);
}

/**
 * ice_is_vc_addr_legacy - check if the MAC address is from an older VF
 * @vc_ether_addr: VIRTCHNL structure that contains MAC and type
 */
static bool
ice_is_vc_addr_legacy(struct virtchnl_ether_addr *vc_ether_addr)
{
	u8 type = ice_vc_ether_addr_type(vc_ether_addr);

	return (type == VIRTCHNL_ETHER_ADDR_LEGACY);
}

/**
 * ice_is_vc_addr_primary - check if the MAC address is the VF's primary MAC
 * @vc_ether_addr: VIRTCHNL structure that contains MAC and type
 *
 * This function should only be called when the MAC address in
 * virtchnl_ether_addr is a valid unicast MAC
 */
static bool
ice_is_vc_addr_primary(struct virtchnl_ether_addr __maybe_unused *vc_ether_addr)
{
	u8 type = ice_vc_ether_addr_type(vc_ether_addr);

	return (type == VIRTCHNL_ETHER_ADDR_PRIMARY);
}

/**
 * ice_vfhw_mac_add - update the VF's cached hardware MAC if allowed
 * @vf: VF to update
 * @vc_ether_addr: structure from VIRTCHNL with MAC to add
 */
static void
ice_vfhw_mac_add(struct ice_vf *vf, struct virtchnl_ether_addr *vc_ether_addr)
{
	u8 *mac_addr = vc_ether_addr->addr;

	if (!is_valid_ether_addr(mac_addr))
		return;

	/* only allow legacy VF drivers to set the device and hardware MAC if it
	 * is zero and allow new VF drivers to set the hardware MAC if the type
	 * was correctly specified over VIRTCHNL
	 */
	if ((ice_is_vc_addr_legacy(vc_ether_addr) &&
	     is_zero_ether_addr(vf->hw_lan_addr.addr)) ||
	    ice_is_vc_addr_primary(vc_ether_addr)) {
		ether_addr_copy(vf->dev_lan_addr.addr, mac_addr);
		ether_addr_copy(vf->hw_lan_addr.addr, mac_addr);
	}

	/* hardware and device MACs are already set, but its possible that the
	 * VF driver sent the VIRTCHNL_OP_ADD_ETH_ADDR message before the
	 * VIRTCHNL_OP_DEL_ETH_ADDR when trying to update its MAC, so save it
	 * away for the legacy VF driver case as it will be updated in the
	 * delete flow for this case
	 */
	if (ice_is_vc_addr_legacy(vc_ether_addr)) {
		ether_addr_copy(vf->legacy_last_added_umac.addr,
				mac_addr);
		vf->legacy_last_added_umac.time_modified = jiffies;
	}
}

/**
 * ice_vc_add_mac_addr - attempt to add the MAC address passed in
 * @vf: pointer to the VF info
 * @vsi: pointer to the VF's VSI
 * @vc_ether_addr: VIRTCHNL MAC address structure used to add MAC
 */
static int
ice_vc_add_mac_addr(struct ice_vf *vf, struct ice_vsi *vsi,
		    struct virtchnl_ether_addr *vc_ether_addr)
{
	struct device *dev = ice_pf_to_dev(vf->pf);
	u8 *mac_addr = vc_ether_addr->addr;
	enum ice_status status;
	int ret = 0;

	/* device MAC already added */
	if (ether_addr_equal(mac_addr, vf->dev_lan_addr.addr))
		return 0;

	if (is_unicast_ether_addr(mac_addr) && !ice_can_vf_change_mac(vf)) {
		dev_err(dev, "VF attempting to override administratively set MAC address, bring down and up the VF interface to resume normal operation\n");
		return -EPERM;
	}

	status = ice_fltr_add_mac(vsi, mac_addr, ICE_FWD_TO_VSI);
	if (status == ICE_ERR_ALREADY_EXISTS) {
		dev_dbg(dev, "MAC %pM already exists for VF %d\n", mac_addr,
			vf->vf_id);
		/* don't return since we might need to update
		 * the primary MAC in ice_vfhw_mac_add() below
		 */
		ret = -EEXIST;
	} else if (status) {
		dev_err(dev, "Failed to add MAC %pM for VF %d\n, error %s\n",
			mac_addr, vf->vf_id, ice_stat_str(status));
		return -EIO;
	} else {
		vf->num_mac++;
	}

	ice_vfhw_mac_add(vf, vc_ether_addr);

	return ret;
<<<<<<< HEAD
=======
}

/**
 * ice_is_legacy_umac_expired - check if last added legacy unicast MAC expired
 * @last_added_umac: structure used to check expiration
 */
static bool ice_is_legacy_umac_expired(struct ice_time_mac *last_added_umac)
{
#define ICE_LEGACY_VF_MAC_CHANGE_EXPIRE_TIME	msecs_to_jiffies(3000)
	return time_is_before_jiffies(last_added_umac->time_modified +
				      ICE_LEGACY_VF_MAC_CHANGE_EXPIRE_TIME);
}

/**
 * ice_vfhw_mac_del - update the VF's cached hardware MAC if allowed
 * @vf: VF to update
 * @vc_ether_addr: structure from VIRTCHNL with MAC to delete
 */
static void
ice_vfhw_mac_del(struct ice_vf *vf, struct virtchnl_ether_addr *vc_ether_addr)
{
	u8 *mac_addr = vc_ether_addr->addr;

	if (!is_valid_ether_addr(mac_addr) ||
	    !ether_addr_equal(vf->dev_lan_addr.addr, mac_addr))
		return;

	/* allow the device MAC to be repopulated in the add flow and don't
	 * clear the hardware MAC (i.e. hw_lan_addr.addr) here as that is meant
	 * to be persistent on VM reboot and across driver unload/load, which
	 * won't work if we clear the hardware MAC here
	 */
	eth_zero_addr(vf->dev_lan_addr.addr);

	/* only update cached hardware MAC for legacy VF drivers on delete
	 * because we cannot guarantee order/type of MAC from the VF driver
	 */
	if (ice_is_vc_addr_legacy(vc_ether_addr) &&
	    !ice_is_legacy_umac_expired(&vf->legacy_last_added_umac)) {
		ether_addr_copy(vf->dev_lan_addr.addr,
				vf->legacy_last_added_umac.addr);
		ether_addr_copy(vf->hw_lan_addr.addr,
				vf->legacy_last_added_umac.addr);
	}
>>>>>>> 3b17187f
}

/**
 * ice_vc_del_mac_addr - attempt to delete the MAC address passed in
 * @vf: pointer to the VF info
 * @vsi: pointer to the VF's VSI
 * @vc_ether_addr: VIRTCHNL MAC address structure used to delete MAC
 */
static int
ice_vc_del_mac_addr(struct ice_vf *vf, struct ice_vsi *vsi,
		    struct virtchnl_ether_addr *vc_ether_addr)
{
	struct device *dev = ice_pf_to_dev(vf->pf);
	u8 *mac_addr = vc_ether_addr->addr;
	enum ice_status status;

	if (!ice_can_vf_change_mac(vf) &&
	    ether_addr_equal(vf->dev_lan_addr.addr, mac_addr))
		return 0;

	status = ice_fltr_remove_mac(vsi, mac_addr, ICE_FWD_TO_VSI);
	if (status == ICE_ERR_DOES_NOT_EXIST) {
		dev_err(dev, "MAC %pM does not exist for VF %d\n", mac_addr,
			vf->vf_id);
		return -ENOENT;
	} else if (status) {
		dev_err(dev, "Failed to delete MAC %pM for VF %d, error %s\n",
			mac_addr, vf->vf_id, ice_stat_str(status));
		return -EIO;
	}

	ice_vfhw_mac_del(vf, vc_ether_addr);

	vf->num_mac--;

	return 0;
}

/**
 * ice_vc_handle_mac_addr_msg
 * @vf: pointer to the VF info
 * @msg: pointer to the msg buffer
 * @set: true if MAC filters are being set, false otherwise
 *
 * add guest MAC address filter
 */
static int
ice_vc_handle_mac_addr_msg(struct ice_vf *vf, u8 *msg, bool set)
{
	int (*ice_vc_cfg_mac)
		(struct ice_vf *vf, struct ice_vsi *vsi,
		 struct virtchnl_ether_addr *virtchnl_ether_addr);
	enum virtchnl_status_code v_ret = VIRTCHNL_STATUS_SUCCESS;
	struct virtchnl_ether_addr_list *al =
	    (struct virtchnl_ether_addr_list *)msg;
	struct ice_pf *pf = vf->pf;
	enum virtchnl_ops vc_op;
	struct ice_vsi *vsi;
	int i;

	if (set) {
		vc_op = VIRTCHNL_OP_ADD_ETH_ADDR;
		ice_vc_cfg_mac = ice_vc_add_mac_addr;
	} else {
		vc_op = VIRTCHNL_OP_DEL_ETH_ADDR;
		ice_vc_cfg_mac = ice_vc_del_mac_addr;
	}

	if (!test_bit(ICE_VF_STATE_ACTIVE, vf->vf_states) ||
	    !ice_vc_isvalid_vsi_id(vf, al->vsi_id)) {
		v_ret = VIRTCHNL_STATUS_ERR_PARAM;
		goto handle_mac_exit;
	}

	/* If this VF is not privileged, then we can't add more than a
	 * limited number of addresses. Check to make sure that the
	 * additions do not push us over the limit.
	 */
	if (set && !ice_is_vf_trusted(vf) &&
	    (vf->num_mac + al->num_elements) > ICE_MAX_MACADDR_PER_VF) {
		dev_err(ice_pf_to_dev(pf), "Can't add more MAC addresses, because VF-%d is not trusted, switch the VF to trusted mode in order to add more functionalities\n",
			vf->vf_id);
		v_ret = VIRTCHNL_STATUS_ERR_PARAM;
		goto handle_mac_exit;
	}

	vsi = ice_get_vf_vsi(vf);
	if (!vsi) {
		v_ret = VIRTCHNL_STATUS_ERR_PARAM;
		goto handle_mac_exit;
	}

	for (i = 0; i < al->num_elements; i++) {
		u8 *mac_addr = al->list[i].addr;
		int result;

		if (is_broadcast_ether_addr(mac_addr) ||
		    is_zero_ether_addr(mac_addr))
			continue;

		result = ice_vc_cfg_mac(vf, vsi, &al->list[i]);
		if (result == -EEXIST || result == -ENOENT) {
			continue;
		} else if (result) {
			v_ret = VIRTCHNL_STATUS_ERR_ADMIN_QUEUE_ERROR;
			goto handle_mac_exit;
		}
	}

handle_mac_exit:
	/* send the response to the VF */
	return ice_vc_send_msg_to_vf(vf, vc_op, v_ret, NULL, 0);
}

/**
 * ice_vc_add_mac_addr_msg
 * @vf: pointer to the VF info
 * @msg: pointer to the msg buffer
 *
 * add guest MAC address filter
 */
static int ice_vc_add_mac_addr_msg(struct ice_vf *vf, u8 *msg)
{
	return ice_vc_handle_mac_addr_msg(vf, msg, true);
}

/**
 * ice_vc_del_mac_addr_msg
 * @vf: pointer to the VF info
 * @msg: pointer to the msg buffer
 *
 * remove guest MAC address filter
 */
static int ice_vc_del_mac_addr_msg(struct ice_vf *vf, u8 *msg)
{
	return ice_vc_handle_mac_addr_msg(vf, msg, false);
}

/**
 * ice_vc_request_qs_msg
 * @vf: pointer to the VF info
 * @msg: pointer to the msg buffer
 *
 * VFs get a default number of queues but can use this message to request a
 * different number. If the request is successful, PF will reset the VF and
 * return 0. If unsuccessful, PF will send message informing VF of number of
 * available queue pairs via virtchnl message response to VF.
 */
static int ice_vc_request_qs_msg(struct ice_vf *vf, u8 *msg)
{
	enum virtchnl_status_code v_ret = VIRTCHNL_STATUS_SUCCESS;
	struct virtchnl_vf_res_request *vfres =
		(struct virtchnl_vf_res_request *)msg;
	u16 req_queues = vfres->num_queue_pairs;
	struct ice_pf *pf = vf->pf;
	u16 max_allowed_vf_queues;
	u16 tx_rx_queue_left;
	struct device *dev;
	u16 cur_queues;

	dev = ice_pf_to_dev(pf);
	if (!test_bit(ICE_VF_STATE_ACTIVE, vf->vf_states)) {
		v_ret = VIRTCHNL_STATUS_ERR_PARAM;
		goto error_param;
	}

	cur_queues = vf->num_vf_qs;
	tx_rx_queue_left = min_t(u16, ice_get_avail_txq_count(pf),
				 ice_get_avail_rxq_count(pf));
	max_allowed_vf_queues = tx_rx_queue_left + cur_queues;
	if (!req_queues) {
		dev_err(dev, "VF %d tried to request 0 queues. Ignoring.\n",
			vf->vf_id);
	} else if (req_queues > ICE_MAX_RSS_QS_PER_VF) {
		dev_err(dev, "VF %d tried to request more than %d queues.\n",
			vf->vf_id, ICE_MAX_RSS_QS_PER_VF);
		vfres->num_queue_pairs = ICE_MAX_RSS_QS_PER_VF;
	} else if (req_queues > cur_queues &&
		   req_queues - cur_queues > tx_rx_queue_left) {
		dev_warn(dev, "VF %d requested %u more queues, but only %u left.\n",
			 vf->vf_id, req_queues - cur_queues, tx_rx_queue_left);
		vfres->num_queue_pairs = min_t(u16, max_allowed_vf_queues,
					       ICE_MAX_RSS_QS_PER_VF);
	} else {
		/* request is successful, then reset VF */
		vf->num_req_qs = req_queues;
		ice_vc_reset_vf(vf);
		dev_info(dev, "VF %d granted request of %u queues.\n",
			 vf->vf_id, req_queues);
		return 0;
	}

error_param:
	/* send the response to the VF */
	return ice_vc_send_msg_to_vf(vf, VIRTCHNL_OP_REQUEST_QUEUES,
				     v_ret, (u8 *)vfres, sizeof(*vfres));
}

/**
 * ice_set_vf_port_vlan
 * @netdev: network interface device structure
 * @vf_id: VF identifier
 * @vlan_id: VLAN ID being set
 * @qos: priority setting
 * @vlan_proto: VLAN protocol
 *
 * program VF Port VLAN ID and/or QoS
 */
int
ice_set_vf_port_vlan(struct net_device *netdev, int vf_id, u16 vlan_id, u8 qos,
		     __be16 vlan_proto)
{
	struct ice_pf *pf = ice_netdev_to_pf(netdev);
	struct device *dev;
	struct ice_vf *vf;
	u16 vlanprio;
	int ret;

	dev = ice_pf_to_dev(pf);
	if (ice_validate_vf_id(pf, vf_id))
		return -EINVAL;

	if (vlan_id >= VLAN_N_VID || qos > 7) {
		dev_err(dev, "Invalid Port VLAN parameters for VF %d, ID %d, QoS %d\n",
			vf_id, vlan_id, qos);
		return -EINVAL;
	}

	if (vlan_proto != htons(ETH_P_8021Q)) {
		dev_err(dev, "VF VLAN protocol is not supported\n");
		return -EPROTONOSUPPORT;
	}

	vf = &pf->vf[vf_id];
	ret = ice_check_vf_ready_for_cfg(vf);
	if (ret)
		return ret;

	vlanprio = vlan_id | (qos << VLAN_PRIO_SHIFT);

	if (vf->port_vlan_info == vlanprio) {
		/* duplicate request, so just return success */
		dev_dbg(dev, "Duplicate pvid %d request\n", vlanprio);
		return 0;
	}

	vf->port_vlan_info = vlanprio;

	if (vf->port_vlan_info)
		dev_info(dev, "Setting VLAN %d, QoS 0x%x on VF %d\n",
			 vlan_id, qos, vf_id);
	else
		dev_info(dev, "Clearing port VLAN on VF %d\n", vf_id);

	ice_vc_reset_vf(vf);

	return 0;
}

/**
 * ice_vf_vlan_offload_ena - determine if capabilities support VLAN offloads
 * @caps: VF driver negotiated capabilities
 *
 * Return true if VIRTCHNL_VF_OFFLOAD_VLAN capability is set, else return false
 */
static bool ice_vf_vlan_offload_ena(u32 caps)
{
	return !!(caps & VIRTCHNL_VF_OFFLOAD_VLAN);
}

/**
 * ice_vc_process_vlan_msg
 * @vf: pointer to the VF info
 * @msg: pointer to the msg buffer
 * @add_v: Add VLAN if true, otherwise delete VLAN
 *
 * Process virtchnl op to add or remove programmed guest VLAN ID
 */
static int ice_vc_process_vlan_msg(struct ice_vf *vf, u8 *msg, bool add_v)
{
	enum virtchnl_status_code v_ret = VIRTCHNL_STATUS_SUCCESS;
	struct virtchnl_vlan_filter_list *vfl =
	    (struct virtchnl_vlan_filter_list *)msg;
	struct ice_pf *pf = vf->pf;
	bool vlan_promisc = false;
	struct ice_vsi *vsi;
	struct device *dev;
	struct ice_hw *hw;
	int status = 0;
	u8 promisc_m;
	int i;

	dev = ice_pf_to_dev(pf);
	if (!test_bit(ICE_VF_STATE_ACTIVE, vf->vf_states)) {
		v_ret = VIRTCHNL_STATUS_ERR_PARAM;
		goto error_param;
	}

	if (!ice_vf_vlan_offload_ena(vf->driver_caps)) {
		v_ret = VIRTCHNL_STATUS_ERR_PARAM;
		goto error_param;
	}

	if (!ice_vc_isvalid_vsi_id(vf, vfl->vsi_id)) {
		v_ret = VIRTCHNL_STATUS_ERR_PARAM;
		goto error_param;
	}

	for (i = 0; i < vfl->num_elements; i++) {
		if (vfl->vlan_id[i] >= VLAN_N_VID) {
			v_ret = VIRTCHNL_STATUS_ERR_PARAM;
			dev_err(dev, "invalid VF VLAN id %d\n",
				vfl->vlan_id[i]);
			goto error_param;
		}
	}

	hw = &pf->hw;
	vsi = ice_get_vf_vsi(vf);
	if (!vsi) {
		v_ret = VIRTCHNL_STATUS_ERR_PARAM;
		goto error_param;
	}

	if (add_v && !ice_is_vf_trusted(vf) &&
	    vsi->num_vlan >= ICE_MAX_VLAN_PER_VF) {
		dev_info(dev, "VF-%d is not trusted, switch the VF to trusted mode, in order to add more VLAN addresses\n",
			 vf->vf_id);
		/* There is no need to let VF know about being not trusted,
		 * so we can just return success message here
		 */
		goto error_param;
	}

	if (vsi->info.pvid) {
		v_ret = VIRTCHNL_STATUS_ERR_PARAM;
		goto error_param;
	}

	if ((test_bit(ICE_VF_STATE_UC_PROMISC, vf->vf_states) ||
	     test_bit(ICE_VF_STATE_MC_PROMISC, vf->vf_states)) &&
	    test_bit(ICE_FLAG_VF_TRUE_PROMISC_ENA, pf->flags))
		vlan_promisc = true;

	if (add_v) {
		for (i = 0; i < vfl->num_elements; i++) {
			u16 vid = vfl->vlan_id[i];

			if (!ice_is_vf_trusted(vf) &&
			    vsi->num_vlan >= ICE_MAX_VLAN_PER_VF) {
				dev_info(dev, "VF-%d is not trusted, switch the VF to trusted mode, in order to add more VLAN addresses\n",
					 vf->vf_id);
				/* There is no need to let VF know about being
				 * not trusted, so we can just return success
				 * message here as well.
				 */
				goto error_param;
			}

			/* we add VLAN 0 by default for each VF so we can enable
			 * Tx VLAN anti-spoof without triggering MDD events so
			 * we don't need to add it again here
			 */
			if (!vid)
				continue;

			status = ice_vsi_add_vlan(vsi, vid, ICE_FWD_TO_VSI);
			if (status) {
				v_ret = VIRTCHNL_STATUS_ERR_PARAM;
				goto error_param;
			}

			/* Enable VLAN pruning when non-zero VLAN is added */
			if (!vlan_promisc && vid &&
			    !ice_vsi_is_vlan_pruning_ena(vsi)) {
				status = ice_cfg_vlan_pruning(vsi, true, false);
				if (status) {
					v_ret = VIRTCHNL_STATUS_ERR_PARAM;
					dev_err(dev, "Enable VLAN pruning on VLAN ID: %d failed error-%d\n",
						vid, status);
					goto error_param;
				}
			} else if (vlan_promisc) {
				/* Enable Ucast/Mcast VLAN promiscuous mode */
				promisc_m = ICE_PROMISC_VLAN_TX |
					    ICE_PROMISC_VLAN_RX;

				status = ice_set_vsi_promisc(hw, vsi->idx,
							     promisc_m, vid);
				if (status) {
					v_ret = VIRTCHNL_STATUS_ERR_PARAM;
					dev_err(dev, "Enable Unicast/multicast promiscuous mode on VLAN ID:%d failed error-%d\n",
						vid, status);
				}
			}
		}
	} else {
		/* In case of non_trusted VF, number of VLAN elements passed
		 * to PF for removal might be greater than number of VLANs
		 * filter programmed for that VF - So, use actual number of
		 * VLANS added earlier with add VLAN opcode. In order to avoid
		 * removing VLAN that doesn't exist, which result to sending
		 * erroneous failed message back to the VF
		 */
		int num_vf_vlan;

		num_vf_vlan = vsi->num_vlan;
		for (i = 0; i < vfl->num_elements && i < num_vf_vlan; i++) {
			u16 vid = vfl->vlan_id[i];

			/* we add VLAN 0 by default for each VF so we can enable
			 * Tx VLAN anti-spoof without triggering MDD events so
			 * we don't want a VIRTCHNL request to remove it
			 */
			if (!vid)
				continue;

			/* Make sure ice_vsi_kill_vlan is successful before
			 * updating VLAN information
			 */
			status = ice_vsi_kill_vlan(vsi, vid);
			if (status) {
				v_ret = VIRTCHNL_STATUS_ERR_PARAM;
				goto error_param;
			}

			/* Disable VLAN pruning when only VLAN 0 is left */
			if (vsi->num_vlan == 1 &&
			    ice_vsi_is_vlan_pruning_ena(vsi))
				ice_cfg_vlan_pruning(vsi, false, false);

			/* Disable Unicast/Multicast VLAN promiscuous mode */
			if (vlan_promisc) {
				promisc_m = ICE_PROMISC_VLAN_TX |
					    ICE_PROMISC_VLAN_RX;

				ice_clear_vsi_promisc(hw, vsi->idx,
						      promisc_m, vid);
			}
		}
	}

error_param:
	/* send the response to the VF */
	if (add_v)
		return ice_vc_send_msg_to_vf(vf, VIRTCHNL_OP_ADD_VLAN, v_ret,
					     NULL, 0);
	else
		return ice_vc_send_msg_to_vf(vf, VIRTCHNL_OP_DEL_VLAN, v_ret,
					     NULL, 0);
}

/**
 * ice_vc_add_vlan_msg
 * @vf: pointer to the VF info
 * @msg: pointer to the msg buffer
 *
 * Add and program guest VLAN ID
 */
static int ice_vc_add_vlan_msg(struct ice_vf *vf, u8 *msg)
{
	return ice_vc_process_vlan_msg(vf, msg, true);
}

/**
 * ice_vc_remove_vlan_msg
 * @vf: pointer to the VF info
 * @msg: pointer to the msg buffer
 *
 * remove programmed guest VLAN ID
 */
static int ice_vc_remove_vlan_msg(struct ice_vf *vf, u8 *msg)
{
	return ice_vc_process_vlan_msg(vf, msg, false);
}

/**
 * ice_vc_ena_vlan_stripping
 * @vf: pointer to the VF info
 *
 * Enable VLAN header stripping for a given VF
 */
static int ice_vc_ena_vlan_stripping(struct ice_vf *vf)
{
	enum virtchnl_status_code v_ret = VIRTCHNL_STATUS_SUCCESS;
	struct ice_vsi *vsi;

	if (!test_bit(ICE_VF_STATE_ACTIVE, vf->vf_states)) {
		v_ret = VIRTCHNL_STATUS_ERR_PARAM;
		goto error_param;
	}

	if (!ice_vf_vlan_offload_ena(vf->driver_caps)) {
		v_ret = VIRTCHNL_STATUS_ERR_PARAM;
		goto error_param;
	}

	vsi = ice_get_vf_vsi(vf);
	if (ice_vsi_manage_vlan_stripping(vsi, true))
		v_ret = VIRTCHNL_STATUS_ERR_PARAM;

error_param:
	return ice_vc_send_msg_to_vf(vf, VIRTCHNL_OP_ENABLE_VLAN_STRIPPING,
				     v_ret, NULL, 0);
}

/**
 * ice_vc_dis_vlan_stripping
 * @vf: pointer to the VF info
 *
 * Disable VLAN header stripping for a given VF
 */
static int ice_vc_dis_vlan_stripping(struct ice_vf *vf)
{
	enum virtchnl_status_code v_ret = VIRTCHNL_STATUS_SUCCESS;
	struct ice_vsi *vsi;

	if (!test_bit(ICE_VF_STATE_ACTIVE, vf->vf_states)) {
		v_ret = VIRTCHNL_STATUS_ERR_PARAM;
		goto error_param;
	}

	if (!ice_vf_vlan_offload_ena(vf->driver_caps)) {
		v_ret = VIRTCHNL_STATUS_ERR_PARAM;
		goto error_param;
	}

	vsi = ice_get_vf_vsi(vf);
	if (!vsi) {
		v_ret = VIRTCHNL_STATUS_ERR_PARAM;
		goto error_param;
	}

	if (ice_vsi_manage_vlan_stripping(vsi, false))
		v_ret = VIRTCHNL_STATUS_ERR_PARAM;

error_param:
	return ice_vc_send_msg_to_vf(vf, VIRTCHNL_OP_DISABLE_VLAN_STRIPPING,
				     v_ret, NULL, 0);
}

/**
 * ice_vf_init_vlan_stripping - enable/disable VLAN stripping on initialization
 * @vf: VF to enable/disable VLAN stripping for on initialization
 *
 * If the VIRTCHNL_VF_OFFLOAD_VLAN flag is set enable VLAN stripping, else if
 * the flag is cleared then we want to disable stripping. For example, the flag
 * will be cleared when port VLANs are configured by the administrator before
 * passing the VF to the guest or if the AVF driver doesn't support VLAN
 * offloads.
 */
static int ice_vf_init_vlan_stripping(struct ice_vf *vf)
{
	struct ice_vsi *vsi = ice_get_vf_vsi(vf);

	if (!vsi)
		return -EINVAL;

	/* don't modify stripping if port VLAN is configured */
	if (vsi->info.pvid)
		return 0;

	if (ice_vf_vlan_offload_ena(vf->driver_caps))
		return ice_vsi_manage_vlan_stripping(vsi, true);
	else
		return ice_vsi_manage_vlan_stripping(vsi, false);
}

/**
 * ice_vc_process_vf_msg - Process request from VF
 * @pf: pointer to the PF structure
 * @event: pointer to the AQ event
 *
 * called from the common asq/arq handler to
 * process request from VF
 */
void ice_vc_process_vf_msg(struct ice_pf *pf, struct ice_rq_event_info *event)
{
	u32 v_opcode = le32_to_cpu(event->desc.cookie_high);
	s16 vf_id = le16_to_cpu(event->desc.retval);
	u16 msglen = event->msg_len;
	u8 *msg = event->msg_buf;
	struct ice_vf *vf = NULL;
	struct device *dev;
	int err = 0;

	/* if de-init is underway, don't process messages from VF */
	if (test_bit(ICE_VF_DEINIT_IN_PROGRESS, pf->state))
		return;

	dev = ice_pf_to_dev(pf);
	if (ice_validate_vf_id(pf, vf_id)) {
		err = -EINVAL;
		goto error_handler;
	}

	vf = &pf->vf[vf_id];

	/* Check if VF is disabled. */
	if (test_bit(ICE_VF_STATE_DIS, vf->vf_states)) {
		err = -EPERM;
		goto error_handler;
	}

	/* Perform basic checks on the msg */
	err = virtchnl_vc_validate_vf_msg(&vf->vf_ver, v_opcode, msg, msglen);
	if (err) {
		if (err == VIRTCHNL_STATUS_ERR_PARAM)
			err = -EPERM;
		else
			err = -EINVAL;
	}

	if (!ice_vc_is_opcode_allowed(vf, v_opcode)) {
		ice_vc_send_msg_to_vf(vf, v_opcode,
				      VIRTCHNL_STATUS_ERR_NOT_SUPPORTED, NULL,
				      0);
		return;
	}

error_handler:
	if (err) {
		ice_vc_send_msg_to_vf(vf, v_opcode, VIRTCHNL_STATUS_ERR_PARAM,
				      NULL, 0);
		dev_err(dev, "Invalid message from VF %d, opcode %d, len %d, error %d\n",
			vf_id, v_opcode, msglen, err);
		return;
	}

	switch (v_opcode) {
	case VIRTCHNL_OP_VERSION:
		err = ice_vc_get_ver_msg(vf, msg);
		break;
	case VIRTCHNL_OP_GET_VF_RESOURCES:
		err = ice_vc_get_vf_res_msg(vf, msg);
		if (ice_vf_init_vlan_stripping(vf))
			dev_err(dev, "Failed to initialize VLAN stripping for VF %d\n",
				vf->vf_id);
		ice_vc_notify_vf_link_state(vf);
		break;
	case VIRTCHNL_OP_RESET_VF:
		ice_vc_reset_vf_msg(vf);
		break;
	case VIRTCHNL_OP_ADD_ETH_ADDR:
		err = ice_vc_add_mac_addr_msg(vf, msg);
		break;
	case VIRTCHNL_OP_DEL_ETH_ADDR:
		err = ice_vc_del_mac_addr_msg(vf, msg);
		break;
	case VIRTCHNL_OP_CONFIG_VSI_QUEUES:
		err = ice_vc_cfg_qs_msg(vf, msg);
		break;
	case VIRTCHNL_OP_ENABLE_QUEUES:
		err = ice_vc_ena_qs_msg(vf, msg);
		ice_vc_notify_vf_link_state(vf);
		break;
	case VIRTCHNL_OP_DISABLE_QUEUES:
		err = ice_vc_dis_qs_msg(vf, msg);
		break;
	case VIRTCHNL_OP_REQUEST_QUEUES:
		err = ice_vc_request_qs_msg(vf, msg);
		break;
	case VIRTCHNL_OP_CONFIG_IRQ_MAP:
		err = ice_vc_cfg_irq_map_msg(vf, msg);
		break;
	case VIRTCHNL_OP_CONFIG_RSS_KEY:
		err = ice_vc_config_rss_key(vf, msg);
		break;
	case VIRTCHNL_OP_CONFIG_RSS_LUT:
		err = ice_vc_config_rss_lut(vf, msg);
		break;
	case VIRTCHNL_OP_GET_STATS:
		err = ice_vc_get_stats_msg(vf, msg);
		break;
	case VIRTCHNL_OP_CONFIG_PROMISCUOUS_MODE:
		err = ice_vc_cfg_promiscuous_mode_msg(vf, msg);
		break;
	case VIRTCHNL_OP_ADD_VLAN:
		err = ice_vc_add_vlan_msg(vf, msg);
		break;
	case VIRTCHNL_OP_DEL_VLAN:
		err = ice_vc_remove_vlan_msg(vf, msg);
		break;
	case VIRTCHNL_OP_ENABLE_VLAN_STRIPPING:
		err = ice_vc_ena_vlan_stripping(vf);
		break;
	case VIRTCHNL_OP_DISABLE_VLAN_STRIPPING:
		err = ice_vc_dis_vlan_stripping(vf);
		break;
	case VIRTCHNL_OP_ADD_FDIR_FILTER:
		err = ice_vc_add_fdir_fltr(vf, msg);
		break;
	case VIRTCHNL_OP_DEL_FDIR_FILTER:
		err = ice_vc_del_fdir_fltr(vf, msg);
		break;
	case VIRTCHNL_OP_ADD_RSS_CFG:
		err = ice_vc_handle_rss_cfg(vf, msg, true);
		break;
	case VIRTCHNL_OP_DEL_RSS_CFG:
		err = ice_vc_handle_rss_cfg(vf, msg, false);
		break;
	case VIRTCHNL_OP_UNKNOWN:
	default:
		dev_err(dev, "Unsupported opcode %d from VF %d\n", v_opcode,
			vf_id);
		err = ice_vc_send_msg_to_vf(vf, v_opcode,
					    VIRTCHNL_STATUS_ERR_NOT_SUPPORTED,
					    NULL, 0);
		break;
	}
	if (err) {
		/* Helper function cares less about error return values here
		 * as it is busy with pending work.
		 */
		dev_info(dev, "PF failed to honor VF %d, opcode %d, error %d\n",
			 vf_id, v_opcode, err);
	}
}

/**
 * ice_get_vf_cfg
 * @netdev: network interface device structure
 * @vf_id: VF identifier
 * @ivi: VF configuration structure
 *
 * return VF configuration
 */
int
ice_get_vf_cfg(struct net_device *netdev, int vf_id, struct ifla_vf_info *ivi)
{
	struct ice_pf *pf = ice_netdev_to_pf(netdev);
	struct ice_vf *vf;

	if (ice_validate_vf_id(pf, vf_id))
		return -EINVAL;

	vf = &pf->vf[vf_id];

	if (ice_check_vf_init(pf, vf))
		return -EBUSY;

	ivi->vf = vf_id;
	ether_addr_copy(ivi->mac, vf->hw_lan_addr.addr);

	/* VF configuration for VLAN and applicable QoS */
	ivi->vlan = vf->port_vlan_info & VLAN_VID_MASK;
	ivi->qos = (vf->port_vlan_info & VLAN_PRIO_MASK) >> VLAN_PRIO_SHIFT;

	ivi->trusted = vf->trusted;
	ivi->spoofchk = vf->spoofchk;
	if (!vf->link_forced)
		ivi->linkstate = IFLA_VF_LINK_STATE_AUTO;
	else if (vf->link_up)
		ivi->linkstate = IFLA_VF_LINK_STATE_ENABLE;
	else
		ivi->linkstate = IFLA_VF_LINK_STATE_DISABLE;
	ivi->max_tx_rate = vf->tx_rate;
	ivi->min_tx_rate = 0;
	return 0;
}

/**
 * ice_unicast_mac_exists - check if the unicast MAC exists on the PF's switch
 * @pf: PF used to reference the switch's rules
 * @umac: unicast MAC to compare against existing switch rules
 *
 * Return true on the first/any match, else return false
 */
static bool ice_unicast_mac_exists(struct ice_pf *pf, u8 *umac)
{
	struct ice_sw_recipe *mac_recipe_list =
		&pf->hw.switch_info->recp_list[ICE_SW_LKUP_MAC];
	struct ice_fltr_mgmt_list_entry *list_itr;
	struct list_head *rule_head;
	struct mutex *rule_lock; /* protect MAC filter list access */

	rule_head = &mac_recipe_list->filt_rules;
	rule_lock = &mac_recipe_list->filt_rule_lock;

	mutex_lock(rule_lock);
	list_for_each_entry(list_itr, rule_head, list_entry) {
		u8 *existing_mac = &list_itr->fltr_info.l_data.mac.mac_addr[0];

		if (ether_addr_equal(existing_mac, umac)) {
			mutex_unlock(rule_lock);
			return true;
		}
	}

	mutex_unlock(rule_lock);

	return false;
}

/**
 * ice_set_vf_mac
 * @netdev: network interface device structure
 * @vf_id: VF identifier
 * @mac: MAC address
 *
 * program VF MAC address
 */
int ice_set_vf_mac(struct net_device *netdev, int vf_id, u8 *mac)
{
	struct ice_pf *pf = ice_netdev_to_pf(netdev);
	struct ice_vf *vf;
	int ret;

	if (ice_validate_vf_id(pf, vf_id))
		return -EINVAL;

	if (is_multicast_ether_addr(mac)) {
		netdev_err(netdev, "%pM not a valid unicast address\n", mac);
		return -EINVAL;
	}

	vf = &pf->vf[vf_id];
	/* nothing left to do, unicast MAC already set */
	if (ether_addr_equal(vf->dev_lan_addr.addr, mac) &&
	    ether_addr_equal(vf->hw_lan_addr.addr, mac))
		return 0;

	ret = ice_check_vf_ready_for_cfg(vf);
	if (ret)
		return ret;

	if (ice_unicast_mac_exists(pf, mac)) {
		netdev_err(netdev, "Unicast MAC %pM already exists on this PF. Preventing setting VF %u unicast MAC address to %pM\n",
			   mac, vf_id, mac);
		return -EINVAL;
	}

	/* VF is notified of its new MAC via the PF's response to the
	 * VIRTCHNL_OP_GET_VF_RESOURCES message after the VF has been reset
	 */
	ether_addr_copy(vf->dev_lan_addr.addr, mac);
	ether_addr_copy(vf->hw_lan_addr.addr, mac);
	if (is_zero_ether_addr(mac)) {
		/* VF will send VIRTCHNL_OP_ADD_ETH_ADDR message with its MAC */
		vf->pf_set_mac = false;
		netdev_info(netdev, "Removing MAC on VF %d. VF driver will be reinitialized\n",
			    vf->vf_id);
	} else {
		/* PF will add MAC rule for the VF */
		vf->pf_set_mac = true;
		netdev_info(netdev, "Setting MAC %pM on VF %d. VF driver will be reinitialized\n",
			    mac, vf_id);
	}

	ice_vc_reset_vf(vf);
	return 0;
}

/**
 * ice_set_vf_trust
 * @netdev: network interface device structure
 * @vf_id: VF identifier
 * @trusted: Boolean value to enable/disable trusted VF
 *
 * Enable or disable a given VF as trusted
 */
int ice_set_vf_trust(struct net_device *netdev, int vf_id, bool trusted)
{
	struct ice_pf *pf = ice_netdev_to_pf(netdev);
	struct ice_vf *vf;
	int ret;

	if (ice_validate_vf_id(pf, vf_id))
		return -EINVAL;

	vf = &pf->vf[vf_id];
	ret = ice_check_vf_ready_for_cfg(vf);
	if (ret)
		return ret;

	/* Check if already trusted */
	if (trusted == vf->trusted)
		return 0;

	vf->trusted = trusted;
	ice_vc_reset_vf(vf);
	dev_info(ice_pf_to_dev(pf), "VF %u is now %strusted\n",
		 vf_id, trusted ? "" : "un");

	return 0;
}

/**
 * ice_set_vf_link_state
 * @netdev: network interface device structure
 * @vf_id: VF identifier
 * @link_state: required link state
 *
 * Set VF's link state, irrespective of physical link state status
 */
int ice_set_vf_link_state(struct net_device *netdev, int vf_id, int link_state)
{
	struct ice_pf *pf = ice_netdev_to_pf(netdev);
	struct ice_vf *vf;
	int ret;

	if (ice_validate_vf_id(pf, vf_id))
		return -EINVAL;

	vf = &pf->vf[vf_id];
	ret = ice_check_vf_ready_for_cfg(vf);
	if (ret)
		return ret;

	switch (link_state) {
	case IFLA_VF_LINK_STATE_AUTO:
		vf->link_forced = false;
		break;
	case IFLA_VF_LINK_STATE_ENABLE:
		vf->link_forced = true;
		vf->link_up = true;
		break;
	case IFLA_VF_LINK_STATE_DISABLE:
		vf->link_forced = true;
		vf->link_up = false;
		break;
	default:
		return -EINVAL;
	}

	ice_vc_notify_vf_link_state(vf);

	return 0;
}

/**
 * ice_get_vf_stats - populate some stats for the VF
 * @netdev: the netdev of the PF
 * @vf_id: the host OS identifier (0-255)
 * @vf_stats: pointer to the OS memory to be initialized
 */
int ice_get_vf_stats(struct net_device *netdev, int vf_id,
		     struct ifla_vf_stats *vf_stats)
{
	struct ice_pf *pf = ice_netdev_to_pf(netdev);
	struct ice_eth_stats *stats;
	struct ice_vsi *vsi;
	struct ice_vf *vf;
	int ret;

	if (ice_validate_vf_id(pf, vf_id))
		return -EINVAL;

	vf = &pf->vf[vf_id];
	ret = ice_check_vf_ready_for_cfg(vf);
	if (ret)
		return ret;

	vsi = ice_get_vf_vsi(vf);
	if (!vsi)
		return -EINVAL;

	ice_update_eth_stats(vsi);
	stats = &vsi->eth_stats;

	memset(vf_stats, 0, sizeof(*vf_stats));

	vf_stats->rx_packets = stats->rx_unicast + stats->rx_broadcast +
		stats->rx_multicast;
	vf_stats->tx_packets = stats->tx_unicast + stats->tx_broadcast +
		stats->tx_multicast;
	vf_stats->rx_bytes   = stats->rx_bytes;
	vf_stats->tx_bytes   = stats->tx_bytes;
	vf_stats->broadcast  = stats->rx_broadcast;
	vf_stats->multicast  = stats->rx_multicast;
	vf_stats->rx_dropped = stats->rx_discards;
	vf_stats->tx_dropped = stats->tx_discards;

	return 0;
}

/**
 * ice_print_vf_rx_mdd_event - print VF Rx malicious driver detect event
 * @vf: pointer to the VF structure
 */
void ice_print_vf_rx_mdd_event(struct ice_vf *vf)
{
	struct ice_pf *pf = vf->pf;
	struct device *dev;

	dev = ice_pf_to_dev(pf);

	dev_info(dev, "%d Rx Malicious Driver Detection events detected on PF %d VF %d MAC %pM. mdd-auto-reset-vfs=%s\n",
		 vf->mdd_rx_events.count, pf->hw.pf_id, vf->vf_id,
		 vf->dev_lan_addr.addr,
		 test_bit(ICE_FLAG_MDD_AUTO_RESET_VF, pf->flags)
			  ? "on" : "off");
}

/**
 * ice_print_vfs_mdd_events - print VFs malicious driver detect event
 * @pf: pointer to the PF structure
 *
 * Called from ice_handle_mdd_event to rate limit and print VFs MDD events.
 */
void ice_print_vfs_mdd_events(struct ice_pf *pf)
{
	struct device *dev = ice_pf_to_dev(pf);
	struct ice_hw *hw = &pf->hw;
	int i;

	/* check that there are pending MDD events to print */
	if (!test_and_clear_bit(ICE_MDD_VF_PRINT_PENDING, pf->state))
		return;

	/* VF MDD event logs are rate limited to one second intervals */
	if (time_is_after_jiffies(pf->last_printed_mdd_jiffies + HZ * 1))
		return;

	pf->last_printed_mdd_jiffies = jiffies;

	ice_for_each_vf(pf, i) {
		struct ice_vf *vf = &pf->vf[i];

		/* only print Rx MDD event message if there are new events */
		if (vf->mdd_rx_events.count != vf->mdd_rx_events.last_printed) {
			vf->mdd_rx_events.last_printed =
							vf->mdd_rx_events.count;
			ice_print_vf_rx_mdd_event(vf);
		}

		/* only print Tx MDD event message if there are new events */
		if (vf->mdd_tx_events.count != vf->mdd_tx_events.last_printed) {
			vf->mdd_tx_events.last_printed =
							vf->mdd_tx_events.count;

			dev_info(dev, "%d Tx Malicious Driver Detection events detected on PF %d VF %d MAC %pM.\n",
				 vf->mdd_tx_events.count, hw->pf_id, i,
				 vf->dev_lan_addr.addr);
		}
	}
}

/**
 * ice_restore_all_vfs_msi_state - restore VF MSI state after PF FLR
 * @pdev: pointer to a pci_dev structure
 *
 * Called when recovering from a PF FLR to restore interrupt capability to
 * the VFs.
 */
void ice_restore_all_vfs_msi_state(struct pci_dev *pdev)
{
	u16 vf_id;
	int pos;

	if (!pci_num_vf(pdev))
		return;

	pos = pci_find_ext_capability(pdev, PCI_EXT_CAP_ID_SRIOV);
	if (pos) {
		struct pci_dev *vfdev;

		pci_read_config_word(pdev, pos + PCI_SRIOV_VF_DID,
				     &vf_id);
		vfdev = pci_get_device(pdev->vendor, vf_id, NULL);
		while (vfdev) {
			if (vfdev->is_virtfn && vfdev->physfn == pdev)
				pci_restore_msi_state(vfdev);
			vfdev = pci_get_device(pdev->vendor, vf_id,
					       vfdev);
		}
	}
}

/**
 * ice_is_malicious_vf - helper function to detect a malicious VF
 * @pf: ptr to struct ice_pf
 * @event: pointer to the AQ event
 * @num_msg_proc: the number of messages processed so far
 * @num_msg_pending: the number of messages peinding in admin queue
 */
bool
ice_is_malicious_vf(struct ice_pf *pf, struct ice_rq_event_info *event,
		    u16 num_msg_proc, u16 num_msg_pending)
{
	s16 vf_id = le16_to_cpu(event->desc.retval);
	struct device *dev = ice_pf_to_dev(pf);
	struct ice_mbx_data mbxdata;
	enum ice_status status;
	bool malvf = false;
	struct ice_vf *vf;

	if (ice_validate_vf_id(pf, vf_id))
		return false;

	vf = &pf->vf[vf_id];
	/* Check if VF is disabled. */
	if (test_bit(ICE_VF_STATE_DIS, vf->vf_states))
		return false;

	mbxdata.num_msg_proc = num_msg_proc;
	mbxdata.num_pending_arq = num_msg_pending;
	mbxdata.max_num_msgs_mbx = pf->hw.mailboxq.num_rq_entries;
#define ICE_MBX_OVERFLOW_WATERMARK 64
	mbxdata.async_watermark_val = ICE_MBX_OVERFLOW_WATERMARK;

	/* check to see if we have a malicious VF */
	status = ice_mbx_vf_state_handler(&pf->hw, &mbxdata, vf_id, &malvf);
	if (status)
		return false;

	if (malvf) {
		bool report_vf = false;

		/* if the VF is malicious and we haven't let the user
		 * know about it, then let them know now
		 */
		status = ice_mbx_report_malvf(&pf->hw, pf->malvfs,
					      ICE_MAX_VF_COUNT, vf_id,
					      &report_vf);
		if (status)
			dev_dbg(dev, "Error reporting malicious VF\n");

		if (report_vf) {
			struct ice_vsi *pf_vsi = ice_get_main_vsi(pf);

			if (pf_vsi)
				dev_warn(dev, "VF MAC %pM on PF MAC %pM is generating asynchronous messages and may be overflowing the PF message queue. Please see the Adapter User Guide for more information\n",
					 &vf->dev_lan_addr.addr[0],
					 pf_vsi->netdev->dev_addr);
		}

		return true;
	}

	/* if there was an error in detection or the VF is not malicious then
	 * return false
	 */
	return false;
}<|MERGE_RESOLUTION|>--- conflicted
+++ resolved
@@ -2280,12 +2280,7 @@
  */
 static u16 ice_vc_get_max_frame_size(struct ice_vf *vf)
 {
-<<<<<<< HEAD
-	struct ice_vsi *vsi = vf->pf->vsi[vf->lan_vsi_idx];
-	struct ice_port_info *pi = vsi->port_info;
-=======
 	struct ice_port_info *pi = ice_vf_get_port_info(vf);
->>>>>>> 3b17187f
 	u16 max_frame_size;
 
 	max_frame_size = pi->phy.link_info.max_frame_size;
@@ -3614,10 +3609,6 @@
 		if (qpi->rxq.ring_len > 0) {
 			u16 max_frame_size = ice_vc_get_max_frame_size(vf);
 
-<<<<<<< HEAD
-			num_rxq++;
-=======
->>>>>>> 3b17187f
 			vsi->rx_rings[i]->dma = qpi->rxq.dma_ring_addr;
 			vsi->rx_rings[i]->count = qpi->rxq.ring_len;
 
@@ -3635,31 +3626,12 @@
 				goto error_param;
 			}
 
-<<<<<<< HEAD
-		vsi->max_frame = qpi->rxq.max_pkt_size;
-		/* add space for the port VLAN since the VF driver is not
-		 * expected to account for it in the MTU calculation
-		 */
-		if (vf->port_vlan_info)
-			vsi->max_frame += VLAN_HLEN;
-	}
-
-	/* VF can request to configure less than allocated queues or default
-	 * allocated queues. So update the VSI with new number
-	 */
-	vsi->num_txq = num_txq;
-	vsi->num_rxq = num_rxq;
-	/* All queues of VF VSI are in TC 0 */
-	vsi->tc_cfg.tc_info[0].qcount_tx = num_txq;
-	vsi->tc_cfg.tc_info[0].qcount_rx = num_rxq;
-=======
 			vsi->max_frame = qpi->rxq.max_pkt_size;
 			/* add space for the port VLAN since the VF driver is not
 			 * expected to account for it in the MTU calculation
 			 */
 			if (vf->port_vlan_info)
 				vsi->max_frame += VLAN_HLEN;
->>>>>>> 3b17187f
 
 			if (ice_vsi_cfg_single_rxq(vsi, q_idx)) {
 				v_ret = VIRTCHNL_STATUS_ERR_PARAM;
@@ -3818,8 +3790,6 @@
 	ice_vfhw_mac_add(vf, vc_ether_addr);
 
 	return ret;
-<<<<<<< HEAD
-=======
 }
 
 /**
@@ -3864,7 +3834,6 @@
 		ether_addr_copy(vf->hw_lan_addr.addr,
 				vf->legacy_last_added_umac.addr);
 	}
->>>>>>> 3b17187f
 }
 
 /**
