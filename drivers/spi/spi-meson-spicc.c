--- conflicted
+++ resolved
@@ -537,11 +537,7 @@
 	struct clk_divider *divider = to_clk_divider(hw);
 	struct meson_spicc_device *spicc = pow2_clk_to_spicc(divider);
 
-<<<<<<< HEAD
-	if (!spicc->master->cur_msg || !spicc->master->busy)
-=======
 	if (!spicc->master->cur_msg)
->>>>>>> e6f4ff3f
 		return 0;
 
 	return clk_divider_ops.recalc_rate(hw, parent_rate);
@@ -553,11 +549,7 @@
 	struct clk_divider *divider = to_clk_divider(hw);
 	struct meson_spicc_device *spicc = pow2_clk_to_spicc(divider);
 
-<<<<<<< HEAD
-	if (!spicc->master->cur_msg || !spicc->master->busy)
-=======
 	if (!spicc->master->cur_msg)
->>>>>>> e6f4ff3f
 		return -EINVAL;
 
 	return clk_divider_ops.determine_rate(hw, req);
@@ -569,11 +561,7 @@
 	struct clk_divider *divider = to_clk_divider(hw);
 	struct meson_spicc_device *spicc = pow2_clk_to_spicc(divider);
 
-<<<<<<< HEAD
-	if (!spicc->master->cur_msg || !spicc->master->busy)
-=======
 	if (!spicc->master->cur_msg)
->>>>>>> e6f4ff3f
 		return -EINVAL;
 
 	return clk_divider_ops.set_rate(hw, rate, parent_rate);
