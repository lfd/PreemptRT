--- conflicted
+++ resolved
@@ -1105,12 +1105,6 @@
 	}
 
 	len = run_ebpf_filter(tun, skb, len);
-<<<<<<< HEAD
-	if (len == 0)
-		goto drop;
-
-	if (pskb_trim(skb, len))
-=======
 	if (len == 0) {
 		drop_reason = SKB_DROP_REASON_TAP_FILTER;
 		goto drop;
@@ -1118,7 +1112,6 @@
 
 	if (pskb_trim(skb, len)) {
 		drop_reason = SKB_DROP_REASON_NOMEM;
->>>>>>> d60c95ef
 		goto drop;
 	}
 
@@ -1144,10 +1137,6 @@
 	/* NETIF_F_LLTX requires to do our own update of trans_start */
 	queue = netdev_get_tx_queue(dev, txq);
 	txq_trans_cond_update(queue);
-
-	/* NETIF_F_LLTX requires to do our own update of trans_start */
-	queue = netdev_get_tx_queue(dev, txq);
-	queue->trans_start = jiffies;
 
 	/* Notify and wake up reader process */
 	if (tfile->flags & TUN_FASYNC)
@@ -1982,11 +1971,7 @@
 		if (unlikely(headlen > skb_headlen(skb))) {
 			WARN_ON_ONCE(1);
 			err = -ENOMEM;
-<<<<<<< HEAD
-			atomic_long_inc(&tun->dev->rx_dropped);
-=======
 			dev_core_stats_rx_dropped_inc(tun->dev);
->>>>>>> d60c95ef
 napi_busy:
 			napi_free_frags(&tfile->napi);
 			rcu_read_unlock();
