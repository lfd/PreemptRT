--- conflicted
+++ resolved
@@ -190,44 +190,7 @@
 		return -EFAULT;
 
 	if (!strncmp(buf, "trigger", size)) {
-<<<<<<< HEAD
-		unsigned long flags;
-		int err;
-
-		/* Try the HW interface first */
-		err = irq_set_irqchip_state(irq_desc_get_irq(desc),
-					    IRQCHIP_STATE_PENDING, true);
-		if (!err)
-			return count;
-
-		/*
-		 * Otherwise, try to inject via the resend interface,
-		 * which may or may not succeed.
-		 */
-		chip_bus_lock(desc);
-		raw_spin_lock_irqsave(&desc->lock, flags);
-
-		/*
-		 * Don't allow injection when the interrupt is:
-		 *  - Level or NMI type
-		 *  - not activated
-		 *  - replaying already
-		 */
-		if (irq_settings_is_level(desc) ||
-		    !irqd_is_activated(&desc->irq_data) ||
-		    (desc->istate & (IRQS_NMI | IRQS_REPLAY))) {
-			err = -EINVAL;
-		} else {
-			desc->istate |= IRQS_PENDING;
-			check_irq_resend(desc);
-			err = 0;
-		}
-
-		raw_spin_unlock_irqrestore(&desc->lock, flags);
-		chip_bus_sync_unlock(desc);
-=======
 		int err = irq_inject_interrupt(irq_desc_get_irq(desc));
->>>>>>> c58091a3
 
 		return err ? err : count;
 	}
