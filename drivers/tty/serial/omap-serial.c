--- conflicted
+++ resolved
@@ -325,12 +325,6 @@
 		up->ier &= ~UART_IER_THRI;
 		serial_out(up, UART_IER, up->ier);
 	}
-<<<<<<< HEAD
-
-	pm_runtime_mark_last_busy(up->dev);
-	pm_runtime_put_autosuspend(up->dev);
-=======
->>>>>>> 3b17187f
 }
 
 static void serial_omap_stop_rx(struct uart_port *port)
