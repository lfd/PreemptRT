// SPDX-License-Identifier: GPL-2.0-only
/*
 * Kernel-based Virtual Machine driver for Linux
 *
 * AMD SVM support
 *
 * Copyright (C) 2006 Qumranet, Inc.
 * Copyright 2010 Red Hat, Inc. and/or its affiliates.
 *
 * Authors:
 *   Yaniv Kamay  <yaniv@qumranet.com>
 *   Avi Kivity   <avi@qumranet.com>
 */

#ifndef __SVM_SVM_H
#define __SVM_SVM_H

#include <linux/kvm_types.h>
#include <linux/kvm_host.h>
#include <linux/bits.h>

#include <asm/svm.h>
#include <asm/sev-common.h>

#include "kvm_cache_regs.h"

#define __sme_page_pa(x) __sme_set(page_to_pfn(x) << PAGE_SHIFT)

#define	IOPM_SIZE PAGE_SIZE * 3
#define	MSRPM_SIZE PAGE_SIZE * 2

#define MAX_DIRECT_ACCESS_MSRS	46
#define MSRPM_OFFSETS	32
extern u32 msrpm_offsets[MSRPM_OFFSETS] __read_mostly;
extern bool npt_enabled;
extern int vgif;
extern bool intercept_smi;

enum avic_modes {
	AVIC_MODE_NONE = 0,
	AVIC_MODE_X1,
	AVIC_MODE_X2,
};

extern enum avic_modes avic_mode;

/*
 * Clean bits in VMCB.
 * VMCB_ALL_CLEAN_MASK might also need to
 * be updated if this enum is modified.
 */
enum {
	VMCB_INTERCEPTS, /* Intercept vectors, TSC offset,
			    pause filter count */
	VMCB_PERM_MAP,   /* IOPM Base and MSRPM Base */
	VMCB_ASID,	 /* ASID */
	VMCB_INTR,	 /* int_ctl, int_vector */
	VMCB_NPT,        /* npt_en, nCR3, gPAT */
	VMCB_CR,	 /* CR0, CR3, CR4, EFER */
	VMCB_DR,         /* DR6, DR7 */
	VMCB_DT,         /* GDT, IDT */
	VMCB_SEG,        /* CS, DS, SS, ES, CPL */
	VMCB_CR2,        /* CR2 only */
	VMCB_LBR,        /* DBGCTL, BR_FROM, BR_TO, LAST_EX_FROM, LAST_EX_TO */
	VMCB_AVIC,       /* AVIC APIC_BAR, AVIC APIC_BACKING_PAGE,
			  * AVIC PHYSICAL_TABLE pointer,
			  * AVIC LOGICAL_TABLE pointer
			  */
	VMCB_SW = 31,    /* Reserved for hypervisor/software use */
};

#define VMCB_ALL_CLEAN_MASK (					\
	(1U << VMCB_INTERCEPTS) | (1U << VMCB_PERM_MAP) |	\
	(1U << VMCB_ASID) | (1U << VMCB_INTR) |			\
	(1U << VMCB_NPT) | (1U << VMCB_CR) | (1U << VMCB_DR) |	\
	(1U << VMCB_DT) | (1U << VMCB_SEG) | (1U << VMCB_CR2) |	\
	(1U << VMCB_LBR) | (1U << VMCB_AVIC) |			\
	(1U << VMCB_SW))

/* TPR and CR2 are always written before VMRUN */
#define VMCB_ALWAYS_DIRTY_MASK	((1U << VMCB_INTR) | (1U << VMCB_CR2))

struct kvm_sev_info {
	bool active;		/* SEV enabled guest */
	bool es_active;		/* SEV-ES enabled guest */
	unsigned int asid;	/* ASID used for this guest */
	unsigned int handle;	/* SEV firmware handle */
	int fd;			/* SEV device fd */
	unsigned long pages_locked; /* Number of pages locked */
	struct list_head regions_list;  /* List of registered regions */
	u64 ap_jump_table;	/* SEV-ES AP Jump Table address */
	struct kvm *enc_context_owner; /* Owner of copied encryption context */
	struct list_head mirror_vms; /* List of VMs mirroring */
	struct list_head mirror_entry; /* Use as a list entry of mirrors */
	struct misc_cg *misc_cg; /* For misc cgroup accounting */
	atomic_t migration_in_progress;
};

struct kvm_svm {
	struct kvm kvm;

	/* Struct members for AVIC */
	u32 avic_vm_id;
	struct page *avic_logical_id_table_page;
	struct page *avic_physical_id_table_page;
	struct hlist_node hnode;

	struct kvm_sev_info sev_info;
};

struct kvm_vcpu;

struct kvm_vmcb_info {
	struct vmcb *ptr;
	unsigned long pa;
	int cpu;
	uint64_t asid_generation;
};

struct vmcb_save_area_cached {
	u64 efer;
	u64 cr4;
	u64 cr3;
	u64 cr0;
	u64 dr7;
	u64 dr6;
};

struct vmcb_ctrl_area_cached {
	u32 intercepts[MAX_INTERCEPT];
	u16 pause_filter_thresh;
	u16 pause_filter_count;
	u64 iopm_base_pa;
	u64 msrpm_base_pa;
	u64 tsc_offset;
	u32 asid;
	u8 tlb_ctl;
	u32 int_ctl;
	u32 int_vector;
	u32 int_state;
	u32 exit_code;
	u32 exit_code_hi;
	u64 exit_info_1;
	u64 exit_info_2;
	u32 exit_int_info;
	u32 exit_int_info_err;
	u64 nested_ctl;
	u32 event_inj;
	u32 event_inj_err;
	u64 next_rip;
	u64 nested_cr3;
	u64 virt_ext;
	u32 clean;
	u8 reserved_sw[32];
};

struct svm_nested_state {
	struct kvm_vmcb_info vmcb02;
	u64 hsave_msr;
	u64 vm_cr_msr;
	u64 vmcb12_gpa;
	u64 last_vmcb12_gpa;

	/* These are the merged vectors */
	u32 *msrpm;

	/* A VMRUN has started but has not yet been performed, so
	 * we cannot inject a nested vmexit yet.  */
	bool nested_run_pending;

	/* cache for control fields of the guest */
	struct vmcb_ctrl_area_cached ctl;

	/*
	 * Note: this struct is not kept up-to-date while L2 runs; it is only
	 * valid within nested_svm_vmrun.
	 */
	struct vmcb_save_area_cached save;

	bool initialized;

	/*
	 * Indicates whether MSR bitmap for L2 needs to be rebuilt due to
	 * changes in MSR bitmap for L1 or switching to a different L2. Note,
	 * this flag can only be used reliably in conjunction with a paravirt L1
	 * which informs L0 whether any changes to MSR bitmap for L2 were done
	 * on its side.
	 */
	bool force_msr_bitmap_recalc;
};

struct vcpu_sev_es_state {
	/* SEV-ES support */
	struct sev_es_save_area *vmsa;
	struct ghcb *ghcb;
	struct kvm_host_map ghcb_map;
	bool received_first_sipi;

	/* SEV-ES scratch area support */
	void *ghcb_sa;
	u32 ghcb_sa_len;
	bool ghcb_sa_sync;
	bool ghcb_sa_free;
};

struct vcpu_svm {
	struct kvm_vcpu vcpu;
	/* vmcb always points at current_vmcb->ptr, it's purely a shorthand. */
	struct vmcb *vmcb;
	struct kvm_vmcb_info vmcb01;
	struct kvm_vmcb_info *current_vmcb;
	u32 asid;
	u32 sysenter_esp_hi;
	u32 sysenter_eip_hi;
	uint64_t tsc_aux;

	u64 msr_decfg;

	u64 next_rip;

	u64 spec_ctrl;

	u64 tsc_ratio_msr;
	/*
	 * Contains guest-controlled bits of VIRT_SPEC_CTRL, which will be
	 * translated into the appropriate L2_CFG bits on the host to
	 * perform speculative control.
	 */
	u64 virt_spec_ctrl;

	u32 *msrpm;

	ulong nmi_iret_rip;

	struct svm_nested_state nested;

	bool nmi_singlestep;
	u64 nmi_singlestep_guest_rflags;
	bool nmi_l1_to_l2;

	unsigned long soft_int_csbase;
	unsigned long soft_int_old_rip;
	unsigned long soft_int_next_rip;
	bool soft_int_injected;

	/* optional nested SVM features that are enabled for this guest  */
	bool nrips_enabled                : 1;
	bool tsc_scaling_enabled          : 1;
	bool v_vmload_vmsave_enabled      : 1;
	bool lbrv_enabled                 : 1;
	bool pause_filter_enabled         : 1;
	bool pause_threshold_enabled      : 1;
	bool vgif_enabled                 : 1;

	u32 ldr_reg;
	u32 dfr_reg;
	struct page *avic_backing_page;
	u64 *avic_physical_id_cache;

	/*
	 * Per-vcpu list of struct amd_svm_iommu_ir:
	 * This is used mainly to store interrupt remapping information used
	 * when update the vcpu affinity. This avoids the need to scan for
	 * IRTE and try to match ga_tag in the IOMMU driver.
	 */
	struct list_head ir_list;
	spinlock_t ir_list_lock;

	/* Save desired MSR intercept (read: pass-through) state */
	struct {
		DECLARE_BITMAP(read, MAX_DIRECT_ACCESS_MSRS);
		DECLARE_BITMAP(write, MAX_DIRECT_ACCESS_MSRS);
	} shadow_msr_intercept;

	struct vcpu_sev_es_state sev_es;

	bool guest_state_loaded;

	bool x2avic_msrs_intercepted;
};

struct svm_cpu_data {
	u64 asid_generation;
	u32 max_asid;
	u32 next_asid;
	u32 min_asid;
	struct kvm_ldttss_desc *tss_desc;

	struct page *save_area;
	unsigned long save_area_pa;

	struct vmcb *current_vmcb;

	/* index = sev_asid, value = vmcb pointer */
	struct vmcb **sev_vmcbs;
};

DECLARE_PER_CPU(struct svm_cpu_data, svm_data);

void recalc_intercepts(struct vcpu_svm *svm);

static __always_inline struct kvm_svm *to_kvm_svm(struct kvm *kvm)
{
	return container_of(kvm, struct kvm_svm, kvm);
}

static __always_inline bool sev_guest(struct kvm *kvm)
{
#ifdef CONFIG_KVM_AMD_SEV
	struct kvm_sev_info *sev = &to_kvm_svm(kvm)->sev_info;

	return sev->active;
#else
	return false;
#endif
}

static __always_inline bool sev_es_guest(struct kvm *kvm)
{
#ifdef CONFIG_KVM_AMD_SEV
	struct kvm_sev_info *sev = &to_kvm_svm(kvm)->sev_info;

	return sev->es_active && !WARN_ON_ONCE(!sev->active);
#else
	return false;
#endif
}

static inline void vmcb_mark_all_dirty(struct vmcb *vmcb)
{
	vmcb->control.clean = 0;
}

static inline void vmcb_mark_all_clean(struct vmcb *vmcb)
{
	vmcb->control.clean = VMCB_ALL_CLEAN_MASK
			       & ~VMCB_ALWAYS_DIRTY_MASK;
}

static inline void vmcb_mark_dirty(struct vmcb *vmcb, int bit)
{
	vmcb->control.clean &= ~(1 << bit);
}

static inline bool vmcb_is_dirty(struct vmcb *vmcb, int bit)
{
        return !test_bit(bit, (unsigned long *)&vmcb->control.clean);
}

static __always_inline struct vcpu_svm *to_svm(struct kvm_vcpu *vcpu)
{
	return container_of(vcpu, struct vcpu_svm, vcpu);
}

/*
 * Only the PDPTRs are loaded on demand into the shadow MMU.  All other
 * fields are synchronized on VM-Exit, because accessing the VMCB is cheap.
 *
 * CR3 might be out of date in the VMCB but it is not marked dirty; instead,
 * KVM_REQ_LOAD_MMU_PGD is always requested when the cached vcpu->arch.cr3
 * is changed.  svm_load_mmu_pgd() then syncs the new CR3 value into the VMCB.
 */
#define SVM_REGS_LAZY_LOAD_SET	(1 << VCPU_EXREG_PDPTR)

static inline void vmcb_set_intercept(struct vmcb_control_area *control, u32 bit)
{
	WARN_ON_ONCE(bit >= 32 * MAX_INTERCEPT);
	__set_bit(bit, (unsigned long *)&control->intercepts);
}

static inline void vmcb_clr_intercept(struct vmcb_control_area *control, u32 bit)
{
	WARN_ON_ONCE(bit >= 32 * MAX_INTERCEPT);
	__clear_bit(bit, (unsigned long *)&control->intercepts);
}

static inline bool vmcb_is_intercept(struct vmcb_control_area *control, u32 bit)
{
	WARN_ON_ONCE(bit >= 32 * MAX_INTERCEPT);
	return test_bit(bit, (unsigned long *)&control->intercepts);
}

static inline bool vmcb12_is_intercept(struct vmcb_ctrl_area_cached *control, u32 bit)
{
	WARN_ON_ONCE(bit >= 32 * MAX_INTERCEPT);
	return test_bit(bit, (unsigned long *)&control->intercepts);
}

static inline void set_dr_intercepts(struct vcpu_svm *svm)
{
	struct vmcb *vmcb = svm->vmcb01.ptr;

	if (!sev_es_guest(svm->vcpu.kvm)) {
		vmcb_set_intercept(&vmcb->control, INTERCEPT_DR0_READ);
		vmcb_set_intercept(&vmcb->control, INTERCEPT_DR1_READ);
		vmcb_set_intercept(&vmcb->control, INTERCEPT_DR2_READ);
		vmcb_set_intercept(&vmcb->control, INTERCEPT_DR3_READ);
		vmcb_set_intercept(&vmcb->control, INTERCEPT_DR4_READ);
		vmcb_set_intercept(&vmcb->control, INTERCEPT_DR5_READ);
		vmcb_set_intercept(&vmcb->control, INTERCEPT_DR6_READ);
		vmcb_set_intercept(&vmcb->control, INTERCEPT_DR0_WRITE);
		vmcb_set_intercept(&vmcb->control, INTERCEPT_DR1_WRITE);
		vmcb_set_intercept(&vmcb->control, INTERCEPT_DR2_WRITE);
		vmcb_set_intercept(&vmcb->control, INTERCEPT_DR3_WRITE);
		vmcb_set_intercept(&vmcb->control, INTERCEPT_DR4_WRITE);
		vmcb_set_intercept(&vmcb->control, INTERCEPT_DR5_WRITE);
		vmcb_set_intercept(&vmcb->control, INTERCEPT_DR6_WRITE);
	}

	vmcb_set_intercept(&vmcb->control, INTERCEPT_DR7_READ);
	vmcb_set_intercept(&vmcb->control, INTERCEPT_DR7_WRITE);

	recalc_intercepts(svm);
}

static inline void clr_dr_intercepts(struct vcpu_svm *svm)
{
	struct vmcb *vmcb = svm->vmcb01.ptr;

	vmcb->control.intercepts[INTERCEPT_DR] = 0;

	/* DR7 access must remain intercepted for an SEV-ES guest */
	if (sev_es_guest(svm->vcpu.kvm)) {
		vmcb_set_intercept(&vmcb->control, INTERCEPT_DR7_READ);
		vmcb_set_intercept(&vmcb->control, INTERCEPT_DR7_WRITE);
	}

	recalc_intercepts(svm);
}

static inline void set_exception_intercept(struct vcpu_svm *svm, u32 bit)
{
	struct vmcb *vmcb = svm->vmcb01.ptr;

	WARN_ON_ONCE(bit >= 32);
	vmcb_set_intercept(&vmcb->control, INTERCEPT_EXCEPTION_OFFSET + bit);

	recalc_intercepts(svm);
}

static inline void clr_exception_intercept(struct vcpu_svm *svm, u32 bit)
{
	struct vmcb *vmcb = svm->vmcb01.ptr;

	WARN_ON_ONCE(bit >= 32);
	vmcb_clr_intercept(&vmcb->control, INTERCEPT_EXCEPTION_OFFSET + bit);

	recalc_intercepts(svm);
}

static inline void svm_set_intercept(struct vcpu_svm *svm, int bit)
{
	struct vmcb *vmcb = svm->vmcb01.ptr;

	vmcb_set_intercept(&vmcb->control, bit);

	recalc_intercepts(svm);
}

static inline void svm_clr_intercept(struct vcpu_svm *svm, int bit)
{
	struct vmcb *vmcb = svm->vmcb01.ptr;

	vmcb_clr_intercept(&vmcb->control, bit);

	recalc_intercepts(svm);
}

static inline bool svm_is_intercept(struct vcpu_svm *svm, int bit)
{
	return vmcb_is_intercept(&svm->vmcb->control, bit);
}

static inline bool nested_vgif_enabled(struct vcpu_svm *svm)
{
	return svm->vgif_enabled && (svm->nested.ctl.int_ctl & V_GIF_ENABLE_MASK);
}

static inline struct vmcb *get_vgif_vmcb(struct vcpu_svm *svm)
{
	if (!vgif)
		return NULL;

	if (is_guest_mode(&svm->vcpu) && !nested_vgif_enabled(svm))
		return svm->nested.vmcb02.ptr;
	else
		return svm->vmcb01.ptr;
}

static inline void enable_gif(struct vcpu_svm *svm)
{
	struct vmcb *vmcb = get_vgif_vmcb(svm);

	if (vmcb)
		vmcb->control.int_ctl |= V_GIF_MASK;
	else
		svm->vcpu.arch.hflags |= HF_GIF_MASK;
}

static inline void disable_gif(struct vcpu_svm *svm)
{
	struct vmcb *vmcb = get_vgif_vmcb(svm);

	if (vmcb)
		vmcb->control.int_ctl &= ~V_GIF_MASK;
	else
		svm->vcpu.arch.hflags &= ~HF_GIF_MASK;
}

static inline bool gif_set(struct vcpu_svm *svm)
{
	struct vmcb *vmcb = get_vgif_vmcb(svm);

	if (vmcb)
		return !!(vmcb->control.int_ctl & V_GIF_MASK);
	else
		return !!(svm->vcpu.arch.hflags & HF_GIF_MASK);
}

static inline bool nested_npt_enabled(struct vcpu_svm *svm)
{
	return svm->nested.ctl.nested_ctl & SVM_NESTED_CTL_NP_ENABLE;
}

static inline bool is_x2apic_msrpm_offset(u32 offset)
{
	/* 4 msrs per u8, and 4 u8 in u32 */
	u32 msr = offset * 16;

	return (msr >= APIC_BASE_MSR) &&
	       (msr < (APIC_BASE_MSR + 0x100));
}

/* svm.c */
#define MSR_INVALID				0xffffffffU

#define DEBUGCTL_RESERVED_BITS (~(0x3fULL))

extern bool dump_invalid_vmcb;

u32 svm_msrpm_offset(u32 msr);
u32 *svm_vcpu_alloc_msrpm(void);
void svm_vcpu_init_msrpm(struct kvm_vcpu *vcpu, u32 *msrpm);
void svm_vcpu_free_msrpm(u32 *msrpm);
void svm_copy_lbrs(struct vmcb *to_vmcb, struct vmcb *from_vmcb);
void svm_update_lbrv(struct kvm_vcpu *vcpu);

int svm_set_efer(struct kvm_vcpu *vcpu, u64 efer);
void svm_set_cr0(struct kvm_vcpu *vcpu, unsigned long cr0);
void svm_set_cr4(struct kvm_vcpu *vcpu, unsigned long cr4);
void disable_nmi_singlestep(struct vcpu_svm *svm);
bool svm_smi_blocked(struct kvm_vcpu *vcpu);
bool svm_nmi_blocked(struct kvm_vcpu *vcpu);
bool svm_interrupt_blocked(struct kvm_vcpu *vcpu);
void svm_set_gif(struct vcpu_svm *svm, bool value);
int svm_invoke_exit_handler(struct kvm_vcpu *vcpu, u64 exit_code);
void set_msr_interception(struct kvm_vcpu *vcpu, u32 *msrpm, u32 msr,
			  int read, int write);
void svm_set_x2apic_msr_interception(struct vcpu_svm *svm, bool disable);
void svm_complete_interrupt_delivery(struct kvm_vcpu *vcpu, int delivery_mode,
				     int trig_mode, int vec);

/* nested.c */

#define NESTED_EXIT_HOST	0	/* Exit handled on host level */
#define NESTED_EXIT_DONE	1	/* Exit caused nested vmexit  */
#define NESTED_EXIT_CONTINUE	2	/* Further checks needed      */

static inline bool nested_svm_virtualize_tpr(struct kvm_vcpu *vcpu)
{
	struct vcpu_svm *svm = to_svm(vcpu);

	return is_guest_mode(vcpu) && (svm->nested.ctl.int_ctl & V_INTR_MASKING_MASK);
}

static inline bool nested_exit_on_smi(struct vcpu_svm *svm)
{
	return vmcb12_is_intercept(&svm->nested.ctl, INTERCEPT_SMI);
}

static inline bool nested_exit_on_intr(struct vcpu_svm *svm)
{
	return vmcb12_is_intercept(&svm->nested.ctl, INTERCEPT_INTR);
}

static inline bool nested_exit_on_nmi(struct vcpu_svm *svm)
{
	return vmcb12_is_intercept(&svm->nested.ctl, INTERCEPT_NMI);
}

int enter_svm_guest_mode(struct kvm_vcpu *vcpu,
			 u64 vmcb_gpa, struct vmcb *vmcb12, bool from_vmrun);
void svm_leave_nested(struct kvm_vcpu *vcpu);
void svm_free_nested(struct vcpu_svm *svm);
int svm_allocate_nested(struct vcpu_svm *svm);
int nested_svm_vmrun(struct kvm_vcpu *vcpu);
void svm_copy_vmrun_state(struct vmcb_save_area *to_save,
			  struct vmcb_save_area *from_save);
void svm_copy_vmloadsave_state(struct vmcb *to_vmcb, struct vmcb *from_vmcb);
int nested_svm_vmexit(struct vcpu_svm *svm);

static inline int nested_svm_simple_vmexit(struct vcpu_svm *svm, u32 exit_code)
{
	svm->vmcb->control.exit_code   = exit_code;
	svm->vmcb->control.exit_info_1 = 0;
	svm->vmcb->control.exit_info_2 = 0;
	return nested_svm_vmexit(svm);
}

int nested_svm_exit_handled(struct vcpu_svm *svm);
int nested_svm_check_permissions(struct kvm_vcpu *vcpu);
int nested_svm_check_exception(struct vcpu_svm *svm, unsigned nr,
			       bool has_error_code, u32 error_code);
int nested_svm_exit_special(struct vcpu_svm *svm);
<<<<<<< HEAD
void nested_load_control_from_vmcb12(struct vcpu_svm *svm,
				     struct vmcb_control_area *control);
void __svm_write_tsc_multiplier(u64 multiplier);
=======
void nested_svm_update_tsc_ratio_msr(struct kvm_vcpu *vcpu);
void __svm_write_tsc_multiplier(u64 multiplier);
void nested_copy_vmcb_control_to_cache(struct vcpu_svm *svm,
				       struct vmcb_control_area *control);
void nested_copy_vmcb_save_to_cache(struct vcpu_svm *svm,
				    struct vmcb_save_area *save);
>>>>>>> d60c95ef
void nested_sync_control_from_vmcb02(struct vcpu_svm *svm);
void nested_vmcb02_compute_g_pat(struct vcpu_svm *svm);
void svm_switch_vmcb(struct vcpu_svm *svm, struct kvm_vmcb_info *target_vmcb);

extern struct kvm_x86_nested_ops svm_nested_ops;

/* avic.c */

<<<<<<< HEAD
#define AVIC_LOGICAL_ID_ENTRY_GUEST_PHYSICAL_ID_MASK	(0xFF)
#define AVIC_LOGICAL_ID_ENTRY_VALID_BIT			31
#define AVIC_LOGICAL_ID_ENTRY_VALID_MASK		(1 << 31)

#define AVIC_PHYSICAL_ID_ENTRY_HOST_PHYSICAL_ID_MASK	GENMASK_ULL(11, 0)
#define AVIC_PHYSICAL_ID_ENTRY_BACKING_PAGE_MASK	(0xFFFFFFFFFFULL << 12)
#define AVIC_PHYSICAL_ID_ENTRY_IS_RUNNING_MASK		(1ULL << 62)
#define AVIC_PHYSICAL_ID_ENTRY_VALID_MASK		(1ULL << 63)

#define VMCB_AVIC_APIC_BAR_MASK		0xFFFFFFFFFF000ULL

static inline bool avic_vcpu_is_running(struct kvm_vcpu *vcpu)
{
	struct vcpu_svm *svm = to_svm(vcpu);
	u64 *entry = svm->avic_physical_id_cache;

	if (!entry)
		return false;

	return (READ_ONCE(*entry) & AVIC_PHYSICAL_ID_ENTRY_IS_RUNNING_MASK);
}

=======
bool avic_hardware_setup(struct kvm_x86_ops *ops);
>>>>>>> d60c95ef
int avic_ga_log_notifier(u32 ga_tag);
void avic_vm_destroy(struct kvm *kvm);
int avic_vm_init(struct kvm *kvm);
void avic_init_vmcb(struct vcpu_svm *svm, struct vmcb *vmcb);
int avic_incomplete_ipi_interception(struct kvm_vcpu *vcpu);
int avic_unaccelerated_access_interception(struct kvm_vcpu *vcpu);
int avic_init_vcpu(struct vcpu_svm *svm);
void avic_vcpu_load(struct kvm_vcpu *vcpu, int cpu);
void avic_vcpu_put(struct kvm_vcpu *vcpu);
void avic_apicv_post_state_restore(struct kvm_vcpu *vcpu);
void avic_refresh_apicv_exec_ctrl(struct kvm_vcpu *vcpu);
bool avic_check_apicv_inhibit_reasons(enum kvm_apicv_inhibit reason);
int avic_pi_update_irte(struct kvm *kvm, unsigned int host_irq,
			uint32_t guest_irq, bool set);
void avic_vcpu_blocking(struct kvm_vcpu *vcpu);
void avic_vcpu_unblocking(struct kvm_vcpu *vcpu);
void avic_ring_doorbell(struct kvm_vcpu *vcpu);
unsigned long avic_vcpu_get_apicv_inhibit_reasons(struct kvm_vcpu *vcpu);
void avic_set_virtual_apic_mode(struct kvm_vcpu *vcpu);


/* sev.c */

#define GHCB_VERSION_MAX	1ULL
#define GHCB_VERSION_MIN	1ULL


extern unsigned int max_sev_asid;

void sev_vm_destroy(struct kvm *kvm);
<<<<<<< HEAD
int svm_mem_enc_op(struct kvm *kvm, void __user *argp);
int svm_register_enc_region(struct kvm *kvm,
			    struct kvm_enc_region *range);
int svm_unregister_enc_region(struct kvm *kvm,
			      struct kvm_enc_region *range);
int svm_vm_copy_asid_from(struct kvm *kvm, unsigned int source_fd);
=======
int sev_mem_enc_ioctl(struct kvm *kvm, void __user *argp);
int sev_mem_enc_register_region(struct kvm *kvm,
				struct kvm_enc_region *range);
int sev_mem_enc_unregister_region(struct kvm *kvm,
				  struct kvm_enc_region *range);
int sev_vm_copy_enc_context_from(struct kvm *kvm, unsigned int source_fd);
int sev_vm_move_enc_context_from(struct kvm *kvm, unsigned int source_fd);
>>>>>>> d60c95ef
void sev_guest_memory_reclaimed(struct kvm *kvm);

void pre_sev_run(struct vcpu_svm *svm, int cpu);
void __init sev_set_cpu_caps(void);
void __init sev_hardware_setup(void);
void sev_hardware_unsetup(void);
int sev_cpu_init(struct svm_cpu_data *sd);
void sev_init_vmcb(struct vcpu_svm *svm);
void sev_free_vcpu(struct kvm_vcpu *vcpu);
int sev_handle_vmgexit(struct kvm_vcpu *vcpu);
int sev_es_string_io(struct vcpu_svm *svm, int size, unsigned int port, int in);
void sev_es_vcpu_reset(struct vcpu_svm *svm);
void sev_vcpu_deliver_sipi_vector(struct kvm_vcpu *vcpu, u8 vector);
void sev_es_prepare_switch_to_guest(struct sev_es_save_area *hostsa);
void sev_es_unmap_ghcb(struct vcpu_svm *svm);

/* vmenter.S */

void __svm_sev_es_vcpu_run(struct vcpu_svm *svm, bool spec_ctrl_intercepted);
void __svm_vcpu_run(struct vcpu_svm *svm, bool spec_ctrl_intercepted);

#endif<|MERGE_RESOLUTION|>--- conflicted
+++ resolved
@@ -612,18 +612,12 @@
 int nested_svm_check_exception(struct vcpu_svm *svm, unsigned nr,
 			       bool has_error_code, u32 error_code);
 int nested_svm_exit_special(struct vcpu_svm *svm);
-<<<<<<< HEAD
-void nested_load_control_from_vmcb12(struct vcpu_svm *svm,
-				     struct vmcb_control_area *control);
-void __svm_write_tsc_multiplier(u64 multiplier);
-=======
 void nested_svm_update_tsc_ratio_msr(struct kvm_vcpu *vcpu);
 void __svm_write_tsc_multiplier(u64 multiplier);
 void nested_copy_vmcb_control_to_cache(struct vcpu_svm *svm,
 				       struct vmcb_control_area *control);
 void nested_copy_vmcb_save_to_cache(struct vcpu_svm *svm,
 				    struct vmcb_save_area *save);
->>>>>>> d60c95ef
 void nested_sync_control_from_vmcb02(struct vcpu_svm *svm);
 void nested_vmcb02_compute_g_pat(struct vcpu_svm *svm);
 void svm_switch_vmcb(struct vcpu_svm *svm, struct kvm_vmcb_info *target_vmcb);
@@ -632,32 +626,7 @@
 
 /* avic.c */
 
-<<<<<<< HEAD
-#define AVIC_LOGICAL_ID_ENTRY_GUEST_PHYSICAL_ID_MASK	(0xFF)
-#define AVIC_LOGICAL_ID_ENTRY_VALID_BIT			31
-#define AVIC_LOGICAL_ID_ENTRY_VALID_MASK		(1 << 31)
-
-#define AVIC_PHYSICAL_ID_ENTRY_HOST_PHYSICAL_ID_MASK	GENMASK_ULL(11, 0)
-#define AVIC_PHYSICAL_ID_ENTRY_BACKING_PAGE_MASK	(0xFFFFFFFFFFULL << 12)
-#define AVIC_PHYSICAL_ID_ENTRY_IS_RUNNING_MASK		(1ULL << 62)
-#define AVIC_PHYSICAL_ID_ENTRY_VALID_MASK		(1ULL << 63)
-
-#define VMCB_AVIC_APIC_BAR_MASK		0xFFFFFFFFFF000ULL
-
-static inline bool avic_vcpu_is_running(struct kvm_vcpu *vcpu)
-{
-	struct vcpu_svm *svm = to_svm(vcpu);
-	u64 *entry = svm->avic_physical_id_cache;
-
-	if (!entry)
-		return false;
-
-	return (READ_ONCE(*entry) & AVIC_PHYSICAL_ID_ENTRY_IS_RUNNING_MASK);
-}
-
-=======
 bool avic_hardware_setup(struct kvm_x86_ops *ops);
->>>>>>> d60c95ef
 int avic_ga_log_notifier(u32 ga_tag);
 void avic_vm_destroy(struct kvm *kvm);
 int avic_vm_init(struct kvm *kvm);
@@ -688,14 +657,6 @@
 extern unsigned int max_sev_asid;
 
 void sev_vm_destroy(struct kvm *kvm);
-<<<<<<< HEAD
-int svm_mem_enc_op(struct kvm *kvm, void __user *argp);
-int svm_register_enc_region(struct kvm *kvm,
-			    struct kvm_enc_region *range);
-int svm_unregister_enc_region(struct kvm *kvm,
-			      struct kvm_enc_region *range);
-int svm_vm_copy_asid_from(struct kvm *kvm, unsigned int source_fd);
-=======
 int sev_mem_enc_ioctl(struct kvm *kvm, void __user *argp);
 int sev_mem_enc_register_region(struct kvm *kvm,
 				struct kvm_enc_region *range);
@@ -703,7 +664,6 @@
 				  struct kvm_enc_region *range);
 int sev_vm_copy_enc_context_from(struct kvm *kvm, unsigned int source_fd);
 int sev_vm_move_enc_context_from(struct kvm *kvm, unsigned int source_fd);
->>>>>>> d60c95ef
 void sev_guest_memory_reclaimed(struct kvm *kvm);
 
 void pre_sev_run(struct vcpu_svm *svm, int cpu);
