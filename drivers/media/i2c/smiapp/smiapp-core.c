--- conflicted
+++ resolved
@@ -2326,21 +2326,6 @@
 	if (rval < 0)
 		return -ENODEV;
 
-<<<<<<< HEAD
-		rval = pm_runtime_get_sync(&client->dev);
-		if (rval < 0) {
-			if (rval != -EBUSY && rval != -EAGAIN)
-				pm_runtime_set_active(&client->dev);
-			pm_runtime_put_noidle(&client->dev);
-			return -ENODEV;
-		}
-
-		if (smiapp_read_nvm(sensor, sensor->nvm)) {
-			pm_runtime_put(&client->dev);
-			dev_err(&client->dev, "nvm read failed\n");
-			return -ENODEV;
-		}
-=======
 	rval = smiapp_read_nvm(sensor, buf, PAGE_SIZE);
 	if (rval < 0) {
 		pm_runtime_put(&client->dev);
@@ -2350,7 +2335,6 @@
 
 	pm_runtime_mark_last_busy(&client->dev);
 	pm_runtime_put_autosuspend(&client->dev);
->>>>>>> d1988041
 
 	/*
 	 * NVM is still way below a PAGE_SIZE, so we can safely
@@ -3117,10 +3101,7 @@
 	return 0;
 
 out_disable_runtime_pm:
-<<<<<<< HEAD
-=======
 	pm_runtime_put_noidle(&client->dev);
->>>>>>> d1988041
 	pm_runtime_disable(&client->dev);
 
 out_media_entity_cleanup:
