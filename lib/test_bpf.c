// SPDX-License-Identifier: GPL-2.0-only
/*
 * Testsuite for BPF interpreter and BPF JIT compiler
 *
 * Copyright (c) 2011-2014 PLUMgrid, http://plumgrid.com
 */

#define pr_fmt(fmt) KBUILD_MODNAME ": " fmt

#include <linux/init.h>
#include <linux/module.h>
#include <linux/filter.h>
#include <linux/bpf.h>
#include <linux/skbuff.h>
#include <linux/netdevice.h>
#include <linux/if_vlan.h>
#include <linux/random.h>
#include <linux/highmem.h>
#include <linux/sched.h>

/* General test specific settings */
#define MAX_SUBTESTS	3
#define MAX_TESTRUNS	1000
#define MAX_DATA	128
#define MAX_INSNS	512
#define MAX_K		0xffffFFFF

/* Few constants used to init test 'skb' */
#define SKB_TYPE	3
#define SKB_MARK	0x1234aaaa
#define SKB_HASH	0x1234aaab
#define SKB_QUEUE_MAP	123
#define SKB_VLAN_TCI	0xffff
#define SKB_VLAN_PRESENT	1
#define SKB_DEV_IFINDEX	577
#define SKB_DEV_TYPE	588

/* Redefine REGs to make tests less verbose */
#define R0		BPF_REG_0
#define R1		BPF_REG_1
#define R2		BPF_REG_2
#define R3		BPF_REG_3
#define R4		BPF_REG_4
#define R5		BPF_REG_5
#define R6		BPF_REG_6
#define R7		BPF_REG_7
#define R8		BPF_REG_8
#define R9		BPF_REG_9
#define R10		BPF_REG_10

/* Flags that can be passed to test cases */
#define FLAG_NO_DATA		BIT(0)
#define FLAG_EXPECTED_FAIL	BIT(1)
#define FLAG_SKB_FRAG		BIT(2)

enum {
	CLASSIC  = BIT(6),	/* Old BPF instructions only. */
	INTERNAL = BIT(7),	/* Extended instruction set.  */
};

#define TEST_TYPE_MASK		(CLASSIC | INTERNAL)

struct bpf_test {
	const char *descr;
	union {
		struct sock_filter insns[MAX_INSNS];
		struct bpf_insn insns_int[MAX_INSNS];
		struct {
			void *insns;
			unsigned int len;
		} ptr;
	} u;
	__u8 aux;
	__u8 data[MAX_DATA];
	struct {
		int data_size;
		__u32 result;
	} test[MAX_SUBTESTS];
	int (*fill_helper)(struct bpf_test *self);
	int expected_errcode; /* used when FLAG_EXPECTED_FAIL is set in the aux */
	__u8 frag_data[MAX_DATA];
	int stack_depth; /* for eBPF only, since tests don't call verifier */
};

/* Large test cases need separate allocation and fill handler. */

static int bpf_fill_maxinsns1(struct bpf_test *self)
{
	unsigned int len = BPF_MAXINSNS;
	struct sock_filter *insn;
	__u32 k = ~0;
	int i;

	insn = kmalloc_array(len, sizeof(*insn), GFP_KERNEL);
	if (!insn)
		return -ENOMEM;

	for (i = 0; i < len; i++, k--)
		insn[i] = __BPF_STMT(BPF_RET | BPF_K, k);

	self->u.ptr.insns = insn;
	self->u.ptr.len = len;

	return 0;
}

static int bpf_fill_maxinsns2(struct bpf_test *self)
{
	unsigned int len = BPF_MAXINSNS;
	struct sock_filter *insn;
	int i;

	insn = kmalloc_array(len, sizeof(*insn), GFP_KERNEL);
	if (!insn)
		return -ENOMEM;

	for (i = 0; i < len; i++)
		insn[i] = __BPF_STMT(BPF_RET | BPF_K, 0xfefefefe);

	self->u.ptr.insns = insn;
	self->u.ptr.len = len;

	return 0;
}

static int bpf_fill_maxinsns3(struct bpf_test *self)
{
	unsigned int len = BPF_MAXINSNS;
	struct sock_filter *insn;
	struct rnd_state rnd;
	int i;

	insn = kmalloc_array(len, sizeof(*insn), GFP_KERNEL);
	if (!insn)
		return -ENOMEM;

	prandom_seed_state(&rnd, 3141592653589793238ULL);

	for (i = 0; i < len - 1; i++) {
		__u32 k = prandom_u32_state(&rnd);

		insn[i] = __BPF_STMT(BPF_ALU | BPF_ADD | BPF_K, k);
	}

	insn[len - 1] = __BPF_STMT(BPF_RET | BPF_A, 0);

	self->u.ptr.insns = insn;
	self->u.ptr.len = len;

	return 0;
}

static int bpf_fill_maxinsns4(struct bpf_test *self)
{
	unsigned int len = BPF_MAXINSNS + 1;
	struct sock_filter *insn;
	int i;

	insn = kmalloc_array(len, sizeof(*insn), GFP_KERNEL);
	if (!insn)
		return -ENOMEM;

	for (i = 0; i < len; i++)
		insn[i] = __BPF_STMT(BPF_RET | BPF_K, 0xfefefefe);

	self->u.ptr.insns = insn;
	self->u.ptr.len = len;

	return 0;
}

static int bpf_fill_maxinsns5(struct bpf_test *self)
{
	unsigned int len = BPF_MAXINSNS;
	struct sock_filter *insn;
	int i;

	insn = kmalloc_array(len, sizeof(*insn), GFP_KERNEL);
	if (!insn)
		return -ENOMEM;

	insn[0] = __BPF_JUMP(BPF_JMP | BPF_JA, len - 2, 0, 0);

	for (i = 1; i < len - 1; i++)
		insn[i] = __BPF_STMT(BPF_RET | BPF_K, 0xfefefefe);

	insn[len - 1] = __BPF_STMT(BPF_RET | BPF_K, 0xabababab);

	self->u.ptr.insns = insn;
	self->u.ptr.len = len;

	return 0;
}

static int bpf_fill_maxinsns6(struct bpf_test *self)
{
	unsigned int len = BPF_MAXINSNS;
	struct sock_filter *insn;
	int i;

	insn = kmalloc_array(len, sizeof(*insn), GFP_KERNEL);
	if (!insn)
		return -ENOMEM;

	for (i = 0; i < len - 1; i++)
		insn[i] = __BPF_STMT(BPF_LD | BPF_W | BPF_ABS, SKF_AD_OFF +
				     SKF_AD_VLAN_TAG_PRESENT);

	insn[len - 1] = __BPF_STMT(BPF_RET | BPF_A, 0);

	self->u.ptr.insns = insn;
	self->u.ptr.len = len;

	return 0;
}

static int bpf_fill_maxinsns7(struct bpf_test *self)
{
	unsigned int len = BPF_MAXINSNS;
	struct sock_filter *insn;
	int i;

	insn = kmalloc_array(len, sizeof(*insn), GFP_KERNEL);
	if (!insn)
		return -ENOMEM;

	for (i = 0; i < len - 4; i++)
		insn[i] = __BPF_STMT(BPF_LD | BPF_W | BPF_ABS, SKF_AD_OFF +
				     SKF_AD_CPU);

	insn[len - 4] = __BPF_STMT(BPF_MISC | BPF_TAX, 0);
	insn[len - 3] = __BPF_STMT(BPF_LD | BPF_W | BPF_ABS, SKF_AD_OFF +
				   SKF_AD_CPU);
	insn[len - 2] = __BPF_STMT(BPF_ALU | BPF_SUB | BPF_X, 0);
	insn[len - 1] = __BPF_STMT(BPF_RET | BPF_A, 0);

	self->u.ptr.insns = insn;
	self->u.ptr.len = len;

	return 0;
}

static int bpf_fill_maxinsns8(struct bpf_test *self)
{
	unsigned int len = BPF_MAXINSNS;
	struct sock_filter *insn;
	int i, jmp_off = len - 3;

	insn = kmalloc_array(len, sizeof(*insn), GFP_KERNEL);
	if (!insn)
		return -ENOMEM;

	insn[0] = __BPF_STMT(BPF_LD | BPF_IMM, 0xffffffff);

	for (i = 1; i < len - 1; i++)
		insn[i] = __BPF_JUMP(BPF_JMP | BPF_JGT, 0xffffffff, jmp_off--, 0);

	insn[len - 1] = __BPF_STMT(BPF_RET | BPF_A, 0);

	self->u.ptr.insns = insn;
	self->u.ptr.len = len;

	return 0;
}

static int bpf_fill_maxinsns9(struct bpf_test *self)
{
	unsigned int len = BPF_MAXINSNS;
	struct bpf_insn *insn;
	int i;

	insn = kmalloc_array(len, sizeof(*insn), GFP_KERNEL);
	if (!insn)
		return -ENOMEM;

	insn[0] = BPF_JMP_IMM(BPF_JA, 0, 0, len - 2);
	insn[1] = BPF_ALU32_IMM(BPF_MOV, R0, 0xcbababab);
	insn[2] = BPF_EXIT_INSN();

	for (i = 3; i < len - 2; i++)
		insn[i] = BPF_ALU32_IMM(BPF_MOV, R0, 0xfefefefe);

	insn[len - 2] = BPF_EXIT_INSN();
	insn[len - 1] = BPF_JMP_IMM(BPF_JA, 0, 0, -(len - 1));

	self->u.ptr.insns = insn;
	self->u.ptr.len = len;

	return 0;
}

static int bpf_fill_maxinsns10(struct bpf_test *self)
{
	unsigned int len = BPF_MAXINSNS, hlen = len - 2;
	struct bpf_insn *insn;
	int i;

	insn = kmalloc_array(len, sizeof(*insn), GFP_KERNEL);
	if (!insn)
		return -ENOMEM;

	for (i = 0; i < hlen / 2; i++)
		insn[i] = BPF_JMP_IMM(BPF_JA, 0, 0, hlen - 2 - 2 * i);
	for (i = hlen - 1; i > hlen / 2; i--)
		insn[i] = BPF_JMP_IMM(BPF_JA, 0, 0, hlen - 1 - 2 * i);

	insn[hlen / 2] = BPF_JMP_IMM(BPF_JA, 0, 0, hlen / 2 - 1);
	insn[hlen]     = BPF_ALU32_IMM(BPF_MOV, R0, 0xabababac);
	insn[hlen + 1] = BPF_EXIT_INSN();

	self->u.ptr.insns = insn;
	self->u.ptr.len = len;

	return 0;
}

static int __bpf_fill_ja(struct bpf_test *self, unsigned int len,
			 unsigned int plen)
{
	struct sock_filter *insn;
	unsigned int rlen;
	int i, j;

	insn = kmalloc_array(len, sizeof(*insn), GFP_KERNEL);
	if (!insn)
		return -ENOMEM;

	rlen = (len % plen) - 1;

	for (i = 0; i + plen < len; i += plen)
		for (j = 0; j < plen; j++)
			insn[i + j] = __BPF_JUMP(BPF_JMP | BPF_JA,
						 plen - 1 - j, 0, 0);
	for (j = 0; j < rlen; j++)
		insn[i + j] = __BPF_JUMP(BPF_JMP | BPF_JA, rlen - 1 - j,
					 0, 0);

	insn[len - 1] = __BPF_STMT(BPF_RET | BPF_K, 0xababcbac);

	self->u.ptr.insns = insn;
	self->u.ptr.len = len;

	return 0;
}

static int bpf_fill_maxinsns11(struct bpf_test *self)
{
	/* Hits 70 passes on x86_64 and triggers NOPs padding. */
	return __bpf_fill_ja(self, BPF_MAXINSNS, 68);
}

static int bpf_fill_maxinsns12(struct bpf_test *self)
{
	unsigned int len = BPF_MAXINSNS;
	struct sock_filter *insn;
	int i = 0;

	insn = kmalloc_array(len, sizeof(*insn), GFP_KERNEL);
	if (!insn)
		return -ENOMEM;

	insn[0] = __BPF_JUMP(BPF_JMP | BPF_JA, len - 2, 0, 0);

	for (i = 1; i < len - 1; i++)
		insn[i] = __BPF_STMT(BPF_LDX | BPF_B | BPF_MSH, 0);

	insn[len - 1] = __BPF_STMT(BPF_RET | BPF_K, 0xabababab);

	self->u.ptr.insns = insn;
	self->u.ptr.len = len;

	return 0;
}

static int bpf_fill_maxinsns13(struct bpf_test *self)
{
	unsigned int len = BPF_MAXINSNS;
	struct sock_filter *insn;
	int i = 0;

	insn = kmalloc_array(len, sizeof(*insn), GFP_KERNEL);
	if (!insn)
		return -ENOMEM;

	for (i = 0; i < len - 3; i++)
		insn[i] = __BPF_STMT(BPF_LDX | BPF_B | BPF_MSH, 0);

	insn[len - 3] = __BPF_STMT(BPF_LD | BPF_IMM, 0xabababab);
	insn[len - 2] = __BPF_STMT(BPF_ALU | BPF_XOR | BPF_X, 0);
	insn[len - 1] = __BPF_STMT(BPF_RET | BPF_A, 0);

	self->u.ptr.insns = insn;
	self->u.ptr.len = len;

	return 0;
}

static int bpf_fill_ja(struct bpf_test *self)
{
	/* Hits exactly 11 passes on x86_64 JIT. */
	return __bpf_fill_ja(self, 12, 9);
}

static int bpf_fill_ld_abs_get_processor_id(struct bpf_test *self)
{
	unsigned int len = BPF_MAXINSNS;
	struct sock_filter *insn;
	int i;

	insn = kmalloc_array(len, sizeof(*insn), GFP_KERNEL);
	if (!insn)
		return -ENOMEM;

	for (i = 0; i < len - 1; i += 2) {
		insn[i] = __BPF_STMT(BPF_LD | BPF_B | BPF_ABS, 0);
		insn[i + 1] = __BPF_STMT(BPF_LD | BPF_W | BPF_ABS,
					 SKF_AD_OFF + SKF_AD_CPU);
	}

	insn[len - 1] = __BPF_STMT(BPF_RET | BPF_K, 0xbee);

	self->u.ptr.insns = insn;
	self->u.ptr.len = len;

	return 0;
}

static int __bpf_fill_stxdw(struct bpf_test *self, int size)
{
	unsigned int len = BPF_MAXINSNS;
	struct bpf_insn *insn;
	int i;

	insn = kmalloc_array(len, sizeof(*insn), GFP_KERNEL);
	if (!insn)
		return -ENOMEM;

	insn[0] = BPF_ALU32_IMM(BPF_MOV, R0, 1);
	insn[1] = BPF_ST_MEM(size, R10, -40, 42);

	for (i = 2; i < len - 2; i++)
		insn[i] = BPF_STX_XADD(size, R10, R0, -40);

	insn[len - 2] = BPF_LDX_MEM(size, R0, R10, -40);
	insn[len - 1] = BPF_EXIT_INSN();

	self->u.ptr.insns = insn;
	self->u.ptr.len = len;
	self->stack_depth = 40;

	return 0;
}

static int bpf_fill_stxw(struct bpf_test *self)
{
	return __bpf_fill_stxdw(self, BPF_W);
}

static int bpf_fill_stxdw(struct bpf_test *self)
{
	return __bpf_fill_stxdw(self, BPF_DW);
}

static int bpf_fill_long_jmp(struct bpf_test *self)
{
	unsigned int len = BPF_MAXINSNS;
	struct bpf_insn *insn;
	int i;

	insn = kmalloc_array(len, sizeof(*insn), GFP_KERNEL);
	if (!insn)
		return -ENOMEM;

	insn[0] = BPF_ALU64_IMM(BPF_MOV, R0, 1);
	insn[1] = BPF_JMP_IMM(BPF_JEQ, R0, 1, len - 2 - 1);

	/*
	 * Fill with a complex 64-bit operation that expands to a lot of
	 * instructions on 32-bit JITs. The large jump offset can then
	 * overflow the conditional branch field size, triggering a branch
	 * conversion mechanism in some JITs.
	 *
	 * Note: BPF_MAXINSNS of ALU64 MUL is enough to trigger such branch
	 * conversion on the 32-bit MIPS JIT. For other JITs, the instruction
	 * count and/or operation may need to be modified to trigger the
	 * branch conversion.
	 */
	for (i = 2; i < len - 1; i++)
		insn[i] = BPF_ALU64_IMM(BPF_MUL, R0, (i << 16) + i);

	insn[len - 1] = BPF_EXIT_INSN();

	self->u.ptr.insns = insn;
	self->u.ptr.len = len;

	return 0;
}

static struct bpf_test tests[] = {
	{
		"TAX",
		.u.insns = {
			BPF_STMT(BPF_LD | BPF_IMM, 1),
			BPF_STMT(BPF_MISC | BPF_TAX, 0),
			BPF_STMT(BPF_LD | BPF_IMM, 2),
			BPF_STMT(BPF_ALU | BPF_ADD | BPF_X, 0),
			BPF_STMT(BPF_ALU | BPF_NEG, 0), /* A == -3 */
			BPF_STMT(BPF_MISC | BPF_TAX, 0),
			BPF_STMT(BPF_LD | BPF_LEN, 0),
			BPF_STMT(BPF_ALU | BPF_ADD | BPF_X, 0),
			BPF_STMT(BPF_MISC | BPF_TAX, 0), /* X == len - 3 */
			BPF_STMT(BPF_LD | BPF_B | BPF_IND, 1),
			BPF_STMT(BPF_RET | BPF_A, 0)
		},
		CLASSIC,
		{ 10, 20, 30, 40, 50 },
		{ { 2, 10 }, { 3, 20 }, { 4, 30 } },
	},
	{
		"TXA",
		.u.insns = {
			BPF_STMT(BPF_LDX | BPF_LEN, 0),
			BPF_STMT(BPF_MISC | BPF_TXA, 0),
			BPF_STMT(BPF_ALU | BPF_ADD | BPF_X, 0),
			BPF_STMT(BPF_RET | BPF_A, 0) /* A == len * 2 */
		},
		CLASSIC,
		{ 10, 20, 30, 40, 50 },
		{ { 1, 2 }, { 3, 6 }, { 4, 8 } },
	},
	{
		"ADD_SUB_MUL_K",
		.u.insns = {
			BPF_STMT(BPF_LD | BPF_IMM, 1),
			BPF_STMT(BPF_ALU | BPF_ADD | BPF_K, 2),
			BPF_STMT(BPF_LDX | BPF_IMM, 3),
			BPF_STMT(BPF_ALU | BPF_SUB | BPF_X, 0),
			BPF_STMT(BPF_ALU | BPF_ADD | BPF_K, 0xffffffff),
			BPF_STMT(BPF_ALU | BPF_MUL | BPF_K, 3),
			BPF_STMT(BPF_RET | BPF_A, 0)
		},
		CLASSIC | FLAG_NO_DATA,
		{ },
		{ { 0, 0xfffffffd } }
	},
	{
		"DIV_MOD_KX",
		.u.insns = {
			BPF_STMT(BPF_LD | BPF_IMM, 8),
			BPF_STMT(BPF_ALU | BPF_DIV | BPF_K, 2),
			BPF_STMT(BPF_MISC | BPF_TAX, 0),
			BPF_STMT(BPF_LD | BPF_IMM, 0xffffffff),
			BPF_STMT(BPF_ALU | BPF_DIV | BPF_X, 0),
			BPF_STMT(BPF_MISC | BPF_TAX, 0),
			BPF_STMT(BPF_LD | BPF_IMM, 0xffffffff),
			BPF_STMT(BPF_ALU | BPF_DIV | BPF_K, 0x70000000),
			BPF_STMT(BPF_MISC | BPF_TAX, 0),
			BPF_STMT(BPF_LD | BPF_IMM, 0xffffffff),
			BPF_STMT(BPF_ALU | BPF_MOD | BPF_X, 0),
			BPF_STMT(BPF_MISC | BPF_TAX, 0),
			BPF_STMT(BPF_LD | BPF_IMM, 0xffffffff),
			BPF_STMT(BPF_ALU | BPF_MOD | BPF_K, 0x70000000),
			BPF_STMT(BPF_ALU | BPF_ADD | BPF_X, 0),
			BPF_STMT(BPF_RET | BPF_A, 0)
		},
		CLASSIC | FLAG_NO_DATA,
		{ },
		{ { 0, 0x20000000 } }
	},
	{
		"AND_OR_LSH_K",
		.u.insns = {
			BPF_STMT(BPF_LD | BPF_IMM, 0xff),
			BPF_STMT(BPF_ALU | BPF_AND | BPF_K, 0xf0),
			BPF_STMT(BPF_ALU | BPF_LSH | BPF_K, 27),
			BPF_STMT(BPF_MISC | BPF_TAX, 0),
			BPF_STMT(BPF_LD | BPF_IMM, 0xf),
			BPF_STMT(BPF_ALU | BPF_OR | BPF_K, 0xf0),
			BPF_STMT(BPF_ALU | BPF_ADD | BPF_X, 0),
			BPF_STMT(BPF_RET | BPF_A, 0)
		},
		CLASSIC | FLAG_NO_DATA,
		{ },
		{ { 0, 0x800000ff }, { 1, 0x800000ff } },
	},
	{
		"LD_IMM_0",
		.u.insns = {
			BPF_STMT(BPF_LD | BPF_IMM, 0), /* ld #0 */
			BPF_JUMP(BPF_JMP | BPF_JEQ | BPF_K, 0, 1, 0),
			BPF_STMT(BPF_RET | BPF_K, 0),
			BPF_STMT(BPF_RET | BPF_K, 1),
		},
		CLASSIC,
		{ },
		{ { 1, 1 } },
	},
	{
		"LD_IND",
		.u.insns = {
			BPF_STMT(BPF_LDX | BPF_LEN, 0),
			BPF_STMT(BPF_LD | BPF_H | BPF_IND, MAX_K),
			BPF_STMT(BPF_RET | BPF_K, 1)
		},
		CLASSIC,
		{ },
		{ { 1, 0 }, { 10, 0 }, { 60, 0 } },
	},
	{
		"LD_ABS",
		.u.insns = {
			BPF_STMT(BPF_LD | BPF_W | BPF_ABS, 1000),
			BPF_STMT(BPF_RET | BPF_K, 1)
		},
		CLASSIC,
		{ },
		{ { 1, 0 }, { 10, 0 }, { 60, 0 } },
	},
	{
		"LD_ABS_LL",
		.u.insns = {
			BPF_STMT(BPF_LD | BPF_B | BPF_ABS, SKF_LL_OFF),
			BPF_STMT(BPF_MISC | BPF_TAX, 0),
			BPF_STMT(BPF_LD | BPF_B | BPF_ABS, SKF_LL_OFF + 1),
			BPF_STMT(BPF_ALU | BPF_ADD | BPF_X, 0),
			BPF_STMT(BPF_RET | BPF_A, 0)
		},
		CLASSIC,
		{ 1, 2, 3 },
		{ { 1, 0 }, { 2, 3 } },
	},
	{
		"LD_IND_LL",
		.u.insns = {
			BPF_STMT(BPF_LD | BPF_IMM, SKF_LL_OFF - 1),
			BPF_STMT(BPF_LDX | BPF_LEN, 0),
			BPF_STMT(BPF_ALU | BPF_ADD | BPF_X, 0),
			BPF_STMT(BPF_MISC | BPF_TAX, 0),
			BPF_STMT(BPF_LD | BPF_B | BPF_IND, 0),
			BPF_STMT(BPF_RET | BPF_A, 0)
		},
		CLASSIC,
		{ 1, 2, 3, 0xff },
		{ { 1, 1 }, { 3, 3 }, { 4, 0xff } },
	},
	{
		"LD_ABS_NET",
		.u.insns = {
			BPF_STMT(BPF_LD | BPF_B | BPF_ABS, SKF_NET_OFF),
			BPF_STMT(BPF_MISC | BPF_TAX, 0),
			BPF_STMT(BPF_LD | BPF_B | BPF_ABS, SKF_NET_OFF + 1),
			BPF_STMT(BPF_ALU | BPF_ADD | BPF_X, 0),
			BPF_STMT(BPF_RET | BPF_A, 0)
		},
		CLASSIC,
		{ 0, 0, 0, 0, 0, 0, 0, 0, 0, 0, 0, 0, 0, 0, 1, 2, 3 },
		{ { 15, 0 }, { 16, 3 } },
	},
	{
		"LD_IND_NET",
		.u.insns = {
			BPF_STMT(BPF_LD | BPF_IMM, SKF_NET_OFF - 15),
			BPF_STMT(BPF_LDX | BPF_LEN, 0),
			BPF_STMT(BPF_ALU | BPF_ADD | BPF_X, 0),
			BPF_STMT(BPF_MISC | BPF_TAX, 0),
			BPF_STMT(BPF_LD | BPF_B | BPF_IND, 0),
			BPF_STMT(BPF_RET | BPF_A, 0)
		},
		CLASSIC,
		{ 0, 0, 0, 0, 0, 0, 0, 0, 0, 0, 0, 0, 0, 0, 1, 2, 3 },
		{ { 14, 0 }, { 15, 1 }, { 17, 3 } },
	},
	{
		"LD_PKTTYPE",
		.u.insns = {
			BPF_STMT(BPF_LD | BPF_W | BPF_ABS,
				 SKF_AD_OFF + SKF_AD_PKTTYPE),
			BPF_JUMP(BPF_JMP | BPF_JEQ | BPF_K, SKB_TYPE, 1, 0),
			BPF_STMT(BPF_RET | BPF_K, 1),
			BPF_STMT(BPF_LD | BPF_W | BPF_ABS,
				 SKF_AD_OFF + SKF_AD_PKTTYPE),
			BPF_JUMP(BPF_JMP | BPF_JEQ | BPF_K, SKB_TYPE, 1, 0),
			BPF_STMT(BPF_RET | BPF_K, 1),
			BPF_STMT(BPF_LD | BPF_W | BPF_ABS,
				 SKF_AD_OFF + SKF_AD_PKTTYPE),
			BPF_JUMP(BPF_JMP | BPF_JEQ | BPF_K, SKB_TYPE, 1, 0),
			BPF_STMT(BPF_RET | BPF_K, 1),
			BPF_STMT(BPF_RET | BPF_A, 0)
		},
		CLASSIC,
		{ },
		{ { 1, 3 }, { 10, 3 } },
	},
	{
		"LD_MARK",
		.u.insns = {
			BPF_STMT(BPF_LD | BPF_W | BPF_ABS,
				 SKF_AD_OFF + SKF_AD_MARK),
			BPF_STMT(BPF_RET | BPF_A, 0)
		},
		CLASSIC,
		{ },
		{ { 1, SKB_MARK}, { 10, SKB_MARK} },
	},
	{
		"LD_RXHASH",
		.u.insns = {
			BPF_STMT(BPF_LD | BPF_W | BPF_ABS,
				 SKF_AD_OFF + SKF_AD_RXHASH),
			BPF_STMT(BPF_RET | BPF_A, 0)
		},
		CLASSIC,
		{ },
		{ { 1, SKB_HASH}, { 10, SKB_HASH} },
	},
	{
		"LD_QUEUE",
		.u.insns = {
			BPF_STMT(BPF_LD | BPF_W | BPF_ABS,
				 SKF_AD_OFF + SKF_AD_QUEUE),
			BPF_STMT(BPF_RET | BPF_A, 0)
		},
		CLASSIC,
		{ },
		{ { 1, SKB_QUEUE_MAP }, { 10, SKB_QUEUE_MAP } },
	},
	{
		"LD_PROTOCOL",
		.u.insns = {
			BPF_STMT(BPF_LD | BPF_B | BPF_ABS, 1),
			BPF_JUMP(BPF_JMP | BPF_JEQ | BPF_K, 20, 1, 0),
			BPF_STMT(BPF_RET | BPF_K, 0),
			BPF_STMT(BPF_LD | BPF_W | BPF_ABS,
				 SKF_AD_OFF + SKF_AD_PROTOCOL),
			BPF_STMT(BPF_MISC | BPF_TAX, 0),
			BPF_STMT(BPF_LD | BPF_B | BPF_ABS, 2),
			BPF_JUMP(BPF_JMP | BPF_JEQ | BPF_K, 30, 1, 0),
			BPF_STMT(BPF_RET | BPF_K, 0),
			BPF_STMT(BPF_MISC | BPF_TXA, 0),
			BPF_STMT(BPF_RET | BPF_A, 0)
		},
		CLASSIC,
		{ 10, 20, 30 },
		{ { 10, ETH_P_IP }, { 100, ETH_P_IP } },
	},
	{
		"LD_VLAN_TAG",
		.u.insns = {
			BPF_STMT(BPF_LD | BPF_W | BPF_ABS,
				 SKF_AD_OFF + SKF_AD_VLAN_TAG),
			BPF_STMT(BPF_RET | BPF_A, 0)
		},
		CLASSIC,
		{ },
		{
			{ 1, SKB_VLAN_TCI },
			{ 10, SKB_VLAN_TCI }
		},
	},
	{
		"LD_VLAN_TAG_PRESENT",
		.u.insns = {
			BPF_STMT(BPF_LD | BPF_W | BPF_ABS,
				 SKF_AD_OFF + SKF_AD_VLAN_TAG_PRESENT),
			BPF_STMT(BPF_RET | BPF_A, 0)
		},
		CLASSIC,
		{ },
		{
			{ 1, SKB_VLAN_PRESENT },
			{ 10, SKB_VLAN_PRESENT }
		},
	},
	{
		"LD_IFINDEX",
		.u.insns = {
			BPF_STMT(BPF_LD | BPF_W | BPF_ABS,
				 SKF_AD_OFF + SKF_AD_IFINDEX),
			BPF_STMT(BPF_RET | BPF_A, 0)
		},
		CLASSIC,
		{ },
		{ { 1, SKB_DEV_IFINDEX }, { 10, SKB_DEV_IFINDEX } },
	},
	{
		"LD_HATYPE",
		.u.insns = {
			BPF_STMT(BPF_LD | BPF_W | BPF_ABS,
				 SKF_AD_OFF + SKF_AD_HATYPE),
			BPF_STMT(BPF_RET | BPF_A, 0)
		},
		CLASSIC,
		{ },
		{ { 1, SKB_DEV_TYPE }, { 10, SKB_DEV_TYPE } },
	},
	{
		"LD_CPU",
		.u.insns = {
			BPF_STMT(BPF_LD | BPF_W | BPF_ABS,
				 SKF_AD_OFF + SKF_AD_CPU),
			BPF_STMT(BPF_MISC | BPF_TAX, 0),
			BPF_STMT(BPF_LD | BPF_W | BPF_ABS,
				 SKF_AD_OFF + SKF_AD_CPU),
			BPF_STMT(BPF_ALU | BPF_SUB | BPF_X, 0),
			BPF_STMT(BPF_RET | BPF_A, 0)
		},
		CLASSIC,
		{ },
		{ { 1, 0 }, { 10, 0 } },
	},
	{
		"LD_NLATTR",
		.u.insns = {
			BPF_STMT(BPF_LDX | BPF_IMM, 2),
			BPF_STMT(BPF_MISC | BPF_TXA, 0),
			BPF_STMT(BPF_LDX | BPF_IMM, 3),
			BPF_STMT(BPF_LD | BPF_W | BPF_ABS,
				 SKF_AD_OFF + SKF_AD_NLATTR),
			BPF_STMT(BPF_RET | BPF_A, 0)
		},
		CLASSIC,
#ifdef __BIG_ENDIAN
		{ 0xff, 0xff, 0, 4, 0, 2, 0, 4, 0, 3 },
#else
		{ 0xff, 0xff, 4, 0, 2, 0, 4, 0, 3, 0 },
#endif
		{ { 4, 0 }, { 20, 6 } },
	},
	{
		"LD_NLATTR_NEST",
		.u.insns = {
			BPF_STMT(BPF_LD | BPF_IMM, 2),
			BPF_STMT(BPF_LDX | BPF_IMM, 3),
			BPF_STMT(BPF_LD | BPF_W | BPF_ABS,
				 SKF_AD_OFF + SKF_AD_NLATTR_NEST),
			BPF_STMT(BPF_LD | BPF_IMM, 2),
			BPF_STMT(BPF_LD | BPF_W | BPF_ABS,
				 SKF_AD_OFF + SKF_AD_NLATTR_NEST),
			BPF_STMT(BPF_LD | BPF_IMM, 2),
			BPF_STMT(BPF_LD | BPF_W | BPF_ABS,
				 SKF_AD_OFF + SKF_AD_NLATTR_NEST),
			BPF_STMT(BPF_LD | BPF_IMM, 2),
			BPF_STMT(BPF_LD | BPF_W | BPF_ABS,
				 SKF_AD_OFF + SKF_AD_NLATTR_NEST),
			BPF_STMT(BPF_LD | BPF_IMM, 2),
			BPF_STMT(BPF_LD | BPF_W | BPF_ABS,
				 SKF_AD_OFF + SKF_AD_NLATTR_NEST),
			BPF_STMT(BPF_LD | BPF_IMM, 2),
			BPF_STMT(BPF_LD | BPF_W | BPF_ABS,
				 SKF_AD_OFF + SKF_AD_NLATTR_NEST),
			BPF_STMT(BPF_LD | BPF_IMM, 2),
			BPF_STMT(BPF_LD | BPF_W | BPF_ABS,
				 SKF_AD_OFF + SKF_AD_NLATTR_NEST),
			BPF_STMT(BPF_LD | BPF_IMM, 2),
			BPF_STMT(BPF_LD | BPF_W | BPF_ABS,
				 SKF_AD_OFF + SKF_AD_NLATTR_NEST),
			BPF_STMT(BPF_RET | BPF_A, 0)
		},
		CLASSIC,
#ifdef __BIG_ENDIAN
		{ 0xff, 0xff, 0, 12, 0, 1, 0, 4, 0, 2, 0, 4, 0, 3 },
#else
		{ 0xff, 0xff, 12, 0, 1, 0, 4, 0, 2, 0, 4, 0, 3, 0 },
#endif
		{ { 4, 0 }, { 20, 10 } },
	},
	{
		"LD_PAYLOAD_OFF",
		.u.insns = {
			BPF_STMT(BPF_LD | BPF_W | BPF_ABS,
				 SKF_AD_OFF + SKF_AD_PAY_OFFSET),
			BPF_STMT(BPF_LD | BPF_W | BPF_ABS,
				 SKF_AD_OFF + SKF_AD_PAY_OFFSET),
			BPF_STMT(BPF_LD | BPF_W | BPF_ABS,
				 SKF_AD_OFF + SKF_AD_PAY_OFFSET),
			BPF_STMT(BPF_LD | BPF_W | BPF_ABS,
				 SKF_AD_OFF + SKF_AD_PAY_OFFSET),
			BPF_STMT(BPF_LD | BPF_W | BPF_ABS,
				 SKF_AD_OFF + SKF_AD_PAY_OFFSET),
			BPF_STMT(BPF_RET | BPF_A, 0)
		},
		CLASSIC,
		/* 00:00:00:00:00:00 > 00:00:00:00:00:00, ethtype IPv4 (0x0800),
		 * length 98: 127.0.0.1 > 127.0.0.1: ICMP echo request,
		 * id 9737, seq 1, length 64
		 */
		{ 0x00, 0x00, 0x00, 0x00, 0x00, 0x00,
		  0x00, 0x00, 0x00, 0x00, 0x00, 0x00,
		  0x08, 0x00,
		  0x45, 0x00, 0x00, 0x54, 0xac, 0x8b, 0x40, 0x00, 0x40,
		  0x01, 0x90, 0x1b, 0x7f, 0x00, 0x00, 0x01 },
		{ { 30, 0 }, { 100, 42 } },
	},
	{
		"LD_ANC_XOR",
		.u.insns = {
			BPF_STMT(BPF_LD | BPF_IMM, 10),
			BPF_STMT(BPF_LDX | BPF_IMM, 300),
			BPF_STMT(BPF_LD | BPF_W | BPF_ABS,
				 SKF_AD_OFF + SKF_AD_ALU_XOR_X),
			BPF_STMT(BPF_RET | BPF_A, 0)
		},
		CLASSIC,
		{ },
		{ { 4, 0xA ^ 300 }, { 20, 0xA ^ 300 } },
	},
	{
		"SPILL_FILL",
		.u.insns = {
			BPF_STMT(BPF_LDX | BPF_LEN, 0),
			BPF_STMT(BPF_LD | BPF_IMM, 2),
			BPF_STMT(BPF_ALU | BPF_RSH, 1),
			BPF_STMT(BPF_ALU | BPF_XOR | BPF_X, 0),
			BPF_STMT(BPF_ST, 1), /* M1 = 1 ^ len */
			BPF_STMT(BPF_ALU | BPF_XOR | BPF_K, 0x80000000),
			BPF_STMT(BPF_ST, 2), /* M2 = 1 ^ len ^ 0x80000000 */
			BPF_STMT(BPF_STX, 15), /* M3 = len */
			BPF_STMT(BPF_LDX | BPF_MEM, 1),
			BPF_STMT(BPF_LD | BPF_MEM, 2),
			BPF_STMT(BPF_ALU | BPF_XOR | BPF_X, 0),
			BPF_STMT(BPF_LDX | BPF_MEM, 15),
			BPF_STMT(BPF_ALU | BPF_XOR | BPF_X, 0),
			BPF_STMT(BPF_RET | BPF_A, 0)
		},
		CLASSIC,
		{ },
		{ { 1, 0x80000001 }, { 2, 0x80000002 }, { 60, 0x80000000 ^ 60 } }
	},
	{
		"JEQ",
		.u.insns = {
			BPF_STMT(BPF_LDX | BPF_LEN, 0),
			BPF_STMT(BPF_LD | BPF_B | BPF_ABS, 2),
			BPF_JUMP(BPF_JMP | BPF_JEQ | BPF_X, 0, 0, 1),
			BPF_STMT(BPF_RET | BPF_K, 1),
			BPF_STMT(BPF_RET | BPF_K, MAX_K)
		},
		CLASSIC,
		{ 3, 3, 3, 3, 3 },
		{ { 1, 0 }, { 3, 1 }, { 4, MAX_K } },
	},
	{
		"JGT",
		.u.insns = {
			BPF_STMT(BPF_LDX | BPF_LEN, 0),
			BPF_STMT(BPF_LD | BPF_B | BPF_ABS, 2),
			BPF_JUMP(BPF_JMP | BPF_JGT | BPF_X, 0, 0, 1),
			BPF_STMT(BPF_RET | BPF_K, 1),
			BPF_STMT(BPF_RET | BPF_K, MAX_K)
		},
		CLASSIC,
		{ 4, 4, 4, 3, 3 },
		{ { 2, 0 }, { 3, 1 }, { 4, MAX_K } },
	},
	{
		"JGE (jt 0), test 1",
		.u.insns = {
			BPF_STMT(BPF_LDX | BPF_LEN, 0),
			BPF_STMT(BPF_LD | BPF_B | BPF_ABS, 2),
			BPF_JUMP(BPF_JMP | BPF_JGE | BPF_X, 0, 0, 1),
			BPF_STMT(BPF_RET | BPF_K, 1),
			BPF_STMT(BPF_RET | BPF_K, MAX_K)
		},
		CLASSIC,
		{ 4, 4, 4, 3, 3 },
		{ { 2, 0 }, { 3, 1 }, { 4, 1 } },
	},
	{
		"JGE (jt 0), test 2",
		.u.insns = {
			BPF_STMT(BPF_LDX | BPF_LEN, 0),
			BPF_STMT(BPF_LD | BPF_B | BPF_ABS, 2),
			BPF_JUMP(BPF_JMP | BPF_JGE | BPF_X, 0, 0, 1),
			BPF_STMT(BPF_RET | BPF_K, 1),
			BPF_STMT(BPF_RET | BPF_K, MAX_K)
		},
		CLASSIC,
		{ 4, 4, 5, 3, 3 },
		{ { 4, 1 }, { 5, 1 }, { 6, MAX_K } },
	},
	{
		"JGE",
		.u.insns = {
			BPF_STMT(BPF_LDX | BPF_LEN, 0),
			BPF_STMT(BPF_LD | BPF_B | BPF_IND, MAX_K),
			BPF_JUMP(BPF_JMP | BPF_JGE | BPF_K, 1, 1, 0),
			BPF_STMT(BPF_RET | BPF_K, 10),
			BPF_JUMP(BPF_JMP | BPF_JGE | BPF_K, 2, 1, 0),
			BPF_STMT(BPF_RET | BPF_K, 20),
			BPF_JUMP(BPF_JMP | BPF_JGE | BPF_K, 3, 1, 0),
			BPF_STMT(BPF_RET | BPF_K, 30),
			BPF_JUMP(BPF_JMP | BPF_JGE | BPF_K, 4, 1, 0),
			BPF_STMT(BPF_RET | BPF_K, 40),
			BPF_STMT(BPF_RET | BPF_K, MAX_K)
		},
		CLASSIC,
		{ 1, 2, 3, 4, 5 },
		{ { 1, 20 }, { 3, 40 }, { 5, MAX_K } },
	},
	{
		"JSET",
		.u.insns = {
			BPF_JUMP(BPF_JMP | BPF_JA, 0, 0, 0),
			BPF_JUMP(BPF_JMP | BPF_JA, 1, 1, 1),
			BPF_JUMP(BPF_JMP | BPF_JA, 0, 0, 0),
			BPF_JUMP(BPF_JMP | BPF_JA, 0, 0, 0),
			BPF_STMT(BPF_LDX | BPF_LEN, 0),
			BPF_STMT(BPF_MISC | BPF_TXA, 0),
			BPF_STMT(BPF_ALU | BPF_SUB | BPF_K, 4),
			BPF_STMT(BPF_MISC | BPF_TAX, 0),
			BPF_STMT(BPF_LD | BPF_W | BPF_IND, 0),
			BPF_JUMP(BPF_JMP | BPF_JSET | BPF_K, 1, 0, 1),
			BPF_STMT(BPF_RET | BPF_K, 10),
			BPF_JUMP(BPF_JMP | BPF_JSET | BPF_K, 0x80000000, 0, 1),
			BPF_STMT(BPF_RET | BPF_K, 20),
			BPF_JUMP(BPF_JMP | BPF_JSET | BPF_K, 0xffffff, 1, 0),
			BPF_STMT(BPF_RET | BPF_K, 30),
			BPF_JUMP(BPF_JMP | BPF_JSET | BPF_K, 0xffffff, 1, 0),
			BPF_STMT(BPF_RET | BPF_K, 30),
			BPF_JUMP(BPF_JMP | BPF_JSET | BPF_K, 0xffffff, 1, 0),
			BPF_STMT(BPF_RET | BPF_K, 30),
			BPF_JUMP(BPF_JMP | BPF_JSET | BPF_K, 0xffffff, 1, 0),
			BPF_STMT(BPF_RET | BPF_K, 30),
			BPF_JUMP(BPF_JMP | BPF_JSET | BPF_K, 0xffffff, 1, 0),
			BPF_STMT(BPF_RET | BPF_K, 30),
			BPF_STMT(BPF_RET | BPF_K, MAX_K)
		},
		CLASSIC,
		{ 0, 0xAA, 0x55, 1 },
		{ { 4, 10 }, { 5, 20 }, { 6, MAX_K } },
	},
	{
		"tcpdump port 22",
		.u.insns = {
			BPF_STMT(BPF_LD | BPF_H | BPF_ABS, 12),
			BPF_JUMP(BPF_JMP | BPF_JEQ | BPF_K, 0x86dd, 0, 8), /* IPv6 */
			BPF_STMT(BPF_LD | BPF_B | BPF_ABS, 20),
			BPF_JUMP(BPF_JMP | BPF_JEQ | BPF_K, 0x84, 2, 0),
			BPF_JUMP(BPF_JMP | BPF_JEQ | BPF_K, 0x6, 1, 0),
			BPF_JUMP(BPF_JMP | BPF_JEQ | BPF_K, 0x11, 0, 17),
			BPF_STMT(BPF_LD | BPF_H | BPF_ABS, 54),
			BPF_JUMP(BPF_JMP | BPF_JEQ | BPF_K, 22, 14, 0),
			BPF_STMT(BPF_LD | BPF_H | BPF_ABS, 56),
			BPF_JUMP(BPF_JMP | BPF_JEQ | BPF_K, 22, 12, 13),
			BPF_JUMP(BPF_JMP | BPF_JEQ | BPF_K, 0x0800, 0, 12), /* IPv4 */
			BPF_STMT(BPF_LD | BPF_B | BPF_ABS, 23),
			BPF_JUMP(BPF_JMP | BPF_JEQ | BPF_K, 0x84, 2, 0),
			BPF_JUMP(BPF_JMP | BPF_JEQ | BPF_K, 0x6, 1, 0),
			BPF_JUMP(BPF_JMP | BPF_JEQ | BPF_K, 0x11, 0, 8),
			BPF_STMT(BPF_LD | BPF_H | BPF_ABS, 20),
			BPF_JUMP(BPF_JMP | BPF_JSET | BPF_K, 0x1fff, 6, 0),
			BPF_STMT(BPF_LDX | BPF_B | BPF_MSH, 14),
			BPF_STMT(BPF_LD | BPF_H | BPF_IND, 14),
			BPF_JUMP(BPF_JMP | BPF_JEQ | BPF_K, 22, 2, 0),
			BPF_STMT(BPF_LD | BPF_H | BPF_IND, 16),
			BPF_JUMP(BPF_JMP | BPF_JEQ | BPF_K, 22, 0, 1),
			BPF_STMT(BPF_RET | BPF_K, 0xffff),
			BPF_STMT(BPF_RET | BPF_K, 0),
		},
		CLASSIC,
		/* 3c:07:54:43:e5:76 > 10:bf:48:d6:43:d6, ethertype IPv4(0x0800)
		 * length 114: 10.1.1.149.49700 > 10.1.2.10.22: Flags [P.],
		 * seq 1305692979:1305693027, ack 3650467037, win 65535,
		 * options [nop,nop,TS val 2502645400 ecr 3971138], length 48
		 */
		{ 0x10, 0xbf, 0x48, 0xd6, 0x43, 0xd6,
		  0x3c, 0x07, 0x54, 0x43, 0xe5, 0x76,
		  0x08, 0x00,
		  0x45, 0x10, 0x00, 0x64, 0x75, 0xb5,
		  0x40, 0x00, 0x40, 0x06, 0xad, 0x2e, /* IP header */
		  0x0a, 0x01, 0x01, 0x95, /* ip src */
		  0x0a, 0x01, 0x02, 0x0a, /* ip dst */
		  0xc2, 0x24,
		  0x00, 0x16 /* dst port */ },
		{ { 10, 0 }, { 30, 0 }, { 100, 65535 } },
	},
	{
		"tcpdump complex",
		.u.insns = {
			/* tcpdump -nei eth0 'tcp port 22 and (((ip[2:2] -
			 * ((ip[0]&0xf)<<2)) - ((tcp[12]&0xf0)>>2)) != 0) and
			 * (len > 115 or len < 30000000000)' -d
			 */
			BPF_STMT(BPF_LD | BPF_H | BPF_ABS, 12),
			BPF_JUMP(BPF_JMP | BPF_JEQ | BPF_K, 0x86dd, 30, 0),
			BPF_JUMP(BPF_JMP | BPF_JEQ | BPF_K, 0x800, 0, 29),
			BPF_STMT(BPF_LD | BPF_B | BPF_ABS, 23),
			BPF_JUMP(BPF_JMP | BPF_JEQ | BPF_K, 0x6, 0, 27),
			BPF_STMT(BPF_LD | BPF_H | BPF_ABS, 20),
			BPF_JUMP(BPF_JMP | BPF_JSET | BPF_K, 0x1fff, 25, 0),
			BPF_STMT(BPF_LDX | BPF_B | BPF_MSH, 14),
			BPF_STMT(BPF_LD | BPF_H | BPF_IND, 14),
			BPF_JUMP(BPF_JMP | BPF_JEQ | BPF_K, 22, 2, 0),
			BPF_STMT(BPF_LD | BPF_H | BPF_IND, 16),
			BPF_JUMP(BPF_JMP | BPF_JEQ | BPF_K, 22, 0, 20),
			BPF_STMT(BPF_LD | BPF_H | BPF_ABS, 16),
			BPF_STMT(BPF_ST, 1),
			BPF_STMT(BPF_LD | BPF_B | BPF_ABS, 14),
			BPF_STMT(BPF_ALU | BPF_AND | BPF_K, 0xf),
			BPF_STMT(BPF_ALU | BPF_LSH | BPF_K, 2),
			BPF_STMT(BPF_MISC | BPF_TAX, 0x5), /* libpcap emits K on TAX */
			BPF_STMT(BPF_LD | BPF_MEM, 1),
			BPF_STMT(BPF_ALU | BPF_SUB | BPF_X, 0),
			BPF_STMT(BPF_ST, 5),
			BPF_STMT(BPF_LDX | BPF_B | BPF_MSH, 14),
			BPF_STMT(BPF_LD | BPF_B | BPF_IND, 26),
			BPF_STMT(BPF_ALU | BPF_AND | BPF_K, 0xf0),
			BPF_STMT(BPF_ALU | BPF_RSH | BPF_K, 2),
			BPF_STMT(BPF_MISC | BPF_TAX, 0x9), /* libpcap emits K on TAX */
			BPF_STMT(BPF_LD | BPF_MEM, 5),
			BPF_JUMP(BPF_JMP | BPF_JEQ | BPF_X, 0, 4, 0),
			BPF_STMT(BPF_LD | BPF_LEN, 0),
			BPF_JUMP(BPF_JMP | BPF_JGT | BPF_K, 0x73, 1, 0),
			BPF_JUMP(BPF_JMP | BPF_JGE | BPF_K, 0xfc23ac00, 1, 0),
			BPF_STMT(BPF_RET | BPF_K, 0xffff),
			BPF_STMT(BPF_RET | BPF_K, 0),
		},
		CLASSIC,
		{ 0x10, 0xbf, 0x48, 0xd6, 0x43, 0xd6,
		  0x3c, 0x07, 0x54, 0x43, 0xe5, 0x76,
		  0x08, 0x00,
		  0x45, 0x10, 0x00, 0x64, 0x75, 0xb5,
		  0x40, 0x00, 0x40, 0x06, 0xad, 0x2e, /* IP header */
		  0x0a, 0x01, 0x01, 0x95, /* ip src */
		  0x0a, 0x01, 0x02, 0x0a, /* ip dst */
		  0xc2, 0x24,
		  0x00, 0x16 /* dst port */ },
		{ { 10, 0 }, { 30, 0 }, { 100, 65535 } },
	},
	{
		"RET_A",
		.u.insns = {
			/* check that uninitialized X and A contain zeros */
			BPF_STMT(BPF_MISC | BPF_TXA, 0),
			BPF_STMT(BPF_RET | BPF_A, 0)
		},
		CLASSIC,
		{ },
		{ {1, 0}, {2, 0} },
	},
	{
		"INT: ADD trivial",
		.u.insns_int = {
			BPF_ALU64_IMM(BPF_MOV, R1, 1),
			BPF_ALU64_IMM(BPF_ADD, R1, 2),
			BPF_ALU64_IMM(BPF_MOV, R2, 3),
			BPF_ALU64_REG(BPF_SUB, R1, R2),
			BPF_ALU64_IMM(BPF_ADD, R1, -1),
			BPF_ALU64_IMM(BPF_MUL, R1, 3),
			BPF_ALU64_REG(BPF_MOV, R0, R1),
			BPF_EXIT_INSN(),
		},
		INTERNAL,
		{ },
		{ { 0, 0xfffffffd } }
	},
	{
		"INT: MUL_X",
		.u.insns_int = {
			BPF_ALU64_IMM(BPF_MOV, R0, -1),
			BPF_ALU64_IMM(BPF_MOV, R1, -1),
			BPF_ALU64_IMM(BPF_MOV, R2, 3),
			BPF_ALU64_REG(BPF_MUL, R1, R2),
			BPF_JMP_IMM(BPF_JEQ, R1, 0xfffffffd, 1),
			BPF_EXIT_INSN(),
			BPF_ALU64_IMM(BPF_MOV, R0, 1),
			BPF_EXIT_INSN(),
		},
		INTERNAL,
		{ },
		{ { 0, 1 } }
	},
	{
		"INT: MUL_X2",
		.u.insns_int = {
			BPF_ALU32_IMM(BPF_MOV, R0, -1),
			BPF_ALU32_IMM(BPF_MOV, R1, -1),
			BPF_ALU32_IMM(BPF_MOV, R2, 3),
			BPF_ALU64_REG(BPF_MUL, R1, R2),
			BPF_ALU64_IMM(BPF_RSH, R1, 8),
			BPF_JMP_IMM(BPF_JEQ, R1, 0x2ffffff, 1),
			BPF_EXIT_INSN(),
			BPF_ALU32_IMM(BPF_MOV, R0, 1),
			BPF_EXIT_INSN(),
		},
		INTERNAL,
		{ },
		{ { 0, 1 } }
	},
	{
		"INT: MUL32_X",
		.u.insns_int = {
			BPF_ALU32_IMM(BPF_MOV, R0, -1),
			BPF_ALU64_IMM(BPF_MOV, R1, -1),
			BPF_ALU32_IMM(BPF_MOV, R2, 3),
			BPF_ALU32_REG(BPF_MUL, R1, R2),
			BPF_ALU64_IMM(BPF_RSH, R1, 8),
			BPF_JMP_IMM(BPF_JEQ, R1, 0xffffff, 1),
			BPF_EXIT_INSN(),
			BPF_ALU32_IMM(BPF_MOV, R0, 1),
			BPF_EXIT_INSN(),
		},
		INTERNAL,
		{ },
		{ { 0, 1 } }
	},
	{
		/* Have to test all register combinations, since
		 * JITing of different registers will produce
		 * different asm code.
		 */
		"INT: ADD 64-bit",
		.u.insns_int = {
			BPF_ALU64_IMM(BPF_MOV, R0, 0),
			BPF_ALU64_IMM(BPF_MOV, R1, 1),
			BPF_ALU64_IMM(BPF_MOV, R2, 2),
			BPF_ALU64_IMM(BPF_MOV, R3, 3),
			BPF_ALU64_IMM(BPF_MOV, R4, 4),
			BPF_ALU64_IMM(BPF_MOV, R5, 5),
			BPF_ALU64_IMM(BPF_MOV, R6, 6),
			BPF_ALU64_IMM(BPF_MOV, R7, 7),
			BPF_ALU64_IMM(BPF_MOV, R8, 8),
			BPF_ALU64_IMM(BPF_MOV, R9, 9),
			BPF_ALU64_IMM(BPF_ADD, R0, 20),
			BPF_ALU64_IMM(BPF_ADD, R1, 20),
			BPF_ALU64_IMM(BPF_ADD, R2, 20),
			BPF_ALU64_IMM(BPF_ADD, R3, 20),
			BPF_ALU64_IMM(BPF_ADD, R4, 20),
			BPF_ALU64_IMM(BPF_ADD, R5, 20),
			BPF_ALU64_IMM(BPF_ADD, R6, 20),
			BPF_ALU64_IMM(BPF_ADD, R7, 20),
			BPF_ALU64_IMM(BPF_ADD, R8, 20),
			BPF_ALU64_IMM(BPF_ADD, R9, 20),
			BPF_ALU64_IMM(BPF_SUB, R0, 10),
			BPF_ALU64_IMM(BPF_SUB, R1, 10),
			BPF_ALU64_IMM(BPF_SUB, R2, 10),
			BPF_ALU64_IMM(BPF_SUB, R3, 10),
			BPF_ALU64_IMM(BPF_SUB, R4, 10),
			BPF_ALU64_IMM(BPF_SUB, R5, 10),
			BPF_ALU64_IMM(BPF_SUB, R6, 10),
			BPF_ALU64_IMM(BPF_SUB, R7, 10),
			BPF_ALU64_IMM(BPF_SUB, R8, 10),
			BPF_ALU64_IMM(BPF_SUB, R9, 10),
			BPF_ALU64_REG(BPF_ADD, R0, R0),
			BPF_ALU64_REG(BPF_ADD, R0, R1),
			BPF_ALU64_REG(BPF_ADD, R0, R2),
			BPF_ALU64_REG(BPF_ADD, R0, R3),
			BPF_ALU64_REG(BPF_ADD, R0, R4),
			BPF_ALU64_REG(BPF_ADD, R0, R5),
			BPF_ALU64_REG(BPF_ADD, R0, R6),
			BPF_ALU64_REG(BPF_ADD, R0, R7),
			BPF_ALU64_REG(BPF_ADD, R0, R8),
			BPF_ALU64_REG(BPF_ADD, R0, R9), /* R0 == 155 */
			BPF_JMP_IMM(BPF_JEQ, R0, 155, 1),
			BPF_EXIT_INSN(),
			BPF_ALU64_REG(BPF_ADD, R1, R0),
			BPF_ALU64_REG(BPF_ADD, R1, R1),
			BPF_ALU64_REG(BPF_ADD, R1, R2),
			BPF_ALU64_REG(BPF_ADD, R1, R3),
			BPF_ALU64_REG(BPF_ADD, R1, R4),
			BPF_ALU64_REG(BPF_ADD, R1, R5),
			BPF_ALU64_REG(BPF_ADD, R1, R6),
			BPF_ALU64_REG(BPF_ADD, R1, R7),
			BPF_ALU64_REG(BPF_ADD, R1, R8),
			BPF_ALU64_REG(BPF_ADD, R1, R9), /* R1 == 456 */
			BPF_JMP_IMM(BPF_JEQ, R1, 456, 1),
			BPF_EXIT_INSN(),
			BPF_ALU64_REG(BPF_ADD, R2, R0),
			BPF_ALU64_REG(BPF_ADD, R2, R1),
			BPF_ALU64_REG(BPF_ADD, R2, R2),
			BPF_ALU64_REG(BPF_ADD, R2, R3),
			BPF_ALU64_REG(BPF_ADD, R2, R4),
			BPF_ALU64_REG(BPF_ADD, R2, R5),
			BPF_ALU64_REG(BPF_ADD, R2, R6),
			BPF_ALU64_REG(BPF_ADD, R2, R7),
			BPF_ALU64_REG(BPF_ADD, R2, R8),
			BPF_ALU64_REG(BPF_ADD, R2, R9), /* R2 == 1358 */
			BPF_JMP_IMM(BPF_JEQ, R2, 1358, 1),
			BPF_EXIT_INSN(),
			BPF_ALU64_REG(BPF_ADD, R3, R0),
			BPF_ALU64_REG(BPF_ADD, R3, R1),
			BPF_ALU64_REG(BPF_ADD, R3, R2),
			BPF_ALU64_REG(BPF_ADD, R3, R3),
			BPF_ALU64_REG(BPF_ADD, R3, R4),
			BPF_ALU64_REG(BPF_ADD, R3, R5),
			BPF_ALU64_REG(BPF_ADD, R3, R6),
			BPF_ALU64_REG(BPF_ADD, R3, R7),
			BPF_ALU64_REG(BPF_ADD, R3, R8),
			BPF_ALU64_REG(BPF_ADD, R3, R9), /* R3 == 4063 */
			BPF_JMP_IMM(BPF_JEQ, R3, 4063, 1),
			BPF_EXIT_INSN(),
			BPF_ALU64_REG(BPF_ADD, R4, R0),
			BPF_ALU64_REG(BPF_ADD, R4, R1),
			BPF_ALU64_REG(BPF_ADD, R4, R2),
			BPF_ALU64_REG(BPF_ADD, R4, R3),
			BPF_ALU64_REG(BPF_ADD, R4, R4),
			BPF_ALU64_REG(BPF_ADD, R4, R5),
			BPF_ALU64_REG(BPF_ADD, R4, R6),
			BPF_ALU64_REG(BPF_ADD, R4, R7),
			BPF_ALU64_REG(BPF_ADD, R4, R8),
			BPF_ALU64_REG(BPF_ADD, R4, R9), /* R4 == 12177 */
			BPF_JMP_IMM(BPF_JEQ, R4, 12177, 1),
			BPF_EXIT_INSN(),
			BPF_ALU64_REG(BPF_ADD, R5, R0),
			BPF_ALU64_REG(BPF_ADD, R5, R1),
			BPF_ALU64_REG(BPF_ADD, R5, R2),
			BPF_ALU64_REG(BPF_ADD, R5, R3),
			BPF_ALU64_REG(BPF_ADD, R5, R4),
			BPF_ALU64_REG(BPF_ADD, R5, R5),
			BPF_ALU64_REG(BPF_ADD, R5, R6),
			BPF_ALU64_REG(BPF_ADD, R5, R7),
			BPF_ALU64_REG(BPF_ADD, R5, R8),
			BPF_ALU64_REG(BPF_ADD, R5, R9), /* R5 == 36518 */
			BPF_JMP_IMM(BPF_JEQ, R5, 36518, 1),
			BPF_EXIT_INSN(),
			BPF_ALU64_REG(BPF_ADD, R6, R0),
			BPF_ALU64_REG(BPF_ADD, R6, R1),
			BPF_ALU64_REG(BPF_ADD, R6, R2),
			BPF_ALU64_REG(BPF_ADD, R6, R3),
			BPF_ALU64_REG(BPF_ADD, R6, R4),
			BPF_ALU64_REG(BPF_ADD, R6, R5),
			BPF_ALU64_REG(BPF_ADD, R6, R6),
			BPF_ALU64_REG(BPF_ADD, R6, R7),
			BPF_ALU64_REG(BPF_ADD, R6, R8),
			BPF_ALU64_REG(BPF_ADD, R6, R9), /* R6 == 109540 */
			BPF_JMP_IMM(BPF_JEQ, R6, 109540, 1),
			BPF_EXIT_INSN(),
			BPF_ALU64_REG(BPF_ADD, R7, R0),
			BPF_ALU64_REG(BPF_ADD, R7, R1),
			BPF_ALU64_REG(BPF_ADD, R7, R2),
			BPF_ALU64_REG(BPF_ADD, R7, R3),
			BPF_ALU64_REG(BPF_ADD, R7, R4),
			BPF_ALU64_REG(BPF_ADD, R7, R5),
			BPF_ALU64_REG(BPF_ADD, R7, R6),
			BPF_ALU64_REG(BPF_ADD, R7, R7),
			BPF_ALU64_REG(BPF_ADD, R7, R8),
			BPF_ALU64_REG(BPF_ADD, R7, R9), /* R7 == 328605 */
			BPF_JMP_IMM(BPF_JEQ, R7, 328605, 1),
			BPF_EXIT_INSN(),
			BPF_ALU64_REG(BPF_ADD, R8, R0),
			BPF_ALU64_REG(BPF_ADD, R8, R1),
			BPF_ALU64_REG(BPF_ADD, R8, R2),
			BPF_ALU64_REG(BPF_ADD, R8, R3),
			BPF_ALU64_REG(BPF_ADD, R8, R4),
			BPF_ALU64_REG(BPF_ADD, R8, R5),
			BPF_ALU64_REG(BPF_ADD, R8, R6),
			BPF_ALU64_REG(BPF_ADD, R8, R7),
			BPF_ALU64_REG(BPF_ADD, R8, R8),
			BPF_ALU64_REG(BPF_ADD, R8, R9), /* R8 == 985799 */
			BPF_JMP_IMM(BPF_JEQ, R8, 985799, 1),
			BPF_EXIT_INSN(),
			BPF_ALU64_REG(BPF_ADD, R9, R0),
			BPF_ALU64_REG(BPF_ADD, R9, R1),
			BPF_ALU64_REG(BPF_ADD, R9, R2),
			BPF_ALU64_REG(BPF_ADD, R9, R3),
			BPF_ALU64_REG(BPF_ADD, R9, R4),
			BPF_ALU64_REG(BPF_ADD, R9, R5),
			BPF_ALU64_REG(BPF_ADD, R9, R6),
			BPF_ALU64_REG(BPF_ADD, R9, R7),
			BPF_ALU64_REG(BPF_ADD, R9, R8),
			BPF_ALU64_REG(BPF_ADD, R9, R9), /* R9 == 2957380 */
			BPF_ALU64_REG(BPF_MOV, R0, R9),
			BPF_EXIT_INSN(),
		},
		INTERNAL,
		{ },
		{ { 0, 2957380 } }
	},
	{
		"INT: ADD 32-bit",
		.u.insns_int = {
			BPF_ALU32_IMM(BPF_MOV, R0, 20),
			BPF_ALU32_IMM(BPF_MOV, R1, 1),
			BPF_ALU32_IMM(BPF_MOV, R2, 2),
			BPF_ALU32_IMM(BPF_MOV, R3, 3),
			BPF_ALU32_IMM(BPF_MOV, R4, 4),
			BPF_ALU32_IMM(BPF_MOV, R5, 5),
			BPF_ALU32_IMM(BPF_MOV, R6, 6),
			BPF_ALU32_IMM(BPF_MOV, R7, 7),
			BPF_ALU32_IMM(BPF_MOV, R8, 8),
			BPF_ALU32_IMM(BPF_MOV, R9, 9),
			BPF_ALU64_IMM(BPF_ADD, R1, 10),
			BPF_ALU64_IMM(BPF_ADD, R2, 10),
			BPF_ALU64_IMM(BPF_ADD, R3, 10),
			BPF_ALU64_IMM(BPF_ADD, R4, 10),
			BPF_ALU64_IMM(BPF_ADD, R5, 10),
			BPF_ALU64_IMM(BPF_ADD, R6, 10),
			BPF_ALU64_IMM(BPF_ADD, R7, 10),
			BPF_ALU64_IMM(BPF_ADD, R8, 10),
			BPF_ALU64_IMM(BPF_ADD, R9, 10),
			BPF_ALU32_REG(BPF_ADD, R0, R1),
			BPF_ALU32_REG(BPF_ADD, R0, R2),
			BPF_ALU32_REG(BPF_ADD, R0, R3),
			BPF_ALU32_REG(BPF_ADD, R0, R4),
			BPF_ALU32_REG(BPF_ADD, R0, R5),
			BPF_ALU32_REG(BPF_ADD, R0, R6),
			BPF_ALU32_REG(BPF_ADD, R0, R7),
			BPF_ALU32_REG(BPF_ADD, R0, R8),
			BPF_ALU32_REG(BPF_ADD, R0, R9), /* R0 == 155 */
			BPF_JMP_IMM(BPF_JEQ, R0, 155, 1),
			BPF_EXIT_INSN(),
			BPF_ALU32_REG(BPF_ADD, R1, R0),
			BPF_ALU32_REG(BPF_ADD, R1, R1),
			BPF_ALU32_REG(BPF_ADD, R1, R2),
			BPF_ALU32_REG(BPF_ADD, R1, R3),
			BPF_ALU32_REG(BPF_ADD, R1, R4),
			BPF_ALU32_REG(BPF_ADD, R1, R5),
			BPF_ALU32_REG(BPF_ADD, R1, R6),
			BPF_ALU32_REG(BPF_ADD, R1, R7),
			BPF_ALU32_REG(BPF_ADD, R1, R8),
			BPF_ALU32_REG(BPF_ADD, R1, R9), /* R1 == 456 */
			BPF_JMP_IMM(BPF_JEQ, R1, 456, 1),
			BPF_EXIT_INSN(),
			BPF_ALU32_REG(BPF_ADD, R2, R0),
			BPF_ALU32_REG(BPF_ADD, R2, R1),
			BPF_ALU32_REG(BPF_ADD, R2, R2),
			BPF_ALU32_REG(BPF_ADD, R2, R3),
			BPF_ALU32_REG(BPF_ADD, R2, R4),
			BPF_ALU32_REG(BPF_ADD, R2, R5),
			BPF_ALU32_REG(BPF_ADD, R2, R6),
			BPF_ALU32_REG(BPF_ADD, R2, R7),
			BPF_ALU32_REG(BPF_ADD, R2, R8),
			BPF_ALU32_REG(BPF_ADD, R2, R9), /* R2 == 1358 */
			BPF_JMP_IMM(BPF_JEQ, R2, 1358, 1),
			BPF_EXIT_INSN(),
			BPF_ALU32_REG(BPF_ADD, R3, R0),
			BPF_ALU32_REG(BPF_ADD, R3, R1),
			BPF_ALU32_REG(BPF_ADD, R3, R2),
			BPF_ALU32_REG(BPF_ADD, R3, R3),
			BPF_ALU32_REG(BPF_ADD, R3, R4),
			BPF_ALU32_REG(BPF_ADD, R3, R5),
			BPF_ALU32_REG(BPF_ADD, R3, R6),
			BPF_ALU32_REG(BPF_ADD, R3, R7),
			BPF_ALU32_REG(BPF_ADD, R3, R8),
			BPF_ALU32_REG(BPF_ADD, R3, R9), /* R3 == 4063 */
			BPF_JMP_IMM(BPF_JEQ, R3, 4063, 1),
			BPF_EXIT_INSN(),
			BPF_ALU32_REG(BPF_ADD, R4, R0),
			BPF_ALU32_REG(BPF_ADD, R4, R1),
			BPF_ALU32_REG(BPF_ADD, R4, R2),
			BPF_ALU32_REG(BPF_ADD, R4, R3),
			BPF_ALU32_REG(BPF_ADD, R4, R4),
			BPF_ALU32_REG(BPF_ADD, R4, R5),
			BPF_ALU32_REG(BPF_ADD, R4, R6),
			BPF_ALU32_REG(BPF_ADD, R4, R7),
			BPF_ALU32_REG(BPF_ADD, R4, R8),
			BPF_ALU32_REG(BPF_ADD, R4, R9), /* R4 == 12177 */
			BPF_JMP_IMM(BPF_JEQ, R4, 12177, 1),
			BPF_EXIT_INSN(),
			BPF_ALU32_REG(BPF_ADD, R5, R0),
			BPF_ALU32_REG(BPF_ADD, R5, R1),
			BPF_ALU32_REG(BPF_ADD, R5, R2),
			BPF_ALU32_REG(BPF_ADD, R5, R3),
			BPF_ALU32_REG(BPF_ADD, R5, R4),
			BPF_ALU32_REG(BPF_ADD, R5, R5),
			BPF_ALU32_REG(BPF_ADD, R5, R6),
			BPF_ALU32_REG(BPF_ADD, R5, R7),
			BPF_ALU32_REG(BPF_ADD, R5, R8),
			BPF_ALU32_REG(BPF_ADD, R5, R9), /* R5 == 36518 */
			BPF_JMP_IMM(BPF_JEQ, R5, 36518, 1),
			BPF_EXIT_INSN(),
			BPF_ALU32_REG(BPF_ADD, R6, R0),
			BPF_ALU32_REG(BPF_ADD, R6, R1),
			BPF_ALU32_REG(BPF_ADD, R6, R2),
			BPF_ALU32_REG(BPF_ADD, R6, R3),
			BPF_ALU32_REG(BPF_ADD, R6, R4),
			BPF_ALU32_REG(BPF_ADD, R6, R5),
			BPF_ALU32_REG(BPF_ADD, R6, R6),
			BPF_ALU32_REG(BPF_ADD, R6, R7),
			BPF_ALU32_REG(BPF_ADD, R6, R8),
			BPF_ALU32_REG(BPF_ADD, R6, R9), /* R6 == 109540 */
			BPF_JMP_IMM(BPF_JEQ, R6, 109540, 1),
			BPF_EXIT_INSN(),
			BPF_ALU32_REG(BPF_ADD, R7, R0),
			BPF_ALU32_REG(BPF_ADD, R7, R1),
			BPF_ALU32_REG(BPF_ADD, R7, R2),
			BPF_ALU32_REG(BPF_ADD, R7, R3),
			BPF_ALU32_REG(BPF_ADD, R7, R4),
			BPF_ALU32_REG(BPF_ADD, R7, R5),
			BPF_ALU32_REG(BPF_ADD, R7, R6),
			BPF_ALU32_REG(BPF_ADD, R7, R7),
			BPF_ALU32_REG(BPF_ADD, R7, R8),
			BPF_ALU32_REG(BPF_ADD, R7, R9), /* R7 == 328605 */
			BPF_JMP_IMM(BPF_JEQ, R7, 328605, 1),
			BPF_EXIT_INSN(),
			BPF_ALU32_REG(BPF_ADD, R8, R0),
			BPF_ALU32_REG(BPF_ADD, R8, R1),
			BPF_ALU32_REG(BPF_ADD, R8, R2),
			BPF_ALU32_REG(BPF_ADD, R8, R3),
			BPF_ALU32_REG(BPF_ADD, R8, R4),
			BPF_ALU32_REG(BPF_ADD, R8, R5),
			BPF_ALU32_REG(BPF_ADD, R8, R6),
			BPF_ALU32_REG(BPF_ADD, R8, R7),
			BPF_ALU32_REG(BPF_ADD, R8, R8),
			BPF_ALU32_REG(BPF_ADD, R8, R9), /* R8 == 985799 */
			BPF_JMP_IMM(BPF_JEQ, R8, 985799, 1),
			BPF_EXIT_INSN(),
			BPF_ALU32_REG(BPF_ADD, R9, R0),
			BPF_ALU32_REG(BPF_ADD, R9, R1),
			BPF_ALU32_REG(BPF_ADD, R9, R2),
			BPF_ALU32_REG(BPF_ADD, R9, R3),
			BPF_ALU32_REG(BPF_ADD, R9, R4),
			BPF_ALU32_REG(BPF_ADD, R9, R5),
			BPF_ALU32_REG(BPF_ADD, R9, R6),
			BPF_ALU32_REG(BPF_ADD, R9, R7),
			BPF_ALU32_REG(BPF_ADD, R9, R8),
			BPF_ALU32_REG(BPF_ADD, R9, R9), /* R9 == 2957380 */
			BPF_ALU32_REG(BPF_MOV, R0, R9),
			BPF_EXIT_INSN(),
		},
		INTERNAL,
		{ },
		{ { 0, 2957380 } }
	},
	{	/* Mainly checking JIT here. */
		"INT: SUB",
		.u.insns_int = {
			BPF_ALU64_IMM(BPF_MOV, R0, 0),
			BPF_ALU64_IMM(BPF_MOV, R1, 1),
			BPF_ALU64_IMM(BPF_MOV, R2, 2),
			BPF_ALU64_IMM(BPF_MOV, R3, 3),
			BPF_ALU64_IMM(BPF_MOV, R4, 4),
			BPF_ALU64_IMM(BPF_MOV, R5, 5),
			BPF_ALU64_IMM(BPF_MOV, R6, 6),
			BPF_ALU64_IMM(BPF_MOV, R7, 7),
			BPF_ALU64_IMM(BPF_MOV, R8, 8),
			BPF_ALU64_IMM(BPF_MOV, R9, 9),
			BPF_ALU64_REG(BPF_SUB, R0, R0),
			BPF_ALU64_REG(BPF_SUB, R0, R1),
			BPF_ALU64_REG(BPF_SUB, R0, R2),
			BPF_ALU64_REG(BPF_SUB, R0, R3),
			BPF_ALU64_REG(BPF_SUB, R0, R4),
			BPF_ALU64_REG(BPF_SUB, R0, R5),
			BPF_ALU64_REG(BPF_SUB, R0, R6),
			BPF_ALU64_REG(BPF_SUB, R0, R7),
			BPF_ALU64_REG(BPF_SUB, R0, R8),
			BPF_ALU64_REG(BPF_SUB, R0, R9),
			BPF_ALU64_IMM(BPF_SUB, R0, 10),
			BPF_JMP_IMM(BPF_JEQ, R0, -55, 1),
			BPF_EXIT_INSN(),
			BPF_ALU64_REG(BPF_SUB, R1, R0),
			BPF_ALU64_REG(BPF_SUB, R1, R2),
			BPF_ALU64_REG(BPF_SUB, R1, R3),
			BPF_ALU64_REG(BPF_SUB, R1, R4),
			BPF_ALU64_REG(BPF_SUB, R1, R5),
			BPF_ALU64_REG(BPF_SUB, R1, R6),
			BPF_ALU64_REG(BPF_SUB, R1, R7),
			BPF_ALU64_REG(BPF_SUB, R1, R8),
			BPF_ALU64_REG(BPF_SUB, R1, R9),
			BPF_ALU64_IMM(BPF_SUB, R1, 10),
			BPF_ALU64_REG(BPF_SUB, R2, R0),
			BPF_ALU64_REG(BPF_SUB, R2, R1),
			BPF_ALU64_REG(BPF_SUB, R2, R3),
			BPF_ALU64_REG(BPF_SUB, R2, R4),
			BPF_ALU64_REG(BPF_SUB, R2, R5),
			BPF_ALU64_REG(BPF_SUB, R2, R6),
			BPF_ALU64_REG(BPF_SUB, R2, R7),
			BPF_ALU64_REG(BPF_SUB, R2, R8),
			BPF_ALU64_REG(BPF_SUB, R2, R9),
			BPF_ALU64_IMM(BPF_SUB, R2, 10),
			BPF_ALU64_REG(BPF_SUB, R3, R0),
			BPF_ALU64_REG(BPF_SUB, R3, R1),
			BPF_ALU64_REG(BPF_SUB, R3, R2),
			BPF_ALU64_REG(BPF_SUB, R3, R4),
			BPF_ALU64_REG(BPF_SUB, R3, R5),
			BPF_ALU64_REG(BPF_SUB, R3, R6),
			BPF_ALU64_REG(BPF_SUB, R3, R7),
			BPF_ALU64_REG(BPF_SUB, R3, R8),
			BPF_ALU64_REG(BPF_SUB, R3, R9),
			BPF_ALU64_IMM(BPF_SUB, R3, 10),
			BPF_ALU64_REG(BPF_SUB, R4, R0),
			BPF_ALU64_REG(BPF_SUB, R4, R1),
			BPF_ALU64_REG(BPF_SUB, R4, R2),
			BPF_ALU64_REG(BPF_SUB, R4, R3),
			BPF_ALU64_REG(BPF_SUB, R4, R5),
			BPF_ALU64_REG(BPF_SUB, R4, R6),
			BPF_ALU64_REG(BPF_SUB, R4, R7),
			BPF_ALU64_REG(BPF_SUB, R4, R8),
			BPF_ALU64_REG(BPF_SUB, R4, R9),
			BPF_ALU64_IMM(BPF_SUB, R4, 10),
			BPF_ALU64_REG(BPF_SUB, R5, R0),
			BPF_ALU64_REG(BPF_SUB, R5, R1),
			BPF_ALU64_REG(BPF_SUB, R5, R2),
			BPF_ALU64_REG(BPF_SUB, R5, R3),
			BPF_ALU64_REG(BPF_SUB, R5, R4),
			BPF_ALU64_REG(BPF_SUB, R5, R6),
			BPF_ALU64_REG(BPF_SUB, R5, R7),
			BPF_ALU64_REG(BPF_SUB, R5, R8),
			BPF_ALU64_REG(BPF_SUB, R5, R9),
			BPF_ALU64_IMM(BPF_SUB, R5, 10),
			BPF_ALU64_REG(BPF_SUB, R6, R0),
			BPF_ALU64_REG(BPF_SUB, R6, R1),
			BPF_ALU64_REG(BPF_SUB, R6, R2),
			BPF_ALU64_REG(BPF_SUB, R6, R3),
			BPF_ALU64_REG(BPF_SUB, R6, R4),
			BPF_ALU64_REG(BPF_SUB, R6, R5),
			BPF_ALU64_REG(BPF_SUB, R6, R7),
			BPF_ALU64_REG(BPF_SUB, R6, R8),
			BPF_ALU64_REG(BPF_SUB, R6, R9),
			BPF_ALU64_IMM(BPF_SUB, R6, 10),
			BPF_ALU64_REG(BPF_SUB, R7, R0),
			BPF_ALU64_REG(BPF_SUB, R7, R1),
			BPF_ALU64_REG(BPF_SUB, R7, R2),
			BPF_ALU64_REG(BPF_SUB, R7, R3),
			BPF_ALU64_REG(BPF_SUB, R7, R4),
			BPF_ALU64_REG(BPF_SUB, R7, R5),
			BPF_ALU64_REG(BPF_SUB, R7, R6),
			BPF_ALU64_REG(BPF_SUB, R7, R8),
			BPF_ALU64_REG(BPF_SUB, R7, R9),
			BPF_ALU64_IMM(BPF_SUB, R7, 10),
			BPF_ALU64_REG(BPF_SUB, R8, R0),
			BPF_ALU64_REG(BPF_SUB, R8, R1),
			BPF_ALU64_REG(BPF_SUB, R8, R2),
			BPF_ALU64_REG(BPF_SUB, R8, R3),
			BPF_ALU64_REG(BPF_SUB, R8, R4),
			BPF_ALU64_REG(BPF_SUB, R8, R5),
			BPF_ALU64_REG(BPF_SUB, R8, R6),
			BPF_ALU64_REG(BPF_SUB, R8, R7),
			BPF_ALU64_REG(BPF_SUB, R8, R9),
			BPF_ALU64_IMM(BPF_SUB, R8, 10),
			BPF_ALU64_REG(BPF_SUB, R9, R0),
			BPF_ALU64_REG(BPF_SUB, R9, R1),
			BPF_ALU64_REG(BPF_SUB, R9, R2),
			BPF_ALU64_REG(BPF_SUB, R9, R3),
			BPF_ALU64_REG(BPF_SUB, R9, R4),
			BPF_ALU64_REG(BPF_SUB, R9, R5),
			BPF_ALU64_REG(BPF_SUB, R9, R6),
			BPF_ALU64_REG(BPF_SUB, R9, R7),
			BPF_ALU64_REG(BPF_SUB, R9, R8),
			BPF_ALU64_IMM(BPF_SUB, R9, 10),
			BPF_ALU64_IMM(BPF_SUB, R0, 10),
			BPF_ALU64_IMM(BPF_NEG, R0, 0),
			BPF_ALU64_REG(BPF_SUB, R0, R1),
			BPF_ALU64_REG(BPF_SUB, R0, R2),
			BPF_ALU64_REG(BPF_SUB, R0, R3),
			BPF_ALU64_REG(BPF_SUB, R0, R4),
			BPF_ALU64_REG(BPF_SUB, R0, R5),
			BPF_ALU64_REG(BPF_SUB, R0, R6),
			BPF_ALU64_REG(BPF_SUB, R0, R7),
			BPF_ALU64_REG(BPF_SUB, R0, R8),
			BPF_ALU64_REG(BPF_SUB, R0, R9),
			BPF_EXIT_INSN(),
		},
		INTERNAL,
		{ },
		{ { 0, 11 } }
	},
	{	/* Mainly checking JIT here. */
		"INT: XOR",
		.u.insns_int = {
			BPF_ALU64_REG(BPF_SUB, R0, R0),
			BPF_ALU64_REG(BPF_XOR, R1, R1),
			BPF_JMP_REG(BPF_JEQ, R0, R1, 1),
			BPF_EXIT_INSN(),
			BPF_ALU64_IMM(BPF_MOV, R0, 10),
			BPF_ALU64_IMM(BPF_MOV, R1, -1),
			BPF_ALU64_REG(BPF_SUB, R1, R1),
			BPF_ALU64_REG(BPF_XOR, R2, R2),
			BPF_JMP_REG(BPF_JEQ, R1, R2, 1),
			BPF_EXIT_INSN(),
			BPF_ALU64_REG(BPF_SUB, R2, R2),
			BPF_ALU64_REG(BPF_XOR, R3, R3),
			BPF_ALU64_IMM(BPF_MOV, R0, 10),
			BPF_ALU64_IMM(BPF_MOV, R1, -1),
			BPF_JMP_REG(BPF_JEQ, R2, R3, 1),
			BPF_EXIT_INSN(),
			BPF_ALU64_REG(BPF_SUB, R3, R3),
			BPF_ALU64_REG(BPF_XOR, R4, R4),
			BPF_ALU64_IMM(BPF_MOV, R2, 1),
			BPF_ALU64_IMM(BPF_MOV, R5, -1),
			BPF_JMP_REG(BPF_JEQ, R3, R4, 1),
			BPF_EXIT_INSN(),
			BPF_ALU64_REG(BPF_SUB, R4, R4),
			BPF_ALU64_REG(BPF_XOR, R5, R5),
			BPF_ALU64_IMM(BPF_MOV, R3, 1),
			BPF_ALU64_IMM(BPF_MOV, R7, -1),
			BPF_JMP_REG(BPF_JEQ, R5, R4, 1),
			BPF_EXIT_INSN(),
			BPF_ALU64_IMM(BPF_MOV, R5, 1),
			BPF_ALU64_REG(BPF_SUB, R5, R5),
			BPF_ALU64_REG(BPF_XOR, R6, R6),
			BPF_ALU64_IMM(BPF_MOV, R1, 1),
			BPF_ALU64_IMM(BPF_MOV, R8, -1),
			BPF_JMP_REG(BPF_JEQ, R5, R6, 1),
			BPF_EXIT_INSN(),
			BPF_ALU64_REG(BPF_SUB, R6, R6),
			BPF_ALU64_REG(BPF_XOR, R7, R7),
			BPF_JMP_REG(BPF_JEQ, R7, R6, 1),
			BPF_EXIT_INSN(),
			BPF_ALU64_REG(BPF_SUB, R7, R7),
			BPF_ALU64_REG(BPF_XOR, R8, R8),
			BPF_JMP_REG(BPF_JEQ, R7, R8, 1),
			BPF_EXIT_INSN(),
			BPF_ALU64_REG(BPF_SUB, R8, R8),
			BPF_ALU64_REG(BPF_XOR, R9, R9),
			BPF_JMP_REG(BPF_JEQ, R9, R8, 1),
			BPF_EXIT_INSN(),
			BPF_ALU64_REG(BPF_SUB, R9, R9),
			BPF_ALU64_REG(BPF_XOR, R0, R0),
			BPF_JMP_REG(BPF_JEQ, R9, R0, 1),
			BPF_EXIT_INSN(),
			BPF_ALU64_REG(BPF_SUB, R1, R1),
			BPF_ALU64_REG(BPF_XOR, R0, R0),
			BPF_JMP_REG(BPF_JEQ, R9, R0, 2),
			BPF_ALU64_IMM(BPF_MOV, R0, 0),
			BPF_EXIT_INSN(),
			BPF_ALU64_IMM(BPF_MOV, R0, 1),
			BPF_EXIT_INSN(),
		},
		INTERNAL,
		{ },
		{ { 0, 1 } }
	},
	{	/* Mainly checking JIT here. */
		"INT: MUL",
		.u.insns_int = {
			BPF_ALU64_IMM(BPF_MOV, R0, 11),
			BPF_ALU64_IMM(BPF_MOV, R1, 1),
			BPF_ALU64_IMM(BPF_MOV, R2, 2),
			BPF_ALU64_IMM(BPF_MOV, R3, 3),
			BPF_ALU64_IMM(BPF_MOV, R4, 4),
			BPF_ALU64_IMM(BPF_MOV, R5, 5),
			BPF_ALU64_IMM(BPF_MOV, R6, 6),
			BPF_ALU64_IMM(BPF_MOV, R7, 7),
			BPF_ALU64_IMM(BPF_MOV, R8, 8),
			BPF_ALU64_IMM(BPF_MOV, R9, 9),
			BPF_ALU64_REG(BPF_MUL, R0, R0),
			BPF_ALU64_REG(BPF_MUL, R0, R1),
			BPF_ALU64_REG(BPF_MUL, R0, R2),
			BPF_ALU64_REG(BPF_MUL, R0, R3),
			BPF_ALU64_REG(BPF_MUL, R0, R4),
			BPF_ALU64_REG(BPF_MUL, R0, R5),
			BPF_ALU64_REG(BPF_MUL, R0, R6),
			BPF_ALU64_REG(BPF_MUL, R0, R7),
			BPF_ALU64_REG(BPF_MUL, R0, R8),
			BPF_ALU64_REG(BPF_MUL, R0, R9),
			BPF_ALU64_IMM(BPF_MUL, R0, 10),
			BPF_JMP_IMM(BPF_JEQ, R0, 439084800, 1),
			BPF_EXIT_INSN(),
			BPF_ALU64_REG(BPF_MUL, R1, R0),
			BPF_ALU64_REG(BPF_MUL, R1, R2),
			BPF_ALU64_REG(BPF_MUL, R1, R3),
			BPF_ALU64_REG(BPF_MUL, R1, R4),
			BPF_ALU64_REG(BPF_MUL, R1, R5),
			BPF_ALU64_REG(BPF_MUL, R1, R6),
			BPF_ALU64_REG(BPF_MUL, R1, R7),
			BPF_ALU64_REG(BPF_MUL, R1, R8),
			BPF_ALU64_REG(BPF_MUL, R1, R9),
			BPF_ALU64_IMM(BPF_MUL, R1, 10),
			BPF_ALU64_REG(BPF_MOV, R2, R1),
			BPF_ALU64_IMM(BPF_RSH, R2, 32),
			BPF_JMP_IMM(BPF_JEQ, R2, 0x5a924, 1),
			BPF_EXIT_INSN(),
			BPF_ALU64_IMM(BPF_LSH, R1, 32),
			BPF_ALU64_IMM(BPF_ARSH, R1, 32),
			BPF_JMP_IMM(BPF_JEQ, R1, 0xebb90000, 1),
			BPF_EXIT_INSN(),
			BPF_ALU64_REG(BPF_MUL, R2, R0),
			BPF_ALU64_REG(BPF_MUL, R2, R1),
			BPF_ALU64_REG(BPF_MUL, R2, R3),
			BPF_ALU64_REG(BPF_MUL, R2, R4),
			BPF_ALU64_REG(BPF_MUL, R2, R5),
			BPF_ALU64_REG(BPF_MUL, R2, R6),
			BPF_ALU64_REG(BPF_MUL, R2, R7),
			BPF_ALU64_REG(BPF_MUL, R2, R8),
			BPF_ALU64_REG(BPF_MUL, R2, R9),
			BPF_ALU64_IMM(BPF_MUL, R2, 10),
			BPF_ALU64_IMM(BPF_RSH, R2, 32),
			BPF_ALU64_REG(BPF_MOV, R0, R2),
			BPF_EXIT_INSN(),
		},
		INTERNAL,
		{ },
		{ { 0, 0x35d97ef2 } }
	},
	{	/* Mainly checking JIT here. */
		"MOV REG64",
		.u.insns_int = {
			BPF_LD_IMM64(R0, 0xffffffffffffffffLL),
			BPF_MOV64_REG(R1, R0),
			BPF_MOV64_REG(R2, R1),
			BPF_MOV64_REG(R3, R2),
			BPF_MOV64_REG(R4, R3),
			BPF_MOV64_REG(R5, R4),
			BPF_MOV64_REG(R6, R5),
			BPF_MOV64_REG(R7, R6),
			BPF_MOV64_REG(R8, R7),
			BPF_MOV64_REG(R9, R8),
			BPF_ALU64_IMM(BPF_MOV, R0, 0),
			BPF_ALU64_IMM(BPF_MOV, R1, 0),
			BPF_ALU64_IMM(BPF_MOV, R2, 0),
			BPF_ALU64_IMM(BPF_MOV, R3, 0),
			BPF_ALU64_IMM(BPF_MOV, R4, 0),
			BPF_ALU64_IMM(BPF_MOV, R5, 0),
			BPF_ALU64_IMM(BPF_MOV, R6, 0),
			BPF_ALU64_IMM(BPF_MOV, R7, 0),
			BPF_ALU64_IMM(BPF_MOV, R8, 0),
			BPF_ALU64_IMM(BPF_MOV, R9, 0),
			BPF_ALU64_REG(BPF_ADD, R0, R0),
			BPF_ALU64_REG(BPF_ADD, R0, R1),
			BPF_ALU64_REG(BPF_ADD, R0, R2),
			BPF_ALU64_REG(BPF_ADD, R0, R3),
			BPF_ALU64_REG(BPF_ADD, R0, R4),
			BPF_ALU64_REG(BPF_ADD, R0, R5),
			BPF_ALU64_REG(BPF_ADD, R0, R6),
			BPF_ALU64_REG(BPF_ADD, R0, R7),
			BPF_ALU64_REG(BPF_ADD, R0, R8),
			BPF_ALU64_REG(BPF_ADD, R0, R9),
			BPF_ALU64_IMM(BPF_ADD, R0, 0xfefe),
			BPF_EXIT_INSN(),
		},
		INTERNAL,
		{ },
		{ { 0, 0xfefe } }
	},
	{	/* Mainly checking JIT here. */
		"MOV REG32",
		.u.insns_int = {
			BPF_LD_IMM64(R0, 0xffffffffffffffffLL),
			BPF_MOV64_REG(R1, R0),
			BPF_MOV64_REG(R2, R1),
			BPF_MOV64_REG(R3, R2),
			BPF_MOV64_REG(R4, R3),
			BPF_MOV64_REG(R5, R4),
			BPF_MOV64_REG(R6, R5),
			BPF_MOV64_REG(R7, R6),
			BPF_MOV64_REG(R8, R7),
			BPF_MOV64_REG(R9, R8),
			BPF_ALU32_IMM(BPF_MOV, R0, 0),
			BPF_ALU32_IMM(BPF_MOV, R1, 0),
			BPF_ALU32_IMM(BPF_MOV, R2, 0),
			BPF_ALU32_IMM(BPF_MOV, R3, 0),
			BPF_ALU32_IMM(BPF_MOV, R4, 0),
			BPF_ALU32_IMM(BPF_MOV, R5, 0),
			BPF_ALU32_IMM(BPF_MOV, R6, 0),
			BPF_ALU32_IMM(BPF_MOV, R7, 0),
			BPF_ALU32_IMM(BPF_MOV, R8, 0),
			BPF_ALU32_IMM(BPF_MOV, R9, 0),
			BPF_ALU64_REG(BPF_ADD, R0, R0),
			BPF_ALU64_REG(BPF_ADD, R0, R1),
			BPF_ALU64_REG(BPF_ADD, R0, R2),
			BPF_ALU64_REG(BPF_ADD, R0, R3),
			BPF_ALU64_REG(BPF_ADD, R0, R4),
			BPF_ALU64_REG(BPF_ADD, R0, R5),
			BPF_ALU64_REG(BPF_ADD, R0, R6),
			BPF_ALU64_REG(BPF_ADD, R0, R7),
			BPF_ALU64_REG(BPF_ADD, R0, R8),
			BPF_ALU64_REG(BPF_ADD, R0, R9),
			BPF_ALU64_IMM(BPF_ADD, R0, 0xfefe),
			BPF_EXIT_INSN(),
		},
		INTERNAL,
		{ },
		{ { 0, 0xfefe } }
	},
	{	/* Mainly checking JIT here. */
		"LD IMM64",
		.u.insns_int = {
			BPF_LD_IMM64(R0, 0xffffffffffffffffLL),
			BPF_MOV64_REG(R1, R0),
			BPF_MOV64_REG(R2, R1),
			BPF_MOV64_REG(R3, R2),
			BPF_MOV64_REG(R4, R3),
			BPF_MOV64_REG(R5, R4),
			BPF_MOV64_REG(R6, R5),
			BPF_MOV64_REG(R7, R6),
			BPF_MOV64_REG(R8, R7),
			BPF_MOV64_REG(R9, R8),
			BPF_LD_IMM64(R0, 0x0LL),
			BPF_LD_IMM64(R1, 0x0LL),
			BPF_LD_IMM64(R2, 0x0LL),
			BPF_LD_IMM64(R3, 0x0LL),
			BPF_LD_IMM64(R4, 0x0LL),
			BPF_LD_IMM64(R5, 0x0LL),
			BPF_LD_IMM64(R6, 0x0LL),
			BPF_LD_IMM64(R7, 0x0LL),
			BPF_LD_IMM64(R8, 0x0LL),
			BPF_LD_IMM64(R9, 0x0LL),
			BPF_ALU64_REG(BPF_ADD, R0, R0),
			BPF_ALU64_REG(BPF_ADD, R0, R1),
			BPF_ALU64_REG(BPF_ADD, R0, R2),
			BPF_ALU64_REG(BPF_ADD, R0, R3),
			BPF_ALU64_REG(BPF_ADD, R0, R4),
			BPF_ALU64_REG(BPF_ADD, R0, R5),
			BPF_ALU64_REG(BPF_ADD, R0, R6),
			BPF_ALU64_REG(BPF_ADD, R0, R7),
			BPF_ALU64_REG(BPF_ADD, R0, R8),
			BPF_ALU64_REG(BPF_ADD, R0, R9),
			BPF_ALU64_IMM(BPF_ADD, R0, 0xfefe),
			BPF_EXIT_INSN(),
		},
		INTERNAL,
		{ },
		{ { 0, 0xfefe } }
	},
	{
		"INT: ALU MIX",
		.u.insns_int = {
			BPF_ALU64_IMM(BPF_MOV, R0, 11),
			BPF_ALU64_IMM(BPF_ADD, R0, -1),
			BPF_ALU64_IMM(BPF_MOV, R2, 2),
			BPF_ALU64_IMM(BPF_XOR, R2, 3),
			BPF_ALU64_REG(BPF_DIV, R0, R2),
			BPF_JMP_IMM(BPF_JEQ, R0, 10, 1),
			BPF_EXIT_INSN(),
			BPF_ALU64_IMM(BPF_MOD, R0, 3),
			BPF_JMP_IMM(BPF_JEQ, R0, 1, 1),
			BPF_EXIT_INSN(),
			BPF_ALU64_IMM(BPF_MOV, R0, -1),
			BPF_EXIT_INSN(),
		},
		INTERNAL,
		{ },
		{ { 0, -1 } }
	},
	{
		"INT: shifts by register",
		.u.insns_int = {
			BPF_MOV64_IMM(R0, -1234),
			BPF_MOV64_IMM(R1, 1),
			BPF_ALU32_REG(BPF_RSH, R0, R1),
			BPF_JMP_IMM(BPF_JEQ, R0, 0x7ffffd97, 1),
			BPF_EXIT_INSN(),
			BPF_MOV64_IMM(R2, 1),
			BPF_ALU64_REG(BPF_LSH, R0, R2),
			BPF_MOV32_IMM(R4, -1234),
			BPF_JMP_REG(BPF_JEQ, R0, R4, 1),
			BPF_EXIT_INSN(),
			BPF_ALU64_IMM(BPF_AND, R4, 63),
			BPF_ALU64_REG(BPF_LSH, R0, R4), /* R0 <= 46 */
			BPF_MOV64_IMM(R3, 47),
			BPF_ALU64_REG(BPF_ARSH, R0, R3),
			BPF_JMP_IMM(BPF_JEQ, R0, -617, 1),
			BPF_EXIT_INSN(),
			BPF_MOV64_IMM(R2, 1),
			BPF_ALU64_REG(BPF_LSH, R4, R2), /* R4 = 46 << 1 */
			BPF_JMP_IMM(BPF_JEQ, R4, 92, 1),
			BPF_EXIT_INSN(),
			BPF_MOV64_IMM(R4, 4),
			BPF_ALU64_REG(BPF_LSH, R4, R4), /* R4 = 4 << 4 */
			BPF_JMP_IMM(BPF_JEQ, R4, 64, 1),
			BPF_EXIT_INSN(),
			BPF_MOV64_IMM(R4, 5),
			BPF_ALU32_REG(BPF_LSH, R4, R4), /* R4 = 5 << 5 */
			BPF_JMP_IMM(BPF_JEQ, R4, 160, 1),
			BPF_EXIT_INSN(),
			BPF_MOV64_IMM(R0, -1),
			BPF_EXIT_INSN(),
		},
		INTERNAL,
		{ },
		{ { 0, -1 } }
	},
	{
		/*
		 * Register (non-)clobbering test, in the case where a 32-bit
		 * JIT implements complex ALU64 operations via function calls.
		 * If so, the function call must be invisible in the eBPF
		 * registers. The JIT must then save and restore relevant
		 * registers during the call. The following tests check that
		 * the eBPF registers retain their values after such a call.
		 */
		"INT: Register clobbering, R1 updated",
		.u.insns_int = {
			BPF_ALU32_IMM(BPF_MOV, R0, 0),
			BPF_ALU32_IMM(BPF_MOV, R1, 123456789),
			BPF_ALU32_IMM(BPF_MOV, R2, 2),
			BPF_ALU32_IMM(BPF_MOV, R3, 3),
			BPF_ALU32_IMM(BPF_MOV, R4, 4),
			BPF_ALU32_IMM(BPF_MOV, R5, 5),
			BPF_ALU32_IMM(BPF_MOV, R6, 6),
			BPF_ALU32_IMM(BPF_MOV, R7, 7),
			BPF_ALU32_IMM(BPF_MOV, R8, 8),
			BPF_ALU32_IMM(BPF_MOV, R9, 9),
			BPF_ALU64_IMM(BPF_DIV, R1, 123456789),
			BPF_JMP_IMM(BPF_JNE, R0, 0, 10),
			BPF_JMP_IMM(BPF_JNE, R1, 1, 9),
			BPF_JMP_IMM(BPF_JNE, R2, 2, 8),
			BPF_JMP_IMM(BPF_JNE, R3, 3, 7),
			BPF_JMP_IMM(BPF_JNE, R4, 4, 6),
			BPF_JMP_IMM(BPF_JNE, R5, 5, 5),
			BPF_JMP_IMM(BPF_JNE, R6, 6, 4),
			BPF_JMP_IMM(BPF_JNE, R7, 7, 3),
			BPF_JMP_IMM(BPF_JNE, R8, 8, 2),
			BPF_JMP_IMM(BPF_JNE, R9, 9, 1),
			BPF_ALU32_IMM(BPF_MOV, R0, 1),
			BPF_EXIT_INSN(),
		},
		INTERNAL,
		{ },
		{ { 0, 1 } }
	},
	{
		"INT: Register clobbering, R2 updated",
		.u.insns_int = {
			BPF_ALU32_IMM(BPF_MOV, R0, 0),
			BPF_ALU32_IMM(BPF_MOV, R1, 1),
			BPF_ALU32_IMM(BPF_MOV, R2, 2 * 123456789),
			BPF_ALU32_IMM(BPF_MOV, R3, 3),
			BPF_ALU32_IMM(BPF_MOV, R4, 4),
			BPF_ALU32_IMM(BPF_MOV, R5, 5),
			BPF_ALU32_IMM(BPF_MOV, R6, 6),
			BPF_ALU32_IMM(BPF_MOV, R7, 7),
			BPF_ALU32_IMM(BPF_MOV, R8, 8),
			BPF_ALU32_IMM(BPF_MOV, R9, 9),
			BPF_ALU64_IMM(BPF_DIV, R2, 123456789),
			BPF_JMP_IMM(BPF_JNE, R0, 0, 10),
			BPF_JMP_IMM(BPF_JNE, R1, 1, 9),
			BPF_JMP_IMM(BPF_JNE, R2, 2, 8),
			BPF_JMP_IMM(BPF_JNE, R3, 3, 7),
			BPF_JMP_IMM(BPF_JNE, R4, 4, 6),
			BPF_JMP_IMM(BPF_JNE, R5, 5, 5),
			BPF_JMP_IMM(BPF_JNE, R6, 6, 4),
			BPF_JMP_IMM(BPF_JNE, R7, 7, 3),
			BPF_JMP_IMM(BPF_JNE, R8, 8, 2),
			BPF_JMP_IMM(BPF_JNE, R9, 9, 1),
			BPF_ALU32_IMM(BPF_MOV, R0, 1),
			BPF_EXIT_INSN(),
		},
		INTERNAL,
		{ },
		{ { 0, 1 } }
	},
	{
		/*
		 * Test 32-bit JITs that implement complex ALU64 operations as
		 * function calls R0 = f(R1, R2), and must re-arrange operands.
		 */
#define NUMER 0xfedcba9876543210ULL
#define DENOM 0x0123456789abcdefULL
		"ALU64_DIV X: Operand register permutations",
		.u.insns_int = {
			/* R0 / R2 */
			BPF_LD_IMM64(R0, NUMER),
			BPF_LD_IMM64(R2, DENOM),
			BPF_ALU64_REG(BPF_DIV, R0, R2),
			BPF_JMP_IMM(BPF_JEQ, R0, NUMER / DENOM, 1),
			BPF_EXIT_INSN(),
			/* R1 / R0 */
			BPF_LD_IMM64(R1, NUMER),
			BPF_LD_IMM64(R0, DENOM),
			BPF_ALU64_REG(BPF_DIV, R1, R0),
			BPF_JMP_IMM(BPF_JEQ, R1, NUMER / DENOM, 1),
			BPF_EXIT_INSN(),
			/* R0 / R1 */
			BPF_LD_IMM64(R0, NUMER),
			BPF_LD_IMM64(R1, DENOM),
			BPF_ALU64_REG(BPF_DIV, R0, R1),
			BPF_JMP_IMM(BPF_JEQ, R0, NUMER / DENOM, 1),
			BPF_EXIT_INSN(),
			/* R2 / R0 */
			BPF_LD_IMM64(R2, NUMER),
			BPF_LD_IMM64(R0, DENOM),
			BPF_ALU64_REG(BPF_DIV, R2, R0),
			BPF_JMP_IMM(BPF_JEQ, R2, NUMER / DENOM, 1),
			BPF_EXIT_INSN(),
			/* R2 / R1 */
			BPF_LD_IMM64(R2, NUMER),
			BPF_LD_IMM64(R1, DENOM),
			BPF_ALU64_REG(BPF_DIV, R2, R1),
			BPF_JMP_IMM(BPF_JEQ, R2, NUMER / DENOM, 1),
			BPF_EXIT_INSN(),
			/* R1 / R2 */
			BPF_LD_IMM64(R1, NUMER),
			BPF_LD_IMM64(R2, DENOM),
			BPF_ALU64_REG(BPF_DIV, R1, R2),
			BPF_JMP_IMM(BPF_JEQ, R1, NUMER / DENOM, 1),
			BPF_EXIT_INSN(),
			/* R1 / R1 */
			BPF_LD_IMM64(R1, NUMER),
			BPF_ALU64_REG(BPF_DIV, R1, R1),
			BPF_JMP_IMM(BPF_JEQ, R1, 1, 1),
			BPF_EXIT_INSN(),
			/* R2 / R2 */
			BPF_LD_IMM64(R2, DENOM),
			BPF_ALU64_REG(BPF_DIV, R2, R2),
			BPF_JMP_IMM(BPF_JEQ, R2, 1, 1),
			BPF_EXIT_INSN(),
			/* R3 / R4 */
			BPF_LD_IMM64(R3, NUMER),
			BPF_LD_IMM64(R4, DENOM),
			BPF_ALU64_REG(BPF_DIV, R3, R4),
			BPF_JMP_IMM(BPF_JEQ, R3, NUMER / DENOM, 1),
			BPF_EXIT_INSN(),
			/* Successful return */
			BPF_LD_IMM64(R0, 1),
			BPF_EXIT_INSN(),
		},
		INTERNAL,
		{ },
		{ { 0, 1 } },
#undef NUMER
#undef DENOM
	},
#ifdef CONFIG_32BIT
	{
		"INT: 32-bit context pointer word order and zero-extension",
		.u.insns_int = {
			BPF_ALU32_IMM(BPF_MOV, R0, 0),
			BPF_JMP32_IMM(BPF_JEQ, R1, 0, 3),
			BPF_ALU64_IMM(BPF_RSH, R1, 32),
			BPF_JMP32_IMM(BPF_JNE, R1, 0, 1),
			BPF_ALU32_IMM(BPF_MOV, R0, 1),
			BPF_EXIT_INSN(),
		},
		INTERNAL,
		{ },
		{ { 0, 1 } }
	},
#endif
	{
		"check: missing ret",
		.u.insns = {
			BPF_STMT(BPF_LD | BPF_IMM, 1),
		},
		CLASSIC | FLAG_NO_DATA | FLAG_EXPECTED_FAIL,
		{ },
		{ },
		.fill_helper = NULL,
		.expected_errcode = -EINVAL,
	},
	{
		"check: div_k_0",
		.u.insns = {
			BPF_STMT(BPF_ALU | BPF_DIV | BPF_K, 0),
			BPF_STMT(BPF_RET | BPF_K, 0)
		},
		CLASSIC | FLAG_NO_DATA | FLAG_EXPECTED_FAIL,
		{ },
		{ },
		.fill_helper = NULL,
		.expected_errcode = -EINVAL,
	},
	{
		"check: unknown insn",
		.u.insns = {
			/* seccomp insn, rejected in socket filter */
			BPF_STMT(BPF_LDX | BPF_W | BPF_ABS, 0),
			BPF_STMT(BPF_RET | BPF_K, 0)
		},
		CLASSIC | FLAG_EXPECTED_FAIL,
		{ },
		{ },
		.fill_helper = NULL,
		.expected_errcode = -EINVAL,
	},
	{
		"check: out of range spill/fill",
		.u.insns = {
			BPF_STMT(BPF_STX, 16),
			BPF_STMT(BPF_RET | BPF_K, 0)
		},
		CLASSIC | FLAG_NO_DATA | FLAG_EXPECTED_FAIL,
		{ },
		{ },
		.fill_helper = NULL,
		.expected_errcode = -EINVAL,
	},
	{
		"JUMPS + HOLES",
		.u.insns = {
			BPF_STMT(BPF_LD | BPF_H | BPF_ABS, 0),
			BPF_JUMP(BPF_JMP | BPF_JGE, 0, 13, 15),
			BPF_STMT(BPF_LD | BPF_H | BPF_ABS, 0),
			BPF_STMT(BPF_LD | BPF_H | BPF_ABS, 0),
			BPF_STMT(BPF_LD | BPF_H | BPF_ABS, 0),
			BPF_STMT(BPF_LD | BPF_H | BPF_ABS, 0),
			BPF_STMT(BPF_LD | BPF_H | BPF_ABS, 0),
			BPF_STMT(BPF_LD | BPF_H | BPF_ABS, 0),
			BPF_STMT(BPF_LD | BPF_H | BPF_ABS, 0),
			BPF_STMT(BPF_LD | BPF_H | BPF_ABS, 0),
			BPF_STMT(BPF_LD | BPF_H | BPF_ABS, 0),
			BPF_STMT(BPF_LD | BPF_H | BPF_ABS, 0),
			BPF_STMT(BPF_LD | BPF_H | BPF_ABS, 0),
			BPF_STMT(BPF_LD | BPF_H | BPF_ABS, 0),
			BPF_STMT(BPF_LD | BPF_H | BPF_ABS, 0),
			BPF_JUMP(BPF_JMP | BPF_JEQ, 0x90c2894d, 3, 4),
			BPF_STMT(BPF_LD | BPF_H | BPF_ABS, 0),
			BPF_JUMP(BPF_JMP | BPF_JEQ, 0x90c2894d, 1, 2),
			BPF_STMT(BPF_LD | BPF_H | BPF_ABS, 0),
			BPF_JUMP(BPF_JMP | BPF_JGE, 0, 14, 15),
			BPF_JUMP(BPF_JMP | BPF_JGE, 0, 13, 14),
			BPF_STMT(BPF_LD | BPF_H | BPF_ABS, 0),
			BPF_STMT(BPF_LD | BPF_H | BPF_ABS, 0),
			BPF_STMT(BPF_LD | BPF_H | BPF_ABS, 0),
			BPF_STMT(BPF_LD | BPF_H | BPF_ABS, 0),
			BPF_STMT(BPF_LD | BPF_H | BPF_ABS, 0),
			BPF_STMT(BPF_LD | BPF_H | BPF_ABS, 0),
			BPF_STMT(BPF_LD | BPF_H | BPF_ABS, 0),
			BPF_STMT(BPF_LD | BPF_H | BPF_ABS, 0),
			BPF_STMT(BPF_LD | BPF_H | BPF_ABS, 0),
			BPF_STMT(BPF_LD | BPF_H | BPF_ABS, 0),
			BPF_STMT(BPF_LD | BPF_H | BPF_ABS, 0),
			BPF_STMT(BPF_LD | BPF_H | BPF_ABS, 0),
			BPF_STMT(BPF_LD | BPF_H | BPF_ABS, 0),
			BPF_JUMP(BPF_JMP | BPF_JEQ, 0x2ac28349, 2, 3),
			BPF_JUMP(BPF_JMP | BPF_JEQ, 0x2ac28349, 1, 2),
			BPF_STMT(BPF_LD | BPF_H | BPF_ABS, 0),
			BPF_JUMP(BPF_JMP | BPF_JGE, 0, 14, 15),
			BPF_JUMP(BPF_JMP | BPF_JGE, 0, 13, 14),
			BPF_STMT(BPF_LD | BPF_H | BPF_ABS, 0),
			BPF_STMT(BPF_LD | BPF_H | BPF_ABS, 0),
			BPF_STMT(BPF_LD | BPF_H | BPF_ABS, 0),
			BPF_STMT(BPF_LD | BPF_H | BPF_ABS, 0),
			BPF_STMT(BPF_LD | BPF_H | BPF_ABS, 0),
			BPF_STMT(BPF_LD | BPF_H | BPF_ABS, 0),
			BPF_STMT(BPF_LD | BPF_H | BPF_ABS, 0),
			BPF_STMT(BPF_LD | BPF_H | BPF_ABS, 0),
			BPF_STMT(BPF_LD | BPF_H | BPF_ABS, 0),
			BPF_STMT(BPF_LD | BPF_H | BPF_ABS, 0),
			BPF_STMT(BPF_LD | BPF_H | BPF_ABS, 0),
			BPF_STMT(BPF_LD | BPF_H | BPF_ABS, 0),
			BPF_STMT(BPF_LD | BPF_H | BPF_ABS, 0),
			BPF_JUMP(BPF_JMP | BPF_JEQ, 0x90d2ff41, 2, 3),
			BPF_JUMP(BPF_JMP | BPF_JEQ, 0x90d2ff41, 1, 2),
			BPF_STMT(BPF_LD | BPF_H | BPF_ABS, 0),
			BPF_STMT(BPF_RET | BPF_A, 0),
			BPF_STMT(BPF_RET | BPF_A, 0),
		},
		CLASSIC,
		{ 0x00, 0x1b, 0x21, 0x3c, 0x9d, 0xf8,
		  0x90, 0xe2, 0xba, 0x0a, 0x56, 0xb4,
		  0x08, 0x00,
		  0x45, 0x00, 0x00, 0x28, 0x00, 0x00,
		  0x20, 0x00, 0x40, 0x11, 0x00, 0x00, /* IP header */
		  0xc0, 0xa8, 0x33, 0x01,
		  0xc0, 0xa8, 0x33, 0x02,
		  0xbb, 0xb6,
		  0xa9, 0xfa,
		  0x00, 0x14, 0x00, 0x00,
		  0xcc, 0xcc, 0xcc, 0xcc, 0xcc, 0xcc,
		  0xcc, 0xcc, 0xcc, 0xcc, 0xcc, 0xcc,
		  0xcc, 0xcc, 0xcc, 0xcc, 0xcc, 0xcc,
		  0xcc, 0xcc, 0xcc, 0xcc, 0xcc, 0xcc,
		  0xcc, 0xcc, 0xcc, 0xcc, 0xcc, 0xcc,
		  0xcc, 0xcc, 0xcc, 0xcc, 0xcc, 0xcc,
		  0xcc, 0xcc, 0xcc, 0xcc, 0xcc, 0xcc,
		  0xcc, 0xcc, 0xcc, 0xcc },
		{ { 88, 0x001b } }
	},
	{
		"check: RET X",
		.u.insns = {
			BPF_STMT(BPF_RET | BPF_X, 0),
		},
		CLASSIC | FLAG_NO_DATA | FLAG_EXPECTED_FAIL,
		{ },
		{ },
		.fill_helper = NULL,
		.expected_errcode = -EINVAL,
	},
	{
		"check: LDX + RET X",
		.u.insns = {
			BPF_STMT(BPF_LDX | BPF_IMM, 42),
			BPF_STMT(BPF_RET | BPF_X, 0),
		},
		CLASSIC | FLAG_NO_DATA | FLAG_EXPECTED_FAIL,
		{ },
		{ },
		.fill_helper = NULL,
		.expected_errcode = -EINVAL,
	},
	{	/* Mainly checking JIT here. */
		"M[]: alt STX + LDX",
		.u.insns = {
			BPF_STMT(BPF_LDX | BPF_IMM, 100),
			BPF_STMT(BPF_STX, 0),
			BPF_STMT(BPF_LDX | BPF_MEM, 0),
			BPF_STMT(BPF_MISC | BPF_TXA, 0),
			BPF_STMT(BPF_ALU | BPF_ADD | BPF_K, 1),
			BPF_STMT(BPF_MISC | BPF_TAX, 0),
			BPF_STMT(BPF_STX, 1),
			BPF_STMT(BPF_LDX | BPF_MEM, 1),
			BPF_STMT(BPF_MISC | BPF_TXA, 0),
			BPF_STMT(BPF_ALU | BPF_ADD | BPF_K, 1),
			BPF_STMT(BPF_MISC | BPF_TAX, 0),
			BPF_STMT(BPF_STX, 2),
			BPF_STMT(BPF_LDX | BPF_MEM, 2),
			BPF_STMT(BPF_MISC | BPF_TXA, 0),
			BPF_STMT(BPF_ALU | BPF_ADD | BPF_K, 1),
			BPF_STMT(BPF_MISC | BPF_TAX, 0),
			BPF_STMT(BPF_STX, 3),
			BPF_STMT(BPF_LDX | BPF_MEM, 3),
			BPF_STMT(BPF_MISC | BPF_TXA, 0),
			BPF_STMT(BPF_ALU | BPF_ADD | BPF_K, 1),
			BPF_STMT(BPF_MISC | BPF_TAX, 0),
			BPF_STMT(BPF_STX, 4),
			BPF_STMT(BPF_LDX | BPF_MEM, 4),
			BPF_STMT(BPF_MISC | BPF_TXA, 0),
			BPF_STMT(BPF_ALU | BPF_ADD | BPF_K, 1),
			BPF_STMT(BPF_MISC | BPF_TAX, 0),
			BPF_STMT(BPF_STX, 5),
			BPF_STMT(BPF_LDX | BPF_MEM, 5),
			BPF_STMT(BPF_MISC | BPF_TXA, 0),
			BPF_STMT(BPF_ALU | BPF_ADD | BPF_K, 1),
			BPF_STMT(BPF_MISC | BPF_TAX, 0),
			BPF_STMT(BPF_STX, 6),
			BPF_STMT(BPF_LDX | BPF_MEM, 6),
			BPF_STMT(BPF_MISC | BPF_TXA, 0),
			BPF_STMT(BPF_ALU | BPF_ADD | BPF_K, 1),
			BPF_STMT(BPF_MISC | BPF_TAX, 0),
			BPF_STMT(BPF_STX, 7),
			BPF_STMT(BPF_LDX | BPF_MEM, 7),
			BPF_STMT(BPF_MISC | BPF_TXA, 0),
			BPF_STMT(BPF_ALU | BPF_ADD | BPF_K, 1),
			BPF_STMT(BPF_MISC | BPF_TAX, 0),
			BPF_STMT(BPF_STX, 8),
			BPF_STMT(BPF_LDX | BPF_MEM, 8),
			BPF_STMT(BPF_MISC | BPF_TXA, 0),
			BPF_STMT(BPF_ALU | BPF_ADD | BPF_K, 1),
			BPF_STMT(BPF_MISC | BPF_TAX, 0),
			BPF_STMT(BPF_STX, 9),
			BPF_STMT(BPF_LDX | BPF_MEM, 9),
			BPF_STMT(BPF_MISC | BPF_TXA, 0),
			BPF_STMT(BPF_ALU | BPF_ADD | BPF_K, 1),
			BPF_STMT(BPF_MISC | BPF_TAX, 0),
			BPF_STMT(BPF_STX, 10),
			BPF_STMT(BPF_LDX | BPF_MEM, 10),
			BPF_STMT(BPF_MISC | BPF_TXA, 0),
			BPF_STMT(BPF_ALU | BPF_ADD | BPF_K, 1),
			BPF_STMT(BPF_MISC | BPF_TAX, 0),
			BPF_STMT(BPF_STX, 11),
			BPF_STMT(BPF_LDX | BPF_MEM, 11),
			BPF_STMT(BPF_MISC | BPF_TXA, 0),
			BPF_STMT(BPF_ALU | BPF_ADD | BPF_K, 1),
			BPF_STMT(BPF_MISC | BPF_TAX, 0),
			BPF_STMT(BPF_STX, 12),
			BPF_STMT(BPF_LDX | BPF_MEM, 12),
			BPF_STMT(BPF_MISC | BPF_TXA, 0),
			BPF_STMT(BPF_ALU | BPF_ADD | BPF_K, 1),
			BPF_STMT(BPF_MISC | BPF_TAX, 0),
			BPF_STMT(BPF_STX, 13),
			BPF_STMT(BPF_LDX | BPF_MEM, 13),
			BPF_STMT(BPF_MISC | BPF_TXA, 0),
			BPF_STMT(BPF_ALU | BPF_ADD | BPF_K, 1),
			BPF_STMT(BPF_MISC | BPF_TAX, 0),
			BPF_STMT(BPF_STX, 14),
			BPF_STMT(BPF_LDX | BPF_MEM, 14),
			BPF_STMT(BPF_MISC | BPF_TXA, 0),
			BPF_STMT(BPF_ALU | BPF_ADD | BPF_K, 1),
			BPF_STMT(BPF_MISC | BPF_TAX, 0),
			BPF_STMT(BPF_STX, 15),
			BPF_STMT(BPF_LDX | BPF_MEM, 15),
			BPF_STMT(BPF_MISC | BPF_TXA, 0),
			BPF_STMT(BPF_ALU | BPF_ADD | BPF_K, 1),
			BPF_STMT(BPF_MISC | BPF_TAX, 0),
			BPF_STMT(BPF_RET | BPF_A, 0),
		},
		CLASSIC | FLAG_NO_DATA,
		{ },
		{ { 0, 116 } },
	},
	{	/* Mainly checking JIT here. */
		"M[]: full STX + full LDX",
		.u.insns = {
			BPF_STMT(BPF_LDX | BPF_IMM, 0xbadfeedb),
			BPF_STMT(BPF_STX, 0),
			BPF_STMT(BPF_LDX | BPF_IMM, 0xecabedae),
			BPF_STMT(BPF_STX, 1),
			BPF_STMT(BPF_LDX | BPF_IMM, 0xafccfeaf),
			BPF_STMT(BPF_STX, 2),
			BPF_STMT(BPF_LDX | BPF_IMM, 0xbffdcedc),
			BPF_STMT(BPF_STX, 3),
			BPF_STMT(BPF_LDX | BPF_IMM, 0xfbbbdccb),
			BPF_STMT(BPF_STX, 4),
			BPF_STMT(BPF_LDX | BPF_IMM, 0xfbabcbda),
			BPF_STMT(BPF_STX, 5),
			BPF_STMT(BPF_LDX | BPF_IMM, 0xaedecbdb),
			BPF_STMT(BPF_STX, 6),
			BPF_STMT(BPF_LDX | BPF_IMM, 0xadebbade),
			BPF_STMT(BPF_STX, 7),
			BPF_STMT(BPF_LDX | BPF_IMM, 0xfcfcfaec),
			BPF_STMT(BPF_STX, 8),
			BPF_STMT(BPF_LDX | BPF_IMM, 0xbcdddbdc),
			BPF_STMT(BPF_STX, 9),
			BPF_STMT(BPF_LDX | BPF_IMM, 0xfeefdfac),
			BPF_STMT(BPF_STX, 10),
			BPF_STMT(BPF_LDX | BPF_IMM, 0xcddcdeea),
			BPF_STMT(BPF_STX, 11),
			BPF_STMT(BPF_LDX | BPF_IMM, 0xaccfaebb),
			BPF_STMT(BPF_STX, 12),
			BPF_STMT(BPF_LDX | BPF_IMM, 0xbdcccdcf),
			BPF_STMT(BPF_STX, 13),
			BPF_STMT(BPF_LDX | BPF_IMM, 0xaaedecde),
			BPF_STMT(BPF_STX, 14),
			BPF_STMT(BPF_LDX | BPF_IMM, 0xfaeacdad),
			BPF_STMT(BPF_STX, 15),
			BPF_STMT(BPF_LDX | BPF_MEM, 0),
			BPF_STMT(BPF_MISC | BPF_TXA, 0),
			BPF_STMT(BPF_LDX | BPF_MEM, 1),
			BPF_STMT(BPF_ALU | BPF_ADD | BPF_X, 0),
			BPF_STMT(BPF_LDX | BPF_MEM, 2),
			BPF_STMT(BPF_ALU | BPF_ADD | BPF_X, 0),
			BPF_STMT(BPF_LDX | BPF_MEM, 3),
			BPF_STMT(BPF_ALU | BPF_ADD | BPF_X, 0),
			BPF_STMT(BPF_LDX | BPF_MEM, 4),
			BPF_STMT(BPF_ALU | BPF_ADD | BPF_X, 0),
			BPF_STMT(BPF_LDX | BPF_MEM, 5),
			BPF_STMT(BPF_ALU | BPF_ADD | BPF_X, 0),
			BPF_STMT(BPF_LDX | BPF_MEM, 6),
			BPF_STMT(BPF_ALU | BPF_ADD | BPF_X, 0),
			BPF_STMT(BPF_LDX | BPF_MEM, 7),
			BPF_STMT(BPF_ALU | BPF_ADD | BPF_X, 0),
			BPF_STMT(BPF_LDX | BPF_MEM, 8),
			BPF_STMT(BPF_ALU | BPF_ADD | BPF_X, 0),
			BPF_STMT(BPF_LDX | BPF_MEM, 9),
			BPF_STMT(BPF_ALU | BPF_ADD | BPF_X, 0),
			BPF_STMT(BPF_LDX | BPF_MEM, 10),
			BPF_STMT(BPF_ALU | BPF_ADD | BPF_X, 0),
			BPF_STMT(BPF_LDX | BPF_MEM, 11),
			BPF_STMT(BPF_ALU | BPF_ADD | BPF_X, 0),
			BPF_STMT(BPF_LDX | BPF_MEM, 12),
			BPF_STMT(BPF_ALU | BPF_ADD | BPF_X, 0),
			BPF_STMT(BPF_LDX | BPF_MEM, 13),
			BPF_STMT(BPF_ALU | BPF_ADD | BPF_X, 0),
			BPF_STMT(BPF_LDX | BPF_MEM, 14),
			BPF_STMT(BPF_ALU | BPF_ADD | BPF_X, 0),
			BPF_STMT(BPF_LDX | BPF_MEM, 15),
			BPF_STMT(BPF_ALU | BPF_ADD | BPF_X, 0),
			BPF_STMT(BPF_RET | BPF_A, 0),
		},
		CLASSIC | FLAG_NO_DATA,
		{ },
		{ { 0, 0x2a5a5e5 } },
	},
	{
		"check: SKF_AD_MAX",
		.u.insns = {
			BPF_STMT(BPF_LD | BPF_W | BPF_ABS,
				 SKF_AD_OFF + SKF_AD_MAX),
			BPF_STMT(BPF_RET | BPF_A, 0),
		},
		CLASSIC | FLAG_NO_DATA | FLAG_EXPECTED_FAIL,
		{ },
		{ },
		.fill_helper = NULL,
		.expected_errcode = -EINVAL,
	},
	{	/* Passes checker but fails during runtime. */
		"LD [SKF_AD_OFF-1]",
		.u.insns = {
			BPF_STMT(BPF_LD | BPF_W | BPF_ABS,
				 SKF_AD_OFF - 1),
			BPF_STMT(BPF_RET | BPF_K, 1),
		},
		CLASSIC,
		{ },
		{ { 1, 0 } },
	},
	{
		"load 64-bit immediate",
		.u.insns_int = {
			BPF_LD_IMM64(R1, 0x567800001234LL),
			BPF_MOV64_REG(R2, R1),
			BPF_MOV64_REG(R3, R2),
			BPF_ALU64_IMM(BPF_RSH, R2, 32),
			BPF_ALU64_IMM(BPF_LSH, R3, 32),
			BPF_ALU64_IMM(BPF_RSH, R3, 32),
			BPF_ALU64_IMM(BPF_MOV, R0, 0),
			BPF_JMP_IMM(BPF_JEQ, R2, 0x5678, 1),
			BPF_EXIT_INSN(),
			BPF_JMP_IMM(BPF_JEQ, R3, 0x1234, 1),
			BPF_EXIT_INSN(),
			BPF_LD_IMM64(R0, 0x1ffffffffLL),
			BPF_ALU64_IMM(BPF_RSH, R0, 32), /* R0 = 1 */
			BPF_EXIT_INSN(),
		},
		INTERNAL,
		{ },
		{ { 0, 1 } }
	},
	/* BPF_ALU | BPF_MOV | BPF_X */
	{
		"ALU_MOV_X: dst = 2",
		.u.insns_int = {
			BPF_ALU32_IMM(BPF_MOV, R1, 2),
			BPF_ALU32_REG(BPF_MOV, R0, R1),
			BPF_EXIT_INSN(),
		},
		INTERNAL,
		{ },
		{ { 0, 2 } },
	},
	{
		"ALU_MOV_X: dst = 4294967295",
		.u.insns_int = {
			BPF_ALU32_IMM(BPF_MOV, R1, 4294967295U),
			BPF_ALU32_REG(BPF_MOV, R0, R1),
			BPF_EXIT_INSN(),
		},
		INTERNAL,
		{ },
		{ { 0, 4294967295U } },
	},
	{
		"ALU64_MOV_X: dst = 2",
		.u.insns_int = {
			BPF_ALU32_IMM(BPF_MOV, R1, 2),
			BPF_ALU64_REG(BPF_MOV, R0, R1),
			BPF_EXIT_INSN(),
		},
		INTERNAL,
		{ },
		{ { 0, 2 } },
	},
	{
		"ALU64_MOV_X: dst = 4294967295",
		.u.insns_int = {
			BPF_ALU32_IMM(BPF_MOV, R1, 4294967295U),
			BPF_ALU64_REG(BPF_MOV, R0, R1),
			BPF_EXIT_INSN(),
		},
		INTERNAL,
		{ },
		{ { 0, 4294967295U } },
	},
	/* BPF_ALU | BPF_MOV | BPF_K */
	{
		"ALU_MOV_K: dst = 2",
		.u.insns_int = {
			BPF_ALU32_IMM(BPF_MOV, R0, 2),
			BPF_EXIT_INSN(),
		},
		INTERNAL,
		{ },
		{ { 0, 2 } },
	},
	{
		"ALU_MOV_K: dst = 4294967295",
		.u.insns_int = {
			BPF_ALU32_IMM(BPF_MOV, R0, 4294967295U),
			BPF_EXIT_INSN(),
		},
		INTERNAL,
		{ },
		{ { 0, 4294967295U } },
	},
	{
		"ALU_MOV_K: 0x0000ffffffff0000 = 0x00000000ffffffff",
		.u.insns_int = {
			BPF_LD_IMM64(R2, 0x0000ffffffff0000LL),
			BPF_LD_IMM64(R3, 0x00000000ffffffffLL),
			BPF_ALU32_IMM(BPF_MOV, R2, 0xffffffff),
			BPF_JMP_REG(BPF_JEQ, R2, R3, 2),
			BPF_MOV32_IMM(R0, 2),
			BPF_EXIT_INSN(),
			BPF_MOV32_IMM(R0, 1),
			BPF_EXIT_INSN(),
		},
		INTERNAL,
		{ },
		{ { 0, 0x1 } },
	},
	{
		"ALU_MOV_K: small negative",
		.u.insns_int = {
			BPF_ALU32_IMM(BPF_MOV, R0, -123),
			BPF_EXIT_INSN(),
		},
		INTERNAL,
		{ },
		{ { 0, -123 } }
	},
	{
		"ALU_MOV_K: small negative zero extension",
		.u.insns_int = {
			BPF_ALU32_IMM(BPF_MOV, R0, -123),
			BPF_ALU64_IMM(BPF_RSH, R0, 32),
			BPF_EXIT_INSN(),
		},
		INTERNAL,
		{ },
		{ { 0, 0 } }
	},
	{
		"ALU_MOV_K: large negative",
		.u.insns_int = {
			BPF_ALU32_IMM(BPF_MOV, R0, -123456789),
			BPF_EXIT_INSN(),
		},
		INTERNAL,
		{ },
		{ { 0, -123456789 } }
	},
	{
		"ALU_MOV_K: large negative zero extension",
		.u.insns_int = {
			BPF_ALU32_IMM(BPF_MOV, R0, -123456789),
			BPF_ALU64_IMM(BPF_RSH, R0, 32),
			BPF_EXIT_INSN(),
		},
		INTERNAL,
		{ },
		{ { 0, 0 } }
	},
	{
		"ALU64_MOV_K: dst = 2",
		.u.insns_int = {
			BPF_ALU64_IMM(BPF_MOV, R0, 2),
			BPF_EXIT_INSN(),
		},
		INTERNAL,
		{ },
		{ { 0, 2 } },
	},
	{
		"ALU64_MOV_K: dst = 2147483647",
		.u.insns_int = {
			BPF_ALU64_IMM(BPF_MOV, R0, 2147483647),
			BPF_EXIT_INSN(),
		},
		INTERNAL,
		{ },
		{ { 0, 2147483647 } },
	},
	{
		"ALU64_OR_K: dst = 0x0",
		.u.insns_int = {
			BPF_LD_IMM64(R2, 0x0000ffffffff0000LL),
			BPF_LD_IMM64(R3, 0x0),
			BPF_ALU64_IMM(BPF_MOV, R2, 0x0),
			BPF_JMP_REG(BPF_JEQ, R2, R3, 2),
			BPF_MOV32_IMM(R0, 2),
			BPF_EXIT_INSN(),
			BPF_MOV32_IMM(R0, 1),
			BPF_EXIT_INSN(),
		},
		INTERNAL,
		{ },
		{ { 0, 0x1 } },
	},
	{
		"ALU64_MOV_K: dst = -1",
		.u.insns_int = {
			BPF_LD_IMM64(R2, 0x0000ffffffff0000LL),
			BPF_LD_IMM64(R3, 0xffffffffffffffffLL),
			BPF_ALU64_IMM(BPF_MOV, R2, 0xffffffff),
			BPF_JMP_REG(BPF_JEQ, R2, R3, 2),
			BPF_MOV32_IMM(R0, 2),
			BPF_EXIT_INSN(),
			BPF_MOV32_IMM(R0, 1),
			BPF_EXIT_INSN(),
		},
		INTERNAL,
		{ },
		{ { 0, 0x1 } },
	},
	{
		"ALU64_MOV_K: small negative",
		.u.insns_int = {
			BPF_ALU64_IMM(BPF_MOV, R0, -123),
			BPF_EXIT_INSN(),
		},
		INTERNAL,
		{ },
		{ { 0, -123 } }
	},
	{
		"ALU64_MOV_K: small negative sign extension",
		.u.insns_int = {
			BPF_ALU64_IMM(BPF_MOV, R0, -123),
			BPF_ALU64_IMM(BPF_RSH, R0, 32),
			BPF_EXIT_INSN(),
		},
		INTERNAL,
		{ },
		{ { 0, 0xffffffff } }
	},
	{
		"ALU64_MOV_K: large negative",
		.u.insns_int = {
			BPF_ALU64_IMM(BPF_MOV, R0, -123456789),
			BPF_EXIT_INSN(),
		},
		INTERNAL,
		{ },
		{ { 0, -123456789 } }
	},
	{
		"ALU64_MOV_K: large negative sign extension",
		.u.insns_int = {
			BPF_ALU64_IMM(BPF_MOV, R0, -123456789),
			BPF_ALU64_IMM(BPF_RSH, R0, 32),
			BPF_EXIT_INSN(),
		},
		INTERNAL,
		{ },
		{ { 0, 0xffffffff } }
	},
	/* BPF_ALU | BPF_ADD | BPF_X */
	{
		"ALU_ADD_X: 1 + 2 = 3",
		.u.insns_int = {
			BPF_LD_IMM64(R0, 1),
			BPF_ALU32_IMM(BPF_MOV, R1, 2),
			BPF_ALU32_REG(BPF_ADD, R0, R1),
			BPF_EXIT_INSN(),
		},
		INTERNAL,
		{ },
		{ { 0, 3 } },
	},
	{
		"ALU_ADD_X: 1 + 4294967294 = 4294967295",
		.u.insns_int = {
			BPF_LD_IMM64(R0, 1),
			BPF_ALU32_IMM(BPF_MOV, R1, 4294967294U),
			BPF_ALU32_REG(BPF_ADD, R0, R1),
			BPF_EXIT_INSN(),
		},
		INTERNAL,
		{ },
		{ { 0, 4294967295U } },
	},
	{
		"ALU_ADD_X: 2 + 4294967294 = 0",
		.u.insns_int = {
			BPF_LD_IMM64(R0, 2),
			BPF_LD_IMM64(R1, 4294967294U),
			BPF_ALU32_REG(BPF_ADD, R0, R1),
			BPF_JMP_IMM(BPF_JEQ, R0, 0, 2),
			BPF_ALU32_IMM(BPF_MOV, R0, 0),
			BPF_EXIT_INSN(),
			BPF_ALU32_IMM(BPF_MOV, R0, 1),
			BPF_EXIT_INSN(),
		},
		INTERNAL,
		{ },
		{ { 0, 1 } },
	},
	{
		"ALU64_ADD_X: 1 + 2 = 3",
		.u.insns_int = {
			BPF_LD_IMM64(R0, 1),
			BPF_ALU32_IMM(BPF_MOV, R1, 2),
			BPF_ALU64_REG(BPF_ADD, R0, R1),
			BPF_EXIT_INSN(),
		},
		INTERNAL,
		{ },
		{ { 0, 3 } },
	},
	{
		"ALU64_ADD_X: 1 + 4294967294 = 4294967295",
		.u.insns_int = {
			BPF_LD_IMM64(R0, 1),
			BPF_ALU32_IMM(BPF_MOV, R1, 4294967294U),
			BPF_ALU64_REG(BPF_ADD, R0, R1),
			BPF_EXIT_INSN(),
		},
		INTERNAL,
		{ },
		{ { 0, 4294967295U } },
	},
	{
		"ALU64_ADD_X: 2 + 4294967294 = 4294967296",
		.u.insns_int = {
			BPF_LD_IMM64(R0, 2),
			BPF_LD_IMM64(R1, 4294967294U),
			BPF_LD_IMM64(R2, 4294967296ULL),
			BPF_ALU64_REG(BPF_ADD, R0, R1),
			BPF_JMP_REG(BPF_JEQ, R0, R2, 2),
			BPF_MOV32_IMM(R0, 0),
			BPF_EXIT_INSN(),
			BPF_MOV32_IMM(R0, 1),
			BPF_EXIT_INSN(),
		},
		INTERNAL,
		{ },
		{ { 0, 1 } },
	},
	/* BPF_ALU | BPF_ADD | BPF_K */
	{
		"ALU_ADD_K: 1 + 2 = 3",
		.u.insns_int = {
			BPF_LD_IMM64(R0, 1),
			BPF_ALU32_IMM(BPF_ADD, R0, 2),
			BPF_EXIT_INSN(),
		},
		INTERNAL,
		{ },
		{ { 0, 3 } },
	},
	{
		"ALU_ADD_K: 3 + 0 = 3",
		.u.insns_int = {
			BPF_LD_IMM64(R0, 3),
			BPF_ALU32_IMM(BPF_ADD, R0, 0),
			BPF_EXIT_INSN(),
		},
		INTERNAL,
		{ },
		{ { 0, 3 } },
	},
	{
		"ALU_ADD_K: 1 + 4294967294 = 4294967295",
		.u.insns_int = {
			BPF_LD_IMM64(R0, 1),
			BPF_ALU32_IMM(BPF_ADD, R0, 4294967294U),
			BPF_EXIT_INSN(),
		},
		INTERNAL,
		{ },
		{ { 0, 4294967295U } },
	},
	{
		"ALU_ADD_K: 4294967294 + 2 = 0",
		.u.insns_int = {
			BPF_LD_IMM64(R0, 4294967294U),
			BPF_ALU32_IMM(BPF_ADD, R0, 2),
			BPF_JMP_IMM(BPF_JEQ, R0, 0, 2),
			BPF_ALU32_IMM(BPF_MOV, R0, 0),
			BPF_EXIT_INSN(),
			BPF_ALU32_IMM(BPF_MOV, R0, 1),
			BPF_EXIT_INSN(),
		},
		INTERNAL,
		{ },
		{ { 0, 1 } },
	},
	{
		"ALU_ADD_K: 0 + (-1) = 0x00000000ffffffff",
		.u.insns_int = {
			BPF_LD_IMM64(R2, 0x0),
			BPF_LD_IMM64(R3, 0x00000000ffffffff),
			BPF_ALU32_IMM(BPF_ADD, R2, 0xffffffff),
			BPF_JMP_REG(BPF_JEQ, R2, R3, 2),
			BPF_MOV32_IMM(R0, 2),
			BPF_EXIT_INSN(),
			BPF_MOV32_IMM(R0, 1),
			BPF_EXIT_INSN(),
		},
		INTERNAL,
		{ },
		{ { 0, 0x1 } },
	},
	{
		"ALU_ADD_K: 0 + 0xffff = 0xffff",
		.u.insns_int = {
			BPF_LD_IMM64(R2, 0x0),
			BPF_LD_IMM64(R3, 0xffff),
			BPF_ALU32_IMM(BPF_ADD, R2, 0xffff),
			BPF_JMP_REG(BPF_JEQ, R2, R3, 2),
			BPF_MOV32_IMM(R0, 2),
			BPF_EXIT_INSN(),
			BPF_MOV32_IMM(R0, 1),
			BPF_EXIT_INSN(),
		},
		INTERNAL,
		{ },
		{ { 0, 0x1 } },
	},
	{
		"ALU_ADD_K: 0 + 0x7fffffff = 0x7fffffff",
		.u.insns_int = {
			BPF_LD_IMM64(R2, 0x0),
			BPF_LD_IMM64(R3, 0x7fffffff),
			BPF_ALU32_IMM(BPF_ADD, R2, 0x7fffffff),
			BPF_JMP_REG(BPF_JEQ, R2, R3, 2),
			BPF_MOV32_IMM(R0, 2),
			BPF_EXIT_INSN(),
			BPF_MOV32_IMM(R0, 1),
			BPF_EXIT_INSN(),
		},
		INTERNAL,
		{ },
		{ { 0, 0x1 } },
	},
	{
		"ALU_ADD_K: 0 + 0x80000000 = 0x80000000",
		.u.insns_int = {
			BPF_LD_IMM64(R2, 0x0),
			BPF_LD_IMM64(R3, 0x80000000),
			BPF_ALU32_IMM(BPF_ADD, R2, 0x80000000),
			BPF_JMP_REG(BPF_JEQ, R2, R3, 2),
			BPF_MOV32_IMM(R0, 2),
			BPF_EXIT_INSN(),
			BPF_MOV32_IMM(R0, 1),
			BPF_EXIT_INSN(),
		},
		INTERNAL,
		{ },
		{ { 0, 0x1 } },
	},
	{
		"ALU_ADD_K: 0 + 0x80008000 = 0x80008000",
		.u.insns_int = {
			BPF_LD_IMM64(R2, 0x0),
			BPF_LD_IMM64(R3, 0x80008000),
			BPF_ALU32_IMM(BPF_ADD, R2, 0x80008000),
			BPF_JMP_REG(BPF_JEQ, R2, R3, 2),
			BPF_MOV32_IMM(R0, 2),
			BPF_EXIT_INSN(),
			BPF_MOV32_IMM(R0, 1),
			BPF_EXIT_INSN(),
		},
		INTERNAL,
		{ },
		{ { 0, 0x1 } },
	},
	{
		"ALU64_ADD_K: 1 + 2 = 3",
		.u.insns_int = {
			BPF_LD_IMM64(R0, 1),
			BPF_ALU64_IMM(BPF_ADD, R0, 2),
			BPF_EXIT_INSN(),
		},
		INTERNAL,
		{ },
		{ { 0, 3 } },
	},
	{
		"ALU64_ADD_K: 3 + 0 = 3",
		.u.insns_int = {
			BPF_LD_IMM64(R0, 3),
			BPF_ALU64_IMM(BPF_ADD, R0, 0),
			BPF_EXIT_INSN(),
		},
		INTERNAL,
		{ },
		{ { 0, 3 } },
	},
	{
		"ALU64_ADD_K: 1 + 2147483646 = 2147483647",
		.u.insns_int = {
			BPF_LD_IMM64(R0, 1),
			BPF_ALU64_IMM(BPF_ADD, R0, 2147483646),
			BPF_EXIT_INSN(),
		},
		INTERNAL,
		{ },
		{ { 0, 2147483647 } },
	},
	{
		"ALU64_ADD_K: 4294967294 + 2 = 4294967296",
		.u.insns_int = {
			BPF_LD_IMM64(R0, 4294967294U),
			BPF_LD_IMM64(R1, 4294967296ULL),
			BPF_ALU64_IMM(BPF_ADD, R0, 2),
			BPF_JMP_REG(BPF_JEQ, R0, R1, 2),
			BPF_ALU32_IMM(BPF_MOV, R0, 0),
			BPF_EXIT_INSN(),
			BPF_ALU32_IMM(BPF_MOV, R0, 1),
			BPF_EXIT_INSN(),
		},
		INTERNAL,
		{ },
		{ { 0, 1 } },
	},
	{
		"ALU64_ADD_K: 2147483646 + -2147483647 = -1",
		.u.insns_int = {
			BPF_LD_IMM64(R0, 2147483646),
			BPF_ALU64_IMM(BPF_ADD, R0, -2147483647),
			BPF_EXIT_INSN(),
		},
		INTERNAL,
		{ },
		{ { 0, -1 } },
	},
	{
		"ALU64_ADD_K: 1 + 0 = 1",
		.u.insns_int = {
			BPF_LD_IMM64(R2, 0x1),
			BPF_LD_IMM64(R3, 0x1),
			BPF_ALU64_IMM(BPF_ADD, R2, 0x0),
			BPF_JMP_REG(BPF_JEQ, R2, R3, 2),
			BPF_MOV32_IMM(R0, 2),
			BPF_EXIT_INSN(),
			BPF_MOV32_IMM(R0, 1),
			BPF_EXIT_INSN(),
		},
		INTERNAL,
		{ },
		{ { 0, 0x1 } },
	},
	{
		"ALU64_ADD_K: 0 + (-1) = 0xffffffffffffffff",
		.u.insns_int = {
			BPF_LD_IMM64(R2, 0x0),
			BPF_LD_IMM64(R3, 0xffffffffffffffffLL),
			BPF_ALU64_IMM(BPF_ADD, R2, 0xffffffff),
			BPF_JMP_REG(BPF_JEQ, R2, R3, 2),
			BPF_MOV32_IMM(R0, 2),
			BPF_EXIT_INSN(),
			BPF_MOV32_IMM(R0, 1),
			BPF_EXIT_INSN(),
		},
		INTERNAL,
		{ },
		{ { 0, 0x1 } },
	},
	{
		"ALU64_ADD_K: 0 + 0xffff = 0xffff",
		.u.insns_int = {
			BPF_LD_IMM64(R2, 0x0),
			BPF_LD_IMM64(R3, 0xffff),
			BPF_ALU64_IMM(BPF_ADD, R2, 0xffff),
			BPF_JMP_REG(BPF_JEQ, R2, R3, 2),
			BPF_MOV32_IMM(R0, 2),
			BPF_EXIT_INSN(),
			BPF_MOV32_IMM(R0, 1),
			BPF_EXIT_INSN(),
		},
		INTERNAL,
		{ },
		{ { 0, 0x1 } },
	},
	{
		"ALU64_ADD_K: 0 + 0x7fffffff = 0x7fffffff",
		.u.insns_int = {
			BPF_LD_IMM64(R2, 0x0),
			BPF_LD_IMM64(R3, 0x7fffffff),
			BPF_ALU64_IMM(BPF_ADD, R2, 0x7fffffff),
			BPF_JMP_REG(BPF_JEQ, R2, R3, 2),
			BPF_MOV32_IMM(R0, 2),
			BPF_EXIT_INSN(),
			BPF_MOV32_IMM(R0, 1),
			BPF_EXIT_INSN(),
		},
		INTERNAL,
		{ },
		{ { 0, 0x1 } },
	},
	{
		"ALU64_ADD_K: 0 + 0x80000000 = 0xffffffff80000000",
		.u.insns_int = {
			BPF_LD_IMM64(R2, 0x0),
			BPF_LD_IMM64(R3, 0xffffffff80000000LL),
			BPF_ALU64_IMM(BPF_ADD, R2, 0x80000000),
			BPF_JMP_REG(BPF_JEQ, R2, R3, 2),
			BPF_MOV32_IMM(R0, 2),
			BPF_EXIT_INSN(),
			BPF_MOV32_IMM(R0, 1),
			BPF_EXIT_INSN(),
		},
		INTERNAL,
		{ },
		{ { 0, 0x1 } },
	},
	{
		"ALU_ADD_K: 0 + 0x80008000 = 0xffffffff80008000",
		.u.insns_int = {
			BPF_LD_IMM64(R2, 0x0),
			BPF_LD_IMM64(R3, 0xffffffff80008000LL),
			BPF_ALU64_IMM(BPF_ADD, R2, 0x80008000),
			BPF_JMP_REG(BPF_JEQ, R2, R3, 2),
			BPF_MOV32_IMM(R0, 2),
			BPF_EXIT_INSN(),
			BPF_MOV32_IMM(R0, 1),
			BPF_EXIT_INSN(),
		},
		INTERNAL,
		{ },
		{ { 0, 0x1 } },
	},
	/* BPF_ALU | BPF_SUB | BPF_X */
	{
		"ALU_SUB_X: 3 - 1 = 2",
		.u.insns_int = {
			BPF_LD_IMM64(R0, 3),
			BPF_ALU32_IMM(BPF_MOV, R1, 1),
			BPF_ALU32_REG(BPF_SUB, R0, R1),
			BPF_EXIT_INSN(),
		},
		INTERNAL,
		{ },
		{ { 0, 2 } },
	},
	{
		"ALU_SUB_X: 4294967295 - 4294967294 = 1",
		.u.insns_int = {
			BPF_LD_IMM64(R0, 4294967295U),
			BPF_ALU32_IMM(BPF_MOV, R1, 4294967294U),
			BPF_ALU32_REG(BPF_SUB, R0, R1),
			BPF_EXIT_INSN(),
		},
		INTERNAL,
		{ },
		{ { 0, 1 } },
	},
	{
		"ALU64_SUB_X: 3 - 1 = 2",
		.u.insns_int = {
			BPF_LD_IMM64(R0, 3),
			BPF_ALU32_IMM(BPF_MOV, R1, 1),
			BPF_ALU64_REG(BPF_SUB, R0, R1),
			BPF_EXIT_INSN(),
		},
		INTERNAL,
		{ },
		{ { 0, 2 } },
	},
	{
		"ALU64_SUB_X: 4294967295 - 4294967294 = 1",
		.u.insns_int = {
			BPF_LD_IMM64(R0, 4294967295U),
			BPF_ALU32_IMM(BPF_MOV, R1, 4294967294U),
			BPF_ALU64_REG(BPF_SUB, R0, R1),
			BPF_EXIT_INSN(),
		},
		INTERNAL,
		{ },
		{ { 0, 1 } },
	},
	/* BPF_ALU | BPF_SUB | BPF_K */
	{
		"ALU_SUB_K: 3 - 1 = 2",
		.u.insns_int = {
			BPF_LD_IMM64(R0, 3),
			BPF_ALU32_IMM(BPF_SUB, R0, 1),
			BPF_EXIT_INSN(),
		},
		INTERNAL,
		{ },
		{ { 0, 2 } },
	},
	{
		"ALU_SUB_K: 3 - 0 = 3",
		.u.insns_int = {
			BPF_LD_IMM64(R0, 3),
			BPF_ALU32_IMM(BPF_SUB, R0, 0),
			BPF_EXIT_INSN(),
		},
		INTERNAL,
		{ },
		{ { 0, 3 } },
	},
	{
		"ALU_SUB_K: 4294967295 - 4294967294 = 1",
		.u.insns_int = {
			BPF_LD_IMM64(R0, 4294967295U),
			BPF_ALU32_IMM(BPF_SUB, R0, 4294967294U),
			BPF_EXIT_INSN(),
		},
		INTERNAL,
		{ },
		{ { 0, 1 } },
	},
	{
		"ALU64_SUB_K: 3 - 1 = 2",
		.u.insns_int = {
			BPF_LD_IMM64(R0, 3),
			BPF_ALU64_IMM(BPF_SUB, R0, 1),
			BPF_EXIT_INSN(),
		},
		INTERNAL,
		{ },
		{ { 0, 2 } },
	},
	{
		"ALU64_SUB_K: 3 - 0 = 3",
		.u.insns_int = {
			BPF_LD_IMM64(R0, 3),
			BPF_ALU64_IMM(BPF_SUB, R0, 0),
			BPF_EXIT_INSN(),
		},
		INTERNAL,
		{ },
		{ { 0, 3 } },
	},
	{
		"ALU64_SUB_K: 4294967294 - 4294967295 = -1",
		.u.insns_int = {
			BPF_LD_IMM64(R0, 4294967294U),
			BPF_ALU64_IMM(BPF_SUB, R0, 4294967295U),
			BPF_EXIT_INSN(),
		},
		INTERNAL,
		{ },
		{ { 0, -1 } },
	},
	{
		"ALU64_ADD_K: 2147483646 - 2147483647 = -1",
		.u.insns_int = {
			BPF_LD_IMM64(R0, 2147483646),
			BPF_ALU64_IMM(BPF_SUB, R0, 2147483647),
			BPF_EXIT_INSN(),
		},
		INTERNAL,
		{ },
		{ { 0, -1 } },
	},
	/* BPF_ALU | BPF_MUL | BPF_X */
	{
		"ALU_MUL_X: 2 * 3 = 6",
		.u.insns_int = {
			BPF_LD_IMM64(R0, 2),
			BPF_ALU32_IMM(BPF_MOV, R1, 3),
			BPF_ALU32_REG(BPF_MUL, R0, R1),
			BPF_EXIT_INSN(),
		},
		INTERNAL,
		{ },
		{ { 0, 6 } },
	},
	{
		"ALU_MUL_X: 2 * 0x7FFFFFF8 = 0xFFFFFFF0",
		.u.insns_int = {
			BPF_LD_IMM64(R0, 2),
			BPF_ALU32_IMM(BPF_MOV, R1, 0x7FFFFFF8),
			BPF_ALU32_REG(BPF_MUL, R0, R1),
			BPF_EXIT_INSN(),
		},
		INTERNAL,
		{ },
		{ { 0, 0xFFFFFFF0 } },
	},
	{
		"ALU_MUL_X: -1 * -1 = 1",
		.u.insns_int = {
			BPF_LD_IMM64(R0, -1),
			BPF_ALU32_IMM(BPF_MOV, R1, -1),
			BPF_ALU32_REG(BPF_MUL, R0, R1),
			BPF_EXIT_INSN(),
		},
		INTERNAL,
		{ },
		{ { 0, 1 } },
	},
	{
		"ALU64_MUL_X: 2 * 3 = 6",
		.u.insns_int = {
			BPF_LD_IMM64(R0, 2),
			BPF_ALU32_IMM(BPF_MOV, R1, 3),
			BPF_ALU64_REG(BPF_MUL, R0, R1),
			BPF_EXIT_INSN(),
		},
		INTERNAL,
		{ },
		{ { 0, 6 } },
	},
	{
		"ALU64_MUL_X: 1 * 2147483647 = 2147483647",
		.u.insns_int = {
			BPF_LD_IMM64(R0, 1),
			BPF_ALU32_IMM(BPF_MOV, R1, 2147483647),
			BPF_ALU64_REG(BPF_MUL, R0, R1),
			BPF_EXIT_INSN(),
		},
		INTERNAL,
		{ },
		{ { 0, 2147483647 } },
	},
	{
		"ALU64_MUL_X: 64x64 multiply, low word",
		.u.insns_int = {
			BPF_LD_IMM64(R0, 0x0fedcba987654321LL),
			BPF_LD_IMM64(R1, 0x123456789abcdef0LL),
			BPF_ALU64_REG(BPF_MUL, R0, R1),
			BPF_EXIT_INSN(),
		},
		INTERNAL,
		{ },
		{ { 0, 0xe5618cf0 } }
	},
	{
		"ALU64_MUL_X: 64x64 multiply, high word",
		.u.insns_int = {
			BPF_LD_IMM64(R0, 0x0fedcba987654321LL),
			BPF_LD_IMM64(R1, 0x123456789abcdef0LL),
			BPF_ALU64_REG(BPF_MUL, R0, R1),
			BPF_ALU64_IMM(BPF_RSH, R0, 32),
			BPF_EXIT_INSN(),
		},
		INTERNAL,
		{ },
		{ { 0, 0x2236d88f } }
	},
	/* BPF_ALU | BPF_MUL | BPF_K */
	{
		"ALU_MUL_K: 2 * 3 = 6",
		.u.insns_int = {
			BPF_LD_IMM64(R0, 2),
			BPF_ALU32_IMM(BPF_MUL, R0, 3),
			BPF_EXIT_INSN(),
		},
		INTERNAL,
		{ },
		{ { 0, 6 } },
	},
	{
		"ALU_MUL_K: 3 * 1 = 3",
		.u.insns_int = {
			BPF_LD_IMM64(R0, 3),
			BPF_ALU32_IMM(BPF_MUL, R0, 1),
			BPF_EXIT_INSN(),
		},
		INTERNAL,
		{ },
		{ { 0, 3 } },
	},
	{
		"ALU_MUL_K: 2 * 0x7FFFFFF8 = 0xFFFFFFF0",
		.u.insns_int = {
			BPF_LD_IMM64(R0, 2),
			BPF_ALU32_IMM(BPF_MUL, R0, 0x7FFFFFF8),
			BPF_EXIT_INSN(),
		},
		INTERNAL,
		{ },
		{ { 0, 0xFFFFFFF0 } },
	},
	{
		"ALU_MUL_K: 1 * (-1) = 0x00000000ffffffff",
		.u.insns_int = {
			BPF_LD_IMM64(R2, 0x1),
			BPF_LD_IMM64(R3, 0x00000000ffffffff),
			BPF_ALU32_IMM(BPF_MUL, R2, 0xffffffff),
			BPF_JMP_REG(BPF_JEQ, R2, R3, 2),
			BPF_MOV32_IMM(R0, 2),
			BPF_EXIT_INSN(),
			BPF_MOV32_IMM(R0, 1),
			BPF_EXIT_INSN(),
		},
		INTERNAL,
		{ },
		{ { 0, 0x1 } },
	},
	{
		"ALU64_MUL_K: 2 * 3 = 6",
		.u.insns_int = {
			BPF_LD_IMM64(R0, 2),
			BPF_ALU64_IMM(BPF_MUL, R0, 3),
			BPF_EXIT_INSN(),
		},
		INTERNAL,
		{ },
		{ { 0, 6 } },
	},
	{
		"ALU64_MUL_K: 3 * 1 = 3",
		.u.insns_int = {
			BPF_LD_IMM64(R0, 3),
			BPF_ALU64_IMM(BPF_MUL, R0, 1),
			BPF_EXIT_INSN(),
		},
		INTERNAL,
		{ },
		{ { 0, 3 } },
	},
	{
		"ALU64_MUL_K: 1 * 2147483647 = 2147483647",
		.u.insns_int = {
			BPF_LD_IMM64(R0, 1),
			BPF_ALU64_IMM(BPF_MUL, R0, 2147483647),
			BPF_EXIT_INSN(),
		},
		INTERNAL,
		{ },
		{ { 0, 2147483647 } },
	},
	{
		"ALU64_MUL_K: 1 * -2147483647 = -2147483647",
		.u.insns_int = {
			BPF_LD_IMM64(R0, 1),
			BPF_ALU64_IMM(BPF_MUL, R0, -2147483647),
			BPF_EXIT_INSN(),
		},
		INTERNAL,
		{ },
		{ { 0, -2147483647 } },
	},
	{
		"ALU64_MUL_K: 1 * (-1) = 0xffffffffffffffff",
		.u.insns_int = {
			BPF_LD_IMM64(R2, 0x1),
			BPF_LD_IMM64(R3, 0xffffffffffffffffLL),
			BPF_ALU64_IMM(BPF_MUL, R2, 0xffffffff),
			BPF_JMP_REG(BPF_JEQ, R2, R3, 2),
			BPF_MOV32_IMM(R0, 2),
			BPF_EXIT_INSN(),
			BPF_MOV32_IMM(R0, 1),
			BPF_EXIT_INSN(),
		},
		INTERNAL,
		{ },
		{ { 0, 0x1 } },
	},
	{
		"ALU64_MUL_K: 64x32 multiply, low word",
		.u.insns_int = {
			BPF_LD_IMM64(R0, 0x0123456789abcdefLL),
			BPF_ALU64_IMM(BPF_MUL, R0, 0x12345678),
			BPF_EXIT_INSN(),
		},
		INTERNAL,
		{ },
		{ { 0, 0xe242d208 } }
	},
	{
		"ALU64_MUL_K: 64x32 multiply, high word",
		.u.insns_int = {
			BPF_LD_IMM64(R0, 0x0123456789abcdefLL),
			BPF_ALU64_IMM(BPF_MUL, R0, 0x12345678),
			BPF_ALU64_IMM(BPF_RSH, R0, 32),
			BPF_EXIT_INSN(),
		},
		INTERNAL,
		{ },
		{ { 0, 0xc28f5c28 } }
	},
	/* BPF_ALU | BPF_DIV | BPF_X */
	{
		"ALU_DIV_X: 6 / 2 = 3",
		.u.insns_int = {
			BPF_LD_IMM64(R0, 6),
			BPF_ALU32_IMM(BPF_MOV, R1, 2),
			BPF_ALU32_REG(BPF_DIV, R0, R1),
			BPF_EXIT_INSN(),
		},
		INTERNAL,
		{ },
		{ { 0, 3 } },
	},
	{
		"ALU_DIV_X: 4294967295 / 4294967295 = 1",
		.u.insns_int = {
			BPF_LD_IMM64(R0, 4294967295U),
			BPF_ALU32_IMM(BPF_MOV, R1, 4294967295U),
			BPF_ALU32_REG(BPF_DIV, R0, R1),
			BPF_EXIT_INSN(),
		},
		INTERNAL,
		{ },
		{ { 0, 1 } },
	},
	{
		"ALU64_DIV_X: 6 / 2 = 3",
		.u.insns_int = {
			BPF_LD_IMM64(R0, 6),
			BPF_ALU32_IMM(BPF_MOV, R1, 2),
			BPF_ALU64_REG(BPF_DIV, R0, R1),
			BPF_EXIT_INSN(),
		},
		INTERNAL,
		{ },
		{ { 0, 3 } },
	},
	{
		"ALU64_DIV_X: 2147483647 / 2147483647 = 1",
		.u.insns_int = {
			BPF_LD_IMM64(R0, 2147483647),
			BPF_ALU32_IMM(BPF_MOV, R1, 2147483647),
			BPF_ALU64_REG(BPF_DIV, R0, R1),
			BPF_EXIT_INSN(),
		},
		INTERNAL,
		{ },
		{ { 0, 1 } },
	},
	{
		"ALU64_DIV_X: 0xffffffffffffffff / (-1) = 0x0000000000000001",
		.u.insns_int = {
			BPF_LD_IMM64(R2, 0xffffffffffffffffLL),
			BPF_LD_IMM64(R4, 0xffffffffffffffffLL),
			BPF_LD_IMM64(R3, 0x0000000000000001LL),
			BPF_ALU64_REG(BPF_DIV, R2, R4),
			BPF_JMP_REG(BPF_JEQ, R2, R3, 2),
			BPF_MOV32_IMM(R0, 2),
			BPF_EXIT_INSN(),
			BPF_MOV32_IMM(R0, 1),
			BPF_EXIT_INSN(),
		},
		INTERNAL,
		{ },
		{ { 0, 0x1 } },
	},
	/* BPF_ALU | BPF_DIV | BPF_K */
	{
		"ALU_DIV_K: 6 / 2 = 3",
		.u.insns_int = {
			BPF_LD_IMM64(R0, 6),
			BPF_ALU32_IMM(BPF_DIV, R0, 2),
			BPF_EXIT_INSN(),
		},
		INTERNAL,
		{ },
		{ { 0, 3 } },
	},
	{
		"ALU_DIV_K: 3 / 1 = 3",
		.u.insns_int = {
			BPF_LD_IMM64(R0, 3),
			BPF_ALU32_IMM(BPF_DIV, R0, 1),
			BPF_EXIT_INSN(),
		},
		INTERNAL,
		{ },
		{ { 0, 3 } },
	},
	{
		"ALU_DIV_K: 4294967295 / 4294967295 = 1",
		.u.insns_int = {
			BPF_LD_IMM64(R0, 4294967295U),
			BPF_ALU32_IMM(BPF_DIV, R0, 4294967295U),
			BPF_EXIT_INSN(),
		},
		INTERNAL,
		{ },
		{ { 0, 1 } },
	},
	{
		"ALU_DIV_K: 0xffffffffffffffff / (-1) = 0x1",
		.u.insns_int = {
			BPF_LD_IMM64(R2, 0xffffffffffffffffLL),
			BPF_LD_IMM64(R3, 0x1UL),
			BPF_ALU32_IMM(BPF_DIV, R2, 0xffffffff),
			BPF_JMP_REG(BPF_JEQ, R2, R3, 2),
			BPF_MOV32_IMM(R0, 2),
			BPF_EXIT_INSN(),
			BPF_MOV32_IMM(R0, 1),
			BPF_EXIT_INSN(),
		},
		INTERNAL,
		{ },
		{ { 0, 0x1 } },
	},
	{
		"ALU64_DIV_K: 6 / 2 = 3",
		.u.insns_int = {
			BPF_LD_IMM64(R0, 6),
			BPF_ALU64_IMM(BPF_DIV, R0, 2),
			BPF_EXIT_INSN(),
		},
		INTERNAL,
		{ },
		{ { 0, 3 } },
	},
	{
		"ALU64_DIV_K: 3 / 1 = 3",
		.u.insns_int = {
			BPF_LD_IMM64(R0, 3),
			BPF_ALU64_IMM(BPF_DIV, R0, 1),
			BPF_EXIT_INSN(),
		},
		INTERNAL,
		{ },
		{ { 0, 3 } },
	},
	{
		"ALU64_DIV_K: 2147483647 / 2147483647 = 1",
		.u.insns_int = {
			BPF_LD_IMM64(R0, 2147483647),
			BPF_ALU64_IMM(BPF_DIV, R0, 2147483647),
			BPF_EXIT_INSN(),
		},
		INTERNAL,
		{ },
		{ { 0, 1 } },
	},
	{
		"ALU64_DIV_K: 0xffffffffffffffff / (-1) = 0x0000000000000001",
		.u.insns_int = {
			BPF_LD_IMM64(R2, 0xffffffffffffffffLL),
			BPF_LD_IMM64(R3, 0x0000000000000001LL),
			BPF_ALU64_IMM(BPF_DIV, R2, 0xffffffff),
			BPF_JMP_REG(BPF_JEQ, R2, R3, 2),
			BPF_MOV32_IMM(R0, 2),
			BPF_EXIT_INSN(),
			BPF_MOV32_IMM(R0, 1),
			BPF_EXIT_INSN(),
		},
		INTERNAL,
		{ },
		{ { 0, 0x1 } },
	},
	/* BPF_ALU | BPF_MOD | BPF_X */
	{
		"ALU_MOD_X: 3 % 2 = 1",
		.u.insns_int = {
			BPF_LD_IMM64(R0, 3),
			BPF_ALU32_IMM(BPF_MOV, R1, 2),
			BPF_ALU32_REG(BPF_MOD, R0, R1),
			BPF_EXIT_INSN(),
		},
		INTERNAL,
		{ },
		{ { 0, 1 } },
	},
	{
		"ALU_MOD_X: 4294967295 % 4294967293 = 2",
		.u.insns_int = {
			BPF_LD_IMM64(R0, 4294967295U),
			BPF_ALU32_IMM(BPF_MOV, R1, 4294967293U),
			BPF_ALU32_REG(BPF_MOD, R0, R1),
			BPF_EXIT_INSN(),
		},
		INTERNAL,
		{ },
		{ { 0, 2 } },
	},
	{
		"ALU64_MOD_X: 3 % 2 = 1",
		.u.insns_int = {
			BPF_LD_IMM64(R0, 3),
			BPF_ALU32_IMM(BPF_MOV, R1, 2),
			BPF_ALU64_REG(BPF_MOD, R0, R1),
			BPF_EXIT_INSN(),
		},
		INTERNAL,
		{ },
		{ { 0, 1 } },
	},
	{
		"ALU64_MOD_X: 2147483647 % 2147483645 = 2",
		.u.insns_int = {
			BPF_LD_IMM64(R0, 2147483647),
			BPF_ALU32_IMM(BPF_MOV, R1, 2147483645),
			BPF_ALU64_REG(BPF_MOD, R0, R1),
			BPF_EXIT_INSN(),
		},
		INTERNAL,
		{ },
		{ { 0, 2 } },
	},
	/* BPF_ALU | BPF_MOD | BPF_K */
	{
		"ALU_MOD_K: 3 % 2 = 1",
		.u.insns_int = {
			BPF_LD_IMM64(R0, 3),
			BPF_ALU32_IMM(BPF_MOD, R0, 2),
			BPF_EXIT_INSN(),
		},
		INTERNAL,
		{ },
		{ { 0, 1 } },
	},
	{
		"ALU_MOD_K: 3 % 1 = 0",
		.u.insns_int = {
			BPF_LD_IMM64(R0, 3),
			BPF_ALU32_IMM(BPF_MOD, R0, 1),
			BPF_EXIT_INSN(),
		},
		INTERNAL,
		{ },
		{ { 0, 0 } },
	},
	{
		"ALU_MOD_K: 4294967295 % 4294967293 = 2",
		.u.insns_int = {
			BPF_LD_IMM64(R0, 4294967295U),
			BPF_ALU32_IMM(BPF_MOD, R0, 4294967293U),
			BPF_EXIT_INSN(),
		},
		INTERNAL,
		{ },
		{ { 0, 2 } },
	},
	{
		"ALU64_MOD_K: 3 % 2 = 1",
		.u.insns_int = {
			BPF_LD_IMM64(R0, 3),
			BPF_ALU64_IMM(BPF_MOD, R0, 2),
			BPF_EXIT_INSN(),
		},
		INTERNAL,
		{ },
		{ { 0, 1 } },
	},
	{
		"ALU64_MOD_K: 3 % 1 = 0",
		.u.insns_int = {
			BPF_LD_IMM64(R0, 3),
			BPF_ALU64_IMM(BPF_MOD, R0, 1),
			BPF_EXIT_INSN(),
		},
		INTERNAL,
		{ },
		{ { 0, 0 } },
	},
	{
		"ALU64_MOD_K: 2147483647 % 2147483645 = 2",
		.u.insns_int = {
			BPF_LD_IMM64(R0, 2147483647),
			BPF_ALU64_IMM(BPF_MOD, R0, 2147483645),
			BPF_EXIT_INSN(),
		},
		INTERNAL,
		{ },
		{ { 0, 2 } },
	},
	/* BPF_ALU | BPF_AND | BPF_X */
	{
		"ALU_AND_X: 3 & 2 = 2",
		.u.insns_int = {
			BPF_LD_IMM64(R0, 3),
			BPF_ALU32_IMM(BPF_MOV, R1, 2),
			BPF_ALU32_REG(BPF_AND, R0, R1),
			BPF_EXIT_INSN(),
		},
		INTERNAL,
		{ },
		{ { 0, 2 } },
	},
	{
		"ALU_AND_X: 0xffffffff & 0xffffffff = 0xffffffff",
		.u.insns_int = {
			BPF_LD_IMM64(R0, 0xffffffff),
			BPF_ALU32_IMM(BPF_MOV, R1, 0xffffffff),
			BPF_ALU32_REG(BPF_AND, R0, R1),
			BPF_EXIT_INSN(),
		},
		INTERNAL,
		{ },
		{ { 0, 0xffffffff } },
	},
	{
		"ALU64_AND_X: 3 & 2 = 2",
		.u.insns_int = {
			BPF_LD_IMM64(R0, 3),
			BPF_ALU32_IMM(BPF_MOV, R1, 2),
			BPF_ALU64_REG(BPF_AND, R0, R1),
			BPF_EXIT_INSN(),
		},
		INTERNAL,
		{ },
		{ { 0, 2 } },
	},
	{
		"ALU64_AND_X: 0xffffffff & 0xffffffff = 0xffffffff",
		.u.insns_int = {
			BPF_LD_IMM64(R0, 0xffffffff),
			BPF_ALU32_IMM(BPF_MOV, R1, 0xffffffff),
			BPF_ALU64_REG(BPF_AND, R0, R1),
			BPF_EXIT_INSN(),
		},
		INTERNAL,
		{ },
		{ { 0, 0xffffffff } },
	},
	/* BPF_ALU | BPF_AND | BPF_K */
	{
		"ALU_AND_K: 3 & 2 = 2",
		.u.insns_int = {
			BPF_LD_IMM64(R0, 3),
			BPF_ALU32_IMM(BPF_AND, R0, 2),
			BPF_EXIT_INSN(),
		},
		INTERNAL,
		{ },
		{ { 0, 2 } },
	},
	{
		"ALU_AND_K: 0xffffffff & 0xffffffff = 0xffffffff",
		.u.insns_int = {
			BPF_LD_IMM64(R0, 0xffffffff),
			BPF_ALU32_IMM(BPF_AND, R0, 0xffffffff),
			BPF_EXIT_INSN(),
		},
		INTERNAL,
		{ },
		{ { 0, 0xffffffff } },
	},
	{
		"ALU_AND_K: Small immediate",
		.u.insns_int = {
			BPF_ALU32_IMM(BPF_MOV, R0, 0x01020304),
			BPF_ALU32_IMM(BPF_AND, R0, 15),
			BPF_EXIT_INSN(),
		},
		INTERNAL,
		{ },
		{ { 0, 4 } }
	},
	{
		"ALU_AND_K: Large immediate",
		.u.insns_int = {
			BPF_ALU32_IMM(BPF_MOV, R0, 0xf1f2f3f4),
			BPF_ALU32_IMM(BPF_AND, R0, 0xafbfcfdf),
			BPF_EXIT_INSN(),
		},
		INTERNAL,
		{ },
		{ { 0, 0xa1b2c3d4 } }
	},
	{
		"ALU_AND_K: Zero extension",
		.u.insns_int = {
			BPF_LD_IMM64(R0, 0x0123456789abcdefLL),
			BPF_LD_IMM64(R1, 0x0000000080a0c0e0LL),
			BPF_ALU32_IMM(BPF_AND, R0, 0xf0f0f0f0),
			BPF_JMP_REG(BPF_JEQ, R0, R1, 2),
			BPF_MOV32_IMM(R0, 2),
			BPF_EXIT_INSN(),
			BPF_MOV32_IMM(R0, 1),
			BPF_EXIT_INSN(),
		},
		INTERNAL,
		{ },
		{ { 0, 1 } }
	},
	{
		"ALU64_AND_K: 3 & 2 = 2",
		.u.insns_int = {
			BPF_LD_IMM64(R0, 3),
			BPF_ALU64_IMM(BPF_AND, R0, 2),
			BPF_EXIT_INSN(),
		},
		INTERNAL,
		{ },
		{ { 0, 2 } },
	},
	{
		"ALU64_AND_K: 0xffffffff & 0xffffffff = 0xffffffff",
		.u.insns_int = {
			BPF_LD_IMM64(R0, 0xffffffff),
			BPF_ALU64_IMM(BPF_AND, R0, 0xffffffff),
			BPF_EXIT_INSN(),
		},
		INTERNAL,
		{ },
		{ { 0, 0xffffffff } },
	},
	{
		"ALU64_AND_K: 0x0000ffffffff0000 & 0x0 = 0x0000000000000000",
		.u.insns_int = {
			BPF_LD_IMM64(R2, 0x0000ffffffff0000LL),
			BPF_LD_IMM64(R3, 0x0000000000000000LL),
			BPF_ALU64_IMM(BPF_AND, R2, 0x0),
			BPF_JMP_REG(BPF_JEQ, R2, R3, 2),
			BPF_MOV32_IMM(R0, 2),
			BPF_EXIT_INSN(),
			BPF_MOV32_IMM(R0, 1),
			BPF_EXIT_INSN(),
		},
		INTERNAL,
		{ },
		{ { 0, 0x1 } },
	},
	{
		"ALU64_AND_K: 0x0000ffffffff0000 & -1 = 0x0000ffffffff0000",
		.u.insns_int = {
			BPF_LD_IMM64(R2, 0x0000ffffffff0000LL),
			BPF_LD_IMM64(R3, 0x0000ffffffff0000LL),
			BPF_ALU64_IMM(BPF_AND, R2, 0xffffffff),
			BPF_JMP_REG(BPF_JEQ, R2, R3, 2),
			BPF_MOV32_IMM(R0, 2),
			BPF_EXIT_INSN(),
			BPF_MOV32_IMM(R0, 1),
			BPF_EXIT_INSN(),
		},
		INTERNAL,
		{ },
		{ { 0, 0x1 } },
	},
	{
		"ALU64_AND_K: 0xffffffffffffffff & -1 = 0xffffffffffffffff",
		.u.insns_int = {
			BPF_LD_IMM64(R2, 0xffffffffffffffffLL),
			BPF_LD_IMM64(R3, 0xffffffffffffffffLL),
			BPF_ALU64_IMM(BPF_AND, R2, 0xffffffff),
			BPF_JMP_REG(BPF_JEQ, R2, R3, 2),
			BPF_MOV32_IMM(R0, 2),
			BPF_EXIT_INSN(),
			BPF_MOV32_IMM(R0, 1),
			BPF_EXIT_INSN(),
		},
		INTERNAL,
		{ },
		{ { 0, 0x1 } },
	},
	{
		"ALU64_AND_K: Sign extension 1",
		.u.insns_int = {
			BPF_LD_IMM64(R0, 0x0123456789abcdefLL),
			BPF_LD_IMM64(R1, 0x00000000090b0d0fLL),
			BPF_ALU64_IMM(BPF_AND, R0, 0x0f0f0f0f),
			BPF_JMP_REG(BPF_JEQ, R0, R1, 2),
			BPF_MOV32_IMM(R0, 2),
			BPF_EXIT_INSN(),
			BPF_MOV32_IMM(R0, 1),
			BPF_EXIT_INSN(),
		},
		INTERNAL,
		{ },
		{ { 0, 1 } }
	},
	{
		"ALU64_AND_K: Sign extension 2",
		.u.insns_int = {
			BPF_LD_IMM64(R0, 0x0123456789abcdefLL),
			BPF_LD_IMM64(R1, 0x0123456780a0c0e0LL),
			BPF_ALU64_IMM(BPF_AND, R0, 0xf0f0f0f0),
			BPF_JMP_REG(BPF_JEQ, R0, R1, 2),
			BPF_MOV32_IMM(R0, 2),
			BPF_EXIT_INSN(),
			BPF_MOV32_IMM(R0, 1),
			BPF_EXIT_INSN(),
		},
		INTERNAL,
		{ },
		{ { 0, 1 } }
	},
	/* BPF_ALU | BPF_OR | BPF_X */
	{
		"ALU_OR_X: 1 | 2 = 3",
		.u.insns_int = {
			BPF_LD_IMM64(R0, 1),
			BPF_ALU32_IMM(BPF_MOV, R1, 2),
			BPF_ALU32_REG(BPF_OR, R0, R1),
			BPF_EXIT_INSN(),
		},
		INTERNAL,
		{ },
		{ { 0, 3 } },
	},
	{
		"ALU_OR_X: 0x0 | 0xffffffff = 0xffffffff",
		.u.insns_int = {
			BPF_LD_IMM64(R0, 0),
			BPF_ALU32_IMM(BPF_MOV, R1, 0xffffffff),
			BPF_ALU32_REG(BPF_OR, R0, R1),
			BPF_EXIT_INSN(),
		},
		INTERNAL,
		{ },
		{ { 0, 0xffffffff } },
	},
	{
		"ALU64_OR_X: 1 | 2 = 3",
		.u.insns_int = {
			BPF_LD_IMM64(R0, 1),
			BPF_ALU32_IMM(BPF_MOV, R1, 2),
			BPF_ALU64_REG(BPF_OR, R0, R1),
			BPF_EXIT_INSN(),
		},
		INTERNAL,
		{ },
		{ { 0, 3 } },
	},
	{
		"ALU64_OR_X: 0 | 0xffffffff = 0xffffffff",
		.u.insns_int = {
			BPF_LD_IMM64(R0, 0),
			BPF_ALU32_IMM(BPF_MOV, R1, 0xffffffff),
			BPF_ALU64_REG(BPF_OR, R0, R1),
			BPF_EXIT_INSN(),
		},
		INTERNAL,
		{ },
		{ { 0, 0xffffffff } },
	},
	/* BPF_ALU | BPF_OR | BPF_K */
	{
		"ALU_OR_K: 1 | 2 = 3",
		.u.insns_int = {
			BPF_LD_IMM64(R0, 1),
			BPF_ALU32_IMM(BPF_OR, R0, 2),
			BPF_EXIT_INSN(),
		},
		INTERNAL,
		{ },
		{ { 0, 3 } },
	},
	{
		"ALU_OR_K: 0 & 0xffffffff = 0xffffffff",
		.u.insns_int = {
			BPF_LD_IMM64(R0, 0),
			BPF_ALU32_IMM(BPF_OR, R0, 0xffffffff),
			BPF_EXIT_INSN(),
		},
		INTERNAL,
		{ },
		{ { 0, 0xffffffff } },
	},
	{
		"ALU_OR_K: Small immediate",
		.u.insns_int = {
			BPF_ALU32_IMM(BPF_MOV, R0, 0x01020304),
			BPF_ALU32_IMM(BPF_OR, R0, 1),
			BPF_EXIT_INSN(),
		},
		INTERNAL,
		{ },
		{ { 0, 0x01020305 } }
	},
	{
		"ALU_OR_K: Large immediate",
		.u.insns_int = {
			BPF_ALU32_IMM(BPF_MOV, R0, 0x01020304),
			BPF_ALU32_IMM(BPF_OR, R0, 0xa0b0c0d0),
			BPF_EXIT_INSN(),
		},
		INTERNAL,
		{ },
		{ { 0, 0xa1b2c3d4 } }
	},
	{
		"ALU_OR_K: Zero extension",
		.u.insns_int = {
			BPF_LD_IMM64(R0, 0x0123456789abcdefLL),
			BPF_LD_IMM64(R1, 0x00000000f9fbfdffLL),
			BPF_ALU32_IMM(BPF_OR, R0, 0xf0f0f0f0),
			BPF_JMP_REG(BPF_JEQ, R0, R1, 2),
			BPF_MOV32_IMM(R0, 2),
			BPF_EXIT_INSN(),
			BPF_MOV32_IMM(R0, 1),
			BPF_EXIT_INSN(),
		},
		INTERNAL,
		{ },
		{ { 0, 1 } }
	},
	{
		"ALU64_OR_K: 1 | 2 = 3",
		.u.insns_int = {
			BPF_LD_IMM64(R0, 1),
			BPF_ALU64_IMM(BPF_OR, R0, 2),
			BPF_EXIT_INSN(),
		},
		INTERNAL,
		{ },
		{ { 0, 3 } },
	},
	{
		"ALU64_OR_K: 0 & 0xffffffff = 0xffffffff",
		.u.insns_int = {
			BPF_LD_IMM64(R0, 0),
			BPF_ALU64_IMM(BPF_OR, R0, 0xffffffff),
			BPF_EXIT_INSN(),
		},
		INTERNAL,
		{ },
		{ { 0, 0xffffffff } },
	},
	{
		"ALU64_OR_K: 0x0000ffffffff0000 | 0x0 = 0x0000ffffffff0000",
		.u.insns_int = {
			BPF_LD_IMM64(R2, 0x0000ffffffff0000LL),
			BPF_LD_IMM64(R3, 0x0000ffffffff0000LL),
			BPF_ALU64_IMM(BPF_OR, R2, 0x0),
			BPF_JMP_REG(BPF_JEQ, R2, R3, 2),
			BPF_MOV32_IMM(R0, 2),
			BPF_EXIT_INSN(),
			BPF_MOV32_IMM(R0, 1),
			BPF_EXIT_INSN(),
		},
		INTERNAL,
		{ },
		{ { 0, 0x1 } },
	},
	{
		"ALU64_OR_K: 0x0000ffffffff0000 | -1 = 0xffffffffffffffff",
		.u.insns_int = {
			BPF_LD_IMM64(R2, 0x0000ffffffff0000LL),
			BPF_LD_IMM64(R3, 0xffffffffffffffffLL),
			BPF_ALU64_IMM(BPF_OR, R2, 0xffffffff),
			BPF_JMP_REG(BPF_JEQ, R2, R3, 2),
			BPF_MOV32_IMM(R0, 2),
			BPF_EXIT_INSN(),
			BPF_MOV32_IMM(R0, 1),
			BPF_EXIT_INSN(),
		},
		INTERNAL,
		{ },
		{ { 0, 0x1 } },
	},
	{
		"ALU64_OR_K: 0x000000000000000 | -1 = 0xffffffffffffffff",
		.u.insns_int = {
			BPF_LD_IMM64(R2, 0x0000000000000000LL),
			BPF_LD_IMM64(R3, 0xffffffffffffffffLL),
			BPF_ALU64_IMM(BPF_OR, R2, 0xffffffff),
			BPF_JMP_REG(BPF_JEQ, R2, R3, 2),
			BPF_MOV32_IMM(R0, 2),
			BPF_EXIT_INSN(),
			BPF_MOV32_IMM(R0, 1),
			BPF_EXIT_INSN(),
		},
		INTERNAL,
		{ },
		{ { 0, 0x1 } },
	},
	{
		"ALU64_OR_K: Sign extension 1",
		.u.insns_int = {
			BPF_LD_IMM64(R0, 0x0123456789abcdefLL),
			BPF_LD_IMM64(R1, 0x012345678fafcfefLL),
			BPF_ALU64_IMM(BPF_OR, R0, 0x0f0f0f0f),
			BPF_JMP_REG(BPF_JEQ, R0, R1, 2),
			BPF_MOV32_IMM(R0, 2),
			BPF_EXIT_INSN(),
			BPF_MOV32_IMM(R0, 1),
			BPF_EXIT_INSN(),
		},
		INTERNAL,
		{ },
		{ { 0, 1 } }
	},
	{
		"ALU64_OR_K: Sign extension 2",
		.u.insns_int = {
			BPF_LD_IMM64(R0, 0x0123456789abcdefLL),
			BPF_LD_IMM64(R1, 0xfffffffff9fbfdffLL),
			BPF_ALU64_IMM(BPF_OR, R0, 0xf0f0f0f0),
			BPF_JMP_REG(BPF_JEQ, R0, R1, 2),
			BPF_MOV32_IMM(R0, 2),
			BPF_EXIT_INSN(),
			BPF_MOV32_IMM(R0, 1),
			BPF_EXIT_INSN(),
		},
		INTERNAL,
		{ },
		{ { 0, 1 } }
	},
	/* BPF_ALU | BPF_XOR | BPF_X */
	{
		"ALU_XOR_X: 5 ^ 6 = 3",
		.u.insns_int = {
			BPF_LD_IMM64(R0, 5),
			BPF_ALU32_IMM(BPF_MOV, R1, 6),
			BPF_ALU32_REG(BPF_XOR, R0, R1),
			BPF_EXIT_INSN(),
		},
		INTERNAL,
		{ },
		{ { 0, 3 } },
	},
	{
		"ALU_XOR_X: 0x1 ^ 0xffffffff = 0xfffffffe",
		.u.insns_int = {
			BPF_LD_IMM64(R0, 1),
			BPF_ALU32_IMM(BPF_MOV, R1, 0xffffffff),
			BPF_ALU32_REG(BPF_XOR, R0, R1),
			BPF_EXIT_INSN(),
		},
		INTERNAL,
		{ },
		{ { 0, 0xfffffffe } },
	},
	{
		"ALU64_XOR_X: 5 ^ 6 = 3",
		.u.insns_int = {
			BPF_LD_IMM64(R0, 5),
			BPF_ALU32_IMM(BPF_MOV, R1, 6),
			BPF_ALU64_REG(BPF_XOR, R0, R1),
			BPF_EXIT_INSN(),
		},
		INTERNAL,
		{ },
		{ { 0, 3 } },
	},
	{
		"ALU64_XOR_X: 1 ^ 0xffffffff = 0xfffffffe",
		.u.insns_int = {
			BPF_LD_IMM64(R0, 1),
			BPF_ALU32_IMM(BPF_MOV, R1, 0xffffffff),
			BPF_ALU64_REG(BPF_XOR, R0, R1),
			BPF_EXIT_INSN(),
		},
		INTERNAL,
		{ },
		{ { 0, 0xfffffffe } },
	},
	/* BPF_ALU | BPF_XOR | BPF_K */
	{
		"ALU_XOR_K: 5 ^ 6 = 3",
		.u.insns_int = {
			BPF_LD_IMM64(R0, 5),
			BPF_ALU32_IMM(BPF_XOR, R0, 6),
			BPF_EXIT_INSN(),
		},
		INTERNAL,
		{ },
		{ { 0, 3 } },
	},
	{
		"ALU_XOR_K: 1 ^ 0xffffffff = 0xfffffffe",
		.u.insns_int = {
			BPF_LD_IMM64(R0, 1),
			BPF_ALU32_IMM(BPF_XOR, R0, 0xffffffff),
			BPF_EXIT_INSN(),
		},
		INTERNAL,
		{ },
		{ { 0, 0xfffffffe } },
	},
	{
		"ALU_XOR_K: Small immediate",
		.u.insns_int = {
			BPF_ALU32_IMM(BPF_MOV, R0, 0x01020304),
			BPF_ALU32_IMM(BPF_XOR, R0, 15),
			BPF_EXIT_INSN(),
		},
		INTERNAL,
		{ },
		{ { 0, 0x0102030b } }
	},
	{
		"ALU_XOR_K: Large immediate",
		.u.insns_int = {
			BPF_ALU32_IMM(BPF_MOV, R0, 0xf1f2f3f4),
			BPF_ALU32_IMM(BPF_XOR, R0, 0xafbfcfdf),
			BPF_EXIT_INSN(),
		},
		INTERNAL,
		{ },
		{ { 0, 0x5e4d3c2b } }
	},
	{
		"ALU_XOR_K: Zero extension",
		.u.insns_int = {
			BPF_LD_IMM64(R0, 0x0123456789abcdefLL),
			BPF_LD_IMM64(R1, 0x00000000795b3d1fLL),
			BPF_ALU32_IMM(BPF_XOR, R0, 0xf0f0f0f0),
			BPF_JMP_REG(BPF_JEQ, R0, R1, 2),
			BPF_MOV32_IMM(R0, 2),
			BPF_EXIT_INSN(),
			BPF_MOV32_IMM(R0, 1),
			BPF_EXIT_INSN(),
		},
		INTERNAL,
		{ },
		{ { 0, 1 } }
	},
	{
		"ALU64_XOR_K: 5 ^ 6 = 3",
		.u.insns_int = {
			BPF_LD_IMM64(R0, 5),
			BPF_ALU64_IMM(BPF_XOR, R0, 6),
			BPF_EXIT_INSN(),
		},
		INTERNAL,
		{ },
		{ { 0, 3 } },
	},
	{
		"ALU64_XOR_K: 1 ^ 0xffffffff = 0xfffffffe",
		.u.insns_int = {
			BPF_LD_IMM64(R0, 1),
			BPF_ALU64_IMM(BPF_XOR, R0, 0xffffffff),
			BPF_EXIT_INSN(),
		},
		INTERNAL,
		{ },
		{ { 0, 0xfffffffe } },
	},
	{
		"ALU64_XOR_K: 0x0000ffffffff0000 ^ 0x0 = 0x0000ffffffff0000",
		.u.insns_int = {
			BPF_LD_IMM64(R2, 0x0000ffffffff0000LL),
			BPF_LD_IMM64(R3, 0x0000ffffffff0000LL),
			BPF_ALU64_IMM(BPF_XOR, R2, 0x0),
			BPF_JMP_REG(BPF_JEQ, R2, R3, 2),
			BPF_MOV32_IMM(R0, 2),
			BPF_EXIT_INSN(),
			BPF_MOV32_IMM(R0, 1),
			BPF_EXIT_INSN(),
		},
		INTERNAL,
		{ },
		{ { 0, 0x1 } },
	},
	{
		"ALU64_XOR_K: 0x0000ffffffff0000 ^ -1 = 0xffff00000000ffff",
		.u.insns_int = {
			BPF_LD_IMM64(R2, 0x0000ffffffff0000LL),
			BPF_LD_IMM64(R3, 0xffff00000000ffffLL),
			BPF_ALU64_IMM(BPF_XOR, R2, 0xffffffff),
			BPF_JMP_REG(BPF_JEQ, R2, R3, 2),
			BPF_MOV32_IMM(R0, 2),
			BPF_EXIT_INSN(),
			BPF_MOV32_IMM(R0, 1),
			BPF_EXIT_INSN(),
		},
		INTERNAL,
		{ },
		{ { 0, 0x1 } },
	},
	{
		"ALU64_XOR_K: 0x000000000000000 ^ -1 = 0xffffffffffffffff",
		.u.insns_int = {
			BPF_LD_IMM64(R2, 0x0000000000000000LL),
			BPF_LD_IMM64(R3, 0xffffffffffffffffLL),
			BPF_ALU64_IMM(BPF_XOR, R2, 0xffffffff),
			BPF_JMP_REG(BPF_JEQ, R2, R3, 2),
			BPF_MOV32_IMM(R0, 2),
			BPF_EXIT_INSN(),
			BPF_MOV32_IMM(R0, 1),
			BPF_EXIT_INSN(),
		},
		INTERNAL,
		{ },
		{ { 0, 0x1 } },
	},
	{
		"ALU64_XOR_K: Sign extension 1",
		.u.insns_int = {
			BPF_LD_IMM64(R0, 0x0123456789abcdefLL),
			BPF_LD_IMM64(R1, 0x0123456786a4c2e0LL),
			BPF_ALU64_IMM(BPF_XOR, R0, 0x0f0f0f0f),
			BPF_JMP_REG(BPF_JEQ, R0, R1, 2),
			BPF_MOV32_IMM(R0, 2),
			BPF_EXIT_INSN(),
			BPF_MOV32_IMM(R0, 1),
			BPF_EXIT_INSN(),
		},
		INTERNAL,
		{ },
		{ { 0, 1 } }
	},
	{
		"ALU64_XOR_K: Sign extension 2",
		.u.insns_int = {
			BPF_LD_IMM64(R0, 0x0123456789abcdefLL),
			BPF_LD_IMM64(R1, 0xfedcba98795b3d1fLL),
			BPF_ALU64_IMM(BPF_XOR, R0, 0xf0f0f0f0),
			BPF_JMP_REG(BPF_JEQ, R0, R1, 2),
			BPF_MOV32_IMM(R0, 2),
			BPF_EXIT_INSN(),
			BPF_MOV32_IMM(R0, 1),
			BPF_EXIT_INSN(),
		},
		INTERNAL,
		{ },
		{ { 0, 1 } }
	},
	/* BPF_ALU | BPF_LSH | BPF_X */
	{
		"ALU_LSH_X: 1 << 1 = 2",
		.u.insns_int = {
			BPF_LD_IMM64(R0, 1),
			BPF_ALU32_IMM(BPF_MOV, R1, 1),
			BPF_ALU32_REG(BPF_LSH, R0, R1),
			BPF_EXIT_INSN(),
		},
		INTERNAL,
		{ },
		{ { 0, 2 } },
	},
	{
		"ALU_LSH_X: 1 << 31 = 0x80000000",
		.u.insns_int = {
			BPF_LD_IMM64(R0, 1),
			BPF_ALU32_IMM(BPF_MOV, R1, 31),
			BPF_ALU32_REG(BPF_LSH, R0, R1),
			BPF_EXIT_INSN(),
		},
		INTERNAL,
		{ },
		{ { 0, 0x80000000 } },
	},
	{
		"ALU_LSH_X: 0x12345678 << 12 = 0x45678000",
		.u.insns_int = {
			BPF_ALU32_IMM(BPF_MOV, R0, 0x12345678),
			BPF_ALU32_IMM(BPF_MOV, R1, 12),
			BPF_ALU32_REG(BPF_LSH, R0, R1),
			BPF_EXIT_INSN(),
		},
		INTERNAL,
		{ },
		{ { 0, 0x45678000 } }
	},
	{
		"ALU64_LSH_X: 1 << 1 = 2",
		.u.insns_int = {
			BPF_LD_IMM64(R0, 1),
			BPF_ALU32_IMM(BPF_MOV, R1, 1),
			BPF_ALU64_REG(BPF_LSH, R0, R1),
			BPF_EXIT_INSN(),
		},
		INTERNAL,
		{ },
		{ { 0, 2 } },
	},
	{
		"ALU64_LSH_X: 1 << 31 = 0x80000000",
		.u.insns_int = {
			BPF_LD_IMM64(R0, 1),
			BPF_ALU32_IMM(BPF_MOV, R1, 31),
			BPF_ALU64_REG(BPF_LSH, R0, R1),
			BPF_EXIT_INSN(),
		},
		INTERNAL,
		{ },
		{ { 0, 0x80000000 } },
	},
	{
		"ALU64_LSH_X: Shift < 32, low word",
		.u.insns_int = {
			BPF_LD_IMM64(R0, 0x0123456789abcdefLL),
			BPF_ALU32_IMM(BPF_MOV, R1, 12),
			BPF_ALU64_REG(BPF_LSH, R0, R1),
			BPF_EXIT_INSN(),
		},
		INTERNAL,
		{ },
		{ { 0, 0xbcdef000 } }
	},
	{
		"ALU64_LSH_X: Shift < 32, high word",
		.u.insns_int = {
			BPF_LD_IMM64(R0, 0x0123456789abcdefLL),
			BPF_ALU32_IMM(BPF_MOV, R1, 12),
			BPF_ALU64_REG(BPF_LSH, R0, R1),
			BPF_ALU64_IMM(BPF_RSH, R0, 32),
			BPF_EXIT_INSN(),
		},
		INTERNAL,
		{ },
		{ { 0, 0x3456789a } }
	},
	{
		"ALU64_LSH_X: Shift > 32, low word",
		.u.insns_int = {
			BPF_LD_IMM64(R0, 0x0123456789abcdefLL),
			BPF_ALU32_IMM(BPF_MOV, R1, 36),
			BPF_ALU64_REG(BPF_LSH, R0, R1),
			BPF_EXIT_INSN(),
		},
		INTERNAL,
		{ },
		{ { 0, 0 } }
	},
	{
		"ALU64_LSH_X: Shift > 32, high word",
		.u.insns_int = {
			BPF_LD_IMM64(R0, 0x0123456789abcdefLL),
			BPF_ALU32_IMM(BPF_MOV, R1, 36),
			BPF_ALU64_REG(BPF_LSH, R0, R1),
			BPF_ALU64_IMM(BPF_RSH, R0, 32),
			BPF_EXIT_INSN(),
		},
		INTERNAL,
		{ },
		{ { 0, 0x9abcdef0 } }
	},
	{
		"ALU64_LSH_X: Shift == 32, low word",
		.u.insns_int = {
			BPF_LD_IMM64(R0, 0x0123456789abcdefLL),
			BPF_ALU32_IMM(BPF_MOV, R1, 32),
			BPF_ALU64_REG(BPF_LSH, R0, R1),
			BPF_EXIT_INSN(),
		},
		INTERNAL,
		{ },
		{ { 0, 0 } }
	},
	{
		"ALU64_LSH_X: Shift == 32, high word",
		.u.insns_int = {
			BPF_LD_IMM64(R0, 0x0123456789abcdefLL),
			BPF_ALU32_IMM(BPF_MOV, R1, 32),
			BPF_ALU64_REG(BPF_LSH, R0, R1),
			BPF_ALU64_IMM(BPF_RSH, R0, 32),
			BPF_EXIT_INSN(),
		},
		INTERNAL,
		{ },
		{ { 0, 0x89abcdef } }
	},
	{
		"ALU64_LSH_X: Zero shift, low word",
		.u.insns_int = {
			BPF_LD_IMM64(R0, 0x0123456789abcdefLL),
			BPF_ALU32_IMM(BPF_MOV, R1, 0),
			BPF_ALU64_REG(BPF_LSH, R0, R1),
			BPF_EXIT_INSN(),
		},
		INTERNAL,
		{ },
		{ { 0, 0x89abcdef } }
	},
	{
		"ALU64_LSH_X: Zero shift, high word",
		.u.insns_int = {
			BPF_LD_IMM64(R0, 0x0123456789abcdefLL),
			BPF_ALU32_IMM(BPF_MOV, R1, 0),
			BPF_ALU64_REG(BPF_LSH, R0, R1),
			BPF_ALU64_IMM(BPF_RSH, R0, 32),
			BPF_EXIT_INSN(),
		},
		INTERNAL,
		{ },
		{ { 0, 0x01234567 } }
	},
	/* BPF_ALU | BPF_LSH | BPF_K */
	{
		"ALU_LSH_K: 1 << 1 = 2",
		.u.insns_int = {
			BPF_LD_IMM64(R0, 1),
			BPF_ALU32_IMM(BPF_LSH, R0, 1),
			BPF_EXIT_INSN(),
		},
		INTERNAL,
		{ },
		{ { 0, 2 } },
	},
	{
		"ALU_LSH_K: 1 << 31 = 0x80000000",
		.u.insns_int = {
			BPF_LD_IMM64(R0, 1),
			BPF_ALU32_IMM(BPF_LSH, R0, 31),
			BPF_EXIT_INSN(),
		},
		INTERNAL,
		{ },
		{ { 0, 0x80000000 } },
	},
	{
		"ALU_LSH_K: 0x12345678 << 12 = 0x45678000",
		.u.insns_int = {
			BPF_ALU32_IMM(BPF_MOV, R0, 0x12345678),
			BPF_ALU32_IMM(BPF_LSH, R0, 12),
			BPF_EXIT_INSN(),
		},
		INTERNAL,
		{ },
		{ { 0, 0x45678000 } }
	},
	{
		"ALU_LSH_K: 0x12345678 << 0 = 0x12345678",
		.u.insns_int = {
			BPF_ALU32_IMM(BPF_MOV, R0, 0x12345678),
			BPF_ALU32_IMM(BPF_LSH, R0, 0),
			BPF_EXIT_INSN(),
		},
		INTERNAL,
		{ },
		{ { 0, 0x12345678 } }
	},
	{
		"ALU64_LSH_K: 1 << 1 = 2",
		.u.insns_int = {
			BPF_LD_IMM64(R0, 1),
			BPF_ALU64_IMM(BPF_LSH, R0, 1),
			BPF_EXIT_INSN(),
		},
		INTERNAL,
		{ },
		{ { 0, 2 } },
	},
	{
		"ALU64_LSH_K: 1 << 31 = 0x80000000",
		.u.insns_int = {
			BPF_LD_IMM64(R0, 1),
			BPF_ALU64_IMM(BPF_LSH, R0, 31),
			BPF_EXIT_INSN(),
		},
		INTERNAL,
		{ },
		{ { 0, 0x80000000 } },
	},
	{
		"ALU64_LSH_K: Shift < 32, low word",
		.u.insns_int = {
			BPF_LD_IMM64(R0, 0x0123456789abcdefLL),
			BPF_ALU64_IMM(BPF_LSH, R0, 12),
			BPF_EXIT_INSN(),
		},
		INTERNAL,
		{ },
		{ { 0, 0xbcdef000 } }
	},
	{
		"ALU64_LSH_K: Shift < 32, high word",
		.u.insns_int = {
			BPF_LD_IMM64(R0, 0x0123456789abcdefLL),
			BPF_ALU64_IMM(BPF_LSH, R0, 12),
			BPF_ALU64_IMM(BPF_RSH, R0, 32),
			BPF_EXIT_INSN(),
		},
		INTERNAL,
		{ },
		{ { 0, 0x3456789a } }
	},
	{
		"ALU64_LSH_K: Shift > 32, low word",
		.u.insns_int = {
			BPF_LD_IMM64(R0, 0x0123456789abcdefLL),
			BPF_ALU64_IMM(BPF_LSH, R0, 36),
			BPF_EXIT_INSN(),
		},
		INTERNAL,
		{ },
		{ { 0, 0 } }
	},
	{
		"ALU64_LSH_K: Shift > 32, high word",
		.u.insns_int = {
			BPF_LD_IMM64(R0, 0x0123456789abcdefLL),
			BPF_ALU64_IMM(BPF_LSH, R0, 36),
			BPF_ALU64_IMM(BPF_RSH, R0, 32),
			BPF_EXIT_INSN(),
		},
		INTERNAL,
		{ },
		{ { 0, 0x9abcdef0 } }
	},
	{
		"ALU64_LSH_K: Shift == 32, low word",
		.u.insns_int = {
			BPF_LD_IMM64(R0, 0x0123456789abcdefLL),
			BPF_ALU64_IMM(BPF_LSH, R0, 32),
			BPF_EXIT_INSN(),
		},
		INTERNAL,
		{ },
		{ { 0, 0 } }
	},
	{
		"ALU64_LSH_K: Shift == 32, high word",
		.u.insns_int = {
			BPF_LD_IMM64(R0, 0x0123456789abcdefLL),
			BPF_ALU64_IMM(BPF_LSH, R0, 32),
			BPF_ALU64_IMM(BPF_RSH, R0, 32),
			BPF_EXIT_INSN(),
		},
		INTERNAL,
		{ },
		{ { 0, 0x89abcdef } }
	},
	{
		"ALU64_LSH_K: Zero shift",
		.u.insns_int = {
			BPF_LD_IMM64(R0, 0x0123456789abcdefLL),
			BPF_ALU64_IMM(BPF_LSH, R0, 0),
			BPF_EXIT_INSN(),
		},
		INTERNAL,
		{ },
		{ { 0, 0x89abcdef } }
	},
	/* BPF_ALU | BPF_RSH | BPF_X */
	{
		"ALU_RSH_X: 2 >> 1 = 1",
		.u.insns_int = {
			BPF_LD_IMM64(R0, 2),
			BPF_ALU32_IMM(BPF_MOV, R1, 1),
			BPF_ALU32_REG(BPF_RSH, R0, R1),
			BPF_EXIT_INSN(),
		},
		INTERNAL,
		{ },
		{ { 0, 1 } },
	},
	{
		"ALU_RSH_X: 0x80000000 >> 31 = 1",
		.u.insns_int = {
			BPF_LD_IMM64(R0, 0x80000000),
			BPF_ALU32_IMM(BPF_MOV, R1, 31),
			BPF_ALU32_REG(BPF_RSH, R0, R1),
			BPF_EXIT_INSN(),
		},
		INTERNAL,
		{ },
		{ { 0, 1 } },
	},
	{
		"ALU_RSH_X: 0x12345678 >> 20 = 0x123",
		.u.insns_int = {
			BPF_ALU32_IMM(BPF_MOV, R0, 0x12345678),
			BPF_ALU32_IMM(BPF_MOV, R1, 20),
			BPF_ALU32_REG(BPF_RSH, R0, R1),
			BPF_EXIT_INSN(),
		},
		INTERNAL,
		{ },
		{ { 0, 0x123 } }
	},
	{
		"ALU64_RSH_X: 2 >> 1 = 1",
		.u.insns_int = {
			BPF_LD_IMM64(R0, 2),
			BPF_ALU32_IMM(BPF_MOV, R1, 1),
			BPF_ALU64_REG(BPF_RSH, R0, R1),
			BPF_EXIT_INSN(),
		},
		INTERNAL,
		{ },
		{ { 0, 1 } },
	},
	{
		"ALU64_RSH_X: 0x80000000 >> 31 = 1",
		.u.insns_int = {
			BPF_LD_IMM64(R0, 0x80000000),
			BPF_ALU32_IMM(BPF_MOV, R1, 31),
			BPF_ALU64_REG(BPF_RSH, R0, R1),
			BPF_EXIT_INSN(),
		},
		INTERNAL,
		{ },
		{ { 0, 1 } },
	},
	{
		"ALU64_RSH_X: Shift < 32, low word",
		.u.insns_int = {
			BPF_LD_IMM64(R0, 0x8123456789abcdefLL),
			BPF_ALU32_IMM(BPF_MOV, R1, 12),
			BPF_ALU64_REG(BPF_RSH, R0, R1),
			BPF_EXIT_INSN(),
		},
		INTERNAL,
		{ },
		{ { 0, 0x56789abc } }
	},
	{
		"ALU64_RSH_X: Shift < 32, high word",
		.u.insns_int = {
			BPF_LD_IMM64(R0, 0x8123456789abcdefLL),
			BPF_ALU32_IMM(BPF_MOV, R1, 12),
			BPF_ALU64_REG(BPF_RSH, R0, R1),
			BPF_ALU64_IMM(BPF_RSH, R0, 32),
			BPF_EXIT_INSN(),
		},
		INTERNAL,
		{ },
		{ { 0, 0x00081234 } }
	},
	{
		"ALU64_RSH_X: Shift > 32, low word",
		.u.insns_int = {
			BPF_LD_IMM64(R0, 0x8123456789abcdefLL),
			BPF_ALU32_IMM(BPF_MOV, R1, 36),
			BPF_ALU64_REG(BPF_RSH, R0, R1),
			BPF_EXIT_INSN(),
		},
		INTERNAL,
		{ },
		{ { 0, 0x08123456 } }
	},
	{
		"ALU64_RSH_X: Shift > 32, high word",
		.u.insns_int = {
			BPF_LD_IMM64(R0, 0x8123456789abcdefLL),
			BPF_ALU32_IMM(BPF_MOV, R1, 36),
			BPF_ALU64_REG(BPF_RSH, R0, R1),
			BPF_ALU64_IMM(BPF_RSH, R0, 32),
			BPF_EXIT_INSN(),
		},
		INTERNAL,
		{ },
		{ { 0, 0 } }
	},
	{
		"ALU64_RSH_X: Shift == 32, low word",
		.u.insns_int = {
			BPF_LD_IMM64(R0, 0x8123456789abcdefLL),
			BPF_ALU32_IMM(BPF_MOV, R1, 32),
			BPF_ALU64_REG(BPF_RSH, R0, R1),
			BPF_EXIT_INSN(),
		},
		INTERNAL,
		{ },
		{ { 0, 0x81234567 } }
	},
	{
		"ALU64_RSH_X: Shift == 32, high word",
		.u.insns_int = {
			BPF_LD_IMM64(R0, 0x8123456789abcdefLL),
			BPF_ALU32_IMM(BPF_MOV, R1, 32),
			BPF_ALU64_REG(BPF_RSH, R0, R1),
			BPF_ALU64_IMM(BPF_RSH, R0, 32),
			BPF_EXIT_INSN(),
		},
		INTERNAL,
		{ },
		{ { 0, 0 } }
	},
	{
		"ALU64_RSH_X: Zero shift, low word",
		.u.insns_int = {
			BPF_LD_IMM64(R0, 0x8123456789abcdefLL),
			BPF_ALU32_IMM(BPF_MOV, R1, 0),
			BPF_ALU64_REG(BPF_RSH, R0, R1),
			BPF_EXIT_INSN(),
		},
		INTERNAL,
		{ },
		{ { 0, 0x89abcdef } }
	},
	{
		"ALU64_RSH_X: Zero shift, high word",
		.u.insns_int = {
			BPF_LD_IMM64(R0, 0x8123456789abcdefLL),
			BPF_ALU32_IMM(BPF_MOV, R1, 0),
			BPF_ALU64_REG(BPF_RSH, R0, R1),
			BPF_ALU64_IMM(BPF_RSH, R0, 32),
			BPF_EXIT_INSN(),
		},
		INTERNAL,
		{ },
		{ { 0, 0x81234567 } }
	},
	/* BPF_ALU | BPF_RSH | BPF_K */
	{
		"ALU_RSH_K: 2 >> 1 = 1",
		.u.insns_int = {
			BPF_LD_IMM64(R0, 2),
			BPF_ALU32_IMM(BPF_RSH, R0, 1),
			BPF_EXIT_INSN(),
		},
		INTERNAL,
		{ },
		{ { 0, 1 } },
	},
	{
		"ALU_RSH_K: 0x80000000 >> 31 = 1",
		.u.insns_int = {
			BPF_LD_IMM64(R0, 0x80000000),
			BPF_ALU32_IMM(BPF_RSH, R0, 31),
			BPF_EXIT_INSN(),
		},
		INTERNAL,
		{ },
		{ { 0, 1 } },
	},
	{
		"ALU_RSH_K: 0x12345678 >> 20 = 0x123",
		.u.insns_int = {
			BPF_ALU32_IMM(BPF_MOV, R0, 0x12345678),
			BPF_ALU32_IMM(BPF_RSH, R0, 20),
			BPF_EXIT_INSN(),
		},
		INTERNAL,
		{ },
		{ { 0, 0x123 } }
	},
	{
		"ALU_RSH_K: 0x12345678 >> 0 = 0x12345678",
		.u.insns_int = {
			BPF_ALU32_IMM(BPF_MOV, R0, 0x12345678),
			BPF_ALU32_IMM(BPF_RSH, R0, 0),
			BPF_EXIT_INSN(),
		},
		INTERNAL,
		{ },
		{ { 0, 0x12345678 } }
	},
	{
		"ALU64_RSH_K: 2 >> 1 = 1",
		.u.insns_int = {
			BPF_LD_IMM64(R0, 2),
			BPF_ALU64_IMM(BPF_RSH, R0, 1),
			BPF_EXIT_INSN(),
		},
		INTERNAL,
		{ },
		{ { 0, 1 } },
	},
	{
		"ALU64_RSH_K: 0x80000000 >> 31 = 1",
		.u.insns_int = {
			BPF_LD_IMM64(R0, 0x80000000),
			BPF_ALU64_IMM(BPF_RSH, R0, 31),
			BPF_EXIT_INSN(),
		},
		INTERNAL,
		{ },
		{ { 0, 1 } },
	},
	{
		"ALU64_RSH_K: Shift < 32, low word",
		.u.insns_int = {
			BPF_LD_IMM64(R0, 0x8123456789abcdefLL),
			BPF_ALU64_IMM(BPF_RSH, R0, 12),
			BPF_EXIT_INSN(),
		},
		INTERNAL,
		{ },
		{ { 0, 0x56789abc } }
	},
	{
		"ALU64_RSH_K: Shift < 32, high word",
		.u.insns_int = {
			BPF_LD_IMM64(R0, 0x8123456789abcdefLL),
			BPF_ALU64_IMM(BPF_RSH, R0, 12),
			BPF_ALU64_IMM(BPF_RSH, R0, 32),
			BPF_EXIT_INSN(),
		},
		INTERNAL,
		{ },
		{ { 0, 0x00081234 } }
	},
	{
		"ALU64_RSH_K: Shift > 32, low word",
		.u.insns_int = {
			BPF_LD_IMM64(R0, 0x8123456789abcdefLL),
			BPF_ALU64_IMM(BPF_RSH, R0, 36),
			BPF_EXIT_INSN(),
		},
		INTERNAL,
		{ },
		{ { 0, 0x08123456 } }
	},
	{
		"ALU64_RSH_K: Shift > 32, high word",
		.u.insns_int = {
			BPF_LD_IMM64(R0, 0x8123456789abcdefLL),
			BPF_ALU64_IMM(BPF_RSH, R0, 36),
			BPF_ALU64_IMM(BPF_RSH, R0, 32),
			BPF_EXIT_INSN(),
		},
		INTERNAL,
		{ },
		{ { 0, 0 } }
	},
	{
		"ALU64_RSH_K: Shift == 32, low word",
		.u.insns_int = {
			BPF_LD_IMM64(R0, 0x8123456789abcdefLL),
			BPF_ALU64_IMM(BPF_RSH, R0, 32),
			BPF_EXIT_INSN(),
		},
		INTERNAL,
		{ },
		{ { 0, 0x81234567 } }
	},
	{
		"ALU64_RSH_K: Shift == 32, high word",
		.u.insns_int = {
			BPF_LD_IMM64(R0, 0x8123456789abcdefLL),
			BPF_ALU64_IMM(BPF_RSH, R0, 32),
			BPF_ALU64_IMM(BPF_RSH, R0, 32),
			BPF_EXIT_INSN(),
		},
		INTERNAL,
		{ },
		{ { 0, 0 } }
	},
	{
		"ALU64_RSH_K: Zero shift",
		.u.insns_int = {
			BPF_LD_IMM64(R0, 0x0123456789abcdefLL),
			BPF_ALU64_IMM(BPF_RSH, R0, 0),
			BPF_EXIT_INSN(),
		},
		INTERNAL,
		{ },
		{ { 0, 0x89abcdef } }
	},
	/* BPF_ALU | BPF_ARSH | BPF_X */
	{
		"ALU32_ARSH_X: -1234 >> 7 = -10",
		.u.insns_int = {
			BPF_ALU32_IMM(BPF_MOV, R0, -1234),
			BPF_ALU32_IMM(BPF_MOV, R1, 7),
			BPF_ALU32_REG(BPF_ARSH, R0, R1),
			BPF_EXIT_INSN(),
		},
		INTERNAL,
		{ },
		{ { 0, -10 } }
	},
	{
		"ALU64_ARSH_X: 0xff00ff0000000000 >> 40 = 0xffffffffffff00ff",
		.u.insns_int = {
			BPF_LD_IMM64(R0, 0xff00ff0000000000LL),
			BPF_ALU32_IMM(BPF_MOV, R1, 40),
			BPF_ALU64_REG(BPF_ARSH, R0, R1),
			BPF_EXIT_INSN(),
		},
		INTERNAL,
		{ },
		{ { 0, 0xffff00ff } },
	},
	{
		"ALU64_ARSH_X: Shift < 32, low word",
		.u.insns_int = {
			BPF_LD_IMM64(R0, 0x8123456789abcdefLL),
			BPF_ALU32_IMM(BPF_MOV, R1, 12),
			BPF_ALU64_REG(BPF_ARSH, R0, R1),
			BPF_EXIT_INSN(),
		},
		INTERNAL,
		{ },
		{ { 0, 0x56789abc } }
	},
	{
		"ALU64_ARSH_X: Shift < 32, high word",
		.u.insns_int = {
			BPF_LD_IMM64(R0, 0x8123456789abcdefLL),
			BPF_ALU32_IMM(BPF_MOV, R1, 12),
			BPF_ALU64_REG(BPF_ARSH, R0, R1),
			BPF_ALU64_IMM(BPF_RSH, R0, 32),
			BPF_EXIT_INSN(),
		},
		INTERNAL,
		{ },
		{ { 0, 0xfff81234 } }
	},
	{
		"ALU64_ARSH_X: Shift > 32, low word",
		.u.insns_int = {
			BPF_LD_IMM64(R0, 0x8123456789abcdefLL),
			BPF_ALU32_IMM(BPF_MOV, R1, 36),
			BPF_ALU64_REG(BPF_ARSH, R0, R1),
			BPF_EXIT_INSN(),
		},
		INTERNAL,
		{ },
		{ { 0, 0xf8123456 } }
	},
	{
		"ALU64_ARSH_X: Shift > 32, high word",
		.u.insns_int = {
			BPF_LD_IMM64(R0, 0x8123456789abcdefLL),
			BPF_ALU32_IMM(BPF_MOV, R1, 36),
			BPF_ALU64_REG(BPF_ARSH, R0, R1),
			BPF_ALU64_IMM(BPF_RSH, R0, 32),
			BPF_EXIT_INSN(),
		},
		INTERNAL,
		{ },
		{ { 0, -1 } }
	},
	{
		"ALU64_ARSH_X: Shift == 32, low word",
		.u.insns_int = {
			BPF_LD_IMM64(R0, 0x8123456789abcdefLL),
			BPF_ALU32_IMM(BPF_MOV, R1, 32),
			BPF_ALU64_REG(BPF_ARSH, R0, R1),
			BPF_EXIT_INSN(),
		},
		INTERNAL,
		{ },
		{ { 0, 0x81234567 } }
	},
	{
		"ALU64_ARSH_X: Shift == 32, high word",
		.u.insns_int = {
			BPF_LD_IMM64(R0, 0x8123456789abcdefLL),
			BPF_ALU32_IMM(BPF_MOV, R1, 32),
			BPF_ALU64_REG(BPF_ARSH, R0, R1),
			BPF_ALU64_IMM(BPF_RSH, R0, 32),
			BPF_EXIT_INSN(),
		},
		INTERNAL,
		{ },
		{ { 0, -1 } }
	},
	{
		"ALU64_ARSH_X: Zero shift, low word",
		.u.insns_int = {
			BPF_LD_IMM64(R0, 0x8123456789abcdefLL),
			BPF_ALU32_IMM(BPF_MOV, R1, 0),
			BPF_ALU64_REG(BPF_ARSH, R0, R1),
			BPF_EXIT_INSN(),
		},
		INTERNAL,
		{ },
		{ { 0, 0x89abcdef } }
	},
	{
		"ALU64_ARSH_X: Zero shift, high word",
		.u.insns_int = {
			BPF_LD_IMM64(R0, 0x8123456789abcdefLL),
			BPF_ALU32_IMM(BPF_MOV, R1, 0),
			BPF_ALU64_REG(BPF_ARSH, R0, R1),
			BPF_ALU64_IMM(BPF_RSH, R0, 32),
			BPF_EXIT_INSN(),
		},
		INTERNAL,
		{ },
		{ { 0, 0x81234567 } }
	},
	/* BPF_ALU | BPF_ARSH | BPF_K */
	{
		"ALU32_ARSH_K: -1234 >> 7 = -10",
		.u.insns_int = {
			BPF_ALU32_IMM(BPF_MOV, R0, -1234),
			BPF_ALU32_IMM(BPF_ARSH, R0, 7),
			BPF_EXIT_INSN(),
		},
		INTERNAL,
		{ },
		{ { 0, -10 } }
	},
	{
		"ALU32_ARSH_K: -1234 >> 0 = -1234",
		.u.insns_int = {
			BPF_ALU32_IMM(BPF_MOV, R0, -1234),
			BPF_ALU32_IMM(BPF_ARSH, R0, 0),
			BPF_EXIT_INSN(),
		},
		INTERNAL,
		{ },
		{ { 0, -1234 } }
	},
	{
		"ALU64_ARSH_K: 0xff00ff0000000000 >> 40 = 0xffffffffffff00ff",
		.u.insns_int = {
			BPF_LD_IMM64(R0, 0xff00ff0000000000LL),
			BPF_ALU64_IMM(BPF_ARSH, R0, 40),
			BPF_EXIT_INSN(),
		},
		INTERNAL,
		{ },
		{ { 0, 0xffff00ff } },
	},
	{
		"ALU64_ARSH_K: Shift < 32, low word",
		.u.insns_int = {
			BPF_LD_IMM64(R0, 0x8123456789abcdefLL),
			BPF_ALU64_IMM(BPF_RSH, R0, 12),
			BPF_EXIT_INSN(),
		},
		INTERNAL,
		{ },
		{ { 0, 0x56789abc } }
	},
	{
		"ALU64_ARSH_K: Shift < 32, high word",
		.u.insns_int = {
			BPF_LD_IMM64(R0, 0x8123456789abcdefLL),
			BPF_ALU64_IMM(BPF_ARSH, R0, 12),
			BPF_ALU64_IMM(BPF_RSH, R0, 32),
			BPF_EXIT_INSN(),
		},
		INTERNAL,
		{ },
		{ { 0, 0xfff81234 } }
	},
	{
		"ALU64_ARSH_K: Shift > 32, low word",
		.u.insns_int = {
			BPF_LD_IMM64(R0, 0x8123456789abcdefLL),
			BPF_ALU64_IMM(BPF_ARSH, R0, 36),
			BPF_EXIT_INSN(),
		},
		INTERNAL,
		{ },
		{ { 0, 0xf8123456 } }
	},
	{
		"ALU64_ARSH_K: Shift > 32, high word",
		.u.insns_int = {
			BPF_LD_IMM64(R0, 0xf123456789abcdefLL),
			BPF_ALU64_IMM(BPF_ARSH, R0, 36),
			BPF_ALU64_IMM(BPF_RSH, R0, 32),
			BPF_EXIT_INSN(),
		},
		INTERNAL,
		{ },
		{ { 0, -1 } }
	},
	{
		"ALU64_ARSH_K: Shift == 32, low word",
		.u.insns_int = {
			BPF_LD_IMM64(R0, 0x8123456789abcdefLL),
			BPF_ALU64_IMM(BPF_ARSH, R0, 32),
			BPF_EXIT_INSN(),
		},
		INTERNAL,
		{ },
		{ { 0, 0x81234567 } }
	},
	{
		"ALU64_ARSH_K: Shift == 32, high word",
		.u.insns_int = {
			BPF_LD_IMM64(R0, 0x8123456789abcdefLL),
			BPF_ALU64_IMM(BPF_ARSH, R0, 32),
			BPF_ALU64_IMM(BPF_RSH, R0, 32),
			BPF_EXIT_INSN(),
		},
		INTERNAL,
		{ },
		{ { 0, -1 } }
	},
	{
		"ALU64_ARSH_K: Zero shift",
		.u.insns_int = {
			BPF_LD_IMM64(R0, 0x8123456789abcdefLL),
			BPF_ALU64_IMM(BPF_ARSH, R0, 0),
			BPF_EXIT_INSN(),
		},
		INTERNAL,
		{ },
		{ { 0, 0x89abcdef } }
	},
	/* BPF_ALU | BPF_NEG */
	{
		"ALU_NEG: -(3) = -3",
		.u.insns_int = {
			BPF_ALU32_IMM(BPF_MOV, R0, 3),
			BPF_ALU32_IMM(BPF_NEG, R0, 0),
			BPF_EXIT_INSN(),
		},
		INTERNAL,
		{ },
		{ { 0, -3 } },
	},
	{
		"ALU_NEG: -(-3) = 3",
		.u.insns_int = {
			BPF_ALU32_IMM(BPF_MOV, R0, -3),
			BPF_ALU32_IMM(BPF_NEG, R0, 0),
			BPF_EXIT_INSN(),
		},
		INTERNAL,
		{ },
		{ { 0, 3 } },
	},
	{
		"ALU64_NEG: -(3) = -3",
		.u.insns_int = {
			BPF_LD_IMM64(R0, 3),
			BPF_ALU64_IMM(BPF_NEG, R0, 0),
			BPF_EXIT_INSN(),
		},
		INTERNAL,
		{ },
		{ { 0, -3 } },
	},
	{
		"ALU64_NEG: -(-3) = 3",
		.u.insns_int = {
			BPF_LD_IMM64(R0, -3),
			BPF_ALU64_IMM(BPF_NEG, R0, 0),
			BPF_EXIT_INSN(),
		},
		INTERNAL,
		{ },
		{ { 0, 3 } },
	},
	/* BPF_ALU | BPF_END | BPF_FROM_BE */
	{
		"ALU_END_FROM_BE 16: 0x0123456789abcdef -> 0xcdef",
		.u.insns_int = {
			BPF_LD_IMM64(R0, 0x0123456789abcdefLL),
			BPF_ENDIAN(BPF_FROM_BE, R0, 16),
			BPF_EXIT_INSN(),
		},
		INTERNAL,
		{ },
		{ { 0,  cpu_to_be16(0xcdef) } },
	},
	{
		"ALU_END_FROM_BE 32: 0x0123456789abcdef -> 0x89abcdef",
		.u.insns_int = {
			BPF_LD_IMM64(R0, 0x0123456789abcdefLL),
			BPF_ENDIAN(BPF_FROM_BE, R0, 32),
			BPF_ALU64_REG(BPF_MOV, R1, R0),
			BPF_ALU64_IMM(BPF_RSH, R1, 32),
			BPF_ALU32_REG(BPF_ADD, R0, R1), /* R1 = 0 */
			BPF_EXIT_INSN(),
		},
		INTERNAL,
		{ },
		{ { 0, cpu_to_be32(0x89abcdef) } },
	},
	{
		"ALU_END_FROM_BE 64: 0x0123456789abcdef -> 0x89abcdef",
		.u.insns_int = {
			BPF_LD_IMM64(R0, 0x0123456789abcdefLL),
			BPF_ENDIAN(BPF_FROM_BE, R0, 64),
			BPF_EXIT_INSN(),
		},
		INTERNAL,
		{ },
		{ { 0, (u32) cpu_to_be64(0x0123456789abcdefLL) } },
	},
	/* BPF_ALU | BPF_END | BPF_FROM_LE */
	{
		"ALU_END_FROM_LE 16: 0x0123456789abcdef -> 0xefcd",
		.u.insns_int = {
			BPF_LD_IMM64(R0, 0x0123456789abcdefLL),
			BPF_ENDIAN(BPF_FROM_LE, R0, 16),
			BPF_EXIT_INSN(),
		},
		INTERNAL,
		{ },
		{ { 0, cpu_to_le16(0xcdef) } },
	},
	{
		"ALU_END_FROM_LE 32: 0x0123456789abcdef -> 0xefcdab89",
		.u.insns_int = {
			BPF_LD_IMM64(R0, 0x0123456789abcdefLL),
			BPF_ENDIAN(BPF_FROM_LE, R0, 32),
			BPF_ALU64_REG(BPF_MOV, R1, R0),
			BPF_ALU64_IMM(BPF_RSH, R1, 32),
			BPF_ALU32_REG(BPF_ADD, R0, R1), /* R1 = 0 */
			BPF_EXIT_INSN(),
		},
		INTERNAL,
		{ },
		{ { 0, cpu_to_le32(0x89abcdef) } },
	},
	{
		"ALU_END_FROM_LE 64: 0x0123456789abcdef -> 0x67452301",
		.u.insns_int = {
			BPF_LD_IMM64(R0, 0x0123456789abcdefLL),
			BPF_ENDIAN(BPF_FROM_LE, R0, 64),
			BPF_EXIT_INSN(),
		},
		INTERNAL,
		{ },
		{ { 0, (u32) cpu_to_le64(0x0123456789abcdefLL) } },
	},
	/* BPF_ST(X) | BPF_MEM | BPF_B/H/W/DW */
	{
		"ST_MEM_B: Store/Load byte: max negative",
		.u.insns_int = {
			BPF_ALU32_IMM(BPF_MOV, R0, 1),
			BPF_ST_MEM(BPF_B, R10, -40, 0xff),
			BPF_LDX_MEM(BPF_B, R0, R10, -40),
			BPF_EXIT_INSN(),
		},
		INTERNAL,
		{ },
		{ { 0, 0xff } },
		.stack_depth = 40,
	},
	{
		"ST_MEM_B: Store/Load byte: max positive",
		.u.insns_int = {
			BPF_ALU32_IMM(BPF_MOV, R0, 1),
			BPF_ST_MEM(BPF_H, R10, -40, 0x7f),
			BPF_LDX_MEM(BPF_H, R0, R10, -40),
			BPF_EXIT_INSN(),
		},
		INTERNAL,
		{ },
		{ { 0, 0x7f } },
		.stack_depth = 40,
	},
	{
		"STX_MEM_B: Store/Load byte: max negative",
		.u.insns_int = {
			BPF_LD_IMM64(R0, 0),
			BPF_LD_IMM64(R1, 0xffLL),
			BPF_STX_MEM(BPF_B, R10, R1, -40),
			BPF_LDX_MEM(BPF_B, R0, R10, -40),
			BPF_EXIT_INSN(),
		},
		INTERNAL,
		{ },
		{ { 0, 0xff } },
		.stack_depth = 40,
	},
	{
		"ST_MEM_H: Store/Load half word: max negative",
		.u.insns_int = {
			BPF_ALU32_IMM(BPF_MOV, R0, 1),
			BPF_ST_MEM(BPF_H, R10, -40, 0xffff),
			BPF_LDX_MEM(BPF_H, R0, R10, -40),
			BPF_EXIT_INSN(),
		},
		INTERNAL,
		{ },
		{ { 0, 0xffff } },
		.stack_depth = 40,
	},
	{
		"ST_MEM_H: Store/Load half word: max positive",
		.u.insns_int = {
			BPF_ALU32_IMM(BPF_MOV, R0, 1),
			BPF_ST_MEM(BPF_H, R10, -40, 0x7fff),
			BPF_LDX_MEM(BPF_H, R0, R10, -40),
			BPF_EXIT_INSN(),
		},
		INTERNAL,
		{ },
		{ { 0, 0x7fff } },
		.stack_depth = 40,
	},
	{
		"STX_MEM_H: Store/Load half word: max negative",
		.u.insns_int = {
			BPF_LD_IMM64(R0, 0),
			BPF_LD_IMM64(R1, 0xffffLL),
			BPF_STX_MEM(BPF_H, R10, R1, -40),
			BPF_LDX_MEM(BPF_H, R0, R10, -40),
			BPF_EXIT_INSN(),
		},
		INTERNAL,
		{ },
		{ { 0, 0xffff } },
		.stack_depth = 40,
	},
	{
		"ST_MEM_W: Store/Load word: max negative",
		.u.insns_int = {
			BPF_ALU32_IMM(BPF_MOV, R0, 1),
			BPF_ST_MEM(BPF_W, R10, -40, 0xffffffff),
			BPF_LDX_MEM(BPF_W, R0, R10, -40),
			BPF_EXIT_INSN(),
		},
		INTERNAL,
		{ },
		{ { 0, 0xffffffff } },
		.stack_depth = 40,
	},
	{
		"ST_MEM_W: Store/Load word: max positive",
		.u.insns_int = {
			BPF_ALU32_IMM(BPF_MOV, R0, 1),
			BPF_ST_MEM(BPF_W, R10, -40, 0x7fffffff),
			BPF_LDX_MEM(BPF_W, R0, R10, -40),
			BPF_EXIT_INSN(),
		},
		INTERNAL,
		{ },
		{ { 0, 0x7fffffff } },
		.stack_depth = 40,
	},
	{
		"STX_MEM_W: Store/Load word: max negative",
		.u.insns_int = {
			BPF_LD_IMM64(R0, 0),
			BPF_LD_IMM64(R1, 0xffffffffLL),
			BPF_STX_MEM(BPF_W, R10, R1, -40),
			BPF_LDX_MEM(BPF_W, R0, R10, -40),
			BPF_EXIT_INSN(),
		},
		INTERNAL,
		{ },
		{ { 0, 0xffffffff } },
		.stack_depth = 40,
	},
	{
		"ST_MEM_DW: Store/Load double word: max negative",
		.u.insns_int = {
			BPF_ALU32_IMM(BPF_MOV, R0, 1),
			BPF_ST_MEM(BPF_DW, R10, -40, 0xffffffff),
			BPF_LDX_MEM(BPF_DW, R0, R10, -40),
			BPF_EXIT_INSN(),
		},
		INTERNAL,
		{ },
		{ { 0, 0xffffffff } },
		.stack_depth = 40,
	},
	{
		"ST_MEM_DW: Store/Load double word: max negative 2",
		.u.insns_int = {
			BPF_LD_IMM64(R2, 0xffff00000000ffffLL),
			BPF_LD_IMM64(R3, 0xffffffffffffffffLL),
			BPF_ST_MEM(BPF_DW, R10, -40, 0xffffffff),
			BPF_LDX_MEM(BPF_DW, R2, R10, -40),
			BPF_JMP_REG(BPF_JEQ, R2, R3, 2),
			BPF_MOV32_IMM(R0, 2),
			BPF_EXIT_INSN(),
			BPF_MOV32_IMM(R0, 1),
			BPF_EXIT_INSN(),
		},
		INTERNAL,
		{ },
		{ { 0, 0x1 } },
		.stack_depth = 40,
	},
	{
		"ST_MEM_DW: Store/Load double word: max positive",
		.u.insns_int = {
			BPF_ALU32_IMM(BPF_MOV, R0, 1),
			BPF_ST_MEM(BPF_DW, R10, -40, 0x7fffffff),
			BPF_LDX_MEM(BPF_DW, R0, R10, -40),
			BPF_EXIT_INSN(),
		},
		INTERNAL,
		{ },
		{ { 0, 0x7fffffff } },
		.stack_depth = 40,
	},
	{
		"STX_MEM_DW: Store/Load double word: max negative",
		.u.insns_int = {
			BPF_LD_IMM64(R0, 0),
			BPF_LD_IMM64(R1, 0xffffffffffffffffLL),
			BPF_STX_MEM(BPF_DW, R10, R1, -40),
			BPF_LDX_MEM(BPF_DW, R0, R10, -40),
			BPF_EXIT_INSN(),
		},
		INTERNAL,
		{ },
		{ { 0, 0xffffffff } },
		.stack_depth = 40,
	},
	{
		"STX_MEM_DW: Store double word: first word in memory",
		.u.insns_int = {
			BPF_LD_IMM64(R0, 0),
			BPF_LD_IMM64(R1, 0x0123456789abcdefLL),
			BPF_STX_MEM(BPF_DW, R10, R1, -40),
			BPF_LDX_MEM(BPF_W, R0, R10, -40),
			BPF_EXIT_INSN(),
		},
		INTERNAL,
		{ },
#ifdef __BIG_ENDIAN
		{ { 0, 0x01234567 } },
#else
		{ { 0, 0x89abcdef } },
#endif
		.stack_depth = 40,
	},
	{
		"STX_MEM_DW: Store double word: second word in memory",
		.u.insns_int = {
			BPF_LD_IMM64(R0, 0),
			BPF_LD_IMM64(R1, 0x0123456789abcdefLL),
			BPF_STX_MEM(BPF_DW, R10, R1, -40),
			BPF_LDX_MEM(BPF_W, R0, R10, -36),
			BPF_EXIT_INSN(),
		},
		INTERNAL,
		{ },
#ifdef __BIG_ENDIAN
		{ { 0, 0x89abcdef } },
#else
		{ { 0, 0x01234567 } },
#endif
		.stack_depth = 40,
	},
	/* BPF_STX | BPF_ATOMIC | BPF_W/DW */
	{
		"STX_XADD_W: X + 1 + 1 + 1 + ...",
		{ },
		INTERNAL,
		{ },
		{ { 0, 4134 } },
		.fill_helper = bpf_fill_stxw,
	},
	{
		"STX_XADD_DW: X + 1 + 1 + 1 + ...",
		{ },
		INTERNAL,
		{ },
		{ { 0, 4134 } },
		.fill_helper = bpf_fill_stxdw,
	},
	/*
	 * Exhaustive tests of atomic operation variants.
	 * Individual tests are expanded from template macros for all
	 * combinations of ALU operation, word size and fetching.
	 */
#define BPF_ATOMIC_OP_TEST1(width, op, logic, old, update, result)	\
{									\
	"BPF_ATOMIC | " #width ", " #op ": Test: "			\
		#old " " #logic " " #update " = " #result,		\
	.u.insns_int = {						\
		BPF_ALU32_IMM(BPF_MOV, R5, update),			\
		BPF_ST_MEM(width, R10, -40, old),			\
		BPF_ATOMIC_OP(width, op, R10, R5, -40),			\
		BPF_LDX_MEM(width, R0, R10, -40),			\
		BPF_EXIT_INSN(),					\
	},								\
	INTERNAL,							\
	{ },								\
	{ { 0, result } },						\
	.stack_depth = 40,						\
}
#define BPF_ATOMIC_OP_TEST2(width, op, logic, old, update, result)	\
{									\
	"BPF_ATOMIC | " #width ", " #op ": Test side effects, r10: "	\
		#old " " #logic " " #update " = " #result,		\
	.u.insns_int = {						\
		BPF_ALU64_REG(BPF_MOV, R1, R10),			\
		BPF_ALU32_IMM(BPF_MOV, R0, update),			\
		BPF_ST_MEM(BPF_W, R10, -40, old),			\
		BPF_ATOMIC_OP(width, op, R10, R0, -40),			\
		BPF_ALU64_REG(BPF_MOV, R0, R10),			\
		BPF_ALU64_REG(BPF_SUB, R0, R1),				\
		BPF_EXIT_INSN(),					\
	},								\
	INTERNAL,							\
	{ },								\
	{ { 0, 0 } },							\
	.stack_depth = 40,						\
}
#define BPF_ATOMIC_OP_TEST3(width, op, logic, old, update, result)	\
{									\
	"BPF_ATOMIC | " #width ", " #op ": Test side effects, r0: "	\
		#old " " #logic " " #update " = " #result,		\
	.u.insns_int = {						\
		BPF_ALU64_REG(BPF_MOV, R0, R10),			\
		BPF_ALU32_IMM(BPF_MOV, R1, update),			\
		BPF_ST_MEM(width, R10, -40, old),			\
		BPF_ATOMIC_OP(width, op, R10, R1, -40),			\
		BPF_ALU64_REG(BPF_SUB, R0, R10),			\
		BPF_EXIT_INSN(),					\
	},								\
	INTERNAL,                                                       \
	{ },                                                            \
	{ { 0, 0 } },                                                   \
	.stack_depth = 40,                                              \
}
#define BPF_ATOMIC_OP_TEST4(width, op, logic, old, update, result)	\
{									\
	"BPF_ATOMIC | " #width ", " #op ": Test fetch: "		\
		#old " " #logic " " #update " = " #result,		\
	.u.insns_int = {						\
		BPF_ALU32_IMM(BPF_MOV, R3, update),			\
		BPF_ST_MEM(width, R10, -40, old),			\
		BPF_ATOMIC_OP(width, op, R10, R3, -40),			\
		BPF_ALU64_REG(BPF_MOV, R0, R3),                         \
		BPF_EXIT_INSN(),					\
	},								\
	INTERNAL,                                                       \
	{ },                                                            \
	{ { 0, (op) & BPF_FETCH ? old : update } },			\
	.stack_depth = 40,                                              \
}
	/* BPF_ATOMIC | BPF_W: BPF_ADD */
	BPF_ATOMIC_OP_TEST1(BPF_W, BPF_ADD, +, 0x12, 0xab, 0xbd),
	BPF_ATOMIC_OP_TEST2(BPF_W, BPF_ADD, +, 0x12, 0xab, 0xbd),
	BPF_ATOMIC_OP_TEST3(BPF_W, BPF_ADD, +, 0x12, 0xab, 0xbd),
	BPF_ATOMIC_OP_TEST4(BPF_W, BPF_ADD, +, 0x12, 0xab, 0xbd),
	/* BPF_ATOMIC | BPF_W: BPF_ADD | BPF_FETCH */
	BPF_ATOMIC_OP_TEST1(BPF_W, BPF_ADD | BPF_FETCH, +, 0x12, 0xab, 0xbd),
	BPF_ATOMIC_OP_TEST2(BPF_W, BPF_ADD | BPF_FETCH, +, 0x12, 0xab, 0xbd),
	BPF_ATOMIC_OP_TEST3(BPF_W, BPF_ADD | BPF_FETCH, +, 0x12, 0xab, 0xbd),
	BPF_ATOMIC_OP_TEST4(BPF_W, BPF_ADD | BPF_FETCH, +, 0x12, 0xab, 0xbd),
	/* BPF_ATOMIC | BPF_DW: BPF_ADD */
	BPF_ATOMIC_OP_TEST1(BPF_DW, BPF_ADD, +, 0x12, 0xab, 0xbd),
	BPF_ATOMIC_OP_TEST2(BPF_DW, BPF_ADD, +, 0x12, 0xab, 0xbd),
	BPF_ATOMIC_OP_TEST3(BPF_DW, BPF_ADD, +, 0x12, 0xab, 0xbd),
	BPF_ATOMIC_OP_TEST4(BPF_DW, BPF_ADD, +, 0x12, 0xab, 0xbd),
	/* BPF_ATOMIC | BPF_DW: BPF_ADD | BPF_FETCH */
	BPF_ATOMIC_OP_TEST1(BPF_DW, BPF_ADD | BPF_FETCH, +, 0x12, 0xab, 0xbd),
	BPF_ATOMIC_OP_TEST2(BPF_DW, BPF_ADD | BPF_FETCH, +, 0x12, 0xab, 0xbd),
	BPF_ATOMIC_OP_TEST3(BPF_DW, BPF_ADD | BPF_FETCH, +, 0x12, 0xab, 0xbd),
	BPF_ATOMIC_OP_TEST4(BPF_DW, BPF_ADD | BPF_FETCH, +, 0x12, 0xab, 0xbd),
	/* BPF_ATOMIC | BPF_W: BPF_AND */
	BPF_ATOMIC_OP_TEST1(BPF_W, BPF_AND, &, 0x12, 0xab, 0x02),
	BPF_ATOMIC_OP_TEST2(BPF_W, BPF_AND, &, 0x12, 0xab, 0x02),
	BPF_ATOMIC_OP_TEST3(BPF_W, BPF_AND, &, 0x12, 0xab, 0x02),
	BPF_ATOMIC_OP_TEST4(BPF_W, BPF_AND, &, 0x12, 0xab, 0x02),
	/* BPF_ATOMIC | BPF_W: BPF_AND | BPF_FETCH */
	BPF_ATOMIC_OP_TEST1(BPF_W, BPF_AND | BPF_FETCH, &, 0x12, 0xab, 0x02),
	BPF_ATOMIC_OP_TEST2(BPF_W, BPF_AND | BPF_FETCH, &, 0x12, 0xab, 0x02),
	BPF_ATOMIC_OP_TEST3(BPF_W, BPF_AND | BPF_FETCH, &, 0x12, 0xab, 0x02),
	BPF_ATOMIC_OP_TEST4(BPF_W, BPF_AND | BPF_FETCH, &, 0x12, 0xab, 0x02),
	/* BPF_ATOMIC | BPF_DW: BPF_AND */
	BPF_ATOMIC_OP_TEST1(BPF_DW, BPF_AND, &, 0x12, 0xab, 0x02),
	BPF_ATOMIC_OP_TEST2(BPF_DW, BPF_AND, &, 0x12, 0xab, 0x02),
	BPF_ATOMIC_OP_TEST3(BPF_DW, BPF_AND, &, 0x12, 0xab, 0x02),
	BPF_ATOMIC_OP_TEST4(BPF_DW, BPF_AND, &, 0x12, 0xab, 0x02),
	/* BPF_ATOMIC | BPF_DW: BPF_AND | BPF_FETCH */
	BPF_ATOMIC_OP_TEST1(BPF_DW, BPF_AND | BPF_FETCH, &, 0x12, 0xab, 0x02),
	BPF_ATOMIC_OP_TEST2(BPF_DW, BPF_AND | BPF_FETCH, &, 0x12, 0xab, 0x02),
	BPF_ATOMIC_OP_TEST3(BPF_DW, BPF_AND | BPF_FETCH, &, 0x12, 0xab, 0x02),
	BPF_ATOMIC_OP_TEST4(BPF_DW, BPF_AND | BPF_FETCH, &, 0x12, 0xab, 0x02),
	/* BPF_ATOMIC | BPF_W: BPF_OR */
	BPF_ATOMIC_OP_TEST1(BPF_W, BPF_OR, |, 0x12, 0xab, 0xbb),
	BPF_ATOMIC_OP_TEST2(BPF_W, BPF_OR, |, 0x12, 0xab, 0xbb),
	BPF_ATOMIC_OP_TEST3(BPF_W, BPF_OR, |, 0x12, 0xab, 0xbb),
	BPF_ATOMIC_OP_TEST4(BPF_W, BPF_OR, |, 0x12, 0xab, 0xbb),
	/* BPF_ATOMIC | BPF_W: BPF_OR | BPF_FETCH */
	BPF_ATOMIC_OP_TEST1(BPF_W, BPF_OR | BPF_FETCH, |, 0x12, 0xab, 0xbb),
	BPF_ATOMIC_OP_TEST2(BPF_W, BPF_OR | BPF_FETCH, |, 0x12, 0xab, 0xbb),
	BPF_ATOMIC_OP_TEST3(BPF_W, BPF_OR | BPF_FETCH, |, 0x12, 0xab, 0xbb),
	BPF_ATOMIC_OP_TEST4(BPF_W, BPF_OR | BPF_FETCH, |, 0x12, 0xab, 0xbb),
	/* BPF_ATOMIC | BPF_DW: BPF_OR */
	BPF_ATOMIC_OP_TEST1(BPF_DW, BPF_OR, |, 0x12, 0xab, 0xbb),
	BPF_ATOMIC_OP_TEST2(BPF_DW, BPF_OR, |, 0x12, 0xab, 0xbb),
	BPF_ATOMIC_OP_TEST3(BPF_DW, BPF_OR, |, 0x12, 0xab, 0xbb),
	BPF_ATOMIC_OP_TEST4(BPF_DW, BPF_OR, |, 0x12, 0xab, 0xbb),
	/* BPF_ATOMIC | BPF_DW: BPF_OR | BPF_FETCH */
	BPF_ATOMIC_OP_TEST1(BPF_DW, BPF_OR | BPF_FETCH, |, 0x12, 0xab, 0xbb),
	BPF_ATOMIC_OP_TEST2(BPF_DW, BPF_OR | BPF_FETCH, |, 0x12, 0xab, 0xbb),
	BPF_ATOMIC_OP_TEST3(BPF_DW, BPF_OR | BPF_FETCH, |, 0x12, 0xab, 0xbb),
	BPF_ATOMIC_OP_TEST4(BPF_DW, BPF_OR | BPF_FETCH, |, 0x12, 0xab, 0xbb),
	/* BPF_ATOMIC | BPF_W: BPF_XOR */
	BPF_ATOMIC_OP_TEST1(BPF_W, BPF_XOR, ^, 0x12, 0xab, 0xb9),
	BPF_ATOMIC_OP_TEST2(BPF_W, BPF_XOR, ^, 0x12, 0xab, 0xb9),
	BPF_ATOMIC_OP_TEST3(BPF_W, BPF_XOR, ^, 0x12, 0xab, 0xb9),
	BPF_ATOMIC_OP_TEST4(BPF_W, BPF_XOR, ^, 0x12, 0xab, 0xb9),
	/* BPF_ATOMIC | BPF_W: BPF_XOR | BPF_FETCH */
	BPF_ATOMIC_OP_TEST1(BPF_W, BPF_XOR | BPF_FETCH, ^, 0x12, 0xab, 0xb9),
	BPF_ATOMIC_OP_TEST2(BPF_W, BPF_XOR | BPF_FETCH, ^, 0x12, 0xab, 0xb9),
	BPF_ATOMIC_OP_TEST3(BPF_W, BPF_XOR | BPF_FETCH, ^, 0x12, 0xab, 0xb9),
	BPF_ATOMIC_OP_TEST4(BPF_W, BPF_XOR | BPF_FETCH, ^, 0x12, 0xab, 0xb9),
	/* BPF_ATOMIC | BPF_DW: BPF_XOR */
	BPF_ATOMIC_OP_TEST1(BPF_DW, BPF_XOR, ^, 0x12, 0xab, 0xb9),
	BPF_ATOMIC_OP_TEST2(BPF_DW, BPF_XOR, ^, 0x12, 0xab, 0xb9),
	BPF_ATOMIC_OP_TEST3(BPF_DW, BPF_XOR, ^, 0x12, 0xab, 0xb9),
	BPF_ATOMIC_OP_TEST4(BPF_DW, BPF_XOR, ^, 0x12, 0xab, 0xb9),
	/* BPF_ATOMIC | BPF_DW: BPF_XOR | BPF_FETCH */
	BPF_ATOMIC_OP_TEST1(BPF_DW, BPF_XOR | BPF_FETCH, ^, 0x12, 0xab, 0xb9),
	BPF_ATOMIC_OP_TEST2(BPF_DW, BPF_XOR | BPF_FETCH, ^, 0x12, 0xab, 0xb9),
	BPF_ATOMIC_OP_TEST3(BPF_DW, BPF_XOR | BPF_FETCH, ^, 0x12, 0xab, 0xb9),
	BPF_ATOMIC_OP_TEST4(BPF_DW, BPF_XOR | BPF_FETCH, ^, 0x12, 0xab, 0xb9),
	/* BPF_ATOMIC | BPF_W: BPF_XCHG */
	BPF_ATOMIC_OP_TEST1(BPF_W, BPF_XCHG, xchg, 0x12, 0xab, 0xab),
	BPF_ATOMIC_OP_TEST2(BPF_W, BPF_XCHG, xchg, 0x12, 0xab, 0xab),
	BPF_ATOMIC_OP_TEST3(BPF_W, BPF_XCHG, xchg, 0x12, 0xab, 0xab),
	BPF_ATOMIC_OP_TEST4(BPF_W, BPF_XCHG, xchg, 0x12, 0xab, 0xab),
	/* BPF_ATOMIC | BPF_DW: BPF_XCHG */
	BPF_ATOMIC_OP_TEST1(BPF_DW, BPF_XCHG, xchg, 0x12, 0xab, 0xab),
	BPF_ATOMIC_OP_TEST2(BPF_DW, BPF_XCHG, xchg, 0x12, 0xab, 0xab),
	BPF_ATOMIC_OP_TEST3(BPF_DW, BPF_XCHG, xchg, 0x12, 0xab, 0xab),
	BPF_ATOMIC_OP_TEST4(BPF_DW, BPF_XCHG, xchg, 0x12, 0xab, 0xab),
#undef BPF_ATOMIC_OP_TEST1
#undef BPF_ATOMIC_OP_TEST2
#undef BPF_ATOMIC_OP_TEST3
#undef BPF_ATOMIC_OP_TEST4
	/* BPF_ATOMIC | BPF_W, BPF_CMPXCHG */
	{
		"BPF_ATOMIC | BPF_W, BPF_CMPXCHG: Test successful return",
		.u.insns_int = {
			BPF_ST_MEM(BPF_W, R10, -40, 0x01234567),
			BPF_ALU32_IMM(BPF_MOV, R0, 0x01234567),
			BPF_ALU32_IMM(BPF_MOV, R3, 0x89abcdef),
			BPF_ATOMIC_OP(BPF_W, BPF_CMPXCHG, R10, R3, -40),
			BPF_EXIT_INSN(),
		},
		INTERNAL,
		{ },
		{ { 0, 0x01234567 } },
		.stack_depth = 40,
	},
	{
		"BPF_ATOMIC | BPF_W, BPF_CMPXCHG: Test successful store",
		.u.insns_int = {
			BPF_ST_MEM(BPF_W, R10, -40, 0x01234567),
			BPF_ALU32_IMM(BPF_MOV, R0, 0x01234567),
			BPF_ALU32_IMM(BPF_MOV, R3, 0x89abcdef),
			BPF_ATOMIC_OP(BPF_W, BPF_CMPXCHG, R10, R3, -40),
			BPF_LDX_MEM(BPF_W, R0, R10, -40),
			BPF_EXIT_INSN(),
		},
		INTERNAL,
		{ },
		{ { 0, 0x89abcdef } },
		.stack_depth = 40,
	},
	{
		"BPF_ATOMIC | BPF_W, BPF_CMPXCHG: Test failure return",
		.u.insns_int = {
			BPF_ST_MEM(BPF_W, R10, -40, 0x01234567),
			BPF_ALU32_IMM(BPF_MOV, R0, 0x76543210),
			BPF_ALU32_IMM(BPF_MOV, R3, 0x89abcdef),
			BPF_ATOMIC_OP(BPF_W, BPF_CMPXCHG, R10, R3, -40),
			BPF_EXIT_INSN(),
		},
		INTERNAL,
		{ },
		{ { 0, 0x01234567 } },
		.stack_depth = 40,
	},
	{
		"BPF_ATOMIC | BPF_W, BPF_CMPXCHG: Test failure store",
		.u.insns_int = {
			BPF_ST_MEM(BPF_W, R10, -40, 0x01234567),
			BPF_ALU32_IMM(BPF_MOV, R0, 0x76543210),
			BPF_ALU32_IMM(BPF_MOV, R3, 0x89abcdef),
			BPF_ATOMIC_OP(BPF_W, BPF_CMPXCHG, R10, R3, -40),
			BPF_LDX_MEM(BPF_W, R0, R10, -40),
			BPF_EXIT_INSN(),
		},
		INTERNAL,
		{ },
		{ { 0, 0x01234567 } },
		.stack_depth = 40,
	},
	{
		"BPF_ATOMIC | BPF_W, BPF_CMPXCHG: Test side effects",
		.u.insns_int = {
			BPF_ST_MEM(BPF_W, R10, -40, 0x01234567),
			BPF_ALU32_IMM(BPF_MOV, R0, 0x01234567),
			BPF_ALU32_IMM(BPF_MOV, R3, 0x89abcdef),
			BPF_ATOMIC_OP(BPF_W, BPF_CMPXCHG, R10, R3, -40),
			BPF_ATOMIC_OP(BPF_W, BPF_CMPXCHG, R10, R3, -40),
			BPF_ALU32_REG(BPF_MOV, R0, R3),
			BPF_EXIT_INSN(),
		},
		INTERNAL,
		{ },
		{ { 0, 0x89abcdef } },
		.stack_depth = 40,
	},
	/* BPF_ATOMIC | BPF_DW, BPF_CMPXCHG */
	{
		"BPF_ATOMIC | BPF_DW, BPF_CMPXCHG: Test successful return",
		.u.insns_int = {
			BPF_LD_IMM64(R1, 0x0123456789abcdefULL),
			BPF_LD_IMM64(R2, 0xfecdba9876543210ULL),
			BPF_ALU64_REG(BPF_MOV, R0, R1),
			BPF_STX_MEM(BPF_DW, R10, R1, -40),
			BPF_ATOMIC_OP(BPF_DW, BPF_CMPXCHG, R10, R2, -40),
			BPF_JMP_REG(BPF_JNE, R0, R1, 1),
			BPF_ALU64_REG(BPF_SUB, R0, R1),
			BPF_EXIT_INSN(),
		},
		INTERNAL,
		{ },
		{ { 0, 0 } },
		.stack_depth = 40,
	},
	{
		"BPF_ATOMIC | BPF_DW, BPF_CMPXCHG: Test successful store",
		.u.insns_int = {
			BPF_LD_IMM64(R1, 0x0123456789abcdefULL),
			BPF_LD_IMM64(R2, 0xfecdba9876543210ULL),
			BPF_ALU64_REG(BPF_MOV, R0, R1),
			BPF_STX_MEM(BPF_DW, R10, R0, -40),
			BPF_ATOMIC_OP(BPF_DW, BPF_CMPXCHG, R10, R2, -40),
			BPF_LDX_MEM(BPF_DW, R0, R10, -40),
			BPF_JMP_REG(BPF_JNE, R0, R2, 1),
			BPF_ALU64_REG(BPF_SUB, R0, R2),
			BPF_EXIT_INSN(),
		},
		INTERNAL,
		{ },
		{ { 0, 0 } },
		.stack_depth = 40,
	},
	{
		"BPF_ATOMIC | BPF_DW, BPF_CMPXCHG: Test failure return",
		.u.insns_int = {
			BPF_LD_IMM64(R1, 0x0123456789abcdefULL),
			BPF_LD_IMM64(R2, 0xfecdba9876543210ULL),
			BPF_ALU64_REG(BPF_MOV, R0, R1),
			BPF_ALU64_IMM(BPF_ADD, R0, 1),
			BPF_STX_MEM(BPF_DW, R10, R1, -40),
			BPF_ATOMIC_OP(BPF_DW, BPF_CMPXCHG, R10, R2, -40),
			BPF_JMP_REG(BPF_JNE, R0, R1, 1),
			BPF_ALU64_REG(BPF_SUB, R0, R1),
			BPF_EXIT_INSN(),
		},
		INTERNAL,
		{ },
		{ { 0, 0 } },
		.stack_depth = 40,
	},
	{
		"BPF_ATOMIC | BPF_DW, BPF_CMPXCHG: Test failure store",
		.u.insns_int = {
			BPF_LD_IMM64(R1, 0x0123456789abcdefULL),
			BPF_LD_IMM64(R2, 0xfecdba9876543210ULL),
			BPF_ALU64_REG(BPF_MOV, R0, R1),
			BPF_ALU64_IMM(BPF_ADD, R0, 1),
			BPF_STX_MEM(BPF_DW, R10, R1, -40),
			BPF_ATOMIC_OP(BPF_DW, BPF_CMPXCHG, R10, R2, -40),
			BPF_LDX_MEM(BPF_DW, R0, R10, -40),
			BPF_JMP_REG(BPF_JNE, R0, R1, 1),
			BPF_ALU64_REG(BPF_SUB, R0, R1),
			BPF_EXIT_INSN(),
		},
		INTERNAL,
		{ },
		{ { 0, 0 } },
		.stack_depth = 40,
	},
	{
		"BPF_ATOMIC | BPF_DW, BPF_CMPXCHG: Test side effects",
		.u.insns_int = {
			BPF_LD_IMM64(R1, 0x0123456789abcdefULL),
			BPF_LD_IMM64(R2, 0xfecdba9876543210ULL),
			BPF_ALU64_REG(BPF_MOV, R0, R1),
			BPF_STX_MEM(BPF_DW, R10, R1, -40),
			BPF_ATOMIC_OP(BPF_DW, BPF_CMPXCHG, R10, R2, -40),
			BPF_LD_IMM64(R0, 0xfecdba9876543210ULL),
			BPF_JMP_REG(BPF_JNE, R0, R2, 1),
			BPF_ALU64_REG(BPF_SUB, R0, R2),
			BPF_EXIT_INSN(),
		},
		INTERNAL,
		{ },
		{ { 0, 0 } },
		.stack_depth = 40,
	},
	/* BPF_JMP32 | BPF_JEQ | BPF_K */
	{
		"JMP32_JEQ_K: Small immediate",
		.u.insns_int = {
			BPF_ALU32_IMM(BPF_MOV, R0, 123),
			BPF_JMP32_IMM(BPF_JEQ, R0, 321, 1),
			BPF_JMP32_IMM(BPF_JEQ, R0, 123, 1),
			BPF_ALU32_IMM(BPF_MOV, R0, 0),
			BPF_EXIT_INSN(),
		},
		INTERNAL,
		{ },
		{ { 0, 123 } }
	},
	{
		"JMP32_JEQ_K: Large immediate",
		.u.insns_int = {
			BPF_ALU32_IMM(BPF_MOV, R0, 12345678),
			BPF_JMP32_IMM(BPF_JEQ, R0, 12345678 & 0xffff, 1),
			BPF_JMP32_IMM(BPF_JEQ, R0, 12345678, 1),
			BPF_ALU32_IMM(BPF_MOV, R0, 0),
			BPF_EXIT_INSN(),
		},
		INTERNAL,
		{ },
		{ { 0, 12345678 } }
	},
	{
		"JMP32_JEQ_K: negative immediate",
		.u.insns_int = {
			BPF_ALU32_IMM(BPF_MOV, R0, -123),
			BPF_JMP32_IMM(BPF_JEQ, R0,  123, 1),
			BPF_JMP32_IMM(BPF_JEQ, R0, -123, 1),
			BPF_ALU32_IMM(BPF_MOV, R0, 0),
			BPF_EXIT_INSN(),
		},
		INTERNAL,
		{ },
		{ { 0, -123 } }
	},
	/* BPF_JMP32 | BPF_JEQ | BPF_X */
	{
		"JMP32_JEQ_X",
		.u.insns_int = {
			BPF_ALU32_IMM(BPF_MOV, R0, 1234),
			BPF_ALU32_IMM(BPF_MOV, R1, 4321),
			BPF_JMP32_REG(BPF_JEQ, R0, R1, 2),
			BPF_ALU32_IMM(BPF_MOV, R1, 1234),
			BPF_JMP32_REG(BPF_JEQ, R0, R1, 1),
			BPF_ALU32_IMM(BPF_MOV, R0, 0),
			BPF_EXIT_INSN(),
		},
		INTERNAL,
		{ },
		{ { 0, 1234 } }
	},
	/* BPF_JMP32 | BPF_JNE | BPF_K */
	{
		"JMP32_JNE_K: Small immediate",
		.u.insns_int = {
			BPF_ALU32_IMM(BPF_MOV, R0, 123),
			BPF_JMP32_IMM(BPF_JNE, R0, 123, 1),
			BPF_JMP32_IMM(BPF_JNE, R0, 321, 1),
			BPF_ALU32_IMM(BPF_MOV, R0, 0),
			BPF_EXIT_INSN(),
		},
		INTERNAL,
		{ },
		{ { 0, 123 } }
	},
	{
		"JMP32_JNE_K: Large immediate",
		.u.insns_int = {
			BPF_ALU32_IMM(BPF_MOV, R0, 12345678),
			BPF_JMP32_IMM(BPF_JNE, R0, 12345678, 1),
			BPF_JMP32_IMM(BPF_JNE, R0, 12345678 & 0xffff, 1),
			BPF_ALU32_IMM(BPF_MOV, R0, 0),
			BPF_EXIT_INSN(),
		},
		INTERNAL,
		{ },
		{ { 0, 12345678 } }
	},
	{
		"JMP32_JNE_K: negative immediate",
		.u.insns_int = {
			BPF_ALU32_IMM(BPF_MOV, R0, -123),
			BPF_JMP32_IMM(BPF_JNE, R0, -123, 1),
			BPF_JMP32_IMM(BPF_JNE, R0,  123, 1),
			BPF_ALU32_IMM(BPF_MOV, R0, 0),
			BPF_EXIT_INSN(),
		},
		INTERNAL,
		{ },
		{ { 0, -123 } }
	},
	/* BPF_JMP32 | BPF_JNE | BPF_X */
	{
		"JMP32_JNE_X",
		.u.insns_int = {
			BPF_ALU32_IMM(BPF_MOV, R0, 1234),
			BPF_ALU32_IMM(BPF_MOV, R1, 1234),
			BPF_JMP32_REG(BPF_JNE, R0, R1, 2),
			BPF_ALU32_IMM(BPF_MOV, R1, 4321),
			BPF_JMP32_REG(BPF_JNE, R0, R1, 1),
			BPF_ALU32_IMM(BPF_MOV, R0, 0),
			BPF_EXIT_INSN(),
		},
		INTERNAL,
		{ },
		{ { 0, 1234 } }
	},
	/* BPF_JMP32 | BPF_JSET | BPF_K */
	{
		"JMP32_JSET_K: Small immediate",
		.u.insns_int = {
			BPF_ALU32_IMM(BPF_MOV, R0, 1),
			BPF_JMP32_IMM(BPF_JSET, R0, 2, 1),
			BPF_JMP32_IMM(BPF_JSET, R0, 3, 1),
			BPF_ALU32_IMM(BPF_MOV, R0, 0),
			BPF_EXIT_INSN(),
		},
		INTERNAL,
		{ },
		{ { 0, 1 } }
	},
	{
		"JMP32_JSET_K: Large immediate",
		.u.insns_int = {
			BPF_ALU32_IMM(BPF_MOV, R0, 0x40000000),
			BPF_JMP32_IMM(BPF_JSET, R0, 0x3fffffff, 1),
			BPF_JMP32_IMM(BPF_JSET, R0, 0x60000000, 1),
			BPF_ALU32_IMM(BPF_MOV, R0, 0),
			BPF_EXIT_INSN(),
		},
		INTERNAL,
		{ },
		{ { 0, 0x40000000 } }
	},
	{
		"JMP32_JSET_K: negative immediate",
		.u.insns_int = {
			BPF_ALU32_IMM(BPF_MOV, R0, -123),
			BPF_JMP32_IMM(BPF_JSET, R0, -1, 1),
			BPF_ALU32_IMM(BPF_MOV, R0, 0),
			BPF_EXIT_INSN(),
		},
		INTERNAL,
		{ },
		{ { 0, -123 } }
	},
	/* BPF_JMP32 | BPF_JSET | BPF_X */
	{
		"JMP32_JSET_X",
		.u.insns_int = {
			BPF_ALU32_IMM(BPF_MOV, R0, 8),
			BPF_ALU32_IMM(BPF_MOV, R1, 7),
			BPF_JMP32_REG(BPF_JSET, R0, R1, 2),
			BPF_ALU32_IMM(BPF_MOV, R1, 8 | 2),
			BPF_JMP32_REG(BPF_JNE, R0, R1, 1),
			BPF_ALU32_IMM(BPF_MOV, R0, 0),
			BPF_EXIT_INSN(),
		},
		INTERNAL,
		{ },
		{ { 0, 8 } }
	},
	/* BPF_JMP32 | BPF_JGT | BPF_K */
	{
		"JMP32_JGT_K: Small immediate",
		.u.insns_int = {
			BPF_ALU32_IMM(BPF_MOV, R0, 123),
			BPF_JMP32_IMM(BPF_JGT, R0, 123, 1),
			BPF_JMP32_IMM(BPF_JGT, R0, 122, 1),
			BPF_ALU32_IMM(BPF_MOV, R0, 0),
			BPF_EXIT_INSN(),
		},
		INTERNAL,
		{ },
		{ { 0, 123 } }
	},
	{
		"JMP32_JGT_K: Large immediate",
		.u.insns_int = {
			BPF_ALU32_IMM(BPF_MOV, R0, 0xfffffffe),
			BPF_JMP32_IMM(BPF_JGT, R0, 0xffffffff, 1),
			BPF_JMP32_IMM(BPF_JGT, R0, 0xfffffffd, 1),
			BPF_ALU32_IMM(BPF_MOV, R0, 0),
			BPF_EXIT_INSN(),
		},
		INTERNAL,
		{ },
		{ { 0, 0xfffffffe } }
	},
	/* BPF_JMP32 | BPF_JGT | BPF_X */
	{
		"JMP32_JGT_X",
		.u.insns_int = {
			BPF_ALU32_IMM(BPF_MOV, R0, 0xfffffffe),
			BPF_ALU32_IMM(BPF_MOV, R1, 0xffffffff),
			BPF_JMP32_REG(BPF_JGT, R0, R1, 2),
			BPF_ALU32_IMM(BPF_MOV, R1, 0xfffffffd),
			BPF_JMP32_REG(BPF_JGT, R0, R1, 1),
			BPF_ALU32_IMM(BPF_MOV, R0, 0),
			BPF_EXIT_INSN(),
		},
		INTERNAL,
		{ },
		{ { 0, 0xfffffffe } }
	},
	/* BPF_JMP32 | BPF_JGE | BPF_K */
	{
		"JMP32_JGE_K: Small immediate",
		.u.insns_int = {
			BPF_ALU32_IMM(BPF_MOV, R0, 123),
			BPF_JMP32_IMM(BPF_JGE, R0, 124, 1),
			BPF_JMP32_IMM(BPF_JGE, R0, 123, 1),
			BPF_ALU32_IMM(BPF_MOV, R0, 0),
			BPF_EXIT_INSN(),
		},
		INTERNAL,
		{ },
		{ { 0, 123 } }
	},
	{
		"JMP32_JGE_K: Large immediate",
		.u.insns_int = {
			BPF_ALU32_IMM(BPF_MOV, R0, 0xfffffffe),
			BPF_JMP32_IMM(BPF_JGE, R0, 0xffffffff, 1),
			BPF_JMP32_IMM(BPF_JGE, R0, 0xfffffffe, 1),
			BPF_ALU32_IMM(BPF_MOV, R0, 0),
			BPF_EXIT_INSN(),
		},
		INTERNAL,
		{ },
		{ { 0, 0xfffffffe } }
	},
	/* BPF_JMP32 | BPF_JGE | BPF_X */
	{
		"JMP32_JGE_X",
		.u.insns_int = {
			BPF_ALU32_IMM(BPF_MOV, R0, 0xfffffffe),
			BPF_ALU32_IMM(BPF_MOV, R1, 0xffffffff),
			BPF_JMP32_REG(BPF_JGE, R0, R1, 2),
			BPF_ALU32_IMM(BPF_MOV, R1, 0xfffffffe),
			BPF_JMP32_REG(BPF_JGE, R0, R1, 1),
			BPF_ALU32_IMM(BPF_MOV, R0, 0),
			BPF_EXIT_INSN(),
		},
		INTERNAL,
		{ },
		{ { 0, 0xfffffffe } }
	},
	/* BPF_JMP32 | BPF_JLT | BPF_K */
	{
		"JMP32_JLT_K: Small immediate",
		.u.insns_int = {
			BPF_ALU32_IMM(BPF_MOV, R0, 123),
			BPF_JMP32_IMM(BPF_JLT, R0, 123, 1),
			BPF_JMP32_IMM(BPF_JLT, R0, 124, 1),
			BPF_ALU32_IMM(BPF_MOV, R0, 0),
			BPF_EXIT_INSN(),
		},
		INTERNAL,
		{ },
		{ { 0, 123 } }
	},
	{
		"JMP32_JLT_K: Large immediate",
		.u.insns_int = {
			BPF_ALU32_IMM(BPF_MOV, R0, 0xfffffffe),
			BPF_JMP32_IMM(BPF_JLT, R0, 0xfffffffd, 1),
			BPF_JMP32_IMM(BPF_JLT, R0, 0xffffffff, 1),
			BPF_ALU32_IMM(BPF_MOV, R0, 0),
			BPF_EXIT_INSN(),
		},
		INTERNAL,
		{ },
		{ { 0, 0xfffffffe } }
	},
	/* BPF_JMP32 | BPF_JLT | BPF_X */
	{
		"JMP32_JLT_X",
		.u.insns_int = {
			BPF_ALU32_IMM(BPF_MOV, R0, 0xfffffffe),
			BPF_ALU32_IMM(BPF_MOV, R1, 0xfffffffd),
			BPF_JMP32_REG(BPF_JLT, R0, R1, 2),
			BPF_ALU32_IMM(BPF_MOV, R1, 0xffffffff),
			BPF_JMP32_REG(BPF_JLT, R0, R1, 1),
			BPF_ALU32_IMM(BPF_MOV, R0, 0),
			BPF_EXIT_INSN(),
		},
		INTERNAL,
		{ },
		{ { 0, 0xfffffffe } }
	},
	/* BPF_JMP32 | BPF_JLE | BPF_K */
	{
		"JMP32_JLE_K: Small immediate",
		.u.insns_int = {
			BPF_ALU32_IMM(BPF_MOV, R0, 123),
			BPF_JMP32_IMM(BPF_JLE, R0, 122, 1),
			BPF_JMP32_IMM(BPF_JLE, R0, 123, 1),
			BPF_ALU32_IMM(BPF_MOV, R0, 0),
			BPF_EXIT_INSN(),
		},
		INTERNAL,
		{ },
		{ { 0, 123 } }
	},
	{
		"JMP32_JLE_K: Large immediate",
		.u.insns_int = {
			BPF_ALU32_IMM(BPF_MOV, R0, 0xfffffffe),
			BPF_JMP32_IMM(BPF_JLE, R0, 0xfffffffd, 1),
			BPF_JMP32_IMM(BPF_JLE, R0, 0xfffffffe, 1),
			BPF_ALU32_IMM(BPF_MOV, R0, 0),
			BPF_EXIT_INSN(),
		},
		INTERNAL,
		{ },
		{ { 0, 0xfffffffe } }
	},
	/* BPF_JMP32 | BPF_JLE | BPF_X */
	{
		"JMP32_JLE_X",
		.u.insns_int = {
			BPF_ALU32_IMM(BPF_MOV, R0, 0xfffffffe),
			BPF_ALU32_IMM(BPF_MOV, R1, 0xfffffffd),
			BPF_JMP32_REG(BPF_JLE, R0, R1, 2),
			BPF_ALU32_IMM(BPF_MOV, R1, 0xfffffffe),
			BPF_JMP32_REG(BPF_JLE, R0, R1, 1),
			BPF_ALU32_IMM(BPF_MOV, R0, 0),
			BPF_EXIT_INSN(),
		},
		INTERNAL,
		{ },
		{ { 0, 0xfffffffe } }
	},
	/* BPF_JMP32 | BPF_JSGT | BPF_K */
	{
		"JMP32_JSGT_K: Small immediate",
		.u.insns_int = {
			BPF_ALU32_IMM(BPF_MOV, R0, -123),
			BPF_JMP32_IMM(BPF_JSGT, R0, -123, 1),
			BPF_JMP32_IMM(BPF_JSGT, R0, -124, 1),
			BPF_ALU32_IMM(BPF_MOV, R0, 0),
			BPF_EXIT_INSN(),
		},
		INTERNAL,
		{ },
		{ { 0, -123 } }
	},
	{
		"JMP32_JSGT_K: Large immediate",
		.u.insns_int = {
			BPF_ALU32_IMM(BPF_MOV, R0, -12345678),
			BPF_JMP32_IMM(BPF_JSGT, R0, -12345678, 1),
			BPF_JMP32_IMM(BPF_JSGT, R0, -12345679, 1),
			BPF_ALU32_IMM(BPF_MOV, R0, 0),
			BPF_EXIT_INSN(),
		},
		INTERNAL,
		{ },
		{ { 0, -12345678 } }
	},
	/* BPF_JMP32 | BPF_JSGT | BPF_X */
	{
		"JMP32_JSGT_X",
		.u.insns_int = {
			BPF_ALU32_IMM(BPF_MOV, R0, -12345678),
			BPF_ALU32_IMM(BPF_MOV, R1, -12345678),
			BPF_JMP32_REG(BPF_JSGT, R0, R1, 2),
			BPF_ALU32_IMM(BPF_MOV, R1, -12345679),
			BPF_JMP32_REG(BPF_JSGT, R0, R1, 1),
			BPF_ALU32_IMM(BPF_MOV, R0, 0),
			BPF_EXIT_INSN(),
		},
		INTERNAL,
		{ },
		{ { 0, -12345678 } }
	},
	/* BPF_JMP32 | BPF_JSGE | BPF_K */
	{
		"JMP32_JSGE_K: Small immediate",
		.u.insns_int = {
<<<<<<< HEAD
			BPF_LD_IMM64(R0, 0),
			BPF_LD_IMM64(R1, 0xffffffffffffffffLL),
			BPF_STX_MEM(BPF_DW, R10, R1, -40),
			BPF_LDX_MEM(BPF_DW, R0, R10, -40),
=======
			BPF_ALU32_IMM(BPF_MOV, R0, -123),
			BPF_JMP32_IMM(BPF_JSGE, R0, -122, 1),
			BPF_JMP32_IMM(BPF_JSGE, R0, -123, 1),
			BPF_ALU32_IMM(BPF_MOV, R0, 0),
>>>>>>> 3b17187f
			BPF_EXIT_INSN(),
		},
		INTERNAL,
		{ },
		{ { 0, -123 } }
	},
	{
		"JMP32_JSGE_K: Large immediate",
		.u.insns_int = {
			BPF_ALU32_IMM(BPF_MOV, R0, -12345678),
			BPF_JMP32_IMM(BPF_JSGE, R0, -12345677, 1),
			BPF_JMP32_IMM(BPF_JSGE, R0, -12345678, 1),
			BPF_ALU32_IMM(BPF_MOV, R0, 0),
			BPF_EXIT_INSN(),
		},
		INTERNAL,
		{ },
		{ { 0, -12345678 } }
	},
	/* BPF_JMP32 | BPF_JSGE | BPF_X */
	{
		"JMP32_JSGE_X",
		.u.insns_int = {
			BPF_ALU32_IMM(BPF_MOV, R0, -12345678),
			BPF_ALU32_IMM(BPF_MOV, R1, -12345677),
			BPF_JMP32_REG(BPF_JSGE, R0, R1, 2),
			BPF_ALU32_IMM(BPF_MOV, R1, -12345678),
			BPF_JMP32_REG(BPF_JSGE, R0, R1, 1),
			BPF_ALU32_IMM(BPF_MOV, R0, 0),
			BPF_EXIT_INSN(),
		},
		INTERNAL,
		{ },
		{ { 0, -12345678 } }
	},
	/* BPF_JMP32 | BPF_JSLT | BPF_K */
	{
		"JMP32_JSLT_K: Small immediate",
		.u.insns_int = {
			BPF_ALU32_IMM(BPF_MOV, R0, -123),
			BPF_JMP32_IMM(BPF_JSLT, R0, -123, 1),
			BPF_JMP32_IMM(BPF_JSLT, R0, -122, 1),
			BPF_ALU32_IMM(BPF_MOV, R0, 0),
			BPF_EXIT_INSN(),
		},
		INTERNAL,
		{ },
		{ { 0, -123 } }
	},
	{
		"JMP32_JSLT_K: Large immediate",
		.u.insns_int = {
			BPF_ALU32_IMM(BPF_MOV, R0, -12345678),
			BPF_JMP32_IMM(BPF_JSLT, R0, -12345678, 1),
			BPF_JMP32_IMM(BPF_JSLT, R0, -12345677, 1),
			BPF_ALU32_IMM(BPF_MOV, R0, 0),
			BPF_EXIT_INSN(),
		},
		INTERNAL,
		{ },
		{ { 0, -12345678 } }
	},
	/* BPF_JMP32 | BPF_JSLT | BPF_X */
	{
		"JMP32_JSLT_X",
		.u.insns_int = {
			BPF_ALU32_IMM(BPF_MOV, R0, -12345678),
			BPF_ALU32_IMM(BPF_MOV, R1, -12345678),
			BPF_JMP32_REG(BPF_JSLT, R0, R1, 2),
			BPF_ALU32_IMM(BPF_MOV, R1, -12345677),
			BPF_JMP32_REG(BPF_JSLT, R0, R1, 1),
			BPF_ALU32_IMM(BPF_MOV, R0, 0),
			BPF_EXIT_INSN(),
		},
		INTERNAL,
		{ },
		{ { 0, -12345678 } }
	},
	/* BPF_JMP32 | BPF_JSLE | BPF_K */
	{
		"JMP32_JSLE_K: Small immediate",
		.u.insns_int = {
			BPF_ALU32_IMM(BPF_MOV, R0, -123),
			BPF_JMP32_IMM(BPF_JSLE, R0, -124, 1),
			BPF_JMP32_IMM(BPF_JSLE, R0, -123, 1),
			BPF_ALU32_IMM(BPF_MOV, R0, 0),
			BPF_EXIT_INSN(),
		},
		INTERNAL,
		{ },
		{ { 0, -123 } }
	},
	{
		"JMP32_JSLE_K: Large immediate",
		.u.insns_int = {
			BPF_ALU32_IMM(BPF_MOV, R0, -12345678),
			BPF_JMP32_IMM(BPF_JSLE, R0, -12345679, 1),
			BPF_JMP32_IMM(BPF_JSLE, R0, -12345678, 1),
			BPF_ALU32_IMM(BPF_MOV, R0, 0),
			BPF_EXIT_INSN(),
		},
		INTERNAL,
		{ },
		{ { 0, -12345678 } }
	},
	/* BPF_JMP32 | BPF_JSLE | BPF_K */
	{
		"JMP32_JSLE_X",
		.u.insns_int = {
			BPF_ALU32_IMM(BPF_MOV, R0, -12345678),
			BPF_ALU32_IMM(BPF_MOV, R1, -12345679),
			BPF_JMP32_REG(BPF_JSLE, R0, R1, 2),
			BPF_ALU32_IMM(BPF_MOV, R1, -12345678),
			BPF_JMP32_REG(BPF_JSLE, R0, R1, 1),
			BPF_ALU32_IMM(BPF_MOV, R0, 0),
			BPF_EXIT_INSN(),
		},
		INTERNAL,
		{ },
		{ { 0, -12345678 } }
	},
	/* BPF_JMP | BPF_EXIT */
	{
		"JMP_EXIT",
		.u.insns_int = {
			BPF_ALU32_IMM(BPF_MOV, R0, 0x4711),
			BPF_EXIT_INSN(),
			BPF_ALU32_IMM(BPF_MOV, R0, 0x4712),
		},
		INTERNAL,
		{ },
		{ { 0, 0x4711 } },
	},
	/* BPF_JMP | BPF_JA */
	{
		"JMP_JA: Unconditional jump: if (true) return 1",
		.u.insns_int = {
			BPF_ALU32_IMM(BPF_MOV, R0, 0),
			BPF_JMP_IMM(BPF_JA, 0, 0, 1),
			BPF_EXIT_INSN(),
			BPF_ALU32_IMM(BPF_MOV, R0, 1),
			BPF_EXIT_INSN(),
		},
		INTERNAL,
		{ },
		{ { 0, 1 } },
	},
	/* BPF_JMP | BPF_JSLT | BPF_K */
	{
		"JMP_JSLT_K: Signed jump: if (-2 < -1) return 1",
		.u.insns_int = {
			BPF_ALU32_IMM(BPF_MOV, R0, 0),
			BPF_LD_IMM64(R1, 0xfffffffffffffffeLL),
			BPF_JMP_IMM(BPF_JSLT, R1, -1, 1),
			BPF_EXIT_INSN(),
			BPF_ALU32_IMM(BPF_MOV, R0, 1),
			BPF_EXIT_INSN(),
		},
		INTERNAL,
		{ },
		{ { 0, 1 } },
	},
	{
		"JMP_JSLT_K: Signed jump: if (-1 < -1) return 0",
		.u.insns_int = {
			BPF_ALU32_IMM(BPF_MOV, R0, 1),
			BPF_LD_IMM64(R1, 0xffffffffffffffffLL),
			BPF_JMP_IMM(BPF_JSLT, R1, -1, 1),
			BPF_EXIT_INSN(),
			BPF_ALU32_IMM(BPF_MOV, R0, 0),
			BPF_EXIT_INSN(),
		},
		INTERNAL,
		{ },
		{ { 0, 1 } },
	},
	/* BPF_JMP | BPF_JSGT | BPF_K */
	{
		"JMP_JSGT_K: Signed jump: if (-1 > -2) return 1",
		.u.insns_int = {
			BPF_ALU32_IMM(BPF_MOV, R0, 0),
			BPF_LD_IMM64(R1, 0xffffffffffffffffLL),
			BPF_JMP_IMM(BPF_JSGT, R1, -2, 1),
			BPF_EXIT_INSN(),
			BPF_ALU32_IMM(BPF_MOV, R0, 1),
			BPF_EXIT_INSN(),
		},
		INTERNAL,
		{ },
		{ { 0, 1 } },
	},
	{
		"JMP_JSGT_K: Signed jump: if (-1 > -1) return 0",
		.u.insns_int = {
			BPF_ALU32_IMM(BPF_MOV, R0, 1),
			BPF_LD_IMM64(R1, 0xffffffffffffffffLL),
			BPF_JMP_IMM(BPF_JSGT, R1, -1, 1),
			BPF_EXIT_INSN(),
			BPF_ALU32_IMM(BPF_MOV, R0, 0),
			BPF_EXIT_INSN(),
		},
		INTERNAL,
		{ },
		{ { 0, 1 } },
	},
	/* BPF_JMP | BPF_JSLE | BPF_K */
	{
		"JMP_JSLE_K: Signed jump: if (-2 <= -1) return 1",
		.u.insns_int = {
			BPF_ALU32_IMM(BPF_MOV, R0, 0),
			BPF_LD_IMM64(R1, 0xfffffffffffffffeLL),
			BPF_JMP_IMM(BPF_JSLE, R1, -1, 1),
			BPF_EXIT_INSN(),
			BPF_ALU32_IMM(BPF_MOV, R0, 1),
			BPF_EXIT_INSN(),
		},
		INTERNAL,
		{ },
		{ { 0, 1 } },
	},
	{
		"JMP_JSLE_K: Signed jump: if (-1 <= -1) return 1",
		.u.insns_int = {
			BPF_ALU32_IMM(BPF_MOV, R0, 0),
			BPF_LD_IMM64(R1, 0xffffffffffffffffLL),
			BPF_JMP_IMM(BPF_JSLE, R1, -1, 1),
			BPF_EXIT_INSN(),
			BPF_ALU32_IMM(BPF_MOV, R0, 1),
			BPF_EXIT_INSN(),
		},
		INTERNAL,
		{ },
		{ { 0, 1 } },
	},
	{
		"JMP_JSLE_K: Signed jump: value walk 1",
		.u.insns_int = {
			BPF_ALU32_IMM(BPF_MOV, R0, 0),
			BPF_LD_IMM64(R1, 3),
			BPF_JMP_IMM(BPF_JSLE, R1, 0, 6),
			BPF_ALU64_IMM(BPF_SUB, R1, 1),
			BPF_JMP_IMM(BPF_JSLE, R1, 0, 4),
			BPF_ALU64_IMM(BPF_SUB, R1, 1),
			BPF_JMP_IMM(BPF_JSLE, R1, 0, 2),
			BPF_ALU64_IMM(BPF_SUB, R1, 1),
			BPF_JMP_IMM(BPF_JSLE, R1, 0, 1),
			BPF_EXIT_INSN(),		/* bad exit */
			BPF_ALU32_IMM(BPF_MOV, R0, 1),	/* good exit */
			BPF_EXIT_INSN(),
		},
		INTERNAL,
		{ },
		{ { 0, 1 } },
	},
	{
		"JMP_JSLE_K: Signed jump: value walk 2",
		.u.insns_int = {
			BPF_ALU32_IMM(BPF_MOV, R0, 0),
			BPF_LD_IMM64(R1, 3),
			BPF_JMP_IMM(BPF_JSLE, R1, 0, 4),
			BPF_ALU64_IMM(BPF_SUB, R1, 2),
			BPF_JMP_IMM(BPF_JSLE, R1, 0, 2),
			BPF_ALU64_IMM(BPF_SUB, R1, 2),
			BPF_JMP_IMM(BPF_JSLE, R1, 0, 1),
			BPF_EXIT_INSN(),		/* bad exit */
			BPF_ALU32_IMM(BPF_MOV, R0, 1),	/* good exit */
			BPF_EXIT_INSN(),
		},
		INTERNAL,
		{ },
		{ { 0, 1 } },
	},
	/* BPF_JMP | BPF_JSGE | BPF_K */
	{
		"JMP_JSGE_K: Signed jump: if (-1 >= -2) return 1",
		.u.insns_int = {
			BPF_ALU32_IMM(BPF_MOV, R0, 0),
			BPF_LD_IMM64(R1, 0xffffffffffffffffLL),
			BPF_JMP_IMM(BPF_JSGE, R1, -2, 1),
			BPF_EXIT_INSN(),
			BPF_ALU32_IMM(BPF_MOV, R0, 1),
			BPF_EXIT_INSN(),
		},
		INTERNAL,
		{ },
		{ { 0, 1 } },
	},
	{
		"JMP_JSGE_K: Signed jump: if (-1 >= -1) return 1",
		.u.insns_int = {
			BPF_ALU32_IMM(BPF_MOV, R0, 0),
			BPF_LD_IMM64(R1, 0xffffffffffffffffLL),
			BPF_JMP_IMM(BPF_JSGE, R1, -1, 1),
			BPF_EXIT_INSN(),
			BPF_ALU32_IMM(BPF_MOV, R0, 1),
			BPF_EXIT_INSN(),
		},
		INTERNAL,
		{ },
		{ { 0, 1 } },
	},
	{
		"JMP_JSGE_K: Signed jump: value walk 1",
		.u.insns_int = {
			BPF_ALU32_IMM(BPF_MOV, R0, 0),
			BPF_LD_IMM64(R1, -3),
			BPF_JMP_IMM(BPF_JSGE, R1, 0, 6),
			BPF_ALU64_IMM(BPF_ADD, R1, 1),
			BPF_JMP_IMM(BPF_JSGE, R1, 0, 4),
			BPF_ALU64_IMM(BPF_ADD, R1, 1),
			BPF_JMP_IMM(BPF_JSGE, R1, 0, 2),
			BPF_ALU64_IMM(BPF_ADD, R1, 1),
			BPF_JMP_IMM(BPF_JSGE, R1, 0, 1),
			BPF_EXIT_INSN(),		/* bad exit */
			BPF_ALU32_IMM(BPF_MOV, R0, 1),	/* good exit */
			BPF_EXIT_INSN(),
		},
		INTERNAL,
		{ },
		{ { 0, 1 } },
	},
	{
		"JMP_JSGE_K: Signed jump: value walk 2",
		.u.insns_int = {
			BPF_ALU32_IMM(BPF_MOV, R0, 0),
			BPF_LD_IMM64(R1, -3),
			BPF_JMP_IMM(BPF_JSGE, R1, 0, 4),
			BPF_ALU64_IMM(BPF_ADD, R1, 2),
			BPF_JMP_IMM(BPF_JSGE, R1, 0, 2),
			BPF_ALU64_IMM(BPF_ADD, R1, 2),
			BPF_JMP_IMM(BPF_JSGE, R1, 0, 1),
			BPF_EXIT_INSN(),		/* bad exit */
			BPF_ALU32_IMM(BPF_MOV, R0, 1),	/* good exit */
			BPF_EXIT_INSN(),
		},
		INTERNAL,
		{ },
		{ { 0, 1 } },
	},
	/* BPF_JMP | BPF_JGT | BPF_K */
	{
		"JMP_JGT_K: if (3 > 2) return 1",
		.u.insns_int = {
			BPF_ALU32_IMM(BPF_MOV, R0, 0),
			BPF_LD_IMM64(R1, 3),
			BPF_JMP_IMM(BPF_JGT, R1, 2, 1),
			BPF_EXIT_INSN(),
			BPF_ALU32_IMM(BPF_MOV, R0, 1),
			BPF_EXIT_INSN(),
		},
		INTERNAL,
		{ },
		{ { 0, 1 } },
	},
	{
		"JMP_JGT_K: Unsigned jump: if (-1 > 1) return 1",
		.u.insns_int = {
			BPF_ALU32_IMM(BPF_MOV, R0, 0),
			BPF_LD_IMM64(R1, -1),
			BPF_JMP_IMM(BPF_JGT, R1, 1, 1),
			BPF_EXIT_INSN(),
			BPF_ALU32_IMM(BPF_MOV, R0, 1),
			BPF_EXIT_INSN(),
		},
		INTERNAL,
		{ },
		{ { 0, 1 } },
	},
	/* BPF_JMP | BPF_JLT | BPF_K */
	{
		"JMP_JLT_K: if (2 < 3) return 1",
		.u.insns_int = {
			BPF_ALU32_IMM(BPF_MOV, R0, 0),
			BPF_LD_IMM64(R1, 2),
			BPF_JMP_IMM(BPF_JLT, R1, 3, 1),
			BPF_EXIT_INSN(),
			BPF_ALU32_IMM(BPF_MOV, R0, 1),
			BPF_EXIT_INSN(),
		},
		INTERNAL,
		{ },
		{ { 0, 1 } },
	},
	{
		"JMP_JGT_K: Unsigned jump: if (1 < -1) return 1",
		.u.insns_int = {
			BPF_ALU32_IMM(BPF_MOV, R0, 0),
			BPF_LD_IMM64(R1, 1),
			BPF_JMP_IMM(BPF_JLT, R1, -1, 1),
			BPF_EXIT_INSN(),
			BPF_ALU32_IMM(BPF_MOV, R0, 1),
			BPF_EXIT_INSN(),
		},
		INTERNAL,
		{ },
		{ { 0, 1 } },
	},
	/* BPF_JMP | BPF_JGE | BPF_K */
	{
		"JMP_JGE_K: if (3 >= 2) return 1",
		.u.insns_int = {
			BPF_ALU32_IMM(BPF_MOV, R0, 0),
			BPF_LD_IMM64(R1, 3),
			BPF_JMP_IMM(BPF_JGE, R1, 2, 1),
			BPF_EXIT_INSN(),
			BPF_ALU32_IMM(BPF_MOV, R0, 1),
			BPF_EXIT_INSN(),
		},
		INTERNAL,
		{ },
		{ { 0, 1 } },
	},
	/* BPF_JMP | BPF_JLE | BPF_K */
	{
		"JMP_JLE_K: if (2 <= 3) return 1",
		.u.insns_int = {
			BPF_ALU32_IMM(BPF_MOV, R0, 0),
			BPF_LD_IMM64(R1, 2),
			BPF_JMP_IMM(BPF_JLE, R1, 3, 1),
			BPF_EXIT_INSN(),
			BPF_ALU32_IMM(BPF_MOV, R0, 1),
			BPF_EXIT_INSN(),
		},
		INTERNAL,
		{ },
		{ { 0, 1 } },
	},
	/* BPF_JMP | BPF_JGT | BPF_K jump backwards */
	{
		"JMP_JGT_K: if (3 > 2) return 1 (jump backwards)",
		.u.insns_int = {
			BPF_JMP_IMM(BPF_JA, 0, 0, 2), /* goto start */
			BPF_ALU32_IMM(BPF_MOV, R0, 1), /* out: */
			BPF_EXIT_INSN(),
			BPF_ALU32_IMM(BPF_MOV, R0, 0), /* start: */
			BPF_LD_IMM64(R1, 3), /* note: this takes 2 insns */
			BPF_JMP_IMM(BPF_JGT, R1, 2, -6), /* goto out */
			BPF_EXIT_INSN(),
		},
		INTERNAL,
		{ },
		{ { 0, 1 } },
	},
	{
		"JMP_JGE_K: if (3 >= 3) return 1",
		.u.insns_int = {
			BPF_ALU32_IMM(BPF_MOV, R0, 0),
			BPF_LD_IMM64(R1, 3),
			BPF_JMP_IMM(BPF_JGE, R1, 3, 1),
			BPF_EXIT_INSN(),
			BPF_ALU32_IMM(BPF_MOV, R0, 1),
			BPF_EXIT_INSN(),
		},
		INTERNAL,
		{ },
		{ { 0, 1 } },
	},
	/* BPF_JMP | BPF_JLT | BPF_K jump backwards */
	{
		"JMP_JGT_K: if (2 < 3) return 1 (jump backwards)",
		.u.insns_int = {
			BPF_JMP_IMM(BPF_JA, 0, 0, 2), /* goto start */
			BPF_ALU32_IMM(BPF_MOV, R0, 1), /* out: */
			BPF_EXIT_INSN(),
			BPF_ALU32_IMM(BPF_MOV, R0, 0), /* start: */
			BPF_LD_IMM64(R1, 2), /* note: this takes 2 insns */
			BPF_JMP_IMM(BPF_JLT, R1, 3, -6), /* goto out */
			BPF_EXIT_INSN(),
		},
		INTERNAL,
		{ },
		{ { 0, 1 } },
	},
	{
		"JMP_JLE_K: if (3 <= 3) return 1",
		.u.insns_int = {
			BPF_ALU32_IMM(BPF_MOV, R0, 0),
			BPF_LD_IMM64(R1, 3),
			BPF_JMP_IMM(BPF_JLE, R1, 3, 1),
			BPF_EXIT_INSN(),
			BPF_ALU32_IMM(BPF_MOV, R0, 1),
			BPF_EXIT_INSN(),
		},
		INTERNAL,
		{ },
		{ { 0, 1 } },
	},
	/* BPF_JMP | BPF_JNE | BPF_K */
	{
		"JMP_JNE_K: if (3 != 2) return 1",
		.u.insns_int = {
			BPF_ALU32_IMM(BPF_MOV, R0, 0),
			BPF_LD_IMM64(R1, 3),
			BPF_JMP_IMM(BPF_JNE, R1, 2, 1),
			BPF_EXIT_INSN(),
			BPF_ALU32_IMM(BPF_MOV, R0, 1),
			BPF_EXIT_INSN(),
		},
		INTERNAL,
		{ },
		{ { 0, 1 } },
	},
	/* BPF_JMP | BPF_JEQ | BPF_K */
	{
		"JMP_JEQ_K: if (3 == 3) return 1",
		.u.insns_int = {
			BPF_ALU32_IMM(BPF_MOV, R0, 0),
			BPF_LD_IMM64(R1, 3),
			BPF_JMP_IMM(BPF_JEQ, R1, 3, 1),
			BPF_EXIT_INSN(),
			BPF_ALU32_IMM(BPF_MOV, R0, 1),
			BPF_EXIT_INSN(),
		},
		INTERNAL,
		{ },
		{ { 0, 1 } },
	},
	/* BPF_JMP | BPF_JSET | BPF_K */
	{
		"JMP_JSET_K: if (0x3 & 0x2) return 1",
		.u.insns_int = {
			BPF_ALU32_IMM(BPF_MOV, R0, 0),
			BPF_LD_IMM64(R1, 3),
			BPF_JMP_IMM(BPF_JSET, R1, 2, 1),
			BPF_EXIT_INSN(),
			BPF_ALU32_IMM(BPF_MOV, R0, 1),
			BPF_EXIT_INSN(),
		},
		INTERNAL,
		{ },
		{ { 0, 1 } },
	},
	{
		"JMP_JSET_K: if (0x3 & 0xffffffff) return 1",
		.u.insns_int = {
			BPF_ALU32_IMM(BPF_MOV, R0, 0),
			BPF_LD_IMM64(R1, 3),
			BPF_JMP_IMM(BPF_JSET, R1, 0xffffffff, 1),
			BPF_EXIT_INSN(),
			BPF_ALU32_IMM(BPF_MOV, R0, 1),
			BPF_EXIT_INSN(),
		},
		INTERNAL,
		{ },
		{ { 0, 1 } },
	},
	/* BPF_JMP | BPF_JSGT | BPF_X */
	{
		"JMP_JSGT_X: Signed jump: if (-1 > -2) return 1",
		.u.insns_int = {
			BPF_ALU32_IMM(BPF_MOV, R0, 0),
			BPF_LD_IMM64(R1, -1),
			BPF_LD_IMM64(R2, -2),
			BPF_JMP_REG(BPF_JSGT, R1, R2, 1),
			BPF_EXIT_INSN(),
			BPF_ALU32_IMM(BPF_MOV, R0, 1),
			BPF_EXIT_INSN(),
		},
		INTERNAL,
		{ },
		{ { 0, 1 } },
	},
	{
		"JMP_JSGT_X: Signed jump: if (-1 > -1) return 0",
		.u.insns_int = {
			BPF_ALU32_IMM(BPF_MOV, R0, 1),
			BPF_LD_IMM64(R1, -1),
			BPF_LD_IMM64(R2, -1),
			BPF_JMP_REG(BPF_JSGT, R1, R2, 1),
			BPF_EXIT_INSN(),
			BPF_ALU32_IMM(BPF_MOV, R0, 0),
			BPF_EXIT_INSN(),
		},
		INTERNAL,
		{ },
		{ { 0, 1 } },
	},
	/* BPF_JMP | BPF_JSLT | BPF_X */
	{
		"JMP_JSLT_X: Signed jump: if (-2 < -1) return 1",
		.u.insns_int = {
			BPF_ALU32_IMM(BPF_MOV, R0, 0),
			BPF_LD_IMM64(R1, -1),
			BPF_LD_IMM64(R2, -2),
			BPF_JMP_REG(BPF_JSLT, R2, R1, 1),
			BPF_EXIT_INSN(),
			BPF_ALU32_IMM(BPF_MOV, R0, 1),
			BPF_EXIT_INSN(),
		},
		INTERNAL,
		{ },
		{ { 0, 1 } },
	},
	{
		"JMP_JSLT_X: Signed jump: if (-1 < -1) return 0",
		.u.insns_int = {
			BPF_ALU32_IMM(BPF_MOV, R0, 1),
			BPF_LD_IMM64(R1, -1),
			BPF_LD_IMM64(R2, -1),
			BPF_JMP_REG(BPF_JSLT, R1, R2, 1),
			BPF_EXIT_INSN(),
			BPF_ALU32_IMM(BPF_MOV, R0, 0),
			BPF_EXIT_INSN(),
		},
		INTERNAL,
		{ },
		{ { 0, 1 } },
	},
	/* BPF_JMP | BPF_JSGE | BPF_X */
	{
		"JMP_JSGE_X: Signed jump: if (-1 >= -2) return 1",
		.u.insns_int = {
			BPF_ALU32_IMM(BPF_MOV, R0, 0),
			BPF_LD_IMM64(R1, -1),
			BPF_LD_IMM64(R2, -2),
			BPF_JMP_REG(BPF_JSGE, R1, R2, 1),
			BPF_EXIT_INSN(),
			BPF_ALU32_IMM(BPF_MOV, R0, 1),
			BPF_EXIT_INSN(),
		},
		INTERNAL,
		{ },
		{ { 0, 1 } },
	},
	{
		"JMP_JSGE_X: Signed jump: if (-1 >= -1) return 1",
		.u.insns_int = {
			BPF_ALU32_IMM(BPF_MOV, R0, 0),
			BPF_LD_IMM64(R1, -1),
			BPF_LD_IMM64(R2, -1),
			BPF_JMP_REG(BPF_JSGE, R1, R2, 1),
			BPF_EXIT_INSN(),
			BPF_ALU32_IMM(BPF_MOV, R0, 1),
			BPF_EXIT_INSN(),
		},
		INTERNAL,
		{ },
		{ { 0, 1 } },
	},
	/* BPF_JMP | BPF_JSLE | BPF_X */
	{
		"JMP_JSLE_X: Signed jump: if (-2 <= -1) return 1",
		.u.insns_int = {
			BPF_ALU32_IMM(BPF_MOV, R0, 0),
			BPF_LD_IMM64(R1, -1),
			BPF_LD_IMM64(R2, -2),
			BPF_JMP_REG(BPF_JSLE, R2, R1, 1),
			BPF_EXIT_INSN(),
			BPF_ALU32_IMM(BPF_MOV, R0, 1),
			BPF_EXIT_INSN(),
		},
		INTERNAL,
		{ },
		{ { 0, 1 } },
	},
	{
		"JMP_JSLE_X: Signed jump: if (-1 <= -1) return 1",
		.u.insns_int = {
			BPF_ALU32_IMM(BPF_MOV, R0, 0),
			BPF_LD_IMM64(R1, -1),
			BPF_LD_IMM64(R2, -1),
			BPF_JMP_REG(BPF_JSLE, R1, R2, 1),
			BPF_EXIT_INSN(),
			BPF_ALU32_IMM(BPF_MOV, R0, 1),
			BPF_EXIT_INSN(),
		},
		INTERNAL,
		{ },
		{ { 0, 1 } },
	},
	/* BPF_JMP | BPF_JGT | BPF_X */
	{
		"JMP_JGT_X: if (3 > 2) return 1",
		.u.insns_int = {
			BPF_ALU32_IMM(BPF_MOV, R0, 0),
			BPF_LD_IMM64(R1, 3),
			BPF_LD_IMM64(R2, 2),
			BPF_JMP_REG(BPF_JGT, R1, R2, 1),
			BPF_EXIT_INSN(),
			BPF_ALU32_IMM(BPF_MOV, R0, 1),
			BPF_EXIT_INSN(),
		},
		INTERNAL,
		{ },
		{ { 0, 1 } },
	},
	{
		"JMP_JGT_X: Unsigned jump: if (-1 > 1) return 1",
		.u.insns_int = {
			BPF_ALU32_IMM(BPF_MOV, R0, 0),
			BPF_LD_IMM64(R1, -1),
			BPF_LD_IMM64(R2, 1),
			BPF_JMP_REG(BPF_JGT, R1, R2, 1),
			BPF_EXIT_INSN(),
			BPF_ALU32_IMM(BPF_MOV, R0, 1),
			BPF_EXIT_INSN(),
		},
		INTERNAL,
		{ },
		{ { 0, 1 } },
	},
	/* BPF_JMP | BPF_JLT | BPF_X */
	{
		"JMP_JLT_X: if (2 < 3) return 1",
		.u.insns_int = {
			BPF_ALU32_IMM(BPF_MOV, R0, 0),
			BPF_LD_IMM64(R1, 3),
			BPF_LD_IMM64(R2, 2),
			BPF_JMP_REG(BPF_JLT, R2, R1, 1),
			BPF_EXIT_INSN(),
			BPF_ALU32_IMM(BPF_MOV, R0, 1),
			BPF_EXIT_INSN(),
		},
		INTERNAL,
		{ },
		{ { 0, 1 } },
	},
	{
		"JMP_JLT_X: Unsigned jump: if (1 < -1) return 1",
		.u.insns_int = {
			BPF_ALU32_IMM(BPF_MOV, R0, 0),
			BPF_LD_IMM64(R1, -1),
			BPF_LD_IMM64(R2, 1),
			BPF_JMP_REG(BPF_JLT, R2, R1, 1),
			BPF_EXIT_INSN(),
			BPF_ALU32_IMM(BPF_MOV, R0, 1),
			BPF_EXIT_INSN(),
		},
		INTERNAL,
		{ },
		{ { 0, 1 } },
	},
	/* BPF_JMP | BPF_JGE | BPF_X */
	{
		"JMP_JGE_X: if (3 >= 2) return 1",
		.u.insns_int = {
			BPF_ALU32_IMM(BPF_MOV, R0, 0),
			BPF_LD_IMM64(R1, 3),
			BPF_LD_IMM64(R2, 2),
			BPF_JMP_REG(BPF_JGE, R1, R2, 1),
			BPF_EXIT_INSN(),
			BPF_ALU32_IMM(BPF_MOV, R0, 1),
			BPF_EXIT_INSN(),
		},
		INTERNAL,
		{ },
		{ { 0, 1 } },
	},
	{
		"JMP_JGE_X: if (3 >= 3) return 1",
		.u.insns_int = {
			BPF_ALU32_IMM(BPF_MOV, R0, 0),
			BPF_LD_IMM64(R1, 3),
			BPF_LD_IMM64(R2, 3),
			BPF_JMP_REG(BPF_JGE, R1, R2, 1),
			BPF_EXIT_INSN(),
			BPF_ALU32_IMM(BPF_MOV, R0, 1),
			BPF_EXIT_INSN(),
		},
		INTERNAL,
		{ },
		{ { 0, 1 } },
	},
	/* BPF_JMP | BPF_JLE | BPF_X */
	{
		"JMP_JLE_X: if (2 <= 3) return 1",
		.u.insns_int = {
			BPF_ALU32_IMM(BPF_MOV, R0, 0),
			BPF_LD_IMM64(R1, 3),
			BPF_LD_IMM64(R2, 2),
			BPF_JMP_REG(BPF_JLE, R2, R1, 1),
			BPF_EXIT_INSN(),
			BPF_ALU32_IMM(BPF_MOV, R0, 1),
			BPF_EXIT_INSN(),
		},
		INTERNAL,
		{ },
		{ { 0, 1 } },
	},
	{
		"JMP_JLE_X: if (3 <= 3) return 1",
		.u.insns_int = {
			BPF_ALU32_IMM(BPF_MOV, R0, 0),
			BPF_LD_IMM64(R1, 3),
			BPF_LD_IMM64(R2, 3),
			BPF_JMP_REG(BPF_JLE, R1, R2, 1),
			BPF_EXIT_INSN(),
			BPF_ALU32_IMM(BPF_MOV, R0, 1),
			BPF_EXIT_INSN(),
		},
		INTERNAL,
		{ },
		{ { 0, 1 } },
	},
	{
		/* Mainly testing JIT + imm64 here. */
		"JMP_JGE_X: ldimm64 test 1",
		.u.insns_int = {
			BPF_ALU32_IMM(BPF_MOV, R0, 0),
			BPF_LD_IMM64(R1, 3),
			BPF_LD_IMM64(R2, 2),
			BPF_JMP_REG(BPF_JGE, R1, R2, 2),
			BPF_LD_IMM64(R0, 0xffffffffffffffffULL),
			BPF_LD_IMM64(R0, 0xeeeeeeeeeeeeeeeeULL),
			BPF_EXIT_INSN(),
		},
		INTERNAL,
		{ },
		{ { 0, 0xeeeeeeeeU } },
	},
	{
		"JMP_JGE_X: ldimm64 test 2",
		.u.insns_int = {
			BPF_ALU32_IMM(BPF_MOV, R0, 0),
			BPF_LD_IMM64(R1, 3),
			BPF_LD_IMM64(R2, 2),
			BPF_JMP_REG(BPF_JGE, R1, R2, 0),
			BPF_LD_IMM64(R0, 0xffffffffffffffffULL),
			BPF_EXIT_INSN(),
		},
		INTERNAL,
		{ },
		{ { 0, 0xffffffffU } },
	},
	{
		"JMP_JGE_X: ldimm64 test 3",
		.u.insns_int = {
			BPF_ALU32_IMM(BPF_MOV, R0, 1),
			BPF_LD_IMM64(R1, 3),
			BPF_LD_IMM64(R2, 2),
			BPF_JMP_REG(BPF_JGE, R1, R2, 4),
			BPF_LD_IMM64(R0, 0xffffffffffffffffULL),
			BPF_LD_IMM64(R0, 0xeeeeeeeeeeeeeeeeULL),
			BPF_EXIT_INSN(),
		},
		INTERNAL,
		{ },
		{ { 0, 1 } },
	},
	{
		"JMP_JLE_X: ldimm64 test 1",
		.u.insns_int = {
			BPF_ALU32_IMM(BPF_MOV, R0, 0),
			BPF_LD_IMM64(R1, 3),
			BPF_LD_IMM64(R2, 2),
			BPF_JMP_REG(BPF_JLE, R2, R1, 2),
			BPF_LD_IMM64(R0, 0xffffffffffffffffULL),
			BPF_LD_IMM64(R0, 0xeeeeeeeeeeeeeeeeULL),
			BPF_EXIT_INSN(),
		},
		INTERNAL,
		{ },
		{ { 0, 0xeeeeeeeeU } },
	},
	{
		"JMP_JLE_X: ldimm64 test 2",
		.u.insns_int = {
			BPF_ALU32_IMM(BPF_MOV, R0, 0),
			BPF_LD_IMM64(R1, 3),
			BPF_LD_IMM64(R2, 2),
			BPF_JMP_REG(BPF_JLE, R2, R1, 0),
			BPF_LD_IMM64(R0, 0xffffffffffffffffULL),
			BPF_EXIT_INSN(),
		},
		INTERNAL,
		{ },
		{ { 0, 0xffffffffU } },
	},
	{
		"JMP_JLE_X: ldimm64 test 3",
		.u.insns_int = {
			BPF_ALU32_IMM(BPF_MOV, R0, 1),
			BPF_LD_IMM64(R1, 3),
			BPF_LD_IMM64(R2, 2),
			BPF_JMP_REG(BPF_JLE, R2, R1, 4),
			BPF_LD_IMM64(R0, 0xffffffffffffffffULL),
			BPF_LD_IMM64(R0, 0xeeeeeeeeeeeeeeeeULL),
			BPF_EXIT_INSN(),
		},
		INTERNAL,
		{ },
		{ { 0, 1 } },
	},
	/* BPF_JMP | BPF_JNE | BPF_X */
	{
		"JMP_JNE_X: if (3 != 2) return 1",
		.u.insns_int = {
			BPF_ALU32_IMM(BPF_MOV, R0, 0),
			BPF_LD_IMM64(R1, 3),
			BPF_LD_IMM64(R2, 2),
			BPF_JMP_REG(BPF_JNE, R1, R2, 1),
			BPF_EXIT_INSN(),
			BPF_ALU32_IMM(BPF_MOV, R0, 1),
			BPF_EXIT_INSN(),
		},
		INTERNAL,
		{ },
		{ { 0, 1 } },
	},
	/* BPF_JMP | BPF_JEQ | BPF_X */
	{
		"JMP_JEQ_X: if (3 == 3) return 1",
		.u.insns_int = {
			BPF_ALU32_IMM(BPF_MOV, R0, 0),
			BPF_LD_IMM64(R1, 3),
			BPF_LD_IMM64(R2, 3),
			BPF_JMP_REG(BPF_JEQ, R1, R2, 1),
			BPF_EXIT_INSN(),
			BPF_ALU32_IMM(BPF_MOV, R0, 1),
			BPF_EXIT_INSN(),
		},
		INTERNAL,
		{ },
		{ { 0, 1 } },
	},
	/* BPF_JMP | BPF_JSET | BPF_X */
	{
		"JMP_JSET_X: if (0x3 & 0x2) return 1",
		.u.insns_int = {
			BPF_ALU32_IMM(BPF_MOV, R0, 0),
			BPF_LD_IMM64(R1, 3),
			BPF_LD_IMM64(R2, 2),
			BPF_JMP_REG(BPF_JSET, R1, R2, 1),
			BPF_EXIT_INSN(),
			BPF_ALU32_IMM(BPF_MOV, R0, 1),
			BPF_EXIT_INSN(),
		},
		INTERNAL,
		{ },
		{ { 0, 1 } },
	},
	{
		"JMP_JSET_X: if (0x3 & 0xffffffff) return 1",
		.u.insns_int = {
			BPF_ALU32_IMM(BPF_MOV, R0, 0),
			BPF_LD_IMM64(R1, 3),
			BPF_LD_IMM64(R2, 0xffffffff),
			BPF_JMP_REG(BPF_JSET, R1, R2, 1),
			BPF_EXIT_INSN(),
			BPF_ALU32_IMM(BPF_MOV, R0, 1),
			BPF_EXIT_INSN(),
		},
		INTERNAL,
		{ },
		{ { 0, 1 } },
	},
	{	/* Mainly checking JIT here. */
		"BPF_MAXINSNS: Very long conditional jump",
		{ },
		INTERNAL | FLAG_NO_DATA,
		{ },
		{ { 0, 1 } },
		.fill_helper = bpf_fill_long_jmp,
	},
	{
		"JMP_JA: Jump, gap, jump, ...",
		{ },
		CLASSIC | FLAG_NO_DATA,
		{ },
		{ { 0, 0xababcbac } },
		.fill_helper = bpf_fill_ja,
	},
	{	/* Mainly checking JIT here. */
		"BPF_MAXINSNS: Maximum possible literals",
		{ },
		CLASSIC | FLAG_NO_DATA,
		{ },
		{ { 0, 0xffffffff } },
		.fill_helper = bpf_fill_maxinsns1,
	},
	{	/* Mainly checking JIT here. */
		"BPF_MAXINSNS: Single literal",
		{ },
		CLASSIC | FLAG_NO_DATA,
		{ },
		{ { 0, 0xfefefefe } },
		.fill_helper = bpf_fill_maxinsns2,
	},
	{	/* Mainly checking JIT here. */
		"BPF_MAXINSNS: Run/add until end",
		{ },
		CLASSIC | FLAG_NO_DATA,
		{ },
		{ { 0, 0x947bf368 } },
		.fill_helper = bpf_fill_maxinsns3,
	},
	{
		"BPF_MAXINSNS: Too many instructions",
		{ },
		CLASSIC | FLAG_NO_DATA | FLAG_EXPECTED_FAIL,
		{ },
		{ },
		.fill_helper = bpf_fill_maxinsns4,
		.expected_errcode = -EINVAL,
	},
	{	/* Mainly checking JIT here. */
		"BPF_MAXINSNS: Very long jump",
		{ },
		CLASSIC | FLAG_NO_DATA,
		{ },
		{ { 0, 0xabababab } },
		.fill_helper = bpf_fill_maxinsns5,
	},
	{	/* Mainly checking JIT here. */
		"BPF_MAXINSNS: Ctx heavy transformations",
		{ },
		CLASSIC,
		{ },
		{
			{  1, SKB_VLAN_PRESENT },
			{ 10, SKB_VLAN_PRESENT }
		},
		.fill_helper = bpf_fill_maxinsns6,
	},
	{	/* Mainly checking JIT here. */
		"BPF_MAXINSNS: Call heavy transformations",
		{ },
		CLASSIC | FLAG_NO_DATA,
		{ },
		{ { 1, 0 }, { 10, 0 } },
		.fill_helper = bpf_fill_maxinsns7,
	},
	{	/* Mainly checking JIT here. */
		"BPF_MAXINSNS: Jump heavy test",
		{ },
		CLASSIC | FLAG_NO_DATA,
		{ },
		{ { 0, 0xffffffff } },
		.fill_helper = bpf_fill_maxinsns8,
	},
	{	/* Mainly checking JIT here. */
		"BPF_MAXINSNS: Very long jump backwards",
		{ },
		INTERNAL | FLAG_NO_DATA,
		{ },
		{ { 0, 0xcbababab } },
		.fill_helper = bpf_fill_maxinsns9,
	},
	{	/* Mainly checking JIT here. */
		"BPF_MAXINSNS: Edge hopping nuthouse",
		{ },
		INTERNAL | FLAG_NO_DATA,
		{ },
		{ { 0, 0xabababac } },
		.fill_helper = bpf_fill_maxinsns10,
	},
	{
		"BPF_MAXINSNS: Jump, gap, jump, ...",
		{ },
		CLASSIC | FLAG_NO_DATA,
		{ },
		{ { 0, 0xababcbac } },
		.fill_helper = bpf_fill_maxinsns11,
	},
	{
		"BPF_MAXINSNS: jump over MSH",
		{ },
		CLASSIC | FLAG_EXPECTED_FAIL,
		{ 0xfa, 0xfb, 0xfc, 0xfd, },
		{ { 4, 0xabababab } },
		.fill_helper = bpf_fill_maxinsns12,
		.expected_errcode = -EINVAL,
	},
	{
		"BPF_MAXINSNS: exec all MSH",
		{ },
		CLASSIC,
		{ 0xfa, 0xfb, 0xfc, 0xfd, },
		{ { 4, 0xababab83 } },
		.fill_helper = bpf_fill_maxinsns13,
	},
	{
		"BPF_MAXINSNS: ld_abs+get_processor_id",
		{ },
		CLASSIC,
		{ },
		{ { 1, 0xbee } },
		.fill_helper = bpf_fill_ld_abs_get_processor_id,
	},
	/*
	 * LD_IND / LD_ABS on fragmented SKBs
	 */
	{
		"LD_IND byte frag",
		.u.insns = {
			BPF_STMT(BPF_LDX | BPF_IMM, 0x40),
			BPF_STMT(BPF_LD | BPF_IND | BPF_B, 0x0),
			BPF_STMT(BPF_RET | BPF_A, 0x0),
		},
		CLASSIC | FLAG_SKB_FRAG,
		{ },
		{ {0x40, 0x42} },
		.frag_data = {
			0x42, 0x00, 0x00, 0x00,
			0x43, 0x44, 0x00, 0x00,
			0x21, 0x07, 0x19, 0x83,
		},
	},
	{
		"LD_IND halfword frag",
		.u.insns = {
			BPF_STMT(BPF_LDX | BPF_IMM, 0x40),
			BPF_STMT(BPF_LD | BPF_IND | BPF_H, 0x4),
			BPF_STMT(BPF_RET | BPF_A, 0x0),
		},
		CLASSIC | FLAG_SKB_FRAG,
		{ },
		{ {0x40, 0x4344} },
		.frag_data = {
			0x42, 0x00, 0x00, 0x00,
			0x43, 0x44, 0x00, 0x00,
			0x21, 0x07, 0x19, 0x83,
		},
	},
	{
		"LD_IND word frag",
		.u.insns = {
			BPF_STMT(BPF_LDX | BPF_IMM, 0x40),
			BPF_STMT(BPF_LD | BPF_IND | BPF_W, 0x8),
			BPF_STMT(BPF_RET | BPF_A, 0x0),
		},
		CLASSIC | FLAG_SKB_FRAG,
		{ },
		{ {0x40, 0x21071983} },
		.frag_data = {
			0x42, 0x00, 0x00, 0x00,
			0x43, 0x44, 0x00, 0x00,
			0x21, 0x07, 0x19, 0x83,
		},
	},
	{
		"LD_IND halfword mixed head/frag",
		.u.insns = {
			BPF_STMT(BPF_LDX | BPF_IMM, 0x40),
			BPF_STMT(BPF_LD | BPF_IND | BPF_H, -0x1),
			BPF_STMT(BPF_RET | BPF_A, 0x0),
		},
		CLASSIC | FLAG_SKB_FRAG,
		{ [0x3e] = 0x25, [0x3f] = 0x05, },
		{ {0x40, 0x0519} },
		.frag_data = { 0x19, 0x82 },
	},
	{
		"LD_IND word mixed head/frag",
		.u.insns = {
			BPF_STMT(BPF_LDX | BPF_IMM, 0x40),
			BPF_STMT(BPF_LD | BPF_IND | BPF_W, -0x2),
			BPF_STMT(BPF_RET | BPF_A, 0x0),
		},
		CLASSIC | FLAG_SKB_FRAG,
		{ [0x3e] = 0x25, [0x3f] = 0x05, },
		{ {0x40, 0x25051982} },
		.frag_data = { 0x19, 0x82 },
	},
	{
		"LD_ABS byte frag",
		.u.insns = {
			BPF_STMT(BPF_LD | BPF_ABS | BPF_B, 0x40),
			BPF_STMT(BPF_RET | BPF_A, 0x0),
		},
		CLASSIC | FLAG_SKB_FRAG,
		{ },
		{ {0x40, 0x42} },
		.frag_data = {
			0x42, 0x00, 0x00, 0x00,
			0x43, 0x44, 0x00, 0x00,
			0x21, 0x07, 0x19, 0x83,
		},
	},
	{
		"LD_ABS halfword frag",
		.u.insns = {
			BPF_STMT(BPF_LD | BPF_ABS | BPF_H, 0x44),
			BPF_STMT(BPF_RET | BPF_A, 0x0),
		},
		CLASSIC | FLAG_SKB_FRAG,
		{ },
		{ {0x40, 0x4344} },
		.frag_data = {
			0x42, 0x00, 0x00, 0x00,
			0x43, 0x44, 0x00, 0x00,
			0x21, 0x07, 0x19, 0x83,
		},
	},
	{
		"LD_ABS word frag",
		.u.insns = {
			BPF_STMT(BPF_LD | BPF_ABS | BPF_W, 0x48),
			BPF_STMT(BPF_RET | BPF_A, 0x0),
		},
		CLASSIC | FLAG_SKB_FRAG,
		{ },
		{ {0x40, 0x21071983} },
		.frag_data = {
			0x42, 0x00, 0x00, 0x00,
			0x43, 0x44, 0x00, 0x00,
			0x21, 0x07, 0x19, 0x83,
		},
	},
	{
		"LD_ABS halfword mixed head/frag",
		.u.insns = {
			BPF_STMT(BPF_LD | BPF_ABS | BPF_H, 0x3f),
			BPF_STMT(BPF_RET | BPF_A, 0x0),
		},
		CLASSIC | FLAG_SKB_FRAG,
		{ [0x3e] = 0x25, [0x3f] = 0x05, },
		{ {0x40, 0x0519} },
		.frag_data = { 0x19, 0x82 },
	},
	{
		"LD_ABS word mixed head/frag",
		.u.insns = {
			BPF_STMT(BPF_LD | BPF_ABS | BPF_W, 0x3e),
			BPF_STMT(BPF_RET | BPF_A, 0x0),
		},
		CLASSIC | FLAG_SKB_FRAG,
		{ [0x3e] = 0x25, [0x3f] = 0x05, },
		{ {0x40, 0x25051982} },
		.frag_data = { 0x19, 0x82 },
	},
	/*
	 * LD_IND / LD_ABS on non fragmented SKBs
	 */
	{
		/*
		 * this tests that the JIT/interpreter correctly resets X
		 * before using it in an LD_IND instruction.
		 */
		"LD_IND byte default X",
		.u.insns = {
			BPF_STMT(BPF_LD | BPF_IND | BPF_B, 0x1),
			BPF_STMT(BPF_RET | BPF_A, 0x0),
		},
		CLASSIC,
		{ [0x1] = 0x42 },
		{ {0x40, 0x42 } },
	},
	{
		"LD_IND byte positive offset",
		.u.insns = {
			BPF_STMT(BPF_LDX | BPF_IMM, 0x3e),
			BPF_STMT(BPF_LD | BPF_IND | BPF_B, 0x1),
			BPF_STMT(BPF_RET | BPF_A, 0x0),
		},
		CLASSIC,
		{ [0x3c] = 0x25, [0x3d] = 0x05,  [0x3e] = 0x19, [0x3f] = 0x82 },
		{ {0x40, 0x82 } },
	},
	{
		"LD_IND byte negative offset",
		.u.insns = {
			BPF_STMT(BPF_LDX | BPF_IMM, 0x3e),
			BPF_STMT(BPF_LD | BPF_IND | BPF_B, -0x1),
			BPF_STMT(BPF_RET | BPF_A, 0x0),
		},
		CLASSIC,
		{ [0x3c] = 0x25, [0x3d] = 0x05,  [0x3e] = 0x19, [0x3f] = 0x82 },
		{ {0x40, 0x05 } },
	},
	{
		"LD_IND byte positive offset, all ff",
		.u.insns = {
			BPF_STMT(BPF_LDX | BPF_IMM, 0x3e),
			BPF_STMT(BPF_LD | BPF_IND | BPF_B, 0x1),
			BPF_STMT(BPF_RET | BPF_A, 0x0),
		},
		CLASSIC,
		{ [0x3c] = 0xff, [0x3d] = 0xff,  [0x3e] = 0xff, [0x3f] = 0xff },
		{ {0x40, 0xff } },
	},
	{
		"LD_IND byte positive offset, out of bounds",
		.u.insns = {
			BPF_STMT(BPF_LDX | BPF_IMM, 0x3e),
			BPF_STMT(BPF_LD | BPF_IND | BPF_B, 0x1),
			BPF_STMT(BPF_RET | BPF_A, 0x0),
		},
		CLASSIC,
		{ [0x3c] = 0x25, [0x3d] = 0x05,  [0x3e] = 0x19, [0x3f] = 0x82 },
		{ {0x3f, 0 }, },
	},
	{
		"LD_IND byte negative offset, out of bounds",
		.u.insns = {
			BPF_STMT(BPF_LDX | BPF_IMM, 0x3e),
			BPF_STMT(BPF_LD | BPF_IND | BPF_B, -0x3f),
			BPF_STMT(BPF_RET | BPF_A, 0x0),
		},
		CLASSIC,
		{ [0x3c] = 0x25, [0x3d] = 0x05,  [0x3e] = 0x19, [0x3f] = 0x82 },
		{ {0x3f, 0 } },
	},
	{
		"LD_IND byte negative offset, multiple calls",
		.u.insns = {
			BPF_STMT(BPF_LDX | BPF_IMM, 0x3b),
			BPF_STMT(BPF_LD | BPF_IND | BPF_B, SKF_LL_OFF + 1),
			BPF_STMT(BPF_LD | BPF_IND | BPF_B, SKF_LL_OFF + 2),
			BPF_STMT(BPF_LD | BPF_IND | BPF_B, SKF_LL_OFF + 3),
			BPF_STMT(BPF_LD | BPF_IND | BPF_B, SKF_LL_OFF + 4),
			BPF_STMT(BPF_RET | BPF_A, 0x0),
		},
		CLASSIC,
		{ [0x3c] = 0x25, [0x3d] = 0x05,  [0x3e] = 0x19, [0x3f] = 0x82 },
		{ {0x40, 0x82 }, },
	},
	{
		"LD_IND halfword positive offset",
		.u.insns = {
			BPF_STMT(BPF_LDX | BPF_IMM, 0x20),
			BPF_STMT(BPF_LD | BPF_IND | BPF_H, 0x2),
			BPF_STMT(BPF_RET | BPF_A, 0x0),
		},
		CLASSIC,
		{
			[0x1c] = 0xaa, [0x1d] = 0x55,
			[0x1e] = 0xbb, [0x1f] = 0x66,
			[0x20] = 0xcc, [0x21] = 0x77,
			[0x22] = 0xdd, [0x23] = 0x88,
		},
		{ {0x40, 0xdd88 } },
	},
	{
		"LD_IND halfword negative offset",
		.u.insns = {
			BPF_STMT(BPF_LDX | BPF_IMM, 0x20),
			BPF_STMT(BPF_LD | BPF_IND | BPF_H, -0x2),
			BPF_STMT(BPF_RET | BPF_A, 0x0),
		},
		CLASSIC,
		{
			[0x1c] = 0xaa, [0x1d] = 0x55,
			[0x1e] = 0xbb, [0x1f] = 0x66,
			[0x20] = 0xcc, [0x21] = 0x77,
			[0x22] = 0xdd, [0x23] = 0x88,
		},
		{ {0x40, 0xbb66 } },
	},
	{
		"LD_IND halfword unaligned",
		.u.insns = {
			BPF_STMT(BPF_LDX | BPF_IMM, 0x20),
			BPF_STMT(BPF_LD | BPF_IND | BPF_H, -0x1),
			BPF_STMT(BPF_RET | BPF_A, 0x0),
		},
		CLASSIC,
		{
			[0x1c] = 0xaa, [0x1d] = 0x55,
			[0x1e] = 0xbb, [0x1f] = 0x66,
			[0x20] = 0xcc, [0x21] = 0x77,
			[0x22] = 0xdd, [0x23] = 0x88,
		},
		{ {0x40, 0x66cc } },
	},
	{
		"LD_IND halfword positive offset, all ff",
		.u.insns = {
			BPF_STMT(BPF_LDX | BPF_IMM, 0x3d),
			BPF_STMT(BPF_LD | BPF_IND | BPF_H, 0x1),
			BPF_STMT(BPF_RET | BPF_A, 0x0),
		},
		CLASSIC,
		{ [0x3c] = 0xff, [0x3d] = 0xff,  [0x3e] = 0xff, [0x3f] = 0xff },
		{ {0x40, 0xffff } },
	},
	{
		"LD_IND halfword positive offset, out of bounds",
		.u.insns = {
			BPF_STMT(BPF_LDX | BPF_IMM, 0x3e),
			BPF_STMT(BPF_LD | BPF_IND | BPF_H, 0x1),
			BPF_STMT(BPF_RET | BPF_A, 0x0),
		},
		CLASSIC,
		{ [0x3c] = 0x25, [0x3d] = 0x05,  [0x3e] = 0x19, [0x3f] = 0x82 },
		{ {0x3f, 0 }, },
	},
	{
		"LD_IND halfword negative offset, out of bounds",
		.u.insns = {
			BPF_STMT(BPF_LDX | BPF_IMM, 0x3e),
			BPF_STMT(BPF_LD | BPF_IND | BPF_H, -0x3f),
			BPF_STMT(BPF_RET | BPF_A, 0x0),
		},
		CLASSIC,
		{ [0x3c] = 0x25, [0x3d] = 0x05,  [0x3e] = 0x19, [0x3f] = 0x82 },
		{ {0x3f, 0 } },
	},
	{
		"LD_IND word positive offset",
		.u.insns = {
			BPF_STMT(BPF_LDX | BPF_IMM, 0x20),
			BPF_STMT(BPF_LD | BPF_IND | BPF_W, 0x4),
			BPF_STMT(BPF_RET | BPF_A, 0x0),
		},
		CLASSIC,
		{
			[0x1c] = 0xaa, [0x1d] = 0x55,
			[0x1e] = 0xbb, [0x1f] = 0x66,
			[0x20] = 0xcc, [0x21] = 0x77,
			[0x22] = 0xdd, [0x23] = 0x88,
			[0x24] = 0xee, [0x25] = 0x99,
			[0x26] = 0xff, [0x27] = 0xaa,
		},
		{ {0x40, 0xee99ffaa } },
	},
	{
		"LD_IND word negative offset",
		.u.insns = {
			BPF_STMT(BPF_LDX | BPF_IMM, 0x20),
			BPF_STMT(BPF_LD | BPF_IND | BPF_W, -0x4),
			BPF_STMT(BPF_RET | BPF_A, 0x0),
		},
		CLASSIC,
		{
			[0x1c] = 0xaa, [0x1d] = 0x55,
			[0x1e] = 0xbb, [0x1f] = 0x66,
			[0x20] = 0xcc, [0x21] = 0x77,
			[0x22] = 0xdd, [0x23] = 0x88,
			[0x24] = 0xee, [0x25] = 0x99,
			[0x26] = 0xff, [0x27] = 0xaa,
		},
		{ {0x40, 0xaa55bb66 } },
	},
	{
		"LD_IND word unaligned (addr & 3 == 2)",
		.u.insns = {
			BPF_STMT(BPF_LDX | BPF_IMM, 0x20),
			BPF_STMT(BPF_LD | BPF_IND | BPF_W, -0x2),
			BPF_STMT(BPF_RET | BPF_A, 0x0),
		},
		CLASSIC,
		{
			[0x1c] = 0xaa, [0x1d] = 0x55,
			[0x1e] = 0xbb, [0x1f] = 0x66,
			[0x20] = 0xcc, [0x21] = 0x77,
			[0x22] = 0xdd, [0x23] = 0x88,
			[0x24] = 0xee, [0x25] = 0x99,
			[0x26] = 0xff, [0x27] = 0xaa,
		},
		{ {0x40, 0xbb66cc77 } },
	},
	{
		"LD_IND word unaligned (addr & 3 == 1)",
		.u.insns = {
			BPF_STMT(BPF_LDX | BPF_IMM, 0x20),
			BPF_STMT(BPF_LD | BPF_IND | BPF_W, -0x3),
			BPF_STMT(BPF_RET | BPF_A, 0x0),
		},
		CLASSIC,
		{
			[0x1c] = 0xaa, [0x1d] = 0x55,
			[0x1e] = 0xbb, [0x1f] = 0x66,
			[0x20] = 0xcc, [0x21] = 0x77,
			[0x22] = 0xdd, [0x23] = 0x88,
			[0x24] = 0xee, [0x25] = 0x99,
			[0x26] = 0xff, [0x27] = 0xaa,
		},
		{ {0x40, 0x55bb66cc } },
	},
	{
		"LD_IND word unaligned (addr & 3 == 3)",
		.u.insns = {
			BPF_STMT(BPF_LDX | BPF_IMM, 0x20),
			BPF_STMT(BPF_LD | BPF_IND | BPF_W, -0x1),
			BPF_STMT(BPF_RET | BPF_A, 0x0),
		},
		CLASSIC,
		{
			[0x1c] = 0xaa, [0x1d] = 0x55,
			[0x1e] = 0xbb, [0x1f] = 0x66,
			[0x20] = 0xcc, [0x21] = 0x77,
			[0x22] = 0xdd, [0x23] = 0x88,
			[0x24] = 0xee, [0x25] = 0x99,
			[0x26] = 0xff, [0x27] = 0xaa,
		},
		{ {0x40, 0x66cc77dd } },
	},
	{
		"LD_IND word positive offset, all ff",
		.u.insns = {
			BPF_STMT(BPF_LDX | BPF_IMM, 0x3b),
			BPF_STMT(BPF_LD | BPF_IND | BPF_W, 0x1),
			BPF_STMT(BPF_RET | BPF_A, 0x0),
		},
		CLASSIC,
		{ [0x3c] = 0xff, [0x3d] = 0xff,  [0x3e] = 0xff, [0x3f] = 0xff },
		{ {0x40, 0xffffffff } },
	},
	{
		"LD_IND word positive offset, out of bounds",
		.u.insns = {
			BPF_STMT(BPF_LDX | BPF_IMM, 0x3e),
			BPF_STMT(BPF_LD | BPF_IND | BPF_W, 0x1),
			BPF_STMT(BPF_RET | BPF_A, 0x0),
		},
		CLASSIC,
		{ [0x3c] = 0x25, [0x3d] = 0x05,  [0x3e] = 0x19, [0x3f] = 0x82 },
		{ {0x3f, 0 }, },
	},
	{
		"LD_IND word negative offset, out of bounds",
		.u.insns = {
			BPF_STMT(BPF_LDX | BPF_IMM, 0x3e),
			BPF_STMT(BPF_LD | BPF_IND | BPF_W, -0x3f),
			BPF_STMT(BPF_RET | BPF_A, 0x0),
		},
		CLASSIC,
		{ [0x3c] = 0x25, [0x3d] = 0x05,  [0x3e] = 0x19, [0x3f] = 0x82 },
		{ {0x3f, 0 } },
	},
	{
		"LD_ABS byte",
		.u.insns = {
			BPF_STMT(BPF_LD | BPF_ABS | BPF_B, 0x20),
			BPF_STMT(BPF_RET | BPF_A, 0x0),
		},
		CLASSIC,
		{
			[0x1c] = 0xaa, [0x1d] = 0x55,
			[0x1e] = 0xbb, [0x1f] = 0x66,
			[0x20] = 0xcc, [0x21] = 0x77,
			[0x22] = 0xdd, [0x23] = 0x88,
			[0x24] = 0xee, [0x25] = 0x99,
			[0x26] = 0xff, [0x27] = 0xaa,
		},
		{ {0x40, 0xcc } },
	},
	{
		"LD_ABS byte positive offset, all ff",
		.u.insns = {
			BPF_STMT(BPF_LD | BPF_ABS | BPF_B, 0x3f),
			BPF_STMT(BPF_RET | BPF_A, 0x0),
		},
		CLASSIC,
		{ [0x3c] = 0xff, [0x3d] = 0xff,  [0x3e] = 0xff, [0x3f] = 0xff },
		{ {0x40, 0xff } },
	},
	{
		"LD_ABS byte positive offset, out of bounds",
		.u.insns = {
			BPF_STMT(BPF_LD | BPF_ABS | BPF_B, 0x3f),
			BPF_STMT(BPF_RET | BPF_A, 0x0),
		},
		CLASSIC,
		{ [0x3c] = 0x25, [0x3d] = 0x05,  [0x3e] = 0x19, [0x3f] = 0x82 },
		{ {0x3f, 0 }, },
	},
	{
		"LD_ABS byte negative offset, out of bounds load",
		.u.insns = {
			BPF_STMT(BPF_LD | BPF_ABS | BPF_B, -1),
			BPF_STMT(BPF_RET | BPF_A, 0x0),
		},
		CLASSIC | FLAG_EXPECTED_FAIL,
		.expected_errcode = -EINVAL,
	},
	{
		"LD_ABS byte negative offset, in bounds",
		.u.insns = {
			BPF_STMT(BPF_LD | BPF_ABS | BPF_B, SKF_LL_OFF + 0x3f),
			BPF_STMT(BPF_RET | BPF_A, 0x0),
		},
		CLASSIC,
		{ [0x3c] = 0x25, [0x3d] = 0x05,  [0x3e] = 0x19, [0x3f] = 0x82 },
		{ {0x40, 0x82 }, },
	},
	{
		"LD_ABS byte negative offset, out of bounds",
		.u.insns = {
			BPF_STMT(BPF_LD | BPF_ABS | BPF_B, SKF_LL_OFF + 0x3f),
			BPF_STMT(BPF_RET | BPF_A, 0x0),
		},
		CLASSIC,
		{ [0x3c] = 0x25, [0x3d] = 0x05,  [0x3e] = 0x19, [0x3f] = 0x82 },
		{ {0x3f, 0 }, },
	},
	{
		"LD_ABS byte negative offset, multiple calls",
		.u.insns = {
			BPF_STMT(BPF_LD | BPF_ABS | BPF_B, SKF_LL_OFF + 0x3c),
			BPF_STMT(BPF_LD | BPF_ABS | BPF_B, SKF_LL_OFF + 0x3d),
			BPF_STMT(BPF_LD | BPF_ABS | BPF_B, SKF_LL_OFF + 0x3e),
			BPF_STMT(BPF_LD | BPF_ABS | BPF_B, SKF_LL_OFF + 0x3f),
			BPF_STMT(BPF_RET | BPF_A, 0x0),
		},
		CLASSIC,
		{ [0x3c] = 0x25, [0x3d] = 0x05,  [0x3e] = 0x19, [0x3f] = 0x82 },
		{ {0x40, 0x82 }, },
	},
	{
		"LD_ABS halfword",
		.u.insns = {
			BPF_STMT(BPF_LD | BPF_ABS | BPF_H, 0x22),
			BPF_STMT(BPF_RET | BPF_A, 0x0),
		},
		CLASSIC,
		{
			[0x1c] = 0xaa, [0x1d] = 0x55,
			[0x1e] = 0xbb, [0x1f] = 0x66,
			[0x20] = 0xcc, [0x21] = 0x77,
			[0x22] = 0xdd, [0x23] = 0x88,
			[0x24] = 0xee, [0x25] = 0x99,
			[0x26] = 0xff, [0x27] = 0xaa,
		},
		{ {0x40, 0xdd88 } },
	},
	{
		"LD_ABS halfword unaligned",
		.u.insns = {
			BPF_STMT(BPF_LD | BPF_ABS | BPF_H, 0x25),
			BPF_STMT(BPF_RET | BPF_A, 0x0),
		},
		CLASSIC,
		{
			[0x1c] = 0xaa, [0x1d] = 0x55,
			[0x1e] = 0xbb, [0x1f] = 0x66,
			[0x20] = 0xcc, [0x21] = 0x77,
			[0x22] = 0xdd, [0x23] = 0x88,
			[0x24] = 0xee, [0x25] = 0x99,
			[0x26] = 0xff, [0x27] = 0xaa,
		},
		{ {0x40, 0x99ff } },
	},
	{
		"LD_ABS halfword positive offset, all ff",
		.u.insns = {
			BPF_STMT(BPF_LD | BPF_ABS | BPF_H, 0x3e),
			BPF_STMT(BPF_RET | BPF_A, 0x0),
		},
		CLASSIC,
		{ [0x3c] = 0xff, [0x3d] = 0xff,  [0x3e] = 0xff, [0x3f] = 0xff },
		{ {0x40, 0xffff } },
	},
	{
		"LD_ABS halfword positive offset, out of bounds",
		.u.insns = {
			BPF_STMT(BPF_LD | BPF_ABS | BPF_H, 0x3f),
			BPF_STMT(BPF_RET | BPF_A, 0x0),
		},
		CLASSIC,
		{ [0x3c] = 0x25, [0x3d] = 0x05,  [0x3e] = 0x19, [0x3f] = 0x82 },
		{ {0x3f, 0 }, },
	},
	{
		"LD_ABS halfword negative offset, out of bounds load",
		.u.insns = {
			BPF_STMT(BPF_LD | BPF_ABS | BPF_H, -1),
			BPF_STMT(BPF_RET | BPF_A, 0x0),
		},
		CLASSIC | FLAG_EXPECTED_FAIL,
		.expected_errcode = -EINVAL,
	},
	{
		"LD_ABS halfword negative offset, in bounds",
		.u.insns = {
			BPF_STMT(BPF_LD | BPF_ABS | BPF_H, SKF_LL_OFF + 0x3e),
			BPF_STMT(BPF_RET | BPF_A, 0x0),
		},
		CLASSIC,
		{ [0x3c] = 0x25, [0x3d] = 0x05,  [0x3e] = 0x19, [0x3f] = 0x82 },
		{ {0x40, 0x1982 }, },
	},
	{
		"LD_ABS halfword negative offset, out of bounds",
		.u.insns = {
			BPF_STMT(BPF_LD | BPF_ABS | BPF_H, SKF_LL_OFF + 0x3e),
			BPF_STMT(BPF_RET | BPF_A, 0x0),
		},
		CLASSIC,
		{ [0x3c] = 0x25, [0x3d] = 0x05,  [0x3e] = 0x19, [0x3f] = 0x82 },
		{ {0x3f, 0 }, },
	},
	{
		"LD_ABS word",
		.u.insns = {
			BPF_STMT(BPF_LD | BPF_ABS | BPF_W, 0x1c),
			BPF_STMT(BPF_RET | BPF_A, 0x0),
		},
		CLASSIC,
		{
			[0x1c] = 0xaa, [0x1d] = 0x55,
			[0x1e] = 0xbb, [0x1f] = 0x66,
			[0x20] = 0xcc, [0x21] = 0x77,
			[0x22] = 0xdd, [0x23] = 0x88,
			[0x24] = 0xee, [0x25] = 0x99,
			[0x26] = 0xff, [0x27] = 0xaa,
		},
		{ {0x40, 0xaa55bb66 } },
	},
	{
		"LD_ABS word unaligned (addr & 3 == 2)",
		.u.insns = {
			BPF_STMT(BPF_LD | BPF_ABS | BPF_W, 0x22),
			BPF_STMT(BPF_RET | BPF_A, 0x0),
		},
		CLASSIC,
		{
			[0x1c] = 0xaa, [0x1d] = 0x55,
			[0x1e] = 0xbb, [0x1f] = 0x66,
			[0x20] = 0xcc, [0x21] = 0x77,
			[0x22] = 0xdd, [0x23] = 0x88,
			[0x24] = 0xee, [0x25] = 0x99,
			[0x26] = 0xff, [0x27] = 0xaa,
		},
		{ {0x40, 0xdd88ee99 } },
	},
	{
		"LD_ABS word unaligned (addr & 3 == 1)",
		.u.insns = {
			BPF_STMT(BPF_LD | BPF_ABS | BPF_W, 0x21),
			BPF_STMT(BPF_RET | BPF_A, 0x0),
		},
		CLASSIC,
		{
			[0x1c] = 0xaa, [0x1d] = 0x55,
			[0x1e] = 0xbb, [0x1f] = 0x66,
			[0x20] = 0xcc, [0x21] = 0x77,
			[0x22] = 0xdd, [0x23] = 0x88,
			[0x24] = 0xee, [0x25] = 0x99,
			[0x26] = 0xff, [0x27] = 0xaa,
		},
		{ {0x40, 0x77dd88ee } },
	},
	{
		"LD_ABS word unaligned (addr & 3 == 3)",
		.u.insns = {
			BPF_STMT(BPF_LD | BPF_ABS | BPF_W, 0x23),
			BPF_STMT(BPF_RET | BPF_A, 0x0),
		},
		CLASSIC,
		{
			[0x1c] = 0xaa, [0x1d] = 0x55,
			[0x1e] = 0xbb, [0x1f] = 0x66,
			[0x20] = 0xcc, [0x21] = 0x77,
			[0x22] = 0xdd, [0x23] = 0x88,
			[0x24] = 0xee, [0x25] = 0x99,
			[0x26] = 0xff, [0x27] = 0xaa,
		},
		{ {0x40, 0x88ee99ff } },
	},
	{
		"LD_ABS word positive offset, all ff",
		.u.insns = {
			BPF_STMT(BPF_LD | BPF_ABS | BPF_W, 0x3c),
			BPF_STMT(BPF_RET | BPF_A, 0x0),
		},
		CLASSIC,
		{ [0x3c] = 0xff, [0x3d] = 0xff,  [0x3e] = 0xff, [0x3f] = 0xff },
		{ {0x40, 0xffffffff } },
	},
	{
		"LD_ABS word positive offset, out of bounds",
		.u.insns = {
			BPF_STMT(BPF_LD | BPF_ABS | BPF_W, 0x3f),
			BPF_STMT(BPF_RET | BPF_A, 0x0),
		},
		CLASSIC,
		{ [0x3c] = 0x25, [0x3d] = 0x05,  [0x3e] = 0x19, [0x3f] = 0x82 },
		{ {0x3f, 0 }, },
	},
	{
		"LD_ABS word negative offset, out of bounds load",
		.u.insns = {
			BPF_STMT(BPF_LD | BPF_ABS | BPF_W, -1),
			BPF_STMT(BPF_RET | BPF_A, 0x0),
		},
		CLASSIC | FLAG_EXPECTED_FAIL,
		.expected_errcode = -EINVAL,
	},
	{
		"LD_ABS word negative offset, in bounds",
		.u.insns = {
			BPF_STMT(BPF_LD | BPF_ABS | BPF_W, SKF_LL_OFF + 0x3c),
			BPF_STMT(BPF_RET | BPF_A, 0x0),
		},
		CLASSIC,
		{ [0x3c] = 0x25, [0x3d] = 0x05,  [0x3e] = 0x19, [0x3f] = 0x82 },
		{ {0x40, 0x25051982 }, },
	},
	{
		"LD_ABS word negative offset, out of bounds",
		.u.insns = {
			BPF_STMT(BPF_LD | BPF_ABS | BPF_W, SKF_LL_OFF + 0x3c),
			BPF_STMT(BPF_RET | BPF_A, 0x0),
		},
		CLASSIC,
		{ [0x3c] = 0x25, [0x3d] = 0x05,  [0x3e] = 0x19, [0x3f] = 0x82 },
		{ {0x3f, 0 }, },
	},
	{
		"LDX_MSH standalone, preserved A",
		.u.insns = {
			BPF_STMT(BPF_LD | BPF_IMM, 0xffeebbaa),
			BPF_STMT(BPF_LDX | BPF_B | BPF_MSH, 0x3c),
			BPF_STMT(BPF_RET | BPF_A, 0x0),
		},
		CLASSIC,
		{ [0x3c] = 0x25, [0x3d] = 0x05,  [0x3e] = 0x19, [0x3f] = 0x82 },
		{ {0x40, 0xffeebbaa }, },
	},
	{
		"LDX_MSH standalone, preserved A 2",
		.u.insns = {
			BPF_STMT(BPF_LD | BPF_IMM, 0x175e9d63),
			BPF_STMT(BPF_LDX | BPF_B | BPF_MSH, 0x3c),
			BPF_STMT(BPF_LDX | BPF_B | BPF_MSH, 0x3d),
			BPF_STMT(BPF_LDX | BPF_B | BPF_MSH, 0x3e),
			BPF_STMT(BPF_LDX | BPF_B | BPF_MSH, 0x3f),
			BPF_STMT(BPF_RET | BPF_A, 0x0),
		},
		CLASSIC,
		{ [0x3c] = 0x25, [0x3d] = 0x05,  [0x3e] = 0x19, [0x3f] = 0x82 },
		{ {0x40, 0x175e9d63 }, },
	},
	{
		"LDX_MSH standalone, test result 1",
		.u.insns = {
			BPF_STMT(BPF_LD | BPF_IMM, 0xffeebbaa),
			BPF_STMT(BPF_LDX | BPF_B | BPF_MSH, 0x3c),
			BPF_STMT(BPF_MISC | BPF_TXA, 0),
			BPF_STMT(BPF_RET | BPF_A, 0x0),
		},
		CLASSIC,
		{ [0x3c] = 0x25, [0x3d] = 0x05,  [0x3e] = 0x19, [0x3f] = 0x82 },
		{ {0x40, 0x14 }, },
	},
	{
		"LDX_MSH standalone, test result 2",
		.u.insns = {
			BPF_STMT(BPF_LD | BPF_IMM, 0xffeebbaa),
			BPF_STMT(BPF_LDX | BPF_B | BPF_MSH, 0x3e),
			BPF_STMT(BPF_MISC | BPF_TXA, 0),
			BPF_STMT(BPF_RET | BPF_A, 0x0),
		},
		CLASSIC,
		{ [0x3c] = 0x25, [0x3d] = 0x05,  [0x3e] = 0x19, [0x3f] = 0x82 },
		{ {0x40, 0x24 }, },
	},
	{
		"LDX_MSH standalone, negative offset",
		.u.insns = {
			BPF_STMT(BPF_LD | BPF_IMM, 0xffeebbaa),
			BPF_STMT(BPF_LDX | BPF_B | BPF_MSH, -1),
			BPF_STMT(BPF_MISC | BPF_TXA, 0),
			BPF_STMT(BPF_RET | BPF_A, 0x0),
		},
		CLASSIC,
		{ [0x3c] = 0x25, [0x3d] = 0x05,  [0x3e] = 0x19, [0x3f] = 0x82 },
		{ {0x40, 0 }, },
	},
	{
		"LDX_MSH standalone, negative offset 2",
		.u.insns = {
			BPF_STMT(BPF_LD | BPF_IMM, 0xffeebbaa),
			BPF_STMT(BPF_LDX | BPF_B | BPF_MSH, SKF_LL_OFF + 0x3e),
			BPF_STMT(BPF_MISC | BPF_TXA, 0),
			BPF_STMT(BPF_RET | BPF_A, 0x0),
		},
		CLASSIC,
		{ [0x3c] = 0x25, [0x3d] = 0x05,  [0x3e] = 0x19, [0x3f] = 0x82 },
		{ {0x40, 0x24 }, },
	},
	{
		"LDX_MSH standalone, out of bounds",
		.u.insns = {
			BPF_STMT(BPF_LD | BPF_IMM, 0xffeebbaa),
			BPF_STMT(BPF_LDX | BPF_B | BPF_MSH, 0x40),
			BPF_STMT(BPF_MISC | BPF_TXA, 0),
			BPF_STMT(BPF_RET | BPF_A, 0x0),
		},
		CLASSIC,
		{ [0x3c] = 0x25, [0x3d] = 0x05,  [0x3e] = 0x19, [0x3f] = 0x82 },
		{ {0x40, 0 }, },
	},
	/*
	 * verify that the interpreter or JIT correctly sets A and X
	 * to 0.
	 */
	{
		"ADD default X",
		.u.insns = {
			/*
			 * A = 0x42
			 * A = A + X
			 * ret A
			 */
			BPF_STMT(BPF_LD | BPF_IMM, 0x42),
			BPF_STMT(BPF_ALU | BPF_ADD | BPF_X, 0),
			BPF_STMT(BPF_RET | BPF_A, 0x0),
		},
		CLASSIC | FLAG_NO_DATA,
		{},
		{ {0x1, 0x42 } },
	},
	{
		"ADD default A",
		.u.insns = {
			/*
			 * A = A + 0x42
			 * ret A
			 */
			BPF_STMT(BPF_ALU | BPF_ADD | BPF_K, 0x42),
			BPF_STMT(BPF_RET | BPF_A, 0x0),
		},
		CLASSIC | FLAG_NO_DATA,
		{},
		{ {0x1, 0x42 } },
	},
	{
		"SUB default X",
		.u.insns = {
			/*
			 * A = 0x66
			 * A = A - X
			 * ret A
			 */
			BPF_STMT(BPF_LD | BPF_IMM, 0x66),
			BPF_STMT(BPF_ALU | BPF_SUB | BPF_X, 0),
			BPF_STMT(BPF_RET | BPF_A, 0x0),
		},
		CLASSIC | FLAG_NO_DATA,
		{},
		{ {0x1, 0x66 } },
	},
	{
		"SUB default A",
		.u.insns = {
			/*
			 * A = A - -0x66
			 * ret A
			 */
			BPF_STMT(BPF_ALU | BPF_SUB | BPF_K, -0x66),
			BPF_STMT(BPF_RET | BPF_A, 0x0),
		},
		CLASSIC | FLAG_NO_DATA,
		{},
		{ {0x1, 0x66 } },
	},
	{
		"MUL default X",
		.u.insns = {
			/*
			 * A = 0x42
			 * A = A * X
			 * ret A
			 */
			BPF_STMT(BPF_LD | BPF_IMM, 0x42),
			BPF_STMT(BPF_ALU | BPF_MUL | BPF_X, 0),
			BPF_STMT(BPF_RET | BPF_A, 0x0),
		},
		CLASSIC | FLAG_NO_DATA,
		{},
		{ {0x1, 0x0 } },
	},
	{
		"MUL default A",
		.u.insns = {
			/*
			 * A = A * 0x66
			 * ret A
			 */
			BPF_STMT(BPF_ALU | BPF_MUL | BPF_K, 0x66),
			BPF_STMT(BPF_RET | BPF_A, 0x0),
		},
		CLASSIC | FLAG_NO_DATA,
		{},
		{ {0x1, 0x0 } },
	},
	{
		"DIV default X",
		.u.insns = {
			/*
			 * A = 0x42
			 * A = A / X ; this halt the filter execution if X is 0
			 * ret 0x42
			 */
			BPF_STMT(BPF_LD | BPF_IMM, 0x42),
			BPF_STMT(BPF_ALU | BPF_DIV | BPF_X, 0),
			BPF_STMT(BPF_RET | BPF_K, 0x42),
		},
		CLASSIC | FLAG_NO_DATA,
		{},
		{ {0x1, 0x0 } },
	},
	{
		"DIV default A",
		.u.insns = {
			/*
			 * A = A / 1
			 * ret A
			 */
			BPF_STMT(BPF_ALU | BPF_DIV | BPF_K, 0x1),
			BPF_STMT(BPF_RET | BPF_A, 0x0),
		},
		CLASSIC | FLAG_NO_DATA,
		{},
		{ {0x1, 0x0 } },
	},
	{
		"MOD default X",
		.u.insns = {
			/*
			 * A = 0x42
			 * A = A mod X ; this halt the filter execution if X is 0
			 * ret 0x42
			 */
			BPF_STMT(BPF_LD | BPF_IMM, 0x42),
			BPF_STMT(BPF_ALU | BPF_MOD | BPF_X, 0),
			BPF_STMT(BPF_RET | BPF_K, 0x42),
		},
		CLASSIC | FLAG_NO_DATA,
		{},
		{ {0x1, 0x0 } },
	},
	{
		"MOD default A",
		.u.insns = {
			/*
			 * A = A mod 1
			 * ret A
			 */
			BPF_STMT(BPF_ALU | BPF_MOD | BPF_K, 0x1),
			BPF_STMT(BPF_RET | BPF_A, 0x0),
		},
		CLASSIC | FLAG_NO_DATA,
		{},
		{ {0x1, 0x0 } },
	},
	{
		"JMP EQ default A",
		.u.insns = {
			/*
			 * cmp A, 0x0, 0, 1
			 * ret 0x42
			 * ret 0x66
			 */
			BPF_JUMP(BPF_JMP | BPF_JEQ | BPF_K, 0x0, 0, 1),
			BPF_STMT(BPF_RET | BPF_K, 0x42),
			BPF_STMT(BPF_RET | BPF_K, 0x66),
		},
		CLASSIC | FLAG_NO_DATA,
		{},
		{ {0x1, 0x42 } },
	},
	{
		"JMP EQ default X",
		.u.insns = {
			/*
			 * A = 0x0
			 * cmp A, X, 0, 1
			 * ret 0x42
			 * ret 0x66
			 */
			BPF_STMT(BPF_LD | BPF_IMM, 0x0),
			BPF_JUMP(BPF_JMP | BPF_JEQ | BPF_X, 0x0, 0, 1),
			BPF_STMT(BPF_RET | BPF_K, 0x42),
			BPF_STMT(BPF_RET | BPF_K, 0x66),
		},
		CLASSIC | FLAG_NO_DATA,
		{},
		{ {0x1, 0x42 } },
	},
	/* Checking interpreter vs JIT wrt signed extended imms. */
	{
		"JNE signed compare, test 1",
		.u.insns_int = {
			BPF_ALU32_IMM(BPF_MOV, R1, 0xfefbbc12),
			BPF_ALU32_IMM(BPF_MOV, R3, 0xffff0000),
			BPF_MOV64_REG(R2, R1),
			BPF_ALU64_REG(BPF_AND, R2, R3),
			BPF_ALU32_IMM(BPF_MOV, R0, 1),
			BPF_JMP_IMM(BPF_JNE, R2, -17104896, 1),
			BPF_ALU32_IMM(BPF_MOV, R0, 2),
			BPF_EXIT_INSN(),
		},
		INTERNAL,
		{ },
		{ { 0, 1 } },
	},
	{
		"JNE signed compare, test 2",
		.u.insns_int = {
			BPF_ALU32_IMM(BPF_MOV, R1, 0xfefbbc12),
			BPF_ALU32_IMM(BPF_MOV, R3, 0xffff0000),
			BPF_MOV64_REG(R2, R1),
			BPF_ALU64_REG(BPF_AND, R2, R3),
			BPF_ALU32_IMM(BPF_MOV, R0, 1),
			BPF_JMP_IMM(BPF_JNE, R2, 0xfefb0000, 1),
			BPF_ALU32_IMM(BPF_MOV, R0, 2),
			BPF_EXIT_INSN(),
		},
		INTERNAL,
		{ },
		{ { 0, 1 } },
	},
	{
		"JNE signed compare, test 3",
		.u.insns_int = {
			BPF_ALU32_IMM(BPF_MOV, R1, 0xfefbbc12),
			BPF_ALU32_IMM(BPF_MOV, R3, 0xffff0000),
			BPF_ALU32_IMM(BPF_MOV, R4, 0xfefb0000),
			BPF_MOV64_REG(R2, R1),
			BPF_ALU64_REG(BPF_AND, R2, R3),
			BPF_ALU32_IMM(BPF_MOV, R0, 1),
			BPF_JMP_REG(BPF_JNE, R2, R4, 1),
			BPF_ALU32_IMM(BPF_MOV, R0, 2),
			BPF_EXIT_INSN(),
		},
		INTERNAL,
		{ },
		{ { 0, 2 } },
	},
	{
		"JNE signed compare, test 4",
		.u.insns_int = {
			BPF_LD_IMM64(R1, -17104896),
			BPF_ALU32_IMM(BPF_MOV, R0, 1),
			BPF_JMP_IMM(BPF_JNE, R1, -17104896, 1),
			BPF_ALU32_IMM(BPF_MOV, R0, 2),
			BPF_EXIT_INSN(),
		},
		INTERNAL,
		{ },
		{ { 0, 2 } },
	},
	{
		"JNE signed compare, test 5",
		.u.insns_int = {
			BPF_LD_IMM64(R1, 0xfefb0000),
			BPF_ALU32_IMM(BPF_MOV, R0, 1),
			BPF_JMP_IMM(BPF_JNE, R1, 0xfefb0000, 1),
			BPF_ALU32_IMM(BPF_MOV, R0, 2),
			BPF_EXIT_INSN(),
		},
		INTERNAL,
		{ },
		{ { 0, 1 } },
	},
	{
		"JNE signed compare, test 6",
		.u.insns_int = {
			BPF_LD_IMM64(R1, 0x7efb0000),
			BPF_ALU32_IMM(BPF_MOV, R0, 1),
			BPF_JMP_IMM(BPF_JNE, R1, 0x7efb0000, 1),
			BPF_ALU32_IMM(BPF_MOV, R0, 2),
			BPF_EXIT_INSN(),
		},
		INTERNAL,
		{ },
		{ { 0, 2 } },
	},
	{
		"JNE signed compare, test 7",
		.u.insns = {
			BPF_STMT(BPF_LD | BPF_IMM, 0xffff0000),
			BPF_STMT(BPF_MISC | BPF_TAX, 0),
			BPF_STMT(BPF_LD | BPF_IMM, 0xfefbbc12),
			BPF_STMT(BPF_ALU | BPF_AND | BPF_X, 0),
			BPF_JUMP(BPF_JMP | BPF_JEQ | BPF_K, 0xfefb0000, 1, 0),
			BPF_STMT(BPF_RET | BPF_K, 1),
			BPF_STMT(BPF_RET | BPF_K, 2),
		},
		CLASSIC | FLAG_NO_DATA,
		{},
		{ { 0, 2 } },
	},
};

static struct net_device dev;

static struct sk_buff *populate_skb(char *buf, int size)
{
	struct sk_buff *skb;

	if (size >= MAX_DATA)
		return NULL;

	skb = alloc_skb(MAX_DATA, GFP_KERNEL);
	if (!skb)
		return NULL;

	__skb_put_data(skb, buf, size);

	/* Initialize a fake skb with test pattern. */
	skb_reset_mac_header(skb);
	skb->protocol = htons(ETH_P_IP);
	skb->pkt_type = SKB_TYPE;
	skb->mark = SKB_MARK;
	skb->hash = SKB_HASH;
	skb->queue_mapping = SKB_QUEUE_MAP;
	skb->vlan_tci = SKB_VLAN_TCI;
	skb->vlan_present = SKB_VLAN_PRESENT;
	skb->vlan_proto = htons(ETH_P_IP);
	dev_net_set(&dev, &init_net);
	skb->dev = &dev;
	skb->dev->ifindex = SKB_DEV_IFINDEX;
	skb->dev->type = SKB_DEV_TYPE;
	skb_set_network_header(skb, min(size, ETH_HLEN));

	return skb;
}

static void *generate_test_data(struct bpf_test *test, int sub)
{
	struct sk_buff *skb;
	struct page *page;

	if (test->aux & FLAG_NO_DATA)
		return NULL;

	/* Test case expects an skb, so populate one. Various
	 * subtests generate skbs of different sizes based on
	 * the same data.
	 */
	skb = populate_skb(test->data, test->test[sub].data_size);
	if (!skb)
		return NULL;

	if (test->aux & FLAG_SKB_FRAG) {
		/*
		 * when the test requires a fragmented skb, add a
		 * single fragment to the skb, filled with
		 * test->frag_data.
		 */
		void *ptr;

		page = alloc_page(GFP_KERNEL);

		if (!page)
			goto err_kfree_skb;

		ptr = kmap(page);
		if (!ptr)
			goto err_free_page;
		memcpy(ptr, test->frag_data, MAX_DATA);
		kunmap(page);
		skb_add_rx_frag(skb, 0, page, 0, MAX_DATA, MAX_DATA);
	}

	return skb;

err_free_page:
	__free_page(page);
err_kfree_skb:
	kfree_skb(skb);
	return NULL;
}

static void release_test_data(const struct bpf_test *test, void *data)
{
	if (test->aux & FLAG_NO_DATA)
		return;

	kfree_skb(data);
}

static int filter_length(int which)
{
	struct sock_filter *fp;
	int len;

	if (tests[which].fill_helper)
		return tests[which].u.ptr.len;

	fp = tests[which].u.insns;
	for (len = MAX_INSNS - 1; len > 0; --len)
		if (fp[len].code != 0 || fp[len].k != 0)
			break;

	return len + 1;
}

static void *filter_pointer(int which)
{
	if (tests[which].fill_helper)
		return tests[which].u.ptr.insns;
	else
		return tests[which].u.insns;
}

static struct bpf_prog *generate_filter(int which, int *err)
{
	__u8 test_type = tests[which].aux & TEST_TYPE_MASK;
	unsigned int flen = filter_length(which);
	void *fptr = filter_pointer(which);
	struct sock_fprog_kern fprog;
	struct bpf_prog *fp;

	switch (test_type) {
	case CLASSIC:
		fprog.filter = fptr;
		fprog.len = flen;

		*err = bpf_prog_create(&fp, &fprog);
		if (tests[which].aux & FLAG_EXPECTED_FAIL) {
			if (*err == tests[which].expected_errcode) {
				pr_cont("PASS\n");
				/* Verifier rejected filter as expected. */
				*err = 0;
				return NULL;
			} else {
				pr_cont("UNEXPECTED_PASS\n");
				/* Verifier didn't reject the test that's
				 * bad enough, just return!
				 */
				*err = -EINVAL;
				return NULL;
			}
		}
		if (*err) {
			pr_cont("FAIL to prog_create err=%d len=%d\n",
				*err, fprog.len);
			return NULL;
		}
		break;

	case INTERNAL:
		fp = bpf_prog_alloc(bpf_prog_size(flen), 0);
		if (fp == NULL) {
			pr_cont("UNEXPECTED_FAIL no memory left\n");
			*err = -ENOMEM;
			return NULL;
		}

		fp->len = flen;
		/* Type doesn't really matter here as long as it's not unspec. */
		fp->type = BPF_PROG_TYPE_SOCKET_FILTER;
		memcpy(fp->insnsi, fptr, fp->len * sizeof(struct bpf_insn));
		fp->aux->stack_depth = tests[which].stack_depth;

		/* We cannot error here as we don't need type compatibility
		 * checks.
		 */
		fp = bpf_prog_select_runtime(fp, err);
		if (*err) {
			pr_cont("FAIL to select_runtime err=%d\n", *err);
			return NULL;
		}
		break;
	}

	*err = 0;
	return fp;
}

static void release_filter(struct bpf_prog *fp, int which)
{
	__u8 test_type = tests[which].aux & TEST_TYPE_MASK;

	switch (test_type) {
	case CLASSIC:
		bpf_prog_destroy(fp);
		break;
	case INTERNAL:
		bpf_prog_free(fp);
		break;
	}
}

static int __run_one(const struct bpf_prog *fp, const void *data,
		     int runs, u64 *duration)
{
	u64 start, finish;
	int ret = 0, i;

	migrate_disable();
	start = ktime_get_ns();

	for (i = 0; i < runs; i++)
		ret = bpf_prog_run(fp, data);

	finish = ktime_get_ns();
	migrate_enable();

	*duration = finish - start;
	do_div(*duration, runs);

	return ret;
}

static int run_one(const struct bpf_prog *fp, struct bpf_test *test)
{
	int err_cnt = 0, i, runs = MAX_TESTRUNS;

	for (i = 0; i < MAX_SUBTESTS; i++) {
		void *data;
		u64 duration;
		u32 ret;

		/*
		 * NOTE: Several sub-tests may be present, in which case
		 * a zero {data_size, result} tuple indicates the end of
		 * the sub-test array. The first test is always run,
		 * even if both data_size and result happen to be zero.
		 */
		if (i > 0 &&
		    test->test[i].data_size == 0 &&
		    test->test[i].result == 0)
			break;

		data = generate_test_data(test, i);
		if (!data && !(test->aux & FLAG_NO_DATA)) {
			pr_cont("data generation failed ");
			err_cnt++;
			break;
		}
		ret = __run_one(fp, data, runs, &duration);
		release_test_data(test, data);

		if (ret == test->test[i].result) {
			pr_cont("%lld ", duration);
		} else {
			pr_cont("ret %d != %d ", ret,
				test->test[i].result);
			err_cnt++;
		}
	}

	return err_cnt;
}

static char test_name[64];
module_param_string(test_name, test_name, sizeof(test_name), 0);

static int test_id = -1;
module_param(test_id, int, 0);

static int test_range[2] = { 0, ARRAY_SIZE(tests) - 1 };
module_param_array(test_range, int, NULL, 0);

static __init int find_test_index(const char *test_name)
{
	int i;

	for (i = 0; i < ARRAY_SIZE(tests); i++) {
		if (!strcmp(tests[i].descr, test_name))
			return i;
	}
	return -1;
}

static __init int prepare_bpf_tests(void)
{
	int i;

	if (test_id >= 0) {
		/*
		 * if a test_id was specified, use test_range to
		 * cover only that test.
		 */
		if (test_id >= ARRAY_SIZE(tests)) {
			pr_err("test_bpf: invalid test_id specified.\n");
			return -EINVAL;
		}

		test_range[0] = test_id;
		test_range[1] = test_id;
	} else if (*test_name) {
		/*
		 * if a test_name was specified, find it and setup
		 * test_range to cover only that test.
		 */
		int idx = find_test_index(test_name);

		if (idx < 0) {
			pr_err("test_bpf: no test named '%s' found.\n",
			       test_name);
			return -EINVAL;
		}
		test_range[0] = idx;
		test_range[1] = idx;
	} else {
		/*
		 * check that the supplied test_range is valid.
		 */
		if (test_range[0] >= ARRAY_SIZE(tests) ||
		    test_range[1] >= ARRAY_SIZE(tests) ||
		    test_range[0] < 0 || test_range[1] < 0) {
			pr_err("test_bpf: test_range is out of bound.\n");
			return -EINVAL;
		}

		if (test_range[1] < test_range[0]) {
			pr_err("test_bpf: test_range is ending before it starts.\n");
			return -EINVAL;
		}
	}

	for (i = 0; i < ARRAY_SIZE(tests); i++) {
		if (tests[i].fill_helper &&
		    tests[i].fill_helper(&tests[i]) < 0)
			return -ENOMEM;
	}

	return 0;
}

static __init void destroy_bpf_tests(void)
{
	int i;

	for (i = 0; i < ARRAY_SIZE(tests); i++) {
		if (tests[i].fill_helper)
			kfree(tests[i].u.ptr.insns);
	}
}

static bool exclude_test(int test_id)
{
	return test_id < test_range[0] || test_id > test_range[1];
}

static __init struct sk_buff *build_test_skb(void)
{
	u32 headroom = NET_SKB_PAD + NET_IP_ALIGN + ETH_HLEN;
	struct sk_buff *skb[2];
	struct page *page[2];
	int i, data_size = 8;

	for (i = 0; i < 2; i++) {
		page[i] = alloc_page(GFP_KERNEL);
		if (!page[i]) {
			if (i == 0)
				goto err_page0;
			else
				goto err_page1;
		}

		/* this will set skb[i]->head_frag */
		skb[i] = dev_alloc_skb(headroom + data_size);
		if (!skb[i]) {
			if (i == 0)
				goto err_skb0;
			else
				goto err_skb1;
		}

		skb_reserve(skb[i], headroom);
		skb_put(skb[i], data_size);
		skb[i]->protocol = htons(ETH_P_IP);
		skb_reset_network_header(skb[i]);
		skb_set_mac_header(skb[i], -ETH_HLEN);

		skb_add_rx_frag(skb[i], 0, page[i], 0, 64, 64);
		// skb_headlen(skb[i]): 8, skb[i]->head_frag = 1
	}

	/* setup shinfo */
	skb_shinfo(skb[0])->gso_size = 1448;
	skb_shinfo(skb[0])->gso_type = SKB_GSO_TCPV4;
	skb_shinfo(skb[0])->gso_type |= SKB_GSO_DODGY;
	skb_shinfo(skb[0])->gso_segs = 0;
	skb_shinfo(skb[0])->frag_list = skb[1];

	/* adjust skb[0]'s len */
	skb[0]->len += skb[1]->len;
	skb[0]->data_len += skb[1]->data_len;
	skb[0]->truesize += skb[1]->truesize;

	return skb[0];

err_skb1:
	__free_page(page[1]);
err_page1:
	kfree_skb(skb[0]);
err_skb0:
	__free_page(page[0]);
err_page0:
	return NULL;
}

static __init struct sk_buff *build_test_skb_linear_no_head_frag(void)
{
	unsigned int alloc_size = 2000;
	unsigned int headroom = 102, doffset = 72, data_size = 1308;
	struct sk_buff *skb[2];
	int i;

	/* skbs linked in a frag_list, both with linear data, with head_frag=0
	 * (data allocated by kmalloc), both have tcp data of 1308 bytes
	 * (total payload is 2616 bytes).
	 * Data offset is 72 bytes (40 ipv6 hdr, 32 tcp hdr). Some headroom.
	 */
	for (i = 0; i < 2; i++) {
		skb[i] = alloc_skb(alloc_size, GFP_KERNEL);
		if (!skb[i]) {
			if (i == 0)
				goto err_skb0;
			else
				goto err_skb1;
		}

		skb[i]->protocol = htons(ETH_P_IPV6);
		skb_reserve(skb[i], headroom);
		skb_put(skb[i], doffset + data_size);
		skb_reset_network_header(skb[i]);
		if (i == 0)
			skb_reset_mac_header(skb[i]);
		else
			skb_set_mac_header(skb[i], -ETH_HLEN);
		__skb_pull(skb[i], doffset);
	}

	/* setup shinfo.
	 * mimic bpf_skb_proto_4_to_6, which resets gso_segs and assigns a
	 * reduced gso_size.
	 */
	skb_shinfo(skb[0])->gso_size = 1288;
	skb_shinfo(skb[0])->gso_type = SKB_GSO_TCPV6 | SKB_GSO_DODGY;
	skb_shinfo(skb[0])->gso_segs = 0;
	skb_shinfo(skb[0])->frag_list = skb[1];

	/* adjust skb[0]'s len */
	skb[0]->len += skb[1]->len;
	skb[0]->data_len += skb[1]->len;
	skb[0]->truesize += skb[1]->truesize;

	return skb[0];

err_skb1:
	kfree_skb(skb[0]);
err_skb0:
	return NULL;
}

struct skb_segment_test {
	const char *descr;
	struct sk_buff *(*build_skb)(void);
	netdev_features_t features;
};

static struct skb_segment_test skb_segment_tests[] __initconst = {
	{
		.descr = "gso_with_rx_frags",
		.build_skb = build_test_skb,
		.features = NETIF_F_SG | NETIF_F_GSO_PARTIAL | NETIF_F_IP_CSUM |
			    NETIF_F_IPV6_CSUM | NETIF_F_RXCSUM
	},
	{
		.descr = "gso_linear_no_head_frag",
		.build_skb = build_test_skb_linear_no_head_frag,
		.features = NETIF_F_SG | NETIF_F_FRAGLIST |
			    NETIF_F_HW_VLAN_CTAG_TX | NETIF_F_GSO |
			    NETIF_F_LLTX_BIT | NETIF_F_GRO |
			    NETIF_F_IPV6_CSUM | NETIF_F_RXCSUM |
			    NETIF_F_HW_VLAN_STAG_TX_BIT
	}
};

static __init int test_skb_segment_single(const struct skb_segment_test *test)
{
	struct sk_buff *skb, *segs;
	int ret = -1;

	skb = test->build_skb();
	if (!skb) {
		pr_info("%s: failed to build_test_skb", __func__);
		goto done;
	}

	segs = skb_segment(skb, test->features);
	if (!IS_ERR(segs)) {
		kfree_skb_list(segs);
		ret = 0;
	}
	kfree_skb(skb);
done:
	return ret;
}

static __init int test_skb_segment(void)
{
	int i, err_cnt = 0, pass_cnt = 0;

	for (i = 0; i < ARRAY_SIZE(skb_segment_tests); i++) {
		const struct skb_segment_test *test = &skb_segment_tests[i];

		pr_info("#%d %s ", i, test->descr);

		if (test_skb_segment_single(test)) {
			pr_cont("FAIL\n");
			err_cnt++;
		} else {
			pr_cont("PASS\n");
			pass_cnt++;
		}
	}

	pr_info("%s: Summary: %d PASSED, %d FAILED\n", __func__,
		pass_cnt, err_cnt);
	return err_cnt ? -EINVAL : 0;
}

static __init int test_bpf(void)
{
	int i, err_cnt = 0, pass_cnt = 0;
	int jit_cnt = 0, run_cnt = 0;

	for (i = 0; i < ARRAY_SIZE(tests); i++) {
		struct bpf_prog *fp;
		int err;

		cond_resched();
		if (exclude_test(i))
			continue;

		pr_info("#%d %s ", i, tests[i].descr);

		fp = generate_filter(i, &err);
		if (fp == NULL) {
			if (err == 0) {
				pass_cnt++;
				continue;
			}
			err_cnt++;
			continue;
		}

		pr_cont("jited:%u ", fp->jited);

		run_cnt++;
		if (fp->jited)
			jit_cnt++;

		err = run_one(fp, &tests[i]);
		release_filter(fp, i);

		if (err) {
			pr_cont("FAIL (%d times)\n", err);
			err_cnt++;
		} else {
			pr_cont("PASS\n");
			pass_cnt++;
		}
	}

	pr_info("Summary: %d PASSED, %d FAILED, [%d/%d JIT'ed]\n",
		pass_cnt, err_cnt, jit_cnt, run_cnt);

	return err_cnt ? -EINVAL : 0;
}

struct tail_call_test {
	const char *descr;
	struct bpf_insn insns[MAX_INSNS];
	int flags;
	int result;
	int stack_depth;
};

/* Flags that can be passed to tail call test cases */
#define FLAG_NEED_STATE		BIT(0)
#define FLAG_RESULT_IN_STATE	BIT(1)

/*
 * Magic marker used in test snippets for tail calls below.
 * BPF_LD/MOV to R2 and R2 with this immediate value is replaced
 * with the proper values by the test runner.
 */
#define TAIL_CALL_MARKER 0x7a11ca11

/* Special offset to indicate a NULL call target */
#define TAIL_CALL_NULL 0x7fff

/* Special offset to indicate an out-of-range index */
#define TAIL_CALL_INVALID 0x7ffe

#define TAIL_CALL(offset)			       \
	BPF_LD_IMM64(R2, TAIL_CALL_MARKER),	       \
	BPF_RAW_INSN(BPF_ALU | BPF_MOV | BPF_K, R3, 0, \
		     offset, TAIL_CALL_MARKER),	       \
	BPF_JMP_IMM(BPF_TAIL_CALL, 0, 0, 0)

/*
 * Tail call tests. Each test case may call any other test in the table,
 * including itself, specified as a relative index offset from the calling
 * test. The index TAIL_CALL_NULL can be used to specify a NULL target
 * function to test the JIT error path. Similarly, the index TAIL_CALL_INVALID
 * results in a target index that is out of range.
 */
static struct tail_call_test tail_call_tests[] = {
	{
		"Tail call leaf",
		.insns = {
			BPF_ALU64_REG(BPF_MOV, R0, R1),
			BPF_ALU64_IMM(BPF_ADD, R0, 1),
			BPF_EXIT_INSN(),
		},
		.result = 1,
	},
	{
		"Tail call 2",
		.insns = {
			BPF_ALU64_IMM(BPF_ADD, R1, 2),
			TAIL_CALL(-1),
			BPF_ALU64_IMM(BPF_MOV, R0, -1),
			BPF_EXIT_INSN(),
		},
		.result = 3,
	},
	{
		"Tail call 3",
		.insns = {
			BPF_ALU64_IMM(BPF_ADD, R1, 3),
			TAIL_CALL(-1),
			BPF_ALU64_IMM(BPF_MOV, R0, -1),
			BPF_EXIT_INSN(),
		},
		.result = 6,
	},
	{
		"Tail call 4",
		.insns = {
			BPF_ALU64_IMM(BPF_ADD, R1, 4),
			TAIL_CALL(-1),
			BPF_ALU64_IMM(BPF_MOV, R0, -1),
			BPF_EXIT_INSN(),
		},
		.result = 10,
	},
	{
		"Tail call error path, max count reached",
		.insns = {
			BPF_LDX_MEM(BPF_W, R2, R1, 0),
			BPF_ALU64_IMM(BPF_ADD, R2, 1),
			BPF_STX_MEM(BPF_W, R1, R2, 0),
			TAIL_CALL(0),
			BPF_EXIT_INSN(),
		},
		.flags = FLAG_NEED_STATE | FLAG_RESULT_IN_STATE,
		.result = (MAX_TAIL_CALL_CNT + 1 + 1) * MAX_TESTRUNS,
	},
	{
		"Tail call error path, NULL target",
		.insns = {
			BPF_LDX_MEM(BPF_W, R2, R1, 0),
			BPF_ALU64_IMM(BPF_ADD, R2, 1),
			BPF_STX_MEM(BPF_W, R1, R2, 0),
			TAIL_CALL(TAIL_CALL_NULL),
			BPF_EXIT_INSN(),
		},
		.flags = FLAG_NEED_STATE | FLAG_RESULT_IN_STATE,
		.result = MAX_TESTRUNS,
	},
	{
		"Tail call error path, index out of range",
		.insns = {
			BPF_LDX_MEM(BPF_W, R2, R1, 0),
			BPF_ALU64_IMM(BPF_ADD, R2, 1),
			BPF_STX_MEM(BPF_W, R1, R2, 0),
			TAIL_CALL(TAIL_CALL_INVALID),
			BPF_EXIT_INSN(),
		},
		.flags = FLAG_NEED_STATE | FLAG_RESULT_IN_STATE,
		.result = MAX_TESTRUNS,
	},
};

static void __init destroy_tail_call_tests(struct bpf_array *progs)
{
	int i;

	for (i = 0; i < ARRAY_SIZE(tail_call_tests); i++)
		if (progs->ptrs[i])
			bpf_prog_free(progs->ptrs[i]);
	kfree(progs);
}

static __init int prepare_tail_call_tests(struct bpf_array **pprogs)
{
	int ntests = ARRAY_SIZE(tail_call_tests);
	struct bpf_array *progs;
	int which, err;

	/* Allocate the table of programs to be used for tall calls */
	progs = kzalloc(sizeof(*progs) + (ntests + 1) * sizeof(progs->ptrs[0]),
			GFP_KERNEL);
	if (!progs)
		goto out_nomem;

	/* Create all eBPF programs and populate the table */
	for (which = 0; which < ntests; which++) {
		struct tail_call_test *test = &tail_call_tests[which];
		struct bpf_prog *fp;
		int len, i;

		/* Compute the number of program instructions */
		for (len = 0; len < MAX_INSNS; len++) {
			struct bpf_insn *insn = &test->insns[len];

			if (len < MAX_INSNS - 1 &&
			    insn->code == (BPF_LD | BPF_DW | BPF_IMM))
				len++;
			if (insn->code == 0)
				break;
		}

		/* Allocate and initialize the program */
		fp = bpf_prog_alloc(bpf_prog_size(len), 0);
		if (!fp)
			goto out_nomem;

		fp->len = len;
		fp->type = BPF_PROG_TYPE_SOCKET_FILTER;
		fp->aux->stack_depth = test->stack_depth;
		memcpy(fp->insnsi, test->insns, len * sizeof(struct bpf_insn));

		/* Relocate runtime tail call offsets and addresses */
		for (i = 0; i < len; i++) {
			struct bpf_insn *insn = &fp->insnsi[i];

			if (insn->imm != TAIL_CALL_MARKER)
				continue;

			switch (insn->code) {
			case BPF_LD | BPF_DW | BPF_IMM:
				insn[0].imm = (u32)(long)progs;
				insn[1].imm = ((u64)(long)progs) >> 32;
				break;

			case BPF_ALU | BPF_MOV | BPF_K:
				if (insn->off == TAIL_CALL_NULL)
					insn->imm = ntests;
				else if (insn->off == TAIL_CALL_INVALID)
					insn->imm = ntests + 1;
				else
					insn->imm = which + insn->off;
				insn->off = 0;
			}
		}

		fp = bpf_prog_select_runtime(fp, &err);
		if (err)
			goto out_err;

		progs->ptrs[which] = fp;
	}

	/* The last entry contains a NULL program pointer */
	progs->map.max_entries = ntests + 1;
	*pprogs = progs;
	return 0;

out_nomem:
	err = -ENOMEM;

out_err:
	if (progs)
		destroy_tail_call_tests(progs);
	return err;
}

static __init int test_tail_calls(struct bpf_array *progs)
{
	int i, err_cnt = 0, pass_cnt = 0;
	int jit_cnt = 0, run_cnt = 0;

	for (i = 0; i < ARRAY_SIZE(tail_call_tests); i++) {
		struct tail_call_test *test = &tail_call_tests[i];
		struct bpf_prog *fp = progs->ptrs[i];
		int *data = NULL;
		int state = 0;
		u64 duration;
		int ret;

		cond_resched();

		pr_info("#%d %s ", i, test->descr);
		if (!fp) {
			err_cnt++;
			continue;
		}
		pr_cont("jited:%u ", fp->jited);

		run_cnt++;
		if (fp->jited)
			jit_cnt++;

		if (test->flags & FLAG_NEED_STATE)
			data = &state;
		ret = __run_one(fp, data, MAX_TESTRUNS, &duration);
		if (test->flags & FLAG_RESULT_IN_STATE)
			ret = state;
		if (ret == test->result) {
			pr_cont("%lld PASS", duration);
			pass_cnt++;
		} else {
			pr_cont("ret %d != %d FAIL", ret, test->result);
			err_cnt++;
		}
	}

	pr_info("%s: Summary: %d PASSED, %d FAILED, [%d/%d JIT'ed]\n",
		__func__, pass_cnt, err_cnt, jit_cnt, run_cnt);

	return err_cnt ? -EINVAL : 0;
}

static int __init test_bpf_init(void)
{
	struct bpf_array *progs = NULL;
	int ret;

	ret = prepare_bpf_tests();
	if (ret < 0)
		return ret;

	ret = test_bpf();
	destroy_bpf_tests();
	if (ret)
		return ret;

	ret = prepare_tail_call_tests(&progs);
	if (ret)
		return ret;
	ret = test_tail_calls(progs);
	destroy_tail_call_tests(progs);
	if (ret)
		return ret;

	return test_skb_segment();
}

static void __exit test_bpf_exit(void)
{
}

module_init(test_bpf_init);
module_exit(test_bpf_exit);

MODULE_LICENSE("GPL");<|MERGE_RESOLUTION|>--- conflicted
+++ resolved
@@ -6242,17 +6242,10 @@
 	{
 		"JMP32_JSGE_K: Small immediate",
 		.u.insns_int = {
-<<<<<<< HEAD
-			BPF_LD_IMM64(R0, 0),
-			BPF_LD_IMM64(R1, 0xffffffffffffffffLL),
-			BPF_STX_MEM(BPF_DW, R10, R1, -40),
-			BPF_LDX_MEM(BPF_DW, R0, R10, -40),
-=======
 			BPF_ALU32_IMM(BPF_MOV, R0, -123),
 			BPF_JMP32_IMM(BPF_JSGE, R0, -122, 1),
 			BPF_JMP32_IMM(BPF_JSGE, R0, -123, 1),
 			BPF_ALU32_IMM(BPF_MOV, R0, 0),
->>>>>>> 3b17187f
 			BPF_EXIT_INSN(),
 		},
 		INTERNAL,
