// SPDX-License-Identifier: GPL-2.0-or-later
/*
 * RTC driver for the Armada 38x Marvell SoCs
 *
 * Copyright (C) 2015 Marvell
 *
 * Gregory Clement <gregory.clement@free-electrons.com>
 */

#include <linux/delay.h>
#include <linux/io.h>
#include <linux/module.h>
#include <linux/of.h>
#include <linux/of_device.h>
#include <linux/platform_device.h>
#include <linux/rtc.h>

#define RTC_STATUS	    0x0
#define RTC_STATUS_ALARM1	    BIT(0)
#define RTC_STATUS_ALARM2	    BIT(1)
#define RTC_IRQ1_CONF	    0x4
#define RTC_IRQ2_CONF	    0x8
#define RTC_IRQ_AL_EN		    BIT(0)
#define RTC_IRQ_FREQ_EN		    BIT(1)
#define RTC_IRQ_FREQ_1HZ	    BIT(2)
#define RTC_CCR		    0x18
#define RTC_CCR_MODE		    BIT(15)
#define RTC_CONF_TEST	    0x1C
#define RTC_NOMINAL_TIMING	    BIT(13)

#define RTC_TIME	    0xC
#define RTC_ALARM1	    0x10
#define RTC_ALARM2	    0x14

/* Armada38x SoC registers  */
#define RTC_38X_BRIDGE_TIMING_CTL   0x0
#define RTC_38X_PERIOD_OFFS		0
#define RTC_38X_PERIOD_MASK		(0x3FF << RTC_38X_PERIOD_OFFS)
#define RTC_38X_READ_DELAY_OFFS		26
#define RTC_38X_READ_DELAY_MASK		(0x1F << RTC_38X_READ_DELAY_OFFS)

/* Armada 7K/8K registers  */
#define RTC_8K_BRIDGE_TIMING_CTL0    0x0
#define RTC_8K_WRCLK_PERIOD_OFFS	0
#define RTC_8K_WRCLK_PERIOD_MASK	(0xFFFF << RTC_8K_WRCLK_PERIOD_OFFS)
#define RTC_8K_WRCLK_SETUP_OFFS		16
#define RTC_8K_WRCLK_SETUP_MASK		(0xFFFF << RTC_8K_WRCLK_SETUP_OFFS)
#define RTC_8K_BRIDGE_TIMING_CTL1   0x4
#define RTC_8K_READ_DELAY_OFFS		0
#define RTC_8K_READ_DELAY_MASK		(0xFFFF << RTC_8K_READ_DELAY_OFFS)

#define RTC_8K_ISR		    0x10
#define RTC_8K_IMR		    0x14
#define RTC_8K_ALARM2			BIT(0)

#define SOC_RTC_INTERRUPT	    0x8
#define SOC_RTC_ALARM1			BIT(0)
#define SOC_RTC_ALARM2			BIT(1)
#define SOC_RTC_ALARM1_MASK		BIT(2)
#define SOC_RTC_ALARM2_MASK		BIT(3)

#define SAMPLE_NR 100

struct value_to_freq {
	u32 value;
	u8 freq;
};

struct armada38x_rtc {
	struct rtc_device   *rtc_dev;
	void __iomem	    *regs;
	void __iomem	    *regs_soc;
	spinlock_t	    lock;
	int		    irq;
	bool		    initialized;
	struct value_to_freq *val_to_freq;
	struct armada38x_rtc_data *data;
};

#define ALARM1	0
#define ALARM2	1

#define ALARM_REG(base, alarm)	 ((base) + (alarm) * sizeof(u32))

struct armada38x_rtc_data {
	/* Initialize the RTC-MBUS bridge timing */
	void (*update_mbus_timing)(struct armada38x_rtc *rtc);
	u32 (*read_rtc_reg)(struct armada38x_rtc *rtc, u8 rtc_reg);
	void (*clear_isr)(struct armada38x_rtc *rtc);
	void (*unmask_interrupt)(struct armada38x_rtc *rtc);
	u32 alarm;
};

/*
 * According to the datasheet, the OS should wait 5us after every
 * register write to the RTC hard macro so that the required update
 * can occur without holding off the system bus
 * According to errata RES-3124064, Write to any RTC register
 * may fail. As a workaround, before writing to RTC
 * register, issue a dummy write of 0x0 twice to RTC Status
 * register.
 */

static void rtc_delayed_write(u32 val, struct armada38x_rtc *rtc, int offset)
{
	writel(0, rtc->regs + RTC_STATUS);
	writel(0, rtc->regs + RTC_STATUS);
	writel(val, rtc->regs + offset);
	udelay(5);
}

/* Update RTC-MBUS bridge timing parameters */
static void rtc_update_38x_mbus_timing_params(struct armada38x_rtc *rtc)
{
	u32 reg;

	reg = readl(rtc->regs_soc + RTC_38X_BRIDGE_TIMING_CTL);
	reg &= ~RTC_38X_PERIOD_MASK;
	reg |= 0x3FF << RTC_38X_PERIOD_OFFS; /* Maximum value */
	reg &= ~RTC_38X_READ_DELAY_MASK;
	reg |= 0x1F << RTC_38X_READ_DELAY_OFFS; /* Maximum value */
	writel(reg, rtc->regs_soc + RTC_38X_BRIDGE_TIMING_CTL);
}

static void rtc_update_8k_mbus_timing_params(struct armada38x_rtc *rtc)
{
	u32 reg;

	reg = readl(rtc->regs_soc + RTC_8K_BRIDGE_TIMING_CTL0);
	reg &= ~RTC_8K_WRCLK_PERIOD_MASK;
	reg |= 0x3FF << RTC_8K_WRCLK_PERIOD_OFFS;
	reg &= ~RTC_8K_WRCLK_SETUP_MASK;
	reg |= 0x29 << RTC_8K_WRCLK_SETUP_OFFS;
	writel(reg, rtc->regs_soc + RTC_8K_BRIDGE_TIMING_CTL0);

	reg = readl(rtc->regs_soc + RTC_8K_BRIDGE_TIMING_CTL1);
	reg &= ~RTC_8K_READ_DELAY_MASK;
	reg |= 0x3F << RTC_8K_READ_DELAY_OFFS;
	writel(reg, rtc->regs_soc + RTC_8K_BRIDGE_TIMING_CTL1);
}

static u32 read_rtc_register(struct armada38x_rtc *rtc, u8 rtc_reg)
{
	return readl(rtc->regs + rtc_reg);
}

static u32 read_rtc_register_38x_wa(struct armada38x_rtc *rtc, u8 rtc_reg)
{
	int i, index_max = 0, max = 0;

	for (i = 0; i < SAMPLE_NR; i++) {
		rtc->val_to_freq[i].value = readl(rtc->regs + rtc_reg);
		rtc->val_to_freq[i].freq = 0;
	}

	for (i = 0; i < SAMPLE_NR; i++) {
		int j = 0;
		u32 value = rtc->val_to_freq[i].value;

		while (rtc->val_to_freq[j].freq) {
			if (rtc->val_to_freq[j].value == value) {
				rtc->val_to_freq[j].freq++;
				break;
			}
			j++;
		}

		if (!rtc->val_to_freq[j].freq) {
			rtc->val_to_freq[j].value = value;
			rtc->val_to_freq[j].freq = 1;
		}

		if (rtc->val_to_freq[j].freq > max) {
			index_max = j;
			max = rtc->val_to_freq[j].freq;
		}

		/*
		 * If a value already has half of the sample this is the most
		 * frequent one and we can stop the research right now
		 */
		if (max > SAMPLE_NR / 2)
			break;
	}

	return rtc->val_to_freq[index_max].value;
}

static void armada38x_clear_isr(struct armada38x_rtc *rtc)
{
	u32 val = readl(rtc->regs_soc + SOC_RTC_INTERRUPT);

	writel(val & ~SOC_RTC_ALARM1, rtc->regs_soc + SOC_RTC_INTERRUPT);
}

static void armada38x_unmask_interrupt(struct armada38x_rtc *rtc)
{
	u32 val = readl(rtc->regs_soc + SOC_RTC_INTERRUPT);

	writel(val | SOC_RTC_ALARM1_MASK, rtc->regs_soc + SOC_RTC_INTERRUPT);
}

static void armada8k_clear_isr(struct armada38x_rtc *rtc)
{
	writel(RTC_8K_ALARM2, rtc->regs_soc + RTC_8K_ISR);
}

static void armada8k_unmask_interrupt(struct armada38x_rtc *rtc)
{
	writel(RTC_8K_ALARM2, rtc->regs_soc + RTC_8K_IMR);
}

static int armada38x_rtc_read_time(struct device *dev, struct rtc_time *tm)
{
	struct armada38x_rtc *rtc = dev_get_drvdata(dev);
	unsigned long time, flags;

	spin_lock_irqsave(&rtc->lock, flags);
	time = rtc->data->read_rtc_reg(rtc, RTC_TIME);
	spin_unlock_irqrestore(&rtc->lock, flags);

	rtc_time64_to_tm(time, tm);

	return 0;
}

static void armada38x_rtc_reset(struct armada38x_rtc *rtc)
{
	u32 reg;

	reg = rtc->data->read_rtc_reg(rtc, RTC_CONF_TEST);
	/* If bits [7:0] are non-zero, assume RTC was uninitialized */
	if (reg & 0xff) {
		rtc_delayed_write(0, rtc, RTC_CONF_TEST);
		msleep(500); /* Oscillator startup time */
		rtc_delayed_write(0, rtc, RTC_TIME);
		rtc_delayed_write(SOC_RTC_ALARM1 | SOC_RTC_ALARM2, rtc,
				  RTC_STATUS);
		rtc_delayed_write(RTC_NOMINAL_TIMING, rtc, RTC_CCR);
	}
	rtc->initialized = true;
}

static int armada38x_rtc_set_time(struct device *dev, struct rtc_time *tm)
{
	struct armada38x_rtc *rtc = dev_get_drvdata(dev);
	unsigned long time, flags;

	time = rtc_tm_to_time64(tm);

	if (!rtc->initialized)
		armada38x_rtc_reset(rtc);

	spin_lock_irqsave(&rtc->lock, flags);
	rtc_delayed_write(time, rtc, RTC_TIME);
	spin_unlock_irqrestore(&rtc->lock, flags);

	return 0;
}

static int armada38x_rtc_read_alarm(struct device *dev, struct rtc_wkalrm *alrm)
{
	struct armada38x_rtc *rtc = dev_get_drvdata(dev);
	unsigned long time, flags;
	u32 reg = ALARM_REG(RTC_ALARM1, rtc->data->alarm);
	u32 reg_irq = ALARM_REG(RTC_IRQ1_CONF, rtc->data->alarm);
	u32 val;

	spin_lock_irqsave(&rtc->lock, flags);

	time = rtc->data->read_rtc_reg(rtc, reg);
	val = rtc->data->read_rtc_reg(rtc, reg_irq) & RTC_IRQ_AL_EN;

	spin_unlock_irqrestore(&rtc->lock, flags);

	alrm->enabled = val ? 1 : 0;
	rtc_time64_to_tm(time,  &alrm->time);

	return 0;
}

static int armada38x_rtc_set_alarm(struct device *dev, struct rtc_wkalrm *alrm)
{
	struct armada38x_rtc *rtc = dev_get_drvdata(dev);
	u32 reg = ALARM_REG(RTC_ALARM1, rtc->data->alarm);
	u32 reg_irq = ALARM_REG(RTC_IRQ1_CONF, rtc->data->alarm);
	unsigned long time, flags;

	time = rtc_tm_to_time64(&alrm->time);

	spin_lock_irqsave(&rtc->lock, flags);

	rtc_delayed_write(time, rtc, reg);

	if (alrm->enabled) {
		rtc_delayed_write(RTC_IRQ_AL_EN, rtc, reg_irq);
		rtc->data->unmask_interrupt(rtc);
	}

	spin_unlock_irqrestore(&rtc->lock, flags);

	return 0;
}

static int armada38x_rtc_alarm_irq_enable(struct device *dev,
					 unsigned int enabled)
{
	struct armada38x_rtc *rtc = dev_get_drvdata(dev);
	u32 reg_irq = ALARM_REG(RTC_IRQ1_CONF, rtc->data->alarm);
	unsigned long flags;

	spin_lock_irqsave(&rtc->lock, flags);

	if (enabled)
		rtc_delayed_write(RTC_IRQ_AL_EN, rtc, reg_irq);
	else
		rtc_delayed_write(0, rtc, reg_irq);

	spin_unlock_irqrestore(&rtc->lock, flags);

	return 0;
}

static irqreturn_t armada38x_rtc_alarm_irq(int irq, void *data)
{
	struct armada38x_rtc *rtc = data;
	u32 val;
	int event = RTC_IRQF | RTC_AF;
	u32 reg_irq = ALARM_REG(RTC_IRQ1_CONF, rtc->data->alarm);

	dev_dbg(&rtc->rtc_dev->dev, "%s:irq(%d)\n", __func__, irq);

	spin_lock(&rtc->lock);

	rtc->data->clear_isr(rtc);
	val = rtc->data->read_rtc_reg(rtc, reg_irq);
	/* disable all the interrupts for alarm*/
	rtc_delayed_write(0, rtc, reg_irq);
	/* Ack the event */
	rtc_delayed_write(1 << rtc->data->alarm, rtc, RTC_STATUS);

	spin_unlock(&rtc->lock);

	if (val & RTC_IRQ_FREQ_EN) {
		if (val & RTC_IRQ_FREQ_1HZ)
			event |= RTC_UF;
		else
			event |= RTC_PF;
	}

	rtc_update_irq(rtc->rtc_dev, 1, event);

	return IRQ_HANDLED;
}

/*
 * The information given in the Armada 388 functional spec is complex.
 * They give two different formulas for calculating the offset value,
 * but when considering "Offset" as an 8-bit signed integer, they both
 * reduce down to (we shall rename "Offset" as "val" here):
 *
 *   val = (f_ideal / f_measured - 1) / resolution   where f_ideal = 32768
 *
 * Converting to time, f = 1/t:
 *   val = (t_measured / t_ideal - 1) / resolution   where t_ideal = 1/32768
 *
 *   =>  t_measured / t_ideal = val * resolution + 1
 *
 * "offset" in the RTC interface is defined as:
 *   t = t0 * (1 + offset * 1e-9)
 * where t is the desired period, t0 is the measured period with a zero
 * offset, which is t_measured above. With t0 = t_measured and t = t_ideal,
 *   offset = (t_ideal / t_measured - 1) / 1e-9
 *
 *   => t_ideal / t_measured = offset * 1e-9 + 1
 *
 * so:
 *
 *   offset * 1e-9 + 1 = 1 / (val * resolution + 1)
 *
 * We want "resolution" to be an integer, so resolution = R * 1e-9, giving
 *   offset = 1e18 / (val * R + 1e9) - 1e9
 *   val = (1e18 / (offset + 1e9) - 1e9) / R
 * with a common transformation:
 *   f(x) = 1e18 / (x + 1e9) - 1e9
 *   offset = f(val * R)
 *   val = f(offset) / R
 *
 * Armada 38x supports two modes, fine mode (954ppb) and coarse mode (3815ppb).
 */
static long armada38x_ppb_convert(long ppb)
{
	long div = ppb + 1000000000L;

	return div_s64(1000000000000000000LL + div / 2, div) - 1000000000L;
}

static int armada38x_rtc_read_offset(struct device *dev, long *offset)
{
	struct armada38x_rtc *rtc = dev_get_drvdata(dev);
	unsigned long ccr, flags;
	long ppb_cor;

	spin_lock_irqsave(&rtc->lock, flags);
	ccr = rtc->data->read_rtc_reg(rtc, RTC_CCR);
	spin_unlock_irqrestore(&rtc->lock, flags);

	ppb_cor = (ccr & RTC_CCR_MODE ? 3815 : 954) * (s8)ccr;
	/* ppb_cor + 1000000000L can never be zero */
	*offset = armada38x_ppb_convert(ppb_cor);

	return 0;
}

static int armada38x_rtc_set_offset(struct device *dev, long offset)
{
	struct armada38x_rtc *rtc = dev_get_drvdata(dev);
	unsigned long ccr = 0;
	long ppb_cor, off;

	/*
	 * The maximum ppb_cor is -128 * 3815 .. 127 * 3815, but we
	 * need to clamp the input.  This equates to -484270 .. 488558.
	 * Not only is this to stop out of range "off" but also to
	 * avoid the division by zero in armada38x_ppb_convert().
	 */
	offset = clamp(offset, -484270L, 488558L);

	ppb_cor = armada38x_ppb_convert(offset);

	/*
	 * Use low update mode where possible, which gives a better
	 * resolution of correction.
	 */
	off = DIV_ROUND_CLOSEST(ppb_cor, 954);
	if (off > 127 || off < -128) {
		ccr = RTC_CCR_MODE;
		off = DIV_ROUND_CLOSEST(ppb_cor, 3815);
	}

	/*
	 * Armada 388 requires a bit pattern in bits 14..8 depending on
	 * the sign bit: { 0, ~S, S, S, S, S, S }
	 */
	ccr |= (off & 0x3fff) ^ 0x2000;
	rtc_delayed_write(ccr, rtc, RTC_CCR);

	return 0;
}

static const struct rtc_class_ops armada38x_rtc_ops = {
	.read_time = armada38x_rtc_read_time,
	.set_time = armada38x_rtc_set_time,
	.read_alarm = armada38x_rtc_read_alarm,
	.set_alarm = armada38x_rtc_set_alarm,
	.alarm_irq_enable = armada38x_rtc_alarm_irq_enable,
	.read_offset = armada38x_rtc_read_offset,
	.set_offset = armada38x_rtc_set_offset,
};

static const struct rtc_class_ops armada38x_rtc_ops_noirq = {
	.read_time = armada38x_rtc_read_time,
	.set_time = armada38x_rtc_set_time,
	.read_alarm = armada38x_rtc_read_alarm,
	.read_offset = armada38x_rtc_read_offset,
	.set_offset = armada38x_rtc_set_offset,
};

static const struct armada38x_rtc_data armada38x_data = {
	.update_mbus_timing = rtc_update_38x_mbus_timing_params,
	.read_rtc_reg = read_rtc_register_38x_wa,
	.clear_isr = armada38x_clear_isr,
	.unmask_interrupt = armada38x_unmask_interrupt,
	.alarm = ALARM1,
};

static const struct armada38x_rtc_data armada8k_data = {
	.update_mbus_timing = rtc_update_8k_mbus_timing_params,
	.read_rtc_reg = read_rtc_register,
	.clear_isr = armada8k_clear_isr,
	.unmask_interrupt = armada8k_unmask_interrupt,
	.alarm = ALARM2,
};

#ifdef CONFIG_OF
static const struct of_device_id armada38x_rtc_of_match_table[] = {
	{
		.compatible = "marvell,armada-380-rtc",
		.data = &armada38x_data,
	},
	{
		.compatible = "marvell,armada-8k-rtc",
		.data = &armada8k_data,
	},
	{}
};
MODULE_DEVICE_TABLE(of, armada38x_rtc_of_match_table);
#endif

static __init int armada38x_rtc_probe(struct platform_device *pdev)
{
	struct resource *res;
	struct armada38x_rtc *rtc;
	const struct of_device_id *match;

	match = of_match_device(armada38x_rtc_of_match_table, &pdev->dev);
	if (!match)
		return -ENODEV;

	rtc = devm_kzalloc(&pdev->dev, sizeof(struct armada38x_rtc),
			    GFP_KERNEL);
	if (!rtc)
		return -ENOMEM;

	rtc->val_to_freq = devm_kcalloc(&pdev->dev, SAMPLE_NR,
				sizeof(struct value_to_freq), GFP_KERNEL);
	if (!rtc->val_to_freq)
		return -ENOMEM;

	spin_lock_init(&rtc->lock);

	res = platform_get_resource_byname(pdev, IORESOURCE_MEM, "rtc");
	rtc->regs = devm_ioremap_resource(&pdev->dev, res);
	if (IS_ERR(rtc->regs))
		return PTR_ERR(rtc->regs);
	res = platform_get_resource_byname(pdev, IORESOURCE_MEM, "rtc-soc");
	rtc->regs_soc = devm_ioremap_resource(&pdev->dev, res);
	if (IS_ERR(rtc->regs_soc))
		return PTR_ERR(rtc->regs_soc);

	rtc->irq = platform_get_irq(pdev, 0);
	if (rtc->irq < 0)
		return rtc->irq;
<<<<<<< HEAD
	}
=======
>>>>>>> f7688b48

	rtc->rtc_dev = devm_rtc_allocate_device(&pdev->dev);
	if (IS_ERR(rtc->rtc_dev))
		return PTR_ERR(rtc->rtc_dev);

	if (devm_request_irq(&pdev->dev, rtc->irq, armada38x_rtc_alarm_irq,
				0, pdev->name, rtc) < 0) {
		dev_warn(&pdev->dev, "Interrupt not available.\n");
		rtc->irq = -1;
	}
	platform_set_drvdata(pdev, rtc);

	if (rtc->irq != -1) {
		device_init_wakeup(&pdev->dev, 1);
		rtc->rtc_dev->ops = &armada38x_rtc_ops;
	} else {
		/*
		 * If there is no interrupt available then we can't
		 * use the alarm
		 */
		rtc->rtc_dev->ops = &armada38x_rtc_ops_noirq;
	}
	rtc->data = (struct armada38x_rtc_data *)match->data;

	/* Update RTC-MBUS bridge timing parameters */
	rtc->data->update_mbus_timing(rtc);

<<<<<<< HEAD
	ret = rtc_register_device(rtc->rtc_dev);
	if (ret)
		dev_err(&pdev->dev, "Failed to register RTC device: %d\n", ret);

	return ret;
=======
	rtc->rtc_dev->range_max = U32_MAX;

	return rtc_register_device(rtc->rtc_dev);
>>>>>>> f7688b48
}

#ifdef CONFIG_PM_SLEEP
static int armada38x_rtc_suspend(struct device *dev)
{
	if (device_may_wakeup(dev)) {
		struct armada38x_rtc *rtc = dev_get_drvdata(dev);

		return enable_irq_wake(rtc->irq);
	}

	return 0;
}

static int armada38x_rtc_resume(struct device *dev)
{
	if (device_may_wakeup(dev)) {
		struct armada38x_rtc *rtc = dev_get_drvdata(dev);

		/* Update RTC-MBUS bridge timing parameters */
		rtc->data->update_mbus_timing(rtc);

		return disable_irq_wake(rtc->irq);
	}

	return 0;
}
#endif

static SIMPLE_DEV_PM_OPS(armada38x_rtc_pm_ops,
			 armada38x_rtc_suspend, armada38x_rtc_resume);

static struct platform_driver armada38x_rtc_driver = {
	.driver		= {
		.name	= "armada38x-rtc",
		.pm	= &armada38x_rtc_pm_ops,
		.of_match_table = of_match_ptr(armada38x_rtc_of_match_table),
	},
};

module_platform_driver_probe(armada38x_rtc_driver, armada38x_rtc_probe);

MODULE_DESCRIPTION("Marvell Armada 38x RTC driver");
MODULE_AUTHOR("Gregory CLEMENT <gregory.clement@free-electrons.com>");
MODULE_LICENSE("GPL");<|MERGE_RESOLUTION|>--- conflicted
+++ resolved
@@ -531,10 +531,6 @@
 	rtc->irq = platform_get_irq(pdev, 0);
 	if (rtc->irq < 0)
 		return rtc->irq;
-<<<<<<< HEAD
-	}
-=======
->>>>>>> f7688b48
 
 	rtc->rtc_dev = devm_rtc_allocate_device(&pdev->dev);
 	if (IS_ERR(rtc->rtc_dev))
@@ -562,17 +558,9 @@
 	/* Update RTC-MBUS bridge timing parameters */
 	rtc->data->update_mbus_timing(rtc);
 
-<<<<<<< HEAD
-	ret = rtc_register_device(rtc->rtc_dev);
-	if (ret)
-		dev_err(&pdev->dev, "Failed to register RTC device: %d\n", ret);
-
-	return ret;
-=======
 	rtc->rtc_dev->range_max = U32_MAX;
 
 	return rtc_register_device(rtc->rtc_dev);
->>>>>>> f7688b48
 }
 
 #ifdef CONFIG_PM_SLEEP
