// SPDX-License-Identifier: GPL-2.0-or-later
/* A network driver using virtio.
 *
 * Copyright 2007 Rusty Russell <rusty@rustcorp.com.au> IBM Corporation
 */
//#define DEBUG
#include <linux/netdevice.h>
#include <linux/etherdevice.h>
#include <linux/ethtool.h>
#include <linux/module.h>
#include <linux/virtio.h>
#include <linux/virtio_net.h>
#include <linux/bpf.h>
#include <linux/bpf_trace.h>
#include <linux/scatterlist.h>
#include <linux/if_vlan.h>
#include <linux/slab.h>
#include <linux/cpu.h>
#include <linux/average.h>
#include <linux/filter.h>
#include <linux/kernel.h>
#include <net/route.h>
#include <net/xdp.h>
#include <net/net_failover.h>

static int napi_weight = NAPI_POLL_WEIGHT;
module_param(napi_weight, int, 0444);

static bool csum = true, gso = true, napi_tx = true;
module_param(csum, bool, 0444);
module_param(gso, bool, 0444);
module_param(napi_tx, bool, 0644);

/* FIXME: MTU in config. */
#define GOOD_PACKET_LEN (ETH_HLEN + VLAN_HLEN + ETH_DATA_LEN)
#define GOOD_COPY_LEN	128

#define VIRTNET_RX_PAD (NET_IP_ALIGN + NET_SKB_PAD)

/* Amount of XDP headroom to prepend to packets for use by xdp_adjust_head */
#define VIRTIO_XDP_HEADROOM 256

/* Separating two types of XDP xmit */
#define VIRTIO_XDP_TX		BIT(0)
#define VIRTIO_XDP_REDIR	BIT(1)

#define VIRTIO_XDP_FLAG	BIT(0)

/* RX packet size EWMA. The average packet size is used to determine the packet
 * buffer size when refilling RX rings. As the entire RX ring may be refilled
 * at once, the weight is chosen so that the EWMA will be insensitive to short-
 * term, transient changes in packet size.
 */
DECLARE_EWMA(pkt_len, 0, 64)

#define VIRTNET_DRIVER_VERSION "1.0.0"

static const unsigned long guest_offloads[] = {
	VIRTIO_NET_F_GUEST_TSO4,
	VIRTIO_NET_F_GUEST_TSO6,
	VIRTIO_NET_F_GUEST_ECN,
	VIRTIO_NET_F_GUEST_UFO,
	VIRTIO_NET_F_GUEST_CSUM
};

#define GUEST_OFFLOAD_GRO_HW_MASK ((1ULL << VIRTIO_NET_F_GUEST_TSO4) | \
				(1ULL << VIRTIO_NET_F_GUEST_TSO6) | \
				(1ULL << VIRTIO_NET_F_GUEST_ECN)  | \
				(1ULL << VIRTIO_NET_F_GUEST_UFO))

struct virtnet_stat_desc {
	char desc[ETH_GSTRING_LEN];
	size_t offset;
};

struct virtnet_sq_stats {
	struct u64_stats_sync syncp;
	u64 packets;
	u64 bytes;
	u64 xdp_tx;
	u64 xdp_tx_drops;
	u64 kicks;
};

struct virtnet_rq_stats {
	struct u64_stats_sync syncp;
	u64 packets;
	u64 bytes;
	u64 drops;
	u64 xdp_packets;
	u64 xdp_tx;
	u64 xdp_redirects;
	u64 xdp_drops;
	u64 kicks;
};

#define VIRTNET_SQ_STAT(m)	offsetof(struct virtnet_sq_stats, m)
#define VIRTNET_RQ_STAT(m)	offsetof(struct virtnet_rq_stats, m)

static const struct virtnet_stat_desc virtnet_sq_stats_desc[] = {
	{ "packets",		VIRTNET_SQ_STAT(packets) },
	{ "bytes",		VIRTNET_SQ_STAT(bytes) },
	{ "xdp_tx",		VIRTNET_SQ_STAT(xdp_tx) },
	{ "xdp_tx_drops",	VIRTNET_SQ_STAT(xdp_tx_drops) },
	{ "kicks",		VIRTNET_SQ_STAT(kicks) },
};

static const struct virtnet_stat_desc virtnet_rq_stats_desc[] = {
	{ "packets",		VIRTNET_RQ_STAT(packets) },
	{ "bytes",		VIRTNET_RQ_STAT(bytes) },
	{ "drops",		VIRTNET_RQ_STAT(drops) },
	{ "xdp_packets",	VIRTNET_RQ_STAT(xdp_packets) },
	{ "xdp_tx",		VIRTNET_RQ_STAT(xdp_tx) },
	{ "xdp_redirects",	VIRTNET_RQ_STAT(xdp_redirects) },
	{ "xdp_drops",		VIRTNET_RQ_STAT(xdp_drops) },
	{ "kicks",		VIRTNET_RQ_STAT(kicks) },
};

#define VIRTNET_SQ_STATS_LEN	ARRAY_SIZE(virtnet_sq_stats_desc)
#define VIRTNET_RQ_STATS_LEN	ARRAY_SIZE(virtnet_rq_stats_desc)

/* Internal representation of a send virtqueue */
struct send_queue {
	/* Virtqueue associated with this send _queue */
	struct virtqueue *vq;

	/* TX: fragments + linear part + virtio header */
	struct scatterlist sg[MAX_SKB_FRAGS + 2];

	/* Name of the send queue: output.$index */
	char name[40];

	struct virtnet_sq_stats stats;

	struct napi_struct napi;
};

/* Internal representation of a receive virtqueue */
struct receive_queue {
	/* Virtqueue associated with this receive_queue */
	struct virtqueue *vq;

	struct napi_struct napi;

	struct bpf_prog __rcu *xdp_prog;

	struct virtnet_rq_stats stats;

	/* Chain pages by the private ptr. */
	struct page *pages;

	/* Average packet length for mergeable receive buffers. */
	struct ewma_pkt_len mrg_avg_pkt_len;

	/* Page frag for packet buffer allocation. */
	struct page_frag alloc_frag;

	/* RX: fragments + linear part + virtio header */
	struct scatterlist sg[MAX_SKB_FRAGS + 2];

	/* Min single buffer size for mergeable buffers case. */
	unsigned int min_buf_len;

	/* Name of this receive queue: input.$index */
	char name[40];

	struct xdp_rxq_info xdp_rxq;
};

/* Control VQ buffers: protected by the rtnl lock */
struct control_buf {
	struct virtio_net_ctrl_hdr hdr;
	virtio_net_ctrl_ack status;
	struct virtio_net_ctrl_mq mq;
	u8 promisc;
	u8 allmulti;
	__virtio16 vid;
	__virtio64 offloads;
};

struct virtnet_info {
	struct virtio_device *vdev;
	struct virtqueue *cvq;
	struct net_device *dev;
	struct send_queue *sq;
	struct receive_queue *rq;
	unsigned int status;

	/* Max # of queue pairs supported by the device */
	u16 max_queue_pairs;

	/* # of queue pairs currently used by the driver */
	u16 curr_queue_pairs;

	/* # of XDP queue pairs currently used by the driver */
	u16 xdp_queue_pairs;

	/* xdp_queue_pairs may be 0, when xdp is already loaded. So add this. */
	bool xdp_enabled;

	/* I like... big packets and I cannot lie! */
	bool big_packets;

	/* Host will merge rx buffers for big packets (shake it! shake it!) */
	bool mergeable_rx_bufs;

	/* Has control virtqueue */
	bool has_cvq;

	/* Host can handle any s/g split between our header and packet data */
	bool any_header_sg;

	/* Packet virtio header size */
	u8 hdr_len;

	/* Work struct for refilling if we run low on memory. */
	struct delayed_work refill;

	/* Work struct for config space updates */
	struct work_struct config_work;

	/* Does the affinity hint is set for virtqueues? */
	bool affinity_hint_set;

	/* CPU hotplug instances for online & dead */
	struct hlist_node node;
	struct hlist_node node_dead;

	struct control_buf *ctrl;

	/* Ethtool settings */
	u8 duplex;
	u32 speed;

	unsigned long guest_offloads;
	unsigned long guest_offloads_capable;

	/* failover when STANDBY feature enabled */
	struct failover *failover;
};

struct padded_vnet_hdr {
	struct virtio_net_hdr_mrg_rxbuf hdr;
	/*
	 * hdr is in a separate sg buffer, and data sg buffer shares same page
	 * with this header sg. This padding makes next sg 16 byte aligned
	 * after the header.
	 */
	char padding[4];
};

static bool is_xdp_frame(void *ptr)
{
	return (unsigned long)ptr & VIRTIO_XDP_FLAG;
}

static void *xdp_to_ptr(struct xdp_frame *ptr)
{
	return (void *)((unsigned long)ptr | VIRTIO_XDP_FLAG);
}

static struct xdp_frame *ptr_to_xdp(void *ptr)
{
	return (struct xdp_frame *)((unsigned long)ptr & ~VIRTIO_XDP_FLAG);
}

/* Converting between virtqueue no. and kernel tx/rx queue no.
 * 0:rx0 1:tx0 2:rx1 3:tx1 ... 2N:rxN 2N+1:txN 2N+2:cvq
 */
static int vq2txq(struct virtqueue *vq)
{
	return (vq->index - 1) / 2;
}

static int txq2vq(int txq)
{
	return txq * 2 + 1;
}

static int vq2rxq(struct virtqueue *vq)
{
	return vq->index / 2;
}

static int rxq2vq(int rxq)
{
	return rxq * 2;
}

static inline struct virtio_net_hdr_mrg_rxbuf *skb_vnet_hdr(struct sk_buff *skb)
{
	return (struct virtio_net_hdr_mrg_rxbuf *)skb->cb;
}

/*
 * private is used to chain pages for big packets, put the whole
 * most recent used list in the beginning for reuse
 */
static void give_pages(struct receive_queue *rq, struct page *page)
{
	struct page *end;

	/* Find end of list, sew whole thing into vi->rq.pages. */
	for (end = page; end->private; end = (struct page *)end->private);
	end->private = (unsigned long)rq->pages;
	rq->pages = page;
}

static struct page *get_a_page(struct receive_queue *rq, gfp_t gfp_mask)
{
	struct page *p = rq->pages;

	if (p) {
		rq->pages = (struct page *)p->private;
		/* clear private here, it is used to chain pages */
		p->private = 0;
	} else
		p = alloc_page(gfp_mask);
	return p;
}

static void virtqueue_napi_schedule(struct napi_struct *napi,
				    struct virtqueue *vq)
{
	if (napi_schedule_prep(napi)) {
		virtqueue_disable_cb(vq);
		__napi_schedule(napi);
	}
}

static void virtqueue_napi_complete(struct napi_struct *napi,
				    struct virtqueue *vq, int processed)
{
	int opaque;

	opaque = virtqueue_enable_cb_prepare(vq);
	if (napi_complete_done(napi, processed)) {
		if (unlikely(virtqueue_poll(vq, opaque)))
			virtqueue_napi_schedule(napi, vq);
	} else {
		virtqueue_disable_cb(vq);
	}
}

static void skb_xmit_done(struct virtqueue *vq)
{
	struct virtnet_info *vi = vq->vdev->priv;
	struct napi_struct *napi = &vi->sq[vq2txq(vq)].napi;

	/* Suppress further interrupts. */
	virtqueue_disable_cb(vq);

	if (napi->weight)
		virtqueue_napi_schedule(napi, vq);
	else
		/* We were probably waiting for more output buffers. */
		netif_wake_subqueue(vi->dev, vq2txq(vq));
}

#define MRG_CTX_HEADER_SHIFT 22
static void *mergeable_len_to_ctx(unsigned int truesize,
				  unsigned int headroom)
{
	return (void *)(unsigned long)((headroom << MRG_CTX_HEADER_SHIFT) | truesize);
}

static unsigned int mergeable_ctx_to_headroom(void *mrg_ctx)
{
	return (unsigned long)mrg_ctx >> MRG_CTX_HEADER_SHIFT;
}

static unsigned int mergeable_ctx_to_truesize(void *mrg_ctx)
{
	return (unsigned long)mrg_ctx & ((1 << MRG_CTX_HEADER_SHIFT) - 1);
}

/* Called from bottom half context */
static struct sk_buff *page_to_skb(struct virtnet_info *vi,
				   struct receive_queue *rq,
				   struct page *page, unsigned int offset,
				   unsigned int len, unsigned int truesize,
				   bool hdr_valid, unsigned int metasize,
				   unsigned int headroom)
{
	struct sk_buff *skb;
	struct virtio_net_hdr_mrg_rxbuf *hdr;
	unsigned int copy, hdr_len, hdr_padded_len;
	struct page *page_to_free = NULL;
	int tailroom, shinfo_size;
	char *p, *hdr_p, *buf;

	p = page_address(page) + offset;
	hdr_p = p;

	hdr_len = vi->hdr_len;
	if (vi->mergeable_rx_bufs)
		hdr_padded_len = sizeof(*hdr);
	else
		hdr_padded_len = sizeof(struct padded_vnet_hdr);

	/* If headroom is not 0, there is an offset between the beginning of the
	 * data and the allocated space, otherwise the data and the allocated
	 * space are aligned.
	 *
	 * Buffers with headroom use PAGE_SIZE as alloc size, see
	 * add_recvbuf_mergeable() + get_mergeable_buf_len()
	 */
	truesize = headroom ? PAGE_SIZE : truesize;
	tailroom = truesize - len - headroom - (hdr_padded_len - hdr_len);
	buf = p - headroom;

	len -= hdr_len;
	offset += hdr_padded_len;
	p += hdr_padded_len;

<<<<<<< HEAD
	/* Copy all frame if it fits skb->head, otherwise
	 * we let virtio_net_hdr_to_skb() and GRO pull headers as needed.
	 */
	if (len <= skb_tailroom(skb))
		copy = len;
	else
		copy = ETH_HLEN + metasize;
	skb_put_data(skb, p, copy);
=======
	shinfo_size = SKB_DATA_ALIGN(sizeof(struct skb_shared_info));
>>>>>>> 3b17187f

	/* copy small packet so we can reuse these pages */
	if (!NET_IP_ALIGN && len > GOOD_COPY_LEN && tailroom >= shinfo_size) {
		skb = build_skb(buf, truesize);
		if (unlikely(!skb))
			return NULL;

		skb_reserve(skb, p - buf);
		skb_put(skb, len);

		page = (struct page *)page->private;
		if (page)
			give_pages(rq, page);
		goto ok;
	}

	/* copy small packet so we can reuse these pages for small data */
	skb = napi_alloc_skb(&rq->napi, GOOD_COPY_LEN);
	if (unlikely(!skb))
		return NULL;

	/* Copy all frame if it fits skb->head, otherwise
	 * we let virtio_net_hdr_to_skb() and GRO pull headers as needed.
	 */
	if (len <= skb_tailroom(skb))
		copy = len;
	else
		copy = ETH_HLEN + metasize;
	skb_put_data(skb, p, copy);

	len -= copy;
	offset += copy;

	if (vi->mergeable_rx_bufs) {
		if (len)
			skb_add_rx_frag(skb, 0, page, offset, len, truesize);
		else
			page_to_free = page;
		goto ok;
	}

	/*
	 * Verify that we can indeed put this data into a skb.
	 * This is here to handle cases when the device erroneously
	 * tries to receive more than is possible. This is usually
	 * the case of a broken device.
	 */
	if (unlikely(len > MAX_SKB_FRAGS * PAGE_SIZE)) {
		net_dbg_ratelimited("%s: too much data\n", skb->dev->name);
		dev_kfree_skb(skb);
		return NULL;
	}
	BUG_ON(offset >= PAGE_SIZE);
	while (len) {
		unsigned int frag_size = min((unsigned)PAGE_SIZE - offset, len);
		skb_add_rx_frag(skb, skb_shinfo(skb)->nr_frags, page, offset,
				frag_size, truesize);
		len -= frag_size;
		page = (struct page *)page->private;
		offset = 0;
	}

	if (page)
		give_pages(rq, page);

ok:
	/* hdr_valid means no XDP, so we can copy the vnet header */
	if (hdr_valid) {
		hdr = skb_vnet_hdr(skb);
		memcpy(hdr, hdr_p, hdr_len);
	}
	if (page_to_free)
		put_page(page_to_free);

	if (metasize) {
		__skb_pull(skb, metasize);
		skb_metadata_set(skb, metasize);
	}

	return skb;
}

static int __virtnet_xdp_xmit_one(struct virtnet_info *vi,
				   struct send_queue *sq,
				   struct xdp_frame *xdpf)
{
	struct virtio_net_hdr_mrg_rxbuf *hdr;
	int err;

	if (unlikely(xdpf->headroom < vi->hdr_len))
		return -EOVERFLOW;

	/* Make room for virtqueue hdr (also change xdpf->headroom?) */
	xdpf->data -= vi->hdr_len;
	/* Zero header and leave csum up to XDP layers */
	hdr = xdpf->data;
	memset(hdr, 0, vi->hdr_len);
	xdpf->len   += vi->hdr_len;

	sg_init_one(sq->sg, xdpf->data, xdpf->len);

	err = virtqueue_add_outbuf(sq->vq, sq->sg, 1, xdp_to_ptr(xdpf),
				   GFP_ATOMIC);
	if (unlikely(err))
		return -ENOSPC; /* Caller handle free/refcnt */

	return 0;
}

/* when vi->curr_queue_pairs > nr_cpu_ids, the txq/sq is only used for xdp tx on
 * the current cpu, so it does not need to be locked.
 *
 * Here we use marco instead of inline functions because we have to deal with
 * three issues at the same time: 1. the choice of sq. 2. judge and execute the
 * lock/unlock of txq 3. make sparse happy. It is difficult for two inline
 * functions to perfectly solve these three problems at the same time.
 */
#define virtnet_xdp_get_sq(vi) ({                                       \
<<<<<<< HEAD
=======
	int cpu = smp_processor_id();                                   \
>>>>>>> 3b17187f
	struct netdev_queue *txq;                                       \
	typeof(vi) v = (vi);                                            \
	unsigned int qp;                                                \
									\
	if (v->curr_queue_pairs > nr_cpu_ids) {                         \
		qp = v->curr_queue_pairs - v->xdp_queue_pairs;          \
<<<<<<< HEAD
		qp += smp_processor_id();                               \
		txq = netdev_get_tx_queue(v->dev, qp);                  \
		__netif_tx_acquire(txq);                                \
	} else {                                                        \
		qp = smp_processor_id() % v->curr_queue_pairs;          \
		txq = netdev_get_tx_queue(v->dev, qp);                  \
		__netif_tx_lock(txq, raw_smp_processor_id());           \
=======
		qp += cpu;                                              \
		txq = netdev_get_tx_queue(v->dev, qp);                  \
		__netif_tx_acquire(txq);                                \
	} else {                                                        \
		qp = cpu % v->curr_queue_pairs;                         \
		txq = netdev_get_tx_queue(v->dev, qp);                  \
		__netif_tx_lock(txq, cpu);                              \
>>>>>>> 3b17187f
	}                                                               \
	v->sq + qp;                                                     \
})

#define virtnet_xdp_put_sq(vi, q) {                                     \
	struct netdev_queue *txq;                                       \
	typeof(vi) v = (vi);                                            \
									\
	txq = netdev_get_tx_queue(v->dev, (q) - v->sq);                 \
	if (v->curr_queue_pairs > nr_cpu_ids)                           \
		__netif_tx_release(txq);                                \
	else                                                            \
		__netif_tx_unlock(txq);                                 \
}

static int virtnet_xdp_xmit(struct net_device *dev,
			    int n, struct xdp_frame **frames, u32 flags)
{
	struct virtnet_info *vi = netdev_priv(dev);
	struct receive_queue *rq = vi->rq;
	struct bpf_prog *xdp_prog;
	struct send_queue *sq;
	unsigned int len;
	int packets = 0;
	int bytes = 0;
	int nxmit = 0;
	int kicks = 0;
	void *ptr;
	int ret;
	int i;

	/* Only allow ndo_xdp_xmit if XDP is loaded on dev, as this
	 * indicate XDP resources have been successfully allocated.
	 */
	xdp_prog = rcu_access_pointer(rq->xdp_prog);
	if (!xdp_prog)
		return -ENXIO;

	sq = virtnet_xdp_get_sq(vi);

	if (unlikely(flags & ~XDP_XMIT_FLAGS_MASK)) {
		ret = -EINVAL;
		goto out;
	}

	/* Free up any pending old buffers before queueing new ones. */
	while ((ptr = virtqueue_get_buf(sq->vq, &len)) != NULL) {
		if (likely(is_xdp_frame(ptr))) {
			struct xdp_frame *frame = ptr_to_xdp(ptr);

			bytes += frame->len;
			xdp_return_frame(frame);
		} else {
			struct sk_buff *skb = ptr;

			bytes += skb->len;
			napi_consume_skb(skb, false);
		}
		packets++;
	}

	for (i = 0; i < n; i++) {
		struct xdp_frame *xdpf = frames[i];

		if (__virtnet_xdp_xmit_one(vi, sq, xdpf))
			break;
		nxmit++;
	}
	ret = nxmit;

	if (flags & XDP_XMIT_FLUSH) {
		if (virtqueue_kick_prepare(sq->vq) && virtqueue_notify(sq->vq))
			kicks = 1;
	}
out:
	u64_stats_update_begin(&sq->stats.syncp);
	sq->stats.bytes += bytes;
	sq->stats.packets += packets;
	sq->stats.xdp_tx += n;
	sq->stats.xdp_tx_drops += n - nxmit;
	sq->stats.kicks += kicks;
	u64_stats_update_end(&sq->stats.syncp);

	virtnet_xdp_put_sq(vi, sq);
	return ret;
}

static unsigned int virtnet_get_headroom(struct virtnet_info *vi)
{
	return vi->xdp_enabled ? VIRTIO_XDP_HEADROOM : 0;
}

/* We copy the packet for XDP in the following cases:
 *
 * 1) Packet is scattered across multiple rx buffers.
 * 2) Headroom space is insufficient.
 *
 * This is inefficient but it's a temporary condition that
 * we hit right after XDP is enabled and until queue is refilled
 * with large buffers with sufficient headroom - so it should affect
 * at most queue size packets.
 * Afterwards, the conditions to enable
 * XDP should preclude the underlying device from sending packets
 * across multiple buffers (num_buf > 1), and we make sure buffers
 * have enough headroom.
 */
static struct page *xdp_linearize_page(struct receive_queue *rq,
				       u16 *num_buf,
				       struct page *p,
				       int offset,
				       int page_off,
				       unsigned int *len)
{
	struct page *page = alloc_page(GFP_ATOMIC);

	if (!page)
		return NULL;

	memcpy(page_address(page) + page_off, page_address(p) + offset, *len);
	page_off += *len;

	while (--*num_buf) {
		int tailroom = SKB_DATA_ALIGN(sizeof(struct skb_shared_info));
		unsigned int buflen;
		void *buf;
		int off;

		buf = virtqueue_get_buf(rq->vq, &buflen);
		if (unlikely(!buf))
			goto err_buf;

		p = virt_to_head_page(buf);
		off = buf - page_address(p);

		/* guard against a misconfigured or uncooperative backend that
		 * is sending packet larger than the MTU.
		 */
		if ((page_off + buflen + tailroom) > PAGE_SIZE) {
			put_page(p);
			goto err_buf;
		}

		memcpy(page_address(page) + page_off,
		       page_address(p) + off, buflen);
		page_off += buflen;
		put_page(p);
	}

	/* Headroom does not contribute to packet length */
	*len = page_off - VIRTIO_XDP_HEADROOM;
	return page;
err_buf:
	__free_pages(page, 0);
	return NULL;
}

static struct sk_buff *receive_small(struct net_device *dev,
				     struct virtnet_info *vi,
				     struct receive_queue *rq,
				     void *buf, void *ctx,
				     unsigned int len,
				     unsigned int *xdp_xmit,
				     struct virtnet_rq_stats *stats)
{
	struct sk_buff *skb;
	struct bpf_prog *xdp_prog;
	unsigned int xdp_headroom = (unsigned long)ctx;
	unsigned int header_offset = VIRTNET_RX_PAD + xdp_headroom;
	unsigned int headroom = vi->hdr_len + header_offset;
	unsigned int buflen = SKB_DATA_ALIGN(GOOD_PACKET_LEN + headroom) +
			      SKB_DATA_ALIGN(sizeof(struct skb_shared_info));
	struct page *page = virt_to_head_page(buf);
	unsigned int delta = 0;
	struct page *xdp_page;
	int err;
	unsigned int metasize = 0;

	len -= vi->hdr_len;
	stats->bytes += len;

	if (unlikely(len > GOOD_PACKET_LEN)) {
		pr_debug("%s: rx error: len %u exceeds max size %d\n",
			 dev->name, len, GOOD_PACKET_LEN);
		dev->stats.rx_length_errors++;
		goto err_len;
	}
	rcu_read_lock();
	xdp_prog = rcu_dereference(rq->xdp_prog);
	if (xdp_prog) {
		struct virtio_net_hdr_mrg_rxbuf *hdr = buf + header_offset;
		struct xdp_frame *xdpf;
		struct xdp_buff xdp;
		void *orig_data;
		u32 act;

		if (unlikely(hdr->hdr.gso_type))
			goto err_xdp;

		if (unlikely(xdp_headroom < virtnet_get_headroom(vi))) {
			int offset = buf - page_address(page) + header_offset;
			unsigned int tlen = len + vi->hdr_len;
			u16 num_buf = 1;

			xdp_headroom = virtnet_get_headroom(vi);
			header_offset = VIRTNET_RX_PAD + xdp_headroom;
			headroom = vi->hdr_len + header_offset;
			buflen = SKB_DATA_ALIGN(GOOD_PACKET_LEN + headroom) +
				 SKB_DATA_ALIGN(sizeof(struct skb_shared_info));
			xdp_page = xdp_linearize_page(rq, &num_buf, page,
						      offset, header_offset,
						      &tlen);
			if (!xdp_page)
				goto err_xdp;

			buf = page_address(xdp_page);
			put_page(page);
			page = xdp_page;
		}

		xdp_init_buff(&xdp, buflen, &rq->xdp_rxq);
		xdp_prepare_buff(&xdp, buf + VIRTNET_RX_PAD + vi->hdr_len,
				 xdp_headroom, len, true);
		orig_data = xdp.data;
		act = bpf_prog_run_xdp(xdp_prog, &xdp);
		stats->xdp_packets++;

		switch (act) {
		case XDP_PASS:
			/* Recalculate length in case bpf program changed it */
			delta = orig_data - xdp.data;
			len = xdp.data_end - xdp.data;
			metasize = xdp.data - xdp.data_meta;
			break;
		case XDP_TX:
			stats->xdp_tx++;
			xdpf = xdp_convert_buff_to_frame(&xdp);
			if (unlikely(!xdpf))
				goto err_xdp;
			err = virtnet_xdp_xmit(dev, 1, &xdpf, 0);
			if (unlikely(!err)) {
				xdp_return_frame_rx_napi(xdpf);
			} else if (unlikely(err < 0)) {
				trace_xdp_exception(vi->dev, xdp_prog, act);
				goto err_xdp;
			}
			*xdp_xmit |= VIRTIO_XDP_TX;
			rcu_read_unlock();
			goto xdp_xmit;
		case XDP_REDIRECT:
			stats->xdp_redirects++;
			err = xdp_do_redirect(dev, &xdp, xdp_prog);
			if (err)
				goto err_xdp;
			*xdp_xmit |= VIRTIO_XDP_REDIR;
			rcu_read_unlock();
			goto xdp_xmit;
		default:
			bpf_warn_invalid_xdp_action(act);
			fallthrough;
		case XDP_ABORTED:
			trace_xdp_exception(vi->dev, xdp_prog, act);
			goto err_xdp;
		case XDP_DROP:
			goto err_xdp;
		}
	}
	rcu_read_unlock();

	skb = build_skb(buf, buflen);
	if (!skb) {
		put_page(page);
		goto err;
	}
	skb_reserve(skb, headroom - delta);
	skb_put(skb, len);
	if (!xdp_prog) {
		buf += header_offset;
		memcpy(skb_vnet_hdr(skb), buf, vi->hdr_len);
	} /* keep zeroed vnet hdr since XDP is loaded */

	if (metasize)
		skb_metadata_set(skb, metasize);

err:
	return skb;

err_xdp:
	rcu_read_unlock();
	stats->xdp_drops++;
err_len:
	stats->drops++;
	put_page(page);
xdp_xmit:
	return NULL;
}

static struct sk_buff *receive_big(struct net_device *dev,
				   struct virtnet_info *vi,
				   struct receive_queue *rq,
				   void *buf,
				   unsigned int len,
				   struct virtnet_rq_stats *stats)
{
	struct page *page = buf;
	struct sk_buff *skb =
		page_to_skb(vi, rq, page, 0, len, PAGE_SIZE, true, 0, 0);

	stats->bytes += len - vi->hdr_len;
	if (unlikely(!skb))
		goto err;

	return skb;

err:
	stats->drops++;
	give_pages(rq, page);
	return NULL;
}

static struct sk_buff *receive_mergeable(struct net_device *dev,
					 struct virtnet_info *vi,
					 struct receive_queue *rq,
					 void *buf,
					 void *ctx,
					 unsigned int len,
					 unsigned int *xdp_xmit,
					 struct virtnet_rq_stats *stats)
{
	struct virtio_net_hdr_mrg_rxbuf *hdr = buf;
	u16 num_buf = virtio16_to_cpu(vi->vdev, hdr->num_buffers);
	struct page *page = virt_to_head_page(buf);
	int offset = buf - page_address(page);
	struct sk_buff *head_skb, *curr_skb;
	struct bpf_prog *xdp_prog;
	unsigned int truesize = mergeable_ctx_to_truesize(ctx);
	unsigned int headroom = mergeable_ctx_to_headroom(ctx);
	unsigned int metasize = 0;
	unsigned int frame_sz;
	int err;

	head_skb = NULL;
	stats->bytes += len - vi->hdr_len;

	if (unlikely(len > truesize)) {
		pr_debug("%s: rx error: len %u exceeds truesize %lu\n",
			 dev->name, len, (unsigned long)ctx);
		dev->stats.rx_length_errors++;
		goto err_skb;
	}
	rcu_read_lock();
	xdp_prog = rcu_dereference(rq->xdp_prog);
	if (xdp_prog) {
		struct xdp_frame *xdpf;
		struct page *xdp_page;
		struct xdp_buff xdp;
		void *data;
		u32 act;

		/* Transient failure which in theory could occur if
		 * in-flight packets from before XDP was enabled reach
		 * the receive path after XDP is loaded.
		 */
		if (unlikely(hdr->hdr.gso_type))
			goto err_xdp;

		/* Buffers with headroom use PAGE_SIZE as alloc size,
		 * see add_recvbuf_mergeable() + get_mergeable_buf_len()
		 */
		frame_sz = headroom ? PAGE_SIZE : truesize;

		/* This happens when rx buffer size is underestimated
		 * or headroom is not enough because of the buffer
		 * was refilled before XDP is set. This should only
		 * happen for the first several packets, so we don't
		 * care much about its performance.
		 */
		if (unlikely(num_buf > 1 ||
			     headroom < virtnet_get_headroom(vi))) {
			/* linearize data for XDP */
			xdp_page = xdp_linearize_page(rq, &num_buf,
						      page, offset,
						      VIRTIO_XDP_HEADROOM,
						      &len);
			frame_sz = PAGE_SIZE;

			if (!xdp_page)
				goto err_xdp;
			offset = VIRTIO_XDP_HEADROOM;
		} else {
			xdp_page = page;
		}

		/* Allow consuming headroom but reserve enough space to push
		 * the descriptor on if we get an XDP_TX return code.
		 */
		data = page_address(xdp_page) + offset;
		xdp_init_buff(&xdp, frame_sz - vi->hdr_len, &rq->xdp_rxq);
		xdp_prepare_buff(&xdp, data - VIRTIO_XDP_HEADROOM + vi->hdr_len,
				 VIRTIO_XDP_HEADROOM, len - vi->hdr_len, true);

		act = bpf_prog_run_xdp(xdp_prog, &xdp);
		stats->xdp_packets++;

		switch (act) {
		case XDP_PASS:
			metasize = xdp.data - xdp.data_meta;

			/* recalculate offset to account for any header
			 * adjustments and minus the metasize to copy the
			 * metadata in page_to_skb(). Note other cases do not
			 * build an skb and avoid using offset
			 */
			offset = xdp.data - page_address(xdp_page) -
				 vi->hdr_len - metasize;

			/* recalculate len if xdp.data, xdp.data_end or
			 * xdp.data_meta were adjusted
			 */
			len = xdp.data_end - xdp.data + vi->hdr_len + metasize;
			/* We can only create skb based on xdp_page. */
			if (unlikely(xdp_page != page)) {
				rcu_read_unlock();
				put_page(page);
				head_skb = page_to_skb(vi, rq, xdp_page, offset,
						       len, PAGE_SIZE, false,
						       metasize,
						       VIRTIO_XDP_HEADROOM);
				return head_skb;
			}
			break;
		case XDP_TX:
			stats->xdp_tx++;
			xdpf = xdp_convert_buff_to_frame(&xdp);
			if (unlikely(!xdpf))
				goto err_xdp;
			err = virtnet_xdp_xmit(dev, 1, &xdpf, 0);
			if (unlikely(!err)) {
				xdp_return_frame_rx_napi(xdpf);
			} else if (unlikely(err < 0)) {
				trace_xdp_exception(vi->dev, xdp_prog, act);
				if (unlikely(xdp_page != page))
					put_page(xdp_page);
				goto err_xdp;
			}
			*xdp_xmit |= VIRTIO_XDP_TX;
			if (unlikely(xdp_page != page))
				put_page(page);
			rcu_read_unlock();
			goto xdp_xmit;
		case XDP_REDIRECT:
			stats->xdp_redirects++;
			err = xdp_do_redirect(dev, &xdp, xdp_prog);
			if (err) {
				if (unlikely(xdp_page != page))
					put_page(xdp_page);
				goto err_xdp;
			}
			*xdp_xmit |= VIRTIO_XDP_REDIR;
			if (unlikely(xdp_page != page))
				put_page(page);
			rcu_read_unlock();
			goto xdp_xmit;
		default:
			bpf_warn_invalid_xdp_action(act);
			fallthrough;
		case XDP_ABORTED:
			trace_xdp_exception(vi->dev, xdp_prog, act);
			fallthrough;
		case XDP_DROP:
			if (unlikely(xdp_page != page))
				__free_pages(xdp_page, 0);
			goto err_xdp;
		}
	}
	rcu_read_unlock();

	head_skb = page_to_skb(vi, rq, page, offset, len, truesize, !xdp_prog,
			       metasize, headroom);
	curr_skb = head_skb;

	if (unlikely(!curr_skb))
		goto err_skb;
	while (--num_buf) {
		int num_skb_frags;

		buf = virtqueue_get_buf_ctx(rq->vq, &len, &ctx);
		if (unlikely(!buf)) {
			pr_debug("%s: rx error: %d buffers out of %d missing\n",
				 dev->name, num_buf,
				 virtio16_to_cpu(vi->vdev,
						 hdr->num_buffers));
			dev->stats.rx_length_errors++;
			goto err_buf;
		}

		stats->bytes += len;
		page = virt_to_head_page(buf);

		truesize = mergeable_ctx_to_truesize(ctx);
		if (unlikely(len > truesize)) {
			pr_debug("%s: rx error: len %u exceeds truesize %lu\n",
				 dev->name, len, (unsigned long)ctx);
			dev->stats.rx_length_errors++;
			goto err_skb;
		}

		num_skb_frags = skb_shinfo(curr_skb)->nr_frags;
		if (unlikely(num_skb_frags == MAX_SKB_FRAGS)) {
			struct sk_buff *nskb = alloc_skb(0, GFP_ATOMIC);

			if (unlikely(!nskb))
				goto err_skb;
			if (curr_skb == head_skb)
				skb_shinfo(curr_skb)->frag_list = nskb;
			else
				curr_skb->next = nskb;
			curr_skb = nskb;
			head_skb->truesize += nskb->truesize;
			num_skb_frags = 0;
		}
		if (curr_skb != head_skb) {
			head_skb->data_len += len;
			head_skb->len += len;
			head_skb->truesize += truesize;
		}
		offset = buf - page_address(page);
		if (skb_can_coalesce(curr_skb, num_skb_frags, page, offset)) {
			put_page(page);
			skb_coalesce_rx_frag(curr_skb, num_skb_frags - 1,
					     len, truesize);
		} else {
			skb_add_rx_frag(curr_skb, num_skb_frags, page,
					offset, len, truesize);
		}
	}

	ewma_pkt_len_add(&rq->mrg_avg_pkt_len, head_skb->len);
	return head_skb;

err_xdp:
	rcu_read_unlock();
	stats->xdp_drops++;
err_skb:
	put_page(page);
	while (num_buf-- > 1) {
		buf = virtqueue_get_buf(rq->vq, &len);
		if (unlikely(!buf)) {
			pr_debug("%s: rx error: %d buffers missing\n",
				 dev->name, num_buf);
			dev->stats.rx_length_errors++;
			break;
		}
		stats->bytes += len;
		page = virt_to_head_page(buf);
		put_page(page);
	}
err_buf:
	stats->drops++;
	dev_kfree_skb(head_skb);
xdp_xmit:
	return NULL;
}

static void receive_buf(struct virtnet_info *vi, struct receive_queue *rq,
			void *buf, unsigned int len, void **ctx,
			unsigned int *xdp_xmit,
			struct virtnet_rq_stats *stats)
{
	struct net_device *dev = vi->dev;
	struct sk_buff *skb;
	struct virtio_net_hdr_mrg_rxbuf *hdr;

	if (unlikely(len < vi->hdr_len + ETH_HLEN)) {
		pr_debug("%s: short packet %i\n", dev->name, len);
		dev->stats.rx_length_errors++;
		if (vi->mergeable_rx_bufs) {
			put_page(virt_to_head_page(buf));
		} else if (vi->big_packets) {
			give_pages(rq, buf);
		} else {
			put_page(virt_to_head_page(buf));
		}
		return;
	}

	if (vi->mergeable_rx_bufs)
		skb = receive_mergeable(dev, vi, rq, buf, ctx, len, xdp_xmit,
					stats);
	else if (vi->big_packets)
		skb = receive_big(dev, vi, rq, buf, len, stats);
	else
		skb = receive_small(dev, vi, rq, buf, ctx, len, xdp_xmit, stats);

	if (unlikely(!skb))
		return;

	hdr = skb_vnet_hdr(skb);

	if (hdr->hdr.flags & VIRTIO_NET_HDR_F_DATA_VALID)
		skb->ip_summed = CHECKSUM_UNNECESSARY;

	if (virtio_net_hdr_to_skb(skb, &hdr->hdr,
				  virtio_is_little_endian(vi->vdev))) {
		net_warn_ratelimited("%s: bad gso: type: %u, size: %u\n",
				     dev->name, hdr->hdr.gso_type,
				     hdr->hdr.gso_size);
		goto frame_err;
	}

	skb_record_rx_queue(skb, vq2rxq(rq->vq));
	skb->protocol = eth_type_trans(skb, dev);
	pr_debug("Receiving skb proto 0x%04x len %i type %i\n",
		 ntohs(skb->protocol), skb->len, skb->pkt_type);

	napi_gro_receive(&rq->napi, skb);
	return;

frame_err:
	dev->stats.rx_frame_errors++;
	dev_kfree_skb(skb);
}

/* Unlike mergeable buffers, all buffers are allocated to the
 * same size, except for the headroom. For this reason we do
 * not need to use  mergeable_len_to_ctx here - it is enough
 * to store the headroom as the context ignoring the truesize.
 */
static int add_recvbuf_small(struct virtnet_info *vi, struct receive_queue *rq,
			     gfp_t gfp)
{
	struct page_frag *alloc_frag = &rq->alloc_frag;
	char *buf;
	unsigned int xdp_headroom = virtnet_get_headroom(vi);
	void *ctx = (void *)(unsigned long)xdp_headroom;
	int len = vi->hdr_len + VIRTNET_RX_PAD + GOOD_PACKET_LEN + xdp_headroom;
	int err;

	len = SKB_DATA_ALIGN(len) +
	      SKB_DATA_ALIGN(sizeof(struct skb_shared_info));
	if (unlikely(!skb_page_frag_refill(len, alloc_frag, gfp)))
		return -ENOMEM;

	buf = (char *)page_address(alloc_frag->page) + alloc_frag->offset;
	get_page(alloc_frag->page);
	alloc_frag->offset += len;
	sg_init_one(rq->sg, buf + VIRTNET_RX_PAD + xdp_headroom,
		    vi->hdr_len + GOOD_PACKET_LEN);
	err = virtqueue_add_inbuf_ctx(rq->vq, rq->sg, 1, buf, ctx, gfp);
	if (err < 0)
		put_page(virt_to_head_page(buf));
	return err;
}

static int add_recvbuf_big(struct virtnet_info *vi, struct receive_queue *rq,
			   gfp_t gfp)
{
	struct page *first, *list = NULL;
	char *p;
	int i, err, offset;

	sg_init_table(rq->sg, MAX_SKB_FRAGS + 2);

	/* page in rq->sg[MAX_SKB_FRAGS + 1] is list tail */
	for (i = MAX_SKB_FRAGS + 1; i > 1; --i) {
		first = get_a_page(rq, gfp);
		if (!first) {
			if (list)
				give_pages(rq, list);
			return -ENOMEM;
		}
		sg_set_buf(&rq->sg[i], page_address(first), PAGE_SIZE);

		/* chain new page in list head to match sg */
		first->private = (unsigned long)list;
		list = first;
	}

	first = get_a_page(rq, gfp);
	if (!first) {
		give_pages(rq, list);
		return -ENOMEM;
	}
	p = page_address(first);

	/* rq->sg[0], rq->sg[1] share the same page */
	/* a separated rq->sg[0] for header - required in case !any_header_sg */
	sg_set_buf(&rq->sg[0], p, vi->hdr_len);

	/* rq->sg[1] for data packet, from offset */
	offset = sizeof(struct padded_vnet_hdr);
	sg_set_buf(&rq->sg[1], p + offset, PAGE_SIZE - offset);

	/* chain first in list head */
	first->private = (unsigned long)list;
	err = virtqueue_add_inbuf(rq->vq, rq->sg, MAX_SKB_FRAGS + 2,
				  first, gfp);
	if (err < 0)
		give_pages(rq, first);

	return err;
}

static unsigned int get_mergeable_buf_len(struct receive_queue *rq,
					  struct ewma_pkt_len *avg_pkt_len,
					  unsigned int room)
{
	const size_t hdr_len = sizeof(struct virtio_net_hdr_mrg_rxbuf);
	unsigned int len;

	if (room)
		return PAGE_SIZE - room;

	len = hdr_len +	clamp_t(unsigned int, ewma_pkt_len_read(avg_pkt_len),
				rq->min_buf_len, PAGE_SIZE - hdr_len);

	return ALIGN(len, L1_CACHE_BYTES);
}

static int add_recvbuf_mergeable(struct virtnet_info *vi,
				 struct receive_queue *rq, gfp_t gfp)
{
	struct page_frag *alloc_frag = &rq->alloc_frag;
	unsigned int headroom = virtnet_get_headroom(vi);
	unsigned int tailroom = headroom ? sizeof(struct skb_shared_info) : 0;
	unsigned int room = SKB_DATA_ALIGN(headroom + tailroom);
	char *buf;
	void *ctx;
	int err;
	unsigned int len, hole;

	/* Extra tailroom is needed to satisfy XDP's assumption. This
	 * means rx frags coalescing won't work, but consider we've
	 * disabled GSO for XDP, it won't be a big issue.
	 */
	len = get_mergeable_buf_len(rq, &rq->mrg_avg_pkt_len, room);
	if (unlikely(!skb_page_frag_refill(len + room, alloc_frag, gfp)))
		return -ENOMEM;

	buf = (char *)page_address(alloc_frag->page) + alloc_frag->offset;
	buf += headroom; /* advance address leaving hole at front of pkt */
	get_page(alloc_frag->page);
	alloc_frag->offset += len + room;
	hole = alloc_frag->size - alloc_frag->offset;
	if (hole < len + room) {
		/* To avoid internal fragmentation, if there is very likely not
		 * enough space for another buffer, add the remaining space to
		 * the current buffer.
		 */
		len += hole;
		alloc_frag->offset += hole;
	}

	sg_init_one(rq->sg, buf, len);
	ctx = mergeable_len_to_ctx(len, headroom);
	err = virtqueue_add_inbuf_ctx(rq->vq, rq->sg, 1, buf, ctx, gfp);
	if (err < 0)
		put_page(virt_to_head_page(buf));

	return err;
}

/*
 * Returns false if we couldn't fill entirely (OOM).
 *
 * Normally run in the receive path, but can also be run from ndo_open
 * before we're receiving packets, or from refill_work which is
 * careful to disable receiving (using napi_disable).
 */
static bool try_fill_recv(struct virtnet_info *vi, struct receive_queue *rq,
			  gfp_t gfp)
{
	int err;
	bool oom;

	do {
		if (vi->mergeable_rx_bufs)
			err = add_recvbuf_mergeable(vi, rq, gfp);
		else if (vi->big_packets)
			err = add_recvbuf_big(vi, rq, gfp);
		else
			err = add_recvbuf_small(vi, rq, gfp);

		oom = err == -ENOMEM;
		if (err)
			break;
	} while (rq->vq->num_free);
	if (virtqueue_kick_prepare(rq->vq) && virtqueue_notify(rq->vq)) {
		unsigned long flags;

		flags = u64_stats_update_begin_irqsave(&rq->stats.syncp);
		rq->stats.kicks++;
		u64_stats_update_end_irqrestore(&rq->stats.syncp, flags);
	}

	return !oom;
}

static void skb_recv_done(struct virtqueue *rvq)
{
	struct virtnet_info *vi = rvq->vdev->priv;
	struct receive_queue *rq = &vi->rq[vq2rxq(rvq)];

	virtqueue_napi_schedule(&rq->napi, rvq);
}

static void virtnet_napi_enable(struct virtqueue *vq, struct napi_struct *napi)
{
	napi_enable(napi);

	/* If all buffers were filled by other side before we napi_enabled, we
	 * won't get another interrupt, so process any outstanding packets now.
	 * Call local_bh_enable after to trigger softIRQ processing.
	 */
	local_bh_disable();
	virtqueue_napi_schedule(napi, vq);
	local_bh_enable();
}

static void virtnet_napi_tx_enable(struct virtnet_info *vi,
				   struct virtqueue *vq,
				   struct napi_struct *napi)
{
	if (!napi->weight)
		return;

	/* Tx napi touches cachelines on the cpu handling tx interrupts. Only
	 * enable the feature if this is likely affine with the transmit path.
	 */
	if (!vi->affinity_hint_set) {
		napi->weight = 0;
		return;
	}

	return virtnet_napi_enable(vq, napi);
}

static void virtnet_napi_tx_disable(struct napi_struct *napi)
{
	if (napi->weight)
		napi_disable(napi);
}

static void refill_work(struct work_struct *work)
{
	struct virtnet_info *vi =
		container_of(work, struct virtnet_info, refill.work);
	bool still_empty;
	int i;

	for (i = 0; i < vi->curr_queue_pairs; i++) {
		struct receive_queue *rq = &vi->rq[i];

		napi_disable(&rq->napi);
		still_empty = !try_fill_recv(vi, rq, GFP_KERNEL);
		virtnet_napi_enable(rq->vq, &rq->napi);

		/* In theory, this can happen: if we don't get any buffers in
		 * we will *never* try to fill again.
		 */
		if (still_empty)
			schedule_delayed_work(&vi->refill, HZ/2);
	}
}

static int virtnet_receive(struct receive_queue *rq, int budget,
			   unsigned int *xdp_xmit)
{
	struct virtnet_info *vi = rq->vq->vdev->priv;
	struct virtnet_rq_stats stats = {};
	unsigned int len;
	void *buf;
	int i;

	if (!vi->big_packets || vi->mergeable_rx_bufs) {
		void *ctx;

		while (stats.packets < budget &&
		       (buf = virtqueue_get_buf_ctx(rq->vq, &len, &ctx))) {
			receive_buf(vi, rq, buf, len, ctx, xdp_xmit, &stats);
			stats.packets++;
		}
	} else {
		while (stats.packets < budget &&
		       (buf = virtqueue_get_buf(rq->vq, &len)) != NULL) {
			receive_buf(vi, rq, buf, len, NULL, xdp_xmit, &stats);
			stats.packets++;
		}
	}

	if (rq->vq->num_free > min((unsigned int)budget, virtqueue_get_vring_size(rq->vq)) / 2) {
		if (!try_fill_recv(vi, rq, GFP_ATOMIC))
			schedule_delayed_work(&vi->refill, 0);
	}

	u64_stats_update_begin(&rq->stats.syncp);
	for (i = 0; i < VIRTNET_RQ_STATS_LEN; i++) {
		size_t offset = virtnet_rq_stats_desc[i].offset;
		u64 *item;

		item = (u64 *)((u8 *)&rq->stats + offset);
		*item += *(u64 *)((u8 *)&stats + offset);
	}
	u64_stats_update_end(&rq->stats.syncp);

	return stats.packets;
}

static void free_old_xmit_skbs(struct send_queue *sq, bool in_napi)
{
	unsigned int len;
	unsigned int packets = 0;
	unsigned int bytes = 0;
	void *ptr;

	while ((ptr = virtqueue_get_buf(sq->vq, &len)) != NULL) {
		if (likely(!is_xdp_frame(ptr))) {
			struct sk_buff *skb = ptr;

			pr_debug("Sent skb %p\n", skb);

			bytes += skb->len;
			napi_consume_skb(skb, in_napi);
		} else {
			struct xdp_frame *frame = ptr_to_xdp(ptr);

			bytes += frame->len;
			xdp_return_frame(frame);
		}
		packets++;
	}

	/* Avoid overhead when no packets have been processed
	 * happens when called speculatively from start_xmit.
	 */
	if (!packets)
		return;

	u64_stats_update_begin(&sq->stats.syncp);
	sq->stats.bytes += bytes;
	sq->stats.packets += packets;
	u64_stats_update_end(&sq->stats.syncp);
}

static bool is_xdp_raw_buffer_queue(struct virtnet_info *vi, int q)
{
	if (q < (vi->curr_queue_pairs - vi->xdp_queue_pairs))
		return false;
	else if (q < vi->curr_queue_pairs)
		return true;
	else
		return false;
}

static void virtnet_poll_cleantx(struct receive_queue *rq)
{
	struct virtnet_info *vi = rq->vq->vdev->priv;
	unsigned int index = vq2rxq(rq->vq);
	struct send_queue *sq = &vi->sq[index];
	struct netdev_queue *txq = netdev_get_tx_queue(vi->dev, index);

	if (!sq->napi.weight || is_xdp_raw_buffer_queue(vi, index))
		return;

	if (__netif_tx_trylock(txq)) {
		do {
			virtqueue_disable_cb(sq->vq);
			free_old_xmit_skbs(sq, true);
		} while (unlikely(!virtqueue_enable_cb_delayed(sq->vq)));

		if (sq->vq->num_free >= 2 + MAX_SKB_FRAGS)
			netif_tx_wake_queue(txq);

		__netif_tx_unlock(txq);
	}
}

static int virtnet_poll(struct napi_struct *napi, int budget)
{
	struct receive_queue *rq =
		container_of(napi, struct receive_queue, napi);
	struct virtnet_info *vi = rq->vq->vdev->priv;
	struct send_queue *sq;
	unsigned int received;
	unsigned int xdp_xmit = 0;

	virtnet_poll_cleantx(rq);

	received = virtnet_receive(rq, budget, &xdp_xmit);

	/* Out of packets? */
	if (received < budget)
		virtqueue_napi_complete(napi, rq->vq, received);

	if (xdp_xmit & VIRTIO_XDP_REDIR)
		xdp_do_flush();

	if (xdp_xmit & VIRTIO_XDP_TX) {
		sq = virtnet_xdp_get_sq(vi);
		if (virtqueue_kick_prepare(sq->vq) && virtqueue_notify(sq->vq)) {
			u64_stats_update_begin(&sq->stats.syncp);
			sq->stats.kicks++;
			u64_stats_update_end(&sq->stats.syncp);
		}
		virtnet_xdp_put_sq(vi, sq);
	}

	return received;
}

static int virtnet_open(struct net_device *dev)
{
	struct virtnet_info *vi = netdev_priv(dev);
	int i, err;

	for (i = 0; i < vi->max_queue_pairs; i++) {
		if (i < vi->curr_queue_pairs)
			/* Make sure we have some buffers: if oom use wq. */
			if (!try_fill_recv(vi, &vi->rq[i], GFP_KERNEL))
				schedule_delayed_work(&vi->refill, 0);

		err = xdp_rxq_info_reg(&vi->rq[i].xdp_rxq, dev, i, vi->rq[i].napi.napi_id);
		if (err < 0)
			return err;

		err = xdp_rxq_info_reg_mem_model(&vi->rq[i].xdp_rxq,
						 MEM_TYPE_PAGE_SHARED, NULL);
		if (err < 0) {
			xdp_rxq_info_unreg(&vi->rq[i].xdp_rxq);
			return err;
		}

		virtnet_napi_enable(vi->rq[i].vq, &vi->rq[i].napi);
		virtnet_napi_tx_enable(vi, vi->sq[i].vq, &vi->sq[i].napi);
	}

	return 0;
}

static int virtnet_poll_tx(struct napi_struct *napi, int budget)
{
	struct send_queue *sq = container_of(napi, struct send_queue, napi);
	struct virtnet_info *vi = sq->vq->vdev->priv;
	unsigned int index = vq2txq(sq->vq);
	struct netdev_queue *txq;
	int opaque;
	bool done;

	if (unlikely(is_xdp_raw_buffer_queue(vi, index))) {
		/* We don't need to enable cb for XDP */
		napi_complete_done(napi, 0);
		return 0;
	}

	txq = netdev_get_tx_queue(vi->dev, index);
	__netif_tx_lock(txq, raw_smp_processor_id());
	virtqueue_disable_cb(sq->vq);
	free_old_xmit_skbs(sq, true);
<<<<<<< HEAD

	opaque = virtqueue_enable_cb_prepare(sq->vq);

	done = napi_complete_done(napi, 0);

	if (!done)
		virtqueue_disable_cb(sq->vq);

	__netif_tx_unlock(txq);

	if (done) {
		if (unlikely(virtqueue_poll(sq->vq, opaque))) {
			if (napi_schedule_prep(napi)) {
				__netif_tx_lock(txq, raw_smp_processor_id());
				virtqueue_disable_cb(sq->vq);
				__netif_tx_unlock(txq);
				__napi_schedule(napi);
			}
		}
	}
=======
>>>>>>> 3b17187f

	if (sq->vq->num_free >= 2 + MAX_SKB_FRAGS)
		netif_tx_wake_queue(txq);

	opaque = virtqueue_enable_cb_prepare(sq->vq);

	done = napi_complete_done(napi, 0);

	if (!done)
		virtqueue_disable_cb(sq->vq);

	__netif_tx_unlock(txq);

	if (done) {
		if (unlikely(virtqueue_poll(sq->vq, opaque))) {
			if (napi_schedule_prep(napi)) {
				__netif_tx_lock(txq, raw_smp_processor_id());
				virtqueue_disable_cb(sq->vq);
				__netif_tx_unlock(txq);
				__napi_schedule(napi);
			}
		}
	}

	return 0;
}

static int xmit_skb(struct send_queue *sq, struct sk_buff *skb)
{
	struct virtio_net_hdr_mrg_rxbuf *hdr;
	const unsigned char *dest = ((struct ethhdr *)skb->data)->h_dest;
	struct virtnet_info *vi = sq->vq->vdev->priv;
	int num_sg;
	unsigned hdr_len = vi->hdr_len;
	bool can_push;

	pr_debug("%s: xmit %p %pM\n", vi->dev->name, skb, dest);

	can_push = vi->any_header_sg &&
		!((unsigned long)skb->data & (__alignof__(*hdr) - 1)) &&
		!skb_header_cloned(skb) && skb_headroom(skb) >= hdr_len;
	/* Even if we can, don't push here yet as this would skew
	 * csum_start offset below. */
	if (can_push)
		hdr = (struct virtio_net_hdr_mrg_rxbuf *)(skb->data - hdr_len);
	else
		hdr = skb_vnet_hdr(skb);

	if (virtio_net_hdr_from_skb(skb, &hdr->hdr,
				    virtio_is_little_endian(vi->vdev), false,
				    0))
		return -EPROTO;

	if (vi->mergeable_rx_bufs)
		hdr->num_buffers = 0;

	sg_init_table(sq->sg, skb_shinfo(skb)->nr_frags + (can_push ? 1 : 2));
	if (can_push) {
		__skb_push(skb, hdr_len);
		num_sg = skb_to_sgvec(skb, sq->sg, 0, skb->len);
		if (unlikely(num_sg < 0))
			return num_sg;
		/* Pull header back to avoid skew in tx bytes calculations. */
		__skb_pull(skb, hdr_len);
	} else {
		sg_set_buf(sq->sg, hdr, hdr_len);
		num_sg = skb_to_sgvec(skb, sq->sg + 1, 0, skb->len);
		if (unlikely(num_sg < 0))
			return num_sg;
		num_sg++;
	}
	return virtqueue_add_outbuf(sq->vq, sq->sg, num_sg, skb, GFP_ATOMIC);
}

static netdev_tx_t start_xmit(struct sk_buff *skb, struct net_device *dev)
{
	struct virtnet_info *vi = netdev_priv(dev);
	int qnum = skb_get_queue_mapping(skb);
	struct send_queue *sq = &vi->sq[qnum];
	int err;
	struct netdev_queue *txq = netdev_get_tx_queue(dev, qnum);
	bool kick = !netdev_xmit_more();
	bool use_napi = sq->napi.weight;

	/* Free up any pending old buffers before queueing new ones. */
	do {
		if (use_napi)
			virtqueue_disable_cb(sq->vq);

		free_old_xmit_skbs(sq, false);

	} while (use_napi && kick &&
	       unlikely(!virtqueue_enable_cb_delayed(sq->vq)));

	/* timestamp packet in software */
	skb_tx_timestamp(skb);

	/* Try to transmit */
	err = xmit_skb(sq, skb);

	/* This should not happen! */
	if (unlikely(err)) {
		dev->stats.tx_fifo_errors++;
		if (net_ratelimit())
			dev_warn(&dev->dev,
				 "Unexpected TXQ (%d) queue failure: %d\n",
				 qnum, err);
		dev->stats.tx_dropped++;
		dev_kfree_skb_any(skb);
		return NETDEV_TX_OK;
	}

	/* Don't wait up for transmitted skbs to be freed. */
	if (!use_napi) {
		skb_orphan(skb);
		nf_reset_ct(skb);
	}

	/* If running out of space, stop queue to avoid getting packets that we
	 * are then unable to transmit.
	 * An alternative would be to force queuing layer to requeue the skb by
	 * returning NETDEV_TX_BUSY. However, NETDEV_TX_BUSY should not be
	 * returned in a normal path of operation: it means that driver is not
	 * maintaining the TX queue stop/start state properly, and causes
	 * the stack to do a non-trivial amount of useless work.
	 * Since most packets only take 1 or 2 ring slots, stopping the queue
	 * early means 16 slots are typically wasted.
	 */
	if (sq->vq->num_free < 2+MAX_SKB_FRAGS) {
		netif_stop_subqueue(dev, qnum);
		if (!use_napi &&
		    unlikely(!virtqueue_enable_cb_delayed(sq->vq))) {
			/* More just got used, free them then recheck. */
			free_old_xmit_skbs(sq, false);
			if (sq->vq->num_free >= 2+MAX_SKB_FRAGS) {
				netif_start_subqueue(dev, qnum);
				virtqueue_disable_cb(sq->vq);
			}
		}
	}

	if (kick || netif_xmit_stopped(txq)) {
		if (virtqueue_kick_prepare(sq->vq) && virtqueue_notify(sq->vq)) {
			u64_stats_update_begin(&sq->stats.syncp);
			sq->stats.kicks++;
			u64_stats_update_end(&sq->stats.syncp);
		}
	}

	return NETDEV_TX_OK;
}

/*
 * Send command via the control virtqueue and check status.  Commands
 * supported by the hypervisor, as indicated by feature bits, should
 * never fail unless improperly formatted.
 */
static bool virtnet_send_command(struct virtnet_info *vi, u8 class, u8 cmd,
				 struct scatterlist *out)
{
	struct scatterlist *sgs[4], hdr, stat;
	unsigned out_num = 0, tmp;
	int ret;

	/* Caller should know better */
	BUG_ON(!virtio_has_feature(vi->vdev, VIRTIO_NET_F_CTRL_VQ));

	vi->ctrl->status = ~0;
	vi->ctrl->hdr.class = class;
	vi->ctrl->hdr.cmd = cmd;
	/* Add header */
	sg_init_one(&hdr, &vi->ctrl->hdr, sizeof(vi->ctrl->hdr));
	sgs[out_num++] = &hdr;

	if (out)
		sgs[out_num++] = out;

	/* Add return status. */
	sg_init_one(&stat, &vi->ctrl->status, sizeof(vi->ctrl->status));
	sgs[out_num] = &stat;

	BUG_ON(out_num + 1 > ARRAY_SIZE(sgs));
	ret = virtqueue_add_sgs(vi->cvq, sgs, out_num, 1, vi, GFP_ATOMIC);
	if (ret < 0) {
		dev_warn(&vi->vdev->dev,
			 "Failed to add sgs for command vq: %d\n.", ret);
		return false;
	}

	if (unlikely(!virtqueue_kick(vi->cvq)))
		return vi->ctrl->status == VIRTIO_NET_OK;

	/* Spin for a response, the kick causes an ioport write, trapping
	 * into the hypervisor, so the request should be handled immediately.
	 */
	while (!virtqueue_get_buf(vi->cvq, &tmp) &&
	       !virtqueue_is_broken(vi->cvq))
		cpu_relax();

	return vi->ctrl->status == VIRTIO_NET_OK;
}

static int virtnet_set_mac_address(struct net_device *dev, void *p)
{
	struct virtnet_info *vi = netdev_priv(dev);
	struct virtio_device *vdev = vi->vdev;
	int ret;
	struct sockaddr *addr;
	struct scatterlist sg;

	if (virtio_has_feature(vi->vdev, VIRTIO_NET_F_STANDBY))
		return -EOPNOTSUPP;

	addr = kmemdup(p, sizeof(*addr), GFP_KERNEL);
	if (!addr)
		return -ENOMEM;

	ret = eth_prepare_mac_addr_change(dev, addr);
	if (ret)
		goto out;

	if (virtio_has_feature(vdev, VIRTIO_NET_F_CTRL_MAC_ADDR)) {
		sg_init_one(&sg, addr->sa_data, dev->addr_len);
		if (!virtnet_send_command(vi, VIRTIO_NET_CTRL_MAC,
					  VIRTIO_NET_CTRL_MAC_ADDR_SET, &sg)) {
			dev_warn(&vdev->dev,
				 "Failed to set mac address by vq command.\n");
			ret = -EINVAL;
			goto out;
		}
	} else if (virtio_has_feature(vdev, VIRTIO_NET_F_MAC) &&
		   !virtio_has_feature(vdev, VIRTIO_F_VERSION_1)) {
		unsigned int i;

		/* Naturally, this has an atomicity problem. */
		for (i = 0; i < dev->addr_len; i++)
			virtio_cwrite8(vdev,
				       offsetof(struct virtio_net_config, mac) +
				       i, addr->sa_data[i]);
	}

	eth_commit_mac_addr_change(dev, p);
	ret = 0;

out:
	kfree(addr);
	return ret;
}

static void virtnet_stats(struct net_device *dev,
			  struct rtnl_link_stats64 *tot)
{
	struct virtnet_info *vi = netdev_priv(dev);
	unsigned int start;
	int i;

	for (i = 0; i < vi->max_queue_pairs; i++) {
		u64 tpackets, tbytes, rpackets, rbytes, rdrops;
		struct receive_queue *rq = &vi->rq[i];
		struct send_queue *sq = &vi->sq[i];

		do {
			start = u64_stats_fetch_begin_irq(&sq->stats.syncp);
			tpackets = sq->stats.packets;
			tbytes   = sq->stats.bytes;
		} while (u64_stats_fetch_retry_irq(&sq->stats.syncp, start));

		do {
			start = u64_stats_fetch_begin_irq(&rq->stats.syncp);
			rpackets = rq->stats.packets;
			rbytes   = rq->stats.bytes;
			rdrops   = rq->stats.drops;
		} while (u64_stats_fetch_retry_irq(&rq->stats.syncp, start));

		tot->rx_packets += rpackets;
		tot->tx_packets += tpackets;
		tot->rx_bytes   += rbytes;
		tot->tx_bytes   += tbytes;
		tot->rx_dropped += rdrops;
	}

	tot->tx_dropped = dev->stats.tx_dropped;
	tot->tx_fifo_errors = dev->stats.tx_fifo_errors;
	tot->rx_length_errors = dev->stats.rx_length_errors;
	tot->rx_frame_errors = dev->stats.rx_frame_errors;
}

static void virtnet_ack_link_announce(struct virtnet_info *vi)
{
	rtnl_lock();
	if (!virtnet_send_command(vi, VIRTIO_NET_CTRL_ANNOUNCE,
				  VIRTIO_NET_CTRL_ANNOUNCE_ACK, NULL))
		dev_warn(&vi->dev->dev, "Failed to ack link announce.\n");
	rtnl_unlock();
}

static int _virtnet_set_queues(struct virtnet_info *vi, u16 queue_pairs)
{
	struct scatterlist sg;
	struct net_device *dev = vi->dev;

	if (!vi->has_cvq || !virtio_has_feature(vi->vdev, VIRTIO_NET_F_MQ))
		return 0;

	vi->ctrl->mq.virtqueue_pairs = cpu_to_virtio16(vi->vdev, queue_pairs);
	sg_init_one(&sg, &vi->ctrl->mq, sizeof(vi->ctrl->mq));

	if (!virtnet_send_command(vi, VIRTIO_NET_CTRL_MQ,
				  VIRTIO_NET_CTRL_MQ_VQ_PAIRS_SET, &sg)) {
		dev_warn(&dev->dev, "Fail to set num of queue pairs to %d\n",
			 queue_pairs);
		return -EINVAL;
	} else {
		vi->curr_queue_pairs = queue_pairs;
		/* virtnet_open() will refill when device is going to up. */
		if (dev->flags & IFF_UP)
			schedule_delayed_work(&vi->refill, 0);
	}

	return 0;
}

static int virtnet_set_queues(struct virtnet_info *vi, u16 queue_pairs)
{
	int err;

	rtnl_lock();
	err = _virtnet_set_queues(vi, queue_pairs);
	rtnl_unlock();
	return err;
}

static int virtnet_close(struct net_device *dev)
{
	struct virtnet_info *vi = netdev_priv(dev);
	int i;

	/* Make sure refill_work doesn't re-enable napi! */
	cancel_delayed_work_sync(&vi->refill);

	for (i = 0; i < vi->max_queue_pairs; i++) {
		xdp_rxq_info_unreg(&vi->rq[i].xdp_rxq);
		napi_disable(&vi->rq[i].napi);
		virtnet_napi_tx_disable(&vi->sq[i].napi);
	}

	return 0;
}

static void virtnet_set_rx_mode(struct net_device *dev)
{
	struct virtnet_info *vi = netdev_priv(dev);
	struct scatterlist sg[2];
	struct virtio_net_ctrl_mac *mac_data;
	struct netdev_hw_addr *ha;
	int uc_count;
	int mc_count;
	void *buf;
	int i;

	/* We can't dynamically set ndo_set_rx_mode, so return gracefully */
	if (!virtio_has_feature(vi->vdev, VIRTIO_NET_F_CTRL_RX))
		return;

	vi->ctrl->promisc = ((dev->flags & IFF_PROMISC) != 0);
	vi->ctrl->allmulti = ((dev->flags & IFF_ALLMULTI) != 0);

	sg_init_one(sg, &vi->ctrl->promisc, sizeof(vi->ctrl->promisc));

	if (!virtnet_send_command(vi, VIRTIO_NET_CTRL_RX,
				  VIRTIO_NET_CTRL_RX_PROMISC, sg))
		dev_warn(&dev->dev, "Failed to %sable promisc mode.\n",
			 vi->ctrl->promisc ? "en" : "dis");

	sg_init_one(sg, &vi->ctrl->allmulti, sizeof(vi->ctrl->allmulti));

	if (!virtnet_send_command(vi, VIRTIO_NET_CTRL_RX,
				  VIRTIO_NET_CTRL_RX_ALLMULTI, sg))
		dev_warn(&dev->dev, "Failed to %sable allmulti mode.\n",
			 vi->ctrl->allmulti ? "en" : "dis");

	uc_count = netdev_uc_count(dev);
	mc_count = netdev_mc_count(dev);
	/* MAC filter - use one buffer for both lists */
	buf = kzalloc(((uc_count + mc_count) * ETH_ALEN) +
		      (2 * sizeof(mac_data->entries)), GFP_ATOMIC);
	mac_data = buf;
	if (!buf)
		return;

	sg_init_table(sg, 2);

	/* Store the unicast list and count in the front of the buffer */
	mac_data->entries = cpu_to_virtio32(vi->vdev, uc_count);
	i = 0;
	netdev_for_each_uc_addr(ha, dev)
		memcpy(&mac_data->macs[i++][0], ha->addr, ETH_ALEN);

	sg_set_buf(&sg[0], mac_data,
		   sizeof(mac_data->entries) + (uc_count * ETH_ALEN));

	/* multicast list and count fill the end */
	mac_data = (void *)&mac_data->macs[uc_count][0];

	mac_data->entries = cpu_to_virtio32(vi->vdev, mc_count);
	i = 0;
	netdev_for_each_mc_addr(ha, dev)
		memcpy(&mac_data->macs[i++][0], ha->addr, ETH_ALEN);

	sg_set_buf(&sg[1], mac_data,
		   sizeof(mac_data->entries) + (mc_count * ETH_ALEN));

	if (!virtnet_send_command(vi, VIRTIO_NET_CTRL_MAC,
				  VIRTIO_NET_CTRL_MAC_TABLE_SET, sg))
		dev_warn(&dev->dev, "Failed to set MAC filter table.\n");

	kfree(buf);
}

static int virtnet_vlan_rx_add_vid(struct net_device *dev,
				   __be16 proto, u16 vid)
{
	struct virtnet_info *vi = netdev_priv(dev);
	struct scatterlist sg;

	vi->ctrl->vid = cpu_to_virtio16(vi->vdev, vid);
	sg_init_one(&sg, &vi->ctrl->vid, sizeof(vi->ctrl->vid));

	if (!virtnet_send_command(vi, VIRTIO_NET_CTRL_VLAN,
				  VIRTIO_NET_CTRL_VLAN_ADD, &sg))
		dev_warn(&dev->dev, "Failed to add VLAN ID %d.\n", vid);
	return 0;
}

static int virtnet_vlan_rx_kill_vid(struct net_device *dev,
				    __be16 proto, u16 vid)
{
	struct virtnet_info *vi = netdev_priv(dev);
	struct scatterlist sg;

	vi->ctrl->vid = cpu_to_virtio16(vi->vdev, vid);
	sg_init_one(&sg, &vi->ctrl->vid, sizeof(vi->ctrl->vid));

	if (!virtnet_send_command(vi, VIRTIO_NET_CTRL_VLAN,
				  VIRTIO_NET_CTRL_VLAN_DEL, &sg))
		dev_warn(&dev->dev, "Failed to kill VLAN ID %d.\n", vid);
	return 0;
}

static void virtnet_clean_affinity(struct virtnet_info *vi)
{
	int i;

	if (vi->affinity_hint_set) {
		for (i = 0; i < vi->max_queue_pairs; i++) {
			virtqueue_set_affinity(vi->rq[i].vq, NULL);
			virtqueue_set_affinity(vi->sq[i].vq, NULL);
		}

		vi->affinity_hint_set = false;
	}
}

static void virtnet_set_affinity(struct virtnet_info *vi)
{
	cpumask_var_t mask;
	int stragglers;
	int group_size;
	int i, j, cpu;
	int num_cpu;
	int stride;

	if (!zalloc_cpumask_var(&mask, GFP_KERNEL)) {
		virtnet_clean_affinity(vi);
		return;
	}

	num_cpu = num_online_cpus();
	stride = max_t(int, num_cpu / vi->curr_queue_pairs, 1);
	stragglers = num_cpu >= vi->curr_queue_pairs ?
			num_cpu % vi->curr_queue_pairs :
			0;
	cpu = cpumask_next(-1, cpu_online_mask);

	for (i = 0; i < vi->curr_queue_pairs; i++) {
		group_size = stride + (i < stragglers ? 1 : 0);

		for (j = 0; j < group_size; j++) {
			cpumask_set_cpu(cpu, mask);
			cpu = cpumask_next_wrap(cpu, cpu_online_mask,
						nr_cpu_ids, false);
		}
		virtqueue_set_affinity(vi->rq[i].vq, mask);
		virtqueue_set_affinity(vi->sq[i].vq, mask);
		__netif_set_xps_queue(vi->dev, cpumask_bits(mask), i, XPS_CPUS);
		cpumask_clear(mask);
	}

	vi->affinity_hint_set = true;
	free_cpumask_var(mask);
}

static int virtnet_cpu_online(unsigned int cpu, struct hlist_node *node)
{
	struct virtnet_info *vi = hlist_entry_safe(node, struct virtnet_info,
						   node);
	virtnet_set_affinity(vi);
	return 0;
}

static int virtnet_cpu_dead(unsigned int cpu, struct hlist_node *node)
{
	struct virtnet_info *vi = hlist_entry_safe(node, struct virtnet_info,
						   node_dead);
	virtnet_set_affinity(vi);
	return 0;
}

static int virtnet_cpu_down_prep(unsigned int cpu, struct hlist_node *node)
{
	struct virtnet_info *vi = hlist_entry_safe(node, struct virtnet_info,
						   node);

	virtnet_clean_affinity(vi);
	return 0;
}

static enum cpuhp_state virtionet_online;

static int virtnet_cpu_notif_add(struct virtnet_info *vi)
{
	int ret;

	ret = cpuhp_state_add_instance_nocalls(virtionet_online, &vi->node);
	if (ret)
		return ret;
	ret = cpuhp_state_add_instance_nocalls(CPUHP_VIRT_NET_DEAD,
					       &vi->node_dead);
	if (!ret)
		return ret;
	cpuhp_state_remove_instance_nocalls(virtionet_online, &vi->node);
	return ret;
}

static void virtnet_cpu_notif_remove(struct virtnet_info *vi)
{
	cpuhp_state_remove_instance_nocalls(virtionet_online, &vi->node);
	cpuhp_state_remove_instance_nocalls(CPUHP_VIRT_NET_DEAD,
					    &vi->node_dead);
}

static void virtnet_get_ringparam(struct net_device *dev,
				struct ethtool_ringparam *ring)
{
	struct virtnet_info *vi = netdev_priv(dev);

	ring->rx_max_pending = virtqueue_get_vring_size(vi->rq[0].vq);
	ring->tx_max_pending = virtqueue_get_vring_size(vi->sq[0].vq);
	ring->rx_pending = ring->rx_max_pending;
	ring->tx_pending = ring->tx_max_pending;
}


static void virtnet_get_drvinfo(struct net_device *dev,
				struct ethtool_drvinfo *info)
{
	struct virtnet_info *vi = netdev_priv(dev);
	struct virtio_device *vdev = vi->vdev;

	strlcpy(info->driver, KBUILD_MODNAME, sizeof(info->driver));
	strlcpy(info->version, VIRTNET_DRIVER_VERSION, sizeof(info->version));
	strlcpy(info->bus_info, virtio_bus_name(vdev), sizeof(info->bus_info));

}

/* TODO: Eliminate OOO packets during switching */
static int virtnet_set_channels(struct net_device *dev,
				struct ethtool_channels *channels)
{
	struct virtnet_info *vi = netdev_priv(dev);
	u16 queue_pairs = channels->combined_count;
	int err;

	/* We don't support separate rx/tx channels.
	 * We don't allow setting 'other' channels.
	 */
	if (channels->rx_count || channels->tx_count || channels->other_count)
		return -EINVAL;

	if (queue_pairs > vi->max_queue_pairs || queue_pairs == 0)
		return -EINVAL;

	/* For now we don't support modifying channels while XDP is loaded
	 * also when XDP is loaded all RX queues have XDP programs so we only
	 * need to check a single RX queue.
	 */
	if (vi->rq[0].xdp_prog)
		return -EINVAL;

	cpus_read_lock();
	err = _virtnet_set_queues(vi, queue_pairs);
	if (err) {
<<<<<<< HEAD
		put_online_cpus();
		goto err;
	}
	virtnet_set_affinity(vi);
	put_online_cpus();
=======
		cpus_read_unlock();
		goto err;
	}
	virtnet_set_affinity(vi);
	cpus_read_unlock();
>>>>>>> 3b17187f

	netif_set_real_num_tx_queues(dev, queue_pairs);
	netif_set_real_num_rx_queues(dev, queue_pairs);
 err:
	return err;
}

static void virtnet_get_strings(struct net_device *dev, u32 stringset, u8 *data)
{
	struct virtnet_info *vi = netdev_priv(dev);
	unsigned int i, j;
	u8 *p = data;

	switch (stringset) {
	case ETH_SS_STATS:
		for (i = 0; i < vi->curr_queue_pairs; i++) {
			for (j = 0; j < VIRTNET_RQ_STATS_LEN; j++)
				ethtool_sprintf(&p, "rx_queue_%u_%s", i,
						virtnet_rq_stats_desc[j].desc);
		}

		for (i = 0; i < vi->curr_queue_pairs; i++) {
			for (j = 0; j < VIRTNET_SQ_STATS_LEN; j++)
				ethtool_sprintf(&p, "tx_queue_%u_%s", i,
						virtnet_sq_stats_desc[j].desc);
		}
		break;
	}
}

static int virtnet_get_sset_count(struct net_device *dev, int sset)
{
	struct virtnet_info *vi = netdev_priv(dev);

	switch (sset) {
	case ETH_SS_STATS:
		return vi->curr_queue_pairs * (VIRTNET_RQ_STATS_LEN +
					       VIRTNET_SQ_STATS_LEN);
	default:
		return -EOPNOTSUPP;
	}
}

static void virtnet_get_ethtool_stats(struct net_device *dev,
				      struct ethtool_stats *stats, u64 *data)
{
	struct virtnet_info *vi = netdev_priv(dev);
	unsigned int idx = 0, start, i, j;
	const u8 *stats_base;
	size_t offset;

	for (i = 0; i < vi->curr_queue_pairs; i++) {
		struct receive_queue *rq = &vi->rq[i];

		stats_base = (u8 *)&rq->stats;
		do {
			start = u64_stats_fetch_begin_irq(&rq->stats.syncp);
			for (j = 0; j < VIRTNET_RQ_STATS_LEN; j++) {
				offset = virtnet_rq_stats_desc[j].offset;
				data[idx + j] = *(u64 *)(stats_base + offset);
			}
		} while (u64_stats_fetch_retry_irq(&rq->stats.syncp, start));
		idx += VIRTNET_RQ_STATS_LEN;
	}

	for (i = 0; i < vi->curr_queue_pairs; i++) {
		struct send_queue *sq = &vi->sq[i];

		stats_base = (u8 *)&sq->stats;
		do {
			start = u64_stats_fetch_begin_irq(&sq->stats.syncp);
			for (j = 0; j < VIRTNET_SQ_STATS_LEN; j++) {
				offset = virtnet_sq_stats_desc[j].offset;
				data[idx + j] = *(u64 *)(stats_base + offset);
			}
		} while (u64_stats_fetch_retry_irq(&sq->stats.syncp, start));
		idx += VIRTNET_SQ_STATS_LEN;
	}
}

static void virtnet_get_channels(struct net_device *dev,
				 struct ethtool_channels *channels)
{
	struct virtnet_info *vi = netdev_priv(dev);

	channels->combined_count = vi->curr_queue_pairs;
	channels->max_combined = vi->max_queue_pairs;
	channels->max_other = 0;
	channels->rx_count = 0;
	channels->tx_count = 0;
	channels->other_count = 0;
}

static int virtnet_set_link_ksettings(struct net_device *dev,
				      const struct ethtool_link_ksettings *cmd)
{
	struct virtnet_info *vi = netdev_priv(dev);

	return ethtool_virtdev_set_link_ksettings(dev, cmd,
						  &vi->speed, &vi->duplex);
}

static int virtnet_get_link_ksettings(struct net_device *dev,
				      struct ethtool_link_ksettings *cmd)
{
	struct virtnet_info *vi = netdev_priv(dev);

	cmd->base.speed = vi->speed;
	cmd->base.duplex = vi->duplex;
	cmd->base.port = PORT_OTHER;

	return 0;
}

static int virtnet_set_coalesce(struct net_device *dev,
				struct ethtool_coalesce *ec,
				struct kernel_ethtool_coalesce *kernel_coal,
				struct netlink_ext_ack *extack)
{
	struct virtnet_info *vi = netdev_priv(dev);
	int i, napi_weight;

	if (ec->tx_max_coalesced_frames > 1 ||
	    ec->rx_max_coalesced_frames != 1)
		return -EINVAL;

	napi_weight = ec->tx_max_coalesced_frames ? NAPI_POLL_WEIGHT : 0;
	if (napi_weight ^ vi->sq[0].napi.weight) {
		if (dev->flags & IFF_UP)
			return -EBUSY;
		for (i = 0; i < vi->max_queue_pairs; i++)
			vi->sq[i].napi.weight = napi_weight;
	}

	return 0;
}

static int virtnet_get_coalesce(struct net_device *dev,
				struct ethtool_coalesce *ec,
				struct kernel_ethtool_coalesce *kernel_coal,
				struct netlink_ext_ack *extack)
{
	struct ethtool_coalesce ec_default = {
		.cmd = ETHTOOL_GCOALESCE,
		.rx_max_coalesced_frames = 1,
	};
	struct virtnet_info *vi = netdev_priv(dev);

	memcpy(ec, &ec_default, sizeof(ec_default));

	if (vi->sq[0].napi.weight)
		ec->tx_max_coalesced_frames = 1;

	return 0;
}

static void virtnet_init_settings(struct net_device *dev)
{
	struct virtnet_info *vi = netdev_priv(dev);

	vi->speed = SPEED_UNKNOWN;
	vi->duplex = DUPLEX_UNKNOWN;
}

static void virtnet_update_settings(struct virtnet_info *vi)
{
	u32 speed;
	u8 duplex;

	if (!virtio_has_feature(vi->vdev, VIRTIO_NET_F_SPEED_DUPLEX))
		return;

	virtio_cread_le(vi->vdev, struct virtio_net_config, speed, &speed);

	if (ethtool_validate_speed(speed))
		vi->speed = speed;

	virtio_cread_le(vi->vdev, struct virtio_net_config, duplex, &duplex);

	if (ethtool_validate_duplex(duplex))
		vi->duplex = duplex;
}

static const struct ethtool_ops virtnet_ethtool_ops = {
	.supported_coalesce_params = ETHTOOL_COALESCE_MAX_FRAMES,
	.get_drvinfo = virtnet_get_drvinfo,
	.get_link = ethtool_op_get_link,
	.get_ringparam = virtnet_get_ringparam,
	.get_strings = virtnet_get_strings,
	.get_sset_count = virtnet_get_sset_count,
	.get_ethtool_stats = virtnet_get_ethtool_stats,
	.set_channels = virtnet_set_channels,
	.get_channels = virtnet_get_channels,
	.get_ts_info = ethtool_op_get_ts_info,
	.get_link_ksettings = virtnet_get_link_ksettings,
	.set_link_ksettings = virtnet_set_link_ksettings,
	.set_coalesce = virtnet_set_coalesce,
	.get_coalesce = virtnet_get_coalesce,
};

static void virtnet_freeze_down(struct virtio_device *vdev)
{
	struct virtnet_info *vi = vdev->priv;
	int i;

	/* Make sure no work handler is accessing the device */
	flush_work(&vi->config_work);

	netif_tx_lock_bh(vi->dev);
	netif_device_detach(vi->dev);
	netif_tx_unlock_bh(vi->dev);
	cancel_delayed_work_sync(&vi->refill);

	if (netif_running(vi->dev)) {
		for (i = 0; i < vi->max_queue_pairs; i++) {
			napi_disable(&vi->rq[i].napi);
			virtnet_napi_tx_disable(&vi->sq[i].napi);
		}
	}
}

static int init_vqs(struct virtnet_info *vi);

static int virtnet_restore_up(struct virtio_device *vdev)
{
	struct virtnet_info *vi = vdev->priv;
	int err, i;

	err = init_vqs(vi);
	if (err)
		return err;

	virtio_device_ready(vdev);

	if (netif_running(vi->dev)) {
		for (i = 0; i < vi->curr_queue_pairs; i++)
			if (!try_fill_recv(vi, &vi->rq[i], GFP_KERNEL))
				schedule_delayed_work(&vi->refill, 0);

		for (i = 0; i < vi->max_queue_pairs; i++) {
			virtnet_napi_enable(vi->rq[i].vq, &vi->rq[i].napi);
			virtnet_napi_tx_enable(vi, vi->sq[i].vq,
					       &vi->sq[i].napi);
		}
	}

	netif_tx_lock_bh(vi->dev);
	netif_device_attach(vi->dev);
	netif_tx_unlock_bh(vi->dev);
	return err;
}

static int virtnet_set_guest_offloads(struct virtnet_info *vi, u64 offloads)
{
	struct scatterlist sg;
	vi->ctrl->offloads = cpu_to_virtio64(vi->vdev, offloads);

	sg_init_one(&sg, &vi->ctrl->offloads, sizeof(vi->ctrl->offloads));

	if (!virtnet_send_command(vi, VIRTIO_NET_CTRL_GUEST_OFFLOADS,
				  VIRTIO_NET_CTRL_GUEST_OFFLOADS_SET, &sg)) {
		dev_warn(&vi->dev->dev, "Fail to set guest offload.\n");
		return -EINVAL;
	}

	return 0;
}

static int virtnet_clear_guest_offloads(struct virtnet_info *vi)
{
	u64 offloads = 0;

	if (!vi->guest_offloads)
		return 0;

	return virtnet_set_guest_offloads(vi, offloads);
}

static int virtnet_restore_guest_offloads(struct virtnet_info *vi)
{
	u64 offloads = vi->guest_offloads;

	if (!vi->guest_offloads)
		return 0;

	return virtnet_set_guest_offloads(vi, offloads);
}

static int virtnet_xdp_set(struct net_device *dev, struct bpf_prog *prog,
			   struct netlink_ext_ack *extack)
{
	unsigned long int max_sz = PAGE_SIZE - sizeof(struct padded_vnet_hdr);
	struct virtnet_info *vi = netdev_priv(dev);
	struct bpf_prog *old_prog;
	u16 xdp_qp = 0, curr_qp;
	int i, err;

	if (!virtio_has_feature(vi->vdev, VIRTIO_NET_F_CTRL_GUEST_OFFLOADS)
	    && (virtio_has_feature(vi->vdev, VIRTIO_NET_F_GUEST_TSO4) ||
	        virtio_has_feature(vi->vdev, VIRTIO_NET_F_GUEST_TSO6) ||
	        virtio_has_feature(vi->vdev, VIRTIO_NET_F_GUEST_ECN) ||
		virtio_has_feature(vi->vdev, VIRTIO_NET_F_GUEST_UFO) ||
		virtio_has_feature(vi->vdev, VIRTIO_NET_F_GUEST_CSUM))) {
		NL_SET_ERR_MSG_MOD(extack, "Can't set XDP while host is implementing GRO_HW/CSUM, disable GRO_HW/CSUM first");
		return -EOPNOTSUPP;
	}

	if (vi->mergeable_rx_bufs && !vi->any_header_sg) {
		NL_SET_ERR_MSG_MOD(extack, "XDP expects header/data in single page, any_header_sg required");
		return -EINVAL;
	}

	if (dev->mtu > max_sz) {
		NL_SET_ERR_MSG_MOD(extack, "MTU too large to enable XDP");
		netdev_warn(dev, "XDP requires MTU less than %lu\n", max_sz);
		return -EINVAL;
	}

	curr_qp = vi->curr_queue_pairs - vi->xdp_queue_pairs;
	if (prog)
		xdp_qp = nr_cpu_ids;

	/* XDP requires extra queues for XDP_TX */
	if (curr_qp + xdp_qp > vi->max_queue_pairs) {
		netdev_warn(dev, "XDP request %i queues but max is %i. XDP_TX and XDP_REDIRECT will operate in a slower locked tx mode.\n",
			    curr_qp + xdp_qp, vi->max_queue_pairs);
		xdp_qp = 0;
	}

	old_prog = rtnl_dereference(vi->rq[0].xdp_prog);
	if (!prog && !old_prog)
		return 0;

	if (prog)
		bpf_prog_add(prog, vi->max_queue_pairs - 1);

	/* Make sure NAPI is not using any XDP TX queues for RX. */
	if (netif_running(dev)) {
		for (i = 0; i < vi->max_queue_pairs; i++) {
			napi_disable(&vi->rq[i].napi);
			virtnet_napi_tx_disable(&vi->sq[i].napi);
		}
	}

	if (!prog) {
		for (i = 0; i < vi->max_queue_pairs; i++) {
			rcu_assign_pointer(vi->rq[i].xdp_prog, prog);
			if (i == 0)
				virtnet_restore_guest_offloads(vi);
		}
		synchronize_net();
	}

	err = _virtnet_set_queues(vi, curr_qp + xdp_qp);
	if (err)
		goto err;
	netif_set_real_num_rx_queues(dev, curr_qp + xdp_qp);
	vi->xdp_queue_pairs = xdp_qp;

	if (prog) {
		vi->xdp_enabled = true;
		for (i = 0; i < vi->max_queue_pairs; i++) {
			rcu_assign_pointer(vi->rq[i].xdp_prog, prog);
			if (i == 0 && !old_prog)
				virtnet_clear_guest_offloads(vi);
		}
	} else {
		vi->xdp_enabled = false;
	}

	for (i = 0; i < vi->max_queue_pairs; i++) {
		if (old_prog)
			bpf_prog_put(old_prog);
		if (netif_running(dev)) {
			virtnet_napi_enable(vi->rq[i].vq, &vi->rq[i].napi);
			virtnet_napi_tx_enable(vi, vi->sq[i].vq,
					       &vi->sq[i].napi);
		}
	}

	return 0;

err:
	if (!prog) {
		virtnet_clear_guest_offloads(vi);
		for (i = 0; i < vi->max_queue_pairs; i++)
			rcu_assign_pointer(vi->rq[i].xdp_prog, old_prog);
	}

	if (netif_running(dev)) {
		for (i = 0; i < vi->max_queue_pairs; i++) {
			virtnet_napi_enable(vi->rq[i].vq, &vi->rq[i].napi);
			virtnet_napi_tx_enable(vi, vi->sq[i].vq,
					       &vi->sq[i].napi);
		}
	}
	if (prog)
		bpf_prog_sub(prog, vi->max_queue_pairs - 1);
	return err;
}

static int virtnet_xdp(struct net_device *dev, struct netdev_bpf *xdp)
{
	switch (xdp->command) {
	case XDP_SETUP_PROG:
		return virtnet_xdp_set(dev, xdp->prog, xdp->extack);
	default:
		return -EINVAL;
	}
}

static int virtnet_get_phys_port_name(struct net_device *dev, char *buf,
				      size_t len)
{
	struct virtnet_info *vi = netdev_priv(dev);
	int ret;

	if (!virtio_has_feature(vi->vdev, VIRTIO_NET_F_STANDBY))
		return -EOPNOTSUPP;

	ret = snprintf(buf, len, "sby");
	if (ret >= len)
		return -EOPNOTSUPP;

	return 0;
}

static int virtnet_set_features(struct net_device *dev,
				netdev_features_t features)
{
	struct virtnet_info *vi = netdev_priv(dev);
	u64 offloads;
	int err;

	if ((dev->features ^ features) & NETIF_F_GRO_HW) {
		if (vi->xdp_enabled)
			return -EBUSY;

		if (features & NETIF_F_GRO_HW)
			offloads = vi->guest_offloads_capable;
		else
			offloads = vi->guest_offloads_capable &
				   ~GUEST_OFFLOAD_GRO_HW_MASK;

		err = virtnet_set_guest_offloads(vi, offloads);
		if (err)
			return err;
		vi->guest_offloads = offloads;
	}

	return 0;
}

static const struct net_device_ops virtnet_netdev = {
	.ndo_open            = virtnet_open,
	.ndo_stop   	     = virtnet_close,
	.ndo_start_xmit      = start_xmit,
	.ndo_validate_addr   = eth_validate_addr,
	.ndo_set_mac_address = virtnet_set_mac_address,
	.ndo_set_rx_mode     = virtnet_set_rx_mode,
	.ndo_get_stats64     = virtnet_stats,
	.ndo_vlan_rx_add_vid = virtnet_vlan_rx_add_vid,
	.ndo_vlan_rx_kill_vid = virtnet_vlan_rx_kill_vid,
	.ndo_bpf		= virtnet_xdp,
	.ndo_xdp_xmit		= virtnet_xdp_xmit,
	.ndo_features_check	= passthru_features_check,
	.ndo_get_phys_port_name	= virtnet_get_phys_port_name,
	.ndo_set_features	= virtnet_set_features,
};

static void virtnet_config_changed_work(struct work_struct *work)
{
	struct virtnet_info *vi =
		container_of(work, struct virtnet_info, config_work);
	u16 v;

	if (virtio_cread_feature(vi->vdev, VIRTIO_NET_F_STATUS,
				 struct virtio_net_config, status, &v) < 0)
		return;

	if (v & VIRTIO_NET_S_ANNOUNCE) {
		netdev_notify_peers(vi->dev);
		virtnet_ack_link_announce(vi);
	}

	/* Ignore unknown (future) status bits */
	v &= VIRTIO_NET_S_LINK_UP;

	if (vi->status == v)
		return;

	vi->status = v;

	if (vi->status & VIRTIO_NET_S_LINK_UP) {
		virtnet_update_settings(vi);
		netif_carrier_on(vi->dev);
		netif_tx_wake_all_queues(vi->dev);
	} else {
		netif_carrier_off(vi->dev);
		netif_tx_stop_all_queues(vi->dev);
	}
}

static void virtnet_config_changed(struct virtio_device *vdev)
{
	struct virtnet_info *vi = vdev->priv;

	schedule_work(&vi->config_work);
}

static void virtnet_free_queues(struct virtnet_info *vi)
{
	int i;

	for (i = 0; i < vi->max_queue_pairs; i++) {
		__netif_napi_del(&vi->rq[i].napi);
		__netif_napi_del(&vi->sq[i].napi);
	}

	/* We called __netif_napi_del(),
	 * we need to respect an RCU grace period before freeing vi->rq
	 */
	synchronize_net();

	kfree(vi->rq);
	kfree(vi->sq);
	kfree(vi->ctrl);
}

static void _free_receive_bufs(struct virtnet_info *vi)
{
	struct bpf_prog *old_prog;
	int i;

	for (i = 0; i < vi->max_queue_pairs; i++) {
		while (vi->rq[i].pages)
			__free_pages(get_a_page(&vi->rq[i], GFP_KERNEL), 0);

		old_prog = rtnl_dereference(vi->rq[i].xdp_prog);
		RCU_INIT_POINTER(vi->rq[i].xdp_prog, NULL);
		if (old_prog)
			bpf_prog_put(old_prog);
	}
}

static void free_receive_bufs(struct virtnet_info *vi)
{
	rtnl_lock();
	_free_receive_bufs(vi);
	rtnl_unlock();
}

static void free_receive_page_frags(struct virtnet_info *vi)
{
	int i;
	for (i = 0; i < vi->max_queue_pairs; i++)
		if (vi->rq[i].alloc_frag.page)
			put_page(vi->rq[i].alloc_frag.page);
}

static void free_unused_bufs(struct virtnet_info *vi)
{
	void *buf;
	int i;

	for (i = 0; i < vi->max_queue_pairs; i++) {
		struct virtqueue *vq = vi->sq[i].vq;
		while ((buf = virtqueue_detach_unused_buf(vq)) != NULL) {
			if (!is_xdp_frame(buf))
				dev_kfree_skb(buf);
			else
				xdp_return_frame(ptr_to_xdp(buf));
		}
	}

	for (i = 0; i < vi->max_queue_pairs; i++) {
		struct virtqueue *vq = vi->rq[i].vq;

		while ((buf = virtqueue_detach_unused_buf(vq)) != NULL) {
			if (vi->mergeable_rx_bufs) {
				put_page(virt_to_head_page(buf));
			} else if (vi->big_packets) {
				give_pages(&vi->rq[i], buf);
			} else {
				put_page(virt_to_head_page(buf));
			}
		}
	}
}

static void virtnet_del_vqs(struct virtnet_info *vi)
{
	struct virtio_device *vdev = vi->vdev;

	virtnet_clean_affinity(vi);

	vdev->config->del_vqs(vdev);

	virtnet_free_queues(vi);
}

/* How large should a single buffer be so a queue full of these can fit at
 * least one full packet?
 * Logic below assumes the mergeable buffer header is used.
 */
static unsigned int mergeable_min_buf_len(struct virtnet_info *vi, struct virtqueue *vq)
{
	const unsigned int hdr_len = sizeof(struct virtio_net_hdr_mrg_rxbuf);
	unsigned int rq_size = virtqueue_get_vring_size(vq);
	unsigned int packet_len = vi->big_packets ? IP_MAX_MTU : vi->dev->max_mtu;
	unsigned int buf_len = hdr_len + ETH_HLEN + VLAN_HLEN + packet_len;
	unsigned int min_buf_len = DIV_ROUND_UP(buf_len, rq_size);

	return max(max(min_buf_len, hdr_len) - hdr_len,
		   (unsigned int)GOOD_PACKET_LEN);
}

static int virtnet_find_vqs(struct virtnet_info *vi)
{
	vq_callback_t **callbacks;
	struct virtqueue **vqs;
	int ret = -ENOMEM;
	int i, total_vqs;
	const char **names;
	bool *ctx;

	/* We expect 1 RX virtqueue followed by 1 TX virtqueue, followed by
	 * possible N-1 RX/TX queue pairs used in multiqueue mode, followed by
	 * possible control vq.
	 */
	total_vqs = vi->max_queue_pairs * 2 +
		    virtio_has_feature(vi->vdev, VIRTIO_NET_F_CTRL_VQ);

	/* Allocate space for find_vqs parameters */
	vqs = kcalloc(total_vqs, sizeof(*vqs), GFP_KERNEL);
	if (!vqs)
		goto err_vq;
	callbacks = kmalloc_array(total_vqs, sizeof(*callbacks), GFP_KERNEL);
	if (!callbacks)
		goto err_callback;
	names = kmalloc_array(total_vqs, sizeof(*names), GFP_KERNEL);
	if (!names)
		goto err_names;
	if (!vi->big_packets || vi->mergeable_rx_bufs) {
		ctx = kcalloc(total_vqs, sizeof(*ctx), GFP_KERNEL);
		if (!ctx)
			goto err_ctx;
	} else {
		ctx = NULL;
	}

	/* Parameters for control virtqueue, if any */
	if (vi->has_cvq) {
		callbacks[total_vqs - 1] = NULL;
		names[total_vqs - 1] = "control";
	}

	/* Allocate/initialize parameters for send/receive virtqueues */
	for (i = 0; i < vi->max_queue_pairs; i++) {
		callbacks[rxq2vq(i)] = skb_recv_done;
		callbacks[txq2vq(i)] = skb_xmit_done;
		sprintf(vi->rq[i].name, "input.%d", i);
		sprintf(vi->sq[i].name, "output.%d", i);
		names[rxq2vq(i)] = vi->rq[i].name;
		names[txq2vq(i)] = vi->sq[i].name;
		if (ctx)
			ctx[rxq2vq(i)] = true;
	}

	ret = virtio_find_vqs_ctx(vi->vdev, total_vqs, vqs, callbacks,
				  names, ctx, NULL);
	if (ret)
		goto err_find;

	if (vi->has_cvq) {
		vi->cvq = vqs[total_vqs - 1];
		if (virtio_has_feature(vi->vdev, VIRTIO_NET_F_CTRL_VLAN))
			vi->dev->features |= NETIF_F_HW_VLAN_CTAG_FILTER;
	}

	for (i = 0; i < vi->max_queue_pairs; i++) {
		vi->rq[i].vq = vqs[rxq2vq(i)];
		vi->rq[i].min_buf_len = mergeable_min_buf_len(vi, vi->rq[i].vq);
		vi->sq[i].vq = vqs[txq2vq(i)];
	}

	/* run here: ret == 0. */


err_find:
	kfree(ctx);
err_ctx:
	kfree(names);
err_names:
	kfree(callbacks);
err_callback:
	kfree(vqs);
err_vq:
	return ret;
}

static int virtnet_alloc_queues(struct virtnet_info *vi)
{
	int i;

	if (vi->has_cvq) {
		vi->ctrl = kzalloc(sizeof(*vi->ctrl), GFP_KERNEL);
		if (!vi->ctrl)
			goto err_ctrl;
	} else {
		vi->ctrl = NULL;
	}
	vi->sq = kcalloc(vi->max_queue_pairs, sizeof(*vi->sq), GFP_KERNEL);
	if (!vi->sq)
		goto err_sq;
	vi->rq = kcalloc(vi->max_queue_pairs, sizeof(*vi->rq), GFP_KERNEL);
	if (!vi->rq)
		goto err_rq;

	INIT_DELAYED_WORK(&vi->refill, refill_work);
	for (i = 0; i < vi->max_queue_pairs; i++) {
		vi->rq[i].pages = NULL;
		netif_napi_add(vi->dev, &vi->rq[i].napi, virtnet_poll,
			       napi_weight);
		netif_tx_napi_add(vi->dev, &vi->sq[i].napi, virtnet_poll_tx,
				  napi_tx ? napi_weight : 0);

		sg_init_table(vi->rq[i].sg, ARRAY_SIZE(vi->rq[i].sg));
		ewma_pkt_len_init(&vi->rq[i].mrg_avg_pkt_len);
		sg_init_table(vi->sq[i].sg, ARRAY_SIZE(vi->sq[i].sg));

		u64_stats_init(&vi->rq[i].stats.syncp);
		u64_stats_init(&vi->sq[i].stats.syncp);
	}

	return 0;

err_rq:
	kfree(vi->sq);
err_sq:
	kfree(vi->ctrl);
err_ctrl:
	return -ENOMEM;
}

static int init_vqs(struct virtnet_info *vi)
{
	int ret;

	/* Allocate send & receive queues */
	ret = virtnet_alloc_queues(vi);
	if (ret)
		goto err;

	ret = virtnet_find_vqs(vi);
	if (ret)
		goto err_free;

	cpus_read_lock();
	virtnet_set_affinity(vi);
	cpus_read_unlock();

	return 0;

err_free:
	virtnet_free_queues(vi);
err:
	return ret;
}

#ifdef CONFIG_SYSFS
static ssize_t mergeable_rx_buffer_size_show(struct netdev_rx_queue *queue,
		char *buf)
{
	struct virtnet_info *vi = netdev_priv(queue->dev);
	unsigned int queue_index = get_netdev_rx_queue_index(queue);
	unsigned int headroom = virtnet_get_headroom(vi);
	unsigned int tailroom = headroom ? sizeof(struct skb_shared_info) : 0;
	struct ewma_pkt_len *avg;

	BUG_ON(queue_index >= vi->max_queue_pairs);
	avg = &vi->rq[queue_index].mrg_avg_pkt_len;
	return sprintf(buf, "%u\n",
		       get_mergeable_buf_len(&vi->rq[queue_index], avg,
				       SKB_DATA_ALIGN(headroom + tailroom)));
}

static struct rx_queue_attribute mergeable_rx_buffer_size_attribute =
	__ATTR_RO(mergeable_rx_buffer_size);

static struct attribute *virtio_net_mrg_rx_attrs[] = {
	&mergeable_rx_buffer_size_attribute.attr,
	NULL
};

static const struct attribute_group virtio_net_mrg_rx_group = {
	.name = "virtio_net",
	.attrs = virtio_net_mrg_rx_attrs
};
#endif

static bool virtnet_fail_on_feature(struct virtio_device *vdev,
				    unsigned int fbit,
				    const char *fname, const char *dname)
{
	if (!virtio_has_feature(vdev, fbit))
		return false;

	dev_err(&vdev->dev, "device advertises feature %s but not %s",
		fname, dname);

	return true;
}

#define VIRTNET_FAIL_ON(vdev, fbit, dbit)			\
	virtnet_fail_on_feature(vdev, fbit, #fbit, dbit)

static bool virtnet_validate_features(struct virtio_device *vdev)
{
	if (!virtio_has_feature(vdev, VIRTIO_NET_F_CTRL_VQ) &&
	    (VIRTNET_FAIL_ON(vdev, VIRTIO_NET_F_CTRL_RX,
			     "VIRTIO_NET_F_CTRL_VQ") ||
	     VIRTNET_FAIL_ON(vdev, VIRTIO_NET_F_CTRL_VLAN,
			     "VIRTIO_NET_F_CTRL_VQ") ||
	     VIRTNET_FAIL_ON(vdev, VIRTIO_NET_F_GUEST_ANNOUNCE,
			     "VIRTIO_NET_F_CTRL_VQ") ||
	     VIRTNET_FAIL_ON(vdev, VIRTIO_NET_F_MQ, "VIRTIO_NET_F_CTRL_VQ") ||
	     VIRTNET_FAIL_ON(vdev, VIRTIO_NET_F_CTRL_MAC_ADDR,
			     "VIRTIO_NET_F_CTRL_VQ"))) {
		return false;
	}

	return true;
}

#define MIN_MTU ETH_MIN_MTU
#define MAX_MTU ETH_MAX_MTU

static int virtnet_validate(struct virtio_device *vdev)
{
	if (!vdev->config->get) {
		dev_err(&vdev->dev, "%s failure: config access disabled\n",
			__func__);
		return -EINVAL;
	}

	if (!virtnet_validate_features(vdev))
		return -EINVAL;

	if (virtio_has_feature(vdev, VIRTIO_NET_F_MTU)) {
		int mtu = virtio_cread16(vdev,
					 offsetof(struct virtio_net_config,
						  mtu));
		if (mtu < MIN_MTU)
			__virtio_clear_bit(vdev, VIRTIO_NET_F_MTU);
	}

	return 0;
}

static int virtnet_probe(struct virtio_device *vdev)
{
	int i, err = -ENOMEM;
	struct net_device *dev;
	struct virtnet_info *vi;
	u16 max_queue_pairs;
	int mtu;

	/* Find if host supports multiqueue virtio_net device */
	err = virtio_cread_feature(vdev, VIRTIO_NET_F_MQ,
				   struct virtio_net_config,
				   max_virtqueue_pairs, &max_queue_pairs);

	/* We need at least 2 queue's */
	if (err || max_queue_pairs < VIRTIO_NET_CTRL_MQ_VQ_PAIRS_MIN ||
	    max_queue_pairs > VIRTIO_NET_CTRL_MQ_VQ_PAIRS_MAX ||
	    !virtio_has_feature(vdev, VIRTIO_NET_F_CTRL_VQ))
		max_queue_pairs = 1;

	/* Allocate ourselves a network device with room for our info */
	dev = alloc_etherdev_mq(sizeof(struct virtnet_info), max_queue_pairs);
	if (!dev)
		return -ENOMEM;

	/* Set up network device as normal. */
	dev->priv_flags |= IFF_UNICAST_FLT | IFF_LIVE_ADDR_CHANGE |
			   IFF_TX_SKB_NO_LINEAR;
	dev->netdev_ops = &virtnet_netdev;
	dev->features = NETIF_F_HIGHDMA;

	dev->ethtool_ops = &virtnet_ethtool_ops;
	SET_NETDEV_DEV(dev, &vdev->dev);

	/* Do we support "hardware" checksums? */
	if (virtio_has_feature(vdev, VIRTIO_NET_F_CSUM)) {
		/* This opens up the world of extra features. */
		dev->hw_features |= NETIF_F_HW_CSUM | NETIF_F_SG;
		if (csum)
			dev->features |= NETIF_F_HW_CSUM | NETIF_F_SG;

		if (virtio_has_feature(vdev, VIRTIO_NET_F_GSO)) {
			dev->hw_features |= NETIF_F_TSO
				| NETIF_F_TSO_ECN | NETIF_F_TSO6;
		}
		/* Individual feature bits: what can host handle? */
		if (virtio_has_feature(vdev, VIRTIO_NET_F_HOST_TSO4))
			dev->hw_features |= NETIF_F_TSO;
		if (virtio_has_feature(vdev, VIRTIO_NET_F_HOST_TSO6))
			dev->hw_features |= NETIF_F_TSO6;
		if (virtio_has_feature(vdev, VIRTIO_NET_F_HOST_ECN))
			dev->hw_features |= NETIF_F_TSO_ECN;

		dev->features |= NETIF_F_GSO_ROBUST;

		if (gso)
			dev->features |= dev->hw_features & NETIF_F_ALL_TSO;
		/* (!csum && gso) case will be fixed by register_netdev() */
	}
	if (virtio_has_feature(vdev, VIRTIO_NET_F_GUEST_CSUM))
		dev->features |= NETIF_F_RXCSUM;
	if (virtio_has_feature(vdev, VIRTIO_NET_F_GUEST_TSO4) ||
	    virtio_has_feature(vdev, VIRTIO_NET_F_GUEST_TSO6))
		dev->features |= NETIF_F_GRO_HW;
	if (virtio_has_feature(vdev, VIRTIO_NET_F_CTRL_GUEST_OFFLOADS))
		dev->hw_features |= NETIF_F_GRO_HW;

	dev->vlan_features = dev->features;

	/* MTU range: 68 - 65535 */
	dev->min_mtu = MIN_MTU;
	dev->max_mtu = MAX_MTU;

	/* Configuration may specify what MAC to use.  Otherwise random. */
	if (virtio_has_feature(vdev, VIRTIO_NET_F_MAC))
		virtio_cread_bytes(vdev,
				   offsetof(struct virtio_net_config, mac),
				   dev->dev_addr, dev->addr_len);
	else
		eth_hw_addr_random(dev);

	/* Set up our device-specific information */
	vi = netdev_priv(dev);
	vi->dev = dev;
	vi->vdev = vdev;
	vdev->priv = vi;

	INIT_WORK(&vi->config_work, virtnet_config_changed_work);

	/* If we can receive ANY GSO packets, we must allocate large ones. */
	if (virtio_has_feature(vdev, VIRTIO_NET_F_GUEST_TSO4) ||
	    virtio_has_feature(vdev, VIRTIO_NET_F_GUEST_TSO6) ||
	    virtio_has_feature(vdev, VIRTIO_NET_F_GUEST_ECN) ||
	    virtio_has_feature(vdev, VIRTIO_NET_F_GUEST_UFO))
		vi->big_packets = true;

	if (virtio_has_feature(vdev, VIRTIO_NET_F_MRG_RXBUF))
		vi->mergeable_rx_bufs = true;

	if (virtio_has_feature(vdev, VIRTIO_NET_F_MRG_RXBUF) ||
	    virtio_has_feature(vdev, VIRTIO_F_VERSION_1))
		vi->hdr_len = sizeof(struct virtio_net_hdr_mrg_rxbuf);
	else
		vi->hdr_len = sizeof(struct virtio_net_hdr);

	if (virtio_has_feature(vdev, VIRTIO_F_ANY_LAYOUT) ||
	    virtio_has_feature(vdev, VIRTIO_F_VERSION_1))
		vi->any_header_sg = true;

	if (virtio_has_feature(vdev, VIRTIO_NET_F_CTRL_VQ))
		vi->has_cvq = true;

	if (virtio_has_feature(vdev, VIRTIO_NET_F_MTU)) {
		mtu = virtio_cread16(vdev,
				     offsetof(struct virtio_net_config,
					      mtu));
		if (mtu < dev->min_mtu) {
			/* Should never trigger: MTU was previously validated
			 * in virtnet_validate.
			 */
			dev_err(&vdev->dev,
				"device MTU appears to have changed it is now %d < %d",
				mtu, dev->min_mtu);
			err = -EINVAL;
			goto free;
		}

		dev->mtu = mtu;
		dev->max_mtu = mtu;

		/* TODO: size buffers correctly in this case. */
		if (dev->mtu > ETH_DATA_LEN)
			vi->big_packets = true;
	}

	if (vi->any_header_sg)
		dev->needed_headroom = vi->hdr_len;

	/* Enable multiqueue by default */
	if (num_online_cpus() >= max_queue_pairs)
		vi->curr_queue_pairs = max_queue_pairs;
	else
		vi->curr_queue_pairs = num_online_cpus();
	vi->max_queue_pairs = max_queue_pairs;

	/* Allocate/initialize the rx/tx queues, and invoke find_vqs */
	err = init_vqs(vi);
	if (err)
		goto free;

#ifdef CONFIG_SYSFS
	if (vi->mergeable_rx_bufs)
		dev->sysfs_rx_queue_group = &virtio_net_mrg_rx_group;
#endif
	netif_set_real_num_tx_queues(dev, vi->curr_queue_pairs);
	netif_set_real_num_rx_queues(dev, vi->curr_queue_pairs);

	virtnet_init_settings(dev);

	if (virtio_has_feature(vdev, VIRTIO_NET_F_STANDBY)) {
		vi->failover = net_failover_create(vi->dev);
		if (IS_ERR(vi->failover)) {
			err = PTR_ERR(vi->failover);
			goto free_vqs;
		}
	}

	err = register_netdev(dev);
	if (err) {
		pr_debug("virtio_net: registering device failed\n");
		goto free_failover;
	}

	virtio_device_ready(vdev);

	err = virtnet_cpu_notif_add(vi);
	if (err) {
		pr_debug("virtio_net: registering cpu notifier failed\n");
		goto free_unregister_netdev;
	}

	virtnet_set_queues(vi, vi->curr_queue_pairs);

	/* Assume link up if device can't report link status,
	   otherwise get link status from config. */
	netif_carrier_off(dev);
	if (virtio_has_feature(vi->vdev, VIRTIO_NET_F_STATUS)) {
		schedule_work(&vi->config_work);
	} else {
		vi->status = VIRTIO_NET_S_LINK_UP;
		virtnet_update_settings(vi);
		netif_carrier_on(dev);
	}

	for (i = 0; i < ARRAY_SIZE(guest_offloads); i++)
		if (virtio_has_feature(vi->vdev, guest_offloads[i]))
			set_bit(guest_offloads[i], &vi->guest_offloads);
	vi->guest_offloads_capable = vi->guest_offloads;

	pr_debug("virtnet: registered device %s with %d RX and TX vq's\n",
		 dev->name, max_queue_pairs);

	return 0;

free_unregister_netdev:
	vi->vdev->config->reset(vdev);

	unregister_netdev(dev);
free_failover:
	net_failover_destroy(vi->failover);
free_vqs:
	cancel_delayed_work_sync(&vi->refill);
	free_receive_page_frags(vi);
	virtnet_del_vqs(vi);
free:
	free_netdev(dev);
	return err;
}

static void remove_vq_common(struct virtnet_info *vi)
{
	vi->vdev->config->reset(vi->vdev);

	/* Free unused buffers in both send and recv, if any. */
	free_unused_bufs(vi);

	free_receive_bufs(vi);

	free_receive_page_frags(vi);

	virtnet_del_vqs(vi);
}

static void virtnet_remove(struct virtio_device *vdev)
{
	struct virtnet_info *vi = vdev->priv;

	virtnet_cpu_notif_remove(vi);

	/* Make sure no work handler is accessing the device. */
	flush_work(&vi->config_work);

	unregister_netdev(vi->dev);

	net_failover_destroy(vi->failover);

	remove_vq_common(vi);

	free_netdev(vi->dev);
}

static __maybe_unused int virtnet_freeze(struct virtio_device *vdev)
{
	struct virtnet_info *vi = vdev->priv;

	virtnet_cpu_notif_remove(vi);
	virtnet_freeze_down(vdev);
	remove_vq_common(vi);

	return 0;
}

static __maybe_unused int virtnet_restore(struct virtio_device *vdev)
{
	struct virtnet_info *vi = vdev->priv;
	int err;

	err = virtnet_restore_up(vdev);
	if (err)
		return err;
	virtnet_set_queues(vi, vi->curr_queue_pairs);

	err = virtnet_cpu_notif_add(vi);
	if (err) {
		virtnet_freeze_down(vdev);
		remove_vq_common(vi);
		return err;
	}

	return 0;
}

static struct virtio_device_id id_table[] = {
	{ VIRTIO_ID_NET, VIRTIO_DEV_ANY_ID },
	{ 0 },
};

#define VIRTNET_FEATURES \
	VIRTIO_NET_F_CSUM, VIRTIO_NET_F_GUEST_CSUM, \
	VIRTIO_NET_F_MAC, \
	VIRTIO_NET_F_HOST_TSO4, VIRTIO_NET_F_HOST_UFO, VIRTIO_NET_F_HOST_TSO6, \
	VIRTIO_NET_F_HOST_ECN, VIRTIO_NET_F_GUEST_TSO4, VIRTIO_NET_F_GUEST_TSO6, \
	VIRTIO_NET_F_GUEST_ECN, VIRTIO_NET_F_GUEST_UFO, \
	VIRTIO_NET_F_MRG_RXBUF, VIRTIO_NET_F_STATUS, VIRTIO_NET_F_CTRL_VQ, \
	VIRTIO_NET_F_CTRL_RX, VIRTIO_NET_F_CTRL_VLAN, \
	VIRTIO_NET_F_GUEST_ANNOUNCE, VIRTIO_NET_F_MQ, \
	VIRTIO_NET_F_CTRL_MAC_ADDR, \
	VIRTIO_NET_F_MTU, VIRTIO_NET_F_CTRL_GUEST_OFFLOADS, \
	VIRTIO_NET_F_SPEED_DUPLEX, VIRTIO_NET_F_STANDBY

static unsigned int features[] = {
	VIRTNET_FEATURES,
};

static unsigned int features_legacy[] = {
	VIRTNET_FEATURES,
	VIRTIO_NET_F_GSO,
	VIRTIO_F_ANY_LAYOUT,
};

static struct virtio_driver virtio_net_driver = {
	.feature_table = features,
	.feature_table_size = ARRAY_SIZE(features),
	.feature_table_legacy = features_legacy,
	.feature_table_size_legacy = ARRAY_SIZE(features_legacy),
	.driver.name =	KBUILD_MODNAME,
	.driver.owner =	THIS_MODULE,
	.id_table =	id_table,
	.validate =	virtnet_validate,
	.probe =	virtnet_probe,
	.remove =	virtnet_remove,
	.config_changed = virtnet_config_changed,
#ifdef CONFIG_PM_SLEEP
	.freeze =	virtnet_freeze,
	.restore =	virtnet_restore,
#endif
};

static __init int virtio_net_driver_init(void)
{
	int ret;

	ret = cpuhp_setup_state_multi(CPUHP_AP_ONLINE_DYN, "virtio/net:online",
				      virtnet_cpu_online,
				      virtnet_cpu_down_prep);
	if (ret < 0)
		goto out;
	virtionet_online = ret;
	ret = cpuhp_setup_state_multi(CPUHP_VIRT_NET_DEAD, "virtio/net:dead",
				      NULL, virtnet_cpu_dead);
	if (ret)
		goto err_dead;

        ret = register_virtio_driver(&virtio_net_driver);
	if (ret)
		goto err_virtio;
	return 0;
err_virtio:
	cpuhp_remove_multi_state(CPUHP_VIRT_NET_DEAD);
err_dead:
	cpuhp_remove_multi_state(virtionet_online);
out:
	return ret;
}
module_init(virtio_net_driver_init);

static __exit void virtio_net_driver_exit(void)
{
	unregister_virtio_driver(&virtio_net_driver);
	cpuhp_remove_multi_state(CPUHP_VIRT_NET_DEAD);
	cpuhp_remove_multi_state(virtionet_online);
}
module_exit(virtio_net_driver_exit);

MODULE_DEVICE_TABLE(virtio, id_table);
MODULE_DESCRIPTION("Virtio network driver");
MODULE_LICENSE("GPL");<|MERGE_RESOLUTION|>--- conflicted
+++ resolved
@@ -413,18 +413,7 @@
 	offset += hdr_padded_len;
 	p += hdr_padded_len;
 
-<<<<<<< HEAD
-	/* Copy all frame if it fits skb->head, otherwise
-	 * we let virtio_net_hdr_to_skb() and GRO pull headers as needed.
-	 */
-	if (len <= skb_tailroom(skb))
-		copy = len;
-	else
-		copy = ETH_HLEN + metasize;
-	skb_put_data(skb, p, copy);
-=======
 	shinfo_size = SKB_DATA_ALIGN(sizeof(struct skb_shared_info));
->>>>>>> 3b17187f
 
 	/* copy small packet so we can reuse these pages */
 	if (!NET_IP_ALIGN && len > GOOD_COPY_LEN && tailroom >= shinfo_size) {
@@ -543,25 +532,13 @@
  * functions to perfectly solve these three problems at the same time.
  */
 #define virtnet_xdp_get_sq(vi) ({                                       \
-<<<<<<< HEAD
-=======
 	int cpu = smp_processor_id();                                   \
->>>>>>> 3b17187f
 	struct netdev_queue *txq;                                       \
 	typeof(vi) v = (vi);                                            \
 	unsigned int qp;                                                \
 									\
 	if (v->curr_queue_pairs > nr_cpu_ids) {                         \
 		qp = v->curr_queue_pairs - v->xdp_queue_pairs;          \
-<<<<<<< HEAD
-		qp += smp_processor_id();                               \
-		txq = netdev_get_tx_queue(v->dev, qp);                  \
-		__netif_tx_acquire(txq);                                \
-	} else {                                                        \
-		qp = smp_processor_id() % v->curr_queue_pairs;          \
-		txq = netdev_get_tx_queue(v->dev, qp);                  \
-		__netif_tx_lock(txq, raw_smp_processor_id());           \
-=======
 		qp += cpu;                                              \
 		txq = netdev_get_tx_queue(v->dev, qp);                  \
 		__netif_tx_acquire(txq);                                \
@@ -569,7 +546,6 @@
 		qp = cpu % v->curr_queue_pairs;                         \
 		txq = netdev_get_tx_queue(v->dev, qp);                  \
 		__netif_tx_lock(txq, cpu);                              \
->>>>>>> 3b17187f
 	}                                                               \
 	v->sq + qp;                                                     \
 })
@@ -1627,29 +1603,6 @@
 	__netif_tx_lock(txq, raw_smp_processor_id());
 	virtqueue_disable_cb(sq->vq);
 	free_old_xmit_skbs(sq, true);
-<<<<<<< HEAD
-
-	opaque = virtqueue_enable_cb_prepare(sq->vq);
-
-	done = napi_complete_done(napi, 0);
-
-	if (!done)
-		virtqueue_disable_cb(sq->vq);
-
-	__netif_tx_unlock(txq);
-
-	if (done) {
-		if (unlikely(virtqueue_poll(sq->vq, opaque))) {
-			if (napi_schedule_prep(napi)) {
-				__netif_tx_lock(txq, raw_smp_processor_id());
-				virtqueue_disable_cb(sq->vq);
-				__netif_tx_unlock(txq);
-				__napi_schedule(napi);
-			}
-		}
-	}
-=======
->>>>>>> 3b17187f
 
 	if (sq->vq->num_free >= 2 + MAX_SKB_FRAGS)
 		netif_tx_wake_queue(txq);
@@ -2252,19 +2205,11 @@
 	cpus_read_lock();
 	err = _virtnet_set_queues(vi, queue_pairs);
 	if (err) {
-<<<<<<< HEAD
-		put_online_cpus();
-		goto err;
-	}
-	virtnet_set_affinity(vi);
-	put_online_cpus();
-=======
 		cpus_read_unlock();
 		goto err;
 	}
 	virtnet_set_affinity(vi);
 	cpus_read_unlock();
->>>>>>> 3b17187f
 
 	netif_set_real_num_tx_queues(dev, queue_pairs);
 	netif_set_real_num_rx_queues(dev, queue_pairs);
