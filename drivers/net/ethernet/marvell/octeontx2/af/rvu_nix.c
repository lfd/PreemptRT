// SPDX-License-Identifier: GPL-2.0
/* Marvell RVU Admin Function driver
 *
 * Copyright (C) 2018 Marvell.
 *
 */

#include <linux/module.h>
#include <linux/pci.h>

#include "rvu_struct.h"
#include "rvu_reg.h"
#include "rvu.h"
#include "npc.h"
#include "cgx.h"
#include "lmac_common.h"
#include "rvu_npc_hash.h"

static void nix_free_tx_vtag_entries(struct rvu *rvu, u16 pcifunc);
static int rvu_nix_get_bpid(struct rvu *rvu, struct nix_bp_cfg_req *req,
			    int type, int chan_id);
static int nix_update_mce_rule(struct rvu *rvu, u16 pcifunc,
			       int type, bool add);
static int nix_setup_ipolicers(struct rvu *rvu,
			       struct nix_hw *nix_hw, int blkaddr);
static void nix_ipolicer_freemem(struct rvu *rvu, struct nix_hw *nix_hw);
static int nix_verify_bandprof(struct nix_cn10k_aq_enq_req *req,
			       struct nix_hw *nix_hw, u16 pcifunc);
static int nix_free_all_bandprof(struct rvu *rvu, u16 pcifunc);
static void nix_clear_ratelimit_aggr(struct rvu *rvu, struct nix_hw *nix_hw,
				     u32 leaf_prof);
static const char *nix_get_ctx_name(int ctype);

enum mc_tbl_sz {
	MC_TBL_SZ_256,
	MC_TBL_SZ_512,
	MC_TBL_SZ_1K,
	MC_TBL_SZ_2K,
	MC_TBL_SZ_4K,
	MC_TBL_SZ_8K,
	MC_TBL_SZ_16K,
	MC_TBL_SZ_32K,
	MC_TBL_SZ_64K,
};

enum mc_buf_cnt {
	MC_BUF_CNT_8,
	MC_BUF_CNT_16,
	MC_BUF_CNT_32,
	MC_BUF_CNT_64,
	MC_BUF_CNT_128,
	MC_BUF_CNT_256,
	MC_BUF_CNT_512,
	MC_BUF_CNT_1024,
	MC_BUF_CNT_2048,
};

enum nix_makr_fmt_indexes {
	NIX_MARK_CFG_IP_DSCP_RED,
	NIX_MARK_CFG_IP_DSCP_YELLOW,
	NIX_MARK_CFG_IP_DSCP_YELLOW_RED,
	NIX_MARK_CFG_IP_ECN_RED,
	NIX_MARK_CFG_IP_ECN_YELLOW,
	NIX_MARK_CFG_IP_ECN_YELLOW_RED,
	NIX_MARK_CFG_VLAN_DEI_RED,
	NIX_MARK_CFG_VLAN_DEI_YELLOW,
	NIX_MARK_CFG_VLAN_DEI_YELLOW_RED,
	NIX_MARK_CFG_MAX,
};

/* For now considering MC resources needed for broadcast
 * pkt replication only. i.e 256 HWVFs + 12 PFs.
 */
#define MC_TBL_SIZE	MC_TBL_SZ_512
#define MC_BUF_CNT	MC_BUF_CNT_128

struct mce {
	struct hlist_node	node;
	u16			pcifunc;
};

int rvu_get_next_nix_blkaddr(struct rvu *rvu, int blkaddr)
{
	int i = 0;

	/*If blkaddr is 0, return the first nix block address*/
	if (blkaddr == 0)
		return rvu->nix_blkaddr[blkaddr];

	while (i + 1 < MAX_NIX_BLKS) {
		if (rvu->nix_blkaddr[i] == blkaddr)
			return rvu->nix_blkaddr[i + 1];
		i++;
	}

	return 0;
}

bool is_nixlf_attached(struct rvu *rvu, u16 pcifunc)
{
	struct rvu_pfvf *pfvf = rvu_get_pfvf(rvu, pcifunc);
	int blkaddr;

	blkaddr = rvu_get_blkaddr(rvu, BLKTYPE_NIX, pcifunc);
	if (!pfvf->nixlf || blkaddr < 0)
		return false;
	return true;
}

int rvu_get_nixlf_count(struct rvu *rvu)
{
	int blkaddr = 0, max = 0;
	struct rvu_block *block;

	blkaddr = rvu_get_next_nix_blkaddr(rvu, blkaddr);
	while (blkaddr) {
		block = &rvu->hw->block[blkaddr];
		max += block->lf.max;
		blkaddr = rvu_get_next_nix_blkaddr(rvu, blkaddr);
	}
	return max;
}

int nix_get_nixlf(struct rvu *rvu, u16 pcifunc, int *nixlf, int *nix_blkaddr)
{
	struct rvu_pfvf *pfvf = rvu_get_pfvf(rvu, pcifunc);
	struct rvu_hwinfo *hw = rvu->hw;
	int blkaddr;

	blkaddr = rvu_get_blkaddr(rvu, BLKTYPE_NIX, pcifunc);
	if (!pfvf->nixlf || blkaddr < 0)
		return NIX_AF_ERR_AF_LF_INVALID;

	*nixlf = rvu_get_lf(rvu, &hw->block[blkaddr], pcifunc, 0);
	if (*nixlf < 0)
		return NIX_AF_ERR_AF_LF_INVALID;

	if (nix_blkaddr)
		*nix_blkaddr = blkaddr;

	return 0;
}

int nix_get_struct_ptrs(struct rvu *rvu, u16 pcifunc,
			struct nix_hw **nix_hw, int *blkaddr)
{
	struct rvu_pfvf *pfvf;

	pfvf = rvu_get_pfvf(rvu, pcifunc);
	*blkaddr = rvu_get_blkaddr(rvu, BLKTYPE_NIX, pcifunc);
	if (!pfvf->nixlf || *blkaddr < 0)
		return NIX_AF_ERR_AF_LF_INVALID;

	*nix_hw = get_nix_hw(rvu->hw, *blkaddr);
	if (!*nix_hw)
		return NIX_AF_ERR_INVALID_NIXBLK;
	return 0;
}

static void nix_mce_list_init(struct nix_mce_list *list, int max)
{
	INIT_HLIST_HEAD(&list->head);
	list->count = 0;
	list->max = max;
}

static u16 nix_alloc_mce_list(struct nix_mcast *mcast, int count)
{
	int idx;

	if (!mcast)
		return 0;

	idx = mcast->next_free_mce;
	mcast->next_free_mce += count;
	return idx;
}

struct nix_hw *get_nix_hw(struct rvu_hwinfo *hw, int blkaddr)
{
	int nix_blkaddr = 0, i = 0;
	struct rvu *rvu = hw->rvu;

	nix_blkaddr = rvu_get_next_nix_blkaddr(rvu, nix_blkaddr);
	while (nix_blkaddr) {
		if (blkaddr == nix_blkaddr && hw->nix)
			return &hw->nix[i];
		nix_blkaddr = rvu_get_next_nix_blkaddr(rvu, nix_blkaddr);
		i++;
	}
	return NULL;
}

u32 convert_dwrr_mtu_to_bytes(u8 dwrr_mtu)
{
	dwrr_mtu &= 0x1FULL;

	/* MTU used for DWRR calculation is in power of 2 up until 64K bytes.
	 * Value of 4 is reserved for MTU value of 9728 bytes.
	 * Value of 5 is reserved for MTU value of 10240 bytes.
	 */
	switch (dwrr_mtu) {
	case 4:
		return 9728;
	case 5:
		return 10240;
	default:
		return BIT_ULL(dwrr_mtu);
	}

	return 0;
}

u32 convert_bytes_to_dwrr_mtu(u32 bytes)
{
	/* MTU used for DWRR calculation is in power of 2 up until 64K bytes.
	 * Value of 4 is reserved for MTU value of 9728 bytes.
	 * Value of 5 is reserved for MTU value of 10240 bytes.
	 */
	if (bytes > BIT_ULL(16))
		return 0;

	switch (bytes) {
	case 9728:
		return 4;
	case 10240:
		return 5;
	default:
		return ilog2(bytes);
	}

	return 0;
}

static void nix_rx_sync(struct rvu *rvu, int blkaddr)
{
	int err;

	/* Sync all in flight RX packets to LLC/DRAM */
	rvu_write64(rvu, blkaddr, NIX_AF_RX_SW_SYNC, BIT_ULL(0));
	err = rvu_poll_reg(rvu, blkaddr, NIX_AF_RX_SW_SYNC, BIT_ULL(0), true);
	if (err)
		dev_err(rvu->dev, "SYNC1: NIX RX software sync failed\n");

	/* SW_SYNC ensures all existing transactions are finished and pkts
	 * are written to LLC/DRAM, queues should be teared down after
	 * successful SW_SYNC. Due to a HW errata, in some rare scenarios
	 * an existing transaction might end after SW_SYNC operation. To
	 * ensure operation is fully done, do the SW_SYNC twice.
	 */
	rvu_write64(rvu, blkaddr, NIX_AF_RX_SW_SYNC, BIT_ULL(0));
	err = rvu_poll_reg(rvu, blkaddr, NIX_AF_RX_SW_SYNC, BIT_ULL(0), true);
	if (err)
		dev_err(rvu->dev, "SYNC2: NIX RX software sync failed\n");
}

static bool is_valid_txschq(struct rvu *rvu, int blkaddr,
			    int lvl, u16 pcifunc, u16 schq)
{
	struct rvu_hwinfo *hw = rvu->hw;
	struct nix_txsch *txsch;
	struct nix_hw *nix_hw;
	u16 map_func;

	nix_hw = get_nix_hw(rvu->hw, blkaddr);
	if (!nix_hw)
		return false;

	txsch = &nix_hw->txsch[lvl];
	/* Check out of bounds */
	if (schq >= txsch->schq.max)
		return false;

	mutex_lock(&rvu->rsrc_lock);
	map_func = TXSCH_MAP_FUNC(txsch->pfvf_map[schq]);
	mutex_unlock(&rvu->rsrc_lock);

	/* TLs aggegating traffic are shared across PF and VFs */
	if (lvl >= hw->cap.nix_tx_aggr_lvl) {
		if (rvu_get_pf(map_func) != rvu_get_pf(pcifunc))
			return false;
		else
			return true;
	}

	if (map_func != pcifunc)
		return false;

	return true;
}

static int nix_interface_init(struct rvu *rvu, u16 pcifunc, int type, int nixlf,
			      struct nix_lf_alloc_rsp *rsp, bool loop)
{
	struct rvu_pfvf *parent_pf, *pfvf = rvu_get_pfvf(rvu, pcifunc);
	u16 req_chan_base, req_chan_end, req_chan_cnt;
	struct rvu_hwinfo *hw = rvu->hw;
	struct sdp_node_info *sdp_info;
	int pkind, pf, vf, lbkid, vfid;
	u8 cgx_id, lmac_id;
	bool from_vf;
	int err;

	pf = rvu_get_pf(pcifunc);
	if (!is_pf_cgxmapped(rvu, pf) && type != NIX_INTF_TYPE_LBK &&
	    type != NIX_INTF_TYPE_SDP)
		return 0;

	switch (type) {
	case NIX_INTF_TYPE_CGX:
		pfvf->cgx_lmac = rvu->pf2cgxlmac_map[pf];
		rvu_get_cgx_lmac_id(pfvf->cgx_lmac, &cgx_id, &lmac_id);

		pkind = rvu_npc_get_pkind(rvu, pf);
		if (pkind < 0) {
			dev_err(rvu->dev,
				"PF_Func 0x%x: Invalid pkind\n", pcifunc);
			return -EINVAL;
		}
		pfvf->rx_chan_base = rvu_nix_chan_cgx(rvu, cgx_id, lmac_id, 0);
		pfvf->tx_chan_base = pfvf->rx_chan_base;
		pfvf->rx_chan_cnt = 1;
		pfvf->tx_chan_cnt = 1;
		rsp->tx_link = cgx_id * hw->lmac_per_cgx + lmac_id;

		cgx_set_pkind(rvu_cgx_pdata(cgx_id, rvu), lmac_id, pkind);
		rvu_npc_set_pkind(rvu, pkind, pfvf);

		break;
	case NIX_INTF_TYPE_LBK:
		vf = (pcifunc & RVU_PFVF_FUNC_MASK) - 1;

		/* If NIX1 block is present on the silicon then NIXes are
		 * assigned alternatively for lbk interfaces. NIX0 should
		 * send packets on lbk link 1 channels and NIX1 should send
		 * on lbk link 0 channels for the communication between
		 * NIX0 and NIX1.
		 */
		lbkid = 0;
		if (rvu->hw->lbk_links > 1)
			lbkid = vf & 0x1 ? 0 : 1;

		/* By default NIX0 is configured to send packet on lbk link 1
		 * (which corresponds to LBK1), same packet will receive on
		 * NIX1 over lbk link 0. If NIX1 sends packet on lbk link 0
		 * (which corresponds to LBK2) packet will receive on NIX0 lbk
		 * link 1.
		 * But if lbk links for NIX0 and NIX1 are negated, i.e NIX0
		 * transmits and receives on lbk link 0, whick corresponds
		 * to LBK1 block, back to back connectivity between NIX and
		 * LBK can be achieved (which is similar to 96xx)
		 *
		 *			RX		TX
		 * NIX0 lbk link	1 (LBK2)	1 (LBK1)
		 * NIX0 lbk link	0 (LBK0)	0 (LBK0)
		 * NIX1 lbk link	0 (LBK1)	0 (LBK2)
		 * NIX1 lbk link	1 (LBK3)	1 (LBK3)
		 */
		if (loop)
			lbkid = !lbkid;

		/* Note that AF's VFs work in pairs and talk over consecutive
		 * loopback channels.Therefore if odd number of AF VFs are
		 * enabled then the last VF remains with no pair.
		 */
		pfvf->rx_chan_base = rvu_nix_chan_lbk(rvu, lbkid, vf);
		pfvf->tx_chan_base = vf & 0x1 ?
					rvu_nix_chan_lbk(rvu, lbkid, vf - 1) :
					rvu_nix_chan_lbk(rvu, lbkid, vf + 1);
		pfvf->rx_chan_cnt = 1;
		pfvf->tx_chan_cnt = 1;
		rsp->tx_link = hw->cgx_links + lbkid;
		pfvf->lbkid = lbkid;
		rvu_npc_set_pkind(rvu, NPC_RX_LBK_PKIND, pfvf);
		rvu_npc_install_promisc_entry(rvu, pcifunc, nixlf,
					      pfvf->rx_chan_base,
					      pfvf->rx_chan_cnt);

		break;
	case NIX_INTF_TYPE_SDP:
		from_vf = !!(pcifunc & RVU_PFVF_FUNC_MASK);
		parent_pf = &rvu->pf[rvu_get_pf(pcifunc)];
		sdp_info = parent_pf->sdp_info;
		if (!sdp_info) {
			dev_err(rvu->dev, "Invalid sdp_info pointer\n");
			return -EINVAL;
		}
		if (from_vf) {
			req_chan_base = rvu_nix_chan_sdp(rvu, 0) + sdp_info->pf_srn +
				sdp_info->num_pf_rings;
			vf = (pcifunc & RVU_PFVF_FUNC_MASK) - 1;
			for (vfid = 0; vfid < vf; vfid++)
				req_chan_base += sdp_info->vf_rings[vfid];
			req_chan_cnt = sdp_info->vf_rings[vf];
			req_chan_end = req_chan_base + req_chan_cnt - 1;
			if (req_chan_base < rvu_nix_chan_sdp(rvu, 0) ||
			    req_chan_end > rvu_nix_chan_sdp(rvu, 255)) {
				dev_err(rvu->dev,
					"PF_Func 0x%x: Invalid channel base and count\n",
					pcifunc);
				return -EINVAL;
			}
		} else {
			req_chan_base = rvu_nix_chan_sdp(rvu, 0) + sdp_info->pf_srn;
			req_chan_cnt = sdp_info->num_pf_rings;
		}

		pfvf->rx_chan_base = req_chan_base;
		pfvf->rx_chan_cnt = req_chan_cnt;
		pfvf->tx_chan_base = pfvf->rx_chan_base;
		pfvf->tx_chan_cnt = pfvf->rx_chan_cnt;

		rsp->tx_link = hw->cgx_links + hw->lbk_links;
		rvu_npc_install_promisc_entry(rvu, pcifunc, nixlf,
					      pfvf->rx_chan_base,
					      pfvf->rx_chan_cnt);
		break;
	}

	/* Add a UCAST forwarding rule in MCAM with this NIXLF attached
	 * RVU PF/VF's MAC address.
	 */
	rvu_npc_install_ucast_entry(rvu, pcifunc, nixlf,
				    pfvf->rx_chan_base, pfvf->mac_addr);

	/* Add this PF_FUNC to bcast pkt replication list */
	err = nix_update_mce_rule(rvu, pcifunc, NIXLF_BCAST_ENTRY, true);
	if (err) {
		dev_err(rvu->dev,
			"Bcast list, failed to enable PF_FUNC 0x%x\n",
			pcifunc);
		return err;
	}
	/* Install MCAM rule matching Ethernet broadcast mac address */
	rvu_npc_install_bcast_match_entry(rvu, pcifunc,
					  nixlf, pfvf->rx_chan_base);

	pfvf->maxlen = NIC_HW_MIN_FRS;
	pfvf->minlen = NIC_HW_MIN_FRS;

	return 0;
}

static void nix_interface_deinit(struct rvu *rvu, u16 pcifunc, u8 nixlf)
{
	struct rvu_pfvf *pfvf = rvu_get_pfvf(rvu, pcifunc);
	int err;

	pfvf->maxlen = 0;
	pfvf->minlen = 0;

	/* Remove this PF_FUNC from bcast pkt replication list */
	err = nix_update_mce_rule(rvu, pcifunc, NIXLF_BCAST_ENTRY, false);
	if (err) {
		dev_err(rvu->dev,
			"Bcast list, failed to disable PF_FUNC 0x%x\n",
			pcifunc);
	}

	/* Free and disable any MCAM entries used by this NIX LF */
	rvu_npc_disable_mcam_entries(rvu, pcifunc, nixlf);

	/* Disable DMAC filters used */
	rvu_cgx_disable_dmac_entries(rvu, pcifunc);
}

int rvu_mbox_handler_nix_bp_disable(struct rvu *rvu,
				    struct nix_bp_cfg_req *req,
				    struct msg_rsp *rsp)
{
	u16 pcifunc = req->hdr.pcifunc;
	struct rvu_pfvf *pfvf;
	int blkaddr, pf, type;
	u16 chan_base, chan;
	u64 cfg;

	pf = rvu_get_pf(pcifunc);
	type = is_afvf(pcifunc) ? NIX_INTF_TYPE_LBK : NIX_INTF_TYPE_CGX;
	if (!is_pf_cgxmapped(rvu, pf) && type != NIX_INTF_TYPE_LBK)
		return 0;

	pfvf = rvu_get_pfvf(rvu, pcifunc);
	blkaddr = rvu_get_blkaddr(rvu, BLKTYPE_NIX, pcifunc);

	chan_base = pfvf->rx_chan_base + req->chan_base;
	for (chan = chan_base; chan < (chan_base + req->chan_cnt); chan++) {
		cfg = rvu_read64(rvu, blkaddr, NIX_AF_RX_CHANX_CFG(chan));
		rvu_write64(rvu, blkaddr, NIX_AF_RX_CHANX_CFG(chan),
			    cfg & ~BIT_ULL(16));
	}
	return 0;
}

static int rvu_nix_get_bpid(struct rvu *rvu, struct nix_bp_cfg_req *req,
			    int type, int chan_id)
{
	int bpid, blkaddr, lmac_chan_cnt, sdp_chan_cnt;
	u16 cgx_bpid_cnt, lbk_bpid_cnt, sdp_bpid_cnt;
	struct rvu_hwinfo *hw = rvu->hw;
	struct rvu_pfvf *pfvf;
	u8 cgx_id, lmac_id;
	u64 cfg;

	blkaddr = rvu_get_blkaddr(rvu, BLKTYPE_NIX, req->hdr.pcifunc);
	cfg = rvu_read64(rvu, blkaddr, NIX_AF_CONST);
	lmac_chan_cnt = cfg & 0xFF;

	cgx_bpid_cnt = hw->cgx_links * lmac_chan_cnt;
	lbk_bpid_cnt = hw->lbk_links * ((cfg >> 16) & 0xFF);

	cfg = rvu_read64(rvu, blkaddr, NIX_AF_CONST1);
	sdp_chan_cnt = cfg & 0xFFF;
	sdp_bpid_cnt = hw->sdp_links * sdp_chan_cnt;

	pfvf = rvu_get_pfvf(rvu, req->hdr.pcifunc);

	/* Backpressure IDs range division
	 * CGX channles are mapped to (0 - 191) BPIDs
	 * LBK channles are mapped to (192 - 255) BPIDs
	 * SDP channles are mapped to (256 - 511) BPIDs
	 *
	 * Lmac channles and bpids mapped as follows
	 * cgx(0)_lmac(0)_chan(0 - 15) = bpid(0 - 15)
	 * cgx(0)_lmac(1)_chan(0 - 15) = bpid(16 - 31) ....
	 * cgx(1)_lmac(0)_chan(0 - 15) = bpid(64 - 79) ....
	 */
	switch (type) {
	case NIX_INTF_TYPE_CGX:
		if ((req->chan_base + req->chan_cnt) > 16)
			return -EINVAL;
		rvu_get_cgx_lmac_id(pfvf->cgx_lmac, &cgx_id, &lmac_id);
		/* Assign bpid based on cgx, lmac and chan id */
		bpid = (cgx_id * hw->lmac_per_cgx * lmac_chan_cnt) +
			(lmac_id * lmac_chan_cnt) + req->chan_base;

		if (req->bpid_per_chan)
			bpid += chan_id;
		if (bpid > cgx_bpid_cnt)
			return -EINVAL;
		break;

	case NIX_INTF_TYPE_LBK:
		if ((req->chan_base + req->chan_cnt) > 63)
			return -EINVAL;
		bpid = cgx_bpid_cnt + req->chan_base;
		if (req->bpid_per_chan)
			bpid += chan_id;
		if (bpid > (cgx_bpid_cnt + lbk_bpid_cnt))
			return -EINVAL;
		break;
	case NIX_INTF_TYPE_SDP:
		if ((req->chan_base + req->chan_cnt) > 255)
			return -EINVAL;

		bpid = sdp_bpid_cnt + req->chan_base;
		if (req->bpid_per_chan)
			bpid += chan_id;

		if (bpid > (cgx_bpid_cnt + lbk_bpid_cnt + sdp_bpid_cnt))
			return -EINVAL;
		break;
	default:
		return -EINVAL;
	}
	return bpid;
}

int rvu_mbox_handler_nix_bp_enable(struct rvu *rvu,
				   struct nix_bp_cfg_req *req,
				   struct nix_bp_cfg_rsp *rsp)
{
	int blkaddr, pf, type, chan_id = 0;
	u16 pcifunc = req->hdr.pcifunc;
	struct rvu_pfvf *pfvf;
	u16 chan_base, chan;
	s16 bpid, bpid_base;
	u64 cfg;

	pf = rvu_get_pf(pcifunc);
	type = is_afvf(pcifunc) ? NIX_INTF_TYPE_LBK : NIX_INTF_TYPE_CGX;
	if (is_sdp_pfvf(pcifunc))
		type = NIX_INTF_TYPE_SDP;

	/* Enable backpressure only for CGX mapped PFs and LBK/SDP interface */
	if (!is_pf_cgxmapped(rvu, pf) && type != NIX_INTF_TYPE_LBK &&
	    type != NIX_INTF_TYPE_SDP)
		return 0;

	pfvf = rvu_get_pfvf(rvu, pcifunc);
	blkaddr = rvu_get_blkaddr(rvu, BLKTYPE_NIX, pcifunc);

	bpid_base = rvu_nix_get_bpid(rvu, req, type, chan_id);
	chan_base = pfvf->rx_chan_base + req->chan_base;
	bpid = bpid_base;

	for (chan = chan_base; chan < (chan_base + req->chan_cnt); chan++) {
		if (bpid < 0) {
			dev_warn(rvu->dev, "Fail to enable backpressure\n");
			return -EINVAL;
		}

		cfg = rvu_read64(rvu, blkaddr, NIX_AF_RX_CHANX_CFG(chan));
		cfg &= ~GENMASK_ULL(8, 0);
		rvu_write64(rvu, blkaddr, NIX_AF_RX_CHANX_CFG(chan),
			    cfg | (bpid & GENMASK_ULL(8, 0)) | BIT_ULL(16));
		chan_id++;
		bpid = rvu_nix_get_bpid(rvu, req, type, chan_id);
	}

	for (chan = 0; chan < req->chan_cnt; chan++) {
		/* Map channel and bpid assign to it */
		rsp->chan_bpid[chan] = ((req->chan_base + chan) & 0x7F) << 10 |
					(bpid_base & 0x3FF);
		if (req->bpid_per_chan)
			bpid_base++;
	}
	rsp->chan_cnt = req->chan_cnt;

	return 0;
}

static void nix_setup_lso_tso_l3(struct rvu *rvu, int blkaddr,
				 u64 format, bool v4, u64 *fidx)
{
	struct nix_lso_format field = {0};

	/* IP's Length field */
	field.layer = NIX_TXLAYER_OL3;
	/* In ipv4, length field is at offset 2 bytes, for ipv6 it's 4 */
	field.offset = v4 ? 2 : 4;
	field.sizem1 = 1; /* i.e 2 bytes */
	field.alg = NIX_LSOALG_ADD_PAYLEN;
	rvu_write64(rvu, blkaddr,
		    NIX_AF_LSO_FORMATX_FIELDX(format, (*fidx)++),
		    *(u64 *)&field);

	/* No ID field in IPv6 header */
	if (!v4)
		return;

	/* IP's ID field */
	field.layer = NIX_TXLAYER_OL3;
	field.offset = 4;
	field.sizem1 = 1; /* i.e 2 bytes */
	field.alg = NIX_LSOALG_ADD_SEGNUM;
	rvu_write64(rvu, blkaddr,
		    NIX_AF_LSO_FORMATX_FIELDX(format, (*fidx)++),
		    *(u64 *)&field);
}

static void nix_setup_lso_tso_l4(struct rvu *rvu, int blkaddr,
				 u64 format, u64 *fidx)
{
	struct nix_lso_format field = {0};

	/* TCP's sequence number field */
	field.layer = NIX_TXLAYER_OL4;
	field.offset = 4;
	field.sizem1 = 3; /* i.e 4 bytes */
	field.alg = NIX_LSOALG_ADD_OFFSET;
	rvu_write64(rvu, blkaddr,
		    NIX_AF_LSO_FORMATX_FIELDX(format, (*fidx)++),
		    *(u64 *)&field);

	/* TCP's flags field */
	field.layer = NIX_TXLAYER_OL4;
	field.offset = 12;
	field.sizem1 = 1; /* 2 bytes */
	field.alg = NIX_LSOALG_TCP_FLAGS;
	rvu_write64(rvu, blkaddr,
		    NIX_AF_LSO_FORMATX_FIELDX(format, (*fidx)++),
		    *(u64 *)&field);
}

static void nix_setup_lso(struct rvu *rvu, struct nix_hw *nix_hw, int blkaddr)
{
	u64 cfg, idx, fidx = 0;

	/* Get max HW supported format indices */
	cfg = (rvu_read64(rvu, blkaddr, NIX_AF_CONST1) >> 48) & 0xFF;
	nix_hw->lso.total = cfg;

	/* Enable LSO */
	cfg = rvu_read64(rvu, blkaddr, NIX_AF_LSO_CFG);
	/* For TSO, set first and middle segment flags to
	 * mask out PSH, RST & FIN flags in TCP packet
	 */
	cfg &= ~((0xFFFFULL << 32) | (0xFFFFULL << 16));
	cfg |= (0xFFF2ULL << 32) | (0xFFF2ULL << 16);
	rvu_write64(rvu, blkaddr, NIX_AF_LSO_CFG, cfg | BIT_ULL(63));

	/* Setup default static LSO formats
	 *
	 * Configure format fields for TCPv4 segmentation offload
	 */
	idx = NIX_LSO_FORMAT_IDX_TSOV4;
	nix_setup_lso_tso_l3(rvu, blkaddr, idx, true, &fidx);
	nix_setup_lso_tso_l4(rvu, blkaddr, idx, &fidx);

	/* Set rest of the fields to NOP */
	for (; fidx < 8; fidx++) {
		rvu_write64(rvu, blkaddr,
			    NIX_AF_LSO_FORMATX_FIELDX(idx, fidx), 0x0ULL);
	}
	nix_hw->lso.in_use++;

	/* Configure format fields for TCPv6 segmentation offload */
	idx = NIX_LSO_FORMAT_IDX_TSOV6;
	fidx = 0;
	nix_setup_lso_tso_l3(rvu, blkaddr, idx, false, &fidx);
	nix_setup_lso_tso_l4(rvu, blkaddr, idx, &fidx);

	/* Set rest of the fields to NOP */
	for (; fidx < 8; fidx++) {
		rvu_write64(rvu, blkaddr,
			    NIX_AF_LSO_FORMATX_FIELDX(idx, fidx), 0x0ULL);
	}
	nix_hw->lso.in_use++;
}

static void nix_ctx_free(struct rvu *rvu, struct rvu_pfvf *pfvf)
{
	kfree(pfvf->rq_bmap);
	kfree(pfvf->sq_bmap);
	kfree(pfvf->cq_bmap);
	if (pfvf->rq_ctx)
		qmem_free(rvu->dev, pfvf->rq_ctx);
	if (pfvf->sq_ctx)
		qmem_free(rvu->dev, pfvf->sq_ctx);
	if (pfvf->cq_ctx)
		qmem_free(rvu->dev, pfvf->cq_ctx);
	if (pfvf->rss_ctx)
		qmem_free(rvu->dev, pfvf->rss_ctx);
	if (pfvf->nix_qints_ctx)
		qmem_free(rvu->dev, pfvf->nix_qints_ctx);
	if (pfvf->cq_ints_ctx)
		qmem_free(rvu->dev, pfvf->cq_ints_ctx);

	pfvf->rq_bmap = NULL;
	pfvf->cq_bmap = NULL;
	pfvf->sq_bmap = NULL;
	pfvf->rq_ctx = NULL;
	pfvf->sq_ctx = NULL;
	pfvf->cq_ctx = NULL;
	pfvf->rss_ctx = NULL;
	pfvf->nix_qints_ctx = NULL;
	pfvf->cq_ints_ctx = NULL;
}

static int nixlf_rss_ctx_init(struct rvu *rvu, int blkaddr,
			      struct rvu_pfvf *pfvf, int nixlf,
			      int rss_sz, int rss_grps, int hwctx_size,
			      u64 way_mask, bool tag_lsb_as_adder)
{
	int err, grp, num_indices;
	u64 val;

	/* RSS is not requested for this NIXLF */
	if (!rss_sz)
		return 0;
	num_indices = rss_sz * rss_grps;

	/* Alloc NIX RSS HW context memory and config the base */
	err = qmem_alloc(rvu->dev, &pfvf->rss_ctx, num_indices, hwctx_size);
	if (err)
		return err;

	rvu_write64(rvu, blkaddr, NIX_AF_LFX_RSS_BASE(nixlf),
		    (u64)pfvf->rss_ctx->iova);

	/* Config full RSS table size, enable RSS and caching */
	val = BIT_ULL(36) | BIT_ULL(4) | way_mask << 20 |
			ilog2(num_indices / MAX_RSS_INDIR_TBL_SIZE);

	if (tag_lsb_as_adder)
		val |= BIT_ULL(5);

	rvu_write64(rvu, blkaddr, NIX_AF_LFX_RSS_CFG(nixlf), val);
	/* Config RSS group offset and sizes */
	for (grp = 0; grp < rss_grps; grp++)
		rvu_write64(rvu, blkaddr, NIX_AF_LFX_RSS_GRPX(nixlf, grp),
			    ((ilog2(rss_sz) - 1) << 16) | (rss_sz * grp));
	return 0;
}

static int nix_aq_enqueue_wait(struct rvu *rvu, struct rvu_block *block,
			       struct nix_aq_inst_s *inst)
{
	struct admin_queue *aq = block->aq;
	struct nix_aq_res_s *result;
	int timeout = 1000;
	u64 reg, head;

	result = (struct nix_aq_res_s *)aq->res->base;

	/* Get current head pointer where to append this instruction */
	reg = rvu_read64(rvu, block->addr, NIX_AF_AQ_STATUS);
	head = (reg >> 4) & AQ_PTR_MASK;

	memcpy((void *)(aq->inst->base + (head * aq->inst->entry_sz)),
	       (void *)inst, aq->inst->entry_sz);
	memset(result, 0, sizeof(*result));
	/* sync into memory */
	wmb();

	/* Ring the doorbell and wait for result */
	rvu_write64(rvu, block->addr, NIX_AF_AQ_DOOR, 1);
	while (result->compcode == NIX_AQ_COMP_NOTDONE) {
		cpu_relax();
		udelay(1);
		timeout--;
		if (!timeout)
			return -EBUSY;
	}

	if (result->compcode != NIX_AQ_COMP_GOOD)
		/* TODO: Replace this with some error code */
		return -EBUSY;

	return 0;
}

static int rvu_nix_blk_aq_enq_inst(struct rvu *rvu, struct nix_hw *nix_hw,
				   struct nix_aq_enq_req *req,
				   struct nix_aq_enq_rsp *rsp)
{
	struct rvu_hwinfo *hw = rvu->hw;
	u16 pcifunc = req->hdr.pcifunc;
	int nixlf, blkaddr, rc = 0;
	struct nix_aq_inst_s inst;
	struct rvu_block *block;
	struct admin_queue *aq;
	struct rvu_pfvf *pfvf;
	void *ctx, *mask;
	bool ena;
	u64 cfg;

	blkaddr = nix_hw->blkaddr;
	block = &hw->block[blkaddr];
	aq = block->aq;
	if (!aq) {
		dev_warn(rvu->dev, "%s: NIX AQ not initialized\n", __func__);
		return NIX_AF_ERR_AQ_ENQUEUE;
	}

	pfvf = rvu_get_pfvf(rvu, pcifunc);
	nixlf = rvu_get_lf(rvu, block, pcifunc, 0);

	/* Skip NIXLF check for broadcast MCE entry and bandwidth profile
	 * operations done by AF itself.
	 */
	if (!((!rsp && req->ctype == NIX_AQ_CTYPE_MCE) ||
	      (req->ctype == NIX_AQ_CTYPE_BANDPROF && !pcifunc))) {
		if (!pfvf->nixlf || nixlf < 0)
			return NIX_AF_ERR_AF_LF_INVALID;
	}

	switch (req->ctype) {
	case NIX_AQ_CTYPE_RQ:
		/* Check if index exceeds max no of queues */
		if (!pfvf->rq_ctx || req->qidx >= pfvf->rq_ctx->qsize)
			rc = NIX_AF_ERR_AQ_ENQUEUE;
		break;
	case NIX_AQ_CTYPE_SQ:
		if (!pfvf->sq_ctx || req->qidx >= pfvf->sq_ctx->qsize)
			rc = NIX_AF_ERR_AQ_ENQUEUE;
		break;
	case NIX_AQ_CTYPE_CQ:
		if (!pfvf->cq_ctx || req->qidx >= pfvf->cq_ctx->qsize)
			rc = NIX_AF_ERR_AQ_ENQUEUE;
		break;
	case NIX_AQ_CTYPE_RSS:
		/* Check if RSS is enabled and qidx is within range */
		cfg = rvu_read64(rvu, blkaddr, NIX_AF_LFX_RSS_CFG(nixlf));
		if (!(cfg & BIT_ULL(4)) || !pfvf->rss_ctx ||
		    (req->qidx >= (256UL << (cfg & 0xF))))
			rc = NIX_AF_ERR_AQ_ENQUEUE;
		break;
	case NIX_AQ_CTYPE_MCE:
		cfg = rvu_read64(rvu, blkaddr, NIX_AF_RX_MCAST_CFG);

		/* Check if index exceeds MCE list length */
		if (!nix_hw->mcast.mce_ctx ||
		    (req->qidx >= (256UL << (cfg & 0xF))))
			rc = NIX_AF_ERR_AQ_ENQUEUE;

		/* Adding multicast lists for requests from PF/VFs is not
		 * yet supported, so ignore this.
		 */
		if (rsp)
			rc = NIX_AF_ERR_AQ_ENQUEUE;
		break;
	case NIX_AQ_CTYPE_BANDPROF:
		if (nix_verify_bandprof((struct nix_cn10k_aq_enq_req *)req,
					nix_hw, pcifunc))
			rc = NIX_AF_ERR_INVALID_BANDPROF;
		break;
	default:
		rc = NIX_AF_ERR_AQ_ENQUEUE;
	}

	if (rc)
		return rc;

	/* Check if SQ pointed SMQ belongs to this PF/VF or not */
	if (req->ctype == NIX_AQ_CTYPE_SQ &&
	    ((req->op == NIX_AQ_INSTOP_INIT && req->sq.ena) ||
	     (req->op == NIX_AQ_INSTOP_WRITE &&
	      req->sq_mask.ena && req->sq_mask.smq && req->sq.ena))) {
		if (!is_valid_txschq(rvu, blkaddr, NIX_TXSCH_LVL_SMQ,
				     pcifunc, req->sq.smq))
			return NIX_AF_ERR_AQ_ENQUEUE;
	}

	memset(&inst, 0, sizeof(struct nix_aq_inst_s));
	inst.lf = nixlf;
	inst.cindex = req->qidx;
	inst.ctype = req->ctype;
	inst.op = req->op;
	/* Currently we are not supporting enqueuing multiple instructions,
	 * so always choose first entry in result memory.
	 */
	inst.res_addr = (u64)aq->res->iova;

	/* Hardware uses same aq->res->base for updating result of
	 * previous instruction hence wait here till it is done.
	 */
	spin_lock(&aq->lock);

	/* Clean result + context memory */
	memset(aq->res->base, 0, aq->res->entry_sz);
	/* Context needs to be written at RES_ADDR + 128 */
	ctx = aq->res->base + 128;
	/* Mask needs to be written at RES_ADDR + 256 */
	mask = aq->res->base + 256;

	switch (req->op) {
	case NIX_AQ_INSTOP_WRITE:
		if (req->ctype == NIX_AQ_CTYPE_RQ)
			memcpy(mask, &req->rq_mask,
			       sizeof(struct nix_rq_ctx_s));
		else if (req->ctype == NIX_AQ_CTYPE_SQ)
			memcpy(mask, &req->sq_mask,
			       sizeof(struct nix_sq_ctx_s));
		else if (req->ctype == NIX_AQ_CTYPE_CQ)
			memcpy(mask, &req->cq_mask,
			       sizeof(struct nix_cq_ctx_s));
		else if (req->ctype == NIX_AQ_CTYPE_RSS)
			memcpy(mask, &req->rss_mask,
			       sizeof(struct nix_rsse_s));
		else if (req->ctype == NIX_AQ_CTYPE_MCE)
			memcpy(mask, &req->mce_mask,
			       sizeof(struct nix_rx_mce_s));
		else if (req->ctype == NIX_AQ_CTYPE_BANDPROF)
			memcpy(mask, &req->prof_mask,
			       sizeof(struct nix_bandprof_s));
		fallthrough;
	case NIX_AQ_INSTOP_INIT:
		if (req->ctype == NIX_AQ_CTYPE_RQ)
			memcpy(ctx, &req->rq, sizeof(struct nix_rq_ctx_s));
		else if (req->ctype == NIX_AQ_CTYPE_SQ)
			memcpy(ctx, &req->sq, sizeof(struct nix_sq_ctx_s));
		else if (req->ctype == NIX_AQ_CTYPE_CQ)
			memcpy(ctx, &req->cq, sizeof(struct nix_cq_ctx_s));
		else if (req->ctype == NIX_AQ_CTYPE_RSS)
			memcpy(ctx, &req->rss, sizeof(struct nix_rsse_s));
		else if (req->ctype == NIX_AQ_CTYPE_MCE)
			memcpy(ctx, &req->mce, sizeof(struct nix_rx_mce_s));
		else if (req->ctype == NIX_AQ_CTYPE_BANDPROF)
			memcpy(ctx, &req->prof, sizeof(struct nix_bandprof_s));
		break;
	case NIX_AQ_INSTOP_NOP:
	case NIX_AQ_INSTOP_READ:
	case NIX_AQ_INSTOP_LOCK:
	case NIX_AQ_INSTOP_UNLOCK:
		break;
	default:
		rc = NIX_AF_ERR_AQ_ENQUEUE;
		spin_unlock(&aq->lock);
		return rc;
	}

	/* Submit the instruction to AQ */
	rc = nix_aq_enqueue_wait(rvu, block, &inst);
	if (rc) {
		spin_unlock(&aq->lock);
		return rc;
	}

	/* Set RQ/SQ/CQ bitmap if respective queue hw context is enabled */
	if (req->op == NIX_AQ_INSTOP_INIT) {
		if (req->ctype == NIX_AQ_CTYPE_RQ && req->rq.ena)
			__set_bit(req->qidx, pfvf->rq_bmap);
		if (req->ctype == NIX_AQ_CTYPE_SQ && req->sq.ena)
			__set_bit(req->qidx, pfvf->sq_bmap);
		if (req->ctype == NIX_AQ_CTYPE_CQ && req->cq.ena)
			__set_bit(req->qidx, pfvf->cq_bmap);
	}

	if (req->op == NIX_AQ_INSTOP_WRITE) {
		if (req->ctype == NIX_AQ_CTYPE_RQ) {
			ena = (req->rq.ena & req->rq_mask.ena) |
				(test_bit(req->qidx, pfvf->rq_bmap) &
				~req->rq_mask.ena);
			if (ena)
				__set_bit(req->qidx, pfvf->rq_bmap);
			else
				__clear_bit(req->qidx, pfvf->rq_bmap);
		}
		if (req->ctype == NIX_AQ_CTYPE_SQ) {
			ena = (req->rq.ena & req->sq_mask.ena) |
				(test_bit(req->qidx, pfvf->sq_bmap) &
				~req->sq_mask.ena);
			if (ena)
				__set_bit(req->qidx, pfvf->sq_bmap);
			else
				__clear_bit(req->qidx, pfvf->sq_bmap);
		}
		if (req->ctype == NIX_AQ_CTYPE_CQ) {
			ena = (req->rq.ena & req->cq_mask.ena) |
				(test_bit(req->qidx, pfvf->cq_bmap) &
				~req->cq_mask.ena);
			if (ena)
				__set_bit(req->qidx, pfvf->cq_bmap);
			else
				__clear_bit(req->qidx, pfvf->cq_bmap);
		}
	}

	if (rsp) {
		/* Copy read context into mailbox */
		if (req->op == NIX_AQ_INSTOP_READ) {
			if (req->ctype == NIX_AQ_CTYPE_RQ)
				memcpy(&rsp->rq, ctx,
				       sizeof(struct nix_rq_ctx_s));
			else if (req->ctype == NIX_AQ_CTYPE_SQ)
				memcpy(&rsp->sq, ctx,
				       sizeof(struct nix_sq_ctx_s));
			else if (req->ctype == NIX_AQ_CTYPE_CQ)
				memcpy(&rsp->cq, ctx,
				       sizeof(struct nix_cq_ctx_s));
			else if (req->ctype == NIX_AQ_CTYPE_RSS)
				memcpy(&rsp->rss, ctx,
				       sizeof(struct nix_rsse_s));
			else if (req->ctype == NIX_AQ_CTYPE_MCE)
				memcpy(&rsp->mce, ctx,
				       sizeof(struct nix_rx_mce_s));
			else if (req->ctype == NIX_AQ_CTYPE_BANDPROF)
				memcpy(&rsp->prof, ctx,
				       sizeof(struct nix_bandprof_s));
		}
	}

	spin_unlock(&aq->lock);
	return 0;
}

static int rvu_nix_verify_aq_ctx(struct rvu *rvu, struct nix_hw *nix_hw,
				 struct nix_aq_enq_req *req, u8 ctype)
{
	struct nix_cn10k_aq_enq_req aq_req;
	struct nix_cn10k_aq_enq_rsp aq_rsp;
	int rc, word;

	if (req->ctype != NIX_AQ_CTYPE_CQ)
		return 0;

	rc = nix_aq_context_read(rvu, nix_hw, &aq_req, &aq_rsp,
				 req->hdr.pcifunc, ctype, req->qidx);
	if (rc) {
		dev_err(rvu->dev,
			"%s: Failed to fetch %s%d context of PFFUNC 0x%x\n",
			__func__, nix_get_ctx_name(ctype), req->qidx,
			req->hdr.pcifunc);
		return rc;
	}

	/* Make copy of original context & mask which are required
	 * for resubmission
	 */
	memcpy(&aq_req.cq_mask, &req->cq_mask, sizeof(struct nix_cq_ctx_s));
	memcpy(&aq_req.cq, &req->cq, sizeof(struct nix_cq_ctx_s));

	/* exclude fields which HW can update */
	aq_req.cq_mask.cq_err       = 0;
	aq_req.cq_mask.wrptr        = 0;
	aq_req.cq_mask.tail         = 0;
	aq_req.cq_mask.head	    = 0;
	aq_req.cq_mask.avg_level    = 0;
	aq_req.cq_mask.update_time  = 0;
	aq_req.cq_mask.substream    = 0;

	/* Context mask (cq_mask) holds mask value of fields which
	 * are changed in AQ WRITE operation.
	 * for example cq.drop = 0xa;
	 *	       cq_mask.drop = 0xff;
	 * Below logic performs '&' between cq and cq_mask so that non
	 * updated fields are masked out for request and response
	 * comparison
	 */
	for (word = 0; word < sizeof(struct nix_cq_ctx_s) / sizeof(u64);
	     word++) {
		*(u64 *)((u8 *)&aq_rsp.cq + word * 8) &=
			(*(u64 *)((u8 *)&aq_req.cq_mask + word * 8));
		*(u64 *)((u8 *)&aq_req.cq + word * 8) &=
			(*(u64 *)((u8 *)&aq_req.cq_mask + word * 8));
	}

	if (memcmp(&aq_req.cq, &aq_rsp.cq, sizeof(struct nix_cq_ctx_s)))
		return NIX_AF_ERR_AQ_CTX_RETRY_WRITE;

	return 0;
}

static int rvu_nix_aq_enq_inst(struct rvu *rvu, struct nix_aq_enq_req *req,
			       struct nix_aq_enq_rsp *rsp)
{
	struct nix_hw *nix_hw;
	int err, retries = 5;
	int blkaddr;

	blkaddr = rvu_get_blkaddr(rvu, BLKTYPE_NIX, req->hdr.pcifunc);
	if (blkaddr < 0)
		return NIX_AF_ERR_AF_LF_INVALID;

	nix_hw =  get_nix_hw(rvu->hw, blkaddr);
	if (!nix_hw)
		return NIX_AF_ERR_INVALID_NIXBLK;

retry:
	err = rvu_nix_blk_aq_enq_inst(rvu, nix_hw, req, rsp);

	/* HW errata 'AQ Modification to CQ could be discarded on heavy traffic'
	 * As a work around perfrom CQ context read after each AQ write. If AQ
	 * read shows AQ write is not updated perform AQ write again.
	 */
	if (!err && req->op == NIX_AQ_INSTOP_WRITE) {
		err = rvu_nix_verify_aq_ctx(rvu, nix_hw, req, NIX_AQ_CTYPE_CQ);
		if (err == NIX_AF_ERR_AQ_CTX_RETRY_WRITE) {
			if (retries--)
				goto retry;
			else
				return NIX_AF_ERR_CQ_CTX_WRITE_ERR;
		}
	}

	return err;
}

static const char *nix_get_ctx_name(int ctype)
{
	switch (ctype) {
	case NIX_AQ_CTYPE_CQ:
		return "CQ";
	case NIX_AQ_CTYPE_SQ:
		return "SQ";
	case NIX_AQ_CTYPE_RQ:
		return "RQ";
	case NIX_AQ_CTYPE_RSS:
		return "RSS";
	}
	return "";
}

static int nix_lf_hwctx_disable(struct rvu *rvu, struct hwctx_disable_req *req)
{
	struct rvu_pfvf *pfvf = rvu_get_pfvf(rvu, req->hdr.pcifunc);
	struct nix_aq_enq_req aq_req;
	unsigned long *bmap;
	int qidx, q_cnt = 0;
	int err = 0, rc;

	if (!pfvf->cq_ctx || !pfvf->sq_ctx || !pfvf->rq_ctx)
		return NIX_AF_ERR_AQ_ENQUEUE;

	memset(&aq_req, 0, sizeof(struct nix_aq_enq_req));
	aq_req.hdr.pcifunc = req->hdr.pcifunc;

	if (req->ctype == NIX_AQ_CTYPE_CQ) {
		aq_req.cq.ena = 0;
		aq_req.cq_mask.ena = 1;
		aq_req.cq.bp_ena = 0;
		aq_req.cq_mask.bp_ena = 1;
		q_cnt = pfvf->cq_ctx->qsize;
		bmap = pfvf->cq_bmap;
	}
	if (req->ctype == NIX_AQ_CTYPE_SQ) {
		aq_req.sq.ena = 0;
		aq_req.sq_mask.ena = 1;
		q_cnt = pfvf->sq_ctx->qsize;
		bmap = pfvf->sq_bmap;
	}
	if (req->ctype == NIX_AQ_CTYPE_RQ) {
		aq_req.rq.ena = 0;
		aq_req.rq_mask.ena = 1;
		q_cnt = pfvf->rq_ctx->qsize;
		bmap = pfvf->rq_bmap;
	}

	aq_req.ctype = req->ctype;
	aq_req.op = NIX_AQ_INSTOP_WRITE;

	for (qidx = 0; qidx < q_cnt; qidx++) {
		if (!test_bit(qidx, bmap))
			continue;
		aq_req.qidx = qidx;
		rc = rvu_nix_aq_enq_inst(rvu, &aq_req, NULL);
		if (rc) {
			err = rc;
			dev_err(rvu->dev, "Failed to disable %s:%d context\n",
				nix_get_ctx_name(req->ctype), qidx);
		}
	}

	return err;
}

#ifdef CONFIG_NDC_DIS_DYNAMIC_CACHING
static int nix_lf_hwctx_lockdown(struct rvu *rvu, struct nix_aq_enq_req *req)
{
	struct nix_aq_enq_req lock_ctx_req;
	int err;

	if (req->op != NIX_AQ_INSTOP_INIT)
		return 0;

	if (req->ctype == NIX_AQ_CTYPE_MCE ||
	    req->ctype == NIX_AQ_CTYPE_DYNO)
		return 0;

	memset(&lock_ctx_req, 0, sizeof(struct nix_aq_enq_req));
	lock_ctx_req.hdr.pcifunc = req->hdr.pcifunc;
	lock_ctx_req.ctype = req->ctype;
	lock_ctx_req.op = NIX_AQ_INSTOP_LOCK;
	lock_ctx_req.qidx = req->qidx;
	err = rvu_nix_aq_enq_inst(rvu, &lock_ctx_req, NULL);
	if (err)
		dev_err(rvu->dev,
			"PFUNC 0x%x: Failed to lock NIX %s:%d context\n",
			req->hdr.pcifunc,
			nix_get_ctx_name(req->ctype), req->qidx);
	return err;
}

int rvu_mbox_handler_nix_aq_enq(struct rvu *rvu,
				struct nix_aq_enq_req *req,
				struct nix_aq_enq_rsp *rsp)
{
	int err;

	err = rvu_nix_aq_enq_inst(rvu, req, rsp);
	if (!err)
		err = nix_lf_hwctx_lockdown(rvu, req);
	return err;
}
#else

int rvu_mbox_handler_nix_aq_enq(struct rvu *rvu,
				struct nix_aq_enq_req *req,
				struct nix_aq_enq_rsp *rsp)
{
	return rvu_nix_aq_enq_inst(rvu, req, rsp);
}
#endif
/* CN10K mbox handler */
int rvu_mbox_handler_nix_cn10k_aq_enq(struct rvu *rvu,
				      struct nix_cn10k_aq_enq_req *req,
				      struct nix_cn10k_aq_enq_rsp *rsp)
{
	return rvu_nix_aq_enq_inst(rvu, (struct nix_aq_enq_req *)req,
				  (struct nix_aq_enq_rsp *)rsp);
}

int rvu_mbox_handler_nix_hwctx_disable(struct rvu *rvu,
				       struct hwctx_disable_req *req,
				       struct msg_rsp *rsp)
{
	return nix_lf_hwctx_disable(rvu, req);
}

int rvu_mbox_handler_nix_lf_alloc(struct rvu *rvu,
				  struct nix_lf_alloc_req *req,
				  struct nix_lf_alloc_rsp *rsp)
{
	int nixlf, qints, hwctx_size, intf, err, rc = 0;
	struct rvu_hwinfo *hw = rvu->hw;
	u16 pcifunc = req->hdr.pcifunc;
	struct rvu_block *block;
	struct rvu_pfvf *pfvf;
	u64 cfg, ctx_cfg;
	int blkaddr;

	if (!req->rq_cnt || !req->sq_cnt || !req->cq_cnt)
		return NIX_AF_ERR_PARAM;

	if (req->way_mask)
		req->way_mask &= 0xFFFF;

	pfvf = rvu_get_pfvf(rvu, pcifunc);
	blkaddr = rvu_get_blkaddr(rvu, BLKTYPE_NIX, pcifunc);
	if (!pfvf->nixlf || blkaddr < 0)
		return NIX_AF_ERR_AF_LF_INVALID;

	block = &hw->block[blkaddr];
	nixlf = rvu_get_lf(rvu, block, pcifunc, 0);
	if (nixlf < 0)
		return NIX_AF_ERR_AF_LF_INVALID;

	/* Check if requested 'NIXLF <=> NPALF' mapping is valid */
	if (req->npa_func) {
		/* If default, use 'this' NIXLF's PFFUNC */
		if (req->npa_func == RVU_DEFAULT_PF_FUNC)
			req->npa_func = pcifunc;
		if (!is_pffunc_map_valid(rvu, req->npa_func, BLKTYPE_NPA))
			return NIX_AF_INVAL_NPA_PF_FUNC;
	}

	/* Check if requested 'NIXLF <=> SSOLF' mapping is valid */
	if (req->sso_func) {
		/* If default, use 'this' NIXLF's PFFUNC */
		if (req->sso_func == RVU_DEFAULT_PF_FUNC)
			req->sso_func = pcifunc;
		if (!is_pffunc_map_valid(rvu, req->sso_func, BLKTYPE_SSO))
			return NIX_AF_INVAL_SSO_PF_FUNC;
	}

	/* If RSS is being enabled, check if requested config is valid.
	 * RSS table size should be power of two, otherwise
	 * RSS_GRP::OFFSET + adder might go beyond that group or
	 * won't be able to use entire table.
	 */
	if (req->rss_sz && (req->rss_sz > MAX_RSS_INDIR_TBL_SIZE ||
			    !is_power_of_2(req->rss_sz)))
		return NIX_AF_ERR_RSS_SIZE_INVALID;

	if (req->rss_sz &&
	    (!req->rss_grps || req->rss_grps > MAX_RSS_GROUPS))
		return NIX_AF_ERR_RSS_GRPS_INVALID;

	/* Reset this NIX LF */
	err = rvu_lf_reset(rvu, block, nixlf);
	if (err) {
		dev_err(rvu->dev, "Failed to reset NIX%d LF%d\n",
			block->addr - BLKADDR_NIX0, nixlf);
		return NIX_AF_ERR_LF_RESET;
	}

	ctx_cfg = rvu_read64(rvu, blkaddr, NIX_AF_CONST3);

	/* Alloc NIX RQ HW context memory and config the base */
	hwctx_size = 1UL << ((ctx_cfg >> 4) & 0xF);
	err = qmem_alloc(rvu->dev, &pfvf->rq_ctx, req->rq_cnt, hwctx_size);
	if (err)
		goto free_mem;

	pfvf->rq_bmap = kcalloc(req->rq_cnt, sizeof(long), GFP_KERNEL);
	if (!pfvf->rq_bmap)
		goto free_mem;

	rvu_write64(rvu, blkaddr, NIX_AF_LFX_RQS_BASE(nixlf),
		    (u64)pfvf->rq_ctx->iova);

	/* Set caching and queue count in HW */
	cfg = BIT_ULL(36) | (req->rq_cnt - 1) | req->way_mask << 20;
	rvu_write64(rvu, blkaddr, NIX_AF_LFX_RQS_CFG(nixlf), cfg);

	/* Alloc NIX SQ HW context memory and config the base */
	hwctx_size = 1UL << (ctx_cfg & 0xF);
	err = qmem_alloc(rvu->dev, &pfvf->sq_ctx, req->sq_cnt, hwctx_size);
	if (err)
		goto free_mem;

	pfvf->sq_bmap = kcalloc(req->sq_cnt, sizeof(long), GFP_KERNEL);
	if (!pfvf->sq_bmap)
		goto free_mem;

	rvu_write64(rvu, blkaddr, NIX_AF_LFX_SQS_BASE(nixlf),
		    (u64)pfvf->sq_ctx->iova);

	cfg = BIT_ULL(36) | (req->sq_cnt - 1) | req->way_mask << 20;
	rvu_write64(rvu, blkaddr, NIX_AF_LFX_SQS_CFG(nixlf), cfg);

	/* Alloc NIX CQ HW context memory and config the base */
	hwctx_size = 1UL << ((ctx_cfg >> 8) & 0xF);
	err = qmem_alloc(rvu->dev, &pfvf->cq_ctx, req->cq_cnt, hwctx_size);
	if (err)
		goto free_mem;

	pfvf->cq_bmap = kcalloc(req->cq_cnt, sizeof(long), GFP_KERNEL);
	if (!pfvf->cq_bmap)
		goto free_mem;

	rvu_write64(rvu, blkaddr, NIX_AF_LFX_CQS_BASE(nixlf),
		    (u64)pfvf->cq_ctx->iova);

	cfg = BIT_ULL(36) | (req->cq_cnt - 1) | req->way_mask << 20;
	rvu_write64(rvu, blkaddr, NIX_AF_LFX_CQS_CFG(nixlf), cfg);

	/* Initialize receive side scaling (RSS) */
	hwctx_size = 1UL << ((ctx_cfg >> 12) & 0xF);
	err = nixlf_rss_ctx_init(rvu, blkaddr, pfvf, nixlf, req->rss_sz,
				 req->rss_grps, hwctx_size, req->way_mask,
				 !!(req->flags & NIX_LF_RSS_TAG_LSB_AS_ADDER));
	if (err)
		goto free_mem;

	/* Alloc memory for CQINT's HW contexts */
	cfg = rvu_read64(rvu, blkaddr, NIX_AF_CONST2);
	qints = (cfg >> 24) & 0xFFF;
	hwctx_size = 1UL << ((ctx_cfg >> 24) & 0xF);
	err = qmem_alloc(rvu->dev, &pfvf->cq_ints_ctx, qints, hwctx_size);
	if (err)
		goto free_mem;

	rvu_write64(rvu, blkaddr, NIX_AF_LFX_CINTS_BASE(nixlf),
		    (u64)pfvf->cq_ints_ctx->iova);

	rvu_write64(rvu, blkaddr, NIX_AF_LFX_CINTS_CFG(nixlf),
		    BIT_ULL(36) | req->way_mask << 20);

	/* Alloc memory for QINT's HW contexts */
	cfg = rvu_read64(rvu, blkaddr, NIX_AF_CONST2);
	qints = (cfg >> 12) & 0xFFF;
	hwctx_size = 1UL << ((ctx_cfg >> 20) & 0xF);
	err = qmem_alloc(rvu->dev, &pfvf->nix_qints_ctx, qints, hwctx_size);
	if (err)
		goto free_mem;

	rvu_write64(rvu, blkaddr, NIX_AF_LFX_QINTS_BASE(nixlf),
		    (u64)pfvf->nix_qints_ctx->iova);
	rvu_write64(rvu, blkaddr, NIX_AF_LFX_QINTS_CFG(nixlf),
		    BIT_ULL(36) | req->way_mask << 20);

	/* Setup VLANX TPID's.
	 * Use VLAN1 for 802.1Q
	 * and VLAN0 for 802.1AD.
	 */
	cfg = (0x8100ULL << 16) | 0x88A8ULL;
	rvu_write64(rvu, blkaddr, NIX_AF_LFX_TX_CFG(nixlf), cfg);

	/* Enable LMTST for this NIX LF */
	rvu_write64(rvu, blkaddr, NIX_AF_LFX_TX_CFG2(nixlf), BIT_ULL(0));

	/* Set CQE/WQE size, NPA_PF_FUNC for SQBs and also SSO_PF_FUNC */
	if (req->npa_func)
		cfg = req->npa_func;
	if (req->sso_func)
		cfg |= (u64)req->sso_func << 16;

	cfg |= (u64)req->xqe_sz << 33;
	rvu_write64(rvu, blkaddr, NIX_AF_LFX_CFG(nixlf), cfg);

	/* Config Rx pkt length, csum checks and apad  enable / disable */
	rvu_write64(rvu, blkaddr, NIX_AF_LFX_RX_CFG(nixlf), req->rx_cfg);

	/* Configure pkind for TX parse config */
	cfg = NPC_TX_DEF_PKIND;
	rvu_write64(rvu, blkaddr, NIX_AF_LFX_TX_PARSE_CFG(nixlf), cfg);

	intf = is_afvf(pcifunc) ? NIX_INTF_TYPE_LBK : NIX_INTF_TYPE_CGX;
	if (is_sdp_pfvf(pcifunc))
		intf = NIX_INTF_TYPE_SDP;

	err = nix_interface_init(rvu, pcifunc, intf, nixlf, rsp,
				 !!(req->flags & NIX_LF_LBK_BLK_SEL));
	if (err)
		goto free_mem;

	/* Disable NPC entries as NIXLF's contexts are not initialized yet */
	rvu_npc_disable_default_entries(rvu, pcifunc, nixlf);

	/* Configure RX VTAG Type 7 (strip) for vf vlan */
	rvu_write64(rvu, blkaddr,
		    NIX_AF_LFX_RX_VTAG_TYPEX(nixlf, NIX_AF_LFX_RX_VTAG_TYPE7),
		    VTAGSIZE_T4 | VTAG_STRIP);

	goto exit;

free_mem:
	nix_ctx_free(rvu, pfvf);
	rc = -ENOMEM;

exit:
	/* Set macaddr of this PF/VF */
	ether_addr_copy(rsp->mac_addr, pfvf->mac_addr);

	/* set SQB size info */
	cfg = rvu_read64(rvu, blkaddr, NIX_AF_SQ_CONST);
	rsp->sqb_size = (cfg >> 34) & 0xFFFF;
	rsp->rx_chan_base = pfvf->rx_chan_base;
	rsp->tx_chan_base = pfvf->tx_chan_base;
	rsp->rx_chan_cnt = pfvf->rx_chan_cnt;
	rsp->tx_chan_cnt = pfvf->tx_chan_cnt;
	rsp->lso_tsov4_idx = NIX_LSO_FORMAT_IDX_TSOV4;
	rsp->lso_tsov6_idx = NIX_LSO_FORMAT_IDX_TSOV6;
	/* Get HW supported stat count */
	cfg = rvu_read64(rvu, blkaddr, NIX_AF_CONST1);
	rsp->lf_rx_stats = ((cfg >> 32) & 0xFF);
	rsp->lf_tx_stats = ((cfg >> 24) & 0xFF);
	/* Get count of CQ IRQs and error IRQs supported per LF */
	cfg = rvu_read64(rvu, blkaddr, NIX_AF_CONST2);
	rsp->qints = ((cfg >> 12) & 0xFFF);
	rsp->cints = ((cfg >> 24) & 0xFFF);
	rsp->cgx_links = hw->cgx_links;
	rsp->lbk_links = hw->lbk_links;
	rsp->sdp_links = hw->sdp_links;

	return rc;
}

int rvu_mbox_handler_nix_lf_free(struct rvu *rvu, struct nix_lf_free_req *req,
				 struct msg_rsp *rsp)
{
	struct rvu_hwinfo *hw = rvu->hw;
	u16 pcifunc = req->hdr.pcifunc;
	struct rvu_block *block;
	int blkaddr, nixlf, err;
	struct rvu_pfvf *pfvf;

	pfvf = rvu_get_pfvf(rvu, pcifunc);
	blkaddr = rvu_get_blkaddr(rvu, BLKTYPE_NIX, pcifunc);
	if (!pfvf->nixlf || blkaddr < 0)
		return NIX_AF_ERR_AF_LF_INVALID;

	block = &hw->block[blkaddr];
	nixlf = rvu_get_lf(rvu, block, pcifunc, 0);
	if (nixlf < 0)
		return NIX_AF_ERR_AF_LF_INVALID;

	if (req->flags & NIX_LF_DISABLE_FLOWS)
		rvu_npc_disable_mcam_entries(rvu, pcifunc, nixlf);
	else
		rvu_npc_free_mcam_entries(rvu, pcifunc, nixlf);

	/* Free any tx vtag def entries used by this NIX LF */
	if (!(req->flags & NIX_LF_DONT_FREE_TX_VTAG))
		nix_free_tx_vtag_entries(rvu, pcifunc);

	nix_interface_deinit(rvu, pcifunc, nixlf);

	/* Reset this NIX LF */
	err = rvu_lf_reset(rvu, block, nixlf);
	if (err) {
		dev_err(rvu->dev, "Failed to reset NIX%d LF%d\n",
			block->addr - BLKADDR_NIX0, nixlf);
		return NIX_AF_ERR_LF_RESET;
	}

	nix_ctx_free(rvu, pfvf);

	return 0;
}

int rvu_mbox_handler_nix_mark_format_cfg(struct rvu *rvu,
					 struct nix_mark_format_cfg  *req,
					 struct nix_mark_format_cfg_rsp *rsp)
{
	u16 pcifunc = req->hdr.pcifunc;
	struct nix_hw *nix_hw;
	struct rvu_pfvf *pfvf;
	int blkaddr, rc;
	u32 cfg;

	pfvf = rvu_get_pfvf(rvu, pcifunc);
	blkaddr = rvu_get_blkaddr(rvu, BLKTYPE_NIX, pcifunc);
	if (!pfvf->nixlf || blkaddr < 0)
		return NIX_AF_ERR_AF_LF_INVALID;

	nix_hw = get_nix_hw(rvu->hw, blkaddr);
	if (!nix_hw)
		return NIX_AF_ERR_INVALID_NIXBLK;

	cfg = (((u32)req->offset & 0x7) << 16) |
	      (((u32)req->y_mask & 0xF) << 12) |
	      (((u32)req->y_val & 0xF) << 8) |
	      (((u32)req->r_mask & 0xF) << 4) | ((u32)req->r_val & 0xF);

	rc = rvu_nix_reserve_mark_format(rvu, nix_hw, blkaddr, cfg);
	if (rc < 0) {
		dev_err(rvu->dev, "No mark_format_ctl for (pf:%d, vf:%d)",
			rvu_get_pf(pcifunc), pcifunc & RVU_PFVF_FUNC_MASK);
		return NIX_AF_ERR_MARK_CFG_FAIL;
	}

	rsp->mark_format_idx = rc;
	return 0;
}

/* Handle shaper update specially for few revisions */
static bool
handle_txschq_shaper_update(struct rvu *rvu, int blkaddr, int nixlf,
			    int lvl, u64 reg, u64 regval)
{
	u64 regbase, oldval, sw_xoff = 0;
	u64 dbgval, md_debug0 = 0;
	unsigned long poll_tmo;
	bool rate_reg = 0;
	u32 schq;

	regbase = reg & 0xFFFF;
	schq = TXSCHQ_IDX(reg, TXSCHQ_IDX_SHIFT);

	/* Check for rate register */
	switch (lvl) {
	case NIX_TXSCH_LVL_TL1:
		md_debug0 = NIX_AF_TL1X_MD_DEBUG0(schq);
		sw_xoff = NIX_AF_TL1X_SW_XOFF(schq);

		rate_reg = !!(regbase == NIX_AF_TL1X_CIR(0));
		break;
	case NIX_TXSCH_LVL_TL2:
		md_debug0 = NIX_AF_TL2X_MD_DEBUG0(schq);
		sw_xoff = NIX_AF_TL2X_SW_XOFF(schq);

		rate_reg = (regbase == NIX_AF_TL2X_CIR(0) ||
			    regbase == NIX_AF_TL2X_PIR(0));
		break;
	case NIX_TXSCH_LVL_TL3:
		md_debug0 = NIX_AF_TL3X_MD_DEBUG0(schq);
		sw_xoff = NIX_AF_TL3X_SW_XOFF(schq);

		rate_reg = (regbase == NIX_AF_TL3X_CIR(0) ||
			    regbase == NIX_AF_TL3X_PIR(0));
		break;
	case NIX_TXSCH_LVL_TL4:
		md_debug0 = NIX_AF_TL4X_MD_DEBUG0(schq);
		sw_xoff = NIX_AF_TL4X_SW_XOFF(schq);

		rate_reg = (regbase == NIX_AF_TL4X_CIR(0) ||
			    regbase == NIX_AF_TL4X_PIR(0));
		break;
	case NIX_TXSCH_LVL_MDQ:
		sw_xoff = NIX_AF_MDQX_SW_XOFF(schq);
		rate_reg = (regbase == NIX_AF_MDQX_CIR(0) ||
			    regbase == NIX_AF_MDQX_PIR(0));
		break;
	}

	if (!rate_reg)
		return false;

	/* Nothing special to do when state is not toggled */
	oldval = rvu_read64(rvu, blkaddr, reg);
	if ((oldval & 0x1) == (regval & 0x1)) {
		rvu_write64(rvu, blkaddr, reg, regval);
		return true;
	}

	/* PIR/CIR disable */
	if (!(regval & 0x1)) {
		rvu_write64(rvu, blkaddr, sw_xoff, 1);
		rvu_write64(rvu, blkaddr, reg, 0);
		udelay(4);
		rvu_write64(rvu, blkaddr, sw_xoff, 0);
		return true;
	}

	/* PIR/CIR enable */
	rvu_write64(rvu, blkaddr, sw_xoff, 1);
	if (md_debug0) {
		poll_tmo = jiffies + usecs_to_jiffies(10000);
		/* Wait until VLD(bit32) == 1 or C_CON(bit48) == 0 */
		do {
			if (time_after(jiffies, poll_tmo)) {
				dev_err(rvu->dev,
					"NIXLF%d: TLX%u(lvl %u) CIR/PIR enable failed\n",
					nixlf, schq, lvl);
				goto exit;
			}
			usleep_range(1, 5);
			dbgval = rvu_read64(rvu, blkaddr, md_debug0);
		} while (!(dbgval & BIT_ULL(32)) && (dbgval & BIT_ULL(48)));
	}
	rvu_write64(rvu, blkaddr, reg, regval);
exit:
	rvu_write64(rvu, blkaddr, sw_xoff, 0);
	return true;
}

/* Disable shaping of pkts by a scheduler queue
 * at a given scheduler level.
 */
static void nix_reset_tx_shaping(struct rvu *rvu, int blkaddr,
				 int nixlf, int lvl, int schq)
{
	struct rvu_hwinfo *hw = rvu->hw;
	u64  cir_reg = 0, pir_reg = 0;
	u64  cfg;

	switch (lvl) {
	case NIX_TXSCH_LVL_TL1:
		cir_reg = NIX_AF_TL1X_CIR(schq);
		pir_reg = 0; /* PIR not available at TL1 */
		break;
	case NIX_TXSCH_LVL_TL2:
		cir_reg = NIX_AF_TL2X_CIR(schq);
		pir_reg = NIX_AF_TL2X_PIR(schq);
		break;
	case NIX_TXSCH_LVL_TL3:
		cir_reg = NIX_AF_TL3X_CIR(schq);
		pir_reg = NIX_AF_TL3X_PIR(schq);
		break;
	case NIX_TXSCH_LVL_TL4:
		cir_reg = NIX_AF_TL4X_CIR(schq);
		pir_reg = NIX_AF_TL4X_PIR(schq);
		break;
	case NIX_TXSCH_LVL_MDQ:
		cir_reg = NIX_AF_MDQX_CIR(schq);
		pir_reg = NIX_AF_MDQX_PIR(schq);
		break;
	}

	/* Shaper state toggle needs wait/poll */
	if (hw->cap.nix_shaper_toggle_wait) {
		if (cir_reg)
			handle_txschq_shaper_update(rvu, blkaddr, nixlf,
						    lvl, cir_reg, 0);
		if (pir_reg)
			handle_txschq_shaper_update(rvu, blkaddr, nixlf,
						    lvl, pir_reg, 0);
		return;
	}

	if (!cir_reg)
		return;
	cfg = rvu_read64(rvu, blkaddr, cir_reg);
	rvu_write64(rvu, blkaddr, cir_reg, cfg & ~BIT_ULL(0));

	if (!pir_reg)
		return;
	cfg = rvu_read64(rvu, blkaddr, pir_reg);
	rvu_write64(rvu, blkaddr, pir_reg, cfg & ~BIT_ULL(0));
}

static void nix_reset_tx_linkcfg(struct rvu *rvu, int blkaddr,
				 int lvl, int schq)
{
	struct rvu_hwinfo *hw = rvu->hw;
	int link_level;
	int link;

	if (lvl >= hw->cap.nix_tx_aggr_lvl)
		return;

	/* Reset TL4's SDP link config */
	if (lvl == NIX_TXSCH_LVL_TL4)
		rvu_write64(rvu, blkaddr, NIX_AF_TL4X_SDP_LINK_CFG(schq), 0x00);

	link_level = rvu_read64(rvu, blkaddr, NIX_AF_PSE_CHANNEL_LEVEL) & 0x01 ?
			NIX_TXSCH_LVL_TL3 : NIX_TXSCH_LVL_TL2;
	if (lvl != link_level)
		return;

	/* Reset TL2's CGX or LBK link config */
	for (link = 0; link < (hw->cgx_links + hw->lbk_links); link++)
		rvu_write64(rvu, blkaddr,
			    NIX_AF_TL3_TL2X_LINKX_CFG(schq, link), 0x00);
}

static void nix_clear_tx_xoff(struct rvu *rvu, int blkaddr,
			      int lvl, int schq)
{
	struct rvu_hwinfo *hw = rvu->hw;
	u64 reg;

	/* Skip this if shaping is not supported */
	if (!hw->cap.nix_shaping)
		return;

	/* Clear level specific SW_XOFF */
	switch (lvl) {
	case NIX_TXSCH_LVL_TL1:
		reg = NIX_AF_TL1X_SW_XOFF(schq);
		break;
	case NIX_TXSCH_LVL_TL2:
		reg = NIX_AF_TL2X_SW_XOFF(schq);
		break;
	case NIX_TXSCH_LVL_TL3:
		reg = NIX_AF_TL3X_SW_XOFF(schq);
		break;
	case NIX_TXSCH_LVL_TL4:
		reg = NIX_AF_TL4X_SW_XOFF(schq);
		break;
	case NIX_TXSCH_LVL_MDQ:
		reg = NIX_AF_MDQX_SW_XOFF(schq);
		break;
	default:
		return;
	}

	rvu_write64(rvu, blkaddr, reg, 0x0);
}

static int nix_get_tx_link(struct rvu *rvu, u16 pcifunc)
{
	struct rvu_hwinfo *hw = rvu->hw;
	int pf = rvu_get_pf(pcifunc);
	u8 cgx_id = 0, lmac_id = 0;

	if (is_afvf(pcifunc)) {/* LBK links */
		return hw->cgx_links;
	} else if (is_pf_cgxmapped(rvu, pf)) {
		rvu_get_cgx_lmac_id(rvu->pf2cgxlmac_map[pf], &cgx_id, &lmac_id);
		return (cgx_id * hw->lmac_per_cgx) + lmac_id;
	}

	/* SDP link */
	return hw->cgx_links + hw->lbk_links;
}

static void nix_get_txschq_range(struct rvu *rvu, u16 pcifunc,
				 int link, int *start, int *end)
{
	struct rvu_hwinfo *hw = rvu->hw;
	int pf = rvu_get_pf(pcifunc);

	if (is_afvf(pcifunc)) { /* LBK links */
		*start = hw->cap.nix_txsch_per_cgx_lmac * link;
		*end = *start + hw->cap.nix_txsch_per_lbk_lmac;
	} else if (is_pf_cgxmapped(rvu, pf)) { /* CGX links */
		*start = hw->cap.nix_txsch_per_cgx_lmac * link;
		*end = *start + hw->cap.nix_txsch_per_cgx_lmac;
	} else { /* SDP link */
		*start = (hw->cap.nix_txsch_per_cgx_lmac * hw->cgx_links) +
			(hw->cap.nix_txsch_per_lbk_lmac * hw->lbk_links);
		*end = *start + hw->cap.nix_txsch_per_sdp_lmac;
	}
}

static int nix_check_txschq_alloc_req(struct rvu *rvu, int lvl, u16 pcifunc,
				      struct nix_hw *nix_hw,
				      struct nix_txsch_alloc_req *req)
{
	struct rvu_hwinfo *hw = rvu->hw;
	int schq, req_schq, free_cnt;
	struct nix_txsch *txsch;
	int link, start, end;

	txsch = &nix_hw->txsch[lvl];
	req_schq = req->schq_contig[lvl] + req->schq[lvl];

	if (!req_schq)
		return 0;

	link = nix_get_tx_link(rvu, pcifunc);

	/* For traffic aggregating scheduler level, one queue is enough */
	if (lvl >= hw->cap.nix_tx_aggr_lvl) {
		if (req_schq != 1)
			return NIX_AF_ERR_TLX_ALLOC_FAIL;
		return 0;
	}

	/* Get free SCHQ count and check if request can be accomodated */
	if (hw->cap.nix_fixed_txschq_mapping) {
		nix_get_txschq_range(rvu, pcifunc, link, &start, &end);
		schq = start + (pcifunc & RVU_PFVF_FUNC_MASK);
		if (end <= txsch->schq.max && schq < end &&
		    !test_bit(schq, txsch->schq.bmap))
			free_cnt = 1;
		else
			free_cnt = 0;
	} else {
		free_cnt = rvu_rsrc_free_count(&txsch->schq);
	}

	if (free_cnt < req_schq || req_schq > MAX_TXSCHQ_PER_FUNC)
		return NIX_AF_ERR_TLX_ALLOC_FAIL;

	/* If contiguous queues are needed, check for availability */
	if (!hw->cap.nix_fixed_txschq_mapping && req->schq_contig[lvl] &&
	    !rvu_rsrc_check_contig(&txsch->schq, req->schq_contig[lvl]))
		return NIX_AF_ERR_TLX_ALLOC_FAIL;

	return 0;
}

static void nix_txsch_alloc(struct rvu *rvu, struct nix_txsch *txsch,
			    struct nix_txsch_alloc_rsp *rsp,
			    int lvl, int start, int end)
{
	struct rvu_hwinfo *hw = rvu->hw;
	u16 pcifunc = rsp->hdr.pcifunc;
	int idx, schq;

	/* For traffic aggregating levels, queue alloc is based
	 * on transmit link to which PF_FUNC is mapped to.
	 */
	if (lvl >= hw->cap.nix_tx_aggr_lvl) {
		/* A single TL queue is allocated */
		if (rsp->schq_contig[lvl]) {
			rsp->schq_contig[lvl] = 1;
			rsp->schq_contig_list[lvl][0] = start;
		}

		/* Both contig and non-contig reqs doesn't make sense here */
		if (rsp->schq_contig[lvl])
			rsp->schq[lvl] = 0;

		if (rsp->schq[lvl]) {
			rsp->schq[lvl] = 1;
			rsp->schq_list[lvl][0] = start;
		}
		return;
	}

	/* Adjust the queue request count if HW supports
	 * only one queue per level configuration.
	 */
	if (hw->cap.nix_fixed_txschq_mapping) {
		idx = pcifunc & RVU_PFVF_FUNC_MASK;
		schq = start + idx;
		if (idx >= (end - start) || test_bit(schq, txsch->schq.bmap)) {
			rsp->schq_contig[lvl] = 0;
			rsp->schq[lvl] = 0;
			return;
		}

		if (rsp->schq_contig[lvl]) {
			rsp->schq_contig[lvl] = 1;
			set_bit(schq, txsch->schq.bmap);
			rsp->schq_contig_list[lvl][0] = schq;
			rsp->schq[lvl] = 0;
		} else if (rsp->schq[lvl]) {
			rsp->schq[lvl] = 1;
			set_bit(schq, txsch->schq.bmap);
			rsp->schq_list[lvl][0] = schq;
		}
		return;
	}

	/* Allocate contiguous queue indices requesty first */
	if (rsp->schq_contig[lvl]) {
		schq = bitmap_find_next_zero_area(txsch->schq.bmap,
						  txsch->schq.max, start,
						  rsp->schq_contig[lvl], 0);
		if (schq >= end)
			rsp->schq_contig[lvl] = 0;
		for (idx = 0; idx < rsp->schq_contig[lvl]; idx++) {
			set_bit(schq, txsch->schq.bmap);
			rsp->schq_contig_list[lvl][idx] = schq;
			schq++;
		}
	}

	/* Allocate non-contiguous queue indices */
	if (rsp->schq[lvl]) {
		idx = 0;
		for (schq = start; schq < end; schq++) {
			if (!test_bit(schq, txsch->schq.bmap)) {
				set_bit(schq, txsch->schq.bmap);
				rsp->schq_list[lvl][idx++] = schq;
			}
			if (idx == rsp->schq[lvl])
				break;
		}
		/* Update how many were allocated */
		rsp->schq[lvl] = idx;
	}
}

int rvu_mbox_handler_nix_txsch_alloc(struct rvu *rvu,
				     struct nix_txsch_alloc_req *req,
				     struct nix_txsch_alloc_rsp *rsp)
{
	struct rvu_hwinfo *hw = rvu->hw;
	u16 pcifunc = req->hdr.pcifunc;
	int link, blkaddr, rc = 0;
	int lvl, idx, start, end;
	struct nix_txsch *txsch;
	struct nix_hw *nix_hw;
	u32 *pfvf_map;
	int nixlf;
	u16 schq;

	rc = nix_get_nixlf(rvu, pcifunc, &nixlf, &blkaddr);
	if (rc)
		return rc;

	nix_hw = get_nix_hw(rvu->hw, blkaddr);
	if (!nix_hw)
		return NIX_AF_ERR_INVALID_NIXBLK;

	mutex_lock(&rvu->rsrc_lock);

	/* Check if request is valid as per HW capabilities
	 * and can be accomodated.
	 */
	for (lvl = 0; lvl < NIX_TXSCH_LVL_CNT; lvl++) {
		rc = nix_check_txschq_alloc_req(rvu, lvl, pcifunc, nix_hw, req);
		if (rc)
			goto err;
	}

	/* Allocate requested Tx scheduler queues */
	for (lvl = 0; lvl < NIX_TXSCH_LVL_CNT; lvl++) {
		txsch = &nix_hw->txsch[lvl];
		pfvf_map = txsch->pfvf_map;

		if (!req->schq[lvl] && !req->schq_contig[lvl])
			continue;

		rsp->schq[lvl] = req->schq[lvl];
		rsp->schq_contig[lvl] = req->schq_contig[lvl];

		link = nix_get_tx_link(rvu, pcifunc);

		if (lvl >= hw->cap.nix_tx_aggr_lvl) {
			start = link;
			end = link;
		} else if (hw->cap.nix_fixed_txschq_mapping) {
			nix_get_txschq_range(rvu, pcifunc, link, &start, &end);
		} else {
			start = 0;
			end = txsch->schq.max;
		}

		nix_txsch_alloc(rvu, txsch, rsp, lvl, start, end);

		/* Reset queue config */
		for (idx = 0; idx < req->schq_contig[lvl]; idx++) {
			schq = rsp->schq_contig_list[lvl][idx];
			if (!(TXSCH_MAP_FLAGS(pfvf_map[schq]) &
			    NIX_TXSCHQ_CFG_DONE))
				pfvf_map[schq] = TXSCH_MAP(pcifunc, 0);
			nix_reset_tx_linkcfg(rvu, blkaddr, lvl, schq);
			nix_reset_tx_shaping(rvu, blkaddr, nixlf, lvl, schq);
		}

		for (idx = 0; idx < req->schq[lvl]; idx++) {
			schq = rsp->schq_list[lvl][idx];
			if (!(TXSCH_MAP_FLAGS(pfvf_map[schq]) &
			    NIX_TXSCHQ_CFG_DONE))
				pfvf_map[schq] = TXSCH_MAP(pcifunc, 0);
			nix_reset_tx_linkcfg(rvu, blkaddr, lvl, schq);
			nix_reset_tx_shaping(rvu, blkaddr, nixlf, lvl, schq);
		}
	}

	rsp->aggr_level = hw->cap.nix_tx_aggr_lvl;
	rsp->aggr_lvl_rr_prio = TXSCH_TL1_DFLT_RR_PRIO;
	rsp->link_cfg_lvl = rvu_read64(rvu, blkaddr,
				       NIX_AF_PSE_CHANNEL_LEVEL) & 0x01 ?
				       NIX_TXSCH_LVL_TL3 : NIX_TXSCH_LVL_TL2;
	goto exit;
err:
	rc = NIX_AF_ERR_TLX_ALLOC_FAIL;
exit:
	mutex_unlock(&rvu->rsrc_lock);
	return rc;
}

static int nix_smq_flush(struct rvu *rvu, int blkaddr,
			 int smq, u16 pcifunc, int nixlf)
{
	int pf = rvu_get_pf(pcifunc);
	u8 cgx_id = 0, lmac_id = 0;
	int err, restore_tx_en = 0;
	u64 cfg;

	/* enable cgx tx if disabled */
	if (is_pf_cgxmapped(rvu, pf)) {
		rvu_get_cgx_lmac_id(rvu->pf2cgxlmac_map[pf], &cgx_id, &lmac_id);
		restore_tx_en = !rvu_cgx_config_tx(rvu_cgx_pdata(cgx_id, rvu),
						   lmac_id, true);
	}

	cfg = rvu_read64(rvu, blkaddr, NIX_AF_SMQX_CFG(smq));
	/* Do SMQ flush and set enqueue xoff */
	cfg |= BIT_ULL(50) | BIT_ULL(49);
	rvu_write64(rvu, blkaddr, NIX_AF_SMQX_CFG(smq), cfg);

	/* Disable backpressure from physical link,
	 * otherwise SMQ flush may stall.
	 */
	rvu_cgx_enadis_rx_bp(rvu, pf, false);

	/* Wait for flush to complete */
	err = rvu_poll_reg(rvu, blkaddr,
			   NIX_AF_SMQX_CFG(smq), BIT_ULL(49), true);
	if (err)
		dev_err(rvu->dev,
			"NIXLF%d: SMQ%d flush failed\n", nixlf, smq);

	rvu_cgx_enadis_rx_bp(rvu, pf, true);
	/* restore cgx tx state */
	if (restore_tx_en)
		rvu_cgx_config_tx(rvu_cgx_pdata(cgx_id, rvu), lmac_id, false);
	return err;
}

static int nix_txschq_free(struct rvu *rvu, u16 pcifunc)
{
	int blkaddr, nixlf, lvl, schq, err;
	struct rvu_hwinfo *hw = rvu->hw;
	struct nix_txsch *txsch;
	struct nix_hw *nix_hw;
	u16 map_func;

	blkaddr = rvu_get_blkaddr(rvu, BLKTYPE_NIX, pcifunc);
	if (blkaddr < 0)
		return NIX_AF_ERR_AF_LF_INVALID;

	nix_hw = get_nix_hw(rvu->hw, blkaddr);
	if (!nix_hw)
		return NIX_AF_ERR_INVALID_NIXBLK;

	nixlf = rvu_get_lf(rvu, &hw->block[blkaddr], pcifunc, 0);
	if (nixlf < 0)
		return NIX_AF_ERR_AF_LF_INVALID;

	/* Disable TL2/3 queue links and all XOFF's before SMQ flush*/
	mutex_lock(&rvu->rsrc_lock);
	for (lvl = NIX_TXSCH_LVL_MDQ; lvl < NIX_TXSCH_LVL_CNT; lvl++) {
		txsch = &nix_hw->txsch[lvl];

		if (lvl >= hw->cap.nix_tx_aggr_lvl)
			continue;

		for (schq = 0; schq < txsch->schq.max; schq++) {
			if (TXSCH_MAP_FUNC(txsch->pfvf_map[schq]) != pcifunc)
				continue;
			nix_reset_tx_linkcfg(rvu, blkaddr, lvl, schq);
			nix_clear_tx_xoff(rvu, blkaddr, lvl, schq);
		}
	}
	nix_clear_tx_xoff(rvu, blkaddr, NIX_TXSCH_LVL_TL1,
			  nix_get_tx_link(rvu, pcifunc));

	/* On PF cleanup, clear cfg done flag as
	 * PF would have changed default config.
	 */
	if (!(pcifunc & RVU_PFVF_FUNC_MASK)) {
		txsch = &nix_hw->txsch[NIX_TXSCH_LVL_TL1];
		schq = nix_get_tx_link(rvu, pcifunc);
		/* Do not clear pcifunc in txsch->pfvf_map[schq] because
		 * VF might be using this TL1 queue
		 */
		map_func = TXSCH_MAP_FUNC(txsch->pfvf_map[schq]);
		txsch->pfvf_map[schq] = TXSCH_SET_FLAG(map_func, 0x0);
	}

	/* Flush SMQs */
	txsch = &nix_hw->txsch[NIX_TXSCH_LVL_SMQ];
	for (schq = 0; schq < txsch->schq.max; schq++) {
		if (TXSCH_MAP_FUNC(txsch->pfvf_map[schq]) != pcifunc)
			continue;
		nix_smq_flush(rvu, blkaddr, schq, pcifunc, nixlf);
	}

	/* Now free scheduler queues to free pool */
	for (lvl = 0; lvl < NIX_TXSCH_LVL_CNT; lvl++) {
		 /* TLs above aggregation level are shared across all PF
		  * and it's VFs, hence skip freeing them.
		  */
		if (lvl >= hw->cap.nix_tx_aggr_lvl)
			continue;

		txsch = &nix_hw->txsch[lvl];
		for (schq = 0; schq < txsch->schq.max; schq++) {
			if (TXSCH_MAP_FUNC(txsch->pfvf_map[schq]) != pcifunc)
				continue;
			rvu_free_rsrc(&txsch->schq, schq);
			txsch->pfvf_map[schq] = TXSCH_MAP(0, NIX_TXSCHQ_FREE);
		}
	}
	mutex_unlock(&rvu->rsrc_lock);

	/* Sync cached info for this LF in NDC-TX to LLC/DRAM */
	rvu_write64(rvu, blkaddr, NIX_AF_NDC_TX_SYNC, BIT_ULL(12) | nixlf);
	err = rvu_poll_reg(rvu, blkaddr, NIX_AF_NDC_TX_SYNC, BIT_ULL(12), true);
	if (err)
		dev_err(rvu->dev, "NDC-TX sync failed for NIXLF %d\n", nixlf);

	return 0;
}

static int nix_txschq_free_one(struct rvu *rvu,
			       struct nix_txsch_free_req *req)
{
	struct rvu_hwinfo *hw = rvu->hw;
	u16 pcifunc = req->hdr.pcifunc;
	int lvl, schq, nixlf, blkaddr;
	struct nix_txsch *txsch;
	struct nix_hw *nix_hw;
	u32 *pfvf_map;
	int rc;

	blkaddr = rvu_get_blkaddr(rvu, BLKTYPE_NIX, pcifunc);
	if (blkaddr < 0)
		return NIX_AF_ERR_AF_LF_INVALID;

	nix_hw = get_nix_hw(rvu->hw, blkaddr);
	if (!nix_hw)
		return NIX_AF_ERR_INVALID_NIXBLK;

	nixlf = rvu_get_lf(rvu, &hw->block[blkaddr], pcifunc, 0);
	if (nixlf < 0)
		return NIX_AF_ERR_AF_LF_INVALID;

	lvl = req->schq_lvl;
	schq = req->schq;
	txsch = &nix_hw->txsch[lvl];

	if (lvl >= hw->cap.nix_tx_aggr_lvl || schq >= txsch->schq.max)
		return 0;

	pfvf_map = txsch->pfvf_map;
	mutex_lock(&rvu->rsrc_lock);

	if (TXSCH_MAP_FUNC(pfvf_map[schq]) != pcifunc) {
		rc = NIX_AF_ERR_TLX_INVALID;
		goto err;
	}

	/* Clear SW_XOFF of this resource only.
	 * For SMQ level, all path XOFF's
	 * need to be made clear by user
	 */
	nix_clear_tx_xoff(rvu, blkaddr, lvl, schq);

	/* Flush if it is a SMQ. Onus of disabling
	 * TL2/3 queue links before SMQ flush is on user
	 */
	if (lvl == NIX_TXSCH_LVL_SMQ &&
	    nix_smq_flush(rvu, blkaddr, schq, pcifunc, nixlf)) {
		rc = NIX_AF_SMQ_FLUSH_FAILED;
		goto err;
	}

	/* Free the resource */
	rvu_free_rsrc(&txsch->schq, schq);
	txsch->pfvf_map[schq] = TXSCH_MAP(0, NIX_TXSCHQ_FREE);
	mutex_unlock(&rvu->rsrc_lock);
	return 0;
err:
	mutex_unlock(&rvu->rsrc_lock);
	return rc;
}

int rvu_mbox_handler_nix_txsch_free(struct rvu *rvu,
				    struct nix_txsch_free_req *req,
				    struct msg_rsp *rsp)
{
	if (req->flags & TXSCHQ_FREE_ALL)
		return nix_txschq_free(rvu, req->hdr.pcifunc);
	else
		return nix_txschq_free_one(rvu, req);
}

static bool is_txschq_hierarchy_valid(struct rvu *rvu, u16 pcifunc, int blkaddr,
				      int lvl, u64 reg, u64 regval)
{
	u64 regbase = reg & 0xFFFF;
	u16 schq, parent;

	if (!rvu_check_valid_reg(TXSCHQ_HWREGMAP, lvl, reg))
		return false;

	schq = TXSCHQ_IDX(reg, TXSCHQ_IDX_SHIFT);
	/* Check if this schq belongs to this PF/VF or not */
	if (!is_valid_txschq(rvu, blkaddr, lvl, pcifunc, schq))
		return false;

	parent = (regval >> 16) & 0x1FF;
	/* Validate MDQ's TL4 parent */
	if (regbase == NIX_AF_MDQX_PARENT(0) &&
	    !is_valid_txschq(rvu, blkaddr, NIX_TXSCH_LVL_TL4, pcifunc, parent))
		return false;

	/* Validate TL4's TL3 parent */
	if (regbase == NIX_AF_TL4X_PARENT(0) &&
	    !is_valid_txschq(rvu, blkaddr, NIX_TXSCH_LVL_TL3, pcifunc, parent))
		return false;

	/* Validate TL3's TL2 parent */
	if (regbase == NIX_AF_TL3X_PARENT(0) &&
	    !is_valid_txschq(rvu, blkaddr, NIX_TXSCH_LVL_TL2, pcifunc, parent))
		return false;

	/* Validate TL2's TL1 parent */
	if (regbase == NIX_AF_TL2X_PARENT(0) &&
	    !is_valid_txschq(rvu, blkaddr, NIX_TXSCH_LVL_TL1, pcifunc, parent))
		return false;

	return true;
}

static bool is_txschq_shaping_valid(struct rvu_hwinfo *hw, int lvl, u64 reg)
{
	u64 regbase;

	if (hw->cap.nix_shaping)
		return true;

	/* If shaping and coloring is not supported, then
	 * *_CIR and *_PIR registers should not be configured.
	 */
	regbase = reg & 0xFFFF;

	switch (lvl) {
	case NIX_TXSCH_LVL_TL1:
		if (regbase == NIX_AF_TL1X_CIR(0))
			return false;
		break;
	case NIX_TXSCH_LVL_TL2:
		if (regbase == NIX_AF_TL2X_CIR(0) ||
		    regbase == NIX_AF_TL2X_PIR(0))
			return false;
		break;
	case NIX_TXSCH_LVL_TL3:
		if (regbase == NIX_AF_TL3X_CIR(0) ||
		    regbase == NIX_AF_TL3X_PIR(0))
			return false;
		break;
	case NIX_TXSCH_LVL_TL4:
		if (regbase == NIX_AF_TL4X_CIR(0) ||
		    regbase == NIX_AF_TL4X_PIR(0))
			return false;
		break;
	case NIX_TXSCH_LVL_MDQ:
		if (regbase == NIX_AF_MDQX_CIR(0) ||
		    regbase == NIX_AF_MDQX_PIR(0))
			return false;
		break;
	}
	return true;
}

static void nix_tl1_default_cfg(struct rvu *rvu, struct nix_hw *nix_hw,
				u16 pcifunc, int blkaddr)
{
	u32 *pfvf_map;
	int schq;

	schq = nix_get_tx_link(rvu, pcifunc);
	pfvf_map = nix_hw->txsch[NIX_TXSCH_LVL_TL1].pfvf_map;
	/* Skip if PF has already done the config */
	if (TXSCH_MAP_FLAGS(pfvf_map[schq]) & NIX_TXSCHQ_CFG_DONE)
		return;
	rvu_write64(rvu, blkaddr, NIX_AF_TL1X_TOPOLOGY(schq),
		    (TXSCH_TL1_DFLT_RR_PRIO << 1));

	/* On OcteonTx2 the config was in bytes and newer silcons
	 * it's changed to weight.
	 */
	if (!rvu->hw->cap.nix_common_dwrr_mtu)
		rvu_write64(rvu, blkaddr, NIX_AF_TL1X_SCHEDULE(schq),
			    TXSCH_TL1_DFLT_RR_QTM);
	else
		rvu_write64(rvu, blkaddr, NIX_AF_TL1X_SCHEDULE(schq),
			    CN10K_MAX_DWRR_WEIGHT);

	rvu_write64(rvu, blkaddr, NIX_AF_TL1X_CIR(schq), 0x00);
	pfvf_map[schq] = TXSCH_SET_FLAG(pfvf_map[schq], NIX_TXSCHQ_CFG_DONE);
}

/* Register offset - [15:0]
 * Scheduler Queue number - [25:16]
 */
#define NIX_TX_SCHQ_MASK	GENMASK_ULL(25, 0)

static int nix_txschq_cfg_read(struct rvu *rvu, struct nix_hw *nix_hw,
			       int blkaddr, struct nix_txschq_config *req,
			       struct nix_txschq_config *rsp)
{
	u16 pcifunc = req->hdr.pcifunc;
	int idx, schq;
	u64 reg;

	for (idx = 0; idx < req->num_regs; idx++) {
		reg = req->reg[idx];
		reg &= NIX_TX_SCHQ_MASK;
		schq = TXSCHQ_IDX(reg, TXSCHQ_IDX_SHIFT);
		if (!rvu_check_valid_reg(TXSCHQ_HWREGMAP, req->lvl, reg) ||
		    !is_valid_txschq(rvu, blkaddr, req->lvl, pcifunc, schq))
			return NIX_AF_INVAL_TXSCHQ_CFG;
		rsp->regval[idx] = rvu_read64(rvu, blkaddr, reg);
	}
	rsp->lvl = req->lvl;
	rsp->num_regs = req->num_regs;
	return 0;
}

static void rvu_nix_tx_tl2_cfg(struct rvu *rvu, int blkaddr,
			       u16 pcifunc, struct nix_txsch *txsch)
{
	struct rvu_hwinfo *hw = rvu->hw;
	int lbk_link_start, lbk_links;
	u8 pf = rvu_get_pf(pcifunc);
	int schq;

	if (!is_pf_cgxmapped(rvu, pf))
		return;

	lbk_link_start = hw->cgx_links;

	for (schq = 0; schq < txsch->schq.max; schq++) {
		if (TXSCH_MAP_FUNC(txsch->pfvf_map[schq]) != pcifunc)
			continue;
		/* Enable all LBK links with channel 63 by default so that
		 * packets can be sent to LBK with a NPC TX MCAM rule
		 */
		lbk_links = hw->lbk_links;
		while (lbk_links--)
			rvu_write64(rvu, blkaddr,
				    NIX_AF_TL3_TL2X_LINKX_CFG(schq,
							      lbk_link_start +
							      lbk_links),
				    BIT_ULL(12) | RVU_SWITCH_LBK_CHAN);
	}
}

int rvu_mbox_handler_nix_txschq_cfg(struct rvu *rvu,
				    struct nix_txschq_config *req,
				    struct nix_txschq_config *rsp)
{
	u64 reg, val, regval, schq_regbase, val_mask;
	struct rvu_hwinfo *hw = rvu->hw;
	u16 pcifunc = req->hdr.pcifunc;
	struct nix_txsch *txsch;
	struct nix_hw *nix_hw;
	int blkaddr, idx, err;
	int nixlf, schq;
	u32 *pfvf_map;

	if (req->lvl >= NIX_TXSCH_LVL_CNT ||
	    req->num_regs > MAX_REGS_PER_MBOX_MSG)
		return NIX_AF_INVAL_TXSCHQ_CFG;

	err = nix_get_nixlf(rvu, pcifunc, &nixlf, &blkaddr);
	if (err)
		return err;

	nix_hw = get_nix_hw(rvu->hw, blkaddr);
	if (!nix_hw)
		return NIX_AF_ERR_INVALID_NIXBLK;

	if (req->read)
		return nix_txschq_cfg_read(rvu, nix_hw, blkaddr, req, rsp);

	txsch = &nix_hw->txsch[req->lvl];
	pfvf_map = txsch->pfvf_map;

	if (req->lvl >= hw->cap.nix_tx_aggr_lvl &&
	    pcifunc & RVU_PFVF_FUNC_MASK) {
		mutex_lock(&rvu->rsrc_lock);
		if (req->lvl == NIX_TXSCH_LVL_TL1)
			nix_tl1_default_cfg(rvu, nix_hw, pcifunc, blkaddr);
		mutex_unlock(&rvu->rsrc_lock);
		return 0;
	}

	for (idx = 0; idx < req->num_regs; idx++) {
		reg = req->reg[idx];
		reg &= NIX_TX_SCHQ_MASK;
		regval = req->regval[idx];
		schq_regbase = reg & 0xFFFF;
		val_mask = req->regval_mask[idx];

		if (!is_txschq_hierarchy_valid(rvu, pcifunc, blkaddr,
					       txsch->lvl, reg, regval))
			return NIX_AF_INVAL_TXSCHQ_CFG;

		/* Check if shaping and coloring is supported */
		if (!is_txschq_shaping_valid(hw, req->lvl, reg))
			continue;

		val = rvu_read64(rvu, blkaddr, reg);
		regval = (val & val_mask) | (regval & ~val_mask);

		/* Handle shaping state toggle specially */
		if (hw->cap.nix_shaper_toggle_wait &&
		    handle_txschq_shaper_update(rvu, blkaddr, nixlf,
						req->lvl, reg, regval))
			continue;

		/* Replace PF/VF visible NIXLF slot with HW NIXLF id */
		if (schq_regbase == NIX_AF_SMQX_CFG(0)) {
			nixlf = rvu_get_lf(rvu, &hw->block[blkaddr],
					   pcifunc, 0);
			regval &= ~(0x7FULL << 24);
			regval |= ((u64)nixlf << 24);
		}

		/* Clear 'BP_ENA' config, if it's not allowed */
		if (!hw->cap.nix_tx_link_bp) {
			if (schq_regbase == NIX_AF_TL4X_SDP_LINK_CFG(0) ||
			    (schq_regbase & 0xFF00) ==
			    NIX_AF_TL3_TL2X_LINKX_CFG(0, 0))
				regval &= ~BIT_ULL(13);
		}

		/* Mark config as done for TL1 by PF */
		if (schq_regbase >= NIX_AF_TL1X_SCHEDULE(0) &&
		    schq_regbase <= NIX_AF_TL1X_GREEN_BYTES(0)) {
			schq = TXSCHQ_IDX(reg, TXSCHQ_IDX_SHIFT);
			mutex_lock(&rvu->rsrc_lock);
			pfvf_map[schq] = TXSCH_SET_FLAG(pfvf_map[schq],
							NIX_TXSCHQ_CFG_DONE);
			mutex_unlock(&rvu->rsrc_lock);
		}

		/* SMQ flush is special hence split register writes such
		 * that flush first and write rest of the bits later.
		 */
		if (schq_regbase == NIX_AF_SMQX_CFG(0) &&
		    (regval & BIT_ULL(49))) {
			schq = TXSCHQ_IDX(reg, TXSCHQ_IDX_SHIFT);
			nix_smq_flush(rvu, blkaddr, schq, pcifunc, nixlf);
			regval &= ~BIT_ULL(49);
		}
		rvu_write64(rvu, blkaddr, reg, regval);
	}

	rvu_nix_tx_tl2_cfg(rvu, blkaddr, pcifunc,
			   &nix_hw->txsch[NIX_TXSCH_LVL_TL2]);
	return 0;
}

static int nix_rx_vtag_cfg(struct rvu *rvu, int nixlf, int blkaddr,
			   struct nix_vtag_config *req)
{
	u64 regval = req->vtag_size;

	if (req->rx.vtag_type > NIX_AF_LFX_RX_VTAG_TYPE7 ||
	    req->vtag_size > VTAGSIZE_T8)
		return -EINVAL;

	/* RX VTAG Type 7 reserved for vf vlan */
	if (req->rx.vtag_type == NIX_AF_LFX_RX_VTAG_TYPE7)
		return NIX_AF_ERR_RX_VTAG_INUSE;

	if (req->rx.capture_vtag)
		regval |= BIT_ULL(5);
	if (req->rx.strip_vtag)
		regval |= BIT_ULL(4);

	rvu_write64(rvu, blkaddr,
		    NIX_AF_LFX_RX_VTAG_TYPEX(nixlf, req->rx.vtag_type), regval);
	return 0;
}

static int nix_tx_vtag_free(struct rvu *rvu, int blkaddr,
			    u16 pcifunc, int index)
{
	struct nix_hw *nix_hw = get_nix_hw(rvu->hw, blkaddr);
	struct nix_txvlan *vlan;

	if (!nix_hw)
		return NIX_AF_ERR_INVALID_NIXBLK;

	vlan = &nix_hw->txvlan;
	if (vlan->entry2pfvf_map[index] != pcifunc)
		return NIX_AF_ERR_PARAM;

	rvu_write64(rvu, blkaddr,
		    NIX_AF_TX_VTAG_DEFX_DATA(index), 0x0ull);
	rvu_write64(rvu, blkaddr,
		    NIX_AF_TX_VTAG_DEFX_CTL(index), 0x0ull);

	vlan->entry2pfvf_map[index] = 0;
	rvu_free_rsrc(&vlan->rsrc, index);

	return 0;
}

static void nix_free_tx_vtag_entries(struct rvu *rvu, u16 pcifunc)
{
	struct nix_txvlan *vlan;
	struct nix_hw *nix_hw;
	int index, blkaddr;

	blkaddr = rvu_get_blkaddr(rvu, BLKTYPE_NIX, pcifunc);
	if (blkaddr < 0)
		return;

	nix_hw = get_nix_hw(rvu->hw, blkaddr);
	if (!nix_hw)
		return;

	vlan = &nix_hw->txvlan;

	mutex_lock(&vlan->rsrc_lock);
	/* Scan all the entries and free the ones mapped to 'pcifunc' */
	for (index = 0; index < vlan->rsrc.max; index++) {
		if (vlan->entry2pfvf_map[index] == pcifunc)
			nix_tx_vtag_free(rvu, blkaddr, pcifunc, index);
	}
	mutex_unlock(&vlan->rsrc_lock);
}

static int nix_tx_vtag_alloc(struct rvu *rvu, int blkaddr,
			     u64 vtag, u8 size)
{
	struct nix_hw *nix_hw = get_nix_hw(rvu->hw, blkaddr);
	struct nix_txvlan *vlan;
	u64 regval;
	int index;

	if (!nix_hw)
		return NIX_AF_ERR_INVALID_NIXBLK;

	vlan = &nix_hw->txvlan;

	mutex_lock(&vlan->rsrc_lock);

	index = rvu_alloc_rsrc(&vlan->rsrc);
	if (index < 0) {
		mutex_unlock(&vlan->rsrc_lock);
		return index;
	}

	mutex_unlock(&vlan->rsrc_lock);

	regval = size ? vtag : vtag << 32;

	rvu_write64(rvu, blkaddr,
		    NIX_AF_TX_VTAG_DEFX_DATA(index), regval);
	rvu_write64(rvu, blkaddr,
		    NIX_AF_TX_VTAG_DEFX_CTL(index), size);

	return index;
}

static int nix_tx_vtag_decfg(struct rvu *rvu, int blkaddr,
			     struct nix_vtag_config *req)
{
	struct nix_hw *nix_hw = get_nix_hw(rvu->hw, blkaddr);
	u16 pcifunc = req->hdr.pcifunc;
	int idx0 = req->tx.vtag0_idx;
	int idx1 = req->tx.vtag1_idx;
	struct nix_txvlan *vlan;
	int err = 0;

	if (!nix_hw)
		return NIX_AF_ERR_INVALID_NIXBLK;

	vlan = &nix_hw->txvlan;
	if (req->tx.free_vtag0 && req->tx.free_vtag1)
		if (vlan->entry2pfvf_map[idx0] != pcifunc ||
		    vlan->entry2pfvf_map[idx1] != pcifunc)
			return NIX_AF_ERR_PARAM;

	mutex_lock(&vlan->rsrc_lock);

	if (req->tx.free_vtag0) {
		err = nix_tx_vtag_free(rvu, blkaddr, pcifunc, idx0);
		if (err)
			goto exit;
	}

	if (req->tx.free_vtag1)
		err = nix_tx_vtag_free(rvu, blkaddr, pcifunc, idx1);

exit:
	mutex_unlock(&vlan->rsrc_lock);
	return err;
}

static int nix_tx_vtag_cfg(struct rvu *rvu, int blkaddr,
			   struct nix_vtag_config *req,
			   struct nix_vtag_config_rsp *rsp)
{
	struct nix_hw *nix_hw = get_nix_hw(rvu->hw, blkaddr);
	struct nix_txvlan *vlan;
	u16 pcifunc = req->hdr.pcifunc;

	if (!nix_hw)
		return NIX_AF_ERR_INVALID_NIXBLK;

	vlan = &nix_hw->txvlan;
	if (req->tx.cfg_vtag0) {
		rsp->vtag0_idx =
			nix_tx_vtag_alloc(rvu, blkaddr,
					  req->tx.vtag0, req->vtag_size);

		if (rsp->vtag0_idx < 0)
			return NIX_AF_ERR_TX_VTAG_NOSPC;

		vlan->entry2pfvf_map[rsp->vtag0_idx] = pcifunc;
	}

	if (req->tx.cfg_vtag1) {
		rsp->vtag1_idx =
			nix_tx_vtag_alloc(rvu, blkaddr,
					  req->tx.vtag1, req->vtag_size);

		if (rsp->vtag1_idx < 0)
			goto err_free;

		vlan->entry2pfvf_map[rsp->vtag1_idx] = pcifunc;
	}

	return 0;

err_free:
	if (req->tx.cfg_vtag0)
		nix_tx_vtag_free(rvu, blkaddr, pcifunc, rsp->vtag0_idx);

	return NIX_AF_ERR_TX_VTAG_NOSPC;
}

int rvu_mbox_handler_nix_vtag_cfg(struct rvu *rvu,
				  struct nix_vtag_config *req,
				  struct nix_vtag_config_rsp *rsp)
{
	u16 pcifunc = req->hdr.pcifunc;
	int blkaddr, nixlf, err;

	err = nix_get_nixlf(rvu, pcifunc, &nixlf, &blkaddr);
	if (err)
		return err;

	if (req->cfg_type) {
		/* rx vtag configuration */
		err = nix_rx_vtag_cfg(rvu, nixlf, blkaddr, req);
		if (err)
			return NIX_AF_ERR_PARAM;
	} else {
		/* tx vtag configuration */
		if ((req->tx.cfg_vtag0 || req->tx.cfg_vtag1) &&
		    (req->tx.free_vtag0 || req->tx.free_vtag1))
			return NIX_AF_ERR_PARAM;

		if (req->tx.cfg_vtag0 || req->tx.cfg_vtag1)
			return nix_tx_vtag_cfg(rvu, blkaddr, req, rsp);

		if (req->tx.free_vtag0 || req->tx.free_vtag1)
			return nix_tx_vtag_decfg(rvu, blkaddr, req);
	}

	return 0;
}

static int nix_blk_setup_mce(struct rvu *rvu, struct nix_hw *nix_hw,
			     int mce, u8 op, u16 pcifunc, int next, bool eol)
{
	struct nix_aq_enq_req aq_req;
	int err;

	aq_req.hdr.pcifunc = 0;
	aq_req.ctype = NIX_AQ_CTYPE_MCE;
	aq_req.op = op;
	aq_req.qidx = mce;

	/* Use RSS with RSS index 0 */
	aq_req.mce.op = 1;
	aq_req.mce.index = 0;
	aq_req.mce.eol = eol;
	aq_req.mce.pf_func = pcifunc;
	aq_req.mce.next = next;

	/* All fields valid */
	*(u64 *)(&aq_req.mce_mask) = ~0ULL;

	err = rvu_nix_blk_aq_enq_inst(rvu, nix_hw, &aq_req, NULL);
	if (err) {
		dev_err(rvu->dev, "Failed to setup Bcast MCE for PF%d:VF%d\n",
			rvu_get_pf(pcifunc), pcifunc & RVU_PFVF_FUNC_MASK);
		return err;
	}
	return 0;
}

static int nix_update_mce_list_entry(struct nix_mce_list *mce_list,
				     u16 pcifunc, bool add)
{
	struct mce *mce, *tail = NULL;
	bool delete = false;

	/* Scan through the current list */
	hlist_for_each_entry(mce, &mce_list->head, node) {
		/* If already exists, then delete */
		if (mce->pcifunc == pcifunc && !add) {
			delete = true;
			break;
		} else if (mce->pcifunc == pcifunc && add) {
			/* entry already exists */
			return 0;
		}
		tail = mce;
	}

	if (delete) {
		hlist_del(&mce->node);
		kfree(mce);
		mce_list->count--;
		return 0;
	}

	if (!add)
		return 0;

	/* Add a new one to the list, at the tail */
	mce = kzalloc(sizeof(*mce), GFP_KERNEL);
	if (!mce)
		return -ENOMEM;
	mce->pcifunc = pcifunc;
	if (!tail)
		hlist_add_head(&mce->node, &mce_list->head);
	else
		hlist_add_behind(&mce->node, &tail->node);
	mce_list->count++;
	return 0;
}

int nix_update_mce_list(struct rvu *rvu, u16 pcifunc,
			struct nix_mce_list *mce_list,
			int mce_idx, int mcam_index, bool add)
{
	int err = 0, idx, next_idx, last_idx, blkaddr, npc_blkaddr;
	struct npc_mcam *mcam = &rvu->hw->mcam;
	struct nix_mcast *mcast;
	struct nix_hw *nix_hw;
	struct mce *mce;

	if (!mce_list)
		return -EINVAL;

	/* Get this PF/VF func's MCE index */
	idx = mce_idx + (pcifunc & RVU_PFVF_FUNC_MASK);

	if (idx > (mce_idx + mce_list->max)) {
		dev_err(rvu->dev,
			"%s: Idx %d > max MCE idx %d, for PF%d bcast list\n",
			__func__, idx, mce_list->max,
			pcifunc >> RVU_PFVF_PF_SHIFT);
		return -EINVAL;
	}

	err = nix_get_struct_ptrs(rvu, pcifunc, &nix_hw, &blkaddr);
	if (err)
		return err;

	mcast = &nix_hw->mcast;
	mutex_lock(&mcast->mce_lock);

	err = nix_update_mce_list_entry(mce_list, pcifunc, add);
	if (err)
		goto end;

	/* Disable MCAM entry in NPC */
	if (!mce_list->count) {
		npc_blkaddr = rvu_get_blkaddr(rvu, BLKTYPE_NPC, 0);
		npc_enable_mcam_entry(rvu, mcam, npc_blkaddr, mcam_index, false);
		goto end;
	}

	/* Dump the updated list to HW */
	idx = mce_idx;
	last_idx = idx + mce_list->count - 1;
	hlist_for_each_entry(mce, &mce_list->head, node) {
		if (idx > last_idx)
			break;

		next_idx = idx + 1;
		/* EOL should be set in last MCE */
		err = nix_blk_setup_mce(rvu, nix_hw, idx, NIX_AQ_INSTOP_WRITE,
					mce->pcifunc, next_idx,
					(next_idx > last_idx) ? true : false);
		if (err)
			goto end;
		idx++;
	}

end:
	mutex_unlock(&mcast->mce_lock);
	return err;
}

void nix_get_mce_list(struct rvu *rvu, u16 pcifunc, int type,
		      struct nix_mce_list **mce_list, int *mce_idx)
{
	struct rvu_hwinfo *hw = rvu->hw;
	struct rvu_pfvf *pfvf;

	if (!hw->cap.nix_rx_multicast ||
	    !is_pf_cgxmapped(rvu, rvu_get_pf(pcifunc & ~RVU_PFVF_FUNC_MASK))) {
		*mce_list = NULL;
		*mce_idx = 0;
		return;
	}

	/* Get this PF/VF func's MCE index */
	pfvf = rvu_get_pfvf(rvu, pcifunc & ~RVU_PFVF_FUNC_MASK);

	if (type == NIXLF_BCAST_ENTRY) {
		*mce_list = &pfvf->bcast_mce_list;
		*mce_idx = pfvf->bcast_mce_idx;
	} else if (type == NIXLF_ALLMULTI_ENTRY) {
		*mce_list = &pfvf->mcast_mce_list;
		*mce_idx = pfvf->mcast_mce_idx;
	} else if (type == NIXLF_PROMISC_ENTRY) {
		*mce_list = &pfvf->promisc_mce_list;
		*mce_idx = pfvf->promisc_mce_idx;
	}  else {
		*mce_list = NULL;
		*mce_idx = 0;
	}
}

static int nix_update_mce_rule(struct rvu *rvu, u16 pcifunc,
			       int type, bool add)
{
	int err = 0, nixlf, blkaddr, mcam_index, mce_idx;
	struct npc_mcam *mcam = &rvu->hw->mcam;
	struct rvu_hwinfo *hw = rvu->hw;
	struct nix_mce_list *mce_list;
	int pf;

	/* skip multicast pkt replication for AF's VFs & SDP links */
	if (is_afvf(pcifunc) || is_sdp_pfvf(pcifunc))
		return 0;

	if (!hw->cap.nix_rx_multicast)
		return 0;

	pf = rvu_get_pf(pcifunc);
	if (!is_pf_cgxmapped(rvu, pf))
		return 0;

	blkaddr = rvu_get_blkaddr(rvu, BLKTYPE_NIX, pcifunc);
	if (blkaddr < 0)
		return -EINVAL;

	nixlf = rvu_get_lf(rvu, &hw->block[blkaddr], pcifunc, 0);
	if (nixlf < 0)
		return -EINVAL;

	nix_get_mce_list(rvu, pcifunc, type, &mce_list, &mce_idx);

	mcam_index = npc_get_nixlf_mcam_index(mcam,
					      pcifunc & ~RVU_PFVF_FUNC_MASK,
					      nixlf, type);
	err = nix_update_mce_list(rvu, pcifunc, mce_list,
				  mce_idx, mcam_index, add);
	return err;
}

static int nix_setup_mce_tables(struct rvu *rvu, struct nix_hw *nix_hw)
{
	struct nix_mcast *mcast = &nix_hw->mcast;
	int err, pf, numvfs, idx;
	struct rvu_pfvf *pfvf;
	u16 pcifunc;
	u64 cfg;

	/* Skip PF0 (i.e AF) */
	for (pf = 1; pf < (rvu->cgx_mapped_pfs + 1); pf++) {
		cfg = rvu_read64(rvu, BLKADDR_RVUM, RVU_PRIV_PFX_CFG(pf));
		/* If PF is not enabled, nothing to do */
		if (!((cfg >> 20) & 0x01))
			continue;
		/* Get numVFs attached to this PF */
		numvfs = (cfg >> 12) & 0xFF;

		pfvf = &rvu->pf[pf];

		/* This NIX0/1 block mapped to PF ? */
		if (pfvf->nix_blkaddr != nix_hw->blkaddr)
			continue;

		/* save start idx of broadcast mce list */
		pfvf->bcast_mce_idx = nix_alloc_mce_list(mcast, numvfs + 1);
		nix_mce_list_init(&pfvf->bcast_mce_list, numvfs + 1);

		/* save start idx of multicast mce list */
		pfvf->mcast_mce_idx = nix_alloc_mce_list(mcast, numvfs + 1);
		nix_mce_list_init(&pfvf->mcast_mce_list, numvfs + 1);

		/* save the start idx of promisc mce list */
		pfvf->promisc_mce_idx = nix_alloc_mce_list(mcast, numvfs + 1);
		nix_mce_list_init(&pfvf->promisc_mce_list, numvfs + 1);

		for (idx = 0; idx < (numvfs + 1); idx++) {
			/* idx-0 is for PF, followed by VFs */
			pcifunc = (pf << RVU_PFVF_PF_SHIFT);
			pcifunc |= idx;
			/* Add dummy entries now, so that we don't have to check
			 * for whether AQ_OP should be INIT/WRITE later on.
			 * Will be updated when a NIXLF is attached/detached to
			 * these PF/VFs.
			 */
			err = nix_blk_setup_mce(rvu, nix_hw,
						pfvf->bcast_mce_idx + idx,
						NIX_AQ_INSTOP_INIT,
						pcifunc, 0, true);
			if (err)
				return err;

			/* add dummy entries to multicast mce list */
			err = nix_blk_setup_mce(rvu, nix_hw,
						pfvf->mcast_mce_idx + idx,
						NIX_AQ_INSTOP_INIT,
						pcifunc, 0, true);
			if (err)
				return err;

			/* add dummy entries to promisc mce list */
			err = nix_blk_setup_mce(rvu, nix_hw,
						pfvf->promisc_mce_idx + idx,
						NIX_AQ_INSTOP_INIT,
						pcifunc, 0, true);
			if (err)
				return err;
		}
	}
	return 0;
}

static int nix_setup_mcast(struct rvu *rvu, struct nix_hw *nix_hw, int blkaddr)
{
	struct nix_mcast *mcast = &nix_hw->mcast;
	struct rvu_hwinfo *hw = rvu->hw;
	int err, size;

	size = (rvu_read64(rvu, blkaddr, NIX_AF_CONST3) >> 16) & 0x0F;
	size = (1ULL << size);

	/* Alloc memory for multicast/mirror replication entries */
	err = qmem_alloc(rvu->dev, &mcast->mce_ctx,
			 (256UL << MC_TBL_SIZE), size);
	if (err)
		return -ENOMEM;

	rvu_write64(rvu, blkaddr, NIX_AF_RX_MCAST_BASE,
		    (u64)mcast->mce_ctx->iova);

	/* Set max list length equal to max no of VFs per PF  + PF itself */
	rvu_write64(rvu, blkaddr, NIX_AF_RX_MCAST_CFG,
		    BIT_ULL(36) | (hw->max_vfs_per_pf << 4) | MC_TBL_SIZE);

	/* Alloc memory for multicast replication buffers */
	size = rvu_read64(rvu, blkaddr, NIX_AF_MC_MIRROR_CONST) & 0xFFFF;
	err = qmem_alloc(rvu->dev, &mcast->mcast_buf,
			 (8UL << MC_BUF_CNT), size);
	if (err)
		return -ENOMEM;

	rvu_write64(rvu, blkaddr, NIX_AF_RX_MCAST_BUF_BASE,
		    (u64)mcast->mcast_buf->iova);

	/* Alloc pkind for NIX internal RX multicast/mirror replay */
	mcast->replay_pkind = rvu_alloc_rsrc(&hw->pkind.rsrc);

	rvu_write64(rvu, blkaddr, NIX_AF_RX_MCAST_BUF_CFG,
		    BIT_ULL(63) | (mcast->replay_pkind << 24) |
		    BIT_ULL(20) | MC_BUF_CNT);

	mutex_init(&mcast->mce_lock);

	return nix_setup_mce_tables(rvu, nix_hw);
}

static int nix_setup_txvlan(struct rvu *rvu, struct nix_hw *nix_hw)
{
	struct nix_txvlan *vlan = &nix_hw->txvlan;
	int err;

	/* Allocate resource bimap for tx vtag def registers*/
	vlan->rsrc.max = NIX_TX_VTAG_DEF_MAX;
	err = rvu_alloc_bitmap(&vlan->rsrc);
	if (err)
		return -ENOMEM;

	/* Alloc memory for saving entry to RVU PFFUNC allocation mapping */
	vlan->entry2pfvf_map = devm_kcalloc(rvu->dev, vlan->rsrc.max,
					    sizeof(u16), GFP_KERNEL);
	if (!vlan->entry2pfvf_map)
		goto free_mem;

	mutex_init(&vlan->rsrc_lock);
	return 0;

free_mem:
	kfree(vlan->rsrc.bmap);
	return -ENOMEM;
}

static int nix_setup_txschq(struct rvu *rvu, struct nix_hw *nix_hw, int blkaddr)
{
	struct nix_txsch *txsch;
	int err, lvl, schq;
	u64 cfg, reg;

	/* Get scheduler queue count of each type and alloc
	 * bitmap for each for alloc/free/attach operations.
	 */
	for (lvl = 0; lvl < NIX_TXSCH_LVL_CNT; lvl++) {
		txsch = &nix_hw->txsch[lvl];
		txsch->lvl = lvl;
		switch (lvl) {
		case NIX_TXSCH_LVL_SMQ:
			reg = NIX_AF_MDQ_CONST;
			break;
		case NIX_TXSCH_LVL_TL4:
			reg = NIX_AF_TL4_CONST;
			break;
		case NIX_TXSCH_LVL_TL3:
			reg = NIX_AF_TL3_CONST;
			break;
		case NIX_TXSCH_LVL_TL2:
			reg = NIX_AF_TL2_CONST;
			break;
		case NIX_TXSCH_LVL_TL1:
			reg = NIX_AF_TL1_CONST;
			break;
		}
		cfg = rvu_read64(rvu, blkaddr, reg);
		txsch->schq.max = cfg & 0xFFFF;
		err = rvu_alloc_bitmap(&txsch->schq);
		if (err)
			return err;

		/* Allocate memory for scheduler queues to
		 * PF/VF pcifunc mapping info.
		 */
		txsch->pfvf_map = devm_kcalloc(rvu->dev, txsch->schq.max,
					       sizeof(u32), GFP_KERNEL);
		if (!txsch->pfvf_map)
			return -ENOMEM;
		for (schq = 0; schq < txsch->schq.max; schq++)
			txsch->pfvf_map[schq] = TXSCH_MAP(0, NIX_TXSCHQ_FREE);
	}

	/* Setup a default value of 8192 as DWRR MTU */
	if (rvu->hw->cap.nix_common_dwrr_mtu) {
		rvu_write64(rvu, blkaddr, NIX_AF_DWRR_RPM_MTU,
			    convert_bytes_to_dwrr_mtu(8192));
		rvu_write64(rvu, blkaddr, NIX_AF_DWRR_SDP_MTU,
			    convert_bytes_to_dwrr_mtu(8192));
	}

	return 0;
}

int rvu_nix_reserve_mark_format(struct rvu *rvu, struct nix_hw *nix_hw,
				int blkaddr, u32 cfg)
{
	int fmt_idx;

	for (fmt_idx = 0; fmt_idx < nix_hw->mark_format.in_use; fmt_idx++) {
		if (nix_hw->mark_format.cfg[fmt_idx] == cfg)
			return fmt_idx;
	}
	if (fmt_idx >= nix_hw->mark_format.total)
		return -ERANGE;

	rvu_write64(rvu, blkaddr, NIX_AF_MARK_FORMATX_CTL(fmt_idx), cfg);
	nix_hw->mark_format.cfg[fmt_idx] = cfg;
	nix_hw->mark_format.in_use++;
	return fmt_idx;
}

static int nix_af_mark_format_setup(struct rvu *rvu, struct nix_hw *nix_hw,
				    int blkaddr)
{
	u64 cfgs[] = {
		[NIX_MARK_CFG_IP_DSCP_RED]         = 0x10003,
		[NIX_MARK_CFG_IP_DSCP_YELLOW]      = 0x11200,
		[NIX_MARK_CFG_IP_DSCP_YELLOW_RED]  = 0x11203,
		[NIX_MARK_CFG_IP_ECN_RED]          = 0x6000c,
		[NIX_MARK_CFG_IP_ECN_YELLOW]       = 0x60c00,
		[NIX_MARK_CFG_IP_ECN_YELLOW_RED]   = 0x60c0c,
		[NIX_MARK_CFG_VLAN_DEI_RED]        = 0x30008,
		[NIX_MARK_CFG_VLAN_DEI_YELLOW]     = 0x30800,
		[NIX_MARK_CFG_VLAN_DEI_YELLOW_RED] = 0x30808,
	};
	int i, rc;
	u64 total;

	total = (rvu_read64(rvu, blkaddr, NIX_AF_PSE_CONST) & 0xFF00) >> 8;
	nix_hw->mark_format.total = (u8)total;
	nix_hw->mark_format.cfg = devm_kcalloc(rvu->dev, total, sizeof(u32),
					       GFP_KERNEL);
	if (!nix_hw->mark_format.cfg)
		return -ENOMEM;
	for (i = 0; i < NIX_MARK_CFG_MAX; i++) {
		rc = rvu_nix_reserve_mark_format(rvu, nix_hw, blkaddr, cfgs[i]);
		if (rc < 0)
			dev_err(rvu->dev, "Err %d in setup mark format %d\n",
				i, rc);
	}

	return 0;
}

static void rvu_get_lbk_link_max_frs(struct rvu *rvu,  u16 *max_mtu)
{
	/* CN10K supports LBK FIFO size 72 KB */
	if (rvu->hw->lbk_bufsize == 0x12000)
		*max_mtu = CN10K_LBK_LINK_MAX_FRS;
	else
		*max_mtu = NIC_HW_MAX_FRS;
}

static void rvu_get_lmac_link_max_frs(struct rvu *rvu, u16 *max_mtu)
{
	/* RPM supports FIFO len 128 KB */
	if (rvu_cgx_get_fifolen(rvu) == 0x20000)
		*max_mtu = CN10K_LMAC_LINK_MAX_FRS;
	else
		*max_mtu = NIC_HW_MAX_FRS;
}

int rvu_mbox_handler_nix_get_hw_info(struct rvu *rvu, struct msg_req *req,
				     struct nix_hw_info *rsp)
{
	u16 pcifunc = req->hdr.pcifunc;
	u64 dwrr_mtu;
	int blkaddr;

	blkaddr = rvu_get_blkaddr(rvu, BLKTYPE_NIX, pcifunc);
	if (blkaddr < 0)
		return NIX_AF_ERR_AF_LF_INVALID;

	if (is_afvf(pcifunc))
		rvu_get_lbk_link_max_frs(rvu, &rsp->max_mtu);
	else
		rvu_get_lmac_link_max_frs(rvu, &rsp->max_mtu);

	rsp->min_mtu = NIC_HW_MIN_FRS;

	if (!rvu->hw->cap.nix_common_dwrr_mtu) {
		/* Return '1' on OTx2 */
		rsp->rpm_dwrr_mtu = 1;
		rsp->sdp_dwrr_mtu = 1;
		return 0;
	}

	dwrr_mtu = rvu_read64(rvu, BLKADDR_NIX0, NIX_AF_DWRR_RPM_MTU);
	rsp->rpm_dwrr_mtu = convert_dwrr_mtu_to_bytes(dwrr_mtu);

	dwrr_mtu = rvu_read64(rvu, BLKADDR_NIX0, NIX_AF_DWRR_SDP_MTU);
	rsp->sdp_dwrr_mtu = convert_dwrr_mtu_to_bytes(dwrr_mtu);

	return 0;
}

int rvu_mbox_handler_nix_stats_rst(struct rvu *rvu, struct msg_req *req,
				   struct msg_rsp *rsp)
{
	u16 pcifunc = req->hdr.pcifunc;
	int i, nixlf, blkaddr, err;
	u64 stats;

	err = nix_get_nixlf(rvu, pcifunc, &nixlf, &blkaddr);
	if (err)
		return err;

	/* Get stats count supported by HW */
	stats = rvu_read64(rvu, blkaddr, NIX_AF_CONST1);

	/* Reset tx stats */
	for (i = 0; i < ((stats >> 24) & 0xFF); i++)
		rvu_write64(rvu, blkaddr, NIX_AF_LFX_TX_STATX(nixlf, i), 0);

	/* Reset rx stats */
	for (i = 0; i < ((stats >> 32) & 0xFF); i++)
		rvu_write64(rvu, blkaddr, NIX_AF_LFX_RX_STATX(nixlf, i), 0);

	return 0;
}

/* Returns the ALG index to be set into NPC_RX_ACTION */
static int get_flowkey_alg_idx(struct nix_hw *nix_hw, u32 flow_cfg)
{
	int i;

	/* Scan over exiting algo entries to find a match */
	for (i = 0; i < nix_hw->flowkey.in_use; i++)
		if (nix_hw->flowkey.flowkey[i] == flow_cfg)
			return i;

	return -ERANGE;
}

static int set_flowkey_fields(struct nix_rx_flowkey_alg *alg, u32 flow_cfg)
{
	int idx, nr_field, key_off, field_marker, keyoff_marker;
	int max_key_off, max_bit_pos, group_member;
	struct nix_rx_flowkey_alg *field;
	struct nix_rx_flowkey_alg tmp;
	u32 key_type, valid_key;
	int l4_key_offset = 0;

	if (!alg)
		return -EINVAL;

#define FIELDS_PER_ALG  5
#define MAX_KEY_OFF	40
	/* Clear all fields */
	memset(alg, 0, sizeof(uint64_t) * FIELDS_PER_ALG);

	/* Each of the 32 possible flow key algorithm definitions should
	 * fall into above incremental config (except ALG0). Otherwise a
	 * single NPC MCAM entry is not sufficient for supporting RSS.
	 *
	 * If a different definition or combination needed then NPC MCAM
	 * has to be programmed to filter such pkts and it's action should
	 * point to this definition to calculate flowtag or hash.
	 *
	 * The `for loop` goes over _all_ protocol field and the following
	 * variables depicts the state machine forward progress logic.
	 *
	 * keyoff_marker - Enabled when hash byte length needs to be accounted
	 * in field->key_offset update.
	 * field_marker - Enabled when a new field needs to be selected.
	 * group_member - Enabled when protocol is part of a group.
	 */

	keyoff_marker = 0; max_key_off = 0; group_member = 0;
	nr_field = 0; key_off = 0; field_marker = 1;
	field = &tmp; max_bit_pos = fls(flow_cfg);
	for (idx = 0;
	     idx < max_bit_pos && nr_field < FIELDS_PER_ALG &&
	     key_off < MAX_KEY_OFF; idx++) {
		key_type = BIT(idx);
		valid_key = flow_cfg & key_type;
		/* Found a field marker, reset the field values */
		if (field_marker)
			memset(&tmp, 0, sizeof(tmp));

		field_marker = true;
		keyoff_marker = true;
		switch (key_type) {
		case NIX_FLOW_KEY_TYPE_PORT:
			field->sel_chan = true;
			/* This should be set to 1, when SEL_CHAN is set */
			field->bytesm1 = 1;
			break;
		case NIX_FLOW_KEY_TYPE_IPV4_PROTO:
			field->lid = NPC_LID_LC;
			field->hdr_offset = 9; /* offset */
			field->bytesm1 = 0; /* 1 byte */
			field->ltype_match = NPC_LT_LC_IP;
			field->ltype_mask = 0xF;
			break;
		case NIX_FLOW_KEY_TYPE_IPV4:
		case NIX_FLOW_KEY_TYPE_INNR_IPV4:
			field->lid = NPC_LID_LC;
			field->ltype_match = NPC_LT_LC_IP;
			if (key_type == NIX_FLOW_KEY_TYPE_INNR_IPV4) {
				field->lid = NPC_LID_LG;
				field->ltype_match = NPC_LT_LG_TU_IP;
			}
			field->hdr_offset = 12; /* SIP offset */
			field->bytesm1 = 7; /* SIP + DIP, 8 bytes */
			field->ltype_mask = 0xF; /* Match only IPv4 */
			keyoff_marker = false;
			break;
		case NIX_FLOW_KEY_TYPE_IPV6:
		case NIX_FLOW_KEY_TYPE_INNR_IPV6:
			field->lid = NPC_LID_LC;
			field->ltype_match = NPC_LT_LC_IP6;
			if (key_type == NIX_FLOW_KEY_TYPE_INNR_IPV6) {
				field->lid = NPC_LID_LG;
				field->ltype_match = NPC_LT_LG_TU_IP6;
			}
			field->hdr_offset = 8; /* SIP offset */
			field->bytesm1 = 31; /* SIP + DIP, 32 bytes */
			field->ltype_mask = 0xF; /* Match only IPv6 */
			break;
		case NIX_FLOW_KEY_TYPE_TCP:
		case NIX_FLOW_KEY_TYPE_UDP:
		case NIX_FLOW_KEY_TYPE_SCTP:
		case NIX_FLOW_KEY_TYPE_INNR_TCP:
		case NIX_FLOW_KEY_TYPE_INNR_UDP:
		case NIX_FLOW_KEY_TYPE_INNR_SCTP:
			field->lid = NPC_LID_LD;
			if (key_type == NIX_FLOW_KEY_TYPE_INNR_TCP ||
			    key_type == NIX_FLOW_KEY_TYPE_INNR_UDP ||
			    key_type == NIX_FLOW_KEY_TYPE_INNR_SCTP)
				field->lid = NPC_LID_LH;
			field->bytesm1 = 3; /* Sport + Dport, 4 bytes */

			/* Enum values for NPC_LID_LD and NPC_LID_LG are same,
			 * so no need to change the ltype_match, just change
			 * the lid for inner protocols
			 */
			BUILD_BUG_ON((int)NPC_LT_LD_TCP !=
				     (int)NPC_LT_LH_TU_TCP);
			BUILD_BUG_ON((int)NPC_LT_LD_UDP !=
				     (int)NPC_LT_LH_TU_UDP);
			BUILD_BUG_ON((int)NPC_LT_LD_SCTP !=
				     (int)NPC_LT_LH_TU_SCTP);

			if ((key_type == NIX_FLOW_KEY_TYPE_TCP ||
			     key_type == NIX_FLOW_KEY_TYPE_INNR_TCP) &&
			    valid_key) {
				field->ltype_match |= NPC_LT_LD_TCP;
				group_member = true;
			} else if ((key_type == NIX_FLOW_KEY_TYPE_UDP ||
				    key_type == NIX_FLOW_KEY_TYPE_INNR_UDP) &&
				   valid_key) {
				field->ltype_match |= NPC_LT_LD_UDP;
				group_member = true;
			} else if ((key_type == NIX_FLOW_KEY_TYPE_SCTP ||
				    key_type == NIX_FLOW_KEY_TYPE_INNR_SCTP) &&
				   valid_key) {
				field->ltype_match |= NPC_LT_LD_SCTP;
				group_member = true;
			}
			field->ltype_mask = ~field->ltype_match;
			if (key_type == NIX_FLOW_KEY_TYPE_SCTP ||
			    key_type == NIX_FLOW_KEY_TYPE_INNR_SCTP) {
				/* Handle the case where any of the group item
				 * is enabled in the group but not the final one
				 */
				if (group_member) {
					valid_key = true;
					group_member = false;
				}
			} else {
				field_marker = false;
				keyoff_marker = false;
			}

			/* TCP/UDP/SCTP and ESP/AH falls at same offset so
			 * remember the TCP key offset of 40 byte hash key.
			 */
			if (key_type == NIX_FLOW_KEY_TYPE_TCP)
				l4_key_offset = key_off;
			break;
		case NIX_FLOW_KEY_TYPE_NVGRE:
			field->lid = NPC_LID_LD;
			field->hdr_offset = 4; /* VSID offset */
			field->bytesm1 = 2;
			field->ltype_match = NPC_LT_LD_NVGRE;
			field->ltype_mask = 0xF;
			break;
		case NIX_FLOW_KEY_TYPE_VXLAN:
		case NIX_FLOW_KEY_TYPE_GENEVE:
			field->lid = NPC_LID_LE;
			field->bytesm1 = 2;
			field->hdr_offset = 4;
			field->ltype_mask = 0xF;
			field_marker = false;
			keyoff_marker = false;

			if (key_type == NIX_FLOW_KEY_TYPE_VXLAN && valid_key) {
				field->ltype_match |= NPC_LT_LE_VXLAN;
				group_member = true;
			}

			if (key_type == NIX_FLOW_KEY_TYPE_GENEVE && valid_key) {
				field->ltype_match |= NPC_LT_LE_GENEVE;
				group_member = true;
			}

			if (key_type == NIX_FLOW_KEY_TYPE_GENEVE) {
				if (group_member) {
					field->ltype_mask = ~field->ltype_match;
					field_marker = true;
					keyoff_marker = true;
					valid_key = true;
					group_member = false;
				}
			}
			break;
		case NIX_FLOW_KEY_TYPE_ETH_DMAC:
		case NIX_FLOW_KEY_TYPE_INNR_ETH_DMAC:
			field->lid = NPC_LID_LA;
			field->ltype_match = NPC_LT_LA_ETHER;
			if (key_type == NIX_FLOW_KEY_TYPE_INNR_ETH_DMAC) {
				field->lid = NPC_LID_LF;
				field->ltype_match = NPC_LT_LF_TU_ETHER;
			}
			field->hdr_offset = 0;
			field->bytesm1 = 5; /* DMAC 6 Byte */
			field->ltype_mask = 0xF;
			break;
		case NIX_FLOW_KEY_TYPE_IPV6_EXT:
			field->lid = NPC_LID_LC;
			field->hdr_offset = 40; /* IPV6 hdr */
			field->bytesm1 = 0; /* 1 Byte ext hdr*/
			field->ltype_match = NPC_LT_LC_IP6_EXT;
			field->ltype_mask = 0xF;
			break;
		case NIX_FLOW_KEY_TYPE_GTPU:
			field->lid = NPC_LID_LE;
			field->hdr_offset = 4;
			field->bytesm1 = 3; /* 4 bytes TID*/
			field->ltype_match = NPC_LT_LE_GTPU;
			field->ltype_mask = 0xF;
			break;
		case NIX_FLOW_KEY_TYPE_VLAN:
			field->lid = NPC_LID_LB;
			field->hdr_offset = 2; /* Skip TPID (2-bytes) */
			field->bytesm1 = 1; /* 2 Bytes (Actually 12 bits) */
			field->ltype_match = NPC_LT_LB_CTAG;
			field->ltype_mask = 0xF;
			field->fn_mask = 1; /* Mask out the first nibble */
			break;
		case NIX_FLOW_KEY_TYPE_AH:
		case NIX_FLOW_KEY_TYPE_ESP:
			field->hdr_offset = 0;
			field->bytesm1 = 7; /* SPI + sequence number */
			field->ltype_mask = 0xF;
			field->lid = NPC_LID_LE;
			field->ltype_match = NPC_LT_LE_ESP;
			if (key_type == NIX_FLOW_KEY_TYPE_AH) {
				field->lid = NPC_LID_LD;
				field->ltype_match = NPC_LT_LD_AH;
				field->hdr_offset = 4;
				keyoff_marker = false;
			}
			break;
		}
		field->ena = 1;

		/* Found a valid flow key type */
		if (valid_key) {
			/* Use the key offset of TCP/UDP/SCTP fields
			 * for ESP/AH fields.
			 */
			if (key_type == NIX_FLOW_KEY_TYPE_ESP ||
			    key_type == NIX_FLOW_KEY_TYPE_AH)
				key_off = l4_key_offset;
			field->key_offset = key_off;
			memcpy(&alg[nr_field], field, sizeof(*field));
			max_key_off = max(max_key_off, field->bytesm1 + 1);

			/* Found a field marker, get the next field */
			if (field_marker)
				nr_field++;
		}

		/* Found a keyoff marker, update the new key_off */
		if (keyoff_marker) {
			key_off += max_key_off;
			max_key_off = 0;
		}
	}
	/* Processed all the flow key types */
	if (idx == max_bit_pos && key_off <= MAX_KEY_OFF)
		return 0;
	else
		return NIX_AF_ERR_RSS_NOSPC_FIELD;
}

static int reserve_flowkey_alg_idx(struct rvu *rvu, int blkaddr, u32 flow_cfg)
{
	u64 field[FIELDS_PER_ALG];
	struct nix_hw *hw;
	int fid, rc;

	hw = get_nix_hw(rvu->hw, blkaddr);
	if (!hw)
		return NIX_AF_ERR_INVALID_NIXBLK;

	/* No room to add new flow hash algoritham */
	if (hw->flowkey.in_use >= NIX_FLOW_KEY_ALG_MAX)
		return NIX_AF_ERR_RSS_NOSPC_ALGO;

	/* Generate algo fields for the given flow_cfg */
	rc = set_flowkey_fields((struct nix_rx_flowkey_alg *)field, flow_cfg);
	if (rc)
		return rc;

	/* Update ALGX_FIELDX register with generated fields */
	for (fid = 0; fid < FIELDS_PER_ALG; fid++)
		rvu_write64(rvu, blkaddr,
			    NIX_AF_RX_FLOW_KEY_ALGX_FIELDX(hw->flowkey.in_use,
							   fid), field[fid]);

	/* Store the flow_cfg for futher lookup */
	rc = hw->flowkey.in_use;
	hw->flowkey.flowkey[rc] = flow_cfg;
	hw->flowkey.in_use++;

	return rc;
}

int rvu_mbox_handler_nix_rss_flowkey_cfg(struct rvu *rvu,
					 struct nix_rss_flowkey_cfg *req,
					 struct nix_rss_flowkey_cfg_rsp *rsp)
{
	u16 pcifunc = req->hdr.pcifunc;
	int alg_idx, nixlf, blkaddr;
	struct nix_hw *nix_hw;
	int err;

	err = nix_get_nixlf(rvu, pcifunc, &nixlf, &blkaddr);
	if (err)
		return err;

	nix_hw = get_nix_hw(rvu->hw, blkaddr);
	if (!nix_hw)
		return NIX_AF_ERR_INVALID_NIXBLK;

	alg_idx = get_flowkey_alg_idx(nix_hw, req->flowkey_cfg);
	/* Failed to get algo index from the exiting list, reserve new  */
	if (alg_idx < 0) {
		alg_idx = reserve_flowkey_alg_idx(rvu, blkaddr,
						  req->flowkey_cfg);
		if (alg_idx < 0)
			return alg_idx;
	}
	rsp->alg_idx = alg_idx;
	rvu_npc_update_flowkey_alg_idx(rvu, pcifunc, nixlf, req->group,
				       alg_idx, req->mcam_index);
	return 0;
}

static int nix_rx_flowkey_alg_cfg(struct rvu *rvu, int blkaddr)
{
	u32 flowkey_cfg, minkey_cfg;
	int alg, fid, rc;

	/* Disable all flow key algx fieldx */
	for (alg = 0; alg < NIX_FLOW_KEY_ALG_MAX; alg++) {
		for (fid = 0; fid < FIELDS_PER_ALG; fid++)
			rvu_write64(rvu, blkaddr,
				    NIX_AF_RX_FLOW_KEY_ALGX_FIELDX(alg, fid),
				    0);
	}

	/* IPv4/IPv6 SIP/DIPs */
	flowkey_cfg = NIX_FLOW_KEY_TYPE_IPV4 | NIX_FLOW_KEY_TYPE_IPV6;
	rc = reserve_flowkey_alg_idx(rvu, blkaddr, flowkey_cfg);
	if (rc < 0)
		return rc;

	/* TCPv4/v6 4-tuple, SIP, DIP, Sport, Dport */
	minkey_cfg = flowkey_cfg;
	flowkey_cfg = minkey_cfg | NIX_FLOW_KEY_TYPE_TCP;
	rc = reserve_flowkey_alg_idx(rvu, blkaddr, flowkey_cfg);
	if (rc < 0)
		return rc;

	/* UDPv4/v6 4-tuple, SIP, DIP, Sport, Dport */
	flowkey_cfg = minkey_cfg | NIX_FLOW_KEY_TYPE_UDP;
	rc = reserve_flowkey_alg_idx(rvu, blkaddr, flowkey_cfg);
	if (rc < 0)
		return rc;

	/* SCTPv4/v6 4-tuple, SIP, DIP, Sport, Dport */
	flowkey_cfg = minkey_cfg | NIX_FLOW_KEY_TYPE_SCTP;
	rc = reserve_flowkey_alg_idx(rvu, blkaddr, flowkey_cfg);
	if (rc < 0)
		return rc;

	/* TCP/UDP v4/v6 4-tuple, rest IP pkts 2-tuple */
	flowkey_cfg = minkey_cfg | NIX_FLOW_KEY_TYPE_TCP |
			NIX_FLOW_KEY_TYPE_UDP;
	rc = reserve_flowkey_alg_idx(rvu, blkaddr, flowkey_cfg);
	if (rc < 0)
		return rc;

	/* TCP/SCTP v4/v6 4-tuple, rest IP pkts 2-tuple */
	flowkey_cfg = minkey_cfg | NIX_FLOW_KEY_TYPE_TCP |
			NIX_FLOW_KEY_TYPE_SCTP;
	rc = reserve_flowkey_alg_idx(rvu, blkaddr, flowkey_cfg);
	if (rc < 0)
		return rc;

	/* UDP/SCTP v4/v6 4-tuple, rest IP pkts 2-tuple */
	flowkey_cfg = minkey_cfg | NIX_FLOW_KEY_TYPE_UDP |
			NIX_FLOW_KEY_TYPE_SCTP;
	rc = reserve_flowkey_alg_idx(rvu, blkaddr, flowkey_cfg);
	if (rc < 0)
		return rc;

	/* TCP/UDP/SCTP v4/v6 4-tuple, rest IP pkts 2-tuple */
	flowkey_cfg = minkey_cfg | NIX_FLOW_KEY_TYPE_TCP |
		      NIX_FLOW_KEY_TYPE_UDP | NIX_FLOW_KEY_TYPE_SCTP;
	rc = reserve_flowkey_alg_idx(rvu, blkaddr, flowkey_cfg);
	if (rc < 0)
		return rc;

	return 0;
}

int rvu_mbox_handler_nix_set_mac_addr(struct rvu *rvu,
				      struct nix_set_mac_addr *req,
				      struct msg_rsp *rsp)
{
	bool from_vf = req->hdr.pcifunc & RVU_PFVF_FUNC_MASK;
	u16 pcifunc = req->hdr.pcifunc;
	int blkaddr, nixlf, err;
	struct rvu_pfvf *pfvf;

	err = nix_get_nixlf(rvu, pcifunc, &nixlf, &blkaddr);
	if (err)
		return err;

	pfvf = rvu_get_pfvf(rvu, pcifunc);

	/* untrusted VF can't overwrite admin(PF) changes */
	if (!test_bit(PF_SET_VF_TRUSTED, &pfvf->flags) &&
	    (from_vf && test_bit(PF_SET_VF_MAC, &pfvf->flags))) {
		dev_warn(rvu->dev,
			 "MAC address set by admin(PF) cannot be overwritten by untrusted VF");
		return -EPERM;
	}

	ether_addr_copy(pfvf->mac_addr, req->mac_addr);

	rvu_npc_install_ucast_entry(rvu, pcifunc, nixlf,
				    pfvf->rx_chan_base, req->mac_addr);

	if (test_bit(PF_SET_VF_TRUSTED, &pfvf->flags) && from_vf)
		ether_addr_copy(pfvf->default_mac, req->mac_addr);

	rvu_switch_update_rules(rvu, pcifunc);

	return 0;
}

int rvu_mbox_handler_nix_get_mac_addr(struct rvu *rvu,
				      struct msg_req *req,
				      struct nix_get_mac_addr_rsp *rsp)
{
	u16 pcifunc = req->hdr.pcifunc;
	struct rvu_pfvf *pfvf;

	if (!is_nixlf_attached(rvu, pcifunc))
		return NIX_AF_ERR_AF_LF_INVALID;

	pfvf = rvu_get_pfvf(rvu, pcifunc);

	ether_addr_copy(rsp->mac_addr, pfvf->mac_addr);

	return 0;
}

int rvu_mbox_handler_nix_set_rx_mode(struct rvu *rvu, struct nix_rx_mode *req,
				     struct msg_rsp *rsp)
{
	bool allmulti, promisc, nix_rx_multicast;
	u16 pcifunc = req->hdr.pcifunc;
	struct rvu_pfvf *pfvf;
	int nixlf, err;

	pfvf = rvu_get_pfvf(rvu, pcifunc);
	promisc = req->mode & NIX_RX_MODE_PROMISC ? true : false;
	allmulti = req->mode & NIX_RX_MODE_ALLMULTI ? true : false;
	pfvf->use_mce_list = req->mode & NIX_RX_MODE_USE_MCE ? true : false;

	nix_rx_multicast = rvu->hw->cap.nix_rx_multicast & pfvf->use_mce_list;

	if (is_vf(pcifunc) && !nix_rx_multicast &&
	    (promisc || allmulti)) {
		dev_warn_ratelimited(rvu->dev,
				     "VF promisc/multicast not supported\n");
		return 0;
	}

	/* untrusted VF can't configure promisc/allmulti */
	if (is_vf(pcifunc) && !test_bit(PF_SET_VF_TRUSTED, &pfvf->flags) &&
	    (promisc || allmulti))
		return 0;

	err = nix_get_nixlf(rvu, pcifunc, &nixlf, NULL);
	if (err)
		return err;

	if (nix_rx_multicast) {
		/* add/del this PF_FUNC to/from mcast pkt replication list */
		err = nix_update_mce_rule(rvu, pcifunc, NIXLF_ALLMULTI_ENTRY,
					  allmulti);
		if (err) {
			dev_err(rvu->dev,
				"Failed to update pcifunc 0x%x to multicast list\n",
				pcifunc);
			return err;
		}

		/* add/del this PF_FUNC to/from promisc pkt replication list */
		err = nix_update_mce_rule(rvu, pcifunc, NIXLF_PROMISC_ENTRY,
					  promisc);
		if (err) {
			dev_err(rvu->dev,
				"Failed to update pcifunc 0x%x to promisc list\n",
				pcifunc);
			return err;
		}
	}

	/* install/uninstall allmulti entry */
	if (allmulti) {
		rvu_npc_install_allmulti_entry(rvu, pcifunc, nixlf,
					       pfvf->rx_chan_base);
	} else {
		if (!nix_rx_multicast)
			rvu_npc_enable_allmulti_entry(rvu, pcifunc, nixlf, false);
	}

	/* install/uninstall promisc entry */
	if (promisc) {
		rvu_npc_install_promisc_entry(rvu, pcifunc, nixlf,
					      pfvf->rx_chan_base,
					      pfvf->rx_chan_cnt);

		if (rvu_npc_exact_has_match_table(rvu))
			rvu_npc_exact_promisc_enable(rvu, pcifunc);
	} else {
		if (!nix_rx_multicast)
			rvu_npc_enable_promisc_entry(rvu, pcifunc, nixlf, false);

		if (rvu_npc_exact_has_match_table(rvu))
			rvu_npc_exact_promisc_disable(rvu, pcifunc);
	}

	return 0;
}

static void nix_find_link_frs(struct rvu *rvu,
			      struct nix_frs_cfg *req, u16 pcifunc)
{
	int pf = rvu_get_pf(pcifunc);
	struct rvu_pfvf *pfvf;
	int maxlen, minlen;
	int numvfs, hwvf;
	int vf;

	/* Update with requester's min/max lengths */
	pfvf = rvu_get_pfvf(rvu, pcifunc);
	pfvf->maxlen = req->maxlen;
	if (req->update_minlen)
		pfvf->minlen = req->minlen;

	maxlen = req->maxlen;
	minlen = req->update_minlen ? req->minlen : 0;

	/* Get this PF's numVFs and starting hwvf */
	rvu_get_pf_numvfs(rvu, pf, &numvfs, &hwvf);

	/* For each VF, compare requested max/minlen */
	for (vf = 0; vf < numvfs; vf++) {
		pfvf =  &rvu->hwvf[hwvf + vf];
		if (pfvf->maxlen > maxlen)
			maxlen = pfvf->maxlen;
		if (req->update_minlen &&
		    pfvf->minlen && pfvf->minlen < minlen)
			minlen = pfvf->minlen;
	}

	/* Compare requested max/minlen with PF's max/minlen */
	pfvf = &rvu->pf[pf];
	if (pfvf->maxlen > maxlen)
		maxlen = pfvf->maxlen;
	if (req->update_minlen &&
	    pfvf->minlen && pfvf->minlen < minlen)
		minlen = pfvf->minlen;

	/* Update the request with max/min PF's and it's VF's max/min */
	req->maxlen = maxlen;
	if (req->update_minlen)
		req->minlen = minlen;
}

static int
nix_config_link_credits(struct rvu *rvu, int blkaddr, int link,
			u16 pcifunc, u64 tx_credits)
{
	struct rvu_hwinfo *hw = rvu->hw;
	int pf = rvu_get_pf(pcifunc);
	u8 cgx_id = 0, lmac_id = 0;
	unsigned long poll_tmo;
	bool restore_tx_en = 0;
	struct nix_hw *nix_hw;
	u64 cfg, sw_xoff = 0;
	u32 schq = 0;
	u32 credits;
	int rc;

	nix_hw = get_nix_hw(rvu->hw, blkaddr);
	if (!nix_hw)
		return NIX_AF_ERR_INVALID_NIXBLK;

	if (tx_credits == nix_hw->tx_credits[link])
		return 0;

	/* Enable cgx tx if disabled for credits to be back */
	if (is_pf_cgxmapped(rvu, pf)) {
		rvu_get_cgx_lmac_id(rvu->pf2cgxlmac_map[pf], &cgx_id, &lmac_id);
		restore_tx_en = !rvu_cgx_config_tx(rvu_cgx_pdata(cgx_id, rvu),
						    lmac_id, true);
	}

	mutex_lock(&rvu->rsrc_lock);
	/* Disable new traffic to link */
	if (hw->cap.nix_shaping) {
		schq = nix_get_tx_link(rvu, pcifunc);
		sw_xoff = rvu_read64(rvu, blkaddr, NIX_AF_TL1X_SW_XOFF(schq));
		rvu_write64(rvu, blkaddr,
			    NIX_AF_TL1X_SW_XOFF(schq), BIT_ULL(0));
	}

	rc = NIX_AF_ERR_LINK_CREDITS;
	poll_tmo = jiffies + usecs_to_jiffies(200000);
	/* Wait for credits to return */
	do {
		if (time_after(jiffies, poll_tmo))
			goto exit;
		usleep_range(100, 200);

		cfg = rvu_read64(rvu, blkaddr,
				 NIX_AF_TX_LINKX_NORM_CREDIT(link));
		credits = (cfg >> 12) & 0xFFFFFULL;
	} while (credits != nix_hw->tx_credits[link]);

	cfg &= ~(0xFFFFFULL << 12);
	cfg |= (tx_credits << 12);
	rvu_write64(rvu, blkaddr, NIX_AF_TX_LINKX_NORM_CREDIT(link), cfg);
	rc = 0;

	nix_hw->tx_credits[link] = tx_credits;

exit:
	/* Enable traffic back */
	if (hw->cap.nix_shaping && !sw_xoff)
		rvu_write64(rvu, blkaddr, NIX_AF_TL1X_SW_XOFF(schq), 0);

	/* Restore state of cgx tx */
	if (restore_tx_en)
		rvu_cgx_config_tx(rvu_cgx_pdata(cgx_id, rvu), lmac_id, false);

	mutex_unlock(&rvu->rsrc_lock);
	return rc;
}

int rvu_mbox_handler_nix_set_hw_frs(struct rvu *rvu, struct nix_frs_cfg *req,
				    struct msg_rsp *rsp)
{
	struct rvu_hwinfo *hw = rvu->hw;
	u16 pcifunc = req->hdr.pcifunc;
	int pf = rvu_get_pf(pcifunc);
	int blkaddr, schq, link = -1;
	struct nix_txsch *txsch;
	u64 cfg, lmac_fifo_len;
	struct nix_hw *nix_hw;
	struct rvu_pfvf *pfvf;
	u8 cgx = 0, lmac = 0;
	u16 max_mtu;

	blkaddr = rvu_get_blkaddr(rvu, BLKTYPE_NIX, pcifunc);
	if (blkaddr < 0)
		return NIX_AF_ERR_AF_LF_INVALID;

	nix_hw = get_nix_hw(rvu->hw, blkaddr);
	if (!nix_hw)
		return NIX_AF_ERR_INVALID_NIXBLK;

	if (is_afvf(pcifunc))
		rvu_get_lbk_link_max_frs(rvu, &max_mtu);
	else
		rvu_get_lmac_link_max_frs(rvu, &max_mtu);

	if (!req->sdp_link && req->maxlen > max_mtu)
		return NIX_AF_ERR_FRS_INVALID;

	if (req->update_minlen && req->minlen < NIC_HW_MIN_FRS)
		return NIX_AF_ERR_FRS_INVALID;

	/* Check if requester wants to update SMQ's */
	if (!req->update_smq)
		goto rx_frscfg;

	/* Update min/maxlen in each of the SMQ attached to this PF/VF */
	txsch = &nix_hw->txsch[NIX_TXSCH_LVL_SMQ];
	mutex_lock(&rvu->rsrc_lock);
	for (schq = 0; schq < txsch->schq.max; schq++) {
		if (TXSCH_MAP_FUNC(txsch->pfvf_map[schq]) != pcifunc)
			continue;
		cfg = rvu_read64(rvu, blkaddr, NIX_AF_SMQX_CFG(schq));
		cfg = (cfg & ~(0xFFFFULL << 8)) | ((u64)req->maxlen << 8);
		if (req->update_minlen)
			cfg = (cfg & ~0x7FULL) | ((u64)req->minlen & 0x7F);
		rvu_write64(rvu, blkaddr, NIX_AF_SMQX_CFG(schq), cfg);
	}
	mutex_unlock(&rvu->rsrc_lock);

rx_frscfg:
	/* Check if config is for SDP link */
	if (req->sdp_link) {
		if (!hw->sdp_links)
			return NIX_AF_ERR_RX_LINK_INVALID;
		link = hw->cgx_links + hw->lbk_links;
		goto linkcfg;
	}

	/* Check if the request is from CGX mapped RVU PF */
	if (is_pf_cgxmapped(rvu, pf)) {
		/* Get CGX and LMAC to which this PF is mapped and find link */
		rvu_get_cgx_lmac_id(rvu->pf2cgxlmac_map[pf], &cgx, &lmac);
		link = (cgx * hw->lmac_per_cgx) + lmac;
	} else if (pf == 0) {
		/* For VFs of PF0 ingress is LBK port, so config LBK link */
		pfvf = rvu_get_pfvf(rvu, pcifunc);
		link = hw->cgx_links + pfvf->lbkid;
	}

	if (link < 0)
		return NIX_AF_ERR_RX_LINK_INVALID;

	nix_find_link_frs(rvu, req, pcifunc);

linkcfg:
	cfg = rvu_read64(rvu, blkaddr, NIX_AF_RX_LINKX_CFG(link));
	cfg = (cfg & ~(0xFFFFULL << 16)) | ((u64)req->maxlen << 16);
	if (req->update_minlen)
		cfg = (cfg & ~0xFFFFULL) | req->minlen;
	rvu_write64(rvu, blkaddr, NIX_AF_RX_LINKX_CFG(link), cfg);

	if (req->sdp_link || pf == 0)
		return 0;

	/* Update transmit credits for CGX links */
	lmac_fifo_len = rvu_cgx_get_lmac_fifolen(rvu, cgx, lmac);
	if (!lmac_fifo_len) {
		dev_err(rvu->dev,
			"%s: Failed to get CGX/RPM%d:LMAC%d FIFO size\n",
			__func__, cgx, lmac);
		return 0;
	}
	return nix_config_link_credits(rvu, blkaddr, link, pcifunc,
				       (lmac_fifo_len - req->maxlen) / 16);
}

int rvu_mbox_handler_nix_set_rx_cfg(struct rvu *rvu, struct nix_rx_cfg *req,
				    struct msg_rsp *rsp)
{
	int nixlf, blkaddr, err;
	u64 cfg;

	err = nix_get_nixlf(rvu, req->hdr.pcifunc, &nixlf, &blkaddr);
	if (err)
		return err;

	cfg = rvu_read64(rvu, blkaddr, NIX_AF_LFX_RX_CFG(nixlf));
	/* Set the interface configuration */
	if (req->len_verify & BIT(0))
		cfg |= BIT_ULL(41);
	else
		cfg &= ~BIT_ULL(41);

	if (req->len_verify & BIT(1))
		cfg |= BIT_ULL(40);
	else
		cfg &= ~BIT_ULL(40);

	if (req->csum_verify & BIT(0))
		cfg |= BIT_ULL(37);
	else
		cfg &= ~BIT_ULL(37);

	rvu_write64(rvu, blkaddr, NIX_AF_LFX_RX_CFG(nixlf), cfg);

	return 0;
}

static u64 rvu_get_lbk_link_credits(struct rvu *rvu, u16 lbk_max_frs)
{
	/* CN10k supports 72KB FIFO size and max packet size of 64k */
	if (rvu->hw->lbk_bufsize == 0x12000)
		return (rvu->hw->lbk_bufsize - lbk_max_frs) / 16;

	return 1600; /* 16 * max LBK datarate = 16 * 100Gbps */
}

static void nix_link_config(struct rvu *rvu, int blkaddr,
			    struct nix_hw *nix_hw)
{
	struct rvu_hwinfo *hw = rvu->hw;
	int cgx, lmac_cnt, slink, link;
	u16 lbk_max_frs, lmac_max_frs;
	unsigned long lmac_bmap;
	u64 tx_credits, cfg;
	u64 lmac_fifo_len;
	int iter;

	rvu_get_lbk_link_max_frs(rvu, &lbk_max_frs);
	rvu_get_lmac_link_max_frs(rvu, &lmac_max_frs);

	/* Set default min/max packet lengths allowed on NIX Rx links.
	 *
	 * With HW reset minlen value of 60byte, HW will treat ARP pkts
	 * as undersize and report them to SW as error pkts, hence
	 * setting it to 40 bytes.
	 */
	for (link = 0; link < hw->cgx_links; link++) {
		rvu_write64(rvu, blkaddr, NIX_AF_RX_LINKX_CFG(link),
				((u64)lmac_max_frs << 16) | NIC_HW_MIN_FRS);
	}

	for (link = hw->cgx_links; link < hw->lbk_links; link++) {
		rvu_write64(rvu, blkaddr, NIX_AF_RX_LINKX_CFG(link),
			    ((u64)lbk_max_frs << 16) | NIC_HW_MIN_FRS);
	}
	if (hw->sdp_links) {
		link = hw->cgx_links + hw->lbk_links;
		rvu_write64(rvu, blkaddr, NIX_AF_RX_LINKX_CFG(link),
			    SDP_HW_MAX_FRS << 16 | NIC_HW_MIN_FRS);
	}

	/* Set credits for Tx links assuming max packet length allowed.
	 * This will be reconfigured based on MTU set for PF/VF.
	 */
	for (cgx = 0; cgx < hw->cgx; cgx++) {
		lmac_cnt = cgx_get_lmac_cnt(rvu_cgx_pdata(cgx, rvu));
		/* Skip when cgx is not available or lmac cnt is zero */
		if (lmac_cnt <= 0)
			continue;
		slink = cgx * hw->lmac_per_cgx;

		/* Get LMAC id's from bitmap */
		lmac_bmap = cgx_get_lmac_bmap(rvu_cgx_pdata(cgx, rvu));
		for_each_set_bit(iter, &lmac_bmap, MAX_LMAC_PER_CGX) {
			lmac_fifo_len = rvu_cgx_get_lmac_fifolen(rvu, cgx, iter);
			if (!lmac_fifo_len) {
				dev_err(rvu->dev,
					"%s: Failed to get CGX/RPM%d:LMAC%d FIFO size\n",
					__func__, cgx, iter);
				continue;
			}
			tx_credits = (lmac_fifo_len - lmac_max_frs) / 16;
			/* Enable credits and set credit pkt count to max allowed */
			cfg =  (tx_credits << 12) | (0x1FF << 2) | BIT_ULL(1);

			link = iter + slink;
			nix_hw->tx_credits[link] = tx_credits;
			rvu_write64(rvu, blkaddr,
				    NIX_AF_TX_LINKX_NORM_CREDIT(link), cfg);
		}
	}

	/* Set Tx credits for LBK link */
	slink = hw->cgx_links;
	for (link = slink; link < (slink + hw->lbk_links); link++) {
		tx_credits = rvu_get_lbk_link_credits(rvu, lbk_max_frs);
		nix_hw->tx_credits[link] = tx_credits;
		/* Enable credits and set credit pkt count to max allowed */
		tx_credits =  (tx_credits << 12) | (0x1FF << 2) | BIT_ULL(1);
		rvu_write64(rvu, blkaddr,
			    NIX_AF_TX_LINKX_NORM_CREDIT(link), tx_credits);
	}
}

static int nix_calibrate_x2p(struct rvu *rvu, int blkaddr)
{
	int idx, err;
	u64 status;

	/* Start X2P bus calibration */
	rvu_write64(rvu, blkaddr, NIX_AF_CFG,
		    rvu_read64(rvu, blkaddr, NIX_AF_CFG) | BIT_ULL(9));
	/* Wait for calibration to complete */
	err = rvu_poll_reg(rvu, blkaddr,
			   NIX_AF_STATUS, BIT_ULL(10), false);
	if (err) {
		dev_err(rvu->dev, "NIX X2P bus calibration failed\n");
		return err;
	}

	status = rvu_read64(rvu, blkaddr, NIX_AF_STATUS);
	/* Check if CGX devices are ready */
	for (idx = 0; idx < rvu->cgx_cnt_max; idx++) {
		/* Skip when cgx port is not available */
		if (!rvu_cgx_pdata(idx, rvu) ||
		    (status & (BIT_ULL(16 + idx))))
			continue;
		dev_err(rvu->dev,
			"CGX%d didn't respond to NIX X2P calibration\n", idx);
		err = -EBUSY;
	}

	/* Check if LBK is ready */
	if (!(status & BIT_ULL(19))) {
		dev_err(rvu->dev,
			"LBK didn't respond to NIX X2P calibration\n");
		err = -EBUSY;
	}

	/* Clear 'calibrate_x2p' bit */
	rvu_write64(rvu, blkaddr, NIX_AF_CFG,
		    rvu_read64(rvu, blkaddr, NIX_AF_CFG) & ~BIT_ULL(9));
	if (err || (status & 0x3FFULL))
		dev_err(rvu->dev,
			"NIX X2P calibration failed, status 0x%llx\n", status);
	if (err)
		return err;
	return 0;
}

static int nix_aq_init(struct rvu *rvu, struct rvu_block *block)
{
	u64 cfg;
	int err;

	/* Set admin queue endianness */
	cfg = rvu_read64(rvu, block->addr, NIX_AF_CFG);
#ifdef __BIG_ENDIAN
	cfg |= BIT_ULL(8);
	rvu_write64(rvu, block->addr, NIX_AF_CFG, cfg);
#else
	cfg &= ~BIT_ULL(8);
	rvu_write64(rvu, block->addr, NIX_AF_CFG, cfg);
#endif

	/* Do not bypass NDC cache */
	cfg = rvu_read64(rvu, block->addr, NIX_AF_NDC_CFG);
	cfg &= ~0x3FFEULL;
#ifdef CONFIG_NDC_DIS_DYNAMIC_CACHING
	/* Disable caching of SQB aka SQEs */
	cfg |= 0x04ULL;
#endif
	rvu_write64(rvu, block->addr, NIX_AF_NDC_CFG, cfg);

	/* Result structure can be followed by RQ/SQ/CQ context at
	 * RES + 128bytes and a write mask at RES + 256 bytes, depending on
	 * operation type. Alloc sufficient result memory for all operations.
	 */
	err = rvu_aq_alloc(rvu, &block->aq,
			   Q_COUNT(AQ_SIZE), sizeof(struct nix_aq_inst_s),
			   ALIGN(sizeof(struct nix_aq_res_s), 128) + 256);
	if (err)
		return err;

	rvu_write64(rvu, block->addr, NIX_AF_AQ_CFG, AQ_SIZE);
	rvu_write64(rvu, block->addr,
		    NIX_AF_AQ_BASE, (u64)block->aq->inst->iova);
	return 0;
}

static void rvu_nix_setup_capabilities(struct rvu *rvu, int blkaddr)
{
	struct rvu_hwinfo *hw = rvu->hw;
	u64 hw_const;

	hw_const = rvu_read64(rvu, blkaddr, NIX_AF_CONST1);

	/* On OcteonTx2 DWRR quantum is directly configured into each of
	 * the transmit scheduler queues. And PF/VF drivers were free to
	 * config any value upto 2^24.
	 * On CN10K, HW is modified, the quantum configuration at scheduler
	 * queues is in terms of weight. And SW needs to setup a base DWRR MTU
	 * at NIX_AF_DWRR_RPM_MTU / NIX_AF_DWRR_SDP_MTU. HW will do
	 * 'DWRR MTU * weight' to get the quantum.
	 *
	 * Check if HW uses a common MTU for all DWRR quantum configs.
	 * On OcteonTx2 this register field is '0'.
	 */
	if (((hw_const >> 56) & 0x10) == 0x10)
		hw->cap.nix_common_dwrr_mtu = true;
}

static int rvu_nix_block_init(struct rvu *rvu, struct nix_hw *nix_hw)
{
	const struct npc_lt_def_cfg *ltdefs;
	struct rvu_hwinfo *hw = rvu->hw;
	int blkaddr = nix_hw->blkaddr;
	struct rvu_block *block;
	int err;
	u64 cfg;

	block = &hw->block[blkaddr];

	if (is_rvu_96xx_B0(rvu)) {
		/* As per a HW errata in 96xx A0/B0 silicon, NIX may corrupt
		 * internal state when conditional clocks are turned off.
		 * Hence enable them.
		 */
		rvu_write64(rvu, blkaddr, NIX_AF_CFG,
			    rvu_read64(rvu, blkaddr, NIX_AF_CFG) | 0x40ULL);

		/* Set chan/link to backpressure TL3 instead of TL2 */
		rvu_write64(rvu, blkaddr, NIX_AF_PSE_CHANNEL_LEVEL, 0x01);

		/* Disable SQ manager's sticky mode operation (set TM6 = 0)
		 * This sticky mode is known to cause SQ stalls when multiple
		 * SQs are mapped to same SMQ and transmitting pkts at a time.
		 */
		cfg = rvu_read64(rvu, blkaddr, NIX_AF_SQM_DBG_CTL_STATUS);
		cfg &= ~BIT_ULL(15);
		rvu_write64(rvu, blkaddr, NIX_AF_SQM_DBG_CTL_STATUS, cfg);
	}

	ltdefs = rvu->kpu.lt_def;
	/* Calibrate X2P bus to check if CGX/LBK links are fine */
	err = nix_calibrate_x2p(rvu, blkaddr);
	if (err)
		return err;

	/* Setup capabilities of the NIX block */
	rvu_nix_setup_capabilities(rvu, blkaddr);

	/* Initialize admin queue */
	err = nix_aq_init(rvu, block);
	if (err)
		return err;

	/* Restore CINT timer delay to HW reset values */
	rvu_write64(rvu, blkaddr, NIX_AF_CINT_DELAY, 0x0ULL);

	cfg = rvu_read64(rvu, blkaddr, NIX_AF_SEB_CFG);

	/* For better performance use NDC TX instead of NDC RX for SQ's SQEs" */
	cfg |= 1ULL;
	if (!is_rvu_otx2(rvu))
		cfg |= NIX_PTP_1STEP_EN;

	rvu_write64(rvu, blkaddr, NIX_AF_SEB_CFG, cfg);

	if (is_block_implemented(hw, blkaddr)) {
		err = nix_setup_txschq(rvu, nix_hw, blkaddr);
		if (err)
			return err;

		err = nix_setup_ipolicers(rvu, nix_hw, blkaddr);
		if (err)
			return err;

		err = nix_af_mark_format_setup(rvu, nix_hw, blkaddr);
		if (err)
			return err;

		err = nix_setup_mcast(rvu, nix_hw, blkaddr);
		if (err)
			return err;

		err = nix_setup_txvlan(rvu, nix_hw);
		if (err)
			return err;

		/* Configure segmentation offload formats */
		nix_setup_lso(rvu, nix_hw, blkaddr);

		/* Config Outer/Inner L2, IP, TCP, UDP and SCTP NPC layer info.
		 * This helps HW protocol checker to identify headers
		 * and validate length and checksums.
		 */
		rvu_write64(rvu, blkaddr, NIX_AF_RX_DEF_OL2,
			    (ltdefs->rx_ol2.lid << 8) | (ltdefs->rx_ol2.ltype_match << 4) |
			    ltdefs->rx_ol2.ltype_mask);
		rvu_write64(rvu, blkaddr, NIX_AF_RX_DEF_OIP4,
			    (ltdefs->rx_oip4.lid << 8) | (ltdefs->rx_oip4.ltype_match << 4) |
			    ltdefs->rx_oip4.ltype_mask);
		rvu_write64(rvu, blkaddr, NIX_AF_RX_DEF_IIP4,
			    (ltdefs->rx_iip4.lid << 8) | (ltdefs->rx_iip4.ltype_match << 4) |
			    ltdefs->rx_iip4.ltype_mask);
		rvu_write64(rvu, blkaddr, NIX_AF_RX_DEF_OIP6,
			    (ltdefs->rx_oip6.lid << 8) | (ltdefs->rx_oip6.ltype_match << 4) |
			    ltdefs->rx_oip6.ltype_mask);
		rvu_write64(rvu, blkaddr, NIX_AF_RX_DEF_IIP6,
			    (ltdefs->rx_iip6.lid << 8) | (ltdefs->rx_iip6.ltype_match << 4) |
			    ltdefs->rx_iip6.ltype_mask);
		rvu_write64(rvu, blkaddr, NIX_AF_RX_DEF_OTCP,
			    (ltdefs->rx_otcp.lid << 8) | (ltdefs->rx_otcp.ltype_match << 4) |
			    ltdefs->rx_otcp.ltype_mask);
		rvu_write64(rvu, blkaddr, NIX_AF_RX_DEF_ITCP,
			    (ltdefs->rx_itcp.lid << 8) | (ltdefs->rx_itcp.ltype_match << 4) |
			    ltdefs->rx_itcp.ltype_mask);
		rvu_write64(rvu, blkaddr, NIX_AF_RX_DEF_OUDP,
			    (ltdefs->rx_oudp.lid << 8) | (ltdefs->rx_oudp.ltype_match << 4) |
			    ltdefs->rx_oudp.ltype_mask);
		rvu_write64(rvu, blkaddr, NIX_AF_RX_DEF_IUDP,
			    (ltdefs->rx_iudp.lid << 8) | (ltdefs->rx_iudp.ltype_match << 4) |
			    ltdefs->rx_iudp.ltype_mask);
		rvu_write64(rvu, blkaddr, NIX_AF_RX_DEF_OSCTP,
			    (ltdefs->rx_osctp.lid << 8) | (ltdefs->rx_osctp.ltype_match << 4) |
			    ltdefs->rx_osctp.ltype_mask);
		rvu_write64(rvu, blkaddr, NIX_AF_RX_DEF_ISCTP,
			    (ltdefs->rx_isctp.lid << 8) | (ltdefs->rx_isctp.ltype_match << 4) |
			    ltdefs->rx_isctp.ltype_mask);

		if (!is_rvu_otx2(rvu)) {
			/* Enable APAD calculation for other protocols
			 * matching APAD0 and APAD1 lt def registers.
			 */
			rvu_write64(rvu, blkaddr, NIX_AF_RX_DEF_CST_APAD0,
				    (ltdefs->rx_apad0.valid << 11) |
				    (ltdefs->rx_apad0.lid << 8) |
				    (ltdefs->rx_apad0.ltype_match << 4) |
				    ltdefs->rx_apad0.ltype_mask);
			rvu_write64(rvu, blkaddr, NIX_AF_RX_DEF_CST_APAD1,
				    (ltdefs->rx_apad1.valid << 11) |
				    (ltdefs->rx_apad1.lid << 8) |
				    (ltdefs->rx_apad1.ltype_match << 4) |
				    ltdefs->rx_apad1.ltype_mask);

			/* Receive ethertype defination register defines layer
			 * information in NPC_RESULT_S to identify the Ethertype
			 * location in L2 header. Used for Ethertype overwriting
			 * in inline IPsec flow.
			 */
			rvu_write64(rvu, blkaddr, NIX_AF_RX_DEF_ET(0),
				    (ltdefs->rx_et[0].offset << 12) |
				    (ltdefs->rx_et[0].valid << 11) |
				    (ltdefs->rx_et[0].lid << 8) |
				    (ltdefs->rx_et[0].ltype_match << 4) |
				    ltdefs->rx_et[0].ltype_mask);
			rvu_write64(rvu, blkaddr, NIX_AF_RX_DEF_ET(1),
				    (ltdefs->rx_et[1].offset << 12) |
				    (ltdefs->rx_et[1].valid << 11) |
				    (ltdefs->rx_et[1].lid << 8) |
				    (ltdefs->rx_et[1].ltype_match << 4) |
				    ltdefs->rx_et[1].ltype_mask);
		}

		err = nix_rx_flowkey_alg_cfg(rvu, blkaddr);
		if (err)
			return err;

		nix_hw->tx_credits = kcalloc(hw->cgx_links + hw->lbk_links,
					     sizeof(u64), GFP_KERNEL);
		if (!nix_hw->tx_credits)
			return -ENOMEM;

		/* Initialize CGX/LBK/SDP link credits, min/max pkt lengths */
		nix_link_config(rvu, blkaddr, nix_hw);

		/* Enable Channel backpressure */
		rvu_write64(rvu, blkaddr, NIX_AF_RX_CFG, BIT_ULL(0));
	}
	return 0;
}

int rvu_nix_init(struct rvu *rvu)
{
	struct rvu_hwinfo *hw = rvu->hw;
	struct nix_hw *nix_hw;
	int blkaddr = 0, err;
	int i = 0;

	hw->nix = devm_kcalloc(rvu->dev, MAX_NIX_BLKS, sizeof(struct nix_hw),
			       GFP_KERNEL);
	if (!hw->nix)
		return -ENOMEM;

	blkaddr = rvu_get_next_nix_blkaddr(rvu, blkaddr);
	while (blkaddr) {
		nix_hw = &hw->nix[i];
		nix_hw->rvu = rvu;
		nix_hw->blkaddr = blkaddr;
		err = rvu_nix_block_init(rvu, nix_hw);
		if (err)
			return err;
		blkaddr = rvu_get_next_nix_blkaddr(rvu, blkaddr);
		i++;
	}

	return 0;
}

static void rvu_nix_block_freemem(struct rvu *rvu, int blkaddr,
				  struct rvu_block *block)
{
	struct nix_txsch *txsch;
	struct nix_mcast *mcast;
	struct nix_txvlan *vlan;
	struct nix_hw *nix_hw;
	int lvl;

	rvu_aq_free(rvu, block->aq);

	if (is_block_implemented(rvu->hw, blkaddr)) {
		nix_hw = get_nix_hw(rvu->hw, blkaddr);
		if (!nix_hw)
			return;

		for (lvl = 0; lvl < NIX_TXSCH_LVL_CNT; lvl++) {
			txsch = &nix_hw->txsch[lvl];
			kfree(txsch->schq.bmap);
		}

		kfree(nix_hw->tx_credits);

		nix_ipolicer_freemem(rvu, nix_hw);

		vlan = &nix_hw->txvlan;
		kfree(vlan->rsrc.bmap);
		mutex_destroy(&vlan->rsrc_lock);

		mcast = &nix_hw->mcast;
		qmem_free(rvu->dev, mcast->mce_ctx);
		qmem_free(rvu->dev, mcast->mcast_buf);
		mutex_destroy(&mcast->mce_lock);
	}
}

void rvu_nix_freemem(struct rvu *rvu)
{
	struct rvu_hwinfo *hw = rvu->hw;
	struct rvu_block *block;
	int blkaddr = 0;

	blkaddr = rvu_get_next_nix_blkaddr(rvu, blkaddr);
	while (blkaddr) {
		block = &hw->block[blkaddr];
		rvu_nix_block_freemem(rvu, blkaddr, block);
		blkaddr = rvu_get_next_nix_blkaddr(rvu, blkaddr);
	}
}

int rvu_mbox_handler_nix_lf_start_rx(struct rvu *rvu, struct msg_req *req,
				     struct msg_rsp *rsp)
{
	u16 pcifunc = req->hdr.pcifunc;
	struct rvu_pfvf *pfvf;
	int nixlf, err;

	err = nix_get_nixlf(rvu, pcifunc, &nixlf, NULL);
	if (err)
		return err;

	rvu_npc_enable_default_entries(rvu, pcifunc, nixlf);

	npc_mcam_enable_flows(rvu, pcifunc);

	pfvf = rvu_get_pfvf(rvu, pcifunc);
	set_bit(NIXLF_INITIALIZED, &pfvf->flags);

	rvu_switch_update_rules(rvu, pcifunc);

	return rvu_cgx_start_stop_io(rvu, pcifunc, true);
}

int rvu_mbox_handler_nix_lf_stop_rx(struct rvu *rvu, struct msg_req *req,
				    struct msg_rsp *rsp)
{
	u16 pcifunc = req->hdr.pcifunc;
	struct rvu_pfvf *pfvf;
	int nixlf, err;

	err = nix_get_nixlf(rvu, pcifunc, &nixlf, NULL);
	if (err)
		return err;

	rvu_npc_disable_mcam_entries(rvu, pcifunc, nixlf);

	pfvf = rvu_get_pfvf(rvu, pcifunc);
	clear_bit(NIXLF_INITIALIZED, &pfvf->flags);

	return rvu_cgx_start_stop_io(rvu, pcifunc, false);
}

#define RX_SA_BASE  GENMASK_ULL(52, 7)

void rvu_nix_lf_teardown(struct rvu *rvu, u16 pcifunc, int blkaddr, int nixlf)
{
	struct rvu_pfvf *pfvf = rvu_get_pfvf(rvu, pcifunc);
	struct hwctx_disable_req ctx_req;
	int pf = rvu_get_pf(pcifunc);
	struct mac_ops *mac_ops;
	u8 cgx_id, lmac_id;
<<<<<<< HEAD
=======
	u64 sa_base;
>>>>>>> d60c95ef
	void *cgxd;
	int err;

	ctx_req.hdr.pcifunc = pcifunc;

	/* Cleanup NPC MCAM entries, free Tx scheduler queues being used */
	rvu_npc_disable_mcam_entries(rvu, pcifunc, nixlf);
	rvu_npc_free_mcam_entries(rvu, pcifunc, nixlf);
	nix_interface_deinit(rvu, pcifunc, nixlf);
	nix_rx_sync(rvu, blkaddr);
	nix_txschq_free(rvu, pcifunc);

	clear_bit(NIXLF_INITIALIZED, &pfvf->flags);

	rvu_cgx_start_stop_io(rvu, pcifunc, false);

	if (pfvf->sq_ctx) {
		ctx_req.ctype = NIX_AQ_CTYPE_SQ;
		err = nix_lf_hwctx_disable(rvu, &ctx_req);
		if (err)
			dev_err(rvu->dev, "SQ ctx disable failed\n");
	}

	if (pfvf->rq_ctx) {
		ctx_req.ctype = NIX_AQ_CTYPE_RQ;
		err = nix_lf_hwctx_disable(rvu, &ctx_req);
		if (err)
			dev_err(rvu->dev, "RQ ctx disable failed\n");
	}

	if (pfvf->cq_ctx) {
		ctx_req.ctype = NIX_AQ_CTYPE_CQ;
		err = nix_lf_hwctx_disable(rvu, &ctx_req);
		if (err)
			dev_err(rvu->dev, "CQ ctx disable failed\n");
	}

	/* reset HW config done for Switch headers */
	rvu_npc_set_parse_mode(rvu, pcifunc, OTX2_PRIV_FLAGS_DEFAULT,
			       (PKIND_TX | PKIND_RX), 0, 0, 0, 0);

	/* Disabling CGX and NPC config done for PTP */
	if (pfvf->hw_rx_tstamp_en) {
		rvu_get_cgx_lmac_id(rvu->pf2cgxlmac_map[pf], &cgx_id, &lmac_id);
		cgxd = rvu_cgx_pdata(cgx_id, rvu);
		mac_ops = get_mac_ops(cgxd);
		mac_ops->mac_enadis_ptp_config(cgxd, lmac_id, false);
		/* Undo NPC config done for PTP */
		if (npc_config_ts_kpuaction(rvu, pf, pcifunc, false))
			dev_err(rvu->dev, "NPC config for PTP failed\n");
		pfvf->hw_rx_tstamp_en = false;
	}

<<<<<<< HEAD
=======
	/* reset priority flow control config */
	rvu_cgx_prio_flow_ctrl_cfg(rvu, pcifunc, 0, 0, 0);

	/* reset 802.3x flow control config */
	rvu_cgx_cfg_pause_frm(rvu, pcifunc, 0, 0);

>>>>>>> d60c95ef
	nix_ctx_free(rvu, pfvf);

	nix_free_all_bandprof(rvu, pcifunc);

	sa_base = rvu_read64(rvu, blkaddr, NIX_AF_LFX_RX_IPSEC_SA_BASE(nixlf));
	if (FIELD_GET(RX_SA_BASE, sa_base)) {
		err = rvu_cpt_ctx_flush(rvu, pcifunc);
		if (err)
			dev_err(rvu->dev,
				"CPT ctx flush failed with error: %d\n", err);
	}
}

#define NIX_AF_LFX_TX_CFG_PTP_EN	BIT_ULL(32)

static int rvu_nix_lf_ptp_tx_cfg(struct rvu *rvu, u16 pcifunc, bool enable)
{
	struct rvu_hwinfo *hw = rvu->hw;
	struct rvu_block *block;
	int blkaddr, pf;
	int nixlf;
	u64 cfg;

	pf = rvu_get_pf(pcifunc);
	if (!is_mac_feature_supported(rvu, pf, RVU_LMAC_FEAT_PTP))
		return 0;

	blkaddr = rvu_get_blkaddr(rvu, BLKTYPE_NIX, pcifunc);
	if (blkaddr < 0)
		return NIX_AF_ERR_AF_LF_INVALID;

	block = &hw->block[blkaddr];
	nixlf = rvu_get_lf(rvu, block, pcifunc, 0);
	if (nixlf < 0)
		return NIX_AF_ERR_AF_LF_INVALID;

	cfg = rvu_read64(rvu, blkaddr, NIX_AF_LFX_TX_CFG(nixlf));

	if (enable)
		cfg |= NIX_AF_LFX_TX_CFG_PTP_EN;
	else
		cfg &= ~NIX_AF_LFX_TX_CFG_PTP_EN;

	rvu_write64(rvu, blkaddr, NIX_AF_LFX_TX_CFG(nixlf), cfg);

	return 0;
}

int rvu_mbox_handler_nix_lf_ptp_tx_enable(struct rvu *rvu, struct msg_req *req,
					  struct msg_rsp *rsp)
{
	return rvu_nix_lf_ptp_tx_cfg(rvu, req->hdr.pcifunc, true);
}

int rvu_mbox_handler_nix_lf_ptp_tx_disable(struct rvu *rvu, struct msg_req *req,
					   struct msg_rsp *rsp)
{
	return rvu_nix_lf_ptp_tx_cfg(rvu, req->hdr.pcifunc, false);
}

int rvu_mbox_handler_nix_lso_format_cfg(struct rvu *rvu,
					struct nix_lso_format_cfg *req,
					struct nix_lso_format_cfg_rsp *rsp)
{
	u16 pcifunc = req->hdr.pcifunc;
	struct nix_hw *nix_hw;
	struct rvu_pfvf *pfvf;
	int blkaddr, idx, f;
	u64 reg;

	pfvf = rvu_get_pfvf(rvu, pcifunc);
	blkaddr = rvu_get_blkaddr(rvu, BLKTYPE_NIX, pcifunc);
	if (!pfvf->nixlf || blkaddr < 0)
		return NIX_AF_ERR_AF_LF_INVALID;

	nix_hw = get_nix_hw(rvu->hw, blkaddr);
	if (!nix_hw)
		return NIX_AF_ERR_INVALID_NIXBLK;

	/* Find existing matching LSO format, if any */
	for (idx = 0; idx < nix_hw->lso.in_use; idx++) {
		for (f = 0; f < NIX_LSO_FIELD_MAX; f++) {
			reg = rvu_read64(rvu, blkaddr,
					 NIX_AF_LSO_FORMATX_FIELDX(idx, f));
			if (req->fields[f] != (reg & req->field_mask))
				break;
		}

		if (f == NIX_LSO_FIELD_MAX)
			break;
	}

	if (idx < nix_hw->lso.in_use) {
		/* Match found */
		rsp->lso_format_idx = idx;
		return 0;
	}

	if (nix_hw->lso.in_use == nix_hw->lso.total)
		return NIX_AF_ERR_LSO_CFG_FAIL;

	rsp->lso_format_idx = nix_hw->lso.in_use++;

	for (f = 0; f < NIX_LSO_FIELD_MAX; f++)
		rvu_write64(rvu, blkaddr,
			    NIX_AF_LSO_FORMATX_FIELDX(rsp->lso_format_idx, f),
			    req->fields[f]);

	return 0;
}

#define IPSEC_GEN_CFG_EGRP    GENMASK_ULL(50, 48)
#define IPSEC_GEN_CFG_OPCODE  GENMASK_ULL(47, 32)
#define IPSEC_GEN_CFG_PARAM1  GENMASK_ULL(31, 16)
#define IPSEC_GEN_CFG_PARAM2  GENMASK_ULL(15, 0)

#define CPT_INST_QSEL_BLOCK   GENMASK_ULL(28, 24)
#define CPT_INST_QSEL_PF_FUNC GENMASK_ULL(23, 8)
#define CPT_INST_QSEL_SLOT    GENMASK_ULL(7, 0)

static void nix_inline_ipsec_cfg(struct rvu *rvu, struct nix_inline_ipsec_cfg *req,
				 int blkaddr)
{
	u8 cpt_idx, cpt_blkaddr;
	u64 val;

	cpt_idx = (blkaddr == BLKADDR_NIX0) ? 0 : 1;
	if (req->enable) {
		val = 0;
		/* Enable context prefetching */
		if (!is_rvu_otx2(rvu))
			val |= BIT_ULL(51);

		/* Set OPCODE and EGRP */
		val |= FIELD_PREP(IPSEC_GEN_CFG_EGRP, req->gen_cfg.egrp);
		val |= FIELD_PREP(IPSEC_GEN_CFG_OPCODE, req->gen_cfg.opcode);
		val |= FIELD_PREP(IPSEC_GEN_CFG_PARAM1, req->gen_cfg.param1);
		val |= FIELD_PREP(IPSEC_GEN_CFG_PARAM2, req->gen_cfg.param2);

		rvu_write64(rvu, blkaddr, NIX_AF_RX_IPSEC_GEN_CFG, val);

		/* Set CPT queue for inline IPSec */
		val = FIELD_PREP(CPT_INST_QSEL_SLOT, req->inst_qsel.cpt_slot);
		val |= FIELD_PREP(CPT_INST_QSEL_PF_FUNC,
				  req->inst_qsel.cpt_pf_func);

		if (!is_rvu_otx2(rvu)) {
			cpt_blkaddr = (cpt_idx == 0) ? BLKADDR_CPT0 :
						       BLKADDR_CPT1;
			val |= FIELD_PREP(CPT_INST_QSEL_BLOCK, cpt_blkaddr);
		}

		rvu_write64(rvu, blkaddr, NIX_AF_RX_CPTX_INST_QSEL(cpt_idx),
			    val);

		/* Set CPT credit */
		rvu_write64(rvu, blkaddr, NIX_AF_RX_CPTX_CREDIT(cpt_idx),
			    req->cpt_credit);
	} else {
		rvu_write64(rvu, blkaddr, NIX_AF_RX_IPSEC_GEN_CFG, 0x0);
		rvu_write64(rvu, blkaddr, NIX_AF_RX_CPTX_INST_QSEL(cpt_idx),
			    0x0);
		rvu_write64(rvu, blkaddr, NIX_AF_RX_CPTX_CREDIT(cpt_idx),
			    0x3FFFFF);
	}
}

int rvu_mbox_handler_nix_inline_ipsec_cfg(struct rvu *rvu,
					  struct nix_inline_ipsec_cfg *req,
					  struct msg_rsp *rsp)
{
	if (!is_block_implemented(rvu->hw, BLKADDR_CPT0))
		return 0;

	nix_inline_ipsec_cfg(rvu, req, BLKADDR_NIX0);
	if (is_block_implemented(rvu->hw, BLKADDR_CPT1))
		nix_inline_ipsec_cfg(rvu, req, BLKADDR_NIX1);

	return 0;
}

int rvu_mbox_handler_nix_inline_ipsec_lf_cfg(struct rvu *rvu,
					     struct nix_inline_ipsec_lf_cfg *req,
					     struct msg_rsp *rsp)
{
	int lf, blkaddr, err;
	u64 val;

	if (!is_block_implemented(rvu->hw, BLKADDR_CPT0))
		return 0;

	err = nix_get_nixlf(rvu, req->hdr.pcifunc, &lf, &blkaddr);
	if (err)
		return err;

	if (req->enable) {
		/* Set TT, TAG_CONST, SA_POW2_SIZE and LENM1_MAX */
		val = (u64)req->ipsec_cfg0.tt << 44 |
		      (u64)req->ipsec_cfg0.tag_const << 20 |
		      (u64)req->ipsec_cfg0.sa_pow2_size << 16 |
		      req->ipsec_cfg0.lenm1_max;

		if (blkaddr == BLKADDR_NIX1)
			val |= BIT_ULL(46);

		rvu_write64(rvu, blkaddr, NIX_AF_LFX_RX_IPSEC_CFG0(lf), val);

		/* Set SA_IDX_W and SA_IDX_MAX */
		val = (u64)req->ipsec_cfg1.sa_idx_w << 32 |
		      req->ipsec_cfg1.sa_idx_max;
		rvu_write64(rvu, blkaddr, NIX_AF_LFX_RX_IPSEC_CFG1(lf), val);

		/* Set SA base address */
		rvu_write64(rvu, blkaddr, NIX_AF_LFX_RX_IPSEC_SA_BASE(lf),
			    req->sa_base_addr);
	} else {
		rvu_write64(rvu, blkaddr, NIX_AF_LFX_RX_IPSEC_CFG0(lf), 0x0);
		rvu_write64(rvu, blkaddr, NIX_AF_LFX_RX_IPSEC_CFG1(lf), 0x0);
		rvu_write64(rvu, blkaddr, NIX_AF_LFX_RX_IPSEC_SA_BASE(lf),
			    0x0);
	}

	return 0;
}
void rvu_nix_reset_mac(struct rvu_pfvf *pfvf, int pcifunc)
{
	bool from_vf = !!(pcifunc & RVU_PFVF_FUNC_MASK);

	/* overwrite vf mac address with default_mac */
	if (from_vf)
		ether_addr_copy(pfvf->mac_addr, pfvf->default_mac);
}

/* NIX ingress policers or bandwidth profiles APIs */
static void nix_config_rx_pkt_policer_precolor(struct rvu *rvu, int blkaddr)
{
	struct npc_lt_def_cfg defs, *ltdefs;

	ltdefs = &defs;
	memcpy(ltdefs, rvu->kpu.lt_def, sizeof(struct npc_lt_def_cfg));

	/* Extract PCP and DEI fields from outer VLAN from byte offset
	 * 2 from the start of LB_PTR (ie TAG).
	 * VLAN0 is Outer VLAN and VLAN1 is Inner VLAN. Inner VLAN
	 * fields are considered when 'Tunnel enable' is set in profile.
	 */
	rvu_write64(rvu, blkaddr, NIX_AF_RX_DEF_VLAN0_PCP_DEI,
		    (2UL << 12) | (ltdefs->ovlan.lid << 8) |
		    (ltdefs->ovlan.ltype_match << 4) |
		    ltdefs->ovlan.ltype_mask);
	rvu_write64(rvu, blkaddr, NIX_AF_RX_DEF_VLAN1_PCP_DEI,
		    (2UL << 12) | (ltdefs->ivlan.lid << 8) |
		    (ltdefs->ivlan.ltype_match << 4) |
		    ltdefs->ivlan.ltype_mask);

	/* DSCP field in outer and tunneled IPv4 packets */
	rvu_write64(rvu, blkaddr, NIX_AF_RX_DEF_OIP4_DSCP,
		    (1UL << 12) | (ltdefs->rx_oip4.lid << 8) |
		    (ltdefs->rx_oip4.ltype_match << 4) |
		    ltdefs->rx_oip4.ltype_mask);
	rvu_write64(rvu, blkaddr, NIX_AF_RX_DEF_IIP4_DSCP,
		    (1UL << 12) | (ltdefs->rx_iip4.lid << 8) |
		    (ltdefs->rx_iip4.ltype_match << 4) |
		    ltdefs->rx_iip4.ltype_mask);

	/* DSCP field (traffic class) in outer and tunneled IPv6 packets */
	rvu_write64(rvu, blkaddr, NIX_AF_RX_DEF_OIP6_DSCP,
		    (1UL << 11) | (ltdefs->rx_oip6.lid << 8) |
		    (ltdefs->rx_oip6.ltype_match << 4) |
		    ltdefs->rx_oip6.ltype_mask);
	rvu_write64(rvu, blkaddr, NIX_AF_RX_DEF_IIP6_DSCP,
		    (1UL << 11) | (ltdefs->rx_iip6.lid << 8) |
		    (ltdefs->rx_iip6.ltype_match << 4) |
		    ltdefs->rx_iip6.ltype_mask);
}

static int nix_init_policer_context(struct rvu *rvu, struct nix_hw *nix_hw,
				    int layer, int prof_idx)
{
	struct nix_cn10k_aq_enq_req aq_req;
	int rc;

	memset(&aq_req, 0, sizeof(struct nix_cn10k_aq_enq_req));

	aq_req.qidx = (prof_idx & 0x3FFF) | (layer << 14);
	aq_req.ctype = NIX_AQ_CTYPE_BANDPROF;
	aq_req.op = NIX_AQ_INSTOP_INIT;

	/* Context is all zeros, submit to AQ */
	rc = rvu_nix_blk_aq_enq_inst(rvu, nix_hw,
				     (struct nix_aq_enq_req *)&aq_req, NULL);
	if (rc)
		dev_err(rvu->dev, "Failed to INIT bandwidth profile layer %d profile %d\n",
			layer, prof_idx);
	return rc;
}

static int nix_setup_ipolicers(struct rvu *rvu,
			       struct nix_hw *nix_hw, int blkaddr)
{
	struct rvu_hwinfo *hw = rvu->hw;
	struct nix_ipolicer *ipolicer;
	int err, layer, prof_idx;
	u64 cfg;

	cfg = rvu_read64(rvu, blkaddr, NIX_AF_CONST);
	if (!(cfg & BIT_ULL(61))) {
		hw->cap.ipolicer = false;
		return 0;
	}

	hw->cap.ipolicer = true;
	nix_hw->ipolicer = devm_kcalloc(rvu->dev, BAND_PROF_NUM_LAYERS,
					sizeof(*ipolicer), GFP_KERNEL);
	if (!nix_hw->ipolicer)
		return -ENOMEM;

	cfg = rvu_read64(rvu, blkaddr, NIX_AF_PL_CONST);

	for (layer = 0; layer < BAND_PROF_NUM_LAYERS; layer++) {
		ipolicer = &nix_hw->ipolicer[layer];
		switch (layer) {
		case BAND_PROF_LEAF_LAYER:
			ipolicer->band_prof.max = cfg & 0XFFFF;
			break;
		case BAND_PROF_MID_LAYER:
			ipolicer->band_prof.max = (cfg >> 16) & 0XFFFF;
			break;
		case BAND_PROF_TOP_LAYER:
			ipolicer->band_prof.max = (cfg >> 32) & 0XFFFF;
			break;
		}

		if (!ipolicer->band_prof.max)
			continue;

		err = rvu_alloc_bitmap(&ipolicer->band_prof);
		if (err)
			return err;

		ipolicer->pfvf_map = devm_kcalloc(rvu->dev,
						  ipolicer->band_prof.max,
						  sizeof(u16), GFP_KERNEL);
		if (!ipolicer->pfvf_map)
			return -ENOMEM;

		ipolicer->match_id = devm_kcalloc(rvu->dev,
						  ipolicer->band_prof.max,
						  sizeof(u16), GFP_KERNEL);
		if (!ipolicer->match_id)
			return -ENOMEM;

		for (prof_idx = 0;
		     prof_idx < ipolicer->band_prof.max; prof_idx++) {
			/* Set AF as current owner for INIT ops to succeed */
			ipolicer->pfvf_map[prof_idx] = 0x00;

			/* There is no enable bit in the profile context,
			 * so no context disable. So let's INIT them here
			 * so that PF/VF later on have to just do WRITE to
			 * setup policer rates and config.
			 */
			err = nix_init_policer_context(rvu, nix_hw,
						       layer, prof_idx);
			if (err)
				return err;
		}

		/* Allocate memory for maintaining ref_counts for MID level
		 * profiles, this will be needed for leaf layer profiles'
		 * aggregation.
		 */
		if (layer != BAND_PROF_MID_LAYER)
			continue;

		ipolicer->ref_count = devm_kcalloc(rvu->dev,
						   ipolicer->band_prof.max,
						   sizeof(u16), GFP_KERNEL);
		if (!ipolicer->ref_count)
			return -ENOMEM;
	}

	/* Set policer timeunit to 2us ie  (19 + 1) * 100 nsec = 2us */
	rvu_write64(rvu, blkaddr, NIX_AF_PL_TS, 19);

	nix_config_rx_pkt_policer_precolor(rvu, blkaddr);

	return 0;
}

static void nix_ipolicer_freemem(struct rvu *rvu, struct nix_hw *nix_hw)
{
	struct nix_ipolicer *ipolicer;
	int layer;

	if (!rvu->hw->cap.ipolicer)
		return;

	for (layer = 0; layer < BAND_PROF_NUM_LAYERS; layer++) {
		ipolicer = &nix_hw->ipolicer[layer];

		if (!ipolicer->band_prof.max)
			continue;

		kfree(ipolicer->band_prof.bmap);
	}
}

static int nix_verify_bandprof(struct nix_cn10k_aq_enq_req *req,
			       struct nix_hw *nix_hw, u16 pcifunc)
{
	struct nix_ipolicer *ipolicer;
	int layer, hi_layer, prof_idx;

	/* Bits [15:14] in profile index represent layer */
	layer = (req->qidx >> 14) & 0x03;
	prof_idx = req->qidx & 0x3FFF;

	ipolicer = &nix_hw->ipolicer[layer];
	if (prof_idx >= ipolicer->band_prof.max)
		return -EINVAL;

	/* Check if the profile is allocated to the requesting PCIFUNC or not
	 * with the exception of AF. AF is allowed to read and update contexts.
	 */
	if (pcifunc && ipolicer->pfvf_map[prof_idx] != pcifunc)
		return -EINVAL;

	/* If this profile is linked to higher layer profile then check
	 * if that profile is also allocated to the requesting PCIFUNC
	 * or not.
	 */
	if (!req->prof.hl_en)
		return 0;

	/* Leaf layer profile can link only to mid layer and
	 * mid layer to top layer.
	 */
	if (layer == BAND_PROF_LEAF_LAYER)
		hi_layer = BAND_PROF_MID_LAYER;
	else if (layer == BAND_PROF_MID_LAYER)
		hi_layer = BAND_PROF_TOP_LAYER;
	else
		return -EINVAL;

	ipolicer = &nix_hw->ipolicer[hi_layer];
	prof_idx = req->prof.band_prof_id;
	if (prof_idx >= ipolicer->band_prof.max ||
	    ipolicer->pfvf_map[prof_idx] != pcifunc)
		return -EINVAL;

	return 0;
}

int rvu_mbox_handler_nix_bandprof_alloc(struct rvu *rvu,
					struct nix_bandprof_alloc_req *req,
					struct nix_bandprof_alloc_rsp *rsp)
{
	int blkaddr, layer, prof, idx, err;
	u16 pcifunc = req->hdr.pcifunc;
	struct nix_ipolicer *ipolicer;
	struct nix_hw *nix_hw;

	if (!rvu->hw->cap.ipolicer)
		return NIX_AF_ERR_IPOLICER_NOTSUPP;

	err = nix_get_struct_ptrs(rvu, pcifunc, &nix_hw, &blkaddr);
	if (err)
		return err;

	mutex_lock(&rvu->rsrc_lock);
	for (layer = 0; layer < BAND_PROF_NUM_LAYERS; layer++) {
		if (layer == BAND_PROF_INVAL_LAYER)
			continue;
		if (!req->prof_count[layer])
			continue;

		ipolicer = &nix_hw->ipolicer[layer];
		for (idx = 0; idx < req->prof_count[layer]; idx++) {
			/* Allocate a max of 'MAX_BANDPROF_PER_PFFUNC' profiles */
			if (idx == MAX_BANDPROF_PER_PFFUNC)
				break;

			prof = rvu_alloc_rsrc(&ipolicer->band_prof);
			if (prof < 0)
				break;
			rsp->prof_count[layer]++;
			rsp->prof_idx[layer][idx] = prof;
			ipolicer->pfvf_map[prof] = pcifunc;
		}
	}
	mutex_unlock(&rvu->rsrc_lock);
	return 0;
}

static int nix_free_all_bandprof(struct rvu *rvu, u16 pcifunc)
{
	int blkaddr, layer, prof_idx, err;
	struct nix_ipolicer *ipolicer;
	struct nix_hw *nix_hw;

	if (!rvu->hw->cap.ipolicer)
		return NIX_AF_ERR_IPOLICER_NOTSUPP;

	err = nix_get_struct_ptrs(rvu, pcifunc, &nix_hw, &blkaddr);
	if (err)
		return err;

	mutex_lock(&rvu->rsrc_lock);
	/* Free all the profiles allocated to the PCIFUNC */
	for (layer = 0; layer < BAND_PROF_NUM_LAYERS; layer++) {
		if (layer == BAND_PROF_INVAL_LAYER)
			continue;
		ipolicer = &nix_hw->ipolicer[layer];

		for (prof_idx = 0; prof_idx < ipolicer->band_prof.max; prof_idx++) {
			if (ipolicer->pfvf_map[prof_idx] != pcifunc)
				continue;

			/* Clear ratelimit aggregation, if any */
			if (layer == BAND_PROF_LEAF_LAYER &&
			    ipolicer->match_id[prof_idx])
				nix_clear_ratelimit_aggr(rvu, nix_hw, prof_idx);

			ipolicer->pfvf_map[prof_idx] = 0x00;
			ipolicer->match_id[prof_idx] = 0;
			rvu_free_rsrc(&ipolicer->band_prof, prof_idx);
		}
	}
	mutex_unlock(&rvu->rsrc_lock);
	return 0;
}

int rvu_mbox_handler_nix_bandprof_free(struct rvu *rvu,
				       struct nix_bandprof_free_req *req,
				       struct msg_rsp *rsp)
{
	int blkaddr, layer, prof_idx, idx, err;
	u16 pcifunc = req->hdr.pcifunc;
	struct nix_ipolicer *ipolicer;
	struct nix_hw *nix_hw;

	if (req->free_all)
		return nix_free_all_bandprof(rvu, pcifunc);

	if (!rvu->hw->cap.ipolicer)
		return NIX_AF_ERR_IPOLICER_NOTSUPP;

	err = nix_get_struct_ptrs(rvu, pcifunc, &nix_hw, &blkaddr);
	if (err)
		return err;

	mutex_lock(&rvu->rsrc_lock);
	/* Free the requested profile indices */
	for (layer = 0; layer < BAND_PROF_NUM_LAYERS; layer++) {
		if (layer == BAND_PROF_INVAL_LAYER)
			continue;
		if (!req->prof_count[layer])
			continue;

		ipolicer = &nix_hw->ipolicer[layer];
		for (idx = 0; idx < req->prof_count[layer]; idx++) {
			prof_idx = req->prof_idx[layer][idx];
			if (prof_idx >= ipolicer->band_prof.max ||
			    ipolicer->pfvf_map[prof_idx] != pcifunc)
				continue;

			/* Clear ratelimit aggregation, if any */
			if (layer == BAND_PROF_LEAF_LAYER &&
			    ipolicer->match_id[prof_idx])
				nix_clear_ratelimit_aggr(rvu, nix_hw, prof_idx);

			ipolicer->pfvf_map[prof_idx] = 0x00;
			ipolicer->match_id[prof_idx] = 0;
			rvu_free_rsrc(&ipolicer->band_prof, prof_idx);
			if (idx == MAX_BANDPROF_PER_PFFUNC)
				break;
		}
	}
	mutex_unlock(&rvu->rsrc_lock);
	return 0;
}

int nix_aq_context_read(struct rvu *rvu, struct nix_hw *nix_hw,
			struct nix_cn10k_aq_enq_req *aq_req,
			struct nix_cn10k_aq_enq_rsp *aq_rsp,
			u16 pcifunc, u8 ctype, u32 qidx)
{
	memset(aq_req, 0, sizeof(struct nix_cn10k_aq_enq_req));
	aq_req->hdr.pcifunc = pcifunc;
	aq_req->ctype = ctype;
	aq_req->op = NIX_AQ_INSTOP_READ;
	aq_req->qidx = qidx;

	return rvu_nix_blk_aq_enq_inst(rvu, nix_hw,
				       (struct nix_aq_enq_req *)aq_req,
				       (struct nix_aq_enq_rsp *)aq_rsp);
}

static int nix_ipolicer_map_leaf_midprofs(struct rvu *rvu,
					  struct nix_hw *nix_hw,
					  struct nix_cn10k_aq_enq_req *aq_req,
					  struct nix_cn10k_aq_enq_rsp *aq_rsp,
					  u32 leaf_prof, u16 mid_prof)
{
	memset(aq_req, 0, sizeof(struct nix_cn10k_aq_enq_req));
	aq_req->hdr.pcifunc = 0x00;
	aq_req->ctype = NIX_AQ_CTYPE_BANDPROF;
	aq_req->op = NIX_AQ_INSTOP_WRITE;
	aq_req->qidx = leaf_prof;

	aq_req->prof.band_prof_id = mid_prof;
	aq_req->prof_mask.band_prof_id = GENMASK(6, 0);
	aq_req->prof.hl_en = 1;
	aq_req->prof_mask.hl_en = 1;

	return rvu_nix_blk_aq_enq_inst(rvu, nix_hw,
				       (struct nix_aq_enq_req *)aq_req,
				       (struct nix_aq_enq_rsp *)aq_rsp);
}

int rvu_nix_setup_ratelimit_aggr(struct rvu *rvu, u16 pcifunc,
				 u16 rq_idx, u16 match_id)
{
	int leaf_prof, mid_prof, leaf_match;
	struct nix_cn10k_aq_enq_req aq_req;
	struct nix_cn10k_aq_enq_rsp aq_rsp;
	struct nix_ipolicer *ipolicer;
	struct nix_hw *nix_hw;
	int blkaddr, idx, rc;

	if (!rvu->hw->cap.ipolicer)
		return 0;

	rc = nix_get_struct_ptrs(rvu, pcifunc, &nix_hw, &blkaddr);
	if (rc)
		return rc;

	/* Fetch the RQ's context to see if policing is enabled */
	rc = nix_aq_context_read(rvu, nix_hw, &aq_req, &aq_rsp, pcifunc,
				 NIX_AQ_CTYPE_RQ, rq_idx);
	if (rc) {
		dev_err(rvu->dev,
			"%s: Failed to fetch RQ%d context of PFFUNC 0x%x\n",
			__func__, rq_idx, pcifunc);
		return rc;
	}

	if (!aq_rsp.rq.policer_ena)
		return 0;

	/* Get the bandwidth profile ID mapped to this RQ */
	leaf_prof = aq_rsp.rq.band_prof_id;

	ipolicer = &nix_hw->ipolicer[BAND_PROF_LEAF_LAYER];
	ipolicer->match_id[leaf_prof] = match_id;

	/* Check if any other leaf profile is marked with same match_id */
	for (idx = 0; idx < ipolicer->band_prof.max; idx++) {
		if (idx == leaf_prof)
			continue;
		if (ipolicer->match_id[idx] != match_id)
			continue;

		leaf_match = idx;
		break;
	}

	if (idx == ipolicer->band_prof.max)
		return 0;

	/* Fetch the matching profile's context to check if it's already
	 * mapped to a mid level profile.
	 */
	rc = nix_aq_context_read(rvu, nix_hw, &aq_req, &aq_rsp, 0x00,
				 NIX_AQ_CTYPE_BANDPROF, leaf_match);
	if (rc) {
		dev_err(rvu->dev,
			"%s: Failed to fetch context of leaf profile %d\n",
			__func__, leaf_match);
		return rc;
	}

	ipolicer = &nix_hw->ipolicer[BAND_PROF_MID_LAYER];
	if (aq_rsp.prof.hl_en) {
		/* Get Mid layer prof index and map leaf_prof index
		 * also such that flows that are being steered
		 * to different RQs and marked with same match_id
		 * are rate limited in a aggregate fashion
		 */
		mid_prof = aq_rsp.prof.band_prof_id;
		rc = nix_ipolicer_map_leaf_midprofs(rvu, nix_hw,
						    &aq_req, &aq_rsp,
						    leaf_prof, mid_prof);
		if (rc) {
			dev_err(rvu->dev,
				"%s: Failed to map leaf(%d) and mid(%d) profiles\n",
				__func__, leaf_prof, mid_prof);
			goto exit;
		}

		mutex_lock(&rvu->rsrc_lock);
		ipolicer->ref_count[mid_prof]++;
		mutex_unlock(&rvu->rsrc_lock);
		goto exit;
	}

	/* Allocate a mid layer profile and
	 * map both 'leaf_prof' and 'leaf_match' profiles to it.
	 */
	mutex_lock(&rvu->rsrc_lock);
	mid_prof = rvu_alloc_rsrc(&ipolicer->band_prof);
	if (mid_prof < 0) {
		dev_err(rvu->dev,
			"%s: Unable to allocate mid layer profile\n", __func__);
		mutex_unlock(&rvu->rsrc_lock);
		goto exit;
	}
	mutex_unlock(&rvu->rsrc_lock);
	ipolicer->pfvf_map[mid_prof] = 0x00;
	ipolicer->ref_count[mid_prof] = 0;

	/* Initialize mid layer profile same as 'leaf_prof' */
	rc = nix_aq_context_read(rvu, nix_hw, &aq_req, &aq_rsp, 0x00,
				 NIX_AQ_CTYPE_BANDPROF, leaf_prof);
	if (rc) {
		dev_err(rvu->dev,
			"%s: Failed to fetch context of leaf profile %d\n",
			__func__, leaf_prof);
		goto exit;
	}

	memset(&aq_req, 0, sizeof(struct nix_cn10k_aq_enq_req));
	aq_req.hdr.pcifunc = 0x00;
	aq_req.qidx = (mid_prof & 0x3FFF) | (BAND_PROF_MID_LAYER << 14);
	aq_req.ctype = NIX_AQ_CTYPE_BANDPROF;
	aq_req.op = NIX_AQ_INSTOP_WRITE;
	memcpy(&aq_req.prof, &aq_rsp.prof, sizeof(struct nix_bandprof_s));
	memset((char *)&aq_req.prof_mask, 0xff, sizeof(struct nix_bandprof_s));
	/* Clear higher layer enable bit in the mid profile, just in case */
	aq_req.prof.hl_en = 0;
	aq_req.prof_mask.hl_en = 1;

	rc = rvu_nix_blk_aq_enq_inst(rvu, nix_hw,
				     (struct nix_aq_enq_req *)&aq_req, NULL);
	if (rc) {
		dev_err(rvu->dev,
			"%s: Failed to INIT context of mid layer profile %d\n",
			__func__, mid_prof);
		goto exit;
	}

	/* Map both leaf profiles to this mid layer profile */
	rc = nix_ipolicer_map_leaf_midprofs(rvu, nix_hw,
					    &aq_req, &aq_rsp,
					    leaf_prof, mid_prof);
	if (rc) {
		dev_err(rvu->dev,
			"%s: Failed to map leaf(%d) and mid(%d) profiles\n",
			__func__, leaf_prof, mid_prof);
		goto exit;
	}

	mutex_lock(&rvu->rsrc_lock);
	ipolicer->ref_count[mid_prof]++;
	mutex_unlock(&rvu->rsrc_lock);

	rc = nix_ipolicer_map_leaf_midprofs(rvu, nix_hw,
					    &aq_req, &aq_rsp,
					    leaf_match, mid_prof);
	if (rc) {
		dev_err(rvu->dev,
			"%s: Failed to map leaf(%d) and mid(%d) profiles\n",
			__func__, leaf_match, mid_prof);
		ipolicer->ref_count[mid_prof]--;
		goto exit;
	}

	mutex_lock(&rvu->rsrc_lock);
	ipolicer->ref_count[mid_prof]++;
	mutex_unlock(&rvu->rsrc_lock);

exit:
	return rc;
}

/* Called with mutex rsrc_lock */
static void nix_clear_ratelimit_aggr(struct rvu *rvu, struct nix_hw *nix_hw,
				     u32 leaf_prof)
{
	struct nix_cn10k_aq_enq_req aq_req;
	struct nix_cn10k_aq_enq_rsp aq_rsp;
	struct nix_ipolicer *ipolicer;
	u16 mid_prof;
	int rc;

	mutex_unlock(&rvu->rsrc_lock);

	rc = nix_aq_context_read(rvu, nix_hw, &aq_req, &aq_rsp, 0x00,
				 NIX_AQ_CTYPE_BANDPROF, leaf_prof);

	mutex_lock(&rvu->rsrc_lock);
	if (rc) {
		dev_err(rvu->dev,
			"%s: Failed to fetch context of leaf profile %d\n",
			__func__, leaf_prof);
		return;
	}

	if (!aq_rsp.prof.hl_en)
		return;

	mid_prof = aq_rsp.prof.band_prof_id;
	ipolicer = &nix_hw->ipolicer[BAND_PROF_MID_LAYER];
	ipolicer->ref_count[mid_prof]--;
	/* If ref_count is zero, free mid layer profile */
	if (!ipolicer->ref_count[mid_prof]) {
		ipolicer->pfvf_map[mid_prof] = 0x00;
		rvu_free_rsrc(&ipolicer->band_prof, mid_prof);
	}
}

int rvu_mbox_handler_nix_bandprof_get_hwinfo(struct rvu *rvu, struct msg_req *req,
					     struct nix_bandprof_get_hwinfo_rsp *rsp)
{
	struct nix_ipolicer *ipolicer;
	int blkaddr, layer, err;
	struct nix_hw *nix_hw;
	u64 tu;

	if (!rvu->hw->cap.ipolicer)
		return NIX_AF_ERR_IPOLICER_NOTSUPP;

	err = nix_get_struct_ptrs(rvu, req->hdr.pcifunc, &nix_hw, &blkaddr);
	if (err)
		return err;

	/* Return number of bandwidth profiles free at each layer */
	mutex_lock(&rvu->rsrc_lock);
	for (layer = 0; layer < BAND_PROF_NUM_LAYERS; layer++) {
		if (layer == BAND_PROF_INVAL_LAYER)
			continue;

		ipolicer = &nix_hw->ipolicer[layer];
		rsp->prof_count[layer] = rvu_rsrc_free_count(&ipolicer->band_prof);
	}
	mutex_unlock(&rvu->rsrc_lock);

	/* Set the policer timeunit in nanosec */
	tu = rvu_read64(rvu, blkaddr, NIX_AF_PL_TS) & GENMASK_ULL(9, 0);
	rsp->policer_timeunit = (tu + 1) * 100;

	return 0;
}<|MERGE_RESOLUTION|>--- conflicted
+++ resolved
@@ -4547,10 +4547,7 @@
 	int pf = rvu_get_pf(pcifunc);
 	struct mac_ops *mac_ops;
 	u8 cgx_id, lmac_id;
-<<<<<<< HEAD
-=======
 	u64 sa_base;
->>>>>>> d60c95ef
 	void *cgxd;
 	int err;
 
@@ -4604,15 +4601,12 @@
 		pfvf->hw_rx_tstamp_en = false;
 	}
 
-<<<<<<< HEAD
-=======
 	/* reset priority flow control config */
 	rvu_cgx_prio_flow_ctrl_cfg(rvu, pcifunc, 0, 0, 0);
 
 	/* reset 802.3x flow control config */
 	rvu_cgx_cfg_pause_frm(rvu, pcifunc, 0, 0);
 
->>>>>>> d60c95ef
 	nix_ctx_free(rvu, pfvf);
 
 	nix_free_all_bandprof(rvu, pcifunc);
