--- conflicted
+++ resolved
@@ -69,13 +69,6 @@
 	},
 	{
 		.opcode = cpu_to_le16(CXL_MBOX_OP_INJECT_POISON),
-<<<<<<< HEAD
-		.effect = cpu_to_le16(EFFECT(2)),
-	},
-	{
-		.opcode = cpu_to_le16(CXL_MBOX_OP_CLEAR_POISON),
-		.effect = cpu_to_le16(EFFECT(2)),
-=======
 		.effect = cpu_to_le16(EFFECT(DATA_CHANGE_IMMEDIATE)),
 	},
 	{
@@ -95,7 +88,6 @@
 		.opcode = cpu_to_le16(CXL_MBOX_OP_ACTIVATE_FW),
 		.effect = cpu_to_le16(EFFECT(CONF_CHANGE_COLD_RESET) |
 				      EFFECT(CONF_CHANGE_IMMEDIATE)),
->>>>>>> 238589d0
 	},
 };
 
