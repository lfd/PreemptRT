--- conflicted
+++ resolved
@@ -100,8 +100,6 @@
 static unsigned long kfence_skip_covered_thresh __read_mostly = 75;
 module_param_named(skip_covered_thresh, kfence_skip_covered_thresh, ulong, 0644);
 
-<<<<<<< HEAD
-=======
 /* If true, use a deferrable timer. */
 static bool kfence_deferrable __read_mostly = IS_ENABLED(CONFIG_KFENCE_DEFERRABLE);
 module_param_named(deferrable, kfence_deferrable, bool, 0444);
@@ -110,7 +108,6 @@
 static bool kfence_check_on_panic __read_mostly;
 module_param_named(check_on_panic, kfence_check_on_panic, bool, 0444);
 
->>>>>>> d60c95ef
 /* The pool of pages used for guard pages and objects. */
 char *__kfence_pool __read_mostly;
 EXPORT_SYMBOL(__kfence_pool); /* Export for test modules. */
@@ -229,7 +226,6 @@
 			return false;
 		alloc_stack_hash = ALLOC_COVERED_HNEXT(alloc_stack_hash);
 	}
-<<<<<<< HEAD
 
 	return true;
 }
@@ -239,17 +235,6 @@
 	return !KFENCE_WARN_ON(!kfence_protect_page(ALIGN_DOWN(addr, PAGE_SIZE), true));
 }
 
-=======
-
-	return true;
-}
-
-static bool kfence_protect(unsigned long addr)
-{
-	return !KFENCE_WARN_ON(!kfence_protect_page(ALIGN_DOWN(addr, PAGE_SIZE), true));
-}
-
->>>>>>> d60c95ef
 static bool kfence_unprotect(unsigned long addr)
 {
 	return !KFENCE_WARN_ON(!kfence_protect_page(ALIGN_DOWN(addr, PAGE_SIZE), false));
@@ -436,12 +421,7 @@
 	WRITE_ONCE(meta->cache, cache);
 	meta->size = size;
 	meta->alloc_stack_hash = alloc_stack_hash;
-<<<<<<< HEAD
-
-	for_each_canary(meta, set_canary_byte);
-=======
 	raw_spin_unlock_irqrestore(&meta->lock, flags);
->>>>>>> d60c95ef
 
 	alloc_covered_add(alloc_stack_hash, 1);
 
@@ -454,8 +434,6 @@
 	slab->s_mem = addr;
 #endif
 
-	alloc_covered_add(alloc_stack_hash, 1);
-
 	/* Memory initialization. */
 	for_each_canary(meta, set_canary_byte);
 
@@ -528,16 +506,6 @@
 	if (!zombie && unlikely(init))
 		memzero_explicit(addr, meta->size);
 
-<<<<<<< HEAD
-	/* Mark the object as freed. */
-	metadata_update_state(meta, KFENCE_OBJECT_FREED, NULL, 0);
-
-	raw_spin_unlock_irqrestore(&meta->lock, flags);
-
-	alloc_covered_add(meta->alloc_stack_hash, -1);
-
-=======
->>>>>>> d60c95ef
 	/* Protect to detect use-after-frees. */
 	kfence_protect((unsigned long)addr);
 
@@ -574,7 +542,6 @@
 	unsigned long addr = (unsigned long)__kfence_pool;
 	struct page *pages;
 	int i;
-	char *p;
 
 	if (!arch_kfence_init_pool())
 		return addr;
@@ -590,11 +557,7 @@
 	 * enters __slab_free() slow-path.
 	 */
 	for (i = 0; i < KFENCE_POOL_SIZE / PAGE_SIZE; i++) {
-<<<<<<< HEAD
-		struct page *page = &pages[i];
-=======
 		struct slab *slab = page_slab(&pages[i]);
->>>>>>> d60c95ef
 
 		if (!i || (i % 2))
 			continue;
@@ -603,15 +566,9 @@
 		if (WARN_ON(compound_head(&pages[i]) != &pages[i]))
 			return addr;
 
-<<<<<<< HEAD
-		__SetPageSlab(page);
-#ifdef CONFIG_MEMCG
-		page->memcg_data = (unsigned long)&kfence_metadata[i / 2 - 1].objcg |
-=======
 		__folio_set_slab(slab_folio(slab));
 #ifdef CONFIG_MEMCG
 		slab->memcg_data = (unsigned long)&kfence_metadata[i / 2 - 1].objcg |
->>>>>>> d60c95ef
 				   MEMCG_DATA_OBJCGS;
 #endif
 	}
@@ -676,17 +633,6 @@
 	 * fails for the first page, and therefore expect addr==__kfence_pool in
 	 * most failure cases.
 	 */
-<<<<<<< HEAD
-	for (p = (char *)addr; p < __kfence_pool + KFENCE_POOL_SIZE; p += PAGE_SIZE) {
-		struct page *page = virt_to_page(p);
-
-		if (!PageSlab(page))
-			continue;
-#ifdef CONFIG_MEMCG
-		page->memcg_data = 0;
-#endif
-		__ClearPageSlab(page);
-=======
 	for (char *p = (char *)addr; p < __kfence_pool + KFENCE_POOL_SIZE; p += PAGE_SIZE) {
 		struct slab *slab = virt_to_slab(p);
 
@@ -696,7 +642,6 @@
 		slab->memcg_data = 0;
 #endif
 		__folio_clear_slab(slab_folio(slab));
->>>>>>> d60c95ef
 	}
 	memblock_free_late(__pa(addr), KFENCE_POOL_SIZE - (addr - (unsigned long)__kfence_pool));
 	__kfence_pool = NULL;
@@ -780,22 +725,7 @@
 	.stop = stop_object,
 	.show = show_object,
 };
-<<<<<<< HEAD
-
-static int open_objects(struct inode *inode, struct file *file)
-{
-	return seq_open(file, &object_seqops);
-}
-
-static const struct file_operations objects_fops = {
-	.open = open_objects,
-	.read = seq_read,
-	.llseek = seq_lseek,
-	.release = seq_release,
-};
-=======
 DEFINE_SEQ_ATTRIBUTE(objects);
->>>>>>> d60c95ef
 
 static int __init kfence_debugfs_init(void)
 {
@@ -929,20 +859,11 @@
 	if (!kfence_sample_interval)
 		return;
 
-<<<<<<< HEAD
-	stack_hash_seed = (u32)random_get_entropy();
-	if (!kfence_init_pool()) {
-=======
 	if (!kfence_init_pool_early()) {
->>>>>>> d60c95ef
 		pr_err("%s failed\n", __func__);
 		return;
 	}
 
-<<<<<<< HEAD
-	if (!IS_ENABLED(CONFIG_KFENCE_STATIC_KEYS))
-		static_branch_enable(&kfence_allocation_key);
-=======
 	kfence_init_enable();
 }
 
@@ -980,7 +901,6 @@
 	if (!__kfence_pool)
 		return kfence_init_late();
 
->>>>>>> d60c95ef
 	WRITE_ONCE(kfence_enabled, true);
 	queue_delayed_work(system_unbound_wq, &kfence_timer, 0);
 	pr_info("re-enabled\n");
@@ -1072,8 +992,6 @@
 		return NULL;
 	}
 
-<<<<<<< HEAD
-=======
 	/*
 	 * Skip allocations for this slab, if KFENCE has been disabled for
 	 * this slab.
@@ -1081,7 +999,6 @@
 	if (s->flags & SLAB_SKIP_KFENCE)
 		return NULL;
 
->>>>>>> d60c95ef
 	if (atomic_inc_return(&kfence_allocation_gate) > 1)
 		return NULL;
 #ifdef CONFIG_KFENCE_STATIC_KEYS
