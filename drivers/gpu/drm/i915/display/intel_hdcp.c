/* SPDX-License-Identifier: MIT */
/*
 * Copyright (C) 2017 Google, Inc.
 * Copyright _ 2017-2019, Intel Corporation.
 *
 * Authors:
 * Sean Paul <seanpaul@chromium.org>
 * Ramalingam C <ramalingam.c@intel.com>
 */

#include <linux/component.h>
#include <linux/i2c.h>
#include <linux/random.h>

#include <drm/display/drm_hdcp_helper.h>
#include <drm/i915_component.h>

#include "i915_drv.h"
#include "i915_reg.h"
#include "intel_connector.h"
#include "intel_de.h"
#include "intel_display_power.h"
#include "intel_display_power_well.h"
#include "intel_display_types.h"
#include "intel_hdcp.h"
#include "intel_hdcp_gsc.h"
#include "intel_hdcp_regs.h"
#include "intel_pcode.h"

#define KEY_LOAD_TRIES	5
#define HDCP2_LC_RETRY_CNT			3

static int intel_conn_to_vcpi(struct drm_atomic_state *state,
			      struct intel_connector *connector)
{
	struct drm_dp_mst_topology_mgr *mgr;
	struct drm_dp_mst_atomic_payload *payload;
	struct drm_dp_mst_topology_state *mst_state;
	int vcpi = 0;

	/* For HDMI this is forced to be 0x0. For DP SST also this is 0x0. */
	if (!connector->port)
		return 0;
	mgr = connector->port->mgr;

	drm_modeset_lock(&mgr->base.lock, state->acquire_ctx);
	mst_state = to_drm_dp_mst_topology_state(mgr->base.state);
	payload = drm_atomic_get_mst_payload_state(mst_state, connector->port);
	if (drm_WARN_ON(mgr->dev, !payload))
		goto out;

	vcpi = payload->vcpi;
	if (drm_WARN_ON(mgr->dev, vcpi < 0)) {
		vcpi = 0;
		goto out;
	}
out:
	return vcpi;
}

/*
 * intel_hdcp_required_content_stream selects the most highest common possible HDCP
 * content_type for all streams in DP MST topology because security f/w doesn't
 * have any provision to mark content_type for each stream separately, it marks
 * all available streams with the content_type proivided at the time of port
 * authentication. This may prohibit the userspace to use type1 content on
 * HDCP 2.2 capable sink because of other sink are not capable of HDCP 2.2 in
 * DP MST topology. Though it is not compulsory, security fw should change its
 * policy to mark different content_types for different streams.
 */
static void
intel_hdcp_required_content_stream(struct intel_digital_port *dig_port)
{
	struct hdcp_port_data *data = &dig_port->hdcp_port_data;
	bool enforce_type0 = false;
	int k;

	if (dig_port->hdcp_auth_status)
		return;

	if (!dig_port->hdcp_mst_type1_capable)
		enforce_type0 = true;

	/*
	 * Apply common protection level across all streams in DP MST Topology.
	 * Use highest supported content type for all streams in DP MST Topology.
	 */
	for (k = 0; k < data->k; k++)
		data->streams[k].stream_type =
			enforce_type0 ? DRM_MODE_HDCP_CONTENT_TYPE0 : DRM_MODE_HDCP_CONTENT_TYPE1;
}

static void intel_hdcp_prepare_streams(struct intel_connector *connector)
{
	struct intel_digital_port *dig_port = intel_attached_dig_port(connector);
	struct hdcp_port_data *data = &dig_port->hdcp_port_data;
	struct intel_hdcp *hdcp = &connector->hdcp;

	if (!intel_encoder_is_mst(intel_attached_encoder(connector))) {
		data->streams[0].stream_type = hdcp->content_type;
	} else {
		intel_hdcp_required_content_stream(dig_port);
	}
}

static
bool intel_hdcp_is_ksv_valid(u8 *ksv)
{
	int i, ones = 0;
	/* KSV has 20 1's and 20 0's */
	for (i = 0; i < DRM_HDCP_KSV_LEN; i++)
		ones += hweight8(ksv[i]);
	if (ones != 20)
		return false;

	return true;
}

static
int intel_hdcp_read_valid_bksv(struct intel_digital_port *dig_port,
			       const struct intel_hdcp_shim *shim, u8 *bksv)
{
	struct drm_i915_private *i915 = to_i915(dig_port->base.base.dev);
	int ret, i, tries = 2;

	/* HDCP spec states that we must retry the bksv if it is invalid */
	for (i = 0; i < tries; i++) {
		ret = shim->read_bksv(dig_port, bksv);
		if (ret)
			return ret;
		if (intel_hdcp_is_ksv_valid(bksv))
			break;
	}
	if (i == tries) {
		drm_dbg_kms(&i915->drm, "Bksv is invalid\n");
		return -ENODEV;
	}

	return 0;
}

/* Is HDCP1.4 capable on Platform and Sink */
bool intel_hdcp_capable(struct intel_connector *connector)
{
	struct intel_digital_port *dig_port = intel_attached_dig_port(connector);
	const struct intel_hdcp_shim *shim = connector->hdcp.shim;
	bool capable = false;
	u8 bksv[5];

	if (!shim)
		return capable;

	if (shim->hdcp_capable) {
		shim->hdcp_capable(dig_port, &capable);
	} else {
		if (!intel_hdcp_read_valid_bksv(dig_port, shim, bksv))
			capable = true;
	}

	return capable;
}

/* Is HDCP2.2 capable on Platform and Sink */
bool intel_hdcp2_capable(struct intel_connector *connector)
{
	struct intel_digital_port *dig_port = intel_attached_dig_port(connector);
	struct drm_i915_private *i915 = to_i915(connector->base.dev);
	struct intel_hdcp *hdcp = &connector->hdcp;
	bool capable = false;

	/* I915 support for HDCP2.2 */
	if (!hdcp->hdcp2_supported)
		return false;

	/* If MTL+ make sure gsc is loaded and proxy is setup */
	if (intel_hdcp_gsc_cs_required(i915)) {
		struct intel_gt *gt = i915->media_gt;
		struct intel_gsc_uc *gsc = gt ? &gt->uc.gsc : NULL;

		if (!gsc || !intel_uc_fw_is_running(&gsc->fw))
			return false;
	}

	/* MEI/GSC interface is solid depending on which is used */
	mutex_lock(&i915->display.hdcp.hdcp_mutex);
	if (!i915->display.hdcp.comp_added ||  !i915->display.hdcp.arbiter) {
		mutex_unlock(&i915->display.hdcp.hdcp_mutex);
		return false;
	}
	mutex_unlock(&i915->display.hdcp.hdcp_mutex);

	/* Sink's capability for HDCP2.2 */
	hdcp->shim->hdcp_2_2_capable(dig_port, &capable);

	return capable;
}

static bool intel_hdcp_in_use(struct drm_i915_private *i915,
			      enum transcoder cpu_transcoder, enum port port)
{
	return intel_de_read(i915,
			     HDCP_STATUS(i915, cpu_transcoder, port)) &
		HDCP_STATUS_ENC;
}

static bool intel_hdcp2_in_use(struct drm_i915_private *i915,
			       enum transcoder cpu_transcoder, enum port port)
{
	return intel_de_read(i915,
			     HDCP2_STATUS(i915, cpu_transcoder, port)) &
		LINK_ENCRYPTION_STATUS;
}

static int intel_hdcp_poll_ksv_fifo(struct intel_digital_port *dig_port,
				    const struct intel_hdcp_shim *shim)
{
	int ret, read_ret;
	bool ksv_ready;

	/* Poll for ksv list ready (spec says max time allowed is 5s) */
	ret = __wait_for(read_ret = shim->read_ksv_ready(dig_port,
							 &ksv_ready),
			 read_ret || ksv_ready, 5 * 1000 * 1000, 1000,
			 100 * 1000);
	if (ret)
		return ret;
	if (read_ret)
		return read_ret;
	if (!ksv_ready)
		return -ETIMEDOUT;

	return 0;
}

static bool hdcp_key_loadable(struct drm_i915_private *i915)
{
	enum i915_power_well_id id;
	intel_wakeref_t wakeref;
	bool enabled = false;

	/*
	 * On HSW and BDW, Display HW loads the Key as soon as Display resumes.
	 * On all BXT+, SW can load the keys only when the PW#1 is turned on.
	 */
	if (IS_HASWELL(i915) || IS_BROADWELL(i915))
		id = HSW_DISP_PW_GLOBAL;
	else
		id = SKL_DISP_PW_1;

	/* PG1 (power well #1) needs to be enabled */
	with_intel_runtime_pm(&i915->runtime_pm, wakeref)
		enabled = intel_display_power_well_is_enabled(i915, id);

	/*
	 * Another req for hdcp key loadability is enabled state of pll for
	 * cdclk. Without active crtc we wont land here. So we are assuming that
	 * cdclk is already on.
	 */

	return enabled;
}

static void intel_hdcp_clear_keys(struct drm_i915_private *i915)
{
	intel_de_write(i915, HDCP_KEY_CONF, HDCP_CLEAR_KEYS_TRIGGER);
	intel_de_write(i915, HDCP_KEY_STATUS,
		       HDCP_KEY_LOAD_DONE | HDCP_KEY_LOAD_STATUS | HDCP_FUSE_IN_PROGRESS | HDCP_FUSE_ERROR | HDCP_FUSE_DONE);
}

static int intel_hdcp_load_keys(struct drm_i915_private *i915)
{
	int ret;
	u32 val;

	val = intel_de_read(i915, HDCP_KEY_STATUS);
	if ((val & HDCP_KEY_LOAD_DONE) && (val & HDCP_KEY_LOAD_STATUS))
		return 0;

	/*
	 * On HSW and BDW HW loads the HDCP1.4 Key when Display comes
	 * out of reset. So if Key is not already loaded, its an error state.
	 */
	if (IS_HASWELL(i915) || IS_BROADWELL(i915))
		if (!(intel_de_read(i915, HDCP_KEY_STATUS) & HDCP_KEY_LOAD_DONE))
			return -ENXIO;

	/*
	 * Initiate loading the HDCP key from fuses.
	 *
	 * BXT+ platforms, HDCP key needs to be loaded by SW. Only display
	 * version 9 platforms (minus BXT) differ in the key load trigger
	 * process from other platforms. These platforms use the GT Driver
	 * Mailbox interface.
	 */
	if (DISPLAY_VER(i915) == 9 && !IS_BROXTON(i915)) {
		ret = snb_pcode_write(&i915->uncore, SKL_PCODE_LOAD_HDCP_KEYS, 1);
		if (ret) {
			drm_err(&i915->drm,
				"Failed to initiate HDCP key load (%d)\n",
				ret);
			return ret;
		}
	} else {
		intel_de_write(i915, HDCP_KEY_CONF, HDCP_KEY_LOAD_TRIGGER);
	}

	/* Wait for the keys to load (500us) */
	ret = __intel_wait_for_register(&i915->uncore, HDCP_KEY_STATUS,
					HDCP_KEY_LOAD_DONE, HDCP_KEY_LOAD_DONE,
					10, 1, &val);
	if (ret)
		return ret;
	else if (!(val & HDCP_KEY_LOAD_STATUS))
		return -ENXIO;

	/* Send Aksv over to PCH display for use in authentication */
	intel_de_write(i915, HDCP_KEY_CONF, HDCP_AKSV_SEND_TRIGGER);

	return 0;
}

/* Returns updated SHA-1 index */
static int intel_write_sha_text(struct drm_i915_private *i915, u32 sha_text)
{
	intel_de_write(i915, HDCP_SHA_TEXT, sha_text);
	if (intel_de_wait_for_set(i915, HDCP_REP_CTL, HDCP_SHA1_READY, 1)) {
		drm_err(&i915->drm, "Timed out waiting for SHA1 ready\n");
		return -ETIMEDOUT;
	}
	return 0;
}

static
u32 intel_hdcp_get_repeater_ctl(struct drm_i915_private *i915,
				enum transcoder cpu_transcoder, enum port port)
{
	if (DISPLAY_VER(i915) >= 12) {
		switch (cpu_transcoder) {
		case TRANSCODER_A:
			return HDCP_TRANSA_REP_PRESENT |
			       HDCP_TRANSA_SHA1_M0;
		case TRANSCODER_B:
			return HDCP_TRANSB_REP_PRESENT |
			       HDCP_TRANSB_SHA1_M0;
		case TRANSCODER_C:
			return HDCP_TRANSC_REP_PRESENT |
			       HDCP_TRANSC_SHA1_M0;
		case TRANSCODER_D:
			return HDCP_TRANSD_REP_PRESENT |
			       HDCP_TRANSD_SHA1_M0;
		default:
			drm_err(&i915->drm, "Unknown transcoder %d\n",
				cpu_transcoder);
			return -EINVAL;
		}
	}

	switch (port) {
	case PORT_A:
		return HDCP_DDIA_REP_PRESENT | HDCP_DDIA_SHA1_M0;
	case PORT_B:
		return HDCP_DDIB_REP_PRESENT | HDCP_DDIB_SHA1_M0;
	case PORT_C:
		return HDCP_DDIC_REP_PRESENT | HDCP_DDIC_SHA1_M0;
	case PORT_D:
		return HDCP_DDID_REP_PRESENT | HDCP_DDID_SHA1_M0;
	case PORT_E:
		return HDCP_DDIE_REP_PRESENT | HDCP_DDIE_SHA1_M0;
	default:
		drm_err(&i915->drm, "Unknown port %d\n", port);
		return -EINVAL;
	}
}

static
int intel_hdcp_validate_v_prime(struct intel_connector *connector,
				const struct intel_hdcp_shim *shim,
				u8 *ksv_fifo, u8 num_downstream, u8 *bstatus)
{
	struct intel_digital_port *dig_port = intel_attached_dig_port(connector);
	struct drm_i915_private *i915 = to_i915(connector->base.dev);
	enum transcoder cpu_transcoder = connector->hdcp.cpu_transcoder;
	enum port port = dig_port->base.port;
	u32 vprime, sha_text, sha_leftovers, rep_ctl;
	int ret, i, j, sha_idx;

	/* Process V' values from the receiver */
	for (i = 0; i < DRM_HDCP_V_PRIME_NUM_PARTS; i++) {
		ret = shim->read_v_prime_part(dig_port, i, &vprime);
		if (ret)
			return ret;
		intel_de_write(i915, HDCP_SHA_V_PRIME(i), vprime);
	}

	/*
	 * We need to write the concatenation of all device KSVs, BINFO (DP) ||
	 * BSTATUS (HDMI), and M0 (which is added via HDCP_REP_CTL). This byte
	 * stream is written via the HDCP_SHA_TEXT register in 32-bit
	 * increments. Every 64 bytes, we need to write HDCP_REP_CTL again. This
	 * index will keep track of our progress through the 64 bytes as well as
	 * helping us work the 40-bit KSVs through our 32-bit register.
	 *
	 * NOTE: data passed via HDCP_SHA_TEXT should be big-endian
	 */
	sha_idx = 0;
	sha_text = 0;
	sha_leftovers = 0;
	rep_ctl = intel_hdcp_get_repeater_ctl(i915, cpu_transcoder, port);
	intel_de_write(i915, HDCP_REP_CTL, rep_ctl | HDCP_SHA1_TEXT_32);
	for (i = 0; i < num_downstream; i++) {
		unsigned int sha_empty;
		u8 *ksv = &ksv_fifo[i * DRM_HDCP_KSV_LEN];

		/* Fill up the empty slots in sha_text and write it out */
		sha_empty = sizeof(sha_text) - sha_leftovers;
		for (j = 0; j < sha_empty; j++) {
			u8 off = ((sizeof(sha_text) - j - 1 - sha_leftovers) * 8);
			sha_text |= ksv[j] << off;
		}

		ret = intel_write_sha_text(i915, sha_text);
		if (ret < 0)
			return ret;

		/* Programming guide writes this every 64 bytes */
		sha_idx += sizeof(sha_text);
		if (!(sha_idx % 64))
			intel_de_write(i915, HDCP_REP_CTL,
				       rep_ctl | HDCP_SHA1_TEXT_32);

		/* Store the leftover bytes from the ksv in sha_text */
		sha_leftovers = DRM_HDCP_KSV_LEN - sha_empty;
		sha_text = 0;
		for (j = 0; j < sha_leftovers; j++)
			sha_text |= ksv[sha_empty + j] <<
					((sizeof(sha_text) - j - 1) * 8);

		/*
		 * If we still have room in sha_text for more data, continue.
		 * Otherwise, write it out immediately.
		 */
		if (sizeof(sha_text) > sha_leftovers)
			continue;

		ret = intel_write_sha_text(i915, sha_text);
		if (ret < 0)
			return ret;
		sha_leftovers = 0;
		sha_text = 0;
		sha_idx += sizeof(sha_text);
	}

	/*
	 * We need to write BINFO/BSTATUS, and M0 now. Depending on how many
	 * bytes are leftover from the last ksv, we might be able to fit them
	 * all in sha_text (first 2 cases), or we might need to split them up
	 * into 2 writes (last 2 cases).
	 */
	if (sha_leftovers == 0) {
		/* Write 16 bits of text, 16 bits of M0 */
		intel_de_write(i915, HDCP_REP_CTL,
			       rep_ctl | HDCP_SHA1_TEXT_16);
		ret = intel_write_sha_text(i915,
					   bstatus[0] << 8 | bstatus[1]);
		if (ret < 0)
			return ret;
		sha_idx += sizeof(sha_text);

		/* Write 32 bits of M0 */
		intel_de_write(i915, HDCP_REP_CTL,
			       rep_ctl | HDCP_SHA1_TEXT_0);
		ret = intel_write_sha_text(i915, 0);
		if (ret < 0)
			return ret;
		sha_idx += sizeof(sha_text);

		/* Write 16 bits of M0 */
		intel_de_write(i915, HDCP_REP_CTL,
			       rep_ctl | HDCP_SHA1_TEXT_16);
		ret = intel_write_sha_text(i915, 0);
		if (ret < 0)
			return ret;
		sha_idx += sizeof(sha_text);

	} else if (sha_leftovers == 1) {
		/* Write 24 bits of text, 8 bits of M0 */
		intel_de_write(i915, HDCP_REP_CTL,
			       rep_ctl | HDCP_SHA1_TEXT_24);
		sha_text |= bstatus[0] << 16 | bstatus[1] << 8;
		/* Only 24-bits of data, must be in the LSB */
		sha_text = (sha_text & 0xffffff00) >> 8;
		ret = intel_write_sha_text(i915, sha_text);
		if (ret < 0)
			return ret;
		sha_idx += sizeof(sha_text);

		/* Write 32 bits of M0 */
		intel_de_write(i915, HDCP_REP_CTL,
			       rep_ctl | HDCP_SHA1_TEXT_0);
		ret = intel_write_sha_text(i915, 0);
		if (ret < 0)
			return ret;
		sha_idx += sizeof(sha_text);

		/* Write 24 bits of M0 */
		intel_de_write(i915, HDCP_REP_CTL,
			       rep_ctl | HDCP_SHA1_TEXT_8);
		ret = intel_write_sha_text(i915, 0);
		if (ret < 0)
			return ret;
		sha_idx += sizeof(sha_text);

	} else if (sha_leftovers == 2) {
		/* Write 32 bits of text */
		intel_de_write(i915, HDCP_REP_CTL,
			       rep_ctl | HDCP_SHA1_TEXT_32);
		sha_text |= bstatus[0] << 8 | bstatus[1];
		ret = intel_write_sha_text(i915, sha_text);
		if (ret < 0)
			return ret;
		sha_idx += sizeof(sha_text);

		/* Write 64 bits of M0 */
		intel_de_write(i915, HDCP_REP_CTL,
			       rep_ctl | HDCP_SHA1_TEXT_0);
		for (i = 0; i < 2; i++) {
			ret = intel_write_sha_text(i915, 0);
			if (ret < 0)
				return ret;
			sha_idx += sizeof(sha_text);
		}

		/*
		 * Terminate the SHA-1 stream by hand. For the other leftover
		 * cases this is appended by the hardware.
		 */
		intel_de_write(i915, HDCP_REP_CTL,
			       rep_ctl | HDCP_SHA1_TEXT_32);
		sha_text = DRM_HDCP_SHA1_TERMINATOR << 24;
		ret = intel_write_sha_text(i915, sha_text);
		if (ret < 0)
			return ret;
		sha_idx += sizeof(sha_text);
	} else if (sha_leftovers == 3) {
		/* Write 32 bits of text (filled from LSB) */
		intel_de_write(i915, HDCP_REP_CTL,
			       rep_ctl | HDCP_SHA1_TEXT_32);
		sha_text |= bstatus[0];
		ret = intel_write_sha_text(i915, sha_text);
		if (ret < 0)
			return ret;
		sha_idx += sizeof(sha_text);

		/* Write 8 bits of text (filled from LSB), 24 bits of M0 */
		intel_de_write(i915, HDCP_REP_CTL,
			       rep_ctl | HDCP_SHA1_TEXT_8);
		ret = intel_write_sha_text(i915, bstatus[1]);
		if (ret < 0)
			return ret;
		sha_idx += sizeof(sha_text);

		/* Write 32 bits of M0 */
		intel_de_write(i915, HDCP_REP_CTL,
			       rep_ctl | HDCP_SHA1_TEXT_0);
		ret = intel_write_sha_text(i915, 0);
		if (ret < 0)
			return ret;
		sha_idx += sizeof(sha_text);

		/* Write 8 bits of M0 */
		intel_de_write(i915, HDCP_REP_CTL,
			       rep_ctl | HDCP_SHA1_TEXT_24);
		ret = intel_write_sha_text(i915, 0);
		if (ret < 0)
			return ret;
		sha_idx += sizeof(sha_text);
	} else {
		drm_dbg_kms(&i915->drm, "Invalid number of leftovers %d\n",
			    sha_leftovers);
		return -EINVAL;
	}

	intel_de_write(i915, HDCP_REP_CTL, rep_ctl | HDCP_SHA1_TEXT_32);
	/* Fill up to 64-4 bytes with zeros (leave the last write for length) */
	while ((sha_idx % 64) < (64 - sizeof(sha_text))) {
		ret = intel_write_sha_text(i915, 0);
		if (ret < 0)
			return ret;
		sha_idx += sizeof(sha_text);
	}

	/*
	 * Last write gets the length of the concatenation in bits. That is:
	 *  - 5 bytes per device
	 *  - 10 bytes for BINFO/BSTATUS(2), M0(8)
	 */
	sha_text = (num_downstream * 5 + 10) * 8;
	ret = intel_write_sha_text(i915, sha_text);
	if (ret < 0)
		return ret;

	/* Tell the HW we're done with the hash and wait for it to ACK */
	intel_de_write(i915, HDCP_REP_CTL,
		       rep_ctl | HDCP_SHA1_COMPLETE_HASH);
	if (intel_de_wait_for_set(i915, HDCP_REP_CTL,
				  HDCP_SHA1_COMPLETE, 1)) {
		drm_err(&i915->drm, "Timed out waiting for SHA1 complete\n");
		return -ETIMEDOUT;
	}
	if (!(intel_de_read(i915, HDCP_REP_CTL) & HDCP_SHA1_V_MATCH)) {
		drm_dbg_kms(&i915->drm, "SHA-1 mismatch, HDCP failed\n");
		return -ENXIO;
	}

	return 0;
}

/* Implements Part 2 of the HDCP authorization procedure */
static
int intel_hdcp_auth_downstream(struct intel_connector *connector)
{
	struct intel_digital_port *dig_port = intel_attached_dig_port(connector);
	struct drm_i915_private *i915 = to_i915(connector->base.dev);
	const struct intel_hdcp_shim *shim = connector->hdcp.shim;
	u8 bstatus[2], num_downstream, *ksv_fifo;
	int ret, i, tries = 3;

	ret = intel_hdcp_poll_ksv_fifo(dig_port, shim);
	if (ret) {
		drm_dbg_kms(&i915->drm,
			    "KSV list failed to become ready (%d)\n", ret);
		return ret;
	}

	ret = shim->read_bstatus(dig_port, bstatus);
	if (ret)
		return ret;

	if (DRM_HDCP_MAX_DEVICE_EXCEEDED(bstatus[0]) ||
	    DRM_HDCP_MAX_CASCADE_EXCEEDED(bstatus[1])) {
		drm_dbg_kms(&i915->drm, "Max Topology Limit Exceeded\n");
		return -EPERM;
	}

	/*
	 * When repeater reports 0 device count, HDCP1.4 spec allows disabling
	 * the HDCP encryption. That implies that repeater can't have its own
	 * display. As there is no consumption of encrypted content in the
	 * repeater with 0 downstream devices, we are failing the
	 * authentication.
	 */
	num_downstream = DRM_HDCP_NUM_DOWNSTREAM(bstatus[0]);
	if (num_downstream == 0) {
		drm_dbg_kms(&i915->drm,
			    "Repeater with zero downstream devices\n");
		return -EINVAL;
	}

	ksv_fifo = kcalloc(DRM_HDCP_KSV_LEN, num_downstream, GFP_KERNEL);
	if (!ksv_fifo) {
		drm_dbg_kms(&i915->drm, "Out of mem: ksv_fifo\n");
		return -ENOMEM;
	}

	ret = shim->read_ksv_fifo(dig_port, num_downstream, ksv_fifo);
	if (ret)
		goto err;

	if (drm_hdcp_check_ksvs_revoked(&i915->drm, ksv_fifo,
					num_downstream) > 0) {
		drm_err(&i915->drm, "Revoked Ksv(s) in ksv_fifo\n");
		ret = -EPERM;
		goto err;
	}

	/*
	 * When V prime mismatches, DP Spec mandates re-read of
	 * V prime atleast twice.
	 */
	for (i = 0; i < tries; i++) {
		ret = intel_hdcp_validate_v_prime(connector, shim,
						  ksv_fifo, num_downstream,
						  bstatus);
		if (!ret)
			break;
	}

	if (i == tries) {
		drm_dbg_kms(&i915->drm,
			    "V Prime validation failed.(%d)\n", ret);
		goto err;
	}

	drm_dbg_kms(&i915->drm, "HDCP is enabled (%d downstream devices)\n",
		    num_downstream);
	ret = 0;
err:
	kfree(ksv_fifo);
	return ret;
}

/* Implements Part 1 of the HDCP authorization procedure */
static int intel_hdcp_auth(struct intel_connector *connector)
{
	struct intel_digital_port *dig_port = intel_attached_dig_port(connector);
	struct drm_i915_private *i915 = to_i915(connector->base.dev);
	struct intel_hdcp *hdcp = &connector->hdcp;
	const struct intel_hdcp_shim *shim = hdcp->shim;
	enum transcoder cpu_transcoder = connector->hdcp.cpu_transcoder;
	enum port port = dig_port->base.port;
	unsigned long r0_prime_gen_start;
	int ret, i, tries = 2;
	union {
		u32 reg[2];
		u8 shim[DRM_HDCP_AN_LEN];
	} an;
	union {
		u32 reg[2];
		u8 shim[DRM_HDCP_KSV_LEN];
	} bksv;
	union {
		u32 reg;
		u8 shim[DRM_HDCP_RI_LEN];
	} ri;
	bool repeater_present, hdcp_capable;

	/*
	 * Detects whether the display is HDCP capable. Although we check for
	 * valid Bksv below, the HDCP over DP spec requires that we check
	 * whether the display supports HDCP before we write An. For HDMI
	 * displays, this is not necessary.
	 */
	if (shim->hdcp_capable) {
		ret = shim->hdcp_capable(dig_port, &hdcp_capable);
		if (ret)
			return ret;
		if (!hdcp_capable) {
			drm_dbg_kms(&i915->drm,
				    "Panel is not HDCP capable\n");
			return -EINVAL;
		}
	}

	/* Initialize An with 2 random values and acquire it */
	for (i = 0; i < 2; i++)
		intel_de_write(i915,
			       HDCP_ANINIT(i915, cpu_transcoder, port),
			       get_random_u32());
	intel_de_write(i915, HDCP_CONF(i915, cpu_transcoder, port),
		       HDCP_CONF_CAPTURE_AN);

	/* Wait for An to be acquired */
	if (intel_de_wait_for_set(i915,
				  HDCP_STATUS(i915, cpu_transcoder, port),
				  HDCP_STATUS_AN_READY, 1)) {
		drm_err(&i915->drm, "Timed out waiting for An\n");
		return -ETIMEDOUT;
	}

	an.reg[0] = intel_de_read(i915,
				  HDCP_ANLO(i915, cpu_transcoder, port));
	an.reg[1] = intel_de_read(i915,
				  HDCP_ANHI(i915, cpu_transcoder, port));
	ret = shim->write_an_aksv(dig_port, an.shim);
	if (ret)
		return ret;

	r0_prime_gen_start = jiffies;

	memset(&bksv, 0, sizeof(bksv));

	ret = intel_hdcp_read_valid_bksv(dig_port, shim, bksv.shim);
	if (ret < 0)
		return ret;

	if (drm_hdcp_check_ksvs_revoked(&i915->drm, bksv.shim, 1) > 0) {
		drm_err(&i915->drm, "BKSV is revoked\n");
		return -EPERM;
	}

	intel_de_write(i915, HDCP_BKSVLO(i915, cpu_transcoder, port),
		       bksv.reg[0]);
	intel_de_write(i915, HDCP_BKSVHI(i915, cpu_transcoder, port),
		       bksv.reg[1]);

	ret = shim->repeater_present(dig_port, &repeater_present);
	if (ret)
		return ret;
	if (repeater_present)
		intel_de_write(i915, HDCP_REP_CTL,
			       intel_hdcp_get_repeater_ctl(i915, cpu_transcoder, port));

	ret = shim->toggle_signalling(dig_port, cpu_transcoder, true);
	if (ret)
		return ret;

	intel_de_write(i915, HDCP_CONF(i915, cpu_transcoder, port),
		       HDCP_CONF_AUTH_AND_ENC);

	/* Wait for R0 ready */
	if (wait_for(intel_de_read(i915, HDCP_STATUS(i915, cpu_transcoder, port)) &
		     (HDCP_STATUS_R0_READY | HDCP_STATUS_ENC), 1)) {
		drm_err(&i915->drm, "Timed out waiting for R0 ready\n");
		return -ETIMEDOUT;
	}

	/*
	 * Wait for R0' to become available. The spec says 100ms from Aksv, but
	 * some monitors can take longer than this. We'll set the timeout at
	 * 300ms just to be sure.
	 *
	 * On DP, there's an R0_READY bit available but no such bit
	 * exists on HDMI. Since the upper-bound is the same, we'll just do
	 * the stupid thing instead of polling on one and not the other.
	 */
	wait_remaining_ms_from_jiffies(r0_prime_gen_start, 300);

	tries = 3;

	/*
	 * DP HDCP Spec mandates the two more reattempt to read R0, incase
	 * of R0 mismatch.
	 */
	for (i = 0; i < tries; i++) {
		ri.reg = 0;
		ret = shim->read_ri_prime(dig_port, ri.shim);
		if (ret)
			return ret;
		intel_de_write(i915,
			       HDCP_RPRIME(i915, cpu_transcoder, port),
			       ri.reg);

		/* Wait for Ri prime match */
		if (!wait_for(intel_de_read(i915, HDCP_STATUS(i915, cpu_transcoder, port)) &
			      (HDCP_STATUS_RI_MATCH | HDCP_STATUS_ENC), 1))
			break;
	}

	if (i == tries) {
		drm_dbg_kms(&i915->drm,
			    "Timed out waiting for Ri prime match (%x)\n",
			    intel_de_read(i915,
					  HDCP_STATUS(i915, cpu_transcoder, port)));
		return -ETIMEDOUT;
	}

	/* Wait for encryption confirmation */
	if (intel_de_wait_for_set(i915,
				  HDCP_STATUS(i915, cpu_transcoder, port),
				  HDCP_STATUS_ENC,
				  HDCP_ENCRYPT_STATUS_CHANGE_TIMEOUT_MS)) {
		drm_err(&i915->drm, "Timed out waiting for encryption\n");
		return -ETIMEDOUT;
	}

	/* DP MST Auth Part 1 Step 2.a and Step 2.b */
	if (shim->stream_encryption) {
		ret = shim->stream_encryption(connector, true);
		if (ret) {
			drm_err(&i915->drm, "[%s:%d] Failed to enable HDCP 1.4 stream enc\n",
				connector->base.name, connector->base.base.id);
			return ret;
		}
		drm_dbg_kms(&i915->drm, "HDCP 1.4 transcoder: %s stream encrypted\n",
			    transcoder_name(hdcp->stream_transcoder));
	}

	if (repeater_present)
		return intel_hdcp_auth_downstream(connector);

	drm_dbg_kms(&i915->drm, "HDCP is enabled (no repeater present)\n");
	return 0;
}

static int _intel_hdcp_disable(struct intel_connector *connector)
{
	struct intel_digital_port *dig_port = intel_attached_dig_port(connector);
	struct drm_i915_private *i915 = to_i915(connector->base.dev);
	struct intel_hdcp *hdcp = &connector->hdcp;
	enum port port = dig_port->base.port;
	enum transcoder cpu_transcoder = hdcp->cpu_transcoder;
	u32 repeater_ctl;
	int ret;

	drm_dbg_kms(&i915->drm, "[%s:%d] HDCP is being disabled...\n",
		    connector->base.name, connector->base.base.id);

	if (hdcp->shim->stream_encryption) {
		ret = hdcp->shim->stream_encryption(connector, false);
		if (ret) {
			drm_err(&i915->drm, "[%s:%d] Failed to disable HDCP 1.4 stream enc\n",
				connector->base.name, connector->base.base.id);
			return ret;
		}
		drm_dbg_kms(&i915->drm, "HDCP 1.4 transcoder: %s stream encryption disabled\n",
			    transcoder_name(hdcp->stream_transcoder));
		/*
		 * If there are other connectors on this port using HDCP,
		 * don't disable it until it disabled HDCP encryption for
		 * all connectors in MST topology.
		 */
		if (dig_port->num_hdcp_streams > 0)
			return 0;
	}

	hdcp->hdcp_encrypted = false;
	intel_de_write(i915, HDCP_CONF(i915, cpu_transcoder, port), 0);
	if (intel_de_wait_for_clear(i915,
				    HDCP_STATUS(i915, cpu_transcoder, port),
				    ~0, HDCP_ENCRYPT_STATUS_CHANGE_TIMEOUT_MS)) {
		drm_err(&i915->drm,
			"Failed to disable HDCP, timeout clearing status\n");
		return -ETIMEDOUT;
	}

	repeater_ctl = intel_hdcp_get_repeater_ctl(i915, cpu_transcoder,
						   port);
	intel_de_rmw(i915, HDCP_REP_CTL, repeater_ctl, 0);

	ret = hdcp->shim->toggle_signalling(dig_port, cpu_transcoder, false);
	if (ret) {
		drm_err(&i915->drm, "Failed to disable HDCP signalling\n");
		return ret;
	}

	drm_dbg_kms(&i915->drm, "HDCP is disabled\n");
	return 0;
}

static int _intel_hdcp_enable(struct intel_connector *connector)
{
	struct drm_i915_private *i915 = to_i915(connector->base.dev);
	struct intel_hdcp *hdcp = &connector->hdcp;
	int i, ret, tries = 3;

	drm_dbg_kms(&i915->drm, "[%s:%d] HDCP is being enabled...\n",
		    connector->base.name, connector->base.base.id);

	if (!hdcp_key_loadable(i915)) {
		drm_err(&i915->drm, "HDCP key Load is not possible\n");
		return -ENXIO;
	}

	for (i = 0; i < KEY_LOAD_TRIES; i++) {
		ret = intel_hdcp_load_keys(i915);
		if (!ret)
			break;
		intel_hdcp_clear_keys(i915);
	}
	if (ret) {
		drm_err(&i915->drm, "Could not load HDCP keys, (%d)\n",
			ret);
		return ret;
	}

	/* Incase of authentication failures, HDCP spec expects reauth. */
	for (i = 0; i < tries; i++) {
		ret = intel_hdcp_auth(connector);
		if (!ret) {
			hdcp->hdcp_encrypted = true;
			return 0;
		}

		drm_dbg_kms(&i915->drm, "HDCP Auth failure (%d)\n", ret);

		/* Ensuring HDCP encryption and signalling are stopped. */
		_intel_hdcp_disable(connector);
	}

	drm_dbg_kms(&i915->drm,
		    "HDCP authentication failed (%d tries/%d)\n", tries, ret);
	return ret;
}

static struct intel_connector *intel_hdcp_to_connector(struct intel_hdcp *hdcp)
{
	return container_of(hdcp, struct intel_connector, hdcp);
}

static void intel_hdcp_update_value(struct intel_connector *connector,
				    u64 value, bool update_property)
{
	struct drm_device *dev = connector->base.dev;
	struct intel_digital_port *dig_port = intel_attached_dig_port(connector);
	struct intel_hdcp *hdcp = &connector->hdcp;
	struct drm_i915_private *i915 = to_i915(connector->base.dev);

	drm_WARN_ON(connector->base.dev, !mutex_is_locked(&hdcp->mutex));

	if (hdcp->value == value)
		return;

	drm_WARN_ON(dev, !mutex_is_locked(&dig_port->hdcp_mutex));

	if (hdcp->value == DRM_MODE_CONTENT_PROTECTION_ENABLED) {
		if (!drm_WARN_ON(dev, dig_port->num_hdcp_streams == 0))
			dig_port->num_hdcp_streams--;
	} else if (value == DRM_MODE_CONTENT_PROTECTION_ENABLED) {
		dig_port->num_hdcp_streams++;
	}

	hdcp->value = value;
	if (update_property) {
		drm_connector_get(&connector->base);
		queue_work(i915->unordered_wq, &hdcp->prop_work);
	}
}

/* Implements Part 3 of the HDCP authorization procedure */
static int intel_hdcp_check_link(struct intel_connector *connector)
{
	struct intel_digital_port *dig_port = intel_attached_dig_port(connector);
	struct drm_i915_private *i915 = to_i915(connector->base.dev);
	struct intel_hdcp *hdcp = &connector->hdcp;
	enum port port = dig_port->base.port;
	enum transcoder cpu_transcoder;
	int ret = 0;

	mutex_lock(&hdcp->mutex);
	mutex_lock(&dig_port->hdcp_mutex);

	cpu_transcoder = hdcp->cpu_transcoder;

	/* Check_link valid only when HDCP1.4 is enabled */
	if (hdcp->value != DRM_MODE_CONTENT_PROTECTION_ENABLED ||
	    !hdcp->hdcp_encrypted) {
		ret = -EINVAL;
		goto out;
	}

	if (drm_WARN_ON(&i915->drm,
			!intel_hdcp_in_use(i915, cpu_transcoder, port))) {
		drm_err(&i915->drm,
			"%s:%d HDCP link stopped encryption,%x\n",
			connector->base.name, connector->base.base.id,
			intel_de_read(i915, HDCP_STATUS(i915, cpu_transcoder, port)));
		ret = -ENXIO;
		intel_hdcp_update_value(connector,
					DRM_MODE_CONTENT_PROTECTION_DESIRED,
					true);
		goto out;
	}

	if (hdcp->shim->check_link(dig_port, connector)) {
		if (hdcp->value != DRM_MODE_CONTENT_PROTECTION_UNDESIRED) {
			intel_hdcp_update_value(connector,
				DRM_MODE_CONTENT_PROTECTION_ENABLED, true);
		}
		goto out;
	}

	drm_dbg_kms(&i915->drm,
		    "[%s:%d] HDCP link failed, retrying authentication\n",
		    connector->base.name, connector->base.base.id);

	ret = _intel_hdcp_disable(connector);
	if (ret) {
		drm_err(&i915->drm, "Failed to disable hdcp (%d)\n", ret);
		intel_hdcp_update_value(connector,
					DRM_MODE_CONTENT_PROTECTION_DESIRED,
					true);
		goto out;
	}

	ret = _intel_hdcp_enable(connector);
	if (ret) {
		drm_err(&i915->drm, "Failed to enable hdcp (%d)\n", ret);
		intel_hdcp_update_value(connector,
					DRM_MODE_CONTENT_PROTECTION_DESIRED,
					true);
		goto out;
	}

out:
	mutex_unlock(&dig_port->hdcp_mutex);
	mutex_unlock(&hdcp->mutex);
	return ret;
}

static void intel_hdcp_prop_work(struct work_struct *work)
{
	struct intel_hdcp *hdcp = container_of(work, struct intel_hdcp,
					       prop_work);
	struct intel_connector *connector = intel_hdcp_to_connector(hdcp);
	struct drm_i915_private *i915 = to_i915(connector->base.dev);

	drm_modeset_lock(&i915->drm.mode_config.connection_mutex, NULL);
	mutex_lock(&hdcp->mutex);

	/*
	 * This worker is only used to flip between ENABLED/DESIRED. Either of
	 * those to UNDESIRED is handled by core. If value == UNDESIRED,
	 * we're running just after hdcp has been disabled, so just exit
	 */
	if (hdcp->value != DRM_MODE_CONTENT_PROTECTION_UNDESIRED)
		drm_hdcp_update_content_protection(&connector->base,
						   hdcp->value);

	mutex_unlock(&hdcp->mutex);
	drm_modeset_unlock(&i915->drm.mode_config.connection_mutex);

	drm_connector_put(&connector->base);
}

bool is_hdcp_supported(struct drm_i915_private *i915, enum port port)
{
<<<<<<< HEAD
	return DISPLAY_RUNTIME_INFO(dev_priv)->has_hdcp &&
		(DISPLAY_VER(dev_priv) >= 12 || port < PORT_E);
=======
	return DISPLAY_RUNTIME_INFO(i915)->has_hdcp &&
		(DISPLAY_VER(i915) >= 12 || port < PORT_E);
>>>>>>> 238589d0
}

static int
hdcp2_prepare_ake_init(struct intel_connector *connector,
		       struct hdcp2_ake_init *ake_data)
{
	struct intel_digital_port *dig_port = intel_attached_dig_port(connector);
	struct hdcp_port_data *data = &dig_port->hdcp_port_data;
	struct drm_i915_private *i915 = to_i915(connector->base.dev);
	struct i915_hdcp_arbiter *arbiter;
	int ret;

	mutex_lock(&i915->display.hdcp.hdcp_mutex);
	arbiter = i915->display.hdcp.arbiter;

	if (!arbiter || !arbiter->ops) {
		mutex_unlock(&i915->display.hdcp.hdcp_mutex);
		return -EINVAL;
	}

	ret = arbiter->ops->initiate_hdcp2_session(arbiter->hdcp_dev, data, ake_data);
	if (ret)
		drm_dbg_kms(&i915->drm, "Prepare_ake_init failed. %d\n",
			    ret);
	mutex_unlock(&i915->display.hdcp.hdcp_mutex);

	return ret;
}

static int
hdcp2_verify_rx_cert_prepare_km(struct intel_connector *connector,
				struct hdcp2_ake_send_cert *rx_cert,
				bool *paired,
				struct hdcp2_ake_no_stored_km *ek_pub_km,
				size_t *msg_sz)
{
	struct intel_digital_port *dig_port = intel_attached_dig_port(connector);
	struct hdcp_port_data *data = &dig_port->hdcp_port_data;
	struct drm_i915_private *i915 = to_i915(connector->base.dev);
	struct i915_hdcp_arbiter *arbiter;
	int ret;

	mutex_lock(&i915->display.hdcp.hdcp_mutex);
	arbiter = i915->display.hdcp.arbiter;

	if (!arbiter || !arbiter->ops) {
		mutex_unlock(&i915->display.hdcp.hdcp_mutex);
		return -EINVAL;
	}

	ret = arbiter->ops->verify_receiver_cert_prepare_km(arbiter->hdcp_dev, data,
							 rx_cert, paired,
							 ek_pub_km, msg_sz);
	if (ret < 0)
		drm_dbg_kms(&i915->drm, "Verify rx_cert failed. %d\n",
			    ret);
	mutex_unlock(&i915->display.hdcp.hdcp_mutex);

	return ret;
}

static int hdcp2_verify_hprime(struct intel_connector *connector,
			       struct hdcp2_ake_send_hprime *rx_hprime)
{
	struct intel_digital_port *dig_port = intel_attached_dig_port(connector);
	struct hdcp_port_data *data = &dig_port->hdcp_port_data;
	struct drm_i915_private *i915 = to_i915(connector->base.dev);
	struct i915_hdcp_arbiter *arbiter;
	int ret;

	mutex_lock(&i915->display.hdcp.hdcp_mutex);
	arbiter = i915->display.hdcp.arbiter;

	if (!arbiter || !arbiter->ops) {
		mutex_unlock(&i915->display.hdcp.hdcp_mutex);
		return -EINVAL;
	}

	ret = arbiter->ops->verify_hprime(arbiter->hdcp_dev, data, rx_hprime);
	if (ret < 0)
		drm_dbg_kms(&i915->drm, "Verify hprime failed. %d\n", ret);
	mutex_unlock(&i915->display.hdcp.hdcp_mutex);

	return ret;
}

static int
hdcp2_store_pairing_info(struct intel_connector *connector,
			 struct hdcp2_ake_send_pairing_info *pairing_info)
{
	struct intel_digital_port *dig_port = intel_attached_dig_port(connector);
	struct hdcp_port_data *data = &dig_port->hdcp_port_data;
	struct drm_i915_private *i915 = to_i915(connector->base.dev);
	struct i915_hdcp_arbiter *arbiter;
	int ret;

	mutex_lock(&i915->display.hdcp.hdcp_mutex);
	arbiter = i915->display.hdcp.arbiter;

	if (!arbiter || !arbiter->ops) {
		mutex_unlock(&i915->display.hdcp.hdcp_mutex);
		return -EINVAL;
	}

	ret = arbiter->ops->store_pairing_info(arbiter->hdcp_dev, data, pairing_info);
	if (ret < 0)
		drm_dbg_kms(&i915->drm, "Store pairing info failed. %d\n",
			    ret);
	mutex_unlock(&i915->display.hdcp.hdcp_mutex);

	return ret;
}

static int
hdcp2_prepare_lc_init(struct intel_connector *connector,
		      struct hdcp2_lc_init *lc_init)
{
	struct intel_digital_port *dig_port = intel_attached_dig_port(connector);
	struct hdcp_port_data *data = &dig_port->hdcp_port_data;
	struct drm_i915_private *i915 = to_i915(connector->base.dev);
	struct i915_hdcp_arbiter *arbiter;
	int ret;

	mutex_lock(&i915->display.hdcp.hdcp_mutex);
	arbiter = i915->display.hdcp.arbiter;

	if (!arbiter || !arbiter->ops) {
		mutex_unlock(&i915->display.hdcp.hdcp_mutex);
		return -EINVAL;
	}

	ret = arbiter->ops->initiate_locality_check(arbiter->hdcp_dev, data, lc_init);
	if (ret < 0)
		drm_dbg_kms(&i915->drm, "Prepare lc_init failed. %d\n",
			    ret);
	mutex_unlock(&i915->display.hdcp.hdcp_mutex);

	return ret;
}

static int
hdcp2_verify_lprime(struct intel_connector *connector,
		    struct hdcp2_lc_send_lprime *rx_lprime)
{
	struct intel_digital_port *dig_port = intel_attached_dig_port(connector);
	struct hdcp_port_data *data = &dig_port->hdcp_port_data;
	struct drm_i915_private *i915 = to_i915(connector->base.dev);
	struct i915_hdcp_arbiter *arbiter;
	int ret;

	mutex_lock(&i915->display.hdcp.hdcp_mutex);
	arbiter = i915->display.hdcp.arbiter;

	if (!arbiter || !arbiter->ops) {
		mutex_unlock(&i915->display.hdcp.hdcp_mutex);
		return -EINVAL;
	}

	ret = arbiter->ops->verify_lprime(arbiter->hdcp_dev, data, rx_lprime);
	if (ret < 0)
		drm_dbg_kms(&i915->drm, "Verify L_Prime failed. %d\n",
			    ret);
	mutex_unlock(&i915->display.hdcp.hdcp_mutex);

	return ret;
}

static int hdcp2_prepare_skey(struct intel_connector *connector,
			      struct hdcp2_ske_send_eks *ske_data)
{
	struct intel_digital_port *dig_port = intel_attached_dig_port(connector);
	struct hdcp_port_data *data = &dig_port->hdcp_port_data;
	struct drm_i915_private *i915 = to_i915(connector->base.dev);
	struct i915_hdcp_arbiter *arbiter;
	int ret;

	mutex_lock(&i915->display.hdcp.hdcp_mutex);
	arbiter = i915->display.hdcp.arbiter;

	if (!arbiter || !arbiter->ops) {
		mutex_unlock(&i915->display.hdcp.hdcp_mutex);
		return -EINVAL;
	}

	ret = arbiter->ops->get_session_key(arbiter->hdcp_dev, data, ske_data);
	if (ret < 0)
		drm_dbg_kms(&i915->drm, "Get session key failed. %d\n",
			    ret);
	mutex_unlock(&i915->display.hdcp.hdcp_mutex);

	return ret;
}

static int
hdcp2_verify_rep_topology_prepare_ack(struct intel_connector *connector,
				      struct hdcp2_rep_send_receiverid_list
								*rep_topology,
				      struct hdcp2_rep_send_ack *rep_send_ack)
{
	struct intel_digital_port *dig_port = intel_attached_dig_port(connector);
	struct hdcp_port_data *data = &dig_port->hdcp_port_data;
	struct drm_i915_private *i915 = to_i915(connector->base.dev);
	struct i915_hdcp_arbiter *arbiter;
	int ret;

	mutex_lock(&i915->display.hdcp.hdcp_mutex);
	arbiter = i915->display.hdcp.arbiter;

	if (!arbiter || !arbiter->ops) {
		mutex_unlock(&i915->display.hdcp.hdcp_mutex);
		return -EINVAL;
	}

	ret = arbiter->ops->repeater_check_flow_prepare_ack(arbiter->hdcp_dev,
							    data,
							    rep_topology,
							    rep_send_ack);
	if (ret < 0)
		drm_dbg_kms(&i915->drm,
			    "Verify rep topology failed. %d\n", ret);
	mutex_unlock(&i915->display.hdcp.hdcp_mutex);

	return ret;
}

static int
hdcp2_verify_mprime(struct intel_connector *connector,
		    struct hdcp2_rep_stream_ready *stream_ready)
{
	struct intel_digital_port *dig_port = intel_attached_dig_port(connector);
	struct hdcp_port_data *data = &dig_port->hdcp_port_data;
	struct drm_i915_private *i915 = to_i915(connector->base.dev);
	struct i915_hdcp_arbiter *arbiter;
	int ret;

	mutex_lock(&i915->display.hdcp.hdcp_mutex);
	arbiter = i915->display.hdcp.arbiter;

	if (!arbiter || !arbiter->ops) {
		mutex_unlock(&i915->display.hdcp.hdcp_mutex);
		return -EINVAL;
	}

	ret = arbiter->ops->verify_mprime(arbiter->hdcp_dev, data, stream_ready);
	if (ret < 0)
		drm_dbg_kms(&i915->drm, "Verify mprime failed. %d\n", ret);
	mutex_unlock(&i915->display.hdcp.hdcp_mutex);

	return ret;
}

static int hdcp2_authenticate_port(struct intel_connector *connector)
{
	struct intel_digital_port *dig_port = intel_attached_dig_port(connector);
	struct hdcp_port_data *data = &dig_port->hdcp_port_data;
	struct drm_i915_private *i915 = to_i915(connector->base.dev);
	struct i915_hdcp_arbiter *arbiter;
	int ret;

	mutex_lock(&i915->display.hdcp.hdcp_mutex);
	arbiter = i915->display.hdcp.arbiter;

	if (!arbiter || !arbiter->ops) {
		mutex_unlock(&i915->display.hdcp.hdcp_mutex);
		return -EINVAL;
	}

	ret = arbiter->ops->enable_hdcp_authentication(arbiter->hdcp_dev, data);
	if (ret < 0)
		drm_dbg_kms(&i915->drm, "Enable hdcp auth failed. %d\n",
			    ret);
	mutex_unlock(&i915->display.hdcp.hdcp_mutex);

	return ret;
}

static int hdcp2_close_session(struct intel_connector *connector)
{
	struct intel_digital_port *dig_port = intel_attached_dig_port(connector);
	struct drm_i915_private *i915 = to_i915(connector->base.dev);
	struct i915_hdcp_arbiter *arbiter;
	int ret;

	mutex_lock(&i915->display.hdcp.hdcp_mutex);
	arbiter = i915->display.hdcp.arbiter;

	if (!arbiter || !arbiter->ops) {
		mutex_unlock(&i915->display.hdcp.hdcp_mutex);
		return -EINVAL;
	}

	ret = arbiter->ops->close_hdcp_session(arbiter->hdcp_dev,
					     &dig_port->hdcp_port_data);
	mutex_unlock(&i915->display.hdcp.hdcp_mutex);

	return ret;
}

static int hdcp2_deauthenticate_port(struct intel_connector *connector)
{
	return hdcp2_close_session(connector);
}

/* Authentication flow starts from here */
static int hdcp2_authentication_key_exchange(struct intel_connector *connector)
{
	struct intel_digital_port *dig_port = intel_attached_dig_port(connector);
	struct drm_i915_private *i915 = to_i915(connector->base.dev);
	struct intel_hdcp *hdcp = &connector->hdcp;
	union {
		struct hdcp2_ake_init ake_init;
		struct hdcp2_ake_send_cert send_cert;
		struct hdcp2_ake_no_stored_km no_stored_km;
		struct hdcp2_ake_send_hprime send_hprime;
		struct hdcp2_ake_send_pairing_info pairing_info;
	} msgs;
	const struct intel_hdcp_shim *shim = hdcp->shim;
	size_t size;
	int ret;

	/* Init for seq_num */
	hdcp->seq_num_v = 0;
	hdcp->seq_num_m = 0;

	ret = hdcp2_prepare_ake_init(connector, &msgs.ake_init);
	if (ret < 0)
		return ret;

	ret = shim->write_2_2_msg(dig_port, &msgs.ake_init,
				  sizeof(msgs.ake_init));
	if (ret < 0)
		return ret;

	ret = shim->read_2_2_msg(dig_port, HDCP_2_2_AKE_SEND_CERT,
				 &msgs.send_cert, sizeof(msgs.send_cert));
	if (ret < 0)
		return ret;

	if (msgs.send_cert.rx_caps[0] != HDCP_2_2_RX_CAPS_VERSION_VAL) {
		drm_dbg_kms(&i915->drm, "cert.rx_caps dont claim HDCP2.2\n");
		return -EINVAL;
	}

	hdcp->is_repeater = HDCP_2_2_RX_REPEATER(msgs.send_cert.rx_caps[2]);

	if (drm_hdcp_check_ksvs_revoked(&i915->drm,
					msgs.send_cert.cert_rx.receiver_id,
					1) > 0) {
		drm_err(&i915->drm, "Receiver ID is revoked\n");
		return -EPERM;
	}

	/*
	 * Here msgs.no_stored_km will hold msgs corresponding to the km
	 * stored also.
	 */
	ret = hdcp2_verify_rx_cert_prepare_km(connector, &msgs.send_cert,
					      &hdcp->is_paired,
					      &msgs.no_stored_km, &size);
	if (ret < 0)
		return ret;

	ret = shim->write_2_2_msg(dig_port, &msgs.no_stored_km, size);
	if (ret < 0)
		return ret;

	ret = shim->read_2_2_msg(dig_port, HDCP_2_2_AKE_SEND_HPRIME,
				 &msgs.send_hprime, sizeof(msgs.send_hprime));
	if (ret < 0)
		return ret;

	ret = hdcp2_verify_hprime(connector, &msgs.send_hprime);
	if (ret < 0)
		return ret;

	if (!hdcp->is_paired) {
		/* Pairing is required */
		ret = shim->read_2_2_msg(dig_port,
					 HDCP_2_2_AKE_SEND_PAIRING_INFO,
					 &msgs.pairing_info,
					 sizeof(msgs.pairing_info));
		if (ret < 0)
			return ret;

		ret = hdcp2_store_pairing_info(connector, &msgs.pairing_info);
		if (ret < 0)
			return ret;
		hdcp->is_paired = true;
	}

	return 0;
}

static int hdcp2_locality_check(struct intel_connector *connector)
{
	struct intel_digital_port *dig_port = intel_attached_dig_port(connector);
	struct intel_hdcp *hdcp = &connector->hdcp;
	union {
		struct hdcp2_lc_init lc_init;
		struct hdcp2_lc_send_lprime send_lprime;
	} msgs;
	const struct intel_hdcp_shim *shim = hdcp->shim;
	int tries = HDCP2_LC_RETRY_CNT, ret, i;

	for (i = 0; i < tries; i++) {
		ret = hdcp2_prepare_lc_init(connector, &msgs.lc_init);
		if (ret < 0)
			continue;

		ret = shim->write_2_2_msg(dig_port, &msgs.lc_init,
				      sizeof(msgs.lc_init));
		if (ret < 0)
			continue;

		ret = shim->read_2_2_msg(dig_port,
					 HDCP_2_2_LC_SEND_LPRIME,
					 &msgs.send_lprime,
					 sizeof(msgs.send_lprime));
		if (ret < 0)
			continue;

		ret = hdcp2_verify_lprime(connector, &msgs.send_lprime);
		if (!ret)
			break;
	}

	return ret;
}

static int hdcp2_session_key_exchange(struct intel_connector *connector)
{
	struct intel_digital_port *dig_port = intel_attached_dig_port(connector);
	struct intel_hdcp *hdcp = &connector->hdcp;
	struct hdcp2_ske_send_eks send_eks;
	int ret;

	ret = hdcp2_prepare_skey(connector, &send_eks);
	if (ret < 0)
		return ret;

	ret = hdcp->shim->write_2_2_msg(dig_port, &send_eks,
					sizeof(send_eks));
	if (ret < 0)
		return ret;

	return 0;
}

static
int _hdcp2_propagate_stream_management_info(struct intel_connector *connector)
{
	struct intel_digital_port *dig_port = intel_attached_dig_port(connector);
	struct hdcp_port_data *data = &dig_port->hdcp_port_data;
	struct intel_hdcp *hdcp = &connector->hdcp;
	union {
		struct hdcp2_rep_stream_manage stream_manage;
		struct hdcp2_rep_stream_ready stream_ready;
	} msgs;
	const struct intel_hdcp_shim *shim = hdcp->shim;
	int ret, streams_size_delta, i;

	if (connector->hdcp.seq_num_m > HDCP_2_2_SEQ_NUM_MAX)
		return -ERANGE;

	/* Prepare RepeaterAuth_Stream_Manage msg */
	msgs.stream_manage.msg_id = HDCP_2_2_REP_STREAM_MANAGE;
	drm_hdcp_cpu_to_be24(msgs.stream_manage.seq_num_m, hdcp->seq_num_m);

	msgs.stream_manage.k = cpu_to_be16(data->k);

	for (i = 0; i < data->k; i++) {
		msgs.stream_manage.streams[i].stream_id = data->streams[i].stream_id;
		msgs.stream_manage.streams[i].stream_type = data->streams[i].stream_type;
	}

	streams_size_delta = (HDCP_2_2_MAX_CONTENT_STREAMS_CNT - data->k) *
				sizeof(struct hdcp2_streamid_type);
	/* Send it to Repeater */
	ret = shim->write_2_2_msg(dig_port, &msgs.stream_manage,
				  sizeof(msgs.stream_manage) - streams_size_delta);
	if (ret < 0)
		goto out;

	ret = shim->read_2_2_msg(dig_port, HDCP_2_2_REP_STREAM_READY,
				 &msgs.stream_ready, sizeof(msgs.stream_ready));
	if (ret < 0)
		goto out;

	data->seq_num_m = hdcp->seq_num_m;

	ret = hdcp2_verify_mprime(connector, &msgs.stream_ready);

out:
	hdcp->seq_num_m++;

	return ret;
}

static
int hdcp2_authenticate_repeater_topology(struct intel_connector *connector)
{
	struct intel_digital_port *dig_port = intel_attached_dig_port(connector);
	struct drm_i915_private *i915 = to_i915(connector->base.dev);
	struct intel_hdcp *hdcp = &connector->hdcp;
	union {
		struct hdcp2_rep_send_receiverid_list recvid_list;
		struct hdcp2_rep_send_ack rep_ack;
	} msgs;
	const struct intel_hdcp_shim *shim = hdcp->shim;
	u32 seq_num_v, device_cnt;
	u8 *rx_info;
	int ret;

	ret = shim->read_2_2_msg(dig_port, HDCP_2_2_REP_SEND_RECVID_LIST,
				 &msgs.recvid_list, sizeof(msgs.recvid_list));
	if (ret < 0)
		return ret;

	rx_info = msgs.recvid_list.rx_info;

	if (HDCP_2_2_MAX_CASCADE_EXCEEDED(rx_info[1]) ||
	    HDCP_2_2_MAX_DEVS_EXCEEDED(rx_info[1])) {
		drm_dbg_kms(&i915->drm, "Topology Max Size Exceeded\n");
		return -EINVAL;
	}

	/*
	 * MST topology is not Type 1 capable if it contains a downstream
	 * device that is only HDCP 1.x or Legacy HDCP 2.0/2.1 compliant.
	 */
	dig_port->hdcp_mst_type1_capable =
		!HDCP_2_2_HDCP1_DEVICE_CONNECTED(rx_info[1]) &&
		!HDCP_2_2_HDCP_2_0_REP_CONNECTED(rx_info[1]);

	/* Converting and Storing the seq_num_v to local variable as DWORD */
	seq_num_v =
		drm_hdcp_be24_to_cpu((const u8 *)msgs.recvid_list.seq_num_v);

	if (!hdcp->hdcp2_encrypted && seq_num_v) {
		drm_dbg_kms(&i915->drm,
			    "Non zero Seq_num_v at first RecvId_List msg\n");
		return -EINVAL;
	}

	if (seq_num_v < hdcp->seq_num_v) {
		/* Roll over of the seq_num_v from repeater. Reauthenticate. */
		drm_dbg_kms(&i915->drm, "Seq_num_v roll over.\n");
		return -EINVAL;
	}

	device_cnt = (HDCP_2_2_DEV_COUNT_HI(rx_info[0]) << 4 |
		      HDCP_2_2_DEV_COUNT_LO(rx_info[1]));
	if (drm_hdcp_check_ksvs_revoked(&i915->drm,
					msgs.recvid_list.receiver_ids,
					device_cnt) > 0) {
		drm_err(&i915->drm, "Revoked receiver ID(s) is in list\n");
		return -EPERM;
	}

	ret = hdcp2_verify_rep_topology_prepare_ack(connector,
						    &msgs.recvid_list,
						    &msgs.rep_ack);
	if (ret < 0)
		return ret;

	hdcp->seq_num_v = seq_num_v;
	ret = shim->write_2_2_msg(dig_port, &msgs.rep_ack,
				  sizeof(msgs.rep_ack));
	if (ret < 0)
		return ret;

	return 0;
}

static int hdcp2_authenticate_sink(struct intel_connector *connector)
{
	struct intel_digital_port *dig_port = intel_attached_dig_port(connector);
	struct drm_i915_private *i915 = to_i915(connector->base.dev);
	struct intel_hdcp *hdcp = &connector->hdcp;
	const struct intel_hdcp_shim *shim = hdcp->shim;
	int ret;

	ret = hdcp2_authentication_key_exchange(connector);
	if (ret < 0) {
		drm_dbg_kms(&i915->drm, "AKE Failed. Err : %d\n", ret);
		return ret;
	}

	ret = hdcp2_locality_check(connector);
	if (ret < 0) {
		drm_dbg_kms(&i915->drm,
			    "Locality Check failed. Err : %d\n", ret);
		return ret;
	}

	ret = hdcp2_session_key_exchange(connector);
	if (ret < 0) {
		drm_dbg_kms(&i915->drm, "SKE Failed. Err : %d\n", ret);
		return ret;
	}

	if (shim->config_stream_type) {
		ret = shim->config_stream_type(dig_port,
					       hdcp->is_repeater,
					       hdcp->content_type);
		if (ret < 0)
			return ret;
	}

	if (hdcp->is_repeater) {
		ret = hdcp2_authenticate_repeater_topology(connector);
		if (ret < 0) {
			drm_dbg_kms(&i915->drm,
				    "Repeater Auth Failed. Err: %d\n", ret);
			return ret;
		}
	}

	return ret;
}

static int hdcp2_enable_stream_encryption(struct intel_connector *connector)
{
	struct intel_digital_port *dig_port = intel_attached_dig_port(connector);
	struct drm_i915_private *i915 = to_i915(connector->base.dev);
	struct hdcp_port_data *data = &dig_port->hdcp_port_data;
	struct intel_hdcp *hdcp = &connector->hdcp;
	enum transcoder cpu_transcoder = hdcp->cpu_transcoder;
	enum port port = dig_port->base.port;
	int ret = 0;

	if (!(intel_de_read(i915, HDCP2_STATUS(i915, cpu_transcoder, port)) &
			    LINK_ENCRYPTION_STATUS)) {
		drm_err(&i915->drm, "[%s:%d] HDCP 2.2 Link is not encrypted\n",
			connector->base.name, connector->base.base.id);
		ret = -EPERM;
		goto link_recover;
	}

	if (hdcp->shim->stream_2_2_encryption) {
		ret = hdcp->shim->stream_2_2_encryption(connector, true);
		if (ret) {
			drm_err(&i915->drm, "[%s:%d] Failed to enable HDCP 2.2 stream enc\n",
				connector->base.name, connector->base.base.id);
			return ret;
		}
		drm_dbg_kms(&i915->drm, "HDCP 2.2 transcoder: %s stream encrypted\n",
			    transcoder_name(hdcp->stream_transcoder));
	}

	return 0;

link_recover:
	if (hdcp2_deauthenticate_port(connector) < 0)
		drm_dbg_kms(&i915->drm, "Port deauth failed.\n");

	dig_port->hdcp_auth_status = false;
	data->k = 0;

	return ret;
}

static int hdcp2_enable_encryption(struct intel_connector *connector)
{
	struct intel_digital_port *dig_port = intel_attached_dig_port(connector);
	struct drm_i915_private *i915 = to_i915(connector->base.dev);
	struct intel_hdcp *hdcp = &connector->hdcp;
	enum port port = dig_port->base.port;
	enum transcoder cpu_transcoder = hdcp->cpu_transcoder;
	int ret;

	drm_WARN_ON(&i915->drm,
		    intel_de_read(i915, HDCP2_STATUS(i915, cpu_transcoder, port)) &
		    LINK_ENCRYPTION_STATUS);
	if (hdcp->shim->toggle_signalling) {
		ret = hdcp->shim->toggle_signalling(dig_port, cpu_transcoder,
						    true);
		if (ret) {
			drm_err(&i915->drm,
				"Failed to enable HDCP signalling. %d\n",
				ret);
			return ret;
		}
	}

	if (intel_de_read(i915, HDCP2_STATUS(i915, cpu_transcoder, port)) &
	    LINK_AUTH_STATUS)
		/* Link is Authenticated. Now set for Encryption */
		intel_de_rmw(i915, HDCP2_CTL(i915, cpu_transcoder, port),
			     0, CTL_LINK_ENCRYPTION_REQ);

	ret = intel_de_wait_for_set(i915,
				    HDCP2_STATUS(i915, cpu_transcoder,
						 port),
				    LINK_ENCRYPTION_STATUS,
				    HDCP_ENCRYPT_STATUS_CHANGE_TIMEOUT_MS);
	dig_port->hdcp_auth_status = true;

	return ret;
}

static int hdcp2_disable_encryption(struct intel_connector *connector)
{
	struct intel_digital_port *dig_port = intel_attached_dig_port(connector);
	struct drm_i915_private *i915 = to_i915(connector->base.dev);
	struct intel_hdcp *hdcp = &connector->hdcp;
	enum port port = dig_port->base.port;
	enum transcoder cpu_transcoder = hdcp->cpu_transcoder;
	int ret;

	drm_WARN_ON(&i915->drm, !(intel_de_read(i915, HDCP2_STATUS(i915, cpu_transcoder, port)) &
				      LINK_ENCRYPTION_STATUS));

	intel_de_rmw(i915, HDCP2_CTL(i915, cpu_transcoder, port),
		     CTL_LINK_ENCRYPTION_REQ, 0);

	ret = intel_de_wait_for_clear(i915,
				      HDCP2_STATUS(i915, cpu_transcoder,
						   port),
				      LINK_ENCRYPTION_STATUS,
				      HDCP_ENCRYPT_STATUS_CHANGE_TIMEOUT_MS);
	if (ret == -ETIMEDOUT)
		drm_dbg_kms(&i915->drm, "Disable Encryption Timedout");

	if (hdcp->shim->toggle_signalling) {
		ret = hdcp->shim->toggle_signalling(dig_port, cpu_transcoder,
						    false);
		if (ret) {
			drm_err(&i915->drm,
				"Failed to disable HDCP signalling. %d\n",
				ret);
			return ret;
		}
	}

	return ret;
}

static int
hdcp2_propagate_stream_management_info(struct intel_connector *connector)
{
	struct drm_i915_private *i915 = to_i915(connector->base.dev);
	int i, tries = 3, ret;

	if (!connector->hdcp.is_repeater)
		return 0;

	for (i = 0; i < tries; i++) {
		ret = _hdcp2_propagate_stream_management_info(connector);
		if (!ret)
			break;

		/* Lets restart the auth incase of seq_num_m roll over */
		if (connector->hdcp.seq_num_m > HDCP_2_2_SEQ_NUM_MAX) {
			drm_dbg_kms(&i915->drm,
				    "seq_num_m roll over.(%d)\n", ret);
			break;
		}

		drm_dbg_kms(&i915->drm,
			    "HDCP2 stream management %d of %d Failed.(%d)\n",
			    i + 1, tries, ret);
	}

	return ret;
}

static int hdcp2_authenticate_and_encrypt(struct intel_connector *connector)
{
	struct intel_digital_port *dig_port = intel_attached_dig_port(connector);
	struct drm_i915_private *i915 = to_i915(connector->base.dev);
	int ret = 0, i, tries = 3;

	for (i = 0; i < tries && !dig_port->hdcp_auth_status; i++) {
		ret = hdcp2_authenticate_sink(connector);
		if (!ret) {
			intel_hdcp_prepare_streams(connector);

			ret = hdcp2_propagate_stream_management_info(connector);
			if (ret) {
				drm_dbg_kms(&i915->drm,
					    "Stream management failed.(%d)\n",
					    ret);
				break;
			}

			ret = hdcp2_authenticate_port(connector);
			if (!ret)
				break;
			drm_dbg_kms(&i915->drm, "HDCP2 port auth failed.(%d)\n",
				    ret);
		}

		/* Clearing the mei hdcp session */
		drm_dbg_kms(&i915->drm, "HDCP2.2 Auth %d of %d Failed.(%d)\n",
			    i + 1, tries, ret);
		if (hdcp2_deauthenticate_port(connector) < 0)
			drm_dbg_kms(&i915->drm, "Port deauth failed.\n");
	}

	if (!ret && !dig_port->hdcp_auth_status) {
		/*
		 * Ensuring the required 200mSec min time interval between
		 * Session Key Exchange and encryption.
		 */
		msleep(HDCP_2_2_DELAY_BEFORE_ENCRYPTION_EN);
		ret = hdcp2_enable_encryption(connector);
		if (ret < 0) {
			drm_dbg_kms(&i915->drm,
				    "Encryption Enable Failed.(%d)\n", ret);
			if (hdcp2_deauthenticate_port(connector) < 0)
				drm_dbg_kms(&i915->drm, "Port deauth failed.\n");
		}
	}

	if (!ret)
		ret = hdcp2_enable_stream_encryption(connector);

	return ret;
}

static int _intel_hdcp2_enable(struct intel_connector *connector)
{
	struct drm_i915_private *i915 = to_i915(connector->base.dev);
	struct intel_hdcp *hdcp = &connector->hdcp;
	int ret;

	drm_dbg_kms(&i915->drm, "[%s:%d] HDCP2.2 is being enabled. Type: %d\n",
		    connector->base.name, connector->base.base.id,
		    hdcp->content_type);

	ret = hdcp2_authenticate_and_encrypt(connector);
	if (ret) {
		drm_dbg_kms(&i915->drm, "HDCP2 Type%d  Enabling Failed. (%d)\n",
			    hdcp->content_type, ret);
		return ret;
	}

	drm_dbg_kms(&i915->drm, "[%s:%d] HDCP2.2 is enabled. Type %d\n",
		    connector->base.name, connector->base.base.id,
		    hdcp->content_type);

	hdcp->hdcp2_encrypted = true;
	return 0;
}

static int
_intel_hdcp2_disable(struct intel_connector *connector, bool hdcp2_link_recovery)
{
	struct intel_digital_port *dig_port = intel_attached_dig_port(connector);
	struct drm_i915_private *i915 = to_i915(connector->base.dev);
	struct hdcp_port_data *data = &dig_port->hdcp_port_data;
	struct intel_hdcp *hdcp = &connector->hdcp;
	int ret;

	drm_dbg_kms(&i915->drm, "[%s:%d] HDCP2.2 is being Disabled\n",
		    connector->base.name, connector->base.base.id);

	if (hdcp->shim->stream_2_2_encryption) {
		ret = hdcp->shim->stream_2_2_encryption(connector, false);
		if (ret) {
			drm_err(&i915->drm, "[%s:%d] Failed to disable HDCP 2.2 stream enc\n",
				connector->base.name, connector->base.base.id);
			return ret;
		}
		drm_dbg_kms(&i915->drm, "HDCP 2.2 transcoder: %s stream encryption disabled\n",
			    transcoder_name(hdcp->stream_transcoder));

		if (dig_port->num_hdcp_streams > 0 && !hdcp2_link_recovery)
			return 0;
	}

	ret = hdcp2_disable_encryption(connector);

	if (hdcp2_deauthenticate_port(connector) < 0)
		drm_dbg_kms(&i915->drm, "Port deauth failed.\n");

	connector->hdcp.hdcp2_encrypted = false;
	dig_port->hdcp_auth_status = false;
	data->k = 0;

	return ret;
}

/* Implements the Link Integrity Check for HDCP2.2 */
static int intel_hdcp2_check_link(struct intel_connector *connector)
{
	struct intel_digital_port *dig_port = intel_attached_dig_port(connector);
	struct drm_i915_private *i915 = to_i915(connector->base.dev);
	struct intel_hdcp *hdcp = &connector->hdcp;
	enum port port = dig_port->base.port;
	enum transcoder cpu_transcoder;
	int ret = 0;

	mutex_lock(&hdcp->mutex);
	mutex_lock(&dig_port->hdcp_mutex);
	cpu_transcoder = hdcp->cpu_transcoder;

	/* hdcp2_check_link is expected only when HDCP2.2 is Enabled */
	if (hdcp->value != DRM_MODE_CONTENT_PROTECTION_ENABLED ||
	    !hdcp->hdcp2_encrypted) {
		ret = -EINVAL;
		goto out;
	}

	if (drm_WARN_ON(&i915->drm,
			!intel_hdcp2_in_use(i915, cpu_transcoder, port))) {
		drm_err(&i915->drm,
			"HDCP2.2 link stopped the encryption, %x\n",
			intel_de_read(i915, HDCP2_STATUS(i915, cpu_transcoder, port)));
		ret = -ENXIO;
		_intel_hdcp2_disable(connector, true);
		intel_hdcp_update_value(connector,
					DRM_MODE_CONTENT_PROTECTION_DESIRED,
					true);
		goto out;
	}

	ret = hdcp->shim->check_2_2_link(dig_port, connector);
	if (ret == HDCP_LINK_PROTECTED) {
		if (hdcp->value != DRM_MODE_CONTENT_PROTECTION_UNDESIRED) {
			intel_hdcp_update_value(connector,
					DRM_MODE_CONTENT_PROTECTION_ENABLED,
					true);
		}
		goto out;
	}

	if (ret == HDCP_TOPOLOGY_CHANGE) {
		if (hdcp->value == DRM_MODE_CONTENT_PROTECTION_UNDESIRED)
			goto out;

		drm_dbg_kms(&i915->drm,
			    "HDCP2.2 Downstream topology change\n");
		ret = hdcp2_authenticate_repeater_topology(connector);
		if (!ret) {
			intel_hdcp_update_value(connector,
					DRM_MODE_CONTENT_PROTECTION_ENABLED,
					true);
			goto out;
		}
		drm_dbg_kms(&i915->drm,
			    "[%s:%d] Repeater topology auth failed.(%d)\n",
			    connector->base.name, connector->base.base.id,
			    ret);
	} else {
		drm_dbg_kms(&i915->drm,
			    "[%s:%d] HDCP2.2 link failed, retrying auth\n",
			    connector->base.name, connector->base.base.id);
	}

	ret = _intel_hdcp2_disable(connector, true);
	if (ret) {
		drm_err(&i915->drm,
			"[%s:%d] Failed to disable hdcp2.2 (%d)\n",
			connector->base.name, connector->base.base.id, ret);
		intel_hdcp_update_value(connector,
				DRM_MODE_CONTENT_PROTECTION_DESIRED, true);
		goto out;
	}

	ret = _intel_hdcp2_enable(connector);
	if (ret) {
		drm_dbg_kms(&i915->drm,
			    "[%s:%d] Failed to enable hdcp2.2 (%d)\n",
			    connector->base.name, connector->base.base.id,
			    ret);
		intel_hdcp_update_value(connector,
					DRM_MODE_CONTENT_PROTECTION_DESIRED,
					true);
		goto out;
	}

out:
	mutex_unlock(&dig_port->hdcp_mutex);
	mutex_unlock(&hdcp->mutex);
	return ret;
}

static void intel_hdcp_check_work(struct work_struct *work)
{
	struct intel_hdcp *hdcp = container_of(to_delayed_work(work),
					       struct intel_hdcp,
					       check_work);
	struct intel_connector *connector = intel_hdcp_to_connector(hdcp);
	struct drm_i915_private *i915 = to_i915(connector->base.dev);

	if (drm_connector_is_unregistered(&connector->base))
		return;

	if (!intel_hdcp2_check_link(connector))
		queue_delayed_work(i915->unordered_wq, &hdcp->check_work,
				   DRM_HDCP2_CHECK_PERIOD_MS);
	else if (!intel_hdcp_check_link(connector))
		queue_delayed_work(i915->unordered_wq, &hdcp->check_work,
				   DRM_HDCP_CHECK_PERIOD_MS);
}

static int i915_hdcp_component_bind(struct device *i915_kdev,
				    struct device *mei_kdev, void *data)
{
	struct drm_i915_private *i915 = kdev_to_i915(i915_kdev);

	drm_dbg(&i915->drm, "I915 HDCP comp bind\n");
	mutex_lock(&i915->display.hdcp.hdcp_mutex);
	i915->display.hdcp.arbiter = (struct i915_hdcp_arbiter *)data;
	i915->display.hdcp.arbiter->hdcp_dev = mei_kdev;
	mutex_unlock(&i915->display.hdcp.hdcp_mutex);

	return 0;
}

static void i915_hdcp_component_unbind(struct device *i915_kdev,
				       struct device *mei_kdev, void *data)
{
	struct drm_i915_private *i915 = kdev_to_i915(i915_kdev);

	drm_dbg(&i915->drm, "I915 HDCP comp unbind\n");
	mutex_lock(&i915->display.hdcp.hdcp_mutex);
	i915->display.hdcp.arbiter = NULL;
	mutex_unlock(&i915->display.hdcp.hdcp_mutex);
}

static const struct component_ops i915_hdcp_ops = {
	.bind   = i915_hdcp_component_bind,
	.unbind = i915_hdcp_component_unbind,
};

static enum hdcp_ddi intel_get_hdcp_ddi_index(enum port port)
{
	switch (port) {
	case PORT_A:
		return HDCP_DDI_A;
	case PORT_B ... PORT_F:
		return (enum hdcp_ddi)port;
	default:
		return HDCP_DDI_INVALID_PORT;
	}
}

static enum hdcp_transcoder intel_get_hdcp_transcoder(enum transcoder cpu_transcoder)
{
	switch (cpu_transcoder) {
	case TRANSCODER_A ... TRANSCODER_D:
		return (enum hdcp_transcoder)(cpu_transcoder | 0x10);
	default: /* eDP, DSI TRANSCODERS are non HDCP capable */
		return HDCP_INVALID_TRANSCODER;
	}
}

static int initialize_hdcp_port_data(struct intel_connector *connector,
				     struct intel_digital_port *dig_port,
				     const struct intel_hdcp_shim *shim)
{
	struct drm_i915_private *i915 = to_i915(connector->base.dev);
	struct hdcp_port_data *data = &dig_port->hdcp_port_data;
	enum port port = dig_port->base.port;

	if (DISPLAY_VER(i915) < 12)
		data->hdcp_ddi = intel_get_hdcp_ddi_index(port);
	else
		/*
		 * As per ME FW API expectation, for GEN 12+, hdcp_ddi is filled
		 * with zero(INVALID PORT index).
		 */
		data->hdcp_ddi = HDCP_DDI_INVALID_PORT;

	/*
	 * As associated transcoder is set and modified at modeset, here hdcp_transcoder
	 * is initialized to zero (invalid transcoder index). This will be
	 * retained for <Gen12 forever.
	 */
	data->hdcp_transcoder = HDCP_INVALID_TRANSCODER;

	data->port_type = (u8)HDCP_PORT_TYPE_INTEGRATED;
	data->protocol = (u8)shim->protocol;

	if (!data->streams)
		data->streams = kcalloc(INTEL_NUM_PIPES(i915),
					sizeof(struct hdcp2_streamid_type),
					GFP_KERNEL);
	if (!data->streams) {
		drm_err(&i915->drm, "Out of Memory\n");
		return -ENOMEM;
	}

	return 0;
}

static bool is_hdcp2_supported(struct drm_i915_private *i915)
{
	if (intel_hdcp_gsc_cs_required(i915))
		return true;

	if (!IS_ENABLED(CONFIG_INTEL_MEI_HDCP))
		return false;

	return (DISPLAY_VER(i915) >= 10 ||
		IS_KABYLAKE(i915) ||
		IS_COFFEELAKE(i915) ||
		IS_COMETLAKE(i915));
}

void intel_hdcp_component_init(struct drm_i915_private *i915)
{
	int ret;

	if (!is_hdcp2_supported(i915))
		return;

	mutex_lock(&i915->display.hdcp.hdcp_mutex);
	drm_WARN_ON(&i915->drm, i915->display.hdcp.comp_added);

	i915->display.hdcp.comp_added = true;
	mutex_unlock(&i915->display.hdcp.hdcp_mutex);
	if (intel_hdcp_gsc_cs_required(i915))
		ret = intel_hdcp_gsc_init(i915);
	else
		ret = component_add_typed(i915->drm.dev, &i915_hdcp_ops,
					  I915_COMPONENT_HDCP);

	if (ret < 0) {
		drm_dbg_kms(&i915->drm, "Failed at fw component add(%d)\n",
			    ret);
		mutex_lock(&i915->display.hdcp.hdcp_mutex);
		i915->display.hdcp.comp_added = false;
		mutex_unlock(&i915->display.hdcp.hdcp_mutex);
		return;
	}
}

static void intel_hdcp2_init(struct intel_connector *connector,
			     struct intel_digital_port *dig_port,
			     const struct intel_hdcp_shim *shim)
{
	struct drm_i915_private *i915 = to_i915(connector->base.dev);
	struct intel_hdcp *hdcp = &connector->hdcp;
	int ret;

	ret = initialize_hdcp_port_data(connector, dig_port, shim);
	if (ret) {
		drm_dbg_kms(&i915->drm, "Mei hdcp data init failed\n");
		return;
	}

	hdcp->hdcp2_supported = true;
}

int intel_hdcp_init(struct intel_connector *connector,
		    struct intel_digital_port *dig_port,
		    const struct intel_hdcp_shim *shim)
{
	struct drm_i915_private *i915 = to_i915(connector->base.dev);
	struct intel_hdcp *hdcp = &connector->hdcp;
	int ret;

	if (!shim)
		return -EINVAL;

	if (is_hdcp2_supported(i915))
		intel_hdcp2_init(connector, dig_port, shim);

	ret =
	drm_connector_attach_content_protection_property(&connector->base,
							 hdcp->hdcp2_supported);
	if (ret) {
		hdcp->hdcp2_supported = false;
		kfree(dig_port->hdcp_port_data.streams);
		return ret;
	}

	hdcp->shim = shim;
	mutex_init(&hdcp->mutex);
	INIT_DELAYED_WORK(&hdcp->check_work, intel_hdcp_check_work);
	INIT_WORK(&hdcp->prop_work, intel_hdcp_prop_work);
	init_waitqueue_head(&hdcp->cp_irq_queue);

	return 0;
}

static int
intel_hdcp_set_streams(struct intel_digital_port *dig_port,
		       struct intel_atomic_state *state)
{
	struct drm_connector_list_iter conn_iter;
	struct intel_digital_port *conn_dig_port;
	struct intel_connector *connector;
	struct drm_i915_private *i915 = to_i915(dig_port->base.base.dev);
	struct hdcp_port_data *data = &dig_port->hdcp_port_data;

	if (!intel_encoder_is_mst(&dig_port->base)) {
		data->k = 1;
		data->streams[0].stream_id = 0;
		return 0;
	}

	data->k = 0;

	drm_connector_list_iter_begin(&i915->drm, &conn_iter);
	for_each_intel_connector_iter(connector, &conn_iter) {
		if (connector->base.status == connector_status_disconnected)
			continue;

		if (!intel_encoder_is_mst(intel_attached_encoder(connector)))
			continue;

		conn_dig_port = intel_attached_dig_port(connector);
		if (conn_dig_port != dig_port)
			continue;

		data->streams[data->k].stream_id =
			intel_conn_to_vcpi(&state->base, connector);
		data->k++;

		/* if there is only one active stream */
		if (dig_port->dp.active_mst_links <= 1)
			break;
	}
	drm_connector_list_iter_end(&conn_iter);

	if (drm_WARN_ON(&i915->drm, data->k > INTEL_NUM_PIPES(i915) || data->k == 0))
		return -EINVAL;

	return 0;
}

int intel_hdcp_enable(struct intel_atomic_state *state,
		      struct intel_encoder *encoder,
		      const struct intel_crtc_state *pipe_config,
		      const struct drm_connector_state *conn_state)
{
	struct drm_i915_private *i915 = to_i915(encoder->base.dev);
	struct intel_connector *connector =
		to_intel_connector(conn_state->connector);
	struct intel_digital_port *dig_port = intel_attached_dig_port(connector);
	struct intel_hdcp *hdcp = &connector->hdcp;
	unsigned long check_link_interval = DRM_HDCP_CHECK_PERIOD_MS;
	int ret = -EINVAL;

	if (!hdcp->shim)
		return -ENOENT;

	if (!connector->encoder) {
		drm_err(&i915->drm, "[%s:%d] encoder is not initialized\n",
			connector->base.name, connector->base.base.id);
		return -ENODEV;
	}

	mutex_lock(&hdcp->mutex);
	mutex_lock(&dig_port->hdcp_mutex);
	drm_WARN_ON(&i915->drm,
		    hdcp->value == DRM_MODE_CONTENT_PROTECTION_ENABLED);
	hdcp->content_type = (u8)conn_state->hdcp_content_type;

	if (intel_crtc_has_type(pipe_config, INTEL_OUTPUT_DP_MST)) {
		hdcp->cpu_transcoder = pipe_config->mst_master_transcoder;
		hdcp->stream_transcoder = pipe_config->cpu_transcoder;
	} else {
		hdcp->cpu_transcoder = pipe_config->cpu_transcoder;
		hdcp->stream_transcoder = INVALID_TRANSCODER;
	}

	if (DISPLAY_VER(i915) >= 12)
		dig_port->hdcp_port_data.hdcp_transcoder =
			intel_get_hdcp_transcoder(hdcp->cpu_transcoder);

	/*
	 * Considering that HDCP2.2 is more secure than HDCP1.4, If the setup
	 * is capable of HDCP2.2, it is preferred to use HDCP2.2.
	 */
	if (intel_hdcp2_capable(connector)) {
		ret = intel_hdcp_set_streams(dig_port, state);
		if (!ret) {
			ret = _intel_hdcp2_enable(connector);
			if (!ret)
				check_link_interval =
					DRM_HDCP2_CHECK_PERIOD_MS;
		} else {
			drm_dbg_kms(&i915->drm,
				    "Set content streams failed: (%d)\n",
				    ret);
		}
	}

	/*
	 * When HDCP2.2 fails and Content Type is not Type1, HDCP1.4 will
	 * be attempted.
	 */
	if (ret && intel_hdcp_capable(connector) &&
	    hdcp->content_type != DRM_MODE_HDCP_CONTENT_TYPE1) {
		ret = _intel_hdcp_enable(connector);
	}

	if (!ret) {
		queue_delayed_work(i915->unordered_wq, &hdcp->check_work,
				   check_link_interval);
		intel_hdcp_update_value(connector,
					DRM_MODE_CONTENT_PROTECTION_ENABLED,
					true);
	}

	mutex_unlock(&dig_port->hdcp_mutex);
	mutex_unlock(&hdcp->mutex);
	return ret;
}

int intel_hdcp_disable(struct intel_connector *connector)
{
	struct intel_digital_port *dig_port = intel_attached_dig_port(connector);
	struct intel_hdcp *hdcp = &connector->hdcp;
	int ret = 0;

	if (!hdcp->shim)
		return -ENOENT;

	mutex_lock(&hdcp->mutex);
	mutex_lock(&dig_port->hdcp_mutex);

	if (hdcp->value == DRM_MODE_CONTENT_PROTECTION_UNDESIRED)
		goto out;

	intel_hdcp_update_value(connector,
				DRM_MODE_CONTENT_PROTECTION_UNDESIRED, false);
	if (hdcp->hdcp2_encrypted)
		ret = _intel_hdcp2_disable(connector, false);
	else if (hdcp->hdcp_encrypted)
		ret = _intel_hdcp_disable(connector);

out:
	mutex_unlock(&dig_port->hdcp_mutex);
	mutex_unlock(&hdcp->mutex);
	cancel_delayed_work_sync(&hdcp->check_work);
	return ret;
}

void intel_hdcp_update_pipe(struct intel_atomic_state *state,
			    struct intel_encoder *encoder,
			    const struct intel_crtc_state *crtc_state,
			    const struct drm_connector_state *conn_state)
{
	struct intel_connector *connector =
				to_intel_connector(conn_state->connector);
	struct intel_hdcp *hdcp = &connector->hdcp;
	bool content_protection_type_changed, desired_and_not_enabled = false;
	struct drm_i915_private *i915 = to_i915(connector->base.dev);

	if (!connector->hdcp.shim)
		return;

	content_protection_type_changed =
		(conn_state->hdcp_content_type != hdcp->content_type &&
		 conn_state->content_protection !=
		 DRM_MODE_CONTENT_PROTECTION_UNDESIRED);

	/*
	 * During the HDCP encryption session if Type change is requested,
	 * disable the HDCP and reenable it with new TYPE value.
	 */
	if (conn_state->content_protection ==
	    DRM_MODE_CONTENT_PROTECTION_UNDESIRED ||
	    content_protection_type_changed)
		intel_hdcp_disable(connector);

	/*
	 * Mark the hdcp state as DESIRED after the hdcp disable of type
	 * change procedure.
	 */
	if (content_protection_type_changed) {
		mutex_lock(&hdcp->mutex);
		hdcp->value = DRM_MODE_CONTENT_PROTECTION_DESIRED;
		drm_connector_get(&connector->base);
		queue_work(i915->unordered_wq, &hdcp->prop_work);
		mutex_unlock(&hdcp->mutex);
	}

	if (conn_state->content_protection ==
	    DRM_MODE_CONTENT_PROTECTION_DESIRED) {
		mutex_lock(&hdcp->mutex);
		/* Avoid enabling hdcp, if it already ENABLED */
		desired_and_not_enabled =
			hdcp->value != DRM_MODE_CONTENT_PROTECTION_ENABLED;
		mutex_unlock(&hdcp->mutex);
		/*
		 * If HDCP already ENABLED and CP property is DESIRED, schedule
		 * prop_work to update correct CP property to user space.
		 */
		if (!desired_and_not_enabled && !content_protection_type_changed) {
			drm_connector_get(&connector->base);
			queue_work(i915->unordered_wq, &hdcp->prop_work);
		}
	}

	if (desired_and_not_enabled || content_protection_type_changed)
		intel_hdcp_enable(state, encoder, crtc_state, conn_state);
}

void intel_hdcp_component_fini(struct drm_i915_private *i915)
{
	mutex_lock(&i915->display.hdcp.hdcp_mutex);
	if (!i915->display.hdcp.comp_added) {
		mutex_unlock(&i915->display.hdcp.hdcp_mutex);
		return;
	}

	i915->display.hdcp.comp_added = false;
	mutex_unlock(&i915->display.hdcp.hdcp_mutex);

	if (intel_hdcp_gsc_cs_required(i915))
		intel_hdcp_gsc_fini(i915);
	else
		component_del(i915->drm.dev, &i915_hdcp_ops);
}

void intel_hdcp_cleanup(struct intel_connector *connector)
{
	struct intel_hdcp *hdcp = &connector->hdcp;

	if (!hdcp->shim)
		return;

	/*
	 * If the connector is registered, it's possible userspace could kick
	 * off another HDCP enable, which would re-spawn the workers.
	 */
	drm_WARN_ON(connector->base.dev,
		connector->base.registration_state == DRM_CONNECTOR_REGISTERED);

	/*
	 * Now that the connector is not registered, check_work won't be run,
	 * but cancel any outstanding instances of it
	 */
	cancel_delayed_work_sync(&hdcp->check_work);

	/*
	 * We don't cancel prop_work in the same way as check_work since it
	 * requires connection_mutex which could be held while calling this
	 * function. Instead, we rely on the connector references grabbed before
	 * scheduling prop_work to ensure the connector is alive when prop_work
	 * is run. So if we're in the destroy path (which is where this
	 * function should be called), we're "guaranteed" that prop_work is not
	 * active (tl;dr This Should Never Happen).
	 */
	drm_WARN_ON(connector->base.dev, work_pending(&hdcp->prop_work));

	mutex_lock(&hdcp->mutex);
	hdcp->shim = NULL;
	mutex_unlock(&hdcp->mutex);
}

void intel_hdcp_atomic_check(struct drm_connector *connector,
			     struct drm_connector_state *old_state,
			     struct drm_connector_state *new_state)
{
	u64 old_cp = old_state->content_protection;
	u64 new_cp = new_state->content_protection;
	struct drm_crtc_state *crtc_state;

	if (!new_state->crtc) {
		/*
		 * If the connector is being disabled with CP enabled, mark it
		 * desired so it's re-enabled when the connector is brought back
		 */
		if (old_cp == DRM_MODE_CONTENT_PROTECTION_ENABLED)
			new_state->content_protection =
				DRM_MODE_CONTENT_PROTECTION_DESIRED;
		return;
	}

	crtc_state = drm_atomic_get_new_crtc_state(new_state->state,
						   new_state->crtc);
	/*
	 * Fix the HDCP uapi content protection state in case of modeset.
	 * FIXME: As per HDCP content protection property uapi doc, an uevent()
	 * need to be sent if there is transition from ENABLED->DESIRED.
	 */
	if (drm_atomic_crtc_needs_modeset(crtc_state) &&
	    (old_cp == DRM_MODE_CONTENT_PROTECTION_ENABLED &&
	    new_cp != DRM_MODE_CONTENT_PROTECTION_UNDESIRED))
		new_state->content_protection =
			DRM_MODE_CONTENT_PROTECTION_DESIRED;

	/*
	 * Nothing to do if the state didn't change, or HDCP was activated since
	 * the last commit. And also no change in hdcp content type.
	 */
	if (old_cp == new_cp ||
	    (old_cp == DRM_MODE_CONTENT_PROTECTION_DESIRED &&
	     new_cp == DRM_MODE_CONTENT_PROTECTION_ENABLED)) {
		if (old_state->hdcp_content_type ==
				new_state->hdcp_content_type)
			return;
	}

	crtc_state->mode_changed = true;
}

/* Handles the CP_IRQ raised from the DP HDCP sink */
void intel_hdcp_handle_cp_irq(struct intel_connector *connector)
{
	struct intel_hdcp *hdcp = &connector->hdcp;
	struct drm_i915_private *i915 = to_i915(connector->base.dev);

	if (!hdcp->shim)
		return;

	atomic_inc(&connector->hdcp.cp_irq_count);
	wake_up_all(&connector->hdcp.cp_irq_queue);

	queue_delayed_work(i915->unordered_wq, &hdcp->check_work, 0);
}<|MERGE_RESOLUTION|>--- conflicted
+++ resolved
@@ -1104,13 +1104,8 @@
 
 bool is_hdcp_supported(struct drm_i915_private *i915, enum port port)
 {
-<<<<<<< HEAD
-	return DISPLAY_RUNTIME_INFO(dev_priv)->has_hdcp &&
-		(DISPLAY_VER(dev_priv) >= 12 || port < PORT_E);
-=======
 	return DISPLAY_RUNTIME_INFO(i915)->has_hdcp &&
 		(DISPLAY_VER(i915) >= 12 || port < PORT_E);
->>>>>>> 238589d0
 }
 
 static int
