# SPDX-License-Identifier: GPL-2.0
VERSION = 5
<<<<<<< HEAD
PATCHLEVEL = 11
SUBLEVEL = 21
=======
PATCHLEVEL = 12
SUBLEVEL = 4
>>>>>>> 4bcf3b75
EXTRAVERSION =
NAME = Frozen Wasteland

# *DOCUMENTATION*
# To see a list of typical targets execute "make help"
# More info can be located in ./README
# Comments in this file are targeted only to the developer, do not
# expect to learn how to build the kernel reading this file.

$(if $(filter __%, $(MAKECMDGOALS)), \
	$(error targets prefixed with '__' are only for internal use))

# That's our default target when none is given on the command line
PHONY := __all
__all:

# We are using a recursive build, so we need to do a little thinking
# to get the ordering right.
#
# Most importantly: sub-Makefiles should only ever modify files in
# their own directory. If in some directory we have a dependency on
# a file in another dir (which doesn't happen often, but it's often
# unavoidable when linking the built-in.a targets which finally
# turn into vmlinux), we will call a sub make in that other dir, and
# after that we are sure that everything which is in that other dir
# is now up to date.
#
# The only cases where we need to modify files which have global
# effects are thus separated out and done before the recursive
# descending is started. They are now explicitly listed as the
# prepare rule.

ifneq ($(sub_make_done),1)

# Do not use make's built-in rules and variables
# (this increases performance and avoids hard-to-debug behaviour)
MAKEFLAGS += -rR

# Avoid funny character set dependencies
unexport LC_ALL
LC_COLLATE=C
LC_NUMERIC=C
export LC_COLLATE LC_NUMERIC

# Avoid interference with shell env settings
unexport GREP_OPTIONS

# Beautify output
# ---------------------------------------------------------------------------
#
# Normally, we echo the whole command before executing it. By making
# that echo $($(quiet)$(cmd)), we now have the possibility to set
# $(quiet) to choose other forms of output instead, e.g.
#
#         quiet_cmd_cc_o_c = Compiling $(RELDIR)/$@
#         cmd_cc_o_c       = $(CC) $(c_flags) -c -o $@ $<
#
# If $(quiet) is empty, the whole command will be printed.
# If it is set to "quiet_", only the short version will be printed.
# If it is set to "silent_", nothing will be printed at all, since
# the variable $(silent_cmd_cc_o_c) doesn't exist.
#
# A simple variant is to prefix commands with $(Q) - that's useful
# for commands that shall be hidden in non-verbose mode.
#
#	$(Q)ln $@ :<
#
# If KBUILD_VERBOSE equals 0 then the above command will be hidden.
# If KBUILD_VERBOSE equals 1 then the above command is displayed.
# If KBUILD_VERBOSE equals 2 then give the reason why each target is rebuilt.
#
# To put more focus on warnings, be less verbose as default
# Use 'make V=1' to see the full commands

ifeq ("$(origin V)", "command line")
  KBUILD_VERBOSE = $(V)
endif
ifndef KBUILD_VERBOSE
  KBUILD_VERBOSE = 0
endif

ifeq ($(KBUILD_VERBOSE),1)
  quiet =
  Q =
else
  quiet=quiet_
  Q = @
endif

# If the user is running make -s (silent mode), suppress echoing of
# commands

ifneq ($(findstring s,$(filter-out --%,$(MAKEFLAGS))),)
  quiet=silent_
  KBUILD_VERBOSE = 0
endif

export quiet Q KBUILD_VERBOSE

# Call a source code checker (by default, "sparse") as part of the
# C compilation.
#
# Use 'make C=1' to enable checking of only re-compiled files.
# Use 'make C=2' to enable checking of *all* source files, regardless
# of whether they are re-compiled or not.
#
# See the file "Documentation/dev-tools/sparse.rst" for more details,
# including where to get the "sparse" utility.

ifeq ("$(origin C)", "command line")
  KBUILD_CHECKSRC = $(C)
endif
ifndef KBUILD_CHECKSRC
  KBUILD_CHECKSRC = 0
endif

export KBUILD_CHECKSRC

# Use make M=dir or set the environment variable KBUILD_EXTMOD to specify the
# directory of external module to build. Setting M= takes precedence.
ifeq ("$(origin M)", "command line")
  KBUILD_EXTMOD := $(M)
endif

$(if $(word 2, $(KBUILD_EXTMOD)), \
	$(error building multiple external modules is not supported))

export KBUILD_EXTMOD

# Kbuild will save output files in the current working directory.
# This does not need to match to the root of the kernel source tree.
#
# For example, you can do this:
#
#  cd /dir/to/store/output/files; make -f /dir/to/kernel/source/Makefile
#
# If you want to save output files in a different location, there are
# two syntaxes to specify it.
#
# 1) O=
# Use "make O=dir/to/store/output/files/"
#
# 2) Set KBUILD_OUTPUT
# Set the environment variable KBUILD_OUTPUT to point to the output directory.
# export KBUILD_OUTPUT=dir/to/store/output/files/; make
#
# The O= assignment takes precedence over the KBUILD_OUTPUT environment
# variable.

# Do we want to change the working directory?
ifeq ("$(origin O)", "command line")
  KBUILD_OUTPUT := $(O)
endif

ifneq ($(KBUILD_OUTPUT),)
# Make's built-in functions such as $(abspath ...), $(realpath ...) cannot
# expand a shell special character '~'. We use a somewhat tedious way here.
abs_objtree := $(shell mkdir -p $(KBUILD_OUTPUT) && cd $(KBUILD_OUTPUT) && pwd)
$(if $(abs_objtree),, \
     $(error failed to create output directory "$(KBUILD_OUTPUT)"))

# $(realpath ...) resolves symlinks
abs_objtree := $(realpath $(abs_objtree))
else
abs_objtree := $(CURDIR)
endif # ifneq ($(KBUILD_OUTPUT),)

ifeq ($(abs_objtree),$(CURDIR))
# Suppress "Entering directory ..." unless we are changing the work directory.
MAKEFLAGS += --no-print-directory
else
need-sub-make := 1
endif

this-makefile := $(lastword $(MAKEFILE_LIST))
abs_srctree := $(realpath $(dir $(this-makefile)))

ifneq ($(words $(subst :, ,$(abs_srctree))), 1)
$(error source directory cannot contain spaces or colons)
endif

ifneq ($(abs_srctree),$(abs_objtree))
# Look for make include files relative to root of kernel src
#
# This does not become effective immediately because MAKEFLAGS is re-parsed
# once after the Makefile is read. We need to invoke sub-make.
MAKEFLAGS += --include-dir=$(abs_srctree)
need-sub-make := 1
endif

ifneq ($(filter 3.%,$(MAKE_VERSION)),)
# 'MAKEFLAGS += -rR' does not immediately become effective for GNU Make 3.x
# We need to invoke sub-make to avoid implicit rules in the top Makefile.
need-sub-make := 1
# Cancel implicit rules for this Makefile.
$(this-makefile): ;
endif

export abs_srctree abs_objtree
export sub_make_done := 1

ifeq ($(need-sub-make),1)

PHONY += $(MAKECMDGOALS) __sub-make

$(filter-out $(this-makefile), $(MAKECMDGOALS)) __all: __sub-make
	@:

# Invoke a second make in the output directory, passing relevant variables
__sub-make:
	$(Q)$(MAKE) -C $(abs_objtree) -f $(abs_srctree)/Makefile $(MAKECMDGOALS)

endif # need-sub-make
endif # sub_make_done

# We process the rest of the Makefile if this is the final invocation of make
ifeq ($(need-sub-make),)

# Do not print "Entering directory ...",
# but we want to display it when entering to the output directory
# so that IDEs/editors are able to understand relative filenames.
MAKEFLAGS += --no-print-directory

ifeq ($(abs_srctree),$(abs_objtree))
        # building in the source tree
        srctree := .
	building_out_of_srctree :=
else
        ifeq ($(abs_srctree)/,$(dir $(abs_objtree)))
                # building in a subdirectory of the source tree
                srctree := ..
        else
                srctree := $(abs_srctree)
        endif
	building_out_of_srctree := 1
endif

ifneq ($(KBUILD_ABS_SRCTREE),)
srctree := $(abs_srctree)
endif

objtree		:= .
VPATH		:= $(srctree)

export building_out_of_srctree srctree objtree VPATH

# To make sure we do not include .config for any of the *config targets
# catch them early, and hand them over to scripts/kconfig/Makefile
# It is allowed to specify more targets when calling make, including
# mixing *config targets and build targets.
# For example 'make oldconfig all'.
# Detect when mixed targets is specified, and make a second invocation
# of make so .config is not included in this case either (for *config).

version_h := include/generated/uapi/linux/version.h

clean-targets := %clean mrproper cleandocs
no-dot-config-targets := $(clean-targets) \
			 cscope gtags TAGS tags help% %docs check% coccicheck \
			 $(version_h) headers headers_% archheaders archscripts \
			 %asm-generic kernelversion %src-pkg dt_binding_check \
			 outputmakefile
no-sync-config-targets := $(no-dot-config-targets) %install kernelrelease \
			  image_name
single-targets := %.a %.i %.ko %.lds %.ll %.lst %.mod %.o %.s %.symtypes %/

config-build	:=
mixed-build	:=
need-config	:= 1
may-sync-config	:= 1
single-build	:=

ifneq ($(filter $(no-dot-config-targets), $(MAKECMDGOALS)),)
	ifeq ($(filter-out $(no-dot-config-targets), $(MAKECMDGOALS)),)
		need-config :=
	endif
endif

ifneq ($(filter $(no-sync-config-targets), $(MAKECMDGOALS)),)
	ifeq ($(filter-out $(no-sync-config-targets), $(MAKECMDGOALS)),)
		may-sync-config :=
	endif
endif

ifneq ($(KBUILD_EXTMOD),)
	may-sync-config :=
endif

ifeq ($(KBUILD_EXTMOD),)
        ifneq ($(filter %config,$(MAKECMDGOALS)),)
		config-build := 1
                ifneq ($(words $(MAKECMDGOALS)),1)
			mixed-build := 1
                endif
        endif
endif

# We cannot build single targets and the others at the same time
ifneq ($(filter $(single-targets), $(MAKECMDGOALS)),)
	single-build := 1
	ifneq ($(filter-out $(single-targets), $(MAKECMDGOALS)),)
		mixed-build := 1
	endif
endif

# For "make -j clean all", "make -j mrproper defconfig all", etc.
ifneq ($(filter $(clean-targets),$(MAKECMDGOALS)),)
        ifneq ($(filter-out $(clean-targets),$(MAKECMDGOALS)),)
		mixed-build := 1
        endif
endif

# install and modules_install need also be processed one by one
ifneq ($(filter install,$(MAKECMDGOALS)),)
        ifneq ($(filter modules_install,$(MAKECMDGOALS)),)
		mixed-build := 1
        endif
endif

ifdef mixed-build
# ===========================================================================
# We're called with mixed targets (*config and build targets).
# Handle them one by one.

PHONY += $(MAKECMDGOALS) __build_one_by_one

$(MAKECMDGOALS): __build_one_by_one
	@:

__build_one_by_one:
	$(Q)set -e; \
	for i in $(MAKECMDGOALS); do \
		$(MAKE) -f $(srctree)/Makefile $$i; \
	done

else # !mixed-build

include scripts/Kbuild.include

# Read KERNELRELEASE from include/config/kernel.release (if it exists)
KERNELRELEASE = $(shell cat include/config/kernel.release 2> /dev/null)
KERNELVERSION = $(VERSION)$(if $(PATCHLEVEL),.$(PATCHLEVEL)$(if $(SUBLEVEL),.$(SUBLEVEL)))$(EXTRAVERSION)
export VERSION PATCHLEVEL SUBLEVEL KERNELRELEASE KERNELVERSION

include scripts/subarch.include

# Cross compiling and selecting different set of gcc/bin-utils
# ---------------------------------------------------------------------------
#
# When performing cross compilation for other architectures ARCH shall be set
# to the target architecture. (See arch/* for the possibilities).
# ARCH can be set during invocation of make:
# make ARCH=ia64
# Another way is to have ARCH set in the environment.
# The default ARCH is the host where make is executed.

# CROSS_COMPILE specify the prefix used for all executables used
# during compilation. Only gcc and related bin-utils executables
# are prefixed with $(CROSS_COMPILE).
# CROSS_COMPILE can be set on the command line
# make CROSS_COMPILE=ia64-linux-
# Alternatively CROSS_COMPILE can be set in the environment.
# Default value for CROSS_COMPILE is not to prefix executables
# Note: Some architectures assign CROSS_COMPILE in their arch/*/Makefile
ARCH		?= $(SUBARCH)

# Architecture as present in compile.h
UTS_MACHINE 	:= $(ARCH)
SRCARCH 	:= $(ARCH)

# Additional ARCH settings for x86
ifeq ($(ARCH),i386)
        SRCARCH := x86
endif
ifeq ($(ARCH),x86_64)
        SRCARCH := x86
endif

# Additional ARCH settings for sparc
ifeq ($(ARCH),sparc32)
       SRCARCH := sparc
endif
ifeq ($(ARCH),sparc64)
       SRCARCH := sparc
endif

# Additional ARCH settings for sh
ifeq ($(ARCH),sh64)
       SRCARCH := sh
endif

KCONFIG_CONFIG	?= .config
export KCONFIG_CONFIG

# Default file for 'make defconfig'. This may be overridden by arch-Makefile.
export KBUILD_DEFCONFIG := defconfig

# SHELL used by kbuild
CONFIG_SHELL := sh

HOST_LFS_CFLAGS := $(shell getconf LFS_CFLAGS 2>/dev/null)
HOST_LFS_LDFLAGS := $(shell getconf LFS_LDFLAGS 2>/dev/null)
HOST_LFS_LIBS := $(shell getconf LFS_LIBS 2>/dev/null)

ifneq ($(LLVM),)
HOSTCC	= clang
HOSTCXX	= clang++
else
HOSTCC	= gcc
HOSTCXX	= g++
endif

export KBUILD_USERCFLAGS := -Wall -Wmissing-prototypes -Wstrict-prototypes \
			      -O2 -fomit-frame-pointer -std=gnu89
export KBUILD_USERLDFLAGS :=

KBUILD_HOSTCFLAGS   := $(KBUILD_USERCFLAGS) $(HOST_LFS_CFLAGS) $(HOSTCFLAGS)
KBUILD_HOSTCXXFLAGS := -Wall -O2 $(HOST_LFS_CFLAGS) $(HOSTCXXFLAGS)
KBUILD_HOSTLDFLAGS  := $(HOST_LFS_LDFLAGS) $(HOSTLDFLAGS)
KBUILD_HOSTLDLIBS   := $(HOST_LFS_LIBS) $(HOSTLDLIBS)

# Make variables (CC, etc...)
CPP		= $(CC) -E
ifneq ($(LLVM),)
CC		= clang
LD		= ld.lld
AR		= llvm-ar
NM		= llvm-nm
OBJCOPY		= llvm-objcopy
OBJDUMP		= llvm-objdump
READELF		= llvm-readelf
STRIP		= llvm-strip
else
CC		= $(CROSS_COMPILE)gcc
LD		= $(CROSS_COMPILE)ld
AR		= $(CROSS_COMPILE)ar
NM		= $(CROSS_COMPILE)nm
OBJCOPY		= $(CROSS_COMPILE)objcopy
OBJDUMP		= $(CROSS_COMPILE)objdump
READELF		= $(CROSS_COMPILE)readelf
STRIP		= $(CROSS_COMPILE)strip
endif
PAHOLE		= pahole
RESOLVE_BTFIDS	= $(objtree)/tools/bpf/resolve_btfids/resolve_btfids
LEX		= flex
YACC		= bison
AWK		= awk
INSTALLKERNEL  := installkernel
DEPMOD		= depmod
PERL		= perl
PYTHON3		= python3
CHECK		= sparse
BASH		= bash
KGZIP		= gzip
KBZIP2		= bzip2
KLZOP		= lzop
LZMA		= lzma
LZ4		= lz4c
XZ		= xz
ZSTD		= zstd

CHECKFLAGS     := -D__linux__ -Dlinux -D__STDC__ -Dunix -D__unix__ \
		  -Wbitwise -Wno-return-void -Wno-unknown-attribute $(CF)
NOSTDINC_FLAGS :=
CFLAGS_MODULE   =
AFLAGS_MODULE   =
LDFLAGS_MODULE  =
CFLAGS_KERNEL	=
AFLAGS_KERNEL	=
LDFLAGS_vmlinux =

# Use USERINCLUDE when you must reference the UAPI directories only.
USERINCLUDE    := \
		-I$(srctree)/arch/$(SRCARCH)/include/uapi \
		-I$(objtree)/arch/$(SRCARCH)/include/generated/uapi \
		-I$(srctree)/include/uapi \
		-I$(objtree)/include/generated/uapi \
                -include $(srctree)/include/linux/compiler-version.h \
                -include $(srctree)/include/linux/kconfig.h

# Use LINUXINCLUDE when you must reference the include/ directory.
# Needed to be compatible with the O= option
LINUXINCLUDE    := \
		-I$(srctree)/arch/$(SRCARCH)/include \
		-I$(objtree)/arch/$(SRCARCH)/include/generated \
		$(if $(building_out_of_srctree),-I$(srctree)/include) \
		-I$(objtree)/include \
		$(USERINCLUDE)

KBUILD_AFLAGS   := -D__ASSEMBLY__ -fno-PIE
KBUILD_CFLAGS   := -Wall -Wundef -Werror=strict-prototypes -Wno-trigraphs \
		   -fno-strict-aliasing -fno-common -fshort-wchar -fno-PIE \
		   -Werror=implicit-function-declaration -Werror=implicit-int \
		   -Werror=return-type -Wno-format-security \
		   -std=gnu89
KBUILD_CPPFLAGS := -D__KERNEL__
KBUILD_AFLAGS_KERNEL :=
KBUILD_CFLAGS_KERNEL :=
KBUILD_AFLAGS_MODULE  := -DMODULE
KBUILD_CFLAGS_MODULE  := -DMODULE
KBUILD_LDFLAGS_MODULE :=
KBUILD_LDFLAGS :=
CLANG_FLAGS :=

export ARCH SRCARCH CONFIG_SHELL BASH HOSTCC KBUILD_HOSTCFLAGS CROSS_COMPILE LD CC
export CPP AR NM STRIP OBJCOPY OBJDUMP READELF PAHOLE RESOLVE_BTFIDS LEX YACC AWK INSTALLKERNEL
export PERL PYTHON3 CHECK CHECKFLAGS MAKE UTS_MACHINE HOSTCXX
export KGZIP KBZIP2 KLZOP LZMA LZ4 XZ ZSTD
export KBUILD_HOSTCXXFLAGS KBUILD_HOSTLDFLAGS KBUILD_HOSTLDLIBS LDFLAGS_MODULE

export KBUILD_CPPFLAGS NOSTDINC_FLAGS LINUXINCLUDE OBJCOPYFLAGS KBUILD_LDFLAGS
export KBUILD_CFLAGS CFLAGS_KERNEL CFLAGS_MODULE
export KBUILD_AFLAGS AFLAGS_KERNEL AFLAGS_MODULE
export KBUILD_AFLAGS_MODULE KBUILD_CFLAGS_MODULE KBUILD_LDFLAGS_MODULE
export KBUILD_AFLAGS_KERNEL KBUILD_CFLAGS_KERNEL

# Files to ignore in find ... statements

export RCS_FIND_IGNORE := \( -name SCCS -o -name BitKeeper -o -name .svn -o    \
			  -name CVS -o -name .pc -o -name .hg -o -name .git \) \
			  -prune -o
export RCS_TAR_IGNORE := --exclude SCCS --exclude BitKeeper --exclude .svn \
			 --exclude CVS --exclude .pc --exclude .hg --exclude .git

# ===========================================================================
# Rules shared between *config targets and build targets

# Basic helpers built in scripts/basic/
PHONY += scripts_basic
scripts_basic:
	$(Q)$(MAKE) $(build)=scripts/basic
	$(Q)rm -f .tmp_quiet_recordmcount

PHONY += outputmakefile
# Before starting out-of-tree build, make sure the source tree is clean.
# outputmakefile generates a Makefile in the output directory, if using a
# separate output directory. This allows convenient use of make in the
# output directory.
# At the same time when output Makefile generated, generate .gitignore to
# ignore whole output directory
outputmakefile:
ifdef building_out_of_srctree
	$(Q)if [ -f $(srctree)/.config -o \
		 -d $(srctree)/include/config -o \
		 -d $(srctree)/arch/$(SRCARCH)/include/generated ]; then \
		echo >&2 "***"; \
		echo >&2 "*** The source tree is not clean, please run 'make$(if $(findstring command line, $(origin ARCH)), ARCH=$(ARCH)) mrproper'"; \
		echo >&2 "*** in $(abs_srctree)";\
		echo >&2 "***"; \
		false; \
	fi
	$(Q)ln -fsn $(srctree) source
	$(Q)$(CONFIG_SHELL) $(srctree)/scripts/mkmakefile $(srctree)
	$(Q)test -e .gitignore || \
	{ echo "# this is build directory, ignore it"; echo "*"; } > .gitignore
endif

# The expansion should be delayed until arch/$(SRCARCH)/Makefile is included.
# Some architectures define CROSS_COMPILE in arch/$(SRCARCH)/Makefile.
# CC_VERSION_TEXT is referenced from Kconfig (so it needs export),
# and from include/config/auto.conf.cmd to detect the compiler upgrade.
CC_VERSION_TEXT = $(shell $(CC) --version 2>/dev/null | head -n 1 | sed 's/\#//g')

ifneq ($(findstring clang,$(CC_VERSION_TEXT)),)
ifneq ($(CROSS_COMPILE),)
CLANG_FLAGS	+= --target=$(notdir $(CROSS_COMPILE:%-=%))
GCC_TOOLCHAIN_DIR := $(dir $(shell which $(CROSS_COMPILE)elfedit))
CLANG_FLAGS	+= --prefix=$(GCC_TOOLCHAIN_DIR)$(notdir $(CROSS_COMPILE))
GCC_TOOLCHAIN	:= $(realpath $(GCC_TOOLCHAIN_DIR)/..)
endif
ifneq ($(GCC_TOOLCHAIN),)
CLANG_FLAGS	+= --gcc-toolchain=$(GCC_TOOLCHAIN)
endif
ifneq ($(LLVM_IAS),1)
CLANG_FLAGS	+= -no-integrated-as
endif
CLANG_FLAGS	+= -Werror=unknown-warning-option
KBUILD_CFLAGS	+= $(CLANG_FLAGS)
KBUILD_AFLAGS	+= $(CLANG_FLAGS)
export CLANG_FLAGS
endif

ifdef config-build
# ===========================================================================
# *config targets only - make sure prerequisites are updated, and descend
# in scripts/kconfig to make the *config target

# Read arch specific Makefile to set KBUILD_DEFCONFIG as needed.
# KBUILD_DEFCONFIG may point out an alternative default configuration
# used for 'make defconfig'
include arch/$(SRCARCH)/Makefile
export KBUILD_DEFCONFIG KBUILD_KCONFIG CC_VERSION_TEXT

config: outputmakefile scripts_basic FORCE
	$(Q)$(MAKE) $(build)=scripts/kconfig $@

%config: outputmakefile scripts_basic FORCE
	$(Q)$(MAKE) $(build)=scripts/kconfig $@

else #!config-build
# ===========================================================================
# Build targets only - this includes vmlinux, arch specific targets, clean
# targets and others. In general all targets except *config targets.

# If building an external module we do not care about the all: rule
# but instead __all depend on modules
PHONY += all
ifeq ($(KBUILD_EXTMOD),)
__all: all
else
__all: modules
endif

# Decide whether to build built-in, modular, or both.
# Normally, just do built-in.

KBUILD_MODULES :=
KBUILD_BUILTIN := 1

# If we have only "make modules", don't compile built-in objects.
ifeq ($(MAKECMDGOALS),modules)
  KBUILD_BUILTIN :=
endif

# If we have "make <whatever> modules", compile modules
# in addition to whatever we do anyway.
# Just "make" or "make all" shall build modules as well

ifneq ($(filter all modules nsdeps %compile_commands.json clang-%,$(MAKECMDGOALS)),)
  KBUILD_MODULES := 1
endif

ifeq ($(MAKECMDGOALS),)
  KBUILD_MODULES := 1
endif

export KBUILD_MODULES KBUILD_BUILTIN

ifdef need-config
include include/config/auto.conf
endif

ifeq ($(KBUILD_EXTMOD),)
# Objects we will link into vmlinux / subdirs we need to visit
core-y		:= init/ usr/
drivers-y	:= drivers/ sound/
drivers-$(CONFIG_SAMPLES) += samples/
drivers-$(CONFIG_NET) += net/
drivers-y	+= virt/
libs-y		:= lib/
endif # KBUILD_EXTMOD

# The all: target is the default when no target is given on the
# command line.
# This allow a user to issue only 'make' to build a kernel including modules
# Defaults to vmlinux, but the arch makefile usually adds further targets
all: vmlinux

CFLAGS_GCOV	:= -fprofile-arcs -ftest-coverage \
	$(call cc-option,-fno-tree-loop-im) \
	$(call cc-disable-warning,maybe-uninitialized,)
export CFLAGS_GCOV

# The arch Makefiles can override CC_FLAGS_FTRACE. We may also append it later.
ifdef CONFIG_FUNCTION_TRACER
  CC_FLAGS_FTRACE := -pg
endif

RETPOLINE_CFLAGS_GCC := -mindirect-branch=thunk-extern -mindirect-branch-register
RETPOLINE_VDSO_CFLAGS_GCC := -mindirect-branch=thunk-inline -mindirect-branch-register
RETPOLINE_CFLAGS_CLANG := -mretpoline-external-thunk
RETPOLINE_VDSO_CFLAGS_CLANG := -mretpoline
RETPOLINE_CFLAGS := $(call cc-option,$(RETPOLINE_CFLAGS_GCC),$(call cc-option,$(RETPOLINE_CFLAGS_CLANG)))
RETPOLINE_VDSO_CFLAGS := $(call cc-option,$(RETPOLINE_VDSO_CFLAGS_GCC),$(call cc-option,$(RETPOLINE_VDSO_CFLAGS_CLANG)))
export RETPOLINE_CFLAGS
export RETPOLINE_VDSO_CFLAGS

include arch/$(SRCARCH)/Makefile

ifdef need-config
ifdef may-sync-config
# Read in dependencies to all Kconfig* files, make sure to run syncconfig if
# changes are detected. This should be included after arch/$(SRCARCH)/Makefile
# because some architectures define CROSS_COMPILE there.
include include/config/auto.conf.cmd

$(KCONFIG_CONFIG):
	@echo >&2 '***'
	@echo >&2 '*** Configuration file "$@" not found!'
	@echo >&2 '***'
	@echo >&2 '*** Please run some configurator (e.g. "make oldconfig" or'
	@echo >&2 '*** "make menuconfig" or "make xconfig").'
	@echo >&2 '***'
	@/bin/false

# The actual configuration files used during the build are stored in
# include/generated/ and include/config/. Update them if .config is newer than
# include/config/auto.conf (which mirrors .config).
#
# This exploits the 'multi-target pattern rule' trick.
# The syncconfig should be executed only once to make all the targets.
# (Note: use the grouped target '&:' when we bump to GNU Make 4.3)
quiet_cmd_syncconfig = SYNC    $@
      cmd_syncconfig = $(MAKE) -f $(srctree)/Makefile syncconfig

%/config/auto.conf %/config/auto.conf.cmd %/generated/autoconf.h: $(KCONFIG_CONFIG)
	+$(call cmd,syncconfig)
else # !may-sync-config
# External modules and some install targets need include/generated/autoconf.h
# and include/config/auto.conf but do not care if they are up-to-date.
# Use auto.conf to trigger the test
PHONY += include/config/auto.conf

include/config/auto.conf:
	$(Q)test -e include/generated/autoconf.h -a -e $@ || (		\
	echo >&2;							\
	echo >&2 "  ERROR: Kernel configuration is invalid.";		\
	echo >&2 "         include/generated/autoconf.h or $@ are missing.";\
	echo >&2 "         Run 'make oldconfig && make prepare' on kernel src to fix it.";	\
	echo >&2 ;							\
	/bin/false)

endif # may-sync-config
endif # need-config

KBUILD_CFLAGS	+= $(call cc-option,-fno-delete-null-pointer-checks,)
KBUILD_CFLAGS	+= $(call cc-disable-warning,frame-address,)
KBUILD_CFLAGS	+= $(call cc-disable-warning, format-truncation)
KBUILD_CFLAGS	+= $(call cc-disable-warning, format-overflow)
KBUILD_CFLAGS	+= $(call cc-disable-warning, address-of-packed-member)

ifdef CONFIG_CC_OPTIMIZE_FOR_PERFORMANCE
KBUILD_CFLAGS += -O2
else ifdef CONFIG_CC_OPTIMIZE_FOR_PERFORMANCE_O3
KBUILD_CFLAGS += -O3
else ifdef CONFIG_CC_OPTIMIZE_FOR_SIZE
KBUILD_CFLAGS += -Os
endif

# Tell gcc to never replace conditional load with a non-conditional one
KBUILD_CFLAGS	+= $(call cc-option,--param=allow-store-data-races=0)
KBUILD_CFLAGS	+= $(call cc-option,-fno-allow-store-data-races)

ifdef CONFIG_READABLE_ASM
# Disable optimizations that make assembler listings hard to read.
# reorder blocks reorders the control in the function
# ipa clone creates specialized cloned functions
# partial inlining inlines only parts of functions
KBUILD_CFLAGS += $(call cc-option,-fno-reorder-blocks,) \
                 $(call cc-option,-fno-ipa-cp-clone,) \
                 $(call cc-option,-fno-partial-inlining)
endif

ifneq ($(CONFIG_FRAME_WARN),0)
KBUILD_CFLAGS += -Wframe-larger-than=$(CONFIG_FRAME_WARN)
endif

stackp-flags-y                                    := -fno-stack-protector
stackp-flags-$(CONFIG_STACKPROTECTOR)             := -fstack-protector
stackp-flags-$(CONFIG_STACKPROTECTOR_STRONG)      := -fstack-protector-strong

KBUILD_CFLAGS += $(stackp-flags-y)

ifdef CONFIG_CC_IS_CLANG
KBUILD_CPPFLAGS += -Qunused-arguments
KBUILD_CFLAGS += -Wno-format-invalid-specifier
KBUILD_CFLAGS += -Wno-gnu
# CLANG uses a _MergedGlobals as optimization, but this breaks modpost, as the
# source of a reference will be _MergedGlobals and not on of the whitelisted names.
# See modpost pattern 2
KBUILD_CFLAGS += -mno-global-merge
else

# Warn about unmarked fall-throughs in switch statement.
# Disabled for clang while comment to attribute conversion happens and
# https://github.com/ClangBuiltLinux/linux/issues/636 is discussed.
KBUILD_CFLAGS += $(call cc-option,-Wimplicit-fallthrough,)
endif

# These warnings generated too much noise in a regular build.
# Use make W=1 to enable them (see scripts/Makefile.extrawarn)
KBUILD_CFLAGS += $(call cc-disable-warning, unused-but-set-variable)

KBUILD_CFLAGS += $(call cc-disable-warning, unused-const-variable)
ifdef CONFIG_FRAME_POINTER
KBUILD_CFLAGS	+= -fno-omit-frame-pointer -fno-optimize-sibling-calls
else
# Some targets (ARM with Thumb2, for example), can't be built with frame
# pointers.  For those, we don't have FUNCTION_TRACER automatically
# select FRAME_POINTER.  However, FUNCTION_TRACER adds -pg, and this is
# incompatible with -fomit-frame-pointer with current GCC, so we don't use
# -fomit-frame-pointer with FUNCTION_TRACER.
ifndef CONFIG_FUNCTION_TRACER
KBUILD_CFLAGS	+= -fomit-frame-pointer
endif
endif

# Initialize all stack variables with a 0xAA pattern.
ifdef CONFIG_INIT_STACK_ALL_PATTERN
KBUILD_CFLAGS	+= -ftrivial-auto-var-init=pattern
endif

# Initialize all stack variables with a zero value.
ifdef CONFIG_INIT_STACK_ALL_ZERO
# Future support for zero initialization is still being debated, see
# https://bugs.llvm.org/show_bug.cgi?id=45497. These flags are subject to being
# renamed or dropped.
KBUILD_CFLAGS	+= -ftrivial-auto-var-init=zero
KBUILD_CFLAGS	+= -enable-trivial-auto-var-init-zero-knowing-it-will-be-removed-from-clang
endif

DEBUG_CFLAGS	:=

# Workaround for GCC versions < 5.0
# https://gcc.gnu.org/bugzilla/show_bug.cgi?id=61801
ifdef CONFIG_CC_IS_GCC
DEBUG_CFLAGS	+= $(call cc-ifversion, -lt, 0500, $(call cc-option, -fno-var-tracking-assignments))
endif

ifdef CONFIG_DEBUG_INFO

ifdef CONFIG_DEBUG_INFO_SPLIT
DEBUG_CFLAGS	+= -gsplit-dwarf
else
DEBUG_CFLAGS	+= -g
endif

ifneq ($(LLVM_IAS),1)
KBUILD_AFLAGS	+= -Wa,-gdwarf-2
endif

ifndef CONFIG_DEBUG_INFO_DWARF_TOOLCHAIN_DEFAULT
dwarf-version-$(CONFIG_DEBUG_INFO_DWARF4) := 4
dwarf-version-$(CONFIG_DEBUG_INFO_DWARF5) := 5
DEBUG_CFLAGS	+= -gdwarf-$(dwarf-version-y)
endif

ifdef CONFIG_DEBUG_INFO_REDUCED
DEBUG_CFLAGS	+= $(call cc-option, -femit-struct-debug-baseonly) \
		   $(call cc-option,-fno-var-tracking)
endif

ifdef CONFIG_DEBUG_INFO_COMPRESSED
DEBUG_CFLAGS	+= -gz=zlib
KBUILD_AFLAGS	+= -gz=zlib
KBUILD_LDFLAGS	+= --compress-debug-sections=zlib
endif

endif # CONFIG_DEBUG_INFO

KBUILD_CFLAGS += $(DEBUG_CFLAGS)
export DEBUG_CFLAGS

ifdef CONFIG_FUNCTION_TRACER
ifdef CONFIG_FTRACE_MCOUNT_USE_CC
  CC_FLAGS_FTRACE	+= -mrecord-mcount
  ifdef CONFIG_HAVE_NOP_MCOUNT
    ifeq ($(call cc-option-yn, -mnop-mcount),y)
      CC_FLAGS_FTRACE	+= -mnop-mcount
      CC_FLAGS_USING	+= -DCC_USING_NOP_MCOUNT
    endif
  endif
endif
ifdef CONFIG_FTRACE_MCOUNT_USE_OBJTOOL
  CC_FLAGS_USING	+= -DCC_USING_NOP_MCOUNT
endif
ifdef CONFIG_FTRACE_MCOUNT_USE_RECORDMCOUNT
  ifdef CONFIG_HAVE_C_RECORDMCOUNT
    BUILD_C_RECORDMCOUNT := y
    export BUILD_C_RECORDMCOUNT
  endif
endif
ifdef CONFIG_HAVE_FENTRY
  ifeq ($(call cc-option-yn, -mfentry),y)
    CC_FLAGS_FTRACE	+= -mfentry
    CC_FLAGS_USING	+= -DCC_USING_FENTRY
  endif
endif
export CC_FLAGS_FTRACE
KBUILD_CFLAGS	+= $(CC_FLAGS_FTRACE) $(CC_FLAGS_USING)
KBUILD_AFLAGS	+= $(CC_FLAGS_USING)
endif

# We trigger additional mismatches with less inlining
ifdef CONFIG_DEBUG_SECTION_MISMATCH
KBUILD_CFLAGS += $(call cc-option, -fno-inline-functions-called-once)
endif

ifdef CONFIG_LD_DEAD_CODE_DATA_ELIMINATION
KBUILD_CFLAGS_KERNEL += -ffunction-sections -fdata-sections
LDFLAGS_vmlinux += --gc-sections
endif

ifdef CONFIG_SHADOW_CALL_STACK
CC_FLAGS_SCS	:= -fsanitize=shadow-call-stack
KBUILD_CFLAGS	+= $(CC_FLAGS_SCS)
export CC_FLAGS_SCS
endif

ifdef CONFIG_LTO_CLANG
ifdef CONFIG_LTO_CLANG_THIN
CC_FLAGS_LTO	:= -flto=thin -fsplit-lto-unit
KBUILD_LDFLAGS	+= --thinlto-cache-dir=$(extmod-prefix).thinlto-cache
else
CC_FLAGS_LTO	:= -flto
endif
CC_FLAGS_LTO	+= -fvisibility=hidden

# Limit inlining across translation units to reduce binary size
KBUILD_LDFLAGS += -mllvm -import-instr-limit=5
endif

ifdef CONFIG_LTO
KBUILD_CFLAGS	+= -fno-lto $(CC_FLAGS_LTO)
KBUILD_AFLAGS	+= -fno-lto
export CC_FLAGS_LTO
endif

ifdef CONFIG_DEBUG_FORCE_FUNCTION_ALIGN_32B
KBUILD_CFLAGS += -falign-functions=32
endif

# arch Makefile may override CC so keep this after arch Makefile is included
NOSTDINC_FLAGS += -nostdinc -isystem $(shell $(CC) -print-file-name=include)

# warn about C99 declaration after statement
KBUILD_CFLAGS += -Wdeclaration-after-statement

# Variable Length Arrays (VLAs) should not be used anywhere in the kernel
KBUILD_CFLAGS += -Wvla

# disable pointer signed / unsigned warnings in gcc 4.0
KBUILD_CFLAGS += -Wno-pointer-sign

# disable stringop warnings in gcc 8+
KBUILD_CFLAGS += $(call cc-disable-warning, stringop-truncation)

# We'll want to enable this eventually, but it's not going away for 5.7 at least
KBUILD_CFLAGS += $(call cc-disable-warning, zero-length-bounds)
KBUILD_CFLAGS += $(call cc-disable-warning, array-bounds)
KBUILD_CFLAGS += $(call cc-disable-warning, stringop-overflow)

# Another good warning that we'll want to enable eventually
KBUILD_CFLAGS += $(call cc-disable-warning, restrict)

# Enabled with W=2, disabled by default as noisy
KBUILD_CFLAGS += $(call cc-disable-warning, maybe-uninitialized)

# disable invalid "can't wrap" optimizations for signed / pointers
KBUILD_CFLAGS	+= -fno-strict-overflow

# Make sure -fstack-check isn't enabled (like gentoo apparently did)
KBUILD_CFLAGS  += -fno-stack-check

# conserve stack if available
KBUILD_CFLAGS   += $(call cc-option,-fconserve-stack)

# Prohibit date/time macros, which would make the build non-deterministic
KBUILD_CFLAGS   += -Werror=date-time

# enforce correct pointer usage
KBUILD_CFLAGS   += $(call cc-option,-Werror=incompatible-pointer-types)

# Require designated initializers for all marked structures
KBUILD_CFLAGS   += $(call cc-option,-Werror=designated-init)

# change __FILE__ to the relative path from the srctree
KBUILD_CPPFLAGS += $(call cc-option,-fmacro-prefix-map=$(srctree)/=)

# include additional Makefiles when needed
include-y			:= scripts/Makefile.extrawarn
include-$(CONFIG_KASAN)		+= scripts/Makefile.kasan
include-$(CONFIG_KCSAN)		+= scripts/Makefile.kcsan
include-$(CONFIG_UBSAN)		+= scripts/Makefile.ubsan
include-$(CONFIG_KCOV)		+= scripts/Makefile.kcov
include-$(CONFIG_GCC_PLUGINS)	+= scripts/Makefile.gcc-plugins

include $(addprefix $(srctree)/, $(include-y))

# scripts/Makefile.gcc-plugins is intentionally included last.
# Do not add $(call cc-option,...) below this line. When you build the kernel
# from the clean source tree, the GCC plugins do not exist at this point.

# Add user supplied CPPFLAGS, AFLAGS and CFLAGS as the last assignments
KBUILD_CPPFLAGS += $(KCPPFLAGS)
KBUILD_AFLAGS   += $(KAFLAGS)
KBUILD_CFLAGS   += $(KCFLAGS)

KBUILD_LDFLAGS_MODULE += --build-id=sha1
LDFLAGS_vmlinux += --build-id=sha1

ifeq ($(CONFIG_STRIP_ASM_SYMS),y)
LDFLAGS_vmlinux	+= $(call ld-option, -X,)
endif

ifeq ($(CONFIG_RELR),y)
LDFLAGS_vmlinux	+= --pack-dyn-relocs=relr
endif

# We never want expected sections to be placed heuristically by the
# linker. All sections should be explicitly named in the linker script.
ifdef CONFIG_LD_ORPHAN_WARN
LDFLAGS_vmlinux += --orphan-handling=warn
endif

# Align the bit size of userspace programs with the kernel
KBUILD_USERCFLAGS  += $(filter -m32 -m64 --target=%, $(KBUILD_CFLAGS))
KBUILD_USERLDFLAGS += $(filter -m32 -m64 --target=%, $(KBUILD_CFLAGS))

# make the checker run with the right architecture
CHECKFLAGS += --arch=$(ARCH)

# insure the checker run with the right endianness
CHECKFLAGS += $(if $(CONFIG_CPU_BIG_ENDIAN),-mbig-endian,-mlittle-endian)

# the checker needs the correct machine size
CHECKFLAGS += $(if $(CONFIG_64BIT),-m64,-m32)

# Default kernel image to build when no specific target is given.
# KBUILD_IMAGE may be overruled on the command line or
# set in the environment
# Also any assignments in arch/$(ARCH)/Makefile take precedence over
# this default value
export KBUILD_IMAGE ?= vmlinux

#
# INSTALL_PATH specifies where to place the updated kernel and system map
# images. Default is /boot, but you can set it to other values
export	INSTALL_PATH ?= /boot

#
# INSTALL_DTBS_PATH specifies a prefix for relocations required by build roots.
# Like INSTALL_MOD_PATH, it isn't defined in the Makefile, but can be passed as
# an argument if needed. Otherwise it defaults to the kernel install path
#
export INSTALL_DTBS_PATH ?= $(INSTALL_PATH)/dtbs/$(KERNELRELEASE)

#
# INSTALL_MOD_PATH specifies a prefix to MODLIB for module directory
# relocations required by build roots.  This is not defined in the
# makefile but the argument can be passed to make if needed.
#

MODLIB	= $(INSTALL_MOD_PATH)/lib/modules/$(KERNELRELEASE)
export MODLIB

#
# INSTALL_MOD_STRIP, if defined, will cause modules to be
# stripped after they are installed.  If INSTALL_MOD_STRIP is '1', then
# the default option --strip-debug will be used.  Otherwise,
# INSTALL_MOD_STRIP value will be used as the options to the strip command.

ifdef INSTALL_MOD_STRIP
ifeq ($(INSTALL_MOD_STRIP),1)
mod_strip_cmd = $(STRIP) --strip-debug
else
mod_strip_cmd = $(STRIP) $(INSTALL_MOD_STRIP)
endif # INSTALL_MOD_STRIP=1
else
mod_strip_cmd = true
endif # INSTALL_MOD_STRIP
export mod_strip_cmd

# CONFIG_MODULE_COMPRESS, if defined, will cause module to be compressed
# after they are installed in agreement with CONFIG_MODULE_COMPRESS_GZIP
# or CONFIG_MODULE_COMPRESS_XZ.

mod_compress_cmd = true
ifdef CONFIG_MODULE_COMPRESS
  ifdef CONFIG_MODULE_COMPRESS_GZIP
    mod_compress_cmd = $(KGZIP) -n -f
  endif # CONFIG_MODULE_COMPRESS_GZIP
  ifdef CONFIG_MODULE_COMPRESS_XZ
    mod_compress_cmd = $(XZ) --lzma2=dict=2MiB -f
  endif # CONFIG_MODULE_COMPRESS_XZ
endif # CONFIG_MODULE_COMPRESS
export mod_compress_cmd

ifdef CONFIG_MODULE_SIG_ALL
$(eval $(call config_filename,MODULE_SIG_KEY))

mod_sign_cmd = scripts/sign-file $(CONFIG_MODULE_SIG_HASH) $(MODULE_SIG_KEY_SRCPREFIX)$(CONFIG_MODULE_SIG_KEY) certs/signing_key.x509
else
mod_sign_cmd = true
endif
export mod_sign_cmd

HOST_LIBELF_LIBS = $(shell pkg-config libelf --libs 2>/dev/null || echo -lelf)

has_libelf = $(call try-run,\
               echo "int main() {}" | $(HOSTCC) -xc -o /dev/null $(HOST_LIBELF_LIBS) -,1,0)

ifdef CONFIG_STACK_VALIDATION
  ifeq ($(has_libelf),1)
    objtool_target := tools/objtool FORCE
  else
    SKIP_STACK_VALIDATION := 1
    export SKIP_STACK_VALIDATION
  endif
endif

PHONY += resolve_btfids_clean

resolve_btfids_O = $(abspath $(objtree))/tools/bpf/resolve_btfids

# tools/bpf/resolve_btfids directory might not exist
# in output directory, skip its clean in that case
resolve_btfids_clean:
ifneq ($(wildcard $(resolve_btfids_O)),)
	$(Q)$(MAKE) -sC $(srctree)/tools/bpf/resolve_btfids O=$(resolve_btfids_O) clean
endif

ifdef CONFIG_BPF
ifdef CONFIG_DEBUG_INFO_BTF
  ifeq ($(has_libelf),1)
    resolve_btfids_target := tools/bpf/resolve_btfids FORCE
  else
    ERROR_RESOLVE_BTFIDS := 1
  endif
endif # CONFIG_DEBUG_INFO_BTF
endif # CONFIG_BPF

PHONY += prepare0

extmod-prefix = $(if $(KBUILD_EXTMOD),$(KBUILD_EXTMOD)/)
export MODORDER := $(extmod-prefix)modules.order
export MODULES_NSDEPS := $(extmod-prefix)modules.nsdeps

ifeq ($(KBUILD_EXTMOD),)
core-y		+= kernel/ certs/ mm/ fs/ ipc/ security/ crypto/ block/

vmlinux-dirs	:= $(patsubst %/,%,$(filter %/, \
		     $(core-y) $(core-m) $(drivers-y) $(drivers-m) \
		     $(libs-y) $(libs-m)))

vmlinux-alldirs	:= $(sort $(vmlinux-dirs) Documentation \
		     $(patsubst %/,%,$(filter %/, $(core-) \
			$(drivers-) $(libs-))))

subdir-modorder := $(addsuffix modules.order,$(filter %/, \
			$(core-y) $(core-m) $(libs-y) $(libs-m) \
			$(drivers-y) $(drivers-m)))

build-dirs	:= $(vmlinux-dirs)
clean-dirs	:= $(vmlinux-alldirs)

# Externally visible symbols (used by link-vmlinux.sh)
KBUILD_VMLINUX_OBJS := $(head-y) $(patsubst %/,%/built-in.a, $(core-y))
KBUILD_VMLINUX_OBJS += $(addsuffix built-in.a, $(filter %/, $(libs-y)))
ifdef CONFIG_MODULES
KBUILD_VMLINUX_OBJS += $(patsubst %/, %/lib.a, $(filter %/, $(libs-y)))
KBUILD_VMLINUX_LIBS := $(filter-out %/, $(libs-y))
else
KBUILD_VMLINUX_LIBS := $(patsubst %/,%/lib.a, $(libs-y))
endif
KBUILD_VMLINUX_OBJS += $(patsubst %/,%/built-in.a, $(drivers-y))

export KBUILD_VMLINUX_OBJS KBUILD_VMLINUX_LIBS
export KBUILD_LDS          := arch/$(SRCARCH)/kernel/vmlinux.lds
# used by scripts/Makefile.package
export KBUILD_ALLDIRS := $(sort $(filter-out arch/%,$(vmlinux-alldirs)) LICENSES arch include scripts tools)

vmlinux-deps := $(KBUILD_LDS) $(KBUILD_VMLINUX_OBJS) $(KBUILD_VMLINUX_LIBS)

# Recurse until adjust_autoksyms.sh is satisfied
PHONY += autoksyms_recursive
ifdef CONFIG_TRIM_UNUSED_KSYMS
# For the kernel to actually contain only the needed exported symbols,
# we have to build modules as well to determine what those symbols are.
# (this can be evaluated only once include/config/auto.conf has been included)
KBUILD_MODULES := 1

autoksyms_recursive: descend modules.order
	$(Q)$(CONFIG_SHELL) $(srctree)/scripts/adjust_autoksyms.sh \
	  "$(MAKE) -f $(srctree)/Makefile vmlinux"
endif

autoksyms_h := $(if $(CONFIG_TRIM_UNUSED_KSYMS), include/generated/autoksyms.h)

quiet_cmd_autoksyms_h = GEN     $@
      cmd_autoksyms_h = mkdir -p $(dir $@); \
			$(CONFIG_SHELL) $(srctree)/scripts/gen_autoksyms.sh $@

$(autoksyms_h):
	$(call cmd,autoksyms_h)

ARCH_POSTLINK := $(wildcard $(srctree)/arch/$(SRCARCH)/Makefile.postlink)

# Final link of vmlinux with optional arch pass after final link
cmd_link-vmlinux =                                                 \
	$(CONFIG_SHELL) $< "$(LD)" "$(KBUILD_LDFLAGS)" "$(LDFLAGS_vmlinux)";    \
	$(if $(ARCH_POSTLINK), $(MAKE) -f $(ARCH_POSTLINK) $@, true)

vmlinux: scripts/link-vmlinux.sh autoksyms_recursive $(vmlinux-deps) FORCE
	+$(call if_changed,link-vmlinux)

targets := vmlinux

# The actual objects are generated when descending,
# make sure no implicit rule kicks in
$(sort $(vmlinux-deps) $(subdir-modorder)): descend ;

filechk_kernel.release = \
	echo "$(KERNELVERSION)$$($(CONFIG_SHELL) $(srctree)/scripts/setlocalversion $(srctree))"

# Store (new) KERNELRELEASE string in include/config/kernel.release
include/config/kernel.release: FORCE
	$(call filechk,kernel.release)

# Additional helpers built in scripts/
# Carefully list dependencies so we do not try to build scripts twice
# in parallel
PHONY += scripts
scripts: scripts_basic scripts_dtc
	$(Q)$(MAKE) $(build)=$(@)

# Things we need to do before we recursively start building the kernel
# or the modules are listed in "prepare".
# A multi level approach is used. prepareN is processed before prepareN-1.
# archprepare is used in arch Makefiles and when processed asm symlink,
# version.h and scripts_basic is processed / created.

PHONY += prepare archprepare

archprepare: outputmakefile archheaders archscripts scripts include/config/kernel.release \
	asm-generic $(version_h) $(autoksyms_h) include/generated/utsrelease.h \
	include/generated/autoconf.h

prepare0: archprepare
	$(Q)$(MAKE) $(build)=scripts/mod
	$(Q)$(MAKE) $(build)=.

# All the preparing..
prepare: prepare0 prepare-objtool prepare-resolve_btfids

# Support for using generic headers in asm-generic
asm-generic := -f $(srctree)/scripts/Makefile.asm-generic obj

PHONY += asm-generic uapi-asm-generic
asm-generic: uapi-asm-generic
	$(Q)$(MAKE) $(asm-generic)=arch/$(SRCARCH)/include/generated/asm \
	generic=include/asm-generic
uapi-asm-generic:
	$(Q)$(MAKE) $(asm-generic)=arch/$(SRCARCH)/include/generated/uapi/asm \
	generic=include/uapi/asm-generic

PHONY += prepare-objtool prepare-resolve_btfids
prepare-objtool: $(objtool_target)
ifeq ($(SKIP_STACK_VALIDATION),1)
ifdef CONFIG_FTRACE_MCOUNT_USE_OBJTOOL
	@echo "error: Cannot generate __mcount_loc for CONFIG_DYNAMIC_FTRACE=y, please install libelf-dev, libelf-devel or elfutils-libelf-devel" >&2
	@false
endif
ifdef CONFIG_UNWINDER_ORC
	@echo "error: Cannot generate ORC metadata for CONFIG_UNWINDER_ORC=y, please install libelf-dev, libelf-devel or elfutils-libelf-devel" >&2
	@false
else
	@echo "warning: Cannot use CONFIG_STACK_VALIDATION=y, please install libelf-dev, libelf-devel or elfutils-libelf-devel" >&2
endif
endif

prepare-resolve_btfids: $(resolve_btfids_target)
ifeq ($(ERROR_RESOLVE_BTFIDS),1)
	@echo "error: Cannot resolve BTF IDs for CONFIG_DEBUG_INFO_BTF, please install libelf-dev, libelf-devel or elfutils-libelf-devel" >&2
	@false
endif
# Generate some files
# ---------------------------------------------------------------------------

# KERNELRELEASE can change from a few different places, meaning version.h
# needs to be updated, so this check is forced on all builds

uts_len := 64
define filechk_utsrelease.h
	if [ `echo -n "$(KERNELRELEASE)" | wc -c ` -gt $(uts_len) ]; then \
	  echo '"$(KERNELRELEASE)" exceeds $(uts_len) characters' >&2;    \
	  exit 1;                                                         \
	fi;                                                               \
	echo \#define UTS_RELEASE \"$(KERNELRELEASE)\"
endef

define filechk_version.h
	if [ $(SUBLEVEL) -gt 255 ]; then                                 \
		echo \#define LINUX_VERSION_CODE $(shell                 \
		expr $(VERSION) \* 65536 + $(PATCHLEVEL) \* 256 + 255); \
	else                                                             \
		echo \#define LINUX_VERSION_CODE $(shell                 \
		expr $(VERSION) \* 65536 + $(PATCHLEVEL) \* 256 + $(SUBLEVEL)); \
	fi;                                                              \
	echo '#define KERNEL_VERSION(a,b,c) (((a) << 16) + ((b) << 8) +  \
<<<<<<< HEAD
	((c) > 255 ? 255 : (c)))'
=======
	((c) > 255 ? 255 : (c)))';                                       \
	echo \#define LINUX_VERSION_MAJOR $(VERSION);                    \
	echo \#define LINUX_VERSION_PATCHLEVEL $(PATCHLEVEL);            \
	echo \#define LINUX_VERSION_SUBLEVEL $(SUBLEVEL)
>>>>>>> 4bcf3b75
endef

$(version_h): PATCHLEVEL := $(if $(PATCHLEVEL), $(PATCHLEVEL), 0)
$(version_h): SUBLEVEL := $(if $(SUBLEVEL), $(SUBLEVEL), 0)
$(version_h): FORCE
	$(call filechk,version.h)

include/generated/utsrelease.h: include/config/kernel.release FORCE
	$(call filechk,utsrelease.h)

PHONY += headerdep
headerdep:
	$(Q)find $(srctree)/include/ -name '*.h' | xargs --max-args 1 \
	$(srctree)/scripts/headerdep.pl -I$(srctree)/include

# ---------------------------------------------------------------------------
# Kernel headers

#Default location for installed headers
export INSTALL_HDR_PATH = $(objtree)/usr

quiet_cmd_headers_install = INSTALL $(INSTALL_HDR_PATH)/include
      cmd_headers_install = \
	mkdir -p $(INSTALL_HDR_PATH); \
	rsync -mrl --include='*/' --include='*\.h' --exclude='*' \
	usr/include $(INSTALL_HDR_PATH)

PHONY += headers_install
headers_install: headers
	$(call cmd,headers_install)

PHONY += archheaders archscripts

hdr-inst := -f $(srctree)/scripts/Makefile.headersinst obj

PHONY += headers
headers: $(version_h) scripts_unifdef uapi-asm-generic archheaders archscripts
	$(if $(wildcard $(srctree)/arch/$(SRCARCH)/include/uapi/asm/Kbuild),, \
	  $(error Headers not exportable for the $(SRCARCH) architecture))
	$(Q)$(MAKE) $(hdr-inst)=include/uapi
	$(Q)$(MAKE) $(hdr-inst)=arch/$(SRCARCH)/include/uapi

# Deprecated. It is no-op now.
PHONY += headers_check
headers_check:
	@:

ifdef CONFIG_HEADERS_INSTALL
prepare: headers
endif

PHONY += scripts_unifdef
scripts_unifdef: scripts_basic
	$(Q)$(MAKE) $(build)=scripts scripts/unifdef

# ---------------------------------------------------------------------------
# Kernel selftest

PHONY += kselftest
kselftest:
	$(Q)$(MAKE) -C $(srctree)/tools/testing/selftests run_tests

kselftest-%: FORCE
	$(Q)$(MAKE) -C $(srctree)/tools/testing/selftests $*

PHONY += kselftest-merge
kselftest-merge:
	$(if $(wildcard $(objtree)/.config),, $(error No .config exists, config your kernel first!))
	$(Q)find $(srctree)/tools/testing/selftests -name config | \
		xargs $(srctree)/scripts/kconfig/merge_config.sh -m $(objtree)/.config
	$(Q)$(MAKE) -f $(srctree)/Makefile olddefconfig

# ---------------------------------------------------------------------------
# Devicetree files

ifneq ($(wildcard $(srctree)/arch/$(SRCARCH)/boot/dts/),)
dtstree := arch/$(SRCARCH)/boot/dts
endif

ifneq ($(dtstree),)

%.dtb: include/config/kernel.release scripts_dtc
	$(Q)$(MAKE) $(build)=$(dtstree) $(dtstree)/$@

%.dtbo: include/config/kernel.release scripts_dtc
	$(Q)$(MAKE) $(build)=$(dtstree) $(dtstree)/$@

PHONY += dtbs dtbs_install dtbs_check
dtbs: include/config/kernel.release scripts_dtc
	$(Q)$(MAKE) $(build)=$(dtstree)

ifneq ($(filter dtbs_check, $(MAKECMDGOALS)),)
export CHECK_DTBS=y
dtbs: dt_binding_check
endif

dtbs_check: dtbs

dtbs_install:
	$(Q)$(MAKE) $(dtbinst)=$(dtstree) dst=$(INSTALL_DTBS_PATH)

ifdef CONFIG_OF_EARLY_FLATTREE
all: dtbs
endif

endif

PHONY += scripts_dtc
scripts_dtc: scripts_basic
	$(Q)$(MAKE) $(build)=scripts/dtc

ifneq ($(filter dt_binding_check, $(MAKECMDGOALS)),)
export CHECK_DT_BINDING=y
endif

PHONY += dt_binding_check
dt_binding_check: scripts_dtc
	$(Q)$(MAKE) $(build)=Documentation/devicetree/bindings

# ---------------------------------------------------------------------------
# Modules

ifdef CONFIG_MODULES

# By default, build modules as well

all: modules

# When we're building modules with modversions, we need to consider
# the built-in objects during the descend as well, in order to
# make sure the checksums are up to date before we record them.
ifdef CONFIG_MODVERSIONS
  KBUILD_BUILTIN := 1
endif

# Build modules
#
# A module can be listed more than once in obj-m resulting in
# duplicate lines in modules.order files.  Those are removed
# using awk while concatenating to the final file.

PHONY += modules
modules: $(if $(KBUILD_BUILTIN),vmlinux) modules_check modules_prepare
	$(Q)$(MAKE) -f $(srctree)/scripts/Makefile.modpost

PHONY += modules_check
modules_check: modules.order
	$(Q)$(CONFIG_SHELL) $(srctree)/scripts/modules-check.sh $<

cmd_modules_order = $(AWK) '!x[$$0]++' $(real-prereqs) > $@

modules.order: $(subdir-modorder) FORCE
	$(call if_changed,modules_order)

targets += modules.order

# Target to prepare building external modules
PHONY += modules_prepare
modules_prepare: prepare
	$(Q)$(MAKE) $(build)=scripts scripts/module.lds

# Target to install modules
PHONY += modules_install
modules_install: _modinst_ _modinst_post

PHONY += _modinst_
_modinst_:
	@rm -rf $(MODLIB)/kernel
	@rm -f $(MODLIB)/source
	@mkdir -p $(MODLIB)/kernel
	@ln -s $(abspath $(srctree)) $(MODLIB)/source
	@if [ ! $(objtree) -ef  $(MODLIB)/build ]; then \
		rm -f $(MODLIB)/build ; \
		ln -s $(CURDIR) $(MODLIB)/build ; \
	fi
	@sed 's:^:kernel/:' modules.order > $(MODLIB)/modules.order
	@cp -f modules.builtin $(MODLIB)/
	@cp -f $(objtree)/modules.builtin.modinfo $(MODLIB)/
	$(Q)$(MAKE) -f $(srctree)/scripts/Makefile.modinst

# This depmod is only for convenience to give the initial
# boot a modules.dep even before / is mounted read-write.  However the
# boot script depmod is the master version.
PHONY += _modinst_post
_modinst_post: _modinst_
	$(call cmd,depmod)

ifeq ($(CONFIG_MODULE_SIG), y)
PHONY += modules_sign
modules_sign:
	$(Q)$(MAKE) -f $(srctree)/scripts/Makefile.modsign
endif

else # CONFIG_MODULES

# Modules not configured
# ---------------------------------------------------------------------------

PHONY += modules modules_install
modules modules_install:
	@echo >&2
	@echo >&2 "The present kernel configuration has modules disabled."
	@echo >&2 "Type 'make config' and enable loadable module support."
	@echo >&2 "Then build a kernel with module support enabled."
	@echo >&2
	@exit 1

endif # CONFIG_MODULES

###
# Cleaning is done on three levels.
# make clean     Delete most generated files
#                Leave enough to build external modules
# make mrproper  Delete the current configuration, and all generated files
# make distclean Remove editor backup files, patch leftover files and the like

# Directories & files removed with 'make clean'
CLEAN_FILES += include/ksym vmlinux.symvers \
	       modules.builtin modules.builtin.modinfo modules.nsdeps \
	       compile_commands.json .thinlto-cache

# Directories & files removed with 'make mrproper'
MRPROPER_FILES += include/config include/generated          \
		  arch/$(SRCARCH)/include/generated .tmp_objdiff \
		  debian snap tar-install \
		  .config .config.old .version \
		  Module.symvers \
		  signing_key.pem signing_key.priv signing_key.x509	\
		  x509.genkey extra_certificates signing_key.x509.keyid	\
		  signing_key.x509.signer vmlinux-gdb.py \
		  *.spec

# Directories & files removed with 'make distclean'
DISTCLEAN_FILES += tags TAGS cscope* GPATH GTAGS GRTAGS GSYMS

# clean - Delete most, but leave enough to build external modules
#
clean: rm-files := $(CLEAN_FILES)

PHONY += archclean vmlinuxclean

vmlinuxclean:
	$(Q)$(CONFIG_SHELL) $(srctree)/scripts/link-vmlinux.sh clean
	$(Q)$(if $(ARCH_POSTLINK), $(MAKE) -f $(ARCH_POSTLINK) clean)

clean: archclean vmlinuxclean resolve_btfids_clean

# mrproper - Delete all generated files, including .config
#
mrproper: rm-files := $(wildcard $(MRPROPER_FILES))
mrproper-dirs      := $(addprefix _mrproper_,scripts)

PHONY += $(mrproper-dirs) mrproper
$(mrproper-dirs):
	$(Q)$(MAKE) $(clean)=$(patsubst _mrproper_%,%,$@)

mrproper: clean $(mrproper-dirs)
	$(call cmd,rmfiles)

# distclean
#
distclean: rm-files := $(wildcard $(DISTCLEAN_FILES))

PHONY += distclean

distclean: mrproper
	$(call cmd,rmfiles)
	@find $(srctree) $(RCS_FIND_IGNORE) \
		\( -name '*.orig' -o -name '*.rej' -o -name '*~' \
		-o -name '*.bak' -o -name '#*#' -o -name '*%' \
		-o -name 'core' \) \
		-type f -print | xargs rm -f


# Packaging of the kernel to various formats
# ---------------------------------------------------------------------------

%src-pkg: FORCE
	$(Q)$(MAKE) -f $(srctree)/scripts/Makefile.package $@
%pkg: include/config/kernel.release FORCE
	$(Q)$(MAKE) -f $(srctree)/scripts/Makefile.package $@

# Brief documentation of the typical targets used
# ---------------------------------------------------------------------------

boards := $(wildcard $(srctree)/arch/$(SRCARCH)/configs/*_defconfig)
boards := $(sort $(notdir $(boards)))
board-dirs := $(dir $(wildcard $(srctree)/arch/$(SRCARCH)/configs/*/*_defconfig))
board-dirs := $(sort $(notdir $(board-dirs:/=)))

PHONY += help
help:
	@echo  'Cleaning targets:'
	@echo  '  clean		  - Remove most generated files but keep the config and'
	@echo  '                    enough build support to build external modules'
	@echo  '  mrproper	  - Remove all generated files + config + various backup files'
	@echo  '  distclean	  - mrproper + remove editor backup and patch files'
	@echo  ''
	@echo  'Configuration targets:'
	@$(MAKE) -f $(srctree)/scripts/kconfig/Makefile help
	@echo  ''
	@echo  'Other generic targets:'
	@echo  '  all		  - Build all targets marked with [*]'
	@echo  '* vmlinux	  - Build the bare kernel'
	@echo  '* modules	  - Build all modules'
	@echo  '  modules_install - Install all modules to INSTALL_MOD_PATH (default: /)'
	@echo  '  dir/            - Build all files in dir and below'
	@echo  '  dir/file.[ois]  - Build specified target only'
	@echo  '  dir/file.ll     - Build the LLVM assembly file'
	@echo  '                    (requires compiler support for LLVM assembly generation)'
	@echo  '  dir/file.lst    - Build specified mixed source/assembly target only'
	@echo  '                    (requires a recent binutils and recent build (System.map))'
	@echo  '  dir/file.ko     - Build module including final link'
	@echo  '  modules_prepare - Set up for building external modules'
	@echo  '  tags/TAGS	  - Generate tags file for editors'
	@echo  '  cscope	  - Generate cscope index'
	@echo  '  gtags           - Generate GNU GLOBAL index'
	@echo  '  kernelrelease	  - Output the release version string (use with make -s)'
	@echo  '  kernelversion	  - Output the version stored in Makefile (use with make -s)'
	@echo  '  image_name	  - Output the image name (use with make -s)'
	@echo  '  headers_install - Install sanitised kernel headers to INSTALL_HDR_PATH'; \
	 echo  '                    (default: $(INSTALL_HDR_PATH))'; \
	 echo  ''
	@echo  'Static analysers:'
	@echo  '  checkstack      - Generate a list of stack hogs'
	@echo  '  versioncheck    - Sanity check on version.h usage'
	@echo  '  includecheck    - Check for duplicate included header files'
	@echo  '  export_report   - List the usages of all exported symbols'
	@echo  '  headerdep       - Detect inclusion cycles in headers'
	@echo  '  coccicheck      - Check with Coccinelle'
	@echo  '  clang-analyzer  - Check with clang static analyzer'
	@echo  '  clang-tidy      - Check with clang-tidy'
	@echo  ''
	@echo  'Tools:'
	@echo  '  nsdeps          - Generate missing symbol namespace dependencies'
	@echo  ''
	@echo  'Kernel selftest:'
	@echo  '  kselftest         - Build and run kernel selftest'
	@echo  '                      Build, install, and boot kernel before'
	@echo  '                      running kselftest on it'
	@echo  '                      Run as root for full coverage'
	@echo  '  kselftest-all     - Build kernel selftest'
	@echo  '  kselftest-install - Build and install kernel selftest'
	@echo  '  kselftest-clean   - Remove all generated kselftest files'
	@echo  '  kselftest-merge   - Merge all the config dependencies of'
	@echo  '		      kselftest to existing .config.'
	@echo  ''
	@$(if $(dtstree), \
		echo 'Devicetree:'; \
		echo '* dtbs             - Build device tree blobs for enabled boards'; \
		echo '  dtbs_install     - Install dtbs to $(INSTALL_DTBS_PATH)'; \
		echo '  dt_binding_check - Validate device tree binding documents'; \
		echo '  dtbs_check       - Validate device tree source files';\
		echo '')

	@echo 'Userspace tools targets:'
	@echo '  use "make tools/help"'
	@echo '  or  "cd tools; make help"'
	@echo  ''
	@echo  'Kernel packaging:'
	@$(MAKE) -f $(srctree)/scripts/Makefile.package help
	@echo  ''
	@echo  'Documentation targets:'
	@$(MAKE) -f $(srctree)/Documentation/Makefile dochelp
	@echo  ''
	@echo  'Architecture specific targets ($(SRCARCH)):'
	@$(if $(archhelp),$(archhelp),\
		echo '  No architecture specific help defined for $(SRCARCH)')
	@echo  ''
	@$(if $(boards), \
		$(foreach b, $(boards), \
		printf "  %-27s - Build for %s\\n" $(b) $(subst _defconfig,,$(b));) \
		echo '')
	@$(if $(board-dirs), \
		$(foreach b, $(board-dirs), \
		printf "  %-16s - Show %s-specific targets\\n" help-$(b) $(b);) \
		printf "  %-16s - Show all of the above\\n" help-boards; \
		echo '')

	@echo  '  make V=0|1 [targets] 0 => quiet build (default), 1 => verbose build'
	@echo  '  make V=2   [targets] 2 => give reason for rebuild of target'
	@echo  '  make O=dir [targets] Locate all output files in "dir", including .config'
	@echo  '  make C=1   [targets] Check re-compiled c source with $$CHECK'
	@echo  '                       (sparse by default)'
	@echo  '  make C=2   [targets] Force check of all c source with $$CHECK'
	@echo  '  make RECORDMCOUNT_WARN=1 [targets] Warn about ignored mcount sections'
	@echo  '  make W=n   [targets] Enable extra build checks, n=1,2,3 where'
	@echo  '		1: warnings which may be relevant and do not occur too often'
	@echo  '		2: warnings which occur quite often but may still be relevant'
	@echo  '		3: more obscure warnings, can most likely be ignored'
	@echo  '		Multiple levels can be combined with W=12 or W=123'
	@echo  ''
	@echo  'Execute "make" or "make all" to build all targets marked with [*] '
	@echo  'For further info see the ./README file'


help-board-dirs := $(addprefix help-,$(board-dirs))

help-boards: $(help-board-dirs)

boards-per-dir = $(sort $(notdir $(wildcard $(srctree)/arch/$(SRCARCH)/configs/$*/*_defconfig)))

$(help-board-dirs): help-%:
	@echo  'Architecture specific targets ($(SRCARCH) $*):'
	@$(if $(boards-per-dir), \
		$(foreach b, $(boards-per-dir), \
		printf "  %-24s - Build for %s\\n" $*/$(b) $(subst _defconfig,,$(b));) \
		echo '')


# Documentation targets
# ---------------------------------------------------------------------------
DOC_TARGETS := xmldocs latexdocs pdfdocs htmldocs epubdocs cleandocs \
	       linkcheckdocs dochelp refcheckdocs
PHONY += $(DOC_TARGETS)
$(DOC_TARGETS):
	$(Q)$(MAKE) $(build)=Documentation $@

# Misc
# ---------------------------------------------------------------------------

PHONY += scripts_gdb
scripts_gdb: prepare0
	$(Q)$(MAKE) $(build)=scripts/gdb
	$(Q)ln -fsn $(abspath $(srctree)/scripts/gdb/vmlinux-gdb.py)

ifdef CONFIG_GDB_SCRIPTS
all: scripts_gdb
endif

else # KBUILD_EXTMOD

###
# External module support.
# When building external modules the kernel used as basis is considered
# read-only, and no consistency checks are made and the make
# system is not used on the basis kernel. If updates are required
# in the basis kernel ordinary make commands (without M=...) must
# be used.
#
# The following are the only valid targets when building external
# modules.
# make M=dir clean     Delete all automatically generated files
# make M=dir modules   Make all modules in specified dir
# make M=dir	       Same as 'make M=dir modules'
# make M=dir modules_install
#                      Install the modules built in the module directory
#                      Assumes install directory is already created

# We are always building only modules.
KBUILD_BUILTIN :=
KBUILD_MODULES := 1

build-dirs := $(KBUILD_EXTMOD)
PHONY += modules
modules: $(MODORDER)
	$(Q)$(MAKE) -f $(srctree)/scripts/Makefile.modpost

$(MODORDER): descend
	@:

PHONY += modules_install
modules_install: _emodinst_ _emodinst_post

install-dir := $(if $(INSTALL_MOD_DIR),$(INSTALL_MOD_DIR),extra)
PHONY += _emodinst_
_emodinst_:
	$(Q)mkdir -p $(MODLIB)/$(install-dir)
	$(Q)$(MAKE) -f $(srctree)/scripts/Makefile.modinst

PHONY += _emodinst_post
_emodinst_post: _emodinst_
	$(call cmd,depmod)

compile_commands.json: $(extmod-prefix)compile_commands.json
PHONY += compile_commands.json

clean-dirs := $(KBUILD_EXTMOD)
clean: rm-files := $(KBUILD_EXTMOD)/Module.symvers $(KBUILD_EXTMOD)/modules.nsdeps \
	$(KBUILD_EXTMOD)/compile_commands.json $(KBUILD_EXTMOD)/.thinlto-cache

PHONY += help
help:
	@echo  '  Building external modules.'
	@echo  '  Syntax: make -C path/to/kernel/src M=$$PWD target'
	@echo  ''
	@echo  '  modules         - default target, build the module(s)'
	@echo  '  modules_install - install the module'
	@echo  '  clean           - remove generated files in module directory only'
	@echo  ''

# no-op for external module builds
PHONY += prepare modules_prepare

endif # KBUILD_EXTMOD

# Single targets
# ---------------------------------------------------------------------------
# To build individual files in subdirectories, you can do like this:
#
#   make foo/bar/baz.s
#
# The supported suffixes for single-target are listed in 'single-targets'
#
# To build only under specific subdirectories, you can do like this:
#
#   make foo/bar/baz/

ifdef single-build

# .ko is special because modpost is needed
single-ko := $(sort $(filter %.ko, $(MAKECMDGOALS)))
single-no-ko := $(sort $(patsubst %.ko,%.mod, $(MAKECMDGOALS)))

$(single-ko): single_modpost
	@:
$(single-no-ko): descend
	@:

ifeq ($(KBUILD_EXTMOD),)
# For the single build of in-tree modules, use a temporary file to avoid
# the situation of modules_install installing an invalid modules.order.
MODORDER := .modules.tmp
endif

PHONY += single_modpost
single_modpost: $(single-no-ko) modules_prepare
	$(Q){ $(foreach m, $(single-ko), echo $(extmod-prefix)$m;) } > $(MODORDER)
	$(Q)$(MAKE) -f $(srctree)/scripts/Makefile.modpost

KBUILD_MODULES := 1

export KBUILD_SINGLE_TARGETS := $(addprefix $(extmod-prefix), $(single-no-ko))

# trim unrelated directories
build-dirs := $(foreach d, $(build-dirs), \
			$(if $(filter $(d)/%, $(KBUILD_SINGLE_TARGETS)), $(d)))

endif

ifndef CONFIG_MODULES
KBUILD_MODULES :=
endif

# Handle descending into subdirectories listed in $(build-dirs)
# Preset locale variables to speed up the build process. Limit locale
# tweaks to this spot to avoid wrong language settings when running
# make menuconfig etc.
# Error messages still appears in the original language
PHONY += descend $(build-dirs)
descend: $(build-dirs)
$(build-dirs): prepare
	$(Q)$(MAKE) $(build)=$@ \
	single-build=$(if $(filter-out $@/, $(filter $@/%, $(KBUILD_SINGLE_TARGETS))),1) \
	need-builtin=1 need-modorder=1

clean-dirs := $(addprefix _clean_, $(clean-dirs))
PHONY += $(clean-dirs) clean
$(clean-dirs):
	$(Q)$(MAKE) $(clean)=$(patsubst _clean_%,%,$@)

clean: $(clean-dirs)
	$(call cmd,rmfiles)
	@find $(if $(KBUILD_EXTMOD), $(KBUILD_EXTMOD), .) $(RCS_FIND_IGNORE) \
		\( -name '*.[aios]' -o -name '*.ko' -o -name '.*.cmd' \
		-o -name '*.ko.*' \
		-o -name '*.dtb' -o -name '*.dtbo' -o -name '*.dtb.S' -o -name '*.dt.yaml' \
		-o -name '*.dwo' -o -name '*.lst' \
		-o -name '*.su' -o -name '*.mod' \
		-o -name '.*.d' -o -name '.*.tmp' -o -name '*.mod.c' \
		-o -name '*.lex.c' -o -name '*.tab.[ch]' \
		-o -name '*.asn1.[ch]' \
		-o -name '*.symtypes' -o -name 'modules.order' \
		-o -name '.tmp_*.o.*' \
		-o -name '*.c.[012]*.*' \
		-o -name '*.ll' \
		-o -name '*.gcno' \
		-o -name '*.*.symversions' \) -type f -print | xargs rm -f

# Generate tags for editors
# ---------------------------------------------------------------------------
quiet_cmd_tags = GEN     $@
      cmd_tags = $(BASH) $(srctree)/scripts/tags.sh $@

tags TAGS cscope gtags: FORCE
	$(call cmd,tags)

# Script to generate missing namespace dependencies
# ---------------------------------------------------------------------------

PHONY += nsdeps
nsdeps: export KBUILD_NSDEPS=1
nsdeps: modules
	$(Q)$(CONFIG_SHELL) $(srctree)/scripts/nsdeps

# Clang Tooling
# ---------------------------------------------------------------------------

quiet_cmd_gen_compile_commands = GEN     $@
      cmd_gen_compile_commands = $(PYTHON3) $< -a $(AR) -o $@ $(filter-out $<, $(real-prereqs))

$(extmod-prefix)compile_commands.json: scripts/clang-tools/gen_compile_commands.py \
	$(if $(KBUILD_EXTMOD),,$(KBUILD_VMLINUX_OBJS) $(KBUILD_VMLINUX_LIBS)) \
	$(if $(CONFIG_MODULES), $(MODORDER)) FORCE
	$(call if_changed,gen_compile_commands)

targets += $(extmod-prefix)compile_commands.json

PHONY += clang-tidy clang-analyzer

ifdef CONFIG_CC_IS_CLANG
quiet_cmd_clang_tools = CHECK   $<
      cmd_clang_tools = $(PYTHON3) $(srctree)/scripts/clang-tools/run-clang-tools.py $@ $<

clang-tidy clang-analyzer: $(extmod-prefix)compile_commands.json
	$(call cmd,clang_tools)
else
clang-tidy clang-analyzer:
	@echo "$@ requires CC=clang" >&2
	@false
endif

# Scripts to check various things for consistency
# ---------------------------------------------------------------------------

PHONY += includecheck versioncheck coccicheck export_report

includecheck:
	find $(srctree)/* $(RCS_FIND_IGNORE) \
		-name '*.[hcS]' -type f -print | sort \
		| xargs $(PERL) -w $(srctree)/scripts/checkincludes.pl

versioncheck:
	find $(srctree)/* $(RCS_FIND_IGNORE) \
		-name '*.[hcS]' -type f -print | sort \
		| xargs $(PERL) -w $(srctree)/scripts/checkversion.pl

coccicheck:
	$(Q)$(BASH) $(srctree)/scripts/$@

export_report:
	$(PERL) $(srctree)/scripts/export_report.pl

PHONY += checkstack kernelrelease kernelversion image_name

# UML needs a little special treatment here.  It wants to use the host
# toolchain, so needs $(SUBARCH) passed to checkstack.pl.  Everyone
# else wants $(ARCH), including people doing cross-builds, which means
# that $(SUBARCH) doesn't work here.
ifeq ($(ARCH), um)
CHECKSTACK_ARCH := $(SUBARCH)
else
CHECKSTACK_ARCH := $(ARCH)
endif
checkstack:
	$(OBJDUMP) -d vmlinux $$(find . -name '*.ko') | \
	$(PERL) $(srctree)/scripts/checkstack.pl $(CHECKSTACK_ARCH)

kernelrelease:
	@echo "$(KERNELVERSION)$$($(CONFIG_SHELL) $(srctree)/scripts/setlocalversion $(srctree))"

kernelversion:
	@echo $(KERNELVERSION)

image_name:
	@echo $(KBUILD_IMAGE)

# Clear a bunch of variables before executing the submake

ifeq ($(quiet),silent_)
tools_silent=s
endif

tools/: FORCE
	$(Q)mkdir -p $(objtree)/tools
	$(Q)$(MAKE) LDFLAGS= MAKEFLAGS="$(tools_silent) $(filter --j% -j,$(MAKEFLAGS))" O=$(abspath $(objtree)) subdir=tools -C $(srctree)/tools/

tools/%: FORCE
	$(Q)mkdir -p $(objtree)/tools
	$(Q)$(MAKE) LDFLAGS= MAKEFLAGS="$(tools_silent) $(filter --j% -j,$(MAKEFLAGS))" O=$(abspath $(objtree)) subdir=tools -C $(srctree)/tools/ $*

quiet_cmd_rmfiles = $(if $(wildcard $(rm-files)),CLEAN   $(wildcard $(rm-files)))
      cmd_rmfiles = rm -rf $(rm-files)

# Run depmod only if we have System.map and depmod is executable
quiet_cmd_depmod = DEPMOD  $(KERNELRELEASE)
      cmd_depmod = $(CONFIG_SHELL) $(srctree)/scripts/depmod.sh $(DEPMOD) \
                   $(KERNELRELEASE)

# read saved command lines for existing targets
existing-targets := $(wildcard $(sort $(targets)))

-include $(foreach f,$(existing-targets),$(dir $(f)).$(notdir $(f)).cmd)

endif # config-build
endif # mixed-build
endif # need-sub-make

PHONY += FORCE
FORCE:

# Declare the contents of the PHONY variable as phony.  We keep that
# information in a variable so we can use it in if_changed and friends.
.PHONY: $(PHONY)<|MERGE_RESOLUTION|>--- conflicted
+++ resolved
@@ -1,12 +1,7 @@
 # SPDX-License-Identifier: GPL-2.0
 VERSION = 5
-<<<<<<< HEAD
-PATCHLEVEL = 11
-SUBLEVEL = 21
-=======
 PATCHLEVEL = 12
 SUBLEVEL = 4
->>>>>>> 4bcf3b75
 EXTRAVERSION =
 NAME = Frozen Wasteland
 
@@ -1297,14 +1292,10 @@
 		expr $(VERSION) \* 65536 + $(PATCHLEVEL) \* 256 + $(SUBLEVEL)); \
 	fi;                                                              \
 	echo '#define KERNEL_VERSION(a,b,c) (((a) << 16) + ((b) << 8) +  \
-<<<<<<< HEAD
-	((c) > 255 ? 255 : (c)))'
-=======
 	((c) > 255 ? 255 : (c)))';                                       \
 	echo \#define LINUX_VERSION_MAJOR $(VERSION);                    \
 	echo \#define LINUX_VERSION_PATCHLEVEL $(PATCHLEVEL);            \
 	echo \#define LINUX_VERSION_SUBLEVEL $(SUBLEVEL)
->>>>>>> 4bcf3b75
 endef
 
 $(version_h): PATCHLEVEL := $(if $(PATCHLEVEL), $(PATCHLEVEL), 0)
