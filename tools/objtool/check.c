--- conflicted
+++ resolved
@@ -175,22 +175,10 @@
 		"do_exit",
 		"do_group_exit",
 		"do_task_dead",
-<<<<<<< HEAD
-		"make_task_dead",
-		"__module_put_and_exit",
-		"complete_and_exit",
-		"__reiserfs_panic",
-		"lbug_with_loc",
-		"fortify_panic",
-		"usercopy_abort",
-		"machine_real_restart",
-		"rewind_stack_and_make_dead",
-=======
 		"ex_handler_msr_mce",
 		"fortify_panic",
 		"kthread_complete_and_exit",
 		"kthread_exit",
->>>>>>> d60c95ef
 		"kunit_try_catch_throw",
 		"lbug_with_loc",
 		"machine_real_restart",
@@ -202,7 +190,6 @@
 		"stop_this_cpu",
 		"usercopy_abort",
 		"xen_start_kernel",
-		"cpu_bringup_and_idle",
 	};
 
 	if (!func)
@@ -358,11 +345,7 @@
 	if (cfi_hash == (void *)-1L) {
 		WARN("mmap fail cfi_hash");
 		cfi_hash = NULL;
-<<<<<<< HEAD
-	}  else if (stats) {
-=======
 	}  else if (opts.stats) {
->>>>>>> d60c95ef
 		printf("cfi_bits: %d\n", cfi_bits);
 	}
 
@@ -408,10 +391,7 @@
 			memset(insn, 0, sizeof(*insn));
 			INIT_LIST_HEAD(&insn->alts);
 			INIT_LIST_HEAD(&insn->stack_ops);
-<<<<<<< HEAD
-=======
 			INIT_LIST_HEAD(&insn->call_node);
->>>>>>> d60c95ef
 
 			insn->sec = sec;
 			insn->offset = offset;
@@ -818,8 +798,6 @@
 	return 0;
 }
 
-<<<<<<< HEAD
-=======
 static int create_ibt_endbr_seal_sections(struct objtool_file *file)
 {
 	struct instruction *insn;
@@ -872,7 +850,6 @@
 	return 0;
 }
 
->>>>>>> d60c95ef
 static int create_mcount_loc_sections(struct objtool_file *file)
 {
 	struct section *sec;
@@ -1216,7 +1193,6 @@
 }
 
 static void remove_insn_ops(struct instruction *insn)
-<<<<<<< HEAD
 {
 	struct stack_op *op, *tmp;
 
@@ -1254,218 +1230,6 @@
 		return;
 	}
 
-	/*
-	 * Many compilers cannot disable KCOV with a function attribute
-	 * so they need a little help, NOP out any KCOV calls from noinstr
-	 * text.
-	 */
-	if (insn->sec->noinstr && sym->kcov) {
-		if (reloc) {
-			reloc->type = R_NONE;
-			elf_write_reloc(file->elf, reloc);
-		}
-
-		elf_write_insn(file->elf, insn->sec,
-			       insn->offset, insn->len,
-			       sibling ? arch_ret_insn(insn->len)
-			               : arch_nop_insn(insn->len));
-
-		insn->type = sibling ? INSN_RETURN : INSN_NOP;
-
-		if (sibling) {
-			/*
-			 * We've replaced the tail-call JMP insn by two new
-			 * insn: RET; INT3, except we only have a single struct
-			 * insn here. Mark it retpoline_safe to avoid the SLS
-			 * warning, instead of adding another insn.
-			 */
-			insn->retpoline_safe = true;
-		}
-
-		return;
-	}
-
-	if (mcount && sym->fentry) {
-		if (sibling)
-			WARN_FUNC("Tail call to __fentry__ !?!?", insn->sec, insn->offset);
-
-		if (reloc) {
-			reloc->type = R_NONE;
-			elf_write_reloc(file->elf, reloc);
-		}
-
-		elf_write_insn(file->elf, insn->sec,
-			       insn->offset, insn->len,
-			       arch_nop_insn(insn->len));
-
-		insn->type = INSN_NOP;
-
-		list_add_tail(&insn->call_node, &file->mcount_loc_list);
-		return;
-	}
-}
-
-static void add_call_dest(struct objtool_file *file, struct instruction *insn,
-			  struct symbol *dest, bool sibling)
-{
-	insn->call_dest = dest;
-	if (!dest)
-		return;
-
-	/*
-	 * Whatever stack impact regular CALLs have, should be undone
-	 * by the RETURN of the called function.
-	 *
-	 * Annotated intra-function calls retain the stack_ops but
-	 * are converted to JUMP, see read_intra_function_calls().
-	 */
-	remove_insn_ops(insn);
-
-	annotate_call_site(file, insn, sibling);
-}
-
-static void add_retpoline_call(struct objtool_file *file, struct instruction *insn)
-{
-	/*
-	 * Retpoline calls/jumps are really dynamic calls/jumps in disguise,
-	 * so convert them accordingly.
-	 */
-	switch (insn->type) {
-	case INSN_CALL:
-		insn->type = INSN_CALL_DYNAMIC;
-		break;
-	case INSN_JUMP_UNCONDITIONAL:
-		insn->type = INSN_JUMP_DYNAMIC;
-		break;
-	case INSN_JUMP_CONDITIONAL:
-		insn->type = INSN_JUMP_DYNAMIC_CONDITIONAL;
-		break;
-	default:
-		return;
-	}
-
-	insn->retpoline_safe = true;
-
-	/*
-	 * Whatever stack impact regular CALLs have, should be undone
-	 * by the RETURN of the called function.
-	 *
-	 * Annotated intra-function calls retain the stack_ops but
-	 * are converted to JUMP, see read_intra_function_calls().
-	 */
-	remove_insn_ops(insn);
-
-	annotate_call_site(file, insn, false);
-}
-
-static void add_return_call(struct objtool_file *file, struct instruction *insn, bool add)
-{
-	/*
-	 * Return thunk tail calls are really just returns in disguise,
-	 * so convert them accordingly.
-	 */
-	insn->type = INSN_RETURN;
-	insn->retpoline_safe = true;
-
-	/* Skip the non-text sections, specially .discard ones */
-	if (add && insn->sec->text)
-		list_add_tail(&insn->call_node, &file->return_thunk_list);
-}
-
-/*
- * Find the destination instructions for all jumps.
- */
-static int add_jump_destinations(struct objtool_file *file)
-=======
->>>>>>> d60c95ef
-{
-	struct stack_op *op, *tmp;
-
-	list_for_each_entry_safe(op, tmp, &insn->stack_ops, list) {
-		list_del(&op->list);
-		free(op);
-	}
-}
-
-<<<<<<< HEAD
-		reloc = insn_reloc(file, insn);
-		if (!reloc) {
-			dest_sec = insn->sec;
-			dest_off = arch_jump_destination(insn);
-		} else if (reloc->sym->type == STT_SECTION) {
-			dest_sec = reloc->sym->sec;
-			dest_off = arch_dest_reloc_offset(reloc->addend);
-		} else if (reloc->sym->retpoline_thunk) {
-			add_retpoline_call(file, insn);
-			continue;
-		} else if (reloc->sym->return_thunk) {
-			add_return_call(file, insn, true);
-			continue;
-		} else if (insn->func) {
-			/* internal or external sibling call (with reloc) */
-			add_call_dest(file, insn, reloc->sym, true);
-			continue;
-		} else if (reloc->sym->sec->idx) {
-			dest_sec = reloc->sym->sec;
-			dest_off = reloc->sym->sym.st_value +
-				   arch_dest_reloc_offset(reloc->addend);
-		} else {
-			/* non-func asm code jumping to another file */
-			continue;
-		}
-
-		insn->jump_dest = find_insn(file, dest_sec, dest_off);
-		if (!insn->jump_dest) {
-			struct symbol *sym = find_symbol_by_offset(dest_sec, dest_off);
-=======
-static void annotate_call_site(struct objtool_file *file,
-			       struct instruction *insn, bool sibling)
-{
-	struct reloc *reloc = insn_reloc(file, insn);
-	struct symbol *sym = insn->call_dest;
-
-	if (!sym)
-		sym = reloc->sym;
-
-	/*
-	 * Alternative replacement code is just template code which is
-	 * sometimes copied to the original instruction. For now, don't
-	 * annotate it. (In the future we might consider annotating the
-	 * original instruction if/when it ever makes sense to do so.)
-	 */
-	if (!strcmp(insn->sec->name, ".altinstr_replacement"))
-		return;
-
-	if (sym->static_call_tramp) {
-		list_add_tail(&insn->call_node, &file->static_call_list);
-		return;
-	}
->>>>>>> d60c95ef
-
-	if (sym->retpoline_thunk) {
-		list_add_tail(&insn->call_node, &file->retpoline_call_list);
-		return;
-	}
-
-<<<<<<< HEAD
-			/*
-			 * This is a special case for zen_untrain_ret().
-			 * It jumps to __x86_return_thunk(), but objtool
-			 * can't find the thunk's starting RET
-			 * instruction, because the RET is also in the
-			 * middle of another instruction.  Objtool only
-			 * knows about the outer instruction.
-			 */
-			if (sym && sym->return_thunk) {
-				add_return_call(file, insn, false);
-				continue;
-			}
-
-			WARN_FUNC("can't find jump dest instruction at %s+0x%lx",
-				  insn->sec, insn->offset, dest_sec->name,
-				  dest_off);
-			return -1;
-=======
 	/*
 	 * Many compilers cannot disable KCOV or sanitizer calls with a function
 	 * attribute so they need a little help, NOP out any such calls from
@@ -1475,7 +1239,6 @@
 		if (reloc) {
 			reloc->type = R_NONE;
 			elf_write_reloc(file->elf, reloc);
->>>>>>> d60c95ef
 		}
 
 		elf_write_insn(file->elf, insn->sec,
@@ -1707,12 +1470,6 @@
 				insn->func->cfunc = jump_dest->func;
 				jump_dest->func->pfunc = insn->func;
 
-<<<<<<< HEAD
-			} else if (insn->jump_dest->func->pfunc != insn->func->pfunc &&
-				   insn->jump_dest->offset == insn->jump_dest->func->offset) {
-				/* internal sibling call (without reloc) */
-				add_call_dest(file, insn, insn->jump_dest->func, true);
-=======
 			} else if (!same_function(insn, jump_dest) &&
 				   is_first_func_insn(file, jump_dest)) {
 				/*
@@ -1721,7 +1478,6 @@
 				 */
 				add_call_dest(file, insn, jump_dest->func, true);
 				continue;
->>>>>>> d60c95ef
 			}
 		}
 
@@ -2326,14 +2082,11 @@
 			struct symbol *sym = find_symbol_by_offset(insn->sec, insn->offset);
 
 			if (sym && sym->bind == STB_GLOBAL) {
-<<<<<<< HEAD
-=======
 				if (opts.ibt && insn->type != INSN_ENDBR && !insn->noendbr) {
 					WARN_FUNC("UNWIND_HINT_IRET_REGS without ENDBR",
 						  insn->sec, insn->offset);
 				}
 
->>>>>>> d60c95ef
 				insn->entry = 1;
 			}
 		}
@@ -2362,8 +2115,6 @@
 		cfi.end = hint->end;
 
 		insn->cfi = cfi_hash_find_or_add(&cfi);
-<<<<<<< HEAD
-=======
 	}
 
 	return 0;
@@ -2387,7 +2138,6 @@
 		}
 
 		insn->noendbr = 1;
->>>>>>> d60c95ef
 	}
 
 	return 0;
@@ -2528,8 +2278,6 @@
 	return 0;
 }
 
-<<<<<<< HEAD
-=======
 /*
  * Return true if name matches an instrumentation function, where calls to that
  * function from noinstr code can safely be removed, but compilers won't do so.
@@ -2555,7 +2303,6 @@
 	return false;
 }
 
->>>>>>> d60c95ef
 static int classify_symbols(struct objtool_file *file)
 {
 	struct section *sec;
@@ -2579,13 +2326,8 @@
 			if (!strcmp(func->name, "__fentry__"))
 				func->fentry = true;
 
-<<<<<<< HEAD
-			if (!strncmp(func->name, "__sanitizer_cov_", 16))
-				func->kcov = true;
-=======
 			if (is_profiling_func(func->name))
 				func->profiling_func = true;
->>>>>>> d60c95ef
 		}
 	}
 
@@ -2642,11 +2384,7 @@
 	/*
 	 * Must be before read_unwind_hints() since that needs insn->noendbr.
 	 */
-<<<<<<< HEAD
-	ret = classify_symbols(file);
-=======
 	ret = read_noendbr_hints(file);
->>>>>>> d60c95ef
 	if (ret)
 		return ret;
 
@@ -3709,11 +3447,6 @@
 		switch (insn->type) {
 
 		case INSN_RETURN:
-			if (sls && !insn->retpoline_safe &&
-			    next_insn && next_insn->type != INSN_TRAP) {
-				WARN_FUNC("missing int3 after ret",
-					  insn->sec, insn->offset);
-			}
 			return validate_return(func, insn, &state);
 
 		case INSN_CALL:
@@ -3757,13 +3490,6 @@
 			break;
 
 		case INSN_JUMP_DYNAMIC:
-			if (sls && !insn->retpoline_safe &&
-			    next_insn && next_insn->type != INSN_TRAP) {
-				WARN_FUNC("missing int3 after indirect jump",
-					  insn->sec, insn->offset);
-			}
-
-			/* fallthrough */
 		case INSN_JUMP_DYNAMIC_CONDITIONAL:
 			if (is_sibling_call(insn)) {
 				ret = validate_sibling_call(file, insn, &state);
@@ -3908,11 +3634,7 @@
 
 				ret = validate_entry(file, alt->insn);
 				if (ret) {
-<<<<<<< HEAD
-				        if (backtrace)
-=======
 				        if (opts.backtrace)
->>>>>>> d60c95ef
 						BT_FUNC("(alt)", insn);
 					return ret;
 				}
@@ -3940,11 +3662,7 @@
 				}
 				ret = validate_entry(file, insn->jump_dest);
 				if (ret) {
-<<<<<<< HEAD
-					if (backtrace) {
-=======
 					if (opts.backtrace) {
->>>>>>> d60c95ef
 						BT_FUNC("(branch%s)", insn,
 							insn->type == INSN_JUMP_CONDITIONAL ? "-cond" : "");
 					}
@@ -3969,11 +3687,7 @@
 
 			ret = validate_entry(file, dest);
 			if (ret) {
-<<<<<<< HEAD
-				if (backtrace)
-=======
 				if (opts.backtrace)
->>>>>>> d60c95ef
 					BT_FUNC("(call)", insn);
 				return ret;
 			}
@@ -4054,11 +3768,7 @@
 			continue;
 
 		if (insn->type == INSN_RETURN) {
-<<<<<<< HEAD
-			if (rethunk) {
-=======
 			if (opts.rethunk) {
->>>>>>> d60c95ef
 				WARN_FUNC("'naked' return found in RETHUNK build",
 					  insn->sec, insn->offset);
 			} else
@@ -4583,24 +4293,8 @@
 		warnings += ret;
 	}
 
-<<<<<<< HEAD
-	if (unret) {
-		/*
-		 * Must be after validate_branch() and friends, it plays
-		 * further games with insn->visited.
-		 */
-		ret = validate_unret(file);
-		if (ret < 0)
-			return ret;
-		warnings += ret;
-	}
-
-	if (!warnings) {
-		ret = validate_reachable_instructions(file);
-=======
 	if (opts.static_call) {
 		ret = create_static_call_sections(file);
->>>>>>> d60c95ef
 		if (ret < 0)
 			goto out;
 		warnings += ret;
@@ -4613,38 +4307,20 @@
 		warnings += ret;
 	}
 
-<<<<<<< HEAD
-	if (retpoline) {
-		ret = create_retpoline_sites_sections(file);
-		if (ret < 0)
-			goto out;
-		warnings += ret;
-	}
-
-	if (rethunk) {
-=======
 	if (opts.rethunk) {
->>>>>>> d60c95ef
 		ret = create_return_sites_sections(file);
 		if (ret < 0)
 			goto out;
 		warnings += ret;
 	}
 
-<<<<<<< HEAD
-	if (mcount) {
-=======
 	if (opts.mcount) {
->>>>>>> d60c95ef
 		ret = create_mcount_loc_sections(file);
 		if (ret < 0)
 			goto out;
 		warnings += ret;
 	}
 
-<<<<<<< HEAD
-	if (stats) {
-=======
 	if (opts.ibt) {
 		ret = create_ibt_endbr_seal_sections(file);
 		if (ret < 0)
@@ -4661,7 +4337,6 @@
 
 
 	if (opts.stats) {
->>>>>>> d60c95ef
 		printf("nr_insns_visited: %ld\n", nr_insns_visited);
 		printf("nr_cfi: %ld\n", nr_cfi);
 		printf("nr_cfi_reused: %ld\n", nr_cfi_reused);
