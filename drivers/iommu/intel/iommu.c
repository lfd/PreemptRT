// SPDX-License-Identifier: GPL-2.0-only
/*
 * Copyright © 2006-2014 Intel Corporation.
 *
 * Authors: David Woodhouse <dwmw2@infradead.org>,
 *          Ashok Raj <ashok.raj@intel.com>,
 *          Shaohua Li <shaohua.li@intel.com>,
 *          Anil S Keshavamurthy <anil.s.keshavamurthy@intel.com>,
 *          Fenghua Yu <fenghua.yu@intel.com>
 *          Joerg Roedel <jroedel@suse.de>
 */

#define pr_fmt(fmt)     "DMAR: " fmt
#define dev_fmt(fmt)    pr_fmt(fmt)

#include <linux/crash_dump.h>
#include <linux/dma-direct.h>
#include <linux/dmi.h>
#include <linux/intel-svm.h>
#include <linux/memory.h>
#include <linux/pci.h>
#include <linux/pci-ats.h>
#include <linux/spinlock.h>
#include <linux/syscore_ops.h>
#include <linux/tboot.h>

#include "iommu.h"
#include "../dma-iommu.h"
#include "../irq_remapping.h"
#include "../iommu-sva-lib.h"
#include "pasid.h"
#include "cap_audit.h"

#define ROOT_SIZE		VTD_PAGE_SIZE
#define CONTEXT_SIZE		VTD_PAGE_SIZE

#define IS_GFX_DEVICE(pdev) ((pdev->class >> 16) == PCI_BASE_CLASS_DISPLAY)
#define IS_USB_DEVICE(pdev) ((pdev->class >> 8) == PCI_CLASS_SERIAL_USB)
#define IS_ISA_DEVICE(pdev) ((pdev->class >> 8) == PCI_CLASS_BRIDGE_ISA)
#define IS_AZALIA(pdev) ((pdev)->vendor == 0x8086 && (pdev)->device == 0x3a3e)

#define IOAPIC_RANGE_START	(0xfee00000)
#define IOAPIC_RANGE_END	(0xfeefffff)
#define IOVA_START_ADDR		(0x1000)

#define DEFAULT_DOMAIN_ADDRESS_WIDTH 57

#define MAX_AGAW_WIDTH 64
#define MAX_AGAW_PFN_WIDTH	(MAX_AGAW_WIDTH - VTD_PAGE_SHIFT)

#define __DOMAIN_MAX_PFN(gaw)  ((((uint64_t)1) << ((gaw) - VTD_PAGE_SHIFT)) - 1)
#define __DOMAIN_MAX_ADDR(gaw) ((((uint64_t)1) << (gaw)) - 1)

/* We limit DOMAIN_MAX_PFN to fit in an unsigned long, and DOMAIN_MAX_ADDR
   to match. That way, we can use 'unsigned long' for PFNs with impunity. */
#define DOMAIN_MAX_PFN(gaw)	((unsigned long) min_t(uint64_t, \
				__DOMAIN_MAX_PFN(gaw), (unsigned long)-1))
#define DOMAIN_MAX_ADDR(gaw)	(((uint64_t)__DOMAIN_MAX_PFN(gaw)) << VTD_PAGE_SHIFT)

/* IO virtual address start page frame number */
#define IOVA_START_PFN		(1)

#define IOVA_PFN(addr)		((addr) >> PAGE_SHIFT)

/* page table handling */
#define LEVEL_STRIDE		(9)
#define LEVEL_MASK		(((u64)1 << LEVEL_STRIDE) - 1)

static inline int agaw_to_level(int agaw)
{
	return agaw + 2;
}

static inline int agaw_to_width(int agaw)
{
	return min_t(int, 30 + agaw * LEVEL_STRIDE, MAX_AGAW_WIDTH);
}

static inline int width_to_agaw(int width)
{
	return DIV_ROUND_UP(width - 30, LEVEL_STRIDE);
}

static inline unsigned int level_to_offset_bits(int level)
{
	return (level - 1) * LEVEL_STRIDE;
}

static inline int pfn_level_offset(u64 pfn, int level)
{
	return (pfn >> level_to_offset_bits(level)) & LEVEL_MASK;
}

static inline u64 level_mask(int level)
{
	return -1ULL << level_to_offset_bits(level);
}

static inline u64 level_size(int level)
{
	return 1ULL << level_to_offset_bits(level);
}

static inline u64 align_to_level(u64 pfn, int level)
{
	return (pfn + level_size(level) - 1) & level_mask(level);
}

static inline unsigned long lvl_to_nr_pages(unsigned int lvl)
{
	return 1UL << min_t(int, (lvl - 1) * LEVEL_STRIDE, MAX_AGAW_PFN_WIDTH);
}

/* VT-d pages must always be _smaller_ than MM pages. Otherwise things
   are never going to work. */
static inline unsigned long mm_to_dma_pfn(unsigned long mm_pfn)
{
	return mm_pfn << (PAGE_SHIFT - VTD_PAGE_SHIFT);
}
static inline unsigned long page_to_dma_pfn(struct page *pg)
{
	return mm_to_dma_pfn(page_to_pfn(pg));
}
static inline unsigned long virt_to_dma_pfn(void *p)
{
	return page_to_dma_pfn(virt_to_page(p));
}

static void __init check_tylersburg_isoch(void);
static int rwbf_quirk;

/*
 * set to 1 to panic kernel if can't successfully enable VT-d
 * (used when kernel is launched w/ TXT)
 */
static int force_on = 0;
static int intel_iommu_tboot_noforce;
static int no_platform_optin;

#define ROOT_ENTRY_NR (VTD_PAGE_SIZE/sizeof(struct root_entry))

/*
 * Take a root_entry and return the Lower Context Table Pointer (LCTP)
 * if marked present.
 */
static phys_addr_t root_entry_lctp(struct root_entry *re)
{
	if (!(re->lo & 1))
		return 0;

	return re->lo & VTD_PAGE_MASK;
}

/*
 * Take a root_entry and return the Upper Context Table Pointer (UCTP)
 * if marked present.
 */
static phys_addr_t root_entry_uctp(struct root_entry *re)
{
	if (!(re->hi & 1))
		return 0;

	return re->hi & VTD_PAGE_MASK;
}

static inline void context_set_present(struct context_entry *context)
{
	context->lo |= 1;
}

static inline void context_set_fault_enable(struct context_entry *context)
{
	context->lo &= (((u64)-1) << 2) | 1;
}

static inline void context_set_translation_type(struct context_entry *context,
						unsigned long value)
{
	context->lo &= (((u64)-1) << 4) | 3;
	context->lo |= (value & 3) << 2;
}

static inline void context_set_address_root(struct context_entry *context,
					    unsigned long value)
{
	context->lo &= ~VTD_PAGE_MASK;
	context->lo |= value & VTD_PAGE_MASK;
}

static inline void context_set_address_width(struct context_entry *context,
					     unsigned long value)
{
	context->hi |= value & 7;
}

static inline void context_set_domain_id(struct context_entry *context,
					 unsigned long value)
{
	context->hi |= (value & ((1 << 16) - 1)) << 8;
}

static inline void context_set_pasid(struct context_entry *context)
{
	context->lo |= CONTEXT_PASIDE;
}

static inline int context_domain_id(struct context_entry *c)
{
	return((c->hi >> 8) & 0xffff);
}

static inline void context_clear_entry(struct context_entry *context)
{
	context->lo = 0;
	context->hi = 0;
}

static inline bool context_copied(struct intel_iommu *iommu, u8 bus, u8 devfn)
{
	if (!iommu->copied_tables)
		return false;

	return test_bit(((long)bus << 8) | devfn, iommu->copied_tables);
}

static inline void
set_context_copied(struct intel_iommu *iommu, u8 bus, u8 devfn)
{
	set_bit(((long)bus << 8) | devfn, iommu->copied_tables);
}

static inline void
clear_context_copied(struct intel_iommu *iommu, u8 bus, u8 devfn)
{
	clear_bit(((long)bus << 8) | devfn, iommu->copied_tables);
}

/*
 * This domain is a statically identity mapping domain.
 *	1. This domain creats a static 1:1 mapping to all usable memory.
 * 	2. It maps to each iommu if successful.
 *	3. Each iommu mapps to this domain if successful.
 */
static struct dmar_domain *si_domain;
static int hw_pass_through = 1;

struct dmar_rmrr_unit {
	struct list_head list;		/* list of rmrr units	*/
	struct acpi_dmar_header *hdr;	/* ACPI header		*/
	u64	base_address;		/* reserved base address*/
	u64	end_address;		/* reserved end address */
	struct dmar_dev_scope *devices;	/* target devices */
	int	devices_cnt;		/* target device count */
};

struct dmar_atsr_unit {
	struct list_head list;		/* list of ATSR units */
	struct acpi_dmar_header *hdr;	/* ACPI header */
	struct dmar_dev_scope *devices;	/* target devices */
	int devices_cnt;		/* target device count */
	u8 include_all:1;		/* include all ports */
};

struct dmar_satc_unit {
	struct list_head list;		/* list of SATC units */
	struct acpi_dmar_header *hdr;	/* ACPI header */
	struct dmar_dev_scope *devices;	/* target devices */
	struct intel_iommu *iommu;	/* the corresponding iommu */
	int devices_cnt;		/* target device count */
	u8 atc_required:1;		/* ATS is required */
};

static LIST_HEAD(dmar_atsr_units);
static LIST_HEAD(dmar_rmrr_units);
static LIST_HEAD(dmar_satc_units);

#define for_each_rmrr_units(rmrr) \
	list_for_each_entry(rmrr, &dmar_rmrr_units, list)

static void dmar_remove_one_dev_info(struct device *dev);

int dmar_disabled = !IS_ENABLED(CONFIG_INTEL_IOMMU_DEFAULT_ON);
int intel_iommu_sm = IS_ENABLED(CONFIG_INTEL_IOMMU_SCALABLE_MODE_DEFAULT_ON);

int intel_iommu_enabled = 0;
EXPORT_SYMBOL_GPL(intel_iommu_enabled);

static int dmar_map_gfx = 1;
static int intel_iommu_superpage = 1;
static int iommu_identity_mapping;
static int iommu_skip_te_disable;

#define IDENTMAP_GFX		2
#define IDENTMAP_AZALIA		4

const struct iommu_ops intel_iommu_ops;

static bool translation_pre_enabled(struct intel_iommu *iommu)
{
	return (iommu->flags & VTD_FLAG_TRANS_PRE_ENABLED);
}

static void clear_translation_pre_enabled(struct intel_iommu *iommu)
{
	iommu->flags &= ~VTD_FLAG_TRANS_PRE_ENABLED;
}

static void init_translation_status(struct intel_iommu *iommu)
{
	u32 gsts;

	gsts = readl(iommu->reg + DMAR_GSTS_REG);
	if (gsts & DMA_GSTS_TES)
		iommu->flags |= VTD_FLAG_TRANS_PRE_ENABLED;
}

static int __init intel_iommu_setup(char *str)
{
	if (!str)
		return -EINVAL;

	while (*str) {
		if (!strncmp(str, "on", 2)) {
			dmar_disabled = 0;
			pr_info("IOMMU enabled\n");
		} else if (!strncmp(str, "off", 3)) {
			dmar_disabled = 1;
			no_platform_optin = 1;
			pr_info("IOMMU disabled\n");
		} else if (!strncmp(str, "igfx_off", 8)) {
			dmar_map_gfx = 0;
			pr_info("Disable GFX device mapping\n");
		} else if (!strncmp(str, "forcedac", 8)) {
			pr_warn("intel_iommu=forcedac deprecated; use iommu.forcedac instead\n");
			iommu_dma_forcedac = true;
		} else if (!strncmp(str, "strict", 6)) {
			pr_warn("intel_iommu=strict deprecated; use iommu.strict=1 instead\n");
			iommu_set_dma_strict();
		} else if (!strncmp(str, "sp_off", 6)) {
			pr_info("Disable supported super page\n");
			intel_iommu_superpage = 0;
		} else if (!strncmp(str, "sm_on", 5)) {
			pr_info("Enable scalable mode if hardware supports\n");
			intel_iommu_sm = 1;
		} else if (!strncmp(str, "sm_off", 6)) {
			pr_info("Scalable mode is disallowed\n");
			intel_iommu_sm = 0;
		} else if (!strncmp(str, "tboot_noforce", 13)) {
			pr_info("Intel-IOMMU: not forcing on after tboot. This could expose security risk for tboot\n");
			intel_iommu_tboot_noforce = 1;
		} else {
			pr_notice("Unknown option - '%s'\n", str);
		}

		str += strcspn(str, ",");
		while (*str == ',')
			str++;
	}
<<<<<<< HEAD

	return 1;
}
__setup("intel_iommu=", intel_iommu_setup);

static struct kmem_cache *iommu_domain_cache;
static struct kmem_cache *iommu_devinfo_cache;

static struct dmar_domain* get_iommu_domain(struct intel_iommu *iommu, u16 did)
{
	struct dmar_domain **domains;
	int idx = did >> 8;

	domains = iommu->domains[idx];
	if (!domains)
		return NULL;

	return domains[did & 0xff];
}

static void set_iommu_domain(struct intel_iommu *iommu, u16 did,
			     struct dmar_domain *domain)
{
	struct dmar_domain **domains;
	int idx = did >> 8;

	if (!iommu->domains[idx]) {
		size_t size = 256 * sizeof(struct dmar_domain *);
		iommu->domains[idx] = kzalloc(size, GFP_ATOMIC);
	}
=======
>>>>>>> d60c95ef

	return 1;
}
__setup("intel_iommu=", intel_iommu_setup);

void *alloc_pgtable_page(int node)
{
	struct page *page;
	void *vaddr = NULL;

	page = alloc_pages_node(node, GFP_ATOMIC | __GFP_ZERO, 0);
	if (page)
		vaddr = page_address(page);
	return vaddr;
}

void free_pgtable_page(void *vaddr)
{
	free_page((unsigned long)vaddr);
}

static inline int domain_type_is_si(struct dmar_domain *domain)
{
	return domain->domain.type == IOMMU_DOMAIN_IDENTITY;
}

static inline bool domain_use_first_level(struct dmar_domain *domain)
{
	return domain->flags & DOMAIN_FLAG_USE_FIRST_LEVEL;
}

static inline int domain_pfn_supported(struct dmar_domain *domain,
				       unsigned long pfn)
{
	int addr_width = agaw_to_width(domain->agaw) - VTD_PAGE_SHIFT;

	return !(addr_width < BITS_PER_LONG && pfn >> addr_width);
}

/*
 * Calculate the Supported Adjusted Guest Address Widths of an IOMMU.
 * Refer to 11.4.2 of the VT-d spec for the encoding of each bit of
 * the returned SAGAW.
 */
static unsigned long __iommu_calculate_sagaw(struct intel_iommu *iommu)
{
	unsigned long fl_sagaw, sl_sagaw;

<<<<<<< HEAD
	fl_sagaw = BIT(2) | (cap_5lp_support(iommu->cap) ? BIT(3) : 0);
=======
	fl_sagaw = BIT(2) | (cap_fl5lp_support(iommu->cap) ? BIT(3) : 0);
>>>>>>> d60c95ef
	sl_sagaw = cap_sagaw(iommu->cap);

	/* Second level only. */
	if (!sm_supported(iommu) || !ecap_flts(iommu->ecap))
		return sl_sagaw;

	/* First level only. */
	if (!ecap_slts(iommu->ecap))
		return fl_sagaw;

	return fl_sagaw & sl_sagaw;
}

static int __iommu_calculate_agaw(struct intel_iommu *iommu, int max_gaw)
{
	unsigned long sagaw;
	int agaw;

	sagaw = __iommu_calculate_sagaw(iommu);
	for (agaw = width_to_agaw(max_gaw); agaw >= 0; agaw--) {
		if (test_bit(agaw, &sagaw))
			break;
	}

	return agaw;
}

/*
 * Calculate max SAGAW for each iommu.
 */
int iommu_calculate_max_sagaw(struct intel_iommu *iommu)
{
	return __iommu_calculate_agaw(iommu, MAX_AGAW_WIDTH);
}

/*
 * calculate agaw for each iommu.
 * "SAGAW" may be different across iommus, use a default agaw, and
 * get a supported less agaw for iommus that don't support the default agaw.
 */
int iommu_calculate_agaw(struct intel_iommu *iommu)
{
	return __iommu_calculate_agaw(iommu, DEFAULT_DOMAIN_ADDRESS_WIDTH);
}

static inline bool iommu_paging_structure_coherency(struct intel_iommu *iommu)
{
	return sm_supported(iommu) ?
			ecap_smpwc(iommu->ecap) : ecap_coherent(iommu->ecap);
}

static void domain_update_iommu_coherency(struct dmar_domain *domain)
{
	struct iommu_domain_info *info;
	struct dmar_drhd_unit *drhd;
	struct intel_iommu *iommu;
	bool found = false;
	unsigned long i;

	domain->iommu_coherency = true;
	xa_for_each(&domain->iommu_array, i, info) {
		found = true;
		if (!iommu_paging_structure_coherency(info->iommu)) {
			domain->iommu_coherency = false;
			break;
		}
	}
	if (found)
		return;

	/* No hardware attached; use lowest common denominator */
	rcu_read_lock();
	for_each_active_iommu(iommu, drhd) {
		if (!iommu_paging_structure_coherency(iommu)) {
			domain->iommu_coherency = false;
			break;
		}
	}
	rcu_read_unlock();
}

static int domain_update_iommu_superpage(struct dmar_domain *domain,
					 struct intel_iommu *skip)
{
	struct dmar_drhd_unit *drhd;
	struct intel_iommu *iommu;
	int mask = 0x3;

	if (!intel_iommu_superpage)
		return 0;

	/* set iommu_superpage to the smallest common denominator */
	rcu_read_lock();
	for_each_active_iommu(iommu, drhd) {
		if (iommu != skip) {
			if (domain && domain_use_first_level(domain)) {
				if (!cap_fl1gp_support(iommu->cap))
					mask = 0x1;
			} else {
				mask &= cap_super_page_val(iommu->cap);
			}

			if (!mask)
				break;
		}
	}
	rcu_read_unlock();

	return fls(mask);
}

static int domain_update_device_node(struct dmar_domain *domain)
{
	struct device_domain_info *info;
	int nid = NUMA_NO_NODE;
	unsigned long flags;

	spin_lock_irqsave(&domain->lock, flags);
	list_for_each_entry(info, &domain->devices, link) {
		/*
		 * There could possibly be multiple device numa nodes as devices
		 * within the same domain may sit behind different IOMMUs. There
		 * isn't perfect answer in such situation, so we select first
		 * come first served policy.
		 */
		nid = dev_to_node(info->dev);
		if (nid != NUMA_NO_NODE)
			break;
	}
	spin_unlock_irqrestore(&domain->lock, flags);

	return nid;
}

static void domain_update_iotlb(struct dmar_domain *domain);

/* Return the super pagesize bitmap if supported. */
static unsigned long domain_super_pgsize_bitmap(struct dmar_domain *domain)
{
	unsigned long bitmap = 0;

	/*
	 * 1-level super page supports page size of 2MiB, 2-level super page
	 * supports page size of both 2MiB and 1GiB.
	 */
	if (domain->iommu_superpage == 1)
		bitmap |= SZ_2M;
	else if (domain->iommu_superpage == 2)
		bitmap |= SZ_2M | SZ_1G;

	return bitmap;
}

/* Some capabilities may be different across iommus */
static void domain_update_iommu_cap(struct dmar_domain *domain)
{
	domain_update_iommu_coherency(domain);
	domain->iommu_superpage = domain_update_iommu_superpage(domain, NULL);

	/*
	 * If RHSA is missing, we should default to the device numa domain
	 * as fall back.
	 */
	if (domain->nid == NUMA_NO_NODE)
		domain->nid = domain_update_device_node(domain);

	/*
	 * First-level translation restricts the input-address to a
	 * canonical address (i.e., address bits 63:N have the same
	 * value as address bit [N-1], where N is 48-bits with 4-level
	 * paging and 57-bits with 5-level paging). Hence, skip bit
	 * [N-1].
	 */
	if (domain_use_first_level(domain))
		domain->domain.geometry.aperture_end = __DOMAIN_MAX_ADDR(domain->gaw - 1);
	else
		domain->domain.geometry.aperture_end = __DOMAIN_MAX_ADDR(domain->gaw);

	domain->domain.pgsize_bitmap |= domain_super_pgsize_bitmap(domain);
	domain_update_iotlb(domain);
}

struct context_entry *iommu_context_addr(struct intel_iommu *iommu, u8 bus,
					 u8 devfn, int alloc)
{
	struct root_entry *root = &iommu->root_entry[bus];
	struct context_entry *context;
	u64 *entry;

	/*
	 * Except that the caller requested to allocate a new entry,
	 * returning a copied context entry makes no sense.
	 */
	if (!alloc && context_copied(iommu, bus, devfn))
		return NULL;

	entry = &root->lo;
	if (sm_supported(iommu)) {
		if (devfn >= 0x80) {
			devfn -= 0x80;
			entry = &root->hi;
		}
		devfn *= 2;
	}
	if (*entry & 1)
		context = phys_to_virt(*entry & VTD_PAGE_MASK);
	else {
		unsigned long phy_addr;
		if (!alloc)
			return NULL;

		context = alloc_pgtable_page(iommu->node);
		if (!context)
			return NULL;

		__iommu_flush_cache(iommu, (void *)context, CONTEXT_SIZE);
		phy_addr = virt_to_phys((void *)context);
		*entry = phy_addr | 1;
		__iommu_flush_cache(iommu, entry, sizeof(*entry));
	}
	return &context[devfn];
}

/**
 * is_downstream_to_pci_bridge - test if a device belongs to the PCI
 *				 sub-hierarchy of a candidate PCI-PCI bridge
 * @dev: candidate PCI device belonging to @bridge PCI sub-hierarchy
 * @bridge: the candidate PCI-PCI bridge
 *
 * Return: true if @dev belongs to @bridge PCI sub-hierarchy, else false.
 */
static bool
is_downstream_to_pci_bridge(struct device *dev, struct device *bridge)
{
	struct pci_dev *pdev, *pbridge;

	if (!dev_is_pci(dev) || !dev_is_pci(bridge))
		return false;

	pdev = to_pci_dev(dev);
	pbridge = to_pci_dev(bridge);

	if (pbridge->subordinate &&
	    pbridge->subordinate->number <= pdev->bus->number &&
	    pbridge->subordinate->busn_res.end >= pdev->bus->number)
		return true;

	return false;
}

static bool quirk_ioat_snb_local_iommu(struct pci_dev *pdev)
{
	struct dmar_drhd_unit *drhd;
	u32 vtbar;
	int rc;

	/* We know that this device on this chipset has its own IOMMU.
	 * If we find it under a different IOMMU, then the BIOS is lying
	 * to us. Hope that the IOMMU for this device is actually
	 * disabled, and it needs no translation...
	 */
	rc = pci_bus_read_config_dword(pdev->bus, PCI_DEVFN(0, 0), 0xb0, &vtbar);
	if (rc) {
		/* "can't" happen */
		dev_info(&pdev->dev, "failed to run vt-d quirk\n");
		return false;
	}
	vtbar &= 0xffff0000;

	/* we know that the this iommu should be at offset 0xa000 from vtbar */
	drhd = dmar_find_matched_drhd_unit(pdev);
	if (!drhd || drhd->reg_base_addr - vtbar != 0xa000) {
		pr_warn_once(FW_BUG "BIOS assigned incorrect VT-d unit for Intel(R) QuickData Technology device\n");
		add_taint(TAINT_FIRMWARE_WORKAROUND, LOCKDEP_STILL_OK);
		return true;
	}

	return false;
}

static bool iommu_is_dummy(struct intel_iommu *iommu, struct device *dev)
{
	if (!iommu || iommu->drhd->ignored)
		return true;

	if (dev_is_pci(dev)) {
		struct pci_dev *pdev = to_pci_dev(dev);

		if (pdev->vendor == PCI_VENDOR_ID_INTEL &&
		    pdev->device == PCI_DEVICE_ID_INTEL_IOAT_SNB &&
		    quirk_ioat_snb_local_iommu(pdev))
			return true;
	}

	return false;
}

struct intel_iommu *device_to_iommu(struct device *dev, u8 *bus, u8 *devfn)
{
	struct dmar_drhd_unit *drhd = NULL;
	struct pci_dev *pdev = NULL;
	struct intel_iommu *iommu;
	struct device *tmp;
	u16 segment = 0;
	int i;

	if (!dev)
		return NULL;

	if (dev_is_pci(dev)) {
		struct pci_dev *pf_pdev;

		pdev = pci_real_dma_dev(to_pci_dev(dev));

		/* VFs aren't listed in scope tables; we need to look up
		 * the PF instead to find the IOMMU. */
		pf_pdev = pci_physfn(pdev);
		dev = &pf_pdev->dev;
		segment = pci_domain_nr(pdev->bus);
	} else if (has_acpi_companion(dev))
		dev = &ACPI_COMPANION(dev)->dev;

	rcu_read_lock();
	for_each_iommu(iommu, drhd) {
		if (pdev && segment != drhd->segment)
			continue;

		for_each_active_dev_scope(drhd->devices,
					  drhd->devices_cnt, i, tmp) {
			if (tmp == dev) {
				/* For a VF use its original BDF# not that of the PF
				 * which we used for the IOMMU lookup. Strictly speaking
				 * we could do this for all PCI devices; we only need to
				 * get the BDF# from the scope table for ACPI matches. */
				if (pdev && pdev->is_virtfn)
					goto got_pdev;

				if (bus && devfn) {
					*bus = drhd->devices[i].bus;
					*devfn = drhd->devices[i].devfn;
				}
				goto out;
			}

			if (is_downstream_to_pci_bridge(dev, tmp))
				goto got_pdev;
		}

		if (pdev && drhd->include_all) {
got_pdev:
			if (bus && devfn) {
				*bus = pdev->bus->number;
				*devfn = pdev->devfn;
			}
			goto out;
		}
	}
	iommu = NULL;
out:
	if (iommu_is_dummy(iommu, dev))
		iommu = NULL;

	rcu_read_unlock();

	return iommu;
}

static void domain_flush_cache(struct dmar_domain *domain,
			       void *addr, int size)
{
	if (!domain->iommu_coherency)
		clflush_cache_range(addr, size);
}

static int device_context_mapped(struct intel_iommu *iommu, u8 bus, u8 devfn)
{
	struct context_entry *context;
	int ret = 0;

	spin_lock(&iommu->lock);
	context = iommu_context_addr(iommu, bus, devfn, 0);
	if (context)
		ret = context_present(context);
	spin_unlock(&iommu->lock);
	return ret;
}

static void free_context_table(struct intel_iommu *iommu)
{
	struct context_entry *context;
	int i;

	if (!iommu->root_entry)
		return;

	for (i = 0; i < ROOT_ENTRY_NR; i++) {
		context = iommu_context_addr(iommu, i, 0, 0);
		if (context)
			free_pgtable_page(context);

		if (!sm_supported(iommu))
			continue;

		context = iommu_context_addr(iommu, i, 0x80, 0);
		if (context)
			free_pgtable_page(context);
	}

	free_pgtable_page(iommu->root_entry);
	iommu->root_entry = NULL;
}

#ifdef CONFIG_DMAR_DEBUG
static void pgtable_walk(struct intel_iommu *iommu, unsigned long pfn,
			 u8 bus, u8 devfn, struct dma_pte *parent, int level)
{
	struct dma_pte *pte;
	int offset;

	while (1) {
		offset = pfn_level_offset(pfn, level);
		pte = &parent[offset];
		if (!pte || (dma_pte_superpage(pte) || !dma_pte_present(pte))) {
			pr_info("PTE not present at level %d\n", level);
			break;
		}

		pr_info("pte level: %d, pte value: 0x%016llx\n", level, pte->val);

		if (level == 1)
			break;

		parent = phys_to_virt(dma_pte_addr(pte));
		level--;
	}
}

void dmar_fault_dump_ptes(struct intel_iommu *iommu, u16 source_id,
			  unsigned long long addr, u32 pasid)
{
	struct pasid_dir_entry *dir, *pde;
	struct pasid_entry *entries, *pte;
	struct context_entry *ctx_entry;
	struct root_entry *rt_entry;
	int i, dir_index, index, level;
	u8 devfn = source_id & 0xff;
	u8 bus = source_id >> 8;
	struct dma_pte *pgtable;

	pr_info("Dump %s table entries for IOVA 0x%llx\n", iommu->name, addr);

	/* root entry dump */
	rt_entry = &iommu->root_entry[bus];
	if (!rt_entry) {
		pr_info("root table entry is not present\n");
		return;
	}

	if (sm_supported(iommu))
		pr_info("scalable mode root entry: hi 0x%016llx, low 0x%016llx\n",
			rt_entry->hi, rt_entry->lo);
	else
		pr_info("root entry: 0x%016llx", rt_entry->lo);

	/* context entry dump */
	ctx_entry = iommu_context_addr(iommu, bus, devfn, 0);
	if (!ctx_entry) {
		pr_info("context table entry is not present\n");
		return;
	}

	pr_info("context entry: hi 0x%016llx, low 0x%016llx\n",
		ctx_entry->hi, ctx_entry->lo);

	/* legacy mode does not require PASID entries */
	if (!sm_supported(iommu)) {
		level = agaw_to_level(ctx_entry->hi & 7);
		pgtable = phys_to_virt(ctx_entry->lo & VTD_PAGE_MASK);
		goto pgtable_walk;
	}

	/* get the pointer to pasid directory entry */
	dir = phys_to_virt(ctx_entry->lo & VTD_PAGE_MASK);
	if (!dir) {
		pr_info("pasid directory entry is not present\n");
		return;
	}
	/* For request-without-pasid, get the pasid from context entry */
	if (intel_iommu_sm && pasid == INVALID_IOASID)
		pasid = PASID_RID2PASID;

	dir_index = pasid >> PASID_PDE_SHIFT;
	pde = &dir[dir_index];
	pr_info("pasid dir entry: 0x%016llx\n", pde->val);

	/* get the pointer to the pasid table entry */
	entries = get_pasid_table_from_pde(pde);
	if (!entries) {
		pr_info("pasid table entry is not present\n");
		return;
	}
	index = pasid & PASID_PTE_MASK;
	pte = &entries[index];
	for (i = 0; i < ARRAY_SIZE(pte->val); i++)
		pr_info("pasid table entry[%d]: 0x%016llx\n", i, pte->val[i]);

	if (pasid_pte_get_pgtt(pte) == PASID_ENTRY_PGTT_FL_ONLY) {
		level = pte->val[2] & BIT_ULL(2) ? 5 : 4;
		pgtable = phys_to_virt(pte->val[2] & VTD_PAGE_MASK);
	} else {
		level = agaw_to_level((pte->val[0] >> 2) & 0x7);
		pgtable = phys_to_virt(pte->val[0] & VTD_PAGE_MASK);
	}

pgtable_walk:
	pgtable_walk(iommu, addr >> VTD_PAGE_SHIFT, bus, devfn, pgtable, level);
}
#endif

static struct dma_pte *pfn_to_dma_pte(struct dmar_domain *domain,
				      unsigned long pfn, int *target_level)
{
	struct dma_pte *parent, *pte;
	int level = agaw_to_level(domain->agaw);
	int offset;

	BUG_ON(!domain->pgd);

	if (!domain_pfn_supported(domain, pfn))
		/* Address beyond IOMMU's addressing capabilities. */
		return NULL;

	parent = domain->pgd;

	while (1) {
		void *tmp_page;

		offset = pfn_level_offset(pfn, level);
		pte = &parent[offset];
		if (!*target_level && (dma_pte_superpage(pte) || !dma_pte_present(pte)))
			break;
		if (level == *target_level)
			break;

		if (!dma_pte_present(pte)) {
			uint64_t pteval;

			tmp_page = alloc_pgtable_page(domain->nid);

			if (!tmp_page)
				return NULL;

			domain_flush_cache(domain, tmp_page, VTD_PAGE_SIZE);
			pteval = ((uint64_t)virt_to_dma_pfn(tmp_page) << VTD_PAGE_SHIFT) | DMA_PTE_READ | DMA_PTE_WRITE;
			if (domain_use_first_level(domain))
				pteval |= DMA_FL_PTE_XD | DMA_FL_PTE_US | DMA_FL_PTE_ACCESS;

			if (cmpxchg64(&pte->val, 0ULL, pteval))
				/* Someone else set it while we were thinking; use theirs. */
				free_pgtable_page(tmp_page);
			else
				domain_flush_cache(domain, pte, sizeof(*pte));
		}
		if (level == 1)
			break;

		parent = phys_to_virt(dma_pte_addr(pte));
		level--;
	}

	if (!*target_level)
		*target_level = level;

	return pte;
}

/* return address's pte at specific level */
static struct dma_pte *dma_pfn_level_pte(struct dmar_domain *domain,
					 unsigned long pfn,
					 int level, int *large_page)
{
	struct dma_pte *parent, *pte;
	int total = agaw_to_level(domain->agaw);
	int offset;

	parent = domain->pgd;
	while (level <= total) {
		offset = pfn_level_offset(pfn, total);
		pte = &parent[offset];
		if (level == total)
			return pte;

		if (!dma_pte_present(pte)) {
			*large_page = total;
			break;
		}

		if (dma_pte_superpage(pte)) {
			*large_page = total;
			return pte;
		}

		parent = phys_to_virt(dma_pte_addr(pte));
		total--;
	}
	return NULL;
}

/* clear last level pte, a tlb flush should be followed */
static void dma_pte_clear_range(struct dmar_domain *domain,
				unsigned long start_pfn,
				unsigned long last_pfn)
{
	unsigned int large_page;
	struct dma_pte *first_pte, *pte;

	BUG_ON(!domain_pfn_supported(domain, start_pfn));
	BUG_ON(!domain_pfn_supported(domain, last_pfn));
	BUG_ON(start_pfn > last_pfn);

	/* we don't need lock here; nobody else touches the iova range */
	do {
		large_page = 1;
		first_pte = pte = dma_pfn_level_pte(domain, start_pfn, 1, &large_page);
		if (!pte) {
			start_pfn = align_to_level(start_pfn + 1, large_page + 1);
			continue;
		}
		do {
			dma_clear_pte(pte);
			start_pfn += lvl_to_nr_pages(large_page);
			pte++;
		} while (start_pfn <= last_pfn && !first_pte_in_page(pte));

		domain_flush_cache(domain, first_pte,
				   (void *)pte - (void *)first_pte);

	} while (start_pfn && start_pfn <= last_pfn);
}

static void dma_pte_free_level(struct dmar_domain *domain, int level,
			       int retain_level, struct dma_pte *pte,
			       unsigned long pfn, unsigned long start_pfn,
			       unsigned long last_pfn)
{
	pfn = max(start_pfn, pfn);
	pte = &pte[pfn_level_offset(pfn, level)];

	do {
		unsigned long level_pfn;
		struct dma_pte *level_pte;

		if (!dma_pte_present(pte) || dma_pte_superpage(pte))
			goto next;

		level_pfn = pfn & level_mask(level);
		level_pte = phys_to_virt(dma_pte_addr(pte));

		if (level > 2) {
			dma_pte_free_level(domain, level - 1, retain_level,
					   level_pte, level_pfn, start_pfn,
					   last_pfn);
		}

		/*
		 * Free the page table if we're below the level we want to
		 * retain and the range covers the entire table.
		 */
		if (level < retain_level && !(start_pfn > level_pfn ||
		      last_pfn < level_pfn + level_size(level) - 1)) {
			dma_clear_pte(pte);
			domain_flush_cache(domain, pte, sizeof(*pte));
			free_pgtable_page(level_pte);
		}
next:
		pfn += level_size(level);
	} while (!first_pte_in_page(++pte) && pfn <= last_pfn);
}

/*
 * clear last level (leaf) ptes and free page table pages below the
 * level we wish to keep intact.
 */
static void dma_pte_free_pagetable(struct dmar_domain *domain,
				   unsigned long start_pfn,
				   unsigned long last_pfn,
				   int retain_level)
{
	dma_pte_clear_range(domain, start_pfn, last_pfn);

	/* We don't need lock here; nobody else touches the iova range */
	dma_pte_free_level(domain, agaw_to_level(domain->agaw), retain_level,
			   domain->pgd, 0, start_pfn, last_pfn);

	/* free pgd */
	if (start_pfn == 0 && last_pfn == DOMAIN_MAX_PFN(domain->gaw)) {
		free_pgtable_page(domain->pgd);
		domain->pgd = NULL;
	}
}

/* When a page at a given level is being unlinked from its parent, we don't
   need to *modify* it at all. All we need to do is make a list of all the
   pages which can be freed just as soon as we've flushed the IOTLB and we
   know the hardware page-walk will no longer touch them.
   The 'pte' argument is the *parent* PTE, pointing to the page that is to
   be freed. */
static void dma_pte_list_pagetables(struct dmar_domain *domain,
				    int level, struct dma_pte *pte,
				    struct list_head *freelist)
{
	struct page *pg;

	pg = pfn_to_page(dma_pte_addr(pte) >> PAGE_SHIFT);
	list_add_tail(&pg->lru, freelist);

	if (level == 1)
		return;

	pte = page_address(pg);
	do {
		if (dma_pte_present(pte) && !dma_pte_superpage(pte))
			dma_pte_list_pagetables(domain, level - 1, pte, freelist);
		pte++;
	} while (!first_pte_in_page(pte));
}

static void dma_pte_clear_level(struct dmar_domain *domain, int level,
				struct dma_pte *pte, unsigned long pfn,
				unsigned long start_pfn, unsigned long last_pfn,
				struct list_head *freelist)
{
	struct dma_pte *first_pte = NULL, *last_pte = NULL;

	pfn = max(start_pfn, pfn);
	pte = &pte[pfn_level_offset(pfn, level)];

	do {
		unsigned long level_pfn = pfn & level_mask(level);

		if (!dma_pte_present(pte))
			goto next;

		/* If range covers entire pagetable, free it */
		if (start_pfn <= level_pfn &&
		    last_pfn >= level_pfn + level_size(level) - 1) {
			/* These suborbinate page tables are going away entirely. Don't
			   bother to clear them; we're just going to *free* them. */
			if (level > 1 && !dma_pte_superpage(pte))
				dma_pte_list_pagetables(domain, level - 1, pte, freelist);

			dma_clear_pte(pte);
			if (!first_pte)
				first_pte = pte;
			last_pte = pte;
		} else if (level > 1) {
			/* Recurse down into a level that isn't *entirely* obsolete */
			dma_pte_clear_level(domain, level - 1,
					    phys_to_virt(dma_pte_addr(pte)),
					    level_pfn, start_pfn, last_pfn,
					    freelist);
		}
next:
		pfn = level_pfn + level_size(level);
	} while (!first_pte_in_page(++pte) && pfn <= last_pfn);

	if (first_pte)
		domain_flush_cache(domain, first_pte,
				   (void *)++last_pte - (void *)first_pte);
}

/* We can't just free the pages because the IOMMU may still be walking
   the page tables, and may have cached the intermediate levels. The
   pages can only be freed after the IOTLB flush has been done. */
static void domain_unmap(struct dmar_domain *domain, unsigned long start_pfn,
			 unsigned long last_pfn, struct list_head *freelist)
{
	BUG_ON(!domain_pfn_supported(domain, start_pfn));
	BUG_ON(!domain_pfn_supported(domain, last_pfn));
	BUG_ON(start_pfn > last_pfn);

	/* we don't need lock here; nobody else touches the iova range */
	dma_pte_clear_level(domain, agaw_to_level(domain->agaw),
			    domain->pgd, 0, start_pfn, last_pfn, freelist);

	/* free pgd */
	if (start_pfn == 0 && last_pfn == DOMAIN_MAX_PFN(domain->gaw)) {
		struct page *pgd_page = virt_to_page(domain->pgd);
		list_add_tail(&pgd_page->lru, freelist);
		domain->pgd = NULL;
	}
}

/* iommu handling */
static int iommu_alloc_root_entry(struct intel_iommu *iommu)
{
	struct root_entry *root;

	root = (struct root_entry *)alloc_pgtable_page(iommu->node);
	if (!root) {
		pr_err("Allocating root entry for %s failed\n",
			iommu->name);
		return -ENOMEM;
	}

	__iommu_flush_cache(iommu, root, ROOT_SIZE);
	iommu->root_entry = root;

	return 0;
}

static void iommu_set_root_entry(struct intel_iommu *iommu)
{
	u64 addr;
	u32 sts;
	unsigned long flag;

	addr = virt_to_phys(iommu->root_entry);
	if (sm_supported(iommu))
		addr |= DMA_RTADDR_SMT;

	raw_spin_lock_irqsave(&iommu->register_lock, flag);
	dmar_writeq(iommu->reg + DMAR_RTADDR_REG, addr);

	writel(iommu->gcmd | DMA_GCMD_SRTP, iommu->reg + DMAR_GCMD_REG);

	/* Make sure hardware complete it */
	IOMMU_WAIT_OP(iommu, DMAR_GSTS_REG,
		      readl, (sts & DMA_GSTS_RTPS), sts);

	raw_spin_unlock_irqrestore(&iommu->register_lock, flag);

	/*
	 * Hardware invalidates all DMA remapping hardware translation
	 * caches as part of SRTP flow.
	 */
	if (cap_esrtps(iommu->cap))
		return;

	iommu->flush.flush_context(iommu, 0, 0, 0, DMA_CCMD_GLOBAL_INVL);
	if (sm_supported(iommu))
		qi_flush_pasid_cache(iommu, 0, QI_PC_GLOBAL, 0);
	iommu->flush.flush_iotlb(iommu, 0, 0, 0, DMA_TLB_GLOBAL_FLUSH);
}

void iommu_flush_write_buffer(struct intel_iommu *iommu)
{
	u32 val;
	unsigned long flag;

	if (!rwbf_quirk && !cap_rwbf(iommu->cap))
		return;

	raw_spin_lock_irqsave(&iommu->register_lock, flag);
	writel(iommu->gcmd | DMA_GCMD_WBF, iommu->reg + DMAR_GCMD_REG);

	/* Make sure hardware complete it */
	IOMMU_WAIT_OP(iommu, DMAR_GSTS_REG,
		      readl, (!(val & DMA_GSTS_WBFS)), val);

	raw_spin_unlock_irqrestore(&iommu->register_lock, flag);
}

/* return value determine if we need a write buffer flush */
static void __iommu_flush_context(struct intel_iommu *iommu,
				  u16 did, u16 source_id, u8 function_mask,
				  u64 type)
{
	u64 val = 0;
	unsigned long flag;

	switch (type) {
	case DMA_CCMD_GLOBAL_INVL:
		val = DMA_CCMD_GLOBAL_INVL;
		break;
	case DMA_CCMD_DOMAIN_INVL:
		val = DMA_CCMD_DOMAIN_INVL|DMA_CCMD_DID(did);
		break;
	case DMA_CCMD_DEVICE_INVL:
		val = DMA_CCMD_DEVICE_INVL|DMA_CCMD_DID(did)
			| DMA_CCMD_SID(source_id) | DMA_CCMD_FM(function_mask);
		break;
	default:
		BUG();
	}
	val |= DMA_CCMD_ICC;

	raw_spin_lock_irqsave(&iommu->register_lock, flag);
	dmar_writeq(iommu->reg + DMAR_CCMD_REG, val);

	/* Make sure hardware complete it */
	IOMMU_WAIT_OP(iommu, DMAR_CCMD_REG,
		dmar_readq, (!(val & DMA_CCMD_ICC)), val);

	raw_spin_unlock_irqrestore(&iommu->register_lock, flag);
}

/* return value determine if we need a write buffer flush */
static void __iommu_flush_iotlb(struct intel_iommu *iommu, u16 did,
				u64 addr, unsigned int size_order, u64 type)
{
	int tlb_offset = ecap_iotlb_offset(iommu->ecap);
	u64 val = 0, val_iva = 0;
	unsigned long flag;

	switch (type) {
	case DMA_TLB_GLOBAL_FLUSH:
		/* global flush doesn't need set IVA_REG */
		val = DMA_TLB_GLOBAL_FLUSH|DMA_TLB_IVT;
		break;
	case DMA_TLB_DSI_FLUSH:
		val = DMA_TLB_DSI_FLUSH|DMA_TLB_IVT|DMA_TLB_DID(did);
		break;
	case DMA_TLB_PSI_FLUSH:
		val = DMA_TLB_PSI_FLUSH|DMA_TLB_IVT|DMA_TLB_DID(did);
		/* IH bit is passed in as part of address */
		val_iva = size_order | addr;
		break;
	default:
		BUG();
	}
	/* Note: set drain read/write */
#if 0
	/*
	 * This is probably to be super secure.. Looks like we can
	 * ignore it without any impact.
	 */
	if (cap_read_drain(iommu->cap))
		val |= DMA_TLB_READ_DRAIN;
#endif
	if (cap_write_drain(iommu->cap))
		val |= DMA_TLB_WRITE_DRAIN;

	raw_spin_lock_irqsave(&iommu->register_lock, flag);
	/* Note: Only uses first TLB reg currently */
	if (val_iva)
		dmar_writeq(iommu->reg + tlb_offset, val_iva);
	dmar_writeq(iommu->reg + tlb_offset + 8, val);

	/* Make sure hardware complete it */
	IOMMU_WAIT_OP(iommu, tlb_offset + 8,
		dmar_readq, (!(val & DMA_TLB_IVT)), val);

	raw_spin_unlock_irqrestore(&iommu->register_lock, flag);

	/* check IOTLB invalidation granularity */
	if (DMA_TLB_IAIG(val) == 0)
		pr_err("Flush IOTLB failed\n");
	if (DMA_TLB_IAIG(val) != DMA_TLB_IIRG(type))
		pr_debug("TLB flush request %Lx, actual %Lx\n",
			(unsigned long long)DMA_TLB_IIRG(type),
			(unsigned long long)DMA_TLB_IAIG(val));
}

static struct device_domain_info *
domain_lookup_dev_info(struct dmar_domain *domain,
		       struct intel_iommu *iommu, u8 bus, u8 devfn)
{
	struct device_domain_info *info;
	unsigned long flags;

	spin_lock_irqsave(&domain->lock, flags);
	list_for_each_entry(info, &domain->devices, link) {
		if (info->iommu == iommu && info->bus == bus &&
		    info->devfn == devfn) {
			spin_unlock_irqrestore(&domain->lock, flags);
			return info;
		}
	}
	spin_unlock_irqrestore(&domain->lock, flags);

	return NULL;
}

static void domain_update_iotlb(struct dmar_domain *domain)
{
	struct device_domain_info *info;
	bool has_iotlb_device = false;
	unsigned long flags;

	spin_lock_irqsave(&domain->lock, flags);
	list_for_each_entry(info, &domain->devices, link) {
		if (info->ats_enabled) {
			has_iotlb_device = true;
			break;
		}
	}
	domain->has_iotlb_device = has_iotlb_device;
	spin_unlock_irqrestore(&domain->lock, flags);
}

/*
 * The extra devTLB flush quirk impacts those QAT devices with PCI device
 * IDs ranging from 0x4940 to 0x4943. It is exempted from risky_device()
 * check because it applies only to the built-in QAT devices and it doesn't
 * grant additional privileges.
 */
#define BUGGY_QAT_DEVID_MASK 0x4940
static bool dev_needs_extra_dtlb_flush(struct pci_dev *pdev)
{
	if (pdev->vendor != PCI_VENDOR_ID_INTEL)
		return false;

	if ((pdev->device & 0xfffc) != BUGGY_QAT_DEVID_MASK)
		return false;

	return true;
}

static void iommu_enable_pci_caps(struct device_domain_info *info)
{
	struct pci_dev *pdev;

	if (!info || !dev_is_pci(info->dev))
		return;

	pdev = to_pci_dev(info->dev);
	/* For IOMMU that supports device IOTLB throttling (DIT), we assign
	 * PFSID to the invalidation desc of a VF such that IOMMU HW can gauge
	 * queue depth at PF level. If DIT is not set, PFSID will be treated as
	 * reserved, which should be set to 0.
	 */
	if (!ecap_dit(info->iommu->ecap))
		info->pfsid = 0;
	else {
		struct pci_dev *pf_pdev;

		/* pdev will be returned if device is not a vf */
		pf_pdev = pci_physfn(pdev);
		info->pfsid = pci_dev_id(pf_pdev);
	}

	/* The PCIe spec, in its wisdom, declares that the behaviour of
	   the device if you enable PASID support after ATS support is
	   undefined. So always enable PASID support on devices which
	   have it, even if we can't yet know if we're ever going to
	   use it. */
	if (info->pasid_supported && !pci_enable_pasid(pdev, info->pasid_supported & ~1))
		info->pasid_enabled = 1;

	if (info->pri_supported &&
	    (info->pasid_enabled ? pci_prg_resp_pasid_required(pdev) : 1)  &&
	    !pci_reset_pri(pdev) && !pci_enable_pri(pdev, PRQ_DEPTH))
		info->pri_enabled = 1;

	if (info->ats_supported && pci_ats_page_aligned(pdev) &&
	    !pci_enable_ats(pdev, VTD_PAGE_SHIFT)) {
		info->ats_enabled = 1;
		domain_update_iotlb(info->domain);
		info->ats_qdep = pci_ats_queue_depth(pdev);
	}
}

static void iommu_disable_dev_iotlb(struct device_domain_info *info)
{
	struct pci_dev *pdev;

	if (!dev_is_pci(info->dev))
		return;

	pdev = to_pci_dev(info->dev);

	if (info->ats_enabled) {
		pci_disable_ats(pdev);
		info->ats_enabled = 0;
		domain_update_iotlb(info->domain);
	}

	if (info->pri_enabled) {
		pci_disable_pri(pdev);
		info->pri_enabled = 0;
	}

	if (info->pasid_enabled) {
		pci_disable_pasid(pdev);
		info->pasid_enabled = 0;
	}
}

static void __iommu_flush_dev_iotlb(struct device_domain_info *info,
				    u64 addr, unsigned int mask)
{
	u16 sid, qdep;

	if (!info || !info->ats_enabled)
		return;

	sid = info->bus << 8 | info->devfn;
	qdep = info->ats_qdep;
	qi_flush_dev_iotlb(info->iommu, sid, info->pfsid,
			   qdep, addr, mask);
	quirk_extra_dev_tlb_flush(info, addr, mask, PASID_RID2PASID, qdep);
}

static void iommu_flush_dev_iotlb(struct dmar_domain *domain,
				  u64 addr, unsigned mask)
{
	struct device_domain_info *info;
	unsigned long flags;

	if (!domain->has_iotlb_device)
		return;

	spin_lock_irqsave(&domain->lock, flags);
	list_for_each_entry(info, &domain->devices, link)
		__iommu_flush_dev_iotlb(info, addr, mask);
	spin_unlock_irqrestore(&domain->lock, flags);
}

static void iommu_flush_iotlb_psi(struct intel_iommu *iommu,
				  struct dmar_domain *domain,
				  unsigned long pfn, unsigned int pages,
				  int ih, int map)
{
	unsigned int aligned_pages = __roundup_pow_of_two(pages);
	unsigned int mask = ilog2(aligned_pages);
	uint64_t addr = (uint64_t)pfn << VTD_PAGE_SHIFT;
	u16 did = domain_id_iommu(domain, iommu);

	BUG_ON(pages == 0);

	if (ih)
		ih = 1 << 6;

	if (domain_use_first_level(domain)) {
		qi_flush_piotlb(iommu, did, PASID_RID2PASID, addr, pages, ih);
	} else {
		unsigned long bitmask = aligned_pages - 1;

		/*
		 * PSI masks the low order bits of the base address. If the
		 * address isn't aligned to the mask, then compute a mask value
		 * needed to ensure the target range is flushed.
		 */
		if (unlikely(bitmask & pfn)) {
			unsigned long end_pfn = pfn + pages - 1, shared_bits;

			/*
			 * Since end_pfn <= pfn + bitmask, the only way bits
			 * higher than bitmask can differ in pfn and end_pfn is
			 * by carrying. This means after masking out bitmask,
			 * high bits starting with the first set bit in
			 * shared_bits are all equal in both pfn and end_pfn.
			 */
			shared_bits = ~(pfn ^ end_pfn) & ~bitmask;
			mask = shared_bits ? __ffs(shared_bits) : BITS_PER_LONG;
		}

		/*
		 * Fallback to domain selective flush if no PSI support or
		 * the size is too big.
		 */
		if (!cap_pgsel_inv(iommu->cap) ||
		    mask > cap_max_amask_val(iommu->cap))
			iommu->flush.flush_iotlb(iommu, did, 0, 0,
							DMA_TLB_DSI_FLUSH);
		else
			iommu->flush.flush_iotlb(iommu, did, addr | ih, mask,
							DMA_TLB_PSI_FLUSH);
	}

	/*
	 * In caching mode, changes of pages from non-present to present require
	 * flush. However, device IOTLB doesn't need to be flushed in this case.
	 */
	if (!cap_caching_mode(iommu->cap) || !map)
		iommu_flush_dev_iotlb(domain, addr, mask);
}

/* Notification for newly created mappings */
static inline void __mapping_notify_one(struct intel_iommu *iommu,
					struct dmar_domain *domain,
					unsigned long pfn, unsigned int pages)
{
	/*
	 * It's a non-present to present mapping. Only flush if caching mode
	 * and second level.
	 */
	if (cap_caching_mode(iommu->cap) && !domain_use_first_level(domain))
		iommu_flush_iotlb_psi(iommu, domain, pfn, pages, 0, 1);
	else
		iommu_flush_write_buffer(iommu);
}

static void intel_flush_iotlb_all(struct iommu_domain *domain)
{
	struct dmar_domain *dmar_domain = to_dmar_domain(domain);
	struct iommu_domain_info *info;
	unsigned long idx;

	xa_for_each(&dmar_domain->iommu_array, idx, info) {
		struct intel_iommu *iommu = info->iommu;
		u16 did = domain_id_iommu(dmar_domain, iommu);

		if (domain_use_first_level(dmar_domain))
			qi_flush_piotlb(iommu, did, PASID_RID2PASID, 0, -1, 0);
		else
			iommu->flush.flush_iotlb(iommu, did, 0, 0,
						 DMA_TLB_DSI_FLUSH);

		if (!cap_caching_mode(iommu->cap))
			iommu_flush_dev_iotlb(dmar_domain, 0, MAX_AGAW_PFN_WIDTH);
	}
}

static void iommu_disable_protect_mem_regions(struct intel_iommu *iommu)
{
	u32 pmen;
	unsigned long flags;

	if (!cap_plmr(iommu->cap) && !cap_phmr(iommu->cap))
		return;

	raw_spin_lock_irqsave(&iommu->register_lock, flags);
	pmen = readl(iommu->reg + DMAR_PMEN_REG);
	pmen &= ~DMA_PMEN_EPM;
	writel(pmen, iommu->reg + DMAR_PMEN_REG);

	/* wait for the protected region status bit to clear */
	IOMMU_WAIT_OP(iommu, DMAR_PMEN_REG,
		readl, !(pmen & DMA_PMEN_PRS), pmen);

	raw_spin_unlock_irqrestore(&iommu->register_lock, flags);
}

static void iommu_enable_translation(struct intel_iommu *iommu)
{
	u32 sts;
	unsigned long flags;

	raw_spin_lock_irqsave(&iommu->register_lock, flags);
	iommu->gcmd |= DMA_GCMD_TE;
	writel(iommu->gcmd, iommu->reg + DMAR_GCMD_REG);

	/* Make sure hardware complete it */
	IOMMU_WAIT_OP(iommu, DMAR_GSTS_REG,
		      readl, (sts & DMA_GSTS_TES), sts);

	raw_spin_unlock_irqrestore(&iommu->register_lock, flags);
}

static void iommu_disable_translation(struct intel_iommu *iommu)
{
	u32 sts;
	unsigned long flag;

	if (iommu_skip_te_disable && iommu->drhd->gfx_dedicated &&
	    (cap_read_drain(iommu->cap) || cap_write_drain(iommu->cap)))
		return;

	raw_spin_lock_irqsave(&iommu->register_lock, flag);
	iommu->gcmd &= ~DMA_GCMD_TE;
	writel(iommu->gcmd, iommu->reg + DMAR_GCMD_REG);

	/* Make sure hardware complete it */
	IOMMU_WAIT_OP(iommu, DMAR_GSTS_REG,
		      readl, (!(sts & DMA_GSTS_TES)), sts);

	raw_spin_unlock_irqrestore(&iommu->register_lock, flag);
}

static int iommu_init_domains(struct intel_iommu *iommu)
{
	u32 ndomains;

	ndomains = cap_ndoms(iommu->cap);
	pr_debug("%s: Number of Domains supported <%d>\n",
		 iommu->name, ndomains);

	spin_lock_init(&iommu->lock);

	iommu->domain_ids = bitmap_zalloc(ndomains, GFP_KERNEL);
	if (!iommu->domain_ids)
		return -ENOMEM;

	/*
	 * If Caching mode is set, then invalid translations are tagged
	 * with domain-id 0, hence we need to pre-allocate it. We also
	 * use domain-id 0 as a marker for non-allocated domain-id, so
	 * make sure it is not used for a real domain.
	 */
	set_bit(0, iommu->domain_ids);

	/*
	 * Vt-d spec rev3.0 (section 6.2.3.1) requires that each pasid
	 * entry for first-level or pass-through translation modes should
	 * be programmed with a domain id different from those used for
	 * second-level or nested translation. We reserve a domain id for
	 * this purpose.
	 */
	if (sm_supported(iommu))
		set_bit(FLPT_DEFAULT_DID, iommu->domain_ids);

	return 0;
}

static void disable_dmar_iommu(struct intel_iommu *iommu)
{
	if (!iommu->domain_ids)
		return;

	/*
	 * All iommu domains must have been detached from the devices,
	 * hence there should be no domain IDs in use.
	 */
	if (WARN_ON(bitmap_weight(iommu->domain_ids, cap_ndoms(iommu->cap))
		    > NUM_RESERVED_DID))
		return;

	if (iommu->gcmd & DMA_GCMD_TE)
		iommu_disable_translation(iommu);
}

static void free_dmar_iommu(struct intel_iommu *iommu)
{
	if (iommu->domain_ids) {
		bitmap_free(iommu->domain_ids);
		iommu->domain_ids = NULL;
	}

	if (iommu->copied_tables) {
		bitmap_free(iommu->copied_tables);
		iommu->copied_tables = NULL;
	}
<<<<<<< HEAD

	g_iommus[iommu->seq_id] = NULL;
=======
>>>>>>> d60c95ef

	/* free context mapping */
	free_context_table(iommu);

#ifdef CONFIG_INTEL_IOMMU_SVM
	if (pasid_supported(iommu)) {
		if (ecap_prs(iommu->ecap))
			intel_svm_finish_prq(iommu);
	}
	if (vccap_pasid(iommu->vccap))
		ioasid_unregister_allocator(&iommu->pasid_allocator);

#endif
}

/*
 * Check and return whether first level is used by default for
 * DMA translation.
 */
static bool first_level_by_default(unsigned int type)
{
	/* Only SL is available in legacy mode */
	if (!scalable_mode_support())
		return false;

	/* Only level (either FL or SL) is available, just use it */
	if (intel_cap_flts_sanity() ^ intel_cap_slts_sanity())
		return intel_cap_flts_sanity();

	/* Both levels are available, decide it based on domain type */
	return type != IOMMU_DOMAIN_UNMANAGED;
}

static struct dmar_domain *alloc_domain(unsigned int type)
{
	struct dmar_domain *domain;

	domain = kzalloc(sizeof(*domain), GFP_KERNEL);
	if (!domain)
		return NULL;

	domain->nid = NUMA_NO_NODE;
	if (first_level_by_default(type))
		domain->flags |= DOMAIN_FLAG_USE_FIRST_LEVEL;
	domain->has_iotlb_device = false;
	INIT_LIST_HEAD(&domain->devices);
	spin_lock_init(&domain->lock);
	xa_init(&domain->iommu_array);

	return domain;
}

static int domain_attach_iommu(struct dmar_domain *domain,
			       struct intel_iommu *iommu)
{
	struct iommu_domain_info *info, *curr;
	unsigned long ndomains;
	int num, ret = -ENOSPC;

	info = kzalloc(sizeof(*info), GFP_KERNEL);
	if (!info)
		return -ENOMEM;

	spin_lock(&iommu->lock);
	curr = xa_load(&domain->iommu_array, iommu->seq_id);
	if (curr) {
		curr->refcnt++;
		spin_unlock(&iommu->lock);
		kfree(info);
		return 0;
	}

	ndomains = cap_ndoms(iommu->cap);
	num = find_first_zero_bit(iommu->domain_ids, ndomains);
	if (num >= ndomains) {
		pr_err("%s: No free domain ids\n", iommu->name);
		goto err_unlock;
	}

	set_bit(num, iommu->domain_ids);
	info->refcnt	= 1;
	info->did	= num;
	info->iommu	= iommu;
	curr = xa_cmpxchg(&domain->iommu_array, iommu->seq_id,
			  NULL, info, GFP_ATOMIC);
	if (curr) {
		ret = xa_err(curr) ? : -EBUSY;
		goto err_clear;
	}
	domain_update_iommu_cap(domain);

	spin_unlock(&iommu->lock);
	return 0;

err_clear:
	clear_bit(info->did, iommu->domain_ids);
err_unlock:
	spin_unlock(&iommu->lock);
	kfree(info);
	return ret;
}

static void domain_detach_iommu(struct dmar_domain *domain,
				struct intel_iommu *iommu)
{
	struct iommu_domain_info *info;

	spin_lock(&iommu->lock);
	info = xa_load(&domain->iommu_array, iommu->seq_id);
	if (--info->refcnt == 0) {
		clear_bit(info->did, iommu->domain_ids);
		xa_erase(&domain->iommu_array, iommu->seq_id);
		domain->nid = NUMA_NO_NODE;
		domain_update_iommu_cap(domain);
		kfree(info);
	}
	spin_unlock(&iommu->lock);
}

static inline int guestwidth_to_adjustwidth(int gaw)
{
	int agaw;
	int r = (gaw - 12) % 9;

	if (r == 0)
		agaw = gaw;
	else
		agaw = gaw + 9 - r;
	if (agaw > 64)
		agaw = 64;
	return agaw;
}

static void domain_exit(struct dmar_domain *domain)
{
	if (domain->pgd) {
		LIST_HEAD(freelist);

		domain_unmap(domain, 0, DOMAIN_MAX_PFN(domain->gaw), &freelist);
		put_pages_list(&freelist);
	}

	if (WARN_ON(!list_empty(&domain->devices)))
		return;

	kfree(domain);
}

/*
 * Get the PASID directory size for scalable mode context entry.
 * Value of X in the PDTS field of a scalable mode context entry
 * indicates PASID directory with 2^(X + 7) entries.
 */
static inline unsigned long context_get_sm_pds(struct pasid_table *table)
{
	unsigned long pds, max_pde;

	max_pde = table->max_pasid >> PASID_PDE_SHIFT;
	pds = find_first_bit(&max_pde, MAX_NR_PASID_BITS);
	if (pds < 7)
		return 0;

	return pds - 7;
}

/*
 * Set the RID_PASID field of a scalable mode context entry. The
 * IOMMU hardware will use the PASID value set in this field for
 * DMA translations of DMA requests without PASID.
 */
static inline void
context_set_sm_rid2pasid(struct context_entry *context, unsigned long pasid)
{
	context->hi |= pasid & ((1 << 20) - 1);
}

/*
 * Set the DTE(Device-TLB Enable) field of a scalable mode context
 * entry.
 */
static inline void context_set_sm_dte(struct context_entry *context)
{
	context->lo |= (1 << 2);
}

/*
 * Set the PRE(Page Request Enable) field of a scalable mode context
 * entry.
 */
static inline void context_set_sm_pre(struct context_entry *context)
{
	context->lo |= (1 << 4);
}

/* Convert value to context PASID directory size field coding. */
#define context_pdts(pds)	(((pds) & 0x7) << 9)

static int domain_context_mapping_one(struct dmar_domain *domain,
				      struct intel_iommu *iommu,
				      struct pasid_table *table,
				      u8 bus, u8 devfn)
{
	struct device_domain_info *info =
			domain_lookup_dev_info(domain, iommu, bus, devfn);
	u16 did = domain_id_iommu(domain, iommu);
	int translation = CONTEXT_TT_MULTI_LEVEL;
	struct context_entry *context;
	int ret;

	WARN_ON(did == 0);

	if (hw_pass_through && domain_type_is_si(domain))
		translation = CONTEXT_TT_PASS_THROUGH;

	pr_debug("Set context mapping for %02x:%02x.%d\n",
		bus, PCI_SLOT(devfn), PCI_FUNC(devfn));

	BUG_ON(!domain->pgd);

	spin_lock(&iommu->lock);
	ret = -ENOMEM;
	context = iommu_context_addr(iommu, bus, devfn, 1);
	if (!context)
		goto out_unlock;

	ret = 0;
	if (context_present(context) && !context_copied(iommu, bus, devfn))
		goto out_unlock;

	/*
	 * For kdump cases, old valid entries may be cached due to the
	 * in-flight DMA and copied pgtable, but there is no unmapping
	 * behaviour for them, thus we need an explicit cache flush for
	 * the newly-mapped device. For kdump, at this point, the device
	 * is supposed to finish reset at its driver probe stage, so no
	 * in-flight DMA will exist, and we don't need to worry anymore
	 * hereafter.
	 */
	if (context_copied(iommu, bus, devfn)) {
		u16 did_old = context_domain_id(context);

		if (did_old < cap_ndoms(iommu->cap)) {
			iommu->flush.flush_context(iommu, did_old,
						   (((u16)bus) << 8) | devfn,
						   DMA_CCMD_MASK_NOBIT,
						   DMA_CCMD_DEVICE_INVL);
			iommu->flush.flush_iotlb(iommu, did_old, 0, 0,
						 DMA_TLB_DSI_FLUSH);
		}

		clear_context_copied(iommu, bus, devfn);
	}

	context_clear_entry(context);

	if (sm_supported(iommu)) {
		unsigned long pds;

		WARN_ON(!table);

		/* Setup the PASID DIR pointer: */
		pds = context_get_sm_pds(table);
		context->lo = (u64)virt_to_phys(table->table) |
				context_pdts(pds);

		/* Setup the RID_PASID field: */
		context_set_sm_rid2pasid(context, PASID_RID2PASID);

		/*
		 * Setup the Device-TLB enable bit and Page request
		 * Enable bit:
		 */
		if (info && info->ats_supported)
			context_set_sm_dte(context);
		if (info && info->pri_supported)
			context_set_sm_pre(context);
		if (info && info->pasid_supported)
			context_set_pasid(context);
	} else {
		struct dma_pte *pgd = domain->pgd;
		int agaw;

		context_set_domain_id(context, did);

		if (translation != CONTEXT_TT_PASS_THROUGH) {
			/*
			 * Skip top levels of page tables for iommu which has
			 * less agaw than default. Unnecessary for PT mode.
			 */
			for (agaw = domain->agaw; agaw > iommu->agaw; agaw--) {
				ret = -ENOMEM;
				pgd = phys_to_virt(dma_pte_addr(pgd));
				if (!dma_pte_present(pgd))
					goto out_unlock;
			}

			if (info && info->ats_supported)
				translation = CONTEXT_TT_DEV_IOTLB;
			else
				translation = CONTEXT_TT_MULTI_LEVEL;

			context_set_address_root(context, virt_to_phys(pgd));
			context_set_address_width(context, agaw);
		} else {
			/*
			 * In pass through mode, AW must be programmed to
			 * indicate the largest AGAW value supported by
			 * hardware. And ASR is ignored by hardware.
			 */
			context_set_address_width(context, iommu->msagaw);
		}

		context_set_translation_type(context, translation);
	}

	context_set_fault_enable(context);
	context_set_present(context);
	if (!ecap_coherent(iommu->ecap))
		clflush_cache_range(context, sizeof(*context));

	/*
	 * It's a non-present to present mapping. If hardware doesn't cache
	 * non-present entry we only need to flush the write-buffer. If the
	 * _does_ cache non-present entries, then it does so in the special
	 * domain #0, which we have to flush:
	 */
	if (cap_caching_mode(iommu->cap)) {
		iommu->flush.flush_context(iommu, 0,
					   (((u16)bus) << 8) | devfn,
					   DMA_CCMD_MASK_NOBIT,
					   DMA_CCMD_DEVICE_INVL);
		iommu->flush.flush_iotlb(iommu, did, 0, 0, DMA_TLB_DSI_FLUSH);
	} else {
		iommu_flush_write_buffer(iommu);
	}
	iommu_enable_pci_caps(info);

	ret = 0;

out_unlock:
	spin_unlock(&iommu->lock);

	return ret;
}

struct domain_context_mapping_data {
	struct dmar_domain *domain;
	struct intel_iommu *iommu;
	struct pasid_table *table;
};

static int domain_context_mapping_cb(struct pci_dev *pdev,
				     u16 alias, void *opaque)
{
	struct domain_context_mapping_data *data = opaque;

	return domain_context_mapping_one(data->domain, data->iommu,
					  data->table, PCI_BUS_NUM(alias),
					  alias & 0xff);
}

static int
domain_context_mapping(struct dmar_domain *domain, struct device *dev)
{
	struct domain_context_mapping_data data;
	struct pasid_table *table;
	struct intel_iommu *iommu;
	u8 bus, devfn;

	iommu = device_to_iommu(dev, &bus, &devfn);
	if (!iommu)
		return -ENODEV;

	table = intel_pasid_get_table(dev);

	if (!dev_is_pci(dev))
		return domain_context_mapping_one(domain, iommu, table,
						  bus, devfn);

	data.domain = domain;
	data.iommu = iommu;
	data.table = table;

	return pci_for_each_dma_alias(to_pci_dev(dev),
				      &domain_context_mapping_cb, &data);
}

static int domain_context_mapped_cb(struct pci_dev *pdev,
				    u16 alias, void *opaque)
{
	struct intel_iommu *iommu = opaque;

	return !device_context_mapped(iommu, PCI_BUS_NUM(alias), alias & 0xff);
}

static int domain_context_mapped(struct device *dev)
{
	struct intel_iommu *iommu;
	u8 bus, devfn;

	iommu = device_to_iommu(dev, &bus, &devfn);
	if (!iommu)
		return -ENODEV;

	if (!dev_is_pci(dev))
		return device_context_mapped(iommu, bus, devfn);

	return !pci_for_each_dma_alias(to_pci_dev(dev),
				       domain_context_mapped_cb, iommu);
}

/* Returns a number of VTD pages, but aligned to MM page size */
static inline unsigned long aligned_nrpages(unsigned long host_addr,
					    size_t size)
{
	host_addr &= ~PAGE_MASK;
	return PAGE_ALIGN(host_addr + size) >> VTD_PAGE_SHIFT;
}

/* Return largest possible superpage level for a given mapping */
static inline int hardware_largepage_caps(struct dmar_domain *domain,
					  unsigned long iov_pfn,
					  unsigned long phy_pfn,
					  unsigned long pages)
{
	int support, level = 1;
	unsigned long pfnmerge;

	support = domain->iommu_superpage;

	/* To use a large page, the virtual *and* physical addresses
	   must be aligned to 2MiB/1GiB/etc. Lower bits set in either
	   of them will mean we have to use smaller pages. So just
	   merge them and check both at once. */
	pfnmerge = iov_pfn | phy_pfn;

	while (support && !(pfnmerge & ~VTD_STRIDE_MASK)) {
		pages >>= VTD_STRIDE_SHIFT;
		if (!pages)
			break;
		pfnmerge >>= VTD_STRIDE_SHIFT;
		level++;
		support--;
	}
	return level;
}

/*
 * Ensure that old small page tables are removed to make room for superpage(s).
 * We're going to add new large pages, so make sure we don't remove their parent
 * tables. The IOTLB/devTLBs should be flushed if any PDE/PTEs are cleared.
 */
static void switch_to_super_page(struct dmar_domain *domain,
				 unsigned long start_pfn,
				 unsigned long end_pfn, int level)
{
	unsigned long lvl_pages = lvl_to_nr_pages(level);
	struct iommu_domain_info *info;
	struct dma_pte *pte = NULL;
	unsigned long i;

	while (start_pfn <= end_pfn) {
		if (!pte)
			pte = pfn_to_dma_pte(domain, start_pfn, &level);

		if (dma_pte_present(pte)) {
			dma_pte_free_pagetable(domain, start_pfn,
					       start_pfn + lvl_pages - 1,
					       level + 1);

			xa_for_each(&domain->iommu_array, i, info)
				iommu_flush_iotlb_psi(info->iommu, domain,
						      start_pfn, lvl_pages,
						      0, 0);
		}

		pte++;
		start_pfn += lvl_pages;
		if (first_pte_in_page(pte))
			pte = NULL;
	}
}

static int
__domain_mapping(struct dmar_domain *domain, unsigned long iov_pfn,
		 unsigned long phys_pfn, unsigned long nr_pages, int prot)
{
	struct dma_pte *first_pte = NULL, *pte = NULL;
	unsigned int largepage_lvl = 0;
	unsigned long lvl_pages = 0;
	phys_addr_t pteval;
	u64 attr;

	BUG_ON(!domain_pfn_supported(domain, iov_pfn + nr_pages - 1));

	if ((prot & (DMA_PTE_READ|DMA_PTE_WRITE)) == 0)
		return -EINVAL;

	attr = prot & (DMA_PTE_READ | DMA_PTE_WRITE | DMA_PTE_SNP);
	attr |= DMA_FL_PTE_PRESENT;
	if (domain_use_first_level(domain)) {
		attr |= DMA_FL_PTE_XD | DMA_FL_PTE_US | DMA_FL_PTE_ACCESS;
		if (prot & DMA_PTE_WRITE)
			attr |= DMA_FL_PTE_DIRTY;
	}

	pteval = ((phys_addr_t)phys_pfn << VTD_PAGE_SHIFT) | attr;

	while (nr_pages > 0) {
		uint64_t tmp;

		if (!pte) {
			largepage_lvl = hardware_largepage_caps(domain, iov_pfn,
					phys_pfn, nr_pages);

			pte = pfn_to_dma_pte(domain, iov_pfn, &largepage_lvl);
			if (!pte)
				return -ENOMEM;
			first_pte = pte;

			lvl_pages = lvl_to_nr_pages(largepage_lvl);

			/* It is large page*/
			if (largepage_lvl > 1) {
				unsigned long end_pfn;
				unsigned long pages_to_remove;

				pteval |= DMA_PTE_LARGE_PAGE;
				pages_to_remove = min_t(unsigned long, nr_pages,
							nr_pte_to_next_page(pte) * lvl_pages);
				end_pfn = iov_pfn + pages_to_remove - 1;
				switch_to_super_page(domain, iov_pfn, end_pfn, largepage_lvl);
			} else {
				pteval &= ~(uint64_t)DMA_PTE_LARGE_PAGE;
			}

		}
		/* We don't need lock here, nobody else
		 * touches the iova range
		 */
		tmp = cmpxchg64_local(&pte->val, 0ULL, pteval);
		if (tmp) {
			static int dumps = 5;
			pr_crit("ERROR: DMA PTE for vPFN 0x%lx already set (to %llx not %llx)\n",
				iov_pfn, tmp, (unsigned long long)pteval);
			if (dumps) {
				dumps--;
				debug_dma_dump_mappings(NULL);
			}
			WARN_ON(1);
		}

		nr_pages -= lvl_pages;
		iov_pfn += lvl_pages;
		phys_pfn += lvl_pages;
		pteval += lvl_pages * VTD_PAGE_SIZE;

		/* If the next PTE would be the first in a new page, then we
		 * need to flush the cache on the entries we've just written.
		 * And then we'll need to recalculate 'pte', so clear it and
		 * let it get set again in the if (!pte) block above.
		 *
		 * If we're done (!nr_pages) we need to flush the cache too.
		 *
		 * Also if we've been setting superpages, we may need to
		 * recalculate 'pte' and switch back to smaller pages for the
		 * end of the mapping, if the trailing size is not enough to
		 * use another superpage (i.e. nr_pages < lvl_pages).
		 */
		pte++;
		if (!nr_pages || first_pte_in_page(pte) ||
		    (largepage_lvl > 1 && nr_pages < lvl_pages)) {
			domain_flush_cache(domain, first_pte,
					   (void *)pte - (void *)first_pte);
			pte = NULL;
		}
	}

	return 0;
}

static void domain_context_clear_one(struct device_domain_info *info, u8 bus, u8 devfn)
{
	struct intel_iommu *iommu = info->iommu;
	struct context_entry *context;
	u16 did_old;

	if (!iommu)
		return;

	spin_lock(&iommu->lock);
	context = iommu_context_addr(iommu, bus, devfn, 0);
	if (!context) {
		spin_unlock(&iommu->lock);
		return;
	}

	if (sm_supported(iommu)) {
		if (hw_pass_through && domain_type_is_si(info->domain))
			did_old = FLPT_DEFAULT_DID;
		else
			did_old = domain_id_iommu(info->domain, iommu);
	} else {
		did_old = context_domain_id(context);
	}

	context_clear_entry(context);
	__iommu_flush_cache(iommu, context, sizeof(*context));
	spin_unlock(&iommu->lock);
	iommu->flush.flush_context(iommu,
				   did_old,
				   (((u16)bus) << 8) | devfn,
				   DMA_CCMD_MASK_NOBIT,
				   DMA_CCMD_DEVICE_INVL);

	if (sm_supported(iommu))
		qi_flush_pasid_cache(iommu, did_old, QI_PC_ALL_PASIDS, 0);

	iommu->flush.flush_iotlb(iommu,
				 did_old,
				 0,
				 0,
				 DMA_TLB_DSI_FLUSH);

	__iommu_flush_dev_iotlb(info, 0, MAX_AGAW_PFN_WIDTH);
}

static int domain_setup_first_level(struct intel_iommu *iommu,
				    struct dmar_domain *domain,
				    struct device *dev,
				    u32 pasid)
{
	struct dma_pte *pgd = domain->pgd;
	int agaw, level;
	int flags = 0;

	/*
	 * Skip top levels of page tables for iommu which has
	 * less agaw than default. Unnecessary for PT mode.
	 */
	for (agaw = domain->agaw; agaw > iommu->agaw; agaw--) {
		pgd = phys_to_virt(dma_pte_addr(pgd));
		if (!dma_pte_present(pgd))
			return -ENOMEM;
	}

	level = agaw_to_level(agaw);
	if (level != 4 && level != 5)
		return -EINVAL;

	if (pasid != PASID_RID2PASID)
		flags |= PASID_FLAG_SUPERVISOR_MODE;
	if (level == 5)
		flags |= PASID_FLAG_FL5LP;

	if (domain->force_snooping)
		flags |= PASID_FLAG_PAGE_SNOOP;

	return intel_pasid_setup_first_level(iommu, dev, (pgd_t *)pgd, pasid,
					     domain_id_iommu(domain, iommu),
					     flags);
}

static bool dev_is_real_dma_subdevice(struct device *dev)
{
	return dev && dev_is_pci(dev) &&
	       pci_real_dma_dev(to_pci_dev(dev)) != to_pci_dev(dev);
}

<<<<<<< HEAD
static struct dmar_domain *dmar_insert_one_dev_info(struct intel_iommu *iommu,
						    int bus, int devfn,
						    struct device *dev,
						    struct dmar_domain *domain)
{
	struct dmar_domain *found = NULL;
	struct device_domain_info *info;
	unsigned long flags;
	int ret;

	info = alloc_devinfo_mem();
	if (!info)
		return NULL;

	if (!dev_is_real_dma_subdevice(dev)) {
		info->bus = bus;
		info->devfn = devfn;
		info->segment = iommu->segment;
	} else {
		struct pci_dev *pdev = to_pci_dev(dev);

		info->bus = pdev->bus->number;
		info->devfn = pdev->devfn;
		info->segment = pci_domain_nr(pdev->bus);
	}

	info->ats_supported = info->pasid_supported = info->pri_supported = 0;
	info->ats_enabled = info->pasid_enabled = info->pri_enabled = 0;
	info->ats_qdep = 0;
	info->dev = dev;
	info->domain = domain;
	info->iommu = iommu;
	info->pasid_table = NULL;
	info->auxd_enabled = 0;
	INIT_LIST_HEAD(&info->subdevices);

	if (dev && dev_is_pci(dev)) {
		struct pci_dev *pdev = to_pci_dev(info->dev);

		if (ecap_dev_iotlb_support(iommu->ecap) &&
		    pci_ats_supported(pdev) &&
		    dmar_find_matched_atsr_unit(pdev))
			info->ats_supported = 1;

		if (sm_supported(iommu)) {
			if (pasid_supported(iommu)) {
				int features = pci_pasid_features(pdev);
				if (features >= 0)
					info->pasid_supported = features | 1;
			}

			if (info->ats_supported && ecap_prs(iommu->ecap) &&
			    pci_pri_supported(pdev))
				info->pri_supported = 1;
		}
	}

	spin_lock_irqsave(&device_domain_lock, flags);
	if (dev)
		found = find_domain(dev);

	if (!found) {
		struct device_domain_info *info2;
		info2 = dmar_search_domain_by_dev_info(info->segment, info->bus,
						       info->devfn);
		if (info2) {
			found      = info2->domain;
			info2->dev = dev;
		}
	}

	if (found) {
		spin_unlock_irqrestore(&device_domain_lock, flags);
		free_devinfo_mem(info);
		/* Caller must free the original domain */
		return found;
	}

	spin_lock(&iommu->lock);
	ret = domain_attach_iommu(domain, iommu);
	spin_unlock(&iommu->lock);

	if (ret) {
		spin_unlock_irqrestore(&device_domain_lock, flags);
		free_devinfo_mem(info);
		return NULL;
	}

	list_add(&info->link, &domain->devices);
	list_add(&info->global, &device_domain_list);
	if (dev)
		dev_iommu_priv_set(dev, info);
	spin_unlock_irqrestore(&device_domain_lock, flags);

	/* PASID table is mandatory for a PCI device in scalable mode. */
	if (sm_supported(iommu) && !dev_is_real_dma_subdevice(dev)) {
		ret = intel_pasid_alloc_table(dev);
		if (ret) {
			dev_err(dev, "PASID table allocation failed\n");
			dmar_remove_one_dev_info(dev);
			return NULL;
		}

		/* Setup the PASID entry for requests without PASID: */
		spin_lock_irqsave(&iommu->lock, flags);
		if (hw_pass_through && domain_type_is_si(domain))
			ret = intel_pasid_setup_pass_through(iommu, domain,
					dev, PASID_RID2PASID);
		else if (domain_use_first_level(domain))
			ret = domain_setup_first_level(iommu, domain, dev,
					PASID_RID2PASID);
		else
			ret = intel_pasid_setup_second_level(iommu, domain,
					dev, PASID_RID2PASID);
		spin_unlock_irqrestore(&iommu->lock, flags);
		if (ret) {
			dev_err(dev, "Setup RID2PASID failed\n");
			dmar_remove_one_dev_info(dev);
			return NULL;
		}
	}

	if (dev && domain_context_mapping(domain, dev)) {
		dev_err(dev, "Domain context map failed\n");
		dmar_remove_one_dev_info(dev);
		return NULL;
	}

	return domain;
}

=======
>>>>>>> d60c95ef
static int iommu_domain_identity_map(struct dmar_domain *domain,
				     unsigned long first_vpfn,
				     unsigned long last_vpfn)
{
	/*
	 * RMRR range might have overlap with physical memory range,
	 * clear it first
	 */
	dma_pte_clear_range(domain, first_vpfn, last_vpfn);

	return __domain_mapping(domain, first_vpfn,
				first_vpfn, last_vpfn - first_vpfn + 1,
				DMA_PTE_READ|DMA_PTE_WRITE);
}

static int md_domain_init(struct dmar_domain *domain, int guest_width);

static int __init si_domain_init(int hw)
{
	struct dmar_rmrr_unit *rmrr;
	struct device *dev;
	int i, nid, ret;

	si_domain = alloc_domain(IOMMU_DOMAIN_IDENTITY);
	if (!si_domain)
		return -EFAULT;

	if (md_domain_init(si_domain, DEFAULT_DOMAIN_ADDRESS_WIDTH)) {
		domain_exit(si_domain);
		si_domain = NULL;
		return -EFAULT;
	}

	if (hw)
		return 0;

	for_each_online_node(nid) {
		unsigned long start_pfn, end_pfn;
		int i;

		for_each_mem_pfn_range(i, nid, &start_pfn, &end_pfn, NULL) {
			ret = iommu_domain_identity_map(si_domain,
					mm_to_dma_pfn(start_pfn),
					mm_to_dma_pfn(end_pfn));
			if (ret)
				return ret;
		}
	}

	/*
	 * Identity map the RMRRs so that devices with RMRRs could also use
	 * the si_domain.
	 */
	for_each_rmrr_units(rmrr) {
		for_each_active_dev_scope(rmrr->devices, rmrr->devices_cnt,
					  i, dev) {
			unsigned long long start = rmrr->base_address;
			unsigned long long end = rmrr->end_address;

			if (WARN_ON(end < start ||
				    end >> agaw_to_width(si_domain->agaw)))
				continue;

			ret = iommu_domain_identity_map(si_domain,
					mm_to_dma_pfn(start >> PAGE_SHIFT),
					mm_to_dma_pfn(end >> PAGE_SHIFT));
			if (ret)
				return ret;
		}
	}

	return 0;
}

static int domain_add_dev_info(struct dmar_domain *domain, struct device *dev)
{
	struct device_domain_info *info = dev_iommu_priv_get(dev);
	struct intel_iommu *iommu;
	unsigned long flags;
	u8 bus, devfn;
	int ret;

	iommu = device_to_iommu(dev, &bus, &devfn);
	if (!iommu)
		return -ENODEV;

	ret = domain_attach_iommu(domain, iommu);
	if (ret)
		return ret;
	info->domain = domain;
	spin_lock_irqsave(&domain->lock, flags);
	list_add(&info->link, &domain->devices);
	spin_unlock_irqrestore(&domain->lock, flags);

	/* PASID table is mandatory for a PCI device in scalable mode. */
	if (sm_supported(iommu) && !dev_is_real_dma_subdevice(dev)) {
		ret = intel_pasid_alloc_table(dev);
		if (ret) {
			dev_err(dev, "PASID table allocation failed\n");
			dmar_remove_one_dev_info(dev);
			return ret;
		}

		/* Setup the PASID entry for requests without PASID: */
		if (hw_pass_through && domain_type_is_si(domain))
			ret = intel_pasid_setup_pass_through(iommu, domain,
					dev, PASID_RID2PASID);
		else if (domain_use_first_level(domain))
			ret = domain_setup_first_level(iommu, domain, dev,
					PASID_RID2PASID);
		else
			ret = intel_pasid_setup_second_level(iommu, domain,
					dev, PASID_RID2PASID);
		if (ret) {
			dev_err(dev, "Setup RID2PASID failed\n");
			dmar_remove_one_dev_info(dev);
			return ret;
		}
	}

	ret = domain_context_mapping(domain, dev);
	if (ret) {
		dev_err(dev, "Domain context map failed\n");
		dmar_remove_one_dev_info(dev);
		return ret;
	}

	return 0;
}

static bool device_has_rmrr(struct device *dev)
{
	struct dmar_rmrr_unit *rmrr;
	struct device *tmp;
	int i;

	rcu_read_lock();
	for_each_rmrr_units(rmrr) {
		/*
		 * Return TRUE if this RMRR contains the device that
		 * is passed in.
		 */
		for_each_active_dev_scope(rmrr->devices,
					  rmrr->devices_cnt, i, tmp)
			if (tmp == dev ||
			    is_downstream_to_pci_bridge(dev, tmp)) {
				rcu_read_unlock();
				return true;
			}
	}
	rcu_read_unlock();
	return false;
}

/**
 * device_rmrr_is_relaxable - Test whether the RMRR of this device
 * is relaxable (ie. is allowed to be not enforced under some conditions)
 * @dev: device handle
 *
 * We assume that PCI USB devices with RMRRs have them largely
 * for historical reasons and that the RMRR space is not actively used post
 * boot.  This exclusion may change if vendors begin to abuse it.
 *
 * The same exception is made for graphics devices, with the requirement that
 * any use of the RMRR regions will be torn down before assigning the device
 * to a guest.
 *
 * Return: true if the RMRR is relaxable, false otherwise
 */
static bool device_rmrr_is_relaxable(struct device *dev)
{
	struct pci_dev *pdev;

	if (!dev_is_pci(dev))
		return false;

	pdev = to_pci_dev(dev);
	if (IS_USB_DEVICE(pdev) || IS_GFX_DEVICE(pdev))
		return true;
	else
		return false;
}

/*
 * There are a couple cases where we need to restrict the functionality of
 * devices associated with RMRRs.  The first is when evaluating a device for
 * identity mapping because problems exist when devices are moved in and out
 * of domains and their respective RMRR information is lost.  This means that
 * a device with associated RMRRs will never be in a "passthrough" domain.
 * The second is use of the device through the IOMMU API.  This interface
 * expects to have full control of the IOVA space for the device.  We cannot
 * satisfy both the requirement that RMRR access is maintained and have an
 * unencumbered IOVA space.  We also have no ability to quiesce the device's
 * use of the RMRR space or even inform the IOMMU API user of the restriction.
 * We therefore prevent devices associated with an RMRR from participating in
 * the IOMMU API, which eliminates them from device assignment.
 *
 * In both cases, devices which have relaxable RMRRs are not concerned by this
 * restriction. See device_rmrr_is_relaxable comment.
 */
static bool device_is_rmrr_locked(struct device *dev)
{
	if (!device_has_rmrr(dev))
		return false;

	if (device_rmrr_is_relaxable(dev))
		return false;

	return true;
}

/*
 * Return the required default domain type for a specific device.
 *
 * @dev: the device in query
 * @startup: true if this is during early boot
 *
 * Returns:
 *  - IOMMU_DOMAIN_DMA: device requires a dynamic mapping domain
 *  - IOMMU_DOMAIN_IDENTITY: device requires an identical mapping domain
 *  - 0: both identity and dynamic domains work for this device
 */
static int device_def_domain_type(struct device *dev)
{
	if (dev_is_pci(dev)) {
		struct pci_dev *pdev = to_pci_dev(dev);

		if ((iommu_identity_mapping & IDENTMAP_AZALIA) && IS_AZALIA(pdev))
			return IOMMU_DOMAIN_IDENTITY;

		if ((iommu_identity_mapping & IDENTMAP_GFX) && IS_GFX_DEVICE(pdev))
			return IOMMU_DOMAIN_IDENTITY;
	}

	return 0;
}

static void intel_iommu_init_qi(struct intel_iommu *iommu)
{
	/*
	 * Start from the sane iommu hardware state.
	 * If the queued invalidation is already initialized by us
	 * (for example, while enabling interrupt-remapping) then
	 * we got the things already rolling from a sane state.
	 */
	if (!iommu->qi) {
		/*
		 * Clear any previous faults.
		 */
		dmar_fault(-1, iommu);
		/*
		 * Disable queued invalidation if supported and already enabled
		 * before OS handover.
		 */
		dmar_disable_qi(iommu);
	}

	if (dmar_enable_qi(iommu)) {
		/*
		 * Queued Invalidate not enabled, use Register Based Invalidate
		 */
		iommu->flush.flush_context = __iommu_flush_context;
		iommu->flush.flush_iotlb = __iommu_flush_iotlb;
		pr_info("%s: Using Register based invalidation\n",
			iommu->name);
	} else {
		iommu->flush.flush_context = qi_flush_context;
		iommu->flush.flush_iotlb = qi_flush_iotlb;
		pr_info("%s: Using Queued invalidation\n", iommu->name);
	}
}

static int copy_context_table(struct intel_iommu *iommu,
			      struct root_entry *old_re,
			      struct context_entry **tbl,
			      int bus, bool ext)
{
	int tbl_idx, pos = 0, idx, devfn, ret = 0, did;
	struct context_entry *new_ce = NULL, ce;
	struct context_entry *old_ce = NULL;
	struct root_entry re;
	phys_addr_t old_ce_phys;

	tbl_idx = ext ? bus * 2 : bus;
	memcpy(&re, old_re, sizeof(re));

	for (devfn = 0; devfn < 256; devfn++) {
		/* First calculate the correct index */
		idx = (ext ? devfn * 2 : devfn) % 256;

		if (idx == 0) {
			/* First save what we may have and clean up */
			if (new_ce) {
				tbl[tbl_idx] = new_ce;
				__iommu_flush_cache(iommu, new_ce,
						    VTD_PAGE_SIZE);
				pos = 1;
			}

			if (old_ce)
				memunmap(old_ce);

			ret = 0;
			if (devfn < 0x80)
				old_ce_phys = root_entry_lctp(&re);
			else
				old_ce_phys = root_entry_uctp(&re);

			if (!old_ce_phys) {
				if (ext && devfn == 0) {
					/* No LCTP, try UCTP */
					devfn = 0x7f;
					continue;
				} else {
					goto out;
				}
			}

			ret = -ENOMEM;
			old_ce = memremap(old_ce_phys, PAGE_SIZE,
					MEMREMAP_WB);
			if (!old_ce)
				goto out;

			new_ce = alloc_pgtable_page(iommu->node);
			if (!new_ce)
				goto out_unmap;

			ret = 0;
		}

		/* Now copy the context entry */
		memcpy(&ce, old_ce + idx, sizeof(ce));

		if (!context_present(&ce))
			continue;

		did = context_domain_id(&ce);
		if (did >= 0 && did < cap_ndoms(iommu->cap))
			set_bit(did, iommu->domain_ids);

		set_context_copied(iommu, bus, devfn);
		new_ce[idx] = ce;
	}

	tbl[tbl_idx + pos] = new_ce;

	__iommu_flush_cache(iommu, new_ce, VTD_PAGE_SIZE);

out_unmap:
	memunmap(old_ce);

out:
	return ret;
}

static int copy_translation_tables(struct intel_iommu *iommu)
{
	struct context_entry **ctxt_tbls;
	struct root_entry *old_rt;
	phys_addr_t old_rt_phys;
	int ctxt_table_entries;
	u64 rtaddr_reg;
	int bus, ret;
	bool new_ext, ext;

	rtaddr_reg = dmar_readq(iommu->reg + DMAR_RTADDR_REG);
	ext        = !!(rtaddr_reg & DMA_RTADDR_SMT);
	new_ext    = !!sm_supported(iommu);

	/*
	 * The RTT bit can only be changed when translation is disabled,
	 * but disabling translation means to open a window for data
	 * corruption. So bail out and don't copy anything if we would
	 * have to change the bit.
	 */
	if (new_ext != ext)
		return -EINVAL;

	iommu->copied_tables = bitmap_zalloc(BIT_ULL(16), GFP_KERNEL);
	if (!iommu->copied_tables)
		return -ENOMEM;

	old_rt_phys = rtaddr_reg & VTD_PAGE_MASK;
	if (!old_rt_phys)
		return -EINVAL;

	old_rt = memremap(old_rt_phys, PAGE_SIZE, MEMREMAP_WB);
	if (!old_rt)
		return -ENOMEM;

	/* This is too big for the stack - allocate it from slab */
	ctxt_table_entries = ext ? 512 : 256;
	ret = -ENOMEM;
	ctxt_tbls = kcalloc(ctxt_table_entries, sizeof(void *), GFP_KERNEL);
	if (!ctxt_tbls)
		goto out_unmap;

	for (bus = 0; bus < 256; bus++) {
		ret = copy_context_table(iommu, &old_rt[bus],
					 ctxt_tbls, bus, ext);
		if (ret) {
			pr_err("%s: Failed to copy context table for bus %d\n",
				iommu->name, bus);
			continue;
		}
	}

	spin_lock(&iommu->lock);

	/* Context tables are copied, now write them to the root_entry table */
	for (bus = 0; bus < 256; bus++) {
		int idx = ext ? bus * 2 : bus;
		u64 val;

		if (ctxt_tbls[idx]) {
			val = virt_to_phys(ctxt_tbls[idx]) | 1;
			iommu->root_entry[bus].lo = val;
		}

		if (!ext || !ctxt_tbls[idx + 1])
			continue;

		val = virt_to_phys(ctxt_tbls[idx + 1]) | 1;
		iommu->root_entry[bus].hi = val;
	}

	spin_unlock(&iommu->lock);

	kfree(ctxt_tbls);

	__iommu_flush_cache(iommu, iommu->root_entry, PAGE_SIZE);

	ret = 0;

out_unmap:
	memunmap(old_rt);

	return ret;
}

#ifdef CONFIG_INTEL_IOMMU_SVM
static ioasid_t intel_vcmd_ioasid_alloc(ioasid_t min, ioasid_t max, void *data)
{
	struct intel_iommu *iommu = data;
	ioasid_t ioasid;

	if (!iommu)
		return INVALID_IOASID;
	/*
	 * VT-d virtual command interface always uses the full 20 bit
	 * PASID range. Host can partition guest PASID range based on
	 * policies but it is out of guest's control.
	 */
	if (min < PASID_MIN || max > intel_pasid_max_id)
		return INVALID_IOASID;

	if (vcmd_alloc_pasid(iommu, &ioasid))
		return INVALID_IOASID;

	return ioasid;
}

static void intel_vcmd_ioasid_free(ioasid_t ioasid, void *data)
{
	struct intel_iommu *iommu = data;

	if (!iommu)
		return;
	/*
	 * Sanity check the ioasid owner is done at upper layer, e.g. VFIO
	 * We can only free the PASID when all the devices are unbound.
	 */
	if (ioasid_find(NULL, ioasid, NULL)) {
		pr_alert("Cannot free active IOASID %d\n", ioasid);
		return;
	}
	vcmd_free_pasid(iommu, ioasid);
}

static void register_pasid_allocator(struct intel_iommu *iommu)
{
	/*
	 * If we are running in the host, no need for custom allocator
	 * in that PASIDs are allocated from the host system-wide.
	 */
	if (!cap_caching_mode(iommu->cap))
		return;

	if (!sm_supported(iommu)) {
		pr_warn("VT-d Scalable Mode not enabled, no PASID allocation\n");
		return;
	}

	/*
	 * Register a custom PASID allocator if we are running in a guest,
	 * guest PASID must be obtained via virtual command interface.
	 * There can be multiple vIOMMUs in each guest but only one allocator
	 * is active. All vIOMMU allocators will eventually be calling the same
	 * host allocator.
	 */
	if (!vccap_pasid(iommu->vccap))
		return;

	pr_info("Register custom PASID allocator\n");
	iommu->pasid_allocator.alloc = intel_vcmd_ioasid_alloc;
	iommu->pasid_allocator.free = intel_vcmd_ioasid_free;
	iommu->pasid_allocator.pdata = (void *)iommu;
	if (ioasid_register_allocator(&iommu->pasid_allocator)) {
		pr_warn("Custom PASID allocator failed, scalable mode disabled\n");
		/*
		 * Disable scalable mode on this IOMMU if there
		 * is no custom allocator. Mixing SM capable vIOMMU
		 * and non-SM vIOMMU are not supported.
		 */
		intel_iommu_sm = 0;
	}
}
#endif

static int __init init_dmars(void)
{
	struct dmar_drhd_unit *drhd;
	struct intel_iommu *iommu;
	int ret;

	ret = intel_cap_audit(CAP_AUDIT_STATIC_DMAR, NULL);
	if (ret)
		goto free_iommu;

	for_each_iommu(iommu, drhd) {
		if (drhd->ignored) {
			iommu_disable_translation(iommu);
			continue;
		}

		/*
		 * Find the max pasid size of all IOMMU's in the system.
		 * We need to ensure the system pasid table is no bigger
		 * than the smallest supported.
		 */
		if (pasid_supported(iommu)) {
			u32 temp = 2 << ecap_pss(iommu->ecap);

			intel_pasid_max_id = min_t(u32, temp,
						   intel_pasid_max_id);
		}

		intel_iommu_init_qi(iommu);

		ret = iommu_init_domains(iommu);
		if (ret)
			goto free_iommu;

		init_translation_status(iommu);

		if (translation_pre_enabled(iommu) && !is_kdump_kernel()) {
			iommu_disable_translation(iommu);
			clear_translation_pre_enabled(iommu);
			pr_warn("Translation was enabled for %s but we are not in kdump mode\n",
				iommu->name);
		}

		/*
		 * TBD:
		 * we could share the same root & context tables
		 * among all IOMMU's. Need to Split it later.
		 */
		ret = iommu_alloc_root_entry(iommu);
		if (ret)
			goto free_iommu;

		if (translation_pre_enabled(iommu)) {
			pr_info("Translation already enabled - trying to copy translation structures\n");

			ret = copy_translation_tables(iommu);
			if (ret) {
				/*
				 * We found the IOMMU with translation
				 * enabled - but failed to copy over the
				 * old root-entry table. Try to proceed
				 * by disabling translation now and
				 * allocating a clean root-entry table.
				 * This might cause DMAR faults, but
				 * probably the dump will still succeed.
				 */
				pr_err("Failed to copy translation tables from previous kernel for %s\n",
				       iommu->name);
				iommu_disable_translation(iommu);
				clear_translation_pre_enabled(iommu);
			} else {
				pr_info("Copied translation tables from previous kernel for %s\n",
					iommu->name);
			}
		}

		if (!ecap_pass_through(iommu->ecap))
			hw_pass_through = 0;
		intel_svm_check(iommu);
	}

	/*
	 * Now that qi is enabled on all iommus, set the root entry and flush
	 * caches. This is required on some Intel X58 chipsets, otherwise the
	 * flush_context function will loop forever and the boot hangs.
	 */
	for_each_active_iommu(iommu, drhd) {
		iommu_flush_write_buffer(iommu);
#ifdef CONFIG_INTEL_IOMMU_SVM
		register_pasid_allocator(iommu);
#endif
		iommu_set_root_entry(iommu);
	}

#ifdef CONFIG_INTEL_IOMMU_BROKEN_GFX_WA
	dmar_map_gfx = 0;
#endif

	if (!dmar_map_gfx)
		iommu_identity_mapping |= IDENTMAP_GFX;

	check_tylersburg_isoch();

	ret = si_domain_init(hw_pass_through);
	if (ret)
		goto free_iommu;

	/*
	 * for each drhd
	 *   enable fault log
	 *   global invalidate context cache
	 *   global invalidate iotlb
	 *   enable translation
	 */
	for_each_iommu(iommu, drhd) {
		if (drhd->ignored) {
			/*
			 * we always have to disable PMRs or DMA may fail on
			 * this device
			 */
			if (force_on)
				iommu_disable_protect_mem_regions(iommu);
			continue;
		}

		iommu_flush_write_buffer(iommu);

#ifdef CONFIG_INTEL_IOMMU_SVM
		if (pasid_supported(iommu) && ecap_prs(iommu->ecap)) {
			/*
			 * Call dmar_alloc_hwirq() with dmar_global_lock held,
			 * could cause possible lock race condition.
			 */
			up_write(&dmar_global_lock);
			ret = intel_svm_enable_prq(iommu);
			down_write(&dmar_global_lock);
			if (ret)
				goto free_iommu;
		}
#endif
		ret = dmar_set_interrupt(iommu);
		if (ret)
			goto free_iommu;
	}

	return 0;

free_iommu:
	for_each_active_iommu(iommu, drhd) {
		disable_dmar_iommu(iommu);
		free_dmar_iommu(iommu);
	}
	if (si_domain) {
		domain_exit(si_domain);
		si_domain = NULL;
<<<<<<< HEAD
	}

	kfree(g_iommus);

error:
	return ret;
}

static inline int iommu_domain_cache_init(void)
{
	int ret = 0;

	iommu_domain_cache = kmem_cache_create("iommu_domain",
					 sizeof(struct dmar_domain),
					 0,
					 SLAB_HWCACHE_ALIGN,

					 NULL);
	if (!iommu_domain_cache) {
		pr_err("Couldn't create iommu_domain cache\n");
		ret = -ENOMEM;
	}

	return ret;
}

static inline int iommu_devinfo_cache_init(void)
{
	int ret = 0;

	iommu_devinfo_cache = kmem_cache_create("iommu_devinfo",
					 sizeof(struct device_domain_info),
					 0,
					 SLAB_HWCACHE_ALIGN,
					 NULL);
	if (!iommu_devinfo_cache) {
		pr_err("Couldn't create devinfo cache\n");
		ret = -ENOMEM;
=======
>>>>>>> d60c95ef
	}

	return ret;
}

static void __init init_no_remapping_devices(void)
{
	struct dmar_drhd_unit *drhd;
	struct device *dev;
	int i;

	for_each_drhd_unit(drhd) {
		if (!drhd->include_all) {
			for_each_active_dev_scope(drhd->devices,
						  drhd->devices_cnt, i, dev)
				break;
			/* ignore DMAR unit if no devices exist */
			if (i == drhd->devices_cnt)
				drhd->ignored = 1;
		}
	}

	for_each_active_drhd_unit(drhd) {
		if (drhd->include_all)
			continue;

		for_each_active_dev_scope(drhd->devices,
					  drhd->devices_cnt, i, dev)
			if (!dev_is_pci(dev) || !IS_GFX_DEVICE(to_pci_dev(dev)))
				break;
		if (i < drhd->devices_cnt)
			continue;

		/* This IOMMU has *only* gfx devices. Either bypass it or
		   set the gfx_mapped flag, as appropriate */
		drhd->gfx_dedicated = 1;
		if (!dmar_map_gfx)
			drhd->ignored = 1;
	}
}

#ifdef CONFIG_SUSPEND
static int init_iommu_hw(void)
{
	struct dmar_drhd_unit *drhd;
	struct intel_iommu *iommu = NULL;

	for_each_active_iommu(iommu, drhd)
		if (iommu->qi)
			dmar_reenable_qi(iommu);

	for_each_iommu(iommu, drhd) {
		if (drhd->ignored) {
			/*
			 * we always have to disable PMRs or DMA may fail on
			 * this device
			 */
			if (force_on)
				iommu_disable_protect_mem_regions(iommu);
			continue;
		}

		iommu_flush_write_buffer(iommu);
		iommu_set_root_entry(iommu);
		iommu_enable_translation(iommu);
		iommu_disable_protect_mem_regions(iommu);
	}

	return 0;
}

static void iommu_flush_all(void)
{
	struct dmar_drhd_unit *drhd;
	struct intel_iommu *iommu;

	for_each_active_iommu(iommu, drhd) {
		iommu->flush.flush_context(iommu, 0, 0, 0,
					   DMA_CCMD_GLOBAL_INVL);
		iommu->flush.flush_iotlb(iommu, 0, 0, 0,
					 DMA_TLB_GLOBAL_FLUSH);
	}
}

static int iommu_suspend(void)
{
	struct dmar_drhd_unit *drhd;
	struct intel_iommu *iommu = NULL;
	unsigned long flag;

	for_each_active_iommu(iommu, drhd) {
		iommu->iommu_state = kcalloc(MAX_SR_DMAR_REGS, sizeof(u32),
					     GFP_KERNEL);
		if (!iommu->iommu_state)
			goto nomem;
	}

	iommu_flush_all();

	for_each_active_iommu(iommu, drhd) {
		iommu_disable_translation(iommu);

		raw_spin_lock_irqsave(&iommu->register_lock, flag);

		iommu->iommu_state[SR_DMAR_FECTL_REG] =
			readl(iommu->reg + DMAR_FECTL_REG);
		iommu->iommu_state[SR_DMAR_FEDATA_REG] =
			readl(iommu->reg + DMAR_FEDATA_REG);
		iommu->iommu_state[SR_DMAR_FEADDR_REG] =
			readl(iommu->reg + DMAR_FEADDR_REG);
		iommu->iommu_state[SR_DMAR_FEUADDR_REG] =
			readl(iommu->reg + DMAR_FEUADDR_REG);

		raw_spin_unlock_irqrestore(&iommu->register_lock, flag);
	}
	return 0;

nomem:
	for_each_active_iommu(iommu, drhd)
		kfree(iommu->iommu_state);

	return -ENOMEM;
}

static void iommu_resume(void)
{
	struct dmar_drhd_unit *drhd;
	struct intel_iommu *iommu = NULL;
	unsigned long flag;

	if (init_iommu_hw()) {
		if (force_on)
			panic("tboot: IOMMU setup failed, DMAR can not resume!\n");
		else
			WARN(1, "IOMMU setup failed, DMAR can not resume!\n");
		return;
	}

	for_each_active_iommu(iommu, drhd) {

		raw_spin_lock_irqsave(&iommu->register_lock, flag);

		writel(iommu->iommu_state[SR_DMAR_FECTL_REG],
			iommu->reg + DMAR_FECTL_REG);
		writel(iommu->iommu_state[SR_DMAR_FEDATA_REG],
			iommu->reg + DMAR_FEDATA_REG);
		writel(iommu->iommu_state[SR_DMAR_FEADDR_REG],
			iommu->reg + DMAR_FEADDR_REG);
		writel(iommu->iommu_state[SR_DMAR_FEUADDR_REG],
			iommu->reg + DMAR_FEUADDR_REG);

		raw_spin_unlock_irqrestore(&iommu->register_lock, flag);
	}

	for_each_active_iommu(iommu, drhd)
		kfree(iommu->iommu_state);
}

static struct syscore_ops iommu_syscore_ops = {
	.resume		= iommu_resume,
	.suspend	= iommu_suspend,
};

static void __init init_iommu_pm_ops(void)
{
	register_syscore_ops(&iommu_syscore_ops);
}

#else
static inline void init_iommu_pm_ops(void) {}
#endif	/* CONFIG_PM */

static int __init rmrr_sanity_check(struct acpi_dmar_reserved_memory *rmrr)
{
	if (!IS_ALIGNED(rmrr->base_address, PAGE_SIZE) ||
	    !IS_ALIGNED(rmrr->end_address + 1, PAGE_SIZE) ||
	    rmrr->end_address <= rmrr->base_address ||
	    arch_rmrr_sanity_check(rmrr))
		return -EINVAL;

	return 0;
}

int __init dmar_parse_one_rmrr(struct acpi_dmar_header *header, void *arg)
{
	struct acpi_dmar_reserved_memory *rmrr;
	struct dmar_rmrr_unit *rmrru;

	rmrr = (struct acpi_dmar_reserved_memory *)header;
	if (rmrr_sanity_check(rmrr)) {
		pr_warn(FW_BUG
			   "Your BIOS is broken; bad RMRR [%#018Lx-%#018Lx]\n"
			   "BIOS vendor: %s; Ver: %s; Product Version: %s\n",
			   rmrr->base_address, rmrr->end_address,
			   dmi_get_system_info(DMI_BIOS_VENDOR),
			   dmi_get_system_info(DMI_BIOS_VERSION),
			   dmi_get_system_info(DMI_PRODUCT_VERSION));
		add_taint(TAINT_FIRMWARE_WORKAROUND, LOCKDEP_STILL_OK);
	}

	rmrru = kzalloc(sizeof(*rmrru), GFP_KERNEL);
	if (!rmrru)
		goto out;

	rmrru->hdr = header;

	rmrru->base_address = rmrr->base_address;
	rmrru->end_address = rmrr->end_address;

	rmrru->devices = dmar_alloc_dev_scope((void *)(rmrr + 1),
				((void *)rmrr) + rmrr->header.length,
				&rmrru->devices_cnt);
	if (rmrru->devices_cnt && rmrru->devices == NULL)
		goto free_rmrru;

	list_add(&rmrru->list, &dmar_rmrr_units);

	return 0;
free_rmrru:
	kfree(rmrru);
out:
	return -ENOMEM;
}

static struct dmar_atsr_unit *dmar_find_atsr(struct acpi_dmar_atsr *atsr)
{
	struct dmar_atsr_unit *atsru;
	struct acpi_dmar_atsr *tmp;

	list_for_each_entry_rcu(atsru, &dmar_atsr_units, list,
				dmar_rcu_check()) {
		tmp = (struct acpi_dmar_atsr *)atsru->hdr;
		if (atsr->segment != tmp->segment)
			continue;
		if (atsr->header.length != tmp->header.length)
			continue;
		if (memcmp(atsr, tmp, atsr->header.length) == 0)
			return atsru;
	}

	return NULL;
}

int dmar_parse_one_atsr(struct acpi_dmar_header *hdr, void *arg)
{
	struct acpi_dmar_atsr *atsr;
	struct dmar_atsr_unit *atsru;

	if (system_state >= SYSTEM_RUNNING && !intel_iommu_enabled)
		return 0;

	atsr = container_of(hdr, struct acpi_dmar_atsr, header);
	atsru = dmar_find_atsr(atsr);
	if (atsru)
		return 0;

	atsru = kzalloc(sizeof(*atsru) + hdr->length, GFP_KERNEL);
	if (!atsru)
		return -ENOMEM;

	/*
	 * If memory is allocated from slab by ACPI _DSM method, we need to
	 * copy the memory content because the memory buffer will be freed
	 * on return.
	 */
	atsru->hdr = (void *)(atsru + 1);
	memcpy(atsru->hdr, hdr, hdr->length);
	atsru->include_all = atsr->flags & 0x1;
	if (!atsru->include_all) {
		atsru->devices = dmar_alloc_dev_scope((void *)(atsr + 1),
				(void *)atsr + atsr->header.length,
				&atsru->devices_cnt);
		if (atsru->devices_cnt && atsru->devices == NULL) {
			kfree(atsru);
			return -ENOMEM;
		}
	}

	list_add_rcu(&atsru->list, &dmar_atsr_units);

	return 0;
}

static void intel_iommu_free_atsr(struct dmar_atsr_unit *atsru)
{
	dmar_free_dev_scope(&atsru->devices, &atsru->devices_cnt);
	kfree(atsru);
}

int dmar_release_one_atsr(struct acpi_dmar_header *hdr, void *arg)
{
	struct acpi_dmar_atsr *atsr;
	struct dmar_atsr_unit *atsru;

	atsr = container_of(hdr, struct acpi_dmar_atsr, header);
	atsru = dmar_find_atsr(atsr);
	if (atsru) {
		list_del_rcu(&atsru->list);
		synchronize_rcu();
		intel_iommu_free_atsr(atsru);
	}

	return 0;
}

int dmar_check_one_atsr(struct acpi_dmar_header *hdr, void *arg)
{
	int i;
	struct device *dev;
	struct acpi_dmar_atsr *atsr;
	struct dmar_atsr_unit *atsru;

	atsr = container_of(hdr, struct acpi_dmar_atsr, header);
	atsru = dmar_find_atsr(atsr);
	if (!atsru)
		return 0;

	if (!atsru->include_all && atsru->devices && atsru->devices_cnt) {
		for_each_active_dev_scope(atsru->devices, atsru->devices_cnt,
					  i, dev)
			return -EBUSY;
	}

	return 0;
}

static struct dmar_satc_unit *dmar_find_satc(struct acpi_dmar_satc *satc)
{
	struct dmar_satc_unit *satcu;
	struct acpi_dmar_satc *tmp;

	list_for_each_entry_rcu(satcu, &dmar_satc_units, list,
				dmar_rcu_check()) {
		tmp = (struct acpi_dmar_satc *)satcu->hdr;
		if (satc->segment != tmp->segment)
			continue;
		if (satc->header.length != tmp->header.length)
			continue;
		if (memcmp(satc, tmp, satc->header.length) == 0)
			return satcu;
	}

	return NULL;
}

int dmar_parse_one_satc(struct acpi_dmar_header *hdr, void *arg)
{
	struct acpi_dmar_satc *satc;
	struct dmar_satc_unit *satcu;

	if (system_state >= SYSTEM_RUNNING && !intel_iommu_enabled)
		return 0;

	satc = container_of(hdr, struct acpi_dmar_satc, header);
	satcu = dmar_find_satc(satc);
	if (satcu)
		return 0;

	satcu = kzalloc(sizeof(*satcu) + hdr->length, GFP_KERNEL);
	if (!satcu)
		return -ENOMEM;

	satcu->hdr = (void *)(satcu + 1);
	memcpy(satcu->hdr, hdr, hdr->length);
	satcu->atc_required = satc->flags & 0x1;
	satcu->devices = dmar_alloc_dev_scope((void *)(satc + 1),
					      (void *)satc + satc->header.length,
					      &satcu->devices_cnt);
	if (satcu->devices_cnt && !satcu->devices) {
		kfree(satcu);
		return -ENOMEM;
	}
	list_add_rcu(&satcu->list, &dmar_satc_units);

	return 0;
}

static int intel_iommu_add(struct dmar_drhd_unit *dmaru)
{
	int sp, ret;
	struct intel_iommu *iommu = dmaru->iommu;

	ret = intel_cap_audit(CAP_AUDIT_HOTPLUG_DMAR, iommu);
	if (ret)
		goto out;

	if (hw_pass_through && !ecap_pass_through(iommu->ecap)) {
		pr_warn("%s: Doesn't support hardware pass through.\n",
			iommu->name);
		return -ENXIO;
	}

	sp = domain_update_iommu_superpage(NULL, iommu) - 1;
	if (sp >= 0 && !(cap_super_page_val(iommu->cap) & (1 << sp))) {
		pr_warn("%s: Doesn't support large page.\n",
			iommu->name);
		return -ENXIO;
	}

	/*
	 * Disable translation if already enabled prior to OS handover.
	 */
	if (iommu->gcmd & DMA_GCMD_TE)
		iommu_disable_translation(iommu);

	ret = iommu_init_domains(iommu);
	if (ret == 0)
		ret = iommu_alloc_root_entry(iommu);
	if (ret)
		goto out;

	intel_svm_check(iommu);

	if (dmaru->ignored) {
		/*
		 * we always have to disable PMRs or DMA may fail on this device
		 */
		if (force_on)
			iommu_disable_protect_mem_regions(iommu);
		return 0;
	}

	intel_iommu_init_qi(iommu);
	iommu_flush_write_buffer(iommu);

#ifdef CONFIG_INTEL_IOMMU_SVM
	if (pasid_supported(iommu) && ecap_prs(iommu->ecap)) {
		ret = intel_svm_enable_prq(iommu);
		if (ret)
			goto disable_iommu;
	}
#endif
	ret = dmar_set_interrupt(iommu);
	if (ret)
		goto disable_iommu;

	iommu_set_root_entry(iommu);
	iommu_enable_translation(iommu);

	iommu_disable_protect_mem_regions(iommu);
	return 0;

disable_iommu:
	disable_dmar_iommu(iommu);
out:
	free_dmar_iommu(iommu);
	return ret;
}

int dmar_iommu_hotplug(struct dmar_drhd_unit *dmaru, bool insert)
{
	int ret = 0;
	struct intel_iommu *iommu = dmaru->iommu;

	if (!intel_iommu_enabled)
		return 0;
	if (iommu == NULL)
		return -EINVAL;

	if (insert) {
		ret = intel_iommu_add(dmaru);
	} else {
		disable_dmar_iommu(iommu);
		free_dmar_iommu(iommu);
	}

	return ret;
}

static void intel_iommu_free_dmars(void)
{
	struct dmar_rmrr_unit *rmrru, *rmrr_n;
	struct dmar_atsr_unit *atsru, *atsr_n;
	struct dmar_satc_unit *satcu, *satc_n;

	list_for_each_entry_safe(rmrru, rmrr_n, &dmar_rmrr_units, list) {
		list_del(&rmrru->list);
		dmar_free_dev_scope(&rmrru->devices, &rmrru->devices_cnt);
		kfree(rmrru);
	}

	list_for_each_entry_safe(atsru, atsr_n, &dmar_atsr_units, list) {
		list_del(&atsru->list);
		intel_iommu_free_atsr(atsru);
	}
	list_for_each_entry_safe(satcu, satc_n, &dmar_satc_units, list) {
		list_del(&satcu->list);
		dmar_free_dev_scope(&satcu->devices, &satcu->devices_cnt);
		kfree(satcu);
	}
}

static struct dmar_satc_unit *dmar_find_matched_satc_unit(struct pci_dev *dev)
{
	struct dmar_satc_unit *satcu;
	struct acpi_dmar_satc *satc;
	struct device *tmp;
	int i;

	dev = pci_physfn(dev);
	rcu_read_lock();

	list_for_each_entry_rcu(satcu, &dmar_satc_units, list) {
		satc = container_of(satcu->hdr, struct acpi_dmar_satc, header);
		if (satc->segment != pci_domain_nr(dev->bus))
			continue;
		for_each_dev_scope(satcu->devices, satcu->devices_cnt, i, tmp)
			if (to_pci_dev(tmp) == dev)
				goto out;
	}
	satcu = NULL;
out:
	rcu_read_unlock();
	return satcu;
}

static int dmar_ats_supported(struct pci_dev *dev, struct intel_iommu *iommu)
{
	int i, ret = 1;
	struct pci_bus *bus;
	struct pci_dev *bridge = NULL;
	struct device *tmp;
	struct acpi_dmar_atsr *atsr;
	struct dmar_atsr_unit *atsru;
	struct dmar_satc_unit *satcu;

	dev = pci_physfn(dev);
	satcu = dmar_find_matched_satc_unit(dev);
	if (satcu)
		/*
		 * This device supports ATS as it is in SATC table.
		 * When IOMMU is in legacy mode, enabling ATS is done
		 * automatically by HW for the device that requires
		 * ATS, hence OS should not enable this device ATS
		 * to avoid duplicated TLB invalidation.
		 */
		return !(satcu->atc_required && !sm_supported(iommu));

	for (bus = dev->bus; bus; bus = bus->parent) {
		bridge = bus->self;
		/* If it's an integrated device, allow ATS */
		if (!bridge)
			return 1;
		/* Connected via non-PCIe: no ATS */
		if (!pci_is_pcie(bridge) ||
		    pci_pcie_type(bridge) == PCI_EXP_TYPE_PCI_BRIDGE)
			return 0;
		/* If we found the root port, look it up in the ATSR */
		if (pci_pcie_type(bridge) == PCI_EXP_TYPE_ROOT_PORT)
			break;
	}

	rcu_read_lock();
	list_for_each_entry_rcu(atsru, &dmar_atsr_units, list) {
		atsr = container_of(atsru->hdr, struct acpi_dmar_atsr, header);
		if (atsr->segment != pci_domain_nr(dev->bus))
			continue;

		for_each_dev_scope(atsru->devices, atsru->devices_cnt, i, tmp)
			if (tmp == &bridge->dev)
				goto out;

		if (atsru->include_all)
			goto out;
	}
	ret = 0;
out:
	rcu_read_unlock();

	return ret;
}

int dmar_iommu_notify_scope_dev(struct dmar_pci_notify_info *info)
{
	int ret;
	struct dmar_rmrr_unit *rmrru;
	struct dmar_atsr_unit *atsru;
	struct dmar_satc_unit *satcu;
	struct acpi_dmar_atsr *atsr;
	struct acpi_dmar_reserved_memory *rmrr;
	struct acpi_dmar_satc *satc;

	if (!intel_iommu_enabled && system_state >= SYSTEM_RUNNING)
		return 0;

	list_for_each_entry(rmrru, &dmar_rmrr_units, list) {
		rmrr = container_of(rmrru->hdr,
				    struct acpi_dmar_reserved_memory, header);
		if (info->event == BUS_NOTIFY_ADD_DEVICE) {
			ret = dmar_insert_dev_scope(info, (void *)(rmrr + 1),
				((void *)rmrr) + rmrr->header.length,
				rmrr->segment, rmrru->devices,
				rmrru->devices_cnt);
			if (ret < 0)
				return ret;
		} else if (info->event == BUS_NOTIFY_REMOVED_DEVICE) {
			dmar_remove_dev_scope(info, rmrr->segment,
				rmrru->devices, rmrru->devices_cnt);
		}
	}

	list_for_each_entry(atsru, &dmar_atsr_units, list) {
		if (atsru->include_all)
			continue;

		atsr = container_of(atsru->hdr, struct acpi_dmar_atsr, header);
		if (info->event == BUS_NOTIFY_ADD_DEVICE) {
			ret = dmar_insert_dev_scope(info, (void *)(atsr + 1),
					(void *)atsr + atsr->header.length,
					atsr->segment, atsru->devices,
					atsru->devices_cnt);
			if (ret > 0)
				break;
			else if (ret < 0)
				return ret;
		} else if (info->event == BUS_NOTIFY_REMOVED_DEVICE) {
			if (dmar_remove_dev_scope(info, atsr->segment,
					atsru->devices, atsru->devices_cnt))
				break;
		}
	}
	list_for_each_entry(satcu, &dmar_satc_units, list) {
		satc = container_of(satcu->hdr, struct acpi_dmar_satc, header);
		if (info->event == BUS_NOTIFY_ADD_DEVICE) {
			ret = dmar_insert_dev_scope(info, (void *)(satc + 1),
					(void *)satc + satc->header.length,
					satc->segment, satcu->devices,
					satcu->devices_cnt);
			if (ret > 0)
				break;
			else if (ret < 0)
				return ret;
		} else if (info->event == BUS_NOTIFY_REMOVED_DEVICE) {
			if (dmar_remove_dev_scope(info, satc->segment,
					satcu->devices, satcu->devices_cnt))
				break;
		}
	}

	return 0;
}

static int intel_iommu_memory_notifier(struct notifier_block *nb,
				       unsigned long val, void *v)
{
	struct memory_notify *mhp = v;
	unsigned long start_vpfn = mm_to_dma_pfn(mhp->start_pfn);
	unsigned long last_vpfn = mm_to_dma_pfn(mhp->start_pfn +
			mhp->nr_pages - 1);

	switch (val) {
	case MEM_GOING_ONLINE:
		if (iommu_domain_identity_map(si_domain,
					      start_vpfn, last_vpfn)) {
			pr_warn("Failed to build identity map for [%lx-%lx]\n",
				start_vpfn, last_vpfn);
			return NOTIFY_BAD;
		}
		break;

	case MEM_OFFLINE:
	case MEM_CANCEL_ONLINE:
		{
			struct dmar_drhd_unit *drhd;
			struct intel_iommu *iommu;
			LIST_HEAD(freelist);

			domain_unmap(si_domain, start_vpfn, last_vpfn, &freelist);

			rcu_read_lock();
			for_each_active_iommu(iommu, drhd)
				iommu_flush_iotlb_psi(iommu, si_domain,
					start_vpfn, mhp->nr_pages,
					list_empty(&freelist), 0);
			rcu_read_unlock();
			put_pages_list(&freelist);
		}
		break;
	}

	return NOTIFY_OK;
}

static struct notifier_block intel_iommu_memory_nb = {
	.notifier_call = intel_iommu_memory_notifier,
	.priority = 0
};

static void intel_disable_iommus(void)
{
	struct intel_iommu *iommu = NULL;
	struct dmar_drhd_unit *drhd;

	for_each_iommu(iommu, drhd)
		iommu_disable_translation(iommu);
}

void intel_iommu_shutdown(void)
{
	struct dmar_drhd_unit *drhd;
	struct intel_iommu *iommu = NULL;

	if (no_iommu || dmar_disabled)
		return;

	down_write(&dmar_global_lock);

	/* Disable PMRs explicitly here. */
	for_each_iommu(iommu, drhd)
		iommu_disable_protect_mem_regions(iommu);

	/* Make sure the IOMMUs are switched off */
	intel_disable_iommus();

	up_write(&dmar_global_lock);
}

static inline struct intel_iommu *dev_to_intel_iommu(struct device *dev)
{
	struct iommu_device *iommu_dev = dev_to_iommu_device(dev);

	return container_of(iommu_dev, struct intel_iommu, iommu);
}

static ssize_t version_show(struct device *dev,
			    struct device_attribute *attr, char *buf)
{
	struct intel_iommu *iommu = dev_to_intel_iommu(dev);
	u32 ver = readl(iommu->reg + DMAR_VER_REG);
	return sprintf(buf, "%d:%d\n",
		       DMAR_VER_MAJOR(ver), DMAR_VER_MINOR(ver));
}
static DEVICE_ATTR_RO(version);

static ssize_t address_show(struct device *dev,
			    struct device_attribute *attr, char *buf)
{
	struct intel_iommu *iommu = dev_to_intel_iommu(dev);
	return sprintf(buf, "%llx\n", iommu->reg_phys);
}
static DEVICE_ATTR_RO(address);

static ssize_t cap_show(struct device *dev,
			struct device_attribute *attr, char *buf)
{
	struct intel_iommu *iommu = dev_to_intel_iommu(dev);
	return sprintf(buf, "%llx\n", iommu->cap);
}
static DEVICE_ATTR_RO(cap);

static ssize_t ecap_show(struct device *dev,
			 struct device_attribute *attr, char *buf)
{
	struct intel_iommu *iommu = dev_to_intel_iommu(dev);
	return sprintf(buf, "%llx\n", iommu->ecap);
}
static DEVICE_ATTR_RO(ecap);

static ssize_t domains_supported_show(struct device *dev,
				      struct device_attribute *attr, char *buf)
{
	struct intel_iommu *iommu = dev_to_intel_iommu(dev);
	return sprintf(buf, "%ld\n", cap_ndoms(iommu->cap));
}
static DEVICE_ATTR_RO(domains_supported);

static ssize_t domains_used_show(struct device *dev,
				 struct device_attribute *attr, char *buf)
{
	struct intel_iommu *iommu = dev_to_intel_iommu(dev);
	return sprintf(buf, "%d\n", bitmap_weight(iommu->domain_ids,
						  cap_ndoms(iommu->cap)));
}
static DEVICE_ATTR_RO(domains_used);

static struct attribute *intel_iommu_attrs[] = {
	&dev_attr_version.attr,
	&dev_attr_address.attr,
	&dev_attr_cap.attr,
	&dev_attr_ecap.attr,
	&dev_attr_domains_supported.attr,
	&dev_attr_domains_used.attr,
	NULL,
};

static struct attribute_group intel_iommu_group = {
	.name = "intel-iommu",
	.attrs = intel_iommu_attrs,
};

const struct attribute_group *intel_iommu_groups[] = {
	&intel_iommu_group,
	NULL,
};

static inline bool has_external_pci(void)
{
	struct pci_dev *pdev = NULL;

	for_each_pci_dev(pdev)
		if (pdev->external_facing) {
			pci_dev_put(pdev);
			return true;
		}

	return false;
}

static int __init platform_optin_force_iommu(void)
{
	if (!dmar_platform_optin() || no_platform_optin || !has_external_pci())
		return 0;

	if (no_iommu || dmar_disabled)
		pr_info("Intel-IOMMU force enabled due to platform opt in\n");

	/*
	 * If Intel-IOMMU is disabled by default, we will apply identity
	 * map for all devices except those marked as being untrusted.
	 */
	if (dmar_disabled)
		iommu_set_default_passthrough(false);

	dmar_disabled = 0;
	no_iommu = 0;

	return 1;
}

static int __init probe_acpi_namespace_devices(void)
{
	struct dmar_drhd_unit *drhd;
	/* To avoid a -Wunused-but-set-variable warning. */
	struct intel_iommu *iommu __maybe_unused;
	struct device *dev;
	int i, ret = 0;

	for_each_active_iommu(iommu, drhd) {
		for_each_active_dev_scope(drhd->devices,
					  drhd->devices_cnt, i, dev) {
			struct acpi_device_physical_node *pn;
			struct iommu_group *group;
			struct acpi_device *adev;

			if (dev->bus != &acpi_bus_type)
				continue;

			adev = to_acpi_device(dev);
			mutex_lock(&adev->physical_node_lock);
			list_for_each_entry(pn,
					    &adev->physical_node_list, node) {
				group = iommu_group_get(pn->dev);
				if (group) {
					iommu_group_put(group);
					continue;
				}

				ret = iommu_probe_device(pn->dev);
				if (ret)
					break;
			}
			mutex_unlock(&adev->physical_node_lock);

			if (ret)
				return ret;
		}
	}

	return 0;
}

static __init int tboot_force_iommu(void)
{
	if (!tboot_enabled())
		return 0;

	if (no_iommu || dmar_disabled)
		pr_warn("Forcing Intel-IOMMU to enabled\n");

	dmar_disabled = 0;
	no_iommu = 0;

	return 1;
}

int __init intel_iommu_init(void)
{
	int ret = -ENODEV;
	struct dmar_drhd_unit *drhd;
	struct intel_iommu *iommu;

	/*
	 * Intel IOMMU is required for a TXT/tboot launch or platform
	 * opt in, so enforce that.
	 */
	force_on = (!intel_iommu_tboot_noforce && tboot_force_iommu()) ||
		    platform_optin_force_iommu();

	down_write(&dmar_global_lock);
	if (dmar_table_init()) {
		if (force_on)
			panic("tboot: Failed to initialize DMAR table\n");
		goto out_free_dmar;
	}

	if (dmar_dev_scope_init() < 0) {
		if (force_on)
			panic("tboot: Failed to initialize DMAR device scope\n");
		goto out_free_dmar;
	}

	up_write(&dmar_global_lock);

	/*
	 * The bus notifier takes the dmar_global_lock, so lockdep will
	 * complain later when we register it under the lock.
	 */
	dmar_register_bus_notifier();

	down_write(&dmar_global_lock);

	if (!no_iommu)
		intel_iommu_debugfs_init();

	if (no_iommu || dmar_disabled) {
		/*
		 * We exit the function here to ensure IOMMU's remapping and
		 * mempool aren't setup, which means that the IOMMU's PMRs
		 * won't be disabled via the call to init_dmars(). So disable
		 * it explicitly here. The PMRs were setup by tboot prior to
		 * calling SENTER, but the kernel is expected to reset/tear
		 * down the PMRs.
		 */
		if (intel_iommu_tboot_noforce) {
			for_each_iommu(iommu, drhd)
				iommu_disable_protect_mem_regions(iommu);
		}

		/*
		 * Make sure the IOMMUs are switched off, even when we
		 * boot into a kexec kernel and the previous kernel left
		 * them enabled
		 */
		intel_disable_iommus();
		goto out_free_dmar;
	}

	if (list_empty(&dmar_rmrr_units))
		pr_info("No RMRR found\n");

	if (list_empty(&dmar_atsr_units))
		pr_info("No ATSR found\n");

	if (list_empty(&dmar_satc_units))
		pr_info("No SATC found\n");

	init_no_remapping_devices();

	ret = init_dmars();
	if (ret) {
		if (force_on)
			panic("tboot: Failed to initialize DMARs\n");
		pr_err("Initialization failed\n");
		goto out_free_dmar;
	}
	up_write(&dmar_global_lock);

	init_iommu_pm_ops();

	down_read(&dmar_global_lock);
	for_each_active_iommu(iommu, drhd) {
		/*
		 * The flush queue implementation does not perform
		 * page-selective invalidations that are required for efficient
		 * TLB flushes in virtual environments.  The benefit of batching
		 * is likely to be much lower than the overhead of synchronizing
		 * the virtual and physical IOMMU page-tables.
		 */
		if (cap_caching_mode(iommu->cap)) {
			pr_info_once("IOMMU batching disallowed due to virtualization\n");
			iommu_set_dma_strict();
		}
		iommu_device_sysfs_add(&iommu->iommu, NULL,
				       intel_iommu_groups,
				       "%s", iommu->name);
		iommu_device_register(&iommu->iommu, &intel_iommu_ops, NULL);
	}
	up_read(&dmar_global_lock);

	if (si_domain && !hw_pass_through)
		register_memory_notifier(&intel_iommu_memory_nb);

	down_read(&dmar_global_lock);
	if (probe_acpi_namespace_devices())
		pr_warn("ACPI name space devices didn't probe correctly\n");

	/* Finally, we enable the DMA remapping hardware. */
	for_each_iommu(iommu, drhd) {
		if (!drhd->ignored && !translation_pre_enabled(iommu))
			iommu_enable_translation(iommu);

		iommu_disable_protect_mem_regions(iommu);
	}
	up_read(&dmar_global_lock);

	pr_info("Intel(R) Virtualization Technology for Directed I/O\n");

	intel_iommu_enabled = 1;

	return 0;

out_free_dmar:
	intel_iommu_free_dmars();
	up_write(&dmar_global_lock);
	return ret;
}

static int domain_context_clear_one_cb(struct pci_dev *pdev, u16 alias, void *opaque)
{
	struct device_domain_info *info = opaque;

	domain_context_clear_one(info, PCI_BUS_NUM(alias), alias & 0xff);
	return 0;
}

/*
 * NB - intel-iommu lacks any sort of reference counting for the users of
 * dependent devices.  If multiple endpoints have intersecting dependent
 * devices, unbinding the driver from any one of them will possibly leave
 * the others unable to operate.
 */
static void domain_context_clear(struct device_domain_info *info)
{
	if (!info->iommu || !info->dev || !dev_is_pci(info->dev))
		return;

	pci_for_each_dma_alias(to_pci_dev(info->dev),
			       &domain_context_clear_one_cb, info);
}

static void dmar_remove_one_dev_info(struct device *dev)
{
	struct device_domain_info *info = dev_iommu_priv_get(dev);
	struct dmar_domain *domain = info->domain;
	struct intel_iommu *iommu = info->iommu;
	unsigned long flags;

	if (!dev_is_real_dma_subdevice(info->dev)) {
		if (dev_is_pci(info->dev) && sm_supported(iommu))
			intel_pasid_tear_down_entry(iommu, info->dev,
					PASID_RID2PASID, false);

		iommu_disable_dev_iotlb(info);
		domain_context_clear(info);
		intel_pasid_free_table(info->dev);
	}

	spin_lock_irqsave(&domain->lock, flags);
	list_del(&info->link);
	spin_unlock_irqrestore(&domain->lock, flags);

	domain_detach_iommu(domain, iommu);
	info->domain = NULL;
}

static int md_domain_init(struct dmar_domain *domain, int guest_width)
{
	int adjust_width;

	/* calculate AGAW */
	domain->gaw = guest_width;
	adjust_width = guestwidth_to_adjustwidth(guest_width);
	domain->agaw = width_to_agaw(adjust_width);

	domain->iommu_coherency = false;
	domain->iommu_superpage = 0;
	domain->max_addr = 0;

	/* always allocate the top pgd */
	domain->pgd = alloc_pgtable_page(domain->nid);
	if (!domain->pgd)
		return -ENOMEM;
	domain_flush_cache(domain, domain->pgd, PAGE_SIZE);
	return 0;
}

static struct iommu_domain *intel_iommu_domain_alloc(unsigned type)
{
	struct dmar_domain *dmar_domain;
	struct iommu_domain *domain;

	switch (type) {
	case IOMMU_DOMAIN_DMA:
	case IOMMU_DOMAIN_DMA_FQ:
	case IOMMU_DOMAIN_UNMANAGED:
		dmar_domain = alloc_domain(type);
		if (!dmar_domain) {
			pr_err("Can't allocate dmar_domain\n");
			return NULL;
		}
		if (md_domain_init(dmar_domain, DEFAULT_DOMAIN_ADDRESS_WIDTH)) {
			pr_err("Domain initialization failed\n");
			domain_exit(dmar_domain);
			return NULL;
		}

		domain = &dmar_domain->domain;
		domain->geometry.aperture_start = 0;
		domain->geometry.aperture_end   =
				__DOMAIN_MAX_ADDR(dmar_domain->gaw);
		domain->geometry.force_aperture = true;

		return domain;
	case IOMMU_DOMAIN_IDENTITY:
		return &si_domain->domain;
	default:
		return NULL;
	}

	return NULL;
}

static void intel_iommu_domain_free(struct iommu_domain *domain)
{
	if (domain != &si_domain->domain)
		domain_exit(to_dmar_domain(domain));
}

static int prepare_domain_attach_device(struct iommu_domain *domain,
					struct device *dev)
{
	struct dmar_domain *dmar_domain = to_dmar_domain(domain);
	struct intel_iommu *iommu;
	int addr_width;

	iommu = device_to_iommu(dev, NULL, NULL);
	if (!iommu)
		return -ENODEV;

	if (dmar_domain->force_snooping && !ecap_sc_support(iommu->ecap))
		return -EOPNOTSUPP;

	/* check if this iommu agaw is sufficient for max mapped address */
	addr_width = agaw_to_width(iommu->agaw);
	if (addr_width > cap_mgaw(iommu->cap))
		addr_width = cap_mgaw(iommu->cap);

	if (dmar_domain->max_addr > (1LL << addr_width)) {
		dev_err(dev, "%s: iommu width (%d) is not "
		        "sufficient for the mapped address (%llx)\n",
		        __func__, addr_width, dmar_domain->max_addr);
		return -EFAULT;
	}
	dmar_domain->gaw = addr_width;

	/*
	 * Knock out extra levels of page tables if necessary
	 */
	while (iommu->agaw < dmar_domain->agaw) {
		struct dma_pte *pte;

		pte = dmar_domain->pgd;
		if (dma_pte_present(pte)) {
			dmar_domain->pgd = phys_to_virt(dma_pte_addr(pte));
			free_pgtable_page(pte);
		}
		dmar_domain->agaw--;
	}

	return 0;
}

static int intel_iommu_attach_device(struct iommu_domain *domain,
				     struct device *dev)
{
	int ret;

	if (domain->type == IOMMU_DOMAIN_UNMANAGED &&
	    device_is_rmrr_locked(dev)) {
		dev_warn(dev, "Device is ineligible for IOMMU domain attach due to platform RMRR requirement.  Contact your platform vendor.\n");
		return -EPERM;
	}

	/* normally dev is not mapped */
	if (unlikely(domain_context_mapped(dev))) {
		struct device_domain_info *info = dev_iommu_priv_get(dev);

		if (info->domain)
			dmar_remove_one_dev_info(dev);
	}

	ret = prepare_domain_attach_device(domain, dev);
	if (ret)
		return ret;

	return domain_add_dev_info(to_dmar_domain(domain), dev);
}

static void intel_iommu_detach_device(struct iommu_domain *domain,
				      struct device *dev)
{
	dmar_remove_one_dev_info(dev);
}

static int intel_iommu_map(struct iommu_domain *domain,
			   unsigned long iova, phys_addr_t hpa,
			   size_t size, int iommu_prot, gfp_t gfp)
{
	struct dmar_domain *dmar_domain = to_dmar_domain(domain);
	u64 max_addr;
	int prot = 0;

	if (iommu_prot & IOMMU_READ)
		prot |= DMA_PTE_READ;
	if (iommu_prot & IOMMU_WRITE)
		prot |= DMA_PTE_WRITE;
	if (dmar_domain->set_pte_snp)
		prot |= DMA_PTE_SNP;

	max_addr = iova + size;
	if (dmar_domain->max_addr < max_addr) {
		u64 end;

		/* check if minimum agaw is sufficient for mapped address */
		end = __DOMAIN_MAX_ADDR(dmar_domain->gaw) + 1;
		if (end < max_addr) {
			pr_err("%s: iommu width (%d) is not "
			       "sufficient for the mapped address (%llx)\n",
			       __func__, dmar_domain->gaw, max_addr);
			return -EFAULT;
		}
		dmar_domain->max_addr = max_addr;
	}
	/* Round up size to next multiple of PAGE_SIZE, if it and
	   the low bits of hpa would take us onto the next page */
	size = aligned_nrpages(hpa, size);
	return __domain_mapping(dmar_domain, iova >> VTD_PAGE_SHIFT,
				hpa >> VTD_PAGE_SHIFT, size, prot);
}

static int intel_iommu_map_pages(struct iommu_domain *domain,
				 unsigned long iova, phys_addr_t paddr,
				 size_t pgsize, size_t pgcount,
				 int prot, gfp_t gfp, size_t *mapped)
{
	unsigned long pgshift = __ffs(pgsize);
	size_t size = pgcount << pgshift;
	int ret;

	if (pgsize != SZ_4K && pgsize != SZ_2M && pgsize != SZ_1G)
		return -EINVAL;

	if (!IS_ALIGNED(iova | paddr, pgsize))
		return -EINVAL;

	ret = intel_iommu_map(domain, iova, paddr, size, prot, gfp);
	if (!ret && mapped)
		*mapped = size;

	return ret;
}

static size_t intel_iommu_unmap(struct iommu_domain *domain,
				unsigned long iova, size_t size,
				struct iommu_iotlb_gather *gather)
{
	struct dmar_domain *dmar_domain = to_dmar_domain(domain);
	unsigned long start_pfn, last_pfn;
	int level = 0;

	/* Cope with horrid API which requires us to unmap more than the
	   size argument if it happens to be a large-page mapping. */
	BUG_ON(!pfn_to_dma_pte(dmar_domain, iova >> VTD_PAGE_SHIFT, &level));

	if (size < VTD_PAGE_SIZE << level_to_offset_bits(level))
		size = VTD_PAGE_SIZE << level_to_offset_bits(level);

	start_pfn = iova >> VTD_PAGE_SHIFT;
	last_pfn = (iova + size - 1) >> VTD_PAGE_SHIFT;

	domain_unmap(dmar_domain, start_pfn, last_pfn, &gather->freelist);

	if (dmar_domain->max_addr == iova + size)
		dmar_domain->max_addr = iova;

	iommu_iotlb_gather_add_page(domain, gather, iova, size);

	return size;
}

static size_t intel_iommu_unmap_pages(struct iommu_domain *domain,
				      unsigned long iova,
				      size_t pgsize, size_t pgcount,
				      struct iommu_iotlb_gather *gather)
{
	unsigned long pgshift = __ffs(pgsize);
	size_t size = pgcount << pgshift;

	return intel_iommu_unmap(domain, iova, size, gather);
}

static void intel_iommu_tlb_sync(struct iommu_domain *domain,
				 struct iommu_iotlb_gather *gather)
{
	struct dmar_domain *dmar_domain = to_dmar_domain(domain);
	unsigned long iova_pfn = IOVA_PFN(gather->start);
	size_t size = gather->end - gather->start;
	struct iommu_domain_info *info;
	unsigned long start_pfn;
	unsigned long nrpages;
	unsigned long i;

	nrpages = aligned_nrpages(gather->start, size);
	start_pfn = mm_to_dma_pfn(iova_pfn);

	xa_for_each(&dmar_domain->iommu_array, i, info)
		iommu_flush_iotlb_psi(info->iommu, dmar_domain,
				      start_pfn, nrpages,
				      list_empty(&gather->freelist), 0);

	put_pages_list(&gather->freelist);
}

static phys_addr_t intel_iommu_iova_to_phys(struct iommu_domain *domain,
					    dma_addr_t iova)
{
	struct dmar_domain *dmar_domain = to_dmar_domain(domain);
	struct dma_pte *pte;
	int level = 0;
	u64 phys = 0;

	pte = pfn_to_dma_pte(dmar_domain, iova >> VTD_PAGE_SHIFT, &level);
	if (pte && dma_pte_present(pte))
		phys = dma_pte_addr(pte) +
			(iova & (BIT_MASK(level_to_offset_bits(level) +
						VTD_PAGE_SHIFT) - 1));

	return phys;
}

static bool domain_support_force_snooping(struct dmar_domain *domain)
{
	struct device_domain_info *info;
	bool support = true;

	assert_spin_locked(&domain->lock);
	list_for_each_entry(info, &domain->devices, link) {
		if (!ecap_sc_support(info->iommu->ecap)) {
			support = false;
			break;
		}
	}

	return support;
}

static void domain_set_force_snooping(struct dmar_domain *domain)
{
	struct device_domain_info *info;

	assert_spin_locked(&domain->lock);
	/*
	 * Second level page table supports per-PTE snoop control. The
	 * iommu_map() interface will handle this by setting SNP bit.
	 */
	if (!domain_use_first_level(domain)) {
		domain->set_pte_snp = true;
		return;
	}

	list_for_each_entry(info, &domain->devices, link)
		intel_pasid_setup_page_snoop_control(info->iommu, info->dev,
						     PASID_RID2PASID);
}

static bool intel_iommu_enforce_cache_coherency(struct iommu_domain *domain)
{
	struct dmar_domain *dmar_domain = to_dmar_domain(domain);
	unsigned long flags;

	if (dmar_domain->force_snooping)
		return true;

	spin_lock_irqsave(&dmar_domain->lock, flags);
	if (!domain_support_force_snooping(dmar_domain)) {
		spin_unlock_irqrestore(&dmar_domain->lock, flags);
		return false;
	}

	domain_set_force_snooping(dmar_domain);
	dmar_domain->force_snooping = true;
	spin_unlock_irqrestore(&dmar_domain->lock, flags);

	return true;
}

static bool intel_iommu_capable(struct device *dev, enum iommu_cap cap)
{
	if (cap == IOMMU_CAP_CACHE_COHERENCY)
		return true;
	if (cap == IOMMU_CAP_INTR_REMAP)
		return irq_remapping_enabled == 1;
	if (cap == IOMMU_CAP_PRE_BOOT_PROTECTION)
		return dmar_platform_optin();

	return false;
}

static struct iommu_device *intel_iommu_probe_device(struct device *dev)
{
	struct pci_dev *pdev = dev_is_pci(dev) ? to_pci_dev(dev) : NULL;
	struct device_domain_info *info;
	struct intel_iommu *iommu;
	u8 bus, devfn;

	iommu = device_to_iommu(dev, &bus, &devfn);
	if (!iommu || !iommu->iommu.ops)
		return ERR_PTR(-ENODEV);

	info = kzalloc(sizeof(*info), GFP_KERNEL);
	if (!info)
		return ERR_PTR(-ENOMEM);

	if (dev_is_real_dma_subdevice(dev)) {
		info->bus = pdev->bus->number;
		info->devfn = pdev->devfn;
		info->segment = pci_domain_nr(pdev->bus);
	} else {
		info->bus = bus;
		info->devfn = devfn;
		info->segment = iommu->segment;
	}

	info->dev = dev;
	info->iommu = iommu;
	if (dev_is_pci(dev)) {
		if (ecap_dev_iotlb_support(iommu->ecap) &&
		    pci_ats_supported(pdev) &&
		    dmar_ats_supported(pdev, iommu)) {
			info->ats_supported = 1;
			info->dtlb_extra_inval = dev_needs_extra_dtlb_flush(pdev);
		}
		if (sm_supported(iommu)) {
			if (pasid_supported(iommu)) {
				int features = pci_pasid_features(pdev);

				if (features >= 0)
					info->pasid_supported = features | 1;
			}

			if (info->ats_supported && ecap_prs(iommu->ecap) &&
			    pci_pri_supported(pdev))
				info->pri_supported = 1;
		}
	}

	dev_iommu_priv_set(dev, info);

	return &iommu->iommu;
}

static void intel_iommu_release_device(struct device *dev)
{
	struct device_domain_info *info = dev_iommu_priv_get(dev);

	dmar_remove_one_dev_info(dev);
	dev_iommu_priv_set(dev, NULL);
	kfree(info);
	set_dma_ops(dev, NULL);
}

static void intel_iommu_probe_finalize(struct device *dev)
{
	set_dma_ops(dev, NULL);
	iommu_setup_dma_ops(dev, 0, U64_MAX);
}

static void intel_iommu_get_resv_regions(struct device *device,
					 struct list_head *head)
{
	int prot = DMA_PTE_READ | DMA_PTE_WRITE;
	struct iommu_resv_region *reg;
	struct dmar_rmrr_unit *rmrr;
	struct device *i_dev;
	int i;

	rcu_read_lock();
	for_each_rmrr_units(rmrr) {
		for_each_active_dev_scope(rmrr->devices, rmrr->devices_cnt,
					  i, i_dev) {
			struct iommu_resv_region *resv;
			enum iommu_resv_type type;
			size_t length;

			if (i_dev != device &&
			    !is_downstream_to_pci_bridge(device, i_dev))
				continue;

			length = rmrr->end_address - rmrr->base_address + 1;

			type = device_rmrr_is_relaxable(device) ?
				IOMMU_RESV_DIRECT_RELAXABLE : IOMMU_RESV_DIRECT;

			resv = iommu_alloc_resv_region(rmrr->base_address,
						       length, prot, type,
						       GFP_ATOMIC);
			if (!resv)
				break;

			list_add_tail(&resv->list, head);
		}
	}
	rcu_read_unlock();

#ifdef CONFIG_INTEL_IOMMU_FLOPPY_WA
	if (dev_is_pci(device)) {
		struct pci_dev *pdev = to_pci_dev(device);

		if ((pdev->class >> 8) == PCI_CLASS_BRIDGE_ISA) {
			reg = iommu_alloc_resv_region(0, 1UL << 24, prot,
					IOMMU_RESV_DIRECT_RELAXABLE,
					GFP_KERNEL);
			if (reg)
				list_add_tail(&reg->list, head);
		}
	}
#endif /* CONFIG_INTEL_IOMMU_FLOPPY_WA */

	reg = iommu_alloc_resv_region(IOAPIC_RANGE_START,
				      IOAPIC_RANGE_END - IOAPIC_RANGE_START + 1,
				      0, IOMMU_RESV_MSI, GFP_KERNEL);
	if (!reg)
		return;
	list_add_tail(&reg->list, head);
}

static struct iommu_group *intel_iommu_device_group(struct device *dev)
{
	if (dev_is_pci(dev))
		return pci_device_group(dev);
	return generic_device_group(dev);
}

static int intel_iommu_enable_sva(struct device *dev)
{
	struct device_domain_info *info = dev_iommu_priv_get(dev);
	struct intel_iommu *iommu;
	int ret;

	if (!info || dmar_disabled)
		return -EINVAL;

	iommu = info->iommu;
	if (!iommu)
		return -EINVAL;

	if (!(iommu->flags & VTD_FLAG_SVM_CAPABLE))
		return -ENODEV;

	if (!info->pasid_enabled || !info->pri_enabled || !info->ats_enabled)
		return -EINVAL;

	ret = iopf_queue_add_device(iommu->iopf_queue, dev);
	if (!ret)
		ret = iommu_register_device_fault_handler(dev, iommu_queue_iopf, dev);

	return ret;
}

static int intel_iommu_disable_sva(struct device *dev)
{
	struct device_domain_info *info = dev_iommu_priv_get(dev);
	struct intel_iommu *iommu = info->iommu;
	int ret;

	ret = iommu_unregister_device_fault_handler(dev);
	if (!ret)
		ret = iopf_queue_remove_device(iommu->iopf_queue, dev);

	return ret;
}

static int intel_iommu_enable_iopf(struct device *dev)
{
	struct device_domain_info *info = dev_iommu_priv_get(dev);

	if (info && info->pri_supported)
		return 0;

	return -ENODEV;
}

static int
intel_iommu_dev_enable_feat(struct device *dev, enum iommu_dev_features feat)
{
	switch (feat) {
	case IOMMU_DEV_FEAT_IOPF:
		return intel_iommu_enable_iopf(dev);

	case IOMMU_DEV_FEAT_SVA:
		return intel_iommu_enable_sva(dev);

	default:
		return -ENODEV;
	}
}

static int
intel_iommu_dev_disable_feat(struct device *dev, enum iommu_dev_features feat)
{
	switch (feat) {
	case IOMMU_DEV_FEAT_IOPF:
		return 0;

	case IOMMU_DEV_FEAT_SVA:
		return intel_iommu_disable_sva(dev);

	default:
		return -ENODEV;
	}
}

static bool intel_iommu_is_attach_deferred(struct device *dev)
{
	struct device_domain_info *info = dev_iommu_priv_get(dev);

	return translation_pre_enabled(info->iommu) && !info->domain;
}

/*
 * Check that the device does not live on an external facing PCI port that is
 * marked as untrusted. Such devices should not be able to apply quirks and
 * thus not be able to bypass the IOMMU restrictions.
 */
static bool risky_device(struct pci_dev *pdev)
{
	if (pdev->untrusted) {
		pci_info(pdev,
			 "Skipping IOMMU quirk for dev [%04X:%04X] on untrusted PCI link\n",
			 pdev->vendor, pdev->device);
		pci_info(pdev, "Please check with your BIOS/Platform vendor about this\n");
		return true;
	}
	return false;
}

static void intel_iommu_iotlb_sync_map(struct iommu_domain *domain,
				       unsigned long iova, size_t size)
{
	struct dmar_domain *dmar_domain = to_dmar_domain(domain);
	unsigned long pages = aligned_nrpages(iova, size);
	unsigned long pfn = iova >> VTD_PAGE_SHIFT;
	struct iommu_domain_info *info;
	unsigned long i;

	xa_for_each(&dmar_domain->iommu_array, i, info)
		__mapping_notify_one(info->iommu, dmar_domain, pfn, pages);
}

const struct iommu_ops intel_iommu_ops = {
	.capable		= intel_iommu_capable,
	.domain_alloc		= intel_iommu_domain_alloc,
	.probe_device		= intel_iommu_probe_device,
	.probe_finalize		= intel_iommu_probe_finalize,
	.release_device		= intel_iommu_release_device,
	.get_resv_regions	= intel_iommu_get_resv_regions,
	.device_group		= intel_iommu_device_group,
	.dev_enable_feat	= intel_iommu_dev_enable_feat,
	.dev_disable_feat	= intel_iommu_dev_disable_feat,
	.is_attach_deferred	= intel_iommu_is_attach_deferred,
	.def_domain_type	= device_def_domain_type,
	.pgsize_bitmap		= SZ_4K,
#ifdef CONFIG_INTEL_IOMMU_SVM
	.sva_bind		= intel_svm_bind,
	.sva_unbind		= intel_svm_unbind,
	.sva_get_pasid		= intel_svm_get_pasid,
	.page_response		= intel_svm_page_response,
#endif
	.default_domain_ops = &(const struct iommu_domain_ops) {
		.attach_dev		= intel_iommu_attach_device,
		.detach_dev		= intel_iommu_detach_device,
		.map_pages		= intel_iommu_map_pages,
		.unmap_pages		= intel_iommu_unmap_pages,
		.iotlb_sync_map		= intel_iommu_iotlb_sync_map,
		.flush_iotlb_all        = intel_flush_iotlb_all,
		.iotlb_sync		= intel_iommu_tlb_sync,
		.iova_to_phys		= intel_iommu_iova_to_phys,
		.free			= intel_iommu_domain_free,
		.enforce_cache_coherency = intel_iommu_enforce_cache_coherency,
	}
};

static void quirk_iommu_igfx(struct pci_dev *dev)
{
	if (risky_device(dev))
		return;

	pci_info(dev, "Disabling IOMMU for graphics on this chipset\n");
	dmar_map_gfx = 0;
}

/* G4x/GM45 integrated gfx dmar support is totally busted. */
DECLARE_PCI_FIXUP_HEADER(PCI_VENDOR_ID_INTEL, 0x2a40, quirk_iommu_igfx);
DECLARE_PCI_FIXUP_HEADER(PCI_VENDOR_ID_INTEL, 0x2e00, quirk_iommu_igfx);
DECLARE_PCI_FIXUP_HEADER(PCI_VENDOR_ID_INTEL, 0x2e10, quirk_iommu_igfx);
DECLARE_PCI_FIXUP_HEADER(PCI_VENDOR_ID_INTEL, 0x2e20, quirk_iommu_igfx);
DECLARE_PCI_FIXUP_HEADER(PCI_VENDOR_ID_INTEL, 0x2e30, quirk_iommu_igfx);
DECLARE_PCI_FIXUP_HEADER(PCI_VENDOR_ID_INTEL, 0x2e40, quirk_iommu_igfx);
DECLARE_PCI_FIXUP_HEADER(PCI_VENDOR_ID_INTEL, 0x2e90, quirk_iommu_igfx);

/* Broadwell igfx malfunctions with dmar */
DECLARE_PCI_FIXUP_HEADER(PCI_VENDOR_ID_INTEL, 0x1606, quirk_iommu_igfx);
DECLARE_PCI_FIXUP_HEADER(PCI_VENDOR_ID_INTEL, 0x160B, quirk_iommu_igfx);
DECLARE_PCI_FIXUP_HEADER(PCI_VENDOR_ID_INTEL, 0x160E, quirk_iommu_igfx);
DECLARE_PCI_FIXUP_HEADER(PCI_VENDOR_ID_INTEL, 0x1602, quirk_iommu_igfx);
DECLARE_PCI_FIXUP_HEADER(PCI_VENDOR_ID_INTEL, 0x160A, quirk_iommu_igfx);
DECLARE_PCI_FIXUP_HEADER(PCI_VENDOR_ID_INTEL, 0x160D, quirk_iommu_igfx);
DECLARE_PCI_FIXUP_HEADER(PCI_VENDOR_ID_INTEL, 0x1616, quirk_iommu_igfx);
DECLARE_PCI_FIXUP_HEADER(PCI_VENDOR_ID_INTEL, 0x161B, quirk_iommu_igfx);
DECLARE_PCI_FIXUP_HEADER(PCI_VENDOR_ID_INTEL, 0x161E, quirk_iommu_igfx);
DECLARE_PCI_FIXUP_HEADER(PCI_VENDOR_ID_INTEL, 0x1612, quirk_iommu_igfx);
DECLARE_PCI_FIXUP_HEADER(PCI_VENDOR_ID_INTEL, 0x161A, quirk_iommu_igfx);
DECLARE_PCI_FIXUP_HEADER(PCI_VENDOR_ID_INTEL, 0x161D, quirk_iommu_igfx);
DECLARE_PCI_FIXUP_HEADER(PCI_VENDOR_ID_INTEL, 0x1626, quirk_iommu_igfx);
DECLARE_PCI_FIXUP_HEADER(PCI_VENDOR_ID_INTEL, 0x162B, quirk_iommu_igfx);
DECLARE_PCI_FIXUP_HEADER(PCI_VENDOR_ID_INTEL, 0x162E, quirk_iommu_igfx);
DECLARE_PCI_FIXUP_HEADER(PCI_VENDOR_ID_INTEL, 0x1622, quirk_iommu_igfx);
DECLARE_PCI_FIXUP_HEADER(PCI_VENDOR_ID_INTEL, 0x162A, quirk_iommu_igfx);
DECLARE_PCI_FIXUP_HEADER(PCI_VENDOR_ID_INTEL, 0x162D, quirk_iommu_igfx);
DECLARE_PCI_FIXUP_HEADER(PCI_VENDOR_ID_INTEL, 0x1636, quirk_iommu_igfx);
DECLARE_PCI_FIXUP_HEADER(PCI_VENDOR_ID_INTEL, 0x163B, quirk_iommu_igfx);
DECLARE_PCI_FIXUP_HEADER(PCI_VENDOR_ID_INTEL, 0x163E, quirk_iommu_igfx);
DECLARE_PCI_FIXUP_HEADER(PCI_VENDOR_ID_INTEL, 0x1632, quirk_iommu_igfx);
DECLARE_PCI_FIXUP_HEADER(PCI_VENDOR_ID_INTEL, 0x163A, quirk_iommu_igfx);
DECLARE_PCI_FIXUP_HEADER(PCI_VENDOR_ID_INTEL, 0x163D, quirk_iommu_igfx);

static void quirk_iommu_rwbf(struct pci_dev *dev)
{
	if (risky_device(dev))
		return;

	/*
	 * Mobile 4 Series Chipset neglects to set RWBF capability,
	 * but needs it. Same seems to hold for the desktop versions.
	 */
	pci_info(dev, "Forcing write-buffer flush capability\n");
	rwbf_quirk = 1;
}

DECLARE_PCI_FIXUP_HEADER(PCI_VENDOR_ID_INTEL, 0x2a40, quirk_iommu_rwbf);
DECLARE_PCI_FIXUP_HEADER(PCI_VENDOR_ID_INTEL, 0x2e00, quirk_iommu_rwbf);
DECLARE_PCI_FIXUP_HEADER(PCI_VENDOR_ID_INTEL, 0x2e10, quirk_iommu_rwbf);
DECLARE_PCI_FIXUP_HEADER(PCI_VENDOR_ID_INTEL, 0x2e20, quirk_iommu_rwbf);
DECLARE_PCI_FIXUP_HEADER(PCI_VENDOR_ID_INTEL, 0x2e30, quirk_iommu_rwbf);
DECLARE_PCI_FIXUP_HEADER(PCI_VENDOR_ID_INTEL, 0x2e40, quirk_iommu_rwbf);
DECLARE_PCI_FIXUP_HEADER(PCI_VENDOR_ID_INTEL, 0x2e90, quirk_iommu_rwbf);

#define GGC 0x52
#define GGC_MEMORY_SIZE_MASK	(0xf << 8)
#define GGC_MEMORY_SIZE_NONE	(0x0 << 8)
#define GGC_MEMORY_SIZE_1M	(0x1 << 8)
#define GGC_MEMORY_SIZE_2M	(0x3 << 8)
#define GGC_MEMORY_VT_ENABLED	(0x8 << 8)
#define GGC_MEMORY_SIZE_2M_VT	(0x9 << 8)
#define GGC_MEMORY_SIZE_3M_VT	(0xa << 8)
#define GGC_MEMORY_SIZE_4M_VT	(0xb << 8)

static void quirk_calpella_no_shadow_gtt(struct pci_dev *dev)
{
	unsigned short ggc;

	if (risky_device(dev))
		return;

	if (pci_read_config_word(dev, GGC, &ggc))
		return;

	if (!(ggc & GGC_MEMORY_VT_ENABLED)) {
		pci_info(dev, "BIOS has allocated no shadow GTT; disabling IOMMU for graphics\n");
		dmar_map_gfx = 0;
	} else if (dmar_map_gfx) {
		/* we have to ensure the gfx device is idle before we flush */
		pci_info(dev, "Disabling batched IOTLB flush on Ironlake\n");
		iommu_set_dma_strict();
	}
}
DECLARE_PCI_FIXUP_HEADER(PCI_VENDOR_ID_INTEL, 0x0040, quirk_calpella_no_shadow_gtt);
DECLARE_PCI_FIXUP_HEADER(PCI_VENDOR_ID_INTEL, 0x0044, quirk_calpella_no_shadow_gtt);
DECLARE_PCI_FIXUP_HEADER(PCI_VENDOR_ID_INTEL, 0x0062, quirk_calpella_no_shadow_gtt);
DECLARE_PCI_FIXUP_HEADER(PCI_VENDOR_ID_INTEL, 0x006a, quirk_calpella_no_shadow_gtt);

static void quirk_igfx_skip_te_disable(struct pci_dev *dev)
{
	unsigned short ver;

	if (!IS_GFX_DEVICE(dev))
		return;

	ver = (dev->device >> 8) & 0xff;
	if (ver != 0x45 && ver != 0x46 && ver != 0x4c &&
	    ver != 0x4e && ver != 0x8a && ver != 0x98 &&
	    ver != 0x9a && ver != 0xa7)
		return;

	if (risky_device(dev))
		return;

	pci_info(dev, "Skip IOMMU disabling for graphics\n");
	iommu_skip_te_disable = 1;
}
DECLARE_PCI_FIXUP_HEADER(PCI_VENDOR_ID_INTEL, PCI_ANY_ID, quirk_igfx_skip_te_disable);

/* On Tylersburg chipsets, some BIOSes have been known to enable the
   ISOCH DMAR unit for the Azalia sound device, but not give it any
   TLB entries, which causes it to deadlock. Check for that.  We do
   this in a function called from init_dmars(), instead of in a PCI
   quirk, because we don't want to print the obnoxious "BIOS broken"
   message if VT-d is actually disabled.
*/
static void __init check_tylersburg_isoch(void)
{
	struct pci_dev *pdev;
	uint32_t vtisochctrl;

	/* If there's no Azalia in the system anyway, forget it. */
	pdev = pci_get_device(PCI_VENDOR_ID_INTEL, 0x3a3e, NULL);
	if (!pdev)
		return;

	if (risky_device(pdev)) {
		pci_dev_put(pdev);
		return;
	}

	pci_dev_put(pdev);

	/* System Management Registers. Might be hidden, in which case
	   we can't do the sanity check. But that's OK, because the
	   known-broken BIOSes _don't_ actually hide it, so far. */
	pdev = pci_get_device(PCI_VENDOR_ID_INTEL, 0x342e, NULL);
	if (!pdev)
		return;

	if (risky_device(pdev)) {
		pci_dev_put(pdev);
		return;
	}

	if (pci_read_config_dword(pdev, 0x188, &vtisochctrl)) {
		pci_dev_put(pdev);
		return;
	}

	pci_dev_put(pdev);

	/* If Azalia DMA is routed to the non-isoch DMAR unit, fine. */
	if (vtisochctrl & 1)
		return;

	/* Drop all bits other than the number of TLB entries */
	vtisochctrl &= 0x1c;

	/* If we have the recommended number of TLB entries (16), fine. */
	if (vtisochctrl == 0x10)
		return;

	/* Zero TLB entries? You get to ride the short bus to school. */
	if (!vtisochctrl) {
		WARN(1, "Your BIOS is broken; DMA routed to ISOCH DMAR unit but no TLB space.\n"
		     "BIOS vendor: %s; Ver: %s; Product Version: %s\n",
		     dmi_get_system_info(DMI_BIOS_VENDOR),
		     dmi_get_system_info(DMI_BIOS_VERSION),
		     dmi_get_system_info(DMI_PRODUCT_VERSION));
		iommu_identity_mapping |= IDENTMAP_AZALIA;
		return;
	}

	pr_warn("Recommended TLB entries for ISOCH unit is 16; your BIOS set %d\n",
	       vtisochctrl);
}

/*
 * Here we deal with a device TLB defect where device may inadvertently issue ATS
 * invalidation completion before posted writes initiated with translated address
 * that utilized translations matching the invalidation address range, violating
 * the invalidation completion ordering.
 * Therefore, any use cases that cannot guarantee DMA is stopped before unmap is
 * vulnerable to this defect. In other words, any dTLB invalidation initiated not
 * under the control of the trusted/privileged host device driver must use this
 * quirk.
 * Device TLBs are invalidated under the following six conditions:
 * 1. Device driver does DMA API unmap IOVA
 * 2. Device driver unbind a PASID from a process, sva_unbind_device()
 * 3. PASID is torn down, after PASID cache is flushed. e.g. process
 *    exit_mmap() due to crash
 * 4. Under SVA usage, called by mmu_notifier.invalidate_range() where
 *    VM has to free pages that were unmapped
 * 5. Userspace driver unmaps a DMA buffer
 * 6. Cache invalidation in vSVA usage (upcoming)
 *
 * For #1 and #2, device drivers are responsible for stopping DMA traffic
 * before unmap/unbind. For #3, iommu driver gets mmu_notifier to
 * invalidate TLB the same way as normal user unmap which will use this quirk.
 * The dTLB invalidation after PASID cache flush does not need this quirk.
 *
 * As a reminder, #6 will *NEED* this quirk as we enable nested translation.
 */
void quirk_extra_dev_tlb_flush(struct device_domain_info *info,
			       unsigned long address, unsigned long mask,
			       u32 pasid, u16 qdep)
{
	u16 sid;

	if (likely(!info->dtlb_extra_inval))
		return;

	sid = PCI_DEVID(info->bus, info->devfn);
	if (pasid == PASID_RID2PASID) {
		qi_flush_dev_iotlb(info->iommu, sid, info->pfsid,
				   qdep, address, mask);
	} else {
		qi_flush_dev_iotlb_pasid(info->iommu, sid, info->pfsid,
					 pasid, qdep, address, mask);
	}
}<|MERGE_RESOLUTION|>--- conflicted
+++ resolved
@@ -356,39 +356,6 @@
 		while (*str == ',')
 			str++;
 	}
-<<<<<<< HEAD
-
-	return 1;
-}
-__setup("intel_iommu=", intel_iommu_setup);
-
-static struct kmem_cache *iommu_domain_cache;
-static struct kmem_cache *iommu_devinfo_cache;
-
-static struct dmar_domain* get_iommu_domain(struct intel_iommu *iommu, u16 did)
-{
-	struct dmar_domain **domains;
-	int idx = did >> 8;
-
-	domains = iommu->domains[idx];
-	if (!domains)
-		return NULL;
-
-	return domains[did & 0xff];
-}
-
-static void set_iommu_domain(struct intel_iommu *iommu, u16 did,
-			     struct dmar_domain *domain)
-{
-	struct dmar_domain **domains;
-	int idx = did >> 8;
-
-	if (!iommu->domains[idx]) {
-		size_t size = 256 * sizeof(struct dmar_domain *);
-		iommu->domains[idx] = kzalloc(size, GFP_ATOMIC);
-	}
-=======
->>>>>>> d60c95ef
 
 	return 1;
 }
@@ -437,11 +404,7 @@
 {
 	unsigned long fl_sagaw, sl_sagaw;
 
-<<<<<<< HEAD
-	fl_sagaw = BIT(2) | (cap_5lp_support(iommu->cap) ? BIT(3) : 0);
-=======
 	fl_sagaw = BIT(2) | (cap_fl5lp_support(iommu->cap) ? BIT(3) : 0);
->>>>>>> d60c95ef
 	sl_sagaw = cap_sagaw(iommu->cap);
 
 	/* Second level only. */
@@ -1766,11 +1729,6 @@
 		bitmap_free(iommu->copied_tables);
 		iommu->copied_tables = NULL;
 	}
-<<<<<<< HEAD
-
-	g_iommus[iommu->seq_id] = NULL;
-=======
->>>>>>> d60c95ef
 
 	/* free context mapping */
 	free_context_table(iommu);
@@ -2440,140 +2398,6 @@
 	       pci_real_dma_dev(to_pci_dev(dev)) != to_pci_dev(dev);
 }
 
-<<<<<<< HEAD
-static struct dmar_domain *dmar_insert_one_dev_info(struct intel_iommu *iommu,
-						    int bus, int devfn,
-						    struct device *dev,
-						    struct dmar_domain *domain)
-{
-	struct dmar_domain *found = NULL;
-	struct device_domain_info *info;
-	unsigned long flags;
-	int ret;
-
-	info = alloc_devinfo_mem();
-	if (!info)
-		return NULL;
-
-	if (!dev_is_real_dma_subdevice(dev)) {
-		info->bus = bus;
-		info->devfn = devfn;
-		info->segment = iommu->segment;
-	} else {
-		struct pci_dev *pdev = to_pci_dev(dev);
-
-		info->bus = pdev->bus->number;
-		info->devfn = pdev->devfn;
-		info->segment = pci_domain_nr(pdev->bus);
-	}
-
-	info->ats_supported = info->pasid_supported = info->pri_supported = 0;
-	info->ats_enabled = info->pasid_enabled = info->pri_enabled = 0;
-	info->ats_qdep = 0;
-	info->dev = dev;
-	info->domain = domain;
-	info->iommu = iommu;
-	info->pasid_table = NULL;
-	info->auxd_enabled = 0;
-	INIT_LIST_HEAD(&info->subdevices);
-
-	if (dev && dev_is_pci(dev)) {
-		struct pci_dev *pdev = to_pci_dev(info->dev);
-
-		if (ecap_dev_iotlb_support(iommu->ecap) &&
-		    pci_ats_supported(pdev) &&
-		    dmar_find_matched_atsr_unit(pdev))
-			info->ats_supported = 1;
-
-		if (sm_supported(iommu)) {
-			if (pasid_supported(iommu)) {
-				int features = pci_pasid_features(pdev);
-				if (features >= 0)
-					info->pasid_supported = features | 1;
-			}
-
-			if (info->ats_supported && ecap_prs(iommu->ecap) &&
-			    pci_pri_supported(pdev))
-				info->pri_supported = 1;
-		}
-	}
-
-	spin_lock_irqsave(&device_domain_lock, flags);
-	if (dev)
-		found = find_domain(dev);
-
-	if (!found) {
-		struct device_domain_info *info2;
-		info2 = dmar_search_domain_by_dev_info(info->segment, info->bus,
-						       info->devfn);
-		if (info2) {
-			found      = info2->domain;
-			info2->dev = dev;
-		}
-	}
-
-	if (found) {
-		spin_unlock_irqrestore(&device_domain_lock, flags);
-		free_devinfo_mem(info);
-		/* Caller must free the original domain */
-		return found;
-	}
-
-	spin_lock(&iommu->lock);
-	ret = domain_attach_iommu(domain, iommu);
-	spin_unlock(&iommu->lock);
-
-	if (ret) {
-		spin_unlock_irqrestore(&device_domain_lock, flags);
-		free_devinfo_mem(info);
-		return NULL;
-	}
-
-	list_add(&info->link, &domain->devices);
-	list_add(&info->global, &device_domain_list);
-	if (dev)
-		dev_iommu_priv_set(dev, info);
-	spin_unlock_irqrestore(&device_domain_lock, flags);
-
-	/* PASID table is mandatory for a PCI device in scalable mode. */
-	if (sm_supported(iommu) && !dev_is_real_dma_subdevice(dev)) {
-		ret = intel_pasid_alloc_table(dev);
-		if (ret) {
-			dev_err(dev, "PASID table allocation failed\n");
-			dmar_remove_one_dev_info(dev);
-			return NULL;
-		}
-
-		/* Setup the PASID entry for requests without PASID: */
-		spin_lock_irqsave(&iommu->lock, flags);
-		if (hw_pass_through && domain_type_is_si(domain))
-			ret = intel_pasid_setup_pass_through(iommu, domain,
-					dev, PASID_RID2PASID);
-		else if (domain_use_first_level(domain))
-			ret = domain_setup_first_level(iommu, domain, dev,
-					PASID_RID2PASID);
-		else
-			ret = intel_pasid_setup_second_level(iommu, domain,
-					dev, PASID_RID2PASID);
-		spin_unlock_irqrestore(&iommu->lock, flags);
-		if (ret) {
-			dev_err(dev, "Setup RID2PASID failed\n");
-			dmar_remove_one_dev_info(dev);
-			return NULL;
-		}
-	}
-
-	if (dev && domain_context_mapping(domain, dev)) {
-		dev_err(dev, "Domain context map failed\n");
-		dmar_remove_one_dev_info(dev);
-		return NULL;
-	}
-
-	return domain;
-}
-
-=======
->>>>>>> d60c95ef
 static int iommu_domain_identity_map(struct dmar_domain *domain,
 				     unsigned long first_vpfn,
 				     unsigned long last_vpfn)
@@ -3249,47 +3073,6 @@
 	if (si_domain) {
 		domain_exit(si_domain);
 		si_domain = NULL;
-<<<<<<< HEAD
-	}
-
-	kfree(g_iommus);
-
-error:
-	return ret;
-}
-
-static inline int iommu_domain_cache_init(void)
-{
-	int ret = 0;
-
-	iommu_domain_cache = kmem_cache_create("iommu_domain",
-					 sizeof(struct dmar_domain),
-					 0,
-					 SLAB_HWCACHE_ALIGN,
-
-					 NULL);
-	if (!iommu_domain_cache) {
-		pr_err("Couldn't create iommu_domain cache\n");
-		ret = -ENOMEM;
-	}
-
-	return ret;
-}
-
-static inline int iommu_devinfo_cache_init(void)
-{
-	int ret = 0;
-
-	iommu_devinfo_cache = kmem_cache_create("iommu_devinfo",
-					 sizeof(struct device_domain_info),
-					 0,
-					 SLAB_HWCACHE_ALIGN,
-					 NULL);
-	if (!iommu_devinfo_cache) {
-		pr_err("Couldn't create devinfo cache\n");
-		ret = -ENOMEM;
-=======
->>>>>>> d60c95ef
 	}
 
 	return ret;
