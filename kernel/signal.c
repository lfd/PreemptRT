--- conflicted
+++ resolved
@@ -2191,34 +2191,6 @@
 	spin_unlock_irqrestore(&sighand->siglock, flags);
 }
 
-<<<<<<< HEAD
-static inline bool may_ptrace_stop(void)
-{
-	if (!likely(current->ptrace))
-		return false;
-	/*
-	 * Are we in the middle of do_coredump?
-	 * If so and our tracer is also part of the coredump stopping
-	 * is a deadlock situation, and pointless because our tracer
-	 * is dead so don't allow us to stop.
-	 * If SIGKILL was already sent before the caller unlocked
-	 * ->siglock we must see ->core_state != NULL. Otherwise it
-	 * is safe to enter schedule().
-	 *
-	 * This is almost outdated, a task with the pending SIGKILL can't
-	 * block in TASK_TRACED. But PTRACE_EVENT_EXIT can be reported
-	 * after SIGKILL was already dequeued.
-	 */
-	if (unlikely(current->mm->core_state) &&
-	    unlikely(current->mm == current->parent->mm))
-		return false;
-
-	return true;
-}
-
-
-=======
->>>>>>> d60c95ef
 /*
  * This must be called with current->sighand->siglock held.
  *
@@ -2253,11 +2225,6 @@
 	}
 
 	/*
-<<<<<<< HEAD
-	 * schedule() will not sleep if there is a pending signal that
-	 * can awaken the task.
-	 */
-=======
 	 * After this point ptrace_signal_wake_up or signal_wake_up
 	 * will clear TASK_TRACED if ptrace_unlink happens or a fatal
 	 * signal comes in.  Handle previous ptrace_unlinks and fatal
@@ -2266,7 +2233,6 @@
 	if (!current->ptrace || __fatal_signal_pending(current))
 		return exit_code;
 
->>>>>>> d60c95ef
 	set_special_state(TASK_TRACED);
 	current->jobctl |= JOBCTL_TRACED;
 
@@ -2735,16 +2701,6 @@
 			goto fatal;
 		}
 
-		/* Has this task already been marked for death? */
-		if (signal_group_exit(signal)) {
-			ksig->info.si_signo = signr = SIGKILL;
-			sigdelset(&current->pending.signal, SIGKILL);
-			trace_signal_deliver(SIGKILL, SEND_SIG_NOINFO,
-				&sighand->action[SIGKILL - 1]);
-			recalc_sigpending();
-			goto fatal;
-		}
-
 		if (unlikely(current->jobctl & JOBCTL_STOP_PENDING) &&
 		    do_signal_stop(0))
 			goto relock;
@@ -2787,11 +2743,7 @@
 
 		if (unlikely(current->ptrace) && (signr != SIGKILL) &&
 		    !(sighand->action[signr -1].sa.sa_flags & SA_IMMUTABLE)) {
-<<<<<<< HEAD
-			signr = ptrace_signal(signr, &ksig->info);
-=======
 			signr = ptrace_signal(signr, &ksig->info, type);
->>>>>>> d60c95ef
 			if (!signr)
 				continue;
 		}
