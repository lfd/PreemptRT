// SPDX-License-Identifier: GPL-2.0+
/*
 * Synopsys DesignWare 8250 driver.
 *
 * Copyright 2011 Picochip, Jamie Iles.
 * Copyright 2013 Intel Corporation
 *
 * The Synopsys DesignWare 8250 has an extra feature whereby it detects if the
 * LCR is written whilst busy.  If it is, then a busy detect interrupt is
 * raised, the LCR needs to be rewritten and the uart status register read.
 */
#include <linux/acpi.h>
#include <linux/clk.h>
#include <linux/delay.h>
#include <linux/device.h>
#include <linux/io.h>
#include <linux/mod_devicetable.h>
#include <linux/module.h>
#include <linux/notifier.h>
#include <linux/of.h>
#include <linux/platform_device.h>
#include <linux/pm_runtime.h>
#include <linux/property.h>
#include <linux/reset.h>
#include <linux/slab.h>
#include <linux/workqueue.h>

#include <asm/byteorder.h>

#include <linux/serial_8250.h>
#include <linux/serial_reg.h>

#include "8250_dwlib.h"

/* Offsets for the DesignWare specific registers */
#define DW_UART_USR	0x1f /* UART Status Register */
#define DW_UART_DMASA	0xa8 /* DMA Software Ack */

#define OCTEON_UART_USR	0x27 /* UART Status Register */

#define RZN1_UART_TDMACR 0x10c /* DMA Control Register Transmit Mode */
#define RZN1_UART_RDMACR 0x110 /* DMA Control Register Receive Mode */

/* DesignWare specific register fields */
#define DW_UART_MCR_SIRE		BIT(6)

/* Renesas specific register fields */
#define RZN1_UART_xDMACR_DMA_EN		BIT(0)
#define RZN1_UART_xDMACR_1_WORD_BURST	(0 << 1)
#define RZN1_UART_xDMACR_4_WORD_BURST	(1 << 1)
#define RZN1_UART_xDMACR_8_WORD_BURST	(2 << 1)
#define RZN1_UART_xDMACR_BLK_SZ(x)	((x) << 3)

/* Quirks */
#define DW_UART_QUIRK_OCTEON		BIT(0)
#define DW_UART_QUIRK_ARMADA_38X	BIT(1)
#define DW_UART_QUIRK_SKIP_SET_RATE	BIT(2)
#define DW_UART_QUIRK_IS_DMA_FC		BIT(3)

static inline struct dw8250_data *clk_to_dw8250_data(struct notifier_block *nb)
{
	return container_of(nb, struct dw8250_data, clk_notifier);
}

static inline struct dw8250_data *work_to_dw8250_data(struct work_struct *work)
{
	return container_of(work, struct dw8250_data, clk_work);
}

static inline int dw8250_modify_msr(struct uart_port *p, int offset, int value)
{
	struct dw8250_data *d = to_dw8250_data(p->private_data);

	/* Override any modem control signals if needed */
	if (offset == UART_MSR) {
		value |= d->msr_mask_on;
		value &= ~d->msr_mask_off;
	}

	return value;
}

static void dw8250_force_idle(struct uart_port *p)
{
	struct uart_8250_port *up = up_to_u8250p(p);
	unsigned int lsr;

	serial8250_clear_and_reinit_fifos(up);

	/*
	 * With PSLVERR_RESP_EN parameter set to 1, the device generates an
	 * error response when an attempt to read an empty RBR with FIFO
	 * enabled.
	 */
	if (up->fcr & UART_FCR_ENABLE_FIFO) {
		lsr = p->serial_in(p, UART_LSR);
		if (!(lsr & UART_LSR_DR))
			return;
	}

	(void)p->serial_in(p, UART_RX);
}

static void dw8250_check_lcr(struct uart_port *p, int value)
{
	void __iomem *offset = p->membase + (UART_LCR << p->regshift);
	int tries = 1000;

	/* Make sure LCR write wasn't ignored */
	while (tries--) {
		unsigned int lcr = p->serial_in(p, UART_LCR);

		if ((value & ~UART_LCR_SPAR) == (lcr & ~UART_LCR_SPAR))
			return;

		dw8250_force_idle(p);

#ifdef CONFIG_64BIT
		if (p->type == PORT_OCTEON)
			__raw_writeq(value & 0xff, offset);
		else
#endif
		if (p->iotype == UPIO_MEM32)
			writel(value, offset);
		else if (p->iotype == UPIO_MEM32BE)
			iowrite32be(value, offset);
		else
			writeb(value, offset);
	}
	/*
	 * FIXME: this deadlocks if port->lock is already held
	 * dev_err(p->dev, "Couldn't set LCR to %d\n", value);
	 */
}

/* Returns once the transmitter is empty or we run out of retries */
static void dw8250_tx_wait_empty(struct uart_port *p)
{
	struct uart_8250_port *up = up_to_u8250p(p);
	unsigned int tries = 20000;
	unsigned int delay_threshold = tries - 1000;
	unsigned int lsr;

	while (tries--) {
		lsr = readb (p->membase + (UART_LSR << p->regshift));
<<<<<<< HEAD
		up->lsr_saved_flags |= lsr & LSR_SAVE_FLAGS;
=======
		up->lsr_saved_flags |= lsr & up->lsr_save_mask;
>>>>>>> e6f4ff3f

		if (lsr & UART_LSR_TEMT)
			break;

		/* The device is first given a chance to empty without delay,
		 * to avoid slowdowns at high bitrates. If after 1000 tries
		 * the buffer has still not emptied, allow more time for low-
		 * speed links. */
		if (tries < delay_threshold)
			udelay (1);
	}
}

static void dw8250_serial_out(struct uart_port *p, int offset, int value)
{
	struct dw8250_data *d = to_dw8250_data(p->private_data);

	writeb(value, p->membase + (offset << p->regshift));

	if (offset == UART_LCR && !d->uart_16550_compatible)
		dw8250_check_lcr(p, value);
}

static void dw8250_serial_out38x(struct uart_port *p, int offset, int value)
{
	/* Allow the TX to drain before we reconfigure */
	if (offset == UART_LCR)
		dw8250_tx_wait_empty(p);

	dw8250_serial_out(p, offset, value);
}

static unsigned int dw8250_serial_in(struct uart_port *p, int offset)
{
	unsigned int value = readb(p->membase + (offset << p->regshift));

	return dw8250_modify_msr(p, offset, value);
}

#ifdef CONFIG_64BIT
static unsigned int dw8250_serial_inq(struct uart_port *p, int offset)
{
	unsigned int value;

	value = (u8)__raw_readq(p->membase + (offset << p->regshift));

	return dw8250_modify_msr(p, offset, value);
}

static void dw8250_serial_outq(struct uart_port *p, int offset, int value)
{
	struct dw8250_data *d = to_dw8250_data(p->private_data);

	value &= 0xff;
	__raw_writeq(value, p->membase + (offset << p->regshift));
	/* Read back to ensure register write ordering. */
	__raw_readq(p->membase + (UART_LCR << p->regshift));

	if (offset == UART_LCR && !d->uart_16550_compatible)
		dw8250_check_lcr(p, value);
}
#endif /* CONFIG_64BIT */

static void dw8250_serial_out32(struct uart_port *p, int offset, int value)
{
	struct dw8250_data *d = to_dw8250_data(p->private_data);

	writel(value, p->membase + (offset << p->regshift));

	if (offset == UART_LCR && !d->uart_16550_compatible)
		dw8250_check_lcr(p, value);
}

static unsigned int dw8250_serial_in32(struct uart_port *p, int offset)
{
	unsigned int value = readl(p->membase + (offset << p->regshift));

	return dw8250_modify_msr(p, offset, value);
}

static void dw8250_serial_out32be(struct uart_port *p, int offset, int value)
{
	struct dw8250_data *d = to_dw8250_data(p->private_data);

	iowrite32be(value, p->membase + (offset << p->regshift));

	if (offset == UART_LCR && !d->uart_16550_compatible)
		dw8250_check_lcr(p, value);
}

static unsigned int dw8250_serial_in32be(struct uart_port *p, int offset)
{
       unsigned int value = ioread32be(p->membase + (offset << p->regshift));

       return dw8250_modify_msr(p, offset, value);
}


static int dw8250_handle_irq(struct uart_port *p)
{
	struct uart_8250_port *up = up_to_u8250p(p);
	struct dw8250_data *d = to_dw8250_data(p->private_data);
	unsigned int iir = p->serial_in(p, UART_IIR);
	bool rx_timeout = (iir & 0x3f) == UART_IIR_RX_TIMEOUT;
	unsigned int quirks = d->pdata->quirks;
	unsigned int status;
	unsigned long flags;

	/*
	 * There are ways to get Designware-based UARTs into a state where
	 * they are asserting UART_IIR_RX_TIMEOUT but there is no actual
	 * data available.  If we see such a case then we'll do a bogus
	 * read.  If we don't do this then the "RX TIMEOUT" interrupt will
	 * fire forever.
	 *
	 * This problem has only been observed so far when not in DMA mode
	 * so we limit the workaround only to non-DMA mode.
	 */
	if (!up->dma && rx_timeout) {
		spin_lock_irqsave(&p->lock, flags);
		status = serial_lsr_in(up);

		if (!(status & (UART_LSR_DR | UART_LSR_BI)))
			(void) p->serial_in(p, UART_RX);

		spin_unlock_irqrestore(&p->lock, flags);
	}

	/* Manually stop the Rx DMA transfer when acting as flow controller */
	if (quirks & DW_UART_QUIRK_IS_DMA_FC && up->dma && up->dma->rx_running && rx_timeout) {
		spin_lock_irqsave(&p->lock, flags);
		status = serial_lsr_in(up);
		spin_unlock_irqrestore(&p->lock, flags);

		if (status & (UART_LSR_DR | UART_LSR_BI)) {
			dw8250_writel_ext(p, RZN1_UART_RDMACR, 0);
			dw8250_writel_ext(p, DW_UART_DMASA, 1);
		}
	}

	if (serial8250_handle_irq(p, iir))
		return 1;

	if ((iir & UART_IIR_BUSY) == UART_IIR_BUSY) {
		/* Clear the USR */
		(void)p->serial_in(p, d->pdata->usr_reg);

		return 1;
	}

	return 0;
}

static void dw8250_clk_work_cb(struct work_struct *work)
{
	struct dw8250_data *d = work_to_dw8250_data(work);
	struct uart_8250_port *up;
	unsigned long rate;

	rate = clk_get_rate(d->clk);
	if (rate <= 0)
		return;

	up = serial8250_get_port(d->data.line);

	serial8250_update_uartclk(&up->port, rate);
}

static int dw8250_clk_notifier_cb(struct notifier_block *nb,
				  unsigned long event, void *data)
{
	struct dw8250_data *d = clk_to_dw8250_data(nb);

	/*
	 * We have no choice but to defer the uartclk update due to two
	 * deadlocks. First one is caused by a recursive mutex lock which
	 * happens when clk_set_rate() is called from dw8250_set_termios().
	 * Second deadlock is more tricky and is caused by an inverted order of
	 * the clk and tty-port mutexes lock. It happens if clock rate change
	 * is requested asynchronously while set_termios() is executed between
	 * tty-port mutex lock and clk_set_rate() function invocation and
	 * vise-versa. Anyway if we didn't have the reference clock alteration
	 * in the dw8250_set_termios() method we wouldn't have needed this
	 * deferred event handling complication.
	 */
	if (event == POST_RATE_CHANGE) {
		queue_work(system_unbound_wq, &d->clk_work);
		return NOTIFY_OK;
	}

	return NOTIFY_DONE;
}

static void
dw8250_do_pm(struct uart_port *port, unsigned int state, unsigned int old)
{
	if (!state)
		pm_runtime_get_sync(port->dev);

	serial8250_do_pm(port, state, old);

	if (state)
		pm_runtime_put_sync_suspend(port->dev);
}

static void dw8250_set_termios(struct uart_port *p, struct ktermios *termios,
			       struct ktermios *old)
{
	unsigned long newrate = tty_termios_baud_rate(termios) * 16;
	struct dw8250_data *d = to_dw8250_data(p->private_data);
	long rate;
	int ret;

	clk_disable_unprepare(d->clk);
	rate = clk_round_rate(d->clk, newrate);
	if (rate > 0) {
		/*
		 * Note that any clock-notifer worker will block in
		 * serial8250_update_uartclk() until we are done.
		 */
		ret = clk_set_rate(d->clk, newrate);
		if (!ret)
			p->uartclk = rate;
	}
	clk_prepare_enable(d->clk);

	dw8250_do_set_termios(p, termios, old);
}

static void dw8250_set_ldisc(struct uart_port *p, struct ktermios *termios)
{
	struct uart_8250_port *up = up_to_u8250p(p);
	unsigned int mcr = p->serial_in(p, UART_MCR);

	if (up->capabilities & UART_CAP_IRDA) {
		if (termios->c_line == N_IRDA)
			mcr |= DW_UART_MCR_SIRE;
		else
			mcr &= ~DW_UART_MCR_SIRE;

		p->serial_out(p, UART_MCR, mcr);
	}
	serial8250_do_set_ldisc(p, termios);
}

/*
 * dw8250_fallback_dma_filter will prevent the UART from getting just any free
 * channel on platforms that have DMA engines, but don't have any channels
 * assigned to the UART.
 *
 * REVISIT: This is a work around for limitation in the DMA Engine API. Once the
 * core problem is fixed, this function is no longer needed.
 */
static bool dw8250_fallback_dma_filter(struct dma_chan *chan, void *param)
{
	return false;
}

static bool dw8250_idma_filter(struct dma_chan *chan, void *param)
{
	return param == chan->device->dev;
}

static u32 dw8250_rzn1_get_dmacr_burst(int max_burst)
{
	if (max_burst >= 8)
		return RZN1_UART_xDMACR_8_WORD_BURST;
	else if (max_burst >= 4)
		return RZN1_UART_xDMACR_4_WORD_BURST;
	else
		return RZN1_UART_xDMACR_1_WORD_BURST;
}

static void dw8250_prepare_tx_dma(struct uart_8250_port *p)
{
	struct uart_port *up = &p->port;
	struct uart_8250_dma *dma = p->dma;
	u32 val;

	dw8250_writel_ext(up, RZN1_UART_TDMACR, 0);
	val = dw8250_rzn1_get_dmacr_burst(dma->txconf.dst_maxburst) |
	      RZN1_UART_xDMACR_BLK_SZ(dma->tx_size) |
	      RZN1_UART_xDMACR_DMA_EN;
	dw8250_writel_ext(up, RZN1_UART_TDMACR, val);
}

static void dw8250_prepare_rx_dma(struct uart_8250_port *p)
{
	struct uart_port *up = &p->port;
	struct uart_8250_dma *dma = p->dma;
	u32 val;

	dw8250_writel_ext(up, RZN1_UART_RDMACR, 0);
	val = dw8250_rzn1_get_dmacr_burst(dma->rxconf.src_maxburst) |
	      RZN1_UART_xDMACR_BLK_SZ(dma->rx_size) |
	      RZN1_UART_xDMACR_DMA_EN;
	dw8250_writel_ext(up, RZN1_UART_RDMACR, val);
}

static void dw8250_quirks(struct uart_port *p, struct dw8250_data *data)
{
	struct device_node *np = p->dev->of_node;

	if (np) {
		unsigned int quirks = data->pdata->quirks;
		int id;

		/* get index of serial line, if found in DT aliases */
		id = of_alias_get_id(np, "serial");
		if (id >= 0)
			p->line = id;
#ifdef CONFIG_64BIT
		if (quirks & DW_UART_QUIRK_OCTEON) {
			p->serial_in = dw8250_serial_inq;
			p->serial_out = dw8250_serial_outq;
			p->flags = UPF_SKIP_TEST | UPF_SHARE_IRQ | UPF_FIXED_TYPE;
			p->type = PORT_OCTEON;
			data->skip_autocfg = true;
		}
#endif

		if (of_device_is_big_endian(np)) {
			p->iotype = UPIO_MEM32BE;
			p->serial_in = dw8250_serial_in32be;
			p->serial_out = dw8250_serial_out32be;
		}

		if (quirks & DW_UART_QUIRK_ARMADA_38X)
			p->serial_out = dw8250_serial_out38x;
		if (quirks & DW_UART_QUIRK_SKIP_SET_RATE)
			p->set_termios = dw8250_do_set_termios;
		if (quirks & DW_UART_QUIRK_IS_DMA_FC) {
			data->data.dma.txconf.device_fc = 1;
			data->data.dma.rxconf.device_fc = 1;
			data->data.dma.prepare_tx_dma = dw8250_prepare_tx_dma;
			data->data.dma.prepare_rx_dma = dw8250_prepare_rx_dma;
		}

	} else if (acpi_dev_present("APMC0D08", NULL, -1)) {
		p->iotype = UPIO_MEM32;
		p->regshift = 2;
		p->serial_in = dw8250_serial_in32;
		data->uart_16550_compatible = true;
	}

	/* Platforms with iDMA 64-bit */
	if (platform_get_resource_byname(to_platform_device(p->dev),
					 IORESOURCE_MEM, "lpss_priv")) {
		data->data.dma.rx_param = p->dev->parent;
		data->data.dma.tx_param = p->dev->parent;
		data->data.dma.fn = dw8250_idma_filter;
	}
}

static void dw8250_clk_disable_unprepare(void *data)
{
	clk_disable_unprepare(data);
}

static void dw8250_reset_control_assert(void *data)
{
	reset_control_assert(data);
}

static int dw8250_probe(struct platform_device *pdev)
{
	struct uart_8250_port uart = {}, *up = &uart;
	struct uart_port *p = &up->port;
	struct device *dev = &pdev->dev;
	struct dw8250_data *data;
	struct resource *regs;
	int irq;
	int err;
	u32 val;

	regs = platform_get_resource(pdev, IORESOURCE_MEM, 0);
	if (!regs)
		return dev_err_probe(dev, -EINVAL, "no registers defined\n");

	irq = platform_get_irq(pdev, 0);
	if (irq < 0)
		return irq;

	spin_lock_init(&p->lock);
	p->mapbase	= regs->start;
	p->irq		= irq;
	p->handle_irq	= dw8250_handle_irq;
	p->pm		= dw8250_do_pm;
	p->type		= PORT_8250;
	p->flags	= UPF_SHARE_IRQ | UPF_FIXED_PORT;
	p->dev		= dev;
	p->iotype	= UPIO_MEM;
	p->serial_in	= dw8250_serial_in;
	p->serial_out	= dw8250_serial_out;
	p->set_ldisc	= dw8250_set_ldisc;
	p->set_termios	= dw8250_set_termios;

	p->membase = devm_ioremap(dev, regs->start, resource_size(regs));
	if (!p->membase)
		return -ENOMEM;

	data = devm_kzalloc(dev, sizeof(*data), GFP_KERNEL);
	if (!data)
		return -ENOMEM;

	data->data.dma.fn = dw8250_fallback_dma_filter;
	data->pdata = device_get_match_data(p->dev);
	p->private_data = &data->data;

	data->uart_16550_compatible = device_property_read_bool(dev,
						"snps,uart-16550-compatible");

	err = device_property_read_u32(dev, "reg-shift", &val);
	if (!err)
		p->regshift = val;

	err = device_property_read_u32(dev, "reg-io-width", &val);
	if (!err && val == 4) {
		p->iotype = UPIO_MEM32;
		p->serial_in = dw8250_serial_in32;
		p->serial_out = dw8250_serial_out32;
	}

	if (device_property_read_bool(dev, "dcd-override")) {
		/* Always report DCD as active */
		data->msr_mask_on |= UART_MSR_DCD;
		data->msr_mask_off |= UART_MSR_DDCD;
	}

	if (device_property_read_bool(dev, "dsr-override")) {
		/* Always report DSR as active */
		data->msr_mask_on |= UART_MSR_DSR;
		data->msr_mask_off |= UART_MSR_DDSR;
	}

	if (device_property_read_bool(dev, "cts-override")) {
		/* Always report CTS as active */
		data->msr_mask_on |= UART_MSR_CTS;
		data->msr_mask_off |= UART_MSR_DCTS;
	}

	if (device_property_read_bool(dev, "ri-override")) {
		/* Always report Ring indicator as inactive */
		data->msr_mask_off |= UART_MSR_RI;
		data->msr_mask_off |= UART_MSR_TERI;
	}

	/* Always ask for fixed clock rate from a property. */
	device_property_read_u32(dev, "clock-frequency", &p->uartclk);

	/* If there is separate baudclk, get the rate from it. */
	data->clk = devm_clk_get_optional(dev, "baudclk");
	if (data->clk == NULL)
		data->clk = devm_clk_get_optional(dev, NULL);
	if (IS_ERR(data->clk))
		return PTR_ERR(data->clk);

	INIT_WORK(&data->clk_work, dw8250_clk_work_cb);
	data->clk_notifier.notifier_call = dw8250_clk_notifier_cb;

	err = clk_prepare_enable(data->clk);
	if (err)
		return dev_err_probe(dev, err, "could not enable optional baudclk\n");

	err = devm_add_action_or_reset(dev, dw8250_clk_disable_unprepare, data->clk);
	if (err)
		return err;

	if (data->clk)
		p->uartclk = clk_get_rate(data->clk);

	/* If no clock rate is defined, fail. */
	if (!p->uartclk)
		return dev_err_probe(dev, -EINVAL, "clock rate not defined\n");

	data->pclk = devm_clk_get_optional(dev, "apb_pclk");
	if (IS_ERR(data->pclk))
		return PTR_ERR(data->pclk);

	err = clk_prepare_enable(data->pclk);
	if (err)
		return dev_err_probe(dev, err, "could not enable apb_pclk\n");

	err = devm_add_action_or_reset(dev, dw8250_clk_disable_unprepare, data->pclk);
	if (err)
		return err;

	data->rst = devm_reset_control_get_optional_exclusive(dev, NULL);
	if (IS_ERR(data->rst))
		return PTR_ERR(data->rst);

	reset_control_deassert(data->rst);

	err = devm_add_action_or_reset(dev, dw8250_reset_control_assert, data->rst);
	if (err)
		return err;

	dw8250_quirks(p, data);

	/* If the Busy Functionality is not implemented, don't handle it */
	if (data->uart_16550_compatible)
		p->handle_irq = NULL;

	if (!data->skip_autocfg)
		dw8250_setup_port(p);

	/* If we have a valid fifosize, try hooking up DMA */
	if (p->fifosize) {
		data->data.dma.rxconf.src_maxburst = p->fifosize / 4;
		data->data.dma.txconf.dst_maxburst = p->fifosize / 4;
		up->dma = &data->data.dma;
	}

	data->data.line = serial8250_register_8250_port(up);
	if (data->data.line < 0)
		return data->data.line;

	/*
	 * Some platforms may provide a reference clock shared between several
	 * devices. In this case any clock state change must be known to the
	 * UART port at least post factum.
	 */
	if (data->clk) {
		err = clk_notifier_register(data->clk, &data->clk_notifier);
		if (err)
			return dev_err_probe(dev, err, "Failed to set the clock notifier\n");
		queue_work(system_unbound_wq, &data->clk_work);
	}

	platform_set_drvdata(pdev, data);

	pm_runtime_set_active(dev);
	pm_runtime_enable(dev);

	return 0;
}

static int dw8250_remove(struct platform_device *pdev)
{
	struct dw8250_data *data = platform_get_drvdata(pdev);
	struct device *dev = &pdev->dev;

	pm_runtime_get_sync(dev);

	if (data->clk) {
		clk_notifier_unregister(data->clk, &data->clk_notifier);

		flush_work(&data->clk_work);
	}

	serial8250_unregister_port(data->data.line);

	pm_runtime_disable(dev);
	pm_runtime_put_noidle(dev);

	return 0;
}

static int dw8250_suspend(struct device *dev)
{
	struct dw8250_data *data = dev_get_drvdata(dev);

	serial8250_suspend_port(data->data.line);

	return 0;
}

static int dw8250_resume(struct device *dev)
{
	struct dw8250_data *data = dev_get_drvdata(dev);

	serial8250_resume_port(data->data.line);

	return 0;
}

static int dw8250_runtime_suspend(struct device *dev)
{
	struct dw8250_data *data = dev_get_drvdata(dev);

	clk_disable_unprepare(data->clk);

	clk_disable_unprepare(data->pclk);

	return 0;
}

static int dw8250_runtime_resume(struct device *dev)
{
	struct dw8250_data *data = dev_get_drvdata(dev);

	clk_prepare_enable(data->pclk);

	clk_prepare_enable(data->clk);

	return 0;
}

static const struct dev_pm_ops dw8250_pm_ops = {
	SYSTEM_SLEEP_PM_OPS(dw8250_suspend, dw8250_resume)
	RUNTIME_PM_OPS(dw8250_runtime_suspend, dw8250_runtime_resume, NULL)
};

static const struct dw8250_platform_data dw8250_dw_apb = {
	.usr_reg = DW_UART_USR,
};

static const struct dw8250_platform_data dw8250_octeon_3860_data = {
	.usr_reg = OCTEON_UART_USR,
	.quirks = DW_UART_QUIRK_OCTEON,
};

static const struct dw8250_platform_data dw8250_armada_38x_data = {
	.usr_reg = DW_UART_USR,
	.quirks = DW_UART_QUIRK_ARMADA_38X,
};

static const struct dw8250_platform_data dw8250_renesas_rzn1_data = {
	.usr_reg = DW_UART_USR,
	.cpr_val = 0x00012f32,
	.quirks = DW_UART_QUIRK_IS_DMA_FC,
};

static const struct dw8250_platform_data dw8250_starfive_jh7100_data = {
	.usr_reg = DW_UART_USR,
	.quirks = DW_UART_QUIRK_SKIP_SET_RATE,
};

static const struct of_device_id dw8250_of_match[] = {
	{ .compatible = "snps,dw-apb-uart", .data = &dw8250_dw_apb },
	{ .compatible = "cavium,octeon-3860-uart", .data = &dw8250_octeon_3860_data },
	{ .compatible = "marvell,armada-38x-uart", .data = &dw8250_armada_38x_data },
	{ .compatible = "renesas,rzn1-uart", .data = &dw8250_renesas_rzn1_data },
	{ .compatible = "starfive,jh7100-uart", .data = &dw8250_starfive_jh7100_data },
	{ /* Sentinel */ }
};
MODULE_DEVICE_TABLE(of, dw8250_of_match);

static const struct acpi_device_id dw8250_acpi_match[] = {
	{ "80860F0A", (kernel_ulong_t)&dw8250_dw_apb },
	{ "8086228A", (kernel_ulong_t)&dw8250_dw_apb },
	{ "AMD0020", (kernel_ulong_t)&dw8250_dw_apb },
	{ "AMDI0020", (kernel_ulong_t)&dw8250_dw_apb },
	{ "AMDI0022", (kernel_ulong_t)&dw8250_dw_apb },
	{ "APMC0D08", (kernel_ulong_t)&dw8250_dw_apb},
	{ "BRCM2032", (kernel_ulong_t)&dw8250_dw_apb },
	{ "HISI0031", (kernel_ulong_t)&dw8250_dw_apb },
	{ "INT33C4", (kernel_ulong_t)&dw8250_dw_apb },
	{ "INT33C5", (kernel_ulong_t)&dw8250_dw_apb },
	{ "INT3434", (kernel_ulong_t)&dw8250_dw_apb },
	{ "INT3435", (kernel_ulong_t)&dw8250_dw_apb },
	{ },
};
MODULE_DEVICE_TABLE(acpi, dw8250_acpi_match);

static struct platform_driver dw8250_platform_driver = {
	.driver = {
		.name		= "dw-apb-uart",
		.pm		= pm_ptr(&dw8250_pm_ops),
		.of_match_table	= dw8250_of_match,
		.acpi_match_table = dw8250_acpi_match,
	},
	.probe			= dw8250_probe,
	.remove			= dw8250_remove,
};

module_platform_driver(dw8250_platform_driver);

MODULE_AUTHOR("Jamie Iles");
MODULE_LICENSE("GPL");
MODULE_DESCRIPTION("Synopsys DesignWare 8250 serial port driver");
MODULE_ALIAS("platform:dw-apb-uart");<|MERGE_RESOLUTION|>--- conflicted
+++ resolved
@@ -143,11 +143,7 @@
 
 	while (tries--) {
 		lsr = readb (p->membase + (UART_LSR << p->regshift));
-<<<<<<< HEAD
-		up->lsr_saved_flags |= lsr & LSR_SAVE_FLAGS;
-=======
 		up->lsr_saved_flags |= lsr & up->lsr_save_mask;
->>>>>>> e6f4ff3f
 
 		if (lsr & UART_LSR_TEMT)
 			break;
