# SPDX-License-Identifier: GPL-2.0-only
#
# Hardware monitoring chip drivers configuration
#

menuconfig HWMON
	tristate "Hardware Monitoring support"
	depends on HAS_IOMEM
	default y
	help
	  Hardware monitoring devices let you monitor the hardware health
	  of a system. Most modern motherboards include such a device. It
	  can include temperature sensors, voltage sensors, fan speed
	  sensors and various additional features such as the ability to
	  control the speed of the fans. If you want this support you
	  should say Y here and also to the specific driver(s) for your
	  sensors chip(s) below.

	  To find out which specific driver(s) you need, use the
	  sensors-detect script from the lm_sensors package.  Read
	  <file:Documentation/hwmon/userspace-tools.rst> for details.

	  This support can also be built as a module. If so, the module
	  will be called hwmon.

if HWMON

config HWMON_VID
	tristate

config HWMON_DEBUG_CHIP
	bool "Hardware Monitoring Chip debugging messages"
	help
	  Say Y here if you want the I2C chip drivers to produce a bunch of
	  debug messages to the system log.  Select this if you are having
	  a problem with I2C support and want to see more of what is going
	  on.

comment "Native drivers"

config SENSORS_ABITUGURU
	tristate "Abit uGuru (rev 1 & 2)"
	depends on X86 && DMI
	help
	  If you say yes here you get support for the sensor part of the first
	  and second revision of the Abit uGuru chip. The voltage and frequency
	  control parts of the Abit uGuru are not supported. The Abit uGuru
	  chip can be found on Abit uGuru featuring motherboards (most modern
	  Abit motherboards from before end 2005). For more info and a list
	  of which motherboards have which revision see
	  Documentation/hwmon/abituguru.rst

	  This driver can also be built as a module. If so, the module
	  will be called abituguru.

config SENSORS_ABITUGURU3
	tristate "Abit uGuru (rev 3)"
	depends on X86 && DMI
	help
	  If you say yes here you get support for the sensor part of the
	  third revision of the Abit uGuru chip. Only reading the sensors
	  and their settings is supported. The third revision of the Abit
	  uGuru chip can be found on recent Abit motherboards (since end
	  2005). For more info and a list of which motherboards have which
	  revision see Documentation/hwmon/abituguru3.rst

	  This driver can also be built as a module. If so, the module
	  will be called abituguru3.

config SENSORS_AD7314
	tristate "Analog Devices AD7314 and compatibles"
	depends on SPI
	help
	  If you say yes here you get support for the Analog Devices
	  AD7314, ADT7301 and ADT7302 temperature sensors.

	  This driver can also be built as a module. If so, the module
	  will be called ad7314.

config SENSORS_AD7414
	tristate "Analog Devices AD7414"
	depends on I2C
	help
	  If you say yes here you get support for the Analog Devices
	  AD7414 temperature monitoring chip.

	  This driver can also be built as a module. If so, the module
	  will be called ad7414.

config SENSORS_AD7418
	tristate "Analog Devices AD7416, AD7417 and AD7418"
	depends on I2C
	help
	  If you say yes here you get support for the Analog Devices
	  AD7416, AD7417 and AD7418 temperature monitoring chips.

	  This driver can also be built as a module. If so, the module
	  will be called ad7418.

config SENSORS_ADM1021
	tristate "Analog Devices ADM1021 and compatibles"
	depends on I2C
	depends on SENSORS_LM90=n
	help
	  If you say yes here you get support for Analog Devices ADM1021
	  and ADM1023 sensor chips and clones: Maxim MAX1617 and MAX1617A,
	  Genesys Logic GL523SM, National Semiconductor LM84 and TI THMC10.

	  This driver can also be built as a module. If so, the module
	  will be called adm1021.

config SENSORS_ADM1025
	tristate "Analog Devices ADM1025 and compatibles"
	depends on I2C
	select HWMON_VID
	help
	  If you say yes here you get support for Analog Devices ADM1025
	  and Philips NE1619 sensor chips.

	  This driver can also be built as a module. If so, the module
	  will be called adm1025.

config SENSORS_ADM1026
	tristate "Analog Devices ADM1026 and compatibles"
	depends on I2C
	select HWMON_VID
	help
	  If you say yes here you get support for Analog Devices ADM1026
	  sensor chip.

	  This driver can also be built as a module. If so, the module
	  will be called adm1026.

config SENSORS_ADM1029
	tristate "Analog Devices ADM1029"
	depends on I2C
	help
	  If you say yes here you get support for Analog Devices ADM1029
	  sensor chip.
	  Very rare chip, please let us know you use it.

	  This driver can also be built as a module. If so, the module
	  will be called adm1029.

config SENSORS_ADM1031
	tristate "Analog Devices ADM1031 and compatibles"
	depends on I2C
	help
	  If you say yes here you get support for Analog Devices ADM1031
	  and ADM1030 sensor chips.

	  This driver can also be built as a module. If so, the module
	  will be called adm1031.

config SENSORS_ADM1177
	tristate "Analog Devices ADM1177 and compatibles"
	depends on I2C
	help
	  If you say yes here you get support for Analog Devices ADM1177
	  sensor chips.

	  This driver can also be built as a module.  If so, the module
	  will be called adm1177.

config SENSORS_ADM9240
	tristate "Analog Devices ADM9240 and compatibles"
	depends on I2C
	select HWMON_VID
	help
	  If you say yes here you get support for Analog Devices ADM9240,
	  Dallas DS1780, National Semiconductor LM81 sensor chips.

	  This driver can also be built as a module. If so, the module
	  will be called adm9240.

config SENSORS_ADT7X10
	tristate
	select REGMAP
	help
	  This module contains common code shared by the ADT7310/ADT7320 and
	  ADT7410/ADT7420 temperature monitoring chip drivers.

	  If built as a module, the module will be called adt7x10.

config SENSORS_ADT7310
	tristate "Analog Devices ADT7310/ADT7320"
	depends on SPI_MASTER
	select SENSORS_ADT7X10
	help
	  If you say yes here you get support for the Analog Devices
	  ADT7310 and ADT7320 temperature monitoring chips.

	  This driver can also be built as a module. If so, the module
	  will be called adt7310.

config SENSORS_ADT7410
	tristate "Analog Devices ADT7410/ADT7420"
	depends on I2C
	select SENSORS_ADT7X10
	help
	  If you say yes here you get support for the Analog Devices
	  ADT7410 and ADT7420 temperature monitoring chips.

	  This driver can also be built as a module. If so, the module
	  will be called adt7410.

config SENSORS_ADT7411
	tristate "Analog Devices ADT7411"
	depends on I2C
	help
	  If you say yes here you get support for the Analog Devices
	  ADT7411 voltage and temperature monitoring chip.

	  This driver can also be built as a module. If so, the module
	  will be called adt7411.

config SENSORS_ADT7462
	tristate "Analog Devices ADT7462"
	depends on I2C
	help
	  If you say yes here you get support for the Analog Devices
	  ADT7462 temperature monitoring chips.

	  This driver can also be built as a module. If so, the module
	  will be called adt7462.

config SENSORS_ADT7470
	tristate "Analog Devices ADT7470"
	depends on I2C
	help
	  If you say yes here you get support for the Analog Devices
	  ADT7470 temperature monitoring chips.

	  This driver can also be built as a module. If so, the module
	  will be called adt7470.

config SENSORS_ADT7475
	tristate "Analog Devices ADT7473, ADT7475, ADT7476 and ADT7490"
	depends on I2C
	select HWMON_VID
	help
	  If you say yes here you get support for the Analog Devices
	  ADT7473, ADT7475, ADT7476 and ADT7490 hardware monitoring
	  chips.

	  This driver can also be built as a module. If so, the module
	  will be called adt7475.

config SENSORS_AHT10
	tristate "Aosong AHT10"
	depends on I2C
	help
	  If you say yes here, you get support for the Aosong AHT10
	  temperature and humidity sensors

	  This driver can also be built as a module. If so, the module
	  will be called aht10.

config SENSORS_AQUACOMPUTER_D5NEXT
	tristate "Aquacomputer D5 Next, Octo, Quadro, Farbwerk, Farbwerk 360, High Flow Next"
	depends on USB_HID
	select CRC16
	help
	  If you say yes here you get support for sensors and fans of
	  the Aquacomputer D5 Next watercooling pump, Octo and Quadro fan
	  controllers, Farbwerk and Farbwerk 360 RGB controllers, High Flow
	  Next sensor, where available.

	  This driver can also be built as a module. If so, the module
	  will be called aquacomputer_d5next.

config SENSORS_AS370
	tristate "Synaptics AS370 SoC hardware monitoring driver"
	help
	  If you say yes here you get support for the PVT sensors of
	  the Synaptics AS370 SoC

	  This driver can also be built as a module. If so, the module
	  will be called as370-hwmon.


config SENSORS_ASC7621
	tristate "Andigilog aSC7621"
	depends on I2C
	help
	  If you say yes here you get support for the aSC7621
	  family of SMBus sensors chip found on most Intel X38, X48, X58,
	  945, 965 and 975 desktop boards.  Currently supported chips:
	  aSC7621
	  aSC7621a

	  This driver can also be built as a module. If so, the module
	  will be called asc7621.

config SENSORS_AXI_FAN_CONTROL
	tristate "Analog Devices FAN Control HDL Core driver"
	help
	  If you say yes here you get support for the Analog Devices
	  AXI HDL FAN monitoring core.

	  This driver can also be built as a module. If so, the module
	  will be called axi-fan-control

config SENSORS_K8TEMP
	tristate "AMD Athlon64/FX or Opteron temperature sensor"
	depends on X86 && PCI
	help
	  If you say yes here you get support for the temperature
	  sensor(s) inside your CPU. Supported is whole AMD K8
	  microarchitecture. Please note that you will need at least
	  lm-sensors 2.10.1 for proper userspace support.

	  This driver can also be built as a module. If so, the module
	  will be called k8temp.

config SENSORS_K10TEMP
	tristate "AMD Family 10h+ temperature sensor"
	depends on X86 && PCI && AMD_NB
	help
	  If you say yes here you get support for the temperature
	  sensor(s) inside your CPU. Supported are later revisions of
	  the AMD Family 10h and all revisions of the AMD Family 11h,
	  12h (Llano), 14h (Brazos), 15h (Bulldozer/Trinity/Kaveri/Carrizo)
	  and 16h (Kabini/Mullins) microarchitectures.

	  This driver can also be built as a module. If so, the module
	  will be called k10temp.

config SENSORS_FAM15H_POWER
	tristate "AMD Family 15h processor power"
	depends on X86 && PCI && CPU_SUP_AMD
	help
	  If you say yes here you get support for processor power
	  information of your AMD family 15h CPU.

	  This driver can also be built as a module. If so, the module
	  will be called fam15h_power.

config SENSORS_APPLESMC
	tristate "Apple SMC (Motion sensor, light sensor, keyboard backlight)"
	depends on INPUT && X86
	select NEW_LEDS
	select LEDS_CLASS
	help
	  This driver provides support for the Apple System Management
	  Controller, which provides an accelerometer (Apple Sudden Motion
	  Sensor), light sensors, temperature sensors, keyboard backlight
	  control and fan control.

	  Only Intel-based Apple's computers are supported (MacBook Pro,
	  MacBook, MacMini).

	  Data from the different sensors, keyboard backlight control and fan
	  control are accessible via sysfs.

	  This driver also provides an absolute input class device, allowing
	  the laptop to act as a pinball machine-esque joystick.

	  Say Y here if you have an applicable laptop and want to experience
	  the awesome power of applesmc.

config SENSORS_ARM_SCMI
	tristate "ARM SCMI Sensors"
	depends on ARM_SCMI_PROTOCOL
	depends on THERMAL || !THERMAL_OF
	help
	  This driver provides support for temperature, voltage, current
	  and power sensors available on SCMI based platforms. The actual
	  number and type of sensors exported depend on the platform.

	  This driver can also be built as a module. If so, the module
	  will be called scmi-hwmon.

config SENSORS_ARM_SCPI
	tristate "ARM SCPI Sensors"
	depends on ARM_SCPI_PROTOCOL
	depends on THERMAL || !THERMAL_OF
	help
	  This driver provides support for temperature, voltage, current
	  and power sensors available on ARM Ltd's SCP based platforms. The
	  actual number and type of sensors exported depend on the platform.

config SENSORS_ASB100
	tristate "Asus ASB100 Bach"
	depends on (X86 || COMPILE_TEST) && I2C
	select HWMON_VID
	help
	  If you say yes here you get support for the ASB100 Bach sensor
	  chip found on some Asus mainboards.

	  This driver can also be built as a module. If so, the module
	  will be called asb100.

config SENSORS_ASPEED
	tristate "ASPEED AST2400/AST2500 PWM and Fan tach driver"
	depends on ARCH_ASPEED || COMPILE_TEST
	depends on THERMAL || THERMAL=n
	select REGMAP
	help
	  This driver provides support for ASPEED AST2400/AST2500 PWM
	  and Fan Tacho controllers.

	  This driver can also be built as a module. If so, the module
	  will be called aspeed_pwm_tacho.

config SENSORS_ATXP1
	tristate "Attansic ATXP1 VID controller"
	depends on I2C
	select HWMON_VID
	help
	  If you say yes here you get support for the Attansic ATXP1 VID
	  controller.

	  If your board have such a chip, you are able to control your CPU
	  core and other voltages.

	  This driver can also be built as a module. If so, the module
	  will be called atxp1.

config SENSORS_BT1_PVT
	tristate "Baikal-T1 Process, Voltage, Temperature sensor driver"
	depends on MIPS_BAIKAL_T1 || COMPILE_TEST
	select POLYNOMIAL
	help
	  If you say yes here you get support for Baikal-T1 PVT sensor
	  embedded into the SoC.

	  This driver can also be built as a module. If so, the module will be
	  called bt1-pvt.

config SENSORS_BT1_PVT_ALARMS
	bool "Enable Baikal-T1 PVT sensor alarms"
	depends on SENSORS_BT1_PVT
	help
	  Baikal-T1 PVT IP-block provides threshold registers for each
	  supported sensor. But the corresponding interrupts might be
	  generated by the thresholds comparator only in synchronization with
	  a data conversion. Additionally there is only one sensor data can
	  be converted at a time. All of these makes the interface impossible
	  to be used for the hwmon alarms implementation without periodic
	  switch between the PVT sensors. By default the data conversion is
	  performed on demand from the user-space. If this config is enabled
	  the data conversion will be periodically performed and the data will be
	  saved in the internal driver cache.

config SENSORS_CORSAIR_CPRO
	tristate "Corsair Commander Pro controller"
	depends on HID
	help
	  If you say yes here you get support for the Corsair Commander Pro
	  controller.

	  This driver can also be built as a module. If so, the module
	  will be called corsair-cpro.

config SENSORS_CORSAIR_PSU
	tristate "Corsair PSU HID controller"
	depends on HID
	help
	  If you say yes here you get support for Corsair PSUs with a HID
	  interface.
	  Currently this driver supports the (RM/HX)550i, (RM/HX)650i,
	  (RM/HX)750i, (RM/HX)850i, (RM/HX)1000i and HX1200i power supplies
	  by Corsair.

	  This driver can also be built as a module. If so, the module
	  will be called corsair-psu.

config SENSORS_DRIVETEMP
	tristate "Hard disk drives with temperature sensors"
	depends on SCSI && ATA
	help
	  If you say yes you get support for the temperature sensor on
	  hard disk drives.

	  This driver can also be built as a module. If so, the module
	  will be called drivetemp.

config SENSORS_DS620
	tristate "Dallas Semiconductor DS620"
	depends on I2C
	help
	  If you say yes here you get support for Dallas Semiconductor
	  DS620 sensor chip.

	  This driver can also be built as a module. If so, the module
	  will be called ds620.

config SENSORS_DS1621
	tristate "Dallas Semiconductor DS1621 and compatibles"
	depends on I2C
	help
	  If you say yes here you get support for Dallas Semiconductor/Maxim
	  Integrated DS1621 sensor chips and compatible models including:

	  - Dallas Semiconductor DS1625
	  - Maxim Integrated DS1631
	  - Maxim Integrated DS1721
	  - Maxim Integrated DS1731

	  This driver can also be built as a module. If so, the module
	  will be called ds1621.

config SENSORS_DELL_SMM
	tristate "Dell laptop SMM BIOS hwmon driver"
	depends on X86
	imply THERMAL
	help
	  This hwmon driver adds support for reporting temperature of different
	  sensors and controls the fans on Dell laptops via System Management
	  Mode provided by Dell BIOS.

	  When option I8K is also enabled this driver provides legacy /proc/i8k
	  userspace interface for i8kutils package.

config I8K
	bool "Legacy /proc/i8k interface of Dell laptop SMM BIOS hwmon driver"
	depends on SENSORS_DELL_SMM
	depends on PROC_FS
	help
	  This option enables the legacy /proc/i8k userspace interface of the
	  dell-smm-hwmon driver. The character file /proc/i8k exposes the BIOS
	  version, temperatures and allows control of fan speeds of some Dell
	  laptops. Sometimes it also reports power and hotkey status.

	  This interface is required to run programs from the i8kutils package.

	  Say Y if you intend to run userspace programs that use this interface.
	  Say N otherwise.

config SENSORS_DA9052_ADC
	tristate "Dialog DA9052/DA9053 ADC"
	depends on PMIC_DA9052
	help
	  Say y here to support the ADC found on Dialog Semiconductor
	  DA9052-BC and DA9053-AA/Bx PMICs.

	  This driver can also be built as module. If so, the module
	  will be called da9052-hwmon.

config SENSORS_DA9055
	tristate "Dialog Semiconductor DA9055 ADC"
	depends on MFD_DA9055
	help
	  If you say yes here you get support for ADC on the Dialog
	  Semiconductor DA9055 PMIC.

	  This driver can also be built as a module. If so, the module
	  will be called da9055-hwmon.

config SENSORS_I5K_AMB
	tristate "FB-DIMM AMB temperature sensor on Intel 5000 series chipsets"
	depends on PCI
	help
	  If you say yes here you get support for FB-DIMM AMB temperature
	  monitoring chips on systems with the Intel 5000 series chipset.

	  This driver can also be built as a module. If so, the module
	  will be called i5k_amb.

config SENSORS_SPARX5
	tristate "Sparx5 SoC temperature sensor"
	depends on ARCH_SPARX5 || COMPILE_TEST
	help
	  If you say yes here you get support for temperature monitoring
	  with the Microchip Sparx5 SoC.

	  This driver can also be built as a module. If so, the module
	  will be called sparx5-temp.

config SENSORS_F71805F
	tristate "Fintek F71805F/FG, F71806F/FG and F71872F/FG"
	depends on !PPC
	help
	  If you say yes here you get support for hardware monitoring
	  features of the Fintek F71805F/FG, F71806F/FG and F71872F/FG
	  Super-I/O chips.

	  This driver can also be built as a module. If so, the module
	  will be called f71805f.

config SENSORS_F71882FG
	tristate "Fintek F71882FG and compatibles"
	depends on !PPC
	help
	  If you say yes here you get support for hardware monitoring
	  features of many Fintek Super-I/O (LPC) chips. The currently
	  supported chips are:
	    F71808E/A
	    F71858FG
	    F71862FG
	    F71863FG
	    F71869F/E/A
	    F71882FG
	    F71883FG
	    F71889FG/ED/A
	    F8000
	    F81801U
	    F81865F

	  This driver can also be built as a module. If so, the module
	  will be called f71882fg.

config SENSORS_F75375S
	tristate "Fintek F75375S/SP, F75373 and F75387"
	depends on I2C
	help
	  If you say yes here you get support for hardware monitoring
	  features of the Fintek F75375S/SP, F75373 and F75387

	  This driver can also be built as a module. If so, the module
	  will be called f75375s.

config SENSORS_GSC
	tristate "Gateworks System Controller ADC"
	depends on MFD_GATEWORKS_GSC
	help
	  Support for the Gateworks System Controller A/D converters.

	  To compile this driver as a module, choose M here:
	  the module will be called gsc-hwmon.

config SENSORS_MC13783_ADC
        tristate "Freescale MC13783/MC13892 ADC"
        depends on MFD_MC13XXX
        help
          Support for the A/D converter on MC13783 and MC13892 PMIC.

config SENSORS_FSCHMD
	tristate "Fujitsu Siemens Computers sensor chips"
	depends on (X86 || COMPILE_TEST) && I2C
	help
	  If you say yes here you get support for the following Fujitsu
	  Siemens Computers (FSC) sensor chips: Poseidon, Scylla, Hermes,
	  Heimdall, Heracles, Hades and Syleus including support for the
	  integrated watchdog.

	  This is a merged driver for FSC sensor chips replacing the fscpos,
	  fscscy and fscher drivers and adding support for several other FSC
	  sensor chips.

	  This driver can also be built as a module. If so, the module
	  will be called fschmd.

config SENSORS_FTSTEUTATES
	tristate "Fujitsu Technology Solutions sensor chip Teutates"
	depends on I2C && WATCHDOG
	select WATCHDOG_CORE
	help
	  If you say yes here you get support for the Fujitsu Technology
	  Solutions (FTS) sensor chip "Teutates" including support for
	  the integrated watchdog.

	  This driver can also be built as a module. If so, the module
	  will be called ftsteutates.

config SENSORS_GL518SM
	tristate "Genesys Logic GL518SM"
	depends on I2C
	help
	  If you say yes here you get support for Genesys Logic GL518SM
	  sensor chips.

	  This driver can also be built as a module. If so, the module
	  will be called gl518sm.

config SENSORS_GL520SM
	tristate "Genesys Logic GL520SM"
	depends on I2C
	select HWMON_VID
	help
	  If you say yes here you get support for Genesys Logic GL520SM
	  sensor chips.

	  This driver can also be built as a module. If so, the module
	  will be called gl520sm.

config SENSORS_G760A
	tristate "GMT G760A"
	depends on I2C
	help
	  If you say yes here you get support for Global Mixed-mode
	  Technology Inc G760A fan speed PWM controller chips.

	  This driver can also be built as a module. If so, the module
	  will be called g760a.

config SENSORS_G762
	tristate "GMT G762 and G763"
	depends on I2C
	help
	  If you say yes here you get support for Global Mixed-mode
	  Technology Inc G762 and G763 fan speed PWM controller chips.

	  This driver can also be built as a module. If so, the module
	  will be called g762.

config SENSORS_GPIO_FAN
	tristate "GPIO fan"
	depends on OF_GPIO
	depends on GPIOLIB || COMPILE_TEST
	depends on THERMAL || THERMAL=n
	help
	  If you say yes here you get support for fans connected to GPIO lines.

	  This driver can also be built as a module. If so, the module
	  will be called gpio-fan.

config SENSORS_HIH6130
	tristate "Honeywell Humidicon HIH-6130 humidity/temperature sensor"
	depends on I2C
	help
	  If you say yes here you get support for Honeywell Humidicon
	  HIH-6130 and HIH-6131 Humidicon humidity sensors.

	  This driver can also be built as a module. If so, the module
	  will be called hih6130.

config SENSORS_IBMAEM
	tristate "IBM Active Energy Manager temperature/power sensors and control"
	select IPMI_SI
	depends on IPMI_HANDLER
	help
	  If you say yes here you get support for the temperature and
	  power sensors and capping hardware in various IBM System X
	  servers that support Active Energy Manager.  This includes
	  the x3350, x3550, x3650, x3655, x3755, x3850 M2, x3950 M2,
	  and certain HC10/HS2x/LS2x/QS2x blades.

	  This driver can also be built as a module. If so, the module
	  will be called ibmaem.

config SENSORS_IBMPEX
	tristate "IBM PowerExecutive temperature/power sensors"
	select IPMI_SI
	depends on IPMI_HANDLER
	help
	  If you say yes here you get support for the temperature and
	  power sensors in various IBM System X servers that support
	  PowerExecutive.  So far this includes the x3350, x3550, x3650,
	  x3655, and x3755; the x3800, x3850, and x3950 models that have
	  PCI Express; and some of the HS2x, LS2x, and QS2x blades.

	  This driver can also be built as a module. If so, the module
	  will be called ibmpex.

config SENSORS_IBMPOWERNV
	tristate "IBM POWERNV platform sensors"
	depends on PPC_POWERNV
	default y
	help
	  If you say yes here you get support for the temperature/fan/power
	  sensors on your PowerNV platform.

	  This driver can also be built as a module. If so, the module
	  will be called ibmpowernv.

config SENSORS_IIO_HWMON
	tristate "Hwmon driver that uses channels specified via iio maps"
	depends on IIO
	help
	  This is a platform driver that in combination with a suitable
	  map allows IIO devices to provide basic hwmon functionality
	  for those channels specified in the map.  This map can be provided
	  either via platform data or the device tree bindings.

config SENSORS_I5500
	tristate "Intel 5500/5520/X58 temperature sensor"
	depends on X86 && PCI
	help
	  If you say yes here you get support for the temperature
	  sensor inside the Intel 5500, 5520 and X58 chipsets.

	  This driver can also be built as a module. If so, the module
	  will be called i5500_temp.

config SENSORS_CORETEMP
	tristate "Intel Core/Core2/Atom temperature sensor"
	depends on X86
	help
	  If you say yes here you get support for the temperature
	  sensor inside your CPU. Most of the family 6 CPUs
	  are supported. Check Documentation/hwmon/coretemp.rst for details.

config SENSORS_IT87
	tristate "ITE IT87xx and compatibles"
	depends on !PPC
	select HWMON_VID
	help
	  If you say yes here you get support for ITE IT8705F, IT8712F, IT8716F,
	  IT8718F, IT8720F, IT8721F, IT8726F, IT8728F, IT8732F, IT8758E,
	  IT8771E, IT8772E, IT8781F, IT8782F, IT8783E/F, IT8786E, IT8790E,
	  IT8603E, IT8620E, IT8623E, and IT8628E sensor chips, and the SiS950
	  clone.

	  This driver can also be built as a module. If so, the module
	  will be called it87.

config SENSORS_JC42
	tristate "JEDEC JC42.4 compliant memory module temperature sensors"
	depends on I2C
	select REGMAP_I2C
	help
	  If you say yes here, you get support for JEDEC JC42.4 compliant
	  temperature sensors, which are used on many DDR3 memory modules for
	  mobile devices and servers.  Support will include, but not be limited
	  to, ADT7408, AT30TS00, CAT34TS02, CAT6095, MAX6604, MCP9804, MCP9805,
	  MCP9808, MCP98242, MCP98243, MCP98244, MCP9843, SE97, SE98,
	  STTS424(E), STTS2002, STTS3000, TSE2002, TSE2004, TS3000, and TS3001.

	  This driver can also be built as a module. If so, the module
	  will be called jc42.

config SENSORS_POWR1220
	tristate "Lattice POWR1220 Power Monitoring"
	depends on I2C
	help
	  If you say yes here you get access to the hardware monitoring
	  functions of the Lattice POWR1220 isp Power Supply Monitoring,
	  Sequencing and Margining Controller.

	  This driver can also be built as a module. If so, the module
	  will be called powr1220.

config SENSORS_LAN966X
	tristate "Microchip LAN966x Hardware Monitoring"
	depends on SOC_LAN966 || COMPILE_TEST
	select REGMAP
	select POLYNOMIAL
	help
	  If you say yes here you get support for temperature monitoring
	  on the Microchip LAN966x SoC.

	  This driver can also be built as a module. If so, the module
	  will be called lan966x-hwmon.

config SENSORS_LINEAGE
	tristate "Lineage Compact Power Line Power Entry Module"
	depends on I2C
	help
	  If you say yes here you get support for the Lineage Compact Power Line
	  series of DC/DC and AC/DC converters such as CP1800, CP2000AC,
	  CP2000DC, CP2725, and others.

	  This driver can also be built as a module. If so, the module
	  will be called lineage-pem.

config SENSORS_LOCHNAGAR
	tristate "Lochnagar Hardware Monitor"
	depends on MFD_LOCHNAGAR
	help
	  If you say yes here you get support for Lochnagar 2 temperature,
	  voltage and current sensors abilities.

	  This driver can also be built as a module.  If so, the module
	  will be called lochnagar-hwmon.

config SENSORS_LTC2945
	tristate "Linear Technology LTC2945"
	depends on I2C
	select REGMAP_I2C
	help
	  If you say yes here you get support for Linear Technology LTC2945
	  I2C System Monitor.

	  This driver can also be built as a module. If so, the module will
	  be called ltc2945.

config SENSORS_LTC2947
	tristate

config SENSORS_LTC2947_I2C
	tristate "Analog Devices LTC2947 High Precision Power and Energy Monitor over I2C"
	depends on I2C
	select REGMAP_I2C
	select SENSORS_LTC2947
	help
	  If you say yes here you get support for Linear Technology LTC2947
	  I2C High Precision Power and Energy Monitor

	  This driver can also be built as a module. If so, the module will
	  be called ltc2947-i2c.

config SENSORS_LTC2947_SPI
	tristate "Analog Devices LTC2947 High Precision Power and Energy Monitor over SPI"
	depends on SPI_MASTER
	select REGMAP_SPI
	select SENSORS_LTC2947
	help
	  If you say yes here you get support for Linear Technology LTC2947
	  SPI High Precision Power and Energy Monitor

	  This driver can also be built as a module. If so, the module will
	  be called ltc2947-spi.

config SENSORS_LTC2990
	tristate "Linear Technology LTC2990"
	depends on I2C
	help
	  If you say yes here you get support for Linear Technology LTC2990
	  I2C System Monitor. The LTC2990 supports a combination of voltage,
	  current and temperature monitoring.

	  This driver can also be built as a module. If so, the module will
	  be called ltc2990.

config SENSORS_LTC2992
	tristate "Linear Technology LTC2992"
	depends on I2C
	depends on GPIOLIB
	help
	  If you say yes here you get support for Linear Technology LTC2992
	  I2C System Monitor. The LTC2992 measures current, voltage, and
	  power of two supplies.

	  This driver can also be built as a module. If so, the module will
	  be called ltc2992.

config SENSORS_LTC4151
	tristate "Linear Technology LTC4151"
	depends on I2C
	help
	  If you say yes here you get support for Linear Technology LTC4151
	  High Voltage I2C Current and Voltage Monitor interface.

	  This driver can also be built as a module. If so, the module will
	  be called ltc4151.

config SENSORS_LTC4215
	tristate "Linear Technology LTC4215"
	depends on I2C
	help
	  If you say yes here you get support for Linear Technology LTC4215
	  Hot Swap Controller I2C interface.

	  This driver can also be built as a module. If so, the module will
	  be called ltc4215.

config SENSORS_LTC4222
	tristate "Linear Technology LTC4222"
	depends on I2C
	select REGMAP_I2C
	help
	  If you say yes here you get support for Linear Technology LTC4222
	  Dual Hot Swap Controller I2C interface.

	  This driver can also be built as a module. If so, the module will
	  be called ltc4222.

config SENSORS_LTC4245
	tristate "Linear Technology LTC4245"
	depends on I2C
	help
	  If you say yes here you get support for Linear Technology LTC4245
	  Multiple Supply Hot Swap Controller I2C interface.

	  This driver can also be built as a module. If so, the module will
	  be called ltc4245.

config SENSORS_LTC4260
	tristate "Linear Technology LTC4260"
	depends on I2C
	select REGMAP_I2C
	help
	  If you say yes here you get support for Linear Technology LTC4260
	  Positive Voltage Hot Swap Controller I2C interface.

	  This driver can also be built as a module. If so, the module will
	  be called ltc4260.

config SENSORS_LTC4261
	tristate "Linear Technology LTC4261"
	depends on I2C
	help
	  If you say yes here you get support for Linear Technology LTC4261
	  Negative Voltage Hot Swap Controller I2C interface.

	  This driver can also be built as a module. If so, the module will
	  be called ltc4261.

config SENSORS_LTQ_CPUTEMP
	bool "Lantiq cpu temperature sensor driver"
	depends on SOC_XWAY
	help
	  If you say yes here you get support for the temperature
	  sensor inside your CPU.

config SENSORS_MAX1111
	tristate "Maxim MAX1111 Serial 8-bit ADC chip and compatibles"
	depends on SPI_MASTER
	help
	  Say y here to support Maxim's MAX1110, MAX1111, MAX1112, and MAX1113
	  ADC chips.

	  This driver can also be built as a module. If so, the module
	  will be called max1111.

config SENSORS_MAX127
	tristate "Maxim MAX127 12-bit 8-channel Data Acquisition System"
	depends on I2C
	help
	  Say y here to support Maxim's MAX127 DAS chips.

	  This driver can also be built as a module. If so, the module
	  will be called max127.

config SENSORS_MAX16065
	tristate "Maxim MAX16065 System Manager and compatibles"
	depends on I2C
	help
	  If you say yes here you get support for hardware monitoring
	  capabilities of the following Maxim System Manager chips.
	    MAX16065
	    MAX16066
	    MAX16067
	    MAX16068
	    MAX16070
	    MAX16071

	  This driver can also be built as a module. If so, the module
	  will be called max16065.

config SENSORS_MAX1619
	tristate "Maxim MAX1619 sensor chip"
	depends on I2C
	help
	  If you say yes here you get support for MAX1619 sensor chip.

	  This driver can also be built as a module. If so, the module
	  will be called max1619.

config SENSORS_MAX1668
	tristate "Maxim MAX1668 and compatibles"
	depends on I2C
	help
	  If you say yes here you get support for MAX1668, MAX1989 and
	  MAX1805 chips.

	  This driver can also be built as a module. If so, the module
	  will be called max1668.

config SENSORS_MAX197
	tristate "Maxim MAX197 and compatibles"
	help
	  Support for the Maxim MAX197 A/D converter.
	  Support will include, but not be limited to, MAX197, and MAX199.

	  This driver can also be built as a module. If so, the module
	  will be called max197.

config SENSORS_MAX31722
	tristate "MAX31722 temperature sensor"
	depends on SPI
	help
	  Support for the Maxim Integrated MAX31722/MAX31723 digital
	  thermometers/thermostats operating over an SPI interface.

	  This driver can also be built as a module. If so, the module
	  will be called max31722.

config SENSORS_MAX31730
	tristate "MAX31730 temperature sensor"
	depends on I2C
	help
	  Support for the Maxim Integrated MAX31730 3-Channel Remote
	  Temperature Sensor.

	  This driver can also be built as a module. If so, the module
	  will be called max31730.

config SENSORS_MAX31760
	tristate "MAX31760 fan speed controller"
	depends on I2C
	select REGMAP_I2C
	help
	  Support for the Analog Devices MAX31760 Precision Fan-Speed
	  Controller. MAX31760 integrates temperature sensing along with
	  precision PWM fan control.

	  This driver can also be built as a module. If so, the module
	  will be called max31760.

config SENSORS_MAX6620
	tristate "Maxim MAX6620 fan controller"
	depends on I2C
	help
	  If you say yes here you get support for the MAX6620
	  fan controller.

	  This driver can also be built as a module. If so, the module
	  will be called max6620.

config SENSORS_MAX6621
	tristate "Maxim MAX6621 sensor chip"
	depends on I2C
	select REGMAP_I2C
	help
	  If you say yes here you get support for MAX6621 sensor chip.
	  MAX6621 is a PECI-to-I2C translator provides an efficient,
	  low-cost solution for PECI-to-SMBus/I2C protocol conversion.
	  It allows reading the temperature from the PECI-compliant
	  host directly from up to four PECI-enabled CPUs.

	  This driver can also be built as a module. If so, the module
	  will be called max6621.

config SENSORS_MAX6639
	tristate "Maxim MAX6639 sensor chip"
	depends on I2C
	help
	  If you say yes here you get support for the MAX6639
	  sensor chips.

	  This driver can also be built as a module. If so, the module
	  will be called max6639.

config SENSORS_MAX6642
	tristate "Maxim MAX6642 sensor chip"
	depends on I2C
	depends on SENSORS_LM90=n
	help
	  If you say yes here you get support for MAX6642 sensor chip.
	  MAX6642 is a SMBus-Compatible Remote/Local Temperature Sensor
	  with Overtemperature Alarm from Maxim.

	  This driver can also be built as a module. If so, the module
	  will be called max6642.

config SENSORS_MAX6650
	tristate "Maxim MAX6650 sensor chip"
	depends on I2C
	depends on THERMAL || THERMAL=n
	help
	  If you say yes here you get support for the MAX6650 / MAX6651
	  sensor chips.

	  This driver can also be built as a module. If so, the module
	  will be called max6650.

config SENSORS_MAX6697
	tristate "Maxim MAX6697 and compatibles"
	depends on I2C
	help
	  If you say yes here you get support for MAX6581, MAX6602, MAX6622,
	  MAX6636, MAX6689, MAX6693, MAX6694, MAX6697, MAX6698, and MAX6699
	  temperature sensor chips.

	  This driver can also be built as a module. If so, the module
	  will be called max6697.

config SENSORS_MAX31790
	tristate "Maxim MAX31790 sensor chip"
	depends on I2C
	help
	  If you say yes here you get support for 6-Channel PWM-Output
	  Fan RPM Controller.

	  This driver can also be built as a module. If so, the module
	  will be called max31790.

config SENSORS_MCP3021
	tristate "Microchip MCP3021 and compatibles"
	depends on I2C
	help
	  If you say yes here you get support for MCP3021 and MCP3221.
	  The MCP3021 is a A/D converter (ADC) with 10-bit and the MCP3221
	  with 12-bit resolution.

	  This driver can also be built as a module. If so, the module
	  will be called mcp3021.

config SENSORS_MLXREG_FAN
	tristate "Mellanox FAN driver"
	depends on MELLANOX_PLATFORM
	imply THERMAL
	select REGMAP
	help
	  This option enables support for the FAN control on the Mellanox
	  Ethernet and InfiniBand switches. The driver can be activated by the
	  platform device add call. Say Y to enable these. To compile this
	  driver as a module, choose 'M' here: the module will be called
	  mlxreg-fan.

config SENSORS_TC654
	tristate "Microchip TC654/TC655 and compatibles"
	depends on I2C
	help
	  If you say yes here you get support for TC654 and TC655.
	  The TC654 and TC655 are PWM mode fan speed controllers with
	  FanSense technology for use with brushless DC fans.

	  This driver can also be built as a module. If so, the module
	  will be called tc654.

config SENSORS_TPS23861
	tristate "Texas Instruments TPS23861 PoE PSE"
	depends on I2C
	select REGMAP_I2C
	help
	  If you say yes here you get support for Texas Instruments
	  TPS23861 802.3at PoE PSE chips.

	  This driver can also be built as a module. If so, the module
	  will be called tps23861.

config SENSORS_MENF21BMC_HWMON
	tristate "MEN 14F021P00 BMC Hardware Monitoring"
	depends on MFD_MENF21BMC
	help
	  Say Y here to include support for the MEN 14F021P00 BMC
	  hardware monitoring.

	  This driver can also be built as a module. If so the module
	  will be called menf21bmc_hwmon.

config SENSORS_MR75203
	tristate "Moortec Semiconductor MR75203 PVT Controller"
	select REGMAP_MMIO
	help
	  If you say yes here you get support for Moortec MR75203
	  PVT controller.

	  This driver can also be built as a module. If so, the module
	  will be called mr75203.

config SENSORS_ADCXX
	tristate "National Semiconductor ADCxxxSxxx"
	depends on SPI_MASTER
	help
	  If you say yes here you get support for the National Semiconductor
	  ADC<bb><c>S<sss> chip family, where
	  * bb  is the resolution in number of bits (8, 10, 12)
	  * c   is the number of channels (1, 2, 4, 8)
	  * sss is the maximum conversion speed (021 for 200 kSPS, 051 for 500
	    kSPS and 101 for 1 MSPS)

	  Examples : ADC081S101, ADC124S501, ...

	  This driver can also be built as a module. If so, the module
	  will be called adcxx.

config SENSORS_LM63
	tristate "National Semiconductor LM63 and compatibles"
	depends on I2C
	help
	  If you say yes here you get support for the National
	  Semiconductor LM63, LM64, and LM96163 remote diode digital temperature
	  sensors with integrated fan control.  Such chips are found
	  on the Tyan S4882 (Thunder K8QS Pro) motherboard, among
	  others.

	  This driver can also be built as a module. If so, the module
	  will be called lm63.

config SENSORS_LM70
	tristate "National Semiconductor LM70 and compatibles"
	depends on SPI_MASTER
	help
	  If you say yes here you get support for the National Semiconductor
	  LM70, LM71, LM74 and Texas Instruments TMP121/TMP123, TMP122/TMP124,
	  TMP125 digital temperature sensor chips.

	  This driver can also be built as a module. If so, the module
	  will be called lm70.

config SENSORS_LM73
	tristate "National Semiconductor LM73"
	depends on I2C
	help
	  If you say yes here you get support for National Semiconductor LM73
	  sensor chips.
	  This driver can also be built as a module. If so, the module
	  will be called lm73.

config SENSORS_LM75
	tristate "National Semiconductor LM75 and compatibles"
	depends on I2C
	select REGMAP_I2C
	help
	  If you say yes here you get support for one common type of
	  temperature sensor chip, with models including:

		- Analog Devices ADT75
		- Atmel (now Microchip) AT30TS74
		- Dallas Semiconductor DS75, DS1775 and DS7505
		- Global Mixed-mode Technology (GMT) G751
		- Maxim MAX6625 and MAX6626
		- Microchip MCP980x
		- National Semiconductor LM75, LM75A
		- NXP's LM75A
		- ST Microelectronics STDS75
		- ST Microelectronics STLM75
		- TelCom (now Microchip) TCN75
		- Texas Instruments TMP100, TMP101, TMP105, TMP112, TMP75,
		  TMP175, TMP275

	  This driver supports driver model based binding through board
	  specific I2C device tables.

	  It also supports the "legacy" style of driver binding.  To use
	  that with some chips which don't replicate LM75 quirks exactly,
	  you may need the "force" module parameter.

	  This driver can also be built as a module. If so, the module
	  will be called lm75.

config SENSORS_LM77
	tristate "National Semiconductor LM77"
	depends on I2C
	help
	  If you say yes here you get support for National Semiconductor LM77
	  sensor chips.

	  This driver can also be built as a module. If so, the module
	  will be called lm77.

config SENSORS_LM78
	tristate "National Semiconductor LM78 and compatibles"
	depends on I2C
	select HWMON_VID
	help
	  If you say yes here you get support for National Semiconductor LM78,
	  LM78-J and LM79.

	  This driver can also be built as a module. If so, the module
	  will be called lm78.

config SENSORS_LM80
	tristate "National Semiconductor LM80 and LM96080"
	depends on I2C
	help
	  If you say yes here you get support for National Semiconductor
	  LM80 and LM96080 sensor chips.

	  This driver can also be built as a module. If so, the module
	  will be called lm80.

config SENSORS_LM83
	tristate "National Semiconductor LM83 and compatibles"
	depends on I2C
	select REGMAP
	help
	  If you say yes here you get support for National Semiconductor
	  LM82 and LM83 sensor chips.

	  This driver can also be built as a module. If so, the module
	  will be called lm83.

config SENSORS_LM85
	tristate "National Semiconductor LM85 and compatibles"
	depends on I2C
	select HWMON_VID
	help
	  If you say yes here you get support for National Semiconductor LM85
	  sensor chips and clones: ADM1027, ADT7463, ADT7468, EMC6D100,
	  EMC6D101, EMC6D102, and EMC6D103.

	  This driver can also be built as a module. If so, the module
	  will be called lm85.

config SENSORS_LM87
	tristate "National Semiconductor LM87 and compatibles"
	depends on I2C
	select HWMON_VID
	help
	  If you say yes here you get support for National Semiconductor LM87
	  and Analog Devices ADM1024 sensor chips.

	  This driver can also be built as a module. If so, the module
	  will be called lm87.

config SENSORS_LM90
	tristate "National Semiconductor LM90 and compatibles"
	depends on I2C
	help
<<<<<<< HEAD
	  If you say yes here you get support for National Semiconductor LM90,
	  LM86, LM89 and LM99, Analog Devices ADM1032, ADT7461, and ADT7461A,
	  Maxim MAX6646, MAX6647, MAX6648, MAX6649, MAX6654, MAX6657, MAX6658,
	  MAX6659, MAX6680, MAX6681, MAX6692, MAX6695, MAX6696,
	  ON Semiconductor NCT1008, Winbond/Nuvoton W83L771W/G/AWG/ASG,
	  Philips SA56004, GMT G781, Texas Instruments TMP451 and TMP461
=======
	  If you say yes here you get support for National Semiconductor LM84,
	  LM90, LM86, LM89 and LM99, Analog Devices ADM1020, ADM2021, ADM1021A,
	  ADM1023, ADM1032, ADT7461, ADT7461A, ADT7481, ADT7482, and ADT7483A,
	  Maxim MAX1617, MAX6642, MAX6646, MAX6647, MAX6648, MAX6649, MAX6654,
	  MAX6657, MAX6658, MAX6659, MAX6680, MAX6681, MAX6692, MAX6695,
	  MAX6696,
	  ON Semiconductor NCT1008, NCT210, NCT72, NCT214, NCT218,
	  Winbond/Nuvoton W83L771W/G/AWG/ASG,
	  Philips NE1618, SA56004, GMT G781, Texas Instruments TMP451 and TMP461
>>>>>>> d60c95ef
	  sensor chips.

	  This driver can also be built as a module. If so, the module
	  will be called lm90.

config SENSORS_LM92
	tristate "National Semiconductor LM92 and compatibles"
	depends on I2C
	help
	  If you say yes here you get support for National Semiconductor LM92
	  and Maxim MAX6635 sensor chips.

	  This driver can also be built as a module. If so, the module
	  will be called lm92.

config SENSORS_LM93
	tristate "National Semiconductor LM93 and compatibles"
	depends on I2C
	select HWMON_VID
	help
	  If you say yes here you get support for National Semiconductor LM93,
	  LM94, and compatible sensor chips.

	  This driver can also be built as a module. If so, the module
	  will be called lm93.

config SENSORS_LM95234
	tristate "National Semiconductor LM95234 and compatibles"
	depends on I2C
	help
	  If you say yes here you get support for the LM95233 and LM95234
	  temperature sensor chips.

	  This driver can also be built as a module. If so, the module
	  will be called lm95234.

config SENSORS_LM95241
	tristate "National Semiconductor LM95241 and compatibles"
	depends on I2C
	help
	  If you say yes here you get support for LM95231 and LM95241 sensor
	  chips.

	  This driver can also be built as a module. If so, the module
	  will be called lm95241.

config SENSORS_LM95245
	tristate "National Semiconductor LM95245 and compatibles"
	depends on I2C
	select REGMAP_I2C
	help
	  If you say yes here you get support for LM95235 and LM95245
	  temperature sensor chips.

	  This driver can also be built as a module. If so, the module
	  will be called lm95245.

config SENSORS_PC87360
	tristate "National Semiconductor PC87360 family"
	depends on !PPC
	select HWMON_VID
	help
	  If you say yes here you get access to the hardware monitoring
	  functions of the National Semiconductor PC8736x Super-I/O chips.
	  The PC87360, PC87363 and PC87364 only have fan monitoring and
	  control.  The PC87365 and PC87366 additionally have voltage and
	  temperature monitoring.

	  This driver can also be built as a module. If so, the module
	  will be called pc87360.

config SENSORS_PC87427
	tristate "National Semiconductor PC87427"
	depends on !PPC
	help
	  If you say yes here you get access to the hardware monitoring
	  functions of the National Semiconductor PC87427 Super-I/O chip.
	  The chip has two distinct logical devices, one for fan speed
	  monitoring and control, and one for voltage and temperature
	  monitoring. Fan speed monitoring and control are supported, as
	  well as temperature monitoring. Voltages aren't supported yet.

	  This driver can also be built as a module. If so, the module
	  will be called pc87427.

config SENSORS_NTC_THERMISTOR
	tristate "NTC thermistor support"
	depends on IIO
	depends on THERMAL || !THERMAL_OF
	help
	  This driver supports NTC thermistors sensor reading and its
	  interpretation. The driver can also monitor the temperature and
	  send notifications about the temperature.

	  Currently, this driver supports
	  NCP15WB473, NCP18WB473, NCP21WB473, NCP03WB473, NCP15WL333,
	  NCP03WF104 and NCP15XH103 from Murata and B57330V2103 and
	  B57891S0103 from EPCOS.

	  This driver can also be built as a module. If so, the module
	  will be called ntc-thermistor.

config SENSORS_NCT6683
	tristate "Nuvoton NCT6683D"
	depends on !PPC
	help
	  If you say yes here you get support for the hardware monitoring
	  functionality of the Nuvoton NCT6683D eSIO chip.

	  This driver can also be built as a module. If so, the module
	  will be called nct6683.

config SENSORS_NCT6775_CORE
	tristate
	select REGMAP
	help
	  This module contains common code shared by the platform and
	  i2c versions of the nct6775 driver; it is not useful on its
	  own.

	  If built as a module, the module will be called
	  nct6775-core.

config SENSORS_NCT6775
	tristate "Platform driver for Nuvoton NCT6775F and compatibles"
	depends on !PPC
	depends on ACPI_WMI || ACPI_WMI=n
	select HWMON_VID
	select SENSORS_NCT6775_CORE
	help
	  If you say yes here you get support for the hardware monitoring
	  functionality of the Nuvoton NCT6106D, NCT6775F, NCT6776F, NCT6779D,
	  NCT6791D, NCT6792D, NCT6793D, NCT6795D, NCT6796D, and compatible
	  Super-I/O chips. This driver replaces the w83627ehf driver for
	  NCT6775F and NCT6776F.

	  This driver can also be built as a module. If so, the module
	  will be called nct6775.

config SENSORS_NCT6775_I2C
	tristate "I2C driver for Nuvoton NCT6775F and compatibles"
	depends on I2C
	select REGMAP_I2C
	select SENSORS_NCT6775_CORE
	help
	  If you say yes here you get support for the hardware monitoring
	  functionality of the Nuvoton NCT6106D, NCT6775F, NCT6776F, NCT6779D,
	  NCT6791D, NCT6792D, NCT6793D, NCT6795D, NCT6796D, and compatible
	  Super-I/O chips via their I2C interface.

	  If you're not building a kernel for a BMC, this is probably
	  not the driver you want (see CONFIG_SENSORS_NCT6775).

	  This driver can also be built as a module. If so, the module
	  will be called nct6775-i2c.

config SENSORS_NCT7802
	tristate "Nuvoton NCT7802Y"
	depends on I2C
	select REGMAP_I2C
	help
	  If you say yes here you get support for the Nuvoton NCT7802Y
	  hardware monitoring chip.

	  This driver can also be built as a module. If so, the module
	  will be called nct7802.

config SENSORS_NCT7904
	tristate "Nuvoton NCT7904"
	depends on I2C && WATCHDOG
	select WATCHDOG_CORE
	help
	  If you say yes here you get support for the Nuvoton NCT7904
	  hardware monitoring chip, including manual fan speed control
	  and support for the integrated watchdog.

	  This driver can also be built as a module. If so, the module
	  will be called nct7904.

config SENSORS_NPCM7XX
	tristate "Nuvoton NPCM750 and compatible PWM and Fan controllers"
	imply THERMAL
	help
	  This driver provides support for Nuvoton NPCM750/730/715/705 PWM
          and Fan controllers.

          This driver can also be built as a module. If so, the module
          will be called npcm750-pwm-fan.

config SENSORS_NSA320
	tristate "ZyXEL NSA320 and compatible fan speed and temperature sensors"
	depends on GPIOLIB && OF
	depends on MACH_KIRKWOOD || COMPILE_TEST
	help
	  If you say yes here you get support for hardware monitoring
	  for the ZyXEL NSA320 Media Server and other compatible devices
	  (probably the NSA325 and some NSA310 variants).

	  The sensor data is taken from a Holtek HT46R065 microcontroller
	  connected to GPIO lines.

	  This driver can also be built as a module. If so, the module
	  will be called nsa320-hwmon.

config SENSORS_NZXT_KRAKEN2
	tristate "NZXT Kraken X42/X51/X62/X72 liquid coolers"
	depends on USB_HID
	help
	  If you say yes here you get support for hardware monitoring for the
	  NZXT Kraken X42/X52/X62/X72 all-in-one CPU liquid coolers.

	  This driver can also be built as a module. If so, the module
	  will be called nzxt-kraken2.

config SENSORS_NZXT_SMART2
	tristate "NZXT RGB & Fan Controller/Smart Device v2"
	depends on USB_HID
	help
	  If you say yes here you get support for hardware monitoring for the
	  NZXT RGB & Fan Controller/Smart Device v2.

	  This driver can also be built as a module. If so, the module
	  will be called nzxt-smart2.

source "drivers/hwmon/occ/Kconfig"

config SENSORS_PCF8591
	tristate "Philips PCF8591 ADC/DAC"
	depends on I2C
	help
	  If you say yes here you get support for Philips PCF8591 4-channel
	  ADC, 1-channel DAC chips.

	  This driver can also be built as a module. If so, the module
	  will be called pcf8591.

	  These devices are hard to detect and rarely found on mainstream
	  hardware. If unsure, say N.

source "drivers/hwmon/peci/Kconfig"

source "drivers/hwmon/pmbus/Kconfig"

config SENSORS_PWM_FAN
	tristate "PWM fan"
	depends on (PWM && OF) || COMPILE_TEST
	depends on THERMAL || THERMAL=n
	help
	  If you say yes here you get support for fans connected to PWM lines.
	  The driver uses the generic PWM interface, thus it will work on a
	  variety of SoCs.

	  This driver can also be built as a module. If so, the module
	  will be called pwm-fan.

config SENSORS_RASPBERRYPI_HWMON
	tristate "Raspberry Pi voltage monitor"
	depends on RASPBERRYPI_FIRMWARE || (COMPILE_TEST && !RASPBERRYPI_FIRMWARE)
	help
	  If you say yes here you get support for voltage sensor on the
	  Raspberry Pi.

	  This driver can also be built as a module. If so, the module
	  will be called raspberrypi-hwmon.

config SENSORS_SL28CPLD
	tristate "Kontron sl28cpld hardware monitoring driver"
	depends on MFD_SL28CPLD || COMPILE_TEST
	help
	  If you say yes here you get support for the fan supervisor of the
	  sl28cpld board management controller.

	  This driver can also be built as a module.  If so, the module
	  will be called sl28cpld-hwmon.

config SENSORS_SBTSI
	tristate "Emulated SB-TSI temperature sensor"
	depends on I2C
	help
	  If you say yes here you get support for emulated temperature
	  sensors on AMD SoCs with SB-TSI interface connected to a BMC device.

	  This driver can also be built as a module. If so, the module will
	  be called sbtsi_temp.

config SENSORS_SBRMI
	tristate "Emulated SB-RMI sensor"
	depends on I2C
	help
	  If you say yes here you get support for emulated RMI
	  sensors on AMD SoCs with APML interface connected to a BMC device.

	  This driver can also be built as a module. If so, the module will
	  be called sbrmi.

config SENSORS_SHT15
	tristate "Sensiron humidity and temperature sensors. SHT15 and compat."
	depends on GPIOLIB || COMPILE_TEST
	select BITREVERSE
	help
	  If you say yes here you get support for the Sensiron SHT10, SHT11,
	  SHT15, SHT71, SHT75 humidity and temperature sensors.

	  This driver can also be built as a module. If so, the module
	  will be called sht15.

config SENSORS_SHT21
	tristate "Sensiron humidity and temperature sensors. SHT21 and compat."
	depends on I2C
	help
	  If you say yes here you get support for the Sensiron SHT21, SHT25
	  humidity and temperature sensors.

	  This driver can also be built as a module. If so, the module
	  will be called sht21.

config SENSORS_SHT3x
	tristate "Sensiron humidity and temperature sensors. SHT3x and compat."
	depends on I2C
	select CRC8
	help
	  If you say yes here you get support for the Sensiron SHT30 and SHT31
	  humidity and temperature sensors.

	  This driver can also be built as a module. If so, the module
	  will be called sht3x.

config SENSORS_SHT4x
	tristate "Sensiron humidity and temperature sensors. SHT4x and compat."
	depends on I2C
	select CRC8
	help
	  If you say yes here you get support for the Sensiron SHT40, SHT41 and
	  SHT45 humidity and temperature sensors.

	  This driver can also be built as a module. If so, the module
	  will be called sht4x.

config SENSORS_SHTC1
	tristate "Sensiron humidity and temperature sensors. SHTC1 and compat."
	depends on I2C
	help
	  If you say yes here you get support for the Sensiron SHTC1, SHTW1,
	  and SHTC3 humidity and temperature sensors.

	  This driver can also be built as a module. If so, the module
	  will be called shtc1.

config SENSORS_S3C
	tristate "Samsung built-in ADC"
	depends on S3C_ADC
	help
	  If you say yes here you get support for the on-board ADCs of
	  the Samsung S3C24XX, S3C64XX and other series of SoC

	  This driver can also be built as a module. If so, the module
	  will be called s3c-hwmon.

config SENSORS_S3C_RAW
	bool "Include raw channel attributes in sysfs"
	depends on SENSORS_S3C
	help
	  Say Y here if you want to include raw copies of all the ADC
	  channels in sysfs.

config SENSORS_SIS5595
	tristate "Silicon Integrated Systems Corp. SiS5595"
	depends on PCI
	help
	  If you say yes here you get support for the integrated sensors in
	  SiS5595 South Bridges.

	  This driver can also be built as a module. If so, the module
	  will be called sis5595.

config SENSORS_SY7636A
	tristate "Silergy SY7636A"
	depends on MFD_SY7636A
	help
	  If you say yes here you get support for the thermistor readout of
	  the Silergy SY7636A PMIC.

	  This driver can also be built as a module.  If so, the module
	  will be called sy7636a-hwmon.

config SENSORS_DME1737
	tristate "SMSC DME1737, SCH311x and compatibles"
	depends on I2C && !PPC
	select HWMON_VID
	help
	  If you say yes here you get support for the hardware monitoring
	  and fan control features of the SMSC DME1737, SCH311x, SCH5027, and
	  Asus A8000 Super-I/O chips.

	  This driver can also be built as a module. If so, the module
	  will be called dme1737.

config SENSORS_EMC1403
	tristate "SMSC EMC1403/23 thermal sensor"
	depends on I2C
	select REGMAP_I2C
	help
	  If you say yes here you get support for the SMSC EMC1403/23
	  temperature monitoring chip.

	  Threshold values can be configured using sysfs.
	  Data from the different diodes are accessible via sysfs.

config SENSORS_EMC2103
	tristate "SMSC EMC2103"
	depends on I2C
	help
	  If you say yes here you get support for the temperature
	  and fan sensors of the SMSC EMC2103 chips.

	  This driver can also be built as a module. If so, the module
	  will be called emc2103.

config SENSORS_EMC2305
	tristate "Microchip EMC2305 and compatible EMC2301/2/3"
	depends on I2C
	imply THERMAL
	help
	  If you say yes here you get support for the Microchip EMC2305
	  fan controller chips.
	  The Microchip EMC2305 is a fan controller for up to 5 fans.
	  Fan rotation speeds are reported in RPM.

	  This driver can also be built as a module.  If so, the module
	  will be called emc2305.

config SENSORS_EMC6W201
	tristate "SMSC EMC6W201"
	depends on I2C
	help
	  If you say yes here you get support for the SMSC EMC6W201
	  hardware monitoring chip.

	  This driver can also be built as a module. If so, the module
	  will be called emc6w201.

config SENSORS_SMSC47M1
	tristate "SMSC LPC47M10x and compatibles"
	depends on !PPC
	help
	  If you say yes here you get support for the integrated fan
	  monitoring and control capabilities of the SMSC LPC47B27x,
	  LPC47M10x, LPC47M112, LPC47M13x, LPC47M14x, LPC47M15x,
	  LPC47M192, LPC47M292 and LPC47M997 chips.

	  The temperature and voltage sensor features of the LPC47M15x,
	  LPC47M192, LPC47M292 and LPC47M997 are supported by another
	  driver, select also "SMSC LPC47M192 and compatibles" below for
	  those.

	  This driver can also be built as a module. If so, the module
	  will be called smsc47m1.

config SENSORS_SMSC47M192
	tristate "SMSC LPC47M192 and compatibles"
	depends on I2C
	select HWMON_VID
	help
	  If you say yes here you get support for the temperature and
	  voltage sensors of the SMSC LPC47M192, LPC47M15x, LPC47M292
	  and LPC47M997 chips.

	  The fan monitoring and control capabilities of these chips
	  are supported by another driver, select
	  "SMSC LPC47M10x and compatibles" above. You need both drivers
	  if you want fan control and voltage/temperature sensor support.

	  This driver can also be built as a module. If so, the module
	  will be called smsc47m192.

config SENSORS_SMSC47B397
	tristate "SMSC LPC47B397-NC"
	depends on !PPC
	help
	  If you say yes here you get support for the SMSC LPC47B397-NC
	  sensor chip.

	  This driver can also be built as a module. If so, the module
	  will be called smsc47b397.

config SENSORS_SCH56XX_COMMON
	tristate

config SENSORS_SCH5627
	tristate "SMSC SCH5627"
	depends on !PPC && WATCHDOG
	select SENSORS_SCH56XX_COMMON
	select WATCHDOG_CORE
	help
	  If you say yes here you get support for the hardware monitoring
	  features of the SMSC SCH5627 Super-I/O chip including support for
	  the integrated watchdog.

	  This driver can also be built as a module. If so, the module
	  will be called sch5627.

config SENSORS_SCH5636
	tristate "SMSC SCH5636"
	depends on !PPC && WATCHDOG
	select SENSORS_SCH56XX_COMMON
	select WATCHDOG_CORE
	help
	  SMSC SCH5636 Super I/O chips include an embedded microcontroller for
	  hardware monitoring solutions, allowing motherboard manufacturers to
	  create their own custom hwmon solution based upon the SCH5636.

	  Currently this driver only supports the Fujitsu Theseus SCH5636 based
	  hwmon solution. Say yes here if you want support for the Fujitsu
	  Theseus' hardware monitoring features including support for the
	  integrated watchdog.

	  This driver can also be built as a module. If so, the module
	  will be called sch5636.

config SENSORS_STTS751
	tristate "ST Microelectronics STTS751"
	depends on I2C
	help
	  If you say yes here you get support for STTS751
	  temperature sensor chips.

	  This driver can also be built as a module. If so, the module
	  will be called stts751.

config SENSORS_SMM665
	tristate "Summit Microelectronics SMM665"
	depends on I2C
	help
	  If you say yes here you get support for the hardware monitoring
	  features of the Summit Microelectronics SMM665/SMM665B Six-Channel
	  Active DC Output Controller / Monitor.

	  Other supported chips are SMM465, SMM665C, SMM764, and SMM766.
	  Support for those chips is untested.

	  This driver can also be built as a module. If so, the module will
	  be called smm665.

config SENSORS_ADC128D818
	tristate "Texas Instruments ADC128D818"
	depends on I2C
	help
	  If you say yes here you get support for the Texas Instruments
	  ADC128D818 System Monitor with Temperature Sensor chip.

	  This driver can also be built as a module. If so, the module
	  will be called adc128d818.

config SENSORS_ADS7828
	tristate "Texas Instruments ADS7828 and compatibles"
	depends on I2C
	select REGMAP_I2C
	help
	  If you say yes here you get support for Texas Instruments ADS7828 and
	  ADS7830 8-channel A/D converters. ADS7828 resolution is 12-bit, while
	  it is 8-bit on ADS7830.

	  This driver can also be built as a module. If so, the module
	  will be called ads7828.

config SENSORS_ADS7871
	tristate "Texas Instruments ADS7871 A/D converter"
	depends on SPI
	help
	  If you say yes here you get support for TI ADS7871 & ADS7870

	  This driver can also be built as a module. If so, the module
	  will be called ads7871.

config SENSORS_AMC6821
	tristate "Texas Instruments AMC6821"
	depends on I2C 
	help
	  If you say yes here you get support for the Texas Instruments
	  AMC6821 hardware monitoring chips.

	  This driver can also be built as a module. If so, the module
	  will be called amc6821.

config SENSORS_INA209
	tristate "TI / Burr Brown INA209"
	depends on I2C
	help
	  If you say yes here you get support for the TI / Burr Brown INA209
	  voltage / current / power monitor I2C interface.

	  This driver can also be built as a module. If so, the module will
	  be called ina209.

config SENSORS_INA2XX
	tristate "Texas Instruments INA219 and compatibles"
	depends on I2C
	select REGMAP_I2C
	help
	  If you say yes here you get support for INA219, INA220, INA226,
	  INA230, and INA231 power monitor chips.

	  The INA2xx driver is configured for the default configuration of
	  the part as described in the datasheet.
	  Default value for Rshunt is 10 mOhms.
	  This driver can also be built as a module. If so, the module
	  will be called ina2xx.

config SENSORS_INA238
	tristate "Texas Instruments INA238"
	depends on I2C
	select REGMAP_I2C
	help
	  If you say yes here you get support for the INA238 power monitor
	  chip. This driver supports voltage, current, power and temperature
	  measurements as well as alarm configuration.

	  This driver can also be built as a module. If so, the module
	  will be called ina238.

config SENSORS_INA3221
	tristate "Texas Instruments INA3221 Triple Power Monitor"
	depends on I2C
	select REGMAP_I2C
	help
	  If you say yes here you get support for  the TI INA3221 Triple Power
	  Monitor.

	  This driver can also be built as a module. If so, the module
	  will be called ina3221.

config SENSORS_TC74
	tristate "Microchip TC74"
	depends on I2C
	help
	  If you say yes here you get support for Microchip TC74 single
	  input temperature sensor chips.

	  This driver can also be built as a module. If so, the module
	  will be called tc74.

config SENSORS_THMC50
	tristate "Texas Instruments THMC50 / Analog Devices ADM1022"
	depends on I2C
	help
	  If you say yes here you get support for Texas Instruments THMC50
	  sensor chips and clones: the Analog Devices ADM1022.

	  This driver can also be built as a module. If so, the module
	  will be called thmc50.

config SENSORS_TMP102
	tristate "Texas Instruments TMP102"
	depends on I2C
	select REGMAP_I2C
	help
	  If you say yes here you get support for Texas Instruments TMP102
	  sensor chips.

	  This driver can also be built as a module. If so, the module
	  will be called tmp102.

config SENSORS_TMP103
	tristate "Texas Instruments TMP103"
	depends on I2C
	select REGMAP_I2C
	help
	  If you say yes here you get support for Texas Instruments TMP103
	  sensor chips.

	  This driver can also be built as a module. If so, the module
	  will be called tmp103.

config SENSORS_TMP108
	tristate "Texas Instruments TMP108"
	depends on I2C
	select REGMAP_I2C
	help
	  If you say yes here you get support for Texas Instruments TMP108
	  sensor chips.

	  This driver can also be built as a module. If so, the module
	  will be called tmp108.

config SENSORS_TMP401
	tristate "Texas Instruments TMP401 and compatibles"
	depends on I2C
	select REGMAP
	help
	  If you say yes here you get support for Texas Instruments TMP401,
	  TMP411, TMP431, TMP432, and TMP435 temperature sensor chips.

	  This driver can also be built as a module. If so, the module
	  will be called tmp401.

config SENSORS_TMP421
	tristate "Texas Instruments TMP421 and compatible"
	depends on I2C
	help
	  If you say yes here you get support for Texas Instruments TMP421,
	  TMP422, TMP423, TMP441, and TMP442 temperature sensor chips.

	  This driver can also be built as a module. If so, the module
	  will be called tmp421.

config SENSORS_TMP464
	tristate "Texas Instruments TMP464 and compatible"
	depends on I2C
	select REGMAP_I2C
	help
	  If you say yes here you get support for Texas Instruments TMP464
	  and TMP468 temperature sensor chips.

	  This driver can also be built as a module. If so, the module
	  will be called tmp464.

config SENSORS_TMP513
	tristate "Texas Instruments TMP513 and compatibles"
	depends on I2C
	help
	  If you say yes here you get support for Texas Instruments TMP512,
	  and TMP513 temperature and power supply sensor chips.

	  This driver can also be built as a module. If so, the module
	  will be called tmp513.

config SENSORS_VEXPRESS
	tristate "Versatile Express"
	depends on VEXPRESS_CONFIG
	help
	  This driver provides support for hardware sensors available on
	  the ARM Ltd's Versatile Express platform. It can provide wide
	  range of information like temperature, power, energy.

config SENSORS_VIA_CPUTEMP
	tristate "VIA CPU temperature sensor"
	depends on X86
	select HWMON_VID
	help
	  If you say yes here you get support for the temperature
	  sensor inside your CPU. Supported are all known variants of
	  the VIA C7 and Nano.

config SENSORS_VIA686A
	tristate "VIA686A"
	depends on PCI
	help
	  If you say yes here you get support for the integrated sensors in
	  Via 686A/B South Bridges.

	  This driver can also be built as a module. If so, the module
	  will be called via686a.

config SENSORS_VT1211
	tristate "VIA VT1211"
	depends on !PPC
	select HWMON_VID
	help
	  If you say yes here then you get support for hardware monitoring
	  features of the VIA VT1211 Super-I/O chip.

	  This driver can also be built as a module. If so, the module
	  will be called vt1211.

config SENSORS_VT8231
	tristate "VIA VT8231"
	depends on PCI
	select HWMON_VID
	help
	  If you say yes here then you get support for the integrated sensors
	  in the VIA VT8231 device.

	  This driver can also be built as a module. If so, the module
	  will be called vt8231.

config SENSORS_W83773G
	tristate "Nuvoton W83773G"
	depends on I2C
	select REGMAP_I2C
	help
	  If you say yes here you get support for the Nuvoton W83773G hardware
	  monitoring chip.

	  This driver can also be built as a module. If so, the module
	  will be called w83773g.

config SENSORS_W83781D
	tristate "Winbond W83781D, W83782D, W83783S, Asus AS99127F"
	depends on I2C
	select HWMON_VID
	help
	  If you say yes here you get support for the Winbond W8378x series
	  of sensor chips: the W83781D, W83782D and W83783S, and the similar
	  Asus AS99127F.

	  This driver can also be built as a module. If so, the module
	  will be called w83781d.

config SENSORS_W83791D
	tristate "Winbond W83791D"
	depends on I2C
	select HWMON_VID
	help
	  If you say yes here you get support for the Winbond W83791D chip.

	  This driver can also be built as a module. If so, the module
	  will be called w83791d.

config SENSORS_W83792D
	tristate "Winbond W83792D"
	depends on I2C
	help
	  If you say yes here you get support for the Winbond W83792D chip.

	  This driver can also be built as a module. If so, the module
	  will be called w83792d.

config SENSORS_W83793
	tristate "Winbond W83793"
	depends on I2C
	select HWMON_VID
	help
	  If you say yes here you get support for the Winbond W83793
	  hardware monitoring chip, including support for the integrated
	  watchdog.

	  This driver can also be built as a module. If so, the module
	  will be called w83793.

config SENSORS_W83795
	tristate "Winbond/Nuvoton W83795G/ADG"
	depends on I2C
	help
	  If you say yes here you get support for the Winbond W83795G and
	  W83795ADG hardware monitoring chip, including manual fan speed
	  control.

	  This driver can also be built as a module. If so, the module
	  will be called w83795.

config SENSORS_W83795_FANCTRL
	bool "Include automatic fan control support"
	depends on SENSORS_W83795
	help
	  If you say yes here, support for automatic fan speed control
	  will be included in the driver.

	  Please also note that this option will create sysfs attribute
	  files which may change in the future, so you shouldn't rely
	  on them being stable.

config SENSORS_W83L785TS
	tristate "Winbond W83L785TS-S"
	depends on I2C
	help
	  If you say yes here you get support for the Winbond W83L785TS-S
	  sensor chip, which is used on the Asus A7N8X, among other
	  motherboards.

	  This driver can also be built as a module. If so, the module
	  will be called w83l785ts.

config SENSORS_W83L786NG
	tristate "Winbond W83L786NG, W83L786NR"
	depends on I2C
	help
	  If you say yes here you get support for the Winbond W83L786NG
	  and W83L786NR sensor chips.

	  This driver can also be built as a module. If so, the module
	  will be called w83l786ng.

config SENSORS_W83627HF
	tristate "Winbond W83627HF, W83627THF, W83637HF, W83687THF, W83697HF"
	depends on !PPC
	select HWMON_VID
	help
	  If you say yes here you get support for the Winbond W836X7 series
	  of sensor chips: the W83627HF, W83627THF, W83637HF, W83687THF and
	  W83697HF.

	  This driver can also be built as a module. If so, the module
	  will be called w83627hf.

config SENSORS_W83627EHF
	tristate "Winbond W83627EHF/EHG/DHG/UHG, W83667HG"
	depends on !PPC
	select HWMON_VID
	help
	  If you say yes here you get support for the hardware
	  monitoring functionality of the Winbond W83627EHF Super-I/O chip.

	  This driver also supports the W83627EHG, which is the lead-free
	  version of the W83627EHF, and the W83627DHG, which is a similar
	  chip suited for specific Intel processors that use PECI such as
	  the Core 2 Duo. And also the W83627UHG, which is a stripped down
	  version of the W83627DHG (as far as hardware monitoring goes.)

	  This driver also supports Nuvoton W83667HG and W83667HG-B.

	  This driver can also be built as a module. If so, the module
	  will be called w83627ehf.

config SENSORS_WM831X
	tristate "WM831x PMICs"
	depends on MFD_WM831X
	help
	  If you say yes here you get support for the hardware
	  monitoring functionality of the Wolfson Microelectronics
	  WM831x series of PMICs.

	  This driver can also be built as a module. If so, the module
	  will be called wm831x-hwmon.

config SENSORS_WM8350
	tristate "Wolfson Microelectronics WM835x"
	depends on MFD_WM8350
	help
	  If you say yes here you get support for the hardware
	  monitoring features of the WM835x series of PMICs.

	  This driver can also be built as a module. If so, the module
	  will be called wm8350-hwmon.

config SENSORS_ULTRA45
	tristate "Sun Ultra45 PIC16F747"
	depends on SPARC64
	help
	  This driver provides support for the Ultra45 workstation environmental
	  sensors.

config SENSORS_XGENE
	tristate "APM X-Gene SoC hardware monitoring driver"
	depends on XGENE_SLIMPRO_MBOX || PCC
	help
	  If you say yes here you get support for the temperature
	  and power sensors for APM X-Gene SoC.

config SENSORS_INTEL_M10_BMC_HWMON
	tristate "Intel MAX10 BMC Hardware Monitoring"
	depends on MFD_INTEL_M10_BMC
	help
	  This driver provides support for the hardware monitoring functionality
	  on Intel MAX10 BMC chip.

	  This BMC Chip is used on Intel FPGA PCIe Acceleration Cards (PAC). Its
	  sensors monitor various telemetry data of different components on the
	  card, e.g. board temperature, FPGA core temperature/voltage/current.

if ACPI

comment "ACPI drivers"

config SENSORS_ACPI_POWER
	tristate "ACPI 4.0 power meter"
	help
	  This driver exposes ACPI 4.0 power meters as hardware monitoring
	  devices.  Say Y (or M) if you have a computer with ACPI 4.0 firmware
	  and a power meter.

	  To compile this driver as a module, choose M here:
	  the module will be called acpi_power_meter.

config SENSORS_ATK0110
	tristate "ASUS ATK0110"
	depends on X86
	help
	  If you say yes here you get support for the ACPI hardware
	  monitoring interface found in many ASUS motherboards. This
	  driver will provide readings of fans, voltages and temperatures
	  through the system firmware.

	  This driver can also be built as a module. If so, the module
	  will be called asus_atk0110.

config SENSORS_ASUS_WMI
	tristate "ASUS WMI X370/X470/B450/X399"
	depends on ACPI_WMI
	help
	  If you say yes here you get support for the ACPI hardware monitoring
	  interface found in X370/X470/B450/X399 ASUS motherboards. This driver
	  will provide readings of fans, voltages and temperatures through the system
	  firmware.

	  This driver can also be built as a module. If so, the module
	  will be called asus_wmi_sensors.

config SENSORS_ASUS_EC
	tristate "ASUS EC Sensors"
	depends on X86
	help
	  If you say yes here you get support for the ACPI embedded controller
	  hardware monitoring interface found in ASUS motherboards. The driver
	  currently supports B550/X570 boards, although other ASUS boards might
	  provide this monitoring interface as well.

	  This driver can also be built as a module. If so, the module
	  will be called asus_ec_sensors.

endif # ACPI

endif # HWMON<|MERGE_RESOLUTION|>--- conflicted
+++ resolved
@@ -1373,14 +1373,6 @@
 	tristate "National Semiconductor LM90 and compatibles"
 	depends on I2C
 	help
-<<<<<<< HEAD
-	  If you say yes here you get support for National Semiconductor LM90,
-	  LM86, LM89 and LM99, Analog Devices ADM1032, ADT7461, and ADT7461A,
-	  Maxim MAX6646, MAX6647, MAX6648, MAX6649, MAX6654, MAX6657, MAX6658,
-	  MAX6659, MAX6680, MAX6681, MAX6692, MAX6695, MAX6696,
-	  ON Semiconductor NCT1008, Winbond/Nuvoton W83L771W/G/AWG/ASG,
-	  Philips SA56004, GMT G781, Texas Instruments TMP451 and TMP461
-=======
 	  If you say yes here you get support for National Semiconductor LM84,
 	  LM90, LM86, LM89 and LM99, Analog Devices ADM1020, ADM2021, ADM1021A,
 	  ADM1023, ADM1032, ADT7461, ADT7461A, ADT7481, ADT7482, and ADT7483A,
@@ -1390,7 +1382,6 @@
 	  ON Semiconductor NCT1008, NCT210, NCT72, NCT214, NCT218,
 	  Winbond/Nuvoton W83L771W/G/AWG/ASG,
 	  Philips NE1618, SA56004, GMT G781, Texas Instruments TMP451 and TMP461
->>>>>>> d60c95ef
 	  sensor chips.
 
 	  This driver can also be built as a module. If so, the module
