// SPDX-License-Identifier: GPL-2.0-only
/*
 * Core IIO driver for Bosch BMA400 triaxial acceleration sensor.
 *
 * Copyright 2019 Dan Robertson <dan@dlrobertson.com>
 *
 * TODO:
 *  - Support for power management
 *  - Support events and interrupts
 *  - Create channel for step count
 *  - Create channel for sensor time
 */

#include <linux/bitfield.h>
#include <linux/bitops.h>
#include <linux/device.h>
#include <linux/kernel.h>
#include <linux/module.h>
#include <linux/mutex.h>
#include <linux/regmap.h>
#include <linux/regulator/consumer.h>
#include <linux/slab.h>

#include <asm/unaligned.h>

#include <linux/iio/iio.h>
#include <linux/iio/buffer.h>
#include <linux/iio/events.h>
#include <linux/iio/trigger.h>
#include <linux/iio/trigger_consumer.h>
#include <linux/iio/triggered_buffer.h>

#include <linux/iio/iio.h>
#include <linux/iio/buffer.h>
#include <linux/iio/trigger.h>
#include <linux/iio/trigger_consumer.h>
#include <linux/iio/triggered_buffer.h>

#include "bma400.h"

/*
 * The G-range selection may be one of 2g, 4g, 8, or 16g. The scale may
 * be selected with the acc_range bits of the ACC_CONFIG1 register.
 * NB: This buffer is populated in the device init.
 */
static int bma400_scales[8];

/*
 * See the ACC_CONFIG1 section of the datasheet.
 * NB: This buffer is populated in the device init.
 */
static int bma400_sample_freqs[14];

static const int bma400_osr_range[] = { 0, 1, 3 };

/* See the ACC_CONFIG0 section of the datasheet */
enum bma400_power_mode {
	POWER_MODE_SLEEP   = 0x00,
	POWER_MODE_LOW     = 0x01,
	POWER_MODE_NORMAL  = 0x02,
	POWER_MODE_INVALID = 0x03,
};

enum bma400_scan {
	BMA400_ACCL_X,
	BMA400_ACCL_Y,
	BMA400_ACCL_Z,
	BMA400_TEMP,
};

struct bma400_sample_freq {
	int hz;
	int uhz;
};

enum bma400_activity {
	BMA400_STILL,
	BMA400_WALKING,
	BMA400_RUNNING,
};

struct bma400_data {
	struct device *dev;
	struct regmap *regmap;
	struct regulator_bulk_data regulators[BMA400_NUM_REGULATORS];
	struct mutex mutex; /* data register lock */
	struct iio_mount_matrix orientation;
	enum bma400_power_mode power_mode;
	struct bma400_sample_freq sample_freq;
	int oversampling_ratio;
	int scale;
	struct iio_trigger *trig;
<<<<<<< HEAD
=======
	int steps_enabled;
	bool step_event_en;
	bool activity_event_en;
	unsigned int generic_event_en;
>>>>>>> e6f4ff3f
	/* Correct time stamp alignment */
	struct {
		__le16 buff[3];
		u8 temperature;
		s64 ts __aligned(8);
	} buffer __aligned(IIO_DMA_MINALIGN);
	__le16 status;
<<<<<<< HEAD
=======
	__be16 duration;
>>>>>>> e6f4ff3f
};

static bool bma400_is_writable_reg(struct device *dev, unsigned int reg)
{
	switch (reg) {
	case BMA400_CHIP_ID_REG:
	case BMA400_ERR_REG:
	case BMA400_STATUS_REG:
	case BMA400_X_AXIS_LSB_REG:
	case BMA400_X_AXIS_MSB_REG:
	case BMA400_Y_AXIS_LSB_REG:
	case BMA400_Y_AXIS_MSB_REG:
	case BMA400_Z_AXIS_LSB_REG:
	case BMA400_Z_AXIS_MSB_REG:
	case BMA400_SENSOR_TIME0:
	case BMA400_SENSOR_TIME1:
	case BMA400_SENSOR_TIME2:
	case BMA400_EVENT_REG:
	case BMA400_INT_STAT0_REG:
	case BMA400_INT_STAT1_REG:
	case BMA400_INT_STAT2_REG:
	case BMA400_TEMP_DATA_REG:
	case BMA400_FIFO_LENGTH0_REG:
	case BMA400_FIFO_LENGTH1_REG:
	case BMA400_FIFO_DATA_REG:
	case BMA400_STEP_CNT0_REG:
	case BMA400_STEP_CNT1_REG:
	case BMA400_STEP_CNT3_REG:
	case BMA400_STEP_STAT_REG:
		return false;
	default:
		return true;
	}
}

static bool bma400_is_volatile_reg(struct device *dev, unsigned int reg)
{
	switch (reg) {
	case BMA400_ERR_REG:
	case BMA400_STATUS_REG:
	case BMA400_X_AXIS_LSB_REG:
	case BMA400_X_AXIS_MSB_REG:
	case BMA400_Y_AXIS_LSB_REG:
	case BMA400_Y_AXIS_MSB_REG:
	case BMA400_Z_AXIS_LSB_REG:
	case BMA400_Z_AXIS_MSB_REG:
	case BMA400_SENSOR_TIME0:
	case BMA400_SENSOR_TIME1:
	case BMA400_SENSOR_TIME2:
	case BMA400_EVENT_REG:
	case BMA400_INT_STAT0_REG:
	case BMA400_INT_STAT1_REG:
	case BMA400_INT_STAT2_REG:
	case BMA400_TEMP_DATA_REG:
	case BMA400_FIFO_LENGTH0_REG:
	case BMA400_FIFO_LENGTH1_REG:
	case BMA400_FIFO_DATA_REG:
	case BMA400_STEP_CNT0_REG:
	case BMA400_STEP_CNT1_REG:
	case BMA400_STEP_CNT3_REG:
	case BMA400_STEP_STAT_REG:
		return true;
	default:
		return false;
	}
}

const struct regmap_config bma400_regmap_config = {
	.reg_bits = 8,
	.val_bits = 8,
	.max_register = BMA400_CMD_REG,
	.cache_type = REGCACHE_RBTREE,
	.writeable_reg = bma400_is_writable_reg,
	.volatile_reg = bma400_is_volatile_reg,
};
EXPORT_SYMBOL_NS(bma400_regmap_config, IIO_BMA400);

static const struct iio_mount_matrix *
bma400_accel_get_mount_matrix(const struct iio_dev *indio_dev,
			      const struct iio_chan_spec *chan)
{
	struct bma400_data *data = iio_priv(indio_dev);

	return &data->orientation;
}

static const struct iio_chan_spec_ext_info bma400_ext_info[] = {
	IIO_MOUNT_MATRIX(IIO_SHARED_BY_DIR, bma400_accel_get_mount_matrix),
	{ }
};

<<<<<<< HEAD
=======
static const struct iio_event_spec bma400_step_detect_event = {
	.type = IIO_EV_TYPE_CHANGE,
	.dir = IIO_EV_DIR_NONE,
	.mask_separate = BIT(IIO_EV_INFO_ENABLE),
};

static const struct iio_event_spec bma400_activity_event = {
	.type = IIO_EV_TYPE_CHANGE,
	.dir = IIO_EV_DIR_NONE,
	.mask_shared_by_type = BIT(IIO_EV_INFO_ENABLE),
};

static const struct iio_event_spec bma400_accel_event[] = {
	{
		.type = IIO_EV_TYPE_MAG,
		.dir = IIO_EV_DIR_FALLING,
		.mask_shared_by_type = BIT(IIO_EV_INFO_VALUE) |
				       BIT(IIO_EV_INFO_PERIOD) |
				       BIT(IIO_EV_INFO_HYSTERESIS) |
				       BIT(IIO_EV_INFO_ENABLE),
	},
	{
		.type = IIO_EV_TYPE_MAG,
		.dir = IIO_EV_DIR_RISING,
		.mask_shared_by_type = BIT(IIO_EV_INFO_VALUE) |
				       BIT(IIO_EV_INFO_PERIOD) |
				       BIT(IIO_EV_INFO_HYSTERESIS) |
				       BIT(IIO_EV_INFO_ENABLE),
	},
};

>>>>>>> e6f4ff3f
#define BMA400_ACC_CHANNEL(_index, _axis) { \
	.type = IIO_ACCEL, \
	.modified = 1, \
	.channel2 = IIO_MOD_##_axis, \
	.info_mask_separate = BIT(IIO_CHAN_INFO_RAW), \
	.info_mask_shared_by_type = BIT(IIO_CHAN_INFO_SAMP_FREQ) | \
		BIT(IIO_CHAN_INFO_SCALE) | \
		BIT(IIO_CHAN_INFO_OVERSAMPLING_RATIO), \
	.info_mask_shared_by_type_available = BIT(IIO_CHAN_INFO_SAMP_FREQ) | \
		BIT(IIO_CHAN_INFO_SCALE) | \
		BIT(IIO_CHAN_INFO_OVERSAMPLING_RATIO), \
	.ext_info = bma400_ext_info, \
	.scan_index = _index,	\
	.scan_type = {		\
		.sign = 's',	\
		.realbits = 12,		\
		.storagebits = 16,	\
		.endianness = IIO_LE,	\
	},				\
<<<<<<< HEAD
=======
	.event_spec = bma400_accel_event,			\
	.num_event_specs = ARRAY_SIZE(bma400_accel_event)	\
}

#define BMA400_ACTIVITY_CHANNEL(_chan2) {	\
	.type = IIO_ACTIVITY,			\
	.modified = 1,				\
	.channel2 = _chan2,			\
	.info_mask_separate = BIT(IIO_CHAN_INFO_PROCESSED),	\
	.scan_index = -1, /* No buffer support */		\
	.event_spec = &bma400_activity_event,			\
	.num_event_specs = 1,					\
>>>>>>> e6f4ff3f
}

static const struct iio_chan_spec bma400_channels[] = {
	BMA400_ACC_CHANNEL(0, X),
	BMA400_ACC_CHANNEL(1, Y),
	BMA400_ACC_CHANNEL(2, Z),
	{
		.type = IIO_TEMP,
		.info_mask_separate = BIT(IIO_CHAN_INFO_PROCESSED),
		.info_mask_shared_by_type = BIT(IIO_CHAN_INFO_SAMP_FREQ),
		.scan_index = 3,
		.scan_type = {
			.sign = 's',
			.realbits = 8,
			.storagebits = 8,
			.endianness = IIO_LE,
		},
<<<<<<< HEAD
	},
=======
	},
	{
		.type = IIO_STEPS,
		.info_mask_separate = BIT(IIO_CHAN_INFO_PROCESSED) |
				      BIT(IIO_CHAN_INFO_ENABLE),
		.scan_index = -1, /* No buffer support */
		.event_spec = &bma400_step_detect_event,
		.num_event_specs = 1,
	},
	BMA400_ACTIVITY_CHANNEL(IIO_MOD_STILL),
	BMA400_ACTIVITY_CHANNEL(IIO_MOD_WALKING),
	BMA400_ACTIVITY_CHANNEL(IIO_MOD_RUNNING),
>>>>>>> e6f4ff3f
	IIO_CHAN_SOFT_TIMESTAMP(4),
};

static int bma400_get_temp_reg(struct bma400_data *data, int *val, int *val2)
{
	unsigned int raw_temp;
	int host_temp;
	int ret;

	if (data->power_mode == POWER_MODE_SLEEP)
		return -EBUSY;

	ret = regmap_read(data->regmap, BMA400_TEMP_DATA_REG, &raw_temp);
	if (ret)
		return ret;

	host_temp = sign_extend32(raw_temp, 7);
	/*
	 * The formula for the TEMP_DATA register in the datasheet
	 * is: x * 0.5 + 23
	 */
	*val = (host_temp >> 1) + 23;
	*val2 = (host_temp & 0x1) * 500000;
	return IIO_VAL_INT_PLUS_MICRO;
}

static int bma400_get_accel_reg(struct bma400_data *data,
				const struct iio_chan_spec *chan,
				int *val)
{
	__le16 raw_accel;
	int lsb_reg;
	int ret;

	if (data->power_mode == POWER_MODE_SLEEP)
		return -EBUSY;

	switch (chan->channel2) {
	case IIO_MOD_X:
		lsb_reg = BMA400_X_AXIS_LSB_REG;
		break;
	case IIO_MOD_Y:
		lsb_reg = BMA400_Y_AXIS_LSB_REG;
		break;
	case IIO_MOD_Z:
		lsb_reg = BMA400_Z_AXIS_LSB_REG;
		break;
	default:
		dev_err(data->dev, "invalid axis channel modifier\n");
		return -EINVAL;
	}

	/* bulk read two registers, with the base being the LSB register */
	ret = regmap_bulk_read(data->regmap, lsb_reg, &raw_accel,
			       sizeof(raw_accel));
	if (ret)
		return ret;

	*val = sign_extend32(le16_to_cpu(raw_accel), 11);
	return IIO_VAL_INT;
}

static void bma400_output_data_rate_from_raw(int raw, unsigned int *val,
					     unsigned int *val2)
{
	*val = BMA400_ACC_ODR_MAX_HZ >> (BMA400_ACC_ODR_MAX_RAW - raw);
	if (raw > BMA400_ACC_ODR_MIN_RAW)
		*val2 = 0;
	else
		*val2 = 500000;
}

static int bma400_get_accel_output_data_rate(struct bma400_data *data)
{
	unsigned int val;
	unsigned int odr;
	int ret;

	switch (data->power_mode) {
	case POWER_MODE_LOW:
		/*
		 * Runs at a fixed rate in low-power mode. See section 4.3
		 * in the datasheet.
		 */
		bma400_output_data_rate_from_raw(BMA400_ACC_ODR_LP_RAW,
						 &data->sample_freq.hz,
						 &data->sample_freq.uhz);
		return 0;
	case POWER_MODE_NORMAL:
		/*
		 * In normal mode the ODR can be found in the ACC_CONFIG1
		 * register.
		 */
		ret = regmap_read(data->regmap, BMA400_ACC_CONFIG1_REG, &val);
		if (ret)
			goto error;

		odr = val & BMA400_ACC_ODR_MASK;
		if (odr < BMA400_ACC_ODR_MIN_RAW ||
		    odr > BMA400_ACC_ODR_MAX_RAW) {
			ret = -EINVAL;
			goto error;
		}

		bma400_output_data_rate_from_raw(odr, &data->sample_freq.hz,
						 &data->sample_freq.uhz);
		return 0;
	case POWER_MODE_SLEEP:
		data->sample_freq.hz = 0;
		data->sample_freq.uhz = 0;
		return 0;
	default:
		ret = 0;
		goto error;
	}
error:
	data->sample_freq.hz = -1;
	data->sample_freq.uhz = -1;
	return ret;
}

static int bma400_set_accel_output_data_rate(struct bma400_data *data,
					     int hz, int uhz)
{
	unsigned int idx;
	unsigned int odr;
	unsigned int val;
	int ret;

	if (hz >= BMA400_ACC_ODR_MIN_WHOLE_HZ) {
		if (uhz || hz > BMA400_ACC_ODR_MAX_HZ)
			return -EINVAL;

		/* Note this works because MIN_WHOLE_HZ is odd */
		idx = __ffs(hz);

		if (hz >> idx != BMA400_ACC_ODR_MIN_WHOLE_HZ)
			return -EINVAL;

		idx += BMA400_ACC_ODR_MIN_RAW + 1;
	} else if (hz == BMA400_ACC_ODR_MIN_HZ && uhz == 500000) {
		idx = BMA400_ACC_ODR_MIN_RAW;
	} else {
		return -EINVAL;
	}

	ret = regmap_read(data->regmap, BMA400_ACC_CONFIG1_REG, &val);
	if (ret)
		return ret;

	/* preserve the range and normal mode osr */
	odr = (~BMA400_ACC_ODR_MASK & val) | idx;

	ret = regmap_write(data->regmap, BMA400_ACC_CONFIG1_REG, odr);
	if (ret)
		return ret;

	bma400_output_data_rate_from_raw(idx, &data->sample_freq.hz,
					 &data->sample_freq.uhz);
	return 0;
}

static int bma400_get_accel_oversampling_ratio(struct bma400_data *data)
{
	unsigned int val;
	unsigned int osr;
	int ret;

	/*
	 * The oversampling ratio is stored in a different register
	 * based on the power-mode. In normal mode the OSR is stored
	 * in ACC_CONFIG1. In low-power mode it is stored in
	 * ACC_CONFIG0.
	 */
	switch (data->power_mode) {
	case POWER_MODE_LOW:
		ret = regmap_read(data->regmap, BMA400_ACC_CONFIG0_REG, &val);
		if (ret) {
			data->oversampling_ratio = -1;
			return ret;
		}

		osr = (val & BMA400_LP_OSR_MASK) >> BMA400_LP_OSR_SHIFT;

		data->oversampling_ratio = osr;
		return 0;
	case POWER_MODE_NORMAL:
		ret = regmap_read(data->regmap, BMA400_ACC_CONFIG1_REG, &val);
		if (ret) {
			data->oversampling_ratio = -1;
			return ret;
		}

		osr = (val & BMA400_NP_OSR_MASK) >> BMA400_NP_OSR_SHIFT;

		data->oversampling_ratio = osr;
		return 0;
	case POWER_MODE_SLEEP:
		data->oversampling_ratio = 0;
		return 0;
	default:
		data->oversampling_ratio = -1;
		return -EINVAL;
	}
}

static int bma400_set_accel_oversampling_ratio(struct bma400_data *data,
					       int val)
{
	unsigned int acc_config;
	int ret;

	if (val & ~BMA400_TWO_BITS_MASK)
		return -EINVAL;

	/*
	 * The oversampling ratio is stored in a different register
	 * based on the power-mode.
	 */
	switch (data->power_mode) {
	case POWER_MODE_LOW:
		ret = regmap_read(data->regmap, BMA400_ACC_CONFIG0_REG,
				  &acc_config);
		if (ret)
			return ret;

		ret = regmap_write(data->regmap, BMA400_ACC_CONFIG0_REG,
				   (acc_config & ~BMA400_LP_OSR_MASK) |
				   (val << BMA400_LP_OSR_SHIFT));
		if (ret) {
			dev_err(data->dev, "Failed to write out OSR\n");
			return ret;
		}

		data->oversampling_ratio = val;
		return 0;
	case POWER_MODE_NORMAL:
		ret = regmap_read(data->regmap, BMA400_ACC_CONFIG1_REG,
				  &acc_config);
		if (ret)
			return ret;

		ret = regmap_write(data->regmap, BMA400_ACC_CONFIG1_REG,
				   (acc_config & ~BMA400_NP_OSR_MASK) |
				   (val << BMA400_NP_OSR_SHIFT));
		if (ret) {
			dev_err(data->dev, "Failed to write out OSR\n");
			return ret;
		}

		data->oversampling_ratio = val;
		return 0;
	default:
		return -EINVAL;
	}
	return ret;
}

static int bma400_accel_scale_to_raw(struct bma400_data *data,
				     unsigned int val)
{
	int raw;

	if (val == 0)
		return -EINVAL;

	/* Note this works because BMA400_SCALE_MIN is odd */
	raw = __ffs(val);

	if (val >> raw != BMA400_SCALE_MIN)
		return -EINVAL;

	return raw;
}

static int bma400_get_accel_scale(struct bma400_data *data)
{
	unsigned int raw_scale;
	unsigned int val;
	int ret;

	ret = regmap_read(data->regmap, BMA400_ACC_CONFIG1_REG, &val);
	if (ret)
		return ret;

	raw_scale = (val & BMA400_ACC_SCALE_MASK) >> BMA400_SCALE_SHIFT;
	if (raw_scale > BMA400_TWO_BITS_MASK)
		return -EINVAL;

	data->scale = BMA400_SCALE_MIN << raw_scale;

	return 0;
}

static int bma400_set_accel_scale(struct bma400_data *data, unsigned int val)
{
	unsigned int acc_config;
	int raw;
	int ret;

	ret = regmap_read(data->regmap, BMA400_ACC_CONFIG1_REG, &acc_config);
	if (ret)
		return ret;

	raw = bma400_accel_scale_to_raw(data, val);
	if (raw < 0)
		return raw;

	ret = regmap_write(data->regmap, BMA400_ACC_CONFIG1_REG,
			   (acc_config & ~BMA400_ACC_SCALE_MASK) |
			   (raw << BMA400_SCALE_SHIFT));
	if (ret)
		return ret;

	data->scale = val;
	return 0;
}

static int bma400_get_power_mode(struct bma400_data *data)
{
	unsigned int val;
	int ret;

	ret = regmap_read(data->regmap, BMA400_STATUS_REG, &val);
	if (ret) {
		dev_err(data->dev, "Failed to read status register\n");
		return ret;
	}

	data->power_mode = (val >> 1) & BMA400_TWO_BITS_MASK;
	return 0;
}

static int bma400_set_power_mode(struct bma400_data *data,
				 enum bma400_power_mode mode)
{
	unsigned int val;
	int ret;

	ret = regmap_read(data->regmap, BMA400_ACC_CONFIG0_REG, &val);
	if (ret)
		return ret;

	if (data->power_mode == mode)
		return 0;

	if (mode == POWER_MODE_INVALID)
		return -EINVAL;

	/* Preserve the low-power oversample ratio etc */
	ret = regmap_write(data->regmap, BMA400_ACC_CONFIG0_REG,
			   mode | (val & ~BMA400_TWO_BITS_MASK));
	if (ret) {
		dev_err(data->dev, "Failed to write to power-mode\n");
		return ret;
	}

	data->power_mode = mode;

	/*
	 * Update our cached osr and odr based on the new
	 * power-mode.
	 */
	bma400_get_accel_output_data_rate(data);
	bma400_get_accel_oversampling_ratio(data);
	return 0;
}

static int bma400_enable_steps(struct bma400_data *data, int val)
{
	int ret;

	if (data->steps_enabled == val)
		return 0;

	ret = regmap_update_bits(data->regmap, BMA400_INT_CONFIG1_REG,
				 BMA400_STEP_INT_MSK,
				 FIELD_PREP(BMA400_STEP_INT_MSK, val ? 1 : 0));
	if (ret)
		return ret;
	data->steps_enabled = val;
	return ret;
}

static int bma400_get_steps_reg(struct bma400_data *data, int *val)
{
	u8 *steps_raw;
	int ret;

	steps_raw = kmalloc(BMA400_STEP_RAW_LEN, GFP_KERNEL);
	if (!steps_raw)
		return -ENOMEM;

	ret = regmap_bulk_read(data->regmap, BMA400_STEP_CNT0_REG,
			       steps_raw, BMA400_STEP_RAW_LEN);
	if (ret)
		return ret;
	*val = get_unaligned_le24(steps_raw);
	kfree(steps_raw);
	return IIO_VAL_INT;
}

static void bma400_init_tables(void)
{
	int raw;
	int i;

	for (i = 0; i + 1 < ARRAY_SIZE(bma400_sample_freqs); i += 2) {
		raw = (i / 2) + 5;
		bma400_output_data_rate_from_raw(raw, &bma400_sample_freqs[i],
						 &bma400_sample_freqs[i + 1]);
	}

	for (i = 0; i + 1 < ARRAY_SIZE(bma400_scales); i += 2) {
		raw = i / 2;
		bma400_scales[i] = 0;
		bma400_scales[i + 1] = BMA400_SCALE_MIN << raw;
	}
}

static void bma400_regulators_disable(void *data_ptr)
{
	struct bma400_data *data = data_ptr;

	regulator_bulk_disable(ARRAY_SIZE(data->regulators), data->regulators);
}

static void bma400_power_disable(void *data_ptr)
{
	struct bma400_data *data = data_ptr;
	int ret;

	mutex_lock(&data->mutex);
	ret = bma400_set_power_mode(data, POWER_MODE_SLEEP);
	mutex_unlock(&data->mutex);
	if (ret)
		dev_warn(data->dev, "Failed to put device into sleep mode (%pe)\n",
			 ERR_PTR(ret));
}

<<<<<<< HEAD
=======
static enum iio_modifier bma400_act_to_mod(enum bma400_activity activity)
{
	switch (activity) {
	case BMA400_STILL:
		return IIO_MOD_STILL;
	case BMA400_WALKING:
		return IIO_MOD_WALKING;
	case BMA400_RUNNING:
		return IIO_MOD_RUNNING;
	default:
		return IIO_NO_MOD;
	}
}

>>>>>>> e6f4ff3f
static int bma400_init(struct bma400_data *data)
{
	unsigned int val;
	int ret;

	/* Try to read chip_id register. It must return 0x90. */
	ret = regmap_read(data->regmap, BMA400_CHIP_ID_REG, &val);
	if (ret) {
		dev_err(data->dev, "Failed to read chip id register\n");
		return ret;
	}

	if (val != BMA400_ID_REG_VAL) {
		dev_err(data->dev, "Chip ID mismatch\n");
		return -ENODEV;
	}

	data->regulators[BMA400_VDD_REGULATOR].supply = "vdd";
	data->regulators[BMA400_VDDIO_REGULATOR].supply = "vddio";
	ret = devm_regulator_bulk_get(data->dev,
				      ARRAY_SIZE(data->regulators),
				      data->regulators);
	if (ret) {
		if (ret != -EPROBE_DEFER)
			dev_err(data->dev,
				"Failed to get regulators: %d\n",
				ret);

		return ret;
	}
	ret = regulator_bulk_enable(ARRAY_SIZE(data->regulators),
				    data->regulators);
	if (ret) {
		dev_err(data->dev, "Failed to enable regulators: %d\n",
			ret);
		return ret;
	}

	ret = devm_add_action_or_reset(data->dev, bma400_regulators_disable, data);
	if (ret)
		return ret;

	ret = bma400_get_power_mode(data);
	if (ret) {
		dev_err(data->dev, "Failed to get the initial power-mode\n");
		return ret;
	}

	if (data->power_mode != POWER_MODE_NORMAL) {
		ret = bma400_set_power_mode(data, POWER_MODE_NORMAL);
		if (ret) {
			dev_err(data->dev, "Failed to wake up the device\n");
			return ret;
		}
		/*
		 * TODO: The datasheet waits 1500us here in the example, but
		 * lists 2/ODR as the wakeup time.
		 */
		usleep_range(1500, 2000);
	}

	ret = devm_add_action_or_reset(data->dev, bma400_power_disable, data);
	if (ret)
		return ret;

	bma400_init_tables();

	ret = bma400_get_accel_output_data_rate(data);
	if (ret)
		return ret;

	ret = bma400_get_accel_oversampling_ratio(data);
	if (ret)
		return ret;

	ret = bma400_get_accel_scale(data);
	if (ret)
		return ret;

	/* Configure INT1 pin to open drain */
	ret = regmap_write(data->regmap, BMA400_INT_IO_CTRL_REG, 0x06);
	if (ret)
		return ret;
	/*
	 * Once the interrupt engine is supported we might use the
	 * data_src_reg, but for now ensure this is set to the
	 * variable ODR filter selectable by the sample frequency
	 * channel.
	 */
	return regmap_write(data->regmap, BMA400_ACC_CONFIG2_REG, 0x00);
}

static int bma400_read_raw(struct iio_dev *indio_dev,
			   struct iio_chan_spec const *chan, int *val,
			   int *val2, long mask)
{
	struct bma400_data *data = iio_priv(indio_dev);
	unsigned int activity;
	int ret;

	switch (mask) {
	case IIO_CHAN_INFO_PROCESSED:
		switch (chan->type) {
		case IIO_TEMP:
			mutex_lock(&data->mutex);
			ret = bma400_get_temp_reg(data, val, val2);
			mutex_unlock(&data->mutex);
			return ret;
		case IIO_STEPS:
			return bma400_get_steps_reg(data, val);
		case IIO_ACTIVITY:
			ret = regmap_read(data->regmap, BMA400_STEP_STAT_REG,
					  &activity);
			if (ret)
				return ret;
			/*
			 * The device does not support confidence value levels,
			 * so we will always have 100% for current activity and
			 * 0% for the others.
			 */
			if (chan->channel2 == bma400_act_to_mod(activity))
				*val = 100;
			else
				*val = 0;
			return IIO_VAL_INT;
		default:
			return -EINVAL;
		}
	case IIO_CHAN_INFO_RAW:
		mutex_lock(&data->mutex);
		ret = bma400_get_accel_reg(data, chan, val);
		mutex_unlock(&data->mutex);
		return ret;
	case IIO_CHAN_INFO_SAMP_FREQ:
		switch (chan->type) {
		case IIO_ACCEL:
			if (data->sample_freq.hz < 0)
				return -EINVAL;

			*val = data->sample_freq.hz;
			*val2 = data->sample_freq.uhz;
			return IIO_VAL_INT_PLUS_MICRO;
		case IIO_TEMP:
			/*
			 * Runs at a fixed sampling frequency. See Section 4.4
			 * of the datasheet.
			 */
			*val = 6;
			*val2 = 250000;
			return IIO_VAL_INT_PLUS_MICRO;
		default:
			return -EINVAL;
		}
	case IIO_CHAN_INFO_SCALE:
		*val = 0;
		*val2 = data->scale;
		return IIO_VAL_INT_PLUS_MICRO;
	case IIO_CHAN_INFO_OVERSAMPLING_RATIO:
		/*
		 * TODO: We could avoid this logic and returning -EINVAL here if
		 * we set both the low-power and normal mode OSR registers when
		 * we configure the device.
		 */
		if (data->oversampling_ratio < 0)
			return -EINVAL;

		*val = data->oversampling_ratio;
		return IIO_VAL_INT;
	case IIO_CHAN_INFO_ENABLE:
		*val = data->steps_enabled;
		return IIO_VAL_INT;
	default:
		return -EINVAL;
	}
}

static int bma400_read_avail(struct iio_dev *indio_dev,
			     struct iio_chan_spec const *chan,
			     const int **vals, int *type, int *length,
			     long mask)
{
	switch (mask) {
	case IIO_CHAN_INFO_SCALE:
		*type = IIO_VAL_INT_PLUS_MICRO;
		*vals = bma400_scales;
		*length = ARRAY_SIZE(bma400_scales);
		return IIO_AVAIL_LIST;
	case IIO_CHAN_INFO_OVERSAMPLING_RATIO:
		*type = IIO_VAL_INT;
		*vals = bma400_osr_range;
		*length = ARRAY_SIZE(bma400_osr_range);
		return IIO_AVAIL_RANGE;
	case IIO_CHAN_INFO_SAMP_FREQ:
		*type = IIO_VAL_INT_PLUS_MICRO;
		*vals = bma400_sample_freqs;
		*length = ARRAY_SIZE(bma400_sample_freqs);
		return IIO_AVAIL_LIST;
	default:
		return -EINVAL;
	}
}

static int bma400_write_raw(struct iio_dev *indio_dev,
			    struct iio_chan_spec const *chan, int val, int val2,
			    long mask)
{
	struct bma400_data *data = iio_priv(indio_dev);
	int ret;

	switch (mask) {
	case IIO_CHAN_INFO_SAMP_FREQ:
		/*
		 * The sample frequency is readonly for the temperature
		 * register and a fixed value in low-power mode.
		 */
		if (chan->type != IIO_ACCEL)
			return -EINVAL;

		mutex_lock(&data->mutex);
		ret = bma400_set_accel_output_data_rate(data, val, val2);
		mutex_unlock(&data->mutex);
		return ret;
	case IIO_CHAN_INFO_SCALE:
		if (val != 0 ||
		    val2 < BMA400_SCALE_MIN || val2 > BMA400_SCALE_MAX)
			return -EINVAL;

		mutex_lock(&data->mutex);
		ret = bma400_set_accel_scale(data, val2);
		mutex_unlock(&data->mutex);
		return ret;
	case IIO_CHAN_INFO_OVERSAMPLING_RATIO:
		mutex_lock(&data->mutex);
		ret = bma400_set_accel_oversampling_ratio(data, val);
		mutex_unlock(&data->mutex);
		return ret;
	case IIO_CHAN_INFO_ENABLE:
		mutex_lock(&data->mutex);
		ret = bma400_enable_steps(data, val);
		mutex_unlock(&data->mutex);
		return ret;
	default:
		return -EINVAL;
	}
}

static int bma400_write_raw_get_fmt(struct iio_dev *indio_dev,
				    struct iio_chan_spec const *chan,
				    long mask)
{
	switch (mask) {
	case IIO_CHAN_INFO_SAMP_FREQ:
		return IIO_VAL_INT_PLUS_MICRO;
	case IIO_CHAN_INFO_SCALE:
		return IIO_VAL_INT_PLUS_MICRO;
	case IIO_CHAN_INFO_OVERSAMPLING_RATIO:
		return IIO_VAL_INT;
	case IIO_CHAN_INFO_ENABLE:
		return IIO_VAL_INT;
	default:
		return -EINVAL;
	}
}

static int bma400_read_event_config(struct iio_dev *indio_dev,
				    const struct iio_chan_spec *chan,
				    enum iio_event_type type,
				    enum iio_event_direction dir)
{
	struct bma400_data *data = iio_priv(indio_dev);

	switch (chan->type) {
	case IIO_ACCEL:
		switch (dir) {
		case IIO_EV_DIR_RISING:
			return FIELD_GET(BMA400_INT_GEN1_MSK,
					 data->generic_event_en);
		case IIO_EV_DIR_FALLING:
			return FIELD_GET(BMA400_INT_GEN2_MSK,
					 data->generic_event_en);
		default:
			return -EINVAL;
		}
	case IIO_STEPS:
		return data->step_event_en;
	case IIO_ACTIVITY:
		return data->activity_event_en;
	default:
		return -EINVAL;
	}
}

static int bma400_steps_event_enable(struct bma400_data *data, int state)
{
	int ret;

	ret = bma400_enable_steps(data, 1);
	if (ret)
		return ret;

	ret = regmap_update_bits(data->regmap, BMA400_INT12_MAP_REG,
				 BMA400_STEP_INT_MSK,
				 FIELD_PREP(BMA400_STEP_INT_MSK,
					    state));
	if (ret)
		return ret;
	data->step_event_en = state;
	return 0;
}

static int bma400_activity_event_en(struct bma400_data *data,
				    enum iio_event_direction dir,
				    int state)
{
	int ret, reg, msk, value, field_value;

	switch (dir) {
	case IIO_EV_DIR_RISING:
		reg = BMA400_GEN1INT_CONFIG0;
		msk = BMA400_INT_GEN1_MSK;
		value = 2;
		set_mask_bits(&field_value, BMA400_INT_GEN1_MSK,
			      FIELD_PREP(BMA400_INT_GEN1_MSK, state));
		break;
	case IIO_EV_DIR_FALLING:
		reg = BMA400_GEN2INT_CONFIG0;
		msk = BMA400_INT_GEN2_MSK;
		value = 0;
		set_mask_bits(&field_value, BMA400_INT_GEN2_MSK,
			      FIELD_PREP(BMA400_INT_GEN2_MSK, state));
		break;
	default:
		return -EINVAL;
	}

	/* Enabling all axis for interrupt evaluation */
	ret = regmap_write(data->regmap, reg, 0xF8);
	if (ret)
		return ret;

	/* OR combination of all axis for interrupt evaluation */
	ret = regmap_write(data->regmap, reg + BMA400_GEN_CONFIG1_OFF, value);
	if (ret)
		return ret;

	/* Initial value to avoid interrupts while enabling*/
	ret = regmap_write(data->regmap, reg + BMA400_GEN_CONFIG2_OFF, 0x0A);
	if (ret)
		return ret;

	/* Initial duration value to avoid interrupts while enabling*/
	ret = regmap_write(data->regmap, reg + BMA400_GEN_CONFIG31_OFF, 0x0F);
	if (ret)
		return ret;

	ret = regmap_update_bits(data->regmap, BMA400_INT1_MAP_REG, msk,
				 field_value);
	if (ret)
		return ret;

	ret = regmap_update_bits(data->regmap, BMA400_INT_CONFIG0_REG, msk,
				 field_value);
	if (ret)
		return ret;

	set_mask_bits(&data->generic_event_en, msk, field_value);
	return 0;
}

static int bma400_write_event_config(struct iio_dev *indio_dev,
				     const struct iio_chan_spec *chan,
				     enum iio_event_type type,
				     enum iio_event_direction dir, int state)
{
	struct bma400_data *data = iio_priv(indio_dev);
	int ret;

	switch (chan->type) {
	case IIO_ACCEL:
		mutex_lock(&data->mutex);
		ret = bma400_activity_event_en(data, dir, state);
		mutex_unlock(&data->mutex);
		return ret;
	case IIO_STEPS:
		mutex_lock(&data->mutex);
		ret = bma400_steps_event_enable(data, state);
		mutex_unlock(&data->mutex);
		return ret;
	case IIO_ACTIVITY:
		mutex_lock(&data->mutex);
		if (!data->step_event_en) {
			ret = bma400_steps_event_enable(data, true);
			if (ret) {
				mutex_unlock(&data->mutex);
				return ret;
			}
		}
		data->activity_event_en = state;
		mutex_unlock(&data->mutex);
		return 0;
	default:
		return -EINVAL;
	}
}

static int get_gen_config_reg(enum iio_event_direction dir)
{
	switch (dir) {
	case IIO_EV_DIR_FALLING:
		return BMA400_GEN2INT_CONFIG0;
	case IIO_EV_DIR_RISING:
		return BMA400_GEN1INT_CONFIG0;
	default:
		return -EINVAL;
	}
}

static int bma400_read_event_value(struct iio_dev *indio_dev,
				   const struct iio_chan_spec *chan,
				   enum iio_event_type type,
				   enum iio_event_direction dir,
				   enum iio_event_info info,
				   int *val, int *val2)
{
	struct bma400_data *data = iio_priv(indio_dev);
	int ret, reg;

	switch (chan->type) {
	case IIO_ACCEL:
		reg = get_gen_config_reg(dir);
		if (reg < 0)
			return -EINVAL;

		*val2 = 0;
		switch (info) {
		case IIO_EV_INFO_VALUE:
			ret = regmap_read(data->regmap,
					  reg + BMA400_GEN_CONFIG2_OFF,
					  val);
			if (ret)
				return ret;
			return IIO_VAL_INT;
		case IIO_EV_INFO_PERIOD:
			mutex_lock(&data->mutex);
			ret = regmap_bulk_read(data->regmap,
					       reg + BMA400_GEN_CONFIG3_OFF,
					       &data->duration,
					       sizeof(data->duration));
			if (ret) {
				mutex_unlock(&data->mutex);
				return ret;
			}
			*val = be16_to_cpu(data->duration);
			mutex_unlock(&data->mutex);
			return IIO_VAL_INT;
		case IIO_EV_INFO_HYSTERESIS:
			ret = regmap_read(data->regmap, reg, val);
			if (ret)
				return ret;
			*val = FIELD_GET(BMA400_GEN_HYST_MSK, *val);
			return IIO_VAL_INT;
		default:
			return -EINVAL;
		}
	default:
		return -EINVAL;
	}
}

static int bma400_write_event_value(struct iio_dev *indio_dev,
				    const struct iio_chan_spec *chan,
				    enum iio_event_type type,
				    enum iio_event_direction dir,
				    enum iio_event_info info,
				    int val, int val2)
{
	struct bma400_data *data = iio_priv(indio_dev);
	int reg, ret;

	switch (chan->type) {
	case IIO_ACCEL:
		reg = get_gen_config_reg(dir);
		if (reg < 0)
			return -EINVAL;

		switch (info) {
		case IIO_EV_INFO_VALUE:
			if (val < 1 || val > 255)
				return -EINVAL;

			return regmap_write(data->regmap,
					    reg + BMA400_GEN_CONFIG2_OFF,
					    val);
		case IIO_EV_INFO_PERIOD:
			if (val < 1 || val > 65535)
				return -EINVAL;

			mutex_lock(&data->mutex);
			put_unaligned_be16(val, &data->duration);
			ret = regmap_bulk_write(data->regmap,
						reg + BMA400_GEN_CONFIG3_OFF,
						&data->duration,
						sizeof(data->duration));
			mutex_unlock(&data->mutex);
			return ret;
		case IIO_EV_INFO_HYSTERESIS:
			if (val < 0 || val > 3)
				return -EINVAL;

			return regmap_update_bits(data->regmap, reg,
						  BMA400_GEN_HYST_MSK,
						  FIELD_PREP(BMA400_GEN_HYST_MSK,
							     val));
		default:
			return -EINVAL;
		}
	default:
		return -EINVAL;
	}
}

static int bma400_data_rdy_trigger_set_state(struct iio_trigger *trig,
					     bool state)
{
	struct iio_dev *indio_dev = iio_trigger_get_drvdata(trig);
	struct bma400_data *data = iio_priv(indio_dev);
	int ret;

	ret = regmap_update_bits(data->regmap, BMA400_INT_CONFIG0_REG,
				 BMA400_INT_DRDY_MSK,
				 FIELD_PREP(BMA400_INT_DRDY_MSK, state));
	if (ret)
		return ret;

	return regmap_update_bits(data->regmap, BMA400_INT1_MAP_REG,
				  BMA400_INT_DRDY_MSK,
				  FIELD_PREP(BMA400_INT_DRDY_MSK, state));
}

static const unsigned long bma400_avail_scan_masks[] = {
	BIT(BMA400_ACCL_X) | BIT(BMA400_ACCL_Y) | BIT(BMA400_ACCL_Z),
	BIT(BMA400_ACCL_X) | BIT(BMA400_ACCL_Y) | BIT(BMA400_ACCL_Z)
	| BIT(BMA400_TEMP),
	0
};

static const struct iio_info bma400_info = {
	.read_raw          = bma400_read_raw,
	.read_avail        = bma400_read_avail,
	.write_raw         = bma400_write_raw,
	.write_raw_get_fmt = bma400_write_raw_get_fmt,
	.read_event_config = bma400_read_event_config,
	.write_event_config = bma400_write_event_config,
	.write_event_value = bma400_write_event_value,
	.read_event_value = bma400_read_event_value,
};

static const struct iio_trigger_ops bma400_trigger_ops = {
	.set_trigger_state = &bma400_data_rdy_trigger_set_state,
	.validate_device = &iio_trigger_validate_own_device,
};

<<<<<<< HEAD
static const struct iio_trigger_ops bma400_trigger_ops = {
	.set_trigger_state = &bma400_data_rdy_trigger_set_state,
	.validate_device = &iio_trigger_validate_own_device,
};

=======
>>>>>>> e6f4ff3f
static irqreturn_t bma400_trigger_handler(int irq, void *p)
{
	struct iio_poll_func *pf = p;
	struct iio_dev *indio_dev = pf->indio_dev;
	struct bma400_data *data = iio_priv(indio_dev);
	int ret, temp;

	/* Lock to protect the data->buffer */
	mutex_lock(&data->mutex);

	/* bulk read six registers, with the base being the LSB register */
	ret = regmap_bulk_read(data->regmap, BMA400_X_AXIS_LSB_REG,
			       &data->buffer.buff, sizeof(data->buffer.buff));
	if (ret)
		goto unlock_err;

	if (test_bit(BMA400_TEMP, indio_dev->active_scan_mask)) {
		ret = regmap_read(data->regmap, BMA400_TEMP_DATA_REG, &temp);
		if (ret)
			goto unlock_err;

		data->buffer.temperature = temp;
	}

	iio_push_to_buffers_with_timestamp(indio_dev, &data->buffer,
					   iio_get_time_ns(indio_dev));

	mutex_unlock(&data->mutex);
	iio_trigger_notify_done(indio_dev->trig);
	return IRQ_HANDLED;

unlock_err:
	mutex_unlock(&data->mutex);
	return IRQ_NONE;
}

static irqreturn_t bma400_interrupt(int irq, void *private)
{
	struct iio_dev *indio_dev = private;
	struct bma400_data *data = iio_priv(indio_dev);
<<<<<<< HEAD
=======
	s64 timestamp = iio_get_time_ns(indio_dev);
	unsigned int act, ev_dir = IIO_EV_DIR_NONE;
>>>>>>> e6f4ff3f
	int ret;

	/* Lock to protect the data->status */
	mutex_lock(&data->mutex);
	ret = regmap_bulk_read(data->regmap, BMA400_INT_STAT0_REG,
			       &data->status,
			       sizeof(data->status));
	/*
	 * if none of the bit is set in the status register then it is
	 * spurious interrupt.
	 */
	if (ret || !data->status)
		goto unlock_err;

<<<<<<< HEAD
=======
	if (FIELD_GET(BMA400_INT_GEN1_MSK, le16_to_cpu(data->status)))
		ev_dir = IIO_EV_DIR_RISING;

	if (FIELD_GET(BMA400_INT_GEN2_MSK, le16_to_cpu(data->status)))
		ev_dir = IIO_EV_DIR_FALLING;

	if (ev_dir != IIO_EV_DIR_NONE) {
		iio_push_event(indio_dev,
			       IIO_MOD_EVENT_CODE(IIO_ACCEL, 0,
						  IIO_MOD_X_OR_Y_OR_Z,
						  IIO_EV_TYPE_MAG, ev_dir),
			       timestamp);
	}

	if (FIELD_GET(BMA400_STEP_STAT_MASK, le16_to_cpu(data->status))) {
		iio_push_event(indio_dev,
			       IIO_MOD_EVENT_CODE(IIO_STEPS, 0, IIO_NO_MOD,
						  IIO_EV_TYPE_CHANGE,
						  IIO_EV_DIR_NONE),
			       timestamp);

		if (data->activity_event_en) {
			ret = regmap_read(data->regmap, BMA400_STEP_STAT_REG,
					  &act);
			if (ret)
				goto unlock_err;

			iio_push_event(indio_dev,
				       IIO_MOD_EVENT_CODE(IIO_ACTIVITY, 0,
							  bma400_act_to_mod(act),
							  IIO_EV_TYPE_CHANGE,
							  IIO_EV_DIR_NONE),
				       timestamp);
		}
	}

>>>>>>> e6f4ff3f
	if (FIELD_GET(BMA400_INT_DRDY_MSK, le16_to_cpu(data->status))) {
		mutex_unlock(&data->mutex);
		iio_trigger_poll_chained(data->trig);
		return IRQ_HANDLED;
	}

<<<<<<< HEAD
=======
	mutex_unlock(&data->mutex);
	return IRQ_HANDLED;

>>>>>>> e6f4ff3f
unlock_err:
	mutex_unlock(&data->mutex);
	return IRQ_NONE;
}

int bma400_probe(struct device *dev, struct regmap *regmap, int irq,
		 const char *name)
{
	struct iio_dev *indio_dev;
	struct bma400_data *data;
	int ret;

	indio_dev = devm_iio_device_alloc(dev, sizeof(*data));
	if (!indio_dev)
		return -ENOMEM;

	data = iio_priv(indio_dev);
	data->regmap = regmap;
	data->dev = dev;

	ret = bma400_init(data);
	if (ret)
		return ret;

	ret = iio_read_mount_matrix(dev, &data->orientation);
	if (ret)
		return ret;

	mutex_init(&data->mutex);
	indio_dev->name = name;
	indio_dev->info = &bma400_info;
	indio_dev->channels = bma400_channels;
	indio_dev->num_channels = ARRAY_SIZE(bma400_channels);
	indio_dev->available_scan_masks = bma400_avail_scan_masks;
	indio_dev->modes = INDIO_DIRECT_MODE;

	if (irq > 0) {
		data->trig = devm_iio_trigger_alloc(dev, "%s-dev%d",
						    indio_dev->name,
						    iio_device_id(indio_dev));
		if (!data->trig)
			return -ENOMEM;
<<<<<<< HEAD

		data->trig->ops = &bma400_trigger_ops;
		iio_trigger_set_drvdata(data->trig, indio_dev);

=======

		data->trig->ops = &bma400_trigger_ops;
		iio_trigger_set_drvdata(data->trig, indio_dev);

>>>>>>> e6f4ff3f
		ret = devm_iio_trigger_register(data->dev, data->trig);
		if (ret)
			return dev_err_probe(data->dev, ret,
					     "iio trigger register fail\n");

		indio_dev->trig = iio_trigger_get(data->trig);
		ret = devm_request_threaded_irq(dev, irq, NULL,
						&bma400_interrupt,
						IRQF_TRIGGER_RISING | IRQF_ONESHOT,
						indio_dev->name, indio_dev);
		if (ret)
			return dev_err_probe(data->dev, ret,
					     "request irq %d failed\n", irq);
	}

	ret = devm_iio_triggered_buffer_setup(dev, indio_dev, NULL,
					      &bma400_trigger_handler, NULL);
	if (ret)
		return dev_err_probe(data->dev, ret,
				     "iio triggered buffer setup failed\n");

	return devm_iio_device_register(dev, indio_dev);
}
EXPORT_SYMBOL_NS(bma400_probe, IIO_BMA400);

MODULE_AUTHOR("Dan Robertson <dan@dlrobertson.com>");
MODULE_DESCRIPTION("Bosch BMA400 triaxial acceleration sensor core");
MODULE_LICENSE("GPL");<|MERGE_RESOLUTION|>--- conflicted
+++ resolved
@@ -30,12 +30,6 @@
 #include <linux/iio/trigger_consumer.h>
 #include <linux/iio/triggered_buffer.h>
 
-#include <linux/iio/iio.h>
-#include <linux/iio/buffer.h>
-#include <linux/iio/trigger.h>
-#include <linux/iio/trigger_consumer.h>
-#include <linux/iio/triggered_buffer.h>
-
 #include "bma400.h"
 
 /*
@@ -90,13 +84,10 @@
 	int oversampling_ratio;
 	int scale;
 	struct iio_trigger *trig;
-<<<<<<< HEAD
-=======
 	int steps_enabled;
 	bool step_event_en;
 	bool activity_event_en;
 	unsigned int generic_event_en;
->>>>>>> e6f4ff3f
 	/* Correct time stamp alignment */
 	struct {
 		__le16 buff[3];
@@ -104,10 +95,7 @@
 		s64 ts __aligned(8);
 	} buffer __aligned(IIO_DMA_MINALIGN);
 	__le16 status;
-<<<<<<< HEAD
-=======
 	__be16 duration;
->>>>>>> e6f4ff3f
 };
 
 static bool bma400_is_writable_reg(struct device *dev, unsigned int reg)
@@ -199,8 +187,6 @@
 	{ }
 };
 
-<<<<<<< HEAD
-=======
 static const struct iio_event_spec bma400_step_detect_event = {
 	.type = IIO_EV_TYPE_CHANGE,
 	.dir = IIO_EV_DIR_NONE,
@@ -232,7 +218,6 @@
 	},
 };
 
->>>>>>> e6f4ff3f
 #define BMA400_ACC_CHANNEL(_index, _axis) { \
 	.type = IIO_ACCEL, \
 	.modified = 1, \
@@ -252,8 +237,6 @@
 		.storagebits = 16,	\
 		.endianness = IIO_LE,	\
 	},				\
-<<<<<<< HEAD
-=======
 	.event_spec = bma400_accel_event,			\
 	.num_event_specs = ARRAY_SIZE(bma400_accel_event)	\
 }
@@ -266,7 +249,6 @@
 	.scan_index = -1, /* No buffer support */		\
 	.event_spec = &bma400_activity_event,			\
 	.num_event_specs = 1,					\
->>>>>>> e6f4ff3f
 }
 
 static const struct iio_chan_spec bma400_channels[] = {
@@ -284,9 +266,6 @@
 			.storagebits = 8,
 			.endianness = IIO_LE,
 		},
-<<<<<<< HEAD
-	},
-=======
 	},
 	{
 		.type = IIO_STEPS,
@@ -299,7 +278,6 @@
 	BMA400_ACTIVITY_CHANNEL(IIO_MOD_STILL),
 	BMA400_ACTIVITY_CHANNEL(IIO_MOD_WALKING),
 	BMA400_ACTIVITY_CHANNEL(IIO_MOD_RUNNING),
->>>>>>> e6f4ff3f
 	IIO_CHAN_SOFT_TIMESTAMP(4),
 };
 
@@ -740,8 +718,6 @@
 			 ERR_PTR(ret));
 }
 
-<<<<<<< HEAD
-=======
 static enum iio_modifier bma400_act_to_mod(enum bma400_activity activity)
 {
 	switch (activity) {
@@ -756,7 +732,6 @@
 	}
 }
 
->>>>>>> e6f4ff3f
 static int bma400_init(struct bma400_data *data)
 {
 	unsigned int val;
@@ -1319,14 +1294,6 @@
 	.validate_device = &iio_trigger_validate_own_device,
 };
 
-<<<<<<< HEAD
-static const struct iio_trigger_ops bma400_trigger_ops = {
-	.set_trigger_state = &bma400_data_rdy_trigger_set_state,
-	.validate_device = &iio_trigger_validate_own_device,
-};
-
-=======
->>>>>>> e6f4ff3f
 static irqreturn_t bma400_trigger_handler(int irq, void *p)
 {
 	struct iio_poll_func *pf = p;
@@ -1367,11 +1334,8 @@
 {
 	struct iio_dev *indio_dev = private;
 	struct bma400_data *data = iio_priv(indio_dev);
-<<<<<<< HEAD
-=======
 	s64 timestamp = iio_get_time_ns(indio_dev);
 	unsigned int act, ev_dir = IIO_EV_DIR_NONE;
->>>>>>> e6f4ff3f
 	int ret;
 
 	/* Lock to protect the data->status */
@@ -1386,8 +1350,6 @@
 	if (ret || !data->status)
 		goto unlock_err;
 
-<<<<<<< HEAD
-=======
 	if (FIELD_GET(BMA400_INT_GEN1_MSK, le16_to_cpu(data->status)))
 		ev_dir = IIO_EV_DIR_RISING;
 
@@ -1424,19 +1386,15 @@
 		}
 	}
 
->>>>>>> e6f4ff3f
 	if (FIELD_GET(BMA400_INT_DRDY_MSK, le16_to_cpu(data->status))) {
 		mutex_unlock(&data->mutex);
 		iio_trigger_poll_chained(data->trig);
 		return IRQ_HANDLED;
 	}
 
-<<<<<<< HEAD
-=======
 	mutex_unlock(&data->mutex);
 	return IRQ_HANDLED;
 
->>>>>>> e6f4ff3f
 unlock_err:
 	mutex_unlock(&data->mutex);
 	return IRQ_NONE;
@@ -1479,17 +1437,10 @@
 						    iio_device_id(indio_dev));
 		if (!data->trig)
 			return -ENOMEM;
-<<<<<<< HEAD
 
 		data->trig->ops = &bma400_trigger_ops;
 		iio_trigger_set_drvdata(data->trig, indio_dev);
 
-=======
-
-		data->trig->ops = &bma400_trigger_ops;
-		iio_trigger_set_drvdata(data->trig, indio_dev);
-
->>>>>>> e6f4ff3f
 		ret = devm_iio_trigger_register(data->dev, data->trig);
 		if (ret)
 			return dev_err_probe(data->dev, ret,
