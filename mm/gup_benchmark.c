#include <linux/kernel.h>
#include <linux/mm.h>
#include <linux/slab.h>
#include <linux/uaccess.h>
#include <linux/ktime.h>
#include <linux/debugfs.h>

#define GUP_FAST_BENCHMARK	_IOWR('g', 1, struct gup_benchmark)
#define GUP_BENCHMARK		_IOWR('g', 2, struct gup_benchmark)
#define PIN_FAST_BENCHMARK	_IOWR('g', 3, struct gup_benchmark)
#define PIN_BENCHMARK		_IOWR('g', 4, struct gup_benchmark)
#define PIN_LONGTERM_BENCHMARK	_IOWR('g', 5, struct gup_benchmark)

struct gup_benchmark {
	__u64 get_delta_usec;
	__u64 put_delta_usec;
	__u64 addr;
	__u64 size;
	__u32 nr_pages_per_call;
	__u32 flags;
	__u64 expansion[10];	/* For future use */
};

static void put_back_pages(unsigned int cmd, struct page **pages,
			   unsigned long nr_pages)
{
	unsigned long i;

	switch (cmd) {
	case GUP_FAST_BENCHMARK:
	case GUP_BENCHMARK:
		for (i = 0; i < nr_pages; i++)
			put_page(pages[i]);
		break;

	case PIN_FAST_BENCHMARK:
	case PIN_BENCHMARK:
	case PIN_LONGTERM_BENCHMARK:
		unpin_user_pages(pages, nr_pages);
		break;
	}
}

static void verify_dma_pinned(unsigned int cmd, struct page **pages,
			      unsigned long nr_pages)
{
	unsigned long i;
	struct page *page;

	switch (cmd) {
	case PIN_FAST_BENCHMARK:
	case PIN_BENCHMARK:
	case PIN_LONGTERM_BENCHMARK:
		for (i = 0; i < nr_pages; i++) {
			page = pages[i];
			if (WARN(!page_maybe_dma_pinned(page),
				 "pages[%lu] is NOT dma-pinned\n", i)) {

				dump_page(page, "gup_benchmark failure");
				break;
			}
		}
		break;
	}
}

static int __gup_benchmark_ioctl(unsigned int cmd,
		struct gup_benchmark *gup)
{
	ktime_t start_time, end_time;
	unsigned long i, nr_pages, addr, next;
	int nr;
	struct page **pages;
	int ret = 0;
<<<<<<< HEAD
=======
	bool needs_mmap_lock =
		cmd != GUP_FAST_BENCHMARK && cmd != PIN_FAST_BENCHMARK;
>>>>>>> d1988041

	if (gup->size > ULONG_MAX)
		return -EINVAL;

	nr_pages = gup->size / PAGE_SIZE;
	pages = kvcalloc(nr_pages, sizeof(void *), GFP_KERNEL);
	if (!pages)
		return -ENOMEM;

	if (needs_mmap_lock && mmap_read_lock_killable(current->mm)) {
		ret = -EINTR;
		goto free_pages;
	}

	i = 0;
	nr = gup->nr_pages_per_call;
	start_time = ktime_get();
	for (addr = gup->addr; addr < gup->addr + gup->size; addr = next) {
		if (nr != gup->nr_pages_per_call)
			break;

		next = addr + nr * PAGE_SIZE;
		if (next > gup->addr + gup->size) {
			next = gup->addr + gup->size;
			nr = (next - addr) / PAGE_SIZE;
		}

		/* Filter out most gup flags: only allow a tiny subset here: */
		gup->flags &= FOLL_WRITE;

		switch (cmd) {
		case GUP_FAST_BENCHMARK:
			nr = get_user_pages_fast(addr, nr, gup->flags,
						 pages + i);
			break;
		case GUP_BENCHMARK:
			nr = get_user_pages(addr, nr, gup->flags, pages + i,
					    NULL);
			break;
		case PIN_FAST_BENCHMARK:
			nr = pin_user_pages_fast(addr, nr, gup->flags,
						 pages + i);
			break;
		case PIN_BENCHMARK:
			nr = pin_user_pages(addr, nr, gup->flags, pages + i,
					    NULL);
			break;
		case PIN_LONGTERM_BENCHMARK:
			nr = pin_user_pages(addr, nr,
					    gup->flags | FOLL_LONGTERM,
					    pages + i, NULL);
			break;
		default:
<<<<<<< HEAD
			kvfree(pages);
			ret = -EINVAL;
			goto out;
=======
			ret = -EINVAL;
			goto unlock;
>>>>>>> d1988041
		}

		if (nr <= 0)
			break;
		i += nr;
	}
	end_time = ktime_get();

	/* Shifting the meaning of nr_pages: now it is actual number pinned: */
	nr_pages = i;

	gup->get_delta_usec = ktime_us_delta(end_time, start_time);
	gup->size = addr - gup->addr;

	/*
	 * Take an un-benchmark-timed moment to verify DMA pinned
	 * state: print a warning if any non-dma-pinned pages are found:
	 */
	verify_dma_pinned(cmd, pages, nr_pages);

	start_time = ktime_get();

	put_back_pages(cmd, pages, nr_pages);

	end_time = ktime_get();
	gup->put_delta_usec = ktime_us_delta(end_time, start_time);

unlock:
	if (needs_mmap_lock)
		mmap_read_unlock(current->mm);
free_pages:
	kvfree(pages);
<<<<<<< HEAD
out:
=======
>>>>>>> d1988041
	return ret;
}

static long gup_benchmark_ioctl(struct file *filep, unsigned int cmd,
		unsigned long arg)
{
	struct gup_benchmark gup;
	int ret;

	switch (cmd) {
	case GUP_FAST_BENCHMARK:
	case GUP_BENCHMARK:
	case PIN_FAST_BENCHMARK:
	case PIN_BENCHMARK:
	case PIN_LONGTERM_BENCHMARK:
		break;
	default:
		return -EINVAL;
	}

	if (copy_from_user(&gup, (void __user *)arg, sizeof(gup)))
		return -EFAULT;

	ret = __gup_benchmark_ioctl(cmd, &gup);
	if (ret)
		return ret;

	if (copy_to_user((void __user *)arg, &gup, sizeof(gup)))
		return -EFAULT;

	return 0;
}

static const struct file_operations gup_benchmark_fops = {
	.open = nonseekable_open,
	.unlocked_ioctl = gup_benchmark_ioctl,
};

static int gup_benchmark_init(void)
{
	debugfs_create_file_unsafe("gup_benchmark", 0600, NULL, NULL,
				   &gup_benchmark_fops);

	return 0;
}

late_initcall(gup_benchmark_init);<|MERGE_RESOLUTION|>--- conflicted
+++ resolved
@@ -72,11 +72,8 @@
 	int nr;
 	struct page **pages;
 	int ret = 0;
-<<<<<<< HEAD
-=======
 	bool needs_mmap_lock =
 		cmd != GUP_FAST_BENCHMARK && cmd != PIN_FAST_BENCHMARK;
->>>>>>> d1988041
 
 	if (gup->size > ULONG_MAX)
 		return -EINVAL;
@@ -130,14 +127,8 @@
 					    pages + i, NULL);
 			break;
 		default:
-<<<<<<< HEAD
-			kvfree(pages);
-			ret = -EINVAL;
-			goto out;
-=======
 			ret = -EINVAL;
 			goto unlock;
->>>>>>> d1988041
 		}
 
 		if (nr <= 0)
@@ -170,10 +161,6 @@
 		mmap_read_unlock(current->mm);
 free_pages:
 	kvfree(pages);
-<<<<<<< HEAD
-out:
-=======
->>>>>>> d1988041
 	return ret;
 }
 
