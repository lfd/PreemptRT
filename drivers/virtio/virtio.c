// SPDX-License-Identifier: GPL-2.0-only
#include <linux/virtio.h>
#include <linux/spinlock.h>
#include <linux/virtio_config.h>
#include <linux/virtio_anchor.h>
#include <linux/module.h>
#include <linux/idr.h>
#include <linux/of.h>
#include <uapi/linux/virtio_ids.h>

/* Unique numbering for virtio devices. */
static DEFINE_IDA(virtio_index_ida);

static ssize_t device_show(struct device *_d,
			   struct device_attribute *attr, char *buf)
{
	struct virtio_device *dev = dev_to_virtio(_d);
	return sprintf(buf, "0x%04x\n", dev->id.device);
}
static DEVICE_ATTR_RO(device);

static ssize_t vendor_show(struct device *_d,
			   struct device_attribute *attr, char *buf)
{
	struct virtio_device *dev = dev_to_virtio(_d);
	return sprintf(buf, "0x%04x\n", dev->id.vendor);
}
static DEVICE_ATTR_RO(vendor);

static ssize_t status_show(struct device *_d,
			   struct device_attribute *attr, char *buf)
{
	struct virtio_device *dev = dev_to_virtio(_d);
	return sprintf(buf, "0x%08x\n", dev->config->get_status(dev));
}
static DEVICE_ATTR_RO(status);

static ssize_t modalias_show(struct device *_d,
			     struct device_attribute *attr, char *buf)
{
	struct virtio_device *dev = dev_to_virtio(_d);
	return sprintf(buf, "virtio:d%08Xv%08X\n",
		       dev->id.device, dev->id.vendor);
}
static DEVICE_ATTR_RO(modalias);

static ssize_t features_show(struct device *_d,
			     struct device_attribute *attr, char *buf)
{
	struct virtio_device *dev = dev_to_virtio(_d);
	unsigned int i;
	ssize_t len = 0;

	/* We actually represent this as a bitstring, as it could be
	 * arbitrary length in future. */
	for (i = 0; i < sizeof(dev->features)*8; i++)
		len += sprintf(buf+len, "%c",
			       __virtio_test_bit(dev, i) ? '1' : '0');
	len += sprintf(buf+len, "\n");
	return len;
}
static DEVICE_ATTR_RO(features);

static struct attribute *virtio_dev_attrs[] = {
	&dev_attr_device.attr,
	&dev_attr_vendor.attr,
	&dev_attr_status.attr,
	&dev_attr_modalias.attr,
	&dev_attr_features.attr,
	NULL,
};
ATTRIBUTE_GROUPS(virtio_dev);

static inline int virtio_id_match(const struct virtio_device *dev,
				  const struct virtio_device_id *id)
{
	if (id->device != dev->id.device && id->device != VIRTIO_DEV_ANY_ID)
		return 0;

	return id->vendor == VIRTIO_DEV_ANY_ID || id->vendor == dev->id.vendor;
}

/* This looks through all the IDs a driver claims to support.  If any of them
 * match, we return 1 and the kernel will call virtio_dev_probe(). */
static int virtio_dev_match(struct device *_dv, struct device_driver *_dr)
{
	unsigned int i;
	struct virtio_device *dev = dev_to_virtio(_dv);
	const struct virtio_device_id *ids;

	ids = drv_to_virtio(_dr)->id_table;
	for (i = 0; ids[i].device; i++)
		if (virtio_id_match(dev, &ids[i]))
			return 1;
	return 0;
}

static int virtio_uevent(struct device *_dv, struct kobj_uevent_env *env)
{
	struct virtio_device *dev = dev_to_virtio(_dv);

	return add_uevent_var(env, "MODALIAS=virtio:d%08Xv%08X",
			      dev->id.device, dev->id.vendor);
}

void virtio_check_driver_offered_feature(const struct virtio_device *vdev,
					 unsigned int fbit)
{
	unsigned int i;
	struct virtio_driver *drv = drv_to_virtio(vdev->dev.driver);

	for (i = 0; i < drv->feature_table_size; i++)
		if (drv->feature_table[i] == fbit)
			return;

	if (drv->feature_table_legacy) {
		for (i = 0; i < drv->feature_table_size_legacy; i++)
			if (drv->feature_table_legacy[i] == fbit)
				return;
	}

	BUG();
}
EXPORT_SYMBOL_GPL(virtio_check_driver_offered_feature);

static void __virtio_config_changed(struct virtio_device *dev)
{
	struct virtio_driver *drv = drv_to_virtio(dev->dev.driver);

	if (!dev->config_enabled)
		dev->config_change_pending = true;
	else if (drv && drv->config_changed)
		drv->config_changed(dev);
}

void virtio_config_changed(struct virtio_device *dev)
{
	unsigned long flags;

	spin_lock_irqsave(&dev->config_lock, flags);
	__virtio_config_changed(dev);
	spin_unlock_irqrestore(&dev->config_lock, flags);
}
EXPORT_SYMBOL_GPL(virtio_config_changed);

static void virtio_config_disable(struct virtio_device *dev)
{
	spin_lock_irq(&dev->config_lock);
	dev->config_enabled = false;
	spin_unlock_irq(&dev->config_lock);
}

static void virtio_config_enable(struct virtio_device *dev)
{
	spin_lock_irq(&dev->config_lock);
	dev->config_enabled = true;
	if (dev->config_change_pending)
		__virtio_config_changed(dev);
	dev->config_change_pending = false;
	spin_unlock_irq(&dev->config_lock);
}

void virtio_add_status(struct virtio_device *dev, unsigned int status)
{
	might_sleep();
	dev->config->set_status(dev, dev->config->get_status(dev) | status);
}
EXPORT_SYMBOL_GPL(virtio_add_status);

/* Do some validation, then set FEATURES_OK */
static int virtio_features_ok(struct virtio_device *dev)
{
<<<<<<< HEAD
	unsigned status;
	int ret;
=======
	unsigned int status;
>>>>>>> d60c95ef

	might_sleep();

	if (virtio_check_mem_acc_cb(dev)) {
		if (!virtio_has_feature(dev, VIRTIO_F_VERSION_1)) {
			dev_warn(&dev->dev,
				 "device must provide VIRTIO_F_VERSION_1\n");
			return -ENODEV;
		}

		if (!virtio_has_feature(dev, VIRTIO_F_ACCESS_PLATFORM)) {
			dev_warn(&dev->dev,
				 "device must provide VIRTIO_F_ACCESS_PLATFORM\n");
			return -ENODEV;
		}
	}

	if (!virtio_has_feature(dev, VIRTIO_F_VERSION_1))
		return 0;

	virtio_add_status(dev, VIRTIO_CONFIG_S_FEATURES_OK);
	status = dev->config->get_status(dev);
	if (!(status & VIRTIO_CONFIG_S_FEATURES_OK)) {
		dev_err(&dev->dev, "virtio: device refuses features: %x\n",
			status);
		return -ENODEV;
	}
	return 0;
}
<<<<<<< HEAD
=======

/**
 * virtio_reset_device - quiesce device for removal
 * @dev: the device to reset
 *
 * Prevents device from sending interrupts and accessing memory.
 *
 * Generally used for cleanup during driver / device removal.
 *
 * Once this has been invoked, caller must ensure that
 * virtqueue_notify / virtqueue_kick are not in progress.
 *
 * Note: this guarantees that vq callbacks are not in progress, however caller
 * is responsible for preventing access from other contexts, such as a system
 * call/workqueue/bh.  Invoking virtio_break_device then flushing any such
 * contexts is one way to handle that.
 * */
void virtio_reset_device(struct virtio_device *dev)
{
#ifdef CONFIG_VIRTIO_HARDEN_NOTIFICATION
	/*
	 * The below virtio_synchronize_cbs() guarantees that any
	 * interrupt for this line arriving after
	 * virtio_synchronize_vqs() has completed is guaranteed to see
	 * vq->broken as true.
	 */
	virtio_break_device(dev);
	virtio_synchronize_cbs(dev);
#endif

	dev->config->reset(dev);
}
EXPORT_SYMBOL_GPL(virtio_reset_device);
>>>>>>> d60c95ef

static int virtio_dev_probe(struct device *_d)
{
	int err, i;
	struct virtio_device *dev = dev_to_virtio(_d);
	struct virtio_driver *drv = drv_to_virtio(dev->dev.driver);
	u64 device_features;
	u64 driver_features;
	u64 driver_features_legacy;

	/* We have a driver! */
	virtio_add_status(dev, VIRTIO_CONFIG_S_DRIVER);

	/* Figure out what features the device supports. */
	device_features = dev->config->get_features(dev);

	/* Figure out what features the driver supports. */
	driver_features = 0;
	for (i = 0; i < drv->feature_table_size; i++) {
		unsigned int f = drv->feature_table[i];
		BUG_ON(f >= 64);
		driver_features |= (1ULL << f);
	}

	/* Some drivers have a separate feature table for virtio v1.0 */
	if (drv->feature_table_legacy) {
		driver_features_legacy = 0;
		for (i = 0; i < drv->feature_table_size_legacy; i++) {
			unsigned int f = drv->feature_table_legacy[i];
			BUG_ON(f >= 64);
			driver_features_legacy |= (1ULL << f);
		}
	} else {
		driver_features_legacy = driver_features;
	}

	if (device_features & (1ULL << VIRTIO_F_VERSION_1))
		dev->features = driver_features & device_features;
	else
		dev->features = driver_features_legacy & device_features;

	/* Transport features always preserved to pass to finalize_features. */
	for (i = VIRTIO_TRANSPORT_F_START; i < VIRTIO_TRANSPORT_F_END; i++)
		if (device_features & (1ULL << i))
			__virtio_set_bit(dev, i);

	err = dev->config->finalize_features(dev);
	if (err)
		goto err;

	if (drv->validate) {
		u64 features = dev->features;

		err = drv->validate(dev);
		if (err)
			goto err;

		/* Did validation change any features? Then write them again. */
		if (features != dev->features) {
			err = dev->config->finalize_features(dev);
			if (err)
				goto err;
		}
	}

	err = virtio_features_ok(dev);
	if (err)
		goto err;

	err = drv->probe(dev);
	if (err)
		goto err;

	/* If probe didn't do it, mark device DRIVER_OK ourselves. */
	if (!(dev->config->get_status(dev) & VIRTIO_CONFIG_S_DRIVER_OK))
		virtio_device_ready(dev);

	if (drv->scan)
		drv->scan(dev);

	virtio_config_enable(dev);

	return 0;
err:
	virtio_add_status(dev, VIRTIO_CONFIG_S_FAILED);
	return err;

}

static void virtio_dev_remove(struct device *_d)
{
	struct virtio_device *dev = dev_to_virtio(_d);
	struct virtio_driver *drv = drv_to_virtio(dev->dev.driver);

	virtio_config_disable(dev);

	drv->remove(dev);

	/* Driver should have reset device. */
	WARN_ON_ONCE(dev->config->get_status(dev));

	/* Acknowledge the device's existence again. */
	virtio_add_status(dev, VIRTIO_CONFIG_S_ACKNOWLEDGE);

	of_node_put(dev->dev.of_node);
}

static struct bus_type virtio_bus = {
	.name  = "virtio",
	.match = virtio_dev_match,
	.dev_groups = virtio_dev_groups,
	.uevent = virtio_uevent,
	.probe = virtio_dev_probe,
	.remove = virtio_dev_remove,
};

int register_virtio_driver(struct virtio_driver *driver)
{
	/* Catch this early. */
	BUG_ON(driver->feature_table_size && !driver->feature_table);
	driver->driver.bus = &virtio_bus;
	return driver_register(&driver->driver);
}
EXPORT_SYMBOL_GPL(register_virtio_driver);

void unregister_virtio_driver(struct virtio_driver *driver)
{
	driver_unregister(&driver->driver);
}
EXPORT_SYMBOL_GPL(unregister_virtio_driver);

static int virtio_device_of_init(struct virtio_device *dev)
{
	struct device_node *np, *pnode = dev_of_node(dev->dev.parent);
	char compat[] = "virtio,deviceXXXXXXXX";
	int ret, count;

	if (!pnode)
		return 0;

	count = of_get_available_child_count(pnode);
	if (!count)
		return 0;

	/* There can be only 1 child node */
	if (WARN_ON(count > 1))
		return -EINVAL;

	np = of_get_next_available_child(pnode, NULL);
	if (WARN_ON(!np))
		return -ENODEV;

	ret = snprintf(compat, sizeof(compat), "virtio,device%x", dev->id.device);
	BUG_ON(ret >= sizeof(compat));

	/*
	 * On powerpc/pseries virtio devices are PCI devices so PCI
	 * vendor/device ids play the role of the "compatible" property.
	 * Simply don't init of_node in this case.
	 */
	if (!of_device_is_compatible(np, compat)) {
		ret = 0;
		goto out;
	}

	dev->dev.of_node = np;
	return 0;

out:
	of_node_put(np);
	return ret;
}

/**
 * register_virtio_device - register virtio device
 * @dev        : virtio device to be registered
 *
 * On error, the caller must call put_device on &@dev->dev (and not kfree),
 * as another code path may have obtained a reference to @dev.
 *
 * Returns: 0 on suceess, -error on failure
 */
int register_virtio_device(struct virtio_device *dev)
{
	int err;

	dev->dev.bus = &virtio_bus;
	device_initialize(&dev->dev);

	/* Assign a unique device index and hence name. */
	err = ida_alloc(&virtio_index_ida, GFP_KERNEL);
	if (err < 0)
		goto out;

	dev->index = err;
	err = dev_set_name(&dev->dev, "virtio%u", dev->index);
	if (err)
		goto out_ida_remove;

	err = virtio_device_of_init(dev);
	if (err)
		goto out_ida_remove;

	spin_lock_init(&dev->config_lock);
	dev->config_enabled = false;
	dev->config_change_pending = false;

	INIT_LIST_HEAD(&dev->vqs);
	spin_lock_init(&dev->vqs_list_lock);

	/* We always start by resetting the device, in case a previous
	 * driver messed it up.  This also tests that code path a little. */
	virtio_reset_device(dev);

	/* Acknowledge that we've seen the device. */
	virtio_add_status(dev, VIRTIO_CONFIG_S_ACKNOWLEDGE);

	/*
	 * device_add() causes the bus infrastructure to look for a matching
	 * driver.
	 */
	err = device_add(&dev->dev);
	if (err)
		goto out_of_node_put;

	return 0;

out_of_node_put:
	of_node_put(dev->dev.of_node);
out_ida_remove:
	ida_free(&virtio_index_ida, dev->index);
out:
	virtio_add_status(dev, VIRTIO_CONFIG_S_FAILED);
	return err;
}
EXPORT_SYMBOL_GPL(register_virtio_device);

bool is_virtio_device(struct device *dev)
{
	return dev->bus == &virtio_bus;
}
EXPORT_SYMBOL_GPL(is_virtio_device);

void unregister_virtio_device(struct virtio_device *dev)
{
	int index = dev->index; /* save for after device release */

	device_unregister(&dev->dev);
	ida_free(&virtio_index_ida, index);
}
EXPORT_SYMBOL_GPL(unregister_virtio_device);

#ifdef CONFIG_PM_SLEEP
int virtio_device_freeze(struct virtio_device *dev)
{
	struct virtio_driver *drv = drv_to_virtio(dev->dev.driver);

	virtio_config_disable(dev);

	dev->failed = dev->config->get_status(dev) & VIRTIO_CONFIG_S_FAILED;

	if (drv && drv->freeze)
		return drv->freeze(dev);

	return 0;
}
EXPORT_SYMBOL_GPL(virtio_device_freeze);

int virtio_device_restore(struct virtio_device *dev)
{
	struct virtio_driver *drv = drv_to_virtio(dev->dev.driver);
	int ret;

	/* We always start by resetting the device, in case a previous
	 * driver messed it up. */
	virtio_reset_device(dev);

	/* Acknowledge that we've seen the device. */
	virtio_add_status(dev, VIRTIO_CONFIG_S_ACKNOWLEDGE);

	/* Maybe driver failed before freeze.
	 * Restore the failed status, for debugging. */
	if (dev->failed)
		virtio_add_status(dev, VIRTIO_CONFIG_S_FAILED);

	if (!drv)
		return 0;

	/* We have a driver! */
	virtio_add_status(dev, VIRTIO_CONFIG_S_DRIVER);

	ret = dev->config->finalize_features(dev);
	if (ret)
		goto err;

	ret = virtio_features_ok(dev);
	if (ret)
		goto err;

	if (drv->restore) {
		ret = drv->restore(dev);
		if (ret)
			goto err;
	}

	/* If restore didn't do it, mark device DRIVER_OK ourselves. */
	if (!(dev->config->get_status(dev) & VIRTIO_CONFIG_S_DRIVER_OK))
		virtio_device_ready(dev);

	virtio_config_enable(dev);

	return 0;

err:
	virtio_add_status(dev, VIRTIO_CONFIG_S_FAILED);
	return ret;
}
EXPORT_SYMBOL_GPL(virtio_device_restore);
#endif

static int virtio_init(void)
{
	if (bus_register(&virtio_bus) != 0)
		panic("virtio bus registration failed");
	return 0;
}

static void __exit virtio_exit(void)
{
	bus_unregister(&virtio_bus);
	ida_destroy(&virtio_index_ida);
}
core_initcall(virtio_init);
module_exit(virtio_exit);

MODULE_LICENSE("GPL");<|MERGE_RESOLUTION|>--- conflicted
+++ resolved
@@ -170,12 +170,7 @@
 /* Do some validation, then set FEATURES_OK */
 static int virtio_features_ok(struct virtio_device *dev)
 {
-<<<<<<< HEAD
-	unsigned status;
-	int ret;
-=======
 	unsigned int status;
->>>>>>> d60c95ef
 
 	might_sleep();
 
@@ -205,8 +200,6 @@
 	}
 	return 0;
 }
-<<<<<<< HEAD
-=======
 
 /**
  * virtio_reset_device - quiesce device for removal
@@ -240,7 +233,6 @@
 	dev->config->reset(dev);
 }
 EXPORT_SYMBOL_GPL(virtio_reset_device);
->>>>>>> d60c95ef
 
 static int virtio_dev_probe(struct device *_d)
 {
