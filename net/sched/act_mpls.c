--- conflicted
+++ resolved
@@ -85,8 +85,6 @@
 		new_lse = tcf_mpls_get_lse(NULL, p, !eth_p_mpls(skb_protocol(skb, true)));
 		if (skb_mpls_push(skb, new_lse, p->tcfm_proto, mac_len,
 				  skb->dev && skb->dev->type == ARPHRD_ETHER))
-<<<<<<< HEAD
-=======
 			goto drop;
 		break;
 	case TCA_MPLS_ACT_MAC_PUSH:
@@ -104,7 +102,6 @@
 					   !eth_p_mpls(skb->protocol));
 
 		if (skb_mpls_push(skb, new_lse, p->tcfm_proto, 0, false))
->>>>>>> d1988041
 			goto drop;
 		break;
 	case TCA_MPLS_ACT_MODIFY:
