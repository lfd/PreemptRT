--- conflicted
+++ resolved
@@ -21,11 +21,7 @@
 
 config DRM_EXYNOS_HDMI
 	tristate "Exynos DRM HDMI"
-<<<<<<< HEAD
-	depends on DRM_EXYNOS
-=======
 	depends on DRM_EXYNOS && !VIDEO_SAMSUNG_S5P_TV
->>>>>>> c16fa4f2
 	help
 	  Choose this option if you want to use Exynos HDMI for DRM.
 	  If M is selected, the module will be called exynos_drm_hdmi