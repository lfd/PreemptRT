--- conflicted
+++ resolved
@@ -96,300 +96,6 @@
 	}
 }
 
-<<<<<<< HEAD
-static int isc_wait_clk_stable(struct clk_hw *hw)
-{
-	struct isc_clk *isc_clk = to_isc_clk(hw);
-	struct regmap *regmap = isc_clk->regmap;
-	unsigned long timeout = jiffies + usecs_to_jiffies(1000);
-	unsigned int status;
-
-	while (time_before(jiffies, timeout)) {
-		regmap_read(regmap, ISC_CLKSR, &status);
-		if (!(status & ISC_CLKSR_SIP))
-			return 0;
-
-		usleep_range(10, 250);
-	}
-
-	return -ETIMEDOUT;
-}
-
-static int isc_clk_prepare(struct clk_hw *hw)
-{
-	struct isc_clk *isc_clk = to_isc_clk(hw);
-	int ret;
-
-	ret = pm_runtime_resume_and_get(isc_clk->dev);
-	if (ret < 0)
-		return ret;
-
-	return isc_wait_clk_stable(hw);
-}
-
-static void isc_clk_unprepare(struct clk_hw *hw)
-{
-	struct isc_clk *isc_clk = to_isc_clk(hw);
-
-	isc_wait_clk_stable(hw);
-
-	pm_runtime_put_sync(isc_clk->dev);
-}
-
-static int isc_clk_enable(struct clk_hw *hw)
-{
-	struct isc_clk *isc_clk = to_isc_clk(hw);
-	u32 id = isc_clk->id;
-	struct regmap *regmap = isc_clk->regmap;
-	unsigned long flags;
-	unsigned int status;
-
-	dev_dbg(isc_clk->dev, "ISC CLK: %s, id = %d, div = %d, parent id = %d\n",
-		__func__, id, isc_clk->div, isc_clk->parent_id);
-
-	spin_lock_irqsave(&isc_clk->lock, flags);
-	regmap_update_bits(regmap, ISC_CLKCFG,
-			   ISC_CLKCFG_DIV_MASK(id) | ISC_CLKCFG_SEL_MASK(id),
-			   (isc_clk->div << ISC_CLKCFG_DIV_SHIFT(id)) |
-			   (isc_clk->parent_id << ISC_CLKCFG_SEL_SHIFT(id)));
-
-	regmap_write(regmap, ISC_CLKEN, ISC_CLK(id));
-	spin_unlock_irqrestore(&isc_clk->lock, flags);
-
-	regmap_read(regmap, ISC_CLKSR, &status);
-	if (status & ISC_CLK(id))
-		return 0;
-	else
-		return -EINVAL;
-}
-
-static void isc_clk_disable(struct clk_hw *hw)
-{
-	struct isc_clk *isc_clk = to_isc_clk(hw);
-	u32 id = isc_clk->id;
-	unsigned long flags;
-
-	spin_lock_irqsave(&isc_clk->lock, flags);
-	regmap_write(isc_clk->regmap, ISC_CLKDIS, ISC_CLK(id));
-	spin_unlock_irqrestore(&isc_clk->lock, flags);
-}
-
-static int isc_clk_is_enabled(struct clk_hw *hw)
-{
-	struct isc_clk *isc_clk = to_isc_clk(hw);
-	u32 status;
-	int ret;
-
-	ret = pm_runtime_resume_and_get(isc_clk->dev);
-	if (ret < 0)
-		return 0;
-
-	regmap_read(isc_clk->regmap, ISC_CLKSR, &status);
-
-	pm_runtime_put_sync(isc_clk->dev);
-
-	return status & ISC_CLK(isc_clk->id) ? 1 : 0;
-}
-
-static unsigned long
-isc_clk_recalc_rate(struct clk_hw *hw, unsigned long parent_rate)
-{
-	struct isc_clk *isc_clk = to_isc_clk(hw);
-
-	return DIV_ROUND_CLOSEST(parent_rate, isc_clk->div + 1);
-}
-
-static int isc_clk_determine_rate(struct clk_hw *hw,
-				   struct clk_rate_request *req)
-{
-	struct isc_clk *isc_clk = to_isc_clk(hw);
-	long best_rate = -EINVAL;
-	int best_diff = -1;
-	unsigned int i, div;
-
-	for (i = 0; i < clk_hw_get_num_parents(hw); i++) {
-		struct clk_hw *parent;
-		unsigned long parent_rate;
-
-		parent = clk_hw_get_parent_by_index(hw, i);
-		if (!parent)
-			continue;
-
-		parent_rate = clk_hw_get_rate(parent);
-		if (!parent_rate)
-			continue;
-
-		for (div = 1; div < ISC_CLK_MAX_DIV + 2; div++) {
-			unsigned long rate;
-			int diff;
-
-			rate = DIV_ROUND_CLOSEST(parent_rate, div);
-			diff = abs(req->rate - rate);
-
-			if (best_diff < 0 || best_diff > diff) {
-				best_rate = rate;
-				best_diff = diff;
-				req->best_parent_rate = parent_rate;
-				req->best_parent_hw = parent;
-			}
-
-			if (!best_diff || rate < req->rate)
-				break;
-		}
-
-		if (!best_diff)
-			break;
-	}
-
-	dev_dbg(isc_clk->dev,
-		"ISC CLK: %s, best_rate = %ld, parent clk: %s @ %ld\n",
-		__func__, best_rate,
-		__clk_get_name((req->best_parent_hw)->clk),
-		req->best_parent_rate);
-
-	if (best_rate < 0)
-		return best_rate;
-
-	req->rate = best_rate;
-
-	return 0;
-}
-
-static int isc_clk_set_parent(struct clk_hw *hw, u8 index)
-{
-	struct isc_clk *isc_clk = to_isc_clk(hw);
-
-	if (index >= clk_hw_get_num_parents(hw))
-		return -EINVAL;
-
-	isc_clk->parent_id = index;
-
-	return 0;
-}
-
-static u8 isc_clk_get_parent(struct clk_hw *hw)
-{
-	struct isc_clk *isc_clk = to_isc_clk(hw);
-
-	return isc_clk->parent_id;
-}
-
-static int isc_clk_set_rate(struct clk_hw *hw,
-			     unsigned long rate,
-			     unsigned long parent_rate)
-{
-	struct isc_clk *isc_clk = to_isc_clk(hw);
-	u32 div;
-
-	if (!rate)
-		return -EINVAL;
-
-	div = DIV_ROUND_CLOSEST(parent_rate, rate);
-	if (div > (ISC_CLK_MAX_DIV + 1) || !div)
-		return -EINVAL;
-
-	isc_clk->div = div - 1;
-
-	return 0;
-}
-
-static const struct clk_ops isc_clk_ops = {
-	.prepare	= isc_clk_prepare,
-	.unprepare	= isc_clk_unprepare,
-	.enable		= isc_clk_enable,
-	.disable	= isc_clk_disable,
-	.is_enabled	= isc_clk_is_enabled,
-	.recalc_rate	= isc_clk_recalc_rate,
-	.determine_rate	= isc_clk_determine_rate,
-	.set_parent	= isc_clk_set_parent,
-	.get_parent	= isc_clk_get_parent,
-	.set_rate	= isc_clk_set_rate,
-};
-
-static int isc_clk_register(struct isc_device *isc, unsigned int id)
-{
-	struct regmap *regmap = isc->regmap;
-	struct device_node *np = isc->dev->of_node;
-	struct isc_clk *isc_clk;
-	struct clk_init_data init;
-	const char *clk_name = np->name;
-	const char *parent_names[3];
-	int num_parents;
-
-	if (id == ISC_ISPCK && !isc->ispck_required)
-		return 0;
-
-	num_parents = of_clk_get_parent_count(np);
-	if (num_parents < 1 || num_parents > 3)
-		return -EINVAL;
-
-	if (num_parents > 2 && id == ISC_ISPCK)
-		num_parents = 2;
-
-	of_clk_parent_fill(np, parent_names, num_parents);
-
-	if (id == ISC_MCK)
-		of_property_read_string(np, "clock-output-names", &clk_name);
-	else
-		clk_name = "isc-ispck";
-
-	init.parent_names	= parent_names;
-	init.num_parents	= num_parents;
-	init.name		= clk_name;
-	init.ops		= &isc_clk_ops;
-	init.flags		= CLK_SET_RATE_GATE | CLK_SET_PARENT_GATE;
-
-	isc_clk = &isc->isc_clks[id];
-	isc_clk->hw.init	= &init;
-	isc_clk->regmap		= regmap;
-	isc_clk->id		= id;
-	isc_clk->dev		= isc->dev;
-	spin_lock_init(&isc_clk->lock);
-
-	isc_clk->clk = clk_register(isc->dev, &isc_clk->hw);
-	if (IS_ERR(isc_clk->clk)) {
-		dev_err(isc->dev, "%s: clock register fail\n", clk_name);
-		return PTR_ERR(isc_clk->clk);
-	} else if (id == ISC_MCK)
-		of_clk_add_provider(np, of_clk_src_simple_get, isc_clk->clk);
-
-	return 0;
-}
-
-int isc_clk_init(struct isc_device *isc)
-{
-	unsigned int i;
-	int ret;
-
-	for (i = 0; i < ARRAY_SIZE(isc->isc_clks); i++)
-		isc->isc_clks[i].clk = ERR_PTR(-EINVAL);
-
-	for (i = 0; i < ARRAY_SIZE(isc->isc_clks); i++) {
-		ret = isc_clk_register(isc, i);
-		if (ret)
-			return ret;
-	}
-
-	return 0;
-}
-EXPORT_SYMBOL_GPL(isc_clk_init);
-
-void isc_clk_cleanup(struct isc_device *isc)
-{
-	unsigned int i;
-
-	of_clk_del_provider(isc->dev->of_node);
-
-	for (i = 0; i < ARRAY_SIZE(isc->isc_clks); i++) {
-		struct isc_clk *isc_clk = &isc->isc_clks[i];
-
-		if (!IS_ERR(isc_clk->clk))
-			clk_unregister(isc_clk->clk);
-	}
-}
-EXPORT_SYMBOL_GPL(isc_clk_cleanup);
-=======
->>>>>>> d60c95ef
 
 static int isc_queue_setup(struct vb2_queue *vq,
 			    unsigned int *nbuffers, unsigned int *nplanes,
@@ -1417,45 +1123,6 @@
 	fsize->stepwise.max_height = isc->max_height;
 	fsize->stepwise.step_width = 1;
 	fsize->stepwise.step_height = 1;
-<<<<<<< HEAD
-
-	return 0;
-}
-
-static int isc_enum_frameintervals(struct file *file, void *fh,
-				    struct v4l2_frmivalenum *fival)
-{
-	struct isc_device *isc = video_drvdata(file);
-	struct v4l2_subdev_frame_interval_enum fie = {
-		.code = isc->config.sd_format->mbus_code,
-		.index = fival->index,
-		.width = fival->width,
-		.height = fival->height,
-		.which = V4L2_SUBDEV_FORMAT_ACTIVE,
-	};
-	int ret = -EINVAL;
-	unsigned int i;
-
-	for (i = 0; i < isc->num_user_formats; i++)
-		if (isc->user_formats[i]->fourcc == fival->pixel_format)
-			ret = 0;
-
-	for (i = 0; i < isc->controller_formats_size; i++)
-		if (isc->controller_formats[i].fourcc == fival->pixel_format)
-			ret = 0;
-
-	if (ret)
-		return ret;
-
-	ret = v4l2_subdev_call(isc->current_subdev->sd, pad,
-			       enum_frame_interval, NULL, &fie);
-	if (ret)
-		return ret;
-
-	fival->type = V4L2_FRMIVAL_TYPE_DISCRETE;
-	fival->discrete = fie.interval;
-=======
->>>>>>> d60c95ef
 
 	return 0;
 }
