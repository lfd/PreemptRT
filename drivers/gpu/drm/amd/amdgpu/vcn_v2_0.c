--- conflicted
+++ resolved
@@ -197,11 +197,7 @@
 	struct amdgpu_device *adev = (struct amdgpu_device *)handle;
 	volatile struct amdgpu_fw_shared *fw_shared = adev->vcn.inst->fw_shared.cpu_addr;
 
-<<<<<<< HEAD
-	if (drm_dev_enter(&adev->ddev, &idx)) {
-=======
 	if (drm_dev_enter(adev_to_drm(adev), &idx)) {
->>>>>>> d60c95ef
 		fw_shared->present_flag_0 = 0;
 		drm_dev_exit(idx);
 	}
