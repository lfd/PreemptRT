// SPDX-License-Identifier: ISC
/* Copyright (C) 2020 MediaTek Inc. */

#include "mt76_connac_mcu.h"

int mt76_connac_mcu_start_firmware(struct mt76_dev *dev, u32 addr, u32 option)
{
	struct {
		__le32 option;
		__le32 addr;
	} req = {
		.option = cpu_to_le32(option),
		.addr = cpu_to_le32(addr),
	};

	return mt76_mcu_send_msg(dev, MCU_CMD_FW_START_REQ, &req, sizeof(req),
				 true);
}
EXPORT_SYMBOL_GPL(mt76_connac_mcu_start_firmware);

int mt76_connac_mcu_patch_sem_ctrl(struct mt76_dev *dev, bool get)
{
	u32 op = get ? PATCH_SEM_GET : PATCH_SEM_RELEASE;
	struct {
		__le32 op;
	} req = {
		.op = cpu_to_le32(op),
	};

	return mt76_mcu_send_msg(dev, MCU_CMD_PATCH_SEM_CONTROL, &req,
				 sizeof(req), true);
}
EXPORT_SYMBOL_GPL(mt76_connac_mcu_patch_sem_ctrl);

int mt76_connac_mcu_start_patch(struct mt76_dev *dev)
{
	struct {
		u8 check_crc;
		u8 reserved[3];
	} req = {
		.check_crc = 0,
	};

	return mt76_mcu_send_msg(dev, MCU_CMD_PATCH_FINISH_REQ, &req,
				 sizeof(req), true);
}
EXPORT_SYMBOL_GPL(mt76_connac_mcu_start_patch);

#define MCU_PATCH_ADDRESS	0x200000

int mt76_connac_mcu_init_download(struct mt76_dev *dev, u32 addr, u32 len,
				  u32 mode)
{
	struct {
		__le32 addr;
		__le32 len;
		__le32 mode;
	} req = {
		.addr = cpu_to_le32(addr),
		.len = cpu_to_le32(len),
		.mode = cpu_to_le32(mode),
	};
	int cmd;

	if (is_mt7921(dev) &&
	    (req.addr == cpu_to_le32(MCU_PATCH_ADDRESS) || addr == 0x900000))
		cmd = MCU_CMD_PATCH_START_REQ;
	else
		cmd = MCU_CMD_TARGET_ADDRESS_LEN_REQ;

	return mt76_mcu_send_msg(dev, cmd, &req, sizeof(req), true);
}
EXPORT_SYMBOL_GPL(mt76_connac_mcu_init_download);

int mt76_connac_mcu_set_channel_domain(struct mt76_phy *phy)
{
	struct mt76_dev *dev = phy->dev;
	struct mt76_connac_mcu_channel_domain {
		u8 alpha2[4]; /* regulatory_request.alpha2 */
		u8 bw_2g; /* BW_20_40M		0
			   * BW_20M		1
			   * BW_20_40_80M	2
			   * BW_20_40_80_160M	3
			   * BW_20_40_80_8080M	4
			   */
		u8 bw_5g;
		__le16 pad;
		u8 n_2ch;
		u8 n_5ch;
		__le16 pad2;
	} __packed hdr = {
		.bw_2g = 0,
		.bw_5g = 3,
	};
	struct mt76_connac_mcu_chan {
		__le16 hw_value;
		__le16 pad;
		__le32 flags;
	} __packed channel;
	int len, i, n_max_channels, n_2ch = 0, n_5ch = 0;
	struct ieee80211_channel *chan;
	struct sk_buff *skb;

	n_max_channels = phy->sband_2g.sband.n_channels +
			 phy->sband_5g.sband.n_channels;
	len = sizeof(hdr) + n_max_channels * sizeof(channel);

	skb = mt76_mcu_msg_alloc(dev, NULL, len);
	if (!skb)
		return -ENOMEM;

	skb_reserve(skb, sizeof(hdr));

	for (i = 0; i < phy->sband_2g.sband.n_channels; i++) {
		chan = &phy->sband_2g.sband.channels[i];
		if (chan->flags & IEEE80211_CHAN_DISABLED)
			continue;

		channel.hw_value = cpu_to_le16(chan->hw_value);
		channel.flags = cpu_to_le32(chan->flags);
		channel.pad = 0;

		skb_put_data(skb, &channel, sizeof(channel));
		n_2ch++;
	}
	for (i = 0; i < phy->sband_5g.sband.n_channels; i++) {
		chan = &phy->sband_5g.sband.channels[i];
		if (chan->flags & IEEE80211_CHAN_DISABLED)
			continue;

		channel.hw_value = cpu_to_le16(chan->hw_value);
		channel.flags = cpu_to_le32(chan->flags);
		channel.pad = 0;

		skb_put_data(skb, &channel, sizeof(channel));
		n_5ch++;
	}

	BUILD_BUG_ON(sizeof(dev->alpha2) > sizeof(hdr.alpha2));
	memcpy(hdr.alpha2, dev->alpha2, sizeof(dev->alpha2));
	hdr.n_2ch = n_2ch;
	hdr.n_5ch = n_5ch;

	memcpy(__skb_push(skb, sizeof(hdr)), &hdr, sizeof(hdr));

	return mt76_mcu_skb_send_msg(dev, skb, MCU_CMD_SET_CHAN_DOMAIN, false);
}
EXPORT_SYMBOL_GPL(mt76_connac_mcu_set_channel_domain);

int mt76_connac_mcu_set_mac_enable(struct mt76_dev *dev, int band, bool enable,
				   bool hdr_trans)
{
	struct {
		u8 enable;
		u8 band;
		u8 rsv[2];
	} __packed req_mac = {
		.enable = enable,
		.band = band,
	};

	return mt76_mcu_send_msg(dev, MCU_EXT_CMD_MAC_INIT_CTRL, &req_mac,
				 sizeof(req_mac), true);
}
EXPORT_SYMBOL_GPL(mt76_connac_mcu_set_mac_enable);

int mt76_connac_mcu_set_vif_ps(struct mt76_dev *dev, struct ieee80211_vif *vif)
{
	struct mt76_vif *mvif = (struct mt76_vif *)vif->drv_priv;
	struct {
		u8 bss_idx;
		u8 ps_state; /* 0: device awake
			      * 1: static power save
			      * 2: dynamic power saving
			      */
	} req = {
		.bss_idx = mvif->idx,
		.ps_state = vif->bss_conf.ps ? 2 : 0,
	};

	if (vif->type != NL80211_IFTYPE_STATION)
		return -EOPNOTSUPP;

	return mt76_mcu_send_msg(dev, MCU_CMD_SET_PS_PROFILE, &req,
				 sizeof(req), false);
}
EXPORT_SYMBOL_GPL(mt76_connac_mcu_set_vif_ps);

int mt76_connac_mcu_set_rts_thresh(struct mt76_dev *dev, u32 val, u8 band)
{
	struct {
		u8 prot_idx;
		u8 band;
		u8 rsv[2];
		__le32 len_thresh;
		__le32 pkt_thresh;
	} __packed req = {
		.prot_idx = 1,
		.band = band,
		.len_thresh = cpu_to_le32(val),
		.pkt_thresh = cpu_to_le32(0x2),
	};

	return mt76_mcu_send_msg(dev, MCU_EXT_CMD_PROTECT_CTRL, &req,
				 sizeof(req), true);
}
EXPORT_SYMBOL_GPL(mt76_connac_mcu_set_rts_thresh);

void mt76_connac_mcu_beacon_loss_iter(void *priv, u8 *mac,
				      struct ieee80211_vif *vif)
{
	struct mt76_vif *mvif = (struct mt76_vif *)vif->drv_priv;
	struct mt76_connac_beacon_loss_event *event = priv;

	if (mvif->idx != event->bss_idx)
		return;

	if (!(vif->driver_flags & IEEE80211_VIF_BEACON_FILTER))
		return;

	ieee80211_beacon_loss(vif);
}
EXPORT_SYMBOL_GPL(mt76_connac_mcu_beacon_loss_iter);

struct tlv *
mt76_connac_mcu_add_nested_tlv(struct sk_buff *skb, int tag, int len,
			       void *sta_ntlv, void *sta_wtbl)
{
	struct sta_ntlv_hdr *ntlv_hdr = sta_ntlv;
	struct tlv *sta_hdr = sta_wtbl;
	struct tlv *ptlv, tlv = {
		.tag = cpu_to_le16(tag),
		.len = cpu_to_le16(len),
	};
	u16 ntlv;

	ptlv = skb_put(skb, len);
	memcpy(ptlv, &tlv, sizeof(tlv));

	ntlv = le16_to_cpu(ntlv_hdr->tlv_num);
	ntlv_hdr->tlv_num = cpu_to_le16(ntlv + 1);

	if (sta_hdr) {
		u16 size = le16_to_cpu(sta_hdr->len);

		sta_hdr->len = cpu_to_le16(size + len);
	}

	return ptlv;
}
EXPORT_SYMBOL_GPL(mt76_connac_mcu_add_nested_tlv);

struct sk_buff *
mt76_connac_mcu_alloc_sta_req(struct mt76_dev *dev, struct mt76_vif *mvif,
			      struct mt76_wcid *wcid)
{
	struct sta_req_hdr hdr = {
		.bss_idx = mvif->idx,
		.muar_idx = wcid ? mvif->omac_idx : 0,
		.is_tlv_append = 1,
	};
	struct sk_buff *skb;

	mt76_connac_mcu_get_wlan_idx(dev, wcid, &hdr.wlan_idx_lo,
				     &hdr.wlan_idx_hi);
	skb = mt76_mcu_msg_alloc(dev, NULL, MT76_CONNAC_STA_UPDATE_MAX_SIZE);
	if (!skb)
		return ERR_PTR(-ENOMEM);

	skb_put_data(skb, &hdr, sizeof(hdr));

	return skb;
}
EXPORT_SYMBOL_GPL(mt76_connac_mcu_alloc_sta_req);

struct wtbl_req_hdr *
mt76_connac_mcu_alloc_wtbl_req(struct mt76_dev *dev, struct mt76_wcid *wcid,
			       int cmd, void *sta_wtbl, struct sk_buff **skb)
{
	struct tlv *sta_hdr = sta_wtbl;
	struct wtbl_req_hdr hdr = {
		.operation = cmd,
	};
	struct sk_buff *nskb = *skb;

	mt76_connac_mcu_get_wlan_idx(dev, wcid, &hdr.wlan_idx_lo,
				     &hdr.wlan_idx_hi);
	if (!nskb) {
		nskb = mt76_mcu_msg_alloc(dev, NULL,
					  MT76_CONNAC_WTBL_UPDATE_MAX_SIZE);
		if (!nskb)
			return ERR_PTR(-ENOMEM);

		*skb = nskb;
	}

	if (sta_hdr)
		sta_hdr->len = cpu_to_le16(sizeof(hdr));

	return skb_put_data(nskb, &hdr, sizeof(hdr));
}
EXPORT_SYMBOL_GPL(mt76_connac_mcu_alloc_wtbl_req);

void mt76_connac_mcu_sta_basic_tlv(struct sk_buff *skb,
				   struct ieee80211_vif *vif,
				   struct ieee80211_sta *sta,
				   bool enable)
{
	struct sta_rec_basic *basic;
	struct tlv *tlv;
	int conn_type;

	tlv = mt76_connac_mcu_add_tlv(skb, STA_REC_BASIC, sizeof(*basic));

	basic = (struct sta_rec_basic *)tlv;
	basic->extra_info = cpu_to_le16(EXTRA_INFO_VER);

	if (enable) {
		basic->extra_info |= cpu_to_le16(EXTRA_INFO_NEW);
		basic->conn_state = CONN_STATE_PORT_SECURE;
	} else {
		basic->conn_state = CONN_STATE_DISCONNECT;
	}

	if (!sta) {
		basic->conn_type = cpu_to_le32(CONNECTION_INFRA_BC);
		eth_broadcast_addr(basic->peer_addr);
		return;
	}

	switch (vif->type) {
	case NL80211_IFTYPE_MESH_POINT:
	case NL80211_IFTYPE_AP:
		if (vif->p2p)
			conn_type = CONNECTION_P2P_GC;
		else
			conn_type = CONNECTION_INFRA_STA;
		basic->conn_type = cpu_to_le32(conn_type);
		basic->aid = cpu_to_le16(sta->aid);
		break;
	case NL80211_IFTYPE_STATION:
		if (vif->p2p)
			conn_type = CONNECTION_P2P_GO;
		else
			conn_type = CONNECTION_INFRA_AP;
		basic->conn_type = cpu_to_le32(conn_type);
		basic->aid = cpu_to_le16(vif->bss_conf.aid);
		break;
	case NL80211_IFTYPE_ADHOC:
		basic->conn_type = cpu_to_le32(CONNECTION_IBSS_ADHOC);
		basic->aid = cpu_to_le16(sta->aid);
		break;
	default:
		WARN_ON(1);
		break;
	}

	memcpy(basic->peer_addr, sta->addr, ETH_ALEN);
	basic->qos = sta->wme;
}
EXPORT_SYMBOL_GPL(mt76_connac_mcu_sta_basic_tlv);

static void
mt76_connac_mcu_sta_uapsd(struct sk_buff *skb, struct ieee80211_vif *vif,
			  struct ieee80211_sta *sta)
{
	struct sta_rec_uapsd *uapsd;
	struct tlv *tlv;

	if (vif->type != NL80211_IFTYPE_AP || !sta->wme)
		return;

	tlv = mt76_connac_mcu_add_tlv(skb, STA_REC_APPS, sizeof(*uapsd));
	uapsd = (struct sta_rec_uapsd *)tlv;

	if (sta->uapsd_queues & IEEE80211_WMM_IE_STA_QOSINFO_AC_VO) {
		uapsd->dac_map |= BIT(3);
		uapsd->tac_map |= BIT(3);
	}
	if (sta->uapsd_queues & IEEE80211_WMM_IE_STA_QOSINFO_AC_VI) {
		uapsd->dac_map |= BIT(2);
		uapsd->tac_map |= BIT(2);
	}
	if (sta->uapsd_queues & IEEE80211_WMM_IE_STA_QOSINFO_AC_BE) {
		uapsd->dac_map |= BIT(1);
		uapsd->tac_map |= BIT(1);
	}
	if (sta->uapsd_queues & IEEE80211_WMM_IE_STA_QOSINFO_AC_BK) {
		uapsd->dac_map |= BIT(0);
		uapsd->tac_map |= BIT(0);
	}
	uapsd->max_sp = sta->max_sp;
}

void mt76_connac_mcu_wtbl_hdr_trans_tlv(struct sk_buff *skb,
					struct mt76_wcid *wcid,
					void *sta_wtbl, void *wtbl_tlv)
{
	struct wtbl_hdr_trans *htr;
	struct tlv *tlv;

	tlv = mt76_connac_mcu_add_nested_tlv(skb, WTBL_HDR_TRANS,
					     sizeof(*htr),
					     wtbl_tlv, sta_wtbl);
	htr = (struct wtbl_hdr_trans *)tlv;
	htr->no_rx_trans = !test_bit(MT_WCID_FLAG_HDR_TRANS, &wcid->flags);
}
EXPORT_SYMBOL_GPL(mt76_connac_mcu_wtbl_hdr_trans_tlv);

void mt76_connac_mcu_wtbl_generic_tlv(struct mt76_dev *dev,
				      struct sk_buff *skb,
				      struct ieee80211_vif *vif,
				      struct ieee80211_sta *sta,
				      void *sta_wtbl, void *wtbl_tlv)
{
	struct mt76_vif *mvif = (struct mt76_vif *)vif->drv_priv;
	struct wtbl_generic *generic;
	struct wtbl_rx *rx;
	struct wtbl_spe *spe;
	struct tlv *tlv;

	tlv = mt76_connac_mcu_add_nested_tlv(skb, WTBL_GENERIC,
					     sizeof(*generic),
					     wtbl_tlv, sta_wtbl);

	generic = (struct wtbl_generic *)tlv;

	if (sta) {
		if (vif->type == NL80211_IFTYPE_STATION)
			generic->partial_aid = cpu_to_le16(vif->bss_conf.aid);
		else
			generic->partial_aid = cpu_to_le16(sta->aid);
		memcpy(generic->peer_addr, sta->addr, ETH_ALEN);
		generic->muar_idx = mvif->omac_idx;
		generic->qos = sta->wme;
	} else {
		if (is_mt7921(dev) &&
		    vif->type == NL80211_IFTYPE_STATION)
			memcpy(generic->peer_addr, vif->bss_conf.bssid,
			       ETH_ALEN);
		else
			eth_broadcast_addr(generic->peer_addr);

		generic->muar_idx = 0xe;
	}

	tlv = mt76_connac_mcu_add_nested_tlv(skb, WTBL_RX, sizeof(*rx),
					     wtbl_tlv, sta_wtbl);

	rx = (struct wtbl_rx *)tlv;
	rx->rca1 = sta ? vif->type != NL80211_IFTYPE_AP : 1;
	rx->rca2 = 1;
	rx->rv = 1;

	if (is_mt7921(dev))
		return;

	tlv = mt76_connac_mcu_add_nested_tlv(skb, WTBL_SPE, sizeof(*spe),
					     wtbl_tlv, sta_wtbl);
	spe = (struct wtbl_spe *)tlv;
	spe->spe_idx = 24;
}
EXPORT_SYMBOL_GPL(mt76_connac_mcu_wtbl_generic_tlv);

static void
mt76_connac_mcu_sta_amsdu_tlv(struct sk_buff *skb, struct ieee80211_sta *sta,
			      struct ieee80211_vif *vif)
{
	struct mt76_wcid *wcid = (struct mt76_wcid *)sta->drv_priv;
	struct sta_rec_amsdu *amsdu;
	struct tlv *tlv;

	if (vif->type != NL80211_IFTYPE_AP &&
	    vif->type != NL80211_IFTYPE_STATION)
		return;

	if (!sta->max_amsdu_len)
		return;

	tlv = mt76_connac_mcu_add_tlv(skb, STA_REC_HW_AMSDU, sizeof(*amsdu));
	amsdu = (struct sta_rec_amsdu *)tlv;
	amsdu->max_amsdu_num = 8;
	amsdu->amsdu_en = true;
	amsdu->max_mpdu_size = sta->max_amsdu_len >=
			       IEEE80211_MAX_MPDU_LEN_VHT_7991;

	wcid->amsdu = true;
}

#define HE_PHY(p, c)	u8_get_bits(c, IEEE80211_HE_PHY_##p)
#define HE_MAC(m, c)	u8_get_bits(c, IEEE80211_HE_MAC_##m)
static void
mt76_connac_mcu_sta_he_tlv(struct sk_buff *skb, struct ieee80211_sta *sta)
{
	struct ieee80211_sta_he_cap *he_cap = &sta->he_cap;
	struct ieee80211_he_cap_elem *elem = &he_cap->he_cap_elem;
	struct sta_rec_he *he;
	struct tlv *tlv;
	u32 cap = 0;

	tlv = mt76_connac_mcu_add_tlv(skb, STA_REC_HE, sizeof(*he));

	he = (struct sta_rec_he *)tlv;

	if (elem->mac_cap_info[0] & IEEE80211_HE_MAC_CAP0_HTC_HE)
		cap |= STA_REC_HE_CAP_HTC;

	if (elem->mac_cap_info[2] & IEEE80211_HE_MAC_CAP2_BSR)
		cap |= STA_REC_HE_CAP_BSR;

	if (elem->mac_cap_info[3] & IEEE80211_HE_MAC_CAP3_OMI_CONTROL)
		cap |= STA_REC_HE_CAP_OM;

	if (elem->mac_cap_info[4] & IEEE80211_HE_MAC_CAP4_AMSDU_IN_AMPDU)
		cap |= STA_REC_HE_CAP_AMSDU_IN_AMPDU;

	if (elem->mac_cap_info[4] & IEEE80211_HE_MAC_CAP4_BQR)
		cap |= STA_REC_HE_CAP_BQR;

	if (elem->phy_cap_info[0] &
	    (IEEE80211_HE_PHY_CAP0_CHANNEL_WIDTH_SET_RU_MAPPING_IN_2G |
	     IEEE80211_HE_PHY_CAP0_CHANNEL_WIDTH_SET_RU_MAPPING_IN_5G))
		cap |= STA_REC_HE_CAP_BW20_RU242_SUPPORT;

	if (elem->phy_cap_info[1] &
	    IEEE80211_HE_PHY_CAP1_LDPC_CODING_IN_PAYLOAD)
		cap |= STA_REC_HE_CAP_LDPC;

	if (elem->phy_cap_info[1] &
	    IEEE80211_HE_PHY_CAP1_HE_LTF_AND_GI_FOR_HE_PPDUS_0_8US)
		cap |= STA_REC_HE_CAP_SU_PPDU_1LTF_8US_GI;

	if (elem->phy_cap_info[2] &
	    IEEE80211_HE_PHY_CAP2_NDP_4x_LTF_AND_3_2US)
		cap |= STA_REC_HE_CAP_NDP_4LTF_3DOT2MS_GI;

	if (elem->phy_cap_info[2] &
	    IEEE80211_HE_PHY_CAP2_STBC_TX_UNDER_80MHZ)
		cap |= STA_REC_HE_CAP_LE_EQ_80M_TX_STBC;

	if (elem->phy_cap_info[2] &
	    IEEE80211_HE_PHY_CAP2_STBC_RX_UNDER_80MHZ)
		cap |= STA_REC_HE_CAP_LE_EQ_80M_RX_STBC;

	if (elem->phy_cap_info[6] &
	    IEEE80211_HE_PHY_CAP6_PARTIAL_BW_EXT_RANGE)
		cap |= STA_REC_HE_CAP_PARTIAL_BW_EXT_RANGE;

	if (elem->phy_cap_info[7] &
	    IEEE80211_HE_PHY_CAP7_HE_SU_MU_PPDU_4XLTF_AND_08_US_GI)
		cap |= STA_REC_HE_CAP_SU_MU_PPDU_4LTF_8US_GI;

	if (elem->phy_cap_info[7] &
	    IEEE80211_HE_PHY_CAP7_STBC_TX_ABOVE_80MHZ)
		cap |= STA_REC_HE_CAP_GT_80M_TX_STBC;

	if (elem->phy_cap_info[7] &
	    IEEE80211_HE_PHY_CAP7_STBC_RX_ABOVE_80MHZ)
		cap |= STA_REC_HE_CAP_GT_80M_RX_STBC;

	if (elem->phy_cap_info[8] &
	    IEEE80211_HE_PHY_CAP8_HE_ER_SU_PPDU_4XLTF_AND_08_US_GI)
		cap |= STA_REC_HE_CAP_ER_SU_PPDU_4LTF_8US_GI;

	if (elem->phy_cap_info[8] &
	    IEEE80211_HE_PHY_CAP8_HE_ER_SU_1XLTF_AND_08_US_GI)
		cap |= STA_REC_HE_CAP_ER_SU_PPDU_1LTF_8US_GI;

	if (elem->phy_cap_info[9] &
	    IEEE80211_HE_PHY_CAP9_NON_TRIGGERED_CQI_FEEDBACK)
		cap |= STA_REC_HE_CAP_TRIG_CQI_FK;

	if (elem->phy_cap_info[9] &
	    IEEE80211_HE_PHY_CAP9_TX_1024_QAM_LESS_THAN_242_TONE_RU)
		cap |= STA_REC_HE_CAP_TX_1024QAM_UNDER_RU242;

	if (elem->phy_cap_info[9] &
	    IEEE80211_HE_PHY_CAP9_RX_1024_QAM_LESS_THAN_242_TONE_RU)
		cap |= STA_REC_HE_CAP_RX_1024QAM_UNDER_RU242;

	he->he_cap = cpu_to_le32(cap);

	switch (sta->bandwidth) {
	case IEEE80211_STA_RX_BW_160:
		if (elem->phy_cap_info[0] &
		    IEEE80211_HE_PHY_CAP0_CHANNEL_WIDTH_SET_80PLUS80_MHZ_IN_5G)
			he->max_nss_mcs[CMD_HE_MCS_BW8080] =
				he_cap->he_mcs_nss_supp.rx_mcs_80p80;

		he->max_nss_mcs[CMD_HE_MCS_BW160] =
				he_cap->he_mcs_nss_supp.rx_mcs_160;
		fallthrough;
	default:
		he->max_nss_mcs[CMD_HE_MCS_BW80] =
				he_cap->he_mcs_nss_supp.rx_mcs_80;
		break;
	}

	he->t_frame_dur =
		HE_MAC(CAP1_TF_MAC_PAD_DUR_MASK, elem->mac_cap_info[1]);
	he->max_ampdu_exp =
		HE_MAC(CAP3_MAX_AMPDU_LEN_EXP_MASK, elem->mac_cap_info[3]);

	he->bw_set =
		HE_PHY(CAP0_CHANNEL_WIDTH_SET_MASK, elem->phy_cap_info[0]);
	he->device_class =
		HE_PHY(CAP1_DEVICE_CLASS_A, elem->phy_cap_info[1]);
	he->punc_pream_rx =
		HE_PHY(CAP1_PREAMBLE_PUNC_RX_MASK, elem->phy_cap_info[1]);

	he->dcm_tx_mode =
		HE_PHY(CAP3_DCM_MAX_CONST_TX_MASK, elem->phy_cap_info[3]);
	he->dcm_tx_max_nss =
		HE_PHY(CAP3_DCM_MAX_TX_NSS_2, elem->phy_cap_info[3]);
	he->dcm_rx_mode =
		HE_PHY(CAP3_DCM_MAX_CONST_RX_MASK, elem->phy_cap_info[3]);
	he->dcm_rx_max_nss =
		HE_PHY(CAP3_DCM_MAX_RX_NSS_2, elem->phy_cap_info[3]);
	he->dcm_rx_max_nss =
		HE_PHY(CAP8_DCM_MAX_RU_MASK, elem->phy_cap_info[8]);

	he->pkt_ext = 2;
}

static u8
mt76_connac_get_phy_mode_v2(struct mt76_phy *mphy, struct ieee80211_vif *vif,
			    enum nl80211_band band, struct ieee80211_sta *sta)
{
	struct ieee80211_sta_ht_cap *ht_cap;
	struct ieee80211_sta_vht_cap *vht_cap;
	const struct ieee80211_sta_he_cap *he_cap;
	u8 mode = 0;

	if (sta) {
		ht_cap = &sta->ht_cap;
		vht_cap = &sta->vht_cap;
		he_cap = &sta->he_cap;
	} else {
		struct ieee80211_supported_band *sband;

		sband = mphy->hw->wiphy->bands[band];
		ht_cap = &sband->ht_cap;
		vht_cap = &sband->vht_cap;
		he_cap = ieee80211_get_he_iftype_cap(sband, vif->type);
	}

	if (band == NL80211_BAND_2GHZ) {
		mode |= PHY_TYPE_BIT_HR_DSSS | PHY_TYPE_BIT_ERP;

		if (ht_cap->ht_supported)
			mode |= PHY_TYPE_BIT_HT;

		if (he_cap->has_he)
			mode |= PHY_TYPE_BIT_HE;
	} else if (band == NL80211_BAND_5GHZ) {
		mode |= PHY_TYPE_BIT_OFDM;

		if (ht_cap->ht_supported)
			mode |= PHY_TYPE_BIT_HT;

		if (vht_cap->vht_supported)
			mode |= PHY_TYPE_BIT_VHT;

		if (he_cap->has_he)
			mode |= PHY_TYPE_BIT_HE;
	}

	return mode;
}

void mt76_connac_mcu_sta_tlv(struct mt76_phy *mphy, struct sk_buff *skb,
			     struct ieee80211_sta *sta,
			     struct ieee80211_vif *vif,
			     u8 rcpi)
{
	struct cfg80211_chan_def *chandef = &mphy->chandef;
	enum nl80211_band band = chandef->chan->band;
	struct mt76_dev *dev = mphy->dev;
	struct sta_rec_ra_info *ra_info;
	struct sta_rec_state *state;
	struct sta_rec_phy *phy;
	struct tlv *tlv;

	/* starec ht */
	if (sta->ht_cap.ht_supported) {
		struct sta_rec_ht *ht;

		tlv = mt76_connac_mcu_add_tlv(skb, STA_REC_HT, sizeof(*ht));
		ht = (struct sta_rec_ht *)tlv;
		ht->ht_cap = cpu_to_le16(sta->ht_cap.cap);
	}

	/* starec vht */
	if (sta->vht_cap.vht_supported) {
		struct sta_rec_vht *vht;
		int len;

		len = is_mt7921(dev) ? sizeof(*vht) : sizeof(*vht) - 4;
		tlv = mt76_connac_mcu_add_tlv(skb, STA_REC_VHT, len);
		vht = (struct sta_rec_vht *)tlv;
		vht->vht_cap = cpu_to_le32(sta->vht_cap.cap);
		vht->vht_rx_mcs_map = sta->vht_cap.vht_mcs.rx_mcs_map;
		vht->vht_tx_mcs_map = sta->vht_cap.vht_mcs.tx_mcs_map;
	}

	/* starec uapsd */
	mt76_connac_mcu_sta_uapsd(skb, vif, sta);

	if (!is_mt7921(dev))
		return;

	if (sta->ht_cap.ht_supported)
		mt76_connac_mcu_sta_amsdu_tlv(skb, sta, vif);

	/* starec he */
	if (sta->he_cap.has_he)
		mt76_connac_mcu_sta_he_tlv(skb, sta);

	tlv = mt76_connac_mcu_add_tlv(skb, STA_REC_PHY, sizeof(*phy));
	phy = (struct sta_rec_phy *)tlv;
	phy->phy_type = mt76_connac_get_phy_mode_v2(mphy, vif, band, sta);
	phy->basic_rate = cpu_to_le16((u16)vif->bss_conf.basic_rates);
	phy->rcpi = rcpi;
	phy->ampdu = FIELD_PREP(IEEE80211_HT_AMPDU_PARM_FACTOR,
				sta->ht_cap.ampdu_factor) |
		     FIELD_PREP(IEEE80211_HT_AMPDU_PARM_DENSITY,
				sta->ht_cap.ampdu_density);

	tlv = mt76_connac_mcu_add_tlv(skb, STA_REC_RA, sizeof(*ra_info));
	ra_info = (struct sta_rec_ra_info *)tlv;
	ra_info->legacy = cpu_to_le16((u16)sta->supp_rates[band]);

	if (sta->ht_cap.ht_supported)
		memcpy(ra_info->rx_mcs_bitmask, sta->ht_cap.mcs.rx_mask,
		       HT_MCS_MASK_NUM);

	tlv = mt76_connac_mcu_add_tlv(skb, STA_REC_STATE, sizeof(*state));
	state = (struct sta_rec_state *)tlv;
	state->state = 2;

	if (sta->vht_cap.vht_supported) {
		state->vht_opmode = sta->bandwidth;
		state->vht_opmode |= (sta->rx_nss - 1) <<
			IEEE80211_OPMODE_NOTIF_RX_NSS_SHIFT;
	}
}
EXPORT_SYMBOL_GPL(mt76_connac_mcu_sta_tlv);

static void
mt76_connac_mcu_wtbl_smps_tlv(struct sk_buff *skb, struct ieee80211_sta *sta,
			      void *sta_wtbl, void *wtbl_tlv)
{
	struct wtbl_smps *smps;
	struct tlv *tlv;

	tlv = mt76_connac_mcu_add_nested_tlv(skb, WTBL_SMPS, sizeof(*smps),
					     wtbl_tlv, sta_wtbl);
	smps = (struct wtbl_smps *)tlv;

	if (sta->smps_mode == IEEE80211_SMPS_DYNAMIC)
		smps->smps = true;
}

void mt76_connac_mcu_wtbl_ht_tlv(struct mt76_dev *dev, struct sk_buff *skb,
				 struct ieee80211_sta *sta, void *sta_wtbl,
				 void *wtbl_tlv)
{
	struct wtbl_ht *ht = NULL;
	struct tlv *tlv;
	u32 flags = 0;

	if (sta->ht_cap.ht_supported) {
		tlv = mt76_connac_mcu_add_nested_tlv(skb, WTBL_HT, sizeof(*ht),
						     wtbl_tlv, sta_wtbl);
		ht = (struct wtbl_ht *)tlv;
		ht->ldpc = !!(sta->ht_cap.cap & IEEE80211_HT_CAP_LDPC_CODING);
		ht->af = sta->ht_cap.ampdu_factor;
		ht->mm = sta->ht_cap.ampdu_density;
		ht->ht = true;
	}

	if (sta->vht_cap.vht_supported) {
		struct wtbl_vht *vht;
		u8 af;

		tlv = mt76_connac_mcu_add_nested_tlv(skb, WTBL_VHT,
						     sizeof(*vht), wtbl_tlv,
						     sta_wtbl);
		vht = (struct wtbl_vht *)tlv;
		vht->ldpc = !!(sta->vht_cap.cap & IEEE80211_VHT_CAP_RXLDPC);
		vht->vht = true;

		af = FIELD_GET(IEEE80211_VHT_CAP_MAX_A_MPDU_LENGTH_EXPONENT_MASK,
			       sta->vht_cap.cap);
		if (ht)
			ht->af = max(ht->af, af);
	}

	mt76_connac_mcu_wtbl_smps_tlv(skb, sta, sta_wtbl, wtbl_tlv);

	if (!is_mt7921(dev) && sta->ht_cap.ht_supported) {
		/* sgi */
		u32 msk = MT_WTBL_W5_SHORT_GI_20 | MT_WTBL_W5_SHORT_GI_40 |
			  MT_WTBL_W5_SHORT_GI_80 | MT_WTBL_W5_SHORT_GI_160;
		struct wtbl_raw *raw;

		tlv = mt76_connac_mcu_add_nested_tlv(skb, WTBL_RAW_DATA,
						     sizeof(*raw), wtbl_tlv,
						     sta_wtbl);

		if (sta->ht_cap.cap & IEEE80211_HT_CAP_SGI_20)
			flags |= MT_WTBL_W5_SHORT_GI_20;
		if (sta->ht_cap.cap & IEEE80211_HT_CAP_SGI_40)
			flags |= MT_WTBL_W5_SHORT_GI_40;

		if (sta->vht_cap.vht_supported) {
			if (sta->vht_cap.cap & IEEE80211_VHT_CAP_SHORT_GI_80)
				flags |= MT_WTBL_W5_SHORT_GI_80;
			if (sta->vht_cap.cap & IEEE80211_VHT_CAP_SHORT_GI_160)
				flags |= MT_WTBL_W5_SHORT_GI_160;
		}
		raw = (struct wtbl_raw *)tlv;
		raw->val = cpu_to_le32(flags);
		raw->msk = cpu_to_le32(~msk);
		raw->wtbl_idx = 1;
		raw->dw = 5;
	}
}
EXPORT_SYMBOL_GPL(mt76_connac_mcu_wtbl_ht_tlv);

int mt76_connac_mcu_add_sta_cmd(struct mt76_phy *phy,
				struct mt76_sta_cmd_info *info)
{
	struct mt76_vif *mvif = (struct mt76_vif *)info->vif->drv_priv;
	struct mt76_dev *dev = phy->dev;
	struct wtbl_req_hdr *wtbl_hdr;
	struct tlv *sta_wtbl;
	struct sk_buff *skb;

	skb = mt76_connac_mcu_alloc_sta_req(dev, mvif, info->wcid);
	if (IS_ERR(skb))
		return PTR_ERR(skb);

	if (info->sta || !info->offload_fw)
		mt76_connac_mcu_sta_basic_tlv(skb, info->vif, info->sta,
					      info->enable);
	if (info->sta && info->enable)
		mt76_connac_mcu_sta_tlv(phy, skb, info->sta,
					info->vif, info->rcpi);

	sta_wtbl = mt76_connac_mcu_add_tlv(skb, STA_REC_WTBL,
					   sizeof(struct tlv));

	wtbl_hdr = mt76_connac_mcu_alloc_wtbl_req(dev, info->wcid,
						  WTBL_RESET_AND_SET,
						  sta_wtbl, &skb);
	if (IS_ERR(wtbl_hdr))
		return PTR_ERR(wtbl_hdr);

<<<<<<< HEAD
	if (enable) {
		mt76_connac_mcu_wtbl_generic_tlv(dev, skb, vif, sta, sta_wtbl,
=======
	if (info->enable) {
		mt76_connac_mcu_wtbl_generic_tlv(dev, skb, info->vif,
						 info->sta, sta_wtbl,
>>>>>>> 25423f4b
						 wtbl_hdr);
		if (info->sta)
			mt76_connac_mcu_wtbl_ht_tlv(dev, skb, info->sta,
						    sta_wtbl, wtbl_hdr);
	}

	return mt76_mcu_skb_send_msg(dev, skb, info->cmd, true);
}
EXPORT_SYMBOL_GPL(mt76_connac_mcu_add_sta_cmd);

void mt76_connac_mcu_wtbl_ba_tlv(struct mt76_dev *dev, struct sk_buff *skb,
				 struct ieee80211_ampdu_params *params,
				 bool enable, bool tx, void *sta_wtbl,
				 void *wtbl_tlv)
{
	struct wtbl_ba *ba;
	struct tlv *tlv;

	tlv = mt76_connac_mcu_add_nested_tlv(skb, WTBL_BA, sizeof(*ba),
					     wtbl_tlv, sta_wtbl);

	ba = (struct wtbl_ba *)tlv;
	ba->tid = params->tid;

	if (tx) {
		ba->ba_type = MT_BA_TYPE_ORIGINATOR;
		ba->sn = enable ? cpu_to_le16(params->ssn) : 0;
		ba->ba_winsize = enable ? cpu_to_le16(params->buf_size) : 0;
		ba->ba_en = enable;
	} else {
		memcpy(ba->peer_addr, params->sta->addr, ETH_ALEN);
		ba->ba_type = MT_BA_TYPE_RECIPIENT;
		ba->rst_ba_tid = params->tid;
		ba->rst_ba_sel = RST_BA_MAC_TID_MATCH;
		ba->rst_ba_sb = 1;
	}

	if (is_mt7921(dev))
		return;

	if (enable && tx) {
		u8 ba_range[] = { 4, 8, 12, 24, 36, 48, 54, 64 };
		int i;

		for (i = 7; i > 0; i--) {
			if (params->buf_size >= ba_range[i])
				break;
		}
		ba->ba_winsize_idx = i;
	}
}
EXPORT_SYMBOL_GPL(mt76_connac_mcu_wtbl_ba_tlv);

int mt76_connac_mcu_uni_add_dev(struct mt76_phy *phy,
				struct ieee80211_vif *vif,
				struct mt76_wcid *wcid,
				bool enable)
{
	struct mt76_vif *mvif = (struct mt76_vif *)vif->drv_priv;
	struct mt76_dev *dev = phy->dev;
	struct {
		struct {
			u8 omac_idx;
			u8 band_idx;
			__le16 pad;
		} __packed hdr;
		struct req_tlv {
			__le16 tag;
			__le16 len;
			u8 active;
			u8 pad;
			u8 omac_addr[ETH_ALEN];
		} __packed tlv;
	} dev_req = {
		.hdr = {
			.omac_idx = mvif->omac_idx,
			.band_idx = mvif->band_idx,
		},
		.tlv = {
			.tag = cpu_to_le16(DEV_INFO_ACTIVE),
			.len = cpu_to_le16(sizeof(struct req_tlv)),
			.active = enable,
		},
	};
	struct {
		struct {
			u8 bss_idx;
			u8 pad[3];
		} __packed hdr;
		struct mt76_connac_bss_basic_tlv basic;
	} basic_req = {
		.hdr = {
			.bss_idx = mvif->idx,
		},
		.basic = {
			.tag = cpu_to_le16(UNI_BSS_INFO_BASIC),
			.len = cpu_to_le16(sizeof(struct mt76_connac_bss_basic_tlv)),
			.omac_idx = mvif->omac_idx,
			.band_idx = mvif->band_idx,
			.wmm_idx = mvif->wmm_idx,
			.active = enable,
			.bmc_tx_wlan_idx = cpu_to_le16(wcid->idx),
			.sta_idx = cpu_to_le16(wcid->idx),
			.conn_state = 1,
		},
	};
	int err, idx, cmd, len;
	void *data;

	switch (vif->type) {
	case NL80211_IFTYPE_MESH_POINT:
	case NL80211_IFTYPE_MONITOR:
	case NL80211_IFTYPE_AP:
		basic_req.basic.conn_type = cpu_to_le32(CONNECTION_INFRA_AP);
		break;
	case NL80211_IFTYPE_STATION:
		basic_req.basic.conn_type = cpu_to_le32(CONNECTION_INFRA_STA);
		break;
	case NL80211_IFTYPE_ADHOC:
		basic_req.basic.conn_type = cpu_to_le32(CONNECTION_IBSS_ADHOC);
		break;
	default:
		WARN_ON(1);
		break;
	}

	idx = mvif->omac_idx > EXT_BSSID_START ? HW_BSSID_0 : mvif->omac_idx;
	basic_req.basic.hw_bss_idx = idx;

	memcpy(dev_req.tlv.omac_addr, vif->addr, ETH_ALEN);

	cmd = enable ? MCU_UNI_CMD_DEV_INFO_UPDATE : MCU_UNI_CMD_BSS_INFO_UPDATE;
	data = enable ? (void *)&dev_req : (void *)&basic_req;
	len = enable ? sizeof(dev_req) : sizeof(basic_req);

	err = mt76_mcu_send_msg(dev, cmd, data, len, true);
	if (err < 0)
		return err;

	cmd = enable ? MCU_UNI_CMD_BSS_INFO_UPDATE : MCU_UNI_CMD_DEV_INFO_UPDATE;
	data = enable ? (void *)&basic_req : (void *)&dev_req;
	len = enable ? sizeof(basic_req) : sizeof(dev_req);

	return mt76_mcu_send_msg(dev, cmd, data, len, true);
}
EXPORT_SYMBOL_GPL(mt76_connac_mcu_uni_add_dev);

void mt76_connac_mcu_sta_ba_tlv(struct sk_buff *skb,
				struct ieee80211_ampdu_params *params,
				bool enable, bool tx)
{
	struct sta_rec_ba *ba;
	struct tlv *tlv;

	tlv = mt76_connac_mcu_add_tlv(skb, STA_REC_BA, sizeof(*ba));

	ba = (struct sta_rec_ba *)tlv;
	ba->ba_type = tx ? MT_BA_TYPE_ORIGINATOR : MT_BA_TYPE_RECIPIENT;
	ba->winsize = cpu_to_le16(params->buf_size);
	ba->ssn = cpu_to_le16(params->ssn);
	ba->ba_en = enable << params->tid;
	ba->amsdu = params->amsdu;
	ba->tid = params->tid;
}
EXPORT_SYMBOL_GPL(mt76_connac_mcu_sta_ba_tlv);

int mt76_connac_mcu_sta_ba(struct mt76_dev *dev, struct mt76_vif *mvif,
			   struct ieee80211_ampdu_params *params,
			   bool enable, bool tx)
{
	struct mt76_wcid *wcid = (struct mt76_wcid *)params->sta->drv_priv;
	struct wtbl_req_hdr *wtbl_hdr;
	struct tlv *sta_wtbl;
	struct sk_buff *skb;
	int ret;

	skb = mt76_connac_mcu_alloc_sta_req(dev, mvif, wcid);
	if (IS_ERR(skb))
		return PTR_ERR(skb);

	sta_wtbl = mt76_connac_mcu_add_tlv(skb, STA_REC_WTBL,
					   sizeof(struct tlv));

	wtbl_hdr = mt76_connac_mcu_alloc_wtbl_req(dev, wcid, WTBL_SET,
						  sta_wtbl, &skb);
	if (IS_ERR(wtbl_hdr))
		return PTR_ERR(wtbl_hdr);

	mt76_connac_mcu_wtbl_ba_tlv(dev, skb, params, enable, tx, sta_wtbl,
				    wtbl_hdr);

	ret = mt76_mcu_skb_send_msg(dev, skb, MCU_UNI_CMD_STA_REC_UPDATE, true);
	if (ret)
		return ret;

	skb = mt76_connac_mcu_alloc_sta_req(dev, mvif, wcid);
	if (IS_ERR(skb))
		return PTR_ERR(skb);

	mt76_connac_mcu_sta_ba_tlv(skb, params, enable, tx);

	return mt76_mcu_skb_send_msg(dev, skb, MCU_UNI_CMD_STA_REC_UPDATE,
				     true);
}
EXPORT_SYMBOL_GPL(mt76_connac_mcu_sta_ba);

static u8
mt76_connac_get_phy_mode(struct mt76_phy *phy, struct ieee80211_vif *vif,
			 enum nl80211_band band,
			 struct ieee80211_sta *sta)
{
	struct mt76_dev *dev = phy->dev;
	const struct ieee80211_sta_he_cap *he_cap;
	struct ieee80211_sta_vht_cap *vht_cap;
	struct ieee80211_sta_ht_cap *ht_cap;
	u8 mode = 0;

	if (!is_mt7921(dev))
		return 0x38;

	if (sta) {
		ht_cap = &sta->ht_cap;
		vht_cap = &sta->vht_cap;
		he_cap = &sta->he_cap;
	} else {
		struct ieee80211_supported_band *sband;

		sband = phy->hw->wiphy->bands[band];
		ht_cap = &sband->ht_cap;
		vht_cap = &sband->vht_cap;
		he_cap = ieee80211_get_he_iftype_cap(sband, vif->type);
	}

	if (band == NL80211_BAND_2GHZ) {
		mode |= PHY_MODE_B | PHY_MODE_G;

		if (ht_cap->ht_supported)
			mode |= PHY_MODE_GN;

		if (he_cap->has_he)
			mode |= PHY_MODE_AX_24G;
	} else if (band == NL80211_BAND_5GHZ) {
		mode |= PHY_MODE_A;

		if (ht_cap->ht_supported)
			mode |= PHY_MODE_AN;

		if (vht_cap->vht_supported)
			mode |= PHY_MODE_AC;

		if (he_cap->has_he)
			mode |= PHY_MODE_AX_5G;
	}

	return mode;
}

static const struct ieee80211_sta_he_cap *
mt76_connac_get_he_phy_cap(struct mt76_phy *phy, struct ieee80211_vif *vif)
{
	enum nl80211_band band = phy->chandef.chan->band;
	struct ieee80211_supported_band *sband;

	sband = phy->hw->wiphy->bands[band];

	return ieee80211_get_he_iftype_cap(sband, vif->type);
}

#define DEFAULT_HE_PE_DURATION		4
#define DEFAULT_HE_DURATION_RTS_THRES	1023
static void
mt76_connac_mcu_uni_bss_he_tlv(struct mt76_phy *phy, struct ieee80211_vif *vif,
			       struct tlv *tlv)
{
	const struct ieee80211_sta_he_cap *cap;
	struct bss_info_uni_he *he;

	cap = mt76_connac_get_he_phy_cap(phy, vif);

	he = (struct bss_info_uni_he *)tlv;
	he->he_pe_duration = vif->bss_conf.htc_trig_based_pkt_ext;
	if (!he->he_pe_duration)
		he->he_pe_duration = DEFAULT_HE_PE_DURATION;

	he->he_rts_thres = cpu_to_le16(vif->bss_conf.frame_time_rts_th);
	if (!he->he_rts_thres)
		he->he_rts_thres = cpu_to_le16(DEFAULT_HE_DURATION_RTS_THRES);

	he->max_nss_mcs[CMD_HE_MCS_BW80] = cap->he_mcs_nss_supp.tx_mcs_80;
	he->max_nss_mcs[CMD_HE_MCS_BW160] = cap->he_mcs_nss_supp.tx_mcs_160;
	he->max_nss_mcs[CMD_HE_MCS_BW8080] = cap->he_mcs_nss_supp.tx_mcs_80p80;
}

int mt76_connac_mcu_uni_add_bss(struct mt76_phy *phy,
				struct ieee80211_vif *vif,
				struct mt76_wcid *wcid,
				bool enable)
{
	struct mt76_vif *mvif = (struct mt76_vif *)vif->drv_priv;
	struct cfg80211_chan_def *chandef = &phy->chandef;
	int freq1 = chandef->center_freq1, freq2 = chandef->center_freq2;
	enum nl80211_band band = chandef->chan->band;
	struct mt76_dev *mdev = phy->dev;
	struct {
		struct {
			u8 bss_idx;
			u8 pad[3];
		} __packed hdr;
		struct mt76_connac_bss_basic_tlv basic;
		struct mt76_connac_bss_qos_tlv qos;
	} basic_req = {
		.hdr = {
			.bss_idx = mvif->idx,
		},
		.basic = {
			.tag = cpu_to_le16(UNI_BSS_INFO_BASIC),
			.len = cpu_to_le16(sizeof(struct mt76_connac_bss_basic_tlv)),
			.bcn_interval = cpu_to_le16(vif->bss_conf.beacon_int),
			.dtim_period = vif->bss_conf.dtim_period,
			.omac_idx = mvif->omac_idx,
			.band_idx = mvif->band_idx,
			.wmm_idx = mvif->wmm_idx,
			.active = true, /* keep bss deactivated */
			.phymode = mt76_connac_get_phy_mode(phy, vif, band, NULL),
		},
		.qos = {
			.tag = cpu_to_le16(UNI_BSS_INFO_QBSS),
			.len = cpu_to_le16(sizeof(struct mt76_connac_bss_qos_tlv)),
			.qos = vif->bss_conf.qos,
		},
	};
	struct {
		struct {
			u8 bss_idx;
			u8 pad[3];
		} __packed hdr;
		struct rlm_tlv {
			__le16 tag;
			__le16 len;
			u8 control_channel;
			u8 center_chan;
			u8 center_chan2;
			u8 bw;
			u8 tx_streams;
			u8 rx_streams;
			u8 short_st;
			u8 ht_op_info;
			u8 sco;
			u8 pad[3];
		} __packed rlm;
	} __packed rlm_req = {
		.hdr = {
			.bss_idx = mvif->idx,
		},
		.rlm = {
			.tag = cpu_to_le16(UNI_BSS_INFO_RLM),
			.len = cpu_to_le16(sizeof(struct rlm_tlv)),
			.control_channel = chandef->chan->hw_value,
			.center_chan = ieee80211_frequency_to_channel(freq1),
			.center_chan2 = ieee80211_frequency_to_channel(freq2),
			.tx_streams = hweight8(phy->antenna_mask),
			.ht_op_info = 4, /* set HT 40M allowed */
			.rx_streams = phy->chainmask,
			.short_st = true,
		},
	};
	int err, conn_type;
	u8 idx;

	idx = mvif->omac_idx > EXT_BSSID_START ? HW_BSSID_0 : mvif->omac_idx;
	basic_req.basic.hw_bss_idx = idx;

	switch (vif->type) {
	case NL80211_IFTYPE_MESH_POINT:
	case NL80211_IFTYPE_AP:
		if (vif->p2p)
			conn_type = CONNECTION_P2P_GO;
		else
			conn_type = CONNECTION_INFRA_AP;
		basic_req.basic.conn_type = cpu_to_le32(conn_type);
		break;
	case NL80211_IFTYPE_STATION:
		if (vif->p2p)
			conn_type = CONNECTION_P2P_GC;
		else
			conn_type = CONNECTION_INFRA_STA;
		basic_req.basic.conn_type = cpu_to_le32(conn_type);
		break;
	case NL80211_IFTYPE_ADHOC:
		basic_req.basic.conn_type = cpu_to_le32(CONNECTION_IBSS_ADHOC);
		break;
	default:
		WARN_ON(1);
		break;
	}

	memcpy(basic_req.basic.bssid, vif->bss_conf.bssid, ETH_ALEN);
	basic_req.basic.bmc_tx_wlan_idx = cpu_to_le16(wcid->idx);
	basic_req.basic.sta_idx = cpu_to_le16(wcid->idx);
	basic_req.basic.conn_state = !enable;

	err = mt76_mcu_send_msg(mdev, MCU_UNI_CMD_BSS_INFO_UPDATE, &basic_req,
				sizeof(basic_req), true);
	if (err < 0)
		return err;

	if (vif->bss_conf.he_support) {
		struct {
			struct {
				u8 bss_idx;
				u8 pad[3];
			} __packed hdr;
			struct bss_info_uni_he he;
		} he_req = {
			.hdr = {
				.bss_idx = mvif->idx,
			},
			.he = {
				.tag = cpu_to_le16(UNI_BSS_INFO_HE_BASIC),
				.len = cpu_to_le16(sizeof(struct bss_info_uni_he)),
			},
		};

		mt76_connac_mcu_uni_bss_he_tlv(phy, vif,
					       (struct tlv *)&he_req.he);
		err = mt76_mcu_send_msg(mdev, MCU_UNI_CMD_BSS_INFO_UPDATE,
					&he_req, sizeof(he_req), true);
		if (err < 0)
			return err;
	}

	switch (chandef->width) {
	case NL80211_CHAN_WIDTH_40:
		rlm_req.rlm.bw = CMD_CBW_40MHZ;
		break;
	case NL80211_CHAN_WIDTH_80:
		rlm_req.rlm.bw = CMD_CBW_80MHZ;
		break;
	case NL80211_CHAN_WIDTH_80P80:
		rlm_req.rlm.bw = CMD_CBW_8080MHZ;
		break;
	case NL80211_CHAN_WIDTH_160:
		rlm_req.rlm.bw = CMD_CBW_160MHZ;
		break;
	case NL80211_CHAN_WIDTH_5:
		rlm_req.rlm.bw = CMD_CBW_5MHZ;
		break;
	case NL80211_CHAN_WIDTH_10:
		rlm_req.rlm.bw = CMD_CBW_10MHZ;
		break;
	case NL80211_CHAN_WIDTH_20_NOHT:
	case NL80211_CHAN_WIDTH_20:
	default:
		rlm_req.rlm.bw = CMD_CBW_20MHZ;
		rlm_req.rlm.ht_op_info = 0;
		break;
	}

	if (rlm_req.rlm.control_channel < rlm_req.rlm.center_chan)
		rlm_req.rlm.sco = 1; /* SCA */
	else if (rlm_req.rlm.control_channel > rlm_req.rlm.center_chan)
		rlm_req.rlm.sco = 3; /* SCB */

	return mt76_mcu_send_msg(mdev, MCU_UNI_CMD_BSS_INFO_UPDATE, &rlm_req,
				 sizeof(rlm_req), true);
}
EXPORT_SYMBOL_GPL(mt76_connac_mcu_uni_add_bss);

#define MT76_CONNAC_SCAN_CHANNEL_TIME		60
int mt76_connac_mcu_hw_scan(struct mt76_phy *phy, struct ieee80211_vif *vif,
			    struct ieee80211_scan_request *scan_req)
{
	struct mt76_vif *mvif = (struct mt76_vif *)vif->drv_priv;
	struct cfg80211_scan_request *sreq = &scan_req->req;
	int n_ssids = 0, err, i, duration;
	int ext_channels_num = max_t(int, sreq->n_channels - 32, 0);
	struct ieee80211_channel **scan_list = sreq->channels;
	struct mt76_dev *mdev = phy->dev;
	bool ext_phy = phy == mdev->phy2;
	struct mt76_connac_mcu_scan_channel *chan;
	struct mt76_connac_hw_scan_req *req;
	struct sk_buff *skb;

	skb = mt76_mcu_msg_alloc(mdev, NULL, sizeof(*req));
	if (!skb)
		return -ENOMEM;

	set_bit(MT76_HW_SCANNING, &phy->state);
	mvif->scan_seq_num = (mvif->scan_seq_num + 1) & 0x7f;

	req = (struct mt76_connac_hw_scan_req *)skb_put(skb, sizeof(*req));

	req->seq_num = mvif->scan_seq_num | ext_phy << 7;
	req->bss_idx = mvif->idx;
	req->scan_type = sreq->n_ssids ? 1 : 0;
	req->probe_req_num = sreq->n_ssids ? 2 : 0;
	req->version = 1;

	for (i = 0; i < sreq->n_ssids; i++) {
		if (!sreq->ssids[i].ssid_len)
			continue;

		req->ssids[i].ssid_len = cpu_to_le32(sreq->ssids[i].ssid_len);
		memcpy(req->ssids[i].ssid, sreq->ssids[i].ssid,
		       sreq->ssids[i].ssid_len);
		n_ssids++;
	}
	req->ssid_type = n_ssids ? BIT(2) : BIT(0);
	req->ssid_type_ext = n_ssids ? BIT(0) : 0;
	req->ssids_num = n_ssids;

	duration = is_mt7921(phy->dev) ? 0 : MT76_CONNAC_SCAN_CHANNEL_TIME;
	/* increase channel time for passive scan */
	if (!sreq->n_ssids)
		duration *= 2;
	req->timeout_value = cpu_to_le16(sreq->n_channels * duration);
	req->channel_min_dwell_time = cpu_to_le16(duration);
	req->channel_dwell_time = cpu_to_le16(duration);

	req->channels_num = min_t(u8, sreq->n_channels, 32);
	req->ext_channels_num = min_t(u8, ext_channels_num, 32);
	for (i = 0; i < req->channels_num + req->ext_channels_num; i++) {
		if (i >= 32)
			chan = &req->ext_channels[i - 32];
		else
			chan = &req->channels[i];

		chan->band = scan_list[i]->band == NL80211_BAND_2GHZ ? 1 : 2;
		chan->channel_num = scan_list[i]->hw_value;
	}
	req->channel_type = sreq->n_channels ? 4 : 0;

	if (sreq->ie_len > 0) {
		memcpy(req->ies, sreq->ie, sreq->ie_len);
		req->ies_len = cpu_to_le16(sreq->ie_len);
	}

	if (is_mt7921(phy->dev))
		req->scan_func |= SCAN_FUNC_SPLIT_SCAN;

	memcpy(req->bssid, sreq->bssid, ETH_ALEN);
	if (sreq->flags & NL80211_SCAN_FLAG_RANDOM_ADDR) {
		get_random_mask_addr(req->random_mac, sreq->mac_addr,
				     sreq->mac_addr_mask);
		req->scan_func |= SCAN_FUNC_RANDOM_MAC;
	}

	err = mt76_mcu_skb_send_msg(mdev, skb, MCU_CMD_START_HW_SCAN, false);
	if (err < 0)
		clear_bit(MT76_HW_SCANNING, &phy->state);

	return err;
}
EXPORT_SYMBOL_GPL(mt76_connac_mcu_hw_scan);

int mt76_connac_mcu_cancel_hw_scan(struct mt76_phy *phy,
				   struct ieee80211_vif *vif)
{
	struct mt76_vif *mvif = (struct mt76_vif *)vif->drv_priv;
	struct {
		u8 seq_num;
		u8 is_ext_channel;
		u8 rsv[2];
	} __packed req = {
		.seq_num = mvif->scan_seq_num,
	};

	if (test_and_clear_bit(MT76_HW_SCANNING, &phy->state)) {
		struct cfg80211_scan_info info = {
			.aborted = true,
		};

		ieee80211_scan_completed(phy->hw, &info);
	}

	return mt76_mcu_send_msg(phy->dev, MCU_CMD_CANCEL_HW_SCAN, &req,
				 sizeof(req), false);
}
EXPORT_SYMBOL_GPL(mt76_connac_mcu_cancel_hw_scan);

int mt76_connac_mcu_sched_scan_req(struct mt76_phy *phy,
				   struct ieee80211_vif *vif,
				   struct cfg80211_sched_scan_request *sreq)
{
	struct mt76_vif *mvif = (struct mt76_vif *)vif->drv_priv;
	struct ieee80211_channel **scan_list = sreq->channels;
	struct mt76_connac_mcu_scan_channel *chan;
	struct mt76_connac_sched_scan_req *req;
	struct mt76_dev *mdev = phy->dev;
	bool ext_phy = phy == mdev->phy2;
	struct cfg80211_match_set *match;
	struct cfg80211_ssid *ssid;
	struct sk_buff *skb;
	int i;

	skb = mt76_mcu_msg_alloc(mdev, NULL, sizeof(*req) + sreq->ie_len);
	if (!skb)
		return -ENOMEM;

	mvif->scan_seq_num = (mvif->scan_seq_num + 1) & 0x7f;

	req = (struct mt76_connac_sched_scan_req *)skb_put(skb, sizeof(*req));
	req->version = 1;
	req->seq_num = mvif->scan_seq_num | ext_phy << 7;

	if (is_mt7663(phy->dev) &&
	    (sreq->flags & NL80211_SCAN_FLAG_RANDOM_ADDR)) {
		get_random_mask_addr(req->mt7663.random_mac, sreq->mac_addr,
				     sreq->mac_addr_mask);
		req->scan_func = 1;
	} else if (is_mt7921(phy->dev)) {
		req->mt7921.bss_idx = mvif->idx;
	}

	req->ssids_num = sreq->n_ssids;
	for (i = 0; i < req->ssids_num; i++) {
		ssid = &sreq->ssids[i];
		memcpy(req->ssids[i].ssid, ssid->ssid, ssid->ssid_len);
		req->ssids[i].ssid_len = cpu_to_le32(ssid->ssid_len);
	}

	req->match_num = sreq->n_match_sets;
	for (i = 0; i < req->match_num; i++) {
		match = &sreq->match_sets[i];
		memcpy(req->match[i].ssid, match->ssid.ssid,
		       match->ssid.ssid_len);
		req->match[i].rssi_th = cpu_to_le32(match->rssi_thold);
		req->match[i].ssid_len = match->ssid.ssid_len;
	}

	req->channel_type = sreq->n_channels ? 4 : 0;
	req->channels_num = min_t(u8, sreq->n_channels, 64);
	for (i = 0; i < req->channels_num; i++) {
		chan = &req->channels[i];
		chan->band = scan_list[i]->band == NL80211_BAND_2GHZ ? 1 : 2;
		chan->channel_num = scan_list[i]->hw_value;
	}

	req->intervals_num = sreq->n_scan_plans;
	for (i = 0; i < req->intervals_num; i++)
		req->intervals[i] = cpu_to_le16(sreq->scan_plans[i].interval);

	if (sreq->ie_len > 0) {
		req->ie_len = cpu_to_le16(sreq->ie_len);
		memcpy(skb_put(skb, sreq->ie_len), sreq->ie, sreq->ie_len);
	}

	return mt76_mcu_skb_send_msg(mdev, skb, MCU_CMD_SCHED_SCAN_REQ, false);
}
EXPORT_SYMBOL_GPL(mt76_connac_mcu_sched_scan_req);

int mt76_connac_mcu_sched_scan_enable(struct mt76_phy *phy,
				      struct ieee80211_vif *vif,
				      bool enable)
{
	struct {
		u8 active; /* 0: enabled 1: disabled */
		u8 rsv[3];
	} __packed req = {
		.active = !enable,
	};

	if (enable)
		set_bit(MT76_HW_SCHED_SCANNING, &phy->state);
	else
		clear_bit(MT76_HW_SCHED_SCANNING, &phy->state);

	return mt76_mcu_send_msg(phy->dev, MCU_CMD_SCHED_SCAN_ENABLE, &req,
				 sizeof(req), false);
}
EXPORT_SYMBOL_GPL(mt76_connac_mcu_sched_scan_enable);

int mt76_connac_mcu_chip_config(struct mt76_dev *dev)
{
	struct mt76_connac_config req = {
		.resp_type = 0,
	};

	memcpy(req.data, "assert", 7);

	return mt76_mcu_send_msg(dev, MCU_CMD_CHIP_CONFIG, &req, sizeof(req),
				 false);
}
EXPORT_SYMBOL_GPL(mt76_connac_mcu_chip_config);

int mt76_connac_mcu_set_deep_sleep(struct mt76_dev *dev, bool enable)
{
	struct mt76_connac_config req = {
		.resp_type = 0,
	};

	snprintf(req.data, sizeof(req.data), "KeepFullPwr %d", !enable);

	return mt76_mcu_send_msg(dev, MCU_CMD_CHIP_CONFIG, &req, sizeof(req),
				 false);
}
EXPORT_SYMBOL_GPL(mt76_connac_mcu_set_deep_sleep);

void mt76_connac_mcu_coredump_event(struct mt76_dev *dev, struct sk_buff *skb,
				    struct mt76_connac_coredump *coredump)
{
	spin_lock_bh(&dev->lock);
	__skb_queue_tail(&coredump->msg_list, skb);
	spin_unlock_bh(&dev->lock);

	coredump->last_activity = jiffies;

	queue_delayed_work(dev->wq, &coredump->work,
			   MT76_CONNAC_COREDUMP_TIMEOUT);
}
EXPORT_SYMBOL_GPL(mt76_connac_mcu_coredump_event);

static void
mt76_connac_mcu_build_sku(struct mt76_dev *dev, s8 *sku,
			  struct mt76_power_limits *limits,
			  enum nl80211_band band)
{
	int max_power = is_mt7921(dev) ? 127 : 63;
	int i, offset = sizeof(limits->cck);

	memset(sku, max_power, MT_SKU_POWER_LIMIT);

	if (band == NL80211_BAND_2GHZ) {
		/* cck */
		memcpy(sku, limits->cck, sizeof(limits->cck));
	}

	/* ofdm */
	memcpy(&sku[offset], limits->ofdm, sizeof(limits->ofdm));
	offset += sizeof(limits->ofdm);

	/* ht */
	for (i = 0; i < 2; i++) {
		memcpy(&sku[offset], limits->mcs[i], 8);
		offset += 8;
	}
	sku[offset++] = limits->mcs[0][0];

	/* vht */
	for (i = 0; i < ARRAY_SIZE(limits->mcs); i++) {
		memcpy(&sku[offset], limits->mcs[i],
		       ARRAY_SIZE(limits->mcs[i]));
		offset += 12;
	}

	if (!is_mt7921(dev))
		return;

	/* he */
	for (i = 0; i < ARRAY_SIZE(limits->ru); i++) {
		memcpy(&sku[offset], limits->ru[i], ARRAY_SIZE(limits->ru[i]));
		offset += ARRAY_SIZE(limits->ru[i]);
	}
}

static int
mt76_connac_mcu_rate_txpower_band(struct mt76_phy *phy,
				  enum nl80211_band band)
{
	struct mt76_dev *dev = phy->dev;
	int sku_len, batch_len = is_mt7921(dev) ? 8 : 16;
	static const u8 chan_list_2ghz[] = {
		1, 2,  3,  4,  5,  6,  7,
		8, 9, 10, 11, 12, 13, 14
	};
	static const u8 chan_list_5ghz[] = {
		 36,  38,  40,  42,  44,  46,  48,
		 50,  52,  54,  56,  58,  60,  62,
		 64, 100, 102, 104, 106, 108, 110,
		112, 114, 116, 118, 120, 122, 124,
		126, 128, 132, 134, 136, 138, 140,
		142, 144, 149, 151, 153, 155, 157,
		159, 161, 165
	};
	struct mt76_connac_sku_tlv sku_tlbv;
	int i, n_chan, batch_size, idx = 0;
	struct mt76_power_limits limits;
	const u8 *ch_list;

	sku_len = is_mt7921(dev) ? sizeof(sku_tlbv) : sizeof(sku_tlbv) - 92;

	if (band == NL80211_BAND_2GHZ) {
		n_chan = ARRAY_SIZE(chan_list_2ghz);
		ch_list = chan_list_2ghz;
	} else {
		n_chan = ARRAY_SIZE(chan_list_5ghz);
		ch_list = chan_list_5ghz;
	}
	batch_size = DIV_ROUND_UP(n_chan, batch_len);

	for (i = 0; i < batch_size; i++) {
		bool last_msg = i == batch_size - 1;
		int num_ch = last_msg ? n_chan % batch_len : batch_len;
		struct mt76_connac_tx_power_limit_tlv tx_power_tlv = {
			.band = band == NL80211_BAND_2GHZ ? 1 : 2,
			.n_chan = num_ch,
			.last_msg = last_msg,
		};
		struct sk_buff *skb;
		int j, err, msg_len;

		msg_len = sizeof(tx_power_tlv) + num_ch * sizeof(sku_tlbv);
		skb = mt76_mcu_msg_alloc(dev, NULL, msg_len);
		if (!skb)
			return -ENOMEM;

		BUILD_BUG_ON(sizeof(dev->alpha2) > sizeof(tx_power_tlv.alpha2));
		memcpy(tx_power_tlv.alpha2, dev->alpha2, sizeof(dev->alpha2));

		skb_put_data(skb, &tx_power_tlv, sizeof(tx_power_tlv));
		for (j = 0; j < num_ch; j++, idx++) {
			struct ieee80211_channel chan = {
				.hw_value = ch_list[idx],
				.band = band,
			};

			mt76_get_rate_power_limits(phy, &chan, &limits, 127);

			sku_tlbv.channel = ch_list[idx];
			mt76_connac_mcu_build_sku(dev, sku_tlbv.pwr_limit,
						  &limits, band);
			skb_put_data(skb, &sku_tlbv, sku_len);
		}

		err = mt76_mcu_skb_send_msg(dev, skb,
					    MCU_CMD_SET_RATE_TX_POWER, false);
		if (err < 0)
			return err;
	}

	return 0;
}

int mt76_connac_mcu_set_rate_txpower(struct mt76_phy *phy)
{
	int err;

	err = mt76_connac_mcu_rate_txpower_band(phy, NL80211_BAND_2GHZ);
	if (err < 0)
		return err;

	return mt76_connac_mcu_rate_txpower_band(phy, NL80211_BAND_5GHZ);
}
EXPORT_SYMBOL_GPL(mt76_connac_mcu_set_rate_txpower);

int mt76_connac_mcu_update_arp_filter(struct mt76_dev *dev,
				      struct mt76_vif *vif,
				      struct ieee80211_bss_conf *info)
{
	struct sk_buff *skb;
	int i, len = min_t(int, info->arp_addr_cnt,
			   IEEE80211_BSS_ARP_ADDR_LIST_LEN);
	struct {
		struct {
			u8 bss_idx;
			u8 pad[3];
		} __packed hdr;
		struct mt76_connac_arpns_tlv arp;
	} req_hdr = {
		.hdr = {
			.bss_idx = vif->idx,
		},
		.arp = {
			.tag = cpu_to_le16(UNI_OFFLOAD_OFFLOAD_ARP),
			.len = cpu_to_le16(sizeof(struct mt76_connac_arpns_tlv)),
			.ips_num = len,
			.mode = 2,  /* update */
			.option = 1,
		},
	};

	skb = mt76_mcu_msg_alloc(dev, NULL,
				 sizeof(req_hdr) + len * sizeof(__be32));
	if (!skb)
		return -ENOMEM;

	skb_put_data(skb, &req_hdr, sizeof(req_hdr));
	for (i = 0; i < len; i++) {
		u8 *addr = (u8 *)skb_put(skb, sizeof(__be32));

		memcpy(addr, &info->arp_addr_list[i], sizeof(__be32));
	}

	return mt76_mcu_skb_send_msg(dev, skb, MCU_UNI_CMD_OFFLOAD, true);
}
EXPORT_SYMBOL_GPL(mt76_connac_mcu_update_arp_filter);

#ifdef CONFIG_PM

const struct wiphy_wowlan_support mt76_connac_wowlan_support = {
	.flags = WIPHY_WOWLAN_MAGIC_PKT | WIPHY_WOWLAN_DISCONNECT |
		 WIPHY_WOWLAN_SUPPORTS_GTK_REKEY | WIPHY_WOWLAN_NET_DETECT,
	.n_patterns = 1,
	.pattern_min_len = 1,
	.pattern_max_len = MT76_CONNAC_WOW_PATTEN_MAX_LEN,
	.max_nd_match_sets = 10,
};
EXPORT_SYMBOL_GPL(mt76_connac_wowlan_support);

static void
mt76_connac_mcu_key_iter(struct ieee80211_hw *hw,
			 struct ieee80211_vif *vif,
			 struct ieee80211_sta *sta,
			 struct ieee80211_key_conf *key,
			 void *data)
{
	struct mt76_connac_gtk_rekey_tlv *gtk_tlv = data;
	u32 cipher;

	if (key->cipher != WLAN_CIPHER_SUITE_AES_CMAC &&
	    key->cipher != WLAN_CIPHER_SUITE_CCMP &&
	    key->cipher != WLAN_CIPHER_SUITE_TKIP)
		return;

	if (key->cipher == WLAN_CIPHER_SUITE_TKIP) {
		gtk_tlv->proto = cpu_to_le32(NL80211_WPA_VERSION_1);
		cipher = BIT(3);
	} else {
		gtk_tlv->proto = cpu_to_le32(NL80211_WPA_VERSION_2);
		cipher = BIT(4);
	}

	/* we are assuming here to have a single pairwise key */
	if (key->flags & IEEE80211_KEY_FLAG_PAIRWISE) {
		gtk_tlv->pairwise_cipher = cpu_to_le32(cipher);
		gtk_tlv->group_cipher = cpu_to_le32(cipher);
		gtk_tlv->keyid = key->keyidx;
	}
}

int mt76_connac_mcu_update_gtk_rekey(struct ieee80211_hw *hw,
				     struct ieee80211_vif *vif,
				     struct cfg80211_gtk_rekey_data *key)
{
	struct mt76_vif *mvif = (struct mt76_vif *)vif->drv_priv;
	struct mt76_connac_gtk_rekey_tlv *gtk_tlv;
	struct mt76_phy *phy = hw->priv;
	struct sk_buff *skb;
	struct {
		u8 bss_idx;
		u8 pad[3];
	} __packed hdr = {
		.bss_idx = mvif->idx,
	};

	skb = mt76_mcu_msg_alloc(phy->dev, NULL,
				 sizeof(hdr) + sizeof(*gtk_tlv));
	if (!skb)
		return -ENOMEM;

	skb_put_data(skb, &hdr, sizeof(hdr));
	gtk_tlv = (struct mt76_connac_gtk_rekey_tlv *)skb_put(skb,
							 sizeof(*gtk_tlv));
	gtk_tlv->tag = cpu_to_le16(UNI_OFFLOAD_OFFLOAD_GTK_REKEY);
	gtk_tlv->len = cpu_to_le16(sizeof(*gtk_tlv));
	gtk_tlv->rekey_mode = 2;
	gtk_tlv->option = 1;

	rcu_read_lock();
	ieee80211_iter_keys_rcu(hw, vif, mt76_connac_mcu_key_iter, gtk_tlv);
	rcu_read_unlock();

	memcpy(gtk_tlv->kek, key->kek, NL80211_KEK_LEN);
	memcpy(gtk_tlv->kck, key->kck, NL80211_KCK_LEN);
	memcpy(gtk_tlv->replay_ctr, key->replay_ctr, NL80211_REPLAY_CTR_LEN);

	return mt76_mcu_skb_send_msg(phy->dev, skb, MCU_UNI_CMD_OFFLOAD, true);
}
EXPORT_SYMBOL_GPL(mt76_connac_mcu_update_gtk_rekey);

static int
mt76_connac_mcu_set_arp_filter(struct mt76_dev *dev, struct ieee80211_vif *vif,
			       bool suspend)
{
	struct mt76_vif *mvif = (struct mt76_vif *)vif->drv_priv;
	struct {
		struct {
			u8 bss_idx;
			u8 pad[3];
		} __packed hdr;
		struct mt76_connac_arpns_tlv arpns;
	} req = {
		.hdr = {
			.bss_idx = mvif->idx,
		},
		.arpns = {
			.tag = cpu_to_le16(UNI_OFFLOAD_OFFLOAD_ARP),
			.len = cpu_to_le16(sizeof(struct mt76_connac_arpns_tlv)),
			.mode = suspend,
		},
	};

	return mt76_mcu_send_msg(dev, MCU_UNI_CMD_OFFLOAD, &req, sizeof(req),
				 true);
}

static int
mt76_connac_mcu_set_gtk_rekey(struct mt76_dev *dev, struct ieee80211_vif *vif,
			      bool suspend)
{
	struct mt76_vif *mvif = (struct mt76_vif *)vif->drv_priv;
	struct {
		struct {
			u8 bss_idx;
			u8 pad[3];
		} __packed hdr;
		struct mt76_connac_gtk_rekey_tlv gtk_tlv;
	} __packed req = {
		.hdr = {
			.bss_idx = mvif->idx,
		},
		.gtk_tlv = {
			.tag = cpu_to_le16(UNI_OFFLOAD_OFFLOAD_GTK_REKEY),
			.len = cpu_to_le16(sizeof(struct mt76_connac_gtk_rekey_tlv)),
			.rekey_mode = !suspend,
		},
	};

	return mt76_mcu_send_msg(dev, MCU_UNI_CMD_OFFLOAD, &req, sizeof(req),
				 true);
}

static int
mt76_connac_mcu_set_suspend_mode(struct mt76_dev *dev,
				 struct ieee80211_vif *vif,
				 bool enable, u8 mdtim,
				 bool wow_suspend)
{
	struct mt76_vif *mvif = (struct mt76_vif *)vif->drv_priv;
	struct {
		struct {
			u8 bss_idx;
			u8 pad[3];
		} __packed hdr;
		struct mt76_connac_suspend_tlv suspend_tlv;
	} req = {
		.hdr = {
			.bss_idx = mvif->idx,
		},
		.suspend_tlv = {
			.tag = cpu_to_le16(UNI_SUSPEND_MODE_SETTING),
			.len = cpu_to_le16(sizeof(struct mt76_connac_suspend_tlv)),
			.enable = enable,
			.mdtim = mdtim,
			.wow_suspend = wow_suspend,
		},
	};

	return mt76_mcu_send_msg(dev, MCU_UNI_CMD_SUSPEND, &req, sizeof(req),
				 true);
}

static int
mt76_connac_mcu_set_wow_pattern(struct mt76_dev *dev,
				struct ieee80211_vif *vif,
				u8 index, bool enable,
				struct cfg80211_pkt_pattern *pattern)
{
	struct mt76_vif *mvif = (struct mt76_vif *)vif->drv_priv;
	struct mt76_connac_wow_pattern_tlv *ptlv;
	struct sk_buff *skb;
	struct req_hdr {
		u8 bss_idx;
		u8 pad[3];
	} __packed hdr = {
		.bss_idx = mvif->idx,
	};

	skb = mt76_mcu_msg_alloc(dev, NULL, sizeof(hdr) + sizeof(*ptlv));
	if (!skb)
		return -ENOMEM;

	skb_put_data(skb, &hdr, sizeof(hdr));
	ptlv = (struct mt76_connac_wow_pattern_tlv *)skb_put(skb, sizeof(*ptlv));
	ptlv->tag = cpu_to_le16(UNI_SUSPEND_WOW_PATTERN);
	ptlv->len = cpu_to_le16(sizeof(*ptlv));
	ptlv->data_len = pattern->pattern_len;
	ptlv->enable = enable;
	ptlv->index = index;

	memcpy(ptlv->pattern, pattern->pattern, pattern->pattern_len);
	memcpy(ptlv->mask, pattern->mask, DIV_ROUND_UP(pattern->pattern_len, 8));

	return mt76_mcu_skb_send_msg(dev, skb, MCU_UNI_CMD_SUSPEND, true);
}

static int
mt76_connac_mcu_set_wow_ctrl(struct mt76_phy *phy, struct ieee80211_vif *vif,
			     bool suspend, struct cfg80211_wowlan *wowlan)
{
	struct mt76_vif *mvif = (struct mt76_vif *)vif->drv_priv;
	struct mt76_dev *dev = phy->dev;
	struct {
		struct {
			u8 bss_idx;
			u8 pad[3];
		} __packed hdr;
		struct mt76_connac_wow_ctrl_tlv wow_ctrl_tlv;
		struct mt76_connac_wow_gpio_param_tlv gpio_tlv;
	} req = {
		.hdr = {
			.bss_idx = mvif->idx,
		},
		.wow_ctrl_tlv = {
			.tag = cpu_to_le16(UNI_SUSPEND_WOW_CTRL),
			.len = cpu_to_le16(sizeof(struct mt76_connac_wow_ctrl_tlv)),
			.cmd = suspend ? 1 : 2,
		},
		.gpio_tlv = {
			.tag = cpu_to_le16(UNI_SUSPEND_WOW_GPIO_PARAM),
			.len = cpu_to_le16(sizeof(struct mt76_connac_wow_gpio_param_tlv)),
			.gpio_pin = 0xff, /* follow fw about GPIO pin */
		},
	};

	if (wowlan->magic_pkt)
		req.wow_ctrl_tlv.trigger |= UNI_WOW_DETECT_TYPE_MAGIC;
	if (wowlan->disconnect)
		req.wow_ctrl_tlv.trigger |= (UNI_WOW_DETECT_TYPE_DISCONNECT |
					     UNI_WOW_DETECT_TYPE_BCN_LOST);
	if (wowlan->nd_config) {
		mt76_connac_mcu_sched_scan_req(phy, vif, wowlan->nd_config);
		req.wow_ctrl_tlv.trigger |= UNI_WOW_DETECT_TYPE_SCH_SCAN_HIT;
		mt76_connac_mcu_sched_scan_enable(phy, vif, suspend);
	}
	if (wowlan->n_patterns)
		req.wow_ctrl_tlv.trigger |= UNI_WOW_DETECT_TYPE_BITMAP;

	if (mt76_is_mmio(dev))
		req.wow_ctrl_tlv.wakeup_hif = WOW_PCIE;
	else if (mt76_is_usb(dev))
		req.wow_ctrl_tlv.wakeup_hif = WOW_USB;
	else if (mt76_is_sdio(dev))
		req.wow_ctrl_tlv.wakeup_hif = WOW_GPIO;

	return mt76_mcu_send_msg(dev, MCU_UNI_CMD_SUSPEND, &req, sizeof(req),
				 true);
}

int mt76_connac_mcu_set_hif_suspend(struct mt76_dev *dev, bool suspend)
{
	struct {
		struct {
			u8 hif_type; /* 0x0: HIF_SDIO
				      * 0x1: HIF_USB
				      * 0x2: HIF_PCIE
				      */
			u8 pad[3];
		} __packed hdr;
		struct hif_suspend_tlv {
			__le16 tag;
			__le16 len;
			u8 suspend;
		} __packed hif_suspend;
	} req = {
		.hif_suspend = {
			.tag = cpu_to_le16(0), /* 0: UNI_HIF_CTRL_BASIC */
			.len = cpu_to_le16(sizeof(struct hif_suspend_tlv)),
			.suspend = suspend,
		},
	};

	if (mt76_is_mmio(dev))
		req.hdr.hif_type = 2;
	else if (mt76_is_usb(dev))
		req.hdr.hif_type = 1;
	else if (mt76_is_sdio(dev))
		req.hdr.hif_type = 0;

	return mt76_mcu_send_msg(dev, MCU_UNI_CMD_HIF_CTRL, &req, sizeof(req),
				 true);
}
EXPORT_SYMBOL_GPL(mt76_connac_mcu_set_hif_suspend);

void mt76_connac_mcu_set_suspend_iter(void *priv, u8 *mac,
				      struct ieee80211_vif *vif)
{
	struct mt76_phy *phy = priv;
	bool suspend = test_bit(MT76_STATE_SUSPEND, &phy->state);
	struct ieee80211_hw *hw = phy->hw;
	struct cfg80211_wowlan *wowlan = hw->wiphy->wowlan_config;
	int i;

	mt76_connac_mcu_set_gtk_rekey(phy->dev, vif, suspend);
	mt76_connac_mcu_set_arp_filter(phy->dev, vif, suspend);

	mt76_connac_mcu_set_suspend_mode(phy->dev, vif, suspend, 1, true);

	for (i = 0; i < wowlan->n_patterns; i++)
		mt76_connac_mcu_set_wow_pattern(phy->dev, vif, i, suspend,
						&wowlan->patterns[i]);
	mt76_connac_mcu_set_wow_ctrl(phy, vif, suspend, wowlan);
}
EXPORT_SYMBOL_GPL(mt76_connac_mcu_set_suspend_iter);

#endif /* CONFIG_PM */

MODULE_AUTHOR("Lorenzo Bianconi <lorenzo@kernel.org>");
MODULE_LICENSE("Dual BSD/GPL");<|MERGE_RESOLUTION|>--- conflicted
+++ resolved
@@ -857,14 +857,9 @@
 	if (IS_ERR(wtbl_hdr))
 		return PTR_ERR(wtbl_hdr);
 
-<<<<<<< HEAD
-	if (enable) {
-		mt76_connac_mcu_wtbl_generic_tlv(dev, skb, vif, sta, sta_wtbl,
-=======
 	if (info->enable) {
 		mt76_connac_mcu_wtbl_generic_tlv(dev, skb, info->vif,
 						 info->sta, sta_wtbl,
->>>>>>> 25423f4b
 						 wtbl_hdr);
 		if (info->sta)
 			mt76_connac_mcu_wtbl_ht_tlv(dev, skb, info->sta,
