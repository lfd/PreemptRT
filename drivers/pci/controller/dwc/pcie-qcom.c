// SPDX-License-Identifier: GPL-2.0
/*
 * Qualcomm PCIe root complex driver
 *
 * Copyright (c) 2014-2015, The Linux Foundation. All rights reserved.
 * Copyright 2015 Linaro Limited.
 *
 * Author: Stanimir Varbanov <svarbanov@mm-sol.com>
 */

#include <linux/clk.h>
#include <linux/crc8.h>
#include <linux/debugfs.h>
#include <linux/delay.h>
#include <linux/gpio/consumer.h>
#include <linux/interconnect.h>
#include <linux/interrupt.h>
#include <linux/io.h>
#include <linux/iopoll.h>
#include <linux/kernel.h>
#include <linux/init.h>
#include <linux/of_device.h>
#include <linux/of_gpio.h>
#include <linux/pci.h>
#include <linux/pm_runtime.h>
#include <linux/platform_device.h>
#include <linux/phy/pcie.h>
#include <linux/phy/phy.h>
#include <linux/regulator/consumer.h>
#include <linux/reset.h>
#include <linux/slab.h>
#include <linux/types.h>

#include "../../pci.h"
#include "pcie-designware.h"

/* PARF registers */
#define PARF_SYS_CTRL				0x00
#define PARF_PM_CTRL				0x20
#define PARF_PCS_DEEMPH				0x34
#define PARF_PCS_SWING				0x38
#define PARF_PHY_CTRL				0x40
#define PARF_PHY_REFCLK				0x4c
#define PARF_CONFIG_BITS			0x50
#define PARF_DBI_BASE_ADDR			0x168
#define PARF_SLV_ADDR_SPACE_SIZE_2_3_3		0x16c /* Register offset specific to IP ver 2.3.3 */
#define PARF_MHI_CLOCK_RESET_CTRL		0x174
#define PARF_AXI_MSTR_WR_ADDR_HALT		0x178
#define PARF_AXI_MSTR_WR_ADDR_HALT_V2		0x1a8
#define PARF_Q2A_FLUSH				0x1ac
#define PARF_LTSSM				0x1b0
#define PARF_SID_OFFSET				0x234
#define PARF_BDF_TRANSLATE_CFG			0x24c
#define PARF_SLV_ADDR_SPACE_SIZE		0x358
#define PARF_DEVICE_TYPE			0x1000
#define PARF_BDF_TO_SID_TABLE_N			0x2000

/* ELBI registers */
#define ELBI_SYS_CTRL				0x04

/* DBI registers */
#define AXI_MSTR_RESP_COMP_CTRL0		0x818
#define AXI_MSTR_RESP_COMP_CTRL1		0x81c
#define MISC_CONTROL_1_REG			0x8bc

/* MHI registers */
#define PARF_DEBUG_CNT_PM_LINKST_IN_L2		0xc04
#define PARF_DEBUG_CNT_PM_LINKST_IN_L1		0xc0c
#define PARF_DEBUG_CNT_PM_LINKST_IN_L0S		0xc10
#define PARF_DEBUG_CNT_AUX_CLK_IN_L1SUB_L1	0xc84
#define PARF_DEBUG_CNT_AUX_CLK_IN_L1SUB_L2	0xc88

/* PARF_SYS_CTRL register fields */
#define MAC_PHY_POWERDOWN_IN_P2_D_MUX_EN	BIT(29)
#define MST_WAKEUP_EN				BIT(13)
#define SLV_WAKEUP_EN				BIT(12)
#define MSTR_ACLK_CGC_DIS			BIT(10)
#define SLV_ACLK_CGC_DIS			BIT(9)
#define CORE_CLK_CGC_DIS			BIT(6)
#define AUX_PWR_DET				BIT(4)
#define L23_CLK_RMV_DIS				BIT(2)
#define L1_CLK_RMV_DIS				BIT(1)

/* PARF_PM_CTRL register fields */
#define REQ_NOT_ENTR_L1				BIT(5)

/* PARF_PCS_DEEMPH register fields */
#define PCS_DEEMPH_TX_DEEMPH_GEN1(x)		FIELD_PREP(GENMASK(21, 16), x)
#define PCS_DEEMPH_TX_DEEMPH_GEN2_3_5DB(x)	FIELD_PREP(GENMASK(13, 8), x)
#define PCS_DEEMPH_TX_DEEMPH_GEN2_6DB(x)	FIELD_PREP(GENMASK(5, 0), x)

/* PARF_PCS_SWING register fields */
#define PCS_SWING_TX_SWING_FULL(x)		FIELD_PREP(GENMASK(14, 8), x)
#define PCS_SWING_TX_SWING_LOW(x)		FIELD_PREP(GENMASK(6, 0), x)

/* PARF_PHY_CTRL register fields */
#define PHY_CTRL_PHY_TX0_TERM_OFFSET_MASK	GENMASK(20, 16)
#define PHY_CTRL_PHY_TX0_TERM_OFFSET(x)		FIELD_PREP(PHY_CTRL_PHY_TX0_TERM_OFFSET_MASK, x)
#define PHY_TEST_PWR_DOWN			BIT(0)

/* PARF_PHY_REFCLK register fields */
#define PHY_REFCLK_SSP_EN			BIT(16)
#define PHY_REFCLK_USE_PAD			BIT(12)

/* PARF_CONFIG_BITS register fields */
#define PHY_RX0_EQ(x)				FIELD_PREP(GENMASK(26, 24), x)

/* PARF_SLV_ADDR_SPACE_SIZE register value */
#define SLV_ADDR_SPACE_SZ			0x10000000

/* PARF_MHI_CLOCK_RESET_CTRL register fields */
#define AHB_CLK_EN				BIT(0)
#define MSTR_AXI_CLK_EN				BIT(1)
#define BYPASS					BIT(4)

/* PARF_AXI_MSTR_WR_ADDR_HALT register fields */
#define EN					BIT(31)

/* PARF_LTSSM register fields */
#define LTSSM_EN				BIT(8)

/* PARF_DEVICE_TYPE register fields */
#define DEVICE_TYPE_RC				0x4

/* ELBI_SYS_CTRL register fields */
#define ELBI_SYS_CTRL_LT_ENABLE			BIT(0)

/* AXI_MSTR_RESP_COMP_CTRL0 register fields */
#define CFG_REMOTE_RD_REQ_BRIDGE_SIZE_2K	0x4
#define CFG_REMOTE_RD_REQ_BRIDGE_SIZE_4K	0x5

/* AXI_MSTR_RESP_COMP_CTRL1 register fields */
#define CFG_BRIDGE_SB_INIT			BIT(0)

/* MISC_CONTROL_1_REG register fields */
#define DBI_RO_WR_EN				1

/* PCI_EXP_SLTCAP register fields */
#define PCIE_CAP_SLOT_POWER_LIMIT_VAL		FIELD_PREP(PCI_EXP_SLTCAP_SPLV, 250)
#define PCIE_CAP_SLOT_POWER_LIMIT_SCALE		FIELD_PREP(PCI_EXP_SLTCAP_SPLS, 1)
#define PCIE_CAP_SLOT_VAL			(PCI_EXP_SLTCAP_ABP | \
						PCI_EXP_SLTCAP_PCP | \
						PCI_EXP_SLTCAP_MRLSP | \
						PCI_EXP_SLTCAP_AIP | \
						PCI_EXP_SLTCAP_PIP | \
						PCI_EXP_SLTCAP_HPS | \
						PCI_EXP_SLTCAP_HPC | \
						PCI_EXP_SLTCAP_EIP | \
						PCIE_CAP_SLOT_POWER_LIMIT_VAL | \
						PCIE_CAP_SLOT_POWER_LIMIT_SCALE)

#define PERST_DELAY_US				1000

#define QCOM_PCIE_CRC8_POLYNOMIAL		(BIT(2) | BIT(1) | BIT(0))

#define QCOM_PCIE_1_0_0_MAX_CLOCKS		4
struct qcom_pcie_resources_1_0_0 {
	struct clk_bulk_data clks[QCOM_PCIE_1_0_0_MAX_CLOCKS];
	struct reset_control *core;
	struct regulator *vdda;
};

#define QCOM_PCIE_2_1_0_MAX_CLOCKS		5
#define QCOM_PCIE_2_1_0_MAX_RESETS		6
#define QCOM_PCIE_2_1_0_MAX_SUPPLY		3
struct qcom_pcie_resources_2_1_0 {
	struct clk_bulk_data clks[QCOM_PCIE_2_1_0_MAX_CLOCKS];
	struct reset_control_bulk_data resets[QCOM_PCIE_2_1_0_MAX_RESETS];
	int num_resets;
	struct regulator_bulk_data supplies[QCOM_PCIE_2_1_0_MAX_SUPPLY];
};

#define QCOM_PCIE_2_3_2_MAX_CLOCKS		4
#define QCOM_PCIE_2_3_2_MAX_SUPPLY		2
struct qcom_pcie_resources_2_3_2 {
	struct clk_bulk_data clks[QCOM_PCIE_2_3_2_MAX_CLOCKS];
	struct regulator_bulk_data supplies[QCOM_PCIE_2_3_2_MAX_SUPPLY];
};

#define QCOM_PCIE_2_3_3_MAX_CLOCKS		5
#define QCOM_PCIE_2_3_3_MAX_RESETS		7
struct qcom_pcie_resources_2_3_3 {
	struct clk_bulk_data clks[QCOM_PCIE_2_3_3_MAX_CLOCKS];
	struct reset_control_bulk_data rst[QCOM_PCIE_2_3_3_MAX_RESETS];
};

#define QCOM_PCIE_2_4_0_MAX_CLOCKS		4
#define QCOM_PCIE_2_4_0_MAX_RESETS		12
struct qcom_pcie_resources_2_4_0 {
	struct clk_bulk_data clks[QCOM_PCIE_2_4_0_MAX_CLOCKS];
	int num_clks;
	struct reset_control_bulk_data resets[QCOM_PCIE_2_4_0_MAX_RESETS];
	int num_resets;
};

#define QCOM_PCIE_2_7_0_MAX_CLOCKS		15
#define QCOM_PCIE_2_7_0_MAX_SUPPLIES		2
struct qcom_pcie_resources_2_7_0 {
	struct clk_bulk_data clks[QCOM_PCIE_2_7_0_MAX_CLOCKS];
	int num_clks;
	struct regulator_bulk_data supplies[QCOM_PCIE_2_7_0_MAX_SUPPLIES];
	struct reset_control *rst;
};

#define QCOM_PCIE_2_9_0_MAX_CLOCKS		5
struct qcom_pcie_resources_2_9_0 {
	struct clk_bulk_data clks[QCOM_PCIE_2_9_0_MAX_CLOCKS];
	struct reset_control *rst;
};

union qcom_pcie_resources {
	struct qcom_pcie_resources_1_0_0 v1_0_0;
	struct qcom_pcie_resources_2_1_0 v2_1_0;
	struct qcom_pcie_resources_2_3_2 v2_3_2;
	struct qcom_pcie_resources_2_3_3 v2_3_3;
	struct qcom_pcie_resources_2_4_0 v2_4_0;
	struct qcom_pcie_resources_2_7_0 v2_7_0;
	struct qcom_pcie_resources_2_9_0 v2_9_0;
};

struct qcom_pcie;

struct qcom_pcie_ops {
	int (*get_resources)(struct qcom_pcie *pcie);
	int (*init)(struct qcom_pcie *pcie);
	int (*post_init)(struct qcom_pcie *pcie);
	void (*deinit)(struct qcom_pcie *pcie);
	void (*ltssm_enable)(struct qcom_pcie *pcie);
	int (*config_sid)(struct qcom_pcie *pcie);
};

struct qcom_pcie_cfg {
	const struct qcom_pcie_ops *ops;
};

struct qcom_pcie {
	struct dw_pcie *pci;
	void __iomem *parf;			/* DT parf */
	void __iomem *elbi;			/* DT elbi */
	void __iomem *mhi;
	union qcom_pcie_resources res;
	struct phy *phy;
	struct gpio_desc *reset;
	struct icc_path *icc_mem;
	const struct qcom_pcie_cfg *cfg;
	struct dentry *debugfs;
	bool suspended;
};

#define to_qcom_pcie(x)		dev_get_drvdata((x)->dev)

static void qcom_ep_reset_assert(struct qcom_pcie *pcie)
{
	gpiod_set_value_cansleep(pcie->reset, 1);
	usleep_range(PERST_DELAY_US, PERST_DELAY_US + 500);
}

static void qcom_ep_reset_deassert(struct qcom_pcie *pcie)
{
	/* Ensure that PERST has been asserted for at least 100 ms */
	msleep(100);
	gpiod_set_value_cansleep(pcie->reset, 0);
	usleep_range(PERST_DELAY_US, PERST_DELAY_US + 500);
}

static int qcom_pcie_start_link(struct dw_pcie *pci)
{
	struct qcom_pcie *pcie = to_qcom_pcie(pci);

	/* Enable Link Training state machine */
	if (pcie->cfg->ops->ltssm_enable)
		pcie->cfg->ops->ltssm_enable(pcie);

	return 0;
}

static void qcom_pcie_2_1_0_ltssm_enable(struct qcom_pcie *pcie)
{
	u32 val;

	/* enable link training */
	val = readl(pcie->elbi + ELBI_SYS_CTRL);
	val |= ELBI_SYS_CTRL_LT_ENABLE;
	writel(val, pcie->elbi + ELBI_SYS_CTRL);
}

static int qcom_pcie_get_resources_2_1_0(struct qcom_pcie *pcie)
{
	struct qcom_pcie_resources_2_1_0 *res = &pcie->res.v2_1_0;
	struct dw_pcie *pci = pcie->pci;
	struct device *dev = pci->dev;
	bool is_apq = of_device_is_compatible(dev->of_node, "qcom,pcie-apq8064");
	int ret;

	res->supplies[0].supply = "vdda";
	res->supplies[1].supply = "vdda_phy";
	res->supplies[2].supply = "vdda_refclk";
	ret = devm_regulator_bulk_get(dev, ARRAY_SIZE(res->supplies),
				      res->supplies);
	if (ret)
		return ret;

	res->clks[0].id = "iface";
	res->clks[1].id = "core";
	res->clks[2].id = "phy";
	res->clks[3].id = "aux";
	res->clks[4].id = "ref";

	/* iface, core, phy are required */
	ret = devm_clk_bulk_get(dev, 3, res->clks);
	if (ret < 0)
		return ret;

	/* aux, ref are optional */
	ret = devm_clk_bulk_get_optional(dev, 2, res->clks + 3);
	if (ret < 0)
		return ret;

	res->resets[0].id = "pci";
	res->resets[1].id = "axi";
	res->resets[2].id = "ahb";
	res->resets[3].id = "por";
	res->resets[4].id = "phy";
	res->resets[5].id = "ext";

	/* ext is optional on APQ8016 */
	res->num_resets = is_apq ? 5 : 6;
	ret = devm_reset_control_bulk_get_exclusive(dev, res->num_resets, res->resets);
	if (ret < 0)
		return ret;

	return 0;
}

static void qcom_pcie_deinit_2_1_0(struct qcom_pcie *pcie)
{
	struct qcom_pcie_resources_2_1_0 *res = &pcie->res.v2_1_0;

	clk_bulk_disable_unprepare(ARRAY_SIZE(res->clks), res->clks);
	reset_control_bulk_assert(res->num_resets, res->resets);

	writel(1, pcie->parf + PARF_PHY_CTRL);

	regulator_bulk_disable(ARRAY_SIZE(res->supplies), res->supplies);
}

static int qcom_pcie_init_2_1_0(struct qcom_pcie *pcie)
{
	struct qcom_pcie_resources_2_1_0 *res = &pcie->res.v2_1_0;
	struct dw_pcie *pci = pcie->pci;
	struct device *dev = pci->dev;
	int ret;

	/* reset the PCIe interface as uboot can leave it undefined state */
	ret = reset_control_bulk_assert(res->num_resets, res->resets);
	if (ret < 0) {
		dev_err(dev, "cannot assert resets\n");
		return ret;
	}

	ret = regulator_bulk_enable(ARRAY_SIZE(res->supplies), res->supplies);
	if (ret < 0) {
		dev_err(dev, "cannot enable regulators\n");
		return ret;
	}

	ret = reset_control_bulk_deassert(res->num_resets, res->resets);
	if (ret < 0) {
		dev_err(dev, "cannot deassert resets\n");
		regulator_bulk_disable(ARRAY_SIZE(res->supplies), res->supplies);
		return ret;
	}

	return 0;
}

static int qcom_pcie_post_init_2_1_0(struct qcom_pcie *pcie)
{
	struct qcom_pcie_resources_2_1_0 *res = &pcie->res.v2_1_0;
	struct dw_pcie *pci = pcie->pci;
	struct device *dev = pci->dev;
	struct device_node *node = dev->of_node;
	u32 val;
	int ret;

	/* enable PCIe clocks and resets */
	val = readl(pcie->parf + PARF_PHY_CTRL);
	val &= ~PHY_TEST_PWR_DOWN;
	writel(val, pcie->parf + PARF_PHY_CTRL);

	ret = clk_bulk_prepare_enable(ARRAY_SIZE(res->clks), res->clks);
	if (ret)
		return ret;

	if (of_device_is_compatible(node, "qcom,pcie-ipq8064") ||
	    of_device_is_compatible(node, "qcom,pcie-ipq8064-v2")) {
		writel(PCS_DEEMPH_TX_DEEMPH_GEN1(24) |
			       PCS_DEEMPH_TX_DEEMPH_GEN2_3_5DB(24) |
			       PCS_DEEMPH_TX_DEEMPH_GEN2_6DB(34),
		       pcie->parf + PARF_PCS_DEEMPH);
		writel(PCS_SWING_TX_SWING_FULL(120) |
			       PCS_SWING_TX_SWING_LOW(120),
		       pcie->parf + PARF_PCS_SWING);
		writel(PHY_RX0_EQ(4), pcie->parf + PARF_CONFIG_BITS);
	}

	if (of_device_is_compatible(node, "qcom,pcie-ipq8064")) {
		/* set TX termination offset */
		val = readl(pcie->parf + PARF_PHY_CTRL);
		val &= ~PHY_CTRL_PHY_TX0_TERM_OFFSET_MASK;
		val |= PHY_CTRL_PHY_TX0_TERM_OFFSET(7);
		writel(val, pcie->parf + PARF_PHY_CTRL);
	}

	/* enable external reference clock */
	val = readl(pcie->parf + PARF_PHY_REFCLK);
	/* USE_PAD is required only for ipq806x */
	if (!of_device_is_compatible(node, "qcom,pcie-apq8064"))
		val &= ~PHY_REFCLK_USE_PAD;
	val |= PHY_REFCLK_SSP_EN;
	writel(val, pcie->parf + PARF_PHY_REFCLK);

	/* wait for clock acquisition */
	usleep_range(1000, 1500);

	/* Set the Max TLP size to 2K, instead of using default of 4K */
	writel(CFG_REMOTE_RD_REQ_BRIDGE_SIZE_2K,
	       pci->dbi_base + AXI_MSTR_RESP_COMP_CTRL0);
	writel(CFG_BRIDGE_SB_INIT,
	       pci->dbi_base + AXI_MSTR_RESP_COMP_CTRL1);

	return 0;
}

static int qcom_pcie_get_resources_1_0_0(struct qcom_pcie *pcie)
{
	struct qcom_pcie_resources_1_0_0 *res = &pcie->res.v1_0_0;
	struct dw_pcie *pci = pcie->pci;
	struct device *dev = pci->dev;
	int ret;

	res->vdda = devm_regulator_get(dev, "vdda");
	if (IS_ERR(res->vdda))
		return PTR_ERR(res->vdda);

	res->clks[0].id = "iface";
	res->clks[1].id = "aux";
	res->clks[2].id = "master_bus";
	res->clks[3].id = "slave_bus";

	ret = devm_clk_bulk_get(dev, ARRAY_SIZE(res->clks), res->clks);
	if (ret < 0)
		return ret;

	res->core = devm_reset_control_get_exclusive(dev, "core");
	return PTR_ERR_OR_ZERO(res->core);
}

static void qcom_pcie_deinit_1_0_0(struct qcom_pcie *pcie)
{
	struct qcom_pcie_resources_1_0_0 *res = &pcie->res.v1_0_0;

	reset_control_assert(res->core);
	clk_bulk_disable_unprepare(ARRAY_SIZE(res->clks), res->clks);
	regulator_disable(res->vdda);
}

static int qcom_pcie_init_1_0_0(struct qcom_pcie *pcie)
{
	struct qcom_pcie_resources_1_0_0 *res = &pcie->res.v1_0_0;
	struct dw_pcie *pci = pcie->pci;
	struct device *dev = pci->dev;
	int ret;

	ret = reset_control_deassert(res->core);
	if (ret) {
		dev_err(dev, "cannot deassert core reset\n");
		return ret;
	}

	ret = clk_bulk_prepare_enable(ARRAY_SIZE(res->clks), res->clks);
	if (ret) {
		dev_err(dev, "cannot prepare/enable clocks\n");
		goto err_assert_reset;
	}

	ret = regulator_enable(res->vdda);
	if (ret) {
		dev_err(dev, "cannot enable vdda regulator\n");
		goto err_disable_clks;
	}

	return 0;

err_disable_clks:
	clk_bulk_disable_unprepare(ARRAY_SIZE(res->clks), res->clks);
err_assert_reset:
	reset_control_assert(res->core);

	return ret;
}

static int qcom_pcie_post_init_1_0_0(struct qcom_pcie *pcie)
{
	/* change DBI base address */
	writel(0, pcie->parf + PARF_DBI_BASE_ADDR);

	if (IS_ENABLED(CONFIG_PCI_MSI)) {
		u32 val = readl(pcie->parf + PARF_AXI_MSTR_WR_ADDR_HALT);

		val |= EN;
		writel(val, pcie->parf + PARF_AXI_MSTR_WR_ADDR_HALT);
	}

	return 0;
}

static void qcom_pcie_2_3_2_ltssm_enable(struct qcom_pcie *pcie)
{
	u32 val;

	/* enable link training */
	val = readl(pcie->parf + PARF_LTSSM);
	val |= LTSSM_EN;
	writel(val, pcie->parf + PARF_LTSSM);
}

static int qcom_pcie_get_resources_2_3_2(struct qcom_pcie *pcie)
{
	struct qcom_pcie_resources_2_3_2 *res = &pcie->res.v2_3_2;
	struct dw_pcie *pci = pcie->pci;
	struct device *dev = pci->dev;
	int ret;

	res->supplies[0].supply = "vdda";
	res->supplies[1].supply = "vddpe-3v3";
	ret = devm_regulator_bulk_get(dev, ARRAY_SIZE(res->supplies),
				      res->supplies);
	if (ret)
		return ret;

	res->clks[0].id = "aux";
	res->clks[1].id = "cfg";
	res->clks[2].id = "bus_master";
	res->clks[3].id = "bus_slave";

	ret = devm_clk_bulk_get(dev, ARRAY_SIZE(res->clks), res->clks);
	if (ret < 0)
		return ret;

	return 0;
}

static void qcom_pcie_deinit_2_3_2(struct qcom_pcie *pcie)
{
	struct qcom_pcie_resources_2_3_2 *res = &pcie->res.v2_3_2;

	clk_bulk_disable_unprepare(ARRAY_SIZE(res->clks), res->clks);
	regulator_bulk_disable(ARRAY_SIZE(res->supplies), res->supplies);
}

static int qcom_pcie_init_2_3_2(struct qcom_pcie *pcie)
{
	struct qcom_pcie_resources_2_3_2 *res = &pcie->res.v2_3_2;
	struct dw_pcie *pci = pcie->pci;
	struct device *dev = pci->dev;
	int ret;

	ret = regulator_bulk_enable(ARRAY_SIZE(res->supplies), res->supplies);
	if (ret < 0) {
		dev_err(dev, "cannot enable regulators\n");
		return ret;
	}

	ret = clk_bulk_prepare_enable(ARRAY_SIZE(res->clks), res->clks);
	if (ret) {
		dev_err(dev, "cannot prepare/enable clocks\n");
		regulator_bulk_disable(ARRAY_SIZE(res->supplies), res->supplies);
		return ret;
	}

	return 0;
}

static int qcom_pcie_post_init_2_3_2(struct qcom_pcie *pcie)
{
	u32 val;

	/* enable PCIe clocks and resets */
	val = readl(pcie->parf + PARF_PHY_CTRL);
	val &= ~PHY_TEST_PWR_DOWN;
	writel(val, pcie->parf + PARF_PHY_CTRL);

	/* change DBI base address */
	writel(0, pcie->parf + PARF_DBI_BASE_ADDR);

	/* MAC PHY_POWERDOWN MUX DISABLE  */
	val = readl(pcie->parf + PARF_SYS_CTRL);
	val &= ~MAC_PHY_POWERDOWN_IN_P2_D_MUX_EN;
	writel(val, pcie->parf + PARF_SYS_CTRL);

	val = readl(pcie->parf + PARF_MHI_CLOCK_RESET_CTRL);
	val |= BYPASS;
	writel(val, pcie->parf + PARF_MHI_CLOCK_RESET_CTRL);

	val = readl(pcie->parf + PARF_AXI_MSTR_WR_ADDR_HALT_V2);
	val |= EN;
	writel(val, pcie->parf + PARF_AXI_MSTR_WR_ADDR_HALT_V2);

	return 0;
}

static int qcom_pcie_get_resources_2_4_0(struct qcom_pcie *pcie)
{
	struct qcom_pcie_resources_2_4_0 *res = &pcie->res.v2_4_0;
	struct dw_pcie *pci = pcie->pci;
	struct device *dev = pci->dev;
	bool is_ipq = of_device_is_compatible(dev->of_node, "qcom,pcie-ipq4019");
	int ret;

	res->clks[0].id = "aux";
	res->clks[1].id = "master_bus";
	res->clks[2].id = "slave_bus";
	res->clks[3].id = "iface";

	/* qcom,pcie-ipq4019 is defined without "iface" */
	res->num_clks = is_ipq ? 3 : 4;

	ret = devm_clk_bulk_get(dev, res->num_clks, res->clks);
	if (ret < 0)
		return ret;

	res->resets[0].id = "axi_m";
	res->resets[1].id = "axi_s";
	res->resets[2].id = "axi_m_sticky";
	res->resets[3].id = "pipe_sticky";
	res->resets[4].id = "pwr";
	res->resets[5].id = "ahb";
	res->resets[6].id = "pipe";
	res->resets[7].id = "axi_m_vmid";
	res->resets[8].id = "axi_s_xpu";
	res->resets[9].id = "parf";
	res->resets[10].id = "phy";
	res->resets[11].id = "phy_ahb";

	res->num_resets = is_ipq ? 12 : 6;

	ret = devm_reset_control_bulk_get_exclusive(dev, res->num_resets, res->resets);
	if (ret < 0)
		return ret;

	return 0;
}

static void qcom_pcie_deinit_2_4_0(struct qcom_pcie *pcie)
{
	struct qcom_pcie_resources_2_4_0 *res = &pcie->res.v2_4_0;

	reset_control_bulk_assert(res->num_resets, res->resets);
	clk_bulk_disable_unprepare(res->num_clks, res->clks);
}

static int qcom_pcie_init_2_4_0(struct qcom_pcie *pcie)
{
	struct qcom_pcie_resources_2_4_0 *res = &pcie->res.v2_4_0;
	struct dw_pcie *pci = pcie->pci;
	struct device *dev = pci->dev;
	int ret;

	ret = reset_control_bulk_assert(res->num_resets, res->resets);
	if (ret < 0) {
		dev_err(dev, "cannot assert resets\n");
		return ret;
	}

	usleep_range(10000, 12000);

	ret = reset_control_bulk_deassert(res->num_resets, res->resets);
	if (ret < 0) {
		dev_err(dev, "cannot deassert resets\n");
		return ret;
	}

	usleep_range(10000, 12000);

	ret = clk_bulk_prepare_enable(res->num_clks, res->clks);
	if (ret) {
		reset_control_bulk_assert(res->num_resets, res->resets);
		return ret;
	}

	return 0;
}

static int qcom_pcie_post_init_2_4_0(struct qcom_pcie *pcie)
{
	u32 val;

	/* enable PCIe clocks and resets */
	val = readl(pcie->parf + PARF_PHY_CTRL);
	val &= ~PHY_TEST_PWR_DOWN;
	writel(val, pcie->parf + PARF_PHY_CTRL);

	/* change DBI base address */
	writel(0, pcie->parf + PARF_DBI_BASE_ADDR);

	/* MAC PHY_POWERDOWN MUX DISABLE  */
	val = readl(pcie->parf + PARF_SYS_CTRL);
	val &= ~MAC_PHY_POWERDOWN_IN_P2_D_MUX_EN;
	writel(val, pcie->parf + PARF_SYS_CTRL);

	val = readl(pcie->parf + PARF_MHI_CLOCK_RESET_CTRL);
	val |= BYPASS;
	writel(val, pcie->parf + PARF_MHI_CLOCK_RESET_CTRL);

	val = readl(pcie->parf + PARF_AXI_MSTR_WR_ADDR_HALT_V2);
	val |= EN;
	writel(val, pcie->parf + PARF_AXI_MSTR_WR_ADDR_HALT_V2);

	return 0;
}

static int qcom_pcie_get_resources_2_3_3(struct qcom_pcie *pcie)
{
	struct qcom_pcie_resources_2_3_3 *res = &pcie->res.v2_3_3;
	struct dw_pcie *pci = pcie->pci;
	struct device *dev = pci->dev;
	int ret;

	res->clks[0].id = "iface";
	res->clks[1].id = "axi_m";
	res->clks[2].id = "axi_s";
	res->clks[3].id = "ahb";
	res->clks[4].id = "aux";

	ret = devm_clk_bulk_get(dev, ARRAY_SIZE(res->clks), res->clks);
	if (ret < 0)
		return ret;

	res->rst[0].id = "axi_m";
	res->rst[1].id = "axi_s";
	res->rst[2].id = "pipe";
	res->rst[3].id = "axi_m_sticky";
	res->rst[4].id = "sticky";
	res->rst[5].id = "ahb";
	res->rst[6].id = "sleep";

	ret = devm_reset_control_bulk_get_exclusive(dev, ARRAY_SIZE(res->rst), res->rst);
	if (ret < 0)
		return ret;

	return 0;
}

static void qcom_pcie_deinit_2_3_3(struct qcom_pcie *pcie)
{
	struct qcom_pcie_resources_2_3_3 *res = &pcie->res.v2_3_3;

	clk_bulk_disable_unprepare(ARRAY_SIZE(res->clks), res->clks);
}

static int qcom_pcie_init_2_3_3(struct qcom_pcie *pcie)
{
	struct qcom_pcie_resources_2_3_3 *res = &pcie->res.v2_3_3;
	struct dw_pcie *pci = pcie->pci;
	struct device *dev = pci->dev;
	int ret;

	ret = reset_control_bulk_assert(ARRAY_SIZE(res->rst), res->rst);
	if (ret < 0) {
		dev_err(dev, "cannot assert resets\n");
		return ret;
	}

	usleep_range(2000, 2500);

	ret = reset_control_bulk_deassert(ARRAY_SIZE(res->rst), res->rst);
	if (ret < 0) {
		dev_err(dev, "cannot deassert resets\n");
		return ret;
	}

	/*
	 * Don't have a way to see if the reset has completed.
	 * Wait for some time.
	 */
	usleep_range(2000, 2500);

	ret = clk_bulk_prepare_enable(ARRAY_SIZE(res->clks), res->clks);
	if (ret) {
		dev_err(dev, "cannot prepare/enable clocks\n");
		goto err_assert_resets;
	}

	return 0;

err_assert_resets:
	/*
	 * Not checking for failure, will anyway return
	 * the original failure in 'ret'.
	 */
	reset_control_bulk_assert(ARRAY_SIZE(res->rst), res->rst);

	return ret;
}

static int qcom_pcie_post_init_2_3_3(struct qcom_pcie *pcie)
{
	struct dw_pcie *pci = pcie->pci;
	u16 offset = dw_pcie_find_capability(pci, PCI_CAP_ID_EXP);
	u32 val;

	writel(SLV_ADDR_SPACE_SZ,
		pcie->parf + PARF_SLV_ADDR_SPACE_SIZE_2_3_3);

	val = readl(pcie->parf + PARF_PHY_CTRL);
	val &= ~PHY_TEST_PWR_DOWN;
	writel(val, pcie->parf + PARF_PHY_CTRL);

	writel(0, pcie->parf + PARF_DBI_BASE_ADDR);

	writel(MST_WAKEUP_EN | SLV_WAKEUP_EN | MSTR_ACLK_CGC_DIS
		| SLV_ACLK_CGC_DIS | CORE_CLK_CGC_DIS |
		AUX_PWR_DET | L23_CLK_RMV_DIS | L1_CLK_RMV_DIS,
		pcie->parf + PARF_SYS_CTRL);
	writel(0, pcie->parf + PARF_Q2A_FLUSH);

	writel(PCI_COMMAND_MASTER, pci->dbi_base + PCI_COMMAND);
	writel(DBI_RO_WR_EN, pci->dbi_base + MISC_CONTROL_1_REG);
	writel(PCIE_CAP_SLOT_VAL, pci->dbi_base + offset + PCI_EXP_SLTCAP);

	val = readl(pci->dbi_base + offset + PCI_EXP_LNKCAP);
	val &= ~PCI_EXP_LNKCAP_ASPMS;
	writel(val, pci->dbi_base + offset + PCI_EXP_LNKCAP);

	writel(PCI_EXP_DEVCTL2_COMP_TMOUT_DIS, pci->dbi_base + offset +
		PCI_EXP_DEVCTL2);

	return 0;
}

static int qcom_pcie_get_resources_2_7_0(struct qcom_pcie *pcie)
{
	struct qcom_pcie_resources_2_7_0 *res = &pcie->res.v2_7_0;
	struct dw_pcie *pci = pcie->pci;
	struct device *dev = pci->dev;
	unsigned int num_clks, num_opt_clks;
	unsigned int idx;
	int ret;

	res->rst = devm_reset_control_array_get_exclusive(dev);
	if (IS_ERR(res->rst))
		return PTR_ERR(res->rst);

	res->supplies[0].supply = "vdda";
	res->supplies[1].supply = "vddpe-3v3";
	ret = devm_regulator_bulk_get(dev, ARRAY_SIZE(res->supplies),
				      res->supplies);
	if (ret)
		return ret;

	idx = 0;
	res->clks[idx++].id = "aux";
	res->clks[idx++].id = "cfg";
	res->clks[idx++].id = "bus_master";
	res->clks[idx++].id = "bus_slave";
	res->clks[idx++].id = "slave_q2a";

	num_clks = idx;

	ret = devm_clk_bulk_get(dev, num_clks, res->clks);
	if (ret < 0)
		return ret;

	res->clks[idx++].id = "tbu";
	res->clks[idx++].id = "ddrss_sf_tbu";
	res->clks[idx++].id = "aggre0";
	res->clks[idx++].id = "aggre1";
	res->clks[idx++].id = "noc_aggr";
	res->clks[idx++].id = "noc_aggr_4";
	res->clks[idx++].id = "noc_aggr_south_sf";
	res->clks[idx++].id = "cnoc_qx";
	res->clks[idx++].id = "sleep";
	res->clks[idx++].id = "cnoc_sf_axi";

	num_opt_clks = idx - num_clks;
	res->num_clks = idx;

	ret = devm_clk_bulk_get_optional(dev, num_opt_clks, res->clks + num_clks);
	if (ret < 0)
		return ret;

	return 0;
}

static int qcom_pcie_init_2_7_0(struct qcom_pcie *pcie)
{
	struct qcom_pcie_resources_2_7_0 *res = &pcie->res.v2_7_0;
	struct dw_pcie *pci = pcie->pci;
	struct device *dev = pci->dev;
	u32 val;
	int ret;

	ret = regulator_bulk_enable(ARRAY_SIZE(res->supplies), res->supplies);
	if (ret < 0) {
		dev_err(dev, "cannot enable regulators\n");
		return ret;
	}

	ret = clk_bulk_prepare_enable(res->num_clks, res->clks);
	if (ret < 0)
		goto err_disable_regulators;

	ret = reset_control_assert(res->rst);
	if (ret) {
		dev_err(dev, "reset assert failed (%d)\n", ret);
		goto err_disable_clocks;
	}

	usleep_range(1000, 1500);

	ret = reset_control_deassert(res->rst);
	if (ret) {
		dev_err(dev, "reset deassert failed (%d)\n", ret);
		goto err_disable_clocks;
	}

	/* Wait for reset to complete, required on SM8450 */
	usleep_range(1000, 1500);

	/* configure PCIe to RC mode */
	writel(DEVICE_TYPE_RC, pcie->parf + PARF_DEVICE_TYPE);

	/* enable PCIe clocks and resets */
	val = readl(pcie->parf + PARF_PHY_CTRL);
	val &= ~PHY_TEST_PWR_DOWN;
	writel(val, pcie->parf + PARF_PHY_CTRL);

	/* change DBI base address */
	writel(0, pcie->parf + PARF_DBI_BASE_ADDR);

	/* MAC PHY_POWERDOWN MUX DISABLE  */
	val = readl(pcie->parf + PARF_SYS_CTRL);
	val &= ~MAC_PHY_POWERDOWN_IN_P2_D_MUX_EN;
	writel(val, pcie->parf + PARF_SYS_CTRL);

	val = readl(pcie->parf + PARF_MHI_CLOCK_RESET_CTRL);
	val |= BYPASS;
	writel(val, pcie->parf + PARF_MHI_CLOCK_RESET_CTRL);

	/* Enable L1 and L1SS */
	val = readl(pcie->parf + PARF_PM_CTRL);
	val &= ~REQ_NOT_ENTR_L1;
	writel(val, pcie->parf + PARF_PM_CTRL);

<<<<<<< HEAD
	val = readl(pcie->parf + PCIE20_PARF_AXI_MSTR_WR_ADDR_HALT_V2);
	val |= BIT(31);
	writel(val, pcie->parf + PCIE20_PARF_AXI_MSTR_WR_ADDR_HALT_V2);
=======
	val = readl(pcie->parf + PARF_AXI_MSTR_WR_ADDR_HALT_V2);
	val |= EN;
	writel(val, pcie->parf + PARF_AXI_MSTR_WR_ADDR_HALT_V2);
>>>>>>> 160f4124

	return 0;
err_disable_clocks:
	clk_bulk_disable_unprepare(res->num_clks, res->clks);
err_disable_regulators:
	regulator_bulk_disable(ARRAY_SIZE(res->supplies), res->supplies);

	return ret;
}

static void qcom_pcie_deinit_2_7_0(struct qcom_pcie *pcie)
{
	struct qcom_pcie_resources_2_7_0 *res = &pcie->res.v2_7_0;

	clk_bulk_disable_unprepare(res->num_clks, res->clks);

	regulator_bulk_disable(ARRAY_SIZE(res->supplies), res->supplies);
}

static int qcom_pcie_config_sid_1_9_0(struct qcom_pcie *pcie)
{
	/* iommu map structure */
	struct {
		u32 bdf;
		u32 phandle;
		u32 smmu_sid;
		u32 smmu_sid_len;
	} *map;
	void __iomem *bdf_to_sid_base = pcie->parf + PARF_BDF_TO_SID_TABLE_N;
	struct device *dev = pcie->pci->dev;
	u8 qcom_pcie_crc8_table[CRC8_TABLE_SIZE];
	int i, nr_map, size = 0;
	u32 smmu_sid_base;

	of_get_property(dev->of_node, "iommu-map", &size);
	if (!size)
		return 0;

	map = kzalloc(size, GFP_KERNEL);
	if (!map)
		return -ENOMEM;

	of_property_read_u32_array(dev->of_node, "iommu-map", (u32 *)map,
				   size / sizeof(u32));

	nr_map = size / (sizeof(*map));

	crc8_populate_msb(qcom_pcie_crc8_table, QCOM_PCIE_CRC8_POLYNOMIAL);

	/* Registers need to be zero out first */
	memset_io(bdf_to_sid_base, 0, CRC8_TABLE_SIZE * sizeof(u32));

	/* Extract the SMMU SID base from the first entry of iommu-map */
	smmu_sid_base = map[0].smmu_sid;

	/* Look for an available entry to hold the mapping */
	for (i = 0; i < nr_map; i++) {
		__be16 bdf_be = cpu_to_be16(map[i].bdf);
		u32 val;
		u8 hash;

		hash = crc8(qcom_pcie_crc8_table, (u8 *)&bdf_be, sizeof(bdf_be), 0);

		val = readl(bdf_to_sid_base + hash * sizeof(u32));

		/* If the register is already populated, look for next available entry */
		while (val) {
			u8 current_hash = hash++;
			u8 next_mask = 0xff;

			/* If NEXT field is NULL then update it with next hash */
			if (!(val & next_mask)) {
				val |= (u32)hash;
				writel(val, bdf_to_sid_base + current_hash * sizeof(u32));
			}

			val = readl(bdf_to_sid_base + hash * sizeof(u32));
		}

		/* BDF [31:16] | SID [15:8] | NEXT [7:0] */
		val = map[i].bdf << 16 | (map[i].smmu_sid - smmu_sid_base) << 8 | 0;
		writel(val, bdf_to_sid_base + hash * sizeof(u32));
	}

	kfree(map);

	return 0;
}

static int qcom_pcie_get_resources_2_9_0(struct qcom_pcie *pcie)
{
	struct qcom_pcie_resources_2_9_0 *res = &pcie->res.v2_9_0;
	struct dw_pcie *pci = pcie->pci;
	struct device *dev = pci->dev;
	int ret;

	res->clks[0].id = "iface";
	res->clks[1].id = "axi_m";
	res->clks[2].id = "axi_s";
	res->clks[3].id = "axi_bridge";
	res->clks[4].id = "rchng";

	ret = devm_clk_bulk_get(dev, ARRAY_SIZE(res->clks), res->clks);
	if (ret < 0)
		return ret;

	res->rst = devm_reset_control_array_get_exclusive(dev);
	if (IS_ERR(res->rst))
		return PTR_ERR(res->rst);

	return 0;
}

static void qcom_pcie_deinit_2_9_0(struct qcom_pcie *pcie)
{
	struct qcom_pcie_resources_2_9_0 *res = &pcie->res.v2_9_0;

	clk_bulk_disable_unprepare(ARRAY_SIZE(res->clks), res->clks);
}

static int qcom_pcie_init_2_9_0(struct qcom_pcie *pcie)
{
	struct qcom_pcie_resources_2_9_0 *res = &pcie->res.v2_9_0;
	struct device *dev = pcie->pci->dev;
	int ret;

	ret = reset_control_assert(res->rst);
	if (ret) {
		dev_err(dev, "reset assert failed (%d)\n", ret);
		return ret;
	}

	/*
	 * Delay periods before and after reset deassert are working values
	 * from downstream Codeaurora kernel
	 */
	usleep_range(2000, 2500);

	ret = reset_control_deassert(res->rst);
	if (ret) {
		dev_err(dev, "reset deassert failed (%d)\n", ret);
		return ret;
	}

	usleep_range(2000, 2500);

	return clk_bulk_prepare_enable(ARRAY_SIZE(res->clks), res->clks);
}

static int qcom_pcie_post_init_2_9_0(struct qcom_pcie *pcie)
{
	struct dw_pcie *pci = pcie->pci;
	u16 offset = dw_pcie_find_capability(pci, PCI_CAP_ID_EXP);
	u32 val;
	int i;

	writel(SLV_ADDR_SPACE_SZ,
		pcie->parf + PARF_SLV_ADDR_SPACE_SIZE);

	val = readl(pcie->parf + PARF_PHY_CTRL);
	val &= ~PHY_TEST_PWR_DOWN;
	writel(val, pcie->parf + PARF_PHY_CTRL);

	writel(0, pcie->parf + PARF_DBI_BASE_ADDR);

	writel(DEVICE_TYPE_RC, pcie->parf + PARF_DEVICE_TYPE);
	writel(BYPASS | MSTR_AXI_CLK_EN | AHB_CLK_EN,
		pcie->parf + PARF_MHI_CLOCK_RESET_CTRL);
	writel(GEN3_RELATED_OFF_RXEQ_RGRDLESS_RXTS |
		GEN3_RELATED_OFF_GEN3_ZRXDC_NONCOMPL,
		pci->dbi_base + GEN3_RELATED_OFF);

	writel(MST_WAKEUP_EN | SLV_WAKEUP_EN | MSTR_ACLK_CGC_DIS |
		SLV_ACLK_CGC_DIS | CORE_CLK_CGC_DIS |
		AUX_PWR_DET | L23_CLK_RMV_DIS | L1_CLK_RMV_DIS,
		pcie->parf + PARF_SYS_CTRL);

	writel(0, pcie->parf + PARF_Q2A_FLUSH);

	dw_pcie_dbi_ro_wr_en(pci);
	writel(PCIE_CAP_SLOT_VAL, pci->dbi_base + offset + PCI_EXP_SLTCAP);

	val = readl(pci->dbi_base + offset + PCI_EXP_LNKCAP);
	val &= ~PCI_EXP_LNKCAP_ASPMS;
	writel(val, pci->dbi_base + offset + PCI_EXP_LNKCAP);

	writel(PCI_EXP_DEVCTL2_COMP_TMOUT_DIS, pci->dbi_base + offset +
			PCI_EXP_DEVCTL2);

	for (i = 0; i < 256; i++)
		writel(0, pcie->parf + PARF_BDF_TO_SID_TABLE_N + (4 * i));

	return 0;
}

static int qcom_pcie_link_up(struct dw_pcie *pci)
{
	u16 offset = dw_pcie_find_capability(pci, PCI_CAP_ID_EXP);
	u16 val = readw(pci->dbi_base + offset + PCI_EXP_LNKSTA);

	return !!(val & PCI_EXP_LNKSTA_DLLLA);
}

static int qcom_pcie_host_init(struct dw_pcie_rp *pp)
{
	struct dw_pcie *pci = to_dw_pcie_from_pp(pp);
	struct qcom_pcie *pcie = to_qcom_pcie(pci);
	int ret;

	qcom_ep_reset_assert(pcie);

	ret = pcie->cfg->ops->init(pcie);
	if (ret)
		return ret;

	ret = phy_set_mode_ext(pcie->phy, PHY_MODE_PCIE, PHY_MODE_PCIE_RC);
	if (ret)
		goto err_deinit;

	ret = phy_power_on(pcie->phy);
	if (ret)
		goto err_deinit;

	if (pcie->cfg->ops->post_init) {
		ret = pcie->cfg->ops->post_init(pcie);
		if (ret)
			goto err_disable_phy;
	}

	qcom_ep_reset_deassert(pcie);

	if (pcie->cfg->ops->config_sid) {
		ret = pcie->cfg->ops->config_sid(pcie);
		if (ret)
			goto err_assert_reset;
	}

	return 0;

err_assert_reset:
	qcom_ep_reset_assert(pcie);
err_disable_phy:
	phy_power_off(pcie->phy);
err_deinit:
	pcie->cfg->ops->deinit(pcie);

	return ret;
}

static void qcom_pcie_host_deinit(struct dw_pcie_rp *pp)
{
	struct dw_pcie *pci = to_dw_pcie_from_pp(pp);
	struct qcom_pcie *pcie = to_qcom_pcie(pci);

	qcom_ep_reset_assert(pcie);
	phy_power_off(pcie->phy);
	pcie->cfg->ops->deinit(pcie);
}

static const struct dw_pcie_host_ops qcom_pcie_dw_ops = {
	.host_init	= qcom_pcie_host_init,
	.host_deinit	= qcom_pcie_host_deinit,
};

/* Qcom IP rev.: 2.1.0	Synopsys IP rev.: 4.01a */
static const struct qcom_pcie_ops ops_2_1_0 = {
	.get_resources = qcom_pcie_get_resources_2_1_0,
	.init = qcom_pcie_init_2_1_0,
	.post_init = qcom_pcie_post_init_2_1_0,
	.deinit = qcom_pcie_deinit_2_1_0,
	.ltssm_enable = qcom_pcie_2_1_0_ltssm_enable,
};

/* Qcom IP rev.: 1.0.0	Synopsys IP rev.: 4.11a */
static const struct qcom_pcie_ops ops_1_0_0 = {
	.get_resources = qcom_pcie_get_resources_1_0_0,
	.init = qcom_pcie_init_1_0_0,
	.post_init = qcom_pcie_post_init_1_0_0,
	.deinit = qcom_pcie_deinit_1_0_0,
	.ltssm_enable = qcom_pcie_2_1_0_ltssm_enable,
};

/* Qcom IP rev.: 2.3.2	Synopsys IP rev.: 4.21a */
static const struct qcom_pcie_ops ops_2_3_2 = {
	.get_resources = qcom_pcie_get_resources_2_3_2,
	.init = qcom_pcie_init_2_3_2,
	.post_init = qcom_pcie_post_init_2_3_2,
	.deinit = qcom_pcie_deinit_2_3_2,
	.ltssm_enable = qcom_pcie_2_3_2_ltssm_enable,
};

/* Qcom IP rev.: 2.4.0	Synopsys IP rev.: 4.20a */
static const struct qcom_pcie_ops ops_2_4_0 = {
	.get_resources = qcom_pcie_get_resources_2_4_0,
	.init = qcom_pcie_init_2_4_0,
	.post_init = qcom_pcie_post_init_2_4_0,
	.deinit = qcom_pcie_deinit_2_4_0,
	.ltssm_enable = qcom_pcie_2_3_2_ltssm_enable,
};

/* Qcom IP rev.: 2.3.3	Synopsys IP rev.: 4.30a */
static const struct qcom_pcie_ops ops_2_3_3 = {
	.get_resources = qcom_pcie_get_resources_2_3_3,
	.init = qcom_pcie_init_2_3_3,
	.post_init = qcom_pcie_post_init_2_3_3,
	.deinit = qcom_pcie_deinit_2_3_3,
	.ltssm_enable = qcom_pcie_2_3_2_ltssm_enable,
};

/* Qcom IP rev.: 2.7.0	Synopsys IP rev.: 4.30a */
static const struct qcom_pcie_ops ops_2_7_0 = {
	.get_resources = qcom_pcie_get_resources_2_7_0,
	.init = qcom_pcie_init_2_7_0,
	.deinit = qcom_pcie_deinit_2_7_0,
	.ltssm_enable = qcom_pcie_2_3_2_ltssm_enable,
};

/* Qcom IP rev.: 1.9.0 */
static const struct qcom_pcie_ops ops_1_9_0 = {
	.get_resources = qcom_pcie_get_resources_2_7_0,
	.init = qcom_pcie_init_2_7_0,
	.deinit = qcom_pcie_deinit_2_7_0,
	.ltssm_enable = qcom_pcie_2_3_2_ltssm_enable,
	.config_sid = qcom_pcie_config_sid_1_9_0,
};

/* Qcom IP rev.: 2.9.0  Synopsys IP rev.: 5.00a */
static const struct qcom_pcie_ops ops_2_9_0 = {
	.get_resources = qcom_pcie_get_resources_2_9_0,
	.init = qcom_pcie_init_2_9_0,
	.post_init = qcom_pcie_post_init_2_9_0,
	.deinit = qcom_pcie_deinit_2_9_0,
	.ltssm_enable = qcom_pcie_2_3_2_ltssm_enable,
};

static const struct qcom_pcie_cfg cfg_1_0_0 = {
	.ops = &ops_1_0_0,
};

static const struct qcom_pcie_cfg cfg_1_9_0 = {
	.ops = &ops_1_9_0,
};

static const struct qcom_pcie_cfg cfg_2_1_0 = {
	.ops = &ops_2_1_0,
};

static const struct qcom_pcie_cfg cfg_2_3_2 = {
	.ops = &ops_2_3_2,
};

static const struct qcom_pcie_cfg cfg_2_3_3 = {
	.ops = &ops_2_3_3,
};

static const struct qcom_pcie_cfg cfg_2_4_0 = {
	.ops = &ops_2_4_0,
};

static const struct qcom_pcie_cfg cfg_2_7_0 = {
	.ops = &ops_2_7_0,
};

static const struct qcom_pcie_cfg cfg_2_9_0 = {
	.ops = &ops_2_9_0,
};

static const struct dw_pcie_ops dw_pcie_ops = {
	.link_up = qcom_pcie_link_up,
	.start_link = qcom_pcie_start_link,
};

static int qcom_pcie_icc_init(struct qcom_pcie *pcie)
{
	struct dw_pcie *pci = pcie->pci;
	int ret;

	pcie->icc_mem = devm_of_icc_get(pci->dev, "pcie-mem");
	if (IS_ERR(pcie->icc_mem))
		return PTR_ERR(pcie->icc_mem);

	/*
	 * Some Qualcomm platforms require interconnect bandwidth constraints
	 * to be set before enabling interconnect clocks.
	 *
	 * Set an initial peak bandwidth corresponding to single-lane Gen 1
	 * for the pcie-mem path.
	 */
	ret = icc_set_bw(pcie->icc_mem, 0, MBps_to_icc(250));
	if (ret) {
		dev_err(pci->dev, "failed to set interconnect bandwidth: %d\n",
			ret);
		return ret;
	}

	return 0;
}

static void qcom_pcie_icc_update(struct qcom_pcie *pcie)
{
	struct dw_pcie *pci = pcie->pci;
	u32 offset, status, bw;
	int speed, width;
	int ret;

	if (!pcie->icc_mem)
		return;

	offset = dw_pcie_find_capability(pci, PCI_CAP_ID_EXP);
	status = readw(pci->dbi_base + offset + PCI_EXP_LNKSTA);

	/* Only update constraints if link is up. */
	if (!(status & PCI_EXP_LNKSTA_DLLLA))
		return;

	speed = FIELD_GET(PCI_EXP_LNKSTA_CLS, status);
	width = FIELD_GET(PCI_EXP_LNKSTA_NLW, status);

	switch (speed) {
	case 1:
		bw = MBps_to_icc(250);
		break;
	case 2:
		bw = MBps_to_icc(500);
		break;
	default:
		WARN_ON_ONCE(1);
		fallthrough;
	case 3:
		bw = MBps_to_icc(985);
		break;
	}

	ret = icc_set_bw(pcie->icc_mem, 0, width * bw);
	if (ret) {
		dev_err(pci->dev, "failed to set interconnect bandwidth: %d\n",
			ret);
	}
}

static int qcom_pcie_link_transition_count(struct seq_file *s, void *data)
{
	struct qcom_pcie *pcie = (struct qcom_pcie *)dev_get_drvdata(s->private);

	seq_printf(s, "L0s transition count: %u\n",
		   readl_relaxed(pcie->mhi + PARF_DEBUG_CNT_PM_LINKST_IN_L0S));

	seq_printf(s, "L1 transition count: %u\n",
		   readl_relaxed(pcie->mhi + PARF_DEBUG_CNT_PM_LINKST_IN_L1));

	seq_printf(s, "L1.1 transition count: %u\n",
		   readl_relaxed(pcie->mhi + PARF_DEBUG_CNT_AUX_CLK_IN_L1SUB_L1));

	seq_printf(s, "L1.2 transition count: %u\n",
		   readl_relaxed(pcie->mhi + PARF_DEBUG_CNT_AUX_CLK_IN_L1SUB_L2));

	seq_printf(s, "L2 transition count: %u\n",
		   readl_relaxed(pcie->mhi + PARF_DEBUG_CNT_PM_LINKST_IN_L2));

	return 0;
}

static void qcom_pcie_init_debugfs(struct qcom_pcie *pcie)
{
	struct dw_pcie *pci = pcie->pci;
	struct device *dev = pci->dev;
	char *name;

	name = devm_kasprintf(dev, GFP_KERNEL, "%pOFP", dev->of_node);
	if (!name)
		return;

	pcie->debugfs = debugfs_create_dir(name, NULL);
	debugfs_create_devm_seqfile(dev, "link_transition_count", pcie->debugfs,
				    qcom_pcie_link_transition_count);
}

static int qcom_pcie_probe(struct platform_device *pdev)
{
	const struct qcom_pcie_cfg *pcie_cfg;
	struct device *dev = &pdev->dev;
	struct qcom_pcie *pcie;
	struct dw_pcie_rp *pp;
	struct resource *res;
	struct dw_pcie *pci;
	int ret;

	pcie_cfg = of_device_get_match_data(dev);
	if (!pcie_cfg || !pcie_cfg->ops) {
		dev_err(dev, "Invalid platform data\n");
		return -EINVAL;
	}

	pcie = devm_kzalloc(dev, sizeof(*pcie), GFP_KERNEL);
	if (!pcie)
		return -ENOMEM;

	pci = devm_kzalloc(dev, sizeof(*pci), GFP_KERNEL);
	if (!pci)
		return -ENOMEM;

	pm_runtime_enable(dev);
	ret = pm_runtime_get_sync(dev);
	if (ret < 0)
		goto err_pm_runtime_put;

	pci->dev = dev;
	pci->ops = &dw_pcie_ops;
	pp = &pci->pp;

	pcie->pci = pci;

	pcie->cfg = pcie_cfg;

	pcie->reset = devm_gpiod_get_optional(dev, "perst", GPIOD_OUT_HIGH);
	if (IS_ERR(pcie->reset)) {
		ret = PTR_ERR(pcie->reset);
		goto err_pm_runtime_put;
	}

	pcie->parf = devm_platform_ioremap_resource_byname(pdev, "parf");
	if (IS_ERR(pcie->parf)) {
		ret = PTR_ERR(pcie->parf);
		goto err_pm_runtime_put;
	}

	pcie->elbi = devm_platform_ioremap_resource_byname(pdev, "elbi");
	if (IS_ERR(pcie->elbi)) {
		ret = PTR_ERR(pcie->elbi);
		goto err_pm_runtime_put;
	}

	/* MHI region is optional */
	res = platform_get_resource_byname(pdev, IORESOURCE_MEM, "mhi");
	if (res) {
		pcie->mhi = devm_ioremap_resource(dev, res);
		if (IS_ERR(pcie->mhi)) {
			ret = PTR_ERR(pcie->mhi);
			goto err_pm_runtime_put;
		}
	}

	pcie->phy = devm_phy_optional_get(dev, "pciephy");
	if (IS_ERR(pcie->phy)) {
		ret = PTR_ERR(pcie->phy);
		goto err_pm_runtime_put;
	}

	ret = qcom_pcie_icc_init(pcie);
	if (ret)
		goto err_pm_runtime_put;

	ret = pcie->cfg->ops->get_resources(pcie);
	if (ret)
		goto err_pm_runtime_put;

	pp->ops = &qcom_pcie_dw_ops;

	ret = phy_init(pcie->phy);
	if (ret)
		goto err_pm_runtime_put;

	platform_set_drvdata(pdev, pcie);

	ret = dw_pcie_host_init(pp);
	if (ret) {
		dev_err(dev, "cannot initialize host\n");
		goto err_phy_exit;
	}

	qcom_pcie_icc_update(pcie);

	if (pcie->mhi)
		qcom_pcie_init_debugfs(pcie);

	return 0;

err_phy_exit:
	phy_exit(pcie->phy);
err_pm_runtime_put:
	pm_runtime_put(dev);
	pm_runtime_disable(dev);

	return ret;
}

static int qcom_pcie_suspend_noirq(struct device *dev)
{
	struct qcom_pcie *pcie = dev_get_drvdata(dev);
	int ret;

	/*
	 * Set minimum bandwidth required to keep data path functional during
	 * suspend.
	 */
	ret = icc_set_bw(pcie->icc_mem, 0, kBps_to_icc(1));
	if (ret) {
		dev_err(dev, "Failed to set interconnect bandwidth: %d\n", ret);
		return ret;
	}

	/*
	 * Turn OFF the resources only for controllers without active PCIe
	 * devices. For controllers with active devices, the resources are kept
	 * ON and the link is expected to be in L0/L1 (sub)states.
	 *
	 * Turning OFF the resources for controllers with active PCIe devices
	 * will trigger access violation during the end of the suspend cycle,
	 * as kernel tries to access the PCIe devices config space for masking
	 * MSIs.
	 *
	 * Also, it is not desirable to put the link into L2/L3 state as that
	 * implies VDD supply will be removed and the devices may go into
	 * powerdown state. This will affect the lifetime of the storage devices
	 * like NVMe.
	 */
	if (!dw_pcie_link_up(pcie->pci)) {
		qcom_pcie_host_deinit(&pcie->pci->pp);
		pcie->suspended = true;
	}

	return 0;
}

static int qcom_pcie_resume_noirq(struct device *dev)
{
	struct qcom_pcie *pcie = dev_get_drvdata(dev);
	int ret;

	if (pcie->suspended) {
		ret = qcom_pcie_host_init(&pcie->pci->pp);
		if (ret)
			return ret;

		pcie->suspended = false;
	}

	qcom_pcie_icc_update(pcie);

	return 0;
}

static const struct of_device_id qcom_pcie_match[] = {
	{ .compatible = "qcom,pcie-apq8064", .data = &cfg_2_1_0 },
	{ .compatible = "qcom,pcie-apq8084", .data = &cfg_1_0_0 },
	{ .compatible = "qcom,pcie-ipq4019", .data = &cfg_2_4_0 },
	{ .compatible = "qcom,pcie-ipq6018", .data = &cfg_2_9_0 },
	{ .compatible = "qcom,pcie-ipq8064", .data = &cfg_2_1_0 },
	{ .compatible = "qcom,pcie-ipq8064-v2", .data = &cfg_2_1_0 },
	{ .compatible = "qcom,pcie-ipq8074", .data = &cfg_2_3_3 },
	{ .compatible = "qcom,pcie-ipq8074-gen3", .data = &cfg_2_9_0 },
	{ .compatible = "qcom,pcie-msm8996", .data = &cfg_2_3_2 },
	{ .compatible = "qcom,pcie-qcs404", .data = &cfg_2_4_0 },
	{ .compatible = "qcom,pcie-sa8540p", .data = &cfg_1_9_0 },
	{ .compatible = "qcom,pcie-sc7280", .data = &cfg_1_9_0 },
	{ .compatible = "qcom,pcie-sc8180x", .data = &cfg_1_9_0 },
	{ .compatible = "qcom,pcie-sc8280xp", .data = &cfg_1_9_0 },
	{ .compatible = "qcom,pcie-sdm845", .data = &cfg_2_7_0 },
	{ .compatible = "qcom,pcie-sdx55", .data = &cfg_1_9_0 },
	{ .compatible = "qcom,pcie-sm8150", .data = &cfg_1_9_0 },
	{ .compatible = "qcom,pcie-sm8250", .data = &cfg_1_9_0 },
	{ .compatible = "qcom,pcie-sm8350", .data = &cfg_1_9_0 },
	{ .compatible = "qcom,pcie-sm8450-pcie0", .data = &cfg_1_9_0 },
	{ .compatible = "qcom,pcie-sm8450-pcie1", .data = &cfg_1_9_0 },
	{ .compatible = "qcom,pcie-sm8550", .data = &cfg_1_9_0 },
	{ }
};

static void qcom_fixup_class(struct pci_dev *dev)
{
	dev->class = PCI_CLASS_BRIDGE_PCI_NORMAL;
}
DECLARE_PCI_FIXUP_EARLY(PCI_VENDOR_ID_QCOM, 0x0101, qcom_fixup_class);
DECLARE_PCI_FIXUP_EARLY(PCI_VENDOR_ID_QCOM, 0x0104, qcom_fixup_class);
DECLARE_PCI_FIXUP_EARLY(PCI_VENDOR_ID_QCOM, 0x0106, qcom_fixup_class);
DECLARE_PCI_FIXUP_EARLY(PCI_VENDOR_ID_QCOM, 0x0107, qcom_fixup_class);
DECLARE_PCI_FIXUP_EARLY(PCI_VENDOR_ID_QCOM, 0x0302, qcom_fixup_class);
DECLARE_PCI_FIXUP_EARLY(PCI_VENDOR_ID_QCOM, 0x1000, qcom_fixup_class);
DECLARE_PCI_FIXUP_EARLY(PCI_VENDOR_ID_QCOM, 0x1001, qcom_fixup_class);

static const struct dev_pm_ops qcom_pcie_pm_ops = {
	NOIRQ_SYSTEM_SLEEP_PM_OPS(qcom_pcie_suspend_noirq, qcom_pcie_resume_noirq)
};

static struct platform_driver qcom_pcie_driver = {
	.probe = qcom_pcie_probe,
	.driver = {
		.name = "qcom-pcie",
		.suppress_bind_attrs = true,
		.of_match_table = qcom_pcie_match,
		.pm = &qcom_pcie_pm_ops,
		.probe_type = PROBE_PREFER_ASYNCHRONOUS,
	},
};
builtin_platform_driver(qcom_pcie_driver);<|MERGE_RESOLUTION|>--- conflicted
+++ resolved
@@ -953,15 +953,9 @@
 	val &= ~REQ_NOT_ENTR_L1;
 	writel(val, pcie->parf + PARF_PM_CTRL);
 
-<<<<<<< HEAD
-	val = readl(pcie->parf + PCIE20_PARF_AXI_MSTR_WR_ADDR_HALT_V2);
-	val |= BIT(31);
-	writel(val, pcie->parf + PCIE20_PARF_AXI_MSTR_WR_ADDR_HALT_V2);
-=======
 	val = readl(pcie->parf + PARF_AXI_MSTR_WR_ADDR_HALT_V2);
 	val |= EN;
 	writel(val, pcie->parf + PARF_AXI_MSTR_WR_ADDR_HALT_V2);
->>>>>>> 160f4124
 
 	return 0;
 err_disable_clocks:
