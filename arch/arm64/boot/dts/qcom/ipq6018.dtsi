// SPDX-License-Identifier: (GPL-2.0+ OR BSD-3-Clause)
/*
 * IPQ6018 SoC device tree source
 *
 * Copyright (c) 2019, The Linux Foundation. All rights reserved.
 */

#include <dt-bindings/interrupt-controller/arm-gic.h>
#include <dt-bindings/clock/qcom,gcc-ipq6018.h>
#include <dt-bindings/reset/qcom,gcc-ipq6018.h>
#include <dt-bindings/clock/qcom,apss-ipq.h>

/ {
	#address-cells = <2>;
	#size-cells = <2>;
	interrupt-parent = <&intc>;

	clocks {
		sleep_clk: sleep-clk {
			compatible = "fixed-clock";
			clock-frequency = <32000>;
			#clock-cells = <0>;
		};

		xo: xo {
			compatible = "fixed-clock";
			clock-frequency = <24000000>;
			#clock-cells = <0>;
		};
	};

	cpus: cpus {
		#address-cells = <1>;
		#size-cells = <0>;

		CPU0: cpu@0 {
			device_type = "cpu";
			compatible = "arm,cortex-a53";
			reg = <0x0>;
			enable-method = "psci";
			next-level-cache = <&L2_0>;
			clocks = <&apcs_glb APCS_ALIAS0_CORE_CLK>;
			clock-names = "cpu";
			operating-points-v2 = <&cpu_opp_table>;
			cpu-supply = <&ipq6018_s2>;
		};

		CPU1: cpu@1 {
			device_type = "cpu";
			compatible = "arm,cortex-a53";
			enable-method = "psci";
			reg = <0x1>;
			next-level-cache = <&L2_0>;
			clocks = <&apcs_glb APCS_ALIAS0_CORE_CLK>;
			clock-names = "cpu";
			operating-points-v2 = <&cpu_opp_table>;
			cpu-supply = <&ipq6018_s2>;
		};

		CPU2: cpu@2 {
			device_type = "cpu";
			compatible = "arm,cortex-a53";
			enable-method = "psci";
			reg = <0x2>;
			next-level-cache = <&L2_0>;
			clocks = <&apcs_glb APCS_ALIAS0_CORE_CLK>;
			clock-names = "cpu";
			operating-points-v2 = <&cpu_opp_table>;
			cpu-supply = <&ipq6018_s2>;
		};

		CPU3: cpu@3 {
			device_type = "cpu";
			compatible = "arm,cortex-a53";
			enable-method = "psci";
			reg = <0x3>;
			next-level-cache = <&L2_0>;
			clocks = <&apcs_glb APCS_ALIAS0_CORE_CLK>;
			clock-names = "cpu";
			operating-points-v2 = <&cpu_opp_table>;
			cpu-supply = <&ipq6018_s2>;
		};

		L2_0: l2-cache {
			compatible = "cache";
			cache-level = <0x2>;
		};
	};

	firmware {
		scm {
			compatible = "qcom,scm-ipq6018", "qcom,scm";
		};
	};

	cpu_opp_table: opp-table-cpu {
		compatible = "operating-points-v2";
		opp-shared;

		opp-864000000 {
			opp-hz = /bits/ 64 <864000000>;
			opp-microvolt = <725000>;
			clock-latency-ns = <200000>;
		};

		opp-1056000000 {
			opp-hz = /bits/ 64 <1056000000>;
			opp-microvolt = <787500>;
			clock-latency-ns = <200000>;
		};

		opp-1320000000 {
			opp-hz = /bits/ 64 <1320000000>;
			opp-microvolt = <862500>;
			clock-latency-ns = <200000>;
		};

		opp-1440000000 {
			opp-hz = /bits/ 64 <1440000000>;
			opp-microvolt = <925000>;
			clock-latency-ns = <200000>;
		};

		opp-1608000000 {
			opp-hz = /bits/ 64 <1608000000>;
			opp-microvolt = <987500>;
			clock-latency-ns = <200000>;
		};

		opp-1800000000 {
			opp-hz = /bits/ 64 <1800000000>;
			opp-microvolt = <1062500>;
			clock-latency-ns = <200000>;
		};
	};

	pmuv8: pmu {
		compatible = "arm,cortex-a53-pmu";
		interrupts = <GIC_PPI 7 (GIC_CPU_MASK_SIMPLE(4) | IRQ_TYPE_LEVEL_HIGH)>;
	};

	psci: psci {
		compatible = "arm,psci-1.0";
		method = "smc";
	};

	reserved-memory {
		#address-cells = <2>;
		#size-cells = <2>;
		ranges;

		rpm_msg_ram: memory@60000 {
			reg = <0x0 0x00060000 0x0 0x6000>;
			no-map;
		};

		tz: memory@4a600000 {
			reg = <0x0 0x4a600000 0x0 0x00400000>;
			no-map;
		};

		smem_region: memory@4aa00000 {
			reg = <0x0 0x4aa00000 0x0 0x00100000>;
			no-map;
		};

		q6_region: memory@4ab00000 {
			reg = <0x0 0x4ab00000 0x0 0x05500000>;
			no-map;
		};
	};

	rpm-glink {
		compatible = "qcom,glink-rpm";
		interrupts = <GIC_SPI 168 IRQ_TYPE_EDGE_RISING>;
		qcom,rpm-msg-ram = <&rpm_msg_ram>;
		mboxes = <&apcs_glb 0>;

		rpm_requests: rpm-requests {
			compatible = "qcom,rpm-ipq6018";
			qcom,glink-channels = "rpm_requests";

			regulators {
				compatible = "qcom,rpm-mp5496-regulators";

				ipq6018_s2: s2 {
					regulator-min-microvolt = <725000>;
					regulator-max-microvolt = <1062500>;
					regulator-always-on;
				};
			};
		};
	};

	smem {
		compatible = "qcom,smem";
		memory-region = <&smem_region>;
		hwlocks = <&tcsr_mutex 0>;
	};

	soc: soc {
		#address-cells = <2>;
		#size-cells = <2>;
		ranges = <0 0 0 0 0x0 0xffffffff>;
		dma-ranges;
		compatible = "simple-bus";

		qusb_phy_1: qusb@59000 {
			compatible = "qcom,ipq6018-qusb2-phy";
			reg = <0x0 0x00059000 0x0 0x180>;
			#phy-cells = <0>;

			clocks = <&gcc GCC_USB1_PHY_CFG_AHB_CLK>,
				 <&xo>;
			clock-names = "cfg_ahb", "ref";

			resets = <&gcc GCC_QUSB2_1_PHY_BCR>;
			status = "disabled";
		};

		ssphy_0: ssphy@78000 {
			compatible = "qcom,ipq6018-qmp-usb3-phy";
			reg = <0x0 0x00078000 0x0 0x1c4>;
			#address-cells = <2>;
			#size-cells = <2>;
			ranges;

			clocks = <&gcc GCC_USB0_AUX_CLK>,
				 <&gcc GCC_USB0_PHY_CFG_AHB_CLK>, <&xo>;
			clock-names = "aux", "cfg_ahb", "ref";

			resets = <&gcc GCC_USB0_PHY_BCR>,
				 <&gcc GCC_USB3PHY_0_PHY_BCR>;
			reset-names = "phy","common";
			status = "disabled";

			usb0_ssphy: phy@78200 {
				reg = <0x0 0x00078200 0x0 0x130>, /* Tx */
				      <0x0 0x00078400 0x0 0x200>, /* Rx */
				      <0x0 0x00078800 0x0 0x1f8>, /* PCS */
				      <0x0 0x00078600 0x0 0x044>; /* PCS misc */
				#phy-cells = <0>;
				#clock-cells = <0>;
				clocks = <&gcc GCC_USB0_PIPE_CLK>;
				clock-names = "pipe0";
				clock-output-names = "gcc_usb0_pipe_clk_src";
			};
		};

		qusb_phy_0: qusb@79000 {
			compatible = "qcom,ipq6018-qusb2-phy";
			reg = <0x0 0x00079000 0x0 0x180>;
			#phy-cells = <0>;

			clocks = <&gcc GCC_USB0_PHY_CFG_AHB_CLK>,
				<&xo>;
			clock-names = "cfg_ahb", "ref";

			resets = <&gcc GCC_QUSB2_0_PHY_BCR>;
			status = "disabled";
		};

		pcie_phy: phy@84000 {
			compatible = "qcom,ipq6018-qmp-pcie-phy";
			reg = <0x0 0x00084000 0x0 0x1bc>; /* Serdes PLL */
			status = "disabled";
			#address-cells = <2>;
			#size-cells = <2>;
			ranges;

			clocks = <&gcc GCC_PCIE0_AUX_CLK>,
				<&gcc GCC_PCIE0_AHB_CLK>;
			clock-names = "aux", "cfg_ahb";

			resets = <&gcc GCC_PCIE0_PHY_BCR>,
				<&gcc GCC_PCIE0PHY_PHY_BCR>;
			reset-names = "phy",
				      "common";

			pcie_phy0: phy@84200 {
				reg = <0x0 0x00084200 0x0 0x16c>, /* Serdes Tx */
				      <0x0 0x00084400 0x0 0x200>, /* Serdes Rx */
				      <0x0 0x00084800 0x0 0x1f0>, /* PCS: Lane0, COM, PCIE */
				      <0x0 0x00084c00 0x0 0xf4>; /* pcs_misc */
				#phy-cells = <0>;

				clocks = <&gcc GCC_PCIE0_PIPE_CLK>;
				clock-names = "pipe0";
				clock-output-names = "gcc_pcie0_pipe_clk_src";
				#clock-cells = <0>;
			};
		};

		mdio: mdio@90000 {
			#address-cells = <1>;
			#size-cells = <0>;
			compatible = "qcom,ipq6018-mdio", "qcom,ipq4019-mdio";
			reg = <0x0 0x00090000 0x0 0x64>;
			clocks = <&gcc GCC_MDIO_AHB_CLK>;
			clock-names = "gcc_mdio_ahb_clk";
			status = "disabled";
		};

		prng: qrng@e1000 {
			compatible = "qcom,prng-ee";
			reg = <0x0 0x000e3000 0x0 0x1000>;
			clocks = <&gcc GCC_PRNG_AHB_CLK>;
			clock-names = "core";
		};

		cryptobam: dma-controller@704000 {
			compatible = "qcom,bam-v1.7.0";
			reg = <0x0 0x00704000 0x0 0x20000>;
			interrupts = <GIC_SPI 207 IRQ_TYPE_LEVEL_HIGH>;
			clocks = <&gcc GCC_CRYPTO_AHB_CLK>;
			clock-names = "bam_clk";
			#dma-cells = <1>;
			qcom,ee = <1>;
			qcom,controlled-remotely;
		};

		crypto: crypto@73a000 {
			compatible = "qcom,crypto-v5.1";
			reg = <0x0 0x0073a000 0x0 0x6000>;
			clocks = <&gcc GCC_CRYPTO_AHB_CLK>,
				 <&gcc GCC_CRYPTO_AXI_CLK>,
				 <&gcc GCC_CRYPTO_CLK>;
			clock-names = "iface", "bus", "core";
			dmas = <&cryptobam 2>, <&cryptobam 3>;
			dma-names = "rx", "tx";
		};

		tlmm: pinctrl@1000000 {
			compatible = "qcom,ipq6018-pinctrl";
			reg = <0x0 0x01000000 0x0 0x300000>;
			interrupts = <GIC_SPI 208 IRQ_TYPE_LEVEL_HIGH>;
			gpio-controller;
			#gpio-cells = <2>;
			gpio-ranges = <&tlmm 0 0 80>;
			interrupt-controller;
			#interrupt-cells = <2>;

			serial_3_pins: serial3-state {
				pins = "gpio44", "gpio45";
				function = "blsp2_uart";
				drive-strength = <8>;
				bias-pull-down;
			};

			qpic_pins: qpic-state {
				pins = "gpio1", "gpio3", "gpio4",
					"gpio5", "gpio6", "gpio7",
					"gpio8", "gpio10", "gpio11",
					"gpio12", "gpio13", "gpio14",
					"gpio15", "gpio17";
				function = "qpic_pad";
				drive-strength = <8>;
				bias-disable;
			};
		};

		gcc: gcc@1800000 {
			compatible = "qcom,gcc-ipq6018";
			reg = <0x0 0x01800000 0x0 0x80000>;
			clocks = <&xo>, <&sleep_clk>;
			clock-names = "xo", "sleep_clk";
			#clock-cells = <1>;
			#reset-cells = <1>;
		};

		tcsr_mutex: hwlock@1905000 {
			compatible = "qcom,ipq6018-tcsr-mutex", "qcom,tcsr-mutex";
			reg = <0x0 0x01905000 0x0 0x1000>;
			#hwlock-cells = <1>;
		};

		tcsr: syscon@1937000 {
			compatible = "qcom,tcsr-ipq6018", "syscon";
			reg = <0x0 0x01937000 0x0 0x21000>;
		};

		usb2: usb@70f8800 {
			compatible = "qcom,ipq6018-dwc3", "qcom,dwc3";
			reg = <0x0 0x070f8800 0x0 0x400>;
			#address-cells = <2>;
			#size-cells = <2>;
			ranges;
			clocks = <&gcc GCC_USB1_MASTER_CLK>,
				 <&gcc GCC_USB1_SLEEP_CLK>,
				 <&gcc GCC_USB1_MOCK_UTMI_CLK>;
			clock-names = "core",
				      "sleep",
				      "mock_utmi";

			assigned-clocks = <&gcc GCC_USB1_MASTER_CLK>,
					  <&gcc GCC_USB1_MOCK_UTMI_CLK>;
			assigned-clock-rates = <133330000>,
					       <24000000>;
			resets = <&gcc GCC_USB1_BCR>;
			status = "disabled";

			dwc_1: usb@7000000 {
				compatible = "snps,dwc3";
				reg = <0x0 0x07000000 0x0 0xcd00>;
				interrupts = <GIC_SPI 99 IRQ_TYPE_LEVEL_HIGH>;
				phys = <&qusb_phy_1>;
				phy-names = "usb2-phy";
				tx-fifo-resize;
				snps,is-utmi-l1-suspend;
				snps,hird-threshold = /bits/ 8 <0x0>;
				snps,dis_u2_susphy_quirk;
				snps,dis_u3_susphy_quirk;
				dr_mode = "host";
			};
		};

		blsp_dma: dma-controller@7884000 {
			compatible = "qcom,bam-v1.7.0";
			reg = <0x0 0x07884000 0x0 0x2b000>;
			interrupts = <GIC_SPI 238 IRQ_TYPE_LEVEL_HIGH>;
			clocks = <&gcc GCC_BLSP1_AHB_CLK>;
			clock-names = "bam_clk";
			#dma-cells = <1>;
			qcom,ee = <0>;
		};

		blsp1_uart3: serial@78b1000 {
			compatible = "qcom,msm-uartdm-v1.4", "qcom,msm-uartdm";
			reg = <0x0 0x078b1000 0x0 0x200>;
			interrupts = <GIC_SPI 306 IRQ_TYPE_LEVEL_HIGH>;
			clocks = <&gcc GCC_BLSP1_UART3_APPS_CLK>,
				 <&gcc GCC_BLSP1_AHB_CLK>;
			clock-names = "core", "iface";
			status = "disabled";
		};

		blsp1_spi1: spi@78b5000 {
			compatible = "qcom,spi-qup-v2.2.1";
			#address-cells = <1>;
			#size-cells = <0>;
			reg = <0x0 0x078b5000 0x0 0x600>;
			interrupts = <GIC_SPI 95 IRQ_TYPE_LEVEL_HIGH>;
			spi-max-frequency = <50000000>;
			clocks = <&gcc GCC_BLSP1_QUP1_SPI_APPS_CLK>,
				 <&gcc GCC_BLSP1_AHB_CLK>;
			clock-names = "core", "iface";
			dmas = <&blsp_dma 12>, <&blsp_dma 13>;
			dma-names = "tx", "rx";
			status = "disabled";
		};

		blsp1_spi2: spi@78b6000 {
			compatible = "qcom,spi-qup-v2.2.1";
			#address-cells = <1>;
			#size-cells = <0>;
			reg = <0x0 0x078b6000 0x0 0x600>;
			interrupts = <GIC_SPI 96 IRQ_TYPE_LEVEL_HIGH>;
			spi-max-frequency = <50000000>;
			clocks = <&gcc GCC_BLSP1_QUP2_SPI_APPS_CLK>,
				 <&gcc GCC_BLSP1_AHB_CLK>;
			clock-names = "core", "iface";
			dmas = <&blsp_dma 14>, <&blsp_dma 15>;
			dma-names = "tx", "rx";
			status = "disabled";
		};

		blsp1_i2c2: i2c@78b6000 {
			compatible = "qcom,i2c-qup-v2.2.1";
			#address-cells = <1>;
			#size-cells = <0>;
			reg = <0x0 0x078b6000 0x0 0x600>;
			interrupts = <GIC_SPI 96 IRQ_TYPE_LEVEL_HIGH>;
			clocks = <&gcc GCC_BLSP1_QUP2_I2C_APPS_CLK>,
				 <&gcc GCC_BLSP1_AHB_CLK>;
			clock-names = "core", "iface";
			clock-frequency = <400000>;
			dmas = <&blsp_dma 14>, <&blsp_dma 15>;
			dma-names = "tx", "rx";
			status = "disabled";
		};

		blsp1_i2c3: i2c@78b7000 {
			compatible = "qcom,i2c-qup-v2.2.1";
			#address-cells = <1>;
			#size-cells = <0>;
			reg = <0x0 0x078b7000 0x0 0x600>;
			interrupts = <GIC_SPI 97 IRQ_TYPE_LEVEL_HIGH>;
			clocks = <&gcc GCC_BLSP1_QUP3_I2C_APPS_CLK>,
				 <&gcc GCC_BLSP1_AHB_CLK>;
			clock-names = "core", "iface";
			clock-frequency = <400000>;
			dmas = <&blsp_dma 16>, <&blsp_dma 17>;
			dma-names = "tx", "rx";
			status = "disabled";
		};

		qpic_bam: dma-controller@7984000 {
			compatible = "qcom,bam-v1.7.0";
			reg = <0x0 0x07984000 0x0 0x1a000>;
			interrupts = <GIC_SPI 146 IRQ_TYPE_LEVEL_HIGH>;
			clocks = <&gcc GCC_QPIC_AHB_CLK>;
			clock-names = "bam_clk";
			#dma-cells = <1>;
			qcom,ee = <0>;
			status = "disabled";
		};

		qpic_nand: nand-controller@79b0000 {
			compatible = "qcom,ipq6018-nand";
			reg = <0x0 0x079b0000 0x0 0x10000>;
			#address-cells = <1>;
			#size-cells = <0>;
			clocks = <&gcc GCC_QPIC_CLK>,
				 <&gcc GCC_QPIC_AHB_CLK>;
			clock-names = "core", "aon";

			dmas = <&qpic_bam 0>,
			       <&qpic_bam 1>,
			       <&qpic_bam 2>;
			dma-names = "tx", "rx", "cmd";
			pinctrl-0 = <&qpic_pins>;
			pinctrl-names = "default";
			status = "disabled";
		};

		usb3: usb@8af8800 {
			compatible = "qcom,ipq6018-dwc3", "qcom,dwc3";
			reg = <0x0 0x08af8800 0x0 0x400>;
			#address-cells = <2>;
			#size-cells = <2>;
			ranges;

			clocks = <&gcc GCC_SYS_NOC_USB0_AXI_CLK>,
				<&gcc GCC_USB0_MASTER_CLK>,
				<&gcc GCC_USB0_SLEEP_CLK>,
				<&gcc GCC_USB0_MOCK_UTMI_CLK>;
			clock-names = "cfg_noc",
				"core",
				"sleep",
				"mock_utmi";

			assigned-clocks = <&gcc GCC_SYS_NOC_USB0_AXI_CLK>,
					  <&gcc GCC_USB0_MASTER_CLK>,
					  <&gcc GCC_USB0_MOCK_UTMI_CLK>;
			assigned-clock-rates = <133330000>,
					       <133330000>,
					       <20000000>;

			resets = <&gcc GCC_USB0_BCR>;
			status = "disabled";

			dwc_0: usb@8a00000 {
				compatible = "snps,dwc3";
				reg = <0x0 0x08a00000 0x0 0xcd00>;
				interrupts = <GIC_SPI 140 IRQ_TYPE_LEVEL_HIGH>;
				phys = <&qusb_phy_0>, <&usb0_ssphy>;
				phy-names = "usb2-phy", "usb3-phy";
				clocks = <&xo>;
				clock-names = "ref";
				tx-fifo-resize;
				snps,is-utmi-l1-suspend;
				snps,hird-threshold = /bits/ 8 <0x0>;
				snps,dis_u2_susphy_quirk;
				snps,dis_u3_susphy_quirk;
				dr_mode = "host";
			};
		};

		intc: interrupt-controller@b000000 {
			compatible = "qcom,msm-qgic2";
			#address-cells = <2>;
			#size-cells = <2>;
			interrupt-controller;
			#interrupt-cells = <0x3>;
			reg = <0x0 0x0b000000 0x0 0x1000>,  /*GICD*/
			      <0x0 0x0b002000 0x0 0x1000>,  /*GICC*/
			      <0x0 0x0b001000 0x0 0x1000>,  /*GICH*/
			      <0x0 0x0b004000 0x0 0x1000>;  /*GICV*/
			interrupts = <GIC_PPI 9 IRQ_TYPE_LEVEL_HIGH>;
			ranges = <0 0 0 0xb00a000 0 0xffd>;

			v2m@0 {
				compatible = "arm,gic-v2m-frame";
				msi-controller;
				reg = <0x0 0x0 0x0 0xffd>;
			};
		};

<<<<<<< HEAD
		pcie_phy: phy@84000 {
			compatible = "qcom,ipq6018-qmp-pcie-phy";
			reg = <0x0 0x84000 0x0 0x1bc>; /* Serdes PLL */
			status = "disabled";
			#address-cells = <2>;
			#size-cells = <2>;
			ranges;

			clocks = <&gcc GCC_PCIE0_AUX_CLK>,
				<&gcc GCC_PCIE0_AHB_CLK>;
			clock-names = "aux", "cfg_ahb";

			resets = <&gcc GCC_PCIE0_PHY_BCR>,
				<&gcc GCC_PCIE0PHY_PHY_BCR>;
			reset-names = "phy",
				      "common";

			pcie_phy0: phy@84200 {
				reg = <0x0 0x84200 0x0 0x16c>, /* Serdes Tx */
				      <0x0 0x84400 0x0 0x200>, /* Serdes Rx */
				      <0x0 0x84800 0x0 0x1f0>, /* PCS: Lane0, COM, PCIE */
				      <0x0 0x84c00 0x0 0xf4>; /* pcs_misc */
				#phy-cells = <0>;

				clocks = <&gcc GCC_PCIE0_PIPE_CLK>;
				clock-names = "pipe0";
				clock-output-names = "gcc_pcie0_pipe_clk_src";
				#clock-cells = <0>;
			};
		};

		pcie0: pci@20000000 {
			compatible = "qcom,pcie-ipq6018";
			reg = <0x0 0x20000000 0x0 0xf1d>,
			      <0x0 0x20000f20 0x0 0xa8>,
			      <0x0 0x20001000 0x0 0x1000>,
			      <0x0 0x80000 0x0 0x4000>,
			      <0x0 0x20100000 0x0 0x1000>;
			reg-names = "dbi", "elbi", "atu", "parf", "config";

			device_type = "pci";
			linux,pci-domain = <0>;
			bus-range = <0x00 0xff>;
			num-lanes = <1>;
			max-link-speed = <3>;
			#address-cells = <3>;
			#size-cells = <2>;

			phys = <&pcie_phy0>;
			phy-names = "pciephy";

			ranges = <0x81000000 0x0 0x00000000 0x0 0x20200000 0x0 0x10000>,
				 <0x82000000 0x0 0x20220000 0x0 0x20220000 0x0 0xfde0000>;

			interrupts = <GIC_SPI 52 IRQ_TYPE_LEVEL_HIGH>;
			interrupt-names = "msi";

			#interrupt-cells = <1>;
			interrupt-map-mask = <0 0 0 0x7>;
			interrupt-map = <0 0 0 1 &intc 0 75 IRQ_TYPE_LEVEL_HIGH>, /* int_a */
					<0 0 0 2 &intc 0 78 IRQ_TYPE_LEVEL_HIGH>, /* int_b */
					<0 0 0 3 &intc 0 79 IRQ_TYPE_LEVEL_HIGH>, /* int_c */
					<0 0 0 4 &intc 0 83 IRQ_TYPE_LEVEL_HIGH>; /* int_d */

			clocks = <&gcc GCC_SYS_NOC_PCIE0_AXI_CLK>,
				 <&gcc GCC_PCIE0_AXI_M_CLK>,
				 <&gcc GCC_PCIE0_AXI_S_CLK>,
				 <&gcc GCC_PCIE0_AXI_S_BRIDGE_CLK>,
				 <&gcc PCIE0_RCHNG_CLK>;
			clock-names = "iface",
				      "axi_m",
				      "axi_s",
				      "axi_bridge",
				      "rchng";

			resets = <&gcc GCC_PCIE0_PIPE_ARES>,
				 <&gcc GCC_PCIE0_SLEEP_ARES>,
				 <&gcc GCC_PCIE0_CORE_STICKY_ARES>,
				 <&gcc GCC_PCIE0_AXI_MASTER_ARES>,
				 <&gcc GCC_PCIE0_AXI_SLAVE_ARES>,
				 <&gcc GCC_PCIE0_AHB_ARES>,
				 <&gcc GCC_PCIE0_AXI_MASTER_STICKY_ARES>,
				 <&gcc GCC_PCIE0_AXI_SLAVE_STICKY_ARES>;
			reset-names = "pipe",
				      "sleep",
				      "sticky",
				      "axi_m",
				      "axi_s",
				      "ahb",
				      "axi_m_sticky",
				      "axi_s_sticky";

			status = "disabled";
		};

=======
>>>>>>> 5729a900
		watchdog@b017000 {
			compatible = "qcom,kpss-wdt";
			interrupts = <GIC_SPI 3 IRQ_TYPE_EDGE_RISING>;
			reg = <0x0 0x0b017000 0x0 0x40>;
			clocks = <&sleep_clk>;
			timeout-sec = <10>;
		};

		apcs_glb: mailbox@b111000 {
			compatible = "qcom,ipq6018-apcs-apps-global";
			reg = <0x0 0x0b111000 0x0 0x1000>;
			#clock-cells = <1>;
			clocks = <&a53pll>, <&xo>;
			clock-names = "pll", "xo";
			#mbox-cells = <1>;
		};

		a53pll: clock@b116000 {
			compatible = "qcom,ipq6018-a53pll";
			reg = <0x0 0x0b116000 0x0 0x40>;
			#clock-cells = <0>;
			clocks = <&xo>;
			clock-names = "xo";
		};

		timer@b120000 {
			#address-cells = <1>;
			#size-cells = <1>;
			ranges = <0 0 0 0x10000000>;
			compatible = "arm,armv7-timer-mem";
			reg = <0x0 0x0b120000 0x0 0x1000>;

			frame@b120000 {
				frame-number = <0>;
				interrupts = <GIC_SPI 8 IRQ_TYPE_LEVEL_HIGH>,
					     <GIC_SPI 7 IRQ_TYPE_LEVEL_HIGH>;
				reg = <0x0b121000 0x1000>,
				      <0x0b122000 0x1000>;
			};

			frame@b123000 {
				frame-number = <1>;
				interrupts = <GIC_SPI 9 IRQ_TYPE_LEVEL_HIGH>;
				reg = <0x0b123000 0x1000>;
				status = "disabled";
			};

			frame@b124000 {
				frame-number = <2>;
				interrupts = <GIC_SPI 10 IRQ_TYPE_LEVEL_HIGH>;
				reg = <0x0b124000 0x1000>;
				status = "disabled";
			};

			frame@b125000 {
				frame-number = <3>;
				interrupts = <GIC_SPI 11 IRQ_TYPE_LEVEL_HIGH>;
				reg = <0x0b125000 0x1000>;
				status = "disabled";
			};

			frame@b126000 {
				frame-number = <4>;
				interrupts = <GIC_SPI 12 IRQ_TYPE_LEVEL_HIGH>;
				reg = <0x0b126000 0x1000>;
				status = "disabled";
			};

			frame@b127000 {
				frame-number = <5>;
				interrupts = <GIC_SPI 13 IRQ_TYPE_LEVEL_HIGH>;
				reg = <0x0b127000 0x1000>;
				status = "disabled";
			};

			frame@b128000 {
				frame-number = <6>;
				interrupts = <GIC_SPI 14 IRQ_TYPE_LEVEL_HIGH>;
				reg = <0x0b128000 0x1000>;
				status = "disabled";
			};
		};

		q6v5_wcss: remoteproc@cd00000 {
			compatible = "qcom,ipq6018-wcss-pil";
			reg = <0x0 0x0cd00000 0x0 0x4040>,
			      <0x0 0x004ab000 0x0 0x20>;
			reg-names = "qdsp6",
				    "rmb";
			interrupts-extended = <&intc GIC_SPI 325 IRQ_TYPE_EDGE_RISING>,
					      <&wcss_smp2p_in 0 0>,
					      <&wcss_smp2p_in 1 0>,
					      <&wcss_smp2p_in 2 0>,
					      <&wcss_smp2p_in 3 0>;
			interrupt-names = "wdog",
					  "fatal",
					  "ready",
					  "handover",
					  "stop-ack";

			resets = <&gcc GCC_WCSSAON_RESET>,
				 <&gcc GCC_WCSS_BCR>,
				 <&gcc GCC_WCSS_Q6_BCR>;

			reset-names = "wcss_aon_reset",
				      "wcss_reset",
				      "wcss_q6_reset";

			clocks = <&gcc GCC_PRNG_AHB_CLK>;
			clock-names = "prng";

			qcom,halt-regs = <&tcsr 0x18000 0x1b000 0xe000>;

			qcom,smem-states = <&wcss_smp2p_out 0>,
					   <&wcss_smp2p_out 1>;
			qcom,smem-state-names = "shutdown",
						"stop";

			memory-region = <&q6_region>;

			glink-edge {
				interrupts = <GIC_SPI 321 IRQ_TYPE_EDGE_RISING>;
				label = "rtr";
				qcom,remote-pid = <1>;
				mboxes = <&apcs_glb 8>;

				qrtr_requests {
					qcom,glink-channels = "IPCRTR";
				};
			};
		};

		pcie0: pci@20000000 {
			compatible = "qcom,pcie-ipq6018";
			reg = <0x0 0x20000000 0x0 0xf1d>,
			      <0x0 0x20000f20 0x0 0xa8>,
			      <0x0 0x20001000 0x0 0x1000>,
			      <0x0 0x80000 0x0 0x4000>,
			      <0x0 0x20100000 0x0 0x1000>;
			reg-names = "dbi", "elbi", "atu", "parf", "config";

			device_type = "pci";
			linux,pci-domain = <0>;
			bus-range = <0x00 0xff>;
			num-lanes = <1>;
			max-link-speed = <3>;
			#address-cells = <3>;
			#size-cells = <2>;

			phys = <&pcie_phy0>;
			phy-names = "pciephy";

			ranges = <0x81000000 0x0 0x00000000 0x0 0x20200000 0x0 0x10000>,
				 <0x82000000 0x0 0x20220000 0x0 0x20220000 0x0 0xfde0000>;

			interrupts = <GIC_SPI 52 IRQ_TYPE_LEVEL_HIGH>;
			interrupt-names = "msi";

			#interrupt-cells = <1>;
			interrupt-map-mask = <0 0 0 0x7>;
			interrupt-map = <0 0 0 1 &intc 0 75 IRQ_TYPE_LEVEL_HIGH>, /* int_a */
					<0 0 0 2 &intc 0 78 IRQ_TYPE_LEVEL_HIGH>, /* int_b */
					<0 0 0 3 &intc 0 79 IRQ_TYPE_LEVEL_HIGH>, /* int_c */
					<0 0 0 4 &intc 0 83 IRQ_TYPE_LEVEL_HIGH>; /* int_d */

			clocks = <&gcc GCC_SYS_NOC_PCIE0_AXI_CLK>,
				 <&gcc GCC_PCIE0_AXI_M_CLK>,
				 <&gcc GCC_PCIE0_AXI_S_CLK>,
				 <&gcc GCC_PCIE0_AXI_S_BRIDGE_CLK>,
				 <&gcc PCIE0_RCHNG_CLK>;
			clock-names = "iface",
				      "axi_m",
				      "axi_s",
				      "axi_bridge",
				      "rchng";

			resets = <&gcc GCC_PCIE0_PIPE_ARES>,
				 <&gcc GCC_PCIE0_SLEEP_ARES>,
				 <&gcc GCC_PCIE0_CORE_STICKY_ARES>,
				 <&gcc GCC_PCIE0_AXI_MASTER_ARES>,
				 <&gcc GCC_PCIE0_AXI_SLAVE_ARES>,
				 <&gcc GCC_PCIE0_AHB_ARES>,
				 <&gcc GCC_PCIE0_AXI_MASTER_STICKY_ARES>,
				 <&gcc GCC_PCIE0_AXI_SLAVE_STICKY_ARES>;
			reset-names = "pipe",
				      "sleep",
				      "sticky",
				      "axi_m",
				      "axi_s",
				      "ahb",
				      "axi_m_sticky",
				      "axi_s_sticky";

			status = "disabled";
		};
	};

	timer {
		compatible = "arm,armv8-timer";
		interrupts = <GIC_PPI 2 (GIC_CPU_MASK_SIMPLE(4) | IRQ_TYPE_LEVEL_LOW)>,
			     <GIC_PPI 3 (GIC_CPU_MASK_SIMPLE(4) | IRQ_TYPE_LEVEL_LOW)>,
			     <GIC_PPI 4 (GIC_CPU_MASK_SIMPLE(4) | IRQ_TYPE_LEVEL_LOW)>,
			     <GIC_PPI 1 (GIC_CPU_MASK_SIMPLE(4) | IRQ_TYPE_LEVEL_LOW)>;
	};

	wcss: wcss-smp2p {
		compatible = "qcom,smp2p";
		qcom,smem = <435>, <428>;

		interrupt-parent = <&intc>;
		interrupts = <GIC_SPI 322 IRQ_TYPE_EDGE_RISING>;

		mboxes = <&apcs_glb 9>;

		qcom,local-pid = <0>;
		qcom,remote-pid = <1>;

		wcss_smp2p_out: master-kernel {
			qcom,entry-name = "master-kernel";
			#qcom,smem-state-cells = <1>;
		};

		wcss_smp2p_in: slave-kernel {
			qcom,entry-name = "slave-kernel";
			interrupt-controller;
			#interrupt-cells = <2>;
		};
	};
};<|MERGE_RESOLUTION|>--- conflicted
+++ resolved
@@ -586,35 +586,135 @@
 			};
 		};
 
-<<<<<<< HEAD
-		pcie_phy: phy@84000 {
-			compatible = "qcom,ipq6018-qmp-pcie-phy";
-			reg = <0x0 0x84000 0x0 0x1bc>; /* Serdes PLL */
-			status = "disabled";
-			#address-cells = <2>;
-			#size-cells = <2>;
-			ranges;
-
-			clocks = <&gcc GCC_PCIE0_AUX_CLK>,
-				<&gcc GCC_PCIE0_AHB_CLK>;
-			clock-names = "aux", "cfg_ahb";
-
-			resets = <&gcc GCC_PCIE0_PHY_BCR>,
-				<&gcc GCC_PCIE0PHY_PHY_BCR>;
-			reset-names = "phy",
-				      "common";
-
-			pcie_phy0: phy@84200 {
-				reg = <0x0 0x84200 0x0 0x16c>, /* Serdes Tx */
-				      <0x0 0x84400 0x0 0x200>, /* Serdes Rx */
-				      <0x0 0x84800 0x0 0x1f0>, /* PCS: Lane0, COM, PCIE */
-				      <0x0 0x84c00 0x0 0xf4>; /* pcs_misc */
-				#phy-cells = <0>;
-
-				clocks = <&gcc GCC_PCIE0_PIPE_CLK>;
-				clock-names = "pipe0";
-				clock-output-names = "gcc_pcie0_pipe_clk_src";
-				#clock-cells = <0>;
+		watchdog@b017000 {
+			compatible = "qcom,kpss-wdt";
+			interrupts = <GIC_SPI 3 IRQ_TYPE_EDGE_RISING>;
+			reg = <0x0 0x0b017000 0x0 0x40>;
+			clocks = <&sleep_clk>;
+			timeout-sec = <10>;
+		};
+
+		apcs_glb: mailbox@b111000 {
+			compatible = "qcom,ipq6018-apcs-apps-global";
+			reg = <0x0 0x0b111000 0x0 0x1000>;
+			#clock-cells = <1>;
+			clocks = <&a53pll>, <&xo>;
+			clock-names = "pll", "xo";
+			#mbox-cells = <1>;
+		};
+
+		a53pll: clock@b116000 {
+			compatible = "qcom,ipq6018-a53pll";
+			reg = <0x0 0x0b116000 0x0 0x40>;
+			#clock-cells = <0>;
+			clocks = <&xo>;
+			clock-names = "xo";
+		};
+
+		timer@b120000 {
+			#address-cells = <1>;
+			#size-cells = <1>;
+			ranges = <0 0 0 0x10000000>;
+			compatible = "arm,armv7-timer-mem";
+			reg = <0x0 0x0b120000 0x0 0x1000>;
+
+			frame@b120000 {
+				frame-number = <0>;
+				interrupts = <GIC_SPI 8 IRQ_TYPE_LEVEL_HIGH>,
+					     <GIC_SPI 7 IRQ_TYPE_LEVEL_HIGH>;
+				reg = <0x0b121000 0x1000>,
+				      <0x0b122000 0x1000>;
+			};
+
+			frame@b123000 {
+				frame-number = <1>;
+				interrupts = <GIC_SPI 9 IRQ_TYPE_LEVEL_HIGH>;
+				reg = <0x0b123000 0x1000>;
+				status = "disabled";
+			};
+
+			frame@b124000 {
+				frame-number = <2>;
+				interrupts = <GIC_SPI 10 IRQ_TYPE_LEVEL_HIGH>;
+				reg = <0x0b124000 0x1000>;
+				status = "disabled";
+			};
+
+			frame@b125000 {
+				frame-number = <3>;
+				interrupts = <GIC_SPI 11 IRQ_TYPE_LEVEL_HIGH>;
+				reg = <0x0b125000 0x1000>;
+				status = "disabled";
+			};
+
+			frame@b126000 {
+				frame-number = <4>;
+				interrupts = <GIC_SPI 12 IRQ_TYPE_LEVEL_HIGH>;
+				reg = <0x0b126000 0x1000>;
+				status = "disabled";
+			};
+
+			frame@b127000 {
+				frame-number = <5>;
+				interrupts = <GIC_SPI 13 IRQ_TYPE_LEVEL_HIGH>;
+				reg = <0x0b127000 0x1000>;
+				status = "disabled";
+			};
+
+			frame@b128000 {
+				frame-number = <6>;
+				interrupts = <GIC_SPI 14 IRQ_TYPE_LEVEL_HIGH>;
+				reg = <0x0b128000 0x1000>;
+				status = "disabled";
+			};
+		};
+
+		q6v5_wcss: remoteproc@cd00000 {
+			compatible = "qcom,ipq6018-wcss-pil";
+			reg = <0x0 0x0cd00000 0x0 0x4040>,
+			      <0x0 0x004ab000 0x0 0x20>;
+			reg-names = "qdsp6",
+				    "rmb";
+			interrupts-extended = <&intc GIC_SPI 325 IRQ_TYPE_EDGE_RISING>,
+					      <&wcss_smp2p_in 0 0>,
+					      <&wcss_smp2p_in 1 0>,
+					      <&wcss_smp2p_in 2 0>,
+					      <&wcss_smp2p_in 3 0>;
+			interrupt-names = "wdog",
+					  "fatal",
+					  "ready",
+					  "handover",
+					  "stop-ack";
+
+			resets = <&gcc GCC_WCSSAON_RESET>,
+				 <&gcc GCC_WCSS_BCR>,
+				 <&gcc GCC_WCSS_Q6_BCR>;
+
+			reset-names = "wcss_aon_reset",
+				      "wcss_reset",
+				      "wcss_q6_reset";
+
+			clocks = <&gcc GCC_PRNG_AHB_CLK>;
+			clock-names = "prng";
+
+			qcom,halt-regs = <&tcsr 0x18000 0x1b000 0xe000>;
+
+			qcom,smem-states = <&wcss_smp2p_out 0>,
+					   <&wcss_smp2p_out 1>;
+			qcom,smem-state-names = "shutdown",
+						"stop";
+
+			memory-region = <&q6_region>;
+
+			glink-edge {
+				interrupts = <GIC_SPI 321 IRQ_TYPE_EDGE_RISING>;
+				label = "rtr";
+				qcom,remote-pid = <1>;
+				mboxes = <&apcs_glb 8>;
+
+				qrtr_requests {
+					qcom,glink-channels = "IPCRTR";
+				};
 			};
 		};
 
@@ -681,204 +781,6 @@
 
 			status = "disabled";
 		};
-
-=======
->>>>>>> 5729a900
-		watchdog@b017000 {
-			compatible = "qcom,kpss-wdt";
-			interrupts = <GIC_SPI 3 IRQ_TYPE_EDGE_RISING>;
-			reg = <0x0 0x0b017000 0x0 0x40>;
-			clocks = <&sleep_clk>;
-			timeout-sec = <10>;
-		};
-
-		apcs_glb: mailbox@b111000 {
-			compatible = "qcom,ipq6018-apcs-apps-global";
-			reg = <0x0 0x0b111000 0x0 0x1000>;
-			#clock-cells = <1>;
-			clocks = <&a53pll>, <&xo>;
-			clock-names = "pll", "xo";
-			#mbox-cells = <1>;
-		};
-
-		a53pll: clock@b116000 {
-			compatible = "qcom,ipq6018-a53pll";
-			reg = <0x0 0x0b116000 0x0 0x40>;
-			#clock-cells = <0>;
-			clocks = <&xo>;
-			clock-names = "xo";
-		};
-
-		timer@b120000 {
-			#address-cells = <1>;
-			#size-cells = <1>;
-			ranges = <0 0 0 0x10000000>;
-			compatible = "arm,armv7-timer-mem";
-			reg = <0x0 0x0b120000 0x0 0x1000>;
-
-			frame@b120000 {
-				frame-number = <0>;
-				interrupts = <GIC_SPI 8 IRQ_TYPE_LEVEL_HIGH>,
-					     <GIC_SPI 7 IRQ_TYPE_LEVEL_HIGH>;
-				reg = <0x0b121000 0x1000>,
-				      <0x0b122000 0x1000>;
-			};
-
-			frame@b123000 {
-				frame-number = <1>;
-				interrupts = <GIC_SPI 9 IRQ_TYPE_LEVEL_HIGH>;
-				reg = <0x0b123000 0x1000>;
-				status = "disabled";
-			};
-
-			frame@b124000 {
-				frame-number = <2>;
-				interrupts = <GIC_SPI 10 IRQ_TYPE_LEVEL_HIGH>;
-				reg = <0x0b124000 0x1000>;
-				status = "disabled";
-			};
-
-			frame@b125000 {
-				frame-number = <3>;
-				interrupts = <GIC_SPI 11 IRQ_TYPE_LEVEL_HIGH>;
-				reg = <0x0b125000 0x1000>;
-				status = "disabled";
-			};
-
-			frame@b126000 {
-				frame-number = <4>;
-				interrupts = <GIC_SPI 12 IRQ_TYPE_LEVEL_HIGH>;
-				reg = <0x0b126000 0x1000>;
-				status = "disabled";
-			};
-
-			frame@b127000 {
-				frame-number = <5>;
-				interrupts = <GIC_SPI 13 IRQ_TYPE_LEVEL_HIGH>;
-				reg = <0x0b127000 0x1000>;
-				status = "disabled";
-			};
-
-			frame@b128000 {
-				frame-number = <6>;
-				interrupts = <GIC_SPI 14 IRQ_TYPE_LEVEL_HIGH>;
-				reg = <0x0b128000 0x1000>;
-				status = "disabled";
-			};
-		};
-
-		q6v5_wcss: remoteproc@cd00000 {
-			compatible = "qcom,ipq6018-wcss-pil";
-			reg = <0x0 0x0cd00000 0x0 0x4040>,
-			      <0x0 0x004ab000 0x0 0x20>;
-			reg-names = "qdsp6",
-				    "rmb";
-			interrupts-extended = <&intc GIC_SPI 325 IRQ_TYPE_EDGE_RISING>,
-					      <&wcss_smp2p_in 0 0>,
-					      <&wcss_smp2p_in 1 0>,
-					      <&wcss_smp2p_in 2 0>,
-					      <&wcss_smp2p_in 3 0>;
-			interrupt-names = "wdog",
-					  "fatal",
-					  "ready",
-					  "handover",
-					  "stop-ack";
-
-			resets = <&gcc GCC_WCSSAON_RESET>,
-				 <&gcc GCC_WCSS_BCR>,
-				 <&gcc GCC_WCSS_Q6_BCR>;
-
-			reset-names = "wcss_aon_reset",
-				      "wcss_reset",
-				      "wcss_q6_reset";
-
-			clocks = <&gcc GCC_PRNG_AHB_CLK>;
-			clock-names = "prng";
-
-			qcom,halt-regs = <&tcsr 0x18000 0x1b000 0xe000>;
-
-			qcom,smem-states = <&wcss_smp2p_out 0>,
-					   <&wcss_smp2p_out 1>;
-			qcom,smem-state-names = "shutdown",
-						"stop";
-
-			memory-region = <&q6_region>;
-
-			glink-edge {
-				interrupts = <GIC_SPI 321 IRQ_TYPE_EDGE_RISING>;
-				label = "rtr";
-				qcom,remote-pid = <1>;
-				mboxes = <&apcs_glb 8>;
-
-				qrtr_requests {
-					qcom,glink-channels = "IPCRTR";
-				};
-			};
-		};
-
-		pcie0: pci@20000000 {
-			compatible = "qcom,pcie-ipq6018";
-			reg = <0x0 0x20000000 0x0 0xf1d>,
-			      <0x0 0x20000f20 0x0 0xa8>,
-			      <0x0 0x20001000 0x0 0x1000>,
-			      <0x0 0x80000 0x0 0x4000>,
-			      <0x0 0x20100000 0x0 0x1000>;
-			reg-names = "dbi", "elbi", "atu", "parf", "config";
-
-			device_type = "pci";
-			linux,pci-domain = <0>;
-			bus-range = <0x00 0xff>;
-			num-lanes = <1>;
-			max-link-speed = <3>;
-			#address-cells = <3>;
-			#size-cells = <2>;
-
-			phys = <&pcie_phy0>;
-			phy-names = "pciephy";
-
-			ranges = <0x81000000 0x0 0x00000000 0x0 0x20200000 0x0 0x10000>,
-				 <0x82000000 0x0 0x20220000 0x0 0x20220000 0x0 0xfde0000>;
-
-			interrupts = <GIC_SPI 52 IRQ_TYPE_LEVEL_HIGH>;
-			interrupt-names = "msi";
-
-			#interrupt-cells = <1>;
-			interrupt-map-mask = <0 0 0 0x7>;
-			interrupt-map = <0 0 0 1 &intc 0 75 IRQ_TYPE_LEVEL_HIGH>, /* int_a */
-					<0 0 0 2 &intc 0 78 IRQ_TYPE_LEVEL_HIGH>, /* int_b */
-					<0 0 0 3 &intc 0 79 IRQ_TYPE_LEVEL_HIGH>, /* int_c */
-					<0 0 0 4 &intc 0 83 IRQ_TYPE_LEVEL_HIGH>; /* int_d */
-
-			clocks = <&gcc GCC_SYS_NOC_PCIE0_AXI_CLK>,
-				 <&gcc GCC_PCIE0_AXI_M_CLK>,
-				 <&gcc GCC_PCIE0_AXI_S_CLK>,
-				 <&gcc GCC_PCIE0_AXI_S_BRIDGE_CLK>,
-				 <&gcc PCIE0_RCHNG_CLK>;
-			clock-names = "iface",
-				      "axi_m",
-				      "axi_s",
-				      "axi_bridge",
-				      "rchng";
-
-			resets = <&gcc GCC_PCIE0_PIPE_ARES>,
-				 <&gcc GCC_PCIE0_SLEEP_ARES>,
-				 <&gcc GCC_PCIE0_CORE_STICKY_ARES>,
-				 <&gcc GCC_PCIE0_AXI_MASTER_ARES>,
-				 <&gcc GCC_PCIE0_AXI_SLAVE_ARES>,
-				 <&gcc GCC_PCIE0_AHB_ARES>,
-				 <&gcc GCC_PCIE0_AXI_MASTER_STICKY_ARES>,
-				 <&gcc GCC_PCIE0_AXI_SLAVE_STICKY_ARES>;
-			reset-names = "pipe",
-				      "sleep",
-				      "sticky",
-				      "axi_m",
-				      "axi_s",
-				      "ahb",
-				      "axi_m_sticky",
-				      "axi_s_sticky";
-
-			status = "disabled";
-		};
 	};
 
 	timer {
