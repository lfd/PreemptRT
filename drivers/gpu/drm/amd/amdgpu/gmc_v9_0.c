/*
 * Copyright 2016 Advanced Micro Devices, Inc.
 *
 * Permission is hereby granted, free of charge, to any person obtaining a
 * copy of this software and associated documentation files (the "Software"),
 * to deal in the Software without restriction, including without limitation
 * the rights to use, copy, modify, merge, publish, distribute, sublicense,
 * and/or sell copies of the Software, and to permit persons to whom the
 * Software is furnished to do so, subject to the following conditions:
 *
 * The above copyright notice and this permission notice shall be included in
 * all copies or substantial portions of the Software.
 *
 * THE SOFTWARE IS PROVIDED "AS IS", WITHOUT WARRANTY OF ANY KIND, EXPRESS OR
 * IMPLIED, INCLUDING BUT NOT LIMITED TO THE WARRANTIES OF MERCHANTABILITY,
 * FITNESS FOR A PARTICULAR PURPOSE AND NONINFRINGEMENT.  IN NO EVENT SHALL
 * THE COPYRIGHT HOLDER(S) OR AUTHOR(S) BE LIABLE FOR ANY CLAIM, DAMAGES OR
 * OTHER LIABILITY, WHETHER IN AN ACTION OF CONTRACT, TORT OR OTHERWISE,
 * ARISING FROM, OUT OF OR IN CONNECTION WITH THE SOFTWARE OR THE USE OR
 * OTHER DEALINGS IN THE SOFTWARE.
 *
 */

#include <linux/firmware.h>
#include <linux/pci.h>

#include <drm/drm_cache.h>

#include "amdgpu.h"
#include "gmc_v9_0.h"
#include "amdgpu_atomfirmware.h"
#include "amdgpu_gem.h"

#include "gc/gc_9_0_sh_mask.h"
#include "dce/dce_12_0_offset.h"
#include "dce/dce_12_0_sh_mask.h"
#include "vega10_enum.h"
#include "mmhub/mmhub_1_0_offset.h"
#include "athub/athub_1_0_sh_mask.h"
#include "athub/athub_1_0_offset.h"
#include "oss/osssys_4_0_offset.h"

#include "soc15.h"
#include "soc15d.h"
#include "soc15_common.h"
#include "umc/umc_6_0_sh_mask.h"

#include "gfxhub_v1_0.h"
#include "mmhub_v1_0.h"
#include "athub_v1_0.h"
#include "gfxhub_v1_1.h"
#include "mmhub_v9_4.h"
#include "mmhub_v1_7.h"
#include "umc_v6_1.h"
#include "umc_v6_0.h"
#include "umc_v6_7.h"
#include "hdp_v4_0.h"
#include "mca_v3_0.h"

#include "ivsrcid/vmc/irqsrcs_vmc_1_0.h"

#include "amdgpu_ras.h"
#include "amdgpu_xgmi.h"

#include "amdgpu_reset.h"

/* add these here since we already include dce12 headers and these are for DCN */
#define mmHUBP0_DCSURF_PRI_VIEWPORT_DIMENSION                                                          0x055d
#define mmHUBP0_DCSURF_PRI_VIEWPORT_DIMENSION_BASE_IDX                                                 2
#define HUBP0_DCSURF_PRI_VIEWPORT_DIMENSION__PRI_VIEWPORT_WIDTH__SHIFT                                        0x0
#define HUBP0_DCSURF_PRI_VIEWPORT_DIMENSION__PRI_VIEWPORT_HEIGHT__SHIFT                                       0x10
#define HUBP0_DCSURF_PRI_VIEWPORT_DIMENSION__PRI_VIEWPORT_WIDTH_MASK                                          0x00003FFFL
#define HUBP0_DCSURF_PRI_VIEWPORT_DIMENSION__PRI_VIEWPORT_HEIGHT_MASK                                         0x3FFF0000L
#define mmDCHUBBUB_SDPIF_MMIO_CNTRL_0                                                                  0x049d
#define mmDCHUBBUB_SDPIF_MMIO_CNTRL_0_BASE_IDX                                                         2

#define mmHUBP0_DCSURF_PRI_VIEWPORT_DIMENSION_DCN2                                                          0x05ea
#define mmHUBP0_DCSURF_PRI_VIEWPORT_DIMENSION_DCN2_BASE_IDX                                                 2


static const char *gfxhub_client_ids[] = {
	"CB",
	"DB",
	"IA",
	"WD",
	"CPF",
	"CPC",
	"CPG",
	"RLC",
	"TCP",
	"SQC (inst)",
	"SQC (data)",
	"SQG",
	"PA",
};

static const char *mmhub_client_ids_raven[][2] = {
	[0][0] = "MP1",
	[1][0] = "MP0",
	[2][0] = "VCN",
	[3][0] = "VCNU",
	[4][0] = "HDP",
	[5][0] = "DCE",
	[13][0] = "UTCL2",
	[19][0] = "TLS",
	[26][0] = "OSS",
	[27][0] = "SDMA0",
	[0][1] = "MP1",
	[1][1] = "MP0",
	[2][1] = "VCN",
	[3][1] = "VCNU",
	[4][1] = "HDP",
	[5][1] = "XDP",
	[6][1] = "DBGU0",
	[7][1] = "DCE",
	[8][1] = "DCEDWB0",
	[9][1] = "DCEDWB1",
	[26][1] = "OSS",
	[27][1] = "SDMA0",
};

static const char *mmhub_client_ids_renoir[][2] = {
	[0][0] = "MP1",
	[1][0] = "MP0",
	[2][0] = "HDP",
	[4][0] = "DCEDMC",
	[5][0] = "DCEVGA",
	[13][0] = "UTCL2",
	[19][0] = "TLS",
	[26][0] = "OSS",
	[27][0] = "SDMA0",
	[28][0] = "VCN",
	[29][0] = "VCNU",
	[30][0] = "JPEG",
	[0][1] = "MP1",
	[1][1] = "MP0",
	[2][1] = "HDP",
	[3][1] = "XDP",
	[6][1] = "DBGU0",
	[7][1] = "DCEDMC",
	[8][1] = "DCEVGA",
	[9][1] = "DCEDWB",
	[26][1] = "OSS",
	[27][1] = "SDMA0",
	[28][1] = "VCN",
	[29][1] = "VCNU",
	[30][1] = "JPEG",
};

static const char *mmhub_client_ids_vega10[][2] = {
	[0][0] = "MP0",
	[1][0] = "UVD",
	[2][0] = "UVDU",
	[3][0] = "HDP",
	[13][0] = "UTCL2",
	[14][0] = "OSS",
	[15][0] = "SDMA1",
	[32+0][0] = "VCE0",
	[32+1][0] = "VCE0U",
	[32+2][0] = "XDMA",
	[32+3][0] = "DCE",
	[32+4][0] = "MP1",
	[32+14][0] = "SDMA0",
	[0][1] = "MP0",
	[1][1] = "UVD",
	[2][1] = "UVDU",
	[3][1] = "DBGU0",
	[4][1] = "HDP",
	[5][1] = "XDP",
	[14][1] = "OSS",
	[15][1] = "SDMA0",
	[32+0][1] = "VCE0",
	[32+1][1] = "VCE0U",
	[32+2][1] = "XDMA",
	[32+3][1] = "DCE",
	[32+4][1] = "DCEDWB",
	[32+5][1] = "MP1",
	[32+6][1] = "DBGU1",
	[32+14][1] = "SDMA1",
};

static const char *mmhub_client_ids_vega12[][2] = {
	[0][0] = "MP0",
	[1][0] = "VCE0",
	[2][0] = "VCE0U",
	[3][0] = "HDP",
	[13][0] = "UTCL2",
	[14][0] = "OSS",
	[15][0] = "SDMA1",
	[32+0][0] = "DCE",
	[32+1][0] = "XDMA",
	[32+2][0] = "UVD",
	[32+3][0] = "UVDU",
	[32+4][0] = "MP1",
	[32+15][0] = "SDMA0",
	[0][1] = "MP0",
	[1][1] = "VCE0",
	[2][1] = "VCE0U",
	[3][1] = "DBGU0",
	[4][1] = "HDP",
	[5][1] = "XDP",
	[14][1] = "OSS",
	[15][1] = "SDMA0",
	[32+0][1] = "DCE",
	[32+1][1] = "DCEDWB",
	[32+2][1] = "XDMA",
	[32+3][1] = "UVD",
	[32+4][1] = "UVDU",
	[32+5][1] = "MP1",
	[32+6][1] = "DBGU1",
	[32+15][1] = "SDMA1",
};

static const char *mmhub_client_ids_vega20[][2] = {
	[0][0] = "XDMA",
	[1][0] = "DCE",
	[2][0] = "VCE0",
	[3][0] = "VCE0U",
	[4][0] = "UVD",
	[5][0] = "UVD1U",
	[13][0] = "OSS",
	[14][0] = "HDP",
	[15][0] = "SDMA0",
	[32+0][0] = "UVD",
	[32+1][0] = "UVDU",
	[32+2][0] = "MP1",
	[32+3][0] = "MP0",
	[32+12][0] = "UTCL2",
	[32+14][0] = "SDMA1",
	[0][1] = "XDMA",
	[1][1] = "DCE",
	[2][1] = "DCEDWB",
	[3][1] = "VCE0",
	[4][1] = "VCE0U",
	[5][1] = "UVD1",
	[6][1] = "UVD1U",
	[7][1] = "DBGU0",
	[8][1] = "XDP",
	[13][1] = "OSS",
	[14][1] = "HDP",
	[15][1] = "SDMA0",
	[32+0][1] = "UVD",
	[32+1][1] = "UVDU",
	[32+2][1] = "DBGU1",
	[32+3][1] = "MP1",
	[32+4][1] = "MP0",
	[32+14][1] = "SDMA1",
};

static const char *mmhub_client_ids_arcturus[][2] = {
	[0][0] = "DBGU1",
	[1][0] = "XDP",
	[2][0] = "MP1",
	[14][0] = "HDP",
	[171][0] = "JPEG",
	[172][0] = "VCN",
	[173][0] = "VCNU",
	[203][0] = "JPEG1",
	[204][0] = "VCN1",
	[205][0] = "VCN1U",
	[256][0] = "SDMA0",
	[257][0] = "SDMA1",
	[258][0] = "SDMA2",
	[259][0] = "SDMA3",
	[260][0] = "SDMA4",
	[261][0] = "SDMA5",
	[262][0] = "SDMA6",
	[263][0] = "SDMA7",
	[384][0] = "OSS",
	[0][1] = "DBGU1",
	[1][1] = "XDP",
	[2][1] = "MP1",
	[14][1] = "HDP",
	[171][1] = "JPEG",
	[172][1] = "VCN",
	[173][1] = "VCNU",
	[203][1] = "JPEG1",
	[204][1] = "VCN1",
	[205][1] = "VCN1U",
	[256][1] = "SDMA0",
	[257][1] = "SDMA1",
	[258][1] = "SDMA2",
	[259][1] = "SDMA3",
	[260][1] = "SDMA4",
	[261][1] = "SDMA5",
	[262][1] = "SDMA6",
	[263][1] = "SDMA7",
	[384][1] = "OSS",
};

static const char *mmhub_client_ids_aldebaran[][2] = {
	[2][0] = "MP1",
	[3][0] = "MP0",
	[32+1][0] = "DBGU_IO0",
	[32+2][0] = "DBGU_IO2",
	[32+4][0] = "MPIO",
	[96+11][0] = "JPEG0",
	[96+12][0] = "VCN0",
	[96+13][0] = "VCNU0",
	[128+11][0] = "JPEG1",
	[128+12][0] = "VCN1",
	[128+13][0] = "VCNU1",
	[160+1][0] = "XDP",
	[160+14][0] = "HDP",
	[256+0][0] = "SDMA0",
	[256+1][0] = "SDMA1",
	[256+2][0] = "SDMA2",
	[256+3][0] = "SDMA3",
	[256+4][0] = "SDMA4",
	[384+0][0] = "OSS",
	[2][1] = "MP1",
	[3][1] = "MP0",
	[32+1][1] = "DBGU_IO0",
	[32+2][1] = "DBGU_IO2",
	[32+4][1] = "MPIO",
	[96+11][1] = "JPEG0",
	[96+12][1] = "VCN0",
	[96+13][1] = "VCNU0",
	[128+11][1] = "JPEG1",
	[128+12][1] = "VCN1",
	[128+13][1] = "VCNU1",
	[160+1][1] = "XDP",
	[160+14][1] = "HDP",
	[256+0][1] = "SDMA0",
	[256+1][1] = "SDMA1",
	[256+2][1] = "SDMA2",
	[256+3][1] = "SDMA3",
	[256+4][1] = "SDMA4",
	[384+0][1] = "OSS",
};

static const struct soc15_reg_golden golden_settings_mmhub_1_0_0[] =
{
	SOC15_REG_GOLDEN_VALUE(MMHUB, 0, mmDAGB1_WRCLI2, 0x00000007, 0xfe5fe0fa),
	SOC15_REG_GOLDEN_VALUE(MMHUB, 0, mmMMEA1_DRAM_WR_CLI2GRP_MAP0, 0x00000030, 0x55555565)
};

static const struct soc15_reg_golden golden_settings_athub_1_0_0[] =
{
	SOC15_REG_GOLDEN_VALUE(ATHUB, 0, mmRPB_ARB_CNTL, 0x0000ff00, 0x00000800),
	SOC15_REG_GOLDEN_VALUE(ATHUB, 0, mmRPB_ARB_CNTL2, 0x00ff00ff, 0x00080008)
};

static const uint32_t ecc_umc_mcumc_ctrl_addrs[] = {
	(0x000143c0 + 0x00000000),
	(0x000143c0 + 0x00000800),
	(0x000143c0 + 0x00001000),
	(0x000143c0 + 0x00001800),
	(0x000543c0 + 0x00000000),
	(0x000543c0 + 0x00000800),
	(0x000543c0 + 0x00001000),
	(0x000543c0 + 0x00001800),
	(0x000943c0 + 0x00000000),
	(0x000943c0 + 0x00000800),
	(0x000943c0 + 0x00001000),
	(0x000943c0 + 0x00001800),
	(0x000d43c0 + 0x00000000),
	(0x000d43c0 + 0x00000800),
	(0x000d43c0 + 0x00001000),
	(0x000d43c0 + 0x00001800),
	(0x001143c0 + 0x00000000),
	(0x001143c0 + 0x00000800),
	(0x001143c0 + 0x00001000),
	(0x001143c0 + 0x00001800),
	(0x001543c0 + 0x00000000),
	(0x001543c0 + 0x00000800),
	(0x001543c0 + 0x00001000),
	(0x001543c0 + 0x00001800),
	(0x001943c0 + 0x00000000),
	(0x001943c0 + 0x00000800),
	(0x001943c0 + 0x00001000),
	(0x001943c0 + 0x00001800),
	(0x001d43c0 + 0x00000000),
	(0x001d43c0 + 0x00000800),
	(0x001d43c0 + 0x00001000),
	(0x001d43c0 + 0x00001800),
};

static const uint32_t ecc_umc_mcumc_ctrl_mask_addrs[] = {
	(0x000143e0 + 0x00000000),
	(0x000143e0 + 0x00000800),
	(0x000143e0 + 0x00001000),
	(0x000143e0 + 0x00001800),
	(0x000543e0 + 0x00000000),
	(0x000543e0 + 0x00000800),
	(0x000543e0 + 0x00001000),
	(0x000543e0 + 0x00001800),
	(0x000943e0 + 0x00000000),
	(0x000943e0 + 0x00000800),
	(0x000943e0 + 0x00001000),
	(0x000943e0 + 0x00001800),
	(0x000d43e0 + 0x00000000),
	(0x000d43e0 + 0x00000800),
	(0x000d43e0 + 0x00001000),
	(0x000d43e0 + 0x00001800),
	(0x001143e0 + 0x00000000),
	(0x001143e0 + 0x00000800),
	(0x001143e0 + 0x00001000),
	(0x001143e0 + 0x00001800),
	(0x001543e0 + 0x00000000),
	(0x001543e0 + 0x00000800),
	(0x001543e0 + 0x00001000),
	(0x001543e0 + 0x00001800),
	(0x001943e0 + 0x00000000),
	(0x001943e0 + 0x00000800),
	(0x001943e0 + 0x00001000),
	(0x001943e0 + 0x00001800),
	(0x001d43e0 + 0x00000000),
	(0x001d43e0 + 0x00000800),
	(0x001d43e0 + 0x00001000),
	(0x001d43e0 + 0x00001800),
};

static int gmc_v9_0_ecc_interrupt_state(struct amdgpu_device *adev,
		struct amdgpu_irq_src *src,
		unsigned type,
		enum amdgpu_interrupt_state state)
{
	u32 bits, i, tmp, reg;

	/* Devices newer then VEGA10/12 shall have these programming
	     sequences performed by PSP BL */
	if (adev->asic_type >= CHIP_VEGA20)
		return 0;

	bits = 0x7f;

	switch (state) {
	case AMDGPU_IRQ_STATE_DISABLE:
		for (i = 0; i < ARRAY_SIZE(ecc_umc_mcumc_ctrl_addrs); i++) {
			reg = ecc_umc_mcumc_ctrl_addrs[i];
			tmp = RREG32(reg);
			tmp &= ~bits;
			WREG32(reg, tmp);
		}
		for (i = 0; i < ARRAY_SIZE(ecc_umc_mcumc_ctrl_mask_addrs); i++) {
			reg = ecc_umc_mcumc_ctrl_mask_addrs[i];
			tmp = RREG32(reg);
			tmp &= ~bits;
			WREG32(reg, tmp);
		}
		break;
	case AMDGPU_IRQ_STATE_ENABLE:
		for (i = 0; i < ARRAY_SIZE(ecc_umc_mcumc_ctrl_addrs); i++) {
			reg = ecc_umc_mcumc_ctrl_addrs[i];
			tmp = RREG32(reg);
			tmp |= bits;
			WREG32(reg, tmp);
		}
		for (i = 0; i < ARRAY_SIZE(ecc_umc_mcumc_ctrl_mask_addrs); i++) {
			reg = ecc_umc_mcumc_ctrl_mask_addrs[i];
			tmp = RREG32(reg);
			tmp |= bits;
			WREG32(reg, tmp);
		}
		break;
	default:
		break;
	}

	return 0;
}

static int gmc_v9_0_vm_fault_interrupt_state(struct amdgpu_device *adev,
					struct amdgpu_irq_src *src,
					unsigned type,
					enum amdgpu_interrupt_state state)
{
	struct amdgpu_vmhub *hub;
	u32 tmp, reg, bits, i, j;

	bits = VM_CONTEXT1_CNTL__RANGE_PROTECTION_FAULT_ENABLE_INTERRUPT_MASK |
		VM_CONTEXT1_CNTL__DUMMY_PAGE_PROTECTION_FAULT_ENABLE_INTERRUPT_MASK |
		VM_CONTEXT1_CNTL__PDE0_PROTECTION_FAULT_ENABLE_INTERRUPT_MASK |
		VM_CONTEXT1_CNTL__VALID_PROTECTION_FAULT_ENABLE_INTERRUPT_MASK |
		VM_CONTEXT1_CNTL__READ_PROTECTION_FAULT_ENABLE_INTERRUPT_MASK |
		VM_CONTEXT1_CNTL__WRITE_PROTECTION_FAULT_ENABLE_INTERRUPT_MASK |
		VM_CONTEXT1_CNTL__EXECUTE_PROTECTION_FAULT_ENABLE_INTERRUPT_MASK;

	switch (state) {
	case AMDGPU_IRQ_STATE_DISABLE:
		for (j = 0; j < adev->num_vmhubs; j++) {
			hub = &adev->vmhub[j];
			for (i = 0; i < 16; i++) {
				reg = hub->vm_context0_cntl + i;

				if (j == AMDGPU_GFXHUB_0)
					tmp = RREG32_SOC15_IP(GC, reg);
				else
					tmp = RREG32_SOC15_IP(MMHUB, reg);

				tmp &= ~bits;

				if (j == AMDGPU_GFXHUB_0)
					WREG32_SOC15_IP(GC, reg, tmp);
				else
					WREG32_SOC15_IP(MMHUB, reg, tmp);
			}
		}
		break;
	case AMDGPU_IRQ_STATE_ENABLE:
		for (j = 0; j < adev->num_vmhubs; j++) {
			hub = &adev->vmhub[j];
			for (i = 0; i < 16; i++) {
				reg = hub->vm_context0_cntl + i;

				if (j == AMDGPU_GFXHUB_0)
					tmp = RREG32_SOC15_IP(GC, reg);
				else
					tmp = RREG32_SOC15_IP(MMHUB, reg);

				tmp |= bits;

				if (j == AMDGPU_GFXHUB_0)
					WREG32_SOC15_IP(GC, reg, tmp);
				else
					WREG32_SOC15_IP(MMHUB, reg, tmp);
			}
		}
		break;
	default:
		break;
	}

	return 0;
}

static int gmc_v9_0_process_interrupt(struct amdgpu_device *adev,
				      struct amdgpu_irq_src *source,
				      struct amdgpu_iv_entry *entry)
{
	bool retry_fault = !!(entry->src_data[1] & 0x80);
	bool write_fault = !!(entry->src_data[1] & 0x20);
	uint32_t status = 0, cid = 0, rw = 0;
	struct amdgpu_task_info task_info;
	struct amdgpu_vmhub *hub;
	const char *mmhub_cid;
	const char *hub_name;
	u64 addr;

	addr = (u64)entry->src_data[0] << 12;
	addr |= ((u64)entry->src_data[1] & 0xf) << 44;

	if (retry_fault) {
		/* Returning 1 here also prevents sending the IV to the KFD */

		/* Process it onyl if it's the first fault for this address */
		if (entry->ih != &adev->irq.ih_soft &&
		    amdgpu_gmc_filter_faults(adev, entry->ih, addr, entry->pasid,
					     entry->timestamp))
			return 1;

		/* Delegate it to a different ring if the hardware hasn't
		 * already done it.
		 */
		if (entry->ih == &adev->irq.ih) {
			amdgpu_irq_delegate(adev, entry, 8);
			return 1;
		}

		/* Try to handle the recoverable page faults by filling page
		 * tables
		 */
		if (amdgpu_vm_handle_fault(adev, entry->pasid, addr, write_fault))
			return 1;
	}

	if (!printk_ratelimit())
		return 0;

	if (entry->client_id == SOC15_IH_CLIENTID_VMC) {
		hub_name = "mmhub0";
		hub = &adev->vmhub[AMDGPU_MMHUB_0];
	} else if (entry->client_id == SOC15_IH_CLIENTID_VMC1) {
		hub_name = "mmhub1";
		hub = &adev->vmhub[AMDGPU_MMHUB_1];
	} else {
		hub_name = "gfxhub0";
		hub = &adev->vmhub[AMDGPU_GFXHUB_0];
	}

	memset(&task_info, 0, sizeof(struct amdgpu_task_info));
	amdgpu_vm_get_task_info(adev, entry->pasid, &task_info);

	dev_err(adev->dev,
		"[%s] %s page fault (src_id:%u ring:%u vmid:%u "
		"pasid:%u, for process %s pid %d thread %s pid %d)\n",
		hub_name, retry_fault ? "retry" : "no-retry",
		entry->src_id, entry->ring_id, entry->vmid,
		entry->pasid, task_info.process_name, task_info.tgid,
		task_info.task_name, task_info.pid);
	dev_err(adev->dev, "  in page starting at address 0x%016llx from IH client 0x%x (%s)\n",
		addr, entry->client_id,
		soc15_ih_clientid_name[entry->client_id]);

	if (amdgpu_sriov_vf(adev))
		return 0;

	/*
	 * Issue a dummy read to wait for the status register to
	 * be updated to avoid reading an incorrect value due to
	 * the new fast GRBM interface.
	 */
	if ((entry->vmid_src == AMDGPU_GFXHUB_0) &&
	    (adev->ip_versions[GC_HWIP][0] < IP_VERSION(9, 4, 2)))
		RREG32(hub->vm_l2_pro_fault_status);

	status = RREG32(hub->vm_l2_pro_fault_status);
	cid = REG_GET_FIELD(status, VM_L2_PROTECTION_FAULT_STATUS, CID);
	rw = REG_GET_FIELD(status, VM_L2_PROTECTION_FAULT_STATUS, RW);
	WREG32_P(hub->vm_l2_pro_fault_cntl, 1, ~1);


	dev_err(adev->dev,
		"VM_L2_PROTECTION_FAULT_STATUS:0x%08X\n",
		status);
	if (hub == &adev->vmhub[AMDGPU_GFXHUB_0]) {
		dev_err(adev->dev, "\t Faulty UTCL2 client ID: %s (0x%x)\n",
			cid >= ARRAY_SIZE(gfxhub_client_ids) ? "unknown" :
			gfxhub_client_ids[cid],
			cid);
	} else {
		switch (adev->ip_versions[MMHUB_HWIP][0]) {
		case IP_VERSION(9, 0, 0):
			mmhub_cid = mmhub_client_ids_vega10[cid][rw];
			break;
		case IP_VERSION(9, 3, 0):
			mmhub_cid = mmhub_client_ids_vega12[cid][rw];
			break;
		case IP_VERSION(9, 4, 0):
			mmhub_cid = mmhub_client_ids_vega20[cid][rw];
			break;
		case IP_VERSION(9, 4, 1):
			mmhub_cid = mmhub_client_ids_arcturus[cid][rw];
			break;
		case IP_VERSION(9, 1, 0):
		case IP_VERSION(9, 2, 0):
			mmhub_cid = mmhub_client_ids_raven[cid][rw];
			break;
		case IP_VERSION(1, 5, 0):
		case IP_VERSION(2, 4, 0):
			mmhub_cid = mmhub_client_ids_renoir[cid][rw];
			break;
		case IP_VERSION(9, 4, 2):
			mmhub_cid = mmhub_client_ids_aldebaran[cid][rw];
			break;
		default:
			mmhub_cid = NULL;
			break;
		}
		dev_err(adev->dev, "\t Faulty UTCL2 client ID: %s (0x%x)\n",
			mmhub_cid ? mmhub_cid : "unknown", cid);
	}
	dev_err(adev->dev, "\t MORE_FAULTS: 0x%lx\n",
		REG_GET_FIELD(status,
		VM_L2_PROTECTION_FAULT_STATUS, MORE_FAULTS));
	dev_err(adev->dev, "\t WALKER_ERROR: 0x%lx\n",
		REG_GET_FIELD(status,
		VM_L2_PROTECTION_FAULT_STATUS, WALKER_ERROR));
	dev_err(adev->dev, "\t PERMISSION_FAULTS: 0x%lx\n",
		REG_GET_FIELD(status,
		VM_L2_PROTECTION_FAULT_STATUS, PERMISSION_FAULTS));
	dev_err(adev->dev, "\t MAPPING_ERROR: 0x%lx\n",
		REG_GET_FIELD(status,
		VM_L2_PROTECTION_FAULT_STATUS, MAPPING_ERROR));
	dev_err(adev->dev, "\t RW: 0x%x\n", rw);
	return 0;
}

static const struct amdgpu_irq_src_funcs gmc_v9_0_irq_funcs = {
	.set = gmc_v9_0_vm_fault_interrupt_state,
	.process = gmc_v9_0_process_interrupt,
};


static const struct amdgpu_irq_src_funcs gmc_v9_0_ecc_funcs = {
	.set = gmc_v9_0_ecc_interrupt_state,
	.process = amdgpu_umc_process_ecc_irq,
};

static void gmc_v9_0_set_irq_funcs(struct amdgpu_device *adev)
{
	adev->gmc.vm_fault.num_types = 1;
	adev->gmc.vm_fault.funcs = &gmc_v9_0_irq_funcs;

	if (!amdgpu_sriov_vf(adev) &&
	    !adev->gmc.xgmi.connected_to_cpu) {
		adev->gmc.ecc_irq.num_types = 1;
		adev->gmc.ecc_irq.funcs = &gmc_v9_0_ecc_funcs;
	}
}

static uint32_t gmc_v9_0_get_invalidate_req(unsigned int vmid,
					uint32_t flush_type)
{
	u32 req = 0;

	req = REG_SET_FIELD(req, VM_INVALIDATE_ENG0_REQ,
			    PER_VMID_INVALIDATE_REQ, 1 << vmid);
	req = REG_SET_FIELD(req, VM_INVALIDATE_ENG0_REQ, FLUSH_TYPE, flush_type);
	req = REG_SET_FIELD(req, VM_INVALIDATE_ENG0_REQ, INVALIDATE_L2_PTES, 1);
	req = REG_SET_FIELD(req, VM_INVALIDATE_ENG0_REQ, INVALIDATE_L2_PDE0, 1);
	req = REG_SET_FIELD(req, VM_INVALIDATE_ENG0_REQ, INVALIDATE_L2_PDE1, 1);
	req = REG_SET_FIELD(req, VM_INVALIDATE_ENG0_REQ, INVALIDATE_L2_PDE2, 1);
	req = REG_SET_FIELD(req, VM_INVALIDATE_ENG0_REQ, INVALIDATE_L1_PTES, 1);
	req = REG_SET_FIELD(req, VM_INVALIDATE_ENG0_REQ,
			    CLEAR_PROTECTION_FAULT_STATUS_ADDR,	0);

	return req;
}

/**
 * gmc_v9_0_use_invalidate_semaphore - judge whether to use semaphore
 *
 * @adev: amdgpu_device pointer
 * @vmhub: vmhub type
 *
 */
static bool gmc_v9_0_use_invalidate_semaphore(struct amdgpu_device *adev,
				       uint32_t vmhub)
{
	if (adev->ip_versions[GC_HWIP][0] == IP_VERSION(9, 4, 2))
		return false;

	return ((vmhub == AMDGPU_MMHUB_0 ||
		 vmhub == AMDGPU_MMHUB_1) &&
		(!amdgpu_sriov_vf(adev)) &&
		(!(!(adev->apu_flags & AMD_APU_IS_RAVEN2) &&
		   (adev->apu_flags & AMD_APU_IS_PICASSO))));
}

static bool gmc_v9_0_get_atc_vmid_pasid_mapping_info(struct amdgpu_device *adev,
					uint8_t vmid, uint16_t *p_pasid)
{
	uint32_t value;

	value = RREG32(SOC15_REG_OFFSET(ATHUB, 0, mmATC_VMID0_PASID_MAPPING)
		     + vmid);
	*p_pasid = value & ATC_VMID0_PASID_MAPPING__PASID_MASK;

	return !!(value & ATC_VMID0_PASID_MAPPING__VALID_MASK);
}

/*
 * GART
 * VMID 0 is the physical GPU addresses as used by the kernel.
 * VMIDs 1-15 are used for userspace clients and are handled
 * by the amdgpu vm/hsa code.
 */

/**
 * gmc_v9_0_flush_gpu_tlb - tlb flush with certain type
 *
 * @adev: amdgpu_device pointer
 * @vmid: vm instance to flush
 * @vmhub: which hub to flush
 * @flush_type: the flush type
 *
 * Flush the TLB for the requested page table using certain type.
 */
static void gmc_v9_0_flush_gpu_tlb(struct amdgpu_device *adev, uint32_t vmid,
					uint32_t vmhub, uint32_t flush_type)
{
	bool use_semaphore = gmc_v9_0_use_invalidate_semaphore(adev, vmhub);
	const unsigned eng = 17;
	u32 j, inv_req, inv_req2, tmp;
	struct amdgpu_vmhub *hub;

	BUG_ON(vmhub >= adev->num_vmhubs);

	hub = &adev->vmhub[vmhub];
	if (adev->gmc.xgmi.num_physical_nodes &&
	    adev->ip_versions[GC_HWIP][0] == IP_VERSION(9, 4, 0)) {
		/* Vega20+XGMI caches PTEs in TC and TLB. Add a
		 * heavy-weight TLB flush (type 2), which flushes
		 * both. Due to a race condition with concurrent
		 * memory accesses using the same TLB cache line, we
		 * still need a second TLB flush after this.
		 */
		inv_req = gmc_v9_0_get_invalidate_req(vmid, 2);
		inv_req2 = gmc_v9_0_get_invalidate_req(vmid, flush_type);
	} else {
		inv_req = gmc_v9_0_get_invalidate_req(vmid, flush_type);
		inv_req2 = 0;
	}

	/* This is necessary for a HW workaround under SRIOV as well
	 * as GFXOFF under bare metal
	 */
	if (adev->gfx.kiq.ring.sched.ready &&
	    (amdgpu_sriov_runtime(adev) || !amdgpu_sriov_vf(adev)) &&
	    down_read_trylock(&adev->reset_domain->sem)) {
		uint32_t req = hub->vm_inv_eng0_req + hub->eng_distance * eng;
		uint32_t ack = hub->vm_inv_eng0_ack + hub->eng_distance * eng;

		amdgpu_virt_kiq_reg_write_reg_wait(adev, req, ack, inv_req,
						   1 << vmid);
		up_read(&adev->reset_domain->sem);
		return;
	}

	spin_lock(&adev->gmc.invalidate_lock);

	/*
	 * It may lose gpuvm invalidate acknowldege state across power-gating
	 * off cycle, add semaphore acquire before invalidation and semaphore
	 * release after invalidation to avoid entering power gated state
	 * to WA the Issue
	 */

	/* TODO: It needs to continue working on debugging with semaphore for GFXHUB as well. */
	if (use_semaphore) {
		for (j = 0; j < adev->usec_timeout; j++) {
			/* a read return value of 1 means semaphore acquire */
			if (vmhub == AMDGPU_GFXHUB_0)
				tmp = RREG32_SOC15_IP_NO_KIQ(GC, hub->vm_inv_eng0_sem + hub->eng_distance * eng);
			else
				tmp = RREG32_SOC15_IP_NO_KIQ(MMHUB, hub->vm_inv_eng0_sem + hub->eng_distance * eng);

			if (tmp & 0x1)
				break;
			udelay(1);
		}

		if (j >= adev->usec_timeout)
			DRM_ERROR("Timeout waiting for sem acquire in VM flush!\n");
	}

	do {
		if (vmhub == AMDGPU_GFXHUB_0)
			WREG32_SOC15_IP_NO_KIQ(GC, hub->vm_inv_eng0_req + hub->eng_distance * eng, inv_req);
		else
			WREG32_SOC15_IP_NO_KIQ(MMHUB, hub->vm_inv_eng0_req + hub->eng_distance * eng, inv_req);

		/*
		 * Issue a dummy read to wait for the ACK register to
		 * be cleared to avoid a false ACK due to the new fast
		 * GRBM interface.
		 */
		if ((vmhub == AMDGPU_GFXHUB_0) &&
		    (adev->ip_versions[GC_HWIP][0] < IP_VERSION(9, 4, 2)))
			RREG32_NO_KIQ(hub->vm_inv_eng0_req +
				      hub->eng_distance * eng);

		for (j = 0; j < adev->usec_timeout; j++) {
			if (vmhub == AMDGPU_GFXHUB_0)
				tmp = RREG32_SOC15_IP_NO_KIQ(GC, hub->vm_inv_eng0_ack + hub->eng_distance * eng);
			else
				tmp = RREG32_SOC15_IP_NO_KIQ(MMHUB, hub->vm_inv_eng0_ack + hub->eng_distance * eng);

			if (tmp & (1 << vmid))
				break;
			udelay(1);
		}

		inv_req = inv_req2;
		inv_req2 = 0;
	} while (inv_req);

	/* TODO: It needs to continue working on debugging with semaphore for GFXHUB as well. */
	if (use_semaphore) {
		/*
		 * add semaphore release after invalidation,
		 * write with 0 means semaphore release
		 */
		if (vmhub == AMDGPU_GFXHUB_0)
			WREG32_SOC15_IP_NO_KIQ(GC, hub->vm_inv_eng0_sem + hub->eng_distance * eng, 0);
		else
			WREG32_SOC15_IP_NO_KIQ(MMHUB, hub->vm_inv_eng0_sem + hub->eng_distance * eng, 0);
	}

	spin_unlock(&adev->gmc.invalidate_lock);

	if (j < adev->usec_timeout)
		return;

	DRM_ERROR("Timeout waiting for VM flush ACK!\n");
}

/**
 * gmc_v9_0_flush_gpu_tlb_pasid - tlb flush via pasid
 *
 * @adev: amdgpu_device pointer
 * @pasid: pasid to be flush
 * @flush_type: the flush type
 * @all_hub: flush all hubs
 *
 * Flush the TLB for the requested pasid.
 */
static int gmc_v9_0_flush_gpu_tlb_pasid(struct amdgpu_device *adev,
					uint16_t pasid, uint32_t flush_type,
					bool all_hub)
{
	int vmid, i;
	signed long r;
	uint32_t seq;
	uint16_t queried_pasid;
	bool ret;
	u32 usec_timeout = amdgpu_sriov_vf(adev) ? SRIOV_USEC_TIMEOUT : adev->usec_timeout;
	struct amdgpu_ring *ring = &adev->gfx.kiq.ring;
	struct amdgpu_kiq *kiq = &adev->gfx.kiq;

	if (amdgpu_in_reset(adev))
		return -EIO;

	if (ring->sched.ready && down_read_trylock(&adev->reset_domain->sem)) {
		/* Vega20+XGMI caches PTEs in TC and TLB. Add a
		 * heavy-weight TLB flush (type 2), which flushes
		 * both. Due to a race condition with concurrent
		 * memory accesses using the same TLB cache line, we
		 * still need a second TLB flush after this.
		 */
		bool vega20_xgmi_wa = (adev->gmc.xgmi.num_physical_nodes &&
				       adev->ip_versions[GC_HWIP][0] == IP_VERSION(9, 4, 0));
		/* 2 dwords flush + 8 dwords fence */
		unsigned int ndw = kiq->pmf->invalidate_tlbs_size + 8;

		if (vega20_xgmi_wa)
			ndw += kiq->pmf->invalidate_tlbs_size;

		spin_lock(&adev->gfx.kiq.ring_lock);
		/* 2 dwords flush + 8 dwords fence */
		amdgpu_ring_alloc(ring, ndw);
		if (vega20_xgmi_wa)
			kiq->pmf->kiq_invalidate_tlbs(ring,
						      pasid, 2, all_hub);
		kiq->pmf->kiq_invalidate_tlbs(ring,
					pasid, flush_type, all_hub);
		r = amdgpu_fence_emit_polling(ring, &seq, MAX_KIQ_REG_WAIT);
		if (r) {
			amdgpu_ring_undo(ring);
			spin_unlock(&adev->gfx.kiq.ring_lock);
			up_read(&adev->reset_domain->sem);
			return -ETIME;
		}

		amdgpu_ring_commit(ring);
		spin_unlock(&adev->gfx.kiq.ring_lock);
		r = amdgpu_fence_wait_polling(ring, seq, usec_timeout);
		if (r < 1) {
			dev_err(adev->dev, "wait for kiq fence error: %ld.\n", r);
			up_read(&adev->reset_domain->sem);
			return -ETIME;
		}
		up_read(&adev->reset_domain->sem);
		return 0;
	}

	for (vmid = 1; vmid < 16; vmid++) {

		ret = gmc_v9_0_get_atc_vmid_pasid_mapping_info(adev, vmid,
				&queried_pasid);
		if (ret && queried_pasid == pasid) {
			if (all_hub) {
				for (i = 0; i < adev->num_vmhubs; i++)
					gmc_v9_0_flush_gpu_tlb(adev, vmid,
							i, flush_type);
			} else {
				gmc_v9_0_flush_gpu_tlb(adev, vmid,
						AMDGPU_GFXHUB_0, flush_type);
			}
			break;
		}
	}

	return 0;

}

static uint64_t gmc_v9_0_emit_flush_gpu_tlb(struct amdgpu_ring *ring,
					    unsigned vmid, uint64_t pd_addr)
{
	bool use_semaphore = gmc_v9_0_use_invalidate_semaphore(ring->adev, ring->funcs->vmhub);
	struct amdgpu_device *adev = ring->adev;
	struct amdgpu_vmhub *hub = &adev->vmhub[ring->funcs->vmhub];
	uint32_t req = gmc_v9_0_get_invalidate_req(vmid, 0);
	unsigned eng = ring->vm_inv_eng;

	/*
	 * It may lose gpuvm invalidate acknowldege state across power-gating
	 * off cycle, add semaphore acquire before invalidation and semaphore
	 * release after invalidation to avoid entering power gated state
	 * to WA the Issue
	 */

	/* TODO: It needs to continue working on debugging with semaphore for GFXHUB as well. */
	if (use_semaphore)
		/* a read return value of 1 means semaphore acuqire */
		amdgpu_ring_emit_reg_wait(ring,
					  hub->vm_inv_eng0_sem +
					  hub->eng_distance * eng, 0x1, 0x1);

	amdgpu_ring_emit_wreg(ring, hub->ctx0_ptb_addr_lo32 +
			      (hub->ctx_addr_distance * vmid),
			      lower_32_bits(pd_addr));

	amdgpu_ring_emit_wreg(ring, hub->ctx0_ptb_addr_hi32 +
			      (hub->ctx_addr_distance * vmid),
			      upper_32_bits(pd_addr));

	amdgpu_ring_emit_reg_write_reg_wait(ring, hub->vm_inv_eng0_req +
					    hub->eng_distance * eng,
					    hub->vm_inv_eng0_ack +
					    hub->eng_distance * eng,
					    req, 1 << vmid);

	/* TODO: It needs to continue working on debugging with semaphore for GFXHUB as well. */
	if (use_semaphore)
		/*
		 * add semaphore release after invalidation,
		 * write with 0 means semaphore release
		 */
		amdgpu_ring_emit_wreg(ring, hub->vm_inv_eng0_sem +
				      hub->eng_distance * eng, 0);

	return pd_addr;
}

static void gmc_v9_0_emit_pasid_mapping(struct amdgpu_ring *ring, unsigned vmid,
					unsigned pasid)
{
	struct amdgpu_device *adev = ring->adev;
	uint32_t reg;

	/* Do nothing because there's no lut register for mmhub1. */
	if (ring->funcs->vmhub == AMDGPU_MMHUB_1)
		return;

	if (ring->funcs->vmhub == AMDGPU_GFXHUB_0)
		reg = SOC15_REG_OFFSET(OSSSYS, 0, mmIH_VMID_0_LUT) + vmid;
	else
		reg = SOC15_REG_OFFSET(OSSSYS, 0, mmIH_VMID_0_LUT_MM) + vmid;

	amdgpu_ring_emit_wreg(ring, reg, pasid);
}

/*
 * PTE format on VEGA 10:
 * 63:59 reserved
 * 58:57 mtype
 * 56 F
 * 55 L
 * 54 P
 * 53 SW
 * 52 T
 * 50:48 reserved
 * 47:12 4k physical page base address
 * 11:7 fragment
 * 6 write
 * 5 read
 * 4 exe
 * 3 Z
 * 2 snooped
 * 1 system
 * 0 valid
 *
 * PDE format on VEGA 10:
 * 63:59 block fragment size
 * 58:55 reserved
 * 54 P
 * 53:48 reserved
 * 47:6 physical base address of PD or PTE
 * 5:3 reserved
 * 2 C
 * 1 system
 * 0 valid
 */

static uint64_t gmc_v9_0_map_mtype(struct amdgpu_device *adev, uint32_t flags)

{
	switch (flags) {
	case AMDGPU_VM_MTYPE_DEFAULT:
		return AMDGPU_PTE_MTYPE_VG10(MTYPE_NC);
	case AMDGPU_VM_MTYPE_NC:
		return AMDGPU_PTE_MTYPE_VG10(MTYPE_NC);
	case AMDGPU_VM_MTYPE_WC:
		return AMDGPU_PTE_MTYPE_VG10(MTYPE_WC);
	case AMDGPU_VM_MTYPE_RW:
		return AMDGPU_PTE_MTYPE_VG10(MTYPE_RW);
	case AMDGPU_VM_MTYPE_CC:
		return AMDGPU_PTE_MTYPE_VG10(MTYPE_CC);
	case AMDGPU_VM_MTYPE_UC:
		return AMDGPU_PTE_MTYPE_VG10(MTYPE_UC);
	default:
		return AMDGPU_PTE_MTYPE_VG10(MTYPE_NC);
	}
}

static void gmc_v9_0_get_vm_pde(struct amdgpu_device *adev, int level,
				uint64_t *addr, uint64_t *flags)
{
	if (!(*flags & AMDGPU_PDE_PTE) && !(*flags & AMDGPU_PTE_SYSTEM))
		*addr = amdgpu_gmc_vram_mc2pa(adev, *addr);
	BUG_ON(*addr & 0xFFFF00000000003FULL);

	if (!adev->gmc.translate_further)
		return;

	if (level == AMDGPU_VM_PDB1) {
		/* Set the block fragment size */
		if (!(*flags & AMDGPU_PDE_PTE))
			*flags |= AMDGPU_PDE_BFS(0x9);

	} else if (level == AMDGPU_VM_PDB0) {
		if (*flags & AMDGPU_PDE_PTE) {
			*flags &= ~AMDGPU_PDE_PTE;
			if (!(*flags & AMDGPU_PTE_VALID))
				*addr |= 1 << PAGE_SHIFT;
		} else {
			*flags |= AMDGPU_PTE_TF;
		}
	}
}

static void gmc_v9_0_get_vm_pte(struct amdgpu_device *adev,
				struct amdgpu_bo_va_mapping *mapping,
				uint64_t *flags)
{
	*flags &= ~AMDGPU_PTE_EXECUTABLE;
	*flags |= mapping->flags & AMDGPU_PTE_EXECUTABLE;

	*flags &= ~AMDGPU_PTE_MTYPE_VG10_MASK;
	*flags |= mapping->flags & AMDGPU_PTE_MTYPE_VG10_MASK;

	if (mapping->flags & AMDGPU_PTE_PRT) {
		*flags |= AMDGPU_PTE_PRT;
		*flags &= ~AMDGPU_PTE_VALID;
	}

	if ((adev->ip_versions[GC_HWIP][0] == IP_VERSION(9, 4, 1) ||
	     adev->ip_versions[GC_HWIP][0] == IP_VERSION(9, 4, 2)) &&
	    !(*flags & AMDGPU_PTE_SYSTEM) &&
	    mapping->bo_va->is_xgmi)
		*flags |= AMDGPU_PTE_SNOOPED;

	if (adev->ip_versions[GC_HWIP][0] == IP_VERSION(9, 4, 2))
		*flags |= mapping->flags & AMDGPU_PTE_SNOOPED;
}

static unsigned gmc_v9_0_get_vbios_fb_size(struct amdgpu_device *adev)
{
	u32 d1vga_control = RREG32_SOC15(DCE, 0, mmD1VGA_CONTROL);
	unsigned size;

	/* TODO move to DC so GMC doesn't need to hard-code DCN registers */

	if (REG_GET_FIELD(d1vga_control, D1VGA_CONTROL, D1VGA_MODE_ENABLE)) {
		size = AMDGPU_VBIOS_VGA_ALLOCATION;
	} else {
		u32 viewport;

<<<<<<< HEAD
		switch (adev->asic_type) {
		case CHIP_RAVEN:
=======
		switch (adev->ip_versions[DCE_HWIP][0]) {
		case IP_VERSION(1, 0, 0):
		case IP_VERSION(1, 0, 1):
>>>>>>> d60c95ef
			viewport = RREG32_SOC15(DCE, 0, mmHUBP0_DCSURF_PRI_VIEWPORT_DIMENSION);
			size = (REG_GET_FIELD(viewport,
					      HUBP0_DCSURF_PRI_VIEWPORT_DIMENSION, PRI_VIEWPORT_HEIGHT) *
				REG_GET_FIELD(viewport,
					      HUBP0_DCSURF_PRI_VIEWPORT_DIMENSION, PRI_VIEWPORT_WIDTH) *
				4);
			break;
<<<<<<< HEAD
		case CHIP_RENOIR:
=======
		case IP_VERSION(2, 1, 0):
>>>>>>> d60c95ef
			viewport = RREG32_SOC15(DCE, 0, mmHUBP0_DCSURF_PRI_VIEWPORT_DIMENSION_DCN2);
			size = (REG_GET_FIELD(viewport,
					      HUBP0_DCSURF_PRI_VIEWPORT_DIMENSION, PRI_VIEWPORT_HEIGHT) *
				REG_GET_FIELD(viewport,
					      HUBP0_DCSURF_PRI_VIEWPORT_DIMENSION, PRI_VIEWPORT_WIDTH) *
				4);
			break;
<<<<<<< HEAD
		case CHIP_VEGA10:
		case CHIP_VEGA12:
		case CHIP_VEGA20:
=======
>>>>>>> d60c95ef
		default:
			viewport = RREG32_SOC15(DCE, 0, mmSCL0_VIEWPORT_SIZE);
			size = (REG_GET_FIELD(viewport, SCL0_VIEWPORT_SIZE, VIEWPORT_HEIGHT) *
				REG_GET_FIELD(viewport, SCL0_VIEWPORT_SIZE, VIEWPORT_WIDTH) *
				4);
			break;
		}
	}

	return size;
}

static const struct amdgpu_gmc_funcs gmc_v9_0_gmc_funcs = {
	.flush_gpu_tlb = gmc_v9_0_flush_gpu_tlb,
	.flush_gpu_tlb_pasid = gmc_v9_0_flush_gpu_tlb_pasid,
	.emit_flush_gpu_tlb = gmc_v9_0_emit_flush_gpu_tlb,
	.emit_pasid_mapping = gmc_v9_0_emit_pasid_mapping,
	.map_mtype = gmc_v9_0_map_mtype,
	.get_vm_pde = gmc_v9_0_get_vm_pde,
	.get_vm_pte = gmc_v9_0_get_vm_pte,
	.get_vbios_fb_size = gmc_v9_0_get_vbios_fb_size,
};

static void gmc_v9_0_set_gmc_funcs(struct amdgpu_device *adev)
{
	adev->gmc.gmc_funcs = &gmc_v9_0_gmc_funcs;
}

static void gmc_v9_0_set_umc_funcs(struct amdgpu_device *adev)
{
	switch (adev->ip_versions[UMC_HWIP][0]) {
	case IP_VERSION(6, 0, 0):
		adev->umc.funcs = &umc_v6_0_funcs;
		break;
	case IP_VERSION(6, 1, 1):
		adev->umc.max_ras_err_cnt_per_query = UMC_V6_1_TOTAL_CHANNEL_NUM;
		adev->umc.channel_inst_num = UMC_V6_1_CHANNEL_INSTANCE_NUM;
		adev->umc.umc_inst_num = UMC_V6_1_UMC_INSTANCE_NUM;
		adev->umc.channel_offs = UMC_V6_1_PER_CHANNEL_OFFSET_VG20;
		adev->umc.channel_idx_tbl = &umc_v6_1_channel_idx_tbl[0][0];
		adev->umc.ras = &umc_v6_1_ras;
		break;
	case IP_VERSION(6, 1, 2):
		adev->umc.max_ras_err_cnt_per_query = UMC_V6_1_TOTAL_CHANNEL_NUM;
		adev->umc.channel_inst_num = UMC_V6_1_CHANNEL_INSTANCE_NUM;
		adev->umc.umc_inst_num = UMC_V6_1_UMC_INSTANCE_NUM;
		adev->umc.channel_offs = UMC_V6_1_PER_CHANNEL_OFFSET_ARCT;
		adev->umc.channel_idx_tbl = &umc_v6_1_channel_idx_tbl[0][0];
		adev->umc.ras = &umc_v6_1_ras;
		break;
	case IP_VERSION(6, 7, 0):
		adev->umc.max_ras_err_cnt_per_query =
			UMC_V6_7_TOTAL_CHANNEL_NUM * UMC_V6_7_BAD_PAGE_NUM_PER_CHANNEL;
		adev->umc.channel_inst_num = UMC_V6_7_CHANNEL_INSTANCE_NUM;
		adev->umc.umc_inst_num = UMC_V6_7_UMC_INSTANCE_NUM;
		adev->umc.channel_offs = UMC_V6_7_PER_CHANNEL_OFFSET;
		if (!adev->gmc.xgmi.connected_to_cpu)
			adev->umc.ras = &umc_v6_7_ras;
		if (1 & adev->smuio.funcs->get_die_id(adev))
			adev->umc.channel_idx_tbl = &umc_v6_7_channel_idx_tbl_first[0][0];
		else
			adev->umc.channel_idx_tbl = &umc_v6_7_channel_idx_tbl_second[0][0];
		break;
	default:
		break;
	}

	if (adev->umc.ras) {
		amdgpu_ras_register_ras_block(adev, &adev->umc.ras->ras_block);

		strcpy(adev->umc.ras->ras_block.ras_comm.name, "umc");
		adev->umc.ras->ras_block.ras_comm.block = AMDGPU_RAS_BLOCK__UMC;
		adev->umc.ras->ras_block.ras_comm.type = AMDGPU_RAS_ERROR__MULTI_UNCORRECTABLE;
		adev->umc.ras_if = &adev->umc.ras->ras_block.ras_comm;

		/* If don't define special ras_late_init function, use default ras_late_init */
		if (!adev->umc.ras->ras_block.ras_late_init)
				adev->umc.ras->ras_block.ras_late_init = amdgpu_umc_ras_late_init;

		/* If not defined special ras_cb function, use default ras_cb */
		if (!adev->umc.ras->ras_block.ras_cb)
			adev->umc.ras->ras_block.ras_cb = amdgpu_umc_process_ras_data_cb;
	}
}

static void gmc_v9_0_set_mmhub_funcs(struct amdgpu_device *adev)
{
	switch (adev->ip_versions[MMHUB_HWIP][0]) {
	case IP_VERSION(9, 4, 1):
		adev->mmhub.funcs = &mmhub_v9_4_funcs;
		break;
	case IP_VERSION(9, 4, 2):
		adev->mmhub.funcs = &mmhub_v1_7_funcs;
		break;
	default:
		adev->mmhub.funcs = &mmhub_v1_0_funcs;
		break;
	}
}

static void gmc_v9_0_set_mmhub_ras_funcs(struct amdgpu_device *adev)
{
	switch (adev->ip_versions[MMHUB_HWIP][0]) {
	case IP_VERSION(9, 4, 0):
		adev->mmhub.ras = &mmhub_v1_0_ras;
		break;
	case IP_VERSION(9, 4, 1):
		adev->mmhub.ras = &mmhub_v9_4_ras;
		break;
	case IP_VERSION(9, 4, 2):
		adev->mmhub.ras = &mmhub_v1_7_ras;
		break;
	default:
		/* mmhub ras is not available */
		break;
	}

	if (adev->mmhub.ras) {
		amdgpu_ras_register_ras_block(adev, &adev->mmhub.ras->ras_block);

		strcpy(adev->mmhub.ras->ras_block.ras_comm.name, "mmhub");
		adev->mmhub.ras->ras_block.ras_comm.block = AMDGPU_RAS_BLOCK__MMHUB;
		adev->mmhub.ras->ras_block.ras_comm.type = AMDGPU_RAS_ERROR__MULTI_UNCORRECTABLE;
		adev->mmhub.ras_if = &adev->mmhub.ras->ras_block.ras_comm;
	}
}

static void gmc_v9_0_set_gfxhub_funcs(struct amdgpu_device *adev)
{
	adev->gfxhub.funcs = &gfxhub_v1_0_funcs;
}

static void gmc_v9_0_set_hdp_ras_funcs(struct amdgpu_device *adev)
{
	adev->hdp.ras = &hdp_v4_0_ras;
	amdgpu_ras_register_ras_block(adev, &adev->hdp.ras->ras_block);
	adev->hdp.ras_if = &adev->hdp.ras->ras_block.ras_comm;
}

static void gmc_v9_0_set_mca_funcs(struct amdgpu_device *adev)
{
	/* is UMC the right IP to check for MCA?  Maybe DF? */
	switch (adev->ip_versions[UMC_HWIP][0]) {
	case IP_VERSION(6, 7, 0):
		if (!adev->gmc.xgmi.connected_to_cpu)
			adev->mca.funcs = &mca_v3_0_funcs;
		break;
	default:
		break;
	}
}

static int gmc_v9_0_early_init(void *handle)
{
	int r;
	struct amdgpu_device *adev = (struct amdgpu_device *)handle;

	/* ARCT and VEGA20 don't have XGMI defined in their IP discovery tables */
	if (adev->asic_type == CHIP_VEGA20 ||
	    adev->asic_type == CHIP_ARCTURUS)
		adev->gmc.xgmi.supported = true;

	if (adev->ip_versions[XGMI_HWIP][0] == IP_VERSION(6, 1, 0)) {
		adev->gmc.xgmi.supported = true;
		adev->gmc.xgmi.connected_to_cpu =
			adev->smuio.funcs->is_host_gpu_xgmi_supported(adev);
	}

	gmc_v9_0_set_gmc_funcs(adev);
	gmc_v9_0_set_irq_funcs(adev);
	gmc_v9_0_set_umc_funcs(adev);
	gmc_v9_0_set_mmhub_funcs(adev);
	gmc_v9_0_set_mmhub_ras_funcs(adev);
	gmc_v9_0_set_gfxhub_funcs(adev);
	gmc_v9_0_set_hdp_ras_funcs(adev);
	gmc_v9_0_set_mca_funcs(adev);

	adev->gmc.shared_aperture_start = 0x2000000000000000ULL;
	adev->gmc.shared_aperture_end =
		adev->gmc.shared_aperture_start + (4ULL << 30) - 1;
	adev->gmc.private_aperture_start = 0x1000000000000000ULL;
	adev->gmc.private_aperture_end =
		adev->gmc.private_aperture_start + (4ULL << 30) - 1;

	r = amdgpu_gmc_ras_early_init(adev);
	if (r)
		return r;

	return 0;
}

static int gmc_v9_0_late_init(void *handle)
{
	struct amdgpu_device *adev = (struct amdgpu_device *)handle;
	int r;

	r = amdgpu_gmc_allocate_vm_inv_eng(adev);
	if (r)
		return r;

	/*
	 * Workaround performance drop issue with VBIOS enables partial
	 * writes, while disables HBM ECC for vega10.
	 */
	if (!amdgpu_sriov_vf(adev) &&
	    (adev->ip_versions[UMC_HWIP][0] == IP_VERSION(6, 0, 0))) {
		if (!(adev->ras_enabled & (1 << AMDGPU_RAS_BLOCK__UMC))) {
			if (adev->df.funcs &&
			    adev->df.funcs->enable_ecc_force_par_wr_rmw)
				adev->df.funcs->enable_ecc_force_par_wr_rmw(adev, false);
		}
	}

	if (!amdgpu_persistent_edc_harvesting_supported(adev)) {
		if (adev->mmhub.ras && adev->mmhub.ras->ras_block.hw_ops &&
		    adev->mmhub.ras->ras_block.hw_ops->reset_ras_error_count)
			adev->mmhub.ras->ras_block.hw_ops->reset_ras_error_count(adev);

		if (adev->hdp.ras && adev->hdp.ras->ras_block.hw_ops &&
		    adev->hdp.ras->ras_block.hw_ops->reset_ras_error_count)
			adev->hdp.ras->ras_block.hw_ops->reset_ras_error_count(adev);
	}

	r = amdgpu_gmc_ras_late_init(adev);
	if (r)
		return r;

	return amdgpu_irq_get(adev, &adev->gmc.vm_fault, 0);
}

static void gmc_v9_0_vram_gtt_location(struct amdgpu_device *adev,
					struct amdgpu_gmc *mc)
{
	u64 base = adev->mmhub.funcs->get_fb_location(adev);

	/* add the xgmi offset of the physical node */
	base += adev->gmc.xgmi.physical_node_id * adev->gmc.xgmi.node_segment_size;
	if (adev->gmc.xgmi.connected_to_cpu) {
		amdgpu_gmc_sysvm_location(adev, mc);
	} else {
		amdgpu_gmc_vram_location(adev, mc, base);
		amdgpu_gmc_gart_location(adev, mc);
		amdgpu_gmc_agp_location(adev, mc);
	}
	/* base offset of vram pages */
	adev->vm_manager.vram_base_offset = adev->gfxhub.funcs->get_mc_fb_offset(adev);

	/* XXX: add the xgmi offset of the physical node? */
	adev->vm_manager.vram_base_offset +=
		adev->gmc.xgmi.physical_node_id * adev->gmc.xgmi.node_segment_size;
}

/**
 * gmc_v9_0_mc_init - initialize the memory controller driver params
 *
 * @adev: amdgpu_device pointer
 *
 * Look up the amount of vram, vram width, and decide how to place
 * vram and gart within the GPU's physical address space.
 * Returns 0 for success.
 */
static int gmc_v9_0_mc_init(struct amdgpu_device *adev)
{
	int r;

	/* size in MB on si */
	adev->gmc.mc_vram_size =
		adev->nbio.funcs->get_memsize(adev) * 1024ULL * 1024ULL;
	adev->gmc.real_vram_size = adev->gmc.mc_vram_size;

	if (!(adev->flags & AMD_IS_APU) &&
	    !adev->gmc.xgmi.connected_to_cpu) {
		r = amdgpu_device_resize_fb_bar(adev);
		if (r)
			return r;
	}
	adev->gmc.aper_base = pci_resource_start(adev->pdev, 0);
	adev->gmc.aper_size = pci_resource_len(adev->pdev, 0);

#ifdef CONFIG_X86_64
	/*
	 * AMD Accelerated Processing Platform (APP) supporting GPU-HOST xgmi
	 * interface can use VRAM through here as it appears system reserved
	 * memory in host address space.
	 *
	 * For APUs, VRAM is just the stolen system memory and can be accessed
	 * directly.
	 *
	 * Otherwise, use the legacy Host Data Path (HDP) through PCIe BAR.
	 */

	/* check whether both host-gpu and gpu-gpu xgmi links exist */
	if (((adev->flags & AMD_IS_APU) && !amdgpu_passthrough(adev)) ||
	    (adev->gmc.xgmi.supported &&
	     adev->gmc.xgmi.connected_to_cpu)) {
		adev->gmc.aper_base =
			adev->gfxhub.funcs->get_mc_fb_offset(adev) +
			adev->gmc.xgmi.physical_node_id *
			adev->gmc.xgmi.node_segment_size;
		adev->gmc.aper_size = adev->gmc.real_vram_size;
	}

#endif
	/* In case the PCI BAR is larger than the actual amount of vram */
	adev->gmc.visible_vram_size = adev->gmc.aper_size;
	if (adev->gmc.visible_vram_size > adev->gmc.real_vram_size)
		adev->gmc.visible_vram_size = adev->gmc.real_vram_size;

	/* set the gart size */
	if (amdgpu_gart_size == -1) {
		switch (adev->ip_versions[GC_HWIP][0]) {
		case IP_VERSION(9, 0, 1):  /* all engines support GPUVM */
		case IP_VERSION(9, 2, 1):  /* all engines support GPUVM */
		case IP_VERSION(9, 4, 0):
		case IP_VERSION(9, 4, 1):
		case IP_VERSION(9, 4, 2):
		default:
			adev->gmc.gart_size = 512ULL << 20;
			break;
		case IP_VERSION(9, 1, 0):   /* DCE SG support */
		case IP_VERSION(9, 2, 2):   /* DCE SG support */
		case IP_VERSION(9, 3, 0):
			adev->gmc.gart_size = 1024ULL << 20;
			break;
		}
	} else {
		adev->gmc.gart_size = (u64)amdgpu_gart_size << 20;
	}

	adev->gmc.gart_size += adev->pm.smu_prv_buffer_size;

	gmc_v9_0_vram_gtt_location(adev, &adev->gmc);

	return 0;
}

static int gmc_v9_0_gart_init(struct amdgpu_device *adev)
{
	int r;

	if (adev->gart.bo) {
		WARN(1, "VEGA10 PCIE GART already initialized\n");
		return 0;
	}

	if (adev->gmc.xgmi.connected_to_cpu) {
		adev->gmc.vmid0_page_table_depth = 1;
		adev->gmc.vmid0_page_table_block_size = 12;
	} else {
		adev->gmc.vmid0_page_table_depth = 0;
		adev->gmc.vmid0_page_table_block_size = 0;
	}

	/* Initialize common gart structure */
	r = amdgpu_gart_init(adev);
	if (r)
		return r;
	adev->gart.table_size = adev->gart.num_gpu_pages * 8;
	adev->gart.gart_pte_flags = AMDGPU_PTE_MTYPE_VG10(MTYPE_UC) |
				 AMDGPU_PTE_EXECUTABLE;

	r = amdgpu_gart_table_vram_alloc(adev);
	if (r)
		return r;

	if (adev->gmc.xgmi.connected_to_cpu) {
		r = amdgpu_gmc_pdb0_alloc(adev);
	}

	return r;
}

/**
 * gmc_v9_0_save_registers - saves regs
 *
 * @adev: amdgpu_device pointer
 *
 * This saves potential register values that should be
 * restored upon resume
 */
static void gmc_v9_0_save_registers(struct amdgpu_device *adev)
{
	if ((adev->ip_versions[DCE_HWIP][0] == IP_VERSION(1, 0, 0)) ||
	    (adev->ip_versions[DCE_HWIP][0] == IP_VERSION(1, 0, 1)))
		adev->gmc.sdpif_register = RREG32_SOC15(DCE, 0, mmDCHUBBUB_SDPIF_MMIO_CNTRL_0);
}

static int gmc_v9_0_sw_init(void *handle)
{
	int r, vram_width = 0, vram_type = 0, vram_vendor = 0, dma_addr_bits;
	struct amdgpu_device *adev = (struct amdgpu_device *)handle;

	adev->gfxhub.funcs->init(adev);

	adev->mmhub.funcs->init(adev);
	if (adev->mca.funcs)
		adev->mca.funcs->init(adev);

	spin_lock_init(&adev->gmc.invalidate_lock);

	r = amdgpu_atomfirmware_get_vram_info(adev,
		&vram_width, &vram_type, &vram_vendor);
	if (amdgpu_sriov_vf(adev))
		/* For Vega10 SR-IOV, vram_width can't be read from ATOM as RAVEN,
		 * and DF related registers is not readable, seems hardcord is the
		 * only way to set the correct vram_width
		 */
		adev->gmc.vram_width = 2048;
	else if (amdgpu_emu_mode != 1)
		adev->gmc.vram_width = vram_width;

	if (!adev->gmc.vram_width) {
		int chansize, numchan;

		/* hbm memory channel size */
		if (adev->flags & AMD_IS_APU)
			chansize = 64;
		else
			chansize = 128;
		if (adev->df.funcs &&
		    adev->df.funcs->get_hbm_channel_number) {
			numchan = adev->df.funcs->get_hbm_channel_number(adev);
			adev->gmc.vram_width = numchan * chansize;
		}
	}

	adev->gmc.vram_type = vram_type;
	adev->gmc.vram_vendor = vram_vendor;
	switch (adev->ip_versions[GC_HWIP][0]) {
	case IP_VERSION(9, 1, 0):
	case IP_VERSION(9, 2, 2):
		adev->num_vmhubs = 2;

		if (adev->rev_id == 0x0 || adev->rev_id == 0x1) {
			amdgpu_vm_adjust_size(adev, 256 * 1024, 9, 3, 48);
		} else {
			/* vm_size is 128TB + 512GB for legacy 3-level page support */
			amdgpu_vm_adjust_size(adev, 128 * 1024 + 512, 9, 2, 48);
			adev->gmc.translate_further =
				adev->vm_manager.num_level > 1;
		}
		break;
	case IP_VERSION(9, 0, 1):
	case IP_VERSION(9, 2, 1):
	case IP_VERSION(9, 4, 0):
	case IP_VERSION(9, 3, 0):
	case IP_VERSION(9, 4, 2):
		adev->num_vmhubs = 2;


		/*
		 * To fulfill 4-level page support,
		 * vm size is 256TB (48bit), maximum size of Vega10,
		 * block size 512 (9bit)
		 */
		/* sriov restrict max_pfn below AMDGPU_GMC_HOLE */
		if (amdgpu_sriov_vf(adev))
			amdgpu_vm_adjust_size(adev, 256 * 1024, 9, 3, 47);
		else
			amdgpu_vm_adjust_size(adev, 256 * 1024, 9, 3, 48);
		if (adev->ip_versions[GC_HWIP][0] == IP_VERSION(9, 4, 2))
			adev->gmc.translate_further = adev->vm_manager.num_level > 1;
		break;
	case IP_VERSION(9, 4, 1):
		adev->num_vmhubs = 3;

		/* Keep the vm size same with Vega20 */
		amdgpu_vm_adjust_size(adev, 256 * 1024, 9, 3, 48);
		adev->gmc.translate_further = adev->vm_manager.num_level > 1;
		break;
	default:
		break;
	}

	/* This interrupt is VMC page fault.*/
	r = amdgpu_irq_add_id(adev, SOC15_IH_CLIENTID_VMC, VMC_1_0__SRCID__VM_FAULT,
				&adev->gmc.vm_fault);
	if (r)
		return r;

	if (adev->ip_versions[GC_HWIP][0] == IP_VERSION(9, 4, 1)) {
		r = amdgpu_irq_add_id(adev, SOC15_IH_CLIENTID_VMC1, VMC_1_0__SRCID__VM_FAULT,
					&adev->gmc.vm_fault);
		if (r)
			return r;
	}

	r = amdgpu_irq_add_id(adev, SOC15_IH_CLIENTID_UTCL2, UTCL2_1_0__SRCID__FAULT,
				&adev->gmc.vm_fault);

	if (r)
		return r;

	if (!amdgpu_sriov_vf(adev) &&
	    !adev->gmc.xgmi.connected_to_cpu) {
		/* interrupt sent to DF. */
		r = amdgpu_irq_add_id(adev, SOC15_IH_CLIENTID_DF, 0,
				      &adev->gmc.ecc_irq);
		if (r)
			return r;
	}

	/* Set the internal MC address mask
	 * This is the max address of the GPU's
	 * internal address space.
	 */
	adev->gmc.mc_mask = 0xffffffffffffULL; /* 48 bit MC */

	dma_addr_bits = adev->ip_versions[GC_HWIP][0] == IP_VERSION(9, 4, 2) ? 48:44;
	r = dma_set_mask_and_coherent(adev->dev, DMA_BIT_MASK(dma_addr_bits));
	if (r) {
		printk(KERN_WARNING "amdgpu: No suitable DMA available.\n");
		return r;
	}
	adev->need_swiotlb = drm_need_swiotlb(dma_addr_bits);

	r = gmc_v9_0_mc_init(adev);
	if (r)
		return r;

	amdgpu_gmc_get_vbios_allocations(adev);

	/* Memory manager */
	r = amdgpu_bo_init(adev);
	if (r)
		return r;

	r = gmc_v9_0_gart_init(adev);
	if (r)
		return r;

	/*
	 * number of VMs
	 * VMID 0 is reserved for System
	 * amdgpu graphics/compute will use VMIDs 1..n-1
	 * amdkfd will use VMIDs n..15
	 *
	 * The first KFD VMID is 8 for GPUs with graphics, 3 for
	 * compute-only GPUs. On compute-only GPUs that leaves 2 VMIDs
	 * for video processing.
	 */
	adev->vm_manager.first_kfd_vmid =
		(adev->ip_versions[GC_HWIP][0] == IP_VERSION(9, 4, 1) ||
		 adev->ip_versions[GC_HWIP][0] == IP_VERSION(9, 4, 2)) ? 3 : 8;

	amdgpu_vm_manager_init(adev);

	gmc_v9_0_save_registers(adev);

	return 0;
}

static int gmc_v9_0_sw_fini(void *handle)
{
	struct amdgpu_device *adev = (struct amdgpu_device *)handle;

	amdgpu_gmc_ras_fini(adev);
	amdgpu_gem_force_release(adev);
	amdgpu_vm_manager_fini(adev);
	amdgpu_gart_table_vram_free(adev);
	amdgpu_bo_free_kernel(&adev->gmc.pdb0_bo, NULL, &adev->gmc.ptr_pdb0);
	amdgpu_bo_fini(adev);

	return 0;
}

static void gmc_v9_0_init_golden_registers(struct amdgpu_device *adev)
{

	switch (adev->ip_versions[MMHUB_HWIP][0]) {
	case IP_VERSION(9, 0, 0):
		if (amdgpu_sriov_vf(adev))
			break;
		fallthrough;
	case IP_VERSION(9, 4, 0):
		soc15_program_register_sequence(adev,
						golden_settings_mmhub_1_0_0,
						ARRAY_SIZE(golden_settings_mmhub_1_0_0));
		soc15_program_register_sequence(adev,
						golden_settings_athub_1_0_0,
						ARRAY_SIZE(golden_settings_athub_1_0_0));
		break;
	case IP_VERSION(9, 1, 0):
	case IP_VERSION(9, 2, 0):
		/* TODO for renoir */
		soc15_program_register_sequence(adev,
						golden_settings_athub_1_0_0,
						ARRAY_SIZE(golden_settings_athub_1_0_0));
		break;
	default:
		break;
	}
}

/**
 * gmc_v9_0_restore_registers - restores regs
 *
 * @adev: amdgpu_device pointer
 *
 * This restores register values, saved at suspend.
 */
void gmc_v9_0_restore_registers(struct amdgpu_device *adev)
{
	if ((adev->ip_versions[DCE_HWIP][0] == IP_VERSION(1, 0, 0)) ||
	    (adev->ip_versions[DCE_HWIP][0] == IP_VERSION(1, 0, 1))) {
		WREG32_SOC15(DCE, 0, mmDCHUBBUB_SDPIF_MMIO_CNTRL_0, adev->gmc.sdpif_register);
		WARN_ON(adev->gmc.sdpif_register !=
			RREG32_SOC15(DCE, 0, mmDCHUBBUB_SDPIF_MMIO_CNTRL_0));
	}
}

/**
 * gmc_v9_0_gart_enable - gart enable
 *
 * @adev: amdgpu_device pointer
 */
static int gmc_v9_0_gart_enable(struct amdgpu_device *adev)
{
	int r;

	if (adev->gmc.xgmi.connected_to_cpu)
		amdgpu_gmc_init_pdb0(adev);

	if (adev->gart.bo == NULL) {
		dev_err(adev->dev, "No VRAM object for PCIE GART.\n");
		return -EINVAL;
	}

<<<<<<< HEAD
	if (amdgpu_sriov_vf(adev) && amdgpu_in_reset(adev))
		goto skip_pin_bo;

	r = amdgpu_gart_table_vram_pin(adev);
	if (r)
		return r;

skip_pin_bo:
=======
	amdgpu_gtt_mgr_recover(&adev->mman.gtt_mgr);
>>>>>>> d60c95ef
	r = adev->gfxhub.funcs->gart_enable(adev);
	if (r)
		return r;

	r = adev->mmhub.funcs->gart_enable(adev);
	if (r)
		return r;

	DRM_INFO("PCIE GART of %uM enabled.\n",
		 (unsigned)(adev->gmc.gart_size >> 20));
	if (adev->gmc.pdb0_bo)
		DRM_INFO("PDB0 located at 0x%016llX\n",
				(unsigned long long)amdgpu_bo_gpu_offset(adev->gmc.pdb0_bo));
	DRM_INFO("PTB located at 0x%016llX\n",
			(unsigned long long)amdgpu_bo_gpu_offset(adev->gart.bo));

	return 0;
}

static int gmc_v9_0_hw_init(void *handle)
{
	struct amdgpu_device *adev = (struct amdgpu_device *)handle;
	bool value;
	int i, r;

	/* The sequence of these two function calls matters.*/
	gmc_v9_0_init_golden_registers(adev);

	if (adev->mode_info.num_crtc) {
		/* Lockout access through VGA aperture*/
		WREG32_FIELD15(DCE, 0, VGA_HDP_CONTROL, VGA_MEMORY_DISABLE, 1);
		/* disable VGA render */
		WREG32_FIELD15(DCE, 0, VGA_RENDER_CONTROL, VGA_VSTATUS_CNTL, 0);
	}

	if (adev->mmhub.funcs->update_power_gating)
		adev->mmhub.funcs->update_power_gating(adev, true);

	adev->hdp.funcs->init_registers(adev);

	/* After HDP is initialized, flush HDP.*/
	adev->hdp.funcs->flush_hdp(adev, NULL);

	if (amdgpu_vm_fault_stop == AMDGPU_VM_FAULT_STOP_ALWAYS)
		value = false;
	else
		value = true;

	if (!amdgpu_sriov_vf(adev)) {
		adev->gfxhub.funcs->set_fault_enable_default(adev, value);
		adev->mmhub.funcs->set_fault_enable_default(adev, value);
	}
	for (i = 0; i < adev->num_vmhubs; ++i)
		gmc_v9_0_flush_gpu_tlb(adev, 0, i, 0);

	if (adev->umc.funcs && adev->umc.funcs->init_registers)
		adev->umc.funcs->init_registers(adev);

	r = gmc_v9_0_gart_enable(adev);
	if (r)
		return r;

	if (amdgpu_emu_mode == 1)
		return amdgpu_gmc_vram_checking(adev);
	else
		return r;
}

/**
 * gmc_v9_0_gart_disable - gart disable
 *
 * @adev: amdgpu_device pointer
 *
 * This disables all VM page table.
 */
static void gmc_v9_0_gart_disable(struct amdgpu_device *adev)
{
	adev->gfxhub.funcs->gart_disable(adev);
	adev->mmhub.funcs->gart_disable(adev);
}

static int gmc_v9_0_hw_fini(void *handle)
{
	struct amdgpu_device *adev = (struct amdgpu_device *)handle;

	gmc_v9_0_gart_disable(adev);

	if (amdgpu_sriov_vf(adev)) {
		/* full access mode, so don't touch any GMC register */
		DRM_DEBUG("For SRIOV client, shouldn't do anything.\n");
		return 0;
	}

	/*
	 * Pair the operations did in gmc_v9_0_hw_init and thus maintain
	 * a correct cached state for GMC. Otherwise, the "gate" again
	 * operation on S3 resuming will fail due to wrong cached state.
	 */
	if (adev->mmhub.funcs->update_power_gating)
		adev->mmhub.funcs->update_power_gating(adev, false);

	amdgpu_irq_put(adev, &adev->gmc.ecc_irq, 0);
	amdgpu_irq_put(adev, &adev->gmc.vm_fault, 0);

	return 0;
}

static int gmc_v9_0_suspend(void *handle)
{
	struct amdgpu_device *adev = (struct amdgpu_device *)handle;

	return gmc_v9_0_hw_fini(adev);
}

static int gmc_v9_0_resume(void *handle)
{
	int r;
	struct amdgpu_device *adev = (struct amdgpu_device *)handle;

	r = gmc_v9_0_hw_init(adev);
	if (r)
		return r;

	amdgpu_vmid_reset_all(adev);

	return 0;
}

static bool gmc_v9_0_is_idle(void *handle)
{
	/* MC is always ready in GMC v9.*/
	return true;
}

static int gmc_v9_0_wait_for_idle(void *handle)
{
	/* There is no need to wait for MC idle in GMC v9.*/
	return 0;
}

static int gmc_v9_0_soft_reset(void *handle)
{
	/* XXX for emulation.*/
	return 0;
}

static int gmc_v9_0_set_clockgating_state(void *handle,
					enum amd_clockgating_state state)
{
	struct amdgpu_device *adev = (struct amdgpu_device *)handle;

	adev->mmhub.funcs->set_clockgating(adev, state);

	athub_v1_0_set_clockgating(adev, state);

	return 0;
}

static void gmc_v9_0_get_clockgating_state(void *handle, u64 *flags)
{
	struct amdgpu_device *adev = (struct amdgpu_device *)handle;

	adev->mmhub.funcs->get_clockgating(adev, flags);

	athub_v1_0_get_clockgating(adev, flags);
}

static int gmc_v9_0_set_powergating_state(void *handle,
					enum amd_powergating_state state)
{
	return 0;
}

const struct amd_ip_funcs gmc_v9_0_ip_funcs = {
	.name = "gmc_v9_0",
	.early_init = gmc_v9_0_early_init,
	.late_init = gmc_v9_0_late_init,
	.sw_init = gmc_v9_0_sw_init,
	.sw_fini = gmc_v9_0_sw_fini,
	.hw_init = gmc_v9_0_hw_init,
	.hw_fini = gmc_v9_0_hw_fini,
	.suspend = gmc_v9_0_suspend,
	.resume = gmc_v9_0_resume,
	.is_idle = gmc_v9_0_is_idle,
	.wait_for_idle = gmc_v9_0_wait_for_idle,
	.soft_reset = gmc_v9_0_soft_reset,
	.set_clockgating_state = gmc_v9_0_set_clockgating_state,
	.set_powergating_state = gmc_v9_0_set_powergating_state,
	.get_clockgating_state = gmc_v9_0_get_clockgating_state,
};

const struct amdgpu_ip_block_version gmc_v9_0_ip_block =
{
	.type = AMD_IP_BLOCK_TYPE_GMC,
	.major = 9,
	.minor = 0,
	.rev = 0,
	.funcs = &gmc_v9_0_ip_funcs,
};<|MERGE_RESOLUTION|>--- conflicted
+++ resolved
@@ -1150,14 +1150,9 @@
 	} else {
 		u32 viewport;
 
-<<<<<<< HEAD
-		switch (adev->asic_type) {
-		case CHIP_RAVEN:
-=======
 		switch (adev->ip_versions[DCE_HWIP][0]) {
 		case IP_VERSION(1, 0, 0):
 		case IP_VERSION(1, 0, 1):
->>>>>>> d60c95ef
 			viewport = RREG32_SOC15(DCE, 0, mmHUBP0_DCSURF_PRI_VIEWPORT_DIMENSION);
 			size = (REG_GET_FIELD(viewport,
 					      HUBP0_DCSURF_PRI_VIEWPORT_DIMENSION, PRI_VIEWPORT_HEIGHT) *
@@ -1165,11 +1160,7 @@
 					      HUBP0_DCSURF_PRI_VIEWPORT_DIMENSION, PRI_VIEWPORT_WIDTH) *
 				4);
 			break;
-<<<<<<< HEAD
-		case CHIP_RENOIR:
-=======
 		case IP_VERSION(2, 1, 0):
->>>>>>> d60c95ef
 			viewport = RREG32_SOC15(DCE, 0, mmHUBP0_DCSURF_PRI_VIEWPORT_DIMENSION_DCN2);
 			size = (REG_GET_FIELD(viewport,
 					      HUBP0_DCSURF_PRI_VIEWPORT_DIMENSION, PRI_VIEWPORT_HEIGHT) *
@@ -1177,12 +1168,6 @@
 					      HUBP0_DCSURF_PRI_VIEWPORT_DIMENSION, PRI_VIEWPORT_WIDTH) *
 				4);
 			break;
-<<<<<<< HEAD
-		case CHIP_VEGA10:
-		case CHIP_VEGA12:
-		case CHIP_VEGA20:
-=======
->>>>>>> d60c95ef
 		default:
 			viewport = RREG32_SOC15(DCE, 0, mmSCL0_VIEWPORT_SIZE);
 			size = (REG_GET_FIELD(viewport, SCL0_VIEWPORT_SIZE, VIEWPORT_HEIGHT) *
@@ -1811,18 +1796,7 @@
 		return -EINVAL;
 	}
 
-<<<<<<< HEAD
-	if (amdgpu_sriov_vf(adev) && amdgpu_in_reset(adev))
-		goto skip_pin_bo;
-
-	r = amdgpu_gart_table_vram_pin(adev);
-	if (r)
-		return r;
-
-skip_pin_bo:
-=======
 	amdgpu_gtt_mgr_recover(&adev->mman.gtt_mgr);
->>>>>>> d60c95ef
 	r = adev->gfxhub.funcs->gart_enable(adev);
 	if (r)
 		return r;
