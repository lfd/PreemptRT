/* SPDX-License-Identifier: GPL-2.0 */

#ifndef __QCOM_APR_H_
#define __QCOM_APR_H_

#include <linux/spinlock.h>
#include <linux/device.h>
#include <linux/mod_devicetable.h>
#include <dt-bindings/soc/qcom,apr.h>
#include <dt-bindings/soc/qcom,gpr.h>

extern struct bus_type aprbus;

#define APR_HDR_LEN(hdr_len) ((hdr_len)/4)

/*
 * HEADER field
 * version:0:3
 * header_size : 4:7
 * message_type : 8:9
 * reserved: 10:15
 */
#define APR_HDR_FIELD(msg_type, hdr_len, ver)\
	(((msg_type & 0x3) << 8) | ((hdr_len & 0xF) << 4) | (ver & 0xF))

#define APR_HDR_SIZE sizeof(struct apr_hdr)
#define APR_SEQ_CMD_HDR_FIELD APR_HDR_FIELD(APR_MSG_TYPE_SEQ_CMD, \
					    APR_HDR_LEN(APR_HDR_SIZE), \
					    APR_PKT_VER)
/* Version */
#define APR_PKT_VER		0x0

/* Command and Response Types */
#define APR_MSG_TYPE_EVENT	0x0
#define APR_MSG_TYPE_CMD_RSP	0x1
#define APR_MSG_TYPE_SEQ_CMD	0x2
#define APR_MSG_TYPE_NSEQ_CMD	0x3
#define APR_MSG_TYPE_MAX	0x04

/* APR Basic Response Message */
#define APR_BASIC_RSP_RESULT 0x000110E8
#define APR_RSP_ACCEPTED     0x000100BE

struct aprv2_ibasic_rsp_result_t {
	uint32_t opcode;
	uint32_t status;
};

/* hdr field Ver [0:3], Size [4:7], Message type [8:10] */
#define APR_HDR_FIELD_VER(h)		(h & 0x000F)
#define APR_HDR_FIELD_SIZE(h)		((h & 0x00F0) >> 4)
#define APR_HDR_FIELD_SIZE_BYTES(h)	(((h & 0x00F0) >> 4) * 4)
#define APR_HDR_FIELD_MT(h)		((h & 0x0300) >> 8)

struct apr_hdr {
	uint16_t hdr_field;
	uint16_t pkt_size;
	uint8_t src_svc;
	uint8_t src_domain;
	uint16_t src_port;
	uint8_t dest_svc;
	uint8_t dest_domain;
	uint16_t dest_port;
	uint32_t token;
	uint32_t opcode;
} __packed;

struct apr_pkt {
	struct apr_hdr hdr;
	uint8_t payload[];
};

struct apr_resp_pkt {
	struct apr_hdr hdr;
	void *payload;
	int payload_size;
};

struct gpr_hdr {
	uint32_t version:4;
	uint32_t hdr_size:4;
	uint32_t pkt_size:24;
	uint32_t dest_domain:8;
	uint32_t src_domain:8;
	uint32_t reserved:16;
	uint32_t src_port;
	uint32_t dest_port;
	uint32_t token;
	uint32_t opcode;
} __packed;

struct gpr_pkt {
	struct gpr_hdr hdr;
	uint32_t payload[];
};

struct gpr_resp_pkt {
	struct gpr_hdr hdr;
	void *payload;
	int payload_size;
};

#define GPR_HDR_SIZE			sizeof(struct gpr_hdr)
#define GPR_PKT_VER			0x0
#define GPR_PKT_HEADER_WORD_SIZE	((sizeof(struct gpr_pkt) + 3) >> 2)
#define GPR_PKT_HEADER_BYTE_SIZE	(GPR_PKT_HEADER_WORD_SIZE << 2)

#define GPR_BASIC_RSP_RESULT		0x02001005

struct gpr_ibasic_rsp_result_t {
	uint32_t opcode;
	uint32_t status;
};

#define GPR_BASIC_EVT_ACCEPTED		0x02001006

struct gpr_ibasic_rsp_accepted_t {
	uint32_t opcode;
};

/* Bits 0 to 15 -- Minor version,  Bits 16 to 31 -- Major version */
#define APR_SVC_MAJOR_VERSION(v)	((v >> 16) & 0xFF)
#define APR_SVC_MINOR_VERSION(v)	(v & 0xFF)

<<<<<<< HEAD
struct packet_router;
struct pkt_router_svc {
	struct device *dev;
=======
typedef int (*gpr_port_cb) (struct gpr_resp_pkt *d, void *priv, int op);
struct packet_router;
struct pkt_router_svc {
	struct device *dev;
	gpr_port_cb callback;
>>>>>>> d60c95ef
	struct packet_router *pr;
	spinlock_t lock;
	int id;
	void *priv;
};

<<<<<<< HEAD
=======
typedef struct pkt_router_svc gpr_port_t;

>>>>>>> d60c95ef
struct apr_device {
	struct device	dev;
	uint16_t	svc_id;
	uint16_t	domain_id;
	uint32_t	version;
	char name[APR_NAME_SIZE];
	const char *service_path;
	struct pkt_router_svc svc;
	struct list_head node;
};

typedef struct apr_device gpr_device_t;

#define to_apr_device(d) container_of(d, struct apr_device, dev)
#define svc_to_apr_device(d) container_of(d, struct apr_device, svc)

struct apr_driver {
	int	(*probe)(struct apr_device *sl);
	int	(*remove)(struct apr_device *sl);
	int	(*callback)(struct apr_device *a,
			    struct apr_resp_pkt *d);
	int	(*gpr_callback)(struct gpr_resp_pkt *d, void *data, int op);
	struct device_driver		driver;
	const struct apr_device_id	*id_table;
};

typedef struct apr_driver gpr_driver_t;
#define to_apr_driver(d) container_of(d, struct apr_driver, driver)

/*
 * use a macro to avoid include chaining to get THIS_MODULE
 */
#define apr_driver_register(drv) __apr_driver_register(drv, THIS_MODULE)

int __apr_driver_register(struct apr_driver *drv, struct module *owner);
void apr_driver_unregister(struct apr_driver *drv);

/**
 * module_apr_driver() - Helper macro for registering a aprbus driver
 * @__apr_driver: apr_driver struct
 *
 * Helper macro for aprbus drivers which do not do anything special in
 * module init/exit. This eliminates a lot of boilerplate. Each module
 * may only use this macro once, and calling it replaces module_init()
 * and module_exit()
 */
#define module_apr_driver(__apr_driver) \
	module_driver(__apr_driver, apr_driver_register, \
			apr_driver_unregister)
#define module_gpr_driver(__gpr_driver) module_apr_driver(__gpr_driver)

int apr_send_pkt(struct apr_device *adev, struct apr_pkt *pkt);

gpr_port_t *gpr_alloc_port(gpr_device_t *gdev, struct device *dev,
				gpr_port_cb cb, void *priv);
void gpr_free_port(gpr_port_t *port);
int gpr_send_port_pkt(gpr_port_t *port, struct gpr_pkt *pkt);
int gpr_send_pkt(gpr_device_t *gdev, struct gpr_pkt *pkt);

#endif /* __QCOM_APR_H_ */<|MERGE_RESOLUTION|>--- conflicted
+++ resolved
@@ -122,28 +122,19 @@
 #define APR_SVC_MAJOR_VERSION(v)	((v >> 16) & 0xFF)
 #define APR_SVC_MINOR_VERSION(v)	(v & 0xFF)
 
-<<<<<<< HEAD
-struct packet_router;
-struct pkt_router_svc {
-	struct device *dev;
-=======
 typedef int (*gpr_port_cb) (struct gpr_resp_pkt *d, void *priv, int op);
 struct packet_router;
 struct pkt_router_svc {
 	struct device *dev;
 	gpr_port_cb callback;
->>>>>>> d60c95ef
 	struct packet_router *pr;
 	spinlock_t lock;
 	int id;
 	void *priv;
 };
 
-<<<<<<< HEAD
-=======
 typedef struct pkt_router_svc gpr_port_t;
 
->>>>>>> d60c95ef
 struct apr_device {
 	struct device	dev;
 	uint16_t	svc_id;
