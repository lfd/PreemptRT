--- conflicted
+++ resolved
@@ -117,10 +117,6 @@
 struct ucounts *inc_ucount(struct user_namespace *ns, kuid_t uid, enum ucount_type type);
 void dec_ucount(struct ucounts *ucounts, enum ucount_type type);
 struct ucounts *alloc_ucounts(struct user_namespace *ns, kuid_t uid);
-<<<<<<< HEAD
-struct ucounts *get_ucounts(struct ucounts *ucounts);
-void put_ucounts(struct ucounts *ucounts);
-=======
 struct ucounts * __must_check get_ucounts(struct ucounts *ucounts);
 void put_ucounts(struct ucounts *ucounts);
 
@@ -138,7 +134,6 @@
 {
 	ns->ucount_max[type] = max <= LONG_MAX ? max : LONG_MAX;
 }
->>>>>>> d92805b6
 
 #ifdef CONFIG_USER_NS
 
