--- conflicted
+++ resolved
@@ -1114,10 +1114,7 @@
 
 static const struct aspeed_bank_props ast2600_bank_props[] = {
 	/*     input	  output   */
-<<<<<<< HEAD
-=======
 	{4, 0xffffffff,  0x00ffffff}, /* Q/R/S/T */
->>>>>>> d1988041
 	{5, 0xffffffff,  0xffffff00}, /* U/V/W/X */
 	{6, 0x0000ffff,  0x0000ffff}, /* Y/Z */
 	{ },
