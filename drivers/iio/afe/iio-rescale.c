--- conflicted
+++ resolved
@@ -147,12 +147,8 @@
 			    int *val, int *val2, long mask)
 {
 	struct rescale *rescale = iio_priv(indio_dev);
-<<<<<<< HEAD
-	s64 tmp;
-=======
 	int scale, scale2;
 	int schan_off = 0;
->>>>>>> 3a82f341
 	int ret;
 
 	switch (mask) {
@@ -178,28 +174,6 @@
 		} else {
 			ret = iio_read_channel_scale(rescale->source, val, val2);
 		}
-<<<<<<< HEAD
-		switch (ret) {
-		case IIO_VAL_FRACTIONAL:
-			*val *= rescale->numerator;
-			*val2 *= rescale->denominator;
-			return ret;
-		case IIO_VAL_INT:
-			*val *= rescale->numerator;
-			if (rescale->denominator == 1)
-				return ret;
-			*val2 = rescale->denominator;
-			return IIO_VAL_FRACTIONAL;
-		case IIO_VAL_FRACTIONAL_LOG2:
-			tmp = (s64)*val * 1000000000LL;
-			tmp = div_s64(tmp, rescale->denominator);
-			tmp *= rescale->numerator;
-			tmp = div_s64(tmp, 1000000000LL);
-			*val = tmp;
-			return ret;
-		default:
-			return -EOPNOTSUPP;
-=======
 		return rescale_process_scale(rescale, ret, val, val2);
 	case IIO_CHAN_INFO_OFFSET:
 		/*
@@ -229,7 +203,6 @@
 		if (rescale->chan_processed) {
 			*val = rescale->offset;
 			return IIO_VAL_INT;
->>>>>>> 3a82f341
 		}
 
 		if (iio_channel_has_info(rescale->source->channel,
