--- conflicted
+++ resolved
@@ -4027,21 +4027,6 @@
 	struct sockaddr_in *addr = (struct sockaddr_in *)&server->dstaddr;
 	bool is_binding = false;
 
-<<<<<<< HEAD
-	/* only send once per connect */
-	spin_lock(&ses->chan_lock);
-	is_binding = !CIFS_ALL_CHANS_NEED_RECONNECT(ses);
-	spin_unlock(&ses->chan_lock);
-
-	spin_lock(&cifs_tcp_ses_lock);
-	if (ses->status == CifsExiting) {
-		spin_unlock(&cifs_tcp_ses_lock);
-		return 0;
-	}
-	ses->status = CifsInSessSetup;
-	spin_unlock(&cifs_tcp_ses_lock);
-
-=======
 	spin_lock(&cifs_tcp_ses_lock);
 	if (server->dstaddr.ss_family == AF_INET6)
 		scnprintf(ses->ip_addr, sizeof(ses->ip_addr), "%pI6", &addr6->sin6_addr);
@@ -4071,7 +4056,6 @@
 		ses->ses_status = SES_IN_SETUP;
 	spin_unlock(&cifs_tcp_ses_lock);
 
->>>>>>> bf44eed7
 	if (!is_binding) {
 		ses->capabilities = server->capabilities;
 		if (!linuxExtEnabled)
@@ -4095,19 +4079,6 @@
 	if (rc) {
 		cifs_server_dbg(VFS, "Send error in SessSetup = %d\n", rc);
 		spin_lock(&cifs_tcp_ses_lock);
-<<<<<<< HEAD
-		if (ses->status == CifsInSessSetup)
-			ses->status = CifsNeedSessSetup;
-		spin_unlock(&cifs_tcp_ses_lock);
-	} else {
-		spin_lock(&cifs_tcp_ses_lock);
-		if (ses->status == CifsInSessSetup)
-			ses->status = CifsGood;
-		/* Even if one channel is active, session is in good state */
-		ses->status = CifsGood;
-		spin_unlock(&cifs_tcp_ses_lock);
-
-=======
 		if (ses->ses_status == SES_IN_SETUP)
 			ses->ses_status = SES_NEED_RECON;
 		spin_lock(&ses->chan_lock);
@@ -4118,7 +4089,6 @@
 		spin_lock(&cifs_tcp_ses_lock);
 		if (ses->ses_status == SES_IN_SETUP)
 			ses->ses_status = SES_GOOD;
->>>>>>> bf44eed7
 		spin_lock(&ses->chan_lock);
 		cifs_chan_clear_in_reconnect(ses, server);
 		cifs_chan_clear_need_reconnect(ses, server);
