// SPDX-License-Identifier: GPL-2.0-or-later
/*
 * INET		An implementation of the TCP/IP protocol suite for the LINUX
 *		operating system.  INET is implemented using the BSD Socket
 *		interface as the means of communication with the user level.
 *
 *		Generic INET transport hashtables
 *
 * Authors:	Lotsa people, from code originally in tcp
 */

#include <linux/module.h>
#include <linux/random.h>
#include <linux/sched.h>
#include <linux/slab.h>
#include <linux/wait.h>
#include <linux/vmalloc.h>
#include <linux/memblock.h>

#include <net/addrconf.h>
#include <net/inet_connection_sock.h>
#include <net/inet_hashtables.h>
#if IS_ENABLED(CONFIG_IPV6)
#include <net/inet6_hashtables.h>
#endif
#include <net/secure_seq.h>
#include <net/ip.h>
#include <net/tcp.h>
#include <net/sock_reuseport.h>

static u32 inet_ehashfn(const struct net *net, const __be32 laddr,
			const __u16 lport, const __be32 faddr,
			const __be16 fport)
{
	static u32 inet_ehash_secret __read_mostly;

	net_get_random_once(&inet_ehash_secret, sizeof(inet_ehash_secret));

	return __inet_ehashfn(laddr, lport, faddr, fport,
			      inet_ehash_secret + net_hash_mix(net));
}

/* This function handles inet_sock, but also timewait and request sockets
 * for IPv4/IPv6.
 */
static u32 sk_ehashfn(const struct sock *sk)
{
#if IS_ENABLED(CONFIG_IPV6)
	if (sk->sk_family == AF_INET6 &&
	    !ipv6_addr_v4mapped(&sk->sk_v6_daddr))
		return inet6_ehashfn(sock_net(sk),
				     &sk->sk_v6_rcv_saddr, sk->sk_num,
				     &sk->sk_v6_daddr, sk->sk_dport);
#endif
	return inet_ehashfn(sock_net(sk),
			    sk->sk_rcv_saddr, sk->sk_num,
			    sk->sk_daddr, sk->sk_dport);
}

/*
 * Allocate and initialize a new local port bind bucket.
 * The bindhash mutex for snum's hash chain must be held here.
 */
struct inet_bind_bucket *inet_bind_bucket_create(struct kmem_cache *cachep,
						 struct net *net,
						 struct inet_bind_hashbucket *head,
						 const unsigned short snum,
						 int l3mdev)
{
	struct inet_bind_bucket *tb = kmem_cache_alloc(cachep, GFP_ATOMIC);

	if (tb) {
		write_pnet(&tb->ib_net, net);
		tb->l3mdev    = l3mdev;
		tb->port      = snum;
		tb->fastreuse = 0;
		tb->fastreuseport = 0;
		INIT_HLIST_HEAD(&tb->owners);
		hlist_add_head(&tb->node, &head->chain);
	}
	return tb;
}

/*
 * Caller must hold hashbucket lock for this tb with local BH disabled
 */
void inet_bind_bucket_destroy(struct kmem_cache *cachep, struct inet_bind_bucket *tb)
{
	if (hlist_empty(&tb->owners)) {
		__hlist_del(&tb->node);
		kmem_cache_free(cachep, tb);
	}
}

bool inet_bind_bucket_match(const struct inet_bind_bucket *tb, const struct net *net,
			    unsigned short port, int l3mdev)
{
	return net_eq(ib_net(tb), net) && tb->port == port &&
		tb->l3mdev == l3mdev;
}

static void inet_bind2_bucket_init(struct inet_bind2_bucket *tb,
				   struct net *net,
				   struct inet_bind_hashbucket *head,
				   unsigned short port, int l3mdev,
				   const struct sock *sk)
{
	write_pnet(&tb->ib_net, net);
	tb->l3mdev    = l3mdev;
	tb->port      = port;
#if IS_ENABLED(CONFIG_IPV6)
	tb->family    = sk->sk_family;
	if (sk->sk_family == AF_INET6)
		tb->v6_rcv_saddr = sk->sk_v6_rcv_saddr;
	else
#endif
		tb->rcv_saddr = sk->sk_rcv_saddr;
	INIT_HLIST_HEAD(&tb->owners);
	INIT_HLIST_HEAD(&tb->deathrow);
	hlist_add_head(&tb->node, &head->chain);
}

struct inet_bind2_bucket *inet_bind2_bucket_create(struct kmem_cache *cachep,
						   struct net *net,
						   struct inet_bind_hashbucket *head,
						   unsigned short port,
						   int l3mdev,
						   const struct sock *sk)
{
	struct inet_bind2_bucket *tb = kmem_cache_alloc(cachep, GFP_ATOMIC);

	if (tb)
		inet_bind2_bucket_init(tb, net, head, port, l3mdev, sk);

	return tb;
}

/* Caller must hold hashbucket lock for this tb with local BH disabled */
void inet_bind2_bucket_destroy(struct kmem_cache *cachep, struct inet_bind2_bucket *tb)
{
	if (hlist_empty(&tb->owners) && hlist_empty(&tb->deathrow)) {
		__hlist_del(&tb->node);
		kmem_cache_free(cachep, tb);
	}
}

static bool inet_bind2_bucket_addr_match(const struct inet_bind2_bucket *tb2,
					 const struct sock *sk)
{
#if IS_ENABLED(CONFIG_IPV6)
	if (sk->sk_family != tb2->family)
		return false;

	if (sk->sk_family == AF_INET6)
		return ipv6_addr_equal(&tb2->v6_rcv_saddr,
				       &sk->sk_v6_rcv_saddr);
#endif
	return tb2->rcv_saddr == sk->sk_rcv_saddr;
}

void inet_bind_hash(struct sock *sk, struct inet_bind_bucket *tb,
		    struct inet_bind2_bucket *tb2, unsigned short port)
{
	inet_sk(sk)->inet_num = port;
	sk_add_bind_node(sk, &tb->owners);
	inet_csk(sk)->icsk_bind_hash = tb;
	sk_add_bind2_node(sk, &tb2->owners);
	inet_csk(sk)->icsk_bind2_hash = tb2;
}

/*
 * Get rid of any references to a local port held by the given sock.
 */
static void __inet_put_port(struct sock *sk)
{
	struct inet_hashinfo *hashinfo = tcp_or_dccp_get_hashinfo(sk);
	struct inet_bind_hashbucket *head, *head2;
	struct net *net = sock_net(sk);
	struct inet_bind_bucket *tb;
	int bhash;

	bhash = inet_bhashfn(net, inet_sk(sk)->inet_num, hashinfo->bhash_size);
	head = &hashinfo->bhash[bhash];
	head2 = inet_bhashfn_portaddr(hashinfo, sk, net, inet_sk(sk)->inet_num);

	spin_lock(&head->lock);
	tb = inet_csk(sk)->icsk_bind_hash;
	__sk_del_bind_node(sk);
	inet_csk(sk)->icsk_bind_hash = NULL;
	inet_sk(sk)->inet_num = 0;
	inet_bind_bucket_destroy(hashinfo->bind_bucket_cachep, tb);

	spin_lock(&head2->lock);
	if (inet_csk(sk)->icsk_bind2_hash) {
		struct inet_bind2_bucket *tb2 = inet_csk(sk)->icsk_bind2_hash;

		__sk_del_bind2_node(sk);
		inet_csk(sk)->icsk_bind2_hash = NULL;
		inet_bind2_bucket_destroy(hashinfo->bind2_bucket_cachep, tb2);
	}
	spin_unlock(&head2->lock);

	spin_unlock(&head->lock);
}

void inet_put_port(struct sock *sk)
{
	local_bh_disable();
	__inet_put_port(sk);
	local_bh_enable();
}
EXPORT_SYMBOL(inet_put_port);

int __inet_inherit_port(const struct sock *sk, struct sock *child)
{
	struct inet_hashinfo *table = tcp_or_dccp_get_hashinfo(sk);
	unsigned short port = inet_sk(child)->inet_num;
	struct inet_bind_hashbucket *head, *head2;
	bool created_inet_bind_bucket = false;
	struct net *net = sock_net(sk);
	bool update_fastreuse = false;
	struct inet_bind2_bucket *tb2;
	struct inet_bind_bucket *tb;
	int bhash, l3mdev;

	bhash = inet_bhashfn(net, port, table->bhash_size);
	head = &table->bhash[bhash];
	head2 = inet_bhashfn_portaddr(table, child, net, port);

	spin_lock(&head->lock);
	spin_lock(&head2->lock);
	tb = inet_csk(sk)->icsk_bind_hash;
	tb2 = inet_csk(sk)->icsk_bind2_hash;
	if (unlikely(!tb || !tb2)) {
		spin_unlock(&head2->lock);
		spin_unlock(&head->lock);
		return -ENOENT;
	}
	if (tb->port != port) {
		l3mdev = inet_sk_bound_l3mdev(sk);

		/* NOTE: using tproxy and redirecting skbs to a proxy
		 * on a different listener port breaks the assumption
		 * that the listener socket's icsk_bind_hash is the same
		 * as that of the child socket. We have to look up or
		 * create a new bind bucket for the child here. */
		inet_bind_bucket_for_each(tb, &head->chain) {
			if (inet_bind_bucket_match(tb, net, port, l3mdev))
				break;
		}
		if (!tb) {
			tb = inet_bind_bucket_create(table->bind_bucket_cachep,
						     net, head, port, l3mdev);
			if (!tb) {
				spin_unlock(&head2->lock);
				spin_unlock(&head->lock);
				return -ENOMEM;
			}
			created_inet_bind_bucket = true;
		}
		update_fastreuse = true;

		goto bhash2_find;
	} else if (!inet_bind2_bucket_addr_match(tb2, child)) {
		l3mdev = inet_sk_bound_l3mdev(sk);

bhash2_find:
		tb2 = inet_bind2_bucket_find(head2, net, port, l3mdev, child);
		if (!tb2) {
			tb2 = inet_bind2_bucket_create(table->bind2_bucket_cachep,
						       net, head2, port,
						       l3mdev, child);
			if (!tb2)
				goto error;
		}
	}
	if (update_fastreuse)
		inet_csk_update_fastreuse(tb, child);
	inet_bind_hash(child, tb, tb2, port);
	spin_unlock(&head2->lock);
	spin_unlock(&head->lock);

	return 0;

error:
	if (created_inet_bind_bucket)
		inet_bind_bucket_destroy(table->bind_bucket_cachep, tb);
	spin_unlock(&head2->lock);
	spin_unlock(&head->lock);
	return -ENOMEM;
}
EXPORT_SYMBOL_GPL(__inet_inherit_port);

static struct inet_listen_hashbucket *
inet_lhash2_bucket_sk(struct inet_hashinfo *h, struct sock *sk)
{
	u32 hash;

#if IS_ENABLED(CONFIG_IPV6)
	if (sk->sk_family == AF_INET6)
		hash = ipv6_portaddr_hash(sock_net(sk),
					  &sk->sk_v6_rcv_saddr,
					  inet_sk(sk)->inet_num);
	else
#endif
		hash = ipv4_portaddr_hash(sock_net(sk),
					  inet_sk(sk)->inet_rcv_saddr,
					  inet_sk(sk)->inet_num);
	return inet_lhash2_bucket(h, hash);
}

static inline int compute_score(struct sock *sk, struct net *net,
				const unsigned short hnum, const __be32 daddr,
				const int dif, const int sdif)
{
	int score = -1;

	if (net_eq(sock_net(sk), net) && sk->sk_num == hnum &&
			!ipv6_only_sock(sk)) {
		if (sk->sk_rcv_saddr != daddr)
			return -1;

		if (!inet_sk_bound_dev_eq(net, sk->sk_bound_dev_if, dif, sdif))
			return -1;
		score =  sk->sk_bound_dev_if ? 2 : 1;

		if (sk->sk_family == PF_INET)
			score++;
		if (READ_ONCE(sk->sk_incoming_cpu) == raw_smp_processor_id())
			score++;
	}
	return score;
}

static inline struct sock *lookup_reuseport(struct net *net, struct sock *sk,
					    struct sk_buff *skb, int doff,
					    __be32 saddr, __be16 sport,
					    __be32 daddr, unsigned short hnum)
{
	struct sock *reuse_sk = NULL;
	u32 phash;

	if (sk->sk_reuseport) {
		phash = inet_ehashfn(net, daddr, hnum, saddr, sport);
		reuse_sk = reuseport_select_sock(sk, phash, skb, doff);
	}
	return reuse_sk;
}

/*
 * Here are some nice properties to exploit here. The BSD API
 * does not allow a listening sock to specify the remote port nor the
 * remote address for the connection. So always assume those are both
 * wildcarded during the search since they can never be otherwise.
 */

/* called with rcu_read_lock() : No refcount taken on the socket */
static struct sock *inet_lhash2_lookup(struct net *net,
				struct inet_listen_hashbucket *ilb2,
				struct sk_buff *skb, int doff,
				const __be32 saddr, __be16 sport,
				const __be32 daddr, const unsigned short hnum,
				const int dif, const int sdif)
{
	struct sock *sk, *result = NULL;
	struct hlist_nulls_node *node;
	int score, hiscore = 0;

	sk_nulls_for_each_rcu(sk, node, &ilb2->nulls_head) {
		score = compute_score(sk, net, hnum, daddr, dif, sdif);
		if (score > hiscore) {
			result = lookup_reuseport(net, sk, skb, doff,
						  saddr, sport, daddr, hnum);
			if (result)
				return result;

			result = sk;
			hiscore = score;
		}
	}

	return result;
}

static inline struct sock *inet_lookup_run_bpf(struct net *net,
					       struct inet_hashinfo *hashinfo,
					       struct sk_buff *skb, int doff,
					       __be32 saddr, __be16 sport,
					       __be32 daddr, u16 hnum, const int dif)
{
	struct sock *sk, *reuse_sk;
	bool no_reuseport;

	if (hashinfo != net->ipv4.tcp_death_row.hashinfo)
		return NULL; /* only TCP is supported */

	no_reuseport = bpf_sk_lookup_run_v4(net, IPPROTO_TCP, saddr, sport,
					    daddr, hnum, dif, &sk);
	if (no_reuseport || IS_ERR_OR_NULL(sk))
		return sk;

	reuse_sk = lookup_reuseport(net, sk, skb, doff, saddr, sport, daddr, hnum);
	if (reuse_sk)
		sk = reuse_sk;
	return sk;
}

struct sock *__inet_lookup_listener(struct net *net,
				    struct inet_hashinfo *hashinfo,
				    struct sk_buff *skb, int doff,
				    const __be32 saddr, __be16 sport,
				    const __be32 daddr, const unsigned short hnum,
				    const int dif, const int sdif)
{
	struct inet_listen_hashbucket *ilb2;
	struct sock *result = NULL;
	unsigned int hash2;

	/* Lookup redirect from BPF */
	if (static_branch_unlikely(&bpf_sk_lookup_enabled)) {
		result = inet_lookup_run_bpf(net, hashinfo, skb, doff,
					     saddr, sport, daddr, hnum, dif);
		if (result)
			goto done;
	}

	hash2 = ipv4_portaddr_hash(net, daddr, hnum);
	ilb2 = inet_lhash2_bucket(hashinfo, hash2);

	result = inet_lhash2_lookup(net, ilb2, skb, doff,
				    saddr, sport, daddr, hnum,
				    dif, sdif);
	if (result)
		goto done;

	/* Lookup lhash2 with INADDR_ANY */
	hash2 = ipv4_portaddr_hash(net, htonl(INADDR_ANY), hnum);
	ilb2 = inet_lhash2_bucket(hashinfo, hash2);

	result = inet_lhash2_lookup(net, ilb2, skb, doff,
				    saddr, sport, htonl(INADDR_ANY), hnum,
				    dif, sdif);
done:
	if (IS_ERR(result))
		return NULL;
	return result;
}
EXPORT_SYMBOL_GPL(__inet_lookup_listener);

/* All sockets share common refcount, but have different destructors */
void sock_gen_put(struct sock *sk)
{
	if (!refcount_dec_and_test(&sk->sk_refcnt))
		return;

	if (sk->sk_state == TCP_TIME_WAIT)
		inet_twsk_free(inet_twsk(sk));
	else if (sk->sk_state == TCP_NEW_SYN_RECV)
		reqsk_free(inet_reqsk(sk));
	else
		sk_free(sk);
}
EXPORT_SYMBOL_GPL(sock_gen_put);

void sock_edemux(struct sk_buff *skb)
{
	sock_gen_put(skb->sk);
}
EXPORT_SYMBOL(sock_edemux);

struct sock *__inet_lookup_established(struct net *net,
				  struct inet_hashinfo *hashinfo,
				  const __be32 saddr, const __be16 sport,
				  const __be32 daddr, const u16 hnum,
				  const int dif, const int sdif)
{
	INET_ADDR_COOKIE(acookie, saddr, daddr);
	const __portpair ports = INET_COMBINED_PORTS(sport, hnum);
	struct sock *sk;
	const struct hlist_nulls_node *node;
	/* Optimize here for direct hit, only listening connections can
	 * have wildcards anyways.
	 */
	unsigned int hash = inet_ehashfn(net, daddr, hnum, saddr, sport);
	unsigned int slot = hash & hashinfo->ehash_mask;
	struct inet_ehash_bucket *head = &hashinfo->ehash[slot];

begin:
	sk_nulls_for_each_rcu(sk, node, &head->chain) {
		if (sk->sk_hash != hash)
			continue;
<<<<<<< HEAD
		if (likely(INET_MATCH(net, sk, acookie, ports, dif, sdif))) {
			if (unlikely(!refcount_inc_not_zero(&sk->sk_refcnt)))
				goto out;
			if (unlikely(!INET_MATCH(net, sk, acookie,
=======
		if (likely(inet_match(net, sk, acookie, ports, dif, sdif))) {
			if (unlikely(!refcount_inc_not_zero(&sk->sk_refcnt)))
				goto out;
			if (unlikely(!inet_match(net, sk, acookie,
>>>>>>> d60c95ef
						 ports, dif, sdif))) {
				sock_gen_put(sk);
				goto begin;
			}
			goto found;
		}
	}
	/*
	 * if the nulls value we got at the end of this lookup is
	 * not the expected one, we must restart lookup.
	 * We probably met an item that was moved to another chain.
	 */
	if (get_nulls_value(node) != slot)
		goto begin;
out:
	sk = NULL;
found:
	return sk;
}
EXPORT_SYMBOL_GPL(__inet_lookup_established);

/* called with local bh disabled */
static int __inet_check_established(struct inet_timewait_death_row *death_row,
				    struct sock *sk, __u16 lport,
				    struct inet_timewait_sock **twp)
{
	struct inet_hashinfo *hinfo = death_row->hashinfo;
	struct inet_sock *inet = inet_sk(sk);
	__be32 daddr = inet->inet_rcv_saddr;
	__be32 saddr = inet->inet_daddr;
	int dif = sk->sk_bound_dev_if;
	struct net *net = sock_net(sk);
	int sdif = l3mdev_master_ifindex_by_index(net, dif);
	INET_ADDR_COOKIE(acookie, saddr, daddr);
	const __portpair ports = INET_COMBINED_PORTS(inet->inet_dport, lport);
	unsigned int hash = inet_ehashfn(net, daddr, lport,
					 saddr, inet->inet_dport);
	struct inet_ehash_bucket *head = inet_ehash_bucket(hinfo, hash);
	spinlock_t *lock = inet_ehash_lockp(hinfo, hash);
	struct sock *sk2;
	const struct hlist_nulls_node *node;
	struct inet_timewait_sock *tw = NULL;

	spin_lock(lock);

	sk_nulls_for_each(sk2, node, &head->chain) {
		if (sk2->sk_hash != hash)
			continue;

<<<<<<< HEAD
		if (likely(INET_MATCH(net, sk2, acookie, ports, dif, sdif))) {
=======
		if (likely(inet_match(net, sk2, acookie, ports, dif, sdif))) {
>>>>>>> d60c95ef
			if (sk2->sk_state == TCP_TIME_WAIT) {
				tw = inet_twsk(sk2);
				if (twsk_unique(sk, sk2, twp))
					break;
			}
			goto not_unique;
		}
	}

	/* Must record num and sport now. Otherwise we will see
	 * in hash table socket with a funny identity.
	 */
	inet->inet_num = lport;
	inet->inet_sport = htons(lport);
	sk->sk_hash = hash;
	WARN_ON(!sk_unhashed(sk));
	__sk_nulls_add_node_rcu(sk, &head->chain);
	if (tw) {
		sk_nulls_del_node_init_rcu((struct sock *)tw);
		__NET_INC_STATS(net, LINUX_MIB_TIMEWAITRECYCLED);
	}
	spin_unlock(lock);
	sock_prot_inuse_add(sock_net(sk), sk->sk_prot, 1);

	if (twp) {
		*twp = tw;
	} else if (tw) {
		/* Silly. Should hash-dance instead... */
		inet_twsk_deschedule_put(tw);
	}
	return 0;

not_unique:
	spin_unlock(lock);
	return -EADDRNOTAVAIL;
}

static u64 inet_sk_port_offset(const struct sock *sk)
{
	const struct inet_sock *inet = inet_sk(sk);

	return secure_ipv4_port_ephemeral(inet->inet_rcv_saddr,
					  inet->inet_daddr,
					  inet->inet_dport);
}

/* Searches for an exsiting socket in the ehash bucket list.
 * Returns true if found, false otherwise.
 */
static bool inet_ehash_lookup_by_sk(struct sock *sk,
				    struct hlist_nulls_head *list)
{
	const __portpair ports = INET_COMBINED_PORTS(sk->sk_dport, sk->sk_num);
	const int sdif = sk->sk_bound_dev_if;
	const int dif = sk->sk_bound_dev_if;
	const struct hlist_nulls_node *node;
	struct net *net = sock_net(sk);
	struct sock *esk;

	INET_ADDR_COOKIE(acookie, sk->sk_daddr, sk->sk_rcv_saddr);

	sk_nulls_for_each_rcu(esk, node, list) {
		if (esk->sk_hash != sk->sk_hash)
			continue;
		if (sk->sk_family == AF_INET) {
<<<<<<< HEAD
			if (unlikely(INET_MATCH(net, esk, acookie,
=======
			if (unlikely(inet_match(net, esk, acookie,
>>>>>>> d60c95ef
						ports, dif, sdif))) {
				return true;
			}
		}
#if IS_ENABLED(CONFIG_IPV6)
		else if (sk->sk_family == AF_INET6) {
			if (unlikely(inet6_match(net, esk,
						 &sk->sk_v6_daddr,
						 &sk->sk_v6_rcv_saddr,
						 ports, dif, sdif))) {
				return true;
			}
		}
#endif
	}
	return false;
}

/* Insert a socket into ehash, and eventually remove another one
 * (The another one can be a SYN_RECV or TIMEWAIT)
 * If an existing socket already exists, socket sk is not inserted,
 * and sets found_dup_sk parameter to true.
 */
bool inet_ehash_insert(struct sock *sk, struct sock *osk, bool *found_dup_sk)
{
	struct inet_hashinfo *hashinfo = tcp_or_dccp_get_hashinfo(sk);
	struct inet_ehash_bucket *head;
	struct hlist_nulls_head *list;
	spinlock_t *lock;
	bool ret = true;

	WARN_ON_ONCE(!sk_unhashed(sk));

	sk->sk_hash = sk_ehashfn(sk);
	head = inet_ehash_bucket(hashinfo, sk->sk_hash);
	list = &head->chain;
	lock = inet_ehash_lockp(hashinfo, sk->sk_hash);

	spin_lock(lock);
	if (osk) {
		WARN_ON_ONCE(sk->sk_hash != osk->sk_hash);
		ret = sk_hashed(osk);
		if (ret) {
			/* Before deleting the node, we insert a new one to make
			 * sure that the look-up-sk process would not miss either
			 * of them and that at least one node would exist in ehash
			 * table all the time. Otherwise there's a tiny chance
			 * that lookup process could find nothing in ehash table.
			 */
			__sk_nulls_add_node_tail_rcu(sk, list);
			sk_nulls_del_node_init_rcu(osk);
		}
		goto unlock;
	}
	if (found_dup_sk) {
		*found_dup_sk = inet_ehash_lookup_by_sk(sk, list);
		if (*found_dup_sk)
			ret = false;
	}

	if (ret)
		__sk_nulls_add_node_rcu(sk, list);

unlock:
	spin_unlock(lock);

	return ret;
}

bool inet_ehash_nolisten(struct sock *sk, struct sock *osk, bool *found_dup_sk)
{
	bool ok = inet_ehash_insert(sk, osk, found_dup_sk);

	if (ok) {
		sock_prot_inuse_add(sock_net(sk), sk->sk_prot, 1);
	} else {
		this_cpu_inc(*sk->sk_prot->orphan_count);
		inet_sk_set_state(sk, TCP_CLOSE);
		sock_set_flag(sk, SOCK_DEAD);
		inet_csk_destroy_sock(sk);
	}
	return ok;
}
EXPORT_SYMBOL_GPL(inet_ehash_nolisten);

static int inet_reuseport_add_sock(struct sock *sk,
				   struct inet_listen_hashbucket *ilb)
{
	struct inet_bind_bucket *tb = inet_csk(sk)->icsk_bind_hash;
	const struct hlist_nulls_node *node;
	struct sock *sk2;
	kuid_t uid = sock_i_uid(sk);

	sk_nulls_for_each_rcu(sk2, node, &ilb->nulls_head) {
		if (sk2 != sk &&
		    sk2->sk_family == sk->sk_family &&
		    ipv6_only_sock(sk2) == ipv6_only_sock(sk) &&
		    sk2->sk_bound_dev_if == sk->sk_bound_dev_if &&
		    inet_csk(sk2)->icsk_bind_hash == tb &&
		    sk2->sk_reuseport && uid_eq(uid, sock_i_uid(sk2)) &&
		    inet_rcv_saddr_equal(sk, sk2, false))
			return reuseport_add_sock(sk, sk2,
						  inet_rcv_saddr_any(sk));
	}

	return reuseport_alloc(sk, inet_rcv_saddr_any(sk));
}

int __inet_hash(struct sock *sk, struct sock *osk)
{
	struct inet_hashinfo *hashinfo = tcp_or_dccp_get_hashinfo(sk);
	struct inet_listen_hashbucket *ilb2;
	int err = 0;

	if (sk->sk_state != TCP_LISTEN) {
		local_bh_disable();
		inet_ehash_nolisten(sk, osk, NULL);
		local_bh_enable();
		return 0;
	}
	WARN_ON(!sk_unhashed(sk));
	ilb2 = inet_lhash2_bucket_sk(hashinfo, sk);

	spin_lock(&ilb2->lock);
	if (sk->sk_reuseport) {
		err = inet_reuseport_add_sock(sk, ilb2);
		if (err)
			goto unlock;
	}
	if (IS_ENABLED(CONFIG_IPV6) && sk->sk_reuseport &&
		sk->sk_family == AF_INET6)
		__sk_nulls_add_node_tail_rcu(sk, &ilb2->nulls_head);
	else
		__sk_nulls_add_node_rcu(sk, &ilb2->nulls_head);
	sock_set_flag(sk, SOCK_RCU_FREE);
	sock_prot_inuse_add(sock_net(sk), sk->sk_prot, 1);
unlock:
	spin_unlock(&ilb2->lock);

	return err;
}
EXPORT_SYMBOL(__inet_hash);

int inet_hash(struct sock *sk)
{
	int err = 0;

	if (sk->sk_state != TCP_CLOSE)
		err = __inet_hash(sk, NULL);

	return err;
}
EXPORT_SYMBOL_GPL(inet_hash);

static void __inet_unhash(struct sock *sk, struct inet_listen_hashbucket *ilb)
{
<<<<<<< HEAD
	if (sk_unhashed(sk))
		return;

	if (rcu_access_pointer(sk->sk_reuseport_cb))
		reuseport_stop_listen_sock(sk);
	if (ilb) {
		struct inet_hashinfo *hashinfo = sk->sk_prot->h.hashinfo;

		inet_unhash2(hashinfo, sk);
		ilb->count--;
	}
	__sk_nulls_del_node_init_rcu(sk);
	sock_prot_inuse_add(sock_net(sk), sk->sk_prot, -1);
}

void inet_unhash(struct sock *sk)
{
	struct inet_hashinfo *hashinfo = sk->sk_prot->h.hashinfo;

	if (sk_unhashed(sk))
		return;

	if (sk->sk_state == TCP_LISTEN) {
		struct inet_listen_hashbucket *ilb;

		ilb = &hashinfo->listening_hash[inet_sk_listen_hashfn(sk)];
		/* Don't disable bottom halves while acquiring the lock to
		 * avoid circular locking dependency on PREEMPT_RT.
		 */
		spin_lock(&ilb->lock);
		__inet_unhash(sk, ilb);
		spin_unlock(&ilb->lock);
	} else {
		spinlock_t *lock = inet_ehash_lockp(hashinfo, sk->sk_hash);

		spin_lock_bh(lock);
		__inet_unhash(sk, NULL);
		spin_unlock_bh(lock);
	}
=======
	struct inet_hashinfo *hashinfo = tcp_or_dccp_get_hashinfo(sk);

	if (sk_unhashed(sk))
		return;

	if (sk->sk_state == TCP_LISTEN) {
		struct inet_listen_hashbucket *ilb2;

		ilb2 = inet_lhash2_bucket_sk(hashinfo, sk);
		/* Don't disable bottom halves while acquiring the lock to
		 * avoid circular locking dependency on PREEMPT_RT.
		 */
		spin_lock(&ilb2->lock);
		if (sk_unhashed(sk)) {
			spin_unlock(&ilb2->lock);
			return;
		}

		if (rcu_access_pointer(sk->sk_reuseport_cb))
			reuseport_stop_listen_sock(sk);

		__sk_nulls_del_node_init_rcu(sk);
		sock_prot_inuse_add(sock_net(sk), sk->sk_prot, -1);
		spin_unlock(&ilb2->lock);
	} else {
		spinlock_t *lock = inet_ehash_lockp(hashinfo, sk->sk_hash);

		spin_lock_bh(lock);
		if (sk_unhashed(sk)) {
			spin_unlock_bh(lock);
			return;
		}
		__sk_nulls_del_node_init_rcu(sk);
		sock_prot_inuse_add(sock_net(sk), sk->sk_prot, -1);
		spin_unlock_bh(lock);
	}
>>>>>>> d60c95ef
}
EXPORT_SYMBOL_GPL(inet_unhash);

static bool inet_bind2_bucket_match(const struct inet_bind2_bucket *tb,
				    const struct net *net, unsigned short port,
				    int l3mdev, const struct sock *sk)
{
#if IS_ENABLED(CONFIG_IPV6)
	if (sk->sk_family != tb->family)
		return false;

	if (sk->sk_family == AF_INET6)
		return net_eq(ib2_net(tb), net) && tb->port == port &&
			tb->l3mdev == l3mdev &&
			ipv6_addr_equal(&tb->v6_rcv_saddr, &sk->sk_v6_rcv_saddr);
	else
#endif
		return net_eq(ib2_net(tb), net) && tb->port == port &&
			tb->l3mdev == l3mdev && tb->rcv_saddr == sk->sk_rcv_saddr;
}

bool inet_bind2_bucket_match_addr_any(const struct inet_bind2_bucket *tb, const struct net *net,
				      unsigned short port, int l3mdev, const struct sock *sk)
{
#if IS_ENABLED(CONFIG_IPV6)
	struct in6_addr addr_any = {};

	if (sk->sk_family != tb->family)
		return false;

	if (sk->sk_family == AF_INET6)
		return net_eq(ib2_net(tb), net) && tb->port == port &&
			tb->l3mdev == l3mdev &&
			ipv6_addr_equal(&tb->v6_rcv_saddr, &addr_any);
	else
#endif
		return net_eq(ib2_net(tb), net) && tb->port == port &&
			tb->l3mdev == l3mdev && tb->rcv_saddr == 0;
}

/* The socket's bhash2 hashbucket spinlock must be held when this is called */
struct inet_bind2_bucket *
inet_bind2_bucket_find(const struct inet_bind_hashbucket *head, const struct net *net,
		       unsigned short port, int l3mdev, const struct sock *sk)
{
	struct inet_bind2_bucket *bhash2 = NULL;

	inet_bind_bucket_for_each(bhash2, &head->chain)
		if (inet_bind2_bucket_match(bhash2, net, port, l3mdev, sk))
			break;

	return bhash2;
}

struct inet_bind_hashbucket *
inet_bhash2_addr_any_hashbucket(const struct sock *sk, const struct net *net, int port)
{
	struct inet_hashinfo *hinfo = tcp_or_dccp_get_hashinfo(sk);
	u32 hash;
#if IS_ENABLED(CONFIG_IPV6)
	struct in6_addr addr_any = {};

	if (sk->sk_family == AF_INET6)
		hash = ipv6_portaddr_hash(net, &addr_any, port);
	else
#endif
		hash = ipv4_portaddr_hash(net, 0, port);

	return &hinfo->bhash2[hash & (hinfo->bhash_size - 1)];
}

static void inet_update_saddr(struct sock *sk, void *saddr, int family)
{
	if (family == AF_INET) {
		inet_sk(sk)->inet_saddr = *(__be32 *)saddr;
		sk_rcv_saddr_set(sk, inet_sk(sk)->inet_saddr);
	}
#if IS_ENABLED(CONFIG_IPV6)
	else {
		sk->sk_v6_rcv_saddr = *(struct in6_addr *)saddr;
	}
#endif
}

static int __inet_bhash2_update_saddr(struct sock *sk, void *saddr, int family, bool reset)
{
	struct inet_hashinfo *hinfo = tcp_or_dccp_get_hashinfo(sk);
	struct inet_bind_hashbucket *head, *head2;
	struct inet_bind2_bucket *tb2, *new_tb2;
	int l3mdev = inet_sk_bound_l3mdev(sk);
	int port = inet_sk(sk)->inet_num;
	struct net *net = sock_net(sk);
	int bhash;

	if (!inet_csk(sk)->icsk_bind2_hash) {
		/* Not bind()ed before. */
		if (reset)
			inet_reset_saddr(sk);
		else
			inet_update_saddr(sk, saddr, family);

		return 0;
	}

	/* Allocate a bind2 bucket ahead of time to avoid permanently putting
	 * the bhash2 table in an inconsistent state if a new tb2 bucket
	 * allocation fails.
	 */
	new_tb2 = kmem_cache_alloc(hinfo->bind2_bucket_cachep, GFP_ATOMIC);
	if (!new_tb2) {
		if (reset) {
			/* The (INADDR_ANY, port) bucket might have already
			 * been freed, then we cannot fixup icsk_bind2_hash,
			 * so we give up and unlink sk from bhash/bhash2 not
			 * to leave inconsistency in bhash2.
			 */
			inet_put_port(sk);
			inet_reset_saddr(sk);
		}

		return -ENOMEM;
	}

	bhash = inet_bhashfn(net, port, hinfo->bhash_size);
	head = &hinfo->bhash[bhash];
	head2 = inet_bhashfn_portaddr(hinfo, sk, net, port);

	/* If we change saddr locklessly, another thread
	 * iterating over bhash might see corrupted address.
	 */
	spin_lock_bh(&head->lock);

	spin_lock(&head2->lock);
	__sk_del_bind2_node(sk);
	inet_bind2_bucket_destroy(hinfo->bind2_bucket_cachep, inet_csk(sk)->icsk_bind2_hash);
	spin_unlock(&head2->lock);

	if (reset)
		inet_reset_saddr(sk);
	else
		inet_update_saddr(sk, saddr, family);

	head2 = inet_bhashfn_portaddr(hinfo, sk, net, port);

	spin_lock(&head2->lock);
	tb2 = inet_bind2_bucket_find(head2, net, port, l3mdev, sk);
	if (!tb2) {
		tb2 = new_tb2;
		inet_bind2_bucket_init(tb2, net, head2, port, l3mdev, sk);
	}
	sk_add_bind2_node(sk, &tb2->owners);
	inet_csk(sk)->icsk_bind2_hash = tb2;
	spin_unlock(&head2->lock);

	spin_unlock_bh(&head->lock);

	if (tb2 != new_tb2)
		kmem_cache_free(hinfo->bind2_bucket_cachep, new_tb2);

	return 0;
}

int inet_bhash2_update_saddr(struct sock *sk, void *saddr, int family)
{
	return __inet_bhash2_update_saddr(sk, saddr, family, false);
}
EXPORT_SYMBOL_GPL(inet_bhash2_update_saddr);

void inet_bhash2_reset_saddr(struct sock *sk)
{
	if (!(sk->sk_userlocks & SOCK_BINDADDR_LOCK))
		__inet_bhash2_update_saddr(sk, NULL, 0, true);
}
EXPORT_SYMBOL_GPL(inet_bhash2_reset_saddr);

/* RFC 6056 3.3.4.  Algorithm 4: Double-Hash Port Selection Algorithm
 * Note that we use 32bit integers (vs RFC 'short integers')
 * because 2^16 is not a multiple of num_ephemeral and this
 * property might be used by clever attacker.
 *
 * RFC claims using TABLE_LENGTH=10 buckets gives an improvement, though
 * attacks were since demonstrated, thus we use 65536 by default instead
 * to really give more isolation and privacy, at the expense of 256kB
 * of kernel memory.
 */
#define INET_TABLE_PERTURB_SIZE (1 << CONFIG_INET_TABLE_PERTURB_ORDER)
static u32 *table_perturb;

int __inet_hash_connect(struct inet_timewait_death_row *death_row,
		struct sock *sk, u64 port_offset,
		int (*check_established)(struct inet_timewait_death_row *,
			struct sock *, __u16, struct inet_timewait_sock **))
{
	struct inet_hashinfo *hinfo = death_row->hashinfo;
	struct inet_bind_hashbucket *head, *head2;
	struct inet_timewait_sock *tw = NULL;
	int port = inet_sk(sk)->inet_num;
	struct net *net = sock_net(sk);
	struct inet_bind2_bucket *tb2;
	struct inet_bind_bucket *tb;
	bool tb_created = false;
	u32 remaining, offset;
	int ret, i, low, high;
	int l3mdev;
	u32 index;

	if (port) {
		head = &hinfo->bhash[inet_bhashfn(net, port,
						  hinfo->bhash_size)];
		tb = inet_csk(sk)->icsk_bind_hash;
		spin_lock_bh(&head->lock);
		if (sk_head(&tb->owners) == sk && !sk->sk_bind_node.next) {
			inet_ehash_nolisten(sk, NULL, NULL);
			spin_unlock_bh(&head->lock);
			return 0;
		}
		spin_unlock(&head->lock);
		/* No definite answer... Walk to established hash table */
		ret = check_established(death_row, sk, port, NULL);
		local_bh_enable();
		return ret;
	}

	l3mdev = inet_sk_bound_l3mdev(sk);

	inet_get_local_port_range(net, &low, &high);
	high++; /* [32768, 60999] -> [32768, 61000[ */
	remaining = high - low;
	if (likely(remaining > 1))
		remaining &= ~1U;

<<<<<<< HEAD
	get_random_slow_once(table_perturb,
			     INET_TABLE_PERTURB_SIZE * sizeof(*table_perturb));
=======
	get_random_sleepable_once(table_perturb,
				  INET_TABLE_PERTURB_SIZE * sizeof(*table_perturb));
>>>>>>> d60c95ef
	index = port_offset & (INET_TABLE_PERTURB_SIZE - 1);

	offset = READ_ONCE(table_perturb[index]) + (port_offset >> 32);
	offset %= remaining;

	/* In first pass we try ports of @low parity.
	 * inet_csk_get_port() does the opposite choice.
	 */
	offset &= ~1U;
other_parity_scan:
	port = low + offset;
	for (i = 0; i < remaining; i += 2, port += 2) {
		if (unlikely(port >= high))
			port -= remaining;
		if (inet_is_local_reserved_port(net, port))
			continue;
		head = &hinfo->bhash[inet_bhashfn(net, port,
						  hinfo->bhash_size)];
		spin_lock_bh(&head->lock);

		/* Does not bother with rcv_saddr checks, because
		 * the established check is already unique enough.
		 */
		inet_bind_bucket_for_each(tb, &head->chain) {
			if (inet_bind_bucket_match(tb, net, port, l3mdev)) {
				if (tb->fastreuse >= 0 ||
				    tb->fastreuseport >= 0)
					goto next_port;
				WARN_ON(hlist_empty(&tb->owners));
				if (!check_established(death_row, sk,
						       port, &tw))
					goto ok;
				goto next_port;
			}
		}

		tb = inet_bind_bucket_create(hinfo->bind_bucket_cachep,
					     net, head, port, l3mdev);
		if (!tb) {
			spin_unlock_bh(&head->lock);
			return -ENOMEM;
		}
		tb_created = true;
		tb->fastreuse = -1;
		tb->fastreuseport = -1;
		goto ok;
next_port:
		spin_unlock_bh(&head->lock);
		cond_resched();
	}

	offset++;
	if ((offset & 1) && remaining > 1)
		goto other_parity_scan;

	return -EADDRNOTAVAIL;

ok:
<<<<<<< HEAD
=======
	/* Find the corresponding tb2 bucket since we need to
	 * add the socket to the bhash2 table as well
	 */
	head2 = inet_bhashfn_portaddr(hinfo, sk, net, port);
	spin_lock(&head2->lock);

	tb2 = inet_bind2_bucket_find(head2, net, port, l3mdev, sk);
	if (!tb2) {
		tb2 = inet_bind2_bucket_create(hinfo->bind2_bucket_cachep, net,
					       head2, port, l3mdev, sk);
		if (!tb2)
			goto error;
	}

>>>>>>> d60c95ef
	/* Here we want to add a little bit of randomness to the next source
	 * port that will be chosen. We use a max() with a random here so that
	 * on low contention the randomness is maximal and on high contention
	 * it may be inexistent.
	 */
<<<<<<< HEAD
	i = max_t(int, i, (prandom_u32() & 7) * 2);
=======
	i = max_t(int, i, prandom_u32_max(8) * 2);
>>>>>>> d60c95ef
	WRITE_ONCE(table_perturb[index], READ_ONCE(table_perturb[index]) + i + 2);

	/* Head lock still held and bh's disabled */
	inet_bind_hash(sk, tb, tb2, port);

	if (sk_unhashed(sk)) {
		inet_sk(sk)->inet_sport = htons(port);
		inet_ehash_nolisten(sk, (struct sock *)tw, NULL);
	}
	if (tw)
		inet_twsk_bind_unhash(tw, hinfo);

	spin_unlock(&head2->lock);
	spin_unlock(&head->lock);

	if (tw)
		inet_twsk_deschedule_put(tw);
	local_bh_enable();
	return 0;

error:
	spin_unlock(&head2->lock);
	if (tb_created)
		inet_bind_bucket_destroy(hinfo->bind_bucket_cachep, tb);
	spin_unlock_bh(&head->lock);
	return -ENOMEM;
}

/*
 * Bind a port for a connect operation and hash it.
 */
int inet_hash_connect(struct inet_timewait_death_row *death_row,
		      struct sock *sk)
{
	u64 port_offset = 0;

	if (!inet_sk(sk)->inet_num)
		port_offset = inet_sk_port_offset(sk);
	return __inet_hash_connect(death_row, sk, port_offset,
				   __inet_check_established);
}
EXPORT_SYMBOL_GPL(inet_hash_connect);

static void init_hashinfo_lhash2(struct inet_hashinfo *h)
{
	int i;

	for (i = 0; i <= h->lhash2_mask; i++) {
		spin_lock_init(&h->lhash2[i].lock);
		INIT_HLIST_NULLS_HEAD(&h->lhash2[i].nulls_head,
				      i + LISTENING_NULLS_BASE);
	}
}

void __init inet_hashinfo2_init(struct inet_hashinfo *h, const char *name,
				unsigned long numentries, int scale,
				unsigned long low_limit,
				unsigned long high_limit)
{
	h->lhash2 = alloc_large_system_hash(name,
					    sizeof(*h->lhash2),
					    numentries,
					    scale,
					    0,
					    NULL,
					    &h->lhash2_mask,
					    low_limit,
					    high_limit);
	init_hashinfo_lhash2(h);

	/* this one is used for source ports of outgoing connections */
	table_perturb = alloc_large_system_hash("Table-perturb",
						sizeof(*table_perturb),
						INET_TABLE_PERTURB_SIZE,
						0, 0, NULL, NULL,
						INET_TABLE_PERTURB_SIZE,
						INET_TABLE_PERTURB_SIZE);
}

int inet_hashinfo2_init_mod(struct inet_hashinfo *h)
{
	h->lhash2 = kmalloc_array(INET_LHTABLE_SIZE, sizeof(*h->lhash2), GFP_KERNEL);
	if (!h->lhash2)
		return -ENOMEM;

	h->lhash2_mask = INET_LHTABLE_SIZE - 1;
	/* INET_LHTABLE_SIZE must be a power of 2 */
	BUG_ON(INET_LHTABLE_SIZE & h->lhash2_mask);

	init_hashinfo_lhash2(h);
	return 0;
}
EXPORT_SYMBOL_GPL(inet_hashinfo2_init_mod);

int inet_ehash_locks_alloc(struct inet_hashinfo *hashinfo)
{
	unsigned int locksz = sizeof(spinlock_t);
	unsigned int i, nblocks = 1;

	if (locksz != 0) {
		/* allocate 2 cache lines or at least one spinlock per cpu */
		nblocks = max(2U * L1_CACHE_BYTES / locksz, 1U);
		nblocks = roundup_pow_of_two(nblocks * num_possible_cpus());

		/* no more locks than number of hash buckets */
		nblocks = min(nblocks, hashinfo->ehash_mask + 1);

		hashinfo->ehash_locks = kvmalloc_array(nblocks, locksz, GFP_KERNEL);
		if (!hashinfo->ehash_locks)
			return -ENOMEM;

		for (i = 0; i < nblocks; i++)
			spin_lock_init(&hashinfo->ehash_locks[i]);
	}
	hashinfo->ehash_locks_mask = nblocks - 1;
	return 0;
}
EXPORT_SYMBOL_GPL(inet_ehash_locks_alloc);

struct inet_hashinfo *inet_pernet_hashinfo_alloc(struct inet_hashinfo *hashinfo,
						 unsigned int ehash_entries)
{
	struct inet_hashinfo *new_hashinfo;
	int i;

	new_hashinfo = kmemdup(hashinfo, sizeof(*hashinfo), GFP_KERNEL);
	if (!new_hashinfo)
		goto err;

	new_hashinfo->ehash = vmalloc_huge(ehash_entries * sizeof(struct inet_ehash_bucket),
					   GFP_KERNEL_ACCOUNT);
	if (!new_hashinfo->ehash)
		goto free_hashinfo;

	new_hashinfo->ehash_mask = ehash_entries - 1;

	if (inet_ehash_locks_alloc(new_hashinfo))
		goto free_ehash;

	for (i = 0; i < ehash_entries; i++)
		INIT_HLIST_NULLS_HEAD(&new_hashinfo->ehash[i].chain, i);

	new_hashinfo->pernet = true;

	return new_hashinfo;

free_ehash:
	vfree(new_hashinfo->ehash);
free_hashinfo:
	kfree(new_hashinfo);
err:
	return NULL;
}
EXPORT_SYMBOL_GPL(inet_pernet_hashinfo_alloc);

void inet_pernet_hashinfo_free(struct inet_hashinfo *hashinfo)
{
	if (!hashinfo->pernet)
		return;

	inet_ehash_locks_free(hashinfo);
	vfree(hashinfo->ehash);
	kfree(hashinfo);
}
EXPORT_SYMBOL_GPL(inet_pernet_hashinfo_free);<|MERGE_RESOLUTION|>--- conflicted
+++ resolved
@@ -489,17 +489,10 @@
 	sk_nulls_for_each_rcu(sk, node, &head->chain) {
 		if (sk->sk_hash != hash)
 			continue;
-<<<<<<< HEAD
-		if (likely(INET_MATCH(net, sk, acookie, ports, dif, sdif))) {
-			if (unlikely(!refcount_inc_not_zero(&sk->sk_refcnt)))
-				goto out;
-			if (unlikely(!INET_MATCH(net, sk, acookie,
-=======
 		if (likely(inet_match(net, sk, acookie, ports, dif, sdif))) {
 			if (unlikely(!refcount_inc_not_zero(&sk->sk_refcnt)))
 				goto out;
 			if (unlikely(!inet_match(net, sk, acookie,
->>>>>>> d60c95ef
 						 ports, dif, sdif))) {
 				sock_gen_put(sk);
 				goto begin;
@@ -549,11 +542,7 @@
 		if (sk2->sk_hash != hash)
 			continue;
 
-<<<<<<< HEAD
-		if (likely(INET_MATCH(net, sk2, acookie, ports, dif, sdif))) {
-=======
 		if (likely(inet_match(net, sk2, acookie, ports, dif, sdif))) {
->>>>>>> d60c95ef
 			if (sk2->sk_state == TCP_TIME_WAIT) {
 				tw = inet_twsk(sk2);
 				if (twsk_unique(sk, sk2, twp))
@@ -619,11 +608,7 @@
 		if (esk->sk_hash != sk->sk_hash)
 			continue;
 		if (sk->sk_family == AF_INET) {
-<<<<<<< HEAD
-			if (unlikely(INET_MATCH(net, esk, acookie,
-=======
 			if (unlikely(inet_match(net, esk, acookie,
->>>>>>> d60c95ef
 						ports, dif, sdif))) {
 				return true;
 			}
@@ -778,49 +763,8 @@
 }
 EXPORT_SYMBOL_GPL(inet_hash);
 
-static void __inet_unhash(struct sock *sk, struct inet_listen_hashbucket *ilb)
-{
-<<<<<<< HEAD
-	if (sk_unhashed(sk))
-		return;
-
-	if (rcu_access_pointer(sk->sk_reuseport_cb))
-		reuseport_stop_listen_sock(sk);
-	if (ilb) {
-		struct inet_hashinfo *hashinfo = sk->sk_prot->h.hashinfo;
-
-		inet_unhash2(hashinfo, sk);
-		ilb->count--;
-	}
-	__sk_nulls_del_node_init_rcu(sk);
-	sock_prot_inuse_add(sock_net(sk), sk->sk_prot, -1);
-}
-
 void inet_unhash(struct sock *sk)
 {
-	struct inet_hashinfo *hashinfo = sk->sk_prot->h.hashinfo;
-
-	if (sk_unhashed(sk))
-		return;
-
-	if (sk->sk_state == TCP_LISTEN) {
-		struct inet_listen_hashbucket *ilb;
-
-		ilb = &hashinfo->listening_hash[inet_sk_listen_hashfn(sk)];
-		/* Don't disable bottom halves while acquiring the lock to
-		 * avoid circular locking dependency on PREEMPT_RT.
-		 */
-		spin_lock(&ilb->lock);
-		__inet_unhash(sk, ilb);
-		spin_unlock(&ilb->lock);
-	} else {
-		spinlock_t *lock = inet_ehash_lockp(hashinfo, sk->sk_hash);
-
-		spin_lock_bh(lock);
-		__inet_unhash(sk, NULL);
-		spin_unlock_bh(lock);
-	}
-=======
 	struct inet_hashinfo *hashinfo = tcp_or_dccp_get_hashinfo(sk);
 
 	if (sk_unhashed(sk))
@@ -857,7 +801,6 @@
 		sock_prot_inuse_add(sock_net(sk), sk->sk_prot, -1);
 		spin_unlock_bh(lock);
 	}
->>>>>>> d60c95ef
 }
 EXPORT_SYMBOL_GPL(inet_unhash);
 
@@ -1089,13 +1032,8 @@
 	if (likely(remaining > 1))
 		remaining &= ~1U;
 
-<<<<<<< HEAD
-	get_random_slow_once(table_perturb,
-			     INET_TABLE_PERTURB_SIZE * sizeof(*table_perturb));
-=======
 	get_random_sleepable_once(table_perturb,
 				  INET_TABLE_PERTURB_SIZE * sizeof(*table_perturb));
->>>>>>> d60c95ef
 	index = port_offset & (INET_TABLE_PERTURB_SIZE - 1);
 
 	offset = READ_ONCE(table_perturb[index]) + (port_offset >> 32);
@@ -1154,8 +1092,6 @@
 	return -EADDRNOTAVAIL;
 
 ok:
-<<<<<<< HEAD
-=======
 	/* Find the corresponding tb2 bucket since we need to
 	 * add the socket to the bhash2 table as well
 	 */
@@ -1170,17 +1106,12 @@
 			goto error;
 	}
 
->>>>>>> d60c95ef
 	/* Here we want to add a little bit of randomness to the next source
 	 * port that will be chosen. We use a max() with a random here so that
 	 * on low contention the randomness is maximal and on high contention
 	 * it may be inexistent.
 	 */
-<<<<<<< HEAD
-	i = max_t(int, i, (prandom_u32() & 7) * 2);
-=======
 	i = max_t(int, i, prandom_u32_max(8) * 2);
->>>>>>> d60c95ef
 	WRITE_ONCE(table_perturb[index], READ_ONCE(table_perturb[index]) + i + 2);
 
 	/* Head lock still held and bh's disabled */
