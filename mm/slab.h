/* SPDX-License-Identifier: GPL-2.0 */
#ifndef MM_SLAB_H
#define MM_SLAB_H
/*
 * Internal slab definitions
 */

#ifdef CONFIG_SLOB
/*
 * Common fields provided in kmem_cache by all slab allocators
 * This struct is either used directly by the allocator (SLOB)
 * or the allocator must include definitions for all fields
 * provided in kmem_cache_common in their definition of kmem_cache.
 *
 * Once we can do anonymous structs (C11 standard) we could put a
 * anonymous struct definition in these allocators so that the
 * separate allocations in the kmem_cache structure of SLAB and
 * SLUB is no longer needed.
 */
struct kmem_cache {
	unsigned int object_size;/* The original size of the object */
	unsigned int size;	/* The aligned/padded/added on size  */
	unsigned int align;	/* Alignment as calculated */
	slab_flags_t flags;	/* Active flags on the slab */
	unsigned int useroffset;/* Usercopy region offset */
	unsigned int usersize;	/* Usercopy region size */
	const char *name;	/* Slab name for sysfs */
	int refcount;		/* Use counter */
	void (*ctor)(void *);	/* Called on object slot creation */
	struct list_head list;	/* List of all slab caches on the system */
};

#endif /* CONFIG_SLOB */

#ifdef CONFIG_SLAB
#include <linux/slab_def.h>
#endif

#ifdef CONFIG_SLUB
#include <linux/slub_def.h>
#endif

#include <linux/memcontrol.h>
#include <linux/fault-inject.h>
#include <linux/kasan.h>
#include <linux/kmemleak.h>
#include <linux/random.h>
#include <linux/sched/mm.h>

/*
 * State of the slab allocator.
 *
 * This is used to describe the states of the allocator during bootup.
 * Allocators use this to gradually bootstrap themselves. Most allocators
 * have the problem that the structures used for managing slab caches are
 * allocated from slab caches themselves.
 */
enum slab_state {
	DOWN,			/* No slab functionality yet */
	PARTIAL,		/* SLUB: kmem_cache_node available */
	PARTIAL_NODE,		/* SLAB: kmalloc size for node struct available */
	UP,			/* Slab caches usable but not all extras yet */
	FULL			/* Everything is working */
};

extern enum slab_state slab_state;

/* The slab cache mutex protects the management structures during changes */
extern struct mutex slab_mutex;

/* The list of all slab caches on the system */
extern struct list_head slab_caches;

/* The slab cache that manages slab cache information */
extern struct kmem_cache *kmem_cache;

/* A table of kmalloc cache names and sizes */
extern const struct kmalloc_info_struct {
	const char *name[NR_KMALLOC_TYPES];
	unsigned int size;
} kmalloc_info[];

#ifndef CONFIG_SLOB
/* Kmalloc array related functions */
void setup_kmalloc_cache_index_table(void);
void create_kmalloc_caches(slab_flags_t);

/* Find the kmalloc slab corresponding for a certain size */
struct kmem_cache *kmalloc_slab(size_t, gfp_t);
#endif

gfp_t kmalloc_fix_flags(gfp_t flags);

/* Functions provided by the slab allocators */
int __kmem_cache_create(struct kmem_cache *, slab_flags_t flags);

struct kmem_cache *create_kmalloc_cache(const char *name, unsigned int size,
			slab_flags_t flags, unsigned int useroffset,
			unsigned int usersize);
extern void create_boot_cache(struct kmem_cache *, const char *name,
			unsigned int size, slab_flags_t flags,
			unsigned int useroffset, unsigned int usersize);

int slab_unmergeable(struct kmem_cache *s);
struct kmem_cache *find_mergeable(unsigned size, unsigned align,
		slab_flags_t flags, const char *name, void (*ctor)(void *));
#ifndef CONFIG_SLOB
struct kmem_cache *
__kmem_cache_alias(const char *name, unsigned int size, unsigned int align,
		   slab_flags_t flags, void (*ctor)(void *));

slab_flags_t kmem_cache_flags(unsigned int object_size,
	slab_flags_t flags, const char *name,
	void (*ctor)(void *));
#else
static inline struct kmem_cache *
__kmem_cache_alias(const char *name, unsigned int size, unsigned int align,
		   slab_flags_t flags, void (*ctor)(void *))
{ return NULL; }

static inline slab_flags_t kmem_cache_flags(unsigned int object_size,
	slab_flags_t flags, const char *name,
	void (*ctor)(void *))
{
	return flags;
}
#endif


/* Legal flag mask for kmem_cache_create(), for various configurations */
#define SLAB_CORE_FLAGS (SLAB_HWCACHE_ALIGN | SLAB_CACHE_DMA | \
			 SLAB_CACHE_DMA32 | SLAB_PANIC | \
			 SLAB_TYPESAFE_BY_RCU | SLAB_DEBUG_OBJECTS )

#if defined(CONFIG_DEBUG_SLAB)
#define SLAB_DEBUG_FLAGS (SLAB_RED_ZONE | SLAB_POISON | SLAB_STORE_USER)
#elif defined(CONFIG_SLUB_DEBUG)
#define SLAB_DEBUG_FLAGS (SLAB_RED_ZONE | SLAB_POISON | SLAB_STORE_USER | \
			  SLAB_TRACE | SLAB_CONSISTENCY_CHECKS)
#else
#define SLAB_DEBUG_FLAGS (0)
#endif

#if defined(CONFIG_SLAB)
#define SLAB_CACHE_FLAGS (SLAB_MEM_SPREAD | SLAB_NOLEAKTRACE | \
			  SLAB_RECLAIM_ACCOUNT | SLAB_TEMPORARY | \
			  SLAB_ACCOUNT)
#elif defined(CONFIG_SLUB)
#define SLAB_CACHE_FLAGS (SLAB_NOLEAKTRACE | SLAB_RECLAIM_ACCOUNT | \
			  SLAB_TEMPORARY | SLAB_ACCOUNT)
#else
#define SLAB_CACHE_FLAGS (0)
#endif

/* Common flags available with current configuration */
#define CACHE_CREATE_MASK (SLAB_CORE_FLAGS | SLAB_DEBUG_FLAGS | SLAB_CACHE_FLAGS)

/* Common flags permitted for kmem_cache_create */
#define SLAB_FLAGS_PERMITTED (SLAB_CORE_FLAGS | \
			      SLAB_RED_ZONE | \
			      SLAB_POISON | \
			      SLAB_STORE_USER | \
			      SLAB_TRACE | \
			      SLAB_CONSISTENCY_CHECKS | \
			      SLAB_MEM_SPREAD | \
			      SLAB_NOLEAKTRACE | \
			      SLAB_RECLAIM_ACCOUNT | \
			      SLAB_TEMPORARY | \
			      SLAB_ACCOUNT)

bool __kmem_cache_empty(struct kmem_cache *);
int __kmem_cache_shutdown(struct kmem_cache *);
void __kmem_cache_release(struct kmem_cache *);
int __kmem_cache_shrink(struct kmem_cache *);
void slab_kmem_cache_release(struct kmem_cache *);

struct seq_file;
struct file;

struct slabinfo {
	unsigned long active_objs;
	unsigned long num_objs;
	unsigned long active_slabs;
	unsigned long num_slabs;
	unsigned long shared_avail;
	unsigned int limit;
	unsigned int batchcount;
	unsigned int shared;
	unsigned int objects_per_slab;
	unsigned int cache_order;
};

void get_slabinfo(struct kmem_cache *s, struct slabinfo *sinfo);
void slabinfo_show_stats(struct seq_file *m, struct kmem_cache *s);
ssize_t slabinfo_write(struct file *file, const char __user *buffer,
		       size_t count, loff_t *ppos);

/*
 * Generic implementation of bulk operations
 * These are useful for situations in which the allocator cannot
 * perform optimizations. In that case segments of the object listed
 * may be allocated or freed using these operations.
 */
void __kmem_cache_free_bulk(struct kmem_cache *, size_t, void **);
int __kmem_cache_alloc_bulk(struct kmem_cache *, gfp_t, size_t, void **);

static inline int cache_vmstat_idx(struct kmem_cache *s)
{
	return (s->flags & SLAB_RECLAIM_ACCOUNT) ?
		NR_SLAB_RECLAIMABLE_B : NR_SLAB_UNRECLAIMABLE_B;
}

#ifdef CONFIG_SLUB_DEBUG
#ifdef CONFIG_SLUB_DEBUG_ON
DECLARE_STATIC_KEY_TRUE(slub_debug_enabled);
#else
DECLARE_STATIC_KEY_FALSE(slub_debug_enabled);
#endif
extern void print_tracking(struct kmem_cache *s, void *object);
#else
static inline void print_tracking(struct kmem_cache *s, void *object)
{
}
#endif

/*
 * Returns true if any of the specified slub_debug flags is enabled for the
 * cache. Use only for flags parsed by setup_slub_debug() as it also enables
 * the static key.
 */
static inline bool kmem_cache_debug_flags(struct kmem_cache *s, slab_flags_t flags)
{
#ifdef CONFIG_SLUB_DEBUG
	VM_WARN_ON_ONCE(!(flags & SLAB_DEBUG_FLAGS));
	if (static_branch_unlikely(&slub_debug_enabled))
		return s->flags & flags;
#endif
	return false;
}

#ifdef CONFIG_MEMCG_KMEM
static inline struct obj_cgroup **page_obj_cgroups(struct page *page)
{
	/*
	 * page->mem_cgroup and page->obj_cgroups are sharing the same
	 * space. To distinguish between them in case we don't know for sure
	 * that the page is a slab page (e.g. page_cgroup_ino()), let's
	 * always set the lowest bit of obj_cgroups.
	 */
	return (struct obj_cgroup **)
		((unsigned long)page->obj_cgroups & ~0x1UL);
}

static inline bool page_has_obj_cgroups(struct page *page)
{
	return ((unsigned long)page->obj_cgroups & 0x1UL);
}

int memcg_alloc_page_obj_cgroups(struct page *page, struct kmem_cache *s,
				 gfp_t gfp);

static inline void memcg_free_page_obj_cgroups(struct page *page)
{
	kfree(page_obj_cgroups(page));
	page->obj_cgroups = NULL;
}

static inline size_t obj_full_size(struct kmem_cache *s)
{
	/*
	 * For each accounted object there is an extra space which is used
	 * to store obj_cgroup membership. Charge it too.
	 */
	return s->size + sizeof(struct obj_cgroup *);
}

/*
 * Returns false if the allocation should fail.
 */
static inline bool memcg_slab_pre_alloc_hook(struct kmem_cache *s,
					     struct obj_cgroup **objcgp,
					     size_t objects, gfp_t flags)
{
	struct obj_cgroup *objcg;

	if (!memcg_kmem_enabled())
		return true;

	if (!(flags & __GFP_ACCOUNT) && !(s->flags & SLAB_ACCOUNT))
		return true;
<<<<<<< HEAD

	if (memcg_kmem_bypass())
		return true;
=======
>>>>>>> d1988041

	objcg = get_obj_cgroup_from_current();
	if (!objcg)
		return true;

	if (obj_cgroup_charge(objcg, flags, objects * obj_full_size(s))) {
		obj_cgroup_put(objcg);
		return false;
	}

	*objcgp = objcg;
	return true;
}

static inline void mod_objcg_state(struct obj_cgroup *objcg,
				   struct pglist_data *pgdat,
				   int idx, int nr)
{
	struct mem_cgroup *memcg;
	struct lruvec *lruvec;

	rcu_read_lock();
	memcg = obj_cgroup_memcg(objcg);
	lruvec = mem_cgroup_lruvec(memcg, pgdat);
	mod_memcg_lruvec_state(lruvec, idx, nr);
	rcu_read_unlock();
}

static inline void memcg_slab_post_alloc_hook(struct kmem_cache *s,
					      struct obj_cgroup *objcg,
					      gfp_t flags, size_t size,
					      void **p)
{
	struct page *page;
	unsigned long off;
	size_t i;

	if (!memcg_kmem_enabled() || !objcg)
		return;

	flags &= ~__GFP_ACCOUNT;
	for (i = 0; i < size; i++) {
		if (likely(p[i])) {
			page = virt_to_head_page(p[i]);

			if (!page_has_obj_cgroups(page) &&
			    memcg_alloc_page_obj_cgroups(page, s, flags)) {
				obj_cgroup_uncharge(objcg, obj_full_size(s));
				continue;
			}

			off = obj_to_index(s, page, p[i]);
			obj_cgroup_get(objcg);
			page_obj_cgroups(page)[off] = objcg;
			mod_objcg_state(objcg, page_pgdat(page),
					cache_vmstat_idx(s), obj_full_size(s));
		} else {
			obj_cgroup_uncharge(objcg, obj_full_size(s));
		}
	}
	obj_cgroup_put(objcg);
}

static inline void memcg_slab_free_hook(struct kmem_cache *s_orig,
					void **p, int objects)
{
	struct kmem_cache *s;
	struct obj_cgroup *objcg;
	struct page *page;
	unsigned int off;
	int i;

	if (!memcg_kmem_enabled())
		return;

	for (i = 0; i < objects; i++) {
		if (unlikely(!p[i]))
			continue;

		page = virt_to_head_page(p[i]);
		if (!page_has_obj_cgroups(page))
			continue;

		if (!s_orig)
			s = page->slab_cache;
		else
			s = s_orig;

		off = obj_to_index(s, page, p[i]);
		objcg = page_obj_cgroups(page)[off];
		if (!objcg)
			continue;

		page_obj_cgroups(page)[off] = NULL;
		obj_cgroup_uncharge(objcg, obj_full_size(s));
		mod_objcg_state(objcg, page_pgdat(page), cache_vmstat_idx(s),
				-obj_full_size(s));
		obj_cgroup_put(objcg);
	}
}

#else /* CONFIG_MEMCG_KMEM */
static inline bool page_has_obj_cgroups(struct page *page)
{
	return false;
}

static inline struct mem_cgroup *memcg_from_slab_obj(void *ptr)
{
	return NULL;
}

static inline int memcg_alloc_page_obj_cgroups(struct page *page,
					       struct kmem_cache *s, gfp_t gfp)
{
	return 0;
}

static inline void memcg_free_page_obj_cgroups(struct page *page)
{
}

static inline bool memcg_slab_pre_alloc_hook(struct kmem_cache *s,
					     struct obj_cgroup **objcgp,
					     size_t objects, gfp_t flags)
{
	return true;
}

static inline void memcg_slab_post_alloc_hook(struct kmem_cache *s,
					      struct obj_cgroup *objcg,
					      gfp_t flags, size_t size,
					      void **p)
{
}

static inline void memcg_slab_free_hook(struct kmem_cache *s,
					void **p, int objects)
{
}
#endif /* CONFIG_MEMCG_KMEM */

static inline struct kmem_cache *virt_to_cache(const void *obj)
{
	struct page *page;

	page = virt_to_head_page(obj);
	if (WARN_ONCE(!PageSlab(page), "%s: Object is not a Slab page!\n",
					__func__))
		return NULL;
	return page->slab_cache;
}

static __always_inline void account_slab_page(struct page *page, int order,
					      struct kmem_cache *s)
{
	mod_node_page_state(page_pgdat(page), cache_vmstat_idx(s),
			    PAGE_SIZE << order);
}

static __always_inline void unaccount_slab_page(struct page *page, int order,
						struct kmem_cache *s)
{
	if (memcg_kmem_enabled())
		memcg_free_page_obj_cgroups(page);

	mod_node_page_state(page_pgdat(page), cache_vmstat_idx(s),
			    -(PAGE_SIZE << order));
}

static inline struct kmem_cache *cache_from_obj(struct kmem_cache *s, void *x)
{
	struct kmem_cache *cachep;

	if (!IS_ENABLED(CONFIG_SLAB_FREELIST_HARDENED) &&
	    !kmem_cache_debug_flags(s, SLAB_CONSISTENCY_CHECKS))
		return s;

	cachep = virt_to_cache(x);
	if (WARN(cachep && cachep != s,
		  "%s: Wrong slab cache. %s but object is from %s\n",
		  __func__, s->name, cachep->name))
		print_tracking(cachep, x);
	return cachep;
}

static inline size_t slab_ksize(const struct kmem_cache *s)
{
#ifndef CONFIG_SLUB
	return s->object_size;

#else /* CONFIG_SLUB */
# ifdef CONFIG_SLUB_DEBUG
	/*
	 * Debugging requires use of the padding between object
	 * and whatever may come after it.
	 */
	if (s->flags & (SLAB_RED_ZONE | SLAB_POISON))
		return s->object_size;
# endif
	if (s->flags & SLAB_KASAN)
		return s->object_size;
	/*
	 * If we have the need to store the freelist pointer
	 * back there or track user information then we can
	 * only use the space before that information.
	 */
	if (s->flags & (SLAB_TYPESAFE_BY_RCU | SLAB_STORE_USER))
		return s->inuse;
	/*
	 * Else we can use all the padding etc for the allocation
	 */
	return s->size;
#endif
}

static inline struct kmem_cache *slab_pre_alloc_hook(struct kmem_cache *s,
						     struct obj_cgroup **objcgp,
						     size_t size, gfp_t flags)
{
	flags &= gfp_allowed_mask;

	fs_reclaim_acquire(flags);
	fs_reclaim_release(flags);

	might_sleep_if(gfpflags_allow_blocking(flags));

	if (should_failslab(s, flags))
		return NULL;

	if (!memcg_slab_pre_alloc_hook(s, objcgp, size, flags))
		return NULL;

	return s;
}

static inline void slab_post_alloc_hook(struct kmem_cache *s,
					struct obj_cgroup *objcg,
					gfp_t flags, size_t size, void **p)
{
	size_t i;

	flags &= gfp_allowed_mask;
	for (i = 0; i < size; i++) {
		p[i] = kasan_slab_alloc(s, p[i], flags);
		/* As p[i] might get tagged, call kmemleak hook after KASAN. */
		kmemleak_alloc_recursive(p[i], s->object_size, 1,
					 s->flags, flags);
	}

	memcg_slab_post_alloc_hook(s, objcg, flags, size, p);
}

#ifndef CONFIG_SLOB
/*
 * The slab lists for all objects.
 */
struct kmem_cache_node {
	spinlock_t list_lock;

#ifdef CONFIG_SLAB
	struct list_head slabs_partial;	/* partial list first, better asm code */
	struct list_head slabs_full;
	struct list_head slabs_free;
	unsigned long total_slabs;	/* length of all slab lists */
	unsigned long free_slabs;	/* length of free slab list only */
	unsigned long free_objects;
	unsigned int free_limit;
	unsigned int colour_next;	/* Per-node cache coloring */
	struct array_cache *shared;	/* shared per node */
	struct alien_cache **alien;	/* on other nodes */
	unsigned long next_reap;	/* updated without locking */
	int free_touched;		/* updated without locking */
#endif

#ifdef CONFIG_SLUB
	unsigned long nr_partial;
	struct list_head partial;
#ifdef CONFIG_SLUB_DEBUG
	atomic_long_t nr_slabs;
	atomic_long_t total_objects;
	struct list_head full;
#endif
#endif

};

static inline struct kmem_cache_node *get_node(struct kmem_cache *s, int node)
{
	return s->node[node];
}

/*
 * Iterator over all nodes. The body will be executed for each node that has
 * a kmem_cache_node structure allocated (which is true for all online nodes)
 */
#define for_each_kmem_cache_node(__s, __node, __n) \
	for (__node = 0; __node < nr_node_ids; __node++) \
		 if ((__n = get_node(__s, __node)))

#endif

void *slab_start(struct seq_file *m, loff_t *pos);
void *slab_next(struct seq_file *m, void *p, loff_t *pos);
void slab_stop(struct seq_file *m, void *p);
int memcg_slab_show(struct seq_file *m, void *p);

#if defined(CONFIG_SLAB) || defined(CONFIG_SLUB_DEBUG)
void dump_unreclaimable_slab(void);
#else
static inline void dump_unreclaimable_slab(void)
{
}
#endif

void ___cache_free(struct kmem_cache *cache, void *x, unsigned long addr);

#ifdef CONFIG_SLAB_FREELIST_RANDOM
int cache_random_seq_create(struct kmem_cache *cachep, unsigned int count,
			gfp_t gfp);
void cache_random_seq_destroy(struct kmem_cache *cachep);
#else
static inline int cache_random_seq_create(struct kmem_cache *cachep,
					unsigned int count, gfp_t gfp)
{
	return 0;
}
static inline void cache_random_seq_destroy(struct kmem_cache *cachep) { }
#endif /* CONFIG_SLAB_FREELIST_RANDOM */

static inline bool slab_want_init_on_alloc(gfp_t flags, struct kmem_cache *c)
{
	if (static_branch_unlikely(&init_on_alloc)) {
		if (c->ctor)
			return false;
		if (c->flags & (SLAB_TYPESAFE_BY_RCU | SLAB_POISON))
			return flags & __GFP_ZERO;
		return true;
	}
	return flags & __GFP_ZERO;
}

static inline bool slab_want_init_on_free(struct kmem_cache *c)
{
	if (static_branch_unlikely(&init_on_free))
		return !(c->ctor ||
			 (c->flags & (SLAB_TYPESAFE_BY_RCU | SLAB_POISON)));
	return false;
}

#endif /* MM_SLAB_H */<|MERGE_RESOLUTION|>--- conflicted
+++ resolved
@@ -288,12 +288,6 @@
 
 	if (!(flags & __GFP_ACCOUNT) && !(s->flags & SLAB_ACCOUNT))
 		return true;
-<<<<<<< HEAD
-
-	if (memcg_kmem_bypass())
-		return true;
-=======
->>>>>>> d1988041
 
 	objcg = get_obj_cgroup_from_current();
 	if (!objcg)
