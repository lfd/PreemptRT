--- conflicted
+++ resolved
@@ -488,10 +488,7 @@
 	case 70: behavior = MADV_DODUMP;	break;
 	case 71: behavior = MADV_WIPEONFORK;	break;
 	case 72: behavior = MADV_KEEPONFORK;	break;
-<<<<<<< HEAD
-=======
 	case 73: behavior = MADV_COLLAPSE;	break;
->>>>>>> d60c95ef
 	}
 
 	return sys_madvise(start, len_in, behavior);
