--- conflicted
+++ resolved
@@ -157,15 +157,6 @@
 	return list_first_entry(&thread->namespaces_list, struct namespaces, list);
 }
 
-<<<<<<< HEAD
-struct namespaces *thread__namespaces(const struct thread *thread)
-{
-	struct namespaces *ns;
-
-	down_read((struct rw_semaphore *)&thread->namespaces_lock);
-	ns = __thread__namespaces(thread);
-	up_read((struct rw_semaphore *)&thread->namespaces_lock);
-=======
 struct namespaces *thread__namespaces(struct thread *thread)
 {
 	struct namespaces *ns;
@@ -173,7 +164,6 @@
 	down_read(&thread->namespaces_lock);
 	ns = __thread__namespaces(thread);
 	up_read(&thread->namespaces_lock);
->>>>>>> f7688b48
 
 	return ns;
 }
