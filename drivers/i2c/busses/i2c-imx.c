// SPDX-License-Identifier: GPL-2.0+
/*
 *	Copyright (C) 2002 Motorola GSG-China
 *
 * Author:
 *	Darius Augulis, Teltonika Inc.
 *
 * Desc.:
 *	Implementation of I2C Adapter/Algorithm Driver
 *	for I2C Bus integrated in Freescale i.MX/MXC processors
 *
 *	Derived from Motorola GSG China I2C example driver
 *
 *	Copyright (C) 2005 Torsten Koschorrek <koschorrek at synertronixx.de
 *	Copyright (C) 2005 Matthias Blaschke <blaschke at synertronixx.de
 *	Copyright (C) 2007 RightHand Technologies, Inc.
 *	Copyright (C) 2008 Darius Augulis <darius.augulis at teltonika.lt>
 *
 *	Copyright 2013 Freescale Semiconductor, Inc.
 *	Copyright 2020 NXP
 *
 */

#include <linux/acpi.h>
#include <linux/clk.h>
#include <linux/completion.h>
#include <linux/delay.h>
#include <linux/dma-mapping.h>
#include <linux/dmaengine.h>
#include <linux/dmapool.h>
#include <linux/err.h>
#include <linux/errno.h>
#include <linux/gpio/consumer.h>
#include <linux/i2c.h>
#include <linux/init.h>
#include <linux/interrupt.h>
#include <linux/io.h>
#include <linux/iopoll.h>
#include <linux/kernel.h>
#include <linux/spinlock.h>
#include <linux/hrtimer.h>
#include <linux/module.h>
#include <linux/of.h>
#include <linux/of_device.h>
#include <linux/of_dma.h>
#include <linux/pinctrl/consumer.h>
#include <linux/platform_data/i2c-imx.h>
#include <linux/platform_device.h>
#include <linux/pm_runtime.h>
#include <linux/sched.h>
#include <linux/slab.h>

/* This will be the driver name the kernel reports */
#define DRIVER_NAME "imx-i2c"

#define I2C_IMX_CHECK_DELAY 30000 /* Time to check for bus idle, in NS */

/*
 * Enable DMA if transfer byte size is bigger than this threshold.
 * As the hardware request, it must bigger than 4 bytes.\
 * I have set '16' here, maybe it's not the best but I think it's
 * the appropriate.
 */
#define DMA_THRESHOLD	16
#define DMA_TIMEOUT	1000

/* IMX I2C registers:
 * the I2C register offset is different between SoCs,
 * to provide support for all these chips, split the
 * register offset into a fixed base address and a
 * variable shift value, then the full register offset
 * will be calculated by
 * reg_off = ( reg_base_addr << reg_shift)
 */
#define IMX_I2C_IADR	0x00	/* i2c slave address */
#define IMX_I2C_IFDR	0x01	/* i2c frequency divider */
#define IMX_I2C_I2CR	0x02	/* i2c control */
#define IMX_I2C_I2SR	0x03	/* i2c status */
#define IMX_I2C_I2DR	0x04	/* i2c transfer data */

/*
 * All of the layerscape series SoCs support IBIC register.
 */
#define IMX_I2C_IBIC	0x05    /* i2c bus interrupt config */

#define IMX_I2C_REGSHIFT	2
#define VF610_I2C_REGSHIFT	0

/* Bits of IMX I2C registers */
#define I2SR_RXAK	0x01
#define I2SR_IIF	0x02
#define I2SR_SRW	0x04
#define I2SR_IAL	0x10
#define I2SR_IBB	0x20
#define I2SR_IAAS	0x40
#define I2SR_ICF	0x80
#define I2CR_DMAEN	0x02
#define I2CR_RSTA	0x04
#define I2CR_TXAK	0x08
#define I2CR_MTX	0x10
#define I2CR_MSTA	0x20
#define I2CR_IIEN	0x40
#define I2CR_IEN	0x80
#define IBIC_BIIE	0x80 /* Bus idle interrupt enable */

/* register bits different operating codes definition:
 * 1) I2SR: Interrupt flags clear operation differ between SoCs:
 * - write zero to clear(w0c) INT flag on i.MX,
 * - but write one to clear(w1c) INT flag on Vybrid.
 * 2) I2CR: I2C module enable operation also differ between SoCs:
 * - set I2CR_IEN bit enable the module on i.MX,
 * - but clear I2CR_IEN bit enable the module on Vybrid.
 */
#define I2SR_CLR_OPCODE_W0C	0x0
#define I2SR_CLR_OPCODE_W1C	(I2SR_IAL | I2SR_IIF)
#define I2CR_IEN_OPCODE_0	0x0
#define I2CR_IEN_OPCODE_1	I2CR_IEN

#define I2C_PM_TIMEOUT		10 /* ms */

/*
 * sorted list of clock divider, register value pairs
 * taken from table 26-5, p.26-9, Freescale i.MX
 * Integrated Portable System Processor Reference Manual
 * Document Number: MC9328MXLRM, Rev. 5.1, 06/2007
 *
 * Duplicated divider values removed from list
 */
struct imx_i2c_clk_pair {
	u16	div;
	u16	val;
};

static struct imx_i2c_clk_pair imx_i2c_clk_div[] = {
	{ 22,	0x20 }, { 24,	0x21 }, { 26,	0x22 }, { 28,	0x23 },
	{ 30,	0x00 },	{ 32,	0x24 }, { 36,	0x25 }, { 40,	0x26 },
	{ 42,	0x03 }, { 44,	0x27 },	{ 48,	0x28 }, { 52,	0x05 },
	{ 56,	0x29 }, { 60,	0x06 }, { 64,	0x2A },	{ 72,	0x2B },
	{ 80,	0x2C }, { 88,	0x09 }, { 96,	0x2D }, { 104,	0x0A },
	{ 112,	0x2E }, { 128,	0x2F }, { 144,	0x0C }, { 160,	0x30 },
	{ 192,	0x31 },	{ 224,	0x32 }, { 240,	0x0F }, { 256,	0x33 },
	{ 288,	0x10 }, { 320,	0x34 },	{ 384,	0x35 }, { 448,	0x36 },
	{ 480,	0x13 }, { 512,	0x37 }, { 576,	0x14 },	{ 640,	0x38 },
	{ 768,	0x39 }, { 896,	0x3A }, { 960,	0x17 }, { 1024,	0x3B },
	{ 1152,	0x18 }, { 1280,	0x3C }, { 1536,	0x3D }, { 1792,	0x3E },
	{ 1920,	0x1B },	{ 2048,	0x3F }, { 2304,	0x1C }, { 2560,	0x1D },
	{ 3072,	0x1E }, { 3840,	0x1F }
};

/* Vybrid VF610 clock divider, register value pairs */
static struct imx_i2c_clk_pair vf610_i2c_clk_div[] = {
	{ 20,   0x00 }, { 22,   0x01 }, { 24,   0x02 }, { 26,   0x03 },
	{ 28,   0x04 }, { 30,   0x05 }, { 32,   0x09 }, { 34,   0x06 },
	{ 36,   0x0A }, { 40,   0x07 }, { 44,   0x0C }, { 48,   0x0D },
	{ 52,   0x43 }, { 56,   0x0E }, { 60,   0x45 }, { 64,   0x12 },
	{ 68,   0x0F }, { 72,   0x13 }, { 80,   0x14 }, { 88,   0x15 },
	{ 96,   0x19 }, { 104,  0x16 }, { 112,  0x1A }, { 128,  0x17 },
	{ 136,  0x4F }, { 144,  0x1C }, { 160,  0x1D }, { 176,  0x55 },
	{ 192,  0x1E }, { 208,  0x56 }, { 224,  0x22 }, { 228,  0x24 },
	{ 240,  0x1F }, { 256,  0x23 }, { 288,  0x5C }, { 320,  0x25 },
	{ 384,  0x26 }, { 448,  0x2A }, { 480,  0x27 }, { 512,  0x2B },
	{ 576,  0x2C }, { 640,  0x2D }, { 768,  0x31 }, { 896,  0x32 },
	{ 960,  0x2F }, { 1024, 0x33 }, { 1152, 0x34 }, { 1280, 0x35 },
	{ 1536, 0x36 }, { 1792, 0x3A }, { 1920, 0x37 }, { 2048, 0x3B },
	{ 2304, 0x3C }, { 2560, 0x3D }, { 3072, 0x3E }, { 3584, 0x7A },
	{ 3840, 0x3F }, { 4096, 0x7B }, { 5120, 0x7D }, { 6144, 0x7E },
};

enum imx_i2c_type {
	IMX1_I2C,
	IMX21_I2C,
	VF610_I2C,
};

struct imx_i2c_hwdata {
	enum imx_i2c_type	devtype;
	unsigned int		regshift;
	struct imx_i2c_clk_pair	*clk_div;
	unsigned int		ndivs;
	unsigned int		i2sr_clr_opcode;
	unsigned int		i2cr_ien_opcode;
	/*
	 * Errata ERR007805 or e7805:
	 * I2C: When the I2C clock speed is configured for 400 kHz,
	 * the SCL low period violates the I2C spec of 1.3 uS min.
	 */
	bool			has_err007805;
};

struct imx_i2c_dma {
	struct dma_chan		*chan_tx;
	struct dma_chan		*chan_rx;
	struct dma_chan		*chan_using;
	struct completion	cmd_complete;
	dma_addr_t		dma_buf;
	unsigned int		dma_len;
	enum dma_transfer_direction dma_transfer_dir;
	enum dma_data_direction dma_data_dir;
};

struct imx_i2c_struct {
	struct i2c_adapter	adapter;
	struct clk		*clk;
	struct notifier_block	clk_change_nb;
	void __iomem		*base;
	wait_queue_head_t	queue;
	unsigned long		i2csr;
	unsigned int		disable_delay;
	int			stopped;
	unsigned int		ifdr; /* IMX_I2C_IFDR */
	unsigned int		cur_clk;
	unsigned int		bitrate;
	const struct imx_i2c_hwdata	*hwdata;
	struct i2c_bus_recovery_info rinfo;

	struct pinctrl *pinctrl;
	struct pinctrl_state *pinctrl_pins_default;
	struct pinctrl_state *pinctrl_pins_gpio;

	struct imx_i2c_dma	*dma;
	struct i2c_client	*slave;
	enum i2c_slave_event last_slave_event;

	/* For checking slave events. */
	spinlock_t     slave_lock;
	struct hrtimer slave_timer;
};

static const struct imx_i2c_hwdata imx1_i2c_hwdata = {
	.devtype		= IMX1_I2C,
	.regshift		= IMX_I2C_REGSHIFT,
	.clk_div		= imx_i2c_clk_div,
	.ndivs			= ARRAY_SIZE(imx_i2c_clk_div),
	.i2sr_clr_opcode	= I2SR_CLR_OPCODE_W0C,
	.i2cr_ien_opcode	= I2CR_IEN_OPCODE_1,

};

static const struct imx_i2c_hwdata imx21_i2c_hwdata = {
	.devtype		= IMX21_I2C,
	.regshift		= IMX_I2C_REGSHIFT,
	.clk_div		= imx_i2c_clk_div,
	.ndivs			= ARRAY_SIZE(imx_i2c_clk_div),
	.i2sr_clr_opcode	= I2SR_CLR_OPCODE_W0C,
	.i2cr_ien_opcode	= I2CR_IEN_OPCODE_1,

};

static const struct imx_i2c_hwdata imx6_i2c_hwdata = {
	.devtype		= IMX21_I2C,
	.regshift		= IMX_I2C_REGSHIFT,
	.clk_div		= imx_i2c_clk_div,
	.ndivs			= ARRAY_SIZE(imx_i2c_clk_div),
	.i2sr_clr_opcode	= I2SR_CLR_OPCODE_W0C,
	.i2cr_ien_opcode	= I2CR_IEN_OPCODE_1,
	.has_err007805		= true,
};

static struct imx_i2c_hwdata vf610_i2c_hwdata = {
	.devtype		= VF610_I2C,
	.regshift		= VF610_I2C_REGSHIFT,
	.clk_div		= vf610_i2c_clk_div,
	.ndivs			= ARRAY_SIZE(vf610_i2c_clk_div),
	.i2sr_clr_opcode	= I2SR_CLR_OPCODE_W1C,
	.i2cr_ien_opcode	= I2CR_IEN_OPCODE_0,

};

static const struct platform_device_id imx_i2c_devtype[] = {
	{
		.name = "imx1-i2c",
		.driver_data = (kernel_ulong_t)&imx1_i2c_hwdata,
	}, {
		.name = "imx21-i2c",
		.driver_data = (kernel_ulong_t)&imx21_i2c_hwdata,
	}, {
		/* sentinel */
	}
};
MODULE_DEVICE_TABLE(platform, imx_i2c_devtype);

static const struct of_device_id i2c_imx_dt_ids[] = {
	{ .compatible = "fsl,imx1-i2c", .data = &imx1_i2c_hwdata, },
	{ .compatible = "fsl,imx21-i2c", .data = &imx21_i2c_hwdata, },
	{ .compatible = "fsl,imx6q-i2c", .data = &imx6_i2c_hwdata, },
	{ .compatible = "fsl,imx6sl-i2c", .data = &imx6_i2c_hwdata, },
	{ .compatible = "fsl,imx6sll-i2c", .data = &imx6_i2c_hwdata, },
	{ .compatible = "fsl,imx6sx-i2c", .data = &imx6_i2c_hwdata, },
	{ .compatible = "fsl,imx6ul-i2c", .data = &imx6_i2c_hwdata, },
	{ .compatible = "fsl,imx7s-i2c", .data = &imx6_i2c_hwdata, },
	{ .compatible = "fsl,imx8mm-i2c", .data = &imx6_i2c_hwdata, },
	{ .compatible = "fsl,imx8mn-i2c", .data = &imx6_i2c_hwdata, },
	{ .compatible = "fsl,imx8mp-i2c", .data = &imx6_i2c_hwdata, },
	{ .compatible = "fsl,imx8mq-i2c", .data = &imx6_i2c_hwdata, },
	{ .compatible = "fsl,vf610-i2c", .data = &vf610_i2c_hwdata, },
	{ /* sentinel */ }
};
MODULE_DEVICE_TABLE(of, i2c_imx_dt_ids);

static const struct acpi_device_id i2c_imx_acpi_ids[] = {
	{"NXP0001", .driver_data = (kernel_ulong_t)&vf610_i2c_hwdata},
	{ }
};
MODULE_DEVICE_TABLE(acpi, i2c_imx_acpi_ids);

static inline int is_imx1_i2c(struct imx_i2c_struct *i2c_imx)
{
	return i2c_imx->hwdata->devtype == IMX1_I2C;
}

static inline int is_vf610_i2c(struct imx_i2c_struct *i2c_imx)
{
	return i2c_imx->hwdata->devtype == VF610_I2C;
}

static inline void imx_i2c_write_reg(unsigned int val,
		struct imx_i2c_struct *i2c_imx, unsigned int reg)
{
	writeb(val, i2c_imx->base + (reg << i2c_imx->hwdata->regshift));
}

static inline unsigned char imx_i2c_read_reg(struct imx_i2c_struct *i2c_imx,
		unsigned int reg)
{
	return readb(i2c_imx->base + (reg << i2c_imx->hwdata->regshift));
}

static void i2c_imx_clear_irq(struct imx_i2c_struct *i2c_imx, unsigned int bits)
{
	unsigned int temp;

	/*
	 * i2sr_clr_opcode is the value to clear all interrupts. Here we want to
	 * clear only <bits>, so we write ~i2sr_clr_opcode with just <bits>
	 * toggled. This is required because i.MX needs W0C and Vybrid uses W1C.
	 */
	temp = ~i2c_imx->hwdata->i2sr_clr_opcode ^ bits;
	imx_i2c_write_reg(temp, i2c_imx, IMX_I2C_I2SR);
}

/* Set up i2c controller register and i2c status register to default value. */
static void i2c_imx_reset_regs(struct imx_i2c_struct *i2c_imx)
{
	imx_i2c_write_reg(i2c_imx->hwdata->i2cr_ien_opcode ^ I2CR_IEN,
			  i2c_imx, IMX_I2C_I2CR);
	i2c_imx_clear_irq(i2c_imx, I2SR_IIF | I2SR_IAL);
}

/* Functions for DMA support */
static void i2c_imx_dma_request(struct imx_i2c_struct *i2c_imx,
						dma_addr_t phy_addr)
{
	struct imx_i2c_dma *dma;
	struct dma_slave_config dma_sconfig;
	struct device *dev = &i2c_imx->adapter.dev;
	int ret;

	dma = devm_kzalloc(dev, sizeof(*dma), GFP_KERNEL);
	if (!dma)
		return;

	dma->chan_tx = dma_request_chan(dev, "tx");
	if (IS_ERR(dma->chan_tx)) {
		ret = PTR_ERR(dma->chan_tx);
		if (ret != -ENODEV && ret != -EPROBE_DEFER)
			dev_err(dev, "can't request DMA tx channel (%d)\n", ret);
		goto fail_al;
	}

	dma_sconfig.dst_addr = phy_addr +
				(IMX_I2C_I2DR << i2c_imx->hwdata->regshift);
	dma_sconfig.dst_addr_width = DMA_SLAVE_BUSWIDTH_1_BYTE;
	dma_sconfig.dst_maxburst = 1;
	dma_sconfig.direction = DMA_MEM_TO_DEV;
	ret = dmaengine_slave_config(dma->chan_tx, &dma_sconfig);
	if (ret < 0) {
		dev_err(dev, "can't configure tx channel (%d)\n", ret);
		goto fail_tx;
	}

	dma->chan_rx = dma_request_chan(dev, "rx");
	if (IS_ERR(dma->chan_rx)) {
		ret = PTR_ERR(dma->chan_rx);
		if (ret != -ENODEV && ret != -EPROBE_DEFER)
			dev_err(dev, "can't request DMA rx channel (%d)\n", ret);
		goto fail_tx;
	}

	dma_sconfig.src_addr = phy_addr +
				(IMX_I2C_I2DR << i2c_imx->hwdata->regshift);
	dma_sconfig.src_addr_width = DMA_SLAVE_BUSWIDTH_1_BYTE;
	dma_sconfig.src_maxburst = 1;
	dma_sconfig.direction = DMA_DEV_TO_MEM;
	ret = dmaengine_slave_config(dma->chan_rx, &dma_sconfig);
	if (ret < 0) {
		dev_err(dev, "can't configure rx channel (%d)\n", ret);
		goto fail_rx;
	}

	i2c_imx->dma = dma;
	init_completion(&dma->cmd_complete);
	dev_info(dev, "using %s (tx) and %s (rx) for DMA transfers\n",
		dma_chan_name(dma->chan_tx), dma_chan_name(dma->chan_rx));

	return;

fail_rx:
	dma_release_channel(dma->chan_rx);
fail_tx:
	dma_release_channel(dma->chan_tx);
fail_al:
	devm_kfree(dev, dma);
}

static void i2c_imx_dma_callback(void *arg)
{
	struct imx_i2c_struct *i2c_imx = (struct imx_i2c_struct *)arg;
	struct imx_i2c_dma *dma = i2c_imx->dma;

	dma_unmap_single(dma->chan_using->device->dev, dma->dma_buf,
			dma->dma_len, dma->dma_data_dir);
	complete(&dma->cmd_complete);
}

static int i2c_imx_dma_xfer(struct imx_i2c_struct *i2c_imx,
					struct i2c_msg *msgs)
{
	struct imx_i2c_dma *dma = i2c_imx->dma;
	struct dma_async_tx_descriptor *txdesc;
	struct device *dev = &i2c_imx->adapter.dev;
	struct device *chan_dev = dma->chan_using->device->dev;

	dma->dma_buf = dma_map_single(chan_dev, msgs->buf,
					dma->dma_len, dma->dma_data_dir);
	if (dma_mapping_error(chan_dev, dma->dma_buf)) {
		dev_err(dev, "DMA mapping failed\n");
		goto err_map;
	}

	txdesc = dmaengine_prep_slave_single(dma->chan_using, dma->dma_buf,
					dma->dma_len, dma->dma_transfer_dir,
					DMA_PREP_INTERRUPT | DMA_CTRL_ACK);
	if (!txdesc) {
		dev_err(dev, "Not able to get desc for DMA xfer\n");
		goto err_desc;
	}

	reinit_completion(&dma->cmd_complete);
	txdesc->callback = i2c_imx_dma_callback;
	txdesc->callback_param = i2c_imx;
	if (dma_submit_error(dmaengine_submit(txdesc))) {
		dev_err(dev, "DMA submit failed\n");
		goto err_submit;
	}

	dma_async_issue_pending(dma->chan_using);
	return 0;

err_submit:
	dmaengine_terminate_sync(dma->chan_using);
err_desc:
	dma_unmap_single(chan_dev, dma->dma_buf,
			dma->dma_len, dma->dma_data_dir);
err_map:
	return -EINVAL;
}

static void i2c_imx_dma_free(struct imx_i2c_struct *i2c_imx)
{
	struct imx_i2c_dma *dma = i2c_imx->dma;

	dma->dma_buf = 0;
	dma->dma_len = 0;

	dma_release_channel(dma->chan_tx);
	dma->chan_tx = NULL;

	dma_release_channel(dma->chan_rx);
	dma->chan_rx = NULL;

	dma->chan_using = NULL;
}

static int i2c_imx_bus_busy(struct imx_i2c_struct *i2c_imx, int for_busy, bool atomic)
{
	unsigned long orig_jiffies = jiffies;
	unsigned int temp;

	while (1) {
		temp = imx_i2c_read_reg(i2c_imx, IMX_I2C_I2SR);

		/* check for arbitration lost */
		if (temp & I2SR_IAL) {
			i2c_imx_clear_irq(i2c_imx, I2SR_IAL);
			return -EAGAIN;
		}

		if (for_busy && (temp & I2SR_IBB)) {
			i2c_imx->stopped = 0;
			break;
		}
		if (!for_busy && !(temp & I2SR_IBB)) {
			i2c_imx->stopped = 1;
			break;
		}
		if (time_after(jiffies, orig_jiffies + msecs_to_jiffies(500))) {
			dev_dbg(&i2c_imx->adapter.dev,
				"<%s> I2C bus is busy\n", __func__);
			return -ETIMEDOUT;
		}
		if (atomic)
			udelay(100);
		else
			schedule();
	}

	return 0;
}

static int i2c_imx_trx_complete(struct imx_i2c_struct *i2c_imx, bool atomic)
{
	if (atomic) {
		void __iomem *addr = i2c_imx->base + (IMX_I2C_I2SR << i2c_imx->hwdata->regshift);
		unsigned int regval;

		/*
		 * The formula for the poll timeout is documented in the RM
		 * Rev.5 on page 1878:
		 *     T_min = 10/F_scl
		 * Set the value hard as it is done for the non-atomic use-case.
		 * Use 10 kHz for the calculation since this is the minimum
		 * allowed SMBus frequency. Also add an offset of 100us since it
		 * turned out that the I2SR_IIF bit isn't set correctly within
		 * the minimum timeout in polling mode.
		 */
		readb_poll_timeout_atomic(addr, regval, regval & I2SR_IIF, 5, 1000 + 100);
		i2c_imx->i2csr = regval;
		i2c_imx_clear_irq(i2c_imx, I2SR_IIF | I2SR_IAL);
	} else {
		wait_event_timeout(i2c_imx->queue, i2c_imx->i2csr & I2SR_IIF, HZ / 10);
	}

	if (unlikely(!(i2c_imx->i2csr & I2SR_IIF))) {
		dev_dbg(&i2c_imx->adapter.dev, "<%s> Timeout\n", __func__);
		return -ETIMEDOUT;
	}

	/* check for arbitration lost */
	if (i2c_imx->i2csr & I2SR_IAL) {
		dev_dbg(&i2c_imx->adapter.dev, "<%s> Arbitration lost\n", __func__);
		i2c_imx_clear_irq(i2c_imx, I2SR_IAL);

		i2c_imx->i2csr = 0;
		return -EAGAIN;
	}

	dev_dbg(&i2c_imx->adapter.dev, "<%s> TRX complete\n", __func__);
	i2c_imx->i2csr = 0;
	return 0;
}

static int i2c_imx_acked(struct imx_i2c_struct *i2c_imx)
{
	if (imx_i2c_read_reg(i2c_imx, IMX_I2C_I2SR) & I2SR_RXAK) {
		dev_dbg(&i2c_imx->adapter.dev, "<%s> No ACK\n", __func__);
		return -ENXIO;  /* No ACK */
	}

	dev_dbg(&i2c_imx->adapter.dev, "<%s> ACK received\n", __func__);
	return 0;
}

static void i2c_imx_set_clk(struct imx_i2c_struct *i2c_imx,
			    unsigned int i2c_clk_rate)
{
	struct imx_i2c_clk_pair *i2c_clk_div = i2c_imx->hwdata->clk_div;
	unsigned int div;
	int i;

	if (i2c_imx->hwdata->has_err007805 && i2c_imx->bitrate > 384000) {
		dev_dbg(&i2c_imx->adapter.dev,
			"SoC errata ERR007805 or e7805 applies, bus frequency limited from %d Hz to 384000 Hz.\n",
			i2c_imx->bitrate);
		i2c_imx->bitrate = 384000;
	}

	/* Divider value calculation */
	if (i2c_imx->cur_clk == i2c_clk_rate)
		return;

	i2c_imx->cur_clk = i2c_clk_rate;

	div = DIV_ROUND_UP(i2c_clk_rate, i2c_imx->bitrate);
	if (div < i2c_clk_div[0].div)
		i = 0;
	else if (div > i2c_clk_div[i2c_imx->hwdata->ndivs - 1].div)
		i = i2c_imx->hwdata->ndivs - 1;
	else
		for (i = 0; i2c_clk_div[i].div < div; i++)
			;

	/* Store divider value */
	i2c_imx->ifdr = i2c_clk_div[i].val;

	/*
	 * There dummy delay is calculated.
	 * It should be about one I2C clock period long.
	 * This delay is used in I2C bus disable function
	 * to fix chip hardware bug.
	 */
	i2c_imx->disable_delay = DIV_ROUND_UP(500000U * i2c_clk_div[i].div,
					      i2c_clk_rate / 2);

#ifdef CONFIG_I2C_DEBUG_BUS
	dev_dbg(&i2c_imx->adapter.dev, "I2C_CLK=%d, REQ DIV=%d\n",
		i2c_clk_rate, div);
	dev_dbg(&i2c_imx->adapter.dev, "IFDR[IC]=0x%x, REAL DIV=%d\n",
		i2c_clk_div[i].val, i2c_clk_div[i].div);
#endif
}

static int i2c_imx_clk_notifier_call(struct notifier_block *nb,
				     unsigned long action, void *data)
{
	struct clk_notifier_data *ndata = data;
	struct imx_i2c_struct *i2c_imx = container_of(nb,
						      struct imx_i2c_struct,
						      clk_change_nb);

	if (action & POST_RATE_CHANGE)
		i2c_imx_set_clk(i2c_imx, ndata->new_rate);

	return NOTIFY_OK;
}

static int i2c_imx_start(struct imx_i2c_struct *i2c_imx, bool atomic)
{
	unsigned int temp = 0;
	int result;

	imx_i2c_write_reg(i2c_imx->ifdr, i2c_imx, IMX_I2C_IFDR);
	/* Enable I2C controller */
	imx_i2c_write_reg(i2c_imx->hwdata->i2sr_clr_opcode, i2c_imx, IMX_I2C_I2SR);
	imx_i2c_write_reg(i2c_imx->hwdata->i2cr_ien_opcode, i2c_imx, IMX_I2C_I2CR);

	/* Wait controller to be stable */
	if (atomic)
		udelay(50);
	else
		usleep_range(50, 150);

	/* Start I2C transaction */
	temp = imx_i2c_read_reg(i2c_imx, IMX_I2C_I2CR);
	temp |= I2CR_MSTA;
	imx_i2c_write_reg(temp, i2c_imx, IMX_I2C_I2CR);
	result = i2c_imx_bus_busy(i2c_imx, 1, atomic);
	if (result)
		return result;

	temp |= I2CR_IIEN | I2CR_MTX | I2CR_TXAK;
	if (atomic)
		temp &= ~I2CR_IIEN; /* Disable interrupt */

	temp &= ~I2CR_DMAEN;
	imx_i2c_write_reg(temp, i2c_imx, IMX_I2C_I2CR);
	return result;
}

static void i2c_imx_stop(struct imx_i2c_struct *i2c_imx, bool atomic)
{
	unsigned int temp = 0;

	if (!i2c_imx->stopped) {
		/* Stop I2C transaction */
		temp = imx_i2c_read_reg(i2c_imx, IMX_I2C_I2CR);
		if (!(temp & I2CR_MSTA))
			i2c_imx->stopped = 1;
		temp &= ~(I2CR_MSTA | I2CR_MTX);
		if (i2c_imx->dma)
			temp &= ~I2CR_DMAEN;
		imx_i2c_write_reg(temp, i2c_imx, IMX_I2C_I2CR);
	}
	if (is_imx1_i2c(i2c_imx)) {
		/*
		 * This delay caused by an i.MXL hardware bug.
		 * If no (or too short) delay, no "STOP" bit will be generated.
		 */
		udelay(i2c_imx->disable_delay);
	}

	if (!i2c_imx->stopped)
		i2c_imx_bus_busy(i2c_imx, 0, atomic);

	/* Disable I2C controller */
	temp = i2c_imx->hwdata->i2cr_ien_opcode ^ I2CR_IEN,
	imx_i2c_write_reg(temp, i2c_imx, IMX_I2C_I2CR);
}

/*
 * Enable bus idle interrupts
 * Note: IBIC register will be cleared after disabled i2c module.
 * All of layerscape series SoCs support IBIC register.
 */
static void i2c_imx_enable_bus_idle(struct imx_i2c_struct *i2c_imx)
{
	if (is_vf610_i2c(i2c_imx)) {
		unsigned int temp;

		temp = imx_i2c_read_reg(i2c_imx, IMX_I2C_IBIC);
		temp |= IBIC_BIIE;
		imx_i2c_write_reg(temp, i2c_imx, IMX_I2C_IBIC);
	}
}

static void i2c_imx_slave_event(struct imx_i2c_struct *i2c_imx,
				enum i2c_slave_event event, u8 *val)
{
	i2c_slave_event(i2c_imx->slave, event, val);
	i2c_imx->last_slave_event = event;
}

static void i2c_imx_slave_finish_op(struct imx_i2c_struct *i2c_imx)
{
	u8 val = 0;

	while (i2c_imx->last_slave_event != I2C_SLAVE_STOP) {
		switch (i2c_imx->last_slave_event) {
		case I2C_SLAVE_READ_REQUESTED:
			i2c_imx_slave_event(i2c_imx, I2C_SLAVE_READ_PROCESSED,
					    &val);
			break;

		case I2C_SLAVE_WRITE_REQUESTED:
		case I2C_SLAVE_READ_PROCESSED:
		case I2C_SLAVE_WRITE_RECEIVED:
			i2c_imx_slave_event(i2c_imx, I2C_SLAVE_STOP, &val);
			break;

		case I2C_SLAVE_STOP:
			break;
		}
	}
}

/* Returns true if the timer should be restarted, false if not. */
static irqreturn_t i2c_imx_slave_handle(struct imx_i2c_struct *i2c_imx,
					unsigned int status, unsigned int ctl)
{
	u8 value = 0;

	if (status & I2SR_IAL) { /* Arbitration lost */
		i2c_imx_clear_irq(i2c_imx, I2SR_IAL);
		if (!(status & I2SR_IAAS))
			return IRQ_HANDLED;
	}

	if (!(status & I2SR_IBB)) {
		/* No master on the bus, that could mean a stop condition. */
		i2c_imx_slave_finish_op(i2c_imx);
		return IRQ_HANDLED;
	}

	if (!(status & I2SR_ICF))
		/* Data transfer still in progress, ignore this. */
		goto out;

	if (status & I2SR_IAAS) { /* Addressed as a slave */
		i2c_imx_slave_finish_op(i2c_imx);
		if (status & I2SR_SRW) { /* Master wants to read from us*/
			dev_dbg(&i2c_imx->adapter.dev, "read requested");
			i2c_imx_slave_event(i2c_imx,
					    I2C_SLAVE_READ_REQUESTED, &value);

			/* Slave transmit */
			ctl |= I2CR_MTX;
			imx_i2c_write_reg(ctl, i2c_imx, IMX_I2C_I2CR);

			/* Send data */
			imx_i2c_write_reg(value, i2c_imx, IMX_I2C_I2DR);
		} else { /* Master wants to write to us */
			dev_dbg(&i2c_imx->adapter.dev, "write requested");
			i2c_imx_slave_event(i2c_imx,
					    I2C_SLAVE_WRITE_REQUESTED, &value);

			/* Slave receive */
			ctl &= ~I2CR_MTX;
			imx_i2c_write_reg(ctl, i2c_imx, IMX_I2C_I2CR);
			/* Dummy read */
			imx_i2c_read_reg(i2c_imx, IMX_I2C_I2DR);
		}
	} else if (!(ctl & I2CR_MTX)) { /* Receive mode */
		value = imx_i2c_read_reg(i2c_imx, IMX_I2C_I2DR);
		i2c_imx_slave_event(i2c_imx,
				    I2C_SLAVE_WRITE_RECEIVED, &value);
	} else if (!(status & I2SR_RXAK)) { /* Transmit mode received ACK */
		ctl |= I2CR_MTX;
		imx_i2c_write_reg(ctl, i2c_imx, IMX_I2C_I2CR);

		i2c_imx_slave_event(i2c_imx,
				    I2C_SLAVE_READ_PROCESSED, &value);

		imx_i2c_write_reg(value, i2c_imx, IMX_I2C_I2DR);
	} else { /* Transmit mode received NAK, operation is done */
		ctl &= ~I2CR_MTX;
		imx_i2c_write_reg(ctl, i2c_imx, IMX_I2C_I2CR);
		imx_i2c_read_reg(i2c_imx, IMX_I2C_I2DR);
		i2c_imx_slave_finish_op(i2c_imx);
		return IRQ_HANDLED;
	}

out:
	/*
	 * No need to check the return value here.  If it returns 0 or
	 * 1, then everything is fine.  If it returns -1, then the
	 * timer is running in the handler.  This will still work,
	 * though it may be redone (or already have been done) by the
	 * timer function.
	 */
	hrtimer_try_to_cancel(&i2c_imx->slave_timer);
	hrtimer_forward_now(&i2c_imx->slave_timer, I2C_IMX_CHECK_DELAY);
	hrtimer_restart(&i2c_imx->slave_timer);
	return IRQ_HANDLED;
}

static enum hrtimer_restart i2c_imx_slave_timeout(struct hrtimer *t)
{
	struct imx_i2c_struct *i2c_imx = container_of(t, struct imx_i2c_struct,
						      slave_timer);
	unsigned int ctl, status;
	unsigned long flags;

	spin_lock_irqsave(&i2c_imx->slave_lock, flags);
	status = imx_i2c_read_reg(i2c_imx, IMX_I2C_I2SR);
	ctl = imx_i2c_read_reg(i2c_imx, IMX_I2C_I2CR);
	i2c_imx_slave_handle(i2c_imx, status, ctl);
	spin_unlock_irqrestore(&i2c_imx->slave_lock, flags);
	return HRTIMER_NORESTART;
}

static void i2c_imx_slave_init(struct imx_i2c_struct *i2c_imx)
{
	int temp;

	/* Set slave addr. */
	imx_i2c_write_reg((i2c_imx->slave->addr << 1), i2c_imx, IMX_I2C_IADR);

	i2c_imx_reset_regs(i2c_imx);

	/* Enable module */
	temp = i2c_imx->hwdata->i2cr_ien_opcode;
	imx_i2c_write_reg(temp, i2c_imx, IMX_I2C_I2CR);

	/* Enable interrupt from i2c module */
	temp |= I2CR_IIEN;
	imx_i2c_write_reg(temp, i2c_imx, IMX_I2C_I2CR);

	i2c_imx_enable_bus_idle(i2c_imx);
}

static int i2c_imx_reg_slave(struct i2c_client *client)
{
	struct imx_i2c_struct *i2c_imx = i2c_get_adapdata(client->adapter);
	int ret;

	if (i2c_imx->slave)
		return -EBUSY;

	i2c_imx->slave = client;
	i2c_imx->last_slave_event = I2C_SLAVE_STOP;

	/* Resume */
	ret = pm_runtime_resume_and_get(i2c_imx->adapter.dev.parent);
	if (ret < 0) {
		dev_err(&i2c_imx->adapter.dev, "failed to resume i2c controller");
		return ret;
	}

	i2c_imx_slave_init(i2c_imx);

	return 0;
}

static int i2c_imx_unreg_slave(struct i2c_client *client)
{
	struct imx_i2c_struct *i2c_imx = i2c_get_adapdata(client->adapter);
	int ret;

	if (!i2c_imx->slave)
		return -EINVAL;

	/* Reset slave address. */
	imx_i2c_write_reg(0, i2c_imx, IMX_I2C_IADR);

	i2c_imx_reset_regs(i2c_imx);

	i2c_imx->slave = NULL;

	/* Suspend */
	ret = pm_runtime_put_sync(i2c_imx->adapter.dev.parent);
	if (ret < 0)
		dev_err(&i2c_imx->adapter.dev, "failed to suspend i2c controller");

	return ret;
}

static irqreturn_t i2c_imx_master_isr(struct imx_i2c_struct *i2c_imx, unsigned int status)
{
	/* save status register */
	i2c_imx->i2csr = status;
	wake_up(&i2c_imx->queue);

	return IRQ_HANDLED;
}

static irqreturn_t i2c_imx_isr(int irq, void *dev_id)
{
	struct imx_i2c_struct *i2c_imx = dev_id;
	unsigned int ctl, status;
	unsigned long flags;

	spin_lock_irqsave(&i2c_imx->slave_lock, flags);
	status = imx_i2c_read_reg(i2c_imx, IMX_I2C_I2SR);
	ctl = imx_i2c_read_reg(i2c_imx, IMX_I2C_I2CR);

	if (status & I2SR_IIF) {
		i2c_imx_clear_irq(i2c_imx, I2SR_IIF);
		if (i2c_imx->slave) {
			if (!(ctl & I2CR_MSTA)) {
				irqreturn_t ret;

				ret = i2c_imx_slave_handle(i2c_imx,
							   status, ctl);
				spin_unlock_irqrestore(&i2c_imx->slave_lock,
						       flags);
				return ret;
			}
			i2c_imx_slave_finish_op(i2c_imx);
		}
		spin_unlock_irqrestore(&i2c_imx->slave_lock, flags);
		return i2c_imx_master_isr(i2c_imx, status);
	}
	spin_unlock_irqrestore(&i2c_imx->slave_lock, flags);

	return IRQ_NONE;
}

static int i2c_imx_dma_write(struct imx_i2c_struct *i2c_imx,
					struct i2c_msg *msgs)
{
	int result;
	unsigned long time_left;
	unsigned int temp = 0;
	unsigned long orig_jiffies = jiffies;
	struct imx_i2c_dma *dma = i2c_imx->dma;
	struct device *dev = &i2c_imx->adapter.dev;

	dma->chan_using = dma->chan_tx;
	dma->dma_transfer_dir = DMA_MEM_TO_DEV;
	dma->dma_data_dir = DMA_TO_DEVICE;
	dma->dma_len = msgs->len - 1;
	result = i2c_imx_dma_xfer(i2c_imx, msgs);
	if (result)
		return result;

	temp = imx_i2c_read_reg(i2c_imx, IMX_I2C_I2CR);
	temp |= I2CR_DMAEN;
	imx_i2c_write_reg(temp, i2c_imx, IMX_I2C_I2CR);

	/*
	 * Write slave address.
	 * The first byte must be transmitted by the CPU.
	 */
	imx_i2c_write_reg(i2c_8bit_addr_from_msg(msgs), i2c_imx, IMX_I2C_I2DR);
	time_left = wait_for_completion_timeout(
				&i2c_imx->dma->cmd_complete,
				msecs_to_jiffies(DMA_TIMEOUT));
	if (time_left == 0) {
		dmaengine_terminate_sync(dma->chan_using);
		return -ETIMEDOUT;
	}

	/* Waiting for transfer complete. */
	while (1) {
		temp = imx_i2c_read_reg(i2c_imx, IMX_I2C_I2SR);
		if (temp & I2SR_ICF)
			break;
		if (time_after(jiffies, orig_jiffies +
				msecs_to_jiffies(DMA_TIMEOUT))) {
			dev_dbg(dev, "<%s> Timeout\n", __func__);
			return -ETIMEDOUT;
		}
		schedule();
	}

	temp = imx_i2c_read_reg(i2c_imx, IMX_I2C_I2CR);
	temp &= ~I2CR_DMAEN;
	imx_i2c_write_reg(temp, i2c_imx, IMX_I2C_I2CR);

	/* The last data byte must be transferred by the CPU. */
	imx_i2c_write_reg(msgs->buf[msgs->len-1],
				i2c_imx, IMX_I2C_I2DR);
	result = i2c_imx_trx_complete(i2c_imx, false);
	if (result)
		return result;

	return i2c_imx_acked(i2c_imx);
}

static int i2c_imx_dma_read(struct imx_i2c_struct *i2c_imx,
			struct i2c_msg *msgs, bool is_lastmsg)
{
	int result;
	unsigned long time_left;
	unsigned int temp;
	unsigned long orig_jiffies = jiffies;
	struct imx_i2c_dma *dma = i2c_imx->dma;
	struct device *dev = &i2c_imx->adapter.dev;


	dma->chan_using = dma->chan_rx;
	dma->dma_transfer_dir = DMA_DEV_TO_MEM;
	dma->dma_data_dir = DMA_FROM_DEVICE;
	/* The last two data bytes must be transferred by the CPU. */
	dma->dma_len = msgs->len - 2;
	result = i2c_imx_dma_xfer(i2c_imx, msgs);
	if (result)
		return result;

	time_left = wait_for_completion_timeout(
				&i2c_imx->dma->cmd_complete,
				msecs_to_jiffies(DMA_TIMEOUT));
	if (time_left == 0) {
		dmaengine_terminate_sync(dma->chan_using);
		return -ETIMEDOUT;
	}

	/* waiting for transfer complete. */
	while (1) {
		temp = imx_i2c_read_reg(i2c_imx, IMX_I2C_I2SR);
		if (temp & I2SR_ICF)
			break;
		if (time_after(jiffies, orig_jiffies +
				msecs_to_jiffies(DMA_TIMEOUT))) {
			dev_dbg(dev, "<%s> Timeout\n", __func__);
			return -ETIMEDOUT;
		}
		schedule();
	}

	temp = imx_i2c_read_reg(i2c_imx, IMX_I2C_I2CR);
	temp &= ~I2CR_DMAEN;
	imx_i2c_write_reg(temp, i2c_imx, IMX_I2C_I2CR);

	/* read n-1 byte data */
	temp = imx_i2c_read_reg(i2c_imx, IMX_I2C_I2CR);
	temp |= I2CR_TXAK;
	imx_i2c_write_reg(temp, i2c_imx, IMX_I2C_I2CR);

	msgs->buf[msgs->len-2] = imx_i2c_read_reg(i2c_imx, IMX_I2C_I2DR);
	/* read n byte data */
	result = i2c_imx_trx_complete(i2c_imx, false);
	if (result)
		return result;

	if (is_lastmsg) {
		/*
		 * It must generate STOP before read I2DR to prevent
		 * controller from generating another clock cycle
		 */
		dev_dbg(dev, "<%s> clear MSTA\n", __func__);
		temp = imx_i2c_read_reg(i2c_imx, IMX_I2C_I2CR);
		if (!(temp & I2CR_MSTA))
			i2c_imx->stopped = 1;
		temp &= ~(I2CR_MSTA | I2CR_MTX);
		imx_i2c_write_reg(temp, i2c_imx, IMX_I2C_I2CR);
		if (!i2c_imx->stopped)
			i2c_imx_bus_busy(i2c_imx, 0, false);
	} else {
		/*
		 * For i2c master receiver repeat restart operation like:
		 * read -> repeat MSTA -> read/write
		 * The controller must set MTX before read the last byte in
		 * the first read operation, otherwise the first read cost
		 * one extra clock cycle.
		 */
		temp = imx_i2c_read_reg(i2c_imx, IMX_I2C_I2CR);
		temp |= I2CR_MTX;
		imx_i2c_write_reg(temp, i2c_imx, IMX_I2C_I2CR);
	}
	msgs->buf[msgs->len-1] = imx_i2c_read_reg(i2c_imx, IMX_I2C_I2DR);

	return 0;
}

static int i2c_imx_write(struct imx_i2c_struct *i2c_imx, struct i2c_msg *msgs,
			 bool atomic)
{
	int i, result;

	dev_dbg(&i2c_imx->adapter.dev, "<%s> write slave address: addr=0x%x\n",
		__func__, i2c_8bit_addr_from_msg(msgs));

	/* write slave address */
	imx_i2c_write_reg(i2c_8bit_addr_from_msg(msgs), i2c_imx, IMX_I2C_I2DR);
	result = i2c_imx_trx_complete(i2c_imx, atomic);
	if (result)
		return result;
	result = i2c_imx_acked(i2c_imx);
	if (result)
		return result;
	dev_dbg(&i2c_imx->adapter.dev, "<%s> write data\n", __func__);

	/* write data */
	for (i = 0; i < msgs->len; i++) {
		dev_dbg(&i2c_imx->adapter.dev,
			"<%s> write byte: B%d=0x%X\n",
			__func__, i, msgs->buf[i]);
		imx_i2c_write_reg(msgs->buf[i], i2c_imx, IMX_I2C_I2DR);
		result = i2c_imx_trx_complete(i2c_imx, atomic);
		if (result)
			return result;
		result = i2c_imx_acked(i2c_imx);
		if (result)
			return result;
	}
	return 0;
}

static int i2c_imx_read(struct imx_i2c_struct *i2c_imx, struct i2c_msg *msgs,
			bool is_lastmsg, bool atomic)
{
	int i, result;
	unsigned int temp;
	int block_data = msgs->flags & I2C_M_RECV_LEN;
	int use_dma = i2c_imx->dma && msgs->flags & I2C_M_DMA_SAFE &&
		msgs->len >= DMA_THRESHOLD && !block_data;

	dev_dbg(&i2c_imx->adapter.dev,
		"<%s> write slave address: addr=0x%x\n",
		__func__, i2c_8bit_addr_from_msg(msgs));

	/* write slave address */
	imx_i2c_write_reg(i2c_8bit_addr_from_msg(msgs), i2c_imx, IMX_I2C_I2DR);
	result = i2c_imx_trx_complete(i2c_imx, atomic);
	if (result)
		return result;
	result = i2c_imx_acked(i2c_imx);
	if (result)
		return result;

	dev_dbg(&i2c_imx->adapter.dev, "<%s> setup bus\n", __func__);

	/* setup bus to read data */
	temp = imx_i2c_read_reg(i2c_imx, IMX_I2C_I2CR);
	temp &= ~I2CR_MTX;

	/*
	 * Reset the I2CR_TXAK flag initially for SMBus block read since the
	 * length is unknown
	 */
	if ((msgs->len - 1) || block_data)
		temp &= ~I2CR_TXAK;
	if (use_dma)
		temp |= I2CR_DMAEN;
	imx_i2c_write_reg(temp, i2c_imx, IMX_I2C_I2CR);
	imx_i2c_read_reg(i2c_imx, IMX_I2C_I2DR); /* dummy read */

	dev_dbg(&i2c_imx->adapter.dev, "<%s> read data\n", __func__);

	if (use_dma)
		return i2c_imx_dma_read(i2c_imx, msgs, is_lastmsg);

	/* read data */
	for (i = 0; i < msgs->len; i++) {
		u8 len = 0;

		result = i2c_imx_trx_complete(i2c_imx, atomic);
		if (result)
			return result;
		/*
		 * First byte is the length of remaining packet
		 * in the SMBus block data read. Add it to
		 * msgs->len.
		 */
		if ((!i) && block_data) {
			len = imx_i2c_read_reg(i2c_imx, IMX_I2C_I2DR);
			if ((len == 0) || (len > I2C_SMBUS_BLOCK_MAX))
				return -EPROTO;
			dev_dbg(&i2c_imx->adapter.dev,
				"<%s> read length: 0x%X\n",
				__func__, len);
			msgs->len += len;
		}
		if (i == (msgs->len - 1)) {
			if (is_lastmsg) {
				/*
				 * It must generate STOP before read I2DR to prevent
				 * controller from generating another clock cycle
				 */
				dev_dbg(&i2c_imx->adapter.dev,
					"<%s> clear MSTA\n", __func__);
				temp = imx_i2c_read_reg(i2c_imx, IMX_I2C_I2CR);
				if (!(temp & I2CR_MSTA))
					i2c_imx->stopped =  1;
				temp &= ~(I2CR_MSTA | I2CR_MTX);
				imx_i2c_write_reg(temp, i2c_imx, IMX_I2C_I2CR);
				if (!i2c_imx->stopped)
					i2c_imx_bus_busy(i2c_imx, 0, atomic);
			} else {
				/*
				 * For i2c master receiver repeat restart operation like:
				 * read -> repeat MSTA -> read/write
				 * The controller must set MTX before read the last byte in
				 * the first read operation, otherwise the first read cost
				 * one extra clock cycle.
				 */
				temp = imx_i2c_read_reg(i2c_imx, IMX_I2C_I2CR);
				temp |= I2CR_MTX;
				imx_i2c_write_reg(temp, i2c_imx, IMX_I2C_I2CR);
			}
		} else if (i == (msgs->len - 2)) {
			dev_dbg(&i2c_imx->adapter.dev,
				"<%s> set TXAK\n", __func__);
			temp = imx_i2c_read_reg(i2c_imx, IMX_I2C_I2CR);
			temp |= I2CR_TXAK;
			imx_i2c_write_reg(temp, i2c_imx, IMX_I2C_I2CR);
		}
		if ((!i) && block_data)
			msgs->buf[0] = len;
		else
			msgs->buf[i] = imx_i2c_read_reg(i2c_imx, IMX_I2C_I2DR);
		dev_dbg(&i2c_imx->adapter.dev,
			"<%s> read byte: B%d=0x%X\n",
			__func__, i, msgs->buf[i]);
	}
	return 0;
}

static int i2c_imx_xfer_common(struct i2c_adapter *adapter,
			       struct i2c_msg *msgs, int num, bool atomic)
{
	unsigned int i, temp;
	int result;
	bool is_lastmsg = false;
	struct imx_i2c_struct *i2c_imx = i2c_get_adapdata(adapter);

	/* Start I2C transfer */
	result = i2c_imx_start(i2c_imx, atomic);
	if (result) {
		/*
		 * Bus recovery uses gpiod_get_value_cansleep() which is not
		 * allowed within atomic context.
		 */
		if (!atomic && i2c_imx->adapter.bus_recovery_info) {
			i2c_recover_bus(&i2c_imx->adapter);
			result = i2c_imx_start(i2c_imx, atomic);
		}
	}

	if (result)
		goto fail0;

	/* read/write data */
	for (i = 0; i < num; i++) {
		if (i == num - 1)
			is_lastmsg = true;

		if (i) {
			dev_dbg(&i2c_imx->adapter.dev,
				"<%s> repeated start\n", __func__);
			temp = imx_i2c_read_reg(i2c_imx, IMX_I2C_I2CR);
			temp |= I2CR_RSTA;
			imx_i2c_write_reg(temp, i2c_imx, IMX_I2C_I2CR);
			result = i2c_imx_bus_busy(i2c_imx, 1, atomic);
			if (result)
				goto fail0;
		}
		dev_dbg(&i2c_imx->adapter.dev,
			"<%s> transfer message: %d\n", __func__, i);
		/* write/read data */
#ifdef CONFIG_I2C_DEBUG_BUS
		temp = imx_i2c_read_reg(i2c_imx, IMX_I2C_I2CR);
		dev_dbg(&i2c_imx->adapter.dev,
			"<%s> CONTROL: IEN=%d, IIEN=%d, MSTA=%d, MTX=%d, TXAK=%d, RSTA=%d\n",
			__func__,
			(temp & I2CR_IEN ? 1 : 0), (temp & I2CR_IIEN ? 1 : 0),
			(temp & I2CR_MSTA ? 1 : 0), (temp & I2CR_MTX ? 1 : 0),
			(temp & I2CR_TXAK ? 1 : 0), (temp & I2CR_RSTA ? 1 : 0));
		temp = imx_i2c_read_reg(i2c_imx, IMX_I2C_I2SR);
		dev_dbg(&i2c_imx->adapter.dev,
			"<%s> STATUS: ICF=%d, IAAS=%d, IBB=%d, IAL=%d, SRW=%d, IIF=%d, RXAK=%d\n",
			__func__,
			(temp & I2SR_ICF ? 1 : 0), (temp & I2SR_IAAS ? 1 : 0),
			(temp & I2SR_IBB ? 1 : 0), (temp & I2SR_IAL ? 1 : 0),
			(temp & I2SR_SRW ? 1 : 0), (temp & I2SR_IIF ? 1 : 0),
			(temp & I2SR_RXAK ? 1 : 0));
#endif
		if (msgs[i].flags & I2C_M_RD) {
			result = i2c_imx_read(i2c_imx, &msgs[i], is_lastmsg, atomic);
		} else {
			if (!atomic &&
			    i2c_imx->dma && msgs[i].len >= DMA_THRESHOLD &&
				msgs[i].flags & I2C_M_DMA_SAFE)
				result = i2c_imx_dma_write(i2c_imx, &msgs[i]);
			else
				result = i2c_imx_write(i2c_imx, &msgs[i], atomic);
		}
		if (result)
			goto fail0;
	}

fail0:
	/* Stop I2C transfer */
	i2c_imx_stop(i2c_imx, atomic);

	dev_dbg(&i2c_imx->adapter.dev, "<%s> exit with: %s: %d\n", __func__,
		(result < 0) ? "error" : "success msg",
			(result < 0) ? result : num);
	/* After data is transferred, switch to slave mode(as a receiver) */
	if (i2c_imx->slave)
		i2c_imx_slave_init(i2c_imx);

	return (result < 0) ? result : num;
}

static int i2c_imx_xfer(struct i2c_adapter *adapter,
			struct i2c_msg *msgs, int num)
{
	struct imx_i2c_struct *i2c_imx = i2c_get_adapdata(adapter);
	int result;

	result = pm_runtime_resume_and_get(i2c_imx->adapter.dev.parent);
	if (result < 0)
		return result;

	result = i2c_imx_xfer_common(adapter, msgs, num, false);

	pm_runtime_mark_last_busy(i2c_imx->adapter.dev.parent);
	pm_runtime_put_autosuspend(i2c_imx->adapter.dev.parent);

	return result;
}

static int i2c_imx_xfer_atomic(struct i2c_adapter *adapter,
			       struct i2c_msg *msgs, int num)
{
	struct imx_i2c_struct *i2c_imx = i2c_get_adapdata(adapter);
	int result;

	result = clk_enable(i2c_imx->clk);
	if (result)
		return result;

	result = i2c_imx_xfer_common(adapter, msgs, num, true);

	clk_disable(i2c_imx->clk);

	return result;
}

static void i2c_imx_prepare_recovery(struct i2c_adapter *adap)
{
	struct imx_i2c_struct *i2c_imx;

	i2c_imx = container_of(adap, struct imx_i2c_struct, adapter);

	pinctrl_select_state(i2c_imx->pinctrl, i2c_imx->pinctrl_pins_gpio);
}

static void i2c_imx_unprepare_recovery(struct i2c_adapter *adap)
{
	struct imx_i2c_struct *i2c_imx;

	i2c_imx = container_of(adap, struct imx_i2c_struct, adapter);

	pinctrl_select_state(i2c_imx->pinctrl, i2c_imx->pinctrl_pins_default);
}

/*
 * We switch SCL and SDA to their GPIO function and do some bitbanging
 * for bus recovery. These alternative pinmux settings can be
 * described in the device tree by a separate pinctrl state "gpio". If
 * this is missing this is not a big problem, the only implication is
 * that we can't do bus recovery.
 */
static int i2c_imx_init_recovery_info(struct imx_i2c_struct *i2c_imx,
		struct platform_device *pdev)
{
	struct i2c_bus_recovery_info *rinfo = &i2c_imx->rinfo;

	i2c_imx->pinctrl = devm_pinctrl_get(&pdev->dev);
	if (!i2c_imx->pinctrl || IS_ERR(i2c_imx->pinctrl)) {
		dev_info(&pdev->dev, "can't get pinctrl, bus recovery not supported\n");
		return PTR_ERR(i2c_imx->pinctrl);
	}

	i2c_imx->pinctrl_pins_default = pinctrl_lookup_state(i2c_imx->pinctrl,
			PINCTRL_STATE_DEFAULT);
	i2c_imx->pinctrl_pins_gpio = pinctrl_lookup_state(i2c_imx->pinctrl,
			"gpio");
	rinfo->sda_gpiod = devm_gpiod_get(&pdev->dev, "sda", GPIOD_IN);
	rinfo->scl_gpiod = devm_gpiod_get(&pdev->dev, "scl", GPIOD_OUT_HIGH_OPEN_DRAIN);

	if (PTR_ERR(rinfo->sda_gpiod) == -EPROBE_DEFER ||
	    PTR_ERR(rinfo->scl_gpiod) == -EPROBE_DEFER) {
		return -EPROBE_DEFER;
	} else if (IS_ERR(rinfo->sda_gpiod) ||
		   IS_ERR(rinfo->scl_gpiod) ||
		   IS_ERR(i2c_imx->pinctrl_pins_default) ||
		   IS_ERR(i2c_imx->pinctrl_pins_gpio)) {
		dev_dbg(&pdev->dev, "recovery information incomplete\n");
		return 0;
	}

	dev_dbg(&pdev->dev, "using scl%s for recovery\n",
		rinfo->sda_gpiod ? ",sda" : "");

	rinfo->prepare_recovery = i2c_imx_prepare_recovery;
	rinfo->unprepare_recovery = i2c_imx_unprepare_recovery;
	rinfo->recover_bus = i2c_generic_scl_recovery;
	i2c_imx->adapter.bus_recovery_info = rinfo;

	return 0;
}

static u32 i2c_imx_func(struct i2c_adapter *adapter)
{
	return I2C_FUNC_I2C | I2C_FUNC_SMBUS_EMUL
		| I2C_FUNC_SMBUS_READ_BLOCK_DATA;
}

static const struct i2c_algorithm i2c_imx_algo = {
	.master_xfer = i2c_imx_xfer,
	.master_xfer_atomic = i2c_imx_xfer_atomic,
	.functionality = i2c_imx_func,
	.reg_slave	= i2c_imx_reg_slave,
	.unreg_slave	= i2c_imx_unreg_slave,
};

static int i2c_imx_probe(struct platform_device *pdev)
{
	struct imx_i2c_struct *i2c_imx;
	struct resource *res;
	struct imxi2c_platform_data *pdata = dev_get_platdata(&pdev->dev);
	void __iomem *base;
	int irq, ret;
	dma_addr_t phy_addr;
	const struct imx_i2c_hwdata *match;

	irq = platform_get_irq(pdev, 0);
	if (irq < 0)
		return irq;

	res = platform_get_resource(pdev, IORESOURCE_MEM, 0);
	base = devm_ioremap_resource(&pdev->dev, res);
	if (IS_ERR(base))
		return PTR_ERR(base);

	phy_addr = (dma_addr_t)res->start;
	i2c_imx = devm_kzalloc(&pdev->dev, sizeof(*i2c_imx), GFP_KERNEL);
	if (!i2c_imx)
		return -ENOMEM;

	spin_lock_init(&i2c_imx->slave_lock);
	hrtimer_init(&i2c_imx->slave_timer, CLOCK_MONOTONIC, HRTIMER_MODE_ABS);
	i2c_imx->slave_timer.function = i2c_imx_slave_timeout;

	match = device_get_match_data(&pdev->dev);
	if (match)
		i2c_imx->hwdata = match;
	else
		i2c_imx->hwdata = (struct imx_i2c_hwdata *)
				platform_get_device_id(pdev)->driver_data;

	/* Setup i2c_imx driver structure */
	strscpy(i2c_imx->adapter.name, pdev->name, sizeof(i2c_imx->adapter.name));
	i2c_imx->adapter.owner		= THIS_MODULE;
	i2c_imx->adapter.algo		= &i2c_imx_algo;
	i2c_imx->adapter.dev.parent	= &pdev->dev;
	i2c_imx->adapter.nr		= pdev->id;
	i2c_imx->adapter.dev.of_node	= pdev->dev.of_node;
	i2c_imx->base			= base;
	ACPI_COMPANION_SET(&i2c_imx->adapter.dev, ACPI_COMPANION(&pdev->dev));

	/* Get I2C clock */
	i2c_imx->clk = devm_clk_get(&pdev->dev, NULL);
	if (IS_ERR(i2c_imx->clk))
		return dev_err_probe(&pdev->dev, PTR_ERR(i2c_imx->clk),
				     "can't get I2C clock\n");

	ret = clk_prepare_enable(i2c_imx->clk);
	if (ret) {
		dev_err(&pdev->dev, "can't enable I2C clock, ret=%d\n", ret);
		return ret;
	}

	/* Init queue */
	init_waitqueue_head(&i2c_imx->queue);

	/* Set up adapter data */
	i2c_set_adapdata(&i2c_imx->adapter, i2c_imx);

	/* Set up platform driver data */
	platform_set_drvdata(pdev, i2c_imx);

	pm_runtime_set_autosuspend_delay(&pdev->dev, I2C_PM_TIMEOUT);
	pm_runtime_use_autosuspend(&pdev->dev);
	pm_runtime_set_active(&pdev->dev);
	pm_runtime_enable(&pdev->dev);

	ret = pm_runtime_get_sync(&pdev->dev);
	if (ret < 0)
		goto rpm_disable;

	/* Request IRQ */
	ret = request_threaded_irq(irq, i2c_imx_isr, NULL, IRQF_SHARED,
				   pdev->name, i2c_imx);
	if (ret) {
		dev_err(&pdev->dev, "can't claim irq %d\n", irq);
		goto rpm_disable;
	}

	/* Set up clock divider */
	i2c_imx->bitrate = I2C_MAX_STANDARD_MODE_FREQ;
	ret = of_property_read_u32(pdev->dev.of_node,
				   "clock-frequency", &i2c_imx->bitrate);
	if (ret < 0 && pdata && pdata->bitrate)
		i2c_imx->bitrate = pdata->bitrate;
	i2c_imx->clk_change_nb.notifier_call = i2c_imx_clk_notifier_call;
	clk_notifier_register(i2c_imx->clk, &i2c_imx->clk_change_nb);
	i2c_imx_set_clk(i2c_imx, clk_get_rate(i2c_imx->clk));

	i2c_imx_reset_regs(i2c_imx);

	/* Init optional bus recovery function */
	ret = i2c_imx_init_recovery_info(i2c_imx, pdev);
	/* Give it another chance if pinctrl used is not ready yet */
	if (ret == -EPROBE_DEFER)
		goto clk_notifier_unregister;

	/* Add I2C adapter */
	ret = i2c_add_numbered_adapter(&i2c_imx->adapter);
	if (ret < 0)
		goto clk_notifier_unregister;

	pm_runtime_mark_last_busy(&pdev->dev);
	pm_runtime_put_autosuspend(&pdev->dev);

	dev_dbg(&i2c_imx->adapter.dev, "claimed irq %d\n", irq);
	dev_dbg(&i2c_imx->adapter.dev, "device resources: %pR\n", res);
	dev_dbg(&i2c_imx->adapter.dev, "adapter name: \"%s\"\n",
		i2c_imx->adapter.name);
	dev_info(&i2c_imx->adapter.dev, "IMX I2C adapter registered\n");

	/* Init DMA config if supported */
	i2c_imx_dma_request(i2c_imx, phy_addr);

	return 0;   /* Return OK */

clk_notifier_unregister:
	clk_notifier_unregister(i2c_imx->clk, &i2c_imx->clk_change_nb);
	free_irq(irq, i2c_imx);
rpm_disable:
	pm_runtime_put_noidle(&pdev->dev);
	pm_runtime_disable(&pdev->dev);
	pm_runtime_set_suspended(&pdev->dev);
	pm_runtime_dont_use_autosuspend(&pdev->dev);
	clk_disable_unprepare(i2c_imx->clk);
	return ret;
}

static int i2c_imx_remove(struct platform_device *pdev)
{
	struct imx_i2c_struct *i2c_imx = platform_get_drvdata(pdev);
	int irq, ret;

	ret = pm_runtime_get_sync(&pdev->dev);
<<<<<<< HEAD
=======

	hrtimer_cancel(&i2c_imx->slave_timer);
>>>>>>> d60c95ef

	/* remove adapter */
	dev_dbg(&i2c_imx->adapter.dev, "adapter removed\n");
	i2c_del_adapter(&i2c_imx->adapter);

	if (i2c_imx->dma)
		i2c_imx_dma_free(i2c_imx);

	if (ret >= 0) {
		/* setup chip registers to defaults */
		imx_i2c_write_reg(0, i2c_imx, IMX_I2C_IADR);
		imx_i2c_write_reg(0, i2c_imx, IMX_I2C_IFDR);
		imx_i2c_write_reg(0, i2c_imx, IMX_I2C_I2CR);
		imx_i2c_write_reg(0, i2c_imx, IMX_I2C_I2SR);
		clk_disable(i2c_imx->clk);
	}

	clk_notifier_unregister(i2c_imx->clk, &i2c_imx->clk_change_nb);
	irq = platform_get_irq(pdev, 0);
	if (irq >= 0)
		free_irq(irq, i2c_imx);

	clk_unprepare(i2c_imx->clk);

	pm_runtime_put_noidle(&pdev->dev);
	pm_runtime_disable(&pdev->dev);

	return 0;
}

static int __maybe_unused i2c_imx_runtime_suspend(struct device *dev)
{
	struct imx_i2c_struct *i2c_imx = dev_get_drvdata(dev);

	clk_disable(i2c_imx->clk);

	return 0;
}

static int __maybe_unused i2c_imx_runtime_resume(struct device *dev)
{
	struct imx_i2c_struct *i2c_imx = dev_get_drvdata(dev);
	int ret;

	ret = clk_enable(i2c_imx->clk);
	if (ret)
		dev_err(dev, "can't enable I2C clock, ret=%d\n", ret);

	return ret;
}

static const struct dev_pm_ops i2c_imx_pm_ops = {
	SET_RUNTIME_PM_OPS(i2c_imx_runtime_suspend,
			   i2c_imx_runtime_resume, NULL)
};

static struct platform_driver i2c_imx_driver = {
	.probe = i2c_imx_probe,
	.remove = i2c_imx_remove,
	.driver = {
		.name = DRIVER_NAME,
		.pm = &i2c_imx_pm_ops,
		.of_match_table = i2c_imx_dt_ids,
		.acpi_match_table = i2c_imx_acpi_ids,
	},
	.id_table = imx_i2c_devtype,
};

static int __init i2c_adap_imx_init(void)
{
	return platform_driver_register(&i2c_imx_driver);
}
subsys_initcall(i2c_adap_imx_init);

static void __exit i2c_adap_imx_exit(void)
{
	platform_driver_unregister(&i2c_imx_driver);
}
module_exit(i2c_adap_imx_exit);

MODULE_LICENSE("GPL");
MODULE_AUTHOR("Darius Augulis");
MODULE_DESCRIPTION("I2C adapter driver for IMX I2C bus");
MODULE_ALIAS("platform:" DRIVER_NAME);<|MERGE_RESOLUTION|>--- conflicted
+++ resolved
@@ -1575,11 +1575,8 @@
 	int irq, ret;
 
 	ret = pm_runtime_get_sync(&pdev->dev);
-<<<<<<< HEAD
-=======
 
 	hrtimer_cancel(&i2c_imx->slave_timer);
->>>>>>> d60c95ef
 
 	/* remove adapter */
 	dev_dbg(&i2c_imx->adapter.dev, "adapter removed\n");
