// SPDX-License-Identifier: GPL-2.0
/*
 * fs/f2fs/data.c
 *
 * Copyright (c) 2012 Samsung Electronics Co., Ltd.
 *             http://www.samsung.com/
 */
#include <linux/fs.h>
#include <linux/f2fs_fs.h>
#include <linux/buffer_head.h>
#include <linux/mpage.h>
#include <linux/writeback.h>
#include <linux/backing-dev.h>
#include <linux/pagevec.h>
#include <linux/blkdev.h>
#include <linux/bio.h>
#include <linux/swap.h>
#include <linux/prefetch.h>
#include <linux/uio.h>
#include <linux/cleancache.h>
#include <linux/sched/signal.h>

#include "f2fs.h"
#include "node.h"
#include "segment.h"
#include "trace.h"
#include <trace/events/f2fs.h>

#define NUM_PREALLOC_POST_READ_CTXS	128

static struct kmem_cache *bio_post_read_ctx_cache;
static mempool_t *bio_post_read_ctx_pool;

static bool __is_cp_guaranteed(struct page *page)
{
	struct address_space *mapping = page->mapping;
	struct inode *inode;
	struct f2fs_sb_info *sbi;

	if (!mapping)
		return false;

	inode = mapping->host;
	sbi = F2FS_I_SB(inode);

	if (inode->i_ino == F2FS_META_INO(sbi) ||
			inode->i_ino ==  F2FS_NODE_INO(sbi) ||
			S_ISDIR(inode->i_mode) ||
			(S_ISREG(inode->i_mode) &&
			(f2fs_is_atomic_file(inode) || IS_NOQUOTA(inode))) ||
			is_cold_data(page))
		return true;
	return false;
}

static enum count_type __read_io_type(struct page *page)
{
	struct address_space *mapping = page_file_mapping(page);

	if (mapping) {
		struct inode *inode = mapping->host;
		struct f2fs_sb_info *sbi = F2FS_I_SB(inode);

		if (inode->i_ino == F2FS_META_INO(sbi))
			return F2FS_RD_META;

		if (inode->i_ino == F2FS_NODE_INO(sbi))
			return F2FS_RD_NODE;
	}
	return F2FS_RD_DATA;
}

/* postprocessing steps for read bios */
enum bio_post_read_step {
	STEP_INITIAL = 0,
	STEP_DECRYPT,
	STEP_VERITY,
};

struct bio_post_read_ctx {
	struct bio *bio;
	struct work_struct work;
	unsigned int cur_step;
	unsigned int enabled_steps;
};

static void __read_end_io(struct bio *bio)
{
	struct page *page;
	struct bio_vec *bv;
	struct bvec_iter_all iter_all;

	bio_for_each_segment_all(bv, bio, iter_all) {
		page = bv->bv_page;

		/* PG_error was set if any post_read step failed */
		if (bio->bi_status || PageError(page)) {
			ClearPageUptodate(page);
			/* will re-read again later */
			ClearPageError(page);
		} else {
			SetPageUptodate(page);
		}
		dec_page_count(F2FS_P_SB(page), __read_io_type(page));
		unlock_page(page);
	}
	if (bio->bi_private)
		mempool_free(bio->bi_private, bio_post_read_ctx_pool);
	bio_put(bio);
}

static void bio_post_read_processing(struct bio_post_read_ctx *ctx);

static void decrypt_work(struct work_struct *work)
{
	struct bio_post_read_ctx *ctx =
		container_of(work, struct bio_post_read_ctx, work);

	fscrypt_decrypt_bio(ctx->bio);

	bio_post_read_processing(ctx);
}

static void verity_work(struct work_struct *work)
{
	struct bio_post_read_ctx *ctx =
		container_of(work, struct bio_post_read_ctx, work);

	fsverity_verify_bio(ctx->bio);

	bio_post_read_processing(ctx);
}

static void bio_post_read_processing(struct bio_post_read_ctx *ctx)
{
	/*
	 * We use different work queues for decryption and for verity because
	 * verity may require reading metadata pages that need decryption, and
	 * we shouldn't recurse to the same workqueue.
	 */
	switch (++ctx->cur_step) {
	case STEP_DECRYPT:
		if (ctx->enabled_steps & (1 << STEP_DECRYPT)) {
			INIT_WORK(&ctx->work, decrypt_work);
			fscrypt_enqueue_decrypt_work(&ctx->work);
			return;
		}
		ctx->cur_step++;
		/* fall-through */
	case STEP_VERITY:
		if (ctx->enabled_steps & (1 << STEP_VERITY)) {
			INIT_WORK(&ctx->work, verity_work);
			fsverity_enqueue_verify_work(&ctx->work);
			return;
		}
		ctx->cur_step++;
		/* fall-through */
	default:
		__read_end_io(ctx->bio);
	}
}

static bool f2fs_bio_post_read_required(struct bio *bio)
{
	return bio->bi_private && !bio->bi_status;
}

static void f2fs_read_end_io(struct bio *bio)
{
	if (time_to_inject(F2FS_P_SB(bio_first_page_all(bio)),
						FAULT_READ_IO)) {
		f2fs_show_injection_info(FAULT_READ_IO);
		bio->bi_status = BLK_STS_IOERR;
	}

	if (f2fs_bio_post_read_required(bio)) {
		struct bio_post_read_ctx *ctx = bio->bi_private;

		ctx->cur_step = STEP_INITIAL;
		bio_post_read_processing(ctx);
		return;
	}

	__read_end_io(bio);
}

static void f2fs_write_end_io(struct bio *bio)
{
	struct f2fs_sb_info *sbi = bio->bi_private;
	struct bio_vec *bvec;
	struct bvec_iter_all iter_all;

	if (time_to_inject(sbi, FAULT_WRITE_IO)) {
		f2fs_show_injection_info(FAULT_WRITE_IO);
		bio->bi_status = BLK_STS_IOERR;
	}

	bio_for_each_segment_all(bvec, bio, iter_all) {
		struct page *page = bvec->bv_page;
		enum count_type type = WB_DATA_TYPE(page);

		if (IS_DUMMY_WRITTEN_PAGE(page)) {
			set_page_private(page, (unsigned long)NULL);
			ClearPagePrivate(page);
			unlock_page(page);
			mempool_free(page, sbi->write_io_dummy);

			if (unlikely(bio->bi_status))
				f2fs_stop_checkpoint(sbi, true);
			continue;
		}

		fscrypt_finalize_bounce_page(&page);

		if (unlikely(bio->bi_status)) {
			mapping_set_error(page->mapping, -EIO);
			if (type == F2FS_WB_CP_DATA)
				f2fs_stop_checkpoint(sbi, true);
		}

		f2fs_bug_on(sbi, page->mapping == NODE_MAPPING(sbi) &&
					page->index != nid_of_node(page));

		dec_page_count(sbi, type);
		if (f2fs_in_warm_node_list(sbi, page))
			f2fs_del_fsync_node_entry(sbi, page);
		clear_cold_data(page);
		end_page_writeback(page);
	}
	if (!get_pages(sbi, F2FS_WB_CP_DATA) &&
				wq_has_sleeper(&sbi->cp_wait))
		wake_up(&sbi->cp_wait);

	bio_put(bio);
}

/*
 * Return true, if pre_bio's bdev is same as its target device.
 */
struct block_device *f2fs_target_device(struct f2fs_sb_info *sbi,
				block_t blk_addr, struct bio *bio)
{
	struct block_device *bdev = sbi->sb->s_bdev;
	int i;

	if (f2fs_is_multi_device(sbi)) {
		for (i = 0; i < sbi->s_ndevs; i++) {
			if (FDEV(i).start_blk <= blk_addr &&
			    FDEV(i).end_blk >= blk_addr) {
				blk_addr -= FDEV(i).start_blk;
				bdev = FDEV(i).bdev;
				break;
			}
		}
	}
	if (bio) {
		bio_set_dev(bio, bdev);
		bio->bi_iter.bi_sector = SECTOR_FROM_BLOCK(blk_addr);
	}
	return bdev;
}

int f2fs_target_device_index(struct f2fs_sb_info *sbi, block_t blkaddr)
{
	int i;

	if (!f2fs_is_multi_device(sbi))
		return 0;

	for (i = 0; i < sbi->s_ndevs; i++)
		if (FDEV(i).start_blk <= blkaddr && FDEV(i).end_blk >= blkaddr)
			return i;
	return 0;
}

static bool __same_bdev(struct f2fs_sb_info *sbi,
				block_t blk_addr, struct bio *bio)
{
	struct block_device *b = f2fs_target_device(sbi, blk_addr, NULL);
	return bio->bi_disk == b->bd_disk && bio->bi_partno == b->bd_partno;
}

/*
 * Low-level block read/write IO operations.
 */
static struct bio *__bio_alloc(struct f2fs_io_info *fio, int npages)
{
	struct f2fs_sb_info *sbi = fio->sbi;
	struct bio *bio;

	bio = f2fs_bio_alloc(sbi, npages, true);

	f2fs_target_device(sbi, fio->new_blkaddr, bio);
	if (is_read_io(fio->op)) {
		bio->bi_end_io = f2fs_read_end_io;
		bio->bi_private = NULL;
	} else {
		bio->bi_end_io = f2fs_write_end_io;
		bio->bi_private = sbi;
		bio->bi_write_hint = f2fs_io_type_to_rw_hint(sbi,
						fio->type, fio->temp);
	}
	if (fio->io_wbc)
		wbc_init_bio(fio->io_wbc, bio);

	return bio;
}

static inline void __submit_bio(struct f2fs_sb_info *sbi,
				struct bio *bio, enum page_type type)
{
	if (!is_read_io(bio_op(bio))) {
		unsigned int start;

		if (type != DATA && type != NODE)
			goto submit_io;

		if (test_opt(sbi, LFS) && current->plug)
			blk_finish_plug(current->plug);

		if (F2FS_IO_ALIGNED(sbi))
			goto submit_io;

		start = bio->bi_iter.bi_size >> F2FS_BLKSIZE_BITS;
		start %= F2FS_IO_SIZE(sbi);

		if (start == 0)
			goto submit_io;

		/* fill dummy pages */
		for (; start < F2FS_IO_SIZE(sbi); start++) {
			struct page *page =
				mempool_alloc(sbi->write_io_dummy,
					      GFP_NOIO | __GFP_NOFAIL);
			f2fs_bug_on(sbi, !page);

			zero_user_segment(page, 0, PAGE_SIZE);
			SetPagePrivate(page);
			set_page_private(page, (unsigned long)DUMMY_WRITTEN_PAGE);
			lock_page(page);
			if (bio_add_page(bio, page, PAGE_SIZE, 0) < PAGE_SIZE)
				f2fs_bug_on(sbi, 1);
		}
		/*
		 * In the NODE case, we lose next block address chain. So, we
		 * need to do checkpoint in f2fs_sync_file.
		 */
		if (type == NODE)
			set_sbi_flag(sbi, SBI_NEED_CP);
	}
submit_io:
	if (is_read_io(bio_op(bio)))
		trace_f2fs_submit_read_bio(sbi->sb, type, bio);
	else
		trace_f2fs_submit_write_bio(sbi->sb, type, bio);
	submit_bio(bio);
}

static void __submit_merged_bio(struct f2fs_bio_info *io)
{
	struct f2fs_io_info *fio = &io->fio;

	if (!io->bio)
		return;

	bio_set_op_attrs(io->bio, fio->op, fio->op_flags);

	if (is_read_io(fio->op))
		trace_f2fs_prepare_read_bio(io->sbi->sb, fio->type, io->bio);
	else
		trace_f2fs_prepare_write_bio(io->sbi->sb, fio->type, io->bio);

	__submit_bio(io->sbi, io->bio, fio->type);
	io->bio = NULL;
}

static bool __has_merged_page(struct bio *bio, struct inode *inode,
						struct page *page, nid_t ino)
{
	struct bio_vec *bvec;
	struct page *target;
	struct bvec_iter_all iter_all;

	if (!bio)
		return false;

	if (!inode && !page && !ino)
		return true;

	bio_for_each_segment_all(bvec, bio, iter_all) {

		target = bvec->bv_page;
		if (fscrypt_is_bounce_page(target))
			target = fscrypt_pagecache_page(target);

		if (inode && inode == target->mapping->host)
			return true;
		if (page && page == target)
			return true;
		if (ino && ino == ino_of_node(target))
			return true;
	}

	return false;
}

static void __f2fs_submit_merged_write(struct f2fs_sb_info *sbi,
				enum page_type type, enum temp_type temp)
{
	enum page_type btype = PAGE_TYPE_OF_BIO(type);
	struct f2fs_bio_info *io = sbi->write_io[btype] + temp;

	down_write(&io->io_rwsem);

	/* change META to META_FLUSH in the checkpoint procedure */
	if (type >= META_FLUSH) {
		io->fio.type = META_FLUSH;
		io->fio.op = REQ_OP_WRITE;
		io->fio.op_flags = REQ_META | REQ_PRIO | REQ_SYNC;
		if (!test_opt(sbi, NOBARRIER))
			io->fio.op_flags |= REQ_PREFLUSH | REQ_FUA;
	}
	__submit_merged_bio(io);
	up_write(&io->io_rwsem);
}

static void __submit_merged_write_cond(struct f2fs_sb_info *sbi,
				struct inode *inode, struct page *page,
				nid_t ino, enum page_type type, bool force)
{
	enum temp_type temp;
	bool ret = true;

	for (temp = HOT; temp < NR_TEMP_TYPE; temp++) {
		if (!force)	{
			enum page_type btype = PAGE_TYPE_OF_BIO(type);
			struct f2fs_bio_info *io = sbi->write_io[btype] + temp;

			down_read(&io->io_rwsem);
			ret = __has_merged_page(io->bio, inode, page, ino);
			up_read(&io->io_rwsem);
		}
		if (ret)
			__f2fs_submit_merged_write(sbi, type, temp);

		/* TODO: use HOT temp only for meta pages now. */
		if (type >= META)
			break;
	}
}

void f2fs_submit_merged_write(struct f2fs_sb_info *sbi, enum page_type type)
{
	__submit_merged_write_cond(sbi, NULL, NULL, 0, type, true);
}

void f2fs_submit_merged_write_cond(struct f2fs_sb_info *sbi,
				struct inode *inode, struct page *page,
				nid_t ino, enum page_type type)
{
	__submit_merged_write_cond(sbi, inode, page, ino, type, false);
}

void f2fs_flush_merged_writes(struct f2fs_sb_info *sbi)
{
	f2fs_submit_merged_write(sbi, DATA);
	f2fs_submit_merged_write(sbi, NODE);
	f2fs_submit_merged_write(sbi, META);
}

/*
 * Fill the locked page with data located in the block address.
 * A caller needs to unlock the page on failure.
 */
int f2fs_submit_page_bio(struct f2fs_io_info *fio)
{
	struct bio *bio;
	struct page *page = fio->encrypted_page ?
			fio->encrypted_page : fio->page;

	if (!f2fs_is_valid_blkaddr(fio->sbi, fio->new_blkaddr,
<<<<<<< HEAD
			__is_meta_io(fio) ? META_GENERIC : DATA_GENERIC))
=======
			fio->is_por ? META_POR : (__is_meta_io(fio) ?
			META_GENERIC : DATA_GENERIC_ENHANCE)))
>>>>>>> f7688b48
		return -EFSCORRUPTED;

	trace_f2fs_submit_page_bio(page, fio);
	f2fs_trace_ios(fio, 0);

	/* Allocate a new bio */
	bio = __bio_alloc(fio, 1);

	if (bio_add_page(bio, page, PAGE_SIZE, 0) < PAGE_SIZE) {
		bio_put(bio);
		return -EFAULT;
	}
<<<<<<< HEAD

	if (fio->io_wbc && !is_read_io(fio->op))
		wbc_account_io(fio->io_wbc, page, PAGE_SIZE);

	bio_set_op_attrs(bio, fio->op, fio->op_flags);

	if (!is_read_io(fio->op))
		inc_page_count(fio->sbi, WB_DATA_TYPE(fio->page));

	__submit_bio(fio->sbi, bio, fio->type);
=======

	if (fio->io_wbc && !is_read_io(fio->op))
		wbc_account_cgroup_owner(fio->io_wbc, page, PAGE_SIZE);

	bio_set_op_attrs(bio, fio->op, fio->op_flags);

	inc_page_count(fio->sbi, is_read_io(fio->op) ?
			__read_io_type(page): WB_DATA_TYPE(fio->page));

	__submit_bio(fio->sbi, bio, fio->type);
	return 0;
}

static bool page_is_mergeable(struct f2fs_sb_info *sbi, struct bio *bio,
				block_t last_blkaddr, block_t cur_blkaddr)
{
	if (last_blkaddr + 1 != cur_blkaddr)
		return false;
	return __same_bdev(sbi, cur_blkaddr, bio);
}

static bool io_type_is_mergeable(struct f2fs_bio_info *io,
						struct f2fs_io_info *fio)
{
	if (io->fio.op != fio->op)
		return false;
	return io->fio.op_flags == fio->op_flags;
}

static bool io_is_mergeable(struct f2fs_sb_info *sbi, struct bio *bio,
					struct f2fs_bio_info *io,
					struct f2fs_io_info *fio,
					block_t last_blkaddr,
					block_t cur_blkaddr)
{
	if (F2FS_IO_ALIGNED(sbi) && (fio->type == DATA || fio->type == NODE)) {
		unsigned int filled_blocks =
				F2FS_BYTES_TO_BLK(bio->bi_iter.bi_size);
		unsigned int io_size = F2FS_IO_SIZE(sbi);
		unsigned int left_vecs = bio->bi_max_vecs - bio->bi_vcnt;

		/* IOs in bio is aligned and left space of vectors is not enough */
		if (!(filled_blocks % io_size) && left_vecs < io_size)
			return false;
	}
	if (!page_is_mergeable(sbi, bio, last_blkaddr, cur_blkaddr))
		return false;
	return io_type_is_mergeable(io, fio);
}

int f2fs_merge_page_bio(struct f2fs_io_info *fio)
{
	struct bio *bio = *fio->bio;
	struct page *page = fio->encrypted_page ?
			fio->encrypted_page : fio->page;

	if (!f2fs_is_valid_blkaddr(fio->sbi, fio->new_blkaddr,
			__is_meta_io(fio) ? META_GENERIC : DATA_GENERIC))
		return -EFSCORRUPTED;

	trace_f2fs_submit_page_bio(page, fio);
	f2fs_trace_ios(fio, 0);

	if (bio && !page_is_mergeable(fio->sbi, bio, *fio->last_block,
						fio->new_blkaddr)) {
		__submit_bio(fio->sbi, bio, fio->type);
		bio = NULL;
	}
alloc_new:
	if (!bio) {
		bio = __bio_alloc(fio, BIO_MAX_PAGES);
		bio_set_op_attrs(bio, fio->op, fio->op_flags);
	}

	if (bio_add_page(bio, page, PAGE_SIZE, 0) < PAGE_SIZE) {
		__submit_bio(fio->sbi, bio, fio->type);
		bio = NULL;
		goto alloc_new;
	}

	if (fio->io_wbc)
		wbc_account_cgroup_owner(fio->io_wbc, page, PAGE_SIZE);

	inc_page_count(fio->sbi, WB_DATA_TYPE(page));

	*fio->last_block = fio->new_blkaddr;
	*fio->bio = bio;

>>>>>>> f7688b48
	return 0;
}

static void f2fs_submit_ipu_bio(struct f2fs_sb_info *sbi, struct bio **bio,
							struct page *page)
{
	if (!bio)
		return;

	if (!__has_merged_page(*bio, NULL, page, 0))
		return;

	__submit_bio(sbi, *bio, DATA);
	*bio = NULL;
}

void f2fs_submit_page_write(struct f2fs_io_info *fio)
{
	struct f2fs_sb_info *sbi = fio->sbi;
	enum page_type btype = PAGE_TYPE_OF_BIO(fio->type);
	struct f2fs_bio_info *io = sbi->write_io[btype] + fio->temp;
	struct page *bio_page;

	f2fs_bug_on(sbi, is_read_io(fio->op));

	down_write(&io->io_rwsem);
next:
	if (fio->in_list) {
		spin_lock(&io->io_lock);
		if (list_empty(&io->io_list)) {
			spin_unlock(&io->io_lock);
			goto out;
		}
		fio = list_first_entry(&io->io_list,
						struct f2fs_io_info, list);
		list_del(&fio->list);
		spin_unlock(&io->io_lock);
	}

	verify_fio_blkaddr(fio);

	bio_page = fio->encrypted_page ? fio->encrypted_page : fio->page;

	/* set submitted = true as a return value */
	fio->submitted = true;

	inc_page_count(sbi, WB_DATA_TYPE(bio_page));

	if (io->bio && !io_is_mergeable(sbi, io->bio, io, fio,
			io->last_block_in_bio, fio->new_blkaddr))
		__submit_merged_bio(io);
alloc_new:
	if (io->bio == NULL) {
		if (F2FS_IO_ALIGNED(sbi) &&
				(fio->type == DATA || fio->type == NODE) &&
				fio->new_blkaddr & F2FS_IO_SIZE_MASK(sbi)) {
			dec_page_count(sbi, WB_DATA_TYPE(bio_page));
			fio->retry = true;
			goto skip;
		}
		io->bio = __bio_alloc(fio, BIO_MAX_PAGES);
		io->fio = *fio;
	}

	if (bio_add_page(io->bio, bio_page, PAGE_SIZE, 0) < PAGE_SIZE) {
		__submit_merged_bio(io);
		goto alloc_new;
	}

	if (fio->io_wbc)
		wbc_account_cgroup_owner(fio->io_wbc, bio_page, PAGE_SIZE);

	io->last_block_in_bio = fio->new_blkaddr;
	f2fs_trace_ios(fio, 0);

	trace_f2fs_submit_page_write(fio->page, fio);
skip:
	if (fio->in_list)
		goto next;
out:
<<<<<<< HEAD
	if (is_sbi_flag_set(sbi, SBI_IS_SHUTDOWN))
=======
	if (is_sbi_flag_set(sbi, SBI_IS_SHUTDOWN) ||
				!f2fs_is_checkpoint_ready(sbi))
>>>>>>> f7688b48
		__submit_merged_bio(io);
	up_write(&io->io_rwsem);
}

static inline bool f2fs_need_verity(const struct inode *inode, pgoff_t idx)
{
	return fsverity_active(inode) &&
	       idx < DIV_ROUND_UP(inode->i_size, PAGE_SIZE);
}

static struct bio *f2fs_grab_read_bio(struct inode *inode, block_t blkaddr,
				      unsigned nr_pages, unsigned op_flag,
				      pgoff_t first_idx)
{
	struct f2fs_sb_info *sbi = F2FS_I_SB(inode);
	struct bio *bio;
	struct bio_post_read_ctx *ctx;
	unsigned int post_read_steps = 0;

	bio = f2fs_bio_alloc(sbi, min_t(int, nr_pages, BIO_MAX_PAGES), false);
	if (!bio)
		return ERR_PTR(-ENOMEM);
	f2fs_target_device(sbi, blkaddr, bio);
	bio->bi_end_io = f2fs_read_end_io;
	bio_set_op_attrs(bio, REQ_OP_READ, op_flag);

	if (f2fs_encrypted_file(inode))
		post_read_steps |= 1 << STEP_DECRYPT;

	if (f2fs_need_verity(inode, first_idx))
		post_read_steps |= 1 << STEP_VERITY;

	if (post_read_steps) {
		ctx = mempool_alloc(bio_post_read_ctx_pool, GFP_NOFS);
		if (!ctx) {
			bio_put(bio);
			return ERR_PTR(-ENOMEM);
		}
		ctx->bio = bio;
		ctx->enabled_steps = post_read_steps;
		bio->bi_private = ctx;
	}

	return bio;
}

/* This can handle encryption stuffs */
static int f2fs_submit_page_read(struct inode *inode, struct page *page,
							block_t blkaddr)
{
	struct f2fs_sb_info *sbi = F2FS_I_SB(inode);
	struct bio *bio;

	bio = f2fs_grab_read_bio(inode, blkaddr, 1, 0, page->index);
	if (IS_ERR(bio))
		return PTR_ERR(bio);

	/* wait for GCed page writeback via META_MAPPING */
	f2fs_wait_on_block_writeback(inode, blkaddr);

	if (bio_add_page(bio, page, PAGE_SIZE, 0) < PAGE_SIZE) {
		bio_put(bio);
		return -EFAULT;
	}
	ClearPageError(page);
<<<<<<< HEAD
	__submit_bio(F2FS_I_SB(inode), bio, DATA);
=======
	inc_page_count(sbi, F2FS_RD_DATA);
	__submit_bio(sbi, bio, DATA);
>>>>>>> f7688b48
	return 0;
}

static void __set_data_blkaddr(struct dnode_of_data *dn)
{
	struct f2fs_node *rn = F2FS_NODE(dn->node_page);
	__le32 *addr_array;
	int base = 0;

	if (IS_INODE(dn->node_page) && f2fs_has_extra_attr(dn->inode))
		base = get_extra_isize(dn->inode);

	/* Get physical address of data block */
	addr_array = blkaddr_in_node(rn);
	addr_array[base + dn->ofs_in_node] = cpu_to_le32(dn->data_blkaddr);
}

/*
 * Lock ordering for the change of data block address:
 * ->data_page
 *  ->node_page
 *    update block addresses in the node page
 */
void f2fs_set_data_blkaddr(struct dnode_of_data *dn)
{
	f2fs_wait_on_page_writeback(dn->node_page, NODE, true, true);
	__set_data_blkaddr(dn);
	if (set_page_dirty(dn->node_page))
		dn->node_changed = true;
}

void f2fs_update_data_blkaddr(struct dnode_of_data *dn, block_t blkaddr)
{
	dn->data_blkaddr = blkaddr;
	f2fs_set_data_blkaddr(dn);
	f2fs_update_extent_cache(dn);
}

/* dn->ofs_in_node will be returned with up-to-date last block pointer */
int f2fs_reserve_new_blocks(struct dnode_of_data *dn, blkcnt_t count)
{
	struct f2fs_sb_info *sbi = F2FS_I_SB(dn->inode);
	int err;

	if (!count)
		return 0;

	if (unlikely(is_inode_flag_set(dn->inode, FI_NO_ALLOC)))
		return -EPERM;
	if (unlikely((err = inc_valid_block_count(sbi, dn->inode, &count))))
		return err;

	trace_f2fs_reserve_new_blocks(dn->inode, dn->nid,
						dn->ofs_in_node, count);

	f2fs_wait_on_page_writeback(dn->node_page, NODE, true, true);

	for (; count > 0; dn->ofs_in_node++) {
		block_t blkaddr = datablock_addr(dn->inode,
					dn->node_page, dn->ofs_in_node);
		if (blkaddr == NULL_ADDR) {
			dn->data_blkaddr = NEW_ADDR;
			__set_data_blkaddr(dn);
			count--;
		}
	}

	if (set_page_dirty(dn->node_page))
		dn->node_changed = true;
	return 0;
}

/* Should keep dn->ofs_in_node unchanged */
int f2fs_reserve_new_block(struct dnode_of_data *dn)
{
	unsigned int ofs_in_node = dn->ofs_in_node;
	int ret;

	ret = f2fs_reserve_new_blocks(dn, 1);
	dn->ofs_in_node = ofs_in_node;
	return ret;
}

int f2fs_reserve_block(struct dnode_of_data *dn, pgoff_t index)
{
	bool need_put = dn->inode_page ? false : true;
	int err;

	err = f2fs_get_dnode_of_data(dn, index, ALLOC_NODE);
	if (err)
		return err;

	if (dn->data_blkaddr == NULL_ADDR)
		err = f2fs_reserve_new_block(dn);
	if (err || need_put)
		f2fs_put_dnode(dn);
	return err;
}

int f2fs_get_block(struct dnode_of_data *dn, pgoff_t index)
{
	struct extent_info ei  = {0,0,0};
	struct inode *inode = dn->inode;

	if (f2fs_lookup_extent_cache(inode, index, &ei)) {
		dn->data_blkaddr = ei.blk + index - ei.fofs;
		return 0;
	}

	return f2fs_reserve_block(dn, index);
}

struct page *f2fs_get_read_data_page(struct inode *inode, pgoff_t index,
						int op_flags, bool for_write)
{
	struct address_space *mapping = inode->i_mapping;
	struct dnode_of_data dn;
	struct page *page;
	struct extent_info ei = {0,0,0};
	int err;

	page = f2fs_grab_cache_page(mapping, index, for_write);
	if (!page)
		return ERR_PTR(-ENOMEM);

	if (f2fs_lookup_extent_cache(inode, index, &ei)) {
		dn.data_blkaddr = ei.blk + index - ei.fofs;
		if (!f2fs_is_valid_blkaddr(F2FS_I_SB(inode), dn.data_blkaddr,
						DATA_GENERIC_ENHANCE_READ)) {
			err = -EFSCORRUPTED;
			goto put_err;
		}
		goto got_it;
	}

	set_new_dnode(&dn, inode, NULL, NULL, 0);
	err = f2fs_get_dnode_of_data(&dn, index, LOOKUP_NODE);
	if (err)
		goto put_err;
	f2fs_put_dnode(&dn);

	if (unlikely(dn.data_blkaddr == NULL_ADDR)) {
		err = -ENOENT;
		goto put_err;
	}
	if (dn.data_blkaddr != NEW_ADDR &&
			!f2fs_is_valid_blkaddr(F2FS_I_SB(inode),
						dn.data_blkaddr,
						DATA_GENERIC_ENHANCE)) {
		err = -EFSCORRUPTED;
		goto put_err;
	}
got_it:
	if (PageUptodate(page)) {
		unlock_page(page);
		return page;
	}

	/*
	 * A new dentry page is allocated but not able to be written, since its
	 * new inode page couldn't be allocated due to -ENOSPC.
	 * In such the case, its blkaddr can be remained as NEW_ADDR.
	 * see, f2fs_add_link -> f2fs_get_new_data_page ->
	 * f2fs_init_inode_metadata.
	 */
	if (dn.data_blkaddr == NEW_ADDR) {
		zero_user_segment(page, 0, PAGE_SIZE);
		if (!PageUptodate(page))
			SetPageUptodate(page);
		unlock_page(page);
		return page;
	}

	err = f2fs_submit_page_read(inode, page, dn.data_blkaddr);
	if (err)
		goto put_err;
	return page;

put_err:
	f2fs_put_page(page, 1);
	return ERR_PTR(err);
}

struct page *f2fs_find_data_page(struct inode *inode, pgoff_t index)
{
	struct address_space *mapping = inode->i_mapping;
	struct page *page;

	page = find_get_page(mapping, index);
	if (page && PageUptodate(page))
		return page;
	f2fs_put_page(page, 0);

	page = f2fs_get_read_data_page(inode, index, 0, false);
	if (IS_ERR(page))
		return page;

	if (PageUptodate(page))
		return page;

	wait_on_page_locked(page);
	if (unlikely(!PageUptodate(page))) {
		f2fs_put_page(page, 0);
		return ERR_PTR(-EIO);
	}
	return page;
}

/*
 * If it tries to access a hole, return an error.
 * Because, the callers, functions in dir.c and GC, should be able to know
 * whether this page exists or not.
 */
struct page *f2fs_get_lock_data_page(struct inode *inode, pgoff_t index,
							bool for_write)
{
	struct address_space *mapping = inode->i_mapping;
	struct page *page;
repeat:
	page = f2fs_get_read_data_page(inode, index, 0, for_write);
	if (IS_ERR(page))
		return page;

	/* wait for read completion */
	lock_page(page);
	if (unlikely(page->mapping != mapping)) {
		f2fs_put_page(page, 1);
		goto repeat;
	}
	if (unlikely(!PageUptodate(page))) {
		f2fs_put_page(page, 1);
		return ERR_PTR(-EIO);
	}
	return page;
}

/*
 * Caller ensures that this data page is never allocated.
 * A new zero-filled data page is allocated in the page cache.
 *
 * Also, caller should grab and release a rwsem by calling f2fs_lock_op() and
 * f2fs_unlock_op().
 * Note that, ipage is set only by make_empty_dir, and if any error occur,
 * ipage should be released by this function.
 */
struct page *f2fs_get_new_data_page(struct inode *inode,
		struct page *ipage, pgoff_t index, bool new_i_size)
{
	struct address_space *mapping = inode->i_mapping;
	struct page *page;
	struct dnode_of_data dn;
	int err;

	page = f2fs_grab_cache_page(mapping, index, true);
	if (!page) {
		/*
		 * before exiting, we should make sure ipage will be released
		 * if any error occur.
		 */
		f2fs_put_page(ipage, 1);
		return ERR_PTR(-ENOMEM);
	}

	set_new_dnode(&dn, inode, ipage, NULL, 0);
	err = f2fs_reserve_block(&dn, index);
	if (err) {
		f2fs_put_page(page, 1);
		return ERR_PTR(err);
	}
	if (!ipage)
		f2fs_put_dnode(&dn);

	if (PageUptodate(page))
		goto got_it;

	if (dn.data_blkaddr == NEW_ADDR) {
		zero_user_segment(page, 0, PAGE_SIZE);
		if (!PageUptodate(page))
			SetPageUptodate(page);
	} else {
		f2fs_put_page(page, 1);

		/* if ipage exists, blkaddr should be NEW_ADDR */
		f2fs_bug_on(F2FS_I_SB(inode), ipage);
		page = f2fs_get_lock_data_page(inode, index, true);
		if (IS_ERR(page))
			return page;
	}
got_it:
	if (new_i_size && i_size_read(inode) <
				((loff_t)(index + 1) << PAGE_SHIFT))
		f2fs_i_size_write(inode, ((loff_t)(index + 1) << PAGE_SHIFT));
	return page;
}

static int __allocate_data_block(struct dnode_of_data *dn, int seg_type)
{
	struct f2fs_sb_info *sbi = F2FS_I_SB(dn->inode);
	struct f2fs_summary sum;
	struct node_info ni;
	block_t old_blkaddr;
	blkcnt_t count = 1;
	int err;

	if (unlikely(is_inode_flag_set(dn->inode, FI_NO_ALLOC)))
		return -EPERM;

	err = f2fs_get_node_info(sbi, dn->nid, &ni);
	if (err)
		return err;

	dn->data_blkaddr = datablock_addr(dn->inode,
				dn->node_page, dn->ofs_in_node);
	if (dn->data_blkaddr != NULL_ADDR)
		goto alloc;

	if (unlikely((err = inc_valid_block_count(sbi, dn->inode, &count))))
		return err;

alloc:
	set_summary(&sum, dn->nid, dn->ofs_in_node, ni.version);
	old_blkaddr = dn->data_blkaddr;
	f2fs_allocate_data_block(sbi, NULL, old_blkaddr, &dn->data_blkaddr,
					&sum, seg_type, NULL, false);
	if (GET_SEGNO(sbi, old_blkaddr) != NULL_SEGNO)
		invalidate_mapping_pages(META_MAPPING(sbi),
					old_blkaddr, old_blkaddr);
	f2fs_update_data_blkaddr(dn, dn->data_blkaddr);

	/*
	 * i_size will be updated by direct_IO. Otherwise, we'll get stale
	 * data from unwritten block via dio_read.
	 */
	return 0;
}

int f2fs_preallocate_blocks(struct kiocb *iocb, struct iov_iter *from)
{
	struct inode *inode = file_inode(iocb->ki_filp);
	struct f2fs_map_blocks map;
	int flag;
	int err = 0;
	bool direct_io = iocb->ki_flags & IOCB_DIRECT;

	/* convert inline data for Direct I/O*/
	if (direct_io) {
		err = f2fs_convert_inline_inode(inode);
		if (err)
			return err;
	}

	if (direct_io && allow_outplace_dio(inode, iocb, from))
		return 0;

	if (is_inode_flag_set(inode, FI_NO_PREALLOC))
		return 0;

	map.m_lblk = F2FS_BLK_ALIGN(iocb->ki_pos);
	map.m_len = F2FS_BYTES_TO_BLK(iocb->ki_pos + iov_iter_count(from));
	if (map.m_len > map.m_lblk)
		map.m_len -= map.m_lblk;
	else
		map.m_len = 0;

	map.m_next_pgofs = NULL;
	map.m_next_extent = NULL;
	map.m_seg_type = NO_CHECK_TYPE;
	map.m_may_create = true;

	if (direct_io) {
		map.m_seg_type = f2fs_rw_hint_to_seg_type(iocb->ki_hint);
		flag = f2fs_force_buffered_io(inode, iocb, from) ?
					F2FS_GET_BLOCK_PRE_AIO :
					F2FS_GET_BLOCK_PRE_DIO;
		goto map_blocks;
	}
	if (iocb->ki_pos + iov_iter_count(from) > MAX_INLINE_DATA(inode)) {
		err = f2fs_convert_inline_inode(inode);
		if (err)
			return err;
	}
	if (f2fs_has_inline_data(inode))
		return err;

	flag = F2FS_GET_BLOCK_PRE_AIO;

map_blocks:
	err = f2fs_map_blocks(inode, &map, 1, flag);
	if (map.m_len > 0 && err == -ENOSPC) {
		if (!direct_io)
			set_inode_flag(inode, FI_NO_PREALLOC);
		err = 0;
	}
	return err;
}

void __do_map_lock(struct f2fs_sb_info *sbi, int flag, bool lock)
{
	if (flag == F2FS_GET_BLOCK_PRE_AIO) {
		if (lock)
			down_read(&sbi->node_change);
		else
			up_read(&sbi->node_change);
	} else {
		if (lock)
			f2fs_lock_op(sbi);
		else
			f2fs_unlock_op(sbi);
	}
}

/*
 * f2fs_map_blocks() now supported readahead/bmap/rw direct_IO with
 * f2fs_map_blocks structure.
 * If original data blocks are allocated, then give them to blockdev.
 * Otherwise,
 *     a. preallocate requested block addresses
 *     b. do not use extent cache for better performance
 *     c. give the block addresses to blockdev
 */
int f2fs_map_blocks(struct inode *inode, struct f2fs_map_blocks *map,
						int create, int flag)
{
	unsigned int maxblocks = map->m_len;
	struct dnode_of_data dn;
	struct f2fs_sb_info *sbi = F2FS_I_SB(inode);
	int mode = map->m_may_create ? ALLOC_NODE : LOOKUP_NODE;
	pgoff_t pgofs, end_offset, end;
	int err = 0, ofs = 1;
	unsigned int ofs_in_node, last_ofs_in_node;
	blkcnt_t prealloc;
	struct extent_info ei = {0,0,0};
	block_t blkaddr;
	unsigned int start_pgofs;

	if (!maxblocks)
		return 0;

	map->m_len = 0;
	map->m_flags = 0;

	/* it only supports block size == page size */
	pgofs =	(pgoff_t)map->m_lblk;
	end = pgofs + maxblocks;

	if (!create && f2fs_lookup_extent_cache(inode, pgofs, &ei)) {
		if (test_opt(sbi, LFS) && flag == F2FS_GET_BLOCK_DIO &&
							map->m_may_create)
			goto next_dnode;

		map->m_pblk = ei.blk + pgofs - ei.fofs;
		map->m_len = min((pgoff_t)maxblocks, ei.fofs + ei.len - pgofs);
		map->m_flags = F2FS_MAP_MAPPED;
		if (map->m_next_extent)
			*map->m_next_extent = pgofs + map->m_len;

		/* for hardware encryption, but to avoid potential issue in future */
		if (flag == F2FS_GET_BLOCK_DIO)
			f2fs_wait_on_block_writeback_range(inode,
						map->m_pblk, map->m_len);
		goto out;
	}

next_dnode:
	if (map->m_may_create)
		__do_map_lock(sbi, flag, true);

	/* When reading holes, we need its node page */
	set_new_dnode(&dn, inode, NULL, NULL, 0);
	err = f2fs_get_dnode_of_data(&dn, pgofs, mode);
	if (err) {
		if (flag == F2FS_GET_BLOCK_BMAP)
			map->m_pblk = 0;
		if (err == -ENOENT) {
			err = 0;
			if (map->m_next_pgofs)
				*map->m_next_pgofs =
					f2fs_get_next_page_offset(&dn, pgofs);
			if (map->m_next_extent)
				*map->m_next_extent =
					f2fs_get_next_page_offset(&dn, pgofs);
		}
		goto unlock_out;
	}

	start_pgofs = pgofs;
	prealloc = 0;
	last_ofs_in_node = ofs_in_node = dn.ofs_in_node;
	end_offset = ADDRS_PER_PAGE(dn.node_page, inode);

next_block:
	blkaddr = datablock_addr(dn.inode, dn.node_page, dn.ofs_in_node);

	if (__is_valid_data_blkaddr(blkaddr) &&
<<<<<<< HEAD
		!f2fs_is_valid_blkaddr(sbi, blkaddr, DATA_GENERIC)) {
=======
		!f2fs_is_valid_blkaddr(sbi, blkaddr, DATA_GENERIC_ENHANCE)) {
>>>>>>> f7688b48
		err = -EFSCORRUPTED;
		goto sync_out;
	}

	if (__is_valid_data_blkaddr(blkaddr)) {
		/* use out-place-update for driect IO under LFS mode */
		if (test_opt(sbi, LFS) && flag == F2FS_GET_BLOCK_DIO &&
							map->m_may_create) {
			err = __allocate_data_block(&dn, map->m_seg_type);
			if (err)
				goto sync_out;
			blkaddr = dn.data_blkaddr;
			set_inode_flag(inode, FI_APPEND_WRITE);
		}
	} else {
		if (create) {
			if (unlikely(f2fs_cp_error(sbi))) {
				err = -EIO;
				goto sync_out;
			}
			if (flag == F2FS_GET_BLOCK_PRE_AIO) {
				if (blkaddr == NULL_ADDR) {
					prealloc++;
					last_ofs_in_node = dn.ofs_in_node;
				}
			} else {
				WARN_ON(flag != F2FS_GET_BLOCK_PRE_DIO &&
					flag != F2FS_GET_BLOCK_DIO);
				err = __allocate_data_block(&dn,
							map->m_seg_type);
				if (!err)
					set_inode_flag(inode, FI_APPEND_WRITE);
			}
			if (err)
				goto sync_out;
			map->m_flags |= F2FS_MAP_NEW;
			blkaddr = dn.data_blkaddr;
		} else {
			if (flag == F2FS_GET_BLOCK_BMAP) {
				map->m_pblk = 0;
				goto sync_out;
			}
			if (flag == F2FS_GET_BLOCK_PRECACHE)
				goto sync_out;
			if (flag == F2FS_GET_BLOCK_FIEMAP &&
						blkaddr == NULL_ADDR) {
				if (map->m_next_pgofs)
					*map->m_next_pgofs = pgofs + 1;
				goto sync_out;
			}
			if (flag != F2FS_GET_BLOCK_FIEMAP) {
				/* for defragment case */
				if (map->m_next_pgofs)
					*map->m_next_pgofs = pgofs + 1;
				goto sync_out;
			}
		}
	}

	if (flag == F2FS_GET_BLOCK_PRE_AIO)
		goto skip;

	if (map->m_len == 0) {
		/* preallocated unwritten block should be mapped for fiemap. */
		if (blkaddr == NEW_ADDR)
			map->m_flags |= F2FS_MAP_UNWRITTEN;
		map->m_flags |= F2FS_MAP_MAPPED;

		map->m_pblk = blkaddr;
		map->m_len = 1;
	} else if ((map->m_pblk != NEW_ADDR &&
			blkaddr == (map->m_pblk + ofs)) ||
			(map->m_pblk == NEW_ADDR && blkaddr == NEW_ADDR) ||
			flag == F2FS_GET_BLOCK_PRE_DIO) {
		ofs++;
		map->m_len++;
	} else {
		goto sync_out;
	}

skip:
	dn.ofs_in_node++;
	pgofs++;

	/* preallocate blocks in batch for one dnode page */
	if (flag == F2FS_GET_BLOCK_PRE_AIO &&
			(pgofs == end || dn.ofs_in_node == end_offset)) {

		dn.ofs_in_node = ofs_in_node;
		err = f2fs_reserve_new_blocks(&dn, prealloc);
		if (err)
			goto sync_out;

		map->m_len += dn.ofs_in_node - ofs_in_node;
		if (prealloc && dn.ofs_in_node != last_ofs_in_node + 1) {
			err = -ENOSPC;
			goto sync_out;
		}
		dn.ofs_in_node = end_offset;
	}

	if (pgofs >= end)
		goto sync_out;
	else if (dn.ofs_in_node < end_offset)
		goto next_block;

	if (flag == F2FS_GET_BLOCK_PRECACHE) {
		if (map->m_flags & F2FS_MAP_MAPPED) {
			unsigned int ofs = start_pgofs - map->m_lblk;

			f2fs_update_extent_cache_range(&dn,
				start_pgofs, map->m_pblk + ofs,
				map->m_len - ofs);
		}
	}

	f2fs_put_dnode(&dn);

	if (map->m_may_create) {
		__do_map_lock(sbi, flag, false);
		f2fs_balance_fs(sbi, dn.node_changed);
	}
	goto next_dnode;

sync_out:

	/* for hardware encryption, but to avoid potential issue in future */
	if (flag == F2FS_GET_BLOCK_DIO && map->m_flags & F2FS_MAP_MAPPED)
		f2fs_wait_on_block_writeback_range(inode,
						map->m_pblk, map->m_len);

	if (flag == F2FS_GET_BLOCK_PRECACHE) {
		if (map->m_flags & F2FS_MAP_MAPPED) {
			unsigned int ofs = start_pgofs - map->m_lblk;

			f2fs_update_extent_cache_range(&dn,
				start_pgofs, map->m_pblk + ofs,
				map->m_len - ofs);
		}
		if (map->m_next_extent)
			*map->m_next_extent = pgofs + 1;
	}
	f2fs_put_dnode(&dn);
unlock_out:
	if (map->m_may_create) {
		__do_map_lock(sbi, flag, false);
		f2fs_balance_fs(sbi, dn.node_changed);
	}
out:
	trace_f2fs_map_blocks(inode, map, err);
	return err;
}

bool f2fs_overwrite_io(struct inode *inode, loff_t pos, size_t len)
{
	struct f2fs_map_blocks map;
	block_t last_lblk;
	int err;

	if (pos + len > i_size_read(inode))
		return false;

	map.m_lblk = F2FS_BYTES_TO_BLK(pos);
	map.m_next_pgofs = NULL;
	map.m_next_extent = NULL;
	map.m_seg_type = NO_CHECK_TYPE;
	map.m_may_create = false;
	last_lblk = F2FS_BLK_ALIGN(pos + len);

	while (map.m_lblk < last_lblk) {
		map.m_len = last_lblk - map.m_lblk;
		err = f2fs_map_blocks(inode, &map, 0, F2FS_GET_BLOCK_DEFAULT);
		if (err || map.m_len == 0)
			return false;
		map.m_lblk += map.m_len;
	}
	return true;
}

static int __get_data_block(struct inode *inode, sector_t iblock,
			struct buffer_head *bh, int create, int flag,
			pgoff_t *next_pgofs, int seg_type, bool may_write)
{
	struct f2fs_map_blocks map;
	int err;

	map.m_lblk = iblock;
	map.m_len = bh->b_size >> inode->i_blkbits;
	map.m_next_pgofs = next_pgofs;
	map.m_next_extent = NULL;
	map.m_seg_type = seg_type;
	map.m_may_create = may_write;

	err = f2fs_map_blocks(inode, &map, create, flag);
	if (!err) {
		map_bh(bh, inode->i_sb, map.m_pblk);
		bh->b_state = (bh->b_state & ~F2FS_MAP_FLAGS) | map.m_flags;
		bh->b_size = (u64)map.m_len << inode->i_blkbits;
	}
	return err;
}

static int get_data_block(struct inode *inode, sector_t iblock,
			struct buffer_head *bh_result, int create, int flag,
			pgoff_t *next_pgofs)
{
	return __get_data_block(inode, iblock, bh_result, create,
							flag, next_pgofs,
							NO_CHECK_TYPE, create);
}

static int get_data_block_dio_write(struct inode *inode, sector_t iblock,
			struct buffer_head *bh_result, int create)
{
	return __get_data_block(inode, iblock, bh_result, create,
				F2FS_GET_BLOCK_DIO, NULL,
				f2fs_rw_hint_to_seg_type(inode->i_write_hint),
				IS_SWAPFILE(inode) ? false : true);
}

static int get_data_block_dio(struct inode *inode, sector_t iblock,
			struct buffer_head *bh_result, int create)
{
	return __get_data_block(inode, iblock, bh_result, create,
<<<<<<< HEAD
						F2FS_GET_BLOCK_DIO, NULL,
						f2fs_rw_hint_to_seg_type(
							inode->i_write_hint));
=======
				F2FS_GET_BLOCK_DIO, NULL,
				f2fs_rw_hint_to_seg_type(inode->i_write_hint),
				false);
>>>>>>> f7688b48
}

static int get_data_block_bmap(struct inode *inode, sector_t iblock,
			struct buffer_head *bh_result, int create)
{
	/* Block number less than F2FS MAX BLOCKS */
	if (unlikely(iblock >= F2FS_I_SB(inode)->max_file_blocks))
		return -EFBIG;

	return __get_data_block(inode, iblock, bh_result, create,
						F2FS_GET_BLOCK_BMAP, NULL,
						NO_CHECK_TYPE, create);
}

static inline sector_t logical_to_blk(struct inode *inode, loff_t offset)
{
	return (offset >> inode->i_blkbits);
}

static inline loff_t blk_to_logical(struct inode *inode, sector_t blk)
{
	return (blk << inode->i_blkbits);
}

static int f2fs_xattr_fiemap(struct inode *inode,
				struct fiemap_extent_info *fieinfo)
{
	struct f2fs_sb_info *sbi = F2FS_I_SB(inode);
	struct page *page;
	struct node_info ni;
	__u64 phys = 0, len;
	__u32 flags;
	nid_t xnid = F2FS_I(inode)->i_xattr_nid;
	int err = 0;

	if (f2fs_has_inline_xattr(inode)) {
		int offset;

		page = f2fs_grab_cache_page(NODE_MAPPING(sbi),
						inode->i_ino, false);
		if (!page)
			return -ENOMEM;

		err = f2fs_get_node_info(sbi, inode->i_ino, &ni);
		if (err) {
			f2fs_put_page(page, 1);
			return err;
		}

		phys = (__u64)blk_to_logical(inode, ni.blk_addr);
		offset = offsetof(struct f2fs_inode, i_addr) +
					sizeof(__le32) * (DEF_ADDRS_PER_INODE -
					get_inline_xattr_addrs(inode));

		phys += offset;
		len = inline_xattr_size(inode);

		f2fs_put_page(page, 1);

		flags = FIEMAP_EXTENT_DATA_INLINE | FIEMAP_EXTENT_NOT_ALIGNED;

		if (!xnid)
			flags |= FIEMAP_EXTENT_LAST;

		err = fiemap_fill_next_extent(fieinfo, 0, phys, len, flags);
		if (err || err == 1)
			return err;
	}

	if (xnid) {
		page = f2fs_grab_cache_page(NODE_MAPPING(sbi), xnid, false);
		if (!page)
			return -ENOMEM;

		err = f2fs_get_node_info(sbi, xnid, &ni);
		if (err) {
			f2fs_put_page(page, 1);
			return err;
		}

		phys = (__u64)blk_to_logical(inode, ni.blk_addr);
		len = inode->i_sb->s_blocksize;

		f2fs_put_page(page, 1);

		flags = FIEMAP_EXTENT_LAST;
	}

	if (phys)
		err = fiemap_fill_next_extent(fieinfo, 0, phys, len, flags);

	return (err < 0 ? err : 0);
}

int f2fs_fiemap(struct inode *inode, struct fiemap_extent_info *fieinfo,
		u64 start, u64 len)
{
	struct buffer_head map_bh;
	sector_t start_blk, last_blk;
	pgoff_t next_pgofs;
	u64 logical = 0, phys = 0, size = 0;
	u32 flags = 0;
	int ret = 0;

	if (fieinfo->fi_flags & FIEMAP_FLAG_CACHE) {
		ret = f2fs_precache_extents(inode);
		if (ret)
			return ret;
	}

	ret = fiemap_check_flags(fieinfo, FIEMAP_FLAG_SYNC | FIEMAP_FLAG_XATTR);
	if (ret)
		return ret;

	inode_lock(inode);

	if (fieinfo->fi_flags & FIEMAP_FLAG_XATTR) {
		ret = f2fs_xattr_fiemap(inode, fieinfo);
		goto out;
	}

	if (f2fs_has_inline_data(inode) || f2fs_has_inline_dentry(inode)) {
		ret = f2fs_inline_data_fiemap(inode, fieinfo, start, len);
		if (ret != -EAGAIN)
			goto out;
	}

	if (logical_to_blk(inode, len) == 0)
		len = blk_to_logical(inode, 1);

	start_blk = logical_to_blk(inode, start);
	last_blk = logical_to_blk(inode, start + len - 1);

next:
	memset(&map_bh, 0, sizeof(struct buffer_head));
	map_bh.b_size = len;

	ret = get_data_block(inode, start_blk, &map_bh, 0,
					F2FS_GET_BLOCK_FIEMAP, &next_pgofs);
	if (ret)
		goto out;

	/* HOLE */
	if (!buffer_mapped(&map_bh)) {
		start_blk = next_pgofs;

		if (blk_to_logical(inode, start_blk) < blk_to_logical(inode,
					F2FS_I_SB(inode)->max_file_blocks))
			goto prep_next;

		flags |= FIEMAP_EXTENT_LAST;
	}

	if (size) {
		if (IS_ENCRYPTED(inode))
			flags |= FIEMAP_EXTENT_DATA_ENCRYPTED;

		ret = fiemap_fill_next_extent(fieinfo, logical,
				phys, size, flags);
	}

	if (start_blk > last_blk || ret)
		goto out;

	logical = blk_to_logical(inode, start_blk);
	phys = blk_to_logical(inode, map_bh.b_blocknr);
	size = map_bh.b_size;
	flags = 0;
	if (buffer_unwritten(&map_bh))
		flags = FIEMAP_EXTENT_UNWRITTEN;

	start_blk += logical_to_blk(inode, size);

prep_next:
	cond_resched();
	if (fatal_signal_pending(current))
		ret = -EINTR;
	else
		goto next;
out:
	if (ret == 1)
		ret = 0;

	inode_unlock(inode);
	return ret;
}

static inline loff_t f2fs_readpage_limit(struct inode *inode)
{
	if (IS_ENABLED(CONFIG_FS_VERITY) &&
	    (IS_VERITY(inode) || f2fs_verity_in_progress(inode)))
		return inode->i_sb->s_maxbytes;

	return i_size_read(inode);
}

static int f2fs_read_single_page(struct inode *inode, struct page *page,
					unsigned nr_pages,
					struct f2fs_map_blocks *map,
					struct bio **bio_ret,
					sector_t *last_block_in_bio,
					bool is_readahead)
{
	struct bio *bio = *bio_ret;
	const unsigned blkbits = inode->i_blkbits;
	const unsigned blocksize = 1 << blkbits;
	sector_t block_in_file;
	sector_t last_block;
	sector_t last_block_in_file;
	sector_t block_nr;
	int ret = 0;

	block_in_file = (sector_t)page_index(page);
	last_block = block_in_file + nr_pages;
	last_block_in_file = (f2fs_readpage_limit(inode) + blocksize - 1) >>
							blkbits;
	if (last_block > last_block_in_file)
		last_block = last_block_in_file;

	/* just zeroing out page which is beyond EOF */
	if (block_in_file >= last_block)
		goto zero_out;
	/*
	 * Map blocks using the previous result first.
	 */
	if ((map->m_flags & F2FS_MAP_MAPPED) &&
			block_in_file > map->m_lblk &&
			block_in_file < (map->m_lblk + map->m_len))
		goto got_it;

	/*
	 * Then do more f2fs_map_blocks() calls until we are
	 * done with this page.
	 */
	map->m_lblk = block_in_file;
	map->m_len = last_block - block_in_file;

	ret = f2fs_map_blocks(inode, map, 0, F2FS_GET_BLOCK_DEFAULT);
	if (ret)
		goto out;
got_it:
	if ((map->m_flags & F2FS_MAP_MAPPED)) {
		block_nr = map->m_pblk + block_in_file - map->m_lblk;
		SetPageMappedToDisk(page);

		if (!PageUptodate(page) && (!PageSwapCache(page) &&
					!cleancache_get_page(page))) {
			SetPageUptodate(page);
			goto confused;
		}

		if (!f2fs_is_valid_blkaddr(F2FS_I_SB(inode), block_nr,
						DATA_GENERIC_ENHANCE_READ)) {
			ret = -EFSCORRUPTED;
			goto out;
		}
	} else {
zero_out:
		zero_user_segment(page, 0, PAGE_SIZE);
		if (f2fs_need_verity(inode, page->index) &&
		    !fsverity_verify_page(page)) {
			ret = -EIO;
			goto out;
		}
		if (!PageUptodate(page))
			SetPageUptodate(page);
		unlock_page(page);
		goto out;
	}

	/*
	 * This page will go to BIO.  Do we need to send this
	 * BIO off first?
	 */
	if (bio && !page_is_mergeable(F2FS_I_SB(inode), bio,
				*last_block_in_bio, block_nr)) {
submit_and_realloc:
		__submit_bio(F2FS_I_SB(inode), bio, DATA);
		bio = NULL;
	}
	if (bio == NULL) {
		bio = f2fs_grab_read_bio(inode, block_nr, nr_pages,
				is_readahead ? REQ_RAHEAD : 0, page->index);
		if (IS_ERR(bio)) {
			ret = PTR_ERR(bio);
			bio = NULL;
			goto out;
		}
	}

	/*
	 * If the page is under writeback, we need to wait for
	 * its completion to see the correct decrypted data.
	 */
	f2fs_wait_on_block_writeback(inode, block_nr);

	if (bio_add_page(bio, page, blocksize, 0) < blocksize)
		goto submit_and_realloc;

	inc_page_count(F2FS_I_SB(inode), F2FS_RD_DATA);
	ClearPageError(page);
	*last_block_in_bio = block_nr;
	goto out;
confused:
	if (bio) {
		__submit_bio(F2FS_I_SB(inode), bio, DATA);
		bio = NULL;
	}
	unlock_page(page);
out:
	*bio_ret = bio;
	return ret;
}

/*
 * This function was originally taken from fs/mpage.c, and customized for f2fs.
 * Major change was from block_size == page_size in f2fs by default.
 *
 * Note that the aops->readpages() function is ONLY used for read-ahead. If
 * this function ever deviates from doing just read-ahead, it should either
 * use ->readpage() or do the necessary surgery to decouple ->readpages()
 * from read-ahead.
 */
static int f2fs_mpage_readpages(struct address_space *mapping,
			struct list_head *pages, struct page *page,
			unsigned nr_pages, bool is_readahead)
{
	struct bio *bio = NULL;
	sector_t last_block_in_bio = 0;
	struct inode *inode = mapping->host;
	struct f2fs_map_blocks map;
	int ret = 0;

	map.m_pblk = 0;
	map.m_lblk = 0;
	map.m_len = 0;
	map.m_flags = 0;
	map.m_next_pgofs = NULL;
	map.m_next_extent = NULL;
	map.m_seg_type = NO_CHECK_TYPE;
	map.m_may_create = false;

	for (; nr_pages; nr_pages--) {
		if (pages) {
			page = list_last_entry(pages, struct page, lru);

			prefetchw(&page->flags);
			list_del(&page->lru);
			if (add_to_page_cache_lru(page, mapping,
						  page_index(page),
						  readahead_gfp_mask(mapping)))
				goto next_page;
		}

		ret = f2fs_read_single_page(inode, page, nr_pages, &map, &bio,
					&last_block_in_bio, is_readahead);
		if (ret) {
			SetPageError(page);
			zero_user_segment(page, 0, PAGE_SIZE);
			unlock_page(page);
		}
<<<<<<< HEAD

		/*
		 * If the page is under writeback, we need to wait for
		 * its completion to see the correct decrypted data.
		 */
		f2fs_wait_on_block_writeback(inode, block_nr);

		if (bio_add_page(bio, page, blocksize, 0) < blocksize)
			goto submit_and_realloc;

		ClearPageError(page);
		last_block_in_bio = block_nr;
		goto next_page;
set_error_page:
		SetPageError(page);
		zero_user_segment(page, 0, PAGE_SIZE);
		unlock_page(page);
		goto next_page;
confused:
		if (bio) {
			__submit_bio(F2FS_I_SB(inode), bio, DATA);
			bio = NULL;
		}
		unlock_page(page);
=======
>>>>>>> f7688b48
next_page:
		if (pages)
			put_page(page);
	}
	BUG_ON(pages && !list_empty(pages));
	if (bio)
		__submit_bio(F2FS_I_SB(inode), bio, DATA);
	return pages ? 0 : ret;
}

static int f2fs_read_data_page(struct file *file, struct page *page)
{
	struct inode *inode = page_file_mapping(page)->host;
	int ret = -EAGAIN;

	trace_f2fs_readpage(page, DATA);

	/* If the file has inline data, try to read it directly */
	if (f2fs_has_inline_data(inode))
		ret = f2fs_read_inline_data(inode, page);
	if (ret == -EAGAIN)
		ret = f2fs_mpage_readpages(page_file_mapping(page),
						NULL, page, 1, false);
	return ret;
}

static int f2fs_read_data_pages(struct file *file,
			struct address_space *mapping,
			struct list_head *pages, unsigned nr_pages)
{
	struct inode *inode = mapping->host;
	struct page *page = list_last_entry(pages, struct page, lru);

	trace_f2fs_readpages(inode, page, nr_pages);

	/* If the file has inline data, skip readpages */
	if (f2fs_has_inline_data(inode))
		return 0;

	return f2fs_mpage_readpages(mapping, pages, NULL, nr_pages, true);
}

static int encrypt_one_page(struct f2fs_io_info *fio)
{
	struct inode *inode = fio->page->mapping->host;
	struct page *mpage;
	gfp_t gfp_flags = GFP_NOFS;

	if (!f2fs_encrypted_file(inode))
		return 0;

	/* wait for GCed page writeback via META_MAPPING */
	f2fs_wait_on_block_writeback(inode, fio->old_blkaddr);

retry_encrypt:
	fio->encrypted_page = fscrypt_encrypt_pagecache_blocks(fio->page,
							       PAGE_SIZE, 0,
							       gfp_flags);
	if (IS_ERR(fio->encrypted_page)) {
		/* flush pending IOs and wait for a while in the ENOMEM case */
		if (PTR_ERR(fio->encrypted_page) == -ENOMEM) {
			f2fs_flush_merged_writes(fio->sbi);
			congestion_wait(BLK_RW_ASYNC, HZ/50);
			gfp_flags |= __GFP_NOFAIL;
			goto retry_encrypt;
		}
		return PTR_ERR(fio->encrypted_page);
	}

	mpage = find_lock_page(META_MAPPING(fio->sbi), fio->old_blkaddr);
	if (mpage) {
		if (PageUptodate(mpage))
			memcpy(page_address(mpage),
				page_address(fio->encrypted_page), PAGE_SIZE);
		f2fs_put_page(mpage, 1);
	}
	return 0;
}

static inline bool check_inplace_update_policy(struct inode *inode,
				struct f2fs_io_info *fio)
{
	struct f2fs_sb_info *sbi = F2FS_I_SB(inode);
	unsigned int policy = SM_I(sbi)->ipu_policy;

	if (policy & (0x1 << F2FS_IPU_FORCE))
		return true;
	if (policy & (0x1 << F2FS_IPU_SSR) && f2fs_need_SSR(sbi))
		return true;
	if (policy & (0x1 << F2FS_IPU_UTIL) &&
			utilization(sbi) > SM_I(sbi)->min_ipu_util)
		return true;
	if (policy & (0x1 << F2FS_IPU_SSR_UTIL) && f2fs_need_SSR(sbi) &&
			utilization(sbi) > SM_I(sbi)->min_ipu_util)
		return true;

	/*
	 * IPU for rewrite async pages
	 */
	if (policy & (0x1 << F2FS_IPU_ASYNC) &&
			fio && fio->op == REQ_OP_WRITE &&
			!(fio->op_flags & REQ_SYNC) &&
			!IS_ENCRYPTED(inode))
		return true;

	/* this is only set during fdatasync */
	if (policy & (0x1 << F2FS_IPU_FSYNC) &&
			is_inode_flag_set(inode, FI_NEED_IPU))
		return true;

	if (unlikely(fio && is_sbi_flag_set(sbi, SBI_CP_DISABLED) &&
			!f2fs_is_checkpointed_data(sbi, fio->old_blkaddr)))
		return true;

	return false;
}

bool f2fs_should_update_inplace(struct inode *inode, struct f2fs_io_info *fio)
{
	if (f2fs_is_pinned_file(inode))
		return true;

	/* if this is cold file, we should overwrite to avoid fragmentation */
	if (file_is_cold(inode))
		return true;

	return check_inplace_update_policy(inode, fio);
}

bool f2fs_should_update_outplace(struct inode *inode, struct f2fs_io_info *fio)
{
	struct f2fs_sb_info *sbi = F2FS_I_SB(inode);

	if (test_opt(sbi, LFS))
		return true;
	if (S_ISDIR(inode->i_mode))
		return true;
	if (IS_NOQUOTA(inode))
		return true;
	if (f2fs_is_atomic_file(inode))
		return true;
	if (fio) {
		if (is_cold_data(fio->page))
			return true;
		if (IS_ATOMIC_WRITTEN_PAGE(fio->page))
			return true;
		if (unlikely(is_sbi_flag_set(sbi, SBI_CP_DISABLED) &&
			f2fs_is_checkpointed_data(sbi, fio->old_blkaddr)))
			return true;
	}
	return false;
}

static inline bool need_inplace_update(struct f2fs_io_info *fio)
{
	struct inode *inode = fio->page->mapping->host;

	if (f2fs_should_update_outplace(inode, fio))
		return false;

	return f2fs_should_update_inplace(inode, fio);
}

int f2fs_do_write_data_page(struct f2fs_io_info *fio)
{
	struct page *page = fio->page;
	struct inode *inode = page->mapping->host;
	struct dnode_of_data dn;
	struct extent_info ei = {0,0,0};
	struct node_info ni;
	bool ipu_force = false;
	int err = 0;

	set_new_dnode(&dn, inode, NULL, NULL, 0);
	if (need_inplace_update(fio) &&
			f2fs_lookup_extent_cache(inode, page->index, &ei)) {
		fio->old_blkaddr = ei.blk + page->index - ei.fofs;

		if (!f2fs_is_valid_blkaddr(fio->sbi, fio->old_blkaddr,
<<<<<<< HEAD
							DATA_GENERIC))
=======
						DATA_GENERIC_ENHANCE))
>>>>>>> f7688b48
			return -EFSCORRUPTED;

		ipu_force = true;
		fio->need_lock = LOCK_DONE;
		goto got_it;
	}

	/* Deadlock due to between page->lock and f2fs_lock_op */
	if (fio->need_lock == LOCK_REQ && !f2fs_trylock_op(fio->sbi))
		return -EAGAIN;

	err = f2fs_get_dnode_of_data(&dn, page->index, LOOKUP_NODE);
	if (err)
		goto out;

	fio->old_blkaddr = dn.data_blkaddr;

	/* This page is already truncated */
	if (fio->old_blkaddr == NULL_ADDR) {
		ClearPageUptodate(page);
		clear_cold_data(page);
		goto out_writepage;
	}
got_it:
	if (__is_valid_data_blkaddr(fio->old_blkaddr) &&
		!f2fs_is_valid_blkaddr(fio->sbi, fio->old_blkaddr,
<<<<<<< HEAD
							DATA_GENERIC)) {
=======
						DATA_GENERIC_ENHANCE)) {
>>>>>>> f7688b48
		err = -EFSCORRUPTED;
		goto out_writepage;
	}
	/*
	 * If current allocation needs SSR,
	 * it had better in-place writes for updated data.
	 */
	if (ipu_force ||
		(__is_valid_data_blkaddr(fio->old_blkaddr) &&
					need_inplace_update(fio))) {
		err = encrypt_one_page(fio);
		if (err)
			goto out_writepage;

		set_page_writeback(page);
		ClearPageError(page);
		f2fs_put_dnode(&dn);
		if (fio->need_lock == LOCK_REQ)
			f2fs_unlock_op(fio->sbi);
		err = f2fs_inplace_write_data(fio);
		if (err) {
			if (f2fs_encrypted_file(inode))
				fscrypt_finalize_bounce_page(&fio->encrypted_page);
			if (PageWriteback(page))
				end_page_writeback(page);
		} else {
			set_inode_flag(inode, FI_UPDATE_WRITE);
		}
		trace_f2fs_do_write_data_page(fio->page, IPU);
		return err;
	}

	if (fio->need_lock == LOCK_RETRY) {
		if (!f2fs_trylock_op(fio->sbi)) {
			err = -EAGAIN;
			goto out_writepage;
		}
		fio->need_lock = LOCK_REQ;
	}

	err = f2fs_get_node_info(fio->sbi, dn.nid, &ni);
	if (err)
		goto out_writepage;

	fio->version = ni.version;

	err = encrypt_one_page(fio);
	if (err)
		goto out_writepage;

	set_page_writeback(page);
	ClearPageError(page);

	/* LFS mode write path */
	f2fs_outplace_write_data(&dn, fio);
	trace_f2fs_do_write_data_page(page, OPU);
	set_inode_flag(inode, FI_APPEND_WRITE);
	if (page->index == 0)
		set_inode_flag(inode, FI_FIRST_BLOCK_WRITTEN);
out_writepage:
	f2fs_put_dnode(&dn);
out:
	if (fio->need_lock == LOCK_REQ)
		f2fs_unlock_op(fio->sbi);
	return err;
}

static int __write_data_page(struct page *page, bool *submitted,
				struct bio **bio,
				sector_t *last_block,
				struct writeback_control *wbc,
				enum iostat_type io_type)
{
	struct inode *inode = page->mapping->host;
	struct f2fs_sb_info *sbi = F2FS_I_SB(inode);
	loff_t i_size = i_size_read(inode);
	const pgoff_t end_index = ((unsigned long long) i_size)
							>> PAGE_SHIFT;
	loff_t psize = (page->index + 1) << PAGE_SHIFT;
	unsigned offset = 0;
	bool need_balance_fs = false;
	int err = 0;
	struct f2fs_io_info fio = {
		.sbi = sbi,
		.ino = inode->i_ino,
		.type = DATA,
		.op = REQ_OP_WRITE,
		.op_flags = wbc_to_write_flags(wbc),
		.old_blkaddr = NULL_ADDR,
		.page = page,
		.encrypted_page = NULL,
		.submitted = false,
		.need_lock = LOCK_RETRY,
		.io_type = io_type,
		.io_wbc = wbc,
		.bio = bio,
		.last_block = last_block,
	};

	trace_f2fs_writepage(page, DATA);

	/* we should bypass data pages to proceed the kworkder jobs */
	if (unlikely(f2fs_cp_error(sbi))) {
		mapping_set_error(page->mapping, -EIO);
		/*
		 * don't drop any dirty dentry pages for keeping lastest
		 * directory structure.
		 */
		if (S_ISDIR(inode->i_mode))
			goto redirty_out;
		goto out;
	}

	if (unlikely(is_sbi_flag_set(sbi, SBI_POR_DOING)))
		goto redirty_out;

	if (page->index < end_index || f2fs_verity_in_progress(inode))
		goto write;

	/*
	 * If the offset is out-of-range of file size,
	 * this page does not have to be written to disk.
	 */
	offset = i_size & (PAGE_SIZE - 1);
	if ((page->index >= end_index + 1) || !offset)
		goto out;

	zero_user_segment(page, offset, PAGE_SIZE);
write:
	if (f2fs_is_drop_cache(inode))
		goto out;
	/* we should not write 0'th page having journal header */
	if (f2fs_is_volatile_file(inode) && (!page->index ||
			(!wbc->for_reclaim &&
			f2fs_available_free_memory(sbi, BASE_CHECK))))
		goto redirty_out;

	/* Dentry blocks are controlled by checkpoint */
	if (S_ISDIR(inode->i_mode)) {
		fio.need_lock = LOCK_DONE;
		err = f2fs_do_write_data_page(&fio);
		goto done;
	}

	if (!wbc->for_reclaim)
		need_balance_fs = true;
	else if (has_not_enough_free_secs(sbi, 0, 0))
		goto redirty_out;
	else
		set_inode_flag(inode, FI_HOT_DATA);

	err = -EAGAIN;
	if (f2fs_has_inline_data(inode)) {
		err = f2fs_write_inline_data(inode, page);
		if (!err)
			goto out;
	}

	if (err == -EAGAIN) {
		err = f2fs_do_write_data_page(&fio);
		if (err == -EAGAIN) {
			fio.need_lock = LOCK_REQ;
			err = f2fs_do_write_data_page(&fio);
		}
	}

	if (err) {
		file_set_keep_isize(inode);
	} else {
		down_write(&F2FS_I(inode)->i_sem);
		if (F2FS_I(inode)->last_disk_size < psize)
			F2FS_I(inode)->last_disk_size = psize;
		up_write(&F2FS_I(inode)->i_sem);
	}

done:
	if (err && err != -ENOENT)
		goto redirty_out;

out:
	inode_dec_dirty_pages(inode);
	if (err) {
		ClearPageUptodate(page);
		clear_cold_data(page);
	}

	if (wbc->for_reclaim) {
		f2fs_submit_merged_write_cond(sbi, NULL, page, 0, DATA);
		clear_inode_flag(inode, FI_HOT_DATA);
		f2fs_remove_dirty_inode(inode);
		submitted = NULL;
	}

	unlock_page(page);
	if (!S_ISDIR(inode->i_mode) && !IS_NOQUOTA(inode) &&
					!F2FS_I(inode)->cp_task) {
		f2fs_submit_ipu_bio(sbi, bio, page);
		f2fs_balance_fs(sbi, need_balance_fs);
	}

	if (unlikely(f2fs_cp_error(sbi))) {
		f2fs_submit_ipu_bio(sbi, bio, page);
		f2fs_submit_merged_write(sbi, DATA);
		submitted = NULL;
	}

	if (submitted)
		*submitted = fio.submitted;

	return 0;

redirty_out:
	redirty_page_for_writepage(wbc, page);
	/*
	 * pageout() in MM traslates EAGAIN, so calls handle_write_error()
	 * -> mapping_set_error() -> set_bit(AS_EIO, ...).
	 * file_write_and_wait_range() will see EIO error, which is critical
	 * to return value of fsync() followed by atomic_write failure to user.
	 */
	if (!err || wbc->for_reclaim)
		return AOP_WRITEPAGE_ACTIVATE;
	unlock_page(page);
	return err;
}

static int f2fs_write_data_page(struct page *page,
					struct writeback_control *wbc)
{
	return __write_data_page(page, NULL, NULL, NULL, wbc, FS_DATA_IO);
}

/*
 * This function was copied from write_cche_pages from mm/page-writeback.c.
 * The major change is making write step of cold data page separately from
 * warm/hot data page.
 */
static int f2fs_write_cache_pages(struct address_space *mapping,
					struct writeback_control *wbc,
					enum iostat_type io_type)
{
	int ret = 0;
	int done = 0;
	struct pagevec pvec;
	struct f2fs_sb_info *sbi = F2FS_M_SB(mapping);
	struct bio *bio = NULL;
	sector_t last_block;
	int nr_pages;
	pgoff_t uninitialized_var(writeback_index);
	pgoff_t index;
	pgoff_t end;		/* Inclusive */
	pgoff_t done_index;
	int cycled;
	int range_whole = 0;
	xa_mark_t tag;
	int nwritten = 0;

	pagevec_init(&pvec);

	if (get_dirty_pages(mapping->host) <=
				SM_I(F2FS_M_SB(mapping))->min_hot_blocks)
		set_inode_flag(mapping->host, FI_HOT_DATA);
	else
		clear_inode_flag(mapping->host, FI_HOT_DATA);

	if (wbc->range_cyclic) {
		writeback_index = mapping->writeback_index; /* prev offset */
		index = writeback_index;
		if (index == 0)
			cycled = 1;
		else
			cycled = 0;
		end = -1;
	} else {
		index = wbc->range_start >> PAGE_SHIFT;
		end = wbc->range_end >> PAGE_SHIFT;
		if (wbc->range_start == 0 && wbc->range_end == LLONG_MAX)
			range_whole = 1;
		cycled = 1; /* ignore range_cyclic tests */
	}
	if (wbc->sync_mode == WB_SYNC_ALL || wbc->tagged_writepages)
		tag = PAGECACHE_TAG_TOWRITE;
	else
		tag = PAGECACHE_TAG_DIRTY;
retry:
	if (wbc->sync_mode == WB_SYNC_ALL || wbc->tagged_writepages)
		tag_pages_for_writeback(mapping, index, end);
	done_index = index;
	while (!done && (index <= end)) {
		int i;

		nr_pages = pagevec_lookup_range_tag(&pvec, mapping, &index, end,
				tag);
		if (nr_pages == 0)
			break;

		for (i = 0; i < nr_pages; i++) {
			struct page *page = pvec.pages[i];
			bool submitted = false;

			/* give a priority to WB_SYNC threads */
			if (atomic_read(&sbi->wb_sync_req[DATA]) &&
					wbc->sync_mode == WB_SYNC_NONE) {
				done = 1;
				break;
			}

			done_index = page->index;
retry_write:
			lock_page(page);

			if (unlikely(page->mapping != mapping)) {
continue_unlock:
				unlock_page(page);
				continue;
			}

			if (!PageDirty(page)) {
				/* someone wrote it for us */
				goto continue_unlock;
			}

			if (PageWriteback(page)) {
				if (wbc->sync_mode != WB_SYNC_NONE) {
					f2fs_wait_on_page_writeback(page,
							DATA, true, true);
					f2fs_submit_ipu_bio(sbi, &bio, page);
				} else {
					goto continue_unlock;
				}
			}

			if (!clear_page_dirty_for_io(page))
				goto continue_unlock;

			ret = __write_data_page(page, &submitted, &bio,
					&last_block, wbc, io_type);
			if (unlikely(ret)) {
				/*
				 * keep nr_to_write, since vfs uses this to
				 * get # of written pages.
				 */
				if (ret == AOP_WRITEPAGE_ACTIVATE) {
					unlock_page(page);
					ret = 0;
					continue;
				} else if (ret == -EAGAIN) {
					ret = 0;
					if (wbc->sync_mode == WB_SYNC_ALL) {
						cond_resched();
						congestion_wait(BLK_RW_ASYNC,
									HZ/50);
						goto retry_write;
					}
					continue;
				}
				done_index = page->index + 1;
				done = 1;
				break;
			} else if (submitted) {
				nwritten++;
			}

			if (--wbc->nr_to_write <= 0 &&
					wbc->sync_mode == WB_SYNC_NONE) {
				done = 1;
				break;
			}
		}
		pagevec_release(&pvec);
		cond_resched();
	}

	if (!cycled && !done) {
		cycled = 1;
		index = 0;
		end = writeback_index - 1;
		goto retry;
	}
	if (wbc->range_cyclic || (range_whole && wbc->nr_to_write > 0))
		mapping->writeback_index = done_index;

	if (nwritten)
		f2fs_submit_merged_write_cond(F2FS_M_SB(mapping), mapping->host,
								NULL, 0, DATA);
	/* submit cached bio of IPU write */
	if (bio)
		__submit_bio(sbi, bio, DATA);

	return ret;
}

static inline bool __should_serialize_io(struct inode *inode,
					struct writeback_control *wbc)
{
	if (!S_ISREG(inode->i_mode))
		return false;
	if (IS_NOQUOTA(inode))
		return false;
	/* to avoid deadlock in path of data flush */
	if (F2FS_I(inode)->cp_task)
		return false;
	if (wbc->sync_mode != WB_SYNC_ALL)
		return true;
	if (get_dirty_pages(inode) >= SM_I(F2FS_I_SB(inode))->min_seq_blocks)
		return true;
	return false;
}

static int __f2fs_write_data_pages(struct address_space *mapping,
						struct writeback_control *wbc,
						enum iostat_type io_type)
{
	struct inode *inode = mapping->host;
	struct f2fs_sb_info *sbi = F2FS_I_SB(inode);
	struct blk_plug plug;
	int ret;
	bool locked = false;

	/* deal with chardevs and other special file */
	if (!mapping->a_ops->writepage)
		return 0;

	/* skip writing if there is no dirty page in this inode */
	if (!get_dirty_pages(inode) && wbc->sync_mode == WB_SYNC_NONE)
		return 0;

	/* during POR, we don't need to trigger writepage at all. */
	if (unlikely(is_sbi_flag_set(sbi, SBI_POR_DOING)))
		goto skip_write;

	if ((S_ISDIR(inode->i_mode) || IS_NOQUOTA(inode)) &&
			wbc->sync_mode == WB_SYNC_NONE &&
			get_dirty_pages(inode) < nr_pages_to_skip(sbi, DATA) &&
			f2fs_available_free_memory(sbi, DIRTY_DENTS))
		goto skip_write;

	/* skip writing during file defragment */
	if (is_inode_flag_set(inode, FI_DO_DEFRAG))
		goto skip_write;

	trace_f2fs_writepages(mapping->host, wbc, DATA);

	/* to avoid spliting IOs due to mixed WB_SYNC_ALL and WB_SYNC_NONE */
	if (wbc->sync_mode == WB_SYNC_ALL)
		atomic_inc(&sbi->wb_sync_req[DATA]);
	else if (atomic_read(&sbi->wb_sync_req[DATA]))
		goto skip_write;

	if (__should_serialize_io(inode, wbc)) {
		mutex_lock(&sbi->writepages);
		locked = true;
	}

	blk_start_plug(&plug);
	ret = f2fs_write_cache_pages(mapping, wbc, io_type);
	blk_finish_plug(&plug);

	if (locked)
		mutex_unlock(&sbi->writepages);

	if (wbc->sync_mode == WB_SYNC_ALL)
		atomic_dec(&sbi->wb_sync_req[DATA]);
	/*
	 * if some pages were truncated, we cannot guarantee its mapping->host
	 * to detect pending bios.
	 */

	f2fs_remove_dirty_inode(inode);
	return ret;

skip_write:
	wbc->pages_skipped += get_dirty_pages(inode);
	trace_f2fs_writepages(mapping->host, wbc, DATA);
	return 0;
}

static int f2fs_write_data_pages(struct address_space *mapping,
			    struct writeback_control *wbc)
{
	struct inode *inode = mapping->host;

	return __f2fs_write_data_pages(mapping, wbc,
			F2FS_I(inode)->cp_task == current ?
			FS_CP_DATA_IO : FS_DATA_IO);
}

static void f2fs_write_failed(struct address_space *mapping, loff_t to)
{
	struct inode *inode = mapping->host;
	loff_t i_size = i_size_read(inode);

	/* In the fs-verity case, f2fs_end_enable_verity() does the truncate */
	if (to > i_size && !f2fs_verity_in_progress(inode)) {
		down_write(&F2FS_I(inode)->i_gc_rwsem[WRITE]);
		down_write(&F2FS_I(inode)->i_mmap_sem);

		truncate_pagecache(inode, i_size);
		if (!IS_NOQUOTA(inode))
			f2fs_truncate_blocks(inode, i_size, true);

		up_write(&F2FS_I(inode)->i_mmap_sem);
		up_write(&F2FS_I(inode)->i_gc_rwsem[WRITE]);
	}
}

static int prepare_write_begin(struct f2fs_sb_info *sbi,
			struct page *page, loff_t pos, unsigned len,
			block_t *blk_addr, bool *node_changed)
{
	struct inode *inode = page->mapping->host;
	pgoff_t index = page->index;
	struct dnode_of_data dn;
	struct page *ipage;
	bool locked = false;
	struct extent_info ei = {0,0,0};
	int err = 0;
	int flag;

	/*
	 * we already allocated all the blocks, so we don't need to get
	 * the block addresses when there is no need to fill the page.
	 */
	if (!f2fs_has_inline_data(inode) && len == PAGE_SIZE &&
	    !is_inode_flag_set(inode, FI_NO_PREALLOC) &&
	    !f2fs_verity_in_progress(inode))
		return 0;

	/* f2fs_lock_op avoids race between write CP and convert_inline_page */
	if (f2fs_has_inline_data(inode) && pos + len > MAX_INLINE_DATA(inode))
		flag = F2FS_GET_BLOCK_DEFAULT;
	else
		flag = F2FS_GET_BLOCK_PRE_AIO;

	if (f2fs_has_inline_data(inode) ||
			(pos & PAGE_MASK) >= i_size_read(inode)) {
		__do_map_lock(sbi, flag, true);
		locked = true;
	}
restart:
	/* check inline_data */
	ipage = f2fs_get_node_page(sbi, inode->i_ino);
	if (IS_ERR(ipage)) {
		err = PTR_ERR(ipage);
		goto unlock_out;
	}

	set_new_dnode(&dn, inode, ipage, ipage, 0);

	if (f2fs_has_inline_data(inode)) {
		if (pos + len <= MAX_INLINE_DATA(inode)) {
			f2fs_do_read_inline_data(page, ipage);
			set_inode_flag(inode, FI_DATA_EXIST);
			if (inode->i_nlink)
				set_inline_node(ipage);
		} else {
			err = f2fs_convert_inline_page(&dn, page);
			if (err)
				goto out;
			if (dn.data_blkaddr == NULL_ADDR)
				err = f2fs_get_block(&dn, index);
		}
	} else if (locked) {
		err = f2fs_get_block(&dn, index);
	} else {
		if (f2fs_lookup_extent_cache(inode, index, &ei)) {
			dn.data_blkaddr = ei.blk + index - ei.fofs;
		} else {
			/* hole case */
			err = f2fs_get_dnode_of_data(&dn, index, LOOKUP_NODE);
			if (err || dn.data_blkaddr == NULL_ADDR) {
				f2fs_put_dnode(&dn);
				__do_map_lock(sbi, F2FS_GET_BLOCK_PRE_AIO,
								true);
				WARN_ON(flag != F2FS_GET_BLOCK_PRE_AIO);
				locked = true;
				goto restart;
			}
		}
	}

	/* convert_inline_page can make node_changed */
	*blk_addr = dn.data_blkaddr;
	*node_changed = dn.node_changed;
out:
	f2fs_put_dnode(&dn);
unlock_out:
	if (locked)
		__do_map_lock(sbi, flag, false);
	return err;
}

static int f2fs_write_begin(struct file *file, struct address_space *mapping,
		loff_t pos, unsigned len, unsigned flags,
		struct page **pagep, void **fsdata)
{
	struct inode *inode = mapping->host;
	struct f2fs_sb_info *sbi = F2FS_I_SB(inode);
	struct page *page = NULL;
	pgoff_t index = ((unsigned long long) pos) >> PAGE_SHIFT;
	bool need_balance = false, drop_atomic = false;
	block_t blkaddr = NULL_ADDR;
	int err = 0;

	trace_f2fs_write_begin(inode, pos, len, flags);

	if (!f2fs_is_checkpoint_ready(sbi)) {
		err = -ENOSPC;
		goto fail;
	}

	if ((f2fs_is_atomic_file(inode) &&
			!f2fs_available_free_memory(sbi, INMEM_PAGES)) ||
			is_inode_flag_set(inode, FI_ATOMIC_REVOKE_REQUEST)) {
		err = -ENOMEM;
		drop_atomic = true;
		goto fail;
	}

	/*
	 * We should check this at this moment to avoid deadlock on inode page
	 * and #0 page. The locking rule for inline_data conversion should be:
	 * lock_page(page #0) -> lock_page(inode_page)
	 */
	if (index != 0) {
		err = f2fs_convert_inline_inode(inode);
		if (err)
			goto fail;
	}
repeat:
	/*
	 * Do not use grab_cache_page_write_begin() to avoid deadlock due to
	 * wait_for_stable_page. Will wait that below with our IO control.
	 */
	page = f2fs_pagecache_get_page(mapping, index,
				FGP_LOCK | FGP_WRITE | FGP_CREAT, GFP_NOFS);
	if (!page) {
		err = -ENOMEM;
		goto fail;
	}

	*pagep = page;

	err = prepare_write_begin(sbi, page, pos, len,
					&blkaddr, &need_balance);
	if (err)
		goto fail;

	if (need_balance && !IS_NOQUOTA(inode) &&
			has_not_enough_free_secs(sbi, 0, 0)) {
		unlock_page(page);
		f2fs_balance_fs(sbi, true);
		lock_page(page);
		if (page->mapping != mapping) {
			/* The page got truncated from under us */
			f2fs_put_page(page, 1);
			goto repeat;
		}
	}

<<<<<<< HEAD
	f2fs_wait_on_page_writeback(page, DATA, false);
=======
	f2fs_wait_on_page_writeback(page, DATA, false, true);
>>>>>>> f7688b48

	if (len == PAGE_SIZE || PageUptodate(page))
		return 0;

	if (!(pos & (PAGE_SIZE - 1)) && (pos + len) >= i_size_read(inode) &&
	    !f2fs_verity_in_progress(inode)) {
		zero_user_segment(page, len, PAGE_SIZE);
		return 0;
	}

	if (blkaddr == NEW_ADDR) {
		zero_user_segment(page, 0, PAGE_SIZE);
		SetPageUptodate(page);
	} else {
		if (!f2fs_is_valid_blkaddr(sbi, blkaddr,
				DATA_GENERIC_ENHANCE_READ)) {
			err = -EFSCORRUPTED;
			goto fail;
		}
		err = f2fs_submit_page_read(inode, page, blkaddr);
		if (err)
			goto fail;

		lock_page(page);
		if (unlikely(page->mapping != mapping)) {
			f2fs_put_page(page, 1);
			goto repeat;
		}
		if (unlikely(!PageUptodate(page))) {
			err = -EIO;
			goto fail;
		}
	}
	return 0;

fail:
	f2fs_put_page(page, 1);
	f2fs_write_failed(mapping, pos + len);
	if (drop_atomic)
		f2fs_drop_inmem_pages_all(sbi, false);
	return err;
}

static int f2fs_write_end(struct file *file,
			struct address_space *mapping,
			loff_t pos, unsigned len, unsigned copied,
			struct page *page, void *fsdata)
{
	struct inode *inode = page->mapping->host;

	trace_f2fs_write_end(inode, pos, len, copied);

	/*
	 * This should be come from len == PAGE_SIZE, and we expect copied
	 * should be PAGE_SIZE. Otherwise, we treat it with zero copied and
	 * let generic_perform_write() try to copy data again through copied=0.
	 */
	if (!PageUptodate(page)) {
		if (unlikely(copied != len))
			copied = 0;
		else
			SetPageUptodate(page);
	}
	if (!copied)
		goto unlock_out;

	set_page_dirty(page);

	if (pos + copied > i_size_read(inode) &&
	    !f2fs_verity_in_progress(inode))
		f2fs_i_size_write(inode, pos + copied);
unlock_out:
	f2fs_put_page(page, 1);
	f2fs_update_time(F2FS_I_SB(inode), REQ_TIME);
	return copied;
}

static int check_direct_IO(struct inode *inode, struct iov_iter *iter,
			   loff_t offset)
{
	unsigned i_blkbits = READ_ONCE(inode->i_blkbits);
	unsigned blkbits = i_blkbits;
	unsigned blocksize_mask = (1 << blkbits) - 1;
	unsigned long align = offset | iov_iter_alignment(iter);
	struct block_device *bdev = inode->i_sb->s_bdev;

	if (align & blocksize_mask) {
		if (bdev)
			blkbits = blksize_bits(bdev_logical_block_size(bdev));
		blocksize_mask = (1 << blkbits) - 1;
		if (align & blocksize_mask)
			return -EINVAL;
		return 1;
	}
	return 0;
}

static void f2fs_dio_end_io(struct bio *bio)
{
	struct f2fs_private_dio *dio = bio->bi_private;

	dec_page_count(F2FS_I_SB(dio->inode),
			dio->write ? F2FS_DIO_WRITE : F2FS_DIO_READ);

	bio->bi_private = dio->orig_private;
	bio->bi_end_io = dio->orig_end_io;

	kvfree(dio);

	bio_endio(bio);
}

static void f2fs_dio_submit_bio(struct bio *bio, struct inode *inode,
							loff_t file_offset)
{
	struct f2fs_private_dio *dio;
	bool write = (bio_op(bio) == REQ_OP_WRITE);

	dio = f2fs_kzalloc(F2FS_I_SB(inode),
			sizeof(struct f2fs_private_dio), GFP_NOFS);
	if (!dio)
		goto out;

	dio->inode = inode;
	dio->orig_end_io = bio->bi_end_io;
	dio->orig_private = bio->bi_private;
	dio->write = write;

	bio->bi_end_io = f2fs_dio_end_io;
	bio->bi_private = dio;

	inc_page_count(F2FS_I_SB(inode),
			write ? F2FS_DIO_WRITE : F2FS_DIO_READ);

	submit_bio(bio);
	return;
out:
	bio->bi_status = BLK_STS_IOERR;
	bio_endio(bio);
}

static ssize_t f2fs_direct_IO(struct kiocb *iocb, struct iov_iter *iter)
{
	struct address_space *mapping = iocb->ki_filp->f_mapping;
	struct inode *inode = mapping->host;
	struct f2fs_sb_info *sbi = F2FS_I_SB(inode);
	struct f2fs_inode_info *fi = F2FS_I(inode);
	size_t count = iov_iter_count(iter);
	loff_t offset = iocb->ki_pos;
	int rw = iov_iter_rw(iter);
	int err;
	enum rw_hint hint = iocb->ki_hint;
	int whint_mode = F2FS_OPTION(sbi).whint_mode;
	bool do_opu;

	err = check_direct_IO(inode, iter, offset);
	if (err)
		return err < 0 ? err : 0;

	if (f2fs_force_buffered_io(inode, iocb, iter))
		return 0;

	do_opu = allow_outplace_dio(inode, iocb, iter);

	trace_f2fs_direct_IO_enter(inode, offset, count, rw);

	if (rw == WRITE && whint_mode == WHINT_MODE_OFF)
		iocb->ki_hint = WRITE_LIFE_NOT_SET;

	if (iocb->ki_flags & IOCB_NOWAIT) {
		if (!down_read_trylock(&fi->i_gc_rwsem[rw])) {
			iocb->ki_hint = hint;
			err = -EAGAIN;
			goto out;
		}
		if (do_opu && !down_read_trylock(&fi->i_gc_rwsem[READ])) {
			up_read(&fi->i_gc_rwsem[rw]);
			iocb->ki_hint = hint;
			err = -EAGAIN;
			goto out;
		}
	} else {
		down_read(&fi->i_gc_rwsem[rw]);
		if (do_opu)
			down_read(&fi->i_gc_rwsem[READ]);
	}

	err = __blockdev_direct_IO(iocb, inode, inode->i_sb->s_bdev,
			iter, rw == WRITE ? get_data_block_dio_write :
			get_data_block_dio, NULL, f2fs_dio_submit_bio,
			DIO_LOCKING | DIO_SKIP_HOLES);

	if (do_opu)
		up_read(&fi->i_gc_rwsem[READ]);

	up_read(&fi->i_gc_rwsem[rw]);

	if (rw == WRITE) {
		if (whint_mode == WHINT_MODE_OFF)
			iocb->ki_hint = hint;
		if (err > 0) {
			f2fs_update_iostat(F2FS_I_SB(inode), APP_DIRECT_IO,
									err);
			if (!do_opu)
				set_inode_flag(inode, FI_UPDATE_WRITE);
		} else if (err < 0) {
			f2fs_write_failed(mapping, offset + count);
		}
	}

out:
	trace_f2fs_direct_IO_exit(inode, offset, count, rw, err);

	return err;
}

void f2fs_invalidate_page(struct page *page, unsigned int offset,
							unsigned int length)
{
	struct inode *inode = page->mapping->host;
	struct f2fs_sb_info *sbi = F2FS_I_SB(inode);

	if (inode->i_ino >= F2FS_ROOT_INO(sbi) &&
		(offset % PAGE_SIZE || length != PAGE_SIZE))
		return;

	if (PageDirty(page)) {
		if (inode->i_ino == F2FS_META_INO(sbi)) {
			dec_page_count(sbi, F2FS_DIRTY_META);
		} else if (inode->i_ino == F2FS_NODE_INO(sbi)) {
			dec_page_count(sbi, F2FS_DIRTY_NODES);
		} else {
			inode_dec_dirty_pages(inode);
			f2fs_remove_dirty_inode(inode);
		}
	}

	clear_cold_data(page);

<<<<<<< HEAD
	/* This is atomic written page, keep Private */
=======
>>>>>>> f7688b48
	if (IS_ATOMIC_WRITTEN_PAGE(page))
		return f2fs_drop_inmem_page(inode, page);

	f2fs_clear_page_private(page);
}

int f2fs_release_page(struct page *page, gfp_t wait)
{
	/* If this is dirty page, keep PagePrivate */
	if (PageDirty(page))
		return 0;

	/* This is atomic written page, keep Private */
	if (IS_ATOMIC_WRITTEN_PAGE(page))
		return 0;

	clear_cold_data(page);
<<<<<<< HEAD
	set_page_private(page, 0);
	ClearPagePrivate(page);
=======
	f2fs_clear_page_private(page);
>>>>>>> f7688b48
	return 1;
}

static int f2fs_set_data_page_dirty(struct page *page)
{
	struct inode *inode = page_file_mapping(page)->host;

	trace_f2fs_set_page_dirty(page, DATA);

	if (!PageUptodate(page))
		SetPageUptodate(page);
<<<<<<< HEAD
=======
	if (PageSwapCache(page))
		return __set_page_dirty_nobuffers(page);
>>>>>>> f7688b48

	if (f2fs_is_atomic_file(inode) && !f2fs_is_commit_atomic_write(inode)) {
		if (!IS_ATOMIC_WRITTEN_PAGE(page)) {
			f2fs_register_inmem_page(inode, page);
			return 1;
		}
		/*
		 * Previously, this page has been registered, we just
		 * return here.
		 */
		return 0;
	}

	if (!PageDirty(page)) {
		__set_page_dirty_nobuffers(page);
		f2fs_update_dirty_page(inode, page);
		return 1;
	}
	return 0;
}

static sector_t f2fs_bmap(struct address_space *mapping, sector_t block)
{
	struct inode *inode = mapping->host;

	if (f2fs_has_inline_data(inode))
		return 0;

	/* make sure allocating whole blocks */
	if (mapping_tagged(mapping, PAGECACHE_TAG_DIRTY))
		filemap_write_and_wait(mapping);

	return generic_block_bmap(mapping, block, get_data_block_bmap);
}

#ifdef CONFIG_MIGRATION
#include <linux/migrate.h>

int f2fs_migrate_page(struct address_space *mapping,
		struct page *newpage, struct page *page, enum migrate_mode mode)
{
	int rc, extra_count;
	struct f2fs_inode_info *fi = F2FS_I(mapping->host);
	bool atomic_written = IS_ATOMIC_WRITTEN_PAGE(page);

	BUG_ON(PageWriteback(page));

	/* migrating an atomic written page is safe with the inmem_lock hold */
	if (atomic_written) {
		if (mode != MIGRATE_SYNC)
			return -EBUSY;
		if (!mutex_trylock(&fi->inmem_lock))
			return -EAGAIN;
	}

	/* one extra reference was held for atomic_write page */
	extra_count = atomic_written ? 1 : 0;
	rc = migrate_page_move_mapping(mapping, newpage,
				page, extra_count);
	if (rc != MIGRATEPAGE_SUCCESS) {
		if (atomic_written)
			mutex_unlock(&fi->inmem_lock);
		return rc;
	}

	if (atomic_written) {
		struct inmem_pages *cur;
		list_for_each_entry(cur, &fi->inmem_pages, list)
			if (cur->page == page) {
				cur->page = newpage;
				break;
			}
		mutex_unlock(&fi->inmem_lock);
		put_page(page);
		get_page(newpage);
	}

	if (PagePrivate(page)) {
		f2fs_set_page_private(newpage, page_private(page));
		f2fs_clear_page_private(page);
	}

	if (mode != MIGRATE_SYNC_NO_COPY)
		migrate_page_copy(newpage, page);
	else
		migrate_page_states(newpage, page);

	return MIGRATEPAGE_SUCCESS;
}
#endif

#ifdef CONFIG_SWAP
/* Copied from generic_swapfile_activate() to check any holes */
static int check_swap_activate(struct file *swap_file, unsigned int max)
{
	struct address_space *mapping = swap_file->f_mapping;
	struct inode *inode = mapping->host;
	unsigned blocks_per_page;
	unsigned long page_no;
	unsigned blkbits;
	sector_t probe_block;
	sector_t last_block;
	sector_t lowest_block = -1;
	sector_t highest_block = 0;

	blkbits = inode->i_blkbits;
	blocks_per_page = PAGE_SIZE >> blkbits;

	/*
	 * Map all the blocks into the extent list.  This code doesn't try
	 * to be very smart.
	 */
	probe_block = 0;
	page_no = 0;
	last_block = i_size_read(inode) >> blkbits;
	while ((probe_block + blocks_per_page) <= last_block && page_no < max) {
		unsigned block_in_page;
		sector_t first_block;

		cond_resched();

		first_block = bmap(inode, probe_block);
		if (first_block == 0)
			goto bad_bmap;

		/*
		 * It must be PAGE_SIZE aligned on-disk
		 */
		if (first_block & (blocks_per_page - 1)) {
			probe_block++;
			goto reprobe;
		}

		for (block_in_page = 1; block_in_page < blocks_per_page;
					block_in_page++) {
			sector_t block;

			block = bmap(inode, probe_block + block_in_page);
			if (block == 0)
				goto bad_bmap;
			if (block != first_block + block_in_page) {
				/* Discontiguity */
				probe_block++;
				goto reprobe;
			}
		}

		first_block >>= (PAGE_SHIFT - blkbits);
		if (page_no) {	/* exclude the header page */
			if (first_block < lowest_block)
				lowest_block = first_block;
			if (first_block > highest_block)
				highest_block = first_block;
		}

		page_no++;
		probe_block += blocks_per_page;
reprobe:
		continue;
	}
	return 0;

bad_bmap:
	pr_err("swapon: swapfile has holes\n");
	return -EINVAL;
}

static int f2fs_swap_activate(struct swap_info_struct *sis, struct file *file,
				sector_t *span)
{
	struct inode *inode = file_inode(file);
	int ret;

	if (!S_ISREG(inode->i_mode))
		return -EINVAL;

	if (f2fs_readonly(F2FS_I_SB(inode)->sb))
		return -EROFS;

	ret = f2fs_convert_inline_inode(inode);
	if (ret)
		return ret;

	ret = check_swap_activate(file, sis->max);
	if (ret)
		return ret;

	set_inode_flag(inode, FI_PIN_FILE);
	f2fs_precache_extents(inode);
	f2fs_update_time(F2FS_I_SB(inode), REQ_TIME);
	return 0;
}

static void f2fs_swap_deactivate(struct file *file)
{
	struct inode *inode = file_inode(file);

	clear_inode_flag(inode, FI_PIN_FILE);
}
#else
static int f2fs_swap_activate(struct swap_info_struct *sis, struct file *file,
				sector_t *span)
{
	return -EOPNOTSUPP;
}

static void f2fs_swap_deactivate(struct file *file)
{
}
#endif

const struct address_space_operations f2fs_dblock_aops = {
	.readpage	= f2fs_read_data_page,
	.readpages	= f2fs_read_data_pages,
	.writepage	= f2fs_write_data_page,
	.writepages	= f2fs_write_data_pages,
	.write_begin	= f2fs_write_begin,
	.write_end	= f2fs_write_end,
	.set_page_dirty	= f2fs_set_data_page_dirty,
	.invalidatepage	= f2fs_invalidate_page,
	.releasepage	= f2fs_release_page,
	.direct_IO	= f2fs_direct_IO,
	.bmap		= f2fs_bmap,
	.swap_activate  = f2fs_swap_activate,
	.swap_deactivate = f2fs_swap_deactivate,
#ifdef CONFIG_MIGRATION
	.migratepage    = f2fs_migrate_page,
#endif
};

void f2fs_clear_page_cache_dirty_tag(struct page *page)
{
	struct address_space *mapping = page_mapping(page);
	unsigned long flags;

	xa_lock_irqsave(&mapping->i_pages, flags);
	__xa_clear_mark(&mapping->i_pages, page_index(page),
						PAGECACHE_TAG_DIRTY);
	xa_unlock_irqrestore(&mapping->i_pages, flags);
}

int __init f2fs_init_post_read_processing(void)
{
	bio_post_read_ctx_cache =
		kmem_cache_create("f2fs_bio_post_read_ctx",
				  sizeof(struct bio_post_read_ctx), 0, 0, NULL);
	if (!bio_post_read_ctx_cache)
		goto fail;
	bio_post_read_ctx_pool =
		mempool_create_slab_pool(NUM_PREALLOC_POST_READ_CTXS,
					 bio_post_read_ctx_cache);
	if (!bio_post_read_ctx_pool)
		goto fail_free_cache;
	return 0;

fail_free_cache:
	kmem_cache_destroy(bio_post_read_ctx_cache);
fail:
	return -ENOMEM;
}

void __exit f2fs_destroy_post_read_processing(void)
{
	mempool_destroy(bio_post_read_ctx_pool);
	kmem_cache_destroy(bio_post_read_ctx_cache);
}<|MERGE_RESOLUTION|>--- conflicted
+++ resolved
@@ -479,12 +479,8 @@
 			fio->encrypted_page : fio->page;
 
 	if (!f2fs_is_valid_blkaddr(fio->sbi, fio->new_blkaddr,
-<<<<<<< HEAD
-			__is_meta_io(fio) ? META_GENERIC : DATA_GENERIC))
-=======
 			fio->is_por ? META_POR : (__is_meta_io(fio) ?
 			META_GENERIC : DATA_GENERIC_ENHANCE)))
->>>>>>> f7688b48
 		return -EFSCORRUPTED;
 
 	trace_f2fs_submit_page_bio(page, fio);
@@ -497,18 +493,6 @@
 		bio_put(bio);
 		return -EFAULT;
 	}
-<<<<<<< HEAD
-
-	if (fio->io_wbc && !is_read_io(fio->op))
-		wbc_account_io(fio->io_wbc, page, PAGE_SIZE);
-
-	bio_set_op_attrs(bio, fio->op, fio->op_flags);
-
-	if (!is_read_io(fio->op))
-		inc_page_count(fio->sbi, WB_DATA_TYPE(fio->page));
-
-	__submit_bio(fio->sbi, bio, fio->type);
-=======
 
 	if (fio->io_wbc && !is_read_io(fio->op))
 		wbc_account_cgroup_owner(fio->io_wbc, page, PAGE_SIZE);
@@ -597,7 +581,6 @@
 	*fio->last_block = fio->new_blkaddr;
 	*fio->bio = bio;
 
->>>>>>> f7688b48
 	return 0;
 }
 
@@ -678,12 +661,8 @@
 	if (fio->in_list)
 		goto next;
 out:
-<<<<<<< HEAD
-	if (is_sbi_flag_set(sbi, SBI_IS_SHUTDOWN))
-=======
 	if (is_sbi_flag_set(sbi, SBI_IS_SHUTDOWN) ||
 				!f2fs_is_checkpoint_ready(sbi))
->>>>>>> f7688b48
 		__submit_merged_bio(io);
 	up_write(&io->io_rwsem);
 }
@@ -749,12 +728,8 @@
 		return -EFAULT;
 	}
 	ClearPageError(page);
-<<<<<<< HEAD
-	__submit_bio(F2FS_I_SB(inode), bio, DATA);
-=======
 	inc_page_count(sbi, F2FS_RD_DATA);
 	__submit_bio(sbi, bio, DATA);
->>>>>>> f7688b48
 	return 0;
 }
 
@@ -1249,11 +1224,7 @@
 	blkaddr = datablock_addr(dn.inode, dn.node_page, dn.ofs_in_node);
 
 	if (__is_valid_data_blkaddr(blkaddr) &&
-<<<<<<< HEAD
-		!f2fs_is_valid_blkaddr(sbi, blkaddr, DATA_GENERIC)) {
-=======
 		!f2fs_is_valid_blkaddr(sbi, blkaddr, DATA_GENERIC_ENHANCE)) {
->>>>>>> f7688b48
 		err = -EFSCORRUPTED;
 		goto sync_out;
 	}
@@ -1478,15 +1449,9 @@
 			struct buffer_head *bh_result, int create)
 {
 	return __get_data_block(inode, iblock, bh_result, create,
-<<<<<<< HEAD
-						F2FS_GET_BLOCK_DIO, NULL,
-						f2fs_rw_hint_to_seg_type(
-							inode->i_write_hint));
-=======
 				F2FS_GET_BLOCK_DIO, NULL,
 				f2fs_rw_hint_to_seg_type(inode->i_write_hint),
 				false);
->>>>>>> f7688b48
 }
 
 static int get_data_block_bmap(struct inode *inode, sector_t iblock,
@@ -1848,33 +1813,6 @@
 			zero_user_segment(page, 0, PAGE_SIZE);
 			unlock_page(page);
 		}
-<<<<<<< HEAD
-
-		/*
-		 * If the page is under writeback, we need to wait for
-		 * its completion to see the correct decrypted data.
-		 */
-		f2fs_wait_on_block_writeback(inode, block_nr);
-
-		if (bio_add_page(bio, page, blocksize, 0) < blocksize)
-			goto submit_and_realloc;
-
-		ClearPageError(page);
-		last_block_in_bio = block_nr;
-		goto next_page;
-set_error_page:
-		SetPageError(page);
-		zero_user_segment(page, 0, PAGE_SIZE);
-		unlock_page(page);
-		goto next_page;
-confused:
-		if (bio) {
-			__submit_bio(F2FS_I_SB(inode), bio, DATA);
-			bio = NULL;
-		}
-		unlock_page(page);
-=======
->>>>>>> f7688b48
 next_page:
 		if (pages)
 			put_page(page);
@@ -2054,11 +1992,7 @@
 		fio->old_blkaddr = ei.blk + page->index - ei.fofs;
 
 		if (!f2fs_is_valid_blkaddr(fio->sbi, fio->old_blkaddr,
-<<<<<<< HEAD
-							DATA_GENERIC))
-=======
 						DATA_GENERIC_ENHANCE))
->>>>>>> f7688b48
 			return -EFSCORRUPTED;
 
 		ipu_force = true;
@@ -2085,11 +2019,7 @@
 got_it:
 	if (__is_valid_data_blkaddr(fio->old_blkaddr) &&
 		!f2fs_is_valid_blkaddr(fio->sbi, fio->old_blkaddr,
-<<<<<<< HEAD
-							DATA_GENERIC)) {
-=======
 						DATA_GENERIC_ENHANCE)) {
->>>>>>> f7688b48
 		err = -EFSCORRUPTED;
 		goto out_writepage;
 	}
@@ -2749,11 +2679,7 @@
 		}
 	}
 
-<<<<<<< HEAD
-	f2fs_wait_on_page_writeback(page, DATA, false);
-=======
 	f2fs_wait_on_page_writeback(page, DATA, false, true);
->>>>>>> f7688b48
 
 	if (len == PAGE_SIZE || PageUptodate(page))
 		return 0;
@@ -2993,10 +2919,6 @@
 
 	clear_cold_data(page);
 
-<<<<<<< HEAD
-	/* This is atomic written page, keep Private */
-=======
->>>>>>> f7688b48
 	if (IS_ATOMIC_WRITTEN_PAGE(page))
 		return f2fs_drop_inmem_page(inode, page);
 
@@ -3014,12 +2936,7 @@
 		return 0;
 
 	clear_cold_data(page);
-<<<<<<< HEAD
-	set_page_private(page, 0);
-	ClearPagePrivate(page);
-=======
 	f2fs_clear_page_private(page);
->>>>>>> f7688b48
 	return 1;
 }
 
@@ -3031,11 +2948,8 @@
 
 	if (!PageUptodate(page))
 		SetPageUptodate(page);
-<<<<<<< HEAD
-=======
 	if (PageSwapCache(page))
 		return __set_page_dirty_nobuffers(page);
->>>>>>> f7688b48
 
 	if (f2fs_is_atomic_file(inode) && !f2fs_is_commit_atomic_write(inode)) {
 		if (!IS_ATOMIC_WRITTEN_PAGE(page)) {
