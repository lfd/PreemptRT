// SPDX-License-Identifier: GPL-2.0
/*
 * mma8452.c - Support for following Freescale / NXP 3-axis accelerometers:
 *
 * device name	digital output	7-bit I2C slave address (pin selectable)
 * ---------------------------------------------------------------------
 * MMA8451Q	14 bit		0x1c / 0x1d
 * MMA8452Q	12 bit		0x1c / 0x1d
 * MMA8453Q	10 bit		0x1c / 0x1d
 * MMA8652FC	12 bit		0x1d
 * MMA8653FC	10 bit		0x1d
 * FXLS8471Q	14 bit		0x1e / 0x1d / 0x1c / 0x1f
 *
 * Copyright 2015 Martin Kepplinger <martink@posteo.de>
 * Copyright 2014 Peter Meerwald <pmeerw@pmeerw.net>
 *
 *
 * TODO: orientation events
 */

#include <linux/module.h>
#include <linux/i2c.h>
#include <linux/iio/iio.h>
#include <linux/iio/sysfs.h>
#include <linux/iio/buffer.h>
#include <linux/iio/trigger.h>
#include <linux/iio/trigger_consumer.h>
#include <linux/iio/triggered_buffer.h>
#include <linux/iio/events.h>
#include <linux/delay.h>
#include <linux/of_device.h>
#include <linux/of_irq.h>
#include <linux/pm_runtime.h>
#include <linux/regulator/consumer.h>

#define MMA8452_STATUS				0x00
#define  MMA8452_STATUS_DRDY			(BIT(2) | BIT(1) | BIT(0))
#define MMA8452_OUT_X				0x01 /* MSB first */
#define MMA8452_OUT_Y				0x03
#define MMA8452_OUT_Z				0x05
#define MMA8452_INT_SRC				0x0c
#define MMA8452_WHO_AM_I			0x0d
#define MMA8452_DATA_CFG			0x0e
#define  MMA8452_DATA_CFG_FS_MASK		GENMASK(1, 0)
#define  MMA8452_DATA_CFG_FS_2G			0
#define  MMA8452_DATA_CFG_FS_4G			1
#define  MMA8452_DATA_CFG_FS_8G			2
#define  MMA8452_DATA_CFG_HPF_MASK		BIT(4)
#define MMA8452_HP_FILTER_CUTOFF		0x0f
#define  MMA8452_HP_FILTER_CUTOFF_SEL_MASK	GENMASK(1, 0)
#define MMA8452_FF_MT_CFG			0x15
#define  MMA8452_FF_MT_CFG_OAE			BIT(6)
#define  MMA8452_FF_MT_CFG_ELE			BIT(7)
#define MMA8452_FF_MT_SRC			0x16
#define  MMA8452_FF_MT_SRC_XHE			BIT(1)
#define  MMA8452_FF_MT_SRC_YHE			BIT(3)
#define  MMA8452_FF_MT_SRC_ZHE			BIT(5)
#define MMA8452_FF_MT_THS			0x17
#define  MMA8452_FF_MT_THS_MASK			0x7f
#define MMA8452_FF_MT_COUNT			0x18
#define MMA8452_FF_MT_CHAN_SHIFT		3
#define MMA8452_TRANSIENT_CFG			0x1d
#define  MMA8452_TRANSIENT_CFG_CHAN(chan)	BIT(chan + 1)
#define  MMA8452_TRANSIENT_CFG_HPF_BYP		BIT(0)
#define  MMA8452_TRANSIENT_CFG_ELE		BIT(4)
#define MMA8452_TRANSIENT_SRC			0x1e
#define  MMA8452_TRANSIENT_SRC_XTRANSE		BIT(1)
#define  MMA8452_TRANSIENT_SRC_YTRANSE		BIT(3)
#define  MMA8452_TRANSIENT_SRC_ZTRANSE		BIT(5)
#define MMA8452_TRANSIENT_THS			0x1f
#define  MMA8452_TRANSIENT_THS_MASK		GENMASK(6, 0)
#define MMA8452_TRANSIENT_COUNT			0x20
#define MMA8452_TRANSIENT_CHAN_SHIFT		1
#define MMA8452_CTRL_REG1			0x2a
#define  MMA8452_CTRL_ACTIVE			BIT(0)
#define  MMA8452_CTRL_DR_MASK			GENMASK(5, 3)
#define  MMA8452_CTRL_DR_SHIFT			3
#define  MMA8452_CTRL_DR_DEFAULT		0x4 /* 50 Hz sample frequency */
#define MMA8452_CTRL_REG2			0x2b
#define  MMA8452_CTRL_REG2_RST			BIT(6)
#define  MMA8452_CTRL_REG2_MODS_SHIFT		3
#define  MMA8452_CTRL_REG2_MODS_MASK		0x1b
#define MMA8452_CTRL_REG4			0x2d
#define MMA8452_CTRL_REG5			0x2e
#define MMA8452_OFF_X				0x2f
#define MMA8452_OFF_Y				0x30
#define MMA8452_OFF_Z				0x31

#define MMA8452_MAX_REG				0x31

#define  MMA8452_INT_DRDY			BIT(0)
#define  MMA8452_INT_FF_MT			BIT(2)
#define  MMA8452_INT_TRANS			BIT(5)

#define MMA8451_DEVICE_ID			0x1a
#define MMA8452_DEVICE_ID			0x2a
#define MMA8453_DEVICE_ID			0x3a
#define MMA8652_DEVICE_ID			0x4a
#define MMA8653_DEVICE_ID			0x5a
#define FXLS8471_DEVICE_ID			0x6a

#define MMA8452_AUTO_SUSPEND_DELAY_MS		2000

struct mma8452_data {
	struct i2c_client *client;
	struct mutex lock;
	struct iio_mount_matrix orientation;
	u8 ctrl_reg1;
	u8 data_cfg;
	const struct mma_chip_info *chip_info;
	int sleep_val;
	struct regulator *vdd_reg;
	struct regulator *vddio_reg;

	/* Ensure correct alignment of time stamp when present */
	struct {
		__be16 channels[3];
		s64 ts __aligned(8);
	} buffer;
};

 /**
  * struct mma8452_event_regs - chip specific data related to events
  * @ev_cfg:			event config register address
  * @ev_cfg_ele:			latch bit in event config register
  * @ev_cfg_chan_shift:		number of the bit to enable events in X
  *				direction; in event config register
  * @ev_src:			event source register address
  * @ev_ths:			event threshold register address
  * @ev_ths_mask:		mask for the threshold value
  * @ev_count:			event count (period) register address
  *
  * Since not all chips supported by the driver support comparing high pass
  * filtered data for events (interrupts), different interrupt sources are
  * used for different chips and the relevant registers are included here.
  */
struct mma8452_event_regs {
	u8 ev_cfg;
	u8 ev_cfg_ele;
	u8 ev_cfg_chan_shift;
	u8 ev_src;
	u8 ev_ths;
	u8 ev_ths_mask;
	u8 ev_count;
};

static const struct mma8452_event_regs ff_mt_ev_regs = {
	.ev_cfg = MMA8452_FF_MT_CFG,
	.ev_cfg_ele = MMA8452_FF_MT_CFG_ELE,
	.ev_cfg_chan_shift = MMA8452_FF_MT_CHAN_SHIFT,
	.ev_src = MMA8452_FF_MT_SRC,
	.ev_ths = MMA8452_FF_MT_THS,
	.ev_ths_mask = MMA8452_FF_MT_THS_MASK,
	.ev_count = MMA8452_FF_MT_COUNT
};

static const struct mma8452_event_regs trans_ev_regs = {
	.ev_cfg = MMA8452_TRANSIENT_CFG,
	.ev_cfg_ele = MMA8452_TRANSIENT_CFG_ELE,
	.ev_cfg_chan_shift = MMA8452_TRANSIENT_CHAN_SHIFT,
	.ev_src = MMA8452_TRANSIENT_SRC,
	.ev_ths = MMA8452_TRANSIENT_THS,
	.ev_ths_mask = MMA8452_TRANSIENT_THS_MASK,
	.ev_count = MMA8452_TRANSIENT_COUNT,
};

/**
 * struct mma_chip_info - chip specific data
 * @name:			part number of device reported via 'name' attr
 * @chip_id:			WHO_AM_I register's value
 * @channels:			struct iio_chan_spec matching the device's
 *				capabilities
 * @num_channels:		number of channels
 * @mma_scales:			scale factors for converting register values
 *				to m/s^2; 3 modes: 2g, 4g, 8g; 2 integers
 *				per mode: m/s^2 and micro m/s^2
 * @all_events:			all events supported by this chip
 * @enabled_events:		event flags enabled and handled by this driver
 */
struct mma_chip_info {
	const char *name;
	u8 chip_id;
	const struct iio_chan_spec *channels;
	int num_channels;
	const int mma_scales[3][2];
	int all_events;
	int enabled_events;
};

enum {
	idx_x,
	idx_y,
	idx_z,
	idx_ts,
};

static int mma8452_drdy(struct mma8452_data *data)
{
	int tries = 150;

	while (tries-- > 0) {
		int ret = i2c_smbus_read_byte_data(data->client,
			MMA8452_STATUS);
		if (ret < 0)
			return ret;
		if ((ret & MMA8452_STATUS_DRDY) == MMA8452_STATUS_DRDY)
			return 0;

		if (data->sleep_val <= 20)
			usleep_range(data->sleep_val * 250,
				     data->sleep_val * 500);
		else
			msleep(20);
	}

	dev_err(&data->client->dev, "data not ready\n");

	return -EIO;
}

static int mma8452_set_runtime_pm_state(struct i2c_client *client, bool on)
{
#ifdef CONFIG_PM
	int ret;

	if (on) {
		ret = pm_runtime_resume_and_get(&client->dev);
	} else {
		pm_runtime_mark_last_busy(&client->dev);
		ret = pm_runtime_put_autosuspend(&client->dev);
	}

	if (ret < 0) {
		dev_err(&client->dev,
			"failed to change power state to %d\n", on);

		return ret;
	}
#endif

	return 0;
}

static int mma8452_read(struct mma8452_data *data, __be16 buf[3])
{
	int ret = mma8452_drdy(data);

	if (ret < 0)
		return ret;

	ret = mma8452_set_runtime_pm_state(data->client, true);
	if (ret)
		return ret;

	ret = i2c_smbus_read_i2c_block_data(data->client, MMA8452_OUT_X,
					    3 * sizeof(__be16), (u8 *)buf);

	ret = mma8452_set_runtime_pm_state(data->client, false);

	return ret;
}

static ssize_t mma8452_show_int_plus_micros(char *buf, const int (*vals)[2],
					    int n)
{
	size_t len = 0;

	while (n-- > 0)
		len += scnprintf(buf + len, PAGE_SIZE - len, "%d.%06d ",
				 vals[n][0], vals[n][1]);

	/* replace trailing space by newline */
	buf[len - 1] = '\n';

	return len;
}

static int mma8452_get_int_plus_micros_index(const int (*vals)[2], int n,
					     int val, int val2)
{
	while (n-- > 0)
		if (val == vals[n][0] && val2 == vals[n][1])
			return n;

	return -EINVAL;
}

static unsigned int mma8452_get_odr_index(struct mma8452_data *data)
{
	return (data->ctrl_reg1 & MMA8452_CTRL_DR_MASK) >>
			MMA8452_CTRL_DR_SHIFT;
}

static const int mma8452_samp_freq[8][2] = {
	{800, 0}, {400, 0}, {200, 0}, {100, 0}, {50, 0}, {12, 500000},
	{6, 250000}, {1, 560000}
};

/* Datasheet table: step time "Relationship with the ODR" (sample frequency) */
static const unsigned int mma8452_time_step_us[4][8] = {
	{ 1250, 2500, 5000, 10000, 20000, 20000, 20000, 20000 },  /* normal */
	{ 1250, 2500, 5000, 10000, 20000, 80000, 80000, 80000 },  /* l p l n */
	{ 1250, 2500, 2500, 2500, 2500, 2500, 2500, 2500 },	  /* high res*/
	{ 1250, 2500, 5000, 10000, 20000, 80000, 160000, 160000 } /* l p */
};

/* Datasheet table "High-Pass Filter Cutoff Options" */
static const int mma8452_hp_filter_cutoff[4][8][4][2] = {
	{ /* normal */
	{ {16, 0}, {8, 0}, {4, 0}, {2, 0} },		/* 800 Hz sample */
	{ {16, 0}, {8, 0}, {4, 0}, {2, 0} },		/* 400 Hz sample */
	{ {8, 0}, {4, 0}, {2, 0}, {1, 0} },		/* 200 Hz sample */
	{ {4, 0}, {2, 0}, {1, 0}, {0, 500000} },	/* 100 Hz sample */
	{ {2, 0}, {1, 0}, {0, 500000}, {0, 250000} },	/* 50 Hz sample */
	{ {2, 0}, {1, 0}, {0, 500000}, {0, 250000} },	/* 12.5 Hz sample */
	{ {2, 0}, {1, 0}, {0, 500000}, {0, 250000} },	/* 6.25 Hz sample */
	{ {2, 0}, {1, 0}, {0, 500000}, {0, 250000} }	/* 1.56 Hz sample */
	},
	{ /* low noise low power */
	{ {16, 0}, {8, 0}, {4, 0}, {2, 0} },
	{ {16, 0}, {8, 0}, {4, 0}, {2, 0} },
	{ {8, 0}, {4, 0}, {2, 0}, {1, 0} },
	{ {4, 0}, {2, 0}, {1, 0}, {0, 500000} },
	{ {2, 0}, {1, 0}, {0, 500000}, {0, 250000} },
	{ {0, 500000}, {0, 250000}, {0, 125000}, {0, 063000} },
	{ {0, 500000}, {0, 250000}, {0, 125000}, {0, 063000} },
	{ {0, 500000}, {0, 250000}, {0, 125000}, {0, 063000} }
	},
	{ /* high resolution */
	{ {16, 0}, {8, 0}, {4, 0}, {2, 0} },
	{ {16, 0}, {8, 0}, {4, 0}, {2, 0} },
	{ {16, 0}, {8, 0}, {4, 0}, {2, 0} },
	{ {16, 0}, {8, 0}, {4, 0}, {2, 0} },
	{ {16, 0}, {8, 0}, {4, 0}, {2, 0} },
	{ {16, 0}, {8, 0}, {4, 0}, {2, 0} },
	{ {16, 0}, {8, 0}, {4, 0}, {2, 0} },
	{ {16, 0}, {8, 0}, {4, 0}, {2, 0} }
	},
	{ /* low power */
	{ {16, 0}, {8, 0}, {4, 0}, {2, 0} },
	{ {8, 0}, {4, 0}, {2, 0}, {1, 0} },
	{ {4, 0}, {2, 0}, {1, 0}, {0, 500000} },
	{ {2, 0}, {1, 0}, {0, 500000}, {0, 250000} },
	{ {1, 0}, {0, 500000}, {0, 250000}, {0, 125000} },
	{ {0, 250000}, {0, 125000}, {0, 063000}, {0, 031000} },
	{ {0, 250000}, {0, 125000}, {0, 063000}, {0, 031000} },
	{ {0, 250000}, {0, 125000}, {0, 063000}, {0, 031000} }
	}
};

/* Datasheet table "MODS Oversampling modes averaging values at each ODR" */
static const u16 mma8452_os_ratio[4][8] = {
	/* 800 Hz, 400 Hz, ... , 1.56 Hz */
	{ 2, 4, 4, 4, 4, 16, 32, 128 },		/* normal */
	{ 2, 4, 4, 4, 4, 4, 8, 32 },		/* low power low noise */
	{ 2, 4, 8, 16, 32, 128, 256, 1024 },	/* high resolution */
	{ 2, 2, 2, 2, 2, 2, 4, 16 }		/* low power */
};

static int mma8452_get_power_mode(struct mma8452_data *data)
{
	int reg;

	reg = i2c_smbus_read_byte_data(data->client,
				       MMA8452_CTRL_REG2);
	if (reg < 0)
		return reg;

	return ((reg & MMA8452_CTRL_REG2_MODS_MASK) >>
		MMA8452_CTRL_REG2_MODS_SHIFT);
}

static ssize_t mma8452_show_samp_freq_avail(struct device *dev,
					    struct device_attribute *attr,
					    char *buf)
{
	return mma8452_show_int_plus_micros(buf, mma8452_samp_freq,
					    ARRAY_SIZE(mma8452_samp_freq));
}

static ssize_t mma8452_show_scale_avail(struct device *dev,
					struct device_attribute *attr,
					char *buf)
{
	struct iio_dev *indio_dev = dev_to_iio_dev(dev);
	struct mma8452_data *data = iio_priv(indio_dev);

	return mma8452_show_int_plus_micros(buf, data->chip_info->mma_scales,
		ARRAY_SIZE(data->chip_info->mma_scales));
}

static ssize_t mma8452_show_hp_cutoff_avail(struct device *dev,
					    struct device_attribute *attr,
					    char *buf)
{
	struct iio_dev *indio_dev = dev_to_iio_dev(dev);
	struct mma8452_data *data = iio_priv(indio_dev);
	int i, j;

	i = mma8452_get_odr_index(data);
	j = mma8452_get_power_mode(data);
	if (j < 0)
		return j;

	return mma8452_show_int_plus_micros(buf, mma8452_hp_filter_cutoff[j][i],
		ARRAY_SIZE(mma8452_hp_filter_cutoff[0][0]));
}

static ssize_t mma8452_show_os_ratio_avail(struct device *dev,
					   struct device_attribute *attr,
					   char *buf)
{
	struct iio_dev *indio_dev = dev_to_iio_dev(dev);
	struct mma8452_data *data = iio_priv(indio_dev);
	int i = mma8452_get_odr_index(data);
	int j;
	u16 val = 0;
	size_t len = 0;

	for (j = 0; j < ARRAY_SIZE(mma8452_os_ratio); j++) {
		if (val == mma8452_os_ratio[j][i])
			continue;

		val = mma8452_os_ratio[j][i];

		len += scnprintf(buf + len, PAGE_SIZE - len, "%d ", val);
	}
	buf[len - 1] = '\n';

	return len;
}

static IIO_DEV_ATTR_SAMP_FREQ_AVAIL(mma8452_show_samp_freq_avail);
static IIO_DEVICE_ATTR(in_accel_scale_available, 0444,
		       mma8452_show_scale_avail, NULL, 0);
static IIO_DEVICE_ATTR(in_accel_filter_high_pass_3db_frequency_available,
		       0444, mma8452_show_hp_cutoff_avail, NULL, 0);
static IIO_DEVICE_ATTR(in_accel_oversampling_ratio_available, 0444,
		       mma8452_show_os_ratio_avail, NULL, 0);

static int mma8452_get_samp_freq_index(struct mma8452_data *data,
				       int val, int val2)
{
	return mma8452_get_int_plus_micros_index(mma8452_samp_freq,
						 ARRAY_SIZE(mma8452_samp_freq),
						 val, val2);
}

static int mma8452_get_scale_index(struct mma8452_data *data, int val, int val2)
{
	return mma8452_get_int_plus_micros_index(data->chip_info->mma_scales,
			ARRAY_SIZE(data->chip_info->mma_scales), val, val2);
}

static int mma8452_get_hp_filter_index(struct mma8452_data *data,
				       int val, int val2)
{
	int i, j;

	i = mma8452_get_odr_index(data);
	j = mma8452_get_power_mode(data);
	if (j < 0)
		return j;

	return mma8452_get_int_plus_micros_index(mma8452_hp_filter_cutoff[j][i],
		ARRAY_SIZE(mma8452_hp_filter_cutoff[0][0]), val, val2);
}

static int mma8452_read_hp_filter(struct mma8452_data *data, int *hz, int *uHz)
{
	int j, i, ret;

	ret = i2c_smbus_read_byte_data(data->client, MMA8452_HP_FILTER_CUTOFF);
	if (ret < 0)
		return ret;

	i = mma8452_get_odr_index(data);
	j = mma8452_get_power_mode(data);
	if (j < 0)
		return j;

	ret &= MMA8452_HP_FILTER_CUTOFF_SEL_MASK;
	*hz = mma8452_hp_filter_cutoff[j][i][ret][0];
	*uHz = mma8452_hp_filter_cutoff[j][i][ret][1];

	return 0;
}

static int mma8452_read_raw(struct iio_dev *indio_dev,
			    struct iio_chan_spec const *chan,
			    int *val, int *val2, long mask)
{
	struct mma8452_data *data = iio_priv(indio_dev);
	__be16 buffer[3];
	int i, ret;

	switch (mask) {
	case IIO_CHAN_INFO_RAW:
		ret = iio_device_claim_direct_mode(indio_dev);
		if (ret)
			return ret;

		mutex_lock(&data->lock);
		ret = mma8452_read(data, buffer);
		mutex_unlock(&data->lock);
		iio_device_release_direct_mode(indio_dev);
		if (ret < 0)
			return ret;

		*val = sign_extend32(be16_to_cpu(
			buffer[chan->scan_index]) >> chan->scan_type.shift,
			chan->scan_type.realbits - 1);

		return IIO_VAL_INT;
	case IIO_CHAN_INFO_SCALE:
		i = data->data_cfg & MMA8452_DATA_CFG_FS_MASK;
		*val = data->chip_info->mma_scales[i][0];
		*val2 = data->chip_info->mma_scales[i][1];

		return IIO_VAL_INT_PLUS_MICRO;
	case IIO_CHAN_INFO_SAMP_FREQ:
		i = mma8452_get_odr_index(data);
		*val = mma8452_samp_freq[i][0];
		*val2 = mma8452_samp_freq[i][1];

		return IIO_VAL_INT_PLUS_MICRO;
	case IIO_CHAN_INFO_CALIBBIAS:
		ret = i2c_smbus_read_byte_data(data->client,
					       MMA8452_OFF_X +
					       chan->scan_index);
		if (ret < 0)
			return ret;

		*val = sign_extend32(ret, 7);

		return IIO_VAL_INT;
	case IIO_CHAN_INFO_HIGH_PASS_FILTER_3DB_FREQUENCY:
		if (data->data_cfg & MMA8452_DATA_CFG_HPF_MASK) {
			ret = mma8452_read_hp_filter(data, val, val2);
			if (ret < 0)
				return ret;
		} else {
			*val = 0;
			*val2 = 0;
		}

		return IIO_VAL_INT_PLUS_MICRO;
	case IIO_CHAN_INFO_OVERSAMPLING_RATIO:
		ret = mma8452_get_power_mode(data);
		if (ret < 0)
			return ret;

		i = mma8452_get_odr_index(data);

		*val = mma8452_os_ratio[ret][i];
		return IIO_VAL_INT;
	}

	return -EINVAL;
}

static int mma8452_calculate_sleep(struct mma8452_data *data)
{
	int ret, i = mma8452_get_odr_index(data);

	if (mma8452_samp_freq[i][0] > 0)
		ret = 1000 / mma8452_samp_freq[i][0];
	else
		ret = 1000;

	return ret == 0 ? 1 : ret;
}

static int mma8452_standby(struct mma8452_data *data)
{
	return i2c_smbus_write_byte_data(data->client, MMA8452_CTRL_REG1,
					data->ctrl_reg1 & ~MMA8452_CTRL_ACTIVE);
}

static int mma8452_active(struct mma8452_data *data)
{
	return i2c_smbus_write_byte_data(data->client, MMA8452_CTRL_REG1,
					 data->ctrl_reg1);
}

/* returns >0 if active, 0 if in standby and <0 on error */
static int mma8452_is_active(struct mma8452_data *data)
{
	int reg;

	reg = i2c_smbus_read_byte_data(data->client, MMA8452_CTRL_REG1);
	if (reg < 0)
		return reg;

	return reg & MMA8452_CTRL_ACTIVE;
}

static int mma8452_change_config(struct mma8452_data *data, u8 reg, u8 val)
{
	int ret;
	int is_active;

	mutex_lock(&data->lock);

	is_active = mma8452_is_active(data);
	if (is_active < 0) {
		ret = is_active;
		goto fail;
	}

	/* config can only be changed when in standby */
	if (is_active > 0) {
		ret = mma8452_standby(data);
		if (ret < 0)
			goto fail;
	}

	ret = i2c_smbus_write_byte_data(data->client, reg, val);
	if (ret < 0)
		goto fail;

	if (is_active > 0) {
		ret = mma8452_active(data);
		if (ret < 0)
			goto fail;
	}

	ret = 0;
fail:
	mutex_unlock(&data->lock);

	return ret;
}

static int mma8452_set_power_mode(struct mma8452_data *data, u8 mode)
{
	int reg;

	reg = i2c_smbus_read_byte_data(data->client,
				       MMA8452_CTRL_REG2);
	if (reg < 0)
		return reg;

	reg &= ~MMA8452_CTRL_REG2_MODS_MASK;
	reg |= mode << MMA8452_CTRL_REG2_MODS_SHIFT;

	return mma8452_change_config(data, MMA8452_CTRL_REG2, reg);
}

/* returns >0 if in freefall mode, 0 if not or <0 if an error occurred */
static int mma8452_freefall_mode_enabled(struct mma8452_data *data)
{
	int val;

	val = i2c_smbus_read_byte_data(data->client, MMA8452_FF_MT_CFG);
	if (val < 0)
		return val;

	return !(val & MMA8452_FF_MT_CFG_OAE);
}

static int mma8452_set_freefall_mode(struct mma8452_data *data, bool state)
{
	int val;

	if ((state && mma8452_freefall_mode_enabled(data)) ||
	    (!state && !(mma8452_freefall_mode_enabled(data))))
		return 0;

	val = i2c_smbus_read_byte_data(data->client, MMA8452_FF_MT_CFG);
	if (val < 0)
		return val;

	if (state) {
		val |= BIT(idx_x + MMA8452_FF_MT_CHAN_SHIFT);
		val |= BIT(idx_y + MMA8452_FF_MT_CHAN_SHIFT);
		val |= BIT(idx_z + MMA8452_FF_MT_CHAN_SHIFT);
		val &= ~MMA8452_FF_MT_CFG_OAE;
	} else {
		val &= ~BIT(idx_x + MMA8452_FF_MT_CHAN_SHIFT);
		val &= ~BIT(idx_y + MMA8452_FF_MT_CHAN_SHIFT);
		val &= ~BIT(idx_z + MMA8452_FF_MT_CHAN_SHIFT);
		val |= MMA8452_FF_MT_CFG_OAE;
	}

	return mma8452_change_config(data, MMA8452_FF_MT_CFG, val);
}

static int mma8452_set_hp_filter_frequency(struct mma8452_data *data,
					   int val, int val2)
{
	int i, reg;

	i = mma8452_get_hp_filter_index(data, val, val2);
	if (i < 0)
		return i;

	reg = i2c_smbus_read_byte_data(data->client,
				       MMA8452_HP_FILTER_CUTOFF);
	if (reg < 0)
		return reg;

	reg &= ~MMA8452_HP_FILTER_CUTOFF_SEL_MASK;
	reg |= i;

	return mma8452_change_config(data, MMA8452_HP_FILTER_CUTOFF, reg);
}

static int mma8452_write_raw(struct iio_dev *indio_dev,
			     struct iio_chan_spec const *chan,
			     int val, int val2, long mask)
{
	struct mma8452_data *data = iio_priv(indio_dev);
	int i, ret;

	ret = iio_device_claim_direct_mode(indio_dev);
	if (ret)
		return ret;

	switch (mask) {
	case IIO_CHAN_INFO_SAMP_FREQ:
		i = mma8452_get_samp_freq_index(data, val, val2);
		if (i < 0) {
			ret = i;
			break;
		}
		data->ctrl_reg1 &= ~MMA8452_CTRL_DR_MASK;
		data->ctrl_reg1 |= i << MMA8452_CTRL_DR_SHIFT;

		data->sleep_val = mma8452_calculate_sleep(data);

		ret = mma8452_change_config(data, MMA8452_CTRL_REG1,
					    data->ctrl_reg1);
		break;
	case IIO_CHAN_INFO_SCALE:
		i = mma8452_get_scale_index(data, val, val2);
		if (i < 0) {
			ret = i;
			break;
		}

		data->data_cfg &= ~MMA8452_DATA_CFG_FS_MASK;
		data->data_cfg |= i;

		ret = mma8452_change_config(data, MMA8452_DATA_CFG,
					    data->data_cfg);
		break;
	case IIO_CHAN_INFO_CALIBBIAS:
		if (val < -128 || val > 127) {
			ret = -EINVAL;
			break;
		}

		ret = mma8452_change_config(data,
					    MMA8452_OFF_X + chan->scan_index,
					    val);
		break;

	case IIO_CHAN_INFO_HIGH_PASS_FILTER_3DB_FREQUENCY:
		if (val == 0 && val2 == 0) {
			data->data_cfg &= ~MMA8452_DATA_CFG_HPF_MASK;
		} else {
			data->data_cfg |= MMA8452_DATA_CFG_HPF_MASK;
			ret = mma8452_set_hp_filter_frequency(data, val, val2);
			if (ret < 0)
				break;
		}

		ret = mma8452_change_config(data, MMA8452_DATA_CFG,
					     data->data_cfg);
		break;

	case IIO_CHAN_INFO_OVERSAMPLING_RATIO:
		ret = mma8452_get_odr_index(data);

		for (i = 0; i < ARRAY_SIZE(mma8452_os_ratio); i++) {
			if (mma8452_os_ratio[i][ret] == val) {
				ret = mma8452_set_power_mode(data, i);
				break;
			}
		}
		break;
	default:
		ret = -EINVAL;
		break;
	}

	iio_device_release_direct_mode(indio_dev);
	return ret;
}

static int mma8452_get_event_regs(struct mma8452_data *data,
		const struct iio_chan_spec *chan, enum iio_event_direction dir,
		const struct mma8452_event_regs **ev_reg)
{
	if (!chan)
		return -EINVAL;

	switch (chan->type) {
	case IIO_ACCEL:
		switch (dir) {
		case IIO_EV_DIR_RISING:
			if ((data->chip_info->all_events
					& MMA8452_INT_TRANS) &&
				(data->chip_info->enabled_events
					& MMA8452_INT_TRANS))
				*ev_reg = &trans_ev_regs;
			else
				*ev_reg = &ff_mt_ev_regs;
			return 0;
		case IIO_EV_DIR_FALLING:
			*ev_reg = &ff_mt_ev_regs;
			return 0;
		default:
			return -EINVAL;
		}
	default:
		return -EINVAL;
	}
}

static int mma8452_read_event_value(struct iio_dev *indio_dev,
			       const struct iio_chan_spec *chan,
			       enum iio_event_type type,
			       enum iio_event_direction dir,
			       enum iio_event_info info,
			       int *val, int *val2)
{
	struct mma8452_data *data = iio_priv(indio_dev);
	int ret, us, power_mode;
	const struct mma8452_event_regs *ev_regs;

	ret = mma8452_get_event_regs(data, chan, dir, &ev_regs);
	if (ret)
		return ret;

	switch (info) {
	case IIO_EV_INFO_VALUE:
		ret = i2c_smbus_read_byte_data(data->client, ev_regs->ev_ths);
		if (ret < 0)
			return ret;

		*val = ret & ev_regs->ev_ths_mask;

		return IIO_VAL_INT;

	case IIO_EV_INFO_PERIOD:
		ret = i2c_smbus_read_byte_data(data->client, ev_regs->ev_count);
		if (ret < 0)
			return ret;

		power_mode = mma8452_get_power_mode(data);
		if (power_mode < 0)
			return power_mode;

		us = ret * mma8452_time_step_us[power_mode][
				mma8452_get_odr_index(data)];
		*val = us / USEC_PER_SEC;
		*val2 = us % USEC_PER_SEC;

		return IIO_VAL_INT_PLUS_MICRO;

	case IIO_EV_INFO_HIGH_PASS_FILTER_3DB:
		ret = i2c_smbus_read_byte_data(data->client,
					       MMA8452_TRANSIENT_CFG);
		if (ret < 0)
			return ret;

		if (ret & MMA8452_TRANSIENT_CFG_HPF_BYP) {
			*val = 0;
			*val2 = 0;
		} else {
			ret = mma8452_read_hp_filter(data, val, val2);
			if (ret < 0)
				return ret;
		}

		return IIO_VAL_INT_PLUS_MICRO;

	default:
		return -EINVAL;
	}
}

static int mma8452_write_event_value(struct iio_dev *indio_dev,
				const struct iio_chan_spec *chan,
				enum iio_event_type type,
				enum iio_event_direction dir,
				enum iio_event_info info,
				int val, int val2)
{
	struct mma8452_data *data = iio_priv(indio_dev);
	int ret, reg, steps;
	const struct mma8452_event_regs *ev_regs;

	ret = mma8452_get_event_regs(data, chan, dir, &ev_regs);
	if (ret)
		return ret;

	switch (info) {
	case IIO_EV_INFO_VALUE:
		if (val < 0 || val > ev_regs->ev_ths_mask)
			return -EINVAL;

		return mma8452_change_config(data, ev_regs->ev_ths, val);

	case IIO_EV_INFO_PERIOD:
		ret = mma8452_get_power_mode(data);
		if (ret < 0)
			return ret;

		steps = (val * USEC_PER_SEC + val2) /
				mma8452_time_step_us[ret][
					mma8452_get_odr_index(data)];

		if (steps < 0 || steps > 0xff)
			return -EINVAL;

		return mma8452_change_config(data, ev_regs->ev_count, steps);

	case IIO_EV_INFO_HIGH_PASS_FILTER_3DB:
		reg = i2c_smbus_read_byte_data(data->client,
					       MMA8452_TRANSIENT_CFG);
		if (reg < 0)
			return reg;

		if (val == 0 && val2 == 0) {
			reg |= MMA8452_TRANSIENT_CFG_HPF_BYP;
		} else {
			reg &= ~MMA8452_TRANSIENT_CFG_HPF_BYP;
			ret = mma8452_set_hp_filter_frequency(data, val, val2);
			if (ret < 0)
				return ret;
		}

		return mma8452_change_config(data, MMA8452_TRANSIENT_CFG, reg);

	default:
		return -EINVAL;
	}
}

static int mma8452_read_event_config(struct iio_dev *indio_dev,
				     const struct iio_chan_spec *chan,
				     enum iio_event_type type,
				     enum iio_event_direction dir)
{
	struct mma8452_data *data = iio_priv(indio_dev);
	int ret;
	const struct mma8452_event_regs *ev_regs;

	ret = mma8452_get_event_regs(data, chan, dir, &ev_regs);
	if (ret)
		return ret;

	switch (dir) {
	case IIO_EV_DIR_FALLING:
		return mma8452_freefall_mode_enabled(data);
	case IIO_EV_DIR_RISING:
		ret = i2c_smbus_read_byte_data(data->client,
				ev_regs->ev_cfg);
		if (ret < 0)
			return ret;

		return !!(ret & BIT(chan->scan_index +
				ev_regs->ev_cfg_chan_shift));
	default:
		return -EINVAL;
	}
}

static int mma8452_write_event_config(struct iio_dev *indio_dev,
				      const struct iio_chan_spec *chan,
				      enum iio_event_type type,
				      enum iio_event_direction dir,
				      int state)
{
	struct mma8452_data *data = iio_priv(indio_dev);
	int val, ret;
	const struct mma8452_event_regs *ev_regs;

	ret = mma8452_get_event_regs(data, chan, dir, &ev_regs);
	if (ret)
		return ret;

	ret = mma8452_set_runtime_pm_state(data->client, state);
	if (ret)
		return ret;

	switch (dir) {
	case IIO_EV_DIR_FALLING:
		return mma8452_set_freefall_mode(data, state);
	case IIO_EV_DIR_RISING:
		val = i2c_smbus_read_byte_data(data->client, ev_regs->ev_cfg);
		if (val < 0)
			return val;

		if (state) {
			if (mma8452_freefall_mode_enabled(data)) {
				val &= ~BIT(idx_x + ev_regs->ev_cfg_chan_shift);
				val &= ~BIT(idx_y + ev_regs->ev_cfg_chan_shift);
				val &= ~BIT(idx_z + ev_regs->ev_cfg_chan_shift);
				val |= MMA8452_FF_MT_CFG_OAE;
			}
			val |= BIT(chan->scan_index +
					ev_regs->ev_cfg_chan_shift);
		} else {
			if (mma8452_freefall_mode_enabled(data))
				return 0;

			val &= ~BIT(chan->scan_index +
					ev_regs->ev_cfg_chan_shift);
		}

		val |= ev_regs->ev_cfg_ele;

		return mma8452_change_config(data, ev_regs->ev_cfg, val);
	default:
		return -EINVAL;
	}
}

static void mma8452_transient_interrupt(struct iio_dev *indio_dev)
{
	struct mma8452_data *data = iio_priv(indio_dev);
	s64 ts = iio_get_time_ns(indio_dev);
	int src;

	src = i2c_smbus_read_byte_data(data->client, MMA8452_TRANSIENT_SRC);
	if (src < 0)
		return;

	if (src & MMA8452_TRANSIENT_SRC_XTRANSE)
		iio_push_event(indio_dev,
			       IIO_MOD_EVENT_CODE(IIO_ACCEL, 0, IIO_MOD_X,
						  IIO_EV_TYPE_MAG,
						  IIO_EV_DIR_RISING),
			       ts);

	if (src & MMA8452_TRANSIENT_SRC_YTRANSE)
		iio_push_event(indio_dev,
			       IIO_MOD_EVENT_CODE(IIO_ACCEL, 0, IIO_MOD_Y,
						  IIO_EV_TYPE_MAG,
						  IIO_EV_DIR_RISING),
			       ts);

	if (src & MMA8452_TRANSIENT_SRC_ZTRANSE)
		iio_push_event(indio_dev,
			       IIO_MOD_EVENT_CODE(IIO_ACCEL, 0, IIO_MOD_Z,
						  IIO_EV_TYPE_MAG,
						  IIO_EV_DIR_RISING),
			       ts);
}

static irqreturn_t mma8452_interrupt(int irq, void *p)
{
	struct iio_dev *indio_dev = p;
	struct mma8452_data *data = iio_priv(indio_dev);
	irqreturn_t ret = IRQ_NONE;
	int src;

	src = i2c_smbus_read_byte_data(data->client, MMA8452_INT_SRC);
	if (src < 0)
		return IRQ_NONE;

	if (!(src & (data->chip_info->enabled_events | MMA8452_INT_DRDY)))
		return IRQ_NONE;

	if (src & MMA8452_INT_DRDY) {
		iio_trigger_poll_chained(indio_dev->trig);
		ret = IRQ_HANDLED;
	}

	if (src & MMA8452_INT_FF_MT) {
		if (mma8452_freefall_mode_enabled(data)) {
			s64 ts = iio_get_time_ns(indio_dev);

			iio_push_event(indio_dev,
				       IIO_MOD_EVENT_CODE(IIO_ACCEL, 0,
							  IIO_MOD_X_AND_Y_AND_Z,
							  IIO_EV_TYPE_MAG,
							  IIO_EV_DIR_FALLING),
					ts);
		}
		ret = IRQ_HANDLED;
	}

	if (src & MMA8452_INT_TRANS) {
		mma8452_transient_interrupt(indio_dev);
		ret = IRQ_HANDLED;
	}

	return ret;
}

static irqreturn_t mma8452_trigger_handler(int irq, void *p)
{
	struct iio_poll_func *pf = p;
	struct iio_dev *indio_dev = pf->indio_dev;
	struct mma8452_data *data = iio_priv(indio_dev);
	int ret;

	ret = mma8452_read(data, data->buffer.channels);
	if (ret < 0)
		goto done;

	iio_push_to_buffers_with_timestamp(indio_dev, &data->buffer,
					   iio_get_time_ns(indio_dev));

done:
	iio_trigger_notify_done(indio_dev->trig);

	return IRQ_HANDLED;
}

static int mma8452_reg_access_dbg(struct iio_dev *indio_dev,
				  unsigned int reg, unsigned int writeval,
				  unsigned int *readval)
{
	int ret;
	struct mma8452_data *data = iio_priv(indio_dev);

	if (reg > MMA8452_MAX_REG)
		return -EINVAL;

	if (!readval)
		return mma8452_change_config(data, reg, writeval);

	ret = i2c_smbus_read_byte_data(data->client, reg);
	if (ret < 0)
		return ret;

	*readval = ret;

	return 0;
}

static const struct iio_event_spec mma8452_freefall_event[] = {
	{
		.type = IIO_EV_TYPE_MAG,
		.dir = IIO_EV_DIR_FALLING,
		.mask_separate = BIT(IIO_EV_INFO_ENABLE),
		.mask_shared_by_type = BIT(IIO_EV_INFO_VALUE) |
					BIT(IIO_EV_INFO_PERIOD) |
					BIT(IIO_EV_INFO_HIGH_PASS_FILTER_3DB)
	},
};

static const struct iio_event_spec mma8652_freefall_event[] = {
	{
		.type = IIO_EV_TYPE_MAG,
		.dir = IIO_EV_DIR_FALLING,
		.mask_separate = BIT(IIO_EV_INFO_ENABLE),
		.mask_shared_by_type = BIT(IIO_EV_INFO_VALUE) |
					BIT(IIO_EV_INFO_PERIOD)
	},
};

static const struct iio_event_spec mma8452_transient_event[] = {
	{
		.type = IIO_EV_TYPE_MAG,
		.dir = IIO_EV_DIR_RISING,
		.mask_separate = BIT(IIO_EV_INFO_ENABLE),
		.mask_shared_by_type = BIT(IIO_EV_INFO_VALUE) |
					BIT(IIO_EV_INFO_PERIOD) |
					BIT(IIO_EV_INFO_HIGH_PASS_FILTER_3DB)
	},
};

static const struct iio_event_spec mma8452_motion_event[] = {
	{
		.type = IIO_EV_TYPE_MAG,
		.dir = IIO_EV_DIR_RISING,
		.mask_separate = BIT(IIO_EV_INFO_ENABLE),
		.mask_shared_by_type = BIT(IIO_EV_INFO_VALUE) |
					BIT(IIO_EV_INFO_PERIOD)
	},
};

/*
 * Threshold is configured in fixed 8G/127 steps regardless of
 * currently selected scale for measurement.
 */
static IIO_CONST_ATTR_NAMED(accel_transient_scale, in_accel_scale, "0.617742");

static struct attribute *mma8452_event_attributes[] = {
	&iio_const_attr_accel_transient_scale.dev_attr.attr,
	NULL,
};

static const struct attribute_group mma8452_event_attribute_group = {
	.attrs = mma8452_event_attributes,
};

static const struct iio_mount_matrix *
mma8452_get_mount_matrix(const struct iio_dev *indio_dev,
			   const struct iio_chan_spec *chan)
{
	struct mma8452_data *data = iio_priv(indio_dev);

	return &data->orientation;
}

static const struct iio_chan_spec_ext_info mma8452_ext_info[] = {
	IIO_MOUNT_MATRIX(IIO_SHARED_BY_TYPE, mma8452_get_mount_matrix),
	{ }
};

#define MMA8452_FREEFALL_CHANNEL(modifier) { \
	.type = IIO_ACCEL, \
	.modified = 1, \
	.channel2 = modifier, \
	.scan_index = -1, \
	.event_spec = mma8452_freefall_event, \
	.num_event_specs = ARRAY_SIZE(mma8452_freefall_event), \
}

#define MMA8652_FREEFALL_CHANNEL(modifier) { \
	.type = IIO_ACCEL, \
	.modified = 1, \
	.channel2 = modifier, \
	.scan_index = -1, \
	.event_spec = mma8652_freefall_event, \
	.num_event_specs = ARRAY_SIZE(mma8652_freefall_event), \
}

#define MMA8452_CHANNEL(axis, idx, bits) { \
	.type = IIO_ACCEL, \
	.modified = 1, \
	.channel2 = IIO_MOD_##axis, \
	.info_mask_separate = BIT(IIO_CHAN_INFO_RAW) | \
			      BIT(IIO_CHAN_INFO_CALIBBIAS), \
	.info_mask_shared_by_type = BIT(IIO_CHAN_INFO_SAMP_FREQ) | \
			BIT(IIO_CHAN_INFO_SCALE) | \
			BIT(IIO_CHAN_INFO_HIGH_PASS_FILTER_3DB_FREQUENCY) | \
			BIT(IIO_CHAN_INFO_OVERSAMPLING_RATIO), \
	.scan_index = idx, \
	.scan_type = { \
		.sign = 's', \
		.realbits = (bits), \
		.storagebits = 16, \
		.shift = 16 - (bits), \
		.endianness = IIO_BE, \
	}, \
	.event_spec = mma8452_transient_event, \
	.num_event_specs = ARRAY_SIZE(mma8452_transient_event), \
	.ext_info = mma8452_ext_info, \
}

#define MMA8652_CHANNEL(axis, idx, bits) { \
	.type = IIO_ACCEL, \
	.modified = 1, \
	.channel2 = IIO_MOD_##axis, \
	.info_mask_separate = BIT(IIO_CHAN_INFO_RAW) | \
		BIT(IIO_CHAN_INFO_CALIBBIAS), \
	.info_mask_shared_by_type = BIT(IIO_CHAN_INFO_SAMP_FREQ) | \
		BIT(IIO_CHAN_INFO_SCALE) | \
		BIT(IIO_CHAN_INFO_OVERSAMPLING_RATIO), \
	.scan_index = idx, \
	.scan_type = { \
		.sign = 's', \
		.realbits = (bits), \
		.storagebits = 16, \
		.shift = 16 - (bits), \
		.endianness = IIO_BE, \
	}, \
	.event_spec = mma8452_motion_event, \
	.num_event_specs = ARRAY_SIZE(mma8452_motion_event), \
	.ext_info = mma8452_ext_info, \
}

static const struct iio_chan_spec mma8451_channels[] = {
	MMA8452_CHANNEL(X, idx_x, 14),
	MMA8452_CHANNEL(Y, idx_y, 14),
	MMA8452_CHANNEL(Z, idx_z, 14),
	IIO_CHAN_SOFT_TIMESTAMP(idx_ts),
	MMA8452_FREEFALL_CHANNEL(IIO_MOD_X_AND_Y_AND_Z),
};

static const struct iio_chan_spec mma8452_channels[] = {
	MMA8452_CHANNEL(X, idx_x, 12),
	MMA8452_CHANNEL(Y, idx_y, 12),
	MMA8452_CHANNEL(Z, idx_z, 12),
	IIO_CHAN_SOFT_TIMESTAMP(idx_ts),
	MMA8452_FREEFALL_CHANNEL(IIO_MOD_X_AND_Y_AND_Z),
};

static const struct iio_chan_spec mma8453_channels[] = {
	MMA8452_CHANNEL(X, idx_x, 10),
	MMA8452_CHANNEL(Y, idx_y, 10),
	MMA8452_CHANNEL(Z, idx_z, 10),
	IIO_CHAN_SOFT_TIMESTAMP(idx_ts),
	MMA8452_FREEFALL_CHANNEL(IIO_MOD_X_AND_Y_AND_Z),
};

static const struct iio_chan_spec mma8652_channels[] = {
	MMA8652_CHANNEL(X, idx_x, 12),
	MMA8652_CHANNEL(Y, idx_y, 12),
	MMA8652_CHANNEL(Z, idx_z, 12),
	IIO_CHAN_SOFT_TIMESTAMP(idx_ts),
	MMA8652_FREEFALL_CHANNEL(IIO_MOD_X_AND_Y_AND_Z),
};

static const struct iio_chan_spec mma8653_channels[] = {
	MMA8652_CHANNEL(X, idx_x, 10),
	MMA8652_CHANNEL(Y, idx_y, 10),
	MMA8652_CHANNEL(Z, idx_z, 10),
	IIO_CHAN_SOFT_TIMESTAMP(idx_ts),
	MMA8652_FREEFALL_CHANNEL(IIO_MOD_X_AND_Y_AND_Z),
};

enum {
	mma8451,
	mma8452,
	mma8453,
	mma8652,
	mma8653,
	fxls8471,
};

static const struct mma_chip_info mma_chip_info_table[] = {
	[mma8451] = {
		.name = "mma8451",
		.chip_id = MMA8451_DEVICE_ID,
		.channels = mma8451_channels,
		.num_channels = ARRAY_SIZE(mma8451_channels),
		/*
		 * Hardware has fullscale of -2G, -4G, -8G corresponding to
		 * raw value -8192 for 14 bit, -2048 for 12 bit or -512 for 10
		 * bit.
		 * The userspace interface uses m/s^2 and we declare micro units
		 * So scale factor for 12 bit here is given by:
		 *	g * N * 1000000 / 2048 for N = 2, 4, 8 and g=9.80665
		 */
		.mma_scales = { {0, 2394}, {0, 4788}, {0, 9577} },
		/*
		 * Although we enable the interrupt sources once and for
		 * all here the event detection itself is not enabled until
		 * userspace asks for it by mma8452_write_event_config()
		 */
		.all_events = MMA8452_INT_DRDY |
					MMA8452_INT_TRANS |
					MMA8452_INT_FF_MT,
		.enabled_events = MMA8452_INT_TRANS |
					MMA8452_INT_FF_MT,
	},
	[mma8452] = {
		.name = "mma8452",
		.chip_id = MMA8452_DEVICE_ID,
		.channels = mma8452_channels,
		.num_channels = ARRAY_SIZE(mma8452_channels),
		.mma_scales = { {0, 9577}, {0, 19154}, {0, 38307} },
		/*
		 * Although we enable the interrupt sources once and for
		 * all here the event detection itself is not enabled until
		 * userspace asks for it by mma8452_write_event_config()
		 */
		.all_events = MMA8452_INT_DRDY |
					MMA8452_INT_TRANS |
					MMA8452_INT_FF_MT,
		.enabled_events = MMA8452_INT_TRANS |
					MMA8452_INT_FF_MT,
	},
	[mma8453] = {
		.name = "mma8453",
		.chip_id = MMA8453_DEVICE_ID,
		.channels = mma8453_channels,
		.num_channels = ARRAY_SIZE(mma8453_channels),
		.mma_scales = { {0, 38307}, {0, 76614}, {0, 153228} },
		/*
		 * Although we enable the interrupt sources once and for
		 * all here the event detection itself is not enabled until
		 * userspace asks for it by mma8452_write_event_config()
		 */
		.all_events = MMA8452_INT_DRDY |
					MMA8452_INT_TRANS |
					MMA8452_INT_FF_MT,
		.enabled_events = MMA8452_INT_TRANS |
					MMA8452_INT_FF_MT,
	},
	[mma8652] = {
		.name = "mma8652",
		.chip_id = MMA8652_DEVICE_ID,
		.channels = mma8652_channels,
		.num_channels = ARRAY_SIZE(mma8652_channels),
		.mma_scales = { {0, 9577}, {0, 19154}, {0, 38307} },
		.all_events = MMA8452_INT_DRDY |
					MMA8452_INT_FF_MT,
		.enabled_events = MMA8452_INT_FF_MT,
	},
	[mma8653] = {
		.name = "mma8653",
		.chip_id = MMA8653_DEVICE_ID,
		.channels = mma8653_channels,
		.num_channels = ARRAY_SIZE(mma8653_channels),
		.mma_scales = { {0, 38307}, {0, 76614}, {0, 153228} },
		/*
		 * Although we enable the interrupt sources once and for
		 * all here the event detection itself is not enabled until
		 * userspace asks for it by mma8452_write_event_config()
		 */
		.all_events = MMA8452_INT_DRDY |
					MMA8452_INT_FF_MT,
		.enabled_events = MMA8452_INT_FF_MT,
	},
	[fxls8471] = {
		.name = "fxls8471",
		.chip_id = FXLS8471_DEVICE_ID,
		.channels = mma8451_channels,
		.num_channels = ARRAY_SIZE(mma8451_channels),
		.mma_scales = { {0, 2394}, {0, 4788}, {0, 9577} },
		/*
		 * Although we enable the interrupt sources once and for
		 * all here the event detection itself is not enabled until
		 * userspace asks for it by mma8452_write_event_config()
		 */
		.all_events = MMA8452_INT_DRDY |
					MMA8452_INT_TRANS |
					MMA8452_INT_FF_MT,
		.enabled_events = MMA8452_INT_TRANS |
					MMA8452_INT_FF_MT,
	},
};

static struct attribute *mma8452_attributes[] = {
	&iio_dev_attr_sampling_frequency_available.dev_attr.attr,
	&iio_dev_attr_in_accel_scale_available.dev_attr.attr,
	&iio_dev_attr_in_accel_filter_high_pass_3db_frequency_available.dev_attr.attr,
	&iio_dev_attr_in_accel_oversampling_ratio_available.dev_attr.attr,
	NULL
};

static const struct attribute_group mma8452_group = {
	.attrs = mma8452_attributes,
};

static const struct iio_info mma8452_info = {
	.attrs = &mma8452_group,
	.read_raw = &mma8452_read_raw,
	.write_raw = &mma8452_write_raw,
	.event_attrs = &mma8452_event_attribute_group,
	.read_event_value = &mma8452_read_event_value,
	.write_event_value = &mma8452_write_event_value,
	.read_event_config = &mma8452_read_event_config,
	.write_event_config = &mma8452_write_event_config,
	.debugfs_reg_access = &mma8452_reg_access_dbg,
};

static const unsigned long mma8452_scan_masks[] = {0x7, 0};

static int mma8452_data_rdy_trigger_set_state(struct iio_trigger *trig,
					      bool state)
{
	struct iio_dev *indio_dev = iio_trigger_get_drvdata(trig);
	struct mma8452_data *data = iio_priv(indio_dev);
	int reg, ret;

	ret = mma8452_set_runtime_pm_state(data->client, state);
	if (ret)
		return ret;

	reg = i2c_smbus_read_byte_data(data->client, MMA8452_CTRL_REG4);
	if (reg < 0)
		return reg;

	if (state)
		reg |= MMA8452_INT_DRDY;
	else
		reg &= ~MMA8452_INT_DRDY;

	return mma8452_change_config(data, MMA8452_CTRL_REG4, reg);
}

static const struct iio_trigger_ops mma8452_trigger_ops = {
	.set_trigger_state = mma8452_data_rdy_trigger_set_state,
	.validate_device = iio_trigger_validate_own_device,
};

static int mma8452_trigger_setup(struct iio_dev *indio_dev)
{
	struct mma8452_data *data = iio_priv(indio_dev);
	struct iio_trigger *trig;
	int ret;

	trig = devm_iio_trigger_alloc(&data->client->dev, "%s-dev%d",
				      indio_dev->name,
				      iio_device_id(indio_dev));
	if (!trig)
		return -ENOMEM;

	trig->ops = &mma8452_trigger_ops;
	iio_trigger_set_drvdata(trig, indio_dev);

	ret = iio_trigger_register(trig);
	if (ret)
		return ret;

	indio_dev->trig = iio_trigger_get(trig);

	return 0;
}

static void mma8452_trigger_cleanup(struct iio_dev *indio_dev)
{
	if (indio_dev->trig)
		iio_trigger_unregister(indio_dev->trig);
}

static int mma8452_reset(struct i2c_client *client)
{
	int i;
	int ret;

	/*
	 * Find on fxls8471, after config reset bit, it reset immediately,
	 * and will not give ACK, so here do not check the return value.
	 * The following code will read the reset register, and check whether
	 * this reset works.
	 */
	i2c_smbus_write_byte_data(client, MMA8452_CTRL_REG2,
					MMA8452_CTRL_REG2_RST);

	for (i = 0; i < 10; i++) {
		usleep_range(100, 200);
		ret = i2c_smbus_read_byte_data(client, MMA8452_CTRL_REG2);
		if (ret == -EIO)
			continue; /* I2C comm reset */
		if (ret < 0)
			return ret;
		if (!(ret & MMA8452_CTRL_REG2_RST))
			return 0;
	}

	return -ETIMEDOUT;
}

static const struct of_device_id mma8452_dt_ids[] = {
	{ .compatible = "fsl,mma8451", .data = &mma_chip_info_table[mma8451] },
	{ .compatible = "fsl,mma8452", .data = &mma_chip_info_table[mma8452] },
	{ .compatible = "fsl,mma8453", .data = &mma_chip_info_table[mma8453] },
	{ .compatible = "fsl,mma8652", .data = &mma_chip_info_table[mma8652] },
	{ .compatible = "fsl,mma8653", .data = &mma_chip_info_table[mma8653] },
	{ .compatible = "fsl,fxls8471", .data = &mma_chip_info_table[fxls8471] },
	{ }
};
MODULE_DEVICE_TABLE(of, mma8452_dt_ids);

static int mma8452_probe(struct i2c_client *client,
			 const struct i2c_device_id *id)
{
	struct mma8452_data *data;
	struct iio_dev *indio_dev;
	int ret;

	indio_dev = devm_iio_device_alloc(&client->dev, sizeof(*data));
	if (!indio_dev)
		return -ENOMEM;

	data = iio_priv(indio_dev);
	data->client = client;
	mutex_init(&data->lock);

	data->chip_info = device_get_match_data(&client->dev);
	if (!data->chip_info) {
		if (id) {
			data->chip_info = &mma_chip_info_table[id->driver_data];
		} else {
			dev_err(&client->dev, "unknown device model\n");
			return -ENODEV;
		}
	}
<<<<<<< HEAD
=======

	ret = iio_read_mount_matrix(&client->dev, &data->orientation);
	if (ret)
		return ret;
>>>>>>> d60c95ef

	data->vdd_reg = devm_regulator_get(&client->dev, "vdd");
	if (IS_ERR(data->vdd_reg))
		return dev_err_probe(&client->dev, PTR_ERR(data->vdd_reg),
				     "failed to get VDD regulator!\n");

	data->vddio_reg = devm_regulator_get(&client->dev, "vddio");
	if (IS_ERR(data->vddio_reg))
		return dev_err_probe(&client->dev, PTR_ERR(data->vddio_reg),
				     "failed to get VDDIO regulator!\n");

	ret = regulator_enable(data->vdd_reg);
	if (ret) {
		dev_err(&client->dev, "failed to enable VDD regulator!\n");
		return ret;
	}

	ret = regulator_enable(data->vddio_reg);
	if (ret) {
		dev_err(&client->dev, "failed to enable VDDIO regulator!\n");
		goto disable_regulator_vdd;
	}

	ret = i2c_smbus_read_byte_data(client, MMA8452_WHO_AM_I);
	if (ret < 0)
		goto disable_regulators;

	switch (ret) {
	case MMA8451_DEVICE_ID:
	case MMA8452_DEVICE_ID:
	case MMA8453_DEVICE_ID:
	case MMA8652_DEVICE_ID:
	case MMA8653_DEVICE_ID:
	case FXLS8471_DEVICE_ID:
		if (ret == data->chip_info->chip_id)
			break;
		fallthrough;
	default:
		ret = -ENODEV;
		goto disable_regulators;
	}

	dev_info(&client->dev, "registering %s accelerometer; ID 0x%x\n",
		 data->chip_info->name, data->chip_info->chip_id);

	i2c_set_clientdata(client, indio_dev);
	indio_dev->info = &mma8452_info;
	indio_dev->name = data->chip_info->name;
	indio_dev->modes = INDIO_DIRECT_MODE;
	indio_dev->channels = data->chip_info->channels;
	indio_dev->num_channels = data->chip_info->num_channels;
	indio_dev->available_scan_masks = mma8452_scan_masks;

	ret = mma8452_reset(client);
	if (ret < 0)
		goto disable_regulators;

	data->data_cfg = MMA8452_DATA_CFG_FS_2G;
	ret = i2c_smbus_write_byte_data(client, MMA8452_DATA_CFG,
					data->data_cfg);
	if (ret < 0)
		goto disable_regulators;

	/*
	 * By default set transient threshold to max to avoid events if
	 * enabling without configuring threshold.
	 */
	ret = i2c_smbus_write_byte_data(client, MMA8452_TRANSIENT_THS,
					MMA8452_TRANSIENT_THS_MASK);
	if (ret < 0)
		goto disable_regulators;

	if (client->irq) {
		int irq2;

		irq2 = of_irq_get_byname(client->dev.of_node, "INT2");

		if (irq2 == client->irq) {
			dev_dbg(&client->dev, "using interrupt line INT2\n");
		} else {
			ret = i2c_smbus_write_byte_data(client,
						MMA8452_CTRL_REG5,
						data->chip_info->all_events);
			if (ret < 0)
				goto disable_regulators;

			dev_dbg(&client->dev, "using interrupt line INT1\n");
		}

		ret = i2c_smbus_write_byte_data(client,
					MMA8452_CTRL_REG4,
					data->chip_info->enabled_events);
		if (ret < 0)
			goto disable_regulators;

		ret = mma8452_trigger_setup(indio_dev);
		if (ret < 0)
			goto disable_regulators;
	}

	data->ctrl_reg1 = MMA8452_CTRL_ACTIVE |
			  (MMA8452_CTRL_DR_DEFAULT << MMA8452_CTRL_DR_SHIFT);

	data->sleep_val = mma8452_calculate_sleep(data);

	ret = i2c_smbus_write_byte_data(client, MMA8452_CTRL_REG1,
					data->ctrl_reg1);
	if (ret < 0)
		goto trigger_cleanup;

	ret = iio_triggered_buffer_setup(indio_dev, NULL,
					 mma8452_trigger_handler, NULL);
	if (ret < 0)
		goto trigger_cleanup;

	if (client->irq) {
		ret = devm_request_threaded_irq(&client->dev,
						client->irq,
						NULL, mma8452_interrupt,
						IRQF_TRIGGER_LOW | IRQF_ONESHOT,
						client->name, indio_dev);
		if (ret)
			goto buffer_cleanup;
	}

	ret = pm_runtime_set_active(&client->dev);
	if (ret < 0)
		goto buffer_cleanup;

	pm_runtime_enable(&client->dev);
	pm_runtime_set_autosuspend_delay(&client->dev,
					 MMA8452_AUTO_SUSPEND_DELAY_MS);
	pm_runtime_use_autosuspend(&client->dev);

	ret = iio_device_register(indio_dev);
	if (ret < 0)
		goto buffer_cleanup;

	ret = mma8452_set_freefall_mode(data, false);
	if (ret < 0)
		goto unregister_device;

	return 0;

unregister_device:
	iio_device_unregister(indio_dev);

buffer_cleanup:
	iio_triggered_buffer_cleanup(indio_dev);

trigger_cleanup:
	mma8452_trigger_cleanup(indio_dev);

disable_regulators:
	regulator_disable(data->vddio_reg);

disable_regulator_vdd:
	regulator_disable(data->vdd_reg);

	return ret;
}

static void mma8452_remove(struct i2c_client *client)
{
	struct iio_dev *indio_dev = i2c_get_clientdata(client);
	struct mma8452_data *data = iio_priv(indio_dev);

	iio_device_unregister(indio_dev);

	pm_runtime_disable(&client->dev);
	pm_runtime_set_suspended(&client->dev);

	iio_triggered_buffer_cleanup(indio_dev);
	mma8452_trigger_cleanup(indio_dev);
	mma8452_standby(iio_priv(indio_dev));

	regulator_disable(data->vddio_reg);
	regulator_disable(data->vdd_reg);
}

#ifdef CONFIG_PM
static int mma8452_runtime_suspend(struct device *dev)
{
	struct iio_dev *indio_dev = i2c_get_clientdata(to_i2c_client(dev));
	struct mma8452_data *data = iio_priv(indio_dev);
	int ret;

	mutex_lock(&data->lock);
	ret = mma8452_standby(data);
	mutex_unlock(&data->lock);
	if (ret < 0) {
		dev_err(&data->client->dev, "powering off device failed\n");
		return -EAGAIN;
	}

	ret = regulator_disable(data->vddio_reg);
	if (ret) {
		dev_err(dev, "failed to disable VDDIO regulator\n");
		return ret;
	}

	ret = regulator_disable(data->vdd_reg);
	if (ret) {
		dev_err(dev, "failed to disable VDD regulator\n");
		return ret;
	}

	return 0;
}

static int mma8452_runtime_resume(struct device *dev)
{
	struct iio_dev *indio_dev = i2c_get_clientdata(to_i2c_client(dev));
	struct mma8452_data *data = iio_priv(indio_dev);
	int ret, sleep_val;

	ret = regulator_enable(data->vdd_reg);
	if (ret) {
		dev_err(dev, "failed to enable VDD regulator\n");
		return ret;
	}

	ret = regulator_enable(data->vddio_reg);
	if (ret) {
		dev_err(dev, "failed to enable VDDIO regulator\n");
		regulator_disable(data->vdd_reg);
		return ret;
	}

	ret = mma8452_active(data);
	if (ret < 0)
		goto runtime_resume_failed;

	ret = mma8452_get_odr_index(data);
	sleep_val = 1000 / mma8452_samp_freq[ret][0];
	if (sleep_val < 20)
		usleep_range(sleep_val * 1000, 20000);
	else
		msleep_interruptible(sleep_val);

	return 0;

runtime_resume_failed:
	regulator_disable(data->vddio_reg);
	regulator_disable(data->vdd_reg);

	return ret;
}
#endif

static const struct dev_pm_ops mma8452_pm_ops = {
	SET_SYSTEM_SLEEP_PM_OPS(pm_runtime_force_suspend, pm_runtime_force_resume)
	SET_RUNTIME_PM_OPS(mma8452_runtime_suspend,
			   mma8452_runtime_resume, NULL)
};

static const struct i2c_device_id mma8452_id[] = {
	{ "mma8451", mma8451 },
	{ "mma8452", mma8452 },
	{ "mma8453", mma8453 },
	{ "mma8652", mma8652 },
	{ "mma8653", mma8653 },
	{ "fxls8471", fxls8471 },
	{ }
};
MODULE_DEVICE_TABLE(i2c, mma8452_id);

static struct i2c_driver mma8452_driver = {
	.driver = {
		.name	= "mma8452",
		.of_match_table = mma8452_dt_ids,
		.pm	= &mma8452_pm_ops,
	},
	.probe = mma8452_probe,
	.remove = mma8452_remove,
	.id_table = mma8452_id,
};
module_i2c_driver(mma8452_driver);

MODULE_AUTHOR("Peter Meerwald <pmeerw@pmeerw.net>");
MODULE_DESCRIPTION("Freescale / NXP MMA8452 accelerometer driver");
MODULE_LICENSE("GPL");<|MERGE_RESOLUTION|>--- conflicted
+++ resolved
@@ -1569,13 +1569,10 @@
 			return -ENODEV;
 		}
 	}
-<<<<<<< HEAD
-=======
 
 	ret = iio_read_mount_matrix(&client->dev, &data->orientation);
 	if (ret)
 		return ret;
->>>>>>> d60c95ef
 
 	data->vdd_reg = devm_regulator_get(&client->dev, "vdd");
 	if (IS_ERR(data->vdd_reg))
