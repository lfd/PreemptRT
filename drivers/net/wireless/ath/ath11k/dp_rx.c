--- conflicted
+++ resolved
@@ -2582,11 +2582,7 @@
 static void ath11k_dp_rx_process_received_packets(struct ath11k_base *ab,
 						  struct napi_struct *napi,
 						  struct sk_buff_head *msdu_list,
-<<<<<<< HEAD
-						  int *quota, int mac_id)
-=======
 						  int mac_id)
->>>>>>> 77b5472d
 {
 	struct sk_buff *msdu;
 	struct ath11k *ar;
@@ -2596,20 +2592,6 @@
 	if (skb_queue_empty(msdu_list))
 		return;
 
-<<<<<<< HEAD
-	rcu_read_lock();
-
-	ar = ab->pdevs[mac_id].ar;
-	if (!rcu_dereference(ab->pdevs_active[mac_id])) {
-		__skb_queue_purge(msdu_list);
-		rcu_read_unlock();
-		return;
-	}
-
-	if (test_bit(ATH11K_CAC_RUNNING, &ar->dev_flags)) {
-		__skb_queue_purge(msdu_list);
-		rcu_read_unlock();
-=======
 	if (unlikely(!rcu_access_pointer(ab->pdevs_active[mac_id]))) {
 		__skb_queue_purge(msdu_list);
 		return;
@@ -2618,7 +2600,6 @@
 	ar = ab->pdevs[mac_id].ar;
 	if (unlikely(test_bit(ATH11K_CAC_RUNNING, &ar->dev_flags))) {
 		__skb_queue_purge(msdu_list);
->>>>>>> 77b5472d
 		return;
 	}
 
@@ -2696,13 +2677,8 @@
 
 		push_reason = FIELD_GET(HAL_REO_DEST_RING_INFO0_PUSH_REASON,
 					desc->info0);
-<<<<<<< HEAD
-		if (push_reason !=
-		    HAL_REO_DEST_RING_PUSH_REASON_ROUTING_INSTRUCTION) {
-=======
 		if (unlikely(push_reason !=
 			     HAL_REO_DEST_RING_PUSH_REASON_ROUTING_INSTRUCTION)) {
->>>>>>> 77b5472d
 			dev_kfree_skb_any(msdu);
 			ab->soc_stats.hal_reo_error[dp->reo_dst_ring[ring_id].ring_id]++;
 			continue;
@@ -2757,12 +2733,7 @@
 		if (!num_buffs_reaped[i])
 			continue;
 
-<<<<<<< HEAD
-		ath11k_dp_rx_process_received_packets(ab, napi, &msdu_list[i],
-						      &quota, i);
-=======
 		ath11k_dp_rx_process_received_packets(ab, napi, &msdu_list[i], i);
->>>>>>> 77b5472d
 
 		ar = ab->pdevs[i].ar;
 		rx_ring = &ar->dp.rx_refill_buf_ring;
