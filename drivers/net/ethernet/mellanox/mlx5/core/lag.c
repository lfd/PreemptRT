/*
 * Copyright (c) 2016, Mellanox Technologies. All rights reserved.
 *
 * This software is available to you under a choice of one of two
 * licenses.  You may choose to be licensed under the terms of the GNU
 * General Public License (GPL) Version 2, available from the file
 * COPYING in the main directory of this source tree, or the
 * OpenIB.org BSD license below:
 *
 *     Redistribution and use in source and binary forms, with or
 *     without modification, are permitted provided that the following
 *     conditions are met:
 *
 *      - Redistributions of source code must retain the above
 *        copyright notice, this list of conditions and the following
 *        disclaimer.
 *
 *      - Redistributions in binary form must reproduce the above
 *        copyright notice, this list of conditions and the following
 *        disclaimer in the documentation and/or other materials
 *        provided with the distribution.
 *
 * THE SOFTWARE IS PROVIDED "AS IS", WITHOUT WARRANTY OF ANY KIND,
 * EXPRESS OR IMPLIED, INCLUDING BUT NOT LIMITED TO THE WARRANTIES OF
 * MERCHANTABILITY, FITNESS FOR A PARTICULAR PURPOSE AND
 * NONINFRINGEMENT. IN NO EVENT SHALL THE AUTHORS OR COPYRIGHT HOLDERS
 * BE LIABLE FOR ANY CLAIM, DAMAGES OR OTHER LIABILITY, WHETHER IN AN
 * ACTION OF CONTRACT, TORT OR OTHERWISE, ARISING FROM, OUT OF OR IN
 * CONNECTION WITH THE SOFTWARE OR THE USE OR OTHER DEALINGS IN THE
 * SOFTWARE.
 */

#include <linux/netdevice.h>
#include <linux/mlx5/driver.h>
#include <linux/mlx5/eswitch.h>
#include <linux/mlx5/vport.h>
#include "lib/devcom.h"
#include "mlx5_core.h"
#include "eswitch.h"
#include "lag.h"
#include "lag_mp.h"

/* General purpose, use for short periods of time.
 * Beware of lock dependencies (preferably, no locks should be acquired
 * under it).
 */
static DEFINE_SPINLOCK(lag_lock);

static int mlx5_cmd_create_lag(struct mlx5_core_dev *dev, u8 remap_port1,
			       u8 remap_port2, bool shared_fdb)
{
	u32 in[MLX5_ST_SZ_DW(create_lag_in)] = {};
	void *lag_ctx = MLX5_ADDR_OF(create_lag_in, in, ctx);

	MLX5_SET(create_lag_in, in, opcode, MLX5_CMD_OP_CREATE_LAG);

	MLX5_SET(lagc, lag_ctx, tx_remap_affinity_1, remap_port1);
	MLX5_SET(lagc, lag_ctx, tx_remap_affinity_2, remap_port2);
	MLX5_SET(lagc, lag_ctx, fdb_selection_mode, shared_fdb);

	return mlx5_cmd_exec_in(dev, create_lag, in);
}

static int mlx5_cmd_modify_lag(struct mlx5_core_dev *dev, u8 remap_port1,
			       u8 remap_port2)
{
	u32 in[MLX5_ST_SZ_DW(modify_lag_in)] = {};
	void *lag_ctx = MLX5_ADDR_OF(modify_lag_in, in, ctx);

	MLX5_SET(modify_lag_in, in, opcode, MLX5_CMD_OP_MODIFY_LAG);
	MLX5_SET(modify_lag_in, in, field_select, 0x1);

	MLX5_SET(lagc, lag_ctx, tx_remap_affinity_1, remap_port1);
	MLX5_SET(lagc, lag_ctx, tx_remap_affinity_2, remap_port2);

	return mlx5_cmd_exec_in(dev, modify_lag, in);
}

int mlx5_cmd_create_vport_lag(struct mlx5_core_dev *dev)
{
	u32 in[MLX5_ST_SZ_DW(create_vport_lag_in)] = {};

	MLX5_SET(create_vport_lag_in, in, opcode, MLX5_CMD_OP_CREATE_VPORT_LAG);

	return mlx5_cmd_exec_in(dev, create_vport_lag, in);
}
EXPORT_SYMBOL(mlx5_cmd_create_vport_lag);

int mlx5_cmd_destroy_vport_lag(struct mlx5_core_dev *dev)
{
	u32 in[MLX5_ST_SZ_DW(destroy_vport_lag_in)] = {};

	MLX5_SET(destroy_vport_lag_in, in, opcode, MLX5_CMD_OP_DESTROY_VPORT_LAG);

	return mlx5_cmd_exec_in(dev, destroy_vport_lag, in);
}
EXPORT_SYMBOL(mlx5_cmd_destroy_vport_lag);

static int mlx5_lag_netdev_event(struct notifier_block *this,
				 unsigned long event, void *ptr);
static void mlx5_do_bond_work(struct work_struct *work);

static void mlx5_ldev_free(struct kref *ref)
{
	struct mlx5_lag *ldev = container_of(ref, struct mlx5_lag, ref);

	if (ldev->nb.notifier_call)
		unregister_netdevice_notifier_net(&init_net, &ldev->nb);
	mlx5_lag_mp_cleanup(ldev);
	cancel_delayed_work_sync(&ldev->bond_work);
	destroy_workqueue(ldev->wq);
	kfree(ldev);
}

static void mlx5_ldev_put(struct mlx5_lag *ldev)
{
	kref_put(&ldev->ref, mlx5_ldev_free);
}

static void mlx5_ldev_get(struct mlx5_lag *ldev)
{
	kref_get(&ldev->ref);
}

static struct mlx5_lag *mlx5_lag_dev_alloc(struct mlx5_core_dev *dev)
{
	struct mlx5_lag *ldev;
	int err;

	ldev = kzalloc(sizeof(*ldev), GFP_KERNEL);
	if (!ldev)
		return NULL;

	ldev->wq = create_singlethread_workqueue("mlx5_lag");
	if (!ldev->wq) {
		kfree(ldev);
		return NULL;
	}

	kref_init(&ldev->ref);
	INIT_DELAYED_WORK(&ldev->bond_work, mlx5_do_bond_work);

	ldev->nb.notifier_call = mlx5_lag_netdev_event;
	if (register_netdevice_notifier_net(&init_net, &ldev->nb)) {
		ldev->nb.notifier_call = NULL;
		mlx5_core_err(dev, "Failed to register LAG netdev notifier\n");
	}

	err = mlx5_lag_mp_init(ldev);
	if (err)
		mlx5_core_err(dev, "Failed to init multipath lag err=%d\n",
			      err);

	return ldev;
}

int mlx5_lag_dev_get_netdev_idx(struct mlx5_lag *ldev,
				struct net_device *ndev)
{
	int i;

	for (i = 0; i < MLX5_MAX_PORTS; i++)
		if (ldev->pf[i].netdev == ndev)
			return i;

	return -ENOENT;
}

static bool __mlx5_lag_is_roce(struct mlx5_lag *ldev)
{
	return !!(ldev->flags & MLX5_LAG_FLAG_ROCE);
}

static bool __mlx5_lag_is_sriov(struct mlx5_lag *ldev)
{
	return !!(ldev->flags & MLX5_LAG_FLAG_SRIOV);
}

static void mlx5_infer_tx_affinity_mapping(struct lag_tracker *tracker,
					   u8 *port1, u8 *port2)
{
	bool p1en;
	bool p2en;

	p1en = tracker->netdev_state[MLX5_LAG_P1].tx_enabled &&
	       tracker->netdev_state[MLX5_LAG_P1].link_up;

	p2en = tracker->netdev_state[MLX5_LAG_P2].tx_enabled &&
	       tracker->netdev_state[MLX5_LAG_P2].link_up;

	*port1 = 1;
	*port2 = 2;
	if ((!p1en && !p2en) || (p1en && p2en))
		return;

	if (p1en)
		*port2 = 1;
	else
		*port1 = 2;
}

void mlx5_modify_lag(struct mlx5_lag *ldev,
		     struct lag_tracker *tracker)
{
	struct mlx5_core_dev *dev0 = ldev->pf[MLX5_LAG_P1].dev;
	u8 v2p_port1, v2p_port2;
	int err;

	mlx5_infer_tx_affinity_mapping(tracker, &v2p_port1,
				       &v2p_port2);

	if (v2p_port1 != ldev->v2p_map[MLX5_LAG_P1] ||
	    v2p_port2 != ldev->v2p_map[MLX5_LAG_P2]) {
		ldev->v2p_map[MLX5_LAG_P1] = v2p_port1;
		ldev->v2p_map[MLX5_LAG_P2] = v2p_port2;

		mlx5_core_info(dev0, "modify lag map port 1:%d port 2:%d",
			       ldev->v2p_map[MLX5_LAG_P1],
			       ldev->v2p_map[MLX5_LAG_P2]);

		err = mlx5_cmd_modify_lag(dev0, v2p_port1, v2p_port2);
		if (err)
			mlx5_core_err(dev0,
				      "Failed to modify LAG (%d)\n",
				      err);
	}
}

static int mlx5_create_lag(struct mlx5_lag *ldev,
			   struct lag_tracker *tracker,
			   bool shared_fdb)
{
	struct mlx5_core_dev *dev0 = ldev->pf[MLX5_LAG_P1].dev;
	struct mlx5_core_dev *dev1 = ldev->pf[MLX5_LAG_P2].dev;
	u32 in[MLX5_ST_SZ_DW(destroy_lag_in)] = {};
	int err;

	mlx5_infer_tx_affinity_mapping(tracker, &ldev->v2p_map[MLX5_LAG_P1],
				       &ldev->v2p_map[MLX5_LAG_P2]);

	mlx5_core_info(dev0, "lag map port 1:%d port 2:%d shared_fdb:%d",
		       ldev->v2p_map[MLX5_LAG_P1], ldev->v2p_map[MLX5_LAG_P2],
		       shared_fdb);

	err = mlx5_cmd_create_lag(dev0, ldev->v2p_map[MLX5_LAG_P1],
				  ldev->v2p_map[MLX5_LAG_P2], shared_fdb);
	if (err) {
		mlx5_core_err(dev0,
			      "Failed to create LAG (%d)\n",
			      err);
		return err;
	}

	if (shared_fdb) {
		err = mlx5_eswitch_offloads_config_single_fdb(dev0->priv.eswitch,
							      dev1->priv.eswitch);
		if (err)
			mlx5_core_err(dev0, "Can't enable single FDB mode\n");
		else
			mlx5_core_info(dev0, "Operation mode is single FDB\n");
	}

	if (err) {
		MLX5_SET(destroy_lag_in, in, opcode, MLX5_CMD_OP_DESTROY_LAG);
		if (mlx5_cmd_exec_in(dev0, destroy_lag, in))
			mlx5_core_err(dev0,
				      "Failed to deactivate RoCE LAG; driver restart required\n");
	}

	return err;
}

int mlx5_activate_lag(struct mlx5_lag *ldev,
		      struct lag_tracker *tracker,
		      u8 flags,
		      bool shared_fdb)
{
	bool roce_lag = !!(flags & MLX5_LAG_FLAG_ROCE);
	struct mlx5_core_dev *dev0 = ldev->pf[MLX5_LAG_P1].dev;
	int err;

	err = mlx5_create_lag(ldev, tracker, shared_fdb);
	if (err) {
		if (roce_lag) {
			mlx5_core_err(dev0,
				      "Failed to activate RoCE LAG\n");
		} else {
			mlx5_core_err(dev0,
				      "Failed to activate VF LAG\n"
				      "Make sure all VFs are unbound prior to VF LAG activation or deactivation\n");
		}
		return err;
	}

	ldev->flags |= flags;
	ldev->shared_fdb = shared_fdb;
	return 0;
}

static int mlx5_deactivate_lag(struct mlx5_lag *ldev)
{
	struct mlx5_core_dev *dev0 = ldev->pf[MLX5_LAG_P1].dev;
	u32 in[MLX5_ST_SZ_DW(destroy_lag_in)] = {};
	bool roce_lag = __mlx5_lag_is_roce(ldev);
	int err;

	ldev->flags &= ~MLX5_LAG_MODE_FLAGS;
	mlx5_lag_mp_reset(ldev);

	if (ldev->shared_fdb) {
		mlx5_eswitch_offloads_destroy_single_fdb(ldev->pf[MLX5_LAG_P1].dev->priv.eswitch,
							 ldev->pf[MLX5_LAG_P2].dev->priv.eswitch);
		ldev->shared_fdb = false;
	}

	MLX5_SET(destroy_lag_in, in, opcode, MLX5_CMD_OP_DESTROY_LAG);
	err = mlx5_cmd_exec_in(dev0, destroy_lag, in);
	if (err) {
		if (roce_lag) {
			mlx5_core_err(dev0,
				      "Failed to deactivate RoCE LAG; driver restart required\n");
		} else {
			mlx5_core_err(dev0,
				      "Failed to deactivate VF LAG; driver restart required\n"
				      "Make sure all VFs are unbound prior to VF LAG activation or deactivation\n");
		}
	}

	return err;
}

static bool mlx5_lag_check_prereq(struct mlx5_lag *ldev)
{
	if (!ldev->pf[MLX5_LAG_P1].dev || !ldev->pf[MLX5_LAG_P2].dev)
		return false;

#ifdef CONFIG_MLX5_ESWITCH
	return mlx5_esw_lag_prereq(ldev->pf[MLX5_LAG_P1].dev,
				   ldev->pf[MLX5_LAG_P2].dev);
#else
	return (!mlx5_sriov_is_enabled(ldev->pf[MLX5_LAG_P1].dev) &&
		!mlx5_sriov_is_enabled(ldev->pf[MLX5_LAG_P2].dev));
#endif
}

static void mlx5_lag_add_devices(struct mlx5_lag *ldev)
{
	int i;

	for (i = 0; i < MLX5_MAX_PORTS; i++) {
		if (!ldev->pf[i].dev)
			continue;

		if (ldev->pf[i].dev->priv.flags &
		    MLX5_PRIV_FLAGS_DISABLE_ALL_ADEV)
			continue;

		ldev->pf[i].dev->priv.flags &= ~MLX5_PRIV_FLAGS_DISABLE_IB_ADEV;
		mlx5_rescan_drivers_locked(ldev->pf[i].dev);
	}
}

static void mlx5_lag_remove_devices(struct mlx5_lag *ldev)
{
	int i;

	for (i = 0; i < MLX5_MAX_PORTS; i++) {
		if (!ldev->pf[i].dev)
			continue;

		if (ldev->pf[i].dev->priv.flags &
		    MLX5_PRIV_FLAGS_DISABLE_ALL_ADEV)
			continue;

		ldev->pf[i].dev->priv.flags |= MLX5_PRIV_FLAGS_DISABLE_IB_ADEV;
		mlx5_rescan_drivers_locked(ldev->pf[i].dev);
	}
}

static void mlx5_disable_lag(struct mlx5_lag *ldev)
{
	struct mlx5_core_dev *dev0 = ldev->pf[MLX5_LAG_P1].dev;
	struct mlx5_core_dev *dev1 = ldev->pf[MLX5_LAG_P2].dev;
	bool shared_fdb = ldev->shared_fdb;
	bool roce_lag;
	int err;

	roce_lag = __mlx5_lag_is_roce(ldev);

	if (shared_fdb) {
		mlx5_lag_remove_devices(ldev);
	} else if (roce_lag) {
		if (!(dev0->priv.flags & MLX5_PRIV_FLAGS_DISABLE_ALL_ADEV)) {
			dev0->priv.flags |= MLX5_PRIV_FLAGS_DISABLE_IB_ADEV;
			mlx5_rescan_drivers_locked(dev0);
		}
		mlx5_nic_vport_disable_roce(dev1);
	}

	err = mlx5_deactivate_lag(ldev);
	if (err)
		return;

	if (shared_fdb || roce_lag)
		mlx5_lag_add_devices(ldev);

	if (shared_fdb) {
		if (!(dev0->priv.flags & MLX5_PRIV_FLAGS_DISABLE_ALL_ADEV))
			mlx5_eswitch_reload_reps(dev0->priv.eswitch);
		if (!(dev1->priv.flags & MLX5_PRIV_FLAGS_DISABLE_ALL_ADEV))
			mlx5_eswitch_reload_reps(dev1->priv.eswitch);
	}
}

static bool mlx5_shared_fdb_supported(struct mlx5_lag *ldev)
{
	struct mlx5_core_dev *dev0 = ldev->pf[MLX5_LAG_P1].dev;
	struct mlx5_core_dev *dev1 = ldev->pf[MLX5_LAG_P2].dev;

	if (is_mdev_switchdev_mode(dev0) &&
	    is_mdev_switchdev_mode(dev1) &&
	    mlx5_eswitch_vport_match_metadata_enabled(dev0->priv.eswitch) &&
	    mlx5_eswitch_vport_match_metadata_enabled(dev1->priv.eswitch) &&
	    mlx5_devcom_is_paired(dev0->priv.devcom,
				  MLX5_DEVCOM_ESW_OFFLOADS) &&
	    MLX5_CAP_GEN(dev1, lag_native_fdb_selection) &&
	    MLX5_CAP_ESW(dev1, root_ft_on_other_esw) &&
	    MLX5_CAP_ESW(dev0, esw_shared_ingress_acl))
		return true;

	return false;
}

static void mlx5_do_bond(struct mlx5_lag *ldev)
{
	struct mlx5_core_dev *dev0 = ldev->pf[MLX5_LAG_P1].dev;
	struct mlx5_core_dev *dev1 = ldev->pf[MLX5_LAG_P2].dev;
	struct lag_tracker tracker;
	bool do_bond, roce_lag;
	int err;

	if (!mlx5_lag_is_ready(ldev)) {
		do_bond = false;
	} else {
		/* VF LAG is in multipath mode, ignore bond change requests */
		if (mlx5_lag_is_multipath(dev0))
			return;

		tracker = ldev->tracker;

		do_bond = tracker.is_bonded && mlx5_lag_check_prereq(ldev);
	}

	if (do_bond && !__mlx5_lag_is_active(ldev)) {
		bool shared_fdb = mlx5_shared_fdb_supported(ldev);

		roce_lag = !mlx5_sriov_is_enabled(dev0) &&
			   !mlx5_sriov_is_enabled(dev1);

#ifdef CONFIG_MLX5_ESWITCH
		roce_lag = roce_lag &&
			   dev0->priv.eswitch->mode == MLX5_ESWITCH_NONE &&
			   dev1->priv.eswitch->mode == MLX5_ESWITCH_NONE;
#endif

		if (shared_fdb || roce_lag)
			mlx5_lag_remove_devices(ldev);

		err = mlx5_activate_lag(ldev, &tracker,
					roce_lag ? MLX5_LAG_FLAG_ROCE :
						   MLX5_LAG_FLAG_SRIOV,
					shared_fdb);
		if (err) {
			if (shared_fdb || roce_lag)
				mlx5_lag_add_devices(ldev);

			return;
		} else if (roce_lag) {
			dev0->priv.flags &= ~MLX5_PRIV_FLAGS_DISABLE_IB_ADEV;
			mlx5_rescan_drivers_locked(dev0);
			mlx5_nic_vport_enable_roce(dev1);
		} else if (shared_fdb) {
			dev0->priv.flags &= ~MLX5_PRIV_FLAGS_DISABLE_IB_ADEV;
			mlx5_rescan_drivers_locked(dev0);

			err = mlx5_eswitch_reload_reps(dev0->priv.eswitch);
			if (!err)
				err = mlx5_eswitch_reload_reps(dev1->priv.eswitch);

			if (err) {
				dev0->priv.flags |= MLX5_PRIV_FLAGS_DISABLE_IB_ADEV;
				mlx5_rescan_drivers_locked(dev0);
				mlx5_deactivate_lag(ldev);
				mlx5_lag_add_devices(ldev);
				mlx5_eswitch_reload_reps(dev0->priv.eswitch);
				mlx5_eswitch_reload_reps(dev1->priv.eswitch);
				mlx5_core_err(dev0, "Failed to enable lag\n");
				return;
			}
		}
	} else if (do_bond && __mlx5_lag_is_active(ldev)) {
		mlx5_modify_lag(ldev, &tracker);
	} else if (!do_bond && __mlx5_lag_is_active(ldev)) {
		mlx5_disable_lag(ldev);
	}
}

static void mlx5_queue_bond_work(struct mlx5_lag *ldev, unsigned long delay)
{
	queue_delayed_work(ldev->wq, &ldev->bond_work, delay);
}

static void mlx5_lag_lock_eswitches(struct mlx5_core_dev *dev0,
				    struct mlx5_core_dev *dev1)
{
	if (dev0)
		mlx5_esw_lock(dev0->priv.eswitch);
	if (dev1)
		mlx5_esw_lock(dev1->priv.eswitch);
}

static void mlx5_lag_unlock_eswitches(struct mlx5_core_dev *dev0,
				      struct mlx5_core_dev *dev1)
{
	if (dev1)
		mlx5_esw_unlock(dev1->priv.eswitch);
	if (dev0)
		mlx5_esw_unlock(dev0->priv.eswitch);
}

static void mlx5_do_bond_work(struct work_struct *work)
{
	struct delayed_work *delayed_work = to_delayed_work(work);
	struct mlx5_lag *ldev = container_of(delayed_work, struct mlx5_lag,
					     bond_work);
	struct mlx5_core_dev *dev0 = ldev->pf[MLX5_LAG_P1].dev;
	struct mlx5_core_dev *dev1 = ldev->pf[MLX5_LAG_P2].dev;
	int status;

	status = mlx5_dev_list_trylock();
	if (!status) {
		mlx5_queue_bond_work(ldev, HZ);
		return;
	}

	if (ldev->mode_changes_in_progress) {
		mlx5_dev_list_unlock();
		mlx5_queue_bond_work(ldev, HZ);
		return;
	}

	mlx5_lag_lock_eswitches(dev0, dev1);
	mlx5_do_bond(ldev);
	mlx5_lag_unlock_eswitches(dev0, dev1);
	mlx5_dev_list_unlock();
}

static int mlx5_handle_changeupper_event(struct mlx5_lag *ldev,
					 struct lag_tracker *tracker,
					 struct net_device *ndev,
					 struct netdev_notifier_changeupper_info *info)
{
	struct net_device *upper = info->upper_dev, *ndev_tmp;
	struct netdev_lag_upper_info *lag_upper_info = NULL;
	bool is_bonded, is_in_lag, mode_supported;
	int bond_status = 0;
	int num_slaves = 0;
	int idx;

	if (!netif_is_lag_master(upper))
		return 0;

	if (info->linking)
		lag_upper_info = info->upper_info;

	/* The event may still be of interest if the slave does not belong to
	 * us, but is enslaved to a master which has one or more of our netdevs
	 * as slaves (e.g., if a new slave is added to a master that bonds two
	 * of our netdevs, we should unbond).
	 */
	rcu_read_lock();
	for_each_netdev_in_bond_rcu(upper, ndev_tmp) {
		idx = mlx5_lag_dev_get_netdev_idx(ldev, ndev_tmp);
		if (idx >= 0)
			bond_status |= (1 << idx);

		num_slaves++;
	}
	rcu_read_unlock();

	/* None of this lagdev's netdevs are slaves of this master. */
	if (!(bond_status & 0x3))
		return 0;

	if (lag_upper_info)
		tracker->tx_type = lag_upper_info->tx_type;

	/* Determine bonding status:
	 * A device is considered bonded if both its physical ports are slaves
	 * of the same lag master, and only them.
	 */
	is_in_lag = num_slaves == MLX5_MAX_PORTS && bond_status == 0x3;

	if (!mlx5_lag_is_ready(ldev) && is_in_lag) {
		NL_SET_ERR_MSG_MOD(info->info.extack,
				   "Can't activate LAG offload, PF is configured with more than 64 VFs");
		return 0;
	}

	/* Lag mode must be activebackup or hash. */
	mode_supported = tracker->tx_type == NETDEV_LAG_TX_TYPE_ACTIVEBACKUP ||
			 tracker->tx_type == NETDEV_LAG_TX_TYPE_HASH;

	if (is_in_lag && !mode_supported)
		NL_SET_ERR_MSG_MOD(info->info.extack,
				   "Can't activate LAG offload, TX type isn't supported");

	is_bonded = is_in_lag && mode_supported;
	if (tracker->is_bonded != is_bonded) {
		tracker->is_bonded = is_bonded;
		return 1;
	}

	return 0;
}

static int mlx5_handle_changelowerstate_event(struct mlx5_lag *ldev,
					      struct lag_tracker *tracker,
					      struct net_device *ndev,
					      struct netdev_notifier_changelowerstate_info *info)
{
	struct netdev_lag_lower_state_info *lag_lower_info;
	int idx;

	if (!netif_is_lag_port(ndev))
		return 0;

	idx = mlx5_lag_dev_get_netdev_idx(ldev, ndev);
	if (idx < 0)
		return 0;

	/* This information is used to determine virtual to physical
	 * port mapping.
	 */
	lag_lower_info = info->lower_state_info;
	if (!lag_lower_info)
		return 0;

	tracker->netdev_state[idx] = *lag_lower_info;

	return 1;
}

static int mlx5_lag_netdev_event(struct notifier_block *this,
				 unsigned long event, void *ptr)
{
	struct net_device *ndev = netdev_notifier_info_to_dev(ptr);
	struct lag_tracker tracker;
	struct mlx5_lag *ldev;
	int changed = 0;

	if ((event != NETDEV_CHANGEUPPER) && (event != NETDEV_CHANGELOWERSTATE))
		return NOTIFY_DONE;

	ldev    = container_of(this, struct mlx5_lag, nb);

	if (!mlx5_lag_is_ready(ldev) && event == NETDEV_CHANGELOWERSTATE)
		return NOTIFY_DONE;

	tracker = ldev->tracker;

	switch (event) {
	case NETDEV_CHANGEUPPER:
		changed = mlx5_handle_changeupper_event(ldev, &tracker, ndev,
							ptr);
		break;
	case NETDEV_CHANGELOWERSTATE:
		changed = mlx5_handle_changelowerstate_event(ldev, &tracker,
							     ndev, ptr);
		break;
	}

	ldev->tracker = tracker;

	if (changed)
		mlx5_queue_bond_work(ldev, 0);

	return NOTIFY_DONE;
}

static void mlx5_ldev_add_netdev(struct mlx5_lag *ldev,
				 struct mlx5_core_dev *dev,
				 struct net_device *netdev)
{
	unsigned int fn = PCI_FUNC(dev->pdev->devfn);

	if (fn >= MLX5_MAX_PORTS)
		return;

	spin_lock(&lag_lock);
	ldev->pf[fn].netdev = netdev;
	ldev->tracker.netdev_state[fn].link_up = 0;
	ldev->tracker.netdev_state[fn].tx_enabled = 0;
	spin_unlock(&lag_lock);
}

static void mlx5_ldev_remove_netdev(struct mlx5_lag *ldev,
				    struct net_device *netdev)
{
	int i;

	spin_lock(&lag_lock);
	for (i = 0; i < MLX5_MAX_PORTS; i++) {
		if (ldev->pf[i].netdev == netdev) {
			ldev->pf[i].netdev = NULL;
			break;
		}
	}
	spin_unlock(&lag_lock);
}

static void mlx5_ldev_add_mdev(struct mlx5_lag *ldev,
			       struct mlx5_core_dev *dev)
{
	unsigned int fn = PCI_FUNC(dev->pdev->devfn);

	if (fn >= MLX5_MAX_PORTS)
		return;

	ldev->pf[fn].dev = dev;
	dev->priv.lag = ldev;
}

/* Must be called with intf_mutex held */
static void mlx5_ldev_remove_mdev(struct mlx5_lag *ldev,
				  struct mlx5_core_dev *dev)
{
	int i;

	for (i = 0; i < MLX5_MAX_PORTS; i++)
		if (ldev->pf[i].dev == dev)
			break;

	if (i == MLX5_MAX_PORTS)
		return;

	ldev->pf[i].dev = NULL;
	dev->priv.lag = NULL;
}

/* Must be called with intf_mutex held */
static int __mlx5_lag_dev_add_mdev(struct mlx5_core_dev *dev)
{
	struct mlx5_lag *ldev = NULL;
	struct mlx5_core_dev *tmp_dev;

	if (!MLX5_CAP_GEN(dev, vport_group_manager) ||
	    !MLX5_CAP_GEN(dev, lag_master) ||
	    MLX5_CAP_GEN(dev, num_lag_ports) != MLX5_MAX_PORTS)
<<<<<<< HEAD
		return;
=======
		return 0;
>>>>>>> 3b17187f

	tmp_dev = mlx5_get_next_phys_dev(dev);
	if (tmp_dev)
		ldev = tmp_dev->priv.lag;

	if (!ldev) {
		ldev = mlx5_lag_dev_alloc(dev);
		if (!ldev) {
			mlx5_core_err(dev, "Failed to alloc lag dev\n");
			return 0;
		}
	} else {
		if (ldev->mode_changes_in_progress)
			return -EAGAIN;
		mlx5_ldev_get(ldev);
	}

	mlx5_ldev_add_mdev(ldev, dev);

	return 0;
}

void mlx5_lag_remove_mdev(struct mlx5_core_dev *dev)
{
	struct mlx5_lag *ldev;

	ldev = mlx5_lag_dev(dev);
	if (!ldev)
		return;

<<<<<<< HEAD
	for (i = 0; i < MLX5_MAX_PORTS; i++)
		if (!ldev->pf[i].dev)
			break;
=======
recheck:
	mlx5_dev_list_lock();
	if (ldev->mode_changes_in_progress) {
		mlx5_dev_list_unlock();
		msleep(100);
		goto recheck;
	}
	mlx5_ldev_remove_mdev(ldev, dev);
	mlx5_dev_list_unlock();
	mlx5_ldev_put(ldev);
}
>>>>>>> 3b17187f

void mlx5_lag_add_mdev(struct mlx5_core_dev *dev)
{
	int err;

recheck:
	mlx5_dev_list_lock();
	err = __mlx5_lag_dev_add_mdev(dev);
	if (err) {
		mlx5_dev_list_unlock();
		msleep(100);
		goto recheck;
	}
	mlx5_dev_list_unlock();
}

/* Must be called with intf_mutex held */
void mlx5_lag_remove_netdev(struct mlx5_core_dev *dev,
			    struct net_device *netdev)
{
	struct mlx5_lag *ldev;

	ldev = mlx5_lag_dev(dev);
	if (!ldev)
		return;

	mlx5_ldev_remove_netdev(ldev, netdev);
	ldev->flags &= ~MLX5_LAG_FLAG_READY;

	if (__mlx5_lag_is_active(ldev))
		mlx5_queue_bond_work(ldev, 0);
}

/* Must be called with intf_mutex held */
void mlx5_lag_add_netdev(struct mlx5_core_dev *dev,
			 struct net_device *netdev)
{
	struct mlx5_lag *ldev;
	int i;

	ldev = mlx5_lag_dev(dev);
	if (!ldev)
		return;

	mlx5_ldev_add_netdev(ldev, dev, netdev);

	for (i = 0; i < MLX5_MAX_PORTS; i++)
		if (!ldev->pf[i].dev)
			break;

	if (i >= MLX5_MAX_PORTS)
		ldev->flags |= MLX5_LAG_FLAG_READY;
	mlx5_queue_bond_work(ldev, 0);
}

bool mlx5_lag_is_roce(struct mlx5_core_dev *dev)
{
	struct mlx5_lag *ldev;
	bool res;

	spin_lock(&lag_lock);
	ldev = mlx5_lag_dev(dev);
	res  = ldev && __mlx5_lag_is_roce(ldev);
	spin_unlock(&lag_lock);

	return res;
}
EXPORT_SYMBOL(mlx5_lag_is_roce);

bool mlx5_lag_is_active(struct mlx5_core_dev *dev)
{
	struct mlx5_lag *ldev;
	bool res;

	spin_lock(&lag_lock);
	ldev = mlx5_lag_dev(dev);
	res  = ldev && __mlx5_lag_is_active(ldev);
	spin_unlock(&lag_lock);

	return res;
}
EXPORT_SYMBOL(mlx5_lag_is_active);

bool mlx5_lag_is_master(struct mlx5_core_dev *dev)
{
	struct mlx5_lag *ldev;
	bool res;

	spin_lock(&lag_lock);
	ldev = mlx5_lag_dev(dev);
	res = ldev && __mlx5_lag_is_active(ldev) &&
		dev == ldev->pf[MLX5_LAG_P1].dev;
	spin_unlock(&lag_lock);

	return res;
}
EXPORT_SYMBOL(mlx5_lag_is_master);

bool mlx5_lag_is_sriov(struct mlx5_core_dev *dev)
{
	struct mlx5_lag *ldev;
	bool res;

	spin_lock(&lag_lock);
	ldev = mlx5_lag_dev(dev);
	res  = ldev && __mlx5_lag_is_sriov(ldev);
	spin_unlock(&lag_lock);

	return res;
}
EXPORT_SYMBOL(mlx5_lag_is_sriov);

bool mlx5_lag_is_shared_fdb(struct mlx5_core_dev *dev)
{
	struct mlx5_lag *ldev;
	bool res;

	spin_lock(&lag_lock);
	ldev = mlx5_lag_dev(dev);
	res = ldev && __mlx5_lag_is_sriov(ldev) && ldev->shared_fdb;
	spin_unlock(&lag_lock);

	return res;
}
EXPORT_SYMBOL(mlx5_lag_is_shared_fdb);

void mlx5_lag_disable_change(struct mlx5_core_dev *dev)
{
	struct mlx5_core_dev *dev0;
	struct mlx5_core_dev *dev1;
	struct mlx5_lag *ldev;

	ldev = mlx5_lag_dev(dev);
	if (!ldev)
		return;

	mlx5_dev_list_lock();

	dev0 = ldev->pf[MLX5_LAG_P1].dev;
	dev1 = ldev->pf[MLX5_LAG_P2].dev;

	ldev->mode_changes_in_progress++;
	if (__mlx5_lag_is_active(ldev)) {
		mlx5_lag_lock_eswitches(dev0, dev1);
		mlx5_disable_lag(ldev);
		mlx5_lag_unlock_eswitches(dev0, dev1);
	}
	mlx5_dev_list_unlock();
}

void mlx5_lag_enable_change(struct mlx5_core_dev *dev)
{
	struct mlx5_lag *ldev;

	ldev = mlx5_lag_dev(dev);
	if (!ldev)
		return;

	mlx5_dev_list_lock();
	ldev->mode_changes_in_progress--;
	mlx5_dev_list_unlock();
	mlx5_queue_bond_work(ldev, 0);
}

struct net_device *mlx5_lag_get_roce_netdev(struct mlx5_core_dev *dev)
{
	struct net_device *ndev = NULL;
	struct mlx5_lag *ldev;

	spin_lock(&lag_lock);
	ldev = mlx5_lag_dev(dev);

	if (!(ldev && __mlx5_lag_is_roce(ldev)))
		goto unlock;

	if (ldev->tracker.tx_type == NETDEV_LAG_TX_TYPE_ACTIVEBACKUP) {
		ndev = ldev->tracker.netdev_state[MLX5_LAG_P1].tx_enabled ?
		       ldev->pf[MLX5_LAG_P1].netdev :
		       ldev->pf[MLX5_LAG_P2].netdev;
	} else {
		ndev = ldev->pf[MLX5_LAG_P1].netdev;
	}
	if (ndev)
		dev_hold(ndev);

unlock:
	spin_unlock(&lag_lock);

	return ndev;
}
EXPORT_SYMBOL(mlx5_lag_get_roce_netdev);

u8 mlx5_lag_get_slave_port(struct mlx5_core_dev *dev,
			   struct net_device *slave)
{
	struct mlx5_lag *ldev;
	u8 port = 0;

	spin_lock(&lag_lock);
	ldev = mlx5_lag_dev(dev);
	if (!(ldev && __mlx5_lag_is_roce(ldev)))
		goto unlock;

	if (ldev->pf[MLX5_LAG_P1].netdev == slave)
		port = MLX5_LAG_P1;
	else
		port = MLX5_LAG_P2;

	port = ldev->v2p_map[port];

unlock:
	spin_unlock(&lag_lock);
	return port;
}
EXPORT_SYMBOL(mlx5_lag_get_slave_port);

struct mlx5_core_dev *mlx5_lag_get_peer_mdev(struct mlx5_core_dev *dev)
{
	struct mlx5_core_dev *peer_dev = NULL;
	struct mlx5_lag *ldev;

	spin_lock(&lag_lock);
	ldev = mlx5_lag_dev(dev);
	if (!ldev)
		goto unlock;

	peer_dev = ldev->pf[MLX5_LAG_P1].dev == dev ?
			   ldev->pf[MLX5_LAG_P2].dev :
			   ldev->pf[MLX5_LAG_P1].dev;

unlock:
	spin_unlock(&lag_lock);
	return peer_dev;
}
EXPORT_SYMBOL(mlx5_lag_get_peer_mdev);

int mlx5_lag_query_cong_counters(struct mlx5_core_dev *dev,
				 u64 *values,
				 int num_counters,
				 size_t *offsets)
{
	int outlen = MLX5_ST_SZ_BYTES(query_cong_statistics_out);
	struct mlx5_core_dev *mdev[MLX5_MAX_PORTS];
	struct mlx5_lag *ldev;
	int num_ports;
	int ret, i, j;
	void *out;

	out = kvzalloc(outlen, GFP_KERNEL);
	if (!out)
		return -ENOMEM;

	memset(values, 0, sizeof(*values) * num_counters);

	spin_lock(&lag_lock);
	ldev = mlx5_lag_dev(dev);
	if (ldev && __mlx5_lag_is_active(ldev)) {
		num_ports = MLX5_MAX_PORTS;
		mdev[MLX5_LAG_P1] = ldev->pf[MLX5_LAG_P1].dev;
		mdev[MLX5_LAG_P2] = ldev->pf[MLX5_LAG_P2].dev;
	} else {
		num_ports = 1;
		mdev[MLX5_LAG_P1] = dev;
	}
	spin_unlock(&lag_lock);

	for (i = 0; i < num_ports; ++i) {
		u32 in[MLX5_ST_SZ_DW(query_cong_statistics_in)] = {};

		MLX5_SET(query_cong_statistics_in, in, opcode,
			 MLX5_CMD_OP_QUERY_CONG_STATISTICS);
		ret = mlx5_cmd_exec_inout(mdev[i], query_cong_statistics, in,
					  out);
		if (ret)
			goto free;

		for (j = 0; j < num_counters; ++j)
			values[j] += be64_to_cpup((__be64 *)(out + offsets[j]));
	}

free:
	kvfree(out);
	return ret;
}
EXPORT_SYMBOL(mlx5_lag_query_cong_counters);<|MERGE_RESOLUTION|>--- conflicted
+++ resolved
@@ -757,11 +757,7 @@
 	if (!MLX5_CAP_GEN(dev, vport_group_manager) ||
 	    !MLX5_CAP_GEN(dev, lag_master) ||
 	    MLX5_CAP_GEN(dev, num_lag_ports) != MLX5_MAX_PORTS)
-<<<<<<< HEAD
-		return;
-=======
 		return 0;
->>>>>>> 3b17187f
 
 	tmp_dev = mlx5_get_next_phys_dev(dev);
 	if (tmp_dev)
@@ -792,11 +788,6 @@
 	if (!ldev)
 		return;
 
-<<<<<<< HEAD
-	for (i = 0; i < MLX5_MAX_PORTS; i++)
-		if (!ldev->pf[i].dev)
-			break;
-=======
 recheck:
 	mlx5_dev_list_lock();
 	if (ldev->mode_changes_in_progress) {
@@ -808,7 +799,6 @@
 	mlx5_dev_list_unlock();
 	mlx5_ldev_put(ldev);
 }
->>>>>>> 3b17187f
 
 void mlx5_lag_add_mdev(struct mlx5_core_dev *dev)
 {
