--- conflicted
+++ resolved
@@ -74,38 +74,22 @@
 		if (hstream->direction != substream->stream)
 			continue;
 
-<<<<<<< HEAD
-		hda_stream = hstream_to_sof_hda_stream(hstream);
-=======
 		hda_stream = hstream_to_sof_hda_stream(hext_stream);
->>>>>>> 3a82f341
 		sdev = hda_stream->sdev;
 		chip = get_chip_info(sdev->pdata);
 
 		/* check if link is available */
-<<<<<<< HEAD
-		if (!hstream->link_locked) {
-=======
 		if (!hext_stream->link_locked) {
->>>>>>> 3a82f341
 			/*
 			 * choose the first available link for platforms that do not have the
 			 * PROCEN_FMT_QUIRK set.
 			 */
 			if (!(chip->quirks & SOF_INTEL_PROCEN_FMT_QUIRK)) {
-<<<<<<< HEAD
-				res = hstream;
-				break;
-			}
-
-			if (stream->opened) {
-=======
 				res = hext_stream;
 				break;
 			}
 
 			if (hstream->opened) {
->>>>>>> 3a82f341
 				/*
 				 * check if the stream tag matches the stream
 				 * tag of one of the connected FEs
