// SPDX-License-Identifier: GPL-2.0-or-later
/*
 * Firmware Assisted dump: A robust mechanism to get reliable kernel crash
 * dump with assistance from firmware. This approach does not use kexec,
 * instead firmware assists in booting the kdump kernel while preserving
 * memory contents. The most of the code implementation has been adapted
 * from phyp assisted dump implementation written by Linas Vepstas and
 * Manish Ahuja
 *
 * Copyright 2011 IBM Corporation
 * Author: Mahesh Salgaonkar <mahesh@linux.vnet.ibm.com>
 */

#undef DEBUG
#define pr_fmt(fmt) "fadump: " fmt

#include <linux/string.h>
#include <linux/memblock.h>
#include <linux/delay.h>
#include <linux/seq_file.h>
#include <linux/crash_dump.h>
#include <linux/kobject.h>
#include <linux/sysfs.h>
#include <linux/slab.h>
#include <linux/cma.h>
#include <linux/hugetlb.h>

#include <asm/debugfs.h>
#include <asm/page.h>
#include <asm/prom.h>
#include <asm/fadump.h>
#include <asm/fadump-internal.h>
#include <asm/setup.h>

/*
 * The CPU who acquired the lock to trigger the fadump crash should
 * wait for other CPUs to enter.
 *
 * The timeout is in milliseconds.
 */
#define CRASH_TIMEOUT		500

static struct fw_dump fw_dump;

static void __init fadump_reserve_crash_area(u64 base);

struct kobject *fadump_kobj;

#ifndef CONFIG_PRESERVE_FA_DUMP

static atomic_t cpus_in_fadump;
static DEFINE_MUTEX(fadump_mutex);
<<<<<<< HEAD
=======

>>>>>>> d1988041
struct fadump_mrange_info crash_mrange_info = { "crash", NULL, 0, 0, 0, false };

#define RESERVED_RNGS_SZ	16384 /* 16K - 128 entries */
#define RESERVED_RNGS_CNT	(RESERVED_RNGS_SZ / \
				 sizeof(struct fadump_memory_range))
static struct fadump_memory_range rngs[RESERVED_RNGS_CNT];
struct fadump_mrange_info reserved_mrange_info = { "reserved", rngs,
						   RESERVED_RNGS_SZ, 0,
						   RESERVED_RNGS_CNT, true };

static void __init early_init_dt_scan_reserved_ranges(unsigned long node);

#ifdef CONFIG_CMA
static struct cma *fadump_cma;

/*
 * fadump_cma_init() - Initialize CMA area from a fadump reserved memory
 *
 * This function initializes CMA area from fadump reserved memory.
 * The total size of fadump reserved memory covers for boot memory size
 * + cpu data size + hpte size and metadata.
 * Initialize only the area equivalent to boot memory size for CMA use.
 * The reamining portion of fadump reserved memory will be not given
 * to CMA and pages for thoes will stay reserved. boot memory size is
 * aligned per CMA requirement to satisy cma_init_reserved_mem() call.
 * But for some reason even if it fails we still have the memory reservation
 * with us and we can still continue doing fadump.
 */
int __init fadump_cma_init(void)
{
	unsigned long long base, size;
	int rc;

	if (!fw_dump.fadump_enabled)
		return 0;

	/*
	 * Do not use CMA if user has provided fadump=nocma kernel parameter.
	 * Return 1 to continue with fadump old behaviour.
	 */
	if (fw_dump.nocma)
		return 1;

	base = fw_dump.reserve_dump_area_start;
	size = fw_dump.boot_memory_size;

	if (!size)
		return 0;

	rc = cma_init_reserved_mem(base, size, 0, "fadump_cma", &fadump_cma);
	if (rc) {
		pr_err("Failed to init cma area for firmware-assisted dump,%d\n", rc);
		/*
		 * Though the CMA init has failed we still have memory
		 * reservation with us. The reserved memory will be
		 * blocked from production system usage.  Hence return 1,
		 * so that we can continue with fadump.
		 */
		return 1;
	}

	/*
	 * So we now have successfully initialized cma area for fadump.
	 */
	pr_info("Initialized 0x%lx bytes cma area at %ldMB from 0x%lx "
		"bytes of memory reserved for firmware-assisted dump\n",
		cma_get_size(fadump_cma),
		(unsigned long)cma_get_base(fadump_cma) >> 20,
		fw_dump.reserve_dump_area_size);
	return 1;
}
#else
static int __init fadump_cma_init(void) { return 1; }
#endif /* CONFIG_CMA */

/* Scan the Firmware Assisted dump configuration details. */
int __init early_init_dt_scan_fw_dump(unsigned long node, const char *uname,
				      int depth, void *data)
{
	if (depth == 0) {
		early_init_dt_scan_reserved_ranges(node);
		return 0;
	}

	if (depth != 1)
		return 0;

	if (strcmp(uname, "rtas") == 0) {
		rtas_fadump_dt_scan(&fw_dump, node);
		return 1;
	}

	if (strcmp(uname, "ibm,opal") == 0) {
		opal_fadump_dt_scan(&fw_dump, node);
		return 1;
	}

	return 0;
}

/*
 * If fadump is registered, check if the memory provided
 * falls within boot memory area and reserved memory area.
 */
int is_fadump_memory_area(u64 addr, unsigned long size)
{
	u64 d_start, d_end;

	if (!fw_dump.dump_registered)
		return 0;

	if (!size)
		return 0;

	d_start = fw_dump.reserve_dump_area_start;
	d_end = d_start + fw_dump.reserve_dump_area_size;
	if (((addr + size) > d_start) && (addr <= d_end))
		return 1;

	return (addr <= fw_dump.boot_mem_top);
}

int should_fadump_crash(void)
{
	if (!fw_dump.dump_registered || !fw_dump.fadumphdr_addr)
		return 0;
	return 1;
}

int is_fadump_active(void)
{
	return fw_dump.dump_active;
}

/*
 * Returns true, if there are no holes in memory area between d_start to d_end,
 * false otherwise.
 */
static bool is_fadump_mem_area_contiguous(u64 d_start, u64 d_end)
{
	phys_addr_t reg_start, reg_end;
	bool ret = false;
	u64 i, start, end;

	for_each_mem_range(i, &reg_start, &reg_end) {
		start = max_t(u64, d_start, reg_start);
		end = min_t(u64, d_end, reg_end);
		if (d_start < end) {
			/* Memory hole from d_start to start */
			if (start > d_start)
				break;

			if (end == d_end) {
				ret = true;
				break;
			}

			d_start = end + 1;
		}
	}

	return ret;
}

/*
 * Returns true, if there are no holes in boot memory area,
 * false otherwise.
 */
bool is_fadump_boot_mem_contiguous(void)
{
	unsigned long d_start, d_end;
	bool ret = false;
	int i;

	for (i = 0; i < fw_dump.boot_mem_regs_cnt; i++) {
		d_start = fw_dump.boot_mem_addr[i];
		d_end   = d_start + fw_dump.boot_mem_sz[i];

		ret = is_fadump_mem_area_contiguous(d_start, d_end);
		if (!ret)
			break;
	}

	return ret;
}

/*
 * Returns true, if there are no holes in reserved memory area,
 * false otherwise.
 */
bool is_fadump_reserved_mem_contiguous(void)
{
	u64 d_start, d_end;

	d_start	= fw_dump.reserve_dump_area_start;
	d_end	= d_start + fw_dump.reserve_dump_area_size;
	return is_fadump_mem_area_contiguous(d_start, d_end);
}

/* Print firmware assisted dump configurations for debugging purpose. */
static void fadump_show_config(void)
{
	int i;

	pr_debug("Support for firmware-assisted dump (fadump): %s\n",
			(fw_dump.fadump_supported ? "present" : "no support"));

	if (!fw_dump.fadump_supported)
		return;

	pr_debug("Fadump enabled    : %s\n",
				(fw_dump.fadump_enabled ? "yes" : "no"));
	pr_debug("Dump Active       : %s\n",
				(fw_dump.dump_active ? "yes" : "no"));
	pr_debug("Dump section sizes:\n");
	pr_debug("    CPU state data size: %lx\n", fw_dump.cpu_state_data_size);
	pr_debug("    HPTE region size   : %lx\n", fw_dump.hpte_region_size);
	pr_debug("    Boot memory size   : %lx\n", fw_dump.boot_memory_size);
	pr_debug("    Boot memory top    : %llx\n", fw_dump.boot_mem_top);
	pr_debug("Boot memory regions cnt: %llx\n", fw_dump.boot_mem_regs_cnt);
	for (i = 0; i < fw_dump.boot_mem_regs_cnt; i++) {
		pr_debug("[%03d] base = %llx, size = %llx\n", i,
			 fw_dump.boot_mem_addr[i], fw_dump.boot_mem_sz[i]);
	}
}

/**
 * fadump_calculate_reserve_size(): reserve variable boot area 5% of System RAM
 *
 * Function to find the largest memory size we need to reserve during early
 * boot process. This will be the size of the memory that is required for a
 * kernel to boot successfully.
 *
 * This function has been taken from phyp-assisted dump feature implementation.
 *
 * returns larger of 256MB or 5% rounded down to multiples of 256MB.
 *
 * TODO: Come up with better approach to find out more accurate memory size
 * that is required for a kernel to boot successfully.
 *
 */
static inline u64 fadump_calculate_reserve_size(void)
{
	u64 base, size, bootmem_min;
	int ret;

	if (fw_dump.reserve_bootvar)
		pr_warn("'fadump_reserve_mem=' parameter is deprecated in favor of 'crashkernel=' parameter.\n");

	/*
	 * Check if the size is specified through crashkernel= cmdline
	 * option. If yes, then use that but ignore base as fadump reserves
	 * memory at a predefined offset.
	 */
	ret = parse_crashkernel(boot_command_line, memblock_phys_mem_size(),
				&size, &base);
	if (ret == 0 && size > 0) {
		unsigned long max_size;

		if (fw_dump.reserve_bootvar)
			pr_info("Using 'crashkernel=' parameter for memory reservation.\n");

		fw_dump.reserve_bootvar = (unsigned long)size;

		/*
		 * Adjust if the boot memory size specified is above
		 * the upper limit.
		 */
		max_size = memblock_phys_mem_size() / MAX_BOOT_MEM_RATIO;
		if (fw_dump.reserve_bootvar > max_size) {
			fw_dump.reserve_bootvar = max_size;
			pr_info("Adjusted boot memory size to %luMB\n",
				(fw_dump.reserve_bootvar >> 20));
		}

		return fw_dump.reserve_bootvar;
	} else if (fw_dump.reserve_bootvar) {
		/*
		 * 'fadump_reserve_mem=' is being used to reserve memory
		 * for firmware-assisted dump.
		 */
		return fw_dump.reserve_bootvar;
	}

	/* divide by 20 to get 5% of value */
	size = memblock_phys_mem_size() / 20;

	/* round it down in multiples of 256 */
	size = size & ~0x0FFFFFFFUL;

	/* Truncate to memory_limit. We don't want to over reserve the memory.*/
	if (memory_limit && size > memory_limit)
		size = memory_limit;

	bootmem_min = fw_dump.ops->fadump_get_bootmem_min();
	return (size > bootmem_min ? size : bootmem_min);
}

/*
 * Calculate the total memory size required to be reserved for
 * firmware-assisted dump registration.
 */
static unsigned long get_fadump_area_size(void)
{
	unsigned long size = 0;

	size += fw_dump.cpu_state_data_size;
	size += fw_dump.hpte_region_size;
	size += fw_dump.boot_memory_size;
	size += sizeof(struct fadump_crash_info_header);
	size += sizeof(struct elfhdr); /* ELF core header.*/
	size += sizeof(struct elf_phdr); /* place holder for cpu notes */
	/* Program headers for crash memory regions. */
	size += sizeof(struct elf_phdr) * (memblock_num_regions(memory) + 2);

	size = PAGE_ALIGN(size);

	/* This is to hold kernel metadata on platforms that support it */
	size += (fw_dump.ops->fadump_get_metadata_size ?
		 fw_dump.ops->fadump_get_metadata_size() : 0);
	return size;
}

static int __init add_boot_mem_region(unsigned long rstart,
				      unsigned long rsize)
{
	int i = fw_dump.boot_mem_regs_cnt++;

	if (fw_dump.boot_mem_regs_cnt > FADUMP_MAX_MEM_REGS) {
		fw_dump.boot_mem_regs_cnt = FADUMP_MAX_MEM_REGS;
		return 0;
	}

	pr_debug("Added boot memory range[%d] [%#016lx-%#016lx)\n",
		 i, rstart, (rstart + rsize));
	fw_dump.boot_mem_addr[i] = rstart;
	fw_dump.boot_mem_sz[i] = rsize;
	return 1;
}

/*
 * Firmware usually has a hard limit on the data it can copy per region.
 * Honour that by splitting a memory range into multiple regions.
 */
static int __init add_boot_mem_regions(unsigned long mstart,
				       unsigned long msize)
{
	unsigned long rstart, rsize, max_size;
	int ret = 1;

	rstart = mstart;
	max_size = fw_dump.max_copy_size ? fw_dump.max_copy_size : msize;
	while (msize) {
		if (msize > max_size)
			rsize = max_size;
		else
			rsize = msize;

		ret = add_boot_mem_region(rstart, rsize);
		if (!ret)
			break;

		msize -= rsize;
		rstart += rsize;
	}

	return ret;
}

static int __init fadump_get_boot_mem_regions(void)
{
	unsigned long size, cur_size, hole_size, last_end;
	unsigned long mem_size = fw_dump.boot_memory_size;
	phys_addr_t reg_start, reg_end;
	int ret = 1;
	u64 i;

	fw_dump.boot_mem_regs_cnt = 0;

	last_end = 0;
	hole_size = 0;
	cur_size = 0;
	for_each_mem_range(i, &reg_start, &reg_end) {
		size = reg_end - reg_start;
		hole_size += (reg_start - last_end);

		if ((cur_size + size) >= mem_size) {
			size = (mem_size - cur_size);
			ret = add_boot_mem_regions(reg_start, size);
			break;
		}

		mem_size -= size;
		cur_size += size;
		ret = add_boot_mem_regions(reg_start, size);
		if (!ret)
			break;

		last_end = reg_end;
	}
	fw_dump.boot_mem_top = PAGE_ALIGN(fw_dump.boot_memory_size + hole_size);

	return ret;
}

/*
 * Returns true, if the given range overlaps with reserved memory ranges
 * starting at idx. Also, updates idx to index of overlapping memory range
 * with the given memory range.
 * False, otherwise.
 */
static bool overlaps_reserved_ranges(u64 base, u64 end, int *idx)
{
	bool ret = false;
	int i;

	for (i = *idx; i < reserved_mrange_info.mem_range_cnt; i++) {
		u64 rbase = reserved_mrange_info.mem_ranges[i].base;
		u64 rend = rbase + reserved_mrange_info.mem_ranges[i].size;

		if (end <= rbase)
			break;

		if ((end > rbase) &&  (base < rend)) {
			*idx = i;
			ret = true;
			break;
		}
	}

	return ret;
}

/*
 * Locate a suitable memory area to reserve memory for FADump. While at it,
 * lookup reserved-ranges & avoid overlap with them, as they are used by F/W.
 */
static u64 __init fadump_locate_reserve_mem(u64 base, u64 size)
{
	struct fadump_memory_range *mrngs;
	phys_addr_t mstart, mend;
	int idx = 0;
	u64 i, ret = 0;

	mrngs = reserved_mrange_info.mem_ranges;
	for_each_free_mem_range(i, NUMA_NO_NODE, MEMBLOCK_NONE,
				&mstart, &mend, NULL) {
		pr_debug("%llu) mstart: %llx, mend: %llx, base: %llx\n",
			 i, mstart, mend, base);

		if (mstart > base)
			base = PAGE_ALIGN(mstart);

		while ((mend > base) && ((mend - base) >= size)) {
			if (!overlaps_reserved_ranges(base, base+size, &idx)) {
				ret = base;
				goto out;
			}

			base = mrngs[idx].base + mrngs[idx].size;
			base = PAGE_ALIGN(base);
		}
	}

out:
	return ret;
}

int __init fadump_reserve_mem(void)
{
	u64 base, size, mem_boundary, bootmem_min;
	int ret = 1;

	if (!fw_dump.fadump_enabled)
		return 0;

	if (!fw_dump.fadump_supported) {
		pr_info("Firmware-Assisted Dump is not supported on this hardware\n");
		goto error_out;
	}

	/*
	 * Initialize boot memory size
	 * If dump is active then we have already calculated the size during
	 * first kernel.
	 */
	if (!fw_dump.dump_active) {
		fw_dump.boot_memory_size =
			PAGE_ALIGN(fadump_calculate_reserve_size());
#ifdef CONFIG_CMA
		if (!fw_dump.nocma) {
			fw_dump.boot_memory_size =
				ALIGN(fw_dump.boot_memory_size,
				      FADUMP_CMA_ALIGNMENT);
		}
#endif

		bootmem_min = fw_dump.ops->fadump_get_bootmem_min();
		if (fw_dump.boot_memory_size < bootmem_min) {
			pr_err("Can't enable fadump with boot memory size (0x%lx) less than 0x%llx\n",
			       fw_dump.boot_memory_size, bootmem_min);
			goto error_out;
		}

		if (!fadump_get_boot_mem_regions()) {
			pr_err("Too many holes in boot memory area to enable fadump\n");
			goto error_out;
		}
	}

	/*
	 * Calculate the memory boundary.
	 * If memory_limit is less than actual memory boundary then reserve
	 * the memory for fadump beyond the memory_limit and adjust the
	 * memory_limit accordingly, so that the running kernel can run with
	 * specified memory_limit.
	 */
	if (memory_limit && memory_limit < memblock_end_of_DRAM()) {
		size = get_fadump_area_size();
		if ((memory_limit + size) < memblock_end_of_DRAM())
			memory_limit += size;
		else
			memory_limit = memblock_end_of_DRAM();
		printk(KERN_INFO "Adjusted memory_limit for firmware-assisted"
				" dump, now %#016llx\n", memory_limit);
	}
	if (memory_limit)
		mem_boundary = memory_limit;
	else
		mem_boundary = memblock_end_of_DRAM();

	base = fw_dump.boot_mem_top;
	size = get_fadump_area_size();
	fw_dump.reserve_dump_area_size = size;
	if (fw_dump.dump_active) {
		pr_info("Firmware-assisted dump is active.\n");

#ifdef CONFIG_HUGETLB_PAGE
		/*
		 * FADump capture kernel doesn't care much about hugepages.
		 * In fact, handling hugepages in capture kernel is asking for
		 * trouble. So, disable HugeTLB support when fadump is active.
		 */
		hugetlb_disabled = true;
#endif
		/*
		 * If last boot has crashed then reserve all the memory
		 * above boot memory size so that we don't touch it until
		 * dump is written to disk by userspace tool. This memory
		 * can be released for general use by invalidating fadump.
		 */
		fadump_reserve_crash_area(base);

		pr_debug("fadumphdr_addr = %#016lx\n", fw_dump.fadumphdr_addr);
		pr_debug("Reserve dump area start address: 0x%lx\n",
			 fw_dump.reserve_dump_area_start);
	} else {
		/*
		 * Reserve memory at an offset closer to bottom of the RAM to
		 * minimize the impact of memory hot-remove operation.
		 */
		base = fadump_locate_reserve_mem(base, size);

		if (!base || (base + size > mem_boundary)) {
			pr_err("Failed to find memory chunk for reservation!\n");
			goto error_out;
		}
		fw_dump.reserve_dump_area_start = base;

		/*
		 * Calculate the kernel metadata address and register it with
		 * f/w if the platform supports.
		 */
		if (fw_dump.ops->fadump_setup_metadata &&
		    (fw_dump.ops->fadump_setup_metadata(&fw_dump) < 0))
			goto error_out;

		if (memblock_reserve(base, size)) {
			pr_err("Failed to reserve memory!\n");
			goto error_out;
		}

		pr_info("Reserved %lldMB of memory at %#016llx (System RAM: %lldMB)\n",
			(size >> 20), base, (memblock_phys_mem_size() >> 20));

		ret = fadump_cma_init();
	}

	return ret;
error_out:
	fw_dump.fadump_enabled = 0;
	return 0;
}

/* Look for fadump= cmdline option. */
static int __init early_fadump_param(char *p)
{
	if (!p)
		return 1;

	if (strncmp(p, "on", 2) == 0)
		fw_dump.fadump_enabled = 1;
	else if (strncmp(p, "off", 3) == 0)
		fw_dump.fadump_enabled = 0;
	else if (strncmp(p, "nocma", 5) == 0) {
		fw_dump.fadump_enabled = 1;
		fw_dump.nocma = 1;
	}

	return 0;
}
early_param("fadump", early_fadump_param);

/*
 * Look for fadump_reserve_mem= cmdline option
 * TODO: Remove references to 'fadump_reserve_mem=' parameter,
 *       the sooner 'crashkernel=' parameter is accustomed to.
 */
static int __init early_fadump_reserve_mem(char *p)
{
	if (p)
		fw_dump.reserve_bootvar = memparse(p, &p);
	return 0;
}
early_param("fadump_reserve_mem", early_fadump_reserve_mem);

void crash_fadump(struct pt_regs *regs, const char *str)
{
	unsigned int msecs;
	struct fadump_crash_info_header *fdh = NULL;
	int old_cpu, this_cpu;
	/* Do not include first CPU */
	unsigned int ncpus = num_online_cpus() - 1;

	if (!should_fadump_crash())
		return;

	/*
	 * old_cpu == -1 means this is the first CPU which has come here,
	 * go ahead and trigger fadump.
	 *
	 * old_cpu != -1 means some other CPU has already on it's way
	 * to trigger fadump, just keep looping here.
	 */
	this_cpu = smp_processor_id();
	old_cpu = cmpxchg(&crashing_cpu, -1, this_cpu);

	if (old_cpu != -1) {
		atomic_inc(&cpus_in_fadump);

		/*
		 * We can't loop here indefinitely. Wait as long as fadump
		 * is in force. If we race with fadump un-registration this
		 * loop will break and then we go down to normal panic path
		 * and reboot. If fadump is in force the first crashing
		 * cpu will definitely trigger fadump.
		 */
		while (fw_dump.dump_registered)
			cpu_relax();
		return;
	}

	fdh = __va(fw_dump.fadumphdr_addr);
	fdh->crashing_cpu = crashing_cpu;
	crash_save_vmcoreinfo();

	if (regs)
		fdh->regs = *regs;
	else
		ppc_save_regs(&fdh->regs);

	fdh->online_mask = *cpu_online_mask;

	/*
	 * If we came in via system reset, wait a while for the secondary
	 * CPUs to enter.
	 */
	if (TRAP(&(fdh->regs)) == 0x100) {
		msecs = CRASH_TIMEOUT;
		while ((atomic_read(&cpus_in_fadump) < ncpus) && (--msecs > 0))
			mdelay(1);
	}

	fw_dump.ops->fadump_trigger(fdh, str);
}

u32 *fadump_regs_to_elf_notes(u32 *buf, struct pt_regs *regs)
{
	struct elf_prstatus prstatus;

	memset(&prstatus, 0, sizeof(prstatus));
	/*
	 * FIXME: How do i get PID? Do I really need it?
	 * prstatus.pr_pid = ????
	 */
	elf_core_copy_kernel_regs(&prstatus.pr_reg, regs);
	buf = append_elf_note(buf, CRASH_CORE_NOTE_NAME, NT_PRSTATUS,
			      &prstatus, sizeof(prstatus));
	return buf;
}

void fadump_update_elfcore_header(char *bufp)
{
	struct elf_phdr *phdr;

	bufp += sizeof(struct elfhdr);

	/* First note is a place holder for cpu notes info. */
	phdr = (struct elf_phdr *)bufp;

	if (phdr->p_type == PT_NOTE) {
		phdr->p_paddr	= __pa(fw_dump.cpu_notes_buf_vaddr);
		phdr->p_offset	= phdr->p_paddr;
		phdr->p_filesz	= fw_dump.cpu_notes_buf_size;
		phdr->p_memsz = fw_dump.cpu_notes_buf_size;
	}
	return;
}

static void *fadump_alloc_buffer(unsigned long size)
{
	unsigned long count, i;
	struct page *page;
	void *vaddr;

	vaddr = alloc_pages_exact(size, GFP_KERNEL | __GFP_ZERO);
	if (!vaddr)
		return NULL;

	count = PAGE_ALIGN(size) / PAGE_SIZE;
	page = virt_to_page(vaddr);
	for (i = 0; i < count; i++)
		mark_page_reserved(page + i);
	return vaddr;
}

static void fadump_free_buffer(unsigned long vaddr, unsigned long size)
{
	free_reserved_area((void *)vaddr, (void *)(vaddr + size), -1, NULL);
}

s32 fadump_setup_cpu_notes_buf(u32 num_cpus)
{
	/* Allocate buffer to hold cpu crash notes. */
	fw_dump.cpu_notes_buf_size = num_cpus * sizeof(note_buf_t);
	fw_dump.cpu_notes_buf_size = PAGE_ALIGN(fw_dump.cpu_notes_buf_size);
	fw_dump.cpu_notes_buf_vaddr =
		(unsigned long)fadump_alloc_buffer(fw_dump.cpu_notes_buf_size);
	if (!fw_dump.cpu_notes_buf_vaddr) {
		pr_err("Failed to allocate %ld bytes for CPU notes buffer\n",
		       fw_dump.cpu_notes_buf_size);
		return -ENOMEM;
	}

	pr_debug("Allocated buffer for cpu notes of size %ld at 0x%lx\n",
		 fw_dump.cpu_notes_buf_size,
		 fw_dump.cpu_notes_buf_vaddr);
	return 0;
}

void fadump_free_cpu_notes_buf(void)
{
	if (!fw_dump.cpu_notes_buf_vaddr)
		return;

	fadump_free_buffer(fw_dump.cpu_notes_buf_vaddr,
			   fw_dump.cpu_notes_buf_size);
	fw_dump.cpu_notes_buf_vaddr = 0;
	fw_dump.cpu_notes_buf_size = 0;
}

static void fadump_free_mem_ranges(struct fadump_mrange_info *mrange_info)
{
	if (mrange_info->is_static) {
		mrange_info->mem_range_cnt = 0;
		return;
	}

	kfree(mrange_info->mem_ranges);
	memset((void *)((u64)mrange_info + RNG_NAME_SZ), 0,
	       (sizeof(struct fadump_mrange_info) - RNG_NAME_SZ));
}

/*
 * Allocate or reallocate mem_ranges array in incremental units
 * of PAGE_SIZE.
 */
static int fadump_alloc_mem_ranges(struct fadump_mrange_info *mrange_info)
{
	struct fadump_memory_range *new_array;
	u64 new_size;

	new_size = mrange_info->mem_ranges_sz + PAGE_SIZE;
	pr_debug("Allocating %llu bytes of memory for %s memory ranges\n",
		 new_size, mrange_info->name);

	new_array = krealloc(mrange_info->mem_ranges, new_size, GFP_KERNEL);
	if (new_array == NULL) {
		pr_err("Insufficient memory for setting up %s memory ranges\n",
		       mrange_info->name);
		fadump_free_mem_ranges(mrange_info);
		return -ENOMEM;
	}

	mrange_info->mem_ranges = new_array;
	mrange_info->mem_ranges_sz = new_size;
	mrange_info->max_mem_ranges = (new_size /
				       sizeof(struct fadump_memory_range));
	return 0;
}

static inline int fadump_add_mem_range(struct fadump_mrange_info *mrange_info,
				       u64 base, u64 end)
{
	struct fadump_memory_range *mem_ranges = mrange_info->mem_ranges;
	bool is_adjacent = false;
	u64 start, size;

	if (base == end)
		return 0;

	/*
	 * Fold adjacent memory ranges to bring down the memory ranges/
	 * PT_LOAD segments count.
	 */
	if (mrange_info->mem_range_cnt) {
		start = mem_ranges[mrange_info->mem_range_cnt - 1].base;
		size  = mem_ranges[mrange_info->mem_range_cnt - 1].size;

		if ((start + size) == base)
			is_adjacent = true;
	}
	if (!is_adjacent) {
		/* resize the array on reaching the limit */
		if (mrange_info->mem_range_cnt == mrange_info->max_mem_ranges) {
			int ret;

			if (mrange_info->is_static) {
				pr_err("Reached array size limit for %s memory ranges\n",
				       mrange_info->name);
				return -ENOSPC;
			}

			ret = fadump_alloc_mem_ranges(mrange_info);
			if (ret)
				return ret;

			/* Update to the new resized array */
			mem_ranges = mrange_info->mem_ranges;
		}

		start = base;
		mem_ranges[mrange_info->mem_range_cnt].base = start;
		mrange_info->mem_range_cnt++;
	}

	mem_ranges[mrange_info->mem_range_cnt - 1].size = (end - start);
	pr_debug("%s_memory_range[%d] [%#016llx-%#016llx], %#llx bytes\n",
		 mrange_info->name, (mrange_info->mem_range_cnt - 1),
		 start, end - 1, (end - start));
	return 0;
}

static int fadump_exclude_reserved_area(u64 start, u64 end)
{
	u64 ra_start, ra_end;
	int ret = 0;

	ra_start = fw_dump.reserve_dump_area_start;
	ra_end = ra_start + fw_dump.reserve_dump_area_size;

	if ((ra_start < end) && (ra_end > start)) {
		if ((start < ra_start) && (end > ra_end)) {
			ret = fadump_add_mem_range(&crash_mrange_info,
						   start, ra_start);
			if (ret)
				return ret;

			ret = fadump_add_mem_range(&crash_mrange_info,
						   ra_end, end);
		} else if (start < ra_start) {
			ret = fadump_add_mem_range(&crash_mrange_info,
						   start, ra_start);
		} else if (ra_end < end) {
			ret = fadump_add_mem_range(&crash_mrange_info,
						   ra_end, end);
		}
	} else
		ret = fadump_add_mem_range(&crash_mrange_info, start, end);

	return ret;
}

static int fadump_init_elfcore_header(char *bufp)
{
	struct elfhdr *elf;

	elf = (struct elfhdr *) bufp;
	bufp += sizeof(struct elfhdr);
	memcpy(elf->e_ident, ELFMAG, SELFMAG);
	elf->e_ident[EI_CLASS] = ELF_CLASS;
	elf->e_ident[EI_DATA] = ELF_DATA;
	elf->e_ident[EI_VERSION] = EV_CURRENT;
	elf->e_ident[EI_OSABI] = ELF_OSABI;
	memset(elf->e_ident+EI_PAD, 0, EI_NIDENT-EI_PAD);
	elf->e_type = ET_CORE;
	elf->e_machine = ELF_ARCH;
	elf->e_version = EV_CURRENT;
	elf->e_entry = 0;
	elf->e_phoff = sizeof(struct elfhdr);
	elf->e_shoff = 0;
#if defined(_CALL_ELF)
	elf->e_flags = _CALL_ELF;
#else
	elf->e_flags = 0;
#endif
	elf->e_ehsize = sizeof(struct elfhdr);
	elf->e_phentsize = sizeof(struct elf_phdr);
	elf->e_phnum = 0;
	elf->e_shentsize = 0;
	elf->e_shnum = 0;
	elf->e_shstrndx = 0;

	return 0;
}

/*
 * Traverse through memblock structure and setup crash memory ranges. These
 * ranges will be used create PT_LOAD program headers in elfcore header.
 */
static int fadump_setup_crash_memory_ranges(void)
{
	u64 i, start, end;
	int ret;

	pr_debug("Setup crash memory ranges.\n");
	crash_mrange_info.mem_range_cnt = 0;

	/*
	 * Boot memory region(s) registered with firmware are moved to
	 * different location at the time of crash. Create separate program
	 * header(s) for this memory chunk(s) with the correct offset.
	 */
	for (i = 0; i < fw_dump.boot_mem_regs_cnt; i++) {
		start = fw_dump.boot_mem_addr[i];
		end = start + fw_dump.boot_mem_sz[i];
		ret = fadump_add_mem_range(&crash_mrange_info, start, end);
		if (ret)
			return ret;
	}

	for_each_mem_range(i, &start, &end) {
		/*
		 * skip the memory chunk that is already added
		 * (0 through boot_memory_top).
		 */
		if (start < fw_dump.boot_mem_top) {
			if (end > fw_dump.boot_mem_top)
				start = fw_dump.boot_mem_top;
			else
				continue;
		}

		/* add this range excluding the reserved dump area. */
		ret = fadump_exclude_reserved_area(start, end);
		if (ret)
			return ret;
	}

	return 0;
}

/*
 * If the given physical address falls within the boot memory region then
 * return the relocated address that points to the dump region reserved
 * for saving initial boot memory contents.
 */
static inline unsigned long fadump_relocate(unsigned long paddr)
{
	unsigned long raddr, rstart, rend, rlast, hole_size;
	int i;

	hole_size = 0;
	rlast = 0;
	raddr = paddr;
	for (i = 0; i < fw_dump.boot_mem_regs_cnt; i++) {
		rstart = fw_dump.boot_mem_addr[i];
		rend = rstart + fw_dump.boot_mem_sz[i];
		hole_size += (rstart - rlast);

		if (paddr >= rstart && paddr < rend) {
			raddr += fw_dump.boot_mem_dest_addr - hole_size;
			break;
		}

		rlast = rend;
	}

	pr_debug("vmcoreinfo: paddr = 0x%lx, raddr = 0x%lx\n", paddr, raddr);
	return raddr;
}

static int fadump_create_elfcore_headers(char *bufp)
{
	unsigned long long raddr, offset;
	struct elf_phdr *phdr;
	struct elfhdr *elf;
	int i, j;

	fadump_init_elfcore_header(bufp);
	elf = (struct elfhdr *)bufp;
	bufp += sizeof(struct elfhdr);

	/*
	 * setup ELF PT_NOTE, place holder for cpu notes info. The notes info
	 * will be populated during second kernel boot after crash. Hence
	 * this PT_NOTE will always be the first elf note.
	 *
	 * NOTE: Any new ELF note addition should be placed after this note.
	 */
	phdr = (struct elf_phdr *)bufp;
	bufp += sizeof(struct elf_phdr);
	phdr->p_type = PT_NOTE;
	phdr->p_flags = 0;
	phdr->p_vaddr = 0;
	phdr->p_align = 0;

	phdr->p_offset = 0;
	phdr->p_paddr = 0;
	phdr->p_filesz = 0;
	phdr->p_memsz = 0;

	(elf->e_phnum)++;

	/* setup ELF PT_NOTE for vmcoreinfo */
	phdr = (struct elf_phdr *)bufp;
	bufp += sizeof(struct elf_phdr);
	phdr->p_type	= PT_NOTE;
	phdr->p_flags	= 0;
	phdr->p_vaddr	= 0;
	phdr->p_align	= 0;

	phdr->p_paddr	= fadump_relocate(paddr_vmcoreinfo_note());
	phdr->p_offset	= phdr->p_paddr;
	phdr->p_memsz	= phdr->p_filesz = VMCOREINFO_NOTE_SIZE;

	/* Increment number of program headers. */
	(elf->e_phnum)++;

	/* setup PT_LOAD sections. */
	j = 0;
	offset = 0;
	raddr = fw_dump.boot_mem_addr[0];
	for (i = 0; i < crash_mrange_info.mem_range_cnt; i++) {
		u64 mbase, msize;

		mbase = crash_mrange_info.mem_ranges[i].base;
		msize = crash_mrange_info.mem_ranges[i].size;
		if (!msize)
			continue;

		phdr = (struct elf_phdr *)bufp;
		bufp += sizeof(struct elf_phdr);
		phdr->p_type	= PT_LOAD;
		phdr->p_flags	= PF_R|PF_W|PF_X;
		phdr->p_offset	= mbase;

		if (mbase == raddr) {
			/*
			 * The entire real memory region will be moved by
			 * firmware to the specified destination_address.
			 * Hence set the correct offset.
			 */
			phdr->p_offset = fw_dump.boot_mem_dest_addr + offset;
			if (j < (fw_dump.boot_mem_regs_cnt - 1)) {
				offset += fw_dump.boot_mem_sz[j];
				raddr = fw_dump.boot_mem_addr[++j];
			}
		}

		phdr->p_paddr = mbase;
		phdr->p_vaddr = (unsigned long)__va(mbase);
		phdr->p_filesz = msize;
		phdr->p_memsz = msize;
		phdr->p_align = 0;

		/* Increment number of program headers. */
		(elf->e_phnum)++;
	}
	return 0;
}

static unsigned long init_fadump_header(unsigned long addr)
{
	struct fadump_crash_info_header *fdh;

	if (!addr)
		return 0;

	fdh = __va(addr);
	addr += sizeof(struct fadump_crash_info_header);

	memset(fdh, 0, sizeof(struct fadump_crash_info_header));
	fdh->magic_number = FADUMP_CRASH_INFO_MAGIC;
	fdh->elfcorehdr_addr = addr;
	/* We will set the crashing cpu id in crash_fadump() during crash. */
	fdh->crashing_cpu = FADUMP_CPU_UNKNOWN;

	return addr;
}

static int register_fadump(void)
{
	unsigned long addr;
	void *vaddr;
	int ret;

	/*
	 * If no memory is reserved then we can not register for firmware-
	 * assisted dump.
	 */
	if (!fw_dump.reserve_dump_area_size)
		return -ENODEV;

	ret = fadump_setup_crash_memory_ranges();
	if (ret)
		return ret;

	addr = fw_dump.fadumphdr_addr;

	/* Initialize fadump crash info header. */
	addr = init_fadump_header(addr);
	vaddr = __va(addr);

	pr_debug("Creating ELF core headers at %#016lx\n", addr);
	fadump_create_elfcore_headers(vaddr);

	/* register the future kernel dump with firmware. */
	pr_debug("Registering for firmware-assisted kernel dump...\n");
	return fw_dump.ops->fadump_register(&fw_dump);
}

void fadump_cleanup(void)
{
	if (!fw_dump.fadump_supported)
		return;

	/* Invalidate the registration only if dump is active. */
	if (fw_dump.dump_active) {
		pr_debug("Invalidating firmware-assisted dump registration\n");
		fw_dump.ops->fadump_invalidate(&fw_dump);
	} else if (fw_dump.dump_registered) {
		/* Un-register Firmware-assisted dump if it was registered. */
		fw_dump.ops->fadump_unregister(&fw_dump);
		fadump_free_mem_ranges(&crash_mrange_info);
	}

	if (fw_dump.ops->fadump_cleanup)
		fw_dump.ops->fadump_cleanup(&fw_dump);
}

static void fadump_free_reserved_memory(unsigned long start_pfn,
					unsigned long end_pfn)
{
	unsigned long pfn;
	unsigned long time_limit = jiffies + HZ;

	pr_info("freeing reserved memory (0x%llx - 0x%llx)\n",
		PFN_PHYS(start_pfn), PFN_PHYS(end_pfn));

	for (pfn = start_pfn; pfn < end_pfn; pfn++) {
		free_reserved_page(pfn_to_page(pfn));

		if (time_after(jiffies, time_limit)) {
			cond_resched();
			time_limit = jiffies + HZ;
		}
	}
}

/*
 * Skip memory holes and free memory that was actually reserved.
 */
static void fadump_release_reserved_area(u64 start, u64 end)
{
	unsigned long reg_spfn, reg_epfn;
	u64 tstart, tend, spfn, epfn;
	int i;

	spfn = PHYS_PFN(start);
	epfn = PHYS_PFN(end);

	for_each_mem_pfn_range(i, MAX_NUMNODES, &reg_spfn, &reg_epfn, NULL) {
		tstart = max_t(u64, spfn, reg_spfn);
		tend   = min_t(u64, epfn, reg_epfn);

		if (tstart < tend) {
			fadump_free_reserved_memory(tstart, tend);

			if (tend == epfn)
				break;

			spfn = tend;
		}
	}
}

/*
 * Sort the mem ranges in-place and merge adjacent ranges
 * to minimize the memory ranges count.
 */
static void sort_and_merge_mem_ranges(struct fadump_mrange_info *mrange_info)
{
	struct fadump_memory_range *mem_ranges;
	struct fadump_memory_range tmp_range;
	u64 base, size;
	int i, j, idx;

	if (!reserved_mrange_info.mem_range_cnt)
		return;

	/* Sort the memory ranges */
	mem_ranges = mrange_info->mem_ranges;
	for (i = 0; i < mrange_info->mem_range_cnt; i++) {
		idx = i;
		for (j = (i + 1); j < mrange_info->mem_range_cnt; j++) {
			if (mem_ranges[idx].base > mem_ranges[j].base)
				idx = j;
		}
		if (idx != i) {
			tmp_range = mem_ranges[idx];
			mem_ranges[idx] = mem_ranges[i];
			mem_ranges[i] = tmp_range;
		}
	}

	/* Merge adjacent reserved ranges */
	idx = 0;
	for (i = 1; i < mrange_info->mem_range_cnt; i++) {
		base = mem_ranges[i-1].base;
		size = mem_ranges[i-1].size;
		if (mem_ranges[i].base == (base + size))
			mem_ranges[idx].size += mem_ranges[i].size;
		else {
			idx++;
			if (i == idx)
				continue;

			mem_ranges[idx] = mem_ranges[i];
		}
	}
	mrange_info->mem_range_cnt = idx + 1;
}

/*
 * Scan reserved-ranges to consider them while reserving/releasing
 * memory for FADump.
 */
static void __init early_init_dt_scan_reserved_ranges(unsigned long node)
{
	const __be32 *prop;
	int len, ret = -1;
	unsigned long i;

	/* reserved-ranges already scanned */
	if (reserved_mrange_info.mem_range_cnt != 0)
		return;

	prop = of_get_flat_dt_prop(node, "reserved-ranges", &len);
	if (!prop)
		return;

	/*
	 * Each reserved range is an (address,size) pair, 2 cells each,
	 * totalling 4 cells per range.
	 */
	for (i = 0; i < len / (sizeof(*prop) * 4); i++) {
		u64 base, size;

		base = of_read_number(prop + (i * 4) + 0, 2);
		size = of_read_number(prop + (i * 4) + 2, 2);

		if (size) {
			ret = fadump_add_mem_range(&reserved_mrange_info,
						   base, base + size);
			if (ret < 0) {
				pr_warn("some reserved ranges are ignored!\n");
				break;
			}
		}
	}

	/* Compact reserved ranges */
	sort_and_merge_mem_ranges(&reserved_mrange_info);
}

/*
 * Release the memory that was reserved during early boot to preserve the
 * crash'ed kernel's memory contents except reserved dump area (permanent
 * reservation) and reserved ranges used by F/W. The released memory will
 * be available for general use.
 */
static void fadump_release_memory(u64 begin, u64 end)
{
	u64 ra_start, ra_end, tstart;
	int i, ret;

	ra_start = fw_dump.reserve_dump_area_start;
	ra_end = ra_start + fw_dump.reserve_dump_area_size;

	/*
	 * If reserved ranges array limit is hit, overwrite the last reserved
	 * memory range with reserved dump area to ensure it is excluded from
	 * the memory being released (reused for next FADump registration).
	 */
	if (reserved_mrange_info.mem_range_cnt ==
	    reserved_mrange_info.max_mem_ranges)
		reserved_mrange_info.mem_range_cnt--;

	ret = fadump_add_mem_range(&reserved_mrange_info, ra_start, ra_end);
	if (ret != 0)
		return;

	/* Get the reserved ranges list in order first. */
	sort_and_merge_mem_ranges(&reserved_mrange_info);

	/* Exclude reserved ranges and release remaining memory */
	tstart = begin;
	for (i = 0; i < reserved_mrange_info.mem_range_cnt; i++) {
		ra_start = reserved_mrange_info.mem_ranges[i].base;
		ra_end = ra_start + reserved_mrange_info.mem_ranges[i].size;

		if (tstart >= ra_end)
			continue;

		if (tstart < ra_start)
			fadump_release_reserved_area(tstart, ra_start);
		tstart = ra_end;
	}

	if (tstart < end)
		fadump_release_reserved_area(tstart, end);
}

static void fadump_invalidate_release_mem(void)
{
	mutex_lock(&fadump_mutex);
	if (!fw_dump.dump_active) {
		mutex_unlock(&fadump_mutex);
		return;
	}

	fadump_cleanup();
	mutex_unlock(&fadump_mutex);

	fadump_release_memory(fw_dump.boot_mem_top, memblock_end_of_DRAM());
	fadump_free_cpu_notes_buf();

	/*
	 * Setup kernel metadata and initialize the kernel dump
	 * memory structure for FADump re-registration.
	 */
	if (fw_dump.ops->fadump_setup_metadata &&
	    (fw_dump.ops->fadump_setup_metadata(&fw_dump) < 0))
		pr_warn("Failed to setup kernel metadata!\n");
	fw_dump.ops->fadump_init_mem_struct(&fw_dump);
}

static ssize_t release_mem_store(struct kobject *kobj,
				 struct kobj_attribute *attr,
				 const char *buf, size_t count)
{
	int input = -1;

	if (!fw_dump.dump_active)
		return -EPERM;

	if (kstrtoint(buf, 0, &input))
		return -EINVAL;

	if (input == 1) {
		/*
		 * Take away the '/proc/vmcore'. We are releasing the dump
		 * memory, hence it will not be valid anymore.
		 */
#ifdef CONFIG_PROC_VMCORE
		vmcore_cleanup();
#endif
		fadump_invalidate_release_mem();

	} else
		return -EINVAL;
	return count;
}

/* Release the reserved memory and disable the FADump */
static void unregister_fadump(void)
{
	fadump_cleanup();
	fadump_release_memory(fw_dump.reserve_dump_area_start,
			      fw_dump.reserve_dump_area_size);
	fw_dump.fadump_enabled = 0;
	kobject_put(fadump_kobj);
}

static ssize_t enabled_show(struct kobject *kobj,
			    struct kobj_attribute *attr,
			    char *buf)
{
	return sprintf(buf, "%d\n", fw_dump.fadump_enabled);
}

static ssize_t mem_reserved_show(struct kobject *kobj,
				 struct kobj_attribute *attr,
				 char *buf)
{
	return sprintf(buf, "%ld\n", fw_dump.reserve_dump_area_size);
}

static ssize_t registered_show(struct kobject *kobj,
			       struct kobj_attribute *attr,
			       char *buf)
{
	return sprintf(buf, "%d\n", fw_dump.dump_registered);
}

static ssize_t registered_store(struct kobject *kobj,
				struct kobj_attribute *attr,
				const char *buf, size_t count)
{
	int ret = 0;
	int input = -1;

	if (!fw_dump.fadump_enabled || fw_dump.dump_active)
		return -EPERM;

	if (kstrtoint(buf, 0, &input))
		return -EINVAL;

	mutex_lock(&fadump_mutex);

	switch (input) {
	case 0:
		if (fw_dump.dump_registered == 0) {
			goto unlock_out;
		}

		/* Un-register Firmware-assisted dump */
		pr_debug("Un-register firmware-assisted dump\n");
		fw_dump.ops->fadump_unregister(&fw_dump);
		break;
	case 1:
		if (fw_dump.dump_registered == 1) {
			/* Un-register Firmware-assisted dump */
			fw_dump.ops->fadump_unregister(&fw_dump);
		}
		/* Register Firmware-assisted dump */
		ret = register_fadump();
		break;
	default:
		ret = -EINVAL;
		break;
	}

unlock_out:
	mutex_unlock(&fadump_mutex);
	return ret < 0 ? ret : count;
}

static int fadump_region_show(struct seq_file *m, void *private)
{
	if (!fw_dump.fadump_enabled)
		return 0;

	mutex_lock(&fadump_mutex);
	fw_dump.ops->fadump_region_show(&fw_dump, m);
	mutex_unlock(&fadump_mutex);
	return 0;
}

static struct kobj_attribute release_attr = __ATTR_WO(release_mem);
static struct kobj_attribute enable_attr = __ATTR_RO(enabled);
static struct kobj_attribute register_attr = __ATTR_RW(registered);
static struct kobj_attribute mem_reserved_attr = __ATTR_RO(mem_reserved);

static struct attribute *fadump_attrs[] = {
	&enable_attr.attr,
	&register_attr.attr,
	&mem_reserved_attr.attr,
	NULL,
};

ATTRIBUTE_GROUPS(fadump);

DEFINE_SHOW_ATTRIBUTE(fadump_region);

static void fadump_init_files(void)
{
	int rc = 0;

	fadump_kobj = kobject_create_and_add("fadump", kernel_kobj);
	if (!fadump_kobj) {
		pr_err("failed to create fadump kobject\n");
		return;
	}

	debugfs_create_file("fadump_region", 0444, powerpc_debugfs_root, NULL,
			    &fadump_region_fops);

	if (fw_dump.dump_active) {
		rc = sysfs_create_file(fadump_kobj, &release_attr.attr);
		if (rc)
			pr_err("unable to create release_mem sysfs file (%d)\n",
			       rc);
	}

	rc = sysfs_create_groups(fadump_kobj, fadump_groups);
	if (rc) {
		pr_err("sysfs group creation failed (%d), unregistering FADump",
		       rc);
		unregister_fadump();
		return;
	}

	/*
	 * The FADump sysfs are moved from kernel_kobj to fadump_kobj need to
	 * create symlink at old location to maintain backward compatibility.
	 *
	 *      - fadump_enabled -> fadump/enabled
	 *      - fadump_registered -> fadump/registered
	 *      - fadump_release_mem -> fadump/release_mem
	 */
	rc = compat_only_sysfs_link_entry_to_kobj(kernel_kobj, fadump_kobj,
						  "enabled", "fadump_enabled");
	if (rc) {
		pr_err("unable to create fadump_enabled symlink (%d)", rc);
		return;
	}

	rc = compat_only_sysfs_link_entry_to_kobj(kernel_kobj, fadump_kobj,
						  "registered",
						  "fadump_registered");
	if (rc) {
		pr_err("unable to create fadump_registered symlink (%d)", rc);
		sysfs_remove_link(kernel_kobj, "fadump_enabled");
		return;
	}

	if (fw_dump.dump_active) {
		rc = compat_only_sysfs_link_entry_to_kobj(kernel_kobj,
							  fadump_kobj,
							  "release_mem",
							  "fadump_release_mem");
		if (rc)
			pr_err("unable to create fadump_release_mem symlink (%d)",
			       rc);
	}
	return;
}

/*
 * Prepare for firmware-assisted dump.
 */
int __init setup_fadump(void)
{
	if (!fw_dump.fadump_supported)
		return 0;

	fadump_init_files();
	fadump_show_config();

	if (!fw_dump.fadump_enabled)
		return 1;

	/*
	 * If dump data is available then see if it is valid and prepare for
	 * saving it to the disk.
	 */
	if (fw_dump.dump_active) {
		/*
		 * if dump process fails then invalidate the registration
		 * and release memory before proceeding for re-registration.
		 */
		if (fw_dump.ops->fadump_process(&fw_dump) < 0)
			fadump_invalidate_release_mem();
	}
	/* Initialize the kernel dump memory structure for FAD registration. */
	else if (fw_dump.reserve_dump_area_size)
		fw_dump.ops->fadump_init_mem_struct(&fw_dump);

	return 1;
}
subsys_initcall(setup_fadump);
#else /* !CONFIG_PRESERVE_FA_DUMP */

/* Scan the Firmware Assisted dump configuration details. */
int __init early_init_dt_scan_fw_dump(unsigned long node, const char *uname,
				      int depth, void *data)
{
	if ((depth != 1) || (strcmp(uname, "ibm,opal") != 0))
		return 0;

	opal_fadump_dt_scan(&fw_dump, node);
	return 1;
}

/*
 * When dump is active but PRESERVE_FA_DUMP is enabled on the kernel,
 * preserve crash data. The subsequent memory preserving kernel boot
 * is likely to process this crash data.
 */
int __init fadump_reserve_mem(void)
{
	if (fw_dump.dump_active) {
		/*
		 * If last boot has crashed then reserve all the memory
		 * above boot memory to preserve crash data.
		 */
		pr_info("Preserving crash data for processing in next boot.\n");
		fadump_reserve_crash_area(fw_dump.boot_mem_top);
	} else
		pr_debug("FADump-aware kernel..\n");

	return 1;
}
#endif /* CONFIG_PRESERVE_FA_DUMP */

/* Preserve everything above the base address */
static void __init fadump_reserve_crash_area(u64 base)
{
	u64 i, mstart, mend, msize;

	for_each_mem_range(i, &mstart, &mend) {
		msize  = mend - mstart;

		if ((mstart + msize) < base)
			continue;

		if (mstart < base) {
			msize -= (base - mstart);
			mstart = base;
		}

		pr_info("Reserving %lluMB of memory at %#016llx for preserving crash data",
			(msize >> 20), mstart);
		memblock_reserve(mstart, msize);
	}
}

unsigned long __init arch_reserved_kernel_pages(void)
{
	return memblock_reserved_size() / PAGE_SIZE;
}<|MERGE_RESOLUTION|>--- conflicted
+++ resolved
@@ -50,10 +50,7 @@
 
 static atomic_t cpus_in_fadump;
 static DEFINE_MUTEX(fadump_mutex);
-<<<<<<< HEAD
-=======
-
->>>>>>> d1988041
+
 struct fadump_mrange_info crash_mrange_info = { "crash", NULL, 0, 0, 0, false };
 
 #define RESERVED_RNGS_SZ	16384 /* 16K - 128 entries */
