// SPDX-License-Identifier: GPL-2.0
/*
 * NVM Express device driver
 * Copyright (c) 2011-2014, Intel Corporation.
 */

#include <linux/acpi.h>
#include <linux/aer.h>
#include <linux/async.h>
#include <linux/blkdev.h>
#include <linux/blk-mq.h>
#include <linux/blk-mq-pci.h>
#include <linux/dmi.h>
#include <linux/init.h>
#include <linux/interrupt.h>
#include <linux/io.h>
#include <linux/mm.h>
#include <linux/module.h>
#include <linux/mutex.h>
#include <linux/once.h>
#include <linux/pci.h>
#include <linux/suspend.h>
#include <linux/t10-pi.h>
#include <linux/types.h>
#include <linux/io-64-nonatomic-lo-hi.h>
#include <linux/sed-opal.h>
#include <linux/pci-p2pdma.h>

#include "trace.h"
#include "nvme.h"

#define SQ_SIZE(q)	((q)->q_depth << (q)->sqes)
#define CQ_SIZE(q)	((q)->q_depth * sizeof(struct nvme_completion))

#define SGES_PER_PAGE	(PAGE_SIZE / sizeof(struct nvme_sgl_desc))

/*
 * These can be higher, but we need to ensure that any command doesn't
 * require an sg allocation that needs more than a page of data.
 */
#define NVME_MAX_KB_SZ	4096
#define NVME_MAX_SEGS	127

static int use_threaded_interrupts;
module_param(use_threaded_interrupts, int, 0);

static bool use_cmb_sqes = true;
module_param(use_cmb_sqes, bool, 0444);
MODULE_PARM_DESC(use_cmb_sqes, "use controller's memory buffer for I/O SQes");

static unsigned int max_host_mem_size_mb = 128;
module_param(max_host_mem_size_mb, uint, 0444);
MODULE_PARM_DESC(max_host_mem_size_mb,
	"Maximum Host Memory Buffer (HMB) size per controller (in MiB)");

static unsigned int sgl_threshold = SZ_32K;
module_param(sgl_threshold, uint, 0644);
MODULE_PARM_DESC(sgl_threshold,
		"Use SGLs when average request segment size is larger or equal to "
		"this size. Use 0 to disable SGLs.");

static int io_queue_depth_set(const char *val, const struct kernel_param *kp);
static const struct kernel_param_ops io_queue_depth_ops = {
	.set = io_queue_depth_set,
	.get = param_get_uint,
};

static unsigned int io_queue_depth = 1024;
module_param_cb(io_queue_depth, &io_queue_depth_ops, &io_queue_depth, 0644);
MODULE_PARM_DESC(io_queue_depth, "set io queue depth, should >= 2");

<<<<<<< HEAD
static unsigned int write_queues;
module_param(write_queues, uint, 0644);
=======
static int io_queue_count_set(const char *val, const struct kernel_param *kp)
{
	unsigned int n;
	int ret;

	ret = kstrtouint(val, 10, &n);
	if (ret != 0 || n > num_possible_cpus())
		return -EINVAL;
	return param_set_uint(val, kp);
}

static const struct kernel_param_ops io_queue_count_ops = {
	.set = io_queue_count_set,
	.get = param_get_uint,
};

static unsigned int write_queues;
module_param_cb(write_queues, &io_queue_count_ops, &write_queues, 0644);
>>>>>>> d1988041
MODULE_PARM_DESC(write_queues,
	"Number of queues to use for writes. If not set, reads and writes "
	"will share a queue set.");

static unsigned int poll_queues;
<<<<<<< HEAD
module_param(poll_queues, uint, 0644);
=======
module_param_cb(poll_queues, &io_queue_count_ops, &poll_queues, 0644);
>>>>>>> d1988041
MODULE_PARM_DESC(poll_queues, "Number of queues to use for polled IO.");

static bool noacpi;
module_param(noacpi, bool, 0444);
MODULE_PARM_DESC(noacpi, "disable acpi bios quirks");

struct nvme_dev;
struct nvme_queue;

static void nvme_dev_disable(struct nvme_dev *dev, bool shutdown);
static bool __nvme_disable_io_queues(struct nvme_dev *dev, u8 opcode);

/*
 * Represents an NVM Express device.  Each nvme_dev is a PCI function.
 */
struct nvme_dev {
	struct nvme_queue *queues;
	struct blk_mq_tag_set tagset;
	struct blk_mq_tag_set admin_tagset;
	u32 __iomem *dbs;
	struct device *dev;
	struct dma_pool *prp_page_pool;
	struct dma_pool *prp_small_pool;
	unsigned online_queues;
	unsigned max_qid;
	unsigned io_queues[HCTX_MAX_TYPES];
	unsigned int num_vecs;
	u32 q_depth;
	int io_sqes;
	u32 db_stride;
	void __iomem *bar;
	unsigned long bar_mapped_size;
	struct work_struct remove_work;
	struct mutex shutdown_lock;
	bool subsystem;
	u64 cmb_size;
	bool cmb_use_sqes;
	u32 cmbsz;
	u32 cmbloc;
	struct nvme_ctrl ctrl;
	u32 last_ps;

	mempool_t *iod_mempool;

	/* shadow doorbell buffer support: */
	u32 *dbbuf_dbs;
	dma_addr_t dbbuf_dbs_dma_addr;
	u32 *dbbuf_eis;
	dma_addr_t dbbuf_eis_dma_addr;

	/* host memory buffer support: */
	u64 host_mem_size;
	u32 nr_host_mem_descs;
	dma_addr_t host_mem_descs_dma;
	struct nvme_host_mem_buf_desc *host_mem_descs;
	void **host_mem_desc_bufs;
	unsigned int nr_allocated_queues;
	unsigned int nr_write_queues;
	unsigned int nr_poll_queues;
};

static int io_queue_depth_set(const char *val, const struct kernel_param *kp)
{
	int ret;
	u32 n;

	ret = kstrtou32(val, 10, &n);
	if (ret != 0 || n < 2)
		return -EINVAL;

	return param_set_uint(val, kp);
}

static inline unsigned int sq_idx(unsigned int qid, u32 stride)
{
	return qid * 2 * stride;
}

static inline unsigned int cq_idx(unsigned int qid, u32 stride)
{
	return (qid * 2 + 1) * stride;
}

static inline struct nvme_dev *to_nvme_dev(struct nvme_ctrl *ctrl)
{
	return container_of(ctrl, struct nvme_dev, ctrl);
}

/*
 * An NVM Express queue.  Each device has at least two (one for admin
 * commands and one for I/O commands).
 */
struct nvme_queue {
	struct nvme_dev *dev;
	spinlock_t sq_lock;
	void *sq_cmds;
	 /* only used for poll queues: */
	spinlock_t cq_poll_lock ____cacheline_aligned_in_smp;
<<<<<<< HEAD
	volatile struct nvme_completion *cqes;
=======
	struct nvme_completion *cqes;
>>>>>>> d1988041
	dma_addr_t sq_dma_addr;
	dma_addr_t cq_dma_addr;
	u32 __iomem *q_db;
	u32 q_depth;
	u16 cq_vector;
	u16 sq_tail;
	u16 last_sq_tail;
	u16 cq_head;
	u16 qid;
	u8 cq_phase;
	u8 sqes;
	unsigned long flags;
#define NVMEQ_ENABLED		0
#define NVMEQ_SQ_CMB		1
#define NVMEQ_DELETE_ERROR	2
#define NVMEQ_POLLED		3
	u32 *dbbuf_sq_db;
	u32 *dbbuf_cq_db;
	u32 *dbbuf_sq_ei;
	u32 *dbbuf_cq_ei;
	struct completion delete_done;
};

/*
 * The nvme_iod describes the data in an I/O.
 *
 * The sg pointer contains the list of PRP/SGL chunk allocations in addition
 * to the actual struct scatterlist.
 */
struct nvme_iod {
	struct nvme_request req;
	struct nvme_queue *nvmeq;
	bool use_sgl;
	int aborted;
	int npages;		/* In the PRP list. 0 means small pool in use */
	int nents;		/* Used in scatterlist */
	dma_addr_t first_dma;
	unsigned int dma_len;	/* length of single DMA segment mapping */
	dma_addr_t meta_dma;
	struct scatterlist *sg;
};

static inline unsigned int nvme_dbbuf_size(struct nvme_dev *dev)
{
	return dev->nr_allocated_queues * 8 * dev->db_stride;
}

static int nvme_dbbuf_dma_alloc(struct nvme_dev *dev)
{
	unsigned int mem_size = nvme_dbbuf_size(dev);

	if (dev->dbbuf_dbs)
		return 0;

	dev->dbbuf_dbs = dma_alloc_coherent(dev->dev, mem_size,
					    &dev->dbbuf_dbs_dma_addr,
					    GFP_KERNEL);
	if (!dev->dbbuf_dbs)
		return -ENOMEM;
	dev->dbbuf_eis = dma_alloc_coherent(dev->dev, mem_size,
					    &dev->dbbuf_eis_dma_addr,
					    GFP_KERNEL);
	if (!dev->dbbuf_eis) {
		dma_free_coherent(dev->dev, mem_size,
				  dev->dbbuf_dbs, dev->dbbuf_dbs_dma_addr);
		dev->dbbuf_dbs = NULL;
		return -ENOMEM;
	}

	return 0;
}

static void nvme_dbbuf_dma_free(struct nvme_dev *dev)
{
	unsigned int mem_size = nvme_dbbuf_size(dev);

	if (dev->dbbuf_dbs) {
		dma_free_coherent(dev->dev, mem_size,
				  dev->dbbuf_dbs, dev->dbbuf_dbs_dma_addr);
		dev->dbbuf_dbs = NULL;
	}
	if (dev->dbbuf_eis) {
		dma_free_coherent(dev->dev, mem_size,
				  dev->dbbuf_eis, dev->dbbuf_eis_dma_addr);
		dev->dbbuf_eis = NULL;
	}
}

static void nvme_dbbuf_init(struct nvme_dev *dev,
			    struct nvme_queue *nvmeq, int qid)
{
	if (!dev->dbbuf_dbs || !qid)
		return;

	nvmeq->dbbuf_sq_db = &dev->dbbuf_dbs[sq_idx(qid, dev->db_stride)];
	nvmeq->dbbuf_cq_db = &dev->dbbuf_dbs[cq_idx(qid, dev->db_stride)];
	nvmeq->dbbuf_sq_ei = &dev->dbbuf_eis[sq_idx(qid, dev->db_stride)];
	nvmeq->dbbuf_cq_ei = &dev->dbbuf_eis[cq_idx(qid, dev->db_stride)];
}

static void nvme_dbbuf_free(struct nvme_queue *nvmeq)
{
	if (!nvmeq->qid)
		return;

	nvmeq->dbbuf_sq_db = NULL;
	nvmeq->dbbuf_cq_db = NULL;
	nvmeq->dbbuf_sq_ei = NULL;
	nvmeq->dbbuf_cq_ei = NULL;
}

static void nvme_dbbuf_set(struct nvme_dev *dev)
{
	struct nvme_command c;
	unsigned int i;

	if (!dev->dbbuf_dbs)
		return;

	memset(&c, 0, sizeof(c));
	c.dbbuf.opcode = nvme_admin_dbbuf;
	c.dbbuf.prp1 = cpu_to_le64(dev->dbbuf_dbs_dma_addr);
	c.dbbuf.prp2 = cpu_to_le64(dev->dbbuf_eis_dma_addr);

	if (nvme_submit_sync_cmd(dev->ctrl.admin_q, &c, NULL, 0)) {
		dev_warn(dev->ctrl.device, "unable to set dbbuf\n");
		/* Free memory and continue on */
		nvme_dbbuf_dma_free(dev);

		for (i = 1; i <= dev->online_queues; i++)
			nvme_dbbuf_free(&dev->queues[i]);
	}
}

static inline int nvme_dbbuf_need_event(u16 event_idx, u16 new_idx, u16 old)
{
	return (u16)(new_idx - event_idx - 1) < (u16)(new_idx - old);
}

/* Update dbbuf and return true if an MMIO is required */
static bool nvme_dbbuf_update_and_check_event(u16 value, u32 *dbbuf_db,
					      volatile u32 *dbbuf_ei)
{
	if (dbbuf_db) {
		u16 old_value;

		/*
		 * Ensure that the queue is written before updating
		 * the doorbell in memory
		 */
		wmb();

		old_value = *dbbuf_db;
		*dbbuf_db = value;

		/*
		 * Ensure that the doorbell is updated before reading the event
		 * index from memory.  The controller needs to provide similar
		 * ordering to ensure the envent index is updated before reading
		 * the doorbell.
		 */
		mb();

		if (!nvme_dbbuf_need_event(*dbbuf_ei, value, old_value))
			return false;
	}

	return true;
}

/*
 * Will slightly overestimate the number of pages needed.  This is OK
 * as it only leads to a small amount of wasted memory for the lifetime of
 * the I/O.
 */
static int nvme_pci_npages_prp(void)
{
	unsigned nprps = DIV_ROUND_UP(NVME_MAX_KB_SZ + NVME_CTRL_PAGE_SIZE,
				      NVME_CTRL_PAGE_SIZE);
	return DIV_ROUND_UP(8 * nprps, PAGE_SIZE - 8);
}

/*
 * Calculates the number of pages needed for the SGL segments. For example a 4k
 * page can accommodate 256 SGL descriptors.
 */
static int nvme_pci_npages_sgl(void)
{
	return DIV_ROUND_UP(NVME_MAX_SEGS * sizeof(struct nvme_sgl_desc),
			PAGE_SIZE);
}

static size_t nvme_pci_iod_alloc_size(void)
{
	size_t npages = max(nvme_pci_npages_prp(), nvme_pci_npages_sgl());

	return sizeof(__le64 *) * npages +
		sizeof(struct scatterlist) * NVME_MAX_SEGS;
}

static int nvme_admin_init_hctx(struct blk_mq_hw_ctx *hctx, void *data,
				unsigned int hctx_idx)
{
	struct nvme_dev *dev = data;
	struct nvme_queue *nvmeq = &dev->queues[0];

	WARN_ON(hctx_idx != 0);
	WARN_ON(dev->admin_tagset.tags[0] != hctx->tags);

	hctx->driver_data = nvmeq;
	return 0;
}

static int nvme_init_hctx(struct blk_mq_hw_ctx *hctx, void *data,
			  unsigned int hctx_idx)
{
	struct nvme_dev *dev = data;
	struct nvme_queue *nvmeq = &dev->queues[hctx_idx + 1];

	WARN_ON(dev->tagset.tags[hctx_idx] != hctx->tags);
	hctx->driver_data = nvmeq;
	return 0;
}

static int nvme_init_request(struct blk_mq_tag_set *set, struct request *req,
		unsigned int hctx_idx, unsigned int numa_node)
{
	struct nvme_dev *dev = set->driver_data;
	struct nvme_iod *iod = blk_mq_rq_to_pdu(req);
	int queue_idx = (set == &dev->tagset) ? hctx_idx + 1 : 0;
	struct nvme_queue *nvmeq = &dev->queues[queue_idx];

	BUG_ON(!nvmeq);
	iod->nvmeq = nvmeq;

	nvme_req(req)->ctrl = &dev->ctrl;
	return 0;
}

static int queue_irq_offset(struct nvme_dev *dev)
{
	/* if we have more than 1 vec, admin queue offsets us by 1 */
	if (dev->num_vecs > 1)
		return 1;

	return 0;
}

static int nvme_pci_map_queues(struct blk_mq_tag_set *set)
{
	struct nvme_dev *dev = set->driver_data;
	int i, qoff, offset;

	offset = queue_irq_offset(dev);
	for (i = 0, qoff = 0; i < set->nr_maps; i++) {
		struct blk_mq_queue_map *map = &set->map[i];

		map->nr_queues = dev->io_queues[i];
		if (!map->nr_queues) {
			BUG_ON(i == HCTX_TYPE_DEFAULT);
			continue;
		}

		/*
		 * The poll queue(s) doesn't have an IRQ (and hence IRQ
		 * affinity), so use the regular blk-mq cpu mapping
		 */
		map->queue_offset = qoff;
		if (i != HCTX_TYPE_POLL && offset)
			blk_mq_pci_map_queues(map, to_pci_dev(dev->dev), offset);
		else
			blk_mq_map_queues(map);
		qoff += map->nr_queues;
		offset += map->nr_queues;
	}

	return 0;
}

/*
 * Write sq tail if we are asked to, or if the next command would wrap.
 */
static inline void nvme_write_sq_db(struct nvme_queue *nvmeq, bool write_sq)
{
	if (!write_sq) {
		u16 next_tail = nvmeq->sq_tail + 1;

		if (next_tail == nvmeq->q_depth)
			next_tail = 0;
		if (next_tail != nvmeq->last_sq_tail)
			return;
	}

	if (nvme_dbbuf_update_and_check_event(nvmeq->sq_tail,
			nvmeq->dbbuf_sq_db, nvmeq->dbbuf_sq_ei))
		writel(nvmeq->sq_tail, nvmeq->q_db);
	nvmeq->last_sq_tail = nvmeq->sq_tail;
}

/**
 * nvme_submit_cmd() - Copy a command into a queue and ring the doorbell
 * @nvmeq: The queue to use
 * @cmd: The command to send
 * @write_sq: whether to write to the SQ doorbell
 */
static void nvme_submit_cmd(struct nvme_queue *nvmeq, struct nvme_command *cmd,
			    bool write_sq)
{
	spin_lock(&nvmeq->sq_lock);
	memcpy(nvmeq->sq_cmds + (nvmeq->sq_tail << nvmeq->sqes),
	       cmd, sizeof(*cmd));
	if (++nvmeq->sq_tail == nvmeq->q_depth)
		nvmeq->sq_tail = 0;
	nvme_write_sq_db(nvmeq, write_sq);
	spin_unlock(&nvmeq->sq_lock);
}

static void nvme_commit_rqs(struct blk_mq_hw_ctx *hctx)
{
	struct nvme_queue *nvmeq = hctx->driver_data;

	spin_lock(&nvmeq->sq_lock);
	if (nvmeq->sq_tail != nvmeq->last_sq_tail)
		nvme_write_sq_db(nvmeq, true);
	spin_unlock(&nvmeq->sq_lock);
}

static void **nvme_pci_iod_list(struct request *req)
{
	struct nvme_iod *iod = blk_mq_rq_to_pdu(req);
	return (void **)(iod->sg + blk_rq_nr_phys_segments(req));
}

static inline bool nvme_pci_use_sgls(struct nvme_dev *dev, struct request *req)
{
	struct nvme_iod *iod = blk_mq_rq_to_pdu(req);
	int nseg = blk_rq_nr_phys_segments(req);
	unsigned int avg_seg_size;

	avg_seg_size = DIV_ROUND_UP(blk_rq_payload_bytes(req), nseg);

	if (!(dev->ctrl.sgls & ((1 << 0) | (1 << 1))))
		return false;
	if (!iod->nvmeq->qid)
		return false;
	if (!sgl_threshold || avg_seg_size < sgl_threshold)
		return false;
	return true;
}

static void nvme_unmap_data(struct nvme_dev *dev, struct request *req)
{
	struct nvme_iod *iod = blk_mq_rq_to_pdu(req);
	const int last_prp = NVME_CTRL_PAGE_SIZE / sizeof(__le64) - 1;
	dma_addr_t dma_addr = iod->first_dma, next_dma_addr;
	int i;

	if (iod->dma_len) {
		dma_unmap_page(dev->dev, dma_addr, iod->dma_len,
			       rq_dma_dir(req));
		return;
	}

	WARN_ON_ONCE(!iod->nents);

	if (is_pci_p2pdma_page(sg_page(iod->sg)))
		pci_p2pdma_unmap_sg(dev->dev, iod->sg, iod->nents,
				    rq_dma_dir(req));
	else
		dma_unmap_sg(dev->dev, iod->sg, iod->nents, rq_dma_dir(req));


	if (iod->npages == 0)
		dma_pool_free(dev->prp_small_pool, nvme_pci_iod_list(req)[0],
			dma_addr);

	for (i = 0; i < iod->npages; i++) {
		void *addr = nvme_pci_iod_list(req)[i];

		if (iod->use_sgl) {
			struct nvme_sgl_desc *sg_list = addr;

			next_dma_addr =
			    le64_to_cpu((sg_list[SGES_PER_PAGE - 1]).addr);
		} else {
			__le64 *prp_list = addr;

			next_dma_addr = le64_to_cpu(prp_list[last_prp]);
		}

		dma_pool_free(dev->prp_page_pool, addr, dma_addr);
		dma_addr = next_dma_addr;
	}

	mempool_free(iod->sg, dev->iod_mempool);
}

static void nvme_print_sgl(struct scatterlist *sgl, int nents)
{
	int i;
	struct scatterlist *sg;

	for_each_sg(sgl, sg, nents, i) {
		dma_addr_t phys = sg_phys(sg);
		pr_warn("sg[%d] phys_addr:%pad offset:%d length:%d "
			"dma_address:%pad dma_length:%d\n",
			i, &phys, sg->offset, sg->length, &sg_dma_address(sg),
			sg_dma_len(sg));
	}
}

static blk_status_t nvme_pci_setup_prps(struct nvme_dev *dev,
		struct request *req, struct nvme_rw_command *cmnd)
{
	struct nvme_iod *iod = blk_mq_rq_to_pdu(req);
	struct dma_pool *pool;
	int length = blk_rq_payload_bytes(req);
	struct scatterlist *sg = iod->sg;
	int dma_len = sg_dma_len(sg);
	u64 dma_addr = sg_dma_address(sg);
	int offset = dma_addr & (NVME_CTRL_PAGE_SIZE - 1);
	__le64 *prp_list;
	void **list = nvme_pci_iod_list(req);
	dma_addr_t prp_dma;
	int nprps, i;

	length -= (NVME_CTRL_PAGE_SIZE - offset);
	if (length <= 0) {
		iod->first_dma = 0;
		goto done;
	}

	dma_len -= (NVME_CTRL_PAGE_SIZE - offset);
	if (dma_len) {
		dma_addr += (NVME_CTRL_PAGE_SIZE - offset);
	} else {
		sg = sg_next(sg);
		dma_addr = sg_dma_address(sg);
		dma_len = sg_dma_len(sg);
	}

	if (length <= NVME_CTRL_PAGE_SIZE) {
		iod->first_dma = dma_addr;
		goto done;
	}

	nprps = DIV_ROUND_UP(length, NVME_CTRL_PAGE_SIZE);
	if (nprps <= (256 / 8)) {
		pool = dev->prp_small_pool;
		iod->npages = 0;
	} else {
		pool = dev->prp_page_pool;
		iod->npages = 1;
	}

	prp_list = dma_pool_alloc(pool, GFP_ATOMIC, &prp_dma);
	if (!prp_list) {
		iod->first_dma = dma_addr;
		iod->npages = -1;
		return BLK_STS_RESOURCE;
	}
	list[0] = prp_list;
	iod->first_dma = prp_dma;
	i = 0;
	for (;;) {
		if (i == NVME_CTRL_PAGE_SIZE >> 3) {
			__le64 *old_prp_list = prp_list;
			prp_list = dma_pool_alloc(pool, GFP_ATOMIC, &prp_dma);
			if (!prp_list)
				return BLK_STS_RESOURCE;
			list[iod->npages++] = prp_list;
			prp_list[0] = old_prp_list[i - 1];
			old_prp_list[i - 1] = cpu_to_le64(prp_dma);
			i = 1;
		}
		prp_list[i++] = cpu_to_le64(dma_addr);
		dma_len -= NVME_CTRL_PAGE_SIZE;
		dma_addr += NVME_CTRL_PAGE_SIZE;
		length -= NVME_CTRL_PAGE_SIZE;
		if (length <= 0)
			break;
		if (dma_len > 0)
			continue;
		if (unlikely(dma_len < 0))
			goto bad_sgl;
		sg = sg_next(sg);
		dma_addr = sg_dma_address(sg);
		dma_len = sg_dma_len(sg);
	}

done:
	cmnd->dptr.prp1 = cpu_to_le64(sg_dma_address(iod->sg));
	cmnd->dptr.prp2 = cpu_to_le64(iod->first_dma);

	return BLK_STS_OK;

 bad_sgl:
	WARN(DO_ONCE(nvme_print_sgl, iod->sg, iod->nents),
			"Invalid SGL for payload:%d nents:%d\n",
			blk_rq_payload_bytes(req), iod->nents);
	return BLK_STS_IOERR;
}

static void nvme_pci_sgl_set_data(struct nvme_sgl_desc *sge,
		struct scatterlist *sg)
{
	sge->addr = cpu_to_le64(sg_dma_address(sg));
	sge->length = cpu_to_le32(sg_dma_len(sg));
	sge->type = NVME_SGL_FMT_DATA_DESC << 4;
}

static void nvme_pci_sgl_set_seg(struct nvme_sgl_desc *sge,
		dma_addr_t dma_addr, int entries)
{
	sge->addr = cpu_to_le64(dma_addr);
	if (entries < SGES_PER_PAGE) {
		sge->length = cpu_to_le32(entries * sizeof(*sge));
		sge->type = NVME_SGL_FMT_LAST_SEG_DESC << 4;
	} else {
		sge->length = cpu_to_le32(PAGE_SIZE);
		sge->type = NVME_SGL_FMT_SEG_DESC << 4;
	}
}

static blk_status_t nvme_pci_setup_sgls(struct nvme_dev *dev,
		struct request *req, struct nvme_rw_command *cmd, int entries)
{
	struct nvme_iod *iod = blk_mq_rq_to_pdu(req);
	struct dma_pool *pool;
	struct nvme_sgl_desc *sg_list;
	struct scatterlist *sg = iod->sg;
	dma_addr_t sgl_dma;
	int i = 0;

	/* setting the transfer type as SGL */
	cmd->flags = NVME_CMD_SGL_METABUF;

	if (entries == 1) {
		nvme_pci_sgl_set_data(&cmd->dptr.sgl, sg);
		return BLK_STS_OK;
	}

	if (entries <= (256 / sizeof(struct nvme_sgl_desc))) {
		pool = dev->prp_small_pool;
		iod->npages = 0;
	} else {
		pool = dev->prp_page_pool;
		iod->npages = 1;
	}

	sg_list = dma_pool_alloc(pool, GFP_ATOMIC, &sgl_dma);
	if (!sg_list) {
		iod->npages = -1;
		return BLK_STS_RESOURCE;
	}

	nvme_pci_iod_list(req)[0] = sg_list;
	iod->first_dma = sgl_dma;

	nvme_pci_sgl_set_seg(&cmd->dptr.sgl, sgl_dma, entries);

	do {
		if (i == SGES_PER_PAGE) {
			struct nvme_sgl_desc *old_sg_desc = sg_list;
			struct nvme_sgl_desc *link = &old_sg_desc[i - 1];

			sg_list = dma_pool_alloc(pool, GFP_ATOMIC, &sgl_dma);
			if (!sg_list)
				return BLK_STS_RESOURCE;

			i = 0;
			nvme_pci_iod_list(req)[iod->npages++] = sg_list;
			sg_list[i++] = *link;
			nvme_pci_sgl_set_seg(link, sgl_dma, entries);
		}

		nvme_pci_sgl_set_data(&sg_list[i++], sg);
		sg = sg_next(sg);
	} while (--entries > 0);

	return BLK_STS_OK;
}

static blk_status_t nvme_setup_prp_simple(struct nvme_dev *dev,
		struct request *req, struct nvme_rw_command *cmnd,
		struct bio_vec *bv)
{
	struct nvme_iod *iod = blk_mq_rq_to_pdu(req);
	unsigned int offset = bv->bv_offset & (NVME_CTRL_PAGE_SIZE - 1);
	unsigned int first_prp_len = NVME_CTRL_PAGE_SIZE - offset;

	iod->first_dma = dma_map_bvec(dev->dev, bv, rq_dma_dir(req), 0);
	if (dma_mapping_error(dev->dev, iod->first_dma))
		return BLK_STS_RESOURCE;
	iod->dma_len = bv->bv_len;

	cmnd->dptr.prp1 = cpu_to_le64(iod->first_dma);
	if (bv->bv_len > first_prp_len)
		cmnd->dptr.prp2 = cpu_to_le64(iod->first_dma + first_prp_len);
	return BLK_STS_OK;
}

static blk_status_t nvme_setup_sgl_simple(struct nvme_dev *dev,
		struct request *req, struct nvme_rw_command *cmnd,
		struct bio_vec *bv)
{
	struct nvme_iod *iod = blk_mq_rq_to_pdu(req);

	iod->first_dma = dma_map_bvec(dev->dev, bv, rq_dma_dir(req), 0);
	if (dma_mapping_error(dev->dev, iod->first_dma))
		return BLK_STS_RESOURCE;
	iod->dma_len = bv->bv_len;

	cmnd->flags = NVME_CMD_SGL_METABUF;
	cmnd->dptr.sgl.addr = cpu_to_le64(iod->first_dma);
	cmnd->dptr.sgl.length = cpu_to_le32(iod->dma_len);
	cmnd->dptr.sgl.type = NVME_SGL_FMT_DATA_DESC << 4;
	return BLK_STS_OK;
}

static blk_status_t nvme_map_data(struct nvme_dev *dev, struct request *req,
		struct nvme_command *cmnd)
{
	struct nvme_iod *iod = blk_mq_rq_to_pdu(req);
	blk_status_t ret = BLK_STS_RESOURCE;
	int nr_mapped;

	if (blk_rq_nr_phys_segments(req) == 1) {
		struct bio_vec bv = req_bvec(req);

		if (!is_pci_p2pdma_page(bv.bv_page)) {
			if (bv.bv_offset + bv.bv_len <= NVME_CTRL_PAGE_SIZE * 2)
				return nvme_setup_prp_simple(dev, req,
							     &cmnd->rw, &bv);

			if (iod->nvmeq->qid &&
			    dev->ctrl.sgls & ((1 << 0) | (1 << 1)))
				return nvme_setup_sgl_simple(dev, req,
							     &cmnd->rw, &bv);
		}
	}

	iod->dma_len = 0;
	iod->sg = mempool_alloc(dev->iod_mempool, GFP_ATOMIC);
	if (!iod->sg)
		return BLK_STS_RESOURCE;
	sg_init_table(iod->sg, blk_rq_nr_phys_segments(req));
	iod->nents = blk_rq_map_sg(req->q, req, iod->sg);
	if (!iod->nents)
		goto out;

	if (is_pci_p2pdma_page(sg_page(iod->sg)))
		nr_mapped = pci_p2pdma_map_sg_attrs(dev->dev, iod->sg,
				iod->nents, rq_dma_dir(req), DMA_ATTR_NO_WARN);
	else
		nr_mapped = dma_map_sg_attrs(dev->dev, iod->sg, iod->nents,
					     rq_dma_dir(req), DMA_ATTR_NO_WARN);
	if (!nr_mapped)
		goto out;

	iod->use_sgl = nvme_pci_use_sgls(dev, req);
	if (iod->use_sgl)
		ret = nvme_pci_setup_sgls(dev, req, &cmnd->rw, nr_mapped);
	else
		ret = nvme_pci_setup_prps(dev, req, &cmnd->rw);
out:
	if (ret != BLK_STS_OK)
		nvme_unmap_data(dev, req);
	return ret;
}

static blk_status_t nvme_map_metadata(struct nvme_dev *dev, struct request *req,
		struct nvme_command *cmnd)
{
	struct nvme_iod *iod = blk_mq_rq_to_pdu(req);

	iod->meta_dma = dma_map_bvec(dev->dev, rq_integrity_vec(req),
			rq_dma_dir(req), 0);
	if (dma_mapping_error(dev->dev, iod->meta_dma))
		return BLK_STS_IOERR;
	cmnd->rw.metadata = cpu_to_le64(iod->meta_dma);
	return BLK_STS_OK;
}

/*
 * NOTE: ns is NULL when called on the admin queue.
 */
static blk_status_t nvme_queue_rq(struct blk_mq_hw_ctx *hctx,
			 const struct blk_mq_queue_data *bd)
{
	struct nvme_ns *ns = hctx->queue->queuedata;
	struct nvme_queue *nvmeq = hctx->driver_data;
	struct nvme_dev *dev = nvmeq->dev;
	struct request *req = bd->rq;
	struct nvme_iod *iod = blk_mq_rq_to_pdu(req);
	struct nvme_command cmnd;
	blk_status_t ret;

	iod->aborted = 0;
	iod->npages = -1;
	iod->nents = 0;

	/*
	 * We should not need to do this, but we're still using this to
	 * ensure we can drain requests on a dying queue.
	 */
	if (unlikely(!test_bit(NVMEQ_ENABLED, &nvmeq->flags)))
		return BLK_STS_IOERR;

	ret = nvme_setup_cmd(ns, req, &cmnd);
	if (ret)
		return ret;

	if (blk_rq_nr_phys_segments(req)) {
		ret = nvme_map_data(dev, req, &cmnd);
		if (ret)
			goto out_free_cmd;
	}

	if (blk_integrity_rq(req)) {
		ret = nvme_map_metadata(dev, req, &cmnd);
		if (ret)
			goto out_unmap_data;
	}

	blk_mq_start_request(req);
	nvme_submit_cmd(nvmeq, &cmnd, bd->last);
	return BLK_STS_OK;
out_unmap_data:
	nvme_unmap_data(dev, req);
out_free_cmd:
	nvme_cleanup_cmd(req);
	return ret;
}

static void nvme_pci_complete_rq(struct request *req)
{
	struct nvme_iod *iod = blk_mq_rq_to_pdu(req);
	struct nvme_dev *dev = iod->nvmeq->dev;

	if (blk_integrity_rq(req))
		dma_unmap_page(dev->dev, iod->meta_dma,
			       rq_integrity_vec(req)->bv_len, rq_data_dir(req));
	if (blk_rq_nr_phys_segments(req))
		nvme_unmap_data(dev, req);
	nvme_complete_rq(req);
}

/* We read the CQE phase first to check if the rest of the entry is valid */
static inline bool nvme_cqe_pending(struct nvme_queue *nvmeq)
{
	struct nvme_completion *hcqe = &nvmeq->cqes[nvmeq->cq_head];

	return (le16_to_cpu(READ_ONCE(hcqe->status)) & 1) == nvmeq->cq_phase;
}

static inline void nvme_ring_cq_doorbell(struct nvme_queue *nvmeq)
{
	u16 head = nvmeq->cq_head;

	if (nvme_dbbuf_update_and_check_event(head, nvmeq->dbbuf_cq_db,
					      nvmeq->dbbuf_cq_ei))
		writel(head, nvmeq->q_db + nvmeq->dev->db_stride);
}

static inline struct blk_mq_tags *nvme_queue_tagset(struct nvme_queue *nvmeq)
{
	if (!nvmeq->qid)
		return nvmeq->dev->admin_tagset.tags[0];
	return nvmeq->dev->tagset.tags[nvmeq->qid - 1];
}

static inline void nvme_handle_cqe(struct nvme_queue *nvmeq, u16 idx)
{
	struct nvme_completion *cqe = &nvmeq->cqes[idx];
	struct request *req;

	/*
	 * AEN requests are special as they don't time out and can
	 * survive any kind of queue freeze and often don't respond to
	 * aborts.  We don't even bother to allocate a struct request
	 * for them but rather special case them here.
	 */
	if (unlikely(nvme_is_aen_req(nvmeq->qid, cqe->command_id))) {
		nvme_complete_async_event(&nvmeq->dev->ctrl,
				cqe->status, &cqe->result);
		return;
	}

	req = blk_mq_tag_to_rq(nvme_queue_tagset(nvmeq), cqe->command_id);
	if (unlikely(!req)) {
		dev_warn(nvmeq->dev->ctrl.device,
			"invalid id %d completed on queue %d\n",
			cqe->command_id, le16_to_cpu(cqe->sq_id));
		return;
<<<<<<< HEAD
	}

	trace_nvme_sq(req, cqe->sq_head, nvmeq->sq_tail);
	nvme_end_request(req, cqe->status, cqe->result);
}

static void nvme_complete_cqes(struct nvme_queue *nvmeq, u16 start, u16 end)
{
	while (start != end) {
		nvme_handle_cqe(nvmeq, start);
		if (++start == nvmeq->q_depth)
			start = 0;
=======
>>>>>>> d1988041
	}

	trace_nvme_sq(req, cqe->sq_head, nvmeq->sq_tail);
	if (!nvme_try_complete_req(req, cqe->status, cqe->result))
		nvme_pci_complete_rq(req);
}

static inline void nvme_update_cq_head(struct nvme_queue *nvmeq)
{
	u16 tmp = nvmeq->cq_head + 1;

	if (tmp == nvmeq->q_depth) {
		nvmeq->cq_head = 0;
		nvmeq->cq_phase ^= 1;
	} else {
		nvmeq->cq_head = tmp;
	}
}

static inline int nvme_process_cq(struct nvme_queue *nvmeq)
{
	int found = 0;

	while (nvme_cqe_pending(nvmeq)) {
		found++;
		/*
		 * load-load control dependency between phase and the rest of
		 * the cqe requires a full read memory barrier
		 */
		dma_rmb();
		nvme_handle_cqe(nvmeq, nvmeq->cq_head);
		nvme_update_cq_head(nvmeq);
	}

	if (found)
		nvme_ring_cq_doorbell(nvmeq);
	return found;
}

static irqreturn_t nvme_irq(int irq, void *data)
{
	struct nvme_queue *nvmeq = data;
	irqreturn_t ret = IRQ_NONE;

	/*
	 * The rmb/wmb pair ensures we see all updates from a previous run of
	 * the irq handler, even if that was on another CPU.
	 */
	rmb();
	if (nvme_process_cq(nvmeq))
		ret = IRQ_HANDLED;
	wmb();

	return ret;
}

static irqreturn_t nvme_irq_check(int irq, void *data)
{
	struct nvme_queue *nvmeq = data;

	if (nvme_cqe_pending(nvmeq))
		return IRQ_WAKE_THREAD;
	return IRQ_NONE;
}

/*
 * Poll for completions for any interrupt driven queue
 * Can be called from any context.
 */
static void nvme_poll_irqdisable(struct nvme_queue *nvmeq)
{
	struct pci_dev *pdev = to_pci_dev(nvmeq->dev->dev);

	WARN_ON_ONCE(test_bit(NVMEQ_POLLED, &nvmeq->flags));

	disable_irq(pci_irq_vector(pdev, nvmeq->cq_vector));
	nvme_process_cq(nvmeq);
	enable_irq(pci_irq_vector(pdev, nvmeq->cq_vector));
}

static int nvme_poll(struct blk_mq_hw_ctx *hctx)
{
	struct nvme_queue *nvmeq = hctx->driver_data;
	bool found;

	if (!nvme_cqe_pending(nvmeq))
		return 0;

	spin_lock(&nvmeq->cq_poll_lock);
<<<<<<< HEAD
	found = nvme_process_cq(nvmeq, &start, &end, -1);
	nvme_complete_cqes(nvmeq, start, end);
=======
	found = nvme_process_cq(nvmeq);
>>>>>>> d1988041
	spin_unlock(&nvmeq->cq_poll_lock);

	return found;
}

static void nvme_pci_submit_async_event(struct nvme_ctrl *ctrl)
{
	struct nvme_dev *dev = to_nvme_dev(ctrl);
	struct nvme_queue *nvmeq = &dev->queues[0];
	struct nvme_command c;

	memset(&c, 0, sizeof(c));
	c.common.opcode = nvme_admin_async_event;
	c.common.command_id = NVME_AQ_BLK_MQ_DEPTH;
	nvme_submit_cmd(nvmeq, &c, true);
}

static int adapter_delete_queue(struct nvme_dev *dev, u8 opcode, u16 id)
{
	struct nvme_command c;

	memset(&c, 0, sizeof(c));
	c.delete_queue.opcode = opcode;
	c.delete_queue.qid = cpu_to_le16(id);

	return nvme_submit_sync_cmd(dev->ctrl.admin_q, &c, NULL, 0);
}

static int adapter_alloc_cq(struct nvme_dev *dev, u16 qid,
		struct nvme_queue *nvmeq, s16 vector)
{
	struct nvme_command c;
	int flags = NVME_QUEUE_PHYS_CONTIG;

	if (!test_bit(NVMEQ_POLLED, &nvmeq->flags))
		flags |= NVME_CQ_IRQ_ENABLED;

	/*
	 * Note: we (ab)use the fact that the prp fields survive if no data
	 * is attached to the request.
	 */
	memset(&c, 0, sizeof(c));
	c.create_cq.opcode = nvme_admin_create_cq;
	c.create_cq.prp1 = cpu_to_le64(nvmeq->cq_dma_addr);
	c.create_cq.cqid = cpu_to_le16(qid);
	c.create_cq.qsize = cpu_to_le16(nvmeq->q_depth - 1);
	c.create_cq.cq_flags = cpu_to_le16(flags);
	c.create_cq.irq_vector = cpu_to_le16(vector);

	return nvme_submit_sync_cmd(dev->ctrl.admin_q, &c, NULL, 0);
}

static int adapter_alloc_sq(struct nvme_dev *dev, u16 qid,
						struct nvme_queue *nvmeq)
{
	struct nvme_ctrl *ctrl = &dev->ctrl;
	struct nvme_command c;
	int flags = NVME_QUEUE_PHYS_CONTIG;

	/*
	 * Some drives have a bug that auto-enables WRRU if MEDIUM isn't
	 * set. Since URGENT priority is zeroes, it makes all queues
	 * URGENT.
	 */
	if (ctrl->quirks & NVME_QUIRK_MEDIUM_PRIO_SQ)
		flags |= NVME_SQ_PRIO_MEDIUM;

	/*
	 * Note: we (ab)use the fact that the prp fields survive if no data
	 * is attached to the request.
	 */
	memset(&c, 0, sizeof(c));
	c.create_sq.opcode = nvme_admin_create_sq;
	c.create_sq.prp1 = cpu_to_le64(nvmeq->sq_dma_addr);
	c.create_sq.sqid = cpu_to_le16(qid);
	c.create_sq.qsize = cpu_to_le16(nvmeq->q_depth - 1);
	c.create_sq.sq_flags = cpu_to_le16(flags);
	c.create_sq.cqid = cpu_to_le16(qid);

	return nvme_submit_sync_cmd(dev->ctrl.admin_q, &c, NULL, 0);
}

static int adapter_delete_cq(struct nvme_dev *dev, u16 cqid)
{
	return adapter_delete_queue(dev, nvme_admin_delete_cq, cqid);
}

static int adapter_delete_sq(struct nvme_dev *dev, u16 sqid)
{
	return adapter_delete_queue(dev, nvme_admin_delete_sq, sqid);
}

static void abort_endio(struct request *req, blk_status_t error)
{
	struct nvme_iod *iod = blk_mq_rq_to_pdu(req);
	struct nvme_queue *nvmeq = iod->nvmeq;

	dev_warn(nvmeq->dev->ctrl.device,
		 "Abort status: 0x%x", nvme_req(req)->status);
	atomic_inc(&nvmeq->dev->ctrl.abort_limit);
	blk_mq_free_request(req);
}

static bool nvme_should_reset(struct nvme_dev *dev, u32 csts)
{
	/* If true, indicates loss of adapter communication, possibly by a
	 * NVMe Subsystem reset.
	 */
	bool nssro = dev->subsystem && (csts & NVME_CSTS_NSSRO);

	/* If there is a reset/reinit ongoing, we shouldn't reset again. */
	switch (dev->ctrl.state) {
	case NVME_CTRL_RESETTING:
	case NVME_CTRL_CONNECTING:
		return false;
	default:
		break;
	}

	/* We shouldn't reset unless the controller is on fatal error state
	 * _or_ if we lost the communication with it.
	 */
	if (!(csts & NVME_CSTS_CFS) && !nssro)
		return false;

	return true;
}

static void nvme_warn_reset(struct nvme_dev *dev, u32 csts)
{
	/* Read a config register to help see what died. */
	u16 pci_status;
	int result;

	result = pci_read_config_word(to_pci_dev(dev->dev), PCI_STATUS,
				      &pci_status);
	if (result == PCIBIOS_SUCCESSFUL)
		dev_warn(dev->ctrl.device,
			 "controller is down; will reset: CSTS=0x%x, PCI_STATUS=0x%hx\n",
			 csts, pci_status);
	else
		dev_warn(dev->ctrl.device,
			 "controller is down; will reset: CSTS=0x%x, PCI_STATUS read failed (%d)\n",
			 csts, result);
}

static enum blk_eh_timer_return nvme_timeout(struct request *req, bool reserved)
{
	struct nvme_iod *iod = blk_mq_rq_to_pdu(req);
	struct nvme_queue *nvmeq = iod->nvmeq;
	struct nvme_dev *dev = nvmeq->dev;
	struct request *abort_req;
	struct nvme_command cmd;
	u32 csts = readl(dev->bar + NVME_REG_CSTS);

	/* If PCI error recovery process is happening, we cannot reset or
	 * the recovery mechanism will surely fail.
	 */
	mb();
	if (pci_channel_offline(to_pci_dev(dev->dev)))
		return BLK_EH_RESET_TIMER;

	/*
	 * Reset immediately if the controller is failed
	 */
	if (nvme_should_reset(dev, csts)) {
		nvme_warn_reset(dev, csts);
		nvme_dev_disable(dev, false);
		nvme_reset_ctrl(&dev->ctrl);
		return BLK_EH_DONE;
	}

	/*
	 * Did we miss an interrupt?
	 */
	if (test_bit(NVMEQ_POLLED, &nvmeq->flags))
		nvme_poll(req->mq_hctx);
	else
		nvme_poll_irqdisable(nvmeq);

	if (blk_mq_request_completed(req)) {
		dev_warn(dev->ctrl.device,
			 "I/O %d QID %d timeout, completion polled\n",
			 req->tag, nvmeq->qid);
		return BLK_EH_DONE;
	}

	/*
	 * Shutdown immediately if controller times out while starting. The
	 * reset work will see the pci device disabled when it gets the forced
	 * cancellation error. All outstanding requests are completed on
	 * shutdown, so we return BLK_EH_DONE.
	 */
	switch (dev->ctrl.state) {
	case NVME_CTRL_CONNECTING:
		nvme_change_ctrl_state(&dev->ctrl, NVME_CTRL_DELETING);
		fallthrough;
	case NVME_CTRL_DELETING:
		dev_warn_ratelimited(dev->ctrl.device,
			 "I/O %d QID %d timeout, disable controller\n",
			 req->tag, nvmeq->qid);
		nvme_req(req)->flags |= NVME_REQ_CANCELLED;
		nvme_dev_disable(dev, true);
		return BLK_EH_DONE;
	case NVME_CTRL_RESETTING:
		return BLK_EH_RESET_TIMER;
	default:
		break;
	}

	/*
	 * Shutdown the controller immediately and schedule a reset if the
	 * command was already aborted once before and still hasn't been
	 * returned to the driver, or if this is the admin queue.
	 */
	if (!nvmeq->qid || iod->aborted) {
		dev_warn(dev->ctrl.device,
			 "I/O %d QID %d timeout, reset controller\n",
			 req->tag, nvmeq->qid);
		nvme_req(req)->flags |= NVME_REQ_CANCELLED;
		nvme_dev_disable(dev, false);
		nvme_reset_ctrl(&dev->ctrl);

		return BLK_EH_DONE;
	}

	if (atomic_dec_return(&dev->ctrl.abort_limit) < 0) {
		atomic_inc(&dev->ctrl.abort_limit);
		return BLK_EH_RESET_TIMER;
	}
	iod->aborted = 1;

	memset(&cmd, 0, sizeof(cmd));
	cmd.abort.opcode = nvme_admin_abort_cmd;
	cmd.abort.cid = req->tag;
	cmd.abort.sqid = cpu_to_le16(nvmeq->qid);

	dev_warn(nvmeq->dev->ctrl.device,
		"I/O %d QID %d timeout, aborting\n",
		 req->tag, nvmeq->qid);

	abort_req = nvme_alloc_request(dev->ctrl.admin_q, &cmd,
			BLK_MQ_REQ_NOWAIT, NVME_QID_ANY);
	if (IS_ERR(abort_req)) {
		atomic_inc(&dev->ctrl.abort_limit);
		return BLK_EH_RESET_TIMER;
	}

	abort_req->timeout = ADMIN_TIMEOUT;
	abort_req->end_io_data = NULL;
	blk_execute_rq_nowait(abort_req->q, NULL, abort_req, 0, abort_endio);

	/*
	 * The aborted req will be completed on receiving the abort req.
	 * We enable the timer again. If hit twice, it'll cause a device reset,
	 * as the device then is in a faulty state.
	 */
	return BLK_EH_RESET_TIMER;
}

static void nvme_free_queue(struct nvme_queue *nvmeq)
{
	dma_free_coherent(nvmeq->dev->dev, CQ_SIZE(nvmeq),
				(void *)nvmeq->cqes, nvmeq->cq_dma_addr);
	if (!nvmeq->sq_cmds)
		return;

	if (test_and_clear_bit(NVMEQ_SQ_CMB, &nvmeq->flags)) {
		pci_free_p2pmem(to_pci_dev(nvmeq->dev->dev),
				nvmeq->sq_cmds, SQ_SIZE(nvmeq));
	} else {
		dma_free_coherent(nvmeq->dev->dev, SQ_SIZE(nvmeq),
				nvmeq->sq_cmds, nvmeq->sq_dma_addr);
	}
}

static void nvme_free_queues(struct nvme_dev *dev, int lowest)
{
	int i;

	for (i = dev->ctrl.queue_count - 1; i >= lowest; i--) {
		dev->ctrl.queue_count--;
		nvme_free_queue(&dev->queues[i]);
	}
}

/**
 * nvme_suspend_queue - put queue into suspended state
 * @nvmeq: queue to suspend
 */
static int nvme_suspend_queue(struct nvme_queue *nvmeq)
{
	if (!test_and_clear_bit(NVMEQ_ENABLED, &nvmeq->flags))
		return 1;

	/* ensure that nvme_queue_rq() sees NVMEQ_ENABLED cleared */
	mb();

	nvmeq->dev->online_queues--;
	if (!nvmeq->qid && nvmeq->dev->ctrl.admin_q)
		blk_mq_quiesce_queue(nvmeq->dev->ctrl.admin_q);
	if (!test_and_clear_bit(NVMEQ_POLLED, &nvmeq->flags))
		pci_free_irq(to_pci_dev(nvmeq->dev->dev), nvmeq->cq_vector, nvmeq);
	return 0;
}

static void nvme_suspend_io_queues(struct nvme_dev *dev)
{
	int i;

	for (i = dev->ctrl.queue_count - 1; i > 0; i--)
		nvme_suspend_queue(&dev->queues[i]);
}

static void nvme_disable_admin_queue(struct nvme_dev *dev, bool shutdown)
{
	struct nvme_queue *nvmeq = &dev->queues[0];

	if (shutdown)
		nvme_shutdown_ctrl(&dev->ctrl);
	else
		nvme_disable_ctrl(&dev->ctrl);

	nvme_poll_irqdisable(nvmeq);
}

/*
 * Called only on a device that has been disabled and after all other threads
 * that can check this device's completion queues have synced, except
 * nvme_poll(). This is the last chance for the driver to see a natural
 * completion before nvme_cancel_request() terminates all incomplete requests.
 */
static void nvme_reap_pending_cqes(struct nvme_dev *dev)
{
	int i;

	for (i = dev->ctrl.queue_count - 1; i > 0; i--) {
		spin_lock(&dev->queues[i].cq_poll_lock);
		nvme_process_cq(&dev->queues[i]);
		spin_unlock(&dev->queues[i].cq_poll_lock);
	}
}

/*
 * Called only on a device that has been disabled and after all other threads
 * that can check this device's completion queues have synced. This is the
 * last chance for the driver to see a natural completion before
 * nvme_cancel_request() terminates all incomplete requests.
 */
static void nvme_reap_pending_cqes(struct nvme_dev *dev)
{
	u16 start, end;
	int i;

	for (i = dev->ctrl.queue_count - 1; i > 0; i--) {
		nvme_process_cq(&dev->queues[i], &start, &end, -1);
		nvme_complete_cqes(&dev->queues[i], start, end);
	}
}

static int nvme_cmb_qdepth(struct nvme_dev *dev, int nr_io_queues,
				int entry_size)
{
	int q_depth = dev->q_depth;
	unsigned q_size_aligned = roundup(q_depth * entry_size,
					  NVME_CTRL_PAGE_SIZE);

	if (q_size_aligned * nr_io_queues > dev->cmb_size) {
		u64 mem_per_q = div_u64(dev->cmb_size, nr_io_queues);

		mem_per_q = round_down(mem_per_q, NVME_CTRL_PAGE_SIZE);
		q_depth = div_u64(mem_per_q, entry_size);

		/*
		 * Ensure the reduced q_depth is above some threshold where it
		 * would be better to map queues in system memory with the
		 * original depth
		 */
		if (q_depth < 64)
			return -ENOMEM;
	}

	return q_depth;
}

static int nvme_alloc_sq_cmds(struct nvme_dev *dev, struct nvme_queue *nvmeq,
				int qid)
{
	struct pci_dev *pdev = to_pci_dev(dev->dev);

	if (qid && dev->cmb_use_sqes && (dev->cmbsz & NVME_CMBSZ_SQS)) {
		nvmeq->sq_cmds = pci_alloc_p2pmem(pdev, SQ_SIZE(nvmeq));
		if (nvmeq->sq_cmds) {
			nvmeq->sq_dma_addr = pci_p2pmem_virt_to_bus(pdev,
							nvmeq->sq_cmds);
			if (nvmeq->sq_dma_addr) {
				set_bit(NVMEQ_SQ_CMB, &nvmeq->flags);
				return 0;
			}

			pci_free_p2pmem(pdev, nvmeq->sq_cmds, SQ_SIZE(nvmeq));
		}
	}

	nvmeq->sq_cmds = dma_alloc_coherent(dev->dev, SQ_SIZE(nvmeq),
				&nvmeq->sq_dma_addr, GFP_KERNEL);
	if (!nvmeq->sq_cmds)
		return -ENOMEM;
	return 0;
}

static int nvme_alloc_queue(struct nvme_dev *dev, int qid, int depth)
{
	struct nvme_queue *nvmeq = &dev->queues[qid];

	if (dev->ctrl.queue_count > qid)
		return 0;

	nvmeq->sqes = qid ? dev->io_sqes : NVME_ADM_SQES;
	nvmeq->q_depth = depth;
	nvmeq->cqes = dma_alloc_coherent(dev->dev, CQ_SIZE(nvmeq),
					 &nvmeq->cq_dma_addr, GFP_KERNEL);
	if (!nvmeq->cqes)
		goto free_nvmeq;

	if (nvme_alloc_sq_cmds(dev, nvmeq, qid))
		goto free_cqdma;

	nvmeq->dev = dev;
	spin_lock_init(&nvmeq->sq_lock);
	spin_lock_init(&nvmeq->cq_poll_lock);
	nvmeq->cq_head = 0;
	nvmeq->cq_phase = 1;
	nvmeq->q_db = &dev->dbs[qid * 2 * dev->db_stride];
	nvmeq->qid = qid;
	dev->ctrl.queue_count++;

	return 0;

 free_cqdma:
	dma_free_coherent(dev->dev, CQ_SIZE(nvmeq), (void *)nvmeq->cqes,
			  nvmeq->cq_dma_addr);
 free_nvmeq:
	return -ENOMEM;
}

static int queue_request_irq(struct nvme_queue *nvmeq)
{
	struct pci_dev *pdev = to_pci_dev(nvmeq->dev->dev);
	int nr = nvmeq->dev->ctrl.instance;

	if (use_threaded_interrupts) {
		return pci_request_irq(pdev, nvmeq->cq_vector, nvme_irq_check,
				nvme_irq, nvmeq, "nvme%dq%d", nr, nvmeq->qid);
	} else {
		return pci_request_irq(pdev, nvmeq->cq_vector, nvme_irq,
				NULL, nvmeq, "nvme%dq%d", nr, nvmeq->qid);
	}
}

static void nvme_init_queue(struct nvme_queue *nvmeq, u16 qid)
{
	struct nvme_dev *dev = nvmeq->dev;

	nvmeq->sq_tail = 0;
	nvmeq->last_sq_tail = 0;
	nvmeq->cq_head = 0;
	nvmeq->cq_phase = 1;
	nvmeq->q_db = &dev->dbs[qid * 2 * dev->db_stride];
	memset((void *)nvmeq->cqes, 0, CQ_SIZE(nvmeq));
	nvme_dbbuf_init(dev, nvmeq, qid);
	dev->online_queues++;
	wmb(); /* ensure the first interrupt sees the initialization */
}

static int nvme_create_queue(struct nvme_queue *nvmeq, int qid, bool polled)
{
	struct nvme_dev *dev = nvmeq->dev;
	int result;
	u16 vector = 0;

	clear_bit(NVMEQ_DELETE_ERROR, &nvmeq->flags);

	/*
	 * A queue's vector matches the queue identifier unless the controller
	 * has only one vector available.
	 */
	if (!polled)
		vector = dev->num_vecs == 1 ? 0 : qid;
	else
		set_bit(NVMEQ_POLLED, &nvmeq->flags);

	result = adapter_alloc_cq(dev, qid, nvmeq, vector);
	if (result)
		return result;

	result = adapter_alloc_sq(dev, qid, nvmeq);
	if (result < 0)
		return result;
	if (result)
		goto release_cq;

	nvmeq->cq_vector = vector;
	nvme_init_queue(nvmeq, qid);

	if (!polled) {
		result = queue_request_irq(nvmeq);
		if (result < 0)
			goto release_sq;
	}

	set_bit(NVMEQ_ENABLED, &nvmeq->flags);
	return result;

release_sq:
	dev->online_queues--;
	adapter_delete_sq(dev, qid);
release_cq:
	adapter_delete_cq(dev, qid);
	return result;
}

static const struct blk_mq_ops nvme_mq_admin_ops = {
	.queue_rq	= nvme_queue_rq,
	.complete	= nvme_pci_complete_rq,
	.init_hctx	= nvme_admin_init_hctx,
	.init_request	= nvme_init_request,
	.timeout	= nvme_timeout,
};

static const struct blk_mq_ops nvme_mq_ops = {
	.queue_rq	= nvme_queue_rq,
	.complete	= nvme_pci_complete_rq,
	.commit_rqs	= nvme_commit_rqs,
	.init_hctx	= nvme_init_hctx,
	.init_request	= nvme_init_request,
	.map_queues	= nvme_pci_map_queues,
	.timeout	= nvme_timeout,
	.poll		= nvme_poll,
};

static void nvme_dev_remove_admin(struct nvme_dev *dev)
{
	if (dev->ctrl.admin_q && !blk_queue_dying(dev->ctrl.admin_q)) {
		/*
		 * If the controller was reset during removal, it's possible
		 * user requests may be waiting on a stopped queue. Start the
		 * queue to flush these to completion.
		 */
		blk_mq_unquiesce_queue(dev->ctrl.admin_q);
		blk_cleanup_queue(dev->ctrl.admin_q);
		blk_mq_free_tag_set(&dev->admin_tagset);
	}
}

static int nvme_alloc_admin_tags(struct nvme_dev *dev)
{
	if (!dev->ctrl.admin_q) {
		dev->admin_tagset.ops = &nvme_mq_admin_ops;
		dev->admin_tagset.nr_hw_queues = 1;

		dev->admin_tagset.queue_depth = NVME_AQ_MQ_TAG_DEPTH;
		dev->admin_tagset.timeout = ADMIN_TIMEOUT;
		dev->admin_tagset.numa_node = dev->ctrl.numa_node;
		dev->admin_tagset.cmd_size = sizeof(struct nvme_iod);
		dev->admin_tagset.flags = BLK_MQ_F_NO_SCHED;
		dev->admin_tagset.driver_data = dev;

		if (blk_mq_alloc_tag_set(&dev->admin_tagset))
			return -ENOMEM;
		dev->ctrl.admin_tagset = &dev->admin_tagset;

		dev->ctrl.admin_q = blk_mq_init_queue(&dev->admin_tagset);
		if (IS_ERR(dev->ctrl.admin_q)) {
			blk_mq_free_tag_set(&dev->admin_tagset);
			return -ENOMEM;
		}
		if (!blk_get_queue(dev->ctrl.admin_q)) {
			nvme_dev_remove_admin(dev);
			dev->ctrl.admin_q = NULL;
			return -ENODEV;
		}
	} else
		blk_mq_unquiesce_queue(dev->ctrl.admin_q);

	return 0;
}

static unsigned long db_bar_size(struct nvme_dev *dev, unsigned nr_io_queues)
{
	return NVME_REG_DBS + ((nr_io_queues + 1) * 8 * dev->db_stride);
}

static int nvme_remap_bar(struct nvme_dev *dev, unsigned long size)
{
	struct pci_dev *pdev = to_pci_dev(dev->dev);

	if (size <= dev->bar_mapped_size)
		return 0;
	if (size > pci_resource_len(pdev, 0))
		return -ENOMEM;
	if (dev->bar)
		iounmap(dev->bar);
	dev->bar = ioremap(pci_resource_start(pdev, 0), size);
	if (!dev->bar) {
		dev->bar_mapped_size = 0;
		return -ENOMEM;
	}
	dev->bar_mapped_size = size;
	dev->dbs = dev->bar + NVME_REG_DBS;

	return 0;
}

static int nvme_pci_configure_admin_queue(struct nvme_dev *dev)
{
	int result;
	u32 aqa;
	struct nvme_queue *nvmeq;

	result = nvme_remap_bar(dev, db_bar_size(dev, 0));
	if (result < 0)
		return result;

	dev->subsystem = readl(dev->bar + NVME_REG_VS) >= NVME_VS(1, 1, 0) ?
				NVME_CAP_NSSRC(dev->ctrl.cap) : 0;

	if (dev->subsystem &&
	    (readl(dev->bar + NVME_REG_CSTS) & NVME_CSTS_NSSRO))
		writel(NVME_CSTS_NSSRO, dev->bar + NVME_REG_CSTS);

	result = nvme_disable_ctrl(&dev->ctrl);
	if (result < 0)
		return result;

	result = nvme_alloc_queue(dev, 0, NVME_AQ_DEPTH);
	if (result)
		return result;

	dev->ctrl.numa_node = dev_to_node(dev->dev);

	nvmeq = &dev->queues[0];
	aqa = nvmeq->q_depth - 1;
	aqa |= aqa << 16;

	writel(aqa, dev->bar + NVME_REG_AQA);
	lo_hi_writeq(nvmeq->sq_dma_addr, dev->bar + NVME_REG_ASQ);
	lo_hi_writeq(nvmeq->cq_dma_addr, dev->bar + NVME_REG_ACQ);

	result = nvme_enable_ctrl(&dev->ctrl);
	if (result)
		return result;

	nvmeq->cq_vector = 0;
	nvme_init_queue(nvmeq, 0);
	result = queue_request_irq(nvmeq);
	if (result) {
		dev->online_queues--;
		return result;
	}

	set_bit(NVMEQ_ENABLED, &nvmeq->flags);
	return result;
}

static int nvme_create_io_queues(struct nvme_dev *dev)
{
	unsigned i, max, rw_queues;
	int ret = 0;

	for (i = dev->ctrl.queue_count; i <= dev->max_qid; i++) {
		if (nvme_alloc_queue(dev, i, dev->q_depth)) {
			ret = -ENOMEM;
			break;
		}
	}

	max = min(dev->max_qid, dev->ctrl.queue_count - 1);
	if (max != 1 && dev->io_queues[HCTX_TYPE_POLL]) {
		rw_queues = dev->io_queues[HCTX_TYPE_DEFAULT] +
				dev->io_queues[HCTX_TYPE_READ];
	} else {
		rw_queues = max;
	}

	for (i = dev->online_queues; i <= max; i++) {
		bool polled = i > rw_queues;

		ret = nvme_create_queue(&dev->queues[i], i, polled);
		if (ret)
			break;
	}

	/*
	 * Ignore failing Create SQ/CQ commands, we can continue with less
	 * than the desired amount of queues, and even a controller without
	 * I/O queues can still be used to issue admin commands.  This might
	 * be useful to upgrade a buggy firmware for example.
	 */
	return ret >= 0 ? 0 : ret;
}

static ssize_t nvme_cmb_show(struct device *dev,
			     struct device_attribute *attr,
			     char *buf)
{
	struct nvme_dev *ndev = to_nvme_dev(dev_get_drvdata(dev));

	return scnprintf(buf, PAGE_SIZE, "cmbloc : x%08x\ncmbsz  : x%08x\n",
		       ndev->cmbloc, ndev->cmbsz);
}
static DEVICE_ATTR(cmb, S_IRUGO, nvme_cmb_show, NULL);

static u64 nvme_cmb_size_unit(struct nvme_dev *dev)
{
	u8 szu = (dev->cmbsz >> NVME_CMBSZ_SZU_SHIFT) & NVME_CMBSZ_SZU_MASK;

	return 1ULL << (12 + 4 * szu);
}

static u32 nvme_cmb_size(struct nvme_dev *dev)
{
	return (dev->cmbsz >> NVME_CMBSZ_SZ_SHIFT) & NVME_CMBSZ_SZ_MASK;
}

static void nvme_map_cmb(struct nvme_dev *dev)
{
	u64 size, offset;
	resource_size_t bar_size;
	struct pci_dev *pdev = to_pci_dev(dev->dev);
	int bar;

	if (dev->cmb_size)
		return;

	dev->cmbsz = readl(dev->bar + NVME_REG_CMBSZ);
	if (!dev->cmbsz)
		return;
	dev->cmbloc = readl(dev->bar + NVME_REG_CMBLOC);

	size = nvme_cmb_size_unit(dev) * nvme_cmb_size(dev);
	offset = nvme_cmb_size_unit(dev) * NVME_CMB_OFST(dev->cmbloc);
	bar = NVME_CMB_BIR(dev->cmbloc);
	bar_size = pci_resource_len(pdev, bar);

	if (offset > bar_size)
		return;

	/*
	 * Controllers may support a CMB size larger than their BAR,
	 * for example, due to being behind a bridge. Reduce the CMB to
	 * the reported size of the BAR
	 */
	if (size > bar_size - offset)
		size = bar_size - offset;

	if (pci_p2pdma_add_resource(pdev, bar, size, offset)) {
		dev_warn(dev->ctrl.device,
			 "failed to register the CMB\n");
		return;
	}

	dev->cmb_size = size;
	dev->cmb_use_sqes = use_cmb_sqes && (dev->cmbsz & NVME_CMBSZ_SQS);

	if ((dev->cmbsz & (NVME_CMBSZ_WDS | NVME_CMBSZ_RDS)) ==
			(NVME_CMBSZ_WDS | NVME_CMBSZ_RDS))
		pci_p2pmem_publish(pdev, true);

	if (sysfs_add_file_to_group(&dev->ctrl.device->kobj,
				    &dev_attr_cmb.attr, NULL))
		dev_warn(dev->ctrl.device,
			 "failed to add sysfs attribute for CMB\n");
}

static inline void nvme_release_cmb(struct nvme_dev *dev)
{
	if (dev->cmb_size) {
		sysfs_remove_file_from_group(&dev->ctrl.device->kobj,
					     &dev_attr_cmb.attr, NULL);
		dev->cmb_size = 0;
	}
}

static int nvme_set_host_mem(struct nvme_dev *dev, u32 bits)
{
	u32 host_mem_size = dev->host_mem_size >> NVME_CTRL_PAGE_SHIFT;
	u64 dma_addr = dev->host_mem_descs_dma;
	struct nvme_command c;
	int ret;

	memset(&c, 0, sizeof(c));
	c.features.opcode	= nvme_admin_set_features;
	c.features.fid		= cpu_to_le32(NVME_FEAT_HOST_MEM_BUF);
	c.features.dword11	= cpu_to_le32(bits);
	c.features.dword12	= cpu_to_le32(host_mem_size);
	c.features.dword13	= cpu_to_le32(lower_32_bits(dma_addr));
	c.features.dword14	= cpu_to_le32(upper_32_bits(dma_addr));
	c.features.dword15	= cpu_to_le32(dev->nr_host_mem_descs);

	ret = nvme_submit_sync_cmd(dev->ctrl.admin_q, &c, NULL, 0);
	if (ret) {
		dev_warn(dev->ctrl.device,
			 "failed to set host mem (err %d, flags %#x).\n",
			 ret, bits);
	}
	return ret;
}

static void nvme_free_host_mem(struct nvme_dev *dev)
{
	int i;

	for (i = 0; i < dev->nr_host_mem_descs; i++) {
		struct nvme_host_mem_buf_desc *desc = &dev->host_mem_descs[i];
		size_t size = le32_to_cpu(desc->size) * NVME_CTRL_PAGE_SIZE;

		dma_free_attrs(dev->dev, size, dev->host_mem_desc_bufs[i],
			       le64_to_cpu(desc->addr),
			       DMA_ATTR_NO_KERNEL_MAPPING | DMA_ATTR_NO_WARN);
	}

	kfree(dev->host_mem_desc_bufs);
	dev->host_mem_desc_bufs = NULL;
	dma_free_coherent(dev->dev,
			dev->nr_host_mem_descs * sizeof(*dev->host_mem_descs),
			dev->host_mem_descs, dev->host_mem_descs_dma);
	dev->host_mem_descs = NULL;
	dev->nr_host_mem_descs = 0;
}

static int __nvme_alloc_host_mem(struct nvme_dev *dev, u64 preferred,
		u32 chunk_size)
{
	struct nvme_host_mem_buf_desc *descs;
	u32 max_entries, len;
	dma_addr_t descs_dma;
	int i = 0;
	void **bufs;
	u64 size, tmp;

	tmp = (preferred + chunk_size - 1);
	do_div(tmp, chunk_size);
	max_entries = tmp;

	if (dev->ctrl.hmmaxd && dev->ctrl.hmmaxd < max_entries)
		max_entries = dev->ctrl.hmmaxd;

	descs = dma_alloc_coherent(dev->dev, max_entries * sizeof(*descs),
				   &descs_dma, GFP_KERNEL);
	if (!descs)
		goto out;

	bufs = kcalloc(max_entries, sizeof(*bufs), GFP_KERNEL);
	if (!bufs)
		goto out_free_descs;

	for (size = 0; size < preferred && i < max_entries; size += len) {
		dma_addr_t dma_addr;

		len = min_t(u64, chunk_size, preferred - size);
		bufs[i] = dma_alloc_attrs(dev->dev, len, &dma_addr, GFP_KERNEL,
				DMA_ATTR_NO_KERNEL_MAPPING | DMA_ATTR_NO_WARN);
		if (!bufs[i])
			break;

		descs[i].addr = cpu_to_le64(dma_addr);
		descs[i].size = cpu_to_le32(len / NVME_CTRL_PAGE_SIZE);
		i++;
	}

	if (!size)
		goto out_free_bufs;

	dev->nr_host_mem_descs = i;
	dev->host_mem_size = size;
	dev->host_mem_descs = descs;
	dev->host_mem_descs_dma = descs_dma;
	dev->host_mem_desc_bufs = bufs;
	return 0;

out_free_bufs:
	while (--i >= 0) {
		size_t size = le32_to_cpu(descs[i].size) * NVME_CTRL_PAGE_SIZE;

		dma_free_attrs(dev->dev, size, bufs[i],
			       le64_to_cpu(descs[i].addr),
			       DMA_ATTR_NO_KERNEL_MAPPING | DMA_ATTR_NO_WARN);
	}

	kfree(bufs);
out_free_descs:
	dma_free_coherent(dev->dev, max_entries * sizeof(*descs), descs,
			descs_dma);
out:
	dev->host_mem_descs = NULL;
	return -ENOMEM;
}

static int nvme_alloc_host_mem(struct nvme_dev *dev, u64 min, u64 preferred)
{
	u64 min_chunk = min_t(u64, preferred, PAGE_SIZE * MAX_ORDER_NR_PAGES);
	u64 hmminds = max_t(u32, dev->ctrl.hmminds * 4096, PAGE_SIZE * 2);
	u64 chunk_size;

	/* start big and work our way down */
	for (chunk_size = min_chunk; chunk_size >= hmminds; chunk_size /= 2) {
		if (!__nvme_alloc_host_mem(dev, preferred, chunk_size)) {
			if (!min || dev->host_mem_size >= min)
				return 0;
			nvme_free_host_mem(dev);
		}
	}

	return -ENOMEM;
}

static int nvme_setup_host_mem(struct nvme_dev *dev)
{
	u64 max = (u64)max_host_mem_size_mb * SZ_1M;
	u64 preferred = (u64)dev->ctrl.hmpre * 4096;
	u64 min = (u64)dev->ctrl.hmmin * 4096;
	u32 enable_bits = NVME_HOST_MEM_ENABLE;
	int ret;

	preferred = min(preferred, max);
	if (min > max) {
		dev_warn(dev->ctrl.device,
			"min host memory (%lld MiB) above limit (%d MiB).\n",
			min >> ilog2(SZ_1M), max_host_mem_size_mb);
		nvme_free_host_mem(dev);
		return 0;
	}

	/*
	 * If we already have a buffer allocated check if we can reuse it.
	 */
	if (dev->host_mem_descs) {
		if (dev->host_mem_size >= min)
			enable_bits |= NVME_HOST_MEM_RETURN;
		else
			nvme_free_host_mem(dev);
	}

	if (!dev->host_mem_descs) {
		if (nvme_alloc_host_mem(dev, min, preferred)) {
			dev_warn(dev->ctrl.device,
				"failed to allocate host memory buffer.\n");
			return 0; /* controller must work without HMB */
		}

		dev_info(dev->ctrl.device,
			"allocated %lld MiB host memory buffer.\n",
			dev->host_mem_size >> ilog2(SZ_1M));
	}

	ret = nvme_set_host_mem(dev, enable_bits);
	if (ret)
		nvme_free_host_mem(dev);
	return ret;
}

/*
 * nirqs is the number of interrupts available for write and read
 * queues. The core already reserved an interrupt for the admin queue.
 */
static void nvme_calc_irq_sets(struct irq_affinity *affd, unsigned int nrirqs)
{
	struct nvme_dev *dev = affd->priv;
	unsigned int nr_read_queues, nr_write_queues = dev->nr_write_queues;

	/*
	 * If there is no interrupt available for queues, ensure that
	 * the default queue is set to 1. The affinity set size is
	 * also set to one, but the irq core ignores it for this case.
	 *
	 * If only one interrupt is available or 'write_queue' == 0, combine
	 * write and read queues.
	 *
	 * If 'write_queues' > 0, ensure it leaves room for at least one read
	 * queue.
	 */
	if (!nrirqs) {
		nrirqs = 1;
		nr_read_queues = 0;
	} else if (nrirqs == 1 || !nr_write_queues) {
		nr_read_queues = 0;
	} else if (nr_write_queues >= nrirqs) {
		nr_read_queues = 1;
	} else {
		nr_read_queues = nrirqs - nr_write_queues;
	}

	dev->io_queues[HCTX_TYPE_DEFAULT] = nrirqs - nr_read_queues;
	affd->set_size[HCTX_TYPE_DEFAULT] = nrirqs - nr_read_queues;
	dev->io_queues[HCTX_TYPE_READ] = nr_read_queues;
	affd->set_size[HCTX_TYPE_READ] = nr_read_queues;
	affd->nr_sets = nr_read_queues ? 2 : 1;
}

static int nvme_setup_irqs(struct nvme_dev *dev, unsigned int nr_io_queues)
{
	struct pci_dev *pdev = to_pci_dev(dev->dev);
	struct irq_affinity affd = {
		.pre_vectors	= 1,
		.calc_sets	= nvme_calc_irq_sets,
		.priv		= dev,
	};
<<<<<<< HEAD
	unsigned int irq_queues, this_p_queues;
=======
	unsigned int irq_queues, poll_queues;
>>>>>>> d1988041

	/*
	 * Poll queues don't need interrupts, but we need at least one I/O queue
	 * left over for non-polled I/O.
	 */
<<<<<<< HEAD
	this_p_queues = dev->nr_poll_queues;
	if (this_p_queues >= nr_io_queues) {
		this_p_queues = nr_io_queues - 1;
		irq_queues = 1;
	} else {
		irq_queues = nr_io_queues - this_p_queues + 1;
	}
	dev->io_queues[HCTX_TYPE_POLL] = this_p_queues;
=======
	poll_queues = min(dev->nr_poll_queues, nr_io_queues - 1);
	dev->io_queues[HCTX_TYPE_POLL] = poll_queues;
>>>>>>> d1988041

	/*
	 * Initialize for the single interrupt case, will be updated in
	 * nvme_calc_irq_sets().
	 */
	dev->io_queues[HCTX_TYPE_DEFAULT] = 1;
	dev->io_queues[HCTX_TYPE_READ] = 0;

	/*
	 * We need interrupts for the admin queue and each non-polled I/O queue,
	 * but some Apple controllers require all queues to use the first
	 * vector.
	 */
	irq_queues = 1;
	if (!(dev->ctrl.quirks & NVME_QUIRK_SINGLE_VECTOR))
		irq_queues += (nr_io_queues - poll_queues);
	return pci_alloc_irq_vectors_affinity(pdev, 1, irq_queues,
			      PCI_IRQ_ALL_TYPES | PCI_IRQ_AFFINITY, &affd);
}

static void nvme_disable_io_queues(struct nvme_dev *dev)
{
	if (__nvme_disable_io_queues(dev, nvme_admin_delete_sq))
		__nvme_disable_io_queues(dev, nvme_admin_delete_cq);
}

static unsigned int nvme_max_io_queues(struct nvme_dev *dev)
{
	return num_possible_cpus() + dev->nr_write_queues + dev->nr_poll_queues;
}

static int nvme_setup_io_queues(struct nvme_dev *dev)
{
	struct nvme_queue *adminq = &dev->queues[0];
	struct pci_dev *pdev = to_pci_dev(dev->dev);
	unsigned int nr_io_queues;
	unsigned long size;
	int result;

	/*
	 * Sample the module parameters once at reset time so that we have
	 * stable values to work with.
	 */
	dev->nr_write_queues = write_queues;
	dev->nr_poll_queues = poll_queues;

	/*
	 * If tags are shared with admin queue (Apple bug), then
	 * make sure we only use one IO queue.
	 */
	if (dev->ctrl.quirks & NVME_QUIRK_SHARED_TAGS)
		nr_io_queues = 1;
	else
		nr_io_queues = min(nvme_max_io_queues(dev),
				   dev->nr_allocated_queues - 1);

	result = nvme_set_queue_count(&dev->ctrl, &nr_io_queues);
	if (result < 0)
		return result;

	if (nr_io_queues == 0)
		return 0;
	
	clear_bit(NVMEQ_ENABLED, &adminq->flags);

	if (dev->cmb_use_sqes) {
		result = nvme_cmb_qdepth(dev, nr_io_queues,
				sizeof(struct nvme_command));
		if (result > 0)
			dev->q_depth = result;
		else
			dev->cmb_use_sqes = false;
	}

	do {
		size = db_bar_size(dev, nr_io_queues);
		result = nvme_remap_bar(dev, size);
		if (!result)
			break;
		if (!--nr_io_queues)
			return -ENOMEM;
	} while (1);
	adminq->q_db = dev->dbs;

 retry:
	/* Deregister the admin queue's interrupt */
	pci_free_irq(pdev, 0, adminq);

	/*
	 * If we enable msix early due to not intx, disable it again before
	 * setting up the full range we need.
	 */
	pci_free_irq_vectors(pdev);

	result = nvme_setup_irqs(dev, nr_io_queues);
	if (result <= 0)
		return -EIO;

	dev->num_vecs = result;
	result = max(result - 1, 1);
	dev->max_qid = result + dev->io_queues[HCTX_TYPE_POLL];

	/*
	 * Should investigate if there's a performance win from allocating
	 * more queues than interrupt vectors; it might allow the submission
	 * path to scale better, even if the receive path is limited by the
	 * number of interrupts.
	 */
	result = queue_request_irq(adminq);
	if (result)
		return result;
	set_bit(NVMEQ_ENABLED, &adminq->flags);

	result = nvme_create_io_queues(dev);
	if (result || dev->online_queues < 2)
		return result;

	if (dev->online_queues - 1 < dev->max_qid) {
		nr_io_queues = dev->online_queues - 1;
		nvme_disable_io_queues(dev);
		nvme_suspend_io_queues(dev);
		goto retry;
	}
	dev_info(dev->ctrl.device, "%d/%d/%d default/read/poll queues\n",
					dev->io_queues[HCTX_TYPE_DEFAULT],
					dev->io_queues[HCTX_TYPE_READ],
					dev->io_queues[HCTX_TYPE_POLL]);
	return 0;
}

static void nvme_del_queue_end(struct request *req, blk_status_t error)
{
	struct nvme_queue *nvmeq = req->end_io_data;

	blk_mq_free_request(req);
	complete(&nvmeq->delete_done);
}

static void nvme_del_cq_end(struct request *req, blk_status_t error)
{
	struct nvme_queue *nvmeq = req->end_io_data;

	if (error)
		set_bit(NVMEQ_DELETE_ERROR, &nvmeq->flags);

	nvme_del_queue_end(req, error);
}

static int nvme_delete_queue(struct nvme_queue *nvmeq, u8 opcode)
{
	struct request_queue *q = nvmeq->dev->ctrl.admin_q;
	struct request *req;
	struct nvme_command cmd;

	memset(&cmd, 0, sizeof(cmd));
	cmd.delete_queue.opcode = opcode;
	cmd.delete_queue.qid = cpu_to_le16(nvmeq->qid);

	req = nvme_alloc_request(q, &cmd, BLK_MQ_REQ_NOWAIT, NVME_QID_ANY);
	if (IS_ERR(req))
		return PTR_ERR(req);

	req->timeout = ADMIN_TIMEOUT;
	req->end_io_data = nvmeq;

	init_completion(&nvmeq->delete_done);
	blk_execute_rq_nowait(q, NULL, req, false,
			opcode == nvme_admin_delete_cq ?
				nvme_del_cq_end : nvme_del_queue_end);
	return 0;
}

static bool __nvme_disable_io_queues(struct nvme_dev *dev, u8 opcode)
{
	int nr_queues = dev->online_queues - 1, sent = 0;
	unsigned long timeout;

 retry:
	timeout = ADMIN_TIMEOUT;
	while (nr_queues > 0) {
		if (nvme_delete_queue(&dev->queues[nr_queues], opcode))
			break;
		nr_queues--;
		sent++;
	}
	while (sent) {
		struct nvme_queue *nvmeq = &dev->queues[nr_queues + sent];

		timeout = wait_for_completion_io_timeout(&nvmeq->delete_done,
				timeout);
		if (timeout == 0)
			return false;

		sent--;
		if (nr_queues)
			goto retry;
	}
	return true;
}

static void nvme_dev_add(struct nvme_dev *dev)
{
	int ret;

	if (!dev->ctrl.tagset) {
		dev->tagset.ops = &nvme_mq_ops;
		dev->tagset.nr_hw_queues = dev->online_queues - 1;
		dev->tagset.nr_maps = 2; /* default + read */
		if (dev->io_queues[HCTX_TYPE_POLL])
			dev->tagset.nr_maps++;
		dev->tagset.timeout = NVME_IO_TIMEOUT;
		dev->tagset.numa_node = dev->ctrl.numa_node;
		dev->tagset.queue_depth = min_t(unsigned int, dev->q_depth,
						BLK_MQ_MAX_DEPTH) - 1;
		dev->tagset.cmd_size = sizeof(struct nvme_iod);
		dev->tagset.flags = BLK_MQ_F_SHOULD_MERGE;
		dev->tagset.driver_data = dev;

		/*
		 * Some Apple controllers requires tags to be unique
		 * across admin and IO queue, so reserve the first 32
		 * tags of the IO queue.
		 */
		if (dev->ctrl.quirks & NVME_QUIRK_SHARED_TAGS)
			dev->tagset.reserved_tags = NVME_AQ_DEPTH;

		ret = blk_mq_alloc_tag_set(&dev->tagset);
		if (ret) {
			dev_warn(dev->ctrl.device,
				"IO queues tagset allocation failed %d\n", ret);
			return;
		}
		dev->ctrl.tagset = &dev->tagset;
	} else {
		blk_mq_update_nr_hw_queues(&dev->tagset, dev->online_queues - 1);

		/* Free previously allocated queues that are no longer usable */
		nvme_free_queues(dev, dev->online_queues);
	}

	nvme_dbbuf_set(dev);
}

static int nvme_pci_enable(struct nvme_dev *dev)
{
	int result = -ENOMEM;
	struct pci_dev *pdev = to_pci_dev(dev->dev);

	if (pci_enable_device_mem(pdev))
		return result;

	pci_set_master(pdev);

	if (dma_set_mask_and_coherent(dev->dev, DMA_BIT_MASK(64)))
		goto disable;

	if (readl(dev->bar + NVME_REG_CSTS) == -1) {
		result = -ENODEV;
		goto disable;
	}

	/*
	 * Some devices and/or platforms don't advertise or work with INTx
	 * interrupts. Pre-enable a single MSIX or MSI vec for setup. We'll
	 * adjust this later.
	 */
	result = pci_alloc_irq_vectors(pdev, 1, 1, PCI_IRQ_ALL_TYPES);
	if (result < 0)
		return result;

	dev->ctrl.cap = lo_hi_readq(dev->bar + NVME_REG_CAP);

	dev->q_depth = min_t(u32, NVME_CAP_MQES(dev->ctrl.cap) + 1,
				io_queue_depth);
	dev->ctrl.sqsize = dev->q_depth - 1; /* 0's based queue depth */
	dev->db_stride = 1 << NVME_CAP_STRIDE(dev->ctrl.cap);
	dev->dbs = dev->bar + 4096;

	/*
	 * Some Apple controllers require a non-standard SQE size.
	 * Interestingly they also seem to ignore the CC:IOSQES register
	 * so we don't bother updating it here.
	 */
	if (dev->ctrl.quirks & NVME_QUIRK_128_BYTES_SQES)
		dev->io_sqes = 7;
	else
		dev->io_sqes = NVME_NVM_IOSQES;

	/*
	 * Temporary fix for the Apple controller found in the MacBook8,1 and
	 * some MacBook7,1 to avoid controller resets and data loss.
	 */
	if (pdev->vendor == PCI_VENDOR_ID_APPLE && pdev->device == 0x2001) {
		dev->q_depth = 2;
		dev_warn(dev->ctrl.device, "detected Apple NVMe controller, "
			"set queue depth=%u to work around controller resets\n",
			dev->q_depth);
	} else if (pdev->vendor == PCI_VENDOR_ID_SAMSUNG &&
		   (pdev->device == 0xa821 || pdev->device == 0xa822) &&
		   NVME_CAP_MQES(dev->ctrl.cap) == 0) {
		dev->q_depth = 64;
		dev_err(dev->ctrl.device, "detected PM1725 NVMe controller, "
                        "set queue depth=%u\n", dev->q_depth);
	}

	/*
	 * Controllers with the shared tags quirk need the IO queue to be
	 * big enough so that we get 32 tags for the admin queue
	 */
	if ((dev->ctrl.quirks & NVME_QUIRK_SHARED_TAGS) &&
	    (dev->q_depth < (NVME_AQ_DEPTH + 2))) {
		dev->q_depth = NVME_AQ_DEPTH + 2;
		dev_warn(dev->ctrl.device, "IO queue depth clamped to %d\n",
			 dev->q_depth);
	}


	nvme_map_cmb(dev);

	pci_enable_pcie_error_reporting(pdev);
	pci_save_state(pdev);
	return 0;

 disable:
	pci_disable_device(pdev);
	return result;
}

static void nvme_dev_unmap(struct nvme_dev *dev)
{
	if (dev->bar)
		iounmap(dev->bar);
	pci_release_mem_regions(to_pci_dev(dev->dev));
}

static void nvme_pci_disable(struct nvme_dev *dev)
{
	struct pci_dev *pdev = to_pci_dev(dev->dev);

	pci_free_irq_vectors(pdev);

	if (pci_is_enabled(pdev)) {
		pci_disable_pcie_error_reporting(pdev);
		pci_disable_device(pdev);
	}
}

static void nvme_dev_disable(struct nvme_dev *dev, bool shutdown)
{
	bool dead = true, freeze = false;
	struct pci_dev *pdev = to_pci_dev(dev->dev);

	mutex_lock(&dev->shutdown_lock);
	if (pci_is_enabled(pdev)) {
		u32 csts = readl(dev->bar + NVME_REG_CSTS);

		if (dev->ctrl.state == NVME_CTRL_LIVE ||
		    dev->ctrl.state == NVME_CTRL_RESETTING) {
			freeze = true;
			nvme_start_freeze(&dev->ctrl);
		}
		dead = !!((csts & NVME_CSTS_CFS) || !(csts & NVME_CSTS_RDY) ||
			pdev->error_state  != pci_channel_io_normal);
	}

	/*
	 * Give the controller a chance to complete all entered requests if
	 * doing a safe shutdown.
	 */
	if (!dead && shutdown && freeze)
		nvme_wait_freeze_timeout(&dev->ctrl, NVME_IO_TIMEOUT);

	nvme_stop_queues(&dev->ctrl);

	if (!dead && dev->ctrl.queue_count > 0) {
		nvme_disable_io_queues(dev);
		nvme_disable_admin_queue(dev, shutdown);
	}
	nvme_suspend_io_queues(dev);
	nvme_suspend_queue(&dev->queues[0]);
	nvme_pci_disable(dev);
	nvme_reap_pending_cqes(dev);

	blk_mq_tagset_busy_iter(&dev->tagset, nvme_cancel_request, &dev->ctrl);
	blk_mq_tagset_busy_iter(&dev->admin_tagset, nvme_cancel_request, &dev->ctrl);
	blk_mq_tagset_wait_completed_request(&dev->tagset);
	blk_mq_tagset_wait_completed_request(&dev->admin_tagset);

	/*
	 * The driver will not be starting up queues again if shutting down so
	 * must flush all entered requests to their failed completion to avoid
	 * deadlocking blk-mq hot-cpu notifier.
	 */
	if (shutdown) {
		nvme_start_queues(&dev->ctrl);
		if (dev->ctrl.admin_q && !blk_queue_dying(dev->ctrl.admin_q))
			blk_mq_unquiesce_queue(dev->ctrl.admin_q);
	}
	mutex_unlock(&dev->shutdown_lock);
}

static int nvme_disable_prepare_reset(struct nvme_dev *dev, bool shutdown)
{
	if (!nvme_wait_reset(&dev->ctrl))
		return -EBUSY;
	nvme_dev_disable(dev, shutdown);
	return 0;
}

static int nvme_setup_prp_pools(struct nvme_dev *dev)
{
	dev->prp_page_pool = dma_pool_create("prp list page", dev->dev,
						NVME_CTRL_PAGE_SIZE,
						NVME_CTRL_PAGE_SIZE, 0);
	if (!dev->prp_page_pool)
		return -ENOMEM;

	/* Optimisation for I/Os between 4k and 128k */
	dev->prp_small_pool = dma_pool_create("prp list 256", dev->dev,
						256, 256, 0);
	if (!dev->prp_small_pool) {
		dma_pool_destroy(dev->prp_page_pool);
		return -ENOMEM;
	}
	return 0;
}

static void nvme_release_prp_pools(struct nvme_dev *dev)
{
	dma_pool_destroy(dev->prp_page_pool);
	dma_pool_destroy(dev->prp_small_pool);
}

static void nvme_free_tagset(struct nvme_dev *dev)
{
	if (dev->tagset.tags)
		blk_mq_free_tag_set(&dev->tagset);
	dev->ctrl.tagset = NULL;
}

static void nvme_pci_free_ctrl(struct nvme_ctrl *ctrl)
{
	struct nvme_dev *dev = to_nvme_dev(ctrl);

	nvme_dbbuf_dma_free(dev);
	nvme_free_tagset(dev);
	if (dev->ctrl.admin_q)
		blk_put_queue(dev->ctrl.admin_q);
	free_opal_dev(dev->ctrl.opal_dev);
	mempool_destroy(dev->iod_mempool);
	put_device(dev->dev);
	kfree(dev->queues);
	kfree(dev);
}

static void nvme_remove_dead_ctrl(struct nvme_dev *dev)
{
	/*
	 * Set state to deleting now to avoid blocking nvme_wait_reset(), which
	 * may be holding this pci_dev's device lock.
	 */
	nvme_change_ctrl_state(&dev->ctrl, NVME_CTRL_DELETING);
	nvme_get_ctrl(&dev->ctrl);
	nvme_dev_disable(dev, false);
	nvme_kill_queues(&dev->ctrl);
	if (!queue_work(nvme_wq, &dev->remove_work))
		nvme_put_ctrl(&dev->ctrl);
}

static void nvme_reset_work(struct work_struct *work)
{
	struct nvme_dev *dev =
		container_of(work, struct nvme_dev, ctrl.reset_work);
	bool was_suspend = !!(dev->ctrl.ctrl_config & NVME_CC_SHN_NORMAL);
	int result;

	if (WARN_ON(dev->ctrl.state != NVME_CTRL_RESETTING)) {
		result = -ENODEV;
		goto out;
	}

	/*
	 * If we're called to reset a live controller first shut it down before
	 * moving on.
	 */
	if (dev->ctrl.ctrl_config & NVME_CC_ENABLE)
		nvme_dev_disable(dev, false);
	nvme_sync_queues(&dev->ctrl);

	mutex_lock(&dev->shutdown_lock);
	result = nvme_pci_enable(dev);
	if (result)
		goto out_unlock;

	result = nvme_pci_configure_admin_queue(dev);
	if (result)
		goto out_unlock;

	result = nvme_alloc_admin_tags(dev);
	if (result)
		goto out_unlock;

	/*
	 * Limit the max command size to prevent iod->sg allocations going
	 * over a single page.
	 */
	dev->ctrl.max_hw_sectors = min_t(u32,
		NVME_MAX_KB_SZ << 1, dma_max_mapping_size(dev->dev) >> 9);
	dev->ctrl.max_segments = NVME_MAX_SEGS;

	/*
	 * Don't limit the IOMMU merged segment size.
	 */
	dma_set_max_seg_size(dev->dev, 0xffffffff);

	mutex_unlock(&dev->shutdown_lock);

	/*
	 * Introduce CONNECTING state from nvme-fc/rdma transports to mark the
	 * initializing procedure here.
	 */
	if (!nvme_change_ctrl_state(&dev->ctrl, NVME_CTRL_CONNECTING)) {
		dev_warn(dev->ctrl.device,
			"failed to mark controller CONNECTING\n");
		result = -EBUSY;
		goto out;
	}

	/*
	 * We do not support an SGL for metadata (yet), so we are limited to a
	 * single integrity segment for the separate metadata pointer.
	 */
	dev->ctrl.max_integrity_segments = 1;

	result = nvme_init_identify(&dev->ctrl);
	if (result)
		goto out;

	if (dev->ctrl.oacs & NVME_CTRL_OACS_SEC_SUPP) {
		if (!dev->ctrl.opal_dev)
			dev->ctrl.opal_dev =
				init_opal_dev(&dev->ctrl, &nvme_sec_submit);
		else if (was_suspend)
			opal_unlock_from_suspend(dev->ctrl.opal_dev);
	} else {
		free_opal_dev(dev->ctrl.opal_dev);
		dev->ctrl.opal_dev = NULL;
	}

	if (dev->ctrl.oacs & NVME_CTRL_OACS_DBBUF_SUPP) {
		result = nvme_dbbuf_dma_alloc(dev);
		if (result)
			dev_warn(dev->dev,
				 "unable to allocate dma for dbbuf\n");
	}

	if (dev->ctrl.hmpre) {
		result = nvme_setup_host_mem(dev);
		if (result < 0)
			goto out;
	}

	result = nvme_setup_io_queues(dev);
	if (result)
		goto out;

	/*
	 * Keep the controller around but remove all namespaces if we don't have
	 * any working I/O queue.
	 */
	if (dev->online_queues < 2) {
		dev_warn(dev->ctrl.device, "IO queues not created\n");
		nvme_kill_queues(&dev->ctrl);
		nvme_remove_namespaces(&dev->ctrl);
		nvme_free_tagset(dev);
	} else {
		nvme_start_queues(&dev->ctrl);
		nvme_wait_freeze(&dev->ctrl);
		nvme_dev_add(dev);
		nvme_unfreeze(&dev->ctrl);
	}

	/*
	 * If only admin queue live, keep it to do further investigation or
	 * recovery.
	 */
	if (!nvme_change_ctrl_state(&dev->ctrl, NVME_CTRL_LIVE)) {
		dev_warn(dev->ctrl.device,
			"failed to mark controller live state\n");
		result = -ENODEV;
		goto out;
	}

	nvme_start_ctrl(&dev->ctrl);
	return;

 out_unlock:
	mutex_unlock(&dev->shutdown_lock);
 out:
	if (result)
		dev_warn(dev->ctrl.device,
			 "Removing after probe failure status: %d\n", result);
	nvme_remove_dead_ctrl(dev);
}

static void nvme_remove_dead_ctrl_work(struct work_struct *work)
{
	struct nvme_dev *dev = container_of(work, struct nvme_dev, remove_work);
	struct pci_dev *pdev = to_pci_dev(dev->dev);

	if (pci_get_drvdata(pdev))
		device_release_driver(&pdev->dev);
	nvme_put_ctrl(&dev->ctrl);
}

static int nvme_pci_reg_read32(struct nvme_ctrl *ctrl, u32 off, u32 *val)
{
	*val = readl(to_nvme_dev(ctrl)->bar + off);
	return 0;
}

static int nvme_pci_reg_write32(struct nvme_ctrl *ctrl, u32 off, u32 val)
{
	writel(val, to_nvme_dev(ctrl)->bar + off);
	return 0;
}

static int nvme_pci_reg_read64(struct nvme_ctrl *ctrl, u32 off, u64 *val)
{
	*val = lo_hi_readq(to_nvme_dev(ctrl)->bar + off);
	return 0;
}

static int nvme_pci_get_address(struct nvme_ctrl *ctrl, char *buf, int size)
{
	struct pci_dev *pdev = to_pci_dev(to_nvme_dev(ctrl)->dev);

	return snprintf(buf, size, "%s\n", dev_name(&pdev->dev));
}

static const struct nvme_ctrl_ops nvme_pci_ctrl_ops = {
	.name			= "pcie",
	.module			= THIS_MODULE,
	.flags			= NVME_F_METADATA_SUPPORTED |
				  NVME_F_PCI_P2PDMA,
	.reg_read32		= nvme_pci_reg_read32,
	.reg_write32		= nvme_pci_reg_write32,
	.reg_read64		= nvme_pci_reg_read64,
	.free_ctrl		= nvme_pci_free_ctrl,
	.submit_async_event	= nvme_pci_submit_async_event,
	.get_address		= nvme_pci_get_address,
};

static int nvme_dev_map(struct nvme_dev *dev)
{
	struct pci_dev *pdev = to_pci_dev(dev->dev);

	if (pci_request_mem_regions(pdev, "nvme"))
		return -ENODEV;

	if (nvme_remap_bar(dev, NVME_REG_DBS + 4096))
		goto release;

	return 0;
  release:
	pci_release_mem_regions(pdev);
	return -ENODEV;
}

static unsigned long check_vendor_combination_bug(struct pci_dev *pdev)
{
	if (pdev->vendor == 0x144d && pdev->device == 0xa802) {
		/*
		 * Several Samsung devices seem to drop off the PCIe bus
		 * randomly when APST is on and uses the deepest sleep state.
		 * This has been observed on a Samsung "SM951 NVMe SAMSUNG
		 * 256GB", a "PM951 NVMe SAMSUNG 512GB", and a "Samsung SSD
		 * 950 PRO 256GB", but it seems to be restricted to two Dell
		 * laptops.
		 */
		if (dmi_match(DMI_SYS_VENDOR, "Dell Inc.") &&
		    (dmi_match(DMI_PRODUCT_NAME, "XPS 15 9550") ||
		     dmi_match(DMI_PRODUCT_NAME, "Precision 5510")))
			return NVME_QUIRK_NO_DEEPEST_PS;
	} else if (pdev->vendor == 0x144d && pdev->device == 0xa804) {
		/*
		 * Samsung SSD 960 EVO drops off the PCIe bus after system
		 * suspend on a Ryzen board, ASUS PRIME B350M-A, as well as
		 * within few minutes after bootup on a Coffee Lake board -
		 * ASUS PRIME Z370-A
		 */
		if (dmi_match(DMI_BOARD_VENDOR, "ASUSTeK COMPUTER INC.") &&
		    (dmi_match(DMI_BOARD_NAME, "PRIME B350M-A") ||
		     dmi_match(DMI_BOARD_NAME, "PRIME Z370-A")))
			return NVME_QUIRK_NO_APST;
	} else if ((pdev->vendor == 0x144d && (pdev->device == 0xa801 ||
		    pdev->device == 0xa808 || pdev->device == 0xa809)) ||
		   (pdev->vendor == 0x1e0f && pdev->device == 0x0001)) {
		/*
		 * Forcing to use host managed nvme power settings for
		 * lowest idle power with quick resume latency on
		 * Samsung and Toshiba SSDs based on suspend behavior
		 * on Coffee Lake board for LENOVO C640
		 */
		if ((dmi_match(DMI_BOARD_VENDOR, "LENOVO")) &&
		     dmi_match(DMI_BOARD_NAME, "LNVNB161216"))
			return NVME_QUIRK_SIMPLE_SUSPEND;
	}

	return 0;
}

#ifdef CONFIG_ACPI
static bool nvme_acpi_storage_d3(struct pci_dev *dev)
{
	struct acpi_device *adev;
	struct pci_dev *root;
	acpi_handle handle;
	acpi_status status;
	u8 val;

	/*
	 * Look for _DSD property specifying that the storage device on the port
	 * must use D3 to support deep platform power savings during
	 * suspend-to-idle.
	 */
	root = pcie_find_root_port(dev);
	if (!root)
		return false;

	adev = ACPI_COMPANION(&root->dev);
	if (!adev)
		return false;

	/*
	 * The property is defined in the PXSX device for South complex ports
	 * and in the PEGP device for North complex ports.
	 */
	status = acpi_get_handle(adev->handle, "PXSX", &handle);
	if (ACPI_FAILURE(status)) {
		status = acpi_get_handle(adev->handle, "PEGP", &handle);
		if (ACPI_FAILURE(status))
			return false;
	}

	if (acpi_bus_get_device(handle, &adev))
		return false;

	if (fwnode_property_read_u8(acpi_fwnode_handle(adev), "StorageD3Enable",
			&val))
		return false;
	return val == 1;
}
#else
static inline bool nvme_acpi_storage_d3(struct pci_dev *dev)
{
	return false;
}
#endif /* CONFIG_ACPI */

static void nvme_async_probe(void *data, async_cookie_t cookie)
{
	struct nvme_dev *dev = data;

	flush_work(&dev->ctrl.reset_work);
	flush_work(&dev->ctrl.scan_work);
	nvme_put_ctrl(&dev->ctrl);
}

static int nvme_probe(struct pci_dev *pdev, const struct pci_device_id *id)
{
	int node, result = -ENOMEM;
	struct nvme_dev *dev;
	unsigned long quirks = id->driver_data;
	size_t alloc_size;

	node = dev_to_node(&pdev->dev);
	if (node == NUMA_NO_NODE)
		set_dev_node(&pdev->dev, first_memory_node);

	dev = kzalloc_node(sizeof(*dev), GFP_KERNEL, node);
	if (!dev)
		return -ENOMEM;

	dev->nr_write_queues = write_queues;
	dev->nr_poll_queues = poll_queues;
	dev->nr_allocated_queues = nvme_max_io_queues(dev) + 1;
	dev->queues = kcalloc_node(dev->nr_allocated_queues,
			sizeof(struct nvme_queue), GFP_KERNEL, node);
	if (!dev->queues)
		goto free;

	dev->dev = get_device(&pdev->dev);
	pci_set_drvdata(pdev, dev);

	result = nvme_dev_map(dev);
	if (result)
		goto put_pci;

	INIT_WORK(&dev->ctrl.reset_work, nvme_reset_work);
	INIT_WORK(&dev->remove_work, nvme_remove_dead_ctrl_work);
	mutex_init(&dev->shutdown_lock);

	result = nvme_setup_prp_pools(dev);
	if (result)
		goto unmap;

	quirks |= check_vendor_combination_bug(pdev);

	if (!noacpi && nvme_acpi_storage_d3(pdev)) {
		/*
		 * Some systems use a bios work around to ask for D3 on
		 * platforms that support kernel managed suspend.
		 */
		dev_info(&pdev->dev,
			 "platform quirk: setting simple suspend\n");
		quirks |= NVME_QUIRK_SIMPLE_SUSPEND;
	}

	/*
	 * Double check that our mempool alloc size will cover the biggest
	 * command we support.
	 */
	alloc_size = nvme_pci_iod_alloc_size();
	WARN_ON_ONCE(alloc_size > PAGE_SIZE);

	dev->iod_mempool = mempool_create_node(1, mempool_kmalloc,
						mempool_kfree,
						(void *) alloc_size,
						GFP_KERNEL, node);
	if (!dev->iod_mempool) {
		result = -ENOMEM;
		goto release_pools;
	}

	result = nvme_init_ctrl(&dev->ctrl, &pdev->dev, &nvme_pci_ctrl_ops,
			quirks);
	if (result)
		goto release_mempool;

	dev_info(dev->ctrl.device, "pci function %s\n", dev_name(&pdev->dev));

	nvme_reset_ctrl(&dev->ctrl);
	async_schedule(nvme_async_probe, dev);

	return 0;

 release_mempool:
	mempool_destroy(dev->iod_mempool);
 release_pools:
	nvme_release_prp_pools(dev);
 unmap:
	nvme_dev_unmap(dev);
 put_pci:
	put_device(dev->dev);
 free:
	kfree(dev->queues);
	kfree(dev);
	return result;
}

static void nvme_reset_prepare(struct pci_dev *pdev)
{
	struct nvme_dev *dev = pci_get_drvdata(pdev);

	/*
	 * We don't need to check the return value from waiting for the reset
	 * state as pci_dev device lock is held, making it impossible to race
	 * with ->remove().
	 */
	nvme_disable_prepare_reset(dev, false);
	nvme_sync_queues(&dev->ctrl);
}

static void nvme_reset_done(struct pci_dev *pdev)
{
	struct nvme_dev *dev = pci_get_drvdata(pdev);

	if (!nvme_try_sched_reset(&dev->ctrl))
		flush_work(&dev->ctrl.reset_work);
}

static void nvme_shutdown(struct pci_dev *pdev)
{
	struct nvme_dev *dev = pci_get_drvdata(pdev);

	nvme_disable_prepare_reset(dev, true);
}

/*
 * The driver's remove may be called on a device in a partially initialized
 * state. This function must not have any dependencies on the device state in
 * order to proceed.
 */
static void nvme_remove(struct pci_dev *pdev)
{
	struct nvme_dev *dev = pci_get_drvdata(pdev);

	nvme_change_ctrl_state(&dev->ctrl, NVME_CTRL_DELETING);
	pci_set_drvdata(pdev, NULL);

	if (!pci_device_is_present(pdev)) {
		nvme_change_ctrl_state(&dev->ctrl, NVME_CTRL_DEAD);
		nvme_dev_disable(dev, true);
		nvme_dev_remove_admin(dev);
	}

	flush_work(&dev->ctrl.reset_work);
	nvme_stop_ctrl(&dev->ctrl);
	nvme_remove_namespaces(&dev->ctrl);
	nvme_dev_disable(dev, true);
	nvme_release_cmb(dev);
	nvme_free_host_mem(dev);
	nvme_dev_remove_admin(dev);
	nvme_free_queues(dev, 0);
	nvme_release_prp_pools(dev);
	nvme_dev_unmap(dev);
	nvme_uninit_ctrl(&dev->ctrl);
}

#ifdef CONFIG_PM_SLEEP
static int nvme_get_power_state(struct nvme_ctrl *ctrl, u32 *ps)
{
	return nvme_get_features(ctrl, NVME_FEAT_POWER_MGMT, 0, NULL, 0, ps);
}

static int nvme_set_power_state(struct nvme_ctrl *ctrl, u32 ps)
{
	return nvme_set_features(ctrl, NVME_FEAT_POWER_MGMT, ps, NULL, 0, NULL);
}

static int nvme_resume(struct device *dev)
{
	struct nvme_dev *ndev = pci_get_drvdata(to_pci_dev(dev));
	struct nvme_ctrl *ctrl = &ndev->ctrl;

	if (ndev->last_ps == U32_MAX ||
	    nvme_set_power_state(ctrl, ndev->last_ps) != 0)
		return nvme_try_sched_reset(&ndev->ctrl);
	return 0;
}

static int nvme_suspend(struct device *dev)
{
	struct pci_dev *pdev = to_pci_dev(dev);
	struct nvme_dev *ndev = pci_get_drvdata(pdev);
	struct nvme_ctrl *ctrl = &ndev->ctrl;
	int ret = -EBUSY;

	ndev->last_ps = U32_MAX;

	/*
	 * The platform does not remove power for a kernel managed suspend so
	 * use host managed nvme power settings for lowest idle power if
	 * possible. This should have quicker resume latency than a full device
	 * shutdown.  But if the firmware is involved after the suspend or the
	 * device does not support any non-default power states, shut down the
	 * device fully.
	 *
	 * If ASPM is not enabled for the device, shut down the device and allow
	 * the PCI bus layer to put it into D3 in order to take the PCIe link
	 * down, so as to allow the platform to achieve its minimum low-power
	 * state (which may not be possible if the link is up).
	 *
	 * If a host memory buffer is enabled, shut down the device as the NVMe
	 * specification allows the device to access the host memory buffer in
	 * host DRAM from all power states, but hosts will fail access to DRAM
	 * during S3.
	 */
	if (pm_suspend_via_firmware() || !ctrl->npss ||
	    !pcie_aspm_enabled(pdev) ||
	    ndev->nr_host_mem_descs ||
	    (ndev->ctrl.quirks & NVME_QUIRK_SIMPLE_SUSPEND))
		return nvme_disable_prepare_reset(ndev, true);

	nvme_start_freeze(ctrl);
	nvme_wait_freeze(ctrl);
	nvme_sync_queues(ctrl);

	if (ctrl->state != NVME_CTRL_LIVE)
		goto unfreeze;

	ret = nvme_get_power_state(ctrl, &ndev->last_ps);
	if (ret < 0)
		goto unfreeze;

	/*
	 * A saved state prevents pci pm from generically controlling the
	 * device's power. If we're using protocol specific settings, we don't
	 * want pci interfering.
	 */
	pci_save_state(pdev);

	ret = nvme_set_power_state(ctrl, ctrl->npss);
	if (ret < 0)
		goto unfreeze;

	if (ret) {
		/* discard the saved state */
		pci_load_saved_state(pdev, NULL);

		/*
		 * Clearing npss forces a controller reset on resume. The
		 * correct value will be rediscovered then.
		 */
		ret = nvme_disable_prepare_reset(ndev, true);
		ctrl->npss = 0;
	}
unfreeze:
	nvme_unfreeze(ctrl);
	return ret;
}

static int nvme_simple_suspend(struct device *dev)
{
	struct nvme_dev *ndev = pci_get_drvdata(to_pci_dev(dev));

	return nvme_disable_prepare_reset(ndev, true);
}

static int nvme_simple_resume(struct device *dev)
{
	struct pci_dev *pdev = to_pci_dev(dev);
	struct nvme_dev *ndev = pci_get_drvdata(pdev);

	return nvme_try_sched_reset(&ndev->ctrl);
}

static const struct dev_pm_ops nvme_dev_pm_ops = {
	.suspend	= nvme_suspend,
	.resume		= nvme_resume,
	.freeze		= nvme_simple_suspend,
	.thaw		= nvme_simple_resume,
	.poweroff	= nvme_simple_suspend,
	.restore	= nvme_simple_resume,
};
#endif /* CONFIG_PM_SLEEP */

static pci_ers_result_t nvme_error_detected(struct pci_dev *pdev,
						pci_channel_state_t state)
{
	struct nvme_dev *dev = pci_get_drvdata(pdev);

	/*
	 * A frozen channel requires a reset. When detected, this method will
	 * shutdown the controller to quiesce. The controller will be restarted
	 * after the slot reset through driver's slot_reset callback.
	 */
	switch (state) {
	case pci_channel_io_normal:
		return PCI_ERS_RESULT_CAN_RECOVER;
	case pci_channel_io_frozen:
		dev_warn(dev->ctrl.device,
			"frozen state error detected, reset controller\n");
		nvme_dev_disable(dev, false);
		return PCI_ERS_RESULT_NEED_RESET;
	case pci_channel_io_perm_failure:
		dev_warn(dev->ctrl.device,
			"failure state error detected, request disconnect\n");
		return PCI_ERS_RESULT_DISCONNECT;
	}
	return PCI_ERS_RESULT_NEED_RESET;
}

static pci_ers_result_t nvme_slot_reset(struct pci_dev *pdev)
{
	struct nvme_dev *dev = pci_get_drvdata(pdev);

	dev_info(dev->ctrl.device, "restart after slot reset\n");
	pci_restore_state(pdev);
	nvme_reset_ctrl(&dev->ctrl);
	return PCI_ERS_RESULT_RECOVERED;
}

static void nvme_error_resume(struct pci_dev *pdev)
{
	struct nvme_dev *dev = pci_get_drvdata(pdev);

	flush_work(&dev->ctrl.reset_work);
}

static const struct pci_error_handlers nvme_err_handler = {
	.error_detected	= nvme_error_detected,
	.slot_reset	= nvme_slot_reset,
	.resume		= nvme_error_resume,
	.reset_prepare	= nvme_reset_prepare,
	.reset_done	= nvme_reset_done,
};

static const struct pci_device_id nvme_id_table[] = {
	{ PCI_VDEVICE(INTEL, 0x0953),	/* Intel 750/P3500/P3600/P3700 */
		.driver_data = NVME_QUIRK_STRIPE_SIZE |
				NVME_QUIRK_DEALLOCATE_ZEROES, },
	{ PCI_VDEVICE(INTEL, 0x0a53),	/* Intel P3520 */
		.driver_data = NVME_QUIRK_STRIPE_SIZE |
				NVME_QUIRK_DEALLOCATE_ZEROES, },
	{ PCI_VDEVICE(INTEL, 0x0a54),	/* Intel P4500/P4600 */
		.driver_data = NVME_QUIRK_STRIPE_SIZE |
				NVME_QUIRK_DEALLOCATE_ZEROES, },
	{ PCI_VDEVICE(INTEL, 0x0a55),	/* Dell Express Flash P4600 */
		.driver_data = NVME_QUIRK_STRIPE_SIZE |
				NVME_QUIRK_DEALLOCATE_ZEROES, },
	{ PCI_VDEVICE(INTEL, 0xf1a5),	/* Intel 600P/P3100 */
		.driver_data = NVME_QUIRK_NO_DEEPEST_PS |
				NVME_QUIRK_MEDIUM_PRIO_SQ |
<<<<<<< HEAD
=======
				NVME_QUIRK_NO_TEMP_THRESH_CHANGE |
>>>>>>> d1988041
				NVME_QUIRK_DISABLE_WRITE_ZEROES, },
	{ PCI_VDEVICE(INTEL, 0xf1a6),	/* Intel 760p/Pro 7600p */
		.driver_data = NVME_QUIRK_IGNORE_DEV_SUBNQN, },
	{ PCI_VDEVICE(INTEL, 0x5845),	/* Qemu emulated controller */
		.driver_data = NVME_QUIRK_IDENTIFY_CNS |
				NVME_QUIRK_DISABLE_WRITE_ZEROES, },
	{ PCI_DEVICE(0x126f, 0x2263),	/* Silicon Motion unidentified */
		.driver_data = NVME_QUIRK_NO_NS_DESC_LIST, },
	{ PCI_DEVICE(0x1bb1, 0x0100),   /* Seagate Nytro Flash Storage */
		.driver_data = NVME_QUIRK_DELAY_BEFORE_CHK_RDY, },
	{ PCI_DEVICE(0x1c58, 0x0003),	/* HGST adapter */
		.driver_data = NVME_QUIRK_DELAY_BEFORE_CHK_RDY, },
	{ PCI_DEVICE(0x1c58, 0x0023),	/* WDC SN200 adapter */
		.driver_data = NVME_QUIRK_DELAY_BEFORE_CHK_RDY, },
	{ PCI_DEVICE(0x1c5f, 0x0540),	/* Memblaze Pblaze4 adapter */
		.driver_data = NVME_QUIRK_DELAY_BEFORE_CHK_RDY, },
	{ PCI_DEVICE(0x144d, 0xa821),   /* Samsung PM1725 */
		.driver_data = NVME_QUIRK_DELAY_BEFORE_CHK_RDY, },
	{ PCI_DEVICE(0x144d, 0xa822),   /* Samsung PM1725a */
		.driver_data = NVME_QUIRK_DELAY_BEFORE_CHK_RDY, },
	{ PCI_DEVICE(0x1d1d, 0x1f1f),	/* LighNVM qemu device */
		.driver_data = NVME_QUIRK_LIGHTNVM, },
	{ PCI_DEVICE(0x1d1d, 0x2807),	/* CNEX WL */
		.driver_data = NVME_QUIRK_LIGHTNVM, },
	{ PCI_DEVICE(0x1d1d, 0x2601),	/* CNEX Granby */
		.driver_data = NVME_QUIRK_LIGHTNVM, },
	{ PCI_DEVICE(0x10ec, 0x5762),   /* ADATA SX6000LNP */
		.driver_data = NVME_QUIRK_IGNORE_DEV_SUBNQN, },
	{ PCI_DEVICE(0x1cc1, 0x8201),   /* ADATA SX8200PNP 512GB */
		.driver_data = NVME_QUIRK_NO_DEEPEST_PS |
				NVME_QUIRK_IGNORE_DEV_SUBNQN, },
	{ PCI_DEVICE(0x1c5c, 0x1504),   /* SK Hynix PC400 */
		.driver_data = NVME_QUIRK_DISABLE_WRITE_ZEROES, },
<<<<<<< HEAD
	{ PCI_DEVICE_CLASS(PCI_CLASS_STORAGE_EXPRESS, 0xffffff) },
=======
	{ PCI_DEVICE(0x15b7, 0x2001),   /*  Sandisk Skyhawk */
		.driver_data = NVME_QUIRK_DISABLE_WRITE_ZEROES, },
>>>>>>> d1988041
	{ PCI_DEVICE(PCI_VENDOR_ID_APPLE, 0x2001),
		.driver_data = NVME_QUIRK_SINGLE_VECTOR },
	{ PCI_DEVICE(PCI_VENDOR_ID_APPLE, 0x2003) },
	{ PCI_DEVICE(PCI_VENDOR_ID_APPLE, 0x2005),
		.driver_data = NVME_QUIRK_SINGLE_VECTOR |
				NVME_QUIRK_128_BYTES_SQES |
				NVME_QUIRK_SHARED_TAGS },

	{ PCI_DEVICE_CLASS(PCI_CLASS_STORAGE_EXPRESS, 0xffffff) },
	{ 0, }
};
MODULE_DEVICE_TABLE(pci, nvme_id_table);

static struct pci_driver nvme_driver = {
	.name		= "nvme",
	.id_table	= nvme_id_table,
	.probe		= nvme_probe,
	.remove		= nvme_remove,
	.shutdown	= nvme_shutdown,
#ifdef CONFIG_PM_SLEEP
	.driver		= {
		.pm	= &nvme_dev_pm_ops,
	},
#endif
	.sriov_configure = pci_sriov_configure_simple,
	.err_handler	= &nvme_err_handler,
};

static int __init nvme_init(void)
{
	BUILD_BUG_ON(sizeof(struct nvme_create_cq) != 64);
	BUILD_BUG_ON(sizeof(struct nvme_create_sq) != 64);
	BUILD_BUG_ON(sizeof(struct nvme_delete_queue) != 64);
	BUILD_BUG_ON(IRQ_AFFINITY_MAX_SETS < 2);

	return pci_register_driver(&nvme_driver);
}

static void __exit nvme_exit(void)
{
	pci_unregister_driver(&nvme_driver);
	flush_workqueue(nvme_wq);
}

MODULE_AUTHOR("Matthew Wilcox <willy@linux.intel.com>");
MODULE_LICENSE("GPL");
MODULE_VERSION("1.0");
module_init(nvme_init);
module_exit(nvme_exit);<|MERGE_RESOLUTION|>--- conflicted
+++ resolved
@@ -69,10 +69,6 @@
 module_param_cb(io_queue_depth, &io_queue_depth_ops, &io_queue_depth, 0644);
 MODULE_PARM_DESC(io_queue_depth, "set io queue depth, should >= 2");
 
-<<<<<<< HEAD
-static unsigned int write_queues;
-module_param(write_queues, uint, 0644);
-=======
 static int io_queue_count_set(const char *val, const struct kernel_param *kp)
 {
 	unsigned int n;
@@ -91,17 +87,12 @@
 
 static unsigned int write_queues;
 module_param_cb(write_queues, &io_queue_count_ops, &write_queues, 0644);
->>>>>>> d1988041
 MODULE_PARM_DESC(write_queues,
 	"Number of queues to use for writes. If not set, reads and writes "
 	"will share a queue set.");
 
 static unsigned int poll_queues;
-<<<<<<< HEAD
-module_param(poll_queues, uint, 0644);
-=======
 module_param_cb(poll_queues, &io_queue_count_ops, &poll_queues, 0644);
->>>>>>> d1988041
 MODULE_PARM_DESC(poll_queues, "Number of queues to use for polled IO.");
 
 static bool noacpi;
@@ -200,11 +191,7 @@
 	void *sq_cmds;
 	 /* only used for poll queues: */
 	spinlock_t cq_poll_lock ____cacheline_aligned_in_smp;
-<<<<<<< HEAD
-	volatile struct nvme_completion *cqes;
-=======
 	struct nvme_completion *cqes;
->>>>>>> d1988041
 	dma_addr_t sq_dma_addr;
 	dma_addr_t cq_dma_addr;
 	u32 __iomem *q_db;
@@ -1000,21 +987,6 @@
 			"invalid id %d completed on queue %d\n",
 			cqe->command_id, le16_to_cpu(cqe->sq_id));
 		return;
-<<<<<<< HEAD
-	}
-
-	trace_nvme_sq(req, cqe->sq_head, nvmeq->sq_tail);
-	nvme_end_request(req, cqe->status, cqe->result);
-}
-
-static void nvme_complete_cqes(struct nvme_queue *nvmeq, u16 start, u16 end)
-{
-	while (start != end) {
-		nvme_handle_cqe(nvmeq, start);
-		if (++start == nvmeq->q_depth)
-			start = 0;
-=======
->>>>>>> d1988041
 	}
 
 	trace_nvme_sq(req, cqe->sq_head, nvmeq->sq_tail);
@@ -1104,12 +1076,7 @@
 		return 0;
 
 	spin_lock(&nvmeq->cq_poll_lock);
-<<<<<<< HEAD
-	found = nvme_process_cq(nvmeq, &start, &end, -1);
-	nvme_complete_cqes(nvmeq, start, end);
-=======
 	found = nvme_process_cq(nvmeq);
->>>>>>> d1988041
 	spin_unlock(&nvmeq->cq_poll_lock);
 
 	return found;
@@ -1453,23 +1420,6 @@
 	}
 }
 
-/*
- * Called only on a device that has been disabled and after all other threads
- * that can check this device's completion queues have synced. This is the
- * last chance for the driver to see a natural completion before
- * nvme_cancel_request() terminates all incomplete requests.
- */
-static void nvme_reap_pending_cqes(struct nvme_dev *dev)
-{
-	u16 start, end;
-	int i;
-
-	for (i = dev->ctrl.queue_count - 1; i > 0; i--) {
-		nvme_process_cq(&dev->queues[i], &start, &end, -1);
-		nvme_complete_cqes(&dev->queues[i], start, end);
-	}
-}
-
 static int nvme_cmb_qdepth(struct nvme_dev *dev, int nr_io_queues,
 				int entry_size)
 {
@@ -2118,29 +2068,14 @@
 		.calc_sets	= nvme_calc_irq_sets,
 		.priv		= dev,
 	};
-<<<<<<< HEAD
-	unsigned int irq_queues, this_p_queues;
-=======
 	unsigned int irq_queues, poll_queues;
->>>>>>> d1988041
 
 	/*
 	 * Poll queues don't need interrupts, but we need at least one I/O queue
 	 * left over for non-polled I/O.
 	 */
-<<<<<<< HEAD
-	this_p_queues = dev->nr_poll_queues;
-	if (this_p_queues >= nr_io_queues) {
-		this_p_queues = nr_io_queues - 1;
-		irq_queues = 1;
-	} else {
-		irq_queues = nr_io_queues - this_p_queues + 1;
-	}
-	dev->io_queues[HCTX_TYPE_POLL] = this_p_queues;
-=======
 	poll_queues = min(dev->nr_poll_queues, nr_io_queues - 1);
 	dev->io_queues[HCTX_TYPE_POLL] = poll_queues;
->>>>>>> d1988041
 
 	/*
 	 * Initialize for the single interrupt case, will be updated in
@@ -3246,10 +3181,7 @@
 	{ PCI_VDEVICE(INTEL, 0xf1a5),	/* Intel 600P/P3100 */
 		.driver_data = NVME_QUIRK_NO_DEEPEST_PS |
 				NVME_QUIRK_MEDIUM_PRIO_SQ |
-<<<<<<< HEAD
-=======
 				NVME_QUIRK_NO_TEMP_THRESH_CHANGE |
->>>>>>> d1988041
 				NVME_QUIRK_DISABLE_WRITE_ZEROES, },
 	{ PCI_VDEVICE(INTEL, 0xf1a6),	/* Intel 760p/Pro 7600p */
 		.driver_data = NVME_QUIRK_IGNORE_DEV_SUBNQN, },
@@ -3283,12 +3215,8 @@
 				NVME_QUIRK_IGNORE_DEV_SUBNQN, },
 	{ PCI_DEVICE(0x1c5c, 0x1504),   /* SK Hynix PC400 */
 		.driver_data = NVME_QUIRK_DISABLE_WRITE_ZEROES, },
-<<<<<<< HEAD
-	{ PCI_DEVICE_CLASS(PCI_CLASS_STORAGE_EXPRESS, 0xffffff) },
-=======
 	{ PCI_DEVICE(0x15b7, 0x2001),   /*  Sandisk Skyhawk */
 		.driver_data = NVME_QUIRK_DISABLE_WRITE_ZEROES, },
->>>>>>> d1988041
 	{ PCI_DEVICE(PCI_VENDOR_ID_APPLE, 0x2001),
 		.driver_data = NVME_QUIRK_SINGLE_VECTOR },
 	{ PCI_DEVICE(PCI_VENDOR_ID_APPLE, 0x2003) },
