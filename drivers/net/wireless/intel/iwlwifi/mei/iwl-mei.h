--- conflicted
+++ resolved
@@ -452,8 +452,6 @@
  * @up: true if the device is up, false otherwise.
  */
 void iwl_mei_device_state(bool up);
-<<<<<<< HEAD
-=======
 
 /**
  * iwl_mei_pldr_req() - must be called before loading the fw
@@ -469,7 +467,6 @@
  *	notificaiton timed out.
  */
 void iwl_mei_alive_notif(bool success);
->>>>>>> 6ab3eda1
 
 #else
 
@@ -519,15 +516,12 @@
 {}
 
 static inline void iwl_mei_device_state(bool up)
-<<<<<<< HEAD
-=======
 {}
 
 static inline int iwl_mei_pldr_req(void)
 { return 0; }
 
 static inline void iwl_mei_alive_notif(bool success)
->>>>>>> 6ab3eda1
 {}
 
 #endif /* CONFIG_IWLMEI */
