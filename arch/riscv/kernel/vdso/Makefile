# SPDX-License-Identifier: GPL-2.0-only
# Copied from arch/tile/kernel/vdso/Makefile

# Absolute relocation type $(ARCH_REL_TYPE_ABS) needs to be defined before
# the inclusion of generic Makefile.
ARCH_REL_TYPE_ABS := R_RISCV_32|R_RISCV_64|R_RISCV_JUMP_SLOT
include $(srctree)/lib/vdso/Makefile
# Symbols present in the vdso
vdso-syms  = rt_sigreturn
ifdef CONFIG_64BIT
vdso-syms += vgettimeofday
endif
vdso-syms += getcpu
vdso-syms += flush_icache

# Files to link into the vdso
obj-vdso = $(patsubst %, %.o, $(vdso-syms)) note.o

ccflags-y := -fno-stack-protector

ifneq ($(c-gettimeofday-y),)
  CFLAGS_vgettimeofday.o += -fPIC -include $(c-gettimeofday-y)
endif

# Build rules
targets := $(obj-vdso) vdso.so vdso.so.dbg vdso.lds vdso-dummy.o
obj-vdso := $(addprefix $(obj)/, $(obj-vdso))

obj-y += vdso.o vdso-syms.o
CPPFLAGS_vdso.lds += -P -C -U$(ARCH)

# Disable -pg to prevent insert call site
CFLAGS_REMOVE_vgettimeofday.o = $(CC_FLAGS_FTRACE) -Os

# Disable gcov profiling for VDSO code
GCOV_PROFILE := n
KCOV_INSTRUMENT := n

# Force dependency
$(obj)/vdso.o: $(obj)/vdso.so

# link rule for the .so file, .lds has to be first
SYSCFLAGS_vdso.so.dbg = $(c_flags)
$(obj)/vdso.so.dbg: $(src)/vdso.lds $(obj-vdso) FORCE
	$(call if_changed,vdsold)
<<<<<<< HEAD

# We also create a special relocatable object that should mirror the symbol
# table and layout of the linked DSO. With ld --just-symbols we can then
# refer to these symbols in the kernel code rather than hand-coded addresses.

=======
>>>>>>> d1988041
SYSCFLAGS_vdso.so.dbg = -shared -s -Wl,-soname=linux-vdso.so.1 \
	-Wl,--build-id=sha1 -Wl,--hash-style=both

<<<<<<< HEAD
LDFLAGS_vdso-syms.o := -r --just-symbols
$(obj)/vdso-syms.o: $(obj)/vdso-dummy.o FORCE
	$(call if_changed,ld)
=======
# We also create a special relocatable object that should mirror the symbol
# table and layout of the linked DSO. With ld --just-symbols we can then
# refer to these symbols in the kernel code rather than hand-coded addresses.
$(obj)/vdso-syms.S: $(obj)/vdso.so FORCE
	$(call if_changed,so2s)
>>>>>>> d1988041

# strip rule for the .so file
$(obj)/%.so: OBJCOPYFLAGS := -S
$(obj)/%.so: $(obj)/%.so.dbg FORCE
	$(call if_changed,objcopy)

# actual build commands
# The DSO images are built using a special linker script
# Add -lgcc so rv32 gets static muldi3 and lshrdi3 definitions.
# Make sure only to export the intended __vdso_xxx symbol offsets.
quiet_cmd_vdsold = VDSOLD  $@
      cmd_vdsold = $(CC) $(KBUILD_CFLAGS) $(call cc-option, -no-pie) -nostdlib -nostartfiles $(SYSCFLAGS_$(@F)) \
                           -Wl,-T,$(filter-out FORCE,$^) -o $@.tmp && \
                   $(CROSS_COMPILE)objcopy \
                           $(patsubst %, -G __vdso_%, $(vdso-syms)) $@.tmp $@ && \
                   rm $@.tmp
<<<<<<< HEAD
=======

# Extracts symbol offsets from the VDSO, converting them into an assembly file
# that contains the same symbols at the same offsets.
quiet_cmd_so2s = SO2S    $@
      cmd_so2s = $(NM) -D $< | $(srctree)/$(src)/so2s.sh > $@
>>>>>>> d1988041

# install commands for the unstripped file
quiet_cmd_vdso_install = INSTALL $@
      cmd_vdso_install = cp $(obj)/$@.dbg $(MODLIB)/vdso/$@

vdso.so: $(obj)/vdso.so.dbg
	@mkdir -p $(MODLIB)/vdso
	$(call cmd,vdso_install)

vdso_install: vdso.so<|MERGE_RESOLUTION|>--- conflicted
+++ resolved
@@ -43,28 +43,14 @@
 SYSCFLAGS_vdso.so.dbg = $(c_flags)
 $(obj)/vdso.so.dbg: $(src)/vdso.lds $(obj-vdso) FORCE
 	$(call if_changed,vdsold)
-<<<<<<< HEAD
-
-# We also create a special relocatable object that should mirror the symbol
-# table and layout of the linked DSO. With ld --just-symbols we can then
-# refer to these symbols in the kernel code rather than hand-coded addresses.
-
-=======
->>>>>>> d1988041
 SYSCFLAGS_vdso.so.dbg = -shared -s -Wl,-soname=linux-vdso.so.1 \
 	-Wl,--build-id=sha1 -Wl,--hash-style=both
 
-<<<<<<< HEAD
-LDFLAGS_vdso-syms.o := -r --just-symbols
-$(obj)/vdso-syms.o: $(obj)/vdso-dummy.o FORCE
-	$(call if_changed,ld)
-=======
 # We also create a special relocatable object that should mirror the symbol
 # table and layout of the linked DSO. With ld --just-symbols we can then
 # refer to these symbols in the kernel code rather than hand-coded addresses.
 $(obj)/vdso-syms.S: $(obj)/vdso.so FORCE
 	$(call if_changed,so2s)
->>>>>>> d1988041
 
 # strip rule for the .so file
 $(obj)/%.so: OBJCOPYFLAGS := -S
@@ -81,14 +67,11 @@
                    $(CROSS_COMPILE)objcopy \
                            $(patsubst %, -G __vdso_%, $(vdso-syms)) $@.tmp $@ && \
                    rm $@.tmp
-<<<<<<< HEAD
-=======
 
 # Extracts symbol offsets from the VDSO, converting them into an assembly file
 # that contains the same symbols at the same offsets.
 quiet_cmd_so2s = SO2S    $@
       cmd_so2s = $(NM) -D $< | $(srctree)/$(src)/so2s.sh > $@
->>>>>>> d1988041
 
 # install commands for the unstripped file
 quiet_cmd_vdso_install = INSTALL $@
