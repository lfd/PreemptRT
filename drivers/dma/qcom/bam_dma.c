--- conflicted
+++ resolved
@@ -552,12 +552,9 @@
 		return -ENOMEM;
 	}
 
-<<<<<<< HEAD
-=======
 	if (bdev->active_channels++ == 0 && bdev->powered_remotely)
 		bam_reset(bdev);
 
->>>>>>> d60c95ef
 	return 0;
 }
 
