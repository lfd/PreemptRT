/*
 * Copyright (c) 2017 Mellanox Technologies. All rights reserved.
 *
 * Redistribution and use in source and binary forms, with or without
 * modification, are permitted provided that the following conditions are met:
 *
 * 1. Redistributions of source code must retain the above copyright
 *    notice, this list of conditions and the following disclaimer.
 * 2. Redistributions in binary form must reproduce the above copyright
 *    notice, this list of conditions and the following disclaimer in the
 *    documentation and/or other materials provided with the distribution.
 * 3. Neither the names of the copyright holders nor the names of its
 *    contributors may be used to endorse or promote products derived from
 *    this software without specific prior written permission.
 *
 * Alternatively, this software may be distributed under the terms of the
 * GNU General Public License ("GPL") version 2 as published by the Free
 * Software Foundation.
 *
 * THIS SOFTWARE IS PROVIDED BY THE COPYRIGHT HOLDERS AND CONTRIBUTORS "AS IS"
 * AND ANY EXPRESS OR IMPLIED WARRANTIES, INCLUDING, BUT NOT LIMITED TO, THE
 * IMPLIED WARRANTIES OF MERCHANTABILITY AND FITNESS FOR A PARTICULAR PURPOSE
 * ARE DISCLAIMED. IN NO EVENT SHALL THE COPYRIGHT OWNER OR CONTRIBUTORS BE
 * LIABLE FOR ANY DIRECT, INDIRECT, INCIDENTAL, SPECIAL, EXEMPLARY, OR
 * CONSEQUENTIAL DAMAGES (INCLUDING, BUT NOT LIMITED TO, PROCUREMENT OF
 * SUBSTITUTE GOODS OR SERVICES; LOSS OF USE, DATA, OR PROFITS; OR BUSINESS
 * INTERRUPTION) HOWEVER CAUSED AND ON ANY THEORY OF LIABILITY, WHETHER IN
 * CONTRACT, STRICT LIABILITY, OR TORT (INCLUDING NEGLIGENCE OR OTHERWISE)
 * ARISING IN ANY WAY OUT OF THE USE OF THIS SOFTWARE, EVEN IF ADVISED OF THE
 * POSSIBILITY OF SUCH DAMAGE.
 */

#include <linux/module.h>
#include <linux/pid.h>
#include <linux/pid_namespace.h>
#include <linux/mutex.h>
#include <net/netlink.h>
#include <rdma/rdma_cm.h>
#include <rdma/rdma_netlink.h>

#include "core_priv.h"
#include "cma_priv.h"
#include "restrack.h"

/*
 * Sort array elements by the netlink attribute name
 */
static const struct nla_policy nldev_policy[RDMA_NLDEV_ATTR_MAX] = {
	[RDMA_NLDEV_ATTR_CHARDEV]		= { .type = NLA_U64 },
	[RDMA_NLDEV_ATTR_CHARDEV_ABI]		= { .type = NLA_U64 },
	[RDMA_NLDEV_ATTR_CHARDEV_NAME]		= { .type = NLA_NUL_STRING,
					.len = RDMA_NLDEV_ATTR_EMPTY_STRING },
	[RDMA_NLDEV_ATTR_CHARDEV_TYPE]		= { .type = NLA_NUL_STRING,
					.len = RDMA_NLDEV_ATTR_CHARDEV_TYPE_SIZE },
	[RDMA_NLDEV_ATTR_DEV_DIM]               = { .type = NLA_U8 },
	[RDMA_NLDEV_ATTR_DEV_INDEX]		= { .type = NLA_U32 },
	[RDMA_NLDEV_ATTR_DEV_NAME]		= { .type = NLA_NUL_STRING,
					.len = IB_DEVICE_NAME_MAX },
	[RDMA_NLDEV_ATTR_DEV_NODE_TYPE]		= { .type = NLA_U8 },
	[RDMA_NLDEV_ATTR_DEV_PROTOCOL]		= { .type = NLA_NUL_STRING,
					.len = RDMA_NLDEV_ATTR_EMPTY_STRING },
	[RDMA_NLDEV_ATTR_DRIVER]		= { .type = NLA_NESTED },
	[RDMA_NLDEV_ATTR_DRIVER_ENTRY]		= { .type = NLA_NESTED },
	[RDMA_NLDEV_ATTR_DRIVER_PRINT_TYPE]	= { .type = NLA_U8 },
	[RDMA_NLDEV_ATTR_DRIVER_STRING]		= { .type = NLA_NUL_STRING,
					.len = RDMA_NLDEV_ATTR_EMPTY_STRING },
	[RDMA_NLDEV_ATTR_DRIVER_S32]		= { .type = NLA_S32 },
	[RDMA_NLDEV_ATTR_DRIVER_S64]		= { .type = NLA_S64 },
	[RDMA_NLDEV_ATTR_DRIVER_U32]		= { .type = NLA_U32 },
	[RDMA_NLDEV_ATTR_DRIVER_U64]		= { .type = NLA_U64 },
	[RDMA_NLDEV_ATTR_FW_VERSION]		= { .type = NLA_NUL_STRING,
					.len = RDMA_NLDEV_ATTR_EMPTY_STRING },
	[RDMA_NLDEV_ATTR_LID]			= { .type = NLA_U32 },
	[RDMA_NLDEV_ATTR_LINK_TYPE]		= { .type = NLA_NUL_STRING,
					.len = IFNAMSIZ },
	[RDMA_NLDEV_ATTR_LMC]			= { .type = NLA_U8 },
	[RDMA_NLDEV_ATTR_NDEV_INDEX]		= { .type = NLA_U32 },
	[RDMA_NLDEV_ATTR_NDEV_NAME]		= { .type = NLA_NUL_STRING,
					.len = IFNAMSIZ },
	[RDMA_NLDEV_ATTR_NODE_GUID]		= { .type = NLA_U64 },
	[RDMA_NLDEV_ATTR_PORT_INDEX]		= { .type = NLA_U32 },
	[RDMA_NLDEV_ATTR_PORT_PHYS_STATE]	= { .type = NLA_U8 },
	[RDMA_NLDEV_ATTR_PORT_STATE]		= { .type = NLA_U8 },
	[RDMA_NLDEV_ATTR_RES_CM_ID]		= { .type = NLA_NESTED },
	[RDMA_NLDEV_ATTR_RES_CM_IDN]		= { .type = NLA_U32 },
	[RDMA_NLDEV_ATTR_RES_CM_ID_ENTRY]	= { .type = NLA_NESTED },
	[RDMA_NLDEV_ATTR_RES_CQ]		= { .type = NLA_NESTED },
	[RDMA_NLDEV_ATTR_RES_CQE]		= { .type = NLA_U32 },
	[RDMA_NLDEV_ATTR_RES_CQN]		= { .type = NLA_U32 },
	[RDMA_NLDEV_ATTR_RES_CQ_ENTRY]		= { .type = NLA_NESTED },
	[RDMA_NLDEV_ATTR_RES_CTXN]		= { .type = NLA_U32 },
	[RDMA_NLDEV_ATTR_RES_DST_ADDR]		= {
			.len = sizeof(struct __kernel_sockaddr_storage) },
	[RDMA_NLDEV_ATTR_RES_IOVA]		= { .type = NLA_U64 },
	[RDMA_NLDEV_ATTR_RES_KERN_NAME]		= { .type = NLA_NUL_STRING,
					.len = RDMA_NLDEV_ATTR_EMPTY_STRING },
	[RDMA_NLDEV_ATTR_RES_LKEY]		= { .type = NLA_U32 },
	[RDMA_NLDEV_ATTR_RES_LOCAL_DMA_LKEY]	= { .type = NLA_U32 },
	[RDMA_NLDEV_ATTR_RES_LQPN]		= { .type = NLA_U32 },
	[RDMA_NLDEV_ATTR_RES_MR]		= { .type = NLA_NESTED },
	[RDMA_NLDEV_ATTR_RES_MRLEN]		= { .type = NLA_U64 },
	[RDMA_NLDEV_ATTR_RES_MRN]		= { .type = NLA_U32 },
	[RDMA_NLDEV_ATTR_RES_MR_ENTRY]		= { .type = NLA_NESTED },
	[RDMA_NLDEV_ATTR_RES_PATH_MIG_STATE]	= { .type = NLA_U8 },
	[RDMA_NLDEV_ATTR_RES_PD]		= { .type = NLA_NESTED },
	[RDMA_NLDEV_ATTR_RES_PDN]		= { .type = NLA_U32 },
	[RDMA_NLDEV_ATTR_RES_PD_ENTRY]		= { .type = NLA_NESTED },
	[RDMA_NLDEV_ATTR_RES_PID]		= { .type = NLA_U32 },
	[RDMA_NLDEV_ATTR_RES_POLL_CTX]		= { .type = NLA_U8 },
	[RDMA_NLDEV_ATTR_RES_PS]		= { .type = NLA_U32 },
	[RDMA_NLDEV_ATTR_RES_QP]		= { .type = NLA_NESTED },
	[RDMA_NLDEV_ATTR_RES_QP_ENTRY]		= { .type = NLA_NESTED },
	[RDMA_NLDEV_ATTR_RES_RKEY]		= { .type = NLA_U32 },
	[RDMA_NLDEV_ATTR_RES_RQPN]		= { .type = NLA_U32 },
	[RDMA_NLDEV_ATTR_RES_RQ_PSN]		= { .type = NLA_U32 },
	[RDMA_NLDEV_ATTR_RES_SQ_PSN]		= { .type = NLA_U32 },
	[RDMA_NLDEV_ATTR_RES_SRC_ADDR]		= {
			.len = sizeof(struct __kernel_sockaddr_storage) },
	[RDMA_NLDEV_ATTR_RES_STATE]		= { .type = NLA_U8 },
	[RDMA_NLDEV_ATTR_RES_SUMMARY]		= { .type = NLA_NESTED },
	[RDMA_NLDEV_ATTR_RES_SUMMARY_ENTRY]	= { .type = NLA_NESTED },
	[RDMA_NLDEV_ATTR_RES_SUMMARY_ENTRY_CURR]= { .type = NLA_U64 },
	[RDMA_NLDEV_ATTR_RES_SUMMARY_ENTRY_NAME]= { .type = NLA_NUL_STRING,
					.len = RDMA_NLDEV_ATTR_EMPTY_STRING },
	[RDMA_NLDEV_ATTR_RES_TYPE]		= { .type = NLA_U8 },
	[RDMA_NLDEV_ATTR_RES_UNSAFE_GLOBAL_RKEY]= { .type = NLA_U32 },
	[RDMA_NLDEV_ATTR_RES_USECNT]		= { .type = NLA_U64 },
	[RDMA_NLDEV_ATTR_SM_LID]		= { .type = NLA_U32 },
	[RDMA_NLDEV_ATTR_SUBNET_PREFIX]		= { .type = NLA_U64 },
	[RDMA_NLDEV_ATTR_STAT_AUTO_MODE_MASK]	= { .type = NLA_U32 },
	[RDMA_NLDEV_ATTR_STAT_MODE]		= { .type = NLA_U32 },
	[RDMA_NLDEV_ATTR_STAT_RES]		= { .type = NLA_U32 },
	[RDMA_NLDEV_ATTR_STAT_COUNTER]		= { .type = NLA_NESTED },
	[RDMA_NLDEV_ATTR_STAT_COUNTER_ENTRY]	= { .type = NLA_NESTED },
	[RDMA_NLDEV_ATTR_STAT_COUNTER_ID]       = { .type = NLA_U32 },
	[RDMA_NLDEV_ATTR_STAT_HWCOUNTERS]       = { .type = NLA_NESTED },
	[RDMA_NLDEV_ATTR_STAT_HWCOUNTER_ENTRY]  = { .type = NLA_NESTED },
	[RDMA_NLDEV_ATTR_STAT_HWCOUNTER_ENTRY_NAME] = { .type = NLA_NUL_STRING },
	[RDMA_NLDEV_ATTR_STAT_HWCOUNTER_ENTRY_VALUE] = { .type = NLA_U64 },
	[RDMA_NLDEV_ATTR_SYS_IMAGE_GUID]	= { .type = NLA_U64 },
	[RDMA_NLDEV_ATTR_UVERBS_DRIVER_ID]	= { .type = NLA_U32 },
	[RDMA_NLDEV_NET_NS_FD]			= { .type = NLA_U32 },
	[RDMA_NLDEV_SYS_ATTR_NETNS_MODE]	= { .type = NLA_U8 },
};

static int put_driver_name_print_type(struct sk_buff *msg, const char *name,
				      enum rdma_nldev_print_type print_type)
{
	if (nla_put_string(msg, RDMA_NLDEV_ATTR_DRIVER_STRING, name))
		return -EMSGSIZE;
	if (print_type != RDMA_NLDEV_PRINT_TYPE_UNSPEC &&
	    nla_put_u8(msg, RDMA_NLDEV_ATTR_DRIVER_PRINT_TYPE, print_type))
		return -EMSGSIZE;

	return 0;
}

static int _rdma_nl_put_driver_u32(struct sk_buff *msg, const char *name,
				   enum rdma_nldev_print_type print_type,
				   u32 value)
{
	if (put_driver_name_print_type(msg, name, print_type))
		return -EMSGSIZE;
	if (nla_put_u32(msg, RDMA_NLDEV_ATTR_DRIVER_U32, value))
		return -EMSGSIZE;

	return 0;
}

static int _rdma_nl_put_driver_u64(struct sk_buff *msg, const char *name,
				   enum rdma_nldev_print_type print_type,
				   u64 value)
{
	if (put_driver_name_print_type(msg, name, print_type))
		return -EMSGSIZE;
	if (nla_put_u64_64bit(msg, RDMA_NLDEV_ATTR_DRIVER_U64, value,
			      RDMA_NLDEV_ATTR_PAD))
		return -EMSGSIZE;

	return 0;
}

int rdma_nl_put_driver_u32(struct sk_buff *msg, const char *name, u32 value)
{
	return _rdma_nl_put_driver_u32(msg, name, RDMA_NLDEV_PRINT_TYPE_UNSPEC,
				       value);
}
EXPORT_SYMBOL(rdma_nl_put_driver_u32);

int rdma_nl_put_driver_u32_hex(struct sk_buff *msg, const char *name,
			       u32 value)
{
	return _rdma_nl_put_driver_u32(msg, name, RDMA_NLDEV_PRINT_TYPE_HEX,
				       value);
}
EXPORT_SYMBOL(rdma_nl_put_driver_u32_hex);

int rdma_nl_put_driver_u64(struct sk_buff *msg, const char *name, u64 value)
{
	return _rdma_nl_put_driver_u64(msg, name, RDMA_NLDEV_PRINT_TYPE_UNSPEC,
				       value);
}
EXPORT_SYMBOL(rdma_nl_put_driver_u64);

int rdma_nl_put_driver_u64_hex(struct sk_buff *msg, const char *name, u64 value)
{
	return _rdma_nl_put_driver_u64(msg, name, RDMA_NLDEV_PRINT_TYPE_HEX,
				       value);
}
EXPORT_SYMBOL(rdma_nl_put_driver_u64_hex);

static int fill_nldev_handle(struct sk_buff *msg, struct ib_device *device)
{
	if (nla_put_u32(msg, RDMA_NLDEV_ATTR_DEV_INDEX, device->index))
		return -EMSGSIZE;
	if (nla_put_string(msg, RDMA_NLDEV_ATTR_DEV_NAME,
			   dev_name(&device->dev)))
		return -EMSGSIZE;

	return 0;
}

static int fill_dev_info(struct sk_buff *msg, struct ib_device *device)
{
	char fw[IB_FW_VERSION_NAME_MAX];
	int ret = 0;
	u8 port;

	if (fill_nldev_handle(msg, device))
		return -EMSGSIZE;

	if (nla_put_u32(msg, RDMA_NLDEV_ATTR_PORT_INDEX, rdma_end_port(device)))
		return -EMSGSIZE;

	BUILD_BUG_ON(sizeof(device->attrs.device_cap_flags) != sizeof(u64));
	if (nla_put_u64_64bit(msg, RDMA_NLDEV_ATTR_CAP_FLAGS,
			      device->attrs.device_cap_flags,
			      RDMA_NLDEV_ATTR_PAD))
		return -EMSGSIZE;

	ib_get_device_fw_str(device, fw);
	/* Device without FW has strlen(fw) = 0 */
	if (strlen(fw) && nla_put_string(msg, RDMA_NLDEV_ATTR_FW_VERSION, fw))
		return -EMSGSIZE;

	if (nla_put_u64_64bit(msg, RDMA_NLDEV_ATTR_NODE_GUID,
			      be64_to_cpu(device->node_guid),
			      RDMA_NLDEV_ATTR_PAD))
		return -EMSGSIZE;
	if (nla_put_u64_64bit(msg, RDMA_NLDEV_ATTR_SYS_IMAGE_GUID,
			      be64_to_cpu(device->attrs.sys_image_guid),
			      RDMA_NLDEV_ATTR_PAD))
		return -EMSGSIZE;
	if (nla_put_u8(msg, RDMA_NLDEV_ATTR_DEV_NODE_TYPE, device->node_type))
		return -EMSGSIZE;
	if (nla_put_u8(msg, RDMA_NLDEV_ATTR_DEV_DIM, device->use_cq_dim))
		return -EMSGSIZE;

	/*
	 * Link type is determined on first port and mlx4 device
	 * which can potentially have two different link type for the same
	 * IB device is considered as better to be avoided in the future,
	 */
	port = rdma_start_port(device);
	if (rdma_cap_opa_mad(device, port))
		ret = nla_put_string(msg, RDMA_NLDEV_ATTR_DEV_PROTOCOL, "opa");
	else if (rdma_protocol_ib(device, port))
		ret = nla_put_string(msg, RDMA_NLDEV_ATTR_DEV_PROTOCOL, "ib");
	else if (rdma_protocol_iwarp(device, port))
		ret = nla_put_string(msg, RDMA_NLDEV_ATTR_DEV_PROTOCOL, "iw");
	else if (rdma_protocol_roce(device, port))
		ret = nla_put_string(msg, RDMA_NLDEV_ATTR_DEV_PROTOCOL, "roce");
	else if (rdma_protocol_usnic(device, port))
		ret = nla_put_string(msg, RDMA_NLDEV_ATTR_DEV_PROTOCOL,
				     "usnic");
	return ret;
}

static int fill_port_info(struct sk_buff *msg,
			  struct ib_device *device, u32 port,
			  const struct net *net)
{
	struct net_device *netdev = NULL;
	struct ib_port_attr attr;
	int ret;
	u64 cap_flags = 0;

	if (fill_nldev_handle(msg, device))
		return -EMSGSIZE;

	if (nla_put_u32(msg, RDMA_NLDEV_ATTR_PORT_INDEX, port))
		return -EMSGSIZE;

	ret = ib_query_port(device, port, &attr);
	if (ret)
		return ret;

	if (rdma_protocol_ib(device, port)) {
		BUILD_BUG_ON((sizeof(attr.port_cap_flags) +
				sizeof(attr.port_cap_flags2)) > sizeof(u64));
		cap_flags = attr.port_cap_flags |
			((u64)attr.port_cap_flags2 << 32);
		if (nla_put_u64_64bit(msg, RDMA_NLDEV_ATTR_CAP_FLAGS,
				      cap_flags, RDMA_NLDEV_ATTR_PAD))
			return -EMSGSIZE;
		if (nla_put_u64_64bit(msg, RDMA_NLDEV_ATTR_SUBNET_PREFIX,
				      attr.subnet_prefix, RDMA_NLDEV_ATTR_PAD))
			return -EMSGSIZE;
		if (nla_put_u32(msg, RDMA_NLDEV_ATTR_LID, attr.lid))
			return -EMSGSIZE;
		if (nla_put_u32(msg, RDMA_NLDEV_ATTR_SM_LID, attr.sm_lid))
			return -EMSGSIZE;
		if (nla_put_u8(msg, RDMA_NLDEV_ATTR_LMC, attr.lmc))
			return -EMSGSIZE;
	}
	if (nla_put_u8(msg, RDMA_NLDEV_ATTR_PORT_STATE, attr.state))
		return -EMSGSIZE;
	if (nla_put_u8(msg, RDMA_NLDEV_ATTR_PORT_PHYS_STATE, attr.phys_state))
		return -EMSGSIZE;

	netdev = ib_device_get_netdev(device, port);
	if (netdev && net_eq(dev_net(netdev), net)) {
		ret = nla_put_u32(msg,
				  RDMA_NLDEV_ATTR_NDEV_INDEX, netdev->ifindex);
		if (ret)
			goto out;
		ret = nla_put_string(msg,
				     RDMA_NLDEV_ATTR_NDEV_NAME, netdev->name);
	}

out:
	if (netdev)
		dev_put(netdev);
	return ret;
}

static int fill_res_info_entry(struct sk_buff *msg,
			       const char *name, u64 curr)
{
	struct nlattr *entry_attr;

	entry_attr = nla_nest_start_noflag(msg,
					   RDMA_NLDEV_ATTR_RES_SUMMARY_ENTRY);
	if (!entry_attr)
		return -EMSGSIZE;

	if (nla_put_string(msg, RDMA_NLDEV_ATTR_RES_SUMMARY_ENTRY_NAME, name))
		goto err;
	if (nla_put_u64_64bit(msg, RDMA_NLDEV_ATTR_RES_SUMMARY_ENTRY_CURR, curr,
			      RDMA_NLDEV_ATTR_PAD))
		goto err;

	nla_nest_end(msg, entry_attr);
	return 0;

err:
	nla_nest_cancel(msg, entry_attr);
	return -EMSGSIZE;
}

static int fill_res_info(struct sk_buff *msg, struct ib_device *device)
{
	static const char * const names[RDMA_RESTRACK_MAX] = {
		[RDMA_RESTRACK_PD] = "pd",
		[RDMA_RESTRACK_CQ] = "cq",
		[RDMA_RESTRACK_QP] = "qp",
		[RDMA_RESTRACK_CM_ID] = "cm_id",
		[RDMA_RESTRACK_MR] = "mr",
		[RDMA_RESTRACK_CTX] = "ctx",
	};

	struct nlattr *table_attr;
	int ret, i, curr;

	if (fill_nldev_handle(msg, device))
		return -EMSGSIZE;

	table_attr = nla_nest_start_noflag(msg, RDMA_NLDEV_ATTR_RES_SUMMARY);
	if (!table_attr)
		return -EMSGSIZE;

	for (i = 0; i < RDMA_RESTRACK_MAX; i++) {
		if (!names[i])
			continue;
		curr = rdma_restrack_count(device, i);
		ret = fill_res_info_entry(msg, names[i], curr);
		if (ret)
			goto err;
	}

	nla_nest_end(msg, table_attr);
	return 0;

err:
	nla_nest_cancel(msg, table_attr);
	return ret;
}

static int fill_res_name_pid(struct sk_buff *msg,
			     struct rdma_restrack_entry *res)
{
	/*
	 * For user resources, user is should read /proc/PID/comm to get the
	 * name of the task file.
	 */
	if (rdma_is_kernel_res(res)) {
		if (nla_put_string(msg, RDMA_NLDEV_ATTR_RES_KERN_NAME,
		    res->kern_name))
			return -EMSGSIZE;
	} else {
		if (nla_put_u32(msg, RDMA_NLDEV_ATTR_RES_PID,
		    task_pid_vnr(res->task)))
			return -EMSGSIZE;
	}
	return 0;
}

static bool fill_res_entry(struct ib_device *dev, struct sk_buff *msg,
			   struct rdma_restrack_entry *res)
{
	if (!dev->ops.fill_res_entry)
		return false;
	return dev->ops.fill_res_entry(msg, res);
}

static int fill_res_qp_entry(struct sk_buff *msg, bool has_cap_net_admin,
			     struct rdma_restrack_entry *res, uint32_t port)
{
	struct ib_qp *qp = container_of(res, struct ib_qp, res);
	struct ib_device *dev = qp->device;
	struct ib_qp_init_attr qp_init_attr;
	struct ib_qp_attr qp_attr;
	int ret;

	ret = ib_query_qp(qp, &qp_attr, 0, &qp_init_attr);
	if (ret)
		return ret;

	if (port && port != qp_attr.port_num)
		return -EAGAIN;

	/* In create_qp() port is not set yet */
	if (qp_attr.port_num &&
	    nla_put_u32(msg, RDMA_NLDEV_ATTR_PORT_INDEX, qp_attr.port_num))
		goto err;

	if (nla_put_u32(msg, RDMA_NLDEV_ATTR_RES_LQPN, qp->qp_num))
		goto err;
	if (qp->qp_type == IB_QPT_RC || qp->qp_type == IB_QPT_UC) {
		if (nla_put_u32(msg, RDMA_NLDEV_ATTR_RES_RQPN,
				qp_attr.dest_qp_num))
			goto err;
		if (nla_put_u32(msg, RDMA_NLDEV_ATTR_RES_RQ_PSN,
				qp_attr.rq_psn))
			goto err;
	}

	if (nla_put_u32(msg, RDMA_NLDEV_ATTR_RES_SQ_PSN, qp_attr.sq_psn))
		goto err;

	if (qp->qp_type == IB_QPT_RC || qp->qp_type == IB_QPT_UC ||
	    qp->qp_type == IB_QPT_XRC_INI || qp->qp_type == IB_QPT_XRC_TGT) {
		if (nla_put_u8(msg, RDMA_NLDEV_ATTR_RES_PATH_MIG_STATE,
			       qp_attr.path_mig_state))
			goto err;
	}
	if (nla_put_u8(msg, RDMA_NLDEV_ATTR_RES_TYPE, qp->qp_type))
		goto err;
	if (nla_put_u8(msg, RDMA_NLDEV_ATTR_RES_STATE, qp_attr.qp_state))
		goto err;

	if (!rdma_is_kernel_res(res) &&
	    nla_put_u32(msg, RDMA_NLDEV_ATTR_RES_PDN, qp->pd->res.id))
		goto err;

	if (fill_res_name_pid(msg, res))
		goto err;

	if (fill_res_entry(dev, msg, res))
		goto err;

	return 0;

err:	return -EMSGSIZE;
}

static int fill_res_cm_id_entry(struct sk_buff *msg, bool has_cap_net_admin,
				struct rdma_restrack_entry *res, uint32_t port)
{
	struct rdma_id_private *id_priv =
				container_of(res, struct rdma_id_private, res);
	struct ib_device *dev = id_priv->id.device;
	struct rdma_cm_id *cm_id = &id_priv->id;

	if (port && port != cm_id->port_num)
		return 0;

	if (cm_id->port_num &&
	    nla_put_u32(msg, RDMA_NLDEV_ATTR_PORT_INDEX, cm_id->port_num))
		goto err;

	if (id_priv->qp_num) {
		if (nla_put_u32(msg, RDMA_NLDEV_ATTR_RES_LQPN, id_priv->qp_num))
			goto err;
		if (nla_put_u8(msg, RDMA_NLDEV_ATTR_RES_TYPE, cm_id->qp_type))
			goto err;
	}

	if (nla_put_u32(msg, RDMA_NLDEV_ATTR_RES_PS, cm_id->ps))
		goto err;

	if (nla_put_u8(msg, RDMA_NLDEV_ATTR_RES_STATE, id_priv->state))
		goto err;

	if (cm_id->route.addr.src_addr.ss_family &&
	    nla_put(msg, RDMA_NLDEV_ATTR_RES_SRC_ADDR,
		    sizeof(cm_id->route.addr.src_addr),
		    &cm_id->route.addr.src_addr))
		goto err;
	if (cm_id->route.addr.dst_addr.ss_family &&
	    nla_put(msg, RDMA_NLDEV_ATTR_RES_DST_ADDR,
		    sizeof(cm_id->route.addr.dst_addr),
		    &cm_id->route.addr.dst_addr))
		goto err;

	if (nla_put_u32(msg, RDMA_NLDEV_ATTR_RES_CM_IDN, res->id))
		goto err;

	if (fill_res_name_pid(msg, res))
		goto err;

	if (fill_res_entry(dev, msg, res))
		goto err;

	return 0;

err: return -EMSGSIZE;
}

static int fill_res_cq_entry(struct sk_buff *msg, bool has_cap_net_admin,
			     struct rdma_restrack_entry *res, uint32_t port)
{
	struct ib_cq *cq = container_of(res, struct ib_cq, res);
	struct ib_device *dev = cq->device;

	if (nla_put_u32(msg, RDMA_NLDEV_ATTR_RES_CQE, cq->cqe))
		goto err;
	if (nla_put_u64_64bit(msg, RDMA_NLDEV_ATTR_RES_USECNT,
			      atomic_read(&cq->usecnt), RDMA_NLDEV_ATTR_PAD))
		goto err;

	/* Poll context is only valid for kernel CQs */
	if (rdma_is_kernel_res(res) &&
	    nla_put_u8(msg, RDMA_NLDEV_ATTR_RES_POLL_CTX, cq->poll_ctx))
		goto err;

	if (nla_put_u8(msg, RDMA_NLDEV_ATTR_DEV_DIM, (cq->dim != NULL)))
		goto err;

	if (nla_put_u32(msg, RDMA_NLDEV_ATTR_RES_CQN, res->id))
		goto err;
	if (!rdma_is_kernel_res(res) &&
	    nla_put_u32(msg, RDMA_NLDEV_ATTR_RES_CTXN,
			cq->uobject->context->res.id))
		goto err;

	if (fill_res_name_pid(msg, res))
		goto err;

	if (fill_res_entry(dev, msg, res))
		goto err;

	return 0;

err:	return -EMSGSIZE;
}

static int fill_res_mr_entry(struct sk_buff *msg, bool has_cap_net_admin,
			     struct rdma_restrack_entry *res, uint32_t port)
{
	struct ib_mr *mr = container_of(res, struct ib_mr, res);
	struct ib_device *dev = mr->pd->device;

	if (has_cap_net_admin) {
		if (nla_put_u32(msg, RDMA_NLDEV_ATTR_RES_RKEY, mr->rkey))
			goto err;
		if (nla_put_u32(msg, RDMA_NLDEV_ATTR_RES_LKEY, mr->lkey))
			goto err;
	}

	if (nla_put_u64_64bit(msg, RDMA_NLDEV_ATTR_RES_MRLEN, mr->length,
			      RDMA_NLDEV_ATTR_PAD))
		goto err;

	if (nla_put_u32(msg, RDMA_NLDEV_ATTR_RES_MRN, res->id))
		goto err;

	if (!rdma_is_kernel_res(res) &&
	    nla_put_u32(msg, RDMA_NLDEV_ATTR_RES_PDN, mr->pd->res.id))
		goto err;

	if (fill_res_name_pid(msg, res))
		goto err;

	if (fill_res_entry(dev, msg, res))
		goto err;

	return 0;

err:	return -EMSGSIZE;
}

static int fill_res_pd_entry(struct sk_buff *msg, bool has_cap_net_admin,
			     struct rdma_restrack_entry *res, uint32_t port)
{
	struct ib_pd *pd = container_of(res, struct ib_pd, res);
	struct ib_device *dev = pd->device;

	if (has_cap_net_admin) {
		if (nla_put_u32(msg, RDMA_NLDEV_ATTR_RES_LOCAL_DMA_LKEY,
				pd->local_dma_lkey))
			goto err;
		if ((pd->flags & IB_PD_UNSAFE_GLOBAL_RKEY) &&
		    nla_put_u32(msg, RDMA_NLDEV_ATTR_RES_UNSAFE_GLOBAL_RKEY,
				pd->unsafe_global_rkey))
			goto err;
	}
	if (nla_put_u64_64bit(msg, RDMA_NLDEV_ATTR_RES_USECNT,
			      atomic_read(&pd->usecnt), RDMA_NLDEV_ATTR_PAD))
		goto err;
<<<<<<< HEAD
=======

	if (nla_put_u32(msg, RDMA_NLDEV_ATTR_RES_PDN, res->id))
		goto err;

	if (!rdma_is_kernel_res(res) &&
	    nla_put_u32(msg, RDMA_NLDEV_ATTR_RES_CTXN,
			pd->uobject->context->res.id))
		goto err;
>>>>>>> f7688b48

	if (fill_res_name_pid(msg, res))
		goto err;

	if (fill_res_entry(dev, msg, res))
		goto err;

	return 0;

err:	return -EMSGSIZE;
}

static int fill_stat_counter_mode(struct sk_buff *msg,
				  struct rdma_counter *counter)
{
	struct rdma_counter_mode *m = &counter->mode;

	if (nla_put_u32(msg, RDMA_NLDEV_ATTR_STAT_MODE, m->mode))
		return -EMSGSIZE;

	if (m->mode == RDMA_COUNTER_MODE_AUTO)
		if ((m->mask & RDMA_COUNTER_MASK_QP_TYPE) &&
		    nla_put_u8(msg, RDMA_NLDEV_ATTR_RES_TYPE, m->param.qp_type))
			return -EMSGSIZE;

	return 0;
}

static int fill_stat_counter_qp_entry(struct sk_buff *msg, u32 qpn)
{
	struct nlattr *entry_attr;

	entry_attr = nla_nest_start(msg, RDMA_NLDEV_ATTR_RES_QP_ENTRY);
	if (!entry_attr)
		return -EMSGSIZE;

	if (nla_put_u32(msg, RDMA_NLDEV_ATTR_RES_LQPN, qpn))
		goto err;

	nla_nest_end(msg, entry_attr);
	return 0;

err:
	nla_nest_cancel(msg, entry_attr);
	return -EMSGSIZE;
}

static int fill_stat_counter_qps(struct sk_buff *msg,
				 struct rdma_counter *counter)
{
	struct rdma_restrack_entry *res;
	struct rdma_restrack_root *rt;
	struct nlattr *table_attr;
	struct ib_qp *qp = NULL;
	unsigned long id = 0;
	int ret = 0;

	table_attr = nla_nest_start(msg, RDMA_NLDEV_ATTR_RES_QP);

	rt = &counter->device->res[RDMA_RESTRACK_QP];
	xa_lock(&rt->xa);
	xa_for_each(&rt->xa, id, res) {
		if (!rdma_is_visible_in_pid_ns(res))
			continue;

		qp = container_of(res, struct ib_qp, res);
		if (qp->qp_type == IB_QPT_RAW_PACKET && !capable(CAP_NET_RAW))
			continue;

		if (!qp->counter || (qp->counter->id != counter->id))
			continue;

		ret = fill_stat_counter_qp_entry(msg, qp->qp_num);
		if (ret)
			goto err;
	}

	xa_unlock(&rt->xa);
	nla_nest_end(msg, table_attr);
	return 0;

err:
	xa_unlock(&rt->xa);
	nla_nest_cancel(msg, table_attr);
	return ret;
}

static int fill_stat_hwcounter_entry(struct sk_buff *msg,
				     const char *name, u64 value)
{
	struct nlattr *entry_attr;

	entry_attr = nla_nest_start(msg, RDMA_NLDEV_ATTR_STAT_HWCOUNTER_ENTRY);
	if (!entry_attr)
		return -EMSGSIZE;

	if (nla_put_string(msg, RDMA_NLDEV_ATTR_STAT_HWCOUNTER_ENTRY_NAME,
			   name))
		goto err;
	if (nla_put_u64_64bit(msg, RDMA_NLDEV_ATTR_STAT_HWCOUNTER_ENTRY_VALUE,
			      value, RDMA_NLDEV_ATTR_PAD))
		goto err;

	nla_nest_end(msg, entry_attr);
	return 0;

err:
	nla_nest_cancel(msg, entry_attr);
	return -EMSGSIZE;
}

static int fill_stat_counter_hwcounters(struct sk_buff *msg,
					struct rdma_counter *counter)
{
	struct rdma_hw_stats *st = counter->stats;
	struct nlattr *table_attr;
	int i;

	table_attr = nla_nest_start(msg, RDMA_NLDEV_ATTR_STAT_HWCOUNTERS);
	if (!table_attr)
		return -EMSGSIZE;

	for (i = 0; i < st->num_counters; i++)
		if (fill_stat_hwcounter_entry(msg, st->names[i], st->value[i]))
			goto err;

	nla_nest_end(msg, table_attr);
	return 0;

err:
	nla_nest_cancel(msg, table_attr);
	return -EMSGSIZE;
}

static int fill_res_counter_entry(struct sk_buff *msg, bool has_cap_net_admin,
				  struct rdma_restrack_entry *res,
				  uint32_t port)
{
	struct rdma_counter *counter =
		container_of(res, struct rdma_counter, res);

	if (port && port != counter->port)
		return -EAGAIN;

	/* Dump it even query failed */
	rdma_counter_query_stats(counter);

	if (nla_put_u32(msg, RDMA_NLDEV_ATTR_PORT_INDEX, counter->port) ||
	    nla_put_u32(msg, RDMA_NLDEV_ATTR_STAT_COUNTER_ID, counter->id) ||
	    fill_res_name_pid(msg, &counter->res) ||
	    fill_stat_counter_mode(msg, counter) ||
	    fill_stat_counter_qps(msg, counter) ||
	    fill_stat_counter_hwcounters(msg, counter))
		return -EMSGSIZE;

	return 0;
}

static int nldev_get_doit(struct sk_buff *skb, struct nlmsghdr *nlh,
			  struct netlink_ext_ack *extack)
{
	struct nlattr *tb[RDMA_NLDEV_ATTR_MAX];
	struct ib_device *device;
	struct sk_buff *msg;
	u32 index;
	int err;

	err = nlmsg_parse_deprecated(nlh, 0, tb, RDMA_NLDEV_ATTR_MAX - 1,
				     nldev_policy, extack);
	if (err || !tb[RDMA_NLDEV_ATTR_DEV_INDEX])
		return -EINVAL;

	index = nla_get_u32(tb[RDMA_NLDEV_ATTR_DEV_INDEX]);

	device = ib_device_get_by_index(sock_net(skb->sk), index);
	if (!device)
		return -EINVAL;

	msg = nlmsg_new(NLMSG_DEFAULT_SIZE, GFP_KERNEL);
	if (!msg) {
		err = -ENOMEM;
		goto err;
	}

	nlh = nlmsg_put(msg, NETLINK_CB(skb).portid, nlh->nlmsg_seq,
			RDMA_NL_GET_TYPE(RDMA_NL_NLDEV, RDMA_NLDEV_CMD_GET),
			0, 0);

	err = fill_dev_info(msg, device);
	if (err)
		goto err_free;

	nlmsg_end(msg, nlh);

	ib_device_put(device);
	return rdma_nl_unicast(sock_net(skb->sk), msg, NETLINK_CB(skb).portid);

err_free:
	nlmsg_free(msg);
err:
	ib_device_put(device);
	return err;
}

static int nldev_set_doit(struct sk_buff *skb, struct nlmsghdr *nlh,
			  struct netlink_ext_ack *extack)
{
	struct nlattr *tb[RDMA_NLDEV_ATTR_MAX];
	struct ib_device *device;
	u32 index;
	int err;

	err = nlmsg_parse_deprecated(nlh, 0, tb, RDMA_NLDEV_ATTR_MAX - 1,
				     nldev_policy, extack);
	if (err || !tb[RDMA_NLDEV_ATTR_DEV_INDEX])
		return -EINVAL;

	index = nla_get_u32(tb[RDMA_NLDEV_ATTR_DEV_INDEX]);
	device = ib_device_get_by_index(sock_net(skb->sk), index);
	if (!device)
		return -EINVAL;

	if (tb[RDMA_NLDEV_ATTR_DEV_NAME]) {
		char name[IB_DEVICE_NAME_MAX] = {};

		nla_strlcpy(name, tb[RDMA_NLDEV_ATTR_DEV_NAME],
			    IB_DEVICE_NAME_MAX);
		err = ib_device_rename(device, name);
		goto done;
	}

	if (tb[RDMA_NLDEV_NET_NS_FD]) {
		u32 ns_fd;

		ns_fd = nla_get_u32(tb[RDMA_NLDEV_NET_NS_FD]);
		err = ib_device_set_netns_put(skb, device, ns_fd);
		goto put_done;
	}

	if (tb[RDMA_NLDEV_ATTR_DEV_DIM]) {
		u8 use_dim;

		use_dim = nla_get_u8(tb[RDMA_NLDEV_ATTR_DEV_DIM]);
		err = ib_device_set_dim(device,  use_dim);
		goto done;
	}

done:
	ib_device_put(device);
put_done:
	return err;
}

static int _nldev_get_dumpit(struct ib_device *device,
			     struct sk_buff *skb,
			     struct netlink_callback *cb,
			     unsigned int idx)
{
	int start = cb->args[0];
	struct nlmsghdr *nlh;

	if (idx < start)
		return 0;

	nlh = nlmsg_put(skb, NETLINK_CB(cb->skb).portid, cb->nlh->nlmsg_seq,
			RDMA_NL_GET_TYPE(RDMA_NL_NLDEV, RDMA_NLDEV_CMD_GET),
			0, NLM_F_MULTI);

	if (fill_dev_info(skb, device)) {
		nlmsg_cancel(skb, nlh);
		goto out;
	}

	nlmsg_end(skb, nlh);

	idx++;

out:	cb->args[0] = idx;
	return skb->len;
}

static int nldev_get_dumpit(struct sk_buff *skb, struct netlink_callback *cb)
{
	/*
	 * There is no need to take lock, because
	 * we are relying on ib_core's locking.
	 */
	return ib_enum_all_devs(_nldev_get_dumpit, skb, cb);
}

static int nldev_port_get_doit(struct sk_buff *skb, struct nlmsghdr *nlh,
			       struct netlink_ext_ack *extack)
{
	struct nlattr *tb[RDMA_NLDEV_ATTR_MAX];
	struct ib_device *device;
	struct sk_buff *msg;
	u32 index;
	u32 port;
	int err;

	err = nlmsg_parse_deprecated(nlh, 0, tb, RDMA_NLDEV_ATTR_MAX - 1,
				     nldev_policy, extack);
	if (err ||
	    !tb[RDMA_NLDEV_ATTR_DEV_INDEX] ||
	    !tb[RDMA_NLDEV_ATTR_PORT_INDEX])
		return -EINVAL;

	index = nla_get_u32(tb[RDMA_NLDEV_ATTR_DEV_INDEX]);
	device = ib_device_get_by_index(sock_net(skb->sk), index);
	if (!device)
		return -EINVAL;

	port = nla_get_u32(tb[RDMA_NLDEV_ATTR_PORT_INDEX]);
	if (!rdma_is_port_valid(device, port)) {
		err = -EINVAL;
		goto err;
	}

	msg = nlmsg_new(NLMSG_DEFAULT_SIZE, GFP_KERNEL);
	if (!msg) {
		err = -ENOMEM;
		goto err;
	}

	nlh = nlmsg_put(msg, NETLINK_CB(skb).portid, nlh->nlmsg_seq,
			RDMA_NL_GET_TYPE(RDMA_NL_NLDEV, RDMA_NLDEV_CMD_GET),
			0, 0);

	err = fill_port_info(msg, device, port, sock_net(skb->sk));
	if (err)
		goto err_free;

	nlmsg_end(msg, nlh);
	ib_device_put(device);

	return rdma_nl_unicast(sock_net(skb->sk), msg, NETLINK_CB(skb).portid);

err_free:
	nlmsg_free(msg);
err:
	ib_device_put(device);
	return err;
}

static int nldev_port_get_dumpit(struct sk_buff *skb,
				 struct netlink_callback *cb)
{
	struct nlattr *tb[RDMA_NLDEV_ATTR_MAX];
	struct ib_device *device;
	int start = cb->args[0];
	struct nlmsghdr *nlh;
	u32 idx = 0;
	u32 ifindex;
	int err;
	unsigned int p;

	err = nlmsg_parse_deprecated(cb->nlh, 0, tb, RDMA_NLDEV_ATTR_MAX - 1,
				     nldev_policy, NULL);
	if (err || !tb[RDMA_NLDEV_ATTR_DEV_INDEX])
		return -EINVAL;

	ifindex = nla_get_u32(tb[RDMA_NLDEV_ATTR_DEV_INDEX]);
	device = ib_device_get_by_index(sock_net(skb->sk), ifindex);
	if (!device)
		return -EINVAL;

	rdma_for_each_port (device, p) {
		/*
		 * The dumpit function returns all information from specific
		 * index. This specific index is taken from the netlink
		 * messages request sent by user and it is available
		 * in cb->args[0].
		 *
		 * Usually, the user doesn't fill this field and it causes
		 * to return everything.
		 *
		 */
		if (idx < start) {
			idx++;
			continue;
		}

		nlh = nlmsg_put(skb, NETLINK_CB(cb->skb).portid,
				cb->nlh->nlmsg_seq,
				RDMA_NL_GET_TYPE(RDMA_NL_NLDEV,
						 RDMA_NLDEV_CMD_PORT_GET),
				0, NLM_F_MULTI);

		if (fill_port_info(skb, device, p, sock_net(skb->sk))) {
			nlmsg_cancel(skb, nlh);
			goto out;
		}
		idx++;
		nlmsg_end(skb, nlh);
	}

out:
	ib_device_put(device);
	cb->args[0] = idx;
	return skb->len;
}

static int nldev_res_get_doit(struct sk_buff *skb, struct nlmsghdr *nlh,
			      struct netlink_ext_ack *extack)
{
	struct nlattr *tb[RDMA_NLDEV_ATTR_MAX];
	struct ib_device *device;
	struct sk_buff *msg;
	u32 index;
	int ret;

	ret = nlmsg_parse_deprecated(nlh, 0, tb, RDMA_NLDEV_ATTR_MAX - 1,
				     nldev_policy, extack);
	if (ret || !tb[RDMA_NLDEV_ATTR_DEV_INDEX])
		return -EINVAL;

	index = nla_get_u32(tb[RDMA_NLDEV_ATTR_DEV_INDEX]);
	device = ib_device_get_by_index(sock_net(skb->sk), index);
	if (!device)
		return -EINVAL;

	msg = nlmsg_new(NLMSG_DEFAULT_SIZE, GFP_KERNEL);
	if (!msg) {
		ret = -ENOMEM;
		goto err;
	}

	nlh = nlmsg_put(msg, NETLINK_CB(skb).portid, nlh->nlmsg_seq,
			RDMA_NL_GET_TYPE(RDMA_NL_NLDEV, RDMA_NLDEV_CMD_RES_GET),
			0, 0);

	ret = fill_res_info(msg, device);
	if (ret)
		goto err_free;

	nlmsg_end(msg, nlh);
	ib_device_put(device);
	return rdma_nl_unicast(sock_net(skb->sk), msg, NETLINK_CB(skb).portid);

err_free:
	nlmsg_free(msg);
err:
	ib_device_put(device);
	return ret;
}

static int _nldev_res_get_dumpit(struct ib_device *device,
				 struct sk_buff *skb,
				 struct netlink_callback *cb,
				 unsigned int idx)
{
	int start = cb->args[0];
	struct nlmsghdr *nlh;

	if (idx < start)
		return 0;

	nlh = nlmsg_put(skb, NETLINK_CB(cb->skb).portid, cb->nlh->nlmsg_seq,
			RDMA_NL_GET_TYPE(RDMA_NL_NLDEV, RDMA_NLDEV_CMD_RES_GET),
			0, NLM_F_MULTI);

	if (fill_res_info(skb, device)) {
		nlmsg_cancel(skb, nlh);
		goto out;
	}
	nlmsg_end(skb, nlh);

	idx++;

out:
	cb->args[0] = idx;
	return skb->len;
}

static int nldev_res_get_dumpit(struct sk_buff *skb,
				struct netlink_callback *cb)
{
	return ib_enum_all_devs(_nldev_res_get_dumpit, skb, cb);
}

struct nldev_fill_res_entry {
	int (*fill_res_func)(struct sk_buff *msg, bool has_cap_net_admin,
			     struct rdma_restrack_entry *res, u32 port);
	enum rdma_nldev_attr nldev_attr;
	enum rdma_nldev_command nldev_cmd;
	u8 flags;
	u32 entry;
	u32 id;
};

enum nldev_res_flags {
	NLDEV_PER_DEV = 1 << 0,
};

static const struct nldev_fill_res_entry fill_entries[RDMA_RESTRACK_MAX] = {
	[RDMA_RESTRACK_QP] = {
		.fill_res_func = fill_res_qp_entry,
		.nldev_cmd = RDMA_NLDEV_CMD_RES_QP_GET,
		.nldev_attr = RDMA_NLDEV_ATTR_RES_QP,
		.entry = RDMA_NLDEV_ATTR_RES_QP_ENTRY,
		.id = RDMA_NLDEV_ATTR_RES_LQPN,
	},
	[RDMA_RESTRACK_CM_ID] = {
		.fill_res_func = fill_res_cm_id_entry,
		.nldev_cmd = RDMA_NLDEV_CMD_RES_CM_ID_GET,
		.nldev_attr = RDMA_NLDEV_ATTR_RES_CM_ID,
		.entry = RDMA_NLDEV_ATTR_RES_CM_ID_ENTRY,
		.id = RDMA_NLDEV_ATTR_RES_CM_IDN,
	},
	[RDMA_RESTRACK_CQ] = {
		.fill_res_func = fill_res_cq_entry,
		.nldev_cmd = RDMA_NLDEV_CMD_RES_CQ_GET,
		.nldev_attr = RDMA_NLDEV_ATTR_RES_CQ,
		.flags = NLDEV_PER_DEV,
		.entry = RDMA_NLDEV_ATTR_RES_CQ_ENTRY,
		.id = RDMA_NLDEV_ATTR_RES_CQN,
	},
	[RDMA_RESTRACK_MR] = {
		.fill_res_func = fill_res_mr_entry,
		.nldev_cmd = RDMA_NLDEV_CMD_RES_MR_GET,
		.nldev_attr = RDMA_NLDEV_ATTR_RES_MR,
		.flags = NLDEV_PER_DEV,
		.entry = RDMA_NLDEV_ATTR_RES_MR_ENTRY,
		.id = RDMA_NLDEV_ATTR_RES_MRN,
	},
	[RDMA_RESTRACK_PD] = {
		.fill_res_func = fill_res_pd_entry,
		.nldev_cmd = RDMA_NLDEV_CMD_RES_PD_GET,
		.nldev_attr = RDMA_NLDEV_ATTR_RES_PD,
		.flags = NLDEV_PER_DEV,
		.entry = RDMA_NLDEV_ATTR_RES_PD_ENTRY,
		.id = RDMA_NLDEV_ATTR_RES_PDN,
	},
	[RDMA_RESTRACK_COUNTER] = {
		.fill_res_func = fill_res_counter_entry,
		.nldev_cmd = RDMA_NLDEV_CMD_STAT_GET,
		.nldev_attr = RDMA_NLDEV_ATTR_STAT_COUNTER,
		.entry = RDMA_NLDEV_ATTR_STAT_COUNTER_ENTRY,
		.id = RDMA_NLDEV_ATTR_STAT_COUNTER_ID,
	},
};

static int res_get_common_doit(struct sk_buff *skb, struct nlmsghdr *nlh,
			       struct netlink_ext_ack *extack,
			       enum rdma_restrack_type res_type)
{
	const struct nldev_fill_res_entry *fe = &fill_entries[res_type];
	struct nlattr *tb[RDMA_NLDEV_ATTR_MAX];
	struct rdma_restrack_entry *res;
	struct ib_device *device;
	u32 index, id, port = 0;
	bool has_cap_net_admin;
	struct sk_buff *msg;
	int ret;

	ret = nlmsg_parse_deprecated(nlh, 0, tb, RDMA_NLDEV_ATTR_MAX - 1,
				     nldev_policy, extack);
	if (ret || !tb[RDMA_NLDEV_ATTR_DEV_INDEX] || !fe->id || !tb[fe->id])
		return -EINVAL;

	index = nla_get_u32(tb[RDMA_NLDEV_ATTR_DEV_INDEX]);
	device = ib_device_get_by_index(sock_net(skb->sk), index);
	if (!device)
		return -EINVAL;

	if (tb[RDMA_NLDEV_ATTR_PORT_INDEX]) {
		port = nla_get_u32(tb[RDMA_NLDEV_ATTR_PORT_INDEX]);
		if (!rdma_is_port_valid(device, port)) {
			ret = -EINVAL;
			goto err;
		}
	}

	if ((port && fe->flags & NLDEV_PER_DEV) ||
	    (!port && ~fe->flags & NLDEV_PER_DEV)) {
		ret = -EINVAL;
		goto err;
	}

	id = nla_get_u32(tb[fe->id]);
	res = rdma_restrack_get_byid(device, res_type, id);
	if (IS_ERR(res)) {
		ret = PTR_ERR(res);
		goto err;
	}

	if (!rdma_is_visible_in_pid_ns(res)) {
		ret = -ENOENT;
		goto err_get;
	}

	msg = nlmsg_new(NLMSG_DEFAULT_SIZE, GFP_KERNEL);
	if (!msg) {
		ret = -ENOMEM;
		goto err_get;
	}

	nlh = nlmsg_put(msg, NETLINK_CB(skb).portid, nlh->nlmsg_seq,
			RDMA_NL_GET_TYPE(RDMA_NL_NLDEV, fe->nldev_cmd),
			0, 0);

	if (fill_nldev_handle(msg, device)) {
		ret = -EMSGSIZE;
		goto err_free;
	}

	has_cap_net_admin = netlink_capable(skb, CAP_NET_ADMIN);
	ret = fe->fill_res_func(msg, has_cap_net_admin, res, port);
	rdma_restrack_put(res);
	if (ret)
		goto err_free;

	nlmsg_end(msg, nlh);
	ib_device_put(device);
	return rdma_nl_unicast(sock_net(skb->sk), msg, NETLINK_CB(skb).portid);

err_free:
	nlmsg_free(msg);
err_get:
	rdma_restrack_put(res);
err:
	ib_device_put(device);
	return ret;
}

static int res_get_common_dumpit(struct sk_buff *skb,
				 struct netlink_callback *cb,
				 enum rdma_restrack_type res_type)
{
	const struct nldev_fill_res_entry *fe = &fill_entries[res_type];
	struct nlattr *tb[RDMA_NLDEV_ATTR_MAX];
	struct rdma_restrack_entry *res;
	struct rdma_restrack_root *rt;
	int err, ret = 0, idx = 0;
	struct nlattr *table_attr;
	struct nlattr *entry_attr;
	struct ib_device *device;
	int start = cb->args[0];
	bool has_cap_net_admin;
	struct nlmsghdr *nlh;
	unsigned long id;
	u32 index, port = 0;
	bool filled = false;

	err = nlmsg_parse_deprecated(cb->nlh, 0, tb, RDMA_NLDEV_ATTR_MAX - 1,
				     nldev_policy, NULL);
	/*
	 * Right now, we are expecting the device index to get res information,
	 * but it is possible to extend this code to return all devices in
	 * one shot by checking the existence of RDMA_NLDEV_ATTR_DEV_INDEX.
	 * if it doesn't exist, we will iterate over all devices.
	 *
	 * But it is not needed for now.
	 */
	if (err || !tb[RDMA_NLDEV_ATTR_DEV_INDEX])
		return -EINVAL;

	index = nla_get_u32(tb[RDMA_NLDEV_ATTR_DEV_INDEX]);
	device = ib_device_get_by_index(sock_net(skb->sk), index);
	if (!device)
		return -EINVAL;

	/*
	 * If no PORT_INDEX is supplied, we will return all QPs from that device
	 */
	if (tb[RDMA_NLDEV_ATTR_PORT_INDEX]) {
		port = nla_get_u32(tb[RDMA_NLDEV_ATTR_PORT_INDEX]);
		if (!rdma_is_port_valid(device, port)) {
			ret = -EINVAL;
			goto err_index;
		}
	}

	nlh = nlmsg_put(skb, NETLINK_CB(cb->skb).portid, cb->nlh->nlmsg_seq,
			RDMA_NL_GET_TYPE(RDMA_NL_NLDEV, fe->nldev_cmd),
			0, NLM_F_MULTI);

	if (fill_nldev_handle(skb, device)) {
		ret = -EMSGSIZE;
		goto err;
	}

	table_attr = nla_nest_start_noflag(skb, fe->nldev_attr);
	if (!table_attr) {
		ret = -EMSGSIZE;
		goto err;
	}

	has_cap_net_admin = netlink_capable(cb->skb, CAP_NET_ADMIN);

	rt = &device->res[res_type];
	xa_lock(&rt->xa);
	/*
	 * FIXME: if the skip ahead is something common this loop should
	 * use xas_for_each & xas_pause to optimize, we can have a lot of
	 * objects.
	 */
	xa_for_each(&rt->xa, id, res) {
		if (!rdma_is_visible_in_pid_ns(res))
			continue;

		if (idx < start || !rdma_restrack_get(res))
			goto next;

		xa_unlock(&rt->xa);

		filled = true;

		entry_attr = nla_nest_start_noflag(skb, fe->entry);
		if (!entry_attr) {
			ret = -EMSGSIZE;
			rdma_restrack_put(res);
			goto msg_full;
		}

		ret = fe->fill_res_func(skb, has_cap_net_admin, res, port);
		rdma_restrack_put(res);

		if (ret) {
			nla_nest_cancel(skb, entry_attr);
			if (ret == -EMSGSIZE)
				goto msg_full;
			if (ret == -EAGAIN)
				goto again;
			goto res_err;
		}
		nla_nest_end(skb, entry_attr);
again:		xa_lock(&rt->xa);
next:		idx++;
	}
	xa_unlock(&rt->xa);

msg_full:
	nla_nest_end(skb, table_attr);
	nlmsg_end(skb, nlh);
	cb->args[0] = idx;

	/*
	 * No more entries to fill, cancel the message and
	 * return 0 to mark end of dumpit.
	 */
	if (!filled)
		goto err;

	ib_device_put(device);
	return skb->len;

res_err:
	nla_nest_cancel(skb, table_attr);

err:
	nlmsg_cancel(skb, nlh);

err_index:
	ib_device_put(device);
	return ret;
}

#define RES_GET_FUNCS(name, type)                                              \
	static int nldev_res_get_##name##_dumpit(struct sk_buff *skb,          \
						 struct netlink_callback *cb)  \
	{                                                                      \
		return res_get_common_dumpit(skb, cb, type);                   \
	}                                                                      \
	static int nldev_res_get_##name##_doit(struct sk_buff *skb,            \
					       struct nlmsghdr *nlh,           \
					       struct netlink_ext_ack *extack) \
	{                                                                      \
		return res_get_common_doit(skb, nlh, extack, type);            \
	}

RES_GET_FUNCS(qp, RDMA_RESTRACK_QP);
RES_GET_FUNCS(cm_id, RDMA_RESTRACK_CM_ID);
RES_GET_FUNCS(cq, RDMA_RESTRACK_CQ);
RES_GET_FUNCS(pd, RDMA_RESTRACK_PD);
RES_GET_FUNCS(mr, RDMA_RESTRACK_MR);
RES_GET_FUNCS(counter, RDMA_RESTRACK_COUNTER);

static LIST_HEAD(link_ops);
static DECLARE_RWSEM(link_ops_rwsem);

static const struct rdma_link_ops *link_ops_get(const char *type)
{
	const struct rdma_link_ops *ops;

	list_for_each_entry(ops, &link_ops, list) {
		if (!strcmp(ops->type, type))
			goto out;
	}
	ops = NULL;
out:
	return ops;
}

void rdma_link_register(struct rdma_link_ops *ops)
{
	down_write(&link_ops_rwsem);
	if (WARN_ON_ONCE(link_ops_get(ops->type)))
		goto out;
	list_add(&ops->list, &link_ops);
out:
	up_write(&link_ops_rwsem);
}
EXPORT_SYMBOL(rdma_link_register);

void rdma_link_unregister(struct rdma_link_ops *ops)
{
	down_write(&link_ops_rwsem);
	list_del(&ops->list);
	up_write(&link_ops_rwsem);
}
EXPORT_SYMBOL(rdma_link_unregister);

static int nldev_newlink(struct sk_buff *skb, struct nlmsghdr *nlh,
			  struct netlink_ext_ack *extack)
{
	struct nlattr *tb[RDMA_NLDEV_ATTR_MAX];
	char ibdev_name[IB_DEVICE_NAME_MAX];
	const struct rdma_link_ops *ops;
	char ndev_name[IFNAMSIZ];
	struct net_device *ndev;
	char type[IFNAMSIZ];
	int err;

	err = nlmsg_parse_deprecated(nlh, 0, tb, RDMA_NLDEV_ATTR_MAX - 1,
				     nldev_policy, extack);
	if (err || !tb[RDMA_NLDEV_ATTR_DEV_NAME] ||
	    !tb[RDMA_NLDEV_ATTR_LINK_TYPE] || !tb[RDMA_NLDEV_ATTR_NDEV_NAME])
		return -EINVAL;

	nla_strlcpy(ibdev_name, tb[RDMA_NLDEV_ATTR_DEV_NAME],
		    sizeof(ibdev_name));
	if (strchr(ibdev_name, '%'))
		return -EINVAL;

	nla_strlcpy(type, tb[RDMA_NLDEV_ATTR_LINK_TYPE], sizeof(type));
	nla_strlcpy(ndev_name, tb[RDMA_NLDEV_ATTR_NDEV_NAME],
		    sizeof(ndev_name));

	ndev = dev_get_by_name(sock_net(skb->sk), ndev_name);
	if (!ndev)
		return -ENODEV;

	down_read(&link_ops_rwsem);
	ops = link_ops_get(type);
#ifdef CONFIG_MODULES
	if (!ops) {
		up_read(&link_ops_rwsem);
		request_module("rdma-link-%s", type);
		down_read(&link_ops_rwsem);
		ops = link_ops_get(type);
	}
#endif
	err = ops ? ops->newlink(ibdev_name, ndev) : -EINVAL;
	up_read(&link_ops_rwsem);
	dev_put(ndev);

	return err;
}

static int nldev_dellink(struct sk_buff *skb, struct nlmsghdr *nlh,
			  struct netlink_ext_ack *extack)
{
	struct nlattr *tb[RDMA_NLDEV_ATTR_MAX];
	struct ib_device *device;
	u32 index;
	int err;

	err = nlmsg_parse_deprecated(nlh, 0, tb, RDMA_NLDEV_ATTR_MAX - 1,
				     nldev_policy, extack);
	if (err || !tb[RDMA_NLDEV_ATTR_DEV_INDEX])
		return -EINVAL;

	index = nla_get_u32(tb[RDMA_NLDEV_ATTR_DEV_INDEX]);
	device = ib_device_get_by_index(sock_net(skb->sk), index);
	if (!device)
		return -EINVAL;

	if (!(device->attrs.device_cap_flags & IB_DEVICE_ALLOW_USER_UNREG)) {
		ib_device_put(device);
		return -EINVAL;
	}

	ib_unregister_device_and_put(device);
	return 0;
}

static int nldev_get_chardev(struct sk_buff *skb, struct nlmsghdr *nlh,
			     struct netlink_ext_ack *extack)
{
	struct nlattr *tb[RDMA_NLDEV_ATTR_MAX];
	char client_name[RDMA_NLDEV_ATTR_CHARDEV_TYPE_SIZE];
	struct ib_client_nl_info data = {};
	struct ib_device *ibdev = NULL;
	struct sk_buff *msg;
	u32 index;
	int err;

	err = nlmsg_parse(nlh, 0, tb, RDMA_NLDEV_ATTR_MAX - 1, nldev_policy,
			  extack);
	if (err || !tb[RDMA_NLDEV_ATTR_CHARDEV_TYPE])
		return -EINVAL;

	nla_strlcpy(client_name, tb[RDMA_NLDEV_ATTR_CHARDEV_TYPE],
		    sizeof(client_name));

	if (tb[RDMA_NLDEV_ATTR_DEV_INDEX]) {
		index = nla_get_u32(tb[RDMA_NLDEV_ATTR_DEV_INDEX]);
		ibdev = ib_device_get_by_index(sock_net(skb->sk), index);
		if (!ibdev)
			return -EINVAL;

		if (tb[RDMA_NLDEV_ATTR_PORT_INDEX]) {
			data.port = nla_get_u32(tb[RDMA_NLDEV_ATTR_PORT_INDEX]);
			if (!rdma_is_port_valid(ibdev, data.port)) {
				err = -EINVAL;
				goto out_put;
			}
		} else {
			data.port = -1;
		}
	} else if (tb[RDMA_NLDEV_ATTR_PORT_INDEX]) {
		return -EINVAL;
	}

	msg = nlmsg_new(NLMSG_DEFAULT_SIZE, GFP_KERNEL);
	if (!msg) {
		err = -ENOMEM;
		goto out_put;
	}
	nlh = nlmsg_put(msg, NETLINK_CB(skb).portid, nlh->nlmsg_seq,
			RDMA_NL_GET_TYPE(RDMA_NL_NLDEV,
					 RDMA_NLDEV_CMD_GET_CHARDEV),
			0, 0);

	data.nl_msg = msg;
	err = ib_get_client_nl_info(ibdev, client_name, &data);
	if (err)
		goto out_nlmsg;

	err = nla_put_u64_64bit(msg, RDMA_NLDEV_ATTR_CHARDEV,
				huge_encode_dev(data.cdev->devt),
				RDMA_NLDEV_ATTR_PAD);
	if (err)
		goto out_data;
	err = nla_put_u64_64bit(msg, RDMA_NLDEV_ATTR_CHARDEV_ABI, data.abi,
				RDMA_NLDEV_ATTR_PAD);
	if (err)
		goto out_data;
	if (nla_put_string(msg, RDMA_NLDEV_ATTR_CHARDEV_NAME,
			   dev_name(data.cdev))) {
		err = -EMSGSIZE;
		goto out_data;
	}

	nlmsg_end(msg, nlh);
	put_device(data.cdev);
	if (ibdev)
		ib_device_put(ibdev);
	return rdma_nl_unicast(sock_net(skb->sk), msg, NETLINK_CB(skb).portid);

out_data:
	put_device(data.cdev);
out_nlmsg:
	nlmsg_free(msg);
out_put:
	if (ibdev)
		ib_device_put(ibdev);
	return err;
}

static int nldev_sys_get_doit(struct sk_buff *skb, struct nlmsghdr *nlh,
			      struct netlink_ext_ack *extack)
{
	struct nlattr *tb[RDMA_NLDEV_ATTR_MAX];
	struct sk_buff *msg;
	int err;

	err = nlmsg_parse(nlh, 0, tb, RDMA_NLDEV_ATTR_MAX - 1,
			  nldev_policy, extack);
	if (err)
		return err;

	msg = nlmsg_new(NLMSG_DEFAULT_SIZE, GFP_KERNEL);
	if (!msg)
		return -ENOMEM;

	nlh = nlmsg_put(msg, NETLINK_CB(skb).portid, nlh->nlmsg_seq,
			RDMA_NL_GET_TYPE(RDMA_NL_NLDEV,
					 RDMA_NLDEV_CMD_SYS_GET),
			0, 0);

	err = nla_put_u8(msg, RDMA_NLDEV_SYS_ATTR_NETNS_MODE,
			 (u8)ib_devices_shared_netns);
	if (err) {
		nlmsg_free(msg);
		return err;
	}
	nlmsg_end(msg, nlh);
	return rdma_nl_unicast(sock_net(skb->sk), msg, NETLINK_CB(skb).portid);
}

static int nldev_set_sys_set_doit(struct sk_buff *skb, struct nlmsghdr *nlh,
				  struct netlink_ext_ack *extack)
{
	struct nlattr *tb[RDMA_NLDEV_ATTR_MAX];
	u8 enable;
	int err;

	err = nlmsg_parse(nlh, 0, tb, RDMA_NLDEV_ATTR_MAX - 1,
			  nldev_policy, extack);
	if (err || !tb[RDMA_NLDEV_SYS_ATTR_NETNS_MODE])
		return -EINVAL;

	enable = nla_get_u8(tb[RDMA_NLDEV_SYS_ATTR_NETNS_MODE]);
	/* Only 0 and 1 are supported */
	if (enable > 1)
		return -EINVAL;

	err = rdma_compatdev_set(enable);
	return err;
}

static int nldev_stat_set_doit(struct sk_buff *skb, struct nlmsghdr *nlh,
			       struct netlink_ext_ack *extack)
{
	u32 index, port, mode, mask = 0, qpn, cntn = 0;
	struct nlattr *tb[RDMA_NLDEV_ATTR_MAX];
	struct ib_device *device;
	struct sk_buff *msg;
	int ret;

	ret = nlmsg_parse(nlh, 0, tb, RDMA_NLDEV_ATTR_MAX - 1,
			  nldev_policy, extack);
	/* Currently only counter for QP is supported */
	if (ret || !tb[RDMA_NLDEV_ATTR_STAT_RES] ||
	    !tb[RDMA_NLDEV_ATTR_DEV_INDEX] ||
	    !tb[RDMA_NLDEV_ATTR_PORT_INDEX] || !tb[RDMA_NLDEV_ATTR_STAT_MODE])
		return -EINVAL;

	if (nla_get_u32(tb[RDMA_NLDEV_ATTR_STAT_RES]) != RDMA_NLDEV_ATTR_RES_QP)
		return -EINVAL;

	index = nla_get_u32(tb[RDMA_NLDEV_ATTR_DEV_INDEX]);
	device = ib_device_get_by_index(sock_net(skb->sk), index);
	if (!device)
		return -EINVAL;

	port = nla_get_u32(tb[RDMA_NLDEV_ATTR_PORT_INDEX]);
	if (!rdma_is_port_valid(device, port)) {
		ret = -EINVAL;
		goto err;
	}

	msg = nlmsg_new(NLMSG_DEFAULT_SIZE, GFP_KERNEL);
	if (!msg) {
		ret = -ENOMEM;
		goto err;
	}
	nlh = nlmsg_put(msg, NETLINK_CB(skb).portid, nlh->nlmsg_seq,
			RDMA_NL_GET_TYPE(RDMA_NL_NLDEV,
					 RDMA_NLDEV_CMD_STAT_SET),
			0, 0);

	mode = nla_get_u32(tb[RDMA_NLDEV_ATTR_STAT_MODE]);
	if (mode == RDMA_COUNTER_MODE_AUTO) {
		if (tb[RDMA_NLDEV_ATTR_STAT_AUTO_MODE_MASK])
			mask = nla_get_u32(
				tb[RDMA_NLDEV_ATTR_STAT_AUTO_MODE_MASK]);

		ret = rdma_counter_set_auto_mode(device, port,
						 mask ? true : false, mask);
		if (ret)
			goto err_msg;
	} else {
		qpn = nla_get_u32(tb[RDMA_NLDEV_ATTR_RES_LQPN]);
		if (tb[RDMA_NLDEV_ATTR_STAT_COUNTER_ID]) {
			cntn = nla_get_u32(tb[RDMA_NLDEV_ATTR_STAT_COUNTER_ID]);
			ret = rdma_counter_bind_qpn(device, port, qpn, cntn);
		} else {
			ret = rdma_counter_bind_qpn_alloc(device, port,
							  qpn, &cntn);
		}
		if (ret)
			goto err_msg;

		if (fill_nldev_handle(msg, device) ||
		    nla_put_u32(msg, RDMA_NLDEV_ATTR_PORT_INDEX, port) ||
		    nla_put_u32(msg, RDMA_NLDEV_ATTR_STAT_COUNTER_ID, cntn) ||
		    nla_put_u32(msg, RDMA_NLDEV_ATTR_RES_LQPN, qpn)) {
			ret = -EMSGSIZE;
			goto err_fill;
		}
	}

	nlmsg_end(msg, nlh);
	ib_device_put(device);
	return rdma_nl_unicast(sock_net(skb->sk), msg, NETLINK_CB(skb).portid);

err_fill:
	rdma_counter_unbind_qpn(device, port, qpn, cntn);
err_msg:
	nlmsg_free(msg);
err:
	ib_device_put(device);
	return ret;
}

static int nldev_stat_del_doit(struct sk_buff *skb, struct nlmsghdr *nlh,
			       struct netlink_ext_ack *extack)
{
	struct nlattr *tb[RDMA_NLDEV_ATTR_MAX];
	struct ib_device *device;
	struct sk_buff *msg;
	u32 index, port, qpn, cntn;
	int ret;

	ret = nlmsg_parse(nlh, 0, tb, RDMA_NLDEV_ATTR_MAX - 1,
			  nldev_policy, extack);
	if (ret || !tb[RDMA_NLDEV_ATTR_STAT_RES] ||
	    !tb[RDMA_NLDEV_ATTR_DEV_INDEX] || !tb[RDMA_NLDEV_ATTR_PORT_INDEX] ||
	    !tb[RDMA_NLDEV_ATTR_STAT_COUNTER_ID] ||
	    !tb[RDMA_NLDEV_ATTR_RES_LQPN])
		return -EINVAL;

	if (nla_get_u32(tb[RDMA_NLDEV_ATTR_STAT_RES]) != RDMA_NLDEV_ATTR_RES_QP)
		return -EINVAL;

	index = nla_get_u32(tb[RDMA_NLDEV_ATTR_DEV_INDEX]);
	device = ib_device_get_by_index(sock_net(skb->sk), index);
	if (!device)
		return -EINVAL;

	port = nla_get_u32(tb[RDMA_NLDEV_ATTR_PORT_INDEX]);
	if (!rdma_is_port_valid(device, port)) {
		ret = -EINVAL;
		goto err;
	}

	msg = nlmsg_new(NLMSG_DEFAULT_SIZE, GFP_KERNEL);
	if (!msg) {
		ret = -ENOMEM;
		goto err;
	}
	nlh = nlmsg_put(msg, NETLINK_CB(skb).portid, nlh->nlmsg_seq,
			RDMA_NL_GET_TYPE(RDMA_NL_NLDEV,
					 RDMA_NLDEV_CMD_STAT_SET),
			0, 0);

	cntn = nla_get_u32(tb[RDMA_NLDEV_ATTR_STAT_COUNTER_ID]);
	qpn = nla_get_u32(tb[RDMA_NLDEV_ATTR_RES_LQPN]);
	if (fill_nldev_handle(msg, device) ||
	    nla_put_u32(msg, RDMA_NLDEV_ATTR_PORT_INDEX, port) ||
	    nla_put_u32(msg, RDMA_NLDEV_ATTR_STAT_COUNTER_ID, cntn) ||
	    nla_put_u32(msg, RDMA_NLDEV_ATTR_RES_LQPN, qpn)) {
		ret = -EMSGSIZE;
		goto err_fill;
	}

	ret = rdma_counter_unbind_qpn(device, port, qpn, cntn);
	if (ret)
		goto err_fill;

	nlmsg_end(msg, nlh);
	ib_device_put(device);
	return rdma_nl_unicast(sock_net(skb->sk), msg, NETLINK_CB(skb).portid);

err_fill:
	nlmsg_free(msg);
err:
	ib_device_put(device);
	return ret;
}

static int stat_get_doit_default_counter(struct sk_buff *skb,
					 struct nlmsghdr *nlh,
					 struct netlink_ext_ack *extack,
					 struct nlattr *tb[])
{
	struct rdma_hw_stats *stats;
	struct nlattr *table_attr;
	struct ib_device *device;
	int ret, num_cnts, i;
	struct sk_buff *msg;
	u32 index, port;
	u64 v;

	if (!tb[RDMA_NLDEV_ATTR_DEV_INDEX] || !tb[RDMA_NLDEV_ATTR_PORT_INDEX])
		return -EINVAL;

	index = nla_get_u32(tb[RDMA_NLDEV_ATTR_DEV_INDEX]);
	device = ib_device_get_by_index(sock_net(skb->sk), index);
	if (!device)
		return -EINVAL;

	if (!device->ops.alloc_hw_stats || !device->ops.get_hw_stats) {
		ret = -EINVAL;
		goto err;
	}

	port = nla_get_u32(tb[RDMA_NLDEV_ATTR_PORT_INDEX]);
	if (!rdma_is_port_valid(device, port)) {
		ret = -EINVAL;
		goto err;
	}

	msg = nlmsg_new(NLMSG_DEFAULT_SIZE, GFP_KERNEL);
	if (!msg) {
		ret = -ENOMEM;
		goto err;
	}

	nlh = nlmsg_put(msg, NETLINK_CB(skb).portid, nlh->nlmsg_seq,
			RDMA_NL_GET_TYPE(RDMA_NL_NLDEV,
					 RDMA_NLDEV_CMD_STAT_GET),
			0, 0);

	if (fill_nldev_handle(msg, device) ||
	    nla_put_u32(msg, RDMA_NLDEV_ATTR_PORT_INDEX, port)) {
		ret = -EMSGSIZE;
		goto err_msg;
	}

	stats = device->port_data ? device->port_data[port].hw_stats : NULL;
	if (stats == NULL) {
		ret = -EINVAL;
		goto err_msg;
	}
	mutex_lock(&stats->lock);

	num_cnts = device->ops.get_hw_stats(device, stats, port, 0);
	if (num_cnts < 0) {
		ret = -EINVAL;
		goto err_stats;
	}

	table_attr = nla_nest_start(msg, RDMA_NLDEV_ATTR_STAT_HWCOUNTERS);
	if (!table_attr) {
		ret = -EMSGSIZE;
		goto err_stats;
	}
	for (i = 0; i < num_cnts; i++) {
		v = stats->value[i] +
			rdma_counter_get_hwstat_value(device, port, i);
		if (fill_stat_hwcounter_entry(msg, stats->names[i], v)) {
			ret = -EMSGSIZE;
			goto err_table;
		}
	}
	nla_nest_end(msg, table_attr);

	mutex_unlock(&stats->lock);
	nlmsg_end(msg, nlh);
	ib_device_put(device);
	return rdma_nl_unicast(sock_net(skb->sk), msg, NETLINK_CB(skb).portid);

err_table:
	nla_nest_cancel(msg, table_attr);
err_stats:
	mutex_unlock(&stats->lock);
err_msg:
	nlmsg_free(msg);
err:
	ib_device_put(device);
	return ret;
}

static int stat_get_doit_qp(struct sk_buff *skb, struct nlmsghdr *nlh,
			    struct netlink_ext_ack *extack, struct nlattr *tb[])

{
	static enum rdma_nl_counter_mode mode;
	static enum rdma_nl_counter_mask mask;
	struct ib_device *device;
	struct sk_buff *msg;
	u32 index, port;
	int ret;

	if (tb[RDMA_NLDEV_ATTR_STAT_COUNTER_ID])
		return nldev_res_get_counter_doit(skb, nlh, extack);

	if (!tb[RDMA_NLDEV_ATTR_STAT_MODE] ||
	    !tb[RDMA_NLDEV_ATTR_DEV_INDEX] || !tb[RDMA_NLDEV_ATTR_PORT_INDEX])
		return -EINVAL;

	index = nla_get_u32(tb[RDMA_NLDEV_ATTR_DEV_INDEX]);
	device = ib_device_get_by_index(sock_net(skb->sk), index);
	if (!device)
		return -EINVAL;

	port = nla_get_u32(tb[RDMA_NLDEV_ATTR_PORT_INDEX]);
	if (!rdma_is_port_valid(device, port)) {
		ret = -EINVAL;
		goto err;
	}

	msg = nlmsg_new(NLMSG_DEFAULT_SIZE, GFP_KERNEL);
	if (!msg) {
		ret = -ENOMEM;
		goto err;
	}

	nlh = nlmsg_put(msg, NETLINK_CB(skb).portid, nlh->nlmsg_seq,
			RDMA_NL_GET_TYPE(RDMA_NL_NLDEV,
					 RDMA_NLDEV_CMD_STAT_GET),
			0, 0);

	ret = rdma_counter_get_mode(device, port, &mode, &mask);
	if (ret)
		goto err_msg;

	if (fill_nldev_handle(msg, device) ||
	    nla_put_u32(msg, RDMA_NLDEV_ATTR_PORT_INDEX, port) ||
	    nla_put_u32(msg, RDMA_NLDEV_ATTR_STAT_MODE, mode)) {
		ret = -EMSGSIZE;
		goto err_msg;
	}

	if ((mode == RDMA_COUNTER_MODE_AUTO) &&
	    nla_put_u32(msg, RDMA_NLDEV_ATTR_STAT_AUTO_MODE_MASK, mask)) {
		ret = -EMSGSIZE;
		goto err_msg;
	}

	nlmsg_end(msg, nlh);
	ib_device_put(device);
	return rdma_nl_unicast(sock_net(skb->sk), msg, NETLINK_CB(skb).portid);

err_msg:
	nlmsg_free(msg);
err:
	ib_device_put(device);
	return ret;
}

static int nldev_stat_get_doit(struct sk_buff *skb, struct nlmsghdr *nlh,
			       struct netlink_ext_ack *extack)
{
	struct nlattr *tb[RDMA_NLDEV_ATTR_MAX];
	int ret;

	ret = nlmsg_parse(nlh, 0, tb, RDMA_NLDEV_ATTR_MAX - 1,
			  nldev_policy, extack);
	if (ret)
		return -EINVAL;

	if (!tb[RDMA_NLDEV_ATTR_STAT_RES])
		return stat_get_doit_default_counter(skb, nlh, extack, tb);

	switch (nla_get_u32(tb[RDMA_NLDEV_ATTR_STAT_RES])) {
	case RDMA_NLDEV_ATTR_RES_QP:
		ret = stat_get_doit_qp(skb, nlh, extack, tb);
		break;

	default:
		ret = -EINVAL;
		break;
	}

	return ret;
}

static int nldev_stat_get_dumpit(struct sk_buff *skb,
				 struct netlink_callback *cb)
{
	struct nlattr *tb[RDMA_NLDEV_ATTR_MAX];
	int ret;

	ret = nlmsg_parse(cb->nlh, 0, tb, RDMA_NLDEV_ATTR_MAX - 1,
			  nldev_policy, NULL);
	if (ret || !tb[RDMA_NLDEV_ATTR_STAT_RES])
		return -EINVAL;

	switch (nla_get_u32(tb[RDMA_NLDEV_ATTR_STAT_RES])) {
	case RDMA_NLDEV_ATTR_RES_QP:
		ret = nldev_res_get_counter_dumpit(skb, cb);
		break;

	default:
		ret = -EINVAL;
		break;
	}

	return ret;
}

static const struct rdma_nl_cbs nldev_cb_table[RDMA_NLDEV_NUM_OPS] = {
	[RDMA_NLDEV_CMD_GET] = {
		.doit = nldev_get_doit,
		.dump = nldev_get_dumpit,
	},
	[RDMA_NLDEV_CMD_GET_CHARDEV] = {
		.doit = nldev_get_chardev,
	},
	[RDMA_NLDEV_CMD_SET] = {
		.doit = nldev_set_doit,
		.flags = RDMA_NL_ADMIN_PERM,
	},
	[RDMA_NLDEV_CMD_NEWLINK] = {
		.doit = nldev_newlink,
		.flags = RDMA_NL_ADMIN_PERM,
	},
	[RDMA_NLDEV_CMD_DELLINK] = {
		.doit = nldev_dellink,
		.flags = RDMA_NL_ADMIN_PERM,
	},
	[RDMA_NLDEV_CMD_PORT_GET] = {
		.doit = nldev_port_get_doit,
		.dump = nldev_port_get_dumpit,
	},
	[RDMA_NLDEV_CMD_RES_GET] = {
		.doit = nldev_res_get_doit,
		.dump = nldev_res_get_dumpit,
	},
	[RDMA_NLDEV_CMD_RES_QP_GET] = {
		.doit = nldev_res_get_qp_doit,
		.dump = nldev_res_get_qp_dumpit,
	},
	[RDMA_NLDEV_CMD_RES_CM_ID_GET] = {
		.doit = nldev_res_get_cm_id_doit,
		.dump = nldev_res_get_cm_id_dumpit,
	},
	[RDMA_NLDEV_CMD_RES_CQ_GET] = {
		.doit = nldev_res_get_cq_doit,
		.dump = nldev_res_get_cq_dumpit,
	},
	[RDMA_NLDEV_CMD_RES_MR_GET] = {
		.doit = nldev_res_get_mr_doit,
		.dump = nldev_res_get_mr_dumpit,
	},
	[RDMA_NLDEV_CMD_RES_PD_GET] = {
		.doit = nldev_res_get_pd_doit,
		.dump = nldev_res_get_pd_dumpit,
	},
	[RDMA_NLDEV_CMD_SYS_GET] = {
		.doit = nldev_sys_get_doit,
	},
	[RDMA_NLDEV_CMD_SYS_SET] = {
		.doit = nldev_set_sys_set_doit,
	},
	[RDMA_NLDEV_CMD_STAT_SET] = {
		.doit = nldev_stat_set_doit,
		.flags = RDMA_NL_ADMIN_PERM,
	},
	[RDMA_NLDEV_CMD_STAT_GET] = {
		.doit = nldev_stat_get_doit,
		.dump = nldev_stat_get_dumpit,
	},
	[RDMA_NLDEV_CMD_STAT_DEL] = {
		.doit = nldev_stat_del_doit,
		.flags = RDMA_NL_ADMIN_PERM,
	},
};

void __init nldev_init(void)
{
	rdma_nl_register(RDMA_NL_NLDEV, nldev_cb_table);
}

void __exit nldev_exit(void)
{
	rdma_nl_unregister(RDMA_NL_NLDEV);
}

MODULE_ALIAS_RDMA_NETLINK(RDMA_NL_NLDEV, 5);<|MERGE_RESOLUTION|>--- conflicted
+++ resolved
@@ -628,8 +628,6 @@
 	if (nla_put_u64_64bit(msg, RDMA_NLDEV_ATTR_RES_USECNT,
 			      atomic_read(&pd->usecnt), RDMA_NLDEV_ATTR_PAD))
 		goto err;
-<<<<<<< HEAD
-=======
 
 	if (nla_put_u32(msg, RDMA_NLDEV_ATTR_RES_PDN, res->id))
 		goto err;
@@ -638,7 +636,6 @@
 	    nla_put_u32(msg, RDMA_NLDEV_ATTR_RES_CTXN,
 			pd->uobject->context->res.id))
 		goto err;
->>>>>>> f7688b48
 
 	if (fill_res_name_pid(msg, res))
 		goto err;
