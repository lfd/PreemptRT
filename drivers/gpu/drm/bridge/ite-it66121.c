// SPDX-License-Identifier: GPL-2.0-only
/*
 * Copyright (C) 2020 BayLibre, SAS
 * Author: Phong LE <ple@baylibre.com>
 * Copyright (C) 2018-2019, Artem Mygaiev
 * Copyright (C) 2017, Fresco Logic, Incorporated.
 *
 */

#include <linux/media-bus-format.h>
#include <linux/module.h>
#include <linux/device.h>
#include <linux/interrupt.h>
#include <linux/i2c.h>
#include <linux/bitfield.h>
#include <linux/property.h>
#include <linux/regmap.h>
#include <linux/of_graph.h>
#include <linux/gpio/consumer.h>
#include <linux/pinctrl/consumer.h>
#include <linux/regulator/consumer.h>

#include <drm/drm_atomic_helper.h>
#include <drm/drm_bridge.h>
#include <drm/drm_crtc_helper.h>
#include <drm/drm_edid.h>
#include <drm/drm_modes.h>
#include <drm/drm_print.h>
#include <drm/drm_probe_helper.h>

#include <sound/hdmi-codec.h>

#define IT66121_VENDOR_ID0_REG			0x00
#define IT66121_VENDOR_ID1_REG			0x01
#define IT66121_DEVICE_ID0_REG			0x02
#define IT66121_DEVICE_ID1_REG			0x03

#define IT66121_VENDOR_ID0			0x54
#define IT66121_VENDOR_ID1			0x49
#define IT66121_DEVICE_ID0			0x12
#define IT66121_DEVICE_ID1			0x06
#define IT66121_REVISION_MASK			GENMASK(7, 4)
#define IT66121_DEVICE_ID1_MASK			GENMASK(3, 0)

#define IT66121_MASTER_SEL_REG			0x10
#define IT66121_MASTER_SEL_HOST			BIT(0)

#define IT66121_AFE_DRV_REG			0x61
#define IT66121_AFE_DRV_RST			BIT(4)
#define IT66121_AFE_DRV_PWD			BIT(5)

#define IT66121_INPUT_MODE_REG			0x70
#define IT66121_INPUT_MODE_RGB			(0 << 6)
#define IT66121_INPUT_MODE_YUV422		BIT(6)
#define IT66121_INPUT_MODE_YUV444		(2 << 6)
#define IT66121_INPUT_MODE_CCIR656		BIT(4)
#define IT66121_INPUT_MODE_SYNCEMB		BIT(3)
#define IT66121_INPUT_MODE_DDR			BIT(2)

#define IT66121_INPUT_CSC_REG			0x72
#define IT66121_INPUT_CSC_ENDITHER		BIT(7)
#define IT66121_INPUT_CSC_ENUDFILTER		BIT(6)
#define IT66121_INPUT_CSC_DNFREE_GO		BIT(5)
#define IT66121_INPUT_CSC_RGB_TO_YUV		0x02
#define IT66121_INPUT_CSC_YUV_TO_RGB		0x03
#define IT66121_INPUT_CSC_NO_CONV		0x00

#define IT66121_AFE_XP_REG			0x62
#define IT66121_AFE_XP_GAINBIT			BIT(7)
#define IT66121_AFE_XP_PWDPLL			BIT(6)
#define IT66121_AFE_XP_ENI			BIT(5)
#define IT66121_AFE_XP_ENO			BIT(4)
#define IT66121_AFE_XP_RESETB			BIT(3)
#define IT66121_AFE_XP_PWDI			BIT(2)

#define IT66121_AFE_IP_REG			0x64
#define IT66121_AFE_IP_GAINBIT			BIT(7)
#define IT66121_AFE_IP_PWDPLL			BIT(6)
#define IT66121_AFE_IP_CKSEL_05			(0 << 4)
#define IT66121_AFE_IP_CKSEL_1			BIT(4)
#define IT66121_AFE_IP_CKSEL_2			(2 << 4)
#define IT66121_AFE_IP_CKSEL_2OR4		(3 << 4)
#define IT66121_AFE_IP_ER0			BIT(3)
#define IT66121_AFE_IP_RESETB			BIT(2)
#define IT66121_AFE_IP_ENC			BIT(1)
#define IT66121_AFE_IP_EC1			BIT(0)

#define IT66121_AFE_XP_EC1_REG			0x68
#define IT66121_AFE_XP_EC1_LOWCLK		BIT(4)

#define IT66121_SW_RST_REG			0x04
#define IT66121_SW_RST_REF			BIT(5)
#define IT66121_SW_RST_AREF			BIT(4)
#define IT66121_SW_RST_VID			BIT(3)
#define IT66121_SW_RST_AUD			BIT(2)
#define IT66121_SW_RST_HDCP			BIT(0)

#define IT66121_DDC_COMMAND_REG			0x15
#define IT66121_DDC_COMMAND_BURST_READ		0x0
#define IT66121_DDC_COMMAND_EDID_READ		0x3
#define IT66121_DDC_COMMAND_FIFO_CLR		0x9
#define IT66121_DDC_COMMAND_SCL_PULSE		0xA
#define IT66121_DDC_COMMAND_ABORT		0xF

#define IT66121_HDCP_REG			0x20
#define IT66121_HDCP_CPDESIRED			BIT(0)
#define IT66121_HDCP_EN1P1FEAT			BIT(1)

#define IT66121_INT_STATUS1_REG			0x06
#define IT66121_INT_STATUS1_AUD_OVF		BIT(7)
#define IT66121_INT_STATUS1_DDC_NOACK		BIT(5)
#define IT66121_INT_STATUS1_DDC_FIFOERR		BIT(4)
#define IT66121_INT_STATUS1_DDC_BUSHANG		BIT(2)
#define IT66121_INT_STATUS1_RX_SENS_STATUS	BIT(1)
#define IT66121_INT_STATUS1_HPD_STATUS		BIT(0)

#define IT66121_DDC_HEADER_REG			0x11
#define IT66121_DDC_HEADER_HDCP			0x74
#define IT66121_DDC_HEADER_EDID			0xA0

#define IT66121_DDC_OFFSET_REG			0x12
#define IT66121_DDC_BYTE_REG			0x13
#define IT66121_DDC_SEGMENT_REG			0x14
#define IT66121_DDC_RD_FIFO_REG			0x17

#define IT66121_CLK_BANK_REG			0x0F
#define IT66121_CLK_BANK_PWROFF_RCLK		BIT(6)
#define IT66121_CLK_BANK_PWROFF_ACLK		BIT(5)
#define IT66121_CLK_BANK_PWROFF_TXCLK		BIT(4)
#define IT66121_CLK_BANK_PWROFF_CRCLK		BIT(3)
#define IT66121_CLK_BANK_0			0
#define IT66121_CLK_BANK_1			1

#define IT66121_INT_REG				0x05
#define IT66121_INT_ACTIVE_HIGH			BIT(7)
#define IT66121_INT_OPEN_DRAIN			BIT(6)
#define IT66121_INT_TX_CLK_OFF			BIT(0)

#define IT66121_INT_MASK1_REG			0x09
#define IT66121_INT_MASK1_AUD_OVF		BIT(7)
#define IT66121_INT_MASK1_DDC_NOACK		BIT(5)
#define IT66121_INT_MASK1_DDC_FIFOERR		BIT(4)
#define IT66121_INT_MASK1_DDC_BUSHANG		BIT(2)
#define IT66121_INT_MASK1_RX_SENS		BIT(1)
#define IT66121_INT_MASK1_HPD			BIT(0)

#define IT66121_INT_CLR1_REG			0x0C
#define IT66121_INT_CLR1_PKTACP			BIT(7)
#define IT66121_INT_CLR1_PKTNULL		BIT(6)
#define IT66121_INT_CLR1_PKTGEN			BIT(5)
#define IT66121_INT_CLR1_KSVLISTCHK		BIT(4)
#define IT66121_INT_CLR1_AUTHDONE		BIT(3)
#define IT66121_INT_CLR1_AUTHFAIL		BIT(2)
#define IT66121_INT_CLR1_RX_SENS		BIT(1)
#define IT66121_INT_CLR1_HPD			BIT(0)

#define IT66121_AV_MUTE_REG			0xC1
#define IT66121_AV_MUTE_ON			BIT(0)
#define IT66121_AV_MUTE_BLUESCR			BIT(1)

#define IT66121_PKT_CTS_CTRL_REG		0xC5
#define IT66121_PKT_CTS_CTRL_SEL		BIT(1)

#define IT66121_PKT_GEN_CTRL_REG		0xC6
#define IT66121_PKT_GEN_CTRL_ON			BIT(0)
#define IT66121_PKT_GEN_CTRL_RPT		BIT(1)

#define IT66121_AVIINFO_DB1_REG			0x158
#define IT66121_AVIINFO_DB2_REG			0x159
#define IT66121_AVIINFO_DB3_REG			0x15A
#define IT66121_AVIINFO_DB4_REG			0x15B
#define IT66121_AVIINFO_DB5_REG			0x15C
#define IT66121_AVIINFO_CSUM_REG		0x15D
#define IT66121_AVIINFO_DB6_REG			0x15E
#define IT66121_AVIINFO_DB7_REG			0x15F
#define IT66121_AVIINFO_DB8_REG			0x160
#define IT66121_AVIINFO_DB9_REG			0x161
#define IT66121_AVIINFO_DB10_REG		0x162
#define IT66121_AVIINFO_DB11_REG		0x163
#define IT66121_AVIINFO_DB12_REG		0x164
#define IT66121_AVIINFO_DB13_REG		0x165

#define IT66121_AVI_INFO_PKT_REG		0xCD
#define IT66121_AVI_INFO_PKT_ON			BIT(0)
#define IT66121_AVI_INFO_PKT_RPT		BIT(1)

#define IT66121_HDMI_MODE_REG			0xC0
#define IT66121_HDMI_MODE_HDMI			BIT(0)

#define IT66121_SYS_STATUS_REG			0x0E
#define IT66121_SYS_STATUS_ACTIVE_IRQ		BIT(7)
#define IT66121_SYS_STATUS_HPDETECT		BIT(6)
#define IT66121_SYS_STATUS_SENDECTECT		BIT(5)
#define IT66121_SYS_STATUS_VID_STABLE		BIT(4)
#define IT66121_SYS_STATUS_AUD_CTS_CLR		BIT(1)
#define IT66121_SYS_STATUS_CLEAR_IRQ		BIT(0)

#define IT66121_DDC_STATUS_REG			0x16
#define IT66121_DDC_STATUS_TX_DONE		BIT(7)
#define IT66121_DDC_STATUS_ACTIVE		BIT(6)
#define IT66121_DDC_STATUS_NOACK		BIT(5)
#define IT66121_DDC_STATUS_WAIT_BUS		BIT(4)
#define IT66121_DDC_STATUS_ARBI_LOSE		BIT(3)
#define IT66121_DDC_STATUS_FIFO_FULL		BIT(2)
#define IT66121_DDC_STATUS_FIFO_EMPTY		BIT(1)
#define IT66121_DDC_STATUS_FIFO_VALID		BIT(0)

#define IT66121_EDID_SLEEP_US			20000
#define IT66121_EDID_TIMEOUT_US			200000
#define IT66121_EDID_FIFO_SIZE			32

#define IT66121_CLK_CTRL0_REG			0x58
#define IT66121_CLK_CTRL0_AUTO_OVER_SAMPLING	BIT(4)
#define IT66121_CLK_CTRL0_EXT_MCLK_MASK		GENMASK(3, 2)
#define IT66121_CLK_CTRL0_EXT_MCLK_128FS	(0 << 2)
#define IT66121_CLK_CTRL0_EXT_MCLK_256FS	BIT(2)
#define IT66121_CLK_CTRL0_EXT_MCLK_512FS	(2 << 2)
#define IT66121_CLK_CTRL0_EXT_MCLK_1024FS	(3 << 2)
#define IT66121_CLK_CTRL0_AUTO_IPCLK		BIT(0)
#define IT66121_CLK_STATUS1_REG			0x5E
#define IT66121_CLK_STATUS2_REG			0x5F

#define IT66121_AUD_CTRL0_REG			0xE0
#define IT66121_AUD_SWL				(3 << 6)
#define IT66121_AUD_16BIT			(0 << 6)
#define IT66121_AUD_18BIT			BIT(6)
#define IT66121_AUD_20BIT			(2 << 6)
#define IT66121_AUD_24BIT			(3 << 6)
#define IT66121_AUD_SPDIFTC			BIT(5)
#define IT66121_AUD_SPDIF			BIT(4)
#define IT66121_AUD_I2S				(0 << 4)
#define IT66121_AUD_EN_I2S3			BIT(3)
#define IT66121_AUD_EN_I2S2			BIT(2)
#define IT66121_AUD_EN_I2S1			BIT(1)
#define IT66121_AUD_EN_I2S0			BIT(0)
#define IT66121_AUD_CTRL0_AUD_SEL		BIT(4)

#define IT66121_AUD_CTRL1_REG			0xE1
#define IT66121_AUD_FIFOMAP_REG			0xE2
#define IT66121_AUD_CTRL3_REG			0xE3
#define IT66121_AUD_SRCVALID_FLAT_REG		0xE4
#define IT66121_AUD_FLAT_SRC0			BIT(4)
#define IT66121_AUD_FLAT_SRC1			BIT(5)
#define IT66121_AUD_FLAT_SRC2			BIT(6)
#define IT66121_AUD_FLAT_SRC3			BIT(7)
#define IT66121_AUD_HDAUDIO_REG			0xE5

#define IT66121_AUD_PKT_CTS0_REG		0x130
#define IT66121_AUD_PKT_CTS1_REG		0x131
#define IT66121_AUD_PKT_CTS2_REG		0x132
#define IT66121_AUD_PKT_N0_REG			0x133
#define IT66121_AUD_PKT_N1_REG			0x134
#define IT66121_AUD_PKT_N2_REG			0x135

#define IT66121_AUD_CHST_MODE_REG		0x191
#define IT66121_AUD_CHST_CAT_REG		0x192
#define IT66121_AUD_CHST_SRCNUM_REG		0x193
#define IT66121_AUD_CHST_CHTNUM_REG		0x194
#define IT66121_AUD_CHST_CA_FS_REG		0x198
#define IT66121_AUD_CHST_OFS_WL_REG		0x199

#define IT66121_AUD_PKT_CTS_CNT0_REG		0x1A0
#define IT66121_AUD_PKT_CTS_CNT1_REG		0x1A1
#define IT66121_AUD_PKT_CTS_CNT2_REG		0x1A2

#define IT66121_AUD_FS_22P05K			0x4
#define IT66121_AUD_FS_44P1K			0x0
#define IT66121_AUD_FS_88P2K			0x8
#define IT66121_AUD_FS_176P4K			0xC
#define IT66121_AUD_FS_24K			0x6
#define IT66121_AUD_FS_48K			0x2
#define IT66121_AUD_FS_96K			0xA
#define IT66121_AUD_FS_192K			0xE
#define IT66121_AUD_FS_768K			0x9
#define IT66121_AUD_FS_32K			0x3
#define IT66121_AUD_FS_OTHER			0x1

#define IT66121_AUD_SWL_21BIT			0xD
#define IT66121_AUD_SWL_24BIT			0xB
#define IT66121_AUD_SWL_23BIT			0x9
#define IT66121_AUD_SWL_22BIT			0x5
#define IT66121_AUD_SWL_20BIT			0x3
#define IT66121_AUD_SWL_17BIT			0xC
#define IT66121_AUD_SWL_19BIT			0x8
#define IT66121_AUD_SWL_18BIT			0x4
#define IT66121_AUD_SWL_16BIT			0x2
#define IT66121_AUD_SWL_NOT_INDICATED		0x0

#define IT66121_VENDOR_ID0			0x54
#define IT66121_VENDOR_ID1			0x49
#define IT66121_DEVICE_ID0			0x12
#define IT66121_DEVICE_ID1			0x06
#define IT66121_DEVICE_MASK			0x0F
#define IT66121_AFE_CLK_HIGH			80000 /* Khz */

struct it66121_ctx {
	struct regmap *regmap;
	struct drm_bridge bridge;
	struct drm_bridge *next_bridge;
	struct drm_connector *connector;
	struct device *dev;
	struct gpio_desc *gpio_reset;
	struct i2c_client *client;
	struct regulator_bulk_data supplies[3];
	u32 bus_width;
	struct mutex lock; /* Protects fields below and device registers */
	struct hdmi_avi_infoframe hdmi_avi_infoframe;
	struct {
		struct platform_device *pdev;
		u8 ch_enable;
		u8 fs;
		u8 swl;
		bool auto_cts;
	} audio;
};

static const struct regmap_range_cfg it66121_regmap_banks[] = {
	{
		.name = "it66121",
		.range_min = 0x00,
		.range_max = 0x1FF,
		.selector_reg = IT66121_CLK_BANK_REG,
		.selector_mask = 0x1,
		.selector_shift = 0,
		.window_start = 0x00,
		.window_len = 0x100,
	},
};

static const struct regmap_config it66121_regmap_config = {
	.val_bits = 8,
	.reg_bits = 8,
	.max_register = 0x1FF,
	.ranges = it66121_regmap_banks,
	.num_ranges = ARRAY_SIZE(it66121_regmap_banks),
};

static void it66121_hw_reset(struct it66121_ctx *ctx)
{
	gpiod_set_value(ctx->gpio_reset, 1);
	msleep(20);
	gpiod_set_value(ctx->gpio_reset, 0);
}

static inline int ite66121_power_on(struct it66121_ctx *ctx)
{
	return regulator_bulk_enable(ARRAY_SIZE(ctx->supplies), ctx->supplies);
}

static inline int ite66121_power_off(struct it66121_ctx *ctx)
{
	return regulator_bulk_disable(ARRAY_SIZE(ctx->supplies), ctx->supplies);
}

static inline int it66121_preamble_ddc(struct it66121_ctx *ctx)
{
	return regmap_write(ctx->regmap, IT66121_MASTER_SEL_REG, IT66121_MASTER_SEL_HOST);
}

static inline int it66121_fire_afe(struct it66121_ctx *ctx)
{
	return regmap_write(ctx->regmap, IT66121_AFE_DRV_REG, 0);
}

/* TOFIX: Handle YCbCr Input & Output */
static int it66121_configure_input(struct it66121_ctx *ctx)
{
	int ret;
	u8 mode = IT66121_INPUT_MODE_RGB;

	if (ctx->bus_width == 12)
		mode |= IT66121_INPUT_MODE_DDR;

	ret = regmap_write(ctx->regmap, IT66121_INPUT_MODE_REG, mode);
	if (ret)
		return ret;

	return regmap_write(ctx->regmap, IT66121_INPUT_CSC_REG, IT66121_INPUT_CSC_NO_CONV);
}

/**
 * it66121_configure_afe() - Configure the analog front end
 * @ctx: it66121_ctx object
 * @mode: mode to configure
 *
 * RETURNS:
 * zero if success, a negative error code otherwise.
 */
static int it66121_configure_afe(struct it66121_ctx *ctx,
				 const struct drm_display_mode *mode)
{
	int ret;

	ret = regmap_write(ctx->regmap, IT66121_AFE_DRV_REG,
			   IT66121_AFE_DRV_RST);
	if (ret)
		return ret;

	if (mode->clock > IT66121_AFE_CLK_HIGH) {
		ret = regmap_write_bits(ctx->regmap, IT66121_AFE_XP_REG,
					IT66121_AFE_XP_GAINBIT |
					IT66121_AFE_XP_ENO,
					IT66121_AFE_XP_GAINBIT);
		if (ret)
			return ret;

		ret = regmap_write_bits(ctx->regmap, IT66121_AFE_IP_REG,
					IT66121_AFE_IP_GAINBIT |
					IT66121_AFE_IP_ER0 |
					IT66121_AFE_IP_EC1,
					IT66121_AFE_IP_GAINBIT);
		if (ret)
			return ret;

		ret = regmap_write_bits(ctx->regmap, IT66121_AFE_XP_EC1_REG,
					IT66121_AFE_XP_EC1_LOWCLK, 0x80);
		if (ret)
			return ret;
	} else {
		ret = regmap_write_bits(ctx->regmap, IT66121_AFE_XP_REG,
					IT66121_AFE_XP_GAINBIT |
					IT66121_AFE_XP_ENO,
					IT66121_AFE_XP_ENO);
		if (ret)
			return ret;

		ret = regmap_write_bits(ctx->regmap, IT66121_AFE_IP_REG,
					IT66121_AFE_IP_GAINBIT |
					IT66121_AFE_IP_ER0 |
					IT66121_AFE_IP_EC1, IT66121_AFE_IP_ER0 |
					IT66121_AFE_IP_EC1);
		if (ret)
			return ret;

		ret = regmap_write_bits(ctx->regmap, IT66121_AFE_XP_EC1_REG,
					IT66121_AFE_XP_EC1_LOWCLK,
					IT66121_AFE_XP_EC1_LOWCLK);
		if (ret)
			return ret;
	}

	/* Clear reset flags */
	ret = regmap_write_bits(ctx->regmap, IT66121_SW_RST_REG,
				IT66121_SW_RST_REF | IT66121_SW_RST_VID, 0);
	if (ret)
		return ret;

	return it66121_fire_afe(ctx);
}

static inline int it66121_wait_ddc_ready(struct it66121_ctx *ctx)
{
	int ret, val;
	u32 busy = IT66121_DDC_STATUS_NOACK | IT66121_DDC_STATUS_WAIT_BUS |
		   IT66121_DDC_STATUS_ARBI_LOSE;

	ret = regmap_read_poll_timeout(ctx->regmap, IT66121_DDC_STATUS_REG, val, true,
				       IT66121_EDID_SLEEP_US, IT66121_EDID_TIMEOUT_US);
	if (ret)
		return ret;

	if (val & busy)
		return -EAGAIN;

	return 0;
}

static int it66121_clear_ddc_fifo(struct it66121_ctx *ctx)
{
	int ret;

	ret = it66121_preamble_ddc(ctx);
	if (ret)
		return ret;

	return regmap_write(ctx->regmap, IT66121_DDC_COMMAND_REG,
			    IT66121_DDC_COMMAND_FIFO_CLR);
}

static int it66121_abort_ddc_ops(struct it66121_ctx *ctx)
{
	int ret;
	unsigned int swreset, cpdesire;

	ret = regmap_read(ctx->regmap, IT66121_SW_RST_REG, &swreset);
	if (ret)
		return ret;

	ret = regmap_read(ctx->regmap, IT66121_HDCP_REG, &cpdesire);
	if (ret)
		return ret;

	ret = regmap_write(ctx->regmap, IT66121_HDCP_REG,
			   cpdesire & (~IT66121_HDCP_CPDESIRED & 0xFF));
	if (ret)
		return ret;

	ret = regmap_write(ctx->regmap, IT66121_SW_RST_REG,
			   (swreset | IT66121_SW_RST_HDCP));
	if (ret)
		return ret;

	ret = it66121_preamble_ddc(ctx);
	if (ret)
		return ret;

	ret = regmap_write(ctx->regmap, IT66121_DDC_COMMAND_REG,
			   IT66121_DDC_COMMAND_ABORT);
	if (ret)
		return ret;

	return it66121_wait_ddc_ready(ctx);
}

static int it66121_get_edid_block(void *context, u8 *buf,
				  unsigned int block, size_t len)
{
	struct it66121_ctx *ctx = context;
	unsigned int val;
	int remain = len;
	int offset = 0;
	int ret, cnt;

	offset = (block % 2) * len;
	block = block / 2;

	ret = regmap_read(ctx->regmap, IT66121_INT_STATUS1_REG, &val);
	if (ret)
		return ret;

	if (val & IT66121_INT_STATUS1_DDC_BUSHANG) {
		ret = it66121_abort_ddc_ops(ctx);
		if (ret)
			return ret;
	}

	ret = it66121_clear_ddc_fifo(ctx);
	if (ret)
		return ret;

	while (remain > 0) {
		cnt = (remain > IT66121_EDID_FIFO_SIZE) ?
				IT66121_EDID_FIFO_SIZE : remain;
		ret = it66121_preamble_ddc(ctx);
		if (ret)
			return ret;

		ret = regmap_write(ctx->regmap, IT66121_DDC_COMMAND_REG,
				   IT66121_DDC_COMMAND_FIFO_CLR);
		if (ret)
			return ret;

		ret = it66121_wait_ddc_ready(ctx);
		if (ret)
			return ret;

		ret = regmap_read(ctx->regmap, IT66121_INT_STATUS1_REG, &val);
		if (ret)
			return ret;

		if (val & IT66121_INT_STATUS1_DDC_BUSHANG) {
			ret = it66121_abort_ddc_ops(ctx);
			if (ret)
				return ret;
		}

		ret = it66121_preamble_ddc(ctx);
		if (ret)
			return ret;

		ret = regmap_write(ctx->regmap, IT66121_DDC_HEADER_REG,
				   IT66121_DDC_HEADER_EDID);
		if (ret)
			return ret;

		ret = regmap_write(ctx->regmap, IT66121_DDC_OFFSET_REG, offset);
		if (ret)
			return ret;

		ret = regmap_write(ctx->regmap, IT66121_DDC_BYTE_REG, cnt);
		if (ret)
			return ret;

		ret = regmap_write(ctx->regmap, IT66121_DDC_SEGMENT_REG, block);
		if (ret)
			return ret;

		ret = regmap_write(ctx->regmap, IT66121_DDC_COMMAND_REG,
				   IT66121_DDC_COMMAND_EDID_READ);
		if (ret)
			return ret;

		offset += cnt;
		remain -= cnt;

		/* Per programming manual, sleep here before emptying the FIFO */
		msleep(20);

		ret = it66121_wait_ddc_ready(ctx);
		if (ret)
			return ret;

		do {
			ret = regmap_read(ctx->regmap, IT66121_DDC_RD_FIFO_REG, &val);
			if (ret)
				return ret;
			*(buf++) = val;
			cnt--;
		} while (cnt > 0);
	}

	return 0;
}

static bool it66121_is_hpd_detect(struct it66121_ctx *ctx)
{
	int val;

	if (regmap_read(ctx->regmap, IT66121_SYS_STATUS_REG, &val))
		return false;

	return val & IT66121_SYS_STATUS_HPDETECT;
}

static int it66121_bridge_attach(struct drm_bridge *bridge,
				 enum drm_bridge_attach_flags flags)
{
	struct it66121_ctx *ctx = container_of(bridge, struct it66121_ctx, bridge);
	int ret;

	if (!(flags & DRM_BRIDGE_ATTACH_NO_CONNECTOR))
		return -EINVAL;

	ret = drm_bridge_attach(bridge->encoder, ctx->next_bridge, bridge, flags);
	if (ret)
		return ret;

	ret = regmap_write_bits(ctx->regmap, IT66121_CLK_BANK_REG,
				IT66121_CLK_BANK_PWROFF_RCLK, 0);
	if (ret)
		return ret;

	ret = regmap_write_bits(ctx->regmap, IT66121_INT_REG,
				IT66121_INT_TX_CLK_OFF, 0);
	if (ret)
		return ret;

	ret = regmap_write_bits(ctx->regmap, IT66121_AFE_DRV_REG,
				IT66121_AFE_DRV_PWD, 0);
	if (ret)
		return ret;

	ret = regmap_write_bits(ctx->regmap, IT66121_AFE_XP_REG,
				IT66121_AFE_XP_PWDI | IT66121_AFE_XP_PWDPLL, 0);
	if (ret)
		return ret;

	ret = regmap_write_bits(ctx->regmap, IT66121_AFE_IP_REG,
				IT66121_AFE_IP_PWDPLL, 0);
	if (ret)
		return ret;

	ret = regmap_write_bits(ctx->regmap, IT66121_AFE_DRV_REG,
				IT66121_AFE_DRV_RST, 0);
	if (ret)
		return ret;

	ret = regmap_write_bits(ctx->regmap, IT66121_AFE_XP_REG,
				IT66121_AFE_XP_RESETB, IT66121_AFE_XP_RESETB);
	if (ret)
		return ret;

	ret = regmap_write_bits(ctx->regmap, IT66121_AFE_IP_REG,
				IT66121_AFE_IP_RESETB, IT66121_AFE_IP_RESETB);
	if (ret)
		return ret;

	ret = regmap_write_bits(ctx->regmap, IT66121_SW_RST_REG,
				IT66121_SW_RST_REF,
				IT66121_SW_RST_REF);
	if (ret)
		return ret;

	/* Per programming manual, sleep here for bridge to settle */
	msleep(50);

	/* Start interrupts */
	return regmap_write_bits(ctx->regmap, IT66121_INT_MASK1_REG,
				 IT66121_INT_MASK1_DDC_NOACK |
				 IT66121_INT_MASK1_DDC_FIFOERR |
				 IT66121_INT_MASK1_DDC_BUSHANG, 0);
}

static int it66121_set_mute(struct it66121_ctx *ctx, bool mute)
{
	int ret;
	unsigned int val = 0;

	if (mute)
		val = IT66121_AV_MUTE_ON;

	ret = regmap_write_bits(ctx->regmap, IT66121_AV_MUTE_REG, IT66121_AV_MUTE_ON, val);
	if (ret)
		return ret;

	return regmap_write(ctx->regmap, IT66121_PKT_GEN_CTRL_REG,
			    IT66121_PKT_GEN_CTRL_ON | IT66121_PKT_GEN_CTRL_RPT);
}

#define MAX_OUTPUT_SEL_FORMATS	1

static u32 *it66121_bridge_atomic_get_output_bus_fmts(struct drm_bridge *bridge,
						      struct drm_bridge_state *bridge_state,
						      struct drm_crtc_state *crtc_state,
						      struct drm_connector_state *conn_state,
						      unsigned int *num_output_fmts)
{
	u32 *output_fmts;

	output_fmts = kcalloc(MAX_OUTPUT_SEL_FORMATS, sizeof(*output_fmts),
			      GFP_KERNEL);
	if (!output_fmts)
		return NULL;

	/* TOFIX handle more than MEDIA_BUS_FMT_RGB888_1X24 as output format */
	output_fmts[0] =  MEDIA_BUS_FMT_RGB888_1X24;
	*num_output_fmts = 1;

	return output_fmts;
}

#define MAX_INPUT_SEL_FORMATS	1

static u32 *it66121_bridge_atomic_get_input_bus_fmts(struct drm_bridge *bridge,
						     struct drm_bridge_state *bridge_state,
						     struct drm_crtc_state *crtc_state,
						     struct drm_connector_state *conn_state,
						     u32 output_fmt,
						     unsigned int *num_input_fmts)
{
	struct it66121_ctx *ctx = container_of(bridge, struct it66121_ctx, bridge);
	u32 *input_fmts;

	*num_input_fmts = 0;

	input_fmts = kcalloc(MAX_INPUT_SEL_FORMATS, sizeof(*input_fmts),
			     GFP_KERNEL);
	if (!input_fmts)
		return NULL;

	if (ctx->bus_width == 12)
		/* IT66121FN Datasheet specifies Little-Endian ordering */
		input_fmts[0] = MEDIA_BUS_FMT_RGB888_2X12_LE;
	else
		/* TOFIX support more input bus formats in 24bit width */
		input_fmts[0] = MEDIA_BUS_FMT_RGB888_1X24;
	*num_input_fmts = 1;

	return input_fmts;
}

static void it66121_bridge_enable(struct drm_bridge *bridge,
				  struct drm_bridge_state *bridge_state)
{
	struct it66121_ctx *ctx = container_of(bridge, struct it66121_ctx, bridge);
	struct drm_atomic_state *state = bridge_state->base.state;

	ctx->connector = drm_atomic_get_new_connector_for_encoder(state, bridge->encoder);

	it66121_set_mute(ctx, false);
}

static void it66121_bridge_disable(struct drm_bridge *bridge,
				   struct drm_bridge_state *bridge_state)
{
	struct it66121_ctx *ctx = container_of(bridge, struct it66121_ctx, bridge);

	it66121_set_mute(ctx, true);

	ctx->connector = NULL;
}

static
void it66121_bridge_mode_set(struct drm_bridge *bridge,
			     const struct drm_display_mode *mode,
			     const struct drm_display_mode *adjusted_mode)
{
	int ret, i;
	u8 buf[HDMI_INFOFRAME_SIZE(AVI)];
	struct it66121_ctx *ctx = container_of(bridge, struct it66121_ctx, bridge);
	const u16 aviinfo_reg[HDMI_AVI_INFOFRAME_SIZE] = {
		IT66121_AVIINFO_DB1_REG,
		IT66121_AVIINFO_DB2_REG,
		IT66121_AVIINFO_DB3_REG,
		IT66121_AVIINFO_DB4_REG,
		IT66121_AVIINFO_DB5_REG,
		IT66121_AVIINFO_DB6_REG,
		IT66121_AVIINFO_DB7_REG,
		IT66121_AVIINFO_DB8_REG,
		IT66121_AVIINFO_DB9_REG,
		IT66121_AVIINFO_DB10_REG,
		IT66121_AVIINFO_DB11_REG,
		IT66121_AVIINFO_DB12_REG,
		IT66121_AVIINFO_DB13_REG
	};

	mutex_lock(&ctx->lock);

	hdmi_avi_infoframe_init(&ctx->hdmi_avi_infoframe);

	ret = drm_hdmi_avi_infoframe_from_display_mode(&ctx->hdmi_avi_infoframe, ctx->connector,
						       adjusted_mode);
	if (ret) {
		DRM_ERROR("Failed to setup AVI infoframe: %d\n", ret);
		goto unlock;
	}

	ret = hdmi_avi_infoframe_pack(&ctx->hdmi_avi_infoframe, buf, sizeof(buf));
	if (ret < 0) {
		DRM_ERROR("Failed to pack infoframe: %d\n", ret);
		goto unlock;
	}

	/* Write new AVI infoframe packet */
	for (i = 0; i < HDMI_AVI_INFOFRAME_SIZE; i++) {
		if (regmap_write(ctx->regmap, aviinfo_reg[i], buf[i + HDMI_INFOFRAME_HEADER_SIZE]))
			goto unlock;
	}
	if (regmap_write(ctx->regmap, IT66121_AVIINFO_CSUM_REG, buf[3]))
		goto unlock;

	/* Enable AVI infoframe */
	if (regmap_write(ctx->regmap, IT66121_AVI_INFO_PKT_REG,
			 IT66121_AVI_INFO_PKT_ON | IT66121_AVI_INFO_PKT_RPT))
		goto unlock;

	/* Set TX mode to HDMI */
	if (regmap_write(ctx->regmap, IT66121_HDMI_MODE_REG, IT66121_HDMI_MODE_HDMI))
		goto unlock;

	if (regmap_write_bits(ctx->regmap, IT66121_CLK_BANK_REG,
			      IT66121_CLK_BANK_PWROFF_TXCLK, IT66121_CLK_BANK_PWROFF_TXCLK))
		goto unlock;

	if (it66121_configure_input(ctx))
		goto unlock;

	if (it66121_configure_afe(ctx, adjusted_mode))
		goto unlock;

	regmap_write_bits(ctx->regmap, IT66121_CLK_BANK_REG, IT66121_CLK_BANK_PWROFF_TXCLK, 0);

unlock:
	mutex_unlock(&ctx->lock);
}

static enum drm_mode_status it66121_bridge_mode_valid(struct drm_bridge *bridge,
						      const struct drm_display_info *info,
						      const struct drm_display_mode *mode)
{
	struct it66121_ctx *ctx = container_of(bridge, struct it66121_ctx, bridge);
	unsigned long max_clock;

	max_clock = (ctx->bus_width == 12) ? 74250 : 148500;

	if (mode->clock > max_clock)
		return MODE_CLOCK_HIGH;

	if (mode->clock < 25000)
		return MODE_CLOCK_LOW;

	return MODE_OK;
}

static enum drm_connector_status it66121_bridge_detect(struct drm_bridge *bridge)
{
	struct it66121_ctx *ctx = container_of(bridge, struct it66121_ctx, bridge);

	return it66121_is_hpd_detect(ctx) ? connector_status_connected
					  : connector_status_disconnected;
}

static void it66121_bridge_hpd_enable(struct drm_bridge *bridge)
{
	struct it66121_ctx *ctx = container_of(bridge, struct it66121_ctx, bridge);
	int ret;

	ret = regmap_write_bits(ctx->regmap, IT66121_INT_MASK1_REG, IT66121_INT_MASK1_HPD, 0);
	if (ret)
		dev_err(ctx->dev, "failed to enable HPD IRQ\n");
}

static void it66121_bridge_hpd_disable(struct drm_bridge *bridge)
{
	struct it66121_ctx *ctx = container_of(bridge, struct it66121_ctx, bridge);
	int ret;

	ret = regmap_write_bits(ctx->regmap, IT66121_INT_MASK1_REG,
				IT66121_INT_MASK1_HPD, IT66121_INT_MASK1_HPD);
	if (ret)
		dev_err(ctx->dev, "failed to disable HPD IRQ\n");
}

static struct edid *it66121_bridge_get_edid(struct drm_bridge *bridge,
					    struct drm_connector *connector)
{
	struct it66121_ctx *ctx = container_of(bridge, struct it66121_ctx, bridge);
	struct edid *edid;

	mutex_lock(&ctx->lock);
	edid = drm_do_get_edid(connector, it66121_get_edid_block, ctx);
	mutex_unlock(&ctx->lock);

	return edid;
}

static const struct drm_bridge_funcs it66121_bridge_funcs = {
	.atomic_duplicate_state = drm_atomic_helper_bridge_duplicate_state,
	.atomic_destroy_state = drm_atomic_helper_bridge_destroy_state,
	.atomic_reset = drm_atomic_helper_bridge_reset,
	.attach = it66121_bridge_attach,
	.atomic_get_output_bus_fmts = it66121_bridge_atomic_get_output_bus_fmts,
	.atomic_get_input_bus_fmts = it66121_bridge_atomic_get_input_bus_fmts,
	.atomic_enable = it66121_bridge_enable,
	.atomic_disable = it66121_bridge_disable,
	.mode_set = it66121_bridge_mode_set,
	.mode_valid = it66121_bridge_mode_valid,
	.detect = it66121_bridge_detect,
	.get_edid = it66121_bridge_get_edid,
	.hpd_enable = it66121_bridge_hpd_enable,
	.hpd_disable = it66121_bridge_hpd_disable,
};

static irqreturn_t it66121_irq_threaded_handler(int irq, void *dev_id)
{
	int ret;
	unsigned int val;
	struct it66121_ctx *ctx = dev_id;
	struct device *dev = ctx->dev;
	enum drm_connector_status status;
	bool event = false;

	mutex_lock(&ctx->lock);

	ret = regmap_read(ctx->regmap, IT66121_SYS_STATUS_REG, &val);
	if (ret)
		goto unlock;

	if (!(val & IT66121_SYS_STATUS_ACTIVE_IRQ))
		goto unlock;

	ret = regmap_read(ctx->regmap, IT66121_INT_STATUS1_REG, &val);
	if (ret) {
		dev_err(dev, "Cannot read STATUS1_REG %d\n", ret);
	} else {
		if (val & IT66121_INT_STATUS1_DDC_FIFOERR)
			it66121_clear_ddc_fifo(ctx);
		if (val & (IT66121_INT_STATUS1_DDC_BUSHANG |
			   IT66121_INT_STATUS1_DDC_NOACK))
			it66121_abort_ddc_ops(ctx);
		if (val & IT66121_INT_STATUS1_HPD_STATUS) {
			regmap_write_bits(ctx->regmap, IT66121_INT_CLR1_REG,
					  IT66121_INT_CLR1_HPD, IT66121_INT_CLR1_HPD);

			status = it66121_is_hpd_detect(ctx) ? connector_status_connected
							    : connector_status_disconnected;

			event = true;
		}
	}

	regmap_write_bits(ctx->regmap, IT66121_SYS_STATUS_REG,
			  IT66121_SYS_STATUS_CLEAR_IRQ,
			  IT66121_SYS_STATUS_CLEAR_IRQ);

unlock:
	mutex_unlock(&ctx->lock);

	if (event)
		drm_bridge_hpd_notify(&ctx->bridge, status);

	return IRQ_HANDLED;
}

static int it661221_set_chstat(struct it66121_ctx *ctx, u8 iec60958_chstat[])
{
	int ret;

	ret = regmap_write(ctx->regmap, IT66121_AUD_CHST_MODE_REG, iec60958_chstat[0] & 0x7C);
	if (ret)
		return ret;

	ret = regmap_write(ctx->regmap, IT66121_AUD_CHST_CAT_REG, iec60958_chstat[1]);
	if (ret)
		return ret;

	ret = regmap_write(ctx->regmap, IT66121_AUD_CHST_SRCNUM_REG, iec60958_chstat[2] & 0x0F);
	if (ret)
		return ret;

	ret = regmap_write(ctx->regmap, IT66121_AUD_CHST_CHTNUM_REG,
			   (iec60958_chstat[2] >> 4) & 0x0F);
	if (ret)
		return ret;

	ret = regmap_write(ctx->regmap, IT66121_AUD_CHST_CA_FS_REG, iec60958_chstat[3]);
	if (ret)
		return ret;

	return regmap_write(ctx->regmap, IT66121_AUD_CHST_OFS_WL_REG, iec60958_chstat[4]);
}

static int it661221_set_lpcm_audio(struct it66121_ctx *ctx, u8 audio_src_num, u8 audio_swl)
{
	int ret;
	unsigned int audio_enable = 0;
	unsigned int audio_format = 0;

	switch (audio_swl) {
	case 16:
		audio_enable |= IT66121_AUD_16BIT;
		break;
	case 18:
		audio_enable |= IT66121_AUD_18BIT;
		break;
	case 20:
		audio_enable |= IT66121_AUD_20BIT;
		break;
	case 24:
	default:
		audio_enable |= IT66121_AUD_24BIT;
		break;
	}

	audio_format |= 0x40;
	switch (audio_src_num) {
	case 4:
		audio_enable |= IT66121_AUD_EN_I2S3 | IT66121_AUD_EN_I2S2 |
				IT66121_AUD_EN_I2S1 | IT66121_AUD_EN_I2S0;
		break;
	case 3:
		audio_enable |= IT66121_AUD_EN_I2S2 | IT66121_AUD_EN_I2S1 |
				IT66121_AUD_EN_I2S0;
		break;
	case 2:
		audio_enable |= IT66121_AUD_EN_I2S1 | IT66121_AUD_EN_I2S0;
		break;
	case 1:
	default:
		audio_format &= ~0x40;
		audio_enable |= IT66121_AUD_EN_I2S0;
		break;
	}

	audio_format |= 0x01;
	ctx->audio.ch_enable = audio_enable;

	ret = regmap_write(ctx->regmap, IT66121_AUD_CTRL0_REG, audio_enable & 0xF0);
	if (ret)
		return ret;

	ret = regmap_write(ctx->regmap, IT66121_AUD_CTRL1_REG, audio_format);
	if (ret)
		return ret;

	ret = regmap_write(ctx->regmap, IT66121_AUD_FIFOMAP_REG, 0xE4);
	if (ret)
		return ret;

	ret = regmap_write(ctx->regmap, IT66121_AUD_CTRL3_REG, 0x00);
	if (ret)
		return ret;

	ret = regmap_write(ctx->regmap, IT66121_AUD_SRCVALID_FLAT_REG, 0x00);
	if (ret)
		return ret;

	return regmap_write(ctx->regmap, IT66121_AUD_HDAUDIO_REG, 0x00);
}

static int it661221_set_ncts(struct it66121_ctx *ctx, u8 fs)
{
	int ret;
	unsigned int n;

	switch (fs) {
	case IT66121_AUD_FS_32K:
		n = 4096;
		break;
	case IT66121_AUD_FS_44P1K:
		n = 6272;
		break;
	case IT66121_AUD_FS_48K:
		n = 6144;
		break;
	case IT66121_AUD_FS_88P2K:
		n = 12544;
		break;
	case IT66121_AUD_FS_96K:
		n = 12288;
		break;
	case IT66121_AUD_FS_176P4K:
		n = 25088;
		break;
	case IT66121_AUD_FS_192K:
		n = 24576;
		break;
	case IT66121_AUD_FS_768K:
		n = 24576;
		break;
	default:
		n = 6144;
		break;
	}

	ret = regmap_write(ctx->regmap, IT66121_AUD_PKT_N0_REG, (u8)((n) & 0xFF));
	if (ret)
		return ret;

	ret = regmap_write(ctx->regmap, IT66121_AUD_PKT_N1_REG, (u8)((n >> 8) & 0xFF));
	if (ret)
		return ret;

	ret = regmap_write(ctx->regmap, IT66121_AUD_PKT_N2_REG, (u8)((n >> 16) & 0xF));
	if (ret)
		return ret;

	if (ctx->audio.auto_cts) {
		u8 loop_cnt = 255;
		u8 cts_stable_cnt = 0;
		unsigned int sum_cts = 0;
		unsigned int cts = 0;
		unsigned int last_cts = 0;
		unsigned int diff;
		unsigned int val;

		while (loop_cnt--) {
			msleep(30);
			regmap_read(ctx->regmap, IT66121_AUD_PKT_CTS_CNT2_REG, &val);
			cts = val << 12;
			regmap_read(ctx->regmap, IT66121_AUD_PKT_CTS_CNT1_REG, &val);
			cts |= val << 4;
			regmap_read(ctx->regmap, IT66121_AUD_PKT_CTS_CNT0_REG, &val);
			cts |= val >> 4;
			if (cts == 0) {
				continue;
			} else {
				if (last_cts > cts)
					diff = last_cts - cts;
				else
					diff = cts - last_cts;
				last_cts = cts;
				if (diff < 5) {
					cts_stable_cnt++;
					sum_cts += cts;
				} else {
					cts_stable_cnt = 0;
					sum_cts = 0;
					continue;
				}

				if (cts_stable_cnt >= 32) {
					last_cts = (sum_cts >> 5);
					break;
				}
			}
		}

		regmap_write(ctx->regmap, IT66121_AUD_PKT_CTS0_REG, (u8)((last_cts) & 0xFF));
		regmap_write(ctx->regmap, IT66121_AUD_PKT_CTS1_REG, (u8)((last_cts >> 8) & 0xFF));
		regmap_write(ctx->regmap, IT66121_AUD_PKT_CTS2_REG, (u8)((last_cts >> 16) & 0x0F));
	}

	ret = regmap_write(ctx->regmap, 0xF8, 0xC3);
	if (ret)
		return ret;

	ret = regmap_write(ctx->regmap, 0xF8, 0xA5);
	if (ret)
		return ret;

	if (ctx->audio.auto_cts) {
		ret = regmap_write_bits(ctx->regmap, IT66121_PKT_CTS_CTRL_REG,
					IT66121_PKT_CTS_CTRL_SEL,
					1);
	} else {
		ret = regmap_write_bits(ctx->regmap, IT66121_PKT_CTS_CTRL_REG,
					IT66121_PKT_CTS_CTRL_SEL,
					0);
	}

	if (ret)
		return ret;

	return regmap_write(ctx->regmap, 0xF8, 0xFF);
}

static int it661221_audio_output_enable(struct it66121_ctx *ctx, bool enable)
{
	int ret;

	if (enable) {
		ret = regmap_write_bits(ctx->regmap, IT66121_SW_RST_REG,
					IT66121_SW_RST_AUD | IT66121_SW_RST_AREF,
					0);
		if (ret)
			return ret;

		ret = regmap_write_bits(ctx->regmap, IT66121_AUD_CTRL0_REG,
					IT66121_AUD_EN_I2S3 | IT66121_AUD_EN_I2S2 |
					IT66121_AUD_EN_I2S1 | IT66121_AUD_EN_I2S0,
					ctx->audio.ch_enable);
	} else {
		ret = regmap_write_bits(ctx->regmap, IT66121_AUD_CTRL0_REG,
					IT66121_AUD_EN_I2S3 | IT66121_AUD_EN_I2S2 |
					IT66121_AUD_EN_I2S1 | IT66121_AUD_EN_I2S0,
					ctx->audio.ch_enable & 0xF0);
		if (ret)
			return ret;

		ret = regmap_write_bits(ctx->regmap, IT66121_SW_RST_REG,
					IT66121_SW_RST_AUD | IT66121_SW_RST_AREF,
					IT66121_SW_RST_AUD | IT66121_SW_RST_AREF);
	}

	return ret;
}

static int it661221_audio_ch_enable(struct it66121_ctx *ctx, bool enable)
{
	int ret;

	if (enable) {
		ret = regmap_write(ctx->regmap, IT66121_AUD_SRCVALID_FLAT_REG, 0);
		if (ret)
			return ret;

		ret = regmap_write(ctx->regmap, IT66121_AUD_CTRL0_REG, ctx->audio.ch_enable);
	} else {
		ret = regmap_write(ctx->regmap, IT66121_AUD_CTRL0_REG, ctx->audio.ch_enable & 0xF0);
	}

	return ret;
}

static int it66121_audio_hw_params(struct device *dev, void *data,
				   struct hdmi_codec_daifmt *daifmt,
				   struct hdmi_codec_params *params)
{
	u8 fs;
	u8 swl;
	int ret;
	struct it66121_ctx *ctx = dev_get_drvdata(dev);
	static u8 iec60958_chstat[5];
	unsigned int channels = params->channels;
	unsigned int sample_rate = params->sample_rate;
	unsigned int sample_width = params->sample_width;

	mutex_lock(&ctx->lock);
	dev_dbg(dev, "%s: %u, %u, %u, %u\n", __func__,
		daifmt->fmt, sample_rate, sample_width, channels);

	switch (daifmt->fmt) {
	case HDMI_I2S:
		dev_dbg(dev, "Using HDMI I2S\n");
		break;
	default:
		dev_err(dev, "Invalid or unsupported DAI format %d\n", daifmt->fmt);
		ret = -EINVAL;
		goto out;
	}

	// Set audio clock recovery (N/CTS)
	ret = regmap_write(ctx->regmap, IT66121_CLK_CTRL0_REG,
			   IT66121_CLK_CTRL0_AUTO_OVER_SAMPLING |
			   IT66121_CLK_CTRL0_EXT_MCLK_256FS |
			   IT66121_CLK_CTRL0_AUTO_IPCLK);
	if (ret)
		goto out;

	ret = regmap_write_bits(ctx->regmap, IT66121_AUD_CTRL0_REG,
				IT66121_AUD_CTRL0_AUD_SEL, 0); // remove spdif selection
	if (ret)
		goto out;

	switch (sample_rate) {
	case 44100L:
		fs = IT66121_AUD_FS_44P1K;
		break;
	case 88200L:
		fs = IT66121_AUD_FS_88P2K;
		break;
	case 176400L:
		fs = IT66121_AUD_FS_176P4K;
		break;
	case 32000L:
		fs = IT66121_AUD_FS_32K;
		break;
	case 48000L:
		fs = IT66121_AUD_FS_48K;
		break;
	case 96000L:
		fs = IT66121_AUD_FS_96K;
		break;
	case 192000L:
		fs = IT66121_AUD_FS_192K;
		break;
	case 768000L:
		fs = IT66121_AUD_FS_768K;
		break;
	default:
		fs = IT66121_AUD_FS_48K;
		break;
	}

	ctx->audio.fs = fs;
	ret = it661221_set_ncts(ctx, fs);
	if (ret) {
		dev_err(dev, "Failed to set N/CTS: %d\n", ret);
		goto out;
	}

	// Set audio format register (except audio channel enable)
	ret = it661221_set_lpcm_audio(ctx, (channels + 1) / 2, sample_width);
	if (ret) {
		dev_err(dev, "Failed to set LPCM audio: %d\n", ret);
		goto out;
	}

	// Set audio channel status
	iec60958_chstat[0] = 0;
	if ((channels + 1) / 2 == 1)
		iec60958_chstat[0] |= 0x1;
	iec60958_chstat[0] &= ~(1 << 1);
	iec60958_chstat[1] = 0;
	iec60958_chstat[2] = (channels + 1) / 2;
	iec60958_chstat[2] |= (channels << 4) & 0xF0;
	iec60958_chstat[3] = fs;

	switch (sample_width) {
	case 21L:
		swl = IT66121_AUD_SWL_21BIT;
		break;
	case 24L:
		swl = IT66121_AUD_SWL_24BIT;
		break;
	case 23L:
		swl = IT66121_AUD_SWL_23BIT;
		break;
	case 22L:
		swl = IT66121_AUD_SWL_22BIT;
		break;
	case 20L:
		swl = IT66121_AUD_SWL_20BIT;
		break;
	case 17L:
		swl = IT66121_AUD_SWL_17BIT;
		break;
	case 19L:
		swl = IT66121_AUD_SWL_19BIT;
		break;
	case 18L:
		swl = IT66121_AUD_SWL_18BIT;
		break;
	case 16L:
		swl = IT66121_AUD_SWL_16BIT;
		break;
	default:
		swl = IT66121_AUD_SWL_NOT_INDICATED;
		break;
	}

	iec60958_chstat[4] = (((~fs) << 4) & 0xF0) | swl;
	ret = it661221_set_chstat(ctx, iec60958_chstat);
	if (ret) {
		dev_err(dev, "Failed to set channel status: %d\n", ret);
		goto out;
	}

	// Enable audio channel enable while input clock stable (if SPDIF).
	ret = it661221_audio_ch_enable(ctx, true);
	if (ret) {
		dev_err(dev, "Failed to enable audio channel: %d\n", ret);
		goto out;
	}

	ret = regmap_write_bits(ctx->regmap, IT66121_INT_MASK1_REG,
				IT66121_INT_MASK1_AUD_OVF,
				0);
	if (ret)
		goto out;

	dev_dbg(dev, "HDMI audio enabled.\n");
out:
	mutex_unlock(&ctx->lock);

	return ret;
}

static int it66121_audio_startup(struct device *dev, void *data)
{
	int ret;
	struct it66121_ctx *ctx = dev_get_drvdata(dev);

	dev_dbg(dev, "%s\n", __func__);

	mutex_lock(&ctx->lock);
	ret = it661221_audio_output_enable(ctx, true);
	if (ret)
		dev_err(dev, "Failed to enable audio output: %d\n", ret);

	mutex_unlock(&ctx->lock);

	return ret;
}

static void it66121_audio_shutdown(struct device *dev, void *data)
{
	int ret;
	struct it66121_ctx *ctx = dev_get_drvdata(dev);

	dev_dbg(dev, "%s\n", __func__);

	mutex_lock(&ctx->lock);
	ret = it661221_audio_output_enable(ctx, false);
	if (ret)
		dev_err(dev, "Failed to disable audio output: %d\n", ret);

	mutex_unlock(&ctx->lock);
}

static int it66121_audio_mute(struct device *dev, void *data,
			      bool enable, int direction)
{
	int ret;
	struct it66121_ctx *ctx = dev_get_drvdata(dev);

	dev_dbg(dev, "%s: enable=%s, direction=%d\n",
		__func__, enable ? "true" : "false", direction);

	mutex_lock(&ctx->lock);

	if (enable) {
		ret = regmap_write_bits(ctx->regmap, IT66121_AUD_SRCVALID_FLAT_REG,
					IT66121_AUD_FLAT_SRC0 | IT66121_AUD_FLAT_SRC1 |
					IT66121_AUD_FLAT_SRC2 | IT66121_AUD_FLAT_SRC3,
					IT66121_AUD_FLAT_SRC0 | IT66121_AUD_FLAT_SRC1 |
					IT66121_AUD_FLAT_SRC2 | IT66121_AUD_FLAT_SRC3);
	} else {
		ret = regmap_write_bits(ctx->regmap, IT66121_AUD_SRCVALID_FLAT_REG,
					IT66121_AUD_FLAT_SRC0 | IT66121_AUD_FLAT_SRC1 |
					IT66121_AUD_FLAT_SRC2 | IT66121_AUD_FLAT_SRC3,
					0);
	}

	mutex_unlock(&ctx->lock);

	return ret;
}

static int it66121_audio_get_eld(struct device *dev, void *data,
				 u8 *buf, size_t len)
{
	struct it66121_ctx *ctx = dev_get_drvdata(dev);

	mutex_lock(&ctx->lock);

	memcpy(buf, ctx->connector->eld,
	       min(sizeof(ctx->connector->eld), len));

	mutex_unlock(&ctx->lock);

	return 0;
}

static const struct hdmi_codec_ops it66121_audio_codec_ops = {
	.hw_params = it66121_audio_hw_params,
	.audio_startup = it66121_audio_startup,
	.audio_shutdown = it66121_audio_shutdown,
	.mute_stream = it66121_audio_mute,
	.get_eld = it66121_audio_get_eld,
	.no_capture_mute = 1,
};

static int it66121_audio_codec_init(struct it66121_ctx *ctx, struct device *dev)
{
	struct hdmi_codec_pdata codec_data = {
		.ops = &it66121_audio_codec_ops,
		.i2s = 1, /* Only i2s support for now */
		.spdif = 0,
		.max_i2s_channels = 8,
	};

	dev_dbg(dev, "%s\n", __func__);

	if (!of_property_read_bool(dev->of_node, "#sound-dai-cells")) {
		dev_info(dev, "No \"#sound-dai-cells\", no audio\n");
		return 0;
	}

	ctx->audio.pdev = platform_device_register_data(dev,
							HDMI_CODEC_DRV_NAME,
							PLATFORM_DEVID_AUTO,
							&codec_data,
							sizeof(codec_data));

	if (IS_ERR(ctx->audio.pdev)) {
		dev_err(dev, "Failed to initialize HDMI audio codec: %d\n",
			PTR_ERR_OR_ZERO(ctx->audio.pdev));
	}

	return PTR_ERR_OR_ZERO(ctx->audio.pdev);
}

static int it66121_probe(struct i2c_client *client,
			 const struct i2c_device_id *id)
{
	u32 revision_id, vendor_ids[2] = { 0 }, device_ids[2] = { 0 };
	struct device_node *ep;
	int ret;
	struct it66121_ctx *ctx;
	struct device *dev = &client->dev;

	if (!i2c_check_functionality(client->adapter, I2C_FUNC_I2C)) {
		dev_err(dev, "I2C check functionality failed.\n");
		return -ENXIO;
	}

	ctx = devm_kzalloc(dev, sizeof(*ctx), GFP_KERNEL);
	if (!ctx)
		return -ENOMEM;

	ep = of_graph_get_endpoint_by_regs(dev->of_node, 0, 0);
	if (!ep)
		return -EINVAL;

	ctx->dev = dev;
	ctx->client = client;

	of_property_read_u32(ep, "bus-width", &ctx->bus_width);
	of_node_put(ep);

	if (ctx->bus_width != 12 && ctx->bus_width != 24)
		return -EINVAL;

	ep = of_graph_get_remote_node(dev->of_node, 1, -1);
	if (!ep) {
		dev_err(ctx->dev, "The endpoint is unconnected\n");
		return -EINVAL;
	}

	if (!of_device_is_available(ep)) {
		of_node_put(ep);
		dev_err(ctx->dev, "The remote device is disabled\n");
		return -ENODEV;
	}

	ctx->next_bridge = of_drm_find_bridge(ep);
	of_node_put(ep);
	if (!ctx->next_bridge) {
		dev_dbg(ctx->dev, "Next bridge not found, deferring probe\n");
		return -EPROBE_DEFER;
	}
<<<<<<< HEAD

	if (!ctx->next_bridge)
		return -EPROBE_DEFER;
=======
>>>>>>> d60c95ef

	i2c_set_clientdata(client, ctx);
	mutex_init(&ctx->lock);

	ctx->supplies[0].supply = "vcn33";
	ctx->supplies[1].supply = "vcn18";
	ctx->supplies[2].supply = "vrf12";
	ret = devm_regulator_bulk_get(ctx->dev, 3, ctx->supplies);
	if (ret) {
		dev_err(ctx->dev, "regulator_bulk failed\n");
		return ret;
	}

	ret = ite66121_power_on(ctx);
	if (ret)
		return ret;

	it66121_hw_reset(ctx);

	ctx->regmap = devm_regmap_init_i2c(client, &it66121_regmap_config);
	if (IS_ERR(ctx->regmap)) {
		ite66121_power_off(ctx);
		return PTR_ERR(ctx->regmap);
	}

	regmap_read(ctx->regmap, IT66121_VENDOR_ID0_REG, &vendor_ids[0]);
	regmap_read(ctx->regmap, IT66121_VENDOR_ID1_REG, &vendor_ids[1]);
	regmap_read(ctx->regmap, IT66121_DEVICE_ID0_REG, &device_ids[0]);
	regmap_read(ctx->regmap, IT66121_DEVICE_ID1_REG, &device_ids[1]);

	/* Revision is shared with DEVICE_ID1 */
	revision_id = FIELD_GET(IT66121_REVISION_MASK, device_ids[1]);
	device_ids[1] &= IT66121_DEVICE_ID1_MASK;

	if (vendor_ids[0] != IT66121_VENDOR_ID0 || vendor_ids[1] != IT66121_VENDOR_ID1 ||
	    device_ids[0] != IT66121_DEVICE_ID0 || device_ids[1] != IT66121_DEVICE_ID1) {
		ite66121_power_off(ctx);
		return -ENODEV;
	}

	ctx->bridge.funcs = &it66121_bridge_funcs;
	ctx->bridge.of_node = dev->of_node;
	ctx->bridge.type = DRM_MODE_CONNECTOR_HDMIA;
	ctx->bridge.ops = DRM_BRIDGE_OP_DETECT | DRM_BRIDGE_OP_EDID | DRM_BRIDGE_OP_HPD;

	ret = devm_request_threaded_irq(dev, client->irq, NULL,	it66121_irq_threaded_handler,
					IRQF_ONESHOT, dev_name(dev), ctx);
	if (ret < 0) {
		dev_err(dev, "Failed to request irq %d:%d\n", client->irq, ret);
		ite66121_power_off(ctx);
		return ret;
	}

	it66121_audio_codec_init(ctx, dev);

	drm_bridge_add(&ctx->bridge);

	dev_info(ctx->dev, "IT66121 revision %d probed\n", revision_id);

	return 0;
}

static void it66121_remove(struct i2c_client *client)
{
	struct it66121_ctx *ctx = i2c_get_clientdata(client);

	ite66121_power_off(ctx);
	drm_bridge_remove(&ctx->bridge);
	mutex_destroy(&ctx->lock);
}

static const struct of_device_id it66121_dt_match[] = {
	{ .compatible = "ite,it66121" },
	{ }
};
MODULE_DEVICE_TABLE(of, it66121_dt_match);

static const struct i2c_device_id it66121_id[] = {
	{ "it66121", 0 },
	{ }
};
MODULE_DEVICE_TABLE(i2c, it66121_id);

static struct i2c_driver it66121_driver = {
	.driver = {
		.name	= "it66121",
		.of_match_table = it66121_dt_match,
	},
	.probe = it66121_probe,
	.remove = it66121_remove,
	.id_table = it66121_id,
};

module_i2c_driver(it66121_driver);

MODULE_AUTHOR("Phong LE");
MODULE_DESCRIPTION("IT66121 HDMI transmitter driver");
MODULE_LICENSE("GPL v2");<|MERGE_RESOLUTION|>--- conflicted
+++ resolved
@@ -1561,12 +1561,6 @@
 		dev_dbg(ctx->dev, "Next bridge not found, deferring probe\n");
 		return -EPROBE_DEFER;
 	}
-<<<<<<< HEAD
-
-	if (!ctx->next_bridge)
-		return -EPROBE_DEFER;
-=======
->>>>>>> d60c95ef
 
 	i2c_set_clientdata(client, ctx);
 	mutex_init(&ctx->lock);
