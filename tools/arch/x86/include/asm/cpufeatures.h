--- conflicted
+++ resolved
@@ -302,10 +302,7 @@
 #define X86_FEATURE_RETPOLINE_LFENCE	(11*32+13) /* "" Use LFENCE for Spectre variant 2 */
 #define X86_FEATURE_RETHUNK		(11*32+14) /* "" Use REturn THUNK */
 #define X86_FEATURE_UNRET		(11*32+15) /* "" AMD BTB untrain return */
-<<<<<<< HEAD
-=======
 #define X86_FEATURE_USE_IBPB_FW		(11*32+16) /* "" Use IBPB during runtime firmware calls */
->>>>>>> bf44eed7
 #define X86_FEATURE_RSB_VMEXIT_LITE	(11*32+17) /* "" Fill RSB on VM-Exit when EIBRS is enabled */
 
 /* Intel-defined CPU features, CPUID level 0x00000007:1 (EAX), word 12 */
@@ -328,10 +325,7 @@
 #define X86_FEATURE_AMD_SSB_NO		(13*32+26) /* "" Speculative Store Bypass is fixed in hardware. */
 #define X86_FEATURE_CPPC		(13*32+27) /* Collaborative Processor Performance Control */
 #define X86_FEATURE_BTC_NO		(13*32+29) /* "" Not vulnerable to Branch Type Confusion */
-<<<<<<< HEAD
-=======
 #define X86_FEATURE_BRS			(13*32+31) /* Branch Sampling available */
->>>>>>> bf44eed7
 
 /* Thermal and Power Management Leaf, CPUID level 0x00000006 (EAX), word 14 */
 #define X86_FEATURE_DTHERM		(14*32+ 0) /* Digital Thermal Sensor */
