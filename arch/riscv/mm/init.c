// SPDX-License-Identifier: GPL-2.0-only
/*
 * Copyright (C) 2012 Regents of the University of California
 * Copyright (C) 2019 Western Digital Corporation or its affiliates.
 * Copyright (C) 2020 FORTH-ICS/CARV
 *  Nick Kossifidis <mick@ics.forth.gr>
 */

#include <linux/init.h>
#include <linux/mm.h>
#include <linux/memblock.h>
#include <linux/initrd.h>
#include <linux/swap.h>
#include <linux/swiotlb.h>
#include <linux/sizes.h>
#include <linux/of_fdt.h>
#include <linux/of_reserved_mem.h>
#include <linux/libfdt.h>
#include <linux/set_memory.h>
#include <linux/dma-map-ops.h>
#include <linux/crash_dump.h>

#include <asm/fixmap.h>
#include <asm/tlbflush.h>
#include <asm/sections.h>
#include <asm/soc.h>
#include <asm/io.h>
#include <asm/ptdump.h>
#include <asm/numa.h>

#include "../kernel/head.h"

struct kernel_mapping kernel_map __ro_after_init;
EXPORT_SYMBOL(kernel_map);
#ifdef CONFIG_XIP_KERNEL
#define kernel_map	(*(struct kernel_mapping *)XIP_FIXUP(&kernel_map))
#endif

phys_addr_t phys_ram_base __ro_after_init;
EXPORT_SYMBOL(phys_ram_base);

#ifdef CONFIG_XIP_KERNEL
extern char _xiprom[], _exiprom[];
#endif

unsigned long empty_zero_page[PAGE_SIZE / sizeof(unsigned long)]
							__page_aligned_bss;
EXPORT_SYMBOL(empty_zero_page);

extern char _start[];
#define DTB_EARLY_BASE_VA      PGDIR_SIZE
void *_dtb_early_va __initdata;
uintptr_t _dtb_early_pa __initdata;

struct pt_alloc_ops {
	pte_t *(*get_pte_virt)(phys_addr_t pa);
	phys_addr_t (*alloc_pte)(uintptr_t va);
#ifndef __PAGETABLE_PMD_FOLDED
	pmd_t *(*get_pmd_virt)(phys_addr_t pa);
	phys_addr_t (*alloc_pmd)(uintptr_t va);
#endif
};

static phys_addr_t dma32_phys_limit __initdata;

static void __init zone_sizes_init(void)
{
	unsigned long max_zone_pfns[MAX_NR_ZONES] = { 0, };

#ifdef CONFIG_ZONE_DMA32
	max_zone_pfns[ZONE_DMA32] = PFN_DOWN(dma32_phys_limit);
#endif
	max_zone_pfns[ZONE_NORMAL] = max_low_pfn;

	free_area_init(max_zone_pfns);
}

#if defined(CONFIG_MMU) && defined(CONFIG_DEBUG_VM)
static inline void print_mlk(char *name, unsigned long b, unsigned long t)
{
	pr_notice("%12s : 0x%08lx - 0x%08lx   (%4ld kB)\n", name, b, t,
		  (((t) - (b)) >> 10));
}

static inline void print_mlm(char *name, unsigned long b, unsigned long t)
{
	pr_notice("%12s : 0x%08lx - 0x%08lx   (%4ld MB)\n", name, b, t,
		  (((t) - (b)) >> 20));
}

static void __init print_vm_layout(void)
{
	pr_notice("Virtual kernel memory layout:\n");
	print_mlk("fixmap", (unsigned long)FIXADDR_START,
		  (unsigned long)FIXADDR_TOP);
	print_mlm("pci io", (unsigned long)PCI_IO_START,
		  (unsigned long)PCI_IO_END);
	print_mlm("vmemmap", (unsigned long)VMEMMAP_START,
		  (unsigned long)VMEMMAP_END);
	print_mlm("vmalloc", (unsigned long)VMALLOC_START,
		  (unsigned long)VMALLOC_END);
	print_mlm("lowmem", (unsigned long)PAGE_OFFSET,
		  (unsigned long)high_memory);
#ifdef CONFIG_64BIT
	print_mlm("kernel", (unsigned long)KERNEL_LINK_ADDR,
		  (unsigned long)ADDRESS_SPACE_END);
#endif
}
#else
static void print_vm_layout(void) { }
#endif /* CONFIG_DEBUG_VM */

void __init mem_init(void)
{
#ifdef CONFIG_FLATMEM
	BUG_ON(!mem_map);
#endif /* CONFIG_FLATMEM */

#ifdef CONFIG_SWIOTLB
	if (swiotlb_force == SWIOTLB_FORCE ||
	    max_pfn > PFN_DOWN(dma32_phys_limit))
		swiotlb_init(1);
	else
		swiotlb_force = SWIOTLB_NO_FORCE;
#endif
	high_memory = (void *)(__va(PFN_PHYS(max_low_pfn)));
	memblock_free_all();

	print_vm_layout();
}

/*
 * The default maximal physical memory size is -PAGE_OFFSET for 32-bit kernel,
 * whereas for 64-bit kernel, the end of the virtual address space is occupied
 * by the modules/BPF/kernel mappings which reduces the available size of the
 * linear mapping.
 * Limit the memory size via mem.
 */
#ifdef CONFIG_64BIT
static phys_addr_t memory_limit = -PAGE_OFFSET - SZ_4G;
#else
static phys_addr_t memory_limit = -PAGE_OFFSET;
#endif

static int __init early_mem(char *p)
{
	u64 size;

	if (!p)
		return 1;

	size = memparse(p, &p) & PAGE_MASK;
	memory_limit = min_t(u64, size, memory_limit);

	pr_notice("Memory limited to %lldMB\n", (u64)memory_limit >> 20);

	return 0;
}
early_param("mem", early_mem);

static void __init setup_bootmem(void)
{
	phys_addr_t vmlinux_end = __pa_symbol(&_end);
	phys_addr_t vmlinux_start = __pa_symbol(&_start);
<<<<<<< HEAD
	phys_addr_t dram_end;
	phys_addr_t max_mapped_addr = __pa(~(ulong)0);
=======
	phys_addr_t __maybe_unused max_mapped_addr;
	phys_addr_t phys_ram_end;
>>>>>>> d92805b6

#ifdef CONFIG_XIP_KERNEL
	vmlinux_start = __pa_symbol(&_sdata);
#endif

	memblock_enforce_memory_limit(memory_limit);

	/*
	 * Reserve from the start of the kernel to the end of the kernel
	 */
#if defined(CONFIG_64BIT) && defined(CONFIG_STRICT_KERNEL_RWX)
	/*
	 * Make sure we align the reservation on PMD_SIZE since we will
	 * map the kernel in the linear mapping as read-only: we do not want
	 * any allocation to happen between _end and the next pmd aligned page.
	 */
	vmlinux_end = (vmlinux_end + PMD_SIZE - 1) & PMD_MASK;
#endif
	memblock_reserve(vmlinux_start, vmlinux_end - vmlinux_start);

<<<<<<< HEAD
	dram_end = memblock_end_of_DRAM();

=======

	phys_ram_end = memblock_end_of_DRAM();
#ifndef CONFIG_64BIT
#ifndef CONFIG_XIP_KERNEL
	phys_ram_base = memblock_start_of_DRAM();
#endif
>>>>>>> d92805b6
	/*
	 * memblock allocator is not aware of the fact that last 4K bytes of
	 * the addressable memory can not be mapped because of IS_ERR_VALUE
	 * macro. Make sure that last 4k bytes are not usable by memblock
	 * if end of dram is equal to maximum addressable memory.  For 64-bit
	 * kernel, this problem can't happen here as the end of the virtual
	 * address space is occupied by the kernel mapping then this check must
	 * be done as soon as the kernel mapping base address is determined.
	 */
	max_mapped_addr = __pa(~(ulong)0);
	if (max_mapped_addr == (phys_ram_end - 1))
		memblock_set_current_limit(max_mapped_addr - 4096);
#endif

	min_low_pfn = PFN_UP(phys_ram_base);
	max_low_pfn = max_pfn = PFN_DOWN(phys_ram_end);

	dma32_phys_limit = min(4UL * SZ_1G, (unsigned long)PFN_PHYS(max_low_pfn));
	set_max_mapnr(max_low_pfn - ARCH_PFN_OFFSET);

	reserve_initrd_mem();
	/*
	 * If DTB is built in, no need to reserve its memblock.
	 * Otherwise, do reserve it but avoid using
	 * early_init_fdt_reserve_self() since __pa() does
	 * not work for DTB pointers that are fixmap addresses
	 */
	if (!IS_ENABLED(CONFIG_BUILTIN_DTB))
		memblock_reserve(dtb_early_pa, fdt_totalsize(dtb_early_va));

	early_init_fdt_scan_reserved_mem();
	dma_contiguous_reserve(dma32_phys_limit);
	memblock_allow_resize();
}

#ifdef CONFIG_MMU
static struct pt_alloc_ops _pt_ops __initdata;

#ifdef CONFIG_XIP_KERNEL
#define pt_ops (*(struct pt_alloc_ops *)XIP_FIXUP(&_pt_ops))
#else
#define pt_ops _pt_ops
#endif

unsigned long pfn_base __ro_after_init;
EXPORT_SYMBOL(pfn_base);

pgd_t swapper_pg_dir[PTRS_PER_PGD] __page_aligned_bss;
pgd_t trampoline_pg_dir[PTRS_PER_PGD] __page_aligned_bss;
static pte_t fixmap_pte[PTRS_PER_PTE] __page_aligned_bss;

pgd_t early_pg_dir[PTRS_PER_PGD] __initdata __aligned(PAGE_SIZE);

#ifdef CONFIG_XIP_KERNEL
#define trampoline_pg_dir      ((pgd_t *)XIP_FIXUP(trampoline_pg_dir))
#define fixmap_pte             ((pte_t *)XIP_FIXUP(fixmap_pte))
#define early_pg_dir           ((pgd_t *)XIP_FIXUP(early_pg_dir))
#endif /* CONFIG_XIP_KERNEL */

void __set_fixmap(enum fixed_addresses idx, phys_addr_t phys, pgprot_t prot)
{
	unsigned long addr = __fix_to_virt(idx);
	pte_t *ptep;

	BUG_ON(idx <= FIX_HOLE || idx >= __end_of_fixed_addresses);

	ptep = &fixmap_pte[pte_index(addr)];

	if (pgprot_val(prot))
		set_pte(ptep, pfn_pte(phys >> PAGE_SHIFT, prot));
	else
		pte_clear(&init_mm, addr, ptep);
	local_flush_tlb_page(addr);
}

static inline pte_t *__init get_pte_virt_early(phys_addr_t pa)
{
	return (pte_t *)((uintptr_t)pa);
}

static inline pte_t *__init get_pte_virt_fixmap(phys_addr_t pa)
{
	clear_fixmap(FIX_PTE);
	return (pte_t *)set_fixmap_offset(FIX_PTE, pa);
}

static inline pte_t *__init get_pte_virt_late(phys_addr_t pa)
{
	return (pte_t *) __va(pa);
}

static inline phys_addr_t __init alloc_pte_early(uintptr_t va)
{
	/*
	 * We only create PMD or PGD early mappings so we
	 * should never reach here with MMU disabled.
	 */
	BUG();
}

static inline phys_addr_t __init alloc_pte_fixmap(uintptr_t va)
{
	return memblock_phys_alloc(PAGE_SIZE, PAGE_SIZE);
}

static phys_addr_t __init alloc_pte_late(uintptr_t va)
{
	unsigned long vaddr;

	vaddr = __get_free_page(GFP_KERNEL);
	BUG_ON(!vaddr || !pgtable_pte_page_ctor(virt_to_page(vaddr)));

	return __pa(vaddr);
}

static void __init create_pte_mapping(pte_t *ptep,
				      uintptr_t va, phys_addr_t pa,
				      phys_addr_t sz, pgprot_t prot)
{
	uintptr_t pte_idx = pte_index(va);

	BUG_ON(sz != PAGE_SIZE);

	if (pte_none(ptep[pte_idx]))
		ptep[pte_idx] = pfn_pte(PFN_DOWN(pa), prot);
}

#ifndef __PAGETABLE_PMD_FOLDED

static pmd_t trampoline_pmd[PTRS_PER_PMD] __page_aligned_bss;
static pmd_t fixmap_pmd[PTRS_PER_PMD] __page_aligned_bss;
static pmd_t early_pmd[PTRS_PER_PMD] __initdata __aligned(PAGE_SIZE);
static pmd_t early_dtb_pmd[PTRS_PER_PMD] __initdata __aligned(PAGE_SIZE);

#ifdef CONFIG_XIP_KERNEL
#define trampoline_pmd ((pmd_t *)XIP_FIXUP(trampoline_pmd))
#define fixmap_pmd     ((pmd_t *)XIP_FIXUP(fixmap_pmd))
#define early_pmd      ((pmd_t *)XIP_FIXUP(early_pmd))
#endif /* CONFIG_XIP_KERNEL */

static pmd_t *__init get_pmd_virt_early(phys_addr_t pa)
{
	/* Before MMU is enabled */
	return (pmd_t *)((uintptr_t)pa);
}

static pmd_t *__init get_pmd_virt_fixmap(phys_addr_t pa)
{
	clear_fixmap(FIX_PMD);
	return (pmd_t *)set_fixmap_offset(FIX_PMD, pa);
}

static pmd_t *__init get_pmd_virt_late(phys_addr_t pa)
{
	return (pmd_t *) __va(pa);
}

static phys_addr_t __init alloc_pmd_early(uintptr_t va)
{
	BUG_ON((va - kernel_map.virt_addr) >> PGDIR_SHIFT);

	return (uintptr_t)early_pmd;
}

static phys_addr_t __init alloc_pmd_fixmap(uintptr_t va)
{
	return memblock_phys_alloc(PAGE_SIZE, PAGE_SIZE);
}

static phys_addr_t __init alloc_pmd_late(uintptr_t va)
{
	unsigned long vaddr;

	vaddr = __get_free_page(GFP_KERNEL);
	BUG_ON(!vaddr);
	return __pa(vaddr);
}

static void __init create_pmd_mapping(pmd_t *pmdp,
				      uintptr_t va, phys_addr_t pa,
				      phys_addr_t sz, pgprot_t prot)
{
	pte_t *ptep;
	phys_addr_t pte_phys;
	uintptr_t pmd_idx = pmd_index(va);

	if (sz == PMD_SIZE) {
		if (pmd_none(pmdp[pmd_idx]))
			pmdp[pmd_idx] = pfn_pmd(PFN_DOWN(pa), prot);
		return;
	}

	if (pmd_none(pmdp[pmd_idx])) {
		pte_phys = pt_ops.alloc_pte(va);
		pmdp[pmd_idx] = pfn_pmd(PFN_DOWN(pte_phys), PAGE_TABLE);
		ptep = pt_ops.get_pte_virt(pte_phys);
		memset(ptep, 0, PAGE_SIZE);
	} else {
		pte_phys = PFN_PHYS(_pmd_pfn(pmdp[pmd_idx]));
		ptep = pt_ops.get_pte_virt(pte_phys);
	}

	create_pte_mapping(ptep, va, pa, sz, prot);
}

#define pgd_next_t		pmd_t
#define alloc_pgd_next(__va)	pt_ops.alloc_pmd(__va)
#define get_pgd_next_virt(__pa)	pt_ops.get_pmd_virt(__pa)
#define create_pgd_next_mapping(__nextp, __va, __pa, __sz, __prot)	\
	create_pmd_mapping(__nextp, __va, __pa, __sz, __prot)
#define fixmap_pgd_next		fixmap_pmd
#else
#define pgd_next_t		pte_t
#define alloc_pgd_next(__va)	pt_ops.alloc_pte(__va)
#define get_pgd_next_virt(__pa)	pt_ops.get_pte_virt(__pa)
#define create_pgd_next_mapping(__nextp, __va, __pa, __sz, __prot)	\
	create_pte_mapping(__nextp, __va, __pa, __sz, __prot)
#define fixmap_pgd_next		fixmap_pte
#endif

void __init create_pgd_mapping(pgd_t *pgdp,
				      uintptr_t va, phys_addr_t pa,
				      phys_addr_t sz, pgprot_t prot)
{
	pgd_next_t *nextp;
	phys_addr_t next_phys;
	uintptr_t pgd_idx = pgd_index(va);

	if (sz == PGDIR_SIZE) {
		if (pgd_val(pgdp[pgd_idx]) == 0)
			pgdp[pgd_idx] = pfn_pgd(PFN_DOWN(pa), prot);
		return;
	}

	if (pgd_val(pgdp[pgd_idx]) == 0) {
		next_phys = alloc_pgd_next(va);
		pgdp[pgd_idx] = pfn_pgd(PFN_DOWN(next_phys), PAGE_TABLE);
		nextp = get_pgd_next_virt(next_phys);
		memset(nextp, 0, PAGE_SIZE);
	} else {
		next_phys = PFN_PHYS(_pgd_pfn(pgdp[pgd_idx]));
		nextp = get_pgd_next_virt(next_phys);
	}

	create_pgd_next_mapping(nextp, va, pa, sz, prot);
}

static uintptr_t __init best_map_size(phys_addr_t base, phys_addr_t size)
{
	/* Upgrade to PMD_SIZE mappings whenever possible */
	if ((base & (PMD_SIZE - 1)) || (size & (PMD_SIZE - 1)))
		return PAGE_SIZE;

	return PMD_SIZE;
}

#ifdef CONFIG_XIP_KERNEL
/* called from head.S with MMU off */
asmlinkage void __init __copy_data(void)
{
	void *from = (void *)(&_sdata);
	void *end = (void *)(&_end);
	void *to = (void *)CONFIG_PHYS_RAM_BASE;
	size_t sz = (size_t)(end - from + 1);

	memcpy(to, from, sz);
}
#endif

#ifdef CONFIG_STRICT_KERNEL_RWX
static __init pgprot_t pgprot_from_va(uintptr_t va)
{
	if (is_va_kernel_text(va))
		return PAGE_KERNEL_READ_EXEC;

	/*
	 * In 64-bit kernel, the kernel mapping is outside the linear mapping so
	 * we must protect its linear mapping alias from being executed and
	 * written.
	 * And rodata section is marked readonly in mark_rodata_ro.
	 */
	if (IS_ENABLED(CONFIG_64BIT) && is_va_kernel_lm_alias_text(va))
		return PAGE_KERNEL_READ;

	return PAGE_KERNEL;
}

void mark_rodata_ro(void)
{
	set_kernel_memory(__start_rodata, _data, set_memory_ro);
	if (IS_ENABLED(CONFIG_64BIT))
		set_kernel_memory(lm_alias(__start_rodata), lm_alias(_data),
				  set_memory_ro);

	debug_checkwx();
}
#else
static __init pgprot_t pgprot_from_va(uintptr_t va)
{
	if (IS_ENABLED(CONFIG_64BIT) && !is_kernel_mapping(va))
		return PAGE_KERNEL;

	return PAGE_KERNEL_EXEC;
}
#endif /* CONFIG_STRICT_KERNEL_RWX */

/*
 * setup_vm() is called from head.S with MMU-off.
 *
 * Following requirements should be honoured for setup_vm() to work
 * correctly:
 * 1) It should use PC-relative addressing for accessing kernel symbols.
 *    To achieve this we always use GCC cmodel=medany.
 * 2) The compiler instrumentation for FTRACE will not work for setup_vm()
 *    so disable compiler instrumentation when FTRACE is enabled.
 *
 * Currently, the above requirements are honoured by using custom CFLAGS
 * for init.o in mm/Makefile.
 */

#ifndef __riscv_cmodel_medany
#error "setup_vm() is called from head.S before relocate so it should not use absolute addressing."
#endif

#ifdef CONFIG_XIP_KERNEL
static void __init create_kernel_page_table(pgd_t *pgdir, uintptr_t map_size,
					    __always_unused bool early)
{
	uintptr_t va, end_va;

	/* Map the flash resident part */
	end_va = kernel_map.virt_addr + kernel_map.xiprom_sz;
	for (va = kernel_map.virt_addr; va < end_va; va += map_size)
		create_pgd_mapping(pgdir, va,
				   kernel_map.xiprom + (va - kernel_map.virt_addr),
				   map_size, PAGE_KERNEL_EXEC);

	/* Map the data in RAM */
	end_va = kernel_map.virt_addr + XIP_OFFSET + kernel_map.size;
	for (va = kernel_map.virt_addr + XIP_OFFSET; va < end_va; va += map_size)
		create_pgd_mapping(pgdir, va,
				   kernel_map.phys_addr + (va - (kernel_map.virt_addr + XIP_OFFSET)),
				   map_size, PAGE_KERNEL);
}
#else
static void __init create_kernel_page_table(pgd_t *pgdir, uintptr_t map_size,
					    bool early)
{
	uintptr_t va, end_va;

	end_va = kernel_map.virt_addr + kernel_map.size;
	for (va = kernel_map.virt_addr; va < end_va; va += map_size)
		create_pgd_mapping(pgdir, va,
				   kernel_map.phys_addr + (va - kernel_map.virt_addr),
				   map_size,
				   early ?
					PAGE_KERNEL_EXEC : pgprot_from_va(va));
}
#endif

asmlinkage void __init setup_vm(uintptr_t dtb_pa)
{
	uintptr_t __maybe_unused pa;
	uintptr_t map_size;
#ifndef __PAGETABLE_PMD_FOLDED
	pmd_t fix_bmap_spmd, fix_bmap_epmd;
#endif

	kernel_map.virt_addr = KERNEL_LINK_ADDR;

#ifdef CONFIG_XIP_KERNEL
	kernel_map.xiprom = (uintptr_t)CONFIG_XIP_PHYS_ADDR;
	kernel_map.xiprom_sz = (uintptr_t)(&_exiprom) - (uintptr_t)(&_xiprom);

	phys_ram_base = CONFIG_PHYS_RAM_BASE;
	kernel_map.phys_addr = (uintptr_t)CONFIG_PHYS_RAM_BASE;
	kernel_map.size = (uintptr_t)(&_end) - (uintptr_t)(&_sdata);

	kernel_map.va_kernel_xip_pa_offset = kernel_map.virt_addr - kernel_map.xiprom;
#else
	kernel_map.phys_addr = (uintptr_t)(&_start);
	kernel_map.size = (uintptr_t)(&_end) - kernel_map.phys_addr;
#endif

	kernel_map.va_pa_offset = PAGE_OFFSET - kernel_map.phys_addr;
#ifdef CONFIG_64BIT
	kernel_map.va_kernel_pa_offset = kernel_map.virt_addr - kernel_map.phys_addr;
#endif

	pfn_base = PFN_DOWN(kernel_map.phys_addr);

	/*
	 * Enforce boot alignment requirements of RV32 and
	 * RV64 by only allowing PMD or PGD mappings.
	 */
	map_size = PMD_SIZE;

	/* Sanity check alignment and size */
	BUG_ON((PAGE_OFFSET % PGDIR_SIZE) != 0);
	BUG_ON((kernel_map.phys_addr % map_size) != 0);

#ifdef CONFIG_64BIT
	/*
	 * The last 4K bytes of the addressable memory can not be mapped because
	 * of IS_ERR_VALUE macro.
	 */
	BUG_ON((kernel_map.virt_addr + kernel_map.size) > ADDRESS_SPACE_END - SZ_4K);
#endif

	pt_ops.alloc_pte = alloc_pte_early;
	pt_ops.get_pte_virt = get_pte_virt_early;
#ifndef __PAGETABLE_PMD_FOLDED
	pt_ops.alloc_pmd = alloc_pmd_early;
	pt_ops.get_pmd_virt = get_pmd_virt_early;
#endif
	/* Setup early PGD for fixmap */
	create_pgd_mapping(early_pg_dir, FIXADDR_START,
			   (uintptr_t)fixmap_pgd_next, PGDIR_SIZE, PAGE_TABLE);

#ifndef __PAGETABLE_PMD_FOLDED
	/* Setup fixmap PMD */
	create_pmd_mapping(fixmap_pmd, FIXADDR_START,
			   (uintptr_t)fixmap_pte, PMD_SIZE, PAGE_TABLE);
	/* Setup trampoline PGD and PMD */
	create_pgd_mapping(trampoline_pg_dir, kernel_map.virt_addr,
			   (uintptr_t)trampoline_pmd, PGDIR_SIZE, PAGE_TABLE);
#ifdef CONFIG_XIP_KERNEL
	create_pmd_mapping(trampoline_pmd, kernel_map.virt_addr,
			   kernel_map.xiprom, PMD_SIZE, PAGE_KERNEL_EXEC);
#else
	create_pmd_mapping(trampoline_pmd, kernel_map.virt_addr,
			   kernel_map.phys_addr, PMD_SIZE, PAGE_KERNEL_EXEC);
#endif
#else
	/* Setup trampoline PGD */
	create_pgd_mapping(trampoline_pg_dir, kernel_map.virt_addr,
			   kernel_map.phys_addr, PGDIR_SIZE, PAGE_KERNEL_EXEC);
#endif

	/*
	 * Setup early PGD covering entire kernel which will allow
	 * us to reach paging_init(). We map all memory banks later
	 * in setup_vm_final() below.
	 */
	create_kernel_page_table(early_pg_dir, map_size, true);

#ifndef __PAGETABLE_PMD_FOLDED
	/* Setup early PMD for DTB */
	create_pgd_mapping(early_pg_dir, DTB_EARLY_BASE_VA,
			   (uintptr_t)early_dtb_pmd, PGDIR_SIZE, PAGE_TABLE);
#ifndef CONFIG_BUILTIN_DTB
	/* Create two consecutive PMD mappings for FDT early scan */
	pa = dtb_pa & ~(PMD_SIZE - 1);
	create_pmd_mapping(early_dtb_pmd, DTB_EARLY_BASE_VA,
			   pa, PMD_SIZE, PAGE_KERNEL);
	create_pmd_mapping(early_dtb_pmd, DTB_EARLY_BASE_VA + PMD_SIZE,
			   pa + PMD_SIZE, PMD_SIZE, PAGE_KERNEL);
	dtb_early_va = (void *)DTB_EARLY_BASE_VA + (dtb_pa & (PMD_SIZE - 1));
#else /* CONFIG_BUILTIN_DTB */
#ifdef CONFIG_64BIT
	/*
	 * __va can't be used since it would return a linear mapping address
	 * whereas dtb_early_va will be used before setup_vm_final installs
	 * the linear mapping.
	 */
	dtb_early_va = kernel_mapping_pa_to_va(XIP_FIXUP(dtb_pa));
#else
	dtb_early_va = __va(dtb_pa);
#endif /* CONFIG_64BIT */
#endif /* CONFIG_BUILTIN_DTB */
#else
#ifndef CONFIG_BUILTIN_DTB
	/* Create two consecutive PGD mappings for FDT early scan */
	pa = dtb_pa & ~(PGDIR_SIZE - 1);
	create_pgd_mapping(early_pg_dir, DTB_EARLY_BASE_VA,
			   pa, PGDIR_SIZE, PAGE_KERNEL);
	create_pgd_mapping(early_pg_dir, DTB_EARLY_BASE_VA + PGDIR_SIZE,
			   pa + PGDIR_SIZE, PGDIR_SIZE, PAGE_KERNEL);
	dtb_early_va = (void *)DTB_EARLY_BASE_VA + (dtb_pa & (PGDIR_SIZE - 1));
#else /* CONFIG_BUILTIN_DTB */
#ifdef CONFIG_64BIT
	dtb_early_va = kernel_mapping_pa_to_va(XIP_FIXUP(dtb_pa));
#else
	dtb_early_va = __va(dtb_pa);
#endif /* CONFIG_64BIT */
#endif /* CONFIG_BUILTIN_DTB */
#endif
	dtb_early_pa = dtb_pa;

	/*
	 * Bootime fixmap only can handle PMD_SIZE mapping. Thus, boot-ioremap
	 * range can not span multiple pmds.
	 */
	BUILD_BUG_ON((__fix_to_virt(FIX_BTMAP_BEGIN) >> PMD_SHIFT)
		     != (__fix_to_virt(FIX_BTMAP_END) >> PMD_SHIFT));

#ifndef __PAGETABLE_PMD_FOLDED
	/*
	 * Early ioremap fixmap is already created as it lies within first 2MB
	 * of fixmap region. We always map PMD_SIZE. Thus, both FIX_BTMAP_END
	 * FIX_BTMAP_BEGIN should lie in the same pmd. Verify that and warn
	 * the user if not.
	 */
	fix_bmap_spmd = fixmap_pmd[pmd_index(__fix_to_virt(FIX_BTMAP_BEGIN))];
	fix_bmap_epmd = fixmap_pmd[pmd_index(__fix_to_virt(FIX_BTMAP_END))];
	if (pmd_val(fix_bmap_spmd) != pmd_val(fix_bmap_epmd)) {
		WARN_ON(1);
		pr_warn("fixmap btmap start [%08lx] != end [%08lx]\n",
			pmd_val(fix_bmap_spmd), pmd_val(fix_bmap_epmd));
		pr_warn("fix_to_virt(FIX_BTMAP_BEGIN): %08lx\n",
			fix_to_virt(FIX_BTMAP_BEGIN));
		pr_warn("fix_to_virt(FIX_BTMAP_END):   %08lx\n",
			fix_to_virt(FIX_BTMAP_END));

		pr_warn("FIX_BTMAP_END:       %d\n", FIX_BTMAP_END);
		pr_warn("FIX_BTMAP_BEGIN:     %d\n", FIX_BTMAP_BEGIN);
	}
#endif
}

static void __init setup_vm_final(void)
{
	uintptr_t va, map_size;
	phys_addr_t pa, start, end;
	u64 i;

	/**
	 * MMU is enabled at this point. But page table setup is not complete yet.
	 * fixmap page table alloc functions should be used at this point
	 */
	pt_ops.alloc_pte = alloc_pte_fixmap;
	pt_ops.get_pte_virt = get_pte_virt_fixmap;
#ifndef __PAGETABLE_PMD_FOLDED
	pt_ops.alloc_pmd = alloc_pmd_fixmap;
	pt_ops.get_pmd_virt = get_pmd_virt_fixmap;
#endif
	/* Setup swapper PGD for fixmap */
	create_pgd_mapping(swapper_pg_dir, FIXADDR_START,
			   __pa_symbol(fixmap_pgd_next),
			   PGDIR_SIZE, PAGE_TABLE);

	/* Map all memory banks in the linear mapping */
	for_each_mem_range(i, &start, &end) {
		if (start >= end)
			break;
		if (start <= __pa(PAGE_OFFSET) &&
		    __pa(PAGE_OFFSET) < end)
			start = __pa(PAGE_OFFSET);
		if (end >= __pa(PAGE_OFFSET) + memory_limit)
			end = __pa(PAGE_OFFSET) + memory_limit;

		map_size = best_map_size(start, end - start);
		for (pa = start; pa < end; pa += map_size) {
			va = (uintptr_t)__va(pa);

			create_pgd_mapping(swapper_pg_dir, va, pa, map_size,
					   pgprot_from_va(va));
		}
	}

#ifdef CONFIG_64BIT
	/* Map the kernel */
	create_kernel_page_table(swapper_pg_dir, PMD_SIZE, false);
#endif

	/* Clear fixmap PTE and PMD mappings */
	clear_fixmap(FIX_PTE);
	clear_fixmap(FIX_PMD);

	/* Move to swapper page table */
	csr_write(CSR_SATP, PFN_DOWN(__pa_symbol(swapper_pg_dir)) | SATP_MODE);
	local_flush_tlb_all();

	/* generic page allocation functions must be used to setup page table */
	pt_ops.alloc_pte = alloc_pte_late;
	pt_ops.get_pte_virt = get_pte_virt_late;
#ifndef __PAGETABLE_PMD_FOLDED
	pt_ops.alloc_pmd = alloc_pmd_late;
	pt_ops.get_pmd_virt = get_pmd_virt_late;
#endif
}
#else
asmlinkage void __init setup_vm(uintptr_t dtb_pa)
{
	dtb_early_va = (void *)dtb_pa;
	dtb_early_pa = dtb_pa;
}

static inline void setup_vm_final(void)
{
}
#endif /* CONFIG_MMU */

#ifdef CONFIG_KEXEC_CORE
/*
 * reserve_crashkernel() - reserves memory for crash kernel
 *
 * This function reserves memory area given in "crashkernel=" kernel command
 * line parameter. The memory reserved is used by dump capture kernel when
 * primary kernel is crashing.
 */
static void __init reserve_crashkernel(void)
{
	unsigned long long crash_base = 0;
	unsigned long long crash_size = 0;
	unsigned long search_start = memblock_start_of_DRAM();
	unsigned long search_end = memblock_end_of_DRAM();

	int ret = 0;

	/*
	 * Don't reserve a region for a crash kernel on a crash kernel
	 * since it doesn't make much sense and we have limited memory
	 * resources.
	 */
#ifdef CONFIG_CRASH_DUMP
	if (is_kdump_kernel()) {
		pr_info("crashkernel: ignoring reservation request\n");
		return;
	}
#endif

	ret = parse_crashkernel(boot_command_line, memblock_phys_mem_size(),
				&crash_size, &crash_base);
	if (ret || !crash_size)
		return;

	crash_size = PAGE_ALIGN(crash_size);

	if (crash_base == 0) {
		/*
		 * Current riscv boot protocol requires 2MB alignment for
		 * RV64 and 4MB alignment for RV32 (hugepage size)
		 */
		crash_base = memblock_find_in_range(search_start, search_end,
						    crash_size, PMD_SIZE);

		if (crash_base == 0) {
			pr_warn("crashkernel: couldn't allocate %lldKB\n",
				crash_size >> 10);
			return;
		}
	} else {
		/* User specifies base address explicitly. */
		if (!memblock_is_region_memory(crash_base, crash_size)) {
			pr_warn("crashkernel: requested region is not memory\n");
			return;
		}

		if (memblock_is_region_reserved(crash_base, crash_size)) {
			pr_warn("crashkernel: requested region is reserved\n");
			return;
		}


		if (!IS_ALIGNED(crash_base, PMD_SIZE)) {
			pr_warn("crashkernel: requested region is misaligned\n");
			return;
		}
	}
	memblock_reserve(crash_base, crash_size);

	pr_info("crashkernel: reserved 0x%016llx - 0x%016llx (%lld MB)\n",
		crash_base, crash_base + crash_size, crash_size >> 20);

	crashk_res.start = crash_base;
	crashk_res.end = crash_base + crash_size - 1;
}
#endif /* CONFIG_KEXEC_CORE */

#ifdef CONFIG_CRASH_DUMP
/*
 * We keep track of the ELF core header of the crashed
 * kernel with a reserved-memory region with compatible
 * string "linux,elfcorehdr". Here we register a callback
 * to populate elfcorehdr_addr/size when this region is
 * present. Note that this region will be marked as
 * reserved once we call early_init_fdt_scan_reserved_mem()
 * later on.
 */
static int __init elfcore_hdr_setup(struct reserved_mem *rmem)
{
	elfcorehdr_addr = rmem->base;
	elfcorehdr_size = rmem->size;
	return 0;
}

RESERVEDMEM_OF_DECLARE(elfcorehdr, "linux,elfcorehdr", elfcore_hdr_setup);
#endif

void __init paging_init(void)
{
	setup_bootmem();
	setup_vm_final();
}

void __init misc_mem_init(void)
{
	early_memtest(min_low_pfn << PAGE_SHIFT, max_low_pfn << PAGE_SHIFT);
	arch_numa_init();
	sparse_init();
	zone_sizes_init();
#ifdef CONFIG_KEXEC_CORE
	reserve_crashkernel();
#endif
	memblock_dump_all();
}

#ifdef CONFIG_SPARSEMEM_VMEMMAP
int __meminit vmemmap_populate(unsigned long start, unsigned long end, int node,
			       struct vmem_altmap *altmap)
{
	return vmemmap_populate_basepages(start, end, node, NULL);
}
#endif<|MERGE_RESOLUTION|>--- conflicted
+++ resolved
@@ -162,13 +162,8 @@
 {
 	phys_addr_t vmlinux_end = __pa_symbol(&_end);
 	phys_addr_t vmlinux_start = __pa_symbol(&_start);
-<<<<<<< HEAD
-	phys_addr_t dram_end;
-	phys_addr_t max_mapped_addr = __pa(~(ulong)0);
-=======
 	phys_addr_t __maybe_unused max_mapped_addr;
 	phys_addr_t phys_ram_end;
->>>>>>> d92805b6
 
 #ifdef CONFIG_XIP_KERNEL
 	vmlinux_start = __pa_symbol(&_sdata);
@@ -189,17 +184,12 @@
 #endif
 	memblock_reserve(vmlinux_start, vmlinux_end - vmlinux_start);
 
-<<<<<<< HEAD
-	dram_end = memblock_end_of_DRAM();
-
-=======
 
 	phys_ram_end = memblock_end_of_DRAM();
 #ifndef CONFIG_64BIT
 #ifndef CONFIG_XIP_KERNEL
 	phys_ram_base = memblock_start_of_DRAM();
 #endif
->>>>>>> d92805b6
 	/*
 	 * memblock allocator is not aware of the fact that last 4K bytes of
 	 * the addressable memory can not be mapped because of IS_ERR_VALUE
