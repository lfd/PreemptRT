--- conflicted
+++ resolved
@@ -514,14 +514,11 @@
 	kfree(cmd);
 	cmd = NULL;
 
-<<<<<<< HEAD
-=======
 	if (psp->km_ring.ring_mem)
 		amdgpu_bo_free_kernel(&adev->firmware.rbuf,
 				      &psp->km_ring.ring_mem_mc_addr,
 				      (void **)&psp->km_ring.ring_mem);
 
->>>>>>> d60c95ef
 	amdgpu_bo_free_kernel(&psp->fw_pri_bo,
 			      &psp->fw_pri_mc_addr, &psp->fw_pri_buf);
 	amdgpu_bo_free_kernel(&psp->fence_buf_bo,
@@ -2664,28 +2661,18 @@
 		psp_rap_terminate(psp);
 		psp_dtm_terminate(psp);
 		psp_hdcp_terminate(psp);
-<<<<<<< HEAD
 
 		if (adev->gmc.xgmi.num_physical_nodes > 1)
 			psp_xgmi_terminate(psp);
 	}
-=======
->>>>>>> d60c95ef
-
-		if (adev->gmc.xgmi.num_physical_nodes > 1)
-			psp_xgmi_terminate(psp);
-	}
 
 	psp_asd_terminate(psp);
 	psp_tmr_terminate(psp);
 
 	psp_ring_destroy(psp, PSP_RING_TYPE__KM);
 
-<<<<<<< HEAD
-=======
 	psp_free_shared_bufs(psp);
 
->>>>>>> d60c95ef
 	return 0;
 }
 
