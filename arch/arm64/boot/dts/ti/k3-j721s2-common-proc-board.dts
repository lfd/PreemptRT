--- conflicted
+++ resolved
@@ -155,9 +155,6 @@
 };
 
 &wkup_pmx2 {
-<<<<<<< HEAD
-	mcu_cpsw_pins_default: mcu-cpsw-pins-default {
-=======
 	wkup_uart0_pins_default: wkup-uart0-default-pins {
 		pinctrl-single,pins = <
 			J721S2_WKUP_IOPAD(0x070, PIN_INPUT, 0) /* (E25) WKUP_GPIO0_6.WKUP_UART0_CTSn */
@@ -177,7 +174,6 @@
 	};
 
 	mcu_cpsw_pins_default: mcu-cpsw-default-pins {
->>>>>>> 238589d0
 		pinctrl-single,pins = <
 			J721S2_WKUP_IOPAD(0x02c, PIN_INPUT, 0) /* (B22) MCU_RGMII1_RD0 */
 			J721S2_WKUP_IOPAD(0x028, PIN_INPUT, 0) /* (B21) MCU_RGMII1_RD1 */
@@ -251,8 +247,6 @@
 			J721S2_WKUP_IOPAD(0x100, PIN_INPUT, 0) /* (P26) MCU_ADC1_AIN5 */
 			J721S2_WKUP_IOPAD(0x104, PIN_INPUT, 0) /* (N26) MCU_ADC1_AIN6 */
 			J721S2_WKUP_IOPAD(0x108, PIN_INPUT, 0) /* (N27) MCU_ADC1_AIN7 */
-<<<<<<< HEAD
-=======
 		>;
 	};
 };
@@ -268,7 +262,6 @@
 			J721S2_WKUP_IOPAD(0x020, PIN_INPUT, 0) /* (A20) MCU_OSPI1_D3 */
 			J721S2_WKUP_IOPAD(0x010, PIN_INPUT, 0) /* (B19) MCU_OSPI1_DQS */
 			J721S2_WKUP_IOPAD(0x00c, PIN_INPUT, 0) /* (B20) MCU_OSPI1_LBCLKO */
->>>>>>> 238589d0
 		>;
 	};
 };
