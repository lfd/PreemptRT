// SPDX-License-Identifier: GPL-2.0
/*
 * Copyright (C) 1991, 1992 Linus Torvalds
 * Copyright (C) 1994,      Karl Keyte: Added support for disk statistics
 * Elevator latency, (C) 2000  Andrea Arcangeli <andrea@suse.de> SuSE
 * Queue request tables / lock, selectable elevator, Jens Axboe <axboe@suse.de>
 * kernel-doc documentation started by NeilBrown <neilb@cse.unsw.edu.au>
 *	-  July2000
 * bio rewrite, highmem i/o, etc, Jens Axboe <axboe@suse.de> - may 2001
 */

/*
 * This handles all read/write requests to block devices
 */
#include <linux/kernel.h>
#include <linux/module.h>
#include <linux/bio.h>
#include <linux/blkdev.h>
#include <linux/blk-pm.h>
#include <linux/blk-integrity.h>
#include <linux/highmem.h>
#include <linux/mm.h>
#include <linux/pagemap.h>
#include <linux/kernel_stat.h>
#include <linux/string.h>
#include <linux/init.h>
#include <linux/completion.h>
#include <linux/slab.h>
#include <linux/swap.h>
#include <linux/writeback.h>
#include <linux/task_io_accounting_ops.h>
#include <linux/fault-inject.h>
#include <linux/list_sort.h>
#include <linux/delay.h>
#include <linux/ratelimit.h>
#include <linux/pm_runtime.h>
#include <linux/blk-cgroup.h>
#include <linux/t10-pi.h>
#include <linux/debugfs.h>
#include <linux/bpf.h>
#include <linux/psi.h>
#include <linux/part_stat.h>
#include <linux/sched/sysctl.h>
#include <linux/blk-crypto.h>

#define CREATE_TRACE_POINTS
#include <trace/events/block.h>

#include "blk.h"
#include "blk-mq-sched.h"
#include "blk-pm.h"
#include "blk-throttle.h"
#include "blk-rq-qos.h"

struct dentry *blk_debugfs_root;

EXPORT_TRACEPOINT_SYMBOL_GPL(block_bio_remap);
EXPORT_TRACEPOINT_SYMBOL_GPL(block_rq_remap);
EXPORT_TRACEPOINT_SYMBOL_GPL(block_bio_complete);
EXPORT_TRACEPOINT_SYMBOL_GPL(block_split);
EXPORT_TRACEPOINT_SYMBOL_GPL(block_unplug);
EXPORT_TRACEPOINT_SYMBOL_GPL(block_rq_insert);

DEFINE_IDA(blk_queue_ida);

/*
 * For queue allocation
 */
struct kmem_cache *blk_requestq_cachep;
struct kmem_cache *blk_requestq_srcu_cachep;

/*
 * Controlling structure to kblockd
 */
static struct workqueue_struct *kblockd_workqueue;

/**
 * blk_queue_flag_set - atomically set a queue flag
 * @flag: flag to be set
 * @q: request queue
 */
void blk_queue_flag_set(unsigned int flag, struct request_queue *q)
{
	set_bit(flag, &q->queue_flags);
}
EXPORT_SYMBOL(blk_queue_flag_set);

/**
 * blk_queue_flag_clear - atomically clear a queue flag
 * @flag: flag to be cleared
 * @q: request queue
 */
void blk_queue_flag_clear(unsigned int flag, struct request_queue *q)
{
	clear_bit(flag, &q->queue_flags);
}
EXPORT_SYMBOL(blk_queue_flag_clear);

/**
 * blk_queue_flag_test_and_set - atomically test and set a queue flag
 * @flag: flag to be set
 * @q: request queue
 *
 * Returns the previous value of @flag - 0 if the flag was not set and 1 if
 * the flag was already set.
 */
bool blk_queue_flag_test_and_set(unsigned int flag, struct request_queue *q)
{
	return test_and_set_bit(flag, &q->queue_flags);
}
EXPORT_SYMBOL_GPL(blk_queue_flag_test_and_set);

#define REQ_OP_NAME(name) [REQ_OP_##name] = #name
static const char *const blk_op_name[] = {
	REQ_OP_NAME(READ),
	REQ_OP_NAME(WRITE),
	REQ_OP_NAME(FLUSH),
	REQ_OP_NAME(DISCARD),
	REQ_OP_NAME(SECURE_ERASE),
	REQ_OP_NAME(ZONE_RESET),
	REQ_OP_NAME(ZONE_RESET_ALL),
	REQ_OP_NAME(ZONE_OPEN),
	REQ_OP_NAME(ZONE_CLOSE),
	REQ_OP_NAME(ZONE_FINISH),
	REQ_OP_NAME(ZONE_APPEND),
	REQ_OP_NAME(WRITE_SAME),
	REQ_OP_NAME(WRITE_ZEROES),
	REQ_OP_NAME(DRV_IN),
	REQ_OP_NAME(DRV_OUT),
};
#undef REQ_OP_NAME

/**
 * blk_op_str - Return string XXX in the REQ_OP_XXX.
 * @op: REQ_OP_XXX.
 *
 * Description: Centralize block layer function to convert REQ_OP_XXX into
 * string format. Useful in the debugging and tracing bio or request. For
 * invalid REQ_OP_XXX it returns string "UNKNOWN".
 */
inline const char *blk_op_str(unsigned int op)
{
	const char *op_str = "UNKNOWN";

	if (op < ARRAY_SIZE(blk_op_name) && blk_op_name[op])
		op_str = blk_op_name[op];

	return op_str;
}
EXPORT_SYMBOL_GPL(blk_op_str);

static const struct {
	int		errno;
	const char	*name;
} blk_errors[] = {
	[BLK_STS_OK]		= { 0,		"" },
	[BLK_STS_NOTSUPP]	= { -EOPNOTSUPP, "operation not supported" },
	[BLK_STS_TIMEOUT]	= { -ETIMEDOUT,	"timeout" },
	[BLK_STS_NOSPC]		= { -ENOSPC,	"critical space allocation" },
	[BLK_STS_TRANSPORT]	= { -ENOLINK,	"recoverable transport" },
	[BLK_STS_TARGET]	= { -EREMOTEIO,	"critical target" },
	[BLK_STS_NEXUS]		= { -EBADE,	"critical nexus" },
	[BLK_STS_MEDIUM]	= { -ENODATA,	"critical medium" },
	[BLK_STS_PROTECTION]	= { -EILSEQ,	"protection" },
	[BLK_STS_RESOURCE]	= { -ENOMEM,	"kernel resource" },
	[BLK_STS_DEV_RESOURCE]	= { -EBUSY,	"device resource" },
	[BLK_STS_AGAIN]		= { -EAGAIN,	"nonblocking retry" },

	/* device mapper special case, should not leak out: */
	[BLK_STS_DM_REQUEUE]	= { -EREMCHG, "dm internal retry" },

	/* zone device specific errors */
	[BLK_STS_ZONE_OPEN_RESOURCE]	= { -ETOOMANYREFS, "open zones exceeded" },
	[BLK_STS_ZONE_ACTIVE_RESOURCE]	= { -EOVERFLOW, "active zones exceeded" },

	/* everything else not covered above: */
	[BLK_STS_IOERR]		= { -EIO,	"I/O" },
};

blk_status_t errno_to_blk_status(int errno)
{
	int i;

	for (i = 0; i < ARRAY_SIZE(blk_errors); i++) {
		if (blk_errors[i].errno == errno)
			return (__force blk_status_t)i;
	}

	return BLK_STS_IOERR;
}
EXPORT_SYMBOL_GPL(errno_to_blk_status);

int blk_status_to_errno(blk_status_t status)
{
	int idx = (__force int)status;

	if (WARN_ON_ONCE(idx >= ARRAY_SIZE(blk_errors)))
		return -EIO;
	return blk_errors[idx].errno;
}
EXPORT_SYMBOL_GPL(blk_status_to_errno);

const char *blk_status_to_str(blk_status_t status)
{
	int idx = (__force int)status;

	if (WARN_ON_ONCE(idx >= ARRAY_SIZE(blk_errors)))
		return "<null>";
	return blk_errors[idx].name;
}

/**
 * blk_sync_queue - cancel any pending callbacks on a queue
 * @q: the queue
 *
 * Description:
 *     The block layer may perform asynchronous callback activity
 *     on a queue, such as calling the unplug function after a timeout.
 *     A block device may call blk_sync_queue to ensure that any
 *     such activity is cancelled, thus allowing it to release resources
 *     that the callbacks might use. The caller must already have made sure
 *     that its ->submit_bio will not re-add plugging prior to calling
 *     this function.
 *
 *     This function does not cancel any asynchronous activity arising
 *     out of elevator or throttling code. That would require elevator_exit()
 *     and blkcg_exit_queue() to be called with queue lock initialized.
 *
 */
void blk_sync_queue(struct request_queue *q)
{
	del_timer_sync(&q->timeout);
	cancel_work_sync(&q->timeout_work);
}
EXPORT_SYMBOL(blk_sync_queue);

/**
 * blk_set_pm_only - increment pm_only counter
 * @q: request queue pointer
 */
void blk_set_pm_only(struct request_queue *q)
{
	atomic_inc(&q->pm_only);
}
EXPORT_SYMBOL_GPL(blk_set_pm_only);

void blk_clear_pm_only(struct request_queue *q)
{
	int pm_only;

	pm_only = atomic_dec_return(&q->pm_only);
	WARN_ON_ONCE(pm_only < 0);
	if (pm_only == 0)
		wake_up_all(&q->mq_freeze_wq);
}
EXPORT_SYMBOL_GPL(blk_clear_pm_only);

/**
 * blk_put_queue - decrement the request_queue refcount
 * @q: the request_queue structure to decrement the refcount for
 *
 * Decrements the refcount of the request_queue kobject. When this reaches 0
 * we'll have blk_release_queue() called.
 *
 * Context: Any context, but the last reference must not be dropped from
 *          atomic context.
 */
void blk_put_queue(struct request_queue *q)
{
	kobject_put(&q->kobj);
}
EXPORT_SYMBOL(blk_put_queue);

void blk_queue_start_drain(struct request_queue *q)
{
	/*
	 * When queue DYING flag is set, we need to block new req
	 * entering queue, so we call blk_freeze_queue_start() to
	 * prevent I/O from crossing blk_queue_enter().
	 */
	blk_freeze_queue_start(q);
	if (queue_is_mq(q))
		blk_mq_wake_waiters(q);
	/* Make blk_queue_enter() reexamine the DYING flag. */
	wake_up_all(&q->mq_freeze_wq);
}

/**
 * blk_cleanup_queue - shutdown a request queue
 * @q: request queue to shutdown
 *
 * Mark @q DYING, drain all pending requests, mark @q DEAD, destroy and
 * put it.  All future requests will be failed immediately with -ENODEV.
 *
 * Context: can sleep
 */
void blk_cleanup_queue(struct request_queue *q)
{
	/* cannot be called from atomic context */
	might_sleep();

	WARN_ON_ONCE(blk_queue_registered(q));

	/* mark @q DYING, no new request or merges will be allowed afterwards */
	blk_queue_flag_set(QUEUE_FLAG_DYING, q);
	blk_queue_start_drain(q);

	blk_queue_flag_set(QUEUE_FLAG_NOMERGES, q);
	blk_queue_flag_set(QUEUE_FLAG_NOXMERGES, q);

	/*
	 * Drain all requests queued before DYING marking. Set DEAD flag to
	 * prevent that blk_mq_run_hw_queues() accesses the hardware queues
	 * after draining finished.
	 */
	blk_freeze_queue(q);

	/* cleanup rq qos structures for queue without disk */
	rq_qos_exit(q);

	blk_queue_flag_set(QUEUE_FLAG_DEAD, q);

	blk_sync_queue(q);
	if (queue_is_mq(q)) {
		blk_mq_cancel_work_sync(q);
		blk_mq_exit_queue(q);
	}

	/*
	 * In theory, request pool of sched_tags belongs to request queue.
	 * However, the current implementation requires tag_set for freeing
	 * requests, so free the pool now.
	 *
	 * Queue has become frozen, there can't be any in-queue requests, so
	 * it is safe to free requests now.
	 */
	mutex_lock(&q->sysfs_lock);
	if (q->elevator)
		blk_mq_sched_free_rqs(q);
	mutex_unlock(&q->sysfs_lock);

	percpu_ref_exit(&q->q_usage_counter);

	/* @q is and will stay empty, shutdown and put */
	blk_put_queue(q);
}
EXPORT_SYMBOL(blk_cleanup_queue);

/**
 * blk_queue_enter() - try to increase q->q_usage_counter
 * @q: request queue pointer
 * @flags: BLK_MQ_REQ_NOWAIT and/or BLK_MQ_REQ_PM
 */
int blk_queue_enter(struct request_queue *q, blk_mq_req_flags_t flags)
{
	const bool pm = flags & BLK_MQ_REQ_PM;

	while (!blk_try_enter_queue(q, pm)) {
		if (flags & BLK_MQ_REQ_NOWAIT)
			return -EBUSY;

		/*
		 * read pair of barrier in blk_freeze_queue_start(), we need to
		 * order reading __PERCPU_REF_DEAD flag of .q_usage_counter and
		 * reading .mq_freeze_depth or queue dying flag, otherwise the
		 * following wait may never return if the two reads are
		 * reordered.
		 */
		smp_rmb();
		wait_event(q->mq_freeze_wq,
			   (!q->mq_freeze_depth &&
			    blk_pm_resume_queue(pm, q)) ||
			   blk_queue_dying(q));
		if (blk_queue_dying(q))
			return -ENODEV;
	}

	return 0;
}

int __bio_queue_enter(struct request_queue *q, struct bio *bio)
{
	while (!blk_try_enter_queue(q, false)) {
		struct gendisk *disk = bio->bi_bdev->bd_disk;

		if (bio->bi_opf & REQ_NOWAIT) {
			if (test_bit(GD_DEAD, &disk->state))
				goto dead;
			bio_wouldblock_error(bio);
			return -EBUSY;
		}

		/*
		 * read pair of barrier in blk_freeze_queue_start(), we need to
		 * order reading __PERCPU_REF_DEAD flag of .q_usage_counter and
		 * reading .mq_freeze_depth or queue dying flag, otherwise the
		 * following wait may never return if the two reads are
		 * reordered.
		 */
		smp_rmb();
		wait_event(q->mq_freeze_wq,
			   (!q->mq_freeze_depth &&
			    blk_pm_resume_queue(false, q)) ||
			   test_bit(GD_DEAD, &disk->state));
		if (test_bit(GD_DEAD, &disk->state))
			goto dead;
	}

	return 0;
dead:
	bio_io_error(bio);
	return -ENODEV;
}

void blk_queue_exit(struct request_queue *q)
{
	percpu_ref_put(&q->q_usage_counter);
}

static void blk_queue_usage_counter_release(struct percpu_ref *ref)
{
	struct request_queue *q =
		container_of(ref, struct request_queue, q_usage_counter);

	wake_up_all(&q->mq_freeze_wq);
}

static void blk_rq_timed_out_timer(struct timer_list *t)
{
	struct request_queue *q = from_timer(q, t, timeout);

	kblockd_schedule_work(&q->timeout_work);
}

static void blk_timeout_work(struct work_struct *work)
{
}

struct request_queue *blk_alloc_queue(int node_id, bool alloc_srcu)
{
	struct request_queue *q;
	int ret;

	q = kmem_cache_alloc_node(blk_get_queue_kmem_cache(alloc_srcu),
			GFP_KERNEL | __GFP_ZERO, node_id);
	if (!q)
		return NULL;

	if (alloc_srcu) {
		blk_queue_flag_set(QUEUE_FLAG_HAS_SRCU, q);
		if (init_srcu_struct(q->srcu) != 0)
			goto fail_q;
	}

	q->last_merge = NULL;

	q->id = ida_simple_get(&blk_queue_ida, 0, 0, GFP_KERNEL);
	if (q->id < 0)
		goto fail_srcu;

	ret = bioset_init(&q->bio_split, BIO_POOL_SIZE, 0, 0);
	if (ret)
		goto fail_id;

	q->stats = blk_alloc_queue_stats();
	if (!q->stats)
		goto fail_split;

	q->node = node_id;

	atomic_set(&q->nr_active_requests_shared_tags, 0);

	timer_setup(&q->timeout, blk_rq_timed_out_timer, 0);
	INIT_WORK(&q->timeout_work, blk_timeout_work);
	INIT_LIST_HEAD(&q->icq_list);
#ifdef CONFIG_BLK_CGROUP
	INIT_LIST_HEAD(&q->blkg_list);
#endif

	kobject_init(&q->kobj, &blk_queue_ktype);

	mutex_init(&q->debugfs_mutex);
	mutex_init(&q->sysfs_lock);
	mutex_init(&q->sysfs_dir_lock);
	spin_lock_init(&q->queue_lock);

	init_waitqueue_head(&q->mq_freeze_wq);
	mutex_init(&q->mq_freeze_lock);

	/*
	 * Init percpu_ref in atomic mode so that it's faster to shutdown.
	 * See blk_register_queue() for details.
	 */
	if (percpu_ref_init(&q->q_usage_counter,
				blk_queue_usage_counter_release,
				PERCPU_REF_INIT_ATOMIC, GFP_KERNEL))
		goto fail_stats;

	if (blkcg_init_queue(q))
		goto fail_ref;

	blk_queue_dma_alignment(q, 511);
	blk_set_default_limits(&q->limits);
	q->nr_requests = BLKDEV_DEFAULT_RQ;

	return q;

fail_ref:
	percpu_ref_exit(&q->q_usage_counter);
fail_stats:
	blk_free_queue_stats(q->stats);
fail_split:
	bioset_exit(&q->bio_split);
fail_id:
	ida_simple_remove(&blk_queue_ida, q->id);
fail_srcu:
	if (alloc_srcu)
		cleanup_srcu_struct(q->srcu);
fail_q:
	kmem_cache_free(blk_get_queue_kmem_cache(alloc_srcu), q);
	return NULL;
}

/**
 * blk_get_queue - increment the request_queue refcount
 * @q: the request_queue structure to increment the refcount for
 *
 * Increment the refcount of the request_queue kobject.
 *
 * Context: Any context.
 */
bool blk_get_queue(struct request_queue *q)
{
	if (likely(!blk_queue_dying(q))) {
		__blk_get_queue(q);
		return true;
	}

	return false;
}
EXPORT_SYMBOL(blk_get_queue);

static void handle_bad_sector(struct bio *bio, sector_t maxsector)
{
	char b[BDEVNAME_SIZE];

	pr_info_ratelimited("%s: attempt to access beyond end of device\n"
			    "%s: rw=%d, want=%llu, limit=%llu\n",
			    current->comm,
			    bio_devname(bio, b), bio->bi_opf,
			    bio_end_sector(bio), maxsector);
}

#ifdef CONFIG_FAIL_MAKE_REQUEST

static DECLARE_FAULT_ATTR(fail_make_request);

static int __init setup_fail_make_request(char *str)
{
	return setup_fault_attr(&fail_make_request, str);
}
__setup("fail_make_request=", setup_fail_make_request);

bool should_fail_request(struct block_device *part, unsigned int bytes)
{
	return part->bd_make_it_fail && should_fail(&fail_make_request, bytes);
}

static int __init fail_make_request_debugfs(void)
{
	struct dentry *dir = fault_create_debugfs_attr("fail_make_request",
						NULL, &fail_make_request);

	return PTR_ERR_OR_ZERO(dir);
}

late_initcall(fail_make_request_debugfs);
#endif /* CONFIG_FAIL_MAKE_REQUEST */

static inline bool bio_check_ro(struct bio *bio)
{
	if (op_is_write(bio_op(bio)) && bdev_read_only(bio->bi_bdev)) {
		char b[BDEVNAME_SIZE];

		if (op_is_flush(bio->bi_opf) && !bio_sectors(bio))
			return false;

		WARN_ONCE(1,
		       "Trying to write to read-only block-device %s (partno %d)\n",
			bio_devname(bio, b), bio->bi_bdev->bd_partno);
		/* Older lvm-tools actually trigger this */
		return false;
	}

	return false;
}

static noinline int should_fail_bio(struct bio *bio)
{
	if (should_fail_request(bdev_whole(bio->bi_bdev), bio->bi_iter.bi_size))
		return -EIO;
	return 0;
}
ALLOW_ERROR_INJECTION(should_fail_bio, ERRNO);

/*
 * Check whether this bio extends beyond the end of the device or partition.
 * This may well happen - the kernel calls bread() without checking the size of
 * the device, e.g., when mounting a file system.
 */
static inline int bio_check_eod(struct bio *bio)
{
	sector_t maxsector = bdev_nr_sectors(bio->bi_bdev);
	unsigned int nr_sectors = bio_sectors(bio);

	if (nr_sectors && maxsector &&
	    (nr_sectors > maxsector ||
	     bio->bi_iter.bi_sector > maxsector - nr_sectors)) {
		handle_bad_sector(bio, maxsector);
		return -EIO;
	}
	return 0;
}

/*
 * Remap block n of partition p to block n+start(p) of the disk.
 */
static int blk_partition_remap(struct bio *bio)
{
	struct block_device *p = bio->bi_bdev;

	if (unlikely(should_fail_request(p, bio->bi_iter.bi_size)))
		return -EIO;
	if (bio_sectors(bio)) {
		bio->bi_iter.bi_sector += p->bd_start_sect;
		trace_block_bio_remap(bio, p->bd_dev,
				      bio->bi_iter.bi_sector -
				      p->bd_start_sect);
	}
	bio_set_flag(bio, BIO_REMAPPED);
	return 0;
}

/*
 * Check write append to a zoned block device.
 */
static inline blk_status_t blk_check_zone_append(struct request_queue *q,
						 struct bio *bio)
{
	sector_t pos = bio->bi_iter.bi_sector;
	int nr_sectors = bio_sectors(bio);

	/* Only applicable to zoned block devices */
	if (!blk_queue_is_zoned(q))
		return BLK_STS_NOTSUPP;

	/* The bio sector must point to the start of a sequential zone */
	if (pos & (blk_queue_zone_sectors(q) - 1) ||
	    !blk_queue_zone_is_seq(q, pos))
		return BLK_STS_IOERR;

	/*
	 * Not allowed to cross zone boundaries. Otherwise, the BIO will be
	 * split and could result in non-contiguous sectors being written in
	 * different zones.
	 */
	if (nr_sectors > q->limits.chunk_sectors)
		return BLK_STS_IOERR;

	/* Make sure the BIO is small enough and will not get split */
	if (nr_sectors > q->limits.max_zone_append_sectors)
		return BLK_STS_IOERR;

	bio->bi_opf |= REQ_NOMERGE;

	return BLK_STS_OK;
}

noinline_for_stack bool submit_bio_checks(struct bio *bio)
{
	struct block_device *bdev = bio->bi_bdev;
	struct request_queue *q = bdev_get_queue(bdev);
	blk_status_t status = BLK_STS_IOERR;
	struct blk_plug *plug;

	might_sleep();

	plug = blk_mq_plug(q, bio);
	if (plug && plug->nowait)
		bio->bi_opf |= REQ_NOWAIT;

	/*
	 * For a REQ_NOWAIT based request, return -EOPNOTSUPP
	 * if queue does not support NOWAIT.
	 */
	if ((bio->bi_opf & REQ_NOWAIT) && !blk_queue_nowait(q))
		goto not_supported;

	if (should_fail_bio(bio))
		goto end_io;
	if (unlikely(bio_check_ro(bio)))
		goto end_io;
	if (!bio_flagged(bio, BIO_REMAPPED)) {
		if (unlikely(bio_check_eod(bio)))
			goto end_io;
		if (bdev->bd_partno && unlikely(blk_partition_remap(bio)))
			goto end_io;
	}

	/*
	 * Filter flush bio's early so that bio based drivers without flush
	 * support don't have to worry about them.
	 */
	if (op_is_flush(bio->bi_opf) &&
	    !test_bit(QUEUE_FLAG_WC, &q->queue_flags)) {
		bio->bi_opf &= ~(REQ_PREFLUSH | REQ_FUA);
		if (!bio_sectors(bio)) {
			status = BLK_STS_OK;
			goto end_io;
		}
	}

	if (!test_bit(QUEUE_FLAG_POLL, &q->queue_flags))
		bio_clear_polled(bio);

	switch (bio_op(bio)) {
	case REQ_OP_DISCARD:
		if (!blk_queue_discard(q))
			goto not_supported;
		break;
	case REQ_OP_SECURE_ERASE:
		if (!blk_queue_secure_erase(q))
			goto not_supported;
		break;
	case REQ_OP_WRITE_SAME:
		if (!q->limits.max_write_same_sectors)
			goto not_supported;
		break;
	case REQ_OP_ZONE_APPEND:
		status = blk_check_zone_append(q, bio);
		if (status != BLK_STS_OK)
			goto end_io;
		break;
	case REQ_OP_ZONE_RESET:
	case REQ_OP_ZONE_OPEN:
	case REQ_OP_ZONE_CLOSE:
	case REQ_OP_ZONE_FINISH:
		if (!blk_queue_is_zoned(q))
			goto not_supported;
		break;
	case REQ_OP_ZONE_RESET_ALL:
		if (!blk_queue_is_zoned(q) || !blk_queue_zone_resetall(q))
			goto not_supported;
		break;
	case REQ_OP_WRITE_ZEROES:
		if (!q->limits.max_write_zeroes_sectors)
			goto not_supported;
		break;
	default:
		break;
	}

	if (blk_throtl_bio(bio))
		return false;

	blk_cgroup_bio_start(bio);
	blkcg_bio_issue_init(bio);

	if (!bio_flagged(bio, BIO_TRACE_COMPLETION)) {
		trace_block_bio_queue(bio);
		/* Now that enqueuing has been traced, we need to trace
		 * completion as well.
		 */
		bio_set_flag(bio, BIO_TRACE_COMPLETION);
	}
	return true;

not_supported:
	status = BLK_STS_NOTSUPP;
end_io:
	bio->bi_status = status;
	bio_endio(bio);
	return false;
}

static void __submit_bio_fops(struct gendisk *disk, struct bio *bio)
{
	if (blk_crypto_bio_prep(&bio)) {
		if (likely(bio_queue_enter(bio) == 0)) {
			disk->fops->submit_bio(bio);
			blk_queue_exit(disk->queue);
		}
	}
}

static void __submit_bio(struct bio *bio)
{
	struct gendisk *disk = bio->bi_bdev->bd_disk;

	if (unlikely(!submit_bio_checks(bio)))
		return;

	if (!disk->fops->submit_bio)
		blk_mq_submit_bio(bio);
	else
		__submit_bio_fops(disk, bio);
}

/*
 * The loop in this function may be a bit non-obvious, and so deserves some
 * explanation:
 *
 *  - Before entering the loop, bio->bi_next is NULL (as all callers ensure
 *    that), so we have a list with a single bio.
 *  - We pretend that we have just taken it off a longer list, so we assign
 *    bio_list to a pointer to the bio_list_on_stack, thus initialising the
 *    bio_list of new bios to be added.  ->submit_bio() may indeed add some more
 *    bios through a recursive call to submit_bio_noacct.  If it did, we find a
 *    non-NULL value in bio_list and re-enter the loop from the top.
 *  - In this case we really did just take the bio of the top of the list (no
 *    pretending) and so remove it from bio_list, and call into ->submit_bio()
 *    again.
 *
 * bio_list_on_stack[0] contains bios submitted by the current ->submit_bio.
 * bio_list_on_stack[1] contains bios that were submitted before the current
 *	->submit_bio_bio, but that haven't been processed yet.
 */
static void __submit_bio_noacct(struct bio *bio)
{
	struct bio_list bio_list_on_stack[2];

	BUG_ON(bio->bi_next);

	bio_list_init(&bio_list_on_stack[0]);
	current->bio_list = bio_list_on_stack;

	do {
		struct request_queue *q = bdev_get_queue(bio->bi_bdev);
		struct bio_list lower, same;

		/*
		 * Create a fresh bio_list for all subordinate requests.
		 */
		bio_list_on_stack[1] = bio_list_on_stack[0];
		bio_list_init(&bio_list_on_stack[0]);

		__submit_bio(bio);

		/*
		 * Sort new bios into those for a lower level and those for the
		 * same level.
		 */
		bio_list_init(&lower);
		bio_list_init(&same);
		while ((bio = bio_list_pop(&bio_list_on_stack[0])) != NULL)
			if (q == bdev_get_queue(bio->bi_bdev))
				bio_list_add(&same, bio);
			else
				bio_list_add(&lower, bio);

		/*
		 * Now assemble so we handle the lowest level first.
		 */
		bio_list_merge(&bio_list_on_stack[0], &lower);
		bio_list_merge(&bio_list_on_stack[0], &same);
		bio_list_merge(&bio_list_on_stack[0], &bio_list_on_stack[1]);
	} while ((bio = bio_list_pop(&bio_list_on_stack[0])));

	current->bio_list = NULL;
}

static void __submit_bio_noacct_mq(struct bio *bio)
{
	struct bio_list bio_list[2] = { };

	current->bio_list = bio_list;

	do {
		__submit_bio(bio);
	} while ((bio = bio_list_pop(&bio_list[0])));

	current->bio_list = NULL;
}

/**
 * submit_bio_noacct - re-submit a bio to the block device layer for I/O
 * @bio:  The bio describing the location in memory and on the device.
 *
 * This is a version of submit_bio() that shall only be used for I/O that is
 * resubmitted to lower level drivers by stacking block drivers.  All file
 * systems and other upper level users of the block layer should use
 * submit_bio() instead.
 */
void submit_bio_noacct(struct bio *bio)
{
	/*
	 * We only want one ->submit_bio to be active at a time, else stack
	 * usage with stacked devices could be a problem.  Use current->bio_list
	 * to collect a list of requests submited by a ->submit_bio method while
	 * it is active, and then process them after it returned.
	 */
	if (current->bio_list)
		bio_list_add(&current->bio_list[0], bio);
	else if (!bio->bi_bdev->bd_disk->fops->submit_bio)
		__submit_bio_noacct_mq(bio);
	else
		__submit_bio_noacct(bio);
}
EXPORT_SYMBOL(submit_bio_noacct);

/**
 * submit_bio - submit a bio to the block device layer for I/O
 * @bio: The &struct bio which describes the I/O
 *
 * submit_bio() is used to submit I/O requests to block devices.  It is passed a
 * fully set up &struct bio that describes the I/O that needs to be done.  The
 * bio will be send to the device described by the bi_bdev field.
 *
 * The success/failure status of the request, along with notification of
 * completion, is delivered asynchronously through the ->bi_end_io() callback
 * in @bio.  The bio must NOT be touched by thecaller until ->bi_end_io() has
 * been called.
 */
void submit_bio(struct bio *bio)
{
	if (blkcg_punt_bio_submit(bio))
		return;

	/*
	 * If it's a regular read/write or a barrier with data attached,
	 * go through the normal accounting stuff before submission.
	 */
	if (bio_has_data(bio)) {
		unsigned int count;

		if (unlikely(bio_op(bio) == REQ_OP_WRITE_SAME))
			count = queue_logical_block_size(
					bdev_get_queue(bio->bi_bdev)) >> 9;
		else
			count = bio_sectors(bio);

		if (op_is_write(bio_op(bio))) {
			count_vm_events(PGPGOUT, count);
		} else {
			task_io_account_read(bio->bi_iter.bi_size);
			count_vm_events(PGPGIN, count);
		}
	}

	/*
	 * If we're reading data that is part of the userspace workingset, count
	 * submission time as memory stall.  When the device is congested, or
	 * the submitting cgroup IO-throttled, submission can be a significant
	 * part of overall IO time.
	 */
	if (unlikely(bio_op(bio) == REQ_OP_READ &&
	    bio_flagged(bio, BIO_WORKINGSET))) {
		unsigned long pflags;

		psi_memstall_enter(&pflags);
		submit_bio_noacct(bio);
		psi_memstall_leave(&pflags);
		return;
	}

	submit_bio_noacct(bio);
}
EXPORT_SYMBOL(submit_bio);

/**
 * bio_poll - poll for BIO completions
 * @bio: bio to poll for
 * @iob: batches of IO
 * @flags: BLK_POLL_* flags that control the behavior
 *
 * Poll for completions on queue associated with the bio. Returns number of
 * completed entries found.
 *
 * Note: the caller must either be the context that submitted @bio, or
 * be in a RCU critical section to prevent freeing of @bio.
 */
int bio_poll(struct bio *bio, struct io_comp_batch *iob, unsigned int flags)
{
	struct request_queue *q = bdev_get_queue(bio->bi_bdev);
	blk_qc_t cookie = READ_ONCE(bio->bi_cookie);
	int ret;

	if (cookie == BLK_QC_T_NONE ||
	    !test_bit(QUEUE_FLAG_POLL, &q->queue_flags))
		return 0;

	if (current->plug)
		blk_flush_plug(current->plug, false);

	if (blk_queue_enter(q, BLK_MQ_REQ_NOWAIT))
		return 0;
	if (WARN_ON_ONCE(!queue_is_mq(q)))
		ret = 0;	/* not yet implemented, should not happen */
	else
		ret = blk_mq_poll(q, cookie, iob, flags);
	blk_queue_exit(q);
	return ret;
}
EXPORT_SYMBOL_GPL(bio_poll);

/*
 * Helper to implement file_operations.iopoll.  Requires the bio to be stored
 * in iocb->private, and cleared before freeing the bio.
 */
int iocb_bio_iopoll(struct kiocb *kiocb, struct io_comp_batch *iob,
		    unsigned int flags)
{
	struct bio *bio;
	int ret = 0;

	/*
	 * Note: the bio cache only uses SLAB_TYPESAFE_BY_RCU, so bio can
	 * point to a freshly allocated bio at this point.  If that happens
	 * we have a few cases to consider:
	 *
	 *  1) the bio is beeing initialized and bi_bdev is NULL.  We can just
	 *     simply nothing in this case
	 *  2) the bio points to a not poll enabled device.  bio_poll will catch
	 *     this and return 0
	 *  3) the bio points to a poll capable device, including but not
	 *     limited to the one that the original bio pointed to.  In this
	 *     case we will call into the actual poll method and poll for I/O,
	 *     even if we don't need to, but it won't cause harm either.
	 *
	 * For cases 2) and 3) above the RCU grace period ensures that bi_bdev
	 * is still allocated. Because partitions hold a reference to the whole
	 * device bdev and thus disk, the disk is also still valid.  Grabbing
	 * a reference to the queue in bio_poll() ensures the hctxs and requests
	 * are still valid as well.
	 */
	rcu_read_lock();
	bio = READ_ONCE(kiocb->private);
	if (bio && bio->bi_bdev)
		ret = bio_poll(bio, iob, flags);
	rcu_read_unlock();

	return ret;
}
EXPORT_SYMBOL_GPL(iocb_bio_iopoll);

void update_io_ticks(struct block_device *part, unsigned long now, bool end)
{
	unsigned long stamp;
again:
	stamp = READ_ONCE(part->bd_stamp);
	if (unlikely(time_after(now, stamp))) {
		if (likely(cmpxchg(&part->bd_stamp, stamp, now) == stamp))
			__part_stat_add(part, io_ticks, end ? now - stamp : 1);
	}
	if (part->bd_partno) {
		part = bdev_whole(part);
		goto again;
	}
}

static unsigned long __part_start_io_acct(struct block_device *part,
					  unsigned int sectors, unsigned int op,
					  unsigned long start_time)
{
	const int sgrp = op_stat_group(op);

	part_stat_lock();
	update_io_ticks(part, start_time, false);
	part_stat_inc(part, ios[sgrp]);
	part_stat_add(part, sectors[sgrp], sectors);
	part_stat_local_inc(part, in_flight[op_is_write(op)]);
	part_stat_unlock();

	return start_time;
<<<<<<< HEAD
}

/**
 * bio_start_io_acct_time - start I/O accounting for bio based drivers
 * @bio:	bio to start account for
 * @start_time:	start time that should be passed back to bio_end_io_acct().
 */
void bio_start_io_acct_time(struct bio *bio, unsigned long start_time)
{
	__part_start_io_acct(bio->bi_bdev, bio_sectors(bio),
			     bio_op(bio), start_time);
=======
>>>>>>> 77b5472d
}
EXPORT_SYMBOL_GPL(bio_start_io_acct_time);

/**
 * bio_start_io_acct_time - start I/O accounting for bio based drivers
 * @bio:	bio to start account for
 * @start_time:	start time that should be passed back to bio_end_io_acct().
 */
void bio_start_io_acct_time(struct bio *bio, unsigned long start_time)
{
	__part_start_io_acct(bio->bi_bdev, bio_sectors(bio),
			     bio_op(bio), start_time);
}
EXPORT_SYMBOL_GPL(bio_start_io_acct_time);

/**
 * bio_start_io_acct - start I/O accounting for bio based drivers
 * @bio:	bio to start account for
 *
 * Returns the start time that should be passed back to bio_end_io_acct().
 */
unsigned long bio_start_io_acct(struct bio *bio)
{
	return __part_start_io_acct(bio->bi_bdev, bio_sectors(bio),
				    bio_op(bio), jiffies);
}
EXPORT_SYMBOL_GPL(bio_start_io_acct);

unsigned long disk_start_io_acct(struct gendisk *disk, unsigned int sectors,
				 unsigned int op)
{
	return __part_start_io_acct(disk->part0, sectors, op, jiffies);
}
EXPORT_SYMBOL(disk_start_io_acct);

static void __part_end_io_acct(struct block_device *part, unsigned int op,
			       unsigned long start_time)
{
	const int sgrp = op_stat_group(op);
	unsigned long now = READ_ONCE(jiffies);
	unsigned long duration = now - start_time;

	part_stat_lock();
	update_io_ticks(part, now, true);
	part_stat_add(part, nsecs[sgrp], jiffies_to_nsecs(duration));
	part_stat_local_dec(part, in_flight[op_is_write(op)]);
	part_stat_unlock();
}

void bio_end_io_acct_remapped(struct bio *bio, unsigned long start_time,
		struct block_device *orig_bdev)
{
	__part_end_io_acct(orig_bdev, bio_op(bio), start_time);
}
EXPORT_SYMBOL_GPL(bio_end_io_acct_remapped);

void disk_end_io_acct(struct gendisk *disk, unsigned int op,
		      unsigned long start_time)
{
	__part_end_io_acct(disk->part0, op, start_time);
}
EXPORT_SYMBOL(disk_end_io_acct);

/**
 * blk_lld_busy - Check if underlying low-level drivers of a device are busy
 * @q : the queue of the device being checked
 *
 * Description:
 *    Check if underlying low-level drivers of a device are busy.
 *    If the drivers want to export their busy state, they must set own
 *    exporting function using blk_queue_lld_busy() first.
 *
 *    Basically, this function is used only by request stacking drivers
 *    to stop dispatching requests to underlying devices when underlying
 *    devices are busy.  This behavior helps more I/O merging on the queue
 *    of the request stacking driver and prevents I/O throughput regression
 *    on burst I/O load.
 *
 * Return:
 *    0 - Not busy (The request stacking driver should dispatch request)
 *    1 - Busy (The request stacking driver should stop dispatching request)
 */
int blk_lld_busy(struct request_queue *q)
{
	if (queue_is_mq(q) && q->mq_ops->busy)
		return q->mq_ops->busy(q);

	return 0;
}
EXPORT_SYMBOL_GPL(blk_lld_busy);

int kblockd_schedule_work(struct work_struct *work)
{
	return queue_work(kblockd_workqueue, work);
}
EXPORT_SYMBOL(kblockd_schedule_work);

int kblockd_mod_delayed_work_on(int cpu, struct delayed_work *dwork,
				unsigned long delay)
{
	return mod_delayed_work_on(cpu, kblockd_workqueue, dwork, delay);
}
EXPORT_SYMBOL(kblockd_mod_delayed_work_on);

void blk_start_plug_nr_ios(struct blk_plug *plug, unsigned short nr_ios)
{
	struct task_struct *tsk = current;

	/*
	 * If this is a nested plug, don't actually assign it.
	 */
	if (tsk->plug)
		return;

	plug->mq_list = NULL;
	plug->cached_rq = NULL;
	plug->nr_ios = min_t(unsigned short, nr_ios, BLK_MAX_REQUEST_COUNT);
	plug->rq_count = 0;
	plug->multiple_queues = false;
	plug->has_elevator = false;
	plug->nowait = false;
	INIT_LIST_HEAD(&plug->cb_list);

	/*
	 * Store ordering should not be needed here, since a potential
	 * preempt will imply a full memory barrier
	 */
	tsk->plug = plug;
}

/**
 * blk_start_plug - initialize blk_plug and track it inside the task_struct
 * @plug:	The &struct blk_plug that needs to be initialized
 *
 * Description:
 *   blk_start_plug() indicates to the block layer an intent by the caller
 *   to submit multiple I/O requests in a batch.  The block layer may use
 *   this hint to defer submitting I/Os from the caller until blk_finish_plug()
 *   is called.  However, the block layer may choose to submit requests
 *   before a call to blk_finish_plug() if the number of queued I/Os
 *   exceeds %BLK_MAX_REQUEST_COUNT, or if the size of the I/O is larger than
 *   %BLK_PLUG_FLUSH_SIZE.  The queued I/Os may also be submitted early if
 *   the task schedules (see below).
 *
 *   Tracking blk_plug inside the task_struct will help with auto-flushing the
 *   pending I/O should the task end up blocking between blk_start_plug() and
 *   blk_finish_plug(). This is important from a performance perspective, but
 *   also ensures that we don't deadlock. For instance, if the task is blocking
 *   for a memory allocation, memory reclaim could end up wanting to free a
 *   page belonging to that request that is currently residing in our private
 *   plug. By flushing the pending I/O when the process goes to sleep, we avoid
 *   this kind of deadlock.
 */
void blk_start_plug(struct blk_plug *plug)
{
	blk_start_plug_nr_ios(plug, 1);
}
EXPORT_SYMBOL(blk_start_plug);

static void flush_plug_callbacks(struct blk_plug *plug, bool from_schedule)
{
	LIST_HEAD(callbacks);

	while (!list_empty(&plug->cb_list)) {
		list_splice_init(&plug->cb_list, &callbacks);

		while (!list_empty(&callbacks)) {
			struct blk_plug_cb *cb = list_first_entry(&callbacks,
							  struct blk_plug_cb,
							  list);
			list_del(&cb->list);
			cb->callback(cb, from_schedule);
		}
	}
}

struct blk_plug_cb *blk_check_plugged(blk_plug_cb_fn unplug, void *data,
				      int size)
{
	struct blk_plug *plug = current->plug;
	struct blk_plug_cb *cb;

	if (!plug)
		return NULL;

	list_for_each_entry(cb, &plug->cb_list, list)
		if (cb->callback == unplug && cb->data == data)
			return cb;

	/* Not currently on the callback list */
	BUG_ON(size < sizeof(*cb));
	cb = kzalloc(size, GFP_ATOMIC);
	if (cb) {
		cb->data = data;
		cb->callback = unplug;
		list_add(&cb->list, &plug->cb_list);
	}
	return cb;
}
EXPORT_SYMBOL(blk_check_plugged);

void blk_flush_plug(struct blk_plug *plug, bool from_schedule)
{
	if (!list_empty(&plug->cb_list))
		flush_plug_callbacks(plug, from_schedule);
	if (!rq_list_empty(plug->mq_list))
		blk_mq_flush_plug_list(plug, from_schedule);
	/*
	 * Unconditionally flush out cached requests, even if the unplug
	 * event came from schedule. Since we know hold references to the
	 * queue for cached requests, we don't want a blocked task holding
	 * up a queue freeze/quiesce event.
	 */
	if (unlikely(!rq_list_empty(plug->cached_rq)))
		blk_mq_free_plug_rqs(plug);
}

/**
 * blk_finish_plug - mark the end of a batch of submitted I/O
 * @plug:	The &struct blk_plug passed to blk_start_plug()
 *
 * Description:
 * Indicate that a batch of I/O submissions is complete.  This function
 * must be paired with an initial call to blk_start_plug().  The intent
 * is to allow the block layer to optimize I/O submission.  See the
 * documentation for blk_start_plug() for more information.
 */
void blk_finish_plug(struct blk_plug *plug)
{
	if (plug == current->plug) {
		blk_flush_plug(plug, false);
		current->plug = NULL;
	}
}
EXPORT_SYMBOL(blk_finish_plug);

void blk_io_schedule(void)
{
	/* Prevent hang_check timer from firing at us during very long I/O */
	unsigned long timeout = sysctl_hung_task_timeout_secs * HZ / 2;

	if (timeout)
		io_schedule_timeout(timeout);
	else
		io_schedule();
}
EXPORT_SYMBOL_GPL(blk_io_schedule);

int __init blk_dev_init(void)
{
	BUILD_BUG_ON(REQ_OP_LAST >= (1 << REQ_OP_BITS));
	BUILD_BUG_ON(REQ_OP_BITS + REQ_FLAG_BITS > 8 *
			sizeof_field(struct request, cmd_flags));
	BUILD_BUG_ON(REQ_OP_BITS + REQ_FLAG_BITS > 8 *
			sizeof_field(struct bio, bi_opf));
	BUILD_BUG_ON(ALIGN(offsetof(struct request_queue, srcu),
			   __alignof__(struct request_queue)) !=
		     sizeof(struct request_queue));

	/* used for unplugging and affects IO latency/throughput - HIGHPRI */
	kblockd_workqueue = alloc_workqueue("kblockd",
					    WQ_MEM_RECLAIM | WQ_HIGHPRI, 0);
	if (!kblockd_workqueue)
		panic("Failed to create kblockd\n");

	blk_requestq_cachep = kmem_cache_create("request_queue",
			sizeof(struct request_queue), 0, SLAB_PANIC, NULL);

	blk_requestq_srcu_cachep = kmem_cache_create("request_queue_srcu",
			sizeof(struct request_queue) +
			sizeof(struct srcu_struct), 0, SLAB_PANIC, NULL);

	blk_debugfs_root = debugfs_create_dir("block", NULL);

	return 0;
}<|MERGE_RESOLUTION|>--- conflicted
+++ resolved
@@ -1072,22 +1072,7 @@
 	part_stat_unlock();
 
 	return start_time;
-<<<<<<< HEAD
-}
-
-/**
- * bio_start_io_acct_time - start I/O accounting for bio based drivers
- * @bio:	bio to start account for
- * @start_time:	start time that should be passed back to bio_end_io_acct().
- */
-void bio_start_io_acct_time(struct bio *bio, unsigned long start_time)
-{
-	__part_start_io_acct(bio->bi_bdev, bio_sectors(bio),
-			     bio_op(bio), start_time);
-=======
->>>>>>> 77b5472d
-}
-EXPORT_SYMBOL_GPL(bio_start_io_acct_time);
+}
 
 /**
  * bio_start_io_acct_time - start I/O accounting for bio based drivers
