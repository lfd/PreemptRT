--- conflicted
+++ resolved
@@ -262,11 +262,7 @@
  * lives in the [PAGE_OFFSET, PAGE_END) interval at the bottom of the
  * kernel's TTBR1 address range.
  */
-<<<<<<< HEAD
-#define __is_lm_address(addr)	(((u64)(addr) ^ PAGE_OFFSET) < (PAGE_END - PAGE_OFFSET))
-=======
 #define __is_lm_address(addr)	(((u64)(addr) - PAGE_OFFSET) < (PAGE_END - PAGE_OFFSET))
->>>>>>> 3b17187f
 
 #define __lm_to_phys(addr)	(((addr) - PAGE_OFFSET) + PHYS_OFFSET)
 #define __kimg_to_phys(addr)	((addr) - kimage_voffset)
@@ -329,11 +325,7 @@
  */
 #define ARCH_PFN_OFFSET		((unsigned long)PHYS_PFN_OFFSET)
 
-<<<<<<< HEAD
-#if !defined(CONFIG_SPARSEMEM_VMEMMAP) || defined(CONFIG_DEBUG_VIRTUAL)
-=======
 #if defined(CONFIG_DEBUG_VIRTUAL)
->>>>>>> 3b17187f
 #define page_to_virt(x)	({						\
 	__typeof__(x) __page = x;					\
 	void *__addr = __va(page_to_phys(__page));			\
@@ -357,11 +349,7 @@
 
 #define virt_addr_valid(addr)	({					\
 	__typeof__(addr) __addr = __tag_reset(addr);			\
-<<<<<<< HEAD
-	__is_lm_address(__addr) && pfn_valid(virt_to_pfn(__addr));	\
-=======
 	__is_lm_address(__addr) && pfn_is_map_memory(virt_to_pfn(__addr));	\
->>>>>>> 3b17187f
 })
 
 void dump_mem_limit(void);
