// SPDX-License-Identifier: GPL-2.0
/*
 *  Probe module for 8250/16550-type PCI serial ports.
 *
 *  Based on drivers/char/serial.c, by Linus Torvalds, Theodore Ts'o.
 *
 *  Copyright (C) 2001 Russell King, All Rights Reserved.
 */
#undef DEBUG
#include <linux/module.h>
#include <linux/pci.h>
#include <linux/string.h>
#include <linux/kernel.h>
#include <linux/math.h>
#include <linux/slab.h>
#include <linux/delay.h>
#include <linux/tty.h>
#include <linux/serial_reg.h>
#include <linux/serial_core.h>
#include <linux/8250_pci.h>
#include <linux/bitops.h>

#include <asm/byteorder.h>
#include <asm/io.h>

#include "8250.h"

/*
 * init function returns:
 *  > 0 - number of ports
 *  = 0 - use board->num_ports
 *  < 0 - error
 */
struct pci_serial_quirk {
	u32	vendor;
	u32	device;
	u32	subvendor;
	u32	subdevice;
	int	(*probe)(struct pci_dev *dev);
	int	(*init)(struct pci_dev *dev);
	int	(*setup)(struct serial_private *,
			 const struct pciserial_board *,
			 struct uart_8250_port *, int);
	void	(*exit)(struct pci_dev *dev);
};

struct f815xxa_data {
	spinlock_t lock;
	int idx;
};

struct serial_private {
	struct pci_dev		*dev;
	unsigned int		nr;
	struct pci_serial_quirk	*quirk;
	const struct pciserial_board *board;
	int			line[];
};

#define PCI_DEVICE_ID_HPE_PCI_SERIAL	0x37e

static const struct pci_device_id pci_use_msi[] = {
	{ PCI_DEVICE_SUB(PCI_VENDOR_ID_NETMOS, PCI_DEVICE_ID_NETMOS_9900,
			 0xA000, 0x1000) },
	{ PCI_DEVICE_SUB(PCI_VENDOR_ID_NETMOS, PCI_DEVICE_ID_NETMOS_9912,
			 0xA000, 0x1000) },
	{ PCI_DEVICE_SUB(PCI_VENDOR_ID_NETMOS, PCI_DEVICE_ID_NETMOS_9922,
			 0xA000, 0x1000) },
	{ PCI_DEVICE_SUB(PCI_VENDOR_ID_HP_3PAR, PCI_DEVICE_ID_HPE_PCI_SERIAL,
			 PCI_ANY_ID, PCI_ANY_ID) },
	{ }
};

static int pci_default_setup(struct serial_private*,
	  const struct pciserial_board*, struct uart_8250_port *, int);

static void moan_device(const char *str, struct pci_dev *dev)
{
	pci_err(dev, "%s\n"
	       "Please send the output of lspci -vv, this\n"
	       "message (0x%04x,0x%04x,0x%04x,0x%04x), the\n"
	       "manufacturer and name of serial board or\n"
	       "modem board to <linux-serial@vger.kernel.org>.\n",
	       str, dev->vendor, dev->device,
	       dev->subsystem_vendor, dev->subsystem_device);
}

static int
setup_port(struct serial_private *priv, struct uart_8250_port *port,
	   u8 bar, unsigned int offset, int regshift)
{
	struct pci_dev *dev = priv->dev;

	if (bar >= PCI_STD_NUM_BARS)
		return -EINVAL;

	if (pci_resource_flags(dev, bar) & IORESOURCE_MEM) {
		if (!pcim_iomap(dev, bar, 0) && !pcim_iomap_table(dev))
			return -ENOMEM;

		port->port.iotype = UPIO_MEM;
		port->port.iobase = 0;
		port->port.mapbase = pci_resource_start(dev, bar) + offset;
		port->port.membase = pcim_iomap_table(dev)[bar] + offset;
		port->port.regshift = regshift;
	} else {
		port->port.iotype = UPIO_PORT;
		port->port.iobase = pci_resource_start(dev, bar) + offset;
		port->port.mapbase = 0;
		port->port.membase = NULL;
		port->port.regshift = 0;
	}
	return 0;
}

/*
 * ADDI-DATA GmbH communication cards <info@addi-data.com>
 */
static int addidata_apci7800_setup(struct serial_private *priv,
				const struct pciserial_board *board,
				struct uart_8250_port *port, int idx)
{
	unsigned int bar = 0, offset = board->first_offset;
	bar = FL_GET_BASE(board->flags);

	if (idx < 2) {
		offset += idx * board->uart_offset;
	} else if ((idx >= 2) && (idx < 4)) {
		bar += 1;
		offset += ((idx - 2) * board->uart_offset);
	} else if ((idx >= 4) && (idx < 6)) {
		bar += 2;
		offset += ((idx - 4) * board->uart_offset);
	} else if (idx >= 6) {
		bar += 3;
		offset += ((idx - 6) * board->uart_offset);
	}

	return setup_port(priv, port, bar, offset, board->reg_shift);
}

/*
 * AFAVLAB uses a different mixture of BARs and offsets
 * Not that ugly ;) -- HW
 */
static int
afavlab_setup(struct serial_private *priv, const struct pciserial_board *board,
	      struct uart_8250_port *port, int idx)
{
	unsigned int bar, offset = board->first_offset;

	bar = FL_GET_BASE(board->flags);
	if (idx < 4)
		bar += idx;
	else {
		bar = 4;
		offset += (idx - 4) * board->uart_offset;
	}

	return setup_port(priv, port, bar, offset, board->reg_shift);
}

/*
 * HP's Remote Management Console.  The Diva chip came in several
 * different versions.  N-class, L2000 and A500 have two Diva chips, each
 * with 3 UARTs (the third UART on the second chip is unused).  Superdome
 * and Keystone have one Diva chip with 3 UARTs.  Some later machines have
 * one Diva chip, but it has been expanded to 5 UARTs.
 */
static int pci_hp_diva_init(struct pci_dev *dev)
{
	int rc = 0;

	switch (dev->subsystem_device) {
	case PCI_DEVICE_ID_HP_DIVA_TOSCA1:
	case PCI_DEVICE_ID_HP_DIVA_HALFDOME:
	case PCI_DEVICE_ID_HP_DIVA_KEYSTONE:
	case PCI_DEVICE_ID_HP_DIVA_EVEREST:
		rc = 3;
		break;
	case PCI_DEVICE_ID_HP_DIVA_TOSCA2:
		rc = 2;
		break;
	case PCI_DEVICE_ID_HP_DIVA_MAESTRO:
		rc = 4;
		break;
	case PCI_DEVICE_ID_HP_DIVA_POWERBAR:
	case PCI_DEVICE_ID_HP_DIVA_HURRICANE:
		rc = 1;
		break;
	}

	return rc;
}

/*
 * HP's Diva chip puts the 4th/5th serial port further out, and
 * some serial ports are supposed to be hidden on certain models.
 */
static int
pci_hp_diva_setup(struct serial_private *priv,
		const struct pciserial_board *board,
		struct uart_8250_port *port, int idx)
{
	unsigned int offset = board->first_offset;
	unsigned int bar = FL_GET_BASE(board->flags);

	switch (priv->dev->subsystem_device) {
	case PCI_DEVICE_ID_HP_DIVA_MAESTRO:
		if (idx == 3)
			idx++;
		break;
	case PCI_DEVICE_ID_HP_DIVA_EVEREST:
		if (idx > 0)
			idx++;
		if (idx > 2)
			idx++;
		break;
	}
	if (idx > 2)
		offset = 0x18;

	offset += idx * board->uart_offset;

	return setup_port(priv, port, bar, offset, board->reg_shift);
}

/*
 * Added for EKF Intel i960 serial boards
 */
static int pci_inteli960ni_init(struct pci_dev *dev)
{
	u32 oldval;

	if (!(dev->subsystem_device & 0x1000))
		return -ENODEV;

	/* is firmware started? */
	pci_read_config_dword(dev, 0x44, &oldval);
	if (oldval == 0x00001000L) { /* RESET value */
		pci_dbg(dev, "Local i960 firmware missing\n");
		return -ENODEV;
	}
	return 0;
}

/*
 * Some PCI serial cards using the PLX 9050 PCI interface chip require
 * that the card interrupt be explicitly enabled or disabled.  This
 * seems to be mainly needed on card using the PLX which also use I/O
 * mapped memory.
 */
static int pci_plx9050_init(struct pci_dev *dev)
{
	u8 irq_config;
	void __iomem *p;

	if ((pci_resource_flags(dev, 0) & IORESOURCE_MEM) == 0) {
		moan_device("no memory in bar 0", dev);
		return 0;
	}

	irq_config = 0x41;
	if (dev->vendor == PCI_VENDOR_ID_PANACOM ||
	    dev->subsystem_vendor == PCI_SUBVENDOR_ID_EXSYS)
		irq_config = 0x43;

	if ((dev->vendor == PCI_VENDOR_ID_PLX) &&
	    (dev->device == PCI_DEVICE_ID_PLX_ROMULUS))
		/*
		 * As the megawolf cards have the int pins active
		 * high, and have 2 UART chips, both ints must be
		 * enabled on the 9050. Also, the UARTS are set in
		 * 16450 mode by default, so we have to enable the
		 * 16C950 'enhanced' mode so that we can use the
		 * deep FIFOs
		 */
		irq_config = 0x5b;
	/*
	 * enable/disable interrupts
	 */
	p = ioremap(pci_resource_start(dev, 0), 0x80);
	if (p == NULL)
		return -ENOMEM;
	writel(irq_config, p + 0x4c);

	/*
	 * Read the register back to ensure that it took effect.
	 */
	readl(p + 0x4c);
	iounmap(p);

	return 0;
}

static void pci_plx9050_exit(struct pci_dev *dev)
{
	u8 __iomem *p;

	if ((pci_resource_flags(dev, 0) & IORESOURCE_MEM) == 0)
		return;

	/*
	 * disable interrupts
	 */
	p = ioremap(pci_resource_start(dev, 0), 0x80);
	if (p != NULL) {
		writel(0, p + 0x4c);

		/*
		 * Read the register back to ensure that it took effect.
		 */
		readl(p + 0x4c);
		iounmap(p);
	}
}

#define NI8420_INT_ENABLE_REG	0x38
#define NI8420_INT_ENABLE_BIT	0x2000

static void pci_ni8420_exit(struct pci_dev *dev)
{
	void __iomem *p;
	unsigned int bar = 0;

	if ((pci_resource_flags(dev, bar) & IORESOURCE_MEM) == 0) {
		moan_device("no memory in bar", dev);
		return;
	}

	p = pci_ioremap_bar(dev, bar);
	if (p == NULL)
		return;

	/* Disable the CPU Interrupt */
	writel(readl(p + NI8420_INT_ENABLE_REG) & ~(NI8420_INT_ENABLE_BIT),
	       p + NI8420_INT_ENABLE_REG);
	iounmap(p);
}


/* MITE registers */
#define MITE_IOWBSR1	0xc4
#define MITE_IOWCR1	0xf4
#define MITE_LCIMR1	0x08
#define MITE_LCIMR2	0x10

#define MITE_LCIMR2_CLR_CPU_IE	(1 << 30)

static void pci_ni8430_exit(struct pci_dev *dev)
{
	void __iomem *p;
	unsigned int bar = 0;

	if ((pci_resource_flags(dev, bar) & IORESOURCE_MEM) == 0) {
		moan_device("no memory in bar", dev);
		return;
	}

	p = pci_ioremap_bar(dev, bar);
	if (p == NULL)
		return;

	/* Disable the CPU Interrupt */
	writel(MITE_LCIMR2_CLR_CPU_IE, p + MITE_LCIMR2);
	iounmap(p);
}

/* SBS Technologies Inc. PMC-OCTPRO and P-OCTAL cards */
static int
sbs_setup(struct serial_private *priv, const struct pciserial_board *board,
		struct uart_8250_port *port, int idx)
{
	unsigned int bar, offset = board->first_offset;

	bar = 0;

	if (idx < 4) {
		/* first four channels map to 0, 0x100, 0x200, 0x300 */
		offset += idx * board->uart_offset;
	} else if (idx < 8) {
		/* last four channels map to 0x1000, 0x1100, 0x1200, 0x1300 */
		offset += idx * board->uart_offset + 0xC00;
	} else /* we have only 8 ports on PMC-OCTALPRO */
		return 1;

	return setup_port(priv, port, bar, offset, board->reg_shift);
}

/*
* This does initialization for PMC OCTALPRO cards:
* maps the device memory, resets the UARTs (needed, bc
* if the module is removed and inserted again, the card
* is in the sleep mode) and enables global interrupt.
*/

/* global control register offset for SBS PMC-OctalPro */
#define OCT_REG_CR_OFF		0x500

static int sbs_init(struct pci_dev *dev)
{
	u8 __iomem *p;

	p = pci_ioremap_bar(dev, 0);

	if (p == NULL)
		return -ENOMEM;
	/* Set bit-4 Control Register (UART RESET) in to reset the uarts */
	writeb(0x10, p + OCT_REG_CR_OFF);
	udelay(50);
	writeb(0x0, p + OCT_REG_CR_OFF);

	/* Set bit-2 (INTENABLE) of Control Register */
	writeb(0x4, p + OCT_REG_CR_OFF);
	iounmap(p);

	return 0;
}

/*
 * Disables the global interrupt of PMC-OctalPro
 */

static void sbs_exit(struct pci_dev *dev)
{
	u8 __iomem *p;

	p = pci_ioremap_bar(dev, 0);
	/* FIXME: What if resource_len < OCT_REG_CR_OFF */
	if (p != NULL)
		writeb(0, p + OCT_REG_CR_OFF);
	iounmap(p);
}

/*
 * SIIG serial cards have an PCI interface chip which also controls
 * the UART clocking frequency. Each UART can be clocked independently
 * (except cards equipped with 4 UARTs) and initial clocking settings
 * are stored in the EEPROM chip. It can cause problems because this
 * version of serial driver doesn't support differently clocked UART's
 * on single PCI card. To prevent this, initialization functions set
 * high frequency clocking for all UART's on given card. It is safe (I
 * hope) because it doesn't touch EEPROM settings to prevent conflicts
 * with other OSes (like M$ DOS).
 *
 *  SIIG support added by Andrey Panin <pazke@donpac.ru>, 10/1999
 *
 * There is two family of SIIG serial cards with different PCI
 * interface chip and different configuration methods:
 *     - 10x cards have control registers in IO and/or memory space;
 *     - 20x cards have control registers in standard PCI configuration space.
 *
 * Note: all 10x cards have PCI device ids 0x10..
 *       all 20x cards have PCI device ids 0x20..
 *
 * There are also Quartet Serial cards which use Oxford Semiconductor
 * 16954 quad UART PCI chip clocked by 18.432 MHz quartz.
 *
 * Note: some SIIG cards are probed by the parport_serial object.
 */

#define PCI_DEVICE_ID_SIIG_1S_10x (PCI_DEVICE_ID_SIIG_1S_10x_550 & 0xfffc)
#define PCI_DEVICE_ID_SIIG_2S_10x (PCI_DEVICE_ID_SIIG_2S_10x_550 & 0xfff8)

static int pci_siig10x_init(struct pci_dev *dev)
{
	u16 data;
	void __iomem *p;

	switch (dev->device & 0xfff8) {
	case PCI_DEVICE_ID_SIIG_1S_10x:	/* 1S */
		data = 0xffdf;
		break;
	case PCI_DEVICE_ID_SIIG_2S_10x:	/* 2S, 2S1P */
		data = 0xf7ff;
		break;
	default:			/* 1S1P, 4S */
		data = 0xfffb;
		break;
	}

	p = ioremap(pci_resource_start(dev, 0), 0x80);
	if (p == NULL)
		return -ENOMEM;

	writew(readw(p + 0x28) & data, p + 0x28);
	readw(p + 0x28);
	iounmap(p);
	return 0;
}

#define PCI_DEVICE_ID_SIIG_2S_20x (PCI_DEVICE_ID_SIIG_2S_20x_550 & 0xfffc)
#define PCI_DEVICE_ID_SIIG_2S1P_20x (PCI_DEVICE_ID_SIIG_2S1P_20x_550 & 0xfffc)

static int pci_siig20x_init(struct pci_dev *dev)
{
	u8 data;

	/* Change clock frequency for the first UART. */
	pci_read_config_byte(dev, 0x6f, &data);
	pci_write_config_byte(dev, 0x6f, data & 0xef);

	/* If this card has 2 UART, we have to do the same with second UART. */
	if (((dev->device & 0xfffc) == PCI_DEVICE_ID_SIIG_2S_20x) ||
	    ((dev->device & 0xfffc) == PCI_DEVICE_ID_SIIG_2S1P_20x)) {
		pci_read_config_byte(dev, 0x73, &data);
		pci_write_config_byte(dev, 0x73, data & 0xef);
	}
	return 0;
}

static int pci_siig_init(struct pci_dev *dev)
{
	unsigned int type = dev->device & 0xff00;

	if (type == 0x1000)
		return pci_siig10x_init(dev);
	if (type == 0x2000)
		return pci_siig20x_init(dev);

	moan_device("Unknown SIIG card", dev);
	return -ENODEV;
}

static int pci_siig_setup(struct serial_private *priv,
			  const struct pciserial_board *board,
			  struct uart_8250_port *port, int idx)
{
	unsigned int bar = FL_GET_BASE(board->flags) + idx, offset = 0;

	if (idx > 3) {
		bar = 4;
		offset = (idx - 4) * 8;
	}

	return setup_port(priv, port, bar, offset, 0);
}

/*
 * Timedia has an explosion of boards, and to avoid the PCI table from
 * growing *huge*, we use this function to collapse some 70 entries
 * in the PCI table into one, for sanity's and compactness's sake.
 */
static const unsigned short timedia_single_port[] = {
	0x4025, 0x4027, 0x4028, 0x5025, 0x5027, 0
};

static const unsigned short timedia_dual_port[] = {
	0x0002, 0x4036, 0x4037, 0x4038, 0x4078, 0x4079, 0x4085,
	0x4088, 0x4089, 0x5037, 0x5078, 0x5079, 0x5085, 0x6079,
	0x7079, 0x8079, 0x8137, 0x8138, 0x8237, 0x8238, 0x9079,
	0x9137, 0x9138, 0x9237, 0x9238, 0xA079, 0xB079, 0xC079,
	0xD079, 0
};

static const unsigned short timedia_quad_port[] = {
	0x4055, 0x4056, 0x4095, 0x4096, 0x5056, 0x8156, 0x8157,
	0x8256, 0x8257, 0x9056, 0x9156, 0x9157, 0x9158, 0x9159,
	0x9256, 0x9257, 0xA056, 0xA157, 0xA158, 0xA159, 0xB056,
	0xB157, 0
};

static const unsigned short timedia_eight_port[] = {
	0x4065, 0x4066, 0x5065, 0x5066, 0x8166, 0x9066, 0x9166,
	0x9167, 0x9168, 0xA066, 0xA167, 0xA168, 0
};

static const struct timedia_struct {
	int num;
	const unsigned short *ids;
} timedia_data[] = {
	{ 1, timedia_single_port },
	{ 2, timedia_dual_port },
	{ 4, timedia_quad_port },
	{ 8, timedia_eight_port }
};

/*
 * There are nearly 70 different Timedia/SUNIX PCI serial devices.  Instead of
 * listing them individually, this driver merely grabs them all with
 * PCI_ANY_ID.  Some of these devices, however, also feature a parallel port,
 * and should be left free to be claimed by parport_serial instead.
 */
static int pci_timedia_probe(struct pci_dev *dev)
{
	/*
	 * Check the third digit of the subdevice ID
	 * (0,2,3,5,6: serial only -- 7,8,9: serial + parallel)
	 */
	if ((dev->subsystem_device & 0x00f0) >= 0x70) {
		pci_info(dev, "ignoring Timedia subdevice %04x for parport_serial\n",
			 dev->subsystem_device);
		return -ENODEV;
	}

	return 0;
}

static int pci_timedia_init(struct pci_dev *dev)
{
	const unsigned short *ids;
	int i, j;

	for (i = 0; i < ARRAY_SIZE(timedia_data); i++) {
		ids = timedia_data[i].ids;
		for (j = 0; ids[j]; j++)
			if (dev->subsystem_device == ids[j])
				return timedia_data[i].num;
	}
	return 0;
}

/*
 * Timedia/SUNIX uses a mixture of BARs and offsets
 * Ugh, this is ugly as all hell --- TYT
 */
static int
pci_timedia_setup(struct serial_private *priv,
		  const struct pciserial_board *board,
		  struct uart_8250_port *port, int idx)
{
	unsigned int bar = 0, offset = board->first_offset;

	switch (idx) {
	case 0:
		bar = 0;
		break;
	case 1:
		offset = board->uart_offset;
		bar = 0;
		break;
	case 2:
		bar = 1;
		break;
	case 3:
		offset = board->uart_offset;
		fallthrough;
	case 4: /* BAR 2 */
	case 5: /* BAR 3 */
	case 6: /* BAR 4 */
	case 7: /* BAR 5 */
		bar = idx - 2;
	}

	return setup_port(priv, port, bar, offset, board->reg_shift);
}

/*
 * Some Titan cards are also a little weird
 */
static int
titan_400l_800l_setup(struct serial_private *priv,
		      const struct pciserial_board *board,
		      struct uart_8250_port *port, int idx)
{
	unsigned int bar, offset = board->first_offset;

	switch (idx) {
	case 0:
		bar = 1;
		break;
	case 1:
		bar = 2;
		break;
	default:
		bar = 4;
		offset = (idx - 2) * board->uart_offset;
	}

	return setup_port(priv, port, bar, offset, board->reg_shift);
}

static int pci_xircom_init(struct pci_dev *dev)
{
	msleep(100);
	return 0;
}

static int pci_ni8420_init(struct pci_dev *dev)
{
	void __iomem *p;
	unsigned int bar = 0;

	if ((pci_resource_flags(dev, bar) & IORESOURCE_MEM) == 0) {
		moan_device("no memory in bar", dev);
		return 0;
	}

	p = pci_ioremap_bar(dev, bar);
	if (p == NULL)
		return -ENOMEM;

	/* Enable CPU Interrupt */
	writel(readl(p + NI8420_INT_ENABLE_REG) | NI8420_INT_ENABLE_BIT,
	       p + NI8420_INT_ENABLE_REG);

	iounmap(p);
	return 0;
}

#define MITE_IOWBSR1_WSIZE	0xa
#define MITE_IOWBSR1_WIN_OFFSET	0x800
#define MITE_IOWBSR1_WENAB	(1 << 7)
#define MITE_LCIMR1_IO_IE_0	(1 << 24)
#define MITE_LCIMR2_SET_CPU_IE	(1 << 31)
#define MITE_IOWCR1_RAMSEL_MASK	0xfffffffe

static int pci_ni8430_init(struct pci_dev *dev)
{
	void __iomem *p;
	struct pci_bus_region region;
	u32 device_window;
	unsigned int bar = 0;

	if ((pci_resource_flags(dev, bar) & IORESOURCE_MEM) == 0) {
		moan_device("no memory in bar", dev);
		return 0;
	}

	p = pci_ioremap_bar(dev, bar);
	if (p == NULL)
		return -ENOMEM;

	/*
	 * Set device window address and size in BAR0, while acknowledging that
	 * the resource structure may contain a translated address that differs
	 * from the address the device responds to.
	 */
	pcibios_resource_to_bus(dev->bus, &region, &dev->resource[bar]);
	device_window = ((region.start + MITE_IOWBSR1_WIN_OFFSET) & 0xffffff00)
			| MITE_IOWBSR1_WENAB | MITE_IOWBSR1_WSIZE;
	writel(device_window, p + MITE_IOWBSR1);

	/* Set window access to go to RAMSEL IO address space */
	writel((readl(p + MITE_IOWCR1) & MITE_IOWCR1_RAMSEL_MASK),
	       p + MITE_IOWCR1);

	/* Enable IO Bus Interrupt 0 */
	writel(MITE_LCIMR1_IO_IE_0, p + MITE_LCIMR1);

	/* Enable CPU Interrupt */
	writel(MITE_LCIMR2_SET_CPU_IE, p + MITE_LCIMR2);

	iounmap(p);
	return 0;
}

/* UART Port Control Register */
#define NI8430_PORTCON	0x0f
#define NI8430_PORTCON_TXVR_ENABLE	(1 << 3)

static int
pci_ni8430_setup(struct serial_private *priv,
		 const struct pciserial_board *board,
		 struct uart_8250_port *port, int idx)
{
	struct pci_dev *dev = priv->dev;
	void __iomem *p;
	unsigned int bar, offset = board->first_offset;

	if (idx >= board->num_ports)
		return 1;

	bar = FL_GET_BASE(board->flags);
	offset += idx * board->uart_offset;

	p = pci_ioremap_bar(dev, bar);
	if (!p)
		return -ENOMEM;

	/* enable the transceiver */
	writeb(readb(p + offset + NI8430_PORTCON) | NI8430_PORTCON_TXVR_ENABLE,
	       p + offset + NI8430_PORTCON);

	iounmap(p);

	return setup_port(priv, port, bar, offset, board->reg_shift);
}

static int pci_netmos_9900_setup(struct serial_private *priv,
				const struct pciserial_board *board,
				struct uart_8250_port *port, int idx)
{
	unsigned int bar;

	if ((priv->dev->device != PCI_DEVICE_ID_NETMOS_9865) &&
	    (priv->dev->subsystem_device & 0xff00) == 0x3000) {
		/* netmos apparently orders BARs by datasheet layout, so serial
		 * ports get BARs 0 and 3 (or 1 and 4 for memmapped)
		 */
		bar = 3 * idx;

		return setup_port(priv, port, bar, 0, board->reg_shift);
	}

	return pci_default_setup(priv, board, port, idx);
}

/* the 99xx series comes with a range of device IDs and a variety
 * of capabilities:
 *
 * 9900 has varying capabilities and can cascade to sub-controllers
 *   (cascading should be purely internal)
 * 9904 is hardwired with 4 serial ports
 * 9912 and 9922 are hardwired with 2 serial ports
 */
static int pci_netmos_9900_numports(struct pci_dev *dev)
{
	unsigned int c = dev->class;
	unsigned int pi;
	unsigned short sub_serports;

	pi = c & 0xff;

	if (pi == 2)
		return 1;

	if ((pi == 0) && (dev->device == PCI_DEVICE_ID_NETMOS_9900)) {
		/* two possibilities: 0x30ps encodes number of parallel and
		 * serial ports, or 0x1000 indicates *something*. This is not
		 * immediately obvious, since the 2s1p+4s configuration seems
		 * to offer all functionality on functions 0..2, while still
		 * advertising the same function 3 as the 4s+2s1p config.
		 */
		sub_serports = dev->subsystem_device & 0xf;
		if (sub_serports > 0)
			return sub_serports;

		pci_err(dev, "NetMos/Mostech serial driver ignoring port on ambiguous config.\n");
		return 0;
	}

	moan_device("unknown NetMos/Mostech program interface", dev);
	return 0;
}

static int pci_netmos_init(struct pci_dev *dev)
{
	/* subdevice 0x00PS means <P> parallel, <S> serial */
	unsigned int num_serial = dev->subsystem_device & 0xf;

	if ((dev->device == PCI_DEVICE_ID_NETMOS_9901) ||
		(dev->device == PCI_DEVICE_ID_NETMOS_9865))
		return 0;

	if (dev->subsystem_vendor == PCI_VENDOR_ID_IBM &&
			dev->subsystem_device == 0x0299)
		return 0;

	switch (dev->device) { /* FALLTHROUGH on all */
	case PCI_DEVICE_ID_NETMOS_9904:
	case PCI_DEVICE_ID_NETMOS_9912:
	case PCI_DEVICE_ID_NETMOS_9922:
	case PCI_DEVICE_ID_NETMOS_9900:
		num_serial = pci_netmos_9900_numports(dev);
		break;

	default:
		break;
	}

	if (num_serial == 0) {
		moan_device("unknown NetMos/Mostech device", dev);
		return -ENODEV;
	}

	return num_serial;
}

/*
 * These chips are available with optionally one parallel port and up to
 * two serial ports. Unfortunately they all have the same product id.
 *
 * Basic configuration is done over a region of 32 I/O ports. The base
 * ioport is called INTA or INTC, depending on docs/other drivers.
 *
 * The region of the 32 I/O ports is configured in POSIO0R...
 */

/* registers */
#define ITE_887x_MISCR		0x9c
#define ITE_887x_INTCBAR	0x78
#define ITE_887x_UARTBAR	0x7c
#define ITE_887x_PS0BAR		0x10
#define ITE_887x_POSIO0		0x60

/* I/O space size */
#define ITE_887x_IOSIZE		32
/* I/O space size (bits 26-24; 8 bytes = 011b) */
#define ITE_887x_POSIO_IOSIZE_8		(3 << 24)
/* I/O space size (bits 26-24; 32 bytes = 101b) */
#define ITE_887x_POSIO_IOSIZE_32	(5 << 24)
/* Decoding speed (1 = slow, 2 = medium, 3 = fast) */
#define ITE_887x_POSIO_SPEED		(3 << 29)
/* enable IO_Space bit */
#define ITE_887x_POSIO_ENABLE		(1 << 31)

/* inta_addr are the configuration addresses of the ITE */
static const short inta_addr[] = { 0x2a0, 0x2c0, 0x220, 0x240, 0x1e0, 0x200, 0x280 };
static int pci_ite887x_init(struct pci_dev *dev)
{
	int ret, i, type;
	struct resource *iobase = NULL;
	u32 miscr, uartbar, ioport;

	/* search for the base-ioport */
	for (i = 0; i < ARRAY_SIZE(inta_addr); i++) {
		iobase = request_region(inta_addr[i], ITE_887x_IOSIZE,
								"ite887x");
		if (iobase != NULL) {
			/* write POSIO0R - speed | size | ioport */
			pci_write_config_dword(dev, ITE_887x_POSIO0,
				ITE_887x_POSIO_ENABLE | ITE_887x_POSIO_SPEED |
				ITE_887x_POSIO_IOSIZE_32 | inta_addr[i]);
			/* write INTCBAR - ioport */
			pci_write_config_dword(dev, ITE_887x_INTCBAR,
								inta_addr[i]);
			ret = inb(inta_addr[i]);
			if (ret != 0xff) {
				/* ioport connected */
				break;
			}
			release_region(iobase->start, ITE_887x_IOSIZE);
		}
	}

	if (i == ARRAY_SIZE(inta_addr)) {
		pci_err(dev, "could not find iobase\n");
		return -ENODEV;
	}

	/* start of undocumented type checking (see parport_pc.c) */
	type = inb(iobase->start + 0x18) & 0x0f;

	switch (type) {
	case 0x2:	/* ITE8871 (1P) */
	case 0xa:	/* ITE8875 (1P) */
		ret = 0;
		break;
	case 0xe:	/* ITE8872 (2S1P) */
		ret = 2;
		break;
	case 0x6:	/* ITE8873 (1S) */
		ret = 1;
		break;
	case 0x8:	/* ITE8874 (2S) */
		ret = 2;
		break;
	default:
		moan_device("Unknown ITE887x", dev);
		ret = -ENODEV;
	}

	/* configure all serial ports */
	for (i = 0; i < ret; i++) {
		/* read the I/O port from the device */
		pci_read_config_dword(dev, ITE_887x_PS0BAR + (0x4 * (i + 1)),
								&ioport);
		ioport &= 0x0000FF00;	/* the actual base address */
		pci_write_config_dword(dev, ITE_887x_POSIO0 + (0x4 * (i + 1)),
			ITE_887x_POSIO_ENABLE | ITE_887x_POSIO_SPEED |
			ITE_887x_POSIO_IOSIZE_8 | ioport);

		/* write the ioport to the UARTBAR */
		pci_read_config_dword(dev, ITE_887x_UARTBAR, &uartbar);
		uartbar &= ~(0xffff << (16 * i));	/* clear half the reg */
		uartbar |= (ioport << (16 * i));	/* set the ioport */
		pci_write_config_dword(dev, ITE_887x_UARTBAR, uartbar);

		/* get current config */
		pci_read_config_dword(dev, ITE_887x_MISCR, &miscr);
		/* disable interrupts (UARTx_Routing[3:0]) */
		miscr &= ~(0xf << (12 - 4 * i));
		/* activate the UART (UARTx_En) */
		miscr |= 1 << (23 - i);
		/* write new config with activated UART */
		pci_write_config_dword(dev, ITE_887x_MISCR, miscr);
	}

	if (ret <= 0) {
		/* the device has no UARTs if we get here */
		release_region(iobase->start, ITE_887x_IOSIZE);
	}

	return ret;
}

static void pci_ite887x_exit(struct pci_dev *dev)
{
	u32 ioport;
	/* the ioport is bit 0-15 in POSIO0R */
	pci_read_config_dword(dev, ITE_887x_POSIO0, &ioport);
	ioport &= 0xffff;
	release_region(ioport, ITE_887x_IOSIZE);
}

/*
 * Oxford Semiconductor Inc.
 * Check if an OxSemi device is part of the Tornado range of devices.
 */
#define PCI_VENDOR_ID_ENDRUN			0x7401
#define PCI_DEVICE_ID_ENDRUN_1588	0xe100

static bool pci_oxsemi_tornado_p(struct pci_dev *dev)
{
	/* OxSemi Tornado devices are all 0xCxxx */
	if (dev->vendor == PCI_VENDOR_ID_OXSEMI &&
	    (dev->device & 0xf000) != 0xc000)
		return false;

	/* EndRun devices are all 0xExxx */
	if (dev->vendor == PCI_VENDOR_ID_ENDRUN &&
	    (dev->device & 0xf000) != 0xe000)
		return false;

	return true;
}

/*
 * Determine the number of ports available on a Tornado device.
 */
static int pci_oxsemi_tornado_init(struct pci_dev *dev)
{
	u8 __iomem *p;
	unsigned long deviceID;
	unsigned int  number_uarts = 0;

	if (!pci_oxsemi_tornado_p(dev))
		return 0;

	p = pci_iomap(dev, 0, 5);
	if (p == NULL)
		return -ENOMEM;

	deviceID = ioread32(p);
	/* Tornado device */
	if (deviceID == 0x07000200) {
		number_uarts = ioread8(p + 4);
		pci_dbg(dev, "%d ports detected on %s PCI Express device\n",
			number_uarts,
			dev->vendor == PCI_VENDOR_ID_ENDRUN ?
			"EndRun" : "Oxford");
	}
	pci_iounmap(dev, p);
	return number_uarts;
}

/* Tornado-specific constants for the TCR and CPR registers; see below.  */
#define OXSEMI_TORNADO_TCR_MASK	0xf
#define OXSEMI_TORNADO_CPR_MASK	0x1ff
#define OXSEMI_TORNADO_CPR_MIN	0x008
#define OXSEMI_TORNADO_CPR_DEF	0x10f

/*
 * Determine the oversampling rate, the clock prescaler, and the clock
 * divisor for the requested baud rate.  The clock rate is 62.5 MHz,
 * which is four times the baud base, and the prescaler increments in
 * steps of 1/8.  Therefore to make calculations on integers we need
 * to use a scaled clock rate, which is the baud base multiplied by 32
 * (or our assumed UART clock rate multiplied by 2).
 *
 * The allowed oversampling rates are from 4 up to 16 inclusive (values
 * from 0 to 3 inclusive map to 16).  Likewise the clock prescaler allows
 * values between 1.000 and 63.875 inclusive (operation for values from
 * 0.000 to 0.875 has not been specified).  The clock divisor is the usual
 * unsigned 16-bit integer.
 *
 * For the most accurate baud rate we use a table of predetermined
 * oversampling rates and clock prescalers that records all possible
 * products of the two parameters in the range from 4 up to 255 inclusive,
 * and additionally 335 for the 1500000bps rate, with the prescaler scaled
 * by 8.  The table is sorted by the decreasing value of the oversampling
 * rate and ties are resolved by sorting by the decreasing value of the
 * product.  This way preference is given to higher oversampling rates.
 *
 * We iterate over the table and choose the product of an oversampling
 * rate and a clock prescaler that gives the lowest integer division
 * result deviation, or if an exact integer divider is found we stop
 * looking for it right away.  We do some fixup if the resulting clock
 * divisor required would be out of its unsigned 16-bit integer range.
 *
 * Finally we abuse the supposed fractional part returned to encode the
 * 4-bit value of the oversampling rate and the 9-bit value of the clock
 * prescaler which will end up in the TCR and CPR/CPR2 registers.
 */
static unsigned int pci_oxsemi_tornado_get_divisor(struct uart_port *port,
						   unsigned int baud,
						   unsigned int *frac)
{
	static u8 p[][2] = {
		{ 16, 14, }, { 16, 13, }, { 16, 12, }, { 16, 11, },
		{ 16, 10, }, { 16,  9, }, { 16,  8, }, { 15, 17, },
		{ 15, 16, }, { 15, 15, }, { 15, 14, }, { 15, 13, },
		{ 15, 12, }, { 15, 11, }, { 15, 10, }, { 15,  9, },
		{ 15,  8, }, { 14, 18, }, { 14, 17, }, { 14, 14, },
		{ 14, 13, }, { 14, 12, }, { 14, 11, }, { 14, 10, },
		{ 14,  9, }, { 14,  8, }, { 13, 19, }, { 13, 18, },
		{ 13, 17, }, { 13, 13, }, { 13, 12, }, { 13, 11, },
		{ 13, 10, }, { 13,  9, }, { 13,  8, }, { 12, 19, },
		{ 12, 18, }, { 12, 17, }, { 12, 11, }, { 12,  9, },
		{ 12,  8, }, { 11, 23, }, { 11, 22, }, { 11, 21, },
		{ 11, 20, }, { 11, 19, }, { 11, 18, }, { 11, 17, },
		{ 11, 11, }, { 11, 10, }, { 11,  9, }, { 11,  8, },
		{ 10, 25, }, { 10, 23, }, { 10, 20, }, { 10, 19, },
		{ 10, 17, }, { 10, 10, }, { 10,  9, }, { 10,  8, },
		{  9, 27, }, {  9, 23, }, {  9, 21, }, {  9, 19, },
		{  9, 18, }, {  9, 17, }, {  9,  9, }, {  9,  8, },
		{  8, 31, }, {  8, 29, }, {  8, 23, }, {  8, 19, },
		{  8, 17, }, {  8,  8, }, {  7, 35, }, {  7, 31, },
		{  7, 29, }, {  7, 25, }, {  7, 23, }, {  7, 21, },
		{  7, 19, }, {  7, 17, }, {  7, 15, }, {  7, 14, },
		{  7, 13, }, {  7, 12, }, {  7, 11, }, {  7, 10, },
		{  7,  9, }, {  7,  8, }, {  6, 41, }, {  6, 37, },
		{  6, 31, }, {  6, 29, }, {  6, 23, }, {  6, 19, },
		{  6, 17, }, {  6, 13, }, {  6, 11, }, {  6, 10, },
		{  6,  9, }, {  6,  8, }, {  5, 67, }, {  5, 47, },
		{  5, 43, }, {  5, 41, }, {  5, 37, }, {  5, 31, },
		{  5, 29, }, {  5, 25, }, {  5, 23, }, {  5, 19, },
		{  5, 17, }, {  5, 15, }, {  5, 13, }, {  5, 11, },
		{  5, 10, }, {  5,  9, }, {  5,  8, }, {  4, 61, },
		{  4, 59, }, {  4, 53, }, {  4, 47, }, {  4, 43, },
		{  4, 41, }, {  4, 37, }, {  4, 31, }, {  4, 29, },
		{  4, 23, }, {  4, 19, }, {  4, 17, }, {  4, 13, },
		{  4,  9, }, {  4,  8, },
	};
	/* Scale the quotient for comparison to get the fractional part.  */
	const unsigned int quot_scale = 65536;
	unsigned int sclk = port->uartclk * 2;
	unsigned int sdiv = DIV_ROUND_CLOSEST(sclk, baud);
	unsigned int best_squot;
	unsigned int squot;
	unsigned int quot;
	u16 cpr;
	u8 tcr;
	int i;

	/* Old custom speed handling.  */
	if (baud == 38400 && (port->flags & UPF_SPD_MASK) == UPF_SPD_CUST) {
		unsigned int cust_div = port->custom_divisor;

		quot = cust_div & UART_DIV_MAX;
		tcr = (cust_div >> 16) & OXSEMI_TORNADO_TCR_MASK;
		cpr = (cust_div >> 20) & OXSEMI_TORNADO_CPR_MASK;
		if (cpr < OXSEMI_TORNADO_CPR_MIN)
			cpr = OXSEMI_TORNADO_CPR_DEF;
	} else {
		best_squot = quot_scale;
		for (i = 0; i < ARRAY_SIZE(p); i++) {
			unsigned int spre;
			unsigned int srem;
			u8 cp;
			u8 tc;

			tc = p[i][0];
			cp = p[i][1];
			spre = tc * cp;

			srem = sdiv % spre;
			if (srem > spre / 2)
				srem = spre - srem;
			squot = DIV_ROUND_CLOSEST(srem * quot_scale, spre);

			if (srem == 0) {
				tcr = tc;
				cpr = cp;
				quot = sdiv / spre;
				break;
			} else if (squot < best_squot) {
				best_squot = squot;
				tcr = tc;
				cpr = cp;
				quot = DIV_ROUND_CLOSEST(sdiv, spre);
			}
		}
		while (tcr <= (OXSEMI_TORNADO_TCR_MASK + 1) >> 1 &&
		       quot % 2 == 0) {
			quot >>= 1;
			tcr <<= 1;
		}
		while (quot > UART_DIV_MAX) {
			if (tcr <= (OXSEMI_TORNADO_TCR_MASK + 1) >> 1) {
				quot >>= 1;
				tcr <<= 1;
			} else if (cpr <= OXSEMI_TORNADO_CPR_MASK >> 1) {
				quot >>= 1;
				cpr <<= 1;
			} else {
				quot = quot * cpr / OXSEMI_TORNADO_CPR_MASK;
				cpr = OXSEMI_TORNADO_CPR_MASK;
			}
		}
	}

	*frac = (cpr << 8) | (tcr & OXSEMI_TORNADO_TCR_MASK);
	return quot;
}

/*
 * Set the oversampling rate in the transmitter clock cycle register (TCR),
 * the clock prescaler in the clock prescaler register (CPR and CPR2), and
 * the clock divisor in the divisor latch (DLL and DLM).  Note that for
 * backwards compatibility any write to CPR clears CPR2 and therefore CPR
 * has to be written first, followed by CPR2, which occupies the location
 * of CKS used with earlier UART designs.
 */
static void pci_oxsemi_tornado_set_divisor(struct uart_port *port,
					   unsigned int baud,
					   unsigned int quot,
					   unsigned int quot_frac)
{
	struct uart_8250_port *up = up_to_u8250p(port);
	u8 cpr2 = quot_frac >> 16;
	u8 cpr = quot_frac >> 8;
	u8 tcr = quot_frac;

	serial_icr_write(up, UART_TCR, tcr);
	serial_icr_write(up, UART_CPR, cpr);
	serial_icr_write(up, UART_CKS, cpr2);
	serial8250_do_set_divisor(port, baud, quot, 0);
}

/*
 * For Tornado devices we force MCR[7] set for the Divide-by-M N/8 baud rate
 * generator prescaler (CPR and CPR2).  Otherwise no prescaler would be used.
 */
static void pci_oxsemi_tornado_set_mctrl(struct uart_port *port,
					 unsigned int mctrl)
{
	struct uart_8250_port *up = up_to_u8250p(port);

	up->mcr |= UART_MCR_CLKSEL;
	serial8250_do_set_mctrl(port, mctrl);
}

/*
 * We require EFR features for clock programming, so set UPF_FULL_PROBE
 * for full probing regardless of CONFIG_SERIAL_8250_16550A_VARIANTS setting.
 */
static int pci_oxsemi_tornado_setup(struct serial_private *priv,
				    const struct pciserial_board *board,
				    struct uart_8250_port *up, int idx)
{
	struct pci_dev *dev = priv->dev;

	if (pci_oxsemi_tornado_p(dev)) {
		up->port.flags |= UPF_FULL_PROBE;
		up->port.get_divisor = pci_oxsemi_tornado_get_divisor;
		up->port.set_divisor = pci_oxsemi_tornado_set_divisor;
		up->port.set_mctrl = pci_oxsemi_tornado_set_mctrl;
	}

	return pci_default_setup(priv, board, up, idx);
}

static int pci_asix_setup(struct serial_private *priv,
		  const struct pciserial_board *board,
		  struct uart_8250_port *port, int idx)
{
	port->bugs |= UART_BUG_PARITY;
	return pci_default_setup(priv, board, port, idx);
}

#define QPCR_TEST_FOR1		0x3F
#define QPCR_TEST_GET1		0x00
#define QPCR_TEST_FOR2		0x40
#define QPCR_TEST_GET2		0x40
#define QPCR_TEST_FOR3		0x80
#define QPCR_TEST_GET3		0x40
#define QPCR_TEST_FOR4		0xC0
#define QPCR_TEST_GET4		0x80

#define QOPR_CLOCK_X1		0x0000
#define QOPR_CLOCK_X2		0x0001
#define QOPR_CLOCK_X4		0x0002
#define QOPR_CLOCK_X8		0x0003
#define QOPR_CLOCK_RATE_MASK	0x0003

/* Quatech devices have their own extra interface features */
static struct pci_device_id quatech_cards[] = {
	{ PCI_DEVICE_DATA(QUATECH, QSC100,   1) },
	{ PCI_DEVICE_DATA(QUATECH, DSC100,   1) },
	{ PCI_DEVICE_DATA(QUATECH, DSC100E,  0) },
	{ PCI_DEVICE_DATA(QUATECH, DSC200,   1) },
	{ PCI_DEVICE_DATA(QUATECH, DSC200E,  0) },
	{ PCI_DEVICE_DATA(QUATECH, ESC100D,  1) },
	{ PCI_DEVICE_DATA(QUATECH, ESC100M,  1) },
	{ PCI_DEVICE_DATA(QUATECH, QSCP100,  1) },
	{ PCI_DEVICE_DATA(QUATECH, DSCP100,  1) },
	{ PCI_DEVICE_DATA(QUATECH, QSCP200,  1) },
	{ PCI_DEVICE_DATA(QUATECH, DSCP200,  1) },
	{ PCI_DEVICE_DATA(QUATECH, ESCLP100, 0) },
	{ PCI_DEVICE_DATA(QUATECH, QSCLP100, 0) },
	{ PCI_DEVICE_DATA(QUATECH, DSCLP100, 0) },
	{ PCI_DEVICE_DATA(QUATECH, SSCLP100, 0) },
	{ PCI_DEVICE_DATA(QUATECH, QSCLP200, 0) },
	{ PCI_DEVICE_DATA(QUATECH, DSCLP200, 0) },
	{ PCI_DEVICE_DATA(QUATECH, SSCLP200, 0) },
	{ PCI_DEVICE_DATA(QUATECH, SPPXP_100, 0) },
	{ 0, }
};

<<<<<<< HEAD
static int pci_quatech_amcc(struct pci_dev *dev)
{
	struct quatech_feature *qf = &quatech_cards[0];
	while (qf->devid) {
		if (qf->devid == dev->device)
			return qf->amcc;
		qf++;
	}
	pci_err(dev, "unknown port type '0x%04X'.\n", dev->device);
	return 0;
};

=======
>>>>>>> d60c95ef
static int pci_quatech_rqopr(struct uart_8250_port *port)
{
	unsigned long base = port->port.iobase;
	u8 LCR, val;

	LCR = inb(base + UART_LCR);
	outb(0xBF, base + UART_LCR);
	val = inb(base + UART_SCR);
	outb(LCR, base + UART_LCR);
	return val;
}

static void pci_quatech_wqopr(struct uart_8250_port *port, u8 qopr)
{
	unsigned long base = port->port.iobase;
	u8 LCR;

	LCR = inb(base + UART_LCR);
	outb(0xBF, base + UART_LCR);
	inb(base + UART_SCR);
	outb(qopr, base + UART_SCR);
	outb(LCR, base + UART_LCR);
}

static int pci_quatech_rqmcr(struct uart_8250_port *port)
{
	unsigned long base = port->port.iobase;
	u8 LCR, val, qmcr;

	LCR = inb(base + UART_LCR);
	outb(0xBF, base + UART_LCR);
	val = inb(base + UART_SCR);
	outb(val | 0x10, base + UART_SCR);
	qmcr = inb(base + UART_MCR);
	outb(val, base + UART_SCR);
	outb(LCR, base + UART_LCR);

	return qmcr;
}

static void pci_quatech_wqmcr(struct uart_8250_port *port, u8 qmcr)
{
	unsigned long base = port->port.iobase;
	u8 LCR, val;

	LCR = inb(base + UART_LCR);
	outb(0xBF, base + UART_LCR);
	val = inb(base + UART_SCR);
	outb(val | 0x10, base + UART_SCR);
	outb(qmcr, base + UART_MCR);
	outb(val, base + UART_SCR);
	outb(LCR, base + UART_LCR);
}

static int pci_quatech_has_qmcr(struct uart_8250_port *port)
{
	unsigned long base = port->port.iobase;
	u8 LCR, val;

	LCR = inb(base + UART_LCR);
	outb(0xBF, base + UART_LCR);
	val = inb(base + UART_SCR);
	if (val & 0x20) {
		outb(0x80, UART_LCR);
		if (!(inb(UART_SCR) & 0x20)) {
			outb(LCR, base + UART_LCR);
			return 1;
		}
	}
	return 0;
}

static int pci_quatech_test(struct uart_8250_port *port)
{
	u8 reg, qopr;

	qopr = pci_quatech_rqopr(port);
	pci_quatech_wqopr(port, qopr & QPCR_TEST_FOR1);
	reg = pci_quatech_rqopr(port) & 0xC0;
	if (reg != QPCR_TEST_GET1)
		return -EINVAL;
	pci_quatech_wqopr(port, (qopr & QPCR_TEST_FOR1)|QPCR_TEST_FOR2);
	reg = pci_quatech_rqopr(port) & 0xC0;
	if (reg != QPCR_TEST_GET2)
		return -EINVAL;
	pci_quatech_wqopr(port, (qopr & QPCR_TEST_FOR1)|QPCR_TEST_FOR3);
	reg = pci_quatech_rqopr(port) & 0xC0;
	if (reg != QPCR_TEST_GET3)
		return -EINVAL;
	pci_quatech_wqopr(port, (qopr & QPCR_TEST_FOR1)|QPCR_TEST_FOR4);
	reg = pci_quatech_rqopr(port) & 0xC0;
	if (reg != QPCR_TEST_GET4)
		return -EINVAL;

	pci_quatech_wqopr(port, qopr);
	return 0;
}

static int pci_quatech_clock(struct uart_8250_port *port)
{
	u8 qopr, reg, set;
	unsigned long clock;

	if (pci_quatech_test(port) < 0)
		return 1843200;

	qopr = pci_quatech_rqopr(port);

	pci_quatech_wqopr(port, qopr & ~QOPR_CLOCK_X8);
	reg = pci_quatech_rqopr(port);
	if (reg & QOPR_CLOCK_X8) {
		clock = 1843200;
		goto out;
	}
	pci_quatech_wqopr(port, qopr | QOPR_CLOCK_X8);
	reg = pci_quatech_rqopr(port);
	if (!(reg & QOPR_CLOCK_X8)) {
		clock = 1843200;
		goto out;
	}
	reg &= QOPR_CLOCK_X8;
	if (reg == QOPR_CLOCK_X2) {
		clock =  3685400;
		set = QOPR_CLOCK_X2;
	} else if (reg == QOPR_CLOCK_X4) {
		clock = 7372800;
		set = QOPR_CLOCK_X4;
	} else if (reg == QOPR_CLOCK_X8) {
		clock = 14745600;
		set = QOPR_CLOCK_X8;
	} else {
		clock = 1843200;
		set = QOPR_CLOCK_X1;
	}
	qopr &= ~QOPR_CLOCK_RATE_MASK;
	qopr |= set;

out:
	pci_quatech_wqopr(port, qopr);
	return clock;
}

static int pci_quatech_rs422(struct uart_8250_port *port)
{
	u8 qmcr;
	int rs422 = 0;

	if (!pci_quatech_has_qmcr(port))
		return 0;
	qmcr = pci_quatech_rqmcr(port);
	pci_quatech_wqmcr(port, 0xFF);
	if (pci_quatech_rqmcr(port))
		rs422 = 1;
	pci_quatech_wqmcr(port, qmcr);
	return rs422;
}

static int pci_quatech_init(struct pci_dev *dev)
{
<<<<<<< HEAD
	if (pci_quatech_amcc(dev)) {
=======
	const struct pci_device_id *match;
	bool amcc = false;

	match = pci_match_id(quatech_cards, dev);
	if (match)
		amcc = match->driver_data;
	else
		pci_err(dev, "unknown port type '0x%04X'.\n", dev->device);

	if (amcc) {
>>>>>>> d60c95ef
		unsigned long base = pci_resource_start(dev, 0);
		if (base) {
			u32 tmp;

			outl(inl(base + 0x38) | 0x00002000, base + 0x38);
			tmp = inl(base + 0x3c);
			outl(tmp | 0x01000000, base + 0x3c);
			outl(tmp & ~0x01000000, base + 0x3c);
		}
	}
	return 0;
}

static int pci_quatech_setup(struct serial_private *priv,
		  const struct pciserial_board *board,
		  struct uart_8250_port *port, int idx)
{
	/* Needed by pci_quatech calls below */
	port->port.iobase = pci_resource_start(priv->dev, FL_GET_BASE(board->flags));
	/* Set up the clocking */
	port->port.uartclk = pci_quatech_clock(port);
	/* For now just warn about RS422 */
	if (pci_quatech_rs422(port))
		pci_warn(priv->dev, "software control of RS422 features not currently supported.\n");
	return pci_default_setup(priv, board, port, idx);
}

static int pci_default_setup(struct serial_private *priv,
		  const struct pciserial_board *board,
		  struct uart_8250_port *port, int idx)
{
	unsigned int bar, offset = board->first_offset, maxnr;

	bar = FL_GET_BASE(board->flags);
	if (board->flags & FL_BASE_BARS)
		bar += idx;
	else
		offset += idx * board->uart_offset;

	maxnr = (pci_resource_len(priv->dev, bar) - board->first_offset) >>
		(board->reg_shift + 3);

	if (board->flags & FL_REGION_SZ_CAP && idx >= maxnr)
		return 1;

	return setup_port(priv, port, bar, offset, board->reg_shift);
}
<<<<<<< HEAD
static void
pericom_do_set_divisor(struct uart_port *port, unsigned int baud,
			       unsigned int quot, unsigned int quot_frac)
{
	int scr;
	int lcr;

	for (scr = 16; scr > 4; scr--) {
		unsigned int maxrate = port->uartclk / scr;
		unsigned int divisor = max(maxrate / baud, 1U);
		int delta = maxrate / divisor - baud;

		if (baud > maxrate + baud / 50)
			continue;

		if (delta > baud / 50)
			divisor++;

		if (divisor > 0xffff)
			continue;

		/* Update delta due to possible divisor change */
		delta = maxrate / divisor - baud;
		if (abs(delta) < baud / 50) {
			lcr = serial_port_in(port, UART_LCR);
			serial_port_out(port, UART_LCR, lcr | 0x80);
			serial_port_out(port, UART_DLL, divisor & 0xff);
			serial_port_out(port, UART_DLM, divisor >> 8 & 0xff);
			serial_port_out(port, 2, 16 - scr);
			serial_port_out(port, UART_LCR, lcr);
			return;
		}
	}
}
static int pci_pericom_setup(struct serial_private *priv,
		  const struct pciserial_board *board,
		  struct uart_8250_port *port, int idx)
{
	unsigned int bar, offset = board->first_offset, maxnr;

	bar = FL_GET_BASE(board->flags);
	if (board->flags & FL_BASE_BARS)
		bar += idx;
	else
		offset += idx * board->uart_offset;


	maxnr = (pci_resource_len(priv->dev, bar) - board->first_offset) >>
		(board->reg_shift + 3);

	if (board->flags & FL_REGION_SZ_CAP && idx >= maxnr)
		return 1;

	port->port.set_divisor = pericom_do_set_divisor;

	return setup_port(priv, port, bar, offset, board->reg_shift);
}

static int pci_pericom_setup_four_at_eight(struct serial_private *priv,
		  const struct pciserial_board *board,
		  struct uart_8250_port *port, int idx)
{
	unsigned int bar, offset = board->first_offset, maxnr;

	bar = FL_GET_BASE(board->flags);
	if (board->flags & FL_BASE_BARS)
		bar += idx;
	else
		offset += idx * board->uart_offset;

	if (idx==3)
		offset = 0x38;

	maxnr = (pci_resource_len(priv->dev, bar) - board->first_offset) >>
		(board->reg_shift + 3);

	if (board->flags & FL_REGION_SZ_CAP && idx >= maxnr)
		return 1;

	port->port.set_divisor = pericom_do_set_divisor;

	return setup_port(priv, port, bar, offset, board->reg_shift);
}
=======
>>>>>>> d60c95ef

static int
ce4100_serial_setup(struct serial_private *priv,
		  const struct pciserial_board *board,
		  struct uart_8250_port *port, int idx)
{
	int ret;

	ret = setup_port(priv, port, idx, 0, board->reg_shift);
	port->port.iotype = UPIO_MEM32;
	port->port.type = PORT_XSCALE;
	port->port.flags = (port->port.flags | UPF_FIXED_PORT | UPF_FIXED_TYPE);
	port->port.regshift = 2;

	return ret;
}

static int
pci_omegapci_setup(struct serial_private *priv,
		      const struct pciserial_board *board,
		      struct uart_8250_port *port, int idx)
{
	return setup_port(priv, port, 2, idx * 8, 0);
}

static int
pci_brcm_trumanage_setup(struct serial_private *priv,
			 const struct pciserial_board *board,
			 struct uart_8250_port *port, int idx)
{
	int ret = pci_default_setup(priv, board, port, idx);

	port->port.type = PORT_BRCM_TRUMANAGE;
	port->port.flags = (port->port.flags | UPF_FIXED_PORT | UPF_FIXED_TYPE);
	return ret;
}

/* RTS will control by MCR if this bit is 0 */
#define FINTEK_RTS_CONTROL_BY_HW	BIT(4)
/* only worked with FINTEK_RTS_CONTROL_BY_HW on */
#define FINTEK_RTS_INVERT		BIT(5)

/* We should do proper H/W transceiver setting before change to RS485 mode */
static int pci_fintek_rs485_config(struct uart_port *port, struct ktermios *termios,
			       struct serial_rs485 *rs485)
{
	struct pci_dev *pci_dev = to_pci_dev(port->dev);
	u8 setting;
	u8 *index = (u8 *) port->private_data;

	pci_read_config_byte(pci_dev, 0x40 + 8 * *index + 7, &setting);

	if (rs485->flags & SER_RS485_ENABLED) {
		/* Enable RTS H/W control mode */
		setting |= FINTEK_RTS_CONTROL_BY_HW;

		if (rs485->flags & SER_RS485_RTS_ON_SEND) {
			/* RTS driving high on TX */
			setting &= ~FINTEK_RTS_INVERT;
		} else {
			/* RTS driving low on TX */
			setting |= FINTEK_RTS_INVERT;
		}
	} else {
		/* Disable RTS H/W control mode */
		setting &= ~(FINTEK_RTS_CONTROL_BY_HW | FINTEK_RTS_INVERT);
	}

	pci_write_config_byte(pci_dev, 0x40 + 8 * *index + 7, setting);

	return 0;
}

static const struct serial_rs485 pci_fintek_rs485_supported = {
	.flags = SER_RS485_ENABLED | SER_RS485_RTS_ON_SEND,
	/* F81504/508/512 does not support RTS delay before or after send */
};

static int pci_fintek_setup(struct serial_private *priv,
			    const struct pciserial_board *board,
			    struct uart_8250_port *port, int idx)
{
	struct pci_dev *pdev = priv->dev;
	u8 *data;
	u8 config_base;
	u16 iobase;

	config_base = 0x40 + 0x08 * idx;

	/* Get the io address from configuration space */
	pci_read_config_word(pdev, config_base + 4, &iobase);

	pci_dbg(pdev, "idx=%d iobase=0x%x", idx, iobase);

	port->port.iotype = UPIO_PORT;
	port->port.iobase = iobase;
	port->port.rs485_config = pci_fintek_rs485_config;
	port->port.rs485_supported = pci_fintek_rs485_supported;

	data = devm_kzalloc(&pdev->dev, sizeof(u8), GFP_KERNEL);
	if (!data)
		return -ENOMEM;

	/* preserve index in PCI configuration space */
	*data = idx;
	port->port.private_data = data;

	return 0;
}

static int pci_fintek_init(struct pci_dev *dev)
{
	unsigned long iobase;
	u32 max_port, i;
	resource_size_t bar_data[3];
	u8 config_base;
	struct serial_private *priv = pci_get_drvdata(dev);

	if (!(pci_resource_flags(dev, 5) & IORESOURCE_IO) ||
			!(pci_resource_flags(dev, 4) & IORESOURCE_IO) ||
			!(pci_resource_flags(dev, 3) & IORESOURCE_IO))
		return -ENODEV;

	switch (dev->device) {
	case 0x1104: /* 4 ports */
	case 0x1108: /* 8 ports */
		max_port = dev->device & 0xff;
		break;
	case 0x1112: /* 12 ports */
		max_port = 12;
		break;
	default:
		return -EINVAL;
	}

	/* Get the io address dispatch from the BIOS */
	bar_data[0] = pci_resource_start(dev, 5);
	bar_data[1] = pci_resource_start(dev, 4);
	bar_data[2] = pci_resource_start(dev, 3);

	for (i = 0; i < max_port; ++i) {
		/* UART0 configuration offset start from 0x40 */
		config_base = 0x40 + 0x08 * i;

		/* Calculate Real IO Port */
		iobase = (bar_data[i / 4] & 0xffffffe0) + (i % 4) * 8;

		/* Enable UART I/O port */
		pci_write_config_byte(dev, config_base + 0x00, 0x01);

		/* Select 128-byte FIFO and 8x FIFO threshold */
		pci_write_config_byte(dev, config_base + 0x01, 0x33);

		/* LSB UART */
		pci_write_config_byte(dev, config_base + 0x04,
				(u8)(iobase & 0xff));

		/* MSB UART */
		pci_write_config_byte(dev, config_base + 0x05,
				(u8)((iobase & 0xff00) >> 8));

		pci_write_config_byte(dev, config_base + 0x06, dev->irq);

		if (!priv) {
			/* First init without port data
			 * force init to RS232 Mode
			 */
			pci_write_config_byte(dev, config_base + 0x07, 0x01);
		}
	}

	return max_port;
}

static void f815xxa_mem_serial_out(struct uart_port *p, int offset, int value)
{
	struct f815xxa_data *data = p->private_data;
	unsigned long flags;

	spin_lock_irqsave(&data->lock, flags);
	writeb(value, p->membase + offset);
	readb(p->membase + UART_SCR); /* Dummy read for flush pcie tx queue */
	spin_unlock_irqrestore(&data->lock, flags);
}

static int pci_fintek_f815xxa_setup(struct serial_private *priv,
			    const struct pciserial_board *board,
			    struct uart_8250_port *port, int idx)
{
	struct pci_dev *pdev = priv->dev;
	struct f815xxa_data *data;

	data = devm_kzalloc(&pdev->dev, sizeof(*data), GFP_KERNEL);
	if (!data)
		return -ENOMEM;

	data->idx = idx;
	spin_lock_init(&data->lock);

	port->port.private_data = data;
	port->port.iotype = UPIO_MEM;
	port->port.flags |= UPF_IOREMAP;
	port->port.mapbase = pci_resource_start(pdev, 0) + 8 * idx;
	port->port.serial_out = f815xxa_mem_serial_out;

	return 0;
}

static int pci_fintek_f815xxa_init(struct pci_dev *dev)
{
	u32 max_port, i;
	int config_base;

	if (!(pci_resource_flags(dev, 0) & IORESOURCE_MEM))
		return -ENODEV;

	switch (dev->device) {
	case 0x1204: /* 4 ports */
	case 0x1208: /* 8 ports */
		max_port = dev->device & 0xff;
		break;
	case 0x1212: /* 12 ports */
		max_port = 12;
		break;
	default:
		return -EINVAL;
	}

	/* Set to mmio decode */
	pci_write_config_byte(dev, 0x209, 0x40);

	for (i = 0; i < max_port; ++i) {
		/* UART0 configuration offset start from 0x2A0 */
		config_base = 0x2A0 + 0x08 * i;

		/* Select 128-byte FIFO and 8x FIFO threshold */
		pci_write_config_byte(dev, config_base + 0x01, 0x33);

		/* Enable UART I/O port */
		pci_write_config_byte(dev, config_base + 0, 0x01);
	}

	return max_port;
}

static int skip_tx_en_setup(struct serial_private *priv,
			const struct pciserial_board *board,
			struct uart_8250_port *port, int idx)
{
	port->port.quirks |= UPQ_NO_TXEN_TEST;
	pci_dbg(priv->dev,
		"serial8250: skipping TxEn test for device [%04x:%04x] subsystem [%04x:%04x]\n",
		priv->dev->vendor, priv->dev->device,
		priv->dev->subsystem_vendor, priv->dev->subsystem_device);

	return pci_default_setup(priv, board, port, idx);
}

static void kt_handle_break(struct uart_port *p)
{
	struct uart_8250_port *up = up_to_u8250p(p);
	/*
	 * On receipt of a BI, serial device in Intel ME (Intel
	 * management engine) needs to have its fifos cleared for sane
	 * SOL (Serial Over Lan) output.
	 */
	serial8250_clear_and_reinit_fifos(up);
}

static unsigned int kt_serial_in(struct uart_port *p, int offset)
{
	struct uart_8250_port *up = up_to_u8250p(p);
	unsigned int val;

	/*
	 * When the Intel ME (management engine) gets reset its serial
	 * port registers could return 0 momentarily.  Functions like
	 * serial8250_console_write, read and save the IER, perform
	 * some operation and then restore it.  In order to avoid
	 * setting IER register inadvertently to 0, if the value read
	 * is 0, double check with ier value in uart_8250_port and use
	 * that instead.  up->ier should be the same value as what is
	 * currently configured.
	 */
	val = inb(p->iobase + offset);
	if (offset == UART_IER) {
		if (val == 0)
			val = up->ier;
	}
	return val;
}

static int kt_serial_setup(struct serial_private *priv,
			   const struct pciserial_board *board,
			   struct uart_8250_port *port, int idx)
{
	port->port.flags |= UPF_BUG_THRE;
	port->port.serial_in = kt_serial_in;
	port->port.handle_break = kt_handle_break;
	return skip_tx_en_setup(priv, board, port, idx);
}

static int pci_eg20t_init(struct pci_dev *dev)
{
#if defined(CONFIG_SERIAL_PCH_UART) || defined(CONFIG_SERIAL_PCH_UART_MODULE)
	return -ENODEV;
#else
	return 0;
#endif
}

static int
pci_wch_ch353_setup(struct serial_private *priv,
		    const struct pciserial_board *board,
		    struct uart_8250_port *port, int idx)
{
	port->port.flags |= UPF_FIXED_TYPE;
	port->port.type = PORT_16550A;
	return pci_default_setup(priv, board, port, idx);
}

static int
pci_wch_ch355_setup(struct serial_private *priv,
		const struct pciserial_board *board,
		struct uart_8250_port *port, int idx)
{
	port->port.flags |= UPF_FIXED_TYPE;
	port->port.type = PORT_16550A;
	return pci_default_setup(priv, board, port, idx);
}

static int
pci_wch_ch38x_setup(struct serial_private *priv,
		    const struct pciserial_board *board,
		    struct uart_8250_port *port, int idx)
{
	port->port.flags |= UPF_FIXED_TYPE;
	port->port.type = PORT_16850;
	return pci_default_setup(priv, board, port, idx);
}


#define CH384_XINT_ENABLE_REG   0xEB
#define CH384_XINT_ENABLE_BIT   0x02

static int pci_wch_ch38x_init(struct pci_dev *dev)
{
	int max_port;
	unsigned long iobase;


	switch (dev->device) {
	case 0x3853: /* 8 ports */
		max_port = 8;
		break;
	default:
		return -EINVAL;
	}

	iobase = pci_resource_start(dev, 0);
	outb(CH384_XINT_ENABLE_BIT, iobase + CH384_XINT_ENABLE_REG);

	return max_port;
}

static void pci_wch_ch38x_exit(struct pci_dev *dev)
{
	unsigned long iobase;

	iobase = pci_resource_start(dev, 0);
	outb(0x0, iobase + CH384_XINT_ENABLE_REG);
}


static int
pci_sunix_setup(struct serial_private *priv,
		const struct pciserial_board *board,
		struct uart_8250_port *port, int idx)
{
	int bar;
	int offset;

	port->port.flags |= UPF_FIXED_TYPE;
	port->port.type = PORT_SUNIX;

	if (idx < 4) {
		bar = 0;
		offset = idx * board->uart_offset;
	} else {
		bar = 1;
		idx -= 4;
		idx = div_s64_rem(idx, 4, &offset);
		offset = idx * 64 + offset * board->uart_offset;
	}

	return setup_port(priv, port, bar, offset, 0);
}

static int
pci_moxa_setup(struct serial_private *priv,
		const struct pciserial_board *board,
		struct uart_8250_port *port, int idx)
{
	unsigned int bar = FL_GET_BASE(board->flags);
	int offset;

	if (board->num_ports == 4 && idx == 3)
		offset = 7 * board->uart_offset;
	else
		offset = idx * board->uart_offset;

	return setup_port(priv, port, bar, offset, 0);
}

#define PCI_VENDOR_ID_SBSMODULARIO	0x124B
#define PCI_SUBVENDOR_ID_SBSMODULARIO	0x124B
#define PCI_DEVICE_ID_OCTPRO		0x0001
#define PCI_SUBDEVICE_ID_OCTPRO232	0x0108
#define PCI_SUBDEVICE_ID_OCTPRO422	0x0208
#define PCI_SUBDEVICE_ID_POCTAL232	0x0308
#define PCI_SUBDEVICE_ID_POCTAL422	0x0408
#define PCI_SUBDEVICE_ID_SIIG_DUAL_00	0x2500
#define PCI_SUBDEVICE_ID_SIIG_DUAL_30	0x2530
#define PCI_VENDOR_ID_ADVANTECH		0x13fe
#define PCI_DEVICE_ID_INTEL_CE4100_UART 0x2e66
#define PCI_DEVICE_ID_ADVANTECH_PCI3620	0x3620
#define PCI_DEVICE_ID_ADVANTECH_PCI3618	0x3618
#define PCI_DEVICE_ID_ADVANTECH_PCIf618	0xf618
#define PCI_DEVICE_ID_TITAN_200I	0x8028
#define PCI_DEVICE_ID_TITAN_400I	0x8048
#define PCI_DEVICE_ID_TITAN_800I	0x8088
#define PCI_DEVICE_ID_TITAN_800EH	0xA007
#define PCI_DEVICE_ID_TITAN_800EHB	0xA008
#define PCI_DEVICE_ID_TITAN_400EH	0xA009
#define PCI_DEVICE_ID_TITAN_100E	0xA010
#define PCI_DEVICE_ID_TITAN_200E	0xA012
#define PCI_DEVICE_ID_TITAN_400E	0xA013
#define PCI_DEVICE_ID_TITAN_800E	0xA014
#define PCI_DEVICE_ID_TITAN_200EI	0xA016
#define PCI_DEVICE_ID_TITAN_200EISI	0xA017
#define PCI_DEVICE_ID_TITAN_200V3	0xA306
#define PCI_DEVICE_ID_TITAN_400V3	0xA310
#define PCI_DEVICE_ID_TITAN_410V3	0xA312
#define PCI_DEVICE_ID_TITAN_800V3	0xA314
#define PCI_DEVICE_ID_TITAN_800V3B	0xA315
#define PCI_DEVICE_ID_OXSEMI_16PCI958	0x9538
#define PCIE_DEVICE_ID_NEO_2_OX_IBM	0x00F6
#define PCI_DEVICE_ID_PLX_CRONYX_OMEGA	0xc001
#define PCI_DEVICE_ID_INTEL_PATSBURG_KT 0x1d3d
#define PCI_VENDOR_ID_WCH		0x4348
#define PCI_DEVICE_ID_WCH_CH352_2S	0x3253
#define PCI_DEVICE_ID_WCH_CH353_4S	0x3453
#define PCI_DEVICE_ID_WCH_CH353_2S1PF	0x5046
#define PCI_DEVICE_ID_WCH_CH353_1S1P	0x5053
#define PCI_DEVICE_ID_WCH_CH353_2S1P	0x7053
#define PCI_DEVICE_ID_WCH_CH355_4S	0x7173
#define PCI_VENDOR_ID_AGESTAR		0x5372
#define PCI_DEVICE_ID_AGESTAR_9375	0x6872
#define PCI_VENDOR_ID_ASIX		0x9710
#define PCI_DEVICE_ID_BROADCOM_TRUMANAGE 0x160a
#define PCI_DEVICE_ID_AMCC_ADDIDATA_APCI7800 0x818e

#define PCIE_VENDOR_ID_WCH		0x1c00
#define PCIE_DEVICE_ID_WCH_CH382_2S1P	0x3250
#define PCIE_DEVICE_ID_WCH_CH384_4S	0x3470
#define PCIE_DEVICE_ID_WCH_CH384_8S	0x3853
#define PCIE_DEVICE_ID_WCH_CH382_2S	0x3253

#define	PCI_DEVICE_ID_MOXA_CP102E	0x1024
#define	PCI_DEVICE_ID_MOXA_CP102EL	0x1025
#define	PCI_DEVICE_ID_MOXA_CP104EL_A	0x1045
#define	PCI_DEVICE_ID_MOXA_CP114EL	0x1144
#define	PCI_DEVICE_ID_MOXA_CP116E_A_A	0x1160
#define	PCI_DEVICE_ID_MOXA_CP116E_A_B	0x1161
#define	PCI_DEVICE_ID_MOXA_CP118EL_A	0x1182
#define	PCI_DEVICE_ID_MOXA_CP118E_A_I	0x1183
#define	PCI_DEVICE_ID_MOXA_CP132EL	0x1322
#define	PCI_DEVICE_ID_MOXA_CP134EL_A	0x1342
#define	PCI_DEVICE_ID_MOXA_CP138E_A	0x1381
#define	PCI_DEVICE_ID_MOXA_CP168EL_A	0x1683

/* Unknown vendors/cards - this should not be in linux/pci_ids.h */
#define PCI_SUBDEVICE_ID_UNKNOWN_0x1584	0x1584
#define PCI_SUBDEVICE_ID_UNKNOWN_0x1588	0x1588

/*
 * Master list of serial port init/setup/exit quirks.
 * This does not describe the general nature of the port.
 * (ie, baud base, number and location of ports, etc)
 *
 * This list is ordered alphabetically by vendor then device.
 * Specific entries must come before more generic entries.
 */
static struct pci_serial_quirk pci_serial_quirks[] = {
	/*
	* ADDI-DATA GmbH communication cards <info@addi-data.com>
	*/
	{
		.vendor         = PCI_VENDOR_ID_AMCC,
		.device         = PCI_DEVICE_ID_AMCC_ADDIDATA_APCI7800,
		.subvendor      = PCI_ANY_ID,
		.subdevice      = PCI_ANY_ID,
		.setup          = addidata_apci7800_setup,
	},
	/*
	 * AFAVLAB cards - these may be called via parport_serial
	 *  It is not clear whether this applies to all products.
	 */
	{
		.vendor		= PCI_VENDOR_ID_AFAVLAB,
		.device		= PCI_ANY_ID,
		.subvendor	= PCI_ANY_ID,
		.subdevice	= PCI_ANY_ID,
		.setup		= afavlab_setup,
	},
	/*
	 * HP Diva
	 */
	{
		.vendor		= PCI_VENDOR_ID_HP,
		.device		= PCI_DEVICE_ID_HP_DIVA,
		.subvendor	= PCI_ANY_ID,
		.subdevice	= PCI_ANY_ID,
		.init		= pci_hp_diva_init,
		.setup		= pci_hp_diva_setup,
	},
	/*
	 * HPE PCI serial device
	 */
	{
		.vendor         = PCI_VENDOR_ID_HP_3PAR,
		.device         = PCI_DEVICE_ID_HPE_PCI_SERIAL,
		.subvendor      = PCI_ANY_ID,
		.subdevice      = PCI_ANY_ID,
		.setup		= pci_hp_diva_setup,
	},
	/*
	 * Intel
	 */
	{
		.vendor		= PCI_VENDOR_ID_INTEL,
		.device		= PCI_DEVICE_ID_INTEL_80960_RP,
		.subvendor	= 0xe4bf,
		.subdevice	= PCI_ANY_ID,
		.init		= pci_inteli960ni_init,
		.setup		= pci_default_setup,
	},
	{
		.vendor		= PCI_VENDOR_ID_INTEL,
		.device		= PCI_DEVICE_ID_INTEL_8257X_SOL,
		.subvendor	= PCI_ANY_ID,
		.subdevice	= PCI_ANY_ID,
		.setup		= skip_tx_en_setup,
	},
	{
		.vendor		= PCI_VENDOR_ID_INTEL,
		.device		= PCI_DEVICE_ID_INTEL_82573L_SOL,
		.subvendor	= PCI_ANY_ID,
		.subdevice	= PCI_ANY_ID,
		.setup		= skip_tx_en_setup,
	},
	{
		.vendor		= PCI_VENDOR_ID_INTEL,
		.device		= PCI_DEVICE_ID_INTEL_82573E_SOL,
		.subvendor	= PCI_ANY_ID,
		.subdevice	= PCI_ANY_ID,
		.setup		= skip_tx_en_setup,
	},
	{
		.vendor		= PCI_VENDOR_ID_INTEL,
		.device		= PCI_DEVICE_ID_INTEL_CE4100_UART,
		.subvendor	= PCI_ANY_ID,
		.subdevice	= PCI_ANY_ID,
		.setup		= ce4100_serial_setup,
	},
	{
		.vendor		= PCI_VENDOR_ID_INTEL,
		.device		= PCI_DEVICE_ID_INTEL_PATSBURG_KT,
		.subvendor	= PCI_ANY_ID,
		.subdevice	= PCI_ANY_ID,
		.setup		= kt_serial_setup,
	},
	/*
	 * ITE
	 */
	{
		.vendor		= PCI_VENDOR_ID_ITE,
		.device		= PCI_DEVICE_ID_ITE_8872,
		.subvendor	= PCI_ANY_ID,
		.subdevice	= PCI_ANY_ID,
		.init		= pci_ite887x_init,
		.setup		= pci_default_setup,
		.exit		= pci_ite887x_exit,
	},
	/*
	 * National Instruments
	 */
	{
		.vendor		= PCI_VENDOR_ID_NI,
		.device		= PCI_DEVICE_ID_NI_PCI23216,
		.subvendor	= PCI_ANY_ID,
		.subdevice	= PCI_ANY_ID,
		.init		= pci_ni8420_init,
		.setup		= pci_default_setup,
		.exit		= pci_ni8420_exit,
	},
	{
		.vendor		= PCI_VENDOR_ID_NI,
		.device		= PCI_DEVICE_ID_NI_PCI2328,
		.subvendor	= PCI_ANY_ID,
		.subdevice	= PCI_ANY_ID,
		.init		= pci_ni8420_init,
		.setup		= pci_default_setup,
		.exit		= pci_ni8420_exit,
	},
	{
		.vendor		= PCI_VENDOR_ID_NI,
		.device		= PCI_DEVICE_ID_NI_PCI2324,
		.subvendor	= PCI_ANY_ID,
		.subdevice	= PCI_ANY_ID,
		.init		= pci_ni8420_init,
		.setup		= pci_default_setup,
		.exit		= pci_ni8420_exit,
	},
	{
		.vendor		= PCI_VENDOR_ID_NI,
		.device		= PCI_DEVICE_ID_NI_PCI2322,
		.subvendor	= PCI_ANY_ID,
		.subdevice	= PCI_ANY_ID,
		.init		= pci_ni8420_init,
		.setup		= pci_default_setup,
		.exit		= pci_ni8420_exit,
	},
	{
		.vendor		= PCI_VENDOR_ID_NI,
		.device		= PCI_DEVICE_ID_NI_PCI2324I,
		.subvendor	= PCI_ANY_ID,
		.subdevice	= PCI_ANY_ID,
		.init		= pci_ni8420_init,
		.setup		= pci_default_setup,
		.exit		= pci_ni8420_exit,
	},
	{
		.vendor		= PCI_VENDOR_ID_NI,
		.device		= PCI_DEVICE_ID_NI_PCI2322I,
		.subvendor	= PCI_ANY_ID,
		.subdevice	= PCI_ANY_ID,
		.init		= pci_ni8420_init,
		.setup		= pci_default_setup,
		.exit		= pci_ni8420_exit,
	},
	{
		.vendor		= PCI_VENDOR_ID_NI,
		.device		= PCI_DEVICE_ID_NI_PXI8420_23216,
		.subvendor	= PCI_ANY_ID,
		.subdevice	= PCI_ANY_ID,
		.init		= pci_ni8420_init,
		.setup		= pci_default_setup,
		.exit		= pci_ni8420_exit,
	},
	{
		.vendor		= PCI_VENDOR_ID_NI,
		.device		= PCI_DEVICE_ID_NI_PXI8420_2328,
		.subvendor	= PCI_ANY_ID,
		.subdevice	= PCI_ANY_ID,
		.init		= pci_ni8420_init,
		.setup		= pci_default_setup,
		.exit		= pci_ni8420_exit,
	},
	{
		.vendor		= PCI_VENDOR_ID_NI,
		.device		= PCI_DEVICE_ID_NI_PXI8420_2324,
		.subvendor	= PCI_ANY_ID,
		.subdevice	= PCI_ANY_ID,
		.init		= pci_ni8420_init,
		.setup		= pci_default_setup,
		.exit		= pci_ni8420_exit,
	},
	{
		.vendor		= PCI_VENDOR_ID_NI,
		.device		= PCI_DEVICE_ID_NI_PXI8420_2322,
		.subvendor	= PCI_ANY_ID,
		.subdevice	= PCI_ANY_ID,
		.init		= pci_ni8420_init,
		.setup		= pci_default_setup,
		.exit		= pci_ni8420_exit,
	},
	{
		.vendor		= PCI_VENDOR_ID_NI,
		.device		= PCI_DEVICE_ID_NI_PXI8422_2324,
		.subvendor	= PCI_ANY_ID,
		.subdevice	= PCI_ANY_ID,
		.init		= pci_ni8420_init,
		.setup		= pci_default_setup,
		.exit		= pci_ni8420_exit,
	},
	{
		.vendor		= PCI_VENDOR_ID_NI,
		.device		= PCI_DEVICE_ID_NI_PXI8422_2322,
		.subvendor	= PCI_ANY_ID,
		.subdevice	= PCI_ANY_ID,
		.init		= pci_ni8420_init,
		.setup		= pci_default_setup,
		.exit		= pci_ni8420_exit,
	},
	{
		.vendor		= PCI_VENDOR_ID_NI,
		.device		= PCI_ANY_ID,
		.subvendor	= PCI_ANY_ID,
		.subdevice	= PCI_ANY_ID,
		.init		= pci_ni8430_init,
		.setup		= pci_ni8430_setup,
		.exit		= pci_ni8430_exit,
	},
	/* Quatech */
	{
		.vendor		= PCI_VENDOR_ID_QUATECH,
		.device		= PCI_ANY_ID,
		.subvendor	= PCI_ANY_ID,
		.subdevice	= PCI_ANY_ID,
		.init		= pci_quatech_init,
		.setup		= pci_quatech_setup,
	},
	/*
	 * Panacom
	 */
	{
		.vendor		= PCI_VENDOR_ID_PANACOM,
		.device		= PCI_DEVICE_ID_PANACOM_QUADMODEM,
		.subvendor	= PCI_ANY_ID,
		.subdevice	= PCI_ANY_ID,
		.init		= pci_plx9050_init,
		.setup		= pci_default_setup,
		.exit		= pci_plx9050_exit,
	},
	{
		.vendor		= PCI_VENDOR_ID_PANACOM,
		.device		= PCI_DEVICE_ID_PANACOM_DUALMODEM,
		.subvendor	= PCI_ANY_ID,
		.subdevice	= PCI_ANY_ID,
		.init		= pci_plx9050_init,
		.setup		= pci_default_setup,
		.exit		= pci_plx9050_exit,
	},
	/*
	 * PLX
	 */
	{
		.vendor		= PCI_VENDOR_ID_PLX,
		.device		= PCI_DEVICE_ID_PLX_9050,
		.subvendor	= PCI_SUBVENDOR_ID_EXSYS,
		.subdevice	= PCI_SUBDEVICE_ID_EXSYS_4055,
		.init		= pci_plx9050_init,
		.setup		= pci_default_setup,
		.exit		= pci_plx9050_exit,
	},
	{
		.vendor		= PCI_VENDOR_ID_PLX,
		.device		= PCI_DEVICE_ID_PLX_9050,
		.subvendor	= PCI_SUBVENDOR_ID_KEYSPAN,
		.subdevice	= PCI_SUBDEVICE_ID_KEYSPAN_SX2,
		.init		= pci_plx9050_init,
		.setup		= pci_default_setup,
		.exit		= pci_plx9050_exit,
	},
	{
		.vendor		= PCI_VENDOR_ID_PLX,
		.device		= PCI_DEVICE_ID_PLX_ROMULUS,
		.subvendor	= PCI_VENDOR_ID_PLX,
		.subdevice	= PCI_DEVICE_ID_PLX_ROMULUS,
		.init		= pci_plx9050_init,
		.setup		= pci_default_setup,
		.exit		= pci_plx9050_exit,
	},
<<<<<<< HEAD
	{
		.vendor     = PCI_VENDOR_ID_ACCESIO,
		.device     = PCI_DEVICE_ID_ACCESIO_PCIE_COM_4SDB,
		.subvendor  = PCI_ANY_ID,
		.subdevice  = PCI_ANY_ID,
		.setup      = pci_pericom_setup_four_at_eight,
	},
	{
		.vendor     = PCI_VENDOR_ID_ACCESIO,
		.device     = PCI_DEVICE_ID_ACCESIO_MPCIE_COM_4S,
		.subvendor  = PCI_ANY_ID,
		.subdevice  = PCI_ANY_ID,
		.setup      = pci_pericom_setup_four_at_eight,
	},
	{
		.vendor     = PCI_VENDOR_ID_ACCESIO,
		.device     = PCI_DEVICE_ID_ACCESIO_PCIE_COM232_4DB,
		.subvendor  = PCI_ANY_ID,
		.subdevice  = PCI_ANY_ID,
		.setup      = pci_pericom_setup_four_at_eight,
	},
	{
		.vendor     = PCI_VENDOR_ID_ACCESIO,
		.device     = PCI_DEVICE_ID_ACCESIO_MPCIE_COM232_4,
		.subvendor  = PCI_ANY_ID,
		.subdevice  = PCI_ANY_ID,
		.setup      = pci_pericom_setup_four_at_eight,
	},
	{
		.vendor     = PCI_VENDOR_ID_ACCESIO,
		.device     = PCI_DEVICE_ID_ACCESIO_PCIE_COM_4SMDB,
		.subvendor  = PCI_ANY_ID,
		.subdevice  = PCI_ANY_ID,
		.setup      = pci_pericom_setup_four_at_eight,
	},
	{
		.vendor     = PCI_VENDOR_ID_ACCESIO,
		.device     = PCI_DEVICE_ID_ACCESIO_MPCIE_COM_4SM,
		.subvendor  = PCI_ANY_ID,
		.subdevice  = PCI_ANY_ID,
		.setup      = pci_pericom_setup_four_at_eight,
	},
	{
		.vendor     = PCI_VENDOR_ID_ACCESIO,
		.device     = PCI_DEVICE_ID_ACCESIO_MPCIE_ICM422_4,
		.subvendor  = PCI_ANY_ID,
		.subdevice  = PCI_ANY_ID,
		.setup      = pci_pericom_setup_four_at_eight,
	},
	{
		.vendor     = PCI_VENDOR_ID_ACCESIO,
		.device     = PCI_DEVICE_ID_ACCESIO_MPCIE_ICM485_4,
		.subvendor  = PCI_ANY_ID,
		.subdevice  = PCI_ANY_ID,
		.setup      = pci_pericom_setup_four_at_eight,
	},
	{
		.vendor     = PCI_VENDOR_ID_ACCESIO,
		.device     = PCI_DEVICE_ID_ACCESIO_PCIE_ICM232_4,
		.subvendor  = PCI_ANY_ID,
		.subdevice  = PCI_ANY_ID,
		.setup      = pci_pericom_setup_four_at_eight,
	},
	{
		.vendor     = PCI_VENDOR_ID_ACCESIO,
		.device     = PCI_DEVICE_ID_ACCESIO_PCIE_ICM_4S,
		.subvendor  = PCI_ANY_ID,
		.subdevice  = PCI_ANY_ID,
		.setup      = pci_pericom_setup_four_at_eight,
	},
	{
		.vendor     = PCI_VENDOR_ID_ACCESIO,
		.device     = PCI_DEVICE_ID_ACCESIO_MPCIE_ICM232_4,
		.subvendor  = PCI_ANY_ID,
		.subdevice  = PCI_ANY_ID,
		.setup      = pci_pericom_setup_four_at_eight,
	},
	{
		.vendor     = PCI_VENDOR_ID_ACCESIO,
		.device     = PCI_DEVICE_ID_ACCESIO_PCIE_COM422_4,
		.subvendor  = PCI_ANY_ID,
		.subdevice  = PCI_ANY_ID,
		.setup      = pci_pericom_setup_four_at_eight,
	},
	{
		.vendor     = PCI_VENDOR_ID_ACCESIO,
		.device     = PCI_DEVICE_ID_ACCESIO_PCIE_COM485_4,
		.subvendor  = PCI_ANY_ID,
		.subdevice  = PCI_ANY_ID,
		.setup      = pci_pericom_setup_four_at_eight,
	},
	{
		.vendor     = PCI_VENDOR_ID_ACCESIO,
		.device     = PCI_DEVICE_ID_ACCESIO_PCIE_COM232_4,
		.subvendor  = PCI_ANY_ID,
		.subdevice  = PCI_ANY_ID,
		.setup      = pci_pericom_setup_four_at_eight,
	},
	{
		.vendor     = PCI_VENDOR_ID_ACCESIO,
		.device     = PCI_DEVICE_ID_ACCESIO_PCIE_COM_4SM,
		.subvendor  = PCI_ANY_ID,
		.subdevice  = PCI_ANY_ID,
		.setup      = pci_pericom_setup_four_at_eight,
	},
	{
		.vendor     = PCI_VENDOR_ID_ACCESIO,
		.device     = PCI_DEVICE_ID_ACCESIO_PCIE_ICM_4SM,
		.subvendor  = PCI_ANY_ID,
		.subdevice  = PCI_ANY_ID,
		.setup      = pci_pericom_setup_four_at_eight,
	},
	{
		.vendor     = PCI_VENDOR_ID_ACCESIO,
		.device     = PCI_ANY_ID,
		.subvendor  = PCI_ANY_ID,
		.subdevice  = PCI_ANY_ID,
		.setup      = pci_pericom_setup,
	},	/*
=======
	/*
>>>>>>> d60c95ef
	 * SBS Technologies, Inc., PMC-OCTALPRO 232
	 */
	{
		.vendor		= PCI_VENDOR_ID_SBSMODULARIO,
		.device		= PCI_DEVICE_ID_OCTPRO,
		.subvendor	= PCI_SUBVENDOR_ID_SBSMODULARIO,
		.subdevice	= PCI_SUBDEVICE_ID_OCTPRO232,
		.init		= sbs_init,
		.setup		= sbs_setup,
		.exit		= sbs_exit,
	},
	/*
	 * SBS Technologies, Inc., PMC-OCTALPRO 422
	 */
	{
		.vendor		= PCI_VENDOR_ID_SBSMODULARIO,
		.device		= PCI_DEVICE_ID_OCTPRO,
		.subvendor	= PCI_SUBVENDOR_ID_SBSMODULARIO,
		.subdevice	= PCI_SUBDEVICE_ID_OCTPRO422,
		.init		= sbs_init,
		.setup		= sbs_setup,
		.exit		= sbs_exit,
	},
	/*
	 * SBS Technologies, Inc., P-Octal 232
	 */
	{
		.vendor		= PCI_VENDOR_ID_SBSMODULARIO,
		.device		= PCI_DEVICE_ID_OCTPRO,
		.subvendor	= PCI_SUBVENDOR_ID_SBSMODULARIO,
		.subdevice	= PCI_SUBDEVICE_ID_POCTAL232,
		.init		= sbs_init,
		.setup		= sbs_setup,
		.exit		= sbs_exit,
	},
	/*
	 * SBS Technologies, Inc., P-Octal 422
	 */
	{
		.vendor		= PCI_VENDOR_ID_SBSMODULARIO,
		.device		= PCI_DEVICE_ID_OCTPRO,
		.subvendor	= PCI_SUBVENDOR_ID_SBSMODULARIO,
		.subdevice	= PCI_SUBDEVICE_ID_POCTAL422,
		.init		= sbs_init,
		.setup		= sbs_setup,
		.exit		= sbs_exit,
	},
	/*
	 * SIIG cards - these may be called via parport_serial
	 */
	{
		.vendor		= PCI_VENDOR_ID_SIIG,
		.device		= PCI_ANY_ID,
		.subvendor	= PCI_ANY_ID,
		.subdevice	= PCI_ANY_ID,
		.init		= pci_siig_init,
		.setup		= pci_siig_setup,
	},
	/*
	 * Titan cards
	 */
	{
		.vendor		= PCI_VENDOR_ID_TITAN,
		.device		= PCI_DEVICE_ID_TITAN_400L,
		.subvendor	= PCI_ANY_ID,
		.subdevice	= PCI_ANY_ID,
		.setup		= titan_400l_800l_setup,
	},
	{
		.vendor		= PCI_VENDOR_ID_TITAN,
		.device		= PCI_DEVICE_ID_TITAN_800L,
		.subvendor	= PCI_ANY_ID,
		.subdevice	= PCI_ANY_ID,
		.setup		= titan_400l_800l_setup,
	},
	/*
	 * Timedia cards
	 */
	{
		.vendor		= PCI_VENDOR_ID_TIMEDIA,
		.device		= PCI_DEVICE_ID_TIMEDIA_1889,
		.subvendor	= PCI_VENDOR_ID_TIMEDIA,
		.subdevice	= PCI_ANY_ID,
		.probe		= pci_timedia_probe,
		.init		= pci_timedia_init,
		.setup		= pci_timedia_setup,
	},
	{
		.vendor		= PCI_VENDOR_ID_TIMEDIA,
		.device		= PCI_ANY_ID,
		.subvendor	= PCI_ANY_ID,
		.subdevice	= PCI_ANY_ID,
		.setup		= pci_timedia_setup,
	},
	/*
	 * Sunix PCI serial boards
	 */
	{
		.vendor		= PCI_VENDOR_ID_SUNIX,
		.device		= PCI_DEVICE_ID_SUNIX_1999,
		.subvendor	= PCI_VENDOR_ID_SUNIX,
		.subdevice	= PCI_ANY_ID,
		.setup		= pci_sunix_setup,
	},
	/*
	 * Xircom cards
	 */
	{
		.vendor		= PCI_VENDOR_ID_XIRCOM,
		.device		= PCI_DEVICE_ID_XIRCOM_X3201_MDM,
		.subvendor	= PCI_ANY_ID,
		.subdevice	= PCI_ANY_ID,
		.init		= pci_xircom_init,
		.setup		= pci_default_setup,
	},
	/*
	 * Netmos cards - these may be called via parport_serial
	 */
	{
		.vendor		= PCI_VENDOR_ID_NETMOS,
		.device		= PCI_ANY_ID,
		.subvendor	= PCI_ANY_ID,
		.subdevice	= PCI_ANY_ID,
		.init		= pci_netmos_init,
		.setup		= pci_netmos_9900_setup,
	},
	/*
	 * EndRun Technologies
	*/
	{
		.vendor		= PCI_VENDOR_ID_ENDRUN,
		.device		= PCI_ANY_ID,
		.subvendor	= PCI_ANY_ID,
		.subdevice	= PCI_ANY_ID,
		.init		= pci_oxsemi_tornado_init,
		.setup		= pci_default_setup,
	},
	/*
	 * For Oxford Semiconductor Tornado based devices
	 */
	{
		.vendor		= PCI_VENDOR_ID_OXSEMI,
		.device		= PCI_ANY_ID,
		.subvendor	= PCI_ANY_ID,
		.subdevice	= PCI_ANY_ID,
		.init		= pci_oxsemi_tornado_init,
		.setup		= pci_oxsemi_tornado_setup,
	},
	{
		.vendor		= PCI_VENDOR_ID_MAINPINE,
		.device		= PCI_ANY_ID,
		.subvendor	= PCI_ANY_ID,
		.subdevice	= PCI_ANY_ID,
		.init		= pci_oxsemi_tornado_init,
		.setup		= pci_oxsemi_tornado_setup,
	},
	{
		.vendor		= PCI_VENDOR_ID_DIGI,
		.device		= PCIE_DEVICE_ID_NEO_2_OX_IBM,
		.subvendor		= PCI_SUBVENDOR_ID_IBM,
		.subdevice		= PCI_ANY_ID,
		.init			= pci_oxsemi_tornado_init,
		.setup		= pci_oxsemi_tornado_setup,
	},
	{
		.vendor         = PCI_VENDOR_ID_INTEL,
		.device         = 0x8811,
		.subvendor	= PCI_ANY_ID,
		.subdevice	= PCI_ANY_ID,
		.init		= pci_eg20t_init,
		.setup		= pci_default_setup,
	},
	{
		.vendor         = PCI_VENDOR_ID_INTEL,
		.device         = 0x8812,
		.subvendor	= PCI_ANY_ID,
		.subdevice	= PCI_ANY_ID,
		.init		= pci_eg20t_init,
		.setup		= pci_default_setup,
	},
	{
		.vendor         = PCI_VENDOR_ID_INTEL,
		.device         = 0x8813,
		.subvendor	= PCI_ANY_ID,
		.subdevice	= PCI_ANY_ID,
		.init		= pci_eg20t_init,
		.setup		= pci_default_setup,
	},
	{
		.vendor         = PCI_VENDOR_ID_INTEL,
		.device         = 0x8814,
		.subvendor	= PCI_ANY_ID,
		.subdevice	= PCI_ANY_ID,
		.init		= pci_eg20t_init,
		.setup		= pci_default_setup,
	},
	{
		.vendor         = 0x10DB,
		.device         = 0x8027,
		.subvendor	= PCI_ANY_ID,
		.subdevice	= PCI_ANY_ID,
		.init		= pci_eg20t_init,
		.setup		= pci_default_setup,
	},
	{
		.vendor         = 0x10DB,
		.device         = 0x8028,
		.subvendor	= PCI_ANY_ID,
		.subdevice	= PCI_ANY_ID,
		.init		= pci_eg20t_init,
		.setup		= pci_default_setup,
	},
	{
		.vendor         = 0x10DB,
		.device         = 0x8029,
		.subvendor	= PCI_ANY_ID,
		.subdevice	= PCI_ANY_ID,
		.init		= pci_eg20t_init,
		.setup		= pci_default_setup,
	},
	{
		.vendor         = 0x10DB,
		.device         = 0x800C,
		.subvendor	= PCI_ANY_ID,
		.subdevice	= PCI_ANY_ID,
		.init		= pci_eg20t_init,
		.setup		= pci_default_setup,
	},
	{
		.vendor         = 0x10DB,
		.device         = 0x800D,
		.subvendor	= PCI_ANY_ID,
		.subdevice	= PCI_ANY_ID,
		.init		= pci_eg20t_init,
		.setup		= pci_default_setup,
	},
	/*
	 * Cronyx Omega PCI (PLX-chip based)
	 */
	{
		.vendor		= PCI_VENDOR_ID_PLX,
		.device		= PCI_DEVICE_ID_PLX_CRONYX_OMEGA,
		.subvendor	= PCI_ANY_ID,
		.subdevice	= PCI_ANY_ID,
		.setup		= pci_omegapci_setup,
	},
	/* WCH CH353 1S1P card (16550 clone) */
	{
		.vendor         = PCI_VENDOR_ID_WCH,
		.device         = PCI_DEVICE_ID_WCH_CH353_1S1P,
		.subvendor      = PCI_ANY_ID,
		.subdevice      = PCI_ANY_ID,
		.setup          = pci_wch_ch353_setup,
	},
	/* WCH CH353 2S1P card (16550 clone) */
	{
		.vendor         = PCI_VENDOR_ID_WCH,
		.device         = PCI_DEVICE_ID_WCH_CH353_2S1P,
		.subvendor      = PCI_ANY_ID,
		.subdevice      = PCI_ANY_ID,
		.setup          = pci_wch_ch353_setup,
	},
	/* WCH CH353 4S card (16550 clone) */
	{
		.vendor         = PCI_VENDOR_ID_WCH,
		.device         = PCI_DEVICE_ID_WCH_CH353_4S,
		.subvendor      = PCI_ANY_ID,
		.subdevice      = PCI_ANY_ID,
		.setup          = pci_wch_ch353_setup,
	},
	/* WCH CH353 2S1PF card (16550 clone) */
	{
		.vendor         = PCI_VENDOR_ID_WCH,
		.device         = PCI_DEVICE_ID_WCH_CH353_2S1PF,
		.subvendor      = PCI_ANY_ID,
		.subdevice      = PCI_ANY_ID,
		.setup          = pci_wch_ch353_setup,
	},
	/* WCH CH352 2S card (16550 clone) */
	{
		.vendor		= PCI_VENDOR_ID_WCH,
		.device		= PCI_DEVICE_ID_WCH_CH352_2S,
		.subvendor	= PCI_ANY_ID,
		.subdevice	= PCI_ANY_ID,
		.setup		= pci_wch_ch353_setup,
	},
	/* WCH CH355 4S card (16550 clone) */
	{
		.vendor		= PCI_VENDOR_ID_WCH,
		.device		= PCI_DEVICE_ID_WCH_CH355_4S,
		.subvendor	= PCI_ANY_ID,
		.subdevice	= PCI_ANY_ID,
		.setup		= pci_wch_ch355_setup,
	},
	/* WCH CH382 2S card (16850 clone) */
	{
		.vendor         = PCIE_VENDOR_ID_WCH,
		.device         = PCIE_DEVICE_ID_WCH_CH382_2S,
		.subvendor      = PCI_ANY_ID,
		.subdevice      = PCI_ANY_ID,
		.setup          = pci_wch_ch38x_setup,
	},
	/* WCH CH382 2S1P card (16850 clone) */
	{
		.vendor         = PCIE_VENDOR_ID_WCH,
		.device         = PCIE_DEVICE_ID_WCH_CH382_2S1P,
		.subvendor      = PCI_ANY_ID,
		.subdevice      = PCI_ANY_ID,
		.setup          = pci_wch_ch38x_setup,
	},
	/* WCH CH384 4S card (16850 clone) */
	{
		.vendor         = PCIE_VENDOR_ID_WCH,
		.device         = PCIE_DEVICE_ID_WCH_CH384_4S,
		.subvendor      = PCI_ANY_ID,
		.subdevice      = PCI_ANY_ID,
		.setup          = pci_wch_ch38x_setup,
	},
	/* WCH CH384 8S card (16850 clone) */
	{
		.vendor         = PCIE_VENDOR_ID_WCH,
		.device         = PCIE_DEVICE_ID_WCH_CH384_8S,
		.subvendor      = PCI_ANY_ID,
		.subdevice      = PCI_ANY_ID,
		.init           = pci_wch_ch38x_init,
		.exit		= pci_wch_ch38x_exit,
		.setup          = pci_wch_ch38x_setup,
	},
	/*
	 * ASIX devices with FIFO bug
	 */
	{
		.vendor		= PCI_VENDOR_ID_ASIX,
		.device		= PCI_ANY_ID,
		.subvendor	= PCI_ANY_ID,
		.subdevice	= PCI_ANY_ID,
		.setup		= pci_asix_setup,
	},
	/*
	 * Broadcom TruManage (NetXtreme)
	 */
	{
		.vendor		= PCI_VENDOR_ID_BROADCOM,
		.device		= PCI_DEVICE_ID_BROADCOM_TRUMANAGE,
		.subvendor	= PCI_ANY_ID,
		.subdevice	= PCI_ANY_ID,
		.setup		= pci_brcm_trumanage_setup,
	},
	{
		.vendor		= 0x1c29,
		.device		= 0x1104,
		.subvendor	= PCI_ANY_ID,
		.subdevice	= PCI_ANY_ID,
		.setup		= pci_fintek_setup,
		.init		= pci_fintek_init,
	},
	{
		.vendor		= 0x1c29,
		.device		= 0x1108,
		.subvendor	= PCI_ANY_ID,
		.subdevice	= PCI_ANY_ID,
		.setup		= pci_fintek_setup,
		.init		= pci_fintek_init,
	},
	{
		.vendor		= 0x1c29,
		.device		= 0x1112,
		.subvendor	= PCI_ANY_ID,
		.subdevice	= PCI_ANY_ID,
		.setup		= pci_fintek_setup,
		.init		= pci_fintek_init,
	},
	/*
	 * MOXA
	 */
	{
		.vendor		= PCI_VENDOR_ID_MOXA,
		.device		= PCI_ANY_ID,
		.subvendor	= PCI_ANY_ID,
		.subdevice	= PCI_ANY_ID,
		.setup		= pci_moxa_setup,
	},
	{
		.vendor		= 0x1c29,
		.device		= 0x1204,
		.subvendor	= PCI_ANY_ID,
		.subdevice	= PCI_ANY_ID,
		.setup		= pci_fintek_f815xxa_setup,
		.init		= pci_fintek_f815xxa_init,
	},
	{
		.vendor		= 0x1c29,
		.device		= 0x1208,
		.subvendor	= PCI_ANY_ID,
		.subdevice	= PCI_ANY_ID,
		.setup		= pci_fintek_f815xxa_setup,
		.init		= pci_fintek_f815xxa_init,
	},
	{
		.vendor		= 0x1c29,
		.device		= 0x1212,
		.subvendor	= PCI_ANY_ID,
		.subdevice	= PCI_ANY_ID,
		.setup		= pci_fintek_f815xxa_setup,
		.init		= pci_fintek_f815xxa_init,
	},

	/*
	 * Default "match everything" terminator entry
	 */
	{
		.vendor		= PCI_ANY_ID,
		.device		= PCI_ANY_ID,
		.subvendor	= PCI_ANY_ID,
		.subdevice	= PCI_ANY_ID,
		.setup		= pci_default_setup,
	}
};

static inline int quirk_id_matches(u32 quirk_id, u32 dev_id)
{
	return quirk_id == PCI_ANY_ID || quirk_id == dev_id;
}

static struct pci_serial_quirk *find_quirk(struct pci_dev *dev)
{
	struct pci_serial_quirk *quirk;

	for (quirk = pci_serial_quirks; ; quirk++)
		if (quirk_id_matches(quirk->vendor, dev->vendor) &&
		    quirk_id_matches(quirk->device, dev->device) &&
		    quirk_id_matches(quirk->subvendor, dev->subsystem_vendor) &&
		    quirk_id_matches(quirk->subdevice, dev->subsystem_device))
			break;
	return quirk;
}

/*
 * This is the configuration table for all of the PCI serial boards
 * which we support.  It is directly indexed by the pci_board_num_t enum
 * value, which is encoded in the pci_device_id PCI probe table's
 * driver_data member.
 *
 * The makeup of these names are:
 *  pbn_bn{_bt}_n_baud{_offsetinhex}
 *
 *  bn		= PCI BAR number
 *  bt		= Index using PCI BARs
 *  n		= number of serial ports
 *  baud	= baud rate
 *  offsetinhex	= offset for each sequential port (in hex)
 *
 * This table is sorted by (in order): bn, bt, baud, offsetindex, n.
 *
 * Please note: in theory if n = 1, _bt infix should make no difference.
 * ie, pbn_b0_1_115200 is the same as pbn_b0_bt_1_115200
 */
enum pci_board_num_t {
	pbn_default = 0,

	pbn_b0_1_115200,
	pbn_b0_2_115200,
	pbn_b0_4_115200,
	pbn_b0_5_115200,
	pbn_b0_8_115200,

	pbn_b0_1_921600,
	pbn_b0_2_921600,
	pbn_b0_4_921600,

	pbn_b0_2_1130000,

	pbn_b0_4_1152000,

	pbn_b0_4_1250000,

	pbn_b0_2_1843200,
	pbn_b0_4_1843200,

	pbn_b0_1_15625000,

	pbn_b0_bt_1_115200,
	pbn_b0_bt_2_115200,
	pbn_b0_bt_4_115200,
	pbn_b0_bt_8_115200,

	pbn_b0_bt_1_460800,
	pbn_b0_bt_2_460800,
	pbn_b0_bt_4_460800,

	pbn_b0_bt_1_921600,
	pbn_b0_bt_2_921600,
	pbn_b0_bt_4_921600,
	pbn_b0_bt_8_921600,

	pbn_b1_1_115200,
	pbn_b1_2_115200,
	pbn_b1_4_115200,
	pbn_b1_8_115200,
	pbn_b1_16_115200,

	pbn_b1_1_921600,
	pbn_b1_2_921600,
	pbn_b1_4_921600,
	pbn_b1_8_921600,

	pbn_b1_2_1250000,

	pbn_b1_bt_1_115200,
	pbn_b1_bt_2_115200,
	pbn_b1_bt_4_115200,

	pbn_b1_bt_2_921600,

	pbn_b1_1_1382400,
	pbn_b1_2_1382400,
	pbn_b1_4_1382400,
	pbn_b1_8_1382400,

	pbn_b2_1_115200,
	pbn_b2_2_115200,
	pbn_b2_4_115200,
	pbn_b2_8_115200,

	pbn_b2_1_460800,
	pbn_b2_4_460800,
	pbn_b2_8_460800,
	pbn_b2_16_460800,

	pbn_b2_1_921600,
	pbn_b2_4_921600,
	pbn_b2_8_921600,

	pbn_b2_8_1152000,

	pbn_b2_bt_1_115200,
	pbn_b2_bt_2_115200,
	pbn_b2_bt_4_115200,

	pbn_b2_bt_2_921600,
	pbn_b2_bt_4_921600,

	pbn_b3_2_115200,
	pbn_b3_4_115200,
	pbn_b3_8_115200,

	pbn_b4_bt_2_921600,
	pbn_b4_bt_4_921600,
	pbn_b4_bt_8_921600,

	/*
	 * Board-specific versions.
	 */
	pbn_panacom,
	pbn_panacom2,
	pbn_panacom4,
	pbn_plx_romulus,
	pbn_oxsemi,
	pbn_oxsemi_1_15625000,
	pbn_oxsemi_2_15625000,
	pbn_oxsemi_4_15625000,
	pbn_oxsemi_8_15625000,
	pbn_intel_i960,
	pbn_sgi_ioc3,
	pbn_computone_4,
	pbn_computone_6,
	pbn_computone_8,
	pbn_sbsxrsio,
	pbn_pasemi_1682M,
	pbn_ni8430_2,
	pbn_ni8430_4,
	pbn_ni8430_8,
	pbn_ni8430_16,
	pbn_ADDIDATA_PCIe_1_3906250,
	pbn_ADDIDATA_PCIe_2_3906250,
	pbn_ADDIDATA_PCIe_4_3906250,
	pbn_ADDIDATA_PCIe_8_3906250,
	pbn_ce4100_1_115200,
	pbn_omegapci,
	pbn_NETMOS9900_2s_115200,
	pbn_brcm_trumanage,
	pbn_fintek_4,
	pbn_fintek_8,
	pbn_fintek_12,
	pbn_fintek_F81504A,
	pbn_fintek_F81508A,
	pbn_fintek_F81512A,
	pbn_wch382_2,
	pbn_wch384_4,
	pbn_wch384_8,
	pbn_sunix_pci_1s,
	pbn_sunix_pci_2s,
	pbn_sunix_pci_4s,
	pbn_sunix_pci_8s,
	pbn_sunix_pci_16s,
	pbn_titan_1_4000000,
	pbn_titan_2_4000000,
	pbn_titan_4_4000000,
	pbn_titan_8_4000000,
	pbn_moxa8250_2p,
	pbn_moxa8250_4p,
	pbn_moxa8250_8p,
};

/*
 * uart_offset - the space between channels
 * reg_shift   - describes how the UART registers are mapped
 *               to PCI memory by the card.
 * For example IER register on SBS, Inc. PMC-OctPro is located at
 * offset 0x10 from the UART base, while UART_IER is defined as 1
 * in include/linux/serial_reg.h,
 * see first lines of serial_in() and serial_out() in 8250.c
*/

static struct pciserial_board pci_boards[] = {
	[pbn_default] = {
		.flags		= FL_BASE0,
		.num_ports	= 1,
		.base_baud	= 115200,
		.uart_offset	= 8,
	},
	[pbn_b0_1_115200] = {
		.flags		= FL_BASE0,
		.num_ports	= 1,
		.base_baud	= 115200,
		.uart_offset	= 8,
	},
	[pbn_b0_2_115200] = {
		.flags		= FL_BASE0,
		.num_ports	= 2,
		.base_baud	= 115200,
		.uart_offset	= 8,
	},
	[pbn_b0_4_115200] = {
		.flags		= FL_BASE0,
		.num_ports	= 4,
		.base_baud	= 115200,
		.uart_offset	= 8,
	},
	[pbn_b0_5_115200] = {
		.flags		= FL_BASE0,
		.num_ports	= 5,
		.base_baud	= 115200,
		.uart_offset	= 8,
	},
	[pbn_b0_8_115200] = {
		.flags		= FL_BASE0,
		.num_ports	= 8,
		.base_baud	= 115200,
		.uart_offset	= 8,
	},
	[pbn_b0_1_921600] = {
		.flags		= FL_BASE0,
		.num_ports	= 1,
		.base_baud	= 921600,
		.uart_offset	= 8,
	},
	[pbn_b0_2_921600] = {
		.flags		= FL_BASE0,
		.num_ports	= 2,
		.base_baud	= 921600,
		.uart_offset	= 8,
	},
	[pbn_b0_4_921600] = {
		.flags		= FL_BASE0,
		.num_ports	= 4,
		.base_baud	= 921600,
		.uart_offset	= 8,
	},

	[pbn_b0_2_1130000] = {
		.flags          = FL_BASE0,
		.num_ports      = 2,
		.base_baud      = 1130000,
		.uart_offset    = 8,
	},

	[pbn_b0_4_1152000] = {
		.flags		= FL_BASE0,
		.num_ports	= 4,
		.base_baud	= 1152000,
		.uart_offset	= 8,
	},

	[pbn_b0_4_1250000] = {
		.flags		= FL_BASE0,
		.num_ports	= 4,
		.base_baud	= 1250000,
		.uart_offset	= 8,
	},

	[pbn_b0_2_1843200] = {
		.flags		= FL_BASE0,
		.num_ports	= 2,
		.base_baud	= 1843200,
		.uart_offset	= 8,
	},
	[pbn_b0_4_1843200] = {
		.flags		= FL_BASE0,
		.num_ports	= 4,
		.base_baud	= 1843200,
		.uart_offset	= 8,
	},

	[pbn_b0_1_15625000] = {
		.flags		= FL_BASE0,
		.num_ports	= 1,
		.base_baud	= 15625000,
		.uart_offset	= 8,
	},

	[pbn_b0_bt_1_115200] = {
		.flags		= FL_BASE0|FL_BASE_BARS,
		.num_ports	= 1,
		.base_baud	= 115200,
		.uart_offset	= 8,
	},
	[pbn_b0_bt_2_115200] = {
		.flags		= FL_BASE0|FL_BASE_BARS,
		.num_ports	= 2,
		.base_baud	= 115200,
		.uart_offset	= 8,
	},
	[pbn_b0_bt_4_115200] = {
		.flags		= FL_BASE0|FL_BASE_BARS,
		.num_ports	= 4,
		.base_baud	= 115200,
		.uart_offset	= 8,
	},
	[pbn_b0_bt_8_115200] = {
		.flags		= FL_BASE0|FL_BASE_BARS,
		.num_ports	= 8,
		.base_baud	= 115200,
		.uart_offset	= 8,
	},

	[pbn_b0_bt_1_460800] = {
		.flags		= FL_BASE0|FL_BASE_BARS,
		.num_ports	= 1,
		.base_baud	= 460800,
		.uart_offset	= 8,
	},
	[pbn_b0_bt_2_460800] = {
		.flags		= FL_BASE0|FL_BASE_BARS,
		.num_ports	= 2,
		.base_baud	= 460800,
		.uart_offset	= 8,
	},
	[pbn_b0_bt_4_460800] = {
		.flags		= FL_BASE0|FL_BASE_BARS,
		.num_ports	= 4,
		.base_baud	= 460800,
		.uart_offset	= 8,
	},

	[pbn_b0_bt_1_921600] = {
		.flags		= FL_BASE0|FL_BASE_BARS,
		.num_ports	= 1,
		.base_baud	= 921600,
		.uart_offset	= 8,
	},
	[pbn_b0_bt_2_921600] = {
		.flags		= FL_BASE0|FL_BASE_BARS,
		.num_ports	= 2,
		.base_baud	= 921600,
		.uart_offset	= 8,
	},
	[pbn_b0_bt_4_921600] = {
		.flags		= FL_BASE0|FL_BASE_BARS,
		.num_ports	= 4,
		.base_baud	= 921600,
		.uart_offset	= 8,
	},
	[pbn_b0_bt_8_921600] = {
		.flags		= FL_BASE0|FL_BASE_BARS,
		.num_ports	= 8,
		.base_baud	= 921600,
		.uart_offset	= 8,
	},

	[pbn_b1_1_115200] = {
		.flags		= FL_BASE1,
		.num_ports	= 1,
		.base_baud	= 115200,
		.uart_offset	= 8,
	},
	[pbn_b1_2_115200] = {
		.flags		= FL_BASE1,
		.num_ports	= 2,
		.base_baud	= 115200,
		.uart_offset	= 8,
	},
	[pbn_b1_4_115200] = {
		.flags		= FL_BASE1,
		.num_ports	= 4,
		.base_baud	= 115200,
		.uart_offset	= 8,
	},
	[pbn_b1_8_115200] = {
		.flags		= FL_BASE1,
		.num_ports	= 8,
		.base_baud	= 115200,
		.uart_offset	= 8,
	},
	[pbn_b1_16_115200] = {
		.flags		= FL_BASE1,
		.num_ports	= 16,
		.base_baud	= 115200,
		.uart_offset	= 8,
	},

	[pbn_b1_1_921600] = {
		.flags		= FL_BASE1,
		.num_ports	= 1,
		.base_baud	= 921600,
		.uart_offset	= 8,
	},
	[pbn_b1_2_921600] = {
		.flags		= FL_BASE1,
		.num_ports	= 2,
		.base_baud	= 921600,
		.uart_offset	= 8,
	},
	[pbn_b1_4_921600] = {
		.flags		= FL_BASE1,
		.num_ports	= 4,
		.base_baud	= 921600,
		.uart_offset	= 8,
	},
	[pbn_b1_8_921600] = {
		.flags		= FL_BASE1,
		.num_ports	= 8,
		.base_baud	= 921600,
		.uart_offset	= 8,
	},
	[pbn_b1_2_1250000] = {
		.flags		= FL_BASE1,
		.num_ports	= 2,
		.base_baud	= 1250000,
		.uart_offset	= 8,
	},

	[pbn_b1_bt_1_115200] = {
		.flags		= FL_BASE1|FL_BASE_BARS,
		.num_ports	= 1,
		.base_baud	= 115200,
		.uart_offset	= 8,
	},
	[pbn_b1_bt_2_115200] = {
		.flags		= FL_BASE1|FL_BASE_BARS,
		.num_ports	= 2,
		.base_baud	= 115200,
		.uart_offset	= 8,
	},
	[pbn_b1_bt_4_115200] = {
		.flags		= FL_BASE1|FL_BASE_BARS,
		.num_ports	= 4,
		.base_baud	= 115200,
		.uart_offset	= 8,
	},

	[pbn_b1_bt_2_921600] = {
		.flags		= FL_BASE1|FL_BASE_BARS,
		.num_ports	= 2,
		.base_baud	= 921600,
		.uart_offset	= 8,
	},

	[pbn_b1_1_1382400] = {
		.flags		= FL_BASE1,
		.num_ports	= 1,
		.base_baud	= 1382400,
		.uart_offset	= 8,
	},
	[pbn_b1_2_1382400] = {
		.flags		= FL_BASE1,
		.num_ports	= 2,
		.base_baud	= 1382400,
		.uart_offset	= 8,
	},
	[pbn_b1_4_1382400] = {
		.flags		= FL_BASE1,
		.num_ports	= 4,
		.base_baud	= 1382400,
		.uart_offset	= 8,
	},
	[pbn_b1_8_1382400] = {
		.flags		= FL_BASE1,
		.num_ports	= 8,
		.base_baud	= 1382400,
		.uart_offset	= 8,
	},

	[pbn_b2_1_115200] = {
		.flags		= FL_BASE2,
		.num_ports	= 1,
		.base_baud	= 115200,
		.uart_offset	= 8,
	},
	[pbn_b2_2_115200] = {
		.flags		= FL_BASE2,
		.num_ports	= 2,
		.base_baud	= 115200,
		.uart_offset	= 8,
	},
	[pbn_b2_4_115200] = {
		.flags          = FL_BASE2,
		.num_ports      = 4,
		.base_baud      = 115200,
		.uart_offset    = 8,
	},
	[pbn_b2_8_115200] = {
		.flags		= FL_BASE2,
		.num_ports	= 8,
		.base_baud	= 115200,
		.uart_offset	= 8,
	},

	[pbn_b2_1_460800] = {
		.flags		= FL_BASE2,
		.num_ports	= 1,
		.base_baud	= 460800,
		.uart_offset	= 8,
	},
	[pbn_b2_4_460800] = {
		.flags		= FL_BASE2,
		.num_ports	= 4,
		.base_baud	= 460800,
		.uart_offset	= 8,
	},
	[pbn_b2_8_460800] = {
		.flags		= FL_BASE2,
		.num_ports	= 8,
		.base_baud	= 460800,
		.uart_offset	= 8,
	},
	[pbn_b2_16_460800] = {
		.flags		= FL_BASE2,
		.num_ports	= 16,
		.base_baud	= 460800,
		.uart_offset	= 8,
	 },

	[pbn_b2_1_921600] = {
		.flags		= FL_BASE2,
		.num_ports	= 1,
		.base_baud	= 921600,
		.uart_offset	= 8,
	},
	[pbn_b2_4_921600] = {
		.flags		= FL_BASE2,
		.num_ports	= 4,
		.base_baud	= 921600,
		.uart_offset	= 8,
	},
	[pbn_b2_8_921600] = {
		.flags		= FL_BASE2,
		.num_ports	= 8,
		.base_baud	= 921600,
		.uart_offset	= 8,
	},

	[pbn_b2_8_1152000] = {
		.flags		= FL_BASE2,
		.num_ports	= 8,
		.base_baud	= 1152000,
		.uart_offset	= 8,
	},

	[pbn_b2_bt_1_115200] = {
		.flags		= FL_BASE2|FL_BASE_BARS,
		.num_ports	= 1,
		.base_baud	= 115200,
		.uart_offset	= 8,
	},
	[pbn_b2_bt_2_115200] = {
		.flags		= FL_BASE2|FL_BASE_BARS,
		.num_ports	= 2,
		.base_baud	= 115200,
		.uart_offset	= 8,
	},
	[pbn_b2_bt_4_115200] = {
		.flags		= FL_BASE2|FL_BASE_BARS,
		.num_ports	= 4,
		.base_baud	= 115200,
		.uart_offset	= 8,
	},

	[pbn_b2_bt_2_921600] = {
		.flags		= FL_BASE2|FL_BASE_BARS,
		.num_ports	= 2,
		.base_baud	= 921600,
		.uart_offset	= 8,
	},
	[pbn_b2_bt_4_921600] = {
		.flags		= FL_BASE2|FL_BASE_BARS,
		.num_ports	= 4,
		.base_baud	= 921600,
		.uart_offset	= 8,
	},

	[pbn_b3_2_115200] = {
		.flags		= FL_BASE3,
		.num_ports	= 2,
		.base_baud	= 115200,
		.uart_offset	= 8,
	},
	[pbn_b3_4_115200] = {
		.flags		= FL_BASE3,
		.num_ports	= 4,
		.base_baud	= 115200,
		.uart_offset	= 8,
	},
	[pbn_b3_8_115200] = {
		.flags		= FL_BASE3,
		.num_ports	= 8,
		.base_baud	= 115200,
		.uart_offset	= 8,
	},

	[pbn_b4_bt_2_921600] = {
		.flags		= FL_BASE4,
		.num_ports	= 2,
		.base_baud	= 921600,
		.uart_offset	= 8,
	},
	[pbn_b4_bt_4_921600] = {
		.flags		= FL_BASE4,
		.num_ports	= 4,
		.base_baud	= 921600,
		.uart_offset	= 8,
	},
	[pbn_b4_bt_8_921600] = {
		.flags		= FL_BASE4,
		.num_ports	= 8,
		.base_baud	= 921600,
		.uart_offset	= 8,
	},

	/*
	 * Entries following this are board-specific.
	 */

	/*
	 * Panacom - IOMEM
	 */
	[pbn_panacom] = {
		.flags		= FL_BASE2,
		.num_ports	= 2,
		.base_baud	= 921600,
		.uart_offset	= 0x400,
		.reg_shift	= 7,
	},
	[pbn_panacom2] = {
		.flags		= FL_BASE2|FL_BASE_BARS,
		.num_ports	= 2,
		.base_baud	= 921600,
		.uart_offset	= 0x400,
		.reg_shift	= 7,
	},
	[pbn_panacom4] = {
		.flags		= FL_BASE2|FL_BASE_BARS,
		.num_ports	= 4,
		.base_baud	= 921600,
		.uart_offset	= 0x400,
		.reg_shift	= 7,
	},

	/* I think this entry is broken - the first_offset looks wrong --rmk */
	[pbn_plx_romulus] = {
		.flags		= FL_BASE2,
		.num_ports	= 4,
		.base_baud	= 921600,
		.uart_offset	= 8 << 2,
		.reg_shift	= 2,
		.first_offset	= 0x03,
	},

	/*
	 * This board uses the size of PCI Base region 0 to
	 * signal now many ports are available
	 */
	[pbn_oxsemi] = {
		.flags		= FL_BASE0|FL_REGION_SZ_CAP,
		.num_ports	= 32,
		.base_baud	= 115200,
		.uart_offset	= 8,
	},
	[pbn_oxsemi_1_15625000] = {
		.flags		= FL_BASE0,
		.num_ports	= 1,
		.base_baud	= 15625000,
		.uart_offset	= 0x200,
		.first_offset	= 0x1000,
	},
	[pbn_oxsemi_2_15625000] = {
		.flags		= FL_BASE0,
		.num_ports	= 2,
		.base_baud	= 15625000,
		.uart_offset	= 0x200,
		.first_offset	= 0x1000,
	},
	[pbn_oxsemi_4_15625000] = {
		.flags		= FL_BASE0,
		.num_ports	= 4,
		.base_baud	= 15625000,
		.uart_offset	= 0x200,
		.first_offset	= 0x1000,
	},
	[pbn_oxsemi_8_15625000] = {
		.flags		= FL_BASE0,
		.num_ports	= 8,
		.base_baud	= 15625000,
		.uart_offset	= 0x200,
		.first_offset	= 0x1000,
	},


	/*
	 * EKF addition for i960 Boards form EKF with serial port.
	 * Max 256 ports.
	 */
	[pbn_intel_i960] = {
		.flags		= FL_BASE0,
		.num_ports	= 32,
		.base_baud	= 921600,
		.uart_offset	= 8 << 2,
		.reg_shift	= 2,
		.first_offset	= 0x10000,
	},
	[pbn_sgi_ioc3] = {
		.flags		= FL_BASE0|FL_NOIRQ,
		.num_ports	= 1,
		.base_baud	= 458333,
		.uart_offset	= 8,
		.reg_shift	= 0,
		.first_offset	= 0x20178,
	},

	/*
	 * Computone - uses IOMEM.
	 */
	[pbn_computone_4] = {
		.flags		= FL_BASE0,
		.num_ports	= 4,
		.base_baud	= 921600,
		.uart_offset	= 0x40,
		.reg_shift	= 2,
		.first_offset	= 0x200,
	},
	[pbn_computone_6] = {
		.flags		= FL_BASE0,
		.num_ports	= 6,
		.base_baud	= 921600,
		.uart_offset	= 0x40,
		.reg_shift	= 2,
		.first_offset	= 0x200,
	},
	[pbn_computone_8] = {
		.flags		= FL_BASE0,
		.num_ports	= 8,
		.base_baud	= 921600,
		.uart_offset	= 0x40,
		.reg_shift	= 2,
		.first_offset	= 0x200,
	},
	[pbn_sbsxrsio] = {
		.flags		= FL_BASE0,
		.num_ports	= 8,
		.base_baud	= 460800,
		.uart_offset	= 256,
		.reg_shift	= 4,
	},
	/*
	 * PA Semi PWRficient PA6T-1682M on-chip UART
	 */
	[pbn_pasemi_1682M] = {
		.flags		= FL_BASE0,
		.num_ports	= 1,
		.base_baud	= 8333333,
	},
	/*
	 * National Instruments 843x
	 */
	[pbn_ni8430_16] = {
		.flags		= FL_BASE0,
		.num_ports	= 16,
		.base_baud	= 3686400,
		.uart_offset	= 0x10,
		.first_offset	= 0x800,
	},
	[pbn_ni8430_8] = {
		.flags		= FL_BASE0,
		.num_ports	= 8,
		.base_baud	= 3686400,
		.uart_offset	= 0x10,
		.first_offset	= 0x800,
	},
	[pbn_ni8430_4] = {
		.flags		= FL_BASE0,
		.num_ports	= 4,
		.base_baud	= 3686400,
		.uart_offset	= 0x10,
		.first_offset	= 0x800,
	},
	[pbn_ni8430_2] = {
		.flags		= FL_BASE0,
		.num_ports	= 2,
		.base_baud	= 3686400,
		.uart_offset	= 0x10,
		.first_offset	= 0x800,
	},
	/*
	 * ADDI-DATA GmbH PCI-Express communication cards <info@addi-data.com>
	 */
	[pbn_ADDIDATA_PCIe_1_3906250] = {
		.flags		= FL_BASE0,
		.num_ports	= 1,
		.base_baud	= 3906250,
		.uart_offset	= 0x200,
		.first_offset	= 0x1000,
	},
	[pbn_ADDIDATA_PCIe_2_3906250] = {
		.flags		= FL_BASE0,
		.num_ports	= 2,
		.base_baud	= 3906250,
		.uart_offset	= 0x200,
		.first_offset	= 0x1000,
	},
	[pbn_ADDIDATA_PCIe_4_3906250] = {
		.flags		= FL_BASE0,
		.num_ports	= 4,
		.base_baud	= 3906250,
		.uart_offset	= 0x200,
		.first_offset	= 0x1000,
	},
	[pbn_ADDIDATA_PCIe_8_3906250] = {
		.flags		= FL_BASE0,
		.num_ports	= 8,
		.base_baud	= 3906250,
		.uart_offset	= 0x200,
		.first_offset	= 0x1000,
	},
	[pbn_ce4100_1_115200] = {
		.flags		= FL_BASE_BARS,
		.num_ports	= 2,
		.base_baud	= 921600,
		.reg_shift      = 2,
	},
	[pbn_omegapci] = {
		.flags		= FL_BASE0,
		.num_ports	= 8,
		.base_baud	= 115200,
		.uart_offset	= 0x200,
	},
	[pbn_NETMOS9900_2s_115200] = {
		.flags		= FL_BASE0,
		.num_ports	= 2,
		.base_baud	= 115200,
	},
	[pbn_brcm_trumanage] = {
		.flags		= FL_BASE0,
		.num_ports	= 1,
		.reg_shift	= 2,
		.base_baud	= 115200,
	},
	[pbn_fintek_4] = {
		.num_ports	= 4,
		.uart_offset	= 8,
		.base_baud	= 115200,
		.first_offset	= 0x40,
	},
	[pbn_fintek_8] = {
		.num_ports	= 8,
		.uart_offset	= 8,
		.base_baud	= 115200,
		.first_offset	= 0x40,
	},
	[pbn_fintek_12] = {
		.num_ports	= 12,
		.uart_offset	= 8,
		.base_baud	= 115200,
		.first_offset	= 0x40,
	},
	[pbn_fintek_F81504A] = {
		.num_ports	= 4,
		.uart_offset	= 8,
		.base_baud	= 115200,
	},
	[pbn_fintek_F81508A] = {
		.num_ports	= 8,
		.uart_offset	= 8,
		.base_baud	= 115200,
	},
	[pbn_fintek_F81512A] = {
		.num_ports	= 12,
		.uart_offset	= 8,
		.base_baud	= 115200,
	},
	[pbn_wch382_2] = {
		.flags		= FL_BASE0,
		.num_ports	= 2,
		.base_baud	= 115200,
		.uart_offset	= 8,
		.first_offset	= 0xC0,
	},
	[pbn_wch384_4] = {
		.flags		= FL_BASE0,
		.num_ports	= 4,
		.base_baud      = 115200,
		.uart_offset    = 8,
		.first_offset   = 0xC0,
	},
	[pbn_wch384_8] = {
		.flags		= FL_BASE0,
		.num_ports	= 8,
		.base_baud      = 115200,
		.uart_offset    = 8,
		.first_offset   = 0x00,
	},
	[pbn_sunix_pci_1s] = {
		.num_ports	= 1,
		.base_baud      = 921600,
		.uart_offset	= 0x8,
	},
	[pbn_sunix_pci_2s] = {
		.num_ports	= 2,
		.base_baud      = 921600,
		.uart_offset	= 0x8,
	},
	[pbn_sunix_pci_4s] = {
		.num_ports	= 4,
		.base_baud      = 921600,
		.uart_offset	= 0x8,
	},
	[pbn_sunix_pci_8s] = {
		.num_ports	= 8,
		.base_baud      = 921600,
		.uart_offset	= 0x8,
	},
	[pbn_sunix_pci_16s] = {
		.num_ports	= 16,
		.base_baud      = 921600,
		.uart_offset	= 0x8,
	},
	[pbn_titan_1_4000000] = {
		.flags		= FL_BASE0,
		.num_ports	= 1,
		.base_baud	= 4000000,
		.uart_offset	= 0x200,
		.first_offset	= 0x1000,
	},
	[pbn_titan_2_4000000] = {
		.flags		= FL_BASE0,
		.num_ports	= 2,
		.base_baud	= 4000000,
		.uart_offset	= 0x200,
		.first_offset	= 0x1000,
	},
	[pbn_titan_4_4000000] = {
		.flags		= FL_BASE0,
		.num_ports	= 4,
		.base_baud	= 4000000,
		.uart_offset	= 0x200,
		.first_offset	= 0x1000,
	},
	[pbn_titan_8_4000000] = {
		.flags		= FL_BASE0,
		.num_ports	= 8,
		.base_baud	= 4000000,
		.uart_offset	= 0x200,
		.first_offset	= 0x1000,
	},
	[pbn_moxa8250_2p] = {
		.flags		= FL_BASE1,
		.num_ports      = 2,
		.base_baud      = 921600,
		.uart_offset	= 0x200,
	},
	[pbn_moxa8250_4p] = {
		.flags		= FL_BASE1,
		.num_ports      = 4,
		.base_baud      = 921600,
		.uart_offset	= 0x200,
	},
	[pbn_moxa8250_8p] = {
		.flags		= FL_BASE1,
		.num_ports      = 8,
		.base_baud      = 921600,
		.uart_offset	= 0x200,
	},
};

#define REPORT_CONFIG(option) \
	(IS_ENABLED(CONFIG_##option) ? 0 : (kernel_ulong_t)&#option)
#define REPORT_8250_CONFIG(option) \
	(IS_ENABLED(CONFIG_SERIAL_8250_##option) ? \
	 0 : (kernel_ulong_t)&"SERIAL_8250_"#option)

static const struct pci_device_id blacklist[] = {
	/* softmodems */
	{ PCI_VDEVICE(AL, 0x5457), }, /* ALi Corporation M5457 AC'97 Modem */
	{ PCI_VDEVICE(MOTOROLA, 0x3052), }, /* Motorola Si3052-based modem */
	{ PCI_DEVICE(0x1543, 0x3052), }, /* Si3052-based modem, default IDs */

	/* multi-io cards handled by parport_serial */
	/* WCH CH353 2S1P */
	{ PCI_DEVICE(0x4348, 0x7053), 0, 0, REPORT_CONFIG(PARPORT_SERIAL), },
	/* WCH CH353 1S1P */
	{ PCI_DEVICE(0x4348, 0x5053), 0, 0, REPORT_CONFIG(PARPORT_SERIAL), },
	/* WCH CH382 2S1P */
	{ PCI_DEVICE(0x1c00, 0x3250), 0, 0, REPORT_CONFIG(PARPORT_SERIAL), },

	/* Intel platforms with MID UART */
	{ PCI_VDEVICE(INTEL, 0x081b), REPORT_8250_CONFIG(MID), },
	{ PCI_VDEVICE(INTEL, 0x081c), REPORT_8250_CONFIG(MID), },
	{ PCI_VDEVICE(INTEL, 0x081d), REPORT_8250_CONFIG(MID), },
	{ PCI_VDEVICE(INTEL, 0x1191), REPORT_8250_CONFIG(MID), },
	{ PCI_VDEVICE(INTEL, 0x18d8), REPORT_8250_CONFIG(MID), },
	{ PCI_VDEVICE(INTEL, 0x19d8), REPORT_8250_CONFIG(MID), },

	/* Intel platforms with DesignWare UART */
	{ PCI_VDEVICE(INTEL, 0x0936), REPORT_8250_CONFIG(LPSS), },
	{ PCI_VDEVICE(INTEL, 0x0f0a), REPORT_8250_CONFIG(LPSS), },
	{ PCI_VDEVICE(INTEL, 0x0f0c), REPORT_8250_CONFIG(LPSS), },
	{ PCI_VDEVICE(INTEL, 0x228a), REPORT_8250_CONFIG(LPSS), },
	{ PCI_VDEVICE(INTEL, 0x228c), REPORT_8250_CONFIG(LPSS), },
	{ PCI_VDEVICE(INTEL, 0x4b96), REPORT_8250_CONFIG(LPSS), },
	{ PCI_VDEVICE(INTEL, 0x4b97), REPORT_8250_CONFIG(LPSS), },
	{ PCI_VDEVICE(INTEL, 0x4b98), REPORT_8250_CONFIG(LPSS), },
	{ PCI_VDEVICE(INTEL, 0x4b99), REPORT_8250_CONFIG(LPSS), },
	{ PCI_VDEVICE(INTEL, 0x4b9a), REPORT_8250_CONFIG(LPSS), },
	{ PCI_VDEVICE(INTEL, 0x4b9b), REPORT_8250_CONFIG(LPSS), },
	{ PCI_VDEVICE(INTEL, 0x9ce3), REPORT_8250_CONFIG(LPSS), },
	{ PCI_VDEVICE(INTEL, 0x9ce4), REPORT_8250_CONFIG(LPSS), },

	/* Exar devices */
	{ PCI_VDEVICE(EXAR, PCI_ANY_ID), REPORT_8250_CONFIG(EXAR), },
	{ PCI_VDEVICE(COMMTECH, PCI_ANY_ID), REPORT_8250_CONFIG(EXAR), },

	/* Pericom devices */
	{ PCI_VDEVICE(PERICOM, PCI_ANY_ID), REPORT_8250_CONFIG(PERICOM), },
	{ PCI_VDEVICE(ACCESSIO, PCI_ANY_ID), REPORT_8250_CONFIG(PERICOM), },

	/* End of the black list */
	{ }
};

static int serial_pci_is_class_communication(struct pci_dev *dev)
{
	/*
	 * If it is not a communications device or the programming
	 * interface is greater than 6, give up.
	 */
	if ((((dev->class >> 8) != PCI_CLASS_COMMUNICATION_SERIAL) &&
	     ((dev->class >> 8) != PCI_CLASS_COMMUNICATION_MULTISERIAL) &&
	     ((dev->class >> 8) != PCI_CLASS_COMMUNICATION_MODEM)) ||
	    (dev->class & 0xff) > 6)
		return -ENODEV;

	return 0;
}

/*
 * Given a complete unknown PCI device, try to use some heuristics to
 * guess what the configuration might be, based on the pitiful PCI
 * serial specs.  Returns 0 on success, -ENODEV on failure.
 */
static int
serial_pci_guess_board(struct pci_dev *dev, struct pciserial_board *board)
{
	int num_iomem, num_port, first_port = -1, i;
	int rc;

	rc = serial_pci_is_class_communication(dev);
	if (rc)
		return rc;

	/*
	 * Should we try to make guesses for multiport serial devices later?
	 */
	if ((dev->class >> 8) == PCI_CLASS_COMMUNICATION_MULTISERIAL)
		return -ENODEV;

	num_iomem = num_port = 0;
	for (i = 0; i < PCI_STD_NUM_BARS; i++) {
		if (pci_resource_flags(dev, i) & IORESOURCE_IO) {
			num_port++;
			if (first_port == -1)
				first_port = i;
		}
		if (pci_resource_flags(dev, i) & IORESOURCE_MEM)
			num_iomem++;
	}

	/*
	 * If there is 1 or 0 iomem regions, and exactly one port,
	 * use it.  We guess the number of ports based on the IO
	 * region size.
	 */
	if (num_iomem <= 1 && num_port == 1) {
		board->flags = first_port;
		board->num_ports = pci_resource_len(dev, first_port) / 8;
		return 0;
	}

	/*
	 * Now guess if we've got a board which indexes by BARs.
	 * Each IO BAR should be 8 bytes, and they should follow
	 * consecutively.
	 */
	first_port = -1;
	num_port = 0;
	for (i = 0; i < PCI_STD_NUM_BARS; i++) {
		if (pci_resource_flags(dev, i) & IORESOURCE_IO &&
		    pci_resource_len(dev, i) == 8 &&
		    (first_port == -1 || (first_port + num_port) == i)) {
			num_port++;
			if (first_port == -1)
				first_port = i;
		}
	}

	if (num_port > 1) {
		board->flags = first_port | FL_BASE_BARS;
		board->num_ports = num_port;
		return 0;
	}

	return -ENODEV;
}

static inline int
serial_pci_matches(const struct pciserial_board *board,
		   const struct pciserial_board *guessed)
{
	return
	    board->num_ports == guessed->num_ports &&
	    board->base_baud == guessed->base_baud &&
	    board->uart_offset == guessed->uart_offset &&
	    board->reg_shift == guessed->reg_shift &&
	    board->first_offset == guessed->first_offset;
}

struct serial_private *
pciserial_init_ports(struct pci_dev *dev, const struct pciserial_board *board)
{
	struct uart_8250_port uart;
	struct serial_private *priv;
	struct pci_serial_quirk *quirk;
	int rc, nr_ports, i;

	nr_ports = board->num_ports;

	/*
	 * Find an init and setup quirks.
	 */
	quirk = find_quirk(dev);

	/*
	 * Run the new-style initialization function.
	 * The initialization function returns:
	 *  <0  - error
	 *   0  - use board->num_ports
	 *  >0  - number of ports
	 */
	if (quirk->init) {
		rc = quirk->init(dev);
		if (rc < 0) {
			priv = ERR_PTR(rc);
			goto err_out;
		}
		if (rc)
			nr_ports = rc;
	}

	priv = kzalloc(struct_size(priv, line, nr_ports), GFP_KERNEL);
	if (!priv) {
		priv = ERR_PTR(-ENOMEM);
		goto err_deinit;
	}

	priv->dev = dev;
	priv->quirk = quirk;

	memset(&uart, 0, sizeof(uart));
	uart.port.flags = UPF_SKIP_TEST | UPF_BOOT_AUTOCONF | UPF_SHARE_IRQ;
	uart.port.uartclk = board->base_baud * 16;

	if (board->flags & FL_NOIRQ) {
		uart.port.irq = 0;
	} else {
		if (pci_match_id(pci_use_msi, dev)) {
			pci_dbg(dev, "Using MSI(-X) interrupts\n");
			pci_set_master(dev);
			uart.port.flags &= ~UPF_SHARE_IRQ;
			rc = pci_alloc_irq_vectors(dev, 1, 1, PCI_IRQ_ALL_TYPES);
		} else {
			pci_dbg(dev, "Using legacy interrupts\n");
			rc = pci_alloc_irq_vectors(dev, 1, 1, PCI_IRQ_LEGACY);
		}
		if (rc < 0) {
			kfree(priv);
			priv = ERR_PTR(rc);
			goto err_deinit;
		}

		uart.port.irq = pci_irq_vector(dev, 0);
	}

	uart.port.dev = &dev->dev;

	for (i = 0; i < nr_ports; i++) {
		if (quirk->setup(priv, board, &uart, i))
			break;

		pci_dbg(dev, "Setup PCI port: port %lx, irq %d, type %d\n",
			uart.port.iobase, uart.port.irq, uart.port.iotype);

		priv->line[i] = serial8250_register_8250_port(&uart);
		if (priv->line[i] < 0) {
			pci_err(dev,
				"Couldn't register serial port %lx, irq %d, type %d, error %d\n",
				uart.port.iobase, uart.port.irq,
				uart.port.iotype, priv->line[i]);
			break;
		}
	}
	priv->nr = i;
	priv->board = board;
	return priv;

err_deinit:
	if (quirk->exit)
		quirk->exit(dev);
err_out:
	return priv;
}
EXPORT_SYMBOL_GPL(pciserial_init_ports);

static void pciserial_detach_ports(struct serial_private *priv)
{
	struct pci_serial_quirk *quirk;
	int i;

	for (i = 0; i < priv->nr; i++)
		serial8250_unregister_port(priv->line[i]);

	/*
	 * Find the exit quirks.
	 */
	quirk = find_quirk(priv->dev);
	if (quirk->exit)
		quirk->exit(priv->dev);
}

void pciserial_remove_ports(struct serial_private *priv)
{
	pciserial_detach_ports(priv);
	kfree(priv);
}
EXPORT_SYMBOL_GPL(pciserial_remove_ports);

void pciserial_suspend_ports(struct serial_private *priv)
{
	int i;

	for (i = 0; i < priv->nr; i++)
		if (priv->line[i] >= 0)
			serial8250_suspend_port(priv->line[i]);

	/*
	 * Ensure that every init quirk is properly torn down
	 */
	if (priv->quirk->exit)
		priv->quirk->exit(priv->dev);
}
EXPORT_SYMBOL_GPL(pciserial_suspend_ports);

void pciserial_resume_ports(struct serial_private *priv)
{
	int i;

	/*
	 * Ensure that the board is correctly configured.
	 */
	if (priv->quirk->init)
		priv->quirk->init(priv->dev);

	for (i = 0; i < priv->nr; i++)
		if (priv->line[i] >= 0)
			serial8250_resume_port(priv->line[i]);
}
EXPORT_SYMBOL_GPL(pciserial_resume_ports);

/*
 * Probe one serial board.  Unfortunately, there is no rhyme nor reason
 * to the arrangement of serial ports on a PCI card.
 */
static int
pciserial_init_one(struct pci_dev *dev, const struct pci_device_id *ent)
{
	struct pci_serial_quirk *quirk;
	struct serial_private *priv;
	const struct pciserial_board *board;
	const struct pci_device_id *exclude;
	struct pciserial_board tmp;
	int rc;

	quirk = find_quirk(dev);
	if (quirk->probe) {
		rc = quirk->probe(dev);
		if (rc)
			return rc;
	}

	if (ent->driver_data >= ARRAY_SIZE(pci_boards)) {
		pci_err(dev, "invalid driver_data: %ld\n", ent->driver_data);
		return -EINVAL;
	}

	board = &pci_boards[ent->driver_data];

	exclude = pci_match_id(blacklist, dev);
	if (exclude) {
		if (exclude->driver_data)
			pci_warn(dev, "ignoring port, enable %s to handle\n",
				 (const char *)exclude->driver_data);
		return -ENODEV;
	}

	rc = pcim_enable_device(dev);
	pci_save_state(dev);
	if (rc)
		return rc;

	if (ent->driver_data == pbn_default) {
		/*
		 * Use a copy of the pci_board entry for this;
		 * avoid changing entries in the table.
		 */
		memcpy(&tmp, board, sizeof(struct pciserial_board));
		board = &tmp;

		/*
		 * We matched one of our class entries.  Try to
		 * determine the parameters of this board.
		 */
		rc = serial_pci_guess_board(dev, &tmp);
		if (rc)
			return rc;
	} else {
		/*
		 * We matched an explicit entry.  If we are able to
		 * detect this boards settings with our heuristic,
		 * then we no longer need this entry.
		 */
		memcpy(&tmp, &pci_boards[pbn_default],
		       sizeof(struct pciserial_board));
		rc = serial_pci_guess_board(dev, &tmp);
		if (rc == 0 && serial_pci_matches(board, &tmp))
			moan_device("Redundant entry in serial pci_table.",
				    dev);
	}

	priv = pciserial_init_ports(dev, board);
	if (IS_ERR(priv))
		return PTR_ERR(priv);

	pci_set_drvdata(dev, priv);
	return 0;
}

static void pciserial_remove_one(struct pci_dev *dev)
{
	struct serial_private *priv = pci_get_drvdata(dev);

	pciserial_remove_ports(priv);
}

#ifdef CONFIG_PM_SLEEP
static int pciserial_suspend_one(struct device *dev)
{
	struct serial_private *priv = dev_get_drvdata(dev);

	if (priv)
		pciserial_suspend_ports(priv);

	return 0;
}

static int pciserial_resume_one(struct device *dev)
{
	struct pci_dev *pdev = to_pci_dev(dev);
	struct serial_private *priv = pci_get_drvdata(pdev);
	int err;

	if (priv) {
		/*
		 * The device may have been disabled.  Re-enable it.
		 */
		err = pci_enable_device(pdev);
		/* FIXME: We cannot simply error out here */
		if (err)
			pci_err(pdev, "Unable to re-enable ports, trying to continue.\n");
		pciserial_resume_ports(priv);
	}
	return 0;
}
#endif

static SIMPLE_DEV_PM_OPS(pciserial_pm_ops, pciserial_suspend_one,
			 pciserial_resume_one);

static const struct pci_device_id serial_pci_tbl[] = {
	/* Advantech use PCI_DEVICE_ID_ADVANTECH_PCI3620 (0x3620) as 'PCI_SUBVENDOR_ID' */
	{	PCI_VENDOR_ID_ADVANTECH, PCI_DEVICE_ID_ADVANTECH_PCI3620,
		PCI_DEVICE_ID_ADVANTECH_PCI3620, 0x0001, 0, 0,
		pbn_b2_8_921600 },
	/* Advantech also use 0x3618 and 0xf618 */
	{	PCI_VENDOR_ID_ADVANTECH, PCI_DEVICE_ID_ADVANTECH_PCI3618,
		PCI_DEVICE_ID_ADVANTECH_PCI3618, PCI_ANY_ID, 0, 0,
		pbn_b0_4_921600 },
	{	PCI_VENDOR_ID_ADVANTECH, PCI_DEVICE_ID_ADVANTECH_PCIf618,
		PCI_DEVICE_ID_ADVANTECH_PCI3618, PCI_ANY_ID, 0, 0,
		pbn_b0_4_921600 },
	{	PCI_VENDOR_ID_V3, PCI_DEVICE_ID_V3_V960,
		PCI_SUBVENDOR_ID_CONNECT_TECH,
		PCI_SUBDEVICE_ID_CONNECT_TECH_BH8_232, 0, 0,
		pbn_b1_8_1382400 },
	{	PCI_VENDOR_ID_V3, PCI_DEVICE_ID_V3_V960,
		PCI_SUBVENDOR_ID_CONNECT_TECH,
		PCI_SUBDEVICE_ID_CONNECT_TECH_BH4_232, 0, 0,
		pbn_b1_4_1382400 },
	{	PCI_VENDOR_ID_V3, PCI_DEVICE_ID_V3_V960,
		PCI_SUBVENDOR_ID_CONNECT_TECH,
		PCI_SUBDEVICE_ID_CONNECT_TECH_BH2_232, 0, 0,
		pbn_b1_2_1382400 },
	{	PCI_VENDOR_ID_V3, PCI_DEVICE_ID_V3_V351,
		PCI_SUBVENDOR_ID_CONNECT_TECH,
		PCI_SUBDEVICE_ID_CONNECT_TECH_BH8_232, 0, 0,
		pbn_b1_8_1382400 },
	{	PCI_VENDOR_ID_V3, PCI_DEVICE_ID_V3_V351,
		PCI_SUBVENDOR_ID_CONNECT_TECH,
		PCI_SUBDEVICE_ID_CONNECT_TECH_BH4_232, 0, 0,
		pbn_b1_4_1382400 },
	{	PCI_VENDOR_ID_V3, PCI_DEVICE_ID_V3_V351,
		PCI_SUBVENDOR_ID_CONNECT_TECH,
		PCI_SUBDEVICE_ID_CONNECT_TECH_BH2_232, 0, 0,
		pbn_b1_2_1382400 },
	{	PCI_VENDOR_ID_V3, PCI_DEVICE_ID_V3_V351,
		PCI_SUBVENDOR_ID_CONNECT_TECH,
		PCI_SUBDEVICE_ID_CONNECT_TECH_BH8_485, 0, 0,
		pbn_b1_8_921600 },
	{	PCI_VENDOR_ID_V3, PCI_DEVICE_ID_V3_V351,
		PCI_SUBVENDOR_ID_CONNECT_TECH,
		PCI_SUBDEVICE_ID_CONNECT_TECH_BH8_485_4_4, 0, 0,
		pbn_b1_8_921600 },
	{	PCI_VENDOR_ID_V3, PCI_DEVICE_ID_V3_V351,
		PCI_SUBVENDOR_ID_CONNECT_TECH,
		PCI_SUBDEVICE_ID_CONNECT_TECH_BH4_485, 0, 0,
		pbn_b1_4_921600 },
	{	PCI_VENDOR_ID_V3, PCI_DEVICE_ID_V3_V351,
		PCI_SUBVENDOR_ID_CONNECT_TECH,
		PCI_SUBDEVICE_ID_CONNECT_TECH_BH4_485_2_2, 0, 0,
		pbn_b1_4_921600 },
	{	PCI_VENDOR_ID_V3, PCI_DEVICE_ID_V3_V351,
		PCI_SUBVENDOR_ID_CONNECT_TECH,
		PCI_SUBDEVICE_ID_CONNECT_TECH_BH2_485, 0, 0,
		pbn_b1_2_921600 },
	{	PCI_VENDOR_ID_V3, PCI_DEVICE_ID_V3_V351,
		PCI_SUBVENDOR_ID_CONNECT_TECH,
		PCI_SUBDEVICE_ID_CONNECT_TECH_BH8_485_2_6, 0, 0,
		pbn_b1_8_921600 },
	{	PCI_VENDOR_ID_V3, PCI_DEVICE_ID_V3_V351,
		PCI_SUBVENDOR_ID_CONNECT_TECH,
		PCI_SUBDEVICE_ID_CONNECT_TECH_BH081101V1, 0, 0,
		pbn_b1_8_921600 },
	{	PCI_VENDOR_ID_V3, PCI_DEVICE_ID_V3_V351,
		PCI_SUBVENDOR_ID_CONNECT_TECH,
		PCI_SUBDEVICE_ID_CONNECT_TECH_BH041101V1, 0, 0,
		pbn_b1_4_921600 },
	{	PCI_VENDOR_ID_V3, PCI_DEVICE_ID_V3_V351,
		PCI_SUBVENDOR_ID_CONNECT_TECH,
		PCI_SUBDEVICE_ID_CONNECT_TECH_BH2_20MHZ, 0, 0,
		pbn_b1_2_1250000 },
	{	PCI_VENDOR_ID_OXSEMI, PCI_DEVICE_ID_OXSEMI_16PCI954,
		PCI_SUBVENDOR_ID_CONNECT_TECH,
		PCI_SUBDEVICE_ID_CONNECT_TECH_TITAN_2, 0, 0,
		pbn_b0_2_1843200 },
	{	PCI_VENDOR_ID_OXSEMI, PCI_DEVICE_ID_OXSEMI_16PCI954,
		PCI_SUBVENDOR_ID_CONNECT_TECH,
		PCI_SUBDEVICE_ID_CONNECT_TECH_TITAN_4, 0, 0,
		pbn_b0_4_1843200 },
	{	PCI_VENDOR_ID_OXSEMI, PCI_DEVICE_ID_OXSEMI_16PCI954,
		PCI_VENDOR_ID_AFAVLAB,
		PCI_SUBDEVICE_ID_AFAVLAB_P061, 0, 0,
		pbn_b0_4_1152000 },
	{	PCI_VENDOR_ID_SEALEVEL, PCI_DEVICE_ID_SEALEVEL_U530,
		PCI_ANY_ID, PCI_ANY_ID, 0, 0,
		pbn_b2_bt_1_115200 },
	{	PCI_VENDOR_ID_SEALEVEL, PCI_DEVICE_ID_SEALEVEL_UCOMM2,
		PCI_ANY_ID, PCI_ANY_ID, 0, 0,
		pbn_b2_bt_2_115200 },
	{	PCI_VENDOR_ID_SEALEVEL, PCI_DEVICE_ID_SEALEVEL_UCOMM422,
		PCI_ANY_ID, PCI_ANY_ID, 0, 0,
		pbn_b2_bt_4_115200 },
	{	PCI_VENDOR_ID_SEALEVEL, PCI_DEVICE_ID_SEALEVEL_UCOMM232,
		PCI_ANY_ID, PCI_ANY_ID, 0, 0,
		pbn_b2_bt_2_115200 },
	{	PCI_VENDOR_ID_SEALEVEL, PCI_DEVICE_ID_SEALEVEL_COMM4,
		PCI_ANY_ID, PCI_ANY_ID, 0, 0,
		pbn_b2_bt_4_115200 },
	{	PCI_VENDOR_ID_SEALEVEL, PCI_DEVICE_ID_SEALEVEL_COMM8,
		PCI_ANY_ID, PCI_ANY_ID, 0, 0,
		pbn_b2_8_115200 },
	{	PCI_VENDOR_ID_SEALEVEL, PCI_DEVICE_ID_SEALEVEL_7803,
		PCI_ANY_ID, PCI_ANY_ID, 0, 0,
		pbn_b2_8_460800 },
	{	PCI_VENDOR_ID_SEALEVEL, PCI_DEVICE_ID_SEALEVEL_UCOMM8,
		PCI_ANY_ID, PCI_ANY_ID, 0, 0,
		pbn_b2_8_115200 },

	{	PCI_VENDOR_ID_PLX, PCI_DEVICE_ID_PLX_GTEK_SERIAL2,
		PCI_ANY_ID, PCI_ANY_ID, 0, 0,
		pbn_b2_bt_2_115200 },
	{	PCI_VENDOR_ID_PLX, PCI_DEVICE_ID_PLX_SPCOM200,
		PCI_ANY_ID, PCI_ANY_ID, 0, 0,
		pbn_b2_bt_2_921600 },
	/*
	 * VScom SPCOM800, from sl@s.pl
	 */
	{	PCI_VENDOR_ID_PLX, PCI_DEVICE_ID_PLX_SPCOM800,
		PCI_ANY_ID, PCI_ANY_ID, 0, 0,
		pbn_b2_8_921600 },
	{	PCI_VENDOR_ID_PLX, PCI_DEVICE_ID_PLX_1077,
		PCI_ANY_ID, PCI_ANY_ID, 0, 0,
		pbn_b2_4_921600 },
	/* Unknown card - subdevice 0x1584 */
	{	PCI_VENDOR_ID_PLX, PCI_DEVICE_ID_PLX_9050,
		PCI_VENDOR_ID_PLX,
		PCI_SUBDEVICE_ID_UNKNOWN_0x1584, 0, 0,
		pbn_b2_4_115200 },
	/* Unknown card - subdevice 0x1588 */
	{	PCI_VENDOR_ID_PLX, PCI_DEVICE_ID_PLX_9050,
		PCI_VENDOR_ID_PLX,
		PCI_SUBDEVICE_ID_UNKNOWN_0x1588, 0, 0,
		pbn_b2_8_115200 },
	{	PCI_VENDOR_ID_PLX, PCI_DEVICE_ID_PLX_9050,
		PCI_SUBVENDOR_ID_KEYSPAN,
		PCI_SUBDEVICE_ID_KEYSPAN_SX2, 0, 0,
		pbn_panacom },
	{	PCI_VENDOR_ID_PANACOM, PCI_DEVICE_ID_PANACOM_QUADMODEM,
		PCI_ANY_ID, PCI_ANY_ID, 0, 0,
		pbn_panacom4 },
	{	PCI_VENDOR_ID_PANACOM, PCI_DEVICE_ID_PANACOM_DUALMODEM,
		PCI_ANY_ID, PCI_ANY_ID, 0, 0,
		pbn_panacom2 },
	{	PCI_VENDOR_ID_PLX, PCI_DEVICE_ID_PLX_9030,
		PCI_VENDOR_ID_ESDGMBH,
		PCI_DEVICE_ID_ESDGMBH_CPCIASIO4, 0, 0,
		pbn_b2_4_115200 },
	{	PCI_VENDOR_ID_PLX, PCI_DEVICE_ID_PLX_9050,
		PCI_SUBVENDOR_ID_CHASE_PCIFAST,
		PCI_SUBDEVICE_ID_CHASE_PCIFAST4, 0, 0,
		pbn_b2_4_460800 },
	{	PCI_VENDOR_ID_PLX, PCI_DEVICE_ID_PLX_9050,
		PCI_SUBVENDOR_ID_CHASE_PCIFAST,
		PCI_SUBDEVICE_ID_CHASE_PCIFAST8, 0, 0,
		pbn_b2_8_460800 },
	{	PCI_VENDOR_ID_PLX, PCI_DEVICE_ID_PLX_9050,
		PCI_SUBVENDOR_ID_CHASE_PCIFAST,
		PCI_SUBDEVICE_ID_CHASE_PCIFAST16, 0, 0,
		pbn_b2_16_460800 },
	{	PCI_VENDOR_ID_PLX, PCI_DEVICE_ID_PLX_9050,
		PCI_SUBVENDOR_ID_CHASE_PCIFAST,
		PCI_SUBDEVICE_ID_CHASE_PCIFAST16FMC, 0, 0,
		pbn_b2_16_460800 },
	{	PCI_VENDOR_ID_PLX, PCI_DEVICE_ID_PLX_9050,
		PCI_SUBVENDOR_ID_CHASE_PCIRAS,
		PCI_SUBDEVICE_ID_CHASE_PCIRAS4, 0, 0,
		pbn_b2_4_460800 },
	{	PCI_VENDOR_ID_PLX, PCI_DEVICE_ID_PLX_9050,
		PCI_SUBVENDOR_ID_CHASE_PCIRAS,
		PCI_SUBDEVICE_ID_CHASE_PCIRAS8, 0, 0,
		pbn_b2_8_460800 },
	{	PCI_VENDOR_ID_PLX, PCI_DEVICE_ID_PLX_9050,
		PCI_SUBVENDOR_ID_EXSYS,
		PCI_SUBDEVICE_ID_EXSYS_4055, 0, 0,
		pbn_b2_4_115200 },
	/*
	 * Megawolf Romulus PCI Serial Card, from Mike Hudson
	 * (Exoray@isys.ca)
	 */
	{	PCI_VENDOR_ID_PLX, PCI_DEVICE_ID_PLX_ROMULUS,
		0x10b5, 0x106a, 0, 0,
		pbn_plx_romulus },
	/*
	 * Quatech cards. These actually have configurable clocks but for
	 * now we just use the default.
	 *
	 * 100 series are RS232, 200 series RS422,
	 */
	{	PCI_VENDOR_ID_QUATECH, PCI_DEVICE_ID_QUATECH_QSC100,
		PCI_ANY_ID, PCI_ANY_ID, 0, 0,
		pbn_b1_4_115200 },
	{	PCI_VENDOR_ID_QUATECH, PCI_DEVICE_ID_QUATECH_DSC100,
		PCI_ANY_ID, PCI_ANY_ID, 0, 0,
		pbn_b1_2_115200 },
	{	PCI_VENDOR_ID_QUATECH, PCI_DEVICE_ID_QUATECH_DSC100E,
		PCI_ANY_ID, PCI_ANY_ID, 0, 0,
		pbn_b2_2_115200 },
	{	PCI_VENDOR_ID_QUATECH, PCI_DEVICE_ID_QUATECH_DSC200,
		PCI_ANY_ID, PCI_ANY_ID, 0, 0,
		pbn_b1_2_115200 },
	{	PCI_VENDOR_ID_QUATECH, PCI_DEVICE_ID_QUATECH_DSC200E,
		PCI_ANY_ID, PCI_ANY_ID, 0, 0,
		pbn_b2_2_115200 },
	{	PCI_VENDOR_ID_QUATECH, PCI_DEVICE_ID_QUATECH_QSC200,
		PCI_ANY_ID, PCI_ANY_ID, 0, 0,
		pbn_b1_4_115200 },
	{	PCI_VENDOR_ID_QUATECH, PCI_DEVICE_ID_QUATECH_ESC100D,
		PCI_ANY_ID, PCI_ANY_ID, 0, 0,
		pbn_b1_8_115200 },
	{	PCI_VENDOR_ID_QUATECH, PCI_DEVICE_ID_QUATECH_ESC100M,
		PCI_ANY_ID, PCI_ANY_ID, 0, 0,
		pbn_b1_8_115200 },
	{	PCI_VENDOR_ID_QUATECH, PCI_DEVICE_ID_QUATECH_QSCP100,
		PCI_ANY_ID, PCI_ANY_ID, 0, 0,
		pbn_b1_4_115200 },
	{	PCI_VENDOR_ID_QUATECH, PCI_DEVICE_ID_QUATECH_DSCP100,
		PCI_ANY_ID, PCI_ANY_ID, 0, 0,
		pbn_b1_2_115200 },
	{	PCI_VENDOR_ID_QUATECH, PCI_DEVICE_ID_QUATECH_QSCP200,
		PCI_ANY_ID, PCI_ANY_ID, 0, 0,
		pbn_b1_4_115200 },
	{	PCI_VENDOR_ID_QUATECH, PCI_DEVICE_ID_QUATECH_DSCP200,
		PCI_ANY_ID, PCI_ANY_ID, 0, 0,
		pbn_b1_2_115200 },
	{	PCI_VENDOR_ID_QUATECH, PCI_DEVICE_ID_QUATECH_QSCLP100,
		PCI_ANY_ID, PCI_ANY_ID, 0, 0,
		pbn_b2_4_115200 },
	{	PCI_VENDOR_ID_QUATECH, PCI_DEVICE_ID_QUATECH_DSCLP100,
		PCI_ANY_ID, PCI_ANY_ID, 0, 0,
		pbn_b2_2_115200 },
	{	PCI_VENDOR_ID_QUATECH, PCI_DEVICE_ID_QUATECH_SSCLP100,
		PCI_ANY_ID, PCI_ANY_ID, 0, 0,
		pbn_b2_1_115200 },
	{	PCI_VENDOR_ID_QUATECH, PCI_DEVICE_ID_QUATECH_QSCLP200,
		PCI_ANY_ID, PCI_ANY_ID, 0, 0,
		pbn_b2_4_115200 },
	{	PCI_VENDOR_ID_QUATECH, PCI_DEVICE_ID_QUATECH_DSCLP200,
		PCI_ANY_ID, PCI_ANY_ID, 0, 0,
		pbn_b2_2_115200 },
	{	PCI_VENDOR_ID_QUATECH, PCI_DEVICE_ID_QUATECH_SSCLP200,
		PCI_ANY_ID, PCI_ANY_ID, 0, 0,
		pbn_b2_1_115200 },
	{	PCI_VENDOR_ID_QUATECH, PCI_DEVICE_ID_QUATECH_ESCLP100,
		PCI_ANY_ID, PCI_ANY_ID, 0, 0,
		pbn_b0_8_115200 },

	{	PCI_VENDOR_ID_SPECIALIX, PCI_DEVICE_ID_OXSEMI_16PCI954,
		PCI_VENDOR_ID_SPECIALIX, PCI_SUBDEVICE_ID_SPECIALIX_SPEED4,
		0, 0,
		pbn_b0_4_921600 },
	{	PCI_VENDOR_ID_OXSEMI, PCI_DEVICE_ID_OXSEMI_16PCI954,
		PCI_SUBVENDOR_ID_SIIG, PCI_SUBDEVICE_ID_SIIG_QUARTET_SERIAL,
		0, 0,
		pbn_b0_4_1152000 },
	{	PCI_VENDOR_ID_OXSEMI, 0x9505,
		PCI_ANY_ID, PCI_ANY_ID, 0, 0,
		pbn_b0_bt_2_921600 },

		/*
		 * The below card is a little controversial since it is the
		 * subject of a PCI vendor/device ID clash.  (See
		 * www.ussg.iu.edu/hypermail/linux/kernel/0303.1/0516.html).
		 * For now just used the hex ID 0x950a.
		 */
	{	PCI_VENDOR_ID_OXSEMI, 0x950a,
		PCI_SUBVENDOR_ID_SIIG, PCI_SUBDEVICE_ID_SIIG_DUAL_00,
		0, 0, pbn_b0_2_115200 },
	{	PCI_VENDOR_ID_OXSEMI, 0x950a,
		PCI_SUBVENDOR_ID_SIIG, PCI_SUBDEVICE_ID_SIIG_DUAL_30,
		0, 0, pbn_b0_2_115200 },
	{	PCI_VENDOR_ID_OXSEMI, 0x950a,
		PCI_ANY_ID, PCI_ANY_ID, 0, 0,
		pbn_b0_2_1130000 },
	{	PCI_VENDOR_ID_OXSEMI, PCI_DEVICE_ID_OXSEMI_C950,
		PCI_VENDOR_ID_OXSEMI, PCI_SUBDEVICE_ID_OXSEMI_C950, 0, 0,
		pbn_b0_1_921600 },
	{	PCI_VENDOR_ID_OXSEMI, PCI_DEVICE_ID_OXSEMI_16PCI954,
		PCI_ANY_ID, PCI_ANY_ID, 0, 0,
		pbn_b0_4_115200 },
	{	PCI_VENDOR_ID_OXSEMI, PCI_DEVICE_ID_OXSEMI_16PCI952,
		PCI_ANY_ID, PCI_ANY_ID, 0, 0,
		pbn_b0_bt_2_921600 },
	{	PCI_VENDOR_ID_OXSEMI, PCI_DEVICE_ID_OXSEMI_16PCI958,
		PCI_ANY_ID, PCI_ANY_ID, 0, 0,
		pbn_b2_8_1152000 },

	/*
	 * Oxford Semiconductor Inc. Tornado PCI express device range.
	 */
	{	PCI_VENDOR_ID_OXSEMI, 0xc101,    /* OXPCIe952 1 Legacy UART */
		PCI_ANY_ID, PCI_ANY_ID, 0, 0,
		pbn_b0_1_15625000 },
	{	PCI_VENDOR_ID_OXSEMI, 0xc105,    /* OXPCIe952 1 Legacy UART */
		PCI_ANY_ID, PCI_ANY_ID, 0, 0,
		pbn_b0_1_15625000 },
	{	PCI_VENDOR_ID_OXSEMI, 0xc11b,    /* OXPCIe952 1 Native UART */
		PCI_ANY_ID, PCI_ANY_ID, 0, 0,
		pbn_oxsemi_1_15625000 },
	{	PCI_VENDOR_ID_OXSEMI, 0xc11f,    /* OXPCIe952 1 Native UART */
		PCI_ANY_ID, PCI_ANY_ID, 0, 0,
		pbn_oxsemi_1_15625000 },
	{	PCI_VENDOR_ID_OXSEMI, 0xc120,    /* OXPCIe952 1 Legacy UART */
		PCI_ANY_ID, PCI_ANY_ID, 0, 0,
		pbn_b0_1_15625000 },
	{	PCI_VENDOR_ID_OXSEMI, 0xc124,    /* OXPCIe952 1 Legacy UART */
		PCI_ANY_ID, PCI_ANY_ID, 0, 0,
		pbn_b0_1_15625000 },
	{	PCI_VENDOR_ID_OXSEMI, 0xc138,    /* OXPCIe952 1 Native UART */
		PCI_ANY_ID, PCI_ANY_ID, 0, 0,
		pbn_oxsemi_1_15625000 },
	{	PCI_VENDOR_ID_OXSEMI, 0xc13d,    /* OXPCIe952 1 Native UART */
		PCI_ANY_ID, PCI_ANY_ID, 0, 0,
		pbn_oxsemi_1_15625000 },
	{	PCI_VENDOR_ID_OXSEMI, 0xc140,    /* OXPCIe952 1 Legacy UART */
		PCI_ANY_ID, PCI_ANY_ID, 0, 0,
		pbn_b0_1_15625000 },
	{	PCI_VENDOR_ID_OXSEMI, 0xc141,    /* OXPCIe952 1 Legacy UART */
		PCI_ANY_ID, PCI_ANY_ID, 0, 0,
		pbn_b0_1_15625000 },
	{	PCI_VENDOR_ID_OXSEMI, 0xc144,    /* OXPCIe952 1 Legacy UART */
		PCI_ANY_ID, PCI_ANY_ID, 0, 0,
		pbn_b0_1_15625000 },
	{	PCI_VENDOR_ID_OXSEMI, 0xc145,    /* OXPCIe952 1 Legacy UART */
		PCI_ANY_ID, PCI_ANY_ID, 0, 0,
		pbn_b0_1_15625000 },
	{	PCI_VENDOR_ID_OXSEMI, 0xc158,    /* OXPCIe952 2 Native UART */
		PCI_ANY_ID, PCI_ANY_ID, 0, 0,
		pbn_oxsemi_2_15625000 },
	{	PCI_VENDOR_ID_OXSEMI, 0xc15d,    /* OXPCIe952 2 Native UART */
		PCI_ANY_ID, PCI_ANY_ID, 0, 0,
		pbn_oxsemi_2_15625000 },
	{	PCI_VENDOR_ID_OXSEMI, 0xc208,    /* OXPCIe954 4 Native UART */
		PCI_ANY_ID, PCI_ANY_ID, 0, 0,
		pbn_oxsemi_4_15625000 },
	{	PCI_VENDOR_ID_OXSEMI, 0xc20d,    /* OXPCIe954 4 Native UART */
		PCI_ANY_ID, PCI_ANY_ID, 0, 0,
		pbn_oxsemi_4_15625000 },
	{	PCI_VENDOR_ID_OXSEMI, 0xc308,    /* OXPCIe958 8 Native UART */
		PCI_ANY_ID, PCI_ANY_ID, 0, 0,
		pbn_oxsemi_8_15625000 },
	{	PCI_VENDOR_ID_OXSEMI, 0xc30d,    /* OXPCIe958 8 Native UART */
		PCI_ANY_ID, PCI_ANY_ID, 0, 0,
		pbn_oxsemi_8_15625000 },
	{	PCI_VENDOR_ID_OXSEMI, 0xc40b,    /* OXPCIe200 1 Native UART */
		PCI_ANY_ID, PCI_ANY_ID, 0, 0,
		pbn_oxsemi_1_15625000 },
	{	PCI_VENDOR_ID_OXSEMI, 0xc40f,    /* OXPCIe200 1 Native UART */
		PCI_ANY_ID, PCI_ANY_ID, 0, 0,
		pbn_oxsemi_1_15625000 },
	{	PCI_VENDOR_ID_OXSEMI, 0xc41b,    /* OXPCIe200 1 Native UART */
		PCI_ANY_ID, PCI_ANY_ID, 0, 0,
		pbn_oxsemi_1_15625000 },
	{	PCI_VENDOR_ID_OXSEMI, 0xc41f,    /* OXPCIe200 1 Native UART */
		PCI_ANY_ID, PCI_ANY_ID, 0, 0,
		pbn_oxsemi_1_15625000 },
	{	PCI_VENDOR_ID_OXSEMI, 0xc42b,    /* OXPCIe200 1 Native UART */
		PCI_ANY_ID, PCI_ANY_ID, 0, 0,
		pbn_oxsemi_1_15625000 },
	{	PCI_VENDOR_ID_OXSEMI, 0xc42f,    /* OXPCIe200 1 Native UART */
		PCI_ANY_ID, PCI_ANY_ID, 0, 0,
		pbn_oxsemi_1_15625000 },
	{	PCI_VENDOR_ID_OXSEMI, 0xc43b,    /* OXPCIe200 1 Native UART */
		PCI_ANY_ID, PCI_ANY_ID, 0, 0,
		pbn_oxsemi_1_15625000 },
	{	PCI_VENDOR_ID_OXSEMI, 0xc43f,    /* OXPCIe200 1 Native UART */
		PCI_ANY_ID, PCI_ANY_ID, 0, 0,
		pbn_oxsemi_1_15625000 },
	{	PCI_VENDOR_ID_OXSEMI, 0xc44b,    /* OXPCIe200 1 Native UART */
		PCI_ANY_ID, PCI_ANY_ID, 0, 0,
		pbn_oxsemi_1_15625000 },
	{	PCI_VENDOR_ID_OXSEMI, 0xc44f,    /* OXPCIe200 1 Native UART */
		PCI_ANY_ID, PCI_ANY_ID, 0, 0,
		pbn_oxsemi_1_15625000 },
	{	PCI_VENDOR_ID_OXSEMI, 0xc45b,    /* OXPCIe200 1 Native UART */
		PCI_ANY_ID, PCI_ANY_ID, 0, 0,
		pbn_oxsemi_1_15625000 },
	{	PCI_VENDOR_ID_OXSEMI, 0xc45f,    /* OXPCIe200 1 Native UART */
		PCI_ANY_ID, PCI_ANY_ID, 0, 0,
		pbn_oxsemi_1_15625000 },
	{	PCI_VENDOR_ID_OXSEMI, 0xc46b,    /* OXPCIe200 1 Native UART */
		PCI_ANY_ID, PCI_ANY_ID, 0, 0,
		pbn_oxsemi_1_15625000 },
	{	PCI_VENDOR_ID_OXSEMI, 0xc46f,    /* OXPCIe200 1 Native UART */
		PCI_ANY_ID, PCI_ANY_ID, 0, 0,
		pbn_oxsemi_1_15625000 },
	{	PCI_VENDOR_ID_OXSEMI, 0xc47b,    /* OXPCIe200 1 Native UART */
		PCI_ANY_ID, PCI_ANY_ID, 0, 0,
		pbn_oxsemi_1_15625000 },
	{	PCI_VENDOR_ID_OXSEMI, 0xc47f,    /* OXPCIe200 1 Native UART */
		PCI_ANY_ID, PCI_ANY_ID, 0, 0,
		pbn_oxsemi_1_15625000 },
	{	PCI_VENDOR_ID_OXSEMI, 0xc48b,    /* OXPCIe200 1 Native UART */
		PCI_ANY_ID, PCI_ANY_ID, 0, 0,
		pbn_oxsemi_1_15625000 },
	{	PCI_VENDOR_ID_OXSEMI, 0xc48f,    /* OXPCIe200 1 Native UART */
		PCI_ANY_ID, PCI_ANY_ID, 0, 0,
		pbn_oxsemi_1_15625000 },
	{	PCI_VENDOR_ID_OXSEMI, 0xc49b,    /* OXPCIe200 1 Native UART */
		PCI_ANY_ID, PCI_ANY_ID, 0, 0,
		pbn_oxsemi_1_15625000 },
	{	PCI_VENDOR_ID_OXSEMI, 0xc49f,    /* OXPCIe200 1 Native UART */
		PCI_ANY_ID, PCI_ANY_ID, 0, 0,
		pbn_oxsemi_1_15625000 },
	{	PCI_VENDOR_ID_OXSEMI, 0xc4ab,    /* OXPCIe200 1 Native UART */
		PCI_ANY_ID, PCI_ANY_ID, 0, 0,
		pbn_oxsemi_1_15625000 },
	{	PCI_VENDOR_ID_OXSEMI, 0xc4af,    /* OXPCIe200 1 Native UART */
		PCI_ANY_ID, PCI_ANY_ID, 0, 0,
		pbn_oxsemi_1_15625000 },
	{	PCI_VENDOR_ID_OXSEMI, 0xc4bb,    /* OXPCIe200 1 Native UART */
		PCI_ANY_ID, PCI_ANY_ID, 0, 0,
		pbn_oxsemi_1_15625000 },
	{	PCI_VENDOR_ID_OXSEMI, 0xc4bf,    /* OXPCIe200 1 Native UART */
		PCI_ANY_ID, PCI_ANY_ID, 0, 0,
		pbn_oxsemi_1_15625000 },
	{	PCI_VENDOR_ID_OXSEMI, 0xc4cb,    /* OXPCIe200 1 Native UART */
		PCI_ANY_ID, PCI_ANY_ID, 0, 0,
		pbn_oxsemi_1_15625000 },
	{	PCI_VENDOR_ID_OXSEMI, 0xc4cf,    /* OXPCIe200 1 Native UART */
		PCI_ANY_ID, PCI_ANY_ID, 0, 0,
		pbn_oxsemi_1_15625000 },
	/*
	 * Mainpine Inc. IQ Express "Rev3" utilizing OxSemi Tornado
	 */
	{	PCI_VENDOR_ID_MAINPINE, 0x4000,	/* IQ Express 1 Port V.34 Super-G3 Fax */
		PCI_VENDOR_ID_MAINPINE, 0x4001, 0, 0,
		pbn_oxsemi_1_15625000 },
	{	PCI_VENDOR_ID_MAINPINE, 0x4000,	/* IQ Express 2 Port V.34 Super-G3 Fax */
		PCI_VENDOR_ID_MAINPINE, 0x4002, 0, 0,
		pbn_oxsemi_2_15625000 },
	{	PCI_VENDOR_ID_MAINPINE, 0x4000,	/* IQ Express 4 Port V.34 Super-G3 Fax */
		PCI_VENDOR_ID_MAINPINE, 0x4004, 0, 0,
		pbn_oxsemi_4_15625000 },
	{	PCI_VENDOR_ID_MAINPINE, 0x4000,	/* IQ Express 8 Port V.34 Super-G3 Fax */
		PCI_VENDOR_ID_MAINPINE, 0x4008, 0, 0,
		pbn_oxsemi_8_15625000 },

	/*
	 * Digi/IBM PCIe 2-port Async EIA-232 Adapter utilizing OxSemi Tornado
	 */
	{	PCI_VENDOR_ID_DIGI, PCIE_DEVICE_ID_NEO_2_OX_IBM,
		PCI_SUBVENDOR_ID_IBM, PCI_ANY_ID, 0, 0,
		pbn_oxsemi_2_15625000 },
	/*
	 * EndRun Technologies. PCI express device range.
	 * EndRun PTP/1588 has 2 Native UARTs utilizing OxSemi 952.
	 */
	{	PCI_VENDOR_ID_ENDRUN, PCI_DEVICE_ID_ENDRUN_1588,
		PCI_ANY_ID, PCI_ANY_ID, 0, 0,
		pbn_oxsemi_2_15625000 },

	/*
	 * SBS Technologies, Inc. P-Octal and PMC-OCTPRO cards,
	 * from skokodyn@yahoo.com
	 */
	{	PCI_VENDOR_ID_SBSMODULARIO, PCI_DEVICE_ID_OCTPRO,
		PCI_SUBVENDOR_ID_SBSMODULARIO, PCI_SUBDEVICE_ID_OCTPRO232, 0, 0,
		pbn_sbsxrsio },
	{	PCI_VENDOR_ID_SBSMODULARIO, PCI_DEVICE_ID_OCTPRO,
		PCI_SUBVENDOR_ID_SBSMODULARIO, PCI_SUBDEVICE_ID_OCTPRO422, 0, 0,
		pbn_sbsxrsio },
	{	PCI_VENDOR_ID_SBSMODULARIO, PCI_DEVICE_ID_OCTPRO,
		PCI_SUBVENDOR_ID_SBSMODULARIO, PCI_SUBDEVICE_ID_POCTAL232, 0, 0,
		pbn_sbsxrsio },
	{	PCI_VENDOR_ID_SBSMODULARIO, PCI_DEVICE_ID_OCTPRO,
		PCI_SUBVENDOR_ID_SBSMODULARIO, PCI_SUBDEVICE_ID_POCTAL422, 0, 0,
		pbn_sbsxrsio },

	/*
	 * Digitan DS560-558, from jimd@esoft.com
	 */
	{	PCI_VENDOR_ID_ATT, PCI_DEVICE_ID_ATT_VENUS_MODEM,
		PCI_ANY_ID, PCI_ANY_ID, 0, 0,
		pbn_b1_1_115200 },

	/*
	 * Titan Electronic cards
	 *  The 400L and 800L have a custom setup quirk.
	 */
	{	PCI_VENDOR_ID_TITAN, PCI_DEVICE_ID_TITAN_100,
		PCI_ANY_ID, PCI_ANY_ID, 0, 0,
		pbn_b0_1_921600 },
	{	PCI_VENDOR_ID_TITAN, PCI_DEVICE_ID_TITAN_200,
		PCI_ANY_ID, PCI_ANY_ID, 0, 0,
		pbn_b0_2_921600 },
	{	PCI_VENDOR_ID_TITAN, PCI_DEVICE_ID_TITAN_400,
		PCI_ANY_ID, PCI_ANY_ID, 0, 0,
		pbn_b0_4_921600 },
	{	PCI_VENDOR_ID_TITAN, PCI_DEVICE_ID_TITAN_800B,
		PCI_ANY_ID, PCI_ANY_ID, 0, 0,
		pbn_b0_4_921600 },
	{	PCI_VENDOR_ID_TITAN, PCI_DEVICE_ID_TITAN_100L,
		PCI_ANY_ID, PCI_ANY_ID, 0, 0,
		pbn_b1_1_921600 },
	{	PCI_VENDOR_ID_TITAN, PCI_DEVICE_ID_TITAN_200L,
		PCI_ANY_ID, PCI_ANY_ID, 0, 0,
		pbn_b1_bt_2_921600 },
	{	PCI_VENDOR_ID_TITAN, PCI_DEVICE_ID_TITAN_400L,
		PCI_ANY_ID, PCI_ANY_ID, 0, 0,
		pbn_b0_bt_4_921600 },
	{	PCI_VENDOR_ID_TITAN, PCI_DEVICE_ID_TITAN_800L,
		PCI_ANY_ID, PCI_ANY_ID, 0, 0,
		pbn_b0_bt_8_921600 },
	{	PCI_VENDOR_ID_TITAN, PCI_DEVICE_ID_TITAN_200I,
		PCI_ANY_ID, PCI_ANY_ID, 0, 0,
		pbn_b4_bt_2_921600 },
	{	PCI_VENDOR_ID_TITAN, PCI_DEVICE_ID_TITAN_400I,
		PCI_ANY_ID, PCI_ANY_ID, 0, 0,
		pbn_b4_bt_4_921600 },
	{	PCI_VENDOR_ID_TITAN, PCI_DEVICE_ID_TITAN_800I,
		PCI_ANY_ID, PCI_ANY_ID, 0, 0,
		pbn_b4_bt_8_921600 },
	{	PCI_VENDOR_ID_TITAN, PCI_DEVICE_ID_TITAN_400EH,
		PCI_ANY_ID, PCI_ANY_ID, 0, 0,
		pbn_b0_4_921600 },
	{	PCI_VENDOR_ID_TITAN, PCI_DEVICE_ID_TITAN_800EH,
		PCI_ANY_ID, PCI_ANY_ID, 0, 0,
		pbn_b0_4_921600 },
	{	PCI_VENDOR_ID_TITAN, PCI_DEVICE_ID_TITAN_800EHB,
		PCI_ANY_ID, PCI_ANY_ID, 0, 0,
		pbn_b0_4_921600 },
	{	PCI_VENDOR_ID_TITAN, PCI_DEVICE_ID_TITAN_100E,
		PCI_ANY_ID, PCI_ANY_ID, 0, 0,
		pbn_titan_1_4000000 },
	{	PCI_VENDOR_ID_TITAN, PCI_DEVICE_ID_TITAN_200E,
		PCI_ANY_ID, PCI_ANY_ID, 0, 0,
		pbn_titan_2_4000000 },
	{	PCI_VENDOR_ID_TITAN, PCI_DEVICE_ID_TITAN_400E,
		PCI_ANY_ID, PCI_ANY_ID, 0, 0,
		pbn_titan_4_4000000 },
	{	PCI_VENDOR_ID_TITAN, PCI_DEVICE_ID_TITAN_800E,
		PCI_ANY_ID, PCI_ANY_ID, 0, 0,
		pbn_titan_8_4000000 },
	{	PCI_VENDOR_ID_TITAN, PCI_DEVICE_ID_TITAN_200EI,
		PCI_ANY_ID, PCI_ANY_ID, 0, 0,
		pbn_titan_2_4000000 },
	{	PCI_VENDOR_ID_TITAN, PCI_DEVICE_ID_TITAN_200EISI,
		PCI_ANY_ID, PCI_ANY_ID, 0, 0,
		pbn_titan_2_4000000 },
	{	PCI_VENDOR_ID_TITAN, PCI_DEVICE_ID_TITAN_200V3,
		PCI_ANY_ID, PCI_ANY_ID, 0, 0,
		pbn_b0_bt_2_921600 },
	{	PCI_VENDOR_ID_TITAN, PCI_DEVICE_ID_TITAN_400V3,
		PCI_ANY_ID, PCI_ANY_ID, 0, 0,
		pbn_b0_4_921600 },
	{	PCI_VENDOR_ID_TITAN, PCI_DEVICE_ID_TITAN_410V3,
		PCI_ANY_ID, PCI_ANY_ID, 0, 0,
		pbn_b0_4_921600 },
	{	PCI_VENDOR_ID_TITAN, PCI_DEVICE_ID_TITAN_800V3,
		PCI_ANY_ID, PCI_ANY_ID, 0, 0,
		pbn_b0_4_921600 },
	{	PCI_VENDOR_ID_TITAN, PCI_DEVICE_ID_TITAN_800V3B,
		PCI_ANY_ID, PCI_ANY_ID, 0, 0,
		pbn_b0_4_921600 },

	{	PCI_VENDOR_ID_SIIG, PCI_DEVICE_ID_SIIG_1S_10x_550,
		PCI_ANY_ID, PCI_ANY_ID, 0, 0,
		pbn_b2_1_460800 },
	{	PCI_VENDOR_ID_SIIG, PCI_DEVICE_ID_SIIG_1S_10x_650,
		PCI_ANY_ID, PCI_ANY_ID, 0, 0,
		pbn_b2_1_460800 },
	{	PCI_VENDOR_ID_SIIG, PCI_DEVICE_ID_SIIG_1S_10x_850,
		PCI_ANY_ID, PCI_ANY_ID, 0, 0,
		pbn_b2_1_460800 },
	{	PCI_VENDOR_ID_SIIG, PCI_DEVICE_ID_SIIG_2S_10x_550,
		PCI_ANY_ID, PCI_ANY_ID, 0, 0,
		pbn_b2_bt_2_921600 },
	{	PCI_VENDOR_ID_SIIG, PCI_DEVICE_ID_SIIG_2S_10x_650,
		PCI_ANY_ID, PCI_ANY_ID, 0, 0,
		pbn_b2_bt_2_921600 },
	{	PCI_VENDOR_ID_SIIG, PCI_DEVICE_ID_SIIG_2S_10x_850,
		PCI_ANY_ID, PCI_ANY_ID, 0, 0,
		pbn_b2_bt_2_921600 },
	{	PCI_VENDOR_ID_SIIG, PCI_DEVICE_ID_SIIG_4S_10x_550,
		PCI_ANY_ID, PCI_ANY_ID, 0, 0,
		pbn_b2_bt_4_921600 },
	{	PCI_VENDOR_ID_SIIG, PCI_DEVICE_ID_SIIG_4S_10x_650,
		PCI_ANY_ID, PCI_ANY_ID, 0, 0,
		pbn_b2_bt_4_921600 },
	{	PCI_VENDOR_ID_SIIG, PCI_DEVICE_ID_SIIG_4S_10x_850,
		PCI_ANY_ID, PCI_ANY_ID, 0, 0,
		pbn_b2_bt_4_921600 },
	{	PCI_VENDOR_ID_SIIG, PCI_DEVICE_ID_SIIG_1S_20x_550,
		PCI_ANY_ID, PCI_ANY_ID, 0, 0,
		pbn_b0_1_921600 },
	{	PCI_VENDOR_ID_SIIG, PCI_DEVICE_ID_SIIG_1S_20x_650,
		PCI_ANY_ID, PCI_ANY_ID, 0, 0,
		pbn_b0_1_921600 },
	{	PCI_VENDOR_ID_SIIG, PCI_DEVICE_ID_SIIG_1S_20x_850,
		PCI_ANY_ID, PCI_ANY_ID, 0, 0,
		pbn_b0_1_921600 },
	{	PCI_VENDOR_ID_SIIG, PCI_DEVICE_ID_SIIG_2S_20x_550,
		PCI_ANY_ID, PCI_ANY_ID, 0, 0,
		pbn_b0_bt_2_921600 },
	{	PCI_VENDOR_ID_SIIG, PCI_DEVICE_ID_SIIG_2S_20x_650,
		PCI_ANY_ID, PCI_ANY_ID, 0, 0,
		pbn_b0_bt_2_921600 },
	{	PCI_VENDOR_ID_SIIG, PCI_DEVICE_ID_SIIG_2S_20x_850,
		PCI_ANY_ID, PCI_ANY_ID, 0, 0,
		pbn_b0_bt_2_921600 },
	{	PCI_VENDOR_ID_SIIG, PCI_DEVICE_ID_SIIG_4S_20x_550,
		PCI_ANY_ID, PCI_ANY_ID, 0, 0,
		pbn_b0_bt_4_921600 },
	{	PCI_VENDOR_ID_SIIG, PCI_DEVICE_ID_SIIG_4S_20x_650,
		PCI_ANY_ID, PCI_ANY_ID, 0, 0,
		pbn_b0_bt_4_921600 },
	{	PCI_VENDOR_ID_SIIG, PCI_DEVICE_ID_SIIG_4S_20x_850,
		PCI_ANY_ID, PCI_ANY_ID, 0, 0,
		pbn_b0_bt_4_921600 },
	{	PCI_VENDOR_ID_SIIG, PCI_DEVICE_ID_SIIG_8S_20x_550,
		PCI_ANY_ID, PCI_ANY_ID, 0, 0,
		pbn_b0_bt_8_921600 },
	{	PCI_VENDOR_ID_SIIG, PCI_DEVICE_ID_SIIG_8S_20x_650,
		PCI_ANY_ID, PCI_ANY_ID, 0, 0,
		pbn_b0_bt_8_921600 },
	{	PCI_VENDOR_ID_SIIG, PCI_DEVICE_ID_SIIG_8S_20x_850,
		PCI_ANY_ID, PCI_ANY_ID, 0, 0,
		pbn_b0_bt_8_921600 },

	/*
	 * Computone devices submitted by Doug McNash dmcnash@computone.com
	 */
	{	PCI_VENDOR_ID_COMPUTONE, PCI_DEVICE_ID_COMPUTONE_PG,
		PCI_SUBVENDOR_ID_COMPUTONE, PCI_SUBDEVICE_ID_COMPUTONE_PG4,
		0, 0, pbn_computone_4 },
	{	PCI_VENDOR_ID_COMPUTONE, PCI_DEVICE_ID_COMPUTONE_PG,
		PCI_SUBVENDOR_ID_COMPUTONE, PCI_SUBDEVICE_ID_COMPUTONE_PG8,
		0, 0, pbn_computone_8 },
	{	PCI_VENDOR_ID_COMPUTONE, PCI_DEVICE_ID_COMPUTONE_PG,
		PCI_SUBVENDOR_ID_COMPUTONE, PCI_SUBDEVICE_ID_COMPUTONE_PG6,
		0, 0, pbn_computone_6 },

	{	PCI_VENDOR_ID_OXSEMI, PCI_DEVICE_ID_OXSEMI_16PCI95N,
		PCI_ANY_ID, PCI_ANY_ID, 0, 0,
		pbn_oxsemi },
	{	PCI_VENDOR_ID_TIMEDIA, PCI_DEVICE_ID_TIMEDIA_1889,
		PCI_VENDOR_ID_TIMEDIA, PCI_ANY_ID, 0, 0,
		pbn_b0_bt_1_921600 },

	/*
	 * Sunix PCI serial boards
	 */
	{	PCI_VENDOR_ID_SUNIX, PCI_DEVICE_ID_SUNIX_1999,
		PCI_VENDOR_ID_SUNIX, 0x0001, 0, 0,
		pbn_sunix_pci_1s },
	{	PCI_VENDOR_ID_SUNIX, PCI_DEVICE_ID_SUNIX_1999,
		PCI_VENDOR_ID_SUNIX, 0x0002, 0, 0,
		pbn_sunix_pci_2s },
	{	PCI_VENDOR_ID_SUNIX, PCI_DEVICE_ID_SUNIX_1999,
		PCI_VENDOR_ID_SUNIX, 0x0004, 0, 0,
		pbn_sunix_pci_4s },
	{	PCI_VENDOR_ID_SUNIX, PCI_DEVICE_ID_SUNIX_1999,
		PCI_VENDOR_ID_SUNIX, 0x0084, 0, 0,
		pbn_sunix_pci_4s },
	{	PCI_VENDOR_ID_SUNIX, PCI_DEVICE_ID_SUNIX_1999,
		PCI_VENDOR_ID_SUNIX, 0x0008, 0, 0,
		pbn_sunix_pci_8s },
	{	PCI_VENDOR_ID_SUNIX, PCI_DEVICE_ID_SUNIX_1999,
		PCI_VENDOR_ID_SUNIX, 0x0088, 0, 0,
		pbn_sunix_pci_8s },
	{	PCI_VENDOR_ID_SUNIX, PCI_DEVICE_ID_SUNIX_1999,
		PCI_VENDOR_ID_SUNIX, 0x0010, 0, 0,
		pbn_sunix_pci_16s },

	/*
	 * AFAVLAB serial card, from Harald Welte <laforge@gnumonks.org>
	 */
	{	PCI_VENDOR_ID_AFAVLAB, PCI_DEVICE_ID_AFAVLAB_P028,
		PCI_ANY_ID, PCI_ANY_ID, 0, 0,
		pbn_b0_bt_8_115200 },
	{	PCI_VENDOR_ID_AFAVLAB, PCI_DEVICE_ID_AFAVLAB_P030,
		PCI_ANY_ID, PCI_ANY_ID, 0, 0,
		pbn_b0_bt_8_115200 },

	{	PCI_VENDOR_ID_LAVA, PCI_DEVICE_ID_LAVA_DSERIAL,
		PCI_ANY_ID, PCI_ANY_ID, 0, 0,
		pbn_b0_bt_2_115200 },
	{	PCI_VENDOR_ID_LAVA, PCI_DEVICE_ID_LAVA_QUATRO_A,
		PCI_ANY_ID, PCI_ANY_ID, 0, 0,
		pbn_b0_bt_2_115200 },
	{	PCI_VENDOR_ID_LAVA, PCI_DEVICE_ID_LAVA_QUATRO_B,
		PCI_ANY_ID, PCI_ANY_ID, 0, 0,
		pbn_b0_bt_2_115200 },
	{	PCI_VENDOR_ID_LAVA, PCI_DEVICE_ID_LAVA_QUATTRO_A,
		PCI_ANY_ID, PCI_ANY_ID, 0, 0,
		pbn_b0_bt_2_115200 },
	{	PCI_VENDOR_ID_LAVA, PCI_DEVICE_ID_LAVA_QUATTRO_B,
		PCI_ANY_ID, PCI_ANY_ID, 0, 0,
		pbn_b0_bt_2_115200 },
	{	PCI_VENDOR_ID_LAVA, PCI_DEVICE_ID_LAVA_OCTO_A,
		PCI_ANY_ID, PCI_ANY_ID, 0, 0,
		pbn_b0_bt_4_460800 },
	{	PCI_VENDOR_ID_LAVA, PCI_DEVICE_ID_LAVA_OCTO_B,
		PCI_ANY_ID, PCI_ANY_ID, 0, 0,
		pbn_b0_bt_4_460800 },
	{	PCI_VENDOR_ID_LAVA, PCI_DEVICE_ID_LAVA_PORT_PLUS,
		PCI_ANY_ID, PCI_ANY_ID, 0, 0,
		pbn_b0_bt_2_460800 },
	{	PCI_VENDOR_ID_LAVA, PCI_DEVICE_ID_LAVA_QUAD_A,
		PCI_ANY_ID, PCI_ANY_ID, 0, 0,
		pbn_b0_bt_2_460800 },
	{	PCI_VENDOR_ID_LAVA, PCI_DEVICE_ID_LAVA_QUAD_B,
		PCI_ANY_ID, PCI_ANY_ID, 0, 0,
		pbn_b0_bt_2_460800 },
	{	PCI_VENDOR_ID_LAVA, PCI_DEVICE_ID_LAVA_SSERIAL,
		PCI_ANY_ID, PCI_ANY_ID, 0, 0,
		pbn_b0_bt_1_115200 },
	{	PCI_VENDOR_ID_LAVA, PCI_DEVICE_ID_LAVA_PORT_650,
		PCI_ANY_ID, PCI_ANY_ID, 0, 0,
		pbn_b0_bt_1_460800 },

	/*
	 * Korenix Jetcard F0/F1 cards (JC1204, JC1208, JC1404, JC1408).
	 * Cards are identified by their subsystem vendor IDs, which
	 * (in hex) match the model number.
	 *
	 * Note that JC140x are RS422/485 cards which require ox950
	 * ACR = 0x10, and as such are not currently fully supported.
	 */
	{	PCI_VENDOR_ID_KORENIX, PCI_DEVICE_ID_KORENIX_JETCARDF0,
		0x1204, 0x0004, 0, 0,
		pbn_b0_4_921600 },
	{	PCI_VENDOR_ID_KORENIX, PCI_DEVICE_ID_KORENIX_JETCARDF0,
		0x1208, 0x0004, 0, 0,
		pbn_b0_4_921600 },
/*	{	PCI_VENDOR_ID_KORENIX, PCI_DEVICE_ID_KORENIX_JETCARDF0,
		0x1402, 0x0002, 0, 0,
		pbn_b0_2_921600 }, */
/*	{	PCI_VENDOR_ID_KORENIX, PCI_DEVICE_ID_KORENIX_JETCARDF0,
		0x1404, 0x0004, 0, 0,
		pbn_b0_4_921600 }, */
	{	PCI_VENDOR_ID_KORENIX, PCI_DEVICE_ID_KORENIX_JETCARDF1,
		0x1208, 0x0004, 0, 0,
		pbn_b0_4_921600 },

	{	PCI_VENDOR_ID_KORENIX, PCI_DEVICE_ID_KORENIX_JETCARDF2,
		0x1204, 0x0004, 0, 0,
		pbn_b0_4_921600 },
	{	PCI_VENDOR_ID_KORENIX, PCI_DEVICE_ID_KORENIX_JETCARDF2,
		0x1208, 0x0004, 0, 0,
		pbn_b0_4_921600 },
	{	PCI_VENDOR_ID_KORENIX, PCI_DEVICE_ID_KORENIX_JETCARDF3,
		0x1208, 0x0004, 0, 0,
		pbn_b0_4_921600 },
	/*
	 * Dell Remote Access Card 4 - Tim_T_Murphy@Dell.com
	 */
	{	PCI_VENDOR_ID_DELL, PCI_DEVICE_ID_DELL_RAC4,
		PCI_ANY_ID, PCI_ANY_ID, 0, 0,
		pbn_b1_1_1382400 },

	/*
	 * Dell Remote Access Card III - Tim_T_Murphy@Dell.com
	 */
	{	PCI_VENDOR_ID_DELL, PCI_DEVICE_ID_DELL_RACIII,
		PCI_ANY_ID, PCI_ANY_ID, 0, 0,
		pbn_b1_1_1382400 },

	/*
	 * RAStel 2 port modem, gerg@moreton.com.au
	 */
	{	PCI_VENDOR_ID_MORETON, PCI_DEVICE_ID_RASTEL_2PORT,
		PCI_ANY_ID, PCI_ANY_ID, 0, 0,
		pbn_b2_bt_2_115200 },

	/*
	 * EKF addition for i960 Boards form EKF with serial port
	 */
	{	PCI_VENDOR_ID_INTEL, PCI_DEVICE_ID_INTEL_80960_RP,
		0xE4BF, PCI_ANY_ID, 0, 0,
		pbn_intel_i960 },

	/*
	 * Xircom Cardbus/Ethernet combos
	 */
	{	PCI_VENDOR_ID_XIRCOM, PCI_DEVICE_ID_XIRCOM_X3201_MDM,
		PCI_ANY_ID, PCI_ANY_ID, 0, 0,
		pbn_b0_1_115200 },
	/*
	 * Xircom RBM56G cardbus modem - Dirk Arnold (temp entry)
	 */
	{	PCI_VENDOR_ID_XIRCOM, PCI_DEVICE_ID_XIRCOM_RBM56G,
		PCI_ANY_ID, PCI_ANY_ID, 0, 0,
		pbn_b0_1_115200 },

	/*
	 * Untested PCI modems, sent in from various folks...
	 */

	/*
	 * Elsa Model 56K PCI Modem, from Andreas Rath <arh@01019freenet.de>
	 */
	{	PCI_VENDOR_ID_ROCKWELL, 0x1004,
		0x1048, 0x1500, 0, 0,
		pbn_b1_1_115200 },

	{	PCI_VENDOR_ID_SGI, PCI_DEVICE_ID_SGI_IOC3,
		0xFF00, 0, 0, 0,
		pbn_sgi_ioc3 },

	/*
	 * HP Diva card
	 */
	{	PCI_VENDOR_ID_HP, PCI_DEVICE_ID_HP_DIVA,
		PCI_VENDOR_ID_HP, PCI_DEVICE_ID_HP_DIVA_RMP3, 0, 0,
		pbn_b1_1_115200 },
	{	PCI_VENDOR_ID_HP, PCI_DEVICE_ID_HP_DIVA,
		PCI_ANY_ID, PCI_ANY_ID, 0, 0,
		pbn_b0_5_115200 },
	{	PCI_VENDOR_ID_HP, PCI_DEVICE_ID_HP_DIVA_AUX,
		PCI_ANY_ID, PCI_ANY_ID, 0, 0,
		pbn_b2_1_115200 },
	/* HPE PCI serial device */
	{	PCI_VENDOR_ID_HP_3PAR, PCI_DEVICE_ID_HPE_PCI_SERIAL,
		PCI_ANY_ID, PCI_ANY_ID, 0, 0,
		pbn_b1_1_115200 },

	{	PCI_VENDOR_ID_DCI, PCI_DEVICE_ID_DCI_PCCOM2,
		PCI_ANY_ID, PCI_ANY_ID, 0, 0,
		pbn_b3_2_115200 },
	{	PCI_VENDOR_ID_DCI, PCI_DEVICE_ID_DCI_PCCOM4,
		PCI_ANY_ID, PCI_ANY_ID, 0, 0,
		pbn_b3_4_115200 },
	{	PCI_VENDOR_ID_DCI, PCI_DEVICE_ID_DCI_PCCOM8,
		PCI_ANY_ID, PCI_ANY_ID, 0, 0,
		pbn_b3_8_115200 },
	/*
	 * Topic TP560 Data/Fax/Voice 56k modem (reported by Evan Clarke)
	 */
	{	PCI_VENDOR_ID_TOPIC, PCI_DEVICE_ID_TOPIC_TP560,
		PCI_ANY_ID, PCI_ANY_ID, 0, 0,
		pbn_b0_1_115200 },
	/*
	 * ITE
	 */
	{	PCI_VENDOR_ID_ITE, PCI_DEVICE_ID_ITE_8872,
		PCI_ANY_ID, PCI_ANY_ID,
		0, 0,
		pbn_b1_bt_1_115200 },

	/*
	 * IntaShield IS-200
	 */
	{	PCI_VENDOR_ID_INTASHIELD, PCI_DEVICE_ID_INTASHIELD_IS200,
		PCI_ANY_ID, PCI_ANY_ID, 0, 0,	/* 135a.0811 */
		pbn_b2_2_115200 },
	/*
	 * IntaShield IS-400
	 */
	{	PCI_VENDOR_ID_INTASHIELD, PCI_DEVICE_ID_INTASHIELD_IS400,
		PCI_ANY_ID, PCI_ANY_ID, 0, 0,    /* 135a.0dc0 */
		pbn_b2_4_115200 },
	/* Brainboxes Devices */
	/*
	* Brainboxes UC-101
	*/
	{       PCI_VENDOR_ID_INTASHIELD, 0x0BA1,
		PCI_ANY_ID, PCI_ANY_ID,
		0, 0,
		pbn_b2_2_115200 },
	/*
	 * Brainboxes UC-235/246
	 */
	{	PCI_VENDOR_ID_INTASHIELD, 0x0AA1,
		PCI_ANY_ID, PCI_ANY_ID,
		0, 0,
		pbn_b2_1_115200 },
	/*
	 * Brainboxes UC-257
	 */
	{	PCI_VENDOR_ID_INTASHIELD, 0x0861,
		PCI_ANY_ID, PCI_ANY_ID,
		0, 0,
		pbn_b2_2_115200 },
	/*
	 * Brainboxes UC-260/271/701/756
	 */
	{	PCI_VENDOR_ID_INTASHIELD, 0x0D21,
		PCI_ANY_ID, PCI_ANY_ID,
		PCI_CLASS_COMMUNICATION_MULTISERIAL << 8, 0xffff00,
		pbn_b2_4_115200 },
	{	PCI_VENDOR_ID_INTASHIELD, 0x0E34,
		PCI_ANY_ID, PCI_ANY_ID,
		PCI_CLASS_COMMUNICATION_MULTISERIAL << 8, 0xffff00,
<<<<<<< HEAD
		pbn_b2_4_115200 },
	/*
	 * Brainboxes UC-268
	 */
	{       PCI_VENDOR_ID_INTASHIELD, 0x0841,
		PCI_ANY_ID, PCI_ANY_ID,
		0, 0,
		pbn_b2_4_115200 },
	/*
	 * Brainboxes UC-275/279
	 */
	{	PCI_VENDOR_ID_INTASHIELD, 0x0881,
		PCI_ANY_ID, PCI_ANY_ID,
		0, 0,
		pbn_b2_8_115200 },
	/*
	 * Brainboxes UC-302
	 */
	{	PCI_VENDOR_ID_INTASHIELD, 0x08E1,
		PCI_ANY_ID, PCI_ANY_ID,
		0, 0,
		pbn_b2_2_115200 },
	/*
	 * Brainboxes UC-310
	 */
	{       PCI_VENDOR_ID_INTASHIELD, 0x08C1,
		PCI_ANY_ID, PCI_ANY_ID,
		0, 0,
		pbn_b2_2_115200 },
	/*
	 * Brainboxes UC-313
	 */
	{       PCI_VENDOR_ID_INTASHIELD, 0x08A3,
		PCI_ANY_ID, PCI_ANY_ID,
		0, 0,
		pbn_b2_2_115200 },
	/*
	 * Brainboxes UC-320/324
	 */
	{	PCI_VENDOR_ID_INTASHIELD, 0x0A61,
		PCI_ANY_ID, PCI_ANY_ID,
		0, 0,
		pbn_b2_1_115200 },
	/*
	 * Brainboxes UC-346
	 */
	{	PCI_VENDOR_ID_INTASHIELD, 0x0B02,
		PCI_ANY_ID, PCI_ANY_ID,
		0, 0,
		pbn_b2_4_115200 },
	/*
	 * Brainboxes UC-357
	 */
	{	PCI_VENDOR_ID_INTASHIELD, 0x0A81,
		PCI_ANY_ID, PCI_ANY_ID,
		0, 0,
		pbn_b2_2_115200 },
	{	PCI_VENDOR_ID_INTASHIELD, 0x0A83,
		PCI_ANY_ID, PCI_ANY_ID,
		0, 0,
		pbn_b2_2_115200 },
	/*
	 * Brainboxes UC-368
	 */
	{	PCI_VENDOR_ID_INTASHIELD, 0x0C41,
		PCI_ANY_ID, PCI_ANY_ID,
		0, 0,
		pbn_b2_4_115200 },
	/*
	 * Brainboxes UC-420/431
	 */
	{       PCI_VENDOR_ID_INTASHIELD, 0x0921,
		PCI_ANY_ID, PCI_ANY_ID,
		0, 0,
		pbn_b2_4_115200 },
	/*
=======
		pbn_b2_4_115200 },
	/*
	 * Brainboxes UC-268
	 */
	{       PCI_VENDOR_ID_INTASHIELD, 0x0841,
		PCI_ANY_ID, PCI_ANY_ID,
		0, 0,
		pbn_b2_4_115200 },
	/*
	 * Brainboxes UC-275/279
	 */
	{	PCI_VENDOR_ID_INTASHIELD, 0x0881,
		PCI_ANY_ID, PCI_ANY_ID,
		0, 0,
		pbn_b2_8_115200 },
	/*
	 * Brainboxes UC-302
	 */
	{	PCI_VENDOR_ID_INTASHIELD, 0x08E1,
		PCI_ANY_ID, PCI_ANY_ID,
		0, 0,
		pbn_b2_2_115200 },
	/*
	 * Brainboxes UC-310
	 */
	{       PCI_VENDOR_ID_INTASHIELD, 0x08C1,
		PCI_ANY_ID, PCI_ANY_ID,
		0, 0,
		pbn_b2_2_115200 },
	/*
	 * Brainboxes UC-313
	 */
	{       PCI_VENDOR_ID_INTASHIELD, 0x08A3,
		PCI_ANY_ID, PCI_ANY_ID,
		0, 0,
		pbn_b2_2_115200 },
	/*
	 * Brainboxes UC-320/324
	 */
	{	PCI_VENDOR_ID_INTASHIELD, 0x0A61,
		PCI_ANY_ID, PCI_ANY_ID,
		0, 0,
		pbn_b2_1_115200 },
	/*
	 * Brainboxes UC-346
	 */
	{	PCI_VENDOR_ID_INTASHIELD, 0x0B02,
		PCI_ANY_ID, PCI_ANY_ID,
		0, 0,
		pbn_b2_4_115200 },
	/*
	 * Brainboxes UC-357
	 */
	{	PCI_VENDOR_ID_INTASHIELD, 0x0A81,
		PCI_ANY_ID, PCI_ANY_ID,
		0, 0,
		pbn_b2_2_115200 },
	{	PCI_VENDOR_ID_INTASHIELD, 0x0A83,
		PCI_ANY_ID, PCI_ANY_ID,
		0, 0,
		pbn_b2_2_115200 },
	/*
	 * Brainboxes UC-368
	 */
	{	PCI_VENDOR_ID_INTASHIELD, 0x0C41,
		PCI_ANY_ID, PCI_ANY_ID,
		0, 0,
		pbn_b2_4_115200 },
	/*
	 * Brainboxes UC-420/431
	 */
	{       PCI_VENDOR_ID_INTASHIELD, 0x0921,
		PCI_ANY_ID, PCI_ANY_ID,
		0, 0,
		pbn_b2_4_115200 },
	/*
>>>>>>> d60c95ef
	 * Brainboxes PX-101
	 */
	{	PCI_VENDOR_ID_INTASHIELD, 0x4005,
		PCI_ANY_ID, PCI_ANY_ID,
		0, 0,
		pbn_b0_2_115200 },
	{	PCI_VENDOR_ID_INTASHIELD, 0x4019,
		PCI_ANY_ID, PCI_ANY_ID,
		0, 0,
		pbn_oxsemi_2_15625000 },
	/*
	 * Brainboxes PX-235/246
	 */
	{	PCI_VENDOR_ID_INTASHIELD, 0x4004,
		PCI_ANY_ID, PCI_ANY_ID,
		0, 0,
		pbn_b0_1_115200 },
	{	PCI_VENDOR_ID_INTASHIELD, 0x4016,
		PCI_ANY_ID, PCI_ANY_ID,
		0, 0,
		pbn_oxsemi_1_15625000 },
	/*
	 * Brainboxes PX-203/PX-257
	 */
	{	PCI_VENDOR_ID_INTASHIELD, 0x4006,
		PCI_ANY_ID, PCI_ANY_ID,
		0, 0,
		pbn_b0_2_115200 },
	{	PCI_VENDOR_ID_INTASHIELD, 0x4015,
		PCI_ANY_ID, PCI_ANY_ID,
		0, 0,
		pbn_oxsemi_4_15625000 },
	/*
	 * Brainboxes PX-260/PX-701
	 */
	{	PCI_VENDOR_ID_INTASHIELD, 0x400A,
		PCI_ANY_ID, PCI_ANY_ID,
		0, 0,
		pbn_oxsemi_4_15625000 },
	/*
	 * Brainboxes PX-310
	 */
	{	PCI_VENDOR_ID_INTASHIELD, 0x400E,
		PCI_ANY_ID, PCI_ANY_ID,
		0, 0,
		pbn_oxsemi_2_15625000 },
	/*
	 * Brainboxes PX-313
	 */
	{	PCI_VENDOR_ID_INTASHIELD, 0x400C,
		PCI_ANY_ID, PCI_ANY_ID,
		0, 0,
		pbn_oxsemi_2_15625000 },
	/*
	 * Brainboxes PX-320/324/PX-376/PX-387
	 */
	{	PCI_VENDOR_ID_INTASHIELD, 0x400B,
		PCI_ANY_ID, PCI_ANY_ID,
		0, 0,
		pbn_oxsemi_1_15625000 },
	/*
	 * Brainboxes PX-335/346
	 */
	{	PCI_VENDOR_ID_INTASHIELD, 0x400F,
		PCI_ANY_ID, PCI_ANY_ID,
		0, 0,
		pbn_oxsemi_4_15625000 },
	/*
	 * Brainboxes PX-368
	 */
	{       PCI_VENDOR_ID_INTASHIELD, 0x4010,
		PCI_ANY_ID, PCI_ANY_ID,
		0, 0,
		pbn_oxsemi_4_15625000 },
	/*
	 * Brainboxes PX-420
	 */
	{	PCI_VENDOR_ID_INTASHIELD, 0x4000,
		PCI_ANY_ID, PCI_ANY_ID,
		0, 0,
		pbn_b0_4_115200 },
	{	PCI_VENDOR_ID_INTASHIELD, 0x4011,
		PCI_ANY_ID, PCI_ANY_ID,
		0, 0,
		pbn_oxsemi_4_15625000 },
	/*
	 * Brainboxes PX-803
	 */
	{	PCI_VENDOR_ID_INTASHIELD, 0x4009,
		PCI_ANY_ID, PCI_ANY_ID,
		0, 0,
		pbn_b0_1_115200 },
	{	PCI_VENDOR_ID_INTASHIELD, 0x401E,
		PCI_ANY_ID, PCI_ANY_ID,
		0, 0,
		pbn_oxsemi_1_15625000 },
	/*
	 * Brainboxes PX-846
	 */
	{	PCI_VENDOR_ID_INTASHIELD, 0x4008,
		PCI_ANY_ID, PCI_ANY_ID,
		0, 0,
		pbn_b0_1_115200 },
	{	PCI_VENDOR_ID_INTASHIELD, 0x4017,
		PCI_ANY_ID, PCI_ANY_ID,
		0, 0,
		pbn_oxsemi_1_15625000 },

	/*
	 * Perle PCI-RAS cards
	 */
	{       PCI_VENDOR_ID_PLX, PCI_DEVICE_ID_PLX_9030,
		PCI_SUBVENDOR_ID_PERLE, PCI_SUBDEVICE_ID_PCI_RAS4,
		0, 0, pbn_b2_4_921600 },
	{       PCI_VENDOR_ID_PLX, PCI_DEVICE_ID_PLX_9030,
		PCI_SUBVENDOR_ID_PERLE, PCI_SUBDEVICE_ID_PCI_RAS8,
		0, 0, pbn_b2_8_921600 },

	/*
	 * Mainpine series cards: Fairly standard layout but fools
	 * parts of the autodetect in some cases and uses otherwise
	 * unmatched communications subclasses in the PCI Express case
	 */

	{	/* RockForceDUO */
		PCI_VENDOR_ID_MAINPINE, PCI_DEVICE_ID_MAINPINE_PBRIDGE,
		PCI_VENDOR_ID_MAINPINE, 0x0200,
		0, 0, pbn_b0_2_115200 },
	{	/* RockForceQUATRO */
		PCI_VENDOR_ID_MAINPINE, PCI_DEVICE_ID_MAINPINE_PBRIDGE,
		PCI_VENDOR_ID_MAINPINE, 0x0300,
		0, 0, pbn_b0_4_115200 },
	{	/* RockForceDUO+ */
		PCI_VENDOR_ID_MAINPINE, PCI_DEVICE_ID_MAINPINE_PBRIDGE,
		PCI_VENDOR_ID_MAINPINE, 0x0400,
		0, 0, pbn_b0_2_115200 },
	{	/* RockForceQUATRO+ */
		PCI_VENDOR_ID_MAINPINE, PCI_DEVICE_ID_MAINPINE_PBRIDGE,
		PCI_VENDOR_ID_MAINPINE, 0x0500,
		0, 0, pbn_b0_4_115200 },
	{	/* RockForce+ */
		PCI_VENDOR_ID_MAINPINE, PCI_DEVICE_ID_MAINPINE_PBRIDGE,
		PCI_VENDOR_ID_MAINPINE, 0x0600,
		0, 0, pbn_b0_2_115200 },
	{	/* RockForce+ */
		PCI_VENDOR_ID_MAINPINE, PCI_DEVICE_ID_MAINPINE_PBRIDGE,
		PCI_VENDOR_ID_MAINPINE, 0x0700,
		0, 0, pbn_b0_4_115200 },
	{	/* RockForceOCTO+ */
		PCI_VENDOR_ID_MAINPINE, PCI_DEVICE_ID_MAINPINE_PBRIDGE,
		PCI_VENDOR_ID_MAINPINE, 0x0800,
		0, 0, pbn_b0_8_115200 },
	{	/* RockForceDUO+ */
		PCI_VENDOR_ID_MAINPINE, PCI_DEVICE_ID_MAINPINE_PBRIDGE,
		PCI_VENDOR_ID_MAINPINE, 0x0C00,
		0, 0, pbn_b0_2_115200 },
	{	/* RockForceQUARTRO+ */
		PCI_VENDOR_ID_MAINPINE, PCI_DEVICE_ID_MAINPINE_PBRIDGE,
		PCI_VENDOR_ID_MAINPINE, 0x0D00,
		0, 0, pbn_b0_4_115200 },
	{	/* RockForceOCTO+ */
		PCI_VENDOR_ID_MAINPINE, PCI_DEVICE_ID_MAINPINE_PBRIDGE,
		PCI_VENDOR_ID_MAINPINE, 0x1D00,
		0, 0, pbn_b0_8_115200 },
	{	/* RockForceD1 */
		PCI_VENDOR_ID_MAINPINE, PCI_DEVICE_ID_MAINPINE_PBRIDGE,
		PCI_VENDOR_ID_MAINPINE, 0x2000,
		0, 0, pbn_b0_1_115200 },
	{	/* RockForceF1 */
		PCI_VENDOR_ID_MAINPINE, PCI_DEVICE_ID_MAINPINE_PBRIDGE,
		PCI_VENDOR_ID_MAINPINE, 0x2100,
		0, 0, pbn_b0_1_115200 },
	{	/* RockForceD2 */
		PCI_VENDOR_ID_MAINPINE, PCI_DEVICE_ID_MAINPINE_PBRIDGE,
		PCI_VENDOR_ID_MAINPINE, 0x2200,
		0, 0, pbn_b0_2_115200 },
	{	/* RockForceF2 */
		PCI_VENDOR_ID_MAINPINE, PCI_DEVICE_ID_MAINPINE_PBRIDGE,
		PCI_VENDOR_ID_MAINPINE, 0x2300,
		0, 0, pbn_b0_2_115200 },
	{	/* RockForceD4 */
		PCI_VENDOR_ID_MAINPINE, PCI_DEVICE_ID_MAINPINE_PBRIDGE,
		PCI_VENDOR_ID_MAINPINE, 0x2400,
		0, 0, pbn_b0_4_115200 },
	{	/* RockForceF4 */
		PCI_VENDOR_ID_MAINPINE, PCI_DEVICE_ID_MAINPINE_PBRIDGE,
		PCI_VENDOR_ID_MAINPINE, 0x2500,
		0, 0, pbn_b0_4_115200 },
	{	/* RockForceD8 */
		PCI_VENDOR_ID_MAINPINE, PCI_DEVICE_ID_MAINPINE_PBRIDGE,
		PCI_VENDOR_ID_MAINPINE, 0x2600,
		0, 0, pbn_b0_8_115200 },
	{	/* RockForceF8 */
		PCI_VENDOR_ID_MAINPINE, PCI_DEVICE_ID_MAINPINE_PBRIDGE,
		PCI_VENDOR_ID_MAINPINE, 0x2700,
		0, 0, pbn_b0_8_115200 },
	{	/* IQ Express D1 */
		PCI_VENDOR_ID_MAINPINE, PCI_DEVICE_ID_MAINPINE_PBRIDGE,
		PCI_VENDOR_ID_MAINPINE, 0x3000,
		0, 0, pbn_b0_1_115200 },
	{	/* IQ Express F1 */
		PCI_VENDOR_ID_MAINPINE, PCI_DEVICE_ID_MAINPINE_PBRIDGE,
		PCI_VENDOR_ID_MAINPINE, 0x3100,
		0, 0, pbn_b0_1_115200 },
	{	/* IQ Express D2 */
		PCI_VENDOR_ID_MAINPINE, PCI_DEVICE_ID_MAINPINE_PBRIDGE,
		PCI_VENDOR_ID_MAINPINE, 0x3200,
		0, 0, pbn_b0_2_115200 },
	{	/* IQ Express F2 */
		PCI_VENDOR_ID_MAINPINE, PCI_DEVICE_ID_MAINPINE_PBRIDGE,
		PCI_VENDOR_ID_MAINPINE, 0x3300,
		0, 0, pbn_b0_2_115200 },
	{	/* IQ Express D4 */
		PCI_VENDOR_ID_MAINPINE, PCI_DEVICE_ID_MAINPINE_PBRIDGE,
		PCI_VENDOR_ID_MAINPINE, 0x3400,
		0, 0, pbn_b0_4_115200 },
	{	/* IQ Express F4 */
		PCI_VENDOR_ID_MAINPINE, PCI_DEVICE_ID_MAINPINE_PBRIDGE,
		PCI_VENDOR_ID_MAINPINE, 0x3500,
		0, 0, pbn_b0_4_115200 },
	{	/* IQ Express D8 */
		PCI_VENDOR_ID_MAINPINE, PCI_DEVICE_ID_MAINPINE_PBRIDGE,
		PCI_VENDOR_ID_MAINPINE, 0x3C00,
		0, 0, pbn_b0_8_115200 },
	{	/* IQ Express F8 */
		PCI_VENDOR_ID_MAINPINE, PCI_DEVICE_ID_MAINPINE_PBRIDGE,
		PCI_VENDOR_ID_MAINPINE, 0x3D00,
		0, 0, pbn_b0_8_115200 },


	/*
	 * PA Semi PA6T-1682M on-chip UART
	 */
	{	PCI_VENDOR_ID_PASEMI, 0xa004,
		PCI_ANY_ID, PCI_ANY_ID, 0, 0,
		pbn_pasemi_1682M },

	/*
	 * National Instruments
	 */
	{	PCI_VENDOR_ID_NI, PCI_DEVICE_ID_NI_PCI23216,
		PCI_ANY_ID, PCI_ANY_ID, 0, 0,
		pbn_b1_16_115200 },
	{	PCI_VENDOR_ID_NI, PCI_DEVICE_ID_NI_PCI2328,
		PCI_ANY_ID, PCI_ANY_ID, 0, 0,
		pbn_b1_8_115200 },
	{	PCI_VENDOR_ID_NI, PCI_DEVICE_ID_NI_PCI2324,
		PCI_ANY_ID, PCI_ANY_ID, 0, 0,
		pbn_b1_bt_4_115200 },
	{	PCI_VENDOR_ID_NI, PCI_DEVICE_ID_NI_PCI2322,
		PCI_ANY_ID, PCI_ANY_ID, 0, 0,
		pbn_b1_bt_2_115200 },
	{	PCI_VENDOR_ID_NI, PCI_DEVICE_ID_NI_PCI2324I,
		PCI_ANY_ID, PCI_ANY_ID, 0, 0,
		pbn_b1_bt_4_115200 },
	{	PCI_VENDOR_ID_NI, PCI_DEVICE_ID_NI_PCI2322I,
		PCI_ANY_ID, PCI_ANY_ID, 0, 0,
		pbn_b1_bt_2_115200 },
	{	PCI_VENDOR_ID_NI, PCI_DEVICE_ID_NI_PXI8420_23216,
		PCI_ANY_ID, PCI_ANY_ID, 0, 0,
		pbn_b1_16_115200 },
	{	PCI_VENDOR_ID_NI, PCI_DEVICE_ID_NI_PXI8420_2328,
		PCI_ANY_ID, PCI_ANY_ID, 0, 0,
		pbn_b1_8_115200 },
	{	PCI_VENDOR_ID_NI, PCI_DEVICE_ID_NI_PXI8420_2324,
		PCI_ANY_ID, PCI_ANY_ID, 0, 0,
		pbn_b1_bt_4_115200 },
	{	PCI_VENDOR_ID_NI, PCI_DEVICE_ID_NI_PXI8420_2322,
		PCI_ANY_ID, PCI_ANY_ID, 0, 0,
		pbn_b1_bt_2_115200 },
	{	PCI_VENDOR_ID_NI, PCI_DEVICE_ID_NI_PXI8422_2324,
		PCI_ANY_ID, PCI_ANY_ID, 0, 0,
		pbn_b1_bt_4_115200 },
	{	PCI_VENDOR_ID_NI, PCI_DEVICE_ID_NI_PXI8422_2322,
		PCI_ANY_ID, PCI_ANY_ID, 0, 0,
		pbn_b1_bt_2_115200 },
	{	PCI_VENDOR_ID_NI, PCI_DEVICE_ID_NI_PXI8430_2322,
		PCI_ANY_ID, PCI_ANY_ID, 0, 0,
		pbn_ni8430_2 },
	{	PCI_VENDOR_ID_NI, PCI_DEVICE_ID_NI_PCI8430_2322,
		PCI_ANY_ID, PCI_ANY_ID, 0, 0,
		pbn_ni8430_2 },
	{	PCI_VENDOR_ID_NI, PCI_DEVICE_ID_NI_PXI8430_2324,
		PCI_ANY_ID, PCI_ANY_ID, 0, 0,
		pbn_ni8430_4 },
	{	PCI_VENDOR_ID_NI, PCI_DEVICE_ID_NI_PCI8430_2324,
		PCI_ANY_ID, PCI_ANY_ID, 0, 0,
		pbn_ni8430_4 },
	{	PCI_VENDOR_ID_NI, PCI_DEVICE_ID_NI_PXI8430_2328,
		PCI_ANY_ID, PCI_ANY_ID, 0, 0,
		pbn_ni8430_8 },
	{	PCI_VENDOR_ID_NI, PCI_DEVICE_ID_NI_PCI8430_2328,
		PCI_ANY_ID, PCI_ANY_ID, 0, 0,
		pbn_ni8430_8 },
	{	PCI_VENDOR_ID_NI, PCI_DEVICE_ID_NI_PXI8430_23216,
		PCI_ANY_ID, PCI_ANY_ID, 0, 0,
		pbn_ni8430_16 },
	{	PCI_VENDOR_ID_NI, PCI_DEVICE_ID_NI_PCI8430_23216,
		PCI_ANY_ID, PCI_ANY_ID, 0, 0,
		pbn_ni8430_16 },
	{	PCI_VENDOR_ID_NI, PCI_DEVICE_ID_NI_PXI8432_2322,
		PCI_ANY_ID, PCI_ANY_ID, 0, 0,
		pbn_ni8430_2 },
	{	PCI_VENDOR_ID_NI, PCI_DEVICE_ID_NI_PCI8432_2322,
		PCI_ANY_ID, PCI_ANY_ID, 0, 0,
		pbn_ni8430_2 },
	{	PCI_VENDOR_ID_NI, PCI_DEVICE_ID_NI_PXI8432_2324,
		PCI_ANY_ID, PCI_ANY_ID, 0, 0,
		pbn_ni8430_4 },
	{	PCI_VENDOR_ID_NI, PCI_DEVICE_ID_NI_PCI8432_2324,
		PCI_ANY_ID, PCI_ANY_ID, 0, 0,
		pbn_ni8430_4 },

	/*
	 * MOXA
	 */
	{	PCI_VENDOR_ID_MOXA, PCI_DEVICE_ID_MOXA_CP102E,
		PCI_ANY_ID, PCI_ANY_ID, 0, 0,
		pbn_moxa8250_2p },
	{	PCI_VENDOR_ID_MOXA, PCI_DEVICE_ID_MOXA_CP102EL,
		PCI_ANY_ID, PCI_ANY_ID, 0, 0,
		pbn_moxa8250_2p },
	{	PCI_VENDOR_ID_MOXA, PCI_DEVICE_ID_MOXA_CP104EL_A,
		PCI_ANY_ID, PCI_ANY_ID, 0, 0,
		pbn_moxa8250_4p },
	{	PCI_VENDOR_ID_MOXA, PCI_DEVICE_ID_MOXA_CP114EL,
		PCI_ANY_ID, PCI_ANY_ID, 0, 0,
		pbn_moxa8250_4p },
	{	PCI_VENDOR_ID_MOXA, PCI_DEVICE_ID_MOXA_CP116E_A_A,
		PCI_ANY_ID, PCI_ANY_ID, 0, 0,
		pbn_moxa8250_8p },
	{	PCI_VENDOR_ID_MOXA, PCI_DEVICE_ID_MOXA_CP116E_A_B,
		PCI_ANY_ID, PCI_ANY_ID, 0, 0,
		pbn_moxa8250_8p },
	{	PCI_VENDOR_ID_MOXA, PCI_DEVICE_ID_MOXA_CP118EL_A,
		PCI_ANY_ID, PCI_ANY_ID, 0, 0,
		pbn_moxa8250_8p },
	{	PCI_VENDOR_ID_MOXA, PCI_DEVICE_ID_MOXA_CP118E_A_I,
		PCI_ANY_ID, PCI_ANY_ID, 0, 0,
		pbn_moxa8250_8p },
	{	PCI_VENDOR_ID_MOXA, PCI_DEVICE_ID_MOXA_CP132EL,
		PCI_ANY_ID, PCI_ANY_ID, 0, 0,
		pbn_moxa8250_2p },
	{	PCI_VENDOR_ID_MOXA, PCI_DEVICE_ID_MOXA_CP134EL_A,
		PCI_ANY_ID, PCI_ANY_ID, 0, 0,
		pbn_moxa8250_4p },
	{	PCI_VENDOR_ID_MOXA, PCI_DEVICE_ID_MOXA_CP138E_A,
		PCI_ANY_ID, PCI_ANY_ID, 0, 0,
		pbn_moxa8250_8p },
	{	PCI_VENDOR_ID_MOXA, PCI_DEVICE_ID_MOXA_CP168EL_A,
		PCI_ANY_ID, PCI_ANY_ID, 0, 0,
		pbn_moxa8250_8p },

	/*
	* ADDI-DATA GmbH communication cards <info@addi-data.com>
	*/
	{	PCI_VENDOR_ID_ADDIDATA,
		PCI_DEVICE_ID_ADDIDATA_APCI7500,
		PCI_ANY_ID,
		PCI_ANY_ID,
		0,
		0,
		pbn_b0_4_115200 },

	{	PCI_VENDOR_ID_ADDIDATA,
		PCI_DEVICE_ID_ADDIDATA_APCI7420,
		PCI_ANY_ID,
		PCI_ANY_ID,
		0,
		0,
		pbn_b0_2_115200 },

	{	PCI_VENDOR_ID_ADDIDATA,
		PCI_DEVICE_ID_ADDIDATA_APCI7300,
		PCI_ANY_ID,
		PCI_ANY_ID,
		0,
		0,
		pbn_b0_1_115200 },

	{	PCI_VENDOR_ID_AMCC,
		PCI_DEVICE_ID_AMCC_ADDIDATA_APCI7800,
		PCI_ANY_ID,
		PCI_ANY_ID,
		0,
		0,
		pbn_b1_8_115200 },

	{	PCI_VENDOR_ID_ADDIDATA,
		PCI_DEVICE_ID_ADDIDATA_APCI7500_2,
		PCI_ANY_ID,
		PCI_ANY_ID,
		0,
		0,
		pbn_b0_4_115200 },

	{	PCI_VENDOR_ID_ADDIDATA,
		PCI_DEVICE_ID_ADDIDATA_APCI7420_2,
		PCI_ANY_ID,
		PCI_ANY_ID,
		0,
		0,
		pbn_b0_2_115200 },

	{	PCI_VENDOR_ID_ADDIDATA,
		PCI_DEVICE_ID_ADDIDATA_APCI7300_2,
		PCI_ANY_ID,
		PCI_ANY_ID,
		0,
		0,
		pbn_b0_1_115200 },

	{	PCI_VENDOR_ID_ADDIDATA,
		PCI_DEVICE_ID_ADDIDATA_APCI7500_3,
		PCI_ANY_ID,
		PCI_ANY_ID,
		0,
		0,
		pbn_b0_4_115200 },

	{	PCI_VENDOR_ID_ADDIDATA,
		PCI_DEVICE_ID_ADDIDATA_APCI7420_3,
		PCI_ANY_ID,
		PCI_ANY_ID,
		0,
		0,
		pbn_b0_2_115200 },

	{	PCI_VENDOR_ID_ADDIDATA,
		PCI_DEVICE_ID_ADDIDATA_APCI7300_3,
		PCI_ANY_ID,
		PCI_ANY_ID,
		0,
		0,
		pbn_b0_1_115200 },

	{	PCI_VENDOR_ID_ADDIDATA,
		PCI_DEVICE_ID_ADDIDATA_APCI7800_3,
		PCI_ANY_ID,
		PCI_ANY_ID,
		0,
		0,
		pbn_b0_8_115200 },

	{	PCI_VENDOR_ID_ADDIDATA,
		PCI_DEVICE_ID_ADDIDATA_APCIe7500,
		PCI_ANY_ID,
		PCI_ANY_ID,
		0,
		0,
		pbn_ADDIDATA_PCIe_4_3906250 },

	{	PCI_VENDOR_ID_ADDIDATA,
		PCI_DEVICE_ID_ADDIDATA_APCIe7420,
		PCI_ANY_ID,
		PCI_ANY_ID,
		0,
		0,
		pbn_ADDIDATA_PCIe_2_3906250 },

	{	PCI_VENDOR_ID_ADDIDATA,
		PCI_DEVICE_ID_ADDIDATA_APCIe7300,
		PCI_ANY_ID,
		PCI_ANY_ID,
		0,
		0,
		pbn_ADDIDATA_PCIe_1_3906250 },

	{	PCI_VENDOR_ID_ADDIDATA,
		PCI_DEVICE_ID_ADDIDATA_APCIe7800,
		PCI_ANY_ID,
		PCI_ANY_ID,
		0,
		0,
		pbn_ADDIDATA_PCIe_8_3906250 },

	{	PCI_VENDOR_ID_NETMOS, PCI_DEVICE_ID_NETMOS_9835,
		PCI_VENDOR_ID_IBM, 0x0299,
		0, 0, pbn_b0_bt_2_115200 },

	/*
	 * other NetMos 9835 devices are most likely handled by the
	 * parport_serial driver, check drivers/parport/parport_serial.c
	 * before adding them here.
	 */

	{	PCI_VENDOR_ID_NETMOS, PCI_DEVICE_ID_NETMOS_9901,
		0xA000, 0x1000,
		0, 0, pbn_b0_1_115200 },

	/* the 9901 is a rebranded 9912 */
	{	PCI_VENDOR_ID_NETMOS, PCI_DEVICE_ID_NETMOS_9912,
		0xA000, 0x1000,
		0, 0, pbn_b0_1_115200 },

	{	PCI_VENDOR_ID_NETMOS, PCI_DEVICE_ID_NETMOS_9922,
		0xA000, 0x1000,
		0, 0, pbn_b0_1_115200 },

	{	PCI_VENDOR_ID_NETMOS, PCI_DEVICE_ID_NETMOS_9904,
		0xA000, 0x1000,
		0, 0, pbn_b0_1_115200 },

	{	PCI_VENDOR_ID_NETMOS, PCI_DEVICE_ID_NETMOS_9900,
		0xA000, 0x1000,
		0, 0, pbn_b0_1_115200 },

	{	PCI_VENDOR_ID_NETMOS, PCI_DEVICE_ID_NETMOS_9900,
		0xA000, 0x3002,
		0, 0, pbn_NETMOS9900_2s_115200 },

	/*
	 * Best Connectivity and Rosewill PCI Multi I/O cards
	 */

	{	PCI_VENDOR_ID_NETMOS, PCI_DEVICE_ID_NETMOS_9865,
		0xA000, 0x1000,
		0, 0, pbn_b0_1_115200 },

	{	PCI_VENDOR_ID_NETMOS, PCI_DEVICE_ID_NETMOS_9865,
		0xA000, 0x3002,
		0, 0, pbn_b0_bt_2_115200 },

	{	PCI_VENDOR_ID_NETMOS, PCI_DEVICE_ID_NETMOS_9865,
		0xA000, 0x3004,
		0, 0, pbn_b0_bt_4_115200 },
	/* Intel CE4100 */
	{	PCI_VENDOR_ID_INTEL, PCI_DEVICE_ID_INTEL_CE4100_UART,
		PCI_ANY_ID,  PCI_ANY_ID, 0, 0,
		pbn_ce4100_1_115200 },

	/*
	 * Cronyx Omega PCI
	 */
	{	PCI_VENDOR_ID_PLX, PCI_DEVICE_ID_PLX_CRONYX_OMEGA,
		PCI_ANY_ID, PCI_ANY_ID, 0, 0,
		pbn_omegapci },

	/*
	 * Broadcom TruManage
	 */
	{	PCI_VENDOR_ID_BROADCOM, PCI_DEVICE_ID_BROADCOM_TRUMANAGE,
		PCI_ANY_ID, PCI_ANY_ID, 0, 0,
		pbn_brcm_trumanage },

	/*
	 * AgeStar as-prs2-009
	 */
	{	PCI_VENDOR_ID_AGESTAR, PCI_DEVICE_ID_AGESTAR_9375,
		PCI_ANY_ID, PCI_ANY_ID,
		0, 0, pbn_b0_bt_2_115200 },

	/*
	 * WCH CH353 series devices: The 2S1P is handled by parport_serial
	 * so not listed here.
	 */
	{	PCI_VENDOR_ID_WCH, PCI_DEVICE_ID_WCH_CH353_4S,
		PCI_ANY_ID, PCI_ANY_ID,
		0, 0, pbn_b0_bt_4_115200 },

	{	PCI_VENDOR_ID_WCH, PCI_DEVICE_ID_WCH_CH353_2S1PF,
		PCI_ANY_ID, PCI_ANY_ID,
		0, 0, pbn_b0_bt_2_115200 },

	{	PCI_VENDOR_ID_WCH, PCI_DEVICE_ID_WCH_CH355_4S,
		PCI_ANY_ID, PCI_ANY_ID,
		0, 0, pbn_b0_bt_4_115200 },

	{	PCIE_VENDOR_ID_WCH, PCIE_DEVICE_ID_WCH_CH382_2S,
		PCI_ANY_ID, PCI_ANY_ID,
		0, 0, pbn_wch382_2 },

	{	PCIE_VENDOR_ID_WCH, PCIE_DEVICE_ID_WCH_CH384_4S,
		PCI_ANY_ID, PCI_ANY_ID,
		0, 0, pbn_wch384_4 },

	{	PCIE_VENDOR_ID_WCH, PCIE_DEVICE_ID_WCH_CH384_8S,
		PCI_ANY_ID, PCI_ANY_ID,
		0, 0, pbn_wch384_8 },
	/*
	 * Realtek RealManage
	 */
	{	PCI_VENDOR_ID_REALTEK, 0x816a,
		PCI_ANY_ID, PCI_ANY_ID,
		0, 0, pbn_b0_1_115200 },

	{	PCI_VENDOR_ID_REALTEK, 0x816b,
		PCI_ANY_ID, PCI_ANY_ID,
		0, 0, pbn_b0_1_115200 },

	/* Fintek PCI serial cards */
	{ PCI_DEVICE(0x1c29, 0x1104), .driver_data = pbn_fintek_4 },
	{ PCI_DEVICE(0x1c29, 0x1108), .driver_data = pbn_fintek_8 },
	{ PCI_DEVICE(0x1c29, 0x1112), .driver_data = pbn_fintek_12 },
	{ PCI_DEVICE(0x1c29, 0x1204), .driver_data = pbn_fintek_F81504A },
	{ PCI_DEVICE(0x1c29, 0x1208), .driver_data = pbn_fintek_F81508A },
	{ PCI_DEVICE(0x1c29, 0x1212), .driver_data = pbn_fintek_F81512A },

	/* MKS Tenta SCOM-080x serial cards */
	{ PCI_DEVICE(0x1601, 0x0800), .driver_data = pbn_b0_4_1250000 },
	{ PCI_DEVICE(0x1601, 0xa801), .driver_data = pbn_b0_4_1250000 },

	/* Amazon PCI serial device */
	{ PCI_DEVICE(0x1d0f, 0x8250), .driver_data = pbn_b0_1_115200 },

	/*
	 * These entries match devices with class COMMUNICATION_SERIAL,
	 * COMMUNICATION_MODEM or COMMUNICATION_MULTISERIAL
	 */
	{	PCI_ANY_ID, PCI_ANY_ID,
		PCI_ANY_ID, PCI_ANY_ID,
		PCI_CLASS_COMMUNICATION_SERIAL << 8,
		0xffff00, pbn_default },
	{	PCI_ANY_ID, PCI_ANY_ID,
		PCI_ANY_ID, PCI_ANY_ID,
		PCI_CLASS_COMMUNICATION_MODEM << 8,
		0xffff00, pbn_default },
	{	PCI_ANY_ID, PCI_ANY_ID,
		PCI_ANY_ID, PCI_ANY_ID,
		PCI_CLASS_COMMUNICATION_MULTISERIAL << 8,
		0xffff00, pbn_default },
	{ 0, }
};

static pci_ers_result_t serial8250_io_error_detected(struct pci_dev *dev,
						pci_channel_state_t state)
{
	struct serial_private *priv = pci_get_drvdata(dev);

	if (state == pci_channel_io_perm_failure)
		return PCI_ERS_RESULT_DISCONNECT;

	if (priv)
		pciserial_detach_ports(priv);

	pci_disable_device(dev);

	return PCI_ERS_RESULT_NEED_RESET;
}

static pci_ers_result_t serial8250_io_slot_reset(struct pci_dev *dev)
{
	int rc;

	rc = pci_enable_device(dev);

	if (rc)
		return PCI_ERS_RESULT_DISCONNECT;

	pci_restore_state(dev);
	pci_save_state(dev);

	return PCI_ERS_RESULT_RECOVERED;
}

static void serial8250_io_resume(struct pci_dev *dev)
{
	struct serial_private *priv = pci_get_drvdata(dev);
	struct serial_private *new;

	if (!priv)
		return;

	new = pciserial_init_ports(dev, priv->board);
	if (!IS_ERR(new)) {
		pci_set_drvdata(dev, new);
		kfree(priv);
	}
}

static const struct pci_error_handlers serial8250_err_handler = {
	.error_detected = serial8250_io_error_detected,
	.slot_reset = serial8250_io_slot_reset,
	.resume = serial8250_io_resume,
};

static struct pci_driver serial_pci_driver = {
	.name		= "serial",
	.probe		= pciserial_init_one,
	.remove		= pciserial_remove_one,
	.driver         = {
		.pm     = &pciserial_pm_ops,
	},
	.id_table	= serial_pci_tbl,
	.err_handler	= &serial8250_err_handler,
};

module_pci_driver(serial_pci_driver);

MODULE_LICENSE("GPL");
MODULE_DESCRIPTION("Generic 8250/16x50 PCI serial probe module");
MODULE_DEVICE_TABLE(pci, serial_pci_tbl);<|MERGE_RESOLUTION|>--- conflicted
+++ resolved
@@ -1299,21 +1299,6 @@
 	{ 0, }
 };
 
-<<<<<<< HEAD
-static int pci_quatech_amcc(struct pci_dev *dev)
-{
-	struct quatech_feature *qf = &quatech_cards[0];
-	while (qf->devid) {
-		if (qf->devid == dev->device)
-			return qf->amcc;
-		qf++;
-	}
-	pci_err(dev, "unknown port type '0x%04X'.\n", dev->device);
-	return 0;
-};
-
-=======
->>>>>>> d60c95ef
 static int pci_quatech_rqopr(struct uart_8250_port *port)
 {
 	unsigned long base = port->port.iobase;
@@ -1473,9 +1458,6 @@
 
 static int pci_quatech_init(struct pci_dev *dev)
 {
-<<<<<<< HEAD
-	if (pci_quatech_amcc(dev)) {
-=======
 	const struct pci_device_id *match;
 	bool amcc = false;
 
@@ -1486,7 +1468,6 @@
 		pci_err(dev, "unknown port type '0x%04X'.\n", dev->device);
 
 	if (amcc) {
->>>>>>> d60c95ef
 		unsigned long base = pci_resource_start(dev, 0);
 		if (base) {
 			u32 tmp;
@@ -1534,92 +1515,6 @@
 
 	return setup_port(priv, port, bar, offset, board->reg_shift);
 }
-<<<<<<< HEAD
-static void
-pericom_do_set_divisor(struct uart_port *port, unsigned int baud,
-			       unsigned int quot, unsigned int quot_frac)
-{
-	int scr;
-	int lcr;
-
-	for (scr = 16; scr > 4; scr--) {
-		unsigned int maxrate = port->uartclk / scr;
-		unsigned int divisor = max(maxrate / baud, 1U);
-		int delta = maxrate / divisor - baud;
-
-		if (baud > maxrate + baud / 50)
-			continue;
-
-		if (delta > baud / 50)
-			divisor++;
-
-		if (divisor > 0xffff)
-			continue;
-
-		/* Update delta due to possible divisor change */
-		delta = maxrate / divisor - baud;
-		if (abs(delta) < baud / 50) {
-			lcr = serial_port_in(port, UART_LCR);
-			serial_port_out(port, UART_LCR, lcr | 0x80);
-			serial_port_out(port, UART_DLL, divisor & 0xff);
-			serial_port_out(port, UART_DLM, divisor >> 8 & 0xff);
-			serial_port_out(port, 2, 16 - scr);
-			serial_port_out(port, UART_LCR, lcr);
-			return;
-		}
-	}
-}
-static int pci_pericom_setup(struct serial_private *priv,
-		  const struct pciserial_board *board,
-		  struct uart_8250_port *port, int idx)
-{
-	unsigned int bar, offset = board->first_offset, maxnr;
-
-	bar = FL_GET_BASE(board->flags);
-	if (board->flags & FL_BASE_BARS)
-		bar += idx;
-	else
-		offset += idx * board->uart_offset;
-
-
-	maxnr = (pci_resource_len(priv->dev, bar) - board->first_offset) >>
-		(board->reg_shift + 3);
-
-	if (board->flags & FL_REGION_SZ_CAP && idx >= maxnr)
-		return 1;
-
-	port->port.set_divisor = pericom_do_set_divisor;
-
-	return setup_port(priv, port, bar, offset, board->reg_shift);
-}
-
-static int pci_pericom_setup_four_at_eight(struct serial_private *priv,
-		  const struct pciserial_board *board,
-		  struct uart_8250_port *port, int idx)
-{
-	unsigned int bar, offset = board->first_offset, maxnr;
-
-	bar = FL_GET_BASE(board->flags);
-	if (board->flags & FL_BASE_BARS)
-		bar += idx;
-	else
-		offset += idx * board->uart_offset;
-
-	if (idx==3)
-		offset = 0x38;
-
-	maxnr = (pci_resource_len(priv->dev, bar) - board->first_offset) >>
-		(board->reg_shift + 3);
-
-	if (board->flags & FL_REGION_SZ_CAP && idx >= maxnr)
-		return 1;
-
-	port->port.set_divisor = pericom_do_set_divisor;
-
-	return setup_port(priv, port, bar, offset, board->reg_shift);
-}
-=======
->>>>>>> d60c95ef
 
 static int
 ce4100_serial_setup(struct serial_private *priv,
@@ -2394,129 +2289,7 @@
 		.setup		= pci_default_setup,
 		.exit		= pci_plx9050_exit,
 	},
-<<<<<<< HEAD
-	{
-		.vendor     = PCI_VENDOR_ID_ACCESIO,
-		.device     = PCI_DEVICE_ID_ACCESIO_PCIE_COM_4SDB,
-		.subvendor  = PCI_ANY_ID,
-		.subdevice  = PCI_ANY_ID,
-		.setup      = pci_pericom_setup_four_at_eight,
-	},
-	{
-		.vendor     = PCI_VENDOR_ID_ACCESIO,
-		.device     = PCI_DEVICE_ID_ACCESIO_MPCIE_COM_4S,
-		.subvendor  = PCI_ANY_ID,
-		.subdevice  = PCI_ANY_ID,
-		.setup      = pci_pericom_setup_four_at_eight,
-	},
-	{
-		.vendor     = PCI_VENDOR_ID_ACCESIO,
-		.device     = PCI_DEVICE_ID_ACCESIO_PCIE_COM232_4DB,
-		.subvendor  = PCI_ANY_ID,
-		.subdevice  = PCI_ANY_ID,
-		.setup      = pci_pericom_setup_four_at_eight,
-	},
-	{
-		.vendor     = PCI_VENDOR_ID_ACCESIO,
-		.device     = PCI_DEVICE_ID_ACCESIO_MPCIE_COM232_4,
-		.subvendor  = PCI_ANY_ID,
-		.subdevice  = PCI_ANY_ID,
-		.setup      = pci_pericom_setup_four_at_eight,
-	},
-	{
-		.vendor     = PCI_VENDOR_ID_ACCESIO,
-		.device     = PCI_DEVICE_ID_ACCESIO_PCIE_COM_4SMDB,
-		.subvendor  = PCI_ANY_ID,
-		.subdevice  = PCI_ANY_ID,
-		.setup      = pci_pericom_setup_four_at_eight,
-	},
-	{
-		.vendor     = PCI_VENDOR_ID_ACCESIO,
-		.device     = PCI_DEVICE_ID_ACCESIO_MPCIE_COM_4SM,
-		.subvendor  = PCI_ANY_ID,
-		.subdevice  = PCI_ANY_ID,
-		.setup      = pci_pericom_setup_four_at_eight,
-	},
-	{
-		.vendor     = PCI_VENDOR_ID_ACCESIO,
-		.device     = PCI_DEVICE_ID_ACCESIO_MPCIE_ICM422_4,
-		.subvendor  = PCI_ANY_ID,
-		.subdevice  = PCI_ANY_ID,
-		.setup      = pci_pericom_setup_four_at_eight,
-	},
-	{
-		.vendor     = PCI_VENDOR_ID_ACCESIO,
-		.device     = PCI_DEVICE_ID_ACCESIO_MPCIE_ICM485_4,
-		.subvendor  = PCI_ANY_ID,
-		.subdevice  = PCI_ANY_ID,
-		.setup      = pci_pericom_setup_four_at_eight,
-	},
-	{
-		.vendor     = PCI_VENDOR_ID_ACCESIO,
-		.device     = PCI_DEVICE_ID_ACCESIO_PCIE_ICM232_4,
-		.subvendor  = PCI_ANY_ID,
-		.subdevice  = PCI_ANY_ID,
-		.setup      = pci_pericom_setup_four_at_eight,
-	},
-	{
-		.vendor     = PCI_VENDOR_ID_ACCESIO,
-		.device     = PCI_DEVICE_ID_ACCESIO_PCIE_ICM_4S,
-		.subvendor  = PCI_ANY_ID,
-		.subdevice  = PCI_ANY_ID,
-		.setup      = pci_pericom_setup_four_at_eight,
-	},
-	{
-		.vendor     = PCI_VENDOR_ID_ACCESIO,
-		.device     = PCI_DEVICE_ID_ACCESIO_MPCIE_ICM232_4,
-		.subvendor  = PCI_ANY_ID,
-		.subdevice  = PCI_ANY_ID,
-		.setup      = pci_pericom_setup_four_at_eight,
-	},
-	{
-		.vendor     = PCI_VENDOR_ID_ACCESIO,
-		.device     = PCI_DEVICE_ID_ACCESIO_PCIE_COM422_4,
-		.subvendor  = PCI_ANY_ID,
-		.subdevice  = PCI_ANY_ID,
-		.setup      = pci_pericom_setup_four_at_eight,
-	},
-	{
-		.vendor     = PCI_VENDOR_ID_ACCESIO,
-		.device     = PCI_DEVICE_ID_ACCESIO_PCIE_COM485_4,
-		.subvendor  = PCI_ANY_ID,
-		.subdevice  = PCI_ANY_ID,
-		.setup      = pci_pericom_setup_four_at_eight,
-	},
-	{
-		.vendor     = PCI_VENDOR_ID_ACCESIO,
-		.device     = PCI_DEVICE_ID_ACCESIO_PCIE_COM232_4,
-		.subvendor  = PCI_ANY_ID,
-		.subdevice  = PCI_ANY_ID,
-		.setup      = pci_pericom_setup_four_at_eight,
-	},
-	{
-		.vendor     = PCI_VENDOR_ID_ACCESIO,
-		.device     = PCI_DEVICE_ID_ACCESIO_PCIE_COM_4SM,
-		.subvendor  = PCI_ANY_ID,
-		.subdevice  = PCI_ANY_ID,
-		.setup      = pci_pericom_setup_four_at_eight,
-	},
-	{
-		.vendor     = PCI_VENDOR_ID_ACCESIO,
-		.device     = PCI_DEVICE_ID_ACCESIO_PCIE_ICM_4SM,
-		.subvendor  = PCI_ANY_ID,
-		.subdevice  = PCI_ANY_ID,
-		.setup      = pci_pericom_setup_four_at_eight,
-	},
-	{
-		.vendor     = PCI_VENDOR_ID_ACCESIO,
-		.device     = PCI_ANY_ID,
-		.subvendor  = PCI_ANY_ID,
-		.subdevice  = PCI_ANY_ID,
-		.setup      = pci_pericom_setup,
-	},	/*
-=======
-	/*
->>>>>>> d60c95ef
+	/*
 	 * SBS Technologies, Inc., PMC-OCTALPRO 232
 	 */
 	{
@@ -5216,7 +4989,6 @@
 	{	PCI_VENDOR_ID_INTASHIELD, 0x0E34,
 		PCI_ANY_ID, PCI_ANY_ID,
 		PCI_CLASS_COMMUNICATION_MULTISERIAL << 8, 0xffff00,
-<<<<<<< HEAD
 		pbn_b2_4_115200 },
 	/*
 	 * Brainboxes UC-268
@@ -5293,84 +5065,6 @@
 		0, 0,
 		pbn_b2_4_115200 },
 	/*
-=======
-		pbn_b2_4_115200 },
-	/*
-	 * Brainboxes UC-268
-	 */
-	{       PCI_VENDOR_ID_INTASHIELD, 0x0841,
-		PCI_ANY_ID, PCI_ANY_ID,
-		0, 0,
-		pbn_b2_4_115200 },
-	/*
-	 * Brainboxes UC-275/279
-	 */
-	{	PCI_VENDOR_ID_INTASHIELD, 0x0881,
-		PCI_ANY_ID, PCI_ANY_ID,
-		0, 0,
-		pbn_b2_8_115200 },
-	/*
-	 * Brainboxes UC-302
-	 */
-	{	PCI_VENDOR_ID_INTASHIELD, 0x08E1,
-		PCI_ANY_ID, PCI_ANY_ID,
-		0, 0,
-		pbn_b2_2_115200 },
-	/*
-	 * Brainboxes UC-310
-	 */
-	{       PCI_VENDOR_ID_INTASHIELD, 0x08C1,
-		PCI_ANY_ID, PCI_ANY_ID,
-		0, 0,
-		pbn_b2_2_115200 },
-	/*
-	 * Brainboxes UC-313
-	 */
-	{       PCI_VENDOR_ID_INTASHIELD, 0x08A3,
-		PCI_ANY_ID, PCI_ANY_ID,
-		0, 0,
-		pbn_b2_2_115200 },
-	/*
-	 * Brainboxes UC-320/324
-	 */
-	{	PCI_VENDOR_ID_INTASHIELD, 0x0A61,
-		PCI_ANY_ID, PCI_ANY_ID,
-		0, 0,
-		pbn_b2_1_115200 },
-	/*
-	 * Brainboxes UC-346
-	 */
-	{	PCI_VENDOR_ID_INTASHIELD, 0x0B02,
-		PCI_ANY_ID, PCI_ANY_ID,
-		0, 0,
-		pbn_b2_4_115200 },
-	/*
-	 * Brainboxes UC-357
-	 */
-	{	PCI_VENDOR_ID_INTASHIELD, 0x0A81,
-		PCI_ANY_ID, PCI_ANY_ID,
-		0, 0,
-		pbn_b2_2_115200 },
-	{	PCI_VENDOR_ID_INTASHIELD, 0x0A83,
-		PCI_ANY_ID, PCI_ANY_ID,
-		0, 0,
-		pbn_b2_2_115200 },
-	/*
-	 * Brainboxes UC-368
-	 */
-	{	PCI_VENDOR_ID_INTASHIELD, 0x0C41,
-		PCI_ANY_ID, PCI_ANY_ID,
-		0, 0,
-		pbn_b2_4_115200 },
-	/*
-	 * Brainboxes UC-420/431
-	 */
-	{       PCI_VENDOR_ID_INTASHIELD, 0x0921,
-		PCI_ANY_ID, PCI_ANY_ID,
-		0, 0,
-		pbn_b2_4_115200 },
-	/*
->>>>>>> d60c95ef
 	 * Brainboxes PX-101
 	 */
 	{	PCI_VENDOR_ID_INTASHIELD, 0x4005,
