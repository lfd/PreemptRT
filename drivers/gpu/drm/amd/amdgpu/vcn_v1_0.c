--- conflicted
+++ resolved
@@ -49,11 +49,8 @@
 static void vcn_v1_0_set_irq_funcs(struct amdgpu_device *adev);
 static void vcn_v1_0_jpeg_ring_set_patch_ring(struct amdgpu_ring *ring, uint32_t ptr);
 static int vcn_v1_0_set_powergating_state(void *handle, enum amd_powergating_state state);
-<<<<<<< HEAD
-=======
 static int vcn_v1_0_pause_dpg_mode(struct amdgpu_device *adev,
 				struct dpg_pause_state *new_state);
->>>>>>> f7688b48
 
 /**
  * vcn_v1_0_early_init - set function pointers
@@ -236,12 +233,8 @@
 	struct amdgpu_device *adev = (struct amdgpu_device *)handle;
 	struct amdgpu_ring *ring = &adev->vcn.inst->ring_dec;
 
-<<<<<<< HEAD
-	if (RREG32_SOC15(VCN, 0, mmUVD_STATUS))
-=======
 	if ((adev->pg_flags & AMD_PG_SUPPORT_VCN_DPG) ||
 		RREG32_SOC15(VCN, 0, mmUVD_STATUS))
->>>>>>> f7688b48
 		vcn_v1_0_set_powergating_state(adev, AMD_PG_STATE_GATE);
 
 	ring->sched.ready = false;
