--- conflicted
+++ resolved
@@ -7,11 +7,7 @@
 # CONFIG_VM_EVENT_COUNTERS is not set
 # CONFIG_COMPAT_BRK is not set
 CONFIG_SLAB=y
-<<<<<<< HEAD
-CONFIG_MACH_INGENIC=y
-=======
 CONFIG_MACH_INGENIC_SOC=y
->>>>>>> d1988041
 CONFIG_JZ4740_QI_LB60=y
 CONFIG_HZ_100=y
 # CONFIG_SECCOMP is not set
