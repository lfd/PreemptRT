--- conflicted
+++ resolved
@@ -324,19 +324,11 @@
 	ecn = ip_frag_ecn_table[fq->ecn];
 	if (unlikely(ecn == 0xff))
 		goto err;
-<<<<<<< HEAD
 
 	reasm_data = inet_frag_reasm_prepare(&fq->q, skb, prev_tail);
 	if (!reasm_data)
 		goto err;
 
-=======
-
-	reasm_data = inet_frag_reasm_prepare(&fq->q, skb, prev_tail);
-	if (!reasm_data)
-		goto err;
-
->>>>>>> f7688b48
 	payload_len = ((skb->data - skb_network_header(skb)) -
 		       sizeof(struct ipv6hdr) + fq->q.len -
 		       sizeof(struct frag_hdr));
@@ -356,11 +348,7 @@
 
 	skb_reset_transport_header(skb);
 
-<<<<<<< HEAD
-	inet_frag_reasm_finish(&fq->q, skb, reasm_data);
-=======
 	inet_frag_reasm_finish(&fq->q, skb, reasm_data, false);
->>>>>>> f7688b48
 
 	skb->ignore_df = 1;
 	skb->dev = dev;
