/* SPDX-License-Identifier: GPL-2.0 */
#ifndef _LINUX_ONCE_H
#define _LINUX_ONCE_H

#include <linux/types.h>
#include <linux/jump_label.h>

/* Helpers used from arbitrary contexts.
 * Hard irqs are blocked, be cautious.
 */
bool __do_once_start(bool *done, unsigned long *flags);
void __do_once_done(bool *done, struct static_key_true *once_key,
		    unsigned long *flags, struct module *mod);

/* Variant for process contexts only. */
<<<<<<< HEAD
bool __do_once_slow_start(bool *done);
void __do_once_slow_done(bool *done, struct static_key_true *once_key,
			 struct module *mod);
=======
bool __do_once_sleepable_start(bool *done);
void __do_once_sleepable_done(bool *done, struct static_key_true *once_key,
			      struct module *mod);
>>>>>>> 2cb8e624

/* Call a function exactly once. The idea of DO_ONCE() is to perform
 * a function call such as initialization of random seeds, etc, only
 * once, where DO_ONCE() can live in the fast-path. After @func has
 * been called with the passed arguments, the static key will patch
 * out the condition into a nop. DO_ONCE() guarantees type safety of
 * arguments!
 *
 * Note that the following is not equivalent ...
 *
 *   DO_ONCE(func, arg);
 *   DO_ONCE(func, arg);
 *
 * ... to this version:
 *
 *   void foo(void)
 *   {
 *     DO_ONCE(func, arg);
 *   }
 *
 *   foo();
 *   foo();
 *
 * In case the one-time invocation could be triggered from multiple
 * places, then a common helper function must be defined, so that only
 * a single static key will be placed there!
 */
#define DO_ONCE(func, ...)						     \
	({								     \
		bool ___ret = false;					     \
		static bool __section(".data.once") ___done = false;	     \
		static DEFINE_STATIC_KEY_TRUE(___once_key);		     \
		if (static_branch_unlikely(&___once_key)) {		     \
			unsigned long ___flags;				     \
			___ret = __do_once_start(&___done, &___flags);	     \
			if (unlikely(___ret)) {				     \
				func(__VA_ARGS__);			     \
				__do_once_done(&___done, &___once_key,	     \
					       &___flags, THIS_MODULE);	     \
			}						     \
		}							     \
		___ret;							     \
	})

/* Variant of DO_ONCE() for process/sleepable contexts. */
<<<<<<< HEAD
#define DO_ONCE_SLOW(func, ...)						     \
	({								     \
		bool ___ret = false;					     \
		static bool __section(".data.once") ___done = false;	     \
		static DEFINE_STATIC_KEY_TRUE(___once_key);		     \
		if (static_branch_unlikely(&___once_key)) {		     \
			___ret = __do_once_slow_start(&___done);	     \
			if (unlikely(___ret)) {				     \
				func(__VA_ARGS__);			     \
				__do_once_slow_done(&___done, &___once_key,  \
						    THIS_MODULE);	     \
			}						     \
		}							     \
		___ret;							     \
=======
#define DO_ONCE_SLEEPABLE(func, ...)						\
	({									\
		bool ___ret = false;						\
		static bool __section(".data.once") ___done = false;		\
		static DEFINE_STATIC_KEY_TRUE(___once_key);			\
		if (static_branch_unlikely(&___once_key)) {			\
			___ret = __do_once_sleepable_start(&___done);		\
			if (unlikely(___ret)) {					\
				func(__VA_ARGS__);				\
				__do_once_sleepable_done(&___done, &___once_key,\
						    THIS_MODULE);		\
			}							\
		}								\
		___ret;								\
>>>>>>> 2cb8e624
	})

#define get_random_once(buf, nbytes)					     \
	DO_ONCE(get_random_bytes, (buf), (nbytes))

<<<<<<< HEAD
#define get_random_slow_once(buf, nbytes)				     \
	DO_ONCE_SLOW(get_random_bytes, (buf), (nbytes))
=======
#define get_random_sleepable_once(buf, nbytes)				     \
	DO_ONCE_SLEEPABLE(get_random_bytes, (buf), (nbytes))
>>>>>>> 2cb8e624

#endif /* _LINUX_ONCE_H */<|MERGE_RESOLUTION|>--- conflicted
+++ resolved
@@ -13,15 +13,9 @@
 		    unsigned long *flags, struct module *mod);
 
 /* Variant for process contexts only. */
-<<<<<<< HEAD
-bool __do_once_slow_start(bool *done);
-void __do_once_slow_done(bool *done, struct static_key_true *once_key,
-			 struct module *mod);
-=======
 bool __do_once_sleepable_start(bool *done);
 void __do_once_sleepable_done(bool *done, struct static_key_true *once_key,
 			      struct module *mod);
->>>>>>> 2cb8e624
 
 /* Call a function exactly once. The idea of DO_ONCE() is to perform
  * a function call such as initialization of random seeds, etc, only
@@ -67,22 +61,6 @@
 	})
 
 /* Variant of DO_ONCE() for process/sleepable contexts. */
-<<<<<<< HEAD
-#define DO_ONCE_SLOW(func, ...)						     \
-	({								     \
-		bool ___ret = false;					     \
-		static bool __section(".data.once") ___done = false;	     \
-		static DEFINE_STATIC_KEY_TRUE(___once_key);		     \
-		if (static_branch_unlikely(&___once_key)) {		     \
-			___ret = __do_once_slow_start(&___done);	     \
-			if (unlikely(___ret)) {				     \
-				func(__VA_ARGS__);			     \
-				__do_once_slow_done(&___done, &___once_key,  \
-						    THIS_MODULE);	     \
-			}						     \
-		}							     \
-		___ret;							     \
-=======
 #define DO_ONCE_SLEEPABLE(func, ...)						\
 	({									\
 		bool ___ret = false;						\
@@ -97,18 +75,12 @@
 			}							\
 		}								\
 		___ret;								\
->>>>>>> 2cb8e624
 	})
 
 #define get_random_once(buf, nbytes)					     \
 	DO_ONCE(get_random_bytes, (buf), (nbytes))
 
-<<<<<<< HEAD
-#define get_random_slow_once(buf, nbytes)				     \
-	DO_ONCE_SLOW(get_random_bytes, (buf), (nbytes))
-=======
 #define get_random_sleepable_once(buf, nbytes)				     \
 	DO_ONCE_SLEEPABLE(get_random_bytes, (buf), (nbytes))
->>>>>>> 2cb8e624
 
 #endif /* _LINUX_ONCE_H */