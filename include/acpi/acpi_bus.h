/* SPDX-License-Identifier: GPL-2.0-or-later */
/*
 *  acpi_bus.h - ACPI Bus Driver ($Revision: 22 $)
 *
 *  Copyright (C) 2001, 2002 Andy Grover <andrew.grover@intel.com>
 *  Copyright (C) 2001, 2002 Paul Diefenbaugh <paul.s.diefenbaugh@intel.com>
 */

#ifndef __ACPI_BUS_H__
#define __ACPI_BUS_H__

#include <linux/device.h>
#include <linux/property.h>

/* TBD: Make dynamic */
#define ACPI_MAX_HANDLES	10
struct acpi_handle_list {
	u32 count;
	acpi_handle handles[ACPI_MAX_HANDLES];
};

/* acpi_utils.h */
acpi_status
acpi_extract_package(union acpi_object *package,
		     struct acpi_buffer *format, struct acpi_buffer *buffer);
acpi_status
acpi_evaluate_integer(acpi_handle handle,
		      acpi_string pathname,
		      struct acpi_object_list *arguments, unsigned long long *data);
acpi_status
acpi_evaluate_reference(acpi_handle handle,
			acpi_string pathname,
			struct acpi_object_list *arguments,
			struct acpi_handle_list *list);
acpi_status
acpi_evaluate_ost(acpi_handle handle, u32 source_event, u32 status_code,
		  struct acpi_buffer *status_buf);

acpi_status
acpi_get_physical_device_location(acpi_handle handle, struct acpi_pld_info **pld);

bool acpi_has_method(acpi_handle handle, char *name);
acpi_status acpi_execute_simple_method(acpi_handle handle, char *method,
				       u64 arg);
acpi_status acpi_evaluate_ej0(acpi_handle handle);
acpi_status acpi_evaluate_lck(acpi_handle handle, int lock);
acpi_status acpi_evaluate_reg(acpi_handle handle, u8 space_id, u32 function);
bool acpi_ata_match(acpi_handle handle);
bool acpi_bay_match(acpi_handle handle);
bool acpi_dock_match(acpi_handle handle);

bool acpi_check_dsm(acpi_handle handle, const guid_t *guid, u64 rev, u64 funcs);
union acpi_object *acpi_evaluate_dsm(acpi_handle handle, const guid_t *guid,
			u64 rev, u64 func, union acpi_object *argv4);

static inline union acpi_object *
acpi_evaluate_dsm_typed(acpi_handle handle, const guid_t *guid, u64 rev,
			u64 func, union acpi_object *argv4,
			acpi_object_type type)
{
	union acpi_object *obj;

	obj = acpi_evaluate_dsm(handle, guid, rev, func, argv4);
	if (obj && obj->type != type) {
		ACPI_FREE(obj);
		obj = NULL;
	}

	return obj;
}

#define	ACPI_INIT_DSM_ARGV4(cnt, eles)			\
	{						\
	  .package.type = ACPI_TYPE_PACKAGE,		\
	  .package.count = (cnt),			\
	  .package.elements = (eles)			\
	}

bool acpi_dev_found(const char *hid);
bool acpi_dev_present(const char *hid, const char *uid, s64 hrv);
bool acpi_reduced_hardware(void);

#ifdef CONFIG_ACPI

struct proc_dir_entry;

#define ACPI_BUS_FILE_ROOT	"acpi"
extern struct proc_dir_entry *acpi_root_dir;

enum acpi_bus_device_type {
	ACPI_BUS_TYPE_DEVICE = 0,
	ACPI_BUS_TYPE_POWER,
	ACPI_BUS_TYPE_PROCESSOR,
	ACPI_BUS_TYPE_THERMAL,
	ACPI_BUS_TYPE_POWER_BUTTON,
	ACPI_BUS_TYPE_SLEEP_BUTTON,
	ACPI_BUS_TYPE_ECDT_EC,
	ACPI_BUS_DEVICE_TYPE_COUNT
};

struct acpi_driver;
struct acpi_device;

/*
 * ACPI Scan Handler
 * -----------------
 */

struct acpi_hotplug_profile {
	struct kobject kobj;
	int (*scan_dependent)(struct acpi_device *adev);
	void (*notify_online)(struct acpi_device *adev);
	bool enabled:1;
	bool demand_offline:1;
};

static inline struct acpi_hotplug_profile *to_acpi_hotplug_profile(
						struct kobject *kobj)
{
	return container_of(kobj, struct acpi_hotplug_profile, kobj);
}

struct acpi_scan_handler {
	const struct acpi_device_id *ids;
	struct list_head list_node;
	bool (*match)(const char *idstr, const struct acpi_device_id **matchid);
	int (*attach)(struct acpi_device *dev, const struct acpi_device_id *id);
	void (*detach)(struct acpi_device *dev);
	void (*bind)(struct device *phys_dev);
	void (*unbind)(struct device *phys_dev);
	struct acpi_hotplug_profile hotplug;
};

/*
 * ACPI Hotplug Context
 * --------------------
 */

struct acpi_hotplug_context {
	struct acpi_device *self;
	int (*notify)(struct acpi_device *, u32);
	void (*uevent)(struct acpi_device *, u32);
	void (*fixup)(struct acpi_device *);
};

/*
 * ACPI Driver
 * -----------
 */

typedef int (*acpi_op_add) (struct acpi_device * device);
typedef int (*acpi_op_remove) (struct acpi_device * device);
typedef void (*acpi_op_notify) (struct acpi_device * device, u32 event);

struct acpi_device_ops {
	acpi_op_add add;
	acpi_op_remove remove;
	acpi_op_notify notify;
};

#define ACPI_DRIVER_ALL_NOTIFY_EVENTS	0x1	/* system AND device events */

struct acpi_driver {
	char name[80];
	char class[80];
	const struct acpi_device_id *ids; /* Supported Hardware IDs */
	unsigned int flags;
	struct acpi_device_ops ops;
	struct device_driver drv;
	struct module *owner;
};

/*
 * ACPI Device
 * -----------
 */

/* Status (_STA) */

struct acpi_device_status {
	u32 present:1;
	u32 enabled:1;
	u32 show_in_ui:1;
	u32 functional:1;
	u32 battery_present:1;
	u32 reserved:27;
};

/* Flags */

struct acpi_device_flags {
	u32 dynamic_status:1;
	u32 removable:1;
	u32 ejectable:1;
	u32 power_manageable:1;
	u32 match_driver:1;
	u32 initialized:1;
	u32 visited:1;
	u32 hotplug_notify:1;
	u32 is_dock_station:1;
	u32 of_compatible_ok:1;
	u32 coherent_dma:1;
	u32 cca_seen:1;
	u32 enumeration_by_parent:1;
	u32 reserved:19;
};

/* File System */

struct acpi_device_dir {
	struct proc_dir_entry *entry;
};

#define acpi_device_dir(d)	((d)->dir.entry)

/* Plug and Play */

typedef char acpi_bus_id[8];
typedef u64 acpi_bus_address;
typedef char acpi_device_name[40];
typedef char acpi_device_class[20];

struct acpi_hardware_id {
	struct list_head list;
	const char *id;
};

struct acpi_pnp_type {
	u32 hardware_id:1;
	u32 bus_address:1;
	u32 platform_id:1;
	u32 reserved:29;
};

struct acpi_device_pnp {
	acpi_bus_id bus_id;		/* Object name */
	int instance_no;		/* Instance number of this object */
	struct acpi_pnp_type type;	/* ID type */
	acpi_bus_address bus_address;	/* _ADR */
	char *unique_id;		/* _UID */
	struct list_head ids;		/* _HID and _CIDs */
	acpi_device_name device_name;	/* Driver-determined */
	acpi_device_class device_class;	/*        "          */
	union acpi_object *str_obj;	/* unicode string for _STR method */
};

#define acpi_device_bid(d)	((d)->pnp.bus_id)
#define acpi_device_adr(d)	((d)->pnp.bus_address)
const char *acpi_device_hid(struct acpi_device *device);
#define acpi_device_uid(d)	((d)->pnp.unique_id)
#define acpi_device_name(d)	((d)->pnp.device_name)
#define acpi_device_class(d)	((d)->pnp.device_class)

/* Power Management */

struct acpi_device_power_flags {
	u32 explicit_get:1;	/* _PSC present? */
	u32 power_resources:1;	/* Power resources */
	u32 inrush_current:1;	/* Serialize Dx->D0 */
	u32 power_removed:1;	/* Optimize Dx->D0 */
	u32 ignore_parent:1;	/* Power is independent of parent power state */
	u32 dsw_present:1;	/* _DSW present? */
	u32 reserved:26;
};

struct acpi_device_power_state {
	struct {
		u8 valid:1;
		u8 explicit_set:1;	/* _PSx present? */
		u8 reserved:6;
	} flags;
	int power;		/* % Power (compared to D0) */
	int latency;		/* Dx->D0 time (microseconds) */
	struct list_head resources;	/* Power resources referenced */
};

struct acpi_device_power {
	int state;		/* Current state */
	struct acpi_device_power_flags flags;
	struct acpi_device_power_state states[ACPI_D_STATE_COUNT];	/* Power states (D0-D3Cold) */
};

struct acpi_dep_data {
	struct list_head node;
	acpi_handle supplier;
	acpi_handle consumer;
};

/* Performance Management */

struct acpi_device_perf_flags {
	u8 reserved:8;
};

struct acpi_device_perf_state {
	struct {
		u8 valid:1;
		u8 reserved:7;
	} flags;
	u8 power;		/* % Power (compared to P0) */
	u8 performance;		/* % Performance (    "   ) */
	int latency;		/* Px->P0 time (microseconds) */
};

struct acpi_device_perf {
	int state;
	struct acpi_device_perf_flags flags;
	int state_count;
	struct acpi_device_perf_state *states;
};

/* Wakeup Management */
struct acpi_device_wakeup_flags {
	u8 valid:1;		/* Can successfully enable wakeup? */
	u8 notifier_present:1;  /* Wake-up notify handler has been installed */
};

struct acpi_device_wakeup_context {
	void (*func)(struct acpi_device_wakeup_context *context);
	struct device *dev;
};

struct acpi_device_wakeup {
	acpi_handle gpe_device;
	u64 gpe_number;
	u64 sleep_state;
	struct list_head resources;
	struct acpi_device_wakeup_flags flags;
	struct acpi_device_wakeup_context context;
	struct wakeup_source *ws;
	int prepare_count;
	int enable_count;
};

struct acpi_device_physical_node {
	unsigned int node_id;
	struct list_head node;
	struct device *dev;
	bool put_online:1;
};

struct acpi_device_properties {
	const guid_t *guid;
	const union acpi_object *properties;
	struct list_head list;
};

/* ACPI Device Specific Data (_DSD) */
struct acpi_device_data {
	const union acpi_object *pointer;
	struct list_head properties;
	const union acpi_object *of_compatible;
	struct list_head subnodes;
};

struct acpi_gpio_mapping;

/* Device */
struct acpi_device {
	int device_type;
	acpi_handle handle;		/* no handle for fixed hardware */
	struct fwnode_handle fwnode;
	struct acpi_device *parent;
	struct list_head children;
	struct list_head node;
	struct list_head wakeup_list;
	struct list_head del_list;
	struct acpi_device_status status;
	struct acpi_device_flags flags;
	struct acpi_device_pnp pnp;
	struct acpi_device_power power;
	struct acpi_device_wakeup wakeup;
	struct acpi_device_perf performance;
	struct acpi_device_dir dir;
	struct acpi_device_data data;
	struct acpi_scan_handler *handler;
	struct acpi_hotplug_context *hp;
	struct acpi_driver *driver;
	const struct acpi_gpio_mapping *driver_gpios;
	void *driver_data;
	struct device dev;
	unsigned int physical_node_count;
	unsigned int dep_unmet;
	struct list_head physical_node_list;
	struct mutex physical_node_lock;
	void (*remove)(struct acpi_device *);
};

/* Non-device subnode */
struct acpi_data_node {
	const char *name;
	acpi_handle handle;
	struct fwnode_handle fwnode;
	struct fwnode_handle *parent;
	struct acpi_device_data data;
	struct list_head sibling;
	struct kobject kobj;
	struct completion kobj_done;
};

extern const struct fwnode_operations acpi_device_fwnode_ops;
extern const struct fwnode_operations acpi_data_fwnode_ops;
extern const struct fwnode_operations acpi_static_fwnode_ops;

bool is_acpi_device_node(const struct fwnode_handle *fwnode);
bool is_acpi_data_node(const struct fwnode_handle *fwnode);

static inline bool is_acpi_node(const struct fwnode_handle *fwnode)
{
	return (is_acpi_device_node(fwnode) || is_acpi_data_node(fwnode));
}

#define to_acpi_device_node(__fwnode)					\
	({								\
		typeof(__fwnode) __to_acpi_device_node_fwnode = __fwnode; \
									\
		is_acpi_device_node(__to_acpi_device_node_fwnode) ?	\
			container_of(__to_acpi_device_node_fwnode,	\
				     struct acpi_device, fwnode) :	\
			NULL;						\
	})

#define to_acpi_data_node(__fwnode)					\
	({								\
		typeof(__fwnode) __to_acpi_data_node_fwnode = __fwnode;	\
									\
		is_acpi_data_node(__to_acpi_data_node_fwnode) ?		\
			container_of(__to_acpi_data_node_fwnode,	\
				     struct acpi_data_node, fwnode) :	\
			NULL;						\
	})

static inline bool is_acpi_static_node(const struct fwnode_handle *fwnode)
{
	return !IS_ERR_OR_NULL(fwnode) &&
		fwnode->ops == &acpi_static_fwnode_ops;
}

static inline bool acpi_data_node_match(const struct fwnode_handle *fwnode,
					const char *name)
{
	return is_acpi_data_node(fwnode) ?
		(!strcmp(to_acpi_data_node(fwnode)->name, name)) : false;
}

static inline struct fwnode_handle *acpi_fwnode_handle(struct acpi_device *adev)
{
	return &adev->fwnode;
}

static inline void *acpi_driver_data(struct acpi_device *d)
{
	return d->driver_data;
}

#define to_acpi_device(d)	container_of(d, struct acpi_device, dev)
#define to_acpi_driver(d)	container_of(d, struct acpi_driver, drv)

static inline void acpi_set_device_status(struct acpi_device *adev, u32 sta)
{
	*((u32 *)&adev->status) = sta;
}

static inline void acpi_set_hp_context(struct acpi_device *adev,
				       struct acpi_hotplug_context *hp)
{
	hp->self = adev;
	adev->hp = hp;
}

void acpi_initialize_hp_context(struct acpi_device *adev,
				struct acpi_hotplug_context *hp,
				int (*notify)(struct acpi_device *, u32),
				void (*uevent)(struct acpi_device *, u32));

/* acpi_device.dev.bus == &acpi_bus_type */
extern struct bus_type acpi_bus_type;

/*
 * Events
 * ------
 */

struct acpi_bus_event {
	struct list_head node;
	acpi_device_class device_class;
	acpi_bus_id bus_id;
	u32 type;
	u32 data;
};

extern struct kobject *acpi_kobj;
extern int acpi_bus_generate_netlink_event(const char*, const char*, u8, int);
void acpi_bus_private_data_handler(acpi_handle, void *);
int acpi_bus_get_private_data(acpi_handle, void **);
int acpi_bus_attach_private_data(acpi_handle, void *);
void acpi_bus_detach_private_data(acpi_handle);
extern int acpi_notifier_call_chain(struct acpi_device *, u32, u32);
extern int register_acpi_notifier(struct notifier_block *);
extern int unregister_acpi_notifier(struct notifier_block *);

/*
 * External Functions
 */

int acpi_bus_get_device(acpi_handle handle, struct acpi_device **device);
acpi_status acpi_bus_get_status_handle(acpi_handle handle,
				       unsigned long long *sta);
int acpi_bus_get_status(struct acpi_device *device);

int acpi_bus_set_power(acpi_handle handle, int state);
const char *acpi_power_state_string(int state);
int acpi_device_set_power(struct acpi_device *device, int state);
int acpi_bus_init_power(struct acpi_device *device);
int acpi_device_fix_up_power(struct acpi_device *device);
int acpi_bus_update_power(acpi_handle handle, int *state_p);
int acpi_device_update_power(struct acpi_device *device, int *state_p);
bool acpi_bus_power_manageable(acpi_handle handle);
int acpi_device_power_add_dependent(struct acpi_device *adev,
				    struct device *dev);
void acpi_device_power_remove_dependent(struct acpi_device *adev,
					struct device *dev);

#ifdef CONFIG_PM
bool acpi_bus_can_wakeup(acpi_handle handle);
#else
static inline bool acpi_bus_can_wakeup(acpi_handle handle) { return false; }
#endif

void acpi_scan_lock_acquire(void);
void acpi_scan_lock_release(void);
void acpi_lock_hp_context(void);
void acpi_unlock_hp_context(void);
int acpi_scan_add_handler(struct acpi_scan_handler *handler);
int acpi_bus_register_driver(struct acpi_driver *driver);
void acpi_bus_unregister_driver(struct acpi_driver *driver);
int acpi_bus_scan(acpi_handle handle);
void acpi_bus_trim(struct acpi_device *start);
acpi_status acpi_bus_get_ejd(acpi_handle handle, acpi_handle * ejd);
int acpi_match_device_ids(struct acpi_device *device,
			  const struct acpi_device_id *ids);
void acpi_set_modalias(struct acpi_device *adev, const char *default_id,
		       char *modalias, size_t len);
int acpi_create_dir(struct acpi_device *);
void acpi_remove_dir(struct acpi_device *);

static inline bool acpi_device_enumerated(struct acpi_device *adev)
{
	return adev && adev->flags.initialized && adev->flags.visited;
}

/**
 * module_acpi_driver(acpi_driver) - Helper macro for registering an ACPI driver
 * @__acpi_driver: acpi_driver struct
 *
 * Helper macro for ACPI drivers which do not do anything special in module
 * init/exit. This eliminates a lot of boilerplate. Each module may only
 * use this macro once, and calling it replaces module_init() and module_exit()
 */
#define module_acpi_driver(__acpi_driver) \
	module_driver(__acpi_driver, acpi_bus_register_driver, \
		      acpi_bus_unregister_driver)

/*
 * Bind physical devices with ACPI devices
 */
struct acpi_bus_type {
	struct list_head list;
	const char *name;
	bool (*match)(struct device *dev);
	struct acpi_device * (*find_companion)(struct device *);
	void (*setup)(struct device *);
	void (*cleanup)(struct device *);
};
int register_acpi_bus_type(struct acpi_bus_type *);
int unregister_acpi_bus_type(struct acpi_bus_type *);
int acpi_bind_one(struct device *dev, struct acpi_device *adev);
int acpi_unbind_one(struct device *dev);

struct acpi_pci_root {
	struct acpi_device * device;
	struct pci_bus *bus;
	u16 segment;
	struct resource secondary;	/* downstream bus range */

	u32 osc_support_set;	/* _OSC state of support bits */
	u32 osc_control_set;	/* _OSC state of control bits */
	phys_addr_t mcfg_addr;
};

/* helper */

bool acpi_dma_supported(const struct acpi_device *adev);
enum dev_dma_attr acpi_get_dma_attr(struct acpi_device *adev);
int acpi_iommu_fwspec_init(struct device *dev, u32 id,
			   struct fwnode_handle *fwnode,
			   const struct iommu_ops *ops);
int acpi_dma_get_range(struct device *dev, u64 *dma_addr, u64 *offset,
		       u64 *size);
int acpi_dma_configure_id(struct device *dev, enum dev_dma_attr attr,
			   const u32 *input_id);
static inline int acpi_dma_configure(struct device *dev,
				     enum dev_dma_attr attr)
{
	return acpi_dma_configure_id(dev, attr, NULL);
}
struct acpi_device *acpi_find_child_device(struct acpi_device *parent,
					   u64 address, bool check_children);
int acpi_is_root_bridge(acpi_handle);
struct acpi_pci_root *acpi_pci_find_root(acpi_handle handle);

int acpi_enable_wakeup_device_power(struct acpi_device *dev, int state);
int acpi_disable_wakeup_device_power(struct acpi_device *dev);

#ifdef CONFIG_X86
bool acpi_device_always_present(struct acpi_device *adev);
#else
static inline bool acpi_device_always_present(struct acpi_device *adev)
{
	return false;
}
#endif

#ifdef CONFIG_PM
void acpi_pm_wakeup_event(struct device *dev);
acpi_status acpi_add_pm_notifier(struct acpi_device *adev, struct device *dev,
			void (*func)(struct acpi_device_wakeup_context *context));
acpi_status acpi_remove_pm_notifier(struct acpi_device *adev);
bool acpi_pm_device_can_wakeup(struct device *dev);
int acpi_pm_device_sleep_state(struct device *, int *, int);
int acpi_pm_set_device_wakeup(struct device *dev, bool enable);
#else
static inline void acpi_pm_wakeup_event(struct device *dev)
{
}
static inline acpi_status acpi_add_pm_notifier(struct acpi_device *adev,
					       struct device *dev,
					       void (*func)(struct acpi_device_wakeup_context *context))
{
	return AE_SUPPORT;
}
static inline acpi_status acpi_remove_pm_notifier(struct acpi_device *adev)
{
	return AE_SUPPORT;
}
static inline bool acpi_pm_device_can_wakeup(struct device *dev)
{
	return false;
}
static inline int acpi_pm_device_sleep_state(struct device *d, int *p, int m)
{
	if (p)
		*p = ACPI_STATE_D0;

	return (m >= ACPI_STATE_D0 && m <= ACPI_STATE_D3_COLD) ?
		m : ACPI_STATE_D0;
}
static inline int acpi_pm_set_device_wakeup(struct device *dev, bool enable)
{
	return -ENODEV;
}
#endif

#ifdef CONFIG_ACPI_SYSTEM_POWER_STATES_SUPPORT
bool acpi_sleep_state_supported(u8 sleep_state);
#else
static inline bool acpi_sleep_state_supported(u8 sleep_state) { return false; }
#endif

#ifdef CONFIG_ACPI_SLEEP
u32 acpi_target_system_state(void);
#else
static inline u32 acpi_target_system_state(void) { return ACPI_STATE_S0; }
#endif

static inline bool acpi_device_power_manageable(struct acpi_device *adev)
{
	return adev->flags.power_manageable;
}

static inline bool acpi_device_can_wakeup(struct acpi_device *adev)
{
	return adev->wakeup.flags.valid;
}

static inline bool acpi_device_can_poweroff(struct acpi_device *adev)
{
	return adev->power.states[ACPI_STATE_D3_COLD].flags.valid ||
		((acpi_gbl_FADT.header.revision < 6) &&
		adev->power.states[ACPI_STATE_D3_HOT].flags.explicit_set);
}

bool acpi_dev_hid_uid_match(struct acpi_device *adev, const char *hid2, const char *uid2);

void acpi_dev_clear_dependencies(struct acpi_device *supplier);
struct acpi_device *acpi_dev_get_first_consumer_dev(struct acpi_device *supplier);
struct acpi_device *
acpi_dev_get_next_match_dev(struct acpi_device *adev, const char *hid, const char *uid, s64 hrv);
struct acpi_device *
acpi_dev_get_first_match_dev(const char *hid, const char *uid, s64 hrv);

/**
 * for_each_acpi_dev_match - iterate over ACPI devices that matching the criteria
 * @adev: pointer to the matching ACPI device, NULL at the end of the loop
 * @hid: Hardware ID of the device.
 * @uid: Unique ID of the device, pass NULL to not check _UID
 * @hrv: Hardware Revision of the device, pass -1 to not check _HRV
 *
 * The caller is responsible for invoking acpi_dev_put() on the returned device.
 */
#define for_each_acpi_dev_match(adev, hid, uid, hrv)			\
	for (adev = acpi_dev_get_first_match_dev(hid, uid, hrv);	\
	     adev;							\
	     adev = acpi_dev_get_next_match_dev(adev, hid, uid, hrv))

static inline struct acpi_device *acpi_dev_get(struct acpi_device *adev)
{
	return adev ? to_acpi_device(get_device(&adev->dev)) : NULL;
}

static inline void acpi_dev_put(struct acpi_device *adev)
{
	if (adev)
		put_device(&adev->dev);
<<<<<<< HEAD
=======
}

struct acpi_device *acpi_bus_get_acpi_device(acpi_handle handle);

static inline void acpi_bus_put_acpi_device(struct acpi_device *adev)
{
	acpi_dev_put(adev);
>>>>>>> 3b17187f
}
#else	/* CONFIG_ACPI */

static inline int register_acpi_bus_type(void *bus) { return 0; }
static inline int unregister_acpi_bus_type(void *bus) { return 0; }

#endif				/* CONFIG_ACPI */

#endif /*__ACPI_BUS_H__*/<|MERGE_RESOLUTION|>--- conflicted
+++ resolved
@@ -722,8 +722,6 @@
 {
 	if (adev)
 		put_device(&adev->dev);
-<<<<<<< HEAD
-=======
 }
 
 struct acpi_device *acpi_bus_get_acpi_device(acpi_handle handle);
@@ -731,7 +729,6 @@
 static inline void acpi_bus_put_acpi_device(struct acpi_device *adev)
 {
 	acpi_dev_put(adev);
->>>>>>> 3b17187f
 }
 #else	/* CONFIG_ACPI */
 
