// SPDX-License-Identifier: GPL-2.0
/*
 * Microchip switch driver main logic
 *
 * Copyright (C) 2017-2019 Microchip Technology Inc.
 */

#include <linux/delay.h>
#include <linux/export.h>
#include <linux/gpio/consumer.h>
#include <linux/kernel.h>
#include <linux/module.h>
#include <linux/platform_data/microchip-ksz.h>
#include <linux/phy.h>
#include <linux/etherdevice.h>
#include <linux/if_bridge.h>
#include <linux/of_device.h>
#include <linux/of_net.h>
#include <linux/micrel_phy.h>
#include <net/dsa.h>
#include <net/switchdev.h>

#include "ksz_common.h"
#include "ksz8.h"
#include "ksz9477.h"
#include "lan937x.h"

#define MIB_COUNTER_NUM 0x20

struct ksz_stats_raw {
	u64 rx_hi;
	u64 rx_undersize;
	u64 rx_fragments;
	u64 rx_oversize;
	u64 rx_jabbers;
	u64 rx_symbol_err;
	u64 rx_crc_err;
	u64 rx_align_err;
	u64 rx_mac_ctrl;
	u64 rx_pause;
	u64 rx_bcast;
	u64 rx_mcast;
	u64 rx_ucast;
	u64 rx_64_or_less;
	u64 rx_65_127;
	u64 rx_128_255;
	u64 rx_256_511;
	u64 rx_512_1023;
	u64 rx_1024_1522;
	u64 rx_1523_2000;
	u64 rx_2001;
	u64 tx_hi;
	u64 tx_late_col;
	u64 tx_pause;
	u64 tx_bcast;
	u64 tx_mcast;
	u64 tx_ucast;
	u64 tx_deferred;
	u64 tx_total_col;
	u64 tx_exc_col;
	u64 tx_single_col;
	u64 tx_mult_col;
	u64 rx_total;
	u64 tx_total;
	u64 rx_discards;
	u64 tx_discards;
};

static const struct ksz_mib_names ksz88xx_mib_names[] = {
	{ 0x00, "rx" },
	{ 0x01, "rx_hi" },
	{ 0x02, "rx_undersize" },
	{ 0x03, "rx_fragments" },
	{ 0x04, "rx_oversize" },
	{ 0x05, "rx_jabbers" },
	{ 0x06, "rx_symbol_err" },
	{ 0x07, "rx_crc_err" },
	{ 0x08, "rx_align_err" },
	{ 0x09, "rx_mac_ctrl" },
	{ 0x0a, "rx_pause" },
	{ 0x0b, "rx_bcast" },
	{ 0x0c, "rx_mcast" },
	{ 0x0d, "rx_ucast" },
	{ 0x0e, "rx_64_or_less" },
	{ 0x0f, "rx_65_127" },
	{ 0x10, "rx_128_255" },
	{ 0x11, "rx_256_511" },
	{ 0x12, "rx_512_1023" },
	{ 0x13, "rx_1024_1522" },
	{ 0x14, "tx" },
	{ 0x15, "tx_hi" },
	{ 0x16, "tx_late_col" },
	{ 0x17, "tx_pause" },
	{ 0x18, "tx_bcast" },
	{ 0x19, "tx_mcast" },
	{ 0x1a, "tx_ucast" },
	{ 0x1b, "tx_deferred" },
	{ 0x1c, "tx_total_col" },
	{ 0x1d, "tx_exc_col" },
	{ 0x1e, "tx_single_col" },
	{ 0x1f, "tx_mult_col" },
	{ 0x100, "rx_discards" },
	{ 0x101, "tx_discards" },
};

static const struct ksz_mib_names ksz9477_mib_names[] = {
	{ 0x00, "rx_hi" },
	{ 0x01, "rx_undersize" },
	{ 0x02, "rx_fragments" },
	{ 0x03, "rx_oversize" },
	{ 0x04, "rx_jabbers" },
	{ 0x05, "rx_symbol_err" },
	{ 0x06, "rx_crc_err" },
	{ 0x07, "rx_align_err" },
	{ 0x08, "rx_mac_ctrl" },
	{ 0x09, "rx_pause" },
	{ 0x0A, "rx_bcast" },
	{ 0x0B, "rx_mcast" },
	{ 0x0C, "rx_ucast" },
	{ 0x0D, "rx_64_or_less" },
	{ 0x0E, "rx_65_127" },
	{ 0x0F, "rx_128_255" },
	{ 0x10, "rx_256_511" },
	{ 0x11, "rx_512_1023" },
	{ 0x12, "rx_1024_1522" },
	{ 0x13, "rx_1523_2000" },
	{ 0x14, "rx_2001" },
	{ 0x15, "tx_hi" },
	{ 0x16, "tx_late_col" },
	{ 0x17, "tx_pause" },
	{ 0x18, "tx_bcast" },
	{ 0x19, "tx_mcast" },
	{ 0x1A, "tx_ucast" },
	{ 0x1B, "tx_deferred" },
	{ 0x1C, "tx_total_col" },
	{ 0x1D, "tx_exc_col" },
	{ 0x1E, "tx_single_col" },
	{ 0x1F, "tx_mult_col" },
	{ 0x80, "rx_total" },
	{ 0x81, "tx_total" },
	{ 0x82, "rx_discards" },
	{ 0x83, "tx_discards" },
};

static const struct ksz_dev_ops ksz8_dev_ops = {
	.setup = ksz8_setup,
	.get_port_addr = ksz8_get_port_addr,
	.cfg_port_member = ksz8_cfg_port_member,
	.flush_dyn_mac_table = ksz8_flush_dyn_mac_table,
	.port_setup = ksz8_port_setup,
	.r_phy = ksz8_r_phy,
	.w_phy = ksz8_w_phy,
	.r_mib_cnt = ksz8_r_mib_cnt,
	.r_mib_pkt = ksz8_r_mib_pkt,
	.freeze_mib = ksz8_freeze_mib,
	.port_init_cnt = ksz8_port_init_cnt,
	.fdb_dump = ksz8_fdb_dump,
	.mdb_add = ksz8_mdb_add,
	.mdb_del = ksz8_mdb_del,
	.vlan_filtering = ksz8_port_vlan_filtering,
	.vlan_add = ksz8_port_vlan_add,
	.vlan_del = ksz8_port_vlan_del,
	.mirror_add = ksz8_port_mirror_add,
	.mirror_del = ksz8_port_mirror_del,
	.get_caps = ksz8_get_caps,
	.config_cpu_port = ksz8_config_cpu_port,
	.enable_stp_addr = ksz8_enable_stp_addr,
	.reset = ksz8_reset_switch,
	.init = ksz8_switch_init,
	.exit = ksz8_switch_exit,
};

static void ksz9477_phylink_mac_link_up(struct ksz_device *dev, int port,
					unsigned int mode,
					phy_interface_t interface,
					struct phy_device *phydev, int speed,
					int duplex, bool tx_pause,
					bool rx_pause);

static const struct ksz_dev_ops ksz9477_dev_ops = {
	.setup = ksz9477_setup,
	.get_port_addr = ksz9477_get_port_addr,
	.cfg_port_member = ksz9477_cfg_port_member,
	.flush_dyn_mac_table = ksz9477_flush_dyn_mac_table,
	.port_setup = ksz9477_port_setup,
	.r_phy = ksz9477_r_phy,
	.w_phy = ksz9477_w_phy,
	.r_mib_cnt = ksz9477_r_mib_cnt,
	.r_mib_pkt = ksz9477_r_mib_pkt,
	.r_mib_stat64 = ksz_r_mib_stats64,
	.freeze_mib = ksz9477_freeze_mib,
	.port_init_cnt = ksz9477_port_init_cnt,
	.vlan_filtering = ksz9477_port_vlan_filtering,
	.vlan_add = ksz9477_port_vlan_add,
	.vlan_del = ksz9477_port_vlan_del,
	.mirror_add = ksz9477_port_mirror_add,
	.mirror_del = ksz9477_port_mirror_del,
	.get_caps = ksz9477_get_caps,
	.fdb_dump = ksz9477_fdb_dump,
	.fdb_add = ksz9477_fdb_add,
	.fdb_del = ksz9477_fdb_del,
	.mdb_add = ksz9477_mdb_add,
	.mdb_del = ksz9477_mdb_del,
	.change_mtu = ksz9477_change_mtu,
	.max_mtu = ksz9477_max_mtu,
	.phylink_mac_link_up = ksz9477_phylink_mac_link_up,
	.config_cpu_port = ksz9477_config_cpu_port,
	.enable_stp_addr = ksz9477_enable_stp_addr,
	.reset = ksz9477_reset_switch,
	.init = ksz9477_switch_init,
	.exit = ksz9477_switch_exit,
};

static const struct ksz_dev_ops lan937x_dev_ops = {
	.setup = lan937x_setup,
	.get_port_addr = ksz9477_get_port_addr,
	.cfg_port_member = ksz9477_cfg_port_member,
	.flush_dyn_mac_table = ksz9477_flush_dyn_mac_table,
	.port_setup = lan937x_port_setup,
	.r_phy = lan937x_r_phy,
	.w_phy = lan937x_w_phy,
	.r_mib_cnt = ksz9477_r_mib_cnt,
	.r_mib_pkt = ksz9477_r_mib_pkt,
	.r_mib_stat64 = ksz_r_mib_stats64,
	.freeze_mib = ksz9477_freeze_mib,
	.port_init_cnt = ksz9477_port_init_cnt,
	.vlan_filtering = ksz9477_port_vlan_filtering,
	.vlan_add = ksz9477_port_vlan_add,
	.vlan_del = ksz9477_port_vlan_del,
	.mirror_add = ksz9477_port_mirror_add,
	.mirror_del = ksz9477_port_mirror_del,
	.get_caps = lan937x_phylink_get_caps,
	.setup_rgmii_delay = lan937x_setup_rgmii_delay,
	.fdb_dump = ksz9477_fdb_dump,
	.fdb_add = ksz9477_fdb_add,
	.fdb_del = ksz9477_fdb_del,
	.mdb_add = ksz9477_mdb_add,
	.mdb_del = ksz9477_mdb_del,
	.change_mtu = lan937x_change_mtu,
	.max_mtu = ksz9477_max_mtu,
	.phylink_mac_link_up = ksz9477_phylink_mac_link_up,
	.config_cpu_port = lan937x_config_cpu_port,
	.enable_stp_addr = ksz9477_enable_stp_addr,
	.reset = lan937x_reset_switch,
	.init = lan937x_switch_init,
	.exit = lan937x_switch_exit,
};

static const u16 ksz8795_regs[] = {
	[REG_IND_CTRL_0]		= 0x6E,
	[REG_IND_DATA_8]		= 0x70,
	[REG_IND_DATA_CHECK]		= 0x72,
	[REG_IND_DATA_HI]		= 0x71,
	[REG_IND_DATA_LO]		= 0x75,
	[REG_IND_MIB_CHECK]		= 0x74,
	[REG_IND_BYTE]			= 0xA0,
	[P_FORCE_CTRL]			= 0x0C,
	[P_LINK_STATUS]			= 0x0E,
	[P_LOCAL_CTRL]			= 0x07,
	[P_NEG_RESTART_CTRL]		= 0x0D,
	[P_REMOTE_STATUS]		= 0x08,
	[P_SPEED_STATUS]		= 0x09,
	[S_TAIL_TAG_CTRL]		= 0x0C,
	[P_STP_CTRL]			= 0x02,
	[S_START_CTRL]			= 0x01,
	[S_BROADCAST_CTRL]		= 0x06,
	[S_MULTICAST_CTRL]		= 0x04,
	[P_XMII_CTRL_0]			= 0x06,
	[P_XMII_CTRL_1]			= 0x56,
};

static const u32 ksz8795_masks[] = {
	[PORT_802_1P_REMAPPING]		= BIT(7),
	[SW_TAIL_TAG_ENABLE]		= BIT(1),
	[MIB_COUNTER_OVERFLOW]		= BIT(6),
	[MIB_COUNTER_VALID]		= BIT(5),
	[VLAN_TABLE_FID]		= GENMASK(6, 0),
	[VLAN_TABLE_MEMBERSHIP]		= GENMASK(11, 7),
	[VLAN_TABLE_VALID]		= BIT(12),
	[STATIC_MAC_TABLE_VALID]	= BIT(21),
	[STATIC_MAC_TABLE_USE_FID]	= BIT(23),
	[STATIC_MAC_TABLE_FID]		= GENMASK(30, 24),
	[STATIC_MAC_TABLE_OVERRIDE]	= BIT(26),
	[STATIC_MAC_TABLE_FWD_PORTS]	= GENMASK(24, 20),
	[DYNAMIC_MAC_TABLE_ENTRIES_H]	= GENMASK(6, 0),
	[DYNAMIC_MAC_TABLE_MAC_EMPTY]	= BIT(8),
	[DYNAMIC_MAC_TABLE_NOT_READY]	= BIT(7),
	[DYNAMIC_MAC_TABLE_ENTRIES]	= GENMASK(31, 29),
	[DYNAMIC_MAC_TABLE_FID]		= GENMASK(26, 20),
	[DYNAMIC_MAC_TABLE_SRC_PORT]	= GENMASK(26, 24),
	[DYNAMIC_MAC_TABLE_TIMESTAMP]	= GENMASK(28, 27),
	[P_MII_TX_FLOW_CTRL]		= BIT(5),
	[P_MII_RX_FLOW_CTRL]		= BIT(5),
};

static const u8 ksz8795_xmii_ctrl0[] = {
	[P_MII_100MBIT]			= 0,
	[P_MII_10MBIT]			= 1,
	[P_MII_FULL_DUPLEX]		= 0,
	[P_MII_HALF_DUPLEX]		= 1,
};

static const u8 ksz8795_xmii_ctrl1[] = {
	[P_RGMII_SEL]			= 3,
	[P_GMII_SEL]			= 2,
	[P_RMII_SEL]			= 1,
	[P_MII_SEL]			= 0,
	[P_GMII_1GBIT]			= 1,
	[P_GMII_NOT_1GBIT]		= 0,
};

static const u8 ksz8795_shifts[] = {
	[VLAN_TABLE_MEMBERSHIP_S]	= 7,
	[VLAN_TABLE]			= 16,
	[STATIC_MAC_FWD_PORTS]		= 16,
	[STATIC_MAC_FID]		= 24,
	[DYNAMIC_MAC_ENTRIES_H]		= 3,
	[DYNAMIC_MAC_ENTRIES]		= 29,
	[DYNAMIC_MAC_FID]		= 16,
	[DYNAMIC_MAC_TIMESTAMP]		= 27,
	[DYNAMIC_MAC_SRC_PORT]		= 24,
};

static const u16 ksz8863_regs[] = {
	[REG_IND_CTRL_0]		= 0x79,
	[REG_IND_DATA_8]		= 0x7B,
	[REG_IND_DATA_CHECK]		= 0x7B,
	[REG_IND_DATA_HI]		= 0x7C,
	[REG_IND_DATA_LO]		= 0x80,
	[REG_IND_MIB_CHECK]		= 0x80,
	[P_FORCE_CTRL]			= 0x0C,
	[P_LINK_STATUS]			= 0x0E,
	[P_LOCAL_CTRL]			= 0x0C,
	[P_NEG_RESTART_CTRL]		= 0x0D,
	[P_REMOTE_STATUS]		= 0x0E,
	[P_SPEED_STATUS]		= 0x0F,
	[S_TAIL_TAG_CTRL]		= 0x03,
	[P_STP_CTRL]			= 0x02,
	[S_START_CTRL]			= 0x01,
	[S_BROADCAST_CTRL]		= 0x06,
	[S_MULTICAST_CTRL]		= 0x04,
};

static const u32 ksz8863_masks[] = {
	[PORT_802_1P_REMAPPING]		= BIT(3),
	[SW_TAIL_TAG_ENABLE]		= BIT(6),
	[MIB_COUNTER_OVERFLOW]		= BIT(7),
	[MIB_COUNTER_VALID]		= BIT(6),
	[VLAN_TABLE_FID]		= GENMASK(15, 12),
	[VLAN_TABLE_MEMBERSHIP]		= GENMASK(18, 16),
	[VLAN_TABLE_VALID]		= BIT(19),
	[STATIC_MAC_TABLE_VALID]	= BIT(19),
	[STATIC_MAC_TABLE_USE_FID]	= BIT(21),
	[STATIC_MAC_TABLE_FID]		= GENMASK(29, 26),
	[STATIC_MAC_TABLE_OVERRIDE]	= BIT(20),
	[STATIC_MAC_TABLE_FWD_PORTS]	= GENMASK(18, 16),
	[DYNAMIC_MAC_TABLE_ENTRIES_H]	= GENMASK(5, 0),
	[DYNAMIC_MAC_TABLE_MAC_EMPTY]	= BIT(7),
	[DYNAMIC_MAC_TABLE_NOT_READY]	= BIT(7),
	[DYNAMIC_MAC_TABLE_ENTRIES]	= GENMASK(31, 28),
	[DYNAMIC_MAC_TABLE_FID]		= GENMASK(19, 16),
	[DYNAMIC_MAC_TABLE_SRC_PORT]	= GENMASK(21, 20),
	[DYNAMIC_MAC_TABLE_TIMESTAMP]	= GENMASK(23, 22),
};

static u8 ksz8863_shifts[] = {
	[VLAN_TABLE_MEMBERSHIP_S]	= 16,
	[STATIC_MAC_FWD_PORTS]		= 16,
	[STATIC_MAC_FID]		= 22,
	[DYNAMIC_MAC_ENTRIES_H]		= 3,
	[DYNAMIC_MAC_ENTRIES]		= 24,
	[DYNAMIC_MAC_FID]		= 16,
	[DYNAMIC_MAC_TIMESTAMP]		= 24,
	[DYNAMIC_MAC_SRC_PORT]		= 20,
};

static const u16 ksz9477_regs[] = {
	[P_STP_CTRL]			= 0x0B04,
	[S_START_CTRL]			= 0x0300,
	[S_BROADCAST_CTRL]		= 0x0332,
	[S_MULTICAST_CTRL]		= 0x0331,
	[P_XMII_CTRL_0]			= 0x0300,
	[P_XMII_CTRL_1]			= 0x0301,
};

static const u32 ksz9477_masks[] = {
	[ALU_STAT_WRITE]		= 0,
	[ALU_STAT_READ]			= 1,
	[P_MII_TX_FLOW_CTRL]		= BIT(5),
	[P_MII_RX_FLOW_CTRL]		= BIT(3),
};

static const u8 ksz9477_shifts[] = {
	[ALU_STAT_INDEX]		= 16,
};

static const u8 ksz9477_xmii_ctrl0[] = {
	[P_MII_100MBIT]			= 1,
	[P_MII_10MBIT]			= 0,
	[P_MII_FULL_DUPLEX]		= 1,
	[P_MII_HALF_DUPLEX]		= 0,
};

static const u8 ksz9477_xmii_ctrl1[] = {
	[P_RGMII_SEL]			= 0,
	[P_RMII_SEL]			= 1,
	[P_GMII_SEL]			= 2,
	[P_MII_SEL]			= 3,
	[P_GMII_1GBIT]			= 0,
	[P_GMII_NOT_1GBIT]		= 1,
};

static const u32 lan937x_masks[] = {
	[ALU_STAT_WRITE]		= 1,
	[ALU_STAT_READ]			= 2,
	[P_MII_TX_FLOW_CTRL]		= BIT(5),
	[P_MII_RX_FLOW_CTRL]		= BIT(3),
};

static const u8 lan937x_shifts[] = {
	[ALU_STAT_INDEX]		= 8,
};

const struct ksz_chip_data ksz_switch_chips[] = {
	[KSZ8795] = {
		.chip_id = KSZ8795_CHIP_ID,
		.dev_name = "KSZ8795",
		.num_vlans = 4096,
		.num_alus = 0,
		.num_statics = 8,
		.cpu_ports = 0x10,	/* can be configured as cpu port */
		.port_cnt = 5,		/* total cpu and user ports */
		.ops = &ksz8_dev_ops,
		.ksz87xx_eee_link_erratum = true,
		.mib_names = ksz9477_mib_names,
		.mib_cnt = ARRAY_SIZE(ksz9477_mib_names),
		.reg_mib_cnt = MIB_COUNTER_NUM,
		.regs = ksz8795_regs,
		.masks = ksz8795_masks,
		.shifts = ksz8795_shifts,
		.xmii_ctrl0 = ksz8795_xmii_ctrl0,
		.xmii_ctrl1 = ksz8795_xmii_ctrl1,
		.supports_mii = {false, false, false, false, true},
		.supports_rmii = {false, false, false, false, true},
		.supports_rgmii = {false, false, false, false, true},
		.internal_phy = {true, true, true, true, false},
	},

	[KSZ8794] = {
		/* WARNING
		 * =======
		 * KSZ8794 is similar to KSZ8795, except the port map
		 * contains a gap between external and CPU ports, the
		 * port map is NOT continuous. The per-port register
		 * map is shifted accordingly too, i.e. registers at
		 * offset 0x40 are NOT used on KSZ8794 and they ARE
		 * used on KSZ8795 for external port 3.
		 *           external  cpu
		 * KSZ8794   0,1,2      4
		 * KSZ8795   0,1,2,3    4
		 * KSZ8765   0,1,2,3    4
		 * port_cnt is configured as 5, even though it is 4
		 */
		.chip_id = KSZ8794_CHIP_ID,
		.dev_name = "KSZ8794",
		.num_vlans = 4096,
		.num_alus = 0,
		.num_statics = 8,
		.cpu_ports = 0x10,	/* can be configured as cpu port */
		.port_cnt = 5,		/* total cpu and user ports */
		.ops = &ksz8_dev_ops,
		.ksz87xx_eee_link_erratum = true,
		.mib_names = ksz9477_mib_names,
		.mib_cnt = ARRAY_SIZE(ksz9477_mib_names),
		.reg_mib_cnt = MIB_COUNTER_NUM,
		.regs = ksz8795_regs,
		.masks = ksz8795_masks,
		.shifts = ksz8795_shifts,
		.xmii_ctrl0 = ksz8795_xmii_ctrl0,
		.xmii_ctrl1 = ksz8795_xmii_ctrl1,
		.supports_mii = {false, false, false, false, true},
		.supports_rmii = {false, false, false, false, true},
		.supports_rgmii = {false, false, false, false, true},
		.internal_phy = {true, true, true, false, false},
	},

	[KSZ8765] = {
		.chip_id = KSZ8765_CHIP_ID,
		.dev_name = "KSZ8765",
		.num_vlans = 4096,
		.num_alus = 0,
		.num_statics = 8,
		.cpu_ports = 0x10,	/* can be configured as cpu port */
		.port_cnt = 5,		/* total cpu and user ports */
		.ops = &ksz8_dev_ops,
		.ksz87xx_eee_link_erratum = true,
		.mib_names = ksz9477_mib_names,
		.mib_cnt = ARRAY_SIZE(ksz9477_mib_names),
		.reg_mib_cnt = MIB_COUNTER_NUM,
		.regs = ksz8795_regs,
		.masks = ksz8795_masks,
		.shifts = ksz8795_shifts,
		.xmii_ctrl0 = ksz8795_xmii_ctrl0,
		.xmii_ctrl1 = ksz8795_xmii_ctrl1,
		.supports_mii = {false, false, false, false, true},
		.supports_rmii = {false, false, false, false, true},
		.supports_rgmii = {false, false, false, false, true},
		.internal_phy = {true, true, true, true, false},
	},

	[KSZ8830] = {
		.chip_id = KSZ8830_CHIP_ID,
		.dev_name = "KSZ8863/KSZ8873",
		.num_vlans = 16,
		.num_alus = 0,
		.num_statics = 8,
		.cpu_ports = 0x4,	/* can be configured as cpu port */
		.port_cnt = 3,
		.ops = &ksz8_dev_ops,
		.mib_names = ksz88xx_mib_names,
		.mib_cnt = ARRAY_SIZE(ksz88xx_mib_names),
		.reg_mib_cnt = MIB_COUNTER_NUM,
		.regs = ksz8863_regs,
		.masks = ksz8863_masks,
		.shifts = ksz8863_shifts,
		.supports_mii = {false, false, true},
		.supports_rmii = {false, false, true},
		.internal_phy = {true, true, false},
	},

	[KSZ9477] = {
		.chip_id = KSZ9477_CHIP_ID,
		.dev_name = "KSZ9477",
		.num_vlans = 4096,
		.num_alus = 4096,
		.num_statics = 16,
		.cpu_ports = 0x7F,	/* can be configured as cpu port */
		.port_cnt = 7,		/* total physical port count */
		.ops = &ksz9477_dev_ops,
		.phy_errata_9477 = true,
		.mib_names = ksz9477_mib_names,
		.mib_cnt = ARRAY_SIZE(ksz9477_mib_names),
		.reg_mib_cnt = MIB_COUNTER_NUM,
		.regs = ksz9477_regs,
		.masks = ksz9477_masks,
		.shifts = ksz9477_shifts,
		.xmii_ctrl0 = ksz9477_xmii_ctrl0,
		.xmii_ctrl1 = ksz9477_xmii_ctrl1,
		.supports_mii	= {false, false, false, false,
				   false, true, false},
		.supports_rmii	= {false, false, false, false,
				   false, true, false},
		.supports_rgmii = {false, false, false, false,
				   false, true, false},
		.internal_phy	= {true, true, true, true,
				   true, false, false},
	},

	[KSZ9897] = {
		.chip_id = KSZ9897_CHIP_ID,
		.dev_name = "KSZ9897",
		.num_vlans = 4096,
		.num_alus = 4096,
		.num_statics = 16,
		.cpu_ports = 0x7F,	/* can be configured as cpu port */
		.port_cnt = 7,		/* total physical port count */
		.ops = &ksz9477_dev_ops,
		.phy_errata_9477 = true,
		.mib_names = ksz9477_mib_names,
		.mib_cnt = ARRAY_SIZE(ksz9477_mib_names),
		.reg_mib_cnt = MIB_COUNTER_NUM,
		.regs = ksz9477_regs,
		.masks = ksz9477_masks,
		.shifts = ksz9477_shifts,
		.xmii_ctrl0 = ksz9477_xmii_ctrl0,
		.xmii_ctrl1 = ksz9477_xmii_ctrl1,
		.supports_mii	= {false, false, false, false,
				   false, true, true},
		.supports_rmii	= {false, false, false, false,
				   false, true, true},
		.supports_rgmii = {false, false, false, false,
				   false, true, true},
		.internal_phy	= {true, true, true, true,
				   true, false, false},
	},

	[KSZ9893] = {
		.chip_id = KSZ9893_CHIP_ID,
		.dev_name = "KSZ9893",
		.num_vlans = 4096,
		.num_alus = 4096,
		.num_statics = 16,
		.cpu_ports = 0x07,	/* can be configured as cpu port */
		.port_cnt = 3,		/* total port count */
		.ops = &ksz9477_dev_ops,
		.mib_names = ksz9477_mib_names,
		.mib_cnt = ARRAY_SIZE(ksz9477_mib_names),
		.reg_mib_cnt = MIB_COUNTER_NUM,
		.regs = ksz9477_regs,
		.masks = ksz9477_masks,
		.shifts = ksz9477_shifts,
		.xmii_ctrl0 = ksz9477_xmii_ctrl0,
		.xmii_ctrl1 = ksz8795_xmii_ctrl1, /* Same as ksz8795 */
		.supports_mii = {false, false, true},
		.supports_rmii = {false, false, true},
		.supports_rgmii = {false, false, true},
		.internal_phy = {true, true, false},
	},

	[KSZ9567] = {
		.chip_id = KSZ9567_CHIP_ID,
		.dev_name = "KSZ9567",
		.num_vlans = 4096,
		.num_alus = 4096,
		.num_statics = 16,
		.cpu_ports = 0x7F,	/* can be configured as cpu port */
		.port_cnt = 7,		/* total physical port count */
		.ops = &ksz9477_dev_ops,
		.phy_errata_9477 = true,
		.mib_names = ksz9477_mib_names,
		.mib_cnt = ARRAY_SIZE(ksz9477_mib_names),
		.reg_mib_cnt = MIB_COUNTER_NUM,
		.regs = ksz9477_regs,
		.masks = ksz9477_masks,
		.shifts = ksz9477_shifts,
		.xmii_ctrl0 = ksz9477_xmii_ctrl0,
		.xmii_ctrl1 = ksz9477_xmii_ctrl1,
		.supports_mii	= {false, false, false, false,
				   false, true, true},
		.supports_rmii	= {false, false, false, false,
				   false, true, true},
		.supports_rgmii = {false, false, false, false,
				   false, true, true},
		.internal_phy	= {true, true, true, true,
				   true, false, false},
	},

	[LAN9370] = {
		.chip_id = LAN9370_CHIP_ID,
		.dev_name = "LAN9370",
		.num_vlans = 4096,
		.num_alus = 1024,
		.num_statics = 256,
		.cpu_ports = 0x10,	/* can be configured as cpu port */
		.port_cnt = 5,		/* total physical port count */
		.ops = &lan937x_dev_ops,
		.mib_names = ksz9477_mib_names,
		.mib_cnt = ARRAY_SIZE(ksz9477_mib_names),
		.reg_mib_cnt = MIB_COUNTER_NUM,
		.regs = ksz9477_regs,
		.masks = lan937x_masks,
		.shifts = lan937x_shifts,
		.xmii_ctrl0 = ksz9477_xmii_ctrl0,
		.xmii_ctrl1 = ksz9477_xmii_ctrl1,
		.supports_mii = {false, false, false, false, true},
		.supports_rmii = {false, false, false, false, true},
		.supports_rgmii = {false, false, false, false, true},
		.internal_phy = {true, true, true, true, false},
	},

	[LAN9371] = {
		.chip_id = LAN9371_CHIP_ID,
		.dev_name = "LAN9371",
		.num_vlans = 4096,
		.num_alus = 1024,
		.num_statics = 256,
		.cpu_ports = 0x30,	/* can be configured as cpu port */
		.port_cnt = 6,		/* total physical port count */
		.ops = &lan937x_dev_ops,
		.mib_names = ksz9477_mib_names,
		.mib_cnt = ARRAY_SIZE(ksz9477_mib_names),
		.reg_mib_cnt = MIB_COUNTER_NUM,
		.regs = ksz9477_regs,
		.masks = lan937x_masks,
		.shifts = lan937x_shifts,
		.xmii_ctrl0 = ksz9477_xmii_ctrl0,
		.xmii_ctrl1 = ksz9477_xmii_ctrl1,
		.supports_mii = {false, false, false, false, true, true},
		.supports_rmii = {false, false, false, false, true, true},
		.supports_rgmii = {false, false, false, false, true, true},
		.internal_phy = {true, true, true, true, false, false},
	},

	[LAN9372] = {
		.chip_id = LAN9372_CHIP_ID,
		.dev_name = "LAN9372",
		.num_vlans = 4096,
		.num_alus = 1024,
		.num_statics = 256,
		.cpu_ports = 0x30,	/* can be configured as cpu port */
		.port_cnt = 8,		/* total physical port count */
		.ops = &lan937x_dev_ops,
		.mib_names = ksz9477_mib_names,
		.mib_cnt = ARRAY_SIZE(ksz9477_mib_names),
		.reg_mib_cnt = MIB_COUNTER_NUM,
		.regs = ksz9477_regs,
		.masks = lan937x_masks,
		.shifts = lan937x_shifts,
		.xmii_ctrl0 = ksz9477_xmii_ctrl0,
		.xmii_ctrl1 = ksz9477_xmii_ctrl1,
		.supports_mii	= {false, false, false, false,
				   true, true, false, false},
		.supports_rmii	= {false, false, false, false,
				   true, true, false, false},
		.supports_rgmii = {false, false, false, false,
				   true, true, false, false},
		.internal_phy	= {true, true, true, true,
				   false, false, true, true},
	},

	[LAN9373] = {
		.chip_id = LAN9373_CHIP_ID,
		.dev_name = "LAN9373",
		.num_vlans = 4096,
		.num_alus = 1024,
		.num_statics = 256,
		.cpu_ports = 0x38,	/* can be configured as cpu port */
		.port_cnt = 5,		/* total physical port count */
		.ops = &lan937x_dev_ops,
		.mib_names = ksz9477_mib_names,
		.mib_cnt = ARRAY_SIZE(ksz9477_mib_names),
		.reg_mib_cnt = MIB_COUNTER_NUM,
		.regs = ksz9477_regs,
		.masks = lan937x_masks,
		.shifts = lan937x_shifts,
		.xmii_ctrl0 = ksz9477_xmii_ctrl0,
		.xmii_ctrl1 = ksz9477_xmii_ctrl1,
		.supports_mii	= {false, false, false, false,
				   true, true, false, false},
		.supports_rmii	= {false, false, false, false,
				   true, true, false, false},
		.supports_rgmii = {false, false, false, false,
				   true, true, false, false},
		.internal_phy	= {true, true, true, false,
				   false, false, true, true},
	},

	[LAN9374] = {
		.chip_id = LAN9374_CHIP_ID,
		.dev_name = "LAN9374",
		.num_vlans = 4096,
		.num_alus = 1024,
		.num_statics = 256,
		.cpu_ports = 0x30,	/* can be configured as cpu port */
		.port_cnt = 8,		/* total physical port count */
		.ops = &lan937x_dev_ops,
		.mib_names = ksz9477_mib_names,
		.mib_cnt = ARRAY_SIZE(ksz9477_mib_names),
		.reg_mib_cnt = MIB_COUNTER_NUM,
		.regs = ksz9477_regs,
		.masks = lan937x_masks,
		.shifts = lan937x_shifts,
		.xmii_ctrl0 = ksz9477_xmii_ctrl0,
		.xmii_ctrl1 = ksz9477_xmii_ctrl1,
		.supports_mii	= {false, false, false, false,
				   true, true, false, false},
		.supports_rmii	= {false, false, false, false,
				   true, true, false, false},
		.supports_rgmii = {false, false, false, false,
				   true, true, false, false},
		.internal_phy	= {true, true, true, true,
				   false, false, true, true},
	},
};
EXPORT_SYMBOL_GPL(ksz_switch_chips);

static const struct ksz_chip_data *ksz_lookup_info(unsigned int prod_num)
{
	int i;

	for (i = 0; i < ARRAY_SIZE(ksz_switch_chips); i++) {
		const struct ksz_chip_data *chip = &ksz_switch_chips[i];

		if (chip->chip_id == prod_num)
			return chip;
	}

	return NULL;
}

static int ksz_check_device_id(struct ksz_device *dev)
{
	const struct ksz_chip_data *dt_chip_data;

	dt_chip_data = of_device_get_match_data(dev->dev);

	/* Check for Device Tree and Chip ID */
	if (dt_chip_data->chip_id != dev->chip_id) {
		dev_err(dev->dev,
			"Device tree specifies chip %s but found %s, please fix it!\n",
			dt_chip_data->dev_name, dev->info->dev_name);
		return -ENODEV;
	}

	return 0;
}

static void ksz_phylink_get_caps(struct dsa_switch *ds, int port,
				 struct phylink_config *config)
{
	struct ksz_device *dev = ds->priv;

	config->legacy_pre_march2020 = false;

	if (dev->info->supports_mii[port])
		__set_bit(PHY_INTERFACE_MODE_MII, config->supported_interfaces);

	if (dev->info->supports_rmii[port])
		__set_bit(PHY_INTERFACE_MODE_RMII,
			  config->supported_interfaces);

	if (dev->info->supports_rgmii[port])
		phy_interface_set_rgmii(config->supported_interfaces);

	if (dev->info->internal_phy[port]) {
		__set_bit(PHY_INTERFACE_MODE_INTERNAL,
			  config->supported_interfaces);
		/* Compatibility for phylib's default interface type when the
		 * phy-mode property is absent
		 */
		__set_bit(PHY_INTERFACE_MODE_GMII,
			  config->supported_interfaces);
	}

	if (dev->dev_ops->get_caps)
		dev->dev_ops->get_caps(dev, port, config);
}

void ksz_r_mib_stats64(struct ksz_device *dev, int port)
{
	struct ethtool_pause_stats *pstats;
	struct rtnl_link_stats64 *stats;
	struct ksz_stats_raw *raw;
	struct ksz_port_mib *mib;

	mib = &dev->ports[port].mib;
	stats = &mib->stats64;
	pstats = &mib->pause_stats;
	raw = (struct ksz_stats_raw *)mib->counters;

	spin_lock(&mib->stats64_lock);

	stats->rx_packets = raw->rx_bcast + raw->rx_mcast + raw->rx_ucast +
		raw->rx_pause;
	stats->tx_packets = raw->tx_bcast + raw->tx_mcast + raw->tx_ucast +
		raw->tx_pause;

	/* HW counters are counting bytes + FCS which is not acceptable
	 * for rtnl_link_stats64 interface
	 */
	stats->rx_bytes = raw->rx_total - stats->rx_packets * ETH_FCS_LEN;
	stats->tx_bytes = raw->tx_total - stats->tx_packets * ETH_FCS_LEN;

	stats->rx_length_errors = raw->rx_undersize + raw->rx_fragments +
		raw->rx_oversize;

	stats->rx_crc_errors = raw->rx_crc_err;
	stats->rx_frame_errors = raw->rx_align_err;
	stats->rx_dropped = raw->rx_discards;
	stats->rx_errors = stats->rx_length_errors + stats->rx_crc_errors +
		stats->rx_frame_errors  + stats->rx_dropped;

	stats->tx_window_errors = raw->tx_late_col;
	stats->tx_fifo_errors = raw->tx_discards;
	stats->tx_aborted_errors = raw->tx_exc_col;
	stats->tx_errors = stats->tx_window_errors + stats->tx_fifo_errors +
		stats->tx_aborted_errors;

	stats->multicast = raw->rx_mcast;
	stats->collisions = raw->tx_total_col;

	pstats->tx_pause_frames = raw->tx_pause;
	pstats->rx_pause_frames = raw->rx_pause;

	spin_unlock(&mib->stats64_lock);
}

static void ksz_get_stats64(struct dsa_switch *ds, int port,
			    struct rtnl_link_stats64 *s)
{
	struct ksz_device *dev = ds->priv;
	struct ksz_port_mib *mib;

	mib = &dev->ports[port].mib;

	spin_lock(&mib->stats64_lock);
	memcpy(s, &mib->stats64, sizeof(*s));
	spin_unlock(&mib->stats64_lock);
}

static void ksz_get_pause_stats(struct dsa_switch *ds, int port,
				struct ethtool_pause_stats *pause_stats)
{
	struct ksz_device *dev = ds->priv;
	struct ksz_port_mib *mib;

	mib = &dev->ports[port].mib;

	spin_lock(&mib->stats64_lock);
	memcpy(pause_stats, &mib->pause_stats, sizeof(*pause_stats));
	spin_unlock(&mib->stats64_lock);
}

static void ksz_get_strings(struct dsa_switch *ds, int port,
			    u32 stringset, uint8_t *buf)
{
	struct ksz_device *dev = ds->priv;
	int i;

	if (stringset != ETH_SS_STATS)
		return;

	for (i = 0; i < dev->info->mib_cnt; i++) {
		memcpy(buf + i * ETH_GSTRING_LEN,
		       dev->info->mib_names[i].string, ETH_GSTRING_LEN);
	}
}

static void ksz_update_port_member(struct ksz_device *dev, int port)
{
	struct ksz_port *p = &dev->ports[port];
	struct dsa_switch *ds = dev->ds;
	u8 port_member = 0, cpu_port;
	const struct dsa_port *dp;
	int i, j;

	if (!dsa_is_user_port(ds, port))
		return;

	dp = dsa_to_port(ds, port);
	cpu_port = BIT(dsa_upstream_port(ds, port));

	for (i = 0; i < ds->num_ports; i++) {
		const struct dsa_port *other_dp = dsa_to_port(ds, i);
		struct ksz_port *other_p = &dev->ports[i];
		u8 val = 0;

		if (!dsa_is_user_port(ds, i))
			continue;
		if (port == i)
			continue;
		if (!dsa_port_bridge_same(dp, other_dp))
			continue;
		if (other_p->stp_state != BR_STATE_FORWARDING)
			continue;

		if (p->stp_state == BR_STATE_FORWARDING) {
			val |= BIT(port);
			port_member |= BIT(i);
		}

		/* Retain port [i]'s relationship to other ports than [port] */
		for (j = 0; j < ds->num_ports; j++) {
			const struct dsa_port *third_dp;
			struct ksz_port *third_p;

			if (j == i)
				continue;
			if (j == port)
				continue;
			if (!dsa_is_user_port(ds, j))
				continue;
			third_p = &dev->ports[j];
			if (third_p->stp_state != BR_STATE_FORWARDING)
				continue;
			third_dp = dsa_to_port(ds, j);
			if (dsa_port_bridge_same(other_dp, third_dp))
				val |= BIT(j);
		}

		dev->dev_ops->cfg_port_member(dev, i, val | cpu_port);
	}

	dev->dev_ops->cfg_port_member(dev, port, port_member | cpu_port);
}

static int ksz_setup(struct dsa_switch *ds)
{
	struct ksz_device *dev = ds->priv;
	struct ksz_port *p;
	const u16 *regs;
	int ret;

	regs = dev->info->regs;

	dev->vlan_cache = devm_kcalloc(dev->dev, sizeof(struct vlan_table),
				       dev->info->num_vlans, GFP_KERNEL);
	if (!dev->vlan_cache)
		return -ENOMEM;

	ret = dev->dev_ops->reset(dev);
	if (ret) {
		dev_err(ds->dev, "failed to reset switch\n");
		return ret;
	}

	/* set broadcast storm protection 10% rate */
	regmap_update_bits(dev->regmap[1], regs[S_BROADCAST_CTRL],
			   BROADCAST_STORM_RATE,
			   (BROADCAST_STORM_VALUE *
			   BROADCAST_STORM_PROT_RATE) / 100);

	dev->dev_ops->config_cpu_port(ds);

	dev->dev_ops->enable_stp_addr(dev);

	regmap_update_bits(dev->regmap[0], regs[S_MULTICAST_CTRL],
			   MULTICAST_STORM_DISABLE, MULTICAST_STORM_DISABLE);

	ksz_init_mib_timer(dev);

	ds->configure_vlan_while_not_filtering = false;

	if (dev->dev_ops->setup) {
		ret = dev->dev_ops->setup(ds);
		if (ret)
			return ret;
	}

	/* Start with learning disabled on standalone user ports, and enabled
	 * on the CPU port. In lack of other finer mechanisms, learning on the
	 * CPU port will avoid flooding bridge local addresses on the network
	 * in some cases.
	 */
	p = &dev->ports[dev->cpu_port];
	p->learning = true;

	/* start switch */
	regmap_update_bits(dev->regmap[0], regs[S_START_CTRL],
			   SW_START, SW_START);

	return 0;
}

static void port_r_cnt(struct ksz_device *dev, int port)
{
	struct ksz_port_mib *mib = &dev->ports[port].mib;
	u64 *dropped;

	/* Some ports may not have MIB counters before SWITCH_COUNTER_NUM. */
	while (mib->cnt_ptr < dev->info->reg_mib_cnt) {
		dev->dev_ops->r_mib_cnt(dev, port, mib->cnt_ptr,
					&mib->counters[mib->cnt_ptr]);
		++mib->cnt_ptr;
	}

	/* last one in storage */
	dropped = &mib->counters[dev->info->mib_cnt];

	/* Some ports may not have MIB counters after SWITCH_COUNTER_NUM. */
	while (mib->cnt_ptr < dev->info->mib_cnt) {
		dev->dev_ops->r_mib_pkt(dev, port, mib->cnt_ptr,
					dropped, &mib->counters[mib->cnt_ptr]);
		++mib->cnt_ptr;
	}
	mib->cnt_ptr = 0;
}

static void ksz_mib_read_work(struct work_struct *work)
{
	struct ksz_device *dev = container_of(work, struct ksz_device,
					      mib_read.work);
	struct ksz_port_mib *mib;
	struct ksz_port *p;
	int i;

	for (i = 0; i < dev->info->port_cnt; i++) {
		if (dsa_is_unused_port(dev->ds, i))
			continue;

		p = &dev->ports[i];
		mib = &p->mib;
		mutex_lock(&mib->cnt_mutex);

		/* Only read MIB counters when the port is told to do.
		 * If not, read only dropped counters when link is not up.
		 */
		if (!p->read) {
			const struct dsa_port *dp = dsa_to_port(dev->ds, i);

			if (!netif_carrier_ok(dp->slave))
				mib->cnt_ptr = dev->info->reg_mib_cnt;
		}
		port_r_cnt(dev, i);
		p->read = false;

		if (dev->dev_ops->r_mib_stat64)
			dev->dev_ops->r_mib_stat64(dev, i);

		mutex_unlock(&mib->cnt_mutex);
	}

	schedule_delayed_work(&dev->mib_read, dev->mib_read_interval);
}

void ksz_init_mib_timer(struct ksz_device *dev)
{
	int i;

	INIT_DELAYED_WORK(&dev->mib_read, ksz_mib_read_work);

	for (i = 0; i < dev->info->port_cnt; i++) {
		struct ksz_port_mib *mib = &dev->ports[i].mib;

		dev->dev_ops->port_init_cnt(dev, i);

		mib->cnt_ptr = 0;
		memset(mib->counters, 0, dev->info->mib_cnt * sizeof(u64));
	}
}

static int ksz_phy_read16(struct dsa_switch *ds, int addr, int reg)
{
	struct ksz_device *dev = ds->priv;
	u16 val = 0xffff;

	dev->dev_ops->r_phy(dev, addr, reg, &val);

	return val;
}

static int ksz_phy_write16(struct dsa_switch *ds, int addr, int reg, u16 val)
{
	struct ksz_device *dev = ds->priv;

	dev->dev_ops->w_phy(dev, addr, reg, val);

	return 0;
}

static u32 ksz_get_phy_flags(struct dsa_switch *ds, int port)
{
	struct ksz_device *dev = ds->priv;

	if (dev->chip_id == KSZ8830_CHIP_ID) {
		/* Silicon Errata Sheet (DS80000830A):
		 * Port 1 does not work with LinkMD Cable-Testing.
		 * Port 1 does not respond to received PAUSE control frames.
		 */
		if (!port)
			return MICREL_KSZ8_P1_ERRATA;
	}

	return 0;
}

static void ksz_mac_link_down(struct dsa_switch *ds, int port,
			      unsigned int mode, phy_interface_t interface)
{
	struct ksz_device *dev = ds->priv;
	struct ksz_port *p = &dev->ports[port];

	/* Read all MIB counters when the link is going down. */
	p->read = true;
	/* timer started */
	if (dev->mib_read_interval)
		schedule_delayed_work(&dev->mib_read, 0);
}

static int ksz_sset_count(struct dsa_switch *ds, int port, int sset)
{
	struct ksz_device *dev = ds->priv;

	if (sset != ETH_SS_STATS)
		return 0;

	return dev->info->mib_cnt;
}

static void ksz_get_ethtool_stats(struct dsa_switch *ds, int port,
				  uint64_t *buf)
{
	const struct dsa_port *dp = dsa_to_port(ds, port);
	struct ksz_device *dev = ds->priv;
	struct ksz_port_mib *mib;

	mib = &dev->ports[port].mib;
	mutex_lock(&mib->cnt_mutex);

	/* Only read dropped counters if no link. */
	if (!netif_carrier_ok(dp->slave))
		mib->cnt_ptr = dev->info->reg_mib_cnt;
	port_r_cnt(dev, port);
	memcpy(buf, mib->counters, dev->info->mib_cnt * sizeof(u64));
	mutex_unlock(&mib->cnt_mutex);
}

static int ksz_port_bridge_join(struct dsa_switch *ds, int port,
				struct dsa_bridge bridge,
				bool *tx_fwd_offload,
				struct netlink_ext_ack *extack)
{
	/* port_stp_state_set() will be called after to put the port in
	 * appropriate state so there is no need to do anything.
	 */

	return 0;
}

static void ksz_port_bridge_leave(struct dsa_switch *ds, int port,
				  struct dsa_bridge bridge)
{
	/* port_stp_state_set() will be called after to put the port in
	 * forwarding state so there is no need to do anything.
	 */
}

static void ksz_port_fast_age(struct dsa_switch *ds, int port)
{
	struct ksz_device *dev = ds->priv;

	dev->dev_ops->flush_dyn_mac_table(dev, port);
}

static int ksz_port_fdb_add(struct dsa_switch *ds, int port,
			    const unsigned char *addr, u16 vid,
			    struct dsa_db db)
{
	struct ksz_device *dev = ds->priv;

	if (!dev->dev_ops->fdb_add)
		return -EOPNOTSUPP;

	return dev->dev_ops->fdb_add(dev, port, addr, vid, db);
}

static int ksz_port_fdb_del(struct dsa_switch *ds, int port,
			    const unsigned char *addr,
			    u16 vid, struct dsa_db db)
{
	struct ksz_device *dev = ds->priv;

	if (!dev->dev_ops->fdb_del)
		return -EOPNOTSUPP;

	return dev->dev_ops->fdb_del(dev, port, addr, vid, db);
}

static int ksz_port_fdb_dump(struct dsa_switch *ds, int port,
			     dsa_fdb_dump_cb_t *cb, void *data)
{
	struct ksz_device *dev = ds->priv;

	if (!dev->dev_ops->fdb_dump)
		return -EOPNOTSUPP;

	return dev->dev_ops->fdb_dump(dev, port, cb, data);
}

static int ksz_port_mdb_add(struct dsa_switch *ds, int port,
			    const struct switchdev_obj_port_mdb *mdb,
			    struct dsa_db db)
{
	struct ksz_device *dev = ds->priv;

	if (!dev->dev_ops->mdb_add)
		return -EOPNOTSUPP;

	return dev->dev_ops->mdb_add(dev, port, mdb, db);
}

static int ksz_port_mdb_del(struct dsa_switch *ds, int port,
			    const struct switchdev_obj_port_mdb *mdb,
			    struct dsa_db db)
{
	struct ksz_device *dev = ds->priv;

	if (!dev->dev_ops->mdb_del)
		return -EOPNOTSUPP;

	return dev->dev_ops->mdb_del(dev, port, mdb, db);
}

static int ksz_enable_port(struct dsa_switch *ds, int port,
			   struct phy_device *phy)
{
	struct ksz_device *dev = ds->priv;

	if (!dsa_is_user_port(ds, port))
		return 0;

	/* setup slave port */
	dev->dev_ops->port_setup(dev, port, false);

	/* port_stp_state_set() will be called after to enable the port so
	 * there is no need to do anything.
	 */

	return 0;
}

void ksz_port_stp_state_set(struct dsa_switch *ds, int port, u8 state)
{
	struct ksz_device *dev = ds->priv;
	struct ksz_port *p;
	const u16 *regs;
	u8 data;

	regs = dev->info->regs;

	ksz_pread8(dev, port, regs[P_STP_CTRL], &data);
	data &= ~(PORT_TX_ENABLE | PORT_RX_ENABLE | PORT_LEARN_DISABLE);

	p = &dev->ports[port];

	switch (state) {
	case BR_STATE_DISABLED:
		data |= PORT_LEARN_DISABLE;
		break;
	case BR_STATE_LISTENING:
		data |= (PORT_RX_ENABLE | PORT_LEARN_DISABLE);
		break;
	case BR_STATE_LEARNING:
		data |= PORT_RX_ENABLE;
		if (!p->learning)
			data |= PORT_LEARN_DISABLE;
		break;
	case BR_STATE_FORWARDING:
		data |= (PORT_TX_ENABLE | PORT_RX_ENABLE);
		if (!p->learning)
			data |= PORT_LEARN_DISABLE;
		break;
	case BR_STATE_BLOCKING:
		data |= PORT_LEARN_DISABLE;
		break;
	default:
		dev_err(ds->dev, "invalid STP state: %d\n", state);
		return;
	}

	ksz_pwrite8(dev, port, regs[P_STP_CTRL], data);

	p->stp_state = state;

	ksz_update_port_member(dev, port);
}

static int ksz_port_pre_bridge_flags(struct dsa_switch *ds, int port,
				     struct switchdev_brport_flags flags,
				     struct netlink_ext_ack *extack)
{
	if (flags.mask & ~BR_LEARNING)
		return -EINVAL;

	return 0;
}

static int ksz_port_bridge_flags(struct dsa_switch *ds, int port,
				 struct switchdev_brport_flags flags,
				 struct netlink_ext_ack *extack)
{
	struct ksz_device *dev = ds->priv;
	struct ksz_port *p = &dev->ports[port];

	if (flags.mask & BR_LEARNING) {
		p->learning = !!(flags.val & BR_LEARNING);

		/* Make the change take effect immediately */
		ksz_port_stp_state_set(ds, port, p->stp_state);
	}

	return 0;
}

static enum dsa_tag_protocol ksz_get_tag_protocol(struct dsa_switch *ds,
						  int port,
						  enum dsa_tag_protocol mp)
{
	struct ksz_device *dev = ds->priv;
	enum dsa_tag_protocol proto = DSA_TAG_PROTO_NONE;

	if (dev->chip_id == KSZ8795_CHIP_ID ||
	    dev->chip_id == KSZ8794_CHIP_ID ||
	    dev->chip_id == KSZ8765_CHIP_ID)
		proto = DSA_TAG_PROTO_KSZ8795;

	if (dev->chip_id == KSZ8830_CHIP_ID ||
	    dev->chip_id == KSZ9893_CHIP_ID)
		proto = DSA_TAG_PROTO_KSZ9893;

	if (dev->chip_id == KSZ9477_CHIP_ID ||
	    dev->chip_id == KSZ9897_CHIP_ID ||
	    dev->chip_id == KSZ9567_CHIP_ID)
		proto = DSA_TAG_PROTO_KSZ9477;

	if (is_lan937x(dev))
		proto = DSA_TAG_PROTO_LAN937X_VALUE;

	return proto;
}

static int ksz_port_vlan_filtering(struct dsa_switch *ds, int port,
				   bool flag, struct netlink_ext_ack *extack)
{
	struct ksz_device *dev = ds->priv;

	if (!dev->dev_ops->vlan_filtering)
		return -EOPNOTSUPP;

	return dev->dev_ops->vlan_filtering(dev, port, flag, extack);
}

static int ksz_port_vlan_add(struct dsa_switch *ds, int port,
			     const struct switchdev_obj_port_vlan *vlan,
			     struct netlink_ext_ack *extack)
{
	struct ksz_device *dev = ds->priv;

	if (!dev->dev_ops->vlan_add)
		return -EOPNOTSUPP;

	return dev->dev_ops->vlan_add(dev, port, vlan, extack);
}

static int ksz_port_vlan_del(struct dsa_switch *ds, int port,
			     const struct switchdev_obj_port_vlan *vlan)
{
	struct ksz_device *dev = ds->priv;

	if (!dev->dev_ops->vlan_del)
		return -EOPNOTSUPP;

	return dev->dev_ops->vlan_del(dev, port, vlan);
}

static int ksz_port_mirror_add(struct dsa_switch *ds, int port,
			       struct dsa_mall_mirror_tc_entry *mirror,
			       bool ingress, struct netlink_ext_ack *extack)
{
	struct ksz_device *dev = ds->priv;

	if (!dev->dev_ops->mirror_add)
		return -EOPNOTSUPP;

	return dev->dev_ops->mirror_add(dev, port, mirror, ingress, extack);
}

static void ksz_port_mirror_del(struct dsa_switch *ds, int port,
				struct dsa_mall_mirror_tc_entry *mirror)
{
	struct ksz_device *dev = ds->priv;

	if (dev->dev_ops->mirror_del)
		dev->dev_ops->mirror_del(dev, port, mirror);
}

static int ksz_change_mtu(struct dsa_switch *ds, int port, int mtu)
{
	struct ksz_device *dev = ds->priv;

	if (!dev->dev_ops->change_mtu)
		return -EOPNOTSUPP;

	return dev->dev_ops->change_mtu(dev, port, mtu);
}

static int ksz_max_mtu(struct dsa_switch *ds, int port)
{
	struct ksz_device *dev = ds->priv;

	if (!dev->dev_ops->max_mtu)
		return -EOPNOTSUPP;

	return dev->dev_ops->max_mtu(dev, port);
}

static void ksz_set_xmii(struct ksz_device *dev, int port,
			 phy_interface_t interface)
{
	const u8 *bitval = dev->info->xmii_ctrl1;
	struct ksz_port *p = &dev->ports[port];
	const u16 *regs = dev->info->regs;
	u8 data8;

	ksz_pread8(dev, port, regs[P_XMII_CTRL_1], &data8);

	data8 &= ~(P_MII_SEL_M | P_RGMII_ID_IG_ENABLE |
		   P_RGMII_ID_EG_ENABLE);

	switch (interface) {
	case PHY_INTERFACE_MODE_MII:
		data8 |= bitval[P_MII_SEL];
		break;
	case PHY_INTERFACE_MODE_RMII:
		data8 |= bitval[P_RMII_SEL];
		break;
	case PHY_INTERFACE_MODE_GMII:
		data8 |= bitval[P_GMII_SEL];
		break;
	case PHY_INTERFACE_MODE_RGMII:
	case PHY_INTERFACE_MODE_RGMII_ID:
	case PHY_INTERFACE_MODE_RGMII_TXID:
	case PHY_INTERFACE_MODE_RGMII_RXID:
		data8 |= bitval[P_RGMII_SEL];
		/* On KSZ9893, disable RGMII in-band status support */
		if (dev->features & IS_9893)
			data8 &= ~P_MII_MAC_MODE;
		break;
	default:
		dev_err(dev->dev, "Unsupported interface '%s' for port %d\n",
			phy_modes(interface), port);
		return;
	}

	if (p->rgmii_tx_val)
		data8 |= P_RGMII_ID_EG_ENABLE;

	if (p->rgmii_rx_val)
		data8 |= P_RGMII_ID_IG_ENABLE;

	/* Write the updated value */
	ksz_pwrite8(dev, port, regs[P_XMII_CTRL_1], data8);
}

phy_interface_t ksz_get_xmii(struct ksz_device *dev, int port, bool gbit)
{
	const u8 *bitval = dev->info->xmii_ctrl1;
	const u16 *regs = dev->info->regs;
	phy_interface_t interface;
	u8 data8;
	u8 val;

	ksz_pread8(dev, port, regs[P_XMII_CTRL_1], &data8);

	val = FIELD_GET(P_MII_SEL_M, data8);

	if (val == bitval[P_MII_SEL]) {
		if (gbit)
			interface = PHY_INTERFACE_MODE_GMII;
		else
			interface = PHY_INTERFACE_MODE_MII;
	} else if (val == bitval[P_RMII_SEL]) {
		interface = PHY_INTERFACE_MODE_RGMII;
	} else {
		interface = PHY_INTERFACE_MODE_RGMII;
		if (data8 & P_RGMII_ID_EG_ENABLE)
			interface = PHY_INTERFACE_MODE_RGMII_TXID;
		if (data8 & P_RGMII_ID_IG_ENABLE) {
			interface = PHY_INTERFACE_MODE_RGMII_RXID;
			if (data8 & P_RGMII_ID_EG_ENABLE)
				interface = PHY_INTERFACE_MODE_RGMII_ID;
		}
	}

	return interface;
}

static void ksz_phylink_mac_config(struct dsa_switch *ds, int port,
				   unsigned int mode,
				   const struct phylink_link_state *state)
{
	struct ksz_device *dev = ds->priv;

	if (ksz_is_ksz88x3(dev))
		return;

	/* Internal PHYs */
	if (dev->info->internal_phy[port])
		return;

	if (phylink_autoneg_inband(mode)) {
		dev_err(dev->dev, "In-band AN not supported!\n");
		return;
	}

	ksz_set_xmii(dev, port, state->interface);

	if (dev->dev_ops->phylink_mac_config)
		dev->dev_ops->phylink_mac_config(dev, port, mode, state);

	if (dev->dev_ops->setup_rgmii_delay)
		dev->dev_ops->setup_rgmii_delay(dev, port);
}

bool ksz_get_gbit(struct ksz_device *dev, int port)
{
	const u8 *bitval = dev->info->xmii_ctrl1;
	const u16 *regs = dev->info->regs;
	bool gbit = false;
	u8 data8;
	bool val;

	ksz_pread8(dev, port, regs[P_XMII_CTRL_1], &data8);

	val = FIELD_GET(P_GMII_1GBIT_M, data8);

	if (val == bitval[P_GMII_1GBIT])
		gbit = true;

	return gbit;
}

static void ksz_set_gbit(struct ksz_device *dev, int port, bool gbit)
{
	const u8 *bitval = dev->info->xmii_ctrl1;
	const u16 *regs = dev->info->regs;
	u8 data8;

	ksz_pread8(dev, port, regs[P_XMII_CTRL_1], &data8);

	data8 &= ~P_GMII_1GBIT_M;

	if (gbit)
		data8 |= FIELD_PREP(P_GMII_1GBIT_M, bitval[P_GMII_1GBIT]);
	else
		data8 |= FIELD_PREP(P_GMII_1GBIT_M, bitval[P_GMII_NOT_1GBIT]);

	/* Write the updated value */
	ksz_pwrite8(dev, port, regs[P_XMII_CTRL_1], data8);
}

static void ksz_set_100_10mbit(struct ksz_device *dev, int port, int speed)
{
	const u8 *bitval = dev->info->xmii_ctrl0;
	const u16 *regs = dev->info->regs;
	u8 data8;

	ksz_pread8(dev, port, regs[P_XMII_CTRL_0], &data8);

	data8 &= ~P_MII_100MBIT_M;

	if (speed == SPEED_100)
		data8 |= FIELD_PREP(P_MII_100MBIT_M, bitval[P_MII_100MBIT]);
	else
		data8 |= FIELD_PREP(P_MII_100MBIT_M, bitval[P_MII_10MBIT]);

	/* Write the updated value */
	ksz_pwrite8(dev, port, regs[P_XMII_CTRL_0], data8);
}

static void ksz_port_set_xmii_speed(struct ksz_device *dev, int port, int speed)
{
	if (speed == SPEED_1000)
		ksz_set_gbit(dev, port, true);
	else
		ksz_set_gbit(dev, port, false);

	if (speed == SPEED_100 || speed == SPEED_10)
		ksz_set_100_10mbit(dev, port, speed);
}

static void ksz_duplex_flowctrl(struct ksz_device *dev, int port, int duplex,
				bool tx_pause, bool rx_pause)
{
	const u8 *bitval = dev->info->xmii_ctrl0;
	const u32 *masks = dev->info->masks;
	const u16 *regs = dev->info->regs;
	u8 mask;
	u8 val;

	mask = P_MII_DUPLEX_M | masks[P_MII_TX_FLOW_CTRL] |
	       masks[P_MII_RX_FLOW_CTRL];

	if (duplex == DUPLEX_FULL)
		val = FIELD_PREP(P_MII_DUPLEX_M, bitval[P_MII_FULL_DUPLEX]);
	else
		val = FIELD_PREP(P_MII_DUPLEX_M, bitval[P_MII_HALF_DUPLEX]);

	if (tx_pause)
		val |= masks[P_MII_TX_FLOW_CTRL];

	if (rx_pause)
		val |= masks[P_MII_RX_FLOW_CTRL];

	ksz_prmw8(dev, port, regs[P_XMII_CTRL_0], mask, val);
}

static void ksz9477_phylink_mac_link_up(struct ksz_device *dev, int port,
					unsigned int mode,
					phy_interface_t interface,
					struct phy_device *phydev, int speed,
					int duplex, bool tx_pause,
					bool rx_pause)
{
	struct ksz_port *p;

	p = &dev->ports[port];

	/* Internal PHYs */
	if (dev->info->internal_phy[port])
		return;

	p->phydev.speed = speed;

	ksz_port_set_xmii_speed(dev, port, speed);

	ksz_duplex_flowctrl(dev, port, duplex, tx_pause, rx_pause);
}

static void ksz_phylink_mac_link_up(struct dsa_switch *ds, int port,
				    unsigned int mode,
				    phy_interface_t interface,
				    struct phy_device *phydev, int speed,
				    int duplex, bool tx_pause, bool rx_pause)
{
	struct ksz_device *dev = ds->priv;

	if (dev->dev_ops->phylink_mac_link_up)
		dev->dev_ops->phylink_mac_link_up(dev, port, mode, interface,
						  phydev, speed, duplex,
						  tx_pause, rx_pause);
}

static int ksz_switch_detect(struct ksz_device *dev)
{
	u8 id1, id2;
	u16 id16;
	u32 id32;
	int ret;

	/* read chip id */
	ret = ksz_read16(dev, REG_CHIP_ID0, &id16);
	if (ret)
		return ret;

	id1 = FIELD_GET(SW_FAMILY_ID_M, id16);
	id2 = FIELD_GET(SW_CHIP_ID_M, id16);

	switch (id1) {
	case KSZ87_FAMILY_ID:
		if (id2 == KSZ87_CHIP_ID_95) {
			u8 val;

			dev->chip_id = KSZ8795_CHIP_ID;

			ksz_read8(dev, KSZ8_PORT_STATUS_0, &val);
			if (val & KSZ8_PORT_FIBER_MODE)
				dev->chip_id = KSZ8765_CHIP_ID;
		} else if (id2 == KSZ87_CHIP_ID_94) {
			dev->chip_id = KSZ8794_CHIP_ID;
		} else {
			return -ENODEV;
		}
		break;
	case KSZ88_FAMILY_ID:
		if (id2 == KSZ88_CHIP_ID_63)
			dev->chip_id = KSZ8830_CHIP_ID;
		else
			return -ENODEV;
		break;
	default:
		ret = ksz_read32(dev, REG_CHIP_ID0, &id32);
		if (ret)
			return ret;

		dev->chip_rev = FIELD_GET(SW_REV_ID_M, id32);
		id32 &= ~0xFF;

		switch (id32) {
		case KSZ9477_CHIP_ID:
		case KSZ9897_CHIP_ID:
		case KSZ9893_CHIP_ID:
		case KSZ9567_CHIP_ID:
		case LAN9370_CHIP_ID:
		case LAN9371_CHIP_ID:
		case LAN9372_CHIP_ID:
		case LAN9373_CHIP_ID:
		case LAN9374_CHIP_ID:
			dev->chip_id = id32;
			break;
		default:
			dev_err(dev->dev,
				"unsupported switch detected %x)\n", id32);
			return -ENODEV;
		}
	}
	return 0;
}

static const struct dsa_switch_ops ksz_switch_ops = {
	.get_tag_protocol	= ksz_get_tag_protocol,
	.get_phy_flags		= ksz_get_phy_flags,
	.setup			= ksz_setup,
	.phy_read		= ksz_phy_read16,
	.phy_write		= ksz_phy_write16,
	.phylink_get_caps	= ksz_phylink_get_caps,
	.phylink_mac_config	= ksz_phylink_mac_config,
	.phylink_mac_link_up	= ksz_phylink_mac_link_up,
	.phylink_mac_link_down	= ksz_mac_link_down,
	.port_enable		= ksz_enable_port,
	.get_strings		= ksz_get_strings,
	.get_ethtool_stats	= ksz_get_ethtool_stats,
	.get_sset_count		= ksz_sset_count,
	.port_bridge_join	= ksz_port_bridge_join,
	.port_bridge_leave	= ksz_port_bridge_leave,
	.port_stp_state_set	= ksz_port_stp_state_set,
	.port_pre_bridge_flags	= ksz_port_pre_bridge_flags,
	.port_bridge_flags	= ksz_port_bridge_flags,
	.port_fast_age		= ksz_port_fast_age,
	.port_vlan_filtering	= ksz_port_vlan_filtering,
	.port_vlan_add		= ksz_port_vlan_add,
	.port_vlan_del		= ksz_port_vlan_del,
	.port_fdb_dump		= ksz_port_fdb_dump,
	.port_fdb_add		= ksz_port_fdb_add,
	.port_fdb_del		= ksz_port_fdb_del,
	.port_mdb_add           = ksz_port_mdb_add,
	.port_mdb_del           = ksz_port_mdb_del,
	.port_mirror_add	= ksz_port_mirror_add,
	.port_mirror_del	= ksz_port_mirror_del,
	.get_stats64		= ksz_get_stats64,
	.get_pause_stats	= ksz_get_pause_stats,
	.port_change_mtu	= ksz_change_mtu,
	.port_max_mtu		= ksz_max_mtu,
};

enum dsa_tag_protocol ksz_get_tag_protocol(struct dsa_switch *ds,
					   int port, enum dsa_tag_protocol mp)
{
	struct ksz_device *dev = ds->priv;
	enum dsa_tag_protocol proto = DSA_TAG_PROTO_NONE;

	if (dev->chip_id == KSZ8795_CHIP_ID ||
	    dev->chip_id == KSZ8794_CHIP_ID ||
	    dev->chip_id == KSZ8765_CHIP_ID)
		proto = DSA_TAG_PROTO_KSZ8795;

	if (dev->chip_id == KSZ8830_CHIP_ID ||
	    dev->chip_id == KSZ9893_CHIP_ID)
		proto = DSA_TAG_PROTO_KSZ9893;

	if (dev->chip_id == KSZ9477_CHIP_ID ||
	    dev->chip_id == KSZ9897_CHIP_ID ||
	    dev->chip_id == KSZ9567_CHIP_ID)
		proto = DSA_TAG_PROTO_KSZ9477;

	return proto;
}
EXPORT_SYMBOL_GPL(ksz_get_tag_protocol);

int ksz_port_vlan_filtering(struct dsa_switch *ds, int port,
			    bool flag, struct netlink_ext_ack *extack)
{
	struct ksz_device *dev = ds->priv;

	if (!dev->dev_ops->vlan_filtering)
		return -EOPNOTSUPP;

	return dev->dev_ops->vlan_filtering(dev, port, flag, extack);
}
EXPORT_SYMBOL_GPL(ksz_port_vlan_filtering);

int ksz_port_vlan_add(struct dsa_switch *ds, int port,
		      const struct switchdev_obj_port_vlan *vlan,
		      struct netlink_ext_ack *extack)
{
	struct ksz_device *dev = ds->priv;

	if (!dev->dev_ops->vlan_add)
		return -EOPNOTSUPP;

	return dev->dev_ops->vlan_add(dev, port, vlan, extack);
}
EXPORT_SYMBOL_GPL(ksz_port_vlan_add);

int ksz_port_vlan_del(struct dsa_switch *ds, int port,
		      const struct switchdev_obj_port_vlan *vlan)
{
	struct ksz_device *dev = ds->priv;

	if (!dev->dev_ops->vlan_del)
		return -EOPNOTSUPP;

	return dev->dev_ops->vlan_del(dev, port, vlan);
}
EXPORT_SYMBOL_GPL(ksz_port_vlan_del);

int ksz_port_mirror_add(struct dsa_switch *ds, int port,
			struct dsa_mall_mirror_tc_entry *mirror,
			bool ingress, struct netlink_ext_ack *extack)
{
	struct ksz_device *dev = ds->priv;

	if (!dev->dev_ops->mirror_add)
		return -EOPNOTSUPP;

	return dev->dev_ops->mirror_add(dev, port, mirror, ingress, extack);
}
EXPORT_SYMBOL_GPL(ksz_port_mirror_add);

void ksz_port_mirror_del(struct dsa_switch *ds, int port,
			 struct dsa_mall_mirror_tc_entry *mirror)
{
	struct ksz_device *dev = ds->priv;

	if (dev->dev_ops->mirror_del)
		dev->dev_ops->mirror_del(dev, port, mirror);
}
EXPORT_SYMBOL_GPL(ksz_port_mirror_del);

static int ksz_switch_detect(struct ksz_device *dev)
{
	u8 id1, id2;
	u16 id16;
	u32 id32;
	int ret;

	/* read chip id */
	ret = ksz_read16(dev, REG_CHIP_ID0, &id16);
	if (ret)
		return ret;

	id1 = FIELD_GET(SW_FAMILY_ID_M, id16);
	id2 = FIELD_GET(SW_CHIP_ID_M, id16);

	switch (id1) {
	case KSZ87_FAMILY_ID:
		if (id2 == KSZ87_CHIP_ID_95) {
			u8 val;

			dev->chip_id = KSZ8795_CHIP_ID;

			ksz_read8(dev, KSZ8_PORT_STATUS_0, &val);
			if (val & KSZ8_PORT_FIBER_MODE)
				dev->chip_id = KSZ8765_CHIP_ID;
		} else if (id2 == KSZ87_CHIP_ID_94) {
			dev->chip_id = KSZ8794_CHIP_ID;
		} else {
			return -ENODEV;
		}
		break;
	case KSZ88_FAMILY_ID:
		if (id2 == KSZ88_CHIP_ID_63)
			dev->chip_id = KSZ8830_CHIP_ID;
		else
			return -ENODEV;
		break;
	default:
		ret = ksz_read32(dev, REG_CHIP_ID0, &id32);
		if (ret)
			return ret;

		dev->chip_rev = FIELD_GET(SW_REV_ID_M, id32);
		id32 &= ~0xFF;

		switch (id32) {
		case KSZ9477_CHIP_ID:
		case KSZ9897_CHIP_ID:
		case KSZ9893_CHIP_ID:
		case KSZ9567_CHIP_ID:
		case LAN9370_CHIP_ID:
		case LAN9371_CHIP_ID:
		case LAN9372_CHIP_ID:
		case LAN9373_CHIP_ID:
		case LAN9374_CHIP_ID:
			dev->chip_id = id32;
			break;
		default:
			dev_err(dev->dev,
				"unsupported switch detected %x)\n", id32);
			return -ENODEV;
		}
	}
	return 0;
}

struct ksz_device *ksz_switch_alloc(struct device *base, void *priv)
{
	struct dsa_switch *ds;
	struct ksz_device *swdev;

	ds = devm_kzalloc(base, sizeof(*ds), GFP_KERNEL);
	if (!ds)
		return NULL;

	ds->dev = base;
	ds->num_ports = DSA_MAX_PORTS;
	ds->ops = &ksz_switch_ops;

	swdev = devm_kzalloc(base, sizeof(*swdev), GFP_KERNEL);
	if (!swdev)
		return NULL;

	ds->priv = swdev;
	swdev->dev = base;

	swdev->ds = ds;
	swdev->priv = priv;

	return swdev;
}
EXPORT_SYMBOL(ksz_switch_alloc);

static void ksz_parse_rgmii_delay(struct ksz_device *dev, int port_num,
				  struct device_node *port_dn)
{
	phy_interface_t phy_mode = dev->ports[port_num].interface;
	int rx_delay = -1, tx_delay = -1;

	if (!phy_interface_mode_is_rgmii(phy_mode))
		return;

	of_property_read_u32(port_dn, "rx-internal-delay-ps", &rx_delay);
	of_property_read_u32(port_dn, "tx-internal-delay-ps", &tx_delay);

	if (rx_delay == -1 && tx_delay == -1) {
		dev_warn(dev->dev,
			 "Port %d interpreting RGMII delay settings based on \"phy-mode\" property, "
			 "please update device tree to specify \"rx-internal-delay-ps\" and "
			 "\"tx-internal-delay-ps\"",
			 port_num);

		if (phy_mode == PHY_INTERFACE_MODE_RGMII_RXID ||
		    phy_mode == PHY_INTERFACE_MODE_RGMII_ID)
			rx_delay = 2000;

		if (phy_mode == PHY_INTERFACE_MODE_RGMII_TXID ||
		    phy_mode == PHY_INTERFACE_MODE_RGMII_ID)
			tx_delay = 2000;
	}

	if (rx_delay < 0)
		rx_delay = 0;
	if (tx_delay < 0)
		tx_delay = 0;

	dev->ports[port_num].rgmii_rx_val = rx_delay;
	dev->ports[port_num].rgmii_tx_val = tx_delay;
}

int ksz_switch_register(struct ksz_device *dev)
{
	const struct ksz_chip_data *info;
	struct device_node *port, *ports;
	phy_interface_t interface;
	unsigned int port_num;
	int ret;
	int i;

	if (dev->pdata)
		dev->chip_id = dev->pdata->chip_id;

	dev->reset_gpio = devm_gpiod_get_optional(dev->dev, "reset",
						  GPIOD_OUT_LOW);
	if (IS_ERR(dev->reset_gpio))
		return PTR_ERR(dev->reset_gpio);

	if (dev->reset_gpio) {
		gpiod_set_value_cansleep(dev->reset_gpio, 1);
		usleep_range(10000, 12000);
		gpiod_set_value_cansleep(dev->reset_gpio, 0);
		msleep(100);
	}

	mutex_init(&dev->dev_mutex);
	mutex_init(&dev->regmap_mutex);
	mutex_init(&dev->alu_mutex);
	mutex_init(&dev->vlan_mutex);

	ret = ksz_switch_detect(dev);
	if (ret)
		return ret;

	info = ksz_lookup_info(dev->chip_id);
	if (!info)
		return -ENODEV;

	/* Update the compatible info with the probed one */
	dev->info = info;

	dev_info(dev->dev, "found switch: %s, rev %i\n",
		 dev->info->dev_name, dev->chip_rev);

	ret = ksz_check_device_id(dev);
	if (ret)
		return ret;

<<<<<<< HEAD
	dev->dev_ops = ops;
=======
	dev->dev_ops = dev->info->ops;
>>>>>>> e6f4ff3f

	ret = dev->dev_ops->init(dev);
	if (ret)
		return ret;

	dev->ports = devm_kzalloc(dev->dev,
				  dev->info->port_cnt * sizeof(struct ksz_port),
				  GFP_KERNEL);
	if (!dev->ports)
		return -ENOMEM;

	for (i = 0; i < dev->info->port_cnt; i++) {
		spin_lock_init(&dev->ports[i].mib.stats64_lock);
		mutex_init(&dev->ports[i].mib.cnt_mutex);
		dev->ports[i].mib.counters =
			devm_kzalloc(dev->dev,
				     sizeof(u64) * (dev->info->mib_cnt + 1),
				     GFP_KERNEL);
		if (!dev->ports[i].mib.counters)
			return -ENOMEM;
	}

	/* set the real number of ports */
	dev->ds->num_ports = dev->info->port_cnt;

	/* Host port interface will be self detected, or specifically set in
	 * device tree.
	 */
	for (port_num = 0; port_num < dev->info->port_cnt; ++port_num)
		dev->ports[port_num].interface = PHY_INTERFACE_MODE_NA;
	if (dev->dev->of_node) {
		ret = of_get_phy_mode(dev->dev->of_node, &interface);
		if (ret == 0)
			dev->compat_interface = interface;
		ports = of_get_child_by_name(dev->dev->of_node, "ethernet-ports");
		if (!ports)
			ports = of_get_child_by_name(dev->dev->of_node, "ports");
		if (ports) {
			for_each_available_child_of_node(ports, port) {
				if (of_property_read_u32(port, "reg",
							 &port_num))
					continue;
				if (!(dev->port_mask & BIT(port_num))) {
					of_node_put(port);
					of_node_put(ports);
					return -EINVAL;
				}
				of_get_phy_mode(port,
						&dev->ports[port_num].interface);

				ksz_parse_rgmii_delay(dev, port_num, port);
			}
			of_node_put(ports);
		}
		dev->synclko_125 = of_property_read_bool(dev->dev->of_node,
							 "microchip,synclko-125");
		dev->synclko_disable = of_property_read_bool(dev->dev->of_node,
							     "microchip,synclko-disable");
		if (dev->synclko_125 && dev->synclko_disable) {
			dev_err(dev->dev, "inconsistent synclko settings\n");
			return -EINVAL;
		}
	}

	ret = dsa_register_switch(dev->ds);
	if (ret) {
		dev->dev_ops->exit(dev);
		return ret;
	}

	/* Read MIB counters every 30 seconds to avoid overflow. */
	dev->mib_read_interval = msecs_to_jiffies(5000);

	/* Start the MIB timer. */
	schedule_delayed_work(&dev->mib_read, 0);

	return ret;
}
EXPORT_SYMBOL(ksz_switch_register);

void ksz_switch_remove(struct ksz_device *dev)
{
	/* timer started */
	if (dev->mib_read_interval) {
		dev->mib_read_interval = 0;
		cancel_delayed_work_sync(&dev->mib_read);
	}

	dev->dev_ops->exit(dev);
	dsa_unregister_switch(dev->ds);

	if (dev->reset_gpio)
		gpiod_set_value_cansleep(dev->reset_gpio, 1);

}
EXPORT_SYMBOL(ksz_switch_remove);

MODULE_AUTHOR("Woojung Huh <Woojung.Huh@microchip.com>");
MODULE_DESCRIPTION("Microchip KSZ Series Switch DSA Driver");
MODULE_LICENSE("GPL");<|MERGE_RESOLUTION|>--- conflicted
+++ resolved
@@ -1803,156 +1803,6 @@
 	.port_max_mtu		= ksz_max_mtu,
 };
 
-enum dsa_tag_protocol ksz_get_tag_protocol(struct dsa_switch *ds,
-					   int port, enum dsa_tag_protocol mp)
-{
-	struct ksz_device *dev = ds->priv;
-	enum dsa_tag_protocol proto = DSA_TAG_PROTO_NONE;
-
-	if (dev->chip_id == KSZ8795_CHIP_ID ||
-	    dev->chip_id == KSZ8794_CHIP_ID ||
-	    dev->chip_id == KSZ8765_CHIP_ID)
-		proto = DSA_TAG_PROTO_KSZ8795;
-
-	if (dev->chip_id == KSZ8830_CHIP_ID ||
-	    dev->chip_id == KSZ9893_CHIP_ID)
-		proto = DSA_TAG_PROTO_KSZ9893;
-
-	if (dev->chip_id == KSZ9477_CHIP_ID ||
-	    dev->chip_id == KSZ9897_CHIP_ID ||
-	    dev->chip_id == KSZ9567_CHIP_ID)
-		proto = DSA_TAG_PROTO_KSZ9477;
-
-	return proto;
-}
-EXPORT_SYMBOL_GPL(ksz_get_tag_protocol);
-
-int ksz_port_vlan_filtering(struct dsa_switch *ds, int port,
-			    bool flag, struct netlink_ext_ack *extack)
-{
-	struct ksz_device *dev = ds->priv;
-
-	if (!dev->dev_ops->vlan_filtering)
-		return -EOPNOTSUPP;
-
-	return dev->dev_ops->vlan_filtering(dev, port, flag, extack);
-}
-EXPORT_SYMBOL_GPL(ksz_port_vlan_filtering);
-
-int ksz_port_vlan_add(struct dsa_switch *ds, int port,
-		      const struct switchdev_obj_port_vlan *vlan,
-		      struct netlink_ext_ack *extack)
-{
-	struct ksz_device *dev = ds->priv;
-
-	if (!dev->dev_ops->vlan_add)
-		return -EOPNOTSUPP;
-
-	return dev->dev_ops->vlan_add(dev, port, vlan, extack);
-}
-EXPORT_SYMBOL_GPL(ksz_port_vlan_add);
-
-int ksz_port_vlan_del(struct dsa_switch *ds, int port,
-		      const struct switchdev_obj_port_vlan *vlan)
-{
-	struct ksz_device *dev = ds->priv;
-
-	if (!dev->dev_ops->vlan_del)
-		return -EOPNOTSUPP;
-
-	return dev->dev_ops->vlan_del(dev, port, vlan);
-}
-EXPORT_SYMBOL_GPL(ksz_port_vlan_del);
-
-int ksz_port_mirror_add(struct dsa_switch *ds, int port,
-			struct dsa_mall_mirror_tc_entry *mirror,
-			bool ingress, struct netlink_ext_ack *extack)
-{
-	struct ksz_device *dev = ds->priv;
-
-	if (!dev->dev_ops->mirror_add)
-		return -EOPNOTSUPP;
-
-	return dev->dev_ops->mirror_add(dev, port, mirror, ingress, extack);
-}
-EXPORT_SYMBOL_GPL(ksz_port_mirror_add);
-
-void ksz_port_mirror_del(struct dsa_switch *ds, int port,
-			 struct dsa_mall_mirror_tc_entry *mirror)
-{
-	struct ksz_device *dev = ds->priv;
-
-	if (dev->dev_ops->mirror_del)
-		dev->dev_ops->mirror_del(dev, port, mirror);
-}
-EXPORT_SYMBOL_GPL(ksz_port_mirror_del);
-
-static int ksz_switch_detect(struct ksz_device *dev)
-{
-	u8 id1, id2;
-	u16 id16;
-	u32 id32;
-	int ret;
-
-	/* read chip id */
-	ret = ksz_read16(dev, REG_CHIP_ID0, &id16);
-	if (ret)
-		return ret;
-
-	id1 = FIELD_GET(SW_FAMILY_ID_M, id16);
-	id2 = FIELD_GET(SW_CHIP_ID_M, id16);
-
-	switch (id1) {
-	case KSZ87_FAMILY_ID:
-		if (id2 == KSZ87_CHIP_ID_95) {
-			u8 val;
-
-			dev->chip_id = KSZ8795_CHIP_ID;
-
-			ksz_read8(dev, KSZ8_PORT_STATUS_0, &val);
-			if (val & KSZ8_PORT_FIBER_MODE)
-				dev->chip_id = KSZ8765_CHIP_ID;
-		} else if (id2 == KSZ87_CHIP_ID_94) {
-			dev->chip_id = KSZ8794_CHIP_ID;
-		} else {
-			return -ENODEV;
-		}
-		break;
-	case KSZ88_FAMILY_ID:
-		if (id2 == KSZ88_CHIP_ID_63)
-			dev->chip_id = KSZ8830_CHIP_ID;
-		else
-			return -ENODEV;
-		break;
-	default:
-		ret = ksz_read32(dev, REG_CHIP_ID0, &id32);
-		if (ret)
-			return ret;
-
-		dev->chip_rev = FIELD_GET(SW_REV_ID_M, id32);
-		id32 &= ~0xFF;
-
-		switch (id32) {
-		case KSZ9477_CHIP_ID:
-		case KSZ9897_CHIP_ID:
-		case KSZ9893_CHIP_ID:
-		case KSZ9567_CHIP_ID:
-		case LAN9370_CHIP_ID:
-		case LAN9371_CHIP_ID:
-		case LAN9372_CHIP_ID:
-		case LAN9373_CHIP_ID:
-		case LAN9374_CHIP_ID:
-			dev->chip_id = id32;
-			break;
-		default:
-			dev_err(dev->dev,
-				"unsupported switch detected %x)\n", id32);
-			return -ENODEV;
-		}
-	}
-	return 0;
-}
-
 struct ksz_device *ksz_switch_alloc(struct device *base, void *priv)
 {
 	struct dsa_switch *ds;
@@ -2064,11 +1914,7 @@
 	if (ret)
 		return ret;
 
-<<<<<<< HEAD
-	dev->dev_ops = ops;
-=======
 	dev->dev_ops = dev->info->ops;
->>>>>>> e6f4ff3f
 
 	ret = dev->dev_ops->init(dev);
 	if (ret)
