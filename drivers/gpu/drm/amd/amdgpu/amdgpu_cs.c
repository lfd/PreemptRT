--- conflicted
+++ resolved
@@ -192,15 +192,8 @@
 	int ret;
 	int i;
 
-<<<<<<< HEAD
-	if (cs->in.num_chunks == 0)
-		return -EINVAL;
-
-	chunk_array = kvmalloc_array(cs->in.num_chunks, sizeof(uint64_t), GFP_KERNEL);
-=======
 	chunk_array = kvmalloc_array(cs->in.num_chunks, sizeof(uint64_t),
 				     GFP_KERNEL);
->>>>>>> d60c95ef
 	if (!chunk_array)
 		return -ENOMEM;
 
