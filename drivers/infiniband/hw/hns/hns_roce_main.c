/*
 * Copyright (c) 2016 Hisilicon Limited.
 * Copyright (c) 2007, 2008 Mellanox Technologies. All rights reserved.
 *
 * This software is available to you under a choice of one of two
 * licenses.  You may choose to be licensed under the terms of the GNU
 * General Public License (GPL) Version 2, available from the file
 * COPYING in the main directory of this source tree, or the
 * OpenIB.org BSD license below:
 *
 *     Redistribution and use in source and binary forms, with or
 *     without modification, are permitted provided that the following
 *     conditions are met:
 *
 *      - Redistributions of source code must retain the above
 *        copyright notice, this list of conditions and the following
 *        disclaimer.
 *
 *      - Redistributions in binary form must reproduce the above
 *        copyright notice, this list of conditions and the following
 *        disclaimer in the documentation and/or other materials
 *        provided with the distribution.
 *
 * THE SOFTWARE IS PROVIDED "AS IS", WITHOUT WARRANTY OF ANY KIND,
 * EXPRESS OR IMPLIED, INCLUDING BUT NOT LIMITED TO THE WARRANTIES OF
 * MERCHANTABILITY, FITNESS FOR A PARTICULAR PURPOSE AND
 * NONINFRINGEMENT. IN NO EVENT SHALL THE AUTHORS OR COPYRIGHT HOLDERS
 * BE LIABLE FOR ANY CLAIM, DAMAGES OR OTHER LIABILITY, WHETHER IN AN
 * ACTION OF CONTRACT, TORT OR OTHERWISE, ARISING FROM, OUT OF OR IN
 * CONNECTION WITH THE SOFTWARE OR THE USE OR OTHER DEALINGS IN THE
 * SOFTWARE.
 */
#include <linux/acpi.h>
#include <linux/of_platform.h>
#include <linux/module.h>
#include <linux/pci.h>
#include <rdma/ib_addr.h>
#include <rdma/ib_smi.h>
#include <rdma/ib_user_verbs.h>
#include <rdma/ib_cache.h>
#include "hns_roce_common.h"
#include "hns_roce_device.h"
#include "hns_roce_hem.h"

static int hns_roce_set_mac(struct hns_roce_dev *hr_dev, u32 port,
			    const u8 *addr)
{
	u8 phy_port;
	u32 i;

	if (hr_dev->pci_dev->revision >= PCI_REVISION_ID_HIP09)
		return 0;

	if (!memcmp(hr_dev->dev_addr[port], addr, ETH_ALEN))
		return 0;

	for (i = 0; i < ETH_ALEN; i++)
		hr_dev->dev_addr[port][i] = addr[i];

	phy_port = hr_dev->iboe.phy_port[port];
	return hr_dev->hw->set_mac(hr_dev, phy_port, addr);
}

static int hns_roce_add_gid(const struct ib_gid_attr *attr, void **context)
{
	struct hns_roce_dev *hr_dev = to_hr_dev(attr->device);
	u32 port = attr->port_num - 1;
	int ret;

	if (port >= hr_dev->caps.num_ports)
		return -EINVAL;

	ret = hr_dev->hw->set_gid(hr_dev, port, attr->index, &attr->gid, attr);

	return ret;
}

static int hns_roce_del_gid(const struct ib_gid_attr *attr, void **context)
{
	struct hns_roce_dev *hr_dev = to_hr_dev(attr->device);
	u32 port = attr->port_num - 1;
	int ret;

	if (port >= hr_dev->caps.num_ports)
		return -EINVAL;

	ret = hr_dev->hw->set_gid(hr_dev, port, attr->index, NULL, NULL);

	return ret;
}

static int handle_en_event(struct hns_roce_dev *hr_dev, u32 port,
			   unsigned long event)
{
	struct device *dev = hr_dev->dev;
	struct net_device *netdev;
	int ret = 0;

	netdev = hr_dev->iboe.netdevs[port];
	if (!netdev) {
		dev_err(dev, "Can't find netdev on port(%u)!\n", port);
		return -ENODEV;
	}

	switch (event) {
	case NETDEV_UP:
	case NETDEV_CHANGE:
	case NETDEV_REGISTER:
	case NETDEV_CHANGEADDR:
		ret = hns_roce_set_mac(hr_dev, port, netdev->dev_addr);
		break;
	case NETDEV_DOWN:
		/*
		 * In v1 engine, only support all ports closed together.
		 */
		break;
	default:
		dev_dbg(dev, "NETDEV event = 0x%x!\n", (u32)(event));
		break;
	}

	return ret;
}

static int hns_roce_netdev_event(struct notifier_block *self,
				 unsigned long event, void *ptr)
{
	struct net_device *dev = netdev_notifier_info_to_dev(ptr);
	struct hns_roce_ib_iboe *iboe = NULL;
	struct hns_roce_dev *hr_dev = NULL;
	int ret;
	u32 port;

	hr_dev = container_of(self, struct hns_roce_dev, iboe.nb);
	iboe = &hr_dev->iboe;

	for (port = 0; port < hr_dev->caps.num_ports; port++) {
		if (dev == iboe->netdevs[port]) {
			ret = handle_en_event(hr_dev, port, event);
			if (ret)
				return NOTIFY_DONE;
			break;
		}
	}

	return NOTIFY_DONE;
}

static int hns_roce_setup_mtu_mac(struct hns_roce_dev *hr_dev)
{
	int ret;
	u8 i;

	for (i = 0; i < hr_dev->caps.num_ports; i++) {
		if (hr_dev->hw->set_mtu)
			hr_dev->hw->set_mtu(hr_dev, hr_dev->iboe.phy_port[i],
					    hr_dev->caps.max_mtu);
		ret = hns_roce_set_mac(hr_dev, i,
				       hr_dev->iboe.netdevs[i]->dev_addr);
		if (ret)
			return ret;
	}

	return 0;
}

static int hns_roce_query_device(struct ib_device *ib_dev,
				 struct ib_device_attr *props,
				 struct ib_udata *uhw)
{
	struct hns_roce_dev *hr_dev = to_hr_dev(ib_dev);

	memset(props, 0, sizeof(*props));

	props->fw_ver = hr_dev->caps.fw_ver;
	props->sys_image_guid = cpu_to_be64(hr_dev->sys_image_guid);
	props->max_mr_size = (u64)(~(0ULL));
	props->page_size_cap = hr_dev->caps.page_size_cap;
	props->vendor_id = hr_dev->vendor_id;
	props->vendor_part_id = hr_dev->vendor_part_id;
	props->hw_ver = hr_dev->hw_rev;
	props->max_qp = hr_dev->caps.num_qps;
	props->max_qp_wr = hr_dev->caps.max_wqes;
	props->device_cap_flags = IB_DEVICE_PORT_ACTIVE_EVENT |
				  IB_DEVICE_RC_RNR_NAK_GEN;
	props->max_send_sge = hr_dev->caps.max_sq_sg;
	props->max_recv_sge = hr_dev->caps.max_rq_sg;
	props->max_sge_rd = 1;
	props->max_cq = hr_dev->caps.num_cqs;
	props->max_cqe = hr_dev->caps.max_cqes;
	props->max_mr = hr_dev->caps.num_mtpts;
	props->max_pd = hr_dev->caps.num_pds;
	props->max_qp_rd_atom = hr_dev->caps.max_qp_dest_rdma;
	props->max_qp_init_rd_atom = hr_dev->caps.max_qp_init_rdma;
	props->atomic_cap = hr_dev->caps.flags & HNS_ROCE_CAP_FLAG_ATOMIC ?
			    IB_ATOMIC_HCA : IB_ATOMIC_NONE;
	props->max_pkeys = 1;
	props->local_ca_ack_delay = hr_dev->caps.local_ca_ack_delay;
	if (hr_dev->caps.flags & HNS_ROCE_CAP_FLAG_SRQ) {
		props->max_srq = hr_dev->caps.num_srqs;
		props->max_srq_wr = hr_dev->caps.max_srq_wrs;
		props->max_srq_sge = hr_dev->caps.max_srq_sges;
	}

	if (hr_dev->caps.flags & HNS_ROCE_CAP_FLAG_FRMR &&
	    hr_dev->pci_dev->revision >= PCI_REVISION_ID_HIP09) {
		props->device_cap_flags |= IB_DEVICE_MEM_MGT_EXTENSIONS;
		props->max_fast_reg_page_list_len = HNS_ROCE_FRMR_MAX_PA;
	}

	if (hr_dev->caps.flags & HNS_ROCE_CAP_FLAG_XRC)
		props->device_cap_flags |= IB_DEVICE_XRC;

	return 0;
}

static int hns_roce_query_port(struct ib_device *ib_dev, u32 port_num,
			       struct ib_port_attr *props)
{
	struct hns_roce_dev *hr_dev = to_hr_dev(ib_dev);
	struct device *dev = hr_dev->dev;
	struct net_device *net_dev;
	unsigned long flags;
	enum ib_mtu mtu;
	u32 port;

	port = port_num - 1;

	/* props being zeroed by the caller, avoid zeroing it here */

	props->max_mtu = hr_dev->caps.max_mtu;
	props->gid_tbl_len = hr_dev->caps.gid_table_len[port];
	props->port_cap_flags = IB_PORT_CM_SUP | IB_PORT_REINIT_SUP |
				IB_PORT_VENDOR_CLASS_SUP |
				IB_PORT_BOOT_MGMT_SUP;
	props->max_msg_sz = HNS_ROCE_MAX_MSG_LEN;
	props->pkey_tbl_len = 1;
	props->active_width = IB_WIDTH_4X;
	props->active_speed = 1;

	spin_lock_irqsave(&hr_dev->iboe.lock, flags);

	net_dev = hr_dev->iboe.netdevs[port];
	if (!net_dev) {
		spin_unlock_irqrestore(&hr_dev->iboe.lock, flags);
		dev_err(dev, "Find netdev %u failed!\n", port);
		return -EINVAL;
	}

	mtu = iboe_get_mtu(net_dev->mtu);
	props->active_mtu = mtu ? min(props->max_mtu, mtu) : IB_MTU_256;
	props->state = netif_running(net_dev) && netif_carrier_ok(net_dev) ?
			       IB_PORT_ACTIVE :
			       IB_PORT_DOWN;
	props->phys_state = props->state == IB_PORT_ACTIVE ?
				    IB_PORT_PHYS_STATE_LINK_UP :
				    IB_PORT_PHYS_STATE_DISABLED;

	spin_unlock_irqrestore(&hr_dev->iboe.lock, flags);

	return 0;
}

static enum rdma_link_layer hns_roce_get_link_layer(struct ib_device *device,
						    u32 port_num)
{
	return IB_LINK_LAYER_ETHERNET;
}

static int hns_roce_query_pkey(struct ib_device *ib_dev, u32 port, u16 index,
			       u16 *pkey)
{
	if (index > 0)
		return -EINVAL;

	*pkey = PKEY_ID;

	return 0;
}

static int hns_roce_modify_device(struct ib_device *ib_dev, int mask,
				  struct ib_device_modify *props)
{
	unsigned long flags;

	if (mask & ~IB_DEVICE_MODIFY_NODE_DESC)
		return -EOPNOTSUPP;

	if (mask & IB_DEVICE_MODIFY_NODE_DESC) {
		spin_lock_irqsave(&to_hr_dev(ib_dev)->sm_lock, flags);
		memcpy(ib_dev->node_desc, props->node_desc, NODE_DESC_SIZE);
		spin_unlock_irqrestore(&to_hr_dev(ib_dev)->sm_lock, flags);
	}

	return 0;
}

struct hns_user_mmap_entry *
hns_roce_user_mmap_entry_insert(struct ib_ucontext *ucontext, u64 address,
				size_t length,
				enum hns_roce_mmap_type mmap_type)
{
	struct hns_user_mmap_entry *entry;
	int ret;

	entry = kzalloc(sizeof(*entry), GFP_KERNEL);
	if (!entry)
		return NULL;

	entry->address = address;
	entry->mmap_type = mmap_type;

	ret = rdma_user_mmap_entry_insert_exact(
		ucontext, &entry->rdma_entry, length,
		mmap_type == HNS_ROCE_MMAP_TYPE_DB ? 0 : 1);
	if (ret) {
		kfree(entry);
		return NULL;
	}

	return entry;
}

static void hns_roce_dealloc_uar_entry(struct hns_roce_ucontext *context)
{
	if (context->db_mmap_entry)
		rdma_user_mmap_entry_remove(
			&context->db_mmap_entry->rdma_entry);

	if (context->tptr_mmap_entry)
		rdma_user_mmap_entry_remove(
			&context->tptr_mmap_entry->rdma_entry);
}

static int hns_roce_alloc_uar_entry(struct ib_ucontext *uctx)
{
	struct hns_roce_ucontext *context = to_hr_ucontext(uctx);
	struct hns_roce_dev *hr_dev = to_hr_dev(uctx->device);
	u64 address;
	int ret;

	address = context->uar.pfn << PAGE_SHIFT;
	context->db_mmap_entry = hns_roce_user_mmap_entry_insert(
		uctx, address, PAGE_SIZE, HNS_ROCE_MMAP_TYPE_DB);
	if (!context->db_mmap_entry)
		return -ENOMEM;

	if (!hr_dev->tptr_dma_addr || !hr_dev->tptr_size)
		return 0;

	/*
	 * FIXME: using io_remap_pfn_range on the dma address returned
	 * by dma_alloc_coherent is totally wrong.
	 */
	context->tptr_mmap_entry =
		hns_roce_user_mmap_entry_insert(uctx, hr_dev->tptr_dma_addr,
						hr_dev->tptr_size,
						HNS_ROCE_MMAP_TYPE_TPTR);
	if (!context->tptr_mmap_entry) {
		ret = -ENOMEM;
		goto err;
	}

	return 0;

err:
	hns_roce_dealloc_uar_entry(context);
	return ret;
}

static int hns_roce_alloc_ucontext(struct ib_ucontext *uctx,
				   struct ib_udata *udata)
{
	int ret;
	struct hns_roce_ucontext *context = to_hr_ucontext(uctx);
	struct hns_roce_ib_alloc_ucontext_resp resp = {};
	struct hns_roce_dev *hr_dev = to_hr_dev(uctx->device);

	if (!hr_dev->active)
		return -EAGAIN;

	resp.qp_tab_size = hr_dev->caps.num_qps;
	resp.srq_tab_size = hr_dev->caps.num_srqs;

	ret = hns_roce_uar_alloc(hr_dev, &context->uar);
	if (ret)
		goto error_fail_uar_alloc;

	ret = hns_roce_alloc_uar_entry(uctx);
	if (ret)
		goto error_fail_uar_entry;

	if (hr_dev->caps.flags & HNS_ROCE_CAP_FLAG_CQ_RECORD_DB ||
	    hr_dev->caps.flags & HNS_ROCE_CAP_FLAG_QP_RECORD_DB) {
		INIT_LIST_HEAD(&context->page_list);
		mutex_init(&context->page_mutex);
	}

	resp.cqe_size = hr_dev->caps.cqe_sz;

	ret = ib_copy_to_udata(udata, &resp,
			       min(udata->outlen, sizeof(resp)));
	if (ret)
		goto error_fail_copy_to_udata;

	return 0;

error_fail_copy_to_udata:
	hns_roce_dealloc_uar_entry(context);

error_fail_uar_entry:
	ida_free(&hr_dev->uar_ida.ida, (int)context->uar.logic_idx);

error_fail_uar_alloc:
	return ret;
}

static void hns_roce_dealloc_ucontext(struct ib_ucontext *ibcontext)
{
	struct hns_roce_ucontext *context = to_hr_ucontext(ibcontext);
	struct hns_roce_dev *hr_dev = to_hr_dev(ibcontext->device);

	hns_roce_dealloc_uar_entry(context);

	ida_free(&hr_dev->uar_ida.ida, (int)context->uar.logic_idx);
}

static int hns_roce_mmap(struct ib_ucontext *uctx, struct vm_area_struct *vma)
{
<<<<<<< HEAD
	struct hns_roce_dev *hr_dev = to_hr_dev(context->device);

	switch (vma->vm_pgoff) {
	case 0:
		return rdma_user_mmap_io(context, vma,
					 to_hr_ucontext(context)->uar.pfn,
					 PAGE_SIZE,
					 pgprot_device(vma->vm_page_prot),
					 NULL);

	/* vm_pgoff: 1 -- TPTR */
	case 1:
		if (!hr_dev->tptr_dma_addr || !hr_dev->tptr_size)
			return -EINVAL;
		/*
		 * FIXME: using io_remap_pfn_range on the dma address returned
		 * by dma_alloc_coherent is totally wrong.
		 */
		return rdma_user_mmap_io(context, vma,
					 hr_dev->tptr_dma_addr >> PAGE_SHIFT,
					 hr_dev->tptr_size,
					 vma->vm_page_prot,
					 NULL);
=======
	struct rdma_user_mmap_entry *rdma_entry;
	struct hns_user_mmap_entry *entry;
	phys_addr_t pfn;
	pgprot_t prot;
	int ret;
>>>>>>> 92b4b594

	rdma_entry = rdma_user_mmap_entry_get_pgoff(uctx, vma->vm_pgoff);
	if (!rdma_entry)
		return -EINVAL;

	entry = to_hns_mmap(rdma_entry);
	pfn = entry->address >> PAGE_SHIFT;
	prot = vma->vm_page_prot;

	if (entry->mmap_type != HNS_ROCE_MMAP_TYPE_TPTR)
		prot = pgprot_device(prot);

	ret = rdma_user_mmap_io(uctx, vma, pfn, rdma_entry->npages * PAGE_SIZE,
				prot, rdma_entry);

	rdma_user_mmap_entry_put(rdma_entry);

	return ret;
}

static void hns_roce_free_mmap(struct rdma_user_mmap_entry *rdma_entry)
{
	struct hns_user_mmap_entry *entry = to_hns_mmap(rdma_entry);

	kfree(entry);
}

static int hns_roce_port_immutable(struct ib_device *ib_dev, u32 port_num,
				   struct ib_port_immutable *immutable)
{
	struct ib_port_attr attr;
	int ret;

	ret = ib_query_port(ib_dev, port_num, &attr);
	if (ret)
		return ret;

	immutable->pkey_tbl_len = attr.pkey_tbl_len;
	immutable->gid_tbl_len = attr.gid_tbl_len;

	immutable->max_mad_size = IB_MGMT_MAD_SIZE;
	immutable->core_cap_flags = RDMA_CORE_PORT_IBA_ROCE;
	if (to_hr_dev(ib_dev)->caps.flags & HNS_ROCE_CAP_FLAG_ROCE_V1_V2)
		immutable->core_cap_flags |= RDMA_CORE_PORT_IBA_ROCE_UDP_ENCAP;

	return 0;
}

static void hns_roce_disassociate_ucontext(struct ib_ucontext *ibcontext)
{
}

static void hns_roce_get_fw_ver(struct ib_device *device, char *str)
{
	u64 fw_ver = to_hr_dev(device)->caps.fw_ver;
	unsigned int major, minor, sub_minor;

	major = upper_32_bits(fw_ver);
	minor = high_16_bits(lower_32_bits(fw_ver));
	sub_minor = low_16_bits(fw_ver);

	snprintf(str, IB_FW_VERSION_NAME_MAX, "%u.%u.%04u", major, minor,
		 sub_minor);
}

static void hns_roce_unregister_device(struct hns_roce_dev *hr_dev)
{
	struct hns_roce_ib_iboe *iboe = &hr_dev->iboe;

	hr_dev->active = false;
	unregister_netdevice_notifier(&iboe->nb);
	ib_unregister_device(&hr_dev->ib_dev);
}

static const struct ib_device_ops hns_roce_dev_ops = {
	.owner = THIS_MODULE,
	.driver_id = RDMA_DRIVER_HNS,
	.uverbs_abi_ver = 1,
	.uverbs_no_driver_id_binding = 1,

	.get_dev_fw_str = hns_roce_get_fw_ver,
	.add_gid = hns_roce_add_gid,
	.alloc_pd = hns_roce_alloc_pd,
	.alloc_ucontext = hns_roce_alloc_ucontext,
	.create_ah = hns_roce_create_ah,
	.create_user_ah = hns_roce_create_ah,
	.create_cq = hns_roce_create_cq,
	.create_qp = hns_roce_create_qp,
	.dealloc_pd = hns_roce_dealloc_pd,
	.dealloc_ucontext = hns_roce_dealloc_ucontext,
	.del_gid = hns_roce_del_gid,
	.dereg_mr = hns_roce_dereg_mr,
	.destroy_ah = hns_roce_destroy_ah,
	.destroy_cq = hns_roce_destroy_cq,
	.disassociate_ucontext = hns_roce_disassociate_ucontext,
	.fill_res_cq_entry = hns_roce_fill_res_cq_entry,
	.get_dma_mr = hns_roce_get_dma_mr,
	.get_link_layer = hns_roce_get_link_layer,
	.get_port_immutable = hns_roce_port_immutable,
	.mmap = hns_roce_mmap,
	.mmap_free = hns_roce_free_mmap,
	.modify_device = hns_roce_modify_device,
	.modify_qp = hns_roce_modify_qp,
	.query_ah = hns_roce_query_ah,
	.query_device = hns_roce_query_device,
	.query_pkey = hns_roce_query_pkey,
	.query_port = hns_roce_query_port,
	.reg_user_mr = hns_roce_reg_user_mr,

	INIT_RDMA_OBJ_SIZE(ib_ah, hns_roce_ah, ibah),
	INIT_RDMA_OBJ_SIZE(ib_cq, hns_roce_cq, ib_cq),
	INIT_RDMA_OBJ_SIZE(ib_pd, hns_roce_pd, ibpd),
	INIT_RDMA_OBJ_SIZE(ib_qp, hns_roce_qp, ibqp),
	INIT_RDMA_OBJ_SIZE(ib_ucontext, hns_roce_ucontext, ibucontext),
};

static const struct ib_device_ops hns_roce_dev_mr_ops = {
	.rereg_user_mr = hns_roce_rereg_user_mr,
};

static const struct ib_device_ops hns_roce_dev_mw_ops = {
	.alloc_mw = hns_roce_alloc_mw,
	.dealloc_mw = hns_roce_dealloc_mw,

	INIT_RDMA_OBJ_SIZE(ib_mw, hns_roce_mw, ibmw),
};

static const struct ib_device_ops hns_roce_dev_frmr_ops = {
	.alloc_mr = hns_roce_alloc_mr,
	.map_mr_sg = hns_roce_map_mr_sg,
};

static const struct ib_device_ops hns_roce_dev_srq_ops = {
	.create_srq = hns_roce_create_srq,
	.destroy_srq = hns_roce_destroy_srq,

	INIT_RDMA_OBJ_SIZE(ib_srq, hns_roce_srq, ibsrq),
};

static const struct ib_device_ops hns_roce_dev_xrcd_ops = {
	.alloc_xrcd = hns_roce_alloc_xrcd,
	.dealloc_xrcd = hns_roce_dealloc_xrcd,

	INIT_RDMA_OBJ_SIZE(ib_xrcd, hns_roce_xrcd, ibxrcd),
};

static int hns_roce_register_device(struct hns_roce_dev *hr_dev)
{
	int ret;
	struct hns_roce_ib_iboe *iboe = NULL;
	struct ib_device *ib_dev = NULL;
	struct device *dev = hr_dev->dev;
	unsigned int i;

	iboe = &hr_dev->iboe;
	spin_lock_init(&iboe->lock);

	ib_dev = &hr_dev->ib_dev;

	ib_dev->node_type = RDMA_NODE_IB_CA;
	ib_dev->dev.parent = dev;

	ib_dev->phys_port_cnt = hr_dev->caps.num_ports;
	ib_dev->local_dma_lkey = hr_dev->caps.reserved_lkey;
	ib_dev->num_comp_vectors = hr_dev->caps.num_comp_vectors;

	if (hr_dev->caps.flags & HNS_ROCE_CAP_FLAG_REREG_MR)
		ib_set_device_ops(ib_dev, &hns_roce_dev_mr_ops);

	if (hr_dev->caps.flags & HNS_ROCE_CAP_FLAG_MW)
		ib_set_device_ops(ib_dev, &hns_roce_dev_mw_ops);

	if (hr_dev->caps.flags & HNS_ROCE_CAP_FLAG_FRMR)
		ib_set_device_ops(ib_dev, &hns_roce_dev_frmr_ops);

	if (hr_dev->caps.flags & HNS_ROCE_CAP_FLAG_SRQ) {
		ib_set_device_ops(ib_dev, &hns_roce_dev_srq_ops);
		ib_set_device_ops(ib_dev, hr_dev->hw->hns_roce_dev_srq_ops);
	}

	if (hr_dev->caps.flags & HNS_ROCE_CAP_FLAG_XRC)
		ib_set_device_ops(ib_dev, &hns_roce_dev_xrcd_ops);

	ib_set_device_ops(ib_dev, hr_dev->hw->hns_roce_dev_ops);
	ib_set_device_ops(ib_dev, &hns_roce_dev_ops);
	for (i = 0; i < hr_dev->caps.num_ports; i++) {
		if (!hr_dev->iboe.netdevs[i])
			continue;

		ret = ib_device_set_netdev(ib_dev, hr_dev->iboe.netdevs[i],
					   i + 1);
		if (ret)
			return ret;
	}
	dma_set_max_seg_size(dev, UINT_MAX);
	ret = ib_register_device(ib_dev, "hns_%d", dev);
	if (ret) {
		dev_err(dev, "ib_register_device failed!\n");
		return ret;
	}

	ret = hns_roce_setup_mtu_mac(hr_dev);
	if (ret) {
		dev_err(dev, "setup_mtu_mac failed!\n");
		goto error_failed_setup_mtu_mac;
	}

	iboe->nb.notifier_call = hns_roce_netdev_event;
	ret = register_netdevice_notifier(&iboe->nb);
	if (ret) {
		dev_err(dev, "register_netdevice_notifier failed!\n");
		goto error_failed_setup_mtu_mac;
	}

	hr_dev->active = true;
	return 0;

error_failed_setup_mtu_mac:
	ib_unregister_device(ib_dev);

	return ret;
}

static int hns_roce_init_hem(struct hns_roce_dev *hr_dev)
{
	struct device *dev = hr_dev->dev;
	int ret;

	ret = hns_roce_init_hem_table(hr_dev, &hr_dev->mr_table.mtpt_table,
				      HEM_TYPE_MTPT, hr_dev->caps.mtpt_entry_sz,
				      hr_dev->caps.num_mtpts, 1);
	if (ret) {
		dev_err(dev, "Failed to init MTPT context memory, aborting.\n");
		return ret;
	}

	ret = hns_roce_init_hem_table(hr_dev, &hr_dev->qp_table.qp_table,
				      HEM_TYPE_QPC, hr_dev->caps.qpc_sz,
				      hr_dev->caps.num_qps, 1);
	if (ret) {
		dev_err(dev, "Failed to init QP context memory, aborting.\n");
		goto err_unmap_dmpt;
	}

	ret = hns_roce_init_hem_table(hr_dev, &hr_dev->qp_table.irrl_table,
				      HEM_TYPE_IRRL,
				      hr_dev->caps.irrl_entry_sz *
				      hr_dev->caps.max_qp_init_rdma,
				      hr_dev->caps.num_qps, 1);
	if (ret) {
		dev_err(dev, "Failed to init irrl_table memory, aborting.\n");
		goto err_unmap_qp;
	}

	if (hr_dev->caps.trrl_entry_sz) {
		ret = hns_roce_init_hem_table(hr_dev,
					      &hr_dev->qp_table.trrl_table,
					      HEM_TYPE_TRRL,
					      hr_dev->caps.trrl_entry_sz *
					      hr_dev->caps.max_qp_dest_rdma,
					      hr_dev->caps.num_qps, 1);
		if (ret) {
			dev_err(dev,
				"Failed to init trrl_table memory, aborting.\n");
			goto err_unmap_irrl;
		}
	}

	ret = hns_roce_init_hem_table(hr_dev, &hr_dev->cq_table.table,
				      HEM_TYPE_CQC, hr_dev->caps.cqc_entry_sz,
				      hr_dev->caps.num_cqs, 1);
	if (ret) {
		dev_err(dev, "Failed to init CQ context memory, aborting.\n");
		goto err_unmap_trrl;
	}

	if (hr_dev->caps.flags & HNS_ROCE_CAP_FLAG_SRQ) {
		ret = hns_roce_init_hem_table(hr_dev, &hr_dev->srq_table.table,
					      HEM_TYPE_SRQC,
					      hr_dev->caps.srqc_entry_sz,
					      hr_dev->caps.num_srqs, 1);
		if (ret) {
			dev_err(dev,
				"Failed to init SRQ context memory, aborting.\n");
			goto err_unmap_cq;
		}
	}

	if (hr_dev->caps.flags & HNS_ROCE_CAP_FLAG_QP_FLOW_CTRL) {
		ret = hns_roce_init_hem_table(hr_dev,
					      &hr_dev->qp_table.sccc_table,
					      HEM_TYPE_SCCC,
					      hr_dev->caps.sccc_sz,
					      hr_dev->caps.num_qps, 1);
		if (ret) {
			dev_err(dev,
				"Failed to init SCC context memory, aborting.\n");
			goto err_unmap_srq;
		}
	}

	if (hr_dev->caps.qpc_timer_entry_sz) {
		ret = hns_roce_init_hem_table(hr_dev, &hr_dev->qpc_timer_table,
					      HEM_TYPE_QPC_TIMER,
					      hr_dev->caps.qpc_timer_entry_sz,
					      hr_dev->caps.num_qpc_timer, 1);
		if (ret) {
			dev_err(dev,
				"Failed to init QPC timer memory, aborting.\n");
			goto err_unmap_ctx;
		}
	}

	if (hr_dev->caps.cqc_timer_entry_sz) {
		ret = hns_roce_init_hem_table(hr_dev, &hr_dev->cqc_timer_table,
					      HEM_TYPE_CQC_TIMER,
					      hr_dev->caps.cqc_timer_entry_sz,
					      hr_dev->caps.num_cqc_timer, 1);
		if (ret) {
			dev_err(dev,
				"Failed to init CQC timer memory, aborting.\n");
			goto err_unmap_qpc_timer;
		}
	}

	if (hr_dev->caps.gmv_entry_sz) {
		ret = hns_roce_init_hem_table(hr_dev, &hr_dev->gmv_table,
					      HEM_TYPE_GMV,
					      hr_dev->caps.gmv_entry_sz,
					      hr_dev->caps.gmv_entry_num, 1);
		if (ret) {
			dev_err(dev,
				"failed to init gmv table memory, ret = %d\n",
				ret);
			goto err_unmap_cqc_timer;
		}
	}

	return 0;

err_unmap_cqc_timer:
	if (hr_dev->caps.cqc_timer_entry_sz)
		hns_roce_cleanup_hem_table(hr_dev, &hr_dev->cqc_timer_table);

err_unmap_qpc_timer:
	if (hr_dev->caps.qpc_timer_entry_sz)
		hns_roce_cleanup_hem_table(hr_dev, &hr_dev->qpc_timer_table);

err_unmap_ctx:
	if (hr_dev->caps.flags & HNS_ROCE_CAP_FLAG_QP_FLOW_CTRL)
		hns_roce_cleanup_hem_table(hr_dev,
					   &hr_dev->qp_table.sccc_table);
err_unmap_srq:
	if (hr_dev->caps.flags & HNS_ROCE_CAP_FLAG_SRQ)
		hns_roce_cleanup_hem_table(hr_dev, &hr_dev->srq_table.table);

err_unmap_cq:
	hns_roce_cleanup_hem_table(hr_dev, &hr_dev->cq_table.table);

err_unmap_trrl:
	if (hr_dev->caps.trrl_entry_sz)
		hns_roce_cleanup_hem_table(hr_dev,
					   &hr_dev->qp_table.trrl_table);

err_unmap_irrl:
	hns_roce_cleanup_hem_table(hr_dev, &hr_dev->qp_table.irrl_table);

err_unmap_qp:
	hns_roce_cleanup_hem_table(hr_dev, &hr_dev->qp_table.qp_table);

err_unmap_dmpt:
	hns_roce_cleanup_hem_table(hr_dev, &hr_dev->mr_table.mtpt_table);

	return ret;
}

/**
 * hns_roce_setup_hca - setup host channel adapter
 * @hr_dev: pointer to hns roce device
 * Return : int
 */
static int hns_roce_setup_hca(struct hns_roce_dev *hr_dev)
{
	struct device *dev = hr_dev->dev;
	int ret;

	spin_lock_init(&hr_dev->sm_lock);
	spin_lock_init(&hr_dev->bt_cmd_lock);

	if (hr_dev->caps.flags & HNS_ROCE_CAP_FLAG_CQ_RECORD_DB ||
	    hr_dev->caps.flags & HNS_ROCE_CAP_FLAG_QP_RECORD_DB) {
		INIT_LIST_HEAD(&hr_dev->pgdir_list);
		mutex_init(&hr_dev->pgdir_mutex);
	}

	hns_roce_init_uar_table(hr_dev);

	ret = hns_roce_uar_alloc(hr_dev, &hr_dev->priv_uar);
	if (ret) {
		dev_err(dev, "Failed to allocate priv_uar.\n");
		goto err_uar_table_free;
	}

	ret = hns_roce_init_qp_table(hr_dev);
	if (ret) {
		dev_err(dev, "Failed to init qp_table.\n");
		goto err_uar_table_free;
	}

	hns_roce_init_pd_table(hr_dev);

	if (hr_dev->caps.flags & HNS_ROCE_CAP_FLAG_XRC)
		hns_roce_init_xrcd_table(hr_dev);

	hns_roce_init_mr_table(hr_dev);

	hns_roce_init_cq_table(hr_dev);

	if (hr_dev->caps.flags & HNS_ROCE_CAP_FLAG_SRQ) {
		hns_roce_init_srq_table(hr_dev);
	}

	return 0;

err_uar_table_free:
	ida_destroy(&hr_dev->uar_ida.ida);
	return ret;
}

static void check_and_get_armed_cq(struct list_head *cq_list, struct ib_cq *cq)
{
	struct hns_roce_cq *hr_cq = to_hr_cq(cq);
	unsigned long flags;

	spin_lock_irqsave(&hr_cq->lock, flags);
	if (cq->comp_handler) {
		if (!hr_cq->is_armed) {
			hr_cq->is_armed = 1;
			list_add_tail(&hr_cq->node, cq_list);
		}
	}
	spin_unlock_irqrestore(&hr_cq->lock, flags);
}

void hns_roce_handle_device_err(struct hns_roce_dev *hr_dev)
{
	struct hns_roce_qp *hr_qp;
	struct hns_roce_cq *hr_cq;
	struct list_head cq_list;
	unsigned long flags_qp;
	unsigned long flags;

	INIT_LIST_HEAD(&cq_list);

	spin_lock_irqsave(&hr_dev->qp_list_lock, flags);
	list_for_each_entry(hr_qp, &hr_dev->qp_list, node) {
		spin_lock_irqsave(&hr_qp->sq.lock, flags_qp);
		if (hr_qp->sq.tail != hr_qp->sq.head)
			check_and_get_armed_cq(&cq_list, hr_qp->ibqp.send_cq);
		spin_unlock_irqrestore(&hr_qp->sq.lock, flags_qp);

		spin_lock_irqsave(&hr_qp->rq.lock, flags_qp);
		if ((!hr_qp->ibqp.srq) && (hr_qp->rq.tail != hr_qp->rq.head))
			check_and_get_armed_cq(&cq_list, hr_qp->ibqp.recv_cq);
		spin_unlock_irqrestore(&hr_qp->rq.lock, flags_qp);
	}

	list_for_each_entry(hr_cq, &cq_list, node)
		hns_roce_cq_completion(hr_dev, hr_cq->cqn);

	spin_unlock_irqrestore(&hr_dev->qp_list_lock, flags);
}

int hns_roce_init(struct hns_roce_dev *hr_dev)
{
	struct device *dev = hr_dev->dev;
	int ret;

	if (hr_dev->hw->reset) {
		ret = hr_dev->hw->reset(hr_dev, true);
		if (ret) {
			dev_err(dev, "Reset RoCE engine failed!\n");
			return ret;
		}
	}
	hr_dev->is_reset = false;

	if (hr_dev->hw->cmq_init) {
		ret = hr_dev->hw->cmq_init(hr_dev);
		if (ret) {
			dev_err(dev, "Init RoCE Command Queue failed!\n");
			goto error_failed_cmq_init;
		}
	}

	ret = hr_dev->hw->hw_profile(hr_dev);
	if (ret) {
		dev_err(dev, "Get RoCE engine profile failed!\n");
		goto error_failed_cmd_init;
	}

	ret = hns_roce_cmd_init(hr_dev);
	if (ret) {
		dev_err(dev, "cmd init failed!\n");
		goto error_failed_cmd_init;
	}

	/* EQ depends on poll mode, event mode depends on EQ */
	ret = hr_dev->hw->init_eq(hr_dev);
	if (ret) {
		dev_err(dev, "eq init failed!\n");
		goto error_failed_eq_table;
	}

	if (hr_dev->cmd_mod) {
		ret = hns_roce_cmd_use_events(hr_dev);
		if (ret)
			dev_warn(dev,
				 "Cmd event  mode failed, set back to poll!\n");
	}

	ret = hns_roce_init_hem(hr_dev);
	if (ret) {
		dev_err(dev, "init HEM(Hardware Entry Memory) failed!\n");
		goto error_failed_init_hem;
	}

	ret = hns_roce_setup_hca(hr_dev);
	if (ret) {
		dev_err(dev, "setup hca failed!\n");
		goto error_failed_setup_hca;
	}

	if (hr_dev->hw->hw_init) {
		ret = hr_dev->hw->hw_init(hr_dev);
		if (ret) {
			dev_err(dev, "hw_init failed!\n");
			goto error_failed_engine_init;
		}
	}

	INIT_LIST_HEAD(&hr_dev->qp_list);
	spin_lock_init(&hr_dev->qp_list_lock);
	INIT_LIST_HEAD(&hr_dev->dip_list);
	spin_lock_init(&hr_dev->dip_list_lock);

	ret = hns_roce_register_device(hr_dev);
	if (ret)
		goto error_failed_register_device;

	return 0;

error_failed_register_device:
	if (hr_dev->hw->hw_exit)
		hr_dev->hw->hw_exit(hr_dev);

error_failed_engine_init:
	hns_roce_cleanup_bitmap(hr_dev);

error_failed_setup_hca:
	hns_roce_cleanup_hem(hr_dev);

error_failed_init_hem:
	if (hr_dev->cmd_mod)
		hns_roce_cmd_use_polling(hr_dev);
	hr_dev->hw->cleanup_eq(hr_dev);

error_failed_eq_table:
	hns_roce_cmd_cleanup(hr_dev);

error_failed_cmd_init:
	if (hr_dev->hw->cmq_exit)
		hr_dev->hw->cmq_exit(hr_dev);

error_failed_cmq_init:
	if (hr_dev->hw->reset) {
		if (hr_dev->hw->reset(hr_dev, false))
			dev_err(dev, "Dereset RoCE engine failed!\n");
	}

	return ret;
}

void hns_roce_exit(struct hns_roce_dev *hr_dev)
{
	hns_roce_unregister_device(hr_dev);

	if (hr_dev->hw->hw_exit)
		hr_dev->hw->hw_exit(hr_dev);
	hns_roce_cleanup_bitmap(hr_dev);
	hns_roce_cleanup_hem(hr_dev);

	if (hr_dev->cmd_mod)
		hns_roce_cmd_use_polling(hr_dev);

	hr_dev->hw->cleanup_eq(hr_dev);
	hns_roce_cmd_cleanup(hr_dev);
	if (hr_dev->hw->cmq_exit)
		hr_dev->hw->cmq_exit(hr_dev);
	if (hr_dev->hw->reset)
		hr_dev->hw->reset(hr_dev, false);
}

MODULE_LICENSE("Dual BSD/GPL");
MODULE_AUTHOR("Wei Hu <xavier.huwei@huawei.com>");
MODULE_AUTHOR("Nenglong Zhao <zhaonenglong@hisilicon.com>");
MODULE_AUTHOR("Lijun Ou <oulijun@huawei.com>");
MODULE_DESCRIPTION("HNS RoCE Driver");<|MERGE_RESOLUTION|>--- conflicted
+++ resolved
@@ -427,37 +427,11 @@
 
 static int hns_roce_mmap(struct ib_ucontext *uctx, struct vm_area_struct *vma)
 {
-<<<<<<< HEAD
-	struct hns_roce_dev *hr_dev = to_hr_dev(context->device);
-
-	switch (vma->vm_pgoff) {
-	case 0:
-		return rdma_user_mmap_io(context, vma,
-					 to_hr_ucontext(context)->uar.pfn,
-					 PAGE_SIZE,
-					 pgprot_device(vma->vm_page_prot),
-					 NULL);
-
-	/* vm_pgoff: 1 -- TPTR */
-	case 1:
-		if (!hr_dev->tptr_dma_addr || !hr_dev->tptr_size)
-			return -EINVAL;
-		/*
-		 * FIXME: using io_remap_pfn_range on the dma address returned
-		 * by dma_alloc_coherent is totally wrong.
-		 */
-		return rdma_user_mmap_io(context, vma,
-					 hr_dev->tptr_dma_addr >> PAGE_SHIFT,
-					 hr_dev->tptr_size,
-					 vma->vm_page_prot,
-					 NULL);
-=======
 	struct rdma_user_mmap_entry *rdma_entry;
 	struct hns_user_mmap_entry *entry;
 	phys_addr_t pfn;
 	pgprot_t prot;
 	int ret;
->>>>>>> 92b4b594
 
 	rdma_entry = rdma_user_mmap_entry_get_pgoff(uctx, vma->vm_pgoff);
 	if (!rdma_entry)
