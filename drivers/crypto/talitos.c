// SPDX-License-Identifier: GPL-2.0-or-later
/*
 * talitos - Freescale Integrated Security Engine (SEC) device driver
 *
 * Copyright (c) 2008-2011 Freescale Semiconductor, Inc.
 *
 * Scatterlist Crypto API glue code copied from files with the following:
 * Copyright (c) 2006-2007 Herbert Xu <herbert@gondor.apana.org.au>
 *
 * Crypto algorithm registration code copied from hifn driver:
 * 2007+ Copyright (c) Evgeniy Polyakov <johnpol@2ka.mipt.ru>
 * All rights reserved.
 */

#include <linux/kernel.h>
#include <linux/module.h>
#include <linux/mod_devicetable.h>
#include <linux/device.h>
#include <linux/interrupt.h>
#include <linux/crypto.h>
#include <linux/hw_random.h>
#include <linux/of_address.h>
#include <linux/of_irq.h>
#include <linux/of_platform.h>
#include <linux/dma-mapping.h>
#include <linux/io.h>
#include <linux/spinlock.h>
#include <linux/rtnetlink.h>
#include <linux/slab.h>

#include <crypto/algapi.h>
#include <crypto/aes.h>
#include <crypto/internal/des.h>
#include <crypto/sha.h>
#include <crypto/md5.h>
#include <crypto/internal/aead.h>
#include <crypto/authenc.h>
#include <crypto/skcipher.h>
#include <crypto/hash.h>
#include <crypto/internal/hash.h>
#include <crypto/scatterwalk.h>

#include "talitos.h"

static void to_talitos_ptr(struct talitos_ptr *ptr, dma_addr_t dma_addr,
			   unsigned int len, bool is_sec1)
{
	ptr->ptr = cpu_to_be32(lower_32_bits(dma_addr));
	if (is_sec1) {
		ptr->len1 = cpu_to_be16(len);
	} else {
		ptr->len = cpu_to_be16(len);
		ptr->eptr = upper_32_bits(dma_addr);
	}
}

static void copy_talitos_ptr(struct talitos_ptr *dst_ptr,
			     struct talitos_ptr *src_ptr, bool is_sec1)
{
	dst_ptr->ptr = src_ptr->ptr;
	if (is_sec1) {
		dst_ptr->len1 = src_ptr->len1;
	} else {
		dst_ptr->len = src_ptr->len;
		dst_ptr->eptr = src_ptr->eptr;
	}
}

static unsigned short from_talitos_ptr_len(struct talitos_ptr *ptr,
					   bool is_sec1)
{
	if (is_sec1)
		return be16_to_cpu(ptr->len1);
	else
		return be16_to_cpu(ptr->len);
}

static void to_talitos_ptr_ext_set(struct talitos_ptr *ptr, u8 val,
				   bool is_sec1)
{
	if (!is_sec1)
		ptr->j_extent = val;
}

static void to_talitos_ptr_ext_or(struct talitos_ptr *ptr, u8 val, bool is_sec1)
{
	if (!is_sec1)
		ptr->j_extent |= val;
}

/*
 * map virtual single (contiguous) pointer to h/w descriptor pointer
 */
static void __map_single_talitos_ptr(struct device *dev,
				     struct talitos_ptr *ptr,
				     unsigned int len, void *data,
				     enum dma_data_direction dir,
				     unsigned long attrs)
{
	dma_addr_t dma_addr = dma_map_single_attrs(dev, data, len, dir, attrs);
	struct talitos_private *priv = dev_get_drvdata(dev);
	bool is_sec1 = has_ftr_sec1(priv);

	to_talitos_ptr(ptr, dma_addr, len, is_sec1);
}

static void map_single_talitos_ptr(struct device *dev,
				   struct talitos_ptr *ptr,
				   unsigned int len, void *data,
				   enum dma_data_direction dir)
{
	__map_single_talitos_ptr(dev, ptr, len, data, dir, 0);
}

static void map_single_talitos_ptr_nosync(struct device *dev,
					  struct talitos_ptr *ptr,
					  unsigned int len, void *data,
					  enum dma_data_direction dir)
{
	__map_single_talitos_ptr(dev, ptr, len, data, dir,
				 DMA_ATTR_SKIP_CPU_SYNC);
}

/*
 * unmap bus single (contiguous) h/w descriptor pointer
 */
static void unmap_single_talitos_ptr(struct device *dev,
				     struct talitos_ptr *ptr,
				     enum dma_data_direction dir)
{
	struct talitos_private *priv = dev_get_drvdata(dev);
	bool is_sec1 = has_ftr_sec1(priv);

	dma_unmap_single(dev, be32_to_cpu(ptr->ptr),
			 from_talitos_ptr_len(ptr, is_sec1), dir);
}

static int reset_channel(struct device *dev, int ch)
{
	struct talitos_private *priv = dev_get_drvdata(dev);
	unsigned int timeout = TALITOS_TIMEOUT;
	bool is_sec1 = has_ftr_sec1(priv);

	if (is_sec1) {
		setbits32(priv->chan[ch].reg + TALITOS_CCCR_LO,
			  TALITOS1_CCCR_LO_RESET);

		while ((in_be32(priv->chan[ch].reg + TALITOS_CCCR_LO) &
			TALITOS1_CCCR_LO_RESET) && --timeout)
			cpu_relax();
	} else {
		setbits32(priv->chan[ch].reg + TALITOS_CCCR,
			  TALITOS2_CCCR_RESET);

		while ((in_be32(priv->chan[ch].reg + TALITOS_CCCR) &
			TALITOS2_CCCR_RESET) && --timeout)
			cpu_relax();
	}

	if (timeout == 0) {
		dev_err(dev, "failed to reset channel %d\n", ch);
		return -EIO;
	}

	/* set 36-bit addressing, done writeback enable and done IRQ enable */
	setbits32(priv->chan[ch].reg + TALITOS_CCCR_LO, TALITOS_CCCR_LO_EAE |
		  TALITOS_CCCR_LO_CDWE | TALITOS_CCCR_LO_CDIE);
	/* enable chaining descriptors */
	if (is_sec1)
		setbits32(priv->chan[ch].reg + TALITOS_CCCR_LO,
			  TALITOS_CCCR_LO_NE);

	/* and ICCR writeback, if available */
	if (priv->features & TALITOS_FTR_HW_AUTH_CHECK)
		setbits32(priv->chan[ch].reg + TALITOS_CCCR_LO,
		          TALITOS_CCCR_LO_IWSE);

	return 0;
}

static int reset_device(struct device *dev)
{
	struct talitos_private *priv = dev_get_drvdata(dev);
	unsigned int timeout = TALITOS_TIMEOUT;
	bool is_sec1 = has_ftr_sec1(priv);
	u32 mcr = is_sec1 ? TALITOS1_MCR_SWR : TALITOS2_MCR_SWR;

	setbits32(priv->reg + TALITOS_MCR, mcr);

	while ((in_be32(priv->reg + TALITOS_MCR) & mcr)
	       && --timeout)
		cpu_relax();

	if (priv->irq[1]) {
		mcr = TALITOS_MCR_RCA1 | TALITOS_MCR_RCA3;
		setbits32(priv->reg + TALITOS_MCR, mcr);
	}

	if (timeout == 0) {
		dev_err(dev, "failed to reset device\n");
		return -EIO;
	}

	return 0;
}

/*
 * Reset and initialize the device
 */
static int init_device(struct device *dev)
{
	struct talitos_private *priv = dev_get_drvdata(dev);
	int ch, err;
	bool is_sec1 = has_ftr_sec1(priv);

	/*
	 * Master reset
	 * errata documentation: warning: certain SEC interrupts
	 * are not fully cleared by writing the MCR:SWR bit,
	 * set bit twice to completely reset
	 */
	err = reset_device(dev);
	if (err)
		return err;

	err = reset_device(dev);
	if (err)
		return err;

	/* reset channels */
	for (ch = 0; ch < priv->num_channels; ch++) {
		err = reset_channel(dev, ch);
		if (err)
			return err;
	}

	/* enable channel done and error interrupts */
	if (is_sec1) {
		clrbits32(priv->reg + TALITOS_IMR, TALITOS1_IMR_INIT);
		clrbits32(priv->reg + TALITOS_IMR_LO, TALITOS1_IMR_LO_INIT);
		/* disable parity error check in DEU (erroneous? test vect.) */
		setbits32(priv->reg_deu + TALITOS_EUICR, TALITOS1_DEUICR_KPE);
	} else {
		setbits32(priv->reg + TALITOS_IMR, TALITOS2_IMR_INIT);
		setbits32(priv->reg + TALITOS_IMR_LO, TALITOS2_IMR_LO_INIT);
	}

	/* disable integrity check error interrupts (use writeback instead) */
	if (priv->features & TALITOS_FTR_HW_AUTH_CHECK)
		setbits32(priv->reg_mdeu + TALITOS_EUICR_LO,
		          TALITOS_MDEUICR_LO_ICE);

	return 0;
}

/**
 * talitos_submit - submits a descriptor to the device for processing
 * @dev:	the SEC device to be used
 * @ch:		the SEC device channel to be used
 * @desc:	the descriptor to be processed by the device
 * @callback:	whom to call when processing is complete
 * @context:	a handle for use by caller (optional)
 *
 * desc must contain valid dma-mapped (bus physical) address pointers.
 * callback must check err and feedback in descriptor header
 * for device processing status.
 */
static int talitos_submit(struct device *dev, int ch, struct talitos_desc *desc,
			  void (*callback)(struct device *dev,
					   struct talitos_desc *desc,
					   void *context, int error),
			  void *context)
{
	struct talitos_private *priv = dev_get_drvdata(dev);
	struct talitos_request *request;
	unsigned long flags;
	int head;
	bool is_sec1 = has_ftr_sec1(priv);

	spin_lock_irqsave(&priv->chan[ch].head_lock, flags);

	if (!atomic_inc_not_zero(&priv->chan[ch].submit_count)) {
		/* h/w fifo is full */
		spin_unlock_irqrestore(&priv->chan[ch].head_lock, flags);
		return -EAGAIN;
	}

	head = priv->chan[ch].head;
	request = &priv->chan[ch].fifo[head];

	/* map descriptor and save caller data */
	if (is_sec1) {
		desc->hdr1 = desc->hdr;
		request->dma_desc = dma_map_single(dev, &desc->hdr1,
						   TALITOS_DESC_SIZE,
						   DMA_BIDIRECTIONAL);
	} else {
		request->dma_desc = dma_map_single(dev, desc,
						   TALITOS_DESC_SIZE,
						   DMA_BIDIRECTIONAL);
	}
	request->callback = callback;
	request->context = context;

	/* increment fifo head */
	priv->chan[ch].head = (priv->chan[ch].head + 1) & (priv->fifo_len - 1);

	smp_wmb();
	request->desc = desc;

	/* GO! */
	wmb();
	out_be32(priv->chan[ch].reg + TALITOS_FF,
		 upper_32_bits(request->dma_desc));
	out_be32(priv->chan[ch].reg + TALITOS_FF_LO,
		 lower_32_bits(request->dma_desc));

	spin_unlock_irqrestore(&priv->chan[ch].head_lock, flags);

	return -EINPROGRESS;
}

static __be32 get_request_hdr(struct talitos_request *request, bool is_sec1)
{
	struct talitos_edesc *edesc;

	if (!is_sec1)
		return request->desc->hdr;

	if (!request->desc->next_desc)
		return request->desc->hdr1;

	edesc = container_of(request->desc, struct talitos_edesc, desc);

	return ((struct talitos_desc *)(edesc->buf + edesc->dma_len))->hdr1;
}

static __be32 get_request_hdr(struct talitos_request *request, bool is_sec1)
{
	struct talitos_edesc *edesc;

	if (!is_sec1)
		return request->desc->hdr;

	if (!request->desc->next_desc)
		return request->desc->hdr1;

	edesc = container_of(request->desc, struct talitos_edesc, desc);

	return ((struct talitos_desc *)(edesc->buf + edesc->dma_len))->hdr1;
}

/*
 * process what was done, notify callback of error if not
 */
static void flush_channel(struct device *dev, int ch, int error, int reset_ch)
{
	struct talitos_private *priv = dev_get_drvdata(dev);
	struct talitos_request *request, saved_req;
	unsigned long flags;
	int tail, status;
	bool is_sec1 = has_ftr_sec1(priv);

	spin_lock_irqsave(&priv->chan[ch].tail_lock, flags);

	tail = priv->chan[ch].tail;
	while (priv->chan[ch].fifo[tail].desc) {
		__be32 hdr;

		request = &priv->chan[ch].fifo[tail];

		/* descriptors with their done bits set don't get the error */
		rmb();
		hdr = get_request_hdr(request, is_sec1);

		if ((hdr & DESC_HDR_DONE) == DESC_HDR_DONE)
			status = 0;
		else
			if (!error)
				break;
			else
				status = error;

		dma_unmap_single(dev, request->dma_desc,
				 TALITOS_DESC_SIZE,
				 DMA_BIDIRECTIONAL);

		/* copy entries so we can call callback outside lock */
		saved_req.desc = request->desc;
		saved_req.callback = request->callback;
		saved_req.context = request->context;

		/* release request entry in fifo */
		smp_wmb();
		request->desc = NULL;

		/* increment fifo tail */
		priv->chan[ch].tail = (tail + 1) & (priv->fifo_len - 1);

		spin_unlock_irqrestore(&priv->chan[ch].tail_lock, flags);

		atomic_dec(&priv->chan[ch].submit_count);

		saved_req.callback(dev, saved_req.desc, saved_req.context,
				   status);
		/* channel may resume processing in single desc error case */
		if (error && !reset_ch && status == error)
			return;
		spin_lock_irqsave(&priv->chan[ch].tail_lock, flags);
		tail = priv->chan[ch].tail;
	}

	spin_unlock_irqrestore(&priv->chan[ch].tail_lock, flags);
}

/*
 * process completed requests for channels that have done status
 */
#define DEF_TALITOS1_DONE(name, ch_done_mask)				\
static void talitos1_done_##name(unsigned long data)			\
{									\
	struct device *dev = (struct device *)data;			\
	struct talitos_private *priv = dev_get_drvdata(dev);		\
	unsigned long flags;						\
									\
	if (ch_done_mask & 0x10000000)					\
		flush_channel(dev, 0, 0, 0);			\
	if (ch_done_mask & 0x40000000)					\
		flush_channel(dev, 1, 0, 0);			\
	if (ch_done_mask & 0x00010000)					\
		flush_channel(dev, 2, 0, 0);			\
	if (ch_done_mask & 0x00040000)					\
		flush_channel(dev, 3, 0, 0);			\
									\
	/* At this point, all completed channels have been processed */	\
	/* Unmask done interrupts for channels completed later on. */	\
	spin_lock_irqsave(&priv->reg_lock, flags);			\
	clrbits32(priv->reg + TALITOS_IMR, ch_done_mask);		\
	clrbits32(priv->reg + TALITOS_IMR_LO, TALITOS1_IMR_LO_INIT);	\
	spin_unlock_irqrestore(&priv->reg_lock, flags);			\
}

DEF_TALITOS1_DONE(4ch, TALITOS1_ISR_4CHDONE)
DEF_TALITOS1_DONE(ch0, TALITOS1_ISR_CH_0_DONE)

#define DEF_TALITOS2_DONE(name, ch_done_mask)				\
static void talitos2_done_##name(unsigned long data)			\
{									\
	struct device *dev = (struct device *)data;			\
	struct talitos_private *priv = dev_get_drvdata(dev);		\
	unsigned long flags;						\
									\
	if (ch_done_mask & 1)						\
		flush_channel(dev, 0, 0, 0);				\
	if (ch_done_mask & (1 << 2))					\
		flush_channel(dev, 1, 0, 0);				\
	if (ch_done_mask & (1 << 4))					\
		flush_channel(dev, 2, 0, 0);				\
	if (ch_done_mask & (1 << 6))					\
		flush_channel(dev, 3, 0, 0);				\
									\
	/* At this point, all completed channels have been processed */	\
	/* Unmask done interrupts for channels completed later on. */	\
	spin_lock_irqsave(&priv->reg_lock, flags);			\
	setbits32(priv->reg + TALITOS_IMR, ch_done_mask);		\
	setbits32(priv->reg + TALITOS_IMR_LO, TALITOS2_IMR_LO_INIT);	\
	spin_unlock_irqrestore(&priv->reg_lock, flags);			\
}

DEF_TALITOS2_DONE(4ch, TALITOS2_ISR_4CHDONE)
DEF_TALITOS2_DONE(ch0, TALITOS2_ISR_CH_0_DONE)
DEF_TALITOS2_DONE(ch0_2, TALITOS2_ISR_CH_0_2_DONE)
DEF_TALITOS2_DONE(ch1_3, TALITOS2_ISR_CH_1_3_DONE)

/*
 * locate current (offending) descriptor
 */
static u32 current_desc_hdr(struct device *dev, int ch)
{
	struct talitos_private *priv = dev_get_drvdata(dev);
	int tail, iter;
	dma_addr_t cur_desc;

	cur_desc = ((u64)in_be32(priv->chan[ch].reg + TALITOS_CDPR)) << 32;
	cur_desc |= in_be32(priv->chan[ch].reg + TALITOS_CDPR_LO);

	if (!cur_desc) {
		dev_err(dev, "CDPR is NULL, giving up search for offending descriptor\n");
		return 0;
	}

	tail = priv->chan[ch].tail;

	iter = tail;
	while (priv->chan[ch].fifo[iter].dma_desc != cur_desc &&
	       priv->chan[ch].fifo[iter].desc->next_desc != cur_desc) {
		iter = (iter + 1) & (priv->fifo_len - 1);
		if (iter == tail) {
			dev_err(dev, "couldn't locate current descriptor\n");
			return 0;
		}
	}

	if (priv->chan[ch].fifo[iter].desc->next_desc == cur_desc) {
		struct talitos_edesc *edesc;

		edesc = container_of(priv->chan[ch].fifo[iter].desc,
				     struct talitos_edesc, desc);
		return ((struct talitos_desc *)
			(edesc->buf + edesc->dma_len))->hdr;
	}

	return priv->chan[ch].fifo[iter].desc->hdr;
}

/*
 * user diagnostics; report root cause of error based on execution unit status
 */
static void report_eu_error(struct device *dev, int ch, u32 desc_hdr)
{
	struct talitos_private *priv = dev_get_drvdata(dev);
	int i;

	if (!desc_hdr)
		desc_hdr = in_be32(priv->chan[ch].reg + TALITOS_DESCBUF);

	switch (desc_hdr & DESC_HDR_SEL0_MASK) {
	case DESC_HDR_SEL0_AFEU:
		dev_err(dev, "AFEUISR 0x%08x_%08x\n",
			in_be32(priv->reg_afeu + TALITOS_EUISR),
			in_be32(priv->reg_afeu + TALITOS_EUISR_LO));
		break;
	case DESC_HDR_SEL0_DEU:
		dev_err(dev, "DEUISR 0x%08x_%08x\n",
			in_be32(priv->reg_deu + TALITOS_EUISR),
			in_be32(priv->reg_deu + TALITOS_EUISR_LO));
		break;
	case DESC_HDR_SEL0_MDEUA:
	case DESC_HDR_SEL0_MDEUB:
		dev_err(dev, "MDEUISR 0x%08x_%08x\n",
			in_be32(priv->reg_mdeu + TALITOS_EUISR),
			in_be32(priv->reg_mdeu + TALITOS_EUISR_LO));
		break;
	case DESC_HDR_SEL0_RNG:
		dev_err(dev, "RNGUISR 0x%08x_%08x\n",
			in_be32(priv->reg_rngu + TALITOS_ISR),
			in_be32(priv->reg_rngu + TALITOS_ISR_LO));
		break;
	case DESC_HDR_SEL0_PKEU:
		dev_err(dev, "PKEUISR 0x%08x_%08x\n",
			in_be32(priv->reg_pkeu + TALITOS_EUISR),
			in_be32(priv->reg_pkeu + TALITOS_EUISR_LO));
		break;
	case DESC_HDR_SEL0_AESU:
		dev_err(dev, "AESUISR 0x%08x_%08x\n",
			in_be32(priv->reg_aesu + TALITOS_EUISR),
			in_be32(priv->reg_aesu + TALITOS_EUISR_LO));
		break;
	case DESC_HDR_SEL0_CRCU:
		dev_err(dev, "CRCUISR 0x%08x_%08x\n",
			in_be32(priv->reg_crcu + TALITOS_EUISR),
			in_be32(priv->reg_crcu + TALITOS_EUISR_LO));
		break;
	case DESC_HDR_SEL0_KEU:
		dev_err(dev, "KEUISR 0x%08x_%08x\n",
			in_be32(priv->reg_pkeu + TALITOS_EUISR),
			in_be32(priv->reg_pkeu + TALITOS_EUISR_LO));
		break;
	}

	switch (desc_hdr & DESC_HDR_SEL1_MASK) {
	case DESC_HDR_SEL1_MDEUA:
	case DESC_HDR_SEL1_MDEUB:
		dev_err(dev, "MDEUISR 0x%08x_%08x\n",
			in_be32(priv->reg_mdeu + TALITOS_EUISR),
			in_be32(priv->reg_mdeu + TALITOS_EUISR_LO));
		break;
	case DESC_HDR_SEL1_CRCU:
		dev_err(dev, "CRCUISR 0x%08x_%08x\n",
			in_be32(priv->reg_crcu + TALITOS_EUISR),
			in_be32(priv->reg_crcu + TALITOS_EUISR_LO));
		break;
	}

	for (i = 0; i < 8; i++)
		dev_err(dev, "DESCBUF 0x%08x_%08x\n",
			in_be32(priv->chan[ch].reg + TALITOS_DESCBUF + 8*i),
			in_be32(priv->chan[ch].reg + TALITOS_DESCBUF_LO + 8*i));
}

/*
 * recover from error interrupts
 */
static void talitos_error(struct device *dev, u32 isr, u32 isr_lo)
{
	struct talitos_private *priv = dev_get_drvdata(dev);
	unsigned int timeout = TALITOS_TIMEOUT;
	int ch, error, reset_dev = 0;
	u32 v_lo;
	bool is_sec1 = has_ftr_sec1(priv);
	int reset_ch = is_sec1 ? 1 : 0; /* only SEC2 supports continuation */

	for (ch = 0; ch < priv->num_channels; ch++) {
		/* skip channels without errors */
		if (is_sec1) {
			/* bits 29, 31, 17, 19 */
			if (!(isr & (1 << (29 + (ch & 1) * 2 - (ch & 2) * 6))))
				continue;
		} else {
			if (!(isr & (1 << (ch * 2 + 1))))
				continue;
		}

		error = -EINVAL;

		v_lo = in_be32(priv->chan[ch].reg + TALITOS_CCPSR_LO);

		if (v_lo & TALITOS_CCPSR_LO_DOF) {
			dev_err(dev, "double fetch fifo overflow error\n");
			error = -EAGAIN;
			reset_ch = 1;
		}
		if (v_lo & TALITOS_CCPSR_LO_SOF) {
			/* h/w dropped descriptor */
			dev_err(dev, "single fetch fifo overflow error\n");
			error = -EAGAIN;
		}
		if (v_lo & TALITOS_CCPSR_LO_MDTE)
			dev_err(dev, "master data transfer error\n");
		if (v_lo & TALITOS_CCPSR_LO_SGDLZ)
			dev_err(dev, is_sec1 ? "pointer not complete error\n"
					     : "s/g data length zero error\n");
		if (v_lo & TALITOS_CCPSR_LO_FPZ)
			dev_err(dev, is_sec1 ? "parity error\n"
					     : "fetch pointer zero error\n");
		if (v_lo & TALITOS_CCPSR_LO_IDH)
			dev_err(dev, "illegal descriptor header error\n");
		if (v_lo & TALITOS_CCPSR_LO_IEU)
			dev_err(dev, is_sec1 ? "static assignment error\n"
					     : "invalid exec unit error\n");
		if (v_lo & TALITOS_CCPSR_LO_EU)
			report_eu_error(dev, ch, current_desc_hdr(dev, ch));
		if (!is_sec1) {
			if (v_lo & TALITOS_CCPSR_LO_GB)
				dev_err(dev, "gather boundary error\n");
			if (v_lo & TALITOS_CCPSR_LO_GRL)
				dev_err(dev, "gather return/length error\n");
			if (v_lo & TALITOS_CCPSR_LO_SB)
				dev_err(dev, "scatter boundary error\n");
			if (v_lo & TALITOS_CCPSR_LO_SRL)
				dev_err(dev, "scatter return/length error\n");
		}

		flush_channel(dev, ch, error, reset_ch);

		if (reset_ch) {
			reset_channel(dev, ch);
		} else {
			setbits32(priv->chan[ch].reg + TALITOS_CCCR,
				  TALITOS2_CCCR_CONT);
			setbits32(priv->chan[ch].reg + TALITOS_CCCR_LO, 0);
			while ((in_be32(priv->chan[ch].reg + TALITOS_CCCR) &
			       TALITOS2_CCCR_CONT) && --timeout)
				cpu_relax();
			if (timeout == 0) {
				dev_err(dev, "failed to restart channel %d\n",
					ch);
				reset_dev = 1;
			}
		}
	}
	if (reset_dev || (is_sec1 && isr & ~TALITOS1_ISR_4CHERR) ||
	    (!is_sec1 && isr & ~TALITOS2_ISR_4CHERR) || isr_lo) {
		if (is_sec1 && (isr_lo & TALITOS1_ISR_TEA_ERR))
			dev_err(dev, "TEA error: ISR 0x%08x_%08x\n",
				isr, isr_lo);
		else
			dev_err(dev, "done overflow, internal time out, or "
				"rngu error: ISR 0x%08x_%08x\n", isr, isr_lo);

		/* purge request queues */
		for (ch = 0; ch < priv->num_channels; ch++)
			flush_channel(dev, ch, -EIO, 1);

		/* reset and reinitialize the device */
		init_device(dev);
	}
}

#define DEF_TALITOS1_INTERRUPT(name, ch_done_mask, ch_err_mask, tlet)	       \
static irqreturn_t talitos1_interrupt_##name(int irq, void *data)	       \
{									       \
	struct device *dev = data;					       \
	struct talitos_private *priv = dev_get_drvdata(dev);		       \
	u32 isr, isr_lo;						       \
	unsigned long flags;						       \
									       \
	spin_lock_irqsave(&priv->reg_lock, flags);			       \
	isr = in_be32(priv->reg + TALITOS_ISR);				       \
	isr_lo = in_be32(priv->reg + TALITOS_ISR_LO);			       \
	/* Acknowledge interrupt */					       \
	out_be32(priv->reg + TALITOS_ICR, isr & (ch_done_mask | ch_err_mask)); \
	out_be32(priv->reg + TALITOS_ICR_LO, isr_lo);			       \
									       \
	if (unlikely(isr & ch_err_mask || isr_lo & TALITOS1_IMR_LO_INIT)) {    \
		spin_unlock_irqrestore(&priv->reg_lock, flags);		       \
		talitos_error(dev, isr & ch_err_mask, isr_lo);		       \
	}								       \
	else {								       \
		if (likely(isr & ch_done_mask)) {			       \
			/* mask further done interrupts. */		       \
			setbits32(priv->reg + TALITOS_IMR, ch_done_mask);      \
			/* done_task will unmask done interrupts at exit */    \
			tasklet_schedule(&priv->done_task[tlet]);	       \
		}							       \
		spin_unlock_irqrestore(&priv->reg_lock, flags);		       \
	}								       \
									       \
	return (isr & (ch_done_mask | ch_err_mask) || isr_lo) ? IRQ_HANDLED :  \
								IRQ_NONE;      \
}

DEF_TALITOS1_INTERRUPT(4ch, TALITOS1_ISR_4CHDONE, TALITOS1_ISR_4CHERR, 0)

#define DEF_TALITOS2_INTERRUPT(name, ch_done_mask, ch_err_mask, tlet)	       \
static irqreturn_t talitos2_interrupt_##name(int irq, void *data)	       \
{									       \
	struct device *dev = data;					       \
	struct talitos_private *priv = dev_get_drvdata(dev);		       \
	u32 isr, isr_lo;						       \
	unsigned long flags;						       \
									       \
	spin_lock_irqsave(&priv->reg_lock, flags);			       \
	isr = in_be32(priv->reg + TALITOS_ISR);				       \
	isr_lo = in_be32(priv->reg + TALITOS_ISR_LO);			       \
	/* Acknowledge interrupt */					       \
	out_be32(priv->reg + TALITOS_ICR, isr & (ch_done_mask | ch_err_mask)); \
	out_be32(priv->reg + TALITOS_ICR_LO, isr_lo);			       \
									       \
	if (unlikely(isr & ch_err_mask || isr_lo)) {			       \
		spin_unlock_irqrestore(&priv->reg_lock, flags);		       \
		talitos_error(dev, isr & ch_err_mask, isr_lo);		       \
	}								       \
	else {								       \
		if (likely(isr & ch_done_mask)) {			       \
			/* mask further done interrupts. */		       \
			clrbits32(priv->reg + TALITOS_IMR, ch_done_mask);      \
			/* done_task will unmask done interrupts at exit */    \
			tasklet_schedule(&priv->done_task[tlet]);	       \
		}							       \
		spin_unlock_irqrestore(&priv->reg_lock, flags);		       \
	}								       \
									       \
	return (isr & (ch_done_mask | ch_err_mask) || isr_lo) ? IRQ_HANDLED :  \
								IRQ_NONE;      \
}

DEF_TALITOS2_INTERRUPT(4ch, TALITOS2_ISR_4CHDONE, TALITOS2_ISR_4CHERR, 0)
DEF_TALITOS2_INTERRUPT(ch0_2, TALITOS2_ISR_CH_0_2_DONE, TALITOS2_ISR_CH_0_2_ERR,
		       0)
DEF_TALITOS2_INTERRUPT(ch1_3, TALITOS2_ISR_CH_1_3_DONE, TALITOS2_ISR_CH_1_3_ERR,
		       1)

/*
 * hwrng
 */
static int talitos_rng_data_present(struct hwrng *rng, int wait)
{
	struct device *dev = (struct device *)rng->priv;
	struct talitos_private *priv = dev_get_drvdata(dev);
	u32 ofl;
	int i;

	for (i = 0; i < 20; i++) {
		ofl = in_be32(priv->reg_rngu + TALITOS_EUSR_LO) &
		      TALITOS_RNGUSR_LO_OFL;
		if (ofl || !wait)
			break;
		udelay(10);
	}

	return !!ofl;
}

static int talitos_rng_data_read(struct hwrng *rng, u32 *data)
{
	struct device *dev = (struct device *)rng->priv;
	struct talitos_private *priv = dev_get_drvdata(dev);

	/* rng fifo requires 64-bit accesses */
	*data = in_be32(priv->reg_rngu + TALITOS_EU_FIFO);
	*data = in_be32(priv->reg_rngu + TALITOS_EU_FIFO_LO);

	return sizeof(u32);
}

static int talitos_rng_init(struct hwrng *rng)
{
	struct device *dev = (struct device *)rng->priv;
	struct talitos_private *priv = dev_get_drvdata(dev);
	unsigned int timeout = TALITOS_TIMEOUT;

	setbits32(priv->reg_rngu + TALITOS_EURCR_LO, TALITOS_RNGURCR_LO_SR);
	while (!(in_be32(priv->reg_rngu + TALITOS_EUSR_LO)
		 & TALITOS_RNGUSR_LO_RD)
	       && --timeout)
		cpu_relax();
	if (timeout == 0) {
		dev_err(dev, "failed to reset rng hw\n");
		return -ENODEV;
	}

	/* start generating */
	setbits32(priv->reg_rngu + TALITOS_EUDSR_LO, 0);

	return 0;
}

static int talitos_register_rng(struct device *dev)
{
	struct talitos_private *priv = dev_get_drvdata(dev);
	int err;

	priv->rng.name		= dev_driver_string(dev),
	priv->rng.init		= talitos_rng_init,
	priv->rng.data_present	= talitos_rng_data_present,
	priv->rng.data_read	= talitos_rng_data_read,
	priv->rng.priv		= (unsigned long)dev;

	err = hwrng_register(&priv->rng);
	if (!err)
		priv->rng_registered = true;

	return err;
}

static void talitos_unregister_rng(struct device *dev)
{
	struct talitos_private *priv = dev_get_drvdata(dev);

	if (!priv->rng_registered)
		return;

	hwrng_unregister(&priv->rng);
	priv->rng_registered = false;
}

/*
 * crypto alg
 */
#define TALITOS_CRA_PRIORITY		3000
/*
 * Defines a priority for doing AEAD with descriptors type
 * HMAC_SNOOP_NO_AFEA (HSNA) instead of type IPSEC_ESP
 */
#define TALITOS_CRA_PRIORITY_AEAD_HSNA	(TALITOS_CRA_PRIORITY - 1)
#ifdef CONFIG_CRYPTO_DEV_TALITOS2
#define TALITOS_MAX_KEY_SIZE		(AES_MAX_KEY_SIZE + SHA512_BLOCK_SIZE)
#else
#define TALITOS_MAX_KEY_SIZE		(AES_MAX_KEY_SIZE + SHA256_BLOCK_SIZE)
#endif
#define TALITOS_MAX_IV_LENGTH		16 /* max of AES_BLOCK_SIZE, DES3_EDE_BLOCK_SIZE */

struct talitos_ctx {
	struct device *dev;
	int ch;
	__be32 desc_hdr_template;
	u8 key[TALITOS_MAX_KEY_SIZE];
	u8 iv[TALITOS_MAX_IV_LENGTH];
	dma_addr_t dma_key;
	unsigned int keylen;
	unsigned int enckeylen;
	unsigned int authkeylen;
};

#define HASH_MAX_BLOCK_SIZE		SHA512_BLOCK_SIZE
#define TALITOS_MDEU_MAX_CONTEXT_SIZE	TALITOS_MDEU_CONTEXT_SIZE_SHA384_SHA512

struct talitos_ahash_req_ctx {
	u32 hw_context[TALITOS_MDEU_MAX_CONTEXT_SIZE / sizeof(u32)];
	unsigned int hw_context_size;
	u8 buf[2][HASH_MAX_BLOCK_SIZE];
	int buf_idx;
	unsigned int swinit;
	unsigned int first;
	unsigned int last;
	unsigned int to_hash_later;
	unsigned int nbuf;
	struct scatterlist bufsl[2];
	struct scatterlist *psrc;
};

struct talitos_export_state {
	u32 hw_context[TALITOS_MDEU_MAX_CONTEXT_SIZE / sizeof(u32)];
	u8 buf[HASH_MAX_BLOCK_SIZE];
	unsigned int swinit;
	unsigned int first;
	unsigned int last;
	unsigned int to_hash_later;
	unsigned int nbuf;
};

static int aead_setkey(struct crypto_aead *authenc,
		       const u8 *key, unsigned int keylen)
{
	struct talitos_ctx *ctx = crypto_aead_ctx(authenc);
	struct device *dev = ctx->dev;
	struct crypto_authenc_keys keys;

	if (crypto_authenc_extractkeys(&keys, key, keylen) != 0)
		goto badkey;

	if (keys.authkeylen + keys.enckeylen > TALITOS_MAX_KEY_SIZE)
		goto badkey;

	if (ctx->keylen)
		dma_unmap_single(dev, ctx->dma_key, ctx->keylen, DMA_TO_DEVICE);

	memcpy(ctx->key, keys.authkey, keys.authkeylen);
	memcpy(&ctx->key[keys.authkeylen], keys.enckey, keys.enckeylen);

	ctx->keylen = keys.authkeylen + keys.enckeylen;
	ctx->enckeylen = keys.enckeylen;
	ctx->authkeylen = keys.authkeylen;
	ctx->dma_key = dma_map_single(dev, ctx->key, ctx->keylen,
				      DMA_TO_DEVICE);

	memzero_explicit(&keys, sizeof(keys));
	return 0;

badkey:
	crypto_aead_set_flags(authenc, CRYPTO_TFM_RES_BAD_KEY_LEN);
	memzero_explicit(&keys, sizeof(keys));
	return -EINVAL;
}

<<<<<<< HEAD
=======
static int aead_des3_setkey(struct crypto_aead *authenc,
			    const u8 *key, unsigned int keylen)
{
	struct talitos_ctx *ctx = crypto_aead_ctx(authenc);
	struct device *dev = ctx->dev;
	struct crypto_authenc_keys keys;
	int err;

	err = crypto_authenc_extractkeys(&keys, key, keylen);
	if (unlikely(err))
		goto badkey;

	err = -EINVAL;
	if (keys.authkeylen + keys.enckeylen > TALITOS_MAX_KEY_SIZE)
		goto badkey;

	err = verify_aead_des3_key(authenc, keys.enckey, keys.enckeylen);
	if (err)
		goto out;

	if (ctx->keylen)
		dma_unmap_single(dev, ctx->dma_key, ctx->keylen, DMA_TO_DEVICE);

	memcpy(ctx->key, keys.authkey, keys.authkeylen);
	memcpy(&ctx->key[keys.authkeylen], keys.enckey, keys.enckeylen);

	ctx->keylen = keys.authkeylen + keys.enckeylen;
	ctx->enckeylen = keys.enckeylen;
	ctx->authkeylen = keys.authkeylen;
	ctx->dma_key = dma_map_single(dev, ctx->key, ctx->keylen,
				      DMA_TO_DEVICE);

out:
	memzero_explicit(&keys, sizeof(keys));
	return err;

badkey:
	crypto_aead_set_flags(authenc, CRYPTO_TFM_RES_BAD_KEY_LEN);
	goto out;
}

>>>>>>> f7688b48
static void talitos_sg_unmap(struct device *dev,
			     struct talitos_edesc *edesc,
			     struct scatterlist *src,
			     struct scatterlist *dst,
			     unsigned int len, unsigned int offset)
{
	struct talitos_private *priv = dev_get_drvdata(dev);
	bool is_sec1 = has_ftr_sec1(priv);
	unsigned int src_nents = edesc->src_nents ? : 1;
	unsigned int dst_nents = edesc->dst_nents ? : 1;

	if (is_sec1 && dst && dst_nents > 1) {
		dma_sync_single_for_device(dev, edesc->dma_link_tbl + offset,
					   len, DMA_FROM_DEVICE);
		sg_pcopy_from_buffer(dst, dst_nents, edesc->buf + offset, len,
				     offset);
	}
	if (src != dst) {
		if (src_nents == 1 || !is_sec1)
			dma_unmap_sg(dev, src, src_nents, DMA_TO_DEVICE);

		if (dst && (dst_nents == 1 || !is_sec1))
			dma_unmap_sg(dev, dst, dst_nents, DMA_FROM_DEVICE);
	} else if (src_nents == 1 || !is_sec1) {
		dma_unmap_sg(dev, src, src_nents, DMA_BIDIRECTIONAL);
	}
}

static void ipsec_esp_unmap(struct device *dev,
			    struct talitos_edesc *edesc,
			    struct aead_request *areq, bool encrypt)
{
	struct crypto_aead *aead = crypto_aead_reqtfm(areq);
	struct talitos_ctx *ctx = crypto_aead_ctx(aead);
	unsigned int ivsize = crypto_aead_ivsize(aead);
	unsigned int authsize = crypto_aead_authsize(aead);
	unsigned int cryptlen = areq->cryptlen - (encrypt ? 0 : authsize);
	bool is_ipsec_esp = edesc->desc.hdr & DESC_HDR_TYPE_IPSEC_ESP;
	struct talitos_ptr *civ_ptr = &edesc->desc.ptr[is_ipsec_esp ? 2 : 3];

	if (is_ipsec_esp)
		unmap_single_talitos_ptr(dev, &edesc->desc.ptr[6],
					 DMA_FROM_DEVICE);
	unmap_single_talitos_ptr(dev, civ_ptr, DMA_TO_DEVICE);

<<<<<<< HEAD
	talitos_sg_unmap(dev, edesc, areq->src, areq->dst, cryptlen,
			 areq->assoclen);
=======
	talitos_sg_unmap(dev, edesc, areq->src, areq->dst,
			 cryptlen + authsize, areq->assoclen);
>>>>>>> f7688b48

	if (edesc->dma_len)
		dma_unmap_single(dev, edesc->dma_link_tbl, edesc->dma_len,
				 DMA_BIDIRECTIONAL);

	if (!is_ipsec_esp) {
		unsigned int dst_nents = edesc->dst_nents ? : 1;

		sg_pcopy_to_buffer(areq->dst, dst_nents, ctx->iv, ivsize,
				   areq->assoclen + cryptlen - ivsize);
	}
}

/*
 * ipsec_esp descriptor callbacks
 */
static void ipsec_esp_encrypt_done(struct device *dev,
				   struct talitos_desc *desc, void *context,
				   int err)
{
	struct aead_request *areq = context;
	struct crypto_aead *authenc = crypto_aead_reqtfm(areq);
	unsigned int ivsize = crypto_aead_ivsize(authenc);
	struct talitos_edesc *edesc;
<<<<<<< HEAD
	void *icvdata;
=======
>>>>>>> f7688b48

	edesc = container_of(desc, struct talitos_edesc, desc);

	ipsec_esp_unmap(dev, edesc, areq, true);
<<<<<<< HEAD

	/* copy the generated ICV to dst */
	if (edesc->icv_ool) {
		if (is_sec1)
			icvdata = edesc->buf + areq->assoclen + areq->cryptlen;
		else
			icvdata = &edesc->link_tbl[edesc->src_nents +
						   edesc->dst_nents + 2];
		sg_pcopy_from_buffer(areq->dst, edesc->dst_nents ? : 1, icvdata,
				     authsize, areq->assoclen + areq->cryptlen);
	}
=======
>>>>>>> f7688b48

	dma_unmap_single(dev, edesc->iv_dma, ivsize, DMA_TO_DEVICE);

	kfree(edesc);

	aead_request_complete(areq, err);
}

static void ipsec_esp_decrypt_swauth_done(struct device *dev,
					  struct talitos_desc *desc,
					  void *context, int err)
{
	struct aead_request *req = context;
	struct crypto_aead *authenc = crypto_aead_reqtfm(req);
	unsigned int authsize = crypto_aead_authsize(authenc);
	struct talitos_edesc *edesc;
	char *oicv, *icv;

	edesc = container_of(desc, struct talitos_edesc, desc);

	ipsec_esp_unmap(dev, edesc, req, false);

	if (!err) {
		char icvdata[SHA512_DIGEST_SIZE];
		int nents = edesc->dst_nents ? : 1;
		unsigned int len = req->assoclen + req->cryptlen;

		/* auth check */
<<<<<<< HEAD
		if (nents > 1) {
			sg_pcopy_to_buffer(req->dst, nents, icvdata, authsize,
					   len - authsize);
			icv = icvdata;
		} else {
			icv = (char *)sg_virt(req->dst) + len - authsize;
		}

		if (edesc->dma_len) {
			if (is_sec1)
				oicv = (char *)&edesc->dma_link_tbl +
					       req->assoclen + req->cryptlen;
			else
				oicv = (char *)
				       &edesc->link_tbl[edesc->src_nents +
							edesc->dst_nents + 2];
			if (edesc->icv_ool)
				icv = oicv + authsize;
		} else
			oicv = (char *)&edesc->link_tbl[0];
=======
		oicv = edesc->buf + edesc->dma_len;
		icv = oicv - authsize;
>>>>>>> f7688b48

		err = crypto_memneq(oicv, icv, authsize) ? -EBADMSG : 0;
	}

	kfree(edesc);

	aead_request_complete(req, err);
}

static void ipsec_esp_decrypt_hwauth_done(struct device *dev,
					  struct talitos_desc *desc,
					  void *context, int err)
{
	struct aead_request *req = context;
	struct talitos_edesc *edesc;

	edesc = container_of(desc, struct talitos_edesc, desc);

	ipsec_esp_unmap(dev, edesc, req, false);

	/* check ICV auth status */
	if (!err && ((desc->hdr_lo & DESC_HDR_LO_ICCR1_MASK) !=
		     DESC_HDR_LO_ICCR1_PASS))
		err = -EBADMSG;

	kfree(edesc);

	aead_request_complete(req, err);
}

/*
 * convert scatterlist to SEC h/w link table format
 * stop at cryptlen bytes
 */
static int sg_to_link_tbl_offset(struct scatterlist *sg, int sg_count,
				 unsigned int offset, int datalen, int elen,
				 struct talitos_ptr *link_tbl_ptr)
{
	int n_sg = elen ? sg_count + 1 : sg_count;
	int count = 0;
	int cryptlen = datalen + elen;

	while (cryptlen && sg && n_sg--) {
		unsigned int len = sg_dma_len(sg);

		if (offset >= len) {
			offset -= len;
			goto next;
		}

		len -= offset;

		if (len > cryptlen)
			len = cryptlen;

		if (datalen > 0 && len > datalen) {
			to_talitos_ptr(link_tbl_ptr + count,
				       sg_dma_address(sg) + offset, datalen, 0);
			to_talitos_ptr_ext_set(link_tbl_ptr + count, 0, 0);
			count++;
			len -= datalen;
			offset += datalen;
		}
		to_talitos_ptr(link_tbl_ptr + count,
			       sg_dma_address(sg) + offset, len, 0);
		to_talitos_ptr_ext_set(link_tbl_ptr + count, 0, 0);
		count++;
		cryptlen -= len;
		datalen -= len;
		offset = 0;

next:
		sg = sg_next(sg);
	}

	/* tag end of link table */
	if (count > 0)
		to_talitos_ptr_ext_set(link_tbl_ptr + count - 1,
				       DESC_PTR_LNKTBL_RET, 0);

	return count;
}

static int talitos_sg_map_ext(struct device *dev, struct scatterlist *src,
			      unsigned int len, struct talitos_edesc *edesc,
			      struct talitos_ptr *ptr, int sg_count,
			      unsigned int offset, int tbl_off, int elen,
			      bool force)
{
	struct talitos_private *priv = dev_get_drvdata(dev);
	bool is_sec1 = has_ftr_sec1(priv);

	if (!src) {
		to_talitos_ptr(ptr, 0, 0, is_sec1);
		return 1;
	}
	to_talitos_ptr_ext_set(ptr, elen, is_sec1);
	if (sg_count == 1 && !force) {
		to_talitos_ptr(ptr, sg_dma_address(src) + offset, len, is_sec1);
		return sg_count;
	}
	if (is_sec1) {
		to_talitos_ptr(ptr, edesc->dma_link_tbl + offset, len, is_sec1);
		return sg_count;
	}
	sg_count = sg_to_link_tbl_offset(src, sg_count, offset, len, elen,
					 &edesc->link_tbl[tbl_off]);
	if (sg_count == 1 && !force) {
		/* Only one segment now, so no link tbl needed*/
		copy_talitos_ptr(ptr, &edesc->link_tbl[tbl_off], is_sec1);
		return sg_count;
	}
	to_talitos_ptr(ptr, edesc->dma_link_tbl +
			    tbl_off * sizeof(struct talitos_ptr), len, is_sec1);
	to_talitos_ptr_ext_or(ptr, DESC_PTR_LNKTBL_JUMP, is_sec1);

	return sg_count;
}

static int talitos_sg_map(struct device *dev, struct scatterlist *src,
			  unsigned int len, struct talitos_edesc *edesc,
			  struct talitos_ptr *ptr, int sg_count,
			  unsigned int offset, int tbl_off)
{
	return talitos_sg_map_ext(dev, src, len, edesc, ptr, sg_count, offset,
				  tbl_off, 0, false);
}

/*
 * fill in and submit ipsec_esp descriptor
 */
static int ipsec_esp(struct talitos_edesc *edesc, struct aead_request *areq,
		     bool encrypt,
		     void (*callback)(struct device *dev,
				      struct talitos_desc *desc,
				      void *context, int error))
{
	struct crypto_aead *aead = crypto_aead_reqtfm(areq);
	unsigned int authsize = crypto_aead_authsize(aead);
	struct talitos_ctx *ctx = crypto_aead_ctx(aead);
	struct device *dev = ctx->dev;
	struct talitos_desc *desc = &edesc->desc;
	unsigned int cryptlen = areq->cryptlen - (encrypt ? 0 : authsize);
	unsigned int ivsize = crypto_aead_ivsize(aead);
	int tbl_off = 0;
	int sg_count, ret;
	int elen = 0;
	bool sync_needed = false;
	struct talitos_private *priv = dev_get_drvdata(dev);
	bool is_sec1 = has_ftr_sec1(priv);
	bool is_ipsec_esp = desc->hdr & DESC_HDR_TYPE_IPSEC_ESP;
	struct talitos_ptr *civ_ptr = &desc->ptr[is_ipsec_esp ? 2 : 3];
	struct talitos_ptr *ckey_ptr = &desc->ptr[is_ipsec_esp ? 3 : 2];
	dma_addr_t dma_icv = edesc->dma_link_tbl + edesc->dma_len - authsize;

	/* hmac key */
	to_talitos_ptr(&desc->ptr[0], ctx->dma_key, ctx->authkeylen, is_sec1);

	sg_count = edesc->src_nents ?: 1;
	if (is_sec1 && sg_count > 1)
		sg_copy_to_buffer(areq->src, sg_count, edesc->buf,
				  areq->assoclen + cryptlen);
	else
		sg_count = dma_map_sg(dev, areq->src, sg_count,
				      (areq->src == areq->dst) ?
				      DMA_BIDIRECTIONAL : DMA_TO_DEVICE);

	/* hmac data */
	ret = talitos_sg_map(dev, areq->src, areq->assoclen, edesc,
			     &desc->ptr[1], sg_count, 0, tbl_off);

	if (ret > 1) {
		tbl_off += ret;
		sync_needed = true;
	}

	/* cipher iv */
	to_talitos_ptr(civ_ptr, edesc->iv_dma, ivsize, is_sec1);

	/* cipher key */
	to_talitos_ptr(ckey_ptr, ctx->dma_key  + ctx->authkeylen,
		       ctx->enckeylen, is_sec1);

	/*
	 * cipher in
	 * map and adjust cipher len to aead request cryptlen.
	 * extent is bytes of HMAC postpended to ciphertext,
	 * typically 12 for ipsec
	 */
	if (is_ipsec_esp && (desc->hdr & DESC_HDR_MODE1_MDEU_CICV))
		elen = authsize;

	ret = talitos_sg_map_ext(dev, areq->src, cryptlen, edesc, &desc->ptr[4],
				 sg_count, areq->assoclen, tbl_off, elen,
				 false);

	if (ret > 1) {
		tbl_off += ret;
		sync_needed = true;
	}

	/* cipher out */
	if (areq->src != areq->dst) {
		sg_count = edesc->dst_nents ? : 1;
		if (!is_sec1 || sg_count == 1)
			dma_map_sg(dev, areq->dst, sg_count, DMA_FROM_DEVICE);
	}

	if (is_ipsec_esp && encrypt)
		elen = authsize;
	else
		elen = 0;
	ret = talitos_sg_map_ext(dev, areq->dst, cryptlen, edesc, &desc->ptr[5],
				 sg_count, areq->assoclen, tbl_off, elen,
				 is_ipsec_esp && !encrypt);
	tbl_off += ret;

	if (!encrypt && is_ipsec_esp) {
		struct talitos_ptr *tbl_ptr = &edesc->link_tbl[tbl_off];

		/* Add an entry to the link table for ICV data */
		to_talitos_ptr_ext_set(tbl_ptr - 1, 0, is_sec1);
		to_talitos_ptr_ext_set(tbl_ptr, DESC_PTR_LNKTBL_RET, is_sec1);

		/* icv data follows link tables */
		to_talitos_ptr(tbl_ptr, dma_icv, authsize, is_sec1);
		to_talitos_ptr_ext_or(&desc->ptr[5], authsize, is_sec1);
		sync_needed = true;
	} else if (!encrypt) {
		to_talitos_ptr(&desc->ptr[6], dma_icv, authsize, is_sec1);
		sync_needed = true;
	} else if (!is_ipsec_esp) {
		talitos_sg_map(dev, areq->dst, authsize, edesc, &desc->ptr[6],
			       sg_count, areq->assoclen + cryptlen, tbl_off);
	}

	/* iv out */
	if (is_ipsec_esp)
		map_single_talitos_ptr(dev, &desc->ptr[6], ivsize, ctx->iv,
				       DMA_FROM_DEVICE);

	if (sync_needed)
		dma_sync_single_for_device(dev, edesc->dma_link_tbl,
					   edesc->dma_len,
					   DMA_BIDIRECTIONAL);

	ret = talitos_submit(dev, ctx->ch, desc, callback, areq);
	if (ret != -EINPROGRESS) {
		ipsec_esp_unmap(dev, edesc, areq, encrypt);
		kfree(edesc);
	}
	return ret;
}

/*
 * allocate and map the extended descriptor
 */
static struct talitos_edesc *talitos_edesc_alloc(struct device *dev,
						 struct scatterlist *src,
						 struct scatterlist *dst,
						 u8 *iv,
						 unsigned int assoclen,
						 unsigned int cryptlen,
						 unsigned int authsize,
						 unsigned int ivsize,
						 int icv_stashing,
						 u32 cryptoflags,
						 bool encrypt)
{
	struct talitos_edesc *edesc;
	int src_nents, dst_nents, alloc_len, dma_len, src_len, dst_len;
	dma_addr_t iv_dma = 0;
	gfp_t flags = cryptoflags & CRYPTO_TFM_REQ_MAY_SLEEP ? GFP_KERNEL :
		      GFP_ATOMIC;
	struct talitos_private *priv = dev_get_drvdata(dev);
	bool is_sec1 = has_ftr_sec1(priv);
	int max_len = is_sec1 ? TALITOS1_MAX_DATA_LEN : TALITOS2_MAX_DATA_LEN;

	if (cryptlen + authsize > max_len) {
		dev_err(dev, "length exceeds h/w max limit\n");
		return ERR_PTR(-EINVAL);
	}

	if (!dst || dst == src) {
		src_len = assoclen + cryptlen + authsize;
		src_nents = sg_nents_for_len(src, src_len);
		if (src_nents < 0) {
			dev_err(dev, "Invalid number of src SG.\n");
			return ERR_PTR(-EINVAL);
		}
		src_nents = (src_nents == 1) ? 0 : src_nents;
		dst_nents = dst ? src_nents : 0;
		dst_len = 0;
	} else { /* dst && dst != src*/
		src_len = assoclen + cryptlen + (encrypt ? 0 : authsize);
		src_nents = sg_nents_for_len(src, src_len);
		if (src_nents < 0) {
			dev_err(dev, "Invalid number of src SG.\n");
			return ERR_PTR(-EINVAL);
		}
		src_nents = (src_nents == 1) ? 0 : src_nents;
		dst_len = assoclen + cryptlen + (encrypt ? authsize : 0);
		dst_nents = sg_nents_for_len(dst, dst_len);
		if (dst_nents < 0) {
			dev_err(dev, "Invalid number of dst SG.\n");
			return ERR_PTR(-EINVAL);
		}
		dst_nents = (dst_nents == 1) ? 0 : dst_nents;
	}

	/*
	 * allocate space for base edesc plus the link tables,
	 * allowing for two separate entries for AD and generated ICV (+ 2),
	 * and space for two sets of ICVs (stashed and generated)
	 */
	alloc_len = sizeof(struct talitos_edesc);
	if (src_nents || dst_nents || !encrypt) {
		if (is_sec1)
			dma_len = (src_nents ? src_len : 0) +
				  (dst_nents ? dst_len : 0) + authsize;
		else
			dma_len = (src_nents + dst_nents + 2) *
				  sizeof(struct talitos_ptr) + authsize;
		alloc_len += dma_len;
	} else {
		dma_len = 0;
	}
	alloc_len += icv_stashing ? authsize : 0;

	/* if its a ahash, add space for a second desc next to the first one */
	if (is_sec1 && !dst)
		alloc_len += sizeof(struct talitos_desc);
	alloc_len += ivsize;

	edesc = kmalloc(alloc_len, GFP_DMA | flags);
	if (!edesc)
		return ERR_PTR(-ENOMEM);
	if (ivsize) {
		iv = memcpy(((u8 *)edesc) + alloc_len - ivsize, iv, ivsize);
		iv_dma = dma_map_single(dev, iv, ivsize, DMA_TO_DEVICE);
	}
	memset(&edesc->desc, 0, sizeof(edesc->desc));

	edesc->src_nents = src_nents;
	edesc->dst_nents = dst_nents;
	edesc->iv_dma = iv_dma;
	edesc->dma_len = dma_len;
	if (dma_len)
		edesc->dma_link_tbl = dma_map_single(dev, &edesc->link_tbl[0],
						     edesc->dma_len,
						     DMA_BIDIRECTIONAL);

	return edesc;
}

static struct talitos_edesc *aead_edesc_alloc(struct aead_request *areq, u8 *iv,
					      int icv_stashing, bool encrypt)
{
	struct crypto_aead *authenc = crypto_aead_reqtfm(areq);
	unsigned int authsize = crypto_aead_authsize(authenc);
	struct talitos_ctx *ctx = crypto_aead_ctx(authenc);
	unsigned int ivsize = crypto_aead_ivsize(authenc);
	unsigned int cryptlen = areq->cryptlen - (encrypt ? 0 : authsize);

	return talitos_edesc_alloc(ctx->dev, areq->src, areq->dst,
				   iv, areq->assoclen, cryptlen,
				   authsize, ivsize, icv_stashing,
				   areq->base.flags, encrypt);
}

static int aead_encrypt(struct aead_request *req)
{
	struct crypto_aead *authenc = crypto_aead_reqtfm(req);
	struct talitos_ctx *ctx = crypto_aead_ctx(authenc);
	struct talitos_edesc *edesc;

	/* allocate extended descriptor */
	edesc = aead_edesc_alloc(req, req->iv, 0, true);
	if (IS_ERR(edesc))
		return PTR_ERR(edesc);

	/* set encrypt */
	edesc->desc.hdr = ctx->desc_hdr_template | DESC_HDR_MODE0_ENCRYPT;

	return ipsec_esp(edesc, req, true, ipsec_esp_encrypt_done);
}

static int aead_decrypt(struct aead_request *req)
{
	struct crypto_aead *authenc = crypto_aead_reqtfm(req);
	unsigned int authsize = crypto_aead_authsize(authenc);
	struct talitos_ctx *ctx = crypto_aead_ctx(authenc);
	struct talitos_private *priv = dev_get_drvdata(ctx->dev);
	struct talitos_edesc *edesc;
	void *icvdata;

	/* allocate extended descriptor */
	edesc = aead_edesc_alloc(req, req->iv, 1, false);
	if (IS_ERR(edesc))
		return PTR_ERR(edesc);

	if ((edesc->desc.hdr & DESC_HDR_TYPE_IPSEC_ESP) &&
	    (priv->features & TALITOS_FTR_HW_AUTH_CHECK) &&
	    ((!edesc->src_nents && !edesc->dst_nents) ||
	     priv->features & TALITOS_FTR_SRC_LINK_TBL_LEN_INCLUDES_EXTENT)) {

		/* decrypt and check the ICV */
		edesc->desc.hdr = ctx->desc_hdr_template |
				  DESC_HDR_DIR_INBOUND |
				  DESC_HDR_MODE1_MDEU_CICV;

		/* reset integrity check result bits */

		return ipsec_esp(edesc, req, false,
				 ipsec_esp_decrypt_hwauth_done);
	}

	/* Have to check the ICV with software */
	edesc->desc.hdr = ctx->desc_hdr_template | DESC_HDR_DIR_INBOUND;

	/* stash incoming ICV for later cmp with ICV generated by the h/w */
	icvdata = edesc->buf + edesc->dma_len;

	sg_pcopy_to_buffer(req->src, edesc->src_nents ? : 1, icvdata, authsize,
			   req->assoclen + req->cryptlen - authsize);

	return ipsec_esp(edesc, req, false, ipsec_esp_decrypt_swauth_done);
}

static int ablkcipher_setkey(struct crypto_ablkcipher *cipher,
			     const u8 *key, unsigned int keylen)
{
	struct talitos_ctx *ctx = crypto_ablkcipher_ctx(cipher);
	struct device *dev = ctx->dev;

	if (ctx->keylen)
		dma_unmap_single(dev, ctx->dma_key, ctx->keylen, DMA_TO_DEVICE);

	memcpy(&ctx->key, key, keylen);
	ctx->keylen = keylen;

	ctx->dma_key = dma_map_single(dev, ctx->key, keylen, DMA_TO_DEVICE);

	return 0;
}

<<<<<<< HEAD
=======
static int ablkcipher_des_setkey(struct crypto_ablkcipher *cipher,
				 const u8 *key, unsigned int keylen)
{
	return verify_ablkcipher_des_key(cipher, key) ?:
	       ablkcipher_setkey(cipher, key, keylen);
}

static int ablkcipher_des3_setkey(struct crypto_ablkcipher *cipher,
				  const u8 *key, unsigned int keylen)
{
	return verify_ablkcipher_des3_key(cipher, key) ?:
	       ablkcipher_setkey(cipher, key, keylen);
}

>>>>>>> f7688b48
static int ablkcipher_aes_setkey(struct crypto_ablkcipher *cipher,
				  const u8 *key, unsigned int keylen)
{
	if (keylen == AES_KEYSIZE_128 || keylen == AES_KEYSIZE_192 ||
	    keylen == AES_KEYSIZE_256)
		return ablkcipher_setkey(cipher, key, keylen);

	crypto_ablkcipher_set_flags(cipher, CRYPTO_TFM_RES_BAD_KEY_LEN);

	return -EINVAL;
}

static void common_nonsnoop_unmap(struct device *dev,
				  struct talitos_edesc *edesc,
				  struct ablkcipher_request *areq)
{
	unmap_single_talitos_ptr(dev, &edesc->desc.ptr[5], DMA_FROM_DEVICE);

	talitos_sg_unmap(dev, edesc, areq->src, areq->dst, areq->nbytes, 0);
	unmap_single_talitos_ptr(dev, &edesc->desc.ptr[1], DMA_TO_DEVICE);

	if (edesc->dma_len)
		dma_unmap_single(dev, edesc->dma_link_tbl, edesc->dma_len,
				 DMA_BIDIRECTIONAL);
}

static void ablkcipher_done(struct device *dev,
			    struct talitos_desc *desc, void *context,
			    int err)
{
	struct ablkcipher_request *areq = context;
	struct crypto_ablkcipher *cipher = crypto_ablkcipher_reqtfm(areq);
	struct talitos_ctx *ctx = crypto_ablkcipher_ctx(cipher);
	unsigned int ivsize = crypto_ablkcipher_ivsize(cipher);
	struct talitos_edesc *edesc;

	edesc = container_of(desc, struct talitos_edesc, desc);

	common_nonsnoop_unmap(dev, edesc, areq);
	memcpy(areq->info, ctx->iv, ivsize);

	kfree(edesc);

	areq->base.complete(&areq->base, err);
}

static int common_nonsnoop(struct talitos_edesc *edesc,
			   struct ablkcipher_request *areq,
			   void (*callback) (struct device *dev,
					     struct talitos_desc *desc,
					     void *context, int error))
{
	struct crypto_ablkcipher *cipher = crypto_ablkcipher_reqtfm(areq);
	struct talitos_ctx *ctx = crypto_ablkcipher_ctx(cipher);
	struct device *dev = ctx->dev;
	struct talitos_desc *desc = &edesc->desc;
	unsigned int cryptlen = areq->nbytes;
	unsigned int ivsize = crypto_ablkcipher_ivsize(cipher);
	int sg_count, ret;
	bool sync_needed = false;
	struct talitos_private *priv = dev_get_drvdata(dev);
	bool is_sec1 = has_ftr_sec1(priv);

	/* first DWORD empty */

	/* cipher iv */
	to_talitos_ptr(&desc->ptr[1], edesc->iv_dma, ivsize, is_sec1);

	/* cipher key */
	to_talitos_ptr(&desc->ptr[2], ctx->dma_key, ctx->keylen, is_sec1);

	sg_count = edesc->src_nents ?: 1;
	if (is_sec1 && sg_count > 1)
		sg_copy_to_buffer(areq->src, sg_count, edesc->buf,
				  cryptlen);
	else
		sg_count = dma_map_sg(dev, areq->src, sg_count,
				      (areq->src == areq->dst) ?
				      DMA_BIDIRECTIONAL : DMA_TO_DEVICE);
	/*
	 * cipher in
	 */
	sg_count = talitos_sg_map(dev, areq->src, cryptlen, edesc,
				  &desc->ptr[3], sg_count, 0, 0);
	if (sg_count > 1)
		sync_needed = true;

	/* cipher out */
	if (areq->src != areq->dst) {
		sg_count = edesc->dst_nents ? : 1;
		if (!is_sec1 || sg_count == 1)
			dma_map_sg(dev, areq->dst, sg_count, DMA_FROM_DEVICE);
	}

	ret = talitos_sg_map(dev, areq->dst, cryptlen, edesc, &desc->ptr[4],
			     sg_count, 0, (edesc->src_nents + 1));
	if (ret > 1)
		sync_needed = true;

	/* iv out */
	map_single_talitos_ptr(dev, &desc->ptr[5], ivsize, ctx->iv,
			       DMA_FROM_DEVICE);

	/* last DWORD empty */

	if (sync_needed)
		dma_sync_single_for_device(dev, edesc->dma_link_tbl,
					   edesc->dma_len, DMA_BIDIRECTIONAL);

	ret = talitos_submit(dev, ctx->ch, desc, callback, areq);
	if (ret != -EINPROGRESS) {
		common_nonsnoop_unmap(dev, edesc, areq);
		kfree(edesc);
	}
	return ret;
}

static struct talitos_edesc *ablkcipher_edesc_alloc(struct ablkcipher_request *
						    areq, bool encrypt)
{
	struct crypto_ablkcipher *cipher = crypto_ablkcipher_reqtfm(areq);
	struct talitos_ctx *ctx = crypto_ablkcipher_ctx(cipher);
	unsigned int ivsize = crypto_ablkcipher_ivsize(cipher);

	return talitos_edesc_alloc(ctx->dev, areq->src, areq->dst,
				   areq->info, 0, areq->nbytes, 0, ivsize, 0,
				   areq->base.flags, encrypt);
}

static int ablkcipher_encrypt(struct ablkcipher_request *areq)
{
	struct crypto_ablkcipher *cipher = crypto_ablkcipher_reqtfm(areq);
	struct talitos_ctx *ctx = crypto_ablkcipher_ctx(cipher);
	struct talitos_edesc *edesc;
	unsigned int blocksize =
			crypto_tfm_alg_blocksize(crypto_ablkcipher_tfm(cipher));

	if (!areq->nbytes)
		return 0;

	if (areq->nbytes % blocksize)
		return -EINVAL;

	/* allocate extended descriptor */
	edesc = ablkcipher_edesc_alloc(areq, true);
	if (IS_ERR(edesc))
		return PTR_ERR(edesc);

	/* set encrypt */
	edesc->desc.hdr = ctx->desc_hdr_template | DESC_HDR_MODE0_ENCRYPT;

	return common_nonsnoop(edesc, areq, ablkcipher_done);
}

static int ablkcipher_decrypt(struct ablkcipher_request *areq)
{
	struct crypto_ablkcipher *cipher = crypto_ablkcipher_reqtfm(areq);
	struct talitos_ctx *ctx = crypto_ablkcipher_ctx(cipher);
	struct talitos_edesc *edesc;
	unsigned int blocksize =
			crypto_tfm_alg_blocksize(crypto_ablkcipher_tfm(cipher));

	if (!areq->nbytes)
		return 0;

	if (areq->nbytes % blocksize)
		return -EINVAL;

	/* allocate extended descriptor */
	edesc = ablkcipher_edesc_alloc(areq, false);
	if (IS_ERR(edesc))
		return PTR_ERR(edesc);

	edesc->desc.hdr = ctx->desc_hdr_template | DESC_HDR_DIR_INBOUND;

	return common_nonsnoop(edesc, areq, ablkcipher_done);
}

static void common_nonsnoop_hash_unmap(struct device *dev,
				       struct talitos_edesc *edesc,
				       struct ahash_request *areq)
{
	struct talitos_ahash_req_ctx *req_ctx = ahash_request_ctx(areq);
	struct talitos_private *priv = dev_get_drvdata(dev);
	bool is_sec1 = has_ftr_sec1(priv);
	struct talitos_desc *desc = &edesc->desc;
	struct talitos_desc *desc2 = (struct talitos_desc *)
				     (edesc->buf + edesc->dma_len);

	unmap_single_talitos_ptr(dev, &edesc->desc.ptr[5], DMA_FROM_DEVICE);
	if (desc->next_desc &&
	    desc->ptr[5].ptr != desc2->ptr[5].ptr)
		unmap_single_talitos_ptr(dev, &desc2->ptr[5], DMA_FROM_DEVICE);

	if (req_ctx->psrc)
		talitos_sg_unmap(dev, edesc, req_ctx->psrc, NULL, 0, 0);

	/* When using hashctx-in, must unmap it. */
	if (from_talitos_ptr_len(&edesc->desc.ptr[1], is_sec1))
		unmap_single_talitos_ptr(dev, &edesc->desc.ptr[1],
					 DMA_TO_DEVICE);
	else if (desc->next_desc)
		unmap_single_talitos_ptr(dev, &desc2->ptr[1],
					 DMA_TO_DEVICE);

	if (is_sec1 && req_ctx->nbuf)
		unmap_single_talitos_ptr(dev, &desc->ptr[3],
					 DMA_TO_DEVICE);

	if (edesc->dma_len)
		dma_unmap_single(dev, edesc->dma_link_tbl, edesc->dma_len,
				 DMA_BIDIRECTIONAL);

	if (edesc->desc.next_desc)
		dma_unmap_single(dev, be32_to_cpu(edesc->desc.next_desc),
				 TALITOS_DESC_SIZE, DMA_BIDIRECTIONAL);
}

static void ahash_done(struct device *dev,
		       struct talitos_desc *desc, void *context,
		       int err)
{
	struct ahash_request *areq = context;
	struct talitos_edesc *edesc =
		 container_of(desc, struct talitos_edesc, desc);
	struct talitos_ahash_req_ctx *req_ctx = ahash_request_ctx(areq);

	if (!req_ctx->last && req_ctx->to_hash_later) {
		/* Position any partial block for next update/final/finup */
		req_ctx->buf_idx = (req_ctx->buf_idx + 1) & 1;
		req_ctx->nbuf = req_ctx->to_hash_later;
	}
	common_nonsnoop_hash_unmap(dev, edesc, areq);

	kfree(edesc);

	areq->base.complete(&areq->base, err);
}

/*
 * SEC1 doesn't like hashing of 0 sized message, so we do the padding
 * ourself and submit a padded block
 */
static void talitos_handle_buggy_hash(struct talitos_ctx *ctx,
			       struct talitos_edesc *edesc,
			       struct talitos_ptr *ptr)
{
	static u8 padded_hash[64] = {
		0x80, 0, 0, 0, 0, 0, 0, 0, 0, 0, 0, 0, 0, 0, 0, 0,
		0, 0, 0, 0, 0, 0, 0, 0, 0, 0, 0, 0, 0, 0, 0, 0,
		0, 0, 0, 0, 0, 0, 0, 0, 0, 0, 0, 0, 0, 0, 0, 0,
		0, 0, 0, 0, 0, 0, 0, 0, 0, 0, 0, 0, 0, 0, 0, 0,
	};

	pr_err_once("Bug in SEC1, padding ourself\n");
	edesc->desc.hdr &= ~DESC_HDR_MODE0_MDEU_PAD;
	map_single_talitos_ptr(ctx->dev, ptr, sizeof(padded_hash),
			       (char *)padded_hash, DMA_TO_DEVICE);
}

static int common_nonsnoop_hash(struct talitos_edesc *edesc,
				struct ahash_request *areq, unsigned int length,
				void (*callback) (struct device *dev,
						  struct talitos_desc *desc,
						  void *context, int error))
{
	struct crypto_ahash *tfm = crypto_ahash_reqtfm(areq);
	struct talitos_ctx *ctx = crypto_ahash_ctx(tfm);
	struct talitos_ahash_req_ctx *req_ctx = ahash_request_ctx(areq);
	struct device *dev = ctx->dev;
	struct talitos_desc *desc = &edesc->desc;
	int ret;
	bool sync_needed = false;
	struct talitos_private *priv = dev_get_drvdata(dev);
	bool is_sec1 = has_ftr_sec1(priv);
	int sg_count;

	/* first DWORD empty */

	/* hash context in */
	if (!req_ctx->first || req_ctx->swinit) {
		map_single_talitos_ptr_nosync(dev, &desc->ptr[1],
					      req_ctx->hw_context_size,
					      req_ctx->hw_context,
					      DMA_TO_DEVICE);
		req_ctx->swinit = 0;
	}
	/* Indicate next op is not the first. */
	req_ctx->first = 0;

	/* HMAC key */
	if (ctx->keylen)
		to_talitos_ptr(&desc->ptr[2], ctx->dma_key, ctx->keylen,
			       is_sec1);

	if (is_sec1 && req_ctx->nbuf)
		length -= req_ctx->nbuf;

	sg_count = edesc->src_nents ?: 1;
	if (is_sec1 && sg_count > 1)
		sg_copy_to_buffer(req_ctx->psrc, sg_count, edesc->buf, length);
	else if (length)
		sg_count = dma_map_sg(dev, req_ctx->psrc, sg_count,
				      DMA_TO_DEVICE);
	/*
	 * data in
	 */
	if (is_sec1 && req_ctx->nbuf) {
		map_single_talitos_ptr(dev, &desc->ptr[3], req_ctx->nbuf,
				       req_ctx->buf[req_ctx->buf_idx],
				       DMA_TO_DEVICE);
	} else {
		sg_count = talitos_sg_map(dev, req_ctx->psrc, length, edesc,
					  &desc->ptr[3], sg_count, 0, 0);
		if (sg_count > 1)
			sync_needed = true;
	}

	/* fifth DWORD empty */

	/* hash/HMAC out -or- hash context out */
	if (req_ctx->last)
		map_single_talitos_ptr(dev, &desc->ptr[5],
				       crypto_ahash_digestsize(tfm),
				       areq->result, DMA_FROM_DEVICE);
	else
		map_single_talitos_ptr_nosync(dev, &desc->ptr[5],
					      req_ctx->hw_context_size,
					      req_ctx->hw_context,
					      DMA_FROM_DEVICE);

	/* last DWORD empty */

	if (is_sec1 && from_talitos_ptr_len(&desc->ptr[3], true) == 0)
		talitos_handle_buggy_hash(ctx, edesc, &desc->ptr[3]);

	if (is_sec1 && req_ctx->nbuf && length) {
		struct talitos_desc *desc2 = (struct talitos_desc *)
					     (edesc->buf + edesc->dma_len);
		dma_addr_t next_desc;

		memset(desc2, 0, sizeof(*desc2));
		desc2->hdr = desc->hdr;
		desc2->hdr &= ~DESC_HDR_MODE0_MDEU_INIT;
		desc2->hdr1 = desc2->hdr;
		desc->hdr &= ~DESC_HDR_MODE0_MDEU_PAD;
		desc->hdr |= DESC_HDR_MODE0_MDEU_CONT;
		desc->hdr &= ~DESC_HDR_DONE_NOTIFY;

		if (desc->ptr[1].ptr)
			copy_talitos_ptr(&desc2->ptr[1], &desc->ptr[1],
					 is_sec1);
		else
			map_single_talitos_ptr_nosync(dev, &desc2->ptr[1],
						      req_ctx->hw_context_size,
						      req_ctx->hw_context,
						      DMA_TO_DEVICE);
		copy_talitos_ptr(&desc2->ptr[2], &desc->ptr[2], is_sec1);
		sg_count = talitos_sg_map(dev, req_ctx->psrc, length, edesc,
					  &desc2->ptr[3], sg_count, 0, 0);
		if (sg_count > 1)
			sync_needed = true;
		copy_talitos_ptr(&desc2->ptr[5], &desc->ptr[5], is_sec1);
		if (req_ctx->last)
			map_single_talitos_ptr_nosync(dev, &desc->ptr[5],
						      req_ctx->hw_context_size,
						      req_ctx->hw_context,
						      DMA_FROM_DEVICE);

		next_desc = dma_map_single(dev, &desc2->hdr1, TALITOS_DESC_SIZE,
					   DMA_BIDIRECTIONAL);
		desc->next_desc = cpu_to_be32(next_desc);
	}

	if (sync_needed)
		dma_sync_single_for_device(dev, edesc->dma_link_tbl,
					   edesc->dma_len, DMA_BIDIRECTIONAL);

	ret = talitos_submit(dev, ctx->ch, desc, callback, areq);
	if (ret != -EINPROGRESS) {
		common_nonsnoop_hash_unmap(dev, edesc, areq);
		kfree(edesc);
	}
	return ret;
}

static struct talitos_edesc *ahash_edesc_alloc(struct ahash_request *areq,
					       unsigned int nbytes)
{
	struct crypto_ahash *tfm = crypto_ahash_reqtfm(areq);
	struct talitos_ctx *ctx = crypto_ahash_ctx(tfm);
	struct talitos_ahash_req_ctx *req_ctx = ahash_request_ctx(areq);
	struct talitos_private *priv = dev_get_drvdata(ctx->dev);
	bool is_sec1 = has_ftr_sec1(priv);

	if (is_sec1)
		nbytes -= req_ctx->nbuf;

	return talitos_edesc_alloc(ctx->dev, req_ctx->psrc, NULL, NULL, 0,
				   nbytes, 0, 0, 0, areq->base.flags, false);
}

static int ahash_init(struct ahash_request *areq)
{
	struct crypto_ahash *tfm = crypto_ahash_reqtfm(areq);
	struct talitos_ctx *ctx = crypto_ahash_ctx(tfm);
	struct device *dev = ctx->dev;
	struct talitos_ahash_req_ctx *req_ctx = ahash_request_ctx(areq);
	unsigned int size;
	dma_addr_t dma;

	/* Initialize the context */
	req_ctx->buf_idx = 0;
	req_ctx->nbuf = 0;
	req_ctx->first = 1; /* first indicates h/w must init its context */
	req_ctx->swinit = 0; /* assume h/w init of context */
	size =	(crypto_ahash_digestsize(tfm) <= SHA256_DIGEST_SIZE)
			? TALITOS_MDEU_CONTEXT_SIZE_MD5_SHA1_SHA256
			: TALITOS_MDEU_CONTEXT_SIZE_SHA384_SHA512;
	req_ctx->hw_context_size = size;

	dma = dma_map_single(dev, req_ctx->hw_context, req_ctx->hw_context_size,
			     DMA_TO_DEVICE);
	dma_unmap_single(dev, dma, req_ctx->hw_context_size, DMA_TO_DEVICE);

	return 0;
}

/*
 * on h/w without explicit sha224 support, we initialize h/w context
 * manually with sha224 constants, and tell it to run sha256.
 */
static int ahash_init_sha224_swinit(struct ahash_request *areq)
{
	struct talitos_ahash_req_ctx *req_ctx = ahash_request_ctx(areq);

	req_ctx->hw_context[0] = SHA224_H0;
	req_ctx->hw_context[1] = SHA224_H1;
	req_ctx->hw_context[2] = SHA224_H2;
	req_ctx->hw_context[3] = SHA224_H3;
	req_ctx->hw_context[4] = SHA224_H4;
	req_ctx->hw_context[5] = SHA224_H5;
	req_ctx->hw_context[6] = SHA224_H6;
	req_ctx->hw_context[7] = SHA224_H7;

	/* init 64-bit count */
	req_ctx->hw_context[8] = 0;
	req_ctx->hw_context[9] = 0;

	ahash_init(areq);
	req_ctx->swinit = 1;/* prevent h/w initting context with sha256 values*/

	return 0;
}

static int ahash_process_req(struct ahash_request *areq, unsigned int nbytes)
{
	struct crypto_ahash *tfm = crypto_ahash_reqtfm(areq);
	struct talitos_ctx *ctx = crypto_ahash_ctx(tfm);
	struct talitos_ahash_req_ctx *req_ctx = ahash_request_ctx(areq);
	struct talitos_edesc *edesc;
	unsigned int blocksize =
			crypto_tfm_alg_blocksize(crypto_ahash_tfm(tfm));
	unsigned int nbytes_to_hash;
	unsigned int to_hash_later;
	unsigned int nsg;
	int nents;
	struct device *dev = ctx->dev;
	struct talitos_private *priv = dev_get_drvdata(dev);
	bool is_sec1 = has_ftr_sec1(priv);
	u8 *ctx_buf = req_ctx->buf[req_ctx->buf_idx];

	if (!req_ctx->last && (nbytes + req_ctx->nbuf <= blocksize)) {
		/* Buffer up to one whole block */
		nents = sg_nents_for_len(areq->src, nbytes);
		if (nents < 0) {
			dev_err(ctx->dev, "Invalid number of src SG.\n");
			return nents;
		}
		sg_copy_to_buffer(areq->src, nents,
				  ctx_buf + req_ctx->nbuf, nbytes);
		req_ctx->nbuf += nbytes;
		return 0;
	}

	/* At least (blocksize + 1) bytes are available to hash */
	nbytes_to_hash = nbytes + req_ctx->nbuf;
	to_hash_later = nbytes_to_hash & (blocksize - 1);

	if (req_ctx->last)
		to_hash_later = 0;
	else if (to_hash_later)
		/* There is a partial block. Hash the full block(s) now */
		nbytes_to_hash -= to_hash_later;
	else {
		/* Keep one block buffered */
		nbytes_to_hash -= blocksize;
		to_hash_later = blocksize;
	}

	/* Chain in any previously buffered data */
	if (!is_sec1 && req_ctx->nbuf) {
		nsg = (req_ctx->nbuf < nbytes_to_hash) ? 2 : 1;
		sg_init_table(req_ctx->bufsl, nsg);
		sg_set_buf(req_ctx->bufsl, ctx_buf, req_ctx->nbuf);
		if (nsg > 1)
			sg_chain(req_ctx->bufsl, 2, areq->src);
		req_ctx->psrc = req_ctx->bufsl;
	} else if (is_sec1 && req_ctx->nbuf && req_ctx->nbuf < blocksize) {
		int offset;

		if (nbytes_to_hash > blocksize)
			offset = blocksize - req_ctx->nbuf;
		else
			offset = nbytes_to_hash - req_ctx->nbuf;
		nents = sg_nents_for_len(areq->src, offset);
		if (nents < 0) {
			dev_err(ctx->dev, "Invalid number of src SG.\n");
			return nents;
		}
		sg_copy_to_buffer(areq->src, nents,
				  ctx_buf + req_ctx->nbuf, offset);
		req_ctx->nbuf += offset;
		req_ctx->psrc = scatterwalk_ffwd(req_ctx->bufsl, areq->src,
						 offset);
	} else
		req_ctx->psrc = areq->src;

	if (to_hash_later) {
		nents = sg_nents_for_len(areq->src, nbytes);
		if (nents < 0) {
			dev_err(ctx->dev, "Invalid number of src SG.\n");
			return nents;
		}
		sg_pcopy_to_buffer(areq->src, nents,
				   req_ctx->buf[(req_ctx->buf_idx + 1) & 1],
				      to_hash_later,
				      nbytes - to_hash_later);
	}
	req_ctx->to_hash_later = to_hash_later;

	/* Allocate extended descriptor */
	edesc = ahash_edesc_alloc(areq, nbytes_to_hash);
	if (IS_ERR(edesc))
		return PTR_ERR(edesc);

	edesc->desc.hdr = ctx->desc_hdr_template;

	/* On last one, request SEC to pad; otherwise continue */
	if (req_ctx->last)
		edesc->desc.hdr |= DESC_HDR_MODE0_MDEU_PAD;
	else
		edesc->desc.hdr |= DESC_HDR_MODE0_MDEU_CONT;

	/* request SEC to INIT hash. */
	if (req_ctx->first && !req_ctx->swinit)
		edesc->desc.hdr |= DESC_HDR_MODE0_MDEU_INIT;

	/* When the tfm context has a keylen, it's an HMAC.
	 * A first or last (ie. not middle) descriptor must request HMAC.
	 */
	if (ctx->keylen && (req_ctx->first || req_ctx->last))
		edesc->desc.hdr |= DESC_HDR_MODE0_MDEU_HMAC;

	return common_nonsnoop_hash(edesc, areq, nbytes_to_hash, ahash_done);
}

static int ahash_update(struct ahash_request *areq)
{
	struct talitos_ahash_req_ctx *req_ctx = ahash_request_ctx(areq);

	req_ctx->last = 0;

	return ahash_process_req(areq, areq->nbytes);
}

static int ahash_final(struct ahash_request *areq)
{
	struct talitos_ahash_req_ctx *req_ctx = ahash_request_ctx(areq);

	req_ctx->last = 1;

	return ahash_process_req(areq, 0);
}

static int ahash_finup(struct ahash_request *areq)
{
	struct talitos_ahash_req_ctx *req_ctx = ahash_request_ctx(areq);

	req_ctx->last = 1;

	return ahash_process_req(areq, areq->nbytes);
}

static int ahash_digest(struct ahash_request *areq)
{
	struct talitos_ahash_req_ctx *req_ctx = ahash_request_ctx(areq);
	struct crypto_ahash *ahash = crypto_ahash_reqtfm(areq);

	ahash->init(areq);
	req_ctx->last = 1;

	return ahash_process_req(areq, areq->nbytes);
}

static int ahash_export(struct ahash_request *areq, void *out)
{
	struct talitos_ahash_req_ctx *req_ctx = ahash_request_ctx(areq);
	struct talitos_export_state *export = out;
	struct crypto_ahash *tfm = crypto_ahash_reqtfm(areq);
	struct talitos_ctx *ctx = crypto_ahash_ctx(tfm);
	struct device *dev = ctx->dev;
	dma_addr_t dma;

	dma = dma_map_single(dev, req_ctx->hw_context, req_ctx->hw_context_size,
			     DMA_FROM_DEVICE);
	dma_unmap_single(dev, dma, req_ctx->hw_context_size, DMA_FROM_DEVICE);

	memcpy(export->hw_context, req_ctx->hw_context,
	       req_ctx->hw_context_size);
	memcpy(export->buf, req_ctx->buf[req_ctx->buf_idx], req_ctx->nbuf);
	export->swinit = req_ctx->swinit;
	export->first = req_ctx->first;
	export->last = req_ctx->last;
	export->to_hash_later = req_ctx->to_hash_later;
	export->nbuf = req_ctx->nbuf;

	return 0;
}

static int ahash_import(struct ahash_request *areq, const void *in)
{
	struct talitos_ahash_req_ctx *req_ctx = ahash_request_ctx(areq);
	struct crypto_ahash *tfm = crypto_ahash_reqtfm(areq);
	struct talitos_ctx *ctx = crypto_ahash_ctx(tfm);
	struct device *dev = ctx->dev;
	const struct talitos_export_state *export = in;
	unsigned int size;
	dma_addr_t dma;

	memset(req_ctx, 0, sizeof(*req_ctx));
	size = (crypto_ahash_digestsize(tfm) <= SHA256_DIGEST_SIZE)
			? TALITOS_MDEU_CONTEXT_SIZE_MD5_SHA1_SHA256
			: TALITOS_MDEU_CONTEXT_SIZE_SHA384_SHA512;
	req_ctx->hw_context_size = size;
	memcpy(req_ctx->hw_context, export->hw_context, size);
	memcpy(req_ctx->buf[0], export->buf, export->nbuf);
	req_ctx->swinit = export->swinit;
	req_ctx->first = export->first;
	req_ctx->last = export->last;
	req_ctx->to_hash_later = export->to_hash_later;
	req_ctx->nbuf = export->nbuf;

	dma = dma_map_single(dev, req_ctx->hw_context, req_ctx->hw_context_size,
			     DMA_TO_DEVICE);
	dma_unmap_single(dev, dma, req_ctx->hw_context_size, DMA_TO_DEVICE);

	return 0;
}

static int keyhash(struct crypto_ahash *tfm, const u8 *key, unsigned int keylen,
		   u8 *hash)
{
	struct talitos_ctx *ctx = crypto_tfm_ctx(crypto_ahash_tfm(tfm));

	struct scatterlist sg[1];
	struct ahash_request *req;
	struct crypto_wait wait;
	int ret;

	crypto_init_wait(&wait);

	req = ahash_request_alloc(tfm, GFP_KERNEL);
	if (!req)
		return -ENOMEM;

	/* Keep tfm keylen == 0 during hash of the long key */
	ctx->keylen = 0;
	ahash_request_set_callback(req, CRYPTO_TFM_REQ_MAY_BACKLOG,
				   crypto_req_done, &wait);

	sg_init_one(&sg[0], key, keylen);

	ahash_request_set_crypt(req, sg, hash, keylen);
	ret = crypto_wait_req(crypto_ahash_digest(req), &wait);

	ahash_request_free(req);

	return ret;
}

static int ahash_setkey(struct crypto_ahash *tfm, const u8 *key,
			unsigned int keylen)
{
	struct talitos_ctx *ctx = crypto_tfm_ctx(crypto_ahash_tfm(tfm));
	struct device *dev = ctx->dev;
	unsigned int blocksize =
			crypto_tfm_alg_blocksize(crypto_ahash_tfm(tfm));
	unsigned int digestsize = crypto_ahash_digestsize(tfm);
	unsigned int keysize = keylen;
	u8 hash[SHA512_DIGEST_SIZE];
	int ret;

	if (keylen <= blocksize)
		memcpy(ctx->key, key, keysize);
	else {
		/* Must get the hash of the long key */
		ret = keyhash(tfm, key, keylen, hash);

		if (ret) {
			crypto_ahash_set_flags(tfm, CRYPTO_TFM_RES_BAD_KEY_LEN);
			return -EINVAL;
		}

		keysize = digestsize;
		memcpy(ctx->key, hash, digestsize);
	}

	if (ctx->keylen)
		dma_unmap_single(dev, ctx->dma_key, ctx->keylen, DMA_TO_DEVICE);

	ctx->keylen = keysize;
	ctx->dma_key = dma_map_single(dev, ctx->key, keysize, DMA_TO_DEVICE);

	return 0;
}


struct talitos_alg_template {
	u32 type;
	u32 priority;
	union {
		struct crypto_alg crypto;
		struct ahash_alg hash;
		struct aead_alg aead;
	} alg;
	__be32 desc_hdr_template;
};

static struct talitos_alg_template driver_algs[] = {
	/* AEAD algorithms.  These use a single-pass ipsec_esp descriptor */
	{	.type = CRYPTO_ALG_TYPE_AEAD,
		.alg.aead = {
			.base = {
				.cra_name = "authenc(hmac(sha1),cbc(aes))",
				.cra_driver_name = "authenc-hmac-sha1-"
						   "cbc-aes-talitos",
				.cra_blocksize = AES_BLOCK_SIZE,
				.cra_flags = CRYPTO_ALG_ASYNC,
			},
			.ivsize = AES_BLOCK_SIZE,
			.maxauthsize = SHA1_DIGEST_SIZE,
		},
		.desc_hdr_template = DESC_HDR_TYPE_IPSEC_ESP |
			             DESC_HDR_SEL0_AESU |
		                     DESC_HDR_MODE0_AESU_CBC |
		                     DESC_HDR_SEL1_MDEUA |
		                     DESC_HDR_MODE1_MDEU_INIT |
		                     DESC_HDR_MODE1_MDEU_PAD |
		                     DESC_HDR_MODE1_MDEU_SHA1_HMAC,
	},
	{	.type = CRYPTO_ALG_TYPE_AEAD,
		.priority = TALITOS_CRA_PRIORITY_AEAD_HSNA,
		.alg.aead = {
			.base = {
				.cra_name = "authenc(hmac(sha1),cbc(aes))",
				.cra_driver_name = "authenc-hmac-sha1-"
						   "cbc-aes-talitos-hsna",
				.cra_blocksize = AES_BLOCK_SIZE,
				.cra_flags = CRYPTO_ALG_ASYNC,
			},
			.ivsize = AES_BLOCK_SIZE,
			.maxauthsize = SHA1_DIGEST_SIZE,
		},
		.desc_hdr_template = DESC_HDR_TYPE_HMAC_SNOOP_NO_AFEU |
				     DESC_HDR_SEL0_AESU |
				     DESC_HDR_MODE0_AESU_CBC |
				     DESC_HDR_SEL1_MDEUA |
				     DESC_HDR_MODE1_MDEU_INIT |
				     DESC_HDR_MODE1_MDEU_PAD |
				     DESC_HDR_MODE1_MDEU_SHA1_HMAC,
	},
	{	.type = CRYPTO_ALG_TYPE_AEAD,
		.alg.aead = {
			.base = {
				.cra_name = "authenc(hmac(sha1),"
					    "cbc(des3_ede))",
				.cra_driver_name = "authenc-hmac-sha1-"
						   "cbc-3des-talitos",
				.cra_blocksize = DES3_EDE_BLOCK_SIZE,
				.cra_flags = CRYPTO_ALG_ASYNC,
			},
			.ivsize = DES3_EDE_BLOCK_SIZE,
			.maxauthsize = SHA1_DIGEST_SIZE,
			.setkey = aead_des3_setkey,
		},
		.desc_hdr_template = DESC_HDR_TYPE_IPSEC_ESP |
			             DESC_HDR_SEL0_DEU |
		                     DESC_HDR_MODE0_DEU_CBC |
		                     DESC_HDR_MODE0_DEU_3DES |
		                     DESC_HDR_SEL1_MDEUA |
		                     DESC_HDR_MODE1_MDEU_INIT |
		                     DESC_HDR_MODE1_MDEU_PAD |
		                     DESC_HDR_MODE1_MDEU_SHA1_HMAC,
	},
	{	.type = CRYPTO_ALG_TYPE_AEAD,
		.priority = TALITOS_CRA_PRIORITY_AEAD_HSNA,
		.alg.aead = {
			.base = {
				.cra_name = "authenc(hmac(sha1),"
					    "cbc(des3_ede))",
				.cra_driver_name = "authenc-hmac-sha1-"
						   "cbc-3des-talitos-hsna",
				.cra_blocksize = DES3_EDE_BLOCK_SIZE,
				.cra_flags = CRYPTO_ALG_ASYNC,
			},
			.ivsize = DES3_EDE_BLOCK_SIZE,
			.maxauthsize = SHA1_DIGEST_SIZE,
			.setkey = aead_des3_setkey,
		},
		.desc_hdr_template = DESC_HDR_TYPE_HMAC_SNOOP_NO_AFEU |
				     DESC_HDR_SEL0_DEU |
				     DESC_HDR_MODE0_DEU_CBC |
				     DESC_HDR_MODE0_DEU_3DES |
				     DESC_HDR_SEL1_MDEUA |
				     DESC_HDR_MODE1_MDEU_INIT |
				     DESC_HDR_MODE1_MDEU_PAD |
				     DESC_HDR_MODE1_MDEU_SHA1_HMAC,
	},
	{       .type = CRYPTO_ALG_TYPE_AEAD,
		.alg.aead = {
			.base = {
				.cra_name = "authenc(hmac(sha224),cbc(aes))",
				.cra_driver_name = "authenc-hmac-sha224-"
						   "cbc-aes-talitos",
				.cra_blocksize = AES_BLOCK_SIZE,
				.cra_flags = CRYPTO_ALG_ASYNC,
			},
			.ivsize = AES_BLOCK_SIZE,
			.maxauthsize = SHA224_DIGEST_SIZE,
		},
		.desc_hdr_template = DESC_HDR_TYPE_IPSEC_ESP |
				     DESC_HDR_SEL0_AESU |
				     DESC_HDR_MODE0_AESU_CBC |
				     DESC_HDR_SEL1_MDEUA |
				     DESC_HDR_MODE1_MDEU_INIT |
				     DESC_HDR_MODE1_MDEU_PAD |
				     DESC_HDR_MODE1_MDEU_SHA224_HMAC,
	},
	{       .type = CRYPTO_ALG_TYPE_AEAD,
		.priority = TALITOS_CRA_PRIORITY_AEAD_HSNA,
		.alg.aead = {
			.base = {
				.cra_name = "authenc(hmac(sha224),cbc(aes))",
				.cra_driver_name = "authenc-hmac-sha224-"
						   "cbc-aes-talitos-hsna",
				.cra_blocksize = AES_BLOCK_SIZE,
				.cra_flags = CRYPTO_ALG_ASYNC,
			},
			.ivsize = AES_BLOCK_SIZE,
			.maxauthsize = SHA224_DIGEST_SIZE,
		},
		.desc_hdr_template = DESC_HDR_TYPE_HMAC_SNOOP_NO_AFEU |
				     DESC_HDR_SEL0_AESU |
				     DESC_HDR_MODE0_AESU_CBC |
				     DESC_HDR_SEL1_MDEUA |
				     DESC_HDR_MODE1_MDEU_INIT |
				     DESC_HDR_MODE1_MDEU_PAD |
				     DESC_HDR_MODE1_MDEU_SHA224_HMAC,
	},
	{	.type = CRYPTO_ALG_TYPE_AEAD,
		.alg.aead = {
			.base = {
				.cra_name = "authenc(hmac(sha224),"
					    "cbc(des3_ede))",
				.cra_driver_name = "authenc-hmac-sha224-"
						   "cbc-3des-talitos",
				.cra_blocksize = DES3_EDE_BLOCK_SIZE,
				.cra_flags = CRYPTO_ALG_ASYNC,
			},
			.ivsize = DES3_EDE_BLOCK_SIZE,
			.maxauthsize = SHA224_DIGEST_SIZE,
			.setkey = aead_des3_setkey,
		},
		.desc_hdr_template = DESC_HDR_TYPE_IPSEC_ESP |
			             DESC_HDR_SEL0_DEU |
		                     DESC_HDR_MODE0_DEU_CBC |
		                     DESC_HDR_MODE0_DEU_3DES |
		                     DESC_HDR_SEL1_MDEUA |
		                     DESC_HDR_MODE1_MDEU_INIT |
		                     DESC_HDR_MODE1_MDEU_PAD |
		                     DESC_HDR_MODE1_MDEU_SHA224_HMAC,
	},
	{	.type = CRYPTO_ALG_TYPE_AEAD,
		.priority = TALITOS_CRA_PRIORITY_AEAD_HSNA,
		.alg.aead = {
			.base = {
				.cra_name = "authenc(hmac(sha224),"
					    "cbc(des3_ede))",
				.cra_driver_name = "authenc-hmac-sha224-"
						   "cbc-3des-talitos-hsna",
				.cra_blocksize = DES3_EDE_BLOCK_SIZE,
				.cra_flags = CRYPTO_ALG_ASYNC,
			},
			.ivsize = DES3_EDE_BLOCK_SIZE,
			.maxauthsize = SHA224_DIGEST_SIZE,
			.setkey = aead_des3_setkey,
		},
		.desc_hdr_template = DESC_HDR_TYPE_HMAC_SNOOP_NO_AFEU |
				     DESC_HDR_SEL0_DEU |
				     DESC_HDR_MODE0_DEU_CBC |
				     DESC_HDR_MODE0_DEU_3DES |
				     DESC_HDR_SEL1_MDEUA |
				     DESC_HDR_MODE1_MDEU_INIT |
				     DESC_HDR_MODE1_MDEU_PAD |
				     DESC_HDR_MODE1_MDEU_SHA224_HMAC,
	},
	{	.type = CRYPTO_ALG_TYPE_AEAD,
		.alg.aead = {
			.base = {
				.cra_name = "authenc(hmac(sha256),cbc(aes))",
				.cra_driver_name = "authenc-hmac-sha256-"
						   "cbc-aes-talitos",
				.cra_blocksize = AES_BLOCK_SIZE,
				.cra_flags = CRYPTO_ALG_ASYNC,
			},
			.ivsize = AES_BLOCK_SIZE,
			.maxauthsize = SHA256_DIGEST_SIZE,
		},
		.desc_hdr_template = DESC_HDR_TYPE_IPSEC_ESP |
			             DESC_HDR_SEL0_AESU |
		                     DESC_HDR_MODE0_AESU_CBC |
		                     DESC_HDR_SEL1_MDEUA |
		                     DESC_HDR_MODE1_MDEU_INIT |
		                     DESC_HDR_MODE1_MDEU_PAD |
		                     DESC_HDR_MODE1_MDEU_SHA256_HMAC,
	},
	{	.type = CRYPTO_ALG_TYPE_AEAD,
		.priority = TALITOS_CRA_PRIORITY_AEAD_HSNA,
		.alg.aead = {
			.base = {
				.cra_name = "authenc(hmac(sha256),cbc(aes))",
				.cra_driver_name = "authenc-hmac-sha256-"
						   "cbc-aes-talitos-hsna",
				.cra_blocksize = AES_BLOCK_SIZE,
				.cra_flags = CRYPTO_ALG_ASYNC,
			},
			.ivsize = AES_BLOCK_SIZE,
			.maxauthsize = SHA256_DIGEST_SIZE,
		},
		.desc_hdr_template = DESC_HDR_TYPE_HMAC_SNOOP_NO_AFEU |
				     DESC_HDR_SEL0_AESU |
				     DESC_HDR_MODE0_AESU_CBC |
				     DESC_HDR_SEL1_MDEUA |
				     DESC_HDR_MODE1_MDEU_INIT |
				     DESC_HDR_MODE1_MDEU_PAD |
				     DESC_HDR_MODE1_MDEU_SHA256_HMAC,
	},
	{	.type = CRYPTO_ALG_TYPE_AEAD,
		.alg.aead = {
			.base = {
				.cra_name = "authenc(hmac(sha256),"
					    "cbc(des3_ede))",
				.cra_driver_name = "authenc-hmac-sha256-"
						   "cbc-3des-talitos",
				.cra_blocksize = DES3_EDE_BLOCK_SIZE,
				.cra_flags = CRYPTO_ALG_ASYNC,
			},
			.ivsize = DES3_EDE_BLOCK_SIZE,
			.maxauthsize = SHA256_DIGEST_SIZE,
			.setkey = aead_des3_setkey,
		},
		.desc_hdr_template = DESC_HDR_TYPE_IPSEC_ESP |
			             DESC_HDR_SEL0_DEU |
		                     DESC_HDR_MODE0_DEU_CBC |
		                     DESC_HDR_MODE0_DEU_3DES |
		                     DESC_HDR_SEL1_MDEUA |
		                     DESC_HDR_MODE1_MDEU_INIT |
		                     DESC_HDR_MODE1_MDEU_PAD |
		                     DESC_HDR_MODE1_MDEU_SHA256_HMAC,
	},
	{	.type = CRYPTO_ALG_TYPE_AEAD,
		.priority = TALITOS_CRA_PRIORITY_AEAD_HSNA,
		.alg.aead = {
			.base = {
				.cra_name = "authenc(hmac(sha256),"
					    "cbc(des3_ede))",
				.cra_driver_name = "authenc-hmac-sha256-"
						   "cbc-3des-talitos-hsna",
				.cra_blocksize = DES3_EDE_BLOCK_SIZE,
				.cra_flags = CRYPTO_ALG_ASYNC,
			},
			.ivsize = DES3_EDE_BLOCK_SIZE,
			.maxauthsize = SHA256_DIGEST_SIZE,
			.setkey = aead_des3_setkey,
		},
		.desc_hdr_template = DESC_HDR_TYPE_HMAC_SNOOP_NO_AFEU |
				     DESC_HDR_SEL0_DEU |
				     DESC_HDR_MODE0_DEU_CBC |
				     DESC_HDR_MODE0_DEU_3DES |
				     DESC_HDR_SEL1_MDEUA |
				     DESC_HDR_MODE1_MDEU_INIT |
				     DESC_HDR_MODE1_MDEU_PAD |
				     DESC_HDR_MODE1_MDEU_SHA256_HMAC,
	},
	{	.type = CRYPTO_ALG_TYPE_AEAD,
		.alg.aead = {
			.base = {
				.cra_name = "authenc(hmac(sha384),cbc(aes))",
				.cra_driver_name = "authenc-hmac-sha384-"
						   "cbc-aes-talitos",
				.cra_blocksize = AES_BLOCK_SIZE,
				.cra_flags = CRYPTO_ALG_ASYNC,
			},
			.ivsize = AES_BLOCK_SIZE,
			.maxauthsize = SHA384_DIGEST_SIZE,
		},
		.desc_hdr_template = DESC_HDR_TYPE_IPSEC_ESP |
			             DESC_HDR_SEL0_AESU |
		                     DESC_HDR_MODE0_AESU_CBC |
		                     DESC_HDR_SEL1_MDEUB |
		                     DESC_HDR_MODE1_MDEU_INIT |
		                     DESC_HDR_MODE1_MDEU_PAD |
		                     DESC_HDR_MODE1_MDEUB_SHA384_HMAC,
	},
	{	.type = CRYPTO_ALG_TYPE_AEAD,
		.alg.aead = {
			.base = {
				.cra_name = "authenc(hmac(sha384),"
					    "cbc(des3_ede))",
				.cra_driver_name = "authenc-hmac-sha384-"
						   "cbc-3des-talitos",
				.cra_blocksize = DES3_EDE_BLOCK_SIZE,
				.cra_flags = CRYPTO_ALG_ASYNC,
			},
			.ivsize = DES3_EDE_BLOCK_SIZE,
			.maxauthsize = SHA384_DIGEST_SIZE,
			.setkey = aead_des3_setkey,
		},
		.desc_hdr_template = DESC_HDR_TYPE_IPSEC_ESP |
			             DESC_HDR_SEL0_DEU |
		                     DESC_HDR_MODE0_DEU_CBC |
		                     DESC_HDR_MODE0_DEU_3DES |
		                     DESC_HDR_SEL1_MDEUB |
		                     DESC_HDR_MODE1_MDEU_INIT |
		                     DESC_HDR_MODE1_MDEU_PAD |
		                     DESC_HDR_MODE1_MDEUB_SHA384_HMAC,
	},
	{	.type = CRYPTO_ALG_TYPE_AEAD,
		.alg.aead = {
			.base = {
				.cra_name = "authenc(hmac(sha512),cbc(aes))",
				.cra_driver_name = "authenc-hmac-sha512-"
						   "cbc-aes-talitos",
				.cra_blocksize = AES_BLOCK_SIZE,
				.cra_flags = CRYPTO_ALG_ASYNC,
			},
			.ivsize = AES_BLOCK_SIZE,
			.maxauthsize = SHA512_DIGEST_SIZE,
		},
		.desc_hdr_template = DESC_HDR_TYPE_IPSEC_ESP |
			             DESC_HDR_SEL0_AESU |
		                     DESC_HDR_MODE0_AESU_CBC |
		                     DESC_HDR_SEL1_MDEUB |
		                     DESC_HDR_MODE1_MDEU_INIT |
		                     DESC_HDR_MODE1_MDEU_PAD |
		                     DESC_HDR_MODE1_MDEUB_SHA512_HMAC,
	},
	{	.type = CRYPTO_ALG_TYPE_AEAD,
		.alg.aead = {
			.base = {
				.cra_name = "authenc(hmac(sha512),"
					    "cbc(des3_ede))",
				.cra_driver_name = "authenc-hmac-sha512-"
						   "cbc-3des-talitos",
				.cra_blocksize = DES3_EDE_BLOCK_SIZE,
				.cra_flags = CRYPTO_ALG_ASYNC,
			},
			.ivsize = DES3_EDE_BLOCK_SIZE,
			.maxauthsize = SHA512_DIGEST_SIZE,
			.setkey = aead_des3_setkey,
		},
		.desc_hdr_template = DESC_HDR_TYPE_IPSEC_ESP |
			             DESC_HDR_SEL0_DEU |
		                     DESC_HDR_MODE0_DEU_CBC |
		                     DESC_HDR_MODE0_DEU_3DES |
		                     DESC_HDR_SEL1_MDEUB |
		                     DESC_HDR_MODE1_MDEU_INIT |
		                     DESC_HDR_MODE1_MDEU_PAD |
		                     DESC_HDR_MODE1_MDEUB_SHA512_HMAC,
	},
	{	.type = CRYPTO_ALG_TYPE_AEAD,
		.alg.aead = {
			.base = {
				.cra_name = "authenc(hmac(md5),cbc(aes))",
				.cra_driver_name = "authenc-hmac-md5-"
						   "cbc-aes-talitos",
				.cra_blocksize = AES_BLOCK_SIZE,
				.cra_flags = CRYPTO_ALG_ASYNC,
			},
			.ivsize = AES_BLOCK_SIZE,
			.maxauthsize = MD5_DIGEST_SIZE,
		},
		.desc_hdr_template = DESC_HDR_TYPE_IPSEC_ESP |
			             DESC_HDR_SEL0_AESU |
		                     DESC_HDR_MODE0_AESU_CBC |
		                     DESC_HDR_SEL1_MDEUA |
		                     DESC_HDR_MODE1_MDEU_INIT |
		                     DESC_HDR_MODE1_MDEU_PAD |
		                     DESC_HDR_MODE1_MDEU_MD5_HMAC,
	},
	{	.type = CRYPTO_ALG_TYPE_AEAD,
		.priority = TALITOS_CRA_PRIORITY_AEAD_HSNA,
		.alg.aead = {
			.base = {
				.cra_name = "authenc(hmac(md5),cbc(aes))",
				.cra_driver_name = "authenc-hmac-md5-"
						   "cbc-aes-talitos-hsna",
				.cra_blocksize = AES_BLOCK_SIZE,
				.cra_flags = CRYPTO_ALG_ASYNC,
			},
			.ivsize = AES_BLOCK_SIZE,
			.maxauthsize = MD5_DIGEST_SIZE,
		},
		.desc_hdr_template = DESC_HDR_TYPE_HMAC_SNOOP_NO_AFEU |
				     DESC_HDR_SEL0_AESU |
				     DESC_HDR_MODE0_AESU_CBC |
				     DESC_HDR_SEL1_MDEUA |
				     DESC_HDR_MODE1_MDEU_INIT |
				     DESC_HDR_MODE1_MDEU_PAD |
				     DESC_HDR_MODE1_MDEU_MD5_HMAC,
	},
	{	.type = CRYPTO_ALG_TYPE_AEAD,
		.alg.aead = {
			.base = {
				.cra_name = "authenc(hmac(md5),cbc(des3_ede))",
				.cra_driver_name = "authenc-hmac-md5-"
						   "cbc-3des-talitos",
				.cra_blocksize = DES3_EDE_BLOCK_SIZE,
				.cra_flags = CRYPTO_ALG_ASYNC,
			},
			.ivsize = DES3_EDE_BLOCK_SIZE,
			.maxauthsize = MD5_DIGEST_SIZE,
			.setkey = aead_des3_setkey,
		},
		.desc_hdr_template = DESC_HDR_TYPE_IPSEC_ESP |
			             DESC_HDR_SEL0_DEU |
		                     DESC_HDR_MODE0_DEU_CBC |
		                     DESC_HDR_MODE0_DEU_3DES |
		                     DESC_HDR_SEL1_MDEUA |
		                     DESC_HDR_MODE1_MDEU_INIT |
		                     DESC_HDR_MODE1_MDEU_PAD |
		                     DESC_HDR_MODE1_MDEU_MD5_HMAC,
	},
	{	.type = CRYPTO_ALG_TYPE_AEAD,
		.priority = TALITOS_CRA_PRIORITY_AEAD_HSNA,
		.alg.aead = {
			.base = {
				.cra_name = "authenc(hmac(md5),cbc(des3_ede))",
				.cra_driver_name = "authenc-hmac-md5-"
						   "cbc-3des-talitos-hsna",
				.cra_blocksize = DES3_EDE_BLOCK_SIZE,
				.cra_flags = CRYPTO_ALG_ASYNC,
			},
			.ivsize = DES3_EDE_BLOCK_SIZE,
			.maxauthsize = MD5_DIGEST_SIZE,
			.setkey = aead_des3_setkey,
		},
		.desc_hdr_template = DESC_HDR_TYPE_HMAC_SNOOP_NO_AFEU |
				     DESC_HDR_SEL0_DEU |
				     DESC_HDR_MODE0_DEU_CBC |
				     DESC_HDR_MODE0_DEU_3DES |
				     DESC_HDR_SEL1_MDEUA |
				     DESC_HDR_MODE1_MDEU_INIT |
				     DESC_HDR_MODE1_MDEU_PAD |
				     DESC_HDR_MODE1_MDEU_MD5_HMAC,
	},
	/* ABLKCIPHER algorithms. */
	{	.type = CRYPTO_ALG_TYPE_ABLKCIPHER,
		.alg.crypto = {
			.cra_name = "ecb(aes)",
			.cra_driver_name = "ecb-aes-talitos",
			.cra_blocksize = AES_BLOCK_SIZE,
			.cra_flags = CRYPTO_ALG_TYPE_ABLKCIPHER |
				     CRYPTO_ALG_ASYNC,
			.cra_ablkcipher = {
				.min_keysize = AES_MIN_KEY_SIZE,
				.max_keysize = AES_MAX_KEY_SIZE,
				.setkey = ablkcipher_aes_setkey,
			}
		},
		.desc_hdr_template = DESC_HDR_TYPE_COMMON_NONSNOOP_NO_AFEU |
				     DESC_HDR_SEL0_AESU,
	},
	{	.type = CRYPTO_ALG_TYPE_ABLKCIPHER,
		.alg.crypto = {
			.cra_name = "cbc(aes)",
			.cra_driver_name = "cbc-aes-talitos",
			.cra_blocksize = AES_BLOCK_SIZE,
			.cra_flags = CRYPTO_ALG_TYPE_ABLKCIPHER |
                                     CRYPTO_ALG_ASYNC,
			.cra_ablkcipher = {
				.min_keysize = AES_MIN_KEY_SIZE,
				.max_keysize = AES_MAX_KEY_SIZE,
				.ivsize = AES_BLOCK_SIZE,
				.setkey = ablkcipher_aes_setkey,
			}
		},
		.desc_hdr_template = DESC_HDR_TYPE_COMMON_NONSNOOP_NO_AFEU |
				     DESC_HDR_SEL0_AESU |
				     DESC_HDR_MODE0_AESU_CBC,
	},
	{	.type = CRYPTO_ALG_TYPE_ABLKCIPHER,
		.alg.crypto = {
			.cra_name = "ctr(aes)",
			.cra_driver_name = "ctr-aes-talitos",
			.cra_blocksize = 1,
			.cra_flags = CRYPTO_ALG_TYPE_ABLKCIPHER |
				     CRYPTO_ALG_ASYNC,
			.cra_ablkcipher = {
				.min_keysize = AES_MIN_KEY_SIZE,
				.max_keysize = AES_MAX_KEY_SIZE,
<<<<<<< HEAD
=======
				.ivsize = AES_BLOCK_SIZE,
>>>>>>> f7688b48
				.setkey = ablkcipher_aes_setkey,
			}
		},
		.desc_hdr_template = DESC_HDR_TYPE_AESU_CTR_NONSNOOP |
				     DESC_HDR_SEL0_AESU |
				     DESC_HDR_MODE0_AESU_CTR,
	},
	{	.type = CRYPTO_ALG_TYPE_ABLKCIPHER,
		.alg.crypto = {
			.cra_name = "ecb(des)",
			.cra_driver_name = "ecb-des-talitos",
			.cra_blocksize = DES_BLOCK_SIZE,
			.cra_flags = CRYPTO_ALG_TYPE_ABLKCIPHER |
				     CRYPTO_ALG_ASYNC,
			.cra_ablkcipher = {
				.min_keysize = DES_KEY_SIZE,
				.max_keysize = DES_KEY_SIZE,
				.setkey = ablkcipher_des_setkey,
			}
		},
		.desc_hdr_template = DESC_HDR_TYPE_COMMON_NONSNOOP_NO_AFEU |
				     DESC_HDR_SEL0_DEU,
	},
	{	.type = CRYPTO_ALG_TYPE_ABLKCIPHER,
		.alg.crypto = {
			.cra_name = "cbc(des)",
			.cra_driver_name = "cbc-des-talitos",
			.cra_blocksize = DES_BLOCK_SIZE,
			.cra_flags = CRYPTO_ALG_TYPE_ABLKCIPHER |
				     CRYPTO_ALG_ASYNC,
			.cra_ablkcipher = {
				.min_keysize = DES_KEY_SIZE,
				.max_keysize = DES_KEY_SIZE,
				.ivsize = DES_BLOCK_SIZE,
				.setkey = ablkcipher_des_setkey,
			}
		},
		.desc_hdr_template = DESC_HDR_TYPE_COMMON_NONSNOOP_NO_AFEU |
				     DESC_HDR_SEL0_DEU |
				     DESC_HDR_MODE0_DEU_CBC,
	},
	{	.type = CRYPTO_ALG_TYPE_ABLKCIPHER,
		.alg.crypto = {
			.cra_name = "ecb(des3_ede)",
			.cra_driver_name = "ecb-3des-talitos",
			.cra_blocksize = DES3_EDE_BLOCK_SIZE,
			.cra_flags = CRYPTO_ALG_TYPE_ABLKCIPHER |
				     CRYPTO_ALG_ASYNC,
			.cra_ablkcipher = {
				.min_keysize = DES3_EDE_KEY_SIZE,
				.max_keysize = DES3_EDE_KEY_SIZE,
				.setkey = ablkcipher_des3_setkey,
			}
		},
		.desc_hdr_template = DESC_HDR_TYPE_COMMON_NONSNOOP_NO_AFEU |
				     DESC_HDR_SEL0_DEU |
				     DESC_HDR_MODE0_DEU_3DES,
	},
	{	.type = CRYPTO_ALG_TYPE_ABLKCIPHER,
		.alg.crypto = {
			.cra_name = "cbc(des3_ede)",
			.cra_driver_name = "cbc-3des-talitos",
			.cra_blocksize = DES3_EDE_BLOCK_SIZE,
			.cra_flags = CRYPTO_ALG_TYPE_ABLKCIPHER |
                                     CRYPTO_ALG_ASYNC,
			.cra_ablkcipher = {
				.min_keysize = DES3_EDE_KEY_SIZE,
				.max_keysize = DES3_EDE_KEY_SIZE,
				.ivsize = DES3_EDE_BLOCK_SIZE,
				.setkey = ablkcipher_des3_setkey,
			}
		},
		.desc_hdr_template = DESC_HDR_TYPE_COMMON_NONSNOOP_NO_AFEU |
			             DESC_HDR_SEL0_DEU |
		                     DESC_HDR_MODE0_DEU_CBC |
		                     DESC_HDR_MODE0_DEU_3DES,
	},
	/* AHASH algorithms. */
	{	.type = CRYPTO_ALG_TYPE_AHASH,
		.alg.hash = {
			.halg.digestsize = MD5_DIGEST_SIZE,
			.halg.statesize = sizeof(struct talitos_export_state),
			.halg.base = {
				.cra_name = "md5",
				.cra_driver_name = "md5-talitos",
				.cra_blocksize = MD5_HMAC_BLOCK_SIZE,
				.cra_flags = CRYPTO_ALG_ASYNC,
			}
		},
		.desc_hdr_template = DESC_HDR_TYPE_COMMON_NONSNOOP_NO_AFEU |
				     DESC_HDR_SEL0_MDEUA |
				     DESC_HDR_MODE0_MDEU_MD5,
	},
	{	.type = CRYPTO_ALG_TYPE_AHASH,
		.alg.hash = {
			.halg.digestsize = SHA1_DIGEST_SIZE,
			.halg.statesize = sizeof(struct talitos_export_state),
			.halg.base = {
				.cra_name = "sha1",
				.cra_driver_name = "sha1-talitos",
				.cra_blocksize = SHA1_BLOCK_SIZE,
				.cra_flags = CRYPTO_ALG_ASYNC,
			}
		},
		.desc_hdr_template = DESC_HDR_TYPE_COMMON_NONSNOOP_NO_AFEU |
				     DESC_HDR_SEL0_MDEUA |
				     DESC_HDR_MODE0_MDEU_SHA1,
	},
	{	.type = CRYPTO_ALG_TYPE_AHASH,
		.alg.hash = {
			.halg.digestsize = SHA224_DIGEST_SIZE,
			.halg.statesize = sizeof(struct talitos_export_state),
			.halg.base = {
				.cra_name = "sha224",
				.cra_driver_name = "sha224-talitos",
				.cra_blocksize = SHA224_BLOCK_SIZE,
				.cra_flags = CRYPTO_ALG_ASYNC,
			}
		},
		.desc_hdr_template = DESC_HDR_TYPE_COMMON_NONSNOOP_NO_AFEU |
				     DESC_HDR_SEL0_MDEUA |
				     DESC_HDR_MODE0_MDEU_SHA224,
	},
	{	.type = CRYPTO_ALG_TYPE_AHASH,
		.alg.hash = {
			.halg.digestsize = SHA256_DIGEST_SIZE,
			.halg.statesize = sizeof(struct talitos_export_state),
			.halg.base = {
				.cra_name = "sha256",
				.cra_driver_name = "sha256-talitos",
				.cra_blocksize = SHA256_BLOCK_SIZE,
				.cra_flags = CRYPTO_ALG_ASYNC,
			}
		},
		.desc_hdr_template = DESC_HDR_TYPE_COMMON_NONSNOOP_NO_AFEU |
				     DESC_HDR_SEL0_MDEUA |
				     DESC_HDR_MODE0_MDEU_SHA256,
	},
	{	.type = CRYPTO_ALG_TYPE_AHASH,
		.alg.hash = {
			.halg.digestsize = SHA384_DIGEST_SIZE,
			.halg.statesize = sizeof(struct talitos_export_state),
			.halg.base = {
				.cra_name = "sha384",
				.cra_driver_name = "sha384-talitos",
				.cra_blocksize = SHA384_BLOCK_SIZE,
				.cra_flags = CRYPTO_ALG_ASYNC,
			}
		},
		.desc_hdr_template = DESC_HDR_TYPE_COMMON_NONSNOOP_NO_AFEU |
				     DESC_HDR_SEL0_MDEUB |
				     DESC_HDR_MODE0_MDEUB_SHA384,
	},
	{	.type = CRYPTO_ALG_TYPE_AHASH,
		.alg.hash = {
			.halg.digestsize = SHA512_DIGEST_SIZE,
			.halg.statesize = sizeof(struct talitos_export_state),
			.halg.base = {
				.cra_name = "sha512",
				.cra_driver_name = "sha512-talitos",
				.cra_blocksize = SHA512_BLOCK_SIZE,
				.cra_flags = CRYPTO_ALG_ASYNC,
			}
		},
		.desc_hdr_template = DESC_HDR_TYPE_COMMON_NONSNOOP_NO_AFEU |
				     DESC_HDR_SEL0_MDEUB |
				     DESC_HDR_MODE0_MDEUB_SHA512,
	},
	{	.type = CRYPTO_ALG_TYPE_AHASH,
		.alg.hash = {
			.halg.digestsize = MD5_DIGEST_SIZE,
			.halg.statesize = sizeof(struct talitos_export_state),
			.halg.base = {
				.cra_name = "hmac(md5)",
				.cra_driver_name = "hmac-md5-talitos",
				.cra_blocksize = MD5_HMAC_BLOCK_SIZE,
				.cra_flags = CRYPTO_ALG_ASYNC,
			}
		},
		.desc_hdr_template = DESC_HDR_TYPE_COMMON_NONSNOOP_NO_AFEU |
				     DESC_HDR_SEL0_MDEUA |
				     DESC_HDR_MODE0_MDEU_MD5,
	},
	{	.type = CRYPTO_ALG_TYPE_AHASH,
		.alg.hash = {
			.halg.digestsize = SHA1_DIGEST_SIZE,
			.halg.statesize = sizeof(struct talitos_export_state),
			.halg.base = {
				.cra_name = "hmac(sha1)",
				.cra_driver_name = "hmac-sha1-talitos",
				.cra_blocksize = SHA1_BLOCK_SIZE,
				.cra_flags = CRYPTO_ALG_ASYNC,
			}
		},
		.desc_hdr_template = DESC_HDR_TYPE_COMMON_NONSNOOP_NO_AFEU |
				     DESC_HDR_SEL0_MDEUA |
				     DESC_HDR_MODE0_MDEU_SHA1,
	},
	{	.type = CRYPTO_ALG_TYPE_AHASH,
		.alg.hash = {
			.halg.digestsize = SHA224_DIGEST_SIZE,
			.halg.statesize = sizeof(struct talitos_export_state),
			.halg.base = {
				.cra_name = "hmac(sha224)",
				.cra_driver_name = "hmac-sha224-talitos",
				.cra_blocksize = SHA224_BLOCK_SIZE,
				.cra_flags = CRYPTO_ALG_ASYNC,
			}
		},
		.desc_hdr_template = DESC_HDR_TYPE_COMMON_NONSNOOP_NO_AFEU |
				     DESC_HDR_SEL0_MDEUA |
				     DESC_HDR_MODE0_MDEU_SHA224,
	},
	{	.type = CRYPTO_ALG_TYPE_AHASH,
		.alg.hash = {
			.halg.digestsize = SHA256_DIGEST_SIZE,
			.halg.statesize = sizeof(struct talitos_export_state),
			.halg.base = {
				.cra_name = "hmac(sha256)",
				.cra_driver_name = "hmac-sha256-talitos",
				.cra_blocksize = SHA256_BLOCK_SIZE,
				.cra_flags = CRYPTO_ALG_ASYNC,
			}
		},
		.desc_hdr_template = DESC_HDR_TYPE_COMMON_NONSNOOP_NO_AFEU |
				     DESC_HDR_SEL0_MDEUA |
				     DESC_HDR_MODE0_MDEU_SHA256,
	},
	{	.type = CRYPTO_ALG_TYPE_AHASH,
		.alg.hash = {
			.halg.digestsize = SHA384_DIGEST_SIZE,
			.halg.statesize = sizeof(struct talitos_export_state),
			.halg.base = {
				.cra_name = "hmac(sha384)",
				.cra_driver_name = "hmac-sha384-talitos",
				.cra_blocksize = SHA384_BLOCK_SIZE,
				.cra_flags = CRYPTO_ALG_ASYNC,
			}
		},
		.desc_hdr_template = DESC_HDR_TYPE_COMMON_NONSNOOP_NO_AFEU |
				     DESC_HDR_SEL0_MDEUB |
				     DESC_HDR_MODE0_MDEUB_SHA384,
	},
	{	.type = CRYPTO_ALG_TYPE_AHASH,
		.alg.hash = {
			.halg.digestsize = SHA512_DIGEST_SIZE,
			.halg.statesize = sizeof(struct talitos_export_state),
			.halg.base = {
				.cra_name = "hmac(sha512)",
				.cra_driver_name = "hmac-sha512-talitos",
				.cra_blocksize = SHA512_BLOCK_SIZE,
				.cra_flags = CRYPTO_ALG_ASYNC,
			}
		},
		.desc_hdr_template = DESC_HDR_TYPE_COMMON_NONSNOOP_NO_AFEU |
				     DESC_HDR_SEL0_MDEUB |
				     DESC_HDR_MODE0_MDEUB_SHA512,
	}
};

struct talitos_crypto_alg {
	struct list_head entry;
	struct device *dev;
	struct talitos_alg_template algt;
};

static int talitos_init_common(struct talitos_ctx *ctx,
			       struct talitos_crypto_alg *talitos_alg)
{
	struct talitos_private *priv;

	/* update context with ptr to dev */
	ctx->dev = talitos_alg->dev;

	/* assign SEC channel to tfm in round-robin fashion */
	priv = dev_get_drvdata(ctx->dev);
	ctx->ch = atomic_inc_return(&priv->last_chan) &
		  (priv->num_channels - 1);

	/* copy descriptor header template value */
	ctx->desc_hdr_template = talitos_alg->algt.desc_hdr_template;

	/* select done notification */
	ctx->desc_hdr_template |= DESC_HDR_DONE_NOTIFY;

	return 0;
}

static int talitos_cra_init(struct crypto_tfm *tfm)
{
	struct crypto_alg *alg = tfm->__crt_alg;
	struct talitos_crypto_alg *talitos_alg;
	struct talitos_ctx *ctx = crypto_tfm_ctx(tfm);

	if ((alg->cra_flags & CRYPTO_ALG_TYPE_MASK) == CRYPTO_ALG_TYPE_AHASH)
		talitos_alg = container_of(__crypto_ahash_alg(alg),
					   struct talitos_crypto_alg,
					   algt.alg.hash);
	else
		talitos_alg = container_of(alg, struct talitos_crypto_alg,
					   algt.alg.crypto);

	return talitos_init_common(ctx, talitos_alg);
}

static int talitos_cra_init_aead(struct crypto_aead *tfm)
{
	struct aead_alg *alg = crypto_aead_alg(tfm);
	struct talitos_crypto_alg *talitos_alg;
	struct talitos_ctx *ctx = crypto_aead_ctx(tfm);

	talitos_alg = container_of(alg, struct talitos_crypto_alg,
				   algt.alg.aead);

	return talitos_init_common(ctx, talitos_alg);
}

static int talitos_cra_init_ahash(struct crypto_tfm *tfm)
{
	struct talitos_ctx *ctx = crypto_tfm_ctx(tfm);

	talitos_cra_init(tfm);

	ctx->keylen = 0;
	crypto_ahash_set_reqsize(__crypto_ahash_cast(tfm),
				 sizeof(struct talitos_ahash_req_ctx));

	return 0;
}

static void talitos_cra_exit(struct crypto_tfm *tfm)
{
	struct talitos_ctx *ctx = crypto_tfm_ctx(tfm);
	struct device *dev = ctx->dev;

	if (ctx->keylen)
		dma_unmap_single(dev, ctx->dma_key, ctx->keylen, DMA_TO_DEVICE);
}

/*
 * given the alg's descriptor header template, determine whether descriptor
 * type and primary/secondary execution units required match the hw
 * capabilities description provided in the device tree node.
 */
static int hw_supports(struct device *dev, __be32 desc_hdr_template)
{
	struct talitos_private *priv = dev_get_drvdata(dev);
	int ret;

	ret = (1 << DESC_TYPE(desc_hdr_template) & priv->desc_types) &&
	      (1 << PRIMARY_EU(desc_hdr_template) & priv->exec_units);

	if (SECONDARY_EU(desc_hdr_template))
		ret = ret && (1 << SECONDARY_EU(desc_hdr_template)
		              & priv->exec_units);

	return ret;
}

static int talitos_remove(struct platform_device *ofdev)
{
	struct device *dev = &ofdev->dev;
	struct talitos_private *priv = dev_get_drvdata(dev);
	struct talitos_crypto_alg *t_alg, *n;
	int i;

	list_for_each_entry_safe(t_alg, n, &priv->alg_list, entry) {
		switch (t_alg->algt.type) {
		case CRYPTO_ALG_TYPE_ABLKCIPHER:
			break;
		case CRYPTO_ALG_TYPE_AEAD:
			crypto_unregister_aead(&t_alg->algt.alg.aead);
			break;
		case CRYPTO_ALG_TYPE_AHASH:
			crypto_unregister_ahash(&t_alg->algt.alg.hash);
			break;
		}
		list_del(&t_alg->entry);
	}

	if (hw_supports(dev, DESC_HDR_SEL0_RNG))
		talitos_unregister_rng(dev);

	for (i = 0; i < 2; i++)
		if (priv->irq[i]) {
			free_irq(priv->irq[i], dev);
			irq_dispose_mapping(priv->irq[i]);
		}

	tasklet_kill(&priv->done_task[0]);
	if (priv->irq[1])
		tasklet_kill(&priv->done_task[1]);

	return 0;
}

static struct talitos_crypto_alg *talitos_alg_alloc(struct device *dev,
						    struct talitos_alg_template
						           *template)
{
	struct talitos_private *priv = dev_get_drvdata(dev);
	struct talitos_crypto_alg *t_alg;
	struct crypto_alg *alg;

	t_alg = devm_kzalloc(dev, sizeof(struct talitos_crypto_alg),
			     GFP_KERNEL);
	if (!t_alg)
		return ERR_PTR(-ENOMEM);

	t_alg->algt = *template;

	switch (t_alg->algt.type) {
	case CRYPTO_ALG_TYPE_ABLKCIPHER:
		alg = &t_alg->algt.alg.crypto;
		alg->cra_init = talitos_cra_init;
		alg->cra_exit = talitos_cra_exit;
		alg->cra_type = &crypto_ablkcipher_type;
		alg->cra_ablkcipher.setkey = alg->cra_ablkcipher.setkey ?:
					     ablkcipher_setkey;
		alg->cra_ablkcipher.encrypt = ablkcipher_encrypt;
		alg->cra_ablkcipher.decrypt = ablkcipher_decrypt;
		break;
	case CRYPTO_ALG_TYPE_AEAD:
		alg = &t_alg->algt.alg.aead.base;
		alg->cra_exit = talitos_cra_exit;
		t_alg->algt.alg.aead.init = talitos_cra_init_aead;
		t_alg->algt.alg.aead.setkey = t_alg->algt.alg.aead.setkey ?:
					      aead_setkey;
		t_alg->algt.alg.aead.encrypt = aead_encrypt;
		t_alg->algt.alg.aead.decrypt = aead_decrypt;
		if (!(priv->features & TALITOS_FTR_SHA224_HWINIT) &&
		    !strncmp(alg->cra_name, "authenc(hmac(sha224)", 20)) {
			devm_kfree(dev, t_alg);
			return ERR_PTR(-ENOTSUPP);
		}
		break;
	case CRYPTO_ALG_TYPE_AHASH:
		alg = &t_alg->algt.alg.hash.halg.base;
		alg->cra_init = talitos_cra_init_ahash;
		alg->cra_exit = talitos_cra_exit;
		t_alg->algt.alg.hash.init = ahash_init;
		t_alg->algt.alg.hash.update = ahash_update;
		t_alg->algt.alg.hash.final = ahash_final;
		t_alg->algt.alg.hash.finup = ahash_finup;
		t_alg->algt.alg.hash.digest = ahash_digest;
		if (!strncmp(alg->cra_name, "hmac", 4))
			t_alg->algt.alg.hash.setkey = ahash_setkey;
		t_alg->algt.alg.hash.import = ahash_import;
		t_alg->algt.alg.hash.export = ahash_export;

		if (!(priv->features & TALITOS_FTR_HMAC_OK) &&
		    !strncmp(alg->cra_name, "hmac", 4)) {
			devm_kfree(dev, t_alg);
			return ERR_PTR(-ENOTSUPP);
		}
		if (!(priv->features & TALITOS_FTR_SHA224_HWINIT) &&
		    (!strcmp(alg->cra_name, "sha224") ||
		     !strcmp(alg->cra_name, "hmac(sha224)"))) {
			t_alg->algt.alg.hash.init = ahash_init_sha224_swinit;
			t_alg->algt.desc_hdr_template =
					DESC_HDR_TYPE_COMMON_NONSNOOP_NO_AFEU |
					DESC_HDR_SEL0_MDEUA |
					DESC_HDR_MODE0_MDEU_SHA256;
		}
		break;
	default:
		dev_err(dev, "unknown algorithm type %d\n", t_alg->algt.type);
		devm_kfree(dev, t_alg);
		return ERR_PTR(-EINVAL);
	}

	alg->cra_module = THIS_MODULE;
	if (t_alg->algt.priority)
		alg->cra_priority = t_alg->algt.priority;
	else
		alg->cra_priority = TALITOS_CRA_PRIORITY;
	if (has_ftr_sec1(priv))
		alg->cra_alignmask = 3;
	else
		alg->cra_alignmask = 0;
	alg->cra_ctxsize = sizeof(struct talitos_ctx);
	alg->cra_flags |= CRYPTO_ALG_KERN_DRIVER_ONLY;

	t_alg->dev = dev;

	return t_alg;
}

static int talitos_probe_irq(struct platform_device *ofdev)
{
	struct device *dev = &ofdev->dev;
	struct device_node *np = ofdev->dev.of_node;
	struct talitos_private *priv = dev_get_drvdata(dev);
	int err;
	bool is_sec1 = has_ftr_sec1(priv);

	priv->irq[0] = irq_of_parse_and_map(np, 0);
	if (!priv->irq[0]) {
		dev_err(dev, "failed to map irq\n");
		return -EINVAL;
	}
	if (is_sec1) {
		err = request_irq(priv->irq[0], talitos1_interrupt_4ch, 0,
				  dev_driver_string(dev), dev);
		goto primary_out;
	}

	priv->irq[1] = irq_of_parse_and_map(np, 1);

	/* get the primary irq line */
	if (!priv->irq[1]) {
		err = request_irq(priv->irq[0], talitos2_interrupt_4ch, 0,
				  dev_driver_string(dev), dev);
		goto primary_out;
	}

	err = request_irq(priv->irq[0], talitos2_interrupt_ch0_2, 0,
			  dev_driver_string(dev), dev);
	if (err)
		goto primary_out;

	/* get the secondary irq line */
	err = request_irq(priv->irq[1], talitos2_interrupt_ch1_3, 0,
			  dev_driver_string(dev), dev);
	if (err) {
		dev_err(dev, "failed to request secondary irq\n");
		irq_dispose_mapping(priv->irq[1]);
		priv->irq[1] = 0;
	}

	return err;

primary_out:
	if (err) {
		dev_err(dev, "failed to request primary irq\n");
		irq_dispose_mapping(priv->irq[0]);
		priv->irq[0] = 0;
	}

	return err;
}

static int talitos_probe(struct platform_device *ofdev)
{
	struct device *dev = &ofdev->dev;
	struct device_node *np = ofdev->dev.of_node;
	struct talitos_private *priv;
	int i, err;
	int stride;
	struct resource *res;

	priv = devm_kzalloc(dev, sizeof(struct talitos_private), GFP_KERNEL);
	if (!priv)
		return -ENOMEM;

	INIT_LIST_HEAD(&priv->alg_list);

	dev_set_drvdata(dev, priv);

	priv->ofdev = ofdev;

	spin_lock_init(&priv->reg_lock);

	res = platform_get_resource(ofdev, IORESOURCE_MEM, 0);
	if (!res)
		return -ENXIO;
	priv->reg = devm_ioremap(dev, res->start, resource_size(res));
	if (!priv->reg) {
		dev_err(dev, "failed to of_iomap\n");
		err = -ENOMEM;
		goto err_out;
	}

	/* get SEC version capabilities from device tree */
	of_property_read_u32(np, "fsl,num-channels", &priv->num_channels);
	of_property_read_u32(np, "fsl,channel-fifo-len", &priv->chfifo_len);
	of_property_read_u32(np, "fsl,exec-units-mask", &priv->exec_units);
	of_property_read_u32(np, "fsl,descriptor-types-mask",
			     &priv->desc_types);

	if (!is_power_of_2(priv->num_channels) || !priv->chfifo_len ||
	    !priv->exec_units || !priv->desc_types) {
		dev_err(dev, "invalid property data in device tree node\n");
		err = -EINVAL;
		goto err_out;
	}

	if (of_device_is_compatible(np, "fsl,sec3.0"))
		priv->features |= TALITOS_FTR_SRC_LINK_TBL_LEN_INCLUDES_EXTENT;

	if (of_device_is_compatible(np, "fsl,sec2.1"))
		priv->features |= TALITOS_FTR_HW_AUTH_CHECK |
				  TALITOS_FTR_SHA224_HWINIT |
				  TALITOS_FTR_HMAC_OK;

	if (of_device_is_compatible(np, "fsl,sec1.0"))
		priv->features |= TALITOS_FTR_SEC1;

	if (of_device_is_compatible(np, "fsl,sec1.2")) {
		priv->reg_deu = priv->reg + TALITOS12_DEU;
		priv->reg_aesu = priv->reg + TALITOS12_AESU;
		priv->reg_mdeu = priv->reg + TALITOS12_MDEU;
		stride = TALITOS1_CH_STRIDE;
	} else if (of_device_is_compatible(np, "fsl,sec1.0")) {
		priv->reg_deu = priv->reg + TALITOS10_DEU;
		priv->reg_aesu = priv->reg + TALITOS10_AESU;
		priv->reg_mdeu = priv->reg + TALITOS10_MDEU;
		priv->reg_afeu = priv->reg + TALITOS10_AFEU;
		priv->reg_rngu = priv->reg + TALITOS10_RNGU;
		priv->reg_pkeu = priv->reg + TALITOS10_PKEU;
		stride = TALITOS1_CH_STRIDE;
	} else {
		priv->reg_deu = priv->reg + TALITOS2_DEU;
		priv->reg_aesu = priv->reg + TALITOS2_AESU;
		priv->reg_mdeu = priv->reg + TALITOS2_MDEU;
		priv->reg_afeu = priv->reg + TALITOS2_AFEU;
		priv->reg_rngu = priv->reg + TALITOS2_RNGU;
		priv->reg_pkeu = priv->reg + TALITOS2_PKEU;
		priv->reg_keu = priv->reg + TALITOS2_KEU;
		priv->reg_crcu = priv->reg + TALITOS2_CRCU;
		stride = TALITOS2_CH_STRIDE;
	}

	err = talitos_probe_irq(ofdev);
	if (err)
		goto err_out;

	if (has_ftr_sec1(priv)) {
		if (priv->num_channels == 1)
			tasklet_init(&priv->done_task[0], talitos1_done_ch0,
				     (unsigned long)dev);
		else
			tasklet_init(&priv->done_task[0], talitos1_done_4ch,
				     (unsigned long)dev);
	} else {
		if (priv->irq[1]) {
			tasklet_init(&priv->done_task[0], talitos2_done_ch0_2,
				     (unsigned long)dev);
			tasklet_init(&priv->done_task[1], talitos2_done_ch1_3,
				     (unsigned long)dev);
		} else if (priv->num_channels == 1) {
			tasklet_init(&priv->done_task[0], talitos2_done_ch0,
				     (unsigned long)dev);
		} else {
			tasklet_init(&priv->done_task[0], talitos2_done_4ch,
				     (unsigned long)dev);
		}
	}

	priv->chan = devm_kcalloc(dev,
				  priv->num_channels,
				  sizeof(struct talitos_channel),
				  GFP_KERNEL);
	if (!priv->chan) {
		dev_err(dev, "failed to allocate channel management space\n");
		err = -ENOMEM;
		goto err_out;
	}

	priv->fifo_len = roundup_pow_of_two(priv->chfifo_len);

	for (i = 0; i < priv->num_channels; i++) {
		priv->chan[i].reg = priv->reg + stride * (i + 1);
		if (!priv->irq[1] || !(i & 1))
			priv->chan[i].reg += TALITOS_CH_BASE_OFFSET;

		spin_lock_init(&priv->chan[i].head_lock);
		spin_lock_init(&priv->chan[i].tail_lock);

		priv->chan[i].fifo = devm_kcalloc(dev,
						priv->fifo_len,
						sizeof(struct talitos_request),
						GFP_KERNEL);
		if (!priv->chan[i].fifo) {
			dev_err(dev, "failed to allocate request fifo %d\n", i);
			err = -ENOMEM;
			goto err_out;
		}

		atomic_set(&priv->chan[i].submit_count,
			   -(priv->chfifo_len - 1));
	}

	dma_set_mask(dev, DMA_BIT_MASK(36));

	/* reset and initialize the h/w */
	err = init_device(dev);
	if (err) {
		dev_err(dev, "failed to initialize device\n");
		goto err_out;
	}

	/* register the RNG, if available */
	if (hw_supports(dev, DESC_HDR_SEL0_RNG)) {
		err = talitos_register_rng(dev);
		if (err) {
			dev_err(dev, "failed to register hwrng: %d\n", err);
			goto err_out;
		} else
			dev_info(dev, "hwrng\n");
	}

	/* register crypto algorithms the device supports */
	for (i = 0; i < ARRAY_SIZE(driver_algs); i++) {
		if (hw_supports(dev, driver_algs[i].desc_hdr_template)) {
			struct talitos_crypto_alg *t_alg;
			struct crypto_alg *alg = NULL;

			t_alg = talitos_alg_alloc(dev, &driver_algs[i]);
			if (IS_ERR(t_alg)) {
				err = PTR_ERR(t_alg);
				if (err == -ENOTSUPP)
					continue;
				goto err_out;
			}

			switch (t_alg->algt.type) {
			case CRYPTO_ALG_TYPE_ABLKCIPHER:
				err = crypto_register_alg(
						&t_alg->algt.alg.crypto);
				alg = &t_alg->algt.alg.crypto;
				break;

			case CRYPTO_ALG_TYPE_AEAD:
				err = crypto_register_aead(
					&t_alg->algt.alg.aead);
				alg = &t_alg->algt.alg.aead.base;
				break;

			case CRYPTO_ALG_TYPE_AHASH:
				err = crypto_register_ahash(
						&t_alg->algt.alg.hash);
				alg = &t_alg->algt.alg.hash.halg.base;
				break;
			}
			if (err) {
				dev_err(dev, "%s alg registration failed\n",
					alg->cra_driver_name);
				devm_kfree(dev, t_alg);
			} else
				list_add_tail(&t_alg->entry, &priv->alg_list);
		}
	}
	if (!list_empty(&priv->alg_list))
		dev_info(dev, "%s algorithms registered in /proc/crypto\n",
			 (char *)of_get_property(np, "compatible", NULL));

	return 0;

err_out:
	talitos_remove(ofdev);

	return err;
}

static const struct of_device_id talitos_match[] = {
#ifdef CONFIG_CRYPTO_DEV_TALITOS1
	{
		.compatible = "fsl,sec1.0",
	},
#endif
#ifdef CONFIG_CRYPTO_DEV_TALITOS2
	{
		.compatible = "fsl,sec2.0",
	},
#endif
	{},
};
MODULE_DEVICE_TABLE(of, talitos_match);

static struct platform_driver talitos_driver = {
	.driver = {
		.name = "talitos",
		.of_match_table = talitos_match,
	},
	.probe = talitos_probe,
	.remove = talitos_remove,
};

module_platform_driver(talitos_driver);

MODULE_LICENSE("GPL");
MODULE_AUTHOR("Kim Phillips <kim.phillips@freescale.com>");
MODULE_DESCRIPTION("Freescale integrated security engine (SEC) driver");<|MERGE_RESOLUTION|>--- conflicted
+++ resolved
@@ -318,21 +318,6 @@
 	spin_unlock_irqrestore(&priv->chan[ch].head_lock, flags);
 
 	return -EINPROGRESS;
-}
-
-static __be32 get_request_hdr(struct talitos_request *request, bool is_sec1)
-{
-	struct talitos_edesc *edesc;
-
-	if (!is_sec1)
-		return request->desc->hdr;
-
-	if (!request->desc->next_desc)
-		return request->desc->hdr1;
-
-	edesc = container_of(request->desc, struct talitos_edesc, desc);
-
-	return ((struct talitos_desc *)(edesc->buf + edesc->dma_len))->hdr1;
 }
 
 static __be32 get_request_hdr(struct talitos_request *request, bool is_sec1)
@@ -934,8 +919,6 @@
 	return -EINVAL;
 }
 
-<<<<<<< HEAD
-=======
 static int aead_des3_setkey(struct crypto_aead *authenc,
 			    const u8 *key, unsigned int keylen)
 {
@@ -977,7 +960,6 @@
 	goto out;
 }
 
->>>>>>> f7688b48
 static void talitos_sg_unmap(struct device *dev,
 			     struct talitos_edesc *edesc,
 			     struct scatterlist *src,
@@ -1023,13 +1005,8 @@
 					 DMA_FROM_DEVICE);
 	unmap_single_talitos_ptr(dev, civ_ptr, DMA_TO_DEVICE);
 
-<<<<<<< HEAD
-	talitos_sg_unmap(dev, edesc, areq->src, areq->dst, cryptlen,
-			 areq->assoclen);
-=======
 	talitos_sg_unmap(dev, edesc, areq->src, areq->dst,
 			 cryptlen + authsize, areq->assoclen);
->>>>>>> f7688b48
 
 	if (edesc->dma_len)
 		dma_unmap_single(dev, edesc->dma_link_tbl, edesc->dma_len,
@@ -1054,28 +1031,10 @@
 	struct crypto_aead *authenc = crypto_aead_reqtfm(areq);
 	unsigned int ivsize = crypto_aead_ivsize(authenc);
 	struct talitos_edesc *edesc;
-<<<<<<< HEAD
-	void *icvdata;
-=======
->>>>>>> f7688b48
 
 	edesc = container_of(desc, struct talitos_edesc, desc);
 
 	ipsec_esp_unmap(dev, edesc, areq, true);
-<<<<<<< HEAD
-
-	/* copy the generated ICV to dst */
-	if (edesc->icv_ool) {
-		if (is_sec1)
-			icvdata = edesc->buf + areq->assoclen + areq->cryptlen;
-		else
-			icvdata = &edesc->link_tbl[edesc->src_nents +
-						   edesc->dst_nents + 2];
-		sg_pcopy_from_buffer(areq->dst, edesc->dst_nents ? : 1, icvdata,
-				     authsize, areq->assoclen + areq->cryptlen);
-	}
-=======
->>>>>>> f7688b48
 
 	dma_unmap_single(dev, edesc->iv_dma, ivsize, DMA_TO_DEVICE);
 
@@ -1099,36 +1058,9 @@
 	ipsec_esp_unmap(dev, edesc, req, false);
 
 	if (!err) {
-		char icvdata[SHA512_DIGEST_SIZE];
-		int nents = edesc->dst_nents ? : 1;
-		unsigned int len = req->assoclen + req->cryptlen;
-
 		/* auth check */
-<<<<<<< HEAD
-		if (nents > 1) {
-			sg_pcopy_to_buffer(req->dst, nents, icvdata, authsize,
-					   len - authsize);
-			icv = icvdata;
-		} else {
-			icv = (char *)sg_virt(req->dst) + len - authsize;
-		}
-
-		if (edesc->dma_len) {
-			if (is_sec1)
-				oicv = (char *)&edesc->dma_link_tbl +
-					       req->assoclen + req->cryptlen;
-			else
-				oicv = (char *)
-				       &edesc->link_tbl[edesc->src_nents +
-							edesc->dst_nents + 2];
-			if (edesc->icv_ool)
-				icv = oicv + authsize;
-		} else
-			oicv = (char *)&edesc->link_tbl[0];
-=======
 		oicv = edesc->buf + edesc->dma_len;
 		icv = oicv - authsize;
->>>>>>> f7688b48
 
 		err = crypto_memneq(oicv, icv, authsize) ? -EBADMSG : 0;
 	}
@@ -1575,8 +1507,6 @@
 	return 0;
 }
 
-<<<<<<< HEAD
-=======
 static int ablkcipher_des_setkey(struct crypto_ablkcipher *cipher,
 				 const u8 *key, unsigned int keylen)
 {
@@ -1591,7 +1521,6 @@
 	       ablkcipher_setkey(cipher, key, keylen);
 }
 
->>>>>>> f7688b48
 static int ablkcipher_aes_setkey(struct crypto_ablkcipher *cipher,
 				  const u8 *key, unsigned int keylen)
 {
@@ -2814,10 +2743,7 @@
 			.cra_ablkcipher = {
 				.min_keysize = AES_MIN_KEY_SIZE,
 				.max_keysize = AES_MAX_KEY_SIZE,
-<<<<<<< HEAD
-=======
 				.ivsize = AES_BLOCK_SIZE,
->>>>>>> f7688b48
 				.setkey = ablkcipher_aes_setkey,
 			}
 		},
