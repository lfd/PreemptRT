--- conflicted
+++ resolved
@@ -175,20 +175,9 @@
 static struct ena_comp_ctx *get_comp_ctxt(struct ena_com_admin_queue *admin_queue,
 					  u16 command_id, bool capture)
 {
-<<<<<<< HEAD
-	if (unlikely(!queue->comp_ctx)) {
-		pr_err("Completion context is NULL\n");
-		return NULL;
-	}
-
-	if (unlikely(command_id >= queue->q_depth)) {
-		pr_err("command id is larger than the queue size. cmd_id: %u queue size %d\n",
-		       command_id, queue->q_depth);
-=======
 	if (unlikely(command_id >= admin_queue->q_depth)) {
 		pr_err("Command id is larger than the queue size. cmd_id: %u queue size %d\n",
 		       command_id, admin_queue->q_depth);
->>>>>>> d1988041
 		return NULL;
 	}
 
@@ -1057,56 +1046,26 @@
 				      feature_ver);
 }
 
-<<<<<<< HEAD
-=======
 int ena_com_get_current_hash_function(struct ena_com_dev *ena_dev)
 {
 	return ena_dev->rss.hash_func;
 }
 
->>>>>>> d1988041
 static void ena_com_hash_key_fill_default_key(struct ena_com_dev *ena_dev)
 {
 	struct ena_admin_feature_rss_flow_hash_control *hash_key =
 		(ena_dev->rss).hash_key;
 
 	netdev_rss_key_fill(&hash_key->key, sizeof(hash_key->key));
-<<<<<<< HEAD
-	/* The key is stored in the device in u32 array
-	 * as well as the API requires the key to be passed in this
-	 * format. Thus the size of our array should be divided by 4
-	 */
-	hash_key->keys_num = sizeof(hash_key->key) / sizeof(u32);
-}
-
-int ena_com_get_current_hash_function(struct ena_com_dev *ena_dev)
-{
-	return ena_dev->rss.hash_func;
-=======
 	/* The key buffer is stored in the device in an array of
 	 * uint32 elements.
 	 */
 	hash_key->key_parts = ENA_ADMIN_RSS_KEY_PARTS;
->>>>>>> d1988041
 }
 
 static int ena_com_hash_key_allocate(struct ena_com_dev *ena_dev)
 {
 	struct ena_rss *rss = &ena_dev->rss;
-	struct ena_admin_feature_rss_flow_hash_control *hash_key;
-	struct ena_admin_get_feat_resp get_resp;
-	int rc;
-
-	hash_key = (ena_dev->rss).hash_key;
-
-	rc = ena_com_get_feature_ex(ena_dev, &get_resp,
-				    ENA_ADMIN_RSS_HASH_FUNCTION,
-				    ena_dev->rss.hash_key_dma_addr,
-				    sizeof(ena_dev->rss.hash_key), 0);
-	if (unlikely(rc)) {
-		hash_key = NULL;
-		return -EOPNOTSUPP;
-	}
 
 	if (!ena_com_check_supported_feature_id(ena_dev,
 						ENA_ADMIN_RSS_HASH_FUNCTION))
@@ -2377,11 +2336,7 @@
 			}
 			memcpy(hash_key->key, key, key_len);
 			rss->hash_init_val = init_val;
-<<<<<<< HEAD
-			hash_key->keys_num = key_len >> 2;
-=======
 			hash_key->key_parts = key_len / sizeof(hash_key->key[0]);
->>>>>>> d1988041
 		}
 		break;
 	case ENA_ADMIN_CRC32:
@@ -2426,8 +2381,6 @@
 		rss->hash_func--;
 
 	*func = rss->hash_func;
-<<<<<<< HEAD
-=======
 
 	return 0;
 }
@@ -2436,7 +2389,6 @@
 {
 	struct ena_admin_feature_rss_flow_hash_control *hash_key =
 		ena_dev->rss.hash_key;
->>>>>>> d1988041
 
 	if (key)
 		memcpy(key, hash_key->key,
@@ -2720,16 +2672,10 @@
 	 * ignore this error and have indirection table support only.
 	 */
 	rc = ena_com_hash_key_allocate(ena_dev);
-<<<<<<< HEAD
-	if (unlikely(rc) && rc != -EOPNOTSUPP)
-=======
 	if (likely(!rc))
 		ena_com_hash_key_fill_default_key(ena_dev);
 	else if (rc != -EOPNOTSUPP)
->>>>>>> d1988041
 		goto err_hash_key;
-	else if (rc != -EOPNOTSUPP)
-		ena_com_hash_key_fill_default_key(ena_dev);
 
 	rc = ena_com_hash_ctrl_init(ena_dev);
 	if (unlikely(rc))
