/******************************************************************************
 * emulate.c
 *
 * Generic x86 (32-bit and 64-bit) instruction decoder and emulator.
 *
 * Copyright (c) 2005 Keir Fraser
 *
 * Linux coding style, mod r/m decoder, segment base fixes, real-mode
 * privileged instructions:
 *
 * Copyright (C) 2006 Qumranet
 * Copyright 2010 Red Hat, Inc. and/or its affiliates.
 *
 *   Avi Kivity <avi@qumranet.com>
 *   Yaniv Kamay <yaniv@qumranet.com>
 *
 * This work is licensed under the terms of the GNU GPL, version 2.  See
 * the COPYING file in the top-level directory.
 *
 * From: xen-unstable 10676:af9809f51f81a3c43f276f00c81a52ef558afda4
 */

#include <linux/kvm_host.h>
#include "kvm_cache_regs.h"
#include <linux/module.h>
#include <asm/kvm_emulate.h>

#include "x86.h"
#include "tss.h"

/*
 * Opcode effective-address decode tables.
 * Note that we only emulate instructions that have at least one memory
 * operand (excluding implicit stack references). We assume that stack
 * references and instruction fetches will never occur in special memory
 * areas that require emulation. So, for example, 'mov <imm>,<reg>' need
 * not be handled.
 */

/* Operand sizes: 8-bit operands or specified/overridden size. */
#define ByteOp      (1<<0)	/* 8-bit operands. */
/* Destination operand type. */
#define ImplicitOps (1<<1)	/* Implicit in opcode. No generic decode. */
#define DstReg      (2<<1)	/* Register operand. */
#define DstMem      (3<<1)	/* Memory operand. */
#define DstAcc      (4<<1)	/* Destination Accumulator */
#define DstDI       (5<<1)	/* Destination is in ES:(E)DI */
#define DstMem64    (6<<1)	/* 64bit memory operand */
#define DstImmUByte (7<<1)	/* 8-bit unsigned immediate operand */
#define DstMask     (7<<1)
/* Source operand type. */
#define SrcNone     (0<<4)	/* No source operand. */
#define SrcReg      (1<<4)	/* Register operand. */
#define SrcMem      (2<<4)	/* Memory operand. */
#define SrcMem16    (3<<4)	/* Memory operand (16-bit). */
#define SrcMem32    (4<<4)	/* Memory operand (32-bit). */
#define SrcImm      (5<<4)	/* Immediate operand. */
#define SrcImmByte  (6<<4)	/* 8-bit sign-extended immediate operand. */
#define SrcOne      (7<<4)	/* Implied '1' */
#define SrcImmUByte (8<<4)      /* 8-bit unsigned immediate operand. */
#define SrcImmU     (9<<4)      /* Immediate operand, unsigned */
#define SrcSI       (0xa<<4)	/* Source is in the DS:RSI */
#define SrcImmFAddr (0xb<<4)	/* Source is immediate far address */
#define SrcMemFAddr (0xc<<4)	/* Source is far address in memory */
#define SrcAcc      (0xd<<4)	/* Source Accumulator */
#define SrcImmU16   (0xe<<4)    /* Immediate operand, unsigned, 16 bits */
#define SrcMask     (0xf<<4)
/* Generic ModRM decode. */
#define ModRM       (1<<8)
/* Destination is only written; never read. */
#define Mov         (1<<9)
#define BitOp       (1<<10)
#define MemAbs      (1<<11)      /* Memory operand is absolute displacement */
#define String      (1<<12)     /* String instruction (rep capable) */
#define Stack       (1<<13)     /* Stack instruction (push/pop) */
#define GroupMask   (7<<14)     /* Opcode uses one of the group mechanisms */
#define Group       (1<<14)     /* Bits 3:5 of modrm byte extend opcode */
#define GroupDual   (2<<14)     /* Alternate decoding of mod == 3 */
#define Prefix      (3<<14)     /* Instruction varies with 66/f2/f3 prefix */
#define RMExt       (4<<14)     /* Opcode extension in ModRM r/m if mod == 3 */
#define Sse         (1<<17)     /* SSE Vector instruction */
/* Misc flags */
<<<<<<< HEAD
=======
#define Prot        (1<<21) /* instruction generates #UD if not in prot-mode */
>>>>>>> d762f438
#define VendorSpecific (1<<22) /* Vendor specific instruction */
#define NoAccess    (1<<23) /* Don't access memory (lea/invlpg/verr etc) */
#define Op3264      (1<<24) /* Operand is 64b in long mode, 32b otherwise */
#define Undefined   (1<<25) /* No Such Instruction */
#define Lock        (1<<26) /* lock prefix is allowed for the instruction */
#define Priv        (1<<27) /* instruction generates #GP if current CPL != 0 */
#define No64	    (1<<28)
/* Source 2 operand type */
#define Src2None    (0<<29)
#define Src2CL      (1<<29)
#define Src2ImmByte (2<<29)
#define Src2One     (3<<29)
#define Src2Imm     (4<<29)
#define Src2Mask    (7<<29)

#define X2(x...) x, x
#define X3(x...) X2(x), x
#define X4(x...) X2(x), X2(x)
#define X5(x...) X4(x), x
#define X6(x...) X4(x), X2(x)
#define X7(x...) X4(x), X3(x)
#define X8(x...) X4(x), X4(x)
#define X16(x...) X8(x), X8(x)

struct opcode {
	u32 flags;
	u8 intercept;
	union {
		int (*execute)(struct x86_emulate_ctxt *ctxt);
		struct opcode *group;
		struct group_dual *gdual;
		struct gprefix *gprefix;
	} u;
	int (*check_perm)(struct x86_emulate_ctxt *ctxt);
};

struct group_dual {
	struct opcode mod012[8];
	struct opcode mod3[8];
};

struct gprefix {
	struct opcode pfx_no;
	struct opcode pfx_66;
	struct opcode pfx_f2;
	struct opcode pfx_f3;
};

/* EFLAGS bit definitions. */
#define EFLG_ID (1<<21)
#define EFLG_VIP (1<<20)
#define EFLG_VIF (1<<19)
#define EFLG_AC (1<<18)
#define EFLG_VM (1<<17)
#define EFLG_RF (1<<16)
#define EFLG_IOPL (3<<12)
#define EFLG_NT (1<<14)
#define EFLG_OF (1<<11)
#define EFLG_DF (1<<10)
#define EFLG_IF (1<<9)
#define EFLG_TF (1<<8)
#define EFLG_SF (1<<7)
#define EFLG_ZF (1<<6)
#define EFLG_AF (1<<4)
#define EFLG_PF (1<<2)
#define EFLG_CF (1<<0)

#define EFLG_RESERVED_ZEROS_MASK 0xffc0802a
#define EFLG_RESERVED_ONE_MASK 2

/*
 * Instruction emulation:
 * Most instructions are emulated directly via a fragment of inline assembly
 * code. This allows us to save/restore EFLAGS and thus very easily pick up
 * any modified flags.
 */

#if defined(CONFIG_X86_64)
#define _LO32 "k"		/* force 32-bit operand */
#define _STK  "%%rsp"		/* stack pointer */
#elif defined(__i386__)
#define _LO32 ""		/* force 32-bit operand */
#define _STK  "%%esp"		/* stack pointer */
#endif

/*
 * These EFLAGS bits are restored from saved value during emulation, and
 * any changes are written back to the saved value after emulation.
 */
#define EFLAGS_MASK (EFLG_OF|EFLG_SF|EFLG_ZF|EFLG_AF|EFLG_PF|EFLG_CF)

/* Before executing instruction: restore necessary bits in EFLAGS. */
#define _PRE_EFLAGS(_sav, _msk, _tmp)					\
	/* EFLAGS = (_sav & _msk) | (EFLAGS & ~_msk); _sav &= ~_msk; */ \
	"movl %"_sav",%"_LO32 _tmp"; "                                  \
	"push %"_tmp"; "                                                \
	"push %"_tmp"; "                                                \
	"movl %"_msk",%"_LO32 _tmp"; "                                  \
	"andl %"_LO32 _tmp",("_STK"); "                                 \
	"pushf; "                                                       \
	"notl %"_LO32 _tmp"; "                                          \
	"andl %"_LO32 _tmp",("_STK"); "                                 \
	"andl %"_LO32 _tmp","__stringify(BITS_PER_LONG/4)"("_STK"); "	\
	"pop  %"_tmp"; "                                                \
	"orl  %"_LO32 _tmp",("_STK"); "                                 \
	"popf; "                                                        \
	"pop  %"_sav"; "

/* After executing instruction: write-back necessary bits in EFLAGS. */
#define _POST_EFLAGS(_sav, _msk, _tmp) \
	/* _sav |= EFLAGS & _msk; */		\
	"pushf; "				\
	"pop  %"_tmp"; "			\
	"andl %"_msk",%"_LO32 _tmp"; "		\
	"orl  %"_LO32 _tmp",%"_sav"; "

#ifdef CONFIG_X86_64
#define ON64(x) x
#else
#define ON64(x)
#endif

#define ____emulate_2op(_op, _src, _dst, _eflags, _x, _y, _suffix, _dsttype) \
	do {								\
		__asm__ __volatile__ (					\
			_PRE_EFLAGS("0", "4", "2")			\
			_op _suffix " %"_x"3,%1; "			\
			_POST_EFLAGS("0", "4", "2")			\
			: "=m" (_eflags), "+q" (*(_dsttype*)&(_dst).val),\
			  "=&r" (_tmp)					\
			: _y ((_src).val), "i" (EFLAGS_MASK));		\
	} while (0)


/* Raw emulation: instruction has two explicit operands. */
#define __emulate_2op_nobyte(_op,_src,_dst,_eflags,_wx,_wy,_lx,_ly,_qx,_qy) \
	do {								\
		unsigned long _tmp;					\
									\
		switch ((_dst).bytes) {					\
		case 2:							\
			____emulate_2op(_op,_src,_dst,_eflags,_wx,_wy,"w",u16);\
			break;						\
		case 4:							\
			____emulate_2op(_op,_src,_dst,_eflags,_lx,_ly,"l",u32);\
			break;						\
		case 8:							\
			ON64(____emulate_2op(_op,_src,_dst,_eflags,_qx,_qy,"q",u64)); \
			break;						\
		}							\
	} while (0)

#define __emulate_2op(_op,_src,_dst,_eflags,_bx,_by,_wx,_wy,_lx,_ly,_qx,_qy) \
	do {								     \
		unsigned long _tmp;					     \
		switch ((_dst).bytes) {				             \
		case 1:							     \
			____emulate_2op(_op,_src,_dst,_eflags,_bx,_by,"b",u8); \
			break;						     \
		default:						     \
			__emulate_2op_nobyte(_op, _src, _dst, _eflags,	     \
					     _wx, _wy, _lx, _ly, _qx, _qy);  \
			break;						     \
		}							     \
	} while (0)

/* Source operand is byte-sized and may be restricted to just %cl. */
#define emulate_2op_SrcB(_op, _src, _dst, _eflags)                      \
	__emulate_2op(_op, _src, _dst, _eflags,				\
		      "b", "c", "b", "c", "b", "c", "b", "c")

/* Source operand is byte, word, long or quad sized. */
#define emulate_2op_SrcV(_op, _src, _dst, _eflags)                      \
	__emulate_2op(_op, _src, _dst, _eflags,				\
		      "b", "q", "w", "r", _LO32, "r", "", "r")

/* Source operand is word, long or quad sized. */
#define emulate_2op_SrcV_nobyte(_op, _src, _dst, _eflags)               \
	__emulate_2op_nobyte(_op, _src, _dst, _eflags,			\
			     "w", "r", _LO32, "r", "", "r")

/* Instruction has three operands and one operand is stored in ECX register */
#define __emulate_2op_cl(_op, _cl, _src, _dst, _eflags, _suffix, _type)	\
	do {								\
		unsigned long _tmp;					\
		_type _clv  = (_cl).val;				\
		_type _srcv = (_src).val;				\
		_type _dstv = (_dst).val;				\
									\
		__asm__ __volatile__ (					\
			_PRE_EFLAGS("0", "5", "2")			\
			_op _suffix " %4,%1 \n"				\
			_POST_EFLAGS("0", "5", "2")			\
			: "=m" (_eflags), "+r" (_dstv), "=&r" (_tmp)	\
			: "c" (_clv) , "r" (_srcv), "i" (EFLAGS_MASK)	\
			);						\
									\
		(_cl).val  = (unsigned long) _clv;			\
		(_src).val = (unsigned long) _srcv;			\
		(_dst).val = (unsigned long) _dstv;			\
	} while (0)

#define emulate_2op_cl(_op, _cl, _src, _dst, _eflags)			\
	do {								\
		switch ((_dst).bytes) {					\
		case 2:							\
			__emulate_2op_cl(_op, _cl, _src, _dst, _eflags,	\
					 "w", unsigned short);         	\
			break;						\
		case 4:							\
			__emulate_2op_cl(_op, _cl, _src, _dst, _eflags,	\
					 "l", unsigned int);           	\
			break;						\
		case 8:							\
			ON64(__emulate_2op_cl(_op, _cl, _src, _dst, _eflags, \
					      "q", unsigned long));	\
			break;						\
		}							\
	} while (0)

#define __emulate_1op(_op, _dst, _eflags, _suffix)			\
	do {								\
		unsigned long _tmp;					\
									\
		__asm__ __volatile__ (					\
			_PRE_EFLAGS("0", "3", "2")			\
			_op _suffix " %1; "				\
			_POST_EFLAGS("0", "3", "2")			\
			: "=m" (_eflags), "+m" ((_dst).val),		\
			  "=&r" (_tmp)					\
			: "i" (EFLAGS_MASK));				\
	} while (0)

/* Instruction has only one explicit operand (no source operand). */
#define emulate_1op(_op, _dst, _eflags)                                    \
	do {								\
		switch ((_dst).bytes) {				        \
		case 1:	__emulate_1op(_op, _dst, _eflags, "b"); break;	\
		case 2:	__emulate_1op(_op, _dst, _eflags, "w"); break;	\
		case 4:	__emulate_1op(_op, _dst, _eflags, "l"); break;	\
		case 8:	ON64(__emulate_1op(_op, _dst, _eflags, "q")); break; \
		}							\
	} while (0)

#define __emulate_1op_rax_rdx(_op, _src, _rax, _rdx, _eflags, _suffix)		\
	do {								\
		unsigned long _tmp;					\
									\
		__asm__ __volatile__ (					\
			_PRE_EFLAGS("0", "4", "1")			\
			_op _suffix " %5; "				\
			_POST_EFLAGS("0", "4", "1")			\
			: "=m" (_eflags), "=&r" (_tmp),			\
			  "+a" (_rax), "+d" (_rdx)			\
			: "i" (EFLAGS_MASK), "m" ((_src).val),		\
			  "a" (_rax), "d" (_rdx));			\
	} while (0)

#define __emulate_1op_rax_rdx_ex(_op, _src, _rax, _rdx, _eflags, _suffix, _ex) \
	do {								\
		unsigned long _tmp;					\
									\
		__asm__ __volatile__ (					\
			_PRE_EFLAGS("0", "5", "1")			\
			"1: \n\t"					\
			_op _suffix " %6; "				\
			"2: \n\t"					\
			_POST_EFLAGS("0", "5", "1")			\
			".pushsection .fixup,\"ax\" \n\t"		\
			"3: movb $1, %4 \n\t"				\
			"jmp 2b \n\t"					\
			".popsection \n\t"				\
			_ASM_EXTABLE(1b, 3b)				\
			: "=m" (_eflags), "=&r" (_tmp),			\
			  "+a" (_rax), "+d" (_rdx), "+qm"(_ex)		\
			: "i" (EFLAGS_MASK), "m" ((_src).val),		\
			  "a" (_rax), "d" (_rdx));			\
	} while (0)

/* instruction has only one source operand, destination is implicit (e.g. mul, div, imul, idiv) */
#define emulate_1op_rax_rdx(_op, _src, _rax, _rdx, _eflags)		\
	do {								\
		switch((_src).bytes) {					\
		case 1:							\
			__emulate_1op_rax_rdx(_op, _src, _rax, _rdx,	\
					      _eflags, "b");		\
			break;						\
		case 2:							\
			__emulate_1op_rax_rdx(_op, _src, _rax, _rdx,	\
					      _eflags, "w");		\
			break;						\
		case 4:							\
			__emulate_1op_rax_rdx(_op, _src, _rax, _rdx,	\
					      _eflags, "l");		\
			break;						\
		case 8:							\
			ON64(__emulate_1op_rax_rdx(_op, _src, _rax, _rdx, \
						   _eflags, "q"));	\
			break;						\
		}							\
	} while (0)

#define emulate_1op_rax_rdx_ex(_op, _src, _rax, _rdx, _eflags, _ex)	\
	do {								\
		switch((_src).bytes) {					\
		case 1:							\
			__emulate_1op_rax_rdx_ex(_op, _src, _rax, _rdx,	\
						 _eflags, "b", _ex);	\
			break;						\
		case 2:							\
			__emulate_1op_rax_rdx_ex(_op, _src, _rax, _rdx, \
						 _eflags, "w", _ex);	\
			break;						\
		case 4:							\
			__emulate_1op_rax_rdx_ex(_op, _src, _rax, _rdx, \
						 _eflags, "l", _ex);	\
			break;						\
		case 8: ON64(						\
			__emulate_1op_rax_rdx_ex(_op, _src, _rax, _rdx, \
						 _eflags, "q", _ex));	\
			break;						\
		}							\
	} while (0)

/* Fetch next part of the instruction being emulated. */
#define insn_fetch(_type, _size, _eip)                                  \
({	unsigned long _x;						\
	rc = do_insn_fetch(ctxt, ops, (_eip), &_x, (_size));		\
	if (rc != X86EMUL_CONTINUE)					\
		goto done;						\
	(_eip) += (_size);						\
	(_type)_x;							\
})

#define insn_fetch_arr(_arr, _size, _eip)				\
({	rc = do_insn_fetch(ctxt, ops, (_eip), _arr, (_size));		\
	if (rc != X86EMUL_CONTINUE)					\
		goto done;						\
	(_eip) += (_size);						\
})

static int emulator_check_intercept(struct x86_emulate_ctxt *ctxt,
				    enum x86_intercept intercept,
				    enum x86_intercept_stage stage)
{
	struct x86_instruction_info info = {
		.intercept  = intercept,
		.rep_prefix = ctxt->decode.rep_prefix,
		.modrm_mod  = ctxt->decode.modrm_mod,
		.modrm_reg  = ctxt->decode.modrm_reg,
		.modrm_rm   = ctxt->decode.modrm_rm,
		.src_val    = ctxt->decode.src.val64,
		.src_bytes  = ctxt->decode.src.bytes,
		.dst_bytes  = ctxt->decode.dst.bytes,
		.ad_bytes   = ctxt->decode.ad_bytes,
		.next_rip   = ctxt->eip,
	};

	return ctxt->ops->intercept(ctxt, &info, stage);
}

static inline unsigned long ad_mask(struct decode_cache *c)
{
	return (1UL << (c->ad_bytes << 3)) - 1;
}

/* Access/update address held in a register, based on addressing mode. */
static inline unsigned long
address_mask(struct decode_cache *c, unsigned long reg)
{
	if (c->ad_bytes == sizeof(unsigned long))
		return reg;
	else
		return reg & ad_mask(c);
}

static inline unsigned long
register_address(struct decode_cache *c, unsigned long reg)
{
	return address_mask(c, reg);
}

static inline void
register_address_increment(struct decode_cache *c, unsigned long *reg, int inc)
{
	if (c->ad_bytes == sizeof(unsigned long))
		*reg += inc;
	else
		*reg = (*reg & ~ad_mask(c)) | ((*reg + inc) & ad_mask(c));
}

static inline void jmp_rel(struct decode_cache *c, int rel)
{
	register_address_increment(c, &c->eip, rel);
}

static u32 desc_limit_scaled(struct desc_struct *desc)
{
	u32 limit = get_desc_limit(desc);

	return desc->g ? (limit << 12) | 0xfff : limit;
}

static void set_seg_override(struct decode_cache *c, int seg)
{
	c->has_seg_override = true;
	c->seg_override = seg;
}

static unsigned long seg_base(struct x86_emulate_ctxt *ctxt,
			      struct x86_emulate_ops *ops, int seg)
{
	if (ctxt->mode == X86EMUL_MODE_PROT64 && seg < VCPU_SREG_FS)
		return 0;

	return ops->get_cached_segment_base(ctxt, seg);
}

static unsigned seg_override(struct x86_emulate_ctxt *ctxt,
			     struct decode_cache *c)
{
	if (!c->has_seg_override)
		return 0;

	return c->seg_override;
}

static int emulate_exception(struct x86_emulate_ctxt *ctxt, int vec,
			     u32 error, bool valid)
{
	ctxt->exception.vector = vec;
	ctxt->exception.error_code = error;
	ctxt->exception.error_code_valid = valid;
	return X86EMUL_PROPAGATE_FAULT;
}

static int emulate_db(struct x86_emulate_ctxt *ctxt)
{
	return emulate_exception(ctxt, DB_VECTOR, 0, false);
}

static int emulate_gp(struct x86_emulate_ctxt *ctxt, int err)
{
	return emulate_exception(ctxt, GP_VECTOR, err, true);
}

static int emulate_ss(struct x86_emulate_ctxt *ctxt, int err)
{
	return emulate_exception(ctxt, SS_VECTOR, err, true);
}

static int emulate_ud(struct x86_emulate_ctxt *ctxt)
{
	return emulate_exception(ctxt, UD_VECTOR, 0, false);
}

static int emulate_ts(struct x86_emulate_ctxt *ctxt, int err)
{
	return emulate_exception(ctxt, TS_VECTOR, err, true);
}

static int emulate_de(struct x86_emulate_ctxt *ctxt)
{
	return emulate_exception(ctxt, DE_VECTOR, 0, false);
}

static int emulate_nm(struct x86_emulate_ctxt *ctxt)
{
	return emulate_exception(ctxt, NM_VECTOR, 0, false);
}

static u16 get_segment_selector(struct x86_emulate_ctxt *ctxt, unsigned seg)
{
	u16 selector;
	struct desc_struct desc;

	ctxt->ops->get_segment(ctxt, &selector, &desc, NULL, seg);
	return selector;
}

static void set_segment_selector(struct x86_emulate_ctxt *ctxt, u16 selector,
				 unsigned seg)
{
	u16 dummy;
	u32 base3;
	struct desc_struct desc;

	ctxt->ops->get_segment(ctxt, &dummy, &desc, &base3, seg);
	ctxt->ops->set_segment(ctxt, selector, &desc, base3, seg);
}

static int __linearize(struct x86_emulate_ctxt *ctxt,
		     struct segmented_address addr,
		     unsigned size, bool write, bool fetch,
		     ulong *linear)
{
	struct decode_cache *c = &ctxt->decode;
	struct desc_struct desc;
	bool usable;
	ulong la;
	u32 lim;
	u16 sel;
	unsigned cpl, rpl;

	la = seg_base(ctxt, ctxt->ops, addr.seg) + addr.ea;
	switch (ctxt->mode) {
	case X86EMUL_MODE_REAL:
		break;
	case X86EMUL_MODE_PROT64:
		if (((signed long)la << 16) >> 16 != la)
			return emulate_gp(ctxt, 0);
		break;
	default:
		usable = ctxt->ops->get_segment(ctxt, &sel, &desc, NULL,
						addr.seg);
		if (!usable)
			goto bad;
		/* code segment or read-only data segment */
		if (((desc.type & 8) || !(desc.type & 2)) && write)
			goto bad;
		/* unreadable code segment */
		if (!fetch && (desc.type & 8) && !(desc.type & 2))
			goto bad;
		lim = desc_limit_scaled(&desc);
		if ((desc.type & 8) || !(desc.type & 4)) {
			/* expand-up segment */
			if (addr.ea > lim || (u32)(addr.ea + size - 1) > lim)
				goto bad;
		} else {
			/* exapand-down segment */
			if (addr.ea <= lim || (u32)(addr.ea + size - 1) <= lim)
				goto bad;
			lim = desc.d ? 0xffffffff : 0xffff;
			if (addr.ea > lim || (u32)(addr.ea + size - 1) > lim)
				goto bad;
		}
		cpl = ctxt->ops->cpl(ctxt);
		rpl = sel & 3;
		cpl = max(cpl, rpl);
		if (!(desc.type & 8)) {
			/* data segment */
			if (cpl > desc.dpl)
				goto bad;
		} else if ((desc.type & 8) && !(desc.type & 4)) {
			/* nonconforming code segment */
			if (cpl != desc.dpl)
				goto bad;
		} else if ((desc.type & 8) && (desc.type & 4)) {
			/* conforming code segment */
			if (cpl < desc.dpl)
				goto bad;
		}
		break;
	}
	if (fetch ? ctxt->mode != X86EMUL_MODE_PROT64 : c->ad_bytes != 8)
		la &= (u32)-1;
	*linear = la;
	return X86EMUL_CONTINUE;
bad:
	if (addr.seg == VCPU_SREG_SS)
		return emulate_ss(ctxt, addr.seg);
	else
		return emulate_gp(ctxt, addr.seg);
}

static int linearize(struct x86_emulate_ctxt *ctxt,
		     struct segmented_address addr,
		     unsigned size, bool write,
		     ulong *linear)
{
	return __linearize(ctxt, addr, size, write, false, linear);
}


static int segmented_read_std(struct x86_emulate_ctxt *ctxt,
			      struct segmented_address addr,
			      void *data,
			      unsigned size)
{
	int rc;
	ulong linear;

	rc = linearize(ctxt, addr, size, false, &linear);
	if (rc != X86EMUL_CONTINUE)
		return rc;
	return ctxt->ops->read_std(ctxt, linear, data, size, &ctxt->exception);
}

static int do_fetch_insn_byte(struct x86_emulate_ctxt *ctxt,
			      struct x86_emulate_ops *ops,
			      unsigned long eip, u8 *dest)
{
	struct fetch_cache *fc = &ctxt->decode.fetch;
	int rc;
	int size, cur_size;

	if (eip == fc->end) {
		unsigned long linear;
		struct segmented_address addr = { .seg=VCPU_SREG_CS, .ea=eip};
		cur_size = fc->end - fc->start;
		size = min(15UL - cur_size, PAGE_SIZE - offset_in_page(eip));
		rc = __linearize(ctxt, addr, size, false, true, &linear);
		if (rc != X86EMUL_CONTINUE)
			return rc;
		rc = ops->fetch(ctxt, linear, fc->data + cur_size,
				size, &ctxt->exception);
		if (rc != X86EMUL_CONTINUE)
			return rc;
		fc->end += size;
	}
	*dest = fc->data[eip - fc->start];
	return X86EMUL_CONTINUE;
}

static int do_insn_fetch(struct x86_emulate_ctxt *ctxt,
			 struct x86_emulate_ops *ops,
			 unsigned long eip, void *dest, unsigned size)
{
	int rc;

	/* x86 instructions are limited to 15 bytes. */
	if (eip + size - ctxt->eip > 15)
		return X86EMUL_UNHANDLEABLE;
	while (size--) {
		rc = do_fetch_insn_byte(ctxt, ops, eip++, dest++);
		if (rc != X86EMUL_CONTINUE)
			return rc;
	}
	return X86EMUL_CONTINUE;
}

/*
 * Given the 'reg' portion of a ModRM byte, and a register block, return a
 * pointer into the block that addresses the relevant register.
 * @highbyte_regs specifies whether to decode AH,CH,DH,BH.
 */
static void *decode_register(u8 modrm_reg, unsigned long *regs,
			     int highbyte_regs)
{
	void *p;

	p = &regs[modrm_reg];
	if (highbyte_regs && modrm_reg >= 4 && modrm_reg < 8)
		p = (unsigned char *)&regs[modrm_reg & 3] + 1;
	return p;
}

static int read_descriptor(struct x86_emulate_ctxt *ctxt,
			   struct segmented_address addr,
			   u16 *size, unsigned long *address, int op_bytes)
{
	int rc;

	if (op_bytes == 2)
		op_bytes = 3;
	*address = 0;
	rc = segmented_read_std(ctxt, addr, size, 2);
	if (rc != X86EMUL_CONTINUE)
		return rc;
	addr.ea += 2;
	rc = segmented_read_std(ctxt, addr, address, op_bytes);
	return rc;
}

static int test_cc(unsigned int condition, unsigned int flags)
{
	int rc = 0;

	switch ((condition & 15) >> 1) {
	case 0: /* o */
		rc |= (flags & EFLG_OF);
		break;
	case 1: /* b/c/nae */
		rc |= (flags & EFLG_CF);
		break;
	case 2: /* z/e */
		rc |= (flags & EFLG_ZF);
		break;
	case 3: /* be/na */
		rc |= (flags & (EFLG_CF|EFLG_ZF));
		break;
	case 4: /* s */
		rc |= (flags & EFLG_SF);
		break;
	case 5: /* p/pe */
		rc |= (flags & EFLG_PF);
		break;
	case 7: /* le/ng */
		rc |= (flags & EFLG_ZF);
		/* fall through */
	case 6: /* l/nge */
		rc |= (!(flags & EFLG_SF) != !(flags & EFLG_OF));
		break;
	}

	/* Odd condition identifiers (lsb == 1) have inverted sense. */
	return (!!rc ^ (condition & 1));
}

static void fetch_register_operand(struct operand *op)
{
	switch (op->bytes) {
	case 1:
		op->val = *(u8 *)op->addr.reg;
		break;
	case 2:
		op->val = *(u16 *)op->addr.reg;
		break;
	case 4:
		op->val = *(u32 *)op->addr.reg;
		break;
	case 8:
		op->val = *(u64 *)op->addr.reg;
		break;
	}
}

static void read_sse_reg(struct x86_emulate_ctxt *ctxt, sse128_t *data, int reg)
{
	ctxt->ops->get_fpu(ctxt);
	switch (reg) {
	case 0: asm("movdqu %%xmm0, %0" : "=m"(*data)); break;
	case 1: asm("movdqu %%xmm1, %0" : "=m"(*data)); break;
	case 2: asm("movdqu %%xmm2, %0" : "=m"(*data)); break;
	case 3: asm("movdqu %%xmm3, %0" : "=m"(*data)); break;
	case 4: asm("movdqu %%xmm4, %0" : "=m"(*data)); break;
	case 5: asm("movdqu %%xmm5, %0" : "=m"(*data)); break;
	case 6: asm("movdqu %%xmm6, %0" : "=m"(*data)); break;
	case 7: asm("movdqu %%xmm7, %0" : "=m"(*data)); break;
#ifdef CONFIG_X86_64
	case 8: asm("movdqu %%xmm8, %0" : "=m"(*data)); break;
	case 9: asm("movdqu %%xmm9, %0" : "=m"(*data)); break;
	case 10: asm("movdqu %%xmm10, %0" : "=m"(*data)); break;
	case 11: asm("movdqu %%xmm11, %0" : "=m"(*data)); break;
	case 12: asm("movdqu %%xmm12, %0" : "=m"(*data)); break;
	case 13: asm("movdqu %%xmm13, %0" : "=m"(*data)); break;
	case 14: asm("movdqu %%xmm14, %0" : "=m"(*data)); break;
	case 15: asm("movdqu %%xmm15, %0" : "=m"(*data)); break;
#endif
	default: BUG();
	}
	ctxt->ops->put_fpu(ctxt);
}

static void write_sse_reg(struct x86_emulate_ctxt *ctxt, sse128_t *data,
			  int reg)
{
	ctxt->ops->get_fpu(ctxt);
	switch (reg) {
	case 0: asm("movdqu %0, %%xmm0" : : "m"(*data)); break;
	case 1: asm("movdqu %0, %%xmm1" : : "m"(*data)); break;
	case 2: asm("movdqu %0, %%xmm2" : : "m"(*data)); break;
	case 3: asm("movdqu %0, %%xmm3" : : "m"(*data)); break;
	case 4: asm("movdqu %0, %%xmm4" : : "m"(*data)); break;
	case 5: asm("movdqu %0, %%xmm5" : : "m"(*data)); break;
	case 6: asm("movdqu %0, %%xmm6" : : "m"(*data)); break;
	case 7: asm("movdqu %0, %%xmm7" : : "m"(*data)); break;
#ifdef CONFIG_X86_64
	case 8: asm("movdqu %0, %%xmm8" : : "m"(*data)); break;
	case 9: asm("movdqu %0, %%xmm9" : : "m"(*data)); break;
	case 10: asm("movdqu %0, %%xmm10" : : "m"(*data)); break;
	case 11: asm("movdqu %0, %%xmm11" : : "m"(*data)); break;
	case 12: asm("movdqu %0, %%xmm12" : : "m"(*data)); break;
	case 13: asm("movdqu %0, %%xmm13" : : "m"(*data)); break;
	case 14: asm("movdqu %0, %%xmm14" : : "m"(*data)); break;
	case 15: asm("movdqu %0, %%xmm15" : : "m"(*data)); break;
#endif
	default: BUG();
	}
	ctxt->ops->put_fpu(ctxt);
}

static void decode_register_operand(struct x86_emulate_ctxt *ctxt,
				    struct operand *op,
				    struct decode_cache *c,
				    int inhibit_bytereg)
{
	unsigned reg = c->modrm_reg;
	int highbyte_regs = c->rex_prefix == 0;

	if (!(c->d & ModRM))
		reg = (c->b & 7) | ((c->rex_prefix & 1) << 3);

	if (c->d & Sse) {
		op->type = OP_XMM;
		op->bytes = 16;
		op->addr.xmm = reg;
		read_sse_reg(ctxt, &op->vec_val, reg);
		return;
	}

	op->type = OP_REG;
	if ((c->d & ByteOp) && !inhibit_bytereg) {
		op->addr.reg = decode_register(reg, c->regs, highbyte_regs);
		op->bytes = 1;
	} else {
		op->addr.reg = decode_register(reg, c->regs, 0);
		op->bytes = c->op_bytes;
	}
	fetch_register_operand(op);
	op->orig_val = op->val;
}

static int decode_modrm(struct x86_emulate_ctxt *ctxt,
			struct x86_emulate_ops *ops,
			struct operand *op)
{
	struct decode_cache *c = &ctxt->decode;
	u8 sib;
	int index_reg = 0, base_reg = 0, scale;
	int rc = X86EMUL_CONTINUE;
	ulong modrm_ea = 0;

	if (c->rex_prefix) {
		c->modrm_reg = (c->rex_prefix & 4) << 1;	/* REX.R */
		index_reg = (c->rex_prefix & 2) << 2; /* REX.X */
		c->modrm_rm = base_reg = (c->rex_prefix & 1) << 3; /* REG.B */
	}

	c->modrm = insn_fetch(u8, 1, c->eip);
	c->modrm_mod |= (c->modrm & 0xc0) >> 6;
	c->modrm_reg |= (c->modrm & 0x38) >> 3;
	c->modrm_rm |= (c->modrm & 0x07);
	c->modrm_seg = VCPU_SREG_DS;

	if (c->modrm_mod == 3) {
		op->type = OP_REG;
		op->bytes = (c->d & ByteOp) ? 1 : c->op_bytes;
		op->addr.reg = decode_register(c->modrm_rm,
					       c->regs, c->d & ByteOp);
		if (c->d & Sse) {
			op->type = OP_XMM;
			op->bytes = 16;
			op->addr.xmm = c->modrm_rm;
			read_sse_reg(ctxt, &op->vec_val, c->modrm_rm);
			return rc;
		}
		fetch_register_operand(op);
		return rc;
	}

	op->type = OP_MEM;

	if (c->ad_bytes == 2) {
		unsigned bx = c->regs[VCPU_REGS_RBX];
		unsigned bp = c->regs[VCPU_REGS_RBP];
		unsigned si = c->regs[VCPU_REGS_RSI];
		unsigned di = c->regs[VCPU_REGS_RDI];

		/* 16-bit ModR/M decode. */
		switch (c->modrm_mod) {
		case 0:
			if (c->modrm_rm == 6)
				modrm_ea += insn_fetch(u16, 2, c->eip);
			break;
		case 1:
			modrm_ea += insn_fetch(s8, 1, c->eip);
			break;
		case 2:
			modrm_ea += insn_fetch(u16, 2, c->eip);
			break;
		}
		switch (c->modrm_rm) {
		case 0:
			modrm_ea += bx + si;
			break;
		case 1:
			modrm_ea += bx + di;
			break;
		case 2:
			modrm_ea += bp + si;
			break;
		case 3:
			modrm_ea += bp + di;
			break;
		case 4:
			modrm_ea += si;
			break;
		case 5:
			modrm_ea += di;
			break;
		case 6:
			if (c->modrm_mod != 0)
				modrm_ea += bp;
			break;
		case 7:
			modrm_ea += bx;
			break;
		}
		if (c->modrm_rm == 2 || c->modrm_rm == 3 ||
		    (c->modrm_rm == 6 && c->modrm_mod != 0))
			c->modrm_seg = VCPU_SREG_SS;
		modrm_ea = (u16)modrm_ea;
	} else {
		/* 32/64-bit ModR/M decode. */
		if ((c->modrm_rm & 7) == 4) {
			sib = insn_fetch(u8, 1, c->eip);
			index_reg |= (sib >> 3) & 7;
			base_reg |= sib & 7;
			scale = sib >> 6;

			if ((base_reg & 7) == 5 && c->modrm_mod == 0)
				modrm_ea += insn_fetch(s32, 4, c->eip);
			else
				modrm_ea += c->regs[base_reg];
			if (index_reg != 4)
				modrm_ea += c->regs[index_reg] << scale;
		} else if ((c->modrm_rm & 7) == 5 && c->modrm_mod == 0) {
			if (ctxt->mode == X86EMUL_MODE_PROT64)
				c->rip_relative = 1;
		} else
			modrm_ea += c->regs[c->modrm_rm];
		switch (c->modrm_mod) {
		case 0:
			if (c->modrm_rm == 5)
				modrm_ea += insn_fetch(s32, 4, c->eip);
			break;
		case 1:
			modrm_ea += insn_fetch(s8, 1, c->eip);
			break;
		case 2:
			modrm_ea += insn_fetch(s32, 4, c->eip);
			break;
		}
	}
	op->addr.mem.ea = modrm_ea;
done:
	return rc;
}

static int decode_abs(struct x86_emulate_ctxt *ctxt,
		      struct x86_emulate_ops *ops,
		      struct operand *op)
{
	struct decode_cache *c = &ctxt->decode;
	int rc = X86EMUL_CONTINUE;

	op->type = OP_MEM;
	switch (c->ad_bytes) {
	case 2:
		op->addr.mem.ea = insn_fetch(u16, 2, c->eip);
		break;
	case 4:
		op->addr.mem.ea = insn_fetch(u32, 4, c->eip);
		break;
	case 8:
		op->addr.mem.ea = insn_fetch(u64, 8, c->eip);
		break;
	}
done:
	return rc;
}

static void fetch_bit_operand(struct decode_cache *c)
{
	long sv = 0, mask;

	if (c->dst.type == OP_MEM && c->src.type == OP_REG) {
		mask = ~(c->dst.bytes * 8 - 1);

		if (c->src.bytes == 2)
			sv = (s16)c->src.val & (s16)mask;
		else if (c->src.bytes == 4)
			sv = (s32)c->src.val & (s32)mask;

		c->dst.addr.mem.ea += (sv >> 3);
	}

	/* only subword offset */
	c->src.val &= (c->dst.bytes << 3) - 1;
}

static int read_emulated(struct x86_emulate_ctxt *ctxt,
			 struct x86_emulate_ops *ops,
			 unsigned long addr, void *dest, unsigned size)
{
	int rc;
	struct read_cache *mc = &ctxt->decode.mem_read;

	while (size) {
		int n = min(size, 8u);
		size -= n;
		if (mc->pos < mc->end)
			goto read_cached;

		rc = ops->read_emulated(ctxt, addr, mc->data + mc->end, n,
					&ctxt->exception);
		if (rc != X86EMUL_CONTINUE)
			return rc;
		mc->end += n;

	read_cached:
		memcpy(dest, mc->data + mc->pos, n);
		mc->pos += n;
		dest += n;
		addr += n;
	}
	return X86EMUL_CONTINUE;
}

static int segmented_read(struct x86_emulate_ctxt *ctxt,
			  struct segmented_address addr,
			  void *data,
			  unsigned size)
{
	int rc;
	ulong linear;

	rc = linearize(ctxt, addr, size, false, &linear);
	if (rc != X86EMUL_CONTINUE)
		return rc;
	return read_emulated(ctxt, ctxt->ops, linear, data, size);
}

static int segmented_write(struct x86_emulate_ctxt *ctxt,
			   struct segmented_address addr,
			   const void *data,
			   unsigned size)
{
	int rc;
	ulong linear;

	rc = linearize(ctxt, addr, size, true, &linear);
	if (rc != X86EMUL_CONTINUE)
		return rc;
	return ctxt->ops->write_emulated(ctxt, linear, data, size,
					 &ctxt->exception);
}

static int segmented_cmpxchg(struct x86_emulate_ctxt *ctxt,
			     struct segmented_address addr,
			     const void *orig_data, const void *data,
			     unsigned size)
{
	int rc;
	ulong linear;

	rc = linearize(ctxt, addr, size, true, &linear);
	if (rc != X86EMUL_CONTINUE)
		return rc;
	return ctxt->ops->cmpxchg_emulated(ctxt, linear, orig_data, data,
					   size, &ctxt->exception);
}

static int pio_in_emulated(struct x86_emulate_ctxt *ctxt,
			   struct x86_emulate_ops *ops,
			   unsigned int size, unsigned short port,
			   void *dest)
{
	struct read_cache *rc = &ctxt->decode.io_read;

	if (rc->pos == rc->end) { /* refill pio read ahead */
		struct decode_cache *c = &ctxt->decode;
		unsigned int in_page, n;
		unsigned int count = c->rep_prefix ?
			address_mask(c, c->regs[VCPU_REGS_RCX]) : 1;
		in_page = (ctxt->eflags & EFLG_DF) ?
			offset_in_page(c->regs[VCPU_REGS_RDI]) :
			PAGE_SIZE - offset_in_page(c->regs[VCPU_REGS_RDI]);
		n = min(min(in_page, (unsigned int)sizeof(rc->data)) / size,
			count);
		if (n == 0)
			n = 1;
		rc->pos = rc->end = 0;
		if (!ops->pio_in_emulated(ctxt, size, port, rc->data, n))
			return 0;
		rc->end = n * size;
	}

	memcpy(dest, rc->data + rc->pos, size);
	rc->pos += size;
	return 1;
}

static void get_descriptor_table_ptr(struct x86_emulate_ctxt *ctxt,
				     struct x86_emulate_ops *ops,
				     u16 selector, struct desc_ptr *dt)
{
	if (selector & 1 << 2) {
		struct desc_struct desc;
		u16 sel;

		memset (dt, 0, sizeof *dt);
<<<<<<< HEAD
		if (!ops->get_cached_descriptor(&desc, NULL, VCPU_SREG_LDTR,
						ctxt->vcpu))
=======
		if (!ops->get_segment(ctxt, &sel, &desc, NULL, VCPU_SREG_LDTR))
>>>>>>> d762f438
			return;

		dt->size = desc_limit_scaled(&desc); /* what if limit > 65535? */
		dt->address = get_desc_base(&desc);
	} else
		ops->get_gdt(ctxt, dt);
}

/* allowed just for 8 bytes segments */
static int read_segment_descriptor(struct x86_emulate_ctxt *ctxt,
				   struct x86_emulate_ops *ops,
				   u16 selector, struct desc_struct *desc)
{
	struct desc_ptr dt;
	u16 index = selector >> 3;
	int ret;
	ulong addr;

	get_descriptor_table_ptr(ctxt, ops, selector, &dt);

	if (dt.size < index * 8 + 7)
		return emulate_gp(ctxt, selector & 0xfffc);
	addr = dt.address + index * 8;
	ret = ops->read_std(ctxt, addr, desc, sizeof *desc, &ctxt->exception);

       return ret;
}

/* allowed just for 8 bytes segments */
static int write_segment_descriptor(struct x86_emulate_ctxt *ctxt,
				    struct x86_emulate_ops *ops,
				    u16 selector, struct desc_struct *desc)
{
	struct desc_ptr dt;
	u16 index = selector >> 3;
	ulong addr;
	int ret;

	get_descriptor_table_ptr(ctxt, ops, selector, &dt);

	if (dt.size < index * 8 + 7)
		return emulate_gp(ctxt, selector & 0xfffc);

	addr = dt.address + index * 8;
	ret = ops->write_std(ctxt, addr, desc, sizeof *desc, &ctxt->exception);

	return ret;
}

/* Does not support long mode */
static int load_segment_descriptor(struct x86_emulate_ctxt *ctxt,
				   struct x86_emulate_ops *ops,
				   u16 selector, int seg)
{
	struct desc_struct seg_desc;
	u8 dpl, rpl, cpl;
	unsigned err_vec = GP_VECTOR;
	u32 err_code = 0;
	bool null_selector = !(selector & ~0x3); /* 0000-0003 are null */
	int ret;

	memset(&seg_desc, 0, sizeof seg_desc);

	if ((seg <= VCPU_SREG_GS && ctxt->mode == X86EMUL_MODE_VM86)
	    || ctxt->mode == X86EMUL_MODE_REAL) {
		/* set real mode segment descriptor */
		set_desc_base(&seg_desc, selector << 4);
		set_desc_limit(&seg_desc, 0xffff);
		seg_desc.type = 3;
		seg_desc.p = 1;
		seg_desc.s = 1;
		goto load;
	}

	/* NULL selector is not valid for TR, CS and SS */
	if ((seg == VCPU_SREG_CS || seg == VCPU_SREG_SS || seg == VCPU_SREG_TR)
	    && null_selector)
		goto exception;

	/* TR should be in GDT only */
	if (seg == VCPU_SREG_TR && (selector & (1 << 2)))
		goto exception;

	if (null_selector) /* for NULL selector skip all following checks */
		goto load;

	ret = read_segment_descriptor(ctxt, ops, selector, &seg_desc);
	if (ret != X86EMUL_CONTINUE)
		return ret;

	err_code = selector & 0xfffc;
	err_vec = GP_VECTOR;

	/* can't load system descriptor into segment selecor */
	if (seg <= VCPU_SREG_GS && !seg_desc.s)
		goto exception;

	if (!seg_desc.p) {
		err_vec = (seg == VCPU_SREG_SS) ? SS_VECTOR : NP_VECTOR;
		goto exception;
	}

	rpl = selector & 3;
	dpl = seg_desc.dpl;
	cpl = ops->cpl(ctxt);

	switch (seg) {
	case VCPU_SREG_SS:
		/*
		 * segment is not a writable data segment or segment
		 * selector's RPL != CPL or segment selector's RPL != CPL
		 */
		if (rpl != cpl || (seg_desc.type & 0xa) != 0x2 || dpl != cpl)
			goto exception;
		break;
	case VCPU_SREG_CS:
		if (!(seg_desc.type & 8))
			goto exception;

		if (seg_desc.type & 4) {
			/* conforming */
			if (dpl > cpl)
				goto exception;
		} else {
			/* nonconforming */
			if (rpl > cpl || dpl != cpl)
				goto exception;
		}
		/* CS(RPL) <- CPL */
		selector = (selector & 0xfffc) | cpl;
		break;
	case VCPU_SREG_TR:
		if (seg_desc.s || (seg_desc.type != 1 && seg_desc.type != 9))
			goto exception;
		break;
	case VCPU_SREG_LDTR:
		if (seg_desc.s || seg_desc.type != 2)
			goto exception;
		break;
	default: /*  DS, ES, FS, or GS */
		/*
		 * segment is not a data or readable code segment or
		 * ((segment is a data or nonconforming code segment)
		 * and (both RPL and CPL > DPL))
		 */
		if ((seg_desc.type & 0xa) == 0x8 ||
		    (((seg_desc.type & 0xc) != 0xc) &&
		     (rpl > dpl && cpl > dpl)))
			goto exception;
		break;
	}

	if (seg_desc.s) {
		/* mark segment as accessed */
		seg_desc.type |= 1;
		ret = write_segment_descriptor(ctxt, ops, selector, &seg_desc);
		if (ret != X86EMUL_CONTINUE)
			return ret;
	}
load:
<<<<<<< HEAD
	ops->set_segment_selector(selector, seg, ctxt->vcpu);
	ops->set_cached_descriptor(&seg_desc, 0, seg, ctxt->vcpu);
=======
	ops->set_segment(ctxt, selector, &seg_desc, 0, seg);
>>>>>>> d762f438
	return X86EMUL_CONTINUE;
exception:
	emulate_exception(ctxt, err_vec, err_code, true);
	return X86EMUL_PROPAGATE_FAULT;
}

static void write_register_operand(struct operand *op)
{
	/* The 4-byte case *is* correct: in 64-bit mode we zero-extend. */
	switch (op->bytes) {
	case 1:
		*(u8 *)op->addr.reg = (u8)op->val;
		break;
	case 2:
		*(u16 *)op->addr.reg = (u16)op->val;
		break;
	case 4:
		*op->addr.reg = (u32)op->val;
		break;	/* 64b: zero-extend */
	case 8:
		*op->addr.reg = op->val;
		break;
	}
}

static int writeback(struct x86_emulate_ctxt *ctxt)
{
	int rc;
	struct decode_cache *c = &ctxt->decode;

	switch (c->dst.type) {
	case OP_REG:
		write_register_operand(&c->dst);
		break;
	case OP_MEM:
		if (c->lock_prefix)
			rc = segmented_cmpxchg(ctxt,
					       c->dst.addr.mem,
					       &c->dst.orig_val,
					       &c->dst.val,
					       c->dst.bytes);
		else
			rc = segmented_write(ctxt,
					     c->dst.addr.mem,
					     &c->dst.val,
					     c->dst.bytes);
		if (rc != X86EMUL_CONTINUE)
			return rc;
		break;
	case OP_XMM:
		write_sse_reg(ctxt, &c->dst.vec_val, c->dst.addr.xmm);
		break;
	case OP_NONE:
		/* no writeback */
		break;
	default:
		break;
	}
	return X86EMUL_CONTINUE;
}

static int em_push(struct x86_emulate_ctxt *ctxt)
{
	struct decode_cache *c = &ctxt->decode;
	struct segmented_address addr;

	register_address_increment(c, &c->regs[VCPU_REGS_RSP], -c->op_bytes);
	addr.ea = register_address(c, c->regs[VCPU_REGS_RSP]);
	addr.seg = VCPU_SREG_SS;

	/* Disable writeback. */
	c->dst.type = OP_NONE;
	return segmented_write(ctxt, addr, &c->src.val, c->op_bytes);
}

static int emulate_pop(struct x86_emulate_ctxt *ctxt,
		       void *dest, int len)
{
	struct decode_cache *c = &ctxt->decode;
	int rc;
	struct segmented_address addr;

	addr.ea = register_address(c, c->regs[VCPU_REGS_RSP]);
	addr.seg = VCPU_SREG_SS;
	rc = segmented_read(ctxt, addr, dest, len);
	if (rc != X86EMUL_CONTINUE)
		return rc;

	register_address_increment(c, &c->regs[VCPU_REGS_RSP], len);
	return rc;
}

static int em_pop(struct x86_emulate_ctxt *ctxt)
{
	struct decode_cache *c = &ctxt->decode;

	return emulate_pop(ctxt, &c->dst.val, c->op_bytes);
}

static int emulate_popf(struct x86_emulate_ctxt *ctxt,
		       struct x86_emulate_ops *ops,
		       void *dest, int len)
{
	int rc;
	unsigned long val, change_mask;
	int iopl = (ctxt->eflags & X86_EFLAGS_IOPL) >> IOPL_SHIFT;
	int cpl = ops->cpl(ctxt);

	rc = emulate_pop(ctxt, &val, len);
	if (rc != X86EMUL_CONTINUE)
		return rc;

	change_mask = EFLG_CF | EFLG_PF | EFLG_AF | EFLG_ZF | EFLG_SF | EFLG_OF
		| EFLG_TF | EFLG_DF | EFLG_NT | EFLG_RF | EFLG_AC | EFLG_ID;

	switch(ctxt->mode) {
	case X86EMUL_MODE_PROT64:
	case X86EMUL_MODE_PROT32:
	case X86EMUL_MODE_PROT16:
		if (cpl == 0)
			change_mask |= EFLG_IOPL;
		if (cpl <= iopl)
			change_mask |= EFLG_IF;
		break;
	case X86EMUL_MODE_VM86:
		if (iopl < 3)
			return emulate_gp(ctxt, 0);
		change_mask |= EFLG_IF;
		break;
	default: /* real mode */
		change_mask |= (EFLG_IOPL | EFLG_IF);
		break;
	}

	*(unsigned long *)dest =
		(ctxt->eflags & ~change_mask) | (val & change_mask);

	return rc;
}

static int em_popf(struct x86_emulate_ctxt *ctxt)
{
	struct decode_cache *c = &ctxt->decode;

	c->dst.type = OP_REG;
	c->dst.addr.reg = &ctxt->eflags;
	c->dst.bytes = c->op_bytes;
	return emulate_popf(ctxt, ctxt->ops, &c->dst.val, c->op_bytes);
}

static int emulate_push_sreg(struct x86_emulate_ctxt *ctxt,
			     struct x86_emulate_ops *ops, int seg)
{
	struct decode_cache *c = &ctxt->decode;

	c->src.val = get_segment_selector(ctxt, seg);

	return em_push(ctxt);
}

static int emulate_pop_sreg(struct x86_emulate_ctxt *ctxt,
			     struct x86_emulate_ops *ops, int seg)
{
	struct decode_cache *c = &ctxt->decode;
	unsigned long selector;
	int rc;

	rc = emulate_pop(ctxt, &selector, c->op_bytes);
	if (rc != X86EMUL_CONTINUE)
		return rc;

	rc = load_segment_descriptor(ctxt, ops, (u16)selector, seg);
	return rc;
}

static int em_pusha(struct x86_emulate_ctxt *ctxt)
{
	struct decode_cache *c = &ctxt->decode;
	unsigned long old_esp = c->regs[VCPU_REGS_RSP];
	int rc = X86EMUL_CONTINUE;
	int reg = VCPU_REGS_RAX;

	while (reg <= VCPU_REGS_RDI) {
		(reg == VCPU_REGS_RSP) ?
		(c->src.val = old_esp) : (c->src.val = c->regs[reg]);

		rc = em_push(ctxt);
		if (rc != X86EMUL_CONTINUE)
			return rc;

		++reg;
	}

	return rc;
}

static int em_pushf(struct x86_emulate_ctxt *ctxt)
{
	struct decode_cache *c = &ctxt->decode;

	c->src.val =  (unsigned long)ctxt->eflags;
	return em_push(ctxt);
}

static int em_popa(struct x86_emulate_ctxt *ctxt)
{
	struct decode_cache *c = &ctxt->decode;
	int rc = X86EMUL_CONTINUE;
	int reg = VCPU_REGS_RDI;

	while (reg >= VCPU_REGS_RAX) {
		if (reg == VCPU_REGS_RSP) {
			register_address_increment(c, &c->regs[VCPU_REGS_RSP],
							c->op_bytes);
			--reg;
		}

		rc = emulate_pop(ctxt, &c->regs[reg], c->op_bytes);
		if (rc != X86EMUL_CONTINUE)
			break;
		--reg;
	}
	return rc;
}

int emulate_int_real(struct x86_emulate_ctxt *ctxt,
			       struct x86_emulate_ops *ops, int irq)
{
	struct decode_cache *c = &ctxt->decode;
	int rc;
	struct desc_ptr dt;
	gva_t cs_addr;
	gva_t eip_addr;
	u16 cs, eip;

	/* TODO: Add limit checks */
	c->src.val = ctxt->eflags;
	rc = em_push(ctxt);
	if (rc != X86EMUL_CONTINUE)
		return rc;

	ctxt->eflags &= ~(EFLG_IF | EFLG_TF | EFLG_AC);

	c->src.val = get_segment_selector(ctxt, VCPU_SREG_CS);
	rc = em_push(ctxt);
	if (rc != X86EMUL_CONTINUE)
		return rc;

	c->src.val = c->eip;
	rc = em_push(ctxt);
	if (rc != X86EMUL_CONTINUE)
		return rc;

	ops->get_idt(ctxt, &dt);

	eip_addr = dt.address + (irq << 2);
	cs_addr = dt.address + (irq << 2) + 2;

	rc = ops->read_std(ctxt, cs_addr, &cs, 2, &ctxt->exception);
	if (rc != X86EMUL_CONTINUE)
		return rc;

	rc = ops->read_std(ctxt, eip_addr, &eip, 2, &ctxt->exception);
	if (rc != X86EMUL_CONTINUE)
		return rc;

	rc = load_segment_descriptor(ctxt, ops, cs, VCPU_SREG_CS);
	if (rc != X86EMUL_CONTINUE)
		return rc;

	c->eip = eip;

	return rc;
}

static int emulate_int(struct x86_emulate_ctxt *ctxt,
		       struct x86_emulate_ops *ops, int irq)
{
	switch(ctxt->mode) {
	case X86EMUL_MODE_REAL:
		return emulate_int_real(ctxt, ops, irq);
	case X86EMUL_MODE_VM86:
	case X86EMUL_MODE_PROT16:
	case X86EMUL_MODE_PROT32:
	case X86EMUL_MODE_PROT64:
	default:
		/* Protected mode interrupts unimplemented yet */
		return X86EMUL_UNHANDLEABLE;
	}
}

static int emulate_iret_real(struct x86_emulate_ctxt *ctxt,
			     struct x86_emulate_ops *ops)
{
	struct decode_cache *c = &ctxt->decode;
	int rc = X86EMUL_CONTINUE;
	unsigned long temp_eip = 0;
	unsigned long temp_eflags = 0;
	unsigned long cs = 0;
	unsigned long mask = EFLG_CF | EFLG_PF | EFLG_AF | EFLG_ZF | EFLG_SF | EFLG_TF |
			     EFLG_IF | EFLG_DF | EFLG_OF | EFLG_IOPL | EFLG_NT | EFLG_RF |
			     EFLG_AC | EFLG_ID | (1 << 1); /* Last one is the reserved bit */
	unsigned long vm86_mask = EFLG_VM | EFLG_VIF | EFLG_VIP;

	/* TODO: Add stack limit check */

	rc = emulate_pop(ctxt, &temp_eip, c->op_bytes);

	if (rc != X86EMUL_CONTINUE)
		return rc;

	if (temp_eip & ~0xffff)
		return emulate_gp(ctxt, 0);

	rc = emulate_pop(ctxt, &cs, c->op_bytes);

	if (rc != X86EMUL_CONTINUE)
		return rc;

	rc = emulate_pop(ctxt, &temp_eflags, c->op_bytes);

	if (rc != X86EMUL_CONTINUE)
		return rc;

	rc = load_segment_descriptor(ctxt, ops, (u16)cs, VCPU_SREG_CS);

	if (rc != X86EMUL_CONTINUE)
		return rc;

	c->eip = temp_eip;


	if (c->op_bytes == 4)
		ctxt->eflags = ((temp_eflags & mask) | (ctxt->eflags & vm86_mask));
	else if (c->op_bytes == 2) {
		ctxt->eflags &= ~0xffff;
		ctxt->eflags |= temp_eflags;
	}

	ctxt->eflags &= ~EFLG_RESERVED_ZEROS_MASK; /* Clear reserved zeros */
	ctxt->eflags |= EFLG_RESERVED_ONE_MASK;

	return rc;
}

static inline int emulate_iret(struct x86_emulate_ctxt *ctxt,
				    struct x86_emulate_ops* ops)
{
	switch(ctxt->mode) {
	case X86EMUL_MODE_REAL:
		return emulate_iret_real(ctxt, ops);
	case X86EMUL_MODE_VM86:
	case X86EMUL_MODE_PROT16:
	case X86EMUL_MODE_PROT32:
	case X86EMUL_MODE_PROT64:
	default:
		/* iret from protected mode unimplemented yet */
		return X86EMUL_UNHANDLEABLE;
	}
}

static int em_jmp_far(struct x86_emulate_ctxt *ctxt)
{
	struct decode_cache *c = &ctxt->decode;
	int rc;
	unsigned short sel;

	memcpy(&sel, c->src.valptr + c->op_bytes, 2);

	rc = load_segment_descriptor(ctxt, ctxt->ops, sel, VCPU_SREG_CS);
	if (rc != X86EMUL_CONTINUE)
		return rc;

	c->eip = 0;
	memcpy(&c->eip, c->src.valptr, c->op_bytes);
	return X86EMUL_CONTINUE;
}

static int em_grp1a(struct x86_emulate_ctxt *ctxt)
{
	struct decode_cache *c = &ctxt->decode;

	return emulate_pop(ctxt, &c->dst.val, c->dst.bytes);
}

static int em_grp2(struct x86_emulate_ctxt *ctxt)
{
	struct decode_cache *c = &ctxt->decode;
	switch (c->modrm_reg) {
	case 0:	/* rol */
		emulate_2op_SrcB("rol", c->src, c->dst, ctxt->eflags);
		break;
	case 1:	/* ror */
		emulate_2op_SrcB("ror", c->src, c->dst, ctxt->eflags);
		break;
	case 2:	/* rcl */
		emulate_2op_SrcB("rcl", c->src, c->dst, ctxt->eflags);
		break;
	case 3:	/* rcr */
		emulate_2op_SrcB("rcr", c->src, c->dst, ctxt->eflags);
		break;
	case 4:	/* sal/shl */
	case 6:	/* sal/shl */
		emulate_2op_SrcB("sal", c->src, c->dst, ctxt->eflags);
		break;
	case 5:	/* shr */
		emulate_2op_SrcB("shr", c->src, c->dst, ctxt->eflags);
		break;
	case 7:	/* sar */
		emulate_2op_SrcB("sar", c->src, c->dst, ctxt->eflags);
		break;
	}
	return X86EMUL_CONTINUE;
}

static int em_grp3(struct x86_emulate_ctxt *ctxt)
{
	struct decode_cache *c = &ctxt->decode;
	unsigned long *rax = &c->regs[VCPU_REGS_RAX];
	unsigned long *rdx = &c->regs[VCPU_REGS_RDX];
	u8 de = 0;

	switch (c->modrm_reg) {
	case 0 ... 1:	/* test */
		emulate_2op_SrcV("test", c->src, c->dst, ctxt->eflags);
		break;
	case 2:	/* not */
		c->dst.val = ~c->dst.val;
		break;
	case 3:	/* neg */
		emulate_1op("neg", c->dst, ctxt->eflags);
		break;
	case 4: /* mul */
		emulate_1op_rax_rdx("mul", c->src, *rax, *rdx, ctxt->eflags);
		break;
	case 5: /* imul */
		emulate_1op_rax_rdx("imul", c->src, *rax, *rdx, ctxt->eflags);
		break;
	case 6: /* div */
		emulate_1op_rax_rdx_ex("div", c->src, *rax, *rdx,
				       ctxt->eflags, de);
		break;
	case 7: /* idiv */
		emulate_1op_rax_rdx_ex("idiv", c->src, *rax, *rdx,
				       ctxt->eflags, de);
		break;
	default:
		return X86EMUL_UNHANDLEABLE;
	}
	if (de)
		return emulate_de(ctxt);
	return X86EMUL_CONTINUE;
}

static int em_grp45(struct x86_emulate_ctxt *ctxt)
{
	struct decode_cache *c = &ctxt->decode;
	int rc = X86EMUL_CONTINUE;

	switch (c->modrm_reg) {
	case 0:	/* inc */
		emulate_1op("inc", c->dst, ctxt->eflags);
		break;
	case 1:	/* dec */
		emulate_1op("dec", c->dst, ctxt->eflags);
		break;
	case 2: /* call near abs */ {
		long int old_eip;
		old_eip = c->eip;
		c->eip = c->src.val;
		c->src.val = old_eip;
		rc = em_push(ctxt);
		break;
	}
	case 4: /* jmp abs */
		c->eip = c->src.val;
		break;
	case 5: /* jmp far */
		rc = em_jmp_far(ctxt);
		break;
	case 6:	/* push */
		rc = em_push(ctxt);
		break;
	}
	return rc;
}

static int em_grp9(struct x86_emulate_ctxt *ctxt)
{
	struct decode_cache *c = &ctxt->decode;
	u64 old = c->dst.orig_val64;

	if (((u32) (old >> 0) != (u32) c->regs[VCPU_REGS_RAX]) ||
	    ((u32) (old >> 32) != (u32) c->regs[VCPU_REGS_RDX])) {
		c->regs[VCPU_REGS_RAX] = (u32) (old >> 0);
		c->regs[VCPU_REGS_RDX] = (u32) (old >> 32);
		ctxt->eflags &= ~EFLG_ZF;
	} else {
		c->dst.val64 = ((u64)c->regs[VCPU_REGS_RCX] << 32) |
			(u32) c->regs[VCPU_REGS_RBX];

		ctxt->eflags |= EFLG_ZF;
	}
	return X86EMUL_CONTINUE;
}

static int emulate_ret_far(struct x86_emulate_ctxt *ctxt,
			   struct x86_emulate_ops *ops)
{
	struct decode_cache *c = &ctxt->decode;
	int rc;
	unsigned long cs;

	rc = emulate_pop(ctxt, &c->eip, c->op_bytes);
	if (rc != X86EMUL_CONTINUE)
		return rc;
	if (c->op_bytes == 4)
		c->eip = (u32)c->eip;
	rc = emulate_pop(ctxt, &cs, c->op_bytes);
	if (rc != X86EMUL_CONTINUE)
		return rc;
	rc = load_segment_descriptor(ctxt, ops, (u16)cs, VCPU_SREG_CS);
	return rc;
}

static int emulate_load_segment(struct x86_emulate_ctxt *ctxt,
			   struct x86_emulate_ops *ops, int seg)
{
	struct decode_cache *c = &ctxt->decode;
	unsigned short sel;
	int rc;

	memcpy(&sel, c->src.valptr + c->op_bytes, 2);

	rc = load_segment_descriptor(ctxt, ops, sel, seg);
	if (rc != X86EMUL_CONTINUE)
		return rc;

	c->dst.val = c->src.val;
	return rc;
}

static inline void
setup_syscalls_segments(struct x86_emulate_ctxt *ctxt,
			struct x86_emulate_ops *ops, struct desc_struct *cs,
			struct desc_struct *ss)
{
	u16 selector;

	memset(cs, 0, sizeof(struct desc_struct));
<<<<<<< HEAD
	ops->get_cached_descriptor(cs, NULL, VCPU_SREG_CS, ctxt->vcpu);
=======
	ops->get_segment(ctxt, &selector, cs, NULL, VCPU_SREG_CS);
>>>>>>> d762f438
	memset(ss, 0, sizeof(struct desc_struct));

	cs->l = 0;		/* will be adjusted later */
	set_desc_base(cs, 0);	/* flat segment */
	cs->g = 1;		/* 4kb granularity */
	set_desc_limit(cs, 0xfffff);	/* 4GB limit */
	cs->type = 0x0b;	/* Read, Execute, Accessed */
	cs->s = 1;
	cs->dpl = 0;		/* will be adjusted later */
	cs->p = 1;
	cs->d = 1;

	set_desc_base(ss, 0);	/* flat segment */
	set_desc_limit(ss, 0xfffff);	/* 4GB limit */
	ss->g = 1;		/* 4kb granularity */
	ss->s = 1;
	ss->type = 0x03;	/* Read/Write, Accessed */
	ss->d = 1;		/* 32bit stack segment */
	ss->dpl = 0;
	ss->p = 1;
}

static int
emulate_syscall(struct x86_emulate_ctxt *ctxt, struct x86_emulate_ops *ops)
{
	struct decode_cache *c = &ctxt->decode;
	struct desc_struct cs, ss;
	u64 msr_data;
	u16 cs_sel, ss_sel;
	u64 efer = 0;

	/* syscall is not available in real mode */
	if (ctxt->mode == X86EMUL_MODE_REAL ||
	    ctxt->mode == X86EMUL_MODE_VM86)
		return emulate_ud(ctxt);

	ops->get_msr(ctxt, MSR_EFER, &efer);
	setup_syscalls_segments(ctxt, ops, &cs, &ss);

	ops->get_msr(ctxt, MSR_STAR, &msr_data);
	msr_data >>= 32;
	cs_sel = (u16)(msr_data & 0xfffc);
	ss_sel = (u16)(msr_data + 8);

	if (efer & EFER_LMA) {
		cs.d = 0;
		cs.l = 1;
	}
<<<<<<< HEAD
	ops->set_cached_descriptor(&cs, 0, VCPU_SREG_CS, ctxt->vcpu);
	ops->set_segment_selector(cs_sel, VCPU_SREG_CS, ctxt->vcpu);
	ops->set_cached_descriptor(&ss, 0, VCPU_SREG_SS, ctxt->vcpu);
	ops->set_segment_selector(ss_sel, VCPU_SREG_SS, ctxt->vcpu);
=======
	ops->set_segment(ctxt, cs_sel, &cs, 0, VCPU_SREG_CS);
	ops->set_segment(ctxt, ss_sel, &ss, 0, VCPU_SREG_SS);
>>>>>>> d762f438

	c->regs[VCPU_REGS_RCX] = c->eip;
	if (efer & EFER_LMA) {
#ifdef CONFIG_X86_64
		c->regs[VCPU_REGS_R11] = ctxt->eflags & ~EFLG_RF;

		ops->get_msr(ctxt,
			     ctxt->mode == X86EMUL_MODE_PROT64 ?
			     MSR_LSTAR : MSR_CSTAR, &msr_data);
		c->eip = msr_data;

		ops->get_msr(ctxt, MSR_SYSCALL_MASK, &msr_data);
		ctxt->eflags &= ~(msr_data | EFLG_RF);
#endif
	} else {
		/* legacy mode */
		ops->get_msr(ctxt, MSR_STAR, &msr_data);
		c->eip = (u32)msr_data;

		ctxt->eflags &= ~(EFLG_VM | EFLG_IF | EFLG_RF);
	}

	return X86EMUL_CONTINUE;
}

static int
emulate_sysenter(struct x86_emulate_ctxt *ctxt, struct x86_emulate_ops *ops)
{
	struct decode_cache *c = &ctxt->decode;
	struct desc_struct cs, ss;
	u64 msr_data;
	u16 cs_sel, ss_sel;
	u64 efer = 0;

	ctxt->ops->get_msr(ctxt, MSR_EFER, &efer);
	/* inject #GP if in real mode */
	if (ctxt->mode == X86EMUL_MODE_REAL)
		return emulate_gp(ctxt, 0);

	/* XXX sysenter/sysexit have not been tested in 64bit mode.
	* Therefore, we inject an #UD.
	*/
	if (ctxt->mode == X86EMUL_MODE_PROT64)
		return emulate_ud(ctxt);

	setup_syscalls_segments(ctxt, ops, &cs, &ss);

	ops->get_msr(ctxt, MSR_IA32_SYSENTER_CS, &msr_data);
	switch (ctxt->mode) {
	case X86EMUL_MODE_PROT32:
		if ((msr_data & 0xfffc) == 0x0)
			return emulate_gp(ctxt, 0);
		break;
	case X86EMUL_MODE_PROT64:
		if (msr_data == 0x0)
			return emulate_gp(ctxt, 0);
		break;
	}

	ctxt->eflags &= ~(EFLG_VM | EFLG_IF | EFLG_RF);
	cs_sel = (u16)msr_data;
	cs_sel &= ~SELECTOR_RPL_MASK;
	ss_sel = cs_sel + 8;
	ss_sel &= ~SELECTOR_RPL_MASK;
	if (ctxt->mode == X86EMUL_MODE_PROT64 || (efer & EFER_LMA)) {
		cs.d = 0;
		cs.l = 1;
	}

<<<<<<< HEAD
	ops->set_cached_descriptor(&cs, 0, VCPU_SREG_CS, ctxt->vcpu);
	ops->set_segment_selector(cs_sel, VCPU_SREG_CS, ctxt->vcpu);
	ops->set_cached_descriptor(&ss, 0, VCPU_SREG_SS, ctxt->vcpu);
	ops->set_segment_selector(ss_sel, VCPU_SREG_SS, ctxt->vcpu);
=======
	ops->set_segment(ctxt, cs_sel, &cs, 0, VCPU_SREG_CS);
	ops->set_segment(ctxt, ss_sel, &ss, 0, VCPU_SREG_SS);
>>>>>>> d762f438

	ops->get_msr(ctxt, MSR_IA32_SYSENTER_EIP, &msr_data);
	c->eip = msr_data;

	ops->get_msr(ctxt, MSR_IA32_SYSENTER_ESP, &msr_data);
	c->regs[VCPU_REGS_RSP] = msr_data;

	return X86EMUL_CONTINUE;
}

static int
emulate_sysexit(struct x86_emulate_ctxt *ctxt, struct x86_emulate_ops *ops)
{
	struct decode_cache *c = &ctxt->decode;
	struct desc_struct cs, ss;
	u64 msr_data;
	int usermode;
	u16 cs_sel, ss_sel;

	/* inject #GP if in real mode or Virtual 8086 mode */
	if (ctxt->mode == X86EMUL_MODE_REAL ||
	    ctxt->mode == X86EMUL_MODE_VM86)
		return emulate_gp(ctxt, 0);

	setup_syscalls_segments(ctxt, ops, &cs, &ss);

	if ((c->rex_prefix & 0x8) != 0x0)
		usermode = X86EMUL_MODE_PROT64;
	else
		usermode = X86EMUL_MODE_PROT32;

	cs.dpl = 3;
	ss.dpl = 3;
	ops->get_msr(ctxt, MSR_IA32_SYSENTER_CS, &msr_data);
	switch (usermode) {
	case X86EMUL_MODE_PROT32:
		cs_sel = (u16)(msr_data + 16);
		if ((msr_data & 0xfffc) == 0x0)
			return emulate_gp(ctxt, 0);
		ss_sel = (u16)(msr_data + 24);
		break;
	case X86EMUL_MODE_PROT64:
		cs_sel = (u16)(msr_data + 32);
		if (msr_data == 0x0)
			return emulate_gp(ctxt, 0);
		ss_sel = cs_sel + 8;
		cs.d = 0;
		cs.l = 1;
		break;
	}
	cs_sel |= SELECTOR_RPL_MASK;
	ss_sel |= SELECTOR_RPL_MASK;

<<<<<<< HEAD
	ops->set_cached_descriptor(&cs, 0, VCPU_SREG_CS, ctxt->vcpu);
	ops->set_segment_selector(cs_sel, VCPU_SREG_CS, ctxt->vcpu);
	ops->set_cached_descriptor(&ss, 0, VCPU_SREG_SS, ctxt->vcpu);
	ops->set_segment_selector(ss_sel, VCPU_SREG_SS, ctxt->vcpu);
=======
	ops->set_segment(ctxt, cs_sel, &cs, 0, VCPU_SREG_CS);
	ops->set_segment(ctxt, ss_sel, &ss, 0, VCPU_SREG_SS);
>>>>>>> d762f438

	c->eip = c->regs[VCPU_REGS_RDX];
	c->regs[VCPU_REGS_RSP] = c->regs[VCPU_REGS_RCX];

	return X86EMUL_CONTINUE;
}

static bool emulator_bad_iopl(struct x86_emulate_ctxt *ctxt,
			      struct x86_emulate_ops *ops)
{
	int iopl;
	if (ctxt->mode == X86EMUL_MODE_REAL)
		return false;
	if (ctxt->mode == X86EMUL_MODE_VM86)
		return true;
	iopl = (ctxt->eflags & X86_EFLAGS_IOPL) >> IOPL_SHIFT;
	return ops->cpl(ctxt) > iopl;
}

static bool emulator_io_port_access_allowed(struct x86_emulate_ctxt *ctxt,
					    struct x86_emulate_ops *ops,
					    u16 port, u16 len)
{
	struct desc_struct tr_seg;
	u32 base3;
	int r;
<<<<<<< HEAD
	u16 io_bitmap_ptr, perm, bit_idx = port & 0x7;
	unsigned mask = (1 << len) - 1;
	unsigned long base;

	ops->get_cached_descriptor(&tr_seg, &base3, VCPU_SREG_TR, ctxt->vcpu);
=======
	u16 tr, io_bitmap_ptr, perm, bit_idx = port & 0x7;
	unsigned mask = (1 << len) - 1;
	unsigned long base;

	ops->get_segment(ctxt, &tr, &tr_seg, &base3, VCPU_SREG_TR);
>>>>>>> d762f438
	if (!tr_seg.p)
		return false;
	if (desc_limit_scaled(&tr_seg) < 103)
		return false;
	base = get_desc_base(&tr_seg);
#ifdef CONFIG_X86_64
	base |= ((u64)base3) << 32;
#endif
<<<<<<< HEAD
	r = ops->read_std(base + 102, &io_bitmap_ptr, 2, ctxt->vcpu, NULL);
=======
	r = ops->read_std(ctxt, base + 102, &io_bitmap_ptr, 2, NULL);
>>>>>>> d762f438
	if (r != X86EMUL_CONTINUE)
		return false;
	if (io_bitmap_ptr + port/8 > desc_limit_scaled(&tr_seg))
		return false;
<<<<<<< HEAD
	r = ops->read_std(base + io_bitmap_ptr + port/8, &perm, 2, ctxt->vcpu,
			  NULL);
=======
	r = ops->read_std(ctxt, base + io_bitmap_ptr + port/8, &perm, 2, NULL);
>>>>>>> d762f438
	if (r != X86EMUL_CONTINUE)
		return false;
	if ((perm >> bit_idx) & mask)
		return false;
	return true;
}

static bool emulator_io_permited(struct x86_emulate_ctxt *ctxt,
				 struct x86_emulate_ops *ops,
				 u16 port, u16 len)
{
	if (ctxt->perm_ok)
		return true;

	if (emulator_bad_iopl(ctxt, ops))
		if (!emulator_io_port_access_allowed(ctxt, ops, port, len))
			return false;

	ctxt->perm_ok = true;

	return true;
}

static void save_state_to_tss16(struct x86_emulate_ctxt *ctxt,
				struct x86_emulate_ops *ops,
				struct tss_segment_16 *tss)
{
	struct decode_cache *c = &ctxt->decode;

	tss->ip = c->eip;
	tss->flag = ctxt->eflags;
	tss->ax = c->regs[VCPU_REGS_RAX];
	tss->cx = c->regs[VCPU_REGS_RCX];
	tss->dx = c->regs[VCPU_REGS_RDX];
	tss->bx = c->regs[VCPU_REGS_RBX];
	tss->sp = c->regs[VCPU_REGS_RSP];
	tss->bp = c->regs[VCPU_REGS_RBP];
	tss->si = c->regs[VCPU_REGS_RSI];
	tss->di = c->regs[VCPU_REGS_RDI];

	tss->es = get_segment_selector(ctxt, VCPU_SREG_ES);
	tss->cs = get_segment_selector(ctxt, VCPU_SREG_CS);
	tss->ss = get_segment_selector(ctxt, VCPU_SREG_SS);
	tss->ds = get_segment_selector(ctxt, VCPU_SREG_DS);
	tss->ldt = get_segment_selector(ctxt, VCPU_SREG_LDTR);
}

static int load_state_from_tss16(struct x86_emulate_ctxt *ctxt,
				 struct x86_emulate_ops *ops,
				 struct tss_segment_16 *tss)
{
	struct decode_cache *c = &ctxt->decode;
	int ret;

	c->eip = tss->ip;
	ctxt->eflags = tss->flag | 2;
	c->regs[VCPU_REGS_RAX] = tss->ax;
	c->regs[VCPU_REGS_RCX] = tss->cx;
	c->regs[VCPU_REGS_RDX] = tss->dx;
	c->regs[VCPU_REGS_RBX] = tss->bx;
	c->regs[VCPU_REGS_RSP] = tss->sp;
	c->regs[VCPU_REGS_RBP] = tss->bp;
	c->regs[VCPU_REGS_RSI] = tss->si;
	c->regs[VCPU_REGS_RDI] = tss->di;

	/*
	 * SDM says that segment selectors are loaded before segment
	 * descriptors
	 */
	set_segment_selector(ctxt, tss->ldt, VCPU_SREG_LDTR);
	set_segment_selector(ctxt, tss->es, VCPU_SREG_ES);
	set_segment_selector(ctxt, tss->cs, VCPU_SREG_CS);
	set_segment_selector(ctxt, tss->ss, VCPU_SREG_SS);
	set_segment_selector(ctxt, tss->ds, VCPU_SREG_DS);

	/*
	 * Now load segment descriptors. If fault happenes at this stage
	 * it is handled in a context of new task
	 */
	ret = load_segment_descriptor(ctxt, ops, tss->ldt, VCPU_SREG_LDTR);
	if (ret != X86EMUL_CONTINUE)
		return ret;
	ret = load_segment_descriptor(ctxt, ops, tss->es, VCPU_SREG_ES);
	if (ret != X86EMUL_CONTINUE)
		return ret;
	ret = load_segment_descriptor(ctxt, ops, tss->cs, VCPU_SREG_CS);
	if (ret != X86EMUL_CONTINUE)
		return ret;
	ret = load_segment_descriptor(ctxt, ops, tss->ss, VCPU_SREG_SS);
	if (ret != X86EMUL_CONTINUE)
		return ret;
	ret = load_segment_descriptor(ctxt, ops, tss->ds, VCPU_SREG_DS);
	if (ret != X86EMUL_CONTINUE)
		return ret;

	return X86EMUL_CONTINUE;
}

static int task_switch_16(struct x86_emulate_ctxt *ctxt,
			  struct x86_emulate_ops *ops,
			  u16 tss_selector, u16 old_tss_sel,
			  ulong old_tss_base, struct desc_struct *new_desc)
{
	struct tss_segment_16 tss_seg;
	int ret;
	u32 new_tss_base = get_desc_base(new_desc);

	ret = ops->read_std(ctxt, old_tss_base, &tss_seg, sizeof tss_seg,
			    &ctxt->exception);
	if (ret != X86EMUL_CONTINUE)
		/* FIXME: need to provide precise fault address */
		return ret;

	save_state_to_tss16(ctxt, ops, &tss_seg);

	ret = ops->write_std(ctxt, old_tss_base, &tss_seg, sizeof tss_seg,
			     &ctxt->exception);
	if (ret != X86EMUL_CONTINUE)
		/* FIXME: need to provide precise fault address */
		return ret;

	ret = ops->read_std(ctxt, new_tss_base, &tss_seg, sizeof tss_seg,
			    &ctxt->exception);
	if (ret != X86EMUL_CONTINUE)
		/* FIXME: need to provide precise fault address */
		return ret;

	if (old_tss_sel != 0xffff) {
		tss_seg.prev_task_link = old_tss_sel;

		ret = ops->write_std(ctxt, new_tss_base,
				     &tss_seg.prev_task_link,
				     sizeof tss_seg.prev_task_link,
				     &ctxt->exception);
		if (ret != X86EMUL_CONTINUE)
			/* FIXME: need to provide precise fault address */
			return ret;
	}

	return load_state_from_tss16(ctxt, ops, &tss_seg);
}

static void save_state_to_tss32(struct x86_emulate_ctxt *ctxt,
				struct x86_emulate_ops *ops,
				struct tss_segment_32 *tss)
{
	struct decode_cache *c = &ctxt->decode;

	tss->cr3 = ops->get_cr(ctxt, 3);
	tss->eip = c->eip;
	tss->eflags = ctxt->eflags;
	tss->eax = c->regs[VCPU_REGS_RAX];
	tss->ecx = c->regs[VCPU_REGS_RCX];
	tss->edx = c->regs[VCPU_REGS_RDX];
	tss->ebx = c->regs[VCPU_REGS_RBX];
	tss->esp = c->regs[VCPU_REGS_RSP];
	tss->ebp = c->regs[VCPU_REGS_RBP];
	tss->esi = c->regs[VCPU_REGS_RSI];
	tss->edi = c->regs[VCPU_REGS_RDI];

	tss->es = get_segment_selector(ctxt, VCPU_SREG_ES);
	tss->cs = get_segment_selector(ctxt, VCPU_SREG_CS);
	tss->ss = get_segment_selector(ctxt, VCPU_SREG_SS);
	tss->ds = get_segment_selector(ctxt, VCPU_SREG_DS);
	tss->fs = get_segment_selector(ctxt, VCPU_SREG_FS);
	tss->gs = get_segment_selector(ctxt, VCPU_SREG_GS);
	tss->ldt_selector = get_segment_selector(ctxt, VCPU_SREG_LDTR);
}

static int load_state_from_tss32(struct x86_emulate_ctxt *ctxt,
				 struct x86_emulate_ops *ops,
				 struct tss_segment_32 *tss)
{
	struct decode_cache *c = &ctxt->decode;
	int ret;

	if (ops->set_cr(ctxt, 3, tss->cr3))
		return emulate_gp(ctxt, 0);
	c->eip = tss->eip;
	ctxt->eflags = tss->eflags | 2;
	c->regs[VCPU_REGS_RAX] = tss->eax;
	c->regs[VCPU_REGS_RCX] = tss->ecx;
	c->regs[VCPU_REGS_RDX] = tss->edx;
	c->regs[VCPU_REGS_RBX] = tss->ebx;
	c->regs[VCPU_REGS_RSP] = tss->esp;
	c->regs[VCPU_REGS_RBP] = tss->ebp;
	c->regs[VCPU_REGS_RSI] = tss->esi;
	c->regs[VCPU_REGS_RDI] = tss->edi;

	/*
	 * SDM says that segment selectors are loaded before segment
	 * descriptors
	 */
	set_segment_selector(ctxt, tss->ldt_selector, VCPU_SREG_LDTR);
	set_segment_selector(ctxt, tss->es, VCPU_SREG_ES);
	set_segment_selector(ctxt, tss->cs, VCPU_SREG_CS);
	set_segment_selector(ctxt, tss->ss, VCPU_SREG_SS);
	set_segment_selector(ctxt, tss->ds, VCPU_SREG_DS);
	set_segment_selector(ctxt, tss->fs, VCPU_SREG_FS);
	set_segment_selector(ctxt, tss->gs, VCPU_SREG_GS);

	/*
	 * Now load segment descriptors. If fault happenes at this stage
	 * it is handled in a context of new task
	 */
	ret = load_segment_descriptor(ctxt, ops, tss->ldt_selector, VCPU_SREG_LDTR);
	if (ret != X86EMUL_CONTINUE)
		return ret;
	ret = load_segment_descriptor(ctxt, ops, tss->es, VCPU_SREG_ES);
	if (ret != X86EMUL_CONTINUE)
		return ret;
	ret = load_segment_descriptor(ctxt, ops, tss->cs, VCPU_SREG_CS);
	if (ret != X86EMUL_CONTINUE)
		return ret;
	ret = load_segment_descriptor(ctxt, ops, tss->ss, VCPU_SREG_SS);
	if (ret != X86EMUL_CONTINUE)
		return ret;
	ret = load_segment_descriptor(ctxt, ops, tss->ds, VCPU_SREG_DS);
	if (ret != X86EMUL_CONTINUE)
		return ret;
	ret = load_segment_descriptor(ctxt, ops, tss->fs, VCPU_SREG_FS);
	if (ret != X86EMUL_CONTINUE)
		return ret;
	ret = load_segment_descriptor(ctxt, ops, tss->gs, VCPU_SREG_GS);
	if (ret != X86EMUL_CONTINUE)
		return ret;

	return X86EMUL_CONTINUE;
}

static int task_switch_32(struct x86_emulate_ctxt *ctxt,
			  struct x86_emulate_ops *ops,
			  u16 tss_selector, u16 old_tss_sel,
			  ulong old_tss_base, struct desc_struct *new_desc)
{
	struct tss_segment_32 tss_seg;
	int ret;
	u32 new_tss_base = get_desc_base(new_desc);

	ret = ops->read_std(ctxt, old_tss_base, &tss_seg, sizeof tss_seg,
			    &ctxt->exception);
	if (ret != X86EMUL_CONTINUE)
		/* FIXME: need to provide precise fault address */
		return ret;

	save_state_to_tss32(ctxt, ops, &tss_seg);

	ret = ops->write_std(ctxt, old_tss_base, &tss_seg, sizeof tss_seg,
			     &ctxt->exception);
	if (ret != X86EMUL_CONTINUE)
		/* FIXME: need to provide precise fault address */
		return ret;

	ret = ops->read_std(ctxt, new_tss_base, &tss_seg, sizeof tss_seg,
			    &ctxt->exception);
	if (ret != X86EMUL_CONTINUE)
		/* FIXME: need to provide precise fault address */
		return ret;

	if (old_tss_sel != 0xffff) {
		tss_seg.prev_task_link = old_tss_sel;

		ret = ops->write_std(ctxt, new_tss_base,
				     &tss_seg.prev_task_link,
				     sizeof tss_seg.prev_task_link,
				     &ctxt->exception);
		if (ret != X86EMUL_CONTINUE)
			/* FIXME: need to provide precise fault address */
			return ret;
	}

	return load_state_from_tss32(ctxt, ops, &tss_seg);
}

static int emulator_do_task_switch(struct x86_emulate_ctxt *ctxt,
				   struct x86_emulate_ops *ops,
				   u16 tss_selector, int reason,
				   bool has_error_code, u32 error_code)
{
	struct desc_struct curr_tss_desc, next_tss_desc;
	int ret;
	u16 old_tss_sel = get_segment_selector(ctxt, VCPU_SREG_TR);
	ulong old_tss_base =
		ops->get_cached_segment_base(ctxt, VCPU_SREG_TR);
	u32 desc_limit;

	/* FIXME: old_tss_base == ~0 ? */

	ret = read_segment_descriptor(ctxt, ops, tss_selector, &next_tss_desc);
	if (ret != X86EMUL_CONTINUE)
		return ret;
	ret = read_segment_descriptor(ctxt, ops, old_tss_sel, &curr_tss_desc);
	if (ret != X86EMUL_CONTINUE)
		return ret;

	/* FIXME: check that next_tss_desc is tss */

	if (reason != TASK_SWITCH_IRET) {
		if ((tss_selector & 3) > next_tss_desc.dpl ||
		    ops->cpl(ctxt) > next_tss_desc.dpl)
			return emulate_gp(ctxt, 0);
	}

	desc_limit = desc_limit_scaled(&next_tss_desc);
	if (!next_tss_desc.p ||
	    ((desc_limit < 0x67 && (next_tss_desc.type & 8)) ||
	     desc_limit < 0x2b)) {
		emulate_ts(ctxt, tss_selector & 0xfffc);
		return X86EMUL_PROPAGATE_FAULT;
	}

	if (reason == TASK_SWITCH_IRET || reason == TASK_SWITCH_JMP) {
		curr_tss_desc.type &= ~(1 << 1); /* clear busy flag */
		write_segment_descriptor(ctxt, ops, old_tss_sel,
					 &curr_tss_desc);
	}

	if (reason == TASK_SWITCH_IRET)
		ctxt->eflags = ctxt->eflags & ~X86_EFLAGS_NT;

	/* set back link to prev task only if NT bit is set in eflags
	   note that old_tss_sel is not used afetr this point */
	if (reason != TASK_SWITCH_CALL && reason != TASK_SWITCH_GATE)
		old_tss_sel = 0xffff;

	if (next_tss_desc.type & 8)
		ret = task_switch_32(ctxt, ops, tss_selector, old_tss_sel,
				     old_tss_base, &next_tss_desc);
	else
		ret = task_switch_16(ctxt, ops, tss_selector, old_tss_sel,
				     old_tss_base, &next_tss_desc);
	if (ret != X86EMUL_CONTINUE)
		return ret;

	if (reason == TASK_SWITCH_CALL || reason == TASK_SWITCH_GATE)
		ctxt->eflags = ctxt->eflags | X86_EFLAGS_NT;

	if (reason != TASK_SWITCH_IRET) {
		next_tss_desc.type |= (1 << 1); /* set busy flag */
		write_segment_descriptor(ctxt, ops, tss_selector,
					 &next_tss_desc);
	}

<<<<<<< HEAD
	ops->set_cr(0,  ops->get_cr(0, ctxt->vcpu) | X86_CR0_TS, ctxt->vcpu);
	ops->set_cached_descriptor(&next_tss_desc, 0, VCPU_SREG_TR, ctxt->vcpu);
	ops->set_segment_selector(tss_selector, VCPU_SREG_TR, ctxt->vcpu);
=======
	ops->set_cr(ctxt, 0,  ops->get_cr(ctxt, 0) | X86_CR0_TS);
	ops->set_segment(ctxt, tss_selector, &next_tss_desc, 0, VCPU_SREG_TR);
>>>>>>> d762f438

	if (has_error_code) {
		struct decode_cache *c = &ctxt->decode;

		c->op_bytes = c->ad_bytes = (next_tss_desc.type & 8) ? 4 : 2;
		c->lock_prefix = 0;
		c->src.val = (unsigned long) error_code;
		ret = em_push(ctxt);
	}

	return ret;
}

int emulator_task_switch(struct x86_emulate_ctxt *ctxt,
			 u16 tss_selector, int reason,
			 bool has_error_code, u32 error_code)
{
	struct x86_emulate_ops *ops = ctxt->ops;
	struct decode_cache *c = &ctxt->decode;
	int rc;

	c->eip = ctxt->eip;
	c->dst.type = OP_NONE;

	rc = emulator_do_task_switch(ctxt, ops, tss_selector, reason,
				     has_error_code, error_code);

	if (rc == X86EMUL_CONTINUE)
		ctxt->eip = c->eip;

	return (rc == X86EMUL_UNHANDLEABLE) ? EMULATION_FAILED : EMULATION_OK;
}

static void string_addr_inc(struct x86_emulate_ctxt *ctxt, unsigned seg,
			    int reg, struct operand *op)
{
	struct decode_cache *c = &ctxt->decode;
	int df = (ctxt->eflags & EFLG_DF) ? -1 : 1;

	register_address_increment(c, &c->regs[reg], df * op->bytes);
	op->addr.mem.ea = register_address(c, c->regs[reg]);
	op->addr.mem.seg = seg;
}

static int em_das(struct x86_emulate_ctxt *ctxt)
{
	struct decode_cache *c = &ctxt->decode;
	u8 al, old_al;
	bool af, cf, old_cf;

	cf = ctxt->eflags & X86_EFLAGS_CF;
	al = c->dst.val;

	old_al = al;
	old_cf = cf;
	cf = false;
	af = ctxt->eflags & X86_EFLAGS_AF;
	if ((al & 0x0f) > 9 || af) {
		al -= 6;
		cf = old_cf | (al >= 250);
		af = true;
	} else {
		af = false;
	}
	if (old_al > 0x99 || old_cf) {
		al -= 0x60;
		cf = true;
	}

	c->dst.val = al;
	/* Set PF, ZF, SF */
	c->src.type = OP_IMM;
	c->src.val = 0;
	c->src.bytes = 1;
	emulate_2op_SrcV("or", c->src, c->dst, ctxt->eflags);
	ctxt->eflags &= ~(X86_EFLAGS_AF | X86_EFLAGS_CF);
	if (cf)
		ctxt->eflags |= X86_EFLAGS_CF;
	if (af)
		ctxt->eflags |= X86_EFLAGS_AF;
	return X86EMUL_CONTINUE;
}

static int em_call_far(struct x86_emulate_ctxt *ctxt)
{
	struct decode_cache *c = &ctxt->decode;
	u16 sel, old_cs;
	ulong old_eip;
	int rc;

	old_cs = get_segment_selector(ctxt, VCPU_SREG_CS);
	old_eip = c->eip;

	memcpy(&sel, c->src.valptr + c->op_bytes, 2);
	if (load_segment_descriptor(ctxt, ctxt->ops, sel, VCPU_SREG_CS))
		return X86EMUL_CONTINUE;

	c->eip = 0;
	memcpy(&c->eip, c->src.valptr, c->op_bytes);

	c->src.val = old_cs;
	rc = em_push(ctxt);
	if (rc != X86EMUL_CONTINUE)
		return rc;

	c->src.val = old_eip;
	return em_push(ctxt);
}

static int em_ret_near_imm(struct x86_emulate_ctxt *ctxt)
{
	struct decode_cache *c = &ctxt->decode;
	int rc;

	c->dst.type = OP_REG;
	c->dst.addr.reg = &c->eip;
	c->dst.bytes = c->op_bytes;
	rc = emulate_pop(ctxt, &c->dst.val, c->op_bytes);
	if (rc != X86EMUL_CONTINUE)
		return rc;
	register_address_increment(c, &c->regs[VCPU_REGS_RSP], c->src.val);
	return X86EMUL_CONTINUE;
}

static int em_add(struct x86_emulate_ctxt *ctxt)
{
	struct decode_cache *c = &ctxt->decode;

	emulate_2op_SrcV("add", c->src, c->dst, ctxt->eflags);
	return X86EMUL_CONTINUE;
}

static int em_or(struct x86_emulate_ctxt *ctxt)
{
	struct decode_cache *c = &ctxt->decode;

	emulate_2op_SrcV("or", c->src, c->dst, ctxt->eflags);
	return X86EMUL_CONTINUE;
}

static int em_adc(struct x86_emulate_ctxt *ctxt)
{
	struct decode_cache *c = &ctxt->decode;

	emulate_2op_SrcV("adc", c->src, c->dst, ctxt->eflags);
	return X86EMUL_CONTINUE;
}

static int em_sbb(struct x86_emulate_ctxt *ctxt)
{
	struct decode_cache *c = &ctxt->decode;

	emulate_2op_SrcV("sbb", c->src, c->dst, ctxt->eflags);
	return X86EMUL_CONTINUE;
}

static int em_and(struct x86_emulate_ctxt *ctxt)
{
	struct decode_cache *c = &ctxt->decode;

	emulate_2op_SrcV("and", c->src, c->dst, ctxt->eflags);
	return X86EMUL_CONTINUE;
}

static int em_sub(struct x86_emulate_ctxt *ctxt)
{
	struct decode_cache *c = &ctxt->decode;

	emulate_2op_SrcV("sub", c->src, c->dst, ctxt->eflags);
	return X86EMUL_CONTINUE;
}

static int em_xor(struct x86_emulate_ctxt *ctxt)
{
	struct decode_cache *c = &ctxt->decode;

	emulate_2op_SrcV("xor", c->src, c->dst, ctxt->eflags);
	return X86EMUL_CONTINUE;
}

static int em_cmp(struct x86_emulate_ctxt *ctxt)
{
	struct decode_cache *c = &ctxt->decode;

	emulate_2op_SrcV("cmp", c->src, c->dst, ctxt->eflags);
	/* Disable writeback. */
	c->dst.type = OP_NONE;
	return X86EMUL_CONTINUE;
}

static int em_imul(struct x86_emulate_ctxt *ctxt)
{
	struct decode_cache *c = &ctxt->decode;

	emulate_2op_SrcV_nobyte("imul", c->src, c->dst, ctxt->eflags);
	return X86EMUL_CONTINUE;
}

static int em_imul_3op(struct x86_emulate_ctxt *ctxt)
{
	struct decode_cache *c = &ctxt->decode;

	c->dst.val = c->src2.val;
	return em_imul(ctxt);
}

static int em_cwd(struct x86_emulate_ctxt *ctxt)
{
	struct decode_cache *c = &ctxt->decode;

	c->dst.type = OP_REG;
	c->dst.bytes = c->src.bytes;
	c->dst.addr.reg = &c->regs[VCPU_REGS_RDX];
	c->dst.val = ~((c->src.val >> (c->src.bytes * 8 - 1)) - 1);

	return X86EMUL_CONTINUE;
}

static int em_rdtsc(struct x86_emulate_ctxt *ctxt)
{
	struct decode_cache *c = &ctxt->decode;
	u64 tsc = 0;

	ctxt->ops->get_msr(ctxt, MSR_IA32_TSC, &tsc);
	c->regs[VCPU_REGS_RAX] = (u32)tsc;
	c->regs[VCPU_REGS_RDX] = tsc >> 32;
	return X86EMUL_CONTINUE;
}

static int em_mov(struct x86_emulate_ctxt *ctxt)
{
	struct decode_cache *c = &ctxt->decode;
	c->dst.val = c->src.val;
	return X86EMUL_CONTINUE;
}

static int em_movdqu(struct x86_emulate_ctxt *ctxt)
{
	struct decode_cache *c = &ctxt->decode;
	memcpy(&c->dst.vec_val, &c->src.vec_val, c->op_bytes);
	return X86EMUL_CONTINUE;
}

static int em_invlpg(struct x86_emulate_ctxt *ctxt)
{
	struct decode_cache *c = &ctxt->decode;
	int rc;
	ulong linear;

	rc = linearize(ctxt, c->src.addr.mem, 1, false, &linear);
	if (rc == X86EMUL_CONTINUE)
		ctxt->ops->invlpg(ctxt, linear);
	/* Disable writeback. */
	c->dst.type = OP_NONE;
	return X86EMUL_CONTINUE;
}

static int em_clts(struct x86_emulate_ctxt *ctxt)
{
	ulong cr0;

	cr0 = ctxt->ops->get_cr(ctxt, 0);
	cr0 &= ~X86_CR0_TS;
	ctxt->ops->set_cr(ctxt, 0, cr0);
	return X86EMUL_CONTINUE;
}

static int em_vmcall(struct x86_emulate_ctxt *ctxt)
{
	struct decode_cache *c = &ctxt->decode;
	int rc;

	if (c->modrm_mod != 3 || c->modrm_rm != 1)
		return X86EMUL_UNHANDLEABLE;

	rc = ctxt->ops->fix_hypercall(ctxt);
	if (rc != X86EMUL_CONTINUE)
		return rc;

	/* Let the processor re-execute the fixed hypercall */
	c->eip = ctxt->eip;
	/* Disable writeback. */
	c->dst.type = OP_NONE;
	return X86EMUL_CONTINUE;
}

static int em_lgdt(struct x86_emulate_ctxt *ctxt)
{
	struct decode_cache *c = &ctxt->decode;
	struct desc_ptr desc_ptr;
	int rc;

	rc = read_descriptor(ctxt, c->src.addr.mem,
			     &desc_ptr.size, &desc_ptr.address,
			     c->op_bytes);
	if (rc != X86EMUL_CONTINUE)
		return rc;
	ctxt->ops->set_gdt(ctxt, &desc_ptr);
	/* Disable writeback. */
	c->dst.type = OP_NONE;
	return X86EMUL_CONTINUE;
}

static int em_vmmcall(struct x86_emulate_ctxt *ctxt)
{
	struct decode_cache *c = &ctxt->decode;
	int rc;

	rc = ctxt->ops->fix_hypercall(ctxt);

	/* Disable writeback. */
	c->dst.type = OP_NONE;
	return rc;
}

static int em_lidt(struct x86_emulate_ctxt *ctxt)
{
	struct decode_cache *c = &ctxt->decode;
	struct desc_ptr desc_ptr;
	int rc;

	rc = read_descriptor(ctxt, c->src.addr.mem,
			     &desc_ptr.size, &desc_ptr.address,
			     c->op_bytes);
	if (rc != X86EMUL_CONTINUE)
		return rc;
	ctxt->ops->set_idt(ctxt, &desc_ptr);
	/* Disable writeback. */
	c->dst.type = OP_NONE;
	return X86EMUL_CONTINUE;
}

static int em_smsw(struct x86_emulate_ctxt *ctxt)
{
	struct decode_cache *c = &ctxt->decode;

	c->dst.bytes = 2;
	c->dst.val = ctxt->ops->get_cr(ctxt, 0);
	return X86EMUL_CONTINUE;
}

static int em_lmsw(struct x86_emulate_ctxt *ctxt)
{
	struct decode_cache *c = &ctxt->decode;
	ctxt->ops->set_cr(ctxt, 0, (ctxt->ops->get_cr(ctxt, 0) & ~0x0eul)
			  | (c->src.val & 0x0f));
	c->dst.type = OP_NONE;
	return X86EMUL_CONTINUE;
}

static bool valid_cr(int nr)
{
	switch (nr) {
	case 0:
	case 2 ... 4:
	case 8:
		return true;
	default:
		return false;
	}
}

static int check_cr_read(struct x86_emulate_ctxt *ctxt)
{
	struct decode_cache *c = &ctxt->decode;

	if (!valid_cr(c->modrm_reg))
		return emulate_ud(ctxt);

	return X86EMUL_CONTINUE;
}

static int check_cr_write(struct x86_emulate_ctxt *ctxt)
{
	struct decode_cache *c = &ctxt->decode;
	u64 new_val = c->src.val64;
	int cr = c->modrm_reg;
	u64 efer = 0;

	static u64 cr_reserved_bits[] = {
		0xffffffff00000000ULL,
		0, 0, 0, /* CR3 checked later */
		CR4_RESERVED_BITS,
		0, 0, 0,
		CR8_RESERVED_BITS,
	};

	if (!valid_cr(cr))
		return emulate_ud(ctxt);

	if (new_val & cr_reserved_bits[cr])
		return emulate_gp(ctxt, 0);

	switch (cr) {
	case 0: {
		u64 cr4;
		if (((new_val & X86_CR0_PG) && !(new_val & X86_CR0_PE)) ||
		    ((new_val & X86_CR0_NW) && !(new_val & X86_CR0_CD)))
			return emulate_gp(ctxt, 0);

		cr4 = ctxt->ops->get_cr(ctxt, 4);
		ctxt->ops->get_msr(ctxt, MSR_EFER, &efer);

		if ((new_val & X86_CR0_PG) && (efer & EFER_LME) &&
		    !(cr4 & X86_CR4_PAE))
			return emulate_gp(ctxt, 0);

		break;
		}
	case 3: {
		u64 rsvd = 0;

		ctxt->ops->get_msr(ctxt, MSR_EFER, &efer);
		if (efer & EFER_LMA)
			rsvd = CR3_L_MODE_RESERVED_BITS;
		else if (ctxt->ops->get_cr(ctxt, 4) & X86_CR4_PAE)
			rsvd = CR3_PAE_RESERVED_BITS;
		else if (ctxt->ops->get_cr(ctxt, 0) & X86_CR0_PG)
			rsvd = CR3_NONPAE_RESERVED_BITS;

		if (new_val & rsvd)
			return emulate_gp(ctxt, 0);

		break;
		}
	case 4: {
		u64 cr4;

		cr4 = ctxt->ops->get_cr(ctxt, 4);
		ctxt->ops->get_msr(ctxt, MSR_EFER, &efer);

		if ((efer & EFER_LMA) && !(new_val & X86_CR4_PAE))
			return emulate_gp(ctxt, 0);

		break;
		}
	}

	return X86EMUL_CONTINUE;
}

static int check_dr7_gd(struct x86_emulate_ctxt *ctxt)
{
	unsigned long dr7;

	ctxt->ops->get_dr(ctxt, 7, &dr7);

	/* Check if DR7.Global_Enable is set */
	return dr7 & (1 << 13);
}

static int check_dr_read(struct x86_emulate_ctxt *ctxt)
{
	struct decode_cache *c = &ctxt->decode;
	int dr = c->modrm_reg;
	u64 cr4;

	if (dr > 7)
		return emulate_ud(ctxt);

	cr4 = ctxt->ops->get_cr(ctxt, 4);
	if ((cr4 & X86_CR4_DE) && (dr == 4 || dr == 5))
		return emulate_ud(ctxt);

	if (check_dr7_gd(ctxt))
		return emulate_db(ctxt);

	return X86EMUL_CONTINUE;
}

static int check_dr_write(struct x86_emulate_ctxt *ctxt)
{
	struct decode_cache *c = &ctxt->decode;
	u64 new_val = c->src.val64;
	int dr = c->modrm_reg;

	if ((dr == 6 || dr == 7) && (new_val & 0xffffffff00000000ULL))
		return emulate_gp(ctxt, 0);

	return check_dr_read(ctxt);
}

static int check_svme(struct x86_emulate_ctxt *ctxt)
{
	u64 efer;

	ctxt->ops->get_msr(ctxt, MSR_EFER, &efer);

	if (!(efer & EFER_SVME))
		return emulate_ud(ctxt);

	return X86EMUL_CONTINUE;
}

static int check_svme_pa(struct x86_emulate_ctxt *ctxt)
{
	u64 rax = ctxt->decode.regs[VCPU_REGS_RAX];

	/* Valid physical address? */
	if (rax & 0xffff000000000000ULL)
		return emulate_gp(ctxt, 0);

	return check_svme(ctxt);
}

static int check_rdtsc(struct x86_emulate_ctxt *ctxt)
{
	u64 cr4 = ctxt->ops->get_cr(ctxt, 4);

	if (cr4 & X86_CR4_TSD && ctxt->ops->cpl(ctxt))
		return emulate_ud(ctxt);

	return X86EMUL_CONTINUE;
}

static int check_rdpmc(struct x86_emulate_ctxt *ctxt)
{
	u64 cr4 = ctxt->ops->get_cr(ctxt, 4);
	u64 rcx = ctxt->decode.regs[VCPU_REGS_RCX];

	if ((!(cr4 & X86_CR4_PCE) && ctxt->ops->cpl(ctxt)) ||
	    (rcx > 3))
		return emulate_gp(ctxt, 0);

	return X86EMUL_CONTINUE;
}

static int check_perm_in(struct x86_emulate_ctxt *ctxt)
{
	struct decode_cache *c = &ctxt->decode;

	c->dst.bytes = min(c->dst.bytes, 4u);
	if (!emulator_io_permited(ctxt, ctxt->ops, c->src.val, c->dst.bytes))
		return emulate_gp(ctxt, 0);

	return X86EMUL_CONTINUE;
}

static int check_perm_out(struct x86_emulate_ctxt *ctxt)
{
	struct decode_cache *c = &ctxt->decode;

	c->src.bytes = min(c->src.bytes, 4u);
	if (!emulator_io_permited(ctxt, ctxt->ops, c->dst.val, c->src.bytes))
		return emulate_gp(ctxt, 0);

	return X86EMUL_CONTINUE;
}

#define D(_y) { .flags = (_y) }
#define DI(_y, _i) { .flags = (_y), .intercept = x86_intercept_##_i }
#define DIP(_y, _i, _p) { .flags = (_y), .intercept = x86_intercept_##_i, \
		      .check_perm = (_p) }
#define N    D(0)
#define EXT(_f, _e) { .flags = ((_f) | RMExt), .u.group = (_e) }
#define G(_f, _g) { .flags = ((_f) | Group), .u.group = (_g) }
#define GD(_f, _g) { .flags = ((_f) | GroupDual), .u.gdual = (_g) }
#define I(_f, _e) { .flags = (_f), .u.execute = (_e) }
#define II(_f, _e, _i) \
	{ .flags = (_f), .u.execute = (_e), .intercept = x86_intercept_##_i }
#define IIP(_f, _e, _i, _p) \
	{ .flags = (_f), .u.execute = (_e), .intercept = x86_intercept_##_i, \
	  .check_perm = (_p) }
#define GP(_f, _g) { .flags = ((_f) | Prefix), .u.gprefix = (_g) }

#define D2bv(_f)      D((_f) | ByteOp), D(_f)
#define D2bvIP(_f, _i, _p) DIP((_f) | ByteOp, _i, _p), DIP(_f, _i, _p)
#define I2bv(_f, _e)  I((_f) | ByteOp, _e), I(_f, _e)

#define I6ALU(_f, _e) I2bv((_f) | DstMem | SrcReg | ModRM, _e),		\
		I2bv(((_f) | DstReg | SrcMem | ModRM) & ~Lock, _e),	\
		I2bv(((_f) & ~Lock) | DstAcc | SrcImm, _e)

static struct opcode group7_rm1[] = {
	DI(SrcNone | ModRM | Priv, monitor),
	DI(SrcNone | ModRM | Priv, mwait),
	N, N, N, N, N, N,
};

static struct opcode group7_rm3[] = {
	DIP(SrcNone | ModRM | Prot | Priv, vmrun,   check_svme_pa),
	II(SrcNone | ModRM | Prot | VendorSpecific, em_vmmcall, vmmcall),
	DIP(SrcNone | ModRM | Prot | Priv, vmload,  check_svme_pa),
	DIP(SrcNone | ModRM | Prot | Priv, vmsave,  check_svme_pa),
	DIP(SrcNone | ModRM | Prot | Priv, stgi,    check_svme),
	DIP(SrcNone | ModRM | Prot | Priv, clgi,    check_svme),
	DIP(SrcNone | ModRM | Prot | Priv, skinit,  check_svme),
	DIP(SrcNone | ModRM | Prot | Priv, invlpga, check_svme),
};

static struct opcode group7_rm7[] = {
	N,
	DIP(SrcNone | ModRM, rdtscp, check_rdtsc),
	N, N, N, N, N, N,
};

static struct opcode group1[] = {
	I(Lock, em_add),
	I(Lock, em_or),
	I(Lock, em_adc),
	I(Lock, em_sbb),
	I(Lock, em_and),
	I(Lock, em_sub),
	I(Lock, em_xor),
	I(0, em_cmp),
};

static struct opcode group1A[] = {
	D(DstMem | SrcNone | ModRM | Mov | Stack), N, N, N, N, N, N, N,
};

static struct opcode group3[] = {
	D(DstMem | SrcImm | ModRM), D(DstMem | SrcImm | ModRM),
	D(DstMem | SrcNone | ModRM | Lock), D(DstMem | SrcNone | ModRM | Lock),
	X4(D(SrcMem | ModRM)),
};

static struct opcode group4[] = {
	D(ByteOp | DstMem | SrcNone | ModRM | Lock), D(ByteOp | DstMem | SrcNone | ModRM | Lock),
	N, N, N, N, N, N,
};

static struct opcode group5[] = {
	D(DstMem | SrcNone | ModRM | Lock), D(DstMem | SrcNone | ModRM | Lock),
	D(SrcMem | ModRM | Stack),
	I(SrcMemFAddr | ModRM | ImplicitOps | Stack, em_call_far),
	D(SrcMem | ModRM | Stack), D(SrcMemFAddr | ModRM | ImplicitOps),
	D(SrcMem | ModRM | Stack), N,
};

static struct opcode group6[] = {
	DI(ModRM | Prot,        sldt),
	DI(ModRM | Prot,        str),
	DI(ModRM | Prot | Priv, lldt),
	DI(ModRM | Prot | Priv, ltr),
	N, N, N, N,
};

static struct group_dual group7 = { {
	DI(ModRM | Mov | DstMem | Priv, sgdt),
	DI(ModRM | Mov | DstMem | Priv, sidt),
	II(ModRM | SrcMem | Priv, em_lgdt, lgdt),
	II(ModRM | SrcMem | Priv, em_lidt, lidt),
	II(SrcNone | ModRM | DstMem | Mov, em_smsw, smsw), N,
	II(SrcMem16 | ModRM | Mov | Priv, em_lmsw, lmsw),
	II(SrcMem | ModRM | ByteOp | Priv | NoAccess, em_invlpg, invlpg),
}, {
<<<<<<< HEAD
	D(SrcNone | ModRM | Priv | VendorSpecific), N,
	N, D(SrcNone | ModRM | Priv | VendorSpecific),
	D(SrcNone | ModRM | DstMem | Mov), N,
	D(SrcMem16 | ModRM | Mov | Priv), N,
=======
	I(SrcNone | ModRM | Priv | VendorSpecific, em_vmcall),
	EXT(0, group7_rm1),
	N, EXT(0, group7_rm3),
	II(SrcNone | ModRM | DstMem | Mov, em_smsw, smsw), N,
	II(SrcMem16 | ModRM | Mov | Priv, em_lmsw, lmsw), EXT(0, group7_rm7),
>>>>>>> d762f438
} };

static struct opcode group8[] = {
	N, N, N, N,
	D(DstMem | SrcImmByte | ModRM), D(DstMem | SrcImmByte | ModRM | Lock),
	D(DstMem | SrcImmByte | ModRM | Lock), D(DstMem | SrcImmByte | ModRM | Lock),
};

static struct group_dual group9 = { {
	N, D(DstMem64 | ModRM | Lock), N, N, N, N, N, N,
}, {
	N, N, N, N, N, N, N, N,
} };

static struct opcode group11[] = {
	I(DstMem | SrcImm | ModRM | Mov, em_mov), X7(D(Undefined)),
};

static struct gprefix pfx_0f_6f_0f_7f = {
	N, N, N, I(Sse, em_movdqu),
};

static struct opcode opcode_table[256] = {
	/* 0x00 - 0x07 */
	I6ALU(Lock, em_add),
	D(ImplicitOps | Stack | No64), D(ImplicitOps | Stack | No64),
	/* 0x08 - 0x0F */
	I6ALU(Lock, em_or),
	D(ImplicitOps | Stack | No64), N,
	/* 0x10 - 0x17 */
	I6ALU(Lock, em_adc),
	D(ImplicitOps | Stack | No64), D(ImplicitOps | Stack | No64),
	/* 0x18 - 0x1F */
	I6ALU(Lock, em_sbb),
	D(ImplicitOps | Stack | No64), D(ImplicitOps | Stack | No64),
	/* 0x20 - 0x27 */
	I6ALU(Lock, em_and), N, N,
	/* 0x28 - 0x2F */
	I6ALU(Lock, em_sub), N, I(ByteOp | DstAcc | No64, em_das),
	/* 0x30 - 0x37 */
	I6ALU(Lock, em_xor), N, N,
	/* 0x38 - 0x3F */
	I6ALU(0, em_cmp), N, N,
	/* 0x40 - 0x4F */
	X16(D(DstReg)),
	/* 0x50 - 0x57 */
	X8(I(SrcReg | Stack, em_push)),
	/* 0x58 - 0x5F */
	X8(I(DstReg | Stack, em_pop)),
	/* 0x60 - 0x67 */
	I(ImplicitOps | Stack | No64, em_pusha),
	I(ImplicitOps | Stack | No64, em_popa),
	N, D(DstReg | SrcMem32 | ModRM | Mov) /* movsxd (x86/64) */ ,
	N, N, N, N,
	/* 0x68 - 0x6F */
	I(SrcImm | Mov | Stack, em_push),
	I(DstReg | SrcMem | ModRM | Src2Imm, em_imul_3op),
	I(SrcImmByte | Mov | Stack, em_push),
	I(DstReg | SrcMem | ModRM | Src2ImmByte, em_imul_3op),
	D2bvIP(DstDI | Mov | String, ins, check_perm_in), /* insb, insw/insd */
	D2bvIP(SrcSI | ImplicitOps | String, outs, check_perm_out), /* outsb, outsw/outsd */
	/* 0x70 - 0x7F */
	X16(D(SrcImmByte)),
	/* 0x80 - 0x87 */
	G(ByteOp | DstMem | SrcImm | ModRM | Group, group1),
	G(DstMem | SrcImm | ModRM | Group, group1),
	G(ByteOp | DstMem | SrcImm | ModRM | No64 | Group, group1),
	G(DstMem | SrcImmByte | ModRM | Group, group1),
	D2bv(DstMem | SrcReg | ModRM), D2bv(DstMem | SrcReg | ModRM | Lock),
	/* 0x88 - 0x8F */
	I2bv(DstMem | SrcReg | ModRM | Mov, em_mov),
	I2bv(DstReg | SrcMem | ModRM | Mov, em_mov),
	D(DstMem | SrcNone | ModRM | Mov), D(ModRM | SrcMem | NoAccess | DstReg),
	D(ImplicitOps | SrcMem16 | ModRM), G(0, group1A),
	/* 0x90 - 0x97 */
	DI(SrcAcc | DstReg, pause), X7(D(SrcAcc | DstReg)),
	/* 0x98 - 0x9F */
	D(DstAcc | SrcNone), I(ImplicitOps | SrcAcc, em_cwd),
	I(SrcImmFAddr | No64, em_call_far), N,
	II(ImplicitOps | Stack, em_pushf, pushf),
	II(ImplicitOps | Stack, em_popf, popf), N, N,
	/* 0xA0 - 0xA7 */
	I2bv(DstAcc | SrcMem | Mov | MemAbs, em_mov),
	I2bv(DstMem | SrcAcc | Mov | MemAbs, em_mov),
	I2bv(SrcSI | DstDI | Mov | String, em_mov),
	I2bv(SrcSI | DstDI | String, em_cmp),
	/* 0xA8 - 0xAF */
	D2bv(DstAcc | SrcImm),
	I2bv(SrcAcc | DstDI | Mov | String, em_mov),
	I2bv(SrcSI | DstAcc | Mov | String, em_mov),
	I2bv(SrcAcc | DstDI | String, em_cmp),
	/* 0xB0 - 0xB7 */
	X8(I(ByteOp | DstReg | SrcImm | Mov, em_mov)),
	/* 0xB8 - 0xBF */
	X8(I(DstReg | SrcImm | Mov, em_mov)),
	/* 0xC0 - 0xC7 */
	D2bv(DstMem | SrcImmByte | ModRM),
	I(ImplicitOps | Stack | SrcImmU16, em_ret_near_imm),
	D(ImplicitOps | Stack),
	D(DstReg | SrcMemFAddr | ModRM | No64), D(DstReg | SrcMemFAddr | ModRM | No64),
	G(ByteOp, group11), G(0, group11),
	/* 0xC8 - 0xCF */
	N, N, N, D(ImplicitOps | Stack),
	D(ImplicitOps), DI(SrcImmByte, intn),
	D(ImplicitOps | No64), DI(ImplicitOps, iret),
	/* 0xD0 - 0xD7 */
	D2bv(DstMem | SrcOne | ModRM), D2bv(DstMem | ModRM),
	N, N, N, N,
	/* 0xD8 - 0xDF */
	N, N, N, N, N, N, N, N,
	/* 0xE0 - 0xE7 */
	X4(D(SrcImmByte)),
	D2bvIP(SrcImmUByte | DstAcc, in,  check_perm_in),
	D2bvIP(SrcAcc | DstImmUByte, out, check_perm_out),
	/* 0xE8 - 0xEF */
	D(SrcImm | Stack), D(SrcImm | ImplicitOps),
	D(SrcImmFAddr | No64), D(SrcImmByte | ImplicitOps),
	D2bvIP(SrcNone | DstAcc,     in,  check_perm_in),
	D2bvIP(SrcAcc | ImplicitOps, out, check_perm_out),
	/* 0xF0 - 0xF7 */
	N, DI(ImplicitOps, icebp), N, N,
	DI(ImplicitOps | Priv, hlt), D(ImplicitOps),
	G(ByteOp, group3), G(0, group3),
	/* 0xF8 - 0xFF */
	D(ImplicitOps), D(ImplicitOps), D(ImplicitOps), D(ImplicitOps),
	D(ImplicitOps), D(ImplicitOps), G(0, group4), G(0, group5),
};

static struct opcode twobyte_table[256] = {
	/* 0x00 - 0x0F */
<<<<<<< HEAD
	N, GD(0, &group7), N, N,
	N, D(ImplicitOps | VendorSpecific), D(ImplicitOps | Priv), N,
	D(ImplicitOps | Priv), D(ImplicitOps | Priv), N, N,
=======
	G(0, group6), GD(0, &group7), N, N,
	N, D(ImplicitOps | VendorSpecific), DI(ImplicitOps | Priv, clts), N,
	DI(ImplicitOps | Priv, invd), DI(ImplicitOps | Priv, wbinvd), N, N,
>>>>>>> d762f438
	N, D(ImplicitOps | ModRM), N, N,
	/* 0x10 - 0x1F */
	N, N, N, N, N, N, N, N, D(ImplicitOps | ModRM), N, N, N, N, N, N, N,
	/* 0x20 - 0x2F */
	DIP(ModRM | DstMem | Priv | Op3264, cr_read, check_cr_read),
	DIP(ModRM | DstMem | Priv | Op3264, dr_read, check_dr_read),
	DIP(ModRM | SrcMem | Priv | Op3264, cr_write, check_cr_write),
	DIP(ModRM | SrcMem | Priv | Op3264, dr_write, check_dr_write),
	N, N, N, N,
	N, N, N, N, N, N, N, N,
	/* 0x30 - 0x3F */
<<<<<<< HEAD
	D(ImplicitOps | Priv), I(ImplicitOps, em_rdtsc),
	D(ImplicitOps | Priv), N,
=======
	DI(ImplicitOps | Priv, wrmsr),
	IIP(ImplicitOps, em_rdtsc, rdtsc, check_rdtsc),
	DI(ImplicitOps | Priv, rdmsr),
	DIP(ImplicitOps | Priv, rdpmc, check_rdpmc),
>>>>>>> d762f438
	D(ImplicitOps | VendorSpecific), D(ImplicitOps | Priv | VendorSpecific),
	N, N,
	N, N, N, N, N, N, N, N,
	/* 0x40 - 0x4F */
	X16(D(DstReg | SrcMem | ModRM | Mov)),
	/* 0x50 - 0x5F */
	N, N, N, N, N, N, N, N, N, N, N, N, N, N, N, N,
	/* 0x60 - 0x6F */
	N, N, N, N,
	N, N, N, N,
	N, N, N, N,
	N, N, N, GP(SrcMem | DstReg | ModRM | Mov, &pfx_0f_6f_0f_7f),
	/* 0x70 - 0x7F */
	N, N, N, N,
	N, N, N, N,
	N, N, N, N,
	N, N, N, GP(SrcReg | DstMem | ModRM | Mov, &pfx_0f_6f_0f_7f),
	/* 0x80 - 0x8F */
	X16(D(SrcImm)),
	/* 0x90 - 0x9F */
	X16(D(ByteOp | DstMem | SrcNone | ModRM| Mov)),
	/* 0xA0 - 0xA7 */
	D(ImplicitOps | Stack), D(ImplicitOps | Stack),
	DI(ImplicitOps, cpuid), D(DstMem | SrcReg | ModRM | BitOp),
	D(DstMem | SrcReg | Src2ImmByte | ModRM),
	D(DstMem | SrcReg | Src2CL | ModRM), N, N,
	/* 0xA8 - 0xAF */
	D(ImplicitOps | Stack), D(ImplicitOps | Stack),
	DI(ImplicitOps, rsm), D(DstMem | SrcReg | ModRM | BitOp | Lock),
	D(DstMem | SrcReg | Src2ImmByte | ModRM),
	D(DstMem | SrcReg | Src2CL | ModRM),
	D(ModRM), I(DstReg | SrcMem | ModRM, em_imul),
	/* 0xB0 - 0xB7 */
	D2bv(DstMem | SrcReg | ModRM | Lock),
	D(DstReg | SrcMemFAddr | ModRM), D(DstMem | SrcReg | ModRM | BitOp | Lock),
	D(DstReg | SrcMemFAddr | ModRM), D(DstReg | SrcMemFAddr | ModRM),
	D(ByteOp | DstReg | SrcMem | ModRM | Mov), D(DstReg | SrcMem16 | ModRM | Mov),
	/* 0xB8 - 0xBF */
	N, N,
	G(BitOp, group8), D(DstMem | SrcReg | ModRM | BitOp | Lock),
	D(DstReg | SrcMem | ModRM), D(DstReg | SrcMem | ModRM),
	D(ByteOp | DstReg | SrcMem | ModRM | Mov), D(DstReg | SrcMem16 | ModRM | Mov),
	/* 0xC0 - 0xCF */
	D2bv(DstMem | SrcReg | ModRM | Lock),
	N, D(DstMem | SrcReg | ModRM | Mov),
	N, N, N, GD(0, &group9),
	N, N, N, N, N, N, N, N,
	/* 0xD0 - 0xDF */
	N, N, N, N, N, N, N, N, N, N, N, N, N, N, N, N,
	/* 0xE0 - 0xEF */
	N, N, N, N, N, N, N, N, N, N, N, N, N, N, N, N,
	/* 0xF0 - 0xFF */
	N, N, N, N, N, N, N, N, N, N, N, N, N, N, N, N
};

#undef D
#undef N
#undef G
#undef GD
#undef I
#undef GP
#undef EXT

#undef D2bv
#undef D2bvIP
#undef I2bv
#undef I6ALU

static unsigned imm_size(struct decode_cache *c)
{
	unsigned size;

	size = (c->d & ByteOp) ? 1 : c->op_bytes;
	if (size == 8)
		size = 4;
	return size;
}

static int decode_imm(struct x86_emulate_ctxt *ctxt, struct operand *op,
		      unsigned size, bool sign_extension)
{
	struct decode_cache *c = &ctxt->decode;
	struct x86_emulate_ops *ops = ctxt->ops;
	int rc = X86EMUL_CONTINUE;

	op->type = OP_IMM;
	op->bytes = size;
	op->addr.mem.ea = c->eip;
	/* NB. Immediates are sign-extended as necessary. */
	switch (op->bytes) {
	case 1:
		op->val = insn_fetch(s8, 1, c->eip);
		break;
	case 2:
		op->val = insn_fetch(s16, 2, c->eip);
		break;
	case 4:
		op->val = insn_fetch(s32, 4, c->eip);
		break;
	}
	if (!sign_extension) {
		switch (op->bytes) {
		case 1:
			op->val &= 0xff;
			break;
		case 2:
			op->val &= 0xffff;
			break;
		case 4:
			op->val &= 0xffffffff;
			break;
		}
	}
done:
	return rc;
}

int
x86_decode_insn(struct x86_emulate_ctxt *ctxt, void *insn, int insn_len)
{
	struct x86_emulate_ops *ops = ctxt->ops;
	struct decode_cache *c = &ctxt->decode;
	int rc = X86EMUL_CONTINUE;
	int mode = ctxt->mode;
	int def_op_bytes, def_ad_bytes, goffset, simd_prefix;
	bool op_prefix = false;
	struct opcode opcode;
	struct operand memop = { .type = OP_NONE };

	c->eip = ctxt->eip;
	c->fetch.start = c->eip;
	c->fetch.end = c->fetch.start + insn_len;
	if (insn_len > 0)
		memcpy(c->fetch.data, insn, insn_len);

	switch (mode) {
	case X86EMUL_MODE_REAL:
	case X86EMUL_MODE_VM86:
	case X86EMUL_MODE_PROT16:
		def_op_bytes = def_ad_bytes = 2;
		break;
	case X86EMUL_MODE_PROT32:
		def_op_bytes = def_ad_bytes = 4;
		break;
#ifdef CONFIG_X86_64
	case X86EMUL_MODE_PROT64:
		def_op_bytes = 4;
		def_ad_bytes = 8;
		break;
#endif
	default:
		return -1;
	}

	c->op_bytes = def_op_bytes;
	c->ad_bytes = def_ad_bytes;

	/* Legacy prefixes. */
	for (;;) {
		switch (c->b = insn_fetch(u8, 1, c->eip)) {
		case 0x66:	/* operand-size override */
			op_prefix = true;
			/* switch between 2/4 bytes */
			c->op_bytes = def_op_bytes ^ 6;
			break;
		case 0x67:	/* address-size override */
			if (mode == X86EMUL_MODE_PROT64)
				/* switch between 4/8 bytes */
				c->ad_bytes = def_ad_bytes ^ 12;
			else
				/* switch between 2/4 bytes */
				c->ad_bytes = def_ad_bytes ^ 6;
			break;
		case 0x26:	/* ES override */
		case 0x2e:	/* CS override */
		case 0x36:	/* SS override */
		case 0x3e:	/* DS override */
			set_seg_override(c, (c->b >> 3) & 3);
			break;
		case 0x64:	/* FS override */
		case 0x65:	/* GS override */
			set_seg_override(c, c->b & 7);
			break;
		case 0x40 ... 0x4f: /* REX */
			if (mode != X86EMUL_MODE_PROT64)
				goto done_prefixes;
			c->rex_prefix = c->b;
			continue;
		case 0xf0:	/* LOCK */
			c->lock_prefix = 1;
			break;
		case 0xf2:	/* REPNE/REPNZ */
		case 0xf3:	/* REP/REPE/REPZ */
			c->rep_prefix = c->b;
			break;
		default:
			goto done_prefixes;
		}

		/* Any legacy prefix after a REX prefix nullifies its effect. */

		c->rex_prefix = 0;
	}

done_prefixes:

	/* REX prefix. */
	if (c->rex_prefix & 8)
		c->op_bytes = 8;	/* REX.W */

	/* Opcode byte(s). */
	opcode = opcode_table[c->b];
	/* Two-byte opcode? */
	if (c->b == 0x0f) {
		c->twobyte = 1;
		c->b = insn_fetch(u8, 1, c->eip);
		opcode = twobyte_table[c->b];
	}
	c->d = opcode.flags;

	while (c->d & GroupMask) {
		switch (c->d & GroupMask) {
		case Group:
			c->modrm = insn_fetch(u8, 1, c->eip);
			--c->eip;
			goffset = (c->modrm >> 3) & 7;
			opcode = opcode.u.group[goffset];
			break;
		case GroupDual:
			c->modrm = insn_fetch(u8, 1, c->eip);
			--c->eip;
			goffset = (c->modrm >> 3) & 7;
			if ((c->modrm >> 6) == 3)
				opcode = opcode.u.gdual->mod3[goffset];
			else
				opcode = opcode.u.gdual->mod012[goffset];
			break;
		case RMExt:
			goffset = c->modrm & 7;
			opcode = opcode.u.group[goffset];
			break;
		case Prefix:
			if (c->rep_prefix && op_prefix)
				return X86EMUL_UNHANDLEABLE;
			simd_prefix = op_prefix ? 0x66 : c->rep_prefix;
			switch (simd_prefix) {
			case 0x00: opcode = opcode.u.gprefix->pfx_no; break;
			case 0x66: opcode = opcode.u.gprefix->pfx_66; break;
			case 0xf2: opcode = opcode.u.gprefix->pfx_f2; break;
			case 0xf3: opcode = opcode.u.gprefix->pfx_f3; break;
			}
			break;
		default:
			return X86EMUL_UNHANDLEABLE;
		}

		c->d &= ~GroupMask;
		c->d |= opcode.flags;
	}

	c->execute = opcode.u.execute;
	c->check_perm = opcode.check_perm;
	c->intercept = opcode.intercept;

	/* Unrecognised? */
	if (c->d == 0 || (c->d & Undefined))
		return -1;

	if (!(c->d & VendorSpecific) && ctxt->only_vendor_specific_insn)
		return -1;

	if (mode == X86EMUL_MODE_PROT64 && (c->d & Stack))
		c->op_bytes = 8;

	if (c->d & Op3264) {
		if (mode == X86EMUL_MODE_PROT64)
			c->op_bytes = 8;
		else
			c->op_bytes = 4;
	}

	if (c->d & Sse)
		c->op_bytes = 16;

	/* ModRM and SIB bytes. */
	if (c->d & ModRM) {
		rc = decode_modrm(ctxt, ops, &memop);
		if (!c->has_seg_override)
			set_seg_override(c, c->modrm_seg);
	} else if (c->d & MemAbs)
		rc = decode_abs(ctxt, ops, &memop);
	if (rc != X86EMUL_CONTINUE)
		goto done;

	if (!c->has_seg_override)
		set_seg_override(c, VCPU_SREG_DS);

	memop.addr.mem.seg = seg_override(ctxt, c);

	if (memop.type == OP_MEM && c->ad_bytes != 8)
		memop.addr.mem.ea = (u32)memop.addr.mem.ea;

	if (memop.type == OP_MEM && c->rip_relative)
		memop.addr.mem.ea += c->eip;

	/*
	 * Decode and fetch the source operand: register, memory
	 * or immediate.
	 */
	switch (c->d & SrcMask) {
	case SrcNone:
		break;
	case SrcReg:
		decode_register_operand(ctxt, &c->src, c, 0);
		break;
	case SrcMem16:
		memop.bytes = 2;
		goto srcmem_common;
	case SrcMem32:
		memop.bytes = 4;
		goto srcmem_common;
	case SrcMem:
		memop.bytes = (c->d & ByteOp) ? 1 :
							   c->op_bytes;
	srcmem_common:
		c->src = memop;
		break;
	case SrcImmU16:
		rc = decode_imm(ctxt, &c->src, 2, false);
		break;
	case SrcImm:
		rc = decode_imm(ctxt, &c->src, imm_size(c), true);
		break;
	case SrcImmU:
		rc = decode_imm(ctxt, &c->src, imm_size(c), false);
		break;
	case SrcImmByte:
		rc = decode_imm(ctxt, &c->src, 1, true);
		break;
	case SrcImmUByte:
		rc = decode_imm(ctxt, &c->src, 1, false);
		break;
	case SrcAcc:
		c->src.type = OP_REG;
		c->src.bytes = (c->d & ByteOp) ? 1 : c->op_bytes;
		c->src.addr.reg = &c->regs[VCPU_REGS_RAX];
		fetch_register_operand(&c->src);
		break;
	case SrcOne:
		c->src.bytes = 1;
		c->src.val = 1;
		break;
	case SrcSI:
		c->src.type = OP_MEM;
		c->src.bytes = (c->d & ByteOp) ? 1 : c->op_bytes;
		c->src.addr.mem.ea =
			register_address(c, c->regs[VCPU_REGS_RSI]);
		c->src.addr.mem.seg = seg_override(ctxt, c);
		c->src.val = 0;
		break;
	case SrcImmFAddr:
		c->src.type = OP_IMM;
		c->src.addr.mem.ea = c->eip;
		c->src.bytes = c->op_bytes + 2;
		insn_fetch_arr(c->src.valptr, c->src.bytes, c->eip);
		break;
	case SrcMemFAddr:
		memop.bytes = c->op_bytes + 2;
		goto srcmem_common;
		break;
	}

	if (rc != X86EMUL_CONTINUE)
		goto done;

	/*
	 * Decode and fetch the second source operand: register, memory
	 * or immediate.
	 */
	switch (c->d & Src2Mask) {
	case Src2None:
		break;
	case Src2CL:
		c->src2.bytes = 1;
		c->src2.val = c->regs[VCPU_REGS_RCX] & 0x8;
		break;
	case Src2ImmByte:
		rc = decode_imm(ctxt, &c->src2, 1, true);
		break;
	case Src2One:
		c->src2.bytes = 1;
		c->src2.val = 1;
		break;
	case Src2Imm:
		rc = decode_imm(ctxt, &c->src2, imm_size(c), true);
		break;
	}

	if (rc != X86EMUL_CONTINUE)
		goto done;

	/* Decode and fetch the destination operand: register or memory. */
	switch (c->d & DstMask) {
	case DstReg:
		decode_register_operand(ctxt, &c->dst, c,
			 c->twobyte && (c->b == 0xb6 || c->b == 0xb7));
		break;
	case DstImmUByte:
		c->dst.type = OP_IMM;
		c->dst.addr.mem.ea = c->eip;
		c->dst.bytes = 1;
		c->dst.val = insn_fetch(u8, 1, c->eip);
		break;
	case DstMem:
	case DstMem64:
		c->dst = memop;
		if ((c->d & DstMask) == DstMem64)
			c->dst.bytes = 8;
		else
			c->dst.bytes = (c->d & ByteOp) ? 1 : c->op_bytes;
		if (c->d & BitOp)
			fetch_bit_operand(c);
		c->dst.orig_val = c->dst.val;
		break;
	case DstAcc:
		c->dst.type = OP_REG;
		c->dst.bytes = (c->d & ByteOp) ? 1 : c->op_bytes;
		c->dst.addr.reg = &c->regs[VCPU_REGS_RAX];
		fetch_register_operand(&c->dst);
		c->dst.orig_val = c->dst.val;
		break;
	case DstDI:
		c->dst.type = OP_MEM;
		c->dst.bytes = (c->d & ByteOp) ? 1 : c->op_bytes;
		c->dst.addr.mem.ea =
			register_address(c, c->regs[VCPU_REGS_RDI]);
		c->dst.addr.mem.seg = VCPU_SREG_ES;
		c->dst.val = 0;
		break;
	case ImplicitOps:
		/* Special instructions do their own operand decoding. */
	default:
		c->dst.type = OP_NONE; /* Disable writeback. */
		return 0;
	}

done:
	return (rc == X86EMUL_UNHANDLEABLE) ? EMULATION_FAILED : EMULATION_OK;
}

static bool string_insn_completed(struct x86_emulate_ctxt *ctxt)
{
	struct decode_cache *c = &ctxt->decode;

	/* The second termination condition only applies for REPE
	 * and REPNE. Test if the repeat string operation prefix is
	 * REPE/REPZ or REPNE/REPNZ and if it's the case it tests the
	 * corresponding termination condition according to:
	 * 	- if REPE/REPZ and ZF = 0 then done
	 * 	- if REPNE/REPNZ and ZF = 1 then done
	 */
	if (((c->b == 0xa6) || (c->b == 0xa7) ||
	     (c->b == 0xae) || (c->b == 0xaf))
	    && (((c->rep_prefix == REPE_PREFIX) &&
		 ((ctxt->eflags & EFLG_ZF) == 0))
		|| ((c->rep_prefix == REPNE_PREFIX) &&
		    ((ctxt->eflags & EFLG_ZF) == EFLG_ZF))))
		return true;

	return false;
}

int
x86_emulate_insn(struct x86_emulate_ctxt *ctxt)
{
	struct x86_emulate_ops *ops = ctxt->ops;
	u64 msr_data;
	struct decode_cache *c = &ctxt->decode;
	int rc = X86EMUL_CONTINUE;
	int saved_dst_type = c->dst.type;
	int irq; /* Used for int 3, int, and into */

	ctxt->decode.mem_read.pos = 0;

	if (ctxt->mode == X86EMUL_MODE_PROT64 && (c->d & No64)) {
		rc = emulate_ud(ctxt);
		goto done;
	}

	/* LOCK prefix is allowed only with some instructions */
	if (c->lock_prefix && (!(c->d & Lock) || c->dst.type != OP_MEM)) {
		rc = emulate_ud(ctxt);
		goto done;
	}

	if ((c->d & SrcMask) == SrcMemFAddr && c->src.type != OP_MEM) {
		rc = emulate_ud(ctxt);
		goto done;
	}

	if ((c->d & Sse)
	    && ((ops->get_cr(ctxt, 0) & X86_CR0_EM)
		|| !(ops->get_cr(ctxt, 4) & X86_CR4_OSFXSR))) {
		rc = emulate_ud(ctxt);
		goto done;
	}

	if ((c->d & Sse) && (ops->get_cr(ctxt, 0) & X86_CR0_TS)) {
		rc = emulate_nm(ctxt);
		goto done;
	}

	if (unlikely(ctxt->guest_mode) && c->intercept) {
		rc = emulator_check_intercept(ctxt, c->intercept,
					      X86_ICPT_PRE_EXCEPT);
		if (rc != X86EMUL_CONTINUE)
			goto done;
	}

	/* Privileged instruction can be executed only in CPL=0 */
	if ((c->d & Priv) && ops->cpl(ctxt)) {
		rc = emulate_gp(ctxt, 0);
		goto done;
	}

	/* Instruction can only be executed in protected mode */
	if ((c->d & Prot) && !(ctxt->mode & X86EMUL_MODE_PROT)) {
		rc = emulate_ud(ctxt);
		goto done;
	}

	/* Do instruction specific permission checks */
	if (c->check_perm) {
		rc = c->check_perm(ctxt);
		if (rc != X86EMUL_CONTINUE)
			goto done;
	}

	if (unlikely(ctxt->guest_mode) && c->intercept) {
		rc = emulator_check_intercept(ctxt, c->intercept,
					      X86_ICPT_POST_EXCEPT);
		if (rc != X86EMUL_CONTINUE)
			goto done;
	}

	if (c->rep_prefix && (c->d & String)) {
		/* All REP prefixes have the same first termination condition */
		if (address_mask(c, c->regs[VCPU_REGS_RCX]) == 0) {
			ctxt->eip = c->eip;
			goto done;
		}
	}

	if ((c->src.type == OP_MEM) && !(c->d & NoAccess)) {
		rc = segmented_read(ctxt, c->src.addr.mem,
				    c->src.valptr, c->src.bytes);
		if (rc != X86EMUL_CONTINUE)
			goto done;
		c->src.orig_val64 = c->src.val64;
	}

	if (c->src2.type == OP_MEM) {
		rc = segmented_read(ctxt, c->src2.addr.mem,
				    &c->src2.val, c->src2.bytes);
		if (rc != X86EMUL_CONTINUE)
			goto done;
	}

	if ((c->d & DstMask) == ImplicitOps)
		goto special_insn;


	if ((c->dst.type == OP_MEM) && !(c->d & Mov)) {
		/* optimisation - avoid slow emulated read if Mov */
		rc = segmented_read(ctxt, c->dst.addr.mem,
				   &c->dst.val, c->dst.bytes);
		if (rc != X86EMUL_CONTINUE)
			goto done;
	}
	c->dst.orig_val = c->dst.val;

special_insn:

	if (unlikely(ctxt->guest_mode) && c->intercept) {
		rc = emulator_check_intercept(ctxt, c->intercept,
					      X86_ICPT_POST_MEMACCESS);
		if (rc != X86EMUL_CONTINUE)
			goto done;
	}

	if (c->execute) {
		rc = c->execute(ctxt);
		if (rc != X86EMUL_CONTINUE)
			goto done;
		goto writeback;
	}

	if (c->twobyte)
		goto twobyte_insn;

	switch (c->b) {
	case 0x06:		/* push es */
		rc = emulate_push_sreg(ctxt, ops, VCPU_SREG_ES);
		break;
	case 0x07:		/* pop es */
		rc = emulate_pop_sreg(ctxt, ops, VCPU_SREG_ES);
		break;
	case 0x0e:		/* push cs */
		rc = emulate_push_sreg(ctxt, ops, VCPU_SREG_CS);
		break;
	case 0x16:		/* push ss */
		rc = emulate_push_sreg(ctxt, ops, VCPU_SREG_SS);
		break;
	case 0x17:		/* pop ss */
		rc = emulate_pop_sreg(ctxt, ops, VCPU_SREG_SS);
		break;
	case 0x1e:		/* push ds */
		rc = emulate_push_sreg(ctxt, ops, VCPU_SREG_DS);
		break;
	case 0x1f:		/* pop ds */
		rc = emulate_pop_sreg(ctxt, ops, VCPU_SREG_DS);
		break;
	case 0x40 ... 0x47: /* inc r16/r32 */
		emulate_1op("inc", c->dst, ctxt->eflags);
		break;
	case 0x48 ... 0x4f: /* dec r16/r32 */
		emulate_1op("dec", c->dst, ctxt->eflags);
		break;
	case 0x63:		/* movsxd */
		if (ctxt->mode != X86EMUL_MODE_PROT64)
			goto cannot_emulate;
		c->dst.val = (s32) c->src.val;
		break;
	case 0x6c:		/* insb */
	case 0x6d:		/* insw/insd */
		c->src.val = c->regs[VCPU_REGS_RDX];
		goto do_io_in;
	case 0x6e:		/* outsb */
	case 0x6f:		/* outsw/outsd */
		c->dst.val = c->regs[VCPU_REGS_RDX];
		goto do_io_out;
		break;
	case 0x70 ... 0x7f: /* jcc (short) */
		if (test_cc(c->b, ctxt->eflags))
			jmp_rel(c, c->src.val);
		break;
	case 0x84 ... 0x85:
	test:
		emulate_2op_SrcV("test", c->src, c->dst, ctxt->eflags);
		break;
	case 0x86 ... 0x87:	/* xchg */
	xchg:
		/* Write back the register source. */
		c->src.val = c->dst.val;
		write_register_operand(&c->src);
		/*
		 * Write back the memory destination with implicit LOCK
		 * prefix.
		 */
		c->dst.val = c->src.orig_val;
		c->lock_prefix = 1;
		break;
	case 0x8c:  /* mov r/m, sreg */
		if (c->modrm_reg > VCPU_SREG_GS) {
			rc = emulate_ud(ctxt);
			goto done;
		}
		c->dst.val = get_segment_selector(ctxt, c->modrm_reg);
		break;
	case 0x8d: /* lea r16/r32, m */
		c->dst.val = c->src.addr.mem.ea;
		break;
	case 0x8e: { /* mov seg, r/m16 */
		uint16_t sel;

		sel = c->src.val;

		if (c->modrm_reg == VCPU_SREG_CS ||
		    c->modrm_reg > VCPU_SREG_GS) {
			rc = emulate_ud(ctxt);
			goto done;
		}

		if (c->modrm_reg == VCPU_SREG_SS)
			ctxt->interruptibility = KVM_X86_SHADOW_INT_MOV_SS;

		rc = load_segment_descriptor(ctxt, ops, sel, c->modrm_reg);

		c->dst.type = OP_NONE;  /* Disable writeback. */
		break;
	}
	case 0x8f:		/* pop (sole member of Grp1a) */
		rc = em_grp1a(ctxt);
		break;
	case 0x90 ... 0x97: /* nop / xchg reg, rax */
		if (c->dst.addr.reg == &c->regs[VCPU_REGS_RAX])
			break;
		goto xchg;
	case 0x98: /* cbw/cwde/cdqe */
		switch (c->op_bytes) {
		case 2: c->dst.val = (s8)c->dst.val; break;
		case 4: c->dst.val = (s16)c->dst.val; break;
		case 8: c->dst.val = (s32)c->dst.val; break;
		}
		break;
	case 0xa8 ... 0xa9:	/* test ax, imm */
		goto test;
	case 0xc0 ... 0xc1:
		rc = em_grp2(ctxt);
		break;
	case 0xc3: /* ret */
		c->dst.type = OP_REG;
		c->dst.addr.reg = &c->eip;
		c->dst.bytes = c->op_bytes;
		rc = em_pop(ctxt);
		break;
	case 0xc4:		/* les */
		rc = emulate_load_segment(ctxt, ops, VCPU_SREG_ES);
		break;
	case 0xc5:		/* lds */
		rc = emulate_load_segment(ctxt, ops, VCPU_SREG_DS);
		break;
	case 0xcb:		/* ret far */
		rc = emulate_ret_far(ctxt, ops);
		break;
	case 0xcc:		/* int3 */
		irq = 3;
		goto do_interrupt;
	case 0xcd:		/* int n */
		irq = c->src.val;
	do_interrupt:
		rc = emulate_int(ctxt, ops, irq);
		break;
	case 0xce:		/* into */
		if (ctxt->eflags & EFLG_OF) {
			irq = 4;
			goto do_interrupt;
		}
		break;
	case 0xcf:		/* iret */
		rc = emulate_iret(ctxt, ops);
		break;
	case 0xd0 ... 0xd1:	/* Grp2 */
		rc = em_grp2(ctxt);
		break;
	case 0xd2 ... 0xd3:	/* Grp2 */
		c->src.val = c->regs[VCPU_REGS_RCX];
		rc = em_grp2(ctxt);
		break;
	case 0xe0 ... 0xe2:	/* loop/loopz/loopnz */
		register_address_increment(c, &c->regs[VCPU_REGS_RCX], -1);
		if (address_mask(c, c->regs[VCPU_REGS_RCX]) != 0 &&
		    (c->b == 0xe2 || test_cc(c->b ^ 0x5, ctxt->eflags)))
			jmp_rel(c, c->src.val);
		break;
	case 0xe3:	/* jcxz/jecxz/jrcxz */
		if (address_mask(c, c->regs[VCPU_REGS_RCX]) == 0)
			jmp_rel(c, c->src.val);
		break;
	case 0xe4: 	/* inb */
	case 0xe5: 	/* in */
		goto do_io_in;
	case 0xe6: /* outb */
	case 0xe7: /* out */
		goto do_io_out;
	case 0xe8: /* call (near) */ {
		long int rel = c->src.val;
		c->src.val = (unsigned long) c->eip;
		jmp_rel(c, rel);
		rc = em_push(ctxt);
		break;
	}
	case 0xe9: /* jmp rel */
		goto jmp;
	case 0xea: /* jmp far */
		rc = em_jmp_far(ctxt);
		break;
	case 0xeb:
	      jmp:		/* jmp rel short */
		jmp_rel(c, c->src.val);
		c->dst.type = OP_NONE; /* Disable writeback. */
		break;
	case 0xec: /* in al,dx */
	case 0xed: /* in (e/r)ax,dx */
		c->src.val = c->regs[VCPU_REGS_RDX];
	do_io_in:
		if (!pio_in_emulated(ctxt, ops, c->dst.bytes, c->src.val,
				     &c->dst.val))
			goto done; /* IO is needed */
		break;
	case 0xee: /* out dx,al */
	case 0xef: /* out dx,(e/r)ax */
		c->dst.val = c->regs[VCPU_REGS_RDX];
	do_io_out:
		ops->pio_out_emulated(ctxt, c->src.bytes, c->dst.val,
				      &c->src.val, 1);
		c->dst.type = OP_NONE;	/* Disable writeback. */
		break;
	case 0xf4:              /* hlt */
		ctxt->ops->halt(ctxt);
		break;
	case 0xf5:	/* cmc */
		/* complement carry flag from eflags reg */
		ctxt->eflags ^= EFLG_CF;
		break;
	case 0xf6 ... 0xf7:	/* Grp3 */
		rc = em_grp3(ctxt);
		break;
	case 0xf8: /* clc */
		ctxt->eflags &= ~EFLG_CF;
		break;
	case 0xf9: /* stc */
		ctxt->eflags |= EFLG_CF;
		break;
	case 0xfa: /* cli */
		if (emulator_bad_iopl(ctxt, ops)) {
			rc = emulate_gp(ctxt, 0);
			goto done;
		} else
			ctxt->eflags &= ~X86_EFLAGS_IF;
		break;
	case 0xfb: /* sti */
		if (emulator_bad_iopl(ctxt, ops)) {
			rc = emulate_gp(ctxt, 0);
			goto done;
		} else {
			ctxt->interruptibility = KVM_X86_SHADOW_INT_STI;
			ctxt->eflags |= X86_EFLAGS_IF;
		}
		break;
	case 0xfc: /* cld */
		ctxt->eflags &= ~EFLG_DF;
		break;
	case 0xfd: /* std */
		ctxt->eflags |= EFLG_DF;
		break;
	case 0xfe: /* Grp4 */
		rc = em_grp45(ctxt);
		break;
	case 0xff: /* Grp5 */
		rc = em_grp45(ctxt);
		break;
	default:
		goto cannot_emulate;
	}

	if (rc != X86EMUL_CONTINUE)
		goto done;

writeback:
	rc = writeback(ctxt);
	if (rc != X86EMUL_CONTINUE)
		goto done;

	/*
	 * restore dst type in case the decoding will be reused
	 * (happens for string instruction )
	 */
	c->dst.type = saved_dst_type;

	if ((c->d & SrcMask) == SrcSI)
		string_addr_inc(ctxt, seg_override(ctxt, c),
				VCPU_REGS_RSI, &c->src);

	if ((c->d & DstMask) == DstDI)
		string_addr_inc(ctxt, VCPU_SREG_ES, VCPU_REGS_RDI,
				&c->dst);

	if (c->rep_prefix && (c->d & String)) {
		struct read_cache *r = &ctxt->decode.io_read;
		register_address_increment(c, &c->regs[VCPU_REGS_RCX], -1);

		if (!string_insn_completed(ctxt)) {
			/*
			 * Re-enter guest when pio read ahead buffer is empty
			 * or, if it is not used, after each 1024 iteration.
			 */
			if ((r->end != 0 || c->regs[VCPU_REGS_RCX] & 0x3ff) &&
			    (r->end == 0 || r->end != r->pos)) {
				/*
				 * Reset read cache. Usually happens before
				 * decode, but since instruction is restarted
				 * we have to do it here.
				 */
				ctxt->decode.mem_read.end = 0;
				return EMULATION_RESTART;
			}
			goto done; /* skip rip writeback */
		}
	}

	ctxt->eip = c->eip;

done:
	if (rc == X86EMUL_PROPAGATE_FAULT)
		ctxt->have_exception = true;
	if (rc == X86EMUL_INTERCEPTED)
		return EMULATION_INTERCEPTED;

	return (rc == X86EMUL_UNHANDLEABLE) ? EMULATION_FAILED : EMULATION_OK;

twobyte_insn:
	switch (c->b) {
	case 0x05: 		/* syscall */
		rc = emulate_syscall(ctxt, ops);
		break;
	case 0x06:
		rc = em_clts(ctxt);
		break;
	case 0x09:		/* wbinvd */
		(ctxt->ops->wbinvd)(ctxt);
		break;
	case 0x08:		/* invd */
	case 0x0d:		/* GrpP (prefetch) */
	case 0x18:		/* Grp16 (prefetch/nop) */
		break;
	case 0x20: /* mov cr, reg */
		c->dst.val = ops->get_cr(ctxt, c->modrm_reg);
		break;
	case 0x21: /* mov from dr to reg */
		ops->get_dr(ctxt, c->modrm_reg, &c->dst.val);
		break;
	case 0x22: /* mov reg, cr */
		if (ops->set_cr(ctxt, c->modrm_reg, c->src.val)) {
			emulate_gp(ctxt, 0);
			rc = X86EMUL_PROPAGATE_FAULT;
			goto done;
		}
		c->dst.type = OP_NONE;
		break;
	case 0x23: /* mov from reg to dr */
		if (ops->set_dr(ctxt, c->modrm_reg, c->src.val &
				((ctxt->mode == X86EMUL_MODE_PROT64) ?
				 ~0ULL : ~0U)) < 0) {
			/* #UD condition is already handled by the code above */
			emulate_gp(ctxt, 0);
			rc = X86EMUL_PROPAGATE_FAULT;
			goto done;
		}

		c->dst.type = OP_NONE;	/* no writeback */
		break;
	case 0x30:
		/* wrmsr */
		msr_data = (u32)c->regs[VCPU_REGS_RAX]
			| ((u64)c->regs[VCPU_REGS_RDX] << 32);
		if (ops->set_msr(ctxt, c->regs[VCPU_REGS_RCX], msr_data)) {
			emulate_gp(ctxt, 0);
			rc = X86EMUL_PROPAGATE_FAULT;
			goto done;
		}
		rc = X86EMUL_CONTINUE;
		break;
	case 0x32:
		/* rdmsr */
		if (ops->get_msr(ctxt, c->regs[VCPU_REGS_RCX], &msr_data)) {
			emulate_gp(ctxt, 0);
			rc = X86EMUL_PROPAGATE_FAULT;
			goto done;
		} else {
			c->regs[VCPU_REGS_RAX] = (u32)msr_data;
			c->regs[VCPU_REGS_RDX] = msr_data >> 32;
		}
		rc = X86EMUL_CONTINUE;
		break;
	case 0x34:		/* sysenter */
		rc = emulate_sysenter(ctxt, ops);
		break;
	case 0x35:		/* sysexit */
		rc = emulate_sysexit(ctxt, ops);
		break;
	case 0x40 ... 0x4f:	/* cmov */
		c->dst.val = c->dst.orig_val = c->src.val;
		if (!test_cc(c->b, ctxt->eflags))
			c->dst.type = OP_NONE; /* no writeback */
		break;
	case 0x80 ... 0x8f: /* jnz rel, etc*/
		if (test_cc(c->b, ctxt->eflags))
			jmp_rel(c, c->src.val);
		break;
	case 0x90 ... 0x9f:     /* setcc r/m8 */
		c->dst.val = test_cc(c->b, ctxt->eflags);
		break;
	case 0xa0:	  /* push fs */
		rc = emulate_push_sreg(ctxt, ops, VCPU_SREG_FS);
		break;
	case 0xa1:	 /* pop fs */
		rc = emulate_pop_sreg(ctxt, ops, VCPU_SREG_FS);
		break;
	case 0xa3:
	      bt:		/* bt */
		c->dst.type = OP_NONE;
		/* only subword offset */
		c->src.val &= (c->dst.bytes << 3) - 1;
		emulate_2op_SrcV_nobyte("bt", c->src, c->dst, ctxt->eflags);
		break;
	case 0xa4: /* shld imm8, r, r/m */
	case 0xa5: /* shld cl, r, r/m */
		emulate_2op_cl("shld", c->src2, c->src, c->dst, ctxt->eflags);
		break;
	case 0xa8:	/* push gs */
		rc = emulate_push_sreg(ctxt, ops, VCPU_SREG_GS);
		break;
	case 0xa9:	/* pop gs */
		rc = emulate_pop_sreg(ctxt, ops, VCPU_SREG_GS);
		break;
	case 0xab:
	      bts:		/* bts */
		emulate_2op_SrcV_nobyte("bts", c->src, c->dst, ctxt->eflags);
		break;
	case 0xac: /* shrd imm8, r, r/m */
	case 0xad: /* shrd cl, r, r/m */
		emulate_2op_cl("shrd", c->src2, c->src, c->dst, ctxt->eflags);
		break;
	case 0xae:              /* clflush */
		break;
	case 0xb0 ... 0xb1:	/* cmpxchg */
		/*
		 * Save real source value, then compare EAX against
		 * destination.
		 */
		c->src.orig_val = c->src.val;
		c->src.val = c->regs[VCPU_REGS_RAX];
		emulate_2op_SrcV("cmp", c->src, c->dst, ctxt->eflags);
		if (ctxt->eflags & EFLG_ZF) {
			/* Success: write back to memory. */
			c->dst.val = c->src.orig_val;
		} else {
			/* Failure: write the value we saw to EAX. */
			c->dst.type = OP_REG;
			c->dst.addr.reg = (unsigned long *)&c->regs[VCPU_REGS_RAX];
		}
		break;
	case 0xb2:		/* lss */
		rc = emulate_load_segment(ctxt, ops, VCPU_SREG_SS);
		break;
	case 0xb3:
	      btr:		/* btr */
		emulate_2op_SrcV_nobyte("btr", c->src, c->dst, ctxt->eflags);
		break;
	case 0xb4:		/* lfs */
		rc = emulate_load_segment(ctxt, ops, VCPU_SREG_FS);
		break;
	case 0xb5:		/* lgs */
		rc = emulate_load_segment(ctxt, ops, VCPU_SREG_GS);
		break;
	case 0xb6 ... 0xb7:	/* movzx */
		c->dst.bytes = c->op_bytes;
		c->dst.val = (c->d & ByteOp) ? (u8) c->src.val
						       : (u16) c->src.val;
		break;
	case 0xba:		/* Grp8 */
		switch (c->modrm_reg & 3) {
		case 0:
			goto bt;
		case 1:
			goto bts;
		case 2:
			goto btr;
		case 3:
			goto btc;
		}
		break;
	case 0xbb:
	      btc:		/* btc */
		emulate_2op_SrcV_nobyte("btc", c->src, c->dst, ctxt->eflags);
		break;
	case 0xbc: {		/* bsf */
		u8 zf;
		__asm__ ("bsf %2, %0; setz %1"
			 : "=r"(c->dst.val), "=q"(zf)
			 : "r"(c->src.val));
		ctxt->eflags &= ~X86_EFLAGS_ZF;
		if (zf) {
			ctxt->eflags |= X86_EFLAGS_ZF;
			c->dst.type = OP_NONE;	/* Disable writeback. */
		}
		break;
	}
	case 0xbd: {		/* bsr */
		u8 zf;
		__asm__ ("bsr %2, %0; setz %1"
			 : "=r"(c->dst.val), "=q"(zf)
			 : "r"(c->src.val));
		ctxt->eflags &= ~X86_EFLAGS_ZF;
		if (zf) {
			ctxt->eflags |= X86_EFLAGS_ZF;
			c->dst.type = OP_NONE;	/* Disable writeback. */
		}
		break;
	}
	case 0xbe ... 0xbf:	/* movsx */
		c->dst.bytes = c->op_bytes;
		c->dst.val = (c->d & ByteOp) ? (s8) c->src.val :
							(s16) c->src.val;
		break;
	case 0xc0 ... 0xc1:	/* xadd */
		emulate_2op_SrcV("add", c->src, c->dst, ctxt->eflags);
		/* Write back the register source. */
		c->src.val = c->dst.orig_val;
		write_register_operand(&c->src);
		break;
	case 0xc3:		/* movnti */
		c->dst.bytes = c->op_bytes;
		c->dst.val = (c->op_bytes == 4) ? (u32) c->src.val :
							(u64) c->src.val;
		break;
	case 0xc7:		/* Grp9 (cmpxchg8b) */
		rc = em_grp9(ctxt);
		break;
	default:
		goto cannot_emulate;
	}

	if (rc != X86EMUL_CONTINUE)
		goto done;

	goto writeback;

cannot_emulate:
	return EMULATION_FAILED;
}<|MERGE_RESOLUTION|>--- conflicted
+++ resolved
@@ -80,10 +80,7 @@
 #define RMExt       (4<<14)     /* Opcode extension in ModRM r/m if mod == 3 */
 #define Sse         (1<<17)     /* SSE Vector instruction */
 /* Misc flags */
-<<<<<<< HEAD
-=======
 #define Prot        (1<<21) /* instruction generates #UD if not in prot-mode */
->>>>>>> d762f438
 #define VendorSpecific (1<<22) /* Vendor specific instruction */
 #define NoAccess    (1<<23) /* Don't access memory (lea/invlpg/verr etc) */
 #define Op3264      (1<<24) /* Operand is 64b in long mode, 32b otherwise */
@@ -1167,12 +1164,7 @@
 		u16 sel;
 
 		memset (dt, 0, sizeof *dt);
-<<<<<<< HEAD
-		if (!ops->get_cached_descriptor(&desc, NULL, VCPU_SREG_LDTR,
-						ctxt->vcpu))
-=======
 		if (!ops->get_segment(ctxt, &sel, &desc, NULL, VCPU_SREG_LDTR))
->>>>>>> d762f438
 			return;
 
 		dt->size = desc_limit_scaled(&desc); /* what if limit > 65535? */
@@ -1333,12 +1325,7 @@
 			return ret;
 	}
 load:
-<<<<<<< HEAD
-	ops->set_segment_selector(selector, seg, ctxt->vcpu);
-	ops->set_cached_descriptor(&seg_desc, 0, seg, ctxt->vcpu);
-=======
 	ops->set_segment(ctxt, selector, &seg_desc, 0, seg);
->>>>>>> d762f438
 	return X86EMUL_CONTINUE;
 exception:
 	emulate_exception(ctxt, err_vec, err_code, true);
@@ -1889,11 +1876,7 @@
 	u16 selector;
 
 	memset(cs, 0, sizeof(struct desc_struct));
-<<<<<<< HEAD
-	ops->get_cached_descriptor(cs, NULL, VCPU_SREG_CS, ctxt->vcpu);
-=======
 	ops->get_segment(ctxt, &selector, cs, NULL, VCPU_SREG_CS);
->>>>>>> d762f438
 	memset(ss, 0, sizeof(struct desc_struct));
 
 	cs->l = 0;		/* will be adjusted later */
@@ -1942,15 +1925,8 @@
 		cs.d = 0;
 		cs.l = 1;
 	}
-<<<<<<< HEAD
-	ops->set_cached_descriptor(&cs, 0, VCPU_SREG_CS, ctxt->vcpu);
-	ops->set_segment_selector(cs_sel, VCPU_SREG_CS, ctxt->vcpu);
-	ops->set_cached_descriptor(&ss, 0, VCPU_SREG_SS, ctxt->vcpu);
-	ops->set_segment_selector(ss_sel, VCPU_SREG_SS, ctxt->vcpu);
-=======
 	ops->set_segment(ctxt, cs_sel, &cs, 0, VCPU_SREG_CS);
 	ops->set_segment(ctxt, ss_sel, &ss, 0, VCPU_SREG_SS);
->>>>>>> d762f438
 
 	c->regs[VCPU_REGS_RCX] = c->eip;
 	if (efer & EFER_LMA) {
@@ -2020,15 +1996,8 @@
 		cs.l = 1;
 	}
 
-<<<<<<< HEAD
-	ops->set_cached_descriptor(&cs, 0, VCPU_SREG_CS, ctxt->vcpu);
-	ops->set_segment_selector(cs_sel, VCPU_SREG_CS, ctxt->vcpu);
-	ops->set_cached_descriptor(&ss, 0, VCPU_SREG_SS, ctxt->vcpu);
-	ops->set_segment_selector(ss_sel, VCPU_SREG_SS, ctxt->vcpu);
-=======
 	ops->set_segment(ctxt, cs_sel, &cs, 0, VCPU_SREG_CS);
 	ops->set_segment(ctxt, ss_sel, &ss, 0, VCPU_SREG_SS);
->>>>>>> d762f438
 
 	ops->get_msr(ctxt, MSR_IA32_SYSENTER_EIP, &msr_data);
 	c->eip = msr_data;
@@ -2082,15 +2051,8 @@
 	cs_sel |= SELECTOR_RPL_MASK;
 	ss_sel |= SELECTOR_RPL_MASK;
 
-<<<<<<< HEAD
-	ops->set_cached_descriptor(&cs, 0, VCPU_SREG_CS, ctxt->vcpu);
-	ops->set_segment_selector(cs_sel, VCPU_SREG_CS, ctxt->vcpu);
-	ops->set_cached_descriptor(&ss, 0, VCPU_SREG_SS, ctxt->vcpu);
-	ops->set_segment_selector(ss_sel, VCPU_SREG_SS, ctxt->vcpu);
-=======
 	ops->set_segment(ctxt, cs_sel, &cs, 0, VCPU_SREG_CS);
 	ops->set_segment(ctxt, ss_sel, &ss, 0, VCPU_SREG_SS);
->>>>>>> d762f438
 
 	c->eip = c->regs[VCPU_REGS_RDX];
 	c->regs[VCPU_REGS_RSP] = c->regs[VCPU_REGS_RCX];
@@ -2117,19 +2079,11 @@
 	struct desc_struct tr_seg;
 	u32 base3;
 	int r;
-<<<<<<< HEAD
-	u16 io_bitmap_ptr, perm, bit_idx = port & 0x7;
-	unsigned mask = (1 << len) - 1;
-	unsigned long base;
-
-	ops->get_cached_descriptor(&tr_seg, &base3, VCPU_SREG_TR, ctxt->vcpu);
-=======
 	u16 tr, io_bitmap_ptr, perm, bit_idx = port & 0x7;
 	unsigned mask = (1 << len) - 1;
 	unsigned long base;
 
 	ops->get_segment(ctxt, &tr, &tr_seg, &base3, VCPU_SREG_TR);
->>>>>>> d762f438
 	if (!tr_seg.p)
 		return false;
 	if (desc_limit_scaled(&tr_seg) < 103)
@@ -2138,21 +2092,12 @@
 #ifdef CONFIG_X86_64
 	base |= ((u64)base3) << 32;
 #endif
-<<<<<<< HEAD
-	r = ops->read_std(base + 102, &io_bitmap_ptr, 2, ctxt->vcpu, NULL);
-=======
 	r = ops->read_std(ctxt, base + 102, &io_bitmap_ptr, 2, NULL);
->>>>>>> d762f438
 	if (r != X86EMUL_CONTINUE)
 		return false;
 	if (io_bitmap_ptr + port/8 > desc_limit_scaled(&tr_seg))
 		return false;
-<<<<<<< HEAD
-	r = ops->read_std(base + io_bitmap_ptr + port/8, &perm, 2, ctxt->vcpu,
-			  NULL);
-=======
 	r = ops->read_std(ctxt, base + io_bitmap_ptr + port/8, &perm, 2, NULL);
->>>>>>> d762f438
 	if (r != X86EMUL_CONTINUE)
 		return false;
 	if ((perm >> bit_idx) & mask)
@@ -2496,14 +2441,8 @@
 					 &next_tss_desc);
 	}
 
-<<<<<<< HEAD
-	ops->set_cr(0,  ops->get_cr(0, ctxt->vcpu) | X86_CR0_TS, ctxt->vcpu);
-	ops->set_cached_descriptor(&next_tss_desc, 0, VCPU_SREG_TR, ctxt->vcpu);
-	ops->set_segment_selector(tss_selector, VCPU_SREG_TR, ctxt->vcpu);
-=======
 	ops->set_cr(ctxt, 0,  ops->get_cr(ctxt, 0) | X86_CR0_TS);
 	ops->set_segment(ctxt, tss_selector, &next_tss_desc, 0, VCPU_SREG_TR);
->>>>>>> d762f438
 
 	if (has_error_code) {
 		struct decode_cache *c = &ctxt->decode;
@@ -3151,18 +3090,11 @@
 	II(SrcMem16 | ModRM | Mov | Priv, em_lmsw, lmsw),
 	II(SrcMem | ModRM | ByteOp | Priv | NoAccess, em_invlpg, invlpg),
 }, {
-<<<<<<< HEAD
-	D(SrcNone | ModRM | Priv | VendorSpecific), N,
-	N, D(SrcNone | ModRM | Priv | VendorSpecific),
-	D(SrcNone | ModRM | DstMem | Mov), N,
-	D(SrcMem16 | ModRM | Mov | Priv), N,
-=======
 	I(SrcNone | ModRM | Priv | VendorSpecific, em_vmcall),
 	EXT(0, group7_rm1),
 	N, EXT(0, group7_rm3),
 	II(SrcNone | ModRM | DstMem | Mov, em_smsw, smsw), N,
 	II(SrcMem16 | ModRM | Mov | Priv, em_lmsw, lmsw), EXT(0, group7_rm7),
->>>>>>> d762f438
 } };
 
 static struct opcode group8[] = {
@@ -3293,15 +3225,9 @@
 
 static struct opcode twobyte_table[256] = {
 	/* 0x00 - 0x0F */
-<<<<<<< HEAD
-	N, GD(0, &group7), N, N,
-	N, D(ImplicitOps | VendorSpecific), D(ImplicitOps | Priv), N,
-	D(ImplicitOps | Priv), D(ImplicitOps | Priv), N, N,
-=======
 	G(0, group6), GD(0, &group7), N, N,
 	N, D(ImplicitOps | VendorSpecific), DI(ImplicitOps | Priv, clts), N,
 	DI(ImplicitOps | Priv, invd), DI(ImplicitOps | Priv, wbinvd), N, N,
->>>>>>> d762f438
 	N, D(ImplicitOps | ModRM), N, N,
 	/* 0x10 - 0x1F */
 	N, N, N, N, N, N, N, N, D(ImplicitOps | ModRM), N, N, N, N, N, N, N,
@@ -3313,15 +3239,10 @@
 	N, N, N, N,
 	N, N, N, N, N, N, N, N,
 	/* 0x30 - 0x3F */
-<<<<<<< HEAD
-	D(ImplicitOps | Priv), I(ImplicitOps, em_rdtsc),
-	D(ImplicitOps | Priv), N,
-=======
 	DI(ImplicitOps | Priv, wrmsr),
 	IIP(ImplicitOps, em_rdtsc, rdtsc, check_rdtsc),
 	DI(ImplicitOps | Priv, rdmsr),
 	DIP(ImplicitOps | Priv, rdpmc, check_rdpmc),
->>>>>>> d762f438
 	D(ImplicitOps | VendorSpecific), D(ImplicitOps | Priv | VendorSpecific),
 	N, N,
 	N, N, N, N, N, N, N, N,
