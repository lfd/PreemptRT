// SPDX-License-Identifier: GPL-2.0-only
/*
 * linux/fs/nfs/pagelist.c
 *
 * A set of helper functions for managing NFS read and write requests.
 * The main purpose of these routines is to provide support for the
 * coalescing of several requests into a single RPC call.
 *
 * Copyright 2000, 2001 (c) Trond Myklebust <trond.myklebust@fys.uio.no>
 *
 */

#include <linux/slab.h>
#include <linux/file.h>
#include <linux/sched.h>
#include <linux/sunrpc/clnt.h>
#include <linux/nfs.h>
#include <linux/nfs3.h>
#include <linux/nfs4.h>
#include <linux/nfs_fs.h>
#include <linux/nfs_page.h>
#include <linux/nfs_mount.h>
#include <linux/export.h>

#include "internal.h"
#include "pnfs.h"
#include "nfstrace.h"

#define NFSDBG_FACILITY		NFSDBG_PAGECACHE

static struct kmem_cache *nfs_page_cachep;
static const struct rpc_call_ops nfs_pgio_common_ops;

static struct nfs_pgio_mirror *
nfs_pgio_get_mirror(struct nfs_pageio_descriptor *desc, u32 idx)
{
	if (desc->pg_ops->pg_get_mirror)
		return desc->pg_ops->pg_get_mirror(desc, idx);
	return &desc->pg_mirrors[0];
}

struct nfs_pgio_mirror *
nfs_pgio_current_mirror(struct nfs_pageio_descriptor *desc)
{
	return nfs_pgio_get_mirror(desc, desc->pg_mirror_idx);
}
EXPORT_SYMBOL_GPL(nfs_pgio_current_mirror);

static u32
nfs_pgio_set_current_mirror(struct nfs_pageio_descriptor *desc, u32 idx)
{
	if (desc->pg_ops->pg_set_mirror)
		return desc->pg_ops->pg_set_mirror(desc, idx);
	return desc->pg_mirror_idx;
}

void nfs_pgheader_init(struct nfs_pageio_descriptor *desc,
		       struct nfs_pgio_header *hdr,
		       void (*release)(struct nfs_pgio_header *hdr))
{
	struct nfs_pgio_mirror *mirror = nfs_pgio_current_mirror(desc);


	hdr->req = nfs_list_entry(mirror->pg_list.next);
	hdr->inode = desc->pg_inode;
	hdr->cred = nfs_req_openctx(hdr->req)->cred;
	hdr->io_start = req_offset(hdr->req);
	hdr->good_bytes = mirror->pg_count;
	hdr->io_completion = desc->pg_io_completion;
	hdr->dreq = desc->pg_dreq;
	hdr->release = release;
	hdr->completion_ops = desc->pg_completion_ops;
	if (hdr->completion_ops->init_hdr)
		hdr->completion_ops->init_hdr(hdr);

	hdr->pgio_mirror_idx = desc->pg_mirror_idx;
}
EXPORT_SYMBOL_GPL(nfs_pgheader_init);

void nfs_set_pgio_error(struct nfs_pgio_header *hdr, int error, loff_t pos)
{
	unsigned int new = pos - hdr->io_start;

	trace_nfs_pgio_error(hdr, error, pos);
	if (hdr->good_bytes > new) {
		hdr->good_bytes = new;
		clear_bit(NFS_IOHDR_EOF, &hdr->flags);
		if (!test_and_set_bit(NFS_IOHDR_ERROR, &hdr->flags))
			hdr->error = error;
	}
}

static inline struct nfs_page *
nfs_page_alloc(void)
{
	struct nfs_page	*p = kmem_cache_zalloc(nfs_page_cachep, GFP_KERNEL);
	if (p)
		INIT_LIST_HEAD(&p->wb_list);
	return p;
}

static inline void
nfs_page_free(struct nfs_page *p)
{
	kmem_cache_free(nfs_page_cachep, p);
}

/**
 * nfs_iocounter_wait - wait for i/o to complete
 * @l_ctx: nfs_lock_context with io_counter to use
 *
 * returns -ERESTARTSYS if interrupted by a fatal signal.
 * Otherwise returns 0 once the io_count hits 0.
 */
int
nfs_iocounter_wait(struct nfs_lock_context *l_ctx)
{
	return wait_var_event_killable(&l_ctx->io_count,
				       !atomic_read(&l_ctx->io_count));
}

/**
 * nfs_async_iocounter_wait - wait on a rpc_waitqueue for I/O
 * to complete
 * @task: the rpc_task that should wait
 * @l_ctx: nfs_lock_context with io_counter to check
 *
 * Returns true if there is outstanding I/O to wait on and the
 * task has been put to sleep.
 */
bool
nfs_async_iocounter_wait(struct rpc_task *task, struct nfs_lock_context *l_ctx)
{
	struct inode *inode = d_inode(l_ctx->open_context->dentry);
	bool ret = false;

	if (atomic_read(&l_ctx->io_count) > 0) {
		rpc_sleep_on(&NFS_SERVER(inode)->uoc_rpcwaitq, task, NULL);
		ret = true;
	}

	if (atomic_read(&l_ctx->io_count) == 0) {
		rpc_wake_up_queued_task(&NFS_SERVER(inode)->uoc_rpcwaitq, task);
		ret = false;
	}

	return ret;
}
EXPORT_SYMBOL_GPL(nfs_async_iocounter_wait);

/*
<<<<<<< HEAD
 * nfs_page_set_headlock - set the request PG_HEADLOCK
 * @req: request that is to be locked
 *
 * this lock must be held when modifying req->wb_head
=======
 * nfs_page_lock_head_request - page lock the head of the page group
 * @req: any member of the page group
 */
struct nfs_page *
nfs_page_group_lock_head(struct nfs_page *req)
{
	struct nfs_page *head = req->wb_head;

	while (!nfs_lock_request(head)) {
		int ret = nfs_wait_on_request(head);
		if (ret < 0)
			return ERR_PTR(ret);
	}
	if (head != req)
		kref_get(&head->wb_kref);
	return head;
}

/*
 * nfs_unroll_locks -  unlock all newly locked reqs and wait on @req
 * @head: head request of page group, must be holding head lock
 * @req: request that couldn't lock and needs to wait on the req bit lock
 *
 * This is a helper function for nfs_lock_and_join_requests
 * returns 0 on success, < 0 on error.
 */
static void
nfs_unroll_locks(struct nfs_page *head, struct nfs_page *req)
{
	struct nfs_page *tmp;

	/* relinquish all the locks successfully grabbed this run */
	for (tmp = head->wb_this_page ; tmp != req; tmp = tmp->wb_this_page) {
		if (!kref_read(&tmp->wb_kref))
			continue;
		nfs_unlock_and_release_request(tmp);
	}
}

/*
 * nfs_page_group_lock_subreq -  try to lock a subrequest
 * @head: head request of page group
 * @subreq: request to lock
>>>>>>> d1988041
 *
 * This is a helper function for nfs_lock_and_join_requests which
 * must be called with the head request and page group both locked.
 * On error, it returns with the page group unlocked.
 */
<<<<<<< HEAD
int
nfs_page_set_headlock(struct nfs_page *req)
{
=======
static int
nfs_page_group_lock_subreq(struct nfs_page *head, struct nfs_page *subreq)
{
	int ret;

	if (!kref_get_unless_zero(&subreq->wb_kref))
		return 0;
	while (!nfs_lock_request(subreq)) {
		nfs_page_group_unlock(head);
		ret = nfs_wait_on_request(subreq);
		if (!ret)
			ret = nfs_page_group_lock(head);
		if (ret < 0) {
			nfs_unroll_locks(head, subreq);
			nfs_release_request(subreq);
			return ret;
		}
	}
	return 0;
}

/*
 * nfs_page_group_lock_subrequests -  try to lock the subrequests
 * @head: head request of page group
 *
 * This is a helper function for nfs_lock_and_join_requests which
 * must be called with the head request locked.
 */
int nfs_page_group_lock_subrequests(struct nfs_page *head)
{
	struct nfs_page *subreq;
	int ret;

	ret = nfs_page_group_lock(head);
	if (ret < 0)
		return ret;
	/* lock each request in the page group */
	for (subreq = head->wb_this_page; subreq != head;
			subreq = subreq->wb_this_page) {
		ret = nfs_page_group_lock_subreq(head, subreq);
		if (ret < 0)
			return ret;
	}
	nfs_page_group_unlock(head);
	return 0;
}

/*
 * nfs_page_set_headlock - set the request PG_HEADLOCK
 * @req: request that is to be locked
 *
 * this lock must be held when modifying req->wb_head
 *
 * return 0 on success, < 0 on error
 */
int
nfs_page_set_headlock(struct nfs_page *req)
{
>>>>>>> d1988041
	if (!test_and_set_bit(PG_HEADLOCK, &req->wb_flags))
		return 0;

	set_bit(PG_CONTENDED1, &req->wb_flags);
	smp_mb__after_atomic();
	return wait_on_bit_lock(&req->wb_flags, PG_HEADLOCK,
				TASK_UNINTERRUPTIBLE);
}

/*
 * nfs_page_clear_headlock - clear the request PG_HEADLOCK
 * @req: request that is to be locked
 */
void
nfs_page_clear_headlock(struct nfs_page *req)
{
	smp_mb__before_atomic();
	clear_bit(PG_HEADLOCK, &req->wb_flags);
	smp_mb__after_atomic();
	if (!test_bit(PG_CONTENDED1, &req->wb_flags))
		return;
	wake_up_bit(&req->wb_flags, PG_HEADLOCK);
}

/*
 * nfs_page_group_lock - lock the head of the page group
 * @req: request in group that is to be locked
 *
 * this lock must be held when traversing or modifying the page
 * group list
 *
 * return 0 on success, < 0 on error
 */
int
nfs_page_group_lock(struct nfs_page *req)
{
	int ret;

	ret = nfs_page_set_headlock(req);
	if (ret || req->wb_head == req)
		return ret;
	return nfs_page_set_headlock(req->wb_head);
}

/*
 * nfs_page_group_unlock - unlock the head of the page group
 * @req: request in group that is to be unlocked
 */
void
nfs_page_group_unlock(struct nfs_page *req)
{
	if (req != req->wb_head)
		nfs_page_clear_headlock(req->wb_head);
	nfs_page_clear_headlock(req);
}

/*
 * nfs_page_group_sync_on_bit_locked
 *
 * must be called with page group lock held
 */
static bool
nfs_page_group_sync_on_bit_locked(struct nfs_page *req, unsigned int bit)
{
	struct nfs_page *head = req->wb_head;
	struct nfs_page *tmp;

	WARN_ON_ONCE(!test_bit(PG_HEADLOCK, &head->wb_flags));
	WARN_ON_ONCE(test_and_set_bit(bit, &req->wb_flags));

	tmp = req->wb_this_page;
	while (tmp != req) {
		if (!test_bit(bit, &tmp->wb_flags))
			return false;
		tmp = tmp->wb_this_page;
	}

	/* true! reset all bits */
	tmp = req;
	do {
		clear_bit(bit, &tmp->wb_flags);
		tmp = tmp->wb_this_page;
	} while (tmp != req);

	return true;
}

/*
 * nfs_page_group_sync_on_bit - set bit on current request, but only
 *   return true if the bit is set for all requests in page group
 * @req - request in page group
 * @bit - PG_* bit that is used to sync page group
 */
bool nfs_page_group_sync_on_bit(struct nfs_page *req, unsigned int bit)
{
	bool ret;

	nfs_page_group_lock(req);
	ret = nfs_page_group_sync_on_bit_locked(req, bit);
	nfs_page_group_unlock(req);

	return ret;
}

/*
 * nfs_page_group_init - Initialize the page group linkage for @req
 * @req - a new nfs request
 * @prev - the previous request in page group, or NULL if @req is the first
 *         or only request in the group (the head).
 */
static inline void
nfs_page_group_init(struct nfs_page *req, struct nfs_page *prev)
{
	struct inode *inode;
	WARN_ON_ONCE(prev == req);

	if (!prev) {
		/* a head request */
		req->wb_head = req;
		req->wb_this_page = req;
	} else {
		/* a subrequest */
		WARN_ON_ONCE(prev->wb_this_page != prev->wb_head);
		WARN_ON_ONCE(!test_bit(PG_HEADLOCK, &prev->wb_head->wb_flags));
		req->wb_head = prev->wb_head;
		req->wb_this_page = prev->wb_this_page;
		prev->wb_this_page = req;

		/* All subrequests take a ref on the head request until
		 * nfs_page_group_destroy is called */
		kref_get(&req->wb_head->wb_kref);

		/* grab extra ref and bump the request count if head request
		 * has extra ref from the write/commit path to handle handoff
		 * between write and commit lists. */
		if (test_bit(PG_INODE_REF, &prev->wb_head->wb_flags)) {
			inode = page_file_mapping(req->wb_page)->host;
			set_bit(PG_INODE_REF, &req->wb_flags);
			kref_get(&req->wb_kref);
			atomic_long_inc(&NFS_I(inode)->nrequests);
		}
	}
}

/*
 * nfs_page_group_destroy - sync the destruction of page groups
 * @req - request that no longer needs the page group
 *
 * releases the page group reference from each member once all
 * members have called this function.
 */
static void
nfs_page_group_destroy(struct kref *kref)
{
	struct nfs_page *req = container_of(kref, struct nfs_page, wb_kref);
	struct nfs_page *head = req->wb_head;
	struct nfs_page *tmp, *next;

	if (!nfs_page_group_sync_on_bit(req, PG_TEARDOWN))
		goto out;

	tmp = req;
	do {
		next = tmp->wb_this_page;
		/* unlink and free */
		tmp->wb_this_page = tmp;
		tmp->wb_head = tmp;
		nfs_free_request(tmp);
		tmp = next;
	} while (tmp != req);
out:
	/* subrequests must release the ref on the head request */
	if (head != req)
		nfs_release_request(head);
}

static struct nfs_page *
__nfs_create_request(struct nfs_lock_context *l_ctx, struct page *page,
		   unsigned int pgbase, unsigned int offset,
		   unsigned int count)
{
	struct nfs_page		*req;
	struct nfs_open_context *ctx = l_ctx->open_context;

	if (test_bit(NFS_CONTEXT_BAD, &ctx->flags))
		return ERR_PTR(-EBADF);
	/* try to allocate the request struct */
	req = nfs_page_alloc();
	if (req == NULL)
		return ERR_PTR(-ENOMEM);

	req->wb_lock_context = l_ctx;
	refcount_inc(&l_ctx->count);
	atomic_inc(&l_ctx->io_count);

	/* Initialize the request struct. Initially, we assume a
	 * long write-back delay. This will be adjusted in
	 * update_nfs_request below if the region is not locked. */
	req->wb_page    = page;
	if (page) {
		req->wb_index = page_index(page);
		get_page(page);
	}
	req->wb_offset  = offset;
	req->wb_pgbase	= pgbase;
	req->wb_bytes   = count;
	kref_init(&req->wb_kref);
	req->wb_nio = 0;
	return req;
}

/**
 * nfs_create_request - Create an NFS read/write request.
 * @ctx: open context to use
 * @page: page to write
 * @offset: starting offset within the page for the write
 * @count: number of bytes to read/write
 *
 * The page must be locked by the caller. This makes sure we never
 * create two different requests for the same page.
 * User should ensure it is safe to sleep in this function.
 */
struct nfs_page *
nfs_create_request(struct nfs_open_context *ctx, struct page *page,
		   unsigned int offset, unsigned int count)
{
	struct nfs_lock_context *l_ctx = nfs_get_lock_context(ctx);
	struct nfs_page *ret;

	if (IS_ERR(l_ctx))
		return ERR_CAST(l_ctx);
	ret = __nfs_create_request(l_ctx, page, offset, offset, count);
	if (!IS_ERR(ret))
		nfs_page_group_init(ret, NULL);
	nfs_put_lock_context(l_ctx);
	return ret;
}

static struct nfs_page *
nfs_create_subreq(struct nfs_page *req,
		  unsigned int pgbase,
		  unsigned int offset,
		  unsigned int count)
{
	struct nfs_page *last;
	struct nfs_page *ret;

	ret = __nfs_create_request(req->wb_lock_context, req->wb_page,
			pgbase, offset, count);
	if (!IS_ERR(ret)) {
		/* find the last request */
		for (last = req->wb_head;
		     last->wb_this_page != req->wb_head;
		     last = last->wb_this_page)
			;

		nfs_lock_request(ret);
		ret->wb_index = req->wb_index;
		nfs_page_group_init(ret, last);
		ret->wb_nio = req->wb_nio;
	}
	return ret;
}

/**
 * nfs_unlock_request - Unlock request and wake up sleepers.
 * @req: pointer to request
 */
void nfs_unlock_request(struct nfs_page *req)
{
	if (!NFS_WBACK_BUSY(req)) {
		printk(KERN_ERR "NFS: Invalid unlock attempted\n");
		BUG();
	}
	smp_mb__before_atomic();
	clear_bit(PG_BUSY, &req->wb_flags);
	smp_mb__after_atomic();
	if (!test_bit(PG_CONTENDED2, &req->wb_flags))
		return;
	wake_up_bit(&req->wb_flags, PG_BUSY);
}

/**
 * nfs_unlock_and_release_request - Unlock request and release the nfs_page
 * @req: pointer to request
 */
void nfs_unlock_and_release_request(struct nfs_page *req)
{
	nfs_unlock_request(req);
	nfs_release_request(req);
}

/*
 * nfs_clear_request - Free up all resources allocated to the request
 * @req:
 *
 * Release page and open context resources associated with a read/write
 * request after it has completed.
 */
static void nfs_clear_request(struct nfs_page *req)
{
	struct page *page = req->wb_page;
	struct nfs_lock_context *l_ctx = req->wb_lock_context;
	struct nfs_open_context *ctx;

	if (page != NULL) {
		put_page(page);
		req->wb_page = NULL;
	}
	if (l_ctx != NULL) {
		if (atomic_dec_and_test(&l_ctx->io_count)) {
			wake_up_var(&l_ctx->io_count);
			ctx = l_ctx->open_context;
			if (test_bit(NFS_CONTEXT_UNLOCK, &ctx->flags))
				rpc_wake_up(&NFS_SERVER(d_inode(ctx->dentry))->uoc_rpcwaitq);
		}
		nfs_put_lock_context(l_ctx);
		req->wb_lock_context = NULL;
	}
}

/**
 * nfs_release_request - Release the count on an NFS read/write request
 * @req: request to release
 *
 * Note: Should never be called with the spinlock held!
 */
void nfs_free_request(struct nfs_page *req)
{
	WARN_ON_ONCE(req->wb_this_page != req);

	/* extra debug: make sure no sync bits are still set */
	WARN_ON_ONCE(test_bit(PG_TEARDOWN, &req->wb_flags));
	WARN_ON_ONCE(test_bit(PG_UNLOCKPAGE, &req->wb_flags));
	WARN_ON_ONCE(test_bit(PG_UPTODATE, &req->wb_flags));
	WARN_ON_ONCE(test_bit(PG_WB_END, &req->wb_flags));
	WARN_ON_ONCE(test_bit(PG_REMOVE, &req->wb_flags));

	/* Release struct file and open context */
	nfs_clear_request(req);
	nfs_page_free(req);
}

void nfs_release_request(struct nfs_page *req)
{
	kref_put(&req->wb_kref, nfs_page_group_destroy);
}
EXPORT_SYMBOL_GPL(nfs_release_request);

/**
 * nfs_wait_on_request - Wait for a request to complete.
 * @req: request to wait upon.
 *
 * Interruptible by fatal signals only.
 * The user is responsible for holding a count on the request.
 */
int
nfs_wait_on_request(struct nfs_page *req)
{
	if (!test_bit(PG_BUSY, &req->wb_flags))
		return 0;
	set_bit(PG_CONTENDED2, &req->wb_flags);
	smp_mb__after_atomic();
	return wait_on_bit_io(&req->wb_flags, PG_BUSY,
			      TASK_UNINTERRUPTIBLE);
}
EXPORT_SYMBOL_GPL(nfs_wait_on_request);

/*
 * nfs_generic_pg_test - determine if requests can be coalesced
 * @desc: pointer to descriptor
 * @prev: previous request in desc, or NULL
 * @req: this request
 *
 * Returns zero if @req cannot be coalesced into @desc, otherwise it returns
 * the size of the request.
 */
size_t nfs_generic_pg_test(struct nfs_pageio_descriptor *desc,
			   struct nfs_page *prev, struct nfs_page *req)
{
	struct nfs_pgio_mirror *mirror = nfs_pgio_current_mirror(desc);


	if (mirror->pg_count > mirror->pg_bsize) {
		/* should never happen */
		WARN_ON_ONCE(1);
		return 0;
	}

	/*
	 * Limit the request size so that we can still allocate a page array
	 * for it without upsetting the slab allocator.
	 */
	if (((mirror->pg_count + req->wb_bytes) >> PAGE_SHIFT) *
			sizeof(struct page *) > PAGE_SIZE)
		return 0;

	return min(mirror->pg_bsize - mirror->pg_count, (size_t)req->wb_bytes);
}
EXPORT_SYMBOL_GPL(nfs_generic_pg_test);

struct nfs_pgio_header *nfs_pgio_header_alloc(const struct nfs_rw_ops *ops)
{
	struct nfs_pgio_header *hdr = ops->rw_alloc_header();

	if (hdr) {
		INIT_LIST_HEAD(&hdr->pages);
		hdr->rw_ops = ops;
	}
	return hdr;
}
EXPORT_SYMBOL_GPL(nfs_pgio_header_alloc);

/**
 * nfs_pgio_data_destroy - make @hdr suitable for reuse
 *
 * Frees memory and releases refs from nfs_generic_pgio, so that it may
 * be called again.
 *
 * @hdr: A header that has had nfs_generic_pgio called
 */
static void nfs_pgio_data_destroy(struct nfs_pgio_header *hdr)
{
	if (hdr->args.context)
		put_nfs_open_context(hdr->args.context);
	if (hdr->page_array.pagevec != hdr->page_array.page_array)
		kfree(hdr->page_array.pagevec);
}

/*
 * nfs_pgio_header_free - Free a read or write header
 * @hdr: The header to free
 */
void nfs_pgio_header_free(struct nfs_pgio_header *hdr)
{
	nfs_pgio_data_destroy(hdr);
	hdr->rw_ops->rw_free_header(hdr);
}
EXPORT_SYMBOL_GPL(nfs_pgio_header_free);

/**
 * nfs_pgio_rpcsetup - Set up arguments for a pageio call
 * @hdr: The pageio hdr
 * @count: Number of bytes to read
 * @how: How to commit data (writes only)
 * @cinfo: Commit information for the call (writes only)
 */
static void nfs_pgio_rpcsetup(struct nfs_pgio_header *hdr,
			      unsigned int count,
			      int how, struct nfs_commit_info *cinfo)
{
	struct nfs_page *req = hdr->req;

	/* Set up the RPC argument and reply structs
	 * NB: take care not to mess about with hdr->commit et al. */

	hdr->args.fh     = NFS_FH(hdr->inode);
	hdr->args.offset = req_offset(req);
	/* pnfs_set_layoutcommit needs this */
	hdr->mds_offset = hdr->args.offset;
	hdr->args.pgbase = req->wb_pgbase;
	hdr->args.pages  = hdr->page_array.pagevec;
	hdr->args.count  = count;
	hdr->args.context = get_nfs_open_context(nfs_req_openctx(req));
	hdr->args.lock_context = req->wb_lock_context;
	hdr->args.stable  = NFS_UNSTABLE;
	switch (how & (FLUSH_STABLE | FLUSH_COND_STABLE)) {
	case 0:
		break;
	case FLUSH_COND_STABLE:
		if (nfs_reqs_to_commit(cinfo))
			break;
		fallthrough;
	default:
		hdr->args.stable = NFS_FILE_SYNC;
	}

	hdr->res.fattr   = &hdr->fattr;
	hdr->res.count   = 0;
	hdr->res.eof     = 0;
	hdr->res.verf    = &hdr->verf;
	nfs_fattr_init(&hdr->fattr);
}

/**
 * nfs_pgio_prepare - Prepare pageio hdr to go over the wire
 * @task: The current task
 * @calldata: pageio header to prepare
 */
static void nfs_pgio_prepare(struct rpc_task *task, void *calldata)
{
	struct nfs_pgio_header *hdr = calldata;
	int err;
	err = NFS_PROTO(hdr->inode)->pgio_rpc_prepare(task, hdr);
	if (err)
		rpc_exit(task, err);
}

int nfs_initiate_pgio(struct rpc_clnt *clnt, struct nfs_pgio_header *hdr,
		      const struct cred *cred, const struct nfs_rpc_ops *rpc_ops,
		      const struct rpc_call_ops *call_ops, int how, int flags)
{
	struct rpc_task *task;
	struct rpc_message msg = {
		.rpc_argp = &hdr->args,
		.rpc_resp = &hdr->res,
		.rpc_cred = cred,
	};
	struct rpc_task_setup task_setup_data = {
		.rpc_client = clnt,
		.task = &hdr->task,
		.rpc_message = &msg,
		.callback_ops = call_ops,
		.callback_data = hdr,
		.workqueue = nfsiod_workqueue,
		.flags = RPC_TASK_ASYNC | flags,
	};

	hdr->rw_ops->rw_initiate(hdr, &msg, rpc_ops, &task_setup_data, how);

	dprintk("NFS: initiated pgio call "
		"(req %s/%llu, %u bytes @ offset %llu)\n",
		hdr->inode->i_sb->s_id,
		(unsigned long long)NFS_FILEID(hdr->inode),
		hdr->args.count,
		(unsigned long long)hdr->args.offset);

	task = rpc_run_task(&task_setup_data);
	if (IS_ERR(task))
		return PTR_ERR(task);
	rpc_put_task(task);
	return 0;
}
EXPORT_SYMBOL_GPL(nfs_initiate_pgio);

/**
 * nfs_pgio_error - Clean up from a pageio error
 * @hdr: pageio header
 */
static void nfs_pgio_error(struct nfs_pgio_header *hdr)
{
	set_bit(NFS_IOHDR_REDO, &hdr->flags);
	hdr->completion_ops->completion(hdr);
}

/**
 * nfs_pgio_release - Release pageio data
 * @calldata: The pageio header to release
 */
static void nfs_pgio_release(void *calldata)
{
	struct nfs_pgio_header *hdr = calldata;
	hdr->completion_ops->completion(hdr);
}

static void nfs_pageio_mirror_init(struct nfs_pgio_mirror *mirror,
				   unsigned int bsize)
{
	INIT_LIST_HEAD(&mirror->pg_list);
	mirror->pg_bytes_written = 0;
	mirror->pg_count = 0;
	mirror->pg_bsize = bsize;
	mirror->pg_base = 0;
	mirror->pg_recoalesce = 0;
}

/**
 * nfs_pageio_init - initialise a page io descriptor
 * @desc: pointer to descriptor
 * @inode: pointer to inode
 * @pg_ops: pointer to pageio operations
 * @compl_ops: pointer to pageio completion operations
 * @rw_ops: pointer to nfs read/write operations
 * @bsize: io block size
 * @io_flags: extra parameters for the io function
 */
void nfs_pageio_init(struct nfs_pageio_descriptor *desc,
		     struct inode *inode,
		     const struct nfs_pageio_ops *pg_ops,
		     const struct nfs_pgio_completion_ops *compl_ops,
		     const struct nfs_rw_ops *rw_ops,
		     size_t bsize,
		     int io_flags)
{
	desc->pg_moreio = 0;
	desc->pg_inode = inode;
	desc->pg_ops = pg_ops;
	desc->pg_completion_ops = compl_ops;
	desc->pg_rw_ops = rw_ops;
	desc->pg_ioflags = io_flags;
	desc->pg_error = 0;
	desc->pg_lseg = NULL;
	desc->pg_io_completion = NULL;
	desc->pg_dreq = NULL;
	desc->pg_bsize = bsize;

	desc->pg_mirror_count = 1;
	desc->pg_mirror_idx = 0;

	desc->pg_mirrors_dynamic = NULL;
	desc->pg_mirrors = desc->pg_mirrors_static;
	nfs_pageio_mirror_init(&desc->pg_mirrors[0], bsize);
	desc->pg_maxretrans = 0;
}

/**
 * nfs_pgio_result - Basic pageio error handling
 * @task: The task that ran
 * @calldata: Pageio header to check
 */
static void nfs_pgio_result(struct rpc_task *task, void *calldata)
{
	struct nfs_pgio_header *hdr = calldata;
	struct inode *inode = hdr->inode;

	dprintk("NFS: %s: %5u, (status %d)\n", __func__,
		task->tk_pid, task->tk_status);

	if (hdr->rw_ops->rw_done(task, hdr, inode) != 0)
		return;
	if (task->tk_status < 0)
		nfs_set_pgio_error(hdr, task->tk_status, hdr->args.offset);
	else
		hdr->rw_ops->rw_result(task, hdr);
}

/*
 * Create an RPC task for the given read or write request and kick it.
 * The page must have been locked by the caller.
 *
 * It may happen that the page we're passed is not marked dirty.
 * This is the case if nfs_updatepage detects a conflicting request
 * that has been written but not committed.
 */
int nfs_generic_pgio(struct nfs_pageio_descriptor *desc,
		     struct nfs_pgio_header *hdr)
{
	struct nfs_pgio_mirror *mirror = nfs_pgio_current_mirror(desc);

	struct nfs_page		*req;
	struct page		**pages,
				*last_page;
	struct list_head *head = &mirror->pg_list;
	struct nfs_commit_info cinfo;
	struct nfs_page_array *pg_array = &hdr->page_array;
	unsigned int pagecount, pageused;
	gfp_t gfp_flags = GFP_KERNEL;

	pagecount = nfs_page_array_len(mirror->pg_base, mirror->pg_count);
	pg_array->npages = pagecount;

	if (pagecount <= ARRAY_SIZE(pg_array->page_array))
		pg_array->pagevec = pg_array->page_array;
	else {
		pg_array->pagevec = kcalloc(pagecount, sizeof(struct page *), gfp_flags);
		if (!pg_array->pagevec) {
			pg_array->npages = 0;
			nfs_pgio_error(hdr);
			desc->pg_error = -ENOMEM;
			return desc->pg_error;
		}
	}

	nfs_init_cinfo(&cinfo, desc->pg_inode, desc->pg_dreq);
	pages = hdr->page_array.pagevec;
	last_page = NULL;
	pageused = 0;
	while (!list_empty(head)) {
		req = nfs_list_entry(head->next);
		nfs_list_move_request(req, &hdr->pages);

		if (!last_page || last_page != req->wb_page) {
			pageused++;
			if (pageused > pagecount)
				break;
			*pages++ = last_page = req->wb_page;
		}
	}
	if (WARN_ON_ONCE(pageused != pagecount)) {
		nfs_pgio_error(hdr);
		desc->pg_error = -EINVAL;
		return desc->pg_error;
	}

	if ((desc->pg_ioflags & FLUSH_COND_STABLE) &&
	    (desc->pg_moreio || nfs_reqs_to_commit(&cinfo)))
		desc->pg_ioflags &= ~FLUSH_COND_STABLE;

	/* Set up the argument struct */
	nfs_pgio_rpcsetup(hdr, mirror->pg_count, desc->pg_ioflags, &cinfo);
	desc->pg_rpc_callops = &nfs_pgio_common_ops;
	return 0;
}
EXPORT_SYMBOL_GPL(nfs_generic_pgio);

static int nfs_generic_pg_pgios(struct nfs_pageio_descriptor *desc)
{
	struct nfs_pgio_header *hdr;
	int ret;

	hdr = nfs_pgio_header_alloc(desc->pg_rw_ops);
	if (!hdr) {
		desc->pg_error = -ENOMEM;
		return desc->pg_error;
	}
	nfs_pgheader_init(desc, hdr, nfs_pgio_header_free);
	ret = nfs_generic_pgio(desc, hdr);
	if (ret == 0)
		ret = nfs_initiate_pgio(NFS_CLIENT(hdr->inode),
					hdr,
					hdr->cred,
					NFS_PROTO(hdr->inode),
					desc->pg_rpc_callops,
					desc->pg_ioflags,
					RPC_TASK_CRED_NOREF);
	return ret;
}

static struct nfs_pgio_mirror *
nfs_pageio_alloc_mirrors(struct nfs_pageio_descriptor *desc,
		unsigned int mirror_count)
{
	struct nfs_pgio_mirror *ret;
	unsigned int i;

	kfree(desc->pg_mirrors_dynamic);
	desc->pg_mirrors_dynamic = NULL;
	if (mirror_count == 1)
		return desc->pg_mirrors_static;
	ret = kmalloc_array(mirror_count, sizeof(*ret), GFP_KERNEL);
	if (ret != NULL) {
		for (i = 0; i < mirror_count; i++)
			nfs_pageio_mirror_init(&ret[i], desc->pg_bsize);
		desc->pg_mirrors_dynamic = ret;
	}
	return ret;
}

/*
 * nfs_pageio_setup_mirroring - determine if mirroring is to be used
 *				by calling the pg_get_mirror_count op
 */
static void nfs_pageio_setup_mirroring(struct nfs_pageio_descriptor *pgio,
				       struct nfs_page *req)
{
	unsigned int mirror_count = 1;

	if (pgio->pg_ops->pg_get_mirror_count)
		mirror_count = pgio->pg_ops->pg_get_mirror_count(pgio, req);
	if (mirror_count == pgio->pg_mirror_count || pgio->pg_error < 0)
		return;

	if (!mirror_count || mirror_count > NFS_PAGEIO_DESCRIPTOR_MIRROR_MAX) {
		pgio->pg_error = -EINVAL;
		return;
	}

	pgio->pg_mirrors = nfs_pageio_alloc_mirrors(pgio, mirror_count);
	if (pgio->pg_mirrors == NULL) {
		pgio->pg_error = -ENOMEM;
		pgio->pg_mirrors = pgio->pg_mirrors_static;
		mirror_count = 1;
	}
	pgio->pg_mirror_count = mirror_count;
}

static void nfs_pageio_cleanup_mirroring(struct nfs_pageio_descriptor *pgio)
{
	pgio->pg_mirror_count = 1;
	pgio->pg_mirror_idx = 0;
	pgio->pg_mirrors = pgio->pg_mirrors_static;
	kfree(pgio->pg_mirrors_dynamic);
	pgio->pg_mirrors_dynamic = NULL;
}

static bool nfs_match_lock_context(const struct nfs_lock_context *l1,
		const struct nfs_lock_context *l2)
{
	return l1->lockowner == l2->lockowner;
}

/**
 * nfs_coalesce_size - test two requests for compatibility
 * @prev: pointer to nfs_page
 * @req: pointer to nfs_page
 * @pgio: pointer to nfs_pagio_descriptor
 *
 * The nfs_page structures 'prev' and 'req' are compared to ensure that the
 * page data area they describe is contiguous, and that their RPC
 * credentials, NFSv4 open state, and lockowners are the same.
 *
 * Returns size of the request that can be coalesced
 */
static unsigned int nfs_coalesce_size(struct nfs_page *prev,
				      struct nfs_page *req,
				      struct nfs_pageio_descriptor *pgio)
{
	struct file_lock_context *flctx;

	if (prev) {
		if (!nfs_match_open_context(nfs_req_openctx(req), nfs_req_openctx(prev)))
			return 0;
		flctx = d_inode(nfs_req_openctx(req)->dentry)->i_flctx;
		if (flctx != NULL &&
		    !(list_empty_careful(&flctx->flc_posix) &&
		      list_empty_careful(&flctx->flc_flock)) &&
		    !nfs_match_lock_context(req->wb_lock_context,
					    prev->wb_lock_context))
			return 0;
		if (req_offset(req) != req_offset(prev) + prev->wb_bytes)
			return 0;
		if (req->wb_page == prev->wb_page) {
			if (req->wb_pgbase != prev->wb_pgbase + prev->wb_bytes)
				return 0;
		} else {
			if (req->wb_pgbase != 0 ||
			    prev->wb_pgbase + prev->wb_bytes != PAGE_SIZE)
				return 0;
		}
	}
	return pgio->pg_ops->pg_test(pgio, prev, req);
}

/**
 * nfs_pageio_do_add_request - Attempt to coalesce a request into a page list.
 * @desc: destination io descriptor
 * @req: request
 *
 * If the request 'req' was successfully coalesced into the existing list
 * of pages 'desc', it returns the size of req.
 */
static unsigned int
nfs_pageio_do_add_request(struct nfs_pageio_descriptor *desc,
		struct nfs_page *req)
{
	struct nfs_pgio_mirror *mirror = nfs_pgio_current_mirror(desc);
	struct nfs_page *prev = NULL;
	unsigned int size;

	if (mirror->pg_count != 0) {
		prev = nfs_list_entry(mirror->pg_list.prev);
	} else {
		if (desc->pg_ops->pg_init)
			desc->pg_ops->pg_init(desc, req);
		if (desc->pg_error < 0)
			return 0;
		mirror->pg_base = req->wb_pgbase;
	}

	if (desc->pg_maxretrans && req->wb_nio > desc->pg_maxretrans) {
		if (NFS_SERVER(desc->pg_inode)->flags & NFS_MOUNT_SOFTERR)
			desc->pg_error = -ETIMEDOUT;
		else
			desc->pg_error = -EIO;
		return 0;
	}

	size = nfs_coalesce_size(prev, req, desc);
	if (size < req->wb_bytes)
		return size;
	nfs_list_move_request(req, &mirror->pg_list);
	mirror->pg_count += req->wb_bytes;
	return req->wb_bytes;
}

/*
 * Helper for nfs_pageio_add_request and nfs_pageio_complete
 */
static void nfs_pageio_doio(struct nfs_pageio_descriptor *desc)
{
	struct nfs_pgio_mirror *mirror = nfs_pgio_current_mirror(desc);


	if (!list_empty(&mirror->pg_list)) {
		int error = desc->pg_ops->pg_doio(desc);
		if (error < 0)
			desc->pg_error = error;
		else
			mirror->pg_bytes_written += mirror->pg_count;
	}
	if (list_empty(&mirror->pg_list)) {
		mirror->pg_count = 0;
		mirror->pg_base = 0;
	}
}

static void
nfs_pageio_cleanup_request(struct nfs_pageio_descriptor *desc,
		struct nfs_page *req)
{
	LIST_HEAD(head);

	nfs_list_move_request(req, &head);
	desc->pg_completion_ops->error_cleanup(&head, desc->pg_error);
}

/**
 * nfs_pageio_add_request - Attempt to coalesce a request into a page list.
 * @desc: destination io descriptor
 * @req: request
 *
 * This may split a request into subrequests which are all part of the
 * same page group. If so, it will submit @req as the last one, to ensure
 * the pointer to @req is still valid in case of failure.
 *
 * Returns true if the request 'req' was successfully coalesced into the
 * existing list of pages 'desc'.
 */
static int __nfs_pageio_add_request(struct nfs_pageio_descriptor *desc,
			   struct nfs_page *req)
{
	struct nfs_pgio_mirror *mirror = nfs_pgio_current_mirror(desc);
	struct nfs_page *subreq;
	unsigned int size, subreq_size;

	nfs_page_group_lock(req);

	subreq = req;
	subreq_size = subreq->wb_bytes;
	for(;;) {
		size = nfs_pageio_do_add_request(desc, subreq);
		if (size == subreq_size) {
			/* We successfully submitted a request */
			if (subreq == req)
				break;
			req->wb_pgbase += size;
			req->wb_bytes -= size;
			req->wb_offset += size;
			subreq_size = req->wb_bytes;
			subreq = req;
			continue;
		}
		if (WARN_ON_ONCE(subreq != req)) {
			nfs_page_group_unlock(req);
			nfs_pageio_cleanup_request(desc, subreq);
			subreq = req;
			subreq_size = req->wb_bytes;
			nfs_page_group_lock(req);
		}
		if (!size) {
			/* Can't coalesce any more, so do I/O */
			nfs_page_group_unlock(req);
			desc->pg_moreio = 1;
			nfs_pageio_doio(desc);
			if (desc->pg_error < 0 || mirror->pg_recoalesce)
				return 0;
			/* retry add_request for this subreq */
			nfs_page_group_lock(req);
			continue;
		}
		subreq = nfs_create_subreq(req, req->wb_pgbase,
				req->wb_offset, size);
		if (IS_ERR(subreq))
			goto err_ptr;
		subreq_size = size;
	}

	nfs_page_group_unlock(req);
	return 1;
err_ptr:
	desc->pg_error = PTR_ERR(subreq);
	nfs_page_group_unlock(req);
	return 0;
}

static int nfs_do_recoalesce(struct nfs_pageio_descriptor *desc)
{
	struct nfs_pgio_mirror *mirror = nfs_pgio_current_mirror(desc);
	LIST_HEAD(head);

	do {
		list_splice_init(&mirror->pg_list, &head);
		mirror->pg_bytes_written -= mirror->pg_count;
		mirror->pg_count = 0;
		mirror->pg_base = 0;
		mirror->pg_recoalesce = 0;

		while (!list_empty(&head)) {
			struct nfs_page *req;

			req = list_first_entry(&head, struct nfs_page, wb_list);
			if (__nfs_pageio_add_request(desc, req))
				continue;
			if (desc->pg_error < 0) {
				list_splice_tail(&head, &mirror->pg_list);
				mirror->pg_recoalesce = 1;
				return 0;
			}
			break;
		}
	} while (mirror->pg_recoalesce);
	return 1;
}

static int nfs_pageio_add_request_mirror(struct nfs_pageio_descriptor *desc,
		struct nfs_page *req)
{
	int ret;

	do {
		ret = __nfs_pageio_add_request(desc, req);
		if (ret)
			break;
		if (desc->pg_error < 0)
			break;
		ret = nfs_do_recoalesce(desc);
	} while (ret);

	return ret;
}

static void nfs_pageio_error_cleanup(struct nfs_pageio_descriptor *desc)
{
	u32 midx;
	struct nfs_pgio_mirror *mirror;

	if (!desc->pg_error)
		return;

	for (midx = 0; midx < desc->pg_mirror_count; midx++) {
		mirror = nfs_pgio_get_mirror(desc, midx);
		desc->pg_completion_ops->error_cleanup(&mirror->pg_list,
				desc->pg_error);
	}
}

int nfs_pageio_add_request(struct nfs_pageio_descriptor *desc,
			   struct nfs_page *req)
{
	u32 midx;
	unsigned int pgbase, offset, bytes;
	struct nfs_page *dupreq;

	pgbase = req->wb_pgbase;
	offset = req->wb_offset;
	bytes = req->wb_bytes;

	nfs_pageio_setup_mirroring(desc, req);
	if (desc->pg_error < 0)
		goto out_failed;

	/* Create the mirror instances first, and fire them off */
	for (midx = 1; midx < desc->pg_mirror_count; midx++) {
		nfs_page_group_lock(req);

<<<<<<< HEAD
		/* find the last request */
		for (lastreq = req->wb_head;
		     lastreq->wb_this_page != req->wb_head;
		     lastreq = lastreq->wb_this_page)
			;

		dupreq = nfs_create_subreq(req, lastreq,
				pgbase, offset, bytes);

=======
		dupreq = nfs_create_subreq(req,
				pgbase, offset, bytes);

>>>>>>> d1988041
		nfs_page_group_unlock(req);
		if (IS_ERR(dupreq)) {
			desc->pg_error = PTR_ERR(dupreq);
			goto out_failed;
		}

<<<<<<< HEAD
		desc->pg_mirror_idx = midx;
=======
		nfs_pgio_set_current_mirror(desc, midx);
>>>>>>> d1988041
		if (!nfs_pageio_add_request_mirror(desc, dupreq))
			goto out_cleanup_subreq;
	}

<<<<<<< HEAD
	desc->pg_mirror_idx = 0;
=======
	nfs_pgio_set_current_mirror(desc, 0);
>>>>>>> d1988041
	if (!nfs_pageio_add_request_mirror(desc, req))
		goto out_failed;

	return 1;

out_cleanup_subreq:
	nfs_pageio_cleanup_request(desc, dupreq);
out_failed:
	nfs_pageio_error_cleanup(desc);
	return 0;
}

/*
 * nfs_pageio_complete_mirror - Complete I/O on the current mirror of an
 *				nfs_pageio_descriptor
 * @desc: pointer to io descriptor
 * @mirror_idx: pointer to mirror index
 */
static void nfs_pageio_complete_mirror(struct nfs_pageio_descriptor *desc,
				       u32 mirror_idx)
{
	struct nfs_pgio_mirror *mirror;
	u32 restore_idx;

	restore_idx = nfs_pgio_set_current_mirror(desc, mirror_idx);
	mirror = nfs_pgio_current_mirror(desc);

	for (;;) {
		nfs_pageio_doio(desc);
		if (desc->pg_error < 0 || !mirror->pg_recoalesce)
			break;
		if (!nfs_do_recoalesce(desc))
			break;
	}
	nfs_pgio_set_current_mirror(desc, restore_idx);
}

/*
 * nfs_pageio_resend - Transfer requests to new descriptor and resend
 * @hdr - the pgio header to move request from
 * @desc - the pageio descriptor to add requests to
 *
 * Try to move each request (nfs_page) from @hdr to @desc then attempt
 * to send them.
 *
 * Returns 0 on success and < 0 on error.
 */
int nfs_pageio_resend(struct nfs_pageio_descriptor *desc,
		      struct nfs_pgio_header *hdr)
{
	LIST_HEAD(pages);

	desc->pg_io_completion = hdr->io_completion;
	desc->pg_dreq = hdr->dreq;
	list_splice_init(&hdr->pages, &pages);
	while (!list_empty(&pages)) {
		struct nfs_page *req = nfs_list_entry(pages.next);

		if (!nfs_pageio_add_request(desc, req))
			break;
	}
	nfs_pageio_complete(desc);
	if (!list_empty(&pages)) {
		int err = desc->pg_error < 0 ? desc->pg_error : -EIO;
		hdr->completion_ops->error_cleanup(&pages, err);
		nfs_set_pgio_error(hdr, err, hdr->io_start);
		return err;
	}
	return 0;
}
EXPORT_SYMBOL_GPL(nfs_pageio_resend);

/**
 * nfs_pageio_complete - Complete I/O then cleanup an nfs_pageio_descriptor
 * @desc: pointer to io descriptor
 */
void nfs_pageio_complete(struct nfs_pageio_descriptor *desc)
{
	u32 midx;

	for (midx = 0; midx < desc->pg_mirror_count; midx++)
		nfs_pageio_complete_mirror(desc, midx);

	if (desc->pg_error < 0)
		nfs_pageio_error_cleanup(desc);
	if (desc->pg_ops->pg_cleanup)
		desc->pg_ops->pg_cleanup(desc);
	nfs_pageio_cleanup_mirroring(desc);
}

/**
 * nfs_pageio_cond_complete - Conditional I/O completion
 * @desc: pointer to io descriptor
 * @index: page index
 *
 * It is important to ensure that processes don't try to take locks
 * on non-contiguous ranges of pages as that might deadlock. This
 * function should be called before attempting to wait on a locked
 * nfs_page. It will complete the I/O if the page index 'index'
 * is not contiguous with the existing list of pages in 'desc'.
 */
void nfs_pageio_cond_complete(struct nfs_pageio_descriptor *desc, pgoff_t index)
{
	struct nfs_pgio_mirror *mirror;
	struct nfs_page *prev;
	u32 midx;

	for (midx = 0; midx < desc->pg_mirror_count; midx++) {
		mirror = nfs_pgio_get_mirror(desc, midx);
		if (!list_empty(&mirror->pg_list)) {
			prev = nfs_list_entry(mirror->pg_list.prev);
			if (index != prev->wb_index + 1) {
				nfs_pageio_complete(desc);
				break;
			}
		}
	}
}

/*
 * nfs_pageio_stop_mirroring - stop using mirroring (set mirror count to 1)
 */
void nfs_pageio_stop_mirroring(struct nfs_pageio_descriptor *pgio)
{
	nfs_pageio_complete(pgio);
}

int __init nfs_init_nfspagecache(void)
{
	nfs_page_cachep = kmem_cache_create("nfs_page",
					    sizeof(struct nfs_page),
					    0, SLAB_HWCACHE_ALIGN,
					    NULL);
	if (nfs_page_cachep == NULL)
		return -ENOMEM;

	return 0;
}

void nfs_destroy_nfspagecache(void)
{
	kmem_cache_destroy(nfs_page_cachep);
}

static const struct rpc_call_ops nfs_pgio_common_ops = {
	.rpc_call_prepare = nfs_pgio_prepare,
	.rpc_call_done = nfs_pgio_result,
	.rpc_release = nfs_pgio_release,
};

const struct nfs_pageio_ops nfs_pgio_rw_ops = {
	.pg_test = nfs_generic_pg_test,
	.pg_doio = nfs_generic_pg_pgios,
};<|MERGE_RESOLUTION|>--- conflicted
+++ resolved
@@ -149,12 +149,6 @@
 EXPORT_SYMBOL_GPL(nfs_async_iocounter_wait);
 
 /*
-<<<<<<< HEAD
- * nfs_page_set_headlock - set the request PG_HEADLOCK
- * @req: request that is to be locked
- *
- * this lock must be held when modifying req->wb_head
-=======
  * nfs_page_lock_head_request - page lock the head of the page group
  * @req: any member of the page group
  */
@@ -198,17 +192,11 @@
  * nfs_page_group_lock_subreq -  try to lock a subrequest
  * @head: head request of page group
  * @subreq: request to lock
->>>>>>> d1988041
  *
  * This is a helper function for nfs_lock_and_join_requests which
  * must be called with the head request and page group both locked.
  * On error, it returns with the page group unlocked.
  */
-<<<<<<< HEAD
-int
-nfs_page_set_headlock(struct nfs_page *req)
-{
-=======
 static int
 nfs_page_group_lock_subreq(struct nfs_page *head, struct nfs_page *subreq)
 {
@@ -267,7 +255,6 @@
 int
 nfs_page_set_headlock(struct nfs_page *req)
 {
->>>>>>> d1988041
 	if (!test_and_set_bit(PG_HEADLOCK, &req->wb_flags))
 		return 0;
 
@@ -1313,41 +1300,21 @@
 	for (midx = 1; midx < desc->pg_mirror_count; midx++) {
 		nfs_page_group_lock(req);
 
-<<<<<<< HEAD
-		/* find the last request */
-		for (lastreq = req->wb_head;
-		     lastreq->wb_this_page != req->wb_head;
-		     lastreq = lastreq->wb_this_page)
-			;
-
-		dupreq = nfs_create_subreq(req, lastreq,
-				pgbase, offset, bytes);
-
-=======
 		dupreq = nfs_create_subreq(req,
 				pgbase, offset, bytes);
 
->>>>>>> d1988041
 		nfs_page_group_unlock(req);
 		if (IS_ERR(dupreq)) {
 			desc->pg_error = PTR_ERR(dupreq);
 			goto out_failed;
 		}
 
-<<<<<<< HEAD
-		desc->pg_mirror_idx = midx;
-=======
 		nfs_pgio_set_current_mirror(desc, midx);
->>>>>>> d1988041
 		if (!nfs_pageio_add_request_mirror(desc, dupreq))
 			goto out_cleanup_subreq;
 	}
 
-<<<<<<< HEAD
-	desc->pg_mirror_idx = 0;
-=======
 	nfs_pgio_set_current_mirror(desc, 0);
->>>>>>> d1988041
 	if (!nfs_pageio_add_request_mirror(desc, req))
 		goto out_failed;
 
