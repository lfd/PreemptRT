--- conflicted
+++ resolved
@@ -1196,10 +1196,7 @@
 			if (!s)	{					    \n\
 				err = -ENOMEM;				    \n\
 				goto err;				    \n\
-<<<<<<< HEAD
-=======
 			}						    \n\
->>>>>>> d60c95ef
 									    \n\
 			s->sz = sizeof(*s);				    \n\
 			s->name = \"%1$s\";				    \n\
@@ -1236,15 +1233,6 @@
 	codegen("\
 		\n\
 		\";							    \n\
-<<<<<<< HEAD
-									    \n\
-			obj->skeleton = s;				    \n\
-			return 0;					    \n\
-		err:							    \n\
-			bpf_object__destroy_skeleton(s);		    \n\
-			return -ENOMEM;					    \n\
-=======
->>>>>>> d60c95ef
 		}							    \n\
 									    \n\
 		#ifdef __cplusplus					    \n\
