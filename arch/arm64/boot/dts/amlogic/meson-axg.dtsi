// SPDX-License-Identifier: (GPL-2.0+ OR MIT)
/*
 * Copyright (c) 2017 Amlogic, Inc. All rights reserved.
 */

#include <dt-bindings/clock/axg-aoclkc.h>
#include <dt-bindings/clock/axg-audio-clkc.h>
#include <dt-bindings/clock/axg-clkc.h>
#include <dt-bindings/gpio/gpio.h>
#include <dt-bindings/gpio/meson-axg-gpio.h>
#include <dt-bindings/interrupt-controller/irq.h>
#include <dt-bindings/interrupt-controller/arm-gic.h>
#include <dt-bindings/reset/amlogic,meson-axg-audio-arb.h>
#include <dt-bindings/reset/amlogic,meson-axg-reset.h>

/ {
	compatible = "amlogic,meson-axg";

	interrupt-parent = <&gic>;
	#address-cells = <2>;
	#size-cells = <2>;

	tdmif_a: audio-controller-0 {
		compatible = "amlogic,axg-tdm-iface";
		#sound-dai-cells = <0>;
		sound-name-prefix = "TDM_A";
		clocks = <&clkc_audio AUD_CLKID_MST_A_MCLK>,
			 <&clkc_audio AUD_CLKID_MST_A_SCLK>,
			 <&clkc_audio AUD_CLKID_MST_A_LRCLK>;
		clock-names = "mclk", "sclk", "lrclk";
		status = "disabled";
	};

	tdmif_b: audio-controller-1 {
		compatible = "amlogic,axg-tdm-iface";
		#sound-dai-cells = <0>;
		sound-name-prefix = "TDM_B";
		clocks = <&clkc_audio AUD_CLKID_MST_B_MCLK>,
			 <&clkc_audio AUD_CLKID_MST_B_SCLK>,
			 <&clkc_audio AUD_CLKID_MST_B_LRCLK>;
		clock-names = "mclk", "sclk", "lrclk";
		status = "disabled";
	};

	tdmif_c: audio-controller-2 {
		compatible = "amlogic,axg-tdm-iface";
		#sound-dai-cells = <0>;
		sound-name-prefix = "TDM_C";
		clocks = <&clkc_audio AUD_CLKID_MST_C_MCLK>,
			 <&clkc_audio AUD_CLKID_MST_C_SCLK>,
			 <&clkc_audio AUD_CLKID_MST_C_LRCLK>;
		clock-names = "mclk", "sclk", "lrclk";
		status = "disabled";
	};

	arm-pmu {
		compatible = "arm,cortex-a53-pmu";
		interrupts = <GIC_SPI 137 IRQ_TYPE_LEVEL_HIGH>,
			     <GIC_SPI 138 IRQ_TYPE_LEVEL_HIGH>,
			     <GIC_SPI 153 IRQ_TYPE_LEVEL_HIGH>,
			     <GIC_SPI 154 IRQ_TYPE_LEVEL_HIGH>;
		interrupt-affinity = <&cpu0>, <&cpu1>, <&cpu2>, <&cpu3>;
	};

	cpus {
		#address-cells = <0x2>;
		#size-cells = <0x0>;

		cpu0: cpu@0 {
			device_type = "cpu";
			compatible = "arm,cortex-a53";
			reg = <0x0 0x0>;
			enable-method = "psci";
			next-level-cache = <&l2>;
			clocks = <&scpi_dvfs 0>;
		};

		cpu1: cpu@1 {
			device_type = "cpu";
			compatible = "arm,cortex-a53";
			reg = <0x0 0x1>;
			enable-method = "psci";
			next-level-cache = <&l2>;
			clocks = <&scpi_dvfs 0>;
		};

		cpu2: cpu@2 {
			device_type = "cpu";
			compatible = "arm,cortex-a53";
			reg = <0x0 0x2>;
			enable-method = "psci";
			next-level-cache = <&l2>;
			clocks = <&scpi_dvfs 0>;
		};

		cpu3: cpu@3 {
			device_type = "cpu";
			compatible = "arm,cortex-a53";
			reg = <0x0 0x3>;
			enable-method = "psci";
			next-level-cache = <&l2>;
			clocks = <&scpi_dvfs 0>;
		};

		l2: l2-cache0 {
			compatible = "cache";
		};
	};

	sm: secure-monitor {
		compatible = "amlogic,meson-gxbb-sm";
	};

	efuse: efuse {
		compatible = "amlogic,meson-gxbb-efuse";
		clocks = <&clkc CLKID_EFUSE>;
		#address-cells = <1>;
		#size-cells = <1>;
		read-only;
	};

	psci {
		compatible = "arm,psci-1.0";
		method = "smc";
	};

	reserved-memory {
		#address-cells = <2>;
		#size-cells = <2>;
		ranges;

		/* 16 MiB reserved for Hardware ROM Firmware */
		hwrom_reserved: hwrom@0 {
			reg = <0x0 0x0 0x0 0x1000000>;
			no-map;
		};

		/* Alternate 3 MiB reserved for ARM Trusted Firmware (BL31) */
		secmon_reserved: secmon@5000000 {
			reg = <0x0 0x05000000 0x0 0x300000>;
			no-map;
		};
	};

	scpi {
		compatible = "arm,scpi-pre-1.0";
		mboxes = <&mailbox 1 &mailbox 2>;
		shmem = <&cpu_scp_lpri &cpu_scp_hpri>;

		scpi_clocks: clocks {
			compatible = "arm,scpi-clocks";

			scpi_dvfs: clock-controller {
				compatible = "arm,scpi-dvfs-clocks";
				#clock-cells = <1>;
				clock-indices = <0>;
				clock-output-names = "vcpu";
			};
		};

		scpi_sensors: sensors {
			compatible = "amlogic,meson-gxbb-scpi-sensors";
			#thermal-sensor-cells = <1>;
		};
	};

	soc {
		compatible = "simple-bus";
		#address-cells = <2>;
		#size-cells = <2>;
		ranges;

		ethmac: ethernet@ff3f0000 {
			compatible = "amlogic,meson-axg-dwmac",
				     "snps,dwmac-3.70a",
				     "snps,dwmac";
			reg = <0x0 0xff3f0000 0x0 0x10000>,
			      <0x0 0xff634540 0x0 0x8>;
			interrupts = <GIC_SPI 8 IRQ_TYPE_LEVEL_HIGH>;
			interrupt-names = "macirq";
			clocks = <&clkc CLKID_ETH>,
				 <&clkc CLKID_FCLK_DIV2>,
				 <&clkc CLKID_MPLL2>;
			clock-names = "stmmaceth", "clkin0", "clkin1";
			rx-fifo-depth = <4096>;
			tx-fifo-depth = <2048>;
			status = "disabled";
		};

		pdm: audio-controller@ff632000 {
			compatible = "amlogic,axg-pdm";
			reg = <0x0 0xff632000 0x0 0x34>;
			#sound-dai-cells = <0>;
			sound-name-prefix = "PDM";
			clocks = <&clkc_audio AUD_CLKID_PDM>,
				 <&clkc_audio AUD_CLKID_PDM_DCLK>,
				 <&clkc_audio AUD_CLKID_PDM_SYSCLK>;
			clock-names = "pclk", "dclk", "sysclk";
			status = "disabled";
		};

		periphs: bus@ff634000 {
			compatible = "simple-bus";
			reg = <0x0 0xff634000 0x0 0x2000>;
			#address-cells = <2>;
			#size-cells = <2>;
			ranges = <0x0 0x0 0x0 0xff634000 0x0 0x2000>;

			hwrng: rng@18 {
				compatible = "amlogic,meson-rng";
				reg = <0x0 0x18 0x0 0x4>;
				clocks = <&clkc CLKID_RNG0>;
				clock-names = "core";
			};

			pinctrl_periphs: pinctrl@480 {
				compatible = "amlogic,meson-axg-periphs-pinctrl";
				#address-cells = <2>;
				#size-cells = <2>;
				ranges;

				gpio: bank@480 {
					reg = <0x0 0x00480 0x0 0x40>,
					      <0x0 0x004e8 0x0 0x14>,
					      <0x0 0x00520 0x0 0x14>,
					      <0x0 0x00430 0x0 0x3c>;
					reg-names = "mux", "pull", "pull-enable", "gpio";
					gpio-controller;
					#gpio-cells = <2>;
					gpio-ranges = <&pinctrl_periphs 0 0 86>;
				};

				i2c0_pins: i2c0 {
					mux {
						groups = "i2c0_sck",
							 "i2c0_sda";
						function = "i2c0";
						bias-disable;
					};
				};

<<<<<<< HEAD
			tdmin_c: audio-controller@380 {
				compatible = "amlogic,axg-tdmin";
				reg = <0x0 0x380 0x0 0x40>;
				sound-name-prefix = "TDMIN_C";
				clocks = <&clkc_audio AUD_CLKID_TDMIN_C>,
					 <&clkc_audio AUD_CLKID_TDMIN_C_SCLK>,
					 <&clkc_audio AUD_CLKID_TDMIN_C_SCLK_SEL>,
					 <&clkc_audio AUD_CLKID_TDMIN_C_LRCLK>,
					 <&clkc_audio AUD_CLKID_TDMIN_C_LRCLK>;
				clock-names = "pclk", "sclk", "sclk_sel",
					      "lrclk", "lrclk_sel";
				status = "disabled";
			};

			tdmin_lb: audio-controller@3c0 {
				compatible = "amlogic,axg-tdmin";
				reg = <0x0 0x3c0 0x0 0x40>;
				sound-name-prefix = "TDMIN_LB";
				clocks = <&clkc_audio AUD_CLKID_TDMIN_LB>,
					 <&clkc_audio AUD_CLKID_TDMIN_LB_SCLK>,
					 <&clkc_audio AUD_CLKID_TDMIN_LB_SCLK_SEL>,
					 <&clkc_audio AUD_CLKID_TDMIN_LB_LRCLK>,
					 <&clkc_audio AUD_CLKID_TDMIN_LB_LRCLK>;
				clock-names = "pclk", "sclk", "sclk_sel",
					      "lrclk", "lrclk_sel";
				status = "disabled";
			};

			spdifout: audio-controller@480 {
				compatible = "amlogic,axg-spdifout";
				reg = <0x0 0x480 0x0 0x50>;
				#sound-dai-cells = <0>;
				sound-name-prefix = "SPDIFOUT";
				clocks = <&clkc_audio AUD_CLKID_SPDIFOUT>,
					 <&clkc_audio AUD_CLKID_SPDIFOUT_CLK>;
				clock-names = "pclk", "mclk";
				status = "disabled";
			};

			tdmout_a: audio-controller@500 {
				compatible = "amlogic,axg-tdmout";
				reg = <0x0 0x500 0x0 0x40>;
				sound-name-prefix = "TDMOUT_A";
				clocks = <&clkc_audio AUD_CLKID_TDMOUT_A>,
					 <&clkc_audio AUD_CLKID_TDMOUT_A_SCLK>,
					 <&clkc_audio AUD_CLKID_TDMOUT_A_SCLK_SEL>,
					 <&clkc_audio AUD_CLKID_TDMOUT_A_LRCLK>,
					 <&clkc_audio AUD_CLKID_TDMOUT_A_LRCLK>;
				clock-names = "pclk", "sclk", "sclk_sel",
					      "lrclk", "lrclk_sel";
				status = "disabled";
			};

			tdmout_b: audio-controller@540 {
				compatible = "amlogic,axg-tdmout";
				reg = <0x0 0x540 0x0 0x40>;
				sound-name-prefix = "TDMOUT_B";
				clocks = <&clkc_audio AUD_CLKID_TDMOUT_B>,
					 <&clkc_audio AUD_CLKID_TDMOUT_B_SCLK>,
					 <&clkc_audio AUD_CLKID_TDMOUT_B_SCLK_SEL>,
					 <&clkc_audio AUD_CLKID_TDMOUT_B_LRCLK>,
					 <&clkc_audio AUD_CLKID_TDMOUT_B_LRCLK>;
				clock-names = "pclk", "sclk", "sclk_sel",
					      "lrclk", "lrclk_sel";
				status = "disabled";
			};

			tdmout_c: audio-controller@580 {
				compatible = "amlogic,axg-tdmout";
				reg = <0x0 0x580 0x0 0x40>;
				sound-name-prefix = "TDMOUT_C";
				clocks = <&clkc_audio AUD_CLKID_TDMOUT_C>,
					 <&clkc_audio AUD_CLKID_TDMOUT_C_SCLK>,
					 <&clkc_audio AUD_CLKID_TDMOUT_C_SCLK_SEL>,
					 <&clkc_audio AUD_CLKID_TDMOUT_C_LRCLK>,
					 <&clkc_audio AUD_CLKID_TDMOUT_C_LRCLK>;
				clock-names = "pclk", "sclk", "sclk_sel",
					      "lrclk", "lrclk_sel";
				status = "disabled";
			};
		};

		cbus: bus@ffd00000 {
			compatible = "simple-bus";
			reg = <0x0 0xffd00000 0x0 0x25000>;
			#address-cells = <2>;
			#size-cells = <2>;
			ranges = <0x0 0x0 0x0 0xffd00000 0x0 0x25000>;

			gpio_intc: interrupt-controller@f080 {
				compatible = "amlogic,meson-gpio-intc";
				reg = <0x0 0xf080 0x0 0x10>;
				interrupt-controller;
				#interrupt-cells = <2>;
				amlogic,channel-interrupts = <64 65 66 67 68 69 70 71>;
				status = "disabled";
			};

			pwm_ab: pwm@1b000 {
				compatible = "amlogic,meson-axg-ee-pwm";
				reg = <0x0 0x1b000 0x0 0x20>;
				#pwm-cells = <3>;
				status = "disabled";
			};

			pwm_cd: pwm@1a000 {
				compatible = "amlogic,meson-axg-ee-pwm";
				reg = <0x0 0x1a000 0x0 0x20>;
				#pwm-cells = <3>;
				status = "disabled";
			};

			reset: reset-controller@1004 {
				compatible = "amlogic,meson-axg-reset";
				reg = <0x0 0x01004 0x0 0x9c>;
				#reset-cells = <1>;
			};

			spicc0: spi@13000 {
				compatible = "amlogic,meson-axg-spicc";
				reg = <0x0 0x13000 0x0 0x3c>;
				interrupts = <GIC_SPI 81 IRQ_TYPE_LEVEL_HIGH>;
				clocks = <&clkc CLKID_SPICC0>;
				clock-names = "core";
				#address-cells = <1>;
				#size-cells = <0>;
				status = "disabled";
			};

			spicc1: spi@15000 {
				compatible = "amlogic,meson-axg-spicc";
				reg = <0x0 0x15000 0x0 0x3c>;
				interrupts = <GIC_SPI 82 IRQ_TYPE_LEVEL_HIGH>;
				clocks = <&clkc CLKID_SPICC1>;
				clock-names = "core";
				#address-cells = <1>;
				#size-cells = <0>;
				status = "disabled";
			};

			i2c0: i2c@1f000 {
				compatible = "amlogic,meson-axg-i2c";
				reg = <0x0 0x1f000 0x0 0x20>;
				interrupts = <GIC_SPI 21 IRQ_TYPE_EDGE_RISING>;
				clocks = <&clkc CLKID_I2C>;
				#address-cells = <1>;
				#size-cells = <0>;
				status = "disabled";
			};

			i2c1: i2c@1e000 {
				compatible = "amlogic,meson-axg-i2c";
				reg = <0x0 0x1e000 0x0 0x20>;
				interrupts = <GIC_SPI 214 IRQ_TYPE_EDGE_RISING>;
				clocks = <&clkc CLKID_I2C>;
				#address-cells = <1>;
				#size-cells = <0>;
				status = "disabled";
			};

			i2c2: i2c@1d000 {
				compatible = "amlogic,meson-axg-i2c";
				reg = <0x0 0x1d000 0x0 0x20>;
				interrupts = <GIC_SPI 215 IRQ_TYPE_EDGE_RISING>;
				clocks = <&clkc CLKID_I2C>;
				#address-cells = <1>;
				#size-cells = <0>;
				status = "disabled";
			};

			i2c3: i2c@1c000 {
				compatible = "amlogic,meson-axg-i2c";
				reg = <0x0 0x1c000 0x0 0x20>;
				interrupts = <GIC_SPI 39 IRQ_TYPE_EDGE_RISING>;
				clocks = <&clkc CLKID_I2C>;
				#address-cells = <1>;
				#size-cells = <0>;
				status = "disabled";
			};

			uart_A: serial@24000 {
				compatible = "amlogic,meson-gx-uart";
				reg = <0x0 0x24000 0x0 0x18>;
				interrupts = <GIC_SPI 26 IRQ_TYPE_EDGE_RISING>;
				status = "disabled";
				clocks = <&xtal>, <&clkc CLKID_UART0>, <&xtal>;
				clock-names = "xtal", "pclk", "baud";
			};

			uart_B: serial@23000 {
				compatible = "amlogic,meson-gx-uart";
				reg = <0x0 0x23000 0x0 0x18>;
				interrupts = <GIC_SPI 75 IRQ_TYPE_EDGE_RISING>;
				status = "disabled";
				clocks = <&xtal>, <&clkc CLKID_UART1>, <&xtal>;
				clock-names = "xtal", "pclk", "baud";
			};
		};

		ethmac: ethernet@ff3f0000 {
			compatible = "amlogic,meson-axg-dwmac", "snps,dwmac";
			reg = <0x0 0xff3f0000 0x0 0x10000
				0x0 0xff634540 0x0 0x8>;
			interrupts = <GIC_SPI 8 IRQ_TYPE_EDGE_RISING>;
			interrupt-names = "macirq";
			clocks = <&clkc CLKID_ETH>,
				 <&clkc CLKID_FCLK_DIV2>,
				 <&clkc CLKID_MPLL2>;
			clock-names = "stmmaceth", "clkin0", "clkin1";
			status = "disabled";
		};

		gic: interrupt-controller@ffc01000 {
			compatible = "arm,gic-400";
			reg = <0x0 0xffc01000 0 0x1000>,
			      <0x0 0xffc02000 0 0x2000>,
			      <0x0 0xffc04000 0 0x2000>,
			      <0x0 0xffc06000 0 0x2000>;
			interrupt-controller;
			interrupts = <GIC_PPI 9
				(GIC_CPU_MASK_SIMPLE(8) | IRQ_TYPE_LEVEL_HIGH)>;
			#interrupt-cells = <3>;
			#address-cells = <0>;
		};
=======
				i2c1_x_pins: i2c1_x {
					mux {
						groups = "i2c1_sck_x",
							 "i2c1_sda_x";
						function = "i2c1";
						bias-disable;
					};
				};
>>>>>>> f7688b48

				i2c1_z_pins: i2c1_z {
					mux {
						groups = "i2c1_sck_z",
							 "i2c1_sda_z";
						function = "i2c1";
						bias-disable;
					};
				};

				i2c2_a_pins: i2c2_a {
					mux {
						groups = "i2c2_sck_a",
							 "i2c2_sda_a";
						function = "i2c2";
						bias-disable;
					};
				};

				i2c2_x_pins: i2c2_x {
					mux {
						groups = "i2c2_sck_x",
							 "i2c2_sda_x";
						function = "i2c2";
						bias-disable;
					};
				};

				i2c3_a6_pins: i2c3_a6 {
					mux {
						groups = "i2c3_sda_a6",
							 "i2c3_sck_a7";
						function = "i2c3";
						bias-disable;
					};
				};

				i2c3_a12_pins: i2c3_a12 {
					mux {
						groups = "i2c3_sda_a12",
							 "i2c3_sck_a13";
						function = "i2c3";
						bias-disable;
					};
				};

				i2c3_a19_pins: i2c3_a19 {
					mux {
						groups = "i2c3_sda_a19",
							 "i2c3_sck_a20";
						function = "i2c3";
						bias-disable;
					};
				};

				emmc_pins: emmc {
					mux-0 {
						groups = "emmc_nand_d0",
							 "emmc_nand_d1",
							 "emmc_nand_d2",
							 "emmc_nand_d3",
							 "emmc_nand_d4",
							 "emmc_nand_d5",
							 "emmc_nand_d6",
							 "emmc_nand_d7",
							 "emmc_cmd";
						function = "emmc";
						bias-pull-up;
					};

					mux-1 {
						groups = "emmc_clk";
						function = "emmc";
						bias-disable;
					};
				};

				emmc_ds_pins: emmc_ds {
					mux {
						groups = "emmc_ds";
						function = "emmc";
						bias-pull-down;
					};
				};

				emmc_clk_gate_pins: emmc_clk_gate {
					mux {
						groups = "BOOT_8";
						function = "gpio_periphs";
						bias-pull-down;
					};
				};

				eth_rgmii_x_pins: eth-x-rgmii {
					mux {
						groups = "eth_mdio_x",
							 "eth_mdc_x",
							 "eth_rgmii_rx_clk_x",
							 "eth_rx_dv_x",
							 "eth_rxd0_x",
							 "eth_rxd1_x",
							 "eth_rxd2_rgmii",
							 "eth_rxd3_rgmii",
							 "eth_rgmii_tx_clk",
							 "eth_txen_x",
							 "eth_txd0_x",
							 "eth_txd1_x",
							 "eth_txd2_rgmii",
							 "eth_txd3_rgmii";
						function = "eth";
						bias-disable;
					};
				};

				eth_rgmii_y_pins: eth-y-rgmii {
					mux {
						groups = "eth_mdio_y",
							 "eth_mdc_y",
							 "eth_rgmii_rx_clk_y",
							 "eth_rx_dv_y",
							 "eth_rxd0_y",
							 "eth_rxd1_y",
							 "eth_rxd2_rgmii",
							 "eth_rxd3_rgmii",
							 "eth_rgmii_tx_clk",
							 "eth_txen_y",
							 "eth_txd0_y",
							 "eth_txd1_y",
							 "eth_txd2_rgmii",
							 "eth_txd3_rgmii";
						function = "eth";
						bias-disable;
					};
				};

				eth_rmii_x_pins: eth-x-rmii {
					mux {
						groups = "eth_mdio_x",
							 "eth_mdc_x",
							 "eth_rgmii_rx_clk_x",
							 "eth_rx_dv_x",
							 "eth_rxd0_x",
							 "eth_rxd1_x",
							 "eth_txen_x",
							 "eth_txd0_x",
							 "eth_txd1_x";
						function = "eth";
						bias-disable;
					};
				};

				eth_rmii_y_pins: eth-y-rmii {
					mux {
						groups = "eth_mdio_y",
							 "eth_mdc_y",
							 "eth_rgmii_rx_clk_y",
							 "eth_rx_dv_y",
							 "eth_rxd0_y",
							 "eth_rxd1_y",
							 "eth_txen_y",
							 "eth_txd0_y",
							 "eth_txd1_y";
						function = "eth";
						bias-disable;
					};
				};

				mclk_b_pins: mclk_b {
					mux {
						groups = "mclk_b";
						function = "mclk_b";
						bias-disable;
					};
				};

				mclk_c_pins: mclk_c {
					mux {
						groups = "mclk_c";
						function = "mclk_c";
						bias-disable;
					};
				};

				pdm_dclk_a14_pins: pdm_dclk_a14 {
					mux {
						groups = "pdm_dclk_a14";
						function = "pdm";
						bias-disable;
					};
				};

				pdm_dclk_a19_pins: pdm_dclk_a19 {
					mux {
						groups = "pdm_dclk_a19";
						function = "pdm";
						bias-disable;
					};
				};

				pdm_din0_pins: pdm_din0 {
					mux {
						groups = "pdm_din0";
						function = "pdm";
						bias-disable;
					};
				};

				pdm_din1_pins: pdm_din1 {
					mux {
						groups = "pdm_din1";
						function = "pdm";
						bias-disable;
					};
				};

				pdm_din2_pins: pdm_din2 {
					mux {
						groups = "pdm_din2";
						function = "pdm";
						bias-disable;
					};
				};

				pdm_din3_pins: pdm_din3 {
					mux {
						groups = "pdm_din3";
						function = "pdm";
						bias-disable;
					};
				};

				pwm_a_a_pins: pwm_a_a {
					mux {
						groups = "pwm_a_a";
						function = "pwm_a";
						bias-disable;
					};
				};

				pwm_a_x18_pins: pwm_a_x18 {
					mux {
						groups = "pwm_a_x18";
						function = "pwm_a";
						bias-disable;
					};
				};

				pwm_a_x20_pins: pwm_a_x20 {
					mux {
						groups = "pwm_a_x20";
						function = "pwm_a";
						bias-disable;
					};
				};

				pwm_a_z_pins: pwm_a_z {
					mux {
						groups = "pwm_a_z";
						function = "pwm_a";
						bias-disable;
					};
				};

				pwm_b_a_pins: pwm_b_a {
					mux {
						groups = "pwm_b_a";
						function = "pwm_b";
						bias-disable;
					};
				};

				pwm_b_x_pins: pwm_b_x {
					mux {
						groups = "pwm_b_x";
						function = "pwm_b";
						bias-disable;
					};
				};

				pwm_b_z_pins: pwm_b_z {
					mux {
						groups = "pwm_b_z";
						function = "pwm_b";
						bias-disable;
					};
				};

				pwm_c_a_pins: pwm_c_a {
					mux {
						groups = "pwm_c_a";
						function = "pwm_c";
						bias-disable;
					};
				};

				pwm_c_x10_pins: pwm_c_x10 {
					mux {
						groups = "pwm_c_x10";
						function = "pwm_c";
						bias-disable;
					};
				};

				pwm_c_x17_pins: pwm_c_x17 {
					mux {
						groups = "pwm_c_x17";
						function = "pwm_c";
						bias-disable;
					};
				};

				pwm_d_x11_pins: pwm_d_x11 {
					mux {
						groups = "pwm_d_x11";
						function = "pwm_d";
						bias-disable;
					};
				};

				pwm_d_x16_pins: pwm_d_x16 {
					mux {
						groups = "pwm_d_x16";
						function = "pwm_d";
						bias-disable;
					};
				};

				sdio_pins: sdio {
					mux-0 {
						groups = "sdio_d0",
							 "sdio_d1",
							 "sdio_d2",
							 "sdio_d3",
							 "sdio_cmd";
						function = "sdio";
						bias-pull-up;
					};

					mux-1 {
						groups = "sdio_clk";
						function = "sdio";
						bias-disable;
					};
				};

				sdio_clk_gate_pins: sdio_clk_gate {
					mux {
						groups = "GPIOX_4";
						function = "gpio_periphs";
						bias-pull-down;
					};
				};

				spdif_in_z_pins: spdif_in_z {
					mux {
						groups = "spdif_in_z";
						function = "spdif_in";
						bias-disable;
					};
				};

				spdif_in_a1_pins: spdif_in_a1 {
					mux {
						groups = "spdif_in_a1";
						function = "spdif_in";
						bias-disable;
					};
				};

				spdif_in_a7_pins: spdif_in_a7 {
					mux {
						groups = "spdif_in_a7";
						function = "spdif_in";
						bias-disable;
					};
				};

				spdif_in_a19_pins: spdif_in_a19 {
					mux {
						groups = "spdif_in_a19";
						function = "spdif_in";
						bias-disable;
					};
				};

				spdif_in_a20_pins: spdif_in_a20 {
					mux {
						groups = "spdif_in_a20";
						function = "spdif_in";
						bias-disable;
					};
				};

				spdif_out_a1_pins: spdif_out_a1 {
					mux {
						groups = "spdif_out_a1";
						function = "spdif_out";
						bias-disable;
					};
				};

				spdif_out_a11_pins: spdif_out_a11 {
					mux {
						groups = "spdif_out_a11";
						function = "spdif_out";
						bias-disable;
					};
				};

				spdif_out_a19_pins: spdif_out_a19 {
					mux {
						groups = "spdif_out_a19";
						function = "spdif_out";
						bias-disable;
					};
				};

				spdif_out_a20_pins: spdif_out_a20 {
					mux {
						groups = "spdif_out_a20";
						function = "spdif_out";
						bias-disable;
					};
				};

				spdif_out_z_pins: spdif_out_z {
					mux {
						groups = "spdif_out_z";
						function = "spdif_out";
						bias-disable;
					};
				};

				spi0_pins: spi0 {
					mux {
						groups = "spi0_miso",
							 "spi0_mosi",
							 "spi0_clk";
						function = "spi0";
						bias-disable;
					};
				};

				spi0_ss0_pins: spi0_ss0 {
					mux {
						groups = "spi0_ss0";
						function = "spi0";
						bias-disable;
					};
				};

				spi0_ss1_pins: spi0_ss1 {
					mux {
						groups = "spi0_ss1";
						function = "spi0";
						bias-disable;
					};
				};

				spi0_ss2_pins: spi0_ss2 {
					mux {
						groups = "spi0_ss2";
						function = "spi0";
						bias-disable;
					};
				};

				spi1_a_pins: spi1_a {
					mux {
						groups = "spi1_miso_a",
							 "spi1_mosi_a",
							 "spi1_clk_a";
						function = "spi1";
						bias-disable;
					};
				};

				spi1_ss0_a_pins: spi1_ss0_a {
					mux {
						groups = "spi1_ss0_a";
						function = "spi1";
						bias-disable;
					};
				};

				spi1_ss1_pins: spi1_ss1 {
					mux {
						groups = "spi1_ss1";
						function = "spi1";
						bias-disable;
					};
				};

				spi1_x_pins: spi1_x {
					mux {
						groups = "spi1_miso_x",
							 "spi1_mosi_x",
							 "spi1_clk_x";
						function = "spi1";
						bias-disable;
					};
				};

				spi1_ss0_x_pins: spi1_ss0_x {
					mux {
						groups = "spi1_ss0_x";
						function = "spi1";
						bias-disable;
					};
				};

				tdma_din0_pins: tdma_din0 {
					mux {
						groups = "tdma_din0";
						function = "tdma";
						bias-disable;
					};
				};

				tdma_dout0_x14_pins: tdma_dout0_x14 {
					mux {
						groups = "tdma_dout0_x14";
						function = "tdma";
						bias-disable;
					};
				};

				tdma_dout0_x15_pins: tdma_dout0_x15 {
					mux {
						groups = "tdma_dout0_x15";
						function = "tdma";
						bias-disable;
					};
				};

				tdma_dout1_pins: tdma_dout1 {
					mux {
						groups = "tdma_dout1";
						function = "tdma";
						bias-disable;
					};
				};

				tdma_din1_pins: tdma_din1 {
					mux {
						groups = "tdma_din1";
						function = "tdma";
						bias-disable;
					};
				};

				tdma_fs_pins: tdma_fs {
					mux {
						groups = "tdma_fs";
						function = "tdma";
						bias-disable;
					};
				};

				tdma_fs_slv_pins: tdma_fs_slv {
					mux {
						groups = "tdma_fs_slv";
						function = "tdma";
						bias-disable;
					};
				};

				tdma_sclk_pins: tdma_sclk {
					mux {
						groups = "tdma_sclk";
						function = "tdma";
						bias-disable;
					};
				};

				tdma_sclk_slv_pins: tdma_sclk_slv {
					mux {
						groups = "tdma_sclk_slv";
						function = "tdma";
						bias-disable;
					};
				};

				tdmb_din0_pins: tdmb_din0 {
					mux {
						groups = "tdmb_din0";
						function = "tdmb";
						bias-disable;
					};
				};

				tdmb_din1_pins: tdmb_din1 {
					mux {
						groups = "tdmb_din1";
						function = "tdmb";
						bias-disable;
					};
				};

				tdmb_din2_pins: tdmb_din2 {
					mux {
						groups = "tdmb_din2";
						function = "tdmb";
						bias-disable;
					};
				};

				tdmb_din3_pins: tdmb_din3 {
					mux {
						groups = "tdmb_din3";
						function = "tdmb";
						bias-disable;
					};
				};

				tdmb_dout0_pins: tdmb_dout0 {
					mux {
						groups = "tdmb_dout0";
						function = "tdmb";
						bias-disable;
					};
				};

				tdmb_dout1_pins: tdmb_dout1 {
					mux {
						groups = "tdmb_dout1";
						function = "tdmb";
						bias-disable;
					};
				};

				tdmb_dout2_pins: tdmb_dout2 {
					mux {
						groups = "tdmb_dout2";
						function = "tdmb";
						bias-disable;
					};
				};

				tdmb_dout3_pins: tdmb_dout3 {
					mux {
						groups = "tdmb_dout3";
						function = "tdmb";
						bias-disable;
					};
				};

				tdmb_fs_pins: tdmb_fs {
					mux {
						groups = "tdmb_fs";
						function = "tdmb";
						bias-disable;
					};
				};

				tdmb_fs_slv_pins: tdmb_fs_slv {
					mux {
						groups = "tdmb_fs_slv";
						function = "tdmb";
						bias-disable;
					};
				};

				tdmb_sclk_pins: tdmb_sclk {
					mux {
						groups = "tdmb_sclk";
						function = "tdmb";
						bias-disable;
					};
				};

				tdmb_sclk_slv_pins: tdmb_sclk_slv {
					mux {
						groups = "tdmb_sclk_slv";
						function = "tdmb";
						bias-disable;
					};
				};

				tdmc_fs_pins: tdmc_fs {
					mux {
						groups = "tdmc_fs";
						function = "tdmc";
						bias-disable;
					};
				};

				tdmc_fs_slv_pins: tdmc_fs_slv {
					mux {
						groups = "tdmc_fs_slv";
						function = "tdmc";
						bias-disable;
					};
				};

				tdmc_sclk_pins: tdmc_sclk {
					mux {
						groups = "tdmc_sclk";
						function = "tdmc";
						bias-disable;
					};
				};

				tdmc_sclk_slv_pins: tdmc_sclk_slv {
					mux {
						groups = "tdmc_sclk_slv";
						function = "tdmc";
						bias-disable;
					};
				};

				tdmc_din0_pins: tdmc_din0 {
					mux {
						groups = "tdmc_din0";
						function = "tdmc";
						bias-disable;
					};
				};

				tdmc_din1_pins: tdmc_din1 {
					mux {
						groups = "tdmc_din1";
						function = "tdmc";
						bias-disable;
					};
				};

				tdmc_din2_pins: tdmc_din2 {
					mux {
						groups = "tdmc_din2";
						function = "tdmc";
						bias-disable;
					};
				};

				tdmc_din3_pins: tdmc_din3 {
					mux {
						groups = "tdmc_din3";
						function = "tdmc";
						bias-disable;
					};
				};

				tdmc_dout0_pins: tdmc_dout0 {
					mux {
						groups = "tdmc_dout0";
						function = "tdmc";
						bias-disable;
					};
				};

				tdmc_dout1_pins: tdmc_dout1 {
					mux {
						groups = "tdmc_dout1";
						function = "tdmc";
						bias-disable;
					};
				};

				tdmc_dout2_pins: tdmc_dout2 {
					mux {
						groups = "tdmc_dout2";
						function = "tdmc";
						bias-disable;
					};
				};

				tdmc_dout3_pins: tdmc_dout3 {
					mux {
						groups = "tdmc_dout3";
						function = "tdmc";
						bias-disable;
					};
				};

				uart_a_pins: uart_a {
					mux {
						groups = "uart_tx_a",
							 "uart_rx_a";
						function = "uart_a";
						bias-disable;
					};
				};

				uart_a_cts_rts_pins: uart_a_cts_rts {
					mux {
						groups = "uart_cts_a",
							 "uart_rts_a";
						function = "uart_a";
						bias-disable;
					};
				};

				uart_b_x_pins: uart_b_x {
					mux {
						groups = "uart_tx_b_x",
							 "uart_rx_b_x";
						function = "uart_b";
						bias-disable;
					};
				};

				uart_b_x_cts_rts_pins: uart_b_x_cts_rts {
					mux {
						groups = "uart_cts_b_x",
							 "uart_rts_b_x";
						function = "uart_b";
						bias-disable;
					};
				};

				uart_b_z_pins: uart_b_z {
					mux {
						groups = "uart_tx_b_z",
							 "uart_rx_b_z";
						function = "uart_b";
						bias-disable;
					};
				};

				uart_b_z_cts_rts_pins: uart_b_z_cts_rts {
					mux {
						groups = "uart_cts_b_z",
							 "uart_rts_b_z";
						function = "uart_b";
						bias-disable;
					};
				};

				uart_ao_b_z_pins: uart_ao_b_z {
					mux {
						groups = "uart_ao_tx_b_z",
							 "uart_ao_rx_b_z";
						function = "uart_ao_b_z";
						bias-disable;
					};
				};

				uart_ao_b_z_cts_rts_pins: uart_ao_b_z_cts_rts {
					mux {
						groups = "uart_ao_cts_b_z",
							 "uart_ao_rts_b_z";
						function = "uart_ao_b_z";
						bias-disable;
					};
				};
			};
		};

		hiubus: bus@ff63c000 {
			compatible = "simple-bus";
			reg = <0x0 0xff63c000 0x0 0x1c00>;
			#address-cells = <2>;
			#size-cells = <2>;
			ranges = <0x0 0x0 0x0 0xff63c000 0x0 0x1c00>;

			sysctrl: system-controller@0 {
				compatible = "amlogic,meson-axg-hhi-sysctrl",
					     "simple-mfd", "syscon";
				reg = <0 0 0 0x400>;

				clkc: clock-controller {
					compatible = "amlogic,axg-clkc";
					#clock-cells = <1>;
					clocks = <&xtal>;
					clock-names = "xtal";
				};
			};
		};

		mailbox: mailbox@ff63c404 {
			compatible = "amlogic,meson-gxbb-mhu";
			reg = <0 0xff63c404 0 0x4c>;
			interrupts = <GIC_SPI 208 IRQ_TYPE_EDGE_RISING>,
				     <GIC_SPI 209 IRQ_TYPE_EDGE_RISING>,
				     <GIC_SPI 210 IRQ_TYPE_EDGE_RISING>;
			#mbox-cells = <1>;
		};

		audio: bus@ff642000 {
			compatible = "simple-bus";
			reg = <0x0 0xff642000 0x0 0x2000>;
			#address-cells = <2>;
			#size-cells = <2>;
			ranges = <0x0 0x0 0x0 0xff642000 0x0 0x2000>;

			clkc_audio: clock-controller@0 {
				compatible = "amlogic,axg-audio-clkc";
				reg = <0x0 0x0 0x0 0xb4>;
				#clock-cells = <1>;

				clocks = <&clkc CLKID_AUDIO>,
					 <&clkc CLKID_MPLL0>,
					 <&clkc CLKID_MPLL1>,
					 <&clkc CLKID_MPLL2>,
					 <&clkc CLKID_MPLL3>,
					 <&clkc CLKID_HIFI_PLL>,
					 <&clkc CLKID_FCLK_DIV3>,
					 <&clkc CLKID_FCLK_DIV4>,
					 <&clkc CLKID_GP0_PLL>;
				clock-names = "pclk",
					      "mst_in0",
					      "mst_in1",
					      "mst_in2",
					      "mst_in3",
					      "mst_in4",
					      "mst_in5",
					      "mst_in6",
					      "mst_in7";

				resets = <&reset RESET_AUDIO>;
			};

			toddr_a: audio-controller@100 {
				compatible = "amlogic,axg-toddr";
				reg = <0x0 0x100 0x0 0x1c>;
				#sound-dai-cells = <0>;
				sound-name-prefix = "TODDR_A";
				interrupts = <GIC_SPI 84 IRQ_TYPE_EDGE_RISING>;
				clocks = <&clkc_audio AUD_CLKID_TODDR_A>;
				resets = <&arb AXG_ARB_TODDR_A>;
				status = "disabled";
			};

			toddr_b: audio-controller@140 {
				compatible = "amlogic,axg-toddr";
				reg = <0x0 0x140 0x0 0x1c>;
				#sound-dai-cells = <0>;
				sound-name-prefix = "TODDR_B";
				interrupts = <GIC_SPI 85 IRQ_TYPE_EDGE_RISING>;
				clocks = <&clkc_audio AUD_CLKID_TODDR_B>;
				resets = <&arb AXG_ARB_TODDR_B>;
				status = "disabled";
			};

			toddr_c: audio-controller@180 {
				compatible = "amlogic,axg-toddr";
				reg = <0x0 0x180 0x0 0x1c>;
				#sound-dai-cells = <0>;
				sound-name-prefix = "TODDR_C";
				interrupts = <GIC_SPI 86 IRQ_TYPE_EDGE_RISING>;
				clocks = <&clkc_audio AUD_CLKID_TODDR_C>;
				resets = <&arb AXG_ARB_TODDR_C>;
				status = "disabled";
			};

			frddr_a: audio-controller@1c0 {
				compatible = "amlogic,axg-frddr";
				reg = <0x0 0x1c0 0x0 0x1c>;
				#sound-dai-cells = <0>;
				sound-name-prefix = "FRDDR_A";
				interrupts = <GIC_SPI 88 IRQ_TYPE_EDGE_RISING>;
				clocks = <&clkc_audio AUD_CLKID_FRDDR_A>;
				resets = <&arb AXG_ARB_FRDDR_A>;
				status = "disabled";
			};

			frddr_b: audio-controller@200 {
				compatible = "amlogic,axg-frddr";
				reg = <0x0 0x200 0x0 0x1c>;
				#sound-dai-cells = <0>;
				sound-name-prefix = "FRDDR_B";
				interrupts = <GIC_SPI 89 IRQ_TYPE_EDGE_RISING>;
				clocks = <&clkc_audio AUD_CLKID_FRDDR_B>;
				resets = <&arb AXG_ARB_FRDDR_B>;
				status = "disabled";
			};

			frddr_c: audio-controller@240 {
				compatible = "amlogic,axg-frddr";
				reg = <0x0 0x240 0x0 0x1c>;
				#sound-dai-cells = <0>;
				sound-name-prefix = "FRDDR_C";
				interrupts = <GIC_SPI 90 IRQ_TYPE_EDGE_RISING>;
				clocks = <&clkc_audio AUD_CLKID_FRDDR_C>;
				resets = <&arb AXG_ARB_FRDDR_C>;
				status = "disabled";
			};

			arb: reset-controller@280 {
				compatible = "amlogic,meson-axg-audio-arb";
				reg = <0x0 0x280 0x0 0x4>;
				#reset-cells = <1>;
				clocks = <&clkc_audio AUD_CLKID_DDR_ARB>;
			};

			tdmin_a: audio-controller@300 {
				compatible = "amlogic,axg-tdmin";
				reg = <0x0 0x300 0x0 0x40>;
				sound-name-prefix = "TDMIN_A";
				clocks = <&clkc_audio AUD_CLKID_TDMIN_A>,
					 <&clkc_audio AUD_CLKID_TDMIN_A_SCLK>,
					 <&clkc_audio AUD_CLKID_TDMIN_A_SCLK_SEL>,
					 <&clkc_audio AUD_CLKID_TDMIN_A_LRCLK>,
					 <&clkc_audio AUD_CLKID_TDMIN_A_LRCLK>;
				clock-names = "pclk", "sclk", "sclk_sel",
					      "lrclk", "lrclk_sel";
				status = "disabled";
			};

			tdmin_b: audio-controller@340 {
				compatible = "amlogic,axg-tdmin";
				reg = <0x0 0x340 0x0 0x40>;
				sound-name-prefix = "TDMIN_B";
				clocks = <&clkc_audio AUD_CLKID_TDMIN_B>,
					 <&clkc_audio AUD_CLKID_TDMIN_B_SCLK>,
					 <&clkc_audio AUD_CLKID_TDMIN_B_SCLK_SEL>,
					 <&clkc_audio AUD_CLKID_TDMIN_B_LRCLK>,
					 <&clkc_audio AUD_CLKID_TDMIN_B_LRCLK>;
				clock-names = "pclk", "sclk", "sclk_sel",
					      "lrclk", "lrclk_sel";
				status = "disabled";
			};

			tdmin_c: audio-controller@380 {
				compatible = "amlogic,axg-tdmin";
				reg = <0x0 0x380 0x0 0x40>;
				sound-name-prefix = "TDMIN_C";
				clocks = <&clkc_audio AUD_CLKID_TDMIN_C>,
					 <&clkc_audio AUD_CLKID_TDMIN_C_SCLK>,
					 <&clkc_audio AUD_CLKID_TDMIN_C_SCLK_SEL>,
					 <&clkc_audio AUD_CLKID_TDMIN_C_LRCLK>,
					 <&clkc_audio AUD_CLKID_TDMIN_C_LRCLK>;
				clock-names = "pclk", "sclk", "sclk_sel",
					      "lrclk", "lrclk_sel";
				status = "disabled";
			};

			tdmin_lb: audio-controller@3c0 {
				compatible = "amlogic,axg-tdmin";
				reg = <0x0 0x3c0 0x0 0x40>;
				sound-name-prefix = "TDMIN_LB";
				clocks = <&clkc_audio AUD_CLKID_TDMIN_LB>,
					 <&clkc_audio AUD_CLKID_TDMIN_LB_SCLK>,
					 <&clkc_audio AUD_CLKID_TDMIN_LB_SCLK_SEL>,
					 <&clkc_audio AUD_CLKID_TDMIN_LB_LRCLK>,
					 <&clkc_audio AUD_CLKID_TDMIN_LB_LRCLK>;
				clock-names = "pclk", "sclk", "sclk_sel",
					      "lrclk", "lrclk_sel";
				status = "disabled";
			};

			spdifin: audio-controller@400 {
				compatible = "amlogic,axg-spdifin";
				reg = <0x0 0x400 0x0 0x30>;
				#sound-dai-cells = <0>;
				sound-name-prefix = "SPDIFIN";
				interrupts = <GIC_SPI 87 IRQ_TYPE_EDGE_RISING>;
				clocks = <&clkc_audio AUD_CLKID_SPDIFIN>,
					 <&clkc_audio AUD_CLKID_SPDIFIN_CLK>;
				clock-names = "pclk", "refclk";
				status = "disabled";
			};

			spdifout: audio-controller@480 {
				compatible = "amlogic,axg-spdifout";
				reg = <0x0 0x480 0x0 0x50>;
				#sound-dai-cells = <0>;
				sound-name-prefix = "SPDIFOUT";
				clocks = <&clkc_audio AUD_CLKID_SPDIFOUT>,
					 <&clkc_audio AUD_CLKID_SPDIFOUT_CLK>;
				clock-names = "pclk", "mclk";
				status = "disabled";
			};

			tdmout_a: audio-controller@500 {
				compatible = "amlogic,axg-tdmout";
				reg = <0x0 0x500 0x0 0x40>;
				sound-name-prefix = "TDMOUT_A";
				clocks = <&clkc_audio AUD_CLKID_TDMOUT_A>,
					 <&clkc_audio AUD_CLKID_TDMOUT_A_SCLK>,
					 <&clkc_audio AUD_CLKID_TDMOUT_A_SCLK_SEL>,
					 <&clkc_audio AUD_CLKID_TDMOUT_A_LRCLK>,
					 <&clkc_audio AUD_CLKID_TDMOUT_A_LRCLK>;
				clock-names = "pclk", "sclk", "sclk_sel",
					      "lrclk", "lrclk_sel";
				status = "disabled";
			};

			tdmout_b: audio-controller@540 {
				compatible = "amlogic,axg-tdmout";
				reg = <0x0 0x540 0x0 0x40>;
				sound-name-prefix = "TDMOUT_B";
				clocks = <&clkc_audio AUD_CLKID_TDMOUT_B>,
					 <&clkc_audio AUD_CLKID_TDMOUT_B_SCLK>,
					 <&clkc_audio AUD_CLKID_TDMOUT_B_SCLK_SEL>,
					 <&clkc_audio AUD_CLKID_TDMOUT_B_LRCLK>,
					 <&clkc_audio AUD_CLKID_TDMOUT_B_LRCLK>;
				clock-names = "pclk", "sclk", "sclk_sel",
					      "lrclk", "lrclk_sel";
				status = "disabled";
			};

			tdmout_c: audio-controller@580 {
				compatible = "amlogic,axg-tdmout";
				reg = <0x0 0x580 0x0 0x40>;
				sound-name-prefix = "TDMOUT_C";
				clocks = <&clkc_audio AUD_CLKID_TDMOUT_C>,
					 <&clkc_audio AUD_CLKID_TDMOUT_C_SCLK>,
					 <&clkc_audio AUD_CLKID_TDMOUT_C_SCLK_SEL>,
					 <&clkc_audio AUD_CLKID_TDMOUT_C_LRCLK>,
					 <&clkc_audio AUD_CLKID_TDMOUT_C_LRCLK>;
				clock-names = "pclk", "sclk", "sclk_sel",
					      "lrclk", "lrclk_sel";
				status = "disabled";
			};
		};

		aobus: bus@ff800000 {
			compatible = "simple-bus";
			reg = <0x0 0xff800000 0x0 0x100000>;
			#address-cells = <2>;
			#size-cells = <2>;
			ranges = <0x0 0x0 0x0 0xff800000 0x0 0x100000>;

			sysctrl_AO: sys-ctrl@0 {
				compatible = "amlogic,meson-axg-ao-sysctrl", "simple-mfd", "syscon";
				reg =  <0x0 0x0 0x0 0x100>;

				clkc_AO: clock-controller {
					compatible = "amlogic,meson-axg-aoclkc";
					#clock-cells = <1>;
					#reset-cells = <1>;
					clocks = <&xtal>, <&clkc CLKID_CLK81>;
					clock-names = "xtal", "mpeg-clk";
				};
			};

			pinctrl_aobus: pinctrl@14 {
				compatible = "amlogic,meson-axg-aobus-pinctrl";
				#address-cells = <2>;
				#size-cells = <2>;
				ranges;

				gpio_ao: bank@14 {
					reg = <0x0 0x00014 0x0 0x8>,
					      <0x0 0x0002c 0x0 0x4>,
					      <0x0 0x00024 0x0 0x8>;
					reg-names = "mux", "pull", "gpio";
					gpio-controller;
					#gpio-cells = <2>;
					gpio-ranges = <&pinctrl_aobus 0 0 15>;
				};

				i2c_ao_sck_4_pins: i2c_ao_sck_4 {
					mux {
						groups = "i2c_ao_sck_4";
						function = "i2c_ao";
						bias-disable;
					};
				};

				i2c_ao_sck_8_pins: i2c_ao_sck_8 {
					mux {
						groups = "i2c_ao_sck_8";
						function = "i2c_ao";
						bias-disable;
					};
				};

				i2c_ao_sck_10_pins: i2c_ao_sck_10 {
					mux {
						groups = "i2c_ao_sck_10";
						function = "i2c_ao";
						bias-disable;
					};
				};

				i2c_ao_sda_5_pins: i2c_ao_sda_5 {
					mux {
						groups = "i2c_ao_sda_5";
						function = "i2c_ao";
						bias-disable;
					};
				};

				i2c_ao_sda_9_pins: i2c_ao_sda_9 {
					mux {
						groups = "i2c_ao_sda_9";
						function = "i2c_ao";
						bias-disable;
					};
				};

				i2c_ao_sda_11_pins: i2c_ao_sda_11 {
					mux {
						groups = "i2c_ao_sda_11";
						function = "i2c_ao";
						bias-disable;
					};
				};

				remote_input_ao_pins: remote_input_ao {
					mux {
						groups = "remote_input_ao";
						function = "remote_input_ao";
						bias-disable;
					};
				};

				uart_ao_a_pins: uart_ao_a {
					mux {
						groups = "uart_ao_tx_a",
							 "uart_ao_rx_a";
						function = "uart_ao_a";
						bias-disable;
					};
				};

				uart_ao_a_cts_rts_pins: uart_ao_a_cts_rts {
					mux {
						groups = "uart_ao_cts_a",
							 "uart_ao_rts_a";
						function = "uart_ao_a";
						bias-disable;
					};
				};

				uart_ao_b_pins: uart_ao_b {
					mux {
						groups = "uart_ao_tx_b",
							 "uart_ao_rx_b";
						function = "uart_ao_b";
						bias-disable;
					};
				};

				uart_ao_b_cts_rts_pins: uart_ao_b_cts_rts {
					mux {
						groups = "uart_ao_cts_b",
							 "uart_ao_rts_b";
						function = "uart_ao_b";
						bias-disable;
					};
				};
			};

			sec_AO: ao-secure@140 {
				compatible = "amlogic,meson-gx-ao-secure", "syscon";
				reg = <0x0 0x140 0x0 0x140>;
				amlogic,has-chip-id;
			};

			pwm_AO_cd: pwm@2000 {
				compatible = "amlogic,meson-axg-ao-pwm";
				reg = <0x0 0x02000  0x0 0x20>;
				#pwm-cells = <3>;
				status = "disabled";
			};

			uart_AO: serial@3000 {
				compatible = "amlogic,meson-gx-uart", "amlogic,meson-ao-uart";
				reg = <0x0 0x3000 0x0 0x18>;
				interrupts = <GIC_SPI 193 IRQ_TYPE_EDGE_RISING>;
				clocks = <&xtal>, <&clkc_AO CLKID_AO_UART1>, <&xtal>;
				clock-names = "xtal", "pclk", "baud";
				status = "disabled";
			};

			uart_AO_B: serial@4000 {
				compatible = "amlogic,meson-gx-uart", "amlogic,meson-ao-uart";
				reg = <0x0 0x4000 0x0 0x18>;
				interrupts = <GIC_SPI 197 IRQ_TYPE_EDGE_RISING>;
				clocks = <&xtal>, <&clkc_AO CLKID_AO_UART2>, <&xtal>;
				clock-names = "xtal", "pclk", "baud";
				status = "disabled";
			};

			i2c_AO: i2c@5000 {
				compatible = "amlogic,meson-axg-i2c";
				reg = <0x0 0x05000 0x0 0x20>;
				interrupts = <GIC_SPI 195 IRQ_TYPE_EDGE_RISING>;
				clocks = <&clkc CLKID_AO_I2C>;
				#address-cells = <1>;
				#size-cells = <0>;
				status = "disabled";
			};

			pwm_AO_ab: pwm@7000 {
				compatible = "amlogic,meson-axg-ao-pwm";
				reg = <0x0 0x07000 0x0 0x20>;
				#pwm-cells = <3>;
				status = "disabled";
			};

			ir: ir@8000 {
				compatible = "amlogic,meson-gxbb-ir";
				reg = <0x0 0x8000 0x0 0x20>;
				interrupts = <GIC_SPI 196 IRQ_TYPE_EDGE_RISING>;
				status = "disabled";
			};

			saradc: adc@9000 {
				compatible = "amlogic,meson-axg-saradc",
					"amlogic,meson-saradc";
				reg = <0x0 0x9000 0x0 0x38>;
				#io-channel-cells = <1>;
				interrupts = <GIC_SPI 73 IRQ_TYPE_EDGE_RISING>;
				clocks = <&xtal>,
					 <&clkc_AO CLKID_AO_SAR_ADC>,
					 <&clkc_AO CLKID_AO_SAR_ADC_CLK>,
					 <&clkc_AO CLKID_AO_SAR_ADC_SEL>;
				clock-names = "clkin", "core", "adc_clk", "adc_sel";
				status = "disabled";
			};
		};

		gic: interrupt-controller@ffc01000 {
			compatible = "arm,gic-400";
			reg = <0x0 0xffc01000 0 0x1000>,
			      <0x0 0xffc02000 0 0x2000>,
			      <0x0 0xffc04000 0 0x2000>,
			      <0x0 0xffc06000 0 0x2000>;
			interrupt-controller;
			interrupts = <GIC_PPI 9
				(GIC_CPU_MASK_SIMPLE(8) | IRQ_TYPE_LEVEL_HIGH)>;
			#interrupt-cells = <3>;
			#address-cells = <0>;
		};

		cbus: bus@ffd00000 {
			compatible = "simple-bus";
			reg = <0x0 0xffd00000 0x0 0x25000>;
			#address-cells = <2>;
			#size-cells = <2>;
			ranges = <0x0 0x0 0x0 0xffd00000 0x0 0x25000>;

			reset: reset-controller@1004 {
				compatible = "amlogic,meson-axg-reset";
				reg = <0x0 0x01004 0x0 0x9c>;
				#reset-cells = <1>;
			};

			gpio_intc: interrupt-controller@f080 {
				compatible = "amlogic,meson-axg-gpio-intc",
					     "amlogic,meson-gpio-intc";
				reg = <0x0 0xf080 0x0 0x10>;
				interrupt-controller;
				#interrupt-cells = <2>;
				amlogic,channel-interrupts = <64 65 66 67 68 69 70 71>;
			};

			watchdog@f0d0 {
				compatible = "amlogic,meson-gxbb-wdt";
				reg = <0x0 0xf0d0 0x0 0x10>;
				clocks = <&xtal>;
			};

			pwm_ab: pwm@1b000 {
				compatible = "amlogic,meson-axg-ee-pwm";
				reg = <0x0 0x1b000 0x0 0x20>;
				#pwm-cells = <3>;
				status = "disabled";
			};

			pwm_cd: pwm@1a000 {
				compatible = "amlogic,meson-axg-ee-pwm";
				reg = <0x0 0x1a000 0x0 0x20>;
				#pwm-cells = <3>;
				status = "disabled";
			};

			spicc0: spi@13000 {
				compatible = "amlogic,meson-axg-spicc";
				reg = <0x0 0x13000 0x0 0x3c>;
				interrupts = <GIC_SPI 81 IRQ_TYPE_LEVEL_HIGH>;
				clocks = <&clkc CLKID_SPICC0>;
				clock-names = "core";
				#address-cells = <1>;
				#size-cells = <0>;
				status = "disabled";
			};

			spicc1: spi@15000 {
				compatible = "amlogic,meson-axg-spicc";
				reg = <0x0 0x15000 0x0 0x3c>;
				interrupts = <GIC_SPI 82 IRQ_TYPE_LEVEL_HIGH>;
				clocks = <&clkc CLKID_SPICC1>;
				clock-names = "core";
				#address-cells = <1>;
				#size-cells = <0>;
				status = "disabled";
			};

			clk_msr: clock-measure@18000 {
				compatible = "amlogic,meson-axg-clk-measure";
				reg = <0x0 0x18000 0x0 0x10>;
			};

			i2c3: i2c@1c000 {
				compatible = "amlogic,meson-axg-i2c";
				reg = <0x0 0x1c000 0x0 0x20>;
				interrupts = <GIC_SPI 39 IRQ_TYPE_EDGE_RISING>;
				clocks = <&clkc CLKID_I2C>;
				#address-cells = <1>;
				#size-cells = <0>;
				status = "disabled";
			};

			i2c2: i2c@1d000 {
				compatible = "amlogic,meson-axg-i2c";
				reg = <0x0 0x1d000 0x0 0x20>;
				interrupts = <GIC_SPI 215 IRQ_TYPE_EDGE_RISING>;
				clocks = <&clkc CLKID_I2C>;
				#address-cells = <1>;
				#size-cells = <0>;
				status = "disabled";
			};

			i2c1: i2c@1e000 {
				compatible = "amlogic,meson-axg-i2c";
				reg = <0x0 0x1e000 0x0 0x20>;
				interrupts = <GIC_SPI 214 IRQ_TYPE_EDGE_RISING>;
				clocks = <&clkc CLKID_I2C>;
				#address-cells = <1>;
				#size-cells = <0>;
				status = "disabled";
			};

			i2c0: i2c@1f000 {
				compatible = "amlogic,meson-axg-i2c";
				reg = <0x0 0x1f000 0x0 0x20>;
				interrupts = <GIC_SPI 21 IRQ_TYPE_EDGE_RISING>;
				clocks = <&clkc CLKID_I2C>;
				#address-cells = <1>;
				#size-cells = <0>;
				status = "disabled";
			};

			uart_B: serial@23000 {
				compatible = "amlogic,meson-gx-uart";
				reg = <0x0 0x23000 0x0 0x18>;
				interrupts = <GIC_SPI 75 IRQ_TYPE_EDGE_RISING>;
				status = "disabled";
				clocks = <&xtal>, <&clkc CLKID_UART1>, <&xtal>;
				clock-names = "xtal", "pclk", "baud";
			};

			uart_A: serial@24000 {
				compatible = "amlogic,meson-gx-uart";
				reg = <0x0 0x24000 0x0 0x18>;
				interrupts = <GIC_SPI 26 IRQ_TYPE_EDGE_RISING>;
				status = "disabled";
				clocks = <&xtal>, <&clkc CLKID_UART0>, <&xtal>;
				clock-names = "xtal", "pclk", "baud";
			};
		};

		apb: bus@ffe00000 {
			compatible = "simple-bus";
			reg = <0x0 0xffe00000 0x0 0x200000>;
			#address-cells = <2>;
			#size-cells = <2>;
			ranges = <0x0 0x0 0x0 0xffe00000 0x0 0x200000>;

			sd_emmc_b: sd@5000 {
				compatible = "amlogic,meson-axg-mmc";
				reg = <0x0 0x5000 0x0 0x800>;
				interrupts = <GIC_SPI 217 IRQ_TYPE_EDGE_RISING>;
				status = "disabled";
				clocks = <&clkc CLKID_SD_EMMC_B>,
					<&clkc CLKID_SD_EMMC_B_CLK0>,
					<&clkc CLKID_FCLK_DIV2>;
				clock-names = "core", "clkin0", "clkin1";
				resets = <&reset RESET_SD_EMMC_B>;
			};

			sd_emmc_c: mmc@7000 {
				compatible = "amlogic,meson-axg-mmc";
				reg = <0x0 0x7000 0x0 0x800>;
				interrupts = <GIC_SPI 218 IRQ_TYPE_EDGE_RISING>;
				status = "disabled";
				clocks = <&clkc CLKID_SD_EMMC_C>,
					<&clkc CLKID_SD_EMMC_C_CLK0>,
					<&clkc CLKID_FCLK_DIV2>;
				clock-names = "core", "clkin0", "clkin1";
				resets = <&reset RESET_SD_EMMC_C>;
			};
		};

		sram: sram@fffc0000 {
			compatible = "amlogic,meson-axg-sram", "mmio-sram";
			reg = <0x0 0xfffc0000 0x0 0x20000>;
			#address-cells = <1>;
			#size-cells = <1>;
			ranges = <0 0x0 0xfffc0000 0x20000>;

			cpu_scp_lpri: scp-shmem@13000 {
				compatible = "amlogic,meson-axg-scp-shmem";
				reg = <0x13000 0x400>;
			};

			cpu_scp_hpri: scp-shmem@13400 {
				compatible = "amlogic,meson-axg-scp-shmem";
				reg = <0x13400 0x400>;
			};
		};
	};

	timer {
		compatible = "arm,armv8-timer";
		interrupts = <GIC_PPI 13
			(GIC_CPU_MASK_RAW(0xff) | IRQ_TYPE_LEVEL_LOW)>,
			     <GIC_PPI 14
			(GIC_CPU_MASK_RAW(0xff) | IRQ_TYPE_LEVEL_LOW)>,
			     <GIC_PPI 11
			(GIC_CPU_MASK_RAW(0xff) | IRQ_TYPE_LEVEL_LOW)>,
			     <GIC_PPI 10
			(GIC_CPU_MASK_RAW(0xff) | IRQ_TYPE_LEVEL_LOW)>;
	};

	xtal: xtal-clk {
		compatible = "fixed-clock";
		clock-frequency = <24000000>;
		clock-output-names = "xtal";
		#clock-cells = <0>;
	};
};<|MERGE_RESOLUTION|>--- conflicted
+++ resolved
@@ -239,232 +239,6 @@
 					};
 				};
 
-<<<<<<< HEAD
-			tdmin_c: audio-controller@380 {
-				compatible = "amlogic,axg-tdmin";
-				reg = <0x0 0x380 0x0 0x40>;
-				sound-name-prefix = "TDMIN_C";
-				clocks = <&clkc_audio AUD_CLKID_TDMIN_C>,
-					 <&clkc_audio AUD_CLKID_TDMIN_C_SCLK>,
-					 <&clkc_audio AUD_CLKID_TDMIN_C_SCLK_SEL>,
-					 <&clkc_audio AUD_CLKID_TDMIN_C_LRCLK>,
-					 <&clkc_audio AUD_CLKID_TDMIN_C_LRCLK>;
-				clock-names = "pclk", "sclk", "sclk_sel",
-					      "lrclk", "lrclk_sel";
-				status = "disabled";
-			};
-
-			tdmin_lb: audio-controller@3c0 {
-				compatible = "amlogic,axg-tdmin";
-				reg = <0x0 0x3c0 0x0 0x40>;
-				sound-name-prefix = "TDMIN_LB";
-				clocks = <&clkc_audio AUD_CLKID_TDMIN_LB>,
-					 <&clkc_audio AUD_CLKID_TDMIN_LB_SCLK>,
-					 <&clkc_audio AUD_CLKID_TDMIN_LB_SCLK_SEL>,
-					 <&clkc_audio AUD_CLKID_TDMIN_LB_LRCLK>,
-					 <&clkc_audio AUD_CLKID_TDMIN_LB_LRCLK>;
-				clock-names = "pclk", "sclk", "sclk_sel",
-					      "lrclk", "lrclk_sel";
-				status = "disabled";
-			};
-
-			spdifout: audio-controller@480 {
-				compatible = "amlogic,axg-spdifout";
-				reg = <0x0 0x480 0x0 0x50>;
-				#sound-dai-cells = <0>;
-				sound-name-prefix = "SPDIFOUT";
-				clocks = <&clkc_audio AUD_CLKID_SPDIFOUT>,
-					 <&clkc_audio AUD_CLKID_SPDIFOUT_CLK>;
-				clock-names = "pclk", "mclk";
-				status = "disabled";
-			};
-
-			tdmout_a: audio-controller@500 {
-				compatible = "amlogic,axg-tdmout";
-				reg = <0x0 0x500 0x0 0x40>;
-				sound-name-prefix = "TDMOUT_A";
-				clocks = <&clkc_audio AUD_CLKID_TDMOUT_A>,
-					 <&clkc_audio AUD_CLKID_TDMOUT_A_SCLK>,
-					 <&clkc_audio AUD_CLKID_TDMOUT_A_SCLK_SEL>,
-					 <&clkc_audio AUD_CLKID_TDMOUT_A_LRCLK>,
-					 <&clkc_audio AUD_CLKID_TDMOUT_A_LRCLK>;
-				clock-names = "pclk", "sclk", "sclk_sel",
-					      "lrclk", "lrclk_sel";
-				status = "disabled";
-			};
-
-			tdmout_b: audio-controller@540 {
-				compatible = "amlogic,axg-tdmout";
-				reg = <0x0 0x540 0x0 0x40>;
-				sound-name-prefix = "TDMOUT_B";
-				clocks = <&clkc_audio AUD_CLKID_TDMOUT_B>,
-					 <&clkc_audio AUD_CLKID_TDMOUT_B_SCLK>,
-					 <&clkc_audio AUD_CLKID_TDMOUT_B_SCLK_SEL>,
-					 <&clkc_audio AUD_CLKID_TDMOUT_B_LRCLK>,
-					 <&clkc_audio AUD_CLKID_TDMOUT_B_LRCLK>;
-				clock-names = "pclk", "sclk", "sclk_sel",
-					      "lrclk", "lrclk_sel";
-				status = "disabled";
-			};
-
-			tdmout_c: audio-controller@580 {
-				compatible = "amlogic,axg-tdmout";
-				reg = <0x0 0x580 0x0 0x40>;
-				sound-name-prefix = "TDMOUT_C";
-				clocks = <&clkc_audio AUD_CLKID_TDMOUT_C>,
-					 <&clkc_audio AUD_CLKID_TDMOUT_C_SCLK>,
-					 <&clkc_audio AUD_CLKID_TDMOUT_C_SCLK_SEL>,
-					 <&clkc_audio AUD_CLKID_TDMOUT_C_LRCLK>,
-					 <&clkc_audio AUD_CLKID_TDMOUT_C_LRCLK>;
-				clock-names = "pclk", "sclk", "sclk_sel",
-					      "lrclk", "lrclk_sel";
-				status = "disabled";
-			};
-		};
-
-		cbus: bus@ffd00000 {
-			compatible = "simple-bus";
-			reg = <0x0 0xffd00000 0x0 0x25000>;
-			#address-cells = <2>;
-			#size-cells = <2>;
-			ranges = <0x0 0x0 0x0 0xffd00000 0x0 0x25000>;
-
-			gpio_intc: interrupt-controller@f080 {
-				compatible = "amlogic,meson-gpio-intc";
-				reg = <0x0 0xf080 0x0 0x10>;
-				interrupt-controller;
-				#interrupt-cells = <2>;
-				amlogic,channel-interrupts = <64 65 66 67 68 69 70 71>;
-				status = "disabled";
-			};
-
-			pwm_ab: pwm@1b000 {
-				compatible = "amlogic,meson-axg-ee-pwm";
-				reg = <0x0 0x1b000 0x0 0x20>;
-				#pwm-cells = <3>;
-				status = "disabled";
-			};
-
-			pwm_cd: pwm@1a000 {
-				compatible = "amlogic,meson-axg-ee-pwm";
-				reg = <0x0 0x1a000 0x0 0x20>;
-				#pwm-cells = <3>;
-				status = "disabled";
-			};
-
-			reset: reset-controller@1004 {
-				compatible = "amlogic,meson-axg-reset";
-				reg = <0x0 0x01004 0x0 0x9c>;
-				#reset-cells = <1>;
-			};
-
-			spicc0: spi@13000 {
-				compatible = "amlogic,meson-axg-spicc";
-				reg = <0x0 0x13000 0x0 0x3c>;
-				interrupts = <GIC_SPI 81 IRQ_TYPE_LEVEL_HIGH>;
-				clocks = <&clkc CLKID_SPICC0>;
-				clock-names = "core";
-				#address-cells = <1>;
-				#size-cells = <0>;
-				status = "disabled";
-			};
-
-			spicc1: spi@15000 {
-				compatible = "amlogic,meson-axg-spicc";
-				reg = <0x0 0x15000 0x0 0x3c>;
-				interrupts = <GIC_SPI 82 IRQ_TYPE_LEVEL_HIGH>;
-				clocks = <&clkc CLKID_SPICC1>;
-				clock-names = "core";
-				#address-cells = <1>;
-				#size-cells = <0>;
-				status = "disabled";
-			};
-
-			i2c0: i2c@1f000 {
-				compatible = "amlogic,meson-axg-i2c";
-				reg = <0x0 0x1f000 0x0 0x20>;
-				interrupts = <GIC_SPI 21 IRQ_TYPE_EDGE_RISING>;
-				clocks = <&clkc CLKID_I2C>;
-				#address-cells = <1>;
-				#size-cells = <0>;
-				status = "disabled";
-			};
-
-			i2c1: i2c@1e000 {
-				compatible = "amlogic,meson-axg-i2c";
-				reg = <0x0 0x1e000 0x0 0x20>;
-				interrupts = <GIC_SPI 214 IRQ_TYPE_EDGE_RISING>;
-				clocks = <&clkc CLKID_I2C>;
-				#address-cells = <1>;
-				#size-cells = <0>;
-				status = "disabled";
-			};
-
-			i2c2: i2c@1d000 {
-				compatible = "amlogic,meson-axg-i2c";
-				reg = <0x0 0x1d000 0x0 0x20>;
-				interrupts = <GIC_SPI 215 IRQ_TYPE_EDGE_RISING>;
-				clocks = <&clkc CLKID_I2C>;
-				#address-cells = <1>;
-				#size-cells = <0>;
-				status = "disabled";
-			};
-
-			i2c3: i2c@1c000 {
-				compatible = "amlogic,meson-axg-i2c";
-				reg = <0x0 0x1c000 0x0 0x20>;
-				interrupts = <GIC_SPI 39 IRQ_TYPE_EDGE_RISING>;
-				clocks = <&clkc CLKID_I2C>;
-				#address-cells = <1>;
-				#size-cells = <0>;
-				status = "disabled";
-			};
-
-			uart_A: serial@24000 {
-				compatible = "amlogic,meson-gx-uart";
-				reg = <0x0 0x24000 0x0 0x18>;
-				interrupts = <GIC_SPI 26 IRQ_TYPE_EDGE_RISING>;
-				status = "disabled";
-				clocks = <&xtal>, <&clkc CLKID_UART0>, <&xtal>;
-				clock-names = "xtal", "pclk", "baud";
-			};
-
-			uart_B: serial@23000 {
-				compatible = "amlogic,meson-gx-uart";
-				reg = <0x0 0x23000 0x0 0x18>;
-				interrupts = <GIC_SPI 75 IRQ_TYPE_EDGE_RISING>;
-				status = "disabled";
-				clocks = <&xtal>, <&clkc CLKID_UART1>, <&xtal>;
-				clock-names = "xtal", "pclk", "baud";
-			};
-		};
-
-		ethmac: ethernet@ff3f0000 {
-			compatible = "amlogic,meson-axg-dwmac", "snps,dwmac";
-			reg = <0x0 0xff3f0000 0x0 0x10000
-				0x0 0xff634540 0x0 0x8>;
-			interrupts = <GIC_SPI 8 IRQ_TYPE_EDGE_RISING>;
-			interrupt-names = "macirq";
-			clocks = <&clkc CLKID_ETH>,
-				 <&clkc CLKID_FCLK_DIV2>,
-				 <&clkc CLKID_MPLL2>;
-			clock-names = "stmmaceth", "clkin0", "clkin1";
-			status = "disabled";
-		};
-
-		gic: interrupt-controller@ffc01000 {
-			compatible = "arm,gic-400";
-			reg = <0x0 0xffc01000 0 0x1000>,
-			      <0x0 0xffc02000 0 0x2000>,
-			      <0x0 0xffc04000 0 0x2000>,
-			      <0x0 0xffc06000 0 0x2000>;
-			interrupt-controller;
-			interrupts = <GIC_PPI 9
-				(GIC_CPU_MASK_SIMPLE(8) | IRQ_TYPE_LEVEL_HIGH)>;
-			#interrupt-cells = <3>;
-			#address-cells = <0>;
-		};
-=======
 				i2c1_x_pins: i2c1_x {
 					mux {
 						groups = "i2c1_sck_x",
@@ -473,7 +247,6 @@
 						bias-disable;
 					};
 				};
->>>>>>> f7688b48
 
 				i2c1_z_pins: i2c1_z {
 					mux {
