// SPDX-License-Identifier: GPL-2.0-only
/*
 * aQuantia Corporation Network Driver
 * Copyright (C) 2014-2017 aQuantia Corporation. All rights reserved
 */

/* File aq_nic.c: Definition of common code for NIC. */

#include "aq_nic.h"
#include "aq_ring.h"
#include "aq_vec.h"
#include "aq_hw.h"
#include "aq_pci_func.h"
#include "aq_main.h"

#include <linux/moduleparam.h>
#include <linux/netdevice.h>
#include <linux/etherdevice.h>
#include <linux/timer.h>
#include <linux/cpu.h>
#include <linux/ip.h>
#include <linux/tcp.h>
#include <net/ip.h>

static unsigned int aq_itr = AQ_CFG_INTERRUPT_MODERATION_AUTO;
module_param_named(aq_itr, aq_itr, uint, 0644);
MODULE_PARM_DESC(aq_itr, "Interrupt throttling mode");

static unsigned int aq_itr_tx;
module_param_named(aq_itr_tx, aq_itr_tx, uint, 0644);
MODULE_PARM_DESC(aq_itr_tx, "TX interrupt throttle rate");

static unsigned int aq_itr_rx;
module_param_named(aq_itr_rx, aq_itr_rx, uint, 0644);
MODULE_PARM_DESC(aq_itr_rx, "RX interrupt throttle rate");

static void aq_nic_update_ndev_stats(struct aq_nic_s *self);

static void aq_nic_rss_init(struct aq_nic_s *self, unsigned int num_rss_queues)
{
	struct aq_nic_cfg_s *cfg = &self->aq_nic_cfg;
	struct aq_rss_parameters *rss_params = &cfg->aq_rss;
	int i = 0;

	static u8 rss_key[AQ_CFG_RSS_HASHKEY_SIZE] = {
		0x1e, 0xad, 0x71, 0x87, 0x65, 0xfc, 0x26, 0x7d,
		0x0d, 0x45, 0x67, 0x74, 0xcd, 0x06, 0x1a, 0x18,
		0xb6, 0xc1, 0xf0, 0xc7, 0xbb, 0x18, 0xbe, 0xf8,
		0x19, 0x13, 0x4b, 0xa9, 0xd0, 0x3e, 0xfe, 0x70,
		0x25, 0x03, 0xab, 0x50, 0x6a, 0x8b, 0x82, 0x0c
	};

	rss_params->hash_secret_key_size = sizeof(rss_key);
	memcpy(rss_params->hash_secret_key, rss_key, sizeof(rss_key));
	rss_params->indirection_table_size = AQ_CFG_RSS_INDIRECTION_TABLE_MAX;

	for (i = rss_params->indirection_table_size; i--;)
		rss_params->indirection_table[i] = i & (num_rss_queues - 1);
}

/* Checks hw_caps and 'corrects' aq_nic_cfg in runtime */
void aq_nic_cfg_start(struct aq_nic_s *self)
{
	struct aq_nic_cfg_s *cfg = &self->aq_nic_cfg;

	cfg->tcs = AQ_CFG_TCS_DEF;

	cfg->is_polling = AQ_CFG_IS_POLLING_DEF;

	cfg->itr = aq_itr;
	cfg->tx_itr = aq_itr_tx;
	cfg->rx_itr = aq_itr_rx;

	cfg->rxpageorder = AQ_CFG_RX_PAGEORDER;
	cfg->is_rss = AQ_CFG_IS_RSS_DEF;
	cfg->num_rss_queues = AQ_CFG_NUM_RSS_QUEUES_DEF;
	cfg->aq_rss.base_cpu_number = AQ_CFG_RSS_BASE_CPU_NUM_DEF;
	cfg->flow_control = AQ_CFG_FC_MODE;

	cfg->mtu = AQ_CFG_MTU_DEF;
	cfg->link_speed_msk = AQ_CFG_SPEED_MSK;
	cfg->is_autoneg = AQ_CFG_IS_AUTONEG_DEF;

	cfg->is_lro = AQ_CFG_IS_LRO_DEF;

	/*descriptors */
	cfg->rxds = min(cfg->aq_hw_caps->rxds_max, AQ_CFG_RXDS_DEF);
	cfg->txds = min(cfg->aq_hw_caps->txds_max, AQ_CFG_TXDS_DEF);

	/*rss rings */
	cfg->vecs = min(cfg->aq_hw_caps->vecs, AQ_CFG_VECS_DEF);
	cfg->vecs = min(cfg->vecs, num_online_cpus());
	if (self->irqvecs > AQ_HW_SERVICE_IRQS)
		cfg->vecs = min(cfg->vecs, self->irqvecs - AQ_HW_SERVICE_IRQS);
	/* cfg->vecs should be power of 2 for RSS */
	if (cfg->vecs >= 8U)
		cfg->vecs = 8U;
	else if (cfg->vecs >= 4U)
		cfg->vecs = 4U;
	else if (cfg->vecs >= 2U)
		cfg->vecs = 2U;
	else
		cfg->vecs = 1U;

	cfg->num_rss_queues = min(cfg->vecs, AQ_CFG_NUM_RSS_QUEUES_DEF);

	aq_nic_rss_init(self, cfg->num_rss_queues);

	cfg->irq_type = aq_pci_func_get_irq_type(self);

	if ((cfg->irq_type == AQ_HW_IRQ_LEGACY) ||
	    (cfg->aq_hw_caps->vecs == 1U) ||
	    (cfg->vecs == 1U)) {
		cfg->is_rss = 0U;
		cfg->vecs = 1U;
	}

	/* Check if we have enough vectors allocated for
	 * link status IRQ. If no - we'll know link state from
	 * slower service task.
	 */
	if (AQ_HW_SERVICE_IRQS > 0 && cfg->vecs + 1 <= self->irqvecs)
		cfg->link_irq_vec = cfg->vecs;
	else
		cfg->link_irq_vec = 0;

	cfg->link_speed_msk &= cfg->aq_hw_caps->link_speed_msk;
	cfg->features = cfg->aq_hw_caps->hw_features;
	cfg->is_vlan_rx_strip = !!(cfg->features & NETIF_F_HW_VLAN_CTAG_RX);
	cfg->is_vlan_tx_insert = !!(cfg->features & NETIF_F_HW_VLAN_CTAG_TX);
	cfg->is_vlan_force_promisc = true;
}

static int aq_nic_update_link_status(struct aq_nic_s *self)
{
	int err = self->aq_fw_ops->update_link_status(self->aq_hw);
	u32 fc = 0;

	if (err)
		return err;

	if (self->link_status.mbps != self->aq_hw->aq_link_status.mbps) {
		pr_info("%s: link change old %d new %d\n",
			AQ_CFG_DRV_NAME, self->link_status.mbps,
			self->aq_hw->aq_link_status.mbps);
		aq_nic_update_interrupt_moderation_settings(self);

		/* Driver has to update flow control settings on RX block
		 * on any link event.
		 * We should query FW whether it negotiated FC.
		 */
		if (self->aq_fw_ops->get_flow_control)
			self->aq_fw_ops->get_flow_control(self->aq_hw, &fc);
		if (self->aq_hw_ops->hw_set_fc)
			self->aq_hw_ops->hw_set_fc(self->aq_hw, fc, 0);
	}

	self->link_status = self->aq_hw->aq_link_status;
	if (!netif_carrier_ok(self->ndev) && self->link_status.mbps) {
		aq_utils_obj_set(&self->flags,
				 AQ_NIC_FLAG_STARTED);
		aq_utils_obj_clear(&self->flags,
				   AQ_NIC_LINK_DOWN);
		netif_carrier_on(self->ndev);
		netif_tx_wake_all_queues(self->ndev);
	}
	if (netif_carrier_ok(self->ndev) && !self->link_status.mbps) {
		netif_carrier_off(self->ndev);
		netif_tx_disable(self->ndev);
		aq_utils_obj_set(&self->flags, AQ_NIC_LINK_DOWN);
	}
	return 0;
}

static irqreturn_t aq_linkstate_threaded_isr(int irq, void *private)
{
	struct aq_nic_s *self = private;

	if (!self)
		return IRQ_NONE;

	aq_nic_update_link_status(self);

	self->aq_hw_ops->hw_irq_enable(self->aq_hw,
				       BIT(self->aq_nic_cfg.link_irq_vec));
	return IRQ_HANDLED;
}

static void aq_nic_service_task(struct work_struct *work)
{
	struct aq_nic_s *self = container_of(work, struct aq_nic_s,
					     service_task);
	int err;

	if (aq_utils_obj_test(&self->flags, AQ_NIC_FLAGS_IS_NOT_READY))
		return;

	err = aq_nic_update_link_status(self);
	if (err)
		return;

	mutex_lock(&self->fwreq_mutex);
	if (self->aq_fw_ops->update_stats)
		self->aq_fw_ops->update_stats(self->aq_hw);
	mutex_unlock(&self->fwreq_mutex);

	aq_nic_update_ndev_stats(self);
}

static void aq_nic_service_timer_cb(struct timer_list *t)
{
	struct aq_nic_s *self = from_timer(self, t, service_timer);

	mod_timer(&self->service_timer, jiffies + AQ_CFG_SERVICE_TIMER_INTERVAL);

	aq_ndev_schedule_work(&self->service_task);
}

static void aq_nic_polling_timer_cb(struct timer_list *t)
{
	struct aq_nic_s *self = from_timer(self, t, polling_timer);
	struct aq_vec_s *aq_vec = NULL;
	unsigned int i = 0U;

	for (i = 0U, aq_vec = self->aq_vec[0];
		self->aq_vecs > i; ++i, aq_vec = self->aq_vec[i])
		aq_vec_isr(i, (void *)aq_vec);

	mod_timer(&self->polling_timer, jiffies +
		  AQ_CFG_POLLING_TIMER_INTERVAL);
}

int aq_nic_ndev_register(struct aq_nic_s *self)
{
	int err = 0;

	if (!self->ndev) {
		err = -EINVAL;
		goto err_exit;
	}

	err = hw_atl_utils_initfw(self->aq_hw, &self->aq_fw_ops);
	if (err)
		goto err_exit;

	mutex_lock(&self->fwreq_mutex);
	err = self->aq_fw_ops->get_mac_permanent(self->aq_hw,
			    self->ndev->dev_addr);
	mutex_unlock(&self->fwreq_mutex);
	if (err)
		goto err_exit;

#if defined(AQ_CFG_MAC_ADDR_PERMANENT)
	{
		static u8 mac_addr_permanent[] = AQ_CFG_MAC_ADDR_PERMANENT;

		ether_addr_copy(self->ndev->dev_addr, mac_addr_permanent);
	}
#endif

	for (self->aq_vecs = 0; self->aq_vecs < aq_nic_get_cfg(self)->vecs;
	     self->aq_vecs++) {
		self->aq_vec[self->aq_vecs] =
		    aq_vec_alloc(self, self->aq_vecs, aq_nic_get_cfg(self));
		if (!self->aq_vec[self->aq_vecs]) {
			err = -ENOMEM;
			goto err_exit;
		}
	}

	netif_carrier_off(self->ndev);

	netif_tx_disable(self->ndev);

	err = register_netdev(self->ndev);
	if (err)
		goto err_exit;

err_exit:
	return err;
}

void aq_nic_ndev_init(struct aq_nic_s *self)
{
	const struct aq_hw_caps_s *aq_hw_caps = self->aq_nic_cfg.aq_hw_caps;
	struct aq_nic_cfg_s *aq_nic_cfg = &self->aq_nic_cfg;

	self->ndev->hw_features |= aq_hw_caps->hw_features;
	self->ndev->features = aq_hw_caps->hw_features;
	self->ndev->vlan_features |= NETIF_F_HW_CSUM | NETIF_F_RXCSUM |
				     NETIF_F_RXHASH | NETIF_F_SG |
				     NETIF_F_LRO | NETIF_F_TSO;
	self->ndev->priv_flags = aq_hw_caps->hw_priv_flags;
	self->ndev->priv_flags |= IFF_LIVE_ADDR_CHANGE;

	self->ndev->mtu = aq_nic_cfg->mtu - ETH_HLEN;
	self->ndev->max_mtu = aq_hw_caps->mtu - ETH_FCS_LEN - ETH_HLEN;

}

void aq_nic_set_tx_ring(struct aq_nic_s *self, unsigned int idx,
			struct aq_ring_s *ring)
{
	self->aq_ring_tx[idx] = ring;
}

struct net_device *aq_nic_get_ndev(struct aq_nic_s *self)
{
	return self->ndev;
}

int aq_nic_init(struct aq_nic_s *self)
{
	struct aq_vec_s *aq_vec = NULL;
	int err = 0;
	unsigned int i = 0U;

	self->power_state = AQ_HW_POWER_STATE_D0;
	mutex_lock(&self->fwreq_mutex);
	err = self->aq_hw_ops->hw_reset(self->aq_hw);
	mutex_unlock(&self->fwreq_mutex);
	if (err < 0)
		goto err_exit;

	err = self->aq_hw_ops->hw_init(self->aq_hw,
				       aq_nic_get_ndev(self)->dev_addr);
	if (err < 0)
		goto err_exit;

	for (i = 0U, aq_vec = self->aq_vec[0];
		self->aq_vecs > i; ++i, aq_vec = self->aq_vec[i])
		aq_vec_init(aq_vec, self->aq_hw_ops, self->aq_hw);

	netif_carrier_off(self->ndev);

err_exit:
	return err;
}

int aq_nic_start(struct aq_nic_s *self)
{
	struct aq_vec_s *aq_vec = NULL;
	int err = 0;
	unsigned int i = 0U;

	err = self->aq_hw_ops->hw_multicast_list_set(self->aq_hw,
						     self->mc_list.ar,
						     self->mc_list.count);
	if (err < 0)
		goto err_exit;

	err = self->aq_hw_ops->hw_packet_filter_set(self->aq_hw,
						    self->packet_filter);
	if (err < 0)
		goto err_exit;

	for (i = 0U, aq_vec = self->aq_vec[0];
		self->aq_vecs > i; ++i, aq_vec = self->aq_vec[i]) {
		err = aq_vec_start(aq_vec);
		if (err < 0)
			goto err_exit;
	}

	err = self->aq_hw_ops->hw_start(self->aq_hw);
	if (err < 0)
		goto err_exit;

	err = aq_nic_update_interrupt_moderation_settings(self);
	if (err)
		goto err_exit;

	INIT_WORK(&self->service_task, aq_nic_service_task);

	timer_setup(&self->service_timer, aq_nic_service_timer_cb, 0);
	aq_nic_service_timer_cb(&self->service_timer);

	if (self->aq_nic_cfg.is_polling) {
		timer_setup(&self->polling_timer, aq_nic_polling_timer_cb, 0);
		mod_timer(&self->polling_timer, jiffies +
			  AQ_CFG_POLLING_TIMER_INTERVAL);
	} else {
		for (i = 0U, aq_vec = self->aq_vec[0];
			self->aq_vecs > i; ++i, aq_vec = self->aq_vec[i]) {
			err = aq_pci_func_alloc_irq(self, i, self->ndev->name,
						    aq_vec_isr, aq_vec,
						    aq_vec_get_affinity_mask(aq_vec));
			if (err < 0)
				goto err_exit;
		}

		if (self->aq_nic_cfg.link_irq_vec) {
			int irqvec = pci_irq_vector(self->pdev,
						   self->aq_nic_cfg.link_irq_vec);
			err = request_threaded_irq(irqvec, NULL,
						   aq_linkstate_threaded_isr,
						   IRQF_SHARED | IRQF_ONESHOT,
						   self->ndev->name, self);
			if (err < 0)
				goto err_exit;
			self->msix_entry_mask |= (1 << self->aq_nic_cfg.link_irq_vec);
		}

		err = self->aq_hw_ops->hw_irq_enable(self->aq_hw,
						     AQ_CFG_IRQ_MASK);
		if (err < 0)
			goto err_exit;
	}

	err = netif_set_real_num_tx_queues(self->ndev, self->aq_vecs);
	if (err < 0)
		goto err_exit;

	err = netif_set_real_num_rx_queues(self->ndev, self->aq_vecs);
	if (err < 0)
		goto err_exit;

	netif_tx_start_all_queues(self->ndev);

err_exit:
	return err;
}

static unsigned int aq_nic_map_skb(struct aq_nic_s *self,
				   struct sk_buff *skb,
				   struct aq_ring_s *ring)
{
	unsigned int ret = 0U;
	unsigned int nr_frags = skb_shinfo(skb)->nr_frags;
	unsigned int frag_count = 0U;
	unsigned int dx = ring->sw_tail;
	struct aq_ring_buff_s *first = NULL;
	struct aq_ring_buff_s *dx_buff = &ring->buff_ring[dx];
	bool need_context_tag = false;

	dx_buff->flags = 0U;

	if (unlikely(skb_is_gso(skb))) {
		dx_buff->mss = skb_shinfo(skb)->gso_size;
		dx_buff->is_gso = 1U;
		dx_buff->len_pkt = skb->len;
		dx_buff->len_l2 = ETH_HLEN;
		dx_buff->len_l3 = ip_hdrlen(skb);
		dx_buff->len_l4 = tcp_hdrlen(skb);
		dx_buff->eop_index = 0xffffU;
		dx_buff->is_ipv6 =
			(ip_hdr(skb)->version == 6) ? 1U : 0U;
		need_context_tag = true;
	}

	if (self->aq_nic_cfg.is_vlan_tx_insert && skb_vlan_tag_present(skb)) {
		dx_buff->vlan_tx_tag = skb_vlan_tag_get(skb);
		dx_buff->len_pkt = skb->len;
		dx_buff->is_vlan = 1U;
		need_context_tag = true;
	}

	if (need_context_tag) {
		dx = aq_ring_next_dx(ring, dx);
		dx_buff = &ring->buff_ring[dx];
		dx_buff->flags = 0U;
		++ret;
	}

	dx_buff->len = skb_headlen(skb);
	dx_buff->pa = dma_map_single(aq_nic_get_dev(self),
				     skb->data,
				     dx_buff->len,
				     DMA_TO_DEVICE);

	if (unlikely(dma_mapping_error(aq_nic_get_dev(self), dx_buff->pa)))
		goto exit;

	first = dx_buff;
	dx_buff->len_pkt = skb->len;
	dx_buff->is_sop = 1U;
	dx_buff->is_mapped = 1U;
	++ret;

	if (skb->ip_summed == CHECKSUM_PARTIAL) {
		dx_buff->is_ip_cso = (htons(ETH_P_IP) == skb->protocol) ?
			1U : 0U;

		if (ip_hdr(skb)->version == 4) {
			dx_buff->is_tcp_cso =
				(ip_hdr(skb)->protocol == IPPROTO_TCP) ?
					1U : 0U;
			dx_buff->is_udp_cso =
				(ip_hdr(skb)->protocol == IPPROTO_UDP) ?
					1U : 0U;
		} else if (ip_hdr(skb)->version == 6) {
			dx_buff->is_tcp_cso =
				(ipv6_hdr(skb)->nexthdr == NEXTHDR_TCP) ?
					1U : 0U;
			dx_buff->is_udp_cso =
				(ipv6_hdr(skb)->nexthdr == NEXTHDR_UDP) ?
					1U : 0U;
		}
	}

	for (; nr_frags--; ++frag_count) {
		unsigned int frag_len = 0U;
		unsigned int buff_offset = 0U;
		unsigned int buff_size = 0U;
		dma_addr_t frag_pa;
		skb_frag_t *frag = &skb_shinfo(skb)->frags[frag_count];

		frag_len = skb_frag_size(frag);

		while (frag_len) {
			if (frag_len > AQ_CFG_TX_FRAME_MAX)
				buff_size = AQ_CFG_TX_FRAME_MAX;
			else
				buff_size = frag_len;

			frag_pa = skb_frag_dma_map(aq_nic_get_dev(self),
						   frag,
						   buff_offset,
						   buff_size,
						   DMA_TO_DEVICE);

			if (unlikely(dma_mapping_error(aq_nic_get_dev(self),
						       frag_pa)))
				goto mapping_error;

			dx = aq_ring_next_dx(ring, dx);
			dx_buff = &ring->buff_ring[dx];

			dx_buff->flags = 0U;
			dx_buff->len = buff_size;
			dx_buff->pa = frag_pa;
			dx_buff->is_mapped = 1U;
			dx_buff->eop_index = 0xffffU;

			frag_len -= buff_size;
			buff_offset += buff_size;

			++ret;
		}
	}

	first->eop_index = dx;
	dx_buff->is_eop = 1U;
	dx_buff->skb = skb;
	goto exit;

mapping_error:
	for (dx = ring->sw_tail;
	     ret > 0;
	     --ret, dx = aq_ring_next_dx(ring, dx)) {
		dx_buff = &ring->buff_ring[dx];

		if (!dx_buff->is_gso && !dx_buff->is_vlan && dx_buff->pa) {
			if (unlikely(dx_buff->is_sop)) {
				dma_unmap_single(aq_nic_get_dev(self),
						 dx_buff->pa,
						 dx_buff->len,
						 DMA_TO_DEVICE);
			} else {
				dma_unmap_page(aq_nic_get_dev(self),
					       dx_buff->pa,
					       dx_buff->len,
					       DMA_TO_DEVICE);
			}
		}
	}

exit:
	return ret;
}

int aq_nic_xmit(struct aq_nic_s *self, struct sk_buff *skb)
{
	struct aq_ring_s *ring = NULL;
	unsigned int frags = 0U;
	unsigned int vec = skb->queue_mapping % self->aq_nic_cfg.vecs;
	unsigned int tc = 0U;
	int err = NETDEV_TX_OK;

	frags = skb_shinfo(skb)->nr_frags + 1;

	ring = self->aq_ring_tx[AQ_NIC_TCVEC2RING(self, tc, vec)];

	if (frags > AQ_CFG_SKB_FRAGS_MAX) {
		dev_kfree_skb_any(skb);
		goto err_exit;
	}

	aq_ring_update_queue_state(ring);

	/* Above status update may stop the queue. Check this. */
	if (__netif_subqueue_stopped(self->ndev, ring->idx)) {
		err = NETDEV_TX_BUSY;
		goto err_exit;
	}

	frags = aq_nic_map_skb(self, skb, ring);

	if (likely(frags)) {
		err = self->aq_hw_ops->hw_ring_tx_xmit(self->aq_hw,
						       ring, frags);
		if (err >= 0) {
			++ring->stats.tx.packets;
			ring->stats.tx.bytes += skb->len;
		}
	} else {
		err = NETDEV_TX_BUSY;
	}

err_exit:
	return err;
}

int aq_nic_update_interrupt_moderation_settings(struct aq_nic_s *self)
{
	return self->aq_hw_ops->hw_interrupt_moderation_set(self->aq_hw);
}

int aq_nic_set_packet_filter(struct aq_nic_s *self, unsigned int flags)
{
	int err = 0;

	err = self->aq_hw_ops->hw_packet_filter_set(self->aq_hw, flags);
	if (err < 0)
		goto err_exit;

	self->packet_filter = flags;

err_exit:
	return err;
}

int aq_nic_set_multicast_list(struct aq_nic_s *self, struct net_device *ndev)
{
	const struct aq_hw_ops *hw_ops = self->aq_hw_ops;
	struct aq_nic_cfg_s *cfg = &self->aq_nic_cfg;
	unsigned int packet_filter = ndev->flags;
	struct netdev_hw_addr *ha = NULL;
	unsigned int i = 0U;
	int err = 0;

	self->mc_list.count = 0;
	if (netdev_uc_count(ndev) > AQ_HW_MULTICAST_ADDRESS_MAX) {
		packet_filter |= IFF_PROMISC;
	} else {
		netdev_for_each_uc_addr(ha, ndev) {
			ether_addr_copy(self->mc_list.ar[i++], ha->addr);
		}
	}

	cfg->is_mc_list_enabled = !!(packet_filter & IFF_MULTICAST);
	if (cfg->is_mc_list_enabled) {
		if (i + netdev_mc_count(ndev) > AQ_HW_MULTICAST_ADDRESS_MAX) {
			packet_filter |= IFF_ALLMULTI;
		} else {
			netdev_for_each_mc_addr(ha, ndev) {
				ether_addr_copy(self->mc_list.ar[i++],
						ha->addr);
			}
		}
	}

	if (i > 0 && i <= AQ_HW_MULTICAST_ADDRESS_MAX) {
<<<<<<< HEAD
		packet_filter |= IFF_MULTICAST;
=======
>>>>>>> f7688b48
		self->mc_list.count = i;
		err = hw_ops->hw_multicast_list_set(self->aq_hw,
						    self->mc_list.ar,
						    self->mc_list.count);
		if (err < 0)
			return err;
	}
	return aq_nic_set_packet_filter(self, packet_filter);
}

int aq_nic_set_mtu(struct aq_nic_s *self, int new_mtu)
{
	self->aq_nic_cfg.mtu = new_mtu;

	return 0;
}

int aq_nic_set_mac(struct aq_nic_s *self, struct net_device *ndev)
{
	return self->aq_hw_ops->hw_set_mac_address(self->aq_hw, ndev->dev_addr);
}

unsigned int aq_nic_get_link_speed(struct aq_nic_s *self)
{
	return self->link_status.mbps;
}

int aq_nic_get_regs(struct aq_nic_s *self, struct ethtool_regs *regs, void *p)
{
	u32 *regs_buff = p;
	int err = 0;

	regs->version = 1;

	err = self->aq_hw_ops->hw_get_regs(self->aq_hw,
					   self->aq_nic_cfg.aq_hw_caps,
					   regs_buff);
	if (err < 0)
		goto err_exit;

err_exit:
	return err;
}

int aq_nic_get_regs_count(struct aq_nic_s *self)
{
	return self->aq_nic_cfg.aq_hw_caps->mac_regs_count;
}

void aq_nic_get_stats(struct aq_nic_s *self, u64 *data)
{
	unsigned int i = 0U;
	unsigned int count = 0U;
	struct aq_vec_s *aq_vec = NULL;
	struct aq_stats_s *stats;

	if (self->aq_fw_ops->update_stats) {
		mutex_lock(&self->fwreq_mutex);
		self->aq_fw_ops->update_stats(self->aq_hw);
		mutex_unlock(&self->fwreq_mutex);
	}
	stats = self->aq_hw_ops->hw_get_hw_stats(self->aq_hw);

	if (!stats)
		goto err_exit;

	data[i] = stats->uprc + stats->mprc + stats->bprc;
	data[++i] = stats->uprc;
	data[++i] = stats->mprc;
	data[++i] = stats->bprc;
	data[++i] = stats->erpt;
	data[++i] = stats->uptc + stats->mptc + stats->bptc;
	data[++i] = stats->uptc;
	data[++i] = stats->mptc;
	data[++i] = stats->bptc;
	data[++i] = stats->ubrc;
	data[++i] = stats->ubtc;
	data[++i] = stats->mbrc;
	data[++i] = stats->mbtc;
	data[++i] = stats->bbrc;
	data[++i] = stats->bbtc;
	data[++i] = stats->ubrc + stats->mbrc + stats->bbrc;
	data[++i] = stats->ubtc + stats->mbtc + stats->bbtc;
	data[++i] = stats->dma_pkt_rc;
	data[++i] = stats->dma_pkt_tc;
	data[++i] = stats->dma_oct_rc;
	data[++i] = stats->dma_oct_tc;
	data[++i] = stats->dpc;

	i++;

	data += i;

	for (i = 0U, aq_vec = self->aq_vec[0];
		aq_vec && self->aq_vecs > i; ++i, aq_vec = self->aq_vec[i]) {
		data += count;
		aq_vec_get_sw_stats(aq_vec, data, &count);
	}

err_exit:;
}

static void aq_nic_update_ndev_stats(struct aq_nic_s *self)
{
	struct net_device *ndev = self->ndev;
	struct aq_stats_s *stats = self->aq_hw_ops->hw_get_hw_stats(self->aq_hw);

	ndev->stats.rx_packets = stats->dma_pkt_rc;
	ndev->stats.rx_bytes = stats->dma_oct_rc;
	ndev->stats.rx_errors = stats->erpr;
	ndev->stats.rx_dropped = stats->dpc;
	ndev->stats.tx_packets = stats->dma_pkt_tc;
	ndev->stats.tx_bytes = stats->dma_oct_tc;
	ndev->stats.tx_errors = stats->erpt;
	ndev->stats.multicast = stats->mprc;
}

void aq_nic_get_link_ksettings(struct aq_nic_s *self,
			       struct ethtool_link_ksettings *cmd)
{
	if (self->aq_nic_cfg.aq_hw_caps->media_type == AQ_HW_MEDIA_TYPE_FIBRE)
		cmd->base.port = PORT_FIBRE;
	else
		cmd->base.port = PORT_TP;
	/* This driver supports only 10G capable adapters, so DUPLEX_FULL */
	cmd->base.duplex = DUPLEX_FULL;
	cmd->base.autoneg = self->aq_nic_cfg.is_autoneg;

	ethtool_link_ksettings_zero_link_mode(cmd, supported);

	if (self->aq_nic_cfg.aq_hw_caps->link_speed_msk & AQ_NIC_RATE_10G)
		ethtool_link_ksettings_add_link_mode(cmd, supported,
						     10000baseT_Full);

	if (self->aq_nic_cfg.aq_hw_caps->link_speed_msk & AQ_NIC_RATE_5G)
		ethtool_link_ksettings_add_link_mode(cmd, supported,
						     5000baseT_Full);

	if (self->aq_nic_cfg.aq_hw_caps->link_speed_msk & AQ_NIC_RATE_2GS)
		ethtool_link_ksettings_add_link_mode(cmd, supported,
						     2500baseT_Full);

	if (self->aq_nic_cfg.aq_hw_caps->link_speed_msk & AQ_NIC_RATE_1G)
		ethtool_link_ksettings_add_link_mode(cmd, supported,
						     1000baseT_Full);

	if (self->aq_nic_cfg.aq_hw_caps->link_speed_msk & AQ_NIC_RATE_100M)
		ethtool_link_ksettings_add_link_mode(cmd, supported,
						     100baseT_Full);

	if (self->aq_nic_cfg.aq_hw_caps->flow_control)
		ethtool_link_ksettings_add_link_mode(cmd, supported,
						     Pause);

	ethtool_link_ksettings_add_link_mode(cmd, supported, Autoneg);

	if (self->aq_nic_cfg.aq_hw_caps->media_type == AQ_HW_MEDIA_TYPE_FIBRE)
		ethtool_link_ksettings_add_link_mode(cmd, supported, FIBRE);
	else
		ethtool_link_ksettings_add_link_mode(cmd, supported, TP);

	ethtool_link_ksettings_zero_link_mode(cmd, advertising);

	if (self->aq_nic_cfg.is_autoneg)
		ethtool_link_ksettings_add_link_mode(cmd, advertising, Autoneg);

	if (self->aq_nic_cfg.link_speed_msk  & AQ_NIC_RATE_10G)
		ethtool_link_ksettings_add_link_mode(cmd, advertising,
						     10000baseT_Full);

	if (self->aq_nic_cfg.link_speed_msk  & AQ_NIC_RATE_5G)
		ethtool_link_ksettings_add_link_mode(cmd, advertising,
						     5000baseT_Full);

	if (self->aq_nic_cfg.link_speed_msk  & AQ_NIC_RATE_2GS)
		ethtool_link_ksettings_add_link_mode(cmd, advertising,
						     2500baseT_Full);

	if (self->aq_nic_cfg.link_speed_msk  & AQ_NIC_RATE_1G)
		ethtool_link_ksettings_add_link_mode(cmd, advertising,
						     1000baseT_Full);

	if (self->aq_nic_cfg.link_speed_msk  & AQ_NIC_RATE_100M)
		ethtool_link_ksettings_add_link_mode(cmd, advertising,
						     100baseT_Full);

	if (self->aq_nic_cfg.flow_control & AQ_NIC_FC_RX)
		ethtool_link_ksettings_add_link_mode(cmd, advertising,
						     Pause);

	/* Asym is when either RX or TX, but not both */
	if (!!(self->aq_nic_cfg.flow_control & AQ_NIC_FC_TX) ^
	    !!(self->aq_nic_cfg.flow_control & AQ_NIC_FC_RX))
		ethtool_link_ksettings_add_link_mode(cmd, advertising,
						     Asym_Pause);

	if (self->aq_nic_cfg.aq_hw_caps->media_type == AQ_HW_MEDIA_TYPE_FIBRE)
		ethtool_link_ksettings_add_link_mode(cmd, advertising, FIBRE);
	else
		ethtool_link_ksettings_add_link_mode(cmd, advertising, TP);
}

int aq_nic_set_link_ksettings(struct aq_nic_s *self,
			      const struct ethtool_link_ksettings *cmd)
{
	u32 speed = 0U;
	u32 rate = 0U;
	int err = 0;

	if (cmd->base.autoneg == AUTONEG_ENABLE) {
		rate = self->aq_nic_cfg.aq_hw_caps->link_speed_msk;
		self->aq_nic_cfg.is_autoneg = true;
	} else {
		speed = cmd->base.speed;

		switch (speed) {
		case SPEED_100:
			rate = AQ_NIC_RATE_100M;
			break;

		case SPEED_1000:
			rate = AQ_NIC_RATE_1G;
			break;

		case SPEED_2500:
			rate = AQ_NIC_RATE_2GS;
			break;

		case SPEED_5000:
			rate = AQ_NIC_RATE_5G;
			break;

		case SPEED_10000:
			rate = AQ_NIC_RATE_10G;
			break;

		default:
			err = -1;
			goto err_exit;
		break;
		}
		if (!(self->aq_nic_cfg.aq_hw_caps->link_speed_msk & rate)) {
			err = -1;
			goto err_exit;
		}

		self->aq_nic_cfg.is_autoneg = false;
	}

	mutex_lock(&self->fwreq_mutex);
	err = self->aq_fw_ops->set_link_speed(self->aq_hw, rate);
	mutex_unlock(&self->fwreq_mutex);
	if (err < 0)
		goto err_exit;

	self->aq_nic_cfg.link_speed_msk = rate;

err_exit:
	return err;
}

struct aq_nic_cfg_s *aq_nic_get_cfg(struct aq_nic_s *self)
{
	return &self->aq_nic_cfg;
}

u32 aq_nic_get_fw_version(struct aq_nic_s *self)
{
	u32 fw_version = 0U;

	self->aq_hw_ops->hw_get_fw_version(self->aq_hw, &fw_version);

	return fw_version;
}

int aq_nic_stop(struct aq_nic_s *self)
{
	struct aq_vec_s *aq_vec = NULL;
	unsigned int i = 0U;

	netif_tx_disable(self->ndev);
	netif_carrier_off(self->ndev);

	del_timer_sync(&self->service_timer);
	cancel_work_sync(&self->service_task);

	self->aq_hw_ops->hw_irq_disable(self->aq_hw, AQ_CFG_IRQ_MASK);

	if (self->aq_nic_cfg.is_polling)
		del_timer_sync(&self->polling_timer);
	else
		aq_pci_func_free_irqs(self);

	for (i = 0U, aq_vec = self->aq_vec[0];
		self->aq_vecs > i; ++i, aq_vec = self->aq_vec[i])
		aq_vec_stop(aq_vec);

	return self->aq_hw_ops->hw_stop(self->aq_hw);
}

void aq_nic_deinit(struct aq_nic_s *self)
{
	struct aq_vec_s *aq_vec = NULL;
	unsigned int i = 0U;

	if (!self)
		goto err_exit;

	for (i = 0U, aq_vec = self->aq_vec[0];
		self->aq_vecs > i; ++i, aq_vec = self->aq_vec[i])
		aq_vec_deinit(aq_vec);

	if (likely(self->aq_fw_ops->deinit)) {
		mutex_lock(&self->fwreq_mutex);
		self->aq_fw_ops->deinit(self->aq_hw);
		mutex_unlock(&self->fwreq_mutex);
	}

	if (self->power_state != AQ_HW_POWER_STATE_D0 ||
	    self->aq_hw->aq_nic_cfg->wol)
		if (likely(self->aq_fw_ops->set_power)) {
			mutex_lock(&self->fwreq_mutex);
			self->aq_fw_ops->set_power(self->aq_hw,
						   self->power_state,
						   self->ndev->dev_addr);
			mutex_unlock(&self->fwreq_mutex);
		}


err_exit:;
}

void aq_nic_free_vectors(struct aq_nic_s *self)
{
	unsigned int i = 0U;

	if (!self)
		goto err_exit;

	for (i = ARRAY_SIZE(self->aq_vec); i--;) {
		if (self->aq_vec[i]) {
			aq_vec_free(self->aq_vec[i]);
			self->aq_vec[i] = NULL;
		}
	}

err_exit:;
}

int aq_nic_change_pm_state(struct aq_nic_s *self, pm_message_t *pm_msg)
{
	int err = 0;

	if (!netif_running(self->ndev)) {
		err = 0;
		goto out;
	}
	rtnl_lock();
	if (pm_msg->event & PM_EVENT_SLEEP || pm_msg->event & PM_EVENT_FREEZE) {
		self->power_state = AQ_HW_POWER_STATE_D3;
		netif_device_detach(self->ndev);
		netif_tx_stop_all_queues(self->ndev);

		err = aq_nic_stop(self);
		if (err < 0)
			goto err_exit;

		aq_nic_deinit(self);
	} else {
		err = aq_nic_init(self);
		if (err < 0)
			goto err_exit;

		err = aq_nic_start(self);
		if (err < 0)
			goto err_exit;

		netif_device_attach(self->ndev);
		netif_tx_start_all_queues(self->ndev);
	}

err_exit:
	rtnl_unlock();
out:
	return err;
}

void aq_nic_shutdown(struct aq_nic_s *self)
{
	int err = 0;

	if (!self->ndev)
		return;

	rtnl_lock();

	netif_device_detach(self->ndev);

	if (netif_running(self->ndev)) {
		err = aq_nic_stop(self);
		if (err < 0)
			goto err_exit;
	}
	aq_nic_deinit(self);

err_exit:
	rtnl_unlock();
}<|MERGE_RESOLUTION|>--- conflicted
+++ resolved
@@ -660,10 +660,6 @@
 	}
 
 	if (i > 0 && i <= AQ_HW_MULTICAST_ADDRESS_MAX) {
-<<<<<<< HEAD
-		packet_filter |= IFF_MULTICAST;
-=======
->>>>>>> f7688b48
 		self->mc_list.count = i;
 		err = hw_ops->hw_multicast_list_set(self->aq_hw,
 						    self->mc_list.ar,
