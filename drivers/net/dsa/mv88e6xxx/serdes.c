// SPDX-License-Identifier: GPL-2.0-or-later
/*
 * Marvell 88E6xxx SERDES manipulation, via SMI bus
 *
 * Copyright (c) 2008 Marvell Semiconductor
 *
 * Copyright (c) 2017 Andrew Lunn <andrew@lunn.ch>
 */

#include <linux/interrupt.h>
#include <linux/irqdomain.h>
#include <linux/mii.h>

#include "chip.h"
#include "global2.h"
#include "phy.h"
#include "port.h"
#include "serdes.h"

static int mv88e6352_serdes_read(struct mv88e6xxx_chip *chip, int reg,
				 u16 *val)
{
	return mv88e6xxx_phy_page_read(chip, MV88E6352_ADDR_SERDES,
				       MV88E6352_SERDES_PAGE_FIBER,
				       reg, val);
}

static int mv88e6352_serdes_write(struct mv88e6xxx_chip *chip, int reg,
				  u16 val)
{
	return mv88e6xxx_phy_page_write(chip, MV88E6352_ADDR_SERDES,
					MV88E6352_SERDES_PAGE_FIBER,
					reg, val);
}

static int mv88e6390_serdes_read(struct mv88e6xxx_chip *chip,
				 int lane, int device, int reg, u16 *val)
{
	int reg_c45 = MII_ADDR_C45 | device << 16 | reg;

	return mv88e6xxx_phy_read(chip, lane, reg_c45, val);
}

static int mv88e6390_serdes_write(struct mv88e6xxx_chip *chip,
				  int lane, int device, int reg, u16 val)
{
	int reg_c45 = MII_ADDR_C45 | device << 16 | reg;

	return mv88e6xxx_phy_write(chip, lane, reg_c45, val);
}

static int mv88e6xxx_serdes_pcs_get_state(struct mv88e6xxx_chip *chip,
					  u16 bmsr, u16 lpa, u16 status,
					  struct phylink_link_state *state)
{
	state->link = false;

	/* If the BMSR reports that the link had failed, report this to
	 * phylink.
	 */
	if (!(bmsr & BMSR_LSTATUS))
		return 0;

	state->link = !!(status & MV88E6390_SGMII_PHY_STATUS_LINK);
	state->an_complete = !!(bmsr & BMSR_ANEGCOMPLETE);

	if (status & MV88E6390_SGMII_PHY_STATUS_SPD_DPL_VALID) {
		/* The Spped and Duplex Resolved register is 1 if AN is enabled
		 * and complete, or if AN is disabled. So with disabled AN we
		 * still get here on link up.
		 */
		state->duplex = status &
				MV88E6390_SGMII_PHY_STATUS_DUPLEX_FULL ?
			                         DUPLEX_FULL : DUPLEX_HALF;

		if (status & MV88E6390_SGMII_PHY_STATUS_TX_PAUSE)
			state->pause |= MLO_PAUSE_TX;
		if (status & MV88E6390_SGMII_PHY_STATUS_RX_PAUSE)
			state->pause |= MLO_PAUSE_RX;

		switch (status & MV88E6390_SGMII_PHY_STATUS_SPEED_MASK) {
		case MV88E6390_SGMII_PHY_STATUS_SPEED_1000:
			if (state->interface == PHY_INTERFACE_MODE_2500BASEX)
				state->speed = SPEED_2500;
			else
				state->speed = SPEED_1000;
			break;
		case MV88E6390_SGMII_PHY_STATUS_SPEED_100:
			state->speed = SPEED_100;
			break;
		case MV88E6390_SGMII_PHY_STATUS_SPEED_10:
			state->speed = SPEED_10;
			break;
		default:
			dev_err(chip->dev, "invalid PHY speed\n");
			return -EINVAL;
		}
	} else if (state->link &&
		   state->interface != PHY_INTERFACE_MODE_SGMII) {
		/* If Speed and Duplex Resolved register is 0 and link is up, it
		 * means that AN was enabled, but link partner had it disabled
		 * and the PHY invoked the Auto-Negotiation Bypass feature and
		 * linked anyway.
		 */
		state->duplex = DUPLEX_FULL;
		if (state->interface == PHY_INTERFACE_MODE_2500BASEX)
			state->speed = SPEED_2500;
		else
			state->speed = SPEED_1000;
	} else {
		state->link = false;
	}

	if (state->interface == PHY_INTERFACE_MODE_2500BASEX)
		mii_lpa_mod_linkmode_x(state->lp_advertising, lpa,
				       ETHTOOL_LINK_MODE_2500baseX_Full_BIT);
	else if (state->interface == PHY_INTERFACE_MODE_1000BASEX)
		mii_lpa_mod_linkmode_x(state->lp_advertising, lpa,
				       ETHTOOL_LINK_MODE_1000baseX_Full_BIT);

	return 0;
}

int mv88e6352_serdes_power(struct mv88e6xxx_chip *chip, int port, int lane,
			   bool up)
{
	u16 val, new_val;
	int err;

	err = mv88e6352_serdes_read(chip, MII_BMCR, &val);
	if (err)
		return err;

	if (up)
		new_val = val & ~BMCR_PDOWN;
	else
		new_val = val | BMCR_PDOWN;

	if (val != new_val)
		err = mv88e6352_serdes_write(chip, MII_BMCR, new_val);

	return err;
}

int mv88e6352_serdes_pcs_config(struct mv88e6xxx_chip *chip, int port,
				int lane, unsigned int mode,
				phy_interface_t interface,
				const unsigned long *advertise)
{
	u16 adv, bmcr, val;
	bool changed;
	int err;

	switch (interface) {
	case PHY_INTERFACE_MODE_SGMII:
		adv = 0x0001;
		break;

	case PHY_INTERFACE_MODE_1000BASEX:
		adv = linkmode_adv_to_mii_adv_x(advertise,
					ETHTOOL_LINK_MODE_1000baseX_Full_BIT);
		break;

	default:
		return 0;
	}

	err = mv88e6352_serdes_read(chip, MII_ADVERTISE, &val);
	if (err)
		return err;

	changed = val != adv;
	if (changed) {
		err = mv88e6352_serdes_write(chip, MII_ADVERTISE, adv);
		if (err)
			return err;
	}

	err = mv88e6352_serdes_read(chip, MII_BMCR, &val);
	if (err)
		return err;

	if (phylink_autoneg_inband(mode))
		bmcr = val | BMCR_ANENABLE;
	else
		bmcr = val & ~BMCR_ANENABLE;

	if (bmcr == val)
		return changed;

	return mv88e6352_serdes_write(chip, MII_BMCR, bmcr);
}

int mv88e6352_serdes_pcs_get_state(struct mv88e6xxx_chip *chip, int port,
				   int lane, struct phylink_link_state *state)
{
	u16 bmsr, lpa, status;
	int err;

	err = mv88e6352_serdes_read(chip, MII_BMSR, &bmsr);
	if (err) {
<<<<<<< HEAD
		dev_err(chip->dev, "can't read Serdes BMSR: %d\n", err);
=======
		dev_err(chip->dev, "can't read Serdes PHY BMSR: %d\n", err);
>>>>>>> bf44eed7
		return err;
	}

	err = mv88e6352_serdes_read(chip, 0x11, &status);
	if (err) {
		dev_err(chip->dev, "can't read Serdes PHY status: %d\n", err);
		return err;
	}

	err = mv88e6352_serdes_read(chip, MII_LPA, &lpa);
	if (err) {
		dev_err(chip->dev, "can't read Serdes PHY LPA: %d\n", err);
		return err;
	}

	return mv88e6xxx_serdes_pcs_get_state(chip, bmsr, lpa, status, state);
}

int mv88e6352_serdes_pcs_an_restart(struct mv88e6xxx_chip *chip, int port,
				    int lane)
{
	u16 bmcr;
	int err;

	err = mv88e6352_serdes_read(chip, MII_BMCR, &bmcr);
	if (err)
		return err;

	return mv88e6352_serdes_write(chip, MII_BMCR, bmcr | BMCR_ANRESTART);
}

int mv88e6352_serdes_pcs_link_up(struct mv88e6xxx_chip *chip, int port,
				 int lane, int speed, int duplex)
{
	u16 val, bmcr;
	int err;

	err = mv88e6352_serdes_read(chip, MII_BMCR, &val);
	if (err)
		return err;

	bmcr = val & ~(BMCR_SPEED100 | BMCR_FULLDPLX | BMCR_SPEED1000);
	switch (speed) {
	case SPEED_1000:
		bmcr |= BMCR_SPEED1000;
		break;
	case SPEED_100:
		bmcr |= BMCR_SPEED100;
		break;
	case SPEED_10:
		break;
	}

	if (duplex == DUPLEX_FULL)
		bmcr |= BMCR_FULLDPLX;

	if (bmcr == val)
		return 0;

	return mv88e6352_serdes_write(chip, MII_BMCR, bmcr);
}

int mv88e6352_serdes_get_lane(struct mv88e6xxx_chip *chip, int port)
{
	u8 cmode = chip->ports[port].cmode;
	int lane = -ENODEV;

	if ((cmode == MV88E6XXX_PORT_STS_CMODE_100BASEX) ||
	    (cmode == MV88E6XXX_PORT_STS_CMODE_1000BASEX) ||
	    (cmode == MV88E6XXX_PORT_STS_CMODE_SGMII))
		lane = 0xff; /* Unused */

	return lane;
}

struct mv88e6352_serdes_hw_stat {
	char string[ETH_GSTRING_LEN];
	int sizeof_stat;
	int reg;
};

static struct mv88e6352_serdes_hw_stat mv88e6352_serdes_hw_stats[] = {
	{ "serdes_fibre_rx_error", 16, 21 },
	{ "serdes_PRBS_error", 32, 24 },
};

int mv88e6352_serdes_get_sset_count(struct mv88e6xxx_chip *chip, int port)
{
	int err;

	err = mv88e6352_g2_scratch_port_has_serdes(chip, port);
	if (err <= 0)
		return err;

	return ARRAY_SIZE(mv88e6352_serdes_hw_stats);
}

int mv88e6352_serdes_get_strings(struct mv88e6xxx_chip *chip,
				 int port, uint8_t *data)
{
	struct mv88e6352_serdes_hw_stat *stat;
	int err, i;

	err = mv88e6352_g2_scratch_port_has_serdes(chip, port);
	if (err <= 0)
		return err;

	for (i = 0; i < ARRAY_SIZE(mv88e6352_serdes_hw_stats); i++) {
		stat = &mv88e6352_serdes_hw_stats[i];
		memcpy(data + i * ETH_GSTRING_LEN, stat->string,
		       ETH_GSTRING_LEN);
	}
	return ARRAY_SIZE(mv88e6352_serdes_hw_stats);
}

static uint64_t mv88e6352_serdes_get_stat(struct mv88e6xxx_chip *chip,
					  struct mv88e6352_serdes_hw_stat *stat)
{
	u64 val = 0;
	u16 reg;
	int err;

	err = mv88e6352_serdes_read(chip, stat->reg, &reg);
	if (err) {
		dev_err(chip->dev, "failed to read statistic\n");
		return 0;
	}

	val = reg;

	if (stat->sizeof_stat == 32) {
		err = mv88e6352_serdes_read(chip, stat->reg + 1, &reg);
		if (err) {
			dev_err(chip->dev, "failed to read statistic\n");
			return 0;
		}
		val = val << 16 | reg;
	}

	return val;
}

int mv88e6352_serdes_get_stats(struct mv88e6xxx_chip *chip, int port,
			       uint64_t *data)
{
	struct mv88e6xxx_port *mv88e6xxx_port = &chip->ports[port];
	struct mv88e6352_serdes_hw_stat *stat;
	int i, err;
	u64 value;

	err = mv88e6352_g2_scratch_port_has_serdes(chip, port);
	if (err <= 0)
		return err;

	BUILD_BUG_ON(ARRAY_SIZE(mv88e6352_serdes_hw_stats) >
		     ARRAY_SIZE(mv88e6xxx_port->serdes_stats));

	for (i = 0; i < ARRAY_SIZE(mv88e6352_serdes_hw_stats); i++) {
		stat = &mv88e6352_serdes_hw_stats[i];
		value = mv88e6352_serdes_get_stat(chip, stat);
		mv88e6xxx_port->serdes_stats[i] += value;
		data[i] = mv88e6xxx_port->serdes_stats[i];
	}

	return ARRAY_SIZE(mv88e6352_serdes_hw_stats);
}

static void mv88e6352_serdes_irq_link(struct mv88e6xxx_chip *chip, int port)
{
	u16 bmsr;
	int err;

	/* If the link has dropped, we want to know about it. */
	err = mv88e6352_serdes_read(chip, MII_BMSR, &bmsr);
	if (err) {
		dev_err(chip->dev, "can't read Serdes BMSR: %d\n", err);
		return;
	}

	dsa_port_phylink_mac_change(chip->ds, port, !!(bmsr & BMSR_LSTATUS));
}

irqreturn_t mv88e6352_serdes_irq_status(struct mv88e6xxx_chip *chip, int port,
					int lane)
{
	irqreturn_t ret = IRQ_NONE;
	u16 status;
	int err;

	err = mv88e6352_serdes_read(chip, MV88E6352_SERDES_INT_STATUS, &status);
	if (err)
		return ret;

	if (status & MV88E6352_SERDES_INT_LINK_CHANGE) {
		ret = IRQ_HANDLED;
		mv88e6352_serdes_irq_link(chip, port);
	}

	return ret;
}

int mv88e6352_serdes_irq_enable(struct mv88e6xxx_chip *chip, int port, int lane,
				bool enable)
{
	u16 val = 0;

	if (enable)
		val |= MV88E6352_SERDES_INT_LINK_CHANGE;

	return mv88e6352_serdes_write(chip, MV88E6352_SERDES_INT_ENABLE, val);
}

unsigned int mv88e6352_serdes_irq_mapping(struct mv88e6xxx_chip *chip, int port)
{
	return irq_find_mapping(chip->g2_irq.domain, MV88E6352_SERDES_IRQ);
}

int mv88e6352_serdes_get_regs_len(struct mv88e6xxx_chip *chip, int port)
{
	int err;

	mv88e6xxx_reg_lock(chip);
	err = mv88e6352_g2_scratch_port_has_serdes(chip, port);
	mv88e6xxx_reg_unlock(chip);
	if (err <= 0)
		return err;

	return 32 * sizeof(u16);
}

void mv88e6352_serdes_get_regs(struct mv88e6xxx_chip *chip, int port, void *_p)
{
	u16 *p = _p;
	u16 reg;
	int err;
	int i;

	err = mv88e6352_g2_scratch_port_has_serdes(chip, port);
	if (err <= 0)
		return;

	for (i = 0 ; i < 32; i++) {
		err = mv88e6352_serdes_read(chip, i, &reg);
		if (!err)
			p[i] = reg;
	}
}

int mv88e6341_serdes_get_lane(struct mv88e6xxx_chip *chip, int port)
{
	u8 cmode = chip->ports[port].cmode;
	int lane = -ENODEV;

	switch (port) {
	case 5:
		if (cmode == MV88E6XXX_PORT_STS_CMODE_1000BASEX ||
		    cmode == MV88E6XXX_PORT_STS_CMODE_SGMII ||
		    cmode == MV88E6XXX_PORT_STS_CMODE_2500BASEX)
			lane = MV88E6341_PORT5_LANE;
		break;
	}

	return lane;
}

int mv88e6185_serdes_power(struct mv88e6xxx_chip *chip, int port, int lane,
			   bool up)
{
	/* The serdes power can't be controlled on this switch chip but we need
	 * to supply this function to avoid returning -EOPNOTSUPP in
	 * mv88e6xxx_serdes_power_up/mv88e6xxx_serdes_power_down
	 */
	return 0;
}

int mv88e6185_serdes_get_lane(struct mv88e6xxx_chip *chip, int port)
{
	/* There are no configurable serdes lanes on this switch chip but we
	 * need to return a non-negative lane number so that callers of
	 * mv88e6xxx_serdes_get_lane() know this is a serdes port.
	 */
	switch (chip->ports[port].cmode) {
	case MV88E6185_PORT_STS_CMODE_SERDES:
	case MV88E6185_PORT_STS_CMODE_1000BASE_X:
		return 0;
	default:
		return -ENODEV;
	}
}

int mv88e6185_serdes_pcs_get_state(struct mv88e6xxx_chip *chip, int port,
				   int lane, struct phylink_link_state *state)
{
	int err;
	u16 status;

	err = mv88e6xxx_port_read(chip, port, MV88E6XXX_PORT_STS, &status);
	if (err)
		return err;

	state->link = !!(status & MV88E6XXX_PORT_STS_LINK);

	if (state->link) {
		state->duplex = status & MV88E6XXX_PORT_STS_DUPLEX ? DUPLEX_FULL : DUPLEX_HALF;

		switch (status &  MV88E6XXX_PORT_STS_SPEED_MASK) {
		case MV88E6XXX_PORT_STS_SPEED_1000:
			state->speed = SPEED_1000;
			break;
		case MV88E6XXX_PORT_STS_SPEED_100:
			state->speed = SPEED_100;
			break;
		case MV88E6XXX_PORT_STS_SPEED_10:
			state->speed = SPEED_10;
			break;
		default:
			dev_err(chip->dev, "invalid PHY speed\n");
			return -EINVAL;
		}
	} else {
		state->duplex = DUPLEX_UNKNOWN;
		state->speed = SPEED_UNKNOWN;
	}

	return 0;
}

int mv88e6097_serdes_irq_enable(struct mv88e6xxx_chip *chip, int port, int lane,
				bool enable)
{
	u8 cmode = chip->ports[port].cmode;

	/* The serdes interrupts are enabled in the G2_INT_MASK register. We
	 * need to return 0 to avoid returning -EOPNOTSUPP in
	 * mv88e6xxx_serdes_irq_enable/mv88e6xxx_serdes_irq_disable
	 */
	switch (cmode) {
	case MV88E6185_PORT_STS_CMODE_SERDES:
	case MV88E6185_PORT_STS_CMODE_1000BASE_X:
		return 0;
	}

	return -EOPNOTSUPP;
}

static void mv88e6097_serdes_irq_link(struct mv88e6xxx_chip *chip, int port)
{
	u16 status;
	int err;

	err = mv88e6xxx_port_read(chip, port, MV88E6XXX_PORT_STS, &status);
	if (err) {
		dev_err(chip->dev, "can't read port status: %d\n", err);
		return;
	}

	dsa_port_phylink_mac_change(chip->ds, port, !!(status & MV88E6XXX_PORT_STS_LINK));
}

irqreturn_t mv88e6097_serdes_irq_status(struct mv88e6xxx_chip *chip, int port,
					int lane)
{
	u8 cmode = chip->ports[port].cmode;

	switch (cmode) {
	case MV88E6185_PORT_STS_CMODE_SERDES:
	case MV88E6185_PORT_STS_CMODE_1000BASE_X:
		mv88e6097_serdes_irq_link(chip, port);
		return IRQ_HANDLED;
	}

	return IRQ_NONE;
}

int mv88e6390_serdes_get_lane(struct mv88e6xxx_chip *chip, int port)
{
	u8 cmode = chip->ports[port].cmode;
	int lane = -ENODEV;

	switch (port) {
	case 9:
		if (cmode == MV88E6XXX_PORT_STS_CMODE_1000BASEX ||
		    cmode == MV88E6XXX_PORT_STS_CMODE_SGMII ||
		    cmode == MV88E6XXX_PORT_STS_CMODE_2500BASEX)
			lane = MV88E6390_PORT9_LANE0;
		break;
	case 10:
		if (cmode == MV88E6XXX_PORT_STS_CMODE_1000BASEX ||
		    cmode == MV88E6XXX_PORT_STS_CMODE_SGMII ||
		    cmode == MV88E6XXX_PORT_STS_CMODE_2500BASEX)
			lane = MV88E6390_PORT10_LANE0;
		break;
	}

	return lane;
}

int mv88e6390x_serdes_get_lane(struct mv88e6xxx_chip *chip, int port)
{
	u8 cmode_port = chip->ports[port].cmode;
	u8 cmode_port10 = chip->ports[10].cmode;
	u8 cmode_port9 = chip->ports[9].cmode;
	int lane = -ENODEV;

	switch (port) {
	case 2:
		if (cmode_port9 == MV88E6XXX_PORT_STS_CMODE_1000BASEX ||
		    cmode_port9 == MV88E6XXX_PORT_STS_CMODE_SGMII ||
		    cmode_port9 == MV88E6XXX_PORT_STS_CMODE_2500BASEX)
			if (cmode_port == MV88E6XXX_PORT_STS_CMODE_1000BASEX)
				lane = MV88E6390_PORT9_LANE1;
		break;
	case 3:
		if (cmode_port9 == MV88E6XXX_PORT_STS_CMODE_1000BASEX ||
		    cmode_port9 == MV88E6XXX_PORT_STS_CMODE_SGMII ||
		    cmode_port9 == MV88E6XXX_PORT_STS_CMODE_2500BASEX ||
		    cmode_port9 == MV88E6XXX_PORT_STS_CMODE_RXAUI)
			if (cmode_port == MV88E6XXX_PORT_STS_CMODE_1000BASEX)
				lane = MV88E6390_PORT9_LANE2;
		break;
	case 4:
		if (cmode_port9 == MV88E6XXX_PORT_STS_CMODE_1000BASEX ||
		    cmode_port9 == MV88E6XXX_PORT_STS_CMODE_SGMII ||
		    cmode_port9 == MV88E6XXX_PORT_STS_CMODE_2500BASEX ||
		    cmode_port9 == MV88E6XXX_PORT_STS_CMODE_RXAUI)
			if (cmode_port == MV88E6XXX_PORT_STS_CMODE_1000BASEX)
				lane = MV88E6390_PORT9_LANE3;
		break;
	case 5:
		if (cmode_port10 == MV88E6XXX_PORT_STS_CMODE_1000BASEX ||
		    cmode_port10 == MV88E6XXX_PORT_STS_CMODE_SGMII ||
		    cmode_port10 == MV88E6XXX_PORT_STS_CMODE_2500BASEX)
			if (cmode_port == MV88E6XXX_PORT_STS_CMODE_1000BASEX)
				lane = MV88E6390_PORT10_LANE1;
		break;
	case 6:
		if (cmode_port10 == MV88E6XXX_PORT_STS_CMODE_1000BASEX ||
		    cmode_port10 == MV88E6XXX_PORT_STS_CMODE_SGMII ||
		    cmode_port10 == MV88E6XXX_PORT_STS_CMODE_2500BASEX ||
		    cmode_port10 == MV88E6XXX_PORT_STS_CMODE_RXAUI)
			if (cmode_port == MV88E6XXX_PORT_STS_CMODE_1000BASEX)
				lane = MV88E6390_PORT10_LANE2;
		break;
	case 7:
		if (cmode_port10 == MV88E6XXX_PORT_STS_CMODE_1000BASEX ||
		    cmode_port10 == MV88E6XXX_PORT_STS_CMODE_SGMII ||
		    cmode_port10 == MV88E6XXX_PORT_STS_CMODE_2500BASEX ||
		    cmode_port10 == MV88E6XXX_PORT_STS_CMODE_RXAUI)
			if (cmode_port == MV88E6XXX_PORT_STS_CMODE_1000BASEX)
				lane = MV88E6390_PORT10_LANE3;
		break;
	case 9:
		if (cmode_port9 == MV88E6XXX_PORT_STS_CMODE_1000BASEX ||
		    cmode_port9 == MV88E6XXX_PORT_STS_CMODE_SGMII ||
		    cmode_port9 == MV88E6XXX_PORT_STS_CMODE_2500BASEX ||
		    cmode_port9 == MV88E6XXX_PORT_STS_CMODE_XAUI ||
		    cmode_port9 == MV88E6XXX_PORT_STS_CMODE_RXAUI)
			lane = MV88E6390_PORT9_LANE0;
		break;
	case 10:
		if (cmode_port10 == MV88E6XXX_PORT_STS_CMODE_1000BASEX ||
		    cmode_port10 == MV88E6XXX_PORT_STS_CMODE_SGMII ||
		    cmode_port10 == MV88E6XXX_PORT_STS_CMODE_2500BASEX ||
		    cmode_port10 == MV88E6XXX_PORT_STS_CMODE_XAUI ||
		    cmode_port10 == MV88E6XXX_PORT_STS_CMODE_RXAUI)
			lane = MV88E6390_PORT10_LANE0;
		break;
	}

	return lane;
}

/* Only Ports 0, 9 and 10 have SERDES lanes. Return the SERDES lane address
 * a port is using else Returns -ENODEV.
 */
int mv88e6393x_serdes_get_lane(struct mv88e6xxx_chip *chip, int port)
{
	u8 cmode = chip->ports[port].cmode;
	int lane = -ENODEV;

	if (port != 0 && port != 9 && port != 10)
		return -EOPNOTSUPP;

	if (cmode == MV88E6XXX_PORT_STS_CMODE_1000BASEX ||
	    cmode == MV88E6XXX_PORT_STS_CMODE_SGMII ||
	    cmode == MV88E6XXX_PORT_STS_CMODE_2500BASEX ||
	    cmode == MV88E6393X_PORT_STS_CMODE_5GBASER ||
	    cmode == MV88E6393X_PORT_STS_CMODE_10GBASER)
		lane = port;

	return lane;
}

/* Set power up/down for 10GBASE-R and 10GBASE-X4/X2 */
static int mv88e6390_serdes_power_10g(struct mv88e6xxx_chip *chip, int lane,
				      bool up)
{
	u16 val, new_val;
	int err;

	err = mv88e6390_serdes_read(chip, lane, MDIO_MMD_PHYXS,
				    MV88E6390_10G_CTRL1, &val);

	if (err)
		return err;

	if (up)
		new_val = val & ~(MDIO_CTRL1_RESET |
				  MDIO_PCS_CTRL1_LOOPBACK |
				  MDIO_CTRL1_LPOWER);
	else
		new_val = val | MDIO_CTRL1_LPOWER;

	if (val != new_val)
		err = mv88e6390_serdes_write(chip, lane, MDIO_MMD_PHYXS,
					     MV88E6390_10G_CTRL1, new_val);

	return err;
}

/* Set power up/down for SGMII and 1000Base-X */
static int mv88e6390_serdes_power_sgmii(struct mv88e6xxx_chip *chip, int lane,
					bool up)
{
	u16 val, new_val;
	int err;

	err = mv88e6390_serdes_read(chip, lane, MDIO_MMD_PHYXS,
				    MV88E6390_SGMII_BMCR, &val);
	if (err)
		return err;

	if (up)
		new_val = val & ~(BMCR_RESET | BMCR_LOOPBACK | BMCR_PDOWN);
	else
		new_val = val | BMCR_PDOWN;

	if (val != new_val)
		err = mv88e6390_serdes_write(chip, lane, MDIO_MMD_PHYXS,
					     MV88E6390_SGMII_BMCR, new_val);

	return err;
}

struct mv88e6390_serdes_hw_stat {
	char string[ETH_GSTRING_LEN];
	int reg;
};

static struct mv88e6390_serdes_hw_stat mv88e6390_serdes_hw_stats[] = {
	{ "serdes_rx_pkts", 0xf021 },
	{ "serdes_rx_bytes", 0xf024 },
	{ "serdes_rx_pkts_error", 0xf027 },
};

int mv88e6390_serdes_get_sset_count(struct mv88e6xxx_chip *chip, int port)
{
	if (mv88e6xxx_serdes_get_lane(chip, port) < 0)
		return 0;

	return ARRAY_SIZE(mv88e6390_serdes_hw_stats);
}

int mv88e6390_serdes_get_strings(struct mv88e6xxx_chip *chip,
				 int port, uint8_t *data)
{
	struct mv88e6390_serdes_hw_stat *stat;
	int i;

	if (mv88e6xxx_serdes_get_lane(chip, port) < 0)
		return 0;

	for (i = 0; i < ARRAY_SIZE(mv88e6390_serdes_hw_stats); i++) {
		stat = &mv88e6390_serdes_hw_stats[i];
		memcpy(data + i * ETH_GSTRING_LEN, stat->string,
		       ETH_GSTRING_LEN);
	}
	return ARRAY_SIZE(mv88e6390_serdes_hw_stats);
}

static uint64_t mv88e6390_serdes_get_stat(struct mv88e6xxx_chip *chip, int lane,
					  struct mv88e6390_serdes_hw_stat *stat)
{
	u16 reg[3];
	int err, i;

	for (i = 0; i < 3; i++) {
		err = mv88e6390_serdes_read(chip, lane, MDIO_MMD_PHYXS,
					    stat->reg + i, &reg[i]);
		if (err) {
			dev_err(chip->dev, "failed to read statistic\n");
			return 0;
		}
	}

	return reg[0] | ((u64)reg[1] << 16) | ((u64)reg[2] << 32);
}

int mv88e6390_serdes_get_stats(struct mv88e6xxx_chip *chip, int port,
			       uint64_t *data)
{
	struct mv88e6390_serdes_hw_stat *stat;
	int lane;
	int i;

	lane = mv88e6xxx_serdes_get_lane(chip, port);
	if (lane < 0)
		return 0;

	for (i = 0; i < ARRAY_SIZE(mv88e6390_serdes_hw_stats); i++) {
		stat = &mv88e6390_serdes_hw_stats[i];
		data[i] = mv88e6390_serdes_get_stat(chip, lane, stat);
	}

	return ARRAY_SIZE(mv88e6390_serdes_hw_stats);
}

static int mv88e6390_serdes_enable_checker(struct mv88e6xxx_chip *chip, int lane)
{
	u16 reg;
	int err;

	err = mv88e6390_serdes_read(chip, lane, MDIO_MMD_PHYXS,
				    MV88E6390_PG_CONTROL, &reg);
	if (err)
		return err;

	reg |= MV88E6390_PG_CONTROL_ENABLE_PC;
	return mv88e6390_serdes_write(chip, lane, MDIO_MMD_PHYXS,
				      MV88E6390_PG_CONTROL, reg);
}

int mv88e6390_serdes_power(struct mv88e6xxx_chip *chip, int port, int lane,
			   bool up)
{
	u8 cmode = chip->ports[port].cmode;
	int err;

	switch (cmode) {
	case MV88E6XXX_PORT_STS_CMODE_SGMII:
	case MV88E6XXX_PORT_STS_CMODE_1000BASEX:
	case MV88E6XXX_PORT_STS_CMODE_2500BASEX:
		err = mv88e6390_serdes_power_sgmii(chip, lane, up);
		break;
	case MV88E6XXX_PORT_STS_CMODE_XAUI:
	case MV88E6XXX_PORT_STS_CMODE_RXAUI:
		err = mv88e6390_serdes_power_10g(chip, lane, up);
		break;
	default:
		err = -EINVAL;
		break;
	}

	if (!err && up)
		err = mv88e6390_serdes_enable_checker(chip, lane);

	return err;
}

int mv88e6390_serdes_pcs_config(struct mv88e6xxx_chip *chip, int port,
				int lane, unsigned int mode,
				phy_interface_t interface,
				const unsigned long *advertise)
{
	u16 val, bmcr, adv;
	bool changed;
	int err;

	switch (interface) {
	case PHY_INTERFACE_MODE_SGMII:
		adv = 0x0001;
		break;

	case PHY_INTERFACE_MODE_1000BASEX:
		adv = linkmode_adv_to_mii_adv_x(advertise,
					ETHTOOL_LINK_MODE_1000baseX_Full_BIT);
		break;

	case PHY_INTERFACE_MODE_2500BASEX:
		adv = linkmode_adv_to_mii_adv_x(advertise,
					ETHTOOL_LINK_MODE_2500baseX_Full_BIT);
		break;

	default:
		return 0;
	}

	err = mv88e6390_serdes_read(chip, lane, MDIO_MMD_PHYXS,
				    MV88E6390_SGMII_ADVERTISE, &val);
	if (err)
		return err;

	changed = val != adv;
	if (changed) {
		err = mv88e6390_serdes_write(chip, lane, MDIO_MMD_PHYXS,
					     MV88E6390_SGMII_ADVERTISE, adv);
		if (err)
			return err;
	}

	err = mv88e6390_serdes_read(chip, lane, MDIO_MMD_PHYXS,
				    MV88E6390_SGMII_BMCR, &val);
	if (err)
		return err;

	if (phylink_autoneg_inband(mode))
		bmcr = val | BMCR_ANENABLE;
	else
		bmcr = val & ~BMCR_ANENABLE;

	/* setting ANENABLE triggers a restart of negotiation */
	if (bmcr == val)
		return changed;

	return mv88e6390_serdes_write(chip, lane, MDIO_MMD_PHYXS,
				      MV88E6390_SGMII_BMCR, bmcr);
}

static int mv88e6390_serdes_pcs_get_state_sgmii(struct mv88e6xxx_chip *chip,
	int port, int lane, struct phylink_link_state *state)
{
	u16 bmsr, lpa, status;
	int err;

	err = mv88e6390_serdes_read(chip, lane, MDIO_MMD_PHYXS,
				    MV88E6390_SGMII_BMSR, &bmsr);
	if (err) {
		dev_err(chip->dev, "can't read Serdes PHY BMSR: %d\n", err);
		return err;
	}

	err = mv88e6390_serdes_read(chip, lane, MDIO_MMD_PHYXS,
				    MV88E6390_SGMII_PHY_STATUS, &status);
	if (err) {
		dev_err(chip->dev, "can't read Serdes PHY status: %d\n", err);
		return err;
	}

	err = mv88e6390_serdes_read(chip, lane, MDIO_MMD_PHYXS,
				    MV88E6390_SGMII_LPA, &lpa);
	if (err) {
		dev_err(chip->dev, "can't read Serdes PHY LPA: %d\n", err);
		return err;
	}

	return mv88e6xxx_serdes_pcs_get_state(chip, bmsr, lpa, status, state);
}

static int mv88e6390_serdes_pcs_get_state_10g(struct mv88e6xxx_chip *chip,
	int port, int lane, struct phylink_link_state *state)
{
	u16 status;
	int err;

	err = mv88e6390_serdes_read(chip, lane, MDIO_MMD_PHYXS,
				    MV88E6390_10G_STAT1, &status);
	if (err)
		return err;

	state->link = !!(status & MDIO_STAT1_LSTATUS);
	if (state->link) {
		state->speed = SPEED_10000;
		state->duplex = DUPLEX_FULL;
	}

	return 0;
}

static int mv88e6393x_serdes_pcs_get_state_10g(struct mv88e6xxx_chip *chip,
					       int port, int lane,
					       struct phylink_link_state *state)
{
	u16 status;
	int err;

	err = mv88e6390_serdes_read(chip, lane, MDIO_MMD_PHYXS,
				    MV88E6390_10G_STAT1, &status);
	if (err)
		return err;

	state->link = !!(status & MDIO_STAT1_LSTATUS);
	if (state->link) {
		if (state->interface == PHY_INTERFACE_MODE_5GBASER)
			state->speed = SPEED_5000;
		else
			state->speed = SPEED_10000;
		state->duplex = DUPLEX_FULL;
	}

	return 0;
}

int mv88e6390_serdes_pcs_get_state(struct mv88e6xxx_chip *chip, int port,
				   int lane, struct phylink_link_state *state)
{
	switch (state->interface) {
	case PHY_INTERFACE_MODE_SGMII:
	case PHY_INTERFACE_MODE_1000BASEX:
	case PHY_INTERFACE_MODE_2500BASEX:
		return mv88e6390_serdes_pcs_get_state_sgmii(chip, port, lane,
							    state);
	case PHY_INTERFACE_MODE_XAUI:
	case PHY_INTERFACE_MODE_RXAUI:
		return mv88e6390_serdes_pcs_get_state_10g(chip, port, lane,
							  state);

	default:
		return -EOPNOTSUPP;
	}
}

int mv88e6393x_serdes_pcs_get_state(struct mv88e6xxx_chip *chip, int port,
				    int lane, struct phylink_link_state *state)
{
	switch (state->interface) {
	case PHY_INTERFACE_MODE_SGMII:
	case PHY_INTERFACE_MODE_1000BASEX:
	case PHY_INTERFACE_MODE_2500BASEX:
		return mv88e6390_serdes_pcs_get_state_sgmii(chip, port, lane,
							    state);
	case PHY_INTERFACE_MODE_5GBASER:
	case PHY_INTERFACE_MODE_10GBASER:
		return mv88e6393x_serdes_pcs_get_state_10g(chip, port, lane,
							   state);

	default:
		return -EOPNOTSUPP;
	}
}

int mv88e6390_serdes_pcs_an_restart(struct mv88e6xxx_chip *chip, int port,
				    int lane)
{
	u16 bmcr;
	int err;

	err = mv88e6390_serdes_read(chip, lane, MDIO_MMD_PHYXS,
				    MV88E6390_SGMII_BMCR, &bmcr);
	if (err)
		return err;

	return mv88e6390_serdes_write(chip, lane, MDIO_MMD_PHYXS,
				      MV88E6390_SGMII_BMCR,
				      bmcr | BMCR_ANRESTART);
}

int mv88e6390_serdes_pcs_link_up(struct mv88e6xxx_chip *chip, int port,
				 int lane, int speed, int duplex)
{
	u16 val, bmcr;
	int err;

	err = mv88e6390_serdes_read(chip, lane, MDIO_MMD_PHYXS,
				    MV88E6390_SGMII_BMCR, &val);
	if (err)
		return err;

	bmcr = val & ~(BMCR_SPEED100 | BMCR_FULLDPLX | BMCR_SPEED1000);
	switch (speed) {
	case SPEED_2500:
	case SPEED_1000:
		bmcr |= BMCR_SPEED1000;
		break;
	case SPEED_100:
		bmcr |= BMCR_SPEED100;
		break;
	case SPEED_10:
		break;
	}

	if (duplex == DUPLEX_FULL)
		bmcr |= BMCR_FULLDPLX;

	if (bmcr == val)
		return 0;

	return mv88e6390_serdes_write(chip, lane, MDIO_MMD_PHYXS,
				      MV88E6390_SGMII_BMCR, bmcr);
}

static void mv88e6390_serdes_irq_link_sgmii(struct mv88e6xxx_chip *chip,
					    int port, int lane)
{
	u16 bmsr;
	int err;

	/* If the link has dropped, we want to know about it. */
	err = mv88e6390_serdes_read(chip, lane, MDIO_MMD_PHYXS,
				    MV88E6390_SGMII_BMSR, &bmsr);
	if (err) {
		dev_err(chip->dev, "can't read Serdes BMSR: %d\n", err);
		return;
	}

	dsa_port_phylink_mac_change(chip->ds, port, !!(bmsr & BMSR_LSTATUS));
}

static void mv88e6393x_serdes_irq_link_10g(struct mv88e6xxx_chip *chip,
					   int port, u8 lane)
{
	u16 status;
	int err;

	/* If the link has dropped, we want to know about it. */
	err = mv88e6390_serdes_read(chip, lane, MDIO_MMD_PHYXS,
				    MV88E6390_10G_STAT1, &status);
	if (err) {
		dev_err(chip->dev, "can't read Serdes STAT1: %d\n", err);
		return;
	}

	dsa_port_phylink_mac_change(chip->ds, port, !!(status & MDIO_STAT1_LSTATUS));
}

static int mv88e6390_serdes_irq_enable_sgmii(struct mv88e6xxx_chip *chip,
					     int lane, bool enable)
{
	u16 val = 0;

	if (enable)
		val |= MV88E6390_SGMII_INT_LINK_DOWN |
			MV88E6390_SGMII_INT_LINK_UP;

	return mv88e6390_serdes_write(chip, lane, MDIO_MMD_PHYXS,
				      MV88E6390_SGMII_INT_ENABLE, val);
}

int mv88e6390_serdes_irq_enable(struct mv88e6xxx_chip *chip, int port, int lane,
				bool enable)
{
	u8 cmode = chip->ports[port].cmode;

	switch (cmode) {
	case MV88E6XXX_PORT_STS_CMODE_SGMII:
	case MV88E6XXX_PORT_STS_CMODE_1000BASEX:
	case MV88E6XXX_PORT_STS_CMODE_2500BASEX:
		return mv88e6390_serdes_irq_enable_sgmii(chip, lane, enable);
	}

	return 0;
}

static int mv88e6390_serdes_irq_status_sgmii(struct mv88e6xxx_chip *chip,
					     int lane, u16 *status)
{
	int err;

	err = mv88e6390_serdes_read(chip, lane, MDIO_MMD_PHYXS,
				    MV88E6390_SGMII_INT_STATUS, status);

	return err;
}

static int mv88e6393x_serdes_irq_enable_10g(struct mv88e6xxx_chip *chip,
					    u8 lane, bool enable)
{
	u16 val = 0;

	if (enable)
		val |= MV88E6393X_10G_INT_LINK_CHANGE;

	return mv88e6390_serdes_write(chip, lane, MDIO_MMD_PHYXS,
				      MV88E6393X_10G_INT_ENABLE, val);
}

int mv88e6393x_serdes_irq_enable(struct mv88e6xxx_chip *chip, int port,
				 int lane, bool enable)
{
	u8 cmode = chip->ports[port].cmode;

	switch (cmode) {
	case MV88E6XXX_PORT_STS_CMODE_SGMII:
	case MV88E6XXX_PORT_STS_CMODE_1000BASEX:
	case MV88E6XXX_PORT_STS_CMODE_2500BASEX:
		return mv88e6390_serdes_irq_enable_sgmii(chip, lane, enable);
	case MV88E6393X_PORT_STS_CMODE_5GBASER:
	case MV88E6393X_PORT_STS_CMODE_10GBASER:
		return mv88e6393x_serdes_irq_enable_10g(chip, lane, enable);
	}

	return 0;
}

static int mv88e6393x_serdes_irq_status_10g(struct mv88e6xxx_chip *chip,
					    u8 lane, u16 *status)
{
	int err;

	err = mv88e6390_serdes_read(chip, lane, MDIO_MMD_PHYXS,
				    MV88E6393X_10G_INT_STATUS, status);

	return err;
}

irqreturn_t mv88e6393x_serdes_irq_status(struct mv88e6xxx_chip *chip, int port,
					 int lane)
{
	u8 cmode = chip->ports[port].cmode;
	irqreturn_t ret = IRQ_NONE;
	u16 status;
	int err;

	switch (cmode) {
	case MV88E6XXX_PORT_STS_CMODE_SGMII:
	case MV88E6XXX_PORT_STS_CMODE_1000BASEX:
	case MV88E6XXX_PORT_STS_CMODE_2500BASEX:
		err = mv88e6390_serdes_irq_status_sgmii(chip, lane, &status);
		if (err)
			return ret;
		if (status & (MV88E6390_SGMII_INT_LINK_DOWN |
			      MV88E6390_SGMII_INT_LINK_UP)) {
			ret = IRQ_HANDLED;
			mv88e6390_serdes_irq_link_sgmii(chip, port, lane);
		}
		break;
	case MV88E6393X_PORT_STS_CMODE_5GBASER:
	case MV88E6393X_PORT_STS_CMODE_10GBASER:
		err = mv88e6393x_serdes_irq_status_10g(chip, lane, &status);
		if (err)
			return err;
		if (status & MV88E6393X_10G_INT_LINK_CHANGE) {
			ret = IRQ_HANDLED;
			mv88e6393x_serdes_irq_link_10g(chip, port, lane);
		}
		break;
	}

	return ret;
}

irqreturn_t mv88e6390_serdes_irq_status(struct mv88e6xxx_chip *chip, int port,
					int lane)
{
	u8 cmode = chip->ports[port].cmode;
	irqreturn_t ret = IRQ_NONE;
	u16 status;
	int err;

	switch (cmode) {
	case MV88E6XXX_PORT_STS_CMODE_SGMII:
	case MV88E6XXX_PORT_STS_CMODE_1000BASEX:
	case MV88E6XXX_PORT_STS_CMODE_2500BASEX:
		err = mv88e6390_serdes_irq_status_sgmii(chip, lane, &status);
		if (err)
			return ret;
		if (status & (MV88E6390_SGMII_INT_LINK_DOWN |
			      MV88E6390_SGMII_INT_LINK_UP)) {
			ret = IRQ_HANDLED;
			mv88e6390_serdes_irq_link_sgmii(chip, port, lane);
		}
	}

	return ret;
}

unsigned int mv88e6390_serdes_irq_mapping(struct mv88e6xxx_chip *chip, int port)
{
	return irq_find_mapping(chip->g2_irq.domain, port);
}

static const u16 mv88e6390_serdes_regs[] = {
	/* SERDES common registers */
	0xf00a, 0xf00b, 0xf00c,
	0xf010, 0xf011, 0xf012, 0xf013,
	0xf016, 0xf017, 0xf018,
	0xf01b, 0xf01c, 0xf01d, 0xf01e, 0xf01f,
	0xf020, 0xf021, 0xf022, 0xf023, 0xf024, 0xf025, 0xf026, 0xf027,
	0xf028, 0xf029,
	0xf030, 0xf031, 0xf032, 0xf033, 0xf034, 0xf035, 0xf036, 0xf037,
	0xf038, 0xf039,
	/* SGMII */
	0x2000, 0x2001, 0x2002, 0x2003, 0x2004, 0x2005, 0x2006, 0x2007,
	0x2008,
	0x200f,
	0xa000, 0xa001, 0xa002, 0xa003,
	/* 10Gbase-X */
	0x1000, 0x1001, 0x1002, 0x1003, 0x1004, 0x1005, 0x1006, 0x1007,
	0x1008,
	0x100e, 0x100f,
	0x1018, 0x1019,
	0x9000, 0x9001, 0x9002, 0x9003, 0x9004,
	0x9006,
	0x9010, 0x9011, 0x9012, 0x9013, 0x9014, 0x9015, 0x9016,
	/* 10Gbase-R */
	0x1020, 0x1021, 0x1022, 0x1023, 0x1024, 0x1025, 0x1026, 0x1027,
	0x1028, 0x1029, 0x102a, 0x102b,
};

int mv88e6390_serdes_get_regs_len(struct mv88e6xxx_chip *chip, int port)
{
	if (mv88e6xxx_serdes_get_lane(chip, port) < 0)
		return 0;

	return ARRAY_SIZE(mv88e6390_serdes_regs) * sizeof(u16);
}

void mv88e6390_serdes_get_regs(struct mv88e6xxx_chip *chip, int port, void *_p)
{
	u16 *p = _p;
	int lane;
	u16 reg;
	int err;
	int i;

	lane = mv88e6xxx_serdes_get_lane(chip, port);
	if (lane < 0)
		return;

	for (i = 0 ; i < ARRAY_SIZE(mv88e6390_serdes_regs); i++) {
		err = mv88e6390_serdes_read(chip, lane, MDIO_MMD_PHYXS,
					    mv88e6390_serdes_regs[i], &reg);
		if (!err)
			p[i] = reg;
	}
}

static const int mv88e6352_serdes_p2p_to_reg[] = {
	/* Index of value in microvolts corresponds to the register value */
	14000, 112000, 210000, 308000, 406000, 504000, 602000, 700000,
};

int mv88e6352_serdes_set_tx_amplitude(struct mv88e6xxx_chip *chip, int port,
				      int val)
{
	bool found = false;
	u16 ctrl, reg;
	int err;
	int i;

	err = mv88e6352_g2_scratch_port_has_serdes(chip, port);
	if (err <= 0)
		return err;

	for (i = 0; i < ARRAY_SIZE(mv88e6352_serdes_p2p_to_reg); ++i) {
		if (mv88e6352_serdes_p2p_to_reg[i] == val) {
			reg = i;
			found = true;
			break;
		}
	}

	if (!found)
		return -EINVAL;

	err = mv88e6352_serdes_read(chip, MV88E6352_SERDES_SPEC_CTRL2, &ctrl);
	if (err)
		return err;

	ctrl &= ~MV88E6352_SERDES_OUT_AMP_MASK;
	ctrl |= reg;

	return mv88e6352_serdes_write(chip, MV88E6352_SERDES_SPEC_CTRL2, ctrl);
}

static int mv88e6393x_serdes_power_lane(struct mv88e6xxx_chip *chip, int lane,
					bool on)
{
	u16 reg;
	int err;

	err = mv88e6390_serdes_read(chip, lane, MDIO_MMD_PHYXS,
				    MV88E6393X_SERDES_CTRL1, &reg);
	if (err)
		return err;

	if (on)
		reg &= ~(MV88E6393X_SERDES_CTRL1_TX_PDOWN |
			 MV88E6393X_SERDES_CTRL1_RX_PDOWN);
	else
		reg |= MV88E6393X_SERDES_CTRL1_TX_PDOWN |
		       MV88E6393X_SERDES_CTRL1_RX_PDOWN;

	return mv88e6390_serdes_write(chip, lane, MDIO_MMD_PHYXS,
				      MV88E6393X_SERDES_CTRL1, reg);
}

static int mv88e6393x_serdes_erratum_4_6(struct mv88e6xxx_chip *chip, int lane)
{
	u16 reg;
	int err;

	/* mv88e6393x family errata 4.6:
	 * Cannot clear PwrDn bit on SERDES if device is configured CPU_MGD
	 * mode or P0_mode is configured for [x]MII.
	 * Workaround: Set SERDES register 4.F002 bit 5=0 and bit 15=1.
	 *
	 * It seems that after this workaround the SERDES is automatically
	 * powered up (the bit is cleared), so power it down.
	 */
	err = mv88e6390_serdes_read(chip, lane, MDIO_MMD_PHYXS,
				    MV88E6393X_SERDES_POC, &reg);
	if (err)
		return err;

	reg &= ~MV88E6393X_SERDES_POC_PDOWN;
	reg |= MV88E6393X_SERDES_POC_RESET;

	err = mv88e6390_serdes_write(chip, lane, MDIO_MMD_PHYXS,
				     MV88E6393X_SERDES_POC, reg);
	if (err)
		return err;

	err = mv88e6390_serdes_power_sgmii(chip, lane, false);
	if (err)
		return err;

	return mv88e6393x_serdes_power_lane(chip, lane, false);
}

int mv88e6393x_serdes_setup_errata(struct mv88e6xxx_chip *chip)
{
	int err;

	err = mv88e6393x_serdes_erratum_4_6(chip, MV88E6393X_PORT0_LANE);
	if (err)
		return err;

	err = mv88e6393x_serdes_erratum_4_6(chip, MV88E6393X_PORT9_LANE);
	if (err)
		return err;

	return mv88e6393x_serdes_erratum_4_6(chip, MV88E6393X_PORT10_LANE);
}

static int mv88e6393x_serdes_erratum_4_8(struct mv88e6xxx_chip *chip, int lane)
{
	u16 reg, pcs;
	int err;

	/* mv88e6393x family errata 4.8:
	 * When a SERDES port is operating in 1000BASE-X or SGMII mode link may
	 * not come up after hardware reset or software reset of SERDES core.
	 * Workaround is to write SERDES register 4.F074.14=1 for only those
	 * modes and 0 in all other modes.
	 */
	err = mv88e6390_serdes_read(chip, lane, MDIO_MMD_PHYXS,
				    MV88E6393X_SERDES_POC, &pcs);
	if (err)
		return err;

	pcs &= MV88E6393X_SERDES_POC_PCS_MASK;

	err = mv88e6390_serdes_read(chip, lane, MDIO_MMD_PHYXS,
				    MV88E6393X_ERRATA_4_8_REG, &reg);
	if (err)
		return err;

	if (pcs == MV88E6393X_SERDES_POC_PCS_1000BASEX ||
	    pcs == MV88E6393X_SERDES_POC_PCS_SGMII_PHY ||
	    pcs == MV88E6393X_SERDES_POC_PCS_SGMII_MAC)
		reg |= MV88E6393X_ERRATA_4_8_BIT;
	else
		reg &= ~MV88E6393X_ERRATA_4_8_BIT;

	return mv88e6390_serdes_write(chip, lane, MDIO_MMD_PHYXS,
				      MV88E6393X_ERRATA_4_8_REG, reg);
}

static int mv88e6393x_serdes_erratum_5_2(struct mv88e6xxx_chip *chip, int lane,
					 u8 cmode)
{
	static const struct {
		u16 dev, reg, val, mask;
	} fixes[] = {
		{ MDIO_MMD_VEND1, 0x8093, 0xcb5a, 0xffff },
		{ MDIO_MMD_VEND1, 0x8171, 0x7088, 0xffff },
		{ MDIO_MMD_VEND1, 0x80c9, 0x311a, 0xffff },
		{ MDIO_MMD_VEND1, 0x80a2, 0x8000, 0xff7f },
		{ MDIO_MMD_VEND1, 0x80a9, 0x0000, 0xfff0 },
		{ MDIO_MMD_VEND1, 0x80a3, 0x0000, 0xf8ff },
		{ MDIO_MMD_PHYXS, MV88E6393X_SERDES_POC,
		  MV88E6393X_SERDES_POC_RESET, MV88E6393X_SERDES_POC_RESET },
	};
	int err, i;
	u16 reg;

	/* mv88e6393x family errata 5.2:
	 * For optimal signal integrity the following sequence should be applied
	 * to SERDES operating in 10G mode. These registers only apply to 10G
	 * operation and have no effect on other speeds.
	 */
	if (cmode != MV88E6393X_PORT_STS_CMODE_10GBASER)
		return 0;

	for (i = 0; i < ARRAY_SIZE(fixes); ++i) {
		err = mv88e6390_serdes_read(chip, lane, fixes[i].dev,
					    fixes[i].reg, &reg);
		if (err)
			return err;

		reg &= ~fixes[i].mask;
		reg |= fixes[i].val;

		err = mv88e6390_serdes_write(chip, lane, fixes[i].dev,
					     fixes[i].reg, reg);
		if (err)
			return err;
	}

	return 0;
}

static int mv88e6393x_serdes_fix_2500basex_an(struct mv88e6xxx_chip *chip,
					      int lane, u8 cmode, bool on)
{
	u16 reg;
	int err;

	if (cmode != MV88E6XXX_PORT_STS_CMODE_2500BASEX)
		return 0;

	/* Inband AN is broken on Amethyst in 2500base-x mode when set by
	 * standard mechanism (via cmode).
	 * We can get around this by configuring the PCS mode to 1000base-x
	 * and then writing value 0x58 to register 1e.8000. (This must be done
	 * while SerDes receiver and transmitter are disabled, which is, when
	 * this function is called.)
	 * It seem that when we do this configuration to 2500base-x mode (by
	 * changing PCS mode to 1000base-x and frequency to 3.125 GHz from
	 * 1.25 GHz) and then configure to sgmii or 1000base-x, the device
	 * thinks that it already has SerDes at 1.25 GHz and does not change
	 * the 1e.8000 register, leaving SerDes at 3.125 GHz.
	 * To avoid this, change PCS mode back to 2500base-x when disabling
	 * SerDes from 2500base-x mode.
	 */
	err = mv88e6390_serdes_read(chip, lane, MDIO_MMD_PHYXS,
				    MV88E6393X_SERDES_POC, &reg);
	if (err)
		return err;

	reg &= ~(MV88E6393X_SERDES_POC_PCS_MASK | MV88E6393X_SERDES_POC_AN);
	if (on)
		reg |= MV88E6393X_SERDES_POC_PCS_1000BASEX |
		       MV88E6393X_SERDES_POC_AN;
	else
		reg |= MV88E6393X_SERDES_POC_PCS_2500BASEX;
	reg |= MV88E6393X_SERDES_POC_RESET;

	err = mv88e6390_serdes_write(chip, lane, MDIO_MMD_PHYXS,
				     MV88E6393X_SERDES_POC, reg);
	if (err)
		return err;

	err = mv88e6390_serdes_write(chip, lane, MDIO_MMD_VEND1, 0x8000, 0x58);
	if (err)
		return err;

	return 0;
}

int mv88e6393x_serdes_power(struct mv88e6xxx_chip *chip, int port, int lane,
			    bool on)
{
	u8 cmode = chip->ports[port].cmode;
	int err;

	if (port != 0 && port != 9 && port != 10)
		return -EOPNOTSUPP;

	if (on) {
		err = mv88e6393x_serdes_erratum_4_8(chip, lane);
		if (err)
			return err;

		err = mv88e6393x_serdes_erratum_5_2(chip, lane, cmode);
		if (err)
			return err;

		err = mv88e6393x_serdes_fix_2500basex_an(chip, lane, cmode,
							 true);
		if (err)
			return err;

		err = mv88e6393x_serdes_power_lane(chip, lane, true);
		if (err)
			return err;
	}

	switch (cmode) {
	case MV88E6XXX_PORT_STS_CMODE_SGMII:
	case MV88E6XXX_PORT_STS_CMODE_1000BASEX:
	case MV88E6XXX_PORT_STS_CMODE_2500BASEX:
		err = mv88e6390_serdes_power_sgmii(chip, lane, on);
		break;
	case MV88E6393X_PORT_STS_CMODE_5GBASER:
	case MV88E6393X_PORT_STS_CMODE_10GBASER:
		err = mv88e6390_serdes_power_10g(chip, lane, on);
		break;
	default:
		err = -EINVAL;
		break;
	}

	if (err)
		return err;

	if (!on) {
		err = mv88e6393x_serdes_power_lane(chip, lane, false);
		if (err)
			return err;

		err = mv88e6393x_serdes_fix_2500basex_an(chip, lane, cmode,
							 false);
	}

	return err;
}<|MERGE_RESOLUTION|>--- conflicted
+++ resolved
@@ -199,11 +199,7 @@
 
 	err = mv88e6352_serdes_read(chip, MII_BMSR, &bmsr);
 	if (err) {
-<<<<<<< HEAD
-		dev_err(chip->dev, "can't read Serdes BMSR: %d\n", err);
-=======
 		dev_err(chip->dev, "can't read Serdes PHY BMSR: %d\n", err);
->>>>>>> bf44eed7
 		return err;
 	}
 
