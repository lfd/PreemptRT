--- conflicted
+++ resolved
@@ -1031,27 +1031,7 @@
 			atomic_set(&sdp->sd_freeze_state, SFS_FROZEN);
 	}
 
-<<<<<<< HEAD
-out:
-	if (gfs2_withdrawn(sdp)) {
-		trans_drain(tr);
-		/**
-		 * If the tr_list is empty, we're withdrawing during a log
-		 * flush that targets a transaction, but the transaction was
-		 * never queued onto any of the ail lists. Here we add it to
-		 * ail1 just so that ail_drain() will find and free it.
-		 */
-		spin_lock(&sdp->sd_ail_lock);
-		if (tr && list_empty(&tr->tr_list))
-			list_add(&tr->tr_list, &sdp->sd_ail1_list);
-		spin_unlock(&sdp->sd_ail_lock);
-		ail_drain(sdp); /* frees all transactions */
-		tr = NULL;
-	}
-
-=======
 out_end:
->>>>>>> 85b047c6
 	trace_gfs2_log_flush(sdp, 0, flags);
 out:
 	up_write(&sdp->sd_log_flush_lock);
