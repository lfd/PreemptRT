// SPDX-License-Identifier: GPL-2.0
/*
 * Shared application/kernel submission and completion ring pairs, for
 * supporting fast/efficient IO.
 *
 * A note on the read/write ordering memory barriers that are matched between
 * the application and kernel side.
 *
 * After the application reads the CQ ring tail, it must use an
 * appropriate smp_rmb() to pair with the smp_wmb() the kernel uses
 * before writing the tail (using smp_load_acquire to read the tail will
 * do). It also needs a smp_mb() before updating CQ head (ordering the
 * entry load(s) with the head store), pairing with an implicit barrier
 * through a control-dependency in io_get_cqe (smp_store_release to
 * store head will do). Failure to do so could lead to reading invalid
 * CQ entries.
 *
 * Likewise, the application must use an appropriate smp_wmb() before
 * writing the SQ tail (ordering SQ entry stores with the tail store),
 * which pairs with smp_load_acquire in io_get_sqring (smp_store_release
 * to store the tail will do). And it needs a barrier ordering the SQ
 * head load before writing new SQ entries (smp_load_acquire to read
 * head will do).
 *
 * When using the SQ poll thread (IORING_SETUP_SQPOLL), the application
 * needs to check the SQ flags for IORING_SQ_NEED_WAKEUP *after*
 * updating the SQ tail; a full memory barrier smp_mb() is needed
 * between.
 *
 * Also see the examples in the liburing library:
 *
 *	git://git.kernel.dk/liburing
 *
 * io_uring also uses READ/WRITE_ONCE() for _any_ store or load that happens
 * from data shared between the kernel and application. This is done both
 * for ordering purposes, but also to ensure that once a value is loaded from
 * data that the application could potentially modify, it remains stable.
 *
 * Copyright (C) 2018-2019 Jens Axboe
 * Copyright (c) 2018-2019 Christoph Hellwig
 */
#include <linux/kernel.h>
#include <linux/init.h>
#include <linux/errno.h>
#include <linux/syscalls.h>
#include <net/compat.h>
#include <linux/refcount.h>
#include <linux/uio.h>
#include <linux/bits.h>

#include <linux/sched/signal.h>
#include <linux/fs.h>
#include <linux/file.h>
#include <linux/fdtable.h>
#include <linux/mm.h>
#include <linux/mman.h>
#include <linux/percpu.h>
#include <linux/slab.h>
#include <linux/bvec.h>
#include <linux/net.h>
#include <net/sock.h>
#include <net/af_unix.h>
#include <net/scm.h>
#include <linux/anon_inodes.h>
#include <linux/sched/mm.h>
#include <linux/uaccess.h>
#include <linux/nospec.h>
#include <linux/highmem.h>
#include <linux/fsnotify.h>
#include <linux/fadvise.h>
#include <linux/task_work.h>
#include <linux/io_uring.h>
#include <linux/audit.h>
#include <linux/security.h>

#define CREATE_TRACE_POINTS
#include <trace/events/io_uring.h>

#include <uapi/linux/io_uring.h>

#include "io-wq.h"

#include "io_uring.h"
#include "opdef.h"
#include "refs.h"
#include "tctx.h"
#include "sqpoll.h"
#include "fdinfo.h"
#include "kbuf.h"
#include "rsrc.h"
#include "cancel.h"
#include "net.h"
#include "notif.h"

#include "timeout.h"
#include "poll.h"
#include "alloc_cache.h"

#define IORING_MAX_ENTRIES	32768
#define IORING_MAX_CQ_ENTRIES	(2 * IORING_MAX_ENTRIES)

#define IORING_MAX_RESTRICTIONS	(IORING_RESTRICTION_LAST + \
				 IORING_REGISTER_LAST + IORING_OP_LAST)

#define SQE_COMMON_FLAGS (IOSQE_FIXED_FILE | IOSQE_IO_LINK | \
			  IOSQE_IO_HARDLINK | IOSQE_ASYNC)

#define SQE_VALID_FLAGS	(SQE_COMMON_FLAGS | IOSQE_BUFFER_SELECT | \
			IOSQE_IO_DRAIN | IOSQE_CQE_SKIP_SUCCESS)

#define IO_REQ_CLEAN_FLAGS (REQ_F_BUFFER_SELECTED | REQ_F_NEED_CLEANUP | \
				REQ_F_POLLED | REQ_F_INFLIGHT | REQ_F_CREDS | \
				REQ_F_ASYNC_DATA)

#define IO_REQ_CLEAN_SLOW_FLAGS (REQ_F_REFCOUNT | REQ_F_LINK | REQ_F_HARDLINK |\
				 IO_REQ_CLEAN_FLAGS)

#define IO_TCTX_REFS_CACHE_NR	(1U << 10)

#define IO_COMPL_BATCH			32
#define IO_REQ_ALLOC_BATCH		8

enum {
	IO_CHECK_CQ_OVERFLOW_BIT,
	IO_CHECK_CQ_DROPPED_BIT,
};

enum {
	IO_EVENTFD_OP_SIGNAL_BIT,
	IO_EVENTFD_OP_FREE_BIT,
};

struct io_defer_entry {
	struct list_head	list;
	struct io_kiocb		*req;
	u32			seq;
};

/* requests with any of those set should undergo io_disarm_next() */
#define IO_DISARM_MASK (REQ_F_ARM_LTIMEOUT | REQ_F_LINK_TIMEOUT | REQ_F_FAIL)
#define IO_REQ_LINK_FLAGS (REQ_F_LINK | REQ_F_HARDLINK)

static bool io_uring_try_cancel_requests(struct io_ring_ctx *ctx,
					 struct task_struct *task,
					 bool cancel_all);

static void io_dismantle_req(struct io_kiocb *req);
static void io_clean_op(struct io_kiocb *req);
static void io_queue_sqe(struct io_kiocb *req);
static void io_move_task_work_from_local(struct io_ring_ctx *ctx);
static void __io_submit_flush_completions(struct io_ring_ctx *ctx);
static __cold void io_fallback_tw(struct io_uring_task *tctx);

static struct kmem_cache *req_cachep;

struct sock *io_uring_get_socket(struct file *file)
{
#if defined(CONFIG_UNIX)
	if (io_is_uring_fops(file)) {
		struct io_ring_ctx *ctx = file->private_data;

		return ctx->ring_sock->sk;
	}
#endif
	return NULL;
}
EXPORT_SYMBOL(io_uring_get_socket);

static inline void io_submit_flush_completions(struct io_ring_ctx *ctx)
{
	if (!wq_list_empty(&ctx->submit_state.compl_reqs) ||
	    ctx->submit_state.cqes_count)
		__io_submit_flush_completions(ctx);
}

static inline unsigned int __io_cqring_events(struct io_ring_ctx *ctx)
{
	return ctx->cached_cq_tail - READ_ONCE(ctx->rings->cq.head);
}

static inline unsigned int __io_cqring_events_user(struct io_ring_ctx *ctx)
{
	return READ_ONCE(ctx->rings->cq.tail) - READ_ONCE(ctx->rings->cq.head);
}

static bool io_match_linked(struct io_kiocb *head)
{
	struct io_kiocb *req;

	io_for_each_link(req, head) {
		if (req->flags & REQ_F_INFLIGHT)
			return true;
	}
	return false;
}

/*
 * As io_match_task() but protected against racing with linked timeouts.
 * User must not hold timeout_lock.
 */
bool io_match_task_safe(struct io_kiocb *head, struct task_struct *task,
			bool cancel_all)
{
	bool matched;

	if (task && head->task != task)
		return false;
	if (cancel_all)
		return true;

	if (head->flags & REQ_F_LINK_TIMEOUT) {
		struct io_ring_ctx *ctx = head->ctx;

		/* protect against races with linked timeouts */
		spin_lock_irq(&ctx->timeout_lock);
		matched = io_match_linked(head);
		spin_unlock_irq(&ctx->timeout_lock);
	} else {
		matched = io_match_linked(head);
	}
	return matched;
}

static inline void req_fail_link_node(struct io_kiocb *req, int res)
{
	req_set_fail(req);
	io_req_set_res(req, res, 0);
}

static inline void io_req_add_to_cache(struct io_kiocb *req, struct io_ring_ctx *ctx)
{
	wq_stack_add_head(&req->comp_list, &ctx->submit_state.free_list);
}

static __cold void io_ring_ctx_ref_free(struct percpu_ref *ref)
{
	struct io_ring_ctx *ctx = container_of(ref, struct io_ring_ctx, refs);

	complete(&ctx->ref_comp);
}

static __cold void io_fallback_req_func(struct work_struct *work)
{
	struct io_ring_ctx *ctx = container_of(work, struct io_ring_ctx,
						fallback_work.work);
	struct llist_node *node = llist_del_all(&ctx->fallback_llist);
	struct io_kiocb *req, *tmp;
	bool locked = false;

	percpu_ref_get(&ctx->refs);
	llist_for_each_entry_safe(req, tmp, node, io_task_work.node)
		req->io_task_work.func(req, &locked);

	if (locked) {
		io_submit_flush_completions(ctx);
		mutex_unlock(&ctx->uring_lock);
	}
	percpu_ref_put(&ctx->refs);
}

static int io_alloc_hash_table(struct io_hash_table *table, unsigned bits)
{
	unsigned hash_buckets = 1U << bits;
	size_t hash_size = hash_buckets * sizeof(table->hbs[0]);

	table->hbs = kmalloc(hash_size, GFP_KERNEL);
	if (!table->hbs)
		return -ENOMEM;

	table->hash_bits = bits;
	init_hash_table(table, hash_buckets);
	return 0;
}

static __cold struct io_ring_ctx *io_ring_ctx_alloc(struct io_uring_params *p)
{
	struct io_ring_ctx *ctx;
	int hash_bits;

	ctx = kzalloc(sizeof(*ctx), GFP_KERNEL);
	if (!ctx)
		return NULL;

	xa_init(&ctx->io_bl_xa);

	/*
	 * Use 5 bits less than the max cq entries, that should give us around
	 * 32 entries per hash list if totally full and uniformly spread, but
	 * don't keep too many buckets to not overconsume memory.
	 */
	hash_bits = ilog2(p->cq_entries) - 5;
	hash_bits = clamp(hash_bits, 1, 8);
	if (io_alloc_hash_table(&ctx->cancel_table, hash_bits))
		goto err;
	if (io_alloc_hash_table(&ctx->cancel_table_locked, hash_bits))
		goto err;

	ctx->dummy_ubuf = kzalloc(sizeof(*ctx->dummy_ubuf), GFP_KERNEL);
	if (!ctx->dummy_ubuf)
		goto err;
	/* set invalid range, so io_import_fixed() fails meeting it */
	ctx->dummy_ubuf->ubuf = -1UL;

	if (percpu_ref_init(&ctx->refs, io_ring_ctx_ref_free,
			    0, GFP_KERNEL))
		goto err;

	ctx->flags = p->flags;
	init_waitqueue_head(&ctx->sqo_sq_wait);
	INIT_LIST_HEAD(&ctx->sqd_list);
	INIT_LIST_HEAD(&ctx->cq_overflow_list);
	INIT_LIST_HEAD(&ctx->io_buffers_cache);
	io_alloc_cache_init(&ctx->apoll_cache);
	io_alloc_cache_init(&ctx->netmsg_cache);
	init_completion(&ctx->ref_comp);
	xa_init_flags(&ctx->personalities, XA_FLAGS_ALLOC1);
	mutex_init(&ctx->uring_lock);
	init_waitqueue_head(&ctx->cq_wait);
	spin_lock_init(&ctx->completion_lock);
	spin_lock_init(&ctx->timeout_lock);
	INIT_WQ_LIST(&ctx->iopoll_list);
	INIT_LIST_HEAD(&ctx->io_buffers_pages);
	INIT_LIST_HEAD(&ctx->io_buffers_comp);
	INIT_LIST_HEAD(&ctx->defer_list);
	INIT_LIST_HEAD(&ctx->timeout_list);
	INIT_LIST_HEAD(&ctx->ltimeout_list);
	spin_lock_init(&ctx->rsrc_ref_lock);
	INIT_LIST_HEAD(&ctx->rsrc_ref_list);
	INIT_DELAYED_WORK(&ctx->rsrc_put_work, io_rsrc_put_work);
	init_task_work(&ctx->rsrc_put_tw, io_rsrc_put_tw);
	init_llist_head(&ctx->rsrc_put_llist);
	init_llist_head(&ctx->work_llist);
	INIT_LIST_HEAD(&ctx->tctx_list);
	ctx->submit_state.free_list.next = NULL;
	INIT_WQ_LIST(&ctx->locked_free_list);
	INIT_DELAYED_WORK(&ctx->fallback_work, io_fallback_req_func);
	INIT_WQ_LIST(&ctx->submit_state.compl_reqs);
	return ctx;
err:
	kfree(ctx->dummy_ubuf);
	kfree(ctx->cancel_table.hbs);
	kfree(ctx->cancel_table_locked.hbs);
	kfree(ctx->io_bl);
	xa_destroy(&ctx->io_bl_xa);
	kfree(ctx);
	return NULL;
}

static void io_account_cq_overflow(struct io_ring_ctx *ctx)
{
	struct io_rings *r = ctx->rings;

	WRITE_ONCE(r->cq_overflow, READ_ONCE(r->cq_overflow) + 1);
	ctx->cq_extra--;
}

static bool req_need_defer(struct io_kiocb *req, u32 seq)
{
	if (unlikely(req->flags & REQ_F_IO_DRAIN)) {
		struct io_ring_ctx *ctx = req->ctx;

		return seq + READ_ONCE(ctx->cq_extra) != ctx->cached_cq_tail;
	}

	return false;
}

static inline void io_req_track_inflight(struct io_kiocb *req)
{
	if (!(req->flags & REQ_F_INFLIGHT)) {
		req->flags |= REQ_F_INFLIGHT;
		atomic_inc(&req->task->io_uring->inflight_tracked);
	}
}

static struct io_kiocb *__io_prep_linked_timeout(struct io_kiocb *req)
{
	if (WARN_ON_ONCE(!req->link))
		return NULL;

	req->flags &= ~REQ_F_ARM_LTIMEOUT;
	req->flags |= REQ_F_LINK_TIMEOUT;

	/* linked timeouts should have two refs once prep'ed */
	io_req_set_refcount(req);
	__io_req_set_refcount(req->link, 2);
	return req->link;
}

static inline struct io_kiocb *io_prep_linked_timeout(struct io_kiocb *req)
{
	if (likely(!(req->flags & REQ_F_ARM_LTIMEOUT)))
		return NULL;
	return __io_prep_linked_timeout(req);
}

static noinline void __io_arm_ltimeout(struct io_kiocb *req)
{
	io_queue_linked_timeout(__io_prep_linked_timeout(req));
}

static inline void io_arm_ltimeout(struct io_kiocb *req)
{
	if (unlikely(req->flags & REQ_F_ARM_LTIMEOUT))
		__io_arm_ltimeout(req);
}

static void io_prep_async_work(struct io_kiocb *req)
{
	const struct io_op_def *def = &io_op_defs[req->opcode];
	struct io_ring_ctx *ctx = req->ctx;

	if (!(req->flags & REQ_F_CREDS)) {
		req->flags |= REQ_F_CREDS;
		req->creds = get_current_cred();
	}

	req->work.list.next = NULL;
	req->work.flags = 0;
	req->work.cancel_seq = atomic_read(&ctx->cancel_seq);
	if (req->flags & REQ_F_FORCE_ASYNC)
		req->work.flags |= IO_WQ_WORK_CONCURRENT;

	if (req->file && !io_req_ffs_set(req))
		req->flags |= io_file_get_flags(req->file) << REQ_F_SUPPORT_NOWAIT_BIT;

	if (req->flags & REQ_F_ISREG) {
		if (def->hash_reg_file || (ctx->flags & IORING_SETUP_IOPOLL))
			io_wq_hash_work(&req->work, file_inode(req->file));
	} else if (!req->file || !S_ISBLK(file_inode(req->file)->i_mode)) {
		if (def->unbound_nonreg_file)
			req->work.flags |= IO_WQ_WORK_UNBOUND;
	}
}

static void io_prep_async_link(struct io_kiocb *req)
{
	struct io_kiocb *cur;

	if (req->flags & REQ_F_LINK_TIMEOUT) {
		struct io_ring_ctx *ctx = req->ctx;

		spin_lock_irq(&ctx->timeout_lock);
		io_for_each_link(cur, req)
			io_prep_async_work(cur);
		spin_unlock_irq(&ctx->timeout_lock);
	} else {
		io_for_each_link(cur, req)
			io_prep_async_work(cur);
	}
}

void io_queue_iowq(struct io_kiocb *req, bool *dont_use)
{
	struct io_kiocb *link = io_prep_linked_timeout(req);
	struct io_uring_task *tctx = req->task->io_uring;

	BUG_ON(!tctx);
	BUG_ON(!tctx->io_wq);

	/* init ->work of the whole link before punting */
	io_prep_async_link(req);

	/*
	 * Not expected to happen, but if we do have a bug where this _can_
	 * happen, catch it here and ensure the request is marked as
	 * canceled. That will make io-wq go through the usual work cancel
	 * procedure rather than attempt to run this request (or create a new
	 * worker for it).
	 */
	if (WARN_ON_ONCE(!same_thread_group(req->task, current)))
		req->work.flags |= IO_WQ_WORK_CANCEL;

	trace_io_uring_queue_async_work(req, io_wq_is_hashed(&req->work));
	io_wq_enqueue(tctx->io_wq, &req->work);
	if (link)
		io_queue_linked_timeout(link);
}

static __cold void io_queue_deferred(struct io_ring_ctx *ctx)
{
	while (!list_empty(&ctx->defer_list)) {
		struct io_defer_entry *de = list_first_entry(&ctx->defer_list,
						struct io_defer_entry, list);

		if (req_need_defer(de->req, de->seq))
			break;
		list_del_init(&de->list);
		io_req_task_queue(de->req);
		kfree(de);
	}
}


static void io_eventfd_ops(struct rcu_head *rcu)
{
	struct io_ev_fd *ev_fd = container_of(rcu, struct io_ev_fd, rcu);
	int ops = atomic_xchg(&ev_fd->ops, 0);

	if (ops & BIT(IO_EVENTFD_OP_SIGNAL_BIT))
		eventfd_signal_mask(ev_fd->cq_ev_fd, 1, EPOLL_URING_WAKE);

	/* IO_EVENTFD_OP_FREE_BIT may not be set here depending on callback
	 * ordering in a race but if references are 0 we know we have to free
	 * it regardless.
	 */
	if (atomic_dec_and_test(&ev_fd->refs)) {
		eventfd_ctx_put(ev_fd->cq_ev_fd);
		kfree(ev_fd);
	}
}

static void io_eventfd_signal(struct io_ring_ctx *ctx)
{
	struct io_ev_fd *ev_fd = NULL;

	rcu_read_lock();
	/*
	 * rcu_dereference ctx->io_ev_fd once and use it for both for checking
	 * and eventfd_signal
	 */
	ev_fd = rcu_dereference(ctx->io_ev_fd);

	/*
	 * Check again if ev_fd exists incase an io_eventfd_unregister call
	 * completed between the NULL check of ctx->io_ev_fd at the start of
	 * the function and rcu_read_lock.
	 */
	if (unlikely(!ev_fd))
		goto out;
	if (READ_ONCE(ctx->rings->cq_flags) & IORING_CQ_EVENTFD_DISABLED)
		goto out;
	if (ev_fd->eventfd_async && !io_wq_current_is_worker())
		goto out;

	if (likely(eventfd_signal_allowed())) {
		eventfd_signal_mask(ev_fd->cq_ev_fd, 1, EPOLL_URING_WAKE);
	} else {
		atomic_inc(&ev_fd->refs);
		if (!atomic_fetch_or(BIT(IO_EVENTFD_OP_SIGNAL_BIT), &ev_fd->ops))
			call_rcu_hurry(&ev_fd->rcu, io_eventfd_ops);
		else
			atomic_dec(&ev_fd->refs);
	}

out:
	rcu_read_unlock();
}

static void io_eventfd_flush_signal(struct io_ring_ctx *ctx)
{
	bool skip;

	spin_lock(&ctx->completion_lock);

	/*
	 * Eventfd should only get triggered when at least one event has been
	 * posted. Some applications rely on the eventfd notification count
	 * only changing IFF a new CQE has been added to the CQ ring. There's
	 * no depedency on 1:1 relationship between how many times this
	 * function is called (and hence the eventfd count) and number of CQEs
	 * posted to the CQ ring.
	 */
	skip = ctx->cached_cq_tail == ctx->evfd_last_cq_tail;
	ctx->evfd_last_cq_tail = ctx->cached_cq_tail;
	spin_unlock(&ctx->completion_lock);
	if (skip)
		return;

	io_eventfd_signal(ctx);
}

void __io_commit_cqring_flush(struct io_ring_ctx *ctx)
{
	if (ctx->off_timeout_used)
		io_flush_timeouts(ctx);
	if (ctx->drain_active) {
		spin_lock(&ctx->completion_lock);
		io_queue_deferred(ctx);
		spin_unlock(&ctx->completion_lock);
	}
	if (ctx->has_evfd)
		io_eventfd_flush_signal(ctx);
}

static inline void __io_cq_lock(struct io_ring_ctx *ctx)
	__acquires(ctx->completion_lock)
{
	if (!ctx->task_complete)
		spin_lock(&ctx->completion_lock);
}

static inline void __io_cq_unlock(struct io_ring_ctx *ctx)
{
	if (!ctx->task_complete)
		spin_unlock(&ctx->completion_lock);
}

static inline void io_cq_lock(struct io_ring_ctx *ctx)
	__acquires(ctx->completion_lock)
{
	spin_lock(&ctx->completion_lock);
}

static inline void io_cq_unlock(struct io_ring_ctx *ctx)
	__releases(ctx->completion_lock)
{
	spin_unlock(&ctx->completion_lock);
}

/* keep it inlined for io_submit_flush_completions() */
static inline void __io_cq_unlock_post(struct io_ring_ctx *ctx)
	__releases(ctx->completion_lock)
{
	io_commit_cqring(ctx);
	__io_cq_unlock(ctx);
	io_commit_cqring_flush(ctx);
	io_cqring_wake(ctx);
}

void io_cq_unlock_post(struct io_ring_ctx *ctx)
	__releases(ctx->completion_lock)
{
	io_commit_cqring(ctx);
	spin_unlock(&ctx->completion_lock);
	io_commit_cqring_flush(ctx);
	io_cqring_wake(ctx);
}

/* Returns true if there are no backlogged entries after the flush */
static void io_cqring_overflow_kill(struct io_ring_ctx *ctx)
{
	struct io_overflow_cqe *ocqe;
	LIST_HEAD(list);

	io_cq_lock(ctx);
	list_splice_init(&ctx->cq_overflow_list, &list);
	clear_bit(IO_CHECK_CQ_OVERFLOW_BIT, &ctx->check_cq);
	io_cq_unlock(ctx);

	while (!list_empty(&list)) {
		ocqe = list_first_entry(&list, struct io_overflow_cqe, list);
		list_del(&ocqe->list);
		kfree(ocqe);
	}
}

/* Returns true if there are no backlogged entries after the flush */
static void __io_cqring_overflow_flush(struct io_ring_ctx *ctx)
{
	size_t cqe_size = sizeof(struct io_uring_cqe);

	if (__io_cqring_events(ctx) == ctx->cq_entries)
		return;

	if (ctx->flags & IORING_SETUP_CQE32)
		cqe_size <<= 1;

	io_cq_lock(ctx);
	while (!list_empty(&ctx->cq_overflow_list)) {
		struct io_uring_cqe *cqe = io_get_cqe_overflow(ctx, true);
		struct io_overflow_cqe *ocqe;

		if (!cqe)
			break;
		ocqe = list_first_entry(&ctx->cq_overflow_list,
					struct io_overflow_cqe, list);
		memcpy(cqe, &ocqe->cqe, cqe_size);
		list_del(&ocqe->list);
		kfree(ocqe);
	}

	if (list_empty(&ctx->cq_overflow_list)) {
		clear_bit(IO_CHECK_CQ_OVERFLOW_BIT, &ctx->check_cq);
		atomic_andnot(IORING_SQ_CQ_OVERFLOW, &ctx->rings->sq_flags);
	}
	io_cq_unlock_post(ctx);
}

static void io_cqring_do_overflow_flush(struct io_ring_ctx *ctx)
{
	/* iopoll syncs against uring_lock, not completion_lock */
	if (ctx->flags & IORING_SETUP_IOPOLL)
		mutex_lock(&ctx->uring_lock);
	__io_cqring_overflow_flush(ctx);
	if (ctx->flags & IORING_SETUP_IOPOLL)
		mutex_unlock(&ctx->uring_lock);
}

static void io_cqring_overflow_flush(struct io_ring_ctx *ctx)
{
	if (test_bit(IO_CHECK_CQ_OVERFLOW_BIT, &ctx->check_cq))
		io_cqring_do_overflow_flush(ctx);
}

void __io_put_task(struct task_struct *task, int nr)
{
	struct io_uring_task *tctx = task->io_uring;

	percpu_counter_sub(&tctx->inflight, nr);
	if (unlikely(atomic_read(&tctx->in_idle)))
		wake_up(&tctx->wait);
	put_task_struct_many(task, nr);
}

void io_task_refs_refill(struct io_uring_task *tctx)
{
	unsigned int refill = -tctx->cached_refs + IO_TCTX_REFS_CACHE_NR;

	percpu_counter_add(&tctx->inflight, refill);
	refcount_add(refill, &current->usage);
	tctx->cached_refs += refill;
}

static __cold void io_uring_drop_tctx_refs(struct task_struct *task)
{
	struct io_uring_task *tctx = task->io_uring;
	unsigned int refs = tctx->cached_refs;

	if (refs) {
		tctx->cached_refs = 0;
		percpu_counter_sub(&tctx->inflight, refs);
		put_task_struct_many(task, refs);
	}
}

static bool io_cqring_event_overflow(struct io_ring_ctx *ctx, u64 user_data,
				     s32 res, u32 cflags, u64 extra1, u64 extra2)
{
	struct io_overflow_cqe *ocqe;
	size_t ocq_size = sizeof(struct io_overflow_cqe);
	bool is_cqe32 = (ctx->flags & IORING_SETUP_CQE32);

	lockdep_assert_held(&ctx->completion_lock);

	if (is_cqe32)
		ocq_size += sizeof(struct io_uring_cqe);

	ocqe = kmalloc(ocq_size, GFP_ATOMIC | __GFP_ACCOUNT);
	trace_io_uring_cqe_overflow(ctx, user_data, res, cflags, ocqe);
	if (!ocqe) {
		/*
		 * If we're in ring overflow flush mode, or in task cancel mode,
		 * or cannot allocate an overflow entry, then we need to drop it
		 * on the floor.
		 */
		io_account_cq_overflow(ctx);
		set_bit(IO_CHECK_CQ_DROPPED_BIT, &ctx->check_cq);
		return false;
	}
	if (list_empty(&ctx->cq_overflow_list)) {
		set_bit(IO_CHECK_CQ_OVERFLOW_BIT, &ctx->check_cq);
		atomic_or(IORING_SQ_CQ_OVERFLOW, &ctx->rings->sq_flags);

	}
	ocqe->cqe.user_data = user_data;
	ocqe->cqe.res = res;
	ocqe->cqe.flags = cflags;
	if (is_cqe32) {
		ocqe->cqe.big_cqe[0] = extra1;
		ocqe->cqe.big_cqe[1] = extra2;
	}
	list_add_tail(&ocqe->list, &ctx->cq_overflow_list);
	return true;
}

bool io_req_cqe_overflow(struct io_kiocb *req)
{
	if (!(req->flags & REQ_F_CQE32_INIT)) {
		req->extra1 = 0;
		req->extra2 = 0;
	}
	return io_cqring_event_overflow(req->ctx, req->cqe.user_data,
					req->cqe.res, req->cqe.flags,
					req->extra1, req->extra2);
}

/*
 * writes to the cq entry need to come after reading head; the
 * control dependency is enough as we're using WRITE_ONCE to
 * fill the cq entry
 */
struct io_uring_cqe *__io_get_cqe(struct io_ring_ctx *ctx, bool overflow)
{
	struct io_rings *rings = ctx->rings;
	unsigned int off = ctx->cached_cq_tail & (ctx->cq_entries - 1);
	unsigned int free, queued, len;

	/*
	 * Posting into the CQ when there are pending overflowed CQEs may break
	 * ordering guarantees, which will affect links, F_MORE users and more.
	 * Force overflow the completion.
	 */
	if (!overflow && (ctx->check_cq & BIT(IO_CHECK_CQ_OVERFLOW_BIT)))
		return NULL;

	/* userspace may cheat modifying the tail, be safe and do min */
	queued = min(__io_cqring_events(ctx), ctx->cq_entries);
	free = ctx->cq_entries - queued;
	/* we need a contiguous range, limit based on the current array offset */
	len = min(free, ctx->cq_entries - off);
	if (!len)
		return NULL;

	if (ctx->flags & IORING_SETUP_CQE32) {
		off <<= 1;
		len <<= 1;
	}

	ctx->cqe_cached = &rings->cqes[off];
	ctx->cqe_sentinel = ctx->cqe_cached + len;

	ctx->cached_cq_tail++;
	ctx->cqe_cached++;
	if (ctx->flags & IORING_SETUP_CQE32)
		ctx->cqe_cached++;
	return &rings->cqes[off];
}

static bool io_fill_cqe_aux(struct io_ring_ctx *ctx, u64 user_data, s32 res,
			      u32 cflags)
{
	struct io_uring_cqe *cqe;

	ctx->cq_extra++;

	/*
	 * If we can't get a cq entry, userspace overflowed the
	 * submission (by quite a lot). Increment the overflow count in
	 * the ring.
	 */
	cqe = io_get_cqe(ctx);
	if (likely(cqe)) {
		trace_io_uring_complete(ctx, NULL, user_data, res, cflags, 0, 0);

		WRITE_ONCE(cqe->user_data, user_data);
		WRITE_ONCE(cqe->res, res);
		WRITE_ONCE(cqe->flags, cflags);

		if (ctx->flags & IORING_SETUP_CQE32) {
			WRITE_ONCE(cqe->big_cqe[0], 0);
			WRITE_ONCE(cqe->big_cqe[1], 0);
		}
		return true;
	}
	return false;
}

static void __io_flush_post_cqes(struct io_ring_ctx *ctx)
	__must_hold(&ctx->uring_lock)
{
	struct io_submit_state *state = &ctx->submit_state;
	unsigned int i;

	lockdep_assert_held(&ctx->uring_lock);
	for (i = 0; i < state->cqes_count; i++) {
		struct io_uring_cqe *cqe = &state->cqes[i];

		if (!io_fill_cqe_aux(ctx, cqe->user_data, cqe->res, cqe->flags)) {
			if (ctx->task_complete) {
				spin_lock(&ctx->completion_lock);
				io_cqring_event_overflow(ctx, cqe->user_data,
							cqe->res, cqe->flags, 0, 0);
				spin_unlock(&ctx->completion_lock);
			} else {
				io_cqring_event_overflow(ctx, cqe->user_data,
							cqe->res, cqe->flags, 0, 0);
			}
		}
	}
	state->cqes_count = 0;
}

static bool __io_post_aux_cqe(struct io_ring_ctx *ctx, u64 user_data, s32 res, u32 cflags,
			      bool allow_overflow)
{
	bool filled;

	io_cq_lock(ctx);
	filled = io_fill_cqe_aux(ctx, user_data, res, cflags);
	if (!filled && allow_overflow)
		filled = io_cqring_event_overflow(ctx, user_data, res, cflags, 0, 0);

	io_cq_unlock_post(ctx);
	return filled;
}

<<<<<<< HEAD
void io_req_complete_post(struct io_kiocb *req)
{
=======
bool io_post_aux_cqe(struct io_ring_ctx *ctx, u64 user_data, s32 res, u32 cflags)
{
	return __io_post_aux_cqe(ctx, user_data, res, cflags, true);
}

bool io_aux_cqe(struct io_ring_ctx *ctx, bool defer, u64 user_data, s32 res, u32 cflags,
		bool allow_overflow)
{
	struct io_uring_cqe *cqe;
	unsigned int length;

	if (!defer)
		return __io_post_aux_cqe(ctx, user_data, res, cflags, allow_overflow);

	length = ARRAY_SIZE(ctx->submit_state.cqes);

	lockdep_assert_held(&ctx->uring_lock);

	if (ctx->submit_state.cqes_count == length) {
		__io_cq_lock(ctx);
		__io_flush_post_cqes(ctx);
		/* no need to flush - flush is deferred */
		__io_cq_unlock_post(ctx);
	}

	/* For defered completions this is not as strict as it is otherwise,
	 * however it's main job is to prevent unbounded posted completions,
	 * and in that it works just as well.
	 */
	if (!allow_overflow && test_bit(IO_CHECK_CQ_OVERFLOW_BIT, &ctx->check_cq))
		return false;

	cqe = &ctx->submit_state.cqes[ctx->submit_state.cqes_count++];
	cqe->user_data = user_data;
	cqe->res = res;
	cqe->flags = cflags;
	return true;
}

static void __io_req_complete_post(struct io_kiocb *req)
{
>>>>>>> 6ab3eda1
	struct io_ring_ctx *ctx = req->ctx;

	io_cq_lock(ctx);
	if (!(req->flags & REQ_F_CQE_SKIP))
<<<<<<< HEAD
		__io_fill_cqe_req(ctx, req);
=======
		io_fill_cqe_req(ctx, req);
>>>>>>> 6ab3eda1

	/*
	 * If we're the last reference to this request, add to our locked
	 * free_list cache.
	 */
	if (req_ref_put_and_test(req)) {
		if (req->flags & IO_REQ_LINK_FLAGS) {
			if (req->flags & IO_DISARM_MASK)
				io_disarm_next(req);
			if (req->link) {
				io_req_task_queue(req->link);
				req->link = NULL;
			}
		}
		io_req_put_rsrc(req);
		/*
		 * Selected buffer deallocation in io_clean_op() assumes that
		 * we don't hold ->completion_lock. Clean them here to avoid
		 * deadlocks.
		 */
		io_put_kbuf_comp(req);
		io_dismantle_req(req);
		io_put_task(req->task, 1);
		wq_list_add_head(&req->comp_list, &ctx->locked_free_list);
		ctx->locked_free_nr++;
	}
	io_cq_unlock_post(ctx);
}

void io_req_complete_post(struct io_kiocb *req, unsigned issue_flags)
{
	if (req->ctx->task_complete && (issue_flags & IO_URING_F_IOWQ)) {
		req->io_task_work.func = io_req_task_complete;
		io_req_task_work_add(req);
	} else if (!(issue_flags & IO_URING_F_UNLOCKED) ||
		   !(req->ctx->flags & IORING_SETUP_IOPOLL)) {
		__io_req_complete_post(req);
	} else {
		struct io_ring_ctx *ctx = req->ctx;

		mutex_lock(&ctx->uring_lock);
		__io_req_complete_post(req);
		mutex_unlock(&ctx->uring_lock);
	}
}

<<<<<<< HEAD
void io_req_complete_failed(struct io_kiocb *req, s32 res)
=======
void io_req_defer_failed(struct io_kiocb *req, s32 res)
>>>>>>> 6ab3eda1
	__must_hold(&ctx->uring_lock)
{
	const struct io_op_def *def = &io_op_defs[req->opcode];

	lockdep_assert_held(&req->ctx->uring_lock);

	req_set_fail(req);
	io_req_set_res(req, res, io_put_kbuf(req, IO_URING_F_UNLOCKED));
	if (def->fail)
		def->fail(req);
	io_req_complete_defer(req);
}

/*
 * Don't initialise the fields below on every allocation, but do that in
 * advance and keep them valid across allocations.
 */
static void io_preinit_req(struct io_kiocb *req, struct io_ring_ctx *ctx)
{
	req->ctx = ctx;
	req->link = NULL;
	req->async_data = NULL;
	/* not necessary, but safer to zero */
	req->cqe.res = 0;
}

static void io_flush_cached_locked_reqs(struct io_ring_ctx *ctx,
					struct io_submit_state *state)
{
	spin_lock(&ctx->completion_lock);
	wq_list_splice(&ctx->locked_free_list, &state->free_list);
	ctx->locked_free_nr = 0;
	spin_unlock(&ctx->completion_lock);
}

/*
 * A request might get retired back into the request caches even before opcode
 * handlers and io_issue_sqe() are done with it, e.g. inline completion path.
 * Because of that, io_alloc_req() should be called only under ->uring_lock
 * and with extra caution to not get a request that is still worked on.
 */
__cold bool __io_alloc_req_refill(struct io_ring_ctx *ctx)
	__must_hold(&ctx->uring_lock)
{
	gfp_t gfp = GFP_KERNEL | __GFP_NOWARN;
	void *reqs[IO_REQ_ALLOC_BATCH];
	int ret, i;

	/*
	 * If we have more than a batch's worth of requests in our IRQ side
	 * locked cache, grab the lock and move them over to our submission
	 * side cache.
	 */
	if (data_race(ctx->locked_free_nr) > IO_COMPL_BATCH) {
		io_flush_cached_locked_reqs(ctx, &ctx->submit_state);
		if (!io_req_cache_empty(ctx))
			return true;
	}

	ret = kmem_cache_alloc_bulk(req_cachep, gfp, ARRAY_SIZE(reqs), reqs);

	/*
	 * Bulk alloc is all-or-nothing. If we fail to get a batch,
	 * retry single alloc to be on the safe side.
	 */
	if (unlikely(ret <= 0)) {
		reqs[0] = kmem_cache_alloc(req_cachep, gfp);
		if (!reqs[0])
			return false;
		ret = 1;
	}

	percpu_ref_get_many(&ctx->refs, ret);
	for (i = 0; i < ret; i++) {
		struct io_kiocb *req = reqs[i];

		io_preinit_req(req, ctx);
		io_req_add_to_cache(req, ctx);
	}
	return true;
}

static inline void io_dismantle_req(struct io_kiocb *req)
{
	unsigned int flags = req->flags;

	if (unlikely(flags & IO_REQ_CLEAN_FLAGS))
		io_clean_op(req);
	if (!(flags & REQ_F_FIXED_FILE))
		io_put_file(req->file);
}

__cold void io_free_req(struct io_kiocb *req)
{
	struct io_ring_ctx *ctx = req->ctx;

	io_req_put_rsrc(req);
	io_dismantle_req(req);
	io_put_task(req->task, 1);

	spin_lock(&ctx->completion_lock);
	wq_list_add_head(&req->comp_list, &ctx->locked_free_list);
	ctx->locked_free_nr++;
	spin_unlock(&ctx->completion_lock);
}

static void __io_req_find_next_prep(struct io_kiocb *req)
{
	struct io_ring_ctx *ctx = req->ctx;

	spin_lock(&ctx->completion_lock);
	io_disarm_next(req);
	spin_unlock(&ctx->completion_lock);
}

static inline struct io_kiocb *io_req_find_next(struct io_kiocb *req)
{
	struct io_kiocb *nxt;

	/*
	 * If LINK is set, we have dependent requests in this chain. If we
	 * didn't fail this request, queue the first one up, moving any other
	 * dependencies to the next request. In case of failure, fail the rest
	 * of the chain.
	 */
	if (unlikely(req->flags & IO_DISARM_MASK))
		__io_req_find_next_prep(req);
	nxt = req->link;
	req->link = NULL;
	return nxt;
}

static void ctx_flush_and_put(struct io_ring_ctx *ctx, bool *locked)
{
	if (!ctx)
		return;
	if (ctx->flags & IORING_SETUP_TASKRUN_FLAG)
		atomic_andnot(IORING_SQ_TASKRUN, &ctx->rings->sq_flags);
	if (*locked) {
		io_submit_flush_completions(ctx);
		mutex_unlock(&ctx->uring_lock);
		*locked = false;
	}
	percpu_ref_put(&ctx->refs);
}

static unsigned int handle_tw_list(struct llist_node *node,
				   struct io_ring_ctx **ctx, bool *locked,
				   struct llist_node *last)
{
	unsigned int count = 0;

	while (node != last) {
		struct llist_node *next = node->next;
		struct io_kiocb *req = container_of(node, struct io_kiocb,
						    io_task_work.node);

		prefetch(container_of(next, struct io_kiocb, io_task_work.node));

		if (req->ctx != *ctx) {
			ctx_flush_and_put(*ctx, locked);
			*ctx = req->ctx;
			/* if not contended, grab and improve batching */
			*locked = mutex_trylock(&(*ctx)->uring_lock);
			percpu_ref_get(&(*ctx)->refs);
		}
		req->io_task_work.func(req, locked);
		node = next;
		count++;
	}

	return count;
}

/**
 * io_llist_xchg - swap all entries in a lock-less list
 * @head:	the head of lock-less list to delete all entries
 * @new:	new entry as the head of the list
 *
 * If list is empty, return NULL, otherwise, return the pointer to the first entry.
 * The order of entries returned is from the newest to the oldest added one.
 */
static inline struct llist_node *io_llist_xchg(struct llist_head *head,
					       struct llist_node *new)
{
	return xchg(&head->first, new);
}

/**
 * io_llist_cmpxchg - possibly swap all entries in a lock-less list
 * @head:	the head of lock-less list to delete all entries
 * @old:	expected old value of the first entry of the list
 * @new:	new entry as the head of the list
 *
 * perform a cmpxchg on the first entry of the list.
 */

static inline struct llist_node *io_llist_cmpxchg(struct llist_head *head,
						  struct llist_node *old,
						  struct llist_node *new)
{
	return cmpxchg(&head->first, old, new);
}

void tctx_task_work(struct callback_head *cb)
{
	bool uring_locked = false;
	struct io_ring_ctx *ctx = NULL;
	struct io_uring_task *tctx = container_of(cb, struct io_uring_task,
						  task_work);
	struct llist_node fake = {};
	struct llist_node *node;
	unsigned int loops = 1;
	unsigned int count;

	if (unlikely(current->flags & PF_EXITING)) {
		io_fallback_tw(tctx);
		return;
	}

	node = io_llist_xchg(&tctx->task_list, &fake);
	count = handle_tw_list(node, &ctx, &uring_locked, NULL);
	node = io_llist_cmpxchg(&tctx->task_list, &fake, NULL);
	while (node != &fake) {
		loops++;
		node = io_llist_xchg(&tctx->task_list, &fake);
		count += handle_tw_list(node, &ctx, &uring_locked, &fake);
		node = io_llist_cmpxchg(&tctx->task_list, &fake, NULL);
	}

	ctx_flush_and_put(ctx, &uring_locked);

	/* relaxed read is enough as only the task itself sets ->in_idle */
	if (unlikely(atomic_read(&tctx->in_idle)))
		io_uring_drop_tctx_refs(current);

	trace_io_uring_task_work_run(tctx, count, loops);
}

static __cold void io_fallback_tw(struct io_uring_task *tctx)
{
	struct llist_node *node = llist_del_all(&tctx->task_list);
	struct io_kiocb *req;

	while (node) {
		req = container_of(node, struct io_kiocb, io_task_work.node);
		node = node->next;
		if (llist_add(&req->io_task_work.node,
			      &req->ctx->fallback_llist))
			schedule_delayed_work(&req->ctx->fallback_work, 1);
	}
}

static void io_req_local_work_add(struct io_kiocb *req)
{
	struct io_ring_ctx *ctx = req->ctx;

	percpu_ref_get(&ctx->refs);

	if (!llist_add(&req->io_task_work.node, &ctx->work_llist)) {
		percpu_ref_put(&ctx->refs);
		return;
	}
	/* need it for the following io_cqring_wake() */
	smp_mb__after_atomic();

	if (unlikely(atomic_read(&req->task->io_uring->in_idle))) {
		io_move_task_work_from_local(ctx);
		percpu_ref_put(&ctx->refs);
		return;
	}

	if (ctx->flags & IORING_SETUP_TASKRUN_FLAG)
		atomic_or(IORING_SQ_TASKRUN, &ctx->rings->sq_flags);

	if (ctx->has_evfd)
		io_eventfd_signal(ctx);
	__io_cqring_wake(ctx);
	percpu_ref_put(&ctx->refs);
}

void __io_req_task_work_add(struct io_kiocb *req, bool allow_local)
{
	struct io_uring_task *tctx = req->task->io_uring;
	struct io_ring_ctx *ctx = req->ctx;

	if (allow_local && ctx->flags & IORING_SETUP_DEFER_TASKRUN) {
		io_req_local_work_add(req);
		return;
	}

	/* task_work already pending, we're done */
	if (!llist_add(&req->io_task_work.node, &tctx->task_list))
		return;

	if (ctx->flags & IORING_SETUP_TASKRUN_FLAG)
		atomic_or(IORING_SQ_TASKRUN, &ctx->rings->sq_flags);

	if (likely(!task_work_add(req->task, &tctx->task_work, ctx->notify_method)))
		return;

<<<<<<< HEAD
	node = llist_del_all(&tctx->task_list);

	while (node) {
		req = container_of(node, struct io_kiocb, io_task_work.node);
		node = node->next;
		if (llist_add(&req->io_task_work.node,
			      &req->ctx->fallback_llist))
			schedule_delayed_work(&req->ctx->fallback_work, 1);
	}
=======
	io_fallback_tw(tctx);
>>>>>>> 6ab3eda1
}

static void __cold io_move_task_work_from_local(struct io_ring_ctx *ctx)
{
	struct llist_node *node;

	node = llist_del_all(&ctx->work_llist);
	while (node) {
		struct io_kiocb *req = container_of(node, struct io_kiocb,
						    io_task_work.node);

		node = node->next;
		__io_req_task_work_add(req, false);
	}
}

int __io_run_local_work(struct io_ring_ctx *ctx, bool *locked)
{
	struct llist_node *node;
	struct llist_node fake;
	struct llist_node *current_final = NULL;
	int ret;
	unsigned int loops = 1;

	if (unlikely(ctx->submitter_task != current))
		return -EEXIST;

	node = io_llist_xchg(&ctx->work_llist, &fake);
	ret = 0;
again:
	while (node != current_final) {
		struct llist_node *next = node->next;
		struct io_kiocb *req = container_of(node, struct io_kiocb,
						    io_task_work.node);
		prefetch(container_of(next, struct io_kiocb, io_task_work.node));
		req->io_task_work.func(req, locked);
		ret++;
		node = next;
	}

	if (ctx->flags & IORING_SETUP_TASKRUN_FLAG)
		atomic_andnot(IORING_SQ_TASKRUN, &ctx->rings->sq_flags);

	node = io_llist_cmpxchg(&ctx->work_llist, &fake, NULL);
	if (node != &fake) {
		loops++;
		current_final = &fake;
		node = io_llist_xchg(&ctx->work_llist, &fake);
		goto again;
	}

	if (*locked)
		io_submit_flush_completions(ctx);
	trace_io_uring_local_work_run(ctx, ret, loops);
	return ret;

}

int io_run_local_work(struct io_ring_ctx *ctx)
{
	bool locked;
	int ret;

	if (llist_empty(&ctx->work_llist))
		return 0;

	__set_current_state(TASK_RUNNING);
	locked = mutex_trylock(&ctx->uring_lock);
	ret = __io_run_local_work(ctx, &locked);
	if (locked)
		mutex_unlock(&ctx->uring_lock);

	return ret;
}

static void io_req_task_cancel(struct io_kiocb *req, bool *locked)
{
	io_tw_lock(req->ctx, locked);
	io_req_defer_failed(req, req->cqe.res);
}

void io_req_task_submit(struct io_kiocb *req, bool *locked)
{
	io_tw_lock(req->ctx, locked);
	/* req->task == current here, checking PF_EXITING is safe */
	if (likely(!(req->task->flags & PF_EXITING)))
		io_queue_sqe(req);
	else
		io_req_defer_failed(req, -EFAULT);
}

void io_req_task_queue_fail(struct io_kiocb *req, int ret)
{
	io_req_set_res(req, ret, 0);
	req->io_task_work.func = io_req_task_cancel;
	io_req_task_work_add(req);
}

void io_req_task_queue(struct io_kiocb *req)
{
	req->io_task_work.func = io_req_task_submit;
	io_req_task_work_add(req);
}

void io_queue_next(struct io_kiocb *req)
{
	struct io_kiocb *nxt = io_req_find_next(req);

	if (nxt)
		io_req_task_queue(nxt);
}

void io_free_batch_list(struct io_ring_ctx *ctx, struct io_wq_work_node *node)
	__must_hold(&ctx->uring_lock)
{
	struct task_struct *task = NULL;
	int task_refs = 0;

	do {
		struct io_kiocb *req = container_of(node, struct io_kiocb,
						    comp_list);

		if (unlikely(req->flags & IO_REQ_CLEAN_SLOW_FLAGS)) {
			if (req->flags & REQ_F_REFCOUNT) {
				node = req->comp_list.next;
				if (!req_ref_put_and_test(req))
					continue;
			}
			if ((req->flags & REQ_F_POLLED) && req->apoll) {
				struct async_poll *apoll = req->apoll;

				if (apoll->double_poll)
					kfree(apoll->double_poll);
				if (!io_alloc_cache_put(&ctx->apoll_cache, &apoll->cache))
					kfree(apoll);
				req->flags &= ~REQ_F_POLLED;
			}
			if (req->flags & IO_REQ_LINK_FLAGS)
				io_queue_next(req);
			if (unlikely(req->flags & IO_REQ_CLEAN_FLAGS))
				io_clean_op(req);
		}
		if (!(req->flags & REQ_F_FIXED_FILE))
			io_put_file(req->file);

		io_req_put_rsrc_locked(req, ctx);

		if (req->task != task) {
			if (task)
				io_put_task(task, task_refs);
			task = req->task;
			task_refs = 0;
		}
		task_refs++;
		node = req->comp_list.next;
		io_req_add_to_cache(req, ctx);
	} while (node);

	if (task)
		io_put_task(task, task_refs);
}

static void __io_submit_flush_completions(struct io_ring_ctx *ctx)
	__must_hold(&ctx->uring_lock)
{
	struct io_wq_work_node *node, *prev;
	struct io_submit_state *state = &ctx->submit_state;

	__io_cq_lock(ctx);
	/* must come first to preserve CQE ordering in failure cases */
	if (state->cqes_count)
		__io_flush_post_cqes(ctx);
	wq_list_for_each(node, prev, &state->compl_reqs) {
		struct io_kiocb *req = container_of(node, struct io_kiocb,
					    comp_list);

		if (!(req->flags & REQ_F_CQE_SKIP) &&
		    unlikely(!__io_fill_cqe_req(ctx, req))) {
			if (ctx->task_complete) {
				spin_lock(&ctx->completion_lock);
				io_req_cqe_overflow(req);
				spin_unlock(&ctx->completion_lock);
			} else {
				io_req_cqe_overflow(req);
			}
		}
	}
	__io_cq_unlock_post(ctx);

	if (!wq_list_empty(&ctx->submit_state.compl_reqs)) {
		io_free_batch_list(ctx, state->compl_reqs.first);
		INIT_WQ_LIST(&state->compl_reqs);
	}
}

/*
 * Drop reference to request, return next in chain (if there is one) if this
 * was the last reference to this request.
 */
static inline struct io_kiocb *io_put_req_find_next(struct io_kiocb *req)
{
	struct io_kiocb *nxt = NULL;

	if (req_ref_put_and_test(req)) {
		if (unlikely(req->flags & IO_REQ_LINK_FLAGS))
			nxt = io_req_find_next(req);
		io_free_req(req);
	}
	return nxt;
}

static unsigned io_cqring_events(struct io_ring_ctx *ctx)
{
	/* See comment at the top of this file */
	smp_rmb();
	return __io_cqring_events(ctx);
}

/*
 * We can't just wait for polled events to come to us, we have to actively
 * find and complete them.
 */
static __cold void io_iopoll_try_reap_events(struct io_ring_ctx *ctx)
{
	if (!(ctx->flags & IORING_SETUP_IOPOLL))
		return;

	mutex_lock(&ctx->uring_lock);
	while (!wq_list_empty(&ctx->iopoll_list)) {
		/* let it sleep and repeat later if can't complete a request */
		if (io_do_iopoll(ctx, true) == 0)
			break;
		/*
		 * Ensure we allow local-to-the-cpu processing to take place,
		 * in this case we need to ensure that we reap all events.
		 * Also let task_work, etc. to progress by releasing the mutex
		 */
		if (need_resched()) {
			mutex_unlock(&ctx->uring_lock);
			cond_resched();
			mutex_lock(&ctx->uring_lock);
		}
	}
	mutex_unlock(&ctx->uring_lock);
}

static int io_iopoll_check(struct io_ring_ctx *ctx, long min)
{
	unsigned int nr_events = 0;
	int ret = 0;
	unsigned long check_cq;

	if (!io_allowed_run_tw(ctx))
		return -EEXIST;

	check_cq = READ_ONCE(ctx->check_cq);
	if (unlikely(check_cq)) {
		if (check_cq & BIT(IO_CHECK_CQ_OVERFLOW_BIT))
			__io_cqring_overflow_flush(ctx);
		/*
		 * Similarly do not spin if we have not informed the user of any
		 * dropped CQE.
		 */
		if (check_cq & BIT(IO_CHECK_CQ_DROPPED_BIT))
			return -EBADR;
	}
	/*
	 * Don't enter poll loop if we already have events pending.
	 * If we do, we can potentially be spinning for commands that
	 * already triggered a CQE (eg in error).
	 */
	if (io_cqring_events(ctx))
		return 0;

	do {
		/*
		 * If a submit got punted to a workqueue, we can have the
		 * application entering polling for a command before it gets
		 * issued. That app will hold the uring_lock for the duration
		 * of the poll right here, so we need to take a breather every
		 * now and then to ensure that the issue has a chance to add
		 * the poll to the issued list. Otherwise we can spin here
		 * forever, while the workqueue is stuck trying to acquire the
		 * very same mutex.
		 */
		if (wq_list_empty(&ctx->iopoll_list) ||
		    io_task_work_pending(ctx)) {
			u32 tail = ctx->cached_cq_tail;

			(void) io_run_local_work_locked(ctx);

			if (task_work_pending(current) ||
			    wq_list_empty(&ctx->iopoll_list)) {
				mutex_unlock(&ctx->uring_lock);
				io_run_task_work();
				mutex_lock(&ctx->uring_lock);
			}
			/* some requests don't go through iopoll_list */
			if (tail != ctx->cached_cq_tail ||
			    wq_list_empty(&ctx->iopoll_list))
				break;
		}
		ret = io_do_iopoll(ctx, !min);
		if (ret < 0)
			break;
		nr_events += ret;
		ret = 0;
	} while (nr_events < min && !need_resched());

	return ret;
}

void io_req_task_complete(struct io_kiocb *req, bool *locked)
{
	if (*locked)
		io_req_complete_defer(req);
	else
		io_req_complete_post(req, IO_URING_F_UNLOCKED);
}

/*
 * After the iocb has been issued, it's safe to be found on the poll list.
 * Adding the kiocb to the list AFTER submission ensures that we don't
 * find it from a io_do_iopoll() thread before the issuer is done
 * accessing the kiocb cookie.
 */
static void io_iopoll_req_issued(struct io_kiocb *req, unsigned int issue_flags)
{
	struct io_ring_ctx *ctx = req->ctx;
	const bool needs_lock = issue_flags & IO_URING_F_UNLOCKED;

	/* workqueue context doesn't hold uring_lock, grab it now */
	if (unlikely(needs_lock))
		mutex_lock(&ctx->uring_lock);

	/*
	 * Track whether we have multiple files in our lists. This will impact
	 * how we do polling eventually, not spinning if we're on potentially
	 * different devices.
	 */
	if (wq_list_empty(&ctx->iopoll_list)) {
		ctx->poll_multi_queue = false;
	} else if (!ctx->poll_multi_queue) {
		struct io_kiocb *list_req;

		list_req = container_of(ctx->iopoll_list.first, struct io_kiocb,
					comp_list);
		if (list_req->file != req->file)
			ctx->poll_multi_queue = true;
	}

	/*
	 * For fast devices, IO may have already completed. If it has, add
	 * it to the front so we find it first.
	 */
	if (READ_ONCE(req->iopoll_completed))
		wq_list_add_head(&req->comp_list, &ctx->iopoll_list);
	else
		wq_list_add_tail(&req->comp_list, &ctx->iopoll_list);

	if (unlikely(needs_lock)) {
		/*
		 * If IORING_SETUP_SQPOLL is enabled, sqes are either handle
		 * in sq thread task context or in io worker task context. If
		 * current task context is sq thread, we don't need to check
		 * whether should wake up sq thread.
		 */
		if ((ctx->flags & IORING_SETUP_SQPOLL) &&
		    wq_has_sleeper(&ctx->sq_data->wait))
			wake_up(&ctx->sq_data->wait);

		mutex_unlock(&ctx->uring_lock);
	}
}

static bool io_bdev_nowait(struct block_device *bdev)
{
	return !bdev || bdev_nowait(bdev);
}

/*
 * If we tracked the file through the SCM inflight mechanism, we could support
 * any file. For now, just ensure that anything potentially problematic is done
 * inline.
 */
static bool __io_file_supports_nowait(struct file *file, umode_t mode)
{
	if (S_ISBLK(mode)) {
		if (IS_ENABLED(CONFIG_BLOCK) &&
		    io_bdev_nowait(I_BDEV(file->f_mapping->host)))
			return true;
		return false;
	}
	if (S_ISSOCK(mode))
		return true;
	if (S_ISREG(mode)) {
		if (IS_ENABLED(CONFIG_BLOCK) &&
		    io_bdev_nowait(file->f_inode->i_sb->s_bdev) &&
		    !io_is_uring_fops(file))
			return true;
		return false;
	}

	/* any ->read/write should understand O_NONBLOCK */
	if (file->f_flags & O_NONBLOCK)
		return true;
	return file->f_mode & FMODE_NOWAIT;
}

/*
 * If we tracked the file through the SCM inflight mechanism, we could support
 * any file. For now, just ensure that anything potentially problematic is done
 * inline.
 */
unsigned int io_file_get_flags(struct file *file)
{
	umode_t mode = file_inode(file)->i_mode;
	unsigned int res = 0;

	if (S_ISREG(mode))
		res |= FFS_ISREG;
	if (__io_file_supports_nowait(file, mode))
		res |= FFS_NOWAIT;
	return res;
}

bool io_alloc_async_data(struct io_kiocb *req)
{
	WARN_ON_ONCE(!io_op_defs[req->opcode].async_size);
	req->async_data = kmalloc(io_op_defs[req->opcode].async_size, GFP_KERNEL);
	if (req->async_data) {
		req->flags |= REQ_F_ASYNC_DATA;
		return false;
	}
	return true;
}

int io_req_prep_async(struct io_kiocb *req)
{
	const struct io_op_def *def = &io_op_defs[req->opcode];

	/* assign early for deferred execution for non-fixed file */
	if (def->needs_file && !(req->flags & REQ_F_FIXED_FILE))
		req->file = io_file_get_normal(req, req->cqe.fd);
	if (!def->prep_async)
		return 0;
	if (WARN_ON_ONCE(req_has_async_data(req)))
		return -EFAULT;
	if (!io_op_defs[req->opcode].manual_alloc) {
		if (io_alloc_async_data(req))
			return -EAGAIN;
	}
	return def->prep_async(req);
}

static u32 io_get_sequence(struct io_kiocb *req)
{
	u32 seq = req->ctx->cached_sq_head;
	struct io_kiocb *cur;

	/* need original cached_sq_head, but it was increased for each req */
	io_for_each_link(cur, req)
		seq--;
	return seq;
}

static __cold void io_drain_req(struct io_kiocb *req)
	__must_hold(&ctx->uring_lock)
{
	struct io_ring_ctx *ctx = req->ctx;
	struct io_defer_entry *de;
	int ret;
	u32 seq = io_get_sequence(req);

	/* Still need defer if there is pending req in defer list. */
	spin_lock(&ctx->completion_lock);
	if (!req_need_defer(req, seq) && list_empty_careful(&ctx->defer_list)) {
		spin_unlock(&ctx->completion_lock);
queue:
		ctx->drain_active = false;
		io_req_task_queue(req);
		return;
	}
	spin_unlock(&ctx->completion_lock);

	io_prep_async_link(req);
	de = kmalloc(sizeof(*de), GFP_KERNEL);
	if (!de) {
		ret = -ENOMEM;
<<<<<<< HEAD
		io_req_complete_failed(req, ret);
=======
		io_req_defer_failed(req, ret);
>>>>>>> 6ab3eda1
		return;
	}

	spin_lock(&ctx->completion_lock);
	if (!req_need_defer(req, seq) && list_empty(&ctx->defer_list)) {
		spin_unlock(&ctx->completion_lock);
		kfree(de);
		goto queue;
	}

	trace_io_uring_defer(req);
	de->req = req;
	de->seq = seq;
	list_add_tail(&de->list, &ctx->defer_list);
	spin_unlock(&ctx->completion_lock);
}

static void io_clean_op(struct io_kiocb *req)
{
	if (req->flags & REQ_F_BUFFER_SELECTED) {
		spin_lock(&req->ctx->completion_lock);
		io_put_kbuf_comp(req);
		spin_unlock(&req->ctx->completion_lock);
	}

	if (req->flags & REQ_F_NEED_CLEANUP) {
		const struct io_op_def *def = &io_op_defs[req->opcode];

		if (def->cleanup)
			def->cleanup(req);
	}
	if ((req->flags & REQ_F_POLLED) && req->apoll) {
		kfree(req->apoll->double_poll);
		kfree(req->apoll);
		req->apoll = NULL;
	}
	if (req->flags & REQ_F_INFLIGHT) {
		struct io_uring_task *tctx = req->task->io_uring;

		atomic_dec(&tctx->inflight_tracked);
	}
	if (req->flags & REQ_F_CREDS)
		put_cred(req->creds);
	if (req->flags & REQ_F_ASYNC_DATA) {
		kfree(req->async_data);
		req->async_data = NULL;
	}
	req->flags &= ~IO_REQ_CLEAN_FLAGS;
}

static bool io_assign_file(struct io_kiocb *req, unsigned int issue_flags)
{
	if (req->file || !io_op_defs[req->opcode].needs_file)
		return true;

	if (req->flags & REQ_F_FIXED_FILE)
		req->file = io_file_get_fixed(req, req->cqe.fd, issue_flags);
	else
		req->file = io_file_get_normal(req, req->cqe.fd);

	return !!req->file;
}

static int io_issue_sqe(struct io_kiocb *req, unsigned int issue_flags)
{
	const struct io_op_def *def = &io_op_defs[req->opcode];
	const struct cred *creds = NULL;
	int ret;

	if (unlikely(!io_assign_file(req, issue_flags)))
		return -EBADF;

	if (unlikely((req->flags & REQ_F_CREDS) && req->creds != current_cred()))
		creds = override_creds(req->creds);

	if (!def->audit_skip)
		audit_uring_entry(req->opcode);

	ret = def->issue(req, issue_flags);

	if (!def->audit_skip)
		audit_uring_exit(!ret, ret);

	if (creds)
		revert_creds(creds);

	if (ret == IOU_OK) {
		if (issue_flags & IO_URING_F_COMPLETE_DEFER)
			io_req_complete_defer(req);
		else
			io_req_complete_post(req, issue_flags);
	} else if (ret != IOU_ISSUE_SKIP_COMPLETE)
		return ret;

	/* If the op doesn't have a file, we're not polling for it */
	if ((req->ctx->flags & IORING_SETUP_IOPOLL) && def->iopoll_queue)
		io_iopoll_req_issued(req, issue_flags);

	return 0;
}

int io_poll_issue(struct io_kiocb *req, bool *locked)
{
	io_tw_lock(req->ctx, locked);
	return io_issue_sqe(req, IO_URING_F_NONBLOCK|IO_URING_F_MULTISHOT|
				 IO_URING_F_COMPLETE_DEFER);
}

struct io_wq_work *io_wq_free_work(struct io_wq_work *work)
{
	struct io_kiocb *req = container_of(work, struct io_kiocb, work);

	req = io_put_req_find_next(req);
	return req ? &req->work : NULL;
}

void io_wq_submit_work(struct io_wq_work *work)
{
	struct io_kiocb *req = container_of(work, struct io_kiocb, work);
	const struct io_op_def *def = &io_op_defs[req->opcode];
	unsigned int issue_flags = IO_URING_F_UNLOCKED | IO_URING_F_IOWQ;
	bool needs_poll = false;
	int ret = 0, err = -ECANCELED;

	/* one will be dropped by ->io_wq_free_work() after returning to io-wq */
	if (!(req->flags & REQ_F_REFCOUNT))
		__io_req_set_refcount(req, 2);
	else
		req_ref_get(req);

	io_arm_ltimeout(req);

	/* either cancelled or io-wq is dying, so don't touch tctx->iowq */
	if (work->flags & IO_WQ_WORK_CANCEL) {
fail:
		io_req_task_queue_fail(req, err);
		return;
	}
	if (!io_assign_file(req, issue_flags)) {
		err = -EBADF;
		work->flags |= IO_WQ_WORK_CANCEL;
		goto fail;
	}

	if (req->flags & REQ_F_FORCE_ASYNC) {
		bool opcode_poll = def->pollin || def->pollout;

		if (opcode_poll && file_can_poll(req->file)) {
			needs_poll = true;
			issue_flags |= IO_URING_F_NONBLOCK;
		}
	}

	do {
		ret = io_issue_sqe(req, issue_flags);
		if (ret != -EAGAIN)
			break;
		/*
		 * We can get EAGAIN for iopolled IO even though we're
		 * forcing a sync submission from here, since we can't
		 * wait for request slots on the block side.
		 */
		if (!needs_poll) {
			if (!(req->ctx->flags & IORING_SETUP_IOPOLL))
				break;
			cond_resched();
			continue;
		}

		if (io_arm_poll_handler(req, issue_flags) == IO_APOLL_OK)
			return;
		/* aborted or ready, in either case retry blocking */
		needs_poll = false;
		issue_flags &= ~IO_URING_F_NONBLOCK;
	} while (1);

	/* avoid locking problems by failing it from a clean context */
	if (ret < 0)
		io_req_task_queue_fail(req, ret);
}

inline struct file *io_file_get_fixed(struct io_kiocb *req, int fd,
				      unsigned int issue_flags)
{
	struct io_ring_ctx *ctx = req->ctx;
	struct file *file = NULL;
	unsigned long file_ptr;

	io_ring_submit_lock(ctx, issue_flags);

	if (unlikely((unsigned int)fd >= ctx->nr_user_files))
		goto out;
	fd = array_index_nospec(fd, ctx->nr_user_files);
	file_ptr = io_fixed_file_slot(&ctx->file_table, fd)->file_ptr;
	file = (struct file *) (file_ptr & FFS_MASK);
	file_ptr &= ~FFS_MASK;
	/* mask in overlapping REQ_F and FFS bits */
	req->flags |= (file_ptr << REQ_F_SUPPORT_NOWAIT_BIT);
	io_req_set_rsrc_node(req, ctx, 0);
out:
	io_ring_submit_unlock(ctx, issue_flags);
	return file;
}

struct file *io_file_get_normal(struct io_kiocb *req, int fd)
{
	struct file *file = fget(fd);

	trace_io_uring_file_get(req, fd);

	/* we don't allow fixed io_uring files */
	if (file && io_is_uring_fops(file))
		io_req_track_inflight(req);
	return file;
}

static void io_queue_async(struct io_kiocb *req, int ret)
	__must_hold(&req->ctx->uring_lock)
{
	struct io_kiocb *linked_timeout;

	if (ret != -EAGAIN || (req->flags & REQ_F_NOWAIT)) {
		io_req_defer_failed(req, ret);
		return;
	}

	linked_timeout = io_prep_linked_timeout(req);

	switch (io_arm_poll_handler(req, 0)) {
	case IO_APOLL_READY:
		io_kbuf_recycle(req, 0);
		io_req_task_queue(req);
		break;
	case IO_APOLL_ABORTED:
		io_kbuf_recycle(req, 0);
		io_queue_iowq(req, NULL);
		break;
	case IO_APOLL_OK:
		break;
	}

	if (linked_timeout)
		io_queue_linked_timeout(linked_timeout);
}

static inline void io_queue_sqe(struct io_kiocb *req)
	__must_hold(&req->ctx->uring_lock)
{
	int ret;

	ret = io_issue_sqe(req, IO_URING_F_NONBLOCK|IO_URING_F_COMPLETE_DEFER);

	/*
	 * We async punt it if the file wasn't marked NOWAIT, or if the file
	 * doesn't support non-blocking read/write attempts
	 */
	if (likely(!ret))
		io_arm_ltimeout(req);
	else
		io_queue_async(req, ret);
}

static void io_queue_sqe_fallback(struct io_kiocb *req)
	__must_hold(&req->ctx->uring_lock)
{
	if (unlikely(req->flags & REQ_F_FAIL)) {
		/*
		 * We don't submit, fail them all, for that replace hardlinks
		 * with normal links. Extra REQ_F_LINK is tolerated.
		 */
		req->flags &= ~REQ_F_HARDLINK;
		req->flags |= REQ_F_LINK;
<<<<<<< HEAD
		io_req_complete_failed(req, req->cqe.res);
=======
		io_req_defer_failed(req, req->cqe.res);
>>>>>>> 6ab3eda1
	} else {
		int ret = io_req_prep_async(req);

		if (unlikely(ret)) {
<<<<<<< HEAD
			io_req_complete_failed(req, ret);
=======
			io_req_defer_failed(req, ret);
>>>>>>> 6ab3eda1
			return;
		}

		if (unlikely(req->ctx->drain_active))
			io_drain_req(req);
		else
			io_queue_iowq(req, NULL);
	}
}

/*
 * Check SQE restrictions (opcode and flags).
 *
 * Returns 'true' if SQE is allowed, 'false' otherwise.
 */
static inline bool io_check_restriction(struct io_ring_ctx *ctx,
					struct io_kiocb *req,
					unsigned int sqe_flags)
{
	if (!test_bit(req->opcode, ctx->restrictions.sqe_op))
		return false;

	if ((sqe_flags & ctx->restrictions.sqe_flags_required) !=
	    ctx->restrictions.sqe_flags_required)
		return false;

	if (sqe_flags & ~(ctx->restrictions.sqe_flags_allowed |
			  ctx->restrictions.sqe_flags_required))
		return false;

	return true;
}

static void io_init_req_drain(struct io_kiocb *req)
{
	struct io_ring_ctx *ctx = req->ctx;
	struct io_kiocb *head = ctx->submit_state.link.head;

	ctx->drain_active = true;
	if (head) {
		/*
		 * If we need to drain a request in the middle of a link, drain
		 * the head request and the next request/link after the current
		 * link. Considering sequential execution of links,
		 * REQ_F_IO_DRAIN will be maintained for every request of our
		 * link.
		 */
		head->flags |= REQ_F_IO_DRAIN | REQ_F_FORCE_ASYNC;
		ctx->drain_next = true;
	}
}

static int io_init_req(struct io_ring_ctx *ctx, struct io_kiocb *req,
		       const struct io_uring_sqe *sqe)
	__must_hold(&ctx->uring_lock)
{
	const struct io_op_def *def;
	unsigned int sqe_flags;
	int personality;
	u8 opcode;

	/* req is partially pre-initialised, see io_preinit_req() */
	req->opcode = opcode = READ_ONCE(sqe->opcode);
	/* same numerical values with corresponding REQ_F_*, safe to copy */
	req->flags = sqe_flags = READ_ONCE(sqe->flags);
	req->cqe.user_data = READ_ONCE(sqe->user_data);
	req->file = NULL;
	req->rsrc_node = NULL;
	req->task = current;

	if (unlikely(opcode >= IORING_OP_LAST)) {
		req->opcode = 0;
		return -EINVAL;
	}
	def = &io_op_defs[opcode];
	if (unlikely(sqe_flags & ~SQE_COMMON_FLAGS)) {
		/* enforce forwards compatibility on users */
		if (sqe_flags & ~SQE_VALID_FLAGS)
			return -EINVAL;
		if (sqe_flags & IOSQE_BUFFER_SELECT) {
			if (!def->buffer_select)
				return -EOPNOTSUPP;
			req->buf_index = READ_ONCE(sqe->buf_group);
		}
		if (sqe_flags & IOSQE_CQE_SKIP_SUCCESS)
			ctx->drain_disabled = true;
		if (sqe_flags & IOSQE_IO_DRAIN) {
			if (ctx->drain_disabled)
				return -EOPNOTSUPP;
			io_init_req_drain(req);
		}
	}
	if (unlikely(ctx->restricted || ctx->drain_active || ctx->drain_next)) {
		if (ctx->restricted && !io_check_restriction(ctx, req, sqe_flags))
			return -EACCES;
		/* knock it to the slow queue path, will be drained there */
		if (ctx->drain_active)
			req->flags |= REQ_F_FORCE_ASYNC;
		/* if there is no link, we're at "next" request and need to drain */
		if (unlikely(ctx->drain_next) && !ctx->submit_state.link.head) {
			ctx->drain_next = false;
			ctx->drain_active = true;
			req->flags |= REQ_F_IO_DRAIN | REQ_F_FORCE_ASYNC;
		}
	}

	if (!def->ioprio && sqe->ioprio)
		return -EINVAL;
	if (!def->iopoll && (ctx->flags & IORING_SETUP_IOPOLL))
		return -EINVAL;

	if (def->needs_file) {
		struct io_submit_state *state = &ctx->submit_state;

		req->cqe.fd = READ_ONCE(sqe->fd);

		/*
		 * Plug now if we have more than 2 IO left after this, and the
		 * target is potentially a read/write to block based storage.
		 */
		if (state->need_plug && def->plug) {
			state->plug_started = true;
			state->need_plug = false;
			blk_start_plug_nr_ios(&state->plug, state->submit_nr);
		}
	}

	personality = READ_ONCE(sqe->personality);
	if (personality) {
		int ret;

		req->creds = xa_load(&ctx->personalities, personality);
		if (!req->creds)
			return -EINVAL;
		get_cred(req->creds);
		ret = security_uring_override_creds(req->creds);
		if (ret) {
			put_cred(req->creds);
			return ret;
		}
		req->flags |= REQ_F_CREDS;
	}

	return def->prep(req, sqe);
}

static __cold int io_submit_fail_init(const struct io_uring_sqe *sqe,
				      struct io_kiocb *req, int ret)
{
	struct io_ring_ctx *ctx = req->ctx;
	struct io_submit_link *link = &ctx->submit_state.link;
	struct io_kiocb *head = link->head;

	trace_io_uring_req_failed(sqe, req, ret);

	/*
	 * Avoid breaking links in the middle as it renders links with SQPOLL
	 * unusable. Instead of failing eagerly, continue assembling the link if
	 * applicable and mark the head with REQ_F_FAIL. The link flushing code
	 * should find the flag and handle the rest.
	 */
	req_fail_link_node(req, ret);
	if (head && !(head->flags & REQ_F_FAIL))
		req_fail_link_node(head, -ECANCELED);

	if (!(req->flags & IO_REQ_LINK_FLAGS)) {
		if (head) {
			link->last->link = req;
			link->head = NULL;
			req = head;
		}
		io_queue_sqe_fallback(req);
		return ret;
	}

	if (head)
		link->last->link = req;
	else
		link->head = req;
	link->last = req;
	return 0;
}

static inline int io_submit_sqe(struct io_ring_ctx *ctx, struct io_kiocb *req,
			 const struct io_uring_sqe *sqe)
	__must_hold(&ctx->uring_lock)
{
	struct io_submit_link *link = &ctx->submit_state.link;
	int ret;

	ret = io_init_req(ctx, req, sqe);
	if (unlikely(ret))
		return io_submit_fail_init(sqe, req, ret);

	/* don't need @sqe from now on */
	trace_io_uring_submit_sqe(req, true);

	/*
	 * If we already have a head request, queue this one for async
	 * submittal once the head completes. If we don't have a head but
	 * IOSQE_IO_LINK is set in the sqe, start a new head. This one will be
	 * submitted sync once the chain is complete. If none of those
	 * conditions are true (normal request), then just queue it.
	 */
	if (unlikely(link->head)) {
		ret = io_req_prep_async(req);
		if (unlikely(ret))
			return io_submit_fail_init(sqe, req, ret);

		trace_io_uring_link(req, link->head);
		link->last->link = req;
		link->last = req;

		if (req->flags & IO_REQ_LINK_FLAGS)
			return 0;
		/* last request of the link, flush it */
		req = link->head;
		link->head = NULL;
		if (req->flags & (REQ_F_FORCE_ASYNC | REQ_F_FAIL))
			goto fallback;

	} else if (unlikely(req->flags & (IO_REQ_LINK_FLAGS |
					  REQ_F_FORCE_ASYNC | REQ_F_FAIL))) {
		if (req->flags & IO_REQ_LINK_FLAGS) {
			link->head = req;
			link->last = req;
		} else {
fallback:
			io_queue_sqe_fallback(req);
		}
		return 0;
	}

	io_queue_sqe(req);
	return 0;
}

/*
 * Batched submission is done, ensure local IO is flushed out.
 */
static void io_submit_state_end(struct io_ring_ctx *ctx)
{
	struct io_submit_state *state = &ctx->submit_state;

	if (unlikely(state->link.head))
		io_queue_sqe_fallback(state->link.head);
	/* flush only after queuing links as they can generate completions */
	io_submit_flush_completions(ctx);
	if (state->plug_started)
		blk_finish_plug(&state->plug);
}

/*
 * Start submission side cache.
 */
static void io_submit_state_start(struct io_submit_state *state,
				  unsigned int max_ios)
{
	state->plug_started = false;
	state->need_plug = max_ios > 2;
	state->submit_nr = max_ios;
	/* set only head, no need to init link_last in advance */
	state->link.head = NULL;
}

static void io_commit_sqring(struct io_ring_ctx *ctx)
{
	struct io_rings *rings = ctx->rings;

	/*
	 * Ensure any loads from the SQEs are done at this point,
	 * since once we write the new head, the application could
	 * write new data to them.
	 */
	smp_store_release(&rings->sq.head, ctx->cached_sq_head);
}

/*
 * Fetch an sqe, if one is available. Note this returns a pointer to memory
 * that is mapped by userspace. This means that care needs to be taken to
 * ensure that reads are stable, as we cannot rely on userspace always
 * being a good citizen. If members of the sqe are validated and then later
 * used, it's important that those reads are done through READ_ONCE() to
 * prevent a re-load down the line.
 */
static const struct io_uring_sqe *io_get_sqe(struct io_ring_ctx *ctx)
{
	unsigned head, mask = ctx->sq_entries - 1;
	unsigned sq_idx = ctx->cached_sq_head++ & mask;

	/*
	 * The cached sq head (or cq tail) serves two purposes:
	 *
	 * 1) allows us to batch the cost of updating the user visible
	 *    head updates.
	 * 2) allows the kernel side to track the head on its own, even
	 *    though the application is the one updating it.
	 */
	head = READ_ONCE(ctx->sq_array[sq_idx]);
	if (likely(head < ctx->sq_entries)) {
		/* double index for 128-byte SQEs, twice as long */
		if (ctx->flags & IORING_SETUP_SQE128)
			head <<= 1;
		return &ctx->sq_sqes[head];
	}

	/* drop invalid entries */
	ctx->cq_extra--;
	WRITE_ONCE(ctx->rings->sq_dropped,
		   READ_ONCE(ctx->rings->sq_dropped) + 1);
	return NULL;
}

int io_submit_sqes(struct io_ring_ctx *ctx, unsigned int nr)
	__must_hold(&ctx->uring_lock)
{
	unsigned int entries = io_sqring_entries(ctx);
	unsigned int left;
	int ret;

	if (unlikely(!entries))
		return 0;
	/* make sure SQ entry isn't read before tail */
	ret = left = min3(nr, ctx->sq_entries, entries);
	io_get_task_refs(left);
	io_submit_state_start(&ctx->submit_state, left);

	do {
		const struct io_uring_sqe *sqe;
		struct io_kiocb *req;

		if (unlikely(!io_alloc_req_refill(ctx)))
			break;
		req = io_alloc_req(ctx);
		sqe = io_get_sqe(ctx);
		if (unlikely(!sqe)) {
			io_req_add_to_cache(req, ctx);
			break;
		}

		/*
		 * Continue submitting even for sqe failure if the
		 * ring was setup with IORING_SETUP_SUBMIT_ALL
		 */
		if (unlikely(io_submit_sqe(ctx, req, sqe)) &&
		    !(ctx->flags & IORING_SETUP_SUBMIT_ALL)) {
			left--;
			break;
		}
	} while (--left);

	if (unlikely(left)) {
		ret -= left;
		/* try again if it submitted nothing and can't allocate a req */
		if (!ret && io_req_cache_empty(ctx))
			ret = -EAGAIN;
		current->io_uring->cached_refs += left;
	}

	io_submit_state_end(ctx);
	 /* Commit SQ ring head once we've consumed and submitted all SQEs */
	io_commit_sqring(ctx);
	return ret;
}

struct io_wait_queue {
	struct wait_queue_entry wq;
	struct io_ring_ctx *ctx;
	unsigned cq_tail;
	unsigned nr_timeouts;
};

static inline bool io_has_work(struct io_ring_ctx *ctx)
{
	return test_bit(IO_CHECK_CQ_OVERFLOW_BIT, &ctx->check_cq) ||
	       ((ctx->flags & IORING_SETUP_DEFER_TASKRUN) &&
		!llist_empty(&ctx->work_llist));
}

static inline bool io_should_wake(struct io_wait_queue *iowq)
{
	struct io_ring_ctx *ctx = iowq->ctx;
	int dist = READ_ONCE(ctx->rings->cq.tail) - (int) iowq->cq_tail;

	/*
	 * Wake up if we have enough events, or if a timeout occurred since we
	 * started waiting. For timeouts, we always want to return to userspace,
	 * regardless of event count.
	 */
	return dist >= 0 || atomic_read(&ctx->cq_timeouts) != iowq->nr_timeouts;
}

static int io_wake_function(struct wait_queue_entry *curr, unsigned int mode,
			    int wake_flags, void *key)
{
	struct io_wait_queue *iowq = container_of(curr, struct io_wait_queue,
							wq);
	struct io_ring_ctx *ctx = iowq->ctx;

	/*
	 * Cannot safely flush overflowed CQEs from here, ensure we wake up
	 * the task, and the next invocation will do it.
	 */
	if (io_should_wake(iowq) || io_has_work(ctx))
		return autoremove_wake_function(curr, mode, wake_flags, key);
	return -1;
}

int io_run_task_work_sig(struct io_ring_ctx *ctx)
{
	if (io_run_task_work_ctx(ctx) > 0)
		return 1;
	if (task_sigpending(current))
		return -EINTR;
	return 0;
}

/* when returns >0, the caller should retry */
static inline int io_cqring_wait_schedule(struct io_ring_ctx *ctx,
					  struct io_wait_queue *iowq,
					  ktime_t *timeout)
{
	int ret;
	unsigned long check_cq;

	/* make sure we run task_work before checking for signals */
	ret = io_run_task_work_sig(ctx);
	if (ret || io_should_wake(iowq))
		return ret;

	check_cq = READ_ONCE(ctx->check_cq);
	if (unlikely(check_cq)) {
		/* let the caller flush overflows, retry */
		if (check_cq & BIT(IO_CHECK_CQ_OVERFLOW_BIT))
			return 1;
		if (check_cq & BIT(IO_CHECK_CQ_DROPPED_BIT))
			return -EBADR;
	}
	if (!schedule_hrtimeout(timeout, HRTIMER_MODE_ABS))
		return -ETIME;

	/*
	 * Run task_work after scheduling. If we got woken because of
	 * task_work being processed, run it now rather than let the caller
	 * do another wait loop.
	 */
	ret = io_run_task_work_sig(ctx);
	return ret < 0 ? ret : 1;
}

/*
 * Wait until events become available, if we don't already have some. The
 * application must reap them itself, as they reside on the shared cq ring.
 */
static int io_cqring_wait(struct io_ring_ctx *ctx, int min_events,
			  const sigset_t __user *sig, size_t sigsz,
			  struct __kernel_timespec __user *uts)
{
	struct io_wait_queue iowq;
	struct io_rings *rings = ctx->rings;
	ktime_t timeout = KTIME_MAX;
	int ret;

	if (!io_allowed_run_tw(ctx))
		return -EEXIST;

	do {
		/* always run at least 1 task work to process local work */
		ret = io_run_task_work_ctx(ctx);
		if (ret < 0)
			return ret;
		io_cqring_overflow_flush(ctx);

		/* if user messes with these they will just get an early return */
		if (__io_cqring_events_user(ctx) >= min_events)
			return 0;
	} while (ret > 0);

	if (sig) {
#ifdef CONFIG_COMPAT
		if (in_compat_syscall())
			ret = set_compat_user_sigmask((const compat_sigset_t __user *)sig,
						      sigsz);
		else
#endif
			ret = set_user_sigmask(sig, sigsz);

		if (ret)
			return ret;
	}

	if (uts) {
		struct timespec64 ts;

		if (get_timespec64(&ts, uts))
			return -EFAULT;
		timeout = ktime_add_ns(timespec64_to_ktime(ts), ktime_get_ns());
	}

	init_waitqueue_func_entry(&iowq.wq, io_wake_function);
	iowq.wq.private = current;
	INIT_LIST_HEAD(&iowq.wq.entry);
	iowq.ctx = ctx;
	iowq.nr_timeouts = atomic_read(&ctx->cq_timeouts);
	iowq.cq_tail = READ_ONCE(ctx->rings->cq.head) + min_events;

	trace_io_uring_cqring_wait(ctx, min_events);
	do {
		if (test_bit(IO_CHECK_CQ_OVERFLOW_BIT, &ctx->check_cq)) {
			finish_wait(&ctx->cq_wait, &iowq.wq);
			io_cqring_do_overflow_flush(ctx);
		}
		prepare_to_wait_exclusive(&ctx->cq_wait, &iowq.wq,
						TASK_INTERRUPTIBLE);
		ret = io_cqring_wait_schedule(ctx, &iowq, &timeout);
<<<<<<< HEAD
=======
		if (__io_cqring_events_user(ctx) >= min_events)
			break;
>>>>>>> 6ab3eda1
		cond_resched();
	} while (ret > 0);

	finish_wait(&ctx->cq_wait, &iowq.wq);
	restore_saved_sigmask_unless(ret == -EINTR);

	return READ_ONCE(rings->cq.head) == READ_ONCE(rings->cq.tail) ? ret : 0;
}

static void io_mem_free(void *ptr)
{
	struct page *page;

	if (!ptr)
		return;

	page = virt_to_head_page(ptr);
	if (put_page_testzero(page))
		free_compound_page(page);
}

static void *io_mem_alloc(size_t size)
{
	gfp_t gfp = GFP_KERNEL_ACCOUNT | __GFP_ZERO | __GFP_NOWARN | __GFP_COMP;

	return (void *) __get_free_pages(gfp, get_order(size));
}

static unsigned long rings_size(struct io_ring_ctx *ctx, unsigned int sq_entries,
				unsigned int cq_entries, size_t *sq_offset)
{
	struct io_rings *rings;
	size_t off, sq_array_size;

	off = struct_size(rings, cqes, cq_entries);
	if (off == SIZE_MAX)
		return SIZE_MAX;
	if (ctx->flags & IORING_SETUP_CQE32) {
		if (check_shl_overflow(off, 1, &off))
			return SIZE_MAX;
	}

#ifdef CONFIG_SMP
	off = ALIGN(off, SMP_CACHE_BYTES);
	if (off == 0)
		return SIZE_MAX;
#endif

	if (sq_offset)
		*sq_offset = off;

	sq_array_size = array_size(sizeof(u32), sq_entries);
	if (sq_array_size == SIZE_MAX)
		return SIZE_MAX;

	if (check_add_overflow(off, sq_array_size, &off))
		return SIZE_MAX;

	return off;
}

static int io_eventfd_register(struct io_ring_ctx *ctx, void __user *arg,
			       unsigned int eventfd_async)
{
	struct io_ev_fd *ev_fd;
	__s32 __user *fds = arg;
	int fd;

	ev_fd = rcu_dereference_protected(ctx->io_ev_fd,
					lockdep_is_held(&ctx->uring_lock));
	if (ev_fd)
		return -EBUSY;

	if (copy_from_user(&fd, fds, sizeof(*fds)))
		return -EFAULT;

	ev_fd = kmalloc(sizeof(*ev_fd), GFP_KERNEL);
	if (!ev_fd)
		return -ENOMEM;

	ev_fd->cq_ev_fd = eventfd_ctx_fdget(fd);
	if (IS_ERR(ev_fd->cq_ev_fd)) {
		int ret = PTR_ERR(ev_fd->cq_ev_fd);
		kfree(ev_fd);
		return ret;
	}

	spin_lock(&ctx->completion_lock);
	ctx->evfd_last_cq_tail = ctx->cached_cq_tail;
	spin_unlock(&ctx->completion_lock);

	ev_fd->eventfd_async = eventfd_async;
	ctx->has_evfd = true;
	rcu_assign_pointer(ctx->io_ev_fd, ev_fd);
	atomic_set(&ev_fd->refs, 1);
	atomic_set(&ev_fd->ops, 0);
	return 0;
}

static int io_eventfd_unregister(struct io_ring_ctx *ctx)
{
	struct io_ev_fd *ev_fd;

	ev_fd = rcu_dereference_protected(ctx->io_ev_fd,
					lockdep_is_held(&ctx->uring_lock));
	if (ev_fd) {
		ctx->has_evfd = false;
		rcu_assign_pointer(ctx->io_ev_fd, NULL);
		if (!atomic_fetch_or(BIT(IO_EVENTFD_OP_FREE_BIT), &ev_fd->ops))
			call_rcu(&ev_fd->rcu, io_eventfd_ops);
		return 0;
	}

	return -ENXIO;
}

static void io_req_caches_free(struct io_ring_ctx *ctx)
{
	int nr = 0;

	mutex_lock(&ctx->uring_lock);
	io_flush_cached_locked_reqs(ctx, &ctx->submit_state);

	while (!io_req_cache_empty(ctx)) {
		struct io_kiocb *req = io_alloc_req(ctx);

		kmem_cache_free(req_cachep, req);
		nr++;
	}
	if (nr)
		percpu_ref_put_many(&ctx->refs, nr);
	mutex_unlock(&ctx->uring_lock);
}

static __cold void io_ring_ctx_free(struct io_ring_ctx *ctx)
{
	io_sq_thread_finish(ctx);
	io_rsrc_refs_drop(ctx);
	/* __io_rsrc_put_work() may need uring_lock to progress, wait w/o it */
	io_wait_rsrc_data(ctx->buf_data);
	io_wait_rsrc_data(ctx->file_data);

	mutex_lock(&ctx->uring_lock);
	if (ctx->buf_data)
		__io_sqe_buffers_unregister(ctx);
	if (ctx->file_data)
		__io_sqe_files_unregister(ctx);
	io_cqring_overflow_kill(ctx);
	io_eventfd_unregister(ctx);
	io_alloc_cache_free(&ctx->apoll_cache, io_apoll_cache_free);
	io_alloc_cache_free(&ctx->netmsg_cache, io_netmsg_cache_free);
	mutex_unlock(&ctx->uring_lock);
	io_destroy_buffers(ctx);
	if (ctx->sq_creds)
		put_cred(ctx->sq_creds);
	if (ctx->submitter_task)
		put_task_struct(ctx->submitter_task);

	/* there are no registered resources left, nobody uses it */
	if (ctx->rsrc_node)
		io_rsrc_node_destroy(ctx->rsrc_node);
	if (ctx->rsrc_backup_node)
		io_rsrc_node_destroy(ctx->rsrc_backup_node);
	flush_delayed_work(&ctx->rsrc_put_work);
	flush_delayed_work(&ctx->fallback_work);

	WARN_ON_ONCE(!list_empty(&ctx->rsrc_ref_list));
	WARN_ON_ONCE(!llist_empty(&ctx->rsrc_put_llist));

#if defined(CONFIG_UNIX)
	if (ctx->ring_sock) {
		ctx->ring_sock->file = NULL; /* so that iput() is called */
		sock_release(ctx->ring_sock);
	}
#endif
	WARN_ON_ONCE(!list_empty(&ctx->ltimeout_list));

	if (ctx->mm_account) {
		mmdrop(ctx->mm_account);
		ctx->mm_account = NULL;
	}
	io_mem_free(ctx->rings);
	io_mem_free(ctx->sq_sqes);

	percpu_ref_exit(&ctx->refs);
	free_uid(ctx->user);
	io_req_caches_free(ctx);
	if (ctx->hash_map)
		io_wq_put_hash(ctx->hash_map);
	kfree(ctx->cancel_table.hbs);
	kfree(ctx->cancel_table_locked.hbs);
	kfree(ctx->dummy_ubuf);
	kfree(ctx->io_bl);
	xa_destroy(&ctx->io_bl_xa);
	kfree(ctx);
}

static __poll_t io_uring_poll(struct file *file, poll_table *wait)
{
	struct io_ring_ctx *ctx = file->private_data;
	__poll_t mask = 0;

	poll_wait(file, &ctx->cq_wait, wait);
	/*
	 * synchronizes with barrier from wq_has_sleeper call in
	 * io_commit_cqring
	 */
	smp_rmb();
	if (!io_sqring_full(ctx))
		mask |= EPOLLOUT | EPOLLWRNORM;

	/*
	 * Don't flush cqring overflow list here, just do a simple check.
	 * Otherwise there could possible be ABBA deadlock:
	 *      CPU0                    CPU1
	 *      ----                    ----
	 * lock(&ctx->uring_lock);
	 *                              lock(&ep->mtx);
	 *                              lock(&ctx->uring_lock);
	 * lock(&ep->mtx);
	 *
	 * Users may get EPOLLIN meanwhile seeing nothing in cqring, this
	 * pushes them to do the flush.
	 */

	if (io_cqring_events(ctx) || io_has_work(ctx))
		mask |= EPOLLIN | EPOLLRDNORM;

	return mask;
}

static int io_unregister_personality(struct io_ring_ctx *ctx, unsigned id)
{
	const struct cred *creds;

	creds = xa_erase(&ctx->personalities, id);
	if (creds) {
		put_cred(creds);
		return 0;
	}

	return -EINVAL;
}

struct io_tctx_exit {
	struct callback_head		task_work;
	struct completion		completion;
	struct io_ring_ctx		*ctx;
};

static __cold void io_tctx_exit_cb(struct callback_head *cb)
{
	struct io_uring_task *tctx = current->io_uring;
	struct io_tctx_exit *work;

	work = container_of(cb, struct io_tctx_exit, task_work);
	/*
	 * When @in_idle, we're in cancellation and it's racy to remove the
	 * node. It'll be removed by the end of cancellation, just ignore it.
	 * tctx can be NULL if the queueing of this task_work raced with
	 * work cancelation off the exec path.
	 */
	if (tctx && !atomic_read(&tctx->in_idle))
		io_uring_del_tctx_node((unsigned long)work->ctx);
	complete(&work->completion);
}

static __cold bool io_cancel_ctx_cb(struct io_wq_work *work, void *data)
{
	struct io_kiocb *req = container_of(work, struct io_kiocb, work);

	return req->ctx == data;
}

static __cold void io_ring_exit_work(struct work_struct *work)
{
	struct io_ring_ctx *ctx = container_of(work, struct io_ring_ctx, exit_work);
	unsigned long timeout = jiffies + HZ * 60 * 5;
	unsigned long interval = HZ / 20;
	struct io_tctx_exit exit;
	struct io_tctx_node *node;
	int ret;

	/*
	 * If we're doing polled IO and end up having requests being
	 * submitted async (out-of-line), then completions can come in while
	 * we're waiting for refs to drop. We need to reap these manually,
	 * as nobody else will be looking for them.
	 */
	do {
		if (test_bit(IO_CHECK_CQ_OVERFLOW_BIT, &ctx->check_cq)) {
			mutex_lock(&ctx->uring_lock);
			io_cqring_overflow_kill(ctx);
			mutex_unlock(&ctx->uring_lock);
		}

		if (ctx->flags & IORING_SETUP_DEFER_TASKRUN)
			io_move_task_work_from_local(ctx);

		while (io_uring_try_cancel_requests(ctx, NULL, true))
			cond_resched();

		if (ctx->sq_data) {
			struct io_sq_data *sqd = ctx->sq_data;
			struct task_struct *tsk;

			io_sq_thread_park(sqd);
			tsk = sqd->thread;
			if (tsk && tsk->io_uring && tsk->io_uring->io_wq)
				io_wq_cancel_cb(tsk->io_uring->io_wq,
						io_cancel_ctx_cb, ctx, true);
			io_sq_thread_unpark(sqd);
		}

		io_req_caches_free(ctx);

		if (WARN_ON_ONCE(time_after(jiffies, timeout))) {
			/* there is little hope left, don't run it too often */
			interval = HZ * 60;
		}
	} while (!wait_for_completion_timeout(&ctx->ref_comp, interval));

	init_completion(&exit.completion);
	init_task_work(&exit.task_work, io_tctx_exit_cb);
	exit.ctx = ctx;
	/*
	 * Some may use context even when all refs and requests have been put,
	 * and they are free to do so while still holding uring_lock or
	 * completion_lock, see io_req_task_submit(). Apart from other work,
	 * this lock/unlock section also waits them to finish.
	 */
	mutex_lock(&ctx->uring_lock);
	while (!list_empty(&ctx->tctx_list)) {
		WARN_ON_ONCE(time_after(jiffies, timeout));

		node = list_first_entry(&ctx->tctx_list, struct io_tctx_node,
					ctx_node);
		/* don't spin on a single task if cancellation failed */
		list_rotate_left(&ctx->tctx_list);
		ret = task_work_add(node->task, &exit.task_work, TWA_SIGNAL);
		if (WARN_ON_ONCE(ret))
			continue;

		mutex_unlock(&ctx->uring_lock);
		wait_for_completion(&exit.completion);
		mutex_lock(&ctx->uring_lock);
	}
	mutex_unlock(&ctx->uring_lock);
	spin_lock(&ctx->completion_lock);
	spin_unlock(&ctx->completion_lock);

	io_ring_ctx_free(ctx);
}

static __cold void io_ring_ctx_wait_and_kill(struct io_ring_ctx *ctx)
{
	unsigned long index;
	struct creds *creds;

	mutex_lock(&ctx->uring_lock);
	percpu_ref_kill(&ctx->refs);
	xa_for_each(&ctx->personalities, index, creds)
		io_unregister_personality(ctx, index);
	if (ctx->rings)
		io_poll_remove_all(ctx, NULL, true);
	mutex_unlock(&ctx->uring_lock);

	/*
	 * If we failed setting up the ctx, we might not have any rings
	 * and therefore did not submit any requests
	 */
	if (ctx->rings)
		io_kill_timeouts(ctx, NULL, true);

	INIT_WORK(&ctx->exit_work, io_ring_exit_work);
	/*
	 * Use system_unbound_wq to avoid spawning tons of event kworkers
	 * if we're exiting a ton of rings at the same time. It just adds
	 * noise and overhead, there's no discernable change in runtime
	 * over using system_wq.
	 */
	queue_work(system_unbound_wq, &ctx->exit_work);
}

static int io_uring_release(struct inode *inode, struct file *file)
{
	struct io_ring_ctx *ctx = file->private_data;

	file->private_data = NULL;
	io_ring_ctx_wait_and_kill(ctx);
	return 0;
}

struct io_task_cancel {
	struct task_struct *task;
	bool all;
};

static bool io_cancel_task_cb(struct io_wq_work *work, void *data)
{
	struct io_kiocb *req = container_of(work, struct io_kiocb, work);
	struct io_task_cancel *cancel = data;

	return io_match_task_safe(req, cancel->task, cancel->all);
}

static __cold bool io_cancel_defer_files(struct io_ring_ctx *ctx,
					 struct task_struct *task,
					 bool cancel_all)
{
	struct io_defer_entry *de;
	LIST_HEAD(list);

	spin_lock(&ctx->completion_lock);
	list_for_each_entry_reverse(de, &ctx->defer_list, list) {
		if (io_match_task_safe(de->req, task, cancel_all)) {
			list_cut_position(&list, &ctx->defer_list, &de->list);
			break;
		}
	}
	spin_unlock(&ctx->completion_lock);
	if (list_empty(&list))
		return false;

	while (!list_empty(&list)) {
		de = list_first_entry(&list, struct io_defer_entry, list);
		list_del_init(&de->list);
		io_req_task_queue_fail(de->req, -ECANCELED);
		kfree(de);
	}
	return true;
}

static __cold bool io_uring_try_cancel_iowq(struct io_ring_ctx *ctx)
{
	struct io_tctx_node *node;
	enum io_wq_cancel cret;
	bool ret = false;

	mutex_lock(&ctx->uring_lock);
	list_for_each_entry(node, &ctx->tctx_list, ctx_node) {
		struct io_uring_task *tctx = node->task->io_uring;

		/*
		 * io_wq will stay alive while we hold uring_lock, because it's
		 * killed after ctx nodes, which requires to take the lock.
		 */
		if (!tctx || !tctx->io_wq)
			continue;
		cret = io_wq_cancel_cb(tctx->io_wq, io_cancel_ctx_cb, ctx, true);
		ret |= (cret != IO_WQ_CANCEL_NOTFOUND);
	}
	mutex_unlock(&ctx->uring_lock);

	return ret;
}

static __cold bool io_uring_try_cancel_requests(struct io_ring_ctx *ctx,
						struct task_struct *task,
						bool cancel_all)
{
	struct io_task_cancel cancel = { .task = task, .all = cancel_all, };
	struct io_uring_task *tctx = task ? task->io_uring : NULL;
	enum io_wq_cancel cret;
	bool ret = false;

	/* failed during ring init, it couldn't have issued any requests */
	if (!ctx->rings)
		return false;

	if (!task) {
		ret |= io_uring_try_cancel_iowq(ctx);
	} else if (tctx && tctx->io_wq) {
		/*
		 * Cancels requests of all rings, not only @ctx, but
		 * it's fine as the task is in exit/exec.
		 */
		cret = io_wq_cancel_cb(tctx->io_wq, io_cancel_task_cb,
				       &cancel, true);
		ret |= (cret != IO_WQ_CANCEL_NOTFOUND);
	}

	/* SQPOLL thread does its own polling */
	if ((!(ctx->flags & IORING_SETUP_SQPOLL) && cancel_all) ||
	    (ctx->sq_data && ctx->sq_data->thread == current)) {
		while (!wq_list_empty(&ctx->iopoll_list)) {
			io_iopoll_try_reap_events(ctx);
			ret = true;
		}
	}

	if (ctx->flags & IORING_SETUP_DEFER_TASKRUN)
		ret |= io_run_local_work(ctx) > 0;
	ret |= io_cancel_defer_files(ctx, task, cancel_all);
	mutex_lock(&ctx->uring_lock);
	ret |= io_poll_remove_all(ctx, task, cancel_all);
	mutex_unlock(&ctx->uring_lock);
	ret |= io_kill_timeouts(ctx, task, cancel_all);
	if (task)
		ret |= io_run_task_work() > 0;
	return ret;
}

static s64 tctx_inflight(struct io_uring_task *tctx, bool tracked)
{
	if (tracked)
		return atomic_read(&tctx->inflight_tracked);
	return percpu_counter_sum(&tctx->inflight);
}

/*
 * Find any io_uring ctx that this task has registered or done IO on, and cancel
 * requests. @sqd should be not-null IFF it's an SQPOLL thread cancellation.
 */
__cold void io_uring_cancel_generic(bool cancel_all, struct io_sq_data *sqd)
{
	struct io_uring_task *tctx = current->io_uring;
	struct io_ring_ctx *ctx;
	s64 inflight;
	DEFINE_WAIT(wait);

	WARN_ON_ONCE(sqd && sqd->thread != current);

	if (!current->io_uring)
		return;
	if (tctx->io_wq)
		io_wq_exit_start(tctx->io_wq);

	atomic_inc(&tctx->in_idle);
	do {
		bool loop = false;

		io_uring_drop_tctx_refs(current);
		/* read completions before cancelations */
		inflight = tctx_inflight(tctx, !cancel_all);
		if (!inflight)
			break;

		if (!sqd) {
			struct io_tctx_node *node;
			unsigned long index;

			xa_for_each(&tctx->xa, index, node) {
				/* sqpoll task will cancel all its requests */
				if (node->ctx->sq_data)
					continue;
				loop |= io_uring_try_cancel_requests(node->ctx,
							current, cancel_all);
			}
		} else {
			list_for_each_entry(ctx, &sqd->ctx_list, sqd_list)
				loop |= io_uring_try_cancel_requests(ctx,
								     current,
								     cancel_all);
		}

		if (loop) {
			cond_resched();
			continue;
		}

		prepare_to_wait(&tctx->wait, &wait, TASK_INTERRUPTIBLE);
		io_run_task_work();
		io_uring_drop_tctx_refs(current);

		/*
		 * If we've seen completions, retry without waiting. This
		 * avoids a race where a completion comes in before we did
		 * prepare_to_wait().
		 */
		if (inflight == tctx_inflight(tctx, !cancel_all))
			schedule();
		finish_wait(&tctx->wait, &wait);
	} while (1);

	io_uring_clean_tctx(tctx);
	if (cancel_all) {
		/*
		 * We shouldn't run task_works after cancel, so just leave
		 * ->in_idle set for normal exit.
		 */
		atomic_dec(&tctx->in_idle);
		/* for exec all current's requests should be gone, kill tctx */
		__io_uring_free(current);
	}
}

void __io_uring_cancel(bool cancel_all)
{
	io_uring_cancel_generic(cancel_all, NULL);
}

static void *io_uring_validate_mmap_request(struct file *file,
					    loff_t pgoff, size_t sz)
{
	struct io_ring_ctx *ctx = file->private_data;
	loff_t offset = pgoff << PAGE_SHIFT;
	struct page *page;
	void *ptr;

	switch (offset) {
	case IORING_OFF_SQ_RING:
	case IORING_OFF_CQ_RING:
		ptr = ctx->rings;
		break;
	case IORING_OFF_SQES:
		ptr = ctx->sq_sqes;
		break;
	default:
		return ERR_PTR(-EINVAL);
	}

	page = virt_to_head_page(ptr);
	if (sz > page_size(page))
		return ERR_PTR(-EINVAL);

	return ptr;
}

#ifdef CONFIG_MMU

static __cold int io_uring_mmap(struct file *file, struct vm_area_struct *vma)
{
	size_t sz = vma->vm_end - vma->vm_start;
	unsigned long pfn;
	void *ptr;

	ptr = io_uring_validate_mmap_request(file, vma->vm_pgoff, sz);
	if (IS_ERR(ptr))
		return PTR_ERR(ptr);

	pfn = virt_to_phys(ptr) >> PAGE_SHIFT;
	return remap_pfn_range(vma, vma->vm_start, pfn, sz, vma->vm_page_prot);
}

#else /* !CONFIG_MMU */

static int io_uring_mmap(struct file *file, struct vm_area_struct *vma)
{
	return vma->vm_flags & (VM_SHARED | VM_MAYSHARE) ? 0 : -EINVAL;
}

static unsigned int io_uring_nommu_mmap_capabilities(struct file *file)
{
	return NOMMU_MAP_DIRECT | NOMMU_MAP_READ | NOMMU_MAP_WRITE;
}

static unsigned long io_uring_nommu_get_unmapped_area(struct file *file,
	unsigned long addr, unsigned long len,
	unsigned long pgoff, unsigned long flags)
{
	void *ptr;

	ptr = io_uring_validate_mmap_request(file, pgoff, len);
	if (IS_ERR(ptr))
		return PTR_ERR(ptr);

	return (unsigned long) ptr;
}

#endif /* !CONFIG_MMU */

static int io_validate_ext_arg(unsigned flags, const void __user *argp, size_t argsz)
{
	if (flags & IORING_ENTER_EXT_ARG) {
		struct io_uring_getevents_arg arg;

		if (argsz != sizeof(arg))
			return -EINVAL;
		if (copy_from_user(&arg, argp, sizeof(arg)))
			return -EFAULT;
	}
	return 0;
}

static int io_get_ext_arg(unsigned flags, const void __user *argp, size_t *argsz,
			  struct __kernel_timespec __user **ts,
			  const sigset_t __user **sig)
{
	struct io_uring_getevents_arg arg;

	/*
	 * If EXT_ARG isn't set, then we have no timespec and the argp pointer
	 * is just a pointer to the sigset_t.
	 */
	if (!(flags & IORING_ENTER_EXT_ARG)) {
		*sig = (const sigset_t __user *) argp;
		*ts = NULL;
		return 0;
	}

	/*
	 * EXT_ARG is set - ensure we agree on the size of it and copy in our
	 * timespec and sigset_t pointers if good.
	 */
	if (*argsz != sizeof(arg))
		return -EINVAL;
	if (copy_from_user(&arg, argp, sizeof(arg)))
		return -EFAULT;
	if (arg.pad)
		return -EINVAL;
	*sig = u64_to_user_ptr(arg.sigmask);
	*argsz = arg.sigmask_sz;
	*ts = u64_to_user_ptr(arg.ts);
	return 0;
}

SYSCALL_DEFINE6(io_uring_enter, unsigned int, fd, u32, to_submit,
		u32, min_complete, u32, flags, const void __user *, argp,
		size_t, argsz)
{
	struct io_ring_ctx *ctx;
	struct fd f;
	long ret;

	if (unlikely(flags & ~(IORING_ENTER_GETEVENTS | IORING_ENTER_SQ_WAKEUP |
			       IORING_ENTER_SQ_WAIT | IORING_ENTER_EXT_ARG |
			       IORING_ENTER_REGISTERED_RING)))
		return -EINVAL;

	/*
	 * Ring fd has been registered via IORING_REGISTER_RING_FDS, we
	 * need only dereference our task private array to find it.
	 */
	if (flags & IORING_ENTER_REGISTERED_RING) {
		struct io_uring_task *tctx = current->io_uring;

		if (unlikely(!tctx || fd >= IO_RINGFD_REG_MAX))
			return -EINVAL;
		fd = array_index_nospec(fd, IO_RINGFD_REG_MAX);
		f.file = tctx->registered_rings[fd];
		f.flags = 0;
		if (unlikely(!f.file))
			return -EBADF;
	} else {
		f = fdget(fd);
		if (unlikely(!f.file))
			return -EBADF;
		ret = -EOPNOTSUPP;
		if (unlikely(!io_is_uring_fops(f.file)))
			goto out;
	}

	ctx = f.file->private_data;
	ret = -EBADFD;
	if (unlikely(ctx->flags & IORING_SETUP_R_DISABLED))
		goto out;

	/*
	 * For SQ polling, the thread will do all submissions and completions.
	 * Just return the requested submit count, and wake the thread if
	 * we were asked to.
	 */
	ret = 0;
	if (ctx->flags & IORING_SETUP_SQPOLL) {
		io_cqring_overflow_flush(ctx);

		if (unlikely(ctx->sq_data->thread == NULL)) {
			ret = -EOWNERDEAD;
			goto out;
		}
		if (flags & IORING_ENTER_SQ_WAKEUP)
			wake_up(&ctx->sq_data->wait);
		if (flags & IORING_ENTER_SQ_WAIT) {
			ret = io_sqpoll_wait_sq(ctx);
			if (ret)
				goto out;
		}
		ret = to_submit;
	} else if (to_submit) {
		ret = io_uring_add_tctx_node(ctx);
		if (unlikely(ret))
			goto out;

		mutex_lock(&ctx->uring_lock);
		ret = io_submit_sqes(ctx, to_submit);
		if (ret != to_submit) {
			mutex_unlock(&ctx->uring_lock);
			goto out;
		}
		if (flags & IORING_ENTER_GETEVENTS) {
			if (ctx->syscall_iopoll)
				goto iopoll_locked;
			/*
			 * Ignore errors, we'll soon call io_cqring_wait() and
			 * it should handle ownership problems if any.
			 */
			if (ctx->flags & IORING_SETUP_DEFER_TASKRUN)
				(void)io_run_local_work_locked(ctx);
		}
		mutex_unlock(&ctx->uring_lock);
	}

	if (flags & IORING_ENTER_GETEVENTS) {
		int ret2;

		if (ctx->syscall_iopoll) {
			/*
			 * We disallow the app entering submit/complete with
			 * polling, but we still need to lock the ring to
			 * prevent racing with polled issue that got punted to
			 * a workqueue.
			 */
			mutex_lock(&ctx->uring_lock);
iopoll_locked:
			ret2 = io_validate_ext_arg(flags, argp, argsz);
			if (likely(!ret2)) {
				min_complete = min(min_complete,
						   ctx->cq_entries);
				ret2 = io_iopoll_check(ctx, min_complete);
			}
			mutex_unlock(&ctx->uring_lock);
		} else {
			const sigset_t __user *sig;
			struct __kernel_timespec __user *ts;

			ret2 = io_get_ext_arg(flags, argp, &argsz, &ts, &sig);
			if (likely(!ret2)) {
				min_complete = min(min_complete,
						   ctx->cq_entries);
				ret2 = io_cqring_wait(ctx, min_complete, sig,
						      argsz, ts);
			}
		}

		if (!ret) {
			ret = ret2;

			/*
			 * EBADR indicates that one or more CQE were dropped.
			 * Once the user has been informed we can clear the bit
			 * as they are obviously ok with those drops.
			 */
			if (unlikely(ret2 == -EBADR))
				clear_bit(IO_CHECK_CQ_DROPPED_BIT,
					  &ctx->check_cq);
		}
	}
out:
	fdput(f);
	return ret;
}

static const struct file_operations io_uring_fops = {
	.release	= io_uring_release,
	.mmap		= io_uring_mmap,
#ifndef CONFIG_MMU
	.get_unmapped_area = io_uring_nommu_get_unmapped_area,
	.mmap_capabilities = io_uring_nommu_mmap_capabilities,
#endif
	.poll		= io_uring_poll,
#ifdef CONFIG_PROC_FS
	.show_fdinfo	= io_uring_show_fdinfo,
#endif
};

bool io_is_uring_fops(struct file *file)
{
	return file->f_op == &io_uring_fops;
}

static __cold int io_allocate_scq_urings(struct io_ring_ctx *ctx,
					 struct io_uring_params *p)
{
	struct io_rings *rings;
	size_t size, sq_array_offset;

	/* make sure these are sane, as we already accounted them */
	ctx->sq_entries = p->sq_entries;
	ctx->cq_entries = p->cq_entries;

	size = rings_size(ctx, p->sq_entries, p->cq_entries, &sq_array_offset);
	if (size == SIZE_MAX)
		return -EOVERFLOW;

	rings = io_mem_alloc(size);
	if (!rings)
		return -ENOMEM;

	ctx->rings = rings;
	ctx->sq_array = (u32 *)((char *)rings + sq_array_offset);
	rings->sq_ring_mask = p->sq_entries - 1;
	rings->cq_ring_mask = p->cq_entries - 1;
	rings->sq_ring_entries = p->sq_entries;
	rings->cq_ring_entries = p->cq_entries;

	if (p->flags & IORING_SETUP_SQE128)
		size = array_size(2 * sizeof(struct io_uring_sqe), p->sq_entries);
	else
		size = array_size(sizeof(struct io_uring_sqe), p->sq_entries);
	if (size == SIZE_MAX) {
		io_mem_free(ctx->rings);
		ctx->rings = NULL;
		return -EOVERFLOW;
	}

	ctx->sq_sqes = io_mem_alloc(size);
	if (!ctx->sq_sqes) {
		io_mem_free(ctx->rings);
		ctx->rings = NULL;
		return -ENOMEM;
	}

	return 0;
}

static int io_uring_install_fd(struct io_ring_ctx *ctx, struct file *file)
{
	int ret, fd;

	fd = get_unused_fd_flags(O_RDWR | O_CLOEXEC);
	if (fd < 0)
		return fd;

	ret = __io_uring_add_tctx_node(ctx);
	if (ret) {
		put_unused_fd(fd);
		return ret;
	}
	fd_install(fd, file);
	return fd;
}

/*
 * Allocate an anonymous fd, this is what constitutes the application
 * visible backing of an io_uring instance. The application mmaps this
 * fd to gain access to the SQ/CQ ring details. If UNIX sockets are enabled,
 * we have to tie this fd to a socket for file garbage collection purposes.
 */
static struct file *io_uring_get_file(struct io_ring_ctx *ctx)
{
	struct file *file;
#if defined(CONFIG_UNIX)
	int ret;

	ret = sock_create_kern(&init_net, PF_UNIX, SOCK_RAW, IPPROTO_IP,
				&ctx->ring_sock);
	if (ret)
		return ERR_PTR(ret);
#endif

	file = anon_inode_getfile_secure("[io_uring]", &io_uring_fops, ctx,
					 O_RDWR | O_CLOEXEC, NULL);
#if defined(CONFIG_UNIX)
	if (IS_ERR(file)) {
		sock_release(ctx->ring_sock);
		ctx->ring_sock = NULL;
	} else {
		ctx->ring_sock->file = file;
	}
#endif
	return file;
}

static __cold int io_uring_create(unsigned entries, struct io_uring_params *p,
				  struct io_uring_params __user *params)
{
	struct io_ring_ctx *ctx;
	struct file *file;
	int ret;

	if (!entries)
		return -EINVAL;
	if (entries > IORING_MAX_ENTRIES) {
		if (!(p->flags & IORING_SETUP_CLAMP))
			return -EINVAL;
		entries = IORING_MAX_ENTRIES;
	}

	/*
	 * Use twice as many entries for the CQ ring. It's possible for the
	 * application to drive a higher depth than the size of the SQ ring,
	 * since the sqes are only used at submission time. This allows for
	 * some flexibility in overcommitting a bit. If the application has
	 * set IORING_SETUP_CQSIZE, it will have passed in the desired number
	 * of CQ ring entries manually.
	 */
	p->sq_entries = roundup_pow_of_two(entries);
	if (p->flags & IORING_SETUP_CQSIZE) {
		/*
		 * If IORING_SETUP_CQSIZE is set, we do the same roundup
		 * to a power-of-two, if it isn't already. We do NOT impose
		 * any cq vs sq ring sizing.
		 */
		if (!p->cq_entries)
			return -EINVAL;
		if (p->cq_entries > IORING_MAX_CQ_ENTRIES) {
			if (!(p->flags & IORING_SETUP_CLAMP))
				return -EINVAL;
			p->cq_entries = IORING_MAX_CQ_ENTRIES;
		}
		p->cq_entries = roundup_pow_of_two(p->cq_entries);
		if (p->cq_entries < p->sq_entries)
			return -EINVAL;
	} else {
		p->cq_entries = 2 * p->sq_entries;
	}

	ctx = io_ring_ctx_alloc(p);
	if (!ctx)
		return -ENOMEM;

	if ((ctx->flags & IORING_SETUP_DEFER_TASKRUN) &&
	    !(ctx->flags & IORING_SETUP_IOPOLL) &&
	    !(ctx->flags & IORING_SETUP_SQPOLL))
		ctx->task_complete = true;

	/*
	 * When SETUP_IOPOLL and SETUP_SQPOLL are both enabled, user
	 * space applications don't need to do io completion events
	 * polling again, they can rely on io_sq_thread to do polling
	 * work, which can reduce cpu usage and uring_lock contention.
	 */
	if (ctx->flags & IORING_SETUP_IOPOLL &&
	    !(ctx->flags & IORING_SETUP_SQPOLL))
		ctx->syscall_iopoll = 1;

	ctx->compat = in_compat_syscall();
	if (!capable(CAP_IPC_LOCK))
		ctx->user = get_uid(current_user());

	/*
	 * For SQPOLL, we just need a wakeup, always. For !SQPOLL, if
	 * COOP_TASKRUN is set, then IPIs are never needed by the app.
	 */
	ret = -EINVAL;
	if (ctx->flags & IORING_SETUP_SQPOLL) {
		/* IPI related flags don't make sense with SQPOLL */
		if (ctx->flags & (IORING_SETUP_COOP_TASKRUN |
				  IORING_SETUP_TASKRUN_FLAG |
				  IORING_SETUP_DEFER_TASKRUN))
			goto err;
		ctx->notify_method = TWA_SIGNAL_NO_IPI;
	} else if (ctx->flags & IORING_SETUP_COOP_TASKRUN) {
		ctx->notify_method = TWA_SIGNAL_NO_IPI;
	} else {
		if (ctx->flags & IORING_SETUP_TASKRUN_FLAG &&
		    !(ctx->flags & IORING_SETUP_DEFER_TASKRUN))
			goto err;
		ctx->notify_method = TWA_SIGNAL;
	}

	/*
	 * For DEFER_TASKRUN we require the completion task to be the same as the
	 * submission task. This implies that there is only one submitter, so enforce
	 * that.
	 */
	if (ctx->flags & IORING_SETUP_DEFER_TASKRUN &&
	    !(ctx->flags & IORING_SETUP_SINGLE_ISSUER)) {
		goto err;
	}

	/*
	 * This is just grabbed for accounting purposes. When a process exits,
	 * the mm is exited and dropped before the files, hence we need to hang
	 * on to this mm purely for the purposes of being able to unaccount
	 * memory (locked/pinned vm). It's not used for anything else.
	 */
	mmgrab(current->mm);
	ctx->mm_account = current->mm;

	ret = io_allocate_scq_urings(ctx, p);
	if (ret)
		goto err;

	ret = io_sq_offload_create(ctx, p);
	if (ret)
		goto err;
	/* always set a rsrc node */
	ret = io_rsrc_node_switch_start(ctx);
	if (ret)
		goto err;
	io_rsrc_node_switch(ctx, NULL);

	memset(&p->sq_off, 0, sizeof(p->sq_off));
	p->sq_off.head = offsetof(struct io_rings, sq.head);
	p->sq_off.tail = offsetof(struct io_rings, sq.tail);
	p->sq_off.ring_mask = offsetof(struct io_rings, sq_ring_mask);
	p->sq_off.ring_entries = offsetof(struct io_rings, sq_ring_entries);
	p->sq_off.flags = offsetof(struct io_rings, sq_flags);
	p->sq_off.dropped = offsetof(struct io_rings, sq_dropped);
	p->sq_off.array = (char *)ctx->sq_array - (char *)ctx->rings;

	memset(&p->cq_off, 0, sizeof(p->cq_off));
	p->cq_off.head = offsetof(struct io_rings, cq.head);
	p->cq_off.tail = offsetof(struct io_rings, cq.tail);
	p->cq_off.ring_mask = offsetof(struct io_rings, cq_ring_mask);
	p->cq_off.ring_entries = offsetof(struct io_rings, cq_ring_entries);
	p->cq_off.overflow = offsetof(struct io_rings, cq_overflow);
	p->cq_off.cqes = offsetof(struct io_rings, cqes);
	p->cq_off.flags = offsetof(struct io_rings, cq_flags);

	p->features = IORING_FEAT_SINGLE_MMAP | IORING_FEAT_NODROP |
			IORING_FEAT_SUBMIT_STABLE | IORING_FEAT_RW_CUR_POS |
			IORING_FEAT_CUR_PERSONALITY | IORING_FEAT_FAST_POLL |
			IORING_FEAT_POLL_32BITS | IORING_FEAT_SQPOLL_NONFIXED |
			IORING_FEAT_EXT_ARG | IORING_FEAT_NATIVE_WORKERS |
			IORING_FEAT_RSRC_TAGS | IORING_FEAT_CQE_SKIP |
			IORING_FEAT_LINKED_FILE;

	if (copy_to_user(params, p, sizeof(*p))) {
		ret = -EFAULT;
		goto err;
	}

	if (ctx->flags & IORING_SETUP_SINGLE_ISSUER
	    && !(ctx->flags & IORING_SETUP_R_DISABLED))
		WRITE_ONCE(ctx->submitter_task, get_task_struct(current));

	file = io_uring_get_file(ctx);
	if (IS_ERR(file)) {
		ret = PTR_ERR(file);
		goto err;
	}

	/*
	 * Install ring fd as the very last thing, so we don't risk someone
	 * having closed it before we finish setup
	 */
	ret = io_uring_install_fd(ctx, file);
	if (ret < 0) {
		/* fput will clean it up */
		fput(file);
		return ret;
	}

	trace_io_uring_create(ret, ctx, p->sq_entries, p->cq_entries, p->flags);
	return ret;
err:
	io_ring_ctx_wait_and_kill(ctx);
	return ret;
}

/*
 * Sets up an aio uring context, and returns the fd. Applications asks for a
 * ring size, we return the actual sq/cq ring sizes (among other things) in the
 * params structure passed in.
 */
static long io_uring_setup(u32 entries, struct io_uring_params __user *params)
{
	struct io_uring_params p;
	int i;

	if (copy_from_user(&p, params, sizeof(p)))
		return -EFAULT;
	for (i = 0; i < ARRAY_SIZE(p.resv); i++) {
		if (p.resv[i])
			return -EINVAL;
	}

	if (p.flags & ~(IORING_SETUP_IOPOLL | IORING_SETUP_SQPOLL |
			IORING_SETUP_SQ_AFF | IORING_SETUP_CQSIZE |
			IORING_SETUP_CLAMP | IORING_SETUP_ATTACH_WQ |
			IORING_SETUP_R_DISABLED | IORING_SETUP_SUBMIT_ALL |
			IORING_SETUP_COOP_TASKRUN | IORING_SETUP_TASKRUN_FLAG |
			IORING_SETUP_SQE128 | IORING_SETUP_CQE32 |
			IORING_SETUP_SINGLE_ISSUER | IORING_SETUP_DEFER_TASKRUN))
		return -EINVAL;

	return io_uring_create(entries, &p, params);
}

SYSCALL_DEFINE2(io_uring_setup, u32, entries,
		struct io_uring_params __user *, params)
{
	return io_uring_setup(entries, params);
}

static __cold int io_probe(struct io_ring_ctx *ctx, void __user *arg,
			   unsigned nr_args)
{
	struct io_uring_probe *p;
	size_t size;
	int i, ret;

	size = struct_size(p, ops, nr_args);
	if (size == SIZE_MAX)
		return -EOVERFLOW;
	p = kzalloc(size, GFP_KERNEL);
	if (!p)
		return -ENOMEM;

	ret = -EFAULT;
	if (copy_from_user(p, arg, size))
		goto out;
	ret = -EINVAL;
	if (memchr_inv(p, 0, size))
		goto out;

	p->last_op = IORING_OP_LAST - 1;
	if (nr_args > IORING_OP_LAST)
		nr_args = IORING_OP_LAST;

	for (i = 0; i < nr_args; i++) {
		p->ops[i].op = i;
		if (!io_op_defs[i].not_supported)
			p->ops[i].flags = IO_URING_OP_SUPPORTED;
	}
	p->ops_len = i;

	ret = 0;
	if (copy_to_user(arg, p, size))
		ret = -EFAULT;
out:
	kfree(p);
	return ret;
}

static int io_register_personality(struct io_ring_ctx *ctx)
{
	const struct cred *creds;
	u32 id;
	int ret;

	creds = get_current_cred();

	ret = xa_alloc_cyclic(&ctx->personalities, &id, (void *)creds,
			XA_LIMIT(0, USHRT_MAX), &ctx->pers_next, GFP_KERNEL);
	if (ret < 0) {
		put_cred(creds);
		return ret;
	}
	return id;
}

static __cold int io_register_restrictions(struct io_ring_ctx *ctx,
					   void __user *arg, unsigned int nr_args)
{
	struct io_uring_restriction *res;
	size_t size;
	int i, ret;

	/* Restrictions allowed only if rings started disabled */
	if (!(ctx->flags & IORING_SETUP_R_DISABLED))
		return -EBADFD;

	/* We allow only a single restrictions registration */
	if (ctx->restrictions.registered)
		return -EBUSY;

	if (!arg || nr_args > IORING_MAX_RESTRICTIONS)
		return -EINVAL;

	size = array_size(nr_args, sizeof(*res));
	if (size == SIZE_MAX)
		return -EOVERFLOW;

	res = memdup_user(arg, size);
	if (IS_ERR(res))
		return PTR_ERR(res);

	ret = 0;

	for (i = 0; i < nr_args; i++) {
		switch (res[i].opcode) {
		case IORING_RESTRICTION_REGISTER_OP:
			if (res[i].register_op >= IORING_REGISTER_LAST) {
				ret = -EINVAL;
				goto out;
			}

			__set_bit(res[i].register_op,
				  ctx->restrictions.register_op);
			break;
		case IORING_RESTRICTION_SQE_OP:
			if (res[i].sqe_op >= IORING_OP_LAST) {
				ret = -EINVAL;
				goto out;
			}

			__set_bit(res[i].sqe_op, ctx->restrictions.sqe_op);
			break;
		case IORING_RESTRICTION_SQE_FLAGS_ALLOWED:
			ctx->restrictions.sqe_flags_allowed = res[i].sqe_flags;
			break;
		case IORING_RESTRICTION_SQE_FLAGS_REQUIRED:
			ctx->restrictions.sqe_flags_required = res[i].sqe_flags;
			break;
		default:
			ret = -EINVAL;
			goto out;
		}
	}

out:
	/* Reset all restrictions if an error happened */
	if (ret != 0)
		memset(&ctx->restrictions, 0, sizeof(ctx->restrictions));
	else
		ctx->restrictions.registered = true;

	kfree(res);
	return ret;
}

static int io_register_enable_rings(struct io_ring_ctx *ctx)
{
	if (!(ctx->flags & IORING_SETUP_R_DISABLED))
		return -EBADFD;

	if (ctx->flags & IORING_SETUP_SINGLE_ISSUER && !ctx->submitter_task)
		WRITE_ONCE(ctx->submitter_task, get_task_struct(current));

	if (ctx->restrictions.registered)
		ctx->restricted = 1;

	ctx->flags &= ~IORING_SETUP_R_DISABLED;
	if (ctx->sq_data && wq_has_sleeper(&ctx->sq_data->wait))
		wake_up(&ctx->sq_data->wait);
	return 0;
}

static __cold int io_register_iowq_aff(struct io_ring_ctx *ctx,
				       void __user *arg, unsigned len)
{
	struct io_uring_task *tctx = current->io_uring;
	cpumask_var_t new_mask;
	int ret;

	if (!tctx || !tctx->io_wq)
		return -EINVAL;

	if (!alloc_cpumask_var(&new_mask, GFP_KERNEL))
		return -ENOMEM;

	cpumask_clear(new_mask);
	if (len > cpumask_size())
		len = cpumask_size();

	if (in_compat_syscall()) {
		ret = compat_get_bitmap(cpumask_bits(new_mask),
					(const compat_ulong_t __user *)arg,
					len * 8 /* CHAR_BIT */);
	} else {
		ret = copy_from_user(new_mask, arg, len);
	}

	if (ret) {
		free_cpumask_var(new_mask);
		return -EFAULT;
	}

	ret = io_wq_cpu_affinity(tctx->io_wq, new_mask);
	free_cpumask_var(new_mask);
	return ret;
}

static __cold int io_unregister_iowq_aff(struct io_ring_ctx *ctx)
{
	struct io_uring_task *tctx = current->io_uring;

	if (!tctx || !tctx->io_wq)
		return -EINVAL;

	return io_wq_cpu_affinity(tctx->io_wq, NULL);
}

static __cold int io_register_iowq_max_workers(struct io_ring_ctx *ctx,
					       void __user *arg)
	__must_hold(&ctx->uring_lock)
{
	struct io_tctx_node *node;
	struct io_uring_task *tctx = NULL;
	struct io_sq_data *sqd = NULL;
	__u32 new_count[2];
	int i, ret;

	if (copy_from_user(new_count, arg, sizeof(new_count)))
		return -EFAULT;
	for (i = 0; i < ARRAY_SIZE(new_count); i++)
		if (new_count[i] > INT_MAX)
			return -EINVAL;

	if (ctx->flags & IORING_SETUP_SQPOLL) {
		sqd = ctx->sq_data;
		if (sqd) {
			/*
			 * Observe the correct sqd->lock -> ctx->uring_lock
			 * ordering. Fine to drop uring_lock here, we hold
			 * a ref to the ctx.
			 */
			refcount_inc(&sqd->refs);
			mutex_unlock(&ctx->uring_lock);
			mutex_lock(&sqd->lock);
			mutex_lock(&ctx->uring_lock);
			if (sqd->thread)
				tctx = sqd->thread->io_uring;
		}
	} else {
		tctx = current->io_uring;
	}

	BUILD_BUG_ON(sizeof(new_count) != sizeof(ctx->iowq_limits));

	for (i = 0; i < ARRAY_SIZE(new_count); i++)
		if (new_count[i])
			ctx->iowq_limits[i] = new_count[i];
	ctx->iowq_limits_set = true;

	if (tctx && tctx->io_wq) {
		ret = io_wq_max_workers(tctx->io_wq, new_count);
		if (ret)
			goto err;
	} else {
		memset(new_count, 0, sizeof(new_count));
	}

	if (sqd) {
		mutex_unlock(&sqd->lock);
		io_put_sq_data(sqd);
	}

	if (copy_to_user(arg, new_count, sizeof(new_count)))
		return -EFAULT;

	/* that's it for SQPOLL, only the SQPOLL task creates requests */
	if (sqd)
		return 0;

	/* now propagate the restriction to all registered users */
	list_for_each_entry(node, &ctx->tctx_list, ctx_node) {
		struct io_uring_task *tctx = node->task->io_uring;

		if (WARN_ON_ONCE(!tctx->io_wq))
			continue;

		for (i = 0; i < ARRAY_SIZE(new_count); i++)
			new_count[i] = ctx->iowq_limits[i];
		/* ignore errors, it always returns zero anyway */
		(void)io_wq_max_workers(tctx->io_wq, new_count);
	}
	return 0;
err:
	if (sqd) {
		mutex_unlock(&sqd->lock);
		io_put_sq_data(sqd);
	}
	return ret;
}

static int __io_uring_register(struct io_ring_ctx *ctx, unsigned opcode,
			       void __user *arg, unsigned nr_args)
	__releases(ctx->uring_lock)
	__acquires(ctx->uring_lock)
{
	int ret;

	/*
	 * We don't quiesce the refs for register anymore and so it can't be
	 * dying as we're holding a file ref here.
	 */
	if (WARN_ON_ONCE(percpu_ref_is_dying(&ctx->refs)))
		return -ENXIO;

	if (ctx->submitter_task && ctx->submitter_task != current)
		return -EEXIST;

	if (ctx->restricted) {
		opcode = array_index_nospec(opcode, IORING_REGISTER_LAST);
		if (!test_bit(opcode, ctx->restrictions.register_op))
			return -EACCES;
	}

	switch (opcode) {
	case IORING_REGISTER_BUFFERS:
		ret = -EFAULT;
		if (!arg)
			break;
		ret = io_sqe_buffers_register(ctx, arg, nr_args, NULL);
		break;
	case IORING_UNREGISTER_BUFFERS:
		ret = -EINVAL;
		if (arg || nr_args)
			break;
		ret = io_sqe_buffers_unregister(ctx);
		break;
	case IORING_REGISTER_FILES:
		ret = -EFAULT;
		if (!arg)
			break;
		ret = io_sqe_files_register(ctx, arg, nr_args, NULL);
		break;
	case IORING_UNREGISTER_FILES:
		ret = -EINVAL;
		if (arg || nr_args)
			break;
		ret = io_sqe_files_unregister(ctx);
		break;
	case IORING_REGISTER_FILES_UPDATE:
		ret = io_register_files_update(ctx, arg, nr_args);
		break;
	case IORING_REGISTER_EVENTFD:
		ret = -EINVAL;
		if (nr_args != 1)
			break;
		ret = io_eventfd_register(ctx, arg, 0);
		break;
	case IORING_REGISTER_EVENTFD_ASYNC:
		ret = -EINVAL;
		if (nr_args != 1)
			break;
		ret = io_eventfd_register(ctx, arg, 1);
		break;
	case IORING_UNREGISTER_EVENTFD:
		ret = -EINVAL;
		if (arg || nr_args)
			break;
		ret = io_eventfd_unregister(ctx);
		break;
	case IORING_REGISTER_PROBE:
		ret = -EINVAL;
		if (!arg || nr_args > 256)
			break;
		ret = io_probe(ctx, arg, nr_args);
		break;
	case IORING_REGISTER_PERSONALITY:
		ret = -EINVAL;
		if (arg || nr_args)
			break;
		ret = io_register_personality(ctx);
		break;
	case IORING_UNREGISTER_PERSONALITY:
		ret = -EINVAL;
		if (arg)
			break;
		ret = io_unregister_personality(ctx, nr_args);
		break;
	case IORING_REGISTER_ENABLE_RINGS:
		ret = -EINVAL;
		if (arg || nr_args)
			break;
		ret = io_register_enable_rings(ctx);
		break;
	case IORING_REGISTER_RESTRICTIONS:
		ret = io_register_restrictions(ctx, arg, nr_args);
		break;
	case IORING_REGISTER_FILES2:
		ret = io_register_rsrc(ctx, arg, nr_args, IORING_RSRC_FILE);
		break;
	case IORING_REGISTER_FILES_UPDATE2:
		ret = io_register_rsrc_update(ctx, arg, nr_args,
					      IORING_RSRC_FILE);
		break;
	case IORING_REGISTER_BUFFERS2:
		ret = io_register_rsrc(ctx, arg, nr_args, IORING_RSRC_BUFFER);
		break;
	case IORING_REGISTER_BUFFERS_UPDATE:
		ret = io_register_rsrc_update(ctx, arg, nr_args,
					      IORING_RSRC_BUFFER);
		break;
	case IORING_REGISTER_IOWQ_AFF:
		ret = -EINVAL;
		if (!arg || !nr_args)
			break;
		ret = io_register_iowq_aff(ctx, arg, nr_args);
		break;
	case IORING_UNREGISTER_IOWQ_AFF:
		ret = -EINVAL;
		if (arg || nr_args)
			break;
		ret = io_unregister_iowq_aff(ctx);
		break;
	case IORING_REGISTER_IOWQ_MAX_WORKERS:
		ret = -EINVAL;
		if (!arg || nr_args != 2)
			break;
		ret = io_register_iowq_max_workers(ctx, arg);
		break;
	case IORING_REGISTER_RING_FDS:
		ret = io_ringfd_register(ctx, arg, nr_args);
		break;
	case IORING_UNREGISTER_RING_FDS:
		ret = io_ringfd_unregister(ctx, arg, nr_args);
		break;
	case IORING_REGISTER_PBUF_RING:
		ret = -EINVAL;
		if (!arg || nr_args != 1)
			break;
		ret = io_register_pbuf_ring(ctx, arg);
		break;
	case IORING_UNREGISTER_PBUF_RING:
		ret = -EINVAL;
		if (!arg || nr_args != 1)
			break;
		ret = io_unregister_pbuf_ring(ctx, arg);
		break;
	case IORING_REGISTER_SYNC_CANCEL:
		ret = -EINVAL;
		if (!arg || nr_args != 1)
			break;
		ret = io_sync_cancel(ctx, arg);
		break;
	case IORING_REGISTER_FILE_ALLOC_RANGE:
		ret = -EINVAL;
		if (!arg || nr_args)
			break;
		ret = io_register_file_alloc_range(ctx, arg);
		break;
	default:
		ret = -EINVAL;
		break;
	}

	return ret;
}

SYSCALL_DEFINE4(io_uring_register, unsigned int, fd, unsigned int, opcode,
		void __user *, arg, unsigned int, nr_args)
{
	struct io_ring_ctx *ctx;
	long ret = -EBADF;
	struct fd f;

	if (opcode >= IORING_REGISTER_LAST)
		return -EINVAL;

	f = fdget(fd);
	if (!f.file)
		return -EBADF;

	ret = -EOPNOTSUPP;
	if (!io_is_uring_fops(f.file))
		goto out_fput;

	ctx = f.file->private_data;

	mutex_lock(&ctx->uring_lock);
	ret = __io_uring_register(ctx, opcode, arg, nr_args);
	mutex_unlock(&ctx->uring_lock);
	trace_io_uring_register(ctx, opcode, ctx->nr_user_files, ctx->nr_user_bufs, ret);
out_fput:
	fdput(f);
	return ret;
}

static int __init io_uring_init(void)
{
#define __BUILD_BUG_VERIFY_OFFSET_SIZE(stype, eoffset, esize, ename) do { \
	BUILD_BUG_ON(offsetof(stype, ename) != eoffset); \
	BUILD_BUG_ON(sizeof_field(stype, ename) != esize); \
} while (0)

#define BUILD_BUG_SQE_ELEM(eoffset, etype, ename) \
	__BUILD_BUG_VERIFY_OFFSET_SIZE(struct io_uring_sqe, eoffset, sizeof(etype), ename)
#define BUILD_BUG_SQE_ELEM_SIZE(eoffset, esize, ename) \
	__BUILD_BUG_VERIFY_OFFSET_SIZE(struct io_uring_sqe, eoffset, esize, ename)
	BUILD_BUG_ON(sizeof(struct io_uring_sqe) != 64);
	BUILD_BUG_SQE_ELEM(0,  __u8,   opcode);
	BUILD_BUG_SQE_ELEM(1,  __u8,   flags);
	BUILD_BUG_SQE_ELEM(2,  __u16,  ioprio);
	BUILD_BUG_SQE_ELEM(4,  __s32,  fd);
	BUILD_BUG_SQE_ELEM(8,  __u64,  off);
	BUILD_BUG_SQE_ELEM(8,  __u64,  addr2);
	BUILD_BUG_SQE_ELEM(8,  __u32,  cmd_op);
	BUILD_BUG_SQE_ELEM(12, __u32, __pad1);
	BUILD_BUG_SQE_ELEM(16, __u64,  addr);
	BUILD_BUG_SQE_ELEM(16, __u64,  splice_off_in);
	BUILD_BUG_SQE_ELEM(24, __u32,  len);
	BUILD_BUG_SQE_ELEM(28,     __kernel_rwf_t, rw_flags);
	BUILD_BUG_SQE_ELEM(28, /* compat */   int, rw_flags);
	BUILD_BUG_SQE_ELEM(28, /* compat */ __u32, rw_flags);
	BUILD_BUG_SQE_ELEM(28, __u32,  fsync_flags);
	BUILD_BUG_SQE_ELEM(28, /* compat */ __u16,  poll_events);
	BUILD_BUG_SQE_ELEM(28, __u32,  poll32_events);
	BUILD_BUG_SQE_ELEM(28, __u32,  sync_range_flags);
	BUILD_BUG_SQE_ELEM(28, __u32,  msg_flags);
	BUILD_BUG_SQE_ELEM(28, __u32,  timeout_flags);
	BUILD_BUG_SQE_ELEM(28, __u32,  accept_flags);
	BUILD_BUG_SQE_ELEM(28, __u32,  cancel_flags);
	BUILD_BUG_SQE_ELEM(28, __u32,  open_flags);
	BUILD_BUG_SQE_ELEM(28, __u32,  statx_flags);
	BUILD_BUG_SQE_ELEM(28, __u32,  fadvise_advice);
	BUILD_BUG_SQE_ELEM(28, __u32,  splice_flags);
	BUILD_BUG_SQE_ELEM(28, __u32,  rename_flags);
	BUILD_BUG_SQE_ELEM(28, __u32,  unlink_flags);
	BUILD_BUG_SQE_ELEM(28, __u32,  hardlink_flags);
	BUILD_BUG_SQE_ELEM(28, __u32,  xattr_flags);
	BUILD_BUG_SQE_ELEM(28, __u32,  msg_ring_flags);
	BUILD_BUG_SQE_ELEM(32, __u64,  user_data);
	BUILD_BUG_SQE_ELEM(40, __u16,  buf_index);
	BUILD_BUG_SQE_ELEM(40, __u16,  buf_group);
	BUILD_BUG_SQE_ELEM(42, __u16,  personality);
	BUILD_BUG_SQE_ELEM(44, __s32,  splice_fd_in);
	BUILD_BUG_SQE_ELEM(44, __u32,  file_index);
	BUILD_BUG_SQE_ELEM(44, __u16,  addr_len);
	BUILD_BUG_SQE_ELEM(46, __u16,  __pad3[0]);
	BUILD_BUG_SQE_ELEM(48, __u64,  addr3);
	BUILD_BUG_SQE_ELEM_SIZE(48, 0, cmd);
	BUILD_BUG_SQE_ELEM(56, __u64,  __pad2);

	BUILD_BUG_ON(sizeof(struct io_uring_files_update) !=
		     sizeof(struct io_uring_rsrc_update));
	BUILD_BUG_ON(sizeof(struct io_uring_rsrc_update) >
		     sizeof(struct io_uring_rsrc_update2));

	/* ->buf_index is u16 */
	BUILD_BUG_ON(offsetof(struct io_uring_buf_ring, bufs) != 0);
	BUILD_BUG_ON(offsetof(struct io_uring_buf, resv) !=
		     offsetof(struct io_uring_buf_ring, tail));

	/* should fit into one byte */
	BUILD_BUG_ON(SQE_VALID_FLAGS >= (1 << 8));
	BUILD_BUG_ON(SQE_COMMON_FLAGS >= (1 << 8));
	BUILD_BUG_ON((SQE_VALID_FLAGS | SQE_COMMON_FLAGS) != SQE_VALID_FLAGS);

	BUILD_BUG_ON(__REQ_F_LAST_BIT > 8 * sizeof(int));

	BUILD_BUG_ON(sizeof(atomic_t) != sizeof(u32));

	io_uring_optable_init();

	req_cachep = KMEM_CACHE(io_kiocb, SLAB_HWCACHE_ALIGN | SLAB_PANIC |
				SLAB_ACCOUNT);
	return 0;
};
__initcall(io_uring_init);<|MERGE_RESOLUTION|>--- conflicted
+++ resolved
@@ -885,10 +885,6 @@
 	return filled;
 }
 
-<<<<<<< HEAD
-void io_req_complete_post(struct io_kiocb *req)
-{
-=======
 bool io_post_aux_cqe(struct io_ring_ctx *ctx, u64 user_data, s32 res, u32 cflags)
 {
 	return __io_post_aux_cqe(ctx, user_data, res, cflags, true);
@@ -930,16 +926,11 @@
 
 static void __io_req_complete_post(struct io_kiocb *req)
 {
->>>>>>> 6ab3eda1
 	struct io_ring_ctx *ctx = req->ctx;
 
 	io_cq_lock(ctx);
 	if (!(req->flags & REQ_F_CQE_SKIP))
-<<<<<<< HEAD
-		__io_fill_cqe_req(ctx, req);
-=======
 		io_fill_cqe_req(ctx, req);
->>>>>>> 6ab3eda1
 
 	/*
 	 * If we're the last reference to this request, add to our locked
@@ -986,11 +977,7 @@
 	}
 }
 
-<<<<<<< HEAD
-void io_req_complete_failed(struct io_kiocb *req, s32 res)
-=======
 void io_req_defer_failed(struct io_kiocb *req, s32 res)
->>>>>>> 6ab3eda1
 	__must_hold(&ctx->uring_lock)
 {
 	const struct io_op_def *def = &io_op_defs[req->opcode];
@@ -1292,19 +1279,7 @@
 	if (likely(!task_work_add(req->task, &tctx->task_work, ctx->notify_method)))
 		return;
 
-<<<<<<< HEAD
-	node = llist_del_all(&tctx->task_list);
-
-	while (node) {
-		req = container_of(node, struct io_kiocb, io_task_work.node);
-		node = node->next;
-		if (llist_add(&req->io_task_work.node,
-			      &req->ctx->fallback_llist))
-			schedule_delayed_work(&req->ctx->fallback_work, 1);
-	}
-=======
 	io_fallback_tw(tctx);
->>>>>>> 6ab3eda1
 }
 
 static void __cold io_move_task_work_from_local(struct io_ring_ctx *ctx)
@@ -1794,11 +1769,7 @@
 	de = kmalloc(sizeof(*de), GFP_KERNEL);
 	if (!de) {
 		ret = -ENOMEM;
-<<<<<<< HEAD
-		io_req_complete_failed(req, ret);
-=======
 		io_req_defer_failed(req, ret);
->>>>>>> 6ab3eda1
 		return;
 	}
 
@@ -2071,20 +2042,12 @@
 		 */
 		req->flags &= ~REQ_F_HARDLINK;
 		req->flags |= REQ_F_LINK;
-<<<<<<< HEAD
-		io_req_complete_failed(req, req->cqe.res);
-=======
 		io_req_defer_failed(req, req->cqe.res);
->>>>>>> 6ab3eda1
 	} else {
 		int ret = io_req_prep_async(req);
 
 		if (unlikely(ret)) {
-<<<<<<< HEAD
-			io_req_complete_failed(req, ret);
-=======
 			io_req_defer_failed(req, ret);
->>>>>>> 6ab3eda1
 			return;
 		}
 
@@ -2600,11 +2563,8 @@
 		prepare_to_wait_exclusive(&ctx->cq_wait, &iowq.wq,
 						TASK_INTERRUPTIBLE);
 		ret = io_cqring_wait_schedule(ctx, &iowq, &timeout);
-<<<<<<< HEAD
-=======
 		if (__io_cqring_events_user(ctx) >= min_events)
 			break;
->>>>>>> 6ab3eda1
 		cond_resched();
 	} while (ret > 0);
 
