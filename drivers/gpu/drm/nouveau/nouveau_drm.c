/*
 * Copyright 2012 Red Hat Inc.
 *
 * Permission is hereby granted, free of charge, to any person obtaining a
 * copy of this software and associated documentation files (the "Software"),
 * to deal in the Software without restriction, including without limitation
 * the rights to use, copy, modify, merge, publish, distribute, sublicense,
 * and/or sell copies of the Software, and to permit persons to whom the
 * Software is furnished to do so, subject to the following conditions:
 *
 * The above copyright notice and this permission notice shall be included in
 * all copies or substantial portions of the Software.
 *
 * THE SOFTWARE IS PROVIDED "AS IS", WITHOUT WARRANTY OF ANY KIND, EXPRESS OR
 * IMPLIED, INCLUDING BUT NOT LIMITED TO THE WARRANTIES OF MERCHANTABILITY,
 * FITNESS FOR A PARTICULAR PURPOSE AND NONINFRINGEMENT.  IN NO EVENT SHALL
 * THE COPYRIGHT HOLDER(S) OR AUTHOR(S) BE LIABLE FOR ANY CLAIM, DAMAGES OR
 * OTHER LIABILITY, WHETHER IN AN ACTION OF CONTRACT, TORT OR OTHERWISE,
 * ARISING FROM, OUT OF OR IN CONNECTION WITH THE SOFTWARE OR THE USE OR
 * OTHER DEALINGS IN THE SOFTWARE.
 *
 * Authors: Ben Skeggs
 */

#include <linux/console.h>
#include <linux/delay.h>
#include <linux/module.h>
#include <linux/pci.h>
#include <linux/pm_runtime.h>
#include <linux/vga_switcheroo.h>
#include <linux/mmu_notifier.h>

#include <drm/drm_crtc_helper.h>
#include <drm/drm_ioctl.h>
#include <drm/drm_vblank.h>

#include <core/gpuobj.h>
#include <core/option.h>
#include <core/pci.h>
#include <core/tegra.h>

#include <nvif/driver.h>
#include <nvif/fifo.h>
#include <nvif/user.h>

#include <nvif/class.h>
#include <nvif/cl0002.h>
#include <nvif/cla06f.h>

#include "nouveau_drv.h"
#include "nouveau_dma.h"
#include "nouveau_ttm.h"
#include "nouveau_gem.h"
#include "nouveau_vga.h"
#include "nouveau_led.h"
#include "nouveau_hwmon.h"
#include "nouveau_acpi.h"
#include "nouveau_bios.h"
#include "nouveau_ioctl.h"
#include "nouveau_abi16.h"
#include "nouveau_fbcon.h"
#include "nouveau_fence.h"
#include "nouveau_debugfs.h"
#include "nouveau_usif.h"
#include "nouveau_connector.h"
#include "nouveau_platform.h"
#include "nouveau_svm.h"
#include "nouveau_dmem.h"

MODULE_PARM_DESC(config, "option string to pass to driver core");
static char *nouveau_config;
module_param_named(config, nouveau_config, charp, 0400);

MODULE_PARM_DESC(debug, "debug string to pass to driver core");
static char *nouveau_debug;
module_param_named(debug, nouveau_debug, charp, 0400);

MODULE_PARM_DESC(noaccel, "disable kernel/abi16 acceleration");
static int nouveau_noaccel = 0;
module_param_named(noaccel, nouveau_noaccel, int, 0400);

MODULE_PARM_DESC(modeset, "enable driver (default: auto, "
		          "0 = disabled, 1 = enabled, 2 = headless)");
int nouveau_modeset = -1;
module_param_named(modeset, nouveau_modeset, int, 0400);

MODULE_PARM_DESC(atomic, "Expose atomic ioctl (default: disabled)");
static int nouveau_atomic = 0;
module_param_named(atomic, nouveau_atomic, int, 0400);

MODULE_PARM_DESC(runpm, "disable (0), force enable (1), optimus only default (-1)");
static int nouveau_runtime_pm = -1;
module_param_named(runpm, nouveau_runtime_pm, int, 0400);

static struct drm_driver driver_stub;
static struct drm_driver driver_pci;
static struct drm_driver driver_platform;

static u64
nouveau_pci_name(struct pci_dev *pdev)
{
	u64 name = (u64)pci_domain_nr(pdev->bus) << 32;
	name |= pdev->bus->number << 16;
	name |= PCI_SLOT(pdev->devfn) << 8;
	return name | PCI_FUNC(pdev->devfn);
}

static u64
nouveau_platform_name(struct platform_device *platformdev)
{
	return platformdev->id;
}

static u64
nouveau_name(struct drm_device *dev)
{
	if (dev->pdev)
		return nouveau_pci_name(dev->pdev);
	else
		return nouveau_platform_name(to_platform_device(dev->dev));
}

static inline bool
nouveau_cli_work_ready(struct dma_fence *fence)
{
	if (!dma_fence_is_signaled(fence))
		return false;
	dma_fence_put(fence);
	return true;
}

static void
nouveau_cli_work(struct work_struct *w)
{
	struct nouveau_cli *cli = container_of(w, typeof(*cli), work);
	struct nouveau_cli_work *work, *wtmp;
	mutex_lock(&cli->lock);
	list_for_each_entry_safe(work, wtmp, &cli->worker, head) {
		if (!work->fence || nouveau_cli_work_ready(work->fence)) {
			list_del(&work->head);
			work->func(work);
		}
	}
	mutex_unlock(&cli->lock);
}

static void
nouveau_cli_work_fence(struct dma_fence *fence, struct dma_fence_cb *cb)
{
	struct nouveau_cli_work *work = container_of(cb, typeof(*work), cb);
	schedule_work(&work->cli->work);
}

void
nouveau_cli_work_queue(struct nouveau_cli *cli, struct dma_fence *fence,
		       struct nouveau_cli_work *work)
{
	work->fence = dma_fence_get(fence);
	work->cli = cli;
	mutex_lock(&cli->lock);
	list_add_tail(&work->head, &cli->worker);
	if (dma_fence_add_callback(fence, &work->cb, nouveau_cli_work_fence))
		nouveau_cli_work_fence(fence, &work->cb);
	mutex_unlock(&cli->lock);
}

static void
nouveau_cli_fini(struct nouveau_cli *cli)
{
	/* All our channels are dead now, which means all the fences they
	 * own are signalled, and all callback functions have been called.
	 *
	 * So, after flushing the workqueue, there should be nothing left.
	 */
	flush_work(&cli->work);
	WARN_ON(!list_empty(&cli->worker));

	usif_client_fini(cli);
	nouveau_vmm_fini(&cli->svm);
	nouveau_vmm_fini(&cli->vmm);
	nvif_mmu_fini(&cli->mmu);
	nvif_device_fini(&cli->device);
	mutex_lock(&cli->drm->master.lock);
	nvif_client_fini(&cli->base);
	mutex_unlock(&cli->drm->master.lock);
}

static int
nouveau_cli_init(struct nouveau_drm *drm, const char *sname,
		 struct nouveau_cli *cli)
{
	static const struct nvif_mclass
	mems[] = {
		{ NVIF_CLASS_MEM_GF100, -1 },
		{ NVIF_CLASS_MEM_NV50 , -1 },
		{ NVIF_CLASS_MEM_NV04 , -1 },
		{}
	};
	static const struct nvif_mclass
	mmus[] = {
		{ NVIF_CLASS_MMU_GF100, -1 },
		{ NVIF_CLASS_MMU_NV50 , -1 },
		{ NVIF_CLASS_MMU_NV04 , -1 },
		{}
	};
	static const struct nvif_mclass
	vmms[] = {
		{ NVIF_CLASS_VMM_GP100, -1 },
		{ NVIF_CLASS_VMM_GM200, -1 },
		{ NVIF_CLASS_VMM_GF100, -1 },
		{ NVIF_CLASS_VMM_NV50 , -1 },
		{ NVIF_CLASS_VMM_NV04 , -1 },
		{}
	};
	u64 device = nouveau_name(drm->dev);
	int ret;

	snprintf(cli->name, sizeof(cli->name), "%s", sname);
	cli->drm = drm;
	mutex_init(&cli->mutex);
	usif_client_init(cli);

	INIT_WORK(&cli->work, nouveau_cli_work);
	INIT_LIST_HEAD(&cli->worker);
	mutex_init(&cli->lock);

	if (cli == &drm->master) {
		ret = nvif_driver_init(NULL, nouveau_config, nouveau_debug,
				       cli->name, device, &cli->base);
	} else {
		mutex_lock(&drm->master.lock);
		ret = nvif_client_init(&drm->master.base, cli->name, device,
				       &cli->base);
		mutex_unlock(&drm->master.lock);
	}
	if (ret) {
		NV_PRINTK(err, cli, "Client allocation failed: %d\n", ret);
		goto done;
	}

	ret = nvif_device_init(&cli->base.object, 0, NV_DEVICE,
			       &(struct nv_device_v0) {
					.device = ~0,
			       }, sizeof(struct nv_device_v0),
			       &cli->device);
	if (ret) {
		NV_PRINTK(err, cli, "Device allocation failed: %d\n", ret);
		goto done;
	}

	ret = nvif_mclass(&cli->device.object, mmus);
	if (ret < 0) {
		NV_PRINTK(err, cli, "No supported MMU class\n");
		goto done;
	}

	ret = nvif_mmu_init(&cli->device.object, mmus[ret].oclass, &cli->mmu);
	if (ret) {
		NV_PRINTK(err, cli, "MMU allocation failed: %d\n", ret);
		goto done;
	}

	ret = nvif_mclass(&cli->mmu.object, vmms);
	if (ret < 0) {
		NV_PRINTK(err, cli, "No supported VMM class\n");
		goto done;
	}

	ret = nouveau_vmm_init(cli, vmms[ret].oclass, &cli->vmm);
	if (ret) {
		NV_PRINTK(err, cli, "VMM allocation failed: %d\n", ret);
		goto done;
	}

	ret = nvif_mclass(&cli->mmu.object, mems);
	if (ret < 0) {
		NV_PRINTK(err, cli, "No supported MEM class\n");
		goto done;
	}

	cli->mem = &mems[ret];
	return 0;
done:
	if (ret)
		nouveau_cli_fini(cli);
	return ret;
}

static void
nouveau_accel_ce_fini(struct nouveau_drm *drm)
{
	nouveau_channel_idle(drm->cechan);
	nvif_object_fini(&drm->ttm.copy);
	nouveau_channel_del(&drm->cechan);
}

static void
nouveau_accel_ce_init(struct nouveau_drm *drm)
{
	struct nvif_device *device = &drm->client.device;
	int ret = 0;

	/* Allocate channel that has access to a (preferably async) copy
	 * engine, to use for TTM buffer moves.
	 */
	if (device->info.family >= NV_DEVICE_INFO_V0_KEPLER) {
		ret = nouveau_channel_new(drm, device,
					  nvif_fifo_runlist_ce(device), 0,
					  true, &drm->cechan);
	} else
	if (device->info.chipset >= 0xa3 &&
	    device->info.chipset != 0xaa &&
	    device->info.chipset != 0xac) {
		/* Prior to Kepler, there's only a single runlist, so all
		 * engines can be accessed from any channel.
		 *
		 * We still want to use a separate channel though.
		 */
		ret = nouveau_channel_new(drm, device, NvDmaFB, NvDmaTT, false,
					  &drm->cechan);
	}

	if (ret)
		NV_ERROR(drm, "failed to create ce channel, %d\n", ret);
}

static void
nouveau_accel_gr_fini(struct nouveau_drm *drm)
{
	nouveau_channel_idle(drm->channel);
	nvif_object_fini(&drm->ntfy);
	nvkm_gpuobj_del(&drm->notify);
	nvif_object_fini(&drm->nvsw);
	nouveau_channel_del(&drm->channel);
}

static void
nouveau_accel_gr_init(struct nouveau_drm *drm)
{
	struct nvif_device *device = &drm->client.device;
	u32 arg0, arg1;
	int ret;

	/* Allocate channel that has access to the graphics engine. */
	if (device->info.family >= NV_DEVICE_INFO_V0_KEPLER) {
		arg0 = nvif_fifo_runlist(device, NV_DEVICE_INFO_ENGINE_GR);
		arg1 = 1;
	} else {
		arg0 = NvDmaFB;
		arg1 = NvDmaTT;
	}

	ret = nouveau_channel_new(drm, device, arg0, arg1, false,
				  &drm->channel);
	if (ret) {
		NV_ERROR(drm, "failed to create kernel channel, %d\n", ret);
		nouveau_accel_gr_fini(drm);
		return;
	}

	/* A SW class is used on pre-NV50 HW to assist with handling the
	 * synchronisation of page flips, as well as to implement fences
	 * on TNT/TNT2 HW that lacks any kind of support in host.
	 */
	if (device->info.family < NV_DEVICE_INFO_V0_TESLA) {
		ret = nvif_object_init(&drm->channel->user, NVDRM_NVSW,
				       nouveau_abi16_swclass(drm), NULL, 0,
				       &drm->nvsw);
		if (ret == 0) {
			ret = RING_SPACE(drm->channel, 2);
			if (ret == 0) {
				BEGIN_NV04(drm->channel, NvSubSw, 0, 1);
				OUT_RING  (drm->channel, drm->nvsw.handle);
			}
		}

		if (ret) {
			NV_ERROR(drm, "failed to allocate sw class, %d\n", ret);
			nouveau_accel_gr_fini(drm);
			return;
		}
	}

	/* NvMemoryToMemoryFormat requires a notifier ctxdma for some reason,
	 * even if notification is never requested, so, allocate a ctxdma on
	 * any GPU where it's possible we'll end up using M2MF for BO moves.
	 */
	if (device->info.family < NV_DEVICE_INFO_V0_FERMI) {
		ret = nvkm_gpuobj_new(nvxx_device(device), 32, 0, false, NULL,
				      &drm->notify);
		if (ret) {
			NV_ERROR(drm, "failed to allocate notifier, %d\n", ret);
			nouveau_accel_gr_fini(drm);
			return;
		}

		ret = nvif_object_init(&drm->channel->user, NvNotify0,
				       NV_DMA_IN_MEMORY,
				       &(struct nv_dma_v0) {
						.target = NV_DMA_V0_TARGET_VRAM,
						.access = NV_DMA_V0_ACCESS_RDWR,
						.start = drm->notify->addr,
						.limit = drm->notify->addr + 31
				       }, sizeof(struct nv_dma_v0),
				       &drm->ntfy);
		if (ret) {
			nouveau_accel_gr_fini(drm);
			return;
		}
	}
}

static void
nouveau_accel_fini(struct nouveau_drm *drm)
{
	nouveau_accel_ce_fini(drm);
	nouveau_accel_gr_fini(drm);
	if (drm->fence)
		nouveau_fence(drm)->dtor(drm);
}

static void
nouveau_accel_init(struct nouveau_drm *drm)
{
	struct nvif_device *device = &drm->client.device;
	struct nvif_sclass *sclass;
	int ret, i, n;

	if (nouveau_noaccel)
		return;

	/* Initialise global support for channels, and synchronisation. */
	ret = nouveau_channels_init(drm);
	if (ret)
		return;

	/*XXX: this is crap, but the fence/channel stuff is a little
	 *     backwards in some places.  this will be fixed.
	 */
	ret = n = nvif_object_sclass_get(&device->object, &sclass);
	if (ret < 0)
		return;

	for (ret = -ENOSYS, i = 0; i < n; i++) {
		switch (sclass[i].oclass) {
		case NV03_CHANNEL_DMA:
			ret = nv04_fence_create(drm);
			break;
		case NV10_CHANNEL_DMA:
			ret = nv10_fence_create(drm);
			break;
		case NV17_CHANNEL_DMA:
		case NV40_CHANNEL_DMA:
			ret = nv17_fence_create(drm);
			break;
		case NV50_CHANNEL_GPFIFO:
			ret = nv50_fence_create(drm);
			break;
		case G82_CHANNEL_GPFIFO:
			ret = nv84_fence_create(drm);
			break;
		case FERMI_CHANNEL_GPFIFO:
		case KEPLER_CHANNEL_GPFIFO_A:
		case KEPLER_CHANNEL_GPFIFO_B:
		case MAXWELL_CHANNEL_GPFIFO_A:
		case PASCAL_CHANNEL_GPFIFO_A:
		case VOLTA_CHANNEL_GPFIFO_A:
		case TURING_CHANNEL_GPFIFO_A:
			ret = nvc0_fence_create(drm);
			break;
		default:
			break;
		}
	}

	nvif_object_sclass_put(&sclass);
	if (ret) {
		NV_ERROR(drm, "failed to initialise sync subsystem, %d\n", ret);
		nouveau_accel_fini(drm);
		return;
	}

	/* Volta requires access to a doorbell register for kickoff. */
	if (drm->client.device.info.family >= NV_DEVICE_INFO_V0_VOLTA) {
		ret = nvif_user_init(device);
		if (ret)
			return;
	}

	/* Allocate channels we need to support various functions. */
	nouveau_accel_gr_init(drm);
	nouveau_accel_ce_init(drm);

	/* Initialise accelerated TTM buffer moves. */
	nouveau_bo_move_init(drm);
}

static int
nouveau_drm_device_init(struct drm_device *dev)
{
	struct nouveau_drm *drm;
	int ret;

	if (!(drm = kzalloc(sizeof(*drm), GFP_KERNEL)))
		return -ENOMEM;
	dev->dev_private = drm;
	drm->dev = dev;

	ret = nouveau_cli_init(drm, "DRM-master", &drm->master);
	if (ret)
		goto fail_alloc;

	ret = nouveau_cli_init(drm, "DRM", &drm->client);
	if (ret)
		goto fail_master;

	dev->irq_enabled = true;

	nvxx_client(&drm->client.base)->debug =
		nvkm_dbgopt(nouveau_debug, "DRM");

	INIT_LIST_HEAD(&drm->clients);
	spin_lock_init(&drm->tile.lock);

	/* workaround an odd issue on nvc1 by disabling the device's
	 * nosnoop capability.  hopefully won't cause issues until a
	 * better fix is found - assuming there is one...
	 */
	if (drm->client.device.info.chipset == 0xc1)
		nvif_mask(&drm->client.device.object, 0x00088080, 0x00000800, 0x00000000);

	nouveau_vga_init(drm);

	ret = nouveau_ttm_init(drm);
	if (ret)
		goto fail_ttm;

	ret = nouveau_bios_init(dev);
	if (ret)
		goto fail_bios;

	nouveau_accel_init(drm);

	ret = nouveau_display_create(dev);
	if (ret)
		goto fail_dispctor;

	if (dev->mode_config.num_crtc) {
		ret = nouveau_display_init(dev, false, false);
		if (ret)
			goto fail_dispinit;
	}

	nouveau_debugfs_init(drm);
	nouveau_hwmon_init(dev);
	nouveau_svm_init(drm);
	nouveau_dmem_init(drm);
	nouveau_fbcon_init(dev);
	nouveau_led_init(dev);

	if (nouveau_pmops_runtime()) {
		pm_runtime_use_autosuspend(dev->dev);
		pm_runtime_set_autosuspend_delay(dev->dev, 5000);
		pm_runtime_set_active(dev->dev);
		pm_runtime_allow(dev->dev);
		pm_runtime_mark_last_busy(dev->dev);
		pm_runtime_put(dev->dev);
	}

	return 0;

fail_dispinit:
	nouveau_display_destroy(dev);
fail_dispctor:
	nouveau_accel_fini(drm);
	nouveau_bios_takedown(dev);
fail_bios:
	nouveau_ttm_fini(drm);
fail_ttm:
	nouveau_vga_fini(drm);
	nouveau_cli_fini(&drm->client);
fail_master:
	nouveau_cli_fini(&drm->master);
fail_alloc:
	kfree(drm);
	return ret;
}

static void
nouveau_drm_device_fini(struct drm_device *dev)
{
	struct nouveau_drm *drm = nouveau_drm(dev);

	if (nouveau_pmops_runtime()) {
		pm_runtime_get_sync(dev->dev);
		pm_runtime_forbid(dev->dev);
	}

	nouveau_led_fini(dev);
	nouveau_fbcon_fini(dev);
	nouveau_dmem_fini(drm);
	nouveau_svm_fini(drm);
	nouveau_hwmon_fini(dev);
	nouveau_debugfs_fini(drm);

	if (dev->mode_config.num_crtc)
		nouveau_display_fini(dev, false, false);
	nouveau_display_destroy(dev);

	nouveau_accel_fini(drm);
	nouveau_bios_takedown(dev);

	nouveau_ttm_fini(drm);
	nouveau_vga_fini(drm);

	nouveau_cli_fini(&drm->client);
	nouveau_cli_fini(&drm->master);
	kfree(drm);
}

static int nouveau_drm_probe(struct pci_dev *pdev,
			     const struct pci_device_id *pent)
{
	struct nvkm_device *device;
	struct drm_device *drm_dev;
	struct apertures_struct *aper;
	bool boot = false;
	int ret;

	if (vga_switcheroo_client_probe_defer(pdev))
		return -EPROBE_DEFER;

	/* We need to check that the chipset is supported before booting
	 * fbdev off the hardware, as there's no way to put it back.
	 */
	ret = nvkm_device_pci_new(pdev, nouveau_config, "error",
				  true, false, 0, &device);
	if (ret)
		return ret;

	nvkm_device_del(&device);

	/* Remove conflicting drivers (vesafb, efifb etc). */
	aper = alloc_apertures(3);
	if (!aper)
		return -ENOMEM;

	aper->ranges[0].base = pci_resource_start(pdev, 1);
	aper->ranges[0].size = pci_resource_len(pdev, 1);
	aper->count = 1;

	if (pci_resource_len(pdev, 2)) {
		aper->ranges[aper->count].base = pci_resource_start(pdev, 2);
		aper->ranges[aper->count].size = pci_resource_len(pdev, 2);
		aper->count++;
	}

	if (pci_resource_len(pdev, 3)) {
		aper->ranges[aper->count].base = pci_resource_start(pdev, 3);
		aper->ranges[aper->count].size = pci_resource_len(pdev, 3);
		aper->count++;
	}

#ifdef CONFIG_X86
	boot = pdev->resource[PCI_ROM_RESOURCE].flags & IORESOURCE_ROM_SHADOW;
#endif
	if (nouveau_modeset != 2)
		drm_fb_helper_remove_conflicting_framebuffers(aper, "nouveaufb", boot);
	kfree(aper);

	ret = nvkm_device_pci_new(pdev, nouveau_config, nouveau_debug,
				  true, true, ~0ULL, &device);
	if (ret)
		return ret;

	pci_set_master(pdev);

	if (nouveau_atomic)
		driver_pci.driver_features |= DRIVER_ATOMIC;

	drm_dev = drm_dev_alloc(&driver_pci, &pdev->dev);
	if (IS_ERR(drm_dev)) {
		ret = PTR_ERR(drm_dev);
		goto fail_nvkm;
	}

	ret = pci_enable_device(pdev);
	if (ret)
		goto fail_drm;

	drm_dev->pdev = pdev;
	pci_set_drvdata(pdev, drm_dev);

	ret = nouveau_drm_device_init(drm_dev);
	if (ret)
		goto fail_pci;

	ret = drm_dev_register(drm_dev, pent->driver_data);
	if (ret)
		goto fail_drm_dev_init;

	return 0;

fail_drm_dev_init:
	nouveau_drm_device_fini(drm_dev);
fail_pci:
	pci_disable_device(pdev);
fail_drm:
	drm_dev_put(drm_dev);
fail_nvkm:
	nvkm_device_del(&device);
	return ret;
}

void
nouveau_drm_device_remove(struct drm_device *dev)
{
	struct pci_dev *pdev = dev->pdev;
	struct nouveau_drm *drm = nouveau_drm(dev);
	struct nvkm_client *client;
	struct nvkm_device *device;

	drm_dev_unregister(dev);

	dev->irq_enabled = false;
	client = nvxx_client(&drm->client.base);
	device = nvkm_device_find(client->device);

	nouveau_drm_device_fini(dev);
	pci_disable_device(pdev);
	drm_dev_put(dev);
	nvkm_device_del(&device);
}

static void
nouveau_drm_remove(struct pci_dev *pdev)
{
	struct drm_device *dev = pci_get_drvdata(pdev);

	nouveau_drm_device_remove(dev);
}

static int
nouveau_do_suspend(struct drm_device *dev, bool runtime)
{
	struct nouveau_drm *drm = nouveau_drm(dev);
	int ret;

	nouveau_svm_suspend(drm);
	nouveau_dmem_suspend(drm);
	nouveau_led_suspend(dev);

	if (dev->mode_config.num_crtc) {
		NV_DEBUG(drm, "suspending console...\n");
		nouveau_fbcon_set_suspend(dev, 1);
		NV_DEBUG(drm, "suspending display...\n");
		ret = nouveau_display_suspend(dev, runtime);
		if (ret)
			return ret;
	}

	NV_DEBUG(drm, "evicting buffers...\n");
	ttm_bo_evict_mm(&drm->ttm.bdev, TTM_PL_VRAM);

	NV_DEBUG(drm, "waiting for kernel channels to go idle...\n");
	if (drm->cechan) {
		ret = nouveau_channel_idle(drm->cechan);
		if (ret)
			goto fail_display;
	}

	if (drm->channel) {
		ret = nouveau_channel_idle(drm->channel);
		if (ret)
			goto fail_display;
	}

	NV_DEBUG(drm, "suspending fence...\n");
	if (drm->fence && nouveau_fence(drm)->suspend) {
		if (!nouveau_fence(drm)->suspend(drm)) {
			ret = -ENOMEM;
			goto fail_display;
		}
	}

	NV_DEBUG(drm, "suspending object tree...\n");
	ret = nvif_client_suspend(&drm->master.base);
	if (ret)
		goto fail_client;

	return 0;

fail_client:
	if (drm->fence && nouveau_fence(drm)->resume)
		nouveau_fence(drm)->resume(drm);

fail_display:
	if (dev->mode_config.num_crtc) {
		NV_DEBUG(drm, "resuming display...\n");
		nouveau_display_resume(dev, runtime);
	}
	return ret;
}

static int
nouveau_do_resume(struct drm_device *dev, bool runtime)
{
	int ret = 0;
	struct nouveau_drm *drm = nouveau_drm(dev);

	NV_DEBUG(drm, "resuming object tree...\n");
	ret = nvif_client_resume(&drm->master.base);
	if (ret) {
		NV_ERROR(drm, "Client resume failed with error: %d\n", ret);
		return ret;
	}

	NV_DEBUG(drm, "resuming fence...\n");
	if (drm->fence && nouveau_fence(drm)->resume)
		nouveau_fence(drm)->resume(drm);

	nouveau_run_vbios_init(dev);

	if (dev->mode_config.num_crtc) {
		NV_DEBUG(drm, "resuming display...\n");
		nouveau_display_resume(dev, runtime);
		NV_DEBUG(drm, "resuming console...\n");
		nouveau_fbcon_set_suspend(dev, 0);
	}

	nouveau_led_resume(dev);
	nouveau_dmem_resume(drm);
	nouveau_svm_resume(drm);
	return 0;
}

int
nouveau_pmops_suspend(struct device *dev)
{
	struct pci_dev *pdev = to_pci_dev(dev);
	struct drm_device *drm_dev = pci_get_drvdata(pdev);
	int ret;

	if (drm_dev->switch_power_state == DRM_SWITCH_POWER_OFF ||
	    drm_dev->switch_power_state == DRM_SWITCH_POWER_DYNAMIC_OFF)
		return 0;

	ret = nouveau_do_suspend(drm_dev, false);
	if (ret)
		return ret;

	pci_save_state(pdev);
	pci_disable_device(pdev);
	pci_set_power_state(pdev, PCI_D3hot);
	udelay(200);
	return 0;
}

int
nouveau_pmops_resume(struct device *dev)
{
	struct pci_dev *pdev = to_pci_dev(dev);
	struct drm_device *drm_dev = pci_get_drvdata(pdev);
	int ret;

	if (drm_dev->switch_power_state == DRM_SWITCH_POWER_OFF ||
	    drm_dev->switch_power_state == DRM_SWITCH_POWER_DYNAMIC_OFF)
		return 0;

	pci_set_power_state(pdev, PCI_D0);
	pci_restore_state(pdev);
	ret = pci_enable_device(pdev);
	if (ret)
		return ret;
	pci_set_master(pdev);

	ret = nouveau_do_resume(drm_dev, false);

	/* Monitors may have been connected / disconnected during suspend */
	schedule_work(&nouveau_drm(drm_dev)->hpd_work);

	return ret;
}

static int
nouveau_pmops_freeze(struct device *dev)
{
	struct pci_dev *pdev = to_pci_dev(dev);
	struct drm_device *drm_dev = pci_get_drvdata(pdev);
	return nouveau_do_suspend(drm_dev, false);
}

static int
nouveau_pmops_thaw(struct device *dev)
{
	struct pci_dev *pdev = to_pci_dev(dev);
	struct drm_device *drm_dev = pci_get_drvdata(pdev);
	return nouveau_do_resume(drm_dev, false);
}

bool
nouveau_pmops_runtime(void)
{
	if (nouveau_runtime_pm == -1)
		return nouveau_is_optimus() || nouveau_is_v1_dsm();
	return nouveau_runtime_pm == 1;
}

static int
nouveau_pmops_runtime_suspend(struct device *dev)
{
	struct pci_dev *pdev = to_pci_dev(dev);
	struct drm_device *drm_dev = pci_get_drvdata(pdev);
	int ret;

	if (!nouveau_pmops_runtime()) {
		pm_runtime_forbid(dev);
		return -EBUSY;
	}

	nouveau_switcheroo_optimus_dsm();
	ret = nouveau_do_suspend(drm_dev, true);
	pci_save_state(pdev);
	pci_disable_device(pdev);
	pci_ignore_hotplug(pdev);
	pci_set_power_state(pdev, PCI_D3cold);
	drm_dev->switch_power_state = DRM_SWITCH_POWER_DYNAMIC_OFF;
	return ret;
}

static int
nouveau_pmops_runtime_resume(struct device *dev)
{
	struct pci_dev *pdev = to_pci_dev(dev);
	struct drm_device *drm_dev = pci_get_drvdata(pdev);
	struct nouveau_drm *drm = nouveau_drm(drm_dev);
	struct nvif_device *device = &nouveau_drm(drm_dev)->client.device;
	int ret;

	if (!nouveau_pmops_runtime()) {
		pm_runtime_forbid(dev);
		return -EBUSY;
	}

	pci_set_power_state(pdev, PCI_D0);
	pci_restore_state(pdev);
	ret = pci_enable_device(pdev);
	if (ret)
		return ret;
	pci_set_master(pdev);

	ret = nouveau_do_resume(drm_dev, true);
	if (ret) {
		NV_ERROR(drm, "resume failed with: %d\n", ret);
		return ret;
	}

	/* do magic */
	nvif_mask(&device->object, 0x088488, (1 << 25), (1 << 25));
	drm_dev->switch_power_state = DRM_SWITCH_POWER_ON;

	/* Monitors may have been connected / disconnected during suspend */
	schedule_work(&nouveau_drm(drm_dev)->hpd_work);

	return ret;
}

static int
nouveau_pmops_runtime_idle(struct device *dev)
{
	if (!nouveau_pmops_runtime()) {
		pm_runtime_forbid(dev);
		return -EBUSY;
	}

	pm_runtime_mark_last_busy(dev);
	pm_runtime_autosuspend(dev);
	/* we don't want the main rpm_idle to call suspend - we want to autosuspend */
	return 1;
}

static int
nouveau_drm_open(struct drm_device *dev, struct drm_file *fpriv)
{
	struct nouveau_drm *drm = nouveau_drm(dev);
	struct nouveau_cli *cli;
	char name[32], tmpname[TASK_COMM_LEN];
	int ret;

	/* need to bring up power immediately if opening device */
	ret = pm_runtime_get_sync(dev->dev);
	if (ret < 0 && ret != -EACCES)
		return ret;

	get_task_comm(tmpname, current);
	snprintf(name, sizeof(name), "%s[%d]", tmpname, pid_nr(fpriv->pid));

	if (!(cli = kzalloc(sizeof(*cli), GFP_KERNEL))) {
		ret = -ENOMEM;
		goto done;
	}

	ret = nouveau_cli_init(drm, name, cli);
	if (ret)
		goto done;

	cli->base.super = false;

	fpriv->driver_priv = cli;

	mutex_lock(&drm->client.mutex);
	list_add(&cli->head, &drm->clients);
	mutex_unlock(&drm->client.mutex);

done:
	if (ret && cli) {
		nouveau_cli_fini(cli);
		kfree(cli);
	}

	pm_runtime_mark_last_busy(dev->dev);
	pm_runtime_put_autosuspend(dev->dev);
	return ret;
}

static void
nouveau_drm_postclose(struct drm_device *dev, struct drm_file *fpriv)
{
	struct nouveau_cli *cli = nouveau_cli(fpriv);
	struct nouveau_drm *drm = nouveau_drm(dev);

	pm_runtime_get_sync(dev->dev);

	mutex_lock(&cli->mutex);
	if (cli->abi16)
		nouveau_abi16_fini(cli->abi16);
	mutex_unlock(&cli->mutex);

	mutex_lock(&drm->client.mutex);
	list_del(&cli->head);
	mutex_unlock(&drm->client.mutex);

	nouveau_cli_fini(cli);
	kfree(cli);
	pm_runtime_mark_last_busy(dev->dev);
	pm_runtime_put_autosuspend(dev->dev);
}

static const struct drm_ioctl_desc
nouveau_ioctls[] = {
	DRM_IOCTL_DEF_DRV(NOUVEAU_GETPARAM, nouveau_abi16_ioctl_getparam, DRM_RENDER_ALLOW),
	DRM_IOCTL_DEF_DRV(NOUVEAU_SETPARAM, drm_invalid_op, DRM_AUTH|DRM_MASTER|DRM_ROOT_ONLY),
	DRM_IOCTL_DEF_DRV(NOUVEAU_CHANNEL_ALLOC, nouveau_abi16_ioctl_channel_alloc, DRM_RENDER_ALLOW),
	DRM_IOCTL_DEF_DRV(NOUVEAU_CHANNEL_FREE, nouveau_abi16_ioctl_channel_free, DRM_RENDER_ALLOW),
	DRM_IOCTL_DEF_DRV(NOUVEAU_GROBJ_ALLOC, nouveau_abi16_ioctl_grobj_alloc, DRM_RENDER_ALLOW),
	DRM_IOCTL_DEF_DRV(NOUVEAU_NOTIFIEROBJ_ALLOC, nouveau_abi16_ioctl_notifierobj_alloc, DRM_RENDER_ALLOW),
	DRM_IOCTL_DEF_DRV(NOUVEAU_GPUOBJ_FREE, nouveau_abi16_ioctl_gpuobj_free, DRM_RENDER_ALLOW),
	DRM_IOCTL_DEF_DRV(NOUVEAU_SVM_INIT, nouveau_svmm_init, DRM_RENDER_ALLOW),
	DRM_IOCTL_DEF_DRV(NOUVEAU_SVM_BIND, nouveau_svmm_bind, DRM_RENDER_ALLOW),
	DRM_IOCTL_DEF_DRV(NOUVEAU_GEM_NEW, nouveau_gem_ioctl_new, DRM_RENDER_ALLOW),
	DRM_IOCTL_DEF_DRV(NOUVEAU_GEM_PUSHBUF, nouveau_gem_ioctl_pushbuf, DRM_RENDER_ALLOW),
	DRM_IOCTL_DEF_DRV(NOUVEAU_GEM_CPU_PREP, nouveau_gem_ioctl_cpu_prep, DRM_RENDER_ALLOW),
	DRM_IOCTL_DEF_DRV(NOUVEAU_GEM_CPU_FINI, nouveau_gem_ioctl_cpu_fini, DRM_RENDER_ALLOW),
	DRM_IOCTL_DEF_DRV(NOUVEAU_GEM_INFO, nouveau_gem_ioctl_info, DRM_RENDER_ALLOW),
};

long
nouveau_drm_ioctl(struct file *file, unsigned int cmd, unsigned long arg)
{
	struct drm_file *filp = file->private_data;
	struct drm_device *dev = filp->minor->dev;
	long ret;

	ret = pm_runtime_get_sync(dev->dev);
	if (ret < 0 && ret != -EACCES)
		return ret;

	switch (_IOC_NR(cmd) - DRM_COMMAND_BASE) {
	case DRM_NOUVEAU_NVIF:
		ret = usif_ioctl(filp, (void __user *)arg, _IOC_SIZE(cmd));
		break;
	default:
		ret = drm_ioctl(file, cmd, arg);
		break;
	}

	pm_runtime_mark_last_busy(dev->dev);
	pm_runtime_put_autosuspend(dev->dev);
	return ret;
}

static const struct file_operations
nouveau_driver_fops = {
	.owner = THIS_MODULE,
	.open = drm_open,
	.release = drm_release,
	.unlocked_ioctl = nouveau_drm_ioctl,
	.mmap = nouveau_ttm_mmap,
	.poll = drm_poll,
	.read = drm_read,
#if defined(CONFIG_COMPAT)
	.compat_ioctl = nouveau_compat_ioctl,
#endif
	.llseek = noop_llseek,
};

static struct drm_driver
driver_stub = {
	.driver_features =
<<<<<<< HEAD
		DRIVER_GEM | DRIVER_MODESET | DRIVER_PRIME | DRIVER_RENDER
=======
		DRIVER_GEM | DRIVER_MODESET | DRIVER_RENDER
>>>>>>> f7688b48
#if defined(CONFIG_NOUVEAU_LEGACY_CTX_SUPPORT)
		| DRIVER_KMS_LEGACY_CONTEXT
#endif
		,

	.open = nouveau_drm_open,
	.postclose = nouveau_drm_postclose,
	.lastclose = nouveau_vga_lastclose,

#if defined(CONFIG_DEBUG_FS)
	.debugfs_init = nouveau_drm_debugfs_init,
#endif

	.enable_vblank = nouveau_display_vblank_enable,
	.disable_vblank = nouveau_display_vblank_disable,
	.get_scanout_position = nouveau_display_scanoutpos,
	.get_vblank_timestamp = drm_calc_vbltimestamp_from_scanoutpos,

	.ioctls = nouveau_ioctls,
	.num_ioctls = ARRAY_SIZE(nouveau_ioctls),
	.fops = &nouveau_driver_fops,

	.prime_handle_to_fd = drm_gem_prime_handle_to_fd,
	.prime_fd_to_handle = drm_gem_prime_fd_to_handle,
	.gem_prime_pin = nouveau_gem_prime_pin,
	.gem_prime_unpin = nouveau_gem_prime_unpin,
	.gem_prime_get_sg_table = nouveau_gem_prime_get_sg_table,
	.gem_prime_import_sg_table = nouveau_gem_prime_import_sg_table,
	.gem_prime_vmap = nouveau_gem_prime_vmap,
	.gem_prime_vunmap = nouveau_gem_prime_vunmap,

	.gem_free_object_unlocked = nouveau_gem_object_del,
	.gem_open_object = nouveau_gem_object_open,
	.gem_close_object = nouveau_gem_object_close,

	.dumb_create = nouveau_display_dumb_create,
	.dumb_map_offset = nouveau_display_dumb_map_offset,

	.name = DRIVER_NAME,
	.desc = DRIVER_DESC,
#ifdef GIT_REVISION
	.date = GIT_REVISION,
#else
	.date = DRIVER_DATE,
#endif
	.major = DRIVER_MAJOR,
	.minor = DRIVER_MINOR,
	.patchlevel = DRIVER_PATCHLEVEL,
};

static struct pci_device_id
nouveau_drm_pci_table[] = {
	{
		PCI_DEVICE(PCI_VENDOR_ID_NVIDIA, PCI_ANY_ID),
		.class = PCI_BASE_CLASS_DISPLAY << 16,
		.class_mask  = 0xff << 16,
	},
	{
		PCI_DEVICE(PCI_VENDOR_ID_NVIDIA_SGS, PCI_ANY_ID),
		.class = PCI_BASE_CLASS_DISPLAY << 16,
		.class_mask  = 0xff << 16,
	},
	{}
};

static void nouveau_display_options(void)
{
	DRM_DEBUG_DRIVER("Loading Nouveau with parameters:\n");

	DRM_DEBUG_DRIVER("... tv_disable   : %d\n", nouveau_tv_disable);
	DRM_DEBUG_DRIVER("... ignorelid    : %d\n", nouveau_ignorelid);
	DRM_DEBUG_DRIVER("... duallink     : %d\n", nouveau_duallink);
	DRM_DEBUG_DRIVER("... nofbaccel    : %d\n", nouveau_nofbaccel);
	DRM_DEBUG_DRIVER("... config       : %s\n", nouveau_config);
	DRM_DEBUG_DRIVER("... debug        : %s\n", nouveau_debug);
	DRM_DEBUG_DRIVER("... noaccel      : %d\n", nouveau_noaccel);
	DRM_DEBUG_DRIVER("... modeset      : %d\n", nouveau_modeset);
	DRM_DEBUG_DRIVER("... runpm        : %d\n", nouveau_runtime_pm);
	DRM_DEBUG_DRIVER("... vram_pushbuf : %d\n", nouveau_vram_pushbuf);
	DRM_DEBUG_DRIVER("... hdmimhz      : %d\n", nouveau_hdmimhz);
}

static const struct dev_pm_ops nouveau_pm_ops = {
	.suspend = nouveau_pmops_suspend,
	.resume = nouveau_pmops_resume,
	.freeze = nouveau_pmops_freeze,
	.thaw = nouveau_pmops_thaw,
	.poweroff = nouveau_pmops_freeze,
	.restore = nouveau_pmops_resume,
	.runtime_suspend = nouveau_pmops_runtime_suspend,
	.runtime_resume = nouveau_pmops_runtime_resume,
	.runtime_idle = nouveau_pmops_runtime_idle,
};

static struct pci_driver
nouveau_drm_pci_driver = {
	.name = "nouveau",
	.id_table = nouveau_drm_pci_table,
	.probe = nouveau_drm_probe,
	.remove = nouveau_drm_remove,
	.driver.pm = &nouveau_pm_ops,
};

struct drm_device *
nouveau_platform_device_create(const struct nvkm_device_tegra_func *func,
			       struct platform_device *pdev,
			       struct nvkm_device **pdevice)
{
	struct drm_device *drm;
	int err;

	err = nvkm_device_tegra_new(func, pdev, nouveau_config, nouveau_debug,
				    true, true, ~0ULL, pdevice);
	if (err)
		goto err_free;

	drm = drm_dev_alloc(&driver_platform, &pdev->dev);
	if (IS_ERR(drm)) {
		err = PTR_ERR(drm);
		goto err_free;
	}

	err = nouveau_drm_device_init(drm);
	if (err)
		goto err_put;

	platform_set_drvdata(pdev, drm);

	return drm;

err_put:
	drm_dev_put(drm);
err_free:
	nvkm_device_del(pdevice);

	return ERR_PTR(err);
}

static int __init
nouveau_drm_init(void)
{
	driver_pci = driver_stub;
	driver_platform = driver_stub;

	nouveau_display_options();

	if (nouveau_modeset == -1) {
		if (vgacon_text_force())
			nouveau_modeset = 0;
	}

	if (!nouveau_modeset)
		return 0;

#ifdef CONFIG_NOUVEAU_PLATFORM_DRIVER
	platform_driver_register(&nouveau_platform_driver);
#endif

	nouveau_register_dsm_handler();
	nouveau_backlight_ctor();

#ifdef CONFIG_PCI
	return pci_register_driver(&nouveau_drm_pci_driver);
#else
	return 0;
#endif
}

static void __exit
nouveau_drm_exit(void)
{
	if (!nouveau_modeset)
		return;

#ifdef CONFIG_PCI
	pci_unregister_driver(&nouveau_drm_pci_driver);
#endif
	nouveau_backlight_dtor();
	nouveau_unregister_dsm_handler();

#ifdef CONFIG_NOUVEAU_PLATFORM_DRIVER
	platform_driver_unregister(&nouveau_platform_driver);
#endif
	if (IS_ENABLED(CONFIG_DRM_NOUVEAU_SVM))
		mmu_notifier_synchronize();
}

module_init(nouveau_drm_init);
module_exit(nouveau_drm_exit);

MODULE_DEVICE_TABLE(pci, nouveau_drm_pci_table);
MODULE_AUTHOR(DRIVER_AUTHOR);
MODULE_DESCRIPTION(DRIVER_DESC);
MODULE_LICENSE("GPL and additional rights");<|MERGE_RESOLUTION|>--- conflicted
+++ resolved
@@ -1107,11 +1107,7 @@
 static struct drm_driver
 driver_stub = {
 	.driver_features =
-<<<<<<< HEAD
-		DRIVER_GEM | DRIVER_MODESET | DRIVER_PRIME | DRIVER_RENDER
-=======
 		DRIVER_GEM | DRIVER_MODESET | DRIVER_RENDER
->>>>>>> f7688b48
 #if defined(CONFIG_NOUVEAU_LEGACY_CTX_SUPPORT)
 		| DRIVER_KMS_LEGACY_CONTEXT
 #endif
