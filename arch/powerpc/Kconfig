--- conflicted
+++ resolved
@@ -230,13 +230,7 @@
 	select HAVE_LIVEPATCH			if HAVE_DYNAMIC_FTRACE_WITH_REGS
 	select HAVE_MOD_ARCH_SPECIFIC
 	select HAVE_NMI				if PERF_EVENTS || (PPC64 && PPC_BOOK3S)
-<<<<<<< HEAD
-	select HAVE_HARDLOCKUP_DETECTOR_ARCH	if PPC64 && PPC_BOOK3S && SMP
-	select HAVE_OPROFILE
-	select HAVE_OPTPROBES			if PPC64
-=======
 	select HAVE_OPTPROBES
->>>>>>> 3b17187f
 	select HAVE_PERF_EVENTS
 	select HAVE_PERF_EVENTS_NMI		if PPC64
 	select HAVE_PERF_REGS
@@ -750,13 +744,8 @@
 	select HAVE_ARCH_SOFT_DIRTY if PPC_BOOK3S_64
 
 config PPC_256K_PAGES
-<<<<<<< HEAD
-	bool "256k page size"
-	depends on 44x && !STDBINUTILS && !PPC_47x
-=======
 	bool "256k page size (Requires non-standard binutils settings)"
 	depends on 44x && !PPC_47x
->>>>>>> 3b17187f
 	help
 	  Make the page size 256k.
 
