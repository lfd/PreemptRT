--- conflicted
+++ resolved
@@ -257,10 +257,6 @@
 	-Wno-avoid_unnecessary_addr_size \
 	-Wno-alias_paths \
 	-Wno-graph_child_address \
-<<<<<<< HEAD
-	-Wno-graph_port \
-=======
->>>>>>> f7688b48
 	-Wno-simple_bus_reg \
 	-Wno-unique_unit_address \
 	-Wno-pci_device_reg
