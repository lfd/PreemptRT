// SPDX-License-Identifier: GPL-2.0-or-later
/*
 * Copyright (C) 2015-2017 Josh Poimboeuf <jpoimboe@redhat.com>
 */

#include <string.h>
#include <stdlib.h>

#include <arch/elf.h>
#include <objtool/builtin.h>
#include <objtool/cfi.h>
#include <objtool/arch.h>
#include <objtool/check.h>
#include <objtool/special.h>
#include <objtool/warn.h>
#include <objtool/endianness.h>

#include <linux/objtool.h>
#include <linux/hashtable.h>
#include <linux/kernel.h>
#include <linux/static_call_types.h>

struct alternative {
	struct list_head list;
	struct instruction *insn;
	bool skip_orig;
};

struct cfi_init_state initial_func_cfi;

struct instruction *find_insn(struct objtool_file *file,
			      struct section *sec, unsigned long offset)
{
	struct instruction *insn;

	hash_for_each_possible(file->insn_hash, insn, hash, sec_offset_hash(sec, offset)) {
		if (insn->sec == sec && insn->offset == offset)
			return insn;
	}

	return NULL;
}

static struct instruction *next_insn_same_sec(struct objtool_file *file,
					      struct instruction *insn)
{
	struct instruction *next = list_next_entry(insn, list);

	if (!next || &next->list == &file->insn_list || next->sec != insn->sec)
		return NULL;

	return next;
}

static struct instruction *next_insn_same_func(struct objtool_file *file,
					       struct instruction *insn)
{
	struct instruction *next = list_next_entry(insn, list);
	struct symbol *func = insn->func;

	if (!func)
		return NULL;

	if (&next->list != &file->insn_list && next->func == func)
		return next;

	/* Check if we're already in the subfunction: */
	if (func == func->cfunc)
		return NULL;

	/* Move to the subfunction: */
	return find_insn(file, func->cfunc->sec, func->cfunc->offset);
}

static struct instruction *prev_insn_same_sym(struct objtool_file *file,
					       struct instruction *insn)
{
	struct instruction *prev = list_prev_entry(insn, list);

	if (&prev->list != &file->insn_list && prev->func == insn->func)
		return prev;

	return NULL;
}

#define func_for_each_insn(file, func, insn)				\
	for (insn = find_insn(file, func->sec, func->offset);		\
	     insn;							\
	     insn = next_insn_same_func(file, insn))

#define sym_for_each_insn(file, sym, insn)				\
	for (insn = find_insn(file, sym->sec, sym->offset);		\
	     insn && &insn->list != &file->insn_list &&			\
		insn->sec == sym->sec &&				\
		insn->offset < sym->offset + sym->len;			\
	     insn = list_next_entry(insn, list))

#define sym_for_each_insn_continue_reverse(file, sym, insn)		\
	for (insn = list_prev_entry(insn, list);			\
	     &insn->list != &file->insn_list &&				\
		insn->sec == sym->sec && insn->offset >= sym->offset;	\
	     insn = list_prev_entry(insn, list))

#define sec_for_each_insn_from(file, insn)				\
	for (; insn; insn = next_insn_same_sec(file, insn))

#define sec_for_each_insn_continue(file, insn)				\
	for (insn = next_insn_same_sec(file, insn); insn;		\
	     insn = next_insn_same_sec(file, insn))

static bool is_sibling_call(struct instruction *insn)
{
	/*
	 * Assume only ELF functions can make sibling calls.  This ensures
	 * sibling call detection consistency between vmlinux.o and individual
	 * objects.
	 */
	if (!insn->func)
		return false;

	/* An indirect jump is either a sibling call or a jump to a table. */
	if (insn->type == INSN_JUMP_DYNAMIC)
		return list_empty(&insn->alts);

	/* add_jump_destinations() sets insn->call_dest for sibling calls. */
	return (is_static_jump(insn) && insn->call_dest);
}

/*
 * This checks to see if the given function is a "noreturn" function.
 *
 * For global functions which are outside the scope of this object file, we
 * have to keep a manual list of them.
 *
 * For local functions, we have to detect them manually by simply looking for
 * the lack of a return instruction.
 */
static bool __dead_end_function(struct objtool_file *file, struct symbol *func,
				int recursion)
{
	int i;
	struct instruction *insn;
	bool empty = true;

	/*
	 * Unfortunately these have to be hard coded because the noreturn
	 * attribute isn't provided in ELF data.
	 */
	static const char * const global_noreturns[] = {
		"__stack_chk_fail",
		"panic",
		"do_exit",
		"do_task_dead",
		"__module_put_and_exit",
		"complete_and_exit",
		"__reiserfs_panic",
		"lbug_with_loc",
		"fortify_panic",
		"usercopy_abort",
		"machine_real_restart",
		"rewind_stack_do_exit",
		"kunit_try_catch_throw",
		"xen_start_kernel",
	};

	if (!func)
		return false;

	if (func->bind == STB_WEAK)
		return false;

	if (func->bind == STB_GLOBAL)
		for (i = 0; i < ARRAY_SIZE(global_noreturns); i++)
			if (!strcmp(func->name, global_noreturns[i]))
				return true;

	if (!func->len)
		return false;

	insn = find_insn(file, func->sec, func->offset);
	if (!insn->func)
		return false;

	func_for_each_insn(file, func, insn) {
		empty = false;

		if (insn->type == INSN_RETURN)
			return false;
	}

	if (empty)
		return false;

	/*
	 * A function can have a sibling call instead of a return.  In that
	 * case, the function's dead-end status depends on whether the target
	 * of the sibling call returns.
	 */
	func_for_each_insn(file, func, insn) {
		if (is_sibling_call(insn)) {
			struct instruction *dest = insn->jump_dest;

			if (!dest)
				/* sibling call to another file */
				return false;

			/* local sibling call */
			if (recursion == 5) {
				/*
				 * Infinite recursion: two functions have
				 * sibling calls to each other.  This is a very
				 * rare case.  It means they aren't dead ends.
				 */
				return false;
			}

			return __dead_end_function(file, dest->func, recursion+1);
		}
	}

	return true;
}

static bool dead_end_function(struct objtool_file *file, struct symbol *func)
{
	return __dead_end_function(file, func, 0);
}

static void init_cfi_state(struct cfi_state *cfi)
{
	int i;

	for (i = 0; i < CFI_NUM_REGS; i++) {
		cfi->regs[i].base = CFI_UNDEFINED;
		cfi->vals[i].base = CFI_UNDEFINED;
	}
	cfi->cfa.base = CFI_UNDEFINED;
	cfi->drap_reg = CFI_UNDEFINED;
	cfi->drap_offset = -1;
}

static void init_insn_state(struct insn_state *state, struct section *sec)
{
	memset(state, 0, sizeof(*state));
	init_cfi_state(&state->cfi);

	/*
	 * We need the full vmlinux for noinstr validation, otherwise we can
	 * not correctly determine insn->call_dest->sec (external symbols do
	 * not have a section).
	 */
	if (vmlinux && noinstr && sec)
		state->noinstr = sec->noinstr;
}

/*
 * Call the arch-specific instruction decoder for all the instructions and add
 * them to the global instruction list.
 */
static int decode_instructions(struct objtool_file *file)
{
	struct section *sec;
	struct symbol *func;
	unsigned long offset;
	struct instruction *insn;
	unsigned long nr_insns = 0;
	int ret;

	for_each_sec(file, sec) {

		if (!(sec->sh.sh_flags & SHF_EXECINSTR))
			continue;

		if (strcmp(sec->name, ".altinstr_replacement") &&
		    strcmp(sec->name, ".altinstr_aux") &&
		    strncmp(sec->name, ".discard.", 9))
			sec->text = true;

		if (!strcmp(sec->name, ".noinstr.text") ||
		    !strcmp(sec->name, ".entry.text"))
			sec->noinstr = true;

		for (offset = 0; offset < sec->len; offset += insn->len) {
			insn = malloc(sizeof(*insn));
			if (!insn) {
				WARN("malloc failed");
				return -1;
			}
			memset(insn, 0, sizeof(*insn));
			INIT_LIST_HEAD(&insn->alts);
			INIT_LIST_HEAD(&insn->stack_ops);
			init_cfi_state(&insn->cfi);

			insn->sec = sec;
			insn->offset = offset;

			ret = arch_decode_instruction(file->elf, sec, offset,
						      sec->len - offset,
						      &insn->len, &insn->type,
						      &insn->immediate,
						      &insn->stack_ops);
			if (ret)
				goto err;

			hash_add(file->insn_hash, &insn->hash, sec_offset_hash(sec, insn->offset));
			list_add_tail(&insn->list, &file->insn_list);
			nr_insns++;
		}

		list_for_each_entry(func, &sec->symbol_list, list) {
			if (func->type != STT_FUNC || func->alias != func)
				continue;

			if (!find_insn(file, sec, func->offset)) {
				WARN("%s(): can't find starting instruction",
				     func->name);
				return -1;
			}

			sym_for_each_insn(file, func, insn)
				insn->func = func;
		}
	}

	if (stats)
		printf("nr_insns: %lu\n", nr_insns);

	return 0;

err:
	free(insn);
	return ret;
}

static struct instruction *find_last_insn(struct objtool_file *file,
					  struct section *sec)
{
	struct instruction *insn = NULL;
	unsigned int offset;
	unsigned int end = (sec->len > 10) ? sec->len - 10 : 0;

	for (offset = sec->len - 1; offset >= end && !insn; offset--)
		insn = find_insn(file, sec, offset);

	return insn;
}

/*
 * Mark "ud2" instructions and manually annotated dead ends.
 */
static int add_dead_ends(struct objtool_file *file)
{
	struct section *sec;
	struct reloc *reloc;
	struct instruction *insn;

	/*
	 * By default, "ud2" is a dead end unless otherwise annotated, because
	 * GCC 7 inserts it for certain divide-by-zero cases.
	 */
	for_each_insn(file, insn)
		if (insn->type == INSN_BUG)
			insn->dead_end = true;

	/*
	 * Check for manually annotated dead ends.
	 */
	sec = find_section_by_name(file->elf, ".rela.discard.unreachable");
	if (!sec)
		goto reachable;

	list_for_each_entry(reloc, &sec->reloc_list, list) {
		if (reloc->sym->type != STT_SECTION) {
			WARN("unexpected relocation symbol type in %s", sec->name);
			return -1;
		}
		insn = find_insn(file, reloc->sym->sec, reloc->addend);
		if (insn)
			insn = list_prev_entry(insn, list);
		else if (reloc->addend == reloc->sym->sec->len) {
			insn = find_last_insn(file, reloc->sym->sec);
			if (!insn) {
				WARN("can't find unreachable insn at %s+0x%x",
				     reloc->sym->sec->name, reloc->addend);
				return -1;
			}
		} else {
			WARN("can't find unreachable insn at %s+0x%x",
			     reloc->sym->sec->name, reloc->addend);
			return -1;
		}

		insn->dead_end = true;
	}

reachable:
	/*
	 * These manually annotated reachable checks are needed for GCC 4.4,
	 * where the Linux unreachable() macro isn't supported.  In that case
	 * GCC doesn't know the "ud2" is fatal, so it generates code as if it's
	 * not a dead end.
	 */
	sec = find_section_by_name(file->elf, ".rela.discard.reachable");
	if (!sec)
		return 0;

	list_for_each_entry(reloc, &sec->reloc_list, list) {
		if (reloc->sym->type != STT_SECTION) {
			WARN("unexpected relocation symbol type in %s", sec->name);
			return -1;
		}
		insn = find_insn(file, reloc->sym->sec, reloc->addend);
		if (insn)
			insn = list_prev_entry(insn, list);
		else if (reloc->addend == reloc->sym->sec->len) {
			insn = find_last_insn(file, reloc->sym->sec);
			if (!insn) {
				WARN("can't find reachable insn at %s+0x%x",
				     reloc->sym->sec->name, reloc->addend);
				return -1;
			}
		} else {
			WARN("can't find reachable insn at %s+0x%x",
			     reloc->sym->sec->name, reloc->addend);
			return -1;
		}

		insn->dead_end = false;
	}

	return 0;
}

static int create_static_call_sections(struct objtool_file *file)
{
	struct section *sec, *reloc_sec;
	struct reloc *reloc;
	struct static_call_site *site;
	struct instruction *insn;
	struct symbol *key_sym;
	char *key_name, *tmp;
	int idx;

	sec = find_section_by_name(file->elf, ".static_call_sites");
	if (sec) {
		INIT_LIST_HEAD(&file->static_call_list);
		WARN("file already has .static_call_sites section, skipping");
		return 0;
	}

	if (list_empty(&file->static_call_list))
		return 0;

	idx = 0;
	list_for_each_entry(insn, &file->static_call_list, static_call_node)
		idx++;

	sec = elf_create_section(file->elf, ".static_call_sites", SHF_WRITE,
				 sizeof(struct static_call_site), idx);
	if (!sec)
		return -1;

	reloc_sec = elf_create_reloc_section(file->elf, sec, SHT_RELA);
	if (!reloc_sec)
		return -1;

	idx = 0;
	list_for_each_entry(insn, &file->static_call_list, static_call_node) {

		site = (struct static_call_site *)sec->data->d_buf + idx;
		memset(site, 0, sizeof(struct static_call_site));

		/* populate reloc for 'addr' */
		reloc = malloc(sizeof(*reloc));

		if (!reloc) {
			perror("malloc");
			return -1;
		}
		memset(reloc, 0, sizeof(*reloc));

		insn_to_reloc_sym_addend(insn->sec, insn->offset, reloc);
		if (!reloc->sym) {
			WARN_FUNC("static call tramp: missing containing symbol",
				  insn->sec, insn->offset);
			return -1;
		}

		reloc->type = R_X86_64_PC32;
		reloc->offset = idx * sizeof(struct static_call_site);
		reloc->sec = reloc_sec;
		elf_add_reloc(file->elf, reloc);

		/* find key symbol */
		key_name = strdup(insn->call_dest->name);
		if (!key_name) {
			perror("strdup");
			return -1;
		}
		if (strncmp(key_name, STATIC_CALL_TRAMP_PREFIX_STR,
			    STATIC_CALL_TRAMP_PREFIX_LEN)) {
			WARN("static_call: trampoline name malformed: %s", key_name);
			return -1;
		}
		tmp = key_name + STATIC_CALL_TRAMP_PREFIX_LEN - STATIC_CALL_KEY_PREFIX_LEN;
		memcpy(tmp, STATIC_CALL_KEY_PREFIX_STR, STATIC_CALL_KEY_PREFIX_LEN);

		key_sym = find_symbol_by_name(file->elf, tmp);
		if (!key_sym) {
			if (!module) {
				WARN("static_call: can't find static_call_key symbol: %s", tmp);
				return -1;
			}

			/*
			 * For modules(), the key might not be exported, which
			 * means the module can make static calls but isn't
			 * allowed to change them.
			 *
			 * In that case we temporarily set the key to be the
			 * trampoline address.  This is fixed up in
			 * static_call_add_module().
			 */
			key_sym = insn->call_dest;
		}
		free(key_name);

		/* populate reloc for 'key' */
		reloc = malloc(sizeof(*reloc));
		if (!reloc) {
			perror("malloc");
			return -1;
		}
		memset(reloc, 0, sizeof(*reloc));
		reloc->sym = key_sym;
		reloc->addend = is_sibling_call(insn) ? STATIC_CALL_SITE_TAIL : 0;
		reloc->type = R_X86_64_PC32;
		reloc->offset = idx * sizeof(struct static_call_site) + 4;
		reloc->sec = reloc_sec;
		elf_add_reloc(file->elf, reloc);

		idx++;
	}

	if (elf_rebuild_reloc_section(file->elf, reloc_sec))
		return -1;

	return 0;
}

static int create_mcount_loc_sections(struct objtool_file *file)
{
	struct section *sec, *reloc_sec;
	struct reloc *reloc;
	unsigned long *loc;
	struct instruction *insn;
	int idx;

	sec = find_section_by_name(file->elf, "__mcount_loc");
	if (sec) {
		INIT_LIST_HEAD(&file->mcount_loc_list);
		WARN("file already has __mcount_loc section, skipping");
		return 0;
	}

	if (list_empty(&file->mcount_loc_list))
		return 0;

	idx = 0;
	list_for_each_entry(insn, &file->mcount_loc_list, mcount_loc_node)
		idx++;

	sec = elf_create_section(file->elf, "__mcount_loc", 0, sizeof(unsigned long), idx);
	if (!sec)
		return -1;

	reloc_sec = elf_create_reloc_section(file->elf, sec, SHT_RELA);
	if (!reloc_sec)
		return -1;

	idx = 0;
	list_for_each_entry(insn, &file->mcount_loc_list, mcount_loc_node) {

		loc = (unsigned long *)sec->data->d_buf + idx;
		memset(loc, 0, sizeof(unsigned long));

		reloc = malloc(sizeof(*reloc));
		if (!reloc) {
			perror("malloc");
			return -1;
		}
		memset(reloc, 0, sizeof(*reloc));

		if (insn->sec->sym) {
			reloc->sym = insn->sec->sym;
			reloc->addend = insn->offset;
		} else {
			reloc->sym = find_symbol_containing(insn->sec, insn->offset);

			if (!reloc->sym) {
				WARN("missing symbol for insn at offset 0x%lx\n",
				     insn->offset);
				return -1;
			}

			reloc->addend = insn->offset - reloc->sym->offset;
		}

		reloc->type = R_X86_64_64;
		reloc->offset = idx * sizeof(unsigned long);
		reloc->sec = reloc_sec;
		elf_add_reloc(file->elf, reloc);

		idx++;
	}

	if (elf_rebuild_reloc_section(file->elf, reloc_sec))
		return -1;

	return 0;
}

/*
 * Warnings shouldn't be reported for ignored functions.
 */
static void add_ignores(struct objtool_file *file)
{
	struct instruction *insn;
	struct section *sec;
	struct symbol *func;
	struct reloc *reloc;

	sec = find_section_by_name(file->elf, ".rela.discard.func_stack_frame_non_standard");
	if (!sec)
		return;

	list_for_each_entry(reloc, &sec->reloc_list, list) {
		switch (reloc->sym->type) {
		case STT_FUNC:
			func = reloc->sym;
			break;

		case STT_SECTION:
			func = find_func_by_offset(reloc->sym->sec, reloc->addend);
			if (!func)
				continue;
			break;

		default:
			WARN("unexpected relocation symbol type in %s: %d", sec->name, reloc->sym->type);
			continue;
		}

		func_for_each_insn(file, func, insn)
			insn->ignore = true;
	}
}

/*
 * This is a whitelist of functions that is allowed to be called with AC set.
 * The list is meant to be minimal and only contains compiler instrumentation
 * ABI and a few functions used to implement *_{to,from}_user() functions.
 *
 * These functions must not directly change AC, but may PUSHF/POPF.
 */
static const char *uaccess_safe_builtin[] = {
	/* KASAN */
	"kasan_report",
	"kasan_check_range",
	/* KASAN out-of-line */
	"__asan_loadN_noabort",
	"__asan_load1_noabort",
	"__asan_load2_noabort",
	"__asan_load4_noabort",
	"__asan_load8_noabort",
	"__asan_load16_noabort",
	"__asan_storeN_noabort",
	"__asan_store1_noabort",
	"__asan_store2_noabort",
	"__asan_store4_noabort",
	"__asan_store8_noabort",
	"__asan_store16_noabort",
	"__kasan_check_read",
	"__kasan_check_write",
	/* KASAN in-line */
	"__asan_report_load_n_noabort",
	"__asan_report_load1_noabort",
	"__asan_report_load2_noabort",
	"__asan_report_load4_noabort",
	"__asan_report_load8_noabort",
	"__asan_report_load16_noabort",
	"__asan_report_store_n_noabort",
	"__asan_report_store1_noabort",
	"__asan_report_store2_noabort",
	"__asan_report_store4_noabort",
	"__asan_report_store8_noabort",
	"__asan_report_store16_noabort",
	/* KCSAN */
	"__kcsan_check_access",
	"kcsan_found_watchpoint",
	"kcsan_setup_watchpoint",
	"kcsan_check_scoped_accesses",
	"kcsan_disable_current",
	"kcsan_enable_current_nowarn",
	/* KCSAN/TSAN */
	"__tsan_func_entry",
	"__tsan_func_exit",
	"__tsan_read_range",
	"__tsan_write_range",
	"__tsan_read1",
	"__tsan_read2",
	"__tsan_read4",
	"__tsan_read8",
	"__tsan_read16",
	"__tsan_write1",
	"__tsan_write2",
	"__tsan_write4",
	"__tsan_write8",
	"__tsan_write16",
	"__tsan_read_write1",
	"__tsan_read_write2",
	"__tsan_read_write4",
	"__tsan_read_write8",
	"__tsan_read_write16",
	"__tsan_atomic8_load",
	"__tsan_atomic16_load",
	"__tsan_atomic32_load",
	"__tsan_atomic64_load",
	"__tsan_atomic8_store",
	"__tsan_atomic16_store",
	"__tsan_atomic32_store",
	"__tsan_atomic64_store",
	"__tsan_atomic8_exchange",
	"__tsan_atomic16_exchange",
	"__tsan_atomic32_exchange",
	"__tsan_atomic64_exchange",
	"__tsan_atomic8_fetch_add",
	"__tsan_atomic16_fetch_add",
	"__tsan_atomic32_fetch_add",
	"__tsan_atomic64_fetch_add",
	"__tsan_atomic8_fetch_sub",
	"__tsan_atomic16_fetch_sub",
	"__tsan_atomic32_fetch_sub",
	"__tsan_atomic64_fetch_sub",
	"__tsan_atomic8_fetch_and",
	"__tsan_atomic16_fetch_and",
	"__tsan_atomic32_fetch_and",
	"__tsan_atomic64_fetch_and",
	"__tsan_atomic8_fetch_or",
	"__tsan_atomic16_fetch_or",
	"__tsan_atomic32_fetch_or",
	"__tsan_atomic64_fetch_or",
	"__tsan_atomic8_fetch_xor",
	"__tsan_atomic16_fetch_xor",
	"__tsan_atomic32_fetch_xor",
	"__tsan_atomic64_fetch_xor",
	"__tsan_atomic8_fetch_nand",
	"__tsan_atomic16_fetch_nand",
	"__tsan_atomic32_fetch_nand",
	"__tsan_atomic64_fetch_nand",
	"__tsan_atomic8_compare_exchange_strong",
	"__tsan_atomic16_compare_exchange_strong",
	"__tsan_atomic32_compare_exchange_strong",
	"__tsan_atomic64_compare_exchange_strong",
	"__tsan_atomic8_compare_exchange_weak",
	"__tsan_atomic16_compare_exchange_weak",
	"__tsan_atomic32_compare_exchange_weak",
	"__tsan_atomic64_compare_exchange_weak",
	"__tsan_atomic8_compare_exchange_val",
	"__tsan_atomic16_compare_exchange_val",
	"__tsan_atomic32_compare_exchange_val",
	"__tsan_atomic64_compare_exchange_val",
	"__tsan_atomic_thread_fence",
	"__tsan_atomic_signal_fence",
	/* KCOV */
	"write_comp_data",
	"check_kcov_mode",
	"__sanitizer_cov_trace_pc",
	"__sanitizer_cov_trace_const_cmp1",
	"__sanitizer_cov_trace_const_cmp2",
	"__sanitizer_cov_trace_const_cmp4",
	"__sanitizer_cov_trace_const_cmp8",
	"__sanitizer_cov_trace_cmp1",
	"__sanitizer_cov_trace_cmp2",
	"__sanitizer_cov_trace_cmp4",
	"__sanitizer_cov_trace_cmp8",
	"__sanitizer_cov_trace_switch",
	/* UBSAN */
	"ubsan_type_mismatch_common",
	"__ubsan_handle_type_mismatch",
	"__ubsan_handle_type_mismatch_v1",
	"__ubsan_handle_shift_out_of_bounds",
	/* misc */
	"csum_partial_copy_generic",
	"copy_mc_fragile",
	"copy_mc_fragile_handle_tail",
	"copy_mc_enhanced_fast_string",
	"ftrace_likely_update", /* CONFIG_TRACE_BRANCH_PROFILING */
	NULL
};

static void add_uaccess_safe(struct objtool_file *file)
{
	struct symbol *func;
	const char **name;

	if (!uaccess)
		return;

	for (name = uaccess_safe_builtin; *name; name++) {
		func = find_symbol_by_name(file->elf, *name);
		if (!func)
			continue;

		func->uaccess_safe = true;
	}
}

/*
 * FIXME: For now, just ignore any alternatives which add retpolines.  This is
 * a temporary hack, as it doesn't allow ORC to unwind from inside a retpoline.
 * But it at least allows objtool to understand the control flow *around* the
 * retpoline.
 */
static int add_ignore_alternatives(struct objtool_file *file)
{
	struct section *sec;
	struct reloc *reloc;
	struct instruction *insn;

	sec = find_section_by_name(file->elf, ".rela.discard.ignore_alts");
	if (!sec)
		return 0;

	list_for_each_entry(reloc, &sec->reloc_list, list) {
		if (reloc->sym->type != STT_SECTION) {
			WARN("unexpected relocation symbol type in %s", sec->name);
			return -1;
		}

		insn = find_insn(file, reloc->sym->sec, reloc->addend);
		if (!insn) {
			WARN("bad .discard.ignore_alts entry");
			return -1;
		}

		insn->ignore_alts = true;
	}

	return 0;
}

/*
 * Find the destination instructions for all jumps.
 */
static int add_jump_destinations(struct objtool_file *file)
{
	struct instruction *insn;
	struct reloc *reloc;
	struct section *dest_sec;
	unsigned long dest_off;

	for_each_insn(file, insn) {
		if (!is_static_jump(insn))
			continue;

		reloc = find_reloc_by_dest_range(file->elf, insn->sec,
						 insn->offset, insn->len);
		if (!reloc) {
			dest_sec = insn->sec;
			dest_off = arch_jump_destination(insn);
		} else if (reloc->sym->type == STT_SECTION) {
			dest_sec = reloc->sym->sec;
			dest_off = arch_dest_reloc_offset(reloc->addend);
<<<<<<< HEAD
		} else if (reloc->sym->sec->idx) {
			dest_sec = reloc->sym->sec;
			dest_off = reloc->sym->sym.st_value +
				   arch_dest_reloc_offset(reloc->addend);
=======
>>>>>>> 4bcf3b75
		} else if (!strncmp(reloc->sym->name, "__x86_indirect_thunk_", 21) ||
			   !strncmp(reloc->sym->name, "__x86_retpoline_", 16)) {
			/*
			 * Retpoline jumps are really dynamic jumps in
			 * disguise, so convert them accordingly.
			 */
			if (insn->type == INSN_JUMP_UNCONDITIONAL)
				insn->type = INSN_JUMP_DYNAMIC;
			else
				insn->type = INSN_JUMP_DYNAMIC_CONDITIONAL;

			insn->retpoline_safe = true;
			continue;
		} else if (insn->func) {
			/* internal or external sibling call (with reloc) */
			insn->call_dest = reloc->sym;
			if (insn->call_dest->static_call_tramp) {
				list_add_tail(&insn->static_call_node,
					      &file->static_call_list);
			}
			continue;
		} else if (reloc->sym->sec->idx) {
			dest_sec = reloc->sym->sec;
			dest_off = reloc->sym->sym.st_value +
				   arch_dest_reloc_offset(reloc->addend);
		} else {
			/* non-func asm code jumping to another file */
			continue;
		}

		insn->jump_dest = find_insn(file, dest_sec, dest_off);
		if (!insn->jump_dest) {

			/*
			 * This is a special case where an alt instruction
			 * jumps past the end of the section.  These are
			 * handled later in handle_group_alt().
			 */
			if (!strcmp(insn->sec->name, ".altinstr_replacement"))
				continue;

			WARN_FUNC("can't find jump dest instruction at %s+0x%lx",
				  insn->sec, insn->offset, dest_sec->name,
				  dest_off);
			return -1;
		}

		/*
		 * Cross-function jump.
		 */
		if (insn->func && insn->jump_dest->func &&
		    insn->func != insn->jump_dest->func) {

			/*
			 * For GCC 8+, create parent/child links for any cold
			 * subfunctions.  This is _mostly_ redundant with a
			 * similar initialization in read_symbols().
			 *
			 * If a function has aliases, we want the *first* such
			 * function in the symbol table to be the subfunction's
			 * parent.  In that case we overwrite the
			 * initialization done in read_symbols().
			 *
			 * However this code can't completely replace the
			 * read_symbols() code because this doesn't detect the
			 * case where the parent function's only reference to a
			 * subfunction is through a jump table.
			 */
			if (!strstr(insn->func->name, ".cold") &&
			    strstr(insn->jump_dest->func->name, ".cold")) {
				insn->func->cfunc = insn->jump_dest->func;
				insn->jump_dest->func->pfunc = insn->func;

			} else if (insn->jump_dest->func->pfunc != insn->func->pfunc &&
				   insn->jump_dest->offset == insn->jump_dest->func->offset) {

				/* internal sibling call (without reloc) */
				insn->call_dest = insn->jump_dest->func;
				if (insn->call_dest->static_call_tramp) {
					list_add_tail(&insn->static_call_node,
						      &file->static_call_list);
				}
			}
		}
	}

	return 0;
}

static void remove_insn_ops(struct instruction *insn)
{
	struct stack_op *op, *tmp;

	list_for_each_entry_safe(op, tmp, &insn->stack_ops, list) {
		list_del(&op->list);
		free(op);
	}
}

static struct symbol *find_call_destination(struct section *sec, unsigned long offset)
{
	struct symbol *call_dest;

	call_dest = find_func_by_offset(sec, offset);
	if (!call_dest)
		call_dest = find_symbol_by_offset(sec, offset);

	return call_dest;
}

/*
 * Find the destination instructions for all calls.
 */
static int add_call_destinations(struct objtool_file *file)
{
	struct instruction *insn;
	unsigned long dest_off;
	struct reloc *reloc;

	for_each_insn(file, insn) {
		if (insn->type != INSN_CALL)
			continue;

		reloc = find_reloc_by_dest_range(file->elf, insn->sec,
					       insn->offset, insn->len);
		if (!reloc) {
			dest_off = arch_jump_destination(insn);
			insn->call_dest = find_call_destination(insn->sec, dest_off);

			if (insn->ignore)
				continue;

			if (!insn->call_dest) {
				WARN_FUNC("unannotated intra-function call", insn->sec, insn->offset);
				return -1;
			}

			if (insn->func && insn->call_dest->type != STT_FUNC) {
				WARN_FUNC("unsupported call to non-function",
					  insn->sec, insn->offset);
				return -1;
			}

		} else if (reloc->sym->type == STT_SECTION) {
			dest_off = arch_dest_reloc_offset(reloc->addend);
			insn->call_dest = find_call_destination(reloc->sym->sec,
								dest_off);
			if (!insn->call_dest) {
				WARN_FUNC("can't find call dest symbol at %s+0x%lx",
					  insn->sec, insn->offset,
					  reloc->sym->sec->name,
					  dest_off);
				return -1;
			}
		} else
			insn->call_dest = reloc->sym;

		/*
		 * Many compilers cannot disable KCOV with a function attribute
		 * so they need a little help, NOP out any KCOV calls from noinstr
		 * text.
		 */
		if (insn->sec->noinstr &&
		    !strncmp(insn->call_dest->name, "__sanitizer_cov_", 16)) {
			if (reloc) {
				reloc->type = R_NONE;
				elf_write_reloc(file->elf, reloc);
			}

			elf_write_insn(file->elf, insn->sec,
				       insn->offset, insn->len,
				       arch_nop_insn(insn->len));
			insn->type = INSN_NOP;
		}

		if (mcount && !strcmp(insn->call_dest->name, "__fentry__")) {
			if (reloc) {
				reloc->type = R_NONE;
				elf_write_reloc(file->elf, reloc);
			}

			elf_write_insn(file->elf, insn->sec,
				       insn->offset, insn->len,
				       arch_nop_insn(insn->len));

			insn->type = INSN_NOP;

			list_add_tail(&insn->mcount_loc_node,
				      &file->mcount_loc_list);
		}

		/*
		 * Whatever stack impact regular CALLs have, should be undone
		 * by the RETURN of the called function.
		 *
		 * Annotated intra-function calls retain the stack_ops but
		 * are converted to JUMP, see read_intra_function_calls().
		 */
		remove_insn_ops(insn);
	}

	return 0;
}

/*
 * The .alternatives section requires some extra special care over and above
 * other special sections because alternatives are patched in place.
 */
static int handle_group_alt(struct objtool_file *file,
			    struct special_alt *special_alt,
			    struct instruction *orig_insn,
			    struct instruction **new_insn)
{
	struct instruction *last_orig_insn, *last_new_insn = NULL, *insn, *nop = NULL;
	struct alt_group *orig_alt_group, *new_alt_group;
	unsigned long dest_off;


	orig_alt_group = malloc(sizeof(*orig_alt_group));
	if (!orig_alt_group) {
		WARN("malloc failed");
		return -1;
	}
	orig_alt_group->cfi = calloc(special_alt->orig_len,
				     sizeof(struct cfi_state *));
	if (!orig_alt_group->cfi) {
		WARN("calloc failed");
		return -1;
	}

	last_orig_insn = NULL;
	insn = orig_insn;
	sec_for_each_insn_from(file, insn) {
		if (insn->offset >= special_alt->orig_off + special_alt->orig_len)
			break;

		insn->alt_group = orig_alt_group;
		last_orig_insn = insn;
	}
	orig_alt_group->orig_group = NULL;
	orig_alt_group->first_insn = orig_insn;
	orig_alt_group->last_insn = last_orig_insn;


	new_alt_group = malloc(sizeof(*new_alt_group));
	if (!new_alt_group) {
		WARN("malloc failed");
		return -1;
	}

	if (special_alt->new_len < special_alt->orig_len) {
		/*
		 * Insert a fake nop at the end to make the replacement
		 * alt_group the same size as the original.  This is needed to
		 * allow propagate_alt_cfi() to do its magic.  When the last
		 * instruction affects the stack, the instruction after it (the
		 * nop) will propagate the new state to the shared CFI array.
		 */
		nop = malloc(sizeof(*nop));
		if (!nop) {
			WARN("malloc failed");
			return -1;
		}
		memset(nop, 0, sizeof(*nop));
		INIT_LIST_HEAD(&nop->alts);
		INIT_LIST_HEAD(&nop->stack_ops);
		init_cfi_state(&nop->cfi);

		nop->sec = special_alt->new_sec;
		nop->offset = special_alt->new_off + special_alt->new_len;
		nop->len = special_alt->orig_len - special_alt->new_len;
		nop->type = INSN_NOP;
		nop->func = orig_insn->func;
		nop->alt_group = new_alt_group;
		nop->ignore = orig_insn->ignore_alts;
	}

	if (!special_alt->new_len) {
		*new_insn = nop;
		goto end;
	}

	insn = *new_insn;
	sec_for_each_insn_from(file, insn) {
		struct reloc *alt_reloc;

		if (insn->offset >= special_alt->new_off + special_alt->new_len)
			break;

		last_new_insn = insn;

		insn->ignore = orig_insn->ignore_alts;
		insn->func = orig_insn->func;
		insn->alt_group = new_alt_group;

		/*
		 * Since alternative replacement code is copy/pasted by the
		 * kernel after applying relocations, generally such code can't
		 * have relative-address relocation references to outside the
		 * .altinstr_replacement section, unless the arch's
		 * alternatives code can adjust the relative offsets
		 * accordingly.
		 */
		alt_reloc = find_reloc_by_dest_range(file->elf, insn->sec,
						   insn->offset, insn->len);
		if (alt_reloc &&
		    !arch_support_alt_relocation(special_alt, insn, alt_reloc)) {

			WARN_FUNC("unsupported relocation in alternatives section",
				  insn->sec, insn->offset);
			return -1;
		}

		if (!is_static_jump(insn))
			continue;

		if (!insn->immediate)
			continue;

		dest_off = arch_jump_destination(insn);
		if (dest_off == special_alt->new_off + special_alt->new_len)
			insn->jump_dest = next_insn_same_sec(file, last_orig_insn);

		if (!insn->jump_dest) {
			WARN_FUNC("can't find alternative jump destination",
				  insn->sec, insn->offset);
			return -1;
		}
	}

	if (!last_new_insn) {
		WARN_FUNC("can't find last new alternative instruction",
			  special_alt->new_sec, special_alt->new_off);
		return -1;
	}

	if (nop)
		list_add(&nop->list, &last_new_insn->list);
end:
	new_alt_group->orig_group = orig_alt_group;
	new_alt_group->first_insn = *new_insn;
	new_alt_group->last_insn = nop ? : last_new_insn;
	new_alt_group->cfi = orig_alt_group->cfi;
	return 0;
}

/*
 * A jump table entry can either convert a nop to a jump or a jump to a nop.
 * If the original instruction is a jump, make the alt entry an effective nop
 * by just skipping the original instruction.
 */
static int handle_jump_alt(struct objtool_file *file,
			   struct special_alt *special_alt,
			   struct instruction *orig_insn,
			   struct instruction **new_insn)
{
	if (orig_insn->type == INSN_NOP)
		return 0;

	if (orig_insn->type != INSN_JUMP_UNCONDITIONAL) {
		WARN_FUNC("unsupported instruction at jump label",
			  orig_insn->sec, orig_insn->offset);
		return -1;
	}

	*new_insn = list_next_entry(orig_insn, list);
	return 0;
}

/*
 * Read all the special sections which have alternate instructions which can be
 * patched in or redirected to at runtime.  Each instruction having alternate
 * instruction(s) has them added to its insn->alts list, which will be
 * traversed in validate_branch().
 */
static int add_special_section_alts(struct objtool_file *file)
{
	struct list_head special_alts;
	struct instruction *orig_insn, *new_insn;
	struct special_alt *special_alt, *tmp;
	struct alternative *alt;
	int ret;

	ret = special_get_alts(file->elf, &special_alts);
	if (ret)
		return ret;

	list_for_each_entry_safe(special_alt, tmp, &special_alts, list) {

		orig_insn = find_insn(file, special_alt->orig_sec,
				      special_alt->orig_off);
		if (!orig_insn) {
			WARN_FUNC("special: can't find orig instruction",
				  special_alt->orig_sec, special_alt->orig_off);
			ret = -1;
			goto out;
		}

		new_insn = NULL;
		if (!special_alt->group || special_alt->new_len) {
			new_insn = find_insn(file, special_alt->new_sec,
					     special_alt->new_off);
			if (!new_insn) {
				WARN_FUNC("special: can't find new instruction",
					  special_alt->new_sec,
					  special_alt->new_off);
				ret = -1;
				goto out;
			}
		}

		if (special_alt->group) {
			if (!special_alt->orig_len) {
				WARN_FUNC("empty alternative entry",
					  orig_insn->sec, orig_insn->offset);
				continue;
			}

			ret = handle_group_alt(file, special_alt, orig_insn,
					       &new_insn);
			if (ret)
				goto out;
		} else if (special_alt->jump_or_nop) {
			ret = handle_jump_alt(file, special_alt, orig_insn,
					      &new_insn);
			if (ret)
				goto out;
		}

		alt = malloc(sizeof(*alt));
		if (!alt) {
			WARN("malloc failed");
			ret = -1;
			goto out;
		}

		alt->insn = new_insn;
		alt->skip_orig = special_alt->skip_orig;
		orig_insn->ignore_alts |= special_alt->skip_alt;
		list_add_tail(&alt->list, &orig_insn->alts);

		list_del(&special_alt->list);
		free(special_alt);
	}

out:
	return ret;
}

static int add_jump_table(struct objtool_file *file, struct instruction *insn,
			    struct reloc *table)
{
	struct reloc *reloc = table;
	struct instruction *dest_insn;
	struct alternative *alt;
	struct symbol *pfunc = insn->func->pfunc;
	unsigned int prev_offset = 0;

	/*
	 * Each @reloc is a switch table relocation which points to the target
	 * instruction.
	 */
	list_for_each_entry_from(reloc, &table->sec->reloc_list, list) {

		/* Check for the end of the table: */
		if (reloc != table && reloc->jump_table_start)
			break;

		/* Make sure the table entries are consecutive: */
		if (prev_offset && reloc->offset != prev_offset + 8)
			break;

		/* Detect function pointers from contiguous objects: */
		if (reloc->sym->sec == pfunc->sec &&
		    reloc->addend == pfunc->offset)
			break;

		dest_insn = find_insn(file, reloc->sym->sec, reloc->addend);
		if (!dest_insn)
			break;

		/* Make sure the destination is in the same function: */
		if (!dest_insn->func || dest_insn->func->pfunc != pfunc)
			break;

		alt = malloc(sizeof(*alt));
		if (!alt) {
			WARN("malloc failed");
			return -1;
		}

		alt->insn = dest_insn;
		list_add_tail(&alt->list, &insn->alts);
		prev_offset = reloc->offset;
	}

	if (!prev_offset) {
		WARN_FUNC("can't find switch jump table",
			  insn->sec, insn->offset);
		return -1;
	}

	return 0;
}

/*
 * find_jump_table() - Given a dynamic jump, find the switch jump table
 * associated with it.
 */
static struct reloc *find_jump_table(struct objtool_file *file,
				      struct symbol *func,
				      struct instruction *insn)
{
	struct reloc *table_reloc;
	struct instruction *dest_insn, *orig_insn = insn;

	/*
	 * Backward search using the @first_jump_src links, these help avoid
	 * much of the 'in between' code. Which avoids us getting confused by
	 * it.
	 */
	for (;
	     insn && insn->func && insn->func->pfunc == func;
	     insn = insn->first_jump_src ?: prev_insn_same_sym(file, insn)) {

		if (insn != orig_insn && insn->type == INSN_JUMP_DYNAMIC)
			break;

		/* allow small jumps within the range */
		if (insn->type == INSN_JUMP_UNCONDITIONAL &&
		    insn->jump_dest &&
		    (insn->jump_dest->offset <= insn->offset ||
		     insn->jump_dest->offset > orig_insn->offset))
		    break;

		table_reloc = arch_find_switch_table(file, insn);
		if (!table_reloc)
			continue;
		dest_insn = find_insn(file, table_reloc->sym->sec, table_reloc->addend);
		if (!dest_insn || !dest_insn->func || dest_insn->func->pfunc != func)
			continue;

		return table_reloc;
	}

	return NULL;
}

/*
 * First pass: Mark the head of each jump table so that in the next pass,
 * we know when a given jump table ends and the next one starts.
 */
static void mark_func_jump_tables(struct objtool_file *file,
				    struct symbol *func)
{
	struct instruction *insn, *last = NULL;
	struct reloc *reloc;

	func_for_each_insn(file, func, insn) {
		if (!last)
			last = insn;

		/*
		 * Store back-pointers for unconditional forward jumps such
		 * that find_jump_table() can back-track using those and
		 * avoid some potentially confusing code.
		 */
		if (insn->type == INSN_JUMP_UNCONDITIONAL && insn->jump_dest &&
		    insn->offset > last->offset &&
		    insn->jump_dest->offset > insn->offset &&
		    !insn->jump_dest->first_jump_src) {

			insn->jump_dest->first_jump_src = insn;
			last = insn->jump_dest;
		}

		if (insn->type != INSN_JUMP_DYNAMIC)
			continue;

		reloc = find_jump_table(file, func, insn);
		if (reloc) {
			reloc->jump_table_start = true;
			insn->jump_table = reloc;
		}
	}
}

static int add_func_jump_tables(struct objtool_file *file,
				  struct symbol *func)
{
	struct instruction *insn;
	int ret;

	func_for_each_insn(file, func, insn) {
		if (!insn->jump_table)
			continue;

		ret = add_jump_table(file, insn, insn->jump_table);
		if (ret)
			return ret;
	}

	return 0;
}

/*
 * For some switch statements, gcc generates a jump table in the .rodata
 * section which contains a list of addresses within the function to jump to.
 * This finds these jump tables and adds them to the insn->alts lists.
 */
static int add_jump_table_alts(struct objtool_file *file)
{
	struct section *sec;
	struct symbol *func;
	int ret;

	if (!file->rodata)
		return 0;

	for_each_sec(file, sec) {
		list_for_each_entry(func, &sec->symbol_list, list) {
			if (func->type != STT_FUNC)
				continue;

			mark_func_jump_tables(file, func);
			ret = add_func_jump_tables(file, func);
			if (ret)
				return ret;
		}
	}

	return 0;
}

static void set_func_state(struct cfi_state *state)
{
	state->cfa = initial_func_cfi.cfa;
	memcpy(&state->regs, &initial_func_cfi.regs,
	       CFI_NUM_REGS * sizeof(struct cfi_reg));
	state->stack_size = initial_func_cfi.cfa.offset;
}

static int read_unwind_hints(struct objtool_file *file)
{
	struct section *sec, *relocsec;
	struct reloc *reloc;
	struct unwind_hint *hint;
	struct instruction *insn;
	int i;

	sec = find_section_by_name(file->elf, ".discard.unwind_hints");
	if (!sec)
		return 0;

	relocsec = sec->reloc;
	if (!relocsec) {
		WARN("missing .rela.discard.unwind_hints section");
		return -1;
	}

	if (sec->len % sizeof(struct unwind_hint)) {
		WARN("struct unwind_hint size mismatch");
		return -1;
	}

	file->hints = true;

	for (i = 0; i < sec->len / sizeof(struct unwind_hint); i++) {
		hint = (struct unwind_hint *)sec->data->d_buf + i;

		reloc = find_reloc_by_dest(file->elf, sec, i * sizeof(*hint));
		if (!reloc) {
			WARN("can't find reloc for unwind_hints[%d]", i);
			return -1;
		}

		insn = find_insn(file, reloc->sym->sec, reloc->addend);
		if (!insn) {
			WARN("can't find insn for unwind_hints[%d]", i);
			return -1;
		}

		insn->hint = true;

		if (hint->type == UNWIND_HINT_TYPE_FUNC) {
			set_func_state(&insn->cfi);
			continue;
		}

		if (arch_decode_hint_reg(insn, hint->sp_reg)) {
			WARN_FUNC("unsupported unwind_hint sp base reg %d",
				  insn->sec, insn->offset, hint->sp_reg);
			return -1;
		}

		insn->cfi.cfa.offset = bswap_if_needed(hint->sp_offset);
		insn->cfi.type = hint->type;
		insn->cfi.end = hint->end;
	}

	return 0;
}

static int read_retpoline_hints(struct objtool_file *file)
{
	struct section *sec;
	struct instruction *insn;
	struct reloc *reloc;

	sec = find_section_by_name(file->elf, ".rela.discard.retpoline_safe");
	if (!sec)
		return 0;

	list_for_each_entry(reloc, &sec->reloc_list, list) {
		if (reloc->sym->type != STT_SECTION) {
			WARN("unexpected relocation symbol type in %s", sec->name);
			return -1;
		}

		insn = find_insn(file, reloc->sym->sec, reloc->addend);
		if (!insn) {
			WARN("bad .discard.retpoline_safe entry");
			return -1;
		}

		if (insn->type != INSN_JUMP_DYNAMIC &&
		    insn->type != INSN_CALL_DYNAMIC) {
			WARN_FUNC("retpoline_safe hint not an indirect jump/call",
				  insn->sec, insn->offset);
			return -1;
		}

		insn->retpoline_safe = true;
	}

	return 0;
}

static int read_instr_hints(struct objtool_file *file)
{
	struct section *sec;
	struct instruction *insn;
	struct reloc *reloc;

	sec = find_section_by_name(file->elf, ".rela.discard.instr_end");
	if (!sec)
		return 0;

	list_for_each_entry(reloc, &sec->reloc_list, list) {
		if (reloc->sym->type != STT_SECTION) {
			WARN("unexpected relocation symbol type in %s", sec->name);
			return -1;
		}

		insn = find_insn(file, reloc->sym->sec, reloc->addend);
		if (!insn) {
			WARN("bad .discard.instr_end entry");
			return -1;
		}

		insn->instr--;
	}

	sec = find_section_by_name(file->elf, ".rela.discard.instr_begin");
	if (!sec)
		return 0;

	list_for_each_entry(reloc, &sec->reloc_list, list) {
		if (reloc->sym->type != STT_SECTION) {
			WARN("unexpected relocation symbol type in %s", sec->name);
			return -1;
		}

		insn = find_insn(file, reloc->sym->sec, reloc->addend);
		if (!insn) {
			WARN("bad .discard.instr_begin entry");
			return -1;
		}

		insn->instr++;
	}

	return 0;
}

static int read_intra_function_calls(struct objtool_file *file)
{
	struct instruction *insn;
	struct section *sec;
	struct reloc *reloc;

	sec = find_section_by_name(file->elf, ".rela.discard.intra_function_calls");
	if (!sec)
		return 0;

	list_for_each_entry(reloc, &sec->reloc_list, list) {
		unsigned long dest_off;

		if (reloc->sym->type != STT_SECTION) {
			WARN("unexpected relocation symbol type in %s",
			     sec->name);
			return -1;
		}

		insn = find_insn(file, reloc->sym->sec, reloc->addend);
		if (!insn) {
			WARN("bad .discard.intra_function_call entry");
			return -1;
		}

		if (insn->type != INSN_CALL) {
			WARN_FUNC("intra_function_call not a direct call",
				  insn->sec, insn->offset);
			return -1;
		}

		/*
		 * Treat intra-function CALLs as JMPs, but with a stack_op.
		 * See add_call_destinations(), which strips stack_ops from
		 * normal CALLs.
		 */
		insn->type = INSN_JUMP_UNCONDITIONAL;

		dest_off = insn->offset + insn->len + insn->immediate;
		insn->jump_dest = find_insn(file, insn->sec, dest_off);
		if (!insn->jump_dest) {
			WARN_FUNC("can't find call dest at %s+0x%lx",
				  insn->sec, insn->offset,
				  insn->sec->name, dest_off);
			return -1;
		}
	}

	return 0;
}

static int read_static_call_tramps(struct objtool_file *file)
{
	struct section *sec;
	struct symbol *func;

	for_each_sec(file, sec) {
		list_for_each_entry(func, &sec->symbol_list, list) {
			if (func->bind == STB_GLOBAL &&
			    !strncmp(func->name, STATIC_CALL_TRAMP_PREFIX_STR,
				     strlen(STATIC_CALL_TRAMP_PREFIX_STR)))
				func->static_call_tramp = true;
		}
	}

	return 0;
}

static void mark_rodata(struct objtool_file *file)
{
	struct section *sec;
	bool found = false;

	/*
	 * Search for the following rodata sections, each of which can
	 * potentially contain jump tables:
	 *
	 * - .rodata: can contain GCC switch tables
	 * - .rodata.<func>: same, if -fdata-sections is being used
	 * - .rodata..c_jump_table: contains C annotated jump tables
	 *
	 * .rodata.str1.* sections are ignored; they don't contain jump tables.
	 */
	for_each_sec(file, sec) {
		if (!strncmp(sec->name, ".rodata", 7) &&
		    !strstr(sec->name, ".str1.")) {
			sec->rodata = true;
			found = true;
		}
	}

	file->rodata = found;
}

static int decode_sections(struct objtool_file *file)
{
	int ret;

	mark_rodata(file);

	ret = decode_instructions(file);
	if (ret)
		return ret;

	ret = add_dead_ends(file);
	if (ret)
		return ret;

	add_ignores(file);
	add_uaccess_safe(file);

	ret = add_ignore_alternatives(file);
	if (ret)
		return ret;

	ret = read_static_call_tramps(file);
	if (ret)
		return ret;

	ret = add_jump_destinations(file);
	if (ret)
		return ret;

	ret = add_special_section_alts(file);
	if (ret)
		return ret;

	ret = read_intra_function_calls(file);
	if (ret)
		return ret;

	ret = add_call_destinations(file);
	if (ret)
		return ret;

	ret = add_jump_table_alts(file);
	if (ret)
		return ret;

	ret = read_unwind_hints(file);
	if (ret)
		return ret;

	ret = read_retpoline_hints(file);
	if (ret)
		return ret;

	ret = read_instr_hints(file);
	if (ret)
		return ret;

	return 0;
}

static bool is_fentry_call(struct instruction *insn)
{
	if (insn->type == INSN_CALL && insn->call_dest &&
	    insn->call_dest->type == STT_NOTYPE &&
	    !strcmp(insn->call_dest->name, "__fentry__"))
		return true;

	return false;
}

static bool has_modified_stack_frame(struct instruction *insn, struct insn_state *state)
{
	struct cfi_state *cfi = &state->cfi;
	int i;

	if (cfi->cfa.base != initial_func_cfi.cfa.base || cfi->drap)
		return true;

	if (cfi->cfa.offset != initial_func_cfi.cfa.offset)
		return true;

	if (cfi->stack_size != initial_func_cfi.cfa.offset)
		return true;

	for (i = 0; i < CFI_NUM_REGS; i++) {
		if (cfi->regs[i].base != initial_func_cfi.regs[i].base ||
		    cfi->regs[i].offset != initial_func_cfi.regs[i].offset)
			return true;
	}

	return false;
}

static bool check_reg_frame_pos(const struct cfi_reg *reg,
				int expected_offset)
{
	return reg->base == CFI_CFA &&
	       reg->offset == expected_offset;
}

static bool has_valid_stack_frame(struct insn_state *state)
{
	struct cfi_state *cfi = &state->cfi;

	if (cfi->cfa.base == CFI_BP &&
	    check_reg_frame_pos(&cfi->regs[CFI_BP], -cfi->cfa.offset) &&
	    check_reg_frame_pos(&cfi->regs[CFI_RA], -cfi->cfa.offset + 8))
		return true;

	if (cfi->drap && cfi->regs[CFI_BP].base == CFI_BP)
		return true;

	return false;
}

static int update_cfi_state_regs(struct instruction *insn,
				  struct cfi_state *cfi,
				  struct stack_op *op)
{
	struct cfi_reg *cfa = &cfi->cfa;

	if (cfa->base != CFI_SP && cfa->base != CFI_SP_INDIRECT)
		return 0;

	/* push */
	if (op->dest.type == OP_DEST_PUSH || op->dest.type == OP_DEST_PUSHF)
		cfa->offset += 8;

	/* pop */
	if (op->src.type == OP_SRC_POP || op->src.type == OP_SRC_POPF)
		cfa->offset -= 8;

	/* add immediate to sp */
	if (op->dest.type == OP_DEST_REG && op->src.type == OP_SRC_ADD &&
	    op->dest.reg == CFI_SP && op->src.reg == CFI_SP)
		cfa->offset -= op->src.offset;

	return 0;
}

static void save_reg(struct cfi_state *cfi, unsigned char reg, int base, int offset)
{
	if (arch_callee_saved_reg(reg) &&
	    cfi->regs[reg].base == CFI_UNDEFINED) {
		cfi->regs[reg].base = base;
		cfi->regs[reg].offset = offset;
	}
}

static void restore_reg(struct cfi_state *cfi, unsigned char reg)
{
	cfi->regs[reg].base = initial_func_cfi.regs[reg].base;
	cfi->regs[reg].offset = initial_func_cfi.regs[reg].offset;
}

/*
 * A note about DRAP stack alignment:
 *
 * GCC has the concept of a DRAP register, which is used to help keep track of
 * the stack pointer when aligning the stack.  r10 or r13 is used as the DRAP
 * register.  The typical DRAP pattern is:
 *
 *   4c 8d 54 24 08		lea    0x8(%rsp),%r10
 *   48 83 e4 c0		and    $0xffffffffffffffc0,%rsp
 *   41 ff 72 f8		pushq  -0x8(%r10)
 *   55				push   %rbp
 *   48 89 e5			mov    %rsp,%rbp
 *				(more pushes)
 *   41 52			push   %r10
 *				...
 *   41 5a			pop    %r10
 *				(more pops)
 *   5d				pop    %rbp
 *   49 8d 62 f8		lea    -0x8(%r10),%rsp
 *   c3				retq
 *
 * There are some variations in the epilogues, like:
 *
 *   5b				pop    %rbx
 *   41 5a			pop    %r10
 *   41 5c			pop    %r12
 *   41 5d			pop    %r13
 *   41 5e			pop    %r14
 *   c9				leaveq
 *   49 8d 62 f8		lea    -0x8(%r10),%rsp
 *   c3				retq
 *
 * and:
 *
 *   4c 8b 55 e8		mov    -0x18(%rbp),%r10
 *   48 8b 5d e0		mov    -0x20(%rbp),%rbx
 *   4c 8b 65 f0		mov    -0x10(%rbp),%r12
 *   4c 8b 6d f8		mov    -0x8(%rbp),%r13
 *   c9				leaveq
 *   49 8d 62 f8		lea    -0x8(%r10),%rsp
 *   c3				retq
 *
 * Sometimes r13 is used as the DRAP register, in which case it's saved and
 * restored beforehand:
 *
 *   41 55			push   %r13
 *   4c 8d 6c 24 10		lea    0x10(%rsp),%r13
 *   48 83 e4 f0		and    $0xfffffffffffffff0,%rsp
 *				...
 *   49 8d 65 f0		lea    -0x10(%r13),%rsp
 *   41 5d			pop    %r13
 *   c3				retq
 */
static int update_cfi_state(struct instruction *insn, struct cfi_state *cfi,
			     struct stack_op *op)
{
	struct cfi_reg *cfa = &cfi->cfa;
	struct cfi_reg *regs = cfi->regs;

	/* stack operations don't make sense with an undefined CFA */
	if (cfa->base == CFI_UNDEFINED) {
		if (insn->func) {
			WARN_FUNC("undefined stack state", insn->sec, insn->offset);
			return -1;
		}
		return 0;
	}

	if (cfi->type == UNWIND_HINT_TYPE_REGS ||
	    cfi->type == UNWIND_HINT_TYPE_REGS_PARTIAL)
		return update_cfi_state_regs(insn, cfi, op);

	switch (op->dest.type) {

	case OP_DEST_REG:
		switch (op->src.type) {

		case OP_SRC_REG:
			if (op->src.reg == CFI_SP && op->dest.reg == CFI_BP &&
			    cfa->base == CFI_SP &&
			    check_reg_frame_pos(&regs[CFI_BP], -cfa->offset)) {

				/* mov %rsp, %rbp */
				cfa->base = op->dest.reg;
				cfi->bp_scratch = false;
			}

			else if (op->src.reg == CFI_SP &&
				 op->dest.reg == CFI_BP && cfi->drap) {

				/* drap: mov %rsp, %rbp */
				regs[CFI_BP].base = CFI_BP;
				regs[CFI_BP].offset = -cfi->stack_size;
				cfi->bp_scratch = false;
			}

			else if (op->src.reg == CFI_SP && cfa->base == CFI_SP) {

				/*
				 * mov %rsp, %reg
				 *
				 * This is needed for the rare case where GCC
				 * does:
				 *
				 *   mov    %rsp, %rax
				 *   ...
				 *   mov    %rax, %rsp
				 */
				cfi->vals[op->dest.reg].base = CFI_CFA;
				cfi->vals[op->dest.reg].offset = -cfi->stack_size;
			}

			else if (op->src.reg == CFI_BP && op->dest.reg == CFI_SP &&
				 cfa->base == CFI_BP) {

				/*
				 * mov %rbp, %rsp
				 *
				 * Restore the original stack pointer (Clang).
				 */
				cfi->stack_size = -cfi->regs[CFI_BP].offset;
			}

			else if (op->dest.reg == cfa->base) {

				/* mov %reg, %rsp */
				if (cfa->base == CFI_SP &&
				    cfi->vals[op->src.reg].base == CFI_CFA) {

					/*
					 * This is needed for the rare case
					 * where GCC does something dumb like:
					 *
					 *   lea    0x8(%rsp), %rcx
					 *   ...
					 *   mov    %rcx, %rsp
					 */
					cfa->offset = -cfi->vals[op->src.reg].offset;
					cfi->stack_size = cfa->offset;

				} else if (cfa->base == CFI_SP &&
					   cfi->vals[op->src.reg].base == CFI_SP_INDIRECT &&
					   cfi->vals[op->src.reg].offset == cfa->offset) {

					/*
					 * Stack swizzle:
					 *
					 * 1: mov %rsp, (%[tos])
					 * 2: mov %[tos], %rsp
					 *    ...
					 * 3: pop %rsp
					 *
					 * Where:
					 *
					 * 1 - places a pointer to the previous
					 *     stack at the Top-of-Stack of the
					 *     new stack.
					 *
					 * 2 - switches to the new stack.
					 *
					 * 3 - pops the Top-of-Stack to restore
					 *     the original stack.
					 *
					 * Note: we set base to SP_INDIRECT
					 * here and preserve offset. Therefore
					 * when the unwinder reaches ToS it
					 * will dereference SP and then add the
					 * offset to find the next frame, IOW:
					 * (%rsp) + offset.
					 */
					cfa->base = CFI_SP_INDIRECT;

				} else {
					cfa->base = CFI_UNDEFINED;
					cfa->offset = 0;
				}
			}

			else if (op->dest.reg == CFI_SP &&
				 cfi->vals[op->src.reg].base == CFI_SP_INDIRECT &&
				 cfi->vals[op->src.reg].offset == cfa->offset) {

				/*
				 * The same stack swizzle case 2) as above. But
				 * because we can't change cfa->base, case 3)
				 * will become a regular POP. Pretend we're a
				 * PUSH so things don't go unbalanced.
				 */
				cfi->stack_size += 8;
			}


			break;

		case OP_SRC_ADD:
			if (op->dest.reg == CFI_SP && op->src.reg == CFI_SP) {

				/* add imm, %rsp */
				cfi->stack_size -= op->src.offset;
				if (cfa->base == CFI_SP)
					cfa->offset -= op->src.offset;
				break;
			}

			if (op->dest.reg == CFI_SP && op->src.reg == CFI_BP) {

				/* lea disp(%rbp), %rsp */
				cfi->stack_size = -(op->src.offset + regs[CFI_BP].offset);
				break;
			}

			if (!cfi->drap && op->src.reg == CFI_SP &&
			    op->dest.reg == CFI_BP && cfa->base == CFI_SP &&
			    check_reg_frame_pos(&regs[CFI_BP], -cfa->offset + op->src.offset)) {

				/* lea disp(%rsp), %rbp */
				cfa->base = CFI_BP;
				cfa->offset -= op->src.offset;
				cfi->bp_scratch = false;
				break;
			}

			if (op->src.reg == CFI_SP && cfa->base == CFI_SP) {

				/* drap: lea disp(%rsp), %drap */
				cfi->drap_reg = op->dest.reg;

				/*
				 * lea disp(%rsp), %reg
				 *
				 * This is needed for the rare case where GCC
				 * does something dumb like:
				 *
				 *   lea    0x8(%rsp), %rcx
				 *   ...
				 *   mov    %rcx, %rsp
				 */
				cfi->vals[op->dest.reg].base = CFI_CFA;
				cfi->vals[op->dest.reg].offset = \
					-cfi->stack_size + op->src.offset;

				break;
			}

			if (cfi->drap && op->dest.reg == CFI_SP &&
			    op->src.reg == cfi->drap_reg) {

				 /* drap: lea disp(%drap), %rsp */
				cfa->base = CFI_SP;
				cfa->offset = cfi->stack_size = -op->src.offset;
				cfi->drap_reg = CFI_UNDEFINED;
				cfi->drap = false;
				break;
			}

			if (op->dest.reg == cfi->cfa.base) {
				WARN_FUNC("unsupported stack register modification",
					  insn->sec, insn->offset);
				return -1;
			}

			break;

		case OP_SRC_AND:
			if (op->dest.reg != CFI_SP ||
			    (cfi->drap_reg != CFI_UNDEFINED && cfa->base != CFI_SP) ||
			    (cfi->drap_reg == CFI_UNDEFINED && cfa->base != CFI_BP)) {
				WARN_FUNC("unsupported stack pointer realignment",
					  insn->sec, insn->offset);
				return -1;
			}

			if (cfi->drap_reg != CFI_UNDEFINED) {
				/* drap: and imm, %rsp */
				cfa->base = cfi->drap_reg;
				cfa->offset = cfi->stack_size = 0;
				cfi->drap = true;
			}

			/*
			 * Older versions of GCC (4.8ish) realign the stack
			 * without DRAP, with a frame pointer.
			 */

			break;

		case OP_SRC_POP:
		case OP_SRC_POPF:
			if (op->dest.reg == CFI_SP && cfa->base == CFI_SP_INDIRECT) {

				/* pop %rsp; # restore from a stack swizzle */
				cfa->base = CFI_SP;
				break;
			}

			if (!cfi->drap && op->dest.reg == cfa->base) {

				/* pop %rbp */
				cfa->base = CFI_SP;
			}

			if (cfi->drap && cfa->base == CFI_BP_INDIRECT &&
			    op->dest.reg == cfi->drap_reg &&
			    cfi->drap_offset == -cfi->stack_size) {

				/* drap: pop %drap */
				cfa->base = cfi->drap_reg;
				cfa->offset = 0;
				cfi->drap_offset = -1;

			} else if (regs[op->dest.reg].offset == -cfi->stack_size) {

				/* pop %reg */
				restore_reg(cfi, op->dest.reg);
			}

			cfi->stack_size -= 8;
			if (cfa->base == CFI_SP)
				cfa->offset -= 8;

			break;

		case OP_SRC_REG_INDIRECT:
			if (!cfi->drap && op->dest.reg == cfa->base &&
			    op->dest.reg == CFI_BP) {

				/* mov disp(%rsp), %rbp */
				cfa->base = CFI_SP;
				cfa->offset = cfi->stack_size;
			}

			if (cfi->drap && op->src.reg == CFI_BP &&
			    op->src.offset == cfi->drap_offset) {

				/* drap: mov disp(%rbp), %drap */
				cfa->base = cfi->drap_reg;
				cfa->offset = 0;
				cfi->drap_offset = -1;
			}

			if (cfi->drap && op->src.reg == CFI_BP &&
			    op->src.offset == regs[op->dest.reg].offset) {

				/* drap: mov disp(%rbp), %reg */
				restore_reg(cfi, op->dest.reg);

			} else if (op->src.reg == cfa->base &&
			    op->src.offset == regs[op->dest.reg].offset + cfa->offset) {

				/* mov disp(%rbp), %reg */
				/* mov disp(%rsp), %reg */
				restore_reg(cfi, op->dest.reg);

			} else if (op->src.reg == CFI_SP &&
				   op->src.offset == regs[op->dest.reg].offset + cfi->stack_size) {

				/* mov disp(%rsp), %reg */
				restore_reg(cfi, op->dest.reg);
			}

			break;

		default:
			WARN_FUNC("unknown stack-related instruction",
				  insn->sec, insn->offset);
			return -1;
		}

		break;

	case OP_DEST_PUSH:
	case OP_DEST_PUSHF:
		cfi->stack_size += 8;
		if (cfa->base == CFI_SP)
			cfa->offset += 8;

		if (op->src.type != OP_SRC_REG)
			break;

		if (cfi->drap) {
			if (op->src.reg == cfa->base && op->src.reg == cfi->drap_reg) {

				/* drap: push %drap */
				cfa->base = CFI_BP_INDIRECT;
				cfa->offset = -cfi->stack_size;

				/* save drap so we know when to restore it */
				cfi->drap_offset = -cfi->stack_size;

			} else if (op->src.reg == CFI_BP && cfa->base == cfi->drap_reg) {

				/* drap: push %rbp */
				cfi->stack_size = 0;

			} else {

				/* drap: push %reg */
				save_reg(cfi, op->src.reg, CFI_BP, -cfi->stack_size);
			}

		} else {

			/* push %reg */
			save_reg(cfi, op->src.reg, CFI_CFA, -cfi->stack_size);
		}

		/* detect when asm code uses rbp as a scratch register */
		if (!no_fp && insn->func && op->src.reg == CFI_BP &&
		    cfa->base != CFI_BP)
			cfi->bp_scratch = true;
		break;

	case OP_DEST_REG_INDIRECT:

		if (cfi->drap) {
			if (op->src.reg == cfa->base && op->src.reg == cfi->drap_reg) {

				/* drap: mov %drap, disp(%rbp) */
				cfa->base = CFI_BP_INDIRECT;
				cfa->offset = op->dest.offset;

				/* save drap offset so we know when to restore it */
				cfi->drap_offset = op->dest.offset;
			} else {

				/* drap: mov reg, disp(%rbp) */
				save_reg(cfi, op->src.reg, CFI_BP, op->dest.offset);
			}

		} else if (op->dest.reg == cfa->base) {

			/* mov reg, disp(%rbp) */
			/* mov reg, disp(%rsp) */
			save_reg(cfi, op->src.reg, CFI_CFA,
				 op->dest.offset - cfi->cfa.offset);

		} else if (op->dest.reg == CFI_SP) {

			/* mov reg, disp(%rsp) */
			save_reg(cfi, op->src.reg, CFI_CFA,
				 op->dest.offset - cfi->stack_size);

		} else if (op->src.reg == CFI_SP && op->dest.offset == 0) {

			/* mov %rsp, (%reg); # setup a stack swizzle. */
			cfi->vals[op->dest.reg].base = CFI_SP_INDIRECT;
			cfi->vals[op->dest.reg].offset = cfa->offset;
		}

		break;

	case OP_DEST_LEAVE:
		if ((!cfi->drap && cfa->base != CFI_BP) ||
		    (cfi->drap && cfa->base != cfi->drap_reg)) {
			WARN_FUNC("leave instruction with modified stack frame",
				  insn->sec, insn->offset);
			return -1;
		}

		/* leave (mov %rbp, %rsp; pop %rbp) */

		cfi->stack_size = -cfi->regs[CFI_BP].offset - 8;
		restore_reg(cfi, CFI_BP);

		if (!cfi->drap) {
			cfa->base = CFI_SP;
			cfa->offset -= 8;
		}

		break;

	case OP_DEST_MEM:
		if (op->src.type != OP_SRC_POP && op->src.type != OP_SRC_POPF) {
			WARN_FUNC("unknown stack-related memory operation",
				  insn->sec, insn->offset);
			return -1;
		}

		/* pop mem */
		cfi->stack_size -= 8;
		if (cfa->base == CFI_SP)
			cfa->offset -= 8;

		break;

	default:
		WARN_FUNC("unknown stack-related instruction",
			  insn->sec, insn->offset);
		return -1;
	}

	return 0;
}

/*
 * The stack layouts of alternatives instructions can sometimes diverge when
 * they have stack modifications.  That's fine as long as the potential stack
 * layouts don't conflict at any given potential instruction boundary.
 *
 * Flatten the CFIs of the different alternative code streams (both original
 * and replacement) into a single shared CFI array which can be used to detect
 * conflicts and nicely feed a linear array of ORC entries to the unwinder.
 */
static int propagate_alt_cfi(struct objtool_file *file, struct instruction *insn)
{
	struct cfi_state **alt_cfi;
	int group_off;

	if (!insn->alt_group)
		return 0;

	alt_cfi = insn->alt_group->cfi;
	group_off = insn->offset - insn->alt_group->first_insn->offset;

	if (!alt_cfi[group_off]) {
		alt_cfi[group_off] = &insn->cfi;
	} else {
		if (memcmp(alt_cfi[group_off], &insn->cfi, sizeof(struct cfi_state))) {
			WARN_FUNC("stack layout conflict in alternatives",
				  insn->sec, insn->offset);
			return -1;
		}
	}

	return 0;
}

static int handle_insn_ops(struct instruction *insn, struct insn_state *state)
{
	struct stack_op *op;

	list_for_each_entry(op, &insn->stack_ops, list) {

		if (update_cfi_state(insn, &state->cfi, op))
			return 1;

		if (!insn->alt_group)
			continue;

		if (op->dest.type == OP_DEST_PUSHF) {
			if (!state->uaccess_stack) {
				state->uaccess_stack = 1;
			} else if (state->uaccess_stack >> 31) {
				WARN_FUNC("PUSHF stack exhausted",
					  insn->sec, insn->offset);
				return 1;
			}
			state->uaccess_stack <<= 1;
			state->uaccess_stack  |= state->uaccess;
		}

		if (op->src.type == OP_SRC_POPF) {
			if (state->uaccess_stack) {
				state->uaccess = state->uaccess_stack & 1;
				state->uaccess_stack >>= 1;
				if (state->uaccess_stack == 1)
					state->uaccess_stack = 0;
			}
		}
	}

	return 0;
}

static bool insn_cfi_match(struct instruction *insn, struct cfi_state *cfi2)
{
	struct cfi_state *cfi1 = &insn->cfi;
	int i;

	if (memcmp(&cfi1->cfa, &cfi2->cfa, sizeof(cfi1->cfa))) {

		WARN_FUNC("stack state mismatch: cfa1=%d%+d cfa2=%d%+d",
			  insn->sec, insn->offset,
			  cfi1->cfa.base, cfi1->cfa.offset,
			  cfi2->cfa.base, cfi2->cfa.offset);

	} else if (memcmp(&cfi1->regs, &cfi2->regs, sizeof(cfi1->regs))) {
		for (i = 0; i < CFI_NUM_REGS; i++) {
			if (!memcmp(&cfi1->regs[i], &cfi2->regs[i],
				    sizeof(struct cfi_reg)))
				continue;

			WARN_FUNC("stack state mismatch: reg1[%d]=%d%+d reg2[%d]=%d%+d",
				  insn->sec, insn->offset,
				  i, cfi1->regs[i].base, cfi1->regs[i].offset,
				  i, cfi2->regs[i].base, cfi2->regs[i].offset);
			break;
		}

	} else if (cfi1->type != cfi2->type) {

		WARN_FUNC("stack state mismatch: type1=%d type2=%d",
			  insn->sec, insn->offset, cfi1->type, cfi2->type);

	} else if (cfi1->drap != cfi2->drap ||
		   (cfi1->drap && cfi1->drap_reg != cfi2->drap_reg) ||
		   (cfi1->drap && cfi1->drap_offset != cfi2->drap_offset)) {

		WARN_FUNC("stack state mismatch: drap1=%d(%d,%d) drap2=%d(%d,%d)",
			  insn->sec, insn->offset,
			  cfi1->drap, cfi1->drap_reg, cfi1->drap_offset,
			  cfi2->drap, cfi2->drap_reg, cfi2->drap_offset);

	} else
		return true;

	return false;
}

static inline bool func_uaccess_safe(struct symbol *func)
{
	if (func)
		return func->uaccess_safe;

	return false;
}

static inline const char *call_dest_name(struct instruction *insn)
{
	if (insn->call_dest)
		return insn->call_dest->name;

	return "{dynamic}";
}

static inline bool noinstr_call_dest(struct symbol *func)
{
	/*
	 * We can't deal with indirect function calls at present;
	 * assume they're instrumented.
	 */
	if (!func)
		return false;

	/*
	 * If the symbol is from a noinstr section; we good.
	 */
	if (func->sec->noinstr)
		return true;

	/*
	 * The __ubsan_handle_*() calls are like WARN(), they only happen when
	 * something 'BAD' happened. At the risk of taking the machine down,
	 * let them proceed to get the message out.
	 */
	if (!strncmp(func->name, "__ubsan_handle_", 15))
		return true;

	return false;
}

static int validate_call(struct instruction *insn, struct insn_state *state)
{
	if (state->noinstr && state->instr <= 0 &&
	    !noinstr_call_dest(insn->call_dest)) {
		WARN_FUNC("call to %s() leaves .noinstr.text section",
				insn->sec, insn->offset, call_dest_name(insn));
		return 1;
	}

	if (state->uaccess && !func_uaccess_safe(insn->call_dest)) {
		WARN_FUNC("call to %s() with UACCESS enabled",
				insn->sec, insn->offset, call_dest_name(insn));
		return 1;
	}

	if (state->df) {
		WARN_FUNC("call to %s() with DF set",
				insn->sec, insn->offset, call_dest_name(insn));
		return 1;
	}

	return 0;
}

static int validate_sibling_call(struct instruction *insn, struct insn_state *state)
{
	if (has_modified_stack_frame(insn, state)) {
		WARN_FUNC("sibling call from callable instruction with modified stack frame",
				insn->sec, insn->offset);
		return 1;
	}

	return validate_call(insn, state);
}

static int validate_return(struct symbol *func, struct instruction *insn, struct insn_state *state)
{
	if (state->noinstr && state->instr > 0) {
		WARN_FUNC("return with instrumentation enabled",
			  insn->sec, insn->offset);
		return 1;
	}

	if (state->uaccess && !func_uaccess_safe(func)) {
		WARN_FUNC("return with UACCESS enabled",
			  insn->sec, insn->offset);
		return 1;
	}

	if (!state->uaccess && func_uaccess_safe(func)) {
		WARN_FUNC("return with UACCESS disabled from a UACCESS-safe function",
			  insn->sec, insn->offset);
		return 1;
	}

	if (state->df) {
		WARN_FUNC("return with DF set",
			  insn->sec, insn->offset);
		return 1;
	}

	if (func && has_modified_stack_frame(insn, state)) {
		WARN_FUNC("return with modified stack frame",
			  insn->sec, insn->offset);
		return 1;
	}

	if (state->cfi.bp_scratch) {
		WARN_FUNC("BP used as a scratch register",
			  insn->sec, insn->offset);
		return 1;
	}

	return 0;
}

static struct instruction *next_insn_to_validate(struct objtool_file *file,
						 struct instruction *insn)
{
	struct alt_group *alt_group = insn->alt_group;

	/*
	 * Simulate the fact that alternatives are patched in-place.  When the
	 * end of a replacement alt_group is reached, redirect objtool flow to
	 * the end of the original alt_group.
	 */
	if (alt_group && insn == alt_group->last_insn && alt_group->orig_group)
		return next_insn_same_sec(file, alt_group->orig_group->last_insn);

	return next_insn_same_sec(file, insn);
}

/*
 * Follow the branch starting at the given instruction, and recursively follow
 * any other branches (jumps).  Meanwhile, track the frame pointer state at
 * each instruction and validate all the rules described in
 * tools/objtool/Documentation/stack-validation.txt.
 */
static int validate_branch(struct objtool_file *file, struct symbol *func,
			   struct instruction *insn, struct insn_state state)
{
	struct alternative *alt;
	struct instruction *next_insn;
	struct section *sec;
	u8 visited;
	int ret;

	sec = insn->sec;

	while (1) {
		next_insn = next_insn_to_validate(file, insn);

		if (file->c_file && func && insn->func && func != insn->func->pfunc) {
			WARN("%s() falls through to next function %s()",
			     func->name, insn->func->name);
			return 1;
		}

		if (func && insn->ignore) {
			WARN_FUNC("BUG: why am I validating an ignored function?",
				  sec, insn->offset);
			return 1;
		}

		visited = 1 << state.uaccess;
		if (insn->visited) {
			if (!insn->hint && !insn_cfi_match(insn, &state.cfi))
				return 1;

			if (insn->visited & visited)
				return 0;
		}

		if (state.noinstr)
			state.instr += insn->instr;

		if (insn->hint)
			state.cfi = insn->cfi;
		else
			insn->cfi = state.cfi;

		insn->visited |= visited;

		if (propagate_alt_cfi(file, insn))
			return 1;

		if (!insn->ignore_alts && !list_empty(&insn->alts)) {
			bool skip_orig = false;

			list_for_each_entry(alt, &insn->alts, list) {
				if (alt->skip_orig)
					skip_orig = true;

				ret = validate_branch(file, func, alt->insn, state);
				if (ret) {
					if (backtrace)
						BT_FUNC("(alt)", insn);
					return ret;
				}
			}

			if (skip_orig)
				return 0;
		}

		if (handle_insn_ops(insn, &state))
			return 1;

		switch (insn->type) {

		case INSN_RETURN:
			return validate_return(func, insn, &state);

		case INSN_CALL:
		case INSN_CALL_DYNAMIC:
			ret = validate_call(insn, &state);
			if (ret)
				return ret;

			if (!no_fp && func && !is_fentry_call(insn) &&
			    !has_valid_stack_frame(&state)) {
				WARN_FUNC("call without frame pointer save/setup",
					  sec, insn->offset);
				return 1;
			}

			if (dead_end_function(file, insn->call_dest))
				return 0;

			if (insn->type == INSN_CALL && insn->call_dest->static_call_tramp) {
				list_add_tail(&insn->static_call_node,
					      &file->static_call_list);
			}

			break;

		case INSN_JUMP_CONDITIONAL:
		case INSN_JUMP_UNCONDITIONAL:
			if (is_sibling_call(insn)) {
				ret = validate_sibling_call(insn, &state);
				if (ret)
					return ret;

			} else if (insn->jump_dest) {
				ret = validate_branch(file, func,
						      insn->jump_dest, state);
				if (ret) {
					if (backtrace)
						BT_FUNC("(branch)", insn);
					return ret;
				}
			}

			if (insn->type == INSN_JUMP_UNCONDITIONAL)
				return 0;

			break;

		case INSN_JUMP_DYNAMIC:
		case INSN_JUMP_DYNAMIC_CONDITIONAL:
			if (is_sibling_call(insn)) {
				ret = validate_sibling_call(insn, &state);
				if (ret)
					return ret;
			}

			if (insn->type == INSN_JUMP_DYNAMIC)
				return 0;

			break;

		case INSN_CONTEXT_SWITCH:
			if (func && (!next_insn || !next_insn->hint)) {
				WARN_FUNC("unsupported instruction in callable function",
					  sec, insn->offset);
				return 1;
			}
			return 0;

		case INSN_STAC:
			if (state.uaccess) {
				WARN_FUNC("recursive UACCESS enable", sec, insn->offset);
				return 1;
			}

			state.uaccess = true;
			break;

		case INSN_CLAC:
			if (!state.uaccess && func) {
				WARN_FUNC("redundant UACCESS disable", sec, insn->offset);
				return 1;
			}

			if (func_uaccess_safe(func) && !state.uaccess_stack) {
				WARN_FUNC("UACCESS-safe disables UACCESS", sec, insn->offset);
				return 1;
			}

			state.uaccess = false;
			break;

		case INSN_STD:
			if (state.df) {
				WARN_FUNC("recursive STD", sec, insn->offset);
				return 1;
			}

			state.df = true;
			break;

		case INSN_CLD:
			if (!state.df && func) {
				WARN_FUNC("redundant CLD", sec, insn->offset);
				return 1;
			}

			state.df = false;
			break;

		default:
			break;
		}

		if (insn->dead_end)
			return 0;

		if (!next_insn) {
			if (state.cfi.cfa.base == CFI_UNDEFINED)
				return 0;
			WARN("%s: unexpected end of section", sec->name);
			return 1;
		}

		insn = next_insn;
	}

	return 0;
}

static int validate_unwind_hints(struct objtool_file *file, struct section *sec)
{
	struct instruction *insn;
	struct insn_state state;
	int ret, warnings = 0;

	if (!file->hints)
		return 0;

	init_insn_state(&state, sec);

	if (sec) {
		insn = find_insn(file, sec, 0);
		if (!insn)
			return 0;
	} else {
		insn = list_first_entry(&file->insn_list, typeof(*insn), list);
	}

	while (&insn->list != &file->insn_list && (!sec || insn->sec == sec)) {
		if (insn->hint && !insn->visited) {
			ret = validate_branch(file, insn->func, insn, state);
			if (ret && backtrace)
				BT_FUNC("<=== (hint)", insn);
			warnings += ret;
		}

		insn = list_next_entry(insn, list);
	}

	return warnings;
}

static int validate_retpoline(struct objtool_file *file)
{
	struct instruction *insn;
	int warnings = 0;

	for_each_insn(file, insn) {
		if (insn->type != INSN_JUMP_DYNAMIC &&
		    insn->type != INSN_CALL_DYNAMIC)
			continue;

		if (insn->retpoline_safe)
			continue;

		/*
		 * .init.text code is ran before userspace and thus doesn't
		 * strictly need retpolines, except for modules which are
		 * loaded late, they very much do need retpoline in their
		 * .init.text
		 */
		if (!strcmp(insn->sec->name, ".init.text") && !module)
			continue;

		WARN_FUNC("indirect %s found in RETPOLINE build",
			  insn->sec, insn->offset,
			  insn->type == INSN_JUMP_DYNAMIC ? "jump" : "call");

		warnings++;
	}

	return warnings;
}

static bool is_kasan_insn(struct instruction *insn)
{
	return (insn->type == INSN_CALL &&
		!strcmp(insn->call_dest->name, "__asan_handle_no_return"));
}

static bool is_ubsan_insn(struct instruction *insn)
{
	return (insn->type == INSN_CALL &&
		!strcmp(insn->call_dest->name,
			"__ubsan_handle_builtin_unreachable"));
}

static bool ignore_unreachable_insn(struct objtool_file *file, struct instruction *insn)
{
	int i;
	struct instruction *prev_insn;

	if (insn->ignore || insn->type == INSN_NOP)
		return true;

	/*
	 * Ignore any unused exceptions.  This can happen when a whitelisted
	 * function has an exception table entry.
	 *
	 * Also ignore alternative replacement instructions.  This can happen
	 * when a whitelisted function uses one of the ALTERNATIVE macros.
	 */
	if (!strcmp(insn->sec->name, ".fixup") ||
	    !strcmp(insn->sec->name, ".altinstr_replacement") ||
	    !strcmp(insn->sec->name, ".altinstr_aux"))
		return true;

	if (!insn->func)
		return false;

	/*
	 * CONFIG_UBSAN_TRAP inserts a UD2 when it sees
	 * __builtin_unreachable().  The BUG() macro has an unreachable() after
	 * the UD2, which causes GCC's undefined trap logic to emit another UD2
	 * (or occasionally a JMP to UD2).
	 *
	 * It may also insert a UD2 after calling a __noreturn function.
	 */
	prev_insn = list_prev_entry(insn, list);
	if ((prev_insn->dead_end || dead_end_function(file, prev_insn->call_dest)) &&
	    (insn->type == INSN_BUG ||
	     (insn->type == INSN_JUMP_UNCONDITIONAL &&
	      insn->jump_dest && insn->jump_dest->type == INSN_BUG)))
		return true;

	/*
	 * Check if this (or a subsequent) instruction is related to
	 * CONFIG_UBSAN or CONFIG_KASAN.
	 *
	 * End the search at 5 instructions to avoid going into the weeds.
	 */
	for (i = 0; i < 5; i++) {

		if (is_kasan_insn(insn) || is_ubsan_insn(insn))
			return true;

		if (insn->type == INSN_JUMP_UNCONDITIONAL) {
			if (insn->jump_dest &&
			    insn->jump_dest->func == insn->func) {
				insn = insn->jump_dest;
				continue;
			}

			break;
		}

		if (insn->offset + insn->len >= insn->func->offset + insn->func->len)
			break;

		insn = list_next_entry(insn, list);
	}

	return false;
}

static int validate_symbol(struct objtool_file *file, struct section *sec,
			   struct symbol *sym, struct insn_state *state)
{
	struct instruction *insn;
	int ret;

	if (!sym->len) {
		WARN("%s() is missing an ELF size annotation", sym->name);
		return 1;
	}

	if (sym->pfunc != sym || sym->alias != sym)
		return 0;

	insn = find_insn(file, sec, sym->offset);
	if (!insn || insn->ignore || insn->visited)
		return 0;

	state->uaccess = sym->uaccess_safe;

	ret = validate_branch(file, insn->func, insn, *state);
	if (ret && backtrace)
		BT_FUNC("<=== (sym)", insn);
	return ret;
}

static int validate_section(struct objtool_file *file, struct section *sec)
{
	struct insn_state state;
	struct symbol *func;
	int warnings = 0;

	list_for_each_entry(func, &sec->symbol_list, list) {
		if (func->type != STT_FUNC)
			continue;

		init_insn_state(&state, sec);
		set_func_state(&state.cfi);

		warnings += validate_symbol(file, sec, func, &state);
	}

	return warnings;
}

static int validate_vmlinux_functions(struct objtool_file *file)
{
	struct section *sec;
	int warnings = 0;

	sec = find_section_by_name(file->elf, ".noinstr.text");
	if (sec) {
		warnings += validate_section(file, sec);
		warnings += validate_unwind_hints(file, sec);
	}

	sec = find_section_by_name(file->elf, ".entry.text");
	if (sec) {
		warnings += validate_section(file, sec);
		warnings += validate_unwind_hints(file, sec);
	}

	return warnings;
}

static int validate_functions(struct objtool_file *file)
{
	struct section *sec;
	int warnings = 0;

	for_each_sec(file, sec) {
		if (!(sec->sh.sh_flags & SHF_EXECINSTR))
			continue;

		warnings += validate_section(file, sec);
	}

	return warnings;
}

static int validate_reachable_instructions(struct objtool_file *file)
{
	struct instruction *insn;

	if (file->ignore_unreachables)
		return 0;

	for_each_insn(file, insn) {
		if (insn->visited || ignore_unreachable_insn(file, insn))
			continue;

		WARN_FUNC("unreachable instruction", insn->sec, insn->offset);
		return 1;
	}

	return 0;
}

int check(struct objtool_file *file)
{
	int ret, warnings = 0;

	arch_initial_func_cfi_state(&initial_func_cfi);

	ret = decode_sections(file);
	if (ret < 0)
		goto out;
	warnings += ret;

	if (list_empty(&file->insn_list))
		goto out;

	if (vmlinux && !validate_dup) {
		ret = validate_vmlinux_functions(file);
		if (ret < 0)
			goto out;

		warnings += ret;
		goto out;
	}

	if (retpoline) {
		ret = validate_retpoline(file);
		if (ret < 0)
			return ret;
		warnings += ret;
	}

	ret = validate_functions(file);
	if (ret < 0)
		goto out;
	warnings += ret;

	ret = validate_unwind_hints(file, NULL);
	if (ret < 0)
		goto out;
	warnings += ret;

	if (!warnings) {
		ret = validate_reachable_instructions(file);
		if (ret < 0)
			goto out;
		warnings += ret;
	}

	ret = create_static_call_sections(file);
	if (ret < 0)
		goto out;
	warnings += ret;

	if (mcount) {
		ret = create_mcount_loc_sections(file);
		if (ret < 0)
			goto out;
		warnings += ret;
	}

out:
	/*
	 *  For now, don't fail the kernel build on fatal warnings.  These
	 *  errors are still fairly common due to the growing matrix of
	 *  supported toolchains and their recent pace of change.
	 */
	return 0;
}<|MERGE_RESOLUTION|>--- conflicted
+++ resolved
@@ -872,13 +872,6 @@
 		} else if (reloc->sym->type == STT_SECTION) {
 			dest_sec = reloc->sym->sec;
 			dest_off = arch_dest_reloc_offset(reloc->addend);
-<<<<<<< HEAD
-		} else if (reloc->sym->sec->idx) {
-			dest_sec = reloc->sym->sec;
-			dest_off = reloc->sym->sym.st_value +
-				   arch_dest_reloc_offset(reloc->addend);
-=======
->>>>>>> 4bcf3b75
 		} else if (!strncmp(reloc->sym->name, "__x86_indirect_thunk_", 21) ||
 			   !strncmp(reloc->sym->name, "__x86_retpoline_", 16)) {
 			/*
