/*
 * Copyright (c) 2016, Mellanox Technologies. All rights reserved.
 *
 * This software is available to you under a choice of one of two
 * licenses.  You may choose to be licensed under the terms of the GNU
 * General Public License (GPL) Version 2, available from the file
 * COPYING in the main directory of this source tree, or the
 * OpenIB.org BSD license below:
 *
 *     Redistribution and use in source and binary forms, with or
 *     without modification, are permitted provided that the following
 *     conditions are met:
 *
 *      - Redistributions of source code must retain the above
 *        copyright notice, this list of conditions and the following
 *        disclaimer.
 *
 *      - Redistributions in binary form must reproduce the above
 *        copyright notice, this list of conditions and the following
 *        disclaimer in the documentation and/or other materials
 *        provided with the distribution.
 *
 * THE SOFTWARE IS PROVIDED "AS IS", WITHOUT WARRANTY OF ANY KIND,
 * EXPRESS OR IMPLIED, INCLUDING BUT NOT LIMITED TO THE WARRANTIES OF
 * MERCHANTABILITY, FITNESS FOR A PARTICULAR PURPOSE AND
 * NONINFRINGEMENT. IN NO EVENT SHALL THE AUTHORS OR COPYRIGHT HOLDERS
 * BE LIABLE FOR ANY CLAIM, DAMAGES OR OTHER LIABILITY, WHETHER IN AN
 * ACTION OF CONTRACT, TORT OR OTHERWISE, ARISING FROM, OUT OF OR IN
 * CONNECTION WITH THE SOFTWARE OR THE USE OR OTHER DEALINGS IN THE
 * SOFTWARE.
 */

#include <net/flow_dissector.h>
#include <net/flow_offload.h>
#include <net/sch_generic.h>
#include <net/pkt_cls.h>
#include <linux/mlx5/fs.h>
#include <linux/mlx5/device.h>
#include <linux/rhashtable.h>
#include <linux/refcount.h>
#include <linux/completion.h>
#include <net/arp.h>
#include <net/ipv6_stubs.h>
#include <net/bareudp.h>
#include <net/bonding.h>
#include "en.h"
#include "en/tc/post_act.h"
#include "en_rep.h"
#include "en/rep/tc.h"
#include "en/rep/neigh.h"
#include "en_tc.h"
#include "eswitch.h"
#include "fs_core.h"
#include "en/port.h"
#include "en/tc_tun.h"
#include "en/mapping.h"
#include "en/tc_ct.h"
#include "en/mod_hdr.h"
#include "en/tc_tun_encap.h"
#include "en/tc/sample.h"
#include "en/tc/act/act.h"
#include "lib/devcom.h"
#include "lib/geneve.h"
#include "lib/fs_chains.h"
#include "diag/en_tc_tracepoint.h"
#include <asm/div64.h>
#include "lag/lag.h"
#include "lag/mp.h"

#define MLX5E_TC_TABLE_NUM_GROUPS 4
#define MLX5E_TC_TABLE_MAX_GROUP_SIZE BIT(18)

struct mlx5e_tc_attr_to_reg_mapping mlx5e_tc_attr_to_reg_mappings[] = {
	[CHAIN_TO_REG] = {
		.mfield = MLX5_ACTION_IN_FIELD_METADATA_REG_C_0,
		.moffset = 0,
		.mlen = 16,
	},
	[VPORT_TO_REG] = {
		.mfield = MLX5_ACTION_IN_FIELD_METADATA_REG_C_0,
		.moffset = 16,
		.mlen = 16,
	},
	[TUNNEL_TO_REG] = {
		.mfield = MLX5_ACTION_IN_FIELD_METADATA_REG_C_1,
		.moffset = 8,
		.mlen = ESW_TUN_OPTS_BITS + ESW_TUN_ID_BITS,
		.soffset = MLX5_BYTE_OFF(fte_match_param,
					 misc_parameters_2.metadata_reg_c_1),
	},
	[ZONE_TO_REG] = zone_to_reg_ct,
	[ZONE_RESTORE_TO_REG] = zone_restore_to_reg_ct,
	[CTSTATE_TO_REG] = ctstate_to_reg_ct,
	[MARK_TO_REG] = mark_to_reg_ct,
	[LABELS_TO_REG] = labels_to_reg_ct,
	[FTEID_TO_REG] = fteid_to_reg_ct,
	/* For NIC rules we store the restore metadata directly
	 * into reg_b that is passed to SW since we don't
	 * jump between steering domains.
	 */
	[NIC_CHAIN_TO_REG] = {
		.mfield = MLX5_ACTION_IN_FIELD_METADATA_REG_B,
		.moffset = 0,
		.mlen = 16,
	},
	[NIC_ZONE_RESTORE_TO_REG] = nic_zone_restore_to_reg_ct,
};

/* To avoid false lock dependency warning set the tc_ht lock
 * class different than the lock class of the ht being used when deleting
 * last flow from a group and then deleting a group, we get into del_sw_flow_group()
 * which call rhashtable_destroy on fg->ftes_hash which will take ht->mutex but
 * it's different than the ht->mutex here.
 */
static struct lock_class_key tc_ht_lock_key;

static void mlx5e_put_flow_tunnel_id(struct mlx5e_tc_flow *flow);

void
mlx5e_tc_match_to_reg_match(struct mlx5_flow_spec *spec,
			    enum mlx5e_tc_attr_to_reg type,
			    u32 val,
			    u32 mask)
{
	void *headers_c = spec->match_criteria, *headers_v = spec->match_value, *fmask, *fval;
	int soffset = mlx5e_tc_attr_to_reg_mappings[type].soffset;
	int moffset = mlx5e_tc_attr_to_reg_mappings[type].moffset;
	int match_len = mlx5e_tc_attr_to_reg_mappings[type].mlen;
	u32 max_mask = GENMASK(match_len - 1, 0);
	__be32 curr_mask_be, curr_val_be;
	u32 curr_mask, curr_val;

	fmask = headers_c + soffset;
	fval = headers_v + soffset;

	memcpy(&curr_mask_be, fmask, 4);
	memcpy(&curr_val_be, fval, 4);

	curr_mask = be32_to_cpu(curr_mask_be);
	curr_val = be32_to_cpu(curr_val_be);

	//move to correct offset
	WARN_ON(mask > max_mask);
	mask <<= moffset;
	val <<= moffset;
	max_mask <<= moffset;

	//zero val and mask
	curr_mask &= ~max_mask;
	curr_val &= ~max_mask;

	//add current to mask
	curr_mask |= mask;
	curr_val |= val;

	//back to be32 and write
	curr_mask_be = cpu_to_be32(curr_mask);
	curr_val_be = cpu_to_be32(curr_val);

	memcpy(fmask, &curr_mask_be, 4);
	memcpy(fval, &curr_val_be, 4);

	spec->match_criteria_enable |= MLX5_MATCH_MISC_PARAMETERS_2;
}

void
mlx5e_tc_match_to_reg_get_match(struct mlx5_flow_spec *spec,
				enum mlx5e_tc_attr_to_reg type,
				u32 *val,
				u32 *mask)
{
	void *headers_c = spec->match_criteria, *headers_v = spec->match_value, *fmask, *fval;
	int soffset = mlx5e_tc_attr_to_reg_mappings[type].soffset;
	int moffset = mlx5e_tc_attr_to_reg_mappings[type].moffset;
	int match_len = mlx5e_tc_attr_to_reg_mappings[type].mlen;
	u32 max_mask = GENMASK(match_len - 1, 0);
	__be32 curr_mask_be, curr_val_be;
	u32 curr_mask, curr_val;

	fmask = headers_c + soffset;
	fval = headers_v + soffset;

	memcpy(&curr_mask_be, fmask, 4);
	memcpy(&curr_val_be, fval, 4);

	curr_mask = be32_to_cpu(curr_mask_be);
	curr_val = be32_to_cpu(curr_val_be);

	*mask = (curr_mask >> moffset) & max_mask;
	*val = (curr_val >> moffset) & max_mask;
}

int
mlx5e_tc_match_to_reg_set_and_get_id(struct mlx5_core_dev *mdev,
				     struct mlx5e_tc_mod_hdr_acts *mod_hdr_acts,
				     enum mlx5_flow_namespace_type ns,
				     enum mlx5e_tc_attr_to_reg type,
				     u32 data)
{
	int moffset = mlx5e_tc_attr_to_reg_mappings[type].moffset;
	int mfield = mlx5e_tc_attr_to_reg_mappings[type].mfield;
	int mlen = mlx5e_tc_attr_to_reg_mappings[type].mlen;
	char *modact;
	int err;

	modact = mlx5e_mod_hdr_alloc(mdev, ns, mod_hdr_acts);
	if (IS_ERR(modact))
		return PTR_ERR(modact);

	/* Firmware has 5bit length field and 0 means 32bits */
	if (mlen == 32)
		mlen = 0;

	MLX5_SET(set_action_in, modact, action_type, MLX5_ACTION_TYPE_SET);
	MLX5_SET(set_action_in, modact, field, mfield);
	MLX5_SET(set_action_in, modact, offset, moffset);
	MLX5_SET(set_action_in, modact, length, mlen);
	MLX5_SET(set_action_in, modact, data, data);
	err = mod_hdr_acts->num_actions;
	mod_hdr_acts->num_actions++;

	return err;
}

struct mlx5e_tc_int_port_priv *
mlx5e_get_int_port_priv(struct mlx5e_priv *priv)
{
	struct mlx5_eswitch *esw = priv->mdev->priv.eswitch;
	struct mlx5_rep_uplink_priv *uplink_priv;
	struct mlx5e_rep_priv *uplink_rpriv;

	if (is_mdev_switchdev_mode(priv->mdev)) {
		uplink_rpriv = mlx5_eswitch_get_uplink_priv(esw, REP_ETH);
		uplink_priv = &uplink_rpriv->uplink_priv;

		return uplink_priv->int_port_priv;
	}

	return NULL;
}

static struct mlx5_tc_ct_priv *
get_ct_priv(struct mlx5e_priv *priv)
{
	struct mlx5_eswitch *esw = priv->mdev->priv.eswitch;
	struct mlx5_rep_uplink_priv *uplink_priv;
	struct mlx5e_rep_priv *uplink_rpriv;

	if (is_mdev_switchdev_mode(priv->mdev)) {
		uplink_rpriv = mlx5_eswitch_get_uplink_priv(esw, REP_ETH);
		uplink_priv = &uplink_rpriv->uplink_priv;

		return uplink_priv->ct_priv;
	}

	return priv->fs.tc.ct;
}

static struct mlx5e_tc_psample *
get_sample_priv(struct mlx5e_priv *priv)
{
	struct mlx5_eswitch *esw = priv->mdev->priv.eswitch;
	struct mlx5_rep_uplink_priv *uplink_priv;
	struct mlx5e_rep_priv *uplink_rpriv;

	if (is_mdev_switchdev_mode(priv->mdev)) {
		uplink_rpriv = mlx5_eswitch_get_uplink_priv(esw, REP_ETH);
		uplink_priv = &uplink_rpriv->uplink_priv;

		return uplink_priv->tc_psample;
	}

	return NULL;
}

struct mlx5_flow_handle *
mlx5_tc_rule_insert(struct mlx5e_priv *priv,
		    struct mlx5_flow_spec *spec,
		    struct mlx5_flow_attr *attr)
{
	struct mlx5_eswitch *esw = priv->mdev->priv.eswitch;

	if (is_mdev_switchdev_mode(priv->mdev))
		return mlx5_eswitch_add_offloaded_rule(esw, spec, attr);

	return	mlx5e_add_offloaded_nic_rule(priv, spec, attr);
}

void
mlx5_tc_rule_delete(struct mlx5e_priv *priv,
		    struct mlx5_flow_handle *rule,
		    struct mlx5_flow_attr *attr)
{
	struct mlx5_eswitch *esw = priv->mdev->priv.eswitch;

	if (is_mdev_switchdev_mode(priv->mdev)) {
		mlx5_eswitch_del_offloaded_rule(esw, rule, attr);

		return;
	}

	mlx5e_del_offloaded_nic_rule(priv, rule, attr);
}

int
mlx5e_tc_match_to_reg_set(struct mlx5_core_dev *mdev,
			  struct mlx5e_tc_mod_hdr_acts *mod_hdr_acts,
			  enum mlx5_flow_namespace_type ns,
			  enum mlx5e_tc_attr_to_reg type,
			  u32 data)
{
	int ret = mlx5e_tc_match_to_reg_set_and_get_id(mdev, mod_hdr_acts, ns, type, data);

	return ret < 0 ? ret : 0;
}

void mlx5e_tc_match_to_reg_mod_hdr_change(struct mlx5_core_dev *mdev,
					  struct mlx5e_tc_mod_hdr_acts *mod_hdr_acts,
					  enum mlx5e_tc_attr_to_reg type,
					  int act_id, u32 data)
{
	int moffset = mlx5e_tc_attr_to_reg_mappings[type].moffset;
	int mfield = mlx5e_tc_attr_to_reg_mappings[type].mfield;
	int mlen = mlx5e_tc_attr_to_reg_mappings[type].mlen;
	char *modact;

	modact = mlx5e_mod_hdr_get_item(mod_hdr_acts, act_id);

	/* Firmware has 5bit length field and 0 means 32bits */
	if (mlen == 32)
		mlen = 0;

	MLX5_SET(set_action_in, modact, action_type, MLX5_ACTION_TYPE_SET);
	MLX5_SET(set_action_in, modact, field, mfield);
	MLX5_SET(set_action_in, modact, offset, moffset);
	MLX5_SET(set_action_in, modact, length, mlen);
	MLX5_SET(set_action_in, modact, data, data);
}

struct mlx5e_hairpin {
	struct mlx5_hairpin *pair;

	struct mlx5_core_dev *func_mdev;
	struct mlx5e_priv *func_priv;
	u32 tdn;
	struct mlx5e_tir direct_tir;

	int num_channels;
	struct mlx5e_rqt indir_rqt;
	struct mlx5e_tir indir_tir[MLX5E_NUM_INDIR_TIRS];
	struct mlx5_ttc_table *ttc;
};

struct mlx5e_hairpin_entry {
	/* a node of a hash table which keeps all the  hairpin entries */
	struct hlist_node hairpin_hlist;

	/* protects flows list */
	spinlock_t flows_lock;
	/* flows sharing the same hairpin */
	struct list_head flows;
	/* hpe's that were not fully initialized when dead peer update event
	 * function traversed them.
	 */
	struct list_head dead_peer_wait_list;

	u16 peer_vhca_id;
	u8 prio;
	struct mlx5e_hairpin *hp;
	refcount_t refcnt;
	struct completion res_ready;
};

static void mlx5e_tc_del_flow(struct mlx5e_priv *priv,
			      struct mlx5e_tc_flow *flow);

struct mlx5e_tc_flow *mlx5e_flow_get(struct mlx5e_tc_flow *flow)
{
	if (!flow || !refcount_inc_not_zero(&flow->refcnt))
		return ERR_PTR(-EINVAL);
	return flow;
}

void mlx5e_flow_put(struct mlx5e_priv *priv, struct mlx5e_tc_flow *flow)
{
	if (refcount_dec_and_test(&flow->refcnt)) {
		mlx5e_tc_del_flow(priv, flow);
		kfree_rcu(flow, rcu_head);
	}
}

bool mlx5e_is_eswitch_flow(struct mlx5e_tc_flow *flow)
{
	return flow_flag_test(flow, ESWITCH);
}

bool mlx5e_is_ft_flow(struct mlx5e_tc_flow *flow)
{
	return flow_flag_test(flow, FT);
}

bool mlx5e_is_offloaded_flow(struct mlx5e_tc_flow *flow)
{
	return flow_flag_test(flow, OFFLOADED);
}

int mlx5e_get_flow_namespace(struct mlx5e_tc_flow *flow)
{
	return mlx5e_is_eswitch_flow(flow) ?
		MLX5_FLOW_NAMESPACE_FDB : MLX5_FLOW_NAMESPACE_KERNEL;
}

static struct mod_hdr_tbl *
get_mod_hdr_table(struct mlx5e_priv *priv, struct mlx5e_tc_flow *flow)
{
	struct mlx5_eswitch *esw = priv->mdev->priv.eswitch;

	return mlx5e_get_flow_namespace(flow) == MLX5_FLOW_NAMESPACE_FDB ?
		&esw->offloads.mod_hdr :
		&priv->fs.tc.mod_hdr;
}

static int mlx5e_attach_mod_hdr(struct mlx5e_priv *priv,
				struct mlx5e_tc_flow *flow,
				struct mlx5e_tc_flow_parse_attr *parse_attr)
{
	struct mlx5_modify_hdr *modify_hdr;
	struct mlx5e_mod_hdr_handle *mh;

	mh = mlx5e_mod_hdr_attach(priv->mdev, get_mod_hdr_table(priv, flow),
				  mlx5e_get_flow_namespace(flow),
				  &parse_attr->mod_hdr_acts);
	if (IS_ERR(mh))
		return PTR_ERR(mh);

	modify_hdr = mlx5e_mod_hdr_get(mh);
	flow->attr->modify_hdr = modify_hdr;
	flow->mh = mh;

	return 0;
}

static void mlx5e_detach_mod_hdr(struct mlx5e_priv *priv,
				 struct mlx5e_tc_flow *flow)
{
	/* flow wasn't fully initialized */
	if (!flow->mh)
		return;

	mlx5e_mod_hdr_detach(priv->mdev, get_mod_hdr_table(priv, flow),
			     flow->mh);
	flow->mh = NULL;
}

static
struct mlx5_core_dev *mlx5e_hairpin_get_mdev(struct net *net, int ifindex)
{
	struct mlx5_core_dev *mdev;
	struct net_device *netdev;
	struct mlx5e_priv *priv;

	netdev = dev_get_by_index(net, ifindex);
	if (!netdev)
		return ERR_PTR(-ENODEV);

	priv = netdev_priv(netdev);
	mdev = priv->mdev;
	dev_put(netdev);

	/* Mirred tc action holds a refcount on the ifindex net_device (see
	 * net/sched/act_mirred.c:tcf_mirred_get_dev). So, it's okay to continue using mdev
	 * after dev_put(netdev), while we're in the context of adding a tc flow.
	 *
	 * The mdev pointer corresponds to the peer/out net_device of a hairpin. It is then
	 * stored in a hairpin object, which exists until all flows, that refer to it, get
	 * removed.
	 *
	 * On the other hand, after a hairpin object has been created, the peer net_device may
	 * be removed/unbound while there are still some hairpin flows that are using it. This
	 * case is handled by mlx5e_tc_hairpin_update_dead_peer, which is hooked to
	 * NETDEV_UNREGISTER event of the peer net_device.
	 */
	return mdev;
}

static int mlx5e_hairpin_create_transport(struct mlx5e_hairpin *hp)
{
	struct mlx5e_tir_builder *builder;
	int err;

	builder = mlx5e_tir_builder_alloc(false);
	if (!builder)
		return -ENOMEM;

	err = mlx5_core_alloc_transport_domain(hp->func_mdev, &hp->tdn);
	if (err)
		goto out;

	mlx5e_tir_builder_build_inline(builder, hp->tdn, hp->pair->rqn[0]);
	err = mlx5e_tir_init(&hp->direct_tir, builder, hp->func_mdev, false);
	if (err)
		goto create_tir_err;

out:
	mlx5e_tir_builder_free(builder);
	return err;

create_tir_err:
	mlx5_core_dealloc_transport_domain(hp->func_mdev, hp->tdn);

	goto out;
}

static void mlx5e_hairpin_destroy_transport(struct mlx5e_hairpin *hp)
{
	mlx5e_tir_destroy(&hp->direct_tir);
	mlx5_core_dealloc_transport_domain(hp->func_mdev, hp->tdn);
}

static int mlx5e_hairpin_create_indirect_rqt(struct mlx5e_hairpin *hp)
{
	struct mlx5e_priv *priv = hp->func_priv;
	struct mlx5_core_dev *mdev = priv->mdev;
	struct mlx5e_rss_params_indir *indir;
	int err;

	indir = kvmalloc(sizeof(*indir), GFP_KERNEL);
	if (!indir)
		return -ENOMEM;

	mlx5e_rss_params_indir_init_uniform(indir, hp->num_channels);
	err = mlx5e_rqt_init_indir(&hp->indir_rqt, mdev, hp->pair->rqn, hp->num_channels,
				   mlx5e_rx_res_get_current_hash(priv->rx_res).hfunc,
				   indir);

	kvfree(indir);
	return err;
}

static int mlx5e_hairpin_create_indirect_tirs(struct mlx5e_hairpin *hp)
{
	struct mlx5e_priv *priv = hp->func_priv;
	struct mlx5e_rss_params_hash rss_hash;
	enum mlx5_traffic_types tt, max_tt;
	struct mlx5e_tir_builder *builder;
	int err = 0;

	builder = mlx5e_tir_builder_alloc(false);
	if (!builder)
		return -ENOMEM;

	rss_hash = mlx5e_rx_res_get_current_hash(priv->rx_res);

	for (tt = 0; tt < MLX5E_NUM_INDIR_TIRS; tt++) {
		struct mlx5e_rss_params_traffic_type rss_tt;

		rss_tt = mlx5e_rss_get_default_tt_config(tt);

		mlx5e_tir_builder_build_rqt(builder, hp->tdn,
					    mlx5e_rqt_get_rqtn(&hp->indir_rqt),
					    false);
		mlx5e_tir_builder_build_rss(builder, &rss_hash, &rss_tt, false);

		err = mlx5e_tir_init(&hp->indir_tir[tt], builder, hp->func_mdev, false);
		if (err) {
			mlx5_core_warn(hp->func_mdev, "create indirect tirs failed, %d\n", err);
			goto err_destroy_tirs;
		}

		mlx5e_tir_builder_clear(builder);
	}

out:
	mlx5e_tir_builder_free(builder);
	return err;

err_destroy_tirs:
	max_tt = tt;
	for (tt = 0; tt < max_tt; tt++)
		mlx5e_tir_destroy(&hp->indir_tir[tt]);

	goto out;
}

static void mlx5e_hairpin_destroy_indirect_tirs(struct mlx5e_hairpin *hp)
{
	int tt;

	for (tt = 0; tt < MLX5E_NUM_INDIR_TIRS; tt++)
		mlx5e_tir_destroy(&hp->indir_tir[tt]);
}

static void mlx5e_hairpin_set_ttc_params(struct mlx5e_hairpin *hp,
					 struct ttc_params *ttc_params)
{
	struct mlx5_flow_table_attr *ft_attr = &ttc_params->ft_attr;
	int tt;

	memset(ttc_params, 0, sizeof(*ttc_params));

	ttc_params->ns = mlx5_get_flow_namespace(hp->func_mdev,
						 MLX5_FLOW_NAMESPACE_KERNEL);
	for (tt = 0; tt < MLX5_NUM_TT; tt++) {
		ttc_params->dests[tt].type = MLX5_FLOW_DESTINATION_TYPE_TIR;
		ttc_params->dests[tt].tir_num =
			tt == MLX5_TT_ANY ?
				mlx5e_tir_get_tirn(&hp->direct_tir) :
				mlx5e_tir_get_tirn(&hp->indir_tir[tt]);
	}

	ft_attr->level = MLX5E_TC_TTC_FT_LEVEL;
	ft_attr->prio = MLX5E_TC_PRIO;
}

static int mlx5e_hairpin_rss_init(struct mlx5e_hairpin *hp)
{
	struct mlx5e_priv *priv = hp->func_priv;
	struct ttc_params ttc_params;
	int err;

	err = mlx5e_hairpin_create_indirect_rqt(hp);
	if (err)
		return err;

	err = mlx5e_hairpin_create_indirect_tirs(hp);
	if (err)
		goto err_create_indirect_tirs;

	mlx5e_hairpin_set_ttc_params(hp, &ttc_params);
	hp->ttc = mlx5_create_ttc_table(priv->mdev, &ttc_params);
	if (IS_ERR(hp->ttc)) {
		err = PTR_ERR(hp->ttc);
		goto err_create_ttc_table;
	}

	netdev_dbg(priv->netdev, "add hairpin: using %d channels rss ttc table id %x\n",
		   hp->num_channels,
		   mlx5_get_ttc_flow_table(priv->fs.ttc)->id);

	return 0;

err_create_ttc_table:
	mlx5e_hairpin_destroy_indirect_tirs(hp);
err_create_indirect_tirs:
	mlx5e_rqt_destroy(&hp->indir_rqt);

	return err;
}

static void mlx5e_hairpin_rss_cleanup(struct mlx5e_hairpin *hp)
{
	mlx5_destroy_ttc_table(hp->ttc);
	mlx5e_hairpin_destroy_indirect_tirs(hp);
	mlx5e_rqt_destroy(&hp->indir_rqt);
}

static struct mlx5e_hairpin *
mlx5e_hairpin_create(struct mlx5e_priv *priv, struct mlx5_hairpin_params *params,
		     int peer_ifindex)
{
	struct mlx5_core_dev *func_mdev, *peer_mdev;
	struct mlx5e_hairpin *hp;
	struct mlx5_hairpin *pair;
	int err;

	hp = kzalloc(sizeof(*hp), GFP_KERNEL);
	if (!hp)
		return ERR_PTR(-ENOMEM);

	func_mdev = priv->mdev;
	peer_mdev = mlx5e_hairpin_get_mdev(dev_net(priv->netdev), peer_ifindex);
	if (IS_ERR(peer_mdev)) {
		err = PTR_ERR(peer_mdev);
		goto create_pair_err;
	}

	pair = mlx5_core_hairpin_create(func_mdev, peer_mdev, params);
	if (IS_ERR(pair)) {
		err = PTR_ERR(pair);
		goto create_pair_err;
	}
	hp->pair = pair;
	hp->func_mdev = func_mdev;
	hp->func_priv = priv;
	hp->num_channels = params->num_channels;

	err = mlx5e_hairpin_create_transport(hp);
	if (err)
		goto create_transport_err;

	if (hp->num_channels > 1) {
		err = mlx5e_hairpin_rss_init(hp);
		if (err)
			goto rss_init_err;
	}

	return hp;

rss_init_err:
	mlx5e_hairpin_destroy_transport(hp);
create_transport_err:
	mlx5_core_hairpin_destroy(hp->pair);
create_pair_err:
	kfree(hp);
	return ERR_PTR(err);
}

static void mlx5e_hairpin_destroy(struct mlx5e_hairpin *hp)
{
	if (hp->num_channels > 1)
		mlx5e_hairpin_rss_cleanup(hp);
	mlx5e_hairpin_destroy_transport(hp);
	mlx5_core_hairpin_destroy(hp->pair);
	kvfree(hp);
}

static inline u32 hash_hairpin_info(u16 peer_vhca_id, u8 prio)
{
	return (peer_vhca_id << 16 | prio);
}

static struct mlx5e_hairpin_entry *mlx5e_hairpin_get(struct mlx5e_priv *priv,
						     u16 peer_vhca_id, u8 prio)
{
	struct mlx5e_hairpin_entry *hpe;
	u32 hash_key = hash_hairpin_info(peer_vhca_id, prio);

	hash_for_each_possible(priv->fs.tc.hairpin_tbl, hpe,
			       hairpin_hlist, hash_key) {
		if (hpe->peer_vhca_id == peer_vhca_id && hpe->prio == prio) {
			refcount_inc(&hpe->refcnt);
			return hpe;
		}
	}

	return NULL;
}

static void mlx5e_hairpin_put(struct mlx5e_priv *priv,
			      struct mlx5e_hairpin_entry *hpe)
{
	/* no more hairpin flows for us, release the hairpin pair */
	if (!refcount_dec_and_mutex_lock(&hpe->refcnt, &priv->fs.tc.hairpin_tbl_lock))
		return;
	hash_del(&hpe->hairpin_hlist);
	mutex_unlock(&priv->fs.tc.hairpin_tbl_lock);

	if (!IS_ERR_OR_NULL(hpe->hp)) {
		netdev_dbg(priv->netdev, "del hairpin: peer %s\n",
			   dev_name(hpe->hp->pair->peer_mdev->device));

		mlx5e_hairpin_destroy(hpe->hp);
	}

	WARN_ON(!list_empty(&hpe->flows));
	kfree(hpe);
}

#define UNKNOWN_MATCH_PRIO 8

static int mlx5e_hairpin_get_prio(struct mlx5e_priv *priv,
				  struct mlx5_flow_spec *spec, u8 *match_prio,
				  struct netlink_ext_ack *extack)
{
	void *headers_c, *headers_v;
	u8 prio_val, prio_mask = 0;
	bool vlan_present;

#ifdef CONFIG_MLX5_CORE_EN_DCB
	if (priv->dcbx_dp.trust_state != MLX5_QPTS_TRUST_PCP) {
		NL_SET_ERR_MSG_MOD(extack,
				   "only PCP trust state supported for hairpin");
		return -EOPNOTSUPP;
	}
#endif
	headers_c = MLX5_ADDR_OF(fte_match_param, spec->match_criteria, outer_headers);
	headers_v = MLX5_ADDR_OF(fte_match_param, spec->match_value, outer_headers);

	vlan_present = MLX5_GET(fte_match_set_lyr_2_4, headers_v, cvlan_tag);
	if (vlan_present) {
		prio_mask = MLX5_GET(fte_match_set_lyr_2_4, headers_c, first_prio);
		prio_val = MLX5_GET(fte_match_set_lyr_2_4, headers_v, first_prio);
	}

	if (!vlan_present || !prio_mask) {
		prio_val = UNKNOWN_MATCH_PRIO;
	} else if (prio_mask != 0x7) {
		NL_SET_ERR_MSG_MOD(extack,
				   "masked priority match not supported for hairpin");
		return -EOPNOTSUPP;
	}

	*match_prio = prio_val;
	return 0;
}

static int mlx5e_hairpin_flow_add(struct mlx5e_priv *priv,
				  struct mlx5e_tc_flow *flow,
				  struct mlx5e_tc_flow_parse_attr *parse_attr,
				  struct netlink_ext_ack *extack)
{
	int peer_ifindex = parse_attr->mirred_ifindex[0];
	struct mlx5_hairpin_params params;
	struct mlx5_core_dev *peer_mdev;
	struct mlx5e_hairpin_entry *hpe;
	struct mlx5e_hairpin *hp;
	u64 link_speed64;
	u32 link_speed;
	u8 match_prio;
	u16 peer_id;
	int err;

	peer_mdev = mlx5e_hairpin_get_mdev(dev_net(priv->netdev), peer_ifindex);
	if (IS_ERR(peer_mdev)) {
		NL_SET_ERR_MSG_MOD(extack, "invalid ifindex of mirred device");
		return PTR_ERR(peer_mdev);
	}

	if (!MLX5_CAP_GEN(priv->mdev, hairpin) || !MLX5_CAP_GEN(peer_mdev, hairpin)) {
		NL_SET_ERR_MSG_MOD(extack, "hairpin is not supported");
		return -EOPNOTSUPP;
	}

	peer_id = MLX5_CAP_GEN(peer_mdev, vhca_id);
	err = mlx5e_hairpin_get_prio(priv, &parse_attr->spec, &match_prio,
				     extack);
	if (err)
		return err;

	mutex_lock(&priv->fs.tc.hairpin_tbl_lock);
	hpe = mlx5e_hairpin_get(priv, peer_id, match_prio);
	if (hpe) {
		mutex_unlock(&priv->fs.tc.hairpin_tbl_lock);
		wait_for_completion(&hpe->res_ready);

		if (IS_ERR(hpe->hp)) {
			err = -EREMOTEIO;
			goto out_err;
		}
		goto attach_flow;
	}

	hpe = kzalloc(sizeof(*hpe), GFP_KERNEL);
	if (!hpe) {
		mutex_unlock(&priv->fs.tc.hairpin_tbl_lock);
		return -ENOMEM;
	}

	spin_lock_init(&hpe->flows_lock);
	INIT_LIST_HEAD(&hpe->flows);
	INIT_LIST_HEAD(&hpe->dead_peer_wait_list);
	hpe->peer_vhca_id = peer_id;
	hpe->prio = match_prio;
	refcount_set(&hpe->refcnt, 1);
	init_completion(&hpe->res_ready);

	hash_add(priv->fs.tc.hairpin_tbl, &hpe->hairpin_hlist,
		 hash_hairpin_info(peer_id, match_prio));
	mutex_unlock(&priv->fs.tc.hairpin_tbl_lock);

	params.log_data_size = 16;
	params.log_data_size = min_t(u8, params.log_data_size,
				     MLX5_CAP_GEN(priv->mdev, log_max_hairpin_wq_data_sz));
	params.log_data_size = max_t(u8, params.log_data_size,
				     MLX5_CAP_GEN(priv->mdev, log_min_hairpin_wq_data_sz));

	params.log_num_packets = params.log_data_size -
				 MLX5_MPWRQ_MIN_LOG_STRIDE_SZ(priv->mdev);
	params.log_num_packets = min_t(u8, params.log_num_packets,
				       MLX5_CAP_GEN(priv->mdev, log_max_hairpin_num_packets));

	params.q_counter = priv->q_counter;
	/* set hairpin pair per each 50Gbs share of the link */
	mlx5e_port_max_linkspeed(priv->mdev, &link_speed);
	link_speed = max_t(u32, link_speed, 50000);
	link_speed64 = link_speed;
	do_div(link_speed64, 50000);
	params.num_channels = link_speed64;

	hp = mlx5e_hairpin_create(priv, &params, peer_ifindex);
	hpe->hp = hp;
	complete_all(&hpe->res_ready);
	if (IS_ERR(hp)) {
		err = PTR_ERR(hp);
		goto out_err;
	}

	netdev_dbg(priv->netdev, "add hairpin: tirn %x rqn %x peer %s sqn %x prio %d (log) data %d packets %d\n",
		   mlx5e_tir_get_tirn(&hp->direct_tir), hp->pair->rqn[0],
		   dev_name(hp->pair->peer_mdev->device),
		   hp->pair->sqn[0], match_prio, params.log_data_size, params.log_num_packets);

attach_flow:
	if (hpe->hp->num_channels > 1) {
		flow_flag_set(flow, HAIRPIN_RSS);
		flow->attr->nic_attr->hairpin_ft =
			mlx5_get_ttc_flow_table(hpe->hp->ttc);
	} else {
		flow->attr->nic_attr->hairpin_tirn = mlx5e_tir_get_tirn(&hpe->hp->direct_tir);
	}

	flow->hpe = hpe;
	spin_lock(&hpe->flows_lock);
	list_add(&flow->hairpin, &hpe->flows);
	spin_unlock(&hpe->flows_lock);

	return 0;

out_err:
	mlx5e_hairpin_put(priv, hpe);
	return err;
}

static void mlx5e_hairpin_flow_del(struct mlx5e_priv *priv,
				   struct mlx5e_tc_flow *flow)
{
	/* flow wasn't fully initialized */
	if (!flow->hpe)
		return;

	spin_lock(&flow->hpe->flows_lock);
	list_del(&flow->hairpin);
	spin_unlock(&flow->hpe->flows_lock);

	mlx5e_hairpin_put(priv, flow->hpe);
	flow->hpe = NULL;
}

struct mlx5_flow_handle *
mlx5e_add_offloaded_nic_rule(struct mlx5e_priv *priv,
			     struct mlx5_flow_spec *spec,
			     struct mlx5_flow_attr *attr)
{
	struct mlx5_flow_context *flow_context = &spec->flow_context;
	struct mlx5_fs_chains *nic_chains = mlx5e_nic_chains(priv);
	struct mlx5_nic_flow_attr *nic_attr = attr->nic_attr;
	struct mlx5e_tc_table *tc = &priv->fs.tc;
	struct mlx5_flow_destination dest[2] = {};
	struct mlx5_flow_act flow_act = {
		.action = attr->action,
		.flags    = FLOW_ACT_NO_APPEND,
	};
	struct mlx5_flow_handle *rule;
	struct mlx5_flow_table *ft;
	int dest_ix = 0;

	flow_context->flags |= FLOW_CONTEXT_HAS_TAG;
	flow_context->flow_tag = nic_attr->flow_tag;

	if (attr->dest_ft) {
		dest[dest_ix].type = MLX5_FLOW_DESTINATION_TYPE_FLOW_TABLE;
		dest[dest_ix].ft = attr->dest_ft;
		dest_ix++;
	} else if (nic_attr->hairpin_ft) {
		dest[dest_ix].type = MLX5_FLOW_DESTINATION_TYPE_FLOW_TABLE;
		dest[dest_ix].ft = nic_attr->hairpin_ft;
		dest_ix++;
	} else if (nic_attr->hairpin_tirn) {
		dest[dest_ix].type = MLX5_FLOW_DESTINATION_TYPE_TIR;
		dest[dest_ix].tir_num = nic_attr->hairpin_tirn;
		dest_ix++;
	} else if (attr->action & MLX5_FLOW_CONTEXT_ACTION_FWD_DEST) {
		dest[dest_ix].type = MLX5_FLOW_DESTINATION_TYPE_FLOW_TABLE;
		if (attr->dest_chain) {
			dest[dest_ix].ft = mlx5_chains_get_table(nic_chains,
								 attr->dest_chain, 1,
								 MLX5E_TC_FT_LEVEL);
			if (IS_ERR(dest[dest_ix].ft))
				return ERR_CAST(dest[dest_ix].ft);
		} else {
			dest[dest_ix].ft = mlx5e_vlan_get_flowtable(priv->fs.vlan);
		}
		dest_ix++;
	}

	if (dest[0].type == MLX5_FLOW_DESTINATION_TYPE_FLOW_TABLE &&
	    MLX5_CAP_FLOWTABLE_NIC_RX(priv->mdev, ignore_flow_level))
		flow_act.flags |= FLOW_ACT_IGNORE_FLOW_LEVEL;

	if (flow_act.action & MLX5_FLOW_CONTEXT_ACTION_COUNT) {
		dest[dest_ix].type = MLX5_FLOW_DESTINATION_TYPE_COUNTER;
		dest[dest_ix].counter_id = mlx5_fc_id(attr->counter);
		dest_ix++;
	}

	if (attr->action & MLX5_FLOW_CONTEXT_ACTION_MOD_HDR)
		flow_act.modify_hdr = attr->modify_hdr;

	mutex_lock(&tc->t_lock);
	if (IS_ERR_OR_NULL(tc->t)) {
		/* Create the root table here if doesn't exist yet */
		tc->t =
			mlx5_chains_get_table(nic_chains, 0, 1, MLX5E_TC_FT_LEVEL);

		if (IS_ERR(tc->t)) {
			mutex_unlock(&tc->t_lock);
			netdev_err(priv->netdev,
				   "Failed to create tc offload table\n");
			rule = ERR_CAST(priv->fs.tc.t);
			goto err_ft_get;
		}
	}
	mutex_unlock(&tc->t_lock);

	if (attr->chain || attr->prio)
		ft = mlx5_chains_get_table(nic_chains,
					   attr->chain, attr->prio,
					   MLX5E_TC_FT_LEVEL);
	else
		ft = attr->ft;

	if (IS_ERR(ft)) {
		rule = ERR_CAST(ft);
		goto err_ft_get;
	}

	if (attr->outer_match_level != MLX5_MATCH_NONE)
		spec->match_criteria_enable |= MLX5_MATCH_OUTER_HEADERS;

	rule = mlx5_add_flow_rules(ft, spec,
				   &flow_act, dest, dest_ix);
	if (IS_ERR(rule))
		goto err_rule;

	return rule;

err_rule:
	if (attr->chain || attr->prio)
		mlx5_chains_put_table(nic_chains,
				      attr->chain, attr->prio,
				      MLX5E_TC_FT_LEVEL);
err_ft_get:
	if (attr->dest_chain)
		mlx5_chains_put_table(nic_chains,
				      attr->dest_chain, 1,
				      MLX5E_TC_FT_LEVEL);

	return ERR_CAST(rule);
}

static int
mlx5e_tc_add_nic_flow(struct mlx5e_priv *priv,
		      struct mlx5e_tc_flow *flow,
		      struct netlink_ext_ack *extack)
{
	struct mlx5e_tc_flow_parse_attr *parse_attr;
	struct mlx5_flow_attr *attr = flow->attr;
	struct mlx5_core_dev *dev = priv->mdev;
	struct mlx5_fc *counter;
	int err;

	parse_attr = attr->parse_attr;

	if (flow_flag_test(flow, HAIRPIN)) {
		err = mlx5e_hairpin_flow_add(priv, flow, parse_attr, extack);
		if (err)
			return err;
	}

	if (attr->action & MLX5_FLOW_CONTEXT_ACTION_COUNT) {
		counter = mlx5_fc_create(dev, true);
		if (IS_ERR(counter))
			return PTR_ERR(counter);

		attr->counter = counter;
	}

	if (attr->action & MLX5_FLOW_CONTEXT_ACTION_MOD_HDR) {
		err = mlx5e_attach_mod_hdr(priv, flow, parse_attr);
		mlx5e_mod_hdr_dealloc(&parse_attr->mod_hdr_acts);
		if (err)
			return err;
	}

	if (flow_flag_test(flow, CT))
		flow->rule[0] = mlx5_tc_ct_flow_offload(get_ct_priv(priv), flow, &parse_attr->spec,
							attr, &parse_attr->mod_hdr_acts);
	else
		flow->rule[0] = mlx5e_add_offloaded_nic_rule(priv, &parse_attr->spec,
							     attr);

	return PTR_ERR_OR_ZERO(flow->rule[0]);
}

void mlx5e_del_offloaded_nic_rule(struct mlx5e_priv *priv,
				  struct mlx5_flow_handle *rule,
				  struct mlx5_flow_attr *attr)
{
	struct mlx5_fs_chains *nic_chains = mlx5e_nic_chains(priv);

	mlx5_del_flow_rules(rule);

	if (attr->chain || attr->prio)
		mlx5_chains_put_table(nic_chains, attr->chain, attr->prio,
				      MLX5E_TC_FT_LEVEL);

	if (attr->dest_chain)
		mlx5_chains_put_table(nic_chains, attr->dest_chain, 1,
				      MLX5E_TC_FT_LEVEL);
}

static void mlx5e_tc_del_nic_flow(struct mlx5e_priv *priv,
				  struct mlx5e_tc_flow *flow)
{
	struct mlx5_flow_attr *attr = flow->attr;
	struct mlx5e_tc_table *tc = &priv->fs.tc;

	flow_flag_clear(flow, OFFLOADED);

	if (flow_flag_test(flow, CT))
		mlx5_tc_ct_delete_flow(get_ct_priv(flow->priv), flow, attr);
	else if (!IS_ERR_OR_NULL(flow->rule[0]))
		mlx5e_del_offloaded_nic_rule(priv, flow->rule[0], attr);

	/* Remove root table if no rules are left to avoid
	 * extra steering hops.
	 */
	mutex_lock(&priv->fs.tc.t_lock);
	if (!mlx5e_tc_num_filters(priv, MLX5_TC_FLAG(NIC_OFFLOAD)) &&
	    !IS_ERR_OR_NULL(tc->t)) {
		mlx5_chains_put_table(mlx5e_nic_chains(priv), 0, 1, MLX5E_TC_FT_LEVEL);
		priv->fs.tc.t = NULL;
	}
	mutex_unlock(&priv->fs.tc.t_lock);

	if (attr->action & MLX5_FLOW_CONTEXT_ACTION_MOD_HDR)
		mlx5e_detach_mod_hdr(priv, flow);

	if (attr->action & MLX5_FLOW_CONTEXT_ACTION_COUNT)
		mlx5_fc_destroy(priv->mdev, attr->counter);

	if (flow_flag_test(flow, HAIRPIN))
		mlx5e_hairpin_flow_del(priv, flow);

	kvfree(attr->parse_attr);
	kfree(flow->attr);
}

struct mlx5_flow_handle *
mlx5e_tc_offload_fdb_rules(struct mlx5_eswitch *esw,
			   struct mlx5e_tc_flow *flow,
			   struct mlx5_flow_spec *spec,
			   struct mlx5_flow_attr *attr)
{
	struct mlx5e_tc_mod_hdr_acts *mod_hdr_acts;
	struct mlx5_flow_handle *rule;

	if (attr->flags & MLX5_ESW_ATTR_FLAG_SLOW_PATH)
		return mlx5_eswitch_add_offloaded_rule(esw, spec, attr);

	if (flow_flag_test(flow, CT)) {
		mod_hdr_acts = &attr->parse_attr->mod_hdr_acts;

		rule = mlx5_tc_ct_flow_offload(get_ct_priv(flow->priv),
					       flow, spec, attr,
					       mod_hdr_acts);
	} else if (flow_flag_test(flow, SAMPLE)) {
		rule = mlx5e_tc_sample_offload(get_sample_priv(flow->priv), spec, attr,
					       mlx5e_tc_get_flow_tun_id(flow));
	} else {
		rule = mlx5_eswitch_add_offloaded_rule(esw, spec, attr);
	}

	if (IS_ERR(rule))
		return rule;

	if (attr->esw_attr->split_count) {
		flow->rule[1] = mlx5_eswitch_add_fwd_rule(esw, spec, attr);
		if (IS_ERR(flow->rule[1])) {
			if (flow_flag_test(flow, CT))
				mlx5_tc_ct_delete_flow(get_ct_priv(flow->priv), flow, attr);
			else
				mlx5_eswitch_del_offloaded_rule(esw, rule, attr);
			return flow->rule[1];
		}
	}

	return rule;
}

void mlx5e_tc_unoffload_fdb_rules(struct mlx5_eswitch *esw,
				  struct mlx5e_tc_flow *flow,
				  struct mlx5_flow_attr *attr)
{
	flow_flag_clear(flow, OFFLOADED);

	if (attr->flags & MLX5_ESW_ATTR_FLAG_SLOW_PATH)
		goto offload_rule_0;

	if (attr->esw_attr->split_count)
		mlx5_eswitch_del_fwd_rule(esw, flow->rule[1], attr);

	if (flow_flag_test(flow, CT))
		mlx5_tc_ct_delete_flow(get_ct_priv(flow->priv), flow, attr);
	else if (flow_flag_test(flow, SAMPLE))
		mlx5e_tc_sample_unoffload(get_sample_priv(flow->priv), flow->rule[0], attr);
	else
offload_rule_0:
		mlx5_eswitch_del_offloaded_rule(esw, flow->rule[0], attr);
}

struct mlx5_flow_handle *
mlx5e_tc_offload_to_slow_path(struct mlx5_eswitch *esw,
			      struct mlx5e_tc_flow *flow,
			      struct mlx5_flow_spec *spec)
{
	struct mlx5_flow_attr *slow_attr;
	struct mlx5_flow_handle *rule;

	slow_attr = mlx5_alloc_flow_attr(MLX5_FLOW_NAMESPACE_FDB);
	if (!slow_attr)
		return ERR_PTR(-ENOMEM);

	memcpy(slow_attr, flow->attr, ESW_FLOW_ATTR_SZ);
	slow_attr->action = MLX5_FLOW_CONTEXT_ACTION_FWD_DEST;
	slow_attr->esw_attr->split_count = 0;
	slow_attr->flags |= MLX5_ESW_ATTR_FLAG_SLOW_PATH;

	rule = mlx5e_tc_offload_fdb_rules(esw, flow, spec, slow_attr);
	if (!IS_ERR(rule))
		flow_flag_set(flow, SLOW);

	kfree(slow_attr);

	return rule;
}

void mlx5e_tc_unoffload_from_slow_path(struct mlx5_eswitch *esw,
				       struct mlx5e_tc_flow *flow)
{
	struct mlx5_flow_attr *slow_attr;

	slow_attr = mlx5_alloc_flow_attr(MLX5_FLOW_NAMESPACE_FDB);
	if (!slow_attr) {
		mlx5_core_warn(flow->priv->mdev, "Unable to alloc attr to unoffload slow path rule\n");
		return;
	}

	memcpy(slow_attr, flow->attr, ESW_FLOW_ATTR_SZ);
	slow_attr->action = MLX5_FLOW_CONTEXT_ACTION_FWD_DEST;
	slow_attr->esw_attr->split_count = 0;
	slow_attr->flags |= MLX5_ESW_ATTR_FLAG_SLOW_PATH;
	mlx5e_tc_unoffload_fdb_rules(esw, flow, slow_attr);
	flow_flag_clear(flow, SLOW);
	kfree(slow_attr);
}

/* Caller must obtain uplink_priv->unready_flows_lock mutex before calling this
 * function.
 */
static void unready_flow_add(struct mlx5e_tc_flow *flow,
			     struct list_head *unready_flows)
{
	flow_flag_set(flow, NOT_READY);
	list_add_tail(&flow->unready, unready_flows);
}

/* Caller must obtain uplink_priv->unready_flows_lock mutex before calling this
 * function.
 */
static void unready_flow_del(struct mlx5e_tc_flow *flow)
{
	list_del(&flow->unready);
	flow_flag_clear(flow, NOT_READY);
}

static void add_unready_flow(struct mlx5e_tc_flow *flow)
{
	struct mlx5_rep_uplink_priv *uplink_priv;
	struct mlx5e_rep_priv *rpriv;
	struct mlx5_eswitch *esw;

	esw = flow->priv->mdev->priv.eswitch;
	rpriv = mlx5_eswitch_get_uplink_priv(esw, REP_ETH);
	uplink_priv = &rpriv->uplink_priv;

	mutex_lock(&uplink_priv->unready_flows_lock);
	unready_flow_add(flow, &uplink_priv->unready_flows);
	mutex_unlock(&uplink_priv->unready_flows_lock);
}

static void remove_unready_flow(struct mlx5e_tc_flow *flow)
{
	struct mlx5_rep_uplink_priv *uplink_priv;
	struct mlx5e_rep_priv *rpriv;
	struct mlx5_eswitch *esw;

	esw = flow->priv->mdev->priv.eswitch;
	rpriv = mlx5_eswitch_get_uplink_priv(esw, REP_ETH);
	uplink_priv = &rpriv->uplink_priv;

	mutex_lock(&uplink_priv->unready_flows_lock);
	unready_flow_del(flow);
	mutex_unlock(&uplink_priv->unready_flows_lock);
}

bool mlx5e_tc_is_vf_tunnel(struct net_device *out_dev, struct net_device *route_dev)
{
	struct mlx5_core_dev *out_mdev, *route_mdev;
	struct mlx5e_priv *out_priv, *route_priv;

	out_priv = netdev_priv(out_dev);
	out_mdev = out_priv->mdev;
	route_priv = netdev_priv(route_dev);
	route_mdev = route_priv->mdev;

	if (out_mdev->coredev_type != MLX5_COREDEV_PF ||
	    route_mdev->coredev_type != MLX5_COREDEV_VF)
		return false;

	return mlx5e_same_hw_devs(out_priv, route_priv);
}

int mlx5e_tc_query_route_vport(struct net_device *out_dev, struct net_device *route_dev, u16 *vport)
{
	struct mlx5e_priv *out_priv, *route_priv;
	struct mlx5_devcom *devcom = NULL;
	struct mlx5_core_dev *route_mdev;
	struct mlx5_eswitch *esw;
	u16 vhca_id;
	int err;

	out_priv = netdev_priv(out_dev);
	esw = out_priv->mdev->priv.eswitch;
	route_priv = netdev_priv(route_dev);
	route_mdev = route_priv->mdev;

	vhca_id = MLX5_CAP_GEN(route_mdev, vhca_id);
	if (mlx5_lag_is_active(out_priv->mdev)) {
		/* In lag case we may get devices from different eswitch instances.
		 * If we failed to get vport num, it means, mostly, that we on the wrong
		 * eswitch.
		 */
		err = mlx5_eswitch_vhca_id_to_vport(esw, vhca_id, vport);
		if (err != -ENOENT)
			return err;

		devcom = out_priv->mdev->priv.devcom;
		esw = mlx5_devcom_get_peer_data(devcom, MLX5_DEVCOM_ESW_OFFLOADS);
		if (!esw)
			return -ENODEV;
	}

	err = mlx5_eswitch_vhca_id_to_vport(esw, vhca_id, vport);
	if (devcom)
		mlx5_devcom_release_peer_data(devcom, MLX5_DEVCOM_ESW_OFFLOADS);
	return err;
}

int mlx5e_tc_add_flow_mod_hdr(struct mlx5e_priv *priv,
			      struct mlx5e_tc_flow_parse_attr *parse_attr,
			      struct mlx5e_tc_flow *flow)
{
	struct mlx5e_tc_mod_hdr_acts *mod_hdr_acts = &parse_attr->mod_hdr_acts;
	struct mlx5_modify_hdr *mod_hdr;

	mod_hdr = mlx5_modify_header_alloc(priv->mdev,
					   mlx5e_get_flow_namespace(flow),
					   mod_hdr_acts->num_actions,
					   mod_hdr_acts->actions);
	if (IS_ERR(mod_hdr))
		return PTR_ERR(mod_hdr);

	WARN_ON(flow->attr->modify_hdr);
	flow->attr->modify_hdr = mod_hdr;

	return 0;
}

static int
mlx5e_tc_add_fdb_flow(struct mlx5e_priv *priv,
		      struct mlx5e_tc_flow *flow,
		      struct netlink_ext_ack *extack)
{
	struct mlx5_eswitch *esw = priv->mdev->priv.eswitch;
	struct mlx5e_tc_flow_parse_attr *parse_attr;
	struct mlx5_flow_attr *attr = flow->attr;
	bool vf_tun = false, encap_valid = true;
	struct net_device *encap_dev = NULL;
	struct mlx5_esw_flow_attr *esw_attr;
	struct mlx5e_rep_priv *rpriv;
	struct mlx5e_priv *out_priv;
	struct mlx5_fc *counter;
	u32 max_prio, max_chain;
	int err = 0;
	int out_index;

	parse_attr = attr->parse_attr;
	esw_attr = attr->esw_attr;

	/* We check chain range only for tc flows.
	 * For ft flows, we checked attr->chain was originally 0 and set it to
	 * FDB_FT_CHAIN which is outside tc range.
	 * See mlx5e_rep_setup_ft_cb().
	 */
	max_chain = mlx5_chains_get_chain_range(esw_chains(esw));
	if (!mlx5e_is_ft_flow(flow) && attr->chain > max_chain) {
		NL_SET_ERR_MSG_MOD(extack,
				   "Requested chain is out of supported range");
		err = -EOPNOTSUPP;
		goto err_out;
	}

	max_prio = mlx5_chains_get_prio_range(esw_chains(esw));
	if (attr->prio > max_prio) {
		NL_SET_ERR_MSG_MOD(extack,
				   "Requested priority is out of supported range");
		err = -EOPNOTSUPP;
		goto err_out;
	}

	if (flow_flag_test(flow, TUN_RX)) {
		err = mlx5e_attach_decap_route(priv, flow);
		if (err)
			goto err_out;

		if (!attr->chain && esw_attr->int_port) {
			/* If decap route device is internal port, change the
			 * source vport value in reg_c0 back to uplink just in
			 * case the rule performs goto chain > 0. If we have a miss
			 * on chain > 0 we want the metadata regs to hold the
			 * chain id so SW will resume handling of this packet
			 * from the proper chain.
			 */
			u32 metadata = mlx5_eswitch_get_vport_metadata_for_set(esw,
									esw_attr->in_rep->vport);

			err = mlx5e_tc_match_to_reg_set(priv->mdev, &parse_attr->mod_hdr_acts,
							MLX5_FLOW_NAMESPACE_FDB, VPORT_TO_REG,
							metadata);
			if (err)
				goto err_out;
<<<<<<< HEAD
=======

			attr->action |= MLX5_FLOW_CONTEXT_ACTION_MOD_HDR;
>>>>>>> 74c78b42
		}
	}

	if (flow_flag_test(flow, L3_TO_L2_DECAP)) {
		err = mlx5e_attach_decap(priv, flow, extack);
		if (err)
			goto err_out;
	}

	if (netif_is_ovs_master(parse_attr->filter_dev)) {
		struct mlx5e_tc_int_port *int_port;

		if (attr->chain) {
			NL_SET_ERR_MSG_MOD(extack,
					   "Internal port rule is only supported on chain 0");
			err = -EOPNOTSUPP;
			goto err_out;
		}

		if (attr->dest_chain) {
			NL_SET_ERR_MSG_MOD(extack,
					   "Internal port rule offload doesn't support goto action");
			err = -EOPNOTSUPP;
			goto err_out;
		}

		int_port = mlx5e_tc_int_port_get(mlx5e_get_int_port_priv(priv),
						 parse_attr->filter_dev->ifindex,
						 flow_flag_test(flow, EGRESS) ?
						 MLX5E_TC_INT_PORT_EGRESS :
						 MLX5E_TC_INT_PORT_INGRESS);
		if (IS_ERR(int_port)) {
			err = PTR_ERR(int_port);
			goto err_out;
		}

		esw_attr->int_port = int_port;
	}

	for (out_index = 0; out_index < MLX5_MAX_FLOW_FWD_VPORTS; out_index++) {
		struct net_device *out_dev;
		int mirred_ifindex;

		if (!(esw_attr->dests[out_index].flags & MLX5_ESW_DEST_ENCAP))
			continue;

		mirred_ifindex = parse_attr->mirred_ifindex[out_index];
		out_dev = dev_get_by_index(dev_net(priv->netdev), mirred_ifindex);
		if (!out_dev) {
			NL_SET_ERR_MSG_MOD(extack, "Requested mirred device not found");
			err = -ENODEV;
			goto err_out;
		}
		err = mlx5e_attach_encap(priv, flow, out_dev, out_index,
					 extack, &encap_dev, &encap_valid);
		dev_put(out_dev);
		if (err)
			goto err_out;

		if (esw_attr->dests[out_index].flags &
		    MLX5_ESW_DEST_CHAIN_WITH_SRC_PORT_CHANGE &&
		    !esw_attr->dest_int_port)
			vf_tun = true;
		out_priv = netdev_priv(encap_dev);
		rpriv = out_priv->ppriv;
		esw_attr->dests[out_index].rep = rpriv->rep;
		esw_attr->dests[out_index].mdev = out_priv->mdev;
	}

	if (vf_tun && esw_attr->out_count > 1) {
		NL_SET_ERR_MSG_MOD(extack, "VF tunnel encap with mirroring is not supported");
		err = -EOPNOTSUPP;
		goto err_out;
	}

	err = mlx5_eswitch_add_vlan_action(esw, attr);
	if (err)
		goto err_out;

	if (attr->action & MLX5_FLOW_CONTEXT_ACTION_MOD_HDR &&
	    !(attr->ct_attr.ct_action & TCA_CT_ACT_CLEAR)) {
		if (vf_tun) {
			err = mlx5e_tc_add_flow_mod_hdr(priv, parse_attr, flow);
			if (err)
				goto err_out;
		} else {
			err = mlx5e_attach_mod_hdr(priv, flow, parse_attr);
			if (err)
				goto err_out;
		}
	}

	if (attr->action & MLX5_FLOW_CONTEXT_ACTION_COUNT) {
		counter = mlx5_fc_create(esw_attr->counter_dev, true);
		if (IS_ERR(counter)) {
			err = PTR_ERR(counter);
			goto err_out;
		}

		attr->counter = counter;
	}

	/* we get here if one of the following takes place:
	 * (1) there's no error
	 * (2) there's an encap action and we don't have valid neigh
	 */
	if (!encap_valid)
		flow->rule[0] = mlx5e_tc_offload_to_slow_path(esw, flow, &parse_attr->spec);
	else
		flow->rule[0] = mlx5e_tc_offload_fdb_rules(esw, flow, &parse_attr->spec, attr);

	if (IS_ERR(flow->rule[0])) {
		err = PTR_ERR(flow->rule[0]);
		goto err_out;
	}
	flow_flag_set(flow, OFFLOADED);

	return 0;

err_out:
	flow_flag_set(flow, FAILED);
	return err;
}

static bool mlx5_flow_has_geneve_opt(struct mlx5e_tc_flow *flow)
{
	struct mlx5_flow_spec *spec = &flow->attr->parse_attr->spec;
	void *headers_v = MLX5_ADDR_OF(fte_match_param,
				       spec->match_value,
				       misc_parameters_3);
	u32 geneve_tlv_opt_0_data = MLX5_GET(fte_match_set_misc3,
					     headers_v,
					     geneve_tlv_option_0_data);

	return !!geneve_tlv_opt_0_data;
}

static void mlx5e_tc_del_fdb_flow(struct mlx5e_priv *priv,
				  struct mlx5e_tc_flow *flow)
{
	struct mlx5_eswitch *esw = priv->mdev->priv.eswitch;
	struct mlx5_flow_attr *attr = flow->attr;
	struct mlx5_esw_flow_attr *esw_attr;
	bool vf_tun = false;
	int out_index;

	esw_attr = attr->esw_attr;
	mlx5e_put_flow_tunnel_id(flow);

	if (flow_flag_test(flow, NOT_READY))
		remove_unready_flow(flow);

	if (mlx5e_is_offloaded_flow(flow)) {
		if (flow_flag_test(flow, SLOW))
			mlx5e_tc_unoffload_from_slow_path(esw, flow);
		else
			mlx5e_tc_unoffload_fdb_rules(esw, flow, attr);
	}
	complete_all(&flow->del_hw_done);

	if (mlx5_flow_has_geneve_opt(flow))
		mlx5_geneve_tlv_option_del(priv->mdev->geneve);

	mlx5_eswitch_del_vlan_action(esw, attr);

	if (flow->decap_route)
		mlx5e_detach_decap_route(priv, flow);

	for (out_index = 0; out_index < MLX5_MAX_FLOW_FWD_VPORTS; out_index++) {
		if (esw_attr->dests[out_index].flags &
		    MLX5_ESW_DEST_CHAIN_WITH_SRC_PORT_CHANGE &&
		    !esw_attr->dest_int_port)
			vf_tun = true;
		if (esw_attr->dests[out_index].flags & MLX5_ESW_DEST_ENCAP) {
			mlx5e_detach_encap(priv, flow, out_index);
			kfree(attr->parse_attr->tun_info[out_index]);
		}
	}

	mlx5_tc_ct_match_del(get_ct_priv(priv), &flow->attr->ct_attr);

	if (attr->action & MLX5_FLOW_CONTEXT_ACTION_MOD_HDR) {
		mlx5e_mod_hdr_dealloc(&attr->parse_attr->mod_hdr_acts);
		if (vf_tun && attr->modify_hdr)
			mlx5_modify_header_dealloc(priv->mdev, attr->modify_hdr);
		else
			mlx5e_detach_mod_hdr(priv, flow);
	}

	if (attr->action & MLX5_FLOW_CONTEXT_ACTION_COUNT)
		mlx5_fc_destroy(esw_attr->counter_dev, attr->counter);

	if (esw_attr->int_port)
		mlx5e_tc_int_port_put(mlx5e_get_int_port_priv(priv), esw_attr->int_port);

	if (esw_attr->dest_int_port)
		mlx5e_tc_int_port_put(mlx5e_get_int_port_priv(priv), esw_attr->dest_int_port);

	if (flow_flag_test(flow, L3_TO_L2_DECAP))
		mlx5e_detach_decap(priv, flow);

	kfree(attr->sample_attr);
	kvfree(attr->esw_attr->rx_tun_attr);
	kvfree(attr->parse_attr);
	kfree(flow->attr);
}

struct mlx5_fc *mlx5e_tc_get_counter(struct mlx5e_tc_flow *flow)
{
	return flow->attr->counter;
}

/* Iterate over tmp_list of flows attached to flow_list head. */
void mlx5e_put_flow_list(struct mlx5e_priv *priv, struct list_head *flow_list)
{
	struct mlx5e_tc_flow *flow, *tmp;

	list_for_each_entry_safe(flow, tmp, flow_list, tmp_list)
		mlx5e_flow_put(priv, flow);
}

static void __mlx5e_tc_del_fdb_peer_flow(struct mlx5e_tc_flow *flow)
{
	struct mlx5_eswitch *esw = flow->priv->mdev->priv.eswitch;

	if (!flow_flag_test(flow, ESWITCH) ||
	    !flow_flag_test(flow, DUP))
		return;

	mutex_lock(&esw->offloads.peer_mutex);
	list_del(&flow->peer);
	mutex_unlock(&esw->offloads.peer_mutex);

	flow_flag_clear(flow, DUP);

	if (refcount_dec_and_test(&flow->peer_flow->refcnt)) {
		mlx5e_tc_del_fdb_flow(flow->peer_flow->priv, flow->peer_flow);
		kfree(flow->peer_flow);
	}

	flow->peer_flow = NULL;
}

static void mlx5e_tc_del_fdb_peer_flow(struct mlx5e_tc_flow *flow)
{
	struct mlx5_core_dev *dev = flow->priv->mdev;
	struct mlx5_devcom *devcom = dev->priv.devcom;
	struct mlx5_eswitch *peer_esw;

	peer_esw = mlx5_devcom_get_peer_data(devcom, MLX5_DEVCOM_ESW_OFFLOADS);
	if (!peer_esw)
		return;

	__mlx5e_tc_del_fdb_peer_flow(flow);
	mlx5_devcom_release_peer_data(devcom, MLX5_DEVCOM_ESW_OFFLOADS);
}

static void mlx5e_tc_del_flow(struct mlx5e_priv *priv,
			      struct mlx5e_tc_flow *flow)
{
	if (mlx5e_is_eswitch_flow(flow)) {
		mlx5e_tc_del_fdb_peer_flow(flow);
		mlx5e_tc_del_fdb_flow(priv, flow);
	} else {
		mlx5e_tc_del_nic_flow(priv, flow);
	}
}

static bool flow_requires_tunnel_mapping(u32 chain, struct flow_cls_offload *f)
{
	struct flow_rule *rule = flow_cls_offload_flow_rule(f);
	struct flow_action *flow_action = &rule->action;
	const struct flow_action_entry *act;
	int i;

	if (chain)
		return false;

	flow_action_for_each(i, act, flow_action) {
		switch (act->id) {
		case FLOW_ACTION_GOTO:
			return true;
		case FLOW_ACTION_SAMPLE:
			return true;
		default:
			continue;
		}
	}

	return false;
}

static int
enc_opts_is_dont_care_or_full_match(struct mlx5e_priv *priv,
				    struct flow_dissector_key_enc_opts *opts,
				    struct netlink_ext_ack *extack,
				    bool *dont_care)
{
	struct geneve_opt *opt;
	int off = 0;

	*dont_care = true;

	while (opts->len > off) {
		opt = (struct geneve_opt *)&opts->data[off];

		if (!(*dont_care) || opt->opt_class || opt->type ||
		    memchr_inv(opt->opt_data, 0, opt->length * 4)) {
			*dont_care = false;

			if (opt->opt_class != htons(U16_MAX) ||
			    opt->type != U8_MAX) {
				NL_SET_ERR_MSG_MOD(extack,
						   "Partial match of tunnel options in chain > 0 isn't supported");
				netdev_warn(priv->netdev,
					    "Partial match of tunnel options in chain > 0 isn't supported");
				return -EOPNOTSUPP;
			}
		}

		off += sizeof(struct geneve_opt) + opt->length * 4;
	}

	return 0;
}

#define COPY_DISSECTOR(rule, diss_key, dst)\
({ \
	struct flow_rule *__rule = (rule);\
	typeof(dst) __dst = dst;\
\
	memcpy(__dst,\
	       skb_flow_dissector_target(__rule->match.dissector,\
					 diss_key,\
					 __rule->match.key),\
	       sizeof(*__dst));\
})

static int mlx5e_get_flow_tunnel_id(struct mlx5e_priv *priv,
				    struct mlx5e_tc_flow *flow,
				    struct flow_cls_offload *f,
				    struct net_device *filter_dev)
{
	struct flow_rule *rule = flow_cls_offload_flow_rule(f);
	struct netlink_ext_ack *extack = f->common.extack;
	struct mlx5e_tc_mod_hdr_acts *mod_hdr_acts;
	struct flow_match_enc_opts enc_opts_match;
	struct tunnel_match_enc_opts tun_enc_opts;
	struct mlx5_rep_uplink_priv *uplink_priv;
	struct mlx5_flow_attr *attr = flow->attr;
	struct mlx5e_rep_priv *uplink_rpriv;
	struct tunnel_match_key tunnel_key;
	bool enc_opts_is_dont_care = true;
	u32 tun_id, enc_opts_id = 0;
	struct mlx5_eswitch *esw;
	u32 value, mask;
	int err;

	esw = priv->mdev->priv.eswitch;
	uplink_rpriv = mlx5_eswitch_get_uplink_priv(esw, REP_ETH);
	uplink_priv = &uplink_rpriv->uplink_priv;

	memset(&tunnel_key, 0, sizeof(tunnel_key));
	COPY_DISSECTOR(rule, FLOW_DISSECTOR_KEY_ENC_CONTROL,
		       &tunnel_key.enc_control);
	if (tunnel_key.enc_control.addr_type == FLOW_DISSECTOR_KEY_IPV4_ADDRS)
		COPY_DISSECTOR(rule, FLOW_DISSECTOR_KEY_ENC_IPV4_ADDRS,
			       &tunnel_key.enc_ipv4);
	else
		COPY_DISSECTOR(rule, FLOW_DISSECTOR_KEY_ENC_IPV6_ADDRS,
			       &tunnel_key.enc_ipv6);
	COPY_DISSECTOR(rule, FLOW_DISSECTOR_KEY_ENC_IP, &tunnel_key.enc_ip);
	COPY_DISSECTOR(rule, FLOW_DISSECTOR_KEY_ENC_PORTS,
		       &tunnel_key.enc_tp);
	COPY_DISSECTOR(rule, FLOW_DISSECTOR_KEY_ENC_KEYID,
		       &tunnel_key.enc_key_id);
	tunnel_key.filter_ifindex = filter_dev->ifindex;

	err = mapping_add(uplink_priv->tunnel_mapping, &tunnel_key, &tun_id);
	if (err)
		return err;

	flow_rule_match_enc_opts(rule, &enc_opts_match);
	err = enc_opts_is_dont_care_or_full_match(priv,
						  enc_opts_match.mask,
						  extack,
						  &enc_opts_is_dont_care);
	if (err)
		goto err_enc_opts;

	if (!enc_opts_is_dont_care) {
		memset(&tun_enc_opts, 0, sizeof(tun_enc_opts));
		memcpy(&tun_enc_opts.key, enc_opts_match.key,
		       sizeof(*enc_opts_match.key));
		memcpy(&tun_enc_opts.mask, enc_opts_match.mask,
		       sizeof(*enc_opts_match.mask));

		err = mapping_add(uplink_priv->tunnel_enc_opts_mapping,
				  &tun_enc_opts, &enc_opts_id);
		if (err)
			goto err_enc_opts;
	}

	value = tun_id << ENC_OPTS_BITS | enc_opts_id;
	mask = enc_opts_id ? TUNNEL_ID_MASK :
			     (TUNNEL_ID_MASK & ~ENC_OPTS_BITS_MASK);

	if (attr->chain) {
		mlx5e_tc_match_to_reg_match(&attr->parse_attr->spec,
					    TUNNEL_TO_REG, value, mask);
	} else {
		mod_hdr_acts = &attr->parse_attr->mod_hdr_acts;
		err = mlx5e_tc_match_to_reg_set(priv->mdev,
						mod_hdr_acts, MLX5_FLOW_NAMESPACE_FDB,
						TUNNEL_TO_REG, value);
		if (err)
			goto err_set;

		attr->action |= MLX5_FLOW_CONTEXT_ACTION_MOD_HDR;
	}

	flow->tunnel_id = value;
	return 0;

err_set:
	if (enc_opts_id)
		mapping_remove(uplink_priv->tunnel_enc_opts_mapping,
			       enc_opts_id);
err_enc_opts:
	mapping_remove(uplink_priv->tunnel_mapping, tun_id);
	return err;
}

static void mlx5e_put_flow_tunnel_id(struct mlx5e_tc_flow *flow)
{
	u32 enc_opts_id = flow->tunnel_id & ENC_OPTS_BITS_MASK;
	u32 tun_id = flow->tunnel_id >> ENC_OPTS_BITS;
	struct mlx5_rep_uplink_priv *uplink_priv;
	struct mlx5e_rep_priv *uplink_rpriv;
	struct mlx5_eswitch *esw;

	esw = flow->priv->mdev->priv.eswitch;
	uplink_rpriv = mlx5_eswitch_get_uplink_priv(esw, REP_ETH);
	uplink_priv = &uplink_rpriv->uplink_priv;

	if (tun_id)
		mapping_remove(uplink_priv->tunnel_mapping, tun_id);
	if (enc_opts_id)
		mapping_remove(uplink_priv->tunnel_enc_opts_mapping,
			       enc_opts_id);
}

u32 mlx5e_tc_get_flow_tun_id(struct mlx5e_tc_flow *flow)
{
	return flow->tunnel_id;
}

void mlx5e_tc_set_ethertype(struct mlx5_core_dev *mdev,
			    struct flow_match_basic *match, bool outer,
			    void *headers_c, void *headers_v)
{
	bool ip_version_cap;

	ip_version_cap = outer ?
		MLX5_CAP_FLOWTABLE_NIC_RX(mdev,
					  ft_field_support.outer_ip_version) :
		MLX5_CAP_FLOWTABLE_NIC_RX(mdev,
					  ft_field_support.inner_ip_version);

	if (ip_version_cap && match->mask->n_proto == htons(0xFFFF) &&
	    (match->key->n_proto == htons(ETH_P_IP) ||
	     match->key->n_proto == htons(ETH_P_IPV6))) {
		MLX5_SET_TO_ONES(fte_match_set_lyr_2_4, headers_c, ip_version);
		MLX5_SET(fte_match_set_lyr_2_4, headers_v, ip_version,
			 match->key->n_proto == htons(ETH_P_IP) ? 4 : 6);
	} else {
		MLX5_SET(fte_match_set_lyr_2_4, headers_c, ethertype,
			 ntohs(match->mask->n_proto));
		MLX5_SET(fte_match_set_lyr_2_4, headers_v, ethertype,
			 ntohs(match->key->n_proto));
	}
}

u8 mlx5e_tc_get_ip_version(struct mlx5_flow_spec *spec, bool outer)
{
	void *headers_v;
	u16 ethertype;
	u8 ip_version;

	if (outer)
		headers_v = MLX5_ADDR_OF(fte_match_param, spec->match_value, outer_headers);
	else
		headers_v = MLX5_ADDR_OF(fte_match_param, spec->match_value, inner_headers);

	ip_version = MLX5_GET(fte_match_set_lyr_2_4, headers_v, ip_version);
	/* Return ip_version converted from ethertype anyway */
	if (!ip_version) {
		ethertype = MLX5_GET(fte_match_set_lyr_2_4, headers_v, ethertype);
		if (ethertype == ETH_P_IP || ethertype == ETH_P_ARP)
			ip_version = 4;
		else if (ethertype == ETH_P_IPV6)
			ip_version = 6;
	}
	return ip_version;
}

static int parse_tunnel_attr(struct mlx5e_priv *priv,
			     struct mlx5e_tc_flow *flow,
			     struct mlx5_flow_spec *spec,
			     struct flow_cls_offload *f,
			     struct net_device *filter_dev,
			     u8 *match_level,
			     bool *match_inner)
{
	struct mlx5e_tc_tunnel *tunnel = mlx5e_get_tc_tun(filter_dev);
	struct mlx5_eswitch *esw = priv->mdev->priv.eswitch;
	struct netlink_ext_ack *extack = f->common.extack;
	bool needs_mapping, sets_mapping;
	int err;

	if (!mlx5e_is_eswitch_flow(flow)) {
		NL_SET_ERR_MSG_MOD(extack, "Match on tunnel is not supported");
		return -EOPNOTSUPP;
	}

	needs_mapping = !!flow->attr->chain;
	sets_mapping = flow_requires_tunnel_mapping(flow->attr->chain, f);
	*match_inner = !needs_mapping;

	if ((needs_mapping || sets_mapping) &&
	    !mlx5_eswitch_reg_c1_loopback_enabled(esw)) {
		NL_SET_ERR_MSG_MOD(extack,
				   "Chains on tunnel devices isn't supported without register loopback support");
		netdev_warn(priv->netdev,
			    "Chains on tunnel devices isn't supported without register loopback support");
		return -EOPNOTSUPP;
	}

	if (!flow->attr->chain) {
		err = mlx5e_tc_tun_parse(filter_dev, priv, spec, f,
					 match_level);
		if (err) {
			NL_SET_ERR_MSG_MOD(extack,
					   "Failed to parse tunnel attributes");
			netdev_warn(priv->netdev,
				    "Failed to parse tunnel attributes");
			return err;
		}

		/* With mpls over udp we decapsulate using packet reformat
		 * object
		 */
		if (!netif_is_bareudp(filter_dev))
			flow->attr->action |= MLX5_FLOW_CONTEXT_ACTION_DECAP;
		err = mlx5e_tc_set_attr_rx_tun(flow, spec);
		if (err)
			return err;
	} else if (tunnel && tunnel->tunnel_type == MLX5E_TC_TUNNEL_TYPE_VXLAN) {
		struct mlx5_flow_spec *tmp_spec;

		tmp_spec = kvzalloc(sizeof(*tmp_spec), GFP_KERNEL);
		if (!tmp_spec) {
			NL_SET_ERR_MSG_MOD(extack, "Failed to allocate memory for vxlan tmp spec");
			netdev_warn(priv->netdev, "Failed to allocate memory for vxlan tmp spec");
			return -ENOMEM;
		}
		memcpy(tmp_spec, spec, sizeof(*tmp_spec));

		err = mlx5e_tc_tun_parse(filter_dev, priv, tmp_spec, f, match_level);
		if (err) {
			kvfree(tmp_spec);
			NL_SET_ERR_MSG_MOD(extack, "Failed to parse tunnel attributes");
			netdev_warn(priv->netdev, "Failed to parse tunnel attributes");
			return err;
		}
		err = mlx5e_tc_set_attr_rx_tun(flow, tmp_spec);
		kvfree(tmp_spec);
		if (err)
			return err;
	}

	if (!needs_mapping && !sets_mapping)
		return 0;

	return mlx5e_get_flow_tunnel_id(priv, flow, f, filter_dev);
}

static void *get_match_inner_headers_criteria(struct mlx5_flow_spec *spec)
{
	return MLX5_ADDR_OF(fte_match_param, spec->match_criteria,
			    inner_headers);
}

static void *get_match_inner_headers_value(struct mlx5_flow_spec *spec)
{
	return MLX5_ADDR_OF(fte_match_param, spec->match_value,
			    inner_headers);
}

static void *get_match_outer_headers_criteria(struct mlx5_flow_spec *spec)
{
	return MLX5_ADDR_OF(fte_match_param, spec->match_criteria,
			    outer_headers);
}

static void *get_match_outer_headers_value(struct mlx5_flow_spec *spec)
{
	return MLX5_ADDR_OF(fte_match_param, spec->match_value,
			    outer_headers);
}

void *mlx5e_get_match_headers_value(u32 flags, struct mlx5_flow_spec *spec)
{
	return (flags & MLX5_FLOW_CONTEXT_ACTION_DECAP) ?
		get_match_inner_headers_value(spec) :
		get_match_outer_headers_value(spec);
}

void *mlx5e_get_match_headers_criteria(u32 flags, struct mlx5_flow_spec *spec)
{
	return (flags & MLX5_FLOW_CONTEXT_ACTION_DECAP) ?
		get_match_inner_headers_criteria(spec) :
		get_match_outer_headers_criteria(spec);
}

static int mlx5e_flower_parse_meta(struct net_device *filter_dev,
				   struct flow_cls_offload *f)
{
	struct flow_rule *rule = flow_cls_offload_flow_rule(f);
	struct netlink_ext_ack *extack = f->common.extack;
	struct net_device *ingress_dev;
	struct flow_match_meta match;

	if (!flow_rule_match_key(rule, FLOW_DISSECTOR_KEY_META))
		return 0;

	flow_rule_match_meta(rule, &match);
	if (!match.mask->ingress_ifindex)
		return 0;

	if (match.mask->ingress_ifindex != 0xFFFFFFFF) {
		NL_SET_ERR_MSG_MOD(extack, "Unsupported ingress ifindex mask");
		return -EOPNOTSUPP;
	}

	ingress_dev = __dev_get_by_index(dev_net(filter_dev),
					 match.key->ingress_ifindex);
	if (!ingress_dev) {
		NL_SET_ERR_MSG_MOD(extack,
				   "Can't find the ingress port to match on");
		return -ENOENT;
	}

	if (ingress_dev != filter_dev) {
		NL_SET_ERR_MSG_MOD(extack,
				   "Can't match on the ingress filter port");
		return -EOPNOTSUPP;
	}

	return 0;
}

static bool skip_key_basic(struct net_device *filter_dev,
			   struct flow_cls_offload *f)
{
	/* When doing mpls over udp decap, the user needs to provide
	 * MPLS_UC as the protocol in order to be able to match on mpls
	 * label fields.  However, the actual ethertype is IP so we want to
	 * avoid matching on this, otherwise we'll fail the match.
	 */
	if (netif_is_bareudp(filter_dev) && f->common.chain_index == 0)
		return true;

	return false;
}

static int __parse_cls_flower(struct mlx5e_priv *priv,
			      struct mlx5e_tc_flow *flow,
			      struct mlx5_flow_spec *spec,
			      struct flow_cls_offload *f,
			      struct net_device *filter_dev,
			      u8 *inner_match_level, u8 *outer_match_level)
{
	struct netlink_ext_ack *extack = f->common.extack;
	void *headers_c = MLX5_ADDR_OF(fte_match_param, spec->match_criteria,
				       outer_headers);
	void *headers_v = MLX5_ADDR_OF(fte_match_param, spec->match_value,
				       outer_headers);
	void *misc_c = MLX5_ADDR_OF(fte_match_param, spec->match_criteria,
				    misc_parameters);
	void *misc_v = MLX5_ADDR_OF(fte_match_param, spec->match_value,
				    misc_parameters);
	void *misc_c_3 = MLX5_ADDR_OF(fte_match_param, spec->match_criteria,
				    misc_parameters_3);
	void *misc_v_3 = MLX5_ADDR_OF(fte_match_param, spec->match_value,
				    misc_parameters_3);
	struct flow_rule *rule = flow_cls_offload_flow_rule(f);
	struct flow_dissector *dissector = rule->match.dissector;
	enum fs_flow_table_type fs_type;
	u16 addr_type = 0;
	u8 ip_proto = 0;
	u8 *match_level;
	int err;

	fs_type = mlx5e_is_eswitch_flow(flow) ? FS_FT_FDB : FS_FT_NIC_RX;
	match_level = outer_match_level;

	if (dissector->used_keys &
	    ~(BIT(FLOW_DISSECTOR_KEY_META) |
	      BIT(FLOW_DISSECTOR_KEY_CONTROL) |
	      BIT(FLOW_DISSECTOR_KEY_BASIC) |
	      BIT(FLOW_DISSECTOR_KEY_ETH_ADDRS) |
	      BIT(FLOW_DISSECTOR_KEY_VLAN) |
	      BIT(FLOW_DISSECTOR_KEY_CVLAN) |
	      BIT(FLOW_DISSECTOR_KEY_IPV4_ADDRS) |
	      BIT(FLOW_DISSECTOR_KEY_IPV6_ADDRS) |
	      BIT(FLOW_DISSECTOR_KEY_PORTS) |
	      BIT(FLOW_DISSECTOR_KEY_ENC_KEYID) |
	      BIT(FLOW_DISSECTOR_KEY_ENC_IPV4_ADDRS) |
	      BIT(FLOW_DISSECTOR_KEY_ENC_IPV6_ADDRS) |
	      BIT(FLOW_DISSECTOR_KEY_ENC_PORTS)	|
	      BIT(FLOW_DISSECTOR_KEY_ENC_CONTROL) |
	      BIT(FLOW_DISSECTOR_KEY_TCP) |
	      BIT(FLOW_DISSECTOR_KEY_IP)  |
	      BIT(FLOW_DISSECTOR_KEY_CT) |
	      BIT(FLOW_DISSECTOR_KEY_ENC_IP) |
	      BIT(FLOW_DISSECTOR_KEY_ENC_OPTS) |
	      BIT(FLOW_DISSECTOR_KEY_ICMP) |
	      BIT(FLOW_DISSECTOR_KEY_MPLS))) {
		NL_SET_ERR_MSG_MOD(extack, "Unsupported key");
		netdev_dbg(priv->netdev, "Unsupported key used: 0x%x\n",
			   dissector->used_keys);
		return -EOPNOTSUPP;
	}

	if (mlx5e_get_tc_tun(filter_dev)) {
		bool match_inner = false;

		err = parse_tunnel_attr(priv, flow, spec, f, filter_dev,
					outer_match_level, &match_inner);
		if (err)
			return err;

		if (match_inner) {
			/* header pointers should point to the inner headers
			 * if the packet was decapsulated already.
			 * outer headers are set by parse_tunnel_attr.
			 */
			match_level = inner_match_level;
			headers_c = get_match_inner_headers_criteria(spec);
			headers_v = get_match_inner_headers_value(spec);
		}
	}

	err = mlx5e_flower_parse_meta(filter_dev, f);
	if (err)
		return err;

	if (flow_rule_match_key(rule, FLOW_DISSECTOR_KEY_BASIC) &&
	    !skip_key_basic(filter_dev, f)) {
		struct flow_match_basic match;

		flow_rule_match_basic(rule, &match);
		mlx5e_tc_set_ethertype(priv->mdev, &match,
				       match_level == outer_match_level,
				       headers_c, headers_v);

		if (match.mask->n_proto)
			*match_level = MLX5_MATCH_L2;
	}
	if (flow_rule_match_key(rule, FLOW_DISSECTOR_KEY_VLAN) ||
	    is_vlan_dev(filter_dev)) {
		struct flow_dissector_key_vlan filter_dev_mask;
		struct flow_dissector_key_vlan filter_dev_key;
		struct flow_match_vlan match;

		if (is_vlan_dev(filter_dev)) {
			match.key = &filter_dev_key;
			match.key->vlan_id = vlan_dev_vlan_id(filter_dev);
			match.key->vlan_tpid = vlan_dev_vlan_proto(filter_dev);
			match.key->vlan_priority = 0;
			match.mask = &filter_dev_mask;
			memset(match.mask, 0xff, sizeof(*match.mask));
			match.mask->vlan_priority = 0;
		} else {
			flow_rule_match_vlan(rule, &match);
		}
		if (match.mask->vlan_id ||
		    match.mask->vlan_priority ||
		    match.mask->vlan_tpid) {
			if (match.key->vlan_tpid == htons(ETH_P_8021AD)) {
				MLX5_SET(fte_match_set_lyr_2_4, headers_c,
					 svlan_tag, 1);
				MLX5_SET(fte_match_set_lyr_2_4, headers_v,
					 svlan_tag, 1);
			} else {
				MLX5_SET(fte_match_set_lyr_2_4, headers_c,
					 cvlan_tag, 1);
				MLX5_SET(fte_match_set_lyr_2_4, headers_v,
					 cvlan_tag, 1);
			}

			MLX5_SET(fte_match_set_lyr_2_4, headers_c, first_vid,
				 match.mask->vlan_id);
			MLX5_SET(fte_match_set_lyr_2_4, headers_v, first_vid,
				 match.key->vlan_id);

			MLX5_SET(fte_match_set_lyr_2_4, headers_c, first_prio,
				 match.mask->vlan_priority);
			MLX5_SET(fte_match_set_lyr_2_4, headers_v, first_prio,
				 match.key->vlan_priority);

			*match_level = MLX5_MATCH_L2;
		}
	} else if (*match_level != MLX5_MATCH_NONE) {
		/* cvlan_tag enabled in match criteria and
		 * disabled in match value means both S & C tags
		 * don't exist (untagged of both)
		 */
		MLX5_SET(fte_match_set_lyr_2_4, headers_c, cvlan_tag, 1);
		*match_level = MLX5_MATCH_L2;
	}

	if (flow_rule_match_key(rule, FLOW_DISSECTOR_KEY_CVLAN)) {
		struct flow_match_vlan match;

		flow_rule_match_cvlan(rule, &match);
		if (match.mask->vlan_id ||
		    match.mask->vlan_priority ||
		    match.mask->vlan_tpid) {
			if (!MLX5_CAP_FLOWTABLE_TYPE(priv->mdev, ft_field_support.outer_second_vid,
						     fs_type)) {
				NL_SET_ERR_MSG_MOD(extack,
						   "Matching on CVLAN is not supported");
				return -EOPNOTSUPP;
			}

			if (match.key->vlan_tpid == htons(ETH_P_8021AD)) {
				MLX5_SET(fte_match_set_misc, misc_c,
					 outer_second_svlan_tag, 1);
				MLX5_SET(fte_match_set_misc, misc_v,
					 outer_second_svlan_tag, 1);
			} else {
				MLX5_SET(fte_match_set_misc, misc_c,
					 outer_second_cvlan_tag, 1);
				MLX5_SET(fte_match_set_misc, misc_v,
					 outer_second_cvlan_tag, 1);
			}

			MLX5_SET(fte_match_set_misc, misc_c, outer_second_vid,
				 match.mask->vlan_id);
			MLX5_SET(fte_match_set_misc, misc_v, outer_second_vid,
				 match.key->vlan_id);
			MLX5_SET(fte_match_set_misc, misc_c, outer_second_prio,
				 match.mask->vlan_priority);
			MLX5_SET(fte_match_set_misc, misc_v, outer_second_prio,
				 match.key->vlan_priority);

			*match_level = MLX5_MATCH_L2;
			spec->match_criteria_enable |= MLX5_MATCH_MISC_PARAMETERS;
		}
	}

	if (flow_rule_match_key(rule, FLOW_DISSECTOR_KEY_ETH_ADDRS)) {
		struct flow_match_eth_addrs match;

		flow_rule_match_eth_addrs(rule, &match);
		ether_addr_copy(MLX5_ADDR_OF(fte_match_set_lyr_2_4, headers_c,
					     dmac_47_16),
				match.mask->dst);
		ether_addr_copy(MLX5_ADDR_OF(fte_match_set_lyr_2_4, headers_v,
					     dmac_47_16),
				match.key->dst);

		ether_addr_copy(MLX5_ADDR_OF(fte_match_set_lyr_2_4, headers_c,
					     smac_47_16),
				match.mask->src);
		ether_addr_copy(MLX5_ADDR_OF(fte_match_set_lyr_2_4, headers_v,
					     smac_47_16),
				match.key->src);

		if (!is_zero_ether_addr(match.mask->src) ||
		    !is_zero_ether_addr(match.mask->dst))
			*match_level = MLX5_MATCH_L2;
	}

	if (flow_rule_match_key(rule, FLOW_DISSECTOR_KEY_CONTROL)) {
		struct flow_match_control match;

		flow_rule_match_control(rule, &match);
		addr_type = match.key->addr_type;

		/* the HW doesn't support frag first/later */
		if (match.mask->flags & FLOW_DIS_FIRST_FRAG) {
			NL_SET_ERR_MSG_MOD(extack, "Match on frag first/later is not supported");
			return -EOPNOTSUPP;
		}

		if (match.mask->flags & FLOW_DIS_IS_FRAGMENT) {
			MLX5_SET(fte_match_set_lyr_2_4, headers_c, frag, 1);
			MLX5_SET(fte_match_set_lyr_2_4, headers_v, frag,
				 match.key->flags & FLOW_DIS_IS_FRAGMENT);

			/* the HW doesn't need L3 inline to match on frag=no */
			if (!(match.key->flags & FLOW_DIS_IS_FRAGMENT))
				*match_level = MLX5_MATCH_L2;
	/* ***  L2 attributes parsing up to here *** */
			else
				*match_level = MLX5_MATCH_L3;
		}
	}

	if (flow_rule_match_key(rule, FLOW_DISSECTOR_KEY_BASIC)) {
		struct flow_match_basic match;

		flow_rule_match_basic(rule, &match);
		ip_proto = match.key->ip_proto;

		MLX5_SET(fte_match_set_lyr_2_4, headers_c, ip_protocol,
			 match.mask->ip_proto);
		MLX5_SET(fte_match_set_lyr_2_4, headers_v, ip_protocol,
			 match.key->ip_proto);

		if (match.mask->ip_proto)
			*match_level = MLX5_MATCH_L3;
	}

	if (addr_type == FLOW_DISSECTOR_KEY_IPV4_ADDRS) {
		struct flow_match_ipv4_addrs match;

		flow_rule_match_ipv4_addrs(rule, &match);
		memcpy(MLX5_ADDR_OF(fte_match_set_lyr_2_4, headers_c,
				    src_ipv4_src_ipv6.ipv4_layout.ipv4),
		       &match.mask->src, sizeof(match.mask->src));
		memcpy(MLX5_ADDR_OF(fte_match_set_lyr_2_4, headers_v,
				    src_ipv4_src_ipv6.ipv4_layout.ipv4),
		       &match.key->src, sizeof(match.key->src));
		memcpy(MLX5_ADDR_OF(fte_match_set_lyr_2_4, headers_c,
				    dst_ipv4_dst_ipv6.ipv4_layout.ipv4),
		       &match.mask->dst, sizeof(match.mask->dst));
		memcpy(MLX5_ADDR_OF(fte_match_set_lyr_2_4, headers_v,
				    dst_ipv4_dst_ipv6.ipv4_layout.ipv4),
		       &match.key->dst, sizeof(match.key->dst));

		if (match.mask->src || match.mask->dst)
			*match_level = MLX5_MATCH_L3;
	}

	if (addr_type == FLOW_DISSECTOR_KEY_IPV6_ADDRS) {
		struct flow_match_ipv6_addrs match;

		flow_rule_match_ipv6_addrs(rule, &match);
		memcpy(MLX5_ADDR_OF(fte_match_set_lyr_2_4, headers_c,
				    src_ipv4_src_ipv6.ipv6_layout.ipv6),
		       &match.mask->src, sizeof(match.mask->src));
		memcpy(MLX5_ADDR_OF(fte_match_set_lyr_2_4, headers_v,
				    src_ipv4_src_ipv6.ipv6_layout.ipv6),
		       &match.key->src, sizeof(match.key->src));

		memcpy(MLX5_ADDR_OF(fte_match_set_lyr_2_4, headers_c,
				    dst_ipv4_dst_ipv6.ipv6_layout.ipv6),
		       &match.mask->dst, sizeof(match.mask->dst));
		memcpy(MLX5_ADDR_OF(fte_match_set_lyr_2_4, headers_v,
				    dst_ipv4_dst_ipv6.ipv6_layout.ipv6),
		       &match.key->dst, sizeof(match.key->dst));

		if (ipv6_addr_type(&match.mask->src) != IPV6_ADDR_ANY ||
		    ipv6_addr_type(&match.mask->dst) != IPV6_ADDR_ANY)
			*match_level = MLX5_MATCH_L3;
	}

	if (flow_rule_match_key(rule, FLOW_DISSECTOR_KEY_IP)) {
		struct flow_match_ip match;

		flow_rule_match_ip(rule, &match);
		MLX5_SET(fte_match_set_lyr_2_4, headers_c, ip_ecn,
			 match.mask->tos & 0x3);
		MLX5_SET(fte_match_set_lyr_2_4, headers_v, ip_ecn,
			 match.key->tos & 0x3);

		MLX5_SET(fte_match_set_lyr_2_4, headers_c, ip_dscp,
			 match.mask->tos >> 2);
		MLX5_SET(fte_match_set_lyr_2_4, headers_v, ip_dscp,
			 match.key->tos  >> 2);

		MLX5_SET(fte_match_set_lyr_2_4, headers_c, ttl_hoplimit,
			 match.mask->ttl);
		MLX5_SET(fte_match_set_lyr_2_4, headers_v, ttl_hoplimit,
			 match.key->ttl);

		if (match.mask->ttl &&
		    !MLX5_CAP_ESW_FLOWTABLE_FDB(priv->mdev,
						ft_field_support.outer_ipv4_ttl)) {
			NL_SET_ERR_MSG_MOD(extack,
					   "Matching on TTL is not supported");
			return -EOPNOTSUPP;
		}

		if (match.mask->tos || match.mask->ttl)
			*match_level = MLX5_MATCH_L3;
	}

	/* ***  L3 attributes parsing up to here *** */

	if (flow_rule_match_key(rule, FLOW_DISSECTOR_KEY_PORTS)) {
		struct flow_match_ports match;

		flow_rule_match_ports(rule, &match);
		switch (ip_proto) {
		case IPPROTO_TCP:
			MLX5_SET(fte_match_set_lyr_2_4, headers_c,
				 tcp_sport, ntohs(match.mask->src));
			MLX5_SET(fte_match_set_lyr_2_4, headers_v,
				 tcp_sport, ntohs(match.key->src));

			MLX5_SET(fte_match_set_lyr_2_4, headers_c,
				 tcp_dport, ntohs(match.mask->dst));
			MLX5_SET(fte_match_set_lyr_2_4, headers_v,
				 tcp_dport, ntohs(match.key->dst));
			break;

		case IPPROTO_UDP:
			MLX5_SET(fte_match_set_lyr_2_4, headers_c,
				 udp_sport, ntohs(match.mask->src));
			MLX5_SET(fte_match_set_lyr_2_4, headers_v,
				 udp_sport, ntohs(match.key->src));

			MLX5_SET(fte_match_set_lyr_2_4, headers_c,
				 udp_dport, ntohs(match.mask->dst));
			MLX5_SET(fte_match_set_lyr_2_4, headers_v,
				 udp_dport, ntohs(match.key->dst));
			break;
		default:
			NL_SET_ERR_MSG_MOD(extack,
					   "Only UDP and TCP transports are supported for L4 matching");
			netdev_err(priv->netdev,
				   "Only UDP and TCP transport are supported\n");
			return -EINVAL;
		}

		if (match.mask->src || match.mask->dst)
			*match_level = MLX5_MATCH_L4;
	}

	if (flow_rule_match_key(rule, FLOW_DISSECTOR_KEY_TCP)) {
		struct flow_match_tcp match;

		flow_rule_match_tcp(rule, &match);
		MLX5_SET(fte_match_set_lyr_2_4, headers_c, tcp_flags,
			 ntohs(match.mask->flags));
		MLX5_SET(fte_match_set_lyr_2_4, headers_v, tcp_flags,
			 ntohs(match.key->flags));

		if (match.mask->flags)
			*match_level = MLX5_MATCH_L4;
	}
	if (flow_rule_match_key(rule, FLOW_DISSECTOR_KEY_ICMP)) {
		struct flow_match_icmp match;

		flow_rule_match_icmp(rule, &match);
		switch (ip_proto) {
		case IPPROTO_ICMP:
			if (!(MLX5_CAP_GEN(priv->mdev, flex_parser_protocols) &
			      MLX5_FLEX_PROTO_ICMP)) {
				NL_SET_ERR_MSG_MOD(extack,
						   "Match on Flex protocols for ICMP is not supported");
				return -EOPNOTSUPP;
			}
			MLX5_SET(fte_match_set_misc3, misc_c_3, icmp_type,
				 match.mask->type);
			MLX5_SET(fte_match_set_misc3, misc_v_3, icmp_type,
				 match.key->type);
			MLX5_SET(fte_match_set_misc3, misc_c_3, icmp_code,
				 match.mask->code);
			MLX5_SET(fte_match_set_misc3, misc_v_3, icmp_code,
				 match.key->code);
			break;
		case IPPROTO_ICMPV6:
			if (!(MLX5_CAP_GEN(priv->mdev, flex_parser_protocols) &
			      MLX5_FLEX_PROTO_ICMPV6)) {
				NL_SET_ERR_MSG_MOD(extack,
						   "Match on Flex protocols for ICMPV6 is not supported");
				return -EOPNOTSUPP;
			}
			MLX5_SET(fte_match_set_misc3, misc_c_3, icmpv6_type,
				 match.mask->type);
			MLX5_SET(fte_match_set_misc3, misc_v_3, icmpv6_type,
				 match.key->type);
			MLX5_SET(fte_match_set_misc3, misc_c_3, icmpv6_code,
				 match.mask->code);
			MLX5_SET(fte_match_set_misc3, misc_v_3, icmpv6_code,
				 match.key->code);
			break;
		default:
			NL_SET_ERR_MSG_MOD(extack,
					   "Code and type matching only with ICMP and ICMPv6");
			netdev_err(priv->netdev,
				   "Code and type matching only with ICMP and ICMPv6\n");
			return -EINVAL;
		}
		if (match.mask->code || match.mask->type) {
			*match_level = MLX5_MATCH_L4;
			spec->match_criteria_enable |= MLX5_MATCH_MISC_PARAMETERS_3;
		}
	}
	/* Currently supported only for MPLS over UDP */
	if (flow_rule_match_key(rule, FLOW_DISSECTOR_KEY_MPLS) &&
	    !netif_is_bareudp(filter_dev)) {
		NL_SET_ERR_MSG_MOD(extack,
				   "Matching on MPLS is supported only for MPLS over UDP");
		netdev_err(priv->netdev,
			   "Matching on MPLS is supported only for MPLS over UDP\n");
		return -EOPNOTSUPP;
	}

	return 0;
}

static int parse_cls_flower(struct mlx5e_priv *priv,
			    struct mlx5e_tc_flow *flow,
			    struct mlx5_flow_spec *spec,
			    struct flow_cls_offload *f,
			    struct net_device *filter_dev)
{
	u8 inner_match_level, outer_match_level, non_tunnel_match_level;
	struct netlink_ext_ack *extack = f->common.extack;
	struct mlx5_core_dev *dev = priv->mdev;
	struct mlx5_eswitch *esw = dev->priv.eswitch;
	struct mlx5e_rep_priv *rpriv = priv->ppriv;
	struct mlx5_eswitch_rep *rep;
	bool is_eswitch_flow;
	int err;

	inner_match_level = MLX5_MATCH_NONE;
	outer_match_level = MLX5_MATCH_NONE;

	err = __parse_cls_flower(priv, flow, spec, f, filter_dev,
				 &inner_match_level, &outer_match_level);
	non_tunnel_match_level = (inner_match_level == MLX5_MATCH_NONE) ?
				 outer_match_level : inner_match_level;

	is_eswitch_flow = mlx5e_is_eswitch_flow(flow);
	if (!err && is_eswitch_flow) {
		rep = rpriv->rep;
		if (rep->vport != MLX5_VPORT_UPLINK &&
		    (esw->offloads.inline_mode != MLX5_INLINE_MODE_NONE &&
		    esw->offloads.inline_mode < non_tunnel_match_level)) {
			NL_SET_ERR_MSG_MOD(extack,
					   "Flow is not offloaded due to min inline setting");
			netdev_warn(priv->netdev,
				    "Flow is not offloaded due to min inline setting, required %d actual %d\n",
				    non_tunnel_match_level, esw->offloads.inline_mode);
			return -EOPNOTSUPP;
		}
	}

	flow->attr->inner_match_level = inner_match_level;
	flow->attr->outer_match_level = outer_match_level;


	return err;
}

struct mlx5_fields {
	u8  field;
	u8  field_bsize;
	u32 field_mask;
	u32 offset;
	u32 match_offset;
};

#define OFFLOAD(fw_field, field_bsize, field_mask, field, off, match_field) \
		{MLX5_ACTION_IN_FIELD_OUT_ ## fw_field, field_bsize, field_mask, \
		 offsetof(struct pedit_headers, field) + (off), \
		 MLX5_BYTE_OFF(fte_match_set_lyr_2_4, match_field)}

/* masked values are the same and there are no rewrites that do not have a
 * match.
 */
#define SAME_VAL_MASK(type, valp, maskp, matchvalp, matchmaskp) ({ \
	type matchmaskx = *(type *)(matchmaskp); \
	type matchvalx = *(type *)(matchvalp); \
	type maskx = *(type *)(maskp); \
	type valx = *(type *)(valp); \
	\
	(valx & maskx) == (matchvalx & matchmaskx) && !(maskx & (maskx ^ \
								 matchmaskx)); \
})

static bool cmp_val_mask(void *valp, void *maskp, void *matchvalp,
			 void *matchmaskp, u8 bsize)
{
	bool same = false;

	switch (bsize) {
	case 8:
		same = SAME_VAL_MASK(u8, valp, maskp, matchvalp, matchmaskp);
		break;
	case 16:
		same = SAME_VAL_MASK(u16, valp, maskp, matchvalp, matchmaskp);
		break;
	case 32:
		same = SAME_VAL_MASK(u32, valp, maskp, matchvalp, matchmaskp);
		break;
	}

	return same;
}

static struct mlx5_fields fields[] = {
	OFFLOAD(DMAC_47_16, 32, U32_MAX, eth.h_dest[0], 0, dmac_47_16),
	OFFLOAD(DMAC_15_0,  16, U16_MAX, eth.h_dest[4], 0, dmac_15_0),
	OFFLOAD(SMAC_47_16, 32, U32_MAX, eth.h_source[0], 0, smac_47_16),
	OFFLOAD(SMAC_15_0,  16, U16_MAX, eth.h_source[4], 0, smac_15_0),
	OFFLOAD(ETHERTYPE,  16, U16_MAX, eth.h_proto, 0, ethertype),
	OFFLOAD(FIRST_VID,  16, U16_MAX, vlan.h_vlan_TCI, 0, first_vid),

	OFFLOAD(IP_DSCP, 8,    0xfc, ip4.tos,   0, ip_dscp),
	OFFLOAD(IP_TTL,  8,  U8_MAX, ip4.ttl,   0, ttl_hoplimit),
	OFFLOAD(SIPV4,  32, U32_MAX, ip4.saddr, 0, src_ipv4_src_ipv6.ipv4_layout.ipv4),
	OFFLOAD(DIPV4,  32, U32_MAX, ip4.daddr, 0, dst_ipv4_dst_ipv6.ipv4_layout.ipv4),

	OFFLOAD(SIPV6_127_96, 32, U32_MAX, ip6.saddr.s6_addr32[0], 0,
		src_ipv4_src_ipv6.ipv6_layout.ipv6[0]),
	OFFLOAD(SIPV6_95_64,  32, U32_MAX, ip6.saddr.s6_addr32[1], 0,
		src_ipv4_src_ipv6.ipv6_layout.ipv6[4]),
	OFFLOAD(SIPV6_63_32,  32, U32_MAX, ip6.saddr.s6_addr32[2], 0,
		src_ipv4_src_ipv6.ipv6_layout.ipv6[8]),
	OFFLOAD(SIPV6_31_0,   32, U32_MAX, ip6.saddr.s6_addr32[3], 0,
		src_ipv4_src_ipv6.ipv6_layout.ipv6[12]),
	OFFLOAD(DIPV6_127_96, 32, U32_MAX, ip6.daddr.s6_addr32[0], 0,
		dst_ipv4_dst_ipv6.ipv6_layout.ipv6[0]),
	OFFLOAD(DIPV6_95_64,  32, U32_MAX, ip6.daddr.s6_addr32[1], 0,
		dst_ipv4_dst_ipv6.ipv6_layout.ipv6[4]),
	OFFLOAD(DIPV6_63_32,  32, U32_MAX, ip6.daddr.s6_addr32[2], 0,
		dst_ipv4_dst_ipv6.ipv6_layout.ipv6[8]),
	OFFLOAD(DIPV6_31_0,   32, U32_MAX, ip6.daddr.s6_addr32[3], 0,
		dst_ipv4_dst_ipv6.ipv6_layout.ipv6[12]),
	OFFLOAD(IPV6_HOPLIMIT, 8,  U8_MAX, ip6.hop_limit, 0, ttl_hoplimit),
	OFFLOAD(IP_DSCP, 16,  0xc00f, ip6, 0, ip_dscp),

	OFFLOAD(TCP_SPORT, 16, U16_MAX, tcp.source,  0, tcp_sport),
	OFFLOAD(TCP_DPORT, 16, U16_MAX, tcp.dest,    0, tcp_dport),
	/* in linux iphdr tcp_flags is 8 bits long */
	OFFLOAD(TCP_FLAGS,  8,  U8_MAX, tcp.ack_seq, 5, tcp_flags),

	OFFLOAD(UDP_SPORT, 16, U16_MAX, udp.source, 0, udp_sport),
	OFFLOAD(UDP_DPORT, 16, U16_MAX, udp.dest,   0, udp_dport),
};

static unsigned long mask_to_le(unsigned long mask, int size)
{
	__be32 mask_be32;
	__be16 mask_be16;

	if (size == 32) {
		mask_be32 = (__force __be32)(mask);
		mask = (__force unsigned long)cpu_to_le32(be32_to_cpu(mask_be32));
	} else if (size == 16) {
		mask_be32 = (__force __be32)(mask);
		mask_be16 = *(__be16 *)&mask_be32;
		mask = (__force unsigned long)cpu_to_le16(be16_to_cpu(mask_be16));
	}

	return mask;
}
static int offload_pedit_fields(struct mlx5e_priv *priv,
				int namespace,
				struct pedit_headers_action *hdrs,
				struct mlx5e_tc_flow_parse_attr *parse_attr,
				u32 *action_flags,
				struct netlink_ext_ack *extack)
{
	struct pedit_headers *set_masks, *add_masks, *set_vals, *add_vals;
	void *headers_c, *headers_v, *action, *vals_p;
	u32 *s_masks_p, *a_masks_p, s_mask, a_mask;
	struct mlx5e_tc_mod_hdr_acts *mod_acts;
	unsigned long mask, field_mask;
	int i, first, last, next_z;
	struct mlx5_fields *f;
	u8 cmd;

	mod_acts = &parse_attr->mod_hdr_acts;
	headers_c = mlx5e_get_match_headers_criteria(*action_flags, &parse_attr->spec);
	headers_v = mlx5e_get_match_headers_value(*action_flags, &parse_attr->spec);

	set_masks = &hdrs[0].masks;
	add_masks = &hdrs[1].masks;
	set_vals = &hdrs[0].vals;
	add_vals = &hdrs[1].vals;

	for (i = 0; i < ARRAY_SIZE(fields); i++) {
		bool skip;

		f = &fields[i];
		/* avoid seeing bits set from previous iterations */
		s_mask = 0;
		a_mask = 0;

		s_masks_p = (void *)set_masks + f->offset;
		a_masks_p = (void *)add_masks + f->offset;

		s_mask = *s_masks_p & f->field_mask;
		a_mask = *a_masks_p & f->field_mask;

		if (!s_mask && !a_mask) /* nothing to offload here */
			continue;

		if (s_mask && a_mask) {
			NL_SET_ERR_MSG_MOD(extack,
					   "can't set and add to the same HW field");
			netdev_warn(priv->netdev,
				    "mlx5: can't set and add to the same HW field (%x)\n",
				    f->field);
			return -EOPNOTSUPP;
		}

		skip = false;
		if (s_mask) {
			void *match_mask = headers_c + f->match_offset;
			void *match_val = headers_v + f->match_offset;

			cmd  = MLX5_ACTION_TYPE_SET;
			mask = s_mask;
			vals_p = (void *)set_vals + f->offset;
			/* don't rewrite if we have a match on the same value */
			if (cmp_val_mask(vals_p, s_masks_p, match_val,
					 match_mask, f->field_bsize))
				skip = true;
			/* clear to denote we consumed this field */
			*s_masks_p &= ~f->field_mask;
		} else {
			cmd  = MLX5_ACTION_TYPE_ADD;
			mask = a_mask;
			vals_p = (void *)add_vals + f->offset;
			/* add 0 is no change */
			if ((*(u32 *)vals_p & f->field_mask) == 0)
				skip = true;
			/* clear to denote we consumed this field */
			*a_masks_p &= ~f->field_mask;
		}
		if (skip)
			continue;

		mask = mask_to_le(mask, f->field_bsize);

		first = find_first_bit(&mask, f->field_bsize);
		next_z = find_next_zero_bit(&mask, f->field_bsize, first);
		last  = find_last_bit(&mask, f->field_bsize);
		if (first < next_z && next_z < last) {
			NL_SET_ERR_MSG_MOD(extack,
					   "rewrite of few sub-fields isn't supported");
			netdev_warn(priv->netdev,
				    "mlx5: rewrite of few sub-fields (mask %lx) isn't offloaded\n",
				    mask);
			return -EOPNOTSUPP;
		}

		action = mlx5e_mod_hdr_alloc(priv->mdev, namespace, mod_acts);
		if (IS_ERR(action)) {
			NL_SET_ERR_MSG_MOD(extack,
					   "too many pedit actions, can't offload");
			mlx5_core_warn(priv->mdev,
				       "mlx5: parsed %d pedit actions, can't do more\n",
				       mod_acts->num_actions);
			return PTR_ERR(action);
		}

		MLX5_SET(set_action_in, action, action_type, cmd);
		MLX5_SET(set_action_in, action, field, f->field);

		if (cmd == MLX5_ACTION_TYPE_SET) {
			int start;

			field_mask = mask_to_le(f->field_mask, f->field_bsize);

			/* if field is bit sized it can start not from first bit */
			start = find_first_bit(&field_mask, f->field_bsize);

			MLX5_SET(set_action_in, action, offset, first - start);
			/* length is num of bits to be written, zero means length of 32 */
			MLX5_SET(set_action_in, action, length, (last - first + 1));
		}

		if (f->field_bsize == 32)
			MLX5_SET(set_action_in, action, data, ntohl(*(__be32 *)vals_p) >> first);
		else if (f->field_bsize == 16)
			MLX5_SET(set_action_in, action, data, ntohs(*(__be16 *)vals_p) >> first);
		else if (f->field_bsize == 8)
			MLX5_SET(set_action_in, action, data, *(u8 *)vals_p >> first);

		++mod_acts->num_actions;
	}

	return 0;
}

static const struct pedit_headers zero_masks = {};

static int alloc_tc_pedit_action(struct mlx5e_priv *priv, int namespace,
				 struct mlx5e_tc_flow_parse_attr *parse_attr,
				 struct pedit_headers_action *hdrs,
				 u32 *action_flags,
				 struct netlink_ext_ack *extack)
{
	struct pedit_headers *cmd_masks;
	int err;
	u8 cmd;

	err = offload_pedit_fields(priv, namespace, hdrs, parse_attr,
				   action_flags, extack);
	if (err < 0)
		goto out_dealloc_parsed_actions;

	for (cmd = 0; cmd < __PEDIT_CMD_MAX; cmd++) {
		cmd_masks = &hdrs[cmd].masks;
		if (memcmp(cmd_masks, &zero_masks, sizeof(zero_masks))) {
			NL_SET_ERR_MSG_MOD(extack,
					   "attempt to offload an unsupported field");
			netdev_warn(priv->netdev, "attempt to offload an unsupported field (cmd %d)\n", cmd);
			print_hex_dump(KERN_WARNING, "mask: ", DUMP_PREFIX_ADDRESS,
				       16, 1, cmd_masks, sizeof(zero_masks), true);
			err = -EOPNOTSUPP;
			goto out_dealloc_parsed_actions;
		}
	}

	return 0;

out_dealloc_parsed_actions:
	mlx5e_mod_hdr_dealloc(&parse_attr->mod_hdr_acts);
	return err;
}

struct ip_ttl_word {
	__u8	ttl;
	__u8	protocol;
	__sum16	check;
};

struct ipv6_hoplimit_word {
	__be16	payload_len;
	__u8	nexthdr;
	__u8	hop_limit;
};

static bool
is_action_keys_supported(const struct flow_action_entry *act, bool ct_flow,
			 bool *modify_ip_header, bool *modify_tuple,
			 struct netlink_ext_ack *extack)
{
	u32 mask, offset;
	u8 htype;

	htype = act->mangle.htype;
	offset = act->mangle.offset;
	mask = ~act->mangle.mask;
	/* For IPv4 & IPv6 header check 4 byte word,
	 * to determine that modified fields
	 * are NOT ttl & hop_limit only.
	 */
	if (htype == FLOW_ACT_MANGLE_HDR_TYPE_IP4) {
		struct ip_ttl_word *ttl_word =
			(struct ip_ttl_word *)&mask;

		if (offset != offsetof(struct iphdr, ttl) ||
		    ttl_word->protocol ||
		    ttl_word->check) {
			*modify_ip_header = true;
		}

		if (offset >= offsetof(struct iphdr, saddr))
			*modify_tuple = true;

		if (ct_flow && *modify_tuple) {
			NL_SET_ERR_MSG_MOD(extack,
					   "can't offload re-write of ipv4 address with action ct");
			return false;
		}
	} else if (htype == FLOW_ACT_MANGLE_HDR_TYPE_IP6) {
		struct ipv6_hoplimit_word *hoplimit_word =
			(struct ipv6_hoplimit_word *)&mask;

		if (offset != offsetof(struct ipv6hdr, payload_len) ||
		    hoplimit_word->payload_len ||
		    hoplimit_word->nexthdr) {
			*modify_ip_header = true;
		}

		if (ct_flow && offset >= offsetof(struct ipv6hdr, saddr))
			*modify_tuple = true;

		if (ct_flow && *modify_tuple) {
			NL_SET_ERR_MSG_MOD(extack,
					   "can't offload re-write of ipv6 address with action ct");
			return false;
		}
	} else if (htype == FLOW_ACT_MANGLE_HDR_TYPE_TCP ||
		   htype == FLOW_ACT_MANGLE_HDR_TYPE_UDP) {
		*modify_tuple = true;
		if (ct_flow) {
			NL_SET_ERR_MSG_MOD(extack,
					   "can't offload re-write of transport header ports with action ct");
			return false;
		}
	}

	return true;
}

static bool modify_tuple_supported(bool modify_tuple, bool ct_clear,
				   bool ct_flow, struct netlink_ext_ack *extack,
				   struct mlx5e_priv *priv,
				   struct mlx5_flow_spec *spec)
{
	if (!modify_tuple || ct_clear)
		return true;

	if (ct_flow) {
		NL_SET_ERR_MSG_MOD(extack,
				   "can't offload tuple modification with non-clear ct()");
		netdev_info(priv->netdev,
			    "can't offload tuple modification with non-clear ct()");
		return false;
	}

	/* Add ct_state=-trk match so it will be offloaded for non ct flows
	 * (or after clear action), as otherwise, since the tuple is changed,
	 * we can't restore ct state
	 */
	if (mlx5_tc_ct_add_no_trk_match(spec)) {
		NL_SET_ERR_MSG_MOD(extack,
				   "can't offload tuple modification with ct matches and no ct(clear) action");
		netdev_info(priv->netdev,
			    "can't offload tuple modification with ct matches and no ct(clear) action");
		return false;
	}

	return true;
}

static bool modify_header_match_supported(struct mlx5e_priv *priv,
					  struct mlx5_flow_spec *spec,
					  struct flow_action *flow_action,
					  u32 actions, bool ct_flow,
					  bool ct_clear,
					  struct netlink_ext_ack *extack)
{
	const struct flow_action_entry *act;
	bool modify_ip_header, modify_tuple;
	void *headers_c;
	void *headers_v;
	u16 ethertype;
	u8 ip_proto;
	int i;

	headers_c = mlx5e_get_match_headers_criteria(actions, spec);
	headers_v = mlx5e_get_match_headers_value(actions, spec);
	ethertype = MLX5_GET(fte_match_set_lyr_2_4, headers_v, ethertype);

	/* for non-IP we only re-write MACs, so we're okay */
	if (MLX5_GET(fte_match_set_lyr_2_4, headers_c, ip_version) == 0 &&
	    ethertype != ETH_P_IP && ethertype != ETH_P_IPV6)
		goto out_ok;

	modify_ip_header = false;
	modify_tuple = false;
	flow_action_for_each(i, act, flow_action) {
		if (act->id != FLOW_ACTION_MANGLE &&
		    act->id != FLOW_ACTION_ADD)
			continue;

		if (!is_action_keys_supported(act, ct_flow,
					      &modify_ip_header,
					      &modify_tuple, extack))
			return false;
	}

	if (!modify_tuple_supported(modify_tuple, ct_clear, ct_flow, extack,
				    priv, spec))
		return false;

	ip_proto = MLX5_GET(fte_match_set_lyr_2_4, headers_v, ip_protocol);
	if (modify_ip_header && ip_proto != IPPROTO_TCP &&
	    ip_proto != IPPROTO_UDP && ip_proto != IPPROTO_ICMP) {
		NL_SET_ERR_MSG_MOD(extack,
				   "can't offload re-write of non TCP/UDP");
		netdev_info(priv->netdev, "can't offload re-write of ip proto %d\n",
			    ip_proto);
		return false;
	}

out_ok:
	return true;
}

static bool
actions_match_supported_fdb(struct mlx5e_priv *priv,
			    struct mlx5e_tc_flow_parse_attr *parse_attr,
			    struct mlx5e_tc_flow *flow,
			    struct netlink_ext_ack *extack)
{
	struct mlx5_esw_flow_attr *esw_attr = flow->attr->esw_attr;
	bool ct_flow, ct_clear;

	ct_clear = flow->attr->ct_attr.ct_action & TCA_CT_ACT_CLEAR;
	ct_flow = flow_flag_test(flow, CT) && !ct_clear;

	if (esw_attr->split_count && ct_flow &&
	    !MLX5_CAP_GEN(esw_attr->in_mdev, reg_c_preserve)) {
		/* All registers used by ct are cleared when using
		 * split rules.
		 */
		NL_SET_ERR_MSG_MOD(extack, "Can't offload mirroring with action ct");
		return false;
	}

	if (esw_attr->split_count > 0 && !mlx5_esw_has_fwd_fdb(priv->mdev)) {
		NL_SET_ERR_MSG_MOD(extack,
				   "current firmware doesn't support split rule for port mirroring");
		netdev_warn_once(priv->netdev,
				 "current firmware doesn't support split rule for port mirroring\n");
		return false;
	}

	return true;
}

static bool
actions_match_supported(struct mlx5e_priv *priv,
			struct flow_action *flow_action,
			struct mlx5e_tc_flow_parse_attr *parse_attr,
			struct mlx5e_tc_flow *flow,
			struct netlink_ext_ack *extack)
{
	u32 actions = flow->attr->action;
	bool ct_flow, ct_clear;

	ct_clear = flow->attr->ct_attr.ct_action & TCA_CT_ACT_CLEAR;
	ct_flow = flow_flag_test(flow, CT) && !ct_clear;

	if (!(actions &
	      (MLX5_FLOW_CONTEXT_ACTION_FWD_DEST | MLX5_FLOW_CONTEXT_ACTION_DROP))) {
		NL_SET_ERR_MSG_MOD(extack, "Rule must have at least one forward/drop action");
		return false;
	}

	if (actions & MLX5_FLOW_CONTEXT_ACTION_MOD_HDR &&
	    !modify_header_match_supported(priv, &parse_attr->spec, flow_action,
					   actions, ct_flow, ct_clear, extack))
		return false;

	if (mlx5e_is_eswitch_flow(flow) &&
	    !actions_match_supported_fdb(priv, parse_attr, flow, extack))
		return false;

	return true;
}

static bool same_port_devs(struct mlx5e_priv *priv, struct mlx5e_priv *peer_priv)
{
	return priv->mdev == peer_priv->mdev;
}

bool mlx5e_same_hw_devs(struct mlx5e_priv *priv, struct mlx5e_priv *peer_priv)
{
	struct mlx5_core_dev *fmdev, *pmdev;
	u64 fsystem_guid, psystem_guid;

	fmdev = priv->mdev;
	pmdev = peer_priv->mdev;

	fsystem_guid = mlx5_query_nic_system_image_guid(fmdev);
	psystem_guid = mlx5_query_nic_system_image_guid(pmdev);

	return (fsystem_guid == psystem_guid);
}

static int
parse_tc_actions(struct mlx5e_tc_act_parse_state *parse_state,
		 struct flow_action *flow_action)
{
	struct netlink_ext_ack *extack = parse_state->extack;
	struct mlx5e_tc_flow *flow = parse_state->flow;
	struct mlx5_flow_attr *attr = flow->attr;
	enum mlx5_flow_namespace_type ns_type;
	struct mlx5e_priv *priv = flow->priv;
	const struct flow_action_entry *act;
	struct mlx5e_tc_act *tc_act;
	int err, i;

	ns_type = mlx5e_get_flow_namespace(flow);

	flow_action_for_each(i, act, flow_action) {
		tc_act = mlx5e_tc_act_get(act->id, ns_type);
		if (!tc_act) {
			NL_SET_ERR_MSG_MOD(extack, "Not implemented offload action");
			return -EOPNOTSUPP;
		}

		if (!tc_act->can_offload(parse_state, act, i))
			return -EOPNOTSUPP;

		err = tc_act->parse_action(parse_state, act, priv, attr);
		if (err)
			return err;
	}

	flow_action_for_each(i, act, flow_action) {
		tc_act = mlx5e_tc_act_get(act->id, ns_type);
		if (!tc_act || !tc_act->post_parse ||
		    !tc_act->can_offload(parse_state, act, i))
			continue;

		err = tc_act->post_parse(parse_state, priv, attr);
		if (err)
			return err;
	}

	return 0;
}

static int
actions_prepare_mod_hdr_actions(struct mlx5e_priv *priv,
				struct mlx5e_tc_flow *flow,
				struct mlx5_flow_attr *attr,
				struct pedit_headers_action *hdrs,
				struct netlink_ext_ack *extack)
{
	struct mlx5e_tc_flow_parse_attr *parse_attr = attr->parse_attr;
	enum mlx5_flow_namespace_type ns_type;
	int err;

	if (!hdrs[TCA_PEDIT_KEY_EX_CMD_SET].pedits &&
	    !hdrs[TCA_PEDIT_KEY_EX_CMD_ADD].pedits)
		return 0;

	ns_type = mlx5e_get_flow_namespace(flow);

	err = alloc_tc_pedit_action(priv, ns_type, parse_attr, hdrs,
				    &attr->action, extack);
	if (err)
		return err;

	if (parse_attr->mod_hdr_acts.num_actions > 0)
		return 0;

	/* In case all pedit actions are skipped, remove the MOD_HDR flag. */
	attr->action &= ~MLX5_FLOW_CONTEXT_ACTION_MOD_HDR;
	mlx5e_mod_hdr_dealloc(&parse_attr->mod_hdr_acts);

	if (ns_type != MLX5_FLOW_NAMESPACE_FDB)
		return 0;

	if (!((attr->action & MLX5_FLOW_CONTEXT_ACTION_VLAN_POP) ||
	      (attr->action & MLX5_FLOW_CONTEXT_ACTION_VLAN_PUSH)))
		attr->esw_attr->split_count = 0;

	return 0;
}

static int
flow_action_supported(struct flow_action *flow_action,
		      struct netlink_ext_ack *extack)
{
	if (!flow_action_has_entries(flow_action)) {
		NL_SET_ERR_MSG_MOD(extack, "Flow action doesn't have any entries");
		return -EINVAL;
	}

	if (!flow_action_hw_stats_check(flow_action, extack,
					FLOW_ACTION_HW_STATS_DELAYED_BIT)) {
		NL_SET_ERR_MSG_MOD(extack, "Flow action HW stats type is not supported");
		return -EOPNOTSUPP;
	}

	return 0;
}

static int
parse_tc_nic_actions(struct mlx5e_priv *priv,
		     struct flow_action *flow_action,
		     struct mlx5e_tc_flow *flow,
		     struct netlink_ext_ack *extack)
{
	struct mlx5e_tc_act_parse_state *parse_state;
	struct mlx5e_tc_flow_parse_attr *parse_attr;
	struct mlx5_flow_attr *attr = flow->attr;
	struct pedit_headers_action *hdrs;
	int err;

	err = flow_action_supported(flow_action, extack);
	if (err)
		return err;

	attr->nic_attr->flow_tag = MLX5_FS_DEFAULT_FLOW_TAG;
	parse_attr = attr->parse_attr;
	parse_state = &parse_attr->parse_state;
	mlx5e_tc_act_init_parse_state(parse_state, flow, flow_action, extack);
	parse_state->ct_priv = get_ct_priv(priv);
	hdrs = parse_state->hdrs;

	err = parse_tc_actions(parse_state, flow_action);
	if (err)
		return err;

	err = actions_prepare_mod_hdr_actions(priv, flow, attr, hdrs, extack);
	if (err)
		return err;

	if (!actions_match_supported(priv, flow_action, parse_attr, flow, extack))
		return -EOPNOTSUPP;

	return 0;
}

static bool is_merged_eswitch_vfs(struct mlx5e_priv *priv,
				  struct net_device *peer_netdev)
{
	struct mlx5e_priv *peer_priv;

	peer_priv = netdev_priv(peer_netdev);

	return (MLX5_CAP_ESW(priv->mdev, merged_eswitch) &&
		mlx5e_eswitch_vf_rep(priv->netdev) &&
		mlx5e_eswitch_vf_rep(peer_netdev) &&
		mlx5e_same_hw_devs(priv, peer_priv));
}

static bool same_hw_reps(struct mlx5e_priv *priv,
			 struct net_device *peer_netdev)
{
	struct mlx5e_priv *peer_priv;

	peer_priv = netdev_priv(peer_netdev);

	return mlx5e_eswitch_rep(priv->netdev) &&
	       mlx5e_eswitch_rep(peer_netdev) &&
	       mlx5e_same_hw_devs(priv, peer_priv);
}

static bool is_lag_dev(struct mlx5e_priv *priv,
		       struct net_device *peer_netdev)
{
	return ((mlx5_lag_is_sriov(priv->mdev) ||
		 mlx5_lag_is_multipath(priv->mdev)) &&
		 same_hw_reps(priv, peer_netdev));
}

bool mlx5e_is_valid_eswitch_fwd_dev(struct mlx5e_priv *priv,
				    struct net_device *out_dev)
{
	if (is_merged_eswitch_vfs(priv, out_dev))
		return true;

	if (is_lag_dev(priv, out_dev))
		return true;

	return mlx5e_eswitch_rep(out_dev) &&
	       same_port_devs(priv, netdev_priv(out_dev));
}

int mlx5e_set_fwd_to_int_port_actions(struct mlx5e_priv *priv,
				      struct mlx5_flow_attr *attr,
				      int ifindex,
				      enum mlx5e_tc_int_port_type type,
				      u32 *action,
				      int out_index)
{
	struct mlx5_esw_flow_attr *esw_attr = attr->esw_attr;
	struct mlx5e_tc_int_port_priv *int_port_priv;
	struct mlx5e_tc_flow_parse_attr *parse_attr;
	struct mlx5e_tc_int_port *dest_int_port;
	int err;

	parse_attr = attr->parse_attr;
	int_port_priv = mlx5e_get_int_port_priv(priv);

	dest_int_port = mlx5e_tc_int_port_get(int_port_priv, ifindex, type);
	if (IS_ERR(dest_int_port))
		return PTR_ERR(dest_int_port);

	err = mlx5e_tc_match_to_reg_set(priv->mdev, &parse_attr->mod_hdr_acts,
					MLX5_FLOW_NAMESPACE_FDB, VPORT_TO_REG,
					mlx5e_tc_int_port_get_metadata(dest_int_port));
	if (err) {
		mlx5e_tc_int_port_put(int_port_priv, dest_int_port);
		return err;
	}

	*action |= MLX5_FLOW_CONTEXT_ACTION_MOD_HDR;

	esw_attr->dest_int_port = dest_int_port;
	esw_attr->dests[out_index].flags |= MLX5_ESW_DEST_CHAIN_WITH_SRC_PORT_CHANGE;

	/* Forward to root fdb for matching against the new source vport */
	attr->dest_chain = 0;

	return 0;
}

static int
parse_tc_fdb_actions(struct mlx5e_priv *priv,
		     struct flow_action *flow_action,
		     struct mlx5e_tc_flow *flow,
		     struct netlink_ext_ack *extack)
{
	struct mlx5e_tc_act_parse_state *parse_state;
	struct mlx5e_tc_flow_parse_attr *parse_attr;
	struct mlx5_flow_attr *attr = flow->attr;
	struct mlx5_esw_flow_attr *esw_attr;
	struct pedit_headers_action *hdrs;
	int err;

	err = flow_action_supported(flow_action, extack);
	if (err)
		return err;

	esw_attr = attr->esw_attr;
	parse_attr = attr->parse_attr;
	parse_state = &parse_attr->parse_state;
	mlx5e_tc_act_init_parse_state(parse_state, flow, flow_action, extack);
	parse_state->ct_priv = get_ct_priv(priv);
	hdrs = parse_state->hdrs;

	err = parse_tc_actions(parse_state, flow_action);
	if (err)
		return err;

	/* Forward to/from internal port can only have 1 dest */
	if ((netif_is_ovs_master(parse_attr->filter_dev) || esw_attr->dest_int_port) &&
	    esw_attr->out_count > 1) {
		NL_SET_ERR_MSG_MOD(extack,
				   "Rules with internal port can have only one destination");
		return -EOPNOTSUPP;
	}

	err = actions_prepare_mod_hdr_actions(priv, flow, attr, hdrs, extack);
	if (err)
		return err;

	if (!actions_match_supported(priv, flow_action, parse_attr, flow, extack))
		return -EOPNOTSUPP;

	return 0;
}

static void get_flags(int flags, unsigned long *flow_flags)
{
	unsigned long __flow_flags = 0;

	if (flags & MLX5_TC_FLAG(INGRESS))
		__flow_flags |= BIT(MLX5E_TC_FLOW_FLAG_INGRESS);
	if (flags & MLX5_TC_FLAG(EGRESS))
		__flow_flags |= BIT(MLX5E_TC_FLOW_FLAG_EGRESS);

	if (flags & MLX5_TC_FLAG(ESW_OFFLOAD))
		__flow_flags |= BIT(MLX5E_TC_FLOW_FLAG_ESWITCH);
	if (flags & MLX5_TC_FLAG(NIC_OFFLOAD))
		__flow_flags |= BIT(MLX5E_TC_FLOW_FLAG_NIC);
	if (flags & MLX5_TC_FLAG(FT_OFFLOAD))
		__flow_flags |= BIT(MLX5E_TC_FLOW_FLAG_FT);

	*flow_flags = __flow_flags;
}

static const struct rhashtable_params tc_ht_params = {
	.head_offset = offsetof(struct mlx5e_tc_flow, node),
	.key_offset = offsetof(struct mlx5e_tc_flow, cookie),
	.key_len = sizeof(((struct mlx5e_tc_flow *)0)->cookie),
	.automatic_shrinking = true,
};

static struct rhashtable *get_tc_ht(struct mlx5e_priv *priv,
				    unsigned long flags)
{
	struct mlx5_eswitch *esw = priv->mdev->priv.eswitch;
	struct mlx5e_rep_priv *uplink_rpriv;

	if (flags & MLX5_TC_FLAG(ESW_OFFLOAD)) {
		uplink_rpriv = mlx5_eswitch_get_uplink_priv(esw, REP_ETH);
		return &uplink_rpriv->uplink_priv.tc_ht;
	} else /* NIC offload */
		return &priv->fs.tc.ht;
}

static bool is_peer_flow_needed(struct mlx5e_tc_flow *flow)
{
	struct mlx5_esw_flow_attr *esw_attr = flow->attr->esw_attr;
	struct mlx5_flow_attr *attr = flow->attr;
	bool is_rep_ingress = esw_attr->in_rep->vport != MLX5_VPORT_UPLINK &&
		flow_flag_test(flow, INGRESS);
	bool act_is_encap = !!(attr->action &
			       MLX5_FLOW_CONTEXT_ACTION_PACKET_REFORMAT);
	bool esw_paired = mlx5_devcom_is_paired(esw_attr->in_mdev->priv.devcom,
						MLX5_DEVCOM_ESW_OFFLOADS);

	if (!esw_paired)
		return false;

	if ((mlx5_lag_is_sriov(esw_attr->in_mdev) ||
	     mlx5_lag_is_multipath(esw_attr->in_mdev)) &&
	    (is_rep_ingress || act_is_encap))
		return true;

	return false;
}

struct mlx5_flow_attr *
mlx5_alloc_flow_attr(enum mlx5_flow_namespace_type type)
{
	u32 ex_attr_size = (type == MLX5_FLOW_NAMESPACE_FDB)  ?
				sizeof(struct mlx5_esw_flow_attr) :
				sizeof(struct mlx5_nic_flow_attr);
	struct mlx5_flow_attr *attr;

	return kzalloc(sizeof(*attr) + ex_attr_size, GFP_KERNEL);
}

static int
mlx5e_alloc_flow(struct mlx5e_priv *priv, int attr_size,
		 struct flow_cls_offload *f, unsigned long flow_flags,
		 struct mlx5e_tc_flow_parse_attr **__parse_attr,
		 struct mlx5e_tc_flow **__flow)
{
	struct mlx5e_tc_flow_parse_attr *parse_attr;
	struct mlx5_flow_attr *attr;
	struct mlx5e_tc_flow *flow;
	int err = -ENOMEM;
	int out_index;

	flow = kzalloc(sizeof(*flow), GFP_KERNEL);
	parse_attr = kvzalloc(sizeof(*parse_attr), GFP_KERNEL);
	if (!parse_attr || !flow)
		goto err_free;

	flow->flags = flow_flags;
	flow->cookie = f->cookie;
	flow->priv = priv;

	attr = mlx5_alloc_flow_attr(mlx5e_get_flow_namespace(flow));
	if (!attr)
		goto err_free;

	flow->attr = attr;

	for (out_index = 0; out_index < MLX5_MAX_FLOW_FWD_VPORTS; out_index++)
		INIT_LIST_HEAD(&flow->encaps[out_index].list);
	INIT_LIST_HEAD(&flow->hairpin);
	INIT_LIST_HEAD(&flow->l3_to_l2_reformat);
	refcount_set(&flow->refcnt, 1);
	init_completion(&flow->init_done);
	init_completion(&flow->del_hw_done);

	*__flow = flow;
	*__parse_attr = parse_attr;

	return 0;

err_free:
	kfree(flow);
	kvfree(parse_attr);
	return err;
}

static void
mlx5e_flow_attr_init(struct mlx5_flow_attr *attr,
		     struct mlx5e_tc_flow_parse_attr *parse_attr,
		     struct flow_cls_offload *f)
{
	attr->parse_attr = parse_attr;
	attr->chain = f->common.chain_index;
	attr->prio = f->common.prio;
}

static void
mlx5e_flow_esw_attr_init(struct mlx5_flow_attr *attr,
			 struct mlx5e_priv *priv,
			 struct mlx5e_tc_flow_parse_attr *parse_attr,
			 struct flow_cls_offload *f,
			 struct mlx5_eswitch_rep *in_rep,
			 struct mlx5_core_dev *in_mdev)
{
	struct mlx5_eswitch *esw = priv->mdev->priv.eswitch;
	struct mlx5_esw_flow_attr *esw_attr = attr->esw_attr;

	mlx5e_flow_attr_init(attr, parse_attr, f);

	esw_attr->in_rep = in_rep;
	esw_attr->in_mdev = in_mdev;

	if (MLX5_CAP_ESW(esw->dev, counter_eswitch_affinity) ==
	    MLX5_COUNTER_SOURCE_ESWITCH)
		esw_attr->counter_dev = in_mdev;
	else
		esw_attr->counter_dev = priv->mdev;
}

static struct mlx5e_tc_flow *
__mlx5e_add_fdb_flow(struct mlx5e_priv *priv,
		     struct flow_cls_offload *f,
		     unsigned long flow_flags,
		     struct net_device *filter_dev,
		     struct mlx5_eswitch_rep *in_rep,
		     struct mlx5_core_dev *in_mdev)
{
	struct flow_rule *rule = flow_cls_offload_flow_rule(f);
	struct netlink_ext_ack *extack = f->common.extack;
	struct mlx5e_tc_flow_parse_attr *parse_attr;
	struct mlx5e_tc_flow *flow;
	int attr_size, err;

	flow_flags |= BIT(MLX5E_TC_FLOW_FLAG_ESWITCH);
	attr_size  = sizeof(struct mlx5_esw_flow_attr);
	err = mlx5e_alloc_flow(priv, attr_size, f, flow_flags,
			       &parse_attr, &flow);
	if (err)
		goto out;

	parse_attr->filter_dev = filter_dev;
	mlx5e_flow_esw_attr_init(flow->attr,
				 priv, parse_attr,
				 f, in_rep, in_mdev);

	err = parse_cls_flower(flow->priv, flow, &parse_attr->spec,
			       f, filter_dev);
	if (err)
		goto err_free;

	/* actions validation depends on parsing the ct matches first */
	err = mlx5_tc_ct_match_add(get_ct_priv(priv), &parse_attr->spec, f,
				   &flow->attr->ct_attr, extack);
	if (err)
		goto err_free;

	/* always set IP version for indirect table handling */
	flow->attr->ip_version = mlx5e_tc_get_ip_version(&parse_attr->spec, true);

	err = parse_tc_fdb_actions(priv, &rule->action, flow, extack);
	if (err)
		goto err_free;

	err = mlx5e_tc_add_fdb_flow(priv, flow, extack);
	complete_all(&flow->init_done);
	if (err) {
		if (!(err == -ENETUNREACH && mlx5_lag_is_multipath(in_mdev)))
			goto err_free;

		add_unready_flow(flow);
	}

	return flow;

err_free:
	mlx5e_flow_put(priv, flow);
out:
	return ERR_PTR(err);
}

static int mlx5e_tc_add_fdb_peer_flow(struct flow_cls_offload *f,
				      struct mlx5e_tc_flow *flow,
				      unsigned long flow_flags)
{
	struct mlx5e_priv *priv = flow->priv, *peer_priv;
	struct mlx5_eswitch *esw = priv->mdev->priv.eswitch, *peer_esw;
	struct mlx5_esw_flow_attr *attr = flow->attr->esw_attr;
	struct mlx5_devcom *devcom = priv->mdev->priv.devcom;
	struct mlx5e_tc_flow_parse_attr *parse_attr;
	struct mlx5e_rep_priv *peer_urpriv;
	struct mlx5e_tc_flow *peer_flow;
	struct mlx5_core_dev *in_mdev;
	int err = 0;

	peer_esw = mlx5_devcom_get_peer_data(devcom, MLX5_DEVCOM_ESW_OFFLOADS);
	if (!peer_esw)
		return -ENODEV;

	peer_urpriv = mlx5_eswitch_get_uplink_priv(peer_esw, REP_ETH);
	peer_priv = netdev_priv(peer_urpriv->netdev);

	/* in_mdev is assigned of which the packet originated from.
	 * So packets redirected to uplink use the same mdev of the
	 * original flow and packets redirected from uplink use the
	 * peer mdev.
	 */
	if (attr->in_rep->vport == MLX5_VPORT_UPLINK)
		in_mdev = peer_priv->mdev;
	else
		in_mdev = priv->mdev;

	parse_attr = flow->attr->parse_attr;
	peer_flow = __mlx5e_add_fdb_flow(peer_priv, f, flow_flags,
					 parse_attr->filter_dev,
					 attr->in_rep, in_mdev);
	if (IS_ERR(peer_flow)) {
		err = PTR_ERR(peer_flow);
		goto out;
	}

	flow->peer_flow = peer_flow;
	flow_flag_set(flow, DUP);
	mutex_lock(&esw->offloads.peer_mutex);
	list_add_tail(&flow->peer, &esw->offloads.peer_flows);
	mutex_unlock(&esw->offloads.peer_mutex);

out:
	mlx5_devcom_release_peer_data(devcom, MLX5_DEVCOM_ESW_OFFLOADS);
	return err;
}

static int
mlx5e_add_fdb_flow(struct mlx5e_priv *priv,
		   struct flow_cls_offload *f,
		   unsigned long flow_flags,
		   struct net_device *filter_dev,
		   struct mlx5e_tc_flow **__flow)
{
	struct mlx5e_rep_priv *rpriv = priv->ppriv;
	struct mlx5_eswitch_rep *in_rep = rpriv->rep;
	struct mlx5_core_dev *in_mdev = priv->mdev;
	struct mlx5e_tc_flow *flow;
	int err;

	flow = __mlx5e_add_fdb_flow(priv, f, flow_flags, filter_dev, in_rep,
				    in_mdev);
	if (IS_ERR(flow))
		return PTR_ERR(flow);

	if (is_peer_flow_needed(flow)) {
		err = mlx5e_tc_add_fdb_peer_flow(f, flow, flow_flags);
		if (err) {
			mlx5e_tc_del_fdb_flow(priv, flow);
			goto out;
		}
	}

	*__flow = flow;

	return 0;

out:
	return err;
}

static int
mlx5e_add_nic_flow(struct mlx5e_priv *priv,
		   struct flow_cls_offload *f,
		   unsigned long flow_flags,
		   struct net_device *filter_dev,
		   struct mlx5e_tc_flow **__flow)
{
	struct flow_rule *rule = flow_cls_offload_flow_rule(f);
	struct netlink_ext_ack *extack = f->common.extack;
	struct mlx5e_tc_flow_parse_attr *parse_attr;
	struct mlx5e_tc_flow *flow;
	int attr_size, err;

	if (!MLX5_CAP_FLOWTABLE_NIC_RX(priv->mdev, ignore_flow_level)) {
		if (!tc_cls_can_offload_and_chain0(priv->netdev, &f->common))
			return -EOPNOTSUPP;
	} else if (!tc_can_offload_extack(priv->netdev, f->common.extack)) {
		return -EOPNOTSUPP;
	}

	flow_flags |= BIT(MLX5E_TC_FLOW_FLAG_NIC);
	attr_size  = sizeof(struct mlx5_nic_flow_attr);
	err = mlx5e_alloc_flow(priv, attr_size, f, flow_flags,
			       &parse_attr, &flow);
	if (err)
		goto out;

	parse_attr->filter_dev = filter_dev;
	mlx5e_flow_attr_init(flow->attr, parse_attr, f);

	err = parse_cls_flower(flow->priv, flow, &parse_attr->spec,
			       f, filter_dev);
	if (err)
		goto err_free;

	err = mlx5_tc_ct_match_add(get_ct_priv(priv), &parse_attr->spec, f,
				   &flow->attr->ct_attr, extack);
	if (err)
		goto err_free;

	err = parse_tc_nic_actions(priv, &rule->action, flow, extack);
	if (err)
		goto err_free;

	err = mlx5e_tc_add_nic_flow(priv, flow, extack);
	if (err)
		goto err_free;

	flow_flag_set(flow, OFFLOADED);
	*__flow = flow;

	return 0;

err_free:
	flow_flag_set(flow, FAILED);
	mlx5e_mod_hdr_dealloc(&parse_attr->mod_hdr_acts);
	mlx5e_flow_put(priv, flow);
out:
	return err;
}

static int
mlx5e_tc_add_flow(struct mlx5e_priv *priv,
		  struct flow_cls_offload *f,
		  unsigned long flags,
		  struct net_device *filter_dev,
		  struct mlx5e_tc_flow **flow)
{
	struct mlx5_eswitch *esw = priv->mdev->priv.eswitch;
	unsigned long flow_flags;
	int err;

	get_flags(flags, &flow_flags);

	if (!tc_can_offload_extack(priv->netdev, f->common.extack))
		return -EOPNOTSUPP;

	if (esw && esw->mode == MLX5_ESWITCH_OFFLOADS)
		err = mlx5e_add_fdb_flow(priv, f, flow_flags,
					 filter_dev, flow);
	else
		err = mlx5e_add_nic_flow(priv, f, flow_flags,
					 filter_dev, flow);

	return err;
}

static bool is_flow_rule_duplicate_allowed(struct net_device *dev,
					   struct mlx5e_rep_priv *rpriv)
{
	/* Offloaded flow rule is allowed to duplicate on non-uplink representor
	 * sharing tc block with other slaves of a lag device. Rpriv can be NULL if this
	 * function is called from NIC mode.
	 */
	return netif_is_lag_port(dev) && rpriv && rpriv->rep->vport != MLX5_VPORT_UPLINK;
}

int mlx5e_configure_flower(struct net_device *dev, struct mlx5e_priv *priv,
			   struct flow_cls_offload *f, unsigned long flags)
{
	struct netlink_ext_ack *extack = f->common.extack;
	struct rhashtable *tc_ht = get_tc_ht(priv, flags);
	struct mlx5e_rep_priv *rpriv = priv->ppriv;
	struct mlx5e_tc_flow *flow;
	int err = 0;

	if (!mlx5_esw_hold(priv->mdev))
		return -EAGAIN;

	mlx5_esw_get(priv->mdev);

	rcu_read_lock();
	flow = rhashtable_lookup(tc_ht, &f->cookie, tc_ht_params);
	if (flow) {
		/* Same flow rule offloaded to non-uplink representor sharing tc block,
		 * just return 0.
		 */
		if (is_flow_rule_duplicate_allowed(dev, rpriv) && flow->orig_dev != dev)
			goto rcu_unlock;

		NL_SET_ERR_MSG_MOD(extack,
				   "flow cookie already exists, ignoring");
		netdev_warn_once(priv->netdev,
				 "flow cookie %lx already exists, ignoring\n",
				 f->cookie);
		err = -EEXIST;
		goto rcu_unlock;
	}
rcu_unlock:
	rcu_read_unlock();
	if (flow)
		goto out;

	trace_mlx5e_configure_flower(f);
	err = mlx5e_tc_add_flow(priv, f, flags, dev, &flow);
	if (err)
		goto out;

	/* Flow rule offloaded to non-uplink representor sharing tc block,
	 * set the flow's owner dev.
	 */
	if (is_flow_rule_duplicate_allowed(dev, rpriv))
		flow->orig_dev = dev;

	err = rhashtable_lookup_insert_fast(tc_ht, &flow->node, tc_ht_params);
	if (err)
		goto err_free;

	mlx5_esw_release(priv->mdev);
	return 0;

err_free:
	mlx5e_flow_put(priv, flow);
out:
	mlx5_esw_put(priv->mdev);
	mlx5_esw_release(priv->mdev);
	return err;
}

static bool same_flow_direction(struct mlx5e_tc_flow *flow, int flags)
{
	bool dir_ingress = !!(flags & MLX5_TC_FLAG(INGRESS));
	bool dir_egress = !!(flags & MLX5_TC_FLAG(EGRESS));

	return flow_flag_test(flow, INGRESS) == dir_ingress &&
		flow_flag_test(flow, EGRESS) == dir_egress;
}

int mlx5e_delete_flower(struct net_device *dev, struct mlx5e_priv *priv,
			struct flow_cls_offload *f, unsigned long flags)
{
	struct rhashtable *tc_ht = get_tc_ht(priv, flags);
	struct mlx5e_tc_flow *flow;
	int err;

	rcu_read_lock();
	flow = rhashtable_lookup(tc_ht, &f->cookie, tc_ht_params);
	if (!flow || !same_flow_direction(flow, flags)) {
		err = -EINVAL;
		goto errout;
	}

	/* Only delete the flow if it doesn't have MLX5E_TC_FLOW_DELETED flag
	 * set.
	 */
	if (flow_flag_test_and_set(flow, DELETED)) {
		err = -EINVAL;
		goto errout;
	}
	rhashtable_remove_fast(tc_ht, &flow->node, tc_ht_params);
	rcu_read_unlock();

	trace_mlx5e_delete_flower(f);
	mlx5e_flow_put(priv, flow);

	mlx5_esw_put(priv->mdev);
	return 0;

errout:
	rcu_read_unlock();
	return err;
}

int mlx5e_stats_flower(struct net_device *dev, struct mlx5e_priv *priv,
		       struct flow_cls_offload *f, unsigned long flags)
{
	struct mlx5_devcom *devcom = priv->mdev->priv.devcom;
	struct rhashtable *tc_ht = get_tc_ht(priv, flags);
	struct mlx5_eswitch *peer_esw;
	struct mlx5e_tc_flow *flow;
	struct mlx5_fc *counter;
	u64 lastuse = 0;
	u64 packets = 0;
	u64 bytes = 0;
	int err = 0;

	rcu_read_lock();
	flow = mlx5e_flow_get(rhashtable_lookup(tc_ht, &f->cookie,
						tc_ht_params));
	rcu_read_unlock();
	if (IS_ERR(flow))
		return PTR_ERR(flow);

	if (!same_flow_direction(flow, flags)) {
		err = -EINVAL;
		goto errout;
	}

	if (mlx5e_is_offloaded_flow(flow) || flow_flag_test(flow, CT)) {
		counter = mlx5e_tc_get_counter(flow);
		if (!counter)
			goto errout;

		mlx5_fc_query_cached(counter, &bytes, &packets, &lastuse);
	}

	/* Under multipath it's possible for one rule to be currently
	 * un-offloaded while the other rule is offloaded.
	 */
	peer_esw = mlx5_devcom_get_peer_data(devcom, MLX5_DEVCOM_ESW_OFFLOADS);
	if (!peer_esw)
		goto out;

	if (flow_flag_test(flow, DUP) &&
	    flow_flag_test(flow->peer_flow, OFFLOADED)) {
		u64 bytes2;
		u64 packets2;
		u64 lastuse2;

		counter = mlx5e_tc_get_counter(flow->peer_flow);
		if (!counter)
			goto no_peer_counter;
		mlx5_fc_query_cached(counter, &bytes2, &packets2, &lastuse2);

		bytes += bytes2;
		packets += packets2;
		lastuse = max_t(u64, lastuse, lastuse2);
	}

no_peer_counter:
	mlx5_devcom_release_peer_data(devcom, MLX5_DEVCOM_ESW_OFFLOADS);
out:
	flow_stats_update(&f->stats, bytes, packets, 0, lastuse,
			  FLOW_ACTION_HW_STATS_DELAYED);
	trace_mlx5e_stats_flower(f);
errout:
	mlx5e_flow_put(priv, flow);
	return err;
}

static int apply_police_params(struct mlx5e_priv *priv, u64 rate,
			       struct netlink_ext_ack *extack)
{
	struct mlx5e_rep_priv *rpriv = priv->ppriv;
	struct mlx5_eswitch *esw;
	u32 rate_mbps = 0;
	u16 vport_num;
	int err;

	vport_num = rpriv->rep->vport;
	if (vport_num >= MLX5_VPORT_ECPF) {
		NL_SET_ERR_MSG_MOD(extack,
				   "Ingress rate limit is supported only for Eswitch ports connected to VFs");
		return -EOPNOTSUPP;
	}

	esw = priv->mdev->priv.eswitch;
	/* rate is given in bytes/sec.
	 * First convert to bits/sec and then round to the nearest mbit/secs.
	 * mbit means million bits.
	 * Moreover, if rate is non zero we choose to configure to a minimum of
	 * 1 mbit/sec.
	 */
	if (rate) {
		rate = (rate * BITS_PER_BYTE) + 500000;
		do_div(rate, 1000000);
		rate_mbps = max_t(u32, rate, 1);
	}

	err = mlx5_esw_qos_modify_vport_rate(esw, vport_num, rate_mbps);
	if (err)
		NL_SET_ERR_MSG_MOD(extack, "failed applying action to hardware");

	return err;
}

static int scan_tc_matchall_fdb_actions(struct mlx5e_priv *priv,
					struct flow_action *flow_action,
					struct netlink_ext_ack *extack)
{
	struct mlx5e_rep_priv *rpriv = priv->ppriv;
	const struct flow_action_entry *act;
	int err;
	int i;

	if (!flow_action_has_entries(flow_action)) {
		NL_SET_ERR_MSG_MOD(extack, "matchall called with no action");
		return -EINVAL;
	}

	if (!flow_offload_has_one_action(flow_action)) {
		NL_SET_ERR_MSG_MOD(extack, "matchall policing support only a single action");
		return -EOPNOTSUPP;
	}

	if (!flow_action_basic_hw_stats_check(flow_action, extack)) {
		NL_SET_ERR_MSG_MOD(extack, "Flow action HW stats type is not supported");
		return -EOPNOTSUPP;
	}

	flow_action_for_each(i, act, flow_action) {
		switch (act->id) {
		case FLOW_ACTION_POLICE:
			if (act->police.rate_pkt_ps) {
				NL_SET_ERR_MSG_MOD(extack, "QoS offload not support packets per second");
				return -EOPNOTSUPP;
			}
			err = apply_police_params(priv, act->police.rate_bytes_ps, extack);
			if (err)
				return err;

			rpriv->prev_vf_vport_stats = priv->stats.vf_vport;
			break;
		default:
			NL_SET_ERR_MSG_MOD(extack, "mlx5 supports only police action for matchall");
			return -EOPNOTSUPP;
		}
	}

	return 0;
}

int mlx5e_tc_configure_matchall(struct mlx5e_priv *priv,
				struct tc_cls_matchall_offload *ma)
{
	struct netlink_ext_ack *extack = ma->common.extack;

	if (ma->common.prio != 1) {
		NL_SET_ERR_MSG_MOD(extack, "only priority 1 is supported");
		return -EINVAL;
	}

	return scan_tc_matchall_fdb_actions(priv, &ma->rule->action, extack);
}

int mlx5e_tc_delete_matchall(struct mlx5e_priv *priv,
			     struct tc_cls_matchall_offload *ma)
{
	struct netlink_ext_ack *extack = ma->common.extack;

	return apply_police_params(priv, 0, extack);
}

void mlx5e_tc_stats_matchall(struct mlx5e_priv *priv,
			     struct tc_cls_matchall_offload *ma)
{
	struct mlx5e_rep_priv *rpriv = priv->ppriv;
	struct rtnl_link_stats64 cur_stats;
	u64 dbytes;
	u64 dpkts;

	cur_stats = priv->stats.vf_vport;
	dpkts = cur_stats.rx_packets - rpriv->prev_vf_vport_stats.rx_packets;
	dbytes = cur_stats.rx_bytes - rpriv->prev_vf_vport_stats.rx_bytes;
	rpriv->prev_vf_vport_stats = cur_stats;
	flow_stats_update(&ma->stats, dbytes, dpkts, 0, jiffies,
			  FLOW_ACTION_HW_STATS_DELAYED);
}

static void mlx5e_tc_hairpin_update_dead_peer(struct mlx5e_priv *priv,
					      struct mlx5e_priv *peer_priv)
{
	struct mlx5_core_dev *peer_mdev = peer_priv->mdev;
	struct mlx5e_hairpin_entry *hpe, *tmp;
	LIST_HEAD(init_wait_list);
	u16 peer_vhca_id;
	int bkt;

	if (!mlx5e_same_hw_devs(priv, peer_priv))
		return;

	peer_vhca_id = MLX5_CAP_GEN(peer_mdev, vhca_id);

	mutex_lock(&priv->fs.tc.hairpin_tbl_lock);
	hash_for_each(priv->fs.tc.hairpin_tbl, bkt, hpe, hairpin_hlist)
		if (refcount_inc_not_zero(&hpe->refcnt))
			list_add(&hpe->dead_peer_wait_list, &init_wait_list);
	mutex_unlock(&priv->fs.tc.hairpin_tbl_lock);

	list_for_each_entry_safe(hpe, tmp, &init_wait_list, dead_peer_wait_list) {
		wait_for_completion(&hpe->res_ready);
		if (!IS_ERR_OR_NULL(hpe->hp) && hpe->peer_vhca_id == peer_vhca_id)
			mlx5_core_hairpin_clear_dead_peer(hpe->hp->pair);

		mlx5e_hairpin_put(priv, hpe);
	}
}

static int mlx5e_tc_netdev_event(struct notifier_block *this,
				 unsigned long event, void *ptr)
{
	struct net_device *ndev = netdev_notifier_info_to_dev(ptr);
	struct mlx5e_flow_steering *fs;
	struct mlx5e_priv *peer_priv;
	struct mlx5e_tc_table *tc;
	struct mlx5e_priv *priv;

	if (ndev->netdev_ops != &mlx5e_netdev_ops ||
	    event != NETDEV_UNREGISTER ||
	    ndev->reg_state == NETREG_REGISTERED)
		return NOTIFY_DONE;

	tc = container_of(this, struct mlx5e_tc_table, netdevice_nb);
	fs = container_of(tc, struct mlx5e_flow_steering, tc);
	priv = container_of(fs, struct mlx5e_priv, fs);
	peer_priv = netdev_priv(ndev);
	if (priv == peer_priv ||
	    !(priv->netdev->features & NETIF_F_HW_TC))
		return NOTIFY_DONE;

	mlx5e_tc_hairpin_update_dead_peer(priv, peer_priv);

	return NOTIFY_DONE;
}

static int mlx5e_tc_nic_get_ft_size(struct mlx5_core_dev *dev)
{
	int tc_grp_size, tc_tbl_size;
	u32 max_flow_counter;

	max_flow_counter = (MLX5_CAP_GEN(dev, max_flow_counter_31_16) << 16) |
			    MLX5_CAP_GEN(dev, max_flow_counter_15_0);

	tc_grp_size = min_t(int, max_flow_counter, MLX5E_TC_TABLE_MAX_GROUP_SIZE);

	tc_tbl_size = min_t(int, tc_grp_size * MLX5E_TC_TABLE_NUM_GROUPS,
			    BIT(MLX5_CAP_FLOWTABLE_NIC_RX(dev, log_max_ft_size)));

	return tc_tbl_size;
}

int mlx5e_tc_nic_init(struct mlx5e_priv *priv)
{
	struct mlx5e_tc_table *tc = &priv->fs.tc;
	struct mlx5_core_dev *dev = priv->mdev;
	struct mapping_ctx *chains_mapping;
	struct mlx5_chains_attr attr = {};
	u64 mapping_id;
	int err;

	mlx5e_mod_hdr_tbl_init(&tc->mod_hdr);
	mutex_init(&tc->t_lock);
	mutex_init(&tc->hairpin_tbl_lock);
	hash_init(tc->hairpin_tbl);

	err = rhashtable_init(&tc->ht, &tc_ht_params);
	if (err)
		return err;

	lockdep_set_class(&tc->ht.mutex, &tc_ht_lock_key);

	mapping_id = mlx5_query_nic_system_image_guid(dev);

	chains_mapping = mapping_create_for_id(mapping_id, MAPPING_TYPE_CHAIN,
					       sizeof(struct mlx5_mapped_obj),
					       MLX5E_TC_TABLE_CHAIN_TAG_MASK, true);

	if (IS_ERR(chains_mapping)) {
		err = PTR_ERR(chains_mapping);
		goto err_mapping;
	}
	tc->mapping = chains_mapping;

	if (MLX5_CAP_FLOWTABLE_NIC_RX(priv->mdev, ignore_flow_level))
		attr.flags = MLX5_CHAINS_AND_PRIOS_SUPPORTED |
			MLX5_CHAINS_IGNORE_FLOW_LEVEL_SUPPORTED;
	attr.ns = MLX5_FLOW_NAMESPACE_KERNEL;
	attr.max_ft_sz = mlx5e_tc_nic_get_ft_size(dev);
	attr.max_grp_num = MLX5E_TC_TABLE_NUM_GROUPS;
	attr.default_ft = mlx5e_vlan_get_flowtable(priv->fs.vlan);
	attr.mapping = chains_mapping;

	tc->chains = mlx5_chains_create(dev, &attr);
	if (IS_ERR(tc->chains)) {
		err = PTR_ERR(tc->chains);
		goto err_chains;
	}

	tc->post_act = mlx5e_tc_post_act_init(priv, tc->chains, MLX5_FLOW_NAMESPACE_KERNEL);
	tc->ct = mlx5_tc_ct_init(priv, tc->chains, &priv->fs.tc.mod_hdr,
				 MLX5_FLOW_NAMESPACE_KERNEL, tc->post_act);

	tc->netdevice_nb.notifier_call = mlx5e_tc_netdev_event;
	err = register_netdevice_notifier_dev_net(priv->netdev,
						  &tc->netdevice_nb,
						  &tc->netdevice_nn);
	if (err) {
		tc->netdevice_nb.notifier_call = NULL;
		mlx5_core_warn(priv->mdev, "Failed to register netdev notifier\n");
		goto err_reg;
	}

	return 0;

err_reg:
	mlx5_tc_ct_clean(tc->ct);
	mlx5e_tc_post_act_destroy(tc->post_act);
	mlx5_chains_destroy(tc->chains);
err_chains:
	mapping_destroy(chains_mapping);
err_mapping:
	rhashtable_destroy(&tc->ht);
	return err;
}

static void _mlx5e_tc_del_flow(void *ptr, void *arg)
{
	struct mlx5e_tc_flow *flow = ptr;
	struct mlx5e_priv *priv = flow->priv;

	mlx5e_tc_del_flow(priv, flow);
	kfree(flow);
}

void mlx5e_tc_nic_cleanup(struct mlx5e_priv *priv)
{
	struct mlx5e_tc_table *tc = &priv->fs.tc;

	if (tc->netdevice_nb.notifier_call)
		unregister_netdevice_notifier_dev_net(priv->netdev,
						      &tc->netdevice_nb,
						      &tc->netdevice_nn);

	mlx5e_mod_hdr_tbl_destroy(&tc->mod_hdr);
	mutex_destroy(&tc->hairpin_tbl_lock);

	rhashtable_free_and_destroy(&tc->ht, _mlx5e_tc_del_flow, NULL);

	if (!IS_ERR_OR_NULL(tc->t)) {
		mlx5_chains_put_table(tc->chains, 0, 1, MLX5E_TC_FT_LEVEL);
		tc->t = NULL;
	}
	mutex_destroy(&tc->t_lock);

	mlx5_tc_ct_clean(tc->ct);
	mlx5e_tc_post_act_destroy(tc->post_act);
	mapping_destroy(tc->mapping);
	mlx5_chains_destroy(tc->chains);
}

int mlx5e_tc_esw_init(struct rhashtable *tc_ht)
{
	const size_t sz_enc_opts = sizeof(struct tunnel_match_enc_opts);
	struct mlx5_rep_uplink_priv *uplink_priv;
	struct mlx5e_rep_priv *rpriv;
	struct mapping_ctx *mapping;
	struct mlx5_eswitch *esw;
	struct mlx5e_priv *priv;
	u64 mapping_id;
	int err = 0;

	uplink_priv = container_of(tc_ht, struct mlx5_rep_uplink_priv, tc_ht);
	rpriv = container_of(uplink_priv, struct mlx5e_rep_priv, uplink_priv);
	priv = netdev_priv(rpriv->netdev);
	esw = priv->mdev->priv.eswitch;

	uplink_priv->post_act = mlx5e_tc_post_act_init(priv, esw_chains(esw),
						       MLX5_FLOW_NAMESPACE_FDB);
	uplink_priv->ct_priv = mlx5_tc_ct_init(netdev_priv(priv->netdev),
					       esw_chains(esw),
					       &esw->offloads.mod_hdr,
					       MLX5_FLOW_NAMESPACE_FDB,
					       uplink_priv->post_act);

	uplink_priv->int_port_priv = mlx5e_tc_int_port_init(netdev_priv(priv->netdev));

	uplink_priv->tc_psample = mlx5e_tc_sample_init(esw, uplink_priv->post_act);

	mapping_id = mlx5_query_nic_system_image_guid(esw->dev);

	mapping = mapping_create_for_id(mapping_id, MAPPING_TYPE_TUNNEL,
					sizeof(struct tunnel_match_key),
					TUNNEL_INFO_BITS_MASK, true);

	if (IS_ERR(mapping)) {
		err = PTR_ERR(mapping);
		goto err_tun_mapping;
	}
	uplink_priv->tunnel_mapping = mapping;

	/* Two last values are reserved for stack devices slow path table mark
	 * and bridge ingress push mark.
	 */
	mapping = mapping_create_for_id(mapping_id, MAPPING_TYPE_TUNNEL_ENC_OPTS,
					sz_enc_opts, ENC_OPTS_BITS_MASK - 2, true);
	if (IS_ERR(mapping)) {
		err = PTR_ERR(mapping);
		goto err_enc_opts_mapping;
	}
	uplink_priv->tunnel_enc_opts_mapping = mapping;

	err = rhashtable_init(tc_ht, &tc_ht_params);
	if (err)
		goto err_ht_init;

	lockdep_set_class(&tc_ht->mutex, &tc_ht_lock_key);

	uplink_priv->encap = mlx5e_tc_tun_init(priv);
	if (IS_ERR(uplink_priv->encap)) {
		err = PTR_ERR(uplink_priv->encap);
		goto err_register_fib_notifier;
	}

	return 0;

err_register_fib_notifier:
	rhashtable_destroy(tc_ht);
err_ht_init:
	mapping_destroy(uplink_priv->tunnel_enc_opts_mapping);
err_enc_opts_mapping:
	mapping_destroy(uplink_priv->tunnel_mapping);
err_tun_mapping:
	mlx5e_tc_sample_cleanup(uplink_priv->tc_psample);
	mlx5e_tc_int_port_cleanup(uplink_priv->int_port_priv);
	mlx5_tc_ct_clean(uplink_priv->ct_priv);
	netdev_warn(priv->netdev,
		    "Failed to initialize tc (eswitch), err: %d", err);
	mlx5e_tc_post_act_destroy(uplink_priv->post_act);
	return err;
}

void mlx5e_tc_esw_cleanup(struct rhashtable *tc_ht)
{
	struct mlx5_rep_uplink_priv *uplink_priv;

	uplink_priv = container_of(tc_ht, struct mlx5_rep_uplink_priv, tc_ht);

	rhashtable_free_and_destroy(tc_ht, _mlx5e_tc_del_flow, NULL);
	mlx5e_tc_tun_cleanup(uplink_priv->encap);

	mapping_destroy(uplink_priv->tunnel_enc_opts_mapping);
	mapping_destroy(uplink_priv->tunnel_mapping);

	mlx5e_tc_sample_cleanup(uplink_priv->tc_psample);
	mlx5e_tc_int_port_cleanup(uplink_priv->int_port_priv);
	mlx5_tc_ct_clean(uplink_priv->ct_priv);
	mlx5e_tc_post_act_destroy(uplink_priv->post_act);
}

int mlx5e_tc_num_filters(struct mlx5e_priv *priv, unsigned long flags)
{
	struct rhashtable *tc_ht = get_tc_ht(priv, flags);

	return atomic_read(&tc_ht->nelems);
}

void mlx5e_tc_clean_fdb_peer_flows(struct mlx5_eswitch *esw)
{
	struct mlx5e_tc_flow *flow, *tmp;

	list_for_each_entry_safe(flow, tmp, &esw->offloads.peer_flows, peer)
		__mlx5e_tc_del_fdb_peer_flow(flow);
}

void mlx5e_tc_reoffload_flows_work(struct work_struct *work)
{
	struct mlx5_rep_uplink_priv *rpriv =
		container_of(work, struct mlx5_rep_uplink_priv,
			     reoffload_flows_work);
	struct mlx5e_tc_flow *flow, *tmp;

	mutex_lock(&rpriv->unready_flows_lock);
	list_for_each_entry_safe(flow, tmp, &rpriv->unready_flows, unready) {
		if (!mlx5e_tc_add_fdb_flow(flow->priv, flow, NULL))
			unready_flow_del(flow);
	}
	mutex_unlock(&rpriv->unready_flows_lock);
}

static int mlx5e_setup_tc_cls_flower(struct mlx5e_priv *priv,
				     struct flow_cls_offload *cls_flower,
				     unsigned long flags)
{
	switch (cls_flower->command) {
	case FLOW_CLS_REPLACE:
		return mlx5e_configure_flower(priv->netdev, priv, cls_flower,
					      flags);
	case FLOW_CLS_DESTROY:
		return mlx5e_delete_flower(priv->netdev, priv, cls_flower,
					   flags);
	case FLOW_CLS_STATS:
		return mlx5e_stats_flower(priv->netdev, priv, cls_flower,
					  flags);
	default:
		return -EOPNOTSUPP;
	}
}

int mlx5e_setup_tc_block_cb(enum tc_setup_type type, void *type_data,
			    void *cb_priv)
{
	unsigned long flags = MLX5_TC_FLAG(INGRESS);
	struct mlx5e_priv *priv = cb_priv;

	if (!priv->netdev || !netif_device_present(priv->netdev))
		return -EOPNOTSUPP;

	if (mlx5e_is_uplink_rep(priv))
		flags |= MLX5_TC_FLAG(ESW_OFFLOAD);
	else
		flags |= MLX5_TC_FLAG(NIC_OFFLOAD);

	switch (type) {
	case TC_SETUP_CLSFLOWER:
		return mlx5e_setup_tc_cls_flower(priv, type_data, flags);
	default:
		return -EOPNOTSUPP;
	}
}

bool mlx5e_tc_update_skb(struct mlx5_cqe64 *cqe,
			 struct sk_buff *skb)
{
#if IS_ENABLED(CONFIG_NET_TC_SKB_EXT)
	u32 chain = 0, chain_tag, reg_b, zone_restore_id;
	struct mlx5e_priv *priv = netdev_priv(skb->dev);
	struct mlx5e_tc_table *tc = &priv->fs.tc;
	struct mlx5_mapped_obj mapped_obj;
	struct tc_skb_ext *tc_skb_ext;
	int err;

	reg_b = be32_to_cpu(cqe->ft_metadata);

	chain_tag = reg_b & MLX5E_TC_TABLE_CHAIN_TAG_MASK;

	err = mapping_find(tc->mapping, chain_tag, &mapped_obj);
	if (err) {
		netdev_dbg(priv->netdev,
			   "Couldn't find chain for chain tag: %d, err: %d\n",
			   chain_tag, err);
		return false;
	}

	if (mapped_obj.type == MLX5_MAPPED_OBJ_CHAIN) {
		chain = mapped_obj.chain;
		tc_skb_ext = tc_skb_ext_alloc(skb);
		if (WARN_ON(!tc_skb_ext))
			return false;

		tc_skb_ext->chain = chain;

		zone_restore_id = (reg_b >> REG_MAPPING_MOFFSET(NIC_ZONE_RESTORE_TO_REG)) &
			ESW_ZONE_ID_MASK;

		if (!mlx5e_tc_ct_restore_flow(tc->ct, skb,
					      zone_restore_id))
			return false;
	} else {
		netdev_dbg(priv->netdev, "Invalid mapped object type: %d\n", mapped_obj.type);
		return false;
	}
#endif /* CONFIG_NET_TC_SKB_EXT */

	return true;
}<|MERGE_RESOLUTION|>--- conflicted
+++ resolved
@@ -1430,11 +1430,8 @@
 							metadata);
 			if (err)
 				goto err_out;
-<<<<<<< HEAD
-=======
 
 			attr->action |= MLX5_FLOW_CONTEXT_ACTION_MOD_HDR;
->>>>>>> 74c78b42
 		}
 	}
 
