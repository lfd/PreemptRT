--- conflicted
+++ resolved
@@ -982,23 +982,14 @@
 	return pmc_core_resume_common(pmcdev);
 }
 
-<<<<<<< HEAD
-void mtl_core_init(struct pmc_dev *pmcdev)
-{
-	pmcdev->map = &mtl_socm_reg_map;
-	pmcdev->core_configure = mtl_core_configure;
-=======
 int mtl_core_init(struct pmc_dev *pmcdev)
 {
 	struct pmc *pmc = pmcdev->pmcs[PMC_IDX_SOC];
 	int ret = 0;
->>>>>>> 238589d0
 
 	mtl_d3_fixup();
 
 	pmcdev->resume = mtl_resume;
-<<<<<<< HEAD
-=======
 
 	pmcdev->regmap_list = mtl_pmc_info_list;
 	pmc_core_ssram_init(pmcdev);
@@ -1018,5 +1009,4 @@
 	pmc_core_send_ltr_ignore(pmcdev, 3);
 
 	return 0;
->>>>>>> 238589d0
 }