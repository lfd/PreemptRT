--- conflicted
+++ resolved
@@ -337,14 +337,11 @@
 #define AST_DP501_LINKRATE	0xf014
 #define AST_DP501_EDID_DATA	0xf020
 
-<<<<<<< HEAD
-=======
 /* Define for Soc scratched reg */
 #define AST_VRAM_INIT_STATUS_MASK	GENMASK(7, 6)
 //#define AST_VRAM_INIT_BY_BMC		BIT(7)
 //#define AST_VRAM_INIT_READY		BIT(6)
 
->>>>>>> 3b17187f
 int ast_mm_init(struct ast_private *ast);
 
 /* ast post */
