// SPDX-License-Identifier: GPL-2.0
/* Copyright(c) 2013 - 2021 Intel Corporation. */

#include "i40e.h"
#include "i40e_type.h"
#include "i40e_adminq.h"
#include "i40e_prototype.h"
#include <linux/avf/virtchnl.h>

/**
 * i40e_set_mac_type - Sets MAC type
 * @hw: pointer to the HW structure
 *
 * This function sets the mac type of the adapter based on the
 * vendor ID and device ID stored in the hw structure.
 **/
i40e_status i40e_set_mac_type(struct i40e_hw *hw)
{
	i40e_status status = 0;

	if (hw->vendor_id == PCI_VENDOR_ID_INTEL) {
		switch (hw->device_id) {
		case I40E_DEV_ID_SFP_XL710:
		case I40E_DEV_ID_QEMU:
		case I40E_DEV_ID_KX_B:
		case I40E_DEV_ID_KX_C:
		case I40E_DEV_ID_QSFP_A:
		case I40E_DEV_ID_QSFP_B:
		case I40E_DEV_ID_QSFP_C:
		case I40E_DEV_ID_5G_BASE_T_BC:
		case I40E_DEV_ID_10G_BASE_T:
		case I40E_DEV_ID_10G_BASE_T4:
		case I40E_DEV_ID_10G_BASE_T_BC:
		case I40E_DEV_ID_10G_B:
		case I40E_DEV_ID_10G_SFP:
		case I40E_DEV_ID_20G_KR2:
		case I40E_DEV_ID_20G_KR2_A:
		case I40E_DEV_ID_25G_B:
		case I40E_DEV_ID_25G_SFP28:
		case I40E_DEV_ID_X710_N3000:
		case I40E_DEV_ID_XXV710_N3000:
			hw->mac.type = I40E_MAC_XL710;
			break;
		case I40E_DEV_ID_KX_X722:
		case I40E_DEV_ID_QSFP_X722:
		case I40E_DEV_ID_SFP_X722:
		case I40E_DEV_ID_1G_BASE_T_X722:
		case I40E_DEV_ID_10G_BASE_T_X722:
		case I40E_DEV_ID_SFP_I_X722:
			hw->mac.type = I40E_MAC_X722;
			break;
		default:
			hw->mac.type = I40E_MAC_GENERIC;
			break;
		}
	} else {
		status = I40E_ERR_DEVICE_NOT_SUPPORTED;
	}

	hw_dbg(hw, "i40e_set_mac_type found mac: %d, returns: %d\n",
		  hw->mac.type, status);
	return status;
}

/**
 * i40e_aq_str - convert AQ err code to a string
 * @hw: pointer to the HW structure
 * @aq_err: the AQ error code to convert
 **/
const char *i40e_aq_str(struct i40e_hw *hw, enum i40e_admin_queue_err aq_err)
{
	switch (aq_err) {
	case I40E_AQ_RC_OK:
		return "OK";
	case I40E_AQ_RC_EPERM:
		return "I40E_AQ_RC_EPERM";
	case I40E_AQ_RC_ENOENT:
		return "I40E_AQ_RC_ENOENT";
	case I40E_AQ_RC_ESRCH:
		return "I40E_AQ_RC_ESRCH";
	case I40E_AQ_RC_EINTR:
		return "I40E_AQ_RC_EINTR";
	case I40E_AQ_RC_EIO:
		return "I40E_AQ_RC_EIO";
	case I40E_AQ_RC_ENXIO:
		return "I40E_AQ_RC_ENXIO";
	case I40E_AQ_RC_E2BIG:
		return "I40E_AQ_RC_E2BIG";
	case I40E_AQ_RC_EAGAIN:
		return "I40E_AQ_RC_EAGAIN";
	case I40E_AQ_RC_ENOMEM:
		return "I40E_AQ_RC_ENOMEM";
	case I40E_AQ_RC_EACCES:
		return "I40E_AQ_RC_EACCES";
	case I40E_AQ_RC_EFAULT:
		return "I40E_AQ_RC_EFAULT";
	case I40E_AQ_RC_EBUSY:
		return "I40E_AQ_RC_EBUSY";
	case I40E_AQ_RC_EEXIST:
		return "I40E_AQ_RC_EEXIST";
	case I40E_AQ_RC_EINVAL:
		return "I40E_AQ_RC_EINVAL";
	case I40E_AQ_RC_ENOTTY:
		return "I40E_AQ_RC_ENOTTY";
	case I40E_AQ_RC_ENOSPC:
		return "I40E_AQ_RC_ENOSPC";
	case I40E_AQ_RC_ENOSYS:
		return "I40E_AQ_RC_ENOSYS";
	case I40E_AQ_RC_ERANGE:
		return "I40E_AQ_RC_ERANGE";
	case I40E_AQ_RC_EFLUSHED:
		return "I40E_AQ_RC_EFLUSHED";
	case I40E_AQ_RC_BAD_ADDR:
		return "I40E_AQ_RC_BAD_ADDR";
	case I40E_AQ_RC_EMODE:
		return "I40E_AQ_RC_EMODE";
	case I40E_AQ_RC_EFBIG:
		return "I40E_AQ_RC_EFBIG";
	}

	snprintf(hw->err_str, sizeof(hw->err_str), "%d", aq_err);
	return hw->err_str;
}

/**
 * i40e_stat_str - convert status err code to a string
 * @hw: pointer to the HW structure
 * @stat_err: the status error code to convert
 **/
const char *i40e_stat_str(struct i40e_hw *hw, i40e_status stat_err)
{
	switch (stat_err) {
	case 0:
		return "OK";
	case I40E_ERR_NVM:
		return "I40E_ERR_NVM";
	case I40E_ERR_NVM_CHECKSUM:
		return "I40E_ERR_NVM_CHECKSUM";
	case I40E_ERR_PHY:
		return "I40E_ERR_PHY";
	case I40E_ERR_CONFIG:
		return "I40E_ERR_CONFIG";
	case I40E_ERR_PARAM:
		return "I40E_ERR_PARAM";
	case I40E_ERR_MAC_TYPE:
		return "I40E_ERR_MAC_TYPE";
	case I40E_ERR_UNKNOWN_PHY:
		return "I40E_ERR_UNKNOWN_PHY";
	case I40E_ERR_LINK_SETUP:
		return "I40E_ERR_LINK_SETUP";
	case I40E_ERR_ADAPTER_STOPPED:
		return "I40E_ERR_ADAPTER_STOPPED";
	case I40E_ERR_INVALID_MAC_ADDR:
		return "I40E_ERR_INVALID_MAC_ADDR";
	case I40E_ERR_DEVICE_NOT_SUPPORTED:
		return "I40E_ERR_DEVICE_NOT_SUPPORTED";
	case I40E_ERR_PRIMARY_REQUESTS_PENDING:
		return "I40E_ERR_PRIMARY_REQUESTS_PENDING";
	case I40E_ERR_INVALID_LINK_SETTINGS:
		return "I40E_ERR_INVALID_LINK_SETTINGS";
	case I40E_ERR_AUTONEG_NOT_COMPLETE:
		return "I40E_ERR_AUTONEG_NOT_COMPLETE";
	case I40E_ERR_RESET_FAILED:
		return "I40E_ERR_RESET_FAILED";
	case I40E_ERR_SWFW_SYNC:
		return "I40E_ERR_SWFW_SYNC";
	case I40E_ERR_NO_AVAILABLE_VSI:
		return "I40E_ERR_NO_AVAILABLE_VSI";
	case I40E_ERR_NO_MEMORY:
		return "I40E_ERR_NO_MEMORY";
	case I40E_ERR_BAD_PTR:
		return "I40E_ERR_BAD_PTR";
	case I40E_ERR_RING_FULL:
		return "I40E_ERR_RING_FULL";
	case I40E_ERR_INVALID_PD_ID:
		return "I40E_ERR_INVALID_PD_ID";
	case I40E_ERR_INVALID_QP_ID:
		return "I40E_ERR_INVALID_QP_ID";
	case I40E_ERR_INVALID_CQ_ID:
		return "I40E_ERR_INVALID_CQ_ID";
	case I40E_ERR_INVALID_CEQ_ID:
		return "I40E_ERR_INVALID_CEQ_ID";
	case I40E_ERR_INVALID_AEQ_ID:
		return "I40E_ERR_INVALID_AEQ_ID";
	case I40E_ERR_INVALID_SIZE:
		return "I40E_ERR_INVALID_SIZE";
	case I40E_ERR_INVALID_ARP_INDEX:
		return "I40E_ERR_INVALID_ARP_INDEX";
	case I40E_ERR_INVALID_FPM_FUNC_ID:
		return "I40E_ERR_INVALID_FPM_FUNC_ID";
	case I40E_ERR_QP_INVALID_MSG_SIZE:
		return "I40E_ERR_QP_INVALID_MSG_SIZE";
	case I40E_ERR_QP_TOOMANY_WRS_POSTED:
		return "I40E_ERR_QP_TOOMANY_WRS_POSTED";
	case I40E_ERR_INVALID_FRAG_COUNT:
		return "I40E_ERR_INVALID_FRAG_COUNT";
	case I40E_ERR_QUEUE_EMPTY:
		return "I40E_ERR_QUEUE_EMPTY";
	case I40E_ERR_INVALID_ALIGNMENT:
		return "I40E_ERR_INVALID_ALIGNMENT";
	case I40E_ERR_FLUSHED_QUEUE:
		return "I40E_ERR_FLUSHED_QUEUE";
	case I40E_ERR_INVALID_PUSH_PAGE_INDEX:
		return "I40E_ERR_INVALID_PUSH_PAGE_INDEX";
	case I40E_ERR_INVALID_IMM_DATA_SIZE:
		return "I40E_ERR_INVALID_IMM_DATA_SIZE";
	case I40E_ERR_TIMEOUT:
		return "I40E_ERR_TIMEOUT";
	case I40E_ERR_OPCODE_MISMATCH:
		return "I40E_ERR_OPCODE_MISMATCH";
	case I40E_ERR_CQP_COMPL_ERROR:
		return "I40E_ERR_CQP_COMPL_ERROR";
	case I40E_ERR_INVALID_VF_ID:
		return "I40E_ERR_INVALID_VF_ID";
	case I40E_ERR_INVALID_HMCFN_ID:
		return "I40E_ERR_INVALID_HMCFN_ID";
	case I40E_ERR_BACKING_PAGE_ERROR:
		return "I40E_ERR_BACKING_PAGE_ERROR";
	case I40E_ERR_NO_PBLCHUNKS_AVAILABLE:
		return "I40E_ERR_NO_PBLCHUNKS_AVAILABLE";
	case I40E_ERR_INVALID_PBLE_INDEX:
		return "I40E_ERR_INVALID_PBLE_INDEX";
	case I40E_ERR_INVALID_SD_INDEX:
		return "I40E_ERR_INVALID_SD_INDEX";
	case I40E_ERR_INVALID_PAGE_DESC_INDEX:
		return "I40E_ERR_INVALID_PAGE_DESC_INDEX";
	case I40E_ERR_INVALID_SD_TYPE:
		return "I40E_ERR_INVALID_SD_TYPE";
	case I40E_ERR_MEMCPY_FAILED:
		return "I40E_ERR_MEMCPY_FAILED";
	case I40E_ERR_INVALID_HMC_OBJ_INDEX:
		return "I40E_ERR_INVALID_HMC_OBJ_INDEX";
	case I40E_ERR_INVALID_HMC_OBJ_COUNT:
		return "I40E_ERR_INVALID_HMC_OBJ_COUNT";
	case I40E_ERR_INVALID_SRQ_ARM_LIMIT:
		return "I40E_ERR_INVALID_SRQ_ARM_LIMIT";
	case I40E_ERR_SRQ_ENABLED:
		return "I40E_ERR_SRQ_ENABLED";
	case I40E_ERR_ADMIN_QUEUE_ERROR:
		return "I40E_ERR_ADMIN_QUEUE_ERROR";
	case I40E_ERR_ADMIN_QUEUE_TIMEOUT:
		return "I40E_ERR_ADMIN_QUEUE_TIMEOUT";
	case I40E_ERR_BUF_TOO_SHORT:
		return "I40E_ERR_BUF_TOO_SHORT";
	case I40E_ERR_ADMIN_QUEUE_FULL:
		return "I40E_ERR_ADMIN_QUEUE_FULL";
	case I40E_ERR_ADMIN_QUEUE_NO_WORK:
		return "I40E_ERR_ADMIN_QUEUE_NO_WORK";
	case I40E_ERR_BAD_IWARP_CQE:
		return "I40E_ERR_BAD_IWARP_CQE";
	case I40E_ERR_NVM_BLANK_MODE:
		return "I40E_ERR_NVM_BLANK_MODE";
	case I40E_ERR_NOT_IMPLEMENTED:
		return "I40E_ERR_NOT_IMPLEMENTED";
	case I40E_ERR_PE_DOORBELL_NOT_ENABLED:
		return "I40E_ERR_PE_DOORBELL_NOT_ENABLED";
	case I40E_ERR_DIAG_TEST_FAILED:
		return "I40E_ERR_DIAG_TEST_FAILED";
	case I40E_ERR_NOT_READY:
		return "I40E_ERR_NOT_READY";
	case I40E_NOT_SUPPORTED:
		return "I40E_NOT_SUPPORTED";
	case I40E_ERR_FIRMWARE_API_VERSION:
		return "I40E_ERR_FIRMWARE_API_VERSION";
	case I40E_ERR_ADMIN_QUEUE_CRITICAL_ERROR:
		return "I40E_ERR_ADMIN_QUEUE_CRITICAL_ERROR";
	}

	snprintf(hw->err_str, sizeof(hw->err_str), "%d", stat_err);
	return hw->err_str;
}

/**
 * i40e_debug_aq
 * @hw: debug mask related to admin queue
 * @mask: debug mask
 * @desc: pointer to admin queue descriptor
 * @buffer: pointer to command buffer
 * @buf_len: max length of buffer
 *
 * Dumps debug log about adminq command with descriptor contents.
 **/
void i40e_debug_aq(struct i40e_hw *hw, enum i40e_debug_mask mask, void *desc,
		   void *buffer, u16 buf_len)
{
	struct i40e_aq_desc *aq_desc = (struct i40e_aq_desc *)desc;
	u32 effective_mask = hw->debug_mask & mask;
	char prefix[27];
	u16 len;
	u8 *buf = (u8 *)buffer;

	if (!effective_mask || !desc)
		return;

	len = le16_to_cpu(aq_desc->datalen);

	i40e_debug(hw, mask & I40E_DEBUG_AQ_DESCRIPTOR,
		   "AQ CMD: opcode 0x%04X, flags 0x%04X, datalen 0x%04X, retval 0x%04X\n",
		   le16_to_cpu(aq_desc->opcode),
		   le16_to_cpu(aq_desc->flags),
		   le16_to_cpu(aq_desc->datalen),
		   le16_to_cpu(aq_desc->retval));
	i40e_debug(hw, mask & I40E_DEBUG_AQ_DESCRIPTOR,
		   "\tcookie (h,l) 0x%08X 0x%08X\n",
		   le32_to_cpu(aq_desc->cookie_high),
		   le32_to_cpu(aq_desc->cookie_low));
	i40e_debug(hw, mask & I40E_DEBUG_AQ_DESCRIPTOR,
		   "\tparam (0,1)  0x%08X 0x%08X\n",
		   le32_to_cpu(aq_desc->params.internal.param0),
		   le32_to_cpu(aq_desc->params.internal.param1));
	i40e_debug(hw, mask & I40E_DEBUG_AQ_DESCRIPTOR,
		   "\taddr (h,l)   0x%08X 0x%08X\n",
		   le32_to_cpu(aq_desc->params.external.addr_high),
		   le32_to_cpu(aq_desc->params.external.addr_low));

	if (buffer && buf_len != 0 && len != 0 &&
	    (effective_mask & I40E_DEBUG_AQ_DESC_BUFFER)) {
		i40e_debug(hw, mask, "AQ CMD Buffer:\n");
		if (buf_len < len)
			len = buf_len;

		snprintf(prefix, sizeof(prefix),
			 "i40e %02x:%02x.%x: \t0x",
			 hw->bus.bus_id,
			 hw->bus.device,
			 hw->bus.func);

		print_hex_dump(KERN_INFO, prefix, DUMP_PREFIX_OFFSET,
			       16, 1, buf, len, false);
	}
}

/**
 * i40e_check_asq_alive
 * @hw: pointer to the hw struct
 *
 * Returns true if Queue is enabled else false.
 **/
bool i40e_check_asq_alive(struct i40e_hw *hw)
{
	if (hw->aq.asq.len)
		return !!(rd32(hw, hw->aq.asq.len) &
			  I40E_PF_ATQLEN_ATQENABLE_MASK);
	else
		return false;
}

/**
 * i40e_aq_queue_shutdown
 * @hw: pointer to the hw struct
 * @unloading: is the driver unloading itself
 *
 * Tell the Firmware that we're shutting down the AdminQ and whether
 * or not the driver is unloading as well.
 **/
i40e_status i40e_aq_queue_shutdown(struct i40e_hw *hw,
					     bool unloading)
{
	struct i40e_aq_desc desc;
	struct i40e_aqc_queue_shutdown *cmd =
		(struct i40e_aqc_queue_shutdown *)&desc.params.raw;
	i40e_status status;

	i40e_fill_default_direct_cmd_desc(&desc,
					  i40e_aqc_opc_queue_shutdown);

	if (unloading)
		cmd->driver_unloading = cpu_to_le32(I40E_AQ_DRIVER_UNLOADING);
	status = i40e_asq_send_command(hw, &desc, NULL, 0, NULL);

	return status;
}

/**
 * i40e_aq_get_set_rss_lut
 * @hw: pointer to the hardware structure
 * @vsi_id: vsi fw index
 * @pf_lut: for PF table set true, for VSI table set false
 * @lut: pointer to the lut buffer provided by the caller
 * @lut_size: size of the lut buffer
 * @set: set true to set the table, false to get the table
 *
 * Internal function to get or set RSS look up table
 **/
static i40e_status i40e_aq_get_set_rss_lut(struct i40e_hw *hw,
					   u16 vsi_id, bool pf_lut,
					   u8 *lut, u16 lut_size,
					   bool set)
{
	i40e_status status;
	struct i40e_aq_desc desc;
	struct i40e_aqc_get_set_rss_lut *cmd_resp =
		   (struct i40e_aqc_get_set_rss_lut *)&desc.params.raw;

	if (set)
		i40e_fill_default_direct_cmd_desc(&desc,
						  i40e_aqc_opc_set_rss_lut);
	else
		i40e_fill_default_direct_cmd_desc(&desc,
						  i40e_aqc_opc_get_rss_lut);

	/* Indirect command */
	desc.flags |= cpu_to_le16((u16)I40E_AQ_FLAG_BUF);
	desc.flags |= cpu_to_le16((u16)I40E_AQ_FLAG_RD);

	cmd_resp->vsi_id =
			cpu_to_le16((u16)((vsi_id <<
					  I40E_AQC_SET_RSS_LUT_VSI_ID_SHIFT) &
					  I40E_AQC_SET_RSS_LUT_VSI_ID_MASK));
	cmd_resp->vsi_id |= cpu_to_le16((u16)I40E_AQC_SET_RSS_LUT_VSI_VALID);

	if (pf_lut)
		cmd_resp->flags |= cpu_to_le16((u16)
					((I40E_AQC_SET_RSS_LUT_TABLE_TYPE_PF <<
					I40E_AQC_SET_RSS_LUT_TABLE_TYPE_SHIFT) &
					I40E_AQC_SET_RSS_LUT_TABLE_TYPE_MASK));
	else
		cmd_resp->flags |= cpu_to_le16((u16)
					((I40E_AQC_SET_RSS_LUT_TABLE_TYPE_VSI <<
					I40E_AQC_SET_RSS_LUT_TABLE_TYPE_SHIFT) &
					I40E_AQC_SET_RSS_LUT_TABLE_TYPE_MASK));

	status = i40e_asq_send_command(hw, &desc, lut, lut_size, NULL);

	return status;
}

/**
 * i40e_aq_get_rss_lut
 * @hw: pointer to the hardware structure
 * @vsi_id: vsi fw index
 * @pf_lut: for PF table set true, for VSI table set false
 * @lut: pointer to the lut buffer provided by the caller
 * @lut_size: size of the lut buffer
 *
 * get the RSS lookup table, PF or VSI type
 **/
i40e_status i40e_aq_get_rss_lut(struct i40e_hw *hw, u16 vsi_id,
				bool pf_lut, u8 *lut, u16 lut_size)
{
	return i40e_aq_get_set_rss_lut(hw, vsi_id, pf_lut, lut, lut_size,
				       false);
}

/**
 * i40e_aq_set_rss_lut
 * @hw: pointer to the hardware structure
 * @vsi_id: vsi fw index
 * @pf_lut: for PF table set true, for VSI table set false
 * @lut: pointer to the lut buffer provided by the caller
 * @lut_size: size of the lut buffer
 *
 * set the RSS lookup table, PF or VSI type
 **/
i40e_status i40e_aq_set_rss_lut(struct i40e_hw *hw, u16 vsi_id,
				bool pf_lut, u8 *lut, u16 lut_size)
{
	return i40e_aq_get_set_rss_lut(hw, vsi_id, pf_lut, lut, lut_size, true);
}

/**
 * i40e_aq_get_set_rss_key
 * @hw: pointer to the hw struct
 * @vsi_id: vsi fw index
 * @key: pointer to key info struct
 * @set: set true to set the key, false to get the key
 *
 * get the RSS key per VSI
 **/
static i40e_status i40e_aq_get_set_rss_key(struct i40e_hw *hw,
				      u16 vsi_id,
				      struct i40e_aqc_get_set_rss_key_data *key,
				      bool set)
{
	i40e_status status;
	struct i40e_aq_desc desc;
	struct i40e_aqc_get_set_rss_key *cmd_resp =
			(struct i40e_aqc_get_set_rss_key *)&desc.params.raw;
	u16 key_size = sizeof(struct i40e_aqc_get_set_rss_key_data);

	if (set)
		i40e_fill_default_direct_cmd_desc(&desc,
						  i40e_aqc_opc_set_rss_key);
	else
		i40e_fill_default_direct_cmd_desc(&desc,
						  i40e_aqc_opc_get_rss_key);

	/* Indirect command */
	desc.flags |= cpu_to_le16((u16)I40E_AQ_FLAG_BUF);
	desc.flags |= cpu_to_le16((u16)I40E_AQ_FLAG_RD);

	cmd_resp->vsi_id =
			cpu_to_le16((u16)((vsi_id <<
					  I40E_AQC_SET_RSS_KEY_VSI_ID_SHIFT) &
					  I40E_AQC_SET_RSS_KEY_VSI_ID_MASK));
	cmd_resp->vsi_id |= cpu_to_le16((u16)I40E_AQC_SET_RSS_KEY_VSI_VALID);

	status = i40e_asq_send_command(hw, &desc, key, key_size, NULL);

	return status;
}

/**
 * i40e_aq_get_rss_key
 * @hw: pointer to the hw struct
 * @vsi_id: vsi fw index
 * @key: pointer to key info struct
 *
 **/
i40e_status i40e_aq_get_rss_key(struct i40e_hw *hw,
				u16 vsi_id,
				struct i40e_aqc_get_set_rss_key_data *key)
{
	return i40e_aq_get_set_rss_key(hw, vsi_id, key, false);
}

/**
 * i40e_aq_set_rss_key
 * @hw: pointer to the hw struct
 * @vsi_id: vsi fw index
 * @key: pointer to key info struct
 *
 * set the RSS key per VSI
 **/
i40e_status i40e_aq_set_rss_key(struct i40e_hw *hw,
				u16 vsi_id,
				struct i40e_aqc_get_set_rss_key_data *key)
{
	return i40e_aq_get_set_rss_key(hw, vsi_id, key, true);
}

/* The i40e_ptype_lookup table is used to convert from the 8-bit ptype in the
 * hardware to a bit-field that can be used by SW to more easily determine the
 * packet type.
 *
 * Macros are used to shorten the table lines and make this table human
 * readable.
 *
 * We store the PTYPE in the top byte of the bit field - this is just so that
 * we can check that the table doesn't have a row missing, as the index into
 * the table should be the PTYPE.
 *
 * Typical work flow:
 *
 * IF NOT i40e_ptype_lookup[ptype].known
 * THEN
 *      Packet is unknown
 * ELSE IF i40e_ptype_lookup[ptype].outer_ip == I40E_RX_PTYPE_OUTER_IP
 *      Use the rest of the fields to look at the tunnels, inner protocols, etc
 * ELSE
 *      Use the enum i40e_rx_l2_ptype to decode the packet type
 * ENDIF
 */

/* macro to make the table lines short, use explicit indexing with [PTYPE] */
#define I40E_PTT(PTYPE, OUTER_IP, OUTER_IP_VER, OUTER_FRAG, T, TE, TEF, I, PL)\
	[PTYPE] = { \
		1, \
		I40E_RX_PTYPE_OUTER_##OUTER_IP, \
		I40E_RX_PTYPE_OUTER_##OUTER_IP_VER, \
		I40E_RX_PTYPE_##OUTER_FRAG, \
		I40E_RX_PTYPE_TUNNEL_##T, \
		I40E_RX_PTYPE_TUNNEL_END_##TE, \
		I40E_RX_PTYPE_##TEF, \
		I40E_RX_PTYPE_INNER_PROT_##I, \
		I40E_RX_PTYPE_PAYLOAD_LAYER_##PL }

#define I40E_PTT_UNUSED_ENTRY(PTYPE) [PTYPE] = { 0, 0, 0, 0, 0, 0, 0, 0, 0 }

/* shorter macros makes the table fit but are terse */
#define I40E_RX_PTYPE_NOF		I40E_RX_PTYPE_NOT_FRAG
#define I40E_RX_PTYPE_FRG		I40E_RX_PTYPE_FRAG
#define I40E_RX_PTYPE_INNER_PROT_TS	I40E_RX_PTYPE_INNER_PROT_TIMESYNC

/* Lookup table mapping in the 8-bit HW PTYPE to the bit field for decoding */
struct i40e_rx_ptype_decoded i40e_ptype_lookup[BIT(8)] = {
	/* L2 Packet types */
	I40E_PTT_UNUSED_ENTRY(0),
	I40E_PTT(1,  L2, NONE, NOF, NONE, NONE, NOF, NONE, PAY2),
	I40E_PTT(2,  L2, NONE, NOF, NONE, NONE, NOF, TS,   PAY2),
	I40E_PTT(3,  L2, NONE, NOF, NONE, NONE, NOF, NONE, PAY2),
	I40E_PTT_UNUSED_ENTRY(4),
	I40E_PTT_UNUSED_ENTRY(5),
	I40E_PTT(6,  L2, NONE, NOF, NONE, NONE, NOF, NONE, PAY2),
	I40E_PTT(7,  L2, NONE, NOF, NONE, NONE, NOF, NONE, PAY2),
	I40E_PTT_UNUSED_ENTRY(8),
	I40E_PTT_UNUSED_ENTRY(9),
	I40E_PTT(10, L2, NONE, NOF, NONE, NONE, NOF, NONE, PAY2),
	I40E_PTT(11, L2, NONE, NOF, NONE, NONE, NOF, NONE, NONE),
	I40E_PTT(12, L2, NONE, NOF, NONE, NONE, NOF, NONE, PAY3),
	I40E_PTT(13, L2, NONE, NOF, NONE, NONE, NOF, NONE, PAY3),
	I40E_PTT(14, L2, NONE, NOF, NONE, NONE, NOF, NONE, PAY3),
	I40E_PTT(15, L2, NONE, NOF, NONE, NONE, NOF, NONE, PAY3),
	I40E_PTT(16, L2, NONE, NOF, NONE, NONE, NOF, NONE, PAY3),
	I40E_PTT(17, L2, NONE, NOF, NONE, NONE, NOF, NONE, PAY3),
	I40E_PTT(18, L2, NONE, NOF, NONE, NONE, NOF, NONE, PAY3),
	I40E_PTT(19, L2, NONE, NOF, NONE, NONE, NOF, NONE, PAY3),
	I40E_PTT(20, L2, NONE, NOF, NONE, NONE, NOF, NONE, PAY3),
	I40E_PTT(21, L2, NONE, NOF, NONE, NONE, NOF, NONE, PAY3),

	/* Non Tunneled IPv4 */
	I40E_PTT(22, IP, IPV4, FRG, NONE, NONE, NOF, NONE, PAY3),
	I40E_PTT(23, IP, IPV4, NOF, NONE, NONE, NOF, NONE, PAY3),
	I40E_PTT(24, IP, IPV4, NOF, NONE, NONE, NOF, UDP,  PAY4),
	I40E_PTT_UNUSED_ENTRY(25),
	I40E_PTT(26, IP, IPV4, NOF, NONE, NONE, NOF, TCP,  PAY4),
	I40E_PTT(27, IP, IPV4, NOF, NONE, NONE, NOF, SCTP, PAY4),
	I40E_PTT(28, IP, IPV4, NOF, NONE, NONE, NOF, ICMP, PAY4),

	/* IPv4 --> IPv4 */
	I40E_PTT(29, IP, IPV4, NOF, IP_IP, IPV4, FRG, NONE, PAY3),
	I40E_PTT(30, IP, IPV4, NOF, IP_IP, IPV4, NOF, NONE, PAY3),
	I40E_PTT(31, IP, IPV4, NOF, IP_IP, IPV4, NOF, UDP,  PAY4),
	I40E_PTT_UNUSED_ENTRY(32),
	I40E_PTT(33, IP, IPV4, NOF, IP_IP, IPV4, NOF, TCP,  PAY4),
	I40E_PTT(34, IP, IPV4, NOF, IP_IP, IPV4, NOF, SCTP, PAY4),
	I40E_PTT(35, IP, IPV4, NOF, IP_IP, IPV4, NOF, ICMP, PAY4),

	/* IPv4 --> IPv6 */
	I40E_PTT(36, IP, IPV4, NOF, IP_IP, IPV6, FRG, NONE, PAY3),
	I40E_PTT(37, IP, IPV4, NOF, IP_IP, IPV6, NOF, NONE, PAY3),
	I40E_PTT(38, IP, IPV4, NOF, IP_IP, IPV6, NOF, UDP,  PAY4),
	I40E_PTT_UNUSED_ENTRY(39),
	I40E_PTT(40, IP, IPV4, NOF, IP_IP, IPV6, NOF, TCP,  PAY4),
	I40E_PTT(41, IP, IPV4, NOF, IP_IP, IPV6, NOF, SCTP, PAY4),
	I40E_PTT(42, IP, IPV4, NOF, IP_IP, IPV6, NOF, ICMP, PAY4),

	/* IPv4 --> GRE/NAT */
	I40E_PTT(43, IP, IPV4, NOF, IP_GRENAT, NONE, NOF, NONE, PAY3),

	/* IPv4 --> GRE/NAT --> IPv4 */
	I40E_PTT(44, IP, IPV4, NOF, IP_GRENAT, IPV4, FRG, NONE, PAY3),
	I40E_PTT(45, IP, IPV4, NOF, IP_GRENAT, IPV4, NOF, NONE, PAY3),
	I40E_PTT(46, IP, IPV4, NOF, IP_GRENAT, IPV4, NOF, UDP,  PAY4),
	I40E_PTT_UNUSED_ENTRY(47),
	I40E_PTT(48, IP, IPV4, NOF, IP_GRENAT, IPV4, NOF, TCP,  PAY4),
	I40E_PTT(49, IP, IPV4, NOF, IP_GRENAT, IPV4, NOF, SCTP, PAY4),
	I40E_PTT(50, IP, IPV4, NOF, IP_GRENAT, IPV4, NOF, ICMP, PAY4),

	/* IPv4 --> GRE/NAT --> IPv6 */
	I40E_PTT(51, IP, IPV4, NOF, IP_GRENAT, IPV6, FRG, NONE, PAY3),
	I40E_PTT(52, IP, IPV4, NOF, IP_GRENAT, IPV6, NOF, NONE, PAY3),
	I40E_PTT(53, IP, IPV4, NOF, IP_GRENAT, IPV6, NOF, UDP,  PAY4),
	I40E_PTT_UNUSED_ENTRY(54),
	I40E_PTT(55, IP, IPV4, NOF, IP_GRENAT, IPV6, NOF, TCP,  PAY4),
	I40E_PTT(56, IP, IPV4, NOF, IP_GRENAT, IPV6, NOF, SCTP, PAY4),
	I40E_PTT(57, IP, IPV4, NOF, IP_GRENAT, IPV6, NOF, ICMP, PAY4),

	/* IPv4 --> GRE/NAT --> MAC */
	I40E_PTT(58, IP, IPV4, NOF, IP_GRENAT_MAC, NONE, NOF, NONE, PAY3),

	/* IPv4 --> GRE/NAT --> MAC --> IPv4 */
	I40E_PTT(59, IP, IPV4, NOF, IP_GRENAT_MAC, IPV4, FRG, NONE, PAY3),
	I40E_PTT(60, IP, IPV4, NOF, IP_GRENAT_MAC, IPV4, NOF, NONE, PAY3),
	I40E_PTT(61, IP, IPV4, NOF, IP_GRENAT_MAC, IPV4, NOF, UDP,  PAY4),
	I40E_PTT_UNUSED_ENTRY(62),
	I40E_PTT(63, IP, IPV4, NOF, IP_GRENAT_MAC, IPV4, NOF, TCP,  PAY4),
	I40E_PTT(64, IP, IPV4, NOF, IP_GRENAT_MAC, IPV4, NOF, SCTP, PAY4),
	I40E_PTT(65, IP, IPV4, NOF, IP_GRENAT_MAC, IPV4, NOF, ICMP, PAY4),

	/* IPv4 --> GRE/NAT -> MAC --> IPv6 */
	I40E_PTT(66, IP, IPV4, NOF, IP_GRENAT_MAC, IPV6, FRG, NONE, PAY3),
	I40E_PTT(67, IP, IPV4, NOF, IP_GRENAT_MAC, IPV6, NOF, NONE, PAY3),
	I40E_PTT(68, IP, IPV4, NOF, IP_GRENAT_MAC, IPV6, NOF, UDP,  PAY4),
	I40E_PTT_UNUSED_ENTRY(69),
	I40E_PTT(70, IP, IPV4, NOF, IP_GRENAT_MAC, IPV6, NOF, TCP,  PAY4),
	I40E_PTT(71, IP, IPV4, NOF, IP_GRENAT_MAC, IPV6, NOF, SCTP, PAY4),
	I40E_PTT(72, IP, IPV4, NOF, IP_GRENAT_MAC, IPV6, NOF, ICMP, PAY4),

	/* IPv4 --> GRE/NAT --> MAC/VLAN */
	I40E_PTT(73, IP, IPV4, NOF, IP_GRENAT_MAC_VLAN, NONE, NOF, NONE, PAY3),

	/* IPv4 ---> GRE/NAT -> MAC/VLAN --> IPv4 */
	I40E_PTT(74, IP, IPV4, NOF, IP_GRENAT_MAC_VLAN, IPV4, FRG, NONE, PAY3),
	I40E_PTT(75, IP, IPV4, NOF, IP_GRENAT_MAC_VLAN, IPV4, NOF, NONE, PAY3),
	I40E_PTT(76, IP, IPV4, NOF, IP_GRENAT_MAC_VLAN, IPV4, NOF, UDP,  PAY4),
	I40E_PTT_UNUSED_ENTRY(77),
	I40E_PTT(78, IP, IPV4, NOF, IP_GRENAT_MAC_VLAN, IPV4, NOF, TCP,  PAY4),
	I40E_PTT(79, IP, IPV4, NOF, IP_GRENAT_MAC_VLAN, IPV4, NOF, SCTP, PAY4),
	I40E_PTT(80, IP, IPV4, NOF, IP_GRENAT_MAC_VLAN, IPV4, NOF, ICMP, PAY4),

	/* IPv4 -> GRE/NAT -> MAC/VLAN --> IPv6 */
	I40E_PTT(81, IP, IPV4, NOF, IP_GRENAT_MAC_VLAN, IPV6, FRG, NONE, PAY3),
	I40E_PTT(82, IP, IPV4, NOF, IP_GRENAT_MAC_VLAN, IPV6, NOF, NONE, PAY3),
	I40E_PTT(83, IP, IPV4, NOF, IP_GRENAT_MAC_VLAN, IPV6, NOF, UDP,  PAY4),
	I40E_PTT_UNUSED_ENTRY(84),
	I40E_PTT(85, IP, IPV4, NOF, IP_GRENAT_MAC_VLAN, IPV6, NOF, TCP,  PAY4),
	I40E_PTT(86, IP, IPV4, NOF, IP_GRENAT_MAC_VLAN, IPV6, NOF, SCTP, PAY4),
	I40E_PTT(87, IP, IPV4, NOF, IP_GRENAT_MAC_VLAN, IPV6, NOF, ICMP, PAY4),

	/* Non Tunneled IPv6 */
	I40E_PTT(88, IP, IPV6, FRG, NONE, NONE, NOF, NONE, PAY3),
	I40E_PTT(89, IP, IPV6, NOF, NONE, NONE, NOF, NONE, PAY3),
	I40E_PTT(90, IP, IPV6, NOF, NONE, NONE, NOF, UDP,  PAY4),
	I40E_PTT_UNUSED_ENTRY(91),
	I40E_PTT(92, IP, IPV6, NOF, NONE, NONE, NOF, TCP,  PAY4),
	I40E_PTT(93, IP, IPV6, NOF, NONE, NONE, NOF, SCTP, PAY4),
	I40E_PTT(94, IP, IPV6, NOF, NONE, NONE, NOF, ICMP, PAY4),

	/* IPv6 --> IPv4 */
	I40E_PTT(95,  IP, IPV6, NOF, IP_IP, IPV4, FRG, NONE, PAY3),
	I40E_PTT(96,  IP, IPV6, NOF, IP_IP, IPV4, NOF, NONE, PAY3),
	I40E_PTT(97,  IP, IPV6, NOF, IP_IP, IPV4, NOF, UDP,  PAY4),
	I40E_PTT_UNUSED_ENTRY(98),
	I40E_PTT(99,  IP, IPV6, NOF, IP_IP, IPV4, NOF, TCP,  PAY4),
	I40E_PTT(100, IP, IPV6, NOF, IP_IP, IPV4, NOF, SCTP, PAY4),
	I40E_PTT(101, IP, IPV6, NOF, IP_IP, IPV4, NOF, ICMP, PAY4),

	/* IPv6 --> IPv6 */
	I40E_PTT(102, IP, IPV6, NOF, IP_IP, IPV6, FRG, NONE, PAY3),
	I40E_PTT(103, IP, IPV6, NOF, IP_IP, IPV6, NOF, NONE, PAY3),
	I40E_PTT(104, IP, IPV6, NOF, IP_IP, IPV6, NOF, UDP,  PAY4),
	I40E_PTT_UNUSED_ENTRY(105),
	I40E_PTT(106, IP, IPV6, NOF, IP_IP, IPV6, NOF, TCP,  PAY4),
	I40E_PTT(107, IP, IPV6, NOF, IP_IP, IPV6, NOF, SCTP, PAY4),
	I40E_PTT(108, IP, IPV6, NOF, IP_IP, IPV6, NOF, ICMP, PAY4),

	/* IPv6 --> GRE/NAT */
	I40E_PTT(109, IP, IPV6, NOF, IP_GRENAT, NONE, NOF, NONE, PAY3),

	/* IPv6 --> GRE/NAT -> IPv4 */
	I40E_PTT(110, IP, IPV6, NOF, IP_GRENAT, IPV4, FRG, NONE, PAY3),
	I40E_PTT(111, IP, IPV6, NOF, IP_GRENAT, IPV4, NOF, NONE, PAY3),
	I40E_PTT(112, IP, IPV6, NOF, IP_GRENAT, IPV4, NOF, UDP,  PAY4),
	I40E_PTT_UNUSED_ENTRY(113),
	I40E_PTT(114, IP, IPV6, NOF, IP_GRENAT, IPV4, NOF, TCP,  PAY4),
	I40E_PTT(115, IP, IPV6, NOF, IP_GRENAT, IPV4, NOF, SCTP, PAY4),
	I40E_PTT(116, IP, IPV6, NOF, IP_GRENAT, IPV4, NOF, ICMP, PAY4),

	/* IPv6 --> GRE/NAT -> IPv6 */
	I40E_PTT(117, IP, IPV6, NOF, IP_GRENAT, IPV6, FRG, NONE, PAY3),
	I40E_PTT(118, IP, IPV6, NOF, IP_GRENAT, IPV6, NOF, NONE, PAY3),
	I40E_PTT(119, IP, IPV6, NOF, IP_GRENAT, IPV6, NOF, UDP,  PAY4),
	I40E_PTT_UNUSED_ENTRY(120),
	I40E_PTT(121, IP, IPV6, NOF, IP_GRENAT, IPV6, NOF, TCP,  PAY4),
	I40E_PTT(122, IP, IPV6, NOF, IP_GRENAT, IPV6, NOF, SCTP, PAY4),
	I40E_PTT(123, IP, IPV6, NOF, IP_GRENAT, IPV6, NOF, ICMP, PAY4),

	/* IPv6 --> GRE/NAT -> MAC */
	I40E_PTT(124, IP, IPV6, NOF, IP_GRENAT_MAC, NONE, NOF, NONE, PAY3),

	/* IPv6 --> GRE/NAT -> MAC -> IPv4 */
	I40E_PTT(125, IP, IPV6, NOF, IP_GRENAT_MAC, IPV4, FRG, NONE, PAY3),
	I40E_PTT(126, IP, IPV6, NOF, IP_GRENAT_MAC, IPV4, NOF, NONE, PAY3),
	I40E_PTT(127, IP, IPV6, NOF, IP_GRENAT_MAC, IPV4, NOF, UDP,  PAY4),
	I40E_PTT_UNUSED_ENTRY(128),
	I40E_PTT(129, IP, IPV6, NOF, IP_GRENAT_MAC, IPV4, NOF, TCP,  PAY4),
	I40E_PTT(130, IP, IPV6, NOF, IP_GRENAT_MAC, IPV4, NOF, SCTP, PAY4),
	I40E_PTT(131, IP, IPV6, NOF, IP_GRENAT_MAC, IPV4, NOF, ICMP, PAY4),

	/* IPv6 --> GRE/NAT -> MAC -> IPv6 */
	I40E_PTT(132, IP, IPV6, NOF, IP_GRENAT_MAC, IPV6, FRG, NONE, PAY3),
	I40E_PTT(133, IP, IPV6, NOF, IP_GRENAT_MAC, IPV6, NOF, NONE, PAY3),
	I40E_PTT(134, IP, IPV6, NOF, IP_GRENAT_MAC, IPV6, NOF, UDP,  PAY4),
	I40E_PTT_UNUSED_ENTRY(135),
	I40E_PTT(136, IP, IPV6, NOF, IP_GRENAT_MAC, IPV6, NOF, TCP,  PAY4),
	I40E_PTT(137, IP, IPV6, NOF, IP_GRENAT_MAC, IPV6, NOF, SCTP, PAY4),
	I40E_PTT(138, IP, IPV6, NOF, IP_GRENAT_MAC, IPV6, NOF, ICMP, PAY4),

	/* IPv6 --> GRE/NAT -> MAC/VLAN */
	I40E_PTT(139, IP, IPV6, NOF, IP_GRENAT_MAC_VLAN, NONE, NOF, NONE, PAY3),

	/* IPv6 --> GRE/NAT -> MAC/VLAN --> IPv4 */
	I40E_PTT(140, IP, IPV6, NOF, IP_GRENAT_MAC_VLAN, IPV4, FRG, NONE, PAY3),
	I40E_PTT(141, IP, IPV6, NOF, IP_GRENAT_MAC_VLAN, IPV4, NOF, NONE, PAY3),
	I40E_PTT(142, IP, IPV6, NOF, IP_GRENAT_MAC_VLAN, IPV4, NOF, UDP,  PAY4),
	I40E_PTT_UNUSED_ENTRY(143),
	I40E_PTT(144, IP, IPV6, NOF, IP_GRENAT_MAC_VLAN, IPV4, NOF, TCP,  PAY4),
	I40E_PTT(145, IP, IPV6, NOF, IP_GRENAT_MAC_VLAN, IPV4, NOF, SCTP, PAY4),
	I40E_PTT(146, IP, IPV6, NOF, IP_GRENAT_MAC_VLAN, IPV4, NOF, ICMP, PAY4),

	/* IPv6 --> GRE/NAT -> MAC/VLAN --> IPv6 */
	I40E_PTT(147, IP, IPV6, NOF, IP_GRENAT_MAC_VLAN, IPV6, FRG, NONE, PAY3),
	I40E_PTT(148, IP, IPV6, NOF, IP_GRENAT_MAC_VLAN, IPV6, NOF, NONE, PAY3),
	I40E_PTT(149, IP, IPV6, NOF, IP_GRENAT_MAC_VLAN, IPV6, NOF, UDP,  PAY4),
	I40E_PTT_UNUSED_ENTRY(150),
	I40E_PTT(151, IP, IPV6, NOF, IP_GRENAT_MAC_VLAN, IPV6, NOF, TCP,  PAY4),
	I40E_PTT(152, IP, IPV6, NOF, IP_GRENAT_MAC_VLAN, IPV6, NOF, SCTP, PAY4),
	I40E_PTT(153, IP, IPV6, NOF, IP_GRENAT_MAC_VLAN, IPV6, NOF, ICMP, PAY4),

	/* unused entries */
	[154 ... 255] = { 0, 0, 0, 0, 0, 0, 0, 0, 0 }
};

/**
 * i40e_init_shared_code - Initialize the shared code
 * @hw: pointer to hardware structure
 *
 * This assigns the MAC type and PHY code and inits the NVM.
 * Does not touch the hardware. This function must be called prior to any
 * other function in the shared code. The i40e_hw structure should be
 * memset to 0 prior to calling this function.  The following fields in
 * hw structure should be filled in prior to calling this function:
 * hw_addr, back, device_id, vendor_id, subsystem_device_id,
 * subsystem_vendor_id, and revision_id
 **/
i40e_status i40e_init_shared_code(struct i40e_hw *hw)
{
	i40e_status status = 0;
	u32 port, ari, func_rid;

	i40e_set_mac_type(hw);

	switch (hw->mac.type) {
	case I40E_MAC_XL710:
	case I40E_MAC_X722:
		break;
	default:
		return I40E_ERR_DEVICE_NOT_SUPPORTED;
	}

	hw->phy.get_link_info = true;

	/* Determine port number and PF number*/
	port = (rd32(hw, I40E_PFGEN_PORTNUM) & I40E_PFGEN_PORTNUM_PORT_NUM_MASK)
					   >> I40E_PFGEN_PORTNUM_PORT_NUM_SHIFT;
	hw->port = (u8)port;
	ari = (rd32(hw, I40E_GLPCI_CAPSUP) & I40E_GLPCI_CAPSUP_ARI_EN_MASK) >>
						 I40E_GLPCI_CAPSUP_ARI_EN_SHIFT;
	func_rid = rd32(hw, I40E_PF_FUNC_RID);
	if (ari)
		hw->pf_id = (u8)(func_rid & 0xff);
	else
		hw->pf_id = (u8)(func_rid & 0x7);

	status = i40e_init_nvm(hw);
	return status;
}

/**
 * i40e_aq_mac_address_read - Retrieve the MAC addresses
 * @hw: pointer to the hw struct
 * @flags: a return indicator of what addresses were added to the addr store
 * @addrs: the requestor's mac addr store
 * @cmd_details: pointer to command details structure or NULL
 **/
static i40e_status i40e_aq_mac_address_read(struct i40e_hw *hw,
				   u16 *flags,
				   struct i40e_aqc_mac_address_read_data *addrs,
				   struct i40e_asq_cmd_details *cmd_details)
{
	struct i40e_aq_desc desc;
	struct i40e_aqc_mac_address_read *cmd_data =
		(struct i40e_aqc_mac_address_read *)&desc.params.raw;
	i40e_status status;

	i40e_fill_default_direct_cmd_desc(&desc, i40e_aqc_opc_mac_address_read);
	desc.flags |= cpu_to_le16(I40E_AQ_FLAG_BUF);

	status = i40e_asq_send_command(hw, &desc, addrs,
				       sizeof(*addrs), cmd_details);
	*flags = le16_to_cpu(cmd_data->command_flags);

	return status;
}

/**
 * i40e_aq_mac_address_write - Change the MAC addresses
 * @hw: pointer to the hw struct
 * @flags: indicates which MAC to be written
 * @mac_addr: address to write
 * @cmd_details: pointer to command details structure or NULL
 **/
i40e_status i40e_aq_mac_address_write(struct i40e_hw *hw,
				    u16 flags, u8 *mac_addr,
				    struct i40e_asq_cmd_details *cmd_details)
{
	struct i40e_aq_desc desc;
	struct i40e_aqc_mac_address_write *cmd_data =
		(struct i40e_aqc_mac_address_write *)&desc.params.raw;
	i40e_status status;

	i40e_fill_default_direct_cmd_desc(&desc,
					  i40e_aqc_opc_mac_address_write);
	cmd_data->command_flags = cpu_to_le16(flags);
	cmd_data->mac_sah = cpu_to_le16((u16)mac_addr[0] << 8 | mac_addr[1]);
	cmd_data->mac_sal = cpu_to_le32(((u32)mac_addr[2] << 24) |
					((u32)mac_addr[3] << 16) |
					((u32)mac_addr[4] << 8) |
					mac_addr[5]);

	status = i40e_asq_send_command(hw, &desc, NULL, 0, cmd_details);

	return status;
}

/**
 * i40e_get_mac_addr - get MAC address
 * @hw: pointer to the HW structure
 * @mac_addr: pointer to MAC address
 *
 * Reads the adapter's MAC address from register
 **/
i40e_status i40e_get_mac_addr(struct i40e_hw *hw, u8 *mac_addr)
{
	struct i40e_aqc_mac_address_read_data addrs;
	i40e_status status;
	u16 flags = 0;

	status = i40e_aq_mac_address_read(hw, &flags, &addrs, NULL);

	if (flags & I40E_AQC_LAN_ADDR_VALID)
		ether_addr_copy(mac_addr, addrs.pf_lan_mac);

	return status;
}

/**
 * i40e_get_port_mac_addr - get Port MAC address
 * @hw: pointer to the HW structure
 * @mac_addr: pointer to Port MAC address
 *
 * Reads the adapter's Port MAC address
 **/
i40e_status i40e_get_port_mac_addr(struct i40e_hw *hw, u8 *mac_addr)
{
	struct i40e_aqc_mac_address_read_data addrs;
	i40e_status status;
	u16 flags = 0;

	status = i40e_aq_mac_address_read(hw, &flags, &addrs, NULL);
	if (status)
		return status;

	if (flags & I40E_AQC_PORT_ADDR_VALID)
		ether_addr_copy(mac_addr, addrs.port_mac);
	else
		status = I40E_ERR_INVALID_MAC_ADDR;

	return status;
}

/**
 * i40e_pre_tx_queue_cfg - pre tx queue configure
 * @hw: pointer to the HW structure
 * @queue: target PF queue index
 * @enable: state change request
 *
 * Handles hw requirement to indicate intention to enable
 * or disable target queue.
 **/
void i40e_pre_tx_queue_cfg(struct i40e_hw *hw, u32 queue, bool enable)
{
	u32 abs_queue_idx = hw->func_caps.base_queue + queue;
	u32 reg_block = 0;
	u32 reg_val;

	if (abs_queue_idx >= 128) {
		reg_block = abs_queue_idx / 128;
		abs_queue_idx %= 128;
	}

	reg_val = rd32(hw, I40E_GLLAN_TXPRE_QDIS(reg_block));
	reg_val &= ~I40E_GLLAN_TXPRE_QDIS_QINDX_MASK;
	reg_val |= (abs_queue_idx << I40E_GLLAN_TXPRE_QDIS_QINDX_SHIFT);

	if (enable)
		reg_val |= I40E_GLLAN_TXPRE_QDIS_CLEAR_QDIS_MASK;
	else
		reg_val |= I40E_GLLAN_TXPRE_QDIS_SET_QDIS_MASK;

	wr32(hw, I40E_GLLAN_TXPRE_QDIS(reg_block), reg_val);
}

/**
 *  i40e_read_pba_string - Reads part number string from EEPROM
 *  @hw: pointer to hardware structure
 *  @pba_num: stores the part number string from the EEPROM
 *  @pba_num_size: part number string buffer length
 *
 *  Reads the part number string from the EEPROM.
 **/
i40e_status i40e_read_pba_string(struct i40e_hw *hw, u8 *pba_num,
				 u32 pba_num_size)
{
	i40e_status status = 0;
	u16 pba_word = 0;
	u16 pba_size = 0;
	u16 pba_ptr = 0;
	u16 i = 0;

	status = i40e_read_nvm_word(hw, I40E_SR_PBA_FLAGS, &pba_word);
	if (status || (pba_word != 0xFAFA)) {
		hw_dbg(hw, "Failed to read PBA flags or flag is invalid.\n");
		return status;
	}

	status = i40e_read_nvm_word(hw, I40E_SR_PBA_BLOCK_PTR, &pba_ptr);
	if (status) {
		hw_dbg(hw, "Failed to read PBA Block pointer.\n");
		return status;
	}

	status = i40e_read_nvm_word(hw, pba_ptr, &pba_size);
	if (status) {
		hw_dbg(hw, "Failed to read PBA Block size.\n");
		return status;
	}

	/* Subtract one to get PBA word count (PBA Size word is included in
	 * total size)
	 */
	pba_size--;
	if (pba_num_size < (((u32)pba_size * 2) + 1)) {
		hw_dbg(hw, "Buffer too small for PBA data.\n");
		return I40E_ERR_PARAM;
	}

	for (i = 0; i < pba_size; i++) {
		status = i40e_read_nvm_word(hw, (pba_ptr + 1) + i, &pba_word);
		if (status) {
			hw_dbg(hw, "Failed to read PBA Block word %d.\n", i);
			return status;
		}

		pba_num[(i * 2)] = (pba_word >> 8) & 0xFF;
		pba_num[(i * 2) + 1] = pba_word & 0xFF;
	}
	pba_num[(pba_size * 2)] = '\0';

	return status;
}

/**
 * i40e_get_media_type - Gets media type
 * @hw: pointer to the hardware structure
 **/
static enum i40e_media_type i40e_get_media_type(struct i40e_hw *hw)
{
	enum i40e_media_type media;

	switch (hw->phy.link_info.phy_type) {
	case I40E_PHY_TYPE_10GBASE_SR:
	case I40E_PHY_TYPE_10GBASE_LR:
	case I40E_PHY_TYPE_1000BASE_SX:
	case I40E_PHY_TYPE_1000BASE_LX:
	case I40E_PHY_TYPE_40GBASE_SR4:
	case I40E_PHY_TYPE_40GBASE_LR4:
	case I40E_PHY_TYPE_25GBASE_LR:
	case I40E_PHY_TYPE_25GBASE_SR:
		media = I40E_MEDIA_TYPE_FIBER;
		break;
	case I40E_PHY_TYPE_100BASE_TX:
	case I40E_PHY_TYPE_1000BASE_T:
	case I40E_PHY_TYPE_2_5GBASE_T_LINK_STATUS:
	case I40E_PHY_TYPE_5GBASE_T_LINK_STATUS:
	case I40E_PHY_TYPE_10GBASE_T:
		media = I40E_MEDIA_TYPE_BASET;
		break;
	case I40E_PHY_TYPE_10GBASE_CR1_CU:
	case I40E_PHY_TYPE_40GBASE_CR4_CU:
	case I40E_PHY_TYPE_10GBASE_CR1:
	case I40E_PHY_TYPE_40GBASE_CR4:
	case I40E_PHY_TYPE_10GBASE_SFPP_CU:
	case I40E_PHY_TYPE_40GBASE_AOC:
	case I40E_PHY_TYPE_10GBASE_AOC:
	case I40E_PHY_TYPE_25GBASE_CR:
	case I40E_PHY_TYPE_25GBASE_AOC:
	case I40E_PHY_TYPE_25GBASE_ACC:
		media = I40E_MEDIA_TYPE_DA;
		break;
	case I40E_PHY_TYPE_1000BASE_KX:
	case I40E_PHY_TYPE_10GBASE_KX4:
	case I40E_PHY_TYPE_10GBASE_KR:
	case I40E_PHY_TYPE_40GBASE_KR4:
	case I40E_PHY_TYPE_20GBASE_KR2:
	case I40E_PHY_TYPE_25GBASE_KR:
		media = I40E_MEDIA_TYPE_BACKPLANE;
		break;
	case I40E_PHY_TYPE_SGMII:
	case I40E_PHY_TYPE_XAUI:
	case I40E_PHY_TYPE_XFI:
	case I40E_PHY_TYPE_XLAUI:
	case I40E_PHY_TYPE_XLPPI:
	default:
		media = I40E_MEDIA_TYPE_UNKNOWN;
		break;
	}

	return media;
}

/**
 * i40e_poll_globr - Poll for Global Reset completion
 * @hw: pointer to the hardware structure
 * @retry_limit: how many times to retry before failure
 **/
static i40e_status i40e_poll_globr(struct i40e_hw *hw,
				   u32 retry_limit)
{
	u32 cnt, reg = 0;

	for (cnt = 0; cnt < retry_limit; cnt++) {
		reg = rd32(hw, I40E_GLGEN_RSTAT);
		if (!(reg & I40E_GLGEN_RSTAT_DEVSTATE_MASK))
			return 0;
		msleep(100);
	}

	hw_dbg(hw, "Global reset failed.\n");
	hw_dbg(hw, "I40E_GLGEN_RSTAT = 0x%x\n", reg);

	return I40E_ERR_RESET_FAILED;
}

#define I40E_PF_RESET_WAIT_COUNT_A0	200
#define I40E_PF_RESET_WAIT_COUNT	200
/**
 * i40e_pf_reset - Reset the PF
 * @hw: pointer to the hardware structure
 *
 * Assuming someone else has triggered a global reset,
 * assure the global reset is complete and then reset the PF
 **/
i40e_status i40e_pf_reset(struct i40e_hw *hw)
{
	u32 cnt = 0;
	u32 cnt1 = 0;
	u32 reg = 0;
	u32 grst_del;

	/* Poll for Global Reset steady state in case of recent GRST.
	 * The grst delay value is in 100ms units, and we'll wait a
	 * couple counts longer to be sure we don't just miss the end.
	 */
	grst_del = (rd32(hw, I40E_GLGEN_RSTCTL) &
		    I40E_GLGEN_RSTCTL_GRSTDEL_MASK) >>
		    I40E_GLGEN_RSTCTL_GRSTDEL_SHIFT;

	/* It can take upto 15 secs for GRST steady state.
	 * Bump it to 16 secs max to be safe.
	 */
	grst_del = grst_del * 20;

	for (cnt = 0; cnt < grst_del; cnt++) {
		reg = rd32(hw, I40E_GLGEN_RSTAT);
		if (!(reg & I40E_GLGEN_RSTAT_DEVSTATE_MASK))
			break;
		msleep(100);
	}
	if (reg & I40E_GLGEN_RSTAT_DEVSTATE_MASK) {
		hw_dbg(hw, "Global reset polling failed to complete.\n");
		return I40E_ERR_RESET_FAILED;
	}

	/* Now Wait for the FW to be ready */
	for (cnt1 = 0; cnt1 < I40E_PF_RESET_WAIT_COUNT; cnt1++) {
		reg = rd32(hw, I40E_GLNVM_ULD);
		reg &= (I40E_GLNVM_ULD_CONF_CORE_DONE_MASK |
			I40E_GLNVM_ULD_CONF_GLOBAL_DONE_MASK);
		if (reg == (I40E_GLNVM_ULD_CONF_CORE_DONE_MASK |
			    I40E_GLNVM_ULD_CONF_GLOBAL_DONE_MASK)) {
			hw_dbg(hw, "Core and Global modules ready %d\n", cnt1);
			break;
		}
		usleep_range(10000, 20000);
	}
	if (!(reg & (I40E_GLNVM_ULD_CONF_CORE_DONE_MASK |
		     I40E_GLNVM_ULD_CONF_GLOBAL_DONE_MASK))) {
		hw_dbg(hw, "wait for FW Reset complete timedout\n");
		hw_dbg(hw, "I40E_GLNVM_ULD = 0x%x\n", reg);
		return I40E_ERR_RESET_FAILED;
	}

	/* If there was a Global Reset in progress when we got here,
	 * we don't need to do the PF Reset
	 */
	if (!cnt) {
		u32 reg2 = 0;
		if (hw->revision_id == 0)
			cnt = I40E_PF_RESET_WAIT_COUNT_A0;
		else
			cnt = I40E_PF_RESET_WAIT_COUNT;
		reg = rd32(hw, I40E_PFGEN_CTRL);
		wr32(hw, I40E_PFGEN_CTRL,
		     (reg | I40E_PFGEN_CTRL_PFSWR_MASK));
		for (; cnt; cnt--) {
			reg = rd32(hw, I40E_PFGEN_CTRL);
			if (!(reg & I40E_PFGEN_CTRL_PFSWR_MASK))
				break;
			reg2 = rd32(hw, I40E_GLGEN_RSTAT);
			if (reg2 & I40E_GLGEN_RSTAT_DEVSTATE_MASK)
				break;
			usleep_range(1000, 2000);
		}
		if (reg2 & I40E_GLGEN_RSTAT_DEVSTATE_MASK) {
			if (i40e_poll_globr(hw, grst_del))
				return I40E_ERR_RESET_FAILED;
		} else if (reg & I40E_PFGEN_CTRL_PFSWR_MASK) {
			hw_dbg(hw, "PF reset polling failed to complete.\n");
			return I40E_ERR_RESET_FAILED;
		}
	}

	i40e_clear_pxe_mode(hw);

	return 0;
}

/**
 * i40e_clear_hw - clear out any left over hw state
 * @hw: pointer to the hw struct
 *
 * Clear queues and interrupts, typically called at init time,
 * but after the capabilities have been found so we know how many
 * queues and msix vectors have been allocated.
 **/
void i40e_clear_hw(struct i40e_hw *hw)
{
	u32 num_queues, base_queue;
	u32 num_pf_int;
	u32 num_vf_int;
	u32 num_vfs;
	u32 i, j;
	u32 val;
	u32 eol = 0x7ff;

	/* get number of interrupts, queues, and VFs */
	val = rd32(hw, I40E_GLPCI_CNF2);
	num_pf_int = (val & I40E_GLPCI_CNF2_MSI_X_PF_N_MASK) >>
		     I40E_GLPCI_CNF2_MSI_X_PF_N_SHIFT;
	num_vf_int = (val & I40E_GLPCI_CNF2_MSI_X_VF_N_MASK) >>
		     I40E_GLPCI_CNF2_MSI_X_VF_N_SHIFT;

	val = rd32(hw, I40E_PFLAN_QALLOC);
	base_queue = (val & I40E_PFLAN_QALLOC_FIRSTQ_MASK) >>
		     I40E_PFLAN_QALLOC_FIRSTQ_SHIFT;
	j = (val & I40E_PFLAN_QALLOC_LASTQ_MASK) >>
	    I40E_PFLAN_QALLOC_LASTQ_SHIFT;
	if (val & I40E_PFLAN_QALLOC_VALID_MASK)
		num_queues = (j - base_queue) + 1;
	else
		num_queues = 0;

	val = rd32(hw, I40E_PF_VT_PFALLOC);
	i = (val & I40E_PF_VT_PFALLOC_FIRSTVF_MASK) >>
	    I40E_PF_VT_PFALLOC_FIRSTVF_SHIFT;
	j = (val & I40E_PF_VT_PFALLOC_LASTVF_MASK) >>
	    I40E_PF_VT_PFALLOC_LASTVF_SHIFT;
	if (val & I40E_PF_VT_PFALLOC_VALID_MASK)
		num_vfs = (j - i) + 1;
	else
		num_vfs = 0;

	/* stop all the interrupts */
	wr32(hw, I40E_PFINT_ICR0_ENA, 0);
	val = 0x3 << I40E_PFINT_DYN_CTLN_ITR_INDX_SHIFT;
	for (i = 0; i < num_pf_int - 2; i++)
		wr32(hw, I40E_PFINT_DYN_CTLN(i), val);

	/* Set the FIRSTQ_INDX field to 0x7FF in PFINT_LNKLSTx */
	val = eol << I40E_PFINT_LNKLST0_FIRSTQ_INDX_SHIFT;
	wr32(hw, I40E_PFINT_LNKLST0, val);
	for (i = 0; i < num_pf_int - 2; i++)
		wr32(hw, I40E_PFINT_LNKLSTN(i), val);
	val = eol << I40E_VPINT_LNKLST0_FIRSTQ_INDX_SHIFT;
	for (i = 0; i < num_vfs; i++)
		wr32(hw, I40E_VPINT_LNKLST0(i), val);
	for (i = 0; i < num_vf_int - 2; i++)
		wr32(hw, I40E_VPINT_LNKLSTN(i), val);

	/* warn the HW of the coming Tx disables */
	for (i = 0; i < num_queues; i++) {
		u32 abs_queue_idx = base_queue + i;
		u32 reg_block = 0;

		if (abs_queue_idx >= 128) {
			reg_block = abs_queue_idx / 128;
			abs_queue_idx %= 128;
		}

		val = rd32(hw, I40E_GLLAN_TXPRE_QDIS(reg_block));
		val &= ~I40E_GLLAN_TXPRE_QDIS_QINDX_MASK;
		val |= (abs_queue_idx << I40E_GLLAN_TXPRE_QDIS_QINDX_SHIFT);
		val |= I40E_GLLAN_TXPRE_QDIS_SET_QDIS_MASK;

		wr32(hw, I40E_GLLAN_TXPRE_QDIS(reg_block), val);
	}
	udelay(400);

	/* stop all the queues */
	for (i = 0; i < num_queues; i++) {
		wr32(hw, I40E_QINT_TQCTL(i), 0);
		wr32(hw, I40E_QTX_ENA(i), 0);
		wr32(hw, I40E_QINT_RQCTL(i), 0);
		wr32(hw, I40E_QRX_ENA(i), 0);
	}

	/* short wait for all queue disables to settle */
	udelay(50);
}

/**
 * i40e_clear_pxe_mode - clear pxe operations mode
 * @hw: pointer to the hw struct
 *
 * Make sure all PXE mode settings are cleared, including things
 * like descriptor fetch/write-back mode.
 **/
void i40e_clear_pxe_mode(struct i40e_hw *hw)
{
	u32 reg;

	if (i40e_check_asq_alive(hw))
		i40e_aq_clear_pxe_mode(hw, NULL);

	/* Clear single descriptor fetch/write-back mode */
	reg = rd32(hw, I40E_GLLAN_RCTL_0);

	if (hw->revision_id == 0) {
		/* As a work around clear PXE_MODE instead of setting it */
		wr32(hw, I40E_GLLAN_RCTL_0, (reg & (~I40E_GLLAN_RCTL_0_PXE_MODE_MASK)));
	} else {
		wr32(hw, I40E_GLLAN_RCTL_0, (reg | I40E_GLLAN_RCTL_0_PXE_MODE_MASK));
	}
}

/**
 * i40e_led_is_mine - helper to find matching led
 * @hw: pointer to the hw struct
 * @idx: index into GPIO registers
 *
 * returns: 0 if no match, otherwise the value of the GPIO_CTL register
 */
static u32 i40e_led_is_mine(struct i40e_hw *hw, int idx)
{
	u32 gpio_val = 0;
	u32 port;

	if (!I40E_IS_X710TL_DEVICE(hw->device_id) &&
	    !hw->func_caps.led[idx])
		return 0;
	gpio_val = rd32(hw, I40E_GLGEN_GPIO_CTL(idx));
	port = (gpio_val & I40E_GLGEN_GPIO_CTL_PRT_NUM_MASK) >>
		I40E_GLGEN_GPIO_CTL_PRT_NUM_SHIFT;

	/* if PRT_NUM_NA is 1 then this LED is not port specific, OR
	 * if it is not our port then ignore
	 */
	if ((gpio_val & I40E_GLGEN_GPIO_CTL_PRT_NUM_NA_MASK) ||
	    (port != hw->port))
		return 0;

	return gpio_val;
}

#define I40E_FW_LED BIT(4)
#define I40E_LED_MODE_VALID (I40E_GLGEN_GPIO_CTL_LED_MODE_MASK >> \
			     I40E_GLGEN_GPIO_CTL_LED_MODE_SHIFT)

#define I40E_LED0 22

#define I40E_PIN_FUNC_SDP 0x0
#define I40E_PIN_FUNC_LED 0x1

/**
 * i40e_led_get - return current on/off mode
 * @hw: pointer to the hw struct
 *
 * The value returned is the 'mode' field as defined in the
 * GPIO register definitions: 0x0 = off, 0xf = on, and other
 * values are variations of possible behaviors relating to
 * blink, link, and wire.
 **/
u32 i40e_led_get(struct i40e_hw *hw)
{
	u32 mode = 0;
	int i;

	/* as per the documentation GPIO 22-29 are the LED
	 * GPIO pins named LED0..LED7
	 */
	for (i = I40E_LED0; i <= I40E_GLGEN_GPIO_CTL_MAX_INDEX; i++) {
		u32 gpio_val = i40e_led_is_mine(hw, i);

		if (!gpio_val)
			continue;

		mode = (gpio_val & I40E_GLGEN_GPIO_CTL_LED_MODE_MASK) >>
			I40E_GLGEN_GPIO_CTL_LED_MODE_SHIFT;
		break;
	}

	return mode;
}

/**
 * i40e_led_set - set new on/off mode
 * @hw: pointer to the hw struct
 * @mode: 0=off, 0xf=on (else see manual for mode details)
 * @blink: true if the LED should blink when on, false if steady
 *
 * if this function is used to turn on the blink it should
 * be used to disable the blink when restoring the original state.
 **/
void i40e_led_set(struct i40e_hw *hw, u32 mode, bool blink)
{
	int i;

	if (mode & ~I40E_LED_MODE_VALID) {
		hw_dbg(hw, "invalid mode passed in %X\n", mode);
		return;
	}

	/* as per the documentation GPIO 22-29 are the LED
	 * GPIO pins named LED0..LED7
	 */
	for (i = I40E_LED0; i <= I40E_GLGEN_GPIO_CTL_MAX_INDEX; i++) {
		u32 gpio_val = i40e_led_is_mine(hw, i);

		if (!gpio_val)
			continue;

		if (I40E_IS_X710TL_DEVICE(hw->device_id)) {
			u32 pin_func = 0;

			if (mode & I40E_FW_LED)
				pin_func = I40E_PIN_FUNC_SDP;
			else
				pin_func = I40E_PIN_FUNC_LED;

			gpio_val &= ~I40E_GLGEN_GPIO_CTL_PIN_FUNC_MASK;
			gpio_val |= ((pin_func <<
				     I40E_GLGEN_GPIO_CTL_PIN_FUNC_SHIFT) &
				     I40E_GLGEN_GPIO_CTL_PIN_FUNC_MASK);
		}
		gpio_val &= ~I40E_GLGEN_GPIO_CTL_LED_MODE_MASK;
		/* this & is a bit of paranoia, but serves as a range check */
		gpio_val |= ((mode << I40E_GLGEN_GPIO_CTL_LED_MODE_SHIFT) &
			     I40E_GLGEN_GPIO_CTL_LED_MODE_MASK);

		if (blink)
			gpio_val |= BIT(I40E_GLGEN_GPIO_CTL_LED_BLINK_SHIFT);
		else
			gpio_val &= ~BIT(I40E_GLGEN_GPIO_CTL_LED_BLINK_SHIFT);

		wr32(hw, I40E_GLGEN_GPIO_CTL(i), gpio_val);
		break;
	}
}

/* Admin command wrappers */

/**
 * i40e_aq_get_phy_capabilities
 * @hw: pointer to the hw struct
 * @abilities: structure for PHY capabilities to be filled
 * @qualified_modules: report Qualified Modules
 * @report_init: report init capabilities (active are default)
 * @cmd_details: pointer to command details structure or NULL
 *
 * Returns the various PHY abilities supported on the Port.
 **/
i40e_status i40e_aq_get_phy_capabilities(struct i40e_hw *hw,
			bool qualified_modules, bool report_init,
			struct i40e_aq_get_phy_abilities_resp *abilities,
			struct i40e_asq_cmd_details *cmd_details)
{
	struct i40e_aq_desc desc;
	i40e_status status;
	u16 abilities_size = sizeof(struct i40e_aq_get_phy_abilities_resp);
	u16 max_delay = I40E_MAX_PHY_TIMEOUT, total_delay = 0;

	if (!abilities)
		return I40E_ERR_PARAM;

	do {
		i40e_fill_default_direct_cmd_desc(&desc,
					       i40e_aqc_opc_get_phy_abilities);

		desc.flags |= cpu_to_le16((u16)I40E_AQ_FLAG_BUF);
		if (abilities_size > I40E_AQ_LARGE_BUF)
			desc.flags |= cpu_to_le16((u16)I40E_AQ_FLAG_LB);

		if (qualified_modules)
			desc.params.external.param0 |=
			cpu_to_le32(I40E_AQ_PHY_REPORT_QUALIFIED_MODULES);

		if (report_init)
			desc.params.external.param0 |=
			cpu_to_le32(I40E_AQ_PHY_REPORT_INITIAL_VALUES);

		status = i40e_asq_send_command(hw, &desc, abilities,
					       abilities_size, cmd_details);

		switch (hw->aq.asq_last_status) {
		case I40E_AQ_RC_EIO:
			status = I40E_ERR_UNKNOWN_PHY;
			break;
		case I40E_AQ_RC_EAGAIN:
			usleep_range(1000, 2000);
			total_delay++;
			status = I40E_ERR_TIMEOUT;
			break;
		/* also covers I40E_AQ_RC_OK */
		default:
			break;
		}

	} while ((hw->aq.asq_last_status == I40E_AQ_RC_EAGAIN) &&
		(total_delay < max_delay));

	if (status)
		return status;

	if (report_init) {
		if (hw->mac.type ==  I40E_MAC_XL710 &&
		    hw->aq.api_maj_ver == I40E_FW_API_VERSION_MAJOR &&
		    hw->aq.api_min_ver >= I40E_MINOR_VER_GET_LINK_INFO_XL710) {
			status = i40e_aq_get_link_info(hw, true, NULL, NULL);
		} else {
			hw->phy.phy_types = le32_to_cpu(abilities->phy_type);
			hw->phy.phy_types |=
					((u64)abilities->phy_type_ext << 32);
		}
	}

	return status;
}

/**
 * i40e_aq_set_phy_config
 * @hw: pointer to the hw struct
 * @config: structure with PHY configuration to be set
 * @cmd_details: pointer to command details structure or NULL
 *
 * Set the various PHY configuration parameters
 * supported on the Port.One or more of the Set PHY config parameters may be
 * ignored in an MFP mode as the PF may not have the privilege to set some
 * of the PHY Config parameters. This status will be indicated by the
 * command response.
 **/
enum i40e_status_code i40e_aq_set_phy_config(struct i40e_hw *hw,
				struct i40e_aq_set_phy_config *config,
				struct i40e_asq_cmd_details *cmd_details)
{
	struct i40e_aq_desc desc;
	struct i40e_aq_set_phy_config *cmd =
			(struct i40e_aq_set_phy_config *)&desc.params.raw;
	enum i40e_status_code status;

	if (!config)
		return I40E_ERR_PARAM;

	i40e_fill_default_direct_cmd_desc(&desc,
					  i40e_aqc_opc_set_phy_config);

	*cmd = *config;

	status = i40e_asq_send_command(hw, &desc, NULL, 0, cmd_details);

	return status;
}

static noinline_for_stack enum i40e_status_code
i40e_set_fc_status(struct i40e_hw *hw,
		   struct i40e_aq_get_phy_abilities_resp *abilities,
		   bool atomic_restart)
{
	struct i40e_aq_set_phy_config config;
	enum i40e_fc_mode fc_mode = hw->fc.requested_mode;
	u8 pause_mask = 0x0;

	switch (fc_mode) {
	case I40E_FC_FULL:
		pause_mask |= I40E_AQ_PHY_FLAG_PAUSE_TX;
		pause_mask |= I40E_AQ_PHY_FLAG_PAUSE_RX;
		break;
	case I40E_FC_RX_PAUSE:
		pause_mask |= I40E_AQ_PHY_FLAG_PAUSE_RX;
		break;
	case I40E_FC_TX_PAUSE:
		pause_mask |= I40E_AQ_PHY_FLAG_PAUSE_TX;
		break;
	default:
		break;
	}

	memset(&config, 0, sizeof(struct i40e_aq_set_phy_config));
	/* clear the old pause settings */
	config.abilities = abilities->abilities & ~(I40E_AQ_PHY_FLAG_PAUSE_TX) &
			   ~(I40E_AQ_PHY_FLAG_PAUSE_RX);
	/* set the new abilities */
	config.abilities |= pause_mask;
	/* If the abilities have changed, then set the new config */
	if (config.abilities == abilities->abilities)
		return 0;

	/* Auto restart link so settings take effect */
	if (atomic_restart)
		config.abilities |= I40E_AQ_PHY_ENABLE_ATOMIC_LINK;
	/* Copy over all the old settings */
	config.phy_type = abilities->phy_type;
	config.phy_type_ext = abilities->phy_type_ext;
	config.link_speed = abilities->link_speed;
	config.eee_capability = abilities->eee_capability;
	config.eeer = abilities->eeer_val;
	config.low_power_ctrl = abilities->d3_lpan;
	config.fec_config = abilities->fec_cfg_curr_mod_ext_info &
			    I40E_AQ_PHY_FEC_CONFIG_MASK;

	return i40e_aq_set_phy_config(hw, &config, NULL);
}

/**
 * i40e_set_fc
 * @hw: pointer to the hw struct
 * @aq_failures: buffer to return AdminQ failure information
 * @atomic_restart: whether to enable atomic link restart
 *
 * Set the requested flow control mode using set_phy_config.
 **/
enum i40e_status_code i40e_set_fc(struct i40e_hw *hw, u8 *aq_failures,
				  bool atomic_restart)
{
	struct i40e_aq_get_phy_abilities_resp abilities;
	enum i40e_status_code status;

	*aq_failures = 0x0;

	/* Get the current phy config */
	status = i40e_aq_get_phy_capabilities(hw, false, false, &abilities,
					      NULL);
	if (status) {
		*aq_failures |= I40E_SET_FC_AQ_FAIL_GET;
		return status;
	}

	status = i40e_set_fc_status(hw, &abilities, atomic_restart);
	if (status)
		*aq_failures |= I40E_SET_FC_AQ_FAIL_SET;

	/* Update the link info */
	status = i40e_update_link_info(hw);
	if (status) {
		/* Wait a little bit (on 40G cards it sometimes takes a really
		 * long time for link to come back from the atomic reset)
		 * and try once more
		 */
		msleep(1000);
		status = i40e_update_link_info(hw);
	}
	if (status)
		*aq_failures |= I40E_SET_FC_AQ_FAIL_UPDATE;

	return status;
}

/**
 * i40e_aq_clear_pxe_mode
 * @hw: pointer to the hw struct
 * @cmd_details: pointer to command details structure or NULL
 *
 * Tell the firmware that the driver is taking over from PXE
 **/
i40e_status i40e_aq_clear_pxe_mode(struct i40e_hw *hw,
				struct i40e_asq_cmd_details *cmd_details)
{
	i40e_status status;
	struct i40e_aq_desc desc;
	struct i40e_aqc_clear_pxe *cmd =
		(struct i40e_aqc_clear_pxe *)&desc.params.raw;

	i40e_fill_default_direct_cmd_desc(&desc,
					  i40e_aqc_opc_clear_pxe_mode);

	cmd->rx_cnt = 0x2;

	status = i40e_asq_send_command(hw, &desc, NULL, 0, cmd_details);

	wr32(hw, I40E_GLLAN_RCTL_0, 0x1);

	return status;
}

/**
 * i40e_aq_set_link_restart_an
 * @hw: pointer to the hw struct
 * @enable_link: if true: enable link, if false: disable link
 * @cmd_details: pointer to command details structure or NULL
 *
 * Sets up the link and restarts the Auto-Negotiation over the link.
 **/
i40e_status i40e_aq_set_link_restart_an(struct i40e_hw *hw,
					bool enable_link,
					struct i40e_asq_cmd_details *cmd_details)
{
	struct i40e_aq_desc desc;
	struct i40e_aqc_set_link_restart_an *cmd =
		(struct i40e_aqc_set_link_restart_an *)&desc.params.raw;
	i40e_status status;

	i40e_fill_default_direct_cmd_desc(&desc,
					  i40e_aqc_opc_set_link_restart_an);

	cmd->command = I40E_AQ_PHY_RESTART_AN;
	if (enable_link)
		cmd->command |= I40E_AQ_PHY_LINK_ENABLE;
	else
		cmd->command &= ~I40E_AQ_PHY_LINK_ENABLE;

	status = i40e_asq_send_command(hw, &desc, NULL, 0, cmd_details);

	return status;
}

/**
 * i40e_aq_get_link_info
 * @hw: pointer to the hw struct
 * @enable_lse: enable/disable LinkStatusEvent reporting
 * @link: pointer to link status structure - optional
 * @cmd_details: pointer to command details structure or NULL
 *
 * Returns the link status of the adapter.
 **/
i40e_status i40e_aq_get_link_info(struct i40e_hw *hw,
				bool enable_lse, struct i40e_link_status *link,
				struct i40e_asq_cmd_details *cmd_details)
{
	struct i40e_aq_desc desc;
	struct i40e_aqc_get_link_status *resp =
		(struct i40e_aqc_get_link_status *)&desc.params.raw;
	struct i40e_link_status *hw_link_info = &hw->phy.link_info;
	i40e_status status;
	bool tx_pause, rx_pause;
	u16 command_flags;

	i40e_fill_default_direct_cmd_desc(&desc, i40e_aqc_opc_get_link_status);

	if (enable_lse)
		command_flags = I40E_AQ_LSE_ENABLE;
	else
		command_flags = I40E_AQ_LSE_DISABLE;
	resp->command_flags = cpu_to_le16(command_flags);

	status = i40e_asq_send_command(hw, &desc, NULL, 0, cmd_details);

	if (status)
		goto aq_get_link_info_exit;

	/* save off old link status information */
	hw->phy.link_info_old = *hw_link_info;

	/* update link status */
	hw_link_info->phy_type = (enum i40e_aq_phy_type)resp->phy_type;
	hw->phy.media_type = i40e_get_media_type(hw);
	hw_link_info->link_speed = (enum i40e_aq_link_speed)resp->link_speed;
	hw_link_info->link_info = resp->link_info;
	hw_link_info->an_info = resp->an_info;
	hw_link_info->fec_info = resp->config & (I40E_AQ_CONFIG_FEC_KR_ENA |
						 I40E_AQ_CONFIG_FEC_RS_ENA);
	hw_link_info->ext_info = resp->ext_info;
	hw_link_info->loopback = resp->loopback & I40E_AQ_LOOPBACK_MASK;
	hw_link_info->max_frame_size = le16_to_cpu(resp->max_frame_size);
	hw_link_info->pacing = resp->config & I40E_AQ_CONFIG_PACING_MASK;

	/* update fc info */
	tx_pause = !!(resp->an_info & I40E_AQ_LINK_PAUSE_TX);
	rx_pause = !!(resp->an_info & I40E_AQ_LINK_PAUSE_RX);
	if (tx_pause & rx_pause)
		hw->fc.current_mode = I40E_FC_FULL;
	else if (tx_pause)
		hw->fc.current_mode = I40E_FC_TX_PAUSE;
	else if (rx_pause)
		hw->fc.current_mode = I40E_FC_RX_PAUSE;
	else
		hw->fc.current_mode = I40E_FC_NONE;

	if (resp->config & I40E_AQ_CONFIG_CRC_ENA)
		hw_link_info->crc_enable = true;
	else
		hw_link_info->crc_enable = false;

	if (resp->command_flags & cpu_to_le16(I40E_AQ_LSE_IS_ENABLED))
		hw_link_info->lse_enable = true;
	else
		hw_link_info->lse_enable = false;

	if ((hw->mac.type == I40E_MAC_XL710) &&
	    (hw->aq.fw_maj_ver < 4 || (hw->aq.fw_maj_ver == 4 &&
	     hw->aq.fw_min_ver < 40)) && hw_link_info->phy_type == 0xE)
		hw_link_info->phy_type = I40E_PHY_TYPE_10GBASE_SFPP_CU;

	if (hw->flags & I40E_HW_FLAG_AQ_PHY_ACCESS_CAPABLE &&
	    hw->mac.type != I40E_MAC_X722) {
		__le32 tmp;

		memcpy(&tmp, resp->link_type, sizeof(tmp));
		hw->phy.phy_types = le32_to_cpu(tmp);
		hw->phy.phy_types |= ((u64)resp->link_type_ext << 32);
	}

	/* save link status information */
	if (link)
		*link = *hw_link_info;

	/* flag cleared so helper functions don't call AQ again */
	hw->phy.get_link_info = false;

aq_get_link_info_exit:
	return status;
}

/**
 * i40e_aq_set_phy_int_mask
 * @hw: pointer to the hw struct
 * @mask: interrupt mask to be set
 * @cmd_details: pointer to command details structure or NULL
 *
 * Set link interrupt mask.
 **/
i40e_status i40e_aq_set_phy_int_mask(struct i40e_hw *hw,
				     u16 mask,
				     struct i40e_asq_cmd_details *cmd_details)
{
	struct i40e_aq_desc desc;
	struct i40e_aqc_set_phy_int_mask *cmd =
		(struct i40e_aqc_set_phy_int_mask *)&desc.params.raw;
	i40e_status status;

	i40e_fill_default_direct_cmd_desc(&desc,
					  i40e_aqc_opc_set_phy_int_mask);

	cmd->event_mask = cpu_to_le16(mask);

	status = i40e_asq_send_command(hw, &desc, NULL, 0, cmd_details);

	return status;
}

/**
 * i40e_aq_set_phy_debug
 * @hw: pointer to the hw struct
 * @cmd_flags: debug command flags
 * @cmd_details: pointer to command details structure or NULL
 *
 * Reset the external PHY.
 **/
i40e_status i40e_aq_set_phy_debug(struct i40e_hw *hw, u8 cmd_flags,
				  struct i40e_asq_cmd_details *cmd_details)
{
	struct i40e_aq_desc desc;
	struct i40e_aqc_set_phy_debug *cmd =
		(struct i40e_aqc_set_phy_debug *)&desc.params.raw;
	i40e_status status;

	i40e_fill_default_direct_cmd_desc(&desc,
					  i40e_aqc_opc_set_phy_debug);

	cmd->command_flags = cmd_flags;

	status = i40e_asq_send_command(hw, &desc, NULL, 0, cmd_details);

	return status;
}

/**
 * i40e_is_aq_api_ver_ge
 * @aq: pointer to AdminQ info containing HW API version to compare
 * @maj: API major value
 * @min: API minor value
 *
 * Assert whether current HW API version is greater/equal than provided.
 **/
static bool i40e_is_aq_api_ver_ge(struct i40e_adminq_info *aq, u16 maj,
				  u16 min)
{
	return (aq->api_maj_ver > maj ||
		(aq->api_maj_ver == maj && aq->api_min_ver >= min));
}

/**
 * i40e_aq_add_vsi
 * @hw: pointer to the hw struct
 * @vsi_ctx: pointer to a vsi context struct
 * @cmd_details: pointer to command details structure or NULL
 *
 * Add a VSI context to the hardware.
**/
i40e_status i40e_aq_add_vsi(struct i40e_hw *hw,
				struct i40e_vsi_context *vsi_ctx,
				struct i40e_asq_cmd_details *cmd_details)
{
	struct i40e_aq_desc desc;
	struct i40e_aqc_add_get_update_vsi *cmd =
		(struct i40e_aqc_add_get_update_vsi *)&desc.params.raw;
	struct i40e_aqc_add_get_update_vsi_completion *resp =
		(struct i40e_aqc_add_get_update_vsi_completion *)
		&desc.params.raw;
	i40e_status status;

	i40e_fill_default_direct_cmd_desc(&desc,
					  i40e_aqc_opc_add_vsi);

	cmd->uplink_seid = cpu_to_le16(vsi_ctx->uplink_seid);
	cmd->connection_type = vsi_ctx->connection_type;
	cmd->vf_id = vsi_ctx->vf_num;
	cmd->vsi_flags = cpu_to_le16(vsi_ctx->flags);

	desc.flags |= cpu_to_le16((u16)(I40E_AQ_FLAG_BUF | I40E_AQ_FLAG_RD));

	status = i40e_asq_send_command_atomic(hw, &desc, &vsi_ctx->info,
					      sizeof(vsi_ctx->info),
					      cmd_details, true);

	if (status)
		goto aq_add_vsi_exit;

	vsi_ctx->seid = le16_to_cpu(resp->seid);
	vsi_ctx->vsi_number = le16_to_cpu(resp->vsi_number);
	vsi_ctx->vsis_allocated = le16_to_cpu(resp->vsi_used);
	vsi_ctx->vsis_unallocated = le16_to_cpu(resp->vsi_free);

aq_add_vsi_exit:
	return status;
}

/**
 * i40e_aq_set_default_vsi
 * @hw: pointer to the hw struct
 * @seid: vsi number
 * @cmd_details: pointer to command details structure or NULL
 **/
i40e_status i40e_aq_set_default_vsi(struct i40e_hw *hw,
				    u16 seid,
				    struct i40e_asq_cmd_details *cmd_details)
{
	struct i40e_aq_desc desc;
	struct i40e_aqc_set_vsi_promiscuous_modes *cmd =
		(struct i40e_aqc_set_vsi_promiscuous_modes *)
		&desc.params.raw;
	i40e_status status;

	i40e_fill_default_direct_cmd_desc(&desc,
					  i40e_aqc_opc_set_vsi_promiscuous_modes);

	cmd->promiscuous_flags = cpu_to_le16(I40E_AQC_SET_VSI_DEFAULT);
	cmd->valid_flags = cpu_to_le16(I40E_AQC_SET_VSI_DEFAULT);
	cmd->seid = cpu_to_le16(seid);

	status = i40e_asq_send_command(hw, &desc, NULL, 0, cmd_details);

	return status;
}

/**
 * i40e_aq_clear_default_vsi
 * @hw: pointer to the hw struct
 * @seid: vsi number
 * @cmd_details: pointer to command details structure or NULL
 **/
i40e_status i40e_aq_clear_default_vsi(struct i40e_hw *hw,
				      u16 seid,
				      struct i40e_asq_cmd_details *cmd_details)
{
	struct i40e_aq_desc desc;
	struct i40e_aqc_set_vsi_promiscuous_modes *cmd =
		(struct i40e_aqc_set_vsi_promiscuous_modes *)
		&desc.params.raw;
	i40e_status status;

	i40e_fill_default_direct_cmd_desc(&desc,
					  i40e_aqc_opc_set_vsi_promiscuous_modes);

	cmd->promiscuous_flags = cpu_to_le16(0);
	cmd->valid_flags = cpu_to_le16(I40E_AQC_SET_VSI_DEFAULT);
	cmd->seid = cpu_to_le16(seid);

	status = i40e_asq_send_command(hw, &desc, NULL, 0, cmd_details);

	return status;
}

/**
 * i40e_aq_set_vsi_unicast_promiscuous
 * @hw: pointer to the hw struct
 * @seid: vsi number
 * @set: set unicast promiscuous enable/disable
 * @cmd_details: pointer to command details structure or NULL
 * @rx_only_promisc: flag to decide if egress traffic gets mirrored in promisc
 **/
i40e_status i40e_aq_set_vsi_unicast_promiscuous(struct i40e_hw *hw,
				u16 seid, bool set,
				struct i40e_asq_cmd_details *cmd_details,
				bool rx_only_promisc)
{
	struct i40e_aq_desc desc;
	struct i40e_aqc_set_vsi_promiscuous_modes *cmd =
		(struct i40e_aqc_set_vsi_promiscuous_modes *)&desc.params.raw;
	i40e_status status;
	u16 flags = 0;

	i40e_fill_default_direct_cmd_desc(&desc,
					i40e_aqc_opc_set_vsi_promiscuous_modes);

	if (set) {
		flags |= I40E_AQC_SET_VSI_PROMISC_UNICAST;
		if (rx_only_promisc && i40e_is_aq_api_ver_ge(&hw->aq, 1, 5))
			flags |= I40E_AQC_SET_VSI_PROMISC_RX_ONLY;
	}

	cmd->promiscuous_flags = cpu_to_le16(flags);

	cmd->valid_flags = cpu_to_le16(I40E_AQC_SET_VSI_PROMISC_UNICAST);
	if (i40e_is_aq_api_ver_ge(&hw->aq, 1, 5))
		cmd->valid_flags |=
			cpu_to_le16(I40E_AQC_SET_VSI_PROMISC_RX_ONLY);

	cmd->seid = cpu_to_le16(seid);
	status = i40e_asq_send_command(hw, &desc, NULL, 0, cmd_details);

	return status;
}

/**
 * i40e_aq_set_vsi_multicast_promiscuous
 * @hw: pointer to the hw struct
 * @seid: vsi number
 * @set: set multicast promiscuous enable/disable
 * @cmd_details: pointer to command details structure or NULL
 **/
i40e_status i40e_aq_set_vsi_multicast_promiscuous(struct i40e_hw *hw,
				u16 seid, bool set, struct i40e_asq_cmd_details *cmd_details)
{
	struct i40e_aq_desc desc;
	struct i40e_aqc_set_vsi_promiscuous_modes *cmd =
		(struct i40e_aqc_set_vsi_promiscuous_modes *)&desc.params.raw;
	i40e_status status;
	u16 flags = 0;

	i40e_fill_default_direct_cmd_desc(&desc,
					i40e_aqc_opc_set_vsi_promiscuous_modes);

	if (set)
		flags |= I40E_AQC_SET_VSI_PROMISC_MULTICAST;

	cmd->promiscuous_flags = cpu_to_le16(flags);

	cmd->valid_flags = cpu_to_le16(I40E_AQC_SET_VSI_PROMISC_MULTICAST);

	cmd->seid = cpu_to_le16(seid);
	status = i40e_asq_send_command(hw, &desc, NULL, 0, cmd_details);

	return status;
}

/**
 * i40e_aq_set_vsi_mc_promisc_on_vlan
 * @hw: pointer to the hw struct
 * @seid: vsi number
 * @enable: set MAC L2 layer unicast promiscuous enable/disable for a given VLAN
 * @vid: The VLAN tag filter - capture any multicast packet with this VLAN tag
 * @cmd_details: pointer to command details structure or NULL
 **/
enum i40e_status_code i40e_aq_set_vsi_mc_promisc_on_vlan(struct i40e_hw *hw,
							 u16 seid, bool enable,
							 u16 vid,
				struct i40e_asq_cmd_details *cmd_details)
{
	struct i40e_aq_desc desc;
	struct i40e_aqc_set_vsi_promiscuous_modes *cmd =
		(struct i40e_aqc_set_vsi_promiscuous_modes *)&desc.params.raw;
	enum i40e_status_code status;
	u16 flags = 0;

	i40e_fill_default_direct_cmd_desc(&desc,
					  i40e_aqc_opc_set_vsi_promiscuous_modes);

	if (enable)
		flags |= I40E_AQC_SET_VSI_PROMISC_MULTICAST;

	cmd->promiscuous_flags = cpu_to_le16(flags);
	cmd->valid_flags = cpu_to_le16(I40E_AQC_SET_VSI_PROMISC_MULTICAST);
	cmd->seid = cpu_to_le16(seid);
	cmd->vlan_tag = cpu_to_le16(vid | I40E_AQC_SET_VSI_VLAN_VALID);

	status = i40e_asq_send_command_atomic(hw, &desc, NULL, 0,
					      cmd_details, true);

	return status;
}

/**
 * i40e_aq_set_vsi_uc_promisc_on_vlan
 * @hw: pointer to the hw struct
 * @seid: vsi number
 * @enable: set MAC L2 layer unicast promiscuous enable/disable for a given VLAN
 * @vid: The VLAN tag filter - capture any unicast packet with this VLAN tag
 * @cmd_details: pointer to command details structure or NULL
 **/
enum i40e_status_code i40e_aq_set_vsi_uc_promisc_on_vlan(struct i40e_hw *hw,
							 u16 seid, bool enable,
							 u16 vid,
				struct i40e_asq_cmd_details *cmd_details)
{
	struct i40e_aq_desc desc;
	struct i40e_aqc_set_vsi_promiscuous_modes *cmd =
		(struct i40e_aqc_set_vsi_promiscuous_modes *)&desc.params.raw;
	enum i40e_status_code status;
	u16 flags = 0;

	i40e_fill_default_direct_cmd_desc(&desc,
					  i40e_aqc_opc_set_vsi_promiscuous_modes);

	if (enable) {
		flags |= I40E_AQC_SET_VSI_PROMISC_UNICAST;
		if (i40e_is_aq_api_ver_ge(&hw->aq, 1, 5))
			flags |= I40E_AQC_SET_VSI_PROMISC_RX_ONLY;
	}

	cmd->promiscuous_flags = cpu_to_le16(flags);
	cmd->valid_flags = cpu_to_le16(I40E_AQC_SET_VSI_PROMISC_UNICAST);
	if (i40e_is_aq_api_ver_ge(&hw->aq, 1, 5))
		cmd->valid_flags |=
			cpu_to_le16(I40E_AQC_SET_VSI_PROMISC_RX_ONLY);
	cmd->seid = cpu_to_le16(seid);
	cmd->vlan_tag = cpu_to_le16(vid | I40E_AQC_SET_VSI_VLAN_VALID);

	status = i40e_asq_send_command_atomic(hw, &desc, NULL, 0,
					      cmd_details, true);

	return status;
}

/**
 * i40e_aq_set_vsi_bc_promisc_on_vlan
 * @hw: pointer to the hw struct
 * @seid: vsi number
 * @enable: set broadcast promiscuous enable/disable for a given VLAN
 * @vid: The VLAN tag filter - capture any broadcast packet with this VLAN tag
 * @cmd_details: pointer to command details structure or NULL
 **/
i40e_status i40e_aq_set_vsi_bc_promisc_on_vlan(struct i40e_hw *hw,
				u16 seid, bool enable, u16 vid,
				struct i40e_asq_cmd_details *cmd_details)
{
	struct i40e_aq_desc desc;
	struct i40e_aqc_set_vsi_promiscuous_modes *cmd =
		(struct i40e_aqc_set_vsi_promiscuous_modes *)&desc.params.raw;
	i40e_status status;
	u16 flags = 0;

	i40e_fill_default_direct_cmd_desc(&desc,
					i40e_aqc_opc_set_vsi_promiscuous_modes);

	if (enable)
		flags |= I40E_AQC_SET_VSI_PROMISC_BROADCAST;

	cmd->promiscuous_flags = cpu_to_le16(flags);
	cmd->valid_flags = cpu_to_le16(I40E_AQC_SET_VSI_PROMISC_BROADCAST);
	cmd->seid = cpu_to_le16(seid);
	cmd->vlan_tag = cpu_to_le16(vid | I40E_AQC_SET_VSI_VLAN_VALID);

	status = i40e_asq_send_command(hw, &desc, NULL, 0, cmd_details);

	return status;
}

/**
 * i40e_aq_set_vsi_broadcast
 * @hw: pointer to the hw struct
 * @seid: vsi number
 * @set_filter: true to set filter, false to clear filter
 * @cmd_details: pointer to command details structure or NULL
 *
 * Set or clear the broadcast promiscuous flag (filter) for a given VSI.
 **/
i40e_status i40e_aq_set_vsi_broadcast(struct i40e_hw *hw,
				u16 seid, bool set_filter,
				struct i40e_asq_cmd_details *cmd_details)
{
	struct i40e_aq_desc desc;
	struct i40e_aqc_set_vsi_promiscuous_modes *cmd =
		(struct i40e_aqc_set_vsi_promiscuous_modes *)&desc.params.raw;
	i40e_status status;

	i40e_fill_default_direct_cmd_desc(&desc,
					i40e_aqc_opc_set_vsi_promiscuous_modes);

	if (set_filter)
		cmd->promiscuous_flags
			    |= cpu_to_le16(I40E_AQC_SET_VSI_PROMISC_BROADCAST);
	else
		cmd->promiscuous_flags
			    &= cpu_to_le16(~I40E_AQC_SET_VSI_PROMISC_BROADCAST);

	cmd->valid_flags = cpu_to_le16(I40E_AQC_SET_VSI_PROMISC_BROADCAST);
	cmd->seid = cpu_to_le16(seid);
	status = i40e_asq_send_command(hw, &desc, NULL, 0, cmd_details);

	return status;
}

/**
 * i40e_aq_set_vsi_vlan_promisc - control the VLAN promiscuous setting
 * @hw: pointer to the hw struct
 * @seid: vsi number
 * @enable: set MAC L2 layer unicast promiscuous enable/disable for a given VLAN
 * @cmd_details: pointer to command details structure or NULL
 **/
i40e_status i40e_aq_set_vsi_vlan_promisc(struct i40e_hw *hw,
				       u16 seid, bool enable,
				       struct i40e_asq_cmd_details *cmd_details)
{
	struct i40e_aq_desc desc;
	struct i40e_aqc_set_vsi_promiscuous_modes *cmd =
		(struct i40e_aqc_set_vsi_promiscuous_modes *)&desc.params.raw;
	i40e_status status;
	u16 flags = 0;

	i40e_fill_default_direct_cmd_desc(&desc,
					i40e_aqc_opc_set_vsi_promiscuous_modes);
	if (enable)
		flags |= I40E_AQC_SET_VSI_PROMISC_VLAN;

	cmd->promiscuous_flags = cpu_to_le16(flags);
	cmd->valid_flags = cpu_to_le16(I40E_AQC_SET_VSI_PROMISC_VLAN);
	cmd->seid = cpu_to_le16(seid);

	status = i40e_asq_send_command(hw, &desc, NULL, 0, cmd_details);

	return status;
}

/**
 * i40e_aq_get_vsi_params - get VSI configuration info
 * @hw: pointer to the hw struct
 * @vsi_ctx: pointer to a vsi context struct
 * @cmd_details: pointer to command details structure or NULL
 **/
i40e_status i40e_aq_get_vsi_params(struct i40e_hw *hw,
				struct i40e_vsi_context *vsi_ctx,
				struct i40e_asq_cmd_details *cmd_details)
{
	struct i40e_aq_desc desc;
	struct i40e_aqc_add_get_update_vsi *cmd =
		(struct i40e_aqc_add_get_update_vsi *)&desc.params.raw;
	struct i40e_aqc_add_get_update_vsi_completion *resp =
		(struct i40e_aqc_add_get_update_vsi_completion *)
		&desc.params.raw;
	i40e_status status;

	i40e_fill_default_direct_cmd_desc(&desc,
					  i40e_aqc_opc_get_vsi_parameters);

	cmd->uplink_seid = cpu_to_le16(vsi_ctx->seid);

	desc.flags |= cpu_to_le16((u16)I40E_AQ_FLAG_BUF);

	status = i40e_asq_send_command(hw, &desc, &vsi_ctx->info,
				    sizeof(vsi_ctx->info), NULL);

	if (status)
		goto aq_get_vsi_params_exit;

	vsi_ctx->seid = le16_to_cpu(resp->seid);
	vsi_ctx->vsi_number = le16_to_cpu(resp->vsi_number);
	vsi_ctx->vsis_allocated = le16_to_cpu(resp->vsi_used);
	vsi_ctx->vsis_unallocated = le16_to_cpu(resp->vsi_free);

aq_get_vsi_params_exit:
	return status;
}

/**
 * i40e_aq_update_vsi_params
 * @hw: pointer to the hw struct
 * @vsi_ctx: pointer to a vsi context struct
 * @cmd_details: pointer to command details structure or NULL
 *
 * Update a VSI context.
 **/
i40e_status i40e_aq_update_vsi_params(struct i40e_hw *hw,
				struct i40e_vsi_context *vsi_ctx,
				struct i40e_asq_cmd_details *cmd_details)
{
	struct i40e_aq_desc desc;
	struct i40e_aqc_add_get_update_vsi *cmd =
		(struct i40e_aqc_add_get_update_vsi *)&desc.params.raw;
	struct i40e_aqc_add_get_update_vsi_completion *resp =
		(struct i40e_aqc_add_get_update_vsi_completion *)
		&desc.params.raw;
	i40e_status status;

	i40e_fill_default_direct_cmd_desc(&desc,
					  i40e_aqc_opc_update_vsi_parameters);
	cmd->uplink_seid = cpu_to_le16(vsi_ctx->seid);

	desc.flags |= cpu_to_le16((u16)(I40E_AQ_FLAG_BUF | I40E_AQ_FLAG_RD));

	status = i40e_asq_send_command_atomic(hw, &desc, &vsi_ctx->info,
					      sizeof(vsi_ctx->info),
					      cmd_details, true);

	vsi_ctx->vsis_allocated = le16_to_cpu(resp->vsi_used);
	vsi_ctx->vsis_unallocated = le16_to_cpu(resp->vsi_free);

	return status;
}

/**
 * i40e_aq_get_switch_config
 * @hw: pointer to the hardware structure
 * @buf: pointer to the result buffer
 * @buf_size: length of input buffer
 * @start_seid: seid to start for the report, 0 == beginning
 * @cmd_details: pointer to command details structure or NULL
 *
 * Fill the buf with switch configuration returned from AdminQ command
 **/
i40e_status i40e_aq_get_switch_config(struct i40e_hw *hw,
				struct i40e_aqc_get_switch_config_resp *buf,
				u16 buf_size, u16 *start_seid,
				struct i40e_asq_cmd_details *cmd_details)
{
	struct i40e_aq_desc desc;
	struct i40e_aqc_switch_seid *scfg =
		(struct i40e_aqc_switch_seid *)&desc.params.raw;
	i40e_status status;

	i40e_fill_default_direct_cmd_desc(&desc,
					  i40e_aqc_opc_get_switch_config);
	desc.flags |= cpu_to_le16((u16)I40E_AQ_FLAG_BUF);
	if (buf_size > I40E_AQ_LARGE_BUF)
		desc.flags |= cpu_to_le16((u16)I40E_AQ_FLAG_LB);
	scfg->seid = cpu_to_le16(*start_seid);

	status = i40e_asq_send_command(hw, &desc, buf, buf_size, cmd_details);
	*start_seid = le16_to_cpu(scfg->seid);

	return status;
}

/**
 * i40e_aq_set_switch_config
 * @hw: pointer to the hardware structure
 * @flags: bit flag values to set
 * @mode: cloud filter mode
 * @valid_flags: which bit flags to set
 * @mode: cloud filter mode
 * @cmd_details: pointer to command details structure or NULL
 *
 * Set switch configuration bits
 **/
enum i40e_status_code i40e_aq_set_switch_config(struct i40e_hw *hw,
						u16 flags,
						u16 valid_flags, u8 mode,
				struct i40e_asq_cmd_details *cmd_details)
{
	struct i40e_aq_desc desc;
	struct i40e_aqc_set_switch_config *scfg =
		(struct i40e_aqc_set_switch_config *)&desc.params.raw;
	enum i40e_status_code status;

	i40e_fill_default_direct_cmd_desc(&desc,
					  i40e_aqc_opc_set_switch_config);
	scfg->flags = cpu_to_le16(flags);
	scfg->valid_flags = cpu_to_le16(valid_flags);
	scfg->mode = mode;
	if (hw->flags & I40E_HW_FLAG_802_1AD_CAPABLE) {
		scfg->switch_tag = cpu_to_le16(hw->switch_tag);
		scfg->first_tag = cpu_to_le16(hw->first_tag);
		scfg->second_tag = cpu_to_le16(hw->second_tag);
	}
	status = i40e_asq_send_command(hw, &desc, NULL, 0, cmd_details);

	return status;
}

/**
 * i40e_aq_get_firmware_version
 * @hw: pointer to the hw struct
 * @fw_major_version: firmware major version
 * @fw_minor_version: firmware minor version
 * @fw_build: firmware build number
 * @api_major_version: major queue version
 * @api_minor_version: minor queue version
 * @cmd_details: pointer to command details structure or NULL
 *
 * Get the firmware version from the admin queue commands
 **/
i40e_status i40e_aq_get_firmware_version(struct i40e_hw *hw,
				u16 *fw_major_version, u16 *fw_minor_version,
				u32 *fw_build,
				u16 *api_major_version, u16 *api_minor_version,
				struct i40e_asq_cmd_details *cmd_details)
{
	struct i40e_aq_desc desc;
	struct i40e_aqc_get_version *resp =
		(struct i40e_aqc_get_version *)&desc.params.raw;
	i40e_status status;

	i40e_fill_default_direct_cmd_desc(&desc, i40e_aqc_opc_get_version);

	status = i40e_asq_send_command(hw, &desc, NULL, 0, cmd_details);

	if (!status) {
		if (fw_major_version)
			*fw_major_version = le16_to_cpu(resp->fw_major);
		if (fw_minor_version)
			*fw_minor_version = le16_to_cpu(resp->fw_minor);
		if (fw_build)
			*fw_build = le32_to_cpu(resp->fw_build);
		if (api_major_version)
			*api_major_version = le16_to_cpu(resp->api_major);
		if (api_minor_version)
			*api_minor_version = le16_to_cpu(resp->api_minor);
	}

	return status;
}

/**
 * i40e_aq_send_driver_version
 * @hw: pointer to the hw struct
 * @dv: driver's major, minor version
 * @cmd_details: pointer to command details structure or NULL
 *
 * Send the driver version to the firmware
 **/
i40e_status i40e_aq_send_driver_version(struct i40e_hw *hw,
				struct i40e_driver_version *dv,
				struct i40e_asq_cmd_details *cmd_details)
{
	struct i40e_aq_desc desc;
	struct i40e_aqc_driver_version *cmd =
		(struct i40e_aqc_driver_version *)&desc.params.raw;
	i40e_status status;
	u16 len;

	if (dv == NULL)
		return I40E_ERR_PARAM;

	i40e_fill_default_direct_cmd_desc(&desc, i40e_aqc_opc_driver_version);

	desc.flags |= cpu_to_le16(I40E_AQ_FLAG_BUF | I40E_AQ_FLAG_RD);
	cmd->driver_major_ver = dv->major_version;
	cmd->driver_minor_ver = dv->minor_version;
	cmd->driver_build_ver = dv->build_version;
	cmd->driver_subbuild_ver = dv->subbuild_version;

	len = 0;
	while (len < sizeof(dv->driver_string) &&
	       (dv->driver_string[len] < 0x80) &&
	       dv->driver_string[len])
		len++;
	status = i40e_asq_send_command(hw, &desc, dv->driver_string,
				       len, cmd_details);

	return status;
}

/**
 * i40e_get_link_status - get status of the HW network link
 * @hw: pointer to the hw struct
 * @link_up: pointer to bool (true/false = linkup/linkdown)
 *
 * Variable link_up true if link is up, false if link is down.
 * The variable link_up is invalid if returned value of status != 0
 *
 * Side effect: LinkStatusEvent reporting becomes enabled
 **/
i40e_status i40e_get_link_status(struct i40e_hw *hw, bool *link_up)
{
	i40e_status status = 0;

	if (hw->phy.get_link_info) {
		status = i40e_update_link_info(hw);

		if (status)
			i40e_debug(hw, I40E_DEBUG_LINK, "get link failed: status %d\n",
				   status);
	}

	*link_up = hw->phy.link_info.link_info & I40E_AQ_LINK_UP;

	return status;
}

/**
 * i40e_update_link_info - update status of the HW network link
 * @hw: pointer to the hw struct
 **/
noinline_for_stack i40e_status i40e_update_link_info(struct i40e_hw *hw)
{
	struct i40e_aq_get_phy_abilities_resp abilities;
	i40e_status status = 0;

	status = i40e_aq_get_link_info(hw, true, NULL, NULL);
	if (status)
		return status;

	/* extra checking needed to ensure link info to user is timely */
	if ((hw->phy.link_info.link_info & I40E_AQ_MEDIA_AVAILABLE) &&
	    ((hw->phy.link_info.link_info & I40E_AQ_LINK_UP) ||
	     !(hw->phy.link_info_old.link_info & I40E_AQ_LINK_UP))) {
		status = i40e_aq_get_phy_capabilities(hw, false, false,
						      &abilities, NULL);
		if (status)
			return status;

		if (abilities.fec_cfg_curr_mod_ext_info &
		    I40E_AQ_ENABLE_FEC_AUTO)
			hw->phy.link_info.req_fec_info =
				(I40E_AQ_REQUEST_FEC_KR |
				 I40E_AQ_REQUEST_FEC_RS);
		else
			hw->phy.link_info.req_fec_info =
				abilities.fec_cfg_curr_mod_ext_info &
				(I40E_AQ_REQUEST_FEC_KR |
				 I40E_AQ_REQUEST_FEC_RS);

		memcpy(hw->phy.link_info.module_type, &abilities.module_type,
		       sizeof(hw->phy.link_info.module_type));
	}

	return status;
}

/**
 * i40e_aq_add_veb - Insert a VEB between the VSI and the MAC
 * @hw: pointer to the hw struct
 * @uplink_seid: the MAC or other gizmo SEID
 * @downlink_seid: the VSI SEID
 * @enabled_tc: bitmap of TCs to be enabled
 * @default_port: true for default port VSI, false for control port
 * @veb_seid: pointer to where to put the resulting VEB SEID
 * @enable_stats: true to turn on VEB stats
 * @cmd_details: pointer to command details structure or NULL
 *
 * This asks the FW to add a VEB between the uplink and downlink
 * elements.  If the uplink SEID is 0, this will be a floating VEB.
 **/
i40e_status i40e_aq_add_veb(struct i40e_hw *hw, u16 uplink_seid,
				u16 downlink_seid, u8 enabled_tc,
				bool default_port, u16 *veb_seid,
				bool enable_stats,
				struct i40e_asq_cmd_details *cmd_details)
{
	struct i40e_aq_desc desc;
	struct i40e_aqc_add_veb *cmd =
		(struct i40e_aqc_add_veb *)&desc.params.raw;
	struct i40e_aqc_add_veb_completion *resp =
		(struct i40e_aqc_add_veb_completion *)&desc.params.raw;
	i40e_status status;
	u16 veb_flags = 0;

	/* SEIDs need to either both be set or both be 0 for floating VEB */
	if (!!uplink_seid != !!downlink_seid)
		return I40E_ERR_PARAM;

	i40e_fill_default_direct_cmd_desc(&desc, i40e_aqc_opc_add_veb);

	cmd->uplink_seid = cpu_to_le16(uplink_seid);
	cmd->downlink_seid = cpu_to_le16(downlink_seid);
	cmd->enable_tcs = enabled_tc;
	if (!uplink_seid)
		veb_flags |= I40E_AQC_ADD_VEB_FLOATING;
	if (default_port)
		veb_flags |= I40E_AQC_ADD_VEB_PORT_TYPE_DEFAULT;
	else
		veb_flags |= I40E_AQC_ADD_VEB_PORT_TYPE_DATA;

	/* reverse logic here: set the bitflag to disable the stats */
	if (!enable_stats)
		veb_flags |= I40E_AQC_ADD_VEB_ENABLE_DISABLE_STATS;

	cmd->veb_flags = cpu_to_le16(veb_flags);

	status = i40e_asq_send_command(hw, &desc, NULL, 0, cmd_details);

	if (!status && veb_seid)
		*veb_seid = le16_to_cpu(resp->veb_seid);

	return status;
}

/**
 * i40e_aq_get_veb_parameters - Retrieve VEB parameters
 * @hw: pointer to the hw struct
 * @veb_seid: the SEID of the VEB to query
 * @switch_id: the uplink switch id
 * @floating: set to true if the VEB is floating
 * @statistic_index: index of the stats counter block for this VEB
 * @vebs_used: number of VEB's used by function
 * @vebs_free: total VEB's not reserved by any function
 * @cmd_details: pointer to command details structure or NULL
 *
 * This retrieves the parameters for a particular VEB, specified by
 * uplink_seid, and returns them to the caller.
 **/
i40e_status i40e_aq_get_veb_parameters(struct i40e_hw *hw,
				u16 veb_seid, u16 *switch_id,
				bool *floating, u16 *statistic_index,
				u16 *vebs_used, u16 *vebs_free,
				struct i40e_asq_cmd_details *cmd_details)
{
	struct i40e_aq_desc desc;
	struct i40e_aqc_get_veb_parameters_completion *cmd_resp =
		(struct i40e_aqc_get_veb_parameters_completion *)
		&desc.params.raw;
	i40e_status status;

	if (veb_seid == 0)
		return I40E_ERR_PARAM;

	i40e_fill_default_direct_cmd_desc(&desc,
					  i40e_aqc_opc_get_veb_parameters);
	cmd_resp->seid = cpu_to_le16(veb_seid);

	status = i40e_asq_send_command(hw, &desc, NULL, 0, cmd_details);
	if (status)
		goto get_veb_exit;

	if (switch_id)
		*switch_id = le16_to_cpu(cmd_resp->switch_id);
	if (statistic_index)
		*statistic_index = le16_to_cpu(cmd_resp->statistic_index);
	if (vebs_used)
		*vebs_used = le16_to_cpu(cmd_resp->vebs_used);
	if (vebs_free)
		*vebs_free = le16_to_cpu(cmd_resp->vebs_free);
	if (floating) {
		u16 flags = le16_to_cpu(cmd_resp->veb_flags);

		if (flags & I40E_AQC_ADD_VEB_FLOATING)
			*floating = true;
		else
			*floating = false;
	}

get_veb_exit:
	return status;
}

/**
 * i40e_prepare_add_macvlan
 * @mv_list: list of macvlans to be added
 * @desc: pointer to AQ descriptor structure
 * @count: length of the list
 * @seid: VSI for the mac address
 *
 * Internal helper function that prepares the add macvlan request
 * and returns the buffer size.
 **/
static u16
i40e_prepare_add_macvlan(struct i40e_aqc_add_macvlan_element_data *mv_list,
			 struct i40e_aq_desc *desc, u16 count, u16 seid)
{
	struct i40e_aqc_macvlan *cmd =
		(struct i40e_aqc_macvlan *)&desc->params.raw;
	u16 buf_size;
	int i;

	buf_size = count * sizeof(*mv_list);

	/* prep the rest of the request */
	i40e_fill_default_direct_cmd_desc(desc, i40e_aqc_opc_add_macvlan);
	cmd->num_addresses = cpu_to_le16(count);
	cmd->seid[0] = cpu_to_le16(I40E_AQC_MACVLAN_CMD_SEID_VALID | seid);
	cmd->seid[1] = 0;
	cmd->seid[2] = 0;

	for (i = 0; i < count; i++)
		if (is_multicast_ether_addr(mv_list[i].mac_addr))
			mv_list[i].flags |=
			       cpu_to_le16(I40E_AQC_MACVLAN_ADD_USE_SHARED_MAC);

	desc->flags |= cpu_to_le16((u16)(I40E_AQ_FLAG_BUF | I40E_AQ_FLAG_RD));
	if (buf_size > I40E_AQ_LARGE_BUF)
		desc->flags |= cpu_to_le16((u16)I40E_AQ_FLAG_LB);

<<<<<<< HEAD
	status = i40e_asq_send_command_atomic(hw, &desc, mv_list, buf_size,
					      cmd_details, true);
=======
	return buf_size;
}
>>>>>>> 3a82f341

/**
 * i40e_aq_add_macvlan
 * @hw: pointer to the hw struct
 * @seid: VSI for the mac address
 * @mv_list: list of macvlans to be added
 * @count: length of the list
 * @cmd_details: pointer to command details structure or NULL
 *
 * Add MAC/VLAN addresses to the HW filtering
 **/
i40e_status
i40e_aq_add_macvlan(struct i40e_hw *hw, u16 seid,
		    struct i40e_aqc_add_macvlan_element_data *mv_list,
		    u16 count, struct i40e_asq_cmd_details *cmd_details)
{
	struct i40e_aq_desc desc;
	u16 buf_size;

	if (count == 0 || !mv_list || !hw)
		return I40E_ERR_PARAM;

	buf_size = i40e_prepare_add_macvlan(mv_list, &desc, count, seid);

	return i40e_asq_send_command_atomic(hw, &desc, mv_list, buf_size,
					    cmd_details, true);
}

/**
 * i40e_aq_add_macvlan_v2
 * @hw: pointer to the hw struct
 * @seid: VSI for the mac address
 * @mv_list: list of macvlans to be added
 * @count: length of the list
 * @cmd_details: pointer to command details structure or NULL
 * @aq_status: pointer to Admin Queue status return value
 *
 * Add MAC/VLAN addresses to the HW filtering.
 * The _v2 version returns the last Admin Queue status in aq_status
 * to avoid race conditions in access to hw->aq.asq_last_status.
 * It also calls _v2 versions of asq_send_command functions to
 * get the aq_status on the stack.
 **/
i40e_status
i40e_aq_add_macvlan_v2(struct i40e_hw *hw, u16 seid,
		       struct i40e_aqc_add_macvlan_element_data *mv_list,
		       u16 count, struct i40e_asq_cmd_details *cmd_details,
		       enum i40e_admin_queue_err *aq_status)
{
	struct i40e_aq_desc desc;
	u16 buf_size;

	if (count == 0 || !mv_list || !hw)
		return I40E_ERR_PARAM;

	buf_size = i40e_prepare_add_macvlan(mv_list, &desc, count, seid);

	return i40e_asq_send_command_atomic_v2(hw, &desc, mv_list, buf_size,
					       cmd_details, true, aq_status);
}

/**
 * i40e_aq_remove_macvlan
 * @hw: pointer to the hw struct
 * @seid: VSI for the mac address
 * @mv_list: list of macvlans to be removed
 * @count: length of the list
 * @cmd_details: pointer to command details structure or NULL
 *
 * Remove MAC/VLAN addresses from the HW filtering
 **/
i40e_status i40e_aq_remove_macvlan(struct i40e_hw *hw, u16 seid,
			struct i40e_aqc_remove_macvlan_element_data *mv_list,
			u16 count, struct i40e_asq_cmd_details *cmd_details)
{
	struct i40e_aq_desc desc;
	struct i40e_aqc_macvlan *cmd =
		(struct i40e_aqc_macvlan *)&desc.params.raw;
	i40e_status status;
	u16 buf_size;

	if (count == 0 || !mv_list || !hw)
		return I40E_ERR_PARAM;

	buf_size = count * sizeof(*mv_list);

	/* prep the rest of the request */
	i40e_fill_default_direct_cmd_desc(&desc, i40e_aqc_opc_remove_macvlan);
	cmd->num_addresses = cpu_to_le16(count);
	cmd->seid[0] = cpu_to_le16(I40E_AQC_MACVLAN_CMD_SEID_VALID | seid);
	cmd->seid[1] = 0;
	cmd->seid[2] = 0;

	desc.flags |= cpu_to_le16((u16)(I40E_AQ_FLAG_BUF | I40E_AQ_FLAG_RD));
	if (buf_size > I40E_AQ_LARGE_BUF)
		desc.flags |= cpu_to_le16((u16)I40E_AQ_FLAG_LB);

	status = i40e_asq_send_command_atomic(hw, &desc, mv_list, buf_size,
					      cmd_details, true);

	return status;
}

/**
 * i40e_aq_remove_macvlan_v2
 * @hw: pointer to the hw struct
 * @seid: VSI for the mac address
 * @mv_list: list of macvlans to be removed
 * @count: length of the list
 * @cmd_details: pointer to command details structure or NULL
 * @aq_status: pointer to Admin Queue status return value
 *
 * Remove MAC/VLAN addresses from the HW filtering.
 * The _v2 version returns the last Admin Queue status in aq_status
 * to avoid race conditions in access to hw->aq.asq_last_status.
 * It also calls _v2 versions of asq_send_command functions to
 * get the aq_status on the stack.
 **/
i40e_status
i40e_aq_remove_macvlan_v2(struct i40e_hw *hw, u16 seid,
			  struct i40e_aqc_remove_macvlan_element_data *mv_list,
			  u16 count, struct i40e_asq_cmd_details *cmd_details,
			  enum i40e_admin_queue_err *aq_status)
{
	struct i40e_aqc_macvlan *cmd;
	struct i40e_aq_desc desc;
	u16 buf_size;

	if (count == 0 || !mv_list || !hw)
		return I40E_ERR_PARAM;

	buf_size = count * sizeof(*mv_list);

	/* prep the rest of the request */
	i40e_fill_default_direct_cmd_desc(&desc, i40e_aqc_opc_remove_macvlan);
	cmd = (struct i40e_aqc_macvlan *)&desc.params.raw;
	cmd->num_addresses = cpu_to_le16(count);
	cmd->seid[0] = cpu_to_le16(I40E_AQC_MACVLAN_CMD_SEID_VALID | seid);
	cmd->seid[1] = 0;
	cmd->seid[2] = 0;

	desc.flags |= cpu_to_le16((u16)(I40E_AQ_FLAG_BUF | I40E_AQ_FLAG_RD));
	if (buf_size > I40E_AQ_LARGE_BUF)
		desc.flags |= cpu_to_le16((u16)I40E_AQ_FLAG_LB);

	return i40e_asq_send_command_atomic_v2(hw, &desc, mv_list, buf_size,
						 cmd_details, true, aq_status);
}

/**
 * i40e_mirrorrule_op - Internal helper function to add/delete mirror rule
 * @hw: pointer to the hw struct
 * @opcode: AQ opcode for add or delete mirror rule
 * @sw_seid: Switch SEID (to which rule refers)
 * @rule_type: Rule Type (ingress/egress/VLAN)
 * @id: Destination VSI SEID or Rule ID
 * @count: length of the list
 * @mr_list: list of mirrored VSI SEIDs or VLAN IDs
 * @cmd_details: pointer to command details structure or NULL
 * @rule_id: Rule ID returned from FW
 * @rules_used: Number of rules used in internal switch
 * @rules_free: Number of rules free in internal switch
 *
 * Add/Delete a mirror rule to a specific switch. Mirror rules are supported for
 * VEBs/VEPA elements only
 **/
static i40e_status i40e_mirrorrule_op(struct i40e_hw *hw,
				u16 opcode, u16 sw_seid, u16 rule_type, u16 id,
				u16 count, __le16 *mr_list,
				struct i40e_asq_cmd_details *cmd_details,
				u16 *rule_id, u16 *rules_used, u16 *rules_free)
{
	struct i40e_aq_desc desc;
	struct i40e_aqc_add_delete_mirror_rule *cmd =
		(struct i40e_aqc_add_delete_mirror_rule *)&desc.params.raw;
	struct i40e_aqc_add_delete_mirror_rule_completion *resp =
	(struct i40e_aqc_add_delete_mirror_rule_completion *)&desc.params.raw;
	i40e_status status;
	u16 buf_size;

	buf_size = count * sizeof(*mr_list);

	/* prep the rest of the request */
	i40e_fill_default_direct_cmd_desc(&desc, opcode);
	cmd->seid = cpu_to_le16(sw_seid);
	cmd->rule_type = cpu_to_le16(rule_type &
				     I40E_AQC_MIRROR_RULE_TYPE_MASK);
	cmd->num_entries = cpu_to_le16(count);
	/* Dest VSI for add, rule_id for delete */
	cmd->destination = cpu_to_le16(id);
	if (mr_list) {
		desc.flags |= cpu_to_le16((u16)(I40E_AQ_FLAG_BUF |
						I40E_AQ_FLAG_RD));
		if (buf_size > I40E_AQ_LARGE_BUF)
			desc.flags |= cpu_to_le16((u16)I40E_AQ_FLAG_LB);
	}

	status = i40e_asq_send_command(hw, &desc, mr_list, buf_size,
				       cmd_details);
	if (!status ||
	    hw->aq.asq_last_status == I40E_AQ_RC_ENOSPC) {
		if (rule_id)
			*rule_id = le16_to_cpu(resp->rule_id);
		if (rules_used)
			*rules_used = le16_to_cpu(resp->mirror_rules_used);
		if (rules_free)
			*rules_free = le16_to_cpu(resp->mirror_rules_free);
	}
	return status;
}

/**
 * i40e_aq_add_mirrorrule - add a mirror rule
 * @hw: pointer to the hw struct
 * @sw_seid: Switch SEID (to which rule refers)
 * @rule_type: Rule Type (ingress/egress/VLAN)
 * @dest_vsi: SEID of VSI to which packets will be mirrored
 * @count: length of the list
 * @mr_list: list of mirrored VSI SEIDs or VLAN IDs
 * @cmd_details: pointer to command details structure or NULL
 * @rule_id: Rule ID returned from FW
 * @rules_used: Number of rules used in internal switch
 * @rules_free: Number of rules free in internal switch
 *
 * Add mirror rule. Mirror rules are supported for VEBs or VEPA elements only
 **/
i40e_status i40e_aq_add_mirrorrule(struct i40e_hw *hw, u16 sw_seid,
			u16 rule_type, u16 dest_vsi, u16 count, __le16 *mr_list,
			struct i40e_asq_cmd_details *cmd_details,
			u16 *rule_id, u16 *rules_used, u16 *rules_free)
{
	if (!(rule_type == I40E_AQC_MIRROR_RULE_TYPE_ALL_INGRESS ||
	    rule_type == I40E_AQC_MIRROR_RULE_TYPE_ALL_EGRESS)) {
		if (count == 0 || !mr_list)
			return I40E_ERR_PARAM;
	}

	return i40e_mirrorrule_op(hw, i40e_aqc_opc_add_mirror_rule, sw_seid,
				  rule_type, dest_vsi, count, mr_list,
				  cmd_details, rule_id, rules_used, rules_free);
}

/**
 * i40e_aq_delete_mirrorrule - delete a mirror rule
 * @hw: pointer to the hw struct
 * @sw_seid: Switch SEID (to which rule refers)
 * @rule_type: Rule Type (ingress/egress/VLAN)
 * @count: length of the list
 * @rule_id: Rule ID that is returned in the receive desc as part of
 *		add_mirrorrule.
 * @mr_list: list of mirrored VLAN IDs to be removed
 * @cmd_details: pointer to command details structure or NULL
 * @rules_used: Number of rules used in internal switch
 * @rules_free: Number of rules free in internal switch
 *
 * Delete a mirror rule. Mirror rules are supported for VEBs/VEPA elements only
 **/
i40e_status i40e_aq_delete_mirrorrule(struct i40e_hw *hw, u16 sw_seid,
			u16 rule_type, u16 rule_id, u16 count, __le16 *mr_list,
			struct i40e_asq_cmd_details *cmd_details,
			u16 *rules_used, u16 *rules_free)
{
	/* Rule ID has to be valid except rule_type: INGRESS VLAN mirroring */
	if (rule_type == I40E_AQC_MIRROR_RULE_TYPE_VLAN) {
		/* count and mr_list shall be valid for rule_type INGRESS VLAN
		 * mirroring. For other rule_type, count and rule_type should
		 * not matter.
		 */
		if (count == 0 || !mr_list)
			return I40E_ERR_PARAM;
	}

	return i40e_mirrorrule_op(hw, i40e_aqc_opc_delete_mirror_rule, sw_seid,
				  rule_type, rule_id, count, mr_list,
				  cmd_details, NULL, rules_used, rules_free);
}

/**
 * i40e_aq_send_msg_to_vf
 * @hw: pointer to the hardware structure
 * @vfid: VF id to send msg
 * @v_opcode: opcodes for VF-PF communication
 * @v_retval: return error code
 * @msg: pointer to the msg buffer
 * @msglen: msg length
 * @cmd_details: pointer to command details
 *
 * send msg to vf
 **/
i40e_status i40e_aq_send_msg_to_vf(struct i40e_hw *hw, u16 vfid,
				u32 v_opcode, u32 v_retval, u8 *msg, u16 msglen,
				struct i40e_asq_cmd_details *cmd_details)
{
	struct i40e_aq_desc desc;
	struct i40e_aqc_pf_vf_message *cmd =
		(struct i40e_aqc_pf_vf_message *)&desc.params.raw;
	i40e_status status;

	i40e_fill_default_direct_cmd_desc(&desc, i40e_aqc_opc_send_msg_to_vf);
	cmd->id = cpu_to_le32(vfid);
	desc.cookie_high = cpu_to_le32(v_opcode);
	desc.cookie_low = cpu_to_le32(v_retval);
	desc.flags |= cpu_to_le16((u16)I40E_AQ_FLAG_SI);
	if (msglen) {
		desc.flags |= cpu_to_le16((u16)(I40E_AQ_FLAG_BUF |
						I40E_AQ_FLAG_RD));
		if (msglen > I40E_AQ_LARGE_BUF)
			desc.flags |= cpu_to_le16((u16)I40E_AQ_FLAG_LB);
		desc.datalen = cpu_to_le16(msglen);
	}
	status = i40e_asq_send_command(hw, &desc, msg, msglen, cmd_details);

	return status;
}

/**
 * i40e_aq_debug_read_register
 * @hw: pointer to the hw struct
 * @reg_addr: register address
 * @reg_val: register value
 * @cmd_details: pointer to command details structure or NULL
 *
 * Read the register using the admin queue commands
 **/
i40e_status i40e_aq_debug_read_register(struct i40e_hw *hw,
				u32 reg_addr, u64 *reg_val,
				struct i40e_asq_cmd_details *cmd_details)
{
	struct i40e_aq_desc desc;
	struct i40e_aqc_debug_reg_read_write *cmd_resp =
		(struct i40e_aqc_debug_reg_read_write *)&desc.params.raw;
	i40e_status status;

	if (reg_val == NULL)
		return I40E_ERR_PARAM;

	i40e_fill_default_direct_cmd_desc(&desc, i40e_aqc_opc_debug_read_reg);

	cmd_resp->address = cpu_to_le32(reg_addr);

	status = i40e_asq_send_command(hw, &desc, NULL, 0, cmd_details);

	if (!status) {
		*reg_val = ((u64)le32_to_cpu(cmd_resp->value_high) << 32) |
			   (u64)le32_to_cpu(cmd_resp->value_low);
	}

	return status;
}

/**
 * i40e_aq_debug_write_register
 * @hw: pointer to the hw struct
 * @reg_addr: register address
 * @reg_val: register value
 * @cmd_details: pointer to command details structure or NULL
 *
 * Write to a register using the admin queue commands
 **/
i40e_status i40e_aq_debug_write_register(struct i40e_hw *hw,
					u32 reg_addr, u64 reg_val,
					struct i40e_asq_cmd_details *cmd_details)
{
	struct i40e_aq_desc desc;
	struct i40e_aqc_debug_reg_read_write *cmd =
		(struct i40e_aqc_debug_reg_read_write *)&desc.params.raw;
	i40e_status status;

	i40e_fill_default_direct_cmd_desc(&desc, i40e_aqc_opc_debug_write_reg);

	cmd->address = cpu_to_le32(reg_addr);
	cmd->value_high = cpu_to_le32((u32)(reg_val >> 32));
	cmd->value_low = cpu_to_le32((u32)(reg_val & 0xFFFFFFFF));

	status = i40e_asq_send_command(hw, &desc, NULL, 0, cmd_details);

	return status;
}

/**
 * i40e_aq_request_resource
 * @hw: pointer to the hw struct
 * @resource: resource id
 * @access: access type
 * @sdp_number: resource number
 * @timeout: the maximum time in ms that the driver may hold the resource
 * @cmd_details: pointer to command details structure or NULL
 *
 * requests common resource using the admin queue commands
 **/
i40e_status i40e_aq_request_resource(struct i40e_hw *hw,
				enum i40e_aq_resources_ids resource,
				enum i40e_aq_resource_access_type access,
				u8 sdp_number, u64 *timeout,
				struct i40e_asq_cmd_details *cmd_details)
{
	struct i40e_aq_desc desc;
	struct i40e_aqc_request_resource *cmd_resp =
		(struct i40e_aqc_request_resource *)&desc.params.raw;
	i40e_status status;

	i40e_fill_default_direct_cmd_desc(&desc, i40e_aqc_opc_request_resource);

	cmd_resp->resource_id = cpu_to_le16(resource);
	cmd_resp->access_type = cpu_to_le16(access);
	cmd_resp->resource_number = cpu_to_le32(sdp_number);

	status = i40e_asq_send_command(hw, &desc, NULL, 0, cmd_details);
	/* The completion specifies the maximum time in ms that the driver
	 * may hold the resource in the Timeout field.
	 * If the resource is held by someone else, the command completes with
	 * busy return value and the timeout field indicates the maximum time
	 * the current owner of the resource has to free it.
	 */
	if (!status || hw->aq.asq_last_status == I40E_AQ_RC_EBUSY)
		*timeout = le32_to_cpu(cmd_resp->timeout);

	return status;
}

/**
 * i40e_aq_release_resource
 * @hw: pointer to the hw struct
 * @resource: resource id
 * @sdp_number: resource number
 * @cmd_details: pointer to command details structure or NULL
 *
 * release common resource using the admin queue commands
 **/
i40e_status i40e_aq_release_resource(struct i40e_hw *hw,
				enum i40e_aq_resources_ids resource,
				u8 sdp_number,
				struct i40e_asq_cmd_details *cmd_details)
{
	struct i40e_aq_desc desc;
	struct i40e_aqc_request_resource *cmd =
		(struct i40e_aqc_request_resource *)&desc.params.raw;
	i40e_status status;

	i40e_fill_default_direct_cmd_desc(&desc, i40e_aqc_opc_release_resource);

	cmd->resource_id = cpu_to_le16(resource);
	cmd->resource_number = cpu_to_le32(sdp_number);

	status = i40e_asq_send_command(hw, &desc, NULL, 0, cmd_details);

	return status;
}

/**
 * i40e_aq_read_nvm
 * @hw: pointer to the hw struct
 * @module_pointer: module pointer location in words from the NVM beginning
 * @offset: byte offset from the module beginning
 * @length: length of the section to be read (in bytes from the offset)
 * @data: command buffer (size [bytes] = length)
 * @last_command: tells if this is the last command in a series
 * @cmd_details: pointer to command details structure or NULL
 *
 * Read the NVM using the admin queue commands
 **/
i40e_status i40e_aq_read_nvm(struct i40e_hw *hw, u8 module_pointer,
				u32 offset, u16 length, void *data,
				bool last_command,
				struct i40e_asq_cmd_details *cmd_details)
{
	struct i40e_aq_desc desc;
	struct i40e_aqc_nvm_update *cmd =
		(struct i40e_aqc_nvm_update *)&desc.params.raw;
	i40e_status status;

	/* In offset the highest byte must be zeroed. */
	if (offset & 0xFF000000) {
		status = I40E_ERR_PARAM;
		goto i40e_aq_read_nvm_exit;
	}

	i40e_fill_default_direct_cmd_desc(&desc, i40e_aqc_opc_nvm_read);

	/* If this is the last command in a series, set the proper flag. */
	if (last_command)
		cmd->command_flags |= I40E_AQ_NVM_LAST_CMD;
	cmd->module_pointer = module_pointer;
	cmd->offset = cpu_to_le32(offset);
	cmd->length = cpu_to_le16(length);

	desc.flags |= cpu_to_le16((u16)I40E_AQ_FLAG_BUF);
	if (length > I40E_AQ_LARGE_BUF)
		desc.flags |= cpu_to_le16((u16)I40E_AQ_FLAG_LB);

	status = i40e_asq_send_command(hw, &desc, data, length, cmd_details);

i40e_aq_read_nvm_exit:
	return status;
}

/**
 * i40e_aq_erase_nvm
 * @hw: pointer to the hw struct
 * @module_pointer: module pointer location in words from the NVM beginning
 * @offset: offset in the module (expressed in 4 KB from module's beginning)
 * @length: length of the section to be erased (expressed in 4 KB)
 * @last_command: tells if this is the last command in a series
 * @cmd_details: pointer to command details structure or NULL
 *
 * Erase the NVM sector using the admin queue commands
 **/
i40e_status i40e_aq_erase_nvm(struct i40e_hw *hw, u8 module_pointer,
			      u32 offset, u16 length, bool last_command,
			      struct i40e_asq_cmd_details *cmd_details)
{
	struct i40e_aq_desc desc;
	struct i40e_aqc_nvm_update *cmd =
		(struct i40e_aqc_nvm_update *)&desc.params.raw;
	i40e_status status;

	/* In offset the highest byte must be zeroed. */
	if (offset & 0xFF000000) {
		status = I40E_ERR_PARAM;
		goto i40e_aq_erase_nvm_exit;
	}

	i40e_fill_default_direct_cmd_desc(&desc, i40e_aqc_opc_nvm_erase);

	/* If this is the last command in a series, set the proper flag. */
	if (last_command)
		cmd->command_flags |= I40E_AQ_NVM_LAST_CMD;
	cmd->module_pointer = module_pointer;
	cmd->offset = cpu_to_le32(offset);
	cmd->length = cpu_to_le16(length);

	status = i40e_asq_send_command(hw, &desc, NULL, 0, cmd_details);

i40e_aq_erase_nvm_exit:
	return status;
}

/**
 * i40e_parse_discover_capabilities
 * @hw: pointer to the hw struct
 * @buff: pointer to a buffer containing device/function capability records
 * @cap_count: number of capability records in the list
 * @list_type_opc: type of capabilities list to parse
 *
 * Parse the device/function capabilities list.
 **/
static void i40e_parse_discover_capabilities(struct i40e_hw *hw, void *buff,
				     u32 cap_count,
				     enum i40e_admin_queue_opc list_type_opc)
{
	struct i40e_aqc_list_capabilities_element_resp *cap;
	u32 valid_functions, num_functions;
	u32 number, logical_id, phys_id;
	struct i40e_hw_capabilities *p;
	u16 id, ocp_cfg_word0;
	i40e_status status;
	u8 major_rev;
	u32 i = 0;

	cap = (struct i40e_aqc_list_capabilities_element_resp *) buff;

	if (list_type_opc == i40e_aqc_opc_list_dev_capabilities)
		p = &hw->dev_caps;
	else if (list_type_opc == i40e_aqc_opc_list_func_capabilities)
		p = &hw->func_caps;
	else
		return;

	for (i = 0; i < cap_count; i++, cap++) {
		id = le16_to_cpu(cap->id);
		number = le32_to_cpu(cap->number);
		logical_id = le32_to_cpu(cap->logical_id);
		phys_id = le32_to_cpu(cap->phys_id);
		major_rev = cap->major_rev;

		switch (id) {
		case I40E_AQ_CAP_ID_SWITCH_MODE:
			p->switch_mode = number;
			break;
		case I40E_AQ_CAP_ID_MNG_MODE:
			p->management_mode = number;
			if (major_rev > 1) {
				p->mng_protocols_over_mctp = logical_id;
				i40e_debug(hw, I40E_DEBUG_INIT,
					   "HW Capability: Protocols over MCTP = %d\n",
					   p->mng_protocols_over_mctp);
			} else {
				p->mng_protocols_over_mctp = 0;
			}
			break;
		case I40E_AQ_CAP_ID_NPAR_ACTIVE:
			p->npar_enable = number;
			break;
		case I40E_AQ_CAP_ID_OS2BMC_CAP:
			p->os2bmc = number;
			break;
		case I40E_AQ_CAP_ID_FUNCTIONS_VALID:
			p->valid_functions = number;
			break;
		case I40E_AQ_CAP_ID_SRIOV:
			if (number == 1)
				p->sr_iov_1_1 = true;
			break;
		case I40E_AQ_CAP_ID_VF:
			p->num_vfs = number;
			p->vf_base_id = logical_id;
			break;
		case I40E_AQ_CAP_ID_VMDQ:
			if (number == 1)
				p->vmdq = true;
			break;
		case I40E_AQ_CAP_ID_8021QBG:
			if (number == 1)
				p->evb_802_1_qbg = true;
			break;
		case I40E_AQ_CAP_ID_8021QBR:
			if (number == 1)
				p->evb_802_1_qbh = true;
			break;
		case I40E_AQ_CAP_ID_VSI:
			p->num_vsis = number;
			break;
		case I40E_AQ_CAP_ID_DCB:
			if (number == 1) {
				p->dcb = true;
				p->enabled_tcmap = logical_id;
				p->maxtc = phys_id;
			}
			break;
		case I40E_AQ_CAP_ID_FCOE:
			if (number == 1)
				p->fcoe = true;
			break;
		case I40E_AQ_CAP_ID_ISCSI:
			if (number == 1)
				p->iscsi = true;
			break;
		case I40E_AQ_CAP_ID_RSS:
			p->rss = true;
			p->rss_table_size = number;
			p->rss_table_entry_width = logical_id;
			break;
		case I40E_AQ_CAP_ID_RXQ:
			p->num_rx_qp = number;
			p->base_queue = phys_id;
			break;
		case I40E_AQ_CAP_ID_TXQ:
			p->num_tx_qp = number;
			p->base_queue = phys_id;
			break;
		case I40E_AQ_CAP_ID_MSIX:
			p->num_msix_vectors = number;
			i40e_debug(hw, I40E_DEBUG_INIT,
				   "HW Capability: MSIX vector count = %d\n",
				   p->num_msix_vectors);
			break;
		case I40E_AQ_CAP_ID_VF_MSIX:
			p->num_msix_vectors_vf = number;
			break;
		case I40E_AQ_CAP_ID_FLEX10:
			if (major_rev == 1) {
				if (number == 1) {
					p->flex10_enable = true;
					p->flex10_capable = true;
				}
			} else {
				/* Capability revision >= 2 */
				if (number & 1)
					p->flex10_enable = true;
				if (number & 2)
					p->flex10_capable = true;
			}
			p->flex10_mode = logical_id;
			p->flex10_status = phys_id;
			break;
		case I40E_AQ_CAP_ID_CEM:
			if (number == 1)
				p->mgmt_cem = true;
			break;
		case I40E_AQ_CAP_ID_IWARP:
			if (number == 1)
				p->iwarp = true;
			break;
		case I40E_AQ_CAP_ID_LED:
			if (phys_id < I40E_HW_CAP_MAX_GPIO)
				p->led[phys_id] = true;
			break;
		case I40E_AQ_CAP_ID_SDP:
			if (phys_id < I40E_HW_CAP_MAX_GPIO)
				p->sdp[phys_id] = true;
			break;
		case I40E_AQ_CAP_ID_MDIO:
			if (number == 1) {
				p->mdio_port_num = phys_id;
				p->mdio_port_mode = logical_id;
			}
			break;
		case I40E_AQ_CAP_ID_1588:
			if (number == 1)
				p->ieee_1588 = true;
			break;
		case I40E_AQ_CAP_ID_FLOW_DIRECTOR:
			p->fd = true;
			p->fd_filters_guaranteed = number;
			p->fd_filters_best_effort = logical_id;
			break;
		case I40E_AQ_CAP_ID_WSR_PROT:
			p->wr_csr_prot = (u64)number;
			p->wr_csr_prot |= (u64)logical_id << 32;
			break;
		case I40E_AQ_CAP_ID_NVM_MGMT:
			if (number & I40E_NVM_MGMT_SEC_REV_DISABLED)
				p->sec_rev_disabled = true;
			if (number & I40E_NVM_MGMT_UPDATE_DISABLED)
				p->update_disabled = true;
			break;
		default:
			break;
		}
	}

	if (p->fcoe)
		i40e_debug(hw, I40E_DEBUG_ALL, "device is FCoE capable\n");

	/* Software override ensuring FCoE is disabled if npar or mfp
	 * mode because it is not supported in these modes.
	 */
	if (p->npar_enable || p->flex10_enable)
		p->fcoe = false;

	/* count the enabled ports (aka the "not disabled" ports) */
	hw->num_ports = 0;
	for (i = 0; i < 4; i++) {
		u32 port_cfg_reg = I40E_PRTGEN_CNF + (4 * i);
		u64 port_cfg = 0;

		/* use AQ read to get the physical register offset instead
		 * of the port relative offset
		 */
		i40e_aq_debug_read_register(hw, port_cfg_reg, &port_cfg, NULL);
		if (!(port_cfg & I40E_PRTGEN_CNF_PORT_DIS_MASK))
			hw->num_ports++;
	}

	/* OCP cards case: if a mezz is removed the Ethernet port is at
	 * disabled state in PRTGEN_CNF register. Additional NVM read is
	 * needed in order to check if we are dealing with OCP card.
	 * Those cards have 4 PFs at minimum, so using PRTGEN_CNF for counting
	 * physical ports results in wrong partition id calculation and thus
	 * not supporting WoL.
	 */
	if (hw->mac.type == I40E_MAC_X722) {
		if (!i40e_acquire_nvm(hw, I40E_RESOURCE_READ)) {
			status = i40e_aq_read_nvm(hw, I40E_SR_EMP_MODULE_PTR,
						  2 * I40E_SR_OCP_CFG_WORD0,
						  sizeof(ocp_cfg_word0),
						  &ocp_cfg_word0, true, NULL);
			if (!status &&
			    (ocp_cfg_word0 & I40E_SR_OCP_ENABLED))
				hw->num_ports = 4;
			i40e_release_nvm(hw);
		}
	}

	valid_functions = p->valid_functions;
	num_functions = 0;
	while (valid_functions) {
		if (valid_functions & 1)
			num_functions++;
		valid_functions >>= 1;
	}

	/* partition id is 1-based, and functions are evenly spread
	 * across the ports as partitions
	 */
	if (hw->num_ports != 0) {
		hw->partition_id = (hw->pf_id / hw->num_ports) + 1;
		hw->num_partitions = num_functions / hw->num_ports;
	}

	/* additional HW specific goodies that might
	 * someday be HW version specific
	 */
	p->rx_buf_chain_len = I40E_MAX_CHAINED_RX_BUFFERS;
}

/**
 * i40e_aq_discover_capabilities
 * @hw: pointer to the hw struct
 * @buff: a virtual buffer to hold the capabilities
 * @buff_size: Size of the virtual buffer
 * @data_size: Size of the returned data, or buff size needed if AQ err==ENOMEM
 * @list_type_opc: capabilities type to discover - pass in the command opcode
 * @cmd_details: pointer to command details structure or NULL
 *
 * Get the device capabilities descriptions from the firmware
 **/
i40e_status i40e_aq_discover_capabilities(struct i40e_hw *hw,
				void *buff, u16 buff_size, u16 *data_size,
				enum i40e_admin_queue_opc list_type_opc,
				struct i40e_asq_cmd_details *cmd_details)
{
	struct i40e_aqc_list_capabilites *cmd;
	struct i40e_aq_desc desc;
	i40e_status status = 0;

	cmd = (struct i40e_aqc_list_capabilites *)&desc.params.raw;

	if (list_type_opc != i40e_aqc_opc_list_func_capabilities &&
		list_type_opc != i40e_aqc_opc_list_dev_capabilities) {
		status = I40E_ERR_PARAM;
		goto exit;
	}

	i40e_fill_default_direct_cmd_desc(&desc, list_type_opc);

	desc.flags |= cpu_to_le16((u16)I40E_AQ_FLAG_BUF);
	if (buff_size > I40E_AQ_LARGE_BUF)
		desc.flags |= cpu_to_le16((u16)I40E_AQ_FLAG_LB);

	status = i40e_asq_send_command(hw, &desc, buff, buff_size, cmd_details);
	*data_size = le16_to_cpu(desc.datalen);

	if (status)
		goto exit;

	i40e_parse_discover_capabilities(hw, buff, le32_to_cpu(cmd->count),
					 list_type_opc);

exit:
	return status;
}

/**
 * i40e_aq_update_nvm
 * @hw: pointer to the hw struct
 * @module_pointer: module pointer location in words from the NVM beginning
 * @offset: byte offset from the module beginning
 * @length: length of the section to be written (in bytes from the offset)
 * @data: command buffer (size [bytes] = length)
 * @last_command: tells if this is the last command in a series
 * @preservation_flags: Preservation mode flags
 * @cmd_details: pointer to command details structure or NULL
 *
 * Update the NVM using the admin queue commands
 **/
i40e_status i40e_aq_update_nvm(struct i40e_hw *hw, u8 module_pointer,
			       u32 offset, u16 length, void *data,
				bool last_command, u8 preservation_flags,
			       struct i40e_asq_cmd_details *cmd_details)
{
	struct i40e_aq_desc desc;
	struct i40e_aqc_nvm_update *cmd =
		(struct i40e_aqc_nvm_update *)&desc.params.raw;
	i40e_status status;

	/* In offset the highest byte must be zeroed. */
	if (offset & 0xFF000000) {
		status = I40E_ERR_PARAM;
		goto i40e_aq_update_nvm_exit;
	}

	i40e_fill_default_direct_cmd_desc(&desc, i40e_aqc_opc_nvm_update);

	/* If this is the last command in a series, set the proper flag. */
	if (last_command)
		cmd->command_flags |= I40E_AQ_NVM_LAST_CMD;
	if (hw->mac.type == I40E_MAC_X722) {
		if (preservation_flags == I40E_NVM_PRESERVATION_FLAGS_SELECTED)
			cmd->command_flags |=
				(I40E_AQ_NVM_PRESERVATION_FLAGS_SELECTED <<
				 I40E_AQ_NVM_PRESERVATION_FLAGS_SHIFT);
		else if (preservation_flags == I40E_NVM_PRESERVATION_FLAGS_ALL)
			cmd->command_flags |=
				(I40E_AQ_NVM_PRESERVATION_FLAGS_ALL <<
				 I40E_AQ_NVM_PRESERVATION_FLAGS_SHIFT);
	}
	cmd->module_pointer = module_pointer;
	cmd->offset = cpu_to_le32(offset);
	cmd->length = cpu_to_le16(length);

	desc.flags |= cpu_to_le16((u16)(I40E_AQ_FLAG_BUF | I40E_AQ_FLAG_RD));
	if (length > I40E_AQ_LARGE_BUF)
		desc.flags |= cpu_to_le16((u16)I40E_AQ_FLAG_LB);

	status = i40e_asq_send_command(hw, &desc, data, length, cmd_details);

i40e_aq_update_nvm_exit:
	return status;
}

/**
 * i40e_aq_rearrange_nvm
 * @hw: pointer to the hw struct
 * @rearrange_nvm: defines direction of rearrangement
 * @cmd_details: pointer to command details structure or NULL
 *
 * Rearrange NVM structure, available only for transition FW
 **/
i40e_status i40e_aq_rearrange_nvm(struct i40e_hw *hw,
				  u8 rearrange_nvm,
				  struct i40e_asq_cmd_details *cmd_details)
{
	struct i40e_aqc_nvm_update *cmd;
	i40e_status status;
	struct i40e_aq_desc desc;

	cmd = (struct i40e_aqc_nvm_update *)&desc.params.raw;

	i40e_fill_default_direct_cmd_desc(&desc, i40e_aqc_opc_nvm_update);

	rearrange_nvm &= (I40E_AQ_NVM_REARRANGE_TO_FLAT |
			 I40E_AQ_NVM_REARRANGE_TO_STRUCT);

	if (!rearrange_nvm) {
		status = I40E_ERR_PARAM;
		goto i40e_aq_rearrange_nvm_exit;
	}

	cmd->command_flags |= rearrange_nvm;
	status = i40e_asq_send_command(hw, &desc, NULL, 0, cmd_details);

i40e_aq_rearrange_nvm_exit:
	return status;
}

/**
 * i40e_aq_get_lldp_mib
 * @hw: pointer to the hw struct
 * @bridge_type: type of bridge requested
 * @mib_type: Local, Remote or both Local and Remote MIBs
 * @buff: pointer to a user supplied buffer to store the MIB block
 * @buff_size: size of the buffer (in bytes)
 * @local_len : length of the returned Local LLDP MIB
 * @remote_len: length of the returned Remote LLDP MIB
 * @cmd_details: pointer to command details structure or NULL
 *
 * Requests the complete LLDP MIB (entire packet).
 **/
i40e_status i40e_aq_get_lldp_mib(struct i40e_hw *hw, u8 bridge_type,
				u8 mib_type, void *buff, u16 buff_size,
				u16 *local_len, u16 *remote_len,
				struct i40e_asq_cmd_details *cmd_details)
{
	struct i40e_aq_desc desc;
	struct i40e_aqc_lldp_get_mib *cmd =
		(struct i40e_aqc_lldp_get_mib *)&desc.params.raw;
	struct i40e_aqc_lldp_get_mib *resp =
		(struct i40e_aqc_lldp_get_mib *)&desc.params.raw;
	i40e_status status;

	if (buff_size == 0 || !buff)
		return I40E_ERR_PARAM;

	i40e_fill_default_direct_cmd_desc(&desc, i40e_aqc_opc_lldp_get_mib);
	/* Indirect Command */
	desc.flags |= cpu_to_le16((u16)I40E_AQ_FLAG_BUF);

	cmd->type = mib_type & I40E_AQ_LLDP_MIB_TYPE_MASK;
	cmd->type |= ((bridge_type << I40E_AQ_LLDP_BRIDGE_TYPE_SHIFT) &
		       I40E_AQ_LLDP_BRIDGE_TYPE_MASK);

	desc.datalen = cpu_to_le16(buff_size);

	desc.flags |= cpu_to_le16((u16)I40E_AQ_FLAG_BUF);
	if (buff_size > I40E_AQ_LARGE_BUF)
		desc.flags |= cpu_to_le16((u16)I40E_AQ_FLAG_LB);

	status = i40e_asq_send_command(hw, &desc, buff, buff_size, cmd_details);
	if (!status) {
		if (local_len != NULL)
			*local_len = le16_to_cpu(resp->local_len);
		if (remote_len != NULL)
			*remote_len = le16_to_cpu(resp->remote_len);
	}

	return status;
}

/**
 * i40e_aq_set_lldp_mib - Set the LLDP MIB
 * @hw: pointer to the hw struct
 * @mib_type: Local, Remote or both Local and Remote MIBs
 * @buff: pointer to a user supplied buffer to store the MIB block
 * @buff_size: size of the buffer (in bytes)
 * @cmd_details: pointer to command details structure or NULL
 *
 * Set the LLDP MIB.
 **/
enum i40e_status_code
i40e_aq_set_lldp_mib(struct i40e_hw *hw,
		     u8 mib_type, void *buff, u16 buff_size,
		     struct i40e_asq_cmd_details *cmd_details)
{
	struct i40e_aqc_lldp_set_local_mib *cmd;
	enum i40e_status_code status;
	struct i40e_aq_desc desc;

	cmd = (struct i40e_aqc_lldp_set_local_mib *)&desc.params.raw;
	if (buff_size == 0 || !buff)
		return I40E_ERR_PARAM;

	i40e_fill_default_direct_cmd_desc(&desc,
					  i40e_aqc_opc_lldp_set_local_mib);
	/* Indirect Command */
	desc.flags |= cpu_to_le16((u16)(I40E_AQ_FLAG_BUF | I40E_AQ_FLAG_RD));
	if (buff_size > I40E_AQ_LARGE_BUF)
		desc.flags |= cpu_to_le16((u16)I40E_AQ_FLAG_LB);
	desc.datalen = cpu_to_le16(buff_size);

	cmd->type = mib_type;
	cmd->length = cpu_to_le16(buff_size);
	cmd->address_high = cpu_to_le32(upper_32_bits((uintptr_t)buff));
	cmd->address_low = cpu_to_le32(lower_32_bits((uintptr_t)buff));

	status = i40e_asq_send_command(hw, &desc, buff, buff_size, cmd_details);
	return status;
}

/**
 * i40e_aq_cfg_lldp_mib_change_event
 * @hw: pointer to the hw struct
 * @enable_update: Enable or Disable event posting
 * @cmd_details: pointer to command details structure or NULL
 *
 * Enable or Disable posting of an event on ARQ when LLDP MIB
 * associated with the interface changes
 **/
i40e_status i40e_aq_cfg_lldp_mib_change_event(struct i40e_hw *hw,
				bool enable_update,
				struct i40e_asq_cmd_details *cmd_details)
{
	struct i40e_aq_desc desc;
	struct i40e_aqc_lldp_update_mib *cmd =
		(struct i40e_aqc_lldp_update_mib *)&desc.params.raw;
	i40e_status status;

	i40e_fill_default_direct_cmd_desc(&desc, i40e_aqc_opc_lldp_update_mib);

	if (!enable_update)
		cmd->command |= I40E_AQ_LLDP_MIB_UPDATE_DISABLE;

	status = i40e_asq_send_command(hw, &desc, NULL, 0, cmd_details);

	return status;
}

/**
 * i40e_aq_restore_lldp
 * @hw: pointer to the hw struct
 * @setting: pointer to factory setting variable or NULL
 * @restore: True if factory settings should be restored
 * @cmd_details: pointer to command details structure or NULL
 *
 * Restore LLDP Agent factory settings if @restore set to True. In other case
 * only returns factory setting in AQ response.
 **/
enum i40e_status_code
i40e_aq_restore_lldp(struct i40e_hw *hw, u8 *setting, bool restore,
		     struct i40e_asq_cmd_details *cmd_details)
{
	struct i40e_aq_desc desc;
	struct i40e_aqc_lldp_restore *cmd =
		(struct i40e_aqc_lldp_restore *)&desc.params.raw;
	i40e_status status;

	if (!(hw->flags & I40E_HW_FLAG_FW_LLDP_PERSISTENT)) {
		i40e_debug(hw, I40E_DEBUG_ALL,
			   "Restore LLDP not supported by current FW version.\n");
		return I40E_ERR_DEVICE_NOT_SUPPORTED;
	}

	i40e_fill_default_direct_cmd_desc(&desc, i40e_aqc_opc_lldp_restore);

	if (restore)
		cmd->command |= I40E_AQ_LLDP_AGENT_RESTORE;

	status = i40e_asq_send_command(hw, &desc, NULL, 0, cmd_details);

	if (setting)
		*setting = cmd->command & 1;

	return status;
}

/**
 * i40e_aq_stop_lldp
 * @hw: pointer to the hw struct
 * @shutdown_agent: True if LLDP Agent needs to be Shutdown
 * @persist: True if stop of LLDP should be persistent across power cycles
 * @cmd_details: pointer to command details structure or NULL
 *
 * Stop or Shutdown the embedded LLDP Agent
 **/
i40e_status i40e_aq_stop_lldp(struct i40e_hw *hw, bool shutdown_agent,
				bool persist,
				struct i40e_asq_cmd_details *cmd_details)
{
	struct i40e_aq_desc desc;
	struct i40e_aqc_lldp_stop *cmd =
		(struct i40e_aqc_lldp_stop *)&desc.params.raw;
	i40e_status status;

	i40e_fill_default_direct_cmd_desc(&desc, i40e_aqc_opc_lldp_stop);

	if (shutdown_agent)
		cmd->command |= I40E_AQ_LLDP_AGENT_SHUTDOWN;

	if (persist) {
		if (hw->flags & I40E_HW_FLAG_FW_LLDP_PERSISTENT)
			cmd->command |= I40E_AQ_LLDP_AGENT_STOP_PERSIST;
		else
			i40e_debug(hw, I40E_DEBUG_ALL,
				   "Persistent Stop LLDP not supported by current FW version.\n");
	}

	status = i40e_asq_send_command(hw, &desc, NULL, 0, cmd_details);

	return status;
}

/**
 * i40e_aq_start_lldp
 * @hw: pointer to the hw struct
 * @persist: True if start of LLDP should be persistent across power cycles
 * @cmd_details: pointer to command details structure or NULL
 *
 * Start the embedded LLDP Agent on all ports.
 **/
i40e_status i40e_aq_start_lldp(struct i40e_hw *hw, bool persist,
			       struct i40e_asq_cmd_details *cmd_details)
{
	struct i40e_aq_desc desc;
	struct i40e_aqc_lldp_start *cmd =
		(struct i40e_aqc_lldp_start *)&desc.params.raw;
	i40e_status status;

	i40e_fill_default_direct_cmd_desc(&desc, i40e_aqc_opc_lldp_start);

	cmd->command = I40E_AQ_LLDP_AGENT_START;

	if (persist) {
		if (hw->flags & I40E_HW_FLAG_FW_LLDP_PERSISTENT)
			cmd->command |= I40E_AQ_LLDP_AGENT_START_PERSIST;
		else
			i40e_debug(hw, I40E_DEBUG_ALL,
				   "Persistent Start LLDP not supported by current FW version.\n");
	}

	status = i40e_asq_send_command(hw, &desc, NULL, 0, cmd_details);

	return status;
}

/**
 * i40e_aq_set_dcb_parameters
 * @hw: pointer to the hw struct
 * @cmd_details: pointer to command details structure or NULL
 * @dcb_enable: True if DCB configuration needs to be applied
 *
 **/
enum i40e_status_code
i40e_aq_set_dcb_parameters(struct i40e_hw *hw, bool dcb_enable,
			   struct i40e_asq_cmd_details *cmd_details)
{
	struct i40e_aq_desc desc;
	struct i40e_aqc_set_dcb_parameters *cmd =
		(struct i40e_aqc_set_dcb_parameters *)&desc.params.raw;
	i40e_status status;

	if (!(hw->flags & I40E_HW_FLAG_FW_LLDP_STOPPABLE))
		return I40E_ERR_DEVICE_NOT_SUPPORTED;

	i40e_fill_default_direct_cmd_desc(&desc,
					  i40e_aqc_opc_set_dcb_parameters);

	if (dcb_enable) {
		cmd->valid_flags = I40E_DCB_VALID;
		cmd->command = I40E_AQ_DCB_SET_AGENT;
	}
	status = i40e_asq_send_command(hw, &desc, NULL, 0, cmd_details);

	return status;
}

/**
 * i40e_aq_get_cee_dcb_config
 * @hw: pointer to the hw struct
 * @buff: response buffer that stores CEE operational configuration
 * @buff_size: size of the buffer passed
 * @cmd_details: pointer to command details structure or NULL
 *
 * Get CEE DCBX mode operational configuration from firmware
 **/
i40e_status i40e_aq_get_cee_dcb_config(struct i40e_hw *hw,
				       void *buff, u16 buff_size,
				       struct i40e_asq_cmd_details *cmd_details)
{
	struct i40e_aq_desc desc;
	i40e_status status;

	if (buff_size == 0 || !buff)
		return I40E_ERR_PARAM;

	i40e_fill_default_direct_cmd_desc(&desc, i40e_aqc_opc_get_cee_dcb_cfg);

	desc.flags |= cpu_to_le16((u16)I40E_AQ_FLAG_BUF);
	status = i40e_asq_send_command(hw, &desc, (void *)buff, buff_size,
				       cmd_details);

	return status;
}

/**
 * i40e_aq_add_udp_tunnel
 * @hw: pointer to the hw struct
 * @udp_port: the UDP port to add in Host byte order
 * @protocol_index: protocol index type
 * @filter_index: pointer to filter index
 * @cmd_details: pointer to command details structure or NULL
 *
 * Note: Firmware expects the udp_port value to be in Little Endian format,
 * and this function will call cpu_to_le16 to convert from Host byte order to
 * Little Endian order.
 **/
i40e_status i40e_aq_add_udp_tunnel(struct i40e_hw *hw,
				u16 udp_port, u8 protocol_index,
				u8 *filter_index,
				struct i40e_asq_cmd_details *cmd_details)
{
	struct i40e_aq_desc desc;
	struct i40e_aqc_add_udp_tunnel *cmd =
		(struct i40e_aqc_add_udp_tunnel *)&desc.params.raw;
	struct i40e_aqc_del_udp_tunnel_completion *resp =
		(struct i40e_aqc_del_udp_tunnel_completion *)&desc.params.raw;
	i40e_status status;

	i40e_fill_default_direct_cmd_desc(&desc, i40e_aqc_opc_add_udp_tunnel);

	cmd->udp_port = cpu_to_le16(udp_port);
	cmd->protocol_type = protocol_index;

	status = i40e_asq_send_command(hw, &desc, NULL, 0, cmd_details);

	if (!status && filter_index)
		*filter_index = resp->index;

	return status;
}

/**
 * i40e_aq_del_udp_tunnel
 * @hw: pointer to the hw struct
 * @index: filter index
 * @cmd_details: pointer to command details structure or NULL
 **/
i40e_status i40e_aq_del_udp_tunnel(struct i40e_hw *hw, u8 index,
				struct i40e_asq_cmd_details *cmd_details)
{
	struct i40e_aq_desc desc;
	struct i40e_aqc_remove_udp_tunnel *cmd =
		(struct i40e_aqc_remove_udp_tunnel *)&desc.params.raw;
	i40e_status status;

	i40e_fill_default_direct_cmd_desc(&desc, i40e_aqc_opc_del_udp_tunnel);

	cmd->index = index;

	status = i40e_asq_send_command(hw, &desc, NULL, 0, cmd_details);

	return status;
}

/**
 * i40e_aq_delete_element - Delete switch element
 * @hw: pointer to the hw struct
 * @seid: the SEID to delete from the switch
 * @cmd_details: pointer to command details structure or NULL
 *
 * This deletes a switch element from the switch.
 **/
i40e_status i40e_aq_delete_element(struct i40e_hw *hw, u16 seid,
				struct i40e_asq_cmd_details *cmd_details)
{
	struct i40e_aq_desc desc;
	struct i40e_aqc_switch_seid *cmd =
		(struct i40e_aqc_switch_seid *)&desc.params.raw;
	i40e_status status;

	if (seid == 0)
		return I40E_ERR_PARAM;

	i40e_fill_default_direct_cmd_desc(&desc, i40e_aqc_opc_delete_element);

	cmd->seid = cpu_to_le16(seid);

	status = i40e_asq_send_command_atomic(hw, &desc, NULL, 0,
					      cmd_details, true);

	return status;
}

/**
 * i40e_aq_dcb_updated - DCB Updated Command
 * @hw: pointer to the hw struct
 * @cmd_details: pointer to command details structure or NULL
 *
 * EMP will return when the shared RPB settings have been
 * recomputed and modified. The retval field in the descriptor
 * will be set to 0 when RPB is modified.
 **/
i40e_status i40e_aq_dcb_updated(struct i40e_hw *hw,
				struct i40e_asq_cmd_details *cmd_details)
{
	struct i40e_aq_desc desc;
	i40e_status status;

	i40e_fill_default_direct_cmd_desc(&desc, i40e_aqc_opc_dcb_updated);

	status = i40e_asq_send_command(hw, &desc, NULL, 0, cmd_details);

	return status;
}

/**
 * i40e_aq_tx_sched_cmd - generic Tx scheduler AQ command handler
 * @hw: pointer to the hw struct
 * @seid: seid for the physical port/switching component/vsi
 * @buff: Indirect buffer to hold data parameters and response
 * @buff_size: Indirect buffer size
 * @opcode: Tx scheduler AQ command opcode
 * @cmd_details: pointer to command details structure or NULL
 *
 * Generic command handler for Tx scheduler AQ commands
 **/
static i40e_status i40e_aq_tx_sched_cmd(struct i40e_hw *hw, u16 seid,
				void *buff, u16 buff_size,
				 enum i40e_admin_queue_opc opcode,
				struct i40e_asq_cmd_details *cmd_details)
{
	struct i40e_aq_desc desc;
	struct i40e_aqc_tx_sched_ind *cmd =
		(struct i40e_aqc_tx_sched_ind *)&desc.params.raw;
	i40e_status status;
	bool cmd_param_flag = false;

	switch (opcode) {
	case i40e_aqc_opc_configure_vsi_ets_sla_bw_limit:
	case i40e_aqc_opc_configure_vsi_tc_bw:
	case i40e_aqc_opc_enable_switching_comp_ets:
	case i40e_aqc_opc_modify_switching_comp_ets:
	case i40e_aqc_opc_disable_switching_comp_ets:
	case i40e_aqc_opc_configure_switching_comp_ets_bw_limit:
	case i40e_aqc_opc_configure_switching_comp_bw_config:
		cmd_param_flag = true;
		break;
	case i40e_aqc_opc_query_vsi_bw_config:
	case i40e_aqc_opc_query_vsi_ets_sla_config:
	case i40e_aqc_opc_query_switching_comp_ets_config:
	case i40e_aqc_opc_query_port_ets_config:
	case i40e_aqc_opc_query_switching_comp_bw_config:
		cmd_param_flag = false;
		break;
	default:
		return I40E_ERR_PARAM;
	}

	i40e_fill_default_direct_cmd_desc(&desc, opcode);

	/* Indirect command */
	desc.flags |= cpu_to_le16((u16)I40E_AQ_FLAG_BUF);
	if (cmd_param_flag)
		desc.flags |= cpu_to_le16((u16)I40E_AQ_FLAG_RD);
	if (buff_size > I40E_AQ_LARGE_BUF)
		desc.flags |= cpu_to_le16((u16)I40E_AQ_FLAG_LB);

	desc.datalen = cpu_to_le16(buff_size);

	cmd->vsi_seid = cpu_to_le16(seid);

	status = i40e_asq_send_command(hw, &desc, buff, buff_size, cmd_details);

	return status;
}

/**
 * i40e_aq_config_vsi_bw_limit - Configure VSI BW Limit
 * @hw: pointer to the hw struct
 * @seid: VSI seid
 * @credit: BW limit credits (0 = disabled)
 * @max_credit: Max BW limit credits
 * @cmd_details: pointer to command details structure or NULL
 **/
i40e_status i40e_aq_config_vsi_bw_limit(struct i40e_hw *hw,
				u16 seid, u16 credit, u8 max_credit,
				struct i40e_asq_cmd_details *cmd_details)
{
	struct i40e_aq_desc desc;
	struct i40e_aqc_configure_vsi_bw_limit *cmd =
		(struct i40e_aqc_configure_vsi_bw_limit *)&desc.params.raw;
	i40e_status status;

	i40e_fill_default_direct_cmd_desc(&desc,
					  i40e_aqc_opc_configure_vsi_bw_limit);

	cmd->vsi_seid = cpu_to_le16(seid);
	cmd->credit = cpu_to_le16(credit);
	cmd->max_credit = max_credit;

	status = i40e_asq_send_command(hw, &desc, NULL, 0, cmd_details);

	return status;
}

/**
 * i40e_aq_config_vsi_tc_bw - Config VSI BW Allocation per TC
 * @hw: pointer to the hw struct
 * @seid: VSI seid
 * @bw_data: Buffer holding enabled TCs, relative TC BW limit/credits
 * @cmd_details: pointer to command details structure or NULL
 **/
i40e_status i40e_aq_config_vsi_tc_bw(struct i40e_hw *hw,
			u16 seid,
			struct i40e_aqc_configure_vsi_tc_bw_data *bw_data,
			struct i40e_asq_cmd_details *cmd_details)
{
	return i40e_aq_tx_sched_cmd(hw, seid, (void *)bw_data, sizeof(*bw_data),
				    i40e_aqc_opc_configure_vsi_tc_bw,
				    cmd_details);
}

/**
 * i40e_aq_config_switch_comp_ets - Enable/Disable/Modify ETS on the port
 * @hw: pointer to the hw struct
 * @seid: seid of the switching component connected to Physical Port
 * @ets_data: Buffer holding ETS parameters
 * @opcode: Tx scheduler AQ command opcode
 * @cmd_details: pointer to command details structure or NULL
 **/
i40e_status i40e_aq_config_switch_comp_ets(struct i40e_hw *hw,
		u16 seid,
		struct i40e_aqc_configure_switching_comp_ets_data *ets_data,
		enum i40e_admin_queue_opc opcode,
		struct i40e_asq_cmd_details *cmd_details)
{
	return i40e_aq_tx_sched_cmd(hw, seid, (void *)ets_data,
				    sizeof(*ets_data), opcode, cmd_details);
}

/**
 * i40e_aq_config_switch_comp_bw_config - Config Switch comp BW Alloc per TC
 * @hw: pointer to the hw struct
 * @seid: seid of the switching component
 * @bw_data: Buffer holding enabled TCs, relative/absolute TC BW limit/credits
 * @cmd_details: pointer to command details structure or NULL
 **/
i40e_status i40e_aq_config_switch_comp_bw_config(struct i40e_hw *hw,
	u16 seid,
	struct i40e_aqc_configure_switching_comp_bw_config_data *bw_data,
	struct i40e_asq_cmd_details *cmd_details)
{
	return i40e_aq_tx_sched_cmd(hw, seid, (void *)bw_data, sizeof(*bw_data),
			    i40e_aqc_opc_configure_switching_comp_bw_config,
			    cmd_details);
}

/**
 * i40e_aq_query_vsi_bw_config - Query VSI BW configuration
 * @hw: pointer to the hw struct
 * @seid: seid of the VSI
 * @bw_data: Buffer to hold VSI BW configuration
 * @cmd_details: pointer to command details structure or NULL
 **/
i40e_status i40e_aq_query_vsi_bw_config(struct i40e_hw *hw,
			u16 seid,
			struct i40e_aqc_query_vsi_bw_config_resp *bw_data,
			struct i40e_asq_cmd_details *cmd_details)
{
	return i40e_aq_tx_sched_cmd(hw, seid, (void *)bw_data, sizeof(*bw_data),
				    i40e_aqc_opc_query_vsi_bw_config,
				    cmd_details);
}

/**
 * i40e_aq_query_vsi_ets_sla_config - Query VSI BW configuration per TC
 * @hw: pointer to the hw struct
 * @seid: seid of the VSI
 * @bw_data: Buffer to hold VSI BW configuration per TC
 * @cmd_details: pointer to command details structure or NULL
 **/
i40e_status i40e_aq_query_vsi_ets_sla_config(struct i40e_hw *hw,
			u16 seid,
			struct i40e_aqc_query_vsi_ets_sla_config_resp *bw_data,
			struct i40e_asq_cmd_details *cmd_details)
{
	return i40e_aq_tx_sched_cmd(hw, seid, (void *)bw_data, sizeof(*bw_data),
				    i40e_aqc_opc_query_vsi_ets_sla_config,
				    cmd_details);
}

/**
 * i40e_aq_query_switch_comp_ets_config - Query Switch comp BW config per TC
 * @hw: pointer to the hw struct
 * @seid: seid of the switching component
 * @bw_data: Buffer to hold switching component's per TC BW config
 * @cmd_details: pointer to command details structure or NULL
 **/
i40e_status i40e_aq_query_switch_comp_ets_config(struct i40e_hw *hw,
		u16 seid,
		struct i40e_aqc_query_switching_comp_ets_config_resp *bw_data,
		struct i40e_asq_cmd_details *cmd_details)
{
	return i40e_aq_tx_sched_cmd(hw, seid, (void *)bw_data, sizeof(*bw_data),
				   i40e_aqc_opc_query_switching_comp_ets_config,
				   cmd_details);
}

/**
 * i40e_aq_query_port_ets_config - Query Physical Port ETS configuration
 * @hw: pointer to the hw struct
 * @seid: seid of the VSI or switching component connected to Physical Port
 * @bw_data: Buffer to hold current ETS configuration for the Physical Port
 * @cmd_details: pointer to command details structure or NULL
 **/
i40e_status i40e_aq_query_port_ets_config(struct i40e_hw *hw,
			u16 seid,
			struct i40e_aqc_query_port_ets_config_resp *bw_data,
			struct i40e_asq_cmd_details *cmd_details)
{
	return i40e_aq_tx_sched_cmd(hw, seid, (void *)bw_data, sizeof(*bw_data),
				    i40e_aqc_opc_query_port_ets_config,
				    cmd_details);
}

/**
 * i40e_aq_query_switch_comp_bw_config - Query Switch comp BW configuration
 * @hw: pointer to the hw struct
 * @seid: seid of the switching component
 * @bw_data: Buffer to hold switching component's BW configuration
 * @cmd_details: pointer to command details structure or NULL
 **/
i40e_status i40e_aq_query_switch_comp_bw_config(struct i40e_hw *hw,
		u16 seid,
		struct i40e_aqc_query_switching_comp_bw_config_resp *bw_data,
		struct i40e_asq_cmd_details *cmd_details)
{
	return i40e_aq_tx_sched_cmd(hw, seid, (void *)bw_data, sizeof(*bw_data),
				    i40e_aqc_opc_query_switching_comp_bw_config,
				    cmd_details);
}

/**
 * i40e_validate_filter_settings
 * @hw: pointer to the hardware structure
 * @settings: Filter control settings
 *
 * Check and validate the filter control settings passed.
 * The function checks for the valid filter/context sizes being
 * passed for FCoE and PE.
 *
 * Returns 0 if the values passed are valid and within
 * range else returns an error.
 **/
static i40e_status i40e_validate_filter_settings(struct i40e_hw *hw,
				struct i40e_filter_control_settings *settings)
{
	u32 fcoe_cntx_size, fcoe_filt_size;
	u32 fcoe_fmax;
	u32 val;

	/* Validate FCoE settings passed */
	switch (settings->fcoe_filt_num) {
	case I40E_HASH_FILTER_SIZE_1K:
	case I40E_HASH_FILTER_SIZE_2K:
	case I40E_HASH_FILTER_SIZE_4K:
	case I40E_HASH_FILTER_SIZE_8K:
	case I40E_HASH_FILTER_SIZE_16K:
	case I40E_HASH_FILTER_SIZE_32K:
		fcoe_filt_size = I40E_HASH_FILTER_BASE_SIZE;
		fcoe_filt_size <<= (u32)settings->fcoe_filt_num;
		break;
	default:
		return I40E_ERR_PARAM;
	}

	switch (settings->fcoe_cntx_num) {
	case I40E_DMA_CNTX_SIZE_512:
	case I40E_DMA_CNTX_SIZE_1K:
	case I40E_DMA_CNTX_SIZE_2K:
	case I40E_DMA_CNTX_SIZE_4K:
		fcoe_cntx_size = I40E_DMA_CNTX_BASE_SIZE;
		fcoe_cntx_size <<= (u32)settings->fcoe_cntx_num;
		break;
	default:
		return I40E_ERR_PARAM;
	}

	/* Validate PE settings passed */
	switch (settings->pe_filt_num) {
	case I40E_HASH_FILTER_SIZE_1K:
	case I40E_HASH_FILTER_SIZE_2K:
	case I40E_HASH_FILTER_SIZE_4K:
	case I40E_HASH_FILTER_SIZE_8K:
	case I40E_HASH_FILTER_SIZE_16K:
	case I40E_HASH_FILTER_SIZE_32K:
	case I40E_HASH_FILTER_SIZE_64K:
	case I40E_HASH_FILTER_SIZE_128K:
	case I40E_HASH_FILTER_SIZE_256K:
	case I40E_HASH_FILTER_SIZE_512K:
	case I40E_HASH_FILTER_SIZE_1M:
		break;
	default:
		return I40E_ERR_PARAM;
	}

	switch (settings->pe_cntx_num) {
	case I40E_DMA_CNTX_SIZE_512:
	case I40E_DMA_CNTX_SIZE_1K:
	case I40E_DMA_CNTX_SIZE_2K:
	case I40E_DMA_CNTX_SIZE_4K:
	case I40E_DMA_CNTX_SIZE_8K:
	case I40E_DMA_CNTX_SIZE_16K:
	case I40E_DMA_CNTX_SIZE_32K:
	case I40E_DMA_CNTX_SIZE_64K:
	case I40E_DMA_CNTX_SIZE_128K:
	case I40E_DMA_CNTX_SIZE_256K:
		break;
	default:
		return I40E_ERR_PARAM;
	}

	/* FCHSIZE + FCDSIZE should not be greater than PMFCOEFMAX */
	val = rd32(hw, I40E_GLHMC_FCOEFMAX);
	fcoe_fmax = (val & I40E_GLHMC_FCOEFMAX_PMFCOEFMAX_MASK)
		     >> I40E_GLHMC_FCOEFMAX_PMFCOEFMAX_SHIFT;
	if (fcoe_filt_size + fcoe_cntx_size >  fcoe_fmax)
		return I40E_ERR_INVALID_SIZE;

	return 0;
}

/**
 * i40e_set_filter_control
 * @hw: pointer to the hardware structure
 * @settings: Filter control settings
 *
 * Set the Queue Filters for PE/FCoE and enable filters required
 * for a single PF. It is expected that these settings are programmed
 * at the driver initialization time.
 **/
i40e_status i40e_set_filter_control(struct i40e_hw *hw,
				struct i40e_filter_control_settings *settings)
{
	i40e_status ret = 0;
	u32 hash_lut_size = 0;
	u32 val;

	if (!settings)
		return I40E_ERR_PARAM;

	/* Validate the input settings */
	ret = i40e_validate_filter_settings(hw, settings);
	if (ret)
		return ret;

	/* Read the PF Queue Filter control register */
	val = i40e_read_rx_ctl(hw, I40E_PFQF_CTL_0);

	/* Program required PE hash buckets for the PF */
	val &= ~I40E_PFQF_CTL_0_PEHSIZE_MASK;
	val |= ((u32)settings->pe_filt_num << I40E_PFQF_CTL_0_PEHSIZE_SHIFT) &
		I40E_PFQF_CTL_0_PEHSIZE_MASK;
	/* Program required PE contexts for the PF */
	val &= ~I40E_PFQF_CTL_0_PEDSIZE_MASK;
	val |= ((u32)settings->pe_cntx_num << I40E_PFQF_CTL_0_PEDSIZE_SHIFT) &
		I40E_PFQF_CTL_0_PEDSIZE_MASK;

	/* Program required FCoE hash buckets for the PF */
	val &= ~I40E_PFQF_CTL_0_PFFCHSIZE_MASK;
	val |= ((u32)settings->fcoe_filt_num <<
			I40E_PFQF_CTL_0_PFFCHSIZE_SHIFT) &
		I40E_PFQF_CTL_0_PFFCHSIZE_MASK;
	/* Program required FCoE DDP contexts for the PF */
	val &= ~I40E_PFQF_CTL_0_PFFCDSIZE_MASK;
	val |= ((u32)settings->fcoe_cntx_num <<
			I40E_PFQF_CTL_0_PFFCDSIZE_SHIFT) &
		I40E_PFQF_CTL_0_PFFCDSIZE_MASK;

	/* Program Hash LUT size for the PF */
	val &= ~I40E_PFQF_CTL_0_HASHLUTSIZE_MASK;
	if (settings->hash_lut_size == I40E_HASH_LUT_SIZE_512)
		hash_lut_size = 1;
	val |= (hash_lut_size << I40E_PFQF_CTL_0_HASHLUTSIZE_SHIFT) &
		I40E_PFQF_CTL_0_HASHLUTSIZE_MASK;

	/* Enable FDIR, Ethertype and MACVLAN filters for PF and VFs */
	if (settings->enable_fdir)
		val |= I40E_PFQF_CTL_0_FD_ENA_MASK;
	if (settings->enable_ethtype)
		val |= I40E_PFQF_CTL_0_ETYPE_ENA_MASK;
	if (settings->enable_macvlan)
		val |= I40E_PFQF_CTL_0_MACVLAN_ENA_MASK;

	i40e_write_rx_ctl(hw, I40E_PFQF_CTL_0, val);

	return 0;
}

/**
 * i40e_aq_add_rem_control_packet_filter - Add or Remove Control Packet Filter
 * @hw: pointer to the hw struct
 * @mac_addr: MAC address to use in the filter
 * @ethtype: Ethertype to use in the filter
 * @flags: Flags that needs to be applied to the filter
 * @vsi_seid: seid of the control VSI
 * @queue: VSI queue number to send the packet to
 * @is_add: Add control packet filter if True else remove
 * @stats: Structure to hold information on control filter counts
 * @cmd_details: pointer to command details structure or NULL
 *
 * This command will Add or Remove control packet filter for a control VSI.
 * In return it will update the total number of perfect filter count in
 * the stats member.
 **/
i40e_status i40e_aq_add_rem_control_packet_filter(struct i40e_hw *hw,
				u8 *mac_addr, u16 ethtype, u16 flags,
				u16 vsi_seid, u16 queue, bool is_add,
				struct i40e_control_filter_stats *stats,
				struct i40e_asq_cmd_details *cmd_details)
{
	struct i40e_aq_desc desc;
	struct i40e_aqc_add_remove_control_packet_filter *cmd =
		(struct i40e_aqc_add_remove_control_packet_filter *)
		&desc.params.raw;
	struct i40e_aqc_add_remove_control_packet_filter_completion *resp =
		(struct i40e_aqc_add_remove_control_packet_filter_completion *)
		&desc.params.raw;
	i40e_status status;

	if (vsi_seid == 0)
		return I40E_ERR_PARAM;

	if (is_add) {
		i40e_fill_default_direct_cmd_desc(&desc,
				i40e_aqc_opc_add_control_packet_filter);
		cmd->queue = cpu_to_le16(queue);
	} else {
		i40e_fill_default_direct_cmd_desc(&desc,
				i40e_aqc_opc_remove_control_packet_filter);
	}

	if (mac_addr)
		ether_addr_copy(cmd->mac, mac_addr);

	cmd->etype = cpu_to_le16(ethtype);
	cmd->flags = cpu_to_le16(flags);
	cmd->seid = cpu_to_le16(vsi_seid);

	status = i40e_asq_send_command(hw, &desc, NULL, 0, cmd_details);

	if (!status && stats) {
		stats->mac_etype_used = le16_to_cpu(resp->mac_etype_used);
		stats->etype_used = le16_to_cpu(resp->etype_used);
		stats->mac_etype_free = le16_to_cpu(resp->mac_etype_free);
		stats->etype_free = le16_to_cpu(resp->etype_free);
	}

	return status;
}

/**
 * i40e_add_filter_to_drop_tx_flow_control_frames- filter to drop flow control
 * @hw: pointer to the hw struct
 * @seid: VSI seid to add ethertype filter from
 **/
void i40e_add_filter_to_drop_tx_flow_control_frames(struct i40e_hw *hw,
						    u16 seid)
{
#define I40E_FLOW_CONTROL_ETHTYPE 0x8808
	u16 flag = I40E_AQC_ADD_CONTROL_PACKET_FLAGS_IGNORE_MAC |
		   I40E_AQC_ADD_CONTROL_PACKET_FLAGS_DROP |
		   I40E_AQC_ADD_CONTROL_PACKET_FLAGS_TX;
	u16 ethtype = I40E_FLOW_CONTROL_ETHTYPE;
	i40e_status status;

	status = i40e_aq_add_rem_control_packet_filter(hw, NULL, ethtype, flag,
						       seid, 0, true, NULL,
						       NULL);
	if (status)
		hw_dbg(hw, "Ethtype Filter Add failed: Error pruning Tx flow control frames\n");
}

/**
 * i40e_aq_alternate_read
 * @hw: pointer to the hardware structure
 * @reg_addr0: address of first dword to be read
 * @reg_val0: pointer for data read from 'reg_addr0'
 * @reg_addr1: address of second dword to be read
 * @reg_val1: pointer for data read from 'reg_addr1'
 *
 * Read one or two dwords from alternate structure. Fields are indicated
 * by 'reg_addr0' and 'reg_addr1' register numbers. If 'reg_val1' pointer
 * is not passed then only register at 'reg_addr0' is read.
 *
 **/
static i40e_status i40e_aq_alternate_read(struct i40e_hw *hw,
					  u32 reg_addr0, u32 *reg_val0,
					  u32 reg_addr1, u32 *reg_val1)
{
	struct i40e_aq_desc desc;
	struct i40e_aqc_alternate_write *cmd_resp =
		(struct i40e_aqc_alternate_write *)&desc.params.raw;
	i40e_status status;

	if (!reg_val0)
		return I40E_ERR_PARAM;

	i40e_fill_default_direct_cmd_desc(&desc, i40e_aqc_opc_alternate_read);
	cmd_resp->address0 = cpu_to_le32(reg_addr0);
	cmd_resp->address1 = cpu_to_le32(reg_addr1);

	status = i40e_asq_send_command(hw, &desc, NULL, 0, NULL);

	if (!status) {
		*reg_val0 = le32_to_cpu(cmd_resp->data0);

		if (reg_val1)
			*reg_val1 = le32_to_cpu(cmd_resp->data1);
	}

	return status;
}

/**
 * i40e_aq_suspend_port_tx
 * @hw: pointer to the hardware structure
 * @seid: port seid
 * @cmd_details: pointer to command details structure or NULL
 *
 * Suspend port's Tx traffic
 **/
i40e_status i40e_aq_suspend_port_tx(struct i40e_hw *hw, u16 seid,
				    struct i40e_asq_cmd_details *cmd_details)
{
	struct i40e_aqc_tx_sched_ind *cmd;
	struct i40e_aq_desc desc;
	i40e_status status;

	cmd = (struct i40e_aqc_tx_sched_ind *)&desc.params.raw;
	i40e_fill_default_direct_cmd_desc(&desc, i40e_aqc_opc_suspend_port_tx);
	cmd->vsi_seid = cpu_to_le16(seid);
	status = i40e_asq_send_command(hw, &desc, NULL, 0, cmd_details);

	return status;
}

/**
 * i40e_aq_resume_port_tx
 * @hw: pointer to the hardware structure
 * @cmd_details: pointer to command details structure or NULL
 *
 * Resume port's Tx traffic
 **/
i40e_status i40e_aq_resume_port_tx(struct i40e_hw *hw,
				   struct i40e_asq_cmd_details *cmd_details)
{
	struct i40e_aq_desc desc;
	i40e_status status;

	i40e_fill_default_direct_cmd_desc(&desc, i40e_aqc_opc_resume_port_tx);

	status = i40e_asq_send_command(hw, &desc, NULL, 0, cmd_details);

	return status;
}

/**
 * i40e_set_pci_config_data - store PCI bus info
 * @hw: pointer to hardware structure
 * @link_status: the link status word from PCI config space
 *
 * Stores the PCI bus info (speed, width, type) within the i40e_hw structure
 **/
void i40e_set_pci_config_data(struct i40e_hw *hw, u16 link_status)
{
	hw->bus.type = i40e_bus_type_pci_express;

	switch (link_status & PCI_EXP_LNKSTA_NLW) {
	case PCI_EXP_LNKSTA_NLW_X1:
		hw->bus.width = i40e_bus_width_pcie_x1;
		break;
	case PCI_EXP_LNKSTA_NLW_X2:
		hw->bus.width = i40e_bus_width_pcie_x2;
		break;
	case PCI_EXP_LNKSTA_NLW_X4:
		hw->bus.width = i40e_bus_width_pcie_x4;
		break;
	case PCI_EXP_LNKSTA_NLW_X8:
		hw->bus.width = i40e_bus_width_pcie_x8;
		break;
	default:
		hw->bus.width = i40e_bus_width_unknown;
		break;
	}

	switch (link_status & PCI_EXP_LNKSTA_CLS) {
	case PCI_EXP_LNKSTA_CLS_2_5GB:
		hw->bus.speed = i40e_bus_speed_2500;
		break;
	case PCI_EXP_LNKSTA_CLS_5_0GB:
		hw->bus.speed = i40e_bus_speed_5000;
		break;
	case PCI_EXP_LNKSTA_CLS_8_0GB:
		hw->bus.speed = i40e_bus_speed_8000;
		break;
	default:
		hw->bus.speed = i40e_bus_speed_unknown;
		break;
	}
}

/**
 * i40e_aq_debug_dump
 * @hw: pointer to the hardware structure
 * @cluster_id: specific cluster to dump
 * @table_id: table id within cluster
 * @start_index: index of line in the block to read
 * @buff_size: dump buffer size
 * @buff: dump buffer
 * @ret_buff_size: actual buffer size returned
 * @ret_next_table: next block to read
 * @ret_next_index: next index to read
 * @cmd_details: pointer to command details structure or NULL
 *
 * Dump internal FW/HW data for debug purposes.
 *
 **/
i40e_status i40e_aq_debug_dump(struct i40e_hw *hw, u8 cluster_id,
			       u8 table_id, u32 start_index, u16 buff_size,
			       void *buff, u16 *ret_buff_size,
			       u8 *ret_next_table, u32 *ret_next_index,
			       struct i40e_asq_cmd_details *cmd_details)
{
	struct i40e_aq_desc desc;
	struct i40e_aqc_debug_dump_internals *cmd =
		(struct i40e_aqc_debug_dump_internals *)&desc.params.raw;
	struct i40e_aqc_debug_dump_internals *resp =
		(struct i40e_aqc_debug_dump_internals *)&desc.params.raw;
	i40e_status status;

	if (buff_size == 0 || !buff)
		return I40E_ERR_PARAM;

	i40e_fill_default_direct_cmd_desc(&desc,
					  i40e_aqc_opc_debug_dump_internals);
	/* Indirect Command */
	desc.flags |= cpu_to_le16((u16)I40E_AQ_FLAG_BUF);
	if (buff_size > I40E_AQ_LARGE_BUF)
		desc.flags |= cpu_to_le16((u16)I40E_AQ_FLAG_LB);

	cmd->cluster_id = cluster_id;
	cmd->table_id = table_id;
	cmd->idx = cpu_to_le32(start_index);

	desc.datalen = cpu_to_le16(buff_size);

	status = i40e_asq_send_command(hw, &desc, buff, buff_size, cmd_details);
	if (!status) {
		if (ret_buff_size)
			*ret_buff_size = le16_to_cpu(desc.datalen);
		if (ret_next_table)
			*ret_next_table = resp->table_id;
		if (ret_next_index)
			*ret_next_index = le32_to_cpu(resp->idx);
	}

	return status;
}

/**
 * i40e_read_bw_from_alt_ram
 * @hw: pointer to the hardware structure
 * @max_bw: pointer for max_bw read
 * @min_bw: pointer for min_bw read
 * @min_valid: pointer for bool that is true if min_bw is a valid value
 * @max_valid: pointer for bool that is true if max_bw is a valid value
 *
 * Read bw from the alternate ram for the given pf
 **/
i40e_status i40e_read_bw_from_alt_ram(struct i40e_hw *hw,
				      u32 *max_bw, u32 *min_bw,
				      bool *min_valid, bool *max_valid)
{
	i40e_status status;
	u32 max_bw_addr, min_bw_addr;

	/* Calculate the address of the min/max bw registers */
	max_bw_addr = I40E_ALT_STRUCT_FIRST_PF_OFFSET +
		      I40E_ALT_STRUCT_MAX_BW_OFFSET +
		      (I40E_ALT_STRUCT_DWORDS_PER_PF * hw->pf_id);
	min_bw_addr = I40E_ALT_STRUCT_FIRST_PF_OFFSET +
		      I40E_ALT_STRUCT_MIN_BW_OFFSET +
		      (I40E_ALT_STRUCT_DWORDS_PER_PF * hw->pf_id);

	/* Read the bandwidths from alt ram */
	status = i40e_aq_alternate_read(hw, max_bw_addr, max_bw,
					min_bw_addr, min_bw);

	if (*min_bw & I40E_ALT_BW_VALID_MASK)
		*min_valid = true;
	else
		*min_valid = false;

	if (*max_bw & I40E_ALT_BW_VALID_MASK)
		*max_valid = true;
	else
		*max_valid = false;

	return status;
}

/**
 * i40e_aq_configure_partition_bw
 * @hw: pointer to the hardware structure
 * @bw_data: Buffer holding valid pfs and bw limits
 * @cmd_details: pointer to command details
 *
 * Configure partitions guaranteed/max bw
 **/
i40e_status i40e_aq_configure_partition_bw(struct i40e_hw *hw,
			struct i40e_aqc_configure_partition_bw_data *bw_data,
			struct i40e_asq_cmd_details *cmd_details)
{
	i40e_status status;
	struct i40e_aq_desc desc;
	u16 bwd_size = sizeof(*bw_data);

	i40e_fill_default_direct_cmd_desc(&desc,
					  i40e_aqc_opc_configure_partition_bw);

	/* Indirect command */
	desc.flags |= cpu_to_le16((u16)I40E_AQ_FLAG_BUF);
	desc.flags |= cpu_to_le16((u16)I40E_AQ_FLAG_RD);

	if (bwd_size > I40E_AQ_LARGE_BUF)
		desc.flags |= cpu_to_le16((u16)I40E_AQ_FLAG_LB);

	desc.datalen = cpu_to_le16(bwd_size);

	status = i40e_asq_send_command(hw, &desc, bw_data, bwd_size,
				       cmd_details);

	return status;
}

/**
 * i40e_read_phy_register_clause22
 * @hw: pointer to the HW structure
 * @reg: register address in the page
 * @phy_addr: PHY address on MDIO interface
 * @value: PHY register value
 *
 * Reads specified PHY register value
 **/
i40e_status i40e_read_phy_register_clause22(struct i40e_hw *hw,
					    u16 reg, u8 phy_addr, u16 *value)
{
	i40e_status status = I40E_ERR_TIMEOUT;
	u8 port_num = (u8)hw->func_caps.mdio_port_num;
	u32 command = 0;
	u16 retry = 1000;

	command = (reg << I40E_GLGEN_MSCA_DEVADD_SHIFT) |
		  (phy_addr << I40E_GLGEN_MSCA_PHYADD_SHIFT) |
		  (I40E_MDIO_CLAUSE22_OPCODE_READ_MASK) |
		  (I40E_MDIO_CLAUSE22_STCODE_MASK) |
		  (I40E_GLGEN_MSCA_MDICMD_MASK);
	wr32(hw, I40E_GLGEN_MSCA(port_num), command);
	do {
		command = rd32(hw, I40E_GLGEN_MSCA(port_num));
		if (!(command & I40E_GLGEN_MSCA_MDICMD_MASK)) {
			status = 0;
			break;
		}
		udelay(10);
		retry--;
	} while (retry);

	if (status) {
		i40e_debug(hw, I40E_DEBUG_PHY,
			   "PHY: Can't write command to external PHY.\n");
	} else {
		command = rd32(hw, I40E_GLGEN_MSRWD(port_num));
		*value = (command & I40E_GLGEN_MSRWD_MDIRDDATA_MASK) >>
			 I40E_GLGEN_MSRWD_MDIRDDATA_SHIFT;
	}

	return status;
}

/**
 * i40e_write_phy_register_clause22
 * @hw: pointer to the HW structure
 * @reg: register address in the page
 * @phy_addr: PHY address on MDIO interface
 * @value: PHY register value
 *
 * Writes specified PHY register value
 **/
i40e_status i40e_write_phy_register_clause22(struct i40e_hw *hw,
					     u16 reg, u8 phy_addr, u16 value)
{
	i40e_status status = I40E_ERR_TIMEOUT;
	u8 port_num = (u8)hw->func_caps.mdio_port_num;
	u32 command  = 0;
	u16 retry = 1000;

	command = value << I40E_GLGEN_MSRWD_MDIWRDATA_SHIFT;
	wr32(hw, I40E_GLGEN_MSRWD(port_num), command);

	command = (reg << I40E_GLGEN_MSCA_DEVADD_SHIFT) |
		  (phy_addr << I40E_GLGEN_MSCA_PHYADD_SHIFT) |
		  (I40E_MDIO_CLAUSE22_OPCODE_WRITE_MASK) |
		  (I40E_MDIO_CLAUSE22_STCODE_MASK) |
		  (I40E_GLGEN_MSCA_MDICMD_MASK);

	wr32(hw, I40E_GLGEN_MSCA(port_num), command);
	do {
		command = rd32(hw, I40E_GLGEN_MSCA(port_num));
		if (!(command & I40E_GLGEN_MSCA_MDICMD_MASK)) {
			status = 0;
			break;
		}
		udelay(10);
		retry--;
	} while (retry);

	return status;
}

/**
 * i40e_read_phy_register_clause45
 * @hw: pointer to the HW structure
 * @page: registers page number
 * @reg: register address in the page
 * @phy_addr: PHY address on MDIO interface
 * @value: PHY register value
 *
 * Reads specified PHY register value
 **/
i40e_status i40e_read_phy_register_clause45(struct i40e_hw *hw,
				u8 page, u16 reg, u8 phy_addr, u16 *value)
{
	i40e_status status = I40E_ERR_TIMEOUT;
	u32 command = 0;
	u16 retry = 1000;
	u8 port_num = hw->func_caps.mdio_port_num;

	command = (reg << I40E_GLGEN_MSCA_MDIADD_SHIFT) |
		  (page << I40E_GLGEN_MSCA_DEVADD_SHIFT) |
		  (phy_addr << I40E_GLGEN_MSCA_PHYADD_SHIFT) |
		  (I40E_MDIO_CLAUSE45_OPCODE_ADDRESS_MASK) |
		  (I40E_MDIO_CLAUSE45_STCODE_MASK) |
		  (I40E_GLGEN_MSCA_MDICMD_MASK) |
		  (I40E_GLGEN_MSCA_MDIINPROGEN_MASK);
	wr32(hw, I40E_GLGEN_MSCA(port_num), command);
	do {
		command = rd32(hw, I40E_GLGEN_MSCA(port_num));
		if (!(command & I40E_GLGEN_MSCA_MDICMD_MASK)) {
			status = 0;
			break;
		}
		usleep_range(10, 20);
		retry--;
	} while (retry);

	if (status) {
		i40e_debug(hw, I40E_DEBUG_PHY,
			   "PHY: Can't write command to external PHY.\n");
		goto phy_read_end;
	}

	command = (page << I40E_GLGEN_MSCA_DEVADD_SHIFT) |
		  (phy_addr << I40E_GLGEN_MSCA_PHYADD_SHIFT) |
		  (I40E_MDIO_CLAUSE45_OPCODE_READ_MASK) |
		  (I40E_MDIO_CLAUSE45_STCODE_MASK) |
		  (I40E_GLGEN_MSCA_MDICMD_MASK) |
		  (I40E_GLGEN_MSCA_MDIINPROGEN_MASK);
	status = I40E_ERR_TIMEOUT;
	retry = 1000;
	wr32(hw, I40E_GLGEN_MSCA(port_num), command);
	do {
		command = rd32(hw, I40E_GLGEN_MSCA(port_num));
		if (!(command & I40E_GLGEN_MSCA_MDICMD_MASK)) {
			status = 0;
			break;
		}
		usleep_range(10, 20);
		retry--;
	} while (retry);

	if (!status) {
		command = rd32(hw, I40E_GLGEN_MSRWD(port_num));
		*value = (command & I40E_GLGEN_MSRWD_MDIRDDATA_MASK) >>
			 I40E_GLGEN_MSRWD_MDIRDDATA_SHIFT;
	} else {
		i40e_debug(hw, I40E_DEBUG_PHY,
			   "PHY: Can't read register value from external PHY.\n");
	}

phy_read_end:
	return status;
}

/**
 * i40e_write_phy_register_clause45
 * @hw: pointer to the HW structure
 * @page: registers page number
 * @reg: register address in the page
 * @phy_addr: PHY address on MDIO interface
 * @value: PHY register value
 *
 * Writes value to specified PHY register
 **/
i40e_status i40e_write_phy_register_clause45(struct i40e_hw *hw,
				u8 page, u16 reg, u8 phy_addr, u16 value)
{
	i40e_status status = I40E_ERR_TIMEOUT;
	u32 command = 0;
	u16 retry = 1000;
	u8 port_num = hw->func_caps.mdio_port_num;

	command = (reg << I40E_GLGEN_MSCA_MDIADD_SHIFT) |
		  (page << I40E_GLGEN_MSCA_DEVADD_SHIFT) |
		  (phy_addr << I40E_GLGEN_MSCA_PHYADD_SHIFT) |
		  (I40E_MDIO_CLAUSE45_OPCODE_ADDRESS_MASK) |
		  (I40E_MDIO_CLAUSE45_STCODE_MASK) |
		  (I40E_GLGEN_MSCA_MDICMD_MASK) |
		  (I40E_GLGEN_MSCA_MDIINPROGEN_MASK);
	wr32(hw, I40E_GLGEN_MSCA(port_num), command);
	do {
		command = rd32(hw, I40E_GLGEN_MSCA(port_num));
		if (!(command & I40E_GLGEN_MSCA_MDICMD_MASK)) {
			status = 0;
			break;
		}
		usleep_range(10, 20);
		retry--;
	} while (retry);
	if (status) {
		i40e_debug(hw, I40E_DEBUG_PHY,
			   "PHY: Can't write command to external PHY.\n");
		goto phy_write_end;
	}

	command = value << I40E_GLGEN_MSRWD_MDIWRDATA_SHIFT;
	wr32(hw, I40E_GLGEN_MSRWD(port_num), command);

	command = (page << I40E_GLGEN_MSCA_DEVADD_SHIFT) |
		  (phy_addr << I40E_GLGEN_MSCA_PHYADD_SHIFT) |
		  (I40E_MDIO_CLAUSE45_OPCODE_WRITE_MASK) |
		  (I40E_MDIO_CLAUSE45_STCODE_MASK) |
		  (I40E_GLGEN_MSCA_MDICMD_MASK) |
		  (I40E_GLGEN_MSCA_MDIINPROGEN_MASK);
	status = I40E_ERR_TIMEOUT;
	retry = 1000;
	wr32(hw, I40E_GLGEN_MSCA(port_num), command);
	do {
		command = rd32(hw, I40E_GLGEN_MSCA(port_num));
		if (!(command & I40E_GLGEN_MSCA_MDICMD_MASK)) {
			status = 0;
			break;
		}
		usleep_range(10, 20);
		retry--;
	} while (retry);

phy_write_end:
	return status;
}

/**
 * i40e_write_phy_register
 * @hw: pointer to the HW structure
 * @page: registers page number
 * @reg: register address in the page
 * @phy_addr: PHY address on MDIO interface
 * @value: PHY register value
 *
 * Writes value to specified PHY register
 **/
i40e_status i40e_write_phy_register(struct i40e_hw *hw,
				    u8 page, u16 reg, u8 phy_addr, u16 value)
{
	i40e_status status;

	switch (hw->device_id) {
	case I40E_DEV_ID_1G_BASE_T_X722:
		status = i40e_write_phy_register_clause22(hw, reg, phy_addr,
							  value);
		break;
	case I40E_DEV_ID_5G_BASE_T_BC:
	case I40E_DEV_ID_10G_BASE_T:
	case I40E_DEV_ID_10G_BASE_T4:
	case I40E_DEV_ID_10G_BASE_T_BC:
	case I40E_DEV_ID_10G_BASE_T_X722:
	case I40E_DEV_ID_25G_B:
	case I40E_DEV_ID_25G_SFP28:
		status = i40e_write_phy_register_clause45(hw, page, reg,
							  phy_addr, value);
		break;
	default:
		status = I40E_ERR_UNKNOWN_PHY;
		break;
	}

	return status;
}

/**
 * i40e_read_phy_register
 * @hw: pointer to the HW structure
 * @page: registers page number
 * @reg: register address in the page
 * @phy_addr: PHY address on MDIO interface
 * @value: PHY register value
 *
 * Reads specified PHY register value
 **/
i40e_status i40e_read_phy_register(struct i40e_hw *hw,
				   u8 page, u16 reg, u8 phy_addr, u16 *value)
{
	i40e_status status;

	switch (hw->device_id) {
	case I40E_DEV_ID_1G_BASE_T_X722:
		status = i40e_read_phy_register_clause22(hw, reg, phy_addr,
							 value);
		break;
	case I40E_DEV_ID_5G_BASE_T_BC:
	case I40E_DEV_ID_10G_BASE_T:
	case I40E_DEV_ID_10G_BASE_T4:
	case I40E_DEV_ID_10G_BASE_T_BC:
	case I40E_DEV_ID_10G_BASE_T_X722:
	case I40E_DEV_ID_25G_B:
	case I40E_DEV_ID_25G_SFP28:
		status = i40e_read_phy_register_clause45(hw, page, reg,
							 phy_addr, value);
		break;
	default:
		status = I40E_ERR_UNKNOWN_PHY;
		break;
	}

	return status;
}

/**
 * i40e_get_phy_address
 * @hw: pointer to the HW structure
 * @dev_num: PHY port num that address we want
 *
 * Gets PHY address for current port
 **/
u8 i40e_get_phy_address(struct i40e_hw *hw, u8 dev_num)
{
	u8 port_num = hw->func_caps.mdio_port_num;
	u32 reg_val = rd32(hw, I40E_GLGEN_MDIO_I2C_SEL(port_num));

	return (u8)(reg_val >> ((dev_num + 1) * 5)) & 0x1f;
}

/**
 * i40e_blink_phy_link_led
 * @hw: pointer to the HW structure
 * @time: time how long led will blinks in secs
 * @interval: gap between LED on and off in msecs
 *
 * Blinks PHY link LED
 **/
i40e_status i40e_blink_phy_link_led(struct i40e_hw *hw,
				    u32 time, u32 interval)
{
	i40e_status status = 0;
	u32 i;
	u16 led_ctl;
	u16 gpio_led_port;
	u16 led_reg;
	u16 led_addr = I40E_PHY_LED_PROV_REG_1;
	u8 phy_addr = 0;
	u8 port_num;

	i = rd32(hw, I40E_PFGEN_PORTNUM);
	port_num = (u8)(i & I40E_PFGEN_PORTNUM_PORT_NUM_MASK);
	phy_addr = i40e_get_phy_address(hw, port_num);

	for (gpio_led_port = 0; gpio_led_port < 3; gpio_led_port++,
	     led_addr++) {
		status = i40e_read_phy_register_clause45(hw,
							 I40E_PHY_COM_REG_PAGE,
							 led_addr, phy_addr,
							 &led_reg);
		if (status)
			goto phy_blinking_end;
		led_ctl = led_reg;
		if (led_reg & I40E_PHY_LED_LINK_MODE_MASK) {
			led_reg = 0;
			status = i40e_write_phy_register_clause45(hw,
							 I40E_PHY_COM_REG_PAGE,
							 led_addr, phy_addr,
							 led_reg);
			if (status)
				goto phy_blinking_end;
			break;
		}
	}

	if (time > 0 && interval > 0) {
		for (i = 0; i < time * 1000; i += interval) {
			status = i40e_read_phy_register_clause45(hw,
						I40E_PHY_COM_REG_PAGE,
						led_addr, phy_addr, &led_reg);
			if (status)
				goto restore_config;
			if (led_reg & I40E_PHY_LED_MANUAL_ON)
				led_reg = 0;
			else
				led_reg = I40E_PHY_LED_MANUAL_ON;
			status = i40e_write_phy_register_clause45(hw,
						I40E_PHY_COM_REG_PAGE,
						led_addr, phy_addr, led_reg);
			if (status)
				goto restore_config;
			msleep(interval);
		}
	}

restore_config:
	status = i40e_write_phy_register_clause45(hw,
						  I40E_PHY_COM_REG_PAGE,
						  led_addr, phy_addr, led_ctl);

phy_blinking_end:
	return status;
}

/**
 * i40e_led_get_reg - read LED register
 * @hw: pointer to the HW structure
 * @led_addr: LED register address
 * @reg_val: read register value
 **/
static enum i40e_status_code i40e_led_get_reg(struct i40e_hw *hw, u16 led_addr,
					      u32 *reg_val)
{
	enum i40e_status_code status;
	u8 phy_addr = 0;
	u8 port_num;
	u32 i;

	*reg_val = 0;
	if (hw->flags & I40E_HW_FLAG_AQ_PHY_ACCESS_CAPABLE) {
		status =
		       i40e_aq_get_phy_register(hw,
						I40E_AQ_PHY_REG_ACCESS_EXTERNAL,
						I40E_PHY_COM_REG_PAGE, true,
						I40E_PHY_LED_PROV_REG_1,
						reg_val, NULL);
	} else {
		i = rd32(hw, I40E_PFGEN_PORTNUM);
		port_num = (u8)(i & I40E_PFGEN_PORTNUM_PORT_NUM_MASK);
		phy_addr = i40e_get_phy_address(hw, port_num);
		status = i40e_read_phy_register_clause45(hw,
							 I40E_PHY_COM_REG_PAGE,
							 led_addr, phy_addr,
							 (u16 *)reg_val);
	}
	return status;
}

/**
 * i40e_led_set_reg - write LED register
 * @hw: pointer to the HW structure
 * @led_addr: LED register address
 * @reg_val: register value to write
 **/
static enum i40e_status_code i40e_led_set_reg(struct i40e_hw *hw, u16 led_addr,
					      u32 reg_val)
{
	enum i40e_status_code status;
	u8 phy_addr = 0;
	u8 port_num;
	u32 i;

	if (hw->flags & I40E_HW_FLAG_AQ_PHY_ACCESS_CAPABLE) {
		status =
		       i40e_aq_set_phy_register(hw,
						I40E_AQ_PHY_REG_ACCESS_EXTERNAL,
						I40E_PHY_COM_REG_PAGE, true,
						I40E_PHY_LED_PROV_REG_1,
						reg_val, NULL);
	} else {
		i = rd32(hw, I40E_PFGEN_PORTNUM);
		port_num = (u8)(i & I40E_PFGEN_PORTNUM_PORT_NUM_MASK);
		phy_addr = i40e_get_phy_address(hw, port_num);
		status = i40e_write_phy_register_clause45(hw,
							  I40E_PHY_COM_REG_PAGE,
							  led_addr, phy_addr,
							  (u16)reg_val);
	}

	return status;
}

/**
 * i40e_led_get_phy - return current on/off mode
 * @hw: pointer to the hw struct
 * @led_addr: address of led register to use
 * @val: original value of register to use
 *
 **/
i40e_status i40e_led_get_phy(struct i40e_hw *hw, u16 *led_addr,
			     u16 *val)
{
	i40e_status status = 0;
	u16 gpio_led_port;
	u8 phy_addr = 0;
	u16 reg_val;
	u16 temp_addr;
	u8 port_num;
	u32 i;
	u32 reg_val_aq;

	if (hw->flags & I40E_HW_FLAG_AQ_PHY_ACCESS_CAPABLE) {
		status =
		      i40e_aq_get_phy_register(hw,
					       I40E_AQ_PHY_REG_ACCESS_EXTERNAL,
					       I40E_PHY_COM_REG_PAGE, true,
					       I40E_PHY_LED_PROV_REG_1,
					       &reg_val_aq, NULL);
		if (status == I40E_SUCCESS)
			*val = (u16)reg_val_aq;
		return status;
	}
	temp_addr = I40E_PHY_LED_PROV_REG_1;
	i = rd32(hw, I40E_PFGEN_PORTNUM);
	port_num = (u8)(i & I40E_PFGEN_PORTNUM_PORT_NUM_MASK);
	phy_addr = i40e_get_phy_address(hw, port_num);

	for (gpio_led_port = 0; gpio_led_port < 3; gpio_led_port++,
	     temp_addr++) {
		status = i40e_read_phy_register_clause45(hw,
							 I40E_PHY_COM_REG_PAGE,
							 temp_addr, phy_addr,
							 &reg_val);
		if (status)
			return status;
		*val = reg_val;
		if (reg_val & I40E_PHY_LED_LINK_MODE_MASK) {
			*led_addr = temp_addr;
			break;
		}
	}
	return status;
}

/**
 * i40e_led_set_phy
 * @hw: pointer to the HW structure
 * @on: true or false
 * @led_addr: address of led register to use
 * @mode: original val plus bit for set or ignore
 *
 * Set led's on or off when controlled by the PHY
 *
 **/
i40e_status i40e_led_set_phy(struct i40e_hw *hw, bool on,
			     u16 led_addr, u32 mode)
{
	i40e_status status = 0;
	u32 led_ctl = 0;
	u32 led_reg = 0;

	status = i40e_led_get_reg(hw, led_addr, &led_reg);
	if (status)
		return status;
	led_ctl = led_reg;
	if (led_reg & I40E_PHY_LED_LINK_MODE_MASK) {
		led_reg = 0;
		status = i40e_led_set_reg(hw, led_addr, led_reg);
		if (status)
			return status;
	}
	status = i40e_led_get_reg(hw, led_addr, &led_reg);
	if (status)
		goto restore_config;
	if (on)
		led_reg = I40E_PHY_LED_MANUAL_ON;
	else
		led_reg = 0;

	status = i40e_led_set_reg(hw, led_addr, led_reg);
	if (status)
		goto restore_config;
	if (mode & I40E_PHY_LED_MODE_ORIG) {
		led_ctl = (mode & I40E_PHY_LED_MODE_MASK);
		status = i40e_led_set_reg(hw, led_addr, led_ctl);
	}
	return status;

restore_config:
	status = i40e_led_set_reg(hw, led_addr, led_ctl);
	return status;
}

/**
 * i40e_aq_rx_ctl_read_register - use FW to read from an Rx control register
 * @hw: pointer to the hw struct
 * @reg_addr: register address
 * @reg_val: ptr to register value
 * @cmd_details: pointer to command details structure or NULL
 *
 * Use the firmware to read the Rx control register,
 * especially useful if the Rx unit is under heavy pressure
 **/
i40e_status i40e_aq_rx_ctl_read_register(struct i40e_hw *hw,
				u32 reg_addr, u32 *reg_val,
				struct i40e_asq_cmd_details *cmd_details)
{
	struct i40e_aq_desc desc;
	struct i40e_aqc_rx_ctl_reg_read_write *cmd_resp =
		(struct i40e_aqc_rx_ctl_reg_read_write *)&desc.params.raw;
	i40e_status status;

	if (!reg_val)
		return I40E_ERR_PARAM;

	i40e_fill_default_direct_cmd_desc(&desc, i40e_aqc_opc_rx_ctl_reg_read);

	cmd_resp->address = cpu_to_le32(reg_addr);

	status = i40e_asq_send_command(hw, &desc, NULL, 0, cmd_details);

	if (status == 0)
		*reg_val = le32_to_cpu(cmd_resp->value);

	return status;
}

/**
 * i40e_read_rx_ctl - read from an Rx control register
 * @hw: pointer to the hw struct
 * @reg_addr: register address
 **/
u32 i40e_read_rx_ctl(struct i40e_hw *hw, u32 reg_addr)
{
	i40e_status status = 0;
	bool use_register;
	int retry = 5;
	u32 val = 0;

	use_register = (((hw->aq.api_maj_ver == 1) &&
			(hw->aq.api_min_ver < 5)) ||
			(hw->mac.type == I40E_MAC_X722));
	if (!use_register) {
do_retry:
		status = i40e_aq_rx_ctl_read_register(hw, reg_addr, &val, NULL);
		if (hw->aq.asq_last_status == I40E_AQ_RC_EAGAIN && retry) {
			usleep_range(1000, 2000);
			retry--;
			goto do_retry;
		}
	}

	/* if the AQ access failed, try the old-fashioned way */
	if (status || use_register)
		val = rd32(hw, reg_addr);

	return val;
}

/**
 * i40e_aq_rx_ctl_write_register
 * @hw: pointer to the hw struct
 * @reg_addr: register address
 * @reg_val: register value
 * @cmd_details: pointer to command details structure or NULL
 *
 * Use the firmware to write to an Rx control register,
 * especially useful if the Rx unit is under heavy pressure
 **/
i40e_status i40e_aq_rx_ctl_write_register(struct i40e_hw *hw,
				u32 reg_addr, u32 reg_val,
				struct i40e_asq_cmd_details *cmd_details)
{
	struct i40e_aq_desc desc;
	struct i40e_aqc_rx_ctl_reg_read_write *cmd =
		(struct i40e_aqc_rx_ctl_reg_read_write *)&desc.params.raw;
	i40e_status status;

	i40e_fill_default_direct_cmd_desc(&desc, i40e_aqc_opc_rx_ctl_reg_write);

	cmd->address = cpu_to_le32(reg_addr);
	cmd->value = cpu_to_le32(reg_val);

	status = i40e_asq_send_command(hw, &desc, NULL, 0, cmd_details);

	return status;
}

/**
 * i40e_write_rx_ctl - write to an Rx control register
 * @hw: pointer to the hw struct
 * @reg_addr: register address
 * @reg_val: register value
 **/
void i40e_write_rx_ctl(struct i40e_hw *hw, u32 reg_addr, u32 reg_val)
{
	i40e_status status = 0;
	bool use_register;
	int retry = 5;

	use_register = (((hw->aq.api_maj_ver == 1) &&
			(hw->aq.api_min_ver < 5)) ||
			(hw->mac.type == I40E_MAC_X722));
	if (!use_register) {
do_retry:
		status = i40e_aq_rx_ctl_write_register(hw, reg_addr,
						       reg_val, NULL);
		if (hw->aq.asq_last_status == I40E_AQ_RC_EAGAIN && retry) {
			usleep_range(1000, 2000);
			retry--;
			goto do_retry;
		}
	}

	/* if the AQ access failed, try the old-fashioned way */
	if (status || use_register)
		wr32(hw, reg_addr, reg_val);
}

/**
 * i40e_mdio_if_number_selection - MDIO I/F number selection
 * @hw: pointer to the hw struct
 * @set_mdio: use MDIO I/F number specified by mdio_num
 * @mdio_num: MDIO I/F number
 * @cmd: pointer to PHY Register command structure
 **/
static void i40e_mdio_if_number_selection(struct i40e_hw *hw, bool set_mdio,
					  u8 mdio_num,
					  struct i40e_aqc_phy_register_access *cmd)
{
	if (set_mdio && cmd->phy_interface == I40E_AQ_PHY_REG_ACCESS_EXTERNAL) {
		if (hw->flags & I40E_HW_FLAG_AQ_PHY_ACCESS_EXTENDED)
			cmd->cmd_flags |=
				I40E_AQ_PHY_REG_ACCESS_SET_MDIO_IF_NUMBER |
				((mdio_num <<
				I40E_AQ_PHY_REG_ACCESS_MDIO_IF_NUMBER_SHIFT) &
				I40E_AQ_PHY_REG_ACCESS_MDIO_IF_NUMBER_MASK);
		else
			i40e_debug(hw, I40E_DEBUG_PHY,
				   "MDIO I/F number selection not supported by current FW version.\n");
	}
}

/**
 * i40e_aq_set_phy_register_ext
 * @hw: pointer to the hw struct
 * @phy_select: select which phy should be accessed
 * @dev_addr: PHY device address
 * @page_change: flag to indicate if phy page should be updated
 * @set_mdio: use MDIO I/F number specified by mdio_num
 * @mdio_num: MDIO I/F number
 * @reg_addr: PHY register address
 * @reg_val: new register value
 * @cmd_details: pointer to command details structure or NULL
 *
 * Write the external PHY register.
 * NOTE: In common cases MDIO I/F number should not be changed, thats why you
 * may use simple wrapper i40e_aq_set_phy_register.
 **/
enum i40e_status_code i40e_aq_set_phy_register_ext(struct i40e_hw *hw,
			     u8 phy_select, u8 dev_addr, bool page_change,
			     bool set_mdio, u8 mdio_num,
			     u32 reg_addr, u32 reg_val,
			     struct i40e_asq_cmd_details *cmd_details)
{
	struct i40e_aq_desc desc;
	struct i40e_aqc_phy_register_access *cmd =
		(struct i40e_aqc_phy_register_access *)&desc.params.raw;
	i40e_status status;

	i40e_fill_default_direct_cmd_desc(&desc,
					  i40e_aqc_opc_set_phy_register);

	cmd->phy_interface = phy_select;
	cmd->dev_address = dev_addr;
	cmd->reg_address = cpu_to_le32(reg_addr);
	cmd->reg_value = cpu_to_le32(reg_val);

	i40e_mdio_if_number_selection(hw, set_mdio, mdio_num, cmd);

	if (!page_change)
		cmd->cmd_flags = I40E_AQ_PHY_REG_ACCESS_DONT_CHANGE_QSFP_PAGE;

	status = i40e_asq_send_command(hw, &desc, NULL, 0, cmd_details);

	return status;
}

/**
 * i40e_aq_get_phy_register_ext
 * @hw: pointer to the hw struct
 * @phy_select: select which phy should be accessed
 * @dev_addr: PHY device address
 * @page_change: flag to indicate if phy page should be updated
 * @set_mdio: use MDIO I/F number specified by mdio_num
 * @mdio_num: MDIO I/F number
 * @reg_addr: PHY register address
 * @reg_val: read register value
 * @cmd_details: pointer to command details structure or NULL
 *
 * Read the external PHY register.
 * NOTE: In common cases MDIO I/F number should not be changed, thats why you
 * may use simple wrapper i40e_aq_get_phy_register.
 **/
enum i40e_status_code i40e_aq_get_phy_register_ext(struct i40e_hw *hw,
			     u8 phy_select, u8 dev_addr, bool page_change,
			     bool set_mdio, u8 mdio_num,
			     u32 reg_addr, u32 *reg_val,
			     struct i40e_asq_cmd_details *cmd_details)
{
	struct i40e_aq_desc desc;
	struct i40e_aqc_phy_register_access *cmd =
		(struct i40e_aqc_phy_register_access *)&desc.params.raw;
	i40e_status status;

	i40e_fill_default_direct_cmd_desc(&desc,
					  i40e_aqc_opc_get_phy_register);

	cmd->phy_interface = phy_select;
	cmd->dev_address = dev_addr;
	cmd->reg_address = cpu_to_le32(reg_addr);

	i40e_mdio_if_number_selection(hw, set_mdio, mdio_num, cmd);

	if (!page_change)
		cmd->cmd_flags = I40E_AQ_PHY_REG_ACCESS_DONT_CHANGE_QSFP_PAGE;

	status = i40e_asq_send_command(hw, &desc, NULL, 0, cmd_details);
	if (!status)
		*reg_val = le32_to_cpu(cmd->reg_value);

	return status;
}

/**
 * i40e_aq_write_ddp - Write dynamic device personalization (ddp)
 * @hw: pointer to the hw struct
 * @buff: command buffer (size in bytes = buff_size)
 * @buff_size: buffer size in bytes
 * @track_id: package tracking id
 * @error_offset: returns error offset
 * @error_info: returns error information
 * @cmd_details: pointer to command details structure or NULL
 **/
enum
i40e_status_code i40e_aq_write_ddp(struct i40e_hw *hw, void *buff,
				   u16 buff_size, u32 track_id,
				   u32 *error_offset, u32 *error_info,
				   struct i40e_asq_cmd_details *cmd_details)
{
	struct i40e_aq_desc desc;
	struct i40e_aqc_write_personalization_profile *cmd =
		(struct i40e_aqc_write_personalization_profile *)
		&desc.params.raw;
	struct i40e_aqc_write_ddp_resp *resp;
	i40e_status status;

	i40e_fill_default_direct_cmd_desc(&desc,
					  i40e_aqc_opc_write_personalization_profile);

	desc.flags |= cpu_to_le16(I40E_AQ_FLAG_BUF | I40E_AQ_FLAG_RD);
	if (buff_size > I40E_AQ_LARGE_BUF)
		desc.flags |= cpu_to_le16((u16)I40E_AQ_FLAG_LB);

	desc.datalen = cpu_to_le16(buff_size);

	cmd->profile_track_id = cpu_to_le32(track_id);

	status = i40e_asq_send_command(hw, &desc, buff, buff_size, cmd_details);
	if (!status) {
		resp = (struct i40e_aqc_write_ddp_resp *)&desc.params.raw;
		if (error_offset)
			*error_offset = le32_to_cpu(resp->error_offset);
		if (error_info)
			*error_info = le32_to_cpu(resp->error_info);
	}

	return status;
}

/**
 * i40e_aq_get_ddp_list - Read dynamic device personalization (ddp)
 * @hw: pointer to the hw struct
 * @buff: command buffer (size in bytes = buff_size)
 * @buff_size: buffer size in bytes
 * @flags: AdminQ command flags
 * @cmd_details: pointer to command details structure or NULL
 **/
enum
i40e_status_code i40e_aq_get_ddp_list(struct i40e_hw *hw, void *buff,
				      u16 buff_size, u8 flags,
				      struct i40e_asq_cmd_details *cmd_details)
{
	struct i40e_aq_desc desc;
	struct i40e_aqc_get_applied_profiles *cmd =
		(struct i40e_aqc_get_applied_profiles *)&desc.params.raw;
	i40e_status status;

	i40e_fill_default_direct_cmd_desc(&desc,
					  i40e_aqc_opc_get_personalization_profile_list);

	desc.flags |= cpu_to_le16((u16)I40E_AQ_FLAG_BUF);
	if (buff_size > I40E_AQ_LARGE_BUF)
		desc.flags |= cpu_to_le16((u16)I40E_AQ_FLAG_LB);
	desc.datalen = cpu_to_le16(buff_size);

	cmd->flags = flags;

	status = i40e_asq_send_command(hw, &desc, buff, buff_size, cmd_details);

	return status;
}

/**
 * i40e_find_segment_in_package
 * @segment_type: the segment type to search for (i.e., SEGMENT_TYPE_I40E)
 * @pkg_hdr: pointer to the package header to be searched
 *
 * This function searches a package file for a particular segment type. On
 * success it returns a pointer to the segment header, otherwise it will
 * return NULL.
 **/
struct i40e_generic_seg_header *
i40e_find_segment_in_package(u32 segment_type,
			     struct i40e_package_header *pkg_hdr)
{
	struct i40e_generic_seg_header *segment;
	u32 i;

	/* Search all package segments for the requested segment type */
	for (i = 0; i < pkg_hdr->segment_count; i++) {
		segment =
			(struct i40e_generic_seg_header *)((u8 *)pkg_hdr +
			 pkg_hdr->segment_offset[i]);

		if (segment->type == segment_type)
			return segment;
	}

	return NULL;
}

/* Get section table in profile */
#define I40E_SECTION_TABLE(profile, sec_tbl)				\
	do {								\
		struct i40e_profile_segment *p = (profile);		\
		u32 count;						\
		u32 *nvm;						\
		count = p->device_table_count;				\
		nvm = (u32 *)&p->device_table[count];			\
		sec_tbl = (struct i40e_section_table *)&nvm[nvm[0] + 1]; \
	} while (0)

/* Get section header in profile */
#define I40E_SECTION_HEADER(profile, offset)				\
	(struct i40e_profile_section_header *)((u8 *)(profile) + (offset))

/**
 * i40e_find_section_in_profile
 * @section_type: the section type to search for (i.e., SECTION_TYPE_NOTE)
 * @profile: pointer to the i40e segment header to be searched
 *
 * This function searches i40e segment for a particular section type. On
 * success it returns a pointer to the section header, otherwise it will
 * return NULL.
 **/
struct i40e_profile_section_header *
i40e_find_section_in_profile(u32 section_type,
			     struct i40e_profile_segment *profile)
{
	struct i40e_profile_section_header *sec;
	struct i40e_section_table *sec_tbl;
	u32 sec_off;
	u32 i;

	if (profile->header.type != SEGMENT_TYPE_I40E)
		return NULL;

	I40E_SECTION_TABLE(profile, sec_tbl);

	for (i = 0; i < sec_tbl->section_count; i++) {
		sec_off = sec_tbl->section_offset[i];
		sec = I40E_SECTION_HEADER(profile, sec_off);
		if (sec->section.type == section_type)
			return sec;
	}

	return NULL;
}

/**
 * i40e_ddp_exec_aq_section - Execute generic AQ for DDP
 * @hw: pointer to the hw struct
 * @aq: command buffer containing all data to execute AQ
 **/
static enum
i40e_status_code i40e_ddp_exec_aq_section(struct i40e_hw *hw,
					  struct i40e_profile_aq_section *aq)
{
	i40e_status status;
	struct i40e_aq_desc desc;
	u8 *msg = NULL;
	u16 msglen;

	i40e_fill_default_direct_cmd_desc(&desc, aq->opcode);
	desc.flags |= cpu_to_le16(aq->flags);
	memcpy(desc.params.raw, aq->param, sizeof(desc.params.raw));

	msglen = aq->datalen;
	if (msglen) {
		desc.flags |= cpu_to_le16((u16)(I40E_AQ_FLAG_BUF |
						I40E_AQ_FLAG_RD));
		if (msglen > I40E_AQ_LARGE_BUF)
			desc.flags |= cpu_to_le16((u16)I40E_AQ_FLAG_LB);
		desc.datalen = cpu_to_le16(msglen);
		msg = &aq->data[0];
	}

	status = i40e_asq_send_command(hw, &desc, msg, msglen, NULL);

	if (status) {
		i40e_debug(hw, I40E_DEBUG_PACKAGE,
			   "unable to exec DDP AQ opcode %u, error %d\n",
			   aq->opcode, status);
		return status;
	}

	/* copy returned desc to aq_buf */
	memcpy(aq->param, desc.params.raw, sizeof(desc.params.raw));

	return 0;
}

/**
 * i40e_validate_profile
 * @hw: pointer to the hardware structure
 * @profile: pointer to the profile segment of the package to be validated
 * @track_id: package tracking id
 * @rollback: flag if the profile is for rollback.
 *
 * Validates supported devices and profile's sections.
 */
static enum i40e_status_code
i40e_validate_profile(struct i40e_hw *hw, struct i40e_profile_segment *profile,
		      u32 track_id, bool rollback)
{
	struct i40e_profile_section_header *sec = NULL;
	i40e_status status = 0;
	struct i40e_section_table *sec_tbl;
	u32 vendor_dev_id;
	u32 dev_cnt;
	u32 sec_off;
	u32 i;

	if (track_id == I40E_DDP_TRACKID_INVALID) {
		i40e_debug(hw, I40E_DEBUG_PACKAGE, "Invalid track_id\n");
		return I40E_NOT_SUPPORTED;
	}

	dev_cnt = profile->device_table_count;
	for (i = 0; i < dev_cnt; i++) {
		vendor_dev_id = profile->device_table[i].vendor_dev_id;
		if ((vendor_dev_id >> 16) == PCI_VENDOR_ID_INTEL &&
		    hw->device_id == (vendor_dev_id & 0xFFFF))
			break;
	}
	if (dev_cnt && i == dev_cnt) {
		i40e_debug(hw, I40E_DEBUG_PACKAGE,
			   "Device doesn't support DDP\n");
		return I40E_ERR_DEVICE_NOT_SUPPORTED;
	}

	I40E_SECTION_TABLE(profile, sec_tbl);

	/* Validate sections types */
	for (i = 0; i < sec_tbl->section_count; i++) {
		sec_off = sec_tbl->section_offset[i];
		sec = I40E_SECTION_HEADER(profile, sec_off);
		if (rollback) {
			if (sec->section.type == SECTION_TYPE_MMIO ||
			    sec->section.type == SECTION_TYPE_AQ ||
			    sec->section.type == SECTION_TYPE_RB_AQ) {
				i40e_debug(hw, I40E_DEBUG_PACKAGE,
					   "Not a roll-back package\n");
				return I40E_NOT_SUPPORTED;
			}
		} else {
			if (sec->section.type == SECTION_TYPE_RB_AQ ||
			    sec->section.type == SECTION_TYPE_RB_MMIO) {
				i40e_debug(hw, I40E_DEBUG_PACKAGE,
					   "Not an original package\n");
				return I40E_NOT_SUPPORTED;
			}
		}
	}

	return status;
}

/**
 * i40e_write_profile
 * @hw: pointer to the hardware structure
 * @profile: pointer to the profile segment of the package to be downloaded
 * @track_id: package tracking id
 *
 * Handles the download of a complete package.
 */
enum i40e_status_code
i40e_write_profile(struct i40e_hw *hw, struct i40e_profile_segment *profile,
		   u32 track_id)
{
	i40e_status status = 0;
	struct i40e_section_table *sec_tbl;
	struct i40e_profile_section_header *sec = NULL;
	struct i40e_profile_aq_section *ddp_aq;
	u32 section_size = 0;
	u32 offset = 0, info = 0;
	u32 sec_off;
	u32 i;

	status = i40e_validate_profile(hw, profile, track_id, false);
	if (status)
		return status;

	I40E_SECTION_TABLE(profile, sec_tbl);

	for (i = 0; i < sec_tbl->section_count; i++) {
		sec_off = sec_tbl->section_offset[i];
		sec = I40E_SECTION_HEADER(profile, sec_off);
		/* Process generic admin command */
		if (sec->section.type == SECTION_TYPE_AQ) {
			ddp_aq = (struct i40e_profile_aq_section *)&sec[1];
			status = i40e_ddp_exec_aq_section(hw, ddp_aq);
			if (status) {
				i40e_debug(hw, I40E_DEBUG_PACKAGE,
					   "Failed to execute aq: section %d, opcode %u\n",
					   i, ddp_aq->opcode);
				break;
			}
			sec->section.type = SECTION_TYPE_RB_AQ;
		}

		/* Skip any non-mmio sections */
		if (sec->section.type != SECTION_TYPE_MMIO)
			continue;

		section_size = sec->section.size +
			sizeof(struct i40e_profile_section_header);

		/* Write MMIO section */
		status = i40e_aq_write_ddp(hw, (void *)sec, (u16)section_size,
					   track_id, &offset, &info, NULL);
		if (status) {
			i40e_debug(hw, I40E_DEBUG_PACKAGE,
				   "Failed to write profile: section %d, offset %d, info %d\n",
				   i, offset, info);
			break;
		}
	}
	return status;
}

/**
 * i40e_rollback_profile
 * @hw: pointer to the hardware structure
 * @profile: pointer to the profile segment of the package to be removed
 * @track_id: package tracking id
 *
 * Rolls back previously loaded package.
 */
enum i40e_status_code
i40e_rollback_profile(struct i40e_hw *hw, struct i40e_profile_segment *profile,
		      u32 track_id)
{
	struct i40e_profile_section_header *sec = NULL;
	i40e_status status = 0;
	struct i40e_section_table *sec_tbl;
	u32 offset = 0, info = 0;
	u32 section_size = 0;
	u32 sec_off;
	int i;

	status = i40e_validate_profile(hw, profile, track_id, true);
	if (status)
		return status;

	I40E_SECTION_TABLE(profile, sec_tbl);

	/* For rollback write sections in reverse */
	for (i = sec_tbl->section_count - 1; i >= 0; i--) {
		sec_off = sec_tbl->section_offset[i];
		sec = I40E_SECTION_HEADER(profile, sec_off);

		/* Skip any non-rollback sections */
		if (sec->section.type != SECTION_TYPE_RB_MMIO)
			continue;

		section_size = sec->section.size +
			sizeof(struct i40e_profile_section_header);

		/* Write roll-back MMIO section */
		status = i40e_aq_write_ddp(hw, (void *)sec, (u16)section_size,
					   track_id, &offset, &info, NULL);
		if (status) {
			i40e_debug(hw, I40E_DEBUG_PACKAGE,
				   "Failed to write profile: section %d, offset %d, info %d\n",
				   i, offset, info);
			break;
		}
	}
	return status;
}

/**
 * i40e_add_pinfo_to_list
 * @hw: pointer to the hardware structure
 * @profile: pointer to the profile segment of the package
 * @profile_info_sec: buffer for information section
 * @track_id: package tracking id
 *
 * Register a profile to the list of loaded profiles.
 */
enum i40e_status_code
i40e_add_pinfo_to_list(struct i40e_hw *hw,
		       struct i40e_profile_segment *profile,
		       u8 *profile_info_sec, u32 track_id)
{
	i40e_status status = 0;
	struct i40e_profile_section_header *sec = NULL;
	struct i40e_profile_info *pinfo;
	u32 offset = 0, info = 0;

	sec = (struct i40e_profile_section_header *)profile_info_sec;
	sec->tbl_size = 1;
	sec->data_end = sizeof(struct i40e_profile_section_header) +
			sizeof(struct i40e_profile_info);
	sec->section.type = SECTION_TYPE_INFO;
	sec->section.offset = sizeof(struct i40e_profile_section_header);
	sec->section.size = sizeof(struct i40e_profile_info);
	pinfo = (struct i40e_profile_info *)(profile_info_sec +
					     sec->section.offset);
	pinfo->track_id = track_id;
	pinfo->version = profile->version;
	pinfo->op = I40E_DDP_ADD_TRACKID;
	memcpy(pinfo->name, profile->name, I40E_DDP_NAME_SIZE);

	status = i40e_aq_write_ddp(hw, (void *)sec, sec->data_end,
				   track_id, &offset, &info, NULL);

	return status;
}

/**
 * i40e_aq_add_cloud_filters
 * @hw: pointer to the hardware structure
 * @seid: VSI seid to add cloud filters from
 * @filters: Buffer which contains the filters to be added
 * @filter_count: number of filters contained in the buffer
 *
 * Set the cloud filters for a given VSI.  The contents of the
 * i40e_aqc_cloud_filters_element_data are filled in by the caller
 * of the function.
 *
 **/
enum i40e_status_code
i40e_aq_add_cloud_filters(struct i40e_hw *hw, u16 seid,
			  struct i40e_aqc_cloud_filters_element_data *filters,
			  u8 filter_count)
{
	struct i40e_aq_desc desc;
	struct i40e_aqc_add_remove_cloud_filters *cmd =
	(struct i40e_aqc_add_remove_cloud_filters *)&desc.params.raw;
	enum i40e_status_code status;
	u16 buff_len;

	i40e_fill_default_direct_cmd_desc(&desc,
					  i40e_aqc_opc_add_cloud_filters);

	buff_len = filter_count * sizeof(*filters);
	desc.datalen = cpu_to_le16(buff_len);
	desc.flags |= cpu_to_le16((u16)(I40E_AQ_FLAG_BUF | I40E_AQ_FLAG_RD));
	cmd->num_filters = filter_count;
	cmd->seid = cpu_to_le16(seid);

	status = i40e_asq_send_command(hw, &desc, filters, buff_len, NULL);

	return status;
}

/**
 * i40e_aq_add_cloud_filters_bb
 * @hw: pointer to the hardware structure
 * @seid: VSI seid to add cloud filters from
 * @filters: Buffer which contains the filters in big buffer to be added
 * @filter_count: number of filters contained in the buffer
 *
 * Set the big buffer cloud filters for a given VSI.  The contents of the
 * i40e_aqc_cloud_filters_element_bb are filled in by the caller of the
 * function.
 *
 **/
enum i40e_status_code
i40e_aq_add_cloud_filters_bb(struct i40e_hw *hw, u16 seid,
			     struct i40e_aqc_cloud_filters_element_bb *filters,
			     u8 filter_count)
{
	struct i40e_aq_desc desc;
	struct i40e_aqc_add_remove_cloud_filters *cmd =
	(struct i40e_aqc_add_remove_cloud_filters *)&desc.params.raw;
	i40e_status status;
	u16 buff_len;
	int i;

	i40e_fill_default_direct_cmd_desc(&desc,
					  i40e_aqc_opc_add_cloud_filters);

	buff_len = filter_count * sizeof(*filters);
	desc.datalen = cpu_to_le16(buff_len);
	desc.flags |= cpu_to_le16((u16)(I40E_AQ_FLAG_BUF | I40E_AQ_FLAG_RD));
	cmd->num_filters = filter_count;
	cmd->seid = cpu_to_le16(seid);
	cmd->big_buffer_flag = I40E_AQC_ADD_CLOUD_CMD_BB;

	for (i = 0; i < filter_count; i++) {
		u16 tnl_type;
		u32 ti;

		tnl_type = (le16_to_cpu(filters[i].element.flags) &
			   I40E_AQC_ADD_CLOUD_TNL_TYPE_MASK) >>
			   I40E_AQC_ADD_CLOUD_TNL_TYPE_SHIFT;

		/* Due to hardware eccentricities, the VNI for Geneve is shifted
		 * one more byte further than normally used for Tenant ID in
		 * other tunnel types.
		 */
		if (tnl_type == I40E_AQC_ADD_CLOUD_TNL_TYPE_GENEVE) {
			ti = le32_to_cpu(filters[i].element.tenant_id);
			filters[i].element.tenant_id = cpu_to_le32(ti << 8);
		}
	}

	status = i40e_asq_send_command(hw, &desc, filters, buff_len, NULL);

	return status;
}

/**
 * i40e_aq_rem_cloud_filters
 * @hw: pointer to the hardware structure
 * @seid: VSI seid to remove cloud filters from
 * @filters: Buffer which contains the filters to be removed
 * @filter_count: number of filters contained in the buffer
 *
 * Remove the cloud filters for a given VSI.  The contents of the
 * i40e_aqc_cloud_filters_element_data are filled in by the caller
 * of the function.
 *
 **/
enum i40e_status_code
i40e_aq_rem_cloud_filters(struct i40e_hw *hw, u16 seid,
			  struct i40e_aqc_cloud_filters_element_data *filters,
			  u8 filter_count)
{
	struct i40e_aq_desc desc;
	struct i40e_aqc_add_remove_cloud_filters *cmd =
	(struct i40e_aqc_add_remove_cloud_filters *)&desc.params.raw;
	enum i40e_status_code status;
	u16 buff_len;

	i40e_fill_default_direct_cmd_desc(&desc,
					  i40e_aqc_opc_remove_cloud_filters);

	buff_len = filter_count * sizeof(*filters);
	desc.datalen = cpu_to_le16(buff_len);
	desc.flags |= cpu_to_le16((u16)(I40E_AQ_FLAG_BUF | I40E_AQ_FLAG_RD));
	cmd->num_filters = filter_count;
	cmd->seid = cpu_to_le16(seid);

	status = i40e_asq_send_command(hw, &desc, filters, buff_len, NULL);

	return status;
}

/**
 * i40e_aq_rem_cloud_filters_bb
 * @hw: pointer to the hardware structure
 * @seid: VSI seid to remove cloud filters from
 * @filters: Buffer which contains the filters in big buffer to be removed
 * @filter_count: number of filters contained in the buffer
 *
 * Remove the big buffer cloud filters for a given VSI.  The contents of the
 * i40e_aqc_cloud_filters_element_bb are filled in by the caller of the
 * function.
 *
 **/
enum i40e_status_code
i40e_aq_rem_cloud_filters_bb(struct i40e_hw *hw, u16 seid,
			     struct i40e_aqc_cloud_filters_element_bb *filters,
			     u8 filter_count)
{
	struct i40e_aq_desc desc;
	struct i40e_aqc_add_remove_cloud_filters *cmd =
	(struct i40e_aqc_add_remove_cloud_filters *)&desc.params.raw;
	i40e_status status;
	u16 buff_len;
	int i;

	i40e_fill_default_direct_cmd_desc(&desc,
					  i40e_aqc_opc_remove_cloud_filters);

	buff_len = filter_count * sizeof(*filters);
	desc.datalen = cpu_to_le16(buff_len);
	desc.flags |= cpu_to_le16((u16)(I40E_AQ_FLAG_BUF | I40E_AQ_FLAG_RD));
	cmd->num_filters = filter_count;
	cmd->seid = cpu_to_le16(seid);
	cmd->big_buffer_flag = I40E_AQC_ADD_CLOUD_CMD_BB;

	for (i = 0; i < filter_count; i++) {
		u16 tnl_type;
		u32 ti;

		tnl_type = (le16_to_cpu(filters[i].element.flags) &
			   I40E_AQC_ADD_CLOUD_TNL_TYPE_MASK) >>
			   I40E_AQC_ADD_CLOUD_TNL_TYPE_SHIFT;

		/* Due to hardware eccentricities, the VNI for Geneve is shifted
		 * one more byte further than normally used for Tenant ID in
		 * other tunnel types.
		 */
		if (tnl_type == I40E_AQC_ADD_CLOUD_TNL_TYPE_GENEVE) {
			ti = le32_to_cpu(filters[i].element.tenant_id);
			filters[i].element.tenant_id = cpu_to_le32(ti << 8);
		}
	}

	status = i40e_asq_send_command(hw, &desc, filters, buff_len, NULL);

	return status;
}<|MERGE_RESOLUTION|>--- conflicted
+++ resolved
@@ -2670,13 +2670,8 @@
 	if (buf_size > I40E_AQ_LARGE_BUF)
 		desc->flags |= cpu_to_le16((u16)I40E_AQ_FLAG_LB);
 
-<<<<<<< HEAD
-	status = i40e_asq_send_command_atomic(hw, &desc, mv_list, buf_size,
-					      cmd_details, true);
-=======
 	return buf_size;
 }
->>>>>>> 3a82f341
 
 /**
  * i40e_aq_add_macvlan
