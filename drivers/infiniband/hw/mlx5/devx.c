// SPDX-License-Identifier: GPL-2.0 OR Linux-OpenIB
/*
 * Copyright (c) 2018, Mellanox Technologies inc.  All rights reserved.
 */

#include <rdma/ib_user_verbs.h>
#include <rdma/ib_verbs.h>
#include <rdma/uverbs_types.h>
#include <rdma/uverbs_ioctl.h>
#include <rdma/mlx5_user_ioctl_cmds.h>
#include <rdma/mlx5_user_ioctl_verbs.h>
#include <rdma/ib_umem.h>
#include <rdma/uverbs_std_types.h>
#include <linux/mlx5/driver.h>
#include <linux/mlx5/fs.h>
#include "mlx5_ib.h"
#include "devx.h"
#include "qp.h"
#include <linux/xarray.h>

#define UVERBS_MODULE_NAME mlx5_ib
#include <rdma/uverbs_named_ioctl.h>

static void dispatch_event_fd(struct list_head *fd_list, const void *data);

enum devx_obj_flags {
	DEVX_OBJ_FLAGS_INDIRECT_MKEY = 1 << 0,
	DEVX_OBJ_FLAGS_DCT = 1 << 1,
	DEVX_OBJ_FLAGS_CQ = 1 << 2,
};

struct devx_async_data {
	struct mlx5_ib_dev *mdev;
	struct list_head list;
	struct devx_async_cmd_event_file *ev_file;
	struct mlx5_async_work cb_work;
	u16 cmd_out_len;
	/* must be last field in this structure */
	struct mlx5_ib_uapi_devx_async_cmd_hdr hdr;
};

struct devx_async_event_data {
	struct list_head list; /* headed in ev_file->event_list */
	struct mlx5_ib_uapi_devx_async_event_hdr hdr;
};

/* first level XA value data structure */
struct devx_event {
	struct xarray object_ids; /* second XA level, Key = object id */
	struct list_head unaffiliated_list;
};

/* second level XA value data structure */
struct devx_obj_event {
	struct rcu_head rcu;
	struct list_head obj_sub_list;
};

struct devx_event_subscription {
	struct list_head file_list; /* headed in ev_file->
				     * subscribed_events_list
				     */
	struct list_head xa_list; /* headed in devx_event->unaffiliated_list or
				   * devx_obj_event->obj_sub_list
				   */
	struct list_head obj_list; /* headed in devx_object */
	struct list_head event_list; /* headed in ev_file->event_list or in
				      * temp list via subscription
				      */

	u8 is_cleaned:1;
	u32 xa_key_level1;
	u32 xa_key_level2;
	struct rcu_head	rcu;
	u64 cookie;
	struct devx_async_event_file *ev_file;
	struct eventfd_ctx *eventfd;
};

struct devx_async_event_file {
	struct ib_uobject uobj;
	/* Head of events that are subscribed to this FD */
	struct list_head subscribed_events_list;
	spinlock_t lock;
	wait_queue_head_t poll_wait;
	struct list_head event_list;
	struct mlx5_ib_dev *dev;
	u8 omit_data:1;
	u8 is_overflow_err:1;
	u8 is_destroyed:1;
};

struct devx_umem {
	struct mlx5_core_dev		*mdev;
	struct ib_umem			*umem;
	u32				dinlen;
	u32				dinbox[MLX5_ST_SZ_DW(destroy_umem_in)];
};

struct devx_umem_reg_cmd {
	void				*in;
	u32				inlen;
	u32				out[MLX5_ST_SZ_DW(create_umem_out)];
};

static struct mlx5_ib_ucontext *
devx_ufile2uctx(const struct uverbs_attr_bundle *attrs)
{
	return to_mucontext(ib_uverbs_get_ucontext(attrs));
}

int mlx5_ib_devx_create(struct mlx5_ib_dev *dev, bool is_user)
{
	u32 in[MLX5_ST_SZ_DW(create_uctx_in)] = {};
	u32 out[MLX5_ST_SZ_DW(create_uctx_out)] = {};
	void *uctx;
	int err;
	u16 uid;
	u32 cap = 0;

	/* 0 means not supported */
	if (!MLX5_CAP_GEN(dev->mdev, log_max_uctx))
		return -EINVAL;

	uctx = MLX5_ADDR_OF(create_uctx_in, in, uctx);
	if (is_user && capable(CAP_NET_RAW) &&
	    (MLX5_CAP_GEN(dev->mdev, uctx_cap) & MLX5_UCTX_CAP_RAW_TX))
		cap |= MLX5_UCTX_CAP_RAW_TX;
	if (is_user && capable(CAP_SYS_RAWIO) &&
	    (MLX5_CAP_GEN(dev->mdev, uctx_cap) &
	     MLX5_UCTX_CAP_INTERNAL_DEV_RES))
		cap |= MLX5_UCTX_CAP_INTERNAL_DEV_RES;

	MLX5_SET(create_uctx_in, in, opcode, MLX5_CMD_OP_CREATE_UCTX);
	MLX5_SET(uctx, uctx, cap, cap);

	err = mlx5_cmd_exec(dev->mdev, in, sizeof(in), out, sizeof(out));
	if (err)
		return err;

	uid = MLX5_GET(create_uctx_out, out, uid);
	return uid;
}

void mlx5_ib_devx_destroy(struct mlx5_ib_dev *dev, u16 uid)
{
	u32 in[MLX5_ST_SZ_DW(destroy_uctx_in)] = {};
	u32 out[MLX5_ST_SZ_DW(destroy_uctx_out)] = {};

	MLX5_SET(destroy_uctx_in, in, opcode, MLX5_CMD_OP_DESTROY_UCTX);
	MLX5_SET(destroy_uctx_in, in, uid, uid);

	mlx5_cmd_exec(dev->mdev, in, sizeof(in), out, sizeof(out));
}

static bool is_legacy_unaffiliated_event_num(u16 event_num)
{
	switch (event_num) {
	case MLX5_EVENT_TYPE_PORT_CHANGE:
		return true;
	default:
		return false;
	}
}

static bool is_legacy_obj_event_num(u16 event_num)
{
	switch (event_num) {
	case MLX5_EVENT_TYPE_PATH_MIG:
	case MLX5_EVENT_TYPE_COMM_EST:
	case MLX5_EVENT_TYPE_SQ_DRAINED:
	case MLX5_EVENT_TYPE_SRQ_LAST_WQE:
	case MLX5_EVENT_TYPE_SRQ_RQ_LIMIT:
	case MLX5_EVENT_TYPE_CQ_ERROR:
	case MLX5_EVENT_TYPE_WQ_CATAS_ERROR:
	case MLX5_EVENT_TYPE_PATH_MIG_FAILED:
	case MLX5_EVENT_TYPE_WQ_INVAL_REQ_ERROR:
	case MLX5_EVENT_TYPE_WQ_ACCESS_ERROR:
	case MLX5_EVENT_TYPE_SRQ_CATAS_ERROR:
	case MLX5_EVENT_TYPE_DCT_DRAINED:
	case MLX5_EVENT_TYPE_COMP:
	case MLX5_EVENT_TYPE_DCT_KEY_VIOLATION:
	case MLX5_EVENT_TYPE_XRQ_ERROR:
		return true;
	default:
		return false;
	}
}

static u16 get_legacy_obj_type(u16 opcode)
{
	switch (opcode) {
	case MLX5_CMD_OP_CREATE_RQ:
		return MLX5_EVENT_QUEUE_TYPE_RQ;
	case MLX5_CMD_OP_CREATE_QP:
		return MLX5_EVENT_QUEUE_TYPE_QP;
	case MLX5_CMD_OP_CREATE_SQ:
		return MLX5_EVENT_QUEUE_TYPE_SQ;
	case MLX5_CMD_OP_CREATE_DCT:
		return MLX5_EVENT_QUEUE_TYPE_DCT;
	default:
		return 0;
	}
}

static u16 get_dec_obj_type(struct devx_obj *obj, u16 event_num)
{
	u16 opcode;

	opcode = (obj->obj_id >> 32) & 0xffff;

	if (is_legacy_obj_event_num(event_num))
		return get_legacy_obj_type(opcode);

	switch (opcode) {
	case MLX5_CMD_OP_CREATE_GENERAL_OBJECT:
		return (obj->obj_id >> 48);
	case MLX5_CMD_OP_CREATE_RQ:
		return MLX5_OBJ_TYPE_RQ;
	case MLX5_CMD_OP_CREATE_QP:
		return MLX5_OBJ_TYPE_QP;
	case MLX5_CMD_OP_CREATE_SQ:
		return MLX5_OBJ_TYPE_SQ;
	case MLX5_CMD_OP_CREATE_DCT:
		return MLX5_OBJ_TYPE_DCT;
	case MLX5_CMD_OP_CREATE_TIR:
		return MLX5_OBJ_TYPE_TIR;
	case MLX5_CMD_OP_CREATE_TIS:
		return MLX5_OBJ_TYPE_TIS;
	case MLX5_CMD_OP_CREATE_PSV:
		return MLX5_OBJ_TYPE_PSV;
	case MLX5_OBJ_TYPE_MKEY:
		return MLX5_OBJ_TYPE_MKEY;
	case MLX5_CMD_OP_CREATE_RMP:
		return MLX5_OBJ_TYPE_RMP;
	case MLX5_CMD_OP_CREATE_XRC_SRQ:
		return MLX5_OBJ_TYPE_XRC_SRQ;
	case MLX5_CMD_OP_CREATE_XRQ:
		return MLX5_OBJ_TYPE_XRQ;
	case MLX5_CMD_OP_CREATE_RQT:
		return MLX5_OBJ_TYPE_RQT;
	case MLX5_CMD_OP_ALLOC_FLOW_COUNTER:
		return MLX5_OBJ_TYPE_FLOW_COUNTER;
	case MLX5_CMD_OP_CREATE_CQ:
		return MLX5_OBJ_TYPE_CQ;
	default:
		return 0;
	}
}

static u16 get_event_obj_type(unsigned long event_type, struct mlx5_eqe *eqe)
{
	switch (event_type) {
	case MLX5_EVENT_TYPE_WQ_CATAS_ERROR:
	case MLX5_EVENT_TYPE_WQ_ACCESS_ERROR:
	case MLX5_EVENT_TYPE_WQ_INVAL_REQ_ERROR:
	case MLX5_EVENT_TYPE_SRQ_LAST_WQE:
	case MLX5_EVENT_TYPE_PATH_MIG:
	case MLX5_EVENT_TYPE_PATH_MIG_FAILED:
	case MLX5_EVENT_TYPE_COMM_EST:
	case MLX5_EVENT_TYPE_SQ_DRAINED:
	case MLX5_EVENT_TYPE_SRQ_RQ_LIMIT:
	case MLX5_EVENT_TYPE_SRQ_CATAS_ERROR:
		return eqe->data.qp_srq.type;
	case MLX5_EVENT_TYPE_CQ_ERROR:
	case MLX5_EVENT_TYPE_XRQ_ERROR:
		return 0;
	case MLX5_EVENT_TYPE_DCT_DRAINED:
	case MLX5_EVENT_TYPE_DCT_KEY_VIOLATION:
		return MLX5_EVENT_QUEUE_TYPE_DCT;
	default:
		return MLX5_GET(affiliated_event_header, &eqe->data, obj_type);
	}
}

static u32 get_dec_obj_id(u64 obj_id)
{
	return (obj_id & 0xffffffff);
}

/*
 * As the obj_id in the firmware is not globally unique the object type
 * must be considered upon checking for a valid object id.
 * For that the opcode of the creator command is encoded as part of the obj_id.
 */
static u64 get_enc_obj_id(u32 opcode, u32 obj_id)
{
	return ((u64)opcode << 32) | obj_id;
}

static u32 devx_get_created_obj_id(const void *in, const void *out, u16 opcode)
{
	switch (opcode) {
	case MLX5_CMD_OP_CREATE_GENERAL_OBJECT:
		return MLX5_GET(general_obj_out_cmd_hdr, out, obj_id);
	case MLX5_CMD_OP_CREATE_UMEM:
		return MLX5_GET(create_umem_out, out, umem_id);
	case MLX5_CMD_OP_CREATE_MKEY:
		return MLX5_GET(create_mkey_out, out, mkey_index);
	case MLX5_CMD_OP_CREATE_CQ:
		return MLX5_GET(create_cq_out, out, cqn);
	case MLX5_CMD_OP_ALLOC_PD:
		return MLX5_GET(alloc_pd_out, out, pd);
	case MLX5_CMD_OP_ALLOC_TRANSPORT_DOMAIN:
		return MLX5_GET(alloc_transport_domain_out, out,
				transport_domain);
	case MLX5_CMD_OP_CREATE_RMP:
		return MLX5_GET(create_rmp_out, out, rmpn);
	case MLX5_CMD_OP_CREATE_SQ:
		return MLX5_GET(create_sq_out, out, sqn);
	case MLX5_CMD_OP_CREATE_RQ:
		return MLX5_GET(create_rq_out, out, rqn);
	case MLX5_CMD_OP_CREATE_RQT:
		return MLX5_GET(create_rqt_out, out, rqtn);
	case MLX5_CMD_OP_CREATE_TIR:
		return MLX5_GET(create_tir_out, out, tirn);
	case MLX5_CMD_OP_CREATE_TIS:
		return MLX5_GET(create_tis_out, out, tisn);
	case MLX5_CMD_OP_ALLOC_Q_COUNTER:
		return MLX5_GET(alloc_q_counter_out, out, counter_set_id);
	case MLX5_CMD_OP_CREATE_FLOW_TABLE:
		return MLX5_GET(create_flow_table_out, out, table_id);
	case MLX5_CMD_OP_CREATE_FLOW_GROUP:
		return MLX5_GET(create_flow_group_out, out, group_id);
	case MLX5_CMD_OP_SET_FLOW_TABLE_ENTRY:
		return MLX5_GET(set_fte_in, in, flow_index);
	case MLX5_CMD_OP_ALLOC_FLOW_COUNTER:
		return MLX5_GET(alloc_flow_counter_out, out, flow_counter_id);
	case MLX5_CMD_OP_ALLOC_PACKET_REFORMAT_CONTEXT:
		return MLX5_GET(alloc_packet_reformat_context_out, out,
				packet_reformat_id);
	case MLX5_CMD_OP_ALLOC_MODIFY_HEADER_CONTEXT:
		return MLX5_GET(alloc_modify_header_context_out, out,
				modify_header_id);
	case MLX5_CMD_OP_CREATE_SCHEDULING_ELEMENT:
		return MLX5_GET(create_scheduling_element_out, out,
				scheduling_element_id);
	case MLX5_CMD_OP_ADD_VXLAN_UDP_DPORT:
		return MLX5_GET(add_vxlan_udp_dport_in, in, vxlan_udp_port);
	case MLX5_CMD_OP_SET_L2_TABLE_ENTRY:
		return MLX5_GET(set_l2_table_entry_in, in, table_index);
	case MLX5_CMD_OP_CREATE_QP:
		return MLX5_GET(create_qp_out, out, qpn);
	case MLX5_CMD_OP_CREATE_SRQ:
		return MLX5_GET(create_srq_out, out, srqn);
	case MLX5_CMD_OP_CREATE_XRC_SRQ:
		return MLX5_GET(create_xrc_srq_out, out, xrc_srqn);
	case MLX5_CMD_OP_CREATE_DCT:
		return MLX5_GET(create_dct_out, out, dctn);
	case MLX5_CMD_OP_CREATE_XRQ:
		return MLX5_GET(create_xrq_out, out, xrqn);
	case MLX5_CMD_OP_ATTACH_TO_MCG:
		return MLX5_GET(attach_to_mcg_in, in, qpn);
	case MLX5_CMD_OP_ALLOC_XRCD:
		return MLX5_GET(alloc_xrcd_out, out, xrcd);
	case MLX5_CMD_OP_CREATE_PSV:
		return MLX5_GET(create_psv_out, out, psv0_index);
	default:
		/* The entry must match to one of the devx_is_obj_create_cmd */
		WARN_ON(true);
		return 0;
	}
}

static u64 devx_get_obj_id(const void *in)
{
	u16 opcode = MLX5_GET(general_obj_in_cmd_hdr, in, opcode);
	u64 obj_id;

	switch (opcode) {
	case MLX5_CMD_OP_MODIFY_GENERAL_OBJECT:
	case MLX5_CMD_OP_QUERY_GENERAL_OBJECT:
		obj_id = get_enc_obj_id(MLX5_CMD_OP_CREATE_GENERAL_OBJECT |
					MLX5_GET(general_obj_in_cmd_hdr, in,
						 obj_type) << 16,
					MLX5_GET(general_obj_in_cmd_hdr, in,
						 obj_id));
		break;
	case MLX5_CMD_OP_QUERY_MKEY:
		obj_id = get_enc_obj_id(MLX5_CMD_OP_CREATE_MKEY,
					MLX5_GET(query_mkey_in, in,
						 mkey_index));
		break;
	case MLX5_CMD_OP_QUERY_CQ:
		obj_id = get_enc_obj_id(MLX5_CMD_OP_CREATE_CQ,
					MLX5_GET(query_cq_in, in, cqn));
		break;
	case MLX5_CMD_OP_MODIFY_CQ:
		obj_id = get_enc_obj_id(MLX5_CMD_OP_CREATE_CQ,
					MLX5_GET(modify_cq_in, in, cqn));
		break;
	case MLX5_CMD_OP_QUERY_SQ:
		obj_id = get_enc_obj_id(MLX5_CMD_OP_CREATE_SQ,
					MLX5_GET(query_sq_in, in, sqn));
		break;
	case MLX5_CMD_OP_MODIFY_SQ:
		obj_id = get_enc_obj_id(MLX5_CMD_OP_CREATE_SQ,
					MLX5_GET(modify_sq_in, in, sqn));
		break;
	case MLX5_CMD_OP_QUERY_RQ:
		obj_id = get_enc_obj_id(MLX5_CMD_OP_CREATE_RQ,
					MLX5_GET(query_rq_in, in, rqn));
		break;
	case MLX5_CMD_OP_MODIFY_RQ:
		obj_id = get_enc_obj_id(MLX5_CMD_OP_CREATE_RQ,
					MLX5_GET(modify_rq_in, in, rqn));
		break;
	case MLX5_CMD_OP_QUERY_RMP:
		obj_id = get_enc_obj_id(MLX5_CMD_OP_CREATE_RMP,
					MLX5_GET(query_rmp_in, in, rmpn));
		break;
	case MLX5_CMD_OP_MODIFY_RMP:
		obj_id = get_enc_obj_id(MLX5_CMD_OP_CREATE_RMP,
					MLX5_GET(modify_rmp_in, in, rmpn));
		break;
	case MLX5_CMD_OP_QUERY_RQT:
		obj_id = get_enc_obj_id(MLX5_CMD_OP_CREATE_RQT,
					MLX5_GET(query_rqt_in, in, rqtn));
		break;
	case MLX5_CMD_OP_MODIFY_RQT:
		obj_id = get_enc_obj_id(MLX5_CMD_OP_CREATE_RQT,
					MLX5_GET(modify_rqt_in, in, rqtn));
		break;
	case MLX5_CMD_OP_QUERY_TIR:
		obj_id = get_enc_obj_id(MLX5_CMD_OP_CREATE_TIR,
					MLX5_GET(query_tir_in, in, tirn));
		break;
	case MLX5_CMD_OP_MODIFY_TIR:
		obj_id = get_enc_obj_id(MLX5_CMD_OP_CREATE_TIR,
					MLX5_GET(modify_tir_in, in, tirn));
		break;
	case MLX5_CMD_OP_QUERY_TIS:
		obj_id = get_enc_obj_id(MLX5_CMD_OP_CREATE_TIS,
					MLX5_GET(query_tis_in, in, tisn));
		break;
	case MLX5_CMD_OP_MODIFY_TIS:
		obj_id = get_enc_obj_id(MLX5_CMD_OP_CREATE_TIS,
					MLX5_GET(modify_tis_in, in, tisn));
		break;
	case MLX5_CMD_OP_QUERY_FLOW_TABLE:
		obj_id = get_enc_obj_id(MLX5_CMD_OP_CREATE_FLOW_TABLE,
					MLX5_GET(query_flow_table_in, in,
						 table_id));
		break;
	case MLX5_CMD_OP_MODIFY_FLOW_TABLE:
		obj_id = get_enc_obj_id(MLX5_CMD_OP_CREATE_FLOW_TABLE,
					MLX5_GET(modify_flow_table_in, in,
						 table_id));
		break;
	case MLX5_CMD_OP_QUERY_FLOW_GROUP:
		obj_id = get_enc_obj_id(MLX5_CMD_OP_CREATE_FLOW_GROUP,
					MLX5_GET(query_flow_group_in, in,
						 group_id));
		break;
	case MLX5_CMD_OP_QUERY_FLOW_TABLE_ENTRY:
		obj_id = get_enc_obj_id(MLX5_CMD_OP_SET_FLOW_TABLE_ENTRY,
					MLX5_GET(query_fte_in, in,
						 flow_index));
		break;
	case MLX5_CMD_OP_SET_FLOW_TABLE_ENTRY:
		obj_id = get_enc_obj_id(MLX5_CMD_OP_SET_FLOW_TABLE_ENTRY,
					MLX5_GET(set_fte_in, in, flow_index));
		break;
	case MLX5_CMD_OP_QUERY_Q_COUNTER:
		obj_id = get_enc_obj_id(MLX5_CMD_OP_ALLOC_Q_COUNTER,
					MLX5_GET(query_q_counter_in, in,
						 counter_set_id));
		break;
	case MLX5_CMD_OP_QUERY_FLOW_COUNTER:
		obj_id = get_enc_obj_id(MLX5_CMD_OP_ALLOC_FLOW_COUNTER,
					MLX5_GET(query_flow_counter_in, in,
						 flow_counter_id));
		break;
	case MLX5_CMD_OP_QUERY_MODIFY_HEADER_CONTEXT:
		obj_id = get_enc_obj_id(MLX5_CMD_OP_ALLOC_MODIFY_HEADER_CONTEXT,
					MLX5_GET(query_modify_header_context_in,
						 in, modify_header_id));
		break;
	case MLX5_CMD_OP_QUERY_SCHEDULING_ELEMENT:
		obj_id = get_enc_obj_id(MLX5_CMD_OP_CREATE_SCHEDULING_ELEMENT,
					MLX5_GET(query_scheduling_element_in,
						 in, scheduling_element_id));
		break;
	case MLX5_CMD_OP_MODIFY_SCHEDULING_ELEMENT:
		obj_id = get_enc_obj_id(MLX5_CMD_OP_CREATE_SCHEDULING_ELEMENT,
					MLX5_GET(modify_scheduling_element_in,
						 in, scheduling_element_id));
		break;
	case MLX5_CMD_OP_ADD_VXLAN_UDP_DPORT:
		obj_id = get_enc_obj_id(MLX5_CMD_OP_ADD_VXLAN_UDP_DPORT,
					MLX5_GET(add_vxlan_udp_dport_in, in,
						 vxlan_udp_port));
		break;
	case MLX5_CMD_OP_QUERY_L2_TABLE_ENTRY:
		obj_id = get_enc_obj_id(MLX5_CMD_OP_SET_L2_TABLE_ENTRY,
					MLX5_GET(query_l2_table_entry_in, in,
						 table_index));
		break;
	case MLX5_CMD_OP_SET_L2_TABLE_ENTRY:
		obj_id = get_enc_obj_id(MLX5_CMD_OP_SET_L2_TABLE_ENTRY,
					MLX5_GET(set_l2_table_entry_in, in,
						 table_index));
		break;
	case MLX5_CMD_OP_QUERY_QP:
		obj_id = get_enc_obj_id(MLX5_CMD_OP_CREATE_QP,
					MLX5_GET(query_qp_in, in, qpn));
		break;
	case MLX5_CMD_OP_RST2INIT_QP:
		obj_id = get_enc_obj_id(MLX5_CMD_OP_CREATE_QP,
					MLX5_GET(rst2init_qp_in, in, qpn));
		break;
	case MLX5_CMD_OP_INIT2INIT_QP:
		obj_id = get_enc_obj_id(MLX5_CMD_OP_CREATE_QP,
					MLX5_GET(init2init_qp_in, in, qpn));
		break;
	case MLX5_CMD_OP_INIT2RTR_QP:
		obj_id = get_enc_obj_id(MLX5_CMD_OP_CREATE_QP,
					MLX5_GET(init2rtr_qp_in, in, qpn));
		break;
	case MLX5_CMD_OP_RTR2RTS_QP:
		obj_id = get_enc_obj_id(MLX5_CMD_OP_CREATE_QP,
					MLX5_GET(rtr2rts_qp_in, in, qpn));
		break;
	case MLX5_CMD_OP_RTS2RTS_QP:
		obj_id = get_enc_obj_id(MLX5_CMD_OP_CREATE_QP,
					MLX5_GET(rts2rts_qp_in, in, qpn));
		break;
	case MLX5_CMD_OP_SQERR2RTS_QP:
		obj_id = get_enc_obj_id(MLX5_CMD_OP_CREATE_QP,
					MLX5_GET(sqerr2rts_qp_in, in, qpn));
		break;
	case MLX5_CMD_OP_2ERR_QP:
		obj_id = get_enc_obj_id(MLX5_CMD_OP_CREATE_QP,
					MLX5_GET(qp_2err_in, in, qpn));
		break;
	case MLX5_CMD_OP_2RST_QP:
		obj_id = get_enc_obj_id(MLX5_CMD_OP_CREATE_QP,
					MLX5_GET(qp_2rst_in, in, qpn));
		break;
	case MLX5_CMD_OP_QUERY_DCT:
		obj_id = get_enc_obj_id(MLX5_CMD_OP_CREATE_DCT,
					MLX5_GET(query_dct_in, in, dctn));
		break;
	case MLX5_CMD_OP_QUERY_XRQ:
	case MLX5_CMD_OP_QUERY_XRQ_DC_PARAMS_ENTRY:
	case MLX5_CMD_OP_QUERY_XRQ_ERROR_PARAMS:
		obj_id = get_enc_obj_id(MLX5_CMD_OP_CREATE_XRQ,
					MLX5_GET(query_xrq_in, in, xrqn));
		break;
	case MLX5_CMD_OP_QUERY_XRC_SRQ:
		obj_id = get_enc_obj_id(MLX5_CMD_OP_CREATE_XRC_SRQ,
					MLX5_GET(query_xrc_srq_in, in,
						 xrc_srqn));
		break;
	case MLX5_CMD_OP_ARM_XRC_SRQ:
		obj_id = get_enc_obj_id(MLX5_CMD_OP_CREATE_XRC_SRQ,
					MLX5_GET(arm_xrc_srq_in, in, xrc_srqn));
		break;
	case MLX5_CMD_OP_QUERY_SRQ:
		obj_id = get_enc_obj_id(MLX5_CMD_OP_CREATE_SRQ,
					MLX5_GET(query_srq_in, in, srqn));
		break;
	case MLX5_CMD_OP_ARM_RQ:
		obj_id = get_enc_obj_id(MLX5_CMD_OP_CREATE_RQ,
					MLX5_GET(arm_rq_in, in, srq_number));
		break;
	case MLX5_CMD_OP_ARM_DCT_FOR_KEY_VIOLATION:
		obj_id = get_enc_obj_id(MLX5_CMD_OP_CREATE_DCT,
					MLX5_GET(drain_dct_in, in, dctn));
		break;
	case MLX5_CMD_OP_ARM_XRQ:
	case MLX5_CMD_OP_SET_XRQ_DC_PARAMS_ENTRY:
	case MLX5_CMD_OP_RELEASE_XRQ_ERROR:
	case MLX5_CMD_OP_MODIFY_XRQ:
		obj_id = get_enc_obj_id(MLX5_CMD_OP_CREATE_XRQ,
					MLX5_GET(arm_xrq_in, in, xrqn));
		break;
	case MLX5_CMD_OP_QUERY_PACKET_REFORMAT_CONTEXT:
		obj_id = get_enc_obj_id
				(MLX5_CMD_OP_ALLOC_PACKET_REFORMAT_CONTEXT,
				 MLX5_GET(query_packet_reformat_context_in,
					  in, packet_reformat_id));
		break;
	default:
		obj_id = 0;
	}

	return obj_id;
}

static bool devx_is_valid_obj_id(struct uverbs_attr_bundle *attrs,
				 struct ib_uobject *uobj, const void *in)
{
	struct mlx5_ib_dev *dev = mlx5_udata_to_mdev(&attrs->driver_udata);
	u64 obj_id = devx_get_obj_id(in);

	if (!obj_id)
		return false;

	switch (uobj_get_object_id(uobj)) {
	case UVERBS_OBJECT_CQ:
		return get_enc_obj_id(MLX5_CMD_OP_CREATE_CQ,
				      to_mcq(uobj->object)->mcq.cqn) ==
				      obj_id;

	case UVERBS_OBJECT_SRQ:
	{
		struct mlx5_core_srq *srq = &(to_msrq(uobj->object)->msrq);
		u16 opcode;

		switch (srq->common.res) {
		case MLX5_RES_XSRQ:
			opcode = MLX5_CMD_OP_CREATE_XRC_SRQ;
			break;
		case MLX5_RES_XRQ:
			opcode = MLX5_CMD_OP_CREATE_XRQ;
			break;
		default:
			if (!dev->mdev->issi)
				opcode = MLX5_CMD_OP_CREATE_SRQ;
			else
				opcode = MLX5_CMD_OP_CREATE_RMP;
		}

		return get_enc_obj_id(opcode,
				      to_msrq(uobj->object)->msrq.srqn) ==
				      obj_id;
	}

	case UVERBS_OBJECT_QP:
	{
		struct mlx5_ib_qp *qp = to_mqp(uobj->object);
		enum ib_qp_type	qp_type = qp->ibqp.qp_type;

		if (qp_type == IB_QPT_RAW_PACKET ||
		    (qp->flags & IB_QP_CREATE_SOURCE_QPN)) {
			struct mlx5_ib_raw_packet_qp *raw_packet_qp =
							 &qp->raw_packet_qp;
			struct mlx5_ib_rq *rq = &raw_packet_qp->rq;
			struct mlx5_ib_sq *sq = &raw_packet_qp->sq;

			return (get_enc_obj_id(MLX5_CMD_OP_CREATE_RQ,
					       rq->base.mqp.qpn) == obj_id ||
				get_enc_obj_id(MLX5_CMD_OP_CREATE_SQ,
					       sq->base.mqp.qpn) == obj_id ||
				get_enc_obj_id(MLX5_CMD_OP_CREATE_TIR,
					       rq->tirn) == obj_id ||
				get_enc_obj_id(MLX5_CMD_OP_CREATE_TIS,
					       sq->tisn) == obj_id);
		}

		if (qp_type == MLX5_IB_QPT_DCT)
			return get_enc_obj_id(MLX5_CMD_OP_CREATE_DCT,
					      qp->dct.mdct.mqp.qpn) == obj_id;

		return get_enc_obj_id(MLX5_CMD_OP_CREATE_QP,
				      qp->ibqp.qp_num) == obj_id;
	}

	case UVERBS_OBJECT_WQ:
		return get_enc_obj_id(MLX5_CMD_OP_CREATE_RQ,
				      to_mrwq(uobj->object)->core_qp.qpn) ==
				      obj_id;

	case UVERBS_OBJECT_RWQ_IND_TBL:
		return get_enc_obj_id(MLX5_CMD_OP_CREATE_RQT,
				      to_mrwq_ind_table(uobj->object)->rqtn) ==
				      obj_id;

	case MLX5_IB_OBJECT_DEVX_OBJ:
		return ((struct devx_obj *)uobj->object)->obj_id == obj_id;

	default:
		return false;
	}
}

static void devx_set_umem_valid(const void *in)
{
	u16 opcode = MLX5_GET(general_obj_in_cmd_hdr, in, opcode);

	switch (opcode) {
	case MLX5_CMD_OP_CREATE_MKEY:
		MLX5_SET(create_mkey_in, in, mkey_umem_valid, 1);
		break;
	case MLX5_CMD_OP_CREATE_CQ:
	{
		void *cqc;

		MLX5_SET(create_cq_in, in, cq_umem_valid, 1);
		cqc = MLX5_ADDR_OF(create_cq_in, in, cq_context);
		MLX5_SET(cqc, cqc, dbr_umem_valid, 1);
		break;
	}
	case MLX5_CMD_OP_CREATE_QP:
	{
		void *qpc;

		qpc = MLX5_ADDR_OF(create_qp_in, in, qpc);
		MLX5_SET(qpc, qpc, dbr_umem_valid, 1);
		MLX5_SET(create_qp_in, in, wq_umem_valid, 1);
		break;
	}

	case MLX5_CMD_OP_CREATE_RQ:
	{
		void *rqc, *wq;

		rqc = MLX5_ADDR_OF(create_rq_in, in, ctx);
		wq  = MLX5_ADDR_OF(rqc, rqc, wq);
		MLX5_SET(wq, wq, dbr_umem_valid, 1);
		MLX5_SET(wq, wq, wq_umem_valid, 1);
		break;
	}

	case MLX5_CMD_OP_CREATE_SQ:
	{
		void *sqc, *wq;

		sqc = MLX5_ADDR_OF(create_sq_in, in, ctx);
		wq = MLX5_ADDR_OF(sqc, sqc, wq);
		MLX5_SET(wq, wq, dbr_umem_valid, 1);
		MLX5_SET(wq, wq, wq_umem_valid, 1);
		break;
	}

	case MLX5_CMD_OP_MODIFY_CQ:
		MLX5_SET(modify_cq_in, in, cq_umem_valid, 1);
		break;

	case MLX5_CMD_OP_CREATE_RMP:
	{
		void *rmpc, *wq;

		rmpc = MLX5_ADDR_OF(create_rmp_in, in, ctx);
		wq = MLX5_ADDR_OF(rmpc, rmpc, wq);
		MLX5_SET(wq, wq, dbr_umem_valid, 1);
		MLX5_SET(wq, wq, wq_umem_valid, 1);
		break;
	}

	case MLX5_CMD_OP_CREATE_XRQ:
	{
		void *xrqc, *wq;

		xrqc = MLX5_ADDR_OF(create_xrq_in, in, xrq_context);
		wq = MLX5_ADDR_OF(xrqc, xrqc, wq);
		MLX5_SET(wq, wq, dbr_umem_valid, 1);
		MLX5_SET(wq, wq, wq_umem_valid, 1);
		break;
	}

	case MLX5_CMD_OP_CREATE_XRC_SRQ:
	{
		void *xrc_srqc;

		MLX5_SET(create_xrc_srq_in, in, xrc_srq_umem_valid, 1);
		xrc_srqc = MLX5_ADDR_OF(create_xrc_srq_in, in,
					xrc_srq_context_entry);
		MLX5_SET(xrc_srqc, xrc_srqc, dbr_umem_valid, 1);
		break;
	}

	default:
		return;
	}
}

static bool devx_is_obj_create_cmd(const void *in, u16 *opcode)
{
	*opcode = MLX5_GET(general_obj_in_cmd_hdr, in, opcode);

	switch (*opcode) {
	case MLX5_CMD_OP_CREATE_GENERAL_OBJECT:
	case MLX5_CMD_OP_CREATE_MKEY:
	case MLX5_CMD_OP_CREATE_CQ:
	case MLX5_CMD_OP_ALLOC_PD:
	case MLX5_CMD_OP_ALLOC_TRANSPORT_DOMAIN:
	case MLX5_CMD_OP_CREATE_RMP:
	case MLX5_CMD_OP_CREATE_SQ:
	case MLX5_CMD_OP_CREATE_RQ:
	case MLX5_CMD_OP_CREATE_RQT:
	case MLX5_CMD_OP_CREATE_TIR:
	case MLX5_CMD_OP_CREATE_TIS:
	case MLX5_CMD_OP_ALLOC_Q_COUNTER:
	case MLX5_CMD_OP_CREATE_FLOW_TABLE:
	case MLX5_CMD_OP_CREATE_FLOW_GROUP:
	case MLX5_CMD_OP_ALLOC_FLOW_COUNTER:
	case MLX5_CMD_OP_ALLOC_PACKET_REFORMAT_CONTEXT:
	case MLX5_CMD_OP_ALLOC_MODIFY_HEADER_CONTEXT:
	case MLX5_CMD_OP_CREATE_SCHEDULING_ELEMENT:
	case MLX5_CMD_OP_ADD_VXLAN_UDP_DPORT:
	case MLX5_CMD_OP_SET_L2_TABLE_ENTRY:
	case MLX5_CMD_OP_CREATE_QP:
	case MLX5_CMD_OP_CREATE_SRQ:
	case MLX5_CMD_OP_CREATE_XRC_SRQ:
	case MLX5_CMD_OP_CREATE_DCT:
	case MLX5_CMD_OP_CREATE_XRQ:
	case MLX5_CMD_OP_ATTACH_TO_MCG:
	case MLX5_CMD_OP_ALLOC_XRCD:
		return true;
	case MLX5_CMD_OP_SET_FLOW_TABLE_ENTRY:
	{
		u16 op_mod = MLX5_GET(set_fte_in, in, op_mod);
		if (op_mod == 0)
			return true;
		return false;
	}
	case MLX5_CMD_OP_CREATE_PSV:
	{
		u8 num_psv = MLX5_GET(create_psv_in, in, num_psv);

		if (num_psv == 1)
			return true;
		return false;
	}
	default:
		return false;
	}
}

static bool devx_is_obj_modify_cmd(const void *in)
{
	u16 opcode = MLX5_GET(general_obj_in_cmd_hdr, in, opcode);

	switch (opcode) {
	case MLX5_CMD_OP_MODIFY_GENERAL_OBJECT:
	case MLX5_CMD_OP_MODIFY_CQ:
	case MLX5_CMD_OP_MODIFY_RMP:
	case MLX5_CMD_OP_MODIFY_SQ:
	case MLX5_CMD_OP_MODIFY_RQ:
	case MLX5_CMD_OP_MODIFY_RQT:
	case MLX5_CMD_OP_MODIFY_TIR:
	case MLX5_CMD_OP_MODIFY_TIS:
	case MLX5_CMD_OP_MODIFY_FLOW_TABLE:
	case MLX5_CMD_OP_MODIFY_SCHEDULING_ELEMENT:
	case MLX5_CMD_OP_ADD_VXLAN_UDP_DPORT:
	case MLX5_CMD_OP_SET_L2_TABLE_ENTRY:
	case MLX5_CMD_OP_RST2INIT_QP:
	case MLX5_CMD_OP_INIT2RTR_QP:
	case MLX5_CMD_OP_INIT2INIT_QP:
	case MLX5_CMD_OP_RTR2RTS_QP:
	case MLX5_CMD_OP_RTS2RTS_QP:
	case MLX5_CMD_OP_SQERR2RTS_QP:
	case MLX5_CMD_OP_2ERR_QP:
	case MLX5_CMD_OP_2RST_QP:
	case MLX5_CMD_OP_ARM_XRC_SRQ:
	case MLX5_CMD_OP_ARM_RQ:
	case MLX5_CMD_OP_ARM_DCT_FOR_KEY_VIOLATION:
	case MLX5_CMD_OP_ARM_XRQ:
	case MLX5_CMD_OP_SET_XRQ_DC_PARAMS_ENTRY:
	case MLX5_CMD_OP_RELEASE_XRQ_ERROR:
	case MLX5_CMD_OP_MODIFY_XRQ:
		return true;
	case MLX5_CMD_OP_SET_FLOW_TABLE_ENTRY:
	{
		u16 op_mod = MLX5_GET(set_fte_in, in, op_mod);

		if (op_mod == 1)
			return true;
		return false;
	}
	default:
		return false;
	}
}

static bool devx_is_obj_query_cmd(const void *in)
{
	u16 opcode = MLX5_GET(general_obj_in_cmd_hdr, in, opcode);

	switch (opcode) {
	case MLX5_CMD_OP_QUERY_GENERAL_OBJECT:
	case MLX5_CMD_OP_QUERY_MKEY:
	case MLX5_CMD_OP_QUERY_CQ:
	case MLX5_CMD_OP_QUERY_RMP:
	case MLX5_CMD_OP_QUERY_SQ:
	case MLX5_CMD_OP_QUERY_RQ:
	case MLX5_CMD_OP_QUERY_RQT:
	case MLX5_CMD_OP_QUERY_TIR:
	case MLX5_CMD_OP_QUERY_TIS:
	case MLX5_CMD_OP_QUERY_Q_COUNTER:
	case MLX5_CMD_OP_QUERY_FLOW_TABLE:
	case MLX5_CMD_OP_QUERY_FLOW_GROUP:
	case MLX5_CMD_OP_QUERY_FLOW_TABLE_ENTRY:
	case MLX5_CMD_OP_QUERY_FLOW_COUNTER:
	case MLX5_CMD_OP_QUERY_MODIFY_HEADER_CONTEXT:
	case MLX5_CMD_OP_QUERY_SCHEDULING_ELEMENT:
	case MLX5_CMD_OP_QUERY_L2_TABLE_ENTRY:
	case MLX5_CMD_OP_QUERY_QP:
	case MLX5_CMD_OP_QUERY_SRQ:
	case MLX5_CMD_OP_QUERY_XRC_SRQ:
	case MLX5_CMD_OP_QUERY_DCT:
	case MLX5_CMD_OP_QUERY_XRQ:
	case MLX5_CMD_OP_QUERY_XRQ_DC_PARAMS_ENTRY:
	case MLX5_CMD_OP_QUERY_XRQ_ERROR_PARAMS:
	case MLX5_CMD_OP_QUERY_PACKET_REFORMAT_CONTEXT:
		return true;
	default:
		return false;
	}
}

static bool devx_is_whitelist_cmd(void *in)
{
	u16 opcode = MLX5_GET(general_obj_in_cmd_hdr, in, opcode);

	switch (opcode) {
	case MLX5_CMD_OP_QUERY_HCA_CAP:
	case MLX5_CMD_OP_QUERY_HCA_VPORT_CONTEXT:
	case MLX5_CMD_OP_QUERY_ESW_VPORT_CONTEXT:
		return true;
	default:
		return false;
	}
}

static int devx_get_uid(struct mlx5_ib_ucontext *c, void *cmd_in)
{
	if (devx_is_whitelist_cmd(cmd_in)) {
		struct mlx5_ib_dev *dev;

		if (c->devx_uid)
			return c->devx_uid;

		dev = to_mdev(c->ibucontext.device);
		if (dev->devx_whitelist_uid)
			return dev->devx_whitelist_uid;

		return -EOPNOTSUPP;
	}

	if (!c->devx_uid)
		return -EINVAL;

	return c->devx_uid;
}

static bool devx_is_general_cmd(void *in, struct mlx5_ib_dev *dev)
{
	u16 opcode = MLX5_GET(general_obj_in_cmd_hdr, in, opcode);

	/* Pass all cmds for vhca_tunnel as general, tracking is done in FW */
	if ((MLX5_CAP_GEN_64(dev->mdev, vhca_tunnel_commands) &&
	     MLX5_GET(general_obj_in_cmd_hdr, in, vhca_tunnel_id)) ||
	    (opcode >= MLX5_CMD_OP_GENERAL_START &&
	     opcode < MLX5_CMD_OP_GENERAL_END))
		return true;

	switch (opcode) {
	case MLX5_CMD_OP_QUERY_HCA_CAP:
	case MLX5_CMD_OP_QUERY_HCA_VPORT_CONTEXT:
	case MLX5_CMD_OP_QUERY_ESW_VPORT_CONTEXT:
	case MLX5_CMD_OP_QUERY_VPORT_STATE:
	case MLX5_CMD_OP_QUERY_ADAPTER:
	case MLX5_CMD_OP_QUERY_ISSI:
	case MLX5_CMD_OP_QUERY_NIC_VPORT_CONTEXT:
	case MLX5_CMD_OP_QUERY_ROCE_ADDRESS:
	case MLX5_CMD_OP_QUERY_VNIC_ENV:
	case MLX5_CMD_OP_QUERY_VPORT_COUNTER:
	case MLX5_CMD_OP_GET_DROPPED_PACKET_LOG:
	case MLX5_CMD_OP_NOP:
	case MLX5_CMD_OP_QUERY_CONG_STATUS:
	case MLX5_CMD_OP_QUERY_CONG_PARAMS:
	case MLX5_CMD_OP_QUERY_CONG_STATISTICS:
	case MLX5_CMD_OP_QUERY_LAG:
		return true;
	default:
		return false;
	}
}

static int UVERBS_HANDLER(MLX5_IB_METHOD_DEVX_QUERY_EQN)(
	struct uverbs_attr_bundle *attrs)
{
	struct mlx5_ib_ucontext *c;
	struct mlx5_ib_dev *dev;
	int user_vector;
	int dev_eqn;
	unsigned int irqn;
	int err;

	if (uverbs_copy_from(&user_vector, attrs,
			     MLX5_IB_ATTR_DEVX_QUERY_EQN_USER_VEC))
		return -EFAULT;

	c = devx_ufile2uctx(attrs);
	if (IS_ERR(c))
		return PTR_ERR(c);
	dev = to_mdev(c->ibucontext.device);

	err = mlx5_vector2eqn(dev->mdev, user_vector, &dev_eqn, &irqn);
	if (err < 0)
		return err;

	if (uverbs_copy_to(attrs, MLX5_IB_ATTR_DEVX_QUERY_EQN_DEV_EQN,
			   &dev_eqn, sizeof(dev_eqn)))
		return -EFAULT;

	return 0;
}

/*
 *Security note:
 * The hardware protection mechanism works like this: Each device object that
 * is subject to UAR doorbells (QP/SQ/CQ) gets a UAR ID (called uar_page in
 * the device specification manual) upon its creation. Then upon doorbell,
 * hardware fetches the object context for which the doorbell was rang, and
 * validates that the UAR through which the DB was rang matches the UAR ID
 * of the object.
 * If no match the doorbell is silently ignored by the hardware. Of course,
 * the user cannot ring a doorbell on a UAR that was not mapped to it.
 * Now in devx, as the devx kernel does not manipulate the QP/SQ/CQ command
 * mailboxes (except tagging them with UID), we expose to the user its UAR
 * ID, so it can embed it in these objects in the expected specification
 * format. So the only thing the user can do is hurt itself by creating a
 * QP/SQ/CQ with a UAR ID other than his, and then in this case other users
 * may ring a doorbell on its objects.
 * The consequence of that will be that another user can schedule a QP/SQ
 * of the buggy user for execution (just insert it to the hardware schedule
 * queue or arm its CQ for event generation), no further harm is expected.
 */
static int UVERBS_HANDLER(MLX5_IB_METHOD_DEVX_QUERY_UAR)(
	struct uverbs_attr_bundle *attrs)
{
	struct mlx5_ib_ucontext *c;
	struct mlx5_ib_dev *dev;
	u32 user_idx;
	s32 dev_idx;

	c = devx_ufile2uctx(attrs);
	if (IS_ERR(c))
		return PTR_ERR(c);
	dev = to_mdev(c->ibucontext.device);

	if (uverbs_copy_from(&user_idx, attrs,
			     MLX5_IB_ATTR_DEVX_QUERY_UAR_USER_IDX))
		return -EFAULT;

	dev_idx = bfregn_to_uar_index(dev, &c->bfregi, user_idx, true);
	if (dev_idx < 0)
		return dev_idx;

	if (uverbs_copy_to(attrs, MLX5_IB_ATTR_DEVX_QUERY_UAR_DEV_IDX,
			   &dev_idx, sizeof(dev_idx)))
		return -EFAULT;

	return 0;
}

static int UVERBS_HANDLER(MLX5_IB_METHOD_DEVX_OTHER)(
	struct uverbs_attr_bundle *attrs)
{
	struct mlx5_ib_ucontext *c;
	struct mlx5_ib_dev *dev;
	void *cmd_in = uverbs_attr_get_alloced_ptr(
		attrs, MLX5_IB_ATTR_DEVX_OTHER_CMD_IN);
	int cmd_out_len = uverbs_attr_get_len(attrs,
					MLX5_IB_ATTR_DEVX_OTHER_CMD_OUT);
	void *cmd_out;
	int err;
	int uid;

	c = devx_ufile2uctx(attrs);
	if (IS_ERR(c))
		return PTR_ERR(c);
	dev = to_mdev(c->ibucontext.device);

	uid = devx_get_uid(c, cmd_in);
	if (uid < 0)
		return uid;

	/* Only white list of some general HCA commands are allowed for this method. */
	if (!devx_is_general_cmd(cmd_in, dev))
		return -EINVAL;

	cmd_out = uverbs_zalloc(attrs, cmd_out_len);
	if (IS_ERR(cmd_out))
		return PTR_ERR(cmd_out);

	MLX5_SET(general_obj_in_cmd_hdr, cmd_in, uid, uid);
	err = mlx5_cmd_exec(dev->mdev, cmd_in,
			    uverbs_attr_get_len(attrs, MLX5_IB_ATTR_DEVX_OTHER_CMD_IN),
			    cmd_out, cmd_out_len);
	if (err)
		return err;

	return uverbs_copy_to(attrs, MLX5_IB_ATTR_DEVX_OTHER_CMD_OUT, cmd_out,
			      cmd_out_len);
}

static void devx_obj_build_destroy_cmd(void *in, void *out, void *din,
				       u32 *dinlen,
				       u32 *obj_id)
{
	u16 opcode = MLX5_GET(general_obj_in_cmd_hdr, in, opcode);
	u16 uid = MLX5_GET(general_obj_in_cmd_hdr, in, uid);

	*obj_id = devx_get_created_obj_id(in, out, opcode);
	*dinlen = MLX5_ST_SZ_BYTES(general_obj_in_cmd_hdr);
	MLX5_SET(general_obj_in_cmd_hdr, din, uid, uid);

	switch (opcode) {
	case MLX5_CMD_OP_CREATE_GENERAL_OBJECT:
		MLX5_SET(general_obj_in_cmd_hdr, din, opcode, MLX5_CMD_OP_DESTROY_GENERAL_OBJECT);
		MLX5_SET(general_obj_in_cmd_hdr, din, obj_id, *obj_id);
		MLX5_SET(general_obj_in_cmd_hdr, din, obj_type,
			 MLX5_GET(general_obj_in_cmd_hdr, in, obj_type));
		break;

	case MLX5_CMD_OP_CREATE_UMEM:
		MLX5_SET(destroy_umem_in, din, opcode,
			 MLX5_CMD_OP_DESTROY_UMEM);
		MLX5_SET(destroy_umem_in, din, umem_id, *obj_id);
		break;
	case MLX5_CMD_OP_CREATE_MKEY:
		MLX5_SET(destroy_mkey_in, din, opcode,
			 MLX5_CMD_OP_DESTROY_MKEY);
		MLX5_SET(destroy_mkey_in, din, mkey_index, *obj_id);
		break;
	case MLX5_CMD_OP_CREATE_CQ:
		MLX5_SET(destroy_cq_in, din, opcode, MLX5_CMD_OP_DESTROY_CQ);
		MLX5_SET(destroy_cq_in, din, cqn, *obj_id);
		break;
	case MLX5_CMD_OP_ALLOC_PD:
		MLX5_SET(dealloc_pd_in, din, opcode, MLX5_CMD_OP_DEALLOC_PD);
		MLX5_SET(dealloc_pd_in, din, pd, *obj_id);
		break;
	case MLX5_CMD_OP_ALLOC_TRANSPORT_DOMAIN:
		MLX5_SET(dealloc_transport_domain_in, din, opcode,
			 MLX5_CMD_OP_DEALLOC_TRANSPORT_DOMAIN);
		MLX5_SET(dealloc_transport_domain_in, din, transport_domain,
			 *obj_id);
		break;
	case MLX5_CMD_OP_CREATE_RMP:
		MLX5_SET(destroy_rmp_in, din, opcode, MLX5_CMD_OP_DESTROY_RMP);
		MLX5_SET(destroy_rmp_in, din, rmpn, *obj_id);
		break;
	case MLX5_CMD_OP_CREATE_SQ:
		MLX5_SET(destroy_sq_in, din, opcode, MLX5_CMD_OP_DESTROY_SQ);
		MLX5_SET(destroy_sq_in, din, sqn, *obj_id);
		break;
	case MLX5_CMD_OP_CREATE_RQ:
		MLX5_SET(destroy_rq_in, din, opcode, MLX5_CMD_OP_DESTROY_RQ);
		MLX5_SET(destroy_rq_in, din, rqn, *obj_id);
		break;
	case MLX5_CMD_OP_CREATE_RQT:
		MLX5_SET(destroy_rqt_in, din, opcode, MLX5_CMD_OP_DESTROY_RQT);
		MLX5_SET(destroy_rqt_in, din, rqtn, *obj_id);
		break;
	case MLX5_CMD_OP_CREATE_TIR:
<<<<<<< HEAD
		*obj_id = MLX5_GET(create_tir_out, out, tirn);
=======
>>>>>>> 4bcf3b75
		MLX5_SET(destroy_tir_in, din, opcode, MLX5_CMD_OP_DESTROY_TIR);
		MLX5_SET(destroy_tir_in, din, tirn, *obj_id);
		break;
	case MLX5_CMD_OP_CREATE_TIS:
		MLX5_SET(destroy_tis_in, din, opcode, MLX5_CMD_OP_DESTROY_TIS);
		MLX5_SET(destroy_tis_in, din, tisn, *obj_id);
		break;
	case MLX5_CMD_OP_ALLOC_Q_COUNTER:
		MLX5_SET(dealloc_q_counter_in, din, opcode,
			 MLX5_CMD_OP_DEALLOC_Q_COUNTER);
		MLX5_SET(dealloc_q_counter_in, din, counter_set_id, *obj_id);
		break;
	case MLX5_CMD_OP_CREATE_FLOW_TABLE:
		*dinlen = MLX5_ST_SZ_BYTES(destroy_flow_table_in);
		MLX5_SET(destroy_flow_table_in, din, other_vport,
			 MLX5_GET(create_flow_table_in,  in, other_vport));
		MLX5_SET(destroy_flow_table_in, din, vport_number,
			 MLX5_GET(create_flow_table_in,  in, vport_number));
		MLX5_SET(destroy_flow_table_in, din, table_type,
			 MLX5_GET(create_flow_table_in,  in, table_type));
		MLX5_SET(destroy_flow_table_in, din, table_id, *obj_id);
		MLX5_SET(destroy_flow_table_in, din, opcode,
			 MLX5_CMD_OP_DESTROY_FLOW_TABLE);
		break;
	case MLX5_CMD_OP_CREATE_FLOW_GROUP:
		*dinlen = MLX5_ST_SZ_BYTES(destroy_flow_group_in);
		MLX5_SET(destroy_flow_group_in, din, other_vport,
			 MLX5_GET(create_flow_group_in, in, other_vport));
		MLX5_SET(destroy_flow_group_in, din, vport_number,
			 MLX5_GET(create_flow_group_in, in, vport_number));
		MLX5_SET(destroy_flow_group_in, din, table_type,
			 MLX5_GET(create_flow_group_in, in, table_type));
		MLX5_SET(destroy_flow_group_in, din, table_id,
			 MLX5_GET(create_flow_group_in, in, table_id));
		MLX5_SET(destroy_flow_group_in, din, group_id, *obj_id);
		MLX5_SET(destroy_flow_group_in, din, opcode,
			 MLX5_CMD_OP_DESTROY_FLOW_GROUP);
		break;
	case MLX5_CMD_OP_SET_FLOW_TABLE_ENTRY:
		*dinlen = MLX5_ST_SZ_BYTES(delete_fte_in);
		MLX5_SET(delete_fte_in, din, other_vport,
			 MLX5_GET(set_fte_in,  in, other_vport));
		MLX5_SET(delete_fte_in, din, vport_number,
			 MLX5_GET(set_fte_in, in, vport_number));
		MLX5_SET(delete_fte_in, din, table_type,
			 MLX5_GET(set_fte_in, in, table_type));
		MLX5_SET(delete_fte_in, din, table_id,
			 MLX5_GET(set_fte_in, in, table_id));
		MLX5_SET(delete_fte_in, din, flow_index, *obj_id);
		MLX5_SET(delete_fte_in, din, opcode,
			 MLX5_CMD_OP_DELETE_FLOW_TABLE_ENTRY);
		break;
	case MLX5_CMD_OP_ALLOC_FLOW_COUNTER:
		MLX5_SET(dealloc_flow_counter_in, din, opcode,
			 MLX5_CMD_OP_DEALLOC_FLOW_COUNTER);
		MLX5_SET(dealloc_flow_counter_in, din, flow_counter_id,
			 *obj_id);
		break;
	case MLX5_CMD_OP_ALLOC_PACKET_REFORMAT_CONTEXT:
		MLX5_SET(dealloc_packet_reformat_context_in, din, opcode,
			 MLX5_CMD_OP_DEALLOC_PACKET_REFORMAT_CONTEXT);
		MLX5_SET(dealloc_packet_reformat_context_in, din,
			 packet_reformat_id, *obj_id);
		break;
	case MLX5_CMD_OP_ALLOC_MODIFY_HEADER_CONTEXT:
		MLX5_SET(dealloc_modify_header_context_in, din, opcode,
			 MLX5_CMD_OP_DEALLOC_MODIFY_HEADER_CONTEXT);
		MLX5_SET(dealloc_modify_header_context_in, din,
			 modify_header_id, *obj_id);
		break;
	case MLX5_CMD_OP_CREATE_SCHEDULING_ELEMENT:
		*dinlen = MLX5_ST_SZ_BYTES(destroy_scheduling_element_in);
		MLX5_SET(destroy_scheduling_element_in, din,
			 scheduling_hierarchy,
			 MLX5_GET(create_scheduling_element_in, in,
				  scheduling_hierarchy));
		MLX5_SET(destroy_scheduling_element_in, din,
			 scheduling_element_id, *obj_id);
		MLX5_SET(destroy_scheduling_element_in, din, opcode,
			 MLX5_CMD_OP_DESTROY_SCHEDULING_ELEMENT);
		break;
	case MLX5_CMD_OP_ADD_VXLAN_UDP_DPORT:
		*dinlen = MLX5_ST_SZ_BYTES(delete_vxlan_udp_dport_in);
		MLX5_SET(delete_vxlan_udp_dport_in, din, vxlan_udp_port, *obj_id);
		MLX5_SET(delete_vxlan_udp_dport_in, din, opcode,
			 MLX5_CMD_OP_DELETE_VXLAN_UDP_DPORT);
		break;
	case MLX5_CMD_OP_SET_L2_TABLE_ENTRY:
		*dinlen = MLX5_ST_SZ_BYTES(delete_l2_table_entry_in);
		MLX5_SET(delete_l2_table_entry_in, din, table_index, *obj_id);
		MLX5_SET(delete_l2_table_entry_in, din, opcode,
			 MLX5_CMD_OP_DELETE_L2_TABLE_ENTRY);
		break;
	case MLX5_CMD_OP_CREATE_QP:
		MLX5_SET(destroy_qp_in, din, opcode, MLX5_CMD_OP_DESTROY_QP);
		MLX5_SET(destroy_qp_in, din, qpn, *obj_id);
		break;
	case MLX5_CMD_OP_CREATE_SRQ:
		MLX5_SET(destroy_srq_in, din, opcode, MLX5_CMD_OP_DESTROY_SRQ);
		MLX5_SET(destroy_srq_in, din, srqn, *obj_id);
		break;
	case MLX5_CMD_OP_CREATE_XRC_SRQ:
		MLX5_SET(destroy_xrc_srq_in, din, opcode,
			 MLX5_CMD_OP_DESTROY_XRC_SRQ);
		MLX5_SET(destroy_xrc_srq_in, din, xrc_srqn, *obj_id);
		break;
	case MLX5_CMD_OP_CREATE_DCT:
		MLX5_SET(destroy_dct_in, din, opcode, MLX5_CMD_OP_DESTROY_DCT);
		MLX5_SET(destroy_dct_in, din, dctn, *obj_id);
		break;
	case MLX5_CMD_OP_CREATE_XRQ:
		MLX5_SET(destroy_xrq_in, din, opcode, MLX5_CMD_OP_DESTROY_XRQ);
		MLX5_SET(destroy_xrq_in, din, xrqn, *obj_id);
		break;
	case MLX5_CMD_OP_ATTACH_TO_MCG:
		*dinlen = MLX5_ST_SZ_BYTES(detach_from_mcg_in);
		MLX5_SET(detach_from_mcg_in, din, qpn,
			 MLX5_GET(attach_to_mcg_in, in, qpn));
		memcpy(MLX5_ADDR_OF(detach_from_mcg_in, din, multicast_gid),
		       MLX5_ADDR_OF(attach_to_mcg_in, in, multicast_gid),
		       MLX5_FLD_SZ_BYTES(attach_to_mcg_in, multicast_gid));
		MLX5_SET(detach_from_mcg_in, din, opcode,
			 MLX5_CMD_OP_DETACH_FROM_MCG);
		MLX5_SET(detach_from_mcg_in, din, qpn, *obj_id);
		break;
	case MLX5_CMD_OP_ALLOC_XRCD:
		MLX5_SET(dealloc_xrcd_in, din, opcode,
			 MLX5_CMD_OP_DEALLOC_XRCD);
		MLX5_SET(dealloc_xrcd_in, din, xrcd, *obj_id);
		break;
	case MLX5_CMD_OP_CREATE_PSV:
		MLX5_SET(destroy_psv_in, din, opcode,
			 MLX5_CMD_OP_DESTROY_PSV);
		MLX5_SET(destroy_psv_in, din, psvn, *obj_id);
		break;
	default:
		/* The entry must match to one of the devx_is_obj_create_cmd */
		WARN_ON(true);
		break;
	}
}

static int devx_handle_mkey_indirect(struct devx_obj *obj,
				     struct mlx5_ib_dev *dev,
				     void *in, void *out)
{
	struct mlx5_ib_devx_mr *devx_mr = &obj->devx_mr;
	struct mlx5_core_mkey *mkey;
	void *mkc;
	u8 key;

	mkey = &devx_mr->mmkey;
	mkc = MLX5_ADDR_OF(create_mkey_in, in, memory_key_mkey_entry);
	key = MLX5_GET(mkc, mkc, mkey_7_0);
	mkey->key = mlx5_idx_to_mkey(
			MLX5_GET(create_mkey_out, out, mkey_index)) | key;
	mkey->type = MLX5_MKEY_INDIRECT_DEVX;
	mkey->iova = MLX5_GET64(mkc, mkc, start_addr);
	mkey->size = MLX5_GET64(mkc, mkc, len);
	mkey->pd = MLX5_GET(mkc, mkc, pd);
	devx_mr->ndescs = MLX5_GET(mkc, mkc, translations_octword_size);
	init_waitqueue_head(&mkey->wait);

	return mlx5r_store_odp_mkey(dev, mkey);
}

static int devx_handle_mkey_create(struct mlx5_ib_dev *dev,
				   struct devx_obj *obj,
				   void *in, int in_len)
{
	int min_len = MLX5_BYTE_OFF(create_mkey_in, memory_key_mkey_entry) +
			MLX5_FLD_SZ_BYTES(create_mkey_in,
			memory_key_mkey_entry);
	void *mkc;
	u8 access_mode;

	if (in_len < min_len)
		return -EINVAL;

	mkc = MLX5_ADDR_OF(create_mkey_in, in, memory_key_mkey_entry);

	access_mode = MLX5_GET(mkc, mkc, access_mode_1_0);
	access_mode |= MLX5_GET(mkc, mkc, access_mode_4_2) << 2;

	if (access_mode == MLX5_MKC_ACCESS_MODE_KLMS ||
		access_mode == MLX5_MKC_ACCESS_MODE_KSM) {
		if (IS_ENABLED(CONFIG_INFINIBAND_ON_DEMAND_PAGING))
			obj->flags |= DEVX_OBJ_FLAGS_INDIRECT_MKEY;
		return 0;
	}

	MLX5_SET(create_mkey_in, in, mkey_umem_valid, 1);
	return 0;
}

static void devx_cleanup_subscription(struct mlx5_ib_dev *dev,
				      struct devx_event_subscription *sub)
{
	struct devx_event *event;
	struct devx_obj_event *xa_val_level2;

	if (sub->is_cleaned)
		return;

	sub->is_cleaned = 1;
	list_del_rcu(&sub->xa_list);

	if (list_empty(&sub->obj_list))
		return;

	list_del_rcu(&sub->obj_list);
	/* check whether key level 1 for this obj_sub_list is empty */
	event = xa_load(&dev->devx_event_table.event_xa,
			sub->xa_key_level1);
	WARN_ON(!event);

	xa_val_level2 = xa_load(&event->object_ids, sub->xa_key_level2);
	if (list_empty(&xa_val_level2->obj_sub_list)) {
		xa_erase(&event->object_ids,
			 sub->xa_key_level2);
		kfree_rcu(xa_val_level2, rcu);
	}
}

static int devx_obj_cleanup(struct ib_uobject *uobject,
			    enum rdma_remove_reason why,
			    struct uverbs_attr_bundle *attrs)
{
	u32 out[MLX5_ST_SZ_DW(general_obj_out_cmd_hdr)];
	struct mlx5_devx_event_table *devx_event_table;
	struct devx_obj *obj = uobject->object;
	struct devx_event_subscription *sub_entry, *tmp;
	struct mlx5_ib_dev *dev;
	int ret;

	dev = mlx5_udata_to_mdev(&attrs->driver_udata);
	if (obj->flags & DEVX_OBJ_FLAGS_INDIRECT_MKEY &&
	    xa_erase(&obj->ib_dev->odp_mkeys,
		     mlx5_base_mkey(obj->devx_mr.mmkey.key)))
		/*
		 * The pagefault_single_data_segment() does commands against
		 * the mmkey, we must wait for that to stop before freeing the
		 * mkey, as another allocation could get the same mkey #.
		 */
		mlx5r_deref_wait_odp_mkey(&obj->devx_mr.mmkey);

	if (obj->flags & DEVX_OBJ_FLAGS_DCT)
		ret = mlx5_core_destroy_dct(obj->ib_dev, &obj->core_dct);
	else if (obj->flags & DEVX_OBJ_FLAGS_CQ)
		ret = mlx5_core_destroy_cq(obj->ib_dev->mdev, &obj->core_cq);
	else
		ret = mlx5_cmd_exec(obj->ib_dev->mdev, obj->dinbox,
				    obj->dinlen, out, sizeof(out));
	if (ret)
		return ret;

	devx_event_table = &dev->devx_event_table;

	mutex_lock(&devx_event_table->event_xa_lock);
	list_for_each_entry_safe(sub_entry, tmp, &obj->event_sub, obj_list)
		devx_cleanup_subscription(dev, sub_entry);
	mutex_unlock(&devx_event_table->event_xa_lock);

	kfree(obj);
	return ret;
}

static void devx_cq_comp(struct mlx5_core_cq *mcq, struct mlx5_eqe *eqe)
{
	struct devx_obj *obj = container_of(mcq, struct devx_obj, core_cq);
	struct mlx5_devx_event_table *table;
	struct devx_event *event;
	struct devx_obj_event *obj_event;
	u32 obj_id = mcq->cqn;

	table = &obj->ib_dev->devx_event_table;
	rcu_read_lock();
	event = xa_load(&table->event_xa, MLX5_EVENT_TYPE_COMP);
	if (!event)
		goto out;

	obj_event = xa_load(&event->object_ids, obj_id);
	if (!obj_event)
		goto out;

	dispatch_event_fd(&obj_event->obj_sub_list, eqe);
out:
	rcu_read_unlock();
}

static bool is_apu_thread_cq(struct mlx5_ib_dev *dev, const void *in)
{
	if (!MLX5_CAP_GEN(dev->mdev, apu) ||
	    !MLX5_GET(cqc, MLX5_ADDR_OF(create_cq_in, in, cq_context),
		      apu_thread_cq))
		return false;

	return true;
}

static int UVERBS_HANDLER(MLX5_IB_METHOD_DEVX_OBJ_CREATE)(
	struct uverbs_attr_bundle *attrs)
{
	void *cmd_in = uverbs_attr_get_alloced_ptr(attrs, MLX5_IB_ATTR_DEVX_OBJ_CREATE_CMD_IN);
	int cmd_out_len =  uverbs_attr_get_len(attrs,
					MLX5_IB_ATTR_DEVX_OBJ_CREATE_CMD_OUT);
	int cmd_in_len = uverbs_attr_get_len(attrs,
					MLX5_IB_ATTR_DEVX_OBJ_CREATE_CMD_IN);
	void *cmd_out;
	struct ib_uobject *uobj = uverbs_attr_get_uobject(
		attrs, MLX5_IB_ATTR_DEVX_OBJ_CREATE_HANDLE);
	struct mlx5_ib_ucontext *c = rdma_udata_to_drv_context(
		&attrs->driver_udata, struct mlx5_ib_ucontext, ibucontext);
	struct mlx5_ib_dev *dev = to_mdev(c->ibucontext.device);
	u32 out[MLX5_ST_SZ_DW(general_obj_out_cmd_hdr)];
	struct devx_obj *obj;
	u16 obj_type = 0;
	int err;
	int uid;
	u32 obj_id;
	u16 opcode;

	if (MLX5_GET(general_obj_in_cmd_hdr, cmd_in, vhca_tunnel_id))
		return -EINVAL;

	uid = devx_get_uid(c, cmd_in);
	if (uid < 0)
		return uid;

	if (!devx_is_obj_create_cmd(cmd_in, &opcode))
		return -EINVAL;

	cmd_out = uverbs_zalloc(attrs, cmd_out_len);
	if (IS_ERR(cmd_out))
		return PTR_ERR(cmd_out);

	obj = kzalloc(sizeof(struct devx_obj), GFP_KERNEL);
	if (!obj)
		return -ENOMEM;

	MLX5_SET(general_obj_in_cmd_hdr, cmd_in, uid, uid);
	if (opcode == MLX5_CMD_OP_CREATE_MKEY) {
		err = devx_handle_mkey_create(dev, obj, cmd_in, cmd_in_len);
		if (err)
			goto obj_free;
	} else {
		devx_set_umem_valid(cmd_in);
	}

	if (opcode == MLX5_CMD_OP_CREATE_DCT) {
		obj->flags |= DEVX_OBJ_FLAGS_DCT;
		err = mlx5_core_create_dct(dev, &obj->core_dct, cmd_in,
					   cmd_in_len, cmd_out, cmd_out_len);
	} else if (opcode == MLX5_CMD_OP_CREATE_CQ &&
		   !is_apu_thread_cq(dev, cmd_in)) {
		obj->flags |= DEVX_OBJ_FLAGS_CQ;
		obj->core_cq.comp = devx_cq_comp;
		err = mlx5_core_create_cq(dev->mdev, &obj->core_cq,
					  cmd_in, cmd_in_len, cmd_out,
					  cmd_out_len);
	} else {
		err = mlx5_cmd_exec(dev->mdev, cmd_in,
				    cmd_in_len,
				    cmd_out, cmd_out_len);
	}

	if (err)
		goto obj_free;

	if (opcode == MLX5_CMD_OP_ALLOC_FLOW_COUNTER) {
		u8 bulk = MLX5_GET(alloc_flow_counter_in,
				   cmd_in,
				   flow_counter_bulk);
		obj->flow_counter_bulk_size = 128UL * bulk;
	}

	uobj->object = obj;
	INIT_LIST_HEAD(&obj->event_sub);
	obj->ib_dev = dev;
	devx_obj_build_destroy_cmd(cmd_in, cmd_out, obj->dinbox, &obj->dinlen,
				   &obj_id);
	WARN_ON(obj->dinlen > MLX5_MAX_DESTROY_INBOX_SIZE_DW * sizeof(u32));

	err = uverbs_copy_to(attrs, MLX5_IB_ATTR_DEVX_OBJ_CREATE_CMD_OUT, cmd_out, cmd_out_len);
	if (err)
		goto obj_destroy;

	if (opcode == MLX5_CMD_OP_CREATE_GENERAL_OBJECT)
		obj_type = MLX5_GET(general_obj_in_cmd_hdr, cmd_in, obj_type);
	obj->obj_id = get_enc_obj_id(opcode | obj_type << 16, obj_id);

	if (obj->flags & DEVX_OBJ_FLAGS_INDIRECT_MKEY) {
		err = devx_handle_mkey_indirect(obj, dev, cmd_in, cmd_out);
		if (err)
			goto obj_destroy;
	}
	return 0;

obj_destroy:
	if (obj->flags & DEVX_OBJ_FLAGS_DCT)
		mlx5_core_destroy_dct(obj->ib_dev, &obj->core_dct);
	else if (obj->flags & DEVX_OBJ_FLAGS_CQ)
		mlx5_core_destroy_cq(obj->ib_dev->mdev, &obj->core_cq);
	else
		mlx5_cmd_exec(obj->ib_dev->mdev, obj->dinbox, obj->dinlen, out,
			      sizeof(out));
obj_free:
	kfree(obj);
	return err;
}

static int UVERBS_HANDLER(MLX5_IB_METHOD_DEVX_OBJ_MODIFY)(
	struct uverbs_attr_bundle *attrs)
{
	void *cmd_in = uverbs_attr_get_alloced_ptr(attrs, MLX5_IB_ATTR_DEVX_OBJ_MODIFY_CMD_IN);
	int cmd_out_len = uverbs_attr_get_len(attrs,
					MLX5_IB_ATTR_DEVX_OBJ_MODIFY_CMD_OUT);
	struct ib_uobject *uobj = uverbs_attr_get_uobject(attrs,
							  MLX5_IB_ATTR_DEVX_OBJ_MODIFY_HANDLE);
	struct mlx5_ib_ucontext *c = rdma_udata_to_drv_context(
		&attrs->driver_udata, struct mlx5_ib_ucontext, ibucontext);
	struct mlx5_ib_dev *mdev = to_mdev(c->ibucontext.device);
	void *cmd_out;
	int err;
	int uid;

	if (MLX5_GET(general_obj_in_cmd_hdr, cmd_in, vhca_tunnel_id))
		return -EINVAL;

	uid = devx_get_uid(c, cmd_in);
	if (uid < 0)
		return uid;

	if (!devx_is_obj_modify_cmd(cmd_in))
		return -EINVAL;

	if (!devx_is_valid_obj_id(attrs, uobj, cmd_in))
		return -EINVAL;

	cmd_out = uverbs_zalloc(attrs, cmd_out_len);
	if (IS_ERR(cmd_out))
		return PTR_ERR(cmd_out);

	MLX5_SET(general_obj_in_cmd_hdr, cmd_in, uid, uid);
	devx_set_umem_valid(cmd_in);

	err = mlx5_cmd_exec(mdev->mdev, cmd_in,
			    uverbs_attr_get_len(attrs, MLX5_IB_ATTR_DEVX_OBJ_MODIFY_CMD_IN),
			    cmd_out, cmd_out_len);
	if (err)
		return err;

	return uverbs_copy_to(attrs, MLX5_IB_ATTR_DEVX_OBJ_MODIFY_CMD_OUT,
			      cmd_out, cmd_out_len);
}

static int UVERBS_HANDLER(MLX5_IB_METHOD_DEVX_OBJ_QUERY)(
	struct uverbs_attr_bundle *attrs)
{
	void *cmd_in = uverbs_attr_get_alloced_ptr(attrs, MLX5_IB_ATTR_DEVX_OBJ_QUERY_CMD_IN);
	int cmd_out_len = uverbs_attr_get_len(attrs,
					      MLX5_IB_ATTR_DEVX_OBJ_QUERY_CMD_OUT);
	struct ib_uobject *uobj = uverbs_attr_get_uobject(attrs,
							  MLX5_IB_ATTR_DEVX_OBJ_QUERY_HANDLE);
	struct mlx5_ib_ucontext *c = rdma_udata_to_drv_context(
		&attrs->driver_udata, struct mlx5_ib_ucontext, ibucontext);
	void *cmd_out;
	int err;
	int uid;
	struct mlx5_ib_dev *mdev = to_mdev(c->ibucontext.device);

	if (MLX5_GET(general_obj_in_cmd_hdr, cmd_in, vhca_tunnel_id))
		return -EINVAL;

	uid = devx_get_uid(c, cmd_in);
	if (uid < 0)
		return uid;

	if (!devx_is_obj_query_cmd(cmd_in))
		return -EINVAL;

	if (!devx_is_valid_obj_id(attrs, uobj, cmd_in))
		return -EINVAL;

	cmd_out = uverbs_zalloc(attrs, cmd_out_len);
	if (IS_ERR(cmd_out))
		return PTR_ERR(cmd_out);

	MLX5_SET(general_obj_in_cmd_hdr, cmd_in, uid, uid);
	err = mlx5_cmd_exec(mdev->mdev, cmd_in,
			    uverbs_attr_get_len(attrs, MLX5_IB_ATTR_DEVX_OBJ_QUERY_CMD_IN),
			    cmd_out, cmd_out_len);
	if (err)
		return err;

	return uverbs_copy_to(attrs, MLX5_IB_ATTR_DEVX_OBJ_QUERY_CMD_OUT,
			      cmd_out, cmd_out_len);
}

struct devx_async_event_queue {
	spinlock_t		lock;
	wait_queue_head_t	poll_wait;
	struct list_head	event_list;
	atomic_t		bytes_in_use;
	u8			is_destroyed:1;
};

struct devx_async_cmd_event_file {
	struct ib_uobject		uobj;
	struct devx_async_event_queue	ev_queue;
	struct mlx5_async_ctx		async_ctx;
};

static void devx_init_event_queue(struct devx_async_event_queue *ev_queue)
{
	spin_lock_init(&ev_queue->lock);
	INIT_LIST_HEAD(&ev_queue->event_list);
	init_waitqueue_head(&ev_queue->poll_wait);
	atomic_set(&ev_queue->bytes_in_use, 0);
	ev_queue->is_destroyed = 0;
}

static int UVERBS_HANDLER(MLX5_IB_METHOD_DEVX_ASYNC_CMD_FD_ALLOC)(
	struct uverbs_attr_bundle *attrs)
{
	struct devx_async_cmd_event_file *ev_file;

	struct ib_uobject *uobj = uverbs_attr_get_uobject(
		attrs, MLX5_IB_ATTR_DEVX_ASYNC_CMD_FD_ALLOC_HANDLE);
	struct mlx5_ib_dev *mdev = mlx5_udata_to_mdev(&attrs->driver_udata);

	ev_file = container_of(uobj, struct devx_async_cmd_event_file,
			       uobj);
	devx_init_event_queue(&ev_file->ev_queue);
	mlx5_cmd_init_async_ctx(mdev->mdev, &ev_file->async_ctx);
	return 0;
}

static int UVERBS_HANDLER(MLX5_IB_METHOD_DEVX_ASYNC_EVENT_FD_ALLOC)(
	struct uverbs_attr_bundle *attrs)
{
	struct ib_uobject *uobj = uverbs_attr_get_uobject(
		attrs, MLX5_IB_ATTR_DEVX_ASYNC_EVENT_FD_ALLOC_HANDLE);
	struct devx_async_event_file *ev_file;
	struct mlx5_ib_ucontext *c = rdma_udata_to_drv_context(
		&attrs->driver_udata, struct mlx5_ib_ucontext, ibucontext);
	struct mlx5_ib_dev *dev = to_mdev(c->ibucontext.device);
	u32 flags;
	int err;

	err = uverbs_get_flags32(&flags, attrs,
		MLX5_IB_ATTR_DEVX_ASYNC_EVENT_FD_ALLOC_FLAGS,
		MLX5_IB_UAPI_DEVX_CR_EV_CH_FLAGS_OMIT_DATA);

	if (err)
		return err;

	ev_file = container_of(uobj, struct devx_async_event_file,
			       uobj);
	spin_lock_init(&ev_file->lock);
	INIT_LIST_HEAD(&ev_file->event_list);
	init_waitqueue_head(&ev_file->poll_wait);
	if (flags & MLX5_IB_UAPI_DEVX_CR_EV_CH_FLAGS_OMIT_DATA)
		ev_file->omit_data = 1;
	INIT_LIST_HEAD(&ev_file->subscribed_events_list);
	ev_file->dev = dev;
	get_device(&dev->ib_dev.dev);
	return 0;
}

static void devx_query_callback(int status, struct mlx5_async_work *context)
{
	struct devx_async_data *async_data =
		container_of(context, struct devx_async_data, cb_work);
	struct devx_async_cmd_event_file *ev_file = async_data->ev_file;
	struct devx_async_event_queue *ev_queue = &ev_file->ev_queue;
	unsigned long flags;

	/*
	 * Note that if the struct devx_async_cmd_event_file uobj begins to be
	 * destroyed it will block at mlx5_cmd_cleanup_async_ctx() until this
	 * routine returns, ensuring that it always remains valid here.
	 */
	spin_lock_irqsave(&ev_queue->lock, flags);
	list_add_tail(&async_data->list, &ev_queue->event_list);
	spin_unlock_irqrestore(&ev_queue->lock, flags);

	wake_up_interruptible(&ev_queue->poll_wait);
}

#define MAX_ASYNC_BYTES_IN_USE (1024 * 1024) /* 1MB */

static int UVERBS_HANDLER(MLX5_IB_METHOD_DEVX_OBJ_ASYNC_QUERY)(
	struct uverbs_attr_bundle *attrs)
{
	void *cmd_in = uverbs_attr_get_alloced_ptr(attrs,
				MLX5_IB_ATTR_DEVX_OBJ_QUERY_ASYNC_CMD_IN);
	struct ib_uobject *uobj = uverbs_attr_get_uobject(
				attrs,
				MLX5_IB_ATTR_DEVX_OBJ_QUERY_ASYNC_HANDLE);
	u16 cmd_out_len;
	struct mlx5_ib_ucontext *c = rdma_udata_to_drv_context(
		&attrs->driver_udata, struct mlx5_ib_ucontext, ibucontext);
	struct ib_uobject *fd_uobj;
	int err;
	int uid;
	struct mlx5_ib_dev *mdev = to_mdev(c->ibucontext.device);
	struct devx_async_cmd_event_file *ev_file;
	struct devx_async_data *async_data;

	if (MLX5_GET(general_obj_in_cmd_hdr, cmd_in, vhca_tunnel_id))
		return -EINVAL;

	uid = devx_get_uid(c, cmd_in);
	if (uid < 0)
		return uid;

	if (!devx_is_obj_query_cmd(cmd_in))
		return -EINVAL;

	err = uverbs_get_const(&cmd_out_len, attrs,
			       MLX5_IB_ATTR_DEVX_OBJ_QUERY_ASYNC_OUT_LEN);
	if (err)
		return err;

	if (!devx_is_valid_obj_id(attrs, uobj, cmd_in))
		return -EINVAL;

	fd_uobj = uverbs_attr_get_uobject(attrs,
				MLX5_IB_ATTR_DEVX_OBJ_QUERY_ASYNC_FD);
	if (IS_ERR(fd_uobj))
		return PTR_ERR(fd_uobj);

	ev_file = container_of(fd_uobj, struct devx_async_cmd_event_file,
			       uobj);

	if (atomic_add_return(cmd_out_len, &ev_file->ev_queue.bytes_in_use) >
			MAX_ASYNC_BYTES_IN_USE) {
		atomic_sub(cmd_out_len, &ev_file->ev_queue.bytes_in_use);
		return -EAGAIN;
	}

	async_data = kvzalloc(struct_size(async_data, hdr.out_data,
					  cmd_out_len), GFP_KERNEL);
	if (!async_data) {
		err = -ENOMEM;
		goto sub_bytes;
	}

	err = uverbs_copy_from(&async_data->hdr.wr_id, attrs,
			       MLX5_IB_ATTR_DEVX_OBJ_QUERY_ASYNC_WR_ID);
	if (err)
		goto free_async;

	async_data->cmd_out_len = cmd_out_len;
	async_data->mdev = mdev;
	async_data->ev_file = ev_file;

	MLX5_SET(general_obj_in_cmd_hdr, cmd_in, uid, uid);
	err = mlx5_cmd_exec_cb(&ev_file->async_ctx, cmd_in,
		    uverbs_attr_get_len(attrs,
				MLX5_IB_ATTR_DEVX_OBJ_QUERY_ASYNC_CMD_IN),
		    async_data->hdr.out_data,
		    async_data->cmd_out_len,
		    devx_query_callback, &async_data->cb_work);

	if (err)
		goto free_async;

	return 0;

free_async:
	kvfree(async_data);
sub_bytes:
	atomic_sub(cmd_out_len, &ev_file->ev_queue.bytes_in_use);
	return err;
}

static void
subscribe_event_xa_dealloc(struct mlx5_devx_event_table *devx_event_table,
			   u32 key_level1,
			   bool is_level2,
			   u32 key_level2)
{
	struct devx_event *event;
	struct devx_obj_event *xa_val_level2;

	/* Level 1 is valid for future use, no need to free */
	if (!is_level2)
		return;

	event = xa_load(&devx_event_table->event_xa, key_level1);
	WARN_ON(!event);

	xa_val_level2 = xa_load(&event->object_ids,
				key_level2);
	if (list_empty(&xa_val_level2->obj_sub_list)) {
		xa_erase(&event->object_ids,
			 key_level2);
		kfree_rcu(xa_val_level2, rcu);
	}
}

static int
subscribe_event_xa_alloc(struct mlx5_devx_event_table *devx_event_table,
			 u32 key_level1,
			 bool is_level2,
			 u32 key_level2)
{
	struct devx_obj_event *obj_event;
	struct devx_event *event;
	int err;

	event = xa_load(&devx_event_table->event_xa, key_level1);
	if (!event) {
		event = kzalloc(sizeof(*event), GFP_KERNEL);
		if (!event)
			return -ENOMEM;

		INIT_LIST_HEAD(&event->unaffiliated_list);
		xa_init(&event->object_ids);

		err = xa_insert(&devx_event_table->event_xa,
				key_level1,
				event,
				GFP_KERNEL);
		if (err) {
			kfree(event);
			return err;
		}
	}

	if (!is_level2)
		return 0;

	obj_event = xa_load(&event->object_ids, key_level2);
	if (!obj_event) {
		obj_event = kzalloc(sizeof(*obj_event), GFP_KERNEL);
		if (!obj_event)
			/* Level1 is valid for future use, no need to free */
			return -ENOMEM;

		err = xa_insert(&event->object_ids,
				key_level2,
				obj_event,
				GFP_KERNEL);
		if (err)
			return err;
		INIT_LIST_HEAD(&obj_event->obj_sub_list);
	}

	return 0;
}

static bool is_valid_events_legacy(int num_events, u16 *event_type_num_list,
				   struct devx_obj *obj)
{
	int i;

	for (i = 0; i < num_events; i++) {
		if (obj) {
			if (!is_legacy_obj_event_num(event_type_num_list[i]))
				return false;
		} else if (!is_legacy_unaffiliated_event_num(
				event_type_num_list[i])) {
			return false;
		}
	}

	return true;
}

#define MAX_SUPP_EVENT_NUM 255
static bool is_valid_events(struct mlx5_core_dev *dev,
			    int num_events, u16 *event_type_num_list,
			    struct devx_obj *obj)
{
	__be64 *aff_events;
	__be64 *unaff_events;
	int mask_entry;
	int mask_bit;
	int i;

	if (MLX5_CAP_GEN(dev, event_cap)) {
		aff_events = MLX5_CAP_DEV_EVENT(dev,
						user_affiliated_events);
		unaff_events = MLX5_CAP_DEV_EVENT(dev,
						  user_unaffiliated_events);
	} else {
		return is_valid_events_legacy(num_events, event_type_num_list,
					      obj);
	}

	for (i = 0; i < num_events; i++) {
		if (event_type_num_list[i] > MAX_SUPP_EVENT_NUM)
			return false;

		mask_entry = event_type_num_list[i] / 64;
		mask_bit = event_type_num_list[i] % 64;

		if (obj) {
			/* CQ completion */
			if (event_type_num_list[i] == 0)
				continue;

			if (!(be64_to_cpu(aff_events[mask_entry]) &
					(1ull << mask_bit)))
				return false;

			continue;
		}

		if (!(be64_to_cpu(unaff_events[mask_entry]) &
				(1ull << mask_bit)))
			return false;
	}

	return true;
}

#define MAX_NUM_EVENTS 16
static int UVERBS_HANDLER(MLX5_IB_METHOD_DEVX_SUBSCRIBE_EVENT)(
	struct uverbs_attr_bundle *attrs)
{
	struct ib_uobject *devx_uobj = uverbs_attr_get_uobject(
				attrs,
				MLX5_IB_ATTR_DEVX_SUBSCRIBE_EVENT_OBJ_HANDLE);
	struct mlx5_ib_ucontext *c = rdma_udata_to_drv_context(
		&attrs->driver_udata, struct mlx5_ib_ucontext, ibucontext);
	struct mlx5_ib_dev *dev = to_mdev(c->ibucontext.device);
	struct ib_uobject *fd_uobj;
	struct devx_obj *obj = NULL;
	struct devx_async_event_file *ev_file;
	struct mlx5_devx_event_table *devx_event_table = &dev->devx_event_table;
	u16 *event_type_num_list;
	struct devx_event_subscription *event_sub, *tmp_sub;
	struct list_head sub_list;
	int redirect_fd;
	bool use_eventfd = false;
	int num_events;
	int num_alloc_xa_entries = 0;
	u16 obj_type = 0;
	u64 cookie = 0;
	u32 obj_id = 0;
	int err;
	int i;

	if (!c->devx_uid)
		return -EINVAL;

	if (!IS_ERR(devx_uobj)) {
		obj = (struct devx_obj *)devx_uobj->object;
		if (obj)
			obj_id = get_dec_obj_id(obj->obj_id);
	}

	fd_uobj = uverbs_attr_get_uobject(attrs,
				MLX5_IB_ATTR_DEVX_SUBSCRIBE_EVENT_FD_HANDLE);
	if (IS_ERR(fd_uobj))
		return PTR_ERR(fd_uobj);

	ev_file = container_of(fd_uobj, struct devx_async_event_file,
			       uobj);

	if (uverbs_attr_is_valid(attrs,
				 MLX5_IB_ATTR_DEVX_SUBSCRIBE_EVENT_FD_NUM)) {
		err = uverbs_copy_from(&redirect_fd, attrs,
			       MLX5_IB_ATTR_DEVX_SUBSCRIBE_EVENT_FD_NUM);
		if (err)
			return err;

		use_eventfd = true;
	}

	if (uverbs_attr_is_valid(attrs,
				 MLX5_IB_ATTR_DEVX_SUBSCRIBE_EVENT_COOKIE)) {
		if (use_eventfd)
			return -EINVAL;

		err = uverbs_copy_from(&cookie, attrs,
				MLX5_IB_ATTR_DEVX_SUBSCRIBE_EVENT_COOKIE);
		if (err)
			return err;
	}

	num_events = uverbs_attr_ptr_get_array_size(
		attrs, MLX5_IB_ATTR_DEVX_SUBSCRIBE_EVENT_TYPE_NUM_LIST,
		sizeof(u16));

	if (num_events < 0)
		return num_events;

	if (num_events > MAX_NUM_EVENTS)
		return -EINVAL;

	event_type_num_list = uverbs_attr_get_alloced_ptr(attrs,
			MLX5_IB_ATTR_DEVX_SUBSCRIBE_EVENT_TYPE_NUM_LIST);

	if (!is_valid_events(dev->mdev, num_events, event_type_num_list, obj))
		return -EINVAL;

	INIT_LIST_HEAD(&sub_list);

	/* Protect from concurrent subscriptions to same XA entries to allow
	 * both to succeed
	 */
	mutex_lock(&devx_event_table->event_xa_lock);
	for (i = 0; i < num_events; i++) {
		u32 key_level1;

		if (obj)
			obj_type = get_dec_obj_type(obj,
						    event_type_num_list[i]);
		key_level1 = event_type_num_list[i] | obj_type << 16;

		err = subscribe_event_xa_alloc(devx_event_table,
					       key_level1,
					       obj,
					       obj_id);
		if (err)
			goto err;

		num_alloc_xa_entries++;
		event_sub = kzalloc(sizeof(*event_sub), GFP_KERNEL);
		if (!event_sub) {
			err = -ENOMEM;
			goto err;
		}

		list_add_tail(&event_sub->event_list, &sub_list);
		uverbs_uobject_get(&ev_file->uobj);
		if (use_eventfd) {
			event_sub->eventfd =
				eventfd_ctx_fdget(redirect_fd);

			if (IS_ERR(event_sub->eventfd)) {
				err = PTR_ERR(event_sub->eventfd);
				event_sub->eventfd = NULL;
				goto err;
			}
		}

		event_sub->cookie = cookie;
		event_sub->ev_file = ev_file;
		/* May be needed upon cleanup the devx object/subscription */
		event_sub->xa_key_level1 = key_level1;
		event_sub->xa_key_level2 = obj_id;
		INIT_LIST_HEAD(&event_sub->obj_list);
	}

	/* Once all the allocations and the XA data insertions were done we
	 * can go ahead and add all the subscriptions to the relevant lists
	 * without concern of a failure.
	 */
	list_for_each_entry_safe(event_sub, tmp_sub, &sub_list, event_list) {
		struct devx_event *event;
		struct devx_obj_event *obj_event;

		list_del_init(&event_sub->event_list);

		spin_lock_irq(&ev_file->lock);
		list_add_tail_rcu(&event_sub->file_list,
				  &ev_file->subscribed_events_list);
		spin_unlock_irq(&ev_file->lock);

		event = xa_load(&devx_event_table->event_xa,
				event_sub->xa_key_level1);
		WARN_ON(!event);

		if (!obj) {
			list_add_tail_rcu(&event_sub->xa_list,
					  &event->unaffiliated_list);
			continue;
		}

		obj_event = xa_load(&event->object_ids, obj_id);
		WARN_ON(!obj_event);
		list_add_tail_rcu(&event_sub->xa_list,
				  &obj_event->obj_sub_list);
		list_add_tail_rcu(&event_sub->obj_list,
				  &obj->event_sub);
	}

	mutex_unlock(&devx_event_table->event_xa_lock);
	return 0;

err:
	list_for_each_entry_safe(event_sub, tmp_sub, &sub_list, event_list) {
		list_del(&event_sub->event_list);

		subscribe_event_xa_dealloc(devx_event_table,
					   event_sub->xa_key_level1,
					   obj,
					   obj_id);

		if (event_sub->eventfd)
			eventfd_ctx_put(event_sub->eventfd);
		uverbs_uobject_put(&event_sub->ev_file->uobj);
		kfree(event_sub);
	}

	mutex_unlock(&devx_event_table->event_xa_lock);
	return err;
}

static int devx_umem_get(struct mlx5_ib_dev *dev, struct ib_ucontext *ucontext,
			 struct uverbs_attr_bundle *attrs,
			 struct devx_umem *obj)
{
	u64 addr;
	size_t size;
	u32 access;
	int err;

	if (uverbs_copy_from(&addr, attrs, MLX5_IB_ATTR_DEVX_UMEM_REG_ADDR) ||
	    uverbs_copy_from(&size, attrs, MLX5_IB_ATTR_DEVX_UMEM_REG_LEN))
		return -EFAULT;

	err = uverbs_get_flags32(&access, attrs,
				 MLX5_IB_ATTR_DEVX_UMEM_REG_ACCESS,
				 IB_ACCESS_LOCAL_WRITE |
				 IB_ACCESS_REMOTE_WRITE |
				 IB_ACCESS_REMOTE_READ);
	if (err)
		return err;

	err = ib_check_mr_access(&dev->ib_dev, access);
	if (err)
		return err;

	obj->umem = ib_umem_get(&dev->ib_dev, addr, size, access);
	if (IS_ERR(obj->umem))
		return PTR_ERR(obj->umem);
	return 0;
}

static int devx_umem_reg_cmd_alloc(struct mlx5_ib_dev *dev,
				   struct uverbs_attr_bundle *attrs,
				   struct devx_umem *obj,
				   struct devx_umem_reg_cmd *cmd)
{
	unsigned int page_size;
	__be64 *mtt;
	void *umem;

	/*
	 * We don't know what the user intends to use this umem for, but the HW
	 * restrictions must be met. MR, doorbell records, QP, WQ and CQ all
	 * have different requirements. Since we have no idea how to sort this
	 * out, only support PAGE_SIZE with the expectation that userspace will
	 * provide the necessary alignments inside the known PAGE_SIZE and that
	 * FW will check everything.
	 */
	page_size = ib_umem_find_best_pgoff(
		obj->umem, PAGE_SIZE,
		__mlx5_page_offset_to_bitmask(__mlx5_bit_sz(umem, page_offset),
					      0));
	if (!page_size)
		return -EINVAL;

	cmd->inlen = MLX5_ST_SZ_BYTES(create_umem_in) +
		     (MLX5_ST_SZ_BYTES(mtt) *
		      ib_umem_num_dma_blocks(obj->umem, page_size));
	cmd->in = uverbs_zalloc(attrs, cmd->inlen);
	if (IS_ERR(cmd->in))
		return PTR_ERR(cmd->in);

	umem = MLX5_ADDR_OF(create_umem_in, cmd->in, umem);
	mtt = (__be64 *)MLX5_ADDR_OF(umem, umem, mtt);

	MLX5_SET(create_umem_in, cmd->in, opcode, MLX5_CMD_OP_CREATE_UMEM);
	MLX5_SET64(umem, umem, num_of_mtt,
		   ib_umem_num_dma_blocks(obj->umem, page_size));
	MLX5_SET(umem, umem, log_page_size,
		 order_base_2(page_size) - MLX5_ADAPTER_PAGE_SHIFT);
	MLX5_SET(umem, umem, page_offset,
		 ib_umem_dma_offset(obj->umem, page_size));

	mlx5_ib_populate_pas(obj->umem, page_size, mtt,
			     (obj->umem->writable ? MLX5_IB_MTT_WRITE : 0) |
				     MLX5_IB_MTT_READ);
	return 0;
}

static int UVERBS_HANDLER(MLX5_IB_METHOD_DEVX_UMEM_REG)(
	struct uverbs_attr_bundle *attrs)
{
	struct devx_umem_reg_cmd cmd;
	struct devx_umem *obj;
	struct ib_uobject *uobj = uverbs_attr_get_uobject(
		attrs, MLX5_IB_ATTR_DEVX_UMEM_REG_HANDLE);
	u32 obj_id;
	struct mlx5_ib_ucontext *c = rdma_udata_to_drv_context(
		&attrs->driver_udata, struct mlx5_ib_ucontext, ibucontext);
	struct mlx5_ib_dev *dev = to_mdev(c->ibucontext.device);
	int err;

	if (!c->devx_uid)
		return -EINVAL;

	obj = kzalloc(sizeof(struct devx_umem), GFP_KERNEL);
	if (!obj)
		return -ENOMEM;

	err = devx_umem_get(dev, &c->ibucontext, attrs, obj);
	if (err)
		goto err_obj_free;

	err = devx_umem_reg_cmd_alloc(dev, attrs, obj, &cmd);
	if (err)
		goto err_umem_release;

	MLX5_SET(create_umem_in, cmd.in, uid, c->devx_uid);
	err = mlx5_cmd_exec(dev->mdev, cmd.in, cmd.inlen, cmd.out,
			    sizeof(cmd.out));
	if (err)
		goto err_umem_release;

	obj->mdev = dev->mdev;
	uobj->object = obj;
	devx_obj_build_destroy_cmd(cmd.in, cmd.out, obj->dinbox, &obj->dinlen, &obj_id);
	uverbs_finalize_uobj_create(attrs, MLX5_IB_ATTR_DEVX_UMEM_REG_HANDLE);

	err = uverbs_copy_to(attrs, MLX5_IB_ATTR_DEVX_UMEM_REG_OUT_ID, &obj_id,
			     sizeof(obj_id));
	return err;

err_umem_release:
	ib_umem_release(obj->umem);
err_obj_free:
	kfree(obj);
	return err;
}

static int devx_umem_cleanup(struct ib_uobject *uobject,
			     enum rdma_remove_reason why,
			     struct uverbs_attr_bundle *attrs)
{
	struct devx_umem *obj = uobject->object;
	u32 out[MLX5_ST_SZ_DW(general_obj_out_cmd_hdr)];
	int err;

	err = mlx5_cmd_exec(obj->mdev, obj->dinbox, obj->dinlen, out, sizeof(out));
	if (err)
		return err;

	ib_umem_release(obj->umem);
	kfree(obj);
	return 0;
}

static bool is_unaffiliated_event(struct mlx5_core_dev *dev,
				  unsigned long event_type)
{
	__be64 *unaff_events;
	int mask_entry;
	int mask_bit;

	if (!MLX5_CAP_GEN(dev, event_cap))
		return is_legacy_unaffiliated_event_num(event_type);

	unaff_events = MLX5_CAP_DEV_EVENT(dev,
					  user_unaffiliated_events);
	WARN_ON(event_type > MAX_SUPP_EVENT_NUM);

	mask_entry = event_type / 64;
	mask_bit = event_type % 64;

	if (!(be64_to_cpu(unaff_events[mask_entry]) & (1ull << mask_bit)))
		return false;

	return true;
}

static u32 devx_get_obj_id_from_event(unsigned long event_type, void *data)
{
	struct mlx5_eqe *eqe = data;
	u32 obj_id = 0;

	switch (event_type) {
	case MLX5_EVENT_TYPE_SRQ_CATAS_ERROR:
	case MLX5_EVENT_TYPE_SRQ_RQ_LIMIT:
	case MLX5_EVENT_TYPE_PATH_MIG:
	case MLX5_EVENT_TYPE_COMM_EST:
	case MLX5_EVENT_TYPE_SQ_DRAINED:
	case MLX5_EVENT_TYPE_SRQ_LAST_WQE:
	case MLX5_EVENT_TYPE_WQ_CATAS_ERROR:
	case MLX5_EVENT_TYPE_PATH_MIG_FAILED:
	case MLX5_EVENT_TYPE_WQ_INVAL_REQ_ERROR:
	case MLX5_EVENT_TYPE_WQ_ACCESS_ERROR:
		obj_id = be32_to_cpu(eqe->data.qp_srq.qp_srq_n) & 0xffffff;
		break;
	case MLX5_EVENT_TYPE_XRQ_ERROR:
		obj_id = be32_to_cpu(eqe->data.xrq_err.type_xrqn) & 0xffffff;
		break;
	case MLX5_EVENT_TYPE_DCT_DRAINED:
	case MLX5_EVENT_TYPE_DCT_KEY_VIOLATION:
		obj_id = be32_to_cpu(eqe->data.dct.dctn) & 0xffffff;
		break;
	case MLX5_EVENT_TYPE_CQ_ERROR:
		obj_id = be32_to_cpu(eqe->data.cq_err.cqn) & 0xffffff;
		break;
	default:
		obj_id = MLX5_GET(affiliated_event_header, &eqe->data, obj_id);
		break;
	}

	return obj_id;
}

static int deliver_event(struct devx_event_subscription *event_sub,
			 const void *data)
{
	struct devx_async_event_file *ev_file;
	struct devx_async_event_data *event_data;
	unsigned long flags;

	ev_file = event_sub->ev_file;

	if (ev_file->omit_data) {
		spin_lock_irqsave(&ev_file->lock, flags);
		if (!list_empty(&event_sub->event_list) ||
		    ev_file->is_destroyed) {
			spin_unlock_irqrestore(&ev_file->lock, flags);
			return 0;
		}

		list_add_tail(&event_sub->event_list, &ev_file->event_list);
		spin_unlock_irqrestore(&ev_file->lock, flags);
		wake_up_interruptible(&ev_file->poll_wait);
		return 0;
	}

	event_data = kzalloc(sizeof(*event_data) + sizeof(struct mlx5_eqe),
			     GFP_ATOMIC);
	if (!event_data) {
		spin_lock_irqsave(&ev_file->lock, flags);
		ev_file->is_overflow_err = 1;
		spin_unlock_irqrestore(&ev_file->lock, flags);
		return -ENOMEM;
	}

	event_data->hdr.cookie = event_sub->cookie;
	memcpy(event_data->hdr.out_data, data, sizeof(struct mlx5_eqe));

	spin_lock_irqsave(&ev_file->lock, flags);
	if (!ev_file->is_destroyed)
		list_add_tail(&event_data->list, &ev_file->event_list);
	else
		kfree(event_data);
	spin_unlock_irqrestore(&ev_file->lock, flags);
	wake_up_interruptible(&ev_file->poll_wait);

	return 0;
}

static void dispatch_event_fd(struct list_head *fd_list,
			      const void *data)
{
	struct devx_event_subscription *item;

	list_for_each_entry_rcu(item, fd_list, xa_list) {
		if (item->eventfd)
			eventfd_signal(item->eventfd, 1);
		else
			deliver_event(item, data);
	}
}

static int devx_event_notifier(struct notifier_block *nb,
			       unsigned long event_type, void *data)
{
	struct mlx5_devx_event_table *table;
	struct mlx5_ib_dev *dev;
	struct devx_event *event;
	struct devx_obj_event *obj_event;
	u16 obj_type = 0;
	bool is_unaffiliated;
	u32 obj_id;

	/* Explicit filtering to kernel events which may occur frequently */
	if (event_type == MLX5_EVENT_TYPE_CMD ||
	    event_type == MLX5_EVENT_TYPE_PAGE_REQUEST)
		return NOTIFY_OK;

	table = container_of(nb, struct mlx5_devx_event_table, devx_nb.nb);
	dev = container_of(table, struct mlx5_ib_dev, devx_event_table);
	is_unaffiliated = is_unaffiliated_event(dev->mdev, event_type);

	if (!is_unaffiliated)
		obj_type = get_event_obj_type(event_type, data);

	rcu_read_lock();
	event = xa_load(&table->event_xa, event_type | (obj_type << 16));
	if (!event) {
		rcu_read_unlock();
		return NOTIFY_DONE;
	}

	if (is_unaffiliated) {
		dispatch_event_fd(&event->unaffiliated_list, data);
		rcu_read_unlock();
		return NOTIFY_OK;
	}

	obj_id = devx_get_obj_id_from_event(event_type, data);
	obj_event = xa_load(&event->object_ids, obj_id);
	if (!obj_event) {
		rcu_read_unlock();
		return NOTIFY_DONE;
	}

	dispatch_event_fd(&obj_event->obj_sub_list, data);

	rcu_read_unlock();
	return NOTIFY_OK;
}

int mlx5_ib_devx_init(struct mlx5_ib_dev *dev)
{
	struct mlx5_devx_event_table *table = &dev->devx_event_table;
	int uid;

	uid = mlx5_ib_devx_create(dev, false);
	if (uid > 0) {
		dev->devx_whitelist_uid = uid;
		xa_init(&table->event_xa);
		mutex_init(&table->event_xa_lock);
		MLX5_NB_INIT(&table->devx_nb, devx_event_notifier, NOTIFY_ANY);
		mlx5_eq_notifier_register(dev->mdev, &table->devx_nb);
	}

	return 0;
}

void mlx5_ib_devx_cleanup(struct mlx5_ib_dev *dev)
{
	struct mlx5_devx_event_table *table = &dev->devx_event_table;
	struct devx_event_subscription *sub, *tmp;
	struct devx_event *event;
	void *entry;
	unsigned long id;

	if (dev->devx_whitelist_uid) {
		mlx5_eq_notifier_unregister(dev->mdev, &table->devx_nb);
		mutex_lock(&dev->devx_event_table.event_xa_lock);
		xa_for_each(&table->event_xa, id, entry) {
			event = entry;
			list_for_each_entry_safe(
				sub, tmp, &event->unaffiliated_list, xa_list)
				devx_cleanup_subscription(dev, sub);
			kfree(entry);
		}
		mutex_unlock(&dev->devx_event_table.event_xa_lock);
		xa_destroy(&table->event_xa);

		mlx5_ib_devx_destroy(dev, dev->devx_whitelist_uid);
	}
}

static ssize_t devx_async_cmd_event_read(struct file *filp, char __user *buf,
					 size_t count, loff_t *pos)
{
	struct devx_async_cmd_event_file *comp_ev_file = filp->private_data;
	struct devx_async_event_queue *ev_queue = &comp_ev_file->ev_queue;
	struct devx_async_data *event;
	int ret = 0;
	size_t eventsz;

	spin_lock_irq(&ev_queue->lock);

	while (list_empty(&ev_queue->event_list)) {
		spin_unlock_irq(&ev_queue->lock);

		if (filp->f_flags & O_NONBLOCK)
			return -EAGAIN;

		if (wait_event_interruptible(
			    ev_queue->poll_wait,
			    (!list_empty(&ev_queue->event_list) ||
			     ev_queue->is_destroyed))) {
			return -ERESTARTSYS;
		}

		spin_lock_irq(&ev_queue->lock);
		if (ev_queue->is_destroyed) {
			spin_unlock_irq(&ev_queue->lock);
			return -EIO;
		}
	}

	event = list_entry(ev_queue->event_list.next,
			   struct devx_async_data, list);
	eventsz = event->cmd_out_len +
			sizeof(struct mlx5_ib_uapi_devx_async_cmd_hdr);

	if (eventsz > count) {
		spin_unlock_irq(&ev_queue->lock);
		return -ENOSPC;
	}

	list_del(ev_queue->event_list.next);
	spin_unlock_irq(&ev_queue->lock);

	if (copy_to_user(buf, &event->hdr, eventsz))
		ret = -EFAULT;
	else
		ret = eventsz;

	atomic_sub(event->cmd_out_len, &ev_queue->bytes_in_use);
	kvfree(event);
	return ret;
}

static __poll_t devx_async_cmd_event_poll(struct file *filp,
					      struct poll_table_struct *wait)
{
	struct devx_async_cmd_event_file *comp_ev_file = filp->private_data;
	struct devx_async_event_queue *ev_queue = &comp_ev_file->ev_queue;
	__poll_t pollflags = 0;

	poll_wait(filp, &ev_queue->poll_wait, wait);

	spin_lock_irq(&ev_queue->lock);
	if (ev_queue->is_destroyed)
		pollflags = EPOLLIN | EPOLLRDNORM | EPOLLRDHUP;
	else if (!list_empty(&ev_queue->event_list))
		pollflags = EPOLLIN | EPOLLRDNORM;
	spin_unlock_irq(&ev_queue->lock);

	return pollflags;
}

static const struct file_operations devx_async_cmd_event_fops = {
	.owner	 = THIS_MODULE,
	.read	 = devx_async_cmd_event_read,
	.poll    = devx_async_cmd_event_poll,
	.release = uverbs_uobject_fd_release,
	.llseek	 = no_llseek,
};

static ssize_t devx_async_event_read(struct file *filp, char __user *buf,
				     size_t count, loff_t *pos)
{
	struct devx_async_event_file *ev_file = filp->private_data;
	struct devx_event_subscription *event_sub;
	struct devx_async_event_data *event;
	int ret = 0;
	size_t eventsz;
	bool omit_data;
	void *event_data;

	omit_data = ev_file->omit_data;

	spin_lock_irq(&ev_file->lock);

	if (ev_file->is_overflow_err) {
		ev_file->is_overflow_err = 0;
		spin_unlock_irq(&ev_file->lock);
		return -EOVERFLOW;
	}


	while (list_empty(&ev_file->event_list)) {
		spin_unlock_irq(&ev_file->lock);

		if (filp->f_flags & O_NONBLOCK)
			return -EAGAIN;

		if (wait_event_interruptible(ev_file->poll_wait,
			    (!list_empty(&ev_file->event_list) ||
			     ev_file->is_destroyed))) {
			return -ERESTARTSYS;
		}

		spin_lock_irq(&ev_file->lock);
		if (ev_file->is_destroyed) {
			spin_unlock_irq(&ev_file->lock);
			return -EIO;
		}
	}

	if (omit_data) {
		event_sub = list_first_entry(&ev_file->event_list,
					struct devx_event_subscription,
					event_list);
		eventsz = sizeof(event_sub->cookie);
		event_data = &event_sub->cookie;
	} else {
		event = list_first_entry(&ev_file->event_list,
				      struct devx_async_event_data, list);
		eventsz = sizeof(struct mlx5_eqe) +
			sizeof(struct mlx5_ib_uapi_devx_async_event_hdr);
		event_data = &event->hdr;
	}

	if (eventsz > count) {
		spin_unlock_irq(&ev_file->lock);
		return -EINVAL;
	}

	if (omit_data)
		list_del_init(&event_sub->event_list);
	else
		list_del(&event->list);

	spin_unlock_irq(&ev_file->lock);

	if (copy_to_user(buf, event_data, eventsz))
		/* This points to an application issue, not a kernel concern */
		ret = -EFAULT;
	else
		ret = eventsz;

	if (!omit_data)
		kfree(event);
	return ret;
}

static __poll_t devx_async_event_poll(struct file *filp,
				      struct poll_table_struct *wait)
{
	struct devx_async_event_file *ev_file = filp->private_data;
	__poll_t pollflags = 0;

	poll_wait(filp, &ev_file->poll_wait, wait);

	spin_lock_irq(&ev_file->lock);
	if (ev_file->is_destroyed)
		pollflags = EPOLLIN | EPOLLRDNORM | EPOLLRDHUP;
	else if (!list_empty(&ev_file->event_list))
		pollflags = EPOLLIN | EPOLLRDNORM;
	spin_unlock_irq(&ev_file->lock);

	return pollflags;
}

static void devx_free_subscription(struct rcu_head *rcu)
{
	struct devx_event_subscription *event_sub =
		container_of(rcu, struct devx_event_subscription, rcu);

	if (event_sub->eventfd)
		eventfd_ctx_put(event_sub->eventfd);
	uverbs_uobject_put(&event_sub->ev_file->uobj);
	kfree(event_sub);
}

static const struct file_operations devx_async_event_fops = {
	.owner	 = THIS_MODULE,
	.read	 = devx_async_event_read,
	.poll    = devx_async_event_poll,
	.release = uverbs_uobject_fd_release,
	.llseek	 = no_llseek,
};

static void devx_async_cmd_event_destroy_uobj(struct ib_uobject *uobj,
					      enum rdma_remove_reason why)
{
	struct devx_async_cmd_event_file *comp_ev_file =
		container_of(uobj, struct devx_async_cmd_event_file,
			     uobj);
	struct devx_async_event_queue *ev_queue = &comp_ev_file->ev_queue;
	struct devx_async_data *entry, *tmp;

	spin_lock_irq(&ev_queue->lock);
	ev_queue->is_destroyed = 1;
	spin_unlock_irq(&ev_queue->lock);
	wake_up_interruptible(&ev_queue->poll_wait);

	mlx5_cmd_cleanup_async_ctx(&comp_ev_file->async_ctx);

	spin_lock_irq(&comp_ev_file->ev_queue.lock);
	list_for_each_entry_safe(entry, tmp,
				 &comp_ev_file->ev_queue.event_list, list) {
		list_del(&entry->list);
		kvfree(entry);
	}
	spin_unlock_irq(&comp_ev_file->ev_queue.lock);
};

static void devx_async_event_destroy_uobj(struct ib_uobject *uobj,
					  enum rdma_remove_reason why)
{
	struct devx_async_event_file *ev_file =
		container_of(uobj, struct devx_async_event_file,
			     uobj);
	struct devx_event_subscription *event_sub, *event_sub_tmp;
	struct mlx5_ib_dev *dev = ev_file->dev;

	spin_lock_irq(&ev_file->lock);
	ev_file->is_destroyed = 1;

	/* free the pending events allocation */
	if (ev_file->omit_data) {
		struct devx_event_subscription *event_sub, *tmp;

		list_for_each_entry_safe(event_sub, tmp, &ev_file->event_list,
					 event_list)
			list_del_init(&event_sub->event_list);

	} else {
		struct devx_async_event_data *entry, *tmp;

		list_for_each_entry_safe(entry, tmp, &ev_file->event_list,
					 list) {
			list_del(&entry->list);
			kfree(entry);
		}
	}

	spin_unlock_irq(&ev_file->lock);
	wake_up_interruptible(&ev_file->poll_wait);

	mutex_lock(&dev->devx_event_table.event_xa_lock);
	/* delete the subscriptions which are related to this FD */
	list_for_each_entry_safe(event_sub, event_sub_tmp,
				 &ev_file->subscribed_events_list, file_list) {
		devx_cleanup_subscription(dev, event_sub);
		list_del_rcu(&event_sub->file_list);
		/* subscription may not be used by the read API any more */
		call_rcu(&event_sub->rcu, devx_free_subscription);
	}
	mutex_unlock(&dev->devx_event_table.event_xa_lock);

	put_device(&dev->ib_dev.dev);
};

DECLARE_UVERBS_NAMED_METHOD(
	MLX5_IB_METHOD_DEVX_UMEM_REG,
	UVERBS_ATTR_IDR(MLX5_IB_ATTR_DEVX_UMEM_REG_HANDLE,
			MLX5_IB_OBJECT_DEVX_UMEM,
			UVERBS_ACCESS_NEW,
			UA_MANDATORY),
	UVERBS_ATTR_PTR_IN(MLX5_IB_ATTR_DEVX_UMEM_REG_ADDR,
			   UVERBS_ATTR_TYPE(u64),
			   UA_MANDATORY),
	UVERBS_ATTR_PTR_IN(MLX5_IB_ATTR_DEVX_UMEM_REG_LEN,
			   UVERBS_ATTR_TYPE(u64),
			   UA_MANDATORY),
	UVERBS_ATTR_FLAGS_IN(MLX5_IB_ATTR_DEVX_UMEM_REG_ACCESS,
			     enum ib_access_flags),
	UVERBS_ATTR_PTR_OUT(MLX5_IB_ATTR_DEVX_UMEM_REG_OUT_ID,
			    UVERBS_ATTR_TYPE(u32),
			    UA_MANDATORY));

DECLARE_UVERBS_NAMED_METHOD_DESTROY(
	MLX5_IB_METHOD_DEVX_UMEM_DEREG,
	UVERBS_ATTR_IDR(MLX5_IB_ATTR_DEVX_UMEM_DEREG_HANDLE,
			MLX5_IB_OBJECT_DEVX_UMEM,
			UVERBS_ACCESS_DESTROY,
			UA_MANDATORY));

DECLARE_UVERBS_NAMED_METHOD(
	MLX5_IB_METHOD_DEVX_QUERY_EQN,
	UVERBS_ATTR_PTR_IN(MLX5_IB_ATTR_DEVX_QUERY_EQN_USER_VEC,
			   UVERBS_ATTR_TYPE(u32),
			   UA_MANDATORY),
	UVERBS_ATTR_PTR_OUT(MLX5_IB_ATTR_DEVX_QUERY_EQN_DEV_EQN,
			    UVERBS_ATTR_TYPE(u32),
			    UA_MANDATORY));

DECLARE_UVERBS_NAMED_METHOD(
	MLX5_IB_METHOD_DEVX_QUERY_UAR,
	UVERBS_ATTR_PTR_IN(MLX5_IB_ATTR_DEVX_QUERY_UAR_USER_IDX,
			   UVERBS_ATTR_TYPE(u32),
			   UA_MANDATORY),
	UVERBS_ATTR_PTR_OUT(MLX5_IB_ATTR_DEVX_QUERY_UAR_DEV_IDX,
			    UVERBS_ATTR_TYPE(u32),
			    UA_MANDATORY));

DECLARE_UVERBS_NAMED_METHOD(
	MLX5_IB_METHOD_DEVX_OTHER,
	UVERBS_ATTR_PTR_IN(
		MLX5_IB_ATTR_DEVX_OTHER_CMD_IN,
		UVERBS_ATTR_MIN_SIZE(MLX5_ST_SZ_BYTES(general_obj_in_cmd_hdr)),
		UA_MANDATORY,
		UA_ALLOC_AND_COPY),
	UVERBS_ATTR_PTR_OUT(
		MLX5_IB_ATTR_DEVX_OTHER_CMD_OUT,
		UVERBS_ATTR_MIN_SIZE(MLX5_ST_SZ_BYTES(general_obj_out_cmd_hdr)),
		UA_MANDATORY));

DECLARE_UVERBS_NAMED_METHOD(
	MLX5_IB_METHOD_DEVX_OBJ_CREATE,
	UVERBS_ATTR_IDR(MLX5_IB_ATTR_DEVX_OBJ_CREATE_HANDLE,
			MLX5_IB_OBJECT_DEVX_OBJ,
			UVERBS_ACCESS_NEW,
			UA_MANDATORY),
	UVERBS_ATTR_PTR_IN(
		MLX5_IB_ATTR_DEVX_OBJ_CREATE_CMD_IN,
		UVERBS_ATTR_MIN_SIZE(MLX5_ST_SZ_BYTES(general_obj_in_cmd_hdr)),
		UA_MANDATORY,
		UA_ALLOC_AND_COPY),
	UVERBS_ATTR_PTR_OUT(
		MLX5_IB_ATTR_DEVX_OBJ_CREATE_CMD_OUT,
		UVERBS_ATTR_MIN_SIZE(MLX5_ST_SZ_BYTES(general_obj_out_cmd_hdr)),
		UA_MANDATORY));

DECLARE_UVERBS_NAMED_METHOD_DESTROY(
	MLX5_IB_METHOD_DEVX_OBJ_DESTROY,
	UVERBS_ATTR_IDR(MLX5_IB_ATTR_DEVX_OBJ_DESTROY_HANDLE,
			MLX5_IB_OBJECT_DEVX_OBJ,
			UVERBS_ACCESS_DESTROY,
			UA_MANDATORY));

DECLARE_UVERBS_NAMED_METHOD(
	MLX5_IB_METHOD_DEVX_OBJ_MODIFY,
	UVERBS_ATTR_IDR(MLX5_IB_ATTR_DEVX_OBJ_MODIFY_HANDLE,
			UVERBS_IDR_ANY_OBJECT,
			UVERBS_ACCESS_WRITE,
			UA_MANDATORY),
	UVERBS_ATTR_PTR_IN(
		MLX5_IB_ATTR_DEVX_OBJ_MODIFY_CMD_IN,
		UVERBS_ATTR_MIN_SIZE(MLX5_ST_SZ_BYTES(general_obj_in_cmd_hdr)),
		UA_MANDATORY,
		UA_ALLOC_AND_COPY),
	UVERBS_ATTR_PTR_OUT(
		MLX5_IB_ATTR_DEVX_OBJ_MODIFY_CMD_OUT,
		UVERBS_ATTR_MIN_SIZE(MLX5_ST_SZ_BYTES(general_obj_out_cmd_hdr)),
		UA_MANDATORY));

DECLARE_UVERBS_NAMED_METHOD(
	MLX5_IB_METHOD_DEVX_OBJ_QUERY,
	UVERBS_ATTR_IDR(MLX5_IB_ATTR_DEVX_OBJ_QUERY_HANDLE,
			UVERBS_IDR_ANY_OBJECT,
			UVERBS_ACCESS_READ,
			UA_MANDATORY),
	UVERBS_ATTR_PTR_IN(
		MLX5_IB_ATTR_DEVX_OBJ_QUERY_CMD_IN,
		UVERBS_ATTR_MIN_SIZE(MLX5_ST_SZ_BYTES(general_obj_in_cmd_hdr)),
		UA_MANDATORY,
		UA_ALLOC_AND_COPY),
	UVERBS_ATTR_PTR_OUT(
		MLX5_IB_ATTR_DEVX_OBJ_QUERY_CMD_OUT,
		UVERBS_ATTR_MIN_SIZE(MLX5_ST_SZ_BYTES(general_obj_out_cmd_hdr)),
		UA_MANDATORY));

DECLARE_UVERBS_NAMED_METHOD(
	MLX5_IB_METHOD_DEVX_OBJ_ASYNC_QUERY,
	UVERBS_ATTR_IDR(MLX5_IB_ATTR_DEVX_OBJ_QUERY_HANDLE,
			UVERBS_IDR_ANY_OBJECT,
			UVERBS_ACCESS_READ,
			UA_MANDATORY),
	UVERBS_ATTR_PTR_IN(
		MLX5_IB_ATTR_DEVX_OBJ_QUERY_CMD_IN,
		UVERBS_ATTR_MIN_SIZE(MLX5_ST_SZ_BYTES(general_obj_in_cmd_hdr)),
		UA_MANDATORY,
		UA_ALLOC_AND_COPY),
	UVERBS_ATTR_CONST_IN(MLX5_IB_ATTR_DEVX_OBJ_QUERY_ASYNC_OUT_LEN,
		u16, UA_MANDATORY),
	UVERBS_ATTR_FD(MLX5_IB_ATTR_DEVX_OBJ_QUERY_ASYNC_FD,
		MLX5_IB_OBJECT_DEVX_ASYNC_CMD_FD,
		UVERBS_ACCESS_READ,
		UA_MANDATORY),
	UVERBS_ATTR_PTR_IN(MLX5_IB_ATTR_DEVX_OBJ_QUERY_ASYNC_WR_ID,
		UVERBS_ATTR_TYPE(u64),
		UA_MANDATORY));

DECLARE_UVERBS_NAMED_METHOD(
	MLX5_IB_METHOD_DEVX_SUBSCRIBE_EVENT,
	UVERBS_ATTR_FD(MLX5_IB_ATTR_DEVX_SUBSCRIBE_EVENT_FD_HANDLE,
		MLX5_IB_OBJECT_DEVX_ASYNC_EVENT_FD,
		UVERBS_ACCESS_READ,
		UA_MANDATORY),
	UVERBS_ATTR_IDR(MLX5_IB_ATTR_DEVX_SUBSCRIBE_EVENT_OBJ_HANDLE,
		MLX5_IB_OBJECT_DEVX_OBJ,
		UVERBS_ACCESS_READ,
		UA_OPTIONAL),
	UVERBS_ATTR_PTR_IN(MLX5_IB_ATTR_DEVX_SUBSCRIBE_EVENT_TYPE_NUM_LIST,
		UVERBS_ATTR_MIN_SIZE(sizeof(u16)),
		UA_MANDATORY,
		UA_ALLOC_AND_COPY),
	UVERBS_ATTR_PTR_IN(MLX5_IB_ATTR_DEVX_SUBSCRIBE_EVENT_COOKIE,
		UVERBS_ATTR_TYPE(u64),
		UA_OPTIONAL),
	UVERBS_ATTR_PTR_IN(MLX5_IB_ATTR_DEVX_SUBSCRIBE_EVENT_FD_NUM,
		UVERBS_ATTR_TYPE(u32),
		UA_OPTIONAL));

DECLARE_UVERBS_GLOBAL_METHODS(MLX5_IB_OBJECT_DEVX,
			      &UVERBS_METHOD(MLX5_IB_METHOD_DEVX_OTHER),
			      &UVERBS_METHOD(MLX5_IB_METHOD_DEVX_QUERY_UAR),
			      &UVERBS_METHOD(MLX5_IB_METHOD_DEVX_QUERY_EQN),
			      &UVERBS_METHOD(MLX5_IB_METHOD_DEVX_SUBSCRIBE_EVENT));

DECLARE_UVERBS_NAMED_OBJECT(MLX5_IB_OBJECT_DEVX_OBJ,
			    UVERBS_TYPE_ALLOC_IDR(devx_obj_cleanup),
			    &UVERBS_METHOD(MLX5_IB_METHOD_DEVX_OBJ_CREATE),
			    &UVERBS_METHOD(MLX5_IB_METHOD_DEVX_OBJ_DESTROY),
			    &UVERBS_METHOD(MLX5_IB_METHOD_DEVX_OBJ_MODIFY),
			    &UVERBS_METHOD(MLX5_IB_METHOD_DEVX_OBJ_QUERY),
			    &UVERBS_METHOD(MLX5_IB_METHOD_DEVX_OBJ_ASYNC_QUERY));

DECLARE_UVERBS_NAMED_OBJECT(MLX5_IB_OBJECT_DEVX_UMEM,
			    UVERBS_TYPE_ALLOC_IDR(devx_umem_cleanup),
			    &UVERBS_METHOD(MLX5_IB_METHOD_DEVX_UMEM_REG),
			    &UVERBS_METHOD(MLX5_IB_METHOD_DEVX_UMEM_DEREG));


DECLARE_UVERBS_NAMED_METHOD(
	MLX5_IB_METHOD_DEVX_ASYNC_CMD_FD_ALLOC,
	UVERBS_ATTR_FD(MLX5_IB_ATTR_DEVX_ASYNC_CMD_FD_ALLOC_HANDLE,
			MLX5_IB_OBJECT_DEVX_ASYNC_CMD_FD,
			UVERBS_ACCESS_NEW,
			UA_MANDATORY));

DECLARE_UVERBS_NAMED_OBJECT(
	MLX5_IB_OBJECT_DEVX_ASYNC_CMD_FD,
	UVERBS_TYPE_ALLOC_FD(sizeof(struct devx_async_cmd_event_file),
			     devx_async_cmd_event_destroy_uobj,
			     &devx_async_cmd_event_fops, "[devx_async_cmd]",
			     O_RDONLY),
	&UVERBS_METHOD(MLX5_IB_METHOD_DEVX_ASYNC_CMD_FD_ALLOC));

DECLARE_UVERBS_NAMED_METHOD(
	MLX5_IB_METHOD_DEVX_ASYNC_EVENT_FD_ALLOC,
	UVERBS_ATTR_FD(MLX5_IB_ATTR_DEVX_ASYNC_EVENT_FD_ALLOC_HANDLE,
			MLX5_IB_OBJECT_DEVX_ASYNC_EVENT_FD,
			UVERBS_ACCESS_NEW,
			UA_MANDATORY),
	UVERBS_ATTR_FLAGS_IN(MLX5_IB_ATTR_DEVX_ASYNC_EVENT_FD_ALLOC_FLAGS,
			enum mlx5_ib_uapi_devx_create_event_channel_flags,
			UA_MANDATORY));

DECLARE_UVERBS_NAMED_OBJECT(
	MLX5_IB_OBJECT_DEVX_ASYNC_EVENT_FD,
	UVERBS_TYPE_ALLOC_FD(sizeof(struct devx_async_event_file),
			     devx_async_event_destroy_uobj,
			     &devx_async_event_fops, "[devx_async_event]",
			     O_RDONLY),
	&UVERBS_METHOD(MLX5_IB_METHOD_DEVX_ASYNC_EVENT_FD_ALLOC));

static bool devx_is_supported(struct ib_device *device)
{
	struct mlx5_ib_dev *dev = to_mdev(device);

	return MLX5_CAP_GEN(dev->mdev, log_max_uctx);
}

const struct uapi_definition mlx5_ib_devx_defs[] = {
	UAPI_DEF_CHAIN_OBJ_TREE_NAMED(
		MLX5_IB_OBJECT_DEVX,
		UAPI_DEF_IS_OBJ_SUPPORTED(devx_is_supported)),
	UAPI_DEF_CHAIN_OBJ_TREE_NAMED(
		MLX5_IB_OBJECT_DEVX_OBJ,
		UAPI_DEF_IS_OBJ_SUPPORTED(devx_is_supported)),
	UAPI_DEF_CHAIN_OBJ_TREE_NAMED(
		MLX5_IB_OBJECT_DEVX_UMEM,
		UAPI_DEF_IS_OBJ_SUPPORTED(devx_is_supported)),
	UAPI_DEF_CHAIN_OBJ_TREE_NAMED(
		MLX5_IB_OBJECT_DEVX_ASYNC_CMD_FD,
		UAPI_DEF_IS_OBJ_SUPPORTED(devx_is_supported)),
	UAPI_DEF_CHAIN_OBJ_TREE_NAMED(
		MLX5_IB_OBJECT_DEVX_ASYNC_EVENT_FD,
		UAPI_DEF_IS_OBJ_SUPPORTED(devx_is_supported)),
	{},
};<|MERGE_RESOLUTION|>--- conflicted
+++ resolved
@@ -1149,10 +1149,6 @@
 		MLX5_SET(destroy_rqt_in, din, rqtn, *obj_id);
 		break;
 	case MLX5_CMD_OP_CREATE_TIR:
-<<<<<<< HEAD
-		*obj_id = MLX5_GET(create_tir_out, out, tirn);
-=======
->>>>>>> 4bcf3b75
 		MLX5_SET(destroy_tir_in, din, opcode, MLX5_CMD_OP_DESTROY_TIR);
 		MLX5_SET(destroy_tir_in, din, tirn, *obj_id);
 		break;
