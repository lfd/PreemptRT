--- conflicted
+++ resolved
@@ -22,11 +22,7 @@
 #include <linux/gpio.h>
 #include <linux/spi/spi.h>
 #include <linux/spi/spi_gpio.h>
-<<<<<<< HEAD
-#include <media/ov772x.h>
-=======
 #include <media/soc_camera.h>
->>>>>>> cb065c06
 #include <media/soc_camera_platform.h>
 #include <media/sh_mobile_ceu.h>
 #include <video/sh_mobile_lcdc.h>
@@ -228,7 +224,6 @@
 }
 
 #ifdef CONFIG_I2C
-/* support for the old ncm03j camera */
 static unsigned char camera_ncm03j_magic[] =
 {
 	0x87, 0x00, 0x88, 0x08, 0x89, 0x01, 0x8A, 0xE8,
@@ -249,23 +244,6 @@
 	0x63, 0xD4, 0x64, 0xEA, 0xD6, 0x0F,
 };
 
-static int camera_probe(void)
-{
-	struct i2c_adapter *a = i2c_get_adapter(0);
-	struct i2c_msg msg;
-	int ret;
-
-	camera_power(1);
-	msg.addr = 0x6e;
-	msg.buf = camera_ncm03j_magic;
-	msg.len = 2;
-	msg.flags = 0;
-	ret = i2c_transfer(a, &msg, 1);
-	camera_power(0);
-
-	return ret;
-}
-
 static int camera_set_capture(struct soc_camera_platform_info *info,
 			      int enable)
 {
@@ -317,34 +295,7 @@
 		.platform_data	= &camera_info,
 	},
 };
-
-static int __init camera_setup(void)
-{
-	if (camera_probe() > 0)
-		platform_device_register(&camera_device);
-
-	return 0;
-}
-late_initcall(camera_setup);
-
 #endif /* CONFIG_I2C */
-
-static int ov7725_power(struct device *dev, int mode)
-{
-	camera_power(0);
-	if (mode)
-		camera_power(1);
-
-	return 0;
-}
-
-static struct ov772x_camera_info ov7725_info = {
-	.buswidth  = SOCAM_DATAWIDTH_8,
-	.flags = OV772X_FLAG_VFLIP | OV772X_FLAG_HFLIP,
-	.link = {
-		.power  = ov7725_power,
-	},
-};
 
 static struct sh_mobile_ceu_info sh_mobile_ceu_info = {
 	.flags = SOCAM_PCLK_SAMPLE_RISING | SOCAM_HSYNC_ACTIVE_HIGH |
@@ -396,6 +347,9 @@
 	&ap325rxa_nor_flash_device,
 	&lcdc_device,
 	&ceu_device,
+#ifdef CONFIG_I2C
+	&camera_device,
+#endif
 	&nand_flash_device,
 	&sdcard_cn3_device,
 };
@@ -403,19 +357,6 @@
 static struct i2c_board_info __initdata ap325rxa_i2c_devices[] = {
 	{
 		I2C_BOARD_INFO("pcf8563", 0x51),
-	},
-	{
-		I2C_BOARD_INFO("ov772x", 0x21),
-		.platform_data = &ov7725_info,
-	},
-};
-
-static struct spi_board_info ap325rxa_spi_devices[] = {
-	{
-		.modalias = "mmc_spi",
-		.max_speed_hz = 5000000,
-		.chip_select = 0,
-		.controller_data = (void *) GPIO_PTD5,
 	},
 };
 
