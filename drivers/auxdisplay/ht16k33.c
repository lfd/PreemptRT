--- conflicted
+++ resolved
@@ -612,33 +612,6 @@
 		ht16k33_bl_update_status(bl);
 	}
 
-	/* Backlight */
-	memset(&bl_props, 0, sizeof(struct backlight_properties));
-	bl_props.type = BACKLIGHT_RAW;
-	bl_props.max_brightness = MAX_BRIGHTNESS;
-
-	bl = devm_backlight_device_register(&client->dev, DRIVER_NAME"-bl",
-					    &client->dev, priv,
-					    &ht16k33_bl_ops, &bl_props);
-	if (IS_ERR(bl)) {
-		dev_err(&client->dev, "failed to register backlight\n");
-		return PTR_ERR(bl);
-	}
-
-	err = of_property_read_u32(node, "default-brightness-level",
-				   &dft_brightness);
-	if (err) {
-		dft_brightness = MAX_BRIGHTNESS;
-	} else if (dft_brightness > MAX_BRIGHTNESS) {
-		dev_warn(&client->dev,
-			 "invalid default brightness level: %u, using %u\n",
-			 dft_brightness, MAX_BRIGHTNESS);
-		dft_brightness = MAX_BRIGHTNESS;
-	}
-
-	bl->props.brightness = dft_brightness;
-	ht16k33_bl_update_status(bl);
-
 	/* Framebuffer (2 bytes per column) */
 	BUILD_BUG_ON(PAGE_SIZE < HT16K33_FB_SIZE);
 	fbdev->buffer = (unsigned char *) get_zeroed_page(GFP_KERNEL);
@@ -745,10 +718,6 @@
 	uint32_t dft_brightness;
 	int err;
 
-<<<<<<< HEAD
-	ht16k33_fb_queue(priv);
-	return 0;
-=======
 	if (!i2c_check_functionality(client->adapter, I2C_FUNC_I2C)) {
 		dev_err(dev, "i2c_check_functionality error\n");
 		return -EIO;
@@ -783,7 +752,6 @@
 	err = ht16k33_led_probe(dev, &priv->led, dft_brightness);
 	if (err)
 		return err;
->>>>>>> 92b4b594
 
 	/* Keypad */
 	if (client->irq > 0) {
