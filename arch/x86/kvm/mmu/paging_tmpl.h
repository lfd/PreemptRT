/* SPDX-License-Identifier: GPL-2.0-only */
/*
 * Kernel-based Virtual Machine driver for Linux
 *
 * This module enables machines with Intel VT-x extensions to run virtual
 * machines without emulation or binary translation.
 *
 * MMU support
 *
 * Copyright (C) 2006 Qumranet, Inc.
 * Copyright 2010 Red Hat, Inc. and/or its affiliates.
 *
 * Authors:
 *   Yaniv Kamay  <yaniv@qumranet.com>
 *   Avi Kivity   <avi@qumranet.com>
 */

/*
 * We need the mmu code to access both 32-bit and 64-bit guest ptes,
 * so the code in this file is compiled twice, once per pte size.
 */

#if PTTYPE == 64
	#define pt_element_t u64
	#define guest_walker guest_walker64
	#define FNAME(name) paging##64_##name
	#define PT_BASE_ADDR_MASK GUEST_PT64_BASE_ADDR_MASK
	#define PT_LVL_ADDR_MASK(lvl) PT64_LVL_ADDR_MASK(lvl)
	#define PT_LVL_OFFSET_MASK(lvl) PT64_LVL_OFFSET_MASK(lvl)
	#define PT_INDEX(addr, level) PT64_INDEX(addr, level)
	#define PT_LEVEL_BITS PT64_LEVEL_BITS
	#define PT_GUEST_DIRTY_SHIFT PT_DIRTY_SHIFT
	#define PT_GUEST_ACCESSED_SHIFT PT_ACCESSED_SHIFT
	#define PT_HAVE_ACCESSED_DIRTY(mmu) true
	#ifdef CONFIG_X86_64
	#define PT_MAX_FULL_LEVELS PT64_ROOT_MAX_LEVEL
	#define CMPXCHG "cmpxchgq"
	#else
	#define PT_MAX_FULL_LEVELS 2
	#endif
#elif PTTYPE == 32
	#define pt_element_t u32
	#define guest_walker guest_walker32
	#define FNAME(name) paging##32_##name
	#define PT_BASE_ADDR_MASK PT32_BASE_ADDR_MASK
	#define PT_LVL_ADDR_MASK(lvl) PT32_LVL_ADDR_MASK(lvl)
	#define PT_LVL_OFFSET_MASK(lvl) PT32_LVL_OFFSET_MASK(lvl)
	#define PT_INDEX(addr, level) PT32_INDEX(addr, level)
	#define PT_LEVEL_BITS PT32_LEVEL_BITS
	#define PT_MAX_FULL_LEVELS 2
	#define PT_GUEST_DIRTY_SHIFT PT_DIRTY_SHIFT
	#define PT_GUEST_ACCESSED_SHIFT PT_ACCESSED_SHIFT
	#define PT_HAVE_ACCESSED_DIRTY(mmu) true
	#define CMPXCHG "cmpxchgl"
#elif PTTYPE == PTTYPE_EPT
	#define pt_element_t u64
	#define guest_walker guest_walkerEPT
	#define FNAME(name) ept_##name
	#define PT_BASE_ADDR_MASK GUEST_PT64_BASE_ADDR_MASK
	#define PT_LVL_ADDR_MASK(lvl) PT64_LVL_ADDR_MASK(lvl)
	#define PT_LVL_OFFSET_MASK(lvl) PT64_LVL_OFFSET_MASK(lvl)
	#define PT_INDEX(addr, level) PT64_INDEX(addr, level)
	#define PT_LEVEL_BITS PT64_LEVEL_BITS
	#define PT_GUEST_DIRTY_SHIFT 9
	#define PT_GUEST_ACCESSED_SHIFT 8
	#define PT_HAVE_ACCESSED_DIRTY(mmu) ((mmu)->ept_ad)
	#ifdef CONFIG_X86_64
	#define CMPXCHG "cmpxchgq"
	#endif
	#define PT_MAX_FULL_LEVELS PT64_ROOT_MAX_LEVEL
#else
	#error Invalid PTTYPE value
#endif

#define PT_GUEST_DIRTY_MASK    (1 << PT_GUEST_DIRTY_SHIFT)
#define PT_GUEST_ACCESSED_MASK (1 << PT_GUEST_ACCESSED_SHIFT)

#define gpte_to_gfn_lvl FNAME(gpte_to_gfn_lvl)
#define gpte_to_gfn(pte) gpte_to_gfn_lvl((pte), PG_LEVEL_4K)

/*
 * The guest_walker structure emulates the behavior of the hardware page
 * table walker.
 */
struct guest_walker {
	int level;
	unsigned max_level;
	gfn_t table_gfn[PT_MAX_FULL_LEVELS];
	pt_element_t ptes[PT_MAX_FULL_LEVELS];
	pt_element_t prefetch_ptes[PTE_PREFETCH_NUM];
	gpa_t pte_gpa[PT_MAX_FULL_LEVELS];
	pt_element_t __user *ptep_user[PT_MAX_FULL_LEVELS];
	bool pte_writable[PT_MAX_FULL_LEVELS];
	unsigned int pt_access[PT_MAX_FULL_LEVELS];
	unsigned int pte_access;
	gfn_t gfn;
	struct x86_exception fault;
};

static gfn_t gpte_to_gfn_lvl(pt_element_t gpte, int lvl)
{
	return (gpte & PT_LVL_ADDR_MASK(lvl)) >> PAGE_SHIFT;
}

static inline void FNAME(protect_clean_gpte)(struct kvm_mmu *mmu, unsigned *access,
					     unsigned gpte)
{
	unsigned mask;

	/* dirty bit is not supported, so no need to track it */
	if (!PT_HAVE_ACCESSED_DIRTY(mmu))
		return;

	BUILD_BUG_ON(PT_WRITABLE_MASK != ACC_WRITE_MASK);

	mask = (unsigned)~ACC_WRITE_MASK;
	/* Allow write access to dirty gptes */
	mask |= (gpte >> (PT_GUEST_DIRTY_SHIFT - PT_WRITABLE_SHIFT)) &
		PT_WRITABLE_MASK;
	*access &= mask;
}

static inline int FNAME(is_present_gpte)(unsigned long pte)
{
#if PTTYPE != PTTYPE_EPT
	return pte & PT_PRESENT_MASK;
#else
	return pte & 7;
#endif
}

static bool FNAME(is_bad_mt_xwr)(struct rsvd_bits_validate *rsvd_check, u64 gpte)
{
#if PTTYPE != PTTYPE_EPT
	return false;
#else
	return __is_bad_mt_xwr(rsvd_check, gpte);
#endif
}

static bool FNAME(is_rsvd_bits_set)(struct kvm_mmu *mmu, u64 gpte, int level)
{
	return __is_rsvd_bits_set(&mmu->guest_rsvd_check, gpte, level) ||
	       FNAME(is_bad_mt_xwr)(&mmu->guest_rsvd_check, gpte);
}

static int FNAME(cmpxchg_gpte)(struct kvm_vcpu *vcpu, struct kvm_mmu *mmu,
			       pt_element_t __user *ptep_user, unsigned index,
			       pt_element_t orig_pte, pt_element_t new_pte)
{
<<<<<<< HEAD
	int r = -EFAULT;
=======
	signed char r;
>>>>>>> 77b5472d

	if (!user_access_begin(ptep_user, sizeof(pt_element_t)))
		return -EFAULT;

#ifdef CMPXCHG
	asm volatile("1:" LOCK_PREFIX CMPXCHG " %[new], %[ptr]\n"
<<<<<<< HEAD
		     "mov $0, %[r]\n"
		     "setnz %b[r]\n"
		     "2:"
		     _ASM_EXTABLE_UA(1b, 2b)
		     : [ptr] "+m" (*ptep_user),
		       [old] "+a" (orig_pte),
		       [r] "+q" (r)
=======
		     "setnz %b[r]\n"
		     "2:"
		     _ASM_EXTABLE_TYPE_REG(1b, 2b, EX_TYPE_EFAULT_REG, %k[r])
		     : [ptr] "+m" (*ptep_user),
		       [old] "+a" (orig_pte),
		       [r] "=q" (r)
>>>>>>> 77b5472d
		     : [new] "r" (new_pte)
		     : "memory");
#else
	asm volatile("1:" LOCK_PREFIX "cmpxchg8b %[ptr]\n"
<<<<<<< HEAD
		     "movl $0, %[r]\n"
		     "jz 2f\n"
		     "incl %[r]\n"
		     "2:"
		     _ASM_EXTABLE_UA(1b, 2b)
		     : [ptr] "+m" (*ptep_user),
		       [old] "+A" (orig_pte),
		       [r] "+rm" (r)
=======
		     "setnz %b[r]\n"
		     "2:"
		     _ASM_EXTABLE_TYPE_REG(1b, 2b, EX_TYPE_EFAULT_REG, %k[r])
		     : [ptr] "+m" (*ptep_user),
		       [old] "+A" (orig_pte),
		       [r] "=q" (r)
>>>>>>> 77b5472d
		     : [new_lo] "b" ((u32)new_pte),
		       [new_hi] "c" ((u32)(new_pte >> 32))
		     : "memory");
#endif

	user_access_end();
	return r;
}

static bool FNAME(prefetch_invalid_gpte)(struct kvm_vcpu *vcpu,
				  struct kvm_mmu_page *sp, u64 *spte,
				  u64 gpte)
{
	if (!FNAME(is_present_gpte)(gpte))
		goto no_present;

	/* if accessed bit is not supported prefetch non accessed gpte */
	if (PT_HAVE_ACCESSED_DIRTY(vcpu->arch.mmu) &&
	    !(gpte & PT_GUEST_ACCESSED_MASK))
		goto no_present;

	if (FNAME(is_rsvd_bits_set)(vcpu->arch.mmu, gpte, PG_LEVEL_4K))
		goto no_present;

	return false;

no_present:
	drop_spte(vcpu->kvm, spte);
	return true;
}

/*
 * For PTTYPE_EPT, a page table can be executable but not readable
 * on supported processors. Therefore, set_spte does not automatically
 * set bit 0 if execute only is supported. Here, we repurpose ACC_USER_MASK
 * to signify readability since it isn't used in the EPT case
 */
static inline unsigned FNAME(gpte_access)(u64 gpte)
{
	unsigned access;
#if PTTYPE == PTTYPE_EPT
	access = ((gpte & VMX_EPT_WRITABLE_MASK) ? ACC_WRITE_MASK : 0) |
		((gpte & VMX_EPT_EXECUTABLE_MASK) ? ACC_EXEC_MASK : 0) |
		((gpte & VMX_EPT_READABLE_MASK) ? ACC_USER_MASK : 0);
#else
	BUILD_BUG_ON(ACC_EXEC_MASK != PT_PRESENT_MASK);
	BUILD_BUG_ON(ACC_EXEC_MASK != 1);
	access = gpte & (PT_WRITABLE_MASK | PT_USER_MASK | PT_PRESENT_MASK);
	/* Combine NX with P (which is set here) to get ACC_EXEC_MASK.  */
	access ^= (gpte >> PT64_NX_SHIFT);
#endif

	return access;
}

static int FNAME(update_accessed_dirty_bits)(struct kvm_vcpu *vcpu,
					     struct kvm_mmu *mmu,
					     struct guest_walker *walker,
					     gpa_t addr, int write_fault)
{
	unsigned level, index;
	pt_element_t pte, orig_pte;
	pt_element_t __user *ptep_user;
	gfn_t table_gfn;
	int ret;

	/* dirty/accessed bits are not supported, so no need to update them */
	if (!PT_HAVE_ACCESSED_DIRTY(mmu))
		return 0;

	for (level = walker->max_level; level >= walker->level; --level) {
		pte = orig_pte = walker->ptes[level - 1];
		table_gfn = walker->table_gfn[level - 1];
		ptep_user = walker->ptep_user[level - 1];
		index = offset_in_page(ptep_user) / sizeof(pt_element_t);
		if (!(pte & PT_GUEST_ACCESSED_MASK)) {
			trace_kvm_mmu_set_accessed_bit(table_gfn, index, sizeof(pte));
			pte |= PT_GUEST_ACCESSED_MASK;
		}
		if (level == walker->level && write_fault &&
				!(pte & PT_GUEST_DIRTY_MASK)) {
			trace_kvm_mmu_set_dirty_bit(table_gfn, index, sizeof(pte));
#if PTTYPE == PTTYPE_EPT
			if (kvm_x86_ops.nested_ops->write_log_dirty(vcpu, addr))
				return -EINVAL;
#endif
			pte |= PT_GUEST_DIRTY_MASK;
		}
		if (pte == orig_pte)
			continue;

		/*
		 * If the slot is read-only, simply do not process the accessed
		 * and dirty bits.  This is the correct thing to do if the slot
		 * is ROM, and page tables in read-as-ROM/write-as-MMIO slots
		 * are only supported if the accessed and dirty bits are already
		 * set in the ROM (so that MMIO writes are never needed).
		 *
		 * Note that NPT does not allow this at all and faults, since
		 * it always wants nested page table entries for the guest
		 * page tables to be writable.  And EPT works but will simply
		 * overwrite the read-only memory to set the accessed and dirty
		 * bits.
		 */
		if (unlikely(!walker->pte_writable[level - 1]))
			continue;

		ret = FNAME(cmpxchg_gpte)(vcpu, mmu, ptep_user, index, orig_pte, pte);
		if (ret)
			return ret;

		kvm_vcpu_mark_page_dirty(vcpu, table_gfn);
		walker->ptes[level - 1] = pte;
	}
	return 0;
}

static inline unsigned FNAME(gpte_pkeys)(struct kvm_vcpu *vcpu, u64 gpte)
{
	unsigned pkeys = 0;
#if PTTYPE == 64
	pte_t pte = {.pte = gpte};

	pkeys = pte_flags_pkey(pte_flags(pte));
#endif
	return pkeys;
}

static inline bool FNAME(is_last_gpte)(struct kvm_mmu *mmu,
				       unsigned int level, unsigned int gpte)
{
	/*
	 * For EPT and PAE paging (both variants), bit 7 is either reserved at
	 * all level or indicates a huge page (ignoring CR3/EPTP).  In either
	 * case, bit 7 being set terminates the walk.
	 */
#if PTTYPE == 32
	/*
	 * 32-bit paging requires special handling because bit 7 is ignored if
	 * CR4.PSE=0, not reserved.  Clear bit 7 in the gpte if the level is
	 * greater than the last level for which bit 7 is the PAGE_SIZE bit.
	 *
	 * The RHS has bit 7 set iff level < (2 + PSE).  If it is clear, bit 7
	 * is not reserved and does not indicate a large page at this level,
	 * so clear PT_PAGE_SIZE_MASK in gpte if that is the case.
	 */
	gpte &= level - (PT32_ROOT_LEVEL + mmu->mmu_role.ext.cr4_pse);
#endif
	/*
	 * PG_LEVEL_4K always terminates.  The RHS has bit 7 set
	 * iff level <= PG_LEVEL_4K, which for our purpose means
	 * level == PG_LEVEL_4K; set PT_PAGE_SIZE_MASK in gpte then.
	 */
	gpte |= level - PG_LEVEL_4K - 1;

	return gpte & PT_PAGE_SIZE_MASK;
}
/*
 * Fetch a guest pte for a guest virtual address, or for an L2's GPA.
 */
static int FNAME(walk_addr_generic)(struct guest_walker *walker,
				    struct kvm_vcpu *vcpu, struct kvm_mmu *mmu,
				    gpa_t addr, u32 access)
{
	int ret;
	pt_element_t pte;
	pt_element_t __user *ptep_user;
	gfn_t table_gfn;
	u64 pt_access, pte_access;
	unsigned index, accessed_dirty, pte_pkey;
	unsigned nested_access;
	gpa_t pte_gpa;
	bool have_ad;
	int offset;
	u64 walk_nx_mask = 0;
	const int write_fault = access & PFERR_WRITE_MASK;
	const int user_fault  = access & PFERR_USER_MASK;
	const int fetch_fault = access & PFERR_FETCH_MASK;
	u16 errcode = 0;
	gpa_t real_gpa;
	gfn_t gfn;

	trace_kvm_mmu_pagetable_walk(addr, access);
retry_walk:
	walker->level = mmu->root_level;
	pte           = mmu->get_guest_pgd(vcpu);
	have_ad       = PT_HAVE_ACCESSED_DIRTY(mmu);

#if PTTYPE == 64
	walk_nx_mask = 1ULL << PT64_NX_SHIFT;
	if (walker->level == PT32E_ROOT_LEVEL) {
		pte = mmu->get_pdptr(vcpu, (addr >> 30) & 3);
		trace_kvm_mmu_paging_element(pte, walker->level);
		if (!FNAME(is_present_gpte)(pte))
			goto error;
		--walker->level;
	}
#endif
	walker->max_level = walker->level;
	ASSERT(!(is_long_mode(vcpu) && !is_pae(vcpu)));

	/*
	 * FIXME: on Intel processors, loads of the PDPTE registers for PAE paging
	 * by the MOV to CR instruction are treated as reads and do not cause the
	 * processor to set the dirty flag in any EPT paging-structure entry.
	 */
	nested_access = (have_ad ? PFERR_WRITE_MASK : 0) | PFERR_USER_MASK;

	pte_access = ~0;
	++walker->level;

	do {
		unsigned long host_addr;

		pt_access = pte_access;
		--walker->level;

		index = PT_INDEX(addr, walker->level);
		table_gfn = gpte_to_gfn(pte);
		offset    = index * sizeof(pt_element_t);
		pte_gpa   = gfn_to_gpa(table_gfn) + offset;

		BUG_ON(walker->level < 1);
		walker->table_gfn[walker->level - 1] = table_gfn;
		walker->pte_gpa[walker->level - 1] = pte_gpa;

		real_gpa = kvm_translate_gpa(vcpu, mmu, gfn_to_gpa(table_gfn),
					     nested_access, &walker->fault);

		/*
		 * FIXME: This can happen if emulation (for of an INS/OUTS
		 * instruction) triggers a nested page fault.  The exit
		 * qualification / exit info field will incorrectly have
		 * "guest page access" as the nested page fault's cause,
		 * instead of "guest page structure access".  To fix this,
		 * the x86_exception struct should be augmented with enough
		 * information to fix the exit_qualification or exit_info_1
		 * fields.
		 */
		if (unlikely(real_gpa == UNMAPPED_GVA))
			return 0;

		host_addr = kvm_vcpu_gfn_to_hva_prot(vcpu, gpa_to_gfn(real_gpa),
					    &walker->pte_writable[walker->level - 1]);
		if (unlikely(kvm_is_error_hva(host_addr)))
			goto error;

		ptep_user = (pt_element_t __user *)((void *)host_addr + offset);
		if (unlikely(__get_user(pte, ptep_user)))
			goto error;
		walker->ptep_user[walker->level - 1] = ptep_user;

		trace_kvm_mmu_paging_element(pte, walker->level);

		/*
		 * Inverting the NX it lets us AND it like other
		 * permission bits.
		 */
		pte_access = pt_access & (pte ^ walk_nx_mask);

		if (unlikely(!FNAME(is_present_gpte)(pte)))
			goto error;

		if (unlikely(FNAME(is_rsvd_bits_set)(mmu, pte, walker->level))) {
			errcode = PFERR_RSVD_MASK | PFERR_PRESENT_MASK;
			goto error;
		}

		walker->ptes[walker->level - 1] = pte;

		/* Convert to ACC_*_MASK flags for struct guest_walker.  */
		walker->pt_access[walker->level - 1] = FNAME(gpte_access)(pt_access ^ walk_nx_mask);
	} while (!FNAME(is_last_gpte)(mmu, walker->level, pte));

	pte_pkey = FNAME(gpte_pkeys)(vcpu, pte);
	accessed_dirty = have_ad ? pte_access & PT_GUEST_ACCESSED_MASK : 0;

	/* Convert to ACC_*_MASK flags for struct guest_walker.  */
	walker->pte_access = FNAME(gpte_access)(pte_access ^ walk_nx_mask);
	errcode = permission_fault(vcpu, mmu, walker->pte_access, pte_pkey, access);
	if (unlikely(errcode))
		goto error;

	gfn = gpte_to_gfn_lvl(pte, walker->level);
	gfn += (addr & PT_LVL_OFFSET_MASK(walker->level)) >> PAGE_SHIFT;

	if (PTTYPE == 32 && walker->level > PG_LEVEL_4K && is_cpuid_PSE36())
		gfn += pse36_gfn_delta(pte);

	real_gpa = kvm_translate_gpa(vcpu, mmu, gfn_to_gpa(gfn), access, &walker->fault);
	if (real_gpa == UNMAPPED_GVA)
		return 0;

	walker->gfn = real_gpa >> PAGE_SHIFT;

	if (!write_fault)
		FNAME(protect_clean_gpte)(mmu, &walker->pte_access, pte);
	else
		/*
		 * On a write fault, fold the dirty bit into accessed_dirty.
		 * For modes without A/D bits support accessed_dirty will be
		 * always clear.
		 */
		accessed_dirty &= pte >>
			(PT_GUEST_DIRTY_SHIFT - PT_GUEST_ACCESSED_SHIFT);

	if (unlikely(!accessed_dirty)) {
		ret = FNAME(update_accessed_dirty_bits)(vcpu, mmu, walker,
							addr, write_fault);
		if (unlikely(ret < 0))
			goto error;
		else if (ret)
			goto retry_walk;
	}

	pgprintk("%s: pte %llx pte_access %x pt_access %x\n",
		 __func__, (u64)pte, walker->pte_access,
		 walker->pt_access[walker->level - 1]);
	return 1;

error:
	errcode |= write_fault | user_fault;
	if (fetch_fault && (is_efer_nx(mmu) || is_cr4_smep(mmu)))
		errcode |= PFERR_FETCH_MASK;

	walker->fault.vector = PF_VECTOR;
	walker->fault.error_code_valid = true;
	walker->fault.error_code = errcode;

#if PTTYPE == PTTYPE_EPT
	/*
	 * Use PFERR_RSVD_MASK in error_code to to tell if EPT
	 * misconfiguration requires to be injected. The detection is
	 * done by is_rsvd_bits_set() above.
	 *
	 * We set up the value of exit_qualification to inject:
	 * [2:0] - Derive from the access bits. The exit_qualification might be
	 *         out of date if it is serving an EPT misconfiguration.
	 * [5:3] - Calculated by the page walk of the guest EPT page tables
	 * [7:8] - Derived from [7:8] of real exit_qualification
	 *
	 * The other bits are set to 0.
	 */
	if (!(errcode & PFERR_RSVD_MASK)) {
		vcpu->arch.exit_qualification &= 0x180;
		if (write_fault)
			vcpu->arch.exit_qualification |= EPT_VIOLATION_ACC_WRITE;
		if (user_fault)
			vcpu->arch.exit_qualification |= EPT_VIOLATION_ACC_READ;
		if (fetch_fault)
			vcpu->arch.exit_qualification |= EPT_VIOLATION_ACC_INSTR;
		vcpu->arch.exit_qualification |= (pte_access & 0x7) << 3;
	}
#endif
	walker->fault.address = addr;
	walker->fault.nested_page_fault = mmu != vcpu->arch.walk_mmu;
	walker->fault.async_page_fault = false;

	trace_kvm_mmu_walker_error(walker->fault.error_code);
	return 0;
}

static int FNAME(walk_addr)(struct guest_walker *walker,
			    struct kvm_vcpu *vcpu, gpa_t addr, u32 access)
{
	return FNAME(walk_addr_generic)(walker, vcpu, vcpu->arch.mmu, addr,
					access);
}

static bool
FNAME(prefetch_gpte)(struct kvm_vcpu *vcpu, struct kvm_mmu_page *sp,
		     u64 *spte, pt_element_t gpte, bool no_dirty_log)
{
	struct kvm_memory_slot *slot;
	unsigned pte_access;
	gfn_t gfn;
	kvm_pfn_t pfn;

	if (FNAME(prefetch_invalid_gpte)(vcpu, sp, spte, gpte))
		return false;

	pgprintk("%s: gpte %llx spte %p\n", __func__, (u64)gpte, spte);

	gfn = gpte_to_gfn(gpte);
	pte_access = sp->role.access & FNAME(gpte_access)(gpte);
	FNAME(protect_clean_gpte)(vcpu->arch.mmu, &pte_access, gpte);

	slot = gfn_to_memslot_dirty_bitmap(vcpu, gfn,
			no_dirty_log && (pte_access & ACC_WRITE_MASK));
	if (!slot)
		return false;

	pfn = gfn_to_pfn_memslot_atomic(slot, gfn);
	if (is_error_pfn(pfn))
		return false;

	mmu_set_spte(vcpu, slot, spte, pte_access, gfn, pfn, NULL);
	kvm_release_pfn_clean(pfn);
	return true;
}

static bool FNAME(gpte_changed)(struct kvm_vcpu *vcpu,
				struct guest_walker *gw, int level)
{
	pt_element_t curr_pte;
	gpa_t base_gpa, pte_gpa = gw->pte_gpa[level - 1];
	u64 mask;
	int r, index;

	if (level == PG_LEVEL_4K) {
		mask = PTE_PREFETCH_NUM * sizeof(pt_element_t) - 1;
		base_gpa = pte_gpa & ~mask;
		index = (pte_gpa - base_gpa) / sizeof(pt_element_t);

		r = kvm_vcpu_read_guest_atomic(vcpu, base_gpa,
				gw->prefetch_ptes, sizeof(gw->prefetch_ptes));
		curr_pte = gw->prefetch_ptes[index];
	} else
		r = kvm_vcpu_read_guest_atomic(vcpu, pte_gpa,
				  &curr_pte, sizeof(curr_pte));

	return r || curr_pte != gw->ptes[level - 1];
}

static void FNAME(pte_prefetch)(struct kvm_vcpu *vcpu, struct guest_walker *gw,
				u64 *sptep)
{
	struct kvm_mmu_page *sp;
	pt_element_t *gptep = gw->prefetch_ptes;
	u64 *spte;
	int i;

	sp = sptep_to_sp(sptep);

	if (sp->role.level > PG_LEVEL_4K)
		return;

	/*
	 * If addresses are being invalidated, skip prefetching to avoid
	 * accidentally prefetching those addresses.
	 */
	if (unlikely(vcpu->kvm->mmu_notifier_count))
		return;

	if (sp->role.direct)
		return __direct_pte_prefetch(vcpu, sp, sptep);

	i = (sptep - sp->spt) & ~(PTE_PREFETCH_NUM - 1);
	spte = sp->spt + i;

	for (i = 0; i < PTE_PREFETCH_NUM; i++, spte++) {
		if (spte == sptep)
			continue;

		if (is_shadow_present_pte(*spte))
			continue;

		if (!FNAME(prefetch_gpte)(vcpu, sp, spte, gptep[i], true))
			break;
	}
}

/*
 * Fetch a shadow pte for a specific level in the paging hierarchy.
 * If the guest tries to write a write-protected page, we need to
 * emulate this operation, return 1 to indicate this case.
 */
static int FNAME(fetch)(struct kvm_vcpu *vcpu, struct kvm_page_fault *fault,
			 struct guest_walker *gw)
{
	struct kvm_mmu_page *sp = NULL;
	struct kvm_shadow_walk_iterator it;
	unsigned int direct_access, access;
	int top_level, ret;
	gfn_t base_gfn = fault->gfn;

	WARN_ON_ONCE(gw->gfn != base_gfn);
	direct_access = gw->pte_access;

	top_level = vcpu->arch.mmu->root_level;
	if (top_level == PT32E_ROOT_LEVEL)
		top_level = PT32_ROOT_LEVEL;
	/*
	 * Verify that the top-level gpte is still there.  Since the page
	 * is a root page, it is either write protected (and cannot be
	 * changed from now on) or it is invalid (in which case, we don't
	 * really care if it changes underneath us after this point).
	 */
	if (FNAME(gpte_changed)(vcpu, gw, top_level))
		goto out_gpte_changed;

	if (WARN_ON(!VALID_PAGE(vcpu->arch.mmu->root_hpa)))
		goto out_gpte_changed;

	for (shadow_walk_init(&it, vcpu, fault->addr);
	     shadow_walk_okay(&it) && it.level > gw->level;
	     shadow_walk_next(&it)) {
		gfn_t table_gfn;

		clear_sp_write_flooding_count(it.sptep);
		drop_large_spte(vcpu, it.sptep);

		sp = NULL;
		if (!is_shadow_present_pte(*it.sptep)) {
			table_gfn = gw->table_gfn[it.level - 2];
			access = gw->pt_access[it.level - 2];
			sp = kvm_mmu_get_page(vcpu, table_gfn, fault->addr,
					      it.level-1, false, access);
			/*
			 * We must synchronize the pagetable before linking it
			 * because the guest doesn't need to flush tlb when
			 * the gpte is changed from non-present to present.
			 * Otherwise, the guest may use the wrong mapping.
			 *
			 * For PG_LEVEL_4K, kvm_mmu_get_page() has already
			 * synchronized it transiently via kvm_sync_page().
			 *
			 * For higher level pagetable, we synchronize it via
			 * the slower mmu_sync_children().  If it needs to
			 * break, some progress has been made; return
			 * RET_PF_RETRY and retry on the next #PF.
			 * KVM_REQ_MMU_SYNC is not necessary but it
			 * expedites the process.
			 */
			if (sp->unsync_children &&
			    mmu_sync_children(vcpu, sp, false))
				return RET_PF_RETRY;
		}

		/*
		 * Verify that the gpte in the page we've just write
		 * protected is still there.
		 */
		if (FNAME(gpte_changed)(vcpu, gw, it.level - 1))
			goto out_gpte_changed;

		if (sp)
			link_shadow_page(vcpu, it.sptep, sp);
	}

	kvm_mmu_hugepage_adjust(vcpu, fault);

	trace_kvm_mmu_spte_requested(fault);

	for (; shadow_walk_okay(&it); shadow_walk_next(&it)) {
		clear_sp_write_flooding_count(it.sptep);

		/*
		 * We cannot overwrite existing page tables with an NX
		 * large page, as the leaf could be executable.
		 */
		if (fault->nx_huge_page_workaround_enabled)
			disallowed_hugepage_adjust(fault, *it.sptep, it.level);

		base_gfn = fault->gfn & ~(KVM_PAGES_PER_HPAGE(it.level) - 1);
		if (it.level == fault->goal_level)
			break;

		validate_direct_spte(vcpu, it.sptep, direct_access);

		drop_large_spte(vcpu, it.sptep);

		if (!is_shadow_present_pte(*it.sptep)) {
			sp = kvm_mmu_get_page(vcpu, base_gfn, fault->addr,
					      it.level - 1, true, direct_access);
			link_shadow_page(vcpu, it.sptep, sp);
			if (fault->huge_page_disallowed &&
			    fault->req_level >= it.level)
				account_huge_nx_page(vcpu->kvm, sp);
		}
	}

	if (WARN_ON_ONCE(it.level != fault->goal_level))
		return -EFAULT;

	ret = mmu_set_spte(vcpu, fault->slot, it.sptep, gw->pte_access,
			   base_gfn, fault->pfn, fault);
	if (ret == RET_PF_SPURIOUS)
		return ret;

	FNAME(pte_prefetch)(vcpu, gw, it.sptep);
	++vcpu->stat.pf_fixed;
	return ret;

out_gpte_changed:
	return RET_PF_RETRY;
}

 /*
 * To see whether the mapped gfn can write its page table in the current
 * mapping.
 *
 * It is the helper function of FNAME(page_fault). When guest uses large page
 * size to map the writable gfn which is used as current page table, we should
 * force kvm to use small page size to map it because new shadow page will be
 * created when kvm establishes shadow page table that stop kvm using large
 * page size. Do it early can avoid unnecessary #PF and emulation.
 *
 * @write_fault_to_shadow_pgtable will return true if the fault gfn is
 * currently used as its page table.
 *
 * Note: the PDPT page table is not checked for PAE-32 bit guest. It is ok
 * since the PDPT is always shadowed, that means, we can not use large page
 * size to map the gfn which is used as PDPT.
 */
static bool
FNAME(is_self_change_mapping)(struct kvm_vcpu *vcpu,
			      struct guest_walker *walker, bool user_fault,
			      bool *write_fault_to_shadow_pgtable)
{
	int level;
	gfn_t mask = ~(KVM_PAGES_PER_HPAGE(walker->level) - 1);
	bool self_changed = false;

	if (!(walker->pte_access & ACC_WRITE_MASK ||
	    (!is_cr0_wp(vcpu->arch.mmu) && !user_fault)))
		return false;

	for (level = walker->level; level <= walker->max_level; level++) {
		gfn_t gfn = walker->gfn ^ walker->table_gfn[level - 1];

		self_changed |= !(gfn & mask);
		*write_fault_to_shadow_pgtable |= !gfn;
	}

	return self_changed;
}

/*
 * Page fault handler.  There are several causes for a page fault:
 *   - there is no shadow pte for the guest pte
 *   - write access through a shadow pte marked read only so that we can set
 *     the dirty bit
 *   - write access to a shadow pte marked read only so we can update the page
 *     dirty bitmap, when userspace requests it
 *   - mmio access; in this case we will never install a present shadow pte
 *   - normal guest page fault due to the guest pte marked not present, not
 *     writable, or not executable
 *
 *  Returns: 1 if we need to emulate the instruction, 0 otherwise, or
 *           a negative value on error.
 */
static int FNAME(page_fault)(struct kvm_vcpu *vcpu, struct kvm_page_fault *fault)
{
	struct guest_walker walker;
	int r;
	unsigned long mmu_seq;
	bool is_self_change_mapping;

	pgprintk("%s: addr %lx err %x\n", __func__, fault->addr, fault->error_code);
	WARN_ON_ONCE(fault->is_tdp);

	/*
	 * Look up the guest pte for the faulting address.
	 * If PFEC.RSVD is set, this is a shadow page fault.
	 * The bit needs to be cleared before walking guest page tables.
	 */
	r = FNAME(walk_addr)(&walker, vcpu, fault->addr,
			     fault->error_code & ~PFERR_RSVD_MASK);

	/*
	 * The page is not mapped by the guest.  Let the guest handle it.
	 */
	if (!r) {
		pgprintk("%s: guest page fault\n", __func__);
		if (!fault->prefetch)
			kvm_inject_emulated_page_fault(vcpu, &walker.fault);

		return RET_PF_RETRY;
	}

	fault->gfn = walker.gfn;
	fault->slot = kvm_vcpu_gfn_to_memslot(vcpu, fault->gfn);

	if (page_fault_handle_page_track(vcpu, fault)) {
		shadow_page_table_clear_flood(vcpu, fault->addr);
		return RET_PF_EMULATE;
	}

	r = mmu_topup_memory_caches(vcpu, true);
	if (r)
		return r;

	vcpu->arch.write_fault_to_shadow_pgtable = false;

	is_self_change_mapping = FNAME(is_self_change_mapping)(vcpu,
	      &walker, fault->user, &vcpu->arch.write_fault_to_shadow_pgtable);

	if (is_self_change_mapping)
		fault->max_level = PG_LEVEL_4K;
	else
		fault->max_level = walker.level;

	mmu_seq = vcpu->kvm->mmu_notifier_seq;
	smp_rmb();

	if (kvm_faultin_pfn(vcpu, fault, &r))
		return r;

	if (handle_abnormal_pfn(vcpu, fault, walker.pte_access, &r))
		return r;

	/*
	 * Do not change pte_access if the pfn is a mmio page, otherwise
	 * we will cache the incorrect access into mmio spte.
	 */
	if (fault->write && !(walker.pte_access & ACC_WRITE_MASK) &&
	    !is_cr0_wp(vcpu->arch.mmu) && !fault->user && fault->slot) {
		walker.pte_access |= ACC_WRITE_MASK;
		walker.pte_access &= ~ACC_USER_MASK;

		/*
		 * If we converted a user page to a kernel page,
		 * so that the kernel can write to it when cr0.wp=0,
		 * then we should prevent the kernel from executing it
		 * if SMEP is enabled.
		 */
		if (is_cr4_smep(vcpu->arch.mmu))
			walker.pte_access &= ~ACC_EXEC_MASK;
	}

	r = RET_PF_RETRY;
	write_lock(&vcpu->kvm->mmu_lock);

	if (is_page_fault_stale(vcpu, fault, mmu_seq))
		goto out_unlock;

	kvm_mmu_audit(vcpu, AUDIT_PRE_PAGE_FAULT);
	r = make_mmu_pages_available(vcpu);
	if (r)
		goto out_unlock;
	r = FNAME(fetch)(vcpu, fault, &walker);
	kvm_mmu_audit(vcpu, AUDIT_POST_PAGE_FAULT);

out_unlock:
	write_unlock(&vcpu->kvm->mmu_lock);
	kvm_release_pfn_clean(fault->pfn);
	return r;
}

static gpa_t FNAME(get_level1_sp_gpa)(struct kvm_mmu_page *sp)
{
	int offset = 0;

	WARN_ON(sp->role.level != PG_LEVEL_4K);

	if (PTTYPE == 32)
		offset = sp->role.quadrant << PT64_LEVEL_BITS;

	return gfn_to_gpa(sp->gfn) + offset * sizeof(pt_element_t);
}

static void FNAME(invlpg)(struct kvm_vcpu *vcpu, gva_t gva, hpa_t root_hpa)
{
	struct kvm_shadow_walk_iterator iterator;
	struct kvm_mmu_page *sp;
	u64 old_spte;
	int level;
	u64 *sptep;

	vcpu_clear_mmio_info(vcpu, gva);

	/*
	 * No need to check return value here, rmap_can_add() can
	 * help us to skip pte prefetch later.
	 */
	mmu_topup_memory_caches(vcpu, true);

	if (!VALID_PAGE(root_hpa)) {
		WARN_ON(1);
		return;
	}

	write_lock(&vcpu->kvm->mmu_lock);
	for_each_shadow_entry_using_root(vcpu, root_hpa, gva, iterator) {
		level = iterator.level;
		sptep = iterator.sptep;

		sp = sptep_to_sp(sptep);
		old_spte = *sptep;
		if (is_last_spte(old_spte, level)) {
			pt_element_t gpte;
			gpa_t pte_gpa;

			if (!sp->unsync)
				break;

			pte_gpa = FNAME(get_level1_sp_gpa)(sp);
			pte_gpa += (sptep - sp->spt) * sizeof(pt_element_t);

			mmu_page_zap_pte(vcpu->kvm, sp, sptep, NULL);
			if (is_shadow_present_pte(old_spte))
				kvm_flush_remote_tlbs_with_address(vcpu->kvm,
					sp->gfn, KVM_PAGES_PER_HPAGE(sp->role.level));

			if (!rmap_can_add(vcpu))
				break;

			if (kvm_vcpu_read_guest_atomic(vcpu, pte_gpa, &gpte,
						       sizeof(pt_element_t)))
				break;

			FNAME(prefetch_gpte)(vcpu, sp, sptep, gpte, false);
		}

		if (!sp->unsync_children)
			break;
	}
	write_unlock(&vcpu->kvm->mmu_lock);
}

/* Note, @addr is a GPA when gva_to_gpa() translates an L2 GPA to an L1 GPA. */
static gpa_t FNAME(gva_to_gpa)(struct kvm_vcpu *vcpu, struct kvm_mmu *mmu,
			       gpa_t addr, u32 access,
			       struct x86_exception *exception)
{
	struct guest_walker walker;
	gpa_t gpa = UNMAPPED_GVA;
	int r;

#ifndef CONFIG_X86_64
	/* A 64-bit GVA should be impossible on 32-bit KVM. */
	WARN_ON_ONCE((addr >> 32) && mmu == vcpu->arch.walk_mmu);
#endif

	r = FNAME(walk_addr_generic)(&walker, vcpu, mmu, addr, access);

	if (r) {
		gpa = gfn_to_gpa(walker.gfn);
		gpa |= addr & ~PAGE_MASK;
	} else if (exception)
		*exception = walker.fault;

	return gpa;
}

/*
 * Using the cached information from sp->gfns is safe because:
 * - The spte has a reference to the struct page, so the pfn for a given gfn
 *   can't change unless all sptes pointing to it are nuked first.
 *
 * Returns
 * < 0: the sp should be zapped
 *   0: the sp is synced and no tlb flushing is required
 * > 0: the sp is synced and tlb flushing is required
 */
static int FNAME(sync_page)(struct kvm_vcpu *vcpu, struct kvm_mmu_page *sp)
{
	union kvm_mmu_page_role mmu_role = vcpu->arch.mmu->mmu_role.base;
	int i;
	bool host_writable;
	gpa_t first_pte_gpa;
	bool flush = false;

	/*
	 * Ignore various flags when verifying that it's safe to sync a shadow
	 * page using the current MMU context.
	 *
	 *  - level: not part of the overall MMU role and will never match as the MMU's
	 *           level tracks the root level
	 *  - access: updated based on the new guest PTE
	 *  - quadrant: not part of the overall MMU role (similar to level)
	 */
	const union kvm_mmu_page_role sync_role_ign = {
		.level = 0xf,
		.access = 0x7,
		.quadrant = 0x3,
	};

	/*
	 * Direct pages can never be unsync, and KVM should never attempt to
	 * sync a shadow page for a different MMU context, e.g. if the role
	 * differs then the memslot lookup (SMM vs. non-SMM) will be bogus, the
	 * reserved bits checks will be wrong, etc...
	 */
	if (WARN_ON_ONCE(sp->role.direct ||
			 (sp->role.word ^ mmu_role.word) & ~sync_role_ign.word))
		return -1;

	first_pte_gpa = FNAME(get_level1_sp_gpa)(sp);

	for (i = 0; i < PT64_ENT_PER_PAGE; i++) {
		u64 *sptep, spte;
		struct kvm_memory_slot *slot;
		unsigned pte_access;
		pt_element_t gpte;
		gpa_t pte_gpa;
		gfn_t gfn;

		if (!sp->spt[i])
			continue;

		pte_gpa = first_pte_gpa + i * sizeof(pt_element_t);

		if (kvm_vcpu_read_guest_atomic(vcpu, pte_gpa, &gpte,
					       sizeof(pt_element_t)))
			return -1;

		if (FNAME(prefetch_invalid_gpte)(vcpu, sp, &sp->spt[i], gpte)) {
			flush = true;
			continue;
		}

		gfn = gpte_to_gfn(gpte);
		pte_access = sp->role.access;
		pte_access &= FNAME(gpte_access)(gpte);
		FNAME(protect_clean_gpte)(vcpu->arch.mmu, &pte_access, gpte);

		if (sync_mmio_spte(vcpu, &sp->spt[i], gfn, pte_access))
			continue;

		if (gfn != sp->gfns[i]) {
			drop_spte(vcpu->kvm, &sp->spt[i]);
			flush = true;
			continue;
		}

		sptep = &sp->spt[i];
		spte = *sptep;
		host_writable = spte & shadow_host_writable_mask;
		slot = kvm_vcpu_gfn_to_memslot(vcpu, gfn);
		make_spte(vcpu, sp, slot, pte_access, gfn,
			  spte_to_pfn(spte), spte, true, false,
			  host_writable, &spte);

		flush |= mmu_spte_update(sptep, spte);
	}

	return flush;
}

#undef pt_element_t
#undef guest_walker
#undef FNAME
#undef PT_BASE_ADDR_MASK
#undef PT_INDEX
#undef PT_LVL_ADDR_MASK
#undef PT_LVL_OFFSET_MASK
#undef PT_LEVEL_BITS
#undef PT_MAX_FULL_LEVELS
#undef gpte_to_gfn
#undef gpte_to_gfn_lvl
#undef CMPXCHG
#undef PT_GUEST_ACCESSED_MASK
#undef PT_GUEST_DIRTY_MASK
#undef PT_GUEST_DIRTY_SHIFT
#undef PT_GUEST_ACCESSED_SHIFT
#undef PT_HAVE_ACCESSED_DIRTY<|MERGE_RESOLUTION|>--- conflicted
+++ resolved
@@ -148,54 +148,29 @@
 			       pt_element_t __user *ptep_user, unsigned index,
 			       pt_element_t orig_pte, pt_element_t new_pte)
 {
-<<<<<<< HEAD
-	int r = -EFAULT;
-=======
 	signed char r;
->>>>>>> 77b5472d
 
 	if (!user_access_begin(ptep_user, sizeof(pt_element_t)))
 		return -EFAULT;
 
 #ifdef CMPXCHG
 	asm volatile("1:" LOCK_PREFIX CMPXCHG " %[new], %[ptr]\n"
-<<<<<<< HEAD
-		     "mov $0, %[r]\n"
-		     "setnz %b[r]\n"
-		     "2:"
-		     _ASM_EXTABLE_UA(1b, 2b)
-		     : [ptr] "+m" (*ptep_user),
-		       [old] "+a" (orig_pte),
-		       [r] "+q" (r)
-=======
 		     "setnz %b[r]\n"
 		     "2:"
 		     _ASM_EXTABLE_TYPE_REG(1b, 2b, EX_TYPE_EFAULT_REG, %k[r])
 		     : [ptr] "+m" (*ptep_user),
 		       [old] "+a" (orig_pte),
 		       [r] "=q" (r)
->>>>>>> 77b5472d
 		     : [new] "r" (new_pte)
 		     : "memory");
 #else
 	asm volatile("1:" LOCK_PREFIX "cmpxchg8b %[ptr]\n"
-<<<<<<< HEAD
-		     "movl $0, %[r]\n"
-		     "jz 2f\n"
-		     "incl %[r]\n"
-		     "2:"
-		     _ASM_EXTABLE_UA(1b, 2b)
-		     : [ptr] "+m" (*ptep_user),
-		       [old] "+A" (orig_pte),
-		       [r] "+rm" (r)
-=======
 		     "setnz %b[r]\n"
 		     "2:"
 		     _ASM_EXTABLE_TYPE_REG(1b, 2b, EX_TYPE_EFAULT_REG, %k[r])
 		     : [ptr] "+m" (*ptep_user),
 		       [old] "+A" (orig_pte),
 		       [r] "=q" (r)
->>>>>>> 77b5472d
 		     : [new_lo] "b" ((u32)new_pte),
 		       [new_hi] "c" ((u32)(new_pte >> 32))
 		     : "memory");
