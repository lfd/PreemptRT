// SPDX-License-Identifier: GPL-2.0-only
/* Copyright (c) 2011-2014 PLUMgrid, http://plumgrid.com
 */
#include <linux/bpf.h>
#include <linux/btf.h>
#include <linux/bpf-cgroup.h>
#include <linux/rcupdate.h>
#include <linux/random.h>
#include <linux/smp.h>
#include <linux/topology.h>
#include <linux/ktime.h>
#include <linux/sched.h>
#include <linux/uidgid.h>
#include <linux/filter.h>
#include <linux/ctype.h>
#include <linux/jiffies.h>
#include <linux/pid_namespace.h>
#include <linux/proc_ns.h>
#include <linux/security.h>
#include <linux/btf_ids.h>

#include "../../lib/kstrtox.h"

/* If kernel subsystem is allowing eBPF programs to call this function,
 * inside its own verifier_ops->get_func_proto() callback it should return
 * bpf_map_lookup_elem_proto, so that verifier can properly check the arguments
 *
 * Different map implementations will rely on rcu in map methods
 * lookup/update/delete, therefore eBPF programs must run under rcu lock
 * if program is allowed to access maps, so check rcu_read_lock_held in
 * all three functions.
 */
BPF_CALL_2(bpf_map_lookup_elem, struct bpf_map *, map, void *, key)
{
	WARN_ON_ONCE(!rcu_read_lock_held() && !rcu_read_lock_bh_held());
	return (unsigned long) map->ops->map_lookup_elem(map, key);
}

const struct bpf_func_proto bpf_map_lookup_elem_proto = {
	.func		= bpf_map_lookup_elem,
	.gpl_only	= false,
	.pkt_access	= true,
	.ret_type	= RET_PTR_TO_MAP_VALUE_OR_NULL,
	.arg1_type	= ARG_CONST_MAP_PTR,
	.arg2_type	= ARG_PTR_TO_MAP_KEY,
};

BPF_CALL_4(bpf_map_update_elem, struct bpf_map *, map, void *, key,
	   void *, value, u64, flags)
{
	WARN_ON_ONCE(!rcu_read_lock_held() && !rcu_read_lock_bh_held());
	return map->ops->map_update_elem(map, key, value, flags);
}

const struct bpf_func_proto bpf_map_update_elem_proto = {
	.func		= bpf_map_update_elem,
	.gpl_only	= false,
	.pkt_access	= true,
	.ret_type	= RET_INTEGER,
	.arg1_type	= ARG_CONST_MAP_PTR,
	.arg2_type	= ARG_PTR_TO_MAP_KEY,
	.arg3_type	= ARG_PTR_TO_MAP_VALUE,
	.arg4_type	= ARG_ANYTHING,
};

BPF_CALL_2(bpf_map_delete_elem, struct bpf_map *, map, void *, key)
{
	WARN_ON_ONCE(!rcu_read_lock_held() && !rcu_read_lock_bh_held());
	return map->ops->map_delete_elem(map, key);
}

const struct bpf_func_proto bpf_map_delete_elem_proto = {
	.func		= bpf_map_delete_elem,
	.gpl_only	= false,
	.pkt_access	= true,
	.ret_type	= RET_INTEGER,
	.arg1_type	= ARG_CONST_MAP_PTR,
	.arg2_type	= ARG_PTR_TO_MAP_KEY,
};

BPF_CALL_3(bpf_map_push_elem, struct bpf_map *, map, void *, value, u64, flags)
{
	return map->ops->map_push_elem(map, value, flags);
}

const struct bpf_func_proto bpf_map_push_elem_proto = {
	.func		= bpf_map_push_elem,
	.gpl_only	= false,
	.pkt_access	= true,
	.ret_type	= RET_INTEGER,
	.arg1_type	= ARG_CONST_MAP_PTR,
	.arg2_type	= ARG_PTR_TO_MAP_VALUE,
	.arg3_type	= ARG_ANYTHING,
};

BPF_CALL_2(bpf_map_pop_elem, struct bpf_map *, map, void *, value)
{
	return map->ops->map_pop_elem(map, value);
}

const struct bpf_func_proto bpf_map_pop_elem_proto = {
	.func		= bpf_map_pop_elem,
	.gpl_only	= false,
	.ret_type	= RET_INTEGER,
	.arg1_type	= ARG_CONST_MAP_PTR,
	.arg2_type	= ARG_PTR_TO_MAP_VALUE | MEM_UNINIT,
};

BPF_CALL_2(bpf_map_peek_elem, struct bpf_map *, map, void *, value)
{
	return map->ops->map_peek_elem(map, value);
}

const struct bpf_func_proto bpf_map_peek_elem_proto = {
	.func		= bpf_map_peek_elem,
	.gpl_only	= false,
	.ret_type	= RET_INTEGER,
	.arg1_type	= ARG_CONST_MAP_PTR,
	.arg2_type	= ARG_PTR_TO_MAP_VALUE | MEM_UNINIT,
};

BPF_CALL_3(bpf_map_lookup_percpu_elem, struct bpf_map *, map, void *, key, u32, cpu)
{
	WARN_ON_ONCE(!rcu_read_lock_held() && !rcu_read_lock_bh_held());
	return (unsigned long) map->ops->map_lookup_percpu_elem(map, key, cpu);
}

const struct bpf_func_proto bpf_map_lookup_percpu_elem_proto = {
	.func		= bpf_map_lookup_percpu_elem,
	.gpl_only	= false,
	.pkt_access	= true,
	.ret_type	= RET_PTR_TO_MAP_VALUE_OR_NULL,
	.arg1_type	= ARG_CONST_MAP_PTR,
	.arg2_type	= ARG_PTR_TO_MAP_KEY,
	.arg3_type	= ARG_ANYTHING,
};

const struct bpf_func_proto bpf_get_prandom_u32_proto = {
	.func		= bpf_user_rnd_u32,
	.gpl_only	= false,
	.ret_type	= RET_INTEGER,
};

BPF_CALL_0(bpf_get_smp_processor_id)
{
	return smp_processor_id();
}

const struct bpf_func_proto bpf_get_smp_processor_id_proto = {
	.func		= bpf_get_smp_processor_id,
	.gpl_only	= false,
	.ret_type	= RET_INTEGER,
};

BPF_CALL_0(bpf_get_numa_node_id)
{
	return numa_node_id();
}

const struct bpf_func_proto bpf_get_numa_node_id_proto = {
	.func		= bpf_get_numa_node_id,
	.gpl_only	= false,
	.ret_type	= RET_INTEGER,
};

BPF_CALL_0(bpf_ktime_get_ns)
{
	/* NMI safe access to clock monotonic */
	return ktime_get_mono_fast_ns();
}

const struct bpf_func_proto bpf_ktime_get_ns_proto = {
	.func		= bpf_ktime_get_ns,
	.gpl_only	= false,
	.ret_type	= RET_INTEGER,
};

BPF_CALL_0(bpf_ktime_get_boot_ns)
{
	/* NMI safe access to clock boottime */
	return ktime_get_boot_fast_ns();
}

const struct bpf_func_proto bpf_ktime_get_boot_ns_proto = {
	.func		= bpf_ktime_get_boot_ns,
	.gpl_only	= false,
	.ret_type	= RET_INTEGER,
};

BPF_CALL_0(bpf_ktime_get_coarse_ns)
{
	return ktime_get_coarse_ns();
}

const struct bpf_func_proto bpf_ktime_get_coarse_ns_proto = {
	.func		= bpf_ktime_get_coarse_ns,
	.gpl_only	= false,
	.ret_type	= RET_INTEGER,
};

BPF_CALL_0(bpf_get_current_pid_tgid)
{
	struct task_struct *task = current;

	if (unlikely(!task))
		return -EINVAL;

	return (u64) task->tgid << 32 | task->pid;
}

const struct bpf_func_proto bpf_get_current_pid_tgid_proto = {
	.func		= bpf_get_current_pid_tgid,
	.gpl_only	= false,
	.ret_type	= RET_INTEGER,
};

BPF_CALL_0(bpf_get_current_uid_gid)
{
	struct task_struct *task = current;
	kuid_t uid;
	kgid_t gid;

	if (unlikely(!task))
		return -EINVAL;

	current_uid_gid(&uid, &gid);
	return (u64) from_kgid(&init_user_ns, gid) << 32 |
		     from_kuid(&init_user_ns, uid);
}

const struct bpf_func_proto bpf_get_current_uid_gid_proto = {
	.func		= bpf_get_current_uid_gid,
	.gpl_only	= false,
	.ret_type	= RET_INTEGER,
};

BPF_CALL_2(bpf_get_current_comm, char *, buf, u32, size)
{
	struct task_struct *task = current;

	if (unlikely(!task))
		goto err_clear;

	/* Verifier guarantees that size > 0 */
	strscpy(buf, task->comm, size);
	return 0;
err_clear:
	memset(buf, 0, size);
	return -EINVAL;
}

const struct bpf_func_proto bpf_get_current_comm_proto = {
	.func		= bpf_get_current_comm,
	.gpl_only	= false,
	.ret_type	= RET_INTEGER,
	.arg1_type	= ARG_PTR_TO_UNINIT_MEM,
	.arg2_type	= ARG_CONST_SIZE,
};

#if defined(CONFIG_QUEUED_SPINLOCKS) || defined(CONFIG_BPF_ARCH_SPINLOCK)

static inline void __bpf_spin_lock(struct bpf_spin_lock *lock)
{
	arch_spinlock_t *l = (void *)lock;
	union {
		__u32 val;
		arch_spinlock_t lock;
	} u = { .lock = __ARCH_SPIN_LOCK_UNLOCKED };

	compiletime_assert(u.val == 0, "__ARCH_SPIN_LOCK_UNLOCKED not 0");
	BUILD_BUG_ON(sizeof(*l) != sizeof(__u32));
	BUILD_BUG_ON(sizeof(*lock) != sizeof(__u32));
	arch_spin_lock(l);
}

static inline void __bpf_spin_unlock(struct bpf_spin_lock *lock)
{
	arch_spinlock_t *l = (void *)lock;

	arch_spin_unlock(l);
}

#else

static inline void __bpf_spin_lock(struct bpf_spin_lock *lock)
{
	atomic_t *l = (void *)lock;

	BUILD_BUG_ON(sizeof(*l) != sizeof(*lock));
	do {
		atomic_cond_read_relaxed(l, !VAL);
	} while (atomic_xchg(l, 1));
}

static inline void __bpf_spin_unlock(struct bpf_spin_lock *lock)
{
	atomic_t *l = (void *)lock;

	atomic_set_release(l, 0);
}

#endif

static DEFINE_PER_CPU(unsigned long, irqsave_flags);

static inline void __bpf_spin_lock_irqsave(struct bpf_spin_lock *lock)
{
	unsigned long flags;

	local_irq_save(flags);
	__bpf_spin_lock(lock);
	__this_cpu_write(irqsave_flags, flags);
}

notrace BPF_CALL_1(bpf_spin_lock, struct bpf_spin_lock *, lock)
{
	__bpf_spin_lock_irqsave(lock);
	return 0;
}

const struct bpf_func_proto bpf_spin_lock_proto = {
	.func		= bpf_spin_lock,
	.gpl_only	= false,
	.ret_type	= RET_VOID,
	.arg1_type	= ARG_PTR_TO_SPIN_LOCK,
};

static inline void __bpf_spin_unlock_irqrestore(struct bpf_spin_lock *lock)
{
	unsigned long flags;

	flags = __this_cpu_read(irqsave_flags);
	__bpf_spin_unlock(lock);
	local_irq_restore(flags);
}

notrace BPF_CALL_1(bpf_spin_unlock, struct bpf_spin_lock *, lock)
{
	__bpf_spin_unlock_irqrestore(lock);
	return 0;
}

const struct bpf_func_proto bpf_spin_unlock_proto = {
	.func		= bpf_spin_unlock,
	.gpl_only	= false,
	.ret_type	= RET_VOID,
	.arg1_type	= ARG_PTR_TO_SPIN_LOCK,
};

void copy_map_value_locked(struct bpf_map *map, void *dst, void *src,
			   bool lock_src)
{
	struct bpf_spin_lock *lock;

	if (lock_src)
		lock = src + map->spin_lock_off;
	else
		lock = dst + map->spin_lock_off;
	preempt_disable();
	__bpf_spin_lock_irqsave(lock);
	copy_map_value(map, dst, src);
	__bpf_spin_unlock_irqrestore(lock);
	preempt_enable();
}

BPF_CALL_0(bpf_jiffies64)
{
	return get_jiffies_64();
}

const struct bpf_func_proto bpf_jiffies64_proto = {
	.func		= bpf_jiffies64,
	.gpl_only	= false,
	.ret_type	= RET_INTEGER,
};

#ifdef CONFIG_CGROUPS
BPF_CALL_0(bpf_get_current_cgroup_id)
{
	struct cgroup *cgrp;
	u64 cgrp_id;

	rcu_read_lock();
	cgrp = task_dfl_cgroup(current);
	cgrp_id = cgroup_id(cgrp);
	rcu_read_unlock();

	return cgrp_id;
}

const struct bpf_func_proto bpf_get_current_cgroup_id_proto = {
	.func		= bpf_get_current_cgroup_id,
	.gpl_only	= false,
	.ret_type	= RET_INTEGER,
};

BPF_CALL_1(bpf_get_current_ancestor_cgroup_id, int, ancestor_level)
{
	struct cgroup *cgrp;
	struct cgroup *ancestor;
	u64 cgrp_id;

	rcu_read_lock();
	cgrp = task_dfl_cgroup(current);
	ancestor = cgroup_ancestor(cgrp, ancestor_level);
	cgrp_id = ancestor ? cgroup_id(ancestor) : 0;
	rcu_read_unlock();

	return cgrp_id;
}

const struct bpf_func_proto bpf_get_current_ancestor_cgroup_id_proto = {
	.func		= bpf_get_current_ancestor_cgroup_id,
	.gpl_only	= false,
	.ret_type	= RET_INTEGER,
	.arg1_type	= ARG_ANYTHING,
};

#ifdef CONFIG_CGROUP_BPF

BPF_CALL_2(bpf_get_local_storage, struct bpf_map *, map, u64, flags)
{
	/* flags argument is not used now,
	 * but provides an ability to extend the API.
	 * verifier checks that its value is correct.
	 */
	enum bpf_cgroup_storage_type stype = cgroup_storage_type(map);
	struct bpf_cgroup_storage *storage;
	struct bpf_cg_run_ctx *ctx;
	void *ptr;

	/* get current cgroup storage from BPF run context */
	ctx = container_of(current->bpf_ctx, struct bpf_cg_run_ctx, run_ctx);
	storage = ctx->prog_item->cgroup_storage[stype];

	if (stype == BPF_CGROUP_STORAGE_SHARED)
		ptr = &READ_ONCE(storage->buf)->data[0];
	else
		ptr = this_cpu_ptr(storage->percpu_buf);

	return (unsigned long)ptr;
}

const struct bpf_func_proto bpf_get_local_storage_proto = {
	.func		= bpf_get_local_storage,
	.gpl_only	= false,
	.ret_type	= RET_PTR_TO_MAP_VALUE,
	.arg1_type	= ARG_CONST_MAP_PTR,
	.arg2_type	= ARG_ANYTHING,
};
#endif

#define BPF_STRTOX_BASE_MASK 0x1F

static int __bpf_strtoull(const char *buf, size_t buf_len, u64 flags,
			  unsigned long long *res, bool *is_negative)
{
	unsigned int base = flags & BPF_STRTOX_BASE_MASK;
	const char *cur_buf = buf;
	size_t cur_len = buf_len;
	unsigned int consumed;
	size_t val_len;
	char str[64];

	if (!buf || !buf_len || !res || !is_negative)
		return -EINVAL;

	if (base != 0 && base != 8 && base != 10 && base != 16)
		return -EINVAL;

	if (flags & ~BPF_STRTOX_BASE_MASK)
		return -EINVAL;

	while (cur_buf < buf + buf_len && isspace(*cur_buf))
		++cur_buf;

	*is_negative = (cur_buf < buf + buf_len && *cur_buf == '-');
	if (*is_negative)
		++cur_buf;

	consumed = cur_buf - buf;
	cur_len -= consumed;
	if (!cur_len)
		return -EINVAL;

	cur_len = min(cur_len, sizeof(str) - 1);
	memcpy(str, cur_buf, cur_len);
	str[cur_len] = '\0';
	cur_buf = str;

	cur_buf = _parse_integer_fixup_radix(cur_buf, &base);
	val_len = _parse_integer(cur_buf, base, res);

	if (val_len & KSTRTOX_OVERFLOW)
		return -ERANGE;

	if (val_len == 0)
		return -EINVAL;

	cur_buf += val_len;
	consumed += cur_buf - str;

	return consumed;
}

static int __bpf_strtoll(const char *buf, size_t buf_len, u64 flags,
			 long long *res)
{
	unsigned long long _res;
	bool is_negative;
	int err;

	err = __bpf_strtoull(buf, buf_len, flags, &_res, &is_negative);
	if (err < 0)
		return err;
	if (is_negative) {
		if ((long long)-_res > 0)
			return -ERANGE;
		*res = -_res;
	} else {
		if ((long long)_res < 0)
			return -ERANGE;
		*res = _res;
	}
	return err;
}

BPF_CALL_4(bpf_strtol, const char *, buf, size_t, buf_len, u64, flags,
	   long *, res)
{
	long long _res;
	int err;

	err = __bpf_strtoll(buf, buf_len, flags, &_res);
	if (err < 0)
		return err;
	if (_res != (long)_res)
		return -ERANGE;
	*res = _res;
	return err;
}

const struct bpf_func_proto bpf_strtol_proto = {
	.func		= bpf_strtol,
	.gpl_only	= false,
	.ret_type	= RET_INTEGER,
	.arg1_type	= ARG_PTR_TO_MEM | MEM_RDONLY,
	.arg2_type	= ARG_CONST_SIZE,
	.arg3_type	= ARG_ANYTHING,
	.arg4_type	= ARG_PTR_TO_LONG,
};

BPF_CALL_4(bpf_strtoul, const char *, buf, size_t, buf_len, u64, flags,
	   unsigned long *, res)
{
	unsigned long long _res;
	bool is_negative;
	int err;

	err = __bpf_strtoull(buf, buf_len, flags, &_res, &is_negative);
	if (err < 0)
		return err;
	if (is_negative)
		return -EINVAL;
	if (_res != (unsigned long)_res)
		return -ERANGE;
	*res = _res;
	return err;
}

const struct bpf_func_proto bpf_strtoul_proto = {
	.func		= bpf_strtoul,
	.gpl_only	= false,
	.ret_type	= RET_INTEGER,
	.arg1_type	= ARG_PTR_TO_MEM | MEM_RDONLY,
	.arg2_type	= ARG_CONST_SIZE,
	.arg3_type	= ARG_ANYTHING,
	.arg4_type	= ARG_PTR_TO_LONG,
};
#endif

BPF_CALL_3(bpf_strncmp, const char *, s1, u32, s1_sz, const char *, s2)
{
	return strncmp(s1, s2, s1_sz);
}

const struct bpf_func_proto bpf_strncmp_proto = {
	.func		= bpf_strncmp,
	.gpl_only	= false,
	.ret_type	= RET_INTEGER,
	.arg1_type	= ARG_PTR_TO_MEM,
	.arg2_type	= ARG_CONST_SIZE,
	.arg3_type	= ARG_PTR_TO_CONST_STR,
};

BPF_CALL_4(bpf_get_ns_current_pid_tgid, u64, dev, u64, ino,
	   struct bpf_pidns_info *, nsdata, u32, size)
{
	struct task_struct *task = current;
	struct pid_namespace *pidns;
	int err = -EINVAL;

	if (unlikely(size != sizeof(struct bpf_pidns_info)))
		goto clear;

	if (unlikely((u64)(dev_t)dev != dev))
		goto clear;

	if (unlikely(!task))
		goto clear;

	pidns = task_active_pid_ns(task);
	if (unlikely(!pidns)) {
		err = -ENOENT;
		goto clear;
	}

	if (!ns_match(&pidns->ns, (dev_t)dev, ino))
		goto clear;

	nsdata->pid = task_pid_nr_ns(task, pidns);
	nsdata->tgid = task_tgid_nr_ns(task, pidns);
	return 0;
clear:
	memset((void *)nsdata, 0, (size_t) size);
	return err;
}

const struct bpf_func_proto bpf_get_ns_current_pid_tgid_proto = {
	.func		= bpf_get_ns_current_pid_tgid,
	.gpl_only	= false,
	.ret_type	= RET_INTEGER,
	.arg1_type	= ARG_ANYTHING,
	.arg2_type	= ARG_ANYTHING,
	.arg3_type      = ARG_PTR_TO_UNINIT_MEM,
	.arg4_type      = ARG_CONST_SIZE,
};

static const struct bpf_func_proto bpf_get_raw_smp_processor_id_proto = {
	.func		= bpf_get_raw_cpu_id,
	.gpl_only	= false,
	.ret_type	= RET_INTEGER,
};

BPF_CALL_5(bpf_event_output_data, void *, ctx, struct bpf_map *, map,
	   u64, flags, void *, data, u64, size)
{
	if (unlikely(flags & ~(BPF_F_INDEX_MASK)))
		return -EINVAL;

	return bpf_event_output(map, flags, data, size, NULL, 0, NULL);
}

const struct bpf_func_proto bpf_event_output_data_proto =  {
	.func		= bpf_event_output_data,
	.gpl_only       = true,
	.ret_type       = RET_INTEGER,
	.arg1_type      = ARG_PTR_TO_CTX,
	.arg2_type      = ARG_CONST_MAP_PTR,
	.arg3_type      = ARG_ANYTHING,
	.arg4_type      = ARG_PTR_TO_MEM | MEM_RDONLY,
	.arg5_type      = ARG_CONST_SIZE_OR_ZERO,
};

BPF_CALL_3(bpf_copy_from_user, void *, dst, u32, size,
	   const void __user *, user_ptr)
{
	int ret = copy_from_user(dst, user_ptr, size);

	if (unlikely(ret)) {
		memset(dst, 0, size);
		ret = -EFAULT;
	}

	return ret;
}

const struct bpf_func_proto bpf_copy_from_user_proto = {
	.func		= bpf_copy_from_user,
	.gpl_only	= false,
	.ret_type	= RET_INTEGER,
	.arg1_type	= ARG_PTR_TO_UNINIT_MEM,
	.arg2_type	= ARG_CONST_SIZE_OR_ZERO,
	.arg3_type	= ARG_ANYTHING,
};

BPF_CALL_5(bpf_copy_from_user_task, void *, dst, u32, size,
	   const void __user *, user_ptr, struct task_struct *, tsk, u64, flags)
{
	int ret;

	/* flags is not used yet */
	if (unlikely(flags))
		return -EINVAL;

	if (unlikely(!size))
		return 0;

	ret = access_process_vm(tsk, (unsigned long)user_ptr, dst, size, 0);
	if (ret == size)
		return 0;

	memset(dst, 0, size);
	/* Return -EFAULT for partial read */
	return ret < 0 ? ret : -EFAULT;
}

const struct bpf_func_proto bpf_copy_from_user_task_proto = {
	.func		= bpf_copy_from_user_task,
	.gpl_only	= true,
	.ret_type	= RET_INTEGER,
	.arg1_type	= ARG_PTR_TO_UNINIT_MEM,
	.arg2_type	= ARG_CONST_SIZE_OR_ZERO,
	.arg3_type	= ARG_ANYTHING,
	.arg4_type	= ARG_PTR_TO_BTF_ID,
	.arg4_btf_id	= &btf_tracing_ids[BTF_TRACING_TYPE_TASK],
	.arg5_type	= ARG_ANYTHING
};

BPF_CALL_2(bpf_per_cpu_ptr, const void *, ptr, u32, cpu)
{
	if (cpu >= nr_cpu_ids)
		return (unsigned long)NULL;

	return (unsigned long)per_cpu_ptr((const void __percpu *)ptr, cpu);
}

const struct bpf_func_proto bpf_per_cpu_ptr_proto = {
	.func		= bpf_per_cpu_ptr,
	.gpl_only	= false,
	.ret_type	= RET_PTR_TO_MEM_OR_BTF_ID | PTR_MAYBE_NULL | MEM_RDONLY,
	.arg1_type	= ARG_PTR_TO_PERCPU_BTF_ID,
	.arg2_type	= ARG_ANYTHING,
};

BPF_CALL_1(bpf_this_cpu_ptr, const void *, percpu_ptr)
{
	return (unsigned long)this_cpu_ptr((const void __percpu *)percpu_ptr);
}

const struct bpf_func_proto bpf_this_cpu_ptr_proto = {
	.func		= bpf_this_cpu_ptr,
	.gpl_only	= false,
	.ret_type	= RET_PTR_TO_MEM_OR_BTF_ID | MEM_RDONLY,
	.arg1_type	= ARG_PTR_TO_PERCPU_BTF_ID,
};

static int bpf_trace_copy_string(char *buf, void *unsafe_ptr, char fmt_ptype,
		size_t bufsz)
{
	void __user *user_ptr = (__force void __user *)unsafe_ptr;

	buf[0] = 0;

	switch (fmt_ptype) {
	case 's':
#ifdef CONFIG_ARCH_HAS_NON_OVERLAPPING_ADDRESS_SPACE
		if ((unsigned long)unsafe_ptr < TASK_SIZE)
			return strncpy_from_user_nofault(buf, user_ptr, bufsz);
		fallthrough;
#endif
	case 'k':
		return strncpy_from_kernel_nofault(buf, unsafe_ptr, bufsz);
	case 'u':
		return strncpy_from_user_nofault(buf, user_ptr, bufsz);
	}

	return -EINVAL;
}

/* Per-cpu temp buffers used by printf-like helpers to store the bprintf binary
 * arguments representation.
 */
#define MAX_BPRINTF_BUF_LEN	512

/* Support executing three nested bprintf helper calls on a given CPU */
#define MAX_BPRINTF_NEST_LEVEL	3
struct bpf_bprintf_buffers {
	char tmp_bufs[MAX_BPRINTF_NEST_LEVEL][MAX_BPRINTF_BUF_LEN];
};
static DEFINE_PER_CPU(struct bpf_bprintf_buffers, bpf_bprintf_bufs);
static DEFINE_PER_CPU(int, bpf_bprintf_nest_level);

static int try_get_fmt_tmp_buf(char **tmp_buf)
{
	struct bpf_bprintf_buffers *bufs;
	int nest_level;

	preempt_disable();
	nest_level = this_cpu_inc_return(bpf_bprintf_nest_level);
	if (WARN_ON_ONCE(nest_level > MAX_BPRINTF_NEST_LEVEL)) {
		this_cpu_dec(bpf_bprintf_nest_level);
		preempt_enable();
		return -EBUSY;
	}
	bufs = this_cpu_ptr(&bpf_bprintf_bufs);
	*tmp_buf = bufs->tmp_bufs[nest_level - 1];

	return 0;
}

void bpf_bprintf_cleanup(void)
{
	if (this_cpu_read(bpf_bprintf_nest_level)) {
		this_cpu_dec(bpf_bprintf_nest_level);
		preempt_enable();
	}
}

/*
 * bpf_bprintf_prepare - Generic pass on format strings for bprintf-like helpers
 *
 * Returns a negative value if fmt is an invalid format string or 0 otherwise.
 *
 * This can be used in two ways:
 * - Format string verification only: when bin_args is NULL
 * - Arguments preparation: in addition to the above verification, it writes in
 *   bin_args a binary representation of arguments usable by bstr_printf where
 *   pointers from BPF have been sanitized.
 *
 * In argument preparation mode, if 0 is returned, safe temporary buffers are
 * allocated and bpf_bprintf_cleanup should be called to free them after use.
 */
int bpf_bprintf_prepare(char *fmt, u32 fmt_size, const u64 *raw_args,
			u32 **bin_args, u32 num_args)
{
	char *unsafe_ptr = NULL, *tmp_buf = NULL, *tmp_buf_end, *fmt_end;
	size_t sizeof_cur_arg, sizeof_cur_ip;
	int err, i, num_spec = 0;
	u64 cur_arg;
	char fmt_ptype, cur_ip[16], ip_spec[] = "%pXX";

	fmt_end = strnchr(fmt, fmt_size, 0);
	if (!fmt_end)
		return -EINVAL;
	fmt_size = fmt_end - fmt;

	if (bin_args) {
		if (num_args && try_get_fmt_tmp_buf(&tmp_buf))
			return -EBUSY;

		tmp_buf_end = tmp_buf + MAX_BPRINTF_BUF_LEN;
		*bin_args = (u32 *)tmp_buf;
	}

	for (i = 0; i < fmt_size; i++) {
		if ((!isprint(fmt[i]) && !isspace(fmt[i])) || !isascii(fmt[i])) {
			err = -EINVAL;
			goto out;
		}

		if (fmt[i] != '%')
			continue;

		if (fmt[i + 1] == '%') {
			i++;
			continue;
		}

		if (num_spec >= num_args) {
			err = -EINVAL;
			goto out;
		}

		/* The string is zero-terminated so if fmt[i] != 0, we can
		 * always access fmt[i + 1], in the worst case it will be a 0
		 */
		i++;

		/* skip optional "[0 +-][num]" width formatting field */
		while (fmt[i] == '0' || fmt[i] == '+'  || fmt[i] == '-' ||
		       fmt[i] == ' ')
			i++;
		if (fmt[i] >= '1' && fmt[i] <= '9') {
			i++;
			while (fmt[i] >= '0' && fmt[i] <= '9')
				i++;
		}

		if (fmt[i] == 'p') {
			sizeof_cur_arg = sizeof(long);

			if ((fmt[i + 1] == 'k' || fmt[i + 1] == 'u') &&
			    fmt[i + 2] == 's') {
				fmt_ptype = fmt[i + 1];
				i += 2;
				goto fmt_str;
			}

			if (fmt[i + 1] == 0 || isspace(fmt[i + 1]) ||
			    ispunct(fmt[i + 1]) || fmt[i + 1] == 'K' ||
			    fmt[i + 1] == 'x' || fmt[i + 1] == 's' ||
			    fmt[i + 1] == 'S') {
				/* just kernel pointers */
				if (tmp_buf)
					cur_arg = raw_args[num_spec];
				i++;
				goto nocopy_fmt;
			}

			if (fmt[i + 1] == 'B') {
				if (tmp_buf)  {
					err = snprintf(tmp_buf,
						       (tmp_buf_end - tmp_buf),
						       "%pB",
						       (void *)(long)raw_args[num_spec]);
					tmp_buf += (err + 1);
				}

				i++;
				num_spec++;
				continue;
			}

			/* only support "%pI4", "%pi4", "%pI6" and "%pi6". */
			if ((fmt[i + 1] != 'i' && fmt[i + 1] != 'I') ||
			    (fmt[i + 2] != '4' && fmt[i + 2] != '6')) {
				err = -EINVAL;
				goto out;
			}

			i += 2;
			if (!tmp_buf)
				goto nocopy_fmt;

			sizeof_cur_ip = (fmt[i] == '4') ? 4 : 16;
			if (tmp_buf_end - tmp_buf < sizeof_cur_ip) {
				err = -ENOSPC;
				goto out;
			}

			unsafe_ptr = (char *)(long)raw_args[num_spec];
			err = copy_from_kernel_nofault(cur_ip, unsafe_ptr,
						       sizeof_cur_ip);
			if (err < 0)
				memset(cur_ip, 0, sizeof_cur_ip);

			/* hack: bstr_printf expects IP addresses to be
			 * pre-formatted as strings, ironically, the easiest way
			 * to do that is to call snprintf.
			 */
			ip_spec[2] = fmt[i - 1];
			ip_spec[3] = fmt[i];
			err = snprintf(tmp_buf, tmp_buf_end - tmp_buf,
				       ip_spec, &cur_ip);

			tmp_buf += err + 1;
			num_spec++;

			continue;
		} else if (fmt[i] == 's') {
			fmt_ptype = fmt[i];
fmt_str:
			if (fmt[i + 1] != 0 &&
			    !isspace(fmt[i + 1]) &&
			    !ispunct(fmt[i + 1])) {
				err = -EINVAL;
				goto out;
			}

			if (!tmp_buf)
				goto nocopy_fmt;

			if (tmp_buf_end == tmp_buf) {
				err = -ENOSPC;
				goto out;
			}

			unsafe_ptr = (char *)(long)raw_args[num_spec];
			err = bpf_trace_copy_string(tmp_buf, unsafe_ptr,
						    fmt_ptype,
						    tmp_buf_end - tmp_buf);
			if (err < 0) {
				tmp_buf[0] = '\0';
				err = 1;
			}

			tmp_buf += err;
			num_spec++;

			continue;
		} else if (fmt[i] == 'c') {
			if (!tmp_buf)
				goto nocopy_fmt;

			if (tmp_buf_end == tmp_buf) {
				err = -ENOSPC;
				goto out;
			}

			*tmp_buf = raw_args[num_spec];
			tmp_buf++;
			num_spec++;

			continue;
		}

		sizeof_cur_arg = sizeof(int);

		if (fmt[i] == 'l') {
			sizeof_cur_arg = sizeof(long);
			i++;
		}
		if (fmt[i] == 'l') {
			sizeof_cur_arg = sizeof(long long);
			i++;
		}

		if (fmt[i] != 'i' && fmt[i] != 'd' && fmt[i] != 'u' &&
		    fmt[i] != 'x' && fmt[i] != 'X') {
			err = -EINVAL;
			goto out;
		}

		if (tmp_buf)
			cur_arg = raw_args[num_spec];
nocopy_fmt:
		if (tmp_buf) {
			tmp_buf = PTR_ALIGN(tmp_buf, sizeof(u32));
			if (tmp_buf_end - tmp_buf < sizeof_cur_arg) {
				err = -ENOSPC;
				goto out;
			}

			if (sizeof_cur_arg == 8) {
				*(u32 *)tmp_buf = *(u32 *)&cur_arg;
				*(u32 *)(tmp_buf + 4) = *((u32 *)&cur_arg + 1);
			} else {
				*(u32 *)tmp_buf = (u32)(long)cur_arg;
			}
			tmp_buf += sizeof_cur_arg;
		}
		num_spec++;
	}

	err = 0;
out:
	if (err)
		bpf_bprintf_cleanup();
	return err;
}

BPF_CALL_5(bpf_snprintf, char *, str, u32, str_size, char *, fmt,
	   const void *, data, u32, data_len)
{
	int err, num_args;
	u32 *bin_args;

	if (data_len % 8 || data_len > MAX_BPRINTF_VARARGS * 8 ||
	    (data_len && !data))
		return -EINVAL;
	num_args = data_len / 8;

	/* ARG_PTR_TO_CONST_STR guarantees that fmt is zero-terminated so we
	 * can safely give an unbounded size.
	 */
	err = bpf_bprintf_prepare(fmt, UINT_MAX, data, &bin_args, num_args);
	if (err < 0)
		return err;

	err = bstr_printf(str, str_size, fmt, bin_args);

	bpf_bprintf_cleanup();

	return err + 1;
}

const struct bpf_func_proto bpf_snprintf_proto = {
	.func		= bpf_snprintf,
	.gpl_only	= true,
	.ret_type	= RET_INTEGER,
	.arg1_type	= ARG_PTR_TO_MEM_OR_NULL,
	.arg2_type	= ARG_CONST_SIZE_OR_ZERO,
	.arg3_type	= ARG_PTR_TO_CONST_STR,
	.arg4_type	= ARG_PTR_TO_MEM | PTR_MAYBE_NULL | MEM_RDONLY,
	.arg5_type	= ARG_CONST_SIZE_OR_ZERO,
};

/* BPF map elements can contain 'struct bpf_timer'.
 * Such map owns all of its BPF timers.
 * 'struct bpf_timer' is allocated as part of map element allocation
 * and it's zero initialized.
 * That space is used to keep 'struct bpf_timer_kern'.
 * bpf_timer_init() allocates 'struct bpf_hrtimer', inits hrtimer, and
 * remembers 'struct bpf_map *' pointer it's part of.
 * bpf_timer_set_callback() increments prog refcnt and assign bpf callback_fn.
 * bpf_timer_start() arms the timer.
 * If user space reference to a map goes to zero at this point
 * ops->map_release_uref callback is responsible for cancelling the timers,
 * freeing their memory, and decrementing prog's refcnts.
 * bpf_timer_cancel() cancels the timer and decrements prog's refcnt.
 * Inner maps can contain bpf timers as well. ops->map_release_uref is
 * freeing the timers when inner map is replaced or deleted by user space.
 */
struct bpf_hrtimer {
	struct hrtimer timer;
	struct bpf_map *map;
	struct bpf_prog *prog;
	void __rcu *callback_fn;
	void *value;
};

/* the actual struct hidden inside uapi struct bpf_timer */
struct bpf_timer_kern {
	struct bpf_hrtimer *timer;
	/* bpf_spin_lock is used here instead of spinlock_t to make
	 * sure that it always fits into space reserved by struct bpf_timer
	 * regardless of LOCKDEP and spinlock debug flags.
	 */
	struct bpf_spin_lock lock;
} __attribute__((aligned(8)));

static DEFINE_PER_CPU(struct bpf_hrtimer *, hrtimer_running);

static enum hrtimer_restart bpf_timer_cb(struct hrtimer *hrtimer)
{
	struct bpf_hrtimer *t = container_of(hrtimer, struct bpf_hrtimer, timer);
	struct bpf_map *map = t->map;
	void *value = t->value;
	bpf_callback_t callback_fn;
	void *key;
	u32 idx;

	BTF_TYPE_EMIT(struct bpf_timer);
	callback_fn = rcu_dereference_check(t->callback_fn, rcu_read_lock_bh_held());
	if (!callback_fn)
		goto out;

	/* bpf_timer_cb() runs in hrtimer_run_softirq. It doesn't migrate and
	 * cannot be preempted by another bpf_timer_cb() on the same cpu.
	 * Remember the timer this callback is servicing to prevent
	 * deadlock if callback_fn() calls bpf_timer_cancel() or
	 * bpf_map_delete_elem() on the same timer.
	 */
	this_cpu_write(hrtimer_running, t);
	if (map->map_type == BPF_MAP_TYPE_ARRAY) {
		struct bpf_array *array = container_of(map, struct bpf_array, map);

		/* compute the key */
		idx = ((char *)value - array->value) / array->elem_size;
		key = &idx;
	} else { /* hash or lru */
		key = value - round_up(map->key_size, 8);
	}

	callback_fn((u64)(long)map, (u64)(long)key, (u64)(long)value, 0, 0);
	/* The verifier checked that return value is zero. */

	this_cpu_write(hrtimer_running, NULL);
out:
	return HRTIMER_NORESTART;
}

BPF_CALL_3(bpf_timer_init, struct bpf_timer_kern *, timer, struct bpf_map *, map,
	   u64, flags)
{
	clockid_t clockid = flags & (MAX_CLOCKS - 1);
	struct bpf_hrtimer *t;
	int ret = 0;

	BUILD_BUG_ON(MAX_CLOCKS != 16);
	BUILD_BUG_ON(sizeof(struct bpf_timer_kern) > sizeof(struct bpf_timer));
	BUILD_BUG_ON(__alignof__(struct bpf_timer_kern) != __alignof__(struct bpf_timer));

	if (in_nmi())
		return -EOPNOTSUPP;

	if (flags >= MAX_CLOCKS ||
	    /* similar to timerfd except _ALARM variants are not supported */
	    (clockid != CLOCK_MONOTONIC &&
	     clockid != CLOCK_REALTIME &&
	     clockid != CLOCK_BOOTTIME))
		return -EINVAL;
	__bpf_spin_lock_irqsave(&timer->lock);
	t = timer->timer;
	if (t) {
		ret = -EBUSY;
		goto out;
	}
	if (!atomic64_read(&map->usercnt)) {
		/* maps with timers must be either held by user space
		 * or pinned in bpffs.
		 */
		ret = -EPERM;
		goto out;
	}
	/* allocate hrtimer via map_kmalloc to use memcg accounting */
	t = bpf_map_kmalloc_node(map, sizeof(*t), GFP_ATOMIC, map->numa_node);
	if (!t) {
		ret = -ENOMEM;
		goto out;
	}
	t->value = (void *)timer - map->timer_off;
	t->map = map;
	t->prog = NULL;
	rcu_assign_pointer(t->callback_fn, NULL);
	hrtimer_init(&t->timer, clockid, HRTIMER_MODE_REL_SOFT);
	t->timer.function = bpf_timer_cb;
	timer->timer = t;
out:
	__bpf_spin_unlock_irqrestore(&timer->lock);
	return ret;
}

static const struct bpf_func_proto bpf_timer_init_proto = {
	.func		= bpf_timer_init,
	.gpl_only	= true,
	.ret_type	= RET_INTEGER,
	.arg1_type	= ARG_PTR_TO_TIMER,
	.arg2_type	= ARG_CONST_MAP_PTR,
	.arg3_type	= ARG_ANYTHING,
};

BPF_CALL_3(bpf_timer_set_callback, struct bpf_timer_kern *, timer, void *, callback_fn,
	   struct bpf_prog_aux *, aux)
{
	struct bpf_prog *prev, *prog = aux->prog;
	struct bpf_hrtimer *t;
	int ret = 0;

	if (in_nmi())
		return -EOPNOTSUPP;
	__bpf_spin_lock_irqsave(&timer->lock);
	t = timer->timer;
	if (!t) {
		ret = -EINVAL;
		goto out;
	}
	if (!atomic64_read(&t->map->usercnt)) {
		/* maps with timers must be either held by user space
		 * or pinned in bpffs. Otherwise timer might still be
		 * running even when bpf prog is detached and user space
		 * is gone, since map_release_uref won't ever be called.
		 */
		ret = -EPERM;
		goto out;
	}
	prev = t->prog;
	if (prev != prog) {
		/* Bump prog refcnt once. Every bpf_timer_set_callback()
		 * can pick different callback_fn-s within the same prog.
		 */
		prog = bpf_prog_inc_not_zero(prog);
		if (IS_ERR(prog)) {
			ret = PTR_ERR(prog);
			goto out;
		}
		if (prev)
			/* Drop prev prog refcnt when swapping with new prog */
			bpf_prog_put(prev);
		t->prog = prog;
	}
	rcu_assign_pointer(t->callback_fn, callback_fn);
out:
	__bpf_spin_unlock_irqrestore(&timer->lock);
	return ret;
}

static const struct bpf_func_proto bpf_timer_set_callback_proto = {
	.func		= bpf_timer_set_callback,
	.gpl_only	= true,
	.ret_type	= RET_INTEGER,
	.arg1_type	= ARG_PTR_TO_TIMER,
	.arg2_type	= ARG_PTR_TO_FUNC,
};

BPF_CALL_3(bpf_timer_start, struct bpf_timer_kern *, timer, u64, nsecs, u64, flags)
{
	struct bpf_hrtimer *t;
	int ret = 0;

	if (in_nmi())
		return -EOPNOTSUPP;
	if (flags)
		return -EINVAL;
	__bpf_spin_lock_irqsave(&timer->lock);
	t = timer->timer;
	if (!t || !t->prog) {
		ret = -EINVAL;
		goto out;
	}
	hrtimer_start(&t->timer, ns_to_ktime(nsecs), HRTIMER_MODE_REL_SOFT);
out:
	__bpf_spin_unlock_irqrestore(&timer->lock);
	return ret;
}

static const struct bpf_func_proto bpf_timer_start_proto = {
	.func		= bpf_timer_start,
	.gpl_only	= true,
	.ret_type	= RET_INTEGER,
	.arg1_type	= ARG_PTR_TO_TIMER,
	.arg2_type	= ARG_ANYTHING,
	.arg3_type	= ARG_ANYTHING,
};

static void drop_prog_refcnt(struct bpf_hrtimer *t)
{
	struct bpf_prog *prog = t->prog;

	if (prog) {
		bpf_prog_put(prog);
		t->prog = NULL;
		rcu_assign_pointer(t->callback_fn, NULL);
	}
}

BPF_CALL_1(bpf_timer_cancel, struct bpf_timer_kern *, timer)
{
	struct bpf_hrtimer *t;
	int ret = 0;

	if (in_nmi())
		return -EOPNOTSUPP;
	__bpf_spin_lock_irqsave(&timer->lock);
	t = timer->timer;
	if (!t) {
		ret = -EINVAL;
		goto out;
	}
	if (this_cpu_read(hrtimer_running) == t) {
		/* If bpf callback_fn is trying to bpf_timer_cancel()
		 * its own timer the hrtimer_cancel() will deadlock
		 * since it waits for callback_fn to finish
		 */
		ret = -EDEADLK;
		goto out;
	}
	drop_prog_refcnt(t);
out:
	__bpf_spin_unlock_irqrestore(&timer->lock);
	/* Cancel the timer and wait for associated callback to finish
	 * if it was running.
	 */
	ret = ret ?: hrtimer_cancel(&t->timer);
	return ret;
}

static const struct bpf_func_proto bpf_timer_cancel_proto = {
	.func		= bpf_timer_cancel,
	.gpl_only	= true,
	.ret_type	= RET_INTEGER,
	.arg1_type	= ARG_PTR_TO_TIMER,
};

/* This function is called by map_delete/update_elem for individual element and
 * by ops->map_release_uref when the user space reference to a map reaches zero.
 */
void bpf_timer_cancel_and_free(void *val)
{
	struct bpf_timer_kern *timer = val;
	struct bpf_hrtimer *t;

	/* Performance optimization: read timer->timer without lock first. */
	if (!READ_ONCE(timer->timer))
		return;

	__bpf_spin_lock_irqsave(&timer->lock);
	/* re-read it under lock */
	t = timer->timer;
	if (!t)
		goto out;
	drop_prog_refcnt(t);
	/* The subsequent bpf_timer_start/cancel() helpers won't be able to use
	 * this timer, since it won't be initialized.
	 */
	timer->timer = NULL;
out:
	__bpf_spin_unlock_irqrestore(&timer->lock);
	if (!t)
		return;
	/* Cancel the timer and wait for callback to complete if it was running.
	 * If hrtimer_cancel() can be safely called it's safe to call kfree(t)
	 * right after for both preallocated and non-preallocated maps.
	 * The timer->timer = NULL was already done and no code path can
	 * see address 't' anymore.
	 *
	 * Check that bpf_map_delete/update_elem() wasn't called from timer
	 * callback_fn. In such case don't call hrtimer_cancel() (since it will
	 * deadlock) and don't call hrtimer_try_to_cancel() (since it will just
	 * return -1). Though callback_fn is still running on this cpu it's
	 * safe to do kfree(t) because bpf_timer_cb() read everything it needed
	 * from 't'. The bpf subprog callback_fn won't be able to access 't',
	 * since timer->timer = NULL was already done. The timer will be
	 * effectively cancelled because bpf_timer_cb() will return
	 * HRTIMER_NORESTART.
	 */
	if (this_cpu_read(hrtimer_running) != t)
		hrtimer_cancel(&t->timer);
	kfree(t);
}

BPF_CALL_2(bpf_kptr_xchg, void *, map_value, void *, ptr)
{
	unsigned long *kptr = map_value;

	return xchg(kptr, (unsigned long)ptr);
}

/* Unlike other PTR_TO_BTF_ID helpers the btf_id in bpf_kptr_xchg()
 * helper is determined dynamically by the verifier.
 */
#define BPF_PTR_POISON ((void *)((0xeB9FUL << 2) + POISON_POINTER_DELTA))

const struct bpf_func_proto bpf_kptr_xchg_proto = {
	.func         = bpf_kptr_xchg,
	.gpl_only     = false,
	.ret_type     = RET_PTR_TO_BTF_ID_OR_NULL,
	.ret_btf_id   = BPF_PTR_POISON,
	.arg1_type    = ARG_PTR_TO_KPTR,
	.arg2_type    = ARG_PTR_TO_BTF_ID_OR_NULL | OBJ_RELEASE,
	.arg2_btf_id  = BPF_PTR_POISON,
};

<<<<<<< HEAD
=======
/* Since the upper 8 bits of dynptr->size is reserved, the
 * maximum supported size is 2^24 - 1.
 */
#define DYNPTR_MAX_SIZE	((1UL << 24) - 1)
#define DYNPTR_TYPE_SHIFT	28
#define DYNPTR_SIZE_MASK	0xFFFFFF
#define DYNPTR_RDONLY_BIT	BIT(31)

static bool bpf_dynptr_is_rdonly(struct bpf_dynptr_kern *ptr)
{
	return ptr->size & DYNPTR_RDONLY_BIT;
}

static void bpf_dynptr_set_type(struct bpf_dynptr_kern *ptr, enum bpf_dynptr_type type)
{
	ptr->size |= type << DYNPTR_TYPE_SHIFT;
}

static u32 bpf_dynptr_get_size(struct bpf_dynptr_kern *ptr)
{
	return ptr->size & DYNPTR_SIZE_MASK;
}

int bpf_dynptr_check_size(u32 size)
{
	return size > DYNPTR_MAX_SIZE ? -E2BIG : 0;
}

void bpf_dynptr_init(struct bpf_dynptr_kern *ptr, void *data,
		     enum bpf_dynptr_type type, u32 offset, u32 size)
{
	ptr->data = data;
	ptr->offset = offset;
	ptr->size = size;
	bpf_dynptr_set_type(ptr, type);
}

void bpf_dynptr_set_null(struct bpf_dynptr_kern *ptr)
{
	memset(ptr, 0, sizeof(*ptr));
}

static int bpf_dynptr_check_off_len(struct bpf_dynptr_kern *ptr, u32 offset, u32 len)
{
	u32 size = bpf_dynptr_get_size(ptr);

	if (len > size || offset > size - len)
		return -E2BIG;

	return 0;
}

BPF_CALL_4(bpf_dynptr_from_mem, void *, data, u32, size, u64, flags, struct bpf_dynptr_kern *, ptr)
{
	int err;

	err = bpf_dynptr_check_size(size);
	if (err)
		goto error;

	/* flags is currently unsupported */
	if (flags) {
		err = -EINVAL;
		goto error;
	}

	bpf_dynptr_init(ptr, data, BPF_DYNPTR_TYPE_LOCAL, 0, size);

	return 0;

error:
	bpf_dynptr_set_null(ptr);
	return err;
}

const struct bpf_func_proto bpf_dynptr_from_mem_proto = {
	.func		= bpf_dynptr_from_mem,
	.gpl_only	= false,
	.ret_type	= RET_INTEGER,
	.arg1_type	= ARG_PTR_TO_UNINIT_MEM,
	.arg2_type	= ARG_CONST_SIZE_OR_ZERO,
	.arg3_type	= ARG_ANYTHING,
	.arg4_type	= ARG_PTR_TO_DYNPTR | DYNPTR_TYPE_LOCAL | MEM_UNINIT,
};

BPF_CALL_5(bpf_dynptr_read, void *, dst, u32, len, struct bpf_dynptr_kern *, src,
	   u32, offset, u64, flags)
{
	int err;

	if (!src->data || flags)
		return -EINVAL;

	err = bpf_dynptr_check_off_len(src, offset, len);
	if (err)
		return err;

	memcpy(dst, src->data + src->offset + offset, len);

	return 0;
}

const struct bpf_func_proto bpf_dynptr_read_proto = {
	.func		= bpf_dynptr_read,
	.gpl_only	= false,
	.ret_type	= RET_INTEGER,
	.arg1_type	= ARG_PTR_TO_UNINIT_MEM,
	.arg2_type	= ARG_CONST_SIZE_OR_ZERO,
	.arg3_type	= ARG_PTR_TO_DYNPTR,
	.arg4_type	= ARG_ANYTHING,
	.arg5_type	= ARG_ANYTHING,
};

BPF_CALL_5(bpf_dynptr_write, struct bpf_dynptr_kern *, dst, u32, offset, void *, src,
	   u32, len, u64, flags)
{
	int err;

	if (!dst->data || flags || bpf_dynptr_is_rdonly(dst))
		return -EINVAL;

	err = bpf_dynptr_check_off_len(dst, offset, len);
	if (err)
		return err;

	memcpy(dst->data + dst->offset + offset, src, len);

	return 0;
}

const struct bpf_func_proto bpf_dynptr_write_proto = {
	.func		= bpf_dynptr_write,
	.gpl_only	= false,
	.ret_type	= RET_INTEGER,
	.arg1_type	= ARG_PTR_TO_DYNPTR,
	.arg2_type	= ARG_ANYTHING,
	.arg3_type	= ARG_PTR_TO_MEM | MEM_RDONLY,
	.arg4_type	= ARG_CONST_SIZE_OR_ZERO,
	.arg5_type	= ARG_ANYTHING,
};

BPF_CALL_3(bpf_dynptr_data, struct bpf_dynptr_kern *, ptr, u32, offset, u32, len)
{
	int err;

	if (!ptr->data)
		return 0;

	err = bpf_dynptr_check_off_len(ptr, offset, len);
	if (err)
		return 0;

	if (bpf_dynptr_is_rdonly(ptr))
		return 0;

	return (unsigned long)(ptr->data + ptr->offset + offset);
}

const struct bpf_func_proto bpf_dynptr_data_proto = {
	.func		= bpf_dynptr_data,
	.gpl_only	= false,
	.ret_type	= RET_PTR_TO_DYNPTR_MEM_OR_NULL,
	.arg1_type	= ARG_PTR_TO_DYNPTR,
	.arg2_type	= ARG_ANYTHING,
	.arg3_type	= ARG_CONST_ALLOC_SIZE_OR_ZERO,
};

>>>>>>> bf44eed7
const struct bpf_func_proto bpf_get_current_task_proto __weak;
const struct bpf_func_proto bpf_get_current_task_btf_proto __weak;
const struct bpf_func_proto bpf_probe_read_user_proto __weak;
const struct bpf_func_proto bpf_probe_read_user_str_proto __weak;
const struct bpf_func_proto bpf_probe_read_kernel_proto __weak;
const struct bpf_func_proto bpf_probe_read_kernel_str_proto __weak;
const struct bpf_func_proto bpf_task_pt_regs_proto __weak;

const struct bpf_func_proto *
bpf_base_func_proto(enum bpf_func_id func_id)
{
	switch (func_id) {
	case BPF_FUNC_map_lookup_elem:
		return &bpf_map_lookup_elem_proto;
	case BPF_FUNC_map_update_elem:
		return &bpf_map_update_elem_proto;
	case BPF_FUNC_map_delete_elem:
		return &bpf_map_delete_elem_proto;
	case BPF_FUNC_map_push_elem:
		return &bpf_map_push_elem_proto;
	case BPF_FUNC_map_pop_elem:
		return &bpf_map_pop_elem_proto;
	case BPF_FUNC_map_peek_elem:
		return &bpf_map_peek_elem_proto;
	case BPF_FUNC_map_lookup_percpu_elem:
		return &bpf_map_lookup_percpu_elem_proto;
	case BPF_FUNC_get_prandom_u32:
		return &bpf_get_prandom_u32_proto;
	case BPF_FUNC_get_smp_processor_id:
		return &bpf_get_raw_smp_processor_id_proto;
	case BPF_FUNC_get_numa_node_id:
		return &bpf_get_numa_node_id_proto;
	case BPF_FUNC_tail_call:
		return &bpf_tail_call_proto;
	case BPF_FUNC_ktime_get_ns:
		return &bpf_ktime_get_ns_proto;
	case BPF_FUNC_ktime_get_boot_ns:
		return &bpf_ktime_get_boot_ns_proto;
	case BPF_FUNC_ringbuf_output:
		return &bpf_ringbuf_output_proto;
	case BPF_FUNC_ringbuf_reserve:
		return &bpf_ringbuf_reserve_proto;
	case BPF_FUNC_ringbuf_submit:
		return &bpf_ringbuf_submit_proto;
	case BPF_FUNC_ringbuf_discard:
		return &bpf_ringbuf_discard_proto;
	case BPF_FUNC_ringbuf_query:
		return &bpf_ringbuf_query_proto;
	case BPF_FUNC_ringbuf_reserve_dynptr:
		return &bpf_ringbuf_reserve_dynptr_proto;
	case BPF_FUNC_ringbuf_submit_dynptr:
		return &bpf_ringbuf_submit_dynptr_proto;
	case BPF_FUNC_ringbuf_discard_dynptr:
		return &bpf_ringbuf_discard_dynptr_proto;
	case BPF_FUNC_for_each_map_elem:
		return &bpf_for_each_map_elem_proto;
	case BPF_FUNC_loop:
		return &bpf_loop_proto;
	case BPF_FUNC_strncmp:
		return &bpf_strncmp_proto;
	case BPF_FUNC_dynptr_from_mem:
		return &bpf_dynptr_from_mem_proto;
	case BPF_FUNC_dynptr_read:
		return &bpf_dynptr_read_proto;
	case BPF_FUNC_dynptr_write:
		return &bpf_dynptr_write_proto;
	case BPF_FUNC_dynptr_data:
		return &bpf_dynptr_data_proto;
	default:
		break;
	}

	if (!bpf_capable())
		return NULL;

	switch (func_id) {
	case BPF_FUNC_spin_lock:
		return &bpf_spin_lock_proto;
	case BPF_FUNC_spin_unlock:
		return &bpf_spin_unlock_proto;
	case BPF_FUNC_jiffies64:
		return &bpf_jiffies64_proto;
	case BPF_FUNC_per_cpu_ptr:
		return &bpf_per_cpu_ptr_proto;
	case BPF_FUNC_this_cpu_ptr:
		return &bpf_this_cpu_ptr_proto;
	case BPF_FUNC_timer_init:
		return &bpf_timer_init_proto;
	case BPF_FUNC_timer_set_callback:
		return &bpf_timer_set_callback_proto;
	case BPF_FUNC_timer_start:
		return &bpf_timer_start_proto;
	case BPF_FUNC_timer_cancel:
		return &bpf_timer_cancel_proto;
	case BPF_FUNC_kptr_xchg:
		return &bpf_kptr_xchg_proto;
	default:
		break;
	}

	if (!perfmon_capable())
		return NULL;

	switch (func_id) {
	case BPF_FUNC_trace_printk:
		return bpf_get_trace_printk_proto();
	case BPF_FUNC_get_current_task:
		return &bpf_get_current_task_proto;
	case BPF_FUNC_get_current_task_btf:
		return &bpf_get_current_task_btf_proto;
	case BPF_FUNC_probe_read_user:
		return &bpf_probe_read_user_proto;
	case BPF_FUNC_probe_read_kernel:
		return security_locked_down(LOCKDOWN_BPF_READ_KERNEL) < 0 ?
		       NULL : &bpf_probe_read_kernel_proto;
	case BPF_FUNC_probe_read_user_str:
		return &bpf_probe_read_user_str_proto;
	case BPF_FUNC_probe_read_kernel_str:
		return security_locked_down(LOCKDOWN_BPF_READ_KERNEL) < 0 ?
		       NULL : &bpf_probe_read_kernel_str_proto;
	case BPF_FUNC_snprintf_btf:
		return &bpf_snprintf_btf_proto;
	case BPF_FUNC_snprintf:
		return &bpf_snprintf_proto;
	case BPF_FUNC_task_pt_regs:
		return &bpf_task_pt_regs_proto;
	case BPF_FUNC_trace_vprintk:
		return bpf_get_trace_vprintk_proto();
	default:
		return NULL;
	}
}<|MERGE_RESOLUTION|>--- conflicted
+++ resolved
@@ -1412,8 +1412,6 @@
 	.arg2_btf_id  = BPF_PTR_POISON,
 };
 
-<<<<<<< HEAD
-=======
 /* Since the upper 8 bits of dynptr->size is reserved, the
  * maximum supported size is 2^24 - 1.
  */
@@ -1581,7 +1579,6 @@
 	.arg3_type	= ARG_CONST_ALLOC_SIZE_OR_ZERO,
 };
 
->>>>>>> bf44eed7
 const struct bpf_func_proto bpf_get_current_task_proto __weak;
 const struct bpf_func_proto bpf_get_current_task_btf_proto __weak;
 const struct bpf_func_proto bpf_probe_read_user_proto __weak;
