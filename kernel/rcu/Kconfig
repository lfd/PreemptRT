# SPDX-License-Identifier: GPL-2.0-only
#
# RCU-related configuration options
#

menu "RCU Subsystem"

config TREE_RCU
	bool
	default y if SMP
	# Dynticks-idle tracking
	select CONTEXT_TRACKING_IDLE
	help
	  This option selects the RCU implementation that is
	  designed for very large SMP system with hundreds or
	  thousands of CPUs.  It also scales down nicely to
	  smaller systems.

config PREEMPT_RCU
	bool
	default y if PREEMPTION
	select TREE_RCU
	help
	  This option selects the RCU implementation that is
	  designed for very large SMP systems with hundreds or
	  thousands of CPUs, but for which real-time response
	  is also required.  It also scales down nicely to
	  smaller systems.

	  Select this option if you are unsure.

config TINY_RCU
	bool
	default y if !PREEMPTION && !SMP
	help
	  This option selects the RCU implementation that is
	  designed for UP systems from which real-time response
	  is not required.  This option greatly reduces the
	  memory footprint of RCU.

config RCU_EXPERT
	bool "Make expert-level adjustments to RCU configuration"
	default n
	help
	  This option needs to be enabled if you wish to make
	  expert-level adjustments to RCU configuration.  By default,
	  no such adjustments can be made, which has the often-beneficial
	  side-effect of preventing "make oldconfig" from asking you all
	  sorts of detailed questions about how you would like numerous
	  obscure RCU options to be set up.

	  Say Y if you need to make expert-level adjustments to RCU.

	  Say N if you are unsure.

config SRCU
	bool
	help
	  This option selects the sleepable version of RCU. This version
	  permits arbitrary sleeping or blocking within RCU read-side critical
	  sections.

config TINY_SRCU
	bool
	default y if SRCU && TINY_RCU
	help
	  This option selects the single-CPU non-preemptible version of SRCU.

config TREE_SRCU
	bool
	default y if SRCU && !TINY_RCU
	help
	  This option selects the full-fledged version of SRCU.

config TASKS_RCU_GENERIC
	def_bool TASKS_RCU || TASKS_RUDE_RCU || TASKS_TRACE_RCU
	select SRCU
	help
	  This option enables generic infrastructure code supporting
	  task-based RCU implementations.  Not for manual selection.

config FORCE_TASKS_RCU
	bool "Force selection of TASKS_RCU"
	depends on RCU_EXPERT
	select TASKS_RCU
	default n
	help
	  This option force-enables a task-based RCU implementation
	  that uses only voluntary context switch (not preemption!),
	  idle, and user-mode execution as quiescent states.  Not for
	  manual selection in most cases.

config TASKS_RCU
	bool
	default n
	select IRQ_WORK

config FORCE_TASKS_RUDE_RCU
	bool "Force selection of Tasks Rude RCU"
	depends on RCU_EXPERT
	select TASKS_RUDE_RCU
	default n
	help
	  This option force-enables a task-based RCU implementation
	  that uses only context switch (including preemption) and
	  user-mode execution as quiescent states.  It forces IPIs and
	  context switches on all online CPUs, including idle ones,
	  so use with caution.	Not for manual selection in most cases.

config TASKS_RUDE_RCU
<<<<<<< HEAD
	def_bool 0
	select IRQ_WORK
=======
	bool
	default n
	select IRQ_WORK

config FORCE_TASKS_TRACE_RCU
	bool "Force selection of Tasks Trace RCU"
	depends on RCU_EXPERT
	select TASKS_TRACE_RCU
	default n
>>>>>>> d60c95ef
	help
	  This option enables a task-based RCU implementation that uses
	  explicit rcu_read_lock_trace() read-side markers, and allows
	  these readers to appear in the idle loop as well as on the
	  CPU hotplug code paths.  It can force IPIs on online CPUs,
	  including idle ones, so use with caution.  Not for manual
	  selection in most cases.

config TASKS_TRACE_RCU
	bool
	default n
	select IRQ_WORK

config RCU_STALL_COMMON
	def_bool TREE_RCU
	help
	  This option enables RCU CPU stall code that is common between
	  the TINY and TREE variants of RCU.  The purpose is to allow
	  the tiny variants to disable RCU CPU stall warnings, while
	  making these warnings mandatory for the tree variants.

config RCU_NEED_SEGCBLIST
	def_bool ( TREE_RCU || TREE_SRCU || TASKS_RCU_GENERIC )

config RCU_FANOUT
	int "Tree-based hierarchical RCU fanout value"
	range 2 64 if 64BIT
	range 2 32 if !64BIT
	depends on TREE_RCU && RCU_EXPERT
	default 64 if 64BIT
	default 32 if !64BIT
	help
	  This option controls the fanout of hierarchical implementations
	  of RCU, allowing RCU to work efficiently on machines with
	  large numbers of CPUs.  This value must be at least the fourth
	  root of NR_CPUS, which allows NR_CPUS to be insanely large.
	  The default value of RCU_FANOUT should be used for production
	  systems, but if you are stress-testing the RCU implementation
	  itself, small RCU_FANOUT values allow you to test large-system
	  code paths on small(er) systems.

	  Select a specific number if testing RCU itself.
	  Take the default if unsure.

config RCU_FANOUT_LEAF
	int "Tree-based hierarchical RCU leaf-level fanout value"
	range 2 64 if 64BIT && !RCU_STRICT_GRACE_PERIOD
	range 2 32 if !64BIT && !RCU_STRICT_GRACE_PERIOD
	range 2 3 if RCU_STRICT_GRACE_PERIOD
	depends on TREE_RCU && RCU_EXPERT
	default 16 if !RCU_STRICT_GRACE_PERIOD
	default 2 if RCU_STRICT_GRACE_PERIOD
	help
	  This option controls the leaf-level fanout of hierarchical
	  implementations of RCU, and allows trading off cache misses
	  against lock contention.  Systems that synchronize their
	  scheduling-clock interrupts for energy-efficiency reasons will
	  want the default because the smaller leaf-level fanout keeps
	  lock contention levels acceptably low.  Very large systems
	  (hundreds or thousands of CPUs) will instead want to set this
	  value to the maximum value possible in order to reduce the
	  number of cache misses incurred during RCU's grace-period
	  initialization.  These systems tend to run CPU-bound, and thus
	  are not helped by synchronized interrupts, and thus tend to
	  skew them, which reduces lock contention enough that large
	  leaf-level fanouts work well.  That said, setting leaf-level
	  fanout to a large number will likely cause problematic
	  lock contention on the leaf-level rcu_node structures unless
	  you boot with the skew_tick kernel parameter.

	  Select a specific number if testing RCU itself.

	  Select the maximum permissible value for large systems, but
	  please understand that you may also need to set the skew_tick
	  kernel boot parameter to avoid contention on the rcu_node
	  structure's locks.

	  Take the default if unsure.

config RCU_BOOST
	bool "Enable RCU priority boosting"
	depends on (RT_MUTEXES && PREEMPT_RCU && RCU_EXPERT) || PREEMPT_RT
	default y if PREEMPT_RT
	help
	  This option boosts the priority of preempted RCU readers that
	  block the current preemptible RCU grace period for too long.
	  This option also prevents heavy loads from blocking RCU
	  callback invocation.

	  Say Y here if you are working with real-time apps or heavy loads
	  Say N here if you are unsure.

config RCU_BOOST_DELAY
	int "Milliseconds to delay boosting after RCU grace-period start"
	range 0 3000
	depends on RCU_BOOST
	default 500
	help
	  This option specifies the time to wait after the beginning of
	  a given grace period before priority-boosting preempted RCU
	  readers blocking that grace period.  Note that any RCU reader
	  blocking an expedited RCU grace period is boosted immediately.

	  Accept the default if unsure.

config RCU_EXP_KTHREAD
	bool "Perform RCU expedited work in a real-time kthread"
	depends on RCU_BOOST && RCU_EXPERT
	default !PREEMPT_RT && NR_CPUS <= 32
	help
	  Use this option to further reduce the latencies of expedited
	  grace periods at the expense of being more disruptive.

	  This option is disabled by default on PREEMPT_RT=y kernels which
	  disable expedited grace periods after boot by unconditionally
	  setting rcupdate.rcu_normal_after_boot=1.

	  Accept the default if unsure.

config RCU_NOCB_CPU
	bool "Offload RCU callback processing from boot-selected CPUs"
	depends on TREE_RCU
	depends on RCU_EXPERT || NO_HZ_FULL
	default n
	help
	  Use this option to reduce OS jitter for aggressive HPC or
	  real-time workloads.	It can also be used to offload RCU
	  callback invocation to energy-efficient CPUs in battery-powered
	  asymmetric multiprocessors.  The price of this reduced jitter
	  is that the overhead of call_rcu() increases and that some
	  workloads will incur significant increases in context-switch
	  rates.

	  This option offloads callback invocation from the set of CPUs
	  specified at boot time by the rcu_nocbs parameter.  For each
	  such CPU, a kthread ("rcuox/N") will be created to invoke
	  callbacks, where the "N" is the CPU being offloaded, and where
	  the "x" is "p" for RCU-preempt (PREEMPTION kernels) and "s" for
	  RCU-sched (!PREEMPTION kernels).  Nothing prevents this kthread
	  from running on the specified CPUs, but (1) the kthreads may be
	  preempted between each callback, and (2) affinity or cgroups can
	  be used to force the kthreads to run on whatever set of CPUs is
	  desired.

	  Say Y here if you need reduced OS jitter, despite added overhead.
	  Say N here if you are unsure.

config RCU_NOCB_CPU_DEFAULT_ALL
	bool "Offload RCU callback processing from all CPUs by default"
	depends on RCU_NOCB_CPU
	default n
	help
	  Use this option to offload callback processing from all CPUs
	  by default, in the absence of the rcu_nocbs or nohz_full boot
	  parameter. This also avoids the need to use any boot parameters
	  to achieve the effect of offloading all CPUs on boot.

	  Say Y here if you want offload all CPUs by default on boot.
	  Say N here if you are unsure.

config RCU_NOCB_CPU_CB_BOOST
	bool "Offload RCU callback from real-time kthread"
	depends on RCU_NOCB_CPU && RCU_BOOST
	default y if PREEMPT_RT
	help
	  Use this option to invoke offloaded callbacks as SCHED_FIFO
	  to avoid starvation by heavy SCHED_OTHER background load.
	  Of course, running as SCHED_FIFO during callback floods will
	  cause the rcuo[ps] kthreads to monopolize the CPU for hundreds
	  of milliseconds or more.  Therefore, when enabling this option,
	  it is your responsibility to ensure that latency-sensitive
	  tasks either run with higher priority or run on some other CPU.

	  Say Y here if you want to set RT priority for offloading kthreads.
	  Say N here if you are building a !PREEMPT_RT kernel and are unsure.

config TASKS_TRACE_RCU_READ_MB
	bool "Tasks Trace RCU readers use memory barriers in user and idle"
	depends on RCU_EXPERT && TASKS_TRACE_RCU
	default PREEMPT_RT || NR_CPUS < 8
	help
	  Use this option to further reduce the number of IPIs sent
	  to CPUs executing in userspace or idle during tasks trace
	  RCU grace periods.  Given that a reasonable setting of
	  the rcupdate.rcu_task_ipi_delay kernel boot parameter
	  eliminates such IPIs for many workloads, proper setting
	  of this Kconfig option is important mostly for aggressive
	  real-time installations and for battery-powered devices,
	  hence the default chosen above.

	  Say Y here if you hate IPIs.
	  Say N here if you hate read-side memory barriers.
	  Take the default if you are unsure.

endmenu # "RCU Subsystem"<|MERGE_RESOLUTION|>--- conflicted
+++ resolved
@@ -108,10 +108,6 @@
 	  so use with caution.	Not for manual selection in most cases.
 
 config TASKS_RUDE_RCU
-<<<<<<< HEAD
-	def_bool 0
-	select IRQ_WORK
-=======
 	bool
 	default n
 	select IRQ_WORK
@@ -121,7 +117,6 @@
 	depends on RCU_EXPERT
 	select TASKS_TRACE_RCU
 	default n
->>>>>>> d60c95ef
 	help
 	  This option enables a task-based RCU implementation that uses
 	  explicit rcu_read_lock_trace() read-side markers, and allows
