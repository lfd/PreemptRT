/*
 * Copyright 2021 Advanced Micro Devices, Inc.
 *
 * Permission is hereby granted, free of charge, to any person obtaining a
 * copy of this software and associated documentation files (the "Software"),
 * to deal in the Software without restriction, including without limitation
 * the rights to use, copy, modify, merge, publish, distribute, sublicense,
 * and/or sell copies of the Software, and to permit persons to whom the
 * Software is furnished to do so, subject to the following conditions:
 *
 * The above copyright notice and this permission notice shall be included in
 * all copies or substantial portions of the Software.
 *
 * THE SOFTWARE IS PROVIDED "AS IS", WITHOUT WARRANTY OF ANY KIND, EXPRESS OR
 * IMPLIED, INCLUDING BUT NOT LIMITED TO THE WARRANTIES OF MERCHANTABILITY,
 * FITNESS FOR A PARTICULAR PURPOSE AND NONINFRINGEMENT.  IN NO EVENT SHALL
 * THE COPYRIGHT HOLDER(S) OR AUTHOR(S) BE LIABLE FOR ANY CLAIM, DAMAGES OR
 * OTHER LIABILITY, WHETHER IN AN ACTION OF CONTRACT, TORT OR OTHERWISE,
 * ARISING FROM, OUT OF OR IN CONNECTION WITH THE SOFTWARE OR THE USE OR
 * OTHER DEALINGS IN THE SOFTWARE.
 *
 * Authors: AMD
 *
 */

#include "amdgpu_dm_psr.h"
#include "dc.h"
#include "dm_helpers.h"
#include "amdgpu_dm.h"
#include "modules/power/power_helpers.h"

static bool link_supports_psrsu(struct dc_link *link)
{
	struct dc *dc = link->ctx->dc;

	if (!dc->caps.dmcub_support)
		return false;

	if (dc->ctx->dce_version < DCN_VERSION_3_1)
		return false;

	if (!is_psr_su_specific_panel(link))
		return false;

	if (!link->dpcd_caps.alpm_caps.bits.AUX_WAKE_ALPM_CAP ||
	    !link->dpcd_caps.psr_info.psr_dpcd_caps.bits.Y_COORDINATE_REQUIRED)
		return false;

	if (link->dpcd_caps.psr_info.psr_dpcd_caps.bits.SU_GRANULARITY_REQUIRED &&
	    !link->dpcd_caps.psr_info.psr2_su_y_granularity_cap)
		return false;

	return true;
}

/*
 * amdgpu_dm_set_psr_caps() - set link psr capabilities
 * @link: link
 *
 */
void amdgpu_dm_set_psr_caps(struct dc_link *link)
{
	if (!(link->connector_signal & SIGNAL_TYPE_EDP)) {
		link->psr_settings.psr_feature_enabled = false;
		return;
	}

	if (link->type == dc_connection_none) {
		link->psr_settings.psr_feature_enabled = false;
		return;
	}

	if (link->dpcd_caps.psr_info.psr_version == 0) {
		link->psr_settings.psr_version = DC_PSR_VERSION_UNSUPPORTED;
		link->psr_settings.psr_feature_enabled = false;

	} else {
		if (link_supports_psrsu(link))
			link->psr_settings.psr_version = DC_PSR_VERSION_SU_1;
		else
			link->psr_settings.psr_version = DC_PSR_VERSION_1;

		link->psr_settings.psr_feature_enabled = true;
	}

	DRM_INFO("PSR support %d, DC PSR ver %d, sink PSR ver %d DPCD caps 0x%x su_y_granularity %d\n",
		link->psr_settings.psr_feature_enabled,
		link->psr_settings.psr_version,
		link->dpcd_caps.psr_info.psr_version,
		link->dpcd_caps.psr_info.psr_dpcd_caps.raw,
		link->dpcd_caps.psr_info.psr2_su_y_granularity_cap);

}

/*
 * amdgpu_dm_link_setup_psr() - configure psr link
 * @stream: stream state
 *
 * Return: true if success
 */
bool amdgpu_dm_link_setup_psr(struct dc_stream_state *stream)
{
	struct dc_link *link = NULL;
	struct psr_config psr_config = {0};
	struct psr_context psr_context = {0};
	struct dc *dc = NULL;
	bool ret = false;

	if (stream == NULL)
		return false;

	link = stream->link;
	dc = link->ctx->dc;

	if (link->psr_settings.psr_version != DC_PSR_VERSION_UNSUPPORTED) {
		mod_power_calc_psr_configs(&psr_config, link, stream);

		/* linux DM specific updating for psr config fields */
		psr_config.allow_smu_optimizations =
			(amdgpu_dc_feature_mask & DC_PSR_ALLOW_SMU_OPT) &&
			mod_power_only_edp(dc->current_state, stream);
		psr_config.allow_multi_disp_optimizations =
			(amdgpu_dc_feature_mask & DC_PSR_ALLOW_MULTI_DISP_OPT);

<<<<<<< HEAD
		if (!psr_su_set_y_granularity(dc, link, stream, &psr_config))
=======
		if (!psr_su_set_dsc_slice_height(dc, link, stream, &psr_config))
>>>>>>> 5729a900
			return false;

		ret = dc_link_setup_psr(link, stream, &psr_config, &psr_context);

	}
	DRM_DEBUG_DRIVER("PSR link: %d\n",	link->psr_settings.psr_feature_enabled);

	return ret;
}

/*
 * amdgpu_dm_psr_enable() - enable psr f/w
 * @stream: stream state
 *
 * Return: true if success
 */
bool amdgpu_dm_psr_enable(struct dc_stream_state *stream)
{
	struct dc_link *link = stream->link;
	unsigned int vsync_rate_hz = 0;
	struct dc_static_screen_params params = {0};
	/* Calculate number of static frames before generating interrupt to
	 * enter PSR.
	 */
	// Init fail safe of 2 frames static
	unsigned int num_frames_static = 2;
	unsigned int power_opt = 0;
	bool psr_enable = true;

	DRM_DEBUG_DRIVER("Enabling psr...\n");

	vsync_rate_hz = div64_u64(div64_u64((
			stream->timing.pix_clk_100hz * 100),
			stream->timing.v_total),
			stream->timing.h_total);

	/* Round up
	 * Calculate number of frames such that at least 30 ms of time has
	 * passed.
	 */
	if (vsync_rate_hz != 0) {
		unsigned int frame_time_microsec = 1000000 / vsync_rate_hz;
		num_frames_static = (30000 / frame_time_microsec) + 1;
	}

	params.triggers.cursor_update = true;
	params.triggers.overlay_update = true;
	params.triggers.surface_update = true;
	params.num_frames = num_frames_static;

	dc_stream_set_static_screen_params(link->ctx->dc,
					   &stream, 1,
					   &params);

	/*
	 * Only enable static-screen optimizations for PSR1. For PSR SU, this
	 * causes vstartup interrupt issues, used by amdgpu_dm to send vblank
	 * events.
	 */
	if (link->psr_settings.psr_version < DC_PSR_VERSION_SU_1)
		power_opt |= psr_power_opt_z10_static_screen;

	return dc_link_set_psr_allow_active(link, &psr_enable, false, false, &power_opt);
}

/*
 * amdgpu_dm_psr_disable() - disable psr f/w
 * @stream:  stream state
 *
 * Return: true if success
 */
bool amdgpu_dm_psr_disable(struct dc_stream_state *stream)
{
	unsigned int power_opt = 0;
	bool psr_enable = false;

	DRM_DEBUG_DRIVER("Disabling psr...\n");

	return dc_link_set_psr_allow_active(stream->link, &psr_enable, true, false, &power_opt);
}

/*
 * amdgpu_dm_psr_disable() - disable psr f/w
 * if psr is enabled on any stream
 *
 * Return: true if success
 */
bool amdgpu_dm_psr_disable_all(struct amdgpu_display_manager *dm)
{
	DRM_DEBUG_DRIVER("Disabling psr if psr is enabled on any stream\n");
	return dc_set_psr_allow_active(dm->dc, false);
}
<|MERGE_RESOLUTION|>--- conflicted
+++ resolved
@@ -122,11 +122,7 @@
 		psr_config.allow_multi_disp_optimizations =
 			(amdgpu_dc_feature_mask & DC_PSR_ALLOW_MULTI_DISP_OPT);
 
-<<<<<<< HEAD
-		if (!psr_su_set_y_granularity(dc, link, stream, &psr_config))
-=======
 		if (!psr_su_set_dsc_slice_height(dc, link, stream, &psr_config))
->>>>>>> 5729a900
 			return false;
 
 		ret = dc_link_setup_psr(link, stream, &psr_config, &psr_context);
