--- conflicted
+++ resolved
@@ -748,17 +748,9 @@
 			compatible = "qcom,geni-se-qup";
 			reg = <0x0 0x008c0000 0x0 0x2000>;
 			clock-names = "m-ahb", "s-ahb";
-<<<<<<< HEAD
-			clocks = <&gcc GCC_QUPV3_WRAP_0_M_AHB_CLK>,
-				 <&gcc GCC_QUPV3_WRAP_0_S_AHB_CLK>;
-			iommus = <&apps_smmu 0x5a3 0x0>;
-			interconnects = <&clk_virt MASTER_QUP_CORE_0 0 &clk_virt SLAVE_QUP_CORE_0 0>;
-			interconnect-names = "qup-core";
-=======
 			clocks = <&gcc GCC_QUPV3_WRAP_2_M_AHB_CLK>,
 				 <&gcc GCC_QUPV3_WRAP_2_S_AHB_CLK>;
 			iommus = <&apps_smmu 0x483 0x0>;
->>>>>>> bf44eed7
 			#address-cells = <2>;
 			#size-cells = <2>;
 			ranges;
@@ -784,21 +776,6 @@
 				status = "disabled";
 			};
 
-<<<<<<< HEAD
-		qupv3_id_1: geniqup@ac0000 {
-			compatible = "qcom,geni-se-qup";
-			reg = <0x0 0x00ac0000 0x0 0x6000>;
-			clock-names = "m-ahb", "s-ahb";
-			clocks = <&gcc GCC_QUPV3_WRAP_1_M_AHB_CLK>,
-				 <&gcc GCC_QUPV3_WRAP_1_S_AHB_CLK>;
-			iommus = <&apps_smmu 0x43 0x0>;
-			interconnects = <&clk_virt MASTER_QUP_CORE_1 0 &clk_virt SLAVE_QUP_CORE_1 0>;
-			interconnect-names = "qup-core";
-			#address-cells = <2>;
-			#size-cells = <2>;
-			ranges;
-			status = "disabled";
-=======
 			spi15: spi@880000 {
 				compatible = "qcom,geni-spi";
 				reg = <0x0 0x00880000 0x0 0x4000>;
@@ -818,7 +795,6 @@
 				#size-cells = <0>;
 				status = "disabled";
 			};
->>>>>>> bf44eed7
 
 			i2c16: i2c@884000 {
 				compatible = "qcom,geni-i2c";
@@ -3652,22 +3628,6 @@
 					type = "passive";
 				};
 
-<<<<<<< HEAD
-		timer@17420000 {
-			compatible = "arm,armv7-timer-mem";
-			#address-cells = <1>;
-			#size-cells = <1>;
-			ranges = <0 0 0 0x20000000>;
-			reg = <0x0 0x17420000 0x0 0x1000>;
-			clock-frequency = <19200000>;
-
-			frame@17421000 {
-				frame-number = <0>;
-				interrupts = <GIC_SPI 8 IRQ_TYPE_LEVEL_HIGH>,
-					     <GIC_SPI 6 IRQ_TYPE_LEVEL_HIGH>;
-				reg = <0x17421000 0x1000>,
-				      <0x17422000 0x1000>;
-=======
 				cpu1_alert1: trip-point1 {
 					temperature = <95000>;
 					hysteresis = <2000>;
@@ -3679,38 +3639,9 @@
 					hysteresis = <1000>;
 					type = "critical";
 				};
->>>>>>> bf44eed7
-			};
-		};
-
-<<<<<<< HEAD
-			frame@17423000 {
-				frame-number = <1>;
-				interrupts = <GIC_SPI 9 IRQ_TYPE_LEVEL_HIGH>;
-				reg = <0x17423000 0x1000>;
-				status = "disabled";
-			};
-
-			frame@17425000 {
-				frame-number = <2>;
-				interrupts = <GIC_SPI 10 IRQ_TYPE_LEVEL_HIGH>;
-				reg = <0x17425000 0x1000>;
-				status = "disabled";
-			};
-
-			frame@17427000 {
-				frame-number = <3>;
-				interrupts = <GIC_SPI 11 IRQ_TYPE_LEVEL_HIGH>;
-				reg = <0x17427000 0x1000>;
-				status = "disabled";
-			};
-
-			frame@17429000 {
-				frame-number = <4>;
-				interrupts = <GIC_SPI 12 IRQ_TYPE_LEVEL_HIGH>;
-				reg = <0x17429000 0x1000>;
-				status = "disabled";
-=======
+			};
+		};
+
 		cpu2-thermal {
 			polling-delay-passive = <0>;
 			polling-delay = <0>;
@@ -3734,7 +3665,6 @@
 					hysteresis = <1000>;
 					type = "critical";
 				};
->>>>>>> bf44eed7
 			};
 		};
 
@@ -3756,29 +3686,14 @@
 					type = "passive";
 				};
 
-<<<<<<< HEAD
-			frame@1742b000 {
-				frame-number = <5>;
-				interrupts = <GIC_SPI 13 IRQ_TYPE_LEVEL_HIGH>;
-				reg = <0x1742b000 0x1000>;
-				status = "disabled";
-=======
 				cpu3_crit: cpu_crit {
 					temperature = <110000>;
 					hysteresis = <1000>;
 					type = "critical";
 				};
->>>>>>> bf44eed7
-			};
-		};
-
-<<<<<<< HEAD
-			frame@1742d000 {
-				frame-number = <6>;
-				interrupts = <GIC_SPI 14 IRQ_TYPE_LEVEL_HIGH>;
-				reg = <0x1742d000 0x1000>;
-				status = "disabled";
-=======
+			};
+		};
+
 		cdsp0-thermal {
 			polling-delay-passive = <10>;
 			polling-delay = <0>;
@@ -3808,7 +3723,6 @@
 					hysteresis = <5000>;
 					type = "passive";
 				};
->>>>>>> bf44eed7
 			};
 		};
 
@@ -3972,39 +3886,6 @@
 					type = "passive";
 				};
 
-<<<<<<< HEAD
-			interconnects = <&aggre1_noc MASTER_UFS_MEM 0 &mc_virt SLAVE_EBI1 0>,
-					<&gem_noc MASTER_APPSS_PROC 0 &config_noc SLAVE_UFS_MEM_CFG 0>;
-			interconnect-names = "ufs-ddr", "cpu-ufs";
-			clock-names =
-				"core_clk",
-				"bus_aggr_clk",
-				"iface_clk",
-				"core_clk_unipro",
-				"ref_clk",
-				"tx_lane0_sync_clk",
-				"rx_lane0_sync_clk",
-				"rx_lane1_sync_clk";
-			clocks =
-				<&gcc GCC_UFS_PHY_AXI_CLK>,
-				<&gcc GCC_AGGRE_UFS_PHY_AXI_CLK>,
-				<&gcc GCC_UFS_PHY_AHB_CLK>,
-				<&gcc GCC_UFS_PHY_UNIPRO_CORE_CLK>,
-				<&rpmhcc RPMH_CXO_CLK>,
-				<&gcc GCC_UFS_PHY_TX_SYMBOL_0_CLK>,
-				<&gcc GCC_UFS_PHY_RX_SYMBOL_0_CLK>,
-				<&gcc GCC_UFS_PHY_RX_SYMBOL_1_CLK>;
-			freq-table-hz =
-				<75000000 300000000>,
-				<0 0>,
-				<0 0>,
-				<75000000 300000000>,
-				<75000000 300000000>,
-				<0 0>,
-				<0 0>,
-				<0 0>;
-			status = "disabled";
-=======
 				mdmss1_config1: mdmss1-config1 {
 					temperature = <105000>;
 					hysteresis = <3000>;
@@ -4017,7 +3898,6 @@
 					type = "passive";
 				};
 			};
->>>>>>> bf44eed7
 		};
 
 		modem2-thermal {
