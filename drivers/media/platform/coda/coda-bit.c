--- conflicted
+++ resolved
@@ -1180,15 +1180,11 @@
 			 CODA_264PARAM_DEBLKFILTEROFFSETALPHA_OFFSET) |
 			((ctx->params.h264_slice_beta_offset_div2 &
 			  CODA_264PARAM_DEBLKFILTEROFFSETBETA_MASK) <<
-<<<<<<< HEAD
-			 CODA_264PARAM_DEBLKFILTEROFFSETBETA_OFFSET);
-=======
 			 CODA_264PARAM_DEBLKFILTEROFFSETBETA_OFFSET) |
 			(ctx->params.h264_constrained_intra_pred_flag <<
 			 CODA_264PARAM_CONSTRAINEDINTRAPREDFLAG_OFFSET) |
 			(ctx->params.h264_chroma_qp_index_offset &
 			 CODA_264PARAM_CHROMAQPOFFSET_MASK);
->>>>>>> f7688b48
 		coda_write(dev, value, CODA_CMD_ENC_SEQ_264_PARA);
 		break;
 	case V4L2_PIX_FMT_JPEG:
@@ -2392,11 +2388,8 @@
 		v4l2_err(&dev->v4l2_dev,
 			 "decoded frame index out of range: %d\n", decoded_idx);
 	} else {
-<<<<<<< HEAD
-=======
 		decoded_frame = &ctx->internal_frames[decoded_idx];
 
->>>>>>> f7688b48
 		val = coda_read(dev, CODA_RET_DEC_PIC_FRAME_NUM);
 		if (ctx->sequence_offset == -1)
 			ctx->sequence_offset = val;
