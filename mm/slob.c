--- conflicted
+++ resolved
@@ -463,11 +463,7 @@
 }
 
 #ifdef CONFIG_PRINTK
-<<<<<<< HEAD
-void __kmem_obj_info(struct kmem_obj_info *kpp, void *object, struct page *page)
-=======
 void __kmem_obj_info(struct kmem_obj_info *kpp, void *object, struct slab *slab)
->>>>>>> d60c95ef
 {
 	kpp->kp_ptr = object;
 	kpp->kp_slab = slab;
