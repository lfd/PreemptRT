--- conflicted
+++ resolved
@@ -99,12 +99,9 @@
 		iounmap(info->screen_base);
 
 	framebuffer_release(info);
-<<<<<<< HEAD
-=======
 
 	if (mem)
 		release_mem_region(mem->start, resource_size(mem));
->>>>>>> d60c95ef
 }
 
 static const struct fb_ops simplefb_ops = {
@@ -421,17 +418,6 @@
 	struct simplefb_par *par;
 	struct resource *res, *mem;
 
-	/*
-	 * Generic drivers must not be registered if a framebuffer exists.
-	 * If a native driver was probed, the display hardware was already
-	 * taken and attempting to use the system framebuffer is dangerous.
-	 */
-	if (num_registered_fb > 0) {
-		dev_err(&pdev->dev,
-			"simplefb: a framebuffer is already registered\n");
-		return -EINVAL;
-	}
-
 	if (fb_get_options("simplefb", NULL))
 		return -ENODEV;
 
