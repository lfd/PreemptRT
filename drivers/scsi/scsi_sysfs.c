--- conflicted
+++ resolved
@@ -1421,13 +1421,6 @@
 	if (IS_ENABLED(CONFIG_BLK_DEV_BSG)) {
 		sdev->bsg_dev = scsi_bsg_register_queue(sdev);
 		if (IS_ERR(sdev->bsg_dev)) {
-<<<<<<< HEAD
-			/*
-			 * We're treating error on bsg register as non-fatal, so
-			 * pretend nothing went wrong.
-			 */
-=======
->>>>>>> d60c95ef
 			error = PTR_ERR(sdev->bsg_dev);
 			sdev_printk(KERN_INFO, sdev,
 				    "Failed to register bsg queue, errno=%d\n",
