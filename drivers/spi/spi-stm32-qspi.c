// SPDX-License-Identifier: GPL-2.0
/*
 * Copyright (C) STMicroelectronics 2018 - All Rights Reserved
 * Author: Ludovic Barre <ludovic.barre@st.com> for STMicroelectronics.
 */
#include <linux/bitfield.h>
#include <linux/clk.h>
#include <linux/dmaengine.h>
#include <linux/dma-mapping.h>
#include <linux/errno.h>
#include <linux/io.h>
#include <linux/iopoll.h>
#include <linux/interrupt.h>
#include <linux/module.h>
#include <linux/mutex.h>
#include <linux/of.h>
#include <linux/of_device.h>
#include <linux/pinctrl/consumer.h>
#include <linux/pm_runtime.h>
#include <linux/platform_device.h>
#include <linux/reset.h>
#include <linux/sizes.h>
#include <linux/spi/spi-mem.h>

#define QSPI_CR			0x00
#define CR_EN			BIT(0)
#define CR_ABORT		BIT(1)
#define CR_DMAEN		BIT(2)
#define CR_TCEN			BIT(3)
#define CR_SSHIFT		BIT(4)
#define CR_DFM			BIT(6)
#define CR_FSEL			BIT(7)
#define CR_FTHRES_SHIFT		8
#define CR_TEIE			BIT(16)
#define CR_TCIE			BIT(17)
#define CR_FTIE			BIT(18)
#define CR_SMIE			BIT(19)
#define CR_TOIE			BIT(20)
#define CR_APMS			BIT(22)
#define CR_PRESC_MASK		GENMASK(31, 24)

#define QSPI_DCR		0x04
#define DCR_FSIZE_MASK		GENMASK(20, 16)

#define QSPI_SR			0x08
#define SR_TEF			BIT(0)
#define SR_TCF			BIT(1)
#define SR_FTF			BIT(2)
#define SR_SMF			BIT(3)
#define SR_TOF			BIT(4)
#define SR_BUSY			BIT(5)
#define SR_FLEVEL_MASK		GENMASK(13, 8)

#define QSPI_FCR		0x0c
#define FCR_CTEF		BIT(0)
#define FCR_CTCF		BIT(1)
#define FCR_CSMF		BIT(3)

#define QSPI_DLR		0x10

#define QSPI_CCR		0x14
#define CCR_INST_MASK		GENMASK(7, 0)
#define CCR_IMODE_MASK		GENMASK(9, 8)
#define CCR_ADMODE_MASK		GENMASK(11, 10)
#define CCR_ADSIZE_MASK		GENMASK(13, 12)
#define CCR_DCYC_MASK		GENMASK(22, 18)
#define CCR_DMODE_MASK		GENMASK(25, 24)
#define CCR_FMODE_MASK		GENMASK(27, 26)
#define CCR_FMODE_INDW		(0U << 26)
#define CCR_FMODE_INDR		(1U << 26)
#define CCR_FMODE_APM		(2U << 26)
#define CCR_FMODE_MM		(3U << 26)
#define CCR_BUSWIDTH_0		0x0
#define CCR_BUSWIDTH_1		0x1
#define CCR_BUSWIDTH_2		0x2
#define CCR_BUSWIDTH_4		0x3

#define QSPI_AR			0x18
#define QSPI_ABR		0x1c
#define QSPI_DR			0x20
#define QSPI_PSMKR		0x24
#define QSPI_PSMAR		0x28
#define QSPI_PIR		0x2c
#define QSPI_LPTR		0x30

#define STM32_QSPI_MAX_MMAP_SZ	SZ_256M
#define STM32_QSPI_MAX_NORCHIP	2

#define STM32_FIFO_TIMEOUT_US 30000
#define STM32_BUSY_TIMEOUT_US 100000
#define STM32_ABT_TIMEOUT_US 100000
#define STM32_COMP_TIMEOUT_MS 1000
#define STM32_AUTOSUSPEND_DELAY -1

struct stm32_qspi_flash {
	u32 cs;
	u32 presc;
};

struct stm32_qspi {
	struct device *dev;
	struct spi_controller *ctrl;
	phys_addr_t phys_base;
	void __iomem *io_base;
	void __iomem *mm_base;
	resource_size_t mm_size;
	struct clk *clk;
	u32 clk_rate;
	struct stm32_qspi_flash flash[STM32_QSPI_MAX_NORCHIP];
	struct completion data_completion;
	struct completion match_completion;
	u32 fmode;

	struct dma_chan *dma_chtx;
	struct dma_chan *dma_chrx;
	struct completion dma_completion;

	u32 cr_reg;
	u32 dcr_reg;
	unsigned long status_timeout;

	/*
	 * to protect device configuration, could be different between
	 * 2 flash access (bk1, bk2)
	 */
	struct mutex lock;
};

static irqreturn_t stm32_qspi_irq(int irq, void *dev_id)
{
	struct stm32_qspi *qspi = (struct stm32_qspi *)dev_id;
	u32 cr, sr;

	cr = readl_relaxed(qspi->io_base + QSPI_CR);
	sr = readl_relaxed(qspi->io_base + QSPI_SR);

	if (cr & CR_SMIE && sr & SR_SMF) {
		/* disable irq */
		cr &= ~CR_SMIE;
		writel_relaxed(cr, qspi->io_base + QSPI_CR);
		complete(&qspi->match_completion);

		return IRQ_HANDLED;
	}

	if (sr & (SR_TEF | SR_TCF)) {
		/* disable irq */
		cr &= ~CR_TCIE & ~CR_TEIE;
		writel_relaxed(cr, qspi->io_base + QSPI_CR);
		complete(&qspi->data_completion);
	}

	return IRQ_HANDLED;
}

static void stm32_qspi_read_fifo(u8 *val, void __iomem *addr)
{
	*val = readb_relaxed(addr);
}

static void stm32_qspi_write_fifo(u8 *val, void __iomem *addr)
{
	writeb_relaxed(*val, addr);
}

static int stm32_qspi_tx_poll(struct stm32_qspi *qspi,
			      const struct spi_mem_op *op)
{
	void (*tx_fifo)(u8 *val, void __iomem *addr);
	u32 len = op->data.nbytes, sr;
	u8 *buf;
	int ret;

	if (op->data.dir == SPI_MEM_DATA_IN) {
		tx_fifo = stm32_qspi_read_fifo;
		buf = op->data.buf.in;

	} else {
		tx_fifo = stm32_qspi_write_fifo;
		buf = (u8 *)op->data.buf.out;
	}

	while (len--) {
		ret = readl_relaxed_poll_timeout_atomic(qspi->io_base + QSPI_SR,
							sr, (sr & SR_FTF), 1,
							STM32_FIFO_TIMEOUT_US);
		if (ret) {
			dev_err(qspi->dev, "fifo timeout (len:%d stat:%#x)\n",
				len, sr);
			return ret;
		}
		tx_fifo(buf++, qspi->io_base + QSPI_DR);
	}

	return 0;
}

static int stm32_qspi_tx_mm(struct stm32_qspi *qspi,
			    const struct spi_mem_op *op)
{
	memcpy_fromio(op->data.buf.in, qspi->mm_base + op->addr.val,
		      op->data.nbytes);
	return 0;
}

static void stm32_qspi_dma_callback(void *arg)
{
	struct completion *dma_completion = arg;

	complete(dma_completion);
}

static int stm32_qspi_tx_dma(struct stm32_qspi *qspi,
			     const struct spi_mem_op *op)
{
	struct dma_async_tx_descriptor *desc;
	enum dma_transfer_direction dma_dir;
	struct dma_chan *dma_ch;
	struct sg_table sgt;
	dma_cookie_t cookie;
	u32 cr, t_out;
	int err;

	if (op->data.dir == SPI_MEM_DATA_IN) {
		dma_dir = DMA_DEV_TO_MEM;
		dma_ch = qspi->dma_chrx;
	} else {
		dma_dir = DMA_MEM_TO_DEV;
		dma_ch = qspi->dma_chtx;
	}

	/*
	 * spi_map_buf return -EINVAL if the buffer is not DMA-able
	 * (DMA-able: in vmalloc | kmap | virt_addr_valid)
	 */
	err = spi_controller_dma_map_mem_op_data(qspi->ctrl, op, &sgt);
	if (err)
		return err;

	desc = dmaengine_prep_slave_sg(dma_ch, sgt.sgl, sgt.nents,
				       dma_dir, DMA_PREP_INTERRUPT);
	if (!desc) {
		err = -ENOMEM;
		goto out_unmap;
	}

	cr = readl_relaxed(qspi->io_base + QSPI_CR);

	reinit_completion(&qspi->dma_completion);
	desc->callback = stm32_qspi_dma_callback;
	desc->callback_param = &qspi->dma_completion;
	cookie = dmaengine_submit(desc);
	err = dma_submit_error(cookie);
	if (err)
		goto out;

	dma_async_issue_pending(dma_ch);

	writel_relaxed(cr | CR_DMAEN, qspi->io_base + QSPI_CR);

	t_out = sgt.nents * STM32_COMP_TIMEOUT_MS;
	if (!wait_for_completion_timeout(&qspi->dma_completion,
					 msecs_to_jiffies(t_out)))
		err = -ETIMEDOUT;

	if (err)
		dmaengine_terminate_all(dma_ch);

out:
	writel_relaxed(cr & ~CR_DMAEN, qspi->io_base + QSPI_CR);
out_unmap:
	spi_controller_dma_unmap_mem_op_data(qspi->ctrl, op, &sgt);

	return err;
}

static int stm32_qspi_tx(struct stm32_qspi *qspi, const struct spi_mem_op *op)
{
	if (!op->data.nbytes)
		return 0;

	if (qspi->fmode == CCR_FMODE_MM)
		return stm32_qspi_tx_mm(qspi, op);
	else if (((op->data.dir == SPI_MEM_DATA_IN && qspi->dma_chrx) ||
		 (op->data.dir == SPI_MEM_DATA_OUT && qspi->dma_chtx)) &&
		  op->data.nbytes > 4)
		if (!stm32_qspi_tx_dma(qspi, op))
			return 0;

	return stm32_qspi_tx_poll(qspi, op);
}

static int stm32_qspi_wait_nobusy(struct stm32_qspi *qspi)
{
	u32 sr;

	return readl_relaxed_poll_timeout_atomic(qspi->io_base + QSPI_SR, sr,
						 !(sr & SR_BUSY), 1,
						 STM32_BUSY_TIMEOUT_US);
}

static int stm32_qspi_wait_cmd(struct stm32_qspi *qspi,
			       const struct spi_mem_op *op)
{
	u32 cr, sr;
	int err = 0;

<<<<<<< HEAD
	if (!op->data.nbytes)
		goto wait_nobusy;

=======
>>>>>>> bf44eed7
	if ((readl_relaxed(qspi->io_base + QSPI_SR) & SR_TCF) ||
	    qspi->fmode == CCR_FMODE_APM)
		goto out;

	reinit_completion(&qspi->data_completion);
	cr = readl_relaxed(qspi->io_base + QSPI_CR);
	writel_relaxed(cr | CR_TCIE | CR_TEIE, qspi->io_base + QSPI_CR);

	if (!wait_for_completion_timeout(&qspi->data_completion,
				msecs_to_jiffies(STM32_COMP_TIMEOUT_MS))) {
		err = -ETIMEDOUT;
	} else {
		sr = readl_relaxed(qspi->io_base + QSPI_SR);
		if (sr & SR_TEF)
			err = -EIO;
	}

out:
	/* clear flags */
	writel_relaxed(FCR_CTCF | FCR_CTEF, qspi->io_base + QSPI_FCR);
	if (!err)
		err = stm32_qspi_wait_nobusy(qspi);

	return err;
}

static int stm32_qspi_wait_poll_status(struct stm32_qspi *qspi,
				       const struct spi_mem_op *op)
{
	u32 cr;

	reinit_completion(&qspi->match_completion);
	cr = readl_relaxed(qspi->io_base + QSPI_CR);
	writel_relaxed(cr | CR_SMIE, qspi->io_base + QSPI_CR);

	if (!wait_for_completion_timeout(&qspi->match_completion,
				msecs_to_jiffies(qspi->status_timeout)))
		return -ETIMEDOUT;

	writel_relaxed(FCR_CSMF, qspi->io_base + QSPI_FCR);

	return 0;
}

static int stm32_qspi_get_mode(struct stm32_qspi *qspi, u8 buswidth)
{
	if (buswidth == 4)
		return CCR_BUSWIDTH_4;

	return buswidth;
}

static int stm32_qspi_send(struct spi_mem *mem, const struct spi_mem_op *op)
{
	struct stm32_qspi *qspi = spi_controller_get_devdata(mem->spi->master);
	struct stm32_qspi_flash *flash = &qspi->flash[mem->spi->chip_select];
	u32 ccr, cr;
	int timeout, err = 0, err_poll_status = 0;

	dev_dbg(qspi->dev, "cmd:%#x mode:%d.%d.%d.%d addr:%#llx len:%#x\n",
		op->cmd.opcode, op->cmd.buswidth, op->addr.buswidth,
		op->dummy.buswidth, op->data.buswidth,
		op->addr.val, op->data.nbytes);

	cr = readl_relaxed(qspi->io_base + QSPI_CR);
	cr &= ~CR_PRESC_MASK & ~CR_FSEL;
	cr |= FIELD_PREP(CR_PRESC_MASK, flash->presc);
	cr |= FIELD_PREP(CR_FSEL, flash->cs);
	writel_relaxed(cr, qspi->io_base + QSPI_CR);

	if (op->data.nbytes)
		writel_relaxed(op->data.nbytes - 1,
			       qspi->io_base + QSPI_DLR);

	ccr = qspi->fmode;
	ccr |= FIELD_PREP(CCR_INST_MASK, op->cmd.opcode);
	ccr |= FIELD_PREP(CCR_IMODE_MASK,
			  stm32_qspi_get_mode(qspi, op->cmd.buswidth));

	if (op->addr.nbytes) {
		ccr |= FIELD_PREP(CCR_ADMODE_MASK,
				  stm32_qspi_get_mode(qspi, op->addr.buswidth));
		ccr |= FIELD_PREP(CCR_ADSIZE_MASK, op->addr.nbytes - 1);
	}

	if (op->dummy.nbytes)
		ccr |= FIELD_PREP(CCR_DCYC_MASK,
				  op->dummy.nbytes * 8 / op->dummy.buswidth);

	if (op->data.nbytes) {
		ccr |= FIELD_PREP(CCR_DMODE_MASK,
				  stm32_qspi_get_mode(qspi, op->data.buswidth));
	}

	writel_relaxed(ccr, qspi->io_base + QSPI_CCR);

	if (op->addr.nbytes && qspi->fmode != CCR_FMODE_MM)
		writel_relaxed(op->addr.val, qspi->io_base + QSPI_AR);

	if (qspi->fmode == CCR_FMODE_APM)
		err_poll_status = stm32_qspi_wait_poll_status(qspi, op);

	err = stm32_qspi_tx(qspi, op);

	/*
	 * Abort in:
	 * -error case
	 * -read memory map: prefetching must be stopped if we read the last
	 *  byte of device (device size - fifo size). like device size is not
	 *  knows, the prefetching is always stop.
	 */
	if (err || err_poll_status || qspi->fmode == CCR_FMODE_MM)
		goto abort;

	/* wait end of tx in indirect mode */
	err = stm32_qspi_wait_cmd(qspi, op);
	if (err)
		goto abort;

	return 0;

abort:
	cr = readl_relaxed(qspi->io_base + QSPI_CR) | CR_ABORT;
	writel_relaxed(cr, qspi->io_base + QSPI_CR);

	/* wait clear of abort bit by hw */
	timeout = readl_relaxed_poll_timeout_atomic(qspi->io_base + QSPI_CR,
						    cr, !(cr & CR_ABORT), 1,
						    STM32_ABT_TIMEOUT_US);

	writel_relaxed(FCR_CTCF | FCR_CSMF, qspi->io_base + QSPI_FCR);

	if (err || err_poll_status || timeout)
		dev_err(qspi->dev, "%s err:%d err_poll_status:%d abort timeout:%d\n",
			__func__, err, err_poll_status, timeout);

	return err;
}

static int stm32_qspi_poll_status(struct spi_mem *mem, const struct spi_mem_op *op,
				  u16 mask, u16 match,
				  unsigned long initial_delay_us,
				  unsigned long polling_rate_us,
				  unsigned long timeout_ms)
{
	struct stm32_qspi *qspi = spi_controller_get_devdata(mem->spi->master);
	int ret;

	if (!spi_mem_supports_op(mem, op))
		return -EOPNOTSUPP;

	ret = pm_runtime_resume_and_get(qspi->dev);
	if (ret < 0)
		return ret;

	mutex_lock(&qspi->lock);

	writel_relaxed(mask, qspi->io_base + QSPI_PSMKR);
	writel_relaxed(match, qspi->io_base + QSPI_PSMAR);
	qspi->fmode = CCR_FMODE_APM;
	qspi->status_timeout = timeout_ms;

	ret = stm32_qspi_send(mem, op);
	mutex_unlock(&qspi->lock);

	pm_runtime_mark_last_busy(qspi->dev);
	pm_runtime_put_autosuspend(qspi->dev);

	return ret;
}

static int stm32_qspi_exec_op(struct spi_mem *mem, const struct spi_mem_op *op)
{
	struct stm32_qspi *qspi = spi_controller_get_devdata(mem->spi->master);
	int ret;

	ret = pm_runtime_resume_and_get(qspi->dev);
	if (ret < 0)
		return ret;

	mutex_lock(&qspi->lock);
	if (op->data.dir == SPI_MEM_DATA_IN && op->data.nbytes)
		qspi->fmode = CCR_FMODE_INDR;
	else
		qspi->fmode = CCR_FMODE_INDW;

	ret = stm32_qspi_send(mem, op);
	mutex_unlock(&qspi->lock);

	pm_runtime_mark_last_busy(qspi->dev);
	pm_runtime_put_autosuspend(qspi->dev);

	return ret;
}

static int stm32_qspi_dirmap_create(struct spi_mem_dirmap_desc *desc)
{
	struct stm32_qspi *qspi = spi_controller_get_devdata(desc->mem->spi->master);

	if (desc->info.op_tmpl.data.dir == SPI_MEM_DATA_OUT)
		return -EOPNOTSUPP;

	/* should never happen, as mm_base == null is an error probe exit condition */
	if (!qspi->mm_base && desc->info.op_tmpl.data.dir == SPI_MEM_DATA_IN)
		return -EOPNOTSUPP;

	if (!qspi->mm_size)
		return -EOPNOTSUPP;

	return 0;
}

static ssize_t stm32_qspi_dirmap_read(struct spi_mem_dirmap_desc *desc,
				      u64 offs, size_t len, void *buf)
{
	struct stm32_qspi *qspi = spi_controller_get_devdata(desc->mem->spi->master);
	struct spi_mem_op op;
	u32 addr_max;
	int ret;

	ret = pm_runtime_resume_and_get(qspi->dev);
	if (ret < 0)
		return ret;

	mutex_lock(&qspi->lock);
	/* make a local copy of desc op_tmpl and complete dirmap rdesc
	 * spi_mem_op template with offs, len and *buf in  order to get
	 * all needed transfer information into struct spi_mem_op
	 */
	memcpy(&op, &desc->info.op_tmpl, sizeof(struct spi_mem_op));
	dev_dbg(qspi->dev, "%s len = 0x%zx offs = 0x%llx buf = 0x%p\n", __func__, len, offs, buf);

	op.data.nbytes = len;
	op.addr.val = desc->info.offset + offs;
	op.data.buf.in = buf;

	addr_max = op.addr.val + op.data.nbytes + 1;
	if (addr_max < qspi->mm_size && op.addr.buswidth)
		qspi->fmode = CCR_FMODE_MM;
	else
		qspi->fmode = CCR_FMODE_INDR;

	ret = stm32_qspi_send(desc->mem, &op);
	mutex_unlock(&qspi->lock);

	pm_runtime_mark_last_busy(qspi->dev);
	pm_runtime_put_autosuspend(qspi->dev);

	return ret ?: len;
}

static int stm32_qspi_setup(struct spi_device *spi)
{
	struct spi_controller *ctrl = spi->master;
	struct stm32_qspi *qspi = spi_controller_get_devdata(ctrl);
	struct stm32_qspi_flash *flash;
	u32 presc;
	int ret;

	if (ctrl->busy)
		return -EBUSY;

	if (!spi->max_speed_hz)
		return -EINVAL;

	ret = pm_runtime_resume_and_get(qspi->dev);
	if (ret < 0)
		return ret;

	presc = DIV_ROUND_UP(qspi->clk_rate, spi->max_speed_hz) - 1;

	flash = &qspi->flash[spi->chip_select];
	flash->cs = spi->chip_select;
	flash->presc = presc;

	mutex_lock(&qspi->lock);
	qspi->cr_reg = CR_APMS | 3 << CR_FTHRES_SHIFT | CR_SSHIFT | CR_EN;
	writel_relaxed(qspi->cr_reg, qspi->io_base + QSPI_CR);

	/* set dcr fsize to max address */
	qspi->dcr_reg = DCR_FSIZE_MASK;
	writel_relaxed(qspi->dcr_reg, qspi->io_base + QSPI_DCR);
	mutex_unlock(&qspi->lock);

	pm_runtime_mark_last_busy(qspi->dev);
	pm_runtime_put_autosuspend(qspi->dev);

	return 0;
}

static int stm32_qspi_dma_setup(struct stm32_qspi *qspi)
{
	struct dma_slave_config dma_cfg;
	struct device *dev = qspi->dev;
	int ret = 0;

	memset(&dma_cfg, 0, sizeof(dma_cfg));

	dma_cfg.src_addr_width = DMA_SLAVE_BUSWIDTH_1_BYTE;
	dma_cfg.dst_addr_width = DMA_SLAVE_BUSWIDTH_1_BYTE;
	dma_cfg.src_addr = qspi->phys_base + QSPI_DR;
	dma_cfg.dst_addr = qspi->phys_base + QSPI_DR;
	dma_cfg.src_maxburst = 4;
	dma_cfg.dst_maxburst = 4;

	qspi->dma_chrx = dma_request_chan(dev, "rx");
	if (IS_ERR(qspi->dma_chrx)) {
		ret = PTR_ERR(qspi->dma_chrx);
		qspi->dma_chrx = NULL;
		if (ret == -EPROBE_DEFER)
			goto out;
	} else {
		if (dmaengine_slave_config(qspi->dma_chrx, &dma_cfg)) {
			dev_err(dev, "dma rx config failed\n");
			dma_release_channel(qspi->dma_chrx);
			qspi->dma_chrx = NULL;
		}
	}

	qspi->dma_chtx = dma_request_chan(dev, "tx");
	if (IS_ERR(qspi->dma_chtx)) {
		ret = PTR_ERR(qspi->dma_chtx);
		qspi->dma_chtx = NULL;
	} else {
		if (dmaengine_slave_config(qspi->dma_chtx, &dma_cfg)) {
			dev_err(dev, "dma tx config failed\n");
			dma_release_channel(qspi->dma_chtx);
			qspi->dma_chtx = NULL;
		}
	}

out:
	init_completion(&qspi->dma_completion);

	if (ret != -EPROBE_DEFER)
		ret = 0;

	return ret;
}

static void stm32_qspi_dma_free(struct stm32_qspi *qspi)
{
	if (qspi->dma_chtx)
		dma_release_channel(qspi->dma_chtx);
	if (qspi->dma_chrx)
		dma_release_channel(qspi->dma_chrx);
}

/*
 * no special host constraint, so use default spi_mem_default_supports_op
 * to check supported mode.
 */
static const struct spi_controller_mem_ops stm32_qspi_mem_ops = {
	.exec_op	= stm32_qspi_exec_op,
	.dirmap_create	= stm32_qspi_dirmap_create,
	.dirmap_read	= stm32_qspi_dirmap_read,
	.poll_status	= stm32_qspi_poll_status,
};

static int stm32_qspi_probe(struct platform_device *pdev)
{
	struct device *dev = &pdev->dev;
	struct spi_controller *ctrl;
	struct reset_control *rstc;
	struct stm32_qspi *qspi;
	struct resource *res;
	int ret, irq;

	ctrl = devm_spi_alloc_master(dev, sizeof(*qspi));
	if (!ctrl)
		return -ENOMEM;

	qspi = spi_controller_get_devdata(ctrl);
	qspi->ctrl = ctrl;

	res = platform_get_resource_byname(pdev, IORESOURCE_MEM, "qspi");
	qspi->io_base = devm_ioremap_resource(dev, res);
	if (IS_ERR(qspi->io_base))
		return PTR_ERR(qspi->io_base);

	qspi->phys_base = res->start;

	res = platform_get_resource_byname(pdev, IORESOURCE_MEM, "qspi_mm");
	qspi->mm_base = devm_ioremap_resource(dev, res);
	if (IS_ERR(qspi->mm_base))
		return PTR_ERR(qspi->mm_base);

	qspi->mm_size = resource_size(res);
	if (qspi->mm_size > STM32_QSPI_MAX_MMAP_SZ)
		return -EINVAL;

	irq = platform_get_irq(pdev, 0);
	if (irq < 0)
		return irq;

	ret = devm_request_irq(dev, irq, stm32_qspi_irq, 0,
			       dev_name(dev), qspi);
	if (ret) {
		dev_err(dev, "failed to request irq\n");
		return ret;
	}

	init_completion(&qspi->data_completion);
	init_completion(&qspi->match_completion);

	qspi->clk = devm_clk_get(dev, NULL);
	if (IS_ERR(qspi->clk))
		return PTR_ERR(qspi->clk);

	qspi->clk_rate = clk_get_rate(qspi->clk);
	if (!qspi->clk_rate)
		return -EINVAL;

	ret = clk_prepare_enable(qspi->clk);
	if (ret) {
		dev_err(dev, "can not enable the clock\n");
		return ret;
	}

	rstc = devm_reset_control_get_exclusive(dev, NULL);
	if (IS_ERR(rstc)) {
		ret = PTR_ERR(rstc);
		if (ret == -EPROBE_DEFER)
			goto err_clk_disable;
	} else {
		reset_control_assert(rstc);
		udelay(2);
		reset_control_deassert(rstc);
	}

	qspi->dev = dev;
	platform_set_drvdata(pdev, qspi);
	ret = stm32_qspi_dma_setup(qspi);
	if (ret)
		goto err_dma_free;

	mutex_init(&qspi->lock);

	ctrl->mode_bits = SPI_RX_DUAL | SPI_RX_QUAD
		| SPI_TX_DUAL | SPI_TX_QUAD;
	ctrl->setup = stm32_qspi_setup;
	ctrl->bus_num = -1;
	ctrl->mem_ops = &stm32_qspi_mem_ops;
	ctrl->num_chipselect = STM32_QSPI_MAX_NORCHIP;
	ctrl->dev.of_node = dev->of_node;

	pm_runtime_set_autosuspend_delay(dev, STM32_AUTOSUSPEND_DELAY);
	pm_runtime_use_autosuspend(dev);
	pm_runtime_set_active(dev);
	pm_runtime_enable(dev);
	pm_runtime_get_noresume(dev);

	ret = spi_register_master(ctrl);
	if (ret)
		goto err_pm_runtime_free;

	pm_runtime_mark_last_busy(dev);
	pm_runtime_put_autosuspend(dev);

	return 0;

err_pm_runtime_free:
	pm_runtime_get_sync(qspi->dev);
	/* disable qspi */
	writel_relaxed(0, qspi->io_base + QSPI_CR);
	mutex_destroy(&qspi->lock);
	pm_runtime_put_noidle(qspi->dev);
	pm_runtime_disable(qspi->dev);
	pm_runtime_set_suspended(qspi->dev);
	pm_runtime_dont_use_autosuspend(qspi->dev);
err_dma_free:
	stm32_qspi_dma_free(qspi);
err_clk_disable:
	clk_disable_unprepare(qspi->clk);

	return ret;
}

static int stm32_qspi_remove(struct platform_device *pdev)
{
	struct stm32_qspi *qspi = platform_get_drvdata(pdev);

	pm_runtime_get_sync(qspi->dev);
	spi_unregister_master(qspi->ctrl);
	/* disable qspi */
	writel_relaxed(0, qspi->io_base + QSPI_CR);
	stm32_qspi_dma_free(qspi);
	mutex_destroy(&qspi->lock);
	pm_runtime_put_noidle(qspi->dev);
	pm_runtime_disable(qspi->dev);
	pm_runtime_set_suspended(qspi->dev);
	pm_runtime_dont_use_autosuspend(qspi->dev);
	clk_disable_unprepare(qspi->clk);

	return 0;
}

static int __maybe_unused stm32_qspi_runtime_suspend(struct device *dev)
{
	struct stm32_qspi *qspi = dev_get_drvdata(dev);

	clk_disable_unprepare(qspi->clk);

	return 0;
}

static int __maybe_unused stm32_qspi_runtime_resume(struct device *dev)
{
	struct stm32_qspi *qspi = dev_get_drvdata(dev);

	return clk_prepare_enable(qspi->clk);
}

static int __maybe_unused stm32_qspi_suspend(struct device *dev)
{
	pinctrl_pm_select_sleep_state(dev);

	return pm_runtime_force_suspend(dev);
}

static int __maybe_unused stm32_qspi_resume(struct device *dev)
{
	struct stm32_qspi *qspi = dev_get_drvdata(dev);
	int ret;

	ret = pm_runtime_force_resume(dev);
	if (ret < 0)
		return ret;

	pinctrl_pm_select_default_state(dev);

	ret = pm_runtime_resume_and_get(dev);
	if (ret < 0)
		return ret;

	writel_relaxed(qspi->cr_reg, qspi->io_base + QSPI_CR);
	writel_relaxed(qspi->dcr_reg, qspi->io_base + QSPI_DCR);

	pm_runtime_mark_last_busy(dev);
	pm_runtime_put_autosuspend(dev);

	return 0;
}

static const struct dev_pm_ops stm32_qspi_pm_ops = {
	SET_RUNTIME_PM_OPS(stm32_qspi_runtime_suspend,
			   stm32_qspi_runtime_resume, NULL)
	SET_SYSTEM_SLEEP_PM_OPS(stm32_qspi_suspend, stm32_qspi_resume)
};

static const struct of_device_id stm32_qspi_match[] = {
	{.compatible = "st,stm32f469-qspi"},
	{}
};
MODULE_DEVICE_TABLE(of, stm32_qspi_match);

static struct platform_driver stm32_qspi_driver = {
	.probe	= stm32_qspi_probe,
	.remove	= stm32_qspi_remove,
	.driver	= {
		.name = "stm32-qspi",
		.of_match_table = stm32_qspi_match,
		.pm = &stm32_qspi_pm_ops,
	},
};
module_platform_driver(stm32_qspi_driver);

MODULE_AUTHOR("Ludovic Barre <ludovic.barre@st.com>");
MODULE_DESCRIPTION("STMicroelectronics STM32 quad spi driver");
MODULE_LICENSE("GPL v2");<|MERGE_RESOLUTION|>--- conflicted
+++ resolved
@@ -305,12 +305,6 @@
 	u32 cr, sr;
 	int err = 0;
 
-<<<<<<< HEAD
-	if (!op->data.nbytes)
-		goto wait_nobusy;
-
-=======
->>>>>>> bf44eed7
 	if ((readl_relaxed(qspi->io_base + QSPI_SR) & SR_TCF) ||
 	    qspi->fmode == CCR_FMODE_APM)
 		goto out;
