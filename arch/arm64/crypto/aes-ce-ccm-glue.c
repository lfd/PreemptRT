// SPDX-License-Identifier: GPL-2.0-only
/*
 * aes-ccm-glue.c - AES-CCM transform for ARMv8 with Crypto Extensions
 *
 * Copyright (C) 2013 - 2017 Linaro Ltd <ard.biesheuvel@linaro.org>
 */

#include <asm/neon.h>
#include <asm/simd.h>
#include <asm/unaligned.h>
#include <crypto/aes.h>
#include <crypto/scatterwalk.h>
#include <crypto/internal/aead.h>
#include <crypto/internal/simd.h>
#include <crypto/internal/skcipher.h>
#include <linux/module.h>

#include "aes-ce-setkey.h"

static int num_rounds(struct crypto_aes_ctx *ctx)
{
	/*
	 * # of rounds specified by AES:
	 * 128 bit key		10 rounds
	 * 192 bit key		12 rounds
	 * 256 bit key		14 rounds
	 * => n byte key	=> 6 + (n/4) rounds
	 */
	return 6 + ctx->key_length / 4;
}

asmlinkage void ce_aes_ccm_auth_data(u8 mac[], u8 const in[], u32 abytes,
				     u32 *macp, u32 const rk[], u32 rounds);

asmlinkage void ce_aes_ccm_encrypt(u8 out[], u8 const in[], u32 cbytes,
				   u32 const rk[], u32 rounds, u8 mac[],
				   u8 ctr[]);

asmlinkage void ce_aes_ccm_decrypt(u8 out[], u8 const in[], u32 cbytes,
				   u32 const rk[], u32 rounds, u8 mac[],
				   u8 ctr[]);

asmlinkage void ce_aes_ccm_final(u8 mac[], u8 const ctr[], u32 const rk[],
				 u32 rounds);

static int ccm_setkey(struct crypto_aead *tfm, const u8 *in_key,
		      unsigned int key_len)
{
	struct crypto_aes_ctx *ctx = crypto_aead_ctx(tfm);
	int ret;

	ret = ce_aes_expandkey(ctx, in_key, key_len);
	if (!ret)
		return 0;

	tfm->base.crt_flags |= CRYPTO_TFM_RES_BAD_KEY_LEN;
	return -EINVAL;
}

static int ccm_setauthsize(struct crypto_aead *tfm, unsigned int authsize)
{
	if ((authsize & 1) || authsize < 4)
		return -EINVAL;
	return 0;
}

static int ccm_init_mac(struct aead_request *req, u8 maciv[], u32 msglen)
{
	struct crypto_aead *aead = crypto_aead_reqtfm(req);
	__be32 *n = (__be32 *)&maciv[AES_BLOCK_SIZE - 8];
	u32 l = req->iv[0] + 1;

	/* verify that CCM dimension 'L' is set correctly in the IV */
	if (l < 2 || l > 8)
		return -EINVAL;

	/* verify that msglen can in fact be represented in L bytes */
	if (l < 4 && msglen >> (8 * l))
		return -EOVERFLOW;

	/*
	 * Even if the CCM spec allows L values of up to 8, the Linux cryptoapi
	 * uses a u32 type to represent msglen so the top 4 bytes are always 0.
	 */
	n[0] = 0;
	n[1] = cpu_to_be32(msglen);

	memcpy(maciv, req->iv, AES_BLOCK_SIZE - l);

	/*
	 * Meaning of byte 0 according to CCM spec (RFC 3610/NIST 800-38C)
	 * - bits 0..2	: max # of bytes required to represent msglen, minus 1
	 *                (already set by caller)
	 * - bits 3..5	: size of auth tag (1 => 4 bytes, 2 => 6 bytes, etc)
	 * - bit 6	: indicates presence of authenticate-only data
	 */
	maciv[0] |= (crypto_aead_authsize(aead) - 2) << 2;
	if (req->assoclen)
		maciv[0] |= 0x40;

	memset(&req->iv[AES_BLOCK_SIZE - l], 0, l);
	return 0;
}

static void ccm_update_mac(struct crypto_aes_ctx *key, u8 mac[], u8 const in[],
			   u32 abytes, u32 *macp)
{
	if (crypto_simd_usable()) {
		kernel_neon_begin();
		ce_aes_ccm_auth_data(mac, in, abytes, macp, key->key_enc,
				     num_rounds(key));
		kernel_neon_end();
	} else {
		if (*macp > 0 && *macp < AES_BLOCK_SIZE) {
			int added = min(abytes, AES_BLOCK_SIZE - *macp);

			crypto_xor(&mac[*macp], in, added);

			*macp += added;
			in += added;
			abytes -= added;
		}

		while (abytes >= AES_BLOCK_SIZE) {
<<<<<<< HEAD
			__aes_arm64_encrypt(key->key_enc, mac, mac,
					    num_rounds(key));
=======
			aes_encrypt(key, mac, mac);
>>>>>>> f7688b48
			crypto_xor(mac, in, AES_BLOCK_SIZE);

			in += AES_BLOCK_SIZE;
			abytes -= AES_BLOCK_SIZE;
		}

		if (abytes > 0) {
			aes_encrypt(key, mac, mac);
			crypto_xor(mac, in, abytes);
			*macp = abytes;
		}
	}
}

static void ccm_calculate_auth_mac(struct aead_request *req, u8 mac[])
{
	struct crypto_aead *aead = crypto_aead_reqtfm(req);
	struct crypto_aes_ctx *ctx = crypto_aead_ctx(aead);
	struct __packed { __be16 l; __be32 h; u16 len; } ltag;
	struct scatter_walk walk;
	u32 len = req->assoclen;
	u32 macp = 0;

	/* prepend the AAD with a length tag */
	if (len < 0xff00) {
		ltag.l = cpu_to_be16(len);
		ltag.len = 2;
	} else  {
		ltag.l = cpu_to_be16(0xfffe);
		put_unaligned_be32(len, &ltag.h);
		ltag.len = 6;
	}

	ccm_update_mac(ctx, mac, (u8 *)&ltag, ltag.len, &macp);
	scatterwalk_start(&walk, req->src);

	do {
		u32 n = scatterwalk_clamp(&walk, len);
		u8 *p;

		if (!n) {
			scatterwalk_start(&walk, sg_next(walk.sg));
			n = scatterwalk_clamp(&walk, len);
		}
		p = scatterwalk_map(&walk);
		ccm_update_mac(ctx, mac, p, n, &macp);
		len -= n;

		scatterwalk_unmap(p);
		scatterwalk_advance(&walk, n);
		scatterwalk_done(&walk, 0, len);
	} while (len);
}

static int ccm_crypt_fallback(struct skcipher_walk *walk, u8 mac[], u8 iv0[],
			      struct crypto_aes_ctx *ctx, bool enc)
{
	u8 buf[AES_BLOCK_SIZE];
	int err = 0;

	while (walk->nbytes) {
		int blocks = walk->nbytes / AES_BLOCK_SIZE;
		u32 tail = walk->nbytes % AES_BLOCK_SIZE;
		u8 *dst = walk->dst.virt.addr;
		u8 *src = walk->src.virt.addr;
		u32 nbytes = walk->nbytes;

		if (nbytes == walk->total && tail > 0) {
			blocks++;
			tail = 0;
		}

		do {
			u32 bsize = AES_BLOCK_SIZE;

			if (nbytes < AES_BLOCK_SIZE)
				bsize = nbytes;

			crypto_inc(walk->iv, AES_BLOCK_SIZE);
			aes_encrypt(ctx, buf, walk->iv);
			aes_encrypt(ctx, mac, mac);
			if (enc)
				crypto_xor(mac, src, bsize);
			crypto_xor_cpy(dst, src, buf, bsize);
			if (!enc)
				crypto_xor(mac, dst, bsize);
			dst += bsize;
			src += bsize;
			nbytes -= bsize;
		} while (--blocks);

		err = skcipher_walk_done(walk, tail);
	}

	if (!err) {
		aes_encrypt(ctx, buf, iv0);
		aes_encrypt(ctx, mac, mac);
		crypto_xor(mac, buf, AES_BLOCK_SIZE);
	}
	return err;
}

static int ccm_encrypt(struct aead_request *req)
{
	struct crypto_aead *aead = crypto_aead_reqtfm(req);
	struct crypto_aes_ctx *ctx = crypto_aead_ctx(aead);
	struct skcipher_walk walk;
	u8 __aligned(8) mac[AES_BLOCK_SIZE];
	u8 buf[AES_BLOCK_SIZE];
	u32 len = req->cryptlen;
	int err;

	err = ccm_init_mac(req, mac, len);
	if (err)
		return err;

	if (req->assoclen)
		ccm_calculate_auth_mac(req, mac);

	/* preserve the original iv for the final round */
	memcpy(buf, req->iv, AES_BLOCK_SIZE);

	err = skcipher_walk_aead_encrypt(&walk, req, false);

	if (crypto_simd_usable()) {
		while (walk.nbytes) {
			u32 tail = walk.nbytes % AES_BLOCK_SIZE;

			if (walk.nbytes == walk.total)
				tail = 0;

			kernel_neon_begin();
			ce_aes_ccm_encrypt(walk.dst.virt.addr,
					   walk.src.virt.addr,
					   walk.nbytes - tail, ctx->key_enc,
					   num_rounds(ctx), mac, walk.iv);
			kernel_neon_end();

			err = skcipher_walk_done(&walk, tail);
		}
		if (!err) {
			kernel_neon_begin();
			ce_aes_ccm_final(mac, buf, ctx->key_enc,
					 num_rounds(ctx));
			kernel_neon_end();
		}
	} else {
		err = ccm_crypt_fallback(&walk, mac, buf, ctx, true);
	}
	if (err)
		return err;

	/* copy authtag to end of dst */
	scatterwalk_map_and_copy(mac, req->dst, req->assoclen + req->cryptlen,
				 crypto_aead_authsize(aead), 1);

	return 0;
}

static int ccm_decrypt(struct aead_request *req)
{
	struct crypto_aead *aead = crypto_aead_reqtfm(req);
	struct crypto_aes_ctx *ctx = crypto_aead_ctx(aead);
	unsigned int authsize = crypto_aead_authsize(aead);
	struct skcipher_walk walk;
	u8 __aligned(8) mac[AES_BLOCK_SIZE];
	u8 buf[AES_BLOCK_SIZE];
	u32 len = req->cryptlen - authsize;
	int err;

	err = ccm_init_mac(req, mac, len);
	if (err)
		return err;

	if (req->assoclen)
		ccm_calculate_auth_mac(req, mac);

	/* preserve the original iv for the final round */
	memcpy(buf, req->iv, AES_BLOCK_SIZE);

	err = skcipher_walk_aead_decrypt(&walk, req, false);

	if (crypto_simd_usable()) {
		while (walk.nbytes) {
			u32 tail = walk.nbytes % AES_BLOCK_SIZE;

			if (walk.nbytes == walk.total)
				tail = 0;

			kernel_neon_begin();
			ce_aes_ccm_decrypt(walk.dst.virt.addr,
					   walk.src.virt.addr,
					   walk.nbytes - tail, ctx->key_enc,
					   num_rounds(ctx), mac, walk.iv);
			kernel_neon_end();

			err = skcipher_walk_done(&walk, tail);
		}
		if (!err) {
			kernel_neon_begin();
			ce_aes_ccm_final(mac, buf, ctx->key_enc,
					 num_rounds(ctx));
			kernel_neon_end();
		}
	} else {
		err = ccm_crypt_fallback(&walk, mac, buf, ctx, false);
	}

	if (err)
		return err;

	/* compare calculated auth tag with the stored one */
	scatterwalk_map_and_copy(buf, req->src,
				 req->assoclen + req->cryptlen - authsize,
				 authsize, 0);

	if (crypto_memneq(mac, buf, authsize))
		return -EBADMSG;
	return 0;
}

static struct aead_alg ccm_aes_alg = {
	.base = {
		.cra_name		= "ccm(aes)",
		.cra_driver_name	= "ccm-aes-ce",
		.cra_priority		= 300,
		.cra_blocksize		= 1,
		.cra_ctxsize		= sizeof(struct crypto_aes_ctx),
		.cra_module		= THIS_MODULE,
	},
	.ivsize		= AES_BLOCK_SIZE,
	.chunksize	= AES_BLOCK_SIZE,
	.maxauthsize	= AES_BLOCK_SIZE,
	.setkey		= ccm_setkey,
	.setauthsize	= ccm_setauthsize,
	.encrypt	= ccm_encrypt,
	.decrypt	= ccm_decrypt,
};

static int __init aes_mod_init(void)
{
	if (!cpu_have_named_feature(AES))
		return -ENODEV;
	return crypto_register_aead(&ccm_aes_alg);
}

static void __exit aes_mod_exit(void)
{
	crypto_unregister_aead(&ccm_aes_alg);
}

module_init(aes_mod_init);
module_exit(aes_mod_exit);

MODULE_DESCRIPTION("Synchronous AES in CCM mode using ARMv8 Crypto Extensions");
MODULE_AUTHOR("Ard Biesheuvel <ard.biesheuvel@linaro.org>");
MODULE_LICENSE("GPL v2");
MODULE_ALIAS_CRYPTO("ccm(aes)");<|MERGE_RESOLUTION|>--- conflicted
+++ resolved
@@ -122,12 +122,7 @@
 		}
 
 		while (abytes >= AES_BLOCK_SIZE) {
-<<<<<<< HEAD
-			__aes_arm64_encrypt(key->key_enc, mac, mac,
-					    num_rounds(key));
-=======
 			aes_encrypt(key, mac, mac);
->>>>>>> f7688b48
 			crypto_xor(mac, in, AES_BLOCK_SIZE);
 
 			in += AES_BLOCK_SIZE;
