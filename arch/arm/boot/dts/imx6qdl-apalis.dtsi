// SPDX-License-Identifier: GPL-2.0-or-later OR MIT
/*
 * Copyright 2014-2022 Toradex
 * Copyright 2012 Freescale Semiconductor, Inc.
 * Copyright 2011 Linaro Ltd.
 */

#include <dt-bindings/gpio/gpio.h>
#include <dt-bindings/pwm/pwm.h>

/ {
	model = "Toradex Apalis iMX6Q/D Module";
	compatible = "toradex,apalis_imx6q", "fsl,imx6q";

	/* Will be filled by the bootloader */
	memory@10000000 {
		device_type = "memory";
		reg = <0x10000000 0>;
	};

	backlight: backlight {
		compatible = "pwm-backlight";
		brightness-levels = <0 45 63 88 119 158 203 255>;
		default-brightness-level = <4>;
		enable-gpios = <&gpio3 13 GPIO_ACTIVE_HIGH>;
		pinctrl-names = "default";
		pinctrl-0 = <&pinctrl_gpio_bl_on>;
		power-supply = <&reg_module_3v3>;
		pwms = <&pwm4 0 5000000 PWM_POLARITY_INVERTED>;
		status = "disabled";
	};

	clk_ov5640_osc: clk-ov5640-osc {
		compatible = "fixed-clock";
		#clock-cells = <0>;
		clock-frequency = <24000000>;
	};

	gpio-keys {
		compatible = "gpio-keys";
		pinctrl-names = "default";
		pinctrl-0 = <&pinctrl_gpio_keys>;

		wakeup {
			debounce-interval = <10>;
			gpios = <&gpio1 4 GPIO_ACTIVE_LOW>;
			label = "Wake-Up";
			linux,code = <KEY_WAKEUP>;
			wakeup-source;
		};
	};

	lcd_display: disp0 {
		compatible = "fsl,imx-parallel-display";
		#address-cells = <1>;
		#size-cells = <0>;
		interface-pix-fmt = "rgb24";
		pinctrl-names = "default";
		pinctrl-0 = <&pinctrl_ipu1_lcdif>;
		status = "disabled";

		port@0 {
			reg = <0>;

			lcd_display_in: endpoint {
				remote-endpoint = <&ipu1_di1_disp1>;
			};
		};

		port@1 {
			reg = <1>;

			lcd_display_out: endpoint {
				remote-endpoint = <&lcd_panel_in>;
			};
		};
	};

	panel_dpi: panel-dpi {
		compatible = "edt,et057090dhu";
		backlight = <&backlight>;

		status = "disabled";

		port {
			lcd_panel_in: endpoint {
				remote-endpoint = <&lcd_display_out>;
			};
		};
	};

	panel_lvds: panel-lvds {
		compatible = "panel-lvds";
		backlight = <&backlight>;
		status = "disabled";

		port {
			lvds_panel_in: endpoint {
				remote-endpoint = <&lvds0_out>;
			};
		};
	};

	reg_module_3v3: regulator-module-3v3 {
		compatible = "regulator-fixed";
		regulator-always-on;
		regulator-max-microvolt = <3300000>;
		regulator-min-microvolt = <3300000>;
		regulator-name = "+V3.3";
	};

	reg_module_3v3_audio: regulator-module-3v3-audio {
		compatible = "regulator-fixed";
		regulator-always-on;
		regulator-max-microvolt = <3300000>;
		regulator-min-microvolt = <3300000>;
		regulator-name = "+V3.3_AUDIO";
	};

	reg_ov5640_1v8_d_o_vdd: regulator-ov5640-1v8-d-o-vdd {
		compatible = "regulator-fixed";
		regulator-always-on;
		regulator-max-microvolt = <1800000>;
		regulator-min-microvolt = <1800000>;
		regulator-name = "DOVDD/DVDD_1.8V";
		/* Note: The CSI module uses on-board 3.3V_SW supply */
		vin-supply = <&reg_module_3v3>;
	};

	reg_ov5640_2v8_a_vdd: regulator-ov5640-2v8-a-vdd {
		compatible = "regulator-fixed";
		regulator-always-on;
		regulator-max-microvolt = <2800000>;
		regulator-min-microvolt = <2800000>;
		regulator-name = "AVDD/AFVDD_2.8V";
		/* Note: The CSI module uses on-board 3.3V_SW supply */
		vin-supply = <&reg_module_3v3>;
	};

	reg_usb_otg_vbus: regulator-usb-otg-vbus {
		compatible = "regulator-fixed";
		enable-active-high;
		gpio = <&gpio3 22 GPIO_ACTIVE_HIGH>;
		pinctrl-names = "default";
		pinctrl-0 = <&pinctrl_regulator_usbotg_pwr>;
		regulator-max-microvolt = <5000000>;
		regulator-min-microvolt = <5000000>;
		regulator-name = "usb_otg_vbus";
		status = "disabled";
	};

	/* on module USB hub */
	reg_usb_host_vbus_hub: regulator-usb-host-vbus-hub {
		compatible = "regulator-fixed";
		enable-active-high;
		gpio = <&gpio3 28 GPIO_ACTIVE_HIGH>;
		pinctrl-names = "default";
		pinctrl-0 = <&pinctrl_regulator_usbhub_pwr>;
		regulator-max-microvolt = <5000000>;
		regulator-min-microvolt = <5000000>;
		regulator-name = "usb_host_vbus_hub";
		startup-delay-us = <2000>;
		status = "okay";
	};

	reg_usb_host_vbus: regulator-usb-host-vbus {
		compatible = "regulator-fixed";
		enable-active-high;
		gpio =  <&gpio1 0 GPIO_ACTIVE_HIGH>;
		pinctrl-names = "default";
		pinctrl-0 = <&pinctrl_regulator_usbh_pwr>;
		regulator-max-microvolt = <5000000>;
		regulator-min-microvolt = <5000000>;
		regulator-name = "usb_host_vbus";
		vin-supply = <&reg_usb_host_vbus_hub>;
		status = "disabled";
	};

	sound {
		compatible = "fsl,imx-audio-sgtl5000";
		audio-codec = <&codec>;
		audio-routing =
			"LINE_IN", "Line In Jack",
			"MIC_IN", "Mic Jack",
			"Mic Jack", "Mic Bias",
			"Headphone Jack", "HP_OUT";
		model = "imx6q-apalis-sgtl5000";
		mux-ext-port = <4>;
		mux-int-port = <1>;
		ssi-controller = <&ssi1>;
	};

	sound_spdif: sound-spdif {
		compatible = "fsl,imx-audio-spdif";
		spdif-controller = <&spdif>;
		spdif-in;
		spdif-out;
		model = "imx-spdif";
		status = "disabled";
	};
};

&audmux {
	pinctrl-names = "default";
	pinctrl-0 = <&pinctrl_audmux>;
	status = "okay";
};

&can1 {
	pinctrl-names = "default", "sleep";
	pinctrl-0 = <&pinctrl_flexcan1_default>;
	pinctrl-1 = <&pinctrl_flexcan1_sleep>;
	status = "disabled";
};

&can2 {
	pinctrl-names = "default", "sleep";
	pinctrl-0 = <&pinctrl_flexcan2_default>;
	pinctrl-1 = <&pinctrl_flexcan2_sleep>;
	status = "disabled";
};

&clks {
	fsl,pmic-stby-poweroff;
};

/* Apalis SPI1 */
&ecspi1 {
	cs-gpios = <&gpio5 25 GPIO_ACTIVE_LOW>;
	pinctrl-names = "default";
	pinctrl-0 = <&pinctrl_ecspi1>;
	status = "disabled";
};

/* Apalis SPI2 */
&ecspi2 {
	cs-gpios = <&gpio2 26 GPIO_ACTIVE_LOW>;
	pinctrl-names = "default";
	pinctrl-0 = <&pinctrl_ecspi2>;
	status = "disabled";
};

&gpio1 {
	gpio-line-names = "MXM3_84",
			  "MXM3_4",
			  "MXM3_15/GPIO7",
			  "MXM3_96",
			  "MXM3_37",
			  "",
			  "MXM3_17/GPIO8",
			  "MXM3_14",
			  "MXM3_12",
			  "MXM3_2",
			  "MXM3_184",
			  "MXM3_180",
			  "MXM3_178",
			  "MXM3_176",
			  "MXM3_188",
			  "MXM3_186",
			  "MXM3_160",
			  "MXM3_162",
			  "MXM3_150",
			  "MXM3_144",
			  "MXM3_154",
			  "MXM3_146",
			  "",
			  "",
			  "MXM3_72";
};

&gpio2 {
	gpio-line-names = "MXM3_148",
			  "MXM3_152",
			  "MXM3_156",
			  "MXM3_158",
			  "MXM3_1/GPIO1",
			  "MXM3_3/GPIO2",
			  "MXM3_5/GPIO3",
			  "MXM3_7/GPIO4",
			  "MXM3_95",
			  "MXM3_6",
			  "MXM3_8",
			  "MXM3_123",
			  "MXM3_126",
			  "MXM3_128",
			  "MXM3_130",
			  "MXM3_132",
			  "MXM3_253",
			  "MXM3_251",
			  "MXM3_283",
			  "MXM3_281",
			  "MXM3_279",
			  "MXM3_277",
			  "MXM3_243",
			  "MXM3_235",
			  "MXM3_231",
			  "MXM3_229",
			  "MXM3_233",
			  "MXM3_198",
			  "MXM3_275",
			  "MXM3_273",
			  "MXM3_207",
			  "MXM3_122";
};

&gpio3 {
	gpio-line-names = "MXM3_271",
			  "MXM3_269",
			  "MXM3_301",
			  "MXM3_299",
			  "MXM3_297",
			  "MXM3_295",
			  "MXM3_293",
			  "MXM3_291",
			  "MXM3_289",
			  "MXM3_287",
			  "MXM3_249",
			  "MXM3_247",
			  "MXM3_245",
			  "MXM3_286",
			  "MXM3_239",
			  "MXM3_35",
			  "MXM3_205",
			  "MXM3_203",
			  "MXM3_201",
			  "MXM3_116",
			  "MXM3_114",
			  "MXM3_262",
			  "MXM3_274",
			  "MXM3_124",
			  "MXM3_110",
			  "MXM3_120",
			  "MXM3_263",
			  "MXM3_265",
			  "",
			  "MXM3_135",
			  "MXM3_261",
			  "MXM3_259";
};

&gpio4 {
	gpio-line-names = "",
			  "",
			  "",
			  "",
			  "",
			  "MXM3_194",
			  "MXM3_136",
			  "MXM3_134",
			  "MXM3_140",
			  "MXM3_138",
			  "",
			  "MXM3_220",
			  "",
			  "",
			  "MXM3_18",
			  "MXM3_16",
			  "",
			  "",
			  "MXM3_214",
			  "MXM3_216",
			  "MXM3_164";
};

&gpio5 {
	gpio-line-names = "MXM3_159",
			  "",
			  "",
			  "",
			  "MXM3_257",
			  "",
			  "",
			  "",
			  "",
			  "",
			  "MXM3_200",
			  "MXM3_196",
			  "MXM3_204",
			  "MXM3_202",
			  "",
			  "",
			  "",
			  "",
			  "MXM3_191",
			  "MXM3_197",
			  "MXM3_77",
			  "MXM3_195",
			  "MXM3_221",
			  "MXM3_225",
			  "MXM3_223",
			  "MXM3_227",
			  "MXM3_209",
			  "MXM3_211",
			  "MXM3_118",
			  "MXM3_112",
			  "MXM3_187",
			  "MXM3_185";
};

&gpio6 {
	gpio-line-names = "MXM3_183",
			  "MXM3_181",
			  "MXM3_179",
			  "MXM3_177",
			  "MXM3_175",
			  "MXM3_173",
			  "MXM3_255",
			  "MXM3_83",
			  "MXM3_91",
			  "MXM3_13/GPIO6",
			  "MXM3_11/GPIO5",
			  "MXM3_79",
			  "",
			  "",
			  "MXM3_190",
			  "MXM3_193",
			  "MXM3_89";
};

&gpio7 {
	gpio-line-names = "",
			  "",
			  "",
			  "",
			  "",
			  "",
			  "",
			  "",
			  "",
			  "MXM3_99",
			  "MXM3_85",
			  "MXM3_217",
			  "MXM3_215";
};

&gpr {
	ipu1_csi0_mux {
		#address-cells = <1>;
		#size-cells = <0>;
		status = "disabled";

		port@1 {
			reg = <1>;
			ipu1_csi0_mux_from_parallel_sensor: endpoint {
				remote-endpoint = <&adv7280_to_ipu1_csi0_mux>;
			};
		};
	};
};

&fec {
	pinctrl-names = "default";
	pinctrl-0 = <&pinctrl_enet>;
	phy-mode = "rgmii-id";
	phy-handle = <&ethphy>;
	phy-reset-duration = <10>;
	phy-reset-gpios = <&gpio1 25 GPIO_ACTIVE_LOW>;
	status = "okay";

	mdio {
		#address-cells = <1>;
		#size-cells = <0>;

		ethphy: ethernet-phy@7 {
			interrupt-parent = <&gpio1>;
			interrupts = <30 IRQ_TYPE_LEVEL_LOW>;
			reg = <7>;
		};
	};
};

&hdmi {
	pinctrl-names = "default";
	pinctrl-0 = <&pinctrl_hdmi_ddc &pinctrl_hdmi_cec>;
	status = "disabled";
};

/* I2C1_SDA/SCL on MXM3 209/211 (e.g. RTC on carrier board) */
&i2c1 {
	clock-frequency = <100000>;
	pinctrl-names = "default", "gpio";
	pinctrl-0 = <&pinctrl_i2c1>;
	pinctrl-1 = <&pinctrl_i2c1_gpio>;
	scl-gpios = <&gpio5 27 (GPIO_ACTIVE_HIGH | GPIO_OPEN_DRAIN)>;
	sda-gpios = <&gpio5 26 (GPIO_ACTIVE_HIGH | GPIO_OPEN_DRAIN)>;
	status = "disabled";

	atmel_mxt_ts: touchscreen@4a {
		compatible = "atmel,maxtouch";
		/* These GPIOs are muxed with the iomuxc node */
		interrupt-parent = <&gpio6>;
		interrupts = <10 IRQ_TYPE_EDGE_FALLING>;	/* MXM3_11 */
		reg = <0x4a>;
		reset-gpios = <&gpio6 9 GPIO_ACTIVE_LOW>;	/* MXM3_13 */
		status = "disabled";
	};
};

/*
 * PWR_I2C: power I2C to audio codec, PMIC, temperature sensor and
 * touch screen controller
 */
&i2c2 {
	clock-frequency = <100000>;
	pinctrl-names = "default", "gpio";
	pinctrl-0 = <&pinctrl_i2c2>;
	pinctrl-1 = <&pinctrl_i2c2_gpio>;
	scl-gpios = <&gpio4 12 (GPIO_ACTIVE_HIGH | GPIO_OPEN_DRAIN)>;
	sda-gpios = <&gpio4 13 (GPIO_ACTIVE_HIGH | GPIO_OPEN_DRAIN)>;
	status = "okay";

	pmic: pmic@8 {
		compatible = "fsl,pfuze100";
		fsl,pmic-stby-poweroff;
		reg = <0x08>;

		regulators {
			sw1a_reg: sw1ab {
				regulator-always-on;
				regulator-boot-on;
				regulator-max-microvolt = <1875000>;
				regulator-min-microvolt = <300000>;
				regulator-ramp-delay = <6250>;
			};

			sw1c_reg: sw1c {
				regulator-always-on;
				regulator-boot-on;
				regulator-max-microvolt = <1875000>;
				regulator-min-microvolt = <300000>;
				regulator-ramp-delay = <6250>;
			};

			sw3a_reg: sw3a {
				regulator-always-on;
				regulator-boot-on;
				regulator-max-microvolt = <1975000>;
				regulator-min-microvolt = <400000>;
			};

			swbst_reg: swbst {
				regulator-always-on;
				regulator-boot-on;
				regulator-max-microvolt = <5150000>;
				regulator-min-microvolt = <5000000>;
			};

			snvs_reg: vsnvs {
				regulator-always-on;
				regulator-boot-on;
				regulator-max-microvolt = <3000000>;
				regulator-min-microvolt = <1000000>;
			};

			vref_reg: vrefddr {
				regulator-always-on;
				regulator-boot-on;
			};

			vgen1_reg: vgen1 {
				regulator-always-on;
				regulator-boot-on;
				regulator-max-microvolt = <1550000>;
				regulator-min-microvolt = <800000>;
			};

			vgen2_reg: vgen2 {
				regulator-always-on;
				regulator-boot-on;
				regulator-max-microvolt = <1550000>;
				regulator-min-microvolt = <800000>;
			};

			vgen3_reg: vgen3 {
				regulator-always-on;
				regulator-boot-on;
				regulator-max-microvolt = <3300000>;
				regulator-min-microvolt = <1800000>;
			};

			vgen4_reg: vgen4 {
				regulator-always-on;
				regulator-boot-on;
				regulator-max-microvolt = <1800000>;
				regulator-min-microvolt = <1800000>;
			};

			vgen5_reg: vgen5 {
				regulator-always-on;
				regulator-boot-on;
				regulator-max-microvolt = <3300000>;
				regulator-min-microvolt = <1800000>;
			};

			vgen6_reg: vgen6 {
				regulator-always-on;
				regulator-boot-on;
				regulator-max-microvolt = <3300000>;
				regulator-min-microvolt = <1800000>;
			};
		};
	};

	codec: sgtl5000@a {
		compatible = "fsl,sgtl5000";
<<<<<<< HEAD
		reg = <0x0a>;
		pinctrl-names = "default";
		pinctrl-0 = <&pinctrl_sgtl5000>;
=======
		#sound-dai-cells = <0>;
>>>>>>> d60c95ef
		clocks = <&clks IMX6QDL_CLK_CKO>;
		pinctrl-names = "default";
		pinctrl-0 = <&pinctrl_sgtl5000>;
		reg = <0x0a>;
		VDDA-supply = <&reg_module_3v3_audio>;
		VDDIO-supply = <&reg_module_3v3>;
		VDDD-supply = <&vgen4_reg>;
	};

	/* STMPE811 touch screen controller */
	stmpe811@41 {
		compatible = "st,stmpe811";
		blocks = <0x5>;
		id = <0>;
		interrupts = <10 IRQ_TYPE_LEVEL_LOW>;
		interrupt-controller;
		interrupt-parent = <&gpio4>;
		irq-trigger = <0x1>;
		pinctrl-names = "default";
		pinctrl-0 = <&pinctrl_touch_int>;
		reg = <0x41>;
		/* 3.25 MHz ADC clock speed */
		st,adc-freq = <1>;
		/* 12-bit ADC */
		st,mod-12b = <1>;
		/* internal ADC reference */
		st,ref-sel = <0>;
		/* ADC conversion time: 80 clocks */
		st,sample-time = <4>;

		stmpe_ts: stmpe_touchscreen {
			compatible = "st,stmpe-ts";
			/* 8 sample average control */
			st,ave-ctrl = <3>;
			/* 7 length fractional part in z */
			st,fraction-z = <7>;
			/*
			 * 50 mA typical 80 mA max touchscreen drivers
			 * current limit value
			 */
			st,i-drive = <1>;
			/* 1 ms panel driver settling time */
			st,settling = <3>;
			/* 5 ms touch detect interrupt delay */
			st,touch-det-delay = <5>;
			status = "disabled";
		};

		stmpe_adc: stmpe_adc {
			compatible = "st,stmpe-adc";
			#io-channel-cells = <1>;
			/* forbid to use ADC channels 3-0 (touch) */
			st,norequest-mask = <0x0F>;
		};
	};
};

/*
 * I2C3_SDA/SCL (CAM) on MXM3 pin 201/203 (e.g. camera sensor on carrier
 * board)
 */
&i2c3 {
	clock-frequency = <100000>;
	pinctrl-names = "default", "gpio";
	pinctrl-0 = <&pinctrl_i2c3>;
	pinctrl-1 = <&pinctrl_i2c3_gpio>;
	scl-gpios = <&gpio3 17 (GPIO_ACTIVE_HIGH | GPIO_OPEN_DRAIN)>;
	sda-gpios = <&gpio3 18 (GPIO_ACTIVE_HIGH | GPIO_OPEN_DRAIN)>;
	status = "disabled";

	adv_7280: adv7280@21 {
		compatible = "adi,adv7280";
		adv,force-bt656-4;
		pinctrl-names = "default";
		pinctrl-0 = <&pinctrl_ipu1_csi0>;
		reg = <0x21>;
		status = "disabled";

		port {
			adv7280_to_ipu1_csi0_mux: endpoint {
				bus-width = <8>;
				remote-endpoint = <&ipu1_csi0_mux_from_parallel_sensor>;
			};
		};
	};

	ov5640_csi_cam: ov5640_mipi@3c {
		compatible = "ovti,ov5640";
		AVDD-supply = <&reg_ov5640_2v8_a_vdd>;
		DOVDD-supply = <&reg_ov5640_1v8_d_o_vdd>;
		DVDD-supply = <&reg_ov5640_1v8_d_o_vdd>;
		clock-names = "xclk";
		clocks = <&clks IMX6QDL_CLK_CKO2>;
		pinctrl-names = "default";
		pinctrl-0 = <&pinctrl_cam_mclk>;
		/* These GPIOs are muxed with the iomuxc node */
		powerdown-gpios = <&gpio2 5 GPIO_ACTIVE_HIGH>;
		reg = <0x3c>;
		reset-gpios = <&gpio2 4 GPIO_ACTIVE_LOW>;
		status = "disabled";

		port {
			ov5640_to_mipi_csi2: endpoint {
				clock-lanes = <0>;
				data-lanes = <1 2>;
				remote-endpoint = <&mipi_csi_from_ov5640>;
			};
		};
	};
};

&ipu1_di1_disp1 {
	remote-endpoint = <&lcd_display_in>;
};

&ldb {
	lvds-channel@0 {
		port@4 {
			reg = <4>;

			lvds0_out: endpoint {
				remote-endpoint = <&lvds_panel_in>;
			};
		};
	};

	lvds-channel@1 {
		fsl,data-mapping = "spwg";
		fsl,data-width = <18>;

		port@4 {
			reg = <4>;

			lvds1_out: endpoint {
			};
		};
	};
};

&mipi_csi {
	#address-cells = <1>;
	#size-cells = <0>;
	status = "disabled";

	port@0 {
		reg = <0>;

		mipi_csi_from_ov5640: endpoint {
			clock-lanes = <0>;
			data-lanes = <1 2>;
			remote-endpoint = <&ov5640_to_mipi_csi2>;
		};
	};
};

&pwm1 {
	pinctrl-names = "default";
	pinctrl-0 = <&pinctrl_pwm1>;
	status = "disabled";
};

&pwm2 {
	pinctrl-names = "default";
	pinctrl-0 = <&pinctrl_pwm2>;
	status = "disabled";
};

&pwm3 {
	pinctrl-names = "default";
	pinctrl-0 = <&pinctrl_pwm3>;
	status = "disabled";
};

&pwm4 {
	pinctrl-names = "default";
	pinctrl-0 = <&pinctrl_pwm4>;
	status = "disabled";
};

&spdif {
	pinctrl-names = "default";
	pinctrl-0 = <&pinctrl_spdif>;
	status = "disabled";
};

&ssi1 {
	status = "okay";
};

&uart1 {
	fsl,dte-mode;
	pinctrl-names = "default";
	pinctrl-0 = <&pinctrl_uart1_dte &pinctrl_uart1_ctrl>;
	uart-has-rtscts;
	status = "disabled";
};

&uart2 {
	fsl,dte-mode;
	pinctrl-names = "default";
	pinctrl-0 = <&pinctrl_uart2_dte>;
	uart-has-rtscts;
	status = "disabled";
};

&uart4 {
	fsl,dte-mode;
	pinctrl-names = "default";
	pinctrl-0 = <&pinctrl_uart4_dte>;
	status = "disabled";
};

&uart5 {
	fsl,dte-mode;
	pinctrl-names = "default";
	pinctrl-0 = <&pinctrl_uart5_dte>;
	status = "disabled";
};

&usbotg {
	disable-over-current;
	pinctrl-names = "default";
	pinctrl-0 = <&pinctrl_usbotg>;
	status = "disabled";
};

/* MMC1 */
&usdhc1 {
	bus-width = <8>;
	cd-gpios = <&gpio4 20 GPIO_ACTIVE_LOW>;
	disable-wp;
	no-1-8-v;
	pinctrl-names = "default";
	pinctrl-0 = <&pinctrl_usdhc1_4bit &pinctrl_usdhc1_8bit &pinctrl_mmc_cd>;
	vqmmc-supply = <&reg_module_3v3>;
	status = "disabled";
};

/* SD1 */
&usdhc2 {
	bus-width = <4>;
	disable-wp;
	no-1-8-v;
	pinctrl-names = "default";
	pinctrl-0 = <&pinctrl_usdhc2>;
	vqmmc-supply = <&reg_module_3v3>;
	status = "disabled";
};

/* eMMC */
&usdhc3 {
	bus-width = <8>;
	no-1-8-v;
	non-removable;
	pinctrl-names = "default";
	pinctrl-0 = <&pinctrl_usdhc3>;
	vqmmc-supply = <&reg_module_3v3>;
	status = "okay";
};

&weim {
	status = "disabled";
};

&iomuxc {
	/* Mux the Apalis GPIOs */
	pinctrl-names = "default";
	pinctrl-0 = <&pinctrl_apalis_gpio1 &pinctrl_apalis_gpio2
		     &pinctrl_apalis_gpio3 &pinctrl_apalis_gpio4
		     &pinctrl_apalis_gpio5 &pinctrl_apalis_gpio6
		     &pinctrl_apalis_gpio7 &pinctrl_apalis_gpio8
		    >;

	pinctrl_apalis_gpio1: apalisgpio1grp {
		fsl,pins = <
			MX6QDL_PAD_NANDF_D4__GPIO2_IO04 0x130b0
		>;
	};

	pinctrl_apalis_gpio2: apalisgpio2grp {
		fsl,pins = <
			MX6QDL_PAD_NANDF_D5__GPIO2_IO05 0x130b0
		>;
	};

	pinctrl_apalis_gpio3: apalisgpio3grp {
		fsl,pins = <
			MX6QDL_PAD_NANDF_D6__GPIO2_IO06 0x130b0
		>;
	};

	pinctrl_apalis_gpio4: apalisgpio4grp {
		fsl,pins = <
			MX6QDL_PAD_NANDF_D7__GPIO2_IO07 0x130b0
		>;
	};

	pinctrl_apalis_gpio5: apalisgpio5grp {
		fsl,pins = <
			MX6QDL_PAD_NANDF_RB0__GPIO6_IO10 0x130b0
		>;
	};

	pinctrl_apalis_gpio6: apalisgpio6grp {
		fsl,pins = <
			MX6QDL_PAD_NANDF_WP_B__GPIO6_IO09 0x130b0
		>;
	};

	pinctrl_apalis_gpio7: apalisgpio7grp {
		fsl,pins = <
			MX6QDL_PAD_GPIO_2__GPIO1_IO02 0x130b0
		>;
	};

	pinctrl_apalis_gpio8: apalisgpio8grp {
		fsl,pins = <
			MX6QDL_PAD_GPIO_6__GPIO1_IO06 0x130b0
		>;
	};

	pinctrl_audmux: audmuxgrp {
		fsl,pins = <
			MX6QDL_PAD_DISP0_DAT20__AUD4_TXC	0x130b0
			MX6QDL_PAD_DISP0_DAT21__AUD4_TXD	0x130b0
			MX6QDL_PAD_DISP0_DAT22__AUD4_TXFS	0x130b0
			MX6QDL_PAD_DISP0_DAT23__AUD4_RXD	0x130b0
		>;
	};

	pinctrl_cam_mclk: cammclkgrp {
		fsl,pins = <
			/* CAM sys_mclk */
			MX6QDL_PAD_NANDF_CS2__CCM_CLKO2 0x00b0
		>;
	};

	pinctrl_ecspi1: ecspi1grp {
		fsl,pins = <
			MX6QDL_PAD_CSI0_DAT6__ECSPI1_MISO 0x100b1
			MX6QDL_PAD_CSI0_DAT5__ECSPI1_MOSI 0x100b1
			MX6QDL_PAD_CSI0_DAT4__ECSPI1_SCLK 0x100b1
			/* SPI1 cs */
			MX6QDL_PAD_CSI0_DAT7__GPIO5_IO25 0x000b1
		>;
	};

	pinctrl_ecspi2: ecspi2grp {
		fsl,pins = <
			MX6QDL_PAD_EIM_OE__ECSPI2_MISO 0x100b1
			MX6QDL_PAD_EIM_CS1__ECSPI2_MOSI 0x100b1
			MX6QDL_PAD_EIM_CS0__ECSPI2_SCLK 0x100b1
			/* SPI2 cs */
			MX6QDL_PAD_EIM_RW__GPIO2_IO26 0x000b1
		>;
	};

	pinctrl_enet: enetgrp {
		fsl,pins = <
			MX6QDL_PAD_ENET_MDIO__ENET_MDIO		0x100b0
			MX6QDL_PAD_ENET_MDC__ENET_MDC		0x100b0
			MX6QDL_PAD_RGMII_TXC__RGMII_TXC		0x10030
			MX6QDL_PAD_RGMII_TD0__RGMII_TD0		0x10030
			MX6QDL_PAD_RGMII_TD1__RGMII_TD1		0x10030
			MX6QDL_PAD_RGMII_TD2__RGMII_TD2		0x10030
			MX6QDL_PAD_RGMII_TD3__RGMII_TD3		0x10030
			MX6QDL_PAD_RGMII_TX_CTL__RGMII_TX_CTL	0x10030
			MX6QDL_PAD_ENET_REF_CLK__ENET_TX_CLK	0x100b0
			MX6QDL_PAD_RGMII_RXC__RGMII_RXC		0x1b030
			MX6QDL_PAD_RGMII_RD0__RGMII_RD0		0x1b030
			MX6QDL_PAD_RGMII_RD1__RGMII_RD1		0x1b030
			MX6QDL_PAD_RGMII_RD2__RGMII_RD2		0x1b030
			MX6QDL_PAD_RGMII_RD3__RGMII_RD3		0x1b030
			MX6QDL_PAD_RGMII_RX_CTL__RGMII_RX_CTL	0x1b030
			/* Ethernet PHY reset */
			MX6QDL_PAD_ENET_CRS_DV__GPIO1_IO25	0x000b0
			/* Ethernet PHY interrupt */
			MX6QDL_PAD_ENET_TXD0__GPIO1_IO30	0x000b1
		>;
	};

	pinctrl_flexcan1_default: flexcan1defgrp {
		fsl,pins = <
			MX6QDL_PAD_GPIO_7__FLEXCAN1_TX 0x1b0b0
			MX6QDL_PAD_GPIO_8__FLEXCAN1_RX 0x1b0b0
		>;
	};

	pinctrl_flexcan1_sleep: flexcan1slpgrp {
		fsl,pins = <
			MX6QDL_PAD_GPIO_7__GPIO1_IO07 0x0
			MX6QDL_PAD_GPIO_8__GPIO1_IO08 0x0
		>;
	};

	pinctrl_flexcan2_default: flexcan2defgrp {
		fsl,pins = <
			MX6QDL_PAD_KEY_COL4__FLEXCAN2_TX 0x1b0b0
			MX6QDL_PAD_KEY_ROW4__FLEXCAN2_RX 0x1b0b0
		>;
	};
	pinctrl_flexcan2_sleep: flexcan2slpgrp {
		fsl,pins = <
			MX6QDL_PAD_KEY_COL4__GPIO4_IO14 0x0
			MX6QDL_PAD_KEY_ROW4__GPIO4_IO15 0x0
		>;
	};

	pinctrl_gpio_bl_on: gpioblongrp {
		fsl,pins = <
			MX6QDL_PAD_EIM_DA13__GPIO3_IO13 0x1b0b0
		>;
	};

	pinctrl_gpio_keys: gpio1io04grp {
		fsl,pins = <
			/* Power button */
			MX6QDL_PAD_GPIO_4__GPIO1_IO04 0x1b0b0
		>;
	};

	pinctrl_hdmi_cec: hdmicecgrp {
		fsl,pins = <
			MX6QDL_PAD_KEY_ROW2__HDMI_TX_CEC_LINE 0x1f8b0
		>;
	};

	pinctrl_hdmi_ddc: hdmiddcgrp {
		fsl,pins = <
			MX6QDL_PAD_EIM_EB2__HDMI_TX_DDC_SCL 0x4001b8b1
			MX6QDL_PAD_EIM_D16__HDMI_TX_DDC_SDA 0x4001b8b1
		>;
	};

	pinctrl_i2c1: i2c1grp {
		fsl,pins = <
			MX6QDL_PAD_CSI0_DAT8__I2C1_SDA 0x4001b8b1
			MX6QDL_PAD_CSI0_DAT9__I2C1_SCL 0x4001b8b1
		>;
	};

	pinctrl_i2c1_gpio: i2c1gpiogrp {
		fsl,pins = <
			MX6QDL_PAD_CSI0_DAT8__GPIO5_IO26 0x4001b8b1
			MX6QDL_PAD_CSI0_DAT9__GPIO5_IO27 0x4001b8b1
		>;
	};

	pinctrl_i2c2: i2c2grp {
		fsl,pins = <
			MX6QDL_PAD_KEY_COL3__I2C2_SCL 0x4001b8b1
			MX6QDL_PAD_KEY_ROW3__I2C2_SDA 0x4001b8b1
		>;
	};

	pinctrl_i2c2_gpio: i2c2gpiogrp {
		fsl,pins = <
			MX6QDL_PAD_KEY_COL3__GPIO4_IO12 0x4001b8b1
			MX6QDL_PAD_KEY_ROW3__GPIO4_IO13 0x4001b8b1
		>;
	};

	pinctrl_i2c3: i2c3grp {
		fsl,pins = <
			MX6QDL_PAD_EIM_D17__I2C3_SCL 0x4001b8b1
			MX6QDL_PAD_EIM_D18__I2C3_SDA 0x4001b8b1
		>;
	};

	pinctrl_i2c3_gpio: i2c3gpiogrp {
		fsl,pins = <
			MX6QDL_PAD_EIM_D17__GPIO3_IO17 0x4001b8b1
			MX6QDL_PAD_EIM_D18__GPIO3_IO18 0x4001b8b1
		>;
	};

	pinctrl_ipu1_csi0: ipu1csi0grp { /* parallel camera */
		fsl,pins = <
			MX6QDL_PAD_CSI0_DAT12__IPU1_CSI0_DATA12  0xb0b1
			MX6QDL_PAD_CSI0_DAT13__IPU1_CSI0_DATA13  0xb0b1
			MX6QDL_PAD_CSI0_DAT14__IPU1_CSI0_DATA14  0xb0b1
			MX6QDL_PAD_CSI0_DAT15__IPU1_CSI0_DATA15  0xb0b1
			MX6QDL_PAD_CSI0_DAT16__IPU1_CSI0_DATA16  0xb0b1
			MX6QDL_PAD_CSI0_DAT17__IPU1_CSI0_DATA17  0xb0b1
			MX6QDL_PAD_CSI0_DAT18__IPU1_CSI0_DATA18  0xb0b1
			MX6QDL_PAD_CSI0_DAT19__IPU1_CSI0_DATA19  0xb0b1
			MX6QDL_PAD_CSI0_PIXCLK__IPU1_CSI0_PIXCLK 0xb0b1
			MX6QDL_PAD_CSI0_MCLK__IPU1_CSI0_HSYNC    0xb0b1
			MX6QDL_PAD_CSI0_VSYNC__IPU1_CSI0_VSYNC   0xb0b1
		>;
	};

	pinctrl_ipu1_lcdif: ipu1lcdifgrp {
		fsl,pins = <
			MX6QDL_PAD_EIM_A16__IPU1_DI1_DISP_CLK	0x61
			/* DE */
			MX6QDL_PAD_EIM_DA10__IPU1_DI1_PIN15	0x61
			/* HSync */
			MX6QDL_PAD_EIM_DA11__IPU1_DI1_PIN02	0x61
			/* VSync */
			MX6QDL_PAD_EIM_DA12__IPU1_DI1_PIN03	0x61
			MX6QDL_PAD_EIM_DA9__IPU1_DISP1_DATA00	0x61
			MX6QDL_PAD_EIM_DA8__IPU1_DISP1_DATA01	0x61
			MX6QDL_PAD_EIM_DA7__IPU1_DISP1_DATA02	0x61
			MX6QDL_PAD_EIM_DA6__IPU1_DISP1_DATA03	0x61
			MX6QDL_PAD_EIM_DA5__IPU1_DISP1_DATA04	0x61
			MX6QDL_PAD_EIM_DA4__IPU1_DISP1_DATA05	0x61
			MX6QDL_PAD_EIM_DA3__IPU1_DISP1_DATA06	0x61
			MX6QDL_PAD_EIM_DA2__IPU1_DISP1_DATA07	0x61
			MX6QDL_PAD_EIM_DA1__IPU1_DISP1_DATA08	0x61
			MX6QDL_PAD_EIM_DA0__IPU1_DISP1_DATA09	0x61
			MX6QDL_PAD_EIM_EB1__IPU1_DISP1_DATA10	0x61
			MX6QDL_PAD_EIM_EB0__IPU1_DISP1_DATA11	0x61
			MX6QDL_PAD_EIM_A17__IPU1_DISP1_DATA12	0x61
			MX6QDL_PAD_EIM_A18__IPU1_DISP1_DATA13	0x61
			MX6QDL_PAD_EIM_A19__IPU1_DISP1_DATA14	0x61
			MX6QDL_PAD_EIM_A20__IPU1_DISP1_DATA15	0x61
			MX6QDL_PAD_EIM_A21__IPU1_DISP1_DATA16	0x61
			MX6QDL_PAD_EIM_A22__IPU1_DISP1_DATA17	0x61
			MX6QDL_PAD_EIM_A23__IPU1_DISP1_DATA18	0x61
			MX6QDL_PAD_EIM_A24__IPU1_DISP1_DATA19	0x61
			MX6QDL_PAD_EIM_D31__IPU1_DISP1_DATA20	0x61
			MX6QDL_PAD_EIM_D30__IPU1_DISP1_DATA21	0x61
			MX6QDL_PAD_EIM_D26__IPU1_DISP1_DATA22	0x61
			MX6QDL_PAD_EIM_D27__IPU1_DISP1_DATA23	0x61
		>;
	};

	pinctrl_ipu2_vdac: ipu2vdacgrp {
		fsl,pins = <
			MX6QDL_PAD_DI0_DISP_CLK__IPU2_DI0_DISP_CLK 0xd1
			MX6QDL_PAD_DI0_PIN15__IPU2_DI0_PIN15       0xd1
			MX6QDL_PAD_DI0_PIN2__IPU2_DI0_PIN02        0xd1
			MX6QDL_PAD_DI0_PIN3__IPU2_DI0_PIN03        0xd1
			MX6QDL_PAD_DISP0_DAT0__IPU2_DISP0_DATA00   0xf9
			MX6QDL_PAD_DISP0_DAT1__IPU2_DISP0_DATA01   0xf9
			MX6QDL_PAD_DISP0_DAT2__IPU2_DISP0_DATA02   0xf9
			MX6QDL_PAD_DISP0_DAT3__IPU2_DISP0_DATA03   0xf9
			MX6QDL_PAD_DISP0_DAT4__IPU2_DISP0_DATA04   0xf9
			MX6QDL_PAD_DISP0_DAT5__IPU2_DISP0_DATA05   0xf9
			MX6QDL_PAD_DISP0_DAT6__IPU2_DISP0_DATA06   0xf9
			MX6QDL_PAD_DISP0_DAT7__IPU2_DISP0_DATA07   0xf9
			MX6QDL_PAD_DISP0_DAT8__IPU2_DISP0_DATA08   0xf9
			MX6QDL_PAD_DISP0_DAT9__IPU2_DISP0_DATA09   0xf9
			MX6QDL_PAD_DISP0_DAT10__IPU2_DISP0_DATA10  0xf9
			MX6QDL_PAD_DISP0_DAT11__IPU2_DISP0_DATA11  0xf9
			MX6QDL_PAD_DISP0_DAT12__IPU2_DISP0_DATA12  0xf9
			MX6QDL_PAD_DISP0_DAT13__IPU2_DISP0_DATA13  0xf9
			MX6QDL_PAD_DISP0_DAT14__IPU2_DISP0_DATA14  0xf9
			MX6QDL_PAD_DISP0_DAT15__IPU2_DISP0_DATA15  0xf9
		>;
	};

	pinctrl_mmc_cd: mmccdgrp {
		fsl,pins = <
			 /* MMC1 CD */
			MX6QDL_PAD_DI0_PIN4__GPIO4_IO20 0x000b0
		>;
	};

	pinctrl_pwm1: pwm1grp {
		fsl,pins = <
			MX6QDL_PAD_GPIO_9__PWM1_OUT 0x1b0b1
		>;
	};

	pinctrl_pwm2: pwm2grp {
		fsl,pins = <
			MX6QDL_PAD_GPIO_1__PWM2_OUT 0x1b0b1
		>;
	};

	pinctrl_pwm3: pwm3grp {
		fsl,pins = <
			MX6QDL_PAD_SD4_DAT1__PWM3_OUT 0x1b0b1
		>;
	};

	pinctrl_pwm4: pwm4grp {
		fsl,pins = <
			MX6QDL_PAD_SD4_DAT2__PWM4_OUT 0x1b0b1
		>;
	};

	pinctrl_regulator_usbh_pwr: regusbhpwrgrp {
		fsl,pins = <
			/* USBH_EN */
			MX6QDL_PAD_GPIO_0__GPIO1_IO00 0x0f058
		>;
	};

	pinctrl_regulator_usbhub_pwr: regusbhubpwrgrp {
		fsl,pins = <
			/* USBH_HUB_EN */
			MX6QDL_PAD_EIM_D28__GPIO3_IO28 0x0f058
		>;
	};

	pinctrl_regulator_usbotg_pwr: regusbotgpwrgrp {
		fsl,pins = <
			/* USBO1 power en */
			MX6QDL_PAD_EIM_D22__GPIO3_IO22 0x0f058
		>;
	};

	pinctrl_reset_moci: resetmocigrp {
		fsl,pins = <
			/* RESET_MOCI control */
			MX6QDL_PAD_ENET_TX_EN__GPIO1_IO28 0x0f058
		>;
	};

	pinctrl_sd_cd: sdcdgrp {
		fsl,pins = <
			/* SD1 CD */
			MX6QDL_PAD_NANDF_CS1__GPIO6_IO14 0x000b0
		>;
	};

	pinctrl_sgtl5000: sgtl5000grp {
		fsl,pins = <
			MX6QDL_PAD_GPIO_5__CCM_CLKO1	0x130b0
		>;
	};

	pinctrl_spdif: spdifgrp {
		fsl,pins = <
			MX6QDL_PAD_GPIO_16__SPDIF_IN  0x1b0b0
			MX6QDL_PAD_GPIO_17__SPDIF_OUT 0x1b0b0
		>;
	};

	pinctrl_touch_int: touchintgrp {
		fsl,pins = <
			/* STMPE811 interrupt */
			MX6QDL_PAD_KEY_COL2__GPIO4_IO10 0x1b0b0
		>;
	};

	/* Additional DTR, DSR, DCD */
	pinctrl_uart1_ctrl: uart1ctrlgrp {
		fsl,pins = <
			MX6QDL_PAD_EIM_D23__UART1_DCD_B 0x1b0b0
			MX6QDL_PAD_EIM_D24__UART1_DTR_B 0x1b0b0
			MX6QDL_PAD_EIM_D25__UART1_DSR_B 0x1b0b0
		>;
	};

	pinctrl_uart1_dce: uart1dcegrp {
		fsl,pins = <
			MX6QDL_PAD_CSI0_DAT10__UART1_TX_DATA 0x1b0b1
			MX6QDL_PAD_CSI0_DAT11__UART1_RX_DATA 0x1b0b1
		>;
	};

	/* DTE mode */
	pinctrl_uart1_dte: uart1dtegrp {
		fsl,pins = <
			MX6QDL_PAD_CSI0_DAT10__UART1_RX_DATA 0x1b0b1
			MX6QDL_PAD_CSI0_DAT11__UART1_TX_DATA 0x1b0b1
			MX6QDL_PAD_EIM_D19__UART1_RTS_B 0x1b0b1
			MX6QDL_PAD_EIM_D20__UART1_CTS_B 0x1b0b1
		>;
	};

	pinctrl_uart2_dce: uart2dcegrp {
		fsl,pins = <
			MX6QDL_PAD_SD4_DAT4__UART2_RX_DATA	0x1b0b1
			MX6QDL_PAD_SD4_DAT7__UART2_TX_DATA	0x1b0b1
		>;
	};

	/* DTE mode */
	pinctrl_uart2_dte: uart2dtegrp {
		fsl,pins = <
			MX6QDL_PAD_SD4_DAT4__UART2_TX_DATA	0x1b0b1
			MX6QDL_PAD_SD4_DAT7__UART2_RX_DATA	0x1b0b1
			MX6QDL_PAD_SD4_DAT6__UART2_RTS_B	0x1b0b1
			MX6QDL_PAD_SD4_DAT5__UART2_CTS_B	0x1b0b1
		>;
	};

	pinctrl_uart4_dce: uart4dcegrp {
		fsl,pins = <
			MX6QDL_PAD_KEY_COL0__UART4_TX_DATA 0x1b0b1
			MX6QDL_PAD_KEY_ROW0__UART4_RX_DATA 0x1b0b1
		>;
	};

	/* DTE mode */
	pinctrl_uart4_dte: uart4dtegrp {
		fsl,pins = <
			MX6QDL_PAD_KEY_COL0__UART4_RX_DATA 0x1b0b1
			MX6QDL_PAD_KEY_ROW0__UART4_TX_DATA 0x1b0b1
		>;
	};

	pinctrl_uart5_dce: uart5dcegrp {
		fsl,pins = <
			MX6QDL_PAD_KEY_COL1__UART5_TX_DATA 0x1b0b1
			MX6QDL_PAD_KEY_ROW1__UART5_RX_DATA 0x1b0b1
		>;
	};

	/* DTE mode */
	pinctrl_uart5_dte: uart5dtegrp {
		fsl,pins = <
			MX6QDL_PAD_KEY_COL1__UART5_RX_DATA 0x1b0b1
			MX6QDL_PAD_KEY_ROW1__UART5_TX_DATA 0x1b0b1
		>;
	};

	pinctrl_usbotg: usbotggrp {
		fsl,pins = <
			MX6QDL_PAD_ENET_RX_ER__USB_OTG_ID 0x17059
		>;
	};

	pinctrl_usdhc1_4bit: usdhc1-4bitgrp {
		fsl,pins = <
			MX6QDL_PAD_SD1_CMD__SD1_CMD    0x17071
			MX6QDL_PAD_SD1_CLK__SD1_CLK    0x10071
			MX6QDL_PAD_SD1_DAT0__SD1_DATA0 0x17071
			MX6QDL_PAD_SD1_DAT1__SD1_DATA1 0x17071
			MX6QDL_PAD_SD1_DAT2__SD1_DATA2 0x17071
			MX6QDL_PAD_SD1_DAT3__SD1_DATA3 0x17071
		>;
	};

	pinctrl_usdhc1_8bit: usdhc1-8bitgrp {
		fsl,pins = <
			MX6QDL_PAD_NANDF_D0__SD1_DATA4 0x17071
			MX6QDL_PAD_NANDF_D1__SD1_DATA5 0x17071
			MX6QDL_PAD_NANDF_D2__SD1_DATA6 0x17071
			MX6QDL_PAD_NANDF_D3__SD1_DATA7 0x17071
		>;
	};

	pinctrl_usdhc2: usdhc2grp {
		fsl,pins = <
			MX6QDL_PAD_SD2_CMD__SD2_CMD    0x17071
			MX6QDL_PAD_SD2_CLK__SD2_CLK    0x10071
			MX6QDL_PAD_SD2_DAT0__SD2_DATA0 0x17071
			MX6QDL_PAD_SD2_DAT1__SD2_DATA1 0x17071
			MX6QDL_PAD_SD2_DAT2__SD2_DATA2 0x17071
			MX6QDL_PAD_SD2_DAT3__SD2_DATA3 0x17071
		>;
	};

	pinctrl_usdhc3: usdhc3grp {
		fsl,pins = <
			MX6QDL_PAD_SD3_CMD__SD3_CMD    0x17059
			MX6QDL_PAD_SD3_CLK__SD3_CLK    0x10059
			MX6QDL_PAD_SD3_DAT0__SD3_DATA0 0x17059
			MX6QDL_PAD_SD3_DAT1__SD3_DATA1 0x17059
			MX6QDL_PAD_SD3_DAT2__SD3_DATA2 0x17059
			MX6QDL_PAD_SD3_DAT3__SD3_DATA3 0x17059
			MX6QDL_PAD_SD3_DAT4__SD3_DATA4 0x17059
			MX6QDL_PAD_SD3_DAT5__SD3_DATA5 0x17059
			MX6QDL_PAD_SD3_DAT6__SD3_DATA6 0x17059
			MX6QDL_PAD_SD3_DAT7__SD3_DATA7 0x17059
			/* eMMC reset */
			MX6QDL_PAD_SD3_RST__SD3_RESET  0x17059
		>;
	};
};<|MERGE_RESOLUTION|>--- conflicted
+++ resolved
@@ -603,13 +603,7 @@
 
 	codec: sgtl5000@a {
 		compatible = "fsl,sgtl5000";
-<<<<<<< HEAD
-		reg = <0x0a>;
-		pinctrl-names = "default";
-		pinctrl-0 = <&pinctrl_sgtl5000>;
-=======
 		#sound-dai-cells = <0>;
->>>>>>> d60c95ef
 		clocks = <&clks IMX6QDL_CLK_CKO>;
 		pinctrl-names = "default";
 		pinctrl-0 = <&pinctrl_sgtl5000>;
