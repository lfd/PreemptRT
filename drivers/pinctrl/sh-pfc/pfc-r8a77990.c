--- conflicted
+++ resolved
@@ -431,15 +431,9 @@
 #define MOD_SEL0_24		FM(SEL_HSCIF0_0)		FM(SEL_HSCIF0_1)
 #define MOD_SEL0_23		FM(SEL_HSCIF1_0)		FM(SEL_HSCIF1_1)
 #define MOD_SEL0_22		FM(SEL_HSCIF2_0)		FM(SEL_HSCIF2_1)
-<<<<<<< HEAD
-#define MOD_SEL0_21_20		FM(SEL_I2C1_0)			FM(SEL_I2C1_1)			FM(SEL_I2C1_2)			FM(SEL_I2C1_3)
-#define MOD_SEL0_19_18_17	FM(SEL_I2C2_0)			FM(SEL_I2C2_1)			FM(SEL_I2C2_2)			FM(SEL_I2C2_3)		FM(SEL_I2C2_4)		F_(0, 0)	F_(0, 0)	F_(0, 0)
-#define MOD_SEL0_16		FM(SEL_NDFC_0)			FM(SEL_NDFC_1)
-=======
 #define MOD_SEL0_21_20	   REV4(FM(SEL_I2C1_0),			FM(SEL_I2C1_1),			FM(SEL_I2C1_2),			FM(SEL_I2C1_3))
 #define MOD_SEL0_19_18_17  REV8(FM(SEL_I2C2_0),			FM(SEL_I2C2_1),			FM(SEL_I2C2_2),			FM(SEL_I2C2_3),		FM(SEL_I2C2_4),		F_(0, 0),	F_(0, 0),	F_(0, 0))
 #define MOD_SEL0_16		FM(SEL_NDF_0)			FM(SEL_NDF_1)
->>>>>>> f7688b48
 #define MOD_SEL0_15		FM(SEL_PWM0_0)			FM(SEL_PWM0_1)
 #define MOD_SEL0_14		FM(SEL_PWM1_0)			FM(SEL_PWM1_1)
 #define MOD_SEL0_13_12	   REV4(FM(SEL_PWM2_0),			FM(SEL_PWM2_1),			FM(SEL_PWM2_2),			F_(0, 0))
