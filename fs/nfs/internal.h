--- conflicted
+++ resolved
@@ -604,8 +604,6 @@
 	return GFP_KERNEL;
 }
 
-<<<<<<< HEAD
-=======
 /*
  * Special version of should_remove_suid() that ignores capabilities.
  */
@@ -631,7 +629,6 @@
 	return 0;
 }
 
->>>>>>> d60c95ef
 /* unlink.c */
 extern struct rpc_task *
 nfs_async_rename(struct inode *old_dir, struct inode *new_dir,
