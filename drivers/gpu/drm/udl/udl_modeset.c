--- conflicted
+++ resolved
@@ -293,11 +293,7 @@
 	urb = udl_get_urb(dev);
 	if (!urb) {
 		ret = -ENOMEM;
-<<<<<<< HEAD
-		goto out_drm_gem_shmem_vunmap;
-=======
 		goto out_drm_gem_fb_end_cpu_access;
->>>>>>> 3b17187f
 	}
 	cmd = urb->transfer_buffer;
 
