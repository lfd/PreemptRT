--- conflicted
+++ resolved
@@ -33,13 +33,8 @@
  */
 
 
-<<<<<<< HEAD
-notrace void start_backtrace(struct stackframe *frame, unsigned long fp,
-		     unsigned long pc)
-=======
 static notrace void start_backtrace(struct stackframe *frame, unsigned long fp,
 				    unsigned long pc)
->>>>>>> 77b5472d
 {
 	frame->fp = fp;
 	frame->pc = pc;
