--- conflicted
+++ resolved
@@ -305,12 +305,9 @@
 	s32 chain_noise_scale;
 	/* timer period for monitor the driver queues */
 	u32 monitor_recover_period;
-<<<<<<< HEAD
-=======
 	bool temperature_kelvin;
 	bool off_channel_workaround;
 	u32 max_event_log_size;
->>>>>>> a5e944f1
 };
 
 /***************************
@@ -674,15 +671,6 @@
 extern int iwl_verify_ucode(struct iwl_priv *priv);
 extern int iwl_send_lq_cmd(struct iwl_priv *priv,
 		struct iwl_link_quality_cmd *lq, u8 flags, bool init);
-<<<<<<< HEAD
-extern void iwl_rx_reply_rx(struct iwl_priv *priv,
-		struct iwl_rx_mem_buffer *rxb);
-extern void iwl_rx_reply_rx_phy(struct iwl_priv *priv,
-				    struct iwl_rx_mem_buffer *rxb);
-void iwl_rx_reply_compressed_ba(struct iwl_priv *priv,
-					   struct iwl_rx_mem_buffer *rxb);
-=======
->>>>>>> a5e944f1
 void iwl_apm_stop(struct iwl_priv *priv);
 int iwl_apm_init(struct iwl_priv *priv);
 
