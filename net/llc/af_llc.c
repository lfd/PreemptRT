/*
 * af_llc.c - LLC User Interface SAPs
 * Description:
 *   Functions in this module are implementation of socket based llc
 *   communications for the Linux operating system. Support of llc class
 *   one and class two is provided via SOCK_DGRAM and SOCK_STREAM
 *   respectively.
 *
 *   An llc2 connection is (mac + sap), only one llc2 sap connection
 *   is allowed per mac. Though one sap may have multiple mac + sap
 *   connections.
 *
 * Copyright (c) 2001 by Jay Schulist <jschlst@samba.org>
 *		 2002-2003 by Arnaldo Carvalho de Melo <acme@conectiva.com.br>
 *
 * This program can be redistributed or modified under the terms of the
 * GNU General Public License as published by the Free Software Foundation.
 * This program is distributed without any warranty or implied warranty
 * of merchantability or fitness for a particular purpose.
 *
 * See the GNU General Public License for more details.
 */
#include <linux/compiler.h>
#include <linux/kernel.h>
#include <linux/module.h>
#include <linux/rtnetlink.h>
#include <linux/init.h>
#include <linux/slab.h>
#include <linux/sched/signal.h>

#include <net/llc.h>
#include <net/llc_sap.h>
#include <net/llc_pdu.h>
#include <net/llc_conn.h>
#include <net/tcp_states.h>

/* remember: uninitialized global data is zeroed because its in .bss */
static u16 llc_ui_sap_last_autoport = LLC_SAP_DYN_START;
static u16 llc_ui_sap_link_no_max[256];
static struct sockaddr_llc llc_ui_addrnull;
static const struct proto_ops llc_ui_ops;

static bool llc_ui_wait_for_conn(struct sock *sk, long timeout);
static int llc_ui_wait_for_disc(struct sock *sk, long timeout);
static int llc_ui_wait_for_busy_core(struct sock *sk, long timeout);

#if 0
#define dprintk(args...) printk(KERN_DEBUG args)
#else
#define dprintk(args...) do {} while (0)
#endif

/* Maybe we'll add some more in the future. */
#define LLC_CMSG_PKTINFO	1


/**
 *	llc_ui_next_link_no - return the next unused link number for a sap
 *	@sap: Address of sap to get link number from.
 *
 *	Return the next unused link number for a given sap.
 */
static inline u16 llc_ui_next_link_no(int sap)
{
	return llc_ui_sap_link_no_max[sap]++;
}

/**
 *	llc_proto_type - return eth protocol for ARP header type
 *	@arphrd: ARP header type.
 *
 *	Given an ARP header type return the corresponding ethernet protocol.
 */
static inline __be16 llc_proto_type(u16 arphrd)
{
	return htons(ETH_P_802_2);
}

/**
 *	llc_ui_addr_null - determines if a address structure is null
 *	@addr: Address to test if null.
 */
static inline u8 llc_ui_addr_null(struct sockaddr_llc *addr)
{
	return !memcmp(addr, &llc_ui_addrnull, sizeof(*addr));
}

/**
 *	llc_ui_header_len - return length of llc header based on operation
 *	@sk: Socket which contains a valid llc socket type.
 *	@addr: Complete sockaddr_llc structure received from the user.
 *
 *	Provide the length of the llc header depending on what kind of
 *	operation the user would like to perform and the type of socket.
 *	Returns the correct llc header length.
 */
static inline u8 llc_ui_header_len(struct sock *sk, struct sockaddr_llc *addr)
{
	u8 rc = LLC_PDU_LEN_U;

	if (addr->sllc_test)
		rc = LLC_PDU_LEN_U;
	else if (addr->sllc_xid)
		/* We need to expand header to sizeof(struct llc_xid_info)
		 * since llc_pdu_init_as_xid_cmd() sets 4,5,6 bytes of LLC header
		 * as XID PDU. In llc_ui_sendmsg() we reserved header size and then
		 * filled all other space with user data. If we won't reserve this
		 * bytes, llc_pdu_init_as_xid_cmd() will overwrite user data
		 */
		rc = LLC_PDU_LEN_U_XID;
	else if (sk->sk_type == SOCK_STREAM)
		rc = LLC_PDU_LEN_I;
	return rc;
}

/**
 *	llc_ui_send_data - send data via reliable llc2 connection
 *	@sk: Connection the socket is using.
 *	@skb: Data the user wishes to send.
 *	@noblock: can we block waiting for data?
 *
 *	Send data via reliable llc2 connection.
 *	Returns 0 upon success, non-zero if action did not succeed.
 *
 *	This function always consumes a reference to the skb.
 */
static int llc_ui_send_data(struct sock* sk, struct sk_buff *skb, int noblock)
{
	struct llc_sock* llc = llc_sk(sk);

	if (unlikely(llc_data_accept_state(llc->state) ||
		     llc->remote_busy_flag ||
		     llc->p_flag)) {
		long timeout = sock_sndtimeo(sk, noblock);
		int rc;

		rc = llc_ui_wait_for_busy_core(sk, timeout);
		if (rc) {
			kfree_skb(skb);
			return rc;
		}
	}
	return llc_build_and_send_pkt(sk, skb);
}

static void llc_ui_sk_init(struct socket *sock, struct sock *sk)
{
	sock_graft(sk, sock);
	sk->sk_type	= sock->type;
	sock->ops	= &llc_ui_ops;
}

static struct proto llc_proto = {
	.name	  = "LLC",
	.owner	  = THIS_MODULE,
	.obj_size = sizeof(struct llc_sock),
	.slab_flags = SLAB_TYPESAFE_BY_RCU,
};

/**
 *	llc_ui_create - alloc and init a new llc_ui socket
 *	@net: network namespace (must be default network)
 *	@sock: Socket to initialize and attach allocated sk to.
 *	@protocol: Unused.
 *	@kern: on behalf of kernel or userspace
 *
 *	Allocate and initialize a new llc_ui socket, validate the user wants a
 *	socket type we have available.
 *	Returns 0 upon success, negative upon failure.
 */
static int llc_ui_create(struct net *net, struct socket *sock, int protocol,
			 int kern)
{
	struct sock *sk;
	int rc = -ESOCKTNOSUPPORT;

	if (!ns_capable(net->user_ns, CAP_NET_RAW))
		return -EPERM;

	if (!net_eq(net, &init_net))
		return -EAFNOSUPPORT;

	if (likely(sock->type == SOCK_DGRAM || sock->type == SOCK_STREAM)) {
		rc = -ENOMEM;
		sk = llc_sk_alloc(net, PF_LLC, GFP_KERNEL, &llc_proto, kern);
		if (sk) {
			rc = 0;
			llc_ui_sk_init(sock, sk);
		}
	}
	return rc;
}

/**
 *	llc_ui_release - shutdown socket
 *	@sock: Socket to release.
 *
 *	Shutdown and deallocate an existing socket.
 */
static int llc_ui_release(struct socket *sock)
{
	struct sock *sk = sock->sk;
	struct llc_sock *llc;

	if (unlikely(sk == NULL))
		goto out;
	sock_hold(sk);
	lock_sock(sk);
	llc = llc_sk(sk);
	dprintk("%s: closing local(%02X) remote(%02X)\n", __func__,
		llc->laddr.lsap, llc->daddr.lsap);
	if (!llc_send_disc(sk))
		llc_ui_wait_for_disc(sk, sk->sk_rcvtimeo);
	if (!sock_flag(sk, SOCK_ZAPPED)) {
		struct llc_sap *sap = llc->sap;

		/* Hold this for release_sock(), so that llc_backlog_rcv()
		 * could still use it.
		 */
		llc_sap_hold(sap);
		llc_sap_remove_socket(llc->sap, sk);
		release_sock(sk);
		llc_sap_put(sap);
	} else {
		release_sock(sk);
	}
	dev_put_track(llc->dev, &llc->dev_tracker);
	sock_put(sk);
	llc_sk_free(sk);
out:
	return 0;
}

/**
 *	llc_ui_autoport - provide dynamically allocate SAP number
 *
 *	Provide the caller with a dynamically allocated SAP number according
 *	to the rules that are set in this function. Returns: 0, upon failure,
 *	SAP number otherwise.
 */
static int llc_ui_autoport(void)
{
	struct llc_sap *sap;
	int i, tries = 0;

	while (tries < LLC_SAP_DYN_TRIES) {
		for (i = llc_ui_sap_last_autoport;
		     i < LLC_SAP_DYN_STOP; i += 2) {
			sap = llc_sap_find(i);
			if (!sap) {
				llc_ui_sap_last_autoport = i + 2;
				goto out;
			}
			llc_sap_put(sap);
		}
		llc_ui_sap_last_autoport = LLC_SAP_DYN_START;
		tries++;
	}
	i = 0;
out:
	return i;
}

/**
 *	llc_ui_autobind - automatically bind a socket to a sap
 *	@sock: socket to bind
 *	@addr: address to connect to
 *
 * 	Used by llc_ui_connect and llc_ui_sendmsg when the user hasn't
 * 	specifically used llc_ui_bind to bind to an specific address/sap
 *
 *	Returns: 0 upon success, negative otherwise.
 */
static int llc_ui_autobind(struct socket *sock, struct sockaddr_llc *addr)
{
	struct sock *sk = sock->sk;
	struct llc_sock *llc = llc_sk(sk);
	struct net_device *dev = NULL;
	struct llc_sap *sap;
	int rc = -EINVAL;

	if (!sock_flag(sk, SOCK_ZAPPED))
		goto out;
	if (!addr->sllc_arphrd)
		addr->sllc_arphrd = ARPHRD_ETHER;
	if (addr->sllc_arphrd != ARPHRD_ETHER)
		goto out;
	rc = -ENODEV;
	if (sk->sk_bound_dev_if) {
		dev = dev_get_by_index(&init_net, sk->sk_bound_dev_if);
		if (dev && addr->sllc_arphrd != dev->type) {
			dev_put(dev);
			dev = NULL;
		}
	} else
		dev = dev_getfirstbyhwtype(&init_net, addr->sllc_arphrd);
	if (!dev)
		goto out;
	rc = -EUSERS;
	llc->laddr.lsap = llc_ui_autoport();
	if (!llc->laddr.lsap)
		goto out;
	rc = -EBUSY; /* some other network layer is using the sap */
	sap = llc_sap_open(llc->laddr.lsap, NULL);
	if (!sap)
		goto out;

	/* Note: We do not expect errors from this point. */
	llc->dev = dev;
<<<<<<< HEAD
=======
	netdev_tracker_alloc(llc->dev, &llc->dev_tracker, GFP_KERNEL);
>>>>>>> 77b5472d
	dev = NULL;

	memcpy(llc->laddr.mac, llc->dev->dev_addr, IFHWADDRLEN);
	memcpy(&llc->addr, addr, sizeof(llc->addr));
	/* assign new connection to its SAP */
	llc_sap_add_socket(sap, sk);
	sock_reset_flag(sk, SOCK_ZAPPED);
	rc = 0;
out:
	dev_put(dev);
	return rc;
}

/**
 *	llc_ui_bind - bind a socket to a specific address.
 *	@sock: Socket to bind an address to.
 *	@uaddr: Address the user wants the socket bound to.
 *	@addrlen: Length of the uaddr structure.
 *
 *	Bind a socket to a specific address. For llc a user is able to bind to
 *	a specific sap only or mac + sap.
 *	If the user desires to bind to a specific mac + sap, it is possible to
 *	have multiple sap connections via multiple macs.
 *	Bind and autobind for that matter must enforce the correct sap usage
 *	otherwise all hell will break loose.
 *	Returns: 0 upon success, negative otherwise.
 */
static int llc_ui_bind(struct socket *sock, struct sockaddr *uaddr, int addrlen)
{
	struct sockaddr_llc *addr = (struct sockaddr_llc *)uaddr;
	struct sock *sk = sock->sk;
	struct llc_sock *llc = llc_sk(sk);
	struct net_device *dev = NULL;
	struct llc_sap *sap;
	int rc = -EINVAL;

	lock_sock(sk);
	if (unlikely(!sock_flag(sk, SOCK_ZAPPED) || addrlen != sizeof(*addr)))
		goto out;
	rc = -EAFNOSUPPORT;
	if (!addr->sllc_arphrd)
		addr->sllc_arphrd = ARPHRD_ETHER;
	if (unlikely(addr->sllc_family != AF_LLC || addr->sllc_arphrd != ARPHRD_ETHER))
		goto out;
	dprintk("%s: binding %02X\n", __func__, addr->sllc_sap);
	rc = -ENODEV;
	rcu_read_lock();
	if (sk->sk_bound_dev_if) {
		dev = dev_get_by_index_rcu(&init_net, sk->sk_bound_dev_if);
		if (dev) {
			if (is_zero_ether_addr(addr->sllc_mac))
				memcpy(addr->sllc_mac, dev->dev_addr,
				       IFHWADDRLEN);
			if (addr->sllc_arphrd != dev->type ||
			    !ether_addr_equal(addr->sllc_mac,
					      dev->dev_addr)) {
				rc = -EINVAL;
				dev = NULL;
			}
		}
	} else {
		dev = dev_getbyhwaddr_rcu(&init_net, addr->sllc_arphrd,
					   addr->sllc_mac);
	}
	dev_hold(dev);
	rcu_read_unlock();
	if (!dev)
		goto out;

	if (!addr->sllc_sap) {
		rc = -EUSERS;
		addr->sllc_sap = llc_ui_autoport();
		if (!addr->sllc_sap)
			goto out;
	}
	sap = llc_sap_find(addr->sllc_sap);
	if (!sap) {
		sap = llc_sap_open(addr->sllc_sap, NULL);
		rc = -EBUSY; /* some other network layer is using the sap */
		if (!sap)
			goto out;
	} else {
		struct llc_addr laddr, daddr;
		struct sock *ask;

		memset(&laddr, 0, sizeof(laddr));
		memset(&daddr, 0, sizeof(daddr));
		/*
		 * FIXME: check if the address is multicast,
		 * 	  only SOCK_DGRAM can do this.
		 */
		memcpy(laddr.mac, addr->sllc_mac, IFHWADDRLEN);
		laddr.lsap = addr->sllc_sap;
		rc = -EADDRINUSE; /* mac + sap clash. */
		ask = llc_lookup_established(sap, &daddr, &laddr);
		if (ask) {
			sock_put(ask);
			goto out_put;
		}
	}

	/* Note: We do not expect errors from this point. */
	llc->dev = dev;
<<<<<<< HEAD
=======
	netdev_tracker_alloc(llc->dev, &llc->dev_tracker, GFP_KERNEL);
>>>>>>> 77b5472d
	dev = NULL;

	llc->laddr.lsap = addr->sllc_sap;
	memcpy(llc->laddr.mac, addr->sllc_mac, IFHWADDRLEN);
	memcpy(&llc->addr, addr, sizeof(llc->addr));
	/* assign new connection to its SAP */
	llc_sap_add_socket(sap, sk);
	sock_reset_flag(sk, SOCK_ZAPPED);
	rc = 0;
out_put:
	llc_sap_put(sap);
out:
	dev_put(dev);
	release_sock(sk);
	return rc;
}

/**
 *	llc_ui_shutdown - shutdown a connect llc2 socket.
 *	@sock: Socket to shutdown.
 *	@how: What part of the socket to shutdown.
 *
 *	Shutdown a connected llc2 socket. Currently this function only supports
 *	shutting down both sends and receives (2), we could probably make this
 *	function such that a user can shutdown only half the connection but not
 *	right now.
 *	Returns: 0 upon success, negative otherwise.
 */
static int llc_ui_shutdown(struct socket *sock, int how)
{
	struct sock *sk = sock->sk;
	int rc = -ENOTCONN;

	lock_sock(sk);
	if (unlikely(sk->sk_state != TCP_ESTABLISHED))
		goto out;
	rc = -EINVAL;
	if (how != 2)
		goto out;
	rc = llc_send_disc(sk);
	if (!rc)
		rc = llc_ui_wait_for_disc(sk, sk->sk_rcvtimeo);
	/* Wake up anyone sleeping in poll */
	sk->sk_state_change(sk);
out:
	release_sock(sk);
	return rc;
}

/**
 *	llc_ui_connect - Connect to a remote llc2 mac + sap.
 *	@sock: Socket which will be connected to the remote destination.
 *	@uaddr: Remote and possibly the local address of the new connection.
 *	@addrlen: Size of uaddr structure.
 *	@flags: Operational flags specified by the user.
 *
 *	Connect to a remote llc2 mac + sap. The caller must specify the
 *	destination mac and address to connect to. If the user hasn't previously
 *	called bind(2) with a smac the address of the first interface of the
 *	specified arp type will be used.
 *	This function will autobind if user did not previously call bind.
 *	Returns: 0 upon success, negative otherwise.
 */
static int llc_ui_connect(struct socket *sock, struct sockaddr *uaddr,
			  int addrlen, int flags)
{
	struct sock *sk = sock->sk;
	struct llc_sock *llc = llc_sk(sk);
	struct sockaddr_llc *addr = (struct sockaddr_llc *)uaddr;
	int rc = -EINVAL;

	lock_sock(sk);
	if (unlikely(addrlen != sizeof(*addr)))
		goto out;
	rc = -EAFNOSUPPORT;
	if (unlikely(addr->sllc_family != AF_LLC))
		goto out;
	if (unlikely(sk->sk_type != SOCK_STREAM))
		goto out;
	rc = -EALREADY;
	if (unlikely(sock->state == SS_CONNECTING))
		goto out;
	/* bind connection to sap if user hasn't done it. */
	if (sock_flag(sk, SOCK_ZAPPED)) {
		/* bind to sap with null dev, exclusive */
		rc = llc_ui_autobind(sock, addr);
		if (rc)
			goto out;
	}
	llc->daddr.lsap = addr->sllc_sap;
	memcpy(llc->daddr.mac, addr->sllc_mac, IFHWADDRLEN);
	sock->state = SS_CONNECTING;
	sk->sk_state   = TCP_SYN_SENT;
	llc->link   = llc_ui_next_link_no(llc->sap->laddr.lsap);
	rc = llc_establish_connection(sk, llc->dev->dev_addr,
				      addr->sllc_mac, addr->sllc_sap);
	if (rc) {
		dprintk("%s: llc_ui_send_conn failed :-(\n", __func__);
		sock->state  = SS_UNCONNECTED;
		sk->sk_state = TCP_CLOSE;
		goto out;
	}

	if (sk->sk_state == TCP_SYN_SENT) {
		const long timeo = sock_sndtimeo(sk, flags & O_NONBLOCK);

		if (!timeo || !llc_ui_wait_for_conn(sk, timeo))
			goto out;

		rc = sock_intr_errno(timeo);
		if (signal_pending(current))
			goto out;
	}

	if (sk->sk_state == TCP_CLOSE)
		goto sock_error;

	sock->state = SS_CONNECTED;
	rc = 0;
out:
	release_sock(sk);
	return rc;
sock_error:
	rc = sock_error(sk) ? : -ECONNABORTED;
	sock->state = SS_UNCONNECTED;
	goto out;
}

/**
 *	llc_ui_listen - allow a normal socket to accept incoming connections
 *	@sock: Socket to allow incoming connections on.
 *	@backlog: Number of connections to queue.
 *
 *	Allow a normal socket to accept incoming connections.
 *	Returns 0 upon success, negative otherwise.
 */
static int llc_ui_listen(struct socket *sock, int backlog)
{
	struct sock *sk = sock->sk;
	int rc = -EINVAL;

	lock_sock(sk);
	if (unlikely(sock->state != SS_UNCONNECTED))
		goto out;
	rc = -EOPNOTSUPP;
	if (unlikely(sk->sk_type != SOCK_STREAM))
		goto out;
	rc = -EAGAIN;
	if (sock_flag(sk, SOCK_ZAPPED))
		goto out;
	rc = 0;
	if (!(unsigned int)backlog)	/* BSDism */
		backlog = 1;
	sk->sk_max_ack_backlog = backlog;
	if (sk->sk_state != TCP_LISTEN) {
		sk->sk_ack_backlog = 0;
		sk->sk_state	   = TCP_LISTEN;
	}
	sk->sk_socket->flags |= __SO_ACCEPTCON;
out:
	release_sock(sk);
	return rc;
}

static int llc_ui_wait_for_disc(struct sock *sk, long timeout)
{
	DEFINE_WAIT_FUNC(wait, woken_wake_function);
	int rc = 0;

	add_wait_queue(sk_sleep(sk), &wait);
	while (1) {
		if (sk_wait_event(sk, &timeout, sk->sk_state == TCP_CLOSE, &wait))
			break;
		rc = -ERESTARTSYS;
		if (signal_pending(current))
			break;
		rc = -EAGAIN;
		if (!timeout)
			break;
		rc = 0;
	}
	remove_wait_queue(sk_sleep(sk), &wait);
	return rc;
}

static bool llc_ui_wait_for_conn(struct sock *sk, long timeout)
{
	DEFINE_WAIT_FUNC(wait, woken_wake_function);

	add_wait_queue(sk_sleep(sk), &wait);
	while (1) {
		if (sk_wait_event(sk, &timeout, sk->sk_state != TCP_SYN_SENT, &wait))
			break;
		if (signal_pending(current) || !timeout)
			break;
	}
	remove_wait_queue(sk_sleep(sk), &wait);
	return timeout;
}

static int llc_ui_wait_for_busy_core(struct sock *sk, long timeout)
{
	DEFINE_WAIT_FUNC(wait, woken_wake_function);
	struct llc_sock *llc = llc_sk(sk);
	int rc;

	add_wait_queue(sk_sleep(sk), &wait);
	while (1) {
		rc = 0;
		if (sk_wait_event(sk, &timeout,
				  (sk->sk_shutdown & RCV_SHUTDOWN) ||
				  (!llc_data_accept_state(llc->state) &&
				   !llc->remote_busy_flag &&
				   !llc->p_flag), &wait))
			break;
		rc = -ERESTARTSYS;
		if (signal_pending(current))
			break;
		rc = -EAGAIN;
		if (!timeout)
			break;
	}
	remove_wait_queue(sk_sleep(sk), &wait);
	return rc;
}

static int llc_wait_data(struct sock *sk, long timeo)
{
	int rc;

	while (1) {
		/*
		 * POSIX 1003.1g mandates this order.
		 */
		rc = sock_error(sk);
		if (rc)
			break;
		rc = 0;
		if (sk->sk_shutdown & RCV_SHUTDOWN)
			break;
		rc = -EAGAIN;
		if (!timeo)
			break;
		rc = sock_intr_errno(timeo);
		if (signal_pending(current))
			break;
		rc = 0;
		if (sk_wait_data(sk, &timeo, NULL))
			break;
	}
	return rc;
}

static void llc_cmsg_rcv(struct msghdr *msg, struct sk_buff *skb)
{
	struct llc_sock *llc = llc_sk(skb->sk);

	if (llc->cmsg_flags & LLC_CMSG_PKTINFO) {
		struct llc_pktinfo info;

		memset(&info, 0, sizeof(info));
		info.lpi_ifindex = llc_sk(skb->sk)->dev->ifindex;
		llc_pdu_decode_dsap(skb, &info.lpi_sap);
		llc_pdu_decode_da(skb, info.lpi_mac);
		put_cmsg(msg, SOL_LLC, LLC_OPT_PKTINFO, sizeof(info), &info);
	}
}

/**
 *	llc_ui_accept - accept a new incoming connection.
 *	@sock: Socket which connections arrive on.
 *	@newsock: Socket to move incoming connection to.
 *	@flags: User specified operational flags.
 *	@kern: If the socket is kernel internal
 *
 *	Accept a new incoming connection.
 *	Returns 0 upon success, negative otherwise.
 */
static int llc_ui_accept(struct socket *sock, struct socket *newsock, int flags,
			 bool kern)
{
	struct sock *sk = sock->sk, *newsk;
	struct llc_sock *llc, *newllc;
	struct sk_buff *skb;
	int rc = -EOPNOTSUPP;

	dprintk("%s: accepting on %02X\n", __func__,
		llc_sk(sk)->laddr.lsap);
	lock_sock(sk);
	if (unlikely(sk->sk_type != SOCK_STREAM))
		goto out;
	rc = -EINVAL;
	if (unlikely(sock->state != SS_UNCONNECTED ||
		     sk->sk_state != TCP_LISTEN))
		goto out;
	/* wait for a connection to arrive. */
	if (skb_queue_empty(&sk->sk_receive_queue)) {
		rc = llc_wait_data(sk, sk->sk_rcvtimeo);
		if (rc)
			goto out;
	}
	dprintk("%s: got a new connection on %02X\n", __func__,
		llc_sk(sk)->laddr.lsap);
	skb = skb_dequeue(&sk->sk_receive_queue);
	rc = -EINVAL;
	if (!skb->sk)
		goto frees;
	rc = 0;
	newsk = skb->sk;
	/* attach connection to a new socket. */
	llc_ui_sk_init(newsock, newsk);
	sock_reset_flag(newsk, SOCK_ZAPPED);
	newsk->sk_state		= TCP_ESTABLISHED;
	newsock->state		= SS_CONNECTED;
	llc			= llc_sk(sk);
	newllc			= llc_sk(newsk);
	memcpy(&newllc->addr, &llc->addr, sizeof(newllc->addr));
	newllc->link = llc_ui_next_link_no(newllc->laddr.lsap);

	/* put original socket back into a clean listen state. */
	sk->sk_state = TCP_LISTEN;
	sk_acceptq_removed(sk);
	dprintk("%s: ok success on %02X, client on %02X\n", __func__,
		llc_sk(sk)->addr.sllc_sap, newllc->daddr.lsap);
frees:
	kfree_skb(skb);
out:
	release_sock(sk);
	return rc;
}

/**
 *	llc_ui_recvmsg - copy received data to the socket user.
 *	@sock: Socket to copy data from.
 *	@msg: Various user space related information.
 *	@len: Size of user buffer.
 *	@flags: User specified flags.
 *
 *	Copy received data to the socket user.
 *	Returns non-negative upon success, negative otherwise.
 */
static int llc_ui_recvmsg(struct socket *sock, struct msghdr *msg, size_t len,
			  int flags)
{
	DECLARE_SOCKADDR(struct sockaddr_llc *, uaddr, msg->msg_name);
	const int nonblock = flags & MSG_DONTWAIT;
	struct sk_buff *skb = NULL;
	struct sock *sk = sock->sk;
	struct llc_sock *llc = llc_sk(sk);
	size_t copied = 0;
	u32 peek_seq = 0;
	u32 *seq, skb_len;
	unsigned long used;
	int target;	/* Read at least this many bytes */
	long timeo;

	lock_sock(sk);
	copied = -ENOTCONN;
	if (unlikely(sk->sk_type == SOCK_STREAM && sk->sk_state == TCP_LISTEN))
		goto out;

	timeo = sock_rcvtimeo(sk, nonblock);

	seq = &llc->copied_seq;
	if (flags & MSG_PEEK) {
		peek_seq = llc->copied_seq;
		seq = &peek_seq;
	}

	target = sock_rcvlowat(sk, flags & MSG_WAITALL, len);
	copied = 0;

	do {
		u32 offset;

		/*
		 * We need to check signals first, to get correct SIGURG
		 * handling. FIXME: Need to check this doesn't impact 1003.1g
		 * and move it down to the bottom of the loop
		 */
		if (signal_pending(current)) {
			if (copied)
				break;
			copied = timeo ? sock_intr_errno(timeo) : -EAGAIN;
			break;
		}

		/* Next get a buffer. */

		skb = skb_peek(&sk->sk_receive_queue);
		if (skb) {
			offset = *seq;
			goto found_ok_skb;
		}
		/* Well, if we have backlog, try to process it now yet. */

		if (copied >= target && !READ_ONCE(sk->sk_backlog.tail))
			break;

		if (copied) {
			if (sk->sk_err ||
			    sk->sk_state == TCP_CLOSE ||
			    (sk->sk_shutdown & RCV_SHUTDOWN) ||
			    !timeo ||
			    (flags & MSG_PEEK))
				break;
		} else {
			if (sock_flag(sk, SOCK_DONE))
				break;

			if (sk->sk_err) {
				copied = sock_error(sk);
				break;
			}
			if (sk->sk_shutdown & RCV_SHUTDOWN)
				break;

			if (sk->sk_type == SOCK_STREAM && sk->sk_state == TCP_CLOSE) {
				if (!sock_flag(sk, SOCK_DONE)) {
					/*
					 * This occurs when user tries to read
					 * from never connected socket.
					 */
					copied = -ENOTCONN;
					break;
				}
				break;
			}
			if (!timeo) {
				copied = -EAGAIN;
				break;
			}
		}

		if (copied >= target) { /* Do not sleep, just process backlog. */
			release_sock(sk);
			lock_sock(sk);
		} else
			sk_wait_data(sk, &timeo, NULL);

		if ((flags & MSG_PEEK) && peek_seq != llc->copied_seq) {
			net_dbg_ratelimited("LLC(%s:%d): Application bug, race in MSG_PEEK\n",
					    current->comm,
					    task_pid_nr(current));
			peek_seq = llc->copied_seq;
		}
		continue;
	found_ok_skb:
		skb_len = skb->len;
		/* Ok so how much can we use? */
		used = skb->len - offset;
		if (len < used)
			used = len;

		if (!(flags & MSG_TRUNC)) {
			int rc = skb_copy_datagram_msg(skb, offset, msg, used);
			if (rc) {
				/* Exception. Bailout! */
				if (!copied)
					copied = -EFAULT;
				break;
			}
		}

		*seq += used;
		copied += used;
		len -= used;

		/* For non stream protcols we get one packet per recvmsg call */
		if (sk->sk_type != SOCK_STREAM)
			goto copy_uaddr;

		if (!(flags & MSG_PEEK)) {
			skb_unlink(skb, &sk->sk_receive_queue);
			kfree_skb(skb);
			*seq = 0;
		}

		/* Partial read */
		if (used + offset < skb_len)
			continue;
	} while (len > 0);

out:
	release_sock(sk);
	return copied;
copy_uaddr:
	if (uaddr != NULL && skb != NULL) {
		memcpy(uaddr, llc_ui_skb_cb(skb), sizeof(*uaddr));
		msg->msg_namelen = sizeof(*uaddr);
	}
	if (llc_sk(sk)->cmsg_flags)
		llc_cmsg_rcv(msg, skb);

	if (!(flags & MSG_PEEK)) {
		skb_unlink(skb, &sk->sk_receive_queue);
		kfree_skb(skb);
		*seq = 0;
	}

	goto out;
}

/**
 *	llc_ui_sendmsg - Transmit data provided by the socket user.
 *	@sock: Socket to transmit data from.
 *	@msg: Various user related information.
 *	@len: Length of data to transmit.
 *
 *	Transmit data provided by the socket user.
 *	Returns non-negative upon success, negative otherwise.
 */
static int llc_ui_sendmsg(struct socket *sock, struct msghdr *msg, size_t len)
{
	struct sock *sk = sock->sk;
	struct llc_sock *llc = llc_sk(sk);
	DECLARE_SOCKADDR(struct sockaddr_llc *, addr, msg->msg_name);
	int flags = msg->msg_flags;
	int noblock = flags & MSG_DONTWAIT;
	struct sk_buff *skb = NULL;
	size_t size = 0;
	int rc = -EINVAL, copied = 0, hdrlen;

	dprintk("%s: sending from %02X to %02X\n", __func__,
		llc->laddr.lsap, llc->daddr.lsap);
	lock_sock(sk);
	if (addr) {
		if (msg->msg_namelen < sizeof(*addr))
			goto out;
	} else {
		if (llc_ui_addr_null(&llc->addr))
			goto out;
		addr = &llc->addr;
	}
	/* must bind connection to sap if user hasn't done it. */
	if (sock_flag(sk, SOCK_ZAPPED)) {
		/* bind to sap with null dev, exclusive. */
		rc = llc_ui_autobind(sock, addr);
		if (rc)
			goto out;
	}
	hdrlen = llc->dev->hard_header_len + llc_ui_header_len(sk, addr);
	size = hdrlen + len;
	if (size > llc->dev->mtu)
		size = llc->dev->mtu;
	copied = size - hdrlen;
	rc = -EINVAL;
	if (copied < 0)
		goto out;
	release_sock(sk);
	skb = sock_alloc_send_skb(sk, size, noblock, &rc);
	lock_sock(sk);
	if (!skb)
		goto out;
	skb->dev      = llc->dev;
	skb->protocol = llc_proto_type(addr->sllc_arphrd);
	skb_reserve(skb, hdrlen);
	rc = memcpy_from_msg(skb_put(skb, copied), msg, copied);
	if (rc)
		goto out;
	if (sk->sk_type == SOCK_DGRAM || addr->sllc_ua) {
		llc_build_and_send_ui_pkt(llc->sap, skb, addr->sllc_mac,
					  addr->sllc_sap);
		skb = NULL;
		goto out;
	}
	if (addr->sllc_test) {
		llc_build_and_send_test_pkt(llc->sap, skb, addr->sllc_mac,
					    addr->sllc_sap);
		skb = NULL;
		goto out;
	}
	if (addr->sllc_xid) {
		llc_build_and_send_xid_pkt(llc->sap, skb, addr->sllc_mac,
					   addr->sllc_sap);
		skb = NULL;
		goto out;
	}
	rc = -ENOPROTOOPT;
	if (!(sk->sk_type == SOCK_STREAM && !addr->sllc_ua))
		goto out;
	rc = llc_ui_send_data(sk, skb, noblock);
	skb = NULL;
out:
	kfree_skb(skb);
	if (rc)
		dprintk("%s: failed sending from %02X to %02X: %d\n",
			__func__, llc->laddr.lsap, llc->daddr.lsap, rc);
	release_sock(sk);
	return rc ? : copied;
}

/**
 *	llc_ui_getname - return the address info of a socket
 *	@sock: Socket to get address of.
 *	@uaddr: Address structure to return information.
 *	@peer: Does user want local or remote address information.
 *
 *	Return the address information of a socket.
 */
static int llc_ui_getname(struct socket *sock, struct sockaddr *uaddr,
			  int peer)
{
	struct sockaddr_llc sllc;
	struct sock *sk = sock->sk;
	struct llc_sock *llc = llc_sk(sk);
	int rc = -EBADF;

	memset(&sllc, 0, sizeof(sllc));
	lock_sock(sk);
	if (sock_flag(sk, SOCK_ZAPPED))
		goto out;
	if (peer) {
		rc = -ENOTCONN;
		if (sk->sk_state != TCP_ESTABLISHED)
			goto out;
		if(llc->dev)
			sllc.sllc_arphrd = llc->dev->type;
		sllc.sllc_sap = llc->daddr.lsap;
		memcpy(&sllc.sllc_mac, &llc->daddr.mac, IFHWADDRLEN);
	} else {
		rc = -EINVAL;
		if (!llc->sap)
			goto out;
		sllc.sllc_sap = llc->sap->laddr.lsap;

		if (llc->dev) {
			sllc.sllc_arphrd = llc->dev->type;
			memcpy(&sllc.sllc_mac, llc->dev->dev_addr,
			       IFHWADDRLEN);
		}
	}
	sllc.sllc_family = AF_LLC;
	memcpy(uaddr, &sllc, sizeof(sllc));
	rc = sizeof(sllc);
out:
	release_sock(sk);
	return rc;
}

/**
 *	llc_ui_ioctl - io controls for PF_LLC
 *	@sock: Socket to get/set info
 *	@cmd: command
 *	@arg: optional argument for cmd
 *
 *	get/set info on llc sockets
 */
static int llc_ui_ioctl(struct socket *sock, unsigned int cmd,
			unsigned long arg)
{
	return -ENOIOCTLCMD;
}

/**
 *	llc_ui_setsockopt - set various connection specific parameters.
 *	@sock: Socket to set options on.
 *	@level: Socket level user is requesting operations on.
 *	@optname: Operation name.
 *	@optval: User provided operation data.
 *	@optlen: Length of optval.
 *
 *	Set various connection specific parameters.
 */
static int llc_ui_setsockopt(struct socket *sock, int level, int optname,
			     sockptr_t optval, unsigned int optlen)
{
	struct sock *sk = sock->sk;
	struct llc_sock *llc = llc_sk(sk);
	unsigned int opt;
	int rc = -EINVAL;

	lock_sock(sk);
	if (unlikely(level != SOL_LLC || optlen != sizeof(int)))
		goto out;
	rc = copy_from_sockptr(&opt, optval, sizeof(opt));
	if (rc)
		goto out;
	rc = -EINVAL;
	switch (optname) {
	case LLC_OPT_RETRY:
		if (opt > LLC_OPT_MAX_RETRY)
			goto out;
		llc->n2 = opt;
		break;
	case LLC_OPT_SIZE:
		if (opt > LLC_OPT_MAX_SIZE)
			goto out;
		llc->n1 = opt;
		break;
	case LLC_OPT_ACK_TMR_EXP:
		if (opt > LLC_OPT_MAX_ACK_TMR_EXP)
			goto out;
		llc->ack_timer.expire = opt * HZ;
		break;
	case LLC_OPT_P_TMR_EXP:
		if (opt > LLC_OPT_MAX_P_TMR_EXP)
			goto out;
		llc->pf_cycle_timer.expire = opt * HZ;
		break;
	case LLC_OPT_REJ_TMR_EXP:
		if (opt > LLC_OPT_MAX_REJ_TMR_EXP)
			goto out;
		llc->rej_sent_timer.expire = opt * HZ;
		break;
	case LLC_OPT_BUSY_TMR_EXP:
		if (opt > LLC_OPT_MAX_BUSY_TMR_EXP)
			goto out;
		llc->busy_state_timer.expire = opt * HZ;
		break;
	case LLC_OPT_TX_WIN:
		if (opt > LLC_OPT_MAX_WIN)
			goto out;
		llc->k = opt;
		break;
	case LLC_OPT_RX_WIN:
		if (opt > LLC_OPT_MAX_WIN)
			goto out;
		llc->rw = opt;
		break;
	case LLC_OPT_PKTINFO:
		if (opt)
			llc->cmsg_flags |= LLC_CMSG_PKTINFO;
		else
			llc->cmsg_flags &= ~LLC_CMSG_PKTINFO;
		break;
	default:
		rc = -ENOPROTOOPT;
		goto out;
	}
	rc = 0;
out:
	release_sock(sk);
	return rc;
}

/**
 *	llc_ui_getsockopt - get connection specific socket info
 *	@sock: Socket to get information from.
 *	@level: Socket level user is requesting operations on.
 *	@optname: Operation name.
 *	@optval: Variable to return operation data in.
 *	@optlen: Length of optval.
 *
 *	Get connection specific socket information.
 */
static int llc_ui_getsockopt(struct socket *sock, int level, int optname,
			     char __user *optval, int __user *optlen)
{
	struct sock *sk = sock->sk;
	struct llc_sock *llc = llc_sk(sk);
	int val = 0, len = 0, rc = -EINVAL;

	lock_sock(sk);
	if (unlikely(level != SOL_LLC))
		goto out;
	rc = get_user(len, optlen);
	if (rc)
		goto out;
	rc = -EINVAL;
	if (len != sizeof(int))
		goto out;
	switch (optname) {
	case LLC_OPT_RETRY:
		val = llc->n2;					break;
	case LLC_OPT_SIZE:
		val = llc->n1;					break;
	case LLC_OPT_ACK_TMR_EXP:
		val = llc->ack_timer.expire / HZ;		break;
	case LLC_OPT_P_TMR_EXP:
		val = llc->pf_cycle_timer.expire / HZ;		break;
	case LLC_OPT_REJ_TMR_EXP:
		val = llc->rej_sent_timer.expire / HZ;		break;
	case LLC_OPT_BUSY_TMR_EXP:
		val = llc->busy_state_timer.expire / HZ;	break;
	case LLC_OPT_TX_WIN:
		val = llc->k;				break;
	case LLC_OPT_RX_WIN:
		val = llc->rw;				break;
	case LLC_OPT_PKTINFO:
		val = (llc->cmsg_flags & LLC_CMSG_PKTINFO) != 0;
		break;
	default:
		rc = -ENOPROTOOPT;
		goto out;
	}
	rc = 0;
	if (put_user(len, optlen) || copy_to_user(optval, &val, len))
		rc = -EFAULT;
out:
	release_sock(sk);
	return rc;
}

static const struct net_proto_family llc_ui_family_ops = {
	.family = PF_LLC,
	.create = llc_ui_create,
	.owner	= THIS_MODULE,
};

static const struct proto_ops llc_ui_ops = {
	.family	     = PF_LLC,
	.owner       = THIS_MODULE,
	.release     = llc_ui_release,
	.bind	     = llc_ui_bind,
	.connect     = llc_ui_connect,
	.socketpair  = sock_no_socketpair,
	.accept      = llc_ui_accept,
	.getname     = llc_ui_getname,
	.poll	     = datagram_poll,
	.ioctl       = llc_ui_ioctl,
	.listen      = llc_ui_listen,
	.shutdown    = llc_ui_shutdown,
	.setsockopt  = llc_ui_setsockopt,
	.getsockopt  = llc_ui_getsockopt,
	.sendmsg     = llc_ui_sendmsg,
	.recvmsg     = llc_ui_recvmsg,
	.mmap	     = sock_no_mmap,
	.sendpage    = sock_no_sendpage,
};

static const char llc_proc_err_msg[] __initconst =
	KERN_CRIT "LLC: Unable to register the proc_fs entries\n";
static const char llc_sysctl_err_msg[] __initconst =
	KERN_CRIT "LLC: Unable to register the sysctl entries\n";
static const char llc_sock_err_msg[] __initconst =
	KERN_CRIT "LLC: Unable to register the network family\n";

static int __init llc2_init(void)
{
	int rc = proto_register(&llc_proto, 0);

	if (rc != 0)
		goto out;

	llc_build_offset_table();
	llc_station_init();
	llc_ui_sap_last_autoport = LLC_SAP_DYN_START;
	rc = llc_proc_init();
	if (rc != 0) {
		printk(llc_proc_err_msg);
		goto out_station;
	}
	rc = llc_sysctl_init();
	if (rc) {
		printk(llc_sysctl_err_msg);
		goto out_proc;
	}
	rc = sock_register(&llc_ui_family_ops);
	if (rc) {
		printk(llc_sock_err_msg);
		goto out_sysctl;
	}
	llc_add_pack(LLC_DEST_SAP, llc_sap_handler);
	llc_add_pack(LLC_DEST_CONN, llc_conn_handler);
out:
	return rc;
out_sysctl:
	llc_sysctl_exit();
out_proc:
	llc_proc_exit();
out_station:
	llc_station_exit();
	proto_unregister(&llc_proto);
	goto out;
}

static void __exit llc2_exit(void)
{
	llc_station_exit();
	llc_remove_pack(LLC_DEST_SAP);
	llc_remove_pack(LLC_DEST_CONN);
	sock_unregister(PF_LLC);
	llc_proc_exit();
	llc_sysctl_exit();
	proto_unregister(&llc_proto);
}

module_init(llc2_init);
module_exit(llc2_exit);

MODULE_LICENSE("GPL");
MODULE_AUTHOR("Procom 1997, Jay Schullist 2001, Arnaldo C. Melo 2001-2003");
MODULE_DESCRIPTION("IEEE 802.2 PF_LLC support");
MODULE_ALIAS_NETPROTO(PF_LLC);<|MERGE_RESOLUTION|>--- conflicted
+++ resolved
@@ -307,10 +307,7 @@
 
 	/* Note: We do not expect errors from this point. */
 	llc->dev = dev;
-<<<<<<< HEAD
-=======
 	netdev_tracker_alloc(llc->dev, &llc->dev_tracker, GFP_KERNEL);
->>>>>>> 77b5472d
 	dev = NULL;
 
 	memcpy(llc->laddr.mac, llc->dev->dev_addr, IFHWADDRLEN);
@@ -414,10 +411,7 @@
 
 	/* Note: We do not expect errors from this point. */
 	llc->dev = dev;
-<<<<<<< HEAD
-=======
 	netdev_tracker_alloc(llc->dev, &llc->dev_tracker, GFP_KERNEL);
->>>>>>> 77b5472d
 	dev = NULL;
 
 	llc->laddr.lsap = addr->sllc_sap;
