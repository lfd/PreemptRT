--- conflicted
+++ resolved
@@ -3527,15 +3527,6 @@
 	amdgpu_dm_update_backlight_caps(dm, bl_idx);
 	caps = dm->backlight_caps[bl_idx];
 
-<<<<<<< HEAD
-	brightness = convert_brightness_from_user(&caps, bd->props.brightness);
-	// Change brightness based on AUX property
-	if (caps.aux_support)
-		rc = dc_link_set_backlight_level_nits(link, true, brightness,
-						      AUX_BL_DEFAULT_TRANSITION_TIME_MS);
-	else
-		rc = dc_link_set_backlight_level(dm->backlight_link, brightness, 0);
-=======
 	dm->brightness[bl_idx] = user_brightness;
 	brightness = convert_brightness_from_user(&caps, dm->brightness[bl_idx]);
 	link = (struct dc_link *)dm->backlight_link[bl_idx];
@@ -3551,7 +3542,6 @@
 		if (!rc)
 			DRM_DEBUG("DM: Failed to update backlight on eDP[%d]\n", bl_idx);
 	}
->>>>>>> 3b17187f
 
 	return rc ? 0 : 1;
 }
@@ -3601,29 +3591,6 @@
 static int amdgpu_dm_backlight_get_brightness(struct backlight_device *bd)
 {
 	struct amdgpu_display_manager *dm = bl_get_data(bd);
-<<<<<<< HEAD
-	struct amdgpu_dm_backlight_caps caps;
-
-	amdgpu_dm_update_backlight_caps(dm);
-	caps = dm->backlight_caps;
-
-	if (caps.aux_support) {
-		struct dc_link *link = (struct dc_link *)dm->backlight_link;
-		u32 avg, peak;
-		bool rc;
-
-		rc = dc_link_get_backlight_level_nits(link, &avg, &peak);
-		if (!rc)
-			return bd->props.brightness;
-		return convert_brightness_to_user(&caps, avg);
-	} else {
-		int ret = dc_link_get_backlight_level(dm->backlight_link);
-
-		if (ret == DC_ERROR_UNEXPECTED)
-			return bd->props.brightness;
-		return convert_brightness_to_user(&caps, ret);
-	}
-=======
 	int i;
 
 	for (i = 0; i < dm->num_of_edps; i++) {
@@ -3633,7 +3600,6 @@
 	if (i >= AMDGPU_DM_MAX_NUM_EDP)
 		i = 0;
 	return amdgpu_dm_backlight_get_level(dm, i);
->>>>>>> 3b17187f
 }
 
 static const struct backlight_ops amdgpu_dm_backlight_ops = {
@@ -4239,26 +4205,6 @@
 	     scaling_info->src_rect.y != 0))
 		return -EINVAL;
 
-<<<<<<< HEAD
-	/*
-	 * For reasons we don't (yet) fully understand a non-zero
-	 * src_y coordinate into an NV12 buffer can cause a
-	 * system hang. To avoid hangs (and maybe be overly cautious)
-	 * let's reject both non-zero src_x and src_y.
-	 *
-	 * We currently know of only one use-case to reproduce a
-	 * scenario with non-zero src_x and src_y for NV12, which
-	 * is to gesture the YouTube Android app into full screen
-	 * on ChromeOS.
-	 */
-	if (state->fb &&
-	    state->fb->format->format == DRM_FORMAT_NV12 &&
-	    (scaling_info->src_rect.x != 0 ||
-	     scaling_info->src_rect.y != 0))
-		return -EINVAL;
-
-=======
->>>>>>> 3b17187f
 	scaling_info->src_rect.width = state->src_w >> 16;
 	if (scaling_info->src_rect.width == 0)
 		return -EINVAL;
@@ -10282,19 +10228,11 @@
 {
 	int i;
 	struct drm_plane *plane;
-<<<<<<< HEAD
-	struct drm_plane_state *old_plane_state, *new_plane_state;
-	struct drm_plane_state *primary_state, *overlay_state = NULL;
-
-	/* Check if primary plane is contained inside overlay */
-	for_each_oldnew_plane_in_state_reverse(state, plane, old_plane_state, new_plane_state, i) {
-=======
 	struct drm_plane_state *new_plane_state;
 	struct drm_plane_state *primary_state, *overlay_state = NULL;
 
 	/* Check if primary plane is contained inside overlay */
 	for_each_new_plane_in_state_reverse(state, plane, new_plane_state, i) {
->>>>>>> 3b17187f
 		if (plane->type == DRM_PLANE_TYPE_OVERLAY) {
 			if (drm_atomic_plane_disabling(plane->state, new_plane_state))
 				return 0;
