--- conflicted
+++ resolved
@@ -958,10 +958,7 @@
 
 static enum cpuhp_state rdt_online;
 
-<<<<<<< HEAD
-=======
 /* Runs once on the BSP during boot. */
->>>>>>> ad8c735b
 void resctrl_cpu_detect(struct cpuinfo_x86 *c)
 {
 	if (!cpu_has(c, X86_FEATURE_CQM_LLC)) {
