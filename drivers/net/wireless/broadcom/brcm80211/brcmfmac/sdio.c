--- conflicted
+++ resolved
@@ -41,10 +41,7 @@
 /* watermark expressed in number of words */
 #define DEFAULT_F2_WATERMARK    0x8
 #define CY_4373_F2_WATERMARK    0x40
-<<<<<<< HEAD
-=======
 #define CY_43012_F2_WATERMARK    0x60
->>>>>>> f7688b48
 
 #ifdef DEBUG
 
@@ -4122,11 +4119,7 @@
 	const struct firmware *code;
 	void *nvram;
 	u32 nvram_len;
-<<<<<<< HEAD
-	u8 saveclk;
-=======
 	u8 saveclk, bpreq;
->>>>>>> f7688b48
 	u8 devctl;
 
 	brcmf_dbg(TRACE, "Enter: dev=%s, err=%d\n", dev_name(dev), err);
@@ -4201,8 +4194,6 @@
 					   CY_4373_F2_WATERMARK |
 					   SBSDIO_MESBUSYCTRL_ENAB, &err);
 			break;
-<<<<<<< HEAD
-=======
 		case SDIO_DEVICE_ID_CYPRESS_43012:
 			brcmf_dbg(INFO, "set F2 watermark to 0x%x*4 bytes\n",
 				  CY_43012_F2_WATERMARK);
@@ -4214,7 +4205,6 @@
 			brcmf_sdiod_writeb(sdiod, SBSDIO_DEVICE_CTL, devctl,
 					   &err);
 			break;
->>>>>>> f7688b48
 		default:
 			brcmf_sdiod_writeb(sdiod, SBSDIO_WATERMARK,
 					   DEFAULT_F2_WATERMARK, &err);
