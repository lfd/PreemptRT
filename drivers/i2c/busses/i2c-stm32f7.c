// SPDX-License-Identifier: GPL-2.0
/*
 * Driver for STMicroelectronics STM32F7 I2C controller
 *
 * This I2C controller is described in the STM32F75xxx and STM32F74xxx Soc
 * reference manual.
 * Please see below a link to the documentation:
 * http://www.st.com/resource/en/reference_manual/dm00124865.pdf
 *
 * Copyright (C) M'boumba Cedric Madianga 2017
 * Copyright (C) STMicroelectronics 2017
 * Author: M'boumba Cedric Madianga <cedric.madianga@gmail.com>
 *
 * This driver is based on i2c-stm32f4.c
 *
 */
#include <linux/clk.h>
#include <linux/delay.h>
#include <linux/err.h>
#include <linux/i2c.h>
#include <linux/i2c-smbus.h>
#include <linux/interrupt.h>
#include <linux/io.h>
#include <linux/iopoll.h>
#include <linux/mfd/syscon.h>
#include <linux/module.h>
#include <linux/of.h>
#include <linux/of_address.h>
#include <linux/of_platform.h>
#include <linux/platform_device.h>
#include <linux/pinctrl/consumer.h>
#include <linux/pm_runtime.h>
#include <linux/pm_wakeirq.h>
#include <linux/regmap.h>
#include <linux/reset.h>
#include <linux/slab.h>

#include "i2c-stm32.h"

/* STM32F7 I2C registers */
#define STM32F7_I2C_CR1				0x00
#define STM32F7_I2C_CR2				0x04
#define STM32F7_I2C_OAR1			0x08
#define STM32F7_I2C_OAR2			0x0C
#define STM32F7_I2C_PECR			0x20
#define STM32F7_I2C_TIMINGR			0x10
#define STM32F7_I2C_ISR				0x18
#define STM32F7_I2C_ICR				0x1C
#define STM32F7_I2C_RXDR			0x24
#define STM32F7_I2C_TXDR			0x28

/* STM32F7 I2C control 1 */
#define STM32F7_I2C_CR1_PECEN			BIT(23)
#define STM32F7_I2C_CR1_ALERTEN			BIT(22)
#define STM32F7_I2C_CR1_SMBHEN			BIT(20)
#define STM32F7_I2C_CR1_WUPEN			BIT(18)
#define STM32F7_I2C_CR1_SBC			BIT(16)
#define STM32F7_I2C_CR1_RXDMAEN			BIT(15)
#define STM32F7_I2C_CR1_TXDMAEN			BIT(14)
#define STM32F7_I2C_CR1_ANFOFF			BIT(12)
#define STM32F7_I2C_CR1_DNF_MASK		GENMASK(11, 8)
#define STM32F7_I2C_CR1_DNF(n)			(((n) & 0xf) << 8)
#define STM32F7_I2C_CR1_ERRIE			BIT(7)
#define STM32F7_I2C_CR1_TCIE			BIT(6)
#define STM32F7_I2C_CR1_STOPIE			BIT(5)
#define STM32F7_I2C_CR1_NACKIE			BIT(4)
#define STM32F7_I2C_CR1_ADDRIE			BIT(3)
#define STM32F7_I2C_CR1_RXIE			BIT(2)
#define STM32F7_I2C_CR1_TXIE			BIT(1)
#define STM32F7_I2C_CR1_PE			BIT(0)
#define STM32F7_I2C_ALL_IRQ_MASK		(STM32F7_I2C_CR1_ERRIE \
						| STM32F7_I2C_CR1_TCIE \
						| STM32F7_I2C_CR1_STOPIE \
						| STM32F7_I2C_CR1_NACKIE \
						| STM32F7_I2C_CR1_RXIE \
						| STM32F7_I2C_CR1_TXIE)
#define STM32F7_I2C_XFER_IRQ_MASK		(STM32F7_I2C_CR1_TCIE \
						| STM32F7_I2C_CR1_STOPIE \
						| STM32F7_I2C_CR1_NACKIE \
						| STM32F7_I2C_CR1_RXIE \
						| STM32F7_I2C_CR1_TXIE)

/* STM32F7 I2C control 2 */
#define STM32F7_I2C_CR2_PECBYTE			BIT(26)
#define STM32F7_I2C_CR2_RELOAD			BIT(24)
#define STM32F7_I2C_CR2_NBYTES_MASK		GENMASK(23, 16)
#define STM32F7_I2C_CR2_NBYTES(n)		(((n) & 0xff) << 16)
#define STM32F7_I2C_CR2_NACK			BIT(15)
#define STM32F7_I2C_CR2_STOP			BIT(14)
#define STM32F7_I2C_CR2_START			BIT(13)
#define STM32F7_I2C_CR2_HEAD10R			BIT(12)
#define STM32F7_I2C_CR2_ADD10			BIT(11)
#define STM32F7_I2C_CR2_RD_WRN			BIT(10)
#define STM32F7_I2C_CR2_SADD10_MASK		GENMASK(9, 0)
#define STM32F7_I2C_CR2_SADD10(n)		(((n) & \
						STM32F7_I2C_CR2_SADD10_MASK))
#define STM32F7_I2C_CR2_SADD7_MASK		GENMASK(7, 1)
#define STM32F7_I2C_CR2_SADD7(n)		(((n) & 0x7f) << 1)

/* STM32F7 I2C Own Address 1 */
#define STM32F7_I2C_OAR1_OA1EN			BIT(15)
#define STM32F7_I2C_OAR1_OA1MODE		BIT(10)
#define STM32F7_I2C_OAR1_OA1_10_MASK		GENMASK(9, 0)
#define STM32F7_I2C_OAR1_OA1_10(n)		(((n) & \
						STM32F7_I2C_OAR1_OA1_10_MASK))
#define STM32F7_I2C_OAR1_OA1_7_MASK		GENMASK(7, 1)
#define STM32F7_I2C_OAR1_OA1_7(n)		(((n) & 0x7f) << 1)
#define STM32F7_I2C_OAR1_MASK			(STM32F7_I2C_OAR1_OA1_7_MASK \
						| STM32F7_I2C_OAR1_OA1_10_MASK \
						| STM32F7_I2C_OAR1_OA1EN \
						| STM32F7_I2C_OAR1_OA1MODE)

/* STM32F7 I2C Own Address 2 */
#define STM32F7_I2C_OAR2_OA2EN			BIT(15)
#define STM32F7_I2C_OAR2_OA2MSK_MASK		GENMASK(10, 8)
#define STM32F7_I2C_OAR2_OA2MSK(n)		(((n) & 0x7) << 8)
#define STM32F7_I2C_OAR2_OA2_7_MASK		GENMASK(7, 1)
#define STM32F7_I2C_OAR2_OA2_7(n)		(((n) & 0x7f) << 1)
#define STM32F7_I2C_OAR2_MASK			(STM32F7_I2C_OAR2_OA2MSK_MASK \
						| STM32F7_I2C_OAR2_OA2_7_MASK \
						| STM32F7_I2C_OAR2_OA2EN)

/* STM32F7 I2C Interrupt Status */
#define STM32F7_I2C_ISR_ADDCODE_MASK		GENMASK(23, 17)
#define STM32F7_I2C_ISR_ADDCODE_GET(n) \
				(((n) & STM32F7_I2C_ISR_ADDCODE_MASK) >> 17)
#define STM32F7_I2C_ISR_DIR			BIT(16)
#define STM32F7_I2C_ISR_BUSY			BIT(15)
#define STM32F7_I2C_ISR_ALERT			BIT(13)
#define STM32F7_I2C_ISR_PECERR			BIT(11)
#define STM32F7_I2C_ISR_ARLO			BIT(9)
#define STM32F7_I2C_ISR_BERR			BIT(8)
#define STM32F7_I2C_ISR_TCR			BIT(7)
#define STM32F7_I2C_ISR_TC			BIT(6)
#define STM32F7_I2C_ISR_STOPF			BIT(5)
#define STM32F7_I2C_ISR_NACKF			BIT(4)
#define STM32F7_I2C_ISR_ADDR			BIT(3)
#define STM32F7_I2C_ISR_RXNE			BIT(2)
#define STM32F7_I2C_ISR_TXIS			BIT(1)
#define STM32F7_I2C_ISR_TXE			BIT(0)

/* STM32F7 I2C Interrupt Clear */
#define STM32F7_I2C_ICR_ALERTCF			BIT(13)
#define STM32F7_I2C_ICR_PECCF			BIT(11)
#define STM32F7_I2C_ICR_ARLOCF			BIT(9)
#define STM32F7_I2C_ICR_BERRCF			BIT(8)
#define STM32F7_I2C_ICR_STOPCF			BIT(5)
#define STM32F7_I2C_ICR_NACKCF			BIT(4)
#define STM32F7_I2C_ICR_ADDRCF			BIT(3)

/* STM32F7 I2C Timing */
#define STM32F7_I2C_TIMINGR_PRESC(n)		(((n) & 0xf) << 28)
#define STM32F7_I2C_TIMINGR_SCLDEL(n)		(((n) & 0xf) << 20)
#define STM32F7_I2C_TIMINGR_SDADEL(n)		(((n) & 0xf) << 16)
#define STM32F7_I2C_TIMINGR_SCLH(n)		(((n) & 0xff) << 8)
#define STM32F7_I2C_TIMINGR_SCLL(n)		((n) & 0xff)

#define STM32F7_I2C_MAX_LEN			0xff
#define STM32F7_I2C_DMA_LEN_MIN			0x16
enum {
	STM32F7_SLAVE_HOSTNOTIFY,
	STM32F7_SLAVE_7_10_BITS_ADDR,
	STM32F7_SLAVE_7_BITS_ADDR,
	STM32F7_I2C_MAX_SLAVE
};

#define STM32F7_I2C_DNF_DEFAULT			0
#define STM32F7_I2C_DNF_MAX			15

#define STM32F7_I2C_ANALOG_FILTER_DELAY_MIN	50	/* ns */
#define STM32F7_I2C_ANALOG_FILTER_DELAY_MAX	260	/* ns */

#define STM32F7_I2C_RISE_TIME_DEFAULT		25	/* ns */
#define STM32F7_I2C_FALL_TIME_DEFAULT		10	/* ns */

#define STM32F7_PRESC_MAX			BIT(4)
#define STM32F7_SCLDEL_MAX			BIT(4)
#define STM32F7_SDADEL_MAX			BIT(4)
#define STM32F7_SCLH_MAX			BIT(8)
#define STM32F7_SCLL_MAX			BIT(8)

#define STM32F7_AUTOSUSPEND_DELAY		(HZ / 100)

/**
 * struct stm32f7_i2c_regs - i2c f7 registers backup
 * @cr1: Control register 1
 * @cr2: Control register 2
 * @oar1: Own address 1 register
 * @oar2: Own address 2 register
 * @tmgr: Timing register
 */
struct stm32f7_i2c_regs {
	u32 cr1;
	u32 cr2;
	u32 oar1;
	u32 oar2;
	u32 tmgr;
};

/**
 * struct stm32f7_i2c_spec - private i2c specification timing
 * @rate: I2C bus speed (Hz)
 * @fall_max: Max fall time of both SDA and SCL signals (ns)
 * @rise_max: Max rise time of both SDA and SCL signals (ns)
 * @hddat_min: Min data hold time (ns)
 * @vddat_max: Max data valid time (ns)
 * @sudat_min: Min data setup time (ns)
 * @l_min: Min low period of the SCL clock (ns)
 * @h_min: Min high period of the SCL clock (ns)
 */
struct stm32f7_i2c_spec {
	u32 rate;
	u32 fall_max;
	u32 rise_max;
	u32 hddat_min;
	u32 vddat_max;
	u32 sudat_min;
	u32 l_min;
	u32 h_min;
};

/**
 * struct stm32f7_i2c_setup - private I2C timing setup parameters
 * @speed_freq: I2C speed frequency  (Hz)
 * @clock_src: I2C clock source frequency (Hz)
 * @rise_time: Rise time (ns)
 * @fall_time: Fall time (ns)
 * @fmp_clr_offset: Fast Mode Plus clear register offset from set register
 */
struct stm32f7_i2c_setup {
	u32 speed_freq;
	u32 clock_src;
	u32 rise_time;
	u32 fall_time;
	u32 fmp_clr_offset;
};

/**
 * struct stm32f7_i2c_timings - private I2C output parameters
 * @node: List entry
 * @presc: Prescaler value
 * @scldel: Data setup time
 * @sdadel: Data hold time
 * @sclh: SCL high period (master mode)
 * @scll: SCL low period (master mode)
 */
struct stm32f7_i2c_timings {
	struct list_head node;
	u8 presc;
	u8 scldel;
	u8 sdadel;
	u8 sclh;
	u8 scll;
};

/**
 * struct stm32f7_i2c_msg - client specific data
 * @addr: 8-bit or 10-bit slave addr, including r/w bit
 * @count: number of bytes to be transferred
 * @buf: data buffer
 * @result: result of the transfer
 * @stop: last I2C msg to be sent, i.e. STOP to be generated
 * @smbus: boolean to know if the I2C IP is used in SMBus mode
 * @size: type of SMBus protocol
 * @read_write: direction of SMBus protocol
 * SMBus block read and SMBus block write - block read process call protocols
 * @smbus_buf: buffer to be used for SMBus protocol transfer. It will
 * contain a maximum of 32 bytes of data + byte command + byte count + PEC
 * This buffer has to be 32-bit aligned to be compliant with memory address
 * register in DMA mode.
 */
struct stm32f7_i2c_msg {
	u16 addr;
	u32 count;
	u8 *buf;
	int result;
	bool stop;
	bool smbus;
	int size;
	char read_write;
	u8 smbus_buf[I2C_SMBUS_BLOCK_MAX + 3] __aligned(4);
};

/**
 * struct stm32f7_i2c_alert - SMBus alert specific data
 * @setup: platform data for the smbus_alert i2c client
 * @ara: I2C slave device used to respond to the SMBus Alert with Alert
 * Response Address
 */
struct stm32f7_i2c_alert {
	struct i2c_smbus_alert_setup setup;
	struct i2c_client *ara;
};

/**
 * struct stm32f7_i2c_dev - private data of the controller
 * @adap: I2C adapter for this controller
 * @dev: device for this controller
 * @base: virtual memory area
 * @complete: completion of I2C message
 * @clk: hw i2c clock
 * @bus_rate: I2C clock frequency of the controller
 * @msg: Pointer to data to be written
 * @msg_num: number of I2C messages to be executed
 * @msg_id: message identifiant
 * @f7_msg: customized i2c msg for driver usage
 * @setup: I2C timing input setup
 * @timing: I2C computed timings
 * @slave: list of slave devices registered on the I2C bus
 * @slave_running: slave device currently used
 * @backup_regs: backup of i2c controller registers (for suspend/resume)
 * @slave_dir: transfer direction for the current slave device
 * @master_mode: boolean to know in which mode the I2C is running (master or
 * slave)
 * @dma: dma data
 * @use_dma: boolean to know if dma is used in the current transfer
 * @regmap: holds SYSCFG phandle for Fast Mode Plus bits
 * @fmp_sreg: register address for setting Fast Mode Plus bits
 * @fmp_creg: register address for clearing Fast Mode Plus bits
 * @fmp_mask: mask for Fast Mode Plus bits in set register
 * @wakeup_src: boolean to know if the device is a wakeup source
 * @smbus_mode: states that the controller is configured in SMBus mode
 * @host_notify_client: SMBus host-notify client
 * @analog_filter: boolean to indicate enabling of the analog filter
 * @dnf_dt: value of digital filter requested via dt
 * @dnf: value of digital filter to apply
 * @alert: SMBus alert specific data
 */
struct stm32f7_i2c_dev {
	struct i2c_adapter adap;
	struct device *dev;
	void __iomem *base;
	struct completion complete;
	struct clk *clk;
	unsigned int bus_rate;
	struct i2c_msg *msg;
	unsigned int msg_num;
	unsigned int msg_id;
	struct stm32f7_i2c_msg f7_msg;
	struct stm32f7_i2c_setup setup;
	struct stm32f7_i2c_timings timing;
	struct i2c_client *slave[STM32F7_I2C_MAX_SLAVE];
	struct i2c_client *slave_running;
	struct stm32f7_i2c_regs backup_regs;
	u32 slave_dir;
	bool master_mode;
	struct stm32_i2c_dma *dma;
	bool use_dma;
	struct regmap *regmap;
	u32 fmp_sreg;
	u32 fmp_creg;
	u32 fmp_mask;
	bool wakeup_src;
	bool smbus_mode;
	struct i2c_client *host_notify_client;
	bool analog_filter;
	u32 dnf_dt;
	u32 dnf;
	struct stm32f7_i2c_alert *alert;
};

/*
 * All these values are coming from I2C Specification, Version 6.0, 4th of
 * April 2014.
 *
 * Table10. Characteristics of the SDA and SCL bus lines for Standard, Fast,
 * and Fast-mode Plus I2C-bus devices
 */
static struct stm32f7_i2c_spec stm32f7_i2c_specs[] = {
	{
		.rate = I2C_MAX_STANDARD_MODE_FREQ,
		.fall_max = 300,
		.rise_max = 1000,
		.hddat_min = 0,
		.vddat_max = 3450,
		.sudat_min = 250,
		.l_min = 4700,
		.h_min = 4000,
	},
	{
		.rate = I2C_MAX_FAST_MODE_FREQ,
		.fall_max = 300,
		.rise_max = 300,
		.hddat_min = 0,
		.vddat_max = 900,
		.sudat_min = 100,
		.l_min = 1300,
		.h_min = 600,
	},
	{
		.rate = I2C_MAX_FAST_MODE_PLUS_FREQ,
		.fall_max = 100,
		.rise_max = 120,
		.hddat_min = 0,
		.vddat_max = 450,
		.sudat_min = 50,
		.l_min = 500,
		.h_min = 260,
	},
};

static const struct stm32f7_i2c_setup stm32f7_setup = {
	.rise_time = STM32F7_I2C_RISE_TIME_DEFAULT,
	.fall_time = STM32F7_I2C_FALL_TIME_DEFAULT,
};

static const struct stm32f7_i2c_setup stm32mp15_setup = {
	.rise_time = STM32F7_I2C_RISE_TIME_DEFAULT,
	.fall_time = STM32F7_I2C_FALL_TIME_DEFAULT,
	.fmp_clr_offset = 0x40,
};

static inline void stm32f7_i2c_set_bits(void __iomem *reg, u32 mask)
{
	writel_relaxed(readl_relaxed(reg) | mask, reg);
}

static inline void stm32f7_i2c_clr_bits(void __iomem *reg, u32 mask)
{
	writel_relaxed(readl_relaxed(reg) & ~mask, reg);
}

static void stm32f7_i2c_disable_irq(struct stm32f7_i2c_dev *i2c_dev, u32 mask)
{
	stm32f7_i2c_clr_bits(i2c_dev->base + STM32F7_I2C_CR1, mask);
}

static struct stm32f7_i2c_spec *stm32f7_get_specs(u32 rate)
{
	int i;

	for (i = 0; i < ARRAY_SIZE(stm32f7_i2c_specs); i++)
		if (rate <= stm32f7_i2c_specs[i].rate)
			return &stm32f7_i2c_specs[i];

	return ERR_PTR(-EINVAL);
}

#define	RATE_MIN(rate)	((rate) * 8 / 10)
static int stm32f7_i2c_compute_timing(struct stm32f7_i2c_dev *i2c_dev,
				      struct stm32f7_i2c_setup *setup,
				      struct stm32f7_i2c_timings *output)
{
	struct stm32f7_i2c_spec *specs;
	u32 p_prev = STM32F7_PRESC_MAX;
	u32 i2cclk = DIV_ROUND_CLOSEST(NSEC_PER_SEC,
				       setup->clock_src);
	u32 i2cbus = DIV_ROUND_CLOSEST(NSEC_PER_SEC,
				       setup->speed_freq);
	u32 clk_error_prev = i2cbus;
	u32 tsync;
	u32 af_delay_min, af_delay_max;
	u32 dnf_delay;
	u32 clk_min, clk_max;
	int sdadel_min, sdadel_max;
	int scldel_min;
	struct stm32f7_i2c_timings *v, *_v, *s;
	struct list_head solutions;
	u16 p, l, a, h;
	int ret = 0;

	specs = stm32f7_get_specs(setup->speed_freq);
	if (specs == ERR_PTR(-EINVAL)) {
		dev_err(i2c_dev->dev, "speed out of bound {%d}\n",
			setup->speed_freq);
		return -EINVAL;
	}

	if ((setup->rise_time > specs->rise_max) ||
	    (setup->fall_time > specs->fall_max)) {
		dev_err(i2c_dev->dev,
			"timings out of bound Rise{%d>%d}/Fall{%d>%d}\n",
			setup->rise_time, specs->rise_max,
			setup->fall_time, specs->fall_max);
		return -EINVAL;
	}

	i2c_dev->dnf = DIV_ROUND_CLOSEST(i2c_dev->dnf_dt, i2cclk);
	if (i2c_dev->dnf > STM32F7_I2C_DNF_MAX) {
		dev_err(i2c_dev->dev,
			"DNF out of bound %d/%d\n",
			i2c_dev->dnf * i2cclk, STM32F7_I2C_DNF_MAX * i2cclk);
		return -EINVAL;
	}

	/*  Analog and Digital Filters */
	af_delay_min =
		(i2c_dev->analog_filter ?
		 STM32F7_I2C_ANALOG_FILTER_DELAY_MIN : 0);
	af_delay_max =
		(i2c_dev->analog_filter ?
		 STM32F7_I2C_ANALOG_FILTER_DELAY_MAX : 0);
	dnf_delay = i2c_dev->dnf * i2cclk;

	sdadel_min = specs->hddat_min + setup->fall_time -
		af_delay_min - (i2c_dev->dnf + 3) * i2cclk;

	sdadel_max = specs->vddat_max - setup->rise_time -
		af_delay_max - (i2c_dev->dnf + 4) * i2cclk;

	scldel_min = setup->rise_time + specs->sudat_min;

	if (sdadel_min < 0)
		sdadel_min = 0;
	if (sdadel_max < 0)
		sdadel_max = 0;

	dev_dbg(i2c_dev->dev, "SDADEL(min/max): %i/%i, SCLDEL(Min): %i\n",
		sdadel_min, sdadel_max, scldel_min);

	INIT_LIST_HEAD(&solutions);
	/* Compute possible values for PRESC, SCLDEL and SDADEL */
	for (p = 0; p < STM32F7_PRESC_MAX; p++) {
		for (l = 0; l < STM32F7_SCLDEL_MAX; l++) {
			u32 scldel = (l + 1) * (p + 1) * i2cclk;

			if (scldel < scldel_min)
				continue;

			for (a = 0; a < STM32F7_SDADEL_MAX; a++) {
				u32 sdadel = (a * (p + 1) + 1) * i2cclk;

				if (((sdadel >= sdadel_min) &&
				     (sdadel <= sdadel_max)) &&
				    (p != p_prev)) {
					v = kmalloc(sizeof(*v), GFP_KERNEL);
					if (!v) {
						ret = -ENOMEM;
						goto exit;
					}

					v->presc = p;
					v->scldel = l;
					v->sdadel = a;
					p_prev = p;

					list_add_tail(&v->node,
						      &solutions);
					break;
				}
			}

			if (p_prev == p)
				break;
		}
	}

	if (list_empty(&solutions)) {
		dev_err(i2c_dev->dev, "no Prescaler solution\n");
		ret = -EPERM;
		goto exit;
	}

	tsync = af_delay_min + dnf_delay + (2 * i2cclk);
	s = NULL;
	clk_max = NSEC_PER_SEC / RATE_MIN(setup->speed_freq);
	clk_min = NSEC_PER_SEC / setup->speed_freq;

	/*
	 * Among Prescaler possibilities discovered above figures out SCL Low
	 * and High Period. Provided:
	 * - SCL Low Period has to be higher than SCL Clock Low Period
	 *   defined by I2C Specification. I2C Clock has to be lower than
	 *   (SCL Low Period - Analog/Digital filters) / 4.
	 * - SCL High Period has to be lower than SCL Clock High Period
	 *   defined by I2C Specification
	 * - I2C Clock has to be lower than SCL High Period
	 */
	list_for_each_entry(v, &solutions, node) {
		u32 prescaler = (v->presc + 1) * i2cclk;

		for (l = 0; l < STM32F7_SCLL_MAX; l++) {
			u32 tscl_l = (l + 1) * prescaler + tsync;

			if ((tscl_l < specs->l_min) ||
			    (i2cclk >=
			     ((tscl_l - af_delay_min - dnf_delay) / 4))) {
				continue;
			}

			for (h = 0; h < STM32F7_SCLH_MAX; h++) {
				u32 tscl_h = (h + 1) * prescaler + tsync;
				u32 tscl = tscl_l + tscl_h +
					setup->rise_time + setup->fall_time;

				if ((tscl >= clk_min) && (tscl <= clk_max) &&
				    (tscl_h >= specs->h_min) &&
				    (i2cclk < tscl_h)) {
					int clk_error = tscl - i2cbus;

					if (clk_error < 0)
						clk_error = -clk_error;

					if (clk_error < clk_error_prev) {
						clk_error_prev = clk_error;
						v->scll = l;
						v->sclh = h;
						s = v;
					}
				}
			}
		}
	}

	if (!s) {
		dev_err(i2c_dev->dev, "no solution at all\n");
		ret = -EPERM;
		goto exit;
	}

	output->presc = s->presc;
	output->scldel = s->scldel;
	output->sdadel = s->sdadel;
	output->scll = s->scll;
	output->sclh = s->sclh;

	dev_dbg(i2c_dev->dev,
		"Presc: %i, scldel: %i, sdadel: %i, scll: %i, sclh: %i\n",
		output->presc,
		output->scldel, output->sdadel,
		output->scll, output->sclh);

exit:
	/* Release list and memory */
	list_for_each_entry_safe(v, _v, &solutions, node) {
		list_del(&v->node);
		kfree(v);
	}

	return ret;
}

static u32 stm32f7_get_lower_rate(u32 rate)
{
	int i = ARRAY_SIZE(stm32f7_i2c_specs);

	while (--i)
		if (stm32f7_i2c_specs[i].rate < rate)
			break;

	return stm32f7_i2c_specs[i].rate;
}

static int stm32f7_i2c_setup_timing(struct stm32f7_i2c_dev *i2c_dev,
				    struct stm32f7_i2c_setup *setup)
{
	struct i2c_timings timings, *t = &timings;
	int ret = 0;

	t->bus_freq_hz = I2C_MAX_STANDARD_MODE_FREQ;
	t->scl_rise_ns = i2c_dev->setup.rise_time;
	t->scl_fall_ns = i2c_dev->setup.fall_time;

	i2c_parse_fw_timings(i2c_dev->dev, t, false);

	if (t->bus_freq_hz > I2C_MAX_FAST_MODE_PLUS_FREQ) {
		dev_err(i2c_dev->dev, "Invalid bus speed (%i>%i)\n",
			t->bus_freq_hz, I2C_MAX_FAST_MODE_PLUS_FREQ);
		return -EINVAL;
	}

	setup->speed_freq = t->bus_freq_hz;
	i2c_dev->setup.rise_time = t->scl_rise_ns;
	i2c_dev->setup.fall_time = t->scl_fall_ns;
	i2c_dev->dnf_dt = t->digital_filter_width_ns;
	setup->clock_src = clk_get_rate(i2c_dev->clk);

	if (!setup->clock_src) {
		dev_err(i2c_dev->dev, "clock rate is 0\n");
		return -EINVAL;
	}

	if (!of_property_read_bool(i2c_dev->dev->of_node, "i2c-digital-filter"))
		i2c_dev->dnf_dt = STM32F7_I2C_DNF_DEFAULT;

	do {
		ret = stm32f7_i2c_compute_timing(i2c_dev, setup,
						 &i2c_dev->timing);
		if (ret) {
			dev_err(i2c_dev->dev,
				"failed to compute I2C timings.\n");
			if (setup->speed_freq <= I2C_MAX_STANDARD_MODE_FREQ)
				break;
			setup->speed_freq =
				stm32f7_get_lower_rate(setup->speed_freq);
			dev_warn(i2c_dev->dev,
				 "downgrade I2C Speed Freq to (%i)\n",
				 setup->speed_freq);
		}
	} while (ret);

	if (ret) {
		dev_err(i2c_dev->dev, "Impossible to compute I2C timings.\n");
		return ret;
	}

	i2c_dev->analog_filter = of_property_read_bool(i2c_dev->dev->of_node,
						       "i2c-analog-filter");

	dev_dbg(i2c_dev->dev, "I2C Speed(%i), Clk Source(%i)\n",
		setup->speed_freq, setup->clock_src);
	dev_dbg(i2c_dev->dev, "I2C Rise(%i) and Fall(%i) Time\n",
		setup->rise_time, setup->fall_time);
	dev_dbg(i2c_dev->dev, "I2C Analog Filter(%s), DNF(%i)\n",
		(i2c_dev->analog_filter ? "On" : "Off"), i2c_dev->dnf);

	i2c_dev->bus_rate = setup->speed_freq;

	return 0;
}

static void stm32f7_i2c_disable_dma_req(struct stm32f7_i2c_dev *i2c_dev)
{
	void __iomem *base = i2c_dev->base;
	u32 mask = STM32F7_I2C_CR1_RXDMAEN | STM32F7_I2C_CR1_TXDMAEN;

	stm32f7_i2c_clr_bits(base + STM32F7_I2C_CR1, mask);
}

static void stm32f7_i2c_dma_callback(void *arg)
{
	struct stm32f7_i2c_dev *i2c_dev = (struct stm32f7_i2c_dev *)arg;
	struct stm32_i2c_dma *dma = i2c_dev->dma;
	struct device *dev = dma->chan_using->device->dev;

	stm32f7_i2c_disable_dma_req(i2c_dev);
	dma_unmap_single(dev, dma->dma_buf, dma->dma_len, dma->dma_data_dir);
	complete(&dma->dma_complete);
}

static void stm32f7_i2c_hw_config(struct stm32f7_i2c_dev *i2c_dev)
{
	struct stm32f7_i2c_timings *t = &i2c_dev->timing;
	u32 timing = 0;

	/* Timing settings */
	timing |= STM32F7_I2C_TIMINGR_PRESC(t->presc);
	timing |= STM32F7_I2C_TIMINGR_SCLDEL(t->scldel);
	timing |= STM32F7_I2C_TIMINGR_SDADEL(t->sdadel);
	timing |= STM32F7_I2C_TIMINGR_SCLH(t->sclh);
	timing |= STM32F7_I2C_TIMINGR_SCLL(t->scll);
	writel_relaxed(timing, i2c_dev->base + STM32F7_I2C_TIMINGR);

	/* Configure the Analog Filter */
	if (i2c_dev->analog_filter)
		stm32f7_i2c_clr_bits(i2c_dev->base + STM32F7_I2C_CR1,
				     STM32F7_I2C_CR1_ANFOFF);
	else
		stm32f7_i2c_set_bits(i2c_dev->base + STM32F7_I2C_CR1,
				     STM32F7_I2C_CR1_ANFOFF);

	/* Program the Digital Filter */
	stm32f7_i2c_clr_bits(i2c_dev->base + STM32F7_I2C_CR1,
			     STM32F7_I2C_CR1_DNF_MASK);
	stm32f7_i2c_set_bits(i2c_dev->base + STM32F7_I2C_CR1,
<<<<<<< HEAD
			     STM32F7_I2C_CR1_DNF(i2c_dev->setup.dnf));
=======
			     STM32F7_I2C_CR1_DNF(i2c_dev->dnf));
>>>>>>> 3b17187f

	stm32f7_i2c_set_bits(i2c_dev->base + STM32F7_I2C_CR1,
			     STM32F7_I2C_CR1_PE);
}

static void stm32f7_i2c_write_tx_data(struct stm32f7_i2c_dev *i2c_dev)
{
	struct stm32f7_i2c_msg *f7_msg = &i2c_dev->f7_msg;
	void __iomem *base = i2c_dev->base;

	if (f7_msg->count) {
		writeb_relaxed(*f7_msg->buf++, base + STM32F7_I2C_TXDR);
		f7_msg->count--;
	}
}

static void stm32f7_i2c_read_rx_data(struct stm32f7_i2c_dev *i2c_dev)
{
	struct stm32f7_i2c_msg *f7_msg = &i2c_dev->f7_msg;
	void __iomem *base = i2c_dev->base;

	if (f7_msg->count) {
		*f7_msg->buf++ = readb_relaxed(base + STM32F7_I2C_RXDR);
		f7_msg->count--;
	} else {
		/* Flush RX buffer has no data is expected */
		readb_relaxed(base + STM32F7_I2C_RXDR);
	}
}

static void stm32f7_i2c_reload(struct stm32f7_i2c_dev *i2c_dev)
{
	struct stm32f7_i2c_msg *f7_msg = &i2c_dev->f7_msg;
	u32 cr2;

	if (i2c_dev->use_dma)
		f7_msg->count -= STM32F7_I2C_MAX_LEN;

	cr2 = readl_relaxed(i2c_dev->base + STM32F7_I2C_CR2);

	cr2 &= ~STM32F7_I2C_CR2_NBYTES_MASK;
	if (f7_msg->count > STM32F7_I2C_MAX_LEN) {
		cr2 |= STM32F7_I2C_CR2_NBYTES(STM32F7_I2C_MAX_LEN);
	} else {
		cr2 &= ~STM32F7_I2C_CR2_RELOAD;
		cr2 |= STM32F7_I2C_CR2_NBYTES(f7_msg->count);
	}

	writel_relaxed(cr2, i2c_dev->base + STM32F7_I2C_CR2);
}

static void stm32f7_i2c_smbus_reload(struct stm32f7_i2c_dev *i2c_dev)
{
	struct stm32f7_i2c_msg *f7_msg = &i2c_dev->f7_msg;
	u32 cr2;
	u8 *val;

	/*
	 * For I2C_SMBUS_BLOCK_DATA && I2C_SMBUS_BLOCK_PROC_CALL, the first
	 * data received inform us how many data will follow.
	 */
	stm32f7_i2c_read_rx_data(i2c_dev);

	/*
	 * Update NBYTES with the value read to continue the transfer
	 */
	val = f7_msg->buf - sizeof(u8);
	f7_msg->count = *val;
	cr2 = readl_relaxed(i2c_dev->base + STM32F7_I2C_CR2);
	cr2 &= ~(STM32F7_I2C_CR2_NBYTES_MASK | STM32F7_I2C_CR2_RELOAD);
	cr2 |= STM32F7_I2C_CR2_NBYTES(f7_msg->count);
	writel_relaxed(cr2, i2c_dev->base + STM32F7_I2C_CR2);
}

static int stm32f7_i2c_release_bus(struct i2c_adapter *i2c_adap)
{
	struct stm32f7_i2c_dev *i2c_dev = i2c_get_adapdata(i2c_adap);

	dev_info(i2c_dev->dev, "Trying to recover bus\n");

	stm32f7_i2c_clr_bits(i2c_dev->base + STM32F7_I2C_CR1,
			     STM32F7_I2C_CR1_PE);

	stm32f7_i2c_hw_config(i2c_dev);

	return 0;
}

static int stm32f7_i2c_wait_free_bus(struct stm32f7_i2c_dev *i2c_dev)
{
	u32 status;
	int ret;

	ret = readl_relaxed_poll_timeout(i2c_dev->base + STM32F7_I2C_ISR,
					 status,
					 !(status & STM32F7_I2C_ISR_BUSY),
					 10, 1000);
	if (!ret)
		return 0;

	dev_info(i2c_dev->dev, "bus busy\n");

	ret = stm32f7_i2c_release_bus(&i2c_dev->adap);
	if (ret) {
		dev_err(i2c_dev->dev, "Failed to recover the bus (%d)\n", ret);
		return ret;
	}

	return -EBUSY;
}

static void stm32f7_i2c_xfer_msg(struct stm32f7_i2c_dev *i2c_dev,
				 struct i2c_msg *msg)
{
	struct stm32f7_i2c_msg *f7_msg = &i2c_dev->f7_msg;
	void __iomem *base = i2c_dev->base;
	u32 cr1, cr2;
	int ret;

	f7_msg->addr = msg->addr;
	f7_msg->buf = msg->buf;
	f7_msg->count = msg->len;
	f7_msg->result = 0;
	f7_msg->stop = (i2c_dev->msg_id >= i2c_dev->msg_num - 1);

	reinit_completion(&i2c_dev->complete);

	cr1 = readl_relaxed(base + STM32F7_I2C_CR1);
	cr2 = readl_relaxed(base + STM32F7_I2C_CR2);

	/* Set transfer direction */
	cr2 &= ~STM32F7_I2C_CR2_RD_WRN;
	if (msg->flags & I2C_M_RD)
		cr2 |= STM32F7_I2C_CR2_RD_WRN;

	/* Set slave address */
	cr2 &= ~(STM32F7_I2C_CR2_HEAD10R | STM32F7_I2C_CR2_ADD10);
	if (msg->flags & I2C_M_TEN) {
		cr2 &= ~STM32F7_I2C_CR2_SADD10_MASK;
		cr2 |= STM32F7_I2C_CR2_SADD10(f7_msg->addr);
		cr2 |= STM32F7_I2C_CR2_ADD10;
	} else {
		cr2 &= ~STM32F7_I2C_CR2_SADD7_MASK;
		cr2 |= STM32F7_I2C_CR2_SADD7(f7_msg->addr);
	}

	/* Set nb bytes to transfer and reload if needed */
	cr2 &= ~(STM32F7_I2C_CR2_NBYTES_MASK | STM32F7_I2C_CR2_RELOAD);
	if (f7_msg->count > STM32F7_I2C_MAX_LEN) {
		cr2 |= STM32F7_I2C_CR2_NBYTES(STM32F7_I2C_MAX_LEN);
		cr2 |= STM32F7_I2C_CR2_RELOAD;
	} else {
		cr2 |= STM32F7_I2C_CR2_NBYTES(f7_msg->count);
	}

	/* Enable NACK, STOP, error and transfer complete interrupts */
	cr1 |= STM32F7_I2C_CR1_ERRIE | STM32F7_I2C_CR1_TCIE |
		STM32F7_I2C_CR1_STOPIE | STM32F7_I2C_CR1_NACKIE;

	/* Clear DMA req and TX/RX interrupt */
	cr1 &= ~(STM32F7_I2C_CR1_RXIE | STM32F7_I2C_CR1_TXIE |
			STM32F7_I2C_CR1_RXDMAEN | STM32F7_I2C_CR1_TXDMAEN);

	/* Configure DMA or enable RX/TX interrupt */
	i2c_dev->use_dma = false;
	if (i2c_dev->dma && f7_msg->count >= STM32F7_I2C_DMA_LEN_MIN) {
		ret = stm32_i2c_prep_dma_xfer(i2c_dev->dev, i2c_dev->dma,
					      msg->flags & I2C_M_RD,
					      f7_msg->count, f7_msg->buf,
					      stm32f7_i2c_dma_callback,
					      i2c_dev);
		if (!ret)
			i2c_dev->use_dma = true;
		else
			dev_warn(i2c_dev->dev, "can't use DMA\n");
	}

	if (!i2c_dev->use_dma) {
		if (msg->flags & I2C_M_RD)
			cr1 |= STM32F7_I2C_CR1_RXIE;
		else
			cr1 |= STM32F7_I2C_CR1_TXIE;
	} else {
		if (msg->flags & I2C_M_RD)
			cr1 |= STM32F7_I2C_CR1_RXDMAEN;
		else
			cr1 |= STM32F7_I2C_CR1_TXDMAEN;
	}

	/* Configure Start/Repeated Start */
	cr2 |= STM32F7_I2C_CR2_START;

	i2c_dev->master_mode = true;

	/* Write configurations registers */
	writel_relaxed(cr1, base + STM32F7_I2C_CR1);
	writel_relaxed(cr2, base + STM32F7_I2C_CR2);
}

static int stm32f7_i2c_smbus_xfer_msg(struct stm32f7_i2c_dev *i2c_dev,
				      unsigned short flags, u8 command,
				      union i2c_smbus_data *data)
{
	struct stm32f7_i2c_msg *f7_msg = &i2c_dev->f7_msg;
	struct device *dev = i2c_dev->dev;
	void __iomem *base = i2c_dev->base;
	u32 cr1, cr2;
	int i, ret;

	f7_msg->result = 0;
	reinit_completion(&i2c_dev->complete);

	cr2 = readl_relaxed(base + STM32F7_I2C_CR2);
	cr1 = readl_relaxed(base + STM32F7_I2C_CR1);

	/* Set transfer direction */
	cr2 &= ~STM32F7_I2C_CR2_RD_WRN;
	if (f7_msg->read_write)
		cr2 |= STM32F7_I2C_CR2_RD_WRN;

	/* Set slave address */
	cr2 &= ~(STM32F7_I2C_CR2_ADD10 | STM32F7_I2C_CR2_SADD7_MASK);
	cr2 |= STM32F7_I2C_CR2_SADD7(f7_msg->addr);

	f7_msg->smbus_buf[0] = command;
	switch (f7_msg->size) {
	case I2C_SMBUS_QUICK:
		f7_msg->stop = true;
		f7_msg->count = 0;
		break;
	case I2C_SMBUS_BYTE:
		f7_msg->stop = true;
		f7_msg->count = 1;
		break;
	case I2C_SMBUS_BYTE_DATA:
		if (f7_msg->read_write) {
			f7_msg->stop = false;
			f7_msg->count = 1;
			cr2 &= ~STM32F7_I2C_CR2_RD_WRN;
		} else {
			f7_msg->stop = true;
			f7_msg->count = 2;
			f7_msg->smbus_buf[1] = data->byte;
		}
		break;
	case I2C_SMBUS_WORD_DATA:
		if (f7_msg->read_write) {
			f7_msg->stop = false;
			f7_msg->count = 1;
			cr2 &= ~STM32F7_I2C_CR2_RD_WRN;
		} else {
			f7_msg->stop = true;
			f7_msg->count = 3;
			f7_msg->smbus_buf[1] = data->word & 0xff;
			f7_msg->smbus_buf[2] = data->word >> 8;
		}
		break;
	case I2C_SMBUS_BLOCK_DATA:
		if (f7_msg->read_write) {
			f7_msg->stop = false;
			f7_msg->count = 1;
			cr2 &= ~STM32F7_I2C_CR2_RD_WRN;
		} else {
			f7_msg->stop = true;
			if (data->block[0] > I2C_SMBUS_BLOCK_MAX ||
			    !data->block[0]) {
				dev_err(dev, "Invalid block write size %d\n",
					data->block[0]);
				return -EINVAL;
			}
			f7_msg->count = data->block[0] + 2;
			for (i = 1; i < f7_msg->count; i++)
				f7_msg->smbus_buf[i] = data->block[i - 1];
		}
		break;
	case I2C_SMBUS_PROC_CALL:
		f7_msg->stop = false;
		f7_msg->count = 3;
		f7_msg->smbus_buf[1] = data->word & 0xff;
		f7_msg->smbus_buf[2] = data->word >> 8;
		cr2 &= ~STM32F7_I2C_CR2_RD_WRN;
		f7_msg->read_write = I2C_SMBUS_READ;
		break;
	case I2C_SMBUS_BLOCK_PROC_CALL:
		f7_msg->stop = false;
		if (data->block[0] > I2C_SMBUS_BLOCK_MAX - 1) {
			dev_err(dev, "Invalid block write size %d\n",
				data->block[0]);
			return -EINVAL;
		}
		f7_msg->count = data->block[0] + 2;
		for (i = 1; i < f7_msg->count; i++)
			f7_msg->smbus_buf[i] = data->block[i - 1];
		cr2 &= ~STM32F7_I2C_CR2_RD_WRN;
		f7_msg->read_write = I2C_SMBUS_READ;
		break;
	case I2C_SMBUS_I2C_BLOCK_DATA:
		/* Rely on emulated i2c transfer (through master_xfer) */
		return -EOPNOTSUPP;
	default:
		dev_err(dev, "Unsupported smbus protocol %d\n", f7_msg->size);
		return -EOPNOTSUPP;
	}

	f7_msg->buf = f7_msg->smbus_buf;

	/* Configure PEC */
	if ((flags & I2C_CLIENT_PEC) && f7_msg->size != I2C_SMBUS_QUICK) {
		cr1 |= STM32F7_I2C_CR1_PECEN;
		cr2 |= STM32F7_I2C_CR2_PECBYTE;
		if (!f7_msg->read_write)
			f7_msg->count++;
	} else {
		cr1 &= ~STM32F7_I2C_CR1_PECEN;
		cr2 &= ~STM32F7_I2C_CR2_PECBYTE;
	}

	/* Set number of bytes to be transferred */
	cr2 &= ~(STM32F7_I2C_CR2_NBYTES_MASK | STM32F7_I2C_CR2_RELOAD);
	cr2 |= STM32F7_I2C_CR2_NBYTES(f7_msg->count);

	/* Enable NACK, STOP, error and transfer complete interrupts */
	cr1 |= STM32F7_I2C_CR1_ERRIE | STM32F7_I2C_CR1_TCIE |
		STM32F7_I2C_CR1_STOPIE | STM32F7_I2C_CR1_NACKIE;

	/* Clear DMA req and TX/RX interrupt */
	cr1 &= ~(STM32F7_I2C_CR1_RXIE | STM32F7_I2C_CR1_TXIE |
			STM32F7_I2C_CR1_RXDMAEN | STM32F7_I2C_CR1_TXDMAEN);

	/* Configure DMA or enable RX/TX interrupt */
	i2c_dev->use_dma = false;
	if (i2c_dev->dma && f7_msg->count >= STM32F7_I2C_DMA_LEN_MIN) {
		ret = stm32_i2c_prep_dma_xfer(i2c_dev->dev, i2c_dev->dma,
					      cr2 & STM32F7_I2C_CR2_RD_WRN,
					      f7_msg->count, f7_msg->buf,
					      stm32f7_i2c_dma_callback,
					      i2c_dev);
		if (!ret)
			i2c_dev->use_dma = true;
		else
			dev_warn(i2c_dev->dev, "can't use DMA\n");
	}

	if (!i2c_dev->use_dma) {
		if (cr2 & STM32F7_I2C_CR2_RD_WRN)
			cr1 |= STM32F7_I2C_CR1_RXIE;
		else
			cr1 |= STM32F7_I2C_CR1_TXIE;
	} else {
		if (cr2 & STM32F7_I2C_CR2_RD_WRN)
			cr1 |= STM32F7_I2C_CR1_RXDMAEN;
		else
			cr1 |= STM32F7_I2C_CR1_TXDMAEN;
	}

	/* Set Start bit */
	cr2 |= STM32F7_I2C_CR2_START;

	i2c_dev->master_mode = true;

	/* Write configurations registers */
	writel_relaxed(cr1, base + STM32F7_I2C_CR1);
	writel_relaxed(cr2, base + STM32F7_I2C_CR2);

	return 0;
}

static void stm32f7_i2c_smbus_rep_start(struct stm32f7_i2c_dev *i2c_dev)
{
	struct stm32f7_i2c_msg *f7_msg = &i2c_dev->f7_msg;
	void __iomem *base = i2c_dev->base;
	u32 cr1, cr2;
	int ret;

	cr2 = readl_relaxed(base + STM32F7_I2C_CR2);
	cr1 = readl_relaxed(base + STM32F7_I2C_CR1);

	/* Set transfer direction */
	cr2 |= STM32F7_I2C_CR2_RD_WRN;

	switch (f7_msg->size) {
	case I2C_SMBUS_BYTE_DATA:
		f7_msg->count = 1;
		break;
	case I2C_SMBUS_WORD_DATA:
	case I2C_SMBUS_PROC_CALL:
		f7_msg->count = 2;
		break;
	case I2C_SMBUS_BLOCK_DATA:
	case I2C_SMBUS_BLOCK_PROC_CALL:
		f7_msg->count = 1;
		cr2 |= STM32F7_I2C_CR2_RELOAD;
		break;
	}

	f7_msg->buf = f7_msg->smbus_buf;
	f7_msg->stop = true;

	/* Add one byte for PEC if needed */
	if (cr1 & STM32F7_I2C_CR1_PECEN)
		f7_msg->count++;

	/* Set number of bytes to be transferred */
	cr2 &= ~(STM32F7_I2C_CR2_NBYTES_MASK);
	cr2 |= STM32F7_I2C_CR2_NBYTES(f7_msg->count);

	/*
	 * Configure RX/TX interrupt:
	 */
	cr1 &= ~(STM32F7_I2C_CR1_RXIE | STM32F7_I2C_CR1_TXIE);
	cr1 |= STM32F7_I2C_CR1_RXIE;

	/*
	 * Configure DMA or enable RX/TX interrupt:
	 * For I2C_SMBUS_BLOCK_DATA and I2C_SMBUS_BLOCK_PROC_CALL we don't use
	 * dma as we don't know in advance how many data will be received
	 */
	cr1 &= ~(STM32F7_I2C_CR1_RXIE | STM32F7_I2C_CR1_TXIE |
		 STM32F7_I2C_CR1_RXDMAEN | STM32F7_I2C_CR1_TXDMAEN);

	i2c_dev->use_dma = false;
	if (i2c_dev->dma && f7_msg->count >= STM32F7_I2C_DMA_LEN_MIN &&
	    f7_msg->size != I2C_SMBUS_BLOCK_DATA &&
	    f7_msg->size != I2C_SMBUS_BLOCK_PROC_CALL) {
		ret = stm32_i2c_prep_dma_xfer(i2c_dev->dev, i2c_dev->dma,
					      cr2 & STM32F7_I2C_CR2_RD_WRN,
					      f7_msg->count, f7_msg->buf,
					      stm32f7_i2c_dma_callback,
					      i2c_dev);

		if (!ret)
			i2c_dev->use_dma = true;
		else
			dev_warn(i2c_dev->dev, "can't use DMA\n");
	}

	if (!i2c_dev->use_dma)
		cr1 |= STM32F7_I2C_CR1_RXIE;
	else
		cr1 |= STM32F7_I2C_CR1_RXDMAEN;

	/* Configure Repeated Start */
	cr2 |= STM32F7_I2C_CR2_START;

	/* Write configurations registers */
	writel_relaxed(cr1, base + STM32F7_I2C_CR1);
	writel_relaxed(cr2, base + STM32F7_I2C_CR2);
}

static int stm32f7_i2c_smbus_check_pec(struct stm32f7_i2c_dev *i2c_dev)
{
	struct stm32f7_i2c_msg *f7_msg = &i2c_dev->f7_msg;
	u8 count, internal_pec, received_pec;

	internal_pec = readl_relaxed(i2c_dev->base + STM32F7_I2C_PECR);

	switch (f7_msg->size) {
	case I2C_SMBUS_BYTE:
	case I2C_SMBUS_BYTE_DATA:
		received_pec = f7_msg->smbus_buf[1];
		break;
	case I2C_SMBUS_WORD_DATA:
	case I2C_SMBUS_PROC_CALL:
		received_pec = f7_msg->smbus_buf[2];
		break;
	case I2C_SMBUS_BLOCK_DATA:
	case I2C_SMBUS_BLOCK_PROC_CALL:
		count = f7_msg->smbus_buf[0];
		received_pec = f7_msg->smbus_buf[count];
		break;
	default:
		dev_err(i2c_dev->dev, "Unsupported smbus protocol for PEC\n");
		return -EINVAL;
	}

	if (internal_pec != received_pec) {
		dev_err(i2c_dev->dev, "Bad PEC 0x%02x vs. 0x%02x\n",
			internal_pec, received_pec);
		return -EBADMSG;
	}

	return 0;
}

static bool stm32f7_i2c_is_addr_match(struct i2c_client *slave, u32 addcode)
{
	u32 addr;

	if (!slave)
		return false;

	if (slave->flags & I2C_CLIENT_TEN) {
		/*
		 * For 10-bit addr, addcode = 11110XY with
		 * X = Bit 9 of slave address
		 * Y = Bit 8 of slave address
		 */
		addr = slave->addr >> 8;
		addr |= 0x78;
		if (addr == addcode)
			return true;
	} else {
		addr = slave->addr & 0x7f;
		if (addr == addcode)
			return true;
	}

	return false;
}

static void stm32f7_i2c_slave_start(struct stm32f7_i2c_dev *i2c_dev)
{
	struct i2c_client *slave = i2c_dev->slave_running;
	void __iomem *base = i2c_dev->base;
	u32 mask;
	u8 value = 0;

	if (i2c_dev->slave_dir) {
		/* Notify i2c slave that new read transfer is starting */
		i2c_slave_event(slave, I2C_SLAVE_READ_REQUESTED, &value);

		/*
		 * Disable slave TX config in case of I2C combined message
		 * (I2C Write followed by I2C Read)
		 */
		mask = STM32F7_I2C_CR2_RELOAD;
		stm32f7_i2c_clr_bits(base + STM32F7_I2C_CR2, mask);
		mask = STM32F7_I2C_CR1_SBC | STM32F7_I2C_CR1_RXIE |
		       STM32F7_I2C_CR1_TCIE;
		stm32f7_i2c_clr_bits(base + STM32F7_I2C_CR1, mask);

		/* Enable TX empty, STOP, NACK interrupts */
		mask =  STM32F7_I2C_CR1_STOPIE | STM32F7_I2C_CR1_NACKIE |
			STM32F7_I2C_CR1_TXIE;
		stm32f7_i2c_set_bits(base + STM32F7_I2C_CR1, mask);

		/* Write 1st data byte */
		writel_relaxed(value, base + STM32F7_I2C_TXDR);
	} else {
		/* Notify i2c slave that new write transfer is starting */
		i2c_slave_event(slave, I2C_SLAVE_WRITE_REQUESTED, &value);

		/* Set reload mode to be able to ACK/NACK each received byte */
		mask = STM32F7_I2C_CR2_RELOAD;
		stm32f7_i2c_set_bits(base + STM32F7_I2C_CR2, mask);

		/*
		 * Set STOP, NACK, RX empty and transfer complete interrupts.*
		 * Set Slave Byte Control to be able to ACK/NACK each data
		 * byte received
		 */
		mask =  STM32F7_I2C_CR1_STOPIE | STM32F7_I2C_CR1_NACKIE |
			STM32F7_I2C_CR1_SBC | STM32F7_I2C_CR1_RXIE |
			STM32F7_I2C_CR1_TCIE;
		stm32f7_i2c_set_bits(base + STM32F7_I2C_CR1, mask);
	}
}

static void stm32f7_i2c_slave_addr(struct stm32f7_i2c_dev *i2c_dev)
{
	void __iomem *base = i2c_dev->base;
	u32 isr, addcode, dir, mask;
	int i;

	isr = readl_relaxed(i2c_dev->base + STM32F7_I2C_ISR);
	addcode = STM32F7_I2C_ISR_ADDCODE_GET(isr);
	dir = isr & STM32F7_I2C_ISR_DIR;

	for (i = 0; i < STM32F7_I2C_MAX_SLAVE; i++) {
		if (stm32f7_i2c_is_addr_match(i2c_dev->slave[i], addcode)) {
			i2c_dev->slave_running = i2c_dev->slave[i];
			i2c_dev->slave_dir = dir;

			/* Start I2C slave processing */
			stm32f7_i2c_slave_start(i2c_dev);

			/* Clear ADDR flag */
			mask = STM32F7_I2C_ICR_ADDRCF;
			writel_relaxed(mask, base + STM32F7_I2C_ICR);
			break;
		}
	}
}

static int stm32f7_i2c_get_slave_id(struct stm32f7_i2c_dev *i2c_dev,
				    struct i2c_client *slave, int *id)
{
	int i;

	for (i = 0; i < STM32F7_I2C_MAX_SLAVE; i++) {
		if (i2c_dev->slave[i] == slave) {
			*id = i;
			return 0;
		}
	}

	dev_err(i2c_dev->dev, "Slave 0x%x not registered\n", slave->addr);

	return -ENODEV;
}

static int stm32f7_i2c_get_free_slave_id(struct stm32f7_i2c_dev *i2c_dev,
					 struct i2c_client *slave, int *id)
{
	struct device *dev = i2c_dev->dev;
	int i;

	/*
	 * slave[STM32F7_SLAVE_HOSTNOTIFY] support only SMBus Host address (0x8)
	 * slave[STM32F7_SLAVE_7_10_BITS_ADDR] supports 7-bit and 10-bit slave address
	 * slave[STM32F7_SLAVE_7_BITS_ADDR] supports 7-bit slave address only
	 */
	if (i2c_dev->smbus_mode && (slave->addr == 0x08)) {
		if (i2c_dev->slave[STM32F7_SLAVE_HOSTNOTIFY])
			goto fail;
		*id = STM32F7_SLAVE_HOSTNOTIFY;
		return 0;
	}

	for (i = STM32F7_I2C_MAX_SLAVE - 1; i > STM32F7_SLAVE_HOSTNOTIFY; i--) {
		if ((i == STM32F7_SLAVE_7_BITS_ADDR) &&
		    (slave->flags & I2C_CLIENT_TEN))
			continue;
		if (!i2c_dev->slave[i]) {
			*id = i;
			return 0;
		}
	}

fail:
	dev_err(dev, "Slave 0x%x could not be registered\n", slave->addr);

	return -EINVAL;
}

static bool stm32f7_i2c_is_slave_registered(struct stm32f7_i2c_dev *i2c_dev)
{
	int i;

	for (i = 0; i < STM32F7_I2C_MAX_SLAVE; i++) {
		if (i2c_dev->slave[i])
			return true;
	}

	return false;
}

static bool stm32f7_i2c_is_slave_busy(struct stm32f7_i2c_dev *i2c_dev)
{
	int i, busy;

	busy = 0;
	for (i = 0; i < STM32F7_I2C_MAX_SLAVE; i++) {
		if (i2c_dev->slave[i])
			busy++;
	}

	return i == busy;
}

static irqreturn_t stm32f7_i2c_slave_isr_event(struct stm32f7_i2c_dev *i2c_dev)
{
	void __iomem *base = i2c_dev->base;
	u32 cr2, status, mask;
	u8 val;
	int ret;

	status = readl_relaxed(i2c_dev->base + STM32F7_I2C_ISR);

	/* Slave transmitter mode */
	if (status & STM32F7_I2C_ISR_TXIS) {
		i2c_slave_event(i2c_dev->slave_running,
				I2C_SLAVE_READ_PROCESSED,
				&val);

		/* Write data byte */
		writel_relaxed(val, base + STM32F7_I2C_TXDR);
	}

	/* Transfer Complete Reload for Slave receiver mode */
	if (status & STM32F7_I2C_ISR_TCR || status & STM32F7_I2C_ISR_RXNE) {
		/*
		 * Read data byte then set NBYTES to receive next byte or NACK
		 * the current received byte
		 */
		val = readb_relaxed(i2c_dev->base + STM32F7_I2C_RXDR);
		ret = i2c_slave_event(i2c_dev->slave_running,
				      I2C_SLAVE_WRITE_RECEIVED,
				      &val);
		if (!ret) {
			cr2 = readl_relaxed(i2c_dev->base + STM32F7_I2C_CR2);
			cr2 |= STM32F7_I2C_CR2_NBYTES(1);
			writel_relaxed(cr2, i2c_dev->base + STM32F7_I2C_CR2);
		} else {
			mask = STM32F7_I2C_CR2_NACK;
			stm32f7_i2c_set_bits(base + STM32F7_I2C_CR2, mask);
		}
	}

	/* NACK received */
	if (status & STM32F7_I2C_ISR_NACKF) {
		dev_dbg(i2c_dev->dev, "<%s>: Receive NACK\n", __func__);
		writel_relaxed(STM32F7_I2C_ICR_NACKCF, base + STM32F7_I2C_ICR);
	}

	/* STOP received */
	if (status & STM32F7_I2C_ISR_STOPF) {
		/* Disable interrupts */
		stm32f7_i2c_disable_irq(i2c_dev, STM32F7_I2C_XFER_IRQ_MASK);

		if (i2c_dev->slave_dir) {
			/*
			 * Flush TX buffer in order to not used the byte in
			 * TXDR for the next transfer
			 */
			mask = STM32F7_I2C_ISR_TXE;
			stm32f7_i2c_set_bits(base + STM32F7_I2C_ISR, mask);
		}

		/* Clear STOP flag */
		writel_relaxed(STM32F7_I2C_ICR_STOPCF, base + STM32F7_I2C_ICR);

		/* Notify i2c slave that a STOP flag has been detected */
		i2c_slave_event(i2c_dev->slave_running, I2C_SLAVE_STOP, &val);

		i2c_dev->slave_running = NULL;
	}

	/* Address match received */
	if (status & STM32F7_I2C_ISR_ADDR)
		stm32f7_i2c_slave_addr(i2c_dev);

	return IRQ_HANDLED;
}

static irqreturn_t stm32f7_i2c_isr_event(int irq, void *data)
{
	struct stm32f7_i2c_dev *i2c_dev = data;
	struct stm32f7_i2c_msg *f7_msg = &i2c_dev->f7_msg;
	void __iomem *base = i2c_dev->base;
	u32 status, mask;
	int ret = IRQ_HANDLED;

	/* Check if the interrupt if for a slave device */
	if (!i2c_dev->master_mode) {
		ret = stm32f7_i2c_slave_isr_event(i2c_dev);
		return ret;
	}

	status = readl_relaxed(i2c_dev->base + STM32F7_I2C_ISR);

	/* Tx empty */
	if (status & STM32F7_I2C_ISR_TXIS)
		stm32f7_i2c_write_tx_data(i2c_dev);

	/* RX not empty */
	if (status & STM32F7_I2C_ISR_RXNE)
		stm32f7_i2c_read_rx_data(i2c_dev);

	/* NACK received */
	if (status & STM32F7_I2C_ISR_NACKF) {
		dev_dbg(i2c_dev->dev, "<%s>: Receive NACK (addr %x)\n",
			__func__, f7_msg->addr);
		writel_relaxed(STM32F7_I2C_ICR_NACKCF, base + STM32F7_I2C_ICR);
		f7_msg->result = -ENXIO;
	}

	/* STOP detection flag */
	if (status & STM32F7_I2C_ISR_STOPF) {
		/* Disable interrupts */
		if (stm32f7_i2c_is_slave_registered(i2c_dev))
			mask = STM32F7_I2C_XFER_IRQ_MASK;
		else
			mask = STM32F7_I2C_ALL_IRQ_MASK;
		stm32f7_i2c_disable_irq(i2c_dev, mask);

		/* Clear STOP flag */
		writel_relaxed(STM32F7_I2C_ICR_STOPCF, base + STM32F7_I2C_ICR);

		if (i2c_dev->use_dma) {
			ret = IRQ_WAKE_THREAD;
		} else {
			i2c_dev->master_mode = false;
			complete(&i2c_dev->complete);
		}
	}

	/* Transfer complete */
	if (status & STM32F7_I2C_ISR_TC) {
		if (f7_msg->stop) {
			mask = STM32F7_I2C_CR2_STOP;
			stm32f7_i2c_set_bits(base + STM32F7_I2C_CR2, mask);
		} else if (i2c_dev->use_dma) {
			ret = IRQ_WAKE_THREAD;
		} else if (f7_msg->smbus) {
			stm32f7_i2c_smbus_rep_start(i2c_dev);
		} else {
			i2c_dev->msg_id++;
			i2c_dev->msg++;
			stm32f7_i2c_xfer_msg(i2c_dev, i2c_dev->msg);
		}
	}

	if (status & STM32F7_I2C_ISR_TCR) {
		if (f7_msg->smbus)
			stm32f7_i2c_smbus_reload(i2c_dev);
		else
			stm32f7_i2c_reload(i2c_dev);
	}

	return ret;
}

static irqreturn_t stm32f7_i2c_isr_event_thread(int irq, void *data)
{
	struct stm32f7_i2c_dev *i2c_dev = data;
	struct stm32f7_i2c_msg *f7_msg = &i2c_dev->f7_msg;
	struct stm32_i2c_dma *dma = i2c_dev->dma;
	u32 status;
	int ret;

	/*
	 * Wait for dma transfer completion before sending next message or
	 * notity the end of xfer to the client
	 */
	ret = wait_for_completion_timeout(&i2c_dev->dma->dma_complete, HZ);
	if (!ret) {
		dev_dbg(i2c_dev->dev, "<%s>: Timed out\n", __func__);
		stm32f7_i2c_disable_dma_req(i2c_dev);
		dmaengine_terminate_all(dma->chan_using);
		f7_msg->result = -ETIMEDOUT;
	}

	status = readl_relaxed(i2c_dev->base + STM32F7_I2C_ISR);

	if (status & STM32F7_I2C_ISR_TC) {
		if (f7_msg->smbus) {
			stm32f7_i2c_smbus_rep_start(i2c_dev);
		} else {
			i2c_dev->msg_id++;
			i2c_dev->msg++;
			stm32f7_i2c_xfer_msg(i2c_dev, i2c_dev->msg);
		}
	} else {
		i2c_dev->master_mode = false;
		complete(&i2c_dev->complete);
	}

	return IRQ_HANDLED;
}

static irqreturn_t stm32f7_i2c_isr_error(int irq, void *data)
{
	struct stm32f7_i2c_dev *i2c_dev = data;
	struct stm32f7_i2c_msg *f7_msg = &i2c_dev->f7_msg;
	void __iomem *base = i2c_dev->base;
	struct device *dev = i2c_dev->dev;
	struct stm32_i2c_dma *dma = i2c_dev->dma;
	u32 status;

	status = readl_relaxed(i2c_dev->base + STM32F7_I2C_ISR);

	/* Bus error */
	if (status & STM32F7_I2C_ISR_BERR) {
		dev_err(dev, "<%s>: Bus error accessing addr 0x%x\n",
			__func__, f7_msg->addr);
		writel_relaxed(STM32F7_I2C_ICR_BERRCF, base + STM32F7_I2C_ICR);
		stm32f7_i2c_release_bus(&i2c_dev->adap);
		f7_msg->result = -EIO;
	}

	/* Arbitration loss */
	if (status & STM32F7_I2C_ISR_ARLO) {
		dev_dbg(dev, "<%s>: Arbitration loss accessing addr 0x%x\n",
			__func__, f7_msg->addr);
		writel_relaxed(STM32F7_I2C_ICR_ARLOCF, base + STM32F7_I2C_ICR);
		f7_msg->result = -EAGAIN;
	}

	if (status & STM32F7_I2C_ISR_PECERR) {
		dev_err(dev, "<%s>: PEC error in reception accessing addr 0x%x\n",
			__func__, f7_msg->addr);
		writel_relaxed(STM32F7_I2C_ICR_PECCF, base + STM32F7_I2C_ICR);
		f7_msg->result = -EINVAL;
	}

	if (status & STM32F7_I2C_ISR_ALERT) {
		dev_dbg(dev, "<%s>: SMBus alert received\n", __func__);
		writel_relaxed(STM32F7_I2C_ICR_ALERTCF, base + STM32F7_I2C_ICR);
		i2c_handle_smbus_alert(i2c_dev->alert->ara);
		return IRQ_HANDLED;
	}

	if (!i2c_dev->slave_running) {
		u32 mask;
		/* Disable interrupts */
		if (stm32f7_i2c_is_slave_registered(i2c_dev))
			mask = STM32F7_I2C_XFER_IRQ_MASK;
		else
			mask = STM32F7_I2C_ALL_IRQ_MASK;
		stm32f7_i2c_disable_irq(i2c_dev, mask);
	}

	/* Disable dma */
	if (i2c_dev->use_dma) {
		stm32f7_i2c_disable_dma_req(i2c_dev);
		dmaengine_terminate_all(dma->chan_using);
	}

	i2c_dev->master_mode = false;
	complete(&i2c_dev->complete);

	return IRQ_HANDLED;
}

static int stm32f7_i2c_xfer(struct i2c_adapter *i2c_adap,
			    struct i2c_msg msgs[], int num)
{
	struct stm32f7_i2c_dev *i2c_dev = i2c_get_adapdata(i2c_adap);
	struct stm32f7_i2c_msg *f7_msg = &i2c_dev->f7_msg;
	struct stm32_i2c_dma *dma = i2c_dev->dma;
	unsigned long time_left;
	int ret;

	i2c_dev->msg = msgs;
	i2c_dev->msg_num = num;
	i2c_dev->msg_id = 0;
	f7_msg->smbus = false;

	ret = pm_runtime_resume_and_get(i2c_dev->dev);
	if (ret < 0)
		return ret;

	ret = stm32f7_i2c_wait_free_bus(i2c_dev);
	if (ret)
		goto pm_free;

	stm32f7_i2c_xfer_msg(i2c_dev, msgs);

	time_left = wait_for_completion_timeout(&i2c_dev->complete,
						i2c_dev->adap.timeout);
	ret = f7_msg->result;

	if (!time_left) {
		dev_dbg(i2c_dev->dev, "Access to slave 0x%x timed out\n",
			i2c_dev->msg->addr);
		if (i2c_dev->use_dma)
			dmaengine_terminate_all(dma->chan_using);
		ret = -ETIMEDOUT;
	}

pm_free:
	pm_runtime_mark_last_busy(i2c_dev->dev);
	pm_runtime_put_autosuspend(i2c_dev->dev);

	return (ret < 0) ? ret : num;
}

static int stm32f7_i2c_smbus_xfer(struct i2c_adapter *adapter, u16 addr,
				  unsigned short flags, char read_write,
				  u8 command, int size,
				  union i2c_smbus_data *data)
{
	struct stm32f7_i2c_dev *i2c_dev = i2c_get_adapdata(adapter);
	struct stm32f7_i2c_msg *f7_msg = &i2c_dev->f7_msg;
	struct stm32_i2c_dma *dma = i2c_dev->dma;
	struct device *dev = i2c_dev->dev;
	unsigned long timeout;
	int i, ret;

	f7_msg->addr = addr;
	f7_msg->size = size;
	f7_msg->read_write = read_write;
	f7_msg->smbus = true;

	ret = pm_runtime_resume_and_get(dev);
	if (ret < 0)
		return ret;

	ret = stm32f7_i2c_wait_free_bus(i2c_dev);
	if (ret)
		goto pm_free;

	ret = stm32f7_i2c_smbus_xfer_msg(i2c_dev, flags, command, data);
	if (ret)
		goto pm_free;

	timeout = wait_for_completion_timeout(&i2c_dev->complete,
					      i2c_dev->adap.timeout);
	ret = f7_msg->result;
	if (ret)
		goto pm_free;

	if (!timeout) {
		dev_dbg(dev, "Access to slave 0x%x timed out\n", f7_msg->addr);
		if (i2c_dev->use_dma)
			dmaengine_terminate_all(dma->chan_using);
		ret = -ETIMEDOUT;
		goto pm_free;
	}

	/* Check PEC */
	if ((flags & I2C_CLIENT_PEC) && size != I2C_SMBUS_QUICK && read_write) {
		ret = stm32f7_i2c_smbus_check_pec(i2c_dev);
		if (ret)
			goto pm_free;
	}

	if (read_write && size != I2C_SMBUS_QUICK) {
		switch (size) {
		case I2C_SMBUS_BYTE:
		case I2C_SMBUS_BYTE_DATA:
			data->byte = f7_msg->smbus_buf[0];
		break;
		case I2C_SMBUS_WORD_DATA:
		case I2C_SMBUS_PROC_CALL:
			data->word = f7_msg->smbus_buf[0] |
				(f7_msg->smbus_buf[1] << 8);
		break;
		case I2C_SMBUS_BLOCK_DATA:
		case I2C_SMBUS_BLOCK_PROC_CALL:
		for (i = 0; i <= f7_msg->smbus_buf[0]; i++)
			data->block[i] = f7_msg->smbus_buf[i];
		break;
		default:
			dev_err(dev, "Unsupported smbus transaction\n");
			ret = -EINVAL;
		}
	}

pm_free:
	pm_runtime_mark_last_busy(dev);
	pm_runtime_put_autosuspend(dev);
	return ret;
}

static void stm32f7_i2c_enable_wakeup(struct stm32f7_i2c_dev *i2c_dev,
				      bool enable)
{
	void __iomem *base = i2c_dev->base;
	u32 mask = STM32F7_I2C_CR1_WUPEN;

	if (!i2c_dev->wakeup_src)
		return;

	if (enable) {
		device_set_wakeup_enable(i2c_dev->dev, true);
		stm32f7_i2c_set_bits(base + STM32F7_I2C_CR1, mask);
	} else {
		device_set_wakeup_enable(i2c_dev->dev, false);
		stm32f7_i2c_clr_bits(base + STM32F7_I2C_CR1, mask);
	}
}

static int stm32f7_i2c_reg_slave(struct i2c_client *slave)
{
	struct stm32f7_i2c_dev *i2c_dev = i2c_get_adapdata(slave->adapter);
	void __iomem *base = i2c_dev->base;
	struct device *dev = i2c_dev->dev;
	u32 oar1, oar2, mask;
	int id, ret;

	if (slave->flags & I2C_CLIENT_PEC) {
		dev_err(dev, "SMBus PEC not supported in slave mode\n");
		return -EINVAL;
	}

	if (stm32f7_i2c_is_slave_busy(i2c_dev)) {
		dev_err(dev, "Too much slave registered\n");
		return -EBUSY;
	}

	ret = stm32f7_i2c_get_free_slave_id(i2c_dev, slave, &id);
	if (ret)
		return ret;

	ret = pm_runtime_resume_and_get(dev);
	if (ret < 0)
		return ret;

	if (!stm32f7_i2c_is_slave_registered(i2c_dev))
		stm32f7_i2c_enable_wakeup(i2c_dev, true);

	switch (id) {
	case 0:
		/* Slave SMBus Host */
		i2c_dev->slave[id] = slave;
		break;

	case 1:
		/* Configure Own Address 1 */
		oar1 = readl_relaxed(i2c_dev->base + STM32F7_I2C_OAR1);
		oar1 &= ~STM32F7_I2C_OAR1_MASK;
		if (slave->flags & I2C_CLIENT_TEN) {
			oar1 |= STM32F7_I2C_OAR1_OA1_10(slave->addr);
			oar1 |= STM32F7_I2C_OAR1_OA1MODE;
		} else {
			oar1 |= STM32F7_I2C_OAR1_OA1_7(slave->addr);
		}
		oar1 |= STM32F7_I2C_OAR1_OA1EN;
		i2c_dev->slave[id] = slave;
		writel_relaxed(oar1, i2c_dev->base + STM32F7_I2C_OAR1);
		break;

	case 2:
		/* Configure Own Address 2 */
		oar2 = readl_relaxed(i2c_dev->base + STM32F7_I2C_OAR2);
		oar2 &= ~STM32F7_I2C_OAR2_MASK;
		if (slave->flags & I2C_CLIENT_TEN) {
			ret = -EOPNOTSUPP;
			goto pm_free;
		}

		oar2 |= STM32F7_I2C_OAR2_OA2_7(slave->addr);
		oar2 |= STM32F7_I2C_OAR2_OA2EN;
		i2c_dev->slave[id] = slave;
		writel_relaxed(oar2, i2c_dev->base + STM32F7_I2C_OAR2);
		break;

	default:
		dev_err(dev, "I2C slave id not supported\n");
		ret = -ENODEV;
		goto pm_free;
	}

	/* Enable ACK */
	stm32f7_i2c_clr_bits(base + STM32F7_I2C_CR2, STM32F7_I2C_CR2_NACK);

	/* Enable Address match interrupt, error interrupt and enable I2C  */
	mask = STM32F7_I2C_CR1_ADDRIE | STM32F7_I2C_CR1_ERRIE |
		STM32F7_I2C_CR1_PE;
	stm32f7_i2c_set_bits(base + STM32F7_I2C_CR1, mask);

	ret = 0;
pm_free:
	if (!stm32f7_i2c_is_slave_registered(i2c_dev))
		stm32f7_i2c_enable_wakeup(i2c_dev, false);

	pm_runtime_mark_last_busy(dev);
	pm_runtime_put_autosuspend(dev);

	return ret;
}

static int stm32f7_i2c_unreg_slave(struct i2c_client *slave)
{
	struct stm32f7_i2c_dev *i2c_dev = i2c_get_adapdata(slave->adapter);
	void __iomem *base = i2c_dev->base;
	u32 mask;
	int id, ret;

	ret = stm32f7_i2c_get_slave_id(i2c_dev, slave, &id);
	if (ret)
		return ret;

	WARN_ON(!i2c_dev->slave[id]);

	ret = pm_runtime_resume_and_get(i2c_dev->dev);
	if (ret < 0)
		return ret;

	if (id == 1) {
		mask = STM32F7_I2C_OAR1_OA1EN;
		stm32f7_i2c_clr_bits(base + STM32F7_I2C_OAR1, mask);
	} else if (id == 2) {
		mask = STM32F7_I2C_OAR2_OA2EN;
		stm32f7_i2c_clr_bits(base + STM32F7_I2C_OAR2, mask);
	}

	i2c_dev->slave[id] = NULL;

	if (!stm32f7_i2c_is_slave_registered(i2c_dev)) {
		stm32f7_i2c_disable_irq(i2c_dev, STM32F7_I2C_ALL_IRQ_MASK);
		stm32f7_i2c_enable_wakeup(i2c_dev, false);
	}

	pm_runtime_mark_last_busy(i2c_dev->dev);
	pm_runtime_put_autosuspend(i2c_dev->dev);

	return 0;
}

static int stm32f7_i2c_write_fm_plus_bits(struct stm32f7_i2c_dev *i2c_dev,
					  bool enable)
{
	int ret;

	if (i2c_dev->bus_rate <= I2C_MAX_FAST_MODE_FREQ ||
	    IS_ERR_OR_NULL(i2c_dev->regmap))
		/* Optional */
		return 0;

	if (i2c_dev->fmp_sreg == i2c_dev->fmp_creg)
		ret = regmap_update_bits(i2c_dev->regmap,
					 i2c_dev->fmp_sreg,
					 i2c_dev->fmp_mask,
					 enable ? i2c_dev->fmp_mask : 0);
	else
		ret = regmap_write(i2c_dev->regmap,
				   enable ? i2c_dev->fmp_sreg :
					    i2c_dev->fmp_creg,
				   i2c_dev->fmp_mask);

	return ret;
}

static int stm32f7_i2c_setup_fm_plus_bits(struct platform_device *pdev,
					  struct stm32f7_i2c_dev *i2c_dev)
{
	struct device_node *np = pdev->dev.of_node;
	int ret;

	i2c_dev->regmap = syscon_regmap_lookup_by_phandle(np, "st,syscfg-fmp");
	if (IS_ERR(i2c_dev->regmap))
		/* Optional */
		return 0;

	ret = of_property_read_u32_index(np, "st,syscfg-fmp", 1,
					 &i2c_dev->fmp_sreg);
	if (ret)
		return ret;

	i2c_dev->fmp_creg = i2c_dev->fmp_sreg +
			       i2c_dev->setup.fmp_clr_offset;

	return of_property_read_u32_index(np, "st,syscfg-fmp", 2,
					  &i2c_dev->fmp_mask);
}

static int stm32f7_i2c_enable_smbus_host(struct stm32f7_i2c_dev *i2c_dev)
{
	struct i2c_adapter *adap = &i2c_dev->adap;
	void __iomem *base = i2c_dev->base;
	struct i2c_client *client;

	client = i2c_new_slave_host_notify_device(adap);
	if (IS_ERR(client))
		return PTR_ERR(client);

	i2c_dev->host_notify_client = client;

	/* Enable SMBus Host address */
	stm32f7_i2c_set_bits(base + STM32F7_I2C_CR1, STM32F7_I2C_CR1_SMBHEN);

	return 0;
}

static void stm32f7_i2c_disable_smbus_host(struct stm32f7_i2c_dev *i2c_dev)
{
	void __iomem *base = i2c_dev->base;

	if (i2c_dev->host_notify_client) {
		/* Disable SMBus Host address */
		stm32f7_i2c_clr_bits(base + STM32F7_I2C_CR1,
				     STM32F7_I2C_CR1_SMBHEN);
		i2c_free_slave_host_notify_device(i2c_dev->host_notify_client);
	}
}

static int stm32f7_i2c_enable_smbus_alert(struct stm32f7_i2c_dev *i2c_dev)
{
	struct stm32f7_i2c_alert *alert;
	struct i2c_adapter *adap = &i2c_dev->adap;
	struct device *dev = i2c_dev->dev;
	void __iomem *base = i2c_dev->base;

	alert = devm_kzalloc(dev, sizeof(*alert), GFP_KERNEL);
	if (!alert)
		return -ENOMEM;

	alert->ara = i2c_new_smbus_alert_device(adap, &alert->setup);
	if (IS_ERR(alert->ara))
		return PTR_ERR(alert->ara);

	i2c_dev->alert = alert;

	/* Enable SMBus Alert */
	stm32f7_i2c_set_bits(base + STM32F7_I2C_CR1, STM32F7_I2C_CR1_ALERTEN);

	return 0;
}

static void stm32f7_i2c_disable_smbus_alert(struct stm32f7_i2c_dev *i2c_dev)
{
	struct stm32f7_i2c_alert *alert = i2c_dev->alert;
	void __iomem *base = i2c_dev->base;

	if (alert) {
		/* Disable SMBus Alert */
		stm32f7_i2c_clr_bits(base + STM32F7_I2C_CR1,
				     STM32F7_I2C_CR1_ALERTEN);
		i2c_unregister_device(alert->ara);
	}
}

static u32 stm32f7_i2c_func(struct i2c_adapter *adap)
{
	struct stm32f7_i2c_dev *i2c_dev = i2c_get_adapdata(adap);

	u32 func = I2C_FUNC_I2C | I2C_FUNC_10BIT_ADDR | I2C_FUNC_SLAVE |
		   I2C_FUNC_SMBUS_QUICK | I2C_FUNC_SMBUS_BYTE |
		   I2C_FUNC_SMBUS_BYTE_DATA | I2C_FUNC_SMBUS_WORD_DATA |
		   I2C_FUNC_SMBUS_BLOCK_DATA | I2C_FUNC_SMBUS_BLOCK_PROC_CALL |
		   I2C_FUNC_SMBUS_PROC_CALL | I2C_FUNC_SMBUS_PEC |
		   I2C_FUNC_SMBUS_I2C_BLOCK;

	if (i2c_dev->smbus_mode)
		func |= I2C_FUNC_SMBUS_HOST_NOTIFY;

	return func;
}

static const struct i2c_algorithm stm32f7_i2c_algo = {
	.master_xfer = stm32f7_i2c_xfer,
	.smbus_xfer = stm32f7_i2c_smbus_xfer,
	.functionality = stm32f7_i2c_func,
	.reg_slave = stm32f7_i2c_reg_slave,
	.unreg_slave = stm32f7_i2c_unreg_slave,
};

static int stm32f7_i2c_probe(struct platform_device *pdev)
{
	struct stm32f7_i2c_dev *i2c_dev;
	const struct stm32f7_i2c_setup *setup;
	struct resource *res;
	struct i2c_adapter *adap;
	struct reset_control *rst;
	dma_addr_t phy_addr;
	int irq_error, irq_event, ret;

	i2c_dev = devm_kzalloc(&pdev->dev, sizeof(*i2c_dev), GFP_KERNEL);
	if (!i2c_dev)
		return -ENOMEM;

	i2c_dev->base = devm_platform_get_and_ioremap_resource(pdev, 0, &res);
	if (IS_ERR(i2c_dev->base))
		return PTR_ERR(i2c_dev->base);
	phy_addr = (dma_addr_t)res->start;

	irq_event = platform_get_irq(pdev, 0);
	if (irq_event <= 0)
		return irq_event ? : -ENOENT;

	irq_error = platform_get_irq(pdev, 1);
	if (irq_error <= 0)
		return irq_error ? : -ENOENT;

	i2c_dev->wakeup_src = of_property_read_bool(pdev->dev.of_node,
						    "wakeup-source");

	i2c_dev->clk = devm_clk_get(&pdev->dev, NULL);
	if (IS_ERR(i2c_dev->clk))
		return dev_err_probe(&pdev->dev, PTR_ERR(i2c_dev->clk),
				     "Failed to get controller clock\n");

	ret = clk_prepare_enable(i2c_dev->clk);
	if (ret) {
		dev_err(&pdev->dev, "Failed to prepare_enable clock\n");
		return ret;
	}

	rst = devm_reset_control_get(&pdev->dev, NULL);
	if (IS_ERR(rst)) {
		ret = dev_err_probe(&pdev->dev, PTR_ERR(rst),
				    "Error: Missing reset ctrl\n");
		goto clk_free;
	}
	reset_control_assert(rst);
	udelay(2);
	reset_control_deassert(rst);

	i2c_dev->dev = &pdev->dev;

	ret = devm_request_threaded_irq(&pdev->dev, irq_event,
					stm32f7_i2c_isr_event,
					stm32f7_i2c_isr_event_thread,
					IRQF_ONESHOT,
					pdev->name, i2c_dev);
	if (ret) {
		dev_err(&pdev->dev, "Failed to request irq event %i\n",
			irq_event);
		goto clk_free;
	}

	ret = devm_request_irq(&pdev->dev, irq_error, stm32f7_i2c_isr_error, 0,
			       pdev->name, i2c_dev);
	if (ret) {
		dev_err(&pdev->dev, "Failed to request irq error %i\n",
			irq_error);
		goto clk_free;
	}

	setup = of_device_get_match_data(&pdev->dev);
	if (!setup) {
		dev_err(&pdev->dev, "Can't get device data\n");
		ret = -ENODEV;
		goto clk_free;
	}
	i2c_dev->setup = *setup;

	ret = stm32f7_i2c_setup_timing(i2c_dev, &i2c_dev->setup);
	if (ret)
		goto clk_free;

	/* Setup Fast mode plus if necessary */
	if (i2c_dev->bus_rate > I2C_MAX_FAST_MODE_FREQ) {
		ret = stm32f7_i2c_setup_fm_plus_bits(pdev, i2c_dev);
		if (ret)
			goto clk_free;
		ret = stm32f7_i2c_write_fm_plus_bits(i2c_dev, true);
		if (ret)
			goto clk_free;
	}

	adap = &i2c_dev->adap;
	i2c_set_adapdata(adap, i2c_dev);
	snprintf(adap->name, sizeof(adap->name), "STM32F7 I2C(%pa)",
		 &res->start);
	adap->owner = THIS_MODULE;
	adap->timeout = 2 * HZ;
	adap->retries = 3;
	adap->algo = &stm32f7_i2c_algo;
	adap->dev.parent = &pdev->dev;
	adap->dev.of_node = pdev->dev.of_node;

	init_completion(&i2c_dev->complete);

	/* Init DMA config if supported */
	i2c_dev->dma = stm32_i2c_dma_request(i2c_dev->dev, phy_addr,
					     STM32F7_I2C_TXDR,
					     STM32F7_I2C_RXDR);
	if (IS_ERR(i2c_dev->dma)) {
		ret = PTR_ERR(i2c_dev->dma);
		/* DMA support is optional, only report other errors */
		if (ret != -ENODEV)
			goto fmp_clear;
		dev_dbg(i2c_dev->dev, "No DMA option: fallback using interrupts\n");
		i2c_dev->dma = NULL;
	}

	if (i2c_dev->wakeup_src) {
		device_set_wakeup_capable(i2c_dev->dev, true);

		ret = dev_pm_set_wake_irq(i2c_dev->dev, irq_event);
		if (ret) {
			dev_err(i2c_dev->dev, "Failed to set wake up irq\n");
			goto clr_wakeup_capable;
		}
	}

	platform_set_drvdata(pdev, i2c_dev);

	pm_runtime_set_autosuspend_delay(i2c_dev->dev,
					 STM32F7_AUTOSUSPEND_DELAY);
	pm_runtime_use_autosuspend(i2c_dev->dev);
	pm_runtime_set_active(i2c_dev->dev);
	pm_runtime_enable(i2c_dev->dev);

	pm_runtime_get_noresume(&pdev->dev);

	stm32f7_i2c_hw_config(i2c_dev);

	i2c_dev->smbus_mode = of_property_read_bool(pdev->dev.of_node, "smbus");

	ret = i2c_add_adapter(adap);
	if (ret)
		goto pm_disable;

	if (i2c_dev->smbus_mode) {
		ret = stm32f7_i2c_enable_smbus_host(i2c_dev);
		if (ret) {
			dev_err(i2c_dev->dev,
				"failed to enable SMBus Host-Notify protocol (%d)\n",
				ret);
			goto i2c_adapter_remove;
		}
	}

	if (of_property_read_bool(pdev->dev.of_node, "smbus-alert")) {
		ret = stm32f7_i2c_enable_smbus_alert(i2c_dev);
		if (ret) {
			dev_err(i2c_dev->dev,
				"failed to enable SMBus alert protocol (%d)\n",
				ret);
			goto i2c_disable_smbus_host;
		}
	}

	dev_info(i2c_dev->dev, "STM32F7 I2C-%d bus adapter\n", adap->nr);

	pm_runtime_mark_last_busy(i2c_dev->dev);
	pm_runtime_put_autosuspend(i2c_dev->dev);

	return 0;

i2c_disable_smbus_host:
	stm32f7_i2c_disable_smbus_host(i2c_dev);

i2c_adapter_remove:
	i2c_del_adapter(adap);

pm_disable:
	pm_runtime_put_noidle(i2c_dev->dev);
	pm_runtime_disable(i2c_dev->dev);
	pm_runtime_set_suspended(i2c_dev->dev);
	pm_runtime_dont_use_autosuspend(i2c_dev->dev);

	if (i2c_dev->wakeup_src)
		dev_pm_clear_wake_irq(i2c_dev->dev);

clr_wakeup_capable:
	if (i2c_dev->wakeup_src)
		device_set_wakeup_capable(i2c_dev->dev, false);

	if (i2c_dev->dma) {
		stm32_i2c_dma_free(i2c_dev->dma);
		i2c_dev->dma = NULL;
	}

fmp_clear:
	stm32f7_i2c_write_fm_plus_bits(i2c_dev, false);

clk_free:
	clk_disable_unprepare(i2c_dev->clk);

	return ret;
}

static int stm32f7_i2c_remove(struct platform_device *pdev)
{
	struct stm32f7_i2c_dev *i2c_dev = platform_get_drvdata(pdev);

	stm32f7_i2c_disable_smbus_alert(i2c_dev);
	stm32f7_i2c_disable_smbus_host(i2c_dev);

	i2c_del_adapter(&i2c_dev->adap);
	pm_runtime_get_sync(i2c_dev->dev);

	if (i2c_dev->wakeup_src) {
		dev_pm_clear_wake_irq(i2c_dev->dev);
		/*
		 * enforce that wakeup is disabled and that the device
		 * is marked as non wakeup capable
		 */
		device_init_wakeup(i2c_dev->dev, false);
	}

	pm_runtime_put_noidle(i2c_dev->dev);
	pm_runtime_disable(i2c_dev->dev);
	pm_runtime_set_suspended(i2c_dev->dev);
	pm_runtime_dont_use_autosuspend(i2c_dev->dev);

	if (i2c_dev->dma) {
		stm32_i2c_dma_free(i2c_dev->dma);
		i2c_dev->dma = NULL;
	}

	stm32f7_i2c_write_fm_plus_bits(i2c_dev, false);

	clk_disable_unprepare(i2c_dev->clk);

	return 0;
}

static int __maybe_unused stm32f7_i2c_runtime_suspend(struct device *dev)
{
	struct stm32f7_i2c_dev *i2c_dev = dev_get_drvdata(dev);

	if (!stm32f7_i2c_is_slave_registered(i2c_dev))
		clk_disable_unprepare(i2c_dev->clk);

	return 0;
}

static int __maybe_unused stm32f7_i2c_runtime_resume(struct device *dev)
{
	struct stm32f7_i2c_dev *i2c_dev = dev_get_drvdata(dev);
	int ret;

	if (!stm32f7_i2c_is_slave_registered(i2c_dev)) {
		ret = clk_prepare_enable(i2c_dev->clk);
		if (ret) {
			dev_err(dev, "failed to prepare_enable clock\n");
			return ret;
		}
	}

	return 0;
}

static int __maybe_unused stm32f7_i2c_regs_backup(struct stm32f7_i2c_dev *i2c_dev)
{
	int ret;
	struct stm32f7_i2c_regs *backup_regs = &i2c_dev->backup_regs;

	ret = pm_runtime_resume_and_get(i2c_dev->dev);
	if (ret < 0)
		return ret;

	backup_regs->cr1 = readl_relaxed(i2c_dev->base + STM32F7_I2C_CR1);
	backup_regs->cr2 = readl_relaxed(i2c_dev->base + STM32F7_I2C_CR2);
	backup_regs->oar1 = readl_relaxed(i2c_dev->base + STM32F7_I2C_OAR1);
	backup_regs->oar2 = readl_relaxed(i2c_dev->base + STM32F7_I2C_OAR2);
	backup_regs->tmgr = readl_relaxed(i2c_dev->base + STM32F7_I2C_TIMINGR);
	stm32f7_i2c_write_fm_plus_bits(i2c_dev, false);

	pm_runtime_put_sync(i2c_dev->dev);

	return ret;
}

static int __maybe_unused stm32f7_i2c_regs_restore(struct stm32f7_i2c_dev *i2c_dev)
{
	u32 cr1;
	int ret;
	struct stm32f7_i2c_regs *backup_regs = &i2c_dev->backup_regs;

	ret = pm_runtime_resume_and_get(i2c_dev->dev);
	if (ret < 0)
		return ret;

	cr1 = readl_relaxed(i2c_dev->base + STM32F7_I2C_CR1);
	if (cr1 & STM32F7_I2C_CR1_PE)
		stm32f7_i2c_clr_bits(i2c_dev->base + STM32F7_I2C_CR1,
				     STM32F7_I2C_CR1_PE);

	writel_relaxed(backup_regs->tmgr, i2c_dev->base + STM32F7_I2C_TIMINGR);
	writel_relaxed(backup_regs->cr1 & ~STM32F7_I2C_CR1_PE,
		       i2c_dev->base + STM32F7_I2C_CR1);
	if (backup_regs->cr1 & STM32F7_I2C_CR1_PE)
		stm32f7_i2c_set_bits(i2c_dev->base + STM32F7_I2C_CR1,
				     STM32F7_I2C_CR1_PE);
	writel_relaxed(backup_regs->cr2, i2c_dev->base + STM32F7_I2C_CR2);
	writel_relaxed(backup_regs->oar1, i2c_dev->base + STM32F7_I2C_OAR1);
	writel_relaxed(backup_regs->oar2, i2c_dev->base + STM32F7_I2C_OAR2);
	stm32f7_i2c_write_fm_plus_bits(i2c_dev, true);

	pm_runtime_put_sync(i2c_dev->dev);

	return ret;
}

static int __maybe_unused stm32f7_i2c_suspend(struct device *dev)
{
	struct stm32f7_i2c_dev *i2c_dev = dev_get_drvdata(dev);
	int ret;

	i2c_mark_adapter_suspended(&i2c_dev->adap);

	if (!device_may_wakeup(dev) && !device_wakeup_path(dev)) {
		ret = stm32f7_i2c_regs_backup(i2c_dev);
		if (ret < 0) {
			i2c_mark_adapter_resumed(&i2c_dev->adap);
			return ret;
		}

		pinctrl_pm_select_sleep_state(dev);
		pm_runtime_force_suspend(dev);
	}

	return 0;
}

static int __maybe_unused stm32f7_i2c_resume(struct device *dev)
{
	struct stm32f7_i2c_dev *i2c_dev = dev_get_drvdata(dev);
	int ret;

	if (!device_may_wakeup(dev) && !device_wakeup_path(dev)) {
		ret = pm_runtime_force_resume(dev);
		if (ret < 0)
			return ret;
		pinctrl_pm_select_default_state(dev);

		ret = stm32f7_i2c_regs_restore(i2c_dev);
		if (ret < 0)
			return ret;
	}

	i2c_mark_adapter_resumed(&i2c_dev->adap);

	return 0;
}

static const struct dev_pm_ops stm32f7_i2c_pm_ops = {
	SET_RUNTIME_PM_OPS(stm32f7_i2c_runtime_suspend,
			   stm32f7_i2c_runtime_resume, NULL)
	SET_SYSTEM_SLEEP_PM_OPS(stm32f7_i2c_suspend, stm32f7_i2c_resume)
};

static const struct of_device_id stm32f7_i2c_match[] = {
	{ .compatible = "st,stm32f7-i2c", .data = &stm32f7_setup},
	{ .compatible = "st,stm32mp15-i2c", .data = &stm32mp15_setup},
	{},
};
MODULE_DEVICE_TABLE(of, stm32f7_i2c_match);

static struct platform_driver stm32f7_i2c_driver = {
	.driver = {
		.name = "stm32f7-i2c",
		.of_match_table = stm32f7_i2c_match,
		.pm = &stm32f7_i2c_pm_ops,
	},
	.probe = stm32f7_i2c_probe,
	.remove = stm32f7_i2c_remove,
};

module_platform_driver(stm32f7_i2c_driver);

MODULE_AUTHOR("M'boumba Cedric Madianga <cedric.madianga@gmail.com>");
MODULE_DESCRIPTION("STMicroelectronics STM32F7 I2C driver");
MODULE_LICENSE("GPL v2");<|MERGE_RESOLUTION|>--- conflicted
+++ resolved
@@ -753,11 +753,7 @@
 	stm32f7_i2c_clr_bits(i2c_dev->base + STM32F7_I2C_CR1,
 			     STM32F7_I2C_CR1_DNF_MASK);
 	stm32f7_i2c_set_bits(i2c_dev->base + STM32F7_I2C_CR1,
-<<<<<<< HEAD
-			     STM32F7_I2C_CR1_DNF(i2c_dev->setup.dnf));
-=======
 			     STM32F7_I2C_CR1_DNF(i2c_dev->dnf));
->>>>>>> 3b17187f
 
 	stm32f7_i2c_set_bits(i2c_dev->base + STM32F7_I2C_CR1,
 			     STM32F7_I2C_CR1_PE);
