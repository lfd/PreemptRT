--- conflicted
+++ resolved
@@ -740,27 +740,6 @@
 		/* Drop Stop Marker message. No need for a response. */
 		if (unlikely(req->lpig && !req->rd_req && !req->wr_req))
 			goto prq_advance;
-<<<<<<< HEAD
-
-		if (!svm || svm->pasid != req->pasid) {
-			/*
-			 * It can't go away, because the driver is not permitted
-			 * to unbind the mm while any page faults are outstanding.
-			 */
-			svm = pasid_private_find(req->pasid);
-			if (IS_ERR_OR_NULL(svm) || (svm->flags & SVM_FLAG_SUPERVISOR_MODE))
-				goto bad_req;
-		}
-
-		if (!sdev || sdev->sid != req->rid) {
-			sdev = svm_lookup_device_by_sid(svm, req->rid);
-			if (!sdev)
-				goto bad_req;
-		}
-
-		sdev->prq_seq_number++;
-=======
->>>>>>> d60c95ef
 
 		pdev = pci_get_domain_bus_and_slot(iommu->segment,
 						   PCI_BUS_NUM(req->rid),
