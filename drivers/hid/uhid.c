// SPDX-License-Identifier: GPL-2.0-or-later
/*
 * User-space I/O driver support for HID subsystem
 * Copyright (c) 2012 David Herrmann
 */

/*
 */

#include <linux/atomic.h>
#include <linux/compat.h>
#include <linux/cred.h>
#include <linux/device.h>
#include <linux/fs.h>
#include <linux/hid.h>
#include <linux/input.h>
#include <linux/miscdevice.h>
#include <linux/module.h>
#include <linux/mutex.h>
#include <linux/poll.h>
#include <linux/sched.h>
#include <linux/spinlock.h>
#include <linux/uhid.h>
#include <linux/wait.h>

#define UHID_NAME	"uhid"
#define UHID_BUFSIZE	32

struct uhid_device {
	struct mutex devlock;

	/* This flag tracks whether the HID device is usable for commands from
	 * userspace. The flag is already set before hid_add_device(), which
	 * runs in workqueue context, to allow hid_add_device() to communicate
	 * with userspace.
	 * However, if hid_add_device() fails, the flag is cleared without
	 * holding devlock.
	 * We guarantee that if @running changes from true to false while you're
	 * holding @devlock, it's still fine to access @hid.
	 */
	bool running;

	__u8 *rd_data;
	uint rd_size;

	/* When this is NULL, userspace may use UHID_CREATE/UHID_CREATE2. */
	struct hid_device *hid;
	struct uhid_event input_buf;

	wait_queue_head_t waitq;
	spinlock_t qlock;
	__u8 head;
	__u8 tail;
	struct uhid_event *outq[UHID_BUFSIZE];

	/* blocking GET_REPORT support; state changes protected by qlock */
	struct mutex report_lock;
	wait_queue_head_t report_wait;
	bool report_running;
	u32 report_id;
	u32 report_type;
	struct uhid_event report_buf;
	struct work_struct worker;
};

static struct miscdevice uhid_misc;

static void uhid_device_add_worker(struct work_struct *work)
{
	struct uhid_device *uhid = container_of(work, struct uhid_device, worker);
	int ret;

	ret = hid_add_device(uhid->hid);
	if (ret) {
		hid_err(uhid->hid, "Cannot register HID device: error %d\n", ret);

		/* We used to call hid_destroy_device() here, but that's really
		 * messy to get right because we have to coordinate with
		 * concurrent writes from userspace that might be in the middle
		 * of using uhid->hid.
		 * Just leave uhid->hid as-is for now, and clean it up when
		 * userspace tries to close or reinitialize the uhid instance.
		 *
		 * However, we do have to clear the ->running flag and do a
		 * wakeup to make sure userspace knows that the device is gone.
		 */
<<<<<<< HEAD
		uhid->running = false;
=======
		WRITE_ONCE(uhid->running, false);
>>>>>>> 77b5472d
		wake_up_interruptible(&uhid->report_wait);
	}
}

static void uhid_queue(struct uhid_device *uhid, struct uhid_event *ev)
{
	__u8 newhead;

	newhead = (uhid->head + 1) % UHID_BUFSIZE;

	if (newhead != uhid->tail) {
		uhid->outq[uhid->head] = ev;
		uhid->head = newhead;
		wake_up_interruptible(&uhid->waitq);
	} else {
		hid_warn(uhid->hid, "Output queue is full\n");
		kfree(ev);
	}
}

static int uhid_queue_event(struct uhid_device *uhid, __u32 event)
{
	unsigned long flags;
	struct uhid_event *ev;

	ev = kzalloc(sizeof(*ev), GFP_KERNEL);
	if (!ev)
		return -ENOMEM;

	ev->type = event;

	spin_lock_irqsave(&uhid->qlock, flags);
	uhid_queue(uhid, ev);
	spin_unlock_irqrestore(&uhid->qlock, flags);

	return 0;
}

static int uhid_hid_start(struct hid_device *hid)
{
	struct uhid_device *uhid = hid->driver_data;
	struct uhid_event *ev;
	unsigned long flags;

	ev = kzalloc(sizeof(*ev), GFP_KERNEL);
	if (!ev)
		return -ENOMEM;

	ev->type = UHID_START;

	if (hid->report_enum[HID_FEATURE_REPORT].numbered)
		ev->u.start.dev_flags |= UHID_DEV_NUMBERED_FEATURE_REPORTS;
	if (hid->report_enum[HID_OUTPUT_REPORT].numbered)
		ev->u.start.dev_flags |= UHID_DEV_NUMBERED_OUTPUT_REPORTS;
	if (hid->report_enum[HID_INPUT_REPORT].numbered)
		ev->u.start.dev_flags |= UHID_DEV_NUMBERED_INPUT_REPORTS;

	spin_lock_irqsave(&uhid->qlock, flags);
	uhid_queue(uhid, ev);
	spin_unlock_irqrestore(&uhid->qlock, flags);

	return 0;
}

static void uhid_hid_stop(struct hid_device *hid)
{
	struct uhid_device *uhid = hid->driver_data;

	hid->claimed = 0;
	uhid_queue_event(uhid, UHID_STOP);
}

static int uhid_hid_open(struct hid_device *hid)
{
	struct uhid_device *uhid = hid->driver_data;

	return uhid_queue_event(uhid, UHID_OPEN);
}

static void uhid_hid_close(struct hid_device *hid)
{
	struct uhid_device *uhid = hid->driver_data;

	uhid_queue_event(uhid, UHID_CLOSE);
}

static int uhid_hid_parse(struct hid_device *hid)
{
	struct uhid_device *uhid = hid->driver_data;

	return hid_parse_report(hid, uhid->rd_data, uhid->rd_size);
}

/* must be called with report_lock held */
static int __uhid_report_queue_and_wait(struct uhid_device *uhid,
					struct uhid_event *ev,
					__u32 *report_id)
{
	unsigned long flags;
	int ret;

	spin_lock_irqsave(&uhid->qlock, flags);
	*report_id = ++uhid->report_id;
	uhid->report_type = ev->type + 1;
	uhid->report_running = true;
	uhid_queue(uhid, ev);
	spin_unlock_irqrestore(&uhid->qlock, flags);

	ret = wait_event_interruptible_timeout(uhid->report_wait,
				!uhid->report_running || !READ_ONCE(uhid->running),
				5 * HZ);
	if (!ret || !READ_ONCE(uhid->running) || uhid->report_running)
		ret = -EIO;
	else if (ret < 0)
		ret = -ERESTARTSYS;
	else
		ret = 0;

	uhid->report_running = false;

	return ret;
}

static void uhid_report_wake_up(struct uhid_device *uhid, u32 id,
				const struct uhid_event *ev)
{
	unsigned long flags;

	spin_lock_irqsave(&uhid->qlock, flags);

	/* id for old report; drop it silently */
	if (uhid->report_type != ev->type || uhid->report_id != id)
		goto unlock;
	if (!uhid->report_running)
		goto unlock;

	memcpy(&uhid->report_buf, ev, sizeof(*ev));
	uhid->report_running = false;
	wake_up_interruptible(&uhid->report_wait);

unlock:
	spin_unlock_irqrestore(&uhid->qlock, flags);
}

static int uhid_hid_get_report(struct hid_device *hid, unsigned char rnum,
			       u8 *buf, size_t count, u8 rtype)
{
	struct uhid_device *uhid = hid->driver_data;
	struct uhid_get_report_reply_req *req;
	struct uhid_event *ev;
	int ret;

	if (!READ_ONCE(uhid->running))
		return -EIO;

	ev = kzalloc(sizeof(*ev), GFP_KERNEL);
	if (!ev)
		return -ENOMEM;

	ev->type = UHID_GET_REPORT;
	ev->u.get_report.rnum = rnum;
	ev->u.get_report.rtype = rtype;

	ret = mutex_lock_interruptible(&uhid->report_lock);
	if (ret) {
		kfree(ev);
		return ret;
	}

	/* this _always_ takes ownership of @ev */
	ret = __uhid_report_queue_and_wait(uhid, ev, &ev->u.get_report.id);
	if (ret)
		goto unlock;

	req = &uhid->report_buf.u.get_report_reply;
	if (req->err) {
		ret = -EIO;
	} else {
		ret = min3(count, (size_t)req->size, (size_t)UHID_DATA_MAX);
		memcpy(buf, req->data, ret);
	}

unlock:
	mutex_unlock(&uhid->report_lock);
	return ret;
}

static int uhid_hid_set_report(struct hid_device *hid, unsigned char rnum,
			       const u8 *buf, size_t count, u8 rtype)
{
	struct uhid_device *uhid = hid->driver_data;
	struct uhid_event *ev;
	int ret;

	if (!READ_ONCE(uhid->running) || count > UHID_DATA_MAX)
		return -EIO;

	ev = kzalloc(sizeof(*ev), GFP_KERNEL);
	if (!ev)
		return -ENOMEM;

	ev->type = UHID_SET_REPORT;
	ev->u.set_report.rnum = rnum;
	ev->u.set_report.rtype = rtype;
	ev->u.set_report.size = count;
	memcpy(ev->u.set_report.data, buf, count);

	ret = mutex_lock_interruptible(&uhid->report_lock);
	if (ret) {
		kfree(ev);
		return ret;
	}

	/* this _always_ takes ownership of @ev */
	ret = __uhid_report_queue_and_wait(uhid, ev, &ev->u.set_report.id);
	if (ret)
		goto unlock;

	if (uhid->report_buf.u.set_report_reply.err)
		ret = -EIO;
	else
		ret = count;

unlock:
	mutex_unlock(&uhid->report_lock);
	return ret;
}

static int uhid_hid_raw_request(struct hid_device *hid, unsigned char reportnum,
				__u8 *buf, size_t len, unsigned char rtype,
				int reqtype)
{
	u8 u_rtype;

	switch (rtype) {
	case HID_FEATURE_REPORT:
		u_rtype = UHID_FEATURE_REPORT;
		break;
	case HID_OUTPUT_REPORT:
		u_rtype = UHID_OUTPUT_REPORT;
		break;
	case HID_INPUT_REPORT:
		u_rtype = UHID_INPUT_REPORT;
		break;
	default:
		return -EINVAL;
	}

	switch (reqtype) {
	case HID_REQ_GET_REPORT:
		return uhid_hid_get_report(hid, reportnum, buf, len, u_rtype);
	case HID_REQ_SET_REPORT:
		return uhid_hid_set_report(hid, reportnum, buf, len, u_rtype);
	default:
		return -EIO;
	}
}

static int uhid_hid_output_raw(struct hid_device *hid, __u8 *buf, size_t count,
			       unsigned char report_type)
{
	struct uhid_device *uhid = hid->driver_data;
	__u8 rtype;
	unsigned long flags;
	struct uhid_event *ev;

	switch (report_type) {
	case HID_FEATURE_REPORT:
		rtype = UHID_FEATURE_REPORT;
		break;
	case HID_OUTPUT_REPORT:
		rtype = UHID_OUTPUT_REPORT;
		break;
	default:
		return -EINVAL;
	}

	if (count < 1 || count > UHID_DATA_MAX)
		return -EINVAL;

	ev = kzalloc(sizeof(*ev), GFP_KERNEL);
	if (!ev)
		return -ENOMEM;

	ev->type = UHID_OUTPUT;
	ev->u.output.size = count;
	ev->u.output.rtype = rtype;
	memcpy(ev->u.output.data, buf, count);

	spin_lock_irqsave(&uhid->qlock, flags);
	uhid_queue(uhid, ev);
	spin_unlock_irqrestore(&uhid->qlock, flags);

	return count;
}

static int uhid_hid_output_report(struct hid_device *hid, __u8 *buf,
				  size_t count)
{
	return uhid_hid_output_raw(hid, buf, count, HID_OUTPUT_REPORT);
}

struct hid_ll_driver uhid_hid_driver = {
	.start = uhid_hid_start,
	.stop = uhid_hid_stop,
	.open = uhid_hid_open,
	.close = uhid_hid_close,
	.parse = uhid_hid_parse,
	.raw_request = uhid_hid_raw_request,
	.output_report = uhid_hid_output_report,
};
EXPORT_SYMBOL_GPL(uhid_hid_driver);

#ifdef CONFIG_COMPAT

/* Apparently we haven't stepped on these rakes enough times yet. */
struct uhid_create_req_compat {
	__u8 name[128];
	__u8 phys[64];
	__u8 uniq[64];

	compat_uptr_t rd_data;
	__u16 rd_size;

	__u16 bus;
	__u32 vendor;
	__u32 product;
	__u32 version;
	__u32 country;
} __attribute__((__packed__));

static int uhid_event_from_user(const char __user *buffer, size_t len,
				struct uhid_event *event)
{
	if (in_compat_syscall()) {
		u32 type;

		if (get_user(type, buffer))
			return -EFAULT;

		if (type == UHID_CREATE) {
			/*
			 * This is our messed up request with compat pointer.
			 * It is largish (more than 256 bytes) so we better
			 * allocate it from the heap.
			 */
			struct uhid_create_req_compat *compat;

			compat = kzalloc(sizeof(*compat), GFP_KERNEL);
			if (!compat)
				return -ENOMEM;

			buffer += sizeof(type);
			len -= sizeof(type);
			if (copy_from_user(compat, buffer,
					   min(len, sizeof(*compat)))) {
				kfree(compat);
				return -EFAULT;
			}

			/* Shuffle the data over to proper structure */
			event->type = type;

			memcpy(event->u.create.name, compat->name,
				sizeof(compat->name));
			memcpy(event->u.create.phys, compat->phys,
				sizeof(compat->phys));
			memcpy(event->u.create.uniq, compat->uniq,
				sizeof(compat->uniq));

			event->u.create.rd_data = compat_ptr(compat->rd_data);
			event->u.create.rd_size = compat->rd_size;

			event->u.create.bus = compat->bus;
			event->u.create.vendor = compat->vendor;
			event->u.create.product = compat->product;
			event->u.create.version = compat->version;
			event->u.create.country = compat->country;

			kfree(compat);
			return 0;
		}
		/* All others can be copied directly */
	}

	if (copy_from_user(event, buffer, min(len, sizeof(*event))))
		return -EFAULT;

	return 0;
}
#else
static int uhid_event_from_user(const char __user *buffer, size_t len,
				struct uhid_event *event)
{
	if (copy_from_user(event, buffer, min(len, sizeof(*event))))
		return -EFAULT;

	return 0;
}
#endif

static int uhid_dev_create2(struct uhid_device *uhid,
			    const struct uhid_event *ev)
{
	struct hid_device *hid;
	size_t rd_size, len;
	void *rd_data;
	int ret;

	if (uhid->hid)
		return -EALREADY;

	rd_size = ev->u.create2.rd_size;
	if (rd_size <= 0 || rd_size > HID_MAX_DESCRIPTOR_SIZE)
		return -EINVAL;

	rd_data = kmemdup(ev->u.create2.rd_data, rd_size, GFP_KERNEL);
	if (!rd_data)
		return -ENOMEM;

	uhid->rd_size = rd_size;
	uhid->rd_data = rd_data;

	hid = hid_allocate_device();
	if (IS_ERR(hid)) {
		ret = PTR_ERR(hid);
		goto err_free;
	}

	/* @hid is zero-initialized, strncpy() is correct, strlcpy() not */
	len = min(sizeof(hid->name), sizeof(ev->u.create2.name)) - 1;
	strncpy(hid->name, ev->u.create2.name, len);
	len = min(sizeof(hid->phys), sizeof(ev->u.create2.phys)) - 1;
	strncpy(hid->phys, ev->u.create2.phys, len);
	len = min(sizeof(hid->uniq), sizeof(ev->u.create2.uniq)) - 1;
	strncpy(hid->uniq, ev->u.create2.uniq, len);

	hid->ll_driver = &uhid_hid_driver;
	hid->bus = ev->u.create2.bus;
	hid->vendor = ev->u.create2.vendor;
	hid->product = ev->u.create2.product;
	hid->version = ev->u.create2.version;
	hid->country = ev->u.create2.country;
	hid->driver_data = uhid;
	hid->dev.parent = uhid_misc.this_device;

	uhid->hid = hid;
	uhid->running = true;

	/* Adding of a HID device is done through a worker, to allow HID drivers
	 * which use feature requests during .probe to work, without they would
	 * be blocked on devlock, which is held by uhid_char_write.
	 */
	schedule_work(&uhid->worker);

	return 0;

err_free:
	kfree(uhid->rd_data);
	uhid->rd_data = NULL;
	uhid->rd_size = 0;
	return ret;
}

static int uhid_dev_create(struct uhid_device *uhid,
			   struct uhid_event *ev)
{
	struct uhid_create_req orig;

	orig = ev->u.create;

	if (orig.rd_size <= 0 || orig.rd_size > HID_MAX_DESCRIPTOR_SIZE)
		return -EINVAL;
	if (copy_from_user(&ev->u.create2.rd_data, orig.rd_data, orig.rd_size))
		return -EFAULT;

	memcpy(ev->u.create2.name, orig.name, sizeof(orig.name));
	memcpy(ev->u.create2.phys, orig.phys, sizeof(orig.phys));
	memcpy(ev->u.create2.uniq, orig.uniq, sizeof(orig.uniq));
	ev->u.create2.rd_size = orig.rd_size;
	ev->u.create2.bus = orig.bus;
	ev->u.create2.vendor = orig.vendor;
	ev->u.create2.product = orig.product;
	ev->u.create2.version = orig.version;
	ev->u.create2.country = orig.country;

	return uhid_dev_create2(uhid, ev);
}

static int uhid_dev_destroy(struct uhid_device *uhid)
{
	if (!uhid->hid)
		return -EINVAL;

	WRITE_ONCE(uhid->running, false);
	wake_up_interruptible(&uhid->report_wait);

	cancel_work_sync(&uhid->worker);

	hid_destroy_device(uhid->hid);
	uhid->hid = NULL;
	kfree(uhid->rd_data);

	return 0;
}

static int uhid_dev_input(struct uhid_device *uhid, struct uhid_event *ev)
{
	if (!READ_ONCE(uhid->running))
		return -EINVAL;

	hid_input_report(uhid->hid, HID_INPUT_REPORT, ev->u.input.data,
			 min_t(size_t, ev->u.input.size, UHID_DATA_MAX), 0);

	return 0;
}

static int uhid_dev_input2(struct uhid_device *uhid, struct uhid_event *ev)
{
	if (!READ_ONCE(uhid->running))
		return -EINVAL;

	hid_input_report(uhid->hid, HID_INPUT_REPORT, ev->u.input2.data,
			 min_t(size_t, ev->u.input2.size, UHID_DATA_MAX), 0);

	return 0;
}

static int uhid_dev_get_report_reply(struct uhid_device *uhid,
				     struct uhid_event *ev)
{
	if (!READ_ONCE(uhid->running))
		return -EINVAL;

	uhid_report_wake_up(uhid, ev->u.get_report_reply.id, ev);
	return 0;
}

static int uhid_dev_set_report_reply(struct uhid_device *uhid,
				     struct uhid_event *ev)
{
	if (!READ_ONCE(uhid->running))
		return -EINVAL;

	uhid_report_wake_up(uhid, ev->u.set_report_reply.id, ev);
	return 0;
}

static int uhid_char_open(struct inode *inode, struct file *file)
{
	struct uhid_device *uhid;

	uhid = kzalloc(sizeof(*uhid), GFP_KERNEL);
	if (!uhid)
		return -ENOMEM;

	mutex_init(&uhid->devlock);
	mutex_init(&uhid->report_lock);
	spin_lock_init(&uhid->qlock);
	init_waitqueue_head(&uhid->waitq);
	init_waitqueue_head(&uhid->report_wait);
	uhid->running = false;
	INIT_WORK(&uhid->worker, uhid_device_add_worker);

	file->private_data = uhid;
	stream_open(inode, file);

	return 0;
}

static int uhid_char_release(struct inode *inode, struct file *file)
{
	struct uhid_device *uhid = file->private_data;
	unsigned int i;

	uhid_dev_destroy(uhid);

	for (i = 0; i < UHID_BUFSIZE; ++i)
		kfree(uhid->outq[i]);

	kfree(uhid);

	return 0;
}

static ssize_t uhid_char_read(struct file *file, char __user *buffer,
				size_t count, loff_t *ppos)
{
	struct uhid_device *uhid = file->private_data;
	int ret;
	unsigned long flags;
	size_t len;

	/* they need at least the "type" member of uhid_event */
	if (count < sizeof(__u32))
		return -EINVAL;

try_again:
	if (file->f_flags & O_NONBLOCK) {
		if (uhid->head == uhid->tail)
			return -EAGAIN;
	} else {
		ret = wait_event_interruptible(uhid->waitq,
						uhid->head != uhid->tail);
		if (ret)
			return ret;
	}

	ret = mutex_lock_interruptible(&uhid->devlock);
	if (ret)
		return ret;

	if (uhid->head == uhid->tail) {
		mutex_unlock(&uhid->devlock);
		goto try_again;
	} else {
		len = min(count, sizeof(**uhid->outq));
		if (copy_to_user(buffer, uhid->outq[uhid->tail], len)) {
			ret = -EFAULT;
		} else {
			kfree(uhid->outq[uhid->tail]);
			uhid->outq[uhid->tail] = NULL;

			spin_lock_irqsave(&uhid->qlock, flags);
			uhid->tail = (uhid->tail + 1) % UHID_BUFSIZE;
			spin_unlock_irqrestore(&uhid->qlock, flags);
		}
	}

	mutex_unlock(&uhid->devlock);
	return ret ? ret : len;
}

static ssize_t uhid_char_write(struct file *file, const char __user *buffer,
				size_t count, loff_t *ppos)
{
	struct uhid_device *uhid = file->private_data;
	int ret;
	size_t len;

	/* we need at least the "type" member of uhid_event */
	if (count < sizeof(__u32))
		return -EINVAL;

	ret = mutex_lock_interruptible(&uhid->devlock);
	if (ret)
		return ret;

	memset(&uhid->input_buf, 0, sizeof(uhid->input_buf));
	len = min(count, sizeof(uhid->input_buf));

	ret = uhid_event_from_user(buffer, len, &uhid->input_buf);
	if (ret)
		goto unlock;

	switch (uhid->input_buf.type) {
	case UHID_CREATE:
		/*
		 * 'struct uhid_create_req' contains a __user pointer which is
		 * copied from, so it's unsafe to allow this with elevated
		 * privileges (e.g. from a setuid binary) or via kernel_write().
		 */
		if (file->f_cred != current_cred() || uaccess_kernel()) {
			pr_err_once("UHID_CREATE from different security context by process %d (%s), this is not allowed.\n",
				    task_tgid_vnr(current), current->comm);
			ret = -EACCES;
			goto unlock;
		}
		ret = uhid_dev_create(uhid, &uhid->input_buf);
		break;
	case UHID_CREATE2:
		ret = uhid_dev_create2(uhid, &uhid->input_buf);
		break;
	case UHID_DESTROY:
		ret = uhid_dev_destroy(uhid);
		break;
	case UHID_INPUT:
		ret = uhid_dev_input(uhid, &uhid->input_buf);
		break;
	case UHID_INPUT2:
		ret = uhid_dev_input2(uhid, &uhid->input_buf);
		break;
	case UHID_GET_REPORT_REPLY:
		ret = uhid_dev_get_report_reply(uhid, &uhid->input_buf);
		break;
	case UHID_SET_REPORT_REPLY:
		ret = uhid_dev_set_report_reply(uhid, &uhid->input_buf);
		break;
	default:
		ret = -EOPNOTSUPP;
	}

unlock:
	mutex_unlock(&uhid->devlock);

	/* return "count" not "len" to not confuse the caller */
	return ret ? ret : count;
}

static __poll_t uhid_char_poll(struct file *file, poll_table *wait)
{
	struct uhid_device *uhid = file->private_data;
	__poll_t mask = EPOLLOUT | EPOLLWRNORM; /* uhid is always writable */

	poll_wait(file, &uhid->waitq, wait);

	if (uhid->head != uhid->tail)
		mask |= EPOLLIN | EPOLLRDNORM;

	return mask;
}

static const struct file_operations uhid_fops = {
	.owner		= THIS_MODULE,
	.open		= uhid_char_open,
	.release	= uhid_char_release,
	.read		= uhid_char_read,
	.write		= uhid_char_write,
	.poll		= uhid_char_poll,
	.llseek		= no_llseek,
};

static struct miscdevice uhid_misc = {
	.fops		= &uhid_fops,
	.minor		= UHID_MINOR,
	.name		= UHID_NAME,
};
module_misc_device(uhid_misc);

MODULE_LICENSE("GPL");
MODULE_AUTHOR("David Herrmann <dh.herrmann@gmail.com>");
MODULE_DESCRIPTION("User-space I/O driver support for HID subsystem");
MODULE_ALIAS_MISCDEV(UHID_MINOR);
MODULE_ALIAS("devname:" UHID_NAME);<|MERGE_RESOLUTION|>--- conflicted
+++ resolved
@@ -84,11 +84,7 @@
 		 * However, we do have to clear the ->running flag and do a
 		 * wakeup to make sure userspace knows that the device is gone.
 		 */
-<<<<<<< HEAD
-		uhid->running = false;
-=======
 		WRITE_ONCE(uhid->running, false);
->>>>>>> 77b5472d
 		wake_up_interruptible(&uhid->report_wait);
 	}
 }
