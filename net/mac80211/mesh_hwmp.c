--- conflicted
+++ resolved
@@ -1,11 +1,7 @@
 // SPDX-License-Identifier: GPL-2.0-only
 /*
  * Copyright (c) 2008, 2009 open80211s Ltd.
-<<<<<<< HEAD
- * Copyright (C) 2019, 2021 Intel Corporation
-=======
  * Copyright (C) 2019, 2021-2022 Intel Corporation
->>>>>>> d60c95ef
  * Author:     Luis Carlos Cobo <luisca@cozybit.com>
  */
 
@@ -936,11 +932,7 @@
 
 	baselen = (u8 *) mgmt->u.action.u.mesh_action.variable - (u8 *) mgmt;
 	elems = ieee802_11_parse_elems(mgmt->u.action.u.mesh_action.variable,
-<<<<<<< HEAD
-				       len - baselen, false, mgmt->bssid, NULL);
-=======
 				       len - baselen, false, NULL);
->>>>>>> d60c95ef
 	if (!elems)
 		return;
 
