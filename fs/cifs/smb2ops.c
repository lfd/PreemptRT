// SPDX-License-Identifier: GPL-2.0
/*
 *  SMB2 version specific operations
 *
 *  Copyright (c) 2012, Jeff Layton <jlayton@redhat.com>
 */

#include <linux/pagemap.h>
#include <linux/vfs.h>
#include <linux/falloc.h>
#include <linux/scatterlist.h>
#include <linux/uuid.h>
#include <linux/sort.h>
#include <crypto/aead.h>
#include <linux/fiemap.h>
#include "cifsfs.h"
#include "cifsglob.h"
#include "smb2pdu.h"
#include "smb2proto.h"
#include "cifsproto.h"
#include "cifs_debug.h"
#include "cifs_unicode.h"
#include "smb2status.h"
#include "smb2glob.h"
#include "cifs_ioctl.h"
#include "smbdirect.h"
#include "fs_context.h"

/* Change credits for different ops and return the total number of credits */
static int
change_conf(struct TCP_Server_Info *server)
{
	server->credits += server->echo_credits + server->oplock_credits;
	server->oplock_credits = server->echo_credits = 0;
	switch (server->credits) {
	case 0:
		return 0;
	case 1:
		server->echoes = false;
		server->oplocks = false;
		break;
	case 2:
		server->echoes = true;
		server->oplocks = false;
		server->echo_credits = 1;
		break;
	default:
		server->echoes = true;
		if (enable_oplocks) {
			server->oplocks = true;
			server->oplock_credits = 1;
		} else
			server->oplocks = false;

		server->echo_credits = 1;
	}
	server->credits -= server->echo_credits + server->oplock_credits;
	return server->credits + server->echo_credits + server->oplock_credits;
}

static void
smb2_add_credits(struct TCP_Server_Info *server,
		 const struct cifs_credits *credits, const int optype)
{
	int *val, rc = -1;
	int scredits, in_flight;
	unsigned int add = credits->value;
	unsigned int instance = credits->instance;
	bool reconnect_detected = false;
	bool reconnect_with_invalid_credits = false;

	spin_lock(&server->req_lock);
	val = server->ops->get_credits_field(server, optype);

	/* eg found case where write overlapping reconnect messed up credits */
	if (((optype & CIFS_OP_MASK) == CIFS_NEG_OP) && (*val != 0))
		reconnect_with_invalid_credits = true;

	if ((instance == 0) || (instance == server->reconnect_instance))
		*val += add;
	else
		reconnect_detected = true;

	if (*val > 65000) {
		*val = 65000; /* Don't get near 64K credits, avoid srv bugs */
		pr_warn_once("server overflowed SMB3 credits\n");
	}
	server->in_flight--;
	if (server->in_flight == 0 &&
	   ((optype & CIFS_OP_MASK) != CIFS_NEG_OP) &&
	   ((optype & CIFS_OP_MASK) != CIFS_SESS_OP))
		rc = change_conf(server);
	/*
	 * Sometimes server returns 0 credits on oplock break ack - we need to
	 * rebalance credits in this case.
	 */
	else if (server->in_flight > 0 && server->oplock_credits == 0 &&
		 server->oplocks) {
		if (server->credits > 1) {
			server->credits--;
			server->oplock_credits++;
		}
	}
	scredits = *val;
	in_flight = server->in_flight;
	spin_unlock(&server->req_lock);
	wake_up(&server->request_q);

	if (reconnect_detected) {
		trace_smb3_reconnect_detected(server->CurrentMid,
			server->conn_id, server->hostname, scredits, add, in_flight);

		cifs_dbg(FYI, "trying to put %d credits from the old server instance %d\n",
			 add, instance);
	}

	if (reconnect_with_invalid_credits) {
		trace_smb3_reconnect_with_invalid_credits(server->CurrentMid,
			server->conn_id, server->hostname, scredits, add, in_flight);
		cifs_dbg(FYI, "Negotiate operation when server credits is non-zero. Optype: %d, server credits: %d, credits added: %d\n",
			 optype, scredits, add);
	}

	if (server->tcpStatus == CifsNeedReconnect
	    || server->tcpStatus == CifsExiting)
		return;

	switch (rc) {
	case -1:
		/* change_conf hasn't been executed */
		break;
	case 0:
		cifs_server_dbg(VFS, "Possible client or server bug - zero credits\n");
		break;
	case 1:
		cifs_server_dbg(VFS, "disabling echoes and oplocks\n");
		break;
	case 2:
		cifs_dbg(FYI, "disabling oplocks\n");
		break;
	default:
		/* change_conf rebalanced credits for different types */
		break;
	}

	trace_smb3_add_credits(server->CurrentMid,
			server->conn_id, server->hostname, scredits, add, in_flight);
	cifs_dbg(FYI, "%s: added %u credits total=%d\n", __func__, add, scredits);
}

static void
smb2_set_credits(struct TCP_Server_Info *server, const int val)
{
	int scredits, in_flight;

	spin_lock(&server->req_lock);
	server->credits = val;
	if (val == 1)
		server->reconnect_instance++;
	scredits = server->credits;
	in_flight = server->in_flight;
	spin_unlock(&server->req_lock);

	trace_smb3_set_credits(server->CurrentMid,
			server->conn_id, server->hostname, scredits, val, in_flight);
	cifs_dbg(FYI, "%s: set %u credits\n", __func__, val);

	/* don't log while holding the lock */
	if (val == 1)
		cifs_dbg(FYI, "set credits to 1 due to smb2 reconnect\n");
}

static int *
smb2_get_credits_field(struct TCP_Server_Info *server, const int optype)
{
	switch (optype) {
	case CIFS_ECHO_OP:
		return &server->echo_credits;
	case CIFS_OBREAK_OP:
		return &server->oplock_credits;
	default:
		return &server->credits;
	}
}

static unsigned int
smb2_get_credits(struct mid_q_entry *mid)
{
	return mid->credits_received;
}

static int
smb2_wait_mtu_credits(struct TCP_Server_Info *server, unsigned int size,
		      unsigned int *num, struct cifs_credits *credits)
{
	int rc = 0;
	unsigned int scredits, in_flight;

	spin_lock(&server->req_lock);
	while (1) {
		if (server->credits <= 0) {
			spin_unlock(&server->req_lock);
			cifs_num_waiters_inc(server);
			rc = wait_event_killable(server->request_q,
				has_credits(server, &server->credits, 1));
			cifs_num_waiters_dec(server);
			if (rc)
				return rc;
			spin_lock(&server->req_lock);
		} else {
			if (server->tcpStatus == CifsExiting) {
				spin_unlock(&server->req_lock);
				return -ENOENT;
			}

			scredits = server->credits;
			/* can deadlock with reopen */
			if (scredits <= 8) {
				*num = SMB2_MAX_BUFFER_SIZE;
				credits->value = 0;
				credits->instance = 0;
				break;
			}

			/* leave some credits for reopen and other ops */
			scredits -= 8;
			*num = min_t(unsigned int, size,
				     scredits * SMB2_MAX_BUFFER_SIZE);

			credits->value =
				DIV_ROUND_UP(*num, SMB2_MAX_BUFFER_SIZE);
			credits->instance = server->reconnect_instance;
			server->credits -= credits->value;
			server->in_flight++;
			if (server->in_flight > server->max_in_flight)
				server->max_in_flight = server->in_flight;
			break;
		}
	}
	scredits = server->credits;
	in_flight = server->in_flight;
	spin_unlock(&server->req_lock);

	trace_smb3_add_credits(server->CurrentMid,
			server->conn_id, server->hostname, scredits, -(credits->value), in_flight);
	cifs_dbg(FYI, "%s: removed %u credits total=%d\n",
			__func__, credits->value, scredits);

	return rc;
}

static int
smb2_adjust_credits(struct TCP_Server_Info *server,
		    struct cifs_credits *credits,
		    const unsigned int payload_size)
{
	int new_val = DIV_ROUND_UP(payload_size, SMB2_MAX_BUFFER_SIZE);
	int scredits, in_flight;

	if (!credits->value || credits->value == new_val)
		return 0;

	if (credits->value < new_val) {
		trace_smb3_too_many_credits(server->CurrentMid,
				server->conn_id, server->hostname, 0, credits->value - new_val, 0);
		cifs_server_dbg(VFS, "request has less credits (%d) than required (%d)",
				credits->value, new_val);

		return -ENOTSUPP;
	}

	spin_lock(&server->req_lock);

	if (server->reconnect_instance != credits->instance) {
		scredits = server->credits;
		in_flight = server->in_flight;
		spin_unlock(&server->req_lock);

		trace_smb3_reconnect_detected(server->CurrentMid,
			server->conn_id, server->hostname, scredits,
			credits->value - new_val, in_flight);
		cifs_server_dbg(VFS, "trying to return %d credits to old session\n",
			 credits->value - new_val);
		return -EAGAIN;
	}

	server->credits += credits->value - new_val;
	scredits = server->credits;
	in_flight = server->in_flight;
	spin_unlock(&server->req_lock);
	wake_up(&server->request_q);

	trace_smb3_add_credits(server->CurrentMid,
			server->conn_id, server->hostname, scredits,
			credits->value - new_val, in_flight);
	cifs_dbg(FYI, "%s: adjust added %u credits total=%d\n",
			__func__, credits->value - new_val, scredits);

	credits->value = new_val;

	return 0;
}

static __u64
smb2_get_next_mid(struct TCP_Server_Info *server)
{
	__u64 mid;
	/* for SMB2 we need the current value */
	spin_lock(&GlobalMid_Lock);
	mid = server->CurrentMid++;
	spin_unlock(&GlobalMid_Lock);
	return mid;
}

static void
smb2_revert_current_mid(struct TCP_Server_Info *server, const unsigned int val)
{
	spin_lock(&GlobalMid_Lock);
	if (server->CurrentMid >= val)
		server->CurrentMid -= val;
	spin_unlock(&GlobalMid_Lock);
}

static struct mid_q_entry *
__smb2_find_mid(struct TCP_Server_Info *server, char *buf, bool dequeue)
{
	struct mid_q_entry *mid;
	struct smb2_sync_hdr *shdr = (struct smb2_sync_hdr *)buf;
	__u64 wire_mid = le64_to_cpu(shdr->MessageId);

	if (shdr->ProtocolId == SMB2_TRANSFORM_PROTO_NUM) {
		cifs_server_dbg(VFS, "Encrypted frame parsing not supported yet\n");
		return NULL;
	}

	spin_lock(&GlobalMid_Lock);
	list_for_each_entry(mid, &server->pending_mid_q, qhead) {
		if ((mid->mid == wire_mid) &&
		    (mid->mid_state == MID_REQUEST_SUBMITTED) &&
		    (mid->command == shdr->Command)) {
			kref_get(&mid->refcount);
			if (dequeue) {
				list_del_init(&mid->qhead);
				mid->mid_flags |= MID_DELETED;
			}
			spin_unlock(&GlobalMid_Lock);
			return mid;
		}
	}
	spin_unlock(&GlobalMid_Lock);
	return NULL;
}

static struct mid_q_entry *
smb2_find_mid(struct TCP_Server_Info *server, char *buf)
{
	return __smb2_find_mid(server, buf, false);
}

static struct mid_q_entry *
smb2_find_dequeue_mid(struct TCP_Server_Info *server, char *buf)
{
	return __smb2_find_mid(server, buf, true);
}

static void
smb2_dump_detail(void *buf, struct TCP_Server_Info *server)
{
#ifdef CONFIG_CIFS_DEBUG2
	struct smb2_sync_hdr *shdr = (struct smb2_sync_hdr *)buf;

	cifs_server_dbg(VFS, "Cmd: %d Err: 0x%x Flags: 0x%x Mid: %llu Pid: %d\n",
		 shdr->Command, shdr->Status, shdr->Flags, shdr->MessageId,
		 shdr->ProcessId);
	cifs_server_dbg(VFS, "smb buf %p len %u\n", buf,
		 server->ops->calc_smb_size(buf, server));
#endif
}

static bool
smb2_need_neg(struct TCP_Server_Info *server)
{
	return server->max_read == 0;
}

static int
smb2_negotiate(const unsigned int xid, struct cifs_ses *ses)
{
	int rc;

	spin_lock(&GlobalMid_Lock);
	cifs_ses_server(ses)->CurrentMid = 0;
	spin_unlock(&GlobalMid_Lock);
	rc = SMB2_negotiate(xid, ses);
	/* BB we probably don't need to retry with modern servers */
	if (rc == -EAGAIN)
		rc = -EHOSTDOWN;
	return rc;
}

static unsigned int
smb2_negotiate_wsize(struct cifs_tcon *tcon, struct smb3_fs_context *ctx)
{
	struct TCP_Server_Info *server = tcon->ses->server;
	unsigned int wsize;

	/* start with specified wsize, or default */
	wsize = ctx->wsize ? ctx->wsize : CIFS_DEFAULT_IOSIZE;
	wsize = min_t(unsigned int, wsize, server->max_write);
	if (!(server->capabilities & SMB2_GLOBAL_CAP_LARGE_MTU))
		wsize = min_t(unsigned int, wsize, SMB2_MAX_BUFFER_SIZE);

	return wsize;
}

static unsigned int
smb3_negotiate_wsize(struct cifs_tcon *tcon, struct smb3_fs_context *ctx)
{
	struct TCP_Server_Info *server = tcon->ses->server;
	unsigned int wsize;

	/* start with specified wsize, or default */
	wsize = ctx->wsize ? ctx->wsize : SMB3_DEFAULT_IOSIZE;
	wsize = min_t(unsigned int, wsize, server->max_write);
#ifdef CONFIG_CIFS_SMB_DIRECT
	if (server->rdma) {
		if (server->sign)
			/*
			 * Account for SMB2 data transfer packet header and
			 * possible encryption header
			 */
			wsize = min_t(unsigned int,
				wsize,
				server->smbd_conn->max_fragmented_send_size -
					SMB2_READWRITE_PDU_HEADER_SIZE -
					sizeof(struct smb2_transform_hdr));
		else
			wsize = min_t(unsigned int,
				wsize, server->smbd_conn->max_readwrite_size);
	}
#endif
	if (!(server->capabilities & SMB2_GLOBAL_CAP_LARGE_MTU))
		wsize = min_t(unsigned int, wsize, SMB2_MAX_BUFFER_SIZE);

	return wsize;
}

static unsigned int
smb2_negotiate_rsize(struct cifs_tcon *tcon, struct smb3_fs_context *ctx)
{
	struct TCP_Server_Info *server = tcon->ses->server;
	unsigned int rsize;

	/* start with specified rsize, or default */
	rsize = ctx->rsize ? ctx->rsize : CIFS_DEFAULT_IOSIZE;
	rsize = min_t(unsigned int, rsize, server->max_read);

	if (!(server->capabilities & SMB2_GLOBAL_CAP_LARGE_MTU))
		rsize = min_t(unsigned int, rsize, SMB2_MAX_BUFFER_SIZE);

	return rsize;
}

static unsigned int
smb3_negotiate_rsize(struct cifs_tcon *tcon, struct smb3_fs_context *ctx)
{
	struct TCP_Server_Info *server = tcon->ses->server;
	unsigned int rsize;

	/* start with specified rsize, or default */
	rsize = ctx->rsize ? ctx->rsize : SMB3_DEFAULT_IOSIZE;
	rsize = min_t(unsigned int, rsize, server->max_read);
#ifdef CONFIG_CIFS_SMB_DIRECT
	if (server->rdma) {
		if (server->sign)
			/*
			 * Account for SMB2 data transfer packet header and
			 * possible encryption header
			 */
			rsize = min_t(unsigned int,
				rsize,
				server->smbd_conn->max_fragmented_recv_size -
					SMB2_READWRITE_PDU_HEADER_SIZE -
					sizeof(struct smb2_transform_hdr));
		else
			rsize = min_t(unsigned int,
				rsize, server->smbd_conn->max_readwrite_size);
	}
#endif

	if (!(server->capabilities & SMB2_GLOBAL_CAP_LARGE_MTU))
		rsize = min_t(unsigned int, rsize, SMB2_MAX_BUFFER_SIZE);

	return rsize;
}

static int
parse_server_interfaces(struct network_interface_info_ioctl_rsp *buf,
			size_t buf_len,
			struct cifs_server_iface **iface_list,
			size_t *iface_count)
{
	struct network_interface_info_ioctl_rsp *p;
	struct sockaddr_in *addr4;
	struct sockaddr_in6 *addr6;
	struct iface_info_ipv4 *p4;
	struct iface_info_ipv6 *p6;
	struct cifs_server_iface *info;
	ssize_t bytes_left;
	size_t next = 0;
	int nb_iface = 0;
	int rc = 0;

	*iface_list = NULL;
	*iface_count = 0;

	/*
	 * Fist pass: count and sanity check
	 */

	bytes_left = buf_len;
	p = buf;
	while (bytes_left >= sizeof(*p)) {
		nb_iface++;
		next = le32_to_cpu(p->Next);
		if (!next) {
			bytes_left -= sizeof(*p);
			break;
		}
		p = (struct network_interface_info_ioctl_rsp *)((u8 *)p+next);
		bytes_left -= next;
	}

	if (!nb_iface) {
		cifs_dbg(VFS, "%s: malformed interface info\n", __func__);
		rc = -EINVAL;
		goto out;
	}

	/* Azure rounds the buffer size up 8, to a 16 byte boundary */
	if ((bytes_left > 8) || p->Next)
		cifs_dbg(VFS, "%s: incomplete interface info\n", __func__);


	/*
	 * Second pass: extract info to internal structure
	 */

	*iface_list = kcalloc(nb_iface, sizeof(**iface_list), GFP_KERNEL);
	if (!*iface_list) {
		rc = -ENOMEM;
		goto out;
	}

	info = *iface_list;
	bytes_left = buf_len;
	p = buf;
	while (bytes_left >= sizeof(*p)) {
		info->speed = le64_to_cpu(p->LinkSpeed);
		info->rdma_capable = le32_to_cpu(p->Capability & RDMA_CAPABLE) ? 1 : 0;
		info->rss_capable = le32_to_cpu(p->Capability & RSS_CAPABLE) ? 1 : 0;

		cifs_dbg(FYI, "%s: adding iface %zu\n", __func__, *iface_count);
		cifs_dbg(FYI, "%s: speed %zu bps\n", __func__, info->speed);
		cifs_dbg(FYI, "%s: capabilities 0x%08x\n", __func__,
			 le32_to_cpu(p->Capability));

		switch (p->Family) {
		/*
		 * The kernel and wire socket structures have the same
		 * layout and use network byte order but make the
		 * conversion explicit in case either one changes.
		 */
		case INTERNETWORK:
			addr4 = (struct sockaddr_in *)&info->sockaddr;
			p4 = (struct iface_info_ipv4 *)p->Buffer;
			addr4->sin_family = AF_INET;
			memcpy(&addr4->sin_addr, &p4->IPv4Address, 4);

			/* [MS-SMB2] 2.2.32.5.1.1 Clients MUST ignore these */
			addr4->sin_port = cpu_to_be16(CIFS_PORT);

			cifs_dbg(FYI, "%s: ipv4 %pI4\n", __func__,
				 &addr4->sin_addr);
			break;
		case INTERNETWORKV6:
			addr6 =	(struct sockaddr_in6 *)&info->sockaddr;
			p6 = (struct iface_info_ipv6 *)p->Buffer;
			addr6->sin6_family = AF_INET6;
			memcpy(&addr6->sin6_addr, &p6->IPv6Address, 16);

			/* [MS-SMB2] 2.2.32.5.1.2 Clients MUST ignore these */
			addr6->sin6_flowinfo = 0;
			addr6->sin6_scope_id = 0;
			addr6->sin6_port = cpu_to_be16(CIFS_PORT);

			cifs_dbg(FYI, "%s: ipv6 %pI6\n", __func__,
				 &addr6->sin6_addr);
			break;
		default:
			cifs_dbg(VFS,
				 "%s: skipping unsupported socket family\n",
				 __func__);
			goto next_iface;
		}

		(*iface_count)++;
		info++;
next_iface:
		next = le32_to_cpu(p->Next);
		if (!next)
			break;
		p = (struct network_interface_info_ioctl_rsp *)((u8 *)p+next);
		bytes_left -= next;
	}

	if (!*iface_count) {
		rc = -EINVAL;
		goto out;
	}

out:
	if (rc) {
		kfree(*iface_list);
		*iface_count = 0;
		*iface_list = NULL;
	}
	return rc;
}

static int compare_iface(const void *ia, const void *ib)
{
	const struct cifs_server_iface *a = (struct cifs_server_iface *)ia;
	const struct cifs_server_iface *b = (struct cifs_server_iface *)ib;

	return a->speed == b->speed ? 0 : (a->speed > b->speed ? -1 : 1);
}

static int
SMB3_request_interfaces(const unsigned int xid, struct cifs_tcon *tcon)
{
	int rc;
	unsigned int ret_data_len = 0;
	struct network_interface_info_ioctl_rsp *out_buf = NULL;
	struct cifs_server_iface *iface_list;
	size_t iface_count;
	struct cifs_ses *ses = tcon->ses;

	rc = SMB2_ioctl(xid, tcon, NO_FILE_ID, NO_FILE_ID,
			FSCTL_QUERY_NETWORK_INTERFACE_INFO, true /* is_fsctl */,
			NULL /* no data input */, 0 /* no data input */,
			CIFSMaxBufSize, (char **)&out_buf, &ret_data_len);
	if (rc == -EOPNOTSUPP) {
		cifs_dbg(FYI,
			 "server does not support query network interfaces\n");
		goto out;
	} else if (rc != 0) {
		cifs_tcon_dbg(VFS, "error %d on ioctl to get interface list\n", rc);
		goto out;
	}

	rc = parse_server_interfaces(out_buf, ret_data_len,
				     &iface_list, &iface_count);
	if (rc)
		goto out;

	/* sort interfaces from fastest to slowest */
	sort(iface_list, iface_count, sizeof(*iface_list), compare_iface, NULL);

	spin_lock(&ses->iface_lock);
	kfree(ses->iface_list);
	ses->iface_list = iface_list;
	ses->iface_count = iface_count;
	ses->iface_last_update = jiffies;
	spin_unlock(&ses->iface_lock);

out:
	kfree(out_buf);
	return rc;
}

static void
smb2_close_cached_fid(struct kref *ref)
{
	struct cached_fid *cfid = container_of(ref, struct cached_fid,
					       refcount);

	if (cfid->is_valid) {
		cifs_dbg(FYI, "clear cached root file handle\n");
		SMB2_close(0, cfid->tcon, cfid->fid->persistent_fid,
			   cfid->fid->volatile_fid);
	}

	/*
	 * We only check validity above to send SMB2_close,
	 * but we still need to invalidate these entries
	 * when this function is called
	 */
	cfid->is_valid = false;
	cfid->file_all_info_is_valid = false;
	cfid->has_lease = false;
	if (cfid->dentry) {
		dput(cfid->dentry);
		cfid->dentry = NULL;
	}
}

void close_cached_dir(struct cached_fid *cfid)
{
	mutex_lock(&cfid->fid_mutex);
	kref_put(&cfid->refcount, smb2_close_cached_fid);
	mutex_unlock(&cfid->fid_mutex);
}

void close_cached_dir_lease_locked(struct cached_fid *cfid)
{
	if (cfid->has_lease) {
		cfid->has_lease = false;
		kref_put(&cfid->refcount, smb2_close_cached_fid);
	}
}

void close_cached_dir_lease(struct cached_fid *cfid)
{
	mutex_lock(&cfid->fid_mutex);
	close_cached_dir_lease_locked(cfid);
	mutex_unlock(&cfid->fid_mutex);
}

void
smb2_cached_lease_break(struct work_struct *work)
{
	struct cached_fid *cfid = container_of(work,
				struct cached_fid, lease_break);

	close_cached_dir_lease(cfid);
}

/*
 * Open the and cache a directory handle.
 * Only supported for the root handle.
 */
int open_cached_dir(unsigned int xid, struct cifs_tcon *tcon,
		const char *path,
		struct cifs_sb_info *cifs_sb,
		struct cached_fid **cfid)
{
	struct cifs_ses *ses = tcon->ses;
	struct TCP_Server_Info *server = ses->server;
	struct cifs_open_parms oparms;
	struct smb2_create_rsp *o_rsp = NULL;
	struct smb2_query_info_rsp *qi_rsp = NULL;
	int resp_buftype[2];
	struct smb_rqst rqst[2];
	struct kvec rsp_iov[2];
	struct kvec open_iov[SMB2_CREATE_IOV_SIZE];
	struct kvec qi_iov[1];
	int rc, flags = 0;
	__le16 utf16_path = 0; /* Null - since an open of top of share */
	u8 oplock = SMB2_OPLOCK_LEVEL_II;
	struct cifs_fid *pfid;
	struct dentry *dentry;

	if (tcon->nohandlecache)
		return -ENOTSUPP;

	if (cifs_sb->root == NULL)
		return -ENOENT;

	if (strlen(path))
		return -ENOENT;

	dentry = cifs_sb->root;

	mutex_lock(&tcon->crfid.fid_mutex);
	if (tcon->crfid.is_valid) {
		cifs_dbg(FYI, "found a cached root file handle\n");
		*cfid = &tcon->crfid;
		kref_get(&tcon->crfid.refcount);
		mutex_unlock(&tcon->crfid.fid_mutex);
		return 0;
	}

	/*
	 * We do not hold the lock for the open because in case
	 * SMB2_open needs to reconnect, it will end up calling
	 * cifs_mark_open_files_invalid() which takes the lock again
	 * thus causing a deadlock
	 */

	mutex_unlock(&tcon->crfid.fid_mutex);

	if (smb3_encryption_required(tcon))
		flags |= CIFS_TRANSFORM_REQ;

	if (!server->ops->new_lease_key)
		return -EIO;

	pfid = tcon->crfid.fid;
	server->ops->new_lease_key(pfid);

	memset(rqst, 0, sizeof(rqst));
	resp_buftype[0] = resp_buftype[1] = CIFS_NO_BUFFER;
	memset(rsp_iov, 0, sizeof(rsp_iov));

	/* Open */
	memset(&open_iov, 0, sizeof(open_iov));
	rqst[0].rq_iov = open_iov;
	rqst[0].rq_nvec = SMB2_CREATE_IOV_SIZE;

	oparms.tcon = tcon;
	oparms.create_options = cifs_create_options(cifs_sb, 0);
	oparms.desired_access = FILE_READ_ATTRIBUTES;
	oparms.disposition = FILE_OPEN;
	oparms.fid = pfid;
	oparms.reconnect = false;

	rc = SMB2_open_init(tcon, server,
			    &rqst[0], &oplock, &oparms, &utf16_path);
	if (rc)
		goto oshr_free;
	smb2_set_next_command(tcon, &rqst[0]);

	memset(&qi_iov, 0, sizeof(qi_iov));
	rqst[1].rq_iov = qi_iov;
	rqst[1].rq_nvec = 1;

	rc = SMB2_query_info_init(tcon, server,
				  &rqst[1], COMPOUND_FID,
				  COMPOUND_FID, FILE_ALL_INFORMATION,
				  SMB2_O_INFO_FILE, 0,
				  sizeof(struct smb2_file_all_info) +
				  PATH_MAX * 2, 0, NULL);
	if (rc)
		goto oshr_free;

	smb2_set_related(&rqst[1]);

	rc = compound_send_recv(xid, ses, server,
				flags, 2, rqst,
				resp_buftype, rsp_iov);
	mutex_lock(&tcon->crfid.fid_mutex);

	/*
	 * Now we need to check again as the cached root might have
	 * been successfully re-opened from a concurrent process
	 */

	if (tcon->crfid.is_valid) {
		/* work was already done */

		/* stash fids for close() later */
		struct cifs_fid fid = {
			.persistent_fid = pfid->persistent_fid,
			.volatile_fid = pfid->volatile_fid,
		};

		/*
		 * caller expects this func to set the fid in crfid to valid
		 * cached root, so increment the refcount.
		 */
		kref_get(&tcon->crfid.refcount);

		mutex_unlock(&tcon->crfid.fid_mutex);

		if (rc == 0) {
			/* close extra handle outside of crit sec */
			SMB2_close(xid, tcon, fid.persistent_fid, fid.volatile_fid);
		}
		rc = 0;
		goto oshr_free;
	}

	/* Cached root is still invalid, continue normaly */

	if (rc) {
		if (rc == -EREMCHG) {
			tcon->need_reconnect = true;
			pr_warn_once("server share %s deleted\n",
				     tcon->treeName);
		}
		goto oshr_exit;
	}

	atomic_inc(&tcon->num_remote_opens);

	o_rsp = (struct smb2_create_rsp *)rsp_iov[0].iov_base;
	oparms.fid->persistent_fid = o_rsp->PersistentFileId;
	oparms.fid->volatile_fid = o_rsp->VolatileFileId;
#ifdef CONFIG_CIFS_DEBUG2
	oparms.fid->mid = le64_to_cpu(o_rsp->sync_hdr.MessageId);
#endif /* CIFS_DEBUG2 */

	tcon->crfid.tcon = tcon;
	tcon->crfid.is_valid = true;
	tcon->crfid.dentry = dentry;
	dget(dentry);
	kref_init(&tcon->crfid.refcount);

	/* BB TBD check to see if oplock level check can be removed below */
	if (o_rsp->OplockLevel == SMB2_OPLOCK_LEVEL_LEASE) {
		/*
		 * See commit 2f94a3125b87. Increment the refcount when we
		 * get a lease for root, release it if lease break occurs
		 */
		kref_get(&tcon->crfid.refcount);
		tcon->crfid.has_lease = true;
		smb2_parse_contexts(server, o_rsp,
				&oparms.fid->epoch,
				    oparms.fid->lease_key, &oplock,
				    NULL, NULL);
	} else
		goto oshr_exit;

	qi_rsp = (struct smb2_query_info_rsp *)rsp_iov[1].iov_base;
	if (le32_to_cpu(qi_rsp->OutputBufferLength) < sizeof(struct smb2_file_all_info))
		goto oshr_exit;
	if (!smb2_validate_and_copy_iov(
				le16_to_cpu(qi_rsp->OutputBufferOffset),
				sizeof(struct smb2_file_all_info),
				&rsp_iov[1], sizeof(struct smb2_file_all_info),
				(char *)&tcon->crfid.file_all_info))
		tcon->crfid.file_all_info_is_valid = true;
	tcon->crfid.time = jiffies;


oshr_exit:
	mutex_unlock(&tcon->crfid.fid_mutex);
oshr_free:
	SMB2_open_free(&rqst[0]);
	SMB2_query_info_free(&rqst[1]);
	free_rsp_buf(resp_buftype[0], rsp_iov[0].iov_base);
	free_rsp_buf(resp_buftype[1], rsp_iov[1].iov_base);
	if (rc == 0)
		*cfid = &tcon->crfid;
	return rc;
}

int open_cached_dir_by_dentry(struct cifs_tcon *tcon,
			      struct dentry *dentry,
			      struct cached_fid **cfid)
{
	mutex_lock(&tcon->crfid.fid_mutex);
	if (tcon->crfid.dentry == dentry) {
		cifs_dbg(FYI, "found a cached root file handle by dentry\n");
		*cfid = &tcon->crfid;
		kref_get(&tcon->crfid.refcount);
		mutex_unlock(&tcon->crfid.fid_mutex);
		return 0;
	}
	mutex_unlock(&tcon->crfid.fid_mutex);
	return -ENOENT;
}

static void
smb3_qfs_tcon(const unsigned int xid, struct cifs_tcon *tcon,
	      struct cifs_sb_info *cifs_sb)
{
	int rc;
	__le16 srch_path = 0; /* Null - open root of share */
	u8 oplock = SMB2_OPLOCK_LEVEL_NONE;
	struct cifs_open_parms oparms;
	struct cifs_fid fid;
	struct cached_fid *cfid = NULL;

	oparms.tcon = tcon;
	oparms.desired_access = FILE_READ_ATTRIBUTES;
	oparms.disposition = FILE_OPEN;
	oparms.create_options = cifs_create_options(cifs_sb, 0);
	oparms.fid = &fid;
	oparms.reconnect = false;

	rc = open_cached_dir(xid, tcon, "", cifs_sb, &cfid);
	if (rc == 0)
		memcpy(&fid, cfid->fid, sizeof(struct cifs_fid));
	else
		rc = SMB2_open(xid, &oparms, &srch_path, &oplock, NULL, NULL,
			       NULL, NULL);
	if (rc)
		return;

	SMB3_request_interfaces(xid, tcon);

	SMB2_QFS_attr(xid, tcon, fid.persistent_fid, fid.volatile_fid,
			FS_ATTRIBUTE_INFORMATION);
	SMB2_QFS_attr(xid, tcon, fid.persistent_fid, fid.volatile_fid,
			FS_DEVICE_INFORMATION);
	SMB2_QFS_attr(xid, tcon, fid.persistent_fid, fid.volatile_fid,
			FS_VOLUME_INFORMATION);
	SMB2_QFS_attr(xid, tcon, fid.persistent_fid, fid.volatile_fid,
			FS_SECTOR_SIZE_INFORMATION); /* SMB3 specific */
	if (cfid == NULL)
		SMB2_close(xid, tcon, fid.persistent_fid, fid.volatile_fid);
	else
		close_cached_dir(cfid);
}

static void
smb2_qfs_tcon(const unsigned int xid, struct cifs_tcon *tcon,
	      struct cifs_sb_info *cifs_sb)
{
	int rc;
	__le16 srch_path = 0; /* Null - open root of share */
	u8 oplock = SMB2_OPLOCK_LEVEL_NONE;
	struct cifs_open_parms oparms;
	struct cifs_fid fid;

	oparms.tcon = tcon;
	oparms.desired_access = FILE_READ_ATTRIBUTES;
	oparms.disposition = FILE_OPEN;
	oparms.create_options = cifs_create_options(cifs_sb, 0);
	oparms.fid = &fid;
	oparms.reconnect = false;

	rc = SMB2_open(xid, &oparms, &srch_path, &oplock, NULL, NULL,
		       NULL, NULL);
	if (rc)
		return;

	SMB2_QFS_attr(xid, tcon, fid.persistent_fid, fid.volatile_fid,
			FS_ATTRIBUTE_INFORMATION);
	SMB2_QFS_attr(xid, tcon, fid.persistent_fid, fid.volatile_fid,
			FS_DEVICE_INFORMATION);
	SMB2_close(xid, tcon, fid.persistent_fid, fid.volatile_fid);
}

static int
smb2_is_path_accessible(const unsigned int xid, struct cifs_tcon *tcon,
			struct cifs_sb_info *cifs_sb, const char *full_path)
{
	int rc;
	__le16 *utf16_path;
	__u8 oplock = SMB2_OPLOCK_LEVEL_NONE;
	struct cifs_open_parms oparms;
	struct cifs_fid fid;

	if ((*full_path == 0) && tcon->crfid.is_valid)
		return 0;

	utf16_path = cifs_convert_path_to_utf16(full_path, cifs_sb);
	if (!utf16_path)
		return -ENOMEM;

	oparms.tcon = tcon;
	oparms.desired_access = FILE_READ_ATTRIBUTES;
	oparms.disposition = FILE_OPEN;
	oparms.create_options = cifs_create_options(cifs_sb, 0);
	oparms.fid = &fid;
	oparms.reconnect = false;

	rc = SMB2_open(xid, &oparms, utf16_path, &oplock, NULL, NULL, NULL,
		       NULL);
	if (rc) {
		kfree(utf16_path);
		return rc;
	}

	rc = SMB2_close(xid, tcon, fid.persistent_fid, fid.volatile_fid);
	kfree(utf16_path);
	return rc;
}

static int
smb2_get_srv_inum(const unsigned int xid, struct cifs_tcon *tcon,
		  struct cifs_sb_info *cifs_sb, const char *full_path,
		  u64 *uniqueid, FILE_ALL_INFO *data)
{
	*uniqueid = le64_to_cpu(data->IndexNumber);
	return 0;
}

static int
smb2_query_file_info(const unsigned int xid, struct cifs_tcon *tcon,
		     struct cifs_fid *fid, FILE_ALL_INFO *data)
{
	int rc;
	struct smb2_file_all_info *smb2_data;

	smb2_data = kzalloc(sizeof(struct smb2_file_all_info) + PATH_MAX * 2,
			    GFP_KERNEL);
	if (smb2_data == NULL)
		return -ENOMEM;

	rc = SMB2_query_info(xid, tcon, fid->persistent_fid, fid->volatile_fid,
			     smb2_data);
	if (!rc)
		move_smb2_info_to_cifs(data, smb2_data);
	kfree(smb2_data);
	return rc;
}

#ifdef CONFIG_CIFS_XATTR
static ssize_t
move_smb2_ea_to_cifs(char *dst, size_t dst_size,
		     struct smb2_file_full_ea_info *src, size_t src_size,
		     const unsigned char *ea_name)
{
	int rc = 0;
	unsigned int ea_name_len = ea_name ? strlen(ea_name) : 0;
	char *name, *value;
	size_t buf_size = dst_size;
	size_t name_len, value_len, user_name_len;

	while (src_size > 0) {
		name = &src->ea_data[0];
		name_len = (size_t)src->ea_name_length;
		value = &src->ea_data[src->ea_name_length + 1];
		value_len = (size_t)le16_to_cpu(src->ea_value_length);

		if (name_len == 0)
			break;

		if (src_size < 8 + name_len + 1 + value_len) {
			cifs_dbg(FYI, "EA entry goes beyond length of list\n");
			rc = -EIO;
			goto out;
		}

		if (ea_name) {
			if (ea_name_len == name_len &&
			    memcmp(ea_name, name, name_len) == 0) {
				rc = value_len;
				if (dst_size == 0)
					goto out;
				if (dst_size < value_len) {
					rc = -ERANGE;
					goto out;
				}
				memcpy(dst, value, value_len);
				goto out;
			}
		} else {
			/* 'user.' plus a terminating null */
			user_name_len = 5 + 1 + name_len;

			if (buf_size == 0) {
				/* skip copy - calc size only */
				rc += user_name_len;
			} else if (dst_size >= user_name_len) {
				dst_size -= user_name_len;
				memcpy(dst, "user.", 5);
				dst += 5;
				memcpy(dst, src->ea_data, name_len);
				dst += name_len;
				*dst = 0;
				++dst;
				rc += user_name_len;
			} else {
				/* stop before overrun buffer */
				rc = -ERANGE;
				break;
			}
		}

		if (!src->next_entry_offset)
			break;

		if (src_size < le32_to_cpu(src->next_entry_offset)) {
			/* stop before overrun buffer */
			rc = -ERANGE;
			break;
		}
		src_size -= le32_to_cpu(src->next_entry_offset);
		src = (void *)((char *)src +
			       le32_to_cpu(src->next_entry_offset));
	}

	/* didn't find the named attribute */
	if (ea_name)
		rc = -ENODATA;

out:
	return (ssize_t)rc;
}

static ssize_t
smb2_query_eas(const unsigned int xid, struct cifs_tcon *tcon,
	       const unsigned char *path, const unsigned char *ea_name,
	       char *ea_data, size_t buf_size,
	       struct cifs_sb_info *cifs_sb)
{
	int rc;
	__le16 *utf16_path;
	struct kvec rsp_iov = {NULL, 0};
	int buftype = CIFS_NO_BUFFER;
	struct smb2_query_info_rsp *rsp;
	struct smb2_file_full_ea_info *info = NULL;

	utf16_path = cifs_convert_path_to_utf16(path, cifs_sb);
	if (!utf16_path)
		return -ENOMEM;

	rc = smb2_query_info_compound(xid, tcon, utf16_path,
				      FILE_READ_EA,
				      FILE_FULL_EA_INFORMATION,
				      SMB2_O_INFO_FILE,
				      CIFSMaxBufSize -
				      MAX_SMB2_CREATE_RESPONSE_SIZE -
				      MAX_SMB2_CLOSE_RESPONSE_SIZE,
				      &rsp_iov, &buftype, cifs_sb);
	if (rc) {
		/*
		 * If ea_name is NULL (listxattr) and there are no EAs,
		 * return 0 as it's not an error. Otherwise, the specified
		 * ea_name was not found.
		 */
		if (!ea_name && rc == -ENODATA)
			rc = 0;
		goto qeas_exit;
	}

	rsp = (struct smb2_query_info_rsp *)rsp_iov.iov_base;
	rc = smb2_validate_iov(le16_to_cpu(rsp->OutputBufferOffset),
			       le32_to_cpu(rsp->OutputBufferLength),
			       &rsp_iov,
			       sizeof(struct smb2_file_full_ea_info));
	if (rc)
		goto qeas_exit;

	info = (struct smb2_file_full_ea_info *)(
			le16_to_cpu(rsp->OutputBufferOffset) + (char *)rsp);
	rc = move_smb2_ea_to_cifs(ea_data, buf_size, info,
			le32_to_cpu(rsp->OutputBufferLength), ea_name);

 qeas_exit:
	kfree(utf16_path);
	free_rsp_buf(buftype, rsp_iov.iov_base);
	return rc;
}


static int
smb2_set_ea(const unsigned int xid, struct cifs_tcon *tcon,
	    const char *path, const char *ea_name, const void *ea_value,
	    const __u16 ea_value_len, const struct nls_table *nls_codepage,
	    struct cifs_sb_info *cifs_sb)
{
	struct cifs_ses *ses = tcon->ses;
	struct TCP_Server_Info *server = cifs_pick_channel(ses);
	__le16 *utf16_path = NULL;
	int ea_name_len = strlen(ea_name);
	int flags = CIFS_CP_CREATE_CLOSE_OP;
	int len;
	struct smb_rqst rqst[3];
	int resp_buftype[3];
	struct kvec rsp_iov[3];
	struct kvec open_iov[SMB2_CREATE_IOV_SIZE];
	struct cifs_open_parms oparms;
	__u8 oplock = SMB2_OPLOCK_LEVEL_NONE;
	struct cifs_fid fid;
	struct kvec si_iov[SMB2_SET_INFO_IOV_SIZE];
	unsigned int size[1];
	void *data[1];
	struct smb2_file_full_ea_info *ea = NULL;
	struct kvec close_iov[1];
	struct smb2_query_info_rsp *rsp;
	int rc, used_len = 0;

	if (smb3_encryption_required(tcon))
		flags |= CIFS_TRANSFORM_REQ;

	if (ea_name_len > 255)
		return -EINVAL;

	utf16_path = cifs_convert_path_to_utf16(path, cifs_sb);
	if (!utf16_path)
		return -ENOMEM;

	memset(rqst, 0, sizeof(rqst));
	resp_buftype[0] = resp_buftype[1] = resp_buftype[2] = CIFS_NO_BUFFER;
	memset(rsp_iov, 0, sizeof(rsp_iov));

	if (ses->server->ops->query_all_EAs) {
		if (!ea_value) {
			rc = ses->server->ops->query_all_EAs(xid, tcon, path,
							     ea_name, NULL, 0,
							     cifs_sb);
			if (rc == -ENODATA)
				goto sea_exit;
		} else {
			/* If we are adding a attribute we should first check
			 * if there will be enough space available to store
			 * the new EA. If not we should not add it since we
			 * would not be able to even read the EAs back.
			 */
			rc = smb2_query_info_compound(xid, tcon, utf16_path,
				      FILE_READ_EA,
				      FILE_FULL_EA_INFORMATION,
				      SMB2_O_INFO_FILE,
				      CIFSMaxBufSize -
				      MAX_SMB2_CREATE_RESPONSE_SIZE -
				      MAX_SMB2_CLOSE_RESPONSE_SIZE,
				      &rsp_iov[1], &resp_buftype[1], cifs_sb);
			if (rc == 0) {
				rsp = (struct smb2_query_info_rsp *)rsp_iov[1].iov_base;
				used_len = le32_to_cpu(rsp->OutputBufferLength);
			}
			free_rsp_buf(resp_buftype[1], rsp_iov[1].iov_base);
			resp_buftype[1] = CIFS_NO_BUFFER;
			memset(&rsp_iov[1], 0, sizeof(rsp_iov[1]));
			rc = 0;

			/* Use a fudge factor of 256 bytes in case we collide
			 * with a different set_EAs command.
			 */
			if(CIFSMaxBufSize - MAX_SMB2_CREATE_RESPONSE_SIZE -
			   MAX_SMB2_CLOSE_RESPONSE_SIZE - 256 <
			   used_len + ea_name_len + ea_value_len + 1) {
				rc = -ENOSPC;
				goto sea_exit;
			}
		}
	}

	/* Open */
	memset(&open_iov, 0, sizeof(open_iov));
	rqst[0].rq_iov = open_iov;
	rqst[0].rq_nvec = SMB2_CREATE_IOV_SIZE;

	memset(&oparms, 0, sizeof(oparms));
	oparms.tcon = tcon;
	oparms.desired_access = FILE_WRITE_EA;
	oparms.disposition = FILE_OPEN;
	oparms.create_options = cifs_create_options(cifs_sb, 0);
	oparms.fid = &fid;
	oparms.reconnect = false;

	rc = SMB2_open_init(tcon, server,
			    &rqst[0], &oplock, &oparms, utf16_path);
	if (rc)
		goto sea_exit;
	smb2_set_next_command(tcon, &rqst[0]);


	/* Set Info */
	memset(&si_iov, 0, sizeof(si_iov));
	rqst[1].rq_iov = si_iov;
	rqst[1].rq_nvec = 1;

	len = sizeof(*ea) + ea_name_len + ea_value_len + 1;
	ea = kzalloc(len, GFP_KERNEL);
	if (ea == NULL) {
		rc = -ENOMEM;
		goto sea_exit;
	}

	ea->ea_name_length = ea_name_len;
	ea->ea_value_length = cpu_to_le16(ea_value_len);
	memcpy(ea->ea_data, ea_name, ea_name_len + 1);
	memcpy(ea->ea_data + ea_name_len + 1, ea_value, ea_value_len);

	size[0] = len;
	data[0] = ea;

	rc = SMB2_set_info_init(tcon, server,
				&rqst[1], COMPOUND_FID,
				COMPOUND_FID, current->tgid,
				FILE_FULL_EA_INFORMATION,
				SMB2_O_INFO_FILE, 0, data, size);
	smb2_set_next_command(tcon, &rqst[1]);
	smb2_set_related(&rqst[1]);


	/* Close */
	memset(&close_iov, 0, sizeof(close_iov));
	rqst[2].rq_iov = close_iov;
	rqst[2].rq_nvec = 1;
	rc = SMB2_close_init(tcon, server,
			     &rqst[2], COMPOUND_FID, COMPOUND_FID, false);
	smb2_set_related(&rqst[2]);

	rc = compound_send_recv(xid, ses, server,
				flags, 3, rqst,
				resp_buftype, rsp_iov);
	/* no need to bump num_remote_opens because handle immediately closed */

 sea_exit:
	kfree(ea);
	kfree(utf16_path);
	SMB2_open_free(&rqst[0]);
	SMB2_set_info_free(&rqst[1]);
	SMB2_close_free(&rqst[2]);
	free_rsp_buf(resp_buftype[0], rsp_iov[0].iov_base);
	free_rsp_buf(resp_buftype[1], rsp_iov[1].iov_base);
	free_rsp_buf(resp_buftype[2], rsp_iov[2].iov_base);
	return rc;
}
#endif

static bool
smb2_can_echo(struct TCP_Server_Info *server)
{
	return server->echoes;
}

static void
smb2_clear_stats(struct cifs_tcon *tcon)
{
	int i;

	for (i = 0; i < NUMBER_OF_SMB2_COMMANDS; i++) {
		atomic_set(&tcon->stats.smb2_stats.smb2_com_sent[i], 0);
		atomic_set(&tcon->stats.smb2_stats.smb2_com_failed[i], 0);
	}
}

static void
smb2_dump_share_caps(struct seq_file *m, struct cifs_tcon *tcon)
{
	seq_puts(m, "\n\tShare Capabilities:");
	if (tcon->capabilities & SMB2_SHARE_CAP_DFS)
		seq_puts(m, " DFS,");
	if (tcon->capabilities & SMB2_SHARE_CAP_CONTINUOUS_AVAILABILITY)
		seq_puts(m, " CONTINUOUS AVAILABILITY,");
	if (tcon->capabilities & SMB2_SHARE_CAP_SCALEOUT)
		seq_puts(m, " SCALEOUT,");
	if (tcon->capabilities & SMB2_SHARE_CAP_CLUSTER)
		seq_puts(m, " CLUSTER,");
	if (tcon->capabilities & SMB2_SHARE_CAP_ASYMMETRIC)
		seq_puts(m, " ASYMMETRIC,");
	if (tcon->capabilities == 0)
		seq_puts(m, " None");
	if (tcon->ss_flags & SSINFO_FLAGS_ALIGNED_DEVICE)
		seq_puts(m, " Aligned,");
	if (tcon->ss_flags & SSINFO_FLAGS_PARTITION_ALIGNED_ON_DEVICE)
		seq_puts(m, " Partition Aligned,");
	if (tcon->ss_flags & SSINFO_FLAGS_NO_SEEK_PENALTY)
		seq_puts(m, " SSD,");
	if (tcon->ss_flags & SSINFO_FLAGS_TRIM_ENABLED)
		seq_puts(m, " TRIM-support,");

	seq_printf(m, "\tShare Flags: 0x%x", tcon->share_flags);
	seq_printf(m, "\n\ttid: 0x%x", tcon->tid);
	if (tcon->perf_sector_size)
		seq_printf(m, "\tOptimal sector size: 0x%x",
			   tcon->perf_sector_size);
	seq_printf(m, "\tMaximal Access: 0x%x", tcon->maximal_access);
}

static void
smb2_print_stats(struct seq_file *m, struct cifs_tcon *tcon)
{
	atomic_t *sent = tcon->stats.smb2_stats.smb2_com_sent;
	atomic_t *failed = tcon->stats.smb2_stats.smb2_com_failed;

	/*
	 *  Can't display SMB2_NEGOTIATE, SESSION_SETUP, LOGOFF, CANCEL and ECHO
	 *  totals (requests sent) since those SMBs are per-session not per tcon
	 */
	seq_printf(m, "\nBytes read: %llu  Bytes written: %llu",
		   (long long)(tcon->bytes_read),
		   (long long)(tcon->bytes_written));
	seq_printf(m, "\nOpen files: %d total (local), %d open on server",
		   atomic_read(&tcon->num_local_opens),
		   atomic_read(&tcon->num_remote_opens));
	seq_printf(m, "\nTreeConnects: %d total %d failed",
		   atomic_read(&sent[SMB2_TREE_CONNECT_HE]),
		   atomic_read(&failed[SMB2_TREE_CONNECT_HE]));
	seq_printf(m, "\nTreeDisconnects: %d total %d failed",
		   atomic_read(&sent[SMB2_TREE_DISCONNECT_HE]),
		   atomic_read(&failed[SMB2_TREE_DISCONNECT_HE]));
	seq_printf(m, "\nCreates: %d total %d failed",
		   atomic_read(&sent[SMB2_CREATE_HE]),
		   atomic_read(&failed[SMB2_CREATE_HE]));
	seq_printf(m, "\nCloses: %d total %d failed",
		   atomic_read(&sent[SMB2_CLOSE_HE]),
		   atomic_read(&failed[SMB2_CLOSE_HE]));
	seq_printf(m, "\nFlushes: %d total %d failed",
		   atomic_read(&sent[SMB2_FLUSH_HE]),
		   atomic_read(&failed[SMB2_FLUSH_HE]));
	seq_printf(m, "\nReads: %d total %d failed",
		   atomic_read(&sent[SMB2_READ_HE]),
		   atomic_read(&failed[SMB2_READ_HE]));
	seq_printf(m, "\nWrites: %d total %d failed",
		   atomic_read(&sent[SMB2_WRITE_HE]),
		   atomic_read(&failed[SMB2_WRITE_HE]));
	seq_printf(m, "\nLocks: %d total %d failed",
		   atomic_read(&sent[SMB2_LOCK_HE]),
		   atomic_read(&failed[SMB2_LOCK_HE]));
	seq_printf(m, "\nIOCTLs: %d total %d failed",
		   atomic_read(&sent[SMB2_IOCTL_HE]),
		   atomic_read(&failed[SMB2_IOCTL_HE]));
	seq_printf(m, "\nQueryDirectories: %d total %d failed",
		   atomic_read(&sent[SMB2_QUERY_DIRECTORY_HE]),
		   atomic_read(&failed[SMB2_QUERY_DIRECTORY_HE]));
	seq_printf(m, "\nChangeNotifies: %d total %d failed",
		   atomic_read(&sent[SMB2_CHANGE_NOTIFY_HE]),
		   atomic_read(&failed[SMB2_CHANGE_NOTIFY_HE]));
	seq_printf(m, "\nQueryInfos: %d total %d failed",
		   atomic_read(&sent[SMB2_QUERY_INFO_HE]),
		   atomic_read(&failed[SMB2_QUERY_INFO_HE]));
	seq_printf(m, "\nSetInfos: %d total %d failed",
		   atomic_read(&sent[SMB2_SET_INFO_HE]),
		   atomic_read(&failed[SMB2_SET_INFO_HE]));
	seq_printf(m, "\nOplockBreaks: %d sent %d failed",
		   atomic_read(&sent[SMB2_OPLOCK_BREAK_HE]),
		   atomic_read(&failed[SMB2_OPLOCK_BREAK_HE]));
}

static void
smb2_set_fid(struct cifsFileInfo *cfile, struct cifs_fid *fid, __u32 oplock)
{
	struct cifsInodeInfo *cinode = CIFS_I(d_inode(cfile->dentry));
	struct TCP_Server_Info *server = tlink_tcon(cfile->tlink)->ses->server;

	cfile->fid.persistent_fid = fid->persistent_fid;
	cfile->fid.volatile_fid = fid->volatile_fid;
	cfile->fid.access = fid->access;
#ifdef CONFIG_CIFS_DEBUG2
	cfile->fid.mid = fid->mid;
#endif /* CIFS_DEBUG2 */
	server->ops->set_oplock_level(cinode, oplock, fid->epoch,
				      &fid->purge_cache);
	cinode->can_cache_brlcks = CIFS_CACHE_WRITE(cinode);
	memcpy(cfile->fid.create_guid, fid->create_guid, 16);
}

static void
smb2_close_file(const unsigned int xid, struct cifs_tcon *tcon,
		struct cifs_fid *fid)
{
	SMB2_close(xid, tcon, fid->persistent_fid, fid->volatile_fid);
}

static void
smb2_close_getattr(const unsigned int xid, struct cifs_tcon *tcon,
		   struct cifsFileInfo *cfile)
{
	struct smb2_file_network_open_info file_inf;
	struct inode *inode;
	int rc;

	rc = __SMB2_close(xid, tcon, cfile->fid.persistent_fid,
		   cfile->fid.volatile_fid, &file_inf);
	if (rc)
		return;

	inode = d_inode(cfile->dentry);

	spin_lock(&inode->i_lock);
	CIFS_I(inode)->time = jiffies;

	/* Creation time should not need to be updated on close */
	if (file_inf.LastWriteTime)
		inode->i_mtime = cifs_NTtimeToUnix(file_inf.LastWriteTime);
	if (file_inf.ChangeTime)
		inode->i_ctime = cifs_NTtimeToUnix(file_inf.ChangeTime);
	if (file_inf.LastAccessTime)
		inode->i_atime = cifs_NTtimeToUnix(file_inf.LastAccessTime);

	/*
	 * i_blocks is not related to (i_size / i_blksize),
	 * but instead 512 byte (2**9) size is required for
	 * calculating num blocks.
	 */
	if (le64_to_cpu(file_inf.AllocationSize) > 4096)
		inode->i_blocks =
			(512 - 1 + le64_to_cpu(file_inf.AllocationSize)) >> 9;

	/* End of file and Attributes should not have to be updated on close */
	spin_unlock(&inode->i_lock);
}

static int
SMB2_request_res_key(const unsigned int xid, struct cifs_tcon *tcon,
		     u64 persistent_fid, u64 volatile_fid,
		     struct copychunk_ioctl *pcchunk)
{
	int rc;
	unsigned int ret_data_len;
	struct resume_key_req *res_key;

	rc = SMB2_ioctl(xid, tcon, persistent_fid, volatile_fid,
			FSCTL_SRV_REQUEST_RESUME_KEY, true /* is_fsctl */,
			NULL, 0 /* no input */, CIFSMaxBufSize,
			(char **)&res_key, &ret_data_len);

	if (rc == -EOPNOTSUPP) {
		pr_warn_once("Server share %s does not support copy range\n", tcon->treeName);
		goto req_res_key_exit;
	} else if (rc) {
		cifs_tcon_dbg(VFS, "refcpy ioctl error %d getting resume key\n", rc);
		goto req_res_key_exit;
	}
	if (ret_data_len < sizeof(struct resume_key_req)) {
		cifs_tcon_dbg(VFS, "Invalid refcopy resume key length\n");
		rc = -EINVAL;
		goto req_res_key_exit;
	}
	memcpy(pcchunk->SourceKey, res_key->ResumeKey, COPY_CHUNK_RES_KEY_SIZE);

req_res_key_exit:
	kfree(res_key);
	return rc;
}

struct iqi_vars {
	struct smb_rqst rqst[3];
	struct kvec rsp_iov[3];
	struct kvec open_iov[SMB2_CREATE_IOV_SIZE];
	struct kvec qi_iov[1];
	struct kvec io_iov[SMB2_IOCTL_IOV_SIZE];
	struct kvec si_iov[SMB2_SET_INFO_IOV_SIZE];
	struct kvec close_iov[1];
};

static int
smb2_ioctl_query_info(const unsigned int xid,
		      struct cifs_tcon *tcon,
		      struct cifs_sb_info *cifs_sb,
		      __le16 *path, int is_dir,
		      unsigned long p)
{
	struct iqi_vars *vars;
	struct smb_rqst *rqst;
	struct kvec *rsp_iov;
	struct cifs_ses *ses = tcon->ses;
	struct TCP_Server_Info *server = cifs_pick_channel(ses);
	char __user *arg = (char __user *)p;
	struct smb_query_info qi;
	struct smb_query_info __user *pqi;
	int rc = 0;
	int flags = CIFS_CP_CREATE_CLOSE_OP;
	struct smb2_query_info_rsp *qi_rsp = NULL;
	struct smb2_ioctl_rsp *io_rsp = NULL;
	void *buffer = NULL;
	int resp_buftype[3];
	struct cifs_open_parms oparms;
	u8 oplock = SMB2_OPLOCK_LEVEL_NONE;
	struct cifs_fid fid;
	unsigned int size[2];
	void *data[2];
	int create_options = is_dir ? CREATE_NOT_FILE : CREATE_NOT_DIR;

	vars = kzalloc(sizeof(*vars), GFP_ATOMIC);
	if (vars == NULL)
		return -ENOMEM;
	rqst = &vars->rqst[0];
	rsp_iov = &vars->rsp_iov[0];

	resp_buftype[0] = resp_buftype[1] = resp_buftype[2] = CIFS_NO_BUFFER;

	if (copy_from_user(&qi, arg, sizeof(struct smb_query_info)))
		goto e_fault;

	if (qi.output_buffer_length > 1024) {
		kfree(vars);
		return -EINVAL;
	}

	if (!ses || !server) {
		kfree(vars);
		return -EIO;
	}

	if (smb3_encryption_required(tcon))
		flags |= CIFS_TRANSFORM_REQ;

	buffer = memdup_user(arg + sizeof(struct smb_query_info),
			     qi.output_buffer_length);
	if (IS_ERR(buffer)) {
		kfree(vars);
		return PTR_ERR(buffer);
	}

	/* Open */
	rqst[0].rq_iov = &vars->open_iov[0];
	rqst[0].rq_nvec = SMB2_CREATE_IOV_SIZE;

	memset(&oparms, 0, sizeof(oparms));
	oparms.tcon = tcon;
	oparms.disposition = FILE_OPEN;
	oparms.create_options = cifs_create_options(cifs_sb, create_options);
	oparms.fid = &fid;
	oparms.reconnect = false;

	if (qi.flags & PASSTHRU_FSCTL) {
		switch (qi.info_type & FSCTL_DEVICE_ACCESS_MASK) {
		case FSCTL_DEVICE_ACCESS_FILE_READ_WRITE_ACCESS:
			oparms.desired_access = FILE_READ_DATA | FILE_WRITE_DATA | FILE_READ_ATTRIBUTES | SYNCHRONIZE;
			break;
		case FSCTL_DEVICE_ACCESS_FILE_ANY_ACCESS:
			oparms.desired_access = GENERIC_ALL;
			break;
		case FSCTL_DEVICE_ACCESS_FILE_READ_ACCESS:
			oparms.desired_access = GENERIC_READ;
			break;
		case FSCTL_DEVICE_ACCESS_FILE_WRITE_ACCESS:
			oparms.desired_access = GENERIC_WRITE;
			break;
		}
	} else if (qi.flags & PASSTHRU_SET_INFO) {
		oparms.desired_access = GENERIC_WRITE;
	} else {
		oparms.desired_access = FILE_READ_ATTRIBUTES | READ_CONTROL;
	}

	rc = SMB2_open_init(tcon, server,
			    &rqst[0], &oplock, &oparms, path);
	if (rc)
		goto iqinf_exit;
	smb2_set_next_command(tcon, &rqst[0]);

	/* Query */
	if (qi.flags & PASSTHRU_FSCTL) {
		/* Can eventually relax perm check since server enforces too */
		if (!capable(CAP_SYS_ADMIN))
			rc = -EPERM;
		else  {
			rqst[1].rq_iov = &vars->io_iov[0];
			rqst[1].rq_nvec = SMB2_IOCTL_IOV_SIZE;

			rc = SMB2_ioctl_init(tcon, server,
					     &rqst[1],
					     COMPOUND_FID, COMPOUND_FID,
					     qi.info_type, true, buffer,
					     qi.output_buffer_length,
					     CIFSMaxBufSize -
					     MAX_SMB2_CREATE_RESPONSE_SIZE -
					     MAX_SMB2_CLOSE_RESPONSE_SIZE);
		}
	} else if (qi.flags == PASSTHRU_SET_INFO) {
		/* Can eventually relax perm check since server enforces too */
		if (!capable(CAP_SYS_ADMIN))
			rc = -EPERM;
		else  {
			rqst[1].rq_iov = &vars->si_iov[0];
			rqst[1].rq_nvec = 1;

			size[0] = 8;
			data[0] = buffer;

			rc = SMB2_set_info_init(tcon, server,
					&rqst[1],
					COMPOUND_FID, COMPOUND_FID,
					current->tgid,
					FILE_END_OF_FILE_INFORMATION,
					SMB2_O_INFO_FILE, 0, data, size);
		}
	} else if (qi.flags == PASSTHRU_QUERY_INFO) {
		rqst[1].rq_iov = &vars->qi_iov[0];
		rqst[1].rq_nvec = 1;

		rc = SMB2_query_info_init(tcon, server,
				  &rqst[1], COMPOUND_FID,
				  COMPOUND_FID, qi.file_info_class,
				  qi.info_type, qi.additional_information,
				  qi.input_buffer_length,
				  qi.output_buffer_length, buffer);
	} else { /* unknown flags */
		cifs_tcon_dbg(VFS, "Invalid passthru query flags: 0x%x\n",
			      qi.flags);
		rc = -EINVAL;
	}

	if (rc)
		goto iqinf_exit;
	smb2_set_next_command(tcon, &rqst[1]);
	smb2_set_related(&rqst[1]);

	/* Close */
	rqst[2].rq_iov = &vars->close_iov[0];
	rqst[2].rq_nvec = 1;

	rc = SMB2_close_init(tcon, server,
			     &rqst[2], COMPOUND_FID, COMPOUND_FID, false);
	if (rc)
		goto iqinf_exit;
	smb2_set_related(&rqst[2]);

	rc = compound_send_recv(xid, ses, server,
				flags, 3, rqst,
				resp_buftype, rsp_iov);
	if (rc)
		goto iqinf_exit;

	/* No need to bump num_remote_opens since handle immediately closed */
	if (qi.flags & PASSTHRU_FSCTL) {
		pqi = (struct smb_query_info __user *)arg;
		io_rsp = (struct smb2_ioctl_rsp *)rsp_iov[1].iov_base;
		if (le32_to_cpu(io_rsp->OutputCount) < qi.input_buffer_length)
			qi.input_buffer_length = le32_to_cpu(io_rsp->OutputCount);
		if (qi.input_buffer_length > 0 &&
		    le32_to_cpu(io_rsp->OutputOffset) + qi.input_buffer_length
		    > rsp_iov[1].iov_len)
			goto e_fault;

		if (copy_to_user(&pqi->input_buffer_length,
				 &qi.input_buffer_length,
				 sizeof(qi.input_buffer_length)))
			goto e_fault;

		if (copy_to_user((void __user *)pqi + sizeof(struct smb_query_info),
				 (const void *)io_rsp + le32_to_cpu(io_rsp->OutputOffset),
				 qi.input_buffer_length))
			goto e_fault;
	} else {
		pqi = (struct smb_query_info __user *)arg;
		qi_rsp = (struct smb2_query_info_rsp *)rsp_iov[1].iov_base;
		if (le32_to_cpu(qi_rsp->OutputBufferLength) < qi.input_buffer_length)
			qi.input_buffer_length = le32_to_cpu(qi_rsp->OutputBufferLength);
		if (copy_to_user(&pqi->input_buffer_length,
				 &qi.input_buffer_length,
				 sizeof(qi.input_buffer_length)))
			goto e_fault;

		if (copy_to_user(pqi + 1, qi_rsp->Buffer,
				 qi.input_buffer_length))
			goto e_fault;
	}

 iqinf_exit:
	cifs_small_buf_release(rqst[0].rq_iov[0].iov_base);
	cifs_small_buf_release(rqst[1].rq_iov[0].iov_base);
	cifs_small_buf_release(rqst[2].rq_iov[0].iov_base);
	free_rsp_buf(resp_buftype[0], rsp_iov[0].iov_base);
	free_rsp_buf(resp_buftype[1], rsp_iov[1].iov_base);
	free_rsp_buf(resp_buftype[2], rsp_iov[2].iov_base);
	kfree(vars);
	kfree(buffer);
	return rc;

e_fault:
	rc = -EFAULT;
	goto iqinf_exit;
}

static ssize_t
smb2_copychunk_range(const unsigned int xid,
			struct cifsFileInfo *srcfile,
			struct cifsFileInfo *trgtfile, u64 src_off,
			u64 len, u64 dest_off)
{
	int rc;
	unsigned int ret_data_len;
	struct copychunk_ioctl *pcchunk;
	struct copychunk_ioctl_rsp *retbuf = NULL;
	struct cifs_tcon *tcon;
	int chunks_copied = 0;
	bool chunk_sizes_updated = false;
	ssize_t bytes_written, total_bytes_written = 0;

	pcchunk = kmalloc(sizeof(struct copychunk_ioctl), GFP_KERNEL);

	if (pcchunk == NULL)
		return -ENOMEM;

	cifs_dbg(FYI, "%s: about to call request res key\n", __func__);
	/* Request a key from the server to identify the source of the copy */
	rc = SMB2_request_res_key(xid, tlink_tcon(srcfile->tlink),
				srcfile->fid.persistent_fid,
				srcfile->fid.volatile_fid, pcchunk);

	/* Note: request_res_key sets res_key null only if rc !=0 */
	if (rc)
		goto cchunk_out;

	/* For now array only one chunk long, will make more flexible later */
	pcchunk->ChunkCount = cpu_to_le32(1);
	pcchunk->Reserved = 0;
	pcchunk->Reserved2 = 0;

	tcon = tlink_tcon(trgtfile->tlink);

	while (len > 0) {
		pcchunk->SourceOffset = cpu_to_le64(src_off);
		pcchunk->TargetOffset = cpu_to_le64(dest_off);
		pcchunk->Length =
			cpu_to_le32(min_t(u32, len, tcon->max_bytes_chunk));

		/* Request server copy to target from src identified by key */
		kfree(retbuf);
		retbuf = NULL;
		rc = SMB2_ioctl(xid, tcon, trgtfile->fid.persistent_fid,
			trgtfile->fid.volatile_fid, FSCTL_SRV_COPYCHUNK_WRITE,
			true /* is_fsctl */, (char *)pcchunk,
			sizeof(struct copychunk_ioctl),	CIFSMaxBufSize,
			(char **)&retbuf, &ret_data_len);
		if (rc == 0) {
			if (ret_data_len !=
					sizeof(struct copychunk_ioctl_rsp)) {
				cifs_tcon_dbg(VFS, "Invalid cchunk response size\n");
				rc = -EIO;
				goto cchunk_out;
			}
			if (retbuf->TotalBytesWritten == 0) {
				cifs_dbg(FYI, "no bytes copied\n");
				rc = -EIO;
				goto cchunk_out;
			}
			/*
			 * Check if server claimed to write more than we asked
			 */
			if (le32_to_cpu(retbuf->TotalBytesWritten) >
			    le32_to_cpu(pcchunk->Length)) {
				cifs_tcon_dbg(VFS, "Invalid copy chunk response\n");
				rc = -EIO;
				goto cchunk_out;
			}
			if (le32_to_cpu(retbuf->ChunksWritten) != 1) {
				cifs_tcon_dbg(VFS, "Invalid num chunks written\n");
				rc = -EIO;
				goto cchunk_out;
			}
			chunks_copied++;

			bytes_written = le32_to_cpu(retbuf->TotalBytesWritten);
			src_off += bytes_written;
			dest_off += bytes_written;
			len -= bytes_written;
			total_bytes_written += bytes_written;

			cifs_dbg(FYI, "Chunks %d PartialChunk %d Total %zu\n",
				le32_to_cpu(retbuf->ChunksWritten),
				le32_to_cpu(retbuf->ChunkBytesWritten),
				bytes_written);
		} else if (rc == -EINVAL) {
			if (ret_data_len != sizeof(struct copychunk_ioctl_rsp))
				goto cchunk_out;

			cifs_dbg(FYI, "MaxChunks %d BytesChunk %d MaxCopy %d\n",
				le32_to_cpu(retbuf->ChunksWritten),
				le32_to_cpu(retbuf->ChunkBytesWritten),
				le32_to_cpu(retbuf->TotalBytesWritten));

			/*
			 * Check if this is the first request using these sizes,
			 * (ie check if copy succeed once with original sizes
			 * and check if the server gave us different sizes after
			 * we already updated max sizes on previous request).
			 * if not then why is the server returning an error now
			 */
			if ((chunks_copied != 0) || chunk_sizes_updated)
				goto cchunk_out;

			/* Check that server is not asking us to grow size */
			if (le32_to_cpu(retbuf->ChunkBytesWritten) <
					tcon->max_bytes_chunk)
				tcon->max_bytes_chunk =
					le32_to_cpu(retbuf->ChunkBytesWritten);
			else
				goto cchunk_out; /* server gave us bogus size */

			/* No need to change MaxChunks since already set to 1 */
			chunk_sizes_updated = true;
		} else
			goto cchunk_out;
	}

cchunk_out:
	kfree(pcchunk);
	kfree(retbuf);
	if (rc)
		return rc;
	else
		return total_bytes_written;
}

static int
smb2_flush_file(const unsigned int xid, struct cifs_tcon *tcon,
		struct cifs_fid *fid)
{
	return SMB2_flush(xid, tcon, fid->persistent_fid, fid->volatile_fid);
}

static unsigned int
smb2_read_data_offset(char *buf)
{
	struct smb2_read_rsp *rsp = (struct smb2_read_rsp *)buf;

	return rsp->DataOffset;
}

static unsigned int
smb2_read_data_length(char *buf, bool in_remaining)
{
	struct smb2_read_rsp *rsp = (struct smb2_read_rsp *)buf;

	if (in_remaining)
		return le32_to_cpu(rsp->DataRemaining);

	return le32_to_cpu(rsp->DataLength);
}


static int
smb2_sync_read(const unsigned int xid, struct cifs_fid *pfid,
	       struct cifs_io_parms *parms, unsigned int *bytes_read,
	       char **buf, int *buf_type)
{
	parms->persistent_fid = pfid->persistent_fid;
	parms->volatile_fid = pfid->volatile_fid;
	return SMB2_read(xid, parms, bytes_read, buf, buf_type);
}

static int
smb2_sync_write(const unsigned int xid, struct cifs_fid *pfid,
		struct cifs_io_parms *parms, unsigned int *written,
		struct kvec *iov, unsigned long nr_segs)
{

	parms->persistent_fid = pfid->persistent_fid;
	parms->volatile_fid = pfid->volatile_fid;
	return SMB2_write(xid, parms, written, iov, nr_segs);
}

/* Set or clear the SPARSE_FILE attribute based on value passed in setsparse */
static bool smb2_set_sparse(const unsigned int xid, struct cifs_tcon *tcon,
		struct cifsFileInfo *cfile, struct inode *inode, __u8 setsparse)
{
	struct cifsInodeInfo *cifsi;
	int rc;

	cifsi = CIFS_I(inode);

	/* if file already sparse don't bother setting sparse again */
	if ((cifsi->cifsAttrs & FILE_ATTRIBUTE_SPARSE_FILE) && setsparse)
		return true; /* already sparse */

	if (!(cifsi->cifsAttrs & FILE_ATTRIBUTE_SPARSE_FILE) && !setsparse)
		return true; /* already not sparse */

	/*
	 * Can't check for sparse support on share the usual way via the
	 * FS attribute info (FILE_SUPPORTS_SPARSE_FILES) on the share
	 * since Samba server doesn't set the flag on the share, yet
	 * supports the set sparse FSCTL and returns sparse correctly
	 * in the file attributes. If we fail setting sparse though we
	 * mark that server does not support sparse files for this share
	 * to avoid repeatedly sending the unsupported fsctl to server
	 * if the file is repeatedly extended.
	 */
	if (tcon->broken_sparse_sup)
		return false;

	rc = SMB2_ioctl(xid, tcon, cfile->fid.persistent_fid,
			cfile->fid.volatile_fid, FSCTL_SET_SPARSE,
			true /* is_fctl */,
			&setsparse, 1, CIFSMaxBufSize, NULL, NULL);
	if (rc) {
		tcon->broken_sparse_sup = true;
		cifs_dbg(FYI, "set sparse rc = %d\n", rc);
		return false;
	}

	if (setsparse)
		cifsi->cifsAttrs |= FILE_ATTRIBUTE_SPARSE_FILE;
	else
		cifsi->cifsAttrs &= (~FILE_ATTRIBUTE_SPARSE_FILE);

	return true;
}

static int
smb2_set_file_size(const unsigned int xid, struct cifs_tcon *tcon,
		   struct cifsFileInfo *cfile, __u64 size, bool set_alloc)
{
	__le64 eof = cpu_to_le64(size);
	struct inode *inode;

	/*
	 * If extending file more than one page make sparse. Many Linux fs
	 * make files sparse by default when extending via ftruncate
	 */
	inode = d_inode(cfile->dentry);

	if (!set_alloc && (size > inode->i_size + 8192)) {
		__u8 set_sparse = 1;

		/* whether set sparse succeeds or not, extend the file */
		smb2_set_sparse(xid, tcon, cfile, inode, set_sparse);
	}

	return SMB2_set_eof(xid, tcon, cfile->fid.persistent_fid,
			    cfile->fid.volatile_fid, cfile->pid, &eof);
}

static int
smb2_duplicate_extents(const unsigned int xid,
			struct cifsFileInfo *srcfile,
			struct cifsFileInfo *trgtfile, u64 src_off,
			u64 len, u64 dest_off)
{
	int rc;
	unsigned int ret_data_len;
	struct inode *inode;
	struct duplicate_extents_to_file dup_ext_buf;
	struct cifs_tcon *tcon = tlink_tcon(trgtfile->tlink);

	/* server fileays advertise duplicate extent support with this flag */
	if ((le32_to_cpu(tcon->fsAttrInfo.Attributes) &
	     FILE_SUPPORTS_BLOCK_REFCOUNTING) == 0)
		return -EOPNOTSUPP;

	dup_ext_buf.VolatileFileHandle = srcfile->fid.volatile_fid;
	dup_ext_buf.PersistentFileHandle = srcfile->fid.persistent_fid;
	dup_ext_buf.SourceFileOffset = cpu_to_le64(src_off);
	dup_ext_buf.TargetFileOffset = cpu_to_le64(dest_off);
	dup_ext_buf.ByteCount = cpu_to_le64(len);
	cifs_dbg(FYI, "Duplicate extents: src off %lld dst off %lld len %lld\n",
		src_off, dest_off, len);

	inode = d_inode(trgtfile->dentry);
	if (inode->i_size < dest_off + len) {
		rc = smb2_set_file_size(xid, tcon, trgtfile, dest_off + len, false);
		if (rc)
			goto duplicate_extents_out;

		/*
		 * Although also could set plausible allocation size (i_blocks)
		 * here in addition to setting the file size, in reflink
		 * it is likely that the target file is sparse. Its allocation
		 * size will be queried on next revalidate, but it is important
		 * to make sure that file's cached size is updated immediately
		 */
		cifs_setsize(inode, dest_off + len);
	}
	rc = SMB2_ioctl(xid, tcon, trgtfile->fid.persistent_fid,
			trgtfile->fid.volatile_fid,
			FSCTL_DUPLICATE_EXTENTS_TO_FILE,
			true /* is_fsctl */,
			(char *)&dup_ext_buf,
			sizeof(struct duplicate_extents_to_file),
			CIFSMaxBufSize, NULL,
			&ret_data_len);

	if (ret_data_len > 0)
		cifs_dbg(FYI, "Non-zero response length in duplicate extents\n");

duplicate_extents_out:
	return rc;
}

static int
smb2_set_compression(const unsigned int xid, struct cifs_tcon *tcon,
		   struct cifsFileInfo *cfile)
{
	return SMB2_set_compression(xid, tcon, cfile->fid.persistent_fid,
			    cfile->fid.volatile_fid);
}

static int
smb3_set_integrity(const unsigned int xid, struct cifs_tcon *tcon,
		   struct cifsFileInfo *cfile)
{
	struct fsctl_set_integrity_information_req integr_info;
	unsigned int ret_data_len;

	integr_info.ChecksumAlgorithm = cpu_to_le16(CHECKSUM_TYPE_UNCHANGED);
	integr_info.Flags = 0;
	integr_info.Reserved = 0;

	return SMB2_ioctl(xid, tcon, cfile->fid.persistent_fid,
			cfile->fid.volatile_fid,
			FSCTL_SET_INTEGRITY_INFORMATION,
			true /* is_fsctl */,
			(char *)&integr_info,
			sizeof(struct fsctl_set_integrity_information_req),
			CIFSMaxBufSize, NULL,
			&ret_data_len);

}

/* GMT Token is @GMT-YYYY.MM.DD-HH.MM.SS Unicode which is 48 bytes + null */
#define GMT_TOKEN_SIZE 50

#define MIN_SNAPSHOT_ARRAY_SIZE 16 /* See MS-SMB2 section 3.3.5.15.1 */

/*
 * Input buffer contains (empty) struct smb_snapshot array with size filled in
 * For output see struct SRV_SNAPSHOT_ARRAY in MS-SMB2 section 2.2.32.2
 */
static int
smb3_enum_snapshots(const unsigned int xid, struct cifs_tcon *tcon,
		   struct cifsFileInfo *cfile, void __user *ioc_buf)
{
	char *retbuf = NULL;
	unsigned int ret_data_len = 0;
	int rc;
	u32 max_response_size;
	struct smb_snapshot_array snapshot_in;

	/*
	 * On the first query to enumerate the list of snapshots available
	 * for this volume the buffer begins with 0 (number of snapshots
	 * which can be returned is zero since at that point we do not know
	 * how big the buffer needs to be). On the second query,
	 * it (ret_data_len) is set to number of snapshots so we can
	 * know to set the maximum response size larger (see below).
	 */
	if (get_user(ret_data_len, (unsigned int __user *)ioc_buf))
		return -EFAULT;

	/*
	 * Note that for snapshot queries that servers like Azure expect that
	 * the first query be minimal size (and just used to get the number/size
	 * of previous versions) so response size must be specified as EXACTLY
	 * sizeof(struct snapshot_array) which is 16 when rounded up to multiple
	 * of eight bytes.
	 */
	if (ret_data_len == 0)
		max_response_size = MIN_SNAPSHOT_ARRAY_SIZE;
	else
		max_response_size = CIFSMaxBufSize;

	rc = SMB2_ioctl(xid, tcon, cfile->fid.persistent_fid,
			cfile->fid.volatile_fid,
			FSCTL_SRV_ENUMERATE_SNAPSHOTS,
			true /* is_fsctl */,
			NULL, 0 /* no input data */, max_response_size,
			(char **)&retbuf,
			&ret_data_len);
	cifs_dbg(FYI, "enum snaphots ioctl returned %d and ret buflen is %d\n",
			rc, ret_data_len);
	if (rc)
		return rc;

	if (ret_data_len && (ioc_buf != NULL) && (retbuf != NULL)) {
		/* Fixup buffer */
		if (copy_from_user(&snapshot_in, ioc_buf,
		    sizeof(struct smb_snapshot_array))) {
			rc = -EFAULT;
			kfree(retbuf);
			return rc;
		}

		/*
		 * Check for min size, ie not large enough to fit even one GMT
		 * token (snapshot).  On the first ioctl some users may pass in
		 * smaller size (or zero) to simply get the size of the array
		 * so the user space caller can allocate sufficient memory
		 * and retry the ioctl again with larger array size sufficient
		 * to hold all of the snapshot GMT tokens on the second try.
		 */
		if (snapshot_in.snapshot_array_size < GMT_TOKEN_SIZE)
			ret_data_len = sizeof(struct smb_snapshot_array);

		/*
		 * We return struct SRV_SNAPSHOT_ARRAY, followed by
		 * the snapshot array (of 50 byte GMT tokens) each
		 * representing an available previous version of the data
		 */
		if (ret_data_len > (snapshot_in.snapshot_array_size +
					sizeof(struct smb_snapshot_array)))
			ret_data_len = snapshot_in.snapshot_array_size +
					sizeof(struct smb_snapshot_array);

		if (copy_to_user(ioc_buf, retbuf, ret_data_len))
			rc = -EFAULT;
	}

	kfree(retbuf);
	return rc;
}



static int
smb3_notify(const unsigned int xid, struct file *pfile,
	    void __user *ioc_buf)
{
	struct smb3_notify notify;
	struct dentry *dentry = pfile->f_path.dentry;
	struct inode *inode = file_inode(pfile);
	struct cifs_sb_info *cifs_sb = CIFS_SB(inode->i_sb);
	struct cifs_open_parms oparms;
	struct cifs_fid fid;
	struct cifs_tcon *tcon;
	const unsigned char *path;
	void *page = alloc_dentry_path();
	__le16 *utf16_path = NULL;
	u8 oplock = SMB2_OPLOCK_LEVEL_NONE;
	int rc = 0;

	path = build_path_from_dentry(dentry, page);
	if (IS_ERR(path)) {
		rc = PTR_ERR(path);
		goto notify_exit;
	}

	utf16_path = cifs_convert_path_to_utf16(path, cifs_sb);
	if (utf16_path == NULL) {
		rc = -ENOMEM;
		goto notify_exit;
	}

	if (copy_from_user(&notify, ioc_buf, sizeof(struct smb3_notify))) {
		rc = -EFAULT;
		goto notify_exit;
	}

	tcon = cifs_sb_master_tcon(cifs_sb);
	oparms.tcon = tcon;
	oparms.desired_access = FILE_READ_ATTRIBUTES | FILE_READ_DATA;
	oparms.disposition = FILE_OPEN;
	oparms.create_options = cifs_create_options(cifs_sb, 0);
	oparms.fid = &fid;
	oparms.reconnect = false;

	rc = SMB2_open(xid, &oparms, utf16_path, &oplock, NULL, NULL, NULL,
		       NULL);
	if (rc)
		goto notify_exit;

	rc = SMB2_change_notify(xid, tcon, fid.persistent_fid, fid.volatile_fid,
				notify.watch_tree, notify.completion_filter);

	SMB2_close(xid, tcon, fid.persistent_fid, fid.volatile_fid);

	cifs_dbg(FYI, "change notify for path %s rc %d\n", path, rc);

notify_exit:
	free_dentry_path(page);
	kfree(utf16_path);
	return rc;
}

static int
smb2_query_dir_first(const unsigned int xid, struct cifs_tcon *tcon,
		     const char *path, struct cifs_sb_info *cifs_sb,
		     struct cifs_fid *fid, __u16 search_flags,
		     struct cifs_search_info *srch_inf)
{
	__le16 *utf16_path;
	struct smb_rqst rqst[2];
	struct kvec rsp_iov[2];
	int resp_buftype[2];
	struct kvec open_iov[SMB2_CREATE_IOV_SIZE];
	struct kvec qd_iov[SMB2_QUERY_DIRECTORY_IOV_SIZE];
	int rc, flags = 0;
	u8 oplock = SMB2_OPLOCK_LEVEL_NONE;
	struct cifs_open_parms oparms;
	struct smb2_query_directory_rsp *qd_rsp = NULL;
	struct smb2_create_rsp *op_rsp = NULL;
	struct TCP_Server_Info *server = cifs_pick_channel(tcon->ses);
	int retry_count = 0;

	utf16_path = cifs_convert_path_to_utf16(path, cifs_sb);
	if (!utf16_path)
		return -ENOMEM;

	if (smb3_encryption_required(tcon))
		flags |= CIFS_TRANSFORM_REQ;

	memset(rqst, 0, sizeof(rqst));
	resp_buftype[0] = resp_buftype[1] = CIFS_NO_BUFFER;
	memset(rsp_iov, 0, sizeof(rsp_iov));

	/* Open */
	memset(&open_iov, 0, sizeof(open_iov));
	rqst[0].rq_iov = open_iov;
	rqst[0].rq_nvec = SMB2_CREATE_IOV_SIZE;

	oparms.tcon = tcon;
	oparms.desired_access = FILE_READ_ATTRIBUTES | FILE_READ_DATA;
	oparms.disposition = FILE_OPEN;
	oparms.create_options = cifs_create_options(cifs_sb, 0);
	oparms.fid = fid;
	oparms.reconnect = false;

	rc = SMB2_open_init(tcon, server,
			    &rqst[0], &oplock, &oparms, utf16_path);
	if (rc)
		goto qdf_free;
	smb2_set_next_command(tcon, &rqst[0]);

	/* Query directory */
	srch_inf->entries_in_buffer = 0;
	srch_inf->index_of_last_entry = 2;

	memset(&qd_iov, 0, sizeof(qd_iov));
	rqst[1].rq_iov = qd_iov;
	rqst[1].rq_nvec = SMB2_QUERY_DIRECTORY_IOV_SIZE;

	rc = SMB2_query_directory_init(xid, tcon, server,
				       &rqst[1],
				       COMPOUND_FID, COMPOUND_FID,
				       0, srch_inf->info_level);
	if (rc)
		goto qdf_free;

	smb2_set_related(&rqst[1]);

again:
	rc = compound_send_recv(xid, tcon->ses, server,
				flags, 2, rqst,
				resp_buftype, rsp_iov);

	if (rc == -EAGAIN && retry_count++ < 10)
		goto again;

	/* If the open failed there is nothing to do */
	op_rsp = (struct smb2_create_rsp *)rsp_iov[0].iov_base;
	if (op_rsp == NULL || op_rsp->sync_hdr.Status != STATUS_SUCCESS) {
		cifs_dbg(FYI, "query_dir_first: open failed rc=%d\n", rc);
		goto qdf_free;
	}
	fid->persistent_fid = op_rsp->PersistentFileId;
	fid->volatile_fid = op_rsp->VolatileFileId;

	/* Anything else than ENODATA means a genuine error */
	if (rc && rc != -ENODATA) {
		SMB2_close(xid, tcon, fid->persistent_fid, fid->volatile_fid);
		cifs_dbg(FYI, "query_dir_first: query directory failed rc=%d\n", rc);
		trace_smb3_query_dir_err(xid, fid->persistent_fid,
					 tcon->tid, tcon->ses->Suid, 0, 0, rc);
		goto qdf_free;
	}

	atomic_inc(&tcon->num_remote_opens);

	qd_rsp = (struct smb2_query_directory_rsp *)rsp_iov[1].iov_base;
	if (qd_rsp->sync_hdr.Status == STATUS_NO_MORE_FILES) {
		trace_smb3_query_dir_done(xid, fid->persistent_fid,
					  tcon->tid, tcon->ses->Suid, 0, 0);
		srch_inf->endOfSearch = true;
		rc = 0;
		goto qdf_free;
	}

	rc = smb2_parse_query_directory(tcon, &rsp_iov[1], resp_buftype[1],
					srch_inf);
	if (rc) {
		trace_smb3_query_dir_err(xid, fid->persistent_fid, tcon->tid,
			tcon->ses->Suid, 0, 0, rc);
		goto qdf_free;
	}
	resp_buftype[1] = CIFS_NO_BUFFER;

	trace_smb3_query_dir_done(xid, fid->persistent_fid, tcon->tid,
			tcon->ses->Suid, 0, srch_inf->entries_in_buffer);

 qdf_free:
	kfree(utf16_path);
	SMB2_open_free(&rqst[0]);
	SMB2_query_directory_free(&rqst[1]);
	free_rsp_buf(resp_buftype[0], rsp_iov[0].iov_base);
	free_rsp_buf(resp_buftype[1], rsp_iov[1].iov_base);
	return rc;
}

static int
smb2_query_dir_next(const unsigned int xid, struct cifs_tcon *tcon,
		    struct cifs_fid *fid, __u16 search_flags,
		    struct cifs_search_info *srch_inf)
{
	return SMB2_query_directory(xid, tcon, fid->persistent_fid,
				    fid->volatile_fid, 0, srch_inf);
}

static int
smb2_close_dir(const unsigned int xid, struct cifs_tcon *tcon,
	       struct cifs_fid *fid)
{
	return SMB2_close(xid, tcon, fid->persistent_fid, fid->volatile_fid);
}

/*
 * If we negotiate SMB2 protocol and get STATUS_PENDING - update
 * the number of credits and return true. Otherwise - return false.
 */
static bool
smb2_is_status_pending(char *buf, struct TCP_Server_Info *server)
{
	struct smb2_sync_hdr *shdr = (struct smb2_sync_hdr *)buf;
	int scredits, in_flight;

	if (shdr->Status != STATUS_PENDING)
		return false;

	if (shdr->CreditRequest) {
		spin_lock(&server->req_lock);
		server->credits += le16_to_cpu(shdr->CreditRequest);
		scredits = server->credits;
		in_flight = server->in_flight;
		spin_unlock(&server->req_lock);
		wake_up(&server->request_q);

		trace_smb3_add_credits(server->CurrentMid,
				server->conn_id, server->hostname, scredits,
				le16_to_cpu(shdr->CreditRequest), in_flight);
		cifs_dbg(FYI, "%s: status pending add %u credits total=%d\n",
				__func__, le16_to_cpu(shdr->CreditRequest), scredits);
	}

	return true;
}

static bool
smb2_is_session_expired(char *buf)
{
	struct smb2_sync_hdr *shdr = (struct smb2_sync_hdr *)buf;

	if (shdr->Status != STATUS_NETWORK_SESSION_EXPIRED &&
	    shdr->Status != STATUS_USER_SESSION_DELETED)
		return false;

	trace_smb3_ses_expired(shdr->TreeId, shdr->SessionId,
			       le16_to_cpu(shdr->Command),
			       le64_to_cpu(shdr->MessageId));
	cifs_dbg(FYI, "Session expired or deleted\n");

	return true;
}

static bool
smb2_is_status_io_timeout(char *buf)
{
	struct smb2_sync_hdr *shdr = (struct smb2_sync_hdr *)buf;

	if (shdr->Status == STATUS_IO_TIMEOUT)
		return true;
	else
		return false;
}

static void
smb2_is_network_name_deleted(char *buf, struct TCP_Server_Info *server)
{
	struct smb2_sync_hdr *shdr = (struct smb2_sync_hdr *)buf;
	struct list_head *tmp, *tmp1;
	struct cifs_ses *ses;
	struct cifs_tcon *tcon;

	if (shdr->Status != STATUS_NETWORK_NAME_DELETED)
		return;

	spin_lock(&cifs_tcp_ses_lock);
	list_for_each(tmp, &server->smb_ses_list) {
		ses = list_entry(tmp, struct cifs_ses, smb_ses_list);
		list_for_each(tmp1, &ses->tcon_list) {
			tcon = list_entry(tmp1, struct cifs_tcon, tcon_list);
			if (tcon->tid == shdr->TreeId) {
				tcon->need_reconnect = true;
				spin_unlock(&cifs_tcp_ses_lock);
				pr_warn_once("Server share %s deleted.\n",
					     tcon->treeName);
				return;
			}
		}
	}
	spin_unlock(&cifs_tcp_ses_lock);
}

static int
smb2_oplock_response(struct cifs_tcon *tcon, struct cifs_fid *fid,
		     struct cifsInodeInfo *cinode)
{
	if (tcon->ses->server->capabilities & SMB2_GLOBAL_CAP_LEASING)
		return SMB2_lease_break(0, tcon, cinode->lease_key,
					smb2_get_lease_state(cinode));

	return SMB2_oplock_break(0, tcon, fid->persistent_fid,
				 fid->volatile_fid,
				 CIFS_CACHE_READ(cinode) ? 1 : 0);
}

void
smb2_set_related(struct smb_rqst *rqst)
{
	struct smb2_sync_hdr *shdr;

	shdr = (struct smb2_sync_hdr *)(rqst->rq_iov[0].iov_base);
	if (shdr == NULL) {
		cifs_dbg(FYI, "shdr NULL in smb2_set_related\n");
		return;
	}
	shdr->Flags |= SMB2_FLAGS_RELATED_OPERATIONS;
}

char smb2_padding[7] = {0, 0, 0, 0, 0, 0, 0};

void
smb2_set_next_command(struct cifs_tcon *tcon, struct smb_rqst *rqst)
{
	struct smb2_sync_hdr *shdr;
	struct cifs_ses *ses = tcon->ses;
	struct TCP_Server_Info *server = ses->server;
	unsigned long len = smb_rqst_len(server, rqst);
	int i, num_padding;

	shdr = (struct smb2_sync_hdr *)(rqst->rq_iov[0].iov_base);
	if (shdr == NULL) {
		cifs_dbg(FYI, "shdr NULL in smb2_set_next_command\n");
		return;
	}

	/* SMB headers in a compound are 8 byte aligned. */

	/* No padding needed */
	if (!(len & 7))
		goto finished;

	num_padding = 8 - (len & 7);
	if (!smb3_encryption_required(tcon)) {
		/*
		 * If we do not have encryption then we can just add an extra
		 * iov for the padding.
		 */
		rqst->rq_iov[rqst->rq_nvec].iov_base = smb2_padding;
		rqst->rq_iov[rqst->rq_nvec].iov_len = num_padding;
		rqst->rq_nvec++;
		len += num_padding;
	} else {
		/*
		 * We can not add a small padding iov for the encryption case
		 * because the encryption framework can not handle the padding
		 * iovs.
		 * We have to flatten this into a single buffer and add
		 * the padding to it.
		 */
		for (i = 1; i < rqst->rq_nvec; i++) {
			memcpy(rqst->rq_iov[0].iov_base +
			       rqst->rq_iov[0].iov_len,
			       rqst->rq_iov[i].iov_base,
			       rqst->rq_iov[i].iov_len);
			rqst->rq_iov[0].iov_len += rqst->rq_iov[i].iov_len;
		}
		memset(rqst->rq_iov[0].iov_base + rqst->rq_iov[0].iov_len,
		       0, num_padding);
		rqst->rq_iov[0].iov_len += num_padding;
		len += num_padding;
		rqst->rq_nvec = 1;
	}

 finished:
	shdr->NextCommand = cpu_to_le32(len);
}

/*
 * Passes the query info response back to the caller on success.
 * Caller need to free this with free_rsp_buf().
 */
int
smb2_query_info_compound(const unsigned int xid, struct cifs_tcon *tcon,
			 __le16 *utf16_path, u32 desired_access,
			 u32 class, u32 type, u32 output_len,
			 struct kvec *rsp, int *buftype,
			 struct cifs_sb_info *cifs_sb)
{
	struct cifs_ses *ses = tcon->ses;
	struct TCP_Server_Info *server = cifs_pick_channel(ses);
	int flags = CIFS_CP_CREATE_CLOSE_OP;
	struct smb_rqst rqst[3];
	int resp_buftype[3];
	struct kvec rsp_iov[3];
	struct kvec open_iov[SMB2_CREATE_IOV_SIZE];
	struct kvec qi_iov[1];
	struct kvec close_iov[1];
	u8 oplock = SMB2_OPLOCK_LEVEL_NONE;
	struct cifs_open_parms oparms;
	struct cifs_fid fid;
	int rc;

	if (smb3_encryption_required(tcon))
		flags |= CIFS_TRANSFORM_REQ;

	memset(rqst, 0, sizeof(rqst));
	resp_buftype[0] = resp_buftype[1] = resp_buftype[2] = CIFS_NO_BUFFER;
	memset(rsp_iov, 0, sizeof(rsp_iov));

	memset(&open_iov, 0, sizeof(open_iov));
	rqst[0].rq_iov = open_iov;
	rqst[0].rq_nvec = SMB2_CREATE_IOV_SIZE;

	oparms.tcon = tcon;
	oparms.desired_access = desired_access;
	oparms.disposition = FILE_OPEN;
	oparms.create_options = cifs_create_options(cifs_sb, 0);
	oparms.fid = &fid;
	oparms.reconnect = false;

	rc = SMB2_open_init(tcon, server,
			    &rqst[0], &oplock, &oparms, utf16_path);
	if (rc)
		goto qic_exit;
	smb2_set_next_command(tcon, &rqst[0]);

	memset(&qi_iov, 0, sizeof(qi_iov));
	rqst[1].rq_iov = qi_iov;
	rqst[1].rq_nvec = 1;

	rc = SMB2_query_info_init(tcon, server,
				  &rqst[1], COMPOUND_FID, COMPOUND_FID,
				  class, type, 0,
				  output_len, 0,
				  NULL);
	if (rc)
		goto qic_exit;
	smb2_set_next_command(tcon, &rqst[1]);
	smb2_set_related(&rqst[1]);

	memset(&close_iov, 0, sizeof(close_iov));
	rqst[2].rq_iov = close_iov;
	rqst[2].rq_nvec = 1;

	rc = SMB2_close_init(tcon, server,
			     &rqst[2], COMPOUND_FID, COMPOUND_FID, false);
	if (rc)
		goto qic_exit;
	smb2_set_related(&rqst[2]);

	rc = compound_send_recv(xid, ses, server,
				flags, 3, rqst,
				resp_buftype, rsp_iov);
	if (rc) {
		free_rsp_buf(resp_buftype[1], rsp_iov[1].iov_base);
		if (rc == -EREMCHG) {
			tcon->need_reconnect = true;
			pr_warn_once("server share %s deleted\n",
				     tcon->treeName);
		}
		goto qic_exit;
	}
	*rsp = rsp_iov[1];
	*buftype = resp_buftype[1];

 qic_exit:
	SMB2_open_free(&rqst[0]);
	SMB2_query_info_free(&rqst[1]);
	SMB2_close_free(&rqst[2]);
	free_rsp_buf(resp_buftype[0], rsp_iov[0].iov_base);
	free_rsp_buf(resp_buftype[2], rsp_iov[2].iov_base);
	return rc;
}

static int
smb2_queryfs(const unsigned int xid, struct cifs_tcon *tcon,
	     struct cifs_sb_info *cifs_sb, struct kstatfs *buf)
{
	struct smb2_query_info_rsp *rsp;
	struct smb2_fs_full_size_info *info = NULL;
	__le16 utf16_path = 0; /* Null - open root of share */
	struct kvec rsp_iov = {NULL, 0};
	int buftype = CIFS_NO_BUFFER;
	int rc;


	rc = smb2_query_info_compound(xid, tcon, &utf16_path,
				      FILE_READ_ATTRIBUTES,
				      FS_FULL_SIZE_INFORMATION,
				      SMB2_O_INFO_FILESYSTEM,
				      sizeof(struct smb2_fs_full_size_info),
				      &rsp_iov, &buftype, cifs_sb);
	if (rc)
		goto qfs_exit;

	rsp = (struct smb2_query_info_rsp *)rsp_iov.iov_base;
	buf->f_type = SMB2_MAGIC_NUMBER;
	info = (struct smb2_fs_full_size_info *)(
		le16_to_cpu(rsp->OutputBufferOffset) + (char *)rsp);
	rc = smb2_validate_iov(le16_to_cpu(rsp->OutputBufferOffset),
			       le32_to_cpu(rsp->OutputBufferLength),
			       &rsp_iov,
			       sizeof(struct smb2_fs_full_size_info));
	if (!rc)
		smb2_copy_fs_info_to_kstatfs(info, buf);

qfs_exit:
	free_rsp_buf(buftype, rsp_iov.iov_base);
	return rc;
}

static int
smb311_queryfs(const unsigned int xid, struct cifs_tcon *tcon,
	       struct cifs_sb_info *cifs_sb, struct kstatfs *buf)
{
	int rc;
	__le16 srch_path = 0; /* Null - open root of share */
	u8 oplock = SMB2_OPLOCK_LEVEL_NONE;
	struct cifs_open_parms oparms;
	struct cifs_fid fid;

	if (!tcon->posix_extensions)
		return smb2_queryfs(xid, tcon, cifs_sb, buf);

	oparms.tcon = tcon;
	oparms.desired_access = FILE_READ_ATTRIBUTES;
	oparms.disposition = FILE_OPEN;
	oparms.create_options = cifs_create_options(cifs_sb, 0);
	oparms.fid = &fid;
	oparms.reconnect = false;

	rc = SMB2_open(xid, &oparms, &srch_path, &oplock, NULL, NULL,
		       NULL, NULL);
	if (rc)
		return rc;

	rc = SMB311_posix_qfs_info(xid, tcon, fid.persistent_fid,
				   fid.volatile_fid, buf);
	buf->f_type = SMB2_MAGIC_NUMBER;
	SMB2_close(xid, tcon, fid.persistent_fid, fid.volatile_fid);
	return rc;
}

static bool
smb2_compare_fids(struct cifsFileInfo *ob1, struct cifsFileInfo *ob2)
{
	return ob1->fid.persistent_fid == ob2->fid.persistent_fid &&
	       ob1->fid.volatile_fid == ob2->fid.volatile_fid;
}

static int
smb2_mand_lock(const unsigned int xid, struct cifsFileInfo *cfile, __u64 offset,
	       __u64 length, __u32 type, int lock, int unlock, bool wait)
{
	if (unlock && !lock)
		type = SMB2_LOCKFLAG_UNLOCK;
	return SMB2_lock(xid, tlink_tcon(cfile->tlink),
			 cfile->fid.persistent_fid, cfile->fid.volatile_fid,
			 current->tgid, length, offset, type, wait);
}

static void
smb2_get_lease_key(struct inode *inode, struct cifs_fid *fid)
{
	memcpy(fid->lease_key, CIFS_I(inode)->lease_key, SMB2_LEASE_KEY_SIZE);
}

static void
smb2_set_lease_key(struct inode *inode, struct cifs_fid *fid)
{
	memcpy(CIFS_I(inode)->lease_key, fid->lease_key, SMB2_LEASE_KEY_SIZE);
}

static void
smb2_new_lease_key(struct cifs_fid *fid)
{
	generate_random_uuid(fid->lease_key);
}

static int
smb2_get_dfs_refer(const unsigned int xid, struct cifs_ses *ses,
		   const char *search_name,
		   struct dfs_info3_param **target_nodes,
		   unsigned int *num_of_nodes,
		   const struct nls_table *nls_codepage, int remap)
{
	int rc;
	__le16 *utf16_path = NULL;
	int utf16_path_len = 0;
	struct cifs_tcon *tcon;
	struct fsctl_get_dfs_referral_req *dfs_req = NULL;
	struct get_dfs_referral_rsp *dfs_rsp = NULL;
	u32 dfs_req_size = 0, dfs_rsp_size = 0;

	cifs_dbg(FYI, "%s: path: %s\n", __func__, search_name);

	/*
	 * Try to use the IPC tcon, otherwise just use any
	 */
	tcon = ses->tcon_ipc;
	if (tcon == NULL) {
		spin_lock(&cifs_tcp_ses_lock);
		tcon = list_first_entry_or_null(&ses->tcon_list,
						struct cifs_tcon,
						tcon_list);
		if (tcon)
			tcon->tc_count++;
		spin_unlock(&cifs_tcp_ses_lock);
	}

	if (tcon == NULL) {
		cifs_dbg(VFS, "session %p has no tcon available for a dfs referral request\n",
			 ses);
		rc = -ENOTCONN;
		goto out;
	}

	utf16_path = cifs_strndup_to_utf16(search_name, PATH_MAX,
					   &utf16_path_len,
					   nls_codepage, remap);
	if (!utf16_path) {
		rc = -ENOMEM;
		goto out;
	}

	dfs_req_size = sizeof(*dfs_req) + utf16_path_len;
	dfs_req = kzalloc(dfs_req_size, GFP_KERNEL);
	if (!dfs_req) {
		rc = -ENOMEM;
		goto out;
	}

	/* Highest DFS referral version understood */
	dfs_req->MaxReferralLevel = DFS_VERSION;

	/* Path to resolve in an UTF-16 null-terminated string */
	memcpy(dfs_req->RequestFileName, utf16_path, utf16_path_len);

	do {
		rc = SMB2_ioctl(xid, tcon, NO_FILE_ID, NO_FILE_ID,
				FSCTL_DFS_GET_REFERRALS,
				true /* is_fsctl */,
				(char *)dfs_req, dfs_req_size, CIFSMaxBufSize,
				(char **)&dfs_rsp, &dfs_rsp_size);
	} while (rc == -EAGAIN);

	if (rc) {
		if ((rc != -ENOENT) && (rc != -EOPNOTSUPP))
			cifs_tcon_dbg(VFS, "ioctl error in %s rc=%d\n", __func__, rc);
		goto out;
	}

	rc = parse_dfs_referrals(dfs_rsp, dfs_rsp_size,
				 num_of_nodes, target_nodes,
				 nls_codepage, remap, search_name,
				 true /* is_unicode */);
	if (rc) {
		cifs_tcon_dbg(VFS, "parse error in %s rc=%d\n", __func__, rc);
		goto out;
	}

 out:
	if (tcon && !tcon->ipc) {
		/* ipc tcons are not refcounted */
		spin_lock(&cifs_tcp_ses_lock);
		tcon->tc_count--;
		/* tc_count can never go negative */
		WARN_ON(tcon->tc_count < 0);
		spin_unlock(&cifs_tcp_ses_lock);
	}
	kfree(utf16_path);
	kfree(dfs_req);
	kfree(dfs_rsp);
	return rc;
}

static int
parse_reparse_posix(struct reparse_posix_data *symlink_buf,
		      u32 plen, char **target_path,
		      struct cifs_sb_info *cifs_sb)
{
	unsigned int len;

	/* See MS-FSCC 2.1.2.6 for the 'NFS' style reparse tags */
	len = le16_to_cpu(symlink_buf->ReparseDataLength);

	if (le64_to_cpu(symlink_buf->InodeType) != NFS_SPECFILE_LNK) {
		cifs_dbg(VFS, "%lld not a supported symlink type\n",
			le64_to_cpu(symlink_buf->InodeType));
		return -EOPNOTSUPP;
	}

	*target_path = cifs_strndup_from_utf16(
				symlink_buf->PathBuffer,
				len, true, cifs_sb->local_nls);
	if (!(*target_path))
		return -ENOMEM;

	convert_delimiter(*target_path, '/');
	cifs_dbg(FYI, "%s: target path: %s\n", __func__, *target_path);

	return 0;
}

static int
parse_reparse_symlink(struct reparse_symlink_data_buffer *symlink_buf,
		      u32 plen, char **target_path,
		      struct cifs_sb_info *cifs_sb)
{
	unsigned int sub_len;
	unsigned int sub_offset;

	/* We handle Symbolic Link reparse tag here. See: MS-FSCC 2.1.2.4 */

	sub_offset = le16_to_cpu(symlink_buf->SubstituteNameOffset);
	sub_len = le16_to_cpu(symlink_buf->SubstituteNameLength);
	if (sub_offset + 20 > plen ||
	    sub_offset + sub_len + 20 > plen) {
		cifs_dbg(VFS, "srv returned malformed symlink buffer\n");
		return -EIO;
	}

	*target_path = cifs_strndup_from_utf16(
				symlink_buf->PathBuffer + sub_offset,
				sub_len, true, cifs_sb->local_nls);
	if (!(*target_path))
		return -ENOMEM;

	convert_delimiter(*target_path, '/');
	cifs_dbg(FYI, "%s: target path: %s\n", __func__, *target_path);

	return 0;
}

static int
parse_reparse_point(struct reparse_data_buffer *buf,
		    u32 plen, char **target_path,
		    struct cifs_sb_info *cifs_sb)
{
	if (plen < sizeof(struct reparse_data_buffer)) {
		cifs_dbg(VFS, "reparse buffer is too small. Must be at least 8 bytes but was %d\n",
			 plen);
		return -EIO;
	}

	if (plen < le16_to_cpu(buf->ReparseDataLength) +
	    sizeof(struct reparse_data_buffer)) {
		cifs_dbg(VFS, "srv returned invalid reparse buf length: %d\n",
			 plen);
		return -EIO;
	}

	/* See MS-FSCC 2.1.2 */
	switch (le32_to_cpu(buf->ReparseTag)) {
	case IO_REPARSE_TAG_NFS:
		return parse_reparse_posix(
			(struct reparse_posix_data *)buf,
			plen, target_path, cifs_sb);
	case IO_REPARSE_TAG_SYMLINK:
		return parse_reparse_symlink(
			(struct reparse_symlink_data_buffer *)buf,
			plen, target_path, cifs_sb);
	default:
		cifs_dbg(VFS, "srv returned unknown symlink buffer tag:0x%08x\n",
			 le32_to_cpu(buf->ReparseTag));
		return -EOPNOTSUPP;
	}
}

#define SMB2_SYMLINK_STRUCT_SIZE \
	(sizeof(struct smb2_err_rsp) - 1 + sizeof(struct smb2_symlink_err_rsp))

static int
smb2_query_symlink(const unsigned int xid, struct cifs_tcon *tcon,
		   struct cifs_sb_info *cifs_sb, const char *full_path,
		   char **target_path, bool is_reparse_point)
{
	int rc;
	__le16 *utf16_path = NULL;
	__u8 oplock = SMB2_OPLOCK_LEVEL_NONE;
	struct cifs_open_parms oparms;
	struct cifs_fid fid;
	struct kvec err_iov = {NULL, 0};
	struct smb2_err_rsp *err_buf = NULL;
	struct smb2_symlink_err_rsp *symlink;
	struct TCP_Server_Info *server = cifs_pick_channel(tcon->ses);
	unsigned int sub_len;
	unsigned int sub_offset;
	unsigned int print_len;
	unsigned int print_offset;
	int flags = CIFS_CP_CREATE_CLOSE_OP;
	struct smb_rqst rqst[3];
	int resp_buftype[3];
	struct kvec rsp_iov[3];
	struct kvec open_iov[SMB2_CREATE_IOV_SIZE];
	struct kvec io_iov[SMB2_IOCTL_IOV_SIZE];
	struct kvec close_iov[1];
	struct smb2_create_rsp *create_rsp;
	struct smb2_ioctl_rsp *ioctl_rsp;
	struct reparse_data_buffer *reparse_buf;
	int create_options = is_reparse_point ? OPEN_REPARSE_POINT : 0;
	u32 plen;

	cifs_dbg(FYI, "%s: path: %s\n", __func__, full_path);

	*target_path = NULL;

	if (smb3_encryption_required(tcon))
		flags |= CIFS_TRANSFORM_REQ;

	memset(rqst, 0, sizeof(rqst));
	resp_buftype[0] = resp_buftype[1] = resp_buftype[2] = CIFS_NO_BUFFER;
	memset(rsp_iov, 0, sizeof(rsp_iov));

	utf16_path = cifs_convert_path_to_utf16(full_path, cifs_sb);
	if (!utf16_path)
		return -ENOMEM;

	/* Open */
	memset(&open_iov, 0, sizeof(open_iov));
	rqst[0].rq_iov = open_iov;
	rqst[0].rq_nvec = SMB2_CREATE_IOV_SIZE;

	memset(&oparms, 0, sizeof(oparms));
	oparms.tcon = tcon;
	oparms.desired_access = FILE_READ_ATTRIBUTES;
	oparms.disposition = FILE_OPEN;
	oparms.create_options = cifs_create_options(cifs_sb, create_options);
	oparms.fid = &fid;
	oparms.reconnect = false;

	rc = SMB2_open_init(tcon, server,
			    &rqst[0], &oplock, &oparms, utf16_path);
	if (rc)
		goto querty_exit;
	smb2_set_next_command(tcon, &rqst[0]);


	/* IOCTL */
	memset(&io_iov, 0, sizeof(io_iov));
	rqst[1].rq_iov = io_iov;
	rqst[1].rq_nvec = SMB2_IOCTL_IOV_SIZE;

	rc = SMB2_ioctl_init(tcon, server,
			     &rqst[1], fid.persistent_fid,
			     fid.volatile_fid, FSCTL_GET_REPARSE_POINT,
			     true /* is_fctl */, NULL, 0,
			     CIFSMaxBufSize -
			     MAX_SMB2_CREATE_RESPONSE_SIZE -
			     MAX_SMB2_CLOSE_RESPONSE_SIZE);
	if (rc)
		goto querty_exit;

	smb2_set_next_command(tcon, &rqst[1]);
	smb2_set_related(&rqst[1]);


	/* Close */
	memset(&close_iov, 0, sizeof(close_iov));
	rqst[2].rq_iov = close_iov;
	rqst[2].rq_nvec = 1;

	rc = SMB2_close_init(tcon, server,
			     &rqst[2], COMPOUND_FID, COMPOUND_FID, false);
	if (rc)
		goto querty_exit;

	smb2_set_related(&rqst[2]);

	rc = compound_send_recv(xid, tcon->ses, server,
				flags, 3, rqst,
				resp_buftype, rsp_iov);

	create_rsp = rsp_iov[0].iov_base;
	if (create_rsp && create_rsp->sync_hdr.Status)
		err_iov = rsp_iov[0];
	ioctl_rsp = rsp_iov[1].iov_base;

	/*
	 * Open was successful and we got an ioctl response.
	 */
	if ((rc == 0) && (is_reparse_point)) {
		/* See MS-FSCC 2.3.23 */

		reparse_buf = (struct reparse_data_buffer *)
			((char *)ioctl_rsp +
			 le32_to_cpu(ioctl_rsp->OutputOffset));
		plen = le32_to_cpu(ioctl_rsp->OutputCount);

		if (plen + le32_to_cpu(ioctl_rsp->OutputOffset) >
		    rsp_iov[1].iov_len) {
			cifs_tcon_dbg(VFS, "srv returned invalid ioctl len: %d\n",
				 plen);
			rc = -EIO;
			goto querty_exit;
		}

		rc = parse_reparse_point(reparse_buf, plen, target_path,
					 cifs_sb);
		goto querty_exit;
	}

	if (!rc || !err_iov.iov_base) {
		rc = -ENOENT;
		goto querty_exit;
	}

	err_buf = err_iov.iov_base;
	if (le32_to_cpu(err_buf->ByteCount) < sizeof(struct smb2_symlink_err_rsp) ||
	    err_iov.iov_len < SMB2_SYMLINK_STRUCT_SIZE) {
		rc = -EINVAL;
		goto querty_exit;
	}

	symlink = (struct smb2_symlink_err_rsp *)err_buf->ErrorData;
	if (le32_to_cpu(symlink->SymLinkErrorTag) != SYMLINK_ERROR_TAG ||
	    le32_to_cpu(symlink->ReparseTag) != IO_REPARSE_TAG_SYMLINK) {
		rc = -EINVAL;
		goto querty_exit;
	}

	/* open must fail on symlink - reset rc */
	rc = 0;
	sub_len = le16_to_cpu(symlink->SubstituteNameLength);
	sub_offset = le16_to_cpu(symlink->SubstituteNameOffset);
	print_len = le16_to_cpu(symlink->PrintNameLength);
	print_offset = le16_to_cpu(symlink->PrintNameOffset);

	if (err_iov.iov_len < SMB2_SYMLINK_STRUCT_SIZE + sub_offset + sub_len) {
		rc = -EINVAL;
		goto querty_exit;
	}

	if (err_iov.iov_len <
	    SMB2_SYMLINK_STRUCT_SIZE + print_offset + print_len) {
		rc = -EINVAL;
		goto querty_exit;
	}

	*target_path = cifs_strndup_from_utf16(
				(char *)symlink->PathBuffer + sub_offset,
				sub_len, true, cifs_sb->local_nls);
	if (!(*target_path)) {
		rc = -ENOMEM;
		goto querty_exit;
	}
	convert_delimiter(*target_path, '/');
	cifs_dbg(FYI, "%s: target path: %s\n", __func__, *target_path);

 querty_exit:
	cifs_dbg(FYI, "query symlink rc %d\n", rc);
	kfree(utf16_path);
	SMB2_open_free(&rqst[0]);
	SMB2_ioctl_free(&rqst[1]);
	SMB2_close_free(&rqst[2]);
	free_rsp_buf(resp_buftype[0], rsp_iov[0].iov_base);
	free_rsp_buf(resp_buftype[1], rsp_iov[1].iov_base);
	free_rsp_buf(resp_buftype[2], rsp_iov[2].iov_base);
	return rc;
}

int
smb2_query_reparse_tag(const unsigned int xid, struct cifs_tcon *tcon,
		   struct cifs_sb_info *cifs_sb, const char *full_path,
		   __u32 *tag)
{
	int rc;
	__le16 *utf16_path = NULL;
	__u8 oplock = SMB2_OPLOCK_LEVEL_NONE;
	struct cifs_open_parms oparms;
	struct cifs_fid fid;
	struct TCP_Server_Info *server = cifs_pick_channel(tcon->ses);
	int flags = CIFS_CP_CREATE_CLOSE_OP;
	struct smb_rqst rqst[3];
	int resp_buftype[3];
	struct kvec rsp_iov[3];
	struct kvec open_iov[SMB2_CREATE_IOV_SIZE];
	struct kvec io_iov[SMB2_IOCTL_IOV_SIZE];
	struct kvec close_iov[1];
	struct smb2_ioctl_rsp *ioctl_rsp;
	struct reparse_data_buffer *reparse_buf;
	u32 plen;

	cifs_dbg(FYI, "%s: path: %s\n", __func__, full_path);

	if (smb3_encryption_required(tcon))
		flags |= CIFS_TRANSFORM_REQ;

	memset(rqst, 0, sizeof(rqst));
	resp_buftype[0] = resp_buftype[1] = resp_buftype[2] = CIFS_NO_BUFFER;
	memset(rsp_iov, 0, sizeof(rsp_iov));

	utf16_path = cifs_convert_path_to_utf16(full_path, cifs_sb);
	if (!utf16_path)
		return -ENOMEM;

	/*
	 * setup smb2open - TODO add optimization to call cifs_get_readable_path
	 * to see if there is a handle already open that we can use
	 */
	memset(&open_iov, 0, sizeof(open_iov));
	rqst[0].rq_iov = open_iov;
	rqst[0].rq_nvec = SMB2_CREATE_IOV_SIZE;

	memset(&oparms, 0, sizeof(oparms));
	oparms.tcon = tcon;
	oparms.desired_access = FILE_READ_ATTRIBUTES;
	oparms.disposition = FILE_OPEN;
	oparms.create_options = cifs_create_options(cifs_sb, OPEN_REPARSE_POINT);
	oparms.fid = &fid;
	oparms.reconnect = false;

	rc = SMB2_open_init(tcon, server,
			    &rqst[0], &oplock, &oparms, utf16_path);
	if (rc)
		goto query_rp_exit;
	smb2_set_next_command(tcon, &rqst[0]);


	/* IOCTL */
	memset(&io_iov, 0, sizeof(io_iov));
	rqst[1].rq_iov = io_iov;
	rqst[1].rq_nvec = SMB2_IOCTL_IOV_SIZE;

	rc = SMB2_ioctl_init(tcon, server,
			     &rqst[1], COMPOUND_FID,
			     COMPOUND_FID, FSCTL_GET_REPARSE_POINT,
			     true /* is_fctl */, NULL, 0,
			     CIFSMaxBufSize -
			     MAX_SMB2_CREATE_RESPONSE_SIZE -
			     MAX_SMB2_CLOSE_RESPONSE_SIZE);
	if (rc)
		goto query_rp_exit;

	smb2_set_next_command(tcon, &rqst[1]);
	smb2_set_related(&rqst[1]);


	/* Close */
	memset(&close_iov, 0, sizeof(close_iov));
	rqst[2].rq_iov = close_iov;
	rqst[2].rq_nvec = 1;

	rc = SMB2_close_init(tcon, server,
			     &rqst[2], COMPOUND_FID, COMPOUND_FID, false);
	if (rc)
		goto query_rp_exit;

	smb2_set_related(&rqst[2]);

	rc = compound_send_recv(xid, tcon->ses, server,
				flags, 3, rqst,
				resp_buftype, rsp_iov);

	ioctl_rsp = rsp_iov[1].iov_base;

	/*
	 * Open was successful and we got an ioctl response.
	 */
	if (rc == 0) {
		/* See MS-FSCC 2.3.23 */

		reparse_buf = (struct reparse_data_buffer *)
			((char *)ioctl_rsp +
			 le32_to_cpu(ioctl_rsp->OutputOffset));
		plen = le32_to_cpu(ioctl_rsp->OutputCount);

		if (plen + le32_to_cpu(ioctl_rsp->OutputOffset) >
		    rsp_iov[1].iov_len) {
			cifs_tcon_dbg(FYI, "srv returned invalid ioctl len: %d\n",
				 plen);
			rc = -EIO;
			goto query_rp_exit;
		}
		*tag = le32_to_cpu(reparse_buf->ReparseTag);
	}

 query_rp_exit:
	kfree(utf16_path);
	SMB2_open_free(&rqst[0]);
	SMB2_ioctl_free(&rqst[1]);
	SMB2_close_free(&rqst[2]);
	free_rsp_buf(resp_buftype[0], rsp_iov[0].iov_base);
	free_rsp_buf(resp_buftype[1], rsp_iov[1].iov_base);
	free_rsp_buf(resp_buftype[2], rsp_iov[2].iov_base);
	return rc;
}

static struct cifs_ntsd *
get_smb2_acl_by_fid(struct cifs_sb_info *cifs_sb,
		    const struct cifs_fid *cifsfid, u32 *pacllen, u32 info)
{
	struct cifs_ntsd *pntsd = NULL;
	unsigned int xid;
	int rc = -EOPNOTSUPP;
	struct tcon_link *tlink = cifs_sb_tlink(cifs_sb);

	if (IS_ERR(tlink))
		return ERR_CAST(tlink);

	xid = get_xid();
	cifs_dbg(FYI, "trying to get acl\n");

	rc = SMB2_query_acl(xid, tlink_tcon(tlink), cifsfid->persistent_fid,
			    cifsfid->volatile_fid, (void **)&pntsd, pacllen,
			    info);
	free_xid(xid);

	cifs_put_tlink(tlink);

	cifs_dbg(FYI, "%s: rc = %d ACL len %d\n", __func__, rc, *pacllen);
	if (rc)
		return ERR_PTR(rc);
	return pntsd;

}

static struct cifs_ntsd *
get_smb2_acl_by_path(struct cifs_sb_info *cifs_sb,
		     const char *path, u32 *pacllen, u32 info)
{
	struct cifs_ntsd *pntsd = NULL;
	u8 oplock = SMB2_OPLOCK_LEVEL_NONE;
	unsigned int xid;
	int rc;
	struct cifs_tcon *tcon;
	struct tcon_link *tlink = cifs_sb_tlink(cifs_sb);
	struct cifs_fid fid;
	struct cifs_open_parms oparms;
	__le16 *utf16_path;

	cifs_dbg(FYI, "get smb3 acl for path %s\n", path);
	if (IS_ERR(tlink))
		return ERR_CAST(tlink);

	tcon = tlink_tcon(tlink);
	xid = get_xid();

	utf16_path = cifs_convert_path_to_utf16(path, cifs_sb);
	if (!utf16_path) {
		rc = -ENOMEM;
		free_xid(xid);
		return ERR_PTR(rc);
	}

	oparms.tcon = tcon;
	oparms.desired_access = READ_CONTROL;
	oparms.disposition = FILE_OPEN;
	/*
	 * When querying an ACL, even if the file is a symlink we want to open
	 * the source not the target, and so the protocol requires that the
	 * client specify this flag when opening a reparse point
	 */
	oparms.create_options = cifs_create_options(cifs_sb, 0) | OPEN_REPARSE_POINT;
	oparms.fid = &fid;
	oparms.reconnect = false;

	if (info & SACL_SECINFO)
		oparms.desired_access |= SYSTEM_SECURITY;

	rc = SMB2_open(xid, &oparms, utf16_path, &oplock, NULL, NULL, NULL,
		       NULL);
	kfree(utf16_path);
	if (!rc) {
		rc = SMB2_query_acl(xid, tlink_tcon(tlink), fid.persistent_fid,
				    fid.volatile_fid, (void **)&pntsd, pacllen,
				    info);
		SMB2_close(xid, tcon, fid.persistent_fid, fid.volatile_fid);
	}

	cifs_put_tlink(tlink);
	free_xid(xid);

	cifs_dbg(FYI, "%s: rc = %d ACL len %d\n", __func__, rc, *pacllen);
	if (rc)
		return ERR_PTR(rc);
	return pntsd;
}

static int
set_smb2_acl(struct cifs_ntsd *pnntsd, __u32 acllen,
		struct inode *inode, const char *path, int aclflag)
{
	u8 oplock = SMB2_OPLOCK_LEVEL_NONE;
	unsigned int xid;
	int rc, access_flags = 0;
	struct cifs_tcon *tcon;
	struct cifs_sb_info *cifs_sb = CIFS_SB(inode->i_sb);
	struct tcon_link *tlink = cifs_sb_tlink(cifs_sb);
	struct cifs_fid fid;
	struct cifs_open_parms oparms;
	__le16 *utf16_path;

	cifs_dbg(FYI, "set smb3 acl for path %s\n", path);
	if (IS_ERR(tlink))
		return PTR_ERR(tlink);

	tcon = tlink_tcon(tlink);
	xid = get_xid();

	if (aclflag & CIFS_ACL_OWNER || aclflag & CIFS_ACL_GROUP)
		access_flags |= WRITE_OWNER;
	if (aclflag & CIFS_ACL_SACL)
		access_flags |= SYSTEM_SECURITY;
	if (aclflag & CIFS_ACL_DACL)
		access_flags |= WRITE_DAC;

	utf16_path = cifs_convert_path_to_utf16(path, cifs_sb);
	if (!utf16_path) {
		rc = -ENOMEM;
		free_xid(xid);
		return rc;
	}

	oparms.tcon = tcon;
	oparms.desired_access = access_flags;
	oparms.create_options = cifs_create_options(cifs_sb, 0);
	oparms.disposition = FILE_OPEN;
	oparms.path = path;
	oparms.fid = &fid;
	oparms.reconnect = false;

	rc = SMB2_open(xid, &oparms, utf16_path, &oplock, NULL, NULL,
		       NULL, NULL);
	kfree(utf16_path);
	if (!rc) {
		rc = SMB2_set_acl(xid, tlink_tcon(tlink), fid.persistent_fid,
			    fid.volatile_fid, pnntsd, acllen, aclflag);
		SMB2_close(xid, tcon, fid.persistent_fid, fid.volatile_fid);
	}

	cifs_put_tlink(tlink);
	free_xid(xid);
	return rc;
}

/* Retrieve an ACL from the server */
static struct cifs_ntsd *
get_smb2_acl(struct cifs_sb_info *cifs_sb,
	     struct inode *inode, const char *path,
	     u32 *pacllen, u32 info)
{
	struct cifs_ntsd *pntsd = NULL;
	struct cifsFileInfo *open_file = NULL;

	if (inode && !(info & SACL_SECINFO))
		open_file = find_readable_file(CIFS_I(inode), true);
	if (!open_file || (info & SACL_SECINFO))
		return get_smb2_acl_by_path(cifs_sb, path, pacllen, info);

	pntsd = get_smb2_acl_by_fid(cifs_sb, &open_file->fid, pacllen, info);
	cifsFileInfo_put(open_file);
	return pntsd;
}

static long smb3_zero_range(struct file *file, struct cifs_tcon *tcon,
			    loff_t offset, loff_t len, bool keep_size)
{
	struct cifs_ses *ses = tcon->ses;
	struct inode *inode;
	struct cifsInodeInfo *cifsi;
	struct cifsFileInfo *cfile = file->private_data;
	struct file_zero_data_information fsctl_buf;
	long rc;
	unsigned int xid;
	__le64 eof;

	xid = get_xid();

	inode = d_inode(cfile->dentry);
	cifsi = CIFS_I(inode);

	trace_smb3_zero_enter(xid, cfile->fid.persistent_fid, tcon->tid,
			      ses->Suid, offset, len);

	/*
	 * We zero the range through ioctl, so we need remove the page caches
	 * first, otherwise the data may be inconsistent with the server.
	 */
	truncate_pagecache_range(inode, offset, offset + len - 1);

	/* if file not oplocked can't be sure whether asking to extend size */
	if (!CIFS_CACHE_READ(cifsi))
		if (keep_size == false) {
			rc = -EOPNOTSUPP;
			trace_smb3_zero_err(xid, cfile->fid.persistent_fid,
				tcon->tid, ses->Suid, offset, len, rc);
			free_xid(xid);
			return rc;
		}

	cifs_dbg(FYI, "Offset %lld len %lld\n", offset, len);

	fsctl_buf.FileOffset = cpu_to_le64(offset);
	fsctl_buf.BeyondFinalZero = cpu_to_le64(offset + len);

	rc = SMB2_ioctl(xid, tcon, cfile->fid.persistent_fid,
			cfile->fid.volatile_fid, FSCTL_SET_ZERO_DATA, true,
			(char *)&fsctl_buf,
			sizeof(struct file_zero_data_information),
			0, NULL, NULL);
	if (rc)
		goto zero_range_exit;

	/*
	 * do we also need to change the size of the file?
	 */
	if (keep_size == false && i_size_read(inode) < offset + len) {
		eof = cpu_to_le64(offset + len);
		rc = SMB2_set_eof(xid, tcon, cfile->fid.persistent_fid,
				  cfile->fid.volatile_fid, cfile->pid, &eof);
	}

 zero_range_exit:
	free_xid(xid);
	if (rc)
		trace_smb3_zero_err(xid, cfile->fid.persistent_fid, tcon->tid,
			      ses->Suid, offset, len, rc);
	else
		trace_smb3_zero_done(xid, cfile->fid.persistent_fid, tcon->tid,
			      ses->Suid, offset, len);
	return rc;
}

static long smb3_punch_hole(struct file *file, struct cifs_tcon *tcon,
			    loff_t offset, loff_t len)
{
	struct inode *inode;
	struct cifsFileInfo *cfile = file->private_data;
	struct file_zero_data_information fsctl_buf;
	long rc;
	unsigned int xid;
	__u8 set_sparse = 1;

	xid = get_xid();

	inode = d_inode(cfile->dentry);

	/* Need to make file sparse, if not already, before freeing range. */
	/* Consider adding equivalent for compressed since it could also work */
	if (!smb2_set_sparse(xid, tcon, cfile, inode, set_sparse)) {
		rc = -EOPNOTSUPP;
		free_xid(xid);
		return rc;
	}

	filemap_invalidate_lock(inode->i_mapping);
	/*
	 * We implement the punch hole through ioctl, so we need remove the page
	 * caches first, otherwise the data may be inconsistent with the server.
	 */
	truncate_pagecache_range(inode, offset, offset + len - 1);

	cifs_dbg(FYI, "Offset %lld len %lld\n", offset, len);

	fsctl_buf.FileOffset = cpu_to_le64(offset);
	fsctl_buf.BeyondFinalZero = cpu_to_le64(offset + len);

	rc = SMB2_ioctl(xid, tcon, cfile->fid.persistent_fid,
			cfile->fid.volatile_fid, FSCTL_SET_ZERO_DATA,
			true /* is_fctl */, (char *)&fsctl_buf,
			sizeof(struct file_zero_data_information),
			CIFSMaxBufSize, NULL, NULL);
	free_xid(xid);
	filemap_invalidate_unlock(inode->i_mapping);
	return rc;
}

static int smb3_simple_fallocate_write_range(unsigned int xid,
					     struct cifs_tcon *tcon,
					     struct cifsFileInfo *cfile,
					     loff_t off, loff_t len,
					     char *buf)
{
	struct cifs_io_parms io_parms = {0};
	int nbytes;
	int rc = 0;
	struct kvec iov[2];

	io_parms.netfid = cfile->fid.netfid;
	io_parms.pid = current->tgid;
	io_parms.tcon = tcon;
	io_parms.persistent_fid = cfile->fid.persistent_fid;
	io_parms.volatile_fid = cfile->fid.volatile_fid;

	while (len) {
		io_parms.offset = off;
		io_parms.length = len;
		if (io_parms.length > SMB2_MAX_BUFFER_SIZE)
			io_parms.length = SMB2_MAX_BUFFER_SIZE;
		/* iov[0] is reserved for smb header */
		iov[1].iov_base = buf;
		iov[1].iov_len = io_parms.length;
		rc = SMB2_write(xid, &io_parms, &nbytes, iov, 1);
		if (rc)
			break;
		if (nbytes > len)
			return -EINVAL;
		buf += nbytes;
		off += nbytes;
		len -= nbytes;
	}
	return rc;
}

<<<<<<< HEAD
static int smb3_simple_fallocate_write_range(unsigned int xid,
					     struct cifs_tcon *tcon,
					     struct cifsFileInfo *cfile,
					     loff_t off, loff_t len,
					     char *buf)
{
	struct cifs_io_parms io_parms = {0};
	int nbytes;
	int rc = 0;
	struct kvec iov[2];

	io_parms.netfid = cfile->fid.netfid;
	io_parms.pid = current->tgid;
	io_parms.tcon = tcon;
	io_parms.persistent_fid = cfile->fid.persistent_fid;
	io_parms.volatile_fid = cfile->fid.volatile_fid;

	while (len) {
		io_parms.offset = off;
		io_parms.length = len;
		if (io_parms.length > SMB2_MAX_BUFFER_SIZE)
			io_parms.length = SMB2_MAX_BUFFER_SIZE;
		/* iov[0] is reserved for smb header */
		iov[1].iov_base = buf;
		iov[1].iov_len = io_parms.length;
		rc = SMB2_write(xid, &io_parms, &nbytes, iov, 1);
		if (rc)
			break;
		if (nbytes > len)
			return -EINVAL;
		buf += nbytes;
		off += nbytes;
		len -= nbytes;
	}
	return rc;
}

=======
>>>>>>> 3b17187f
static int smb3_simple_fallocate_range(unsigned int xid,
				       struct cifs_tcon *tcon,
				       struct cifsFileInfo *cfile,
				       loff_t off, loff_t len)
{
	struct file_allocated_range_buffer in_data, *out_data = NULL, *tmp_data;
	u32 out_data_len;
	char *buf = NULL;
	loff_t l;
	int rc;

	in_data.file_offset = cpu_to_le64(off);
	in_data.length = cpu_to_le64(len);
	rc = SMB2_ioctl(xid, tcon, cfile->fid.persistent_fid,
			cfile->fid.volatile_fid,
			FSCTL_QUERY_ALLOCATED_RANGES, true,
			(char *)&in_data, sizeof(in_data),
			1024 * sizeof(struct file_allocated_range_buffer),
			(char **)&out_data, &out_data_len);
	if (rc)
		goto out;

	buf = kzalloc(1024 * 1024, GFP_KERNEL);
	if (buf == NULL) {
		rc = -ENOMEM;
		goto out;
	}

	tmp_data = out_data;
	while (len) {
		/*
		 * The rest of the region is unmapped so write it all.
		 */
		if (out_data_len == 0) {
			rc = smb3_simple_fallocate_write_range(xid, tcon,
					       cfile, off, len, buf);
			goto out;
		}

		if (out_data_len < sizeof(struct file_allocated_range_buffer)) {
			rc = -EINVAL;
			goto out;
		}

		if (off < le64_to_cpu(tmp_data->file_offset)) {
			/*
			 * We are at a hole. Write until the end of the region
			 * or until the next allocated data,
			 * whichever comes next.
			 */
			l = le64_to_cpu(tmp_data->file_offset) - off;
			if (len < l)
				l = len;
			rc = smb3_simple_fallocate_write_range(xid, tcon,
					       cfile, off, l, buf);
			if (rc)
				goto out;
			off = off + l;
			len = len - l;
			if (len == 0)
				goto out;
		}
		/*
		 * We are at a section of allocated data, just skip forward
		 * until the end of the data or the end of the region
		 * we are supposed to fallocate, whichever comes first.
		 */
		l = le64_to_cpu(tmp_data->length);
		if (len < l)
			l = len;
		off += l;
		len -= l;

		tmp_data = &tmp_data[1];
		out_data_len -= sizeof(struct file_allocated_range_buffer);
	}

 out:
	kfree(out_data);
	kfree(buf);
	return rc;
}


static long smb3_simple_falloc(struct file *file, struct cifs_tcon *tcon,
			    loff_t off, loff_t len, bool keep_size)
{
	struct inode *inode;
	struct cifsInodeInfo *cifsi;
	struct cifsFileInfo *cfile = file->private_data;
	long rc = -EOPNOTSUPP;
	unsigned int xid;
	__le64 eof;

	xid = get_xid();

	inode = d_inode(cfile->dentry);
	cifsi = CIFS_I(inode);

	trace_smb3_falloc_enter(xid, cfile->fid.persistent_fid, tcon->tid,
				tcon->ses->Suid, off, len);
	/* if file not oplocked can't be sure whether asking to extend size */
	if (!CIFS_CACHE_READ(cifsi))
		if (keep_size == false) {
			trace_smb3_falloc_err(xid, cfile->fid.persistent_fid,
				tcon->tid, tcon->ses->Suid, off, len, rc);
			free_xid(xid);
			return rc;
		}

	/*
	 * Extending the file
	 */
	if ((keep_size == false) && i_size_read(inode) < off + len) {
		rc = inode_newsize_ok(inode, off + len);
		if (rc)
			goto out;

		if ((cifsi->cifsAttrs & FILE_ATTRIBUTE_SPARSE_FILE) == 0)
			smb2_set_sparse(xid, tcon, cfile, inode, false);

		eof = cpu_to_le64(off + len);
		rc = SMB2_set_eof(xid, tcon, cfile->fid.persistent_fid,
				  cfile->fid.volatile_fid, cfile->pid, &eof);
		if (rc == 0) {
			cifsi->server_eof = off + len;
			cifs_setsize(inode, off + len);
			cifs_truncate_page(inode->i_mapping, inode->i_size);
			truncate_setsize(inode, off + len);
		}
		goto out;
	}

	/*
	 * Files are non-sparse by default so falloc may be a no-op
	 * Must check if file sparse. If not sparse, and since we are not
	 * extending then no need to do anything since file already allocated
	 */
	if ((cifsi->cifsAttrs & FILE_ATTRIBUTE_SPARSE_FILE) == 0) {
		rc = 0;
		goto out;
	}

	if (keep_size == true) {
		/*
		 * We can not preallocate pages beyond the end of the file
		 * in SMB2
		 */
		if (off >= i_size_read(inode)) {
			rc = 0;
			goto out;
		}
		/*
		 * For fallocates that are partially beyond the end of file,
		 * clamp len so we only fallocate up to the end of file.
		 */
		if (off + len > i_size_read(inode)) {
			len = i_size_read(inode) - off;
		}
	}

	if ((keep_size == true) || (i_size_read(inode) >= off + len)) {
		/*
		 * At this point, we are trying to fallocate an internal
		 * regions of a sparse file. Since smb2 does not have a
		 * fallocate command we have two otions on how to emulate this.
		 * We can either turn the entire file to become non-sparse
		 * which we only do if the fallocate is for virtually
		 * the whole file,  or we can overwrite the region with zeroes
		 * using SMB2_write, which could be prohibitevly expensive
		 * if len is large.
		 */
		/*
		 * We are only trying to fallocate a small region so
		 * just write it with zero.
		 */
		if (len <= 1024 * 1024) {
			rc = smb3_simple_fallocate_range(xid, tcon, cfile,
							 off, len);
			goto out;
		}

		/*
		 * Check if falloc starts within first few pages of file
		 * and ends within a few pages of the end of file to
		 * ensure that most of file is being forced to be
		 * fallocated now. If so then setting whole file sparse
		 * ie potentially making a few extra pages at the beginning
		 * or end of the file non-sparse via set_sparse is harmless.
		 */
		if ((off > 8192) || (off + len + 8192 < i_size_read(inode))) {
			rc = -EOPNOTSUPP;
			goto out;
		}
	}

	smb2_set_sparse(xid, tcon, cfile, inode, false);
	rc = 0;

out:
	if (rc)
		trace_smb3_falloc_err(xid, cfile->fid.persistent_fid, tcon->tid,
				tcon->ses->Suid, off, len, rc);
	else
		trace_smb3_falloc_done(xid, cfile->fid.persistent_fid, tcon->tid,
				tcon->ses->Suid, off, len);

	free_xid(xid);
	return rc;
}

static long smb3_collapse_range(struct file *file, struct cifs_tcon *tcon,
			    loff_t off, loff_t len)
{
	int rc;
	unsigned int xid;
	struct cifsFileInfo *cfile = file->private_data;
	__le64 eof;

	xid = get_xid();

	if (off >= i_size_read(file->f_inode) ||
	    off + len >= i_size_read(file->f_inode)) {
		rc = -EINVAL;
		goto out;
	}

	rc = smb2_copychunk_range(xid, cfile, cfile, off + len,
				  i_size_read(file->f_inode) - off - len, off);
	if (rc < 0)
		goto out;

	eof = cpu_to_le64(i_size_read(file->f_inode) - len);
	rc = SMB2_set_eof(xid, tcon, cfile->fid.persistent_fid,
			  cfile->fid.volatile_fid, cfile->pid, &eof);
	if (rc < 0)
		goto out;

	rc = 0;
 out:
	free_xid(xid);
	return rc;
}

static long smb3_insert_range(struct file *file, struct cifs_tcon *tcon,
			      loff_t off, loff_t len)
{
	int rc;
	unsigned int xid;
	struct cifsFileInfo *cfile = file->private_data;
	__le64 eof;
	__u64  count;

	xid = get_xid();

	if (off >= i_size_read(file->f_inode)) {
		rc = -EINVAL;
		goto out;
	}

	count = i_size_read(file->f_inode) - off;
	eof = cpu_to_le64(i_size_read(file->f_inode) + len);

	rc = SMB2_set_eof(xid, tcon, cfile->fid.persistent_fid,
			  cfile->fid.volatile_fid, cfile->pid, &eof);
	if (rc < 0)
		goto out;

	rc = smb2_copychunk_range(xid, cfile, cfile, off, count, off + len);
	if (rc < 0)
		goto out;

	rc = smb3_zero_range(file, tcon, off, len, 1);
	if (rc < 0)
		goto out;

	rc = 0;
 out:
	free_xid(xid);
	return rc;
}

static loff_t smb3_llseek(struct file *file, struct cifs_tcon *tcon, loff_t offset, int whence)
{
	struct cifsFileInfo *wrcfile, *cfile = file->private_data;
	struct cifsInodeInfo *cifsi;
	struct inode *inode;
	int rc = 0;
	struct file_allocated_range_buffer in_data, *out_data = NULL;
	u32 out_data_len;
	unsigned int xid;

	if (whence != SEEK_HOLE && whence != SEEK_DATA)
		return generic_file_llseek(file, offset, whence);

	inode = d_inode(cfile->dentry);
	cifsi = CIFS_I(inode);

	if (offset < 0 || offset >= i_size_read(inode))
		return -ENXIO;

	xid = get_xid();
	/*
	 * We need to be sure that all dirty pages are written as they
	 * might fill holes on the server.
	 * Note that we also MUST flush any written pages since at least
	 * some servers (Windows2016) will not reflect recent writes in
	 * QUERY_ALLOCATED_RANGES until SMB2_flush is called.
	 */
	wrcfile = find_writable_file(cifsi, FIND_WR_ANY);
	if (wrcfile) {
		filemap_write_and_wait(inode->i_mapping);
		smb2_flush_file(xid, tcon, &wrcfile->fid);
		cifsFileInfo_put(wrcfile);
	}

	if (!(cifsi->cifsAttrs & FILE_ATTRIBUTE_SPARSE_FILE)) {
		if (whence == SEEK_HOLE)
			offset = i_size_read(inode);
		goto lseek_exit;
	}

	in_data.file_offset = cpu_to_le64(offset);
	in_data.length = cpu_to_le64(i_size_read(inode));

	rc = SMB2_ioctl(xid, tcon, cfile->fid.persistent_fid,
			cfile->fid.volatile_fid,
			FSCTL_QUERY_ALLOCATED_RANGES, true,
			(char *)&in_data, sizeof(in_data),
			sizeof(struct file_allocated_range_buffer),
			(char **)&out_data, &out_data_len);
	if (rc == -E2BIG)
		rc = 0;
	if (rc)
		goto lseek_exit;

	if (whence == SEEK_HOLE && out_data_len == 0)
		goto lseek_exit;

	if (whence == SEEK_DATA && out_data_len == 0) {
		rc = -ENXIO;
		goto lseek_exit;
	}

	if (out_data_len < sizeof(struct file_allocated_range_buffer)) {
		rc = -EINVAL;
		goto lseek_exit;
	}
	if (whence == SEEK_DATA) {
		offset = le64_to_cpu(out_data->file_offset);
		goto lseek_exit;
	}
	if (offset < le64_to_cpu(out_data->file_offset))
		goto lseek_exit;

	offset = le64_to_cpu(out_data->file_offset) + le64_to_cpu(out_data->length);

 lseek_exit:
	free_xid(xid);
	kfree(out_data);
	if (!rc)
		return vfs_setpos(file, offset, inode->i_sb->s_maxbytes);
	else
		return rc;
}

static int smb3_fiemap(struct cifs_tcon *tcon,
		       struct cifsFileInfo *cfile,
		       struct fiemap_extent_info *fei, u64 start, u64 len)
{
	unsigned int xid;
	struct file_allocated_range_buffer in_data, *out_data;
	u32 out_data_len;
	int i, num, rc, flags, last_blob;
	u64 next;

	rc = fiemap_prep(d_inode(cfile->dentry), fei, start, &len, 0);
	if (rc)
		return rc;

	xid = get_xid();
 again:
	in_data.file_offset = cpu_to_le64(start);
	in_data.length = cpu_to_le64(len);

	rc = SMB2_ioctl(xid, tcon, cfile->fid.persistent_fid,
			cfile->fid.volatile_fid,
			FSCTL_QUERY_ALLOCATED_RANGES, true,
			(char *)&in_data, sizeof(in_data),
			1024 * sizeof(struct file_allocated_range_buffer),
			(char **)&out_data, &out_data_len);
	if (rc == -E2BIG) {
		last_blob = 0;
		rc = 0;
	} else
		last_blob = 1;
	if (rc)
		goto out;

	if (out_data_len && out_data_len < sizeof(struct file_allocated_range_buffer)) {
		rc = -EINVAL;
		goto out;
	}
	if (out_data_len % sizeof(struct file_allocated_range_buffer)) {
		rc = -EINVAL;
		goto out;
	}

	num = out_data_len / sizeof(struct file_allocated_range_buffer);
	for (i = 0; i < num; i++) {
		flags = 0;
		if (i == num - 1 && last_blob)
			flags |= FIEMAP_EXTENT_LAST;

		rc = fiemap_fill_next_extent(fei,
				le64_to_cpu(out_data[i].file_offset),
				le64_to_cpu(out_data[i].file_offset),
				le64_to_cpu(out_data[i].length),
				flags);
		if (rc < 0)
			goto out;
		if (rc == 1) {
			rc = 0;
			goto out;
		}
	}

	if (!last_blob) {
		next = le64_to_cpu(out_data[num - 1].file_offset) +
		  le64_to_cpu(out_data[num - 1].length);
		len = len - (next - start);
		start = next;
		goto again;
	}

 out:
	free_xid(xid);
	kfree(out_data);
	return rc;
}

static long smb3_fallocate(struct file *file, struct cifs_tcon *tcon, int mode,
			   loff_t off, loff_t len)
{
	/* KEEP_SIZE already checked for by do_fallocate */
	if (mode & FALLOC_FL_PUNCH_HOLE)
		return smb3_punch_hole(file, tcon, off, len);
	else if (mode & FALLOC_FL_ZERO_RANGE) {
		if (mode & FALLOC_FL_KEEP_SIZE)
			return smb3_zero_range(file, tcon, off, len, true);
		return smb3_zero_range(file, tcon, off, len, false);
	} else if (mode == FALLOC_FL_KEEP_SIZE)
		return smb3_simple_falloc(file, tcon, off, len, true);
	else if (mode == FALLOC_FL_COLLAPSE_RANGE)
		return smb3_collapse_range(file, tcon, off, len);
	else if (mode == FALLOC_FL_INSERT_RANGE)
		return smb3_insert_range(file, tcon, off, len);
	else if (mode == 0)
		return smb3_simple_falloc(file, tcon, off, len, false);

	return -EOPNOTSUPP;
}

static void
smb2_downgrade_oplock(struct TCP_Server_Info *server,
		      struct cifsInodeInfo *cinode, __u32 oplock,
		      unsigned int epoch, bool *purge_cache)
{
	server->ops->set_oplock_level(cinode, oplock, 0, NULL);
}

static void
smb21_set_oplock_level(struct cifsInodeInfo *cinode, __u32 oplock,
		       unsigned int epoch, bool *purge_cache);

static void
smb3_downgrade_oplock(struct TCP_Server_Info *server,
		       struct cifsInodeInfo *cinode, __u32 oplock,
		       unsigned int epoch, bool *purge_cache)
{
	unsigned int old_state = cinode->oplock;
	unsigned int old_epoch = cinode->epoch;
	unsigned int new_state;

	if (epoch > old_epoch) {
		smb21_set_oplock_level(cinode, oplock, 0, NULL);
		cinode->epoch = epoch;
	}

	new_state = cinode->oplock;
	*purge_cache = false;

	if ((old_state & CIFS_CACHE_READ_FLG) != 0 &&
	    (new_state & CIFS_CACHE_READ_FLG) == 0)
		*purge_cache = true;
	else if (old_state == new_state && (epoch - old_epoch > 1))
		*purge_cache = true;
}

static void
smb2_set_oplock_level(struct cifsInodeInfo *cinode, __u32 oplock,
		      unsigned int epoch, bool *purge_cache)
{
	oplock &= 0xFF;
	cinode->lease_granted = false;
	if (oplock == SMB2_OPLOCK_LEVEL_NOCHANGE)
		return;
	if (oplock == SMB2_OPLOCK_LEVEL_BATCH) {
		cinode->oplock = CIFS_CACHE_RHW_FLG;
		cifs_dbg(FYI, "Batch Oplock granted on inode %p\n",
			 &cinode->vfs_inode);
	} else if (oplock == SMB2_OPLOCK_LEVEL_EXCLUSIVE) {
		cinode->oplock = CIFS_CACHE_RW_FLG;
		cifs_dbg(FYI, "Exclusive Oplock granted on inode %p\n",
			 &cinode->vfs_inode);
	} else if (oplock == SMB2_OPLOCK_LEVEL_II) {
		cinode->oplock = CIFS_CACHE_READ_FLG;
		cifs_dbg(FYI, "Level II Oplock granted on inode %p\n",
			 &cinode->vfs_inode);
	} else
		cinode->oplock = 0;
}

static void
smb21_set_oplock_level(struct cifsInodeInfo *cinode, __u32 oplock,
		       unsigned int epoch, bool *purge_cache)
{
	char message[5] = {0};
	unsigned int new_oplock = 0;

	oplock &= 0xFF;
	cinode->lease_granted = true;
	if (oplock == SMB2_OPLOCK_LEVEL_NOCHANGE)
		return;

	/* Check if the server granted an oplock rather than a lease */
	if (oplock & SMB2_OPLOCK_LEVEL_EXCLUSIVE)
		return smb2_set_oplock_level(cinode, oplock, epoch,
					     purge_cache);

	if (oplock & SMB2_LEASE_READ_CACHING_HE) {
		new_oplock |= CIFS_CACHE_READ_FLG;
		strcat(message, "R");
	}
	if (oplock & SMB2_LEASE_HANDLE_CACHING_HE) {
		new_oplock |= CIFS_CACHE_HANDLE_FLG;
		strcat(message, "H");
	}
	if (oplock & SMB2_LEASE_WRITE_CACHING_HE) {
		new_oplock |= CIFS_CACHE_WRITE_FLG;
		strcat(message, "W");
	}
	if (!new_oplock)
		strncpy(message, "None", sizeof(message));

	cinode->oplock = new_oplock;
	cifs_dbg(FYI, "%s Lease granted on inode %p\n", message,
		 &cinode->vfs_inode);
}

static void
smb3_set_oplock_level(struct cifsInodeInfo *cinode, __u32 oplock,
		      unsigned int epoch, bool *purge_cache)
{
	unsigned int old_oplock = cinode->oplock;

	smb21_set_oplock_level(cinode, oplock, epoch, purge_cache);

	if (purge_cache) {
		*purge_cache = false;
		if (old_oplock == CIFS_CACHE_READ_FLG) {
			if (cinode->oplock == CIFS_CACHE_READ_FLG &&
			    (epoch - cinode->epoch > 0))
				*purge_cache = true;
			else if (cinode->oplock == CIFS_CACHE_RH_FLG &&
				 (epoch - cinode->epoch > 1))
				*purge_cache = true;
			else if (cinode->oplock == CIFS_CACHE_RHW_FLG &&
				 (epoch - cinode->epoch > 1))
				*purge_cache = true;
			else if (cinode->oplock == 0 &&
				 (epoch - cinode->epoch > 0))
				*purge_cache = true;
		} else if (old_oplock == CIFS_CACHE_RH_FLG) {
			if (cinode->oplock == CIFS_CACHE_RH_FLG &&
			    (epoch - cinode->epoch > 0))
				*purge_cache = true;
			else if (cinode->oplock == CIFS_CACHE_RHW_FLG &&
				 (epoch - cinode->epoch > 1))
				*purge_cache = true;
		}
		cinode->epoch = epoch;
	}
}

static bool
smb2_is_read_op(__u32 oplock)
{
	return oplock == SMB2_OPLOCK_LEVEL_II;
}

static bool
smb21_is_read_op(__u32 oplock)
{
	return (oplock & SMB2_LEASE_READ_CACHING_HE) &&
	       !(oplock & SMB2_LEASE_WRITE_CACHING_HE);
}

static __le32
map_oplock_to_lease(u8 oplock)
{
	if (oplock == SMB2_OPLOCK_LEVEL_EXCLUSIVE)
		return SMB2_LEASE_WRITE_CACHING | SMB2_LEASE_READ_CACHING;
	else if (oplock == SMB2_OPLOCK_LEVEL_II)
		return SMB2_LEASE_READ_CACHING;
	else if (oplock == SMB2_OPLOCK_LEVEL_BATCH)
		return SMB2_LEASE_HANDLE_CACHING | SMB2_LEASE_READ_CACHING |
		       SMB2_LEASE_WRITE_CACHING;
	return 0;
}

static char *
smb2_create_lease_buf(u8 *lease_key, u8 oplock)
{
	struct create_lease *buf;

	buf = kzalloc(sizeof(struct create_lease), GFP_KERNEL);
	if (!buf)
		return NULL;

	memcpy(&buf->lcontext.LeaseKey, lease_key, SMB2_LEASE_KEY_SIZE);
	buf->lcontext.LeaseState = map_oplock_to_lease(oplock);

	buf->ccontext.DataOffset = cpu_to_le16(offsetof
					(struct create_lease, lcontext));
	buf->ccontext.DataLength = cpu_to_le32(sizeof(struct lease_context));
	buf->ccontext.NameOffset = cpu_to_le16(offsetof
				(struct create_lease, Name));
	buf->ccontext.NameLength = cpu_to_le16(4);
	/* SMB2_CREATE_REQUEST_LEASE is "RqLs" */
	buf->Name[0] = 'R';
	buf->Name[1] = 'q';
	buf->Name[2] = 'L';
	buf->Name[3] = 's';
	return (char *)buf;
}

static char *
smb3_create_lease_buf(u8 *lease_key, u8 oplock)
{
	struct create_lease_v2 *buf;

	buf = kzalloc(sizeof(struct create_lease_v2), GFP_KERNEL);
	if (!buf)
		return NULL;

	memcpy(&buf->lcontext.LeaseKey, lease_key, SMB2_LEASE_KEY_SIZE);
	buf->lcontext.LeaseState = map_oplock_to_lease(oplock);

	buf->ccontext.DataOffset = cpu_to_le16(offsetof
					(struct create_lease_v2, lcontext));
	buf->ccontext.DataLength = cpu_to_le32(sizeof(struct lease_context_v2));
	buf->ccontext.NameOffset = cpu_to_le16(offsetof
				(struct create_lease_v2, Name));
	buf->ccontext.NameLength = cpu_to_le16(4);
	/* SMB2_CREATE_REQUEST_LEASE is "RqLs" */
	buf->Name[0] = 'R';
	buf->Name[1] = 'q';
	buf->Name[2] = 'L';
	buf->Name[3] = 's';
	return (char *)buf;
}

static __u8
smb2_parse_lease_buf(void *buf, unsigned int *epoch, char *lease_key)
{
	struct create_lease *lc = (struct create_lease *)buf;

	*epoch = 0; /* not used */
	if (lc->lcontext.LeaseFlags & SMB2_LEASE_FLAG_BREAK_IN_PROGRESS)
		return SMB2_OPLOCK_LEVEL_NOCHANGE;
	return le32_to_cpu(lc->lcontext.LeaseState);
}

static __u8
smb3_parse_lease_buf(void *buf, unsigned int *epoch, char *lease_key)
{
	struct create_lease_v2 *lc = (struct create_lease_v2 *)buf;

	*epoch = le16_to_cpu(lc->lcontext.Epoch);
	if (lc->lcontext.LeaseFlags & SMB2_LEASE_FLAG_BREAK_IN_PROGRESS)
		return SMB2_OPLOCK_LEVEL_NOCHANGE;
	if (lease_key)
		memcpy(lease_key, &lc->lcontext.LeaseKey, SMB2_LEASE_KEY_SIZE);
	return le32_to_cpu(lc->lcontext.LeaseState);
}

static unsigned int
smb2_wp_retry_size(struct inode *inode)
{
	return min_t(unsigned int, CIFS_SB(inode->i_sb)->ctx->wsize,
		     SMB2_MAX_BUFFER_SIZE);
}

static bool
smb2_dir_needs_close(struct cifsFileInfo *cfile)
{
	return !cfile->invalidHandle;
}

static void
fill_transform_hdr(struct smb2_transform_hdr *tr_hdr, unsigned int orig_len,
		   struct smb_rqst *old_rq, __le16 cipher_type)
{
	struct smb2_sync_hdr *shdr =
			(struct smb2_sync_hdr *)old_rq->rq_iov[0].iov_base;

	memset(tr_hdr, 0, sizeof(struct smb2_transform_hdr));
	tr_hdr->ProtocolId = SMB2_TRANSFORM_PROTO_NUM;
	tr_hdr->OriginalMessageSize = cpu_to_le32(orig_len);
	tr_hdr->Flags = cpu_to_le16(0x01);
	if ((cipher_type == SMB2_ENCRYPTION_AES128_GCM) ||
	    (cipher_type == SMB2_ENCRYPTION_AES256_GCM))
		get_random_bytes(&tr_hdr->Nonce, SMB3_AES_GCM_NONCE);
	else
		get_random_bytes(&tr_hdr->Nonce, SMB3_AES_CCM_NONCE);
	memcpy(&tr_hdr->SessionId, &shdr->SessionId, 8);
}

/* We can not use the normal sg_set_buf() as we will sometimes pass a
 * stack object as buf.
 */
static inline void smb2_sg_set_buf(struct scatterlist *sg, const void *buf,
				   unsigned int buflen)
{
	void *addr;
	/*
	 * VMAP_STACK (at least) puts stack into the vmalloc address space
	 */
	if (is_vmalloc_addr(buf))
		addr = vmalloc_to_page(buf);
	else
		addr = virt_to_page(buf);
	sg_set_page(sg, addr, buflen, offset_in_page(buf));
}

/* Assumes the first rqst has a transform header as the first iov.
 * I.e.
 * rqst[0].rq_iov[0]  is transform header
 * rqst[0].rq_iov[1+] data to be encrypted/decrypted
 * rqst[1+].rq_iov[0+] data to be encrypted/decrypted
 */
static struct scatterlist *
init_sg(int num_rqst, struct smb_rqst *rqst, u8 *sign)
{
	unsigned int sg_len;
	struct scatterlist *sg;
	unsigned int i;
	unsigned int j;
	unsigned int idx = 0;
	int skip;

	sg_len = 1;
	for (i = 0; i < num_rqst; i++)
		sg_len += rqst[i].rq_nvec + rqst[i].rq_npages;

	sg = kmalloc_array(sg_len, sizeof(struct scatterlist), GFP_KERNEL);
	if (!sg)
		return NULL;

	sg_init_table(sg, sg_len);
	for (i = 0; i < num_rqst; i++) {
		for (j = 0; j < rqst[i].rq_nvec; j++) {
			/*
			 * The first rqst has a transform header where the
			 * first 20 bytes are not part of the encrypted blob
			 */
			skip = (i == 0) && (j == 0) ? 20 : 0;
			smb2_sg_set_buf(&sg[idx++],
					rqst[i].rq_iov[j].iov_base + skip,
					rqst[i].rq_iov[j].iov_len - skip);
			}

		for (j = 0; j < rqst[i].rq_npages; j++) {
			unsigned int len, offset;

			rqst_page_get_length(&rqst[i], j, &len, &offset);
			sg_set_page(&sg[idx++], rqst[i].rq_pages[j], len, offset);
		}
	}
	smb2_sg_set_buf(&sg[idx], sign, SMB2_SIGNATURE_SIZE);
	return sg;
}

static int
smb2_get_enc_key(struct TCP_Server_Info *server, __u64 ses_id, int enc, u8 *key)
{
	struct cifs_ses *ses;
	u8 *ses_enc_key;

	spin_lock(&cifs_tcp_ses_lock);
	list_for_each_entry(server, &cifs_tcp_ses_list, tcp_ses_list) {
		list_for_each_entry(ses, &server->smb_ses_list, smb_ses_list) {
			if (ses->Suid == ses_id) {
				ses_enc_key = enc ? ses->smb3encryptionkey :
					ses->smb3decryptionkey;
				memcpy(key, ses_enc_key, SMB3_ENC_DEC_KEY_SIZE);
				spin_unlock(&cifs_tcp_ses_lock);
				return 0;
			}
		}
	}
	spin_unlock(&cifs_tcp_ses_lock);

	return -EAGAIN;
}
/*
 * Encrypt or decrypt @rqst message. @rqst[0] has the following format:
 * iov[0]   - transform header (associate data),
 * iov[1-N] - SMB2 header and pages - data to encrypt.
 * On success return encrypted data in iov[1-N] and pages, leave iov[0]
 * untouched.
 */
static int
crypt_message(struct TCP_Server_Info *server, int num_rqst,
	      struct smb_rqst *rqst, int enc)
{
	struct smb2_transform_hdr *tr_hdr =
		(struct smb2_transform_hdr *)rqst[0].rq_iov[0].iov_base;
	unsigned int assoc_data_len = sizeof(struct smb2_transform_hdr) - 20;
	int rc = 0;
	struct scatterlist *sg;
	u8 sign[SMB2_SIGNATURE_SIZE] = {};
	u8 key[SMB3_ENC_DEC_KEY_SIZE];
	struct aead_request *req;
	char *iv;
	unsigned int iv_len;
	DECLARE_CRYPTO_WAIT(wait);
	struct crypto_aead *tfm;
	unsigned int crypt_len = le32_to_cpu(tr_hdr->OriginalMessageSize);

	rc = smb2_get_enc_key(server, tr_hdr->SessionId, enc, key);
	if (rc) {
		cifs_server_dbg(VFS, "%s: Could not get %scryption key\n", __func__,
			 enc ? "en" : "de");
		return rc;
	}

	rc = smb3_crypto_aead_allocate(server);
	if (rc) {
		cifs_server_dbg(VFS, "%s: crypto alloc failed\n", __func__);
		return rc;
	}

	tfm = enc ? server->secmech.ccmaesencrypt :
						server->secmech.ccmaesdecrypt;

	if ((server->cipher_type == SMB2_ENCRYPTION_AES256_CCM) ||
		(server->cipher_type == SMB2_ENCRYPTION_AES256_GCM))
		rc = crypto_aead_setkey(tfm, key, SMB3_GCM256_CRYPTKEY_SIZE);
	else
		rc = crypto_aead_setkey(tfm, key, SMB3_GCM128_CRYPTKEY_SIZE);

	if (rc) {
		cifs_server_dbg(VFS, "%s: Failed to set aead key %d\n", __func__, rc);
		return rc;
	}

	rc = crypto_aead_setauthsize(tfm, SMB2_SIGNATURE_SIZE);
	if (rc) {
		cifs_server_dbg(VFS, "%s: Failed to set authsize %d\n", __func__, rc);
		return rc;
	}

	req = aead_request_alloc(tfm, GFP_KERNEL);
	if (!req) {
		cifs_server_dbg(VFS, "%s: Failed to alloc aead request\n", __func__);
		return -ENOMEM;
	}

	if (!enc) {
		memcpy(sign, &tr_hdr->Signature, SMB2_SIGNATURE_SIZE);
		crypt_len += SMB2_SIGNATURE_SIZE;
	}

	sg = init_sg(num_rqst, rqst, sign);
	if (!sg) {
		cifs_server_dbg(VFS, "%s: Failed to init sg\n", __func__);
		rc = -ENOMEM;
		goto free_req;
	}

	iv_len = crypto_aead_ivsize(tfm);
	iv = kzalloc(iv_len, GFP_KERNEL);
	if (!iv) {
		cifs_server_dbg(VFS, "%s: Failed to alloc iv\n", __func__);
		rc = -ENOMEM;
		goto free_sg;
	}

	if ((server->cipher_type == SMB2_ENCRYPTION_AES128_GCM) ||
	    (server->cipher_type == SMB2_ENCRYPTION_AES256_GCM))
		memcpy(iv, (char *)tr_hdr->Nonce, SMB3_AES_GCM_NONCE);
	else {
		iv[0] = 3;
		memcpy(iv + 1, (char *)tr_hdr->Nonce, SMB3_AES_CCM_NONCE);
	}

	aead_request_set_crypt(req, sg, sg, crypt_len, iv);
	aead_request_set_ad(req, assoc_data_len);

	aead_request_set_callback(req, CRYPTO_TFM_REQ_MAY_BACKLOG,
				  crypto_req_done, &wait);

	rc = crypto_wait_req(enc ? crypto_aead_encrypt(req)
				: crypto_aead_decrypt(req), &wait);

	if (!rc && enc)
		memcpy(&tr_hdr->Signature, sign, SMB2_SIGNATURE_SIZE);

	kfree(iv);
free_sg:
	kfree(sg);
free_req:
	kfree(req);
	return rc;
}

void
smb3_free_compound_rqst(int num_rqst, struct smb_rqst *rqst)
{
	int i, j;

	for (i = 0; i < num_rqst; i++) {
		if (rqst[i].rq_pages) {
			for (j = rqst[i].rq_npages - 1; j >= 0; j--)
				put_page(rqst[i].rq_pages[j]);
			kfree(rqst[i].rq_pages);
		}
	}
}

/*
 * This function will initialize new_rq and encrypt the content.
 * The first entry, new_rq[0], only contains a single iov which contains
 * a smb2_transform_hdr and is pre-allocated by the caller.
 * This function then populates new_rq[1+] with the content from olq_rq[0+].
 *
 * The end result is an array of smb_rqst structures where the first structure
 * only contains a single iov for the transform header which we then can pass
 * to crypt_message().
 *
 * new_rq[0].rq_iov[0] :  smb2_transform_hdr pre-allocated by the caller
 * new_rq[1+].rq_iov[*] == old_rq[0+].rq_iov[*] : SMB2/3 requests
 */
static int
smb3_init_transform_rq(struct TCP_Server_Info *server, int num_rqst,
		       struct smb_rqst *new_rq, struct smb_rqst *old_rq)
{
	struct page **pages;
	struct smb2_transform_hdr *tr_hdr = new_rq[0].rq_iov[0].iov_base;
	unsigned int npages;
	unsigned int orig_len = 0;
	int i, j;
	int rc = -ENOMEM;

	for (i = 1; i < num_rqst; i++) {
		npages = old_rq[i - 1].rq_npages;
		pages = kmalloc_array(npages, sizeof(struct page *),
				      GFP_KERNEL);
		if (!pages)
			goto err_free;

		new_rq[i].rq_pages = pages;
		new_rq[i].rq_npages = npages;
		new_rq[i].rq_offset = old_rq[i - 1].rq_offset;
		new_rq[i].rq_pagesz = old_rq[i - 1].rq_pagesz;
		new_rq[i].rq_tailsz = old_rq[i - 1].rq_tailsz;
		new_rq[i].rq_iov = old_rq[i - 1].rq_iov;
		new_rq[i].rq_nvec = old_rq[i - 1].rq_nvec;

		orig_len += smb_rqst_len(server, &old_rq[i - 1]);

		for (j = 0; j < npages; j++) {
			pages[j] = alloc_page(GFP_KERNEL|__GFP_HIGHMEM);
			if (!pages[j])
				goto err_free;
		}

		/* copy pages form the old */
		for (j = 0; j < npages; j++) {
			char *dst, *src;
			unsigned int offset, len;

			rqst_page_get_length(&new_rq[i], j, &len, &offset);

			dst = (char *) kmap(new_rq[i].rq_pages[j]) + offset;
			src = (char *) kmap(old_rq[i - 1].rq_pages[j]) + offset;

			memcpy(dst, src, len);
			kunmap(new_rq[i].rq_pages[j]);
			kunmap(old_rq[i - 1].rq_pages[j]);
		}
	}

	/* fill the 1st iov with a transform header */
	fill_transform_hdr(tr_hdr, orig_len, old_rq, server->cipher_type);

	rc = crypt_message(server, num_rqst, new_rq, 1);
	cifs_dbg(FYI, "Encrypt message returned %d\n", rc);
	if (rc)
		goto err_free;

	return rc;

err_free:
	smb3_free_compound_rqst(num_rqst - 1, &new_rq[1]);
	return rc;
}

static int
smb3_is_transform_hdr(void *buf)
{
	struct smb2_transform_hdr *trhdr = buf;

	return trhdr->ProtocolId == SMB2_TRANSFORM_PROTO_NUM;
}

static int
decrypt_raw_data(struct TCP_Server_Info *server, char *buf,
		 unsigned int buf_data_size, struct page **pages,
		 unsigned int npages, unsigned int page_data_size,
		 bool is_offloaded)
{
	struct kvec iov[2];
	struct smb_rqst rqst = {NULL};
	int rc;

	iov[0].iov_base = buf;
	iov[0].iov_len = sizeof(struct smb2_transform_hdr);
	iov[1].iov_base = buf + sizeof(struct smb2_transform_hdr);
	iov[1].iov_len = buf_data_size;

	rqst.rq_iov = iov;
	rqst.rq_nvec = 2;
	rqst.rq_pages = pages;
	rqst.rq_npages = npages;
	rqst.rq_pagesz = PAGE_SIZE;
	rqst.rq_tailsz = (page_data_size % PAGE_SIZE) ? : PAGE_SIZE;

	rc = crypt_message(server, 1, &rqst, 0);
	cifs_dbg(FYI, "Decrypt message returned %d\n", rc);

	if (rc)
		return rc;

	memmove(buf, iov[1].iov_base, buf_data_size);

	if (!is_offloaded)
		server->total_read = buf_data_size + page_data_size;

	return rc;
}

static int
read_data_into_pages(struct TCP_Server_Info *server, struct page **pages,
		     unsigned int npages, unsigned int len)
{
	int i;
	int length;

	for (i = 0; i < npages; i++) {
		struct page *page = pages[i];
		size_t n;

		n = len;
		if (len >= PAGE_SIZE) {
			/* enough data to fill the page */
			n = PAGE_SIZE;
			len -= n;
		} else {
			zero_user(page, len, PAGE_SIZE - len);
			len = 0;
		}
		length = cifs_read_page_from_socket(server, page, 0, n);
		if (length < 0)
			return length;
		server->total_read += length;
	}

	return 0;
}

static int
init_read_bvec(struct page **pages, unsigned int npages, unsigned int data_size,
	       unsigned int cur_off, struct bio_vec **page_vec)
{
	struct bio_vec *bvec;
	int i;

	bvec = kcalloc(npages, sizeof(struct bio_vec), GFP_KERNEL);
	if (!bvec)
		return -ENOMEM;

	for (i = 0; i < npages; i++) {
		bvec[i].bv_page = pages[i];
		bvec[i].bv_offset = (i == 0) ? cur_off : 0;
		bvec[i].bv_len = min_t(unsigned int, PAGE_SIZE, data_size);
		data_size -= bvec[i].bv_len;
	}

	if (data_size != 0) {
		cifs_dbg(VFS, "%s: something went wrong\n", __func__);
		kfree(bvec);
		return -EIO;
	}

	*page_vec = bvec;
	return 0;
}

static int
handle_read_data(struct TCP_Server_Info *server, struct mid_q_entry *mid,
		 char *buf, unsigned int buf_len, struct page **pages,
		 unsigned int npages, unsigned int page_data_size,
		 bool is_offloaded)
{
	unsigned int data_offset;
	unsigned int data_len;
	unsigned int cur_off;
	unsigned int cur_page_idx;
	unsigned int pad_len;
	struct cifs_readdata *rdata = mid->callback_data;
	struct smb2_sync_hdr *shdr = (struct smb2_sync_hdr *)buf;
	struct bio_vec *bvec = NULL;
	struct iov_iter iter;
	struct kvec iov;
	int length;
	bool use_rdma_mr = false;

	if (shdr->Command != SMB2_READ) {
		cifs_server_dbg(VFS, "only big read responses are supported\n");
		return -ENOTSUPP;
	}

	if (server->ops->is_session_expired &&
	    server->ops->is_session_expired(buf)) {
		if (!is_offloaded)
			cifs_reconnect(server);
		return -1;
	}

	if (server->ops->is_status_pending &&
			server->ops->is_status_pending(buf, server))
		return -1;

	/* set up first two iov to get credits */
	rdata->iov[0].iov_base = buf;
	rdata->iov[0].iov_len = 0;
	rdata->iov[1].iov_base = buf;
	rdata->iov[1].iov_len =
		min_t(unsigned int, buf_len, server->vals->read_rsp_size);
	cifs_dbg(FYI, "0: iov_base=%p iov_len=%zu\n",
		 rdata->iov[0].iov_base, rdata->iov[0].iov_len);
	cifs_dbg(FYI, "1: iov_base=%p iov_len=%zu\n",
		 rdata->iov[1].iov_base, rdata->iov[1].iov_len);

	rdata->result = server->ops->map_error(buf, true);
	if (rdata->result != 0) {
		cifs_dbg(FYI, "%s: server returned error %d\n",
			 __func__, rdata->result);
		/* normal error on read response */
		if (is_offloaded)
			mid->mid_state = MID_RESPONSE_RECEIVED;
		else
			dequeue_mid(mid, false);
		return 0;
	}

	data_offset = server->ops->read_data_offset(buf);
#ifdef CONFIG_CIFS_SMB_DIRECT
	use_rdma_mr = rdata->mr;
#endif
	data_len = server->ops->read_data_length(buf, use_rdma_mr);

	if (data_offset < server->vals->read_rsp_size) {
		/*
		 * win2k8 sometimes sends an offset of 0 when the read
		 * is beyond the EOF. Treat it as if the data starts just after
		 * the header.
		 */
		cifs_dbg(FYI, "%s: data offset (%u) inside read response header\n",
			 __func__, data_offset);
		data_offset = server->vals->read_rsp_size;
	} else if (data_offset > MAX_CIFS_SMALL_BUFFER_SIZE) {
		/* data_offset is beyond the end of smallbuf */
		cifs_dbg(FYI, "%s: data offset (%u) beyond end of smallbuf\n",
			 __func__, data_offset);
		rdata->result = -EIO;
		if (is_offloaded)
			mid->mid_state = MID_RESPONSE_MALFORMED;
		else
			dequeue_mid(mid, rdata->result);
		return 0;
	}

	pad_len = data_offset - server->vals->read_rsp_size;

	if (buf_len <= data_offset) {
		/* read response payload is in pages */
		cur_page_idx = pad_len / PAGE_SIZE;
		cur_off = pad_len % PAGE_SIZE;

		if (cur_page_idx != 0) {
			/* data offset is beyond the 1st page of response */
			cifs_dbg(FYI, "%s: data offset (%u) beyond 1st page of response\n",
				 __func__, data_offset);
			rdata->result = -EIO;
			if (is_offloaded)
				mid->mid_state = MID_RESPONSE_MALFORMED;
			else
				dequeue_mid(mid, rdata->result);
			return 0;
		}

		if (data_len > page_data_size - pad_len) {
			/* data_len is corrupt -- discard frame */
			rdata->result = -EIO;
			if (is_offloaded)
				mid->mid_state = MID_RESPONSE_MALFORMED;
			else
				dequeue_mid(mid, rdata->result);
			return 0;
		}

		rdata->result = init_read_bvec(pages, npages, page_data_size,
					       cur_off, &bvec);
		if (rdata->result != 0) {
			if (is_offloaded)
				mid->mid_state = MID_RESPONSE_MALFORMED;
			else
				dequeue_mid(mid, rdata->result);
			return 0;
		}

		iov_iter_bvec(&iter, WRITE, bvec, npages, data_len);
	} else if (buf_len >= data_offset + data_len) {
		/* read response payload is in buf */
		WARN_ONCE(npages > 0, "read data can be either in buf or in pages");
		iov.iov_base = buf + data_offset;
		iov.iov_len = data_len;
		iov_iter_kvec(&iter, WRITE, &iov, 1, data_len);
	} else {
		/* read response payload cannot be in both buf and pages */
		WARN_ONCE(1, "buf can not contain only a part of read data");
		rdata->result = -EIO;
		if (is_offloaded)
			mid->mid_state = MID_RESPONSE_MALFORMED;
		else
			dequeue_mid(mid, rdata->result);
		return 0;
	}

	length = rdata->copy_into_pages(server, rdata, &iter);

	kfree(bvec);

	if (length < 0)
		return length;

	if (is_offloaded)
		mid->mid_state = MID_RESPONSE_RECEIVED;
	else
		dequeue_mid(mid, false);
	return length;
}

struct smb2_decrypt_work {
	struct work_struct decrypt;
	struct TCP_Server_Info *server;
	struct page **ppages;
	char *buf;
	unsigned int npages;
	unsigned int len;
};


static void smb2_decrypt_offload(struct work_struct *work)
{
	struct smb2_decrypt_work *dw = container_of(work,
				struct smb2_decrypt_work, decrypt);
	int i, rc;
	struct mid_q_entry *mid;

	rc = decrypt_raw_data(dw->server, dw->buf, dw->server->vals->read_rsp_size,
			      dw->ppages, dw->npages, dw->len, true);
	if (rc) {
		cifs_dbg(VFS, "error decrypting rc=%d\n", rc);
		goto free_pages;
	}

	dw->server->lstrp = jiffies;
	mid = smb2_find_dequeue_mid(dw->server, dw->buf);
	if (mid == NULL)
		cifs_dbg(FYI, "mid not found\n");
	else {
		mid->decrypted = true;
		rc = handle_read_data(dw->server, mid, dw->buf,
				      dw->server->vals->read_rsp_size,
				      dw->ppages, dw->npages, dw->len,
				      true);
		if (rc >= 0) {
#ifdef CONFIG_CIFS_STATS2
			mid->when_received = jiffies;
#endif
			if (dw->server->ops->is_network_name_deleted)
				dw->server->ops->is_network_name_deleted(dw->buf,
									 dw->server);

			mid->callback(mid);
		} else {
			spin_lock(&GlobalMid_Lock);
			if (dw->server->tcpStatus == CifsNeedReconnect) {
				mid->mid_state = MID_RETRY_NEEDED;
				spin_unlock(&GlobalMid_Lock);
				mid->callback(mid);
			} else {
				mid->mid_state = MID_REQUEST_SUBMITTED;
				mid->mid_flags &= ~(MID_DELETED);
				list_add_tail(&mid->qhead,
					&dw->server->pending_mid_q);
				spin_unlock(&GlobalMid_Lock);
			}
		}
		cifs_mid_q_entry_release(mid);
	}

free_pages:
	for (i = dw->npages-1; i >= 0; i--)
		put_page(dw->ppages[i]);

	kfree(dw->ppages);
	cifs_small_buf_release(dw->buf);
	kfree(dw);
}


static int
receive_encrypted_read(struct TCP_Server_Info *server, struct mid_q_entry **mid,
		       int *num_mids)
{
	char *buf = server->smallbuf;
	struct smb2_transform_hdr *tr_hdr = (struct smb2_transform_hdr *)buf;
	unsigned int npages;
	struct page **pages;
	unsigned int len;
	unsigned int buflen = server->pdu_size;
	int rc;
	int i = 0;
	struct smb2_decrypt_work *dw;

	*num_mids = 1;
	len = min_t(unsigned int, buflen, server->vals->read_rsp_size +
		sizeof(struct smb2_transform_hdr)) - HEADER_SIZE(server) + 1;

	rc = cifs_read_from_socket(server, buf + HEADER_SIZE(server) - 1, len);
	if (rc < 0)
		return rc;
	server->total_read += rc;

	len = le32_to_cpu(tr_hdr->OriginalMessageSize) -
		server->vals->read_rsp_size;
	npages = DIV_ROUND_UP(len, PAGE_SIZE);

	pages = kmalloc_array(npages, sizeof(struct page *), GFP_KERNEL);
	if (!pages) {
		rc = -ENOMEM;
		goto discard_data;
	}

	for (; i < npages; i++) {
		pages[i] = alloc_page(GFP_KERNEL|__GFP_HIGHMEM);
		if (!pages[i]) {
			rc = -ENOMEM;
			goto discard_data;
		}
	}

	/* read read data into pages */
	rc = read_data_into_pages(server, pages, npages, len);
	if (rc)
		goto free_pages;

	rc = cifs_discard_remaining_data(server);
	if (rc)
		goto free_pages;

	/*
	 * For large reads, offload to different thread for better performance,
	 * use more cores decrypting which can be expensive
	 */

	if ((server->min_offload) && (server->in_flight > 1) &&
	    (server->pdu_size >= server->min_offload)) {
		dw = kmalloc(sizeof(struct smb2_decrypt_work), GFP_KERNEL);
		if (dw == NULL)
			goto non_offloaded_decrypt;

		dw->buf = server->smallbuf;
		server->smallbuf = (char *)cifs_small_buf_get();

		INIT_WORK(&dw->decrypt, smb2_decrypt_offload);

		dw->npages = npages;
		dw->server = server;
		dw->ppages = pages;
		dw->len = len;
		queue_work(decrypt_wq, &dw->decrypt);
		*num_mids = 0; /* worker thread takes care of finding mid */
		return -1;
	}

non_offloaded_decrypt:
	rc = decrypt_raw_data(server, buf, server->vals->read_rsp_size,
			      pages, npages, len, false);
	if (rc)
		goto free_pages;

	*mid = smb2_find_mid(server, buf);
	if (*mid == NULL)
		cifs_dbg(FYI, "mid not found\n");
	else {
		cifs_dbg(FYI, "mid found\n");
		(*mid)->decrypted = true;
		rc = handle_read_data(server, *mid, buf,
				      server->vals->read_rsp_size,
				      pages, npages, len, false);
		if (rc >= 0) {
			if (server->ops->is_network_name_deleted) {
				server->ops->is_network_name_deleted(buf,
								server);
			}
		}
	}

free_pages:
	for (i = i - 1; i >= 0; i--)
		put_page(pages[i]);
	kfree(pages);
	return rc;
discard_data:
	cifs_discard_remaining_data(server);
	goto free_pages;
}

static int
receive_encrypted_standard(struct TCP_Server_Info *server,
			   struct mid_q_entry **mids, char **bufs,
			   int *num_mids)
{
	int ret, length;
	char *buf = server->smallbuf;
	struct smb2_sync_hdr *shdr;
	unsigned int pdu_length = server->pdu_size;
	unsigned int buf_size;
	struct mid_q_entry *mid_entry;
	int next_is_large;
	char *next_buffer = NULL;

	*num_mids = 0;

	/* switch to large buffer if too big for a small one */
	if (pdu_length > MAX_CIFS_SMALL_BUFFER_SIZE) {
		server->large_buf = true;
		memcpy(server->bigbuf, buf, server->total_read);
		buf = server->bigbuf;
	}

	/* now read the rest */
	length = cifs_read_from_socket(server, buf + HEADER_SIZE(server) - 1,
				pdu_length - HEADER_SIZE(server) + 1);
	if (length < 0)
		return length;
	server->total_read += length;

	buf_size = pdu_length - sizeof(struct smb2_transform_hdr);
	length = decrypt_raw_data(server, buf, buf_size, NULL, 0, 0, false);
	if (length)
		return length;

	next_is_large = server->large_buf;
one_more:
	shdr = (struct smb2_sync_hdr *)buf;
	if (shdr->NextCommand) {
		if (next_is_large)
			next_buffer = (char *)cifs_buf_get();
		else
			next_buffer = (char *)cifs_small_buf_get();
		memcpy(next_buffer,
		       buf + le32_to_cpu(shdr->NextCommand),
		       pdu_length - le32_to_cpu(shdr->NextCommand));
	}

	mid_entry = smb2_find_mid(server, buf);
	if (mid_entry == NULL)
		cifs_dbg(FYI, "mid not found\n");
	else {
		cifs_dbg(FYI, "mid found\n");
		mid_entry->decrypted = true;
		mid_entry->resp_buf_size = server->pdu_size;
	}

	if (*num_mids >= MAX_COMPOUND) {
		cifs_server_dbg(VFS, "too many PDUs in compound\n");
		return -1;
	}
	bufs[*num_mids] = buf;
	mids[(*num_mids)++] = mid_entry;

	if (mid_entry && mid_entry->handle)
		ret = mid_entry->handle(server, mid_entry);
	else
		ret = cifs_handle_standard(server, mid_entry);

	if (ret == 0 && shdr->NextCommand) {
		pdu_length -= le32_to_cpu(shdr->NextCommand);
		server->large_buf = next_is_large;
		if (next_is_large)
			server->bigbuf = buf = next_buffer;
		else
			server->smallbuf = buf = next_buffer;
		goto one_more;
	} else if (ret != 0) {
		/*
		 * ret != 0 here means that we didn't get to handle_mid() thus
		 * server->smallbuf and server->bigbuf are still valid. We need
		 * to free next_buffer because it is not going to be used
		 * anywhere.
		 */
		if (next_is_large)
			free_rsp_buf(CIFS_LARGE_BUFFER, next_buffer);
		else
			free_rsp_buf(CIFS_SMALL_BUFFER, next_buffer);
	}

	return ret;
}

static int
smb3_receive_transform(struct TCP_Server_Info *server,
		       struct mid_q_entry **mids, char **bufs, int *num_mids)
{
	char *buf = server->smallbuf;
	unsigned int pdu_length = server->pdu_size;
	struct smb2_transform_hdr *tr_hdr = (struct smb2_transform_hdr *)buf;
	unsigned int orig_len = le32_to_cpu(tr_hdr->OriginalMessageSize);

	if (pdu_length < sizeof(struct smb2_transform_hdr) +
						sizeof(struct smb2_sync_hdr)) {
		cifs_server_dbg(VFS, "Transform message is too small (%u)\n",
			 pdu_length);
		cifs_reconnect(server);
		return -ECONNABORTED;
	}

	if (pdu_length < orig_len + sizeof(struct smb2_transform_hdr)) {
		cifs_server_dbg(VFS, "Transform message is broken\n");
		cifs_reconnect(server);
		return -ECONNABORTED;
	}

	/* TODO: add support for compounds containing READ. */
	if (pdu_length > CIFSMaxBufSize + MAX_HEADER_SIZE(server)) {
		return receive_encrypted_read(server, &mids[0], num_mids);
	}

	return receive_encrypted_standard(server, mids, bufs, num_mids);
}

int
smb3_handle_read_data(struct TCP_Server_Info *server, struct mid_q_entry *mid)
{
	char *buf = server->large_buf ? server->bigbuf : server->smallbuf;

	return handle_read_data(server, mid, buf, server->pdu_size,
				NULL, 0, 0, false);
}

static int
smb2_next_header(char *buf)
{
	struct smb2_sync_hdr *hdr = (struct smb2_sync_hdr *)buf;
	struct smb2_transform_hdr *t_hdr = (struct smb2_transform_hdr *)buf;

	if (hdr->ProtocolId == SMB2_TRANSFORM_PROTO_NUM)
		return sizeof(struct smb2_transform_hdr) +
		  le32_to_cpu(t_hdr->OriginalMessageSize);

	return le32_to_cpu(hdr->NextCommand);
}

static int
smb2_make_node(unsigned int xid, struct inode *inode,
	       struct dentry *dentry, struct cifs_tcon *tcon,
	       const char *full_path, umode_t mode, dev_t dev)
{
	struct cifs_sb_info *cifs_sb = CIFS_SB(inode->i_sb);
	int rc = -EPERM;
	FILE_ALL_INFO *buf = NULL;
	struct cifs_io_parms io_parms = {0};
	__u32 oplock = 0;
	struct cifs_fid fid;
	struct cifs_open_parms oparms;
	unsigned int bytes_written;
	struct win_dev *pdev;
	struct kvec iov[2];

	/*
	 * Check if mounted with mount parm 'sfu' mount parm.
	 * SFU emulation should work with all servers, but only
	 * supports block and char device (no socket & fifo),
	 * and was used by default in earlier versions of Windows
	 */
	if (!(cifs_sb->mnt_cifs_flags & CIFS_MOUNT_UNX_EMUL))
		goto out;

	/*
	 * TODO: Add ability to create instead via reparse point. Windows (e.g.
	 * their current NFS server) uses this approach to expose special files
	 * over SMB2/SMB3 and Samba will do this with SMB3.1.1 POSIX Extensions
	 */

	if (!S_ISCHR(mode) && !S_ISBLK(mode))
		goto out;

	cifs_dbg(FYI, "sfu compat create special file\n");

	buf = kmalloc(sizeof(FILE_ALL_INFO), GFP_KERNEL);
	if (buf == NULL) {
		rc = -ENOMEM;
		goto out;
	}

	oparms.tcon = tcon;
	oparms.cifs_sb = cifs_sb;
	oparms.desired_access = GENERIC_WRITE;
	oparms.create_options = cifs_create_options(cifs_sb, CREATE_NOT_DIR |
						    CREATE_OPTION_SPECIAL);
	oparms.disposition = FILE_CREATE;
	oparms.path = full_path;
	oparms.fid = &fid;
	oparms.reconnect = false;

	if (tcon->ses->server->oplocks)
		oplock = REQ_OPLOCK;
	else
		oplock = 0;
	rc = tcon->ses->server->ops->open(xid, &oparms, &oplock, buf);
	if (rc)
		goto out;

	/*
	 * BB Do not bother to decode buf since no local inode yet to put
	 * timestamps in, but we can reuse it safely.
	 */

	pdev = (struct win_dev *)buf;
	io_parms.pid = current->tgid;
	io_parms.tcon = tcon;
	io_parms.offset = 0;
	io_parms.length = sizeof(struct win_dev);
	iov[1].iov_base = buf;
	iov[1].iov_len = sizeof(struct win_dev);
	if (S_ISCHR(mode)) {
		memcpy(pdev->type, "IntxCHR", 8);
		pdev->major = cpu_to_le64(MAJOR(dev));
		pdev->minor = cpu_to_le64(MINOR(dev));
		rc = tcon->ses->server->ops->sync_write(xid, &fid, &io_parms,
							&bytes_written, iov, 1);
	} else if (S_ISBLK(mode)) {
		memcpy(pdev->type, "IntxBLK", 8);
		pdev->major = cpu_to_le64(MAJOR(dev));
		pdev->minor = cpu_to_le64(MINOR(dev));
		rc = tcon->ses->server->ops->sync_write(xid, &fid, &io_parms,
							&bytes_written, iov, 1);
	}
	tcon->ses->server->ops->close(xid, tcon, &fid);
	d_drop(dentry);

	/* FIXME: add code here to set EAs */
out:
	kfree(buf);
	return rc;
}


struct smb_version_operations smb20_operations = {
	.compare_fids = smb2_compare_fids,
	.setup_request = smb2_setup_request,
	.setup_async_request = smb2_setup_async_request,
	.check_receive = smb2_check_receive,
	.add_credits = smb2_add_credits,
	.set_credits = smb2_set_credits,
	.get_credits_field = smb2_get_credits_field,
	.get_credits = smb2_get_credits,
	.wait_mtu_credits = cifs_wait_mtu_credits,
	.get_next_mid = smb2_get_next_mid,
	.revert_current_mid = smb2_revert_current_mid,
	.read_data_offset = smb2_read_data_offset,
	.read_data_length = smb2_read_data_length,
	.map_error = map_smb2_to_linux_error,
	.find_mid = smb2_find_mid,
	.check_message = smb2_check_message,
	.dump_detail = smb2_dump_detail,
	.clear_stats = smb2_clear_stats,
	.print_stats = smb2_print_stats,
	.is_oplock_break = smb2_is_valid_oplock_break,
	.handle_cancelled_mid = smb2_handle_cancelled_mid,
	.downgrade_oplock = smb2_downgrade_oplock,
	.need_neg = smb2_need_neg,
	.negotiate = smb2_negotiate,
	.negotiate_wsize = smb2_negotiate_wsize,
	.negotiate_rsize = smb2_negotiate_rsize,
	.sess_setup = SMB2_sess_setup,
	.logoff = SMB2_logoff,
	.tree_connect = SMB2_tcon,
	.tree_disconnect = SMB2_tdis,
	.qfs_tcon = smb2_qfs_tcon,
	.is_path_accessible = smb2_is_path_accessible,
	.can_echo = smb2_can_echo,
	.echo = SMB2_echo,
	.query_path_info = smb2_query_path_info,
	.get_srv_inum = smb2_get_srv_inum,
	.query_file_info = smb2_query_file_info,
	.set_path_size = smb2_set_path_size,
	.set_file_size = smb2_set_file_size,
	.set_file_info = smb2_set_file_info,
	.set_compression = smb2_set_compression,
	.mkdir = smb2_mkdir,
	.mkdir_setinfo = smb2_mkdir_setinfo,
	.rmdir = smb2_rmdir,
	.unlink = smb2_unlink,
	.rename = smb2_rename_path,
	.create_hardlink = smb2_create_hardlink,
	.query_symlink = smb2_query_symlink,
	.query_mf_symlink = smb3_query_mf_symlink,
	.create_mf_symlink = smb3_create_mf_symlink,
	.open = smb2_open_file,
	.set_fid = smb2_set_fid,
	.close = smb2_close_file,
	.flush = smb2_flush_file,
	.async_readv = smb2_async_readv,
	.async_writev = smb2_async_writev,
	.sync_read = smb2_sync_read,
	.sync_write = smb2_sync_write,
	.query_dir_first = smb2_query_dir_first,
	.query_dir_next = smb2_query_dir_next,
	.close_dir = smb2_close_dir,
	.calc_smb_size = smb2_calc_size,
	.is_status_pending = smb2_is_status_pending,
	.is_session_expired = smb2_is_session_expired,
	.oplock_response = smb2_oplock_response,
	.queryfs = smb2_queryfs,
	.mand_lock = smb2_mand_lock,
	.mand_unlock_range = smb2_unlock_range,
	.push_mand_locks = smb2_push_mandatory_locks,
	.get_lease_key = smb2_get_lease_key,
	.set_lease_key = smb2_set_lease_key,
	.new_lease_key = smb2_new_lease_key,
	.calc_signature = smb2_calc_signature,
	.is_read_op = smb2_is_read_op,
	.set_oplock_level = smb2_set_oplock_level,
	.create_lease_buf = smb2_create_lease_buf,
	.parse_lease_buf = smb2_parse_lease_buf,
	.copychunk_range = smb2_copychunk_range,
	.wp_retry_size = smb2_wp_retry_size,
	.dir_needs_close = smb2_dir_needs_close,
	.get_dfs_refer = smb2_get_dfs_refer,
	.select_sectype = smb2_select_sectype,
#ifdef CONFIG_CIFS_XATTR
	.query_all_EAs = smb2_query_eas,
	.set_EA = smb2_set_ea,
#endif /* CIFS_XATTR */
	.get_acl = get_smb2_acl,
	.get_acl_by_fid = get_smb2_acl_by_fid,
	.set_acl = set_smb2_acl,
	.next_header = smb2_next_header,
	.ioctl_query_info = smb2_ioctl_query_info,
	.make_node = smb2_make_node,
	.fiemap = smb3_fiemap,
	.llseek = smb3_llseek,
	.is_status_io_timeout = smb2_is_status_io_timeout,
	.is_network_name_deleted = smb2_is_network_name_deleted,
};

struct smb_version_operations smb21_operations = {
	.compare_fids = smb2_compare_fids,
	.setup_request = smb2_setup_request,
	.setup_async_request = smb2_setup_async_request,
	.check_receive = smb2_check_receive,
	.add_credits = smb2_add_credits,
	.set_credits = smb2_set_credits,
	.get_credits_field = smb2_get_credits_field,
	.get_credits = smb2_get_credits,
	.wait_mtu_credits = smb2_wait_mtu_credits,
	.adjust_credits = smb2_adjust_credits,
	.get_next_mid = smb2_get_next_mid,
	.revert_current_mid = smb2_revert_current_mid,
	.read_data_offset = smb2_read_data_offset,
	.read_data_length = smb2_read_data_length,
	.map_error = map_smb2_to_linux_error,
	.find_mid = smb2_find_mid,
	.check_message = smb2_check_message,
	.dump_detail = smb2_dump_detail,
	.clear_stats = smb2_clear_stats,
	.print_stats = smb2_print_stats,
	.is_oplock_break = smb2_is_valid_oplock_break,
	.handle_cancelled_mid = smb2_handle_cancelled_mid,
	.downgrade_oplock = smb2_downgrade_oplock,
	.need_neg = smb2_need_neg,
	.negotiate = smb2_negotiate,
	.negotiate_wsize = smb2_negotiate_wsize,
	.negotiate_rsize = smb2_negotiate_rsize,
	.sess_setup = SMB2_sess_setup,
	.logoff = SMB2_logoff,
	.tree_connect = SMB2_tcon,
	.tree_disconnect = SMB2_tdis,
	.qfs_tcon = smb2_qfs_tcon,
	.is_path_accessible = smb2_is_path_accessible,
	.can_echo = smb2_can_echo,
	.echo = SMB2_echo,
	.query_path_info = smb2_query_path_info,
	.get_srv_inum = smb2_get_srv_inum,
	.query_file_info = smb2_query_file_info,
	.set_path_size = smb2_set_path_size,
	.set_file_size = smb2_set_file_size,
	.set_file_info = smb2_set_file_info,
	.set_compression = smb2_set_compression,
	.mkdir = smb2_mkdir,
	.mkdir_setinfo = smb2_mkdir_setinfo,
	.rmdir = smb2_rmdir,
	.unlink = smb2_unlink,
	.rename = smb2_rename_path,
	.create_hardlink = smb2_create_hardlink,
	.query_symlink = smb2_query_symlink,
	.query_mf_symlink = smb3_query_mf_symlink,
	.create_mf_symlink = smb3_create_mf_symlink,
	.open = smb2_open_file,
	.set_fid = smb2_set_fid,
	.close = smb2_close_file,
	.flush = smb2_flush_file,
	.async_readv = smb2_async_readv,
	.async_writev = smb2_async_writev,
	.sync_read = smb2_sync_read,
	.sync_write = smb2_sync_write,
	.query_dir_first = smb2_query_dir_first,
	.query_dir_next = smb2_query_dir_next,
	.close_dir = smb2_close_dir,
	.calc_smb_size = smb2_calc_size,
	.is_status_pending = smb2_is_status_pending,
	.is_session_expired = smb2_is_session_expired,
	.oplock_response = smb2_oplock_response,
	.queryfs = smb2_queryfs,
	.mand_lock = smb2_mand_lock,
	.mand_unlock_range = smb2_unlock_range,
	.push_mand_locks = smb2_push_mandatory_locks,
	.get_lease_key = smb2_get_lease_key,
	.set_lease_key = smb2_set_lease_key,
	.new_lease_key = smb2_new_lease_key,
	.calc_signature = smb2_calc_signature,
	.is_read_op = smb21_is_read_op,
	.set_oplock_level = smb21_set_oplock_level,
	.create_lease_buf = smb2_create_lease_buf,
	.parse_lease_buf = smb2_parse_lease_buf,
	.copychunk_range = smb2_copychunk_range,
	.wp_retry_size = smb2_wp_retry_size,
	.dir_needs_close = smb2_dir_needs_close,
	.enum_snapshots = smb3_enum_snapshots,
	.notify = smb3_notify,
	.get_dfs_refer = smb2_get_dfs_refer,
	.select_sectype = smb2_select_sectype,
#ifdef CONFIG_CIFS_XATTR
	.query_all_EAs = smb2_query_eas,
	.set_EA = smb2_set_ea,
#endif /* CIFS_XATTR */
	.get_acl = get_smb2_acl,
	.get_acl_by_fid = get_smb2_acl_by_fid,
	.set_acl = set_smb2_acl,
	.next_header = smb2_next_header,
	.ioctl_query_info = smb2_ioctl_query_info,
	.make_node = smb2_make_node,
	.fiemap = smb3_fiemap,
	.llseek = smb3_llseek,
	.is_status_io_timeout = smb2_is_status_io_timeout,
	.is_network_name_deleted = smb2_is_network_name_deleted,
};

struct smb_version_operations smb30_operations = {
	.compare_fids = smb2_compare_fids,
	.setup_request = smb2_setup_request,
	.setup_async_request = smb2_setup_async_request,
	.check_receive = smb2_check_receive,
	.add_credits = smb2_add_credits,
	.set_credits = smb2_set_credits,
	.get_credits_field = smb2_get_credits_field,
	.get_credits = smb2_get_credits,
	.wait_mtu_credits = smb2_wait_mtu_credits,
	.adjust_credits = smb2_adjust_credits,
	.get_next_mid = smb2_get_next_mid,
	.revert_current_mid = smb2_revert_current_mid,
	.read_data_offset = smb2_read_data_offset,
	.read_data_length = smb2_read_data_length,
	.map_error = map_smb2_to_linux_error,
	.find_mid = smb2_find_mid,
	.check_message = smb2_check_message,
	.dump_detail = smb2_dump_detail,
	.clear_stats = smb2_clear_stats,
	.print_stats = smb2_print_stats,
	.dump_share_caps = smb2_dump_share_caps,
	.is_oplock_break = smb2_is_valid_oplock_break,
	.handle_cancelled_mid = smb2_handle_cancelled_mid,
	.downgrade_oplock = smb3_downgrade_oplock,
	.need_neg = smb2_need_neg,
	.negotiate = smb2_negotiate,
	.negotiate_wsize = smb3_negotiate_wsize,
	.negotiate_rsize = smb3_negotiate_rsize,
	.sess_setup = SMB2_sess_setup,
	.logoff = SMB2_logoff,
	.tree_connect = SMB2_tcon,
	.tree_disconnect = SMB2_tdis,
	.qfs_tcon = smb3_qfs_tcon,
	.is_path_accessible = smb2_is_path_accessible,
	.can_echo = smb2_can_echo,
	.echo = SMB2_echo,
	.query_path_info = smb2_query_path_info,
	/* WSL tags introduced long after smb2.1, enable for SMB3, 3.11 only */
	.query_reparse_tag = smb2_query_reparse_tag,
	.get_srv_inum = smb2_get_srv_inum,
	.query_file_info = smb2_query_file_info,
	.set_path_size = smb2_set_path_size,
	.set_file_size = smb2_set_file_size,
	.set_file_info = smb2_set_file_info,
	.set_compression = smb2_set_compression,
	.mkdir = smb2_mkdir,
	.mkdir_setinfo = smb2_mkdir_setinfo,
	.rmdir = smb2_rmdir,
	.unlink = smb2_unlink,
	.rename = smb2_rename_path,
	.create_hardlink = smb2_create_hardlink,
	.query_symlink = smb2_query_symlink,
	.query_mf_symlink = smb3_query_mf_symlink,
	.create_mf_symlink = smb3_create_mf_symlink,
	.open = smb2_open_file,
	.set_fid = smb2_set_fid,
	.close = smb2_close_file,
	.close_getattr = smb2_close_getattr,
	.flush = smb2_flush_file,
	.async_readv = smb2_async_readv,
	.async_writev = smb2_async_writev,
	.sync_read = smb2_sync_read,
	.sync_write = smb2_sync_write,
	.query_dir_first = smb2_query_dir_first,
	.query_dir_next = smb2_query_dir_next,
	.close_dir = smb2_close_dir,
	.calc_smb_size = smb2_calc_size,
	.is_status_pending = smb2_is_status_pending,
	.is_session_expired = smb2_is_session_expired,
	.oplock_response = smb2_oplock_response,
	.queryfs = smb2_queryfs,
	.mand_lock = smb2_mand_lock,
	.mand_unlock_range = smb2_unlock_range,
	.push_mand_locks = smb2_push_mandatory_locks,
	.get_lease_key = smb2_get_lease_key,
	.set_lease_key = smb2_set_lease_key,
	.new_lease_key = smb2_new_lease_key,
	.generate_signingkey = generate_smb30signingkey,
	.calc_signature = smb3_calc_signature,
	.set_integrity  = smb3_set_integrity,
	.is_read_op = smb21_is_read_op,
	.set_oplock_level = smb3_set_oplock_level,
	.create_lease_buf = smb3_create_lease_buf,
	.parse_lease_buf = smb3_parse_lease_buf,
	.copychunk_range = smb2_copychunk_range,
	.duplicate_extents = smb2_duplicate_extents,
	.validate_negotiate = smb3_validate_negotiate,
	.wp_retry_size = smb2_wp_retry_size,
	.dir_needs_close = smb2_dir_needs_close,
	.fallocate = smb3_fallocate,
	.enum_snapshots = smb3_enum_snapshots,
	.notify = smb3_notify,
	.init_transform_rq = smb3_init_transform_rq,
	.is_transform_hdr = smb3_is_transform_hdr,
	.receive_transform = smb3_receive_transform,
	.get_dfs_refer = smb2_get_dfs_refer,
	.select_sectype = smb2_select_sectype,
#ifdef CONFIG_CIFS_XATTR
	.query_all_EAs = smb2_query_eas,
	.set_EA = smb2_set_ea,
#endif /* CIFS_XATTR */
	.get_acl = get_smb2_acl,
	.get_acl_by_fid = get_smb2_acl_by_fid,
	.set_acl = set_smb2_acl,
	.next_header = smb2_next_header,
	.ioctl_query_info = smb2_ioctl_query_info,
	.make_node = smb2_make_node,
	.fiemap = smb3_fiemap,
	.llseek = smb3_llseek,
	.is_status_io_timeout = smb2_is_status_io_timeout,
	.is_network_name_deleted = smb2_is_network_name_deleted,
};

struct smb_version_operations smb311_operations = {
	.compare_fids = smb2_compare_fids,
	.setup_request = smb2_setup_request,
	.setup_async_request = smb2_setup_async_request,
	.check_receive = smb2_check_receive,
	.add_credits = smb2_add_credits,
	.set_credits = smb2_set_credits,
	.get_credits_field = smb2_get_credits_field,
	.get_credits = smb2_get_credits,
	.wait_mtu_credits = smb2_wait_mtu_credits,
	.adjust_credits = smb2_adjust_credits,
	.get_next_mid = smb2_get_next_mid,
	.revert_current_mid = smb2_revert_current_mid,
	.read_data_offset = smb2_read_data_offset,
	.read_data_length = smb2_read_data_length,
	.map_error = map_smb2_to_linux_error,
	.find_mid = smb2_find_mid,
	.check_message = smb2_check_message,
	.dump_detail = smb2_dump_detail,
	.clear_stats = smb2_clear_stats,
	.print_stats = smb2_print_stats,
	.dump_share_caps = smb2_dump_share_caps,
	.is_oplock_break = smb2_is_valid_oplock_break,
	.handle_cancelled_mid = smb2_handle_cancelled_mid,
	.downgrade_oplock = smb3_downgrade_oplock,
	.need_neg = smb2_need_neg,
	.negotiate = smb2_negotiate,
	.negotiate_wsize = smb3_negotiate_wsize,
	.negotiate_rsize = smb3_negotiate_rsize,
	.sess_setup = SMB2_sess_setup,
	.logoff = SMB2_logoff,
	.tree_connect = SMB2_tcon,
	.tree_disconnect = SMB2_tdis,
	.qfs_tcon = smb3_qfs_tcon,
	.is_path_accessible = smb2_is_path_accessible,
	.can_echo = smb2_can_echo,
	.echo = SMB2_echo,
	.query_path_info = smb2_query_path_info,
	.query_reparse_tag = smb2_query_reparse_tag,
	.get_srv_inum = smb2_get_srv_inum,
	.query_file_info = smb2_query_file_info,
	.set_path_size = smb2_set_path_size,
	.set_file_size = smb2_set_file_size,
	.set_file_info = smb2_set_file_info,
	.set_compression = smb2_set_compression,
	.mkdir = smb2_mkdir,
	.mkdir_setinfo = smb2_mkdir_setinfo,
	.posix_mkdir = smb311_posix_mkdir,
	.rmdir = smb2_rmdir,
	.unlink = smb2_unlink,
	.rename = smb2_rename_path,
	.create_hardlink = smb2_create_hardlink,
	.query_symlink = smb2_query_symlink,
	.query_mf_symlink = smb3_query_mf_symlink,
	.create_mf_symlink = smb3_create_mf_symlink,
	.open = smb2_open_file,
	.set_fid = smb2_set_fid,
	.close = smb2_close_file,
	.close_getattr = smb2_close_getattr,
	.flush = smb2_flush_file,
	.async_readv = smb2_async_readv,
	.async_writev = smb2_async_writev,
	.sync_read = smb2_sync_read,
	.sync_write = smb2_sync_write,
	.query_dir_first = smb2_query_dir_first,
	.query_dir_next = smb2_query_dir_next,
	.close_dir = smb2_close_dir,
	.calc_smb_size = smb2_calc_size,
	.is_status_pending = smb2_is_status_pending,
	.is_session_expired = smb2_is_session_expired,
	.oplock_response = smb2_oplock_response,
	.queryfs = smb311_queryfs,
	.mand_lock = smb2_mand_lock,
	.mand_unlock_range = smb2_unlock_range,
	.push_mand_locks = smb2_push_mandatory_locks,
	.get_lease_key = smb2_get_lease_key,
	.set_lease_key = smb2_set_lease_key,
	.new_lease_key = smb2_new_lease_key,
	.generate_signingkey = generate_smb311signingkey,
	.calc_signature = smb3_calc_signature,
	.set_integrity  = smb3_set_integrity,
	.is_read_op = smb21_is_read_op,
	.set_oplock_level = smb3_set_oplock_level,
	.create_lease_buf = smb3_create_lease_buf,
	.parse_lease_buf = smb3_parse_lease_buf,
	.copychunk_range = smb2_copychunk_range,
	.duplicate_extents = smb2_duplicate_extents,
/*	.validate_negotiate = smb3_validate_negotiate, */ /* not used in 3.11 */
	.wp_retry_size = smb2_wp_retry_size,
	.dir_needs_close = smb2_dir_needs_close,
	.fallocate = smb3_fallocate,
	.enum_snapshots = smb3_enum_snapshots,
	.notify = smb3_notify,
	.init_transform_rq = smb3_init_transform_rq,
	.is_transform_hdr = smb3_is_transform_hdr,
	.receive_transform = smb3_receive_transform,
	.get_dfs_refer = smb2_get_dfs_refer,
	.select_sectype = smb2_select_sectype,
#ifdef CONFIG_CIFS_XATTR
	.query_all_EAs = smb2_query_eas,
	.set_EA = smb2_set_ea,
#endif /* CIFS_XATTR */
	.get_acl = get_smb2_acl,
	.get_acl_by_fid = get_smb2_acl_by_fid,
	.set_acl = set_smb2_acl,
	.next_header = smb2_next_header,
	.ioctl_query_info = smb2_ioctl_query_info,
	.make_node = smb2_make_node,
	.fiemap = smb3_fiemap,
	.llseek = smb3_llseek,
	.is_status_io_timeout = smb2_is_status_io_timeout,
	.is_network_name_deleted = smb2_is_network_name_deleted,
};

struct smb_version_values smb20_values = {
	.version_string = SMB20_VERSION_STRING,
	.protocol_id = SMB20_PROT_ID,
	.req_capabilities = 0, /* MBZ */
	.large_lock_type = 0,
	.exclusive_lock_type = SMB2_LOCKFLAG_EXCLUSIVE_LOCK,
	.shared_lock_type = SMB2_LOCKFLAG_SHARED_LOCK,
	.unlock_lock_type = SMB2_LOCKFLAG_UNLOCK,
	.header_size = sizeof(struct smb2_sync_hdr),
	.header_preamble_size = 0,
	.max_header_size = MAX_SMB2_HDR_SIZE,
	.read_rsp_size = sizeof(struct smb2_read_rsp) - 1,
	.lock_cmd = SMB2_LOCK,
	.cap_unix = 0,
	.cap_nt_find = SMB2_NT_FIND,
	.cap_large_files = SMB2_LARGE_FILES,
	.signing_enabled = SMB2_NEGOTIATE_SIGNING_ENABLED | SMB2_NEGOTIATE_SIGNING_REQUIRED,
	.signing_required = SMB2_NEGOTIATE_SIGNING_REQUIRED,
	.create_lease_size = sizeof(struct create_lease),
};

struct smb_version_values smb21_values = {
	.version_string = SMB21_VERSION_STRING,
	.protocol_id = SMB21_PROT_ID,
	.req_capabilities = 0, /* MBZ on negotiate req until SMB3 dialect */
	.large_lock_type = 0,
	.exclusive_lock_type = SMB2_LOCKFLAG_EXCLUSIVE_LOCK,
	.shared_lock_type = SMB2_LOCKFLAG_SHARED_LOCK,
	.unlock_lock_type = SMB2_LOCKFLAG_UNLOCK,
	.header_size = sizeof(struct smb2_sync_hdr),
	.header_preamble_size = 0,
	.max_header_size = MAX_SMB2_HDR_SIZE,
	.read_rsp_size = sizeof(struct smb2_read_rsp) - 1,
	.lock_cmd = SMB2_LOCK,
	.cap_unix = 0,
	.cap_nt_find = SMB2_NT_FIND,
	.cap_large_files = SMB2_LARGE_FILES,
	.signing_enabled = SMB2_NEGOTIATE_SIGNING_ENABLED | SMB2_NEGOTIATE_SIGNING_REQUIRED,
	.signing_required = SMB2_NEGOTIATE_SIGNING_REQUIRED,
	.create_lease_size = sizeof(struct create_lease),
};

struct smb_version_values smb3any_values = {
	.version_string = SMB3ANY_VERSION_STRING,
	.protocol_id = SMB302_PROT_ID, /* doesn't matter, send protocol array */
	.req_capabilities = SMB2_GLOBAL_CAP_DFS | SMB2_GLOBAL_CAP_LEASING | SMB2_GLOBAL_CAP_LARGE_MTU | SMB2_GLOBAL_CAP_PERSISTENT_HANDLES | SMB2_GLOBAL_CAP_ENCRYPTION | SMB2_GLOBAL_CAP_DIRECTORY_LEASING,
	.large_lock_type = 0,
	.exclusive_lock_type = SMB2_LOCKFLAG_EXCLUSIVE_LOCK,
	.shared_lock_type = SMB2_LOCKFLAG_SHARED_LOCK,
	.unlock_lock_type = SMB2_LOCKFLAG_UNLOCK,
	.header_size = sizeof(struct smb2_sync_hdr),
	.header_preamble_size = 0,
	.max_header_size = MAX_SMB2_HDR_SIZE,
	.read_rsp_size = sizeof(struct smb2_read_rsp) - 1,
	.lock_cmd = SMB2_LOCK,
	.cap_unix = 0,
	.cap_nt_find = SMB2_NT_FIND,
	.cap_large_files = SMB2_LARGE_FILES,
	.signing_enabled = SMB2_NEGOTIATE_SIGNING_ENABLED | SMB2_NEGOTIATE_SIGNING_REQUIRED,
	.signing_required = SMB2_NEGOTIATE_SIGNING_REQUIRED,
	.create_lease_size = sizeof(struct create_lease_v2),
};

struct smb_version_values smbdefault_values = {
	.version_string = SMBDEFAULT_VERSION_STRING,
	.protocol_id = SMB302_PROT_ID, /* doesn't matter, send protocol array */
	.req_capabilities = SMB2_GLOBAL_CAP_DFS | SMB2_GLOBAL_CAP_LEASING | SMB2_GLOBAL_CAP_LARGE_MTU | SMB2_GLOBAL_CAP_PERSISTENT_HANDLES | SMB2_GLOBAL_CAP_ENCRYPTION | SMB2_GLOBAL_CAP_DIRECTORY_LEASING,
	.large_lock_type = 0,
	.exclusive_lock_type = SMB2_LOCKFLAG_EXCLUSIVE_LOCK,
	.shared_lock_type = SMB2_LOCKFLAG_SHARED_LOCK,
	.unlock_lock_type = SMB2_LOCKFLAG_UNLOCK,
	.header_size = sizeof(struct smb2_sync_hdr),
	.header_preamble_size = 0,
	.max_header_size = MAX_SMB2_HDR_SIZE,
	.read_rsp_size = sizeof(struct smb2_read_rsp) - 1,
	.lock_cmd = SMB2_LOCK,
	.cap_unix = 0,
	.cap_nt_find = SMB2_NT_FIND,
	.cap_large_files = SMB2_LARGE_FILES,
	.signing_enabled = SMB2_NEGOTIATE_SIGNING_ENABLED | SMB2_NEGOTIATE_SIGNING_REQUIRED,
	.signing_required = SMB2_NEGOTIATE_SIGNING_REQUIRED,
	.create_lease_size = sizeof(struct create_lease_v2),
};

struct smb_version_values smb30_values = {
	.version_string = SMB30_VERSION_STRING,
	.protocol_id = SMB30_PROT_ID,
	.req_capabilities = SMB2_GLOBAL_CAP_DFS | SMB2_GLOBAL_CAP_LEASING | SMB2_GLOBAL_CAP_LARGE_MTU | SMB2_GLOBAL_CAP_PERSISTENT_HANDLES | SMB2_GLOBAL_CAP_ENCRYPTION | SMB2_GLOBAL_CAP_DIRECTORY_LEASING,
	.large_lock_type = 0,
	.exclusive_lock_type = SMB2_LOCKFLAG_EXCLUSIVE_LOCK,
	.shared_lock_type = SMB2_LOCKFLAG_SHARED_LOCK,
	.unlock_lock_type = SMB2_LOCKFLAG_UNLOCK,
	.header_size = sizeof(struct smb2_sync_hdr),
	.header_preamble_size = 0,
	.max_header_size = MAX_SMB2_HDR_SIZE,
	.read_rsp_size = sizeof(struct smb2_read_rsp) - 1,
	.lock_cmd = SMB2_LOCK,
	.cap_unix = 0,
	.cap_nt_find = SMB2_NT_FIND,
	.cap_large_files = SMB2_LARGE_FILES,
	.signing_enabled = SMB2_NEGOTIATE_SIGNING_ENABLED | SMB2_NEGOTIATE_SIGNING_REQUIRED,
	.signing_required = SMB2_NEGOTIATE_SIGNING_REQUIRED,
	.create_lease_size = sizeof(struct create_lease_v2),
};

struct smb_version_values smb302_values = {
	.version_string = SMB302_VERSION_STRING,
	.protocol_id = SMB302_PROT_ID,
	.req_capabilities = SMB2_GLOBAL_CAP_DFS | SMB2_GLOBAL_CAP_LEASING | SMB2_GLOBAL_CAP_LARGE_MTU | SMB2_GLOBAL_CAP_PERSISTENT_HANDLES | SMB2_GLOBAL_CAP_ENCRYPTION | SMB2_GLOBAL_CAP_DIRECTORY_LEASING,
	.large_lock_type = 0,
	.exclusive_lock_type = SMB2_LOCKFLAG_EXCLUSIVE_LOCK,
	.shared_lock_type = SMB2_LOCKFLAG_SHARED_LOCK,
	.unlock_lock_type = SMB2_LOCKFLAG_UNLOCK,
	.header_size = sizeof(struct smb2_sync_hdr),
	.header_preamble_size = 0,
	.max_header_size = MAX_SMB2_HDR_SIZE,
	.read_rsp_size = sizeof(struct smb2_read_rsp) - 1,
	.lock_cmd = SMB2_LOCK,
	.cap_unix = 0,
	.cap_nt_find = SMB2_NT_FIND,
	.cap_large_files = SMB2_LARGE_FILES,
	.signing_enabled = SMB2_NEGOTIATE_SIGNING_ENABLED | SMB2_NEGOTIATE_SIGNING_REQUIRED,
	.signing_required = SMB2_NEGOTIATE_SIGNING_REQUIRED,
	.create_lease_size = sizeof(struct create_lease_v2),
};

struct smb_version_values smb311_values = {
	.version_string = SMB311_VERSION_STRING,
	.protocol_id = SMB311_PROT_ID,
	.req_capabilities = SMB2_GLOBAL_CAP_DFS | SMB2_GLOBAL_CAP_LEASING | SMB2_GLOBAL_CAP_LARGE_MTU | SMB2_GLOBAL_CAP_PERSISTENT_HANDLES | SMB2_GLOBAL_CAP_ENCRYPTION | SMB2_GLOBAL_CAP_DIRECTORY_LEASING,
	.large_lock_type = 0,
	.exclusive_lock_type = SMB2_LOCKFLAG_EXCLUSIVE_LOCK,
	.shared_lock_type = SMB2_LOCKFLAG_SHARED_LOCK,
	.unlock_lock_type = SMB2_LOCKFLAG_UNLOCK,
	.header_size = sizeof(struct smb2_sync_hdr),
	.header_preamble_size = 0,
	.max_header_size = MAX_SMB2_HDR_SIZE,
	.read_rsp_size = sizeof(struct smb2_read_rsp) - 1,
	.lock_cmd = SMB2_LOCK,
	.cap_unix = 0,
	.cap_nt_find = SMB2_NT_FIND,
	.cap_large_files = SMB2_LARGE_FILES,
	.signing_enabled = SMB2_NEGOTIATE_SIGNING_ENABLED | SMB2_NEGOTIATE_SIGNING_REQUIRED,
	.signing_required = SMB2_NEGOTIATE_SIGNING_REQUIRED,
	.create_lease_size = sizeof(struct create_lease_v2),
};<|MERGE_RESOLUTION|>--- conflicted
+++ resolved
@@ -3655,46 +3655,6 @@
 	return rc;
 }
 
-<<<<<<< HEAD
-static int smb3_simple_fallocate_write_range(unsigned int xid,
-					     struct cifs_tcon *tcon,
-					     struct cifsFileInfo *cfile,
-					     loff_t off, loff_t len,
-					     char *buf)
-{
-	struct cifs_io_parms io_parms = {0};
-	int nbytes;
-	int rc = 0;
-	struct kvec iov[2];
-
-	io_parms.netfid = cfile->fid.netfid;
-	io_parms.pid = current->tgid;
-	io_parms.tcon = tcon;
-	io_parms.persistent_fid = cfile->fid.persistent_fid;
-	io_parms.volatile_fid = cfile->fid.volatile_fid;
-
-	while (len) {
-		io_parms.offset = off;
-		io_parms.length = len;
-		if (io_parms.length > SMB2_MAX_BUFFER_SIZE)
-			io_parms.length = SMB2_MAX_BUFFER_SIZE;
-		/* iov[0] is reserved for smb header */
-		iov[1].iov_base = buf;
-		iov[1].iov_len = io_parms.length;
-		rc = SMB2_write(xid, &io_parms, &nbytes, iov, 1);
-		if (rc)
-			break;
-		if (nbytes > len)
-			return -EINVAL;
-		buf += nbytes;
-		off += nbytes;
-		len -= nbytes;
-	}
-	return rc;
-}
-
-=======
->>>>>>> 3b17187f
 static int smb3_simple_fallocate_range(unsigned int xid,
 				       struct cifs_tcon *tcon,
 				       struct cifsFileInfo *cfile,
