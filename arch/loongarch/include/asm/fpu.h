/* SPDX-License-Identifier: GPL-2.0 */
/*
 * Author: Huacai Chen <chenhuacai@loongson.cn>
 * Copyright (C) 2020-2022 Loongson Technology Corporation Limited
 */
#ifndef _ASM_FPU_H
#define _ASM_FPU_H

#include <linux/sched.h>
#include <linux/sched/task_stack.h>
#include <linux/ptrace.h>
#include <linux/thread_info.h>
#include <linux/bitops.h>

#include <asm/cpu.h>
#include <asm/cpu-features.h>
#include <asm/current.h>
#include <asm/loongarch.h>
#include <asm/processor.h>
#include <asm/ptrace.h>

struct sigcontext;

extern void kernel_fpu_begin(void);
extern void kernel_fpu_end(void);

extern void _init_fpu(unsigned int);
extern void _save_fp(struct loongarch_fpu *);
extern void _restore_fp(struct loongarch_fpu *);

extern void _save_lsx(struct loongarch_fpu *fpu);
extern void _restore_lsx(struct loongarch_fpu *fpu);
extern void _init_lsx_upper(void);
extern void _restore_lsx_upper(struct loongarch_fpu *fpu);

extern void _save_lasx(struct loongarch_fpu *fpu);
extern void _restore_lasx(struct loongarch_fpu *fpu);
extern void _init_lasx_upper(void);
extern void _restore_lasx_upper(struct loongarch_fpu *fpu);

static inline void enable_lsx(void);
static inline void disable_lsx(void);
static inline void save_lsx(struct task_struct *t);
static inline void restore_lsx(struct task_struct *t);

static inline void enable_lasx(void);
static inline void disable_lasx(void);
static inline void save_lasx(struct task_struct *t);
static inline void restore_lasx(struct task_struct *t);

/*
 * Mask the FCSR Cause bits according to the Enable bits, observing
 * that Unimplemented is always enabled.
 */
static inline unsigned long mask_fcsr_x(unsigned long fcsr)
{
	return fcsr & ((fcsr & FPU_CSR_ALL_E) <<
			(ffs(FPU_CSR_ALL_X) - ffs(FPU_CSR_ALL_E)));
}

static inline int is_fp_enabled(void)
{
	return (csr_read32(LOONGARCH_CSR_EUEN) & CSR_EUEN_FPEN) ?
		1 : 0;
}

static inline int is_lsx_enabled(void)
{
	if (!cpu_has_lsx)
		return 0;

	return (csr_read32(LOONGARCH_CSR_EUEN) & CSR_EUEN_LSXEN) ?
		1 : 0;
}

static inline int is_lasx_enabled(void)
{
	if (!cpu_has_lasx)
		return 0;

	return (csr_read32(LOONGARCH_CSR_EUEN) & CSR_EUEN_LASXEN) ?
		1 : 0;
}

static inline int is_simd_enabled(void)
{
	return is_lsx_enabled() | is_lasx_enabled();
}

#define enable_fpu()		set_csr_euen(CSR_EUEN_FPEN)

#define disable_fpu()		clear_csr_euen(CSR_EUEN_FPEN)

#define clear_fpu_owner()	clear_thread_flag(TIF_USEDFPU)

static inline int is_fpu_owner(void)
{
	return test_thread_flag(TIF_USEDFPU);
}

static inline void __own_fpu(void)
{
	enable_fpu();
	set_thread_flag(TIF_USEDFPU);
	KSTK_EUEN(current) |= CSR_EUEN_FPEN;
}

static inline void own_fpu_inatomic(int restore)
{
	if (cpu_has_fpu && !is_fpu_owner()) {
		__own_fpu();
		if (restore)
			_restore_fp(&current->thread.fpu);
	}
}

static inline void own_fpu(int restore)
{
	preempt_disable();
	own_fpu_inatomic(restore);
	preempt_enable();
}

static inline void lose_fpu_inatomic(int save, struct task_struct *tsk)
{
	if (is_fpu_owner()) {
		if (!is_simd_enabled()) {
			if (save)
				_save_fp(&tsk->thread.fpu);
			disable_fpu();
		} else {
			if (save) {
				if (!is_lasx_enabled())
					save_lsx(tsk);
				else
					save_lasx(tsk);
			}
			disable_fpu();
			disable_lsx();
			disable_lasx();
			clear_tsk_thread_flag(tsk, TIF_USEDSIMD);
		}
		clear_tsk_thread_flag(tsk, TIF_USEDFPU);
	}
	KSTK_EUEN(tsk) &= ~(CSR_EUEN_FPEN | CSR_EUEN_LSXEN | CSR_EUEN_LASXEN);
}

static inline void lose_fpu(int save)
{
	preempt_disable();
	lose_fpu_inatomic(save, current);
	preempt_enable();
}

static inline void init_fpu(void)
{
	unsigned int fcsr = current->thread.fpu.fcsr;

	__own_fpu();
	_init_fpu(fcsr);
	set_used_math();
}

static inline void save_fp(struct task_struct *tsk)
{
	if (cpu_has_fpu)
		_save_fp(&tsk->thread.fpu);
}

static inline void restore_fp(struct task_struct *tsk)
{
	if (cpu_has_fpu)
		_restore_fp(&tsk->thread.fpu);
}

static inline void save_fpu_regs(struct task_struct *tsk)
{
	unsigned int euen;

	if (tsk == current) {
		preempt_disable();

		euen = csr_read32(LOONGARCH_CSR_EUEN);

#ifdef CONFIG_CPU_HAS_LASX
		if (euen & CSR_EUEN_LASXEN)
			_save_lasx(&current->thread.fpu);
		else
#endif
#ifdef CONFIG_CPU_HAS_LSX
		if (euen & CSR_EUEN_LSXEN)
			_save_lsx(&current->thread.fpu);
		else
#endif
		if (euen & CSR_EUEN_FPEN)
			_save_fp(&current->thread.fpu);

		preempt_enable();
	}
<<<<<<< HEAD
=======
}

static inline int is_simd_owner(void)
{
	return test_thread_flag(TIF_USEDSIMD);
}

#ifdef CONFIG_CPU_HAS_LSX

static inline void enable_lsx(void)
{
	if (cpu_has_lsx)
		csr_xchg32(CSR_EUEN_LSXEN, CSR_EUEN_LSXEN, LOONGARCH_CSR_EUEN);
}

static inline void disable_lsx(void)
{
	if (cpu_has_lsx)
		csr_xchg32(0, CSR_EUEN_LSXEN, LOONGARCH_CSR_EUEN);
}

static inline void save_lsx(struct task_struct *t)
{
	if (cpu_has_lsx)
		_save_lsx(&t->thread.fpu);
}

static inline void restore_lsx(struct task_struct *t)
{
	if (cpu_has_lsx)
		_restore_lsx(&t->thread.fpu);
}

static inline void init_lsx_upper(void)
{
	if (cpu_has_lsx)
		_init_lsx_upper();
}

static inline void restore_lsx_upper(struct task_struct *t)
{
	if (cpu_has_lsx)
		_restore_lsx_upper(&t->thread.fpu);
}

#else
static inline void enable_lsx(void) {}
static inline void disable_lsx(void) {}
static inline void save_lsx(struct task_struct *t) {}
static inline void restore_lsx(struct task_struct *t) {}
static inline void init_lsx_upper(void) {}
static inline void restore_lsx_upper(struct task_struct *t) {}
#endif

#ifdef CONFIG_CPU_HAS_LASX

static inline void enable_lasx(void)
{

	if (cpu_has_lasx)
		csr_xchg32(CSR_EUEN_LASXEN, CSR_EUEN_LASXEN, LOONGARCH_CSR_EUEN);
}

static inline void disable_lasx(void)
{
	if (cpu_has_lasx)
		csr_xchg32(0, CSR_EUEN_LASXEN, LOONGARCH_CSR_EUEN);
}

static inline void save_lasx(struct task_struct *t)
{
	if (cpu_has_lasx)
		_save_lasx(&t->thread.fpu);
}

static inline void restore_lasx(struct task_struct *t)
{
	if (cpu_has_lasx)
		_restore_lasx(&t->thread.fpu);
}

static inline void init_lasx_upper(void)
{
	if (cpu_has_lasx)
		_init_lasx_upper();
}

static inline void restore_lasx_upper(struct task_struct *t)
{
	if (cpu_has_lasx)
		_restore_lasx_upper(&t->thread.fpu);
}

#else
static inline void enable_lasx(void) {}
static inline void disable_lasx(void) {}
static inline void save_lasx(struct task_struct *t) {}
static inline void restore_lasx(struct task_struct *t) {}
static inline void init_lasx_upper(void) {}
static inline void restore_lasx_upper(struct task_struct *t) {}
#endif

static inline int thread_lsx_context_live(void)
{
	if (!cpu_has_lsx)
		return 0;

	return test_thread_flag(TIF_LSX_CTX_LIVE);
}

static inline int thread_lasx_context_live(void)
{
	if (!cpu_has_lasx)
		return 0;

	return test_thread_flag(TIF_LASX_CTX_LIVE);
>>>>>>> 238589d0
}

#endif /* _ASM_FPU_H */<|MERGE_RESOLUTION|>--- conflicted
+++ resolved
@@ -197,8 +197,6 @@
 
 		preempt_enable();
 	}
-<<<<<<< HEAD
-=======
 }
 
 static inline int is_simd_owner(void)
@@ -315,7 +313,6 @@
 		return 0;
 
 	return test_thread_flag(TIF_LASX_CTX_LIVE);
->>>>>>> 238589d0
 }
 
 #endif /* _ASM_FPU_H */