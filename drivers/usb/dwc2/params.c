--- conflicted
+++ resolved
@@ -76,10 +76,7 @@
 	struct dwc2_core_params *p = &hsotg->params;
 
 	p->power_down = 0;
-<<<<<<< HEAD
-=======
 	p->phy_utmi_width = 8;
->>>>>>> f7688b48
 }
 
 static void dwc2_set_rk_params(struct dwc2_hsotg *hsotg)
@@ -123,8 +120,6 @@
 	p->ahbcfg = GAHBCFG_HBSTLEN_INCR8 <<
 		GAHBCFG_HBSTLEN_SHIFT;
 	p->power_down = DWC2_POWER_DOWN_PARAM_NONE;
-<<<<<<< HEAD
-=======
 }
 
 static void dwc2_set_amlogic_g12a_params(struct dwc2_hsotg *hsotg)
@@ -135,7 +130,6 @@
 	p->lpm_clock_gating = false;
 	p->besl = false;
 	p->hird_threshold_en = false;
->>>>>>> f7688b48
 }
 
 static void dwc2_set_amcc_params(struct dwc2_hsotg *hsotg)
