/* SPDX-License-Identifier: GPL-2.0 */
/*
 * fs/f2fs/f2fs.h
 *
 * Copyright (c) 2012 Samsung Electronics Co., Ltd.
 *             http://www.samsung.com/
 */
#ifndef _LINUX_F2FS_H
#define _LINUX_F2FS_H

#include <linux/uio.h>
#include <linux/types.h>
#include <linux/page-flags.h>
#include <linux/buffer_head.h>
#include <linux/slab.h>
#include <linux/crc32.h>
#include <linux/magic.h>
#include <linux/kobject.h>
#include <linux/sched.h>
#include <linux/cred.h>
#include <linux/sched/mm.h>
#include <linux/vmalloc.h>
#include <linux/bio.h>
#include <linux/blkdev.h>
#include <linux/quotaops.h>
#include <linux/part_stat.h>
#include <crypto/hash.h>

#include <linux/fscrypt.h>
#include <linux/fsverity.h>

struct pagevec;

#ifdef CONFIG_F2FS_CHECK_FS
#define f2fs_bug_on(sbi, condition)	BUG_ON(condition)
#else
#define f2fs_bug_on(sbi, condition)					\
	do {								\
		if (WARN_ON(condition))					\
			set_sbi_flag(sbi, SBI_NEED_FSCK);		\
	} while (0)
#endif

enum {
	FAULT_KMALLOC,
	FAULT_KVMALLOC,
	FAULT_PAGE_ALLOC,
	FAULT_PAGE_GET,
	FAULT_ALLOC_BIO,	/* it's obsolete due to bio_alloc() will never fail */
	FAULT_ALLOC_NID,
	FAULT_ORPHAN,
	FAULT_BLOCK,
	FAULT_DIR_DEPTH,
	FAULT_EVICT_INODE,
	FAULT_TRUNCATE,
	FAULT_READ_IO,
	FAULT_CHECKPOINT,
	FAULT_DISCARD,
	FAULT_WRITE_IO,
	FAULT_SLAB_ALLOC,
	FAULT_DQUOT_INIT,
	FAULT_LOCK_OP,
	FAULT_MAX,
};

#ifdef CONFIG_F2FS_FAULT_INJECTION
#define F2FS_ALL_FAULT_TYPE		((1 << FAULT_MAX) - 1)

struct f2fs_fault_info {
	atomic_t inject_ops;
	unsigned int inject_rate;
	unsigned int inject_type;
};

extern const char *f2fs_fault_name[FAULT_MAX];
#define IS_FAULT_SET(fi, type) ((fi)->inject_type & (1 << (type)))
#endif

/*
 * For mount options
 */
#define F2FS_MOUNT_DISABLE_ROLL_FORWARD	0x00000002
#define F2FS_MOUNT_DISCARD		0x00000004
#define F2FS_MOUNT_NOHEAP		0x00000008
#define F2FS_MOUNT_XATTR_USER		0x00000010
#define F2FS_MOUNT_POSIX_ACL		0x00000020
#define F2FS_MOUNT_DISABLE_EXT_IDENTIFY	0x00000040
#define F2FS_MOUNT_INLINE_XATTR		0x00000080
#define F2FS_MOUNT_INLINE_DATA		0x00000100
#define F2FS_MOUNT_INLINE_DENTRY	0x00000200
#define F2FS_MOUNT_FLUSH_MERGE		0x00000400
#define F2FS_MOUNT_NOBARRIER		0x00000800
#define F2FS_MOUNT_FASTBOOT		0x00001000
#define F2FS_MOUNT_EXTENT_CACHE		0x00002000
#define F2FS_MOUNT_DATA_FLUSH		0x00008000
#define F2FS_MOUNT_FAULT_INJECTION	0x00010000
#define F2FS_MOUNT_USRQUOTA		0x00080000
#define F2FS_MOUNT_GRPQUOTA		0x00100000
#define F2FS_MOUNT_PRJQUOTA		0x00200000
#define F2FS_MOUNT_QUOTA		0x00400000
#define F2FS_MOUNT_INLINE_XATTR_SIZE	0x00800000
#define F2FS_MOUNT_RESERVE_ROOT		0x01000000
#define F2FS_MOUNT_DISABLE_CHECKPOINT	0x02000000
#define F2FS_MOUNT_NORECOVERY		0x04000000
#define F2FS_MOUNT_ATGC			0x08000000
#define F2FS_MOUNT_MERGE_CHECKPOINT	0x10000000
#define	F2FS_MOUNT_GC_MERGE		0x20000000
#define F2FS_MOUNT_COMPRESS_CACHE	0x40000000

#define F2FS_OPTION(sbi)	((sbi)->mount_opt)
#define clear_opt(sbi, option)	(F2FS_OPTION(sbi).opt &= ~F2FS_MOUNT_##option)
#define set_opt(sbi, option)	(F2FS_OPTION(sbi).opt |= F2FS_MOUNT_##option)
#define test_opt(sbi, option)	(F2FS_OPTION(sbi).opt & F2FS_MOUNT_##option)

#define ver_after(a, b)	(typecheck(unsigned long long, a) &&		\
		typecheck(unsigned long long, b) &&			\
		((long long)((a) - (b)) > 0))

typedef u32 block_t;	/*
			 * should not change u32, since it is the on-disk block
			 * address format, __le32.
			 */
typedef u32 nid_t;

#define COMPRESS_EXT_NUM		16

/*
 * An implementation of an rwsem that is explicitly unfair to readers. This
 * prevents priority inversion when a low-priority reader acquires the read lock
 * while sleeping on the write lock but the write lock is needed by
 * higher-priority clients.
 */

struct f2fs_rwsem {
        struct rw_semaphore internal_rwsem;
#ifdef CONFIG_F2FS_UNFAIR_RWSEM
        wait_queue_head_t read_waiters;
#endif
};

struct f2fs_mount_info {
	unsigned int opt;
	int write_io_size_bits;		/* Write IO size bits */
	block_t root_reserved_blocks;	/* root reserved blocks */
	kuid_t s_resuid;		/* reserved blocks for uid */
	kgid_t s_resgid;		/* reserved blocks for gid */
	int active_logs;		/* # of active logs */
	int inline_xattr_size;		/* inline xattr size */
#ifdef CONFIG_F2FS_FAULT_INJECTION
	struct f2fs_fault_info fault_info;	/* For fault injection */
#endif
#ifdef CONFIG_QUOTA
	/* Names of quota files with journalled quota */
	char *s_qf_names[MAXQUOTAS];
	int s_jquota_fmt;			/* Format of quota to use */
#endif
	/* For which write hints are passed down to block layer */
	int alloc_mode;			/* segment allocation policy */
	int fsync_mode;			/* fsync policy */
	int fs_mode;			/* fs mode: LFS or ADAPTIVE */
	int bggc_mode;			/* bggc mode: off, on or sync */
	int discard_unit;		/*
					 * discard command's offset/size should
					 * be aligned to this unit: block,
					 * segment or section
					 */
	struct fscrypt_dummy_policy dummy_enc_policy; /* test dummy encryption */
	block_t unusable_cap_perc;	/* percentage for cap */
	block_t unusable_cap;		/* Amount of space allowed to be
					 * unusable when disabling checkpoint
					 */

	/* For compression */
	unsigned char compress_algorithm;	/* algorithm type */
	unsigned char compress_log_size;	/* cluster log size */
	unsigned char compress_level;		/* compress level */
	bool compress_chksum;			/* compressed data chksum */
	unsigned char compress_ext_cnt;		/* extension count */
	unsigned char nocompress_ext_cnt;		/* nocompress extension count */
	int compress_mode;			/* compression mode */
	unsigned char extensions[COMPRESS_EXT_NUM][F2FS_EXTENSION_LEN];	/* extensions */
	unsigned char noextensions[COMPRESS_EXT_NUM][F2FS_EXTENSION_LEN]; /* extensions */
};

#define F2FS_FEATURE_ENCRYPT		0x0001
#define F2FS_FEATURE_BLKZONED		0x0002
#define F2FS_FEATURE_ATOMIC_WRITE	0x0004
#define F2FS_FEATURE_EXTRA_ATTR		0x0008
#define F2FS_FEATURE_PRJQUOTA		0x0010
#define F2FS_FEATURE_INODE_CHKSUM	0x0020
#define F2FS_FEATURE_FLEXIBLE_INLINE_XATTR	0x0040
#define F2FS_FEATURE_QUOTA_INO		0x0080
#define F2FS_FEATURE_INODE_CRTIME	0x0100
#define F2FS_FEATURE_LOST_FOUND		0x0200
#define F2FS_FEATURE_VERITY		0x0400
#define F2FS_FEATURE_SB_CHKSUM		0x0800
#define F2FS_FEATURE_CASEFOLD		0x1000
#define F2FS_FEATURE_COMPRESSION	0x2000
#define F2FS_FEATURE_RO			0x4000

#define __F2FS_HAS_FEATURE(raw_super, mask)				\
	((raw_super->feature & cpu_to_le32(mask)) != 0)
#define F2FS_HAS_FEATURE(sbi, mask)	__F2FS_HAS_FEATURE(sbi->raw_super, mask)
#define F2FS_SET_FEATURE(sbi, mask)					\
	(sbi->raw_super->feature |= cpu_to_le32(mask))
#define F2FS_CLEAR_FEATURE(sbi, mask)					\
	(sbi->raw_super->feature &= ~cpu_to_le32(mask))

/*
 * Default values for user and/or group using reserved blocks
 */
#define	F2FS_DEF_RESUID		0
#define	F2FS_DEF_RESGID		0

/*
 * For checkpoint manager
 */
enum {
	NAT_BITMAP,
	SIT_BITMAP
};

#define	CP_UMOUNT	0x00000001
#define	CP_FASTBOOT	0x00000002
#define	CP_SYNC		0x00000004
#define	CP_RECOVERY	0x00000008
#define	CP_DISCARD	0x00000010
#define CP_TRIMMED	0x00000020
#define CP_PAUSE	0x00000040
#define CP_RESIZE 	0x00000080

#define MAX_DISCARD_BLOCKS(sbi)		BLKS_PER_SEC(sbi)
#define DEF_MAX_DISCARD_REQUEST		8	/* issue 8 discards per round */
#define DEF_MIN_DISCARD_ISSUE_TIME	50	/* 50 ms, if exists */
#define DEF_MID_DISCARD_ISSUE_TIME	500	/* 500 ms, if device busy */
#define DEF_MAX_DISCARD_ISSUE_TIME	60000	/* 60 s, if no candidates */
#define DEF_DISCARD_URGENT_UTIL		80	/* do more discard over 80% */
#define DEF_CP_INTERVAL			60	/* 60 secs */
#define DEF_IDLE_INTERVAL		5	/* 5 secs */
#define DEF_DISABLE_INTERVAL		5	/* 5 secs */
#define DEF_DISABLE_QUICK_INTERVAL	1	/* 1 secs */
#define DEF_UMOUNT_DISCARD_TIMEOUT	5	/* 5 secs */

struct cp_control {
	int reason;
	__u64 trim_start;
	__u64 trim_end;
	__u64 trim_minlen;
};

/*
 * indicate meta/data type
 */
enum {
	META_CP,
	META_NAT,
	META_SIT,
	META_SSA,
	META_MAX,
	META_POR,
	DATA_GENERIC,		/* check range only */
	DATA_GENERIC_ENHANCE,	/* strong check on range and segment bitmap */
	DATA_GENERIC_ENHANCE_READ,	/*
					 * strong check on range and segment
					 * bitmap but no warning due to race
					 * condition of read on truncated area
					 * by extent_cache
					 */
	META_GENERIC,
};

/* for the list of ino */
enum {
	ORPHAN_INO,		/* for orphan ino list */
	APPEND_INO,		/* for append ino list */
	UPDATE_INO,		/* for update ino list */
	TRANS_DIR_INO,		/* for trasactions dir ino list */
	FLUSH_INO,		/* for multiple device flushing */
	MAX_INO_ENTRY,		/* max. list */
};

struct ino_entry {
	struct list_head list;		/* list head */
	nid_t ino;			/* inode number */
	unsigned int dirty_device;	/* dirty device bitmap */
};

/* for the list of inodes to be GCed */
struct inode_entry {
	struct list_head list;	/* list head */
	struct inode *inode;	/* vfs inode pointer */
};

struct fsync_node_entry {
	struct list_head list;	/* list head */
	struct page *page;	/* warm node page pointer */
	unsigned int seq_id;	/* sequence id */
};

struct ckpt_req {
	struct completion wait;		/* completion for checkpoint done */
	struct llist_node llnode;	/* llist_node to be linked in wait queue */
	int ret;			/* return code of checkpoint */
	ktime_t queue_time;		/* request queued time */
};

struct ckpt_req_control {
	struct task_struct *f2fs_issue_ckpt;	/* checkpoint task */
	int ckpt_thread_ioprio;			/* checkpoint merge thread ioprio */
	wait_queue_head_t ckpt_wait_queue;	/* waiting queue for wake-up */
	atomic_t issued_ckpt;		/* # of actually issued ckpts */
	atomic_t total_ckpt;		/* # of total ckpts */
	atomic_t queued_ckpt;		/* # of queued ckpts */
	struct llist_head issue_list;	/* list for command issue */
	spinlock_t stat_lock;		/* lock for below checkpoint time stats */
	unsigned int cur_time;		/* cur wait time in msec for currently issued checkpoint */
	unsigned int peak_time;		/* peak wait time in msec until now */
};

/* for the bitmap indicate blocks to be discarded */
struct discard_entry {
	struct list_head list;	/* list head */
	block_t start_blkaddr;	/* start blockaddr of current segment */
	unsigned char discard_map[SIT_VBLOCK_MAP_SIZE];	/* segment discard bitmap */
};

/* default discard granularity of inner discard thread, unit: block count */
#define DEFAULT_DISCARD_GRANULARITY		16

/* max discard pend list number */
#define MAX_PLIST_NUM		512
#define plist_idx(blk_num)	((blk_num) >= MAX_PLIST_NUM ?		\
					(MAX_PLIST_NUM - 1) : ((blk_num) - 1))

enum {
	D_PREP,			/* initial */
	D_PARTIAL,		/* partially submitted */
	D_SUBMIT,		/* all submitted */
	D_DONE,			/* finished */
};

struct discard_info {
	block_t lstart;			/* logical start address */
	block_t len;			/* length */
	block_t start;			/* actual start address in dev */
};

struct discard_cmd {
	struct rb_node rb_node;		/* rb node located in rb-tree */
	union {
		struct {
			block_t lstart;	/* logical start address */
			block_t len;	/* length */
			block_t start;	/* actual start address in dev */
		};
		struct discard_info di;	/* discard info */

	};
	struct list_head list;		/* command list */
	struct completion wait;		/* compleation */
	struct block_device *bdev;	/* bdev */
	unsigned short ref;		/* reference count */
	unsigned char state;		/* state */
	unsigned char queued;		/* queued discard */
	int error;			/* bio error */
	spinlock_t lock;		/* for state/bio_ref updating */
	unsigned short bio_ref;		/* bio reference count */
};

enum {
	DPOLICY_BG,
	DPOLICY_FORCE,
	DPOLICY_FSTRIM,
	DPOLICY_UMOUNT,
	MAX_DPOLICY,
};

struct discard_policy {
	int type;			/* type of discard */
	unsigned int min_interval;	/* used for candidates exist */
	unsigned int mid_interval;	/* used for device busy */
	unsigned int max_interval;	/* used for candidates not exist */
	unsigned int max_requests;	/* # of discards issued per round */
	unsigned int io_aware_gran;	/* minimum granularity discard not be aware of I/O */
	bool io_aware;			/* issue discard in idle time */
	bool sync;			/* submit discard with REQ_SYNC flag */
	bool ordered;			/* issue discard by lba order */
	bool timeout;			/* discard timeout for put_super */
	unsigned int granularity;	/* discard granularity */
};

struct discard_cmd_control {
	struct task_struct *f2fs_issue_discard;	/* discard thread */
	struct list_head entry_list;		/* 4KB discard entry list */
	struct list_head pend_list[MAX_PLIST_NUM];/* store pending entries */
	struct list_head wait_list;		/* store on-flushing entries */
	struct list_head fstrim_list;		/* in-flight discard from fstrim */
	wait_queue_head_t discard_wait_queue;	/* waiting queue for wake-up */
	unsigned int discard_wake;		/* to wake up discard thread */
	struct mutex cmd_lock;
	unsigned int nr_discards;		/* # of discards in the list */
	unsigned int max_discards;		/* max. discards to be issued */
	unsigned int max_discard_request;	/* max. discard request per round */
	unsigned int min_discard_issue_time;	/* min. interval between discard issue */
	unsigned int mid_discard_issue_time;	/* mid. interval between discard issue */
	unsigned int max_discard_issue_time;	/* max. interval between discard issue */
	unsigned int discard_granularity;	/* discard granularity */
	unsigned int undiscard_blks;		/* # of undiscard blocks */
	unsigned int next_pos;			/* next discard position */
	atomic_t issued_discard;		/* # of issued discard */
	atomic_t queued_discard;		/* # of queued discard */
	atomic_t discard_cmd_cnt;		/* # of cached cmd count */
	struct rb_root_cached root;		/* root of discard rb-tree */
	bool rbtree_check;			/* config for consistence check */
};

/* for the list of fsync inodes, used only during recovery */
struct fsync_inode_entry {
	struct list_head list;	/* list head */
	struct inode *inode;	/* vfs inode pointer */
	block_t blkaddr;	/* block address locating the last fsync */
	block_t last_dentry;	/* block address locating the last dentry */
};

#define nats_in_cursum(jnl)		(le16_to_cpu((jnl)->n_nats))
#define sits_in_cursum(jnl)		(le16_to_cpu((jnl)->n_sits))

#define nat_in_journal(jnl, i)		((jnl)->nat_j.entries[i].ne)
#define nid_in_journal(jnl, i)		((jnl)->nat_j.entries[i].nid)
#define sit_in_journal(jnl, i)		((jnl)->sit_j.entries[i].se)
#define segno_in_journal(jnl, i)	((jnl)->sit_j.entries[i].segno)

#define MAX_NAT_JENTRIES(jnl)	(NAT_JOURNAL_ENTRIES - nats_in_cursum(jnl))
#define MAX_SIT_JENTRIES(jnl)	(SIT_JOURNAL_ENTRIES - sits_in_cursum(jnl))

static inline int update_nats_in_cursum(struct f2fs_journal *journal, int i)
{
	int before = nats_in_cursum(journal);

	journal->n_nats = cpu_to_le16(before + i);
	return before;
}

static inline int update_sits_in_cursum(struct f2fs_journal *journal, int i)
{
	int before = sits_in_cursum(journal);

	journal->n_sits = cpu_to_le16(before + i);
	return before;
}

static inline bool __has_cursum_space(struct f2fs_journal *journal,
							int size, int type)
{
	if (type == NAT_JOURNAL)
		return size <= MAX_NAT_JENTRIES(journal);
	return size <= MAX_SIT_JENTRIES(journal);
}

/* for inline stuff */
#define DEF_INLINE_RESERVED_SIZE	1
static inline int get_extra_isize(struct inode *inode);
static inline int get_inline_xattr_addrs(struct inode *inode);
#define MAX_INLINE_DATA(inode)	(sizeof(__le32) *			\
				(CUR_ADDRS_PER_INODE(inode) -		\
				get_inline_xattr_addrs(inode) -	\
				DEF_INLINE_RESERVED_SIZE))

/* for inline dir */
#define NR_INLINE_DENTRY(inode)	(MAX_INLINE_DATA(inode) * BITS_PER_BYTE / \
				((SIZE_OF_DIR_ENTRY + F2FS_SLOT_LEN) * \
				BITS_PER_BYTE + 1))
#define INLINE_DENTRY_BITMAP_SIZE(inode) \
	DIV_ROUND_UP(NR_INLINE_DENTRY(inode), BITS_PER_BYTE)
#define INLINE_RESERVED_SIZE(inode)	(MAX_INLINE_DATA(inode) - \
				((SIZE_OF_DIR_ENTRY + F2FS_SLOT_LEN) * \
				NR_INLINE_DENTRY(inode) + \
				INLINE_DENTRY_BITMAP_SIZE(inode)))

/*
 * For INODE and NODE manager
 */
/* for directory operations */

struct f2fs_filename {
	/*
	 * The filename the user specified.  This is NULL for some
	 * filesystem-internal operations, e.g. converting an inline directory
	 * to a non-inline one, or roll-forward recovering an encrypted dentry.
	 */
	const struct qstr *usr_fname;

	/*
	 * The on-disk filename.  For encrypted directories, this is encrypted.
	 * This may be NULL for lookups in an encrypted dir without the key.
	 */
	struct fscrypt_str disk_name;

	/* The dirhash of this filename */
	f2fs_hash_t hash;

#ifdef CONFIG_FS_ENCRYPTION
	/*
	 * For lookups in encrypted directories: either the buffer backing
	 * disk_name, or a buffer that holds the decoded no-key name.
	 */
	struct fscrypt_str crypto_buf;
#endif
#if IS_ENABLED(CONFIG_UNICODE)
	/*
	 * For casefolded directories: the casefolded name, but it's left NULL
	 * if the original name is not valid Unicode, if the original name is
	 * "." or "..", if the directory is both casefolded and encrypted and
	 * its encryption key is unavailable, or if the filesystem is doing an
	 * internal operation where usr_fname is also NULL.  In all these cases
	 * we fall back to treating the name as an opaque byte sequence.
	 */
	struct fscrypt_str cf_name;
#endif
};

struct f2fs_dentry_ptr {
	struct inode *inode;
	void *bitmap;
	struct f2fs_dir_entry *dentry;
	__u8 (*filename)[F2FS_SLOT_LEN];
	int max;
	int nr_bitmap;
};

static inline void make_dentry_ptr_block(struct inode *inode,
		struct f2fs_dentry_ptr *d, struct f2fs_dentry_block *t)
{
	d->inode = inode;
	d->max = NR_DENTRY_IN_BLOCK;
	d->nr_bitmap = SIZE_OF_DENTRY_BITMAP;
	d->bitmap = t->dentry_bitmap;
	d->dentry = t->dentry;
	d->filename = t->filename;
}

static inline void make_dentry_ptr_inline(struct inode *inode,
					struct f2fs_dentry_ptr *d, void *t)
{
	int entry_cnt = NR_INLINE_DENTRY(inode);
	int bitmap_size = INLINE_DENTRY_BITMAP_SIZE(inode);
	int reserved_size = INLINE_RESERVED_SIZE(inode);

	d->inode = inode;
	d->max = entry_cnt;
	d->nr_bitmap = bitmap_size;
	d->bitmap = t;
	d->dentry = t + bitmap_size + reserved_size;
	d->filename = t + bitmap_size + reserved_size +
					SIZE_OF_DIR_ENTRY * entry_cnt;
}

/*
 * XATTR_NODE_OFFSET stores xattrs to one node block per file keeping -1
 * as its node offset to distinguish from index node blocks.
 * But some bits are used to mark the node block.
 */
#define XATTR_NODE_OFFSET	((((unsigned int)-1) << OFFSET_BIT_SHIFT) \
				>> OFFSET_BIT_SHIFT)
enum {
	ALLOC_NODE,			/* allocate a new node page if needed */
	LOOKUP_NODE,			/* look up a node without readahead */
	LOOKUP_NODE_RA,			/*
					 * look up a node with readahead called
					 * by get_data_block.
					 */
};

#define DEFAULT_RETRY_IO_COUNT	8	/* maximum retry read IO or flush count */

/* congestion wait timeout value, default: 20ms */
#define	DEFAULT_IO_TIMEOUT	(msecs_to_jiffies(20))

/* maximum retry quota flush count */
#define DEFAULT_RETRY_QUOTA_FLUSH_COUNT		8

/* maximum retry of EIO'ed page */
#define MAX_RETRY_PAGE_EIO			100

#define F2FS_LINK_MAX	0xffffffff	/* maximum link count per file */

#define MAX_DIR_RA_PAGES	4	/* maximum ra pages of dir */

/* dirty segments threshold for triggering CP */
#define DEFAULT_DIRTY_THRESHOLD		4

/* for in-memory extent cache entry */
#define F2FS_MIN_EXTENT_LEN	64	/* minimum extent length */

/* number of extent info in extent cache we try to shrink */
#define EXTENT_CACHE_SHRINK_NUMBER	128

#define RECOVERY_MAX_RA_BLOCKS		BIO_MAX_VECS
#define RECOVERY_MIN_RA_BLOCKS		1

struct rb_entry {
	struct rb_node rb_node;		/* rb node located in rb-tree */
	union {
		struct {
			unsigned int ofs;	/* start offset of the entry */
			unsigned int len;	/* length of the entry */
		};
		unsigned long long key;		/* 64-bits key */
	} __packed;
};

struct extent_info {
	unsigned int fofs;		/* start offset in a file */
	unsigned int len;		/* length of the extent */
	u32 blk;			/* start block address of the extent */
#ifdef CONFIG_F2FS_FS_COMPRESSION
	unsigned int c_len;		/* physical extent length of compressed blocks */
#endif
};

struct extent_node {
	struct rb_node rb_node;		/* rb node located in rb-tree */
	struct extent_info ei;		/* extent info */
	struct list_head list;		/* node in global extent list of sbi */
	struct extent_tree *et;		/* extent tree pointer */
};

struct extent_tree {
	nid_t ino;			/* inode number */
	struct rb_root_cached root;	/* root of extent info rb-tree */
	struct extent_node *cached_en;	/* recently accessed extent node */
	struct extent_info largest;	/* largested extent info */
	struct list_head list;		/* to be used by sbi->zombie_list */
	rwlock_t lock;			/* protect extent info rb-tree */
	atomic_t node_cnt;		/* # of extent node in rb-tree*/
	bool largest_updated;		/* largest extent updated */
};

/*
 * This structure is taken from ext4_map_blocks.
 *
 * Note that, however, f2fs uses NEW and MAPPED flags for f2fs_map_blocks().
 */
#define F2FS_MAP_NEW		(1 << BH_New)
#define F2FS_MAP_MAPPED		(1 << BH_Mapped)
#define F2FS_MAP_UNWRITTEN	(1 << BH_Unwritten)
#define F2FS_MAP_FLAGS		(F2FS_MAP_NEW | F2FS_MAP_MAPPED |\
				F2FS_MAP_UNWRITTEN)

struct f2fs_map_blocks {
	struct block_device *m_bdev;	/* for multi-device dio */
	block_t m_pblk;
	block_t m_lblk;
	unsigned int m_len;
	unsigned int m_flags;
	pgoff_t *m_next_pgofs;		/* point next possible non-hole pgofs */
	pgoff_t *m_next_extent;		/* point to next possible extent */
	int m_seg_type;
	bool m_may_create;		/* indicate it is from write path */
	bool m_multidev_dio;		/* indicate it allows multi-device dio */
};

/* for flag in get_data_block */
enum {
	F2FS_GET_BLOCK_DEFAULT,
	F2FS_GET_BLOCK_FIEMAP,
	F2FS_GET_BLOCK_BMAP,
	F2FS_GET_BLOCK_DIO,
	F2FS_GET_BLOCK_PRE_DIO,
	F2FS_GET_BLOCK_PRE_AIO,
	F2FS_GET_BLOCK_PRECACHE,
};

/*
 * i_advise uses FADVISE_XXX_BIT. We can add additional hints later.
 */
#define FADVISE_COLD_BIT	0x01
#define FADVISE_LOST_PINO_BIT	0x02
#define FADVISE_ENCRYPT_BIT	0x04
#define FADVISE_ENC_NAME_BIT	0x08
#define FADVISE_KEEP_SIZE_BIT	0x10
#define FADVISE_HOT_BIT		0x20
#define FADVISE_VERITY_BIT	0x40
#define FADVISE_TRUNC_BIT	0x80

#define FADVISE_MODIFIABLE_BITS	(FADVISE_COLD_BIT | FADVISE_HOT_BIT)

#define file_is_cold(inode)	is_file(inode, FADVISE_COLD_BIT)
#define file_set_cold(inode)	set_file(inode, FADVISE_COLD_BIT)
#define file_clear_cold(inode)	clear_file(inode, FADVISE_COLD_BIT)

#define file_wrong_pino(inode)	is_file(inode, FADVISE_LOST_PINO_BIT)
#define file_lost_pino(inode)	set_file(inode, FADVISE_LOST_PINO_BIT)
#define file_got_pino(inode)	clear_file(inode, FADVISE_LOST_PINO_BIT)

#define file_is_encrypt(inode)	is_file(inode, FADVISE_ENCRYPT_BIT)
#define file_set_encrypt(inode)	set_file(inode, FADVISE_ENCRYPT_BIT)

#define file_enc_name(inode)	is_file(inode, FADVISE_ENC_NAME_BIT)
#define file_set_enc_name(inode) set_file(inode, FADVISE_ENC_NAME_BIT)

#define file_keep_isize(inode)	is_file(inode, FADVISE_KEEP_SIZE_BIT)
#define file_set_keep_isize(inode) set_file(inode, FADVISE_KEEP_SIZE_BIT)

#define file_is_hot(inode)	is_file(inode, FADVISE_HOT_BIT)
#define file_set_hot(inode)	set_file(inode, FADVISE_HOT_BIT)
#define file_clear_hot(inode)	clear_file(inode, FADVISE_HOT_BIT)

#define file_is_verity(inode)	is_file(inode, FADVISE_VERITY_BIT)
#define file_set_verity(inode)	set_file(inode, FADVISE_VERITY_BIT)

#define file_should_truncate(inode)	is_file(inode, FADVISE_TRUNC_BIT)
#define file_need_truncate(inode)	set_file(inode, FADVISE_TRUNC_BIT)
#define file_dont_truncate(inode)	clear_file(inode, FADVISE_TRUNC_BIT)

#define DEF_DIR_LEVEL		0

enum {
	GC_FAILURE_PIN,
	MAX_GC_FAILURE
};

/* used for f2fs_inode_info->flags */
enum {
	FI_NEW_INODE,		/* indicate newly allocated inode */
	FI_DIRTY_INODE,		/* indicate inode is dirty or not */
	FI_AUTO_RECOVER,	/* indicate inode is recoverable */
	FI_DIRTY_DIR,		/* indicate directory has dirty pages */
	FI_INC_LINK,		/* need to increment i_nlink */
	FI_ACL_MODE,		/* indicate acl mode */
	FI_NO_ALLOC,		/* should not allocate any blocks */
	FI_FREE_NID,		/* free allocated nide */
	FI_NO_EXTENT,		/* not to use the extent cache */
	FI_INLINE_XATTR,	/* used for inline xattr */
	FI_INLINE_DATA,		/* used for inline data*/
	FI_INLINE_DENTRY,	/* used for inline dentry */
	FI_APPEND_WRITE,	/* inode has appended data */
	FI_UPDATE_WRITE,	/* inode has in-place-update data */
	FI_NEED_IPU,		/* used for ipu per file */
	FI_ATOMIC_FILE,		/* indicate atomic file */
	FI_FIRST_BLOCK_WRITTEN,	/* indicate #0 data block was written */
	FI_DROP_CACHE,		/* drop dirty page cache */
	FI_DATA_EXIST,		/* indicate data exists */
	FI_INLINE_DOTS,		/* indicate inline dot dentries */
	FI_SKIP_WRITES,		/* should skip data page writeback */
	FI_OPU_WRITE,		/* used for opu per file */
	FI_DIRTY_FILE,		/* indicate regular/symlink has dirty pages */
	FI_PREALLOCATED_ALL,	/* all blocks for write were preallocated */
	FI_HOT_DATA,		/* indicate file is hot */
	FI_EXTRA_ATTR,		/* indicate file has extra attribute */
	FI_PROJ_INHERIT,	/* indicate file inherits projectid */
	FI_PIN_FILE,		/* indicate file should not be gced */
	FI_VERITY_IN_PROGRESS,	/* building fs-verity Merkle tree */
	FI_COMPRESSED_FILE,	/* indicate file's data can be compressed */
	FI_COMPRESS_CORRUPT,	/* indicate compressed cluster is corrupted */
	FI_MMAP_FILE,		/* indicate file was mmapped */
	FI_ENABLE_COMPRESS,	/* enable compression in "user" compression mode */
	FI_COMPRESS_RELEASED,	/* compressed blocks were released */
	FI_ALIGNED_WRITE,	/* enable aligned write */
	FI_COW_FILE,		/* indicate COW file */
	FI_MAX,			/* max flag, never be used */
};

struct f2fs_inode_info {
	struct inode vfs_inode;		/* serve a vfs inode */
	unsigned long i_flags;		/* keep an inode flags for ioctl */
	unsigned char i_advise;		/* use to give file attribute hints */
	unsigned char i_dir_level;	/* use for dentry level for large dir */
	unsigned int i_current_depth;	/* only for directory depth */
	/* for gc failure statistic */
	unsigned int i_gc_failures[MAX_GC_FAILURE];
	unsigned int i_pino;		/* parent inode number */
	umode_t i_acl_mode;		/* keep file acl mode temporarily */

	/* Use below internally in f2fs*/
	unsigned long flags[BITS_TO_LONGS(FI_MAX)];	/* use to pass per-file flags */
	struct f2fs_rwsem i_sem;	/* protect fi info */
	atomic_t dirty_pages;		/* # of dirty pages */
	f2fs_hash_t chash;		/* hash value of given file name */
	unsigned int clevel;		/* maximum level of given file name */
	struct task_struct *task;	/* lookup and create consistency */
	struct task_struct *cp_task;	/* separate cp/wb IO stats*/
	nid_t i_xattr_nid;		/* node id that contains xattrs */
	loff_t	last_disk_size;		/* lastly written file size */
	spinlock_t i_size_lock;		/* protect last_disk_size */

#ifdef CONFIG_QUOTA
	struct dquot *i_dquot[MAXQUOTAS];

	/* quota space reservation, managed internally by quota code */
	qsize_t i_reserved_quota;
#endif
	struct list_head dirty_list;	/* dirty list for dirs and files */
	struct list_head gdirty_list;	/* linked in global dirty list */
	struct task_struct *atomic_write_task;	/* store atomic write task */
	struct extent_tree *extent_tree;	/* cached extent_tree entry */
	struct inode *cow_inode;	/* copy-on-write inode for atomic write */

	/* avoid racing between foreground op and gc */
	struct f2fs_rwsem i_gc_rwsem[2];
	struct f2fs_rwsem i_xattr_sem; /* avoid racing between reading and changing EAs */

	int i_extra_isize;		/* size of extra space located in i_addr */
	kprojid_t i_projid;		/* id for project quota */
	int i_inline_xattr_size;	/* inline xattr size */
	struct timespec64 i_crtime;	/* inode creation time */
	struct timespec64 i_disk_time[4];/* inode disk times */

	/* for file compress */
	atomic_t i_compr_blocks;		/* # of compressed blocks */
	unsigned char i_compress_algorithm;	/* algorithm type */
	unsigned char i_log_cluster_size;	/* log of cluster size */
	unsigned char i_compress_level;		/* compress level (lz4hc,zstd) */
	unsigned short i_compress_flag;		/* compress flag */
	unsigned int i_cluster_size;		/* cluster size */
};

static inline void get_extent_info(struct extent_info *ext,
					struct f2fs_extent *i_ext)
{
	ext->fofs = le32_to_cpu(i_ext->fofs);
	ext->blk = le32_to_cpu(i_ext->blk);
	ext->len = le32_to_cpu(i_ext->len);
}

static inline void set_raw_extent(struct extent_info *ext,
					struct f2fs_extent *i_ext)
{
	i_ext->fofs = cpu_to_le32(ext->fofs);
	i_ext->blk = cpu_to_le32(ext->blk);
	i_ext->len = cpu_to_le32(ext->len);
}

static inline void set_extent_info(struct extent_info *ei, unsigned int fofs,
						u32 blk, unsigned int len)
{
	ei->fofs = fofs;
	ei->blk = blk;
	ei->len = len;
#ifdef CONFIG_F2FS_FS_COMPRESSION
	ei->c_len = 0;
#endif
}

static inline bool __is_discard_mergeable(struct discard_info *back,
			struct discard_info *front, unsigned int max_len)
{
	return (back->lstart + back->len == front->lstart) &&
		(back->len + front->len <= max_len);
}

static inline bool __is_discard_back_mergeable(struct discard_info *cur,
			struct discard_info *back, unsigned int max_len)
{
	return __is_discard_mergeable(back, cur, max_len);
}

static inline bool __is_discard_front_mergeable(struct discard_info *cur,
			struct discard_info *front, unsigned int max_len)
{
	return __is_discard_mergeable(cur, front, max_len);
}

static inline bool __is_extent_mergeable(struct extent_info *back,
						struct extent_info *front)
{
#ifdef CONFIG_F2FS_FS_COMPRESSION
	if (back->c_len && back->len != back->c_len)
		return false;
	if (front->c_len && front->len != front->c_len)
		return false;
#endif
	return (back->fofs + back->len == front->fofs &&
			back->blk + back->len == front->blk);
}

static inline bool __is_back_mergeable(struct extent_info *cur,
						struct extent_info *back)
{
	return __is_extent_mergeable(back, cur);
}

static inline bool __is_front_mergeable(struct extent_info *cur,
						struct extent_info *front)
{
	return __is_extent_mergeable(cur, front);
}

extern void f2fs_mark_inode_dirty_sync(struct inode *inode, bool sync);
static inline void __try_update_largest_extent(struct extent_tree *et,
						struct extent_node *en)
{
	if (en->ei.len > et->largest.len) {
		et->largest = en->ei;
		et->largest_updated = true;
	}
}

/*
 * For free nid management
 */
enum nid_state {
	FREE_NID,		/* newly added to free nid list */
	PREALLOC_NID,		/* it is preallocated */
	MAX_NID_STATE,
};

enum nat_state {
	TOTAL_NAT,
	DIRTY_NAT,
	RECLAIMABLE_NAT,
	MAX_NAT_STATE,
};

struct f2fs_nm_info {
	block_t nat_blkaddr;		/* base disk address of NAT */
	nid_t max_nid;			/* maximum possible node ids */
	nid_t available_nids;		/* # of available node ids */
	nid_t next_scan_nid;		/* the next nid to be scanned */
	nid_t max_rf_node_blocks;	/* max # of nodes for recovery */
	unsigned int ram_thresh;	/* control the memory footprint */
	unsigned int ra_nid_pages;	/* # of nid pages to be readaheaded */
	unsigned int dirty_nats_ratio;	/* control dirty nats ratio threshold */

	/* NAT cache management */
	struct radix_tree_root nat_root;/* root of the nat entry cache */
	struct radix_tree_root nat_set_root;/* root of the nat set cache */
	struct f2fs_rwsem nat_tree_lock;	/* protect nat entry tree */
	struct list_head nat_entries;	/* cached nat entry list (clean) */
	spinlock_t nat_list_lock;	/* protect clean nat entry list */
	unsigned int nat_cnt[MAX_NAT_STATE]; /* the # of cached nat entries */
	unsigned int nat_blocks;	/* # of nat blocks */

	/* free node ids management */
	struct radix_tree_root free_nid_root;/* root of the free_nid cache */
	struct list_head free_nid_list;		/* list for free nids excluding preallocated nids */
	unsigned int nid_cnt[MAX_NID_STATE];	/* the number of free node id */
	spinlock_t nid_list_lock;	/* protect nid lists ops */
	struct mutex build_lock;	/* lock for build free nids */
	unsigned char **free_nid_bitmap;
	unsigned char *nat_block_bitmap;
	unsigned short *free_nid_count;	/* free nid count of NAT block */

	/* for checkpoint */
	char *nat_bitmap;		/* NAT bitmap pointer */

	unsigned int nat_bits_blocks;	/* # of nat bits blocks */
	unsigned char *nat_bits;	/* NAT bits blocks */
	unsigned char *full_nat_bits;	/* full NAT pages */
	unsigned char *empty_nat_bits;	/* empty NAT pages */
#ifdef CONFIG_F2FS_CHECK_FS
	char *nat_bitmap_mir;		/* NAT bitmap mirror */
#endif
	int bitmap_size;		/* bitmap size */
};

/*
 * this structure is used as one of function parameters.
 * all the information are dedicated to a given direct node block determined
 * by the data offset in a file.
 */
struct dnode_of_data {
	struct inode *inode;		/* vfs inode pointer */
	struct page *inode_page;	/* its inode page, NULL is possible */
	struct page *node_page;		/* cached direct node page */
	nid_t nid;			/* node id of the direct node block */
	unsigned int ofs_in_node;	/* data offset in the node page */
	bool inode_page_locked;		/* inode page is locked or not */
	bool node_changed;		/* is node block changed */
	char cur_level;			/* level of hole node page */
	char max_level;			/* level of current page located */
	block_t	data_blkaddr;		/* block address of the node block */
};

static inline void set_new_dnode(struct dnode_of_data *dn, struct inode *inode,
		struct page *ipage, struct page *npage, nid_t nid)
{
	memset(dn, 0, sizeof(*dn));
	dn->inode = inode;
	dn->inode_page = ipage;
	dn->node_page = npage;
	dn->nid = nid;
}

/*
 * For SIT manager
 *
 * By default, there are 6 active log areas across the whole main area.
 * When considering hot and cold data separation to reduce cleaning overhead,
 * we split 3 for data logs and 3 for node logs as hot, warm, and cold types,
 * respectively.
 * In the current design, you should not change the numbers intentionally.
 * Instead, as a mount option such as active_logs=x, you can use 2, 4, and 6
 * logs individually according to the underlying devices. (default: 6)
 * Just in case, on-disk layout covers maximum 16 logs that consist of 8 for
 * data and 8 for node logs.
 */
#define	NR_CURSEG_DATA_TYPE	(3)
#define NR_CURSEG_NODE_TYPE	(3)
#define NR_CURSEG_INMEM_TYPE	(2)
#define NR_CURSEG_RO_TYPE	(2)
#define NR_CURSEG_PERSIST_TYPE	(NR_CURSEG_DATA_TYPE + NR_CURSEG_NODE_TYPE)
#define NR_CURSEG_TYPE		(NR_CURSEG_INMEM_TYPE + NR_CURSEG_PERSIST_TYPE)

enum {
	CURSEG_HOT_DATA	= 0,	/* directory entry blocks */
	CURSEG_WARM_DATA,	/* data blocks */
	CURSEG_COLD_DATA,	/* multimedia or GCed data blocks */
	CURSEG_HOT_NODE,	/* direct node blocks of directory files */
	CURSEG_WARM_NODE,	/* direct node blocks of normal files */
	CURSEG_COLD_NODE,	/* indirect node blocks */
	NR_PERSISTENT_LOG,	/* number of persistent log */
	CURSEG_COLD_DATA_PINNED = NR_PERSISTENT_LOG,
				/* pinned file that needs consecutive block address */
	CURSEG_ALL_DATA_ATGC,	/* SSR alloctor in hot/warm/cold data area */
	NO_CHECK_TYPE,		/* number of persistent & inmem log */
};

struct flush_cmd {
	struct completion wait;
	struct llist_node llnode;
	nid_t ino;
	int ret;
};

struct flush_cmd_control {
	struct task_struct *f2fs_issue_flush;	/* flush thread */
	wait_queue_head_t flush_wait_queue;	/* waiting queue for wake-up */
	atomic_t issued_flush;			/* # of issued flushes */
	atomic_t queued_flush;			/* # of queued flushes */
	struct llist_head issue_list;		/* list for command issue */
	struct llist_node *dispatch_list;	/* list for command dispatch */
};

struct f2fs_sm_info {
	struct sit_info *sit_info;		/* whole segment information */
	struct free_segmap_info *free_info;	/* free segment information */
	struct dirty_seglist_info *dirty_info;	/* dirty segment information */
	struct curseg_info *curseg_array;	/* active segment information */

	struct f2fs_rwsem curseg_lock;	/* for preventing curseg change */

	block_t seg0_blkaddr;		/* block address of 0'th segment */
	block_t main_blkaddr;		/* start block address of main area */
	block_t ssa_blkaddr;		/* start block address of SSA area */

	unsigned int segment_count;	/* total # of segments */
	unsigned int main_segments;	/* # of segments in main area */
	unsigned int reserved_segments;	/* # of reserved segments */
	unsigned int additional_reserved_segments;/* reserved segs for IO align feature */
	unsigned int ovp_segments;	/* # of overprovision segments */

	/* a threshold to reclaim prefree segments */
	unsigned int rec_prefree_segments;

	/* for batched trimming */
	unsigned int trim_sections;		/* # of sections to trim */

	struct list_head sit_entry_set;	/* sit entry set list */

	unsigned int ipu_policy;	/* in-place-update policy */
	unsigned int min_ipu_util;	/* in-place-update threshold */
	unsigned int min_fsync_blocks;	/* threshold for fsync */
	unsigned int min_seq_blocks;	/* threshold for sequential blocks */
	unsigned int min_hot_blocks;	/* threshold for hot block allocation */
	unsigned int min_ssr_sections;	/* threshold to trigger SSR allocation */

	/* for flush command control */
	struct flush_cmd_control *fcc_info;

	/* for discard command control */
	struct discard_cmd_control *dcc_info;
};

/*
 * For superblock
 */
/*
 * COUNT_TYPE for monitoring
 *
 * f2fs monitors the number of several block types such as on-writeback,
 * dirty dentry blocks, dirty node blocks, and dirty meta blocks.
 */
#define WB_DATA_TYPE(p)	(__is_cp_guaranteed(p) ? F2FS_WB_CP_DATA : F2FS_WB_DATA)
enum count_type {
	F2FS_DIRTY_DENTS,
	F2FS_DIRTY_DATA,
	F2FS_DIRTY_QDATA,
	F2FS_DIRTY_NODES,
	F2FS_DIRTY_META,
	F2FS_DIRTY_IMETA,
	F2FS_WB_CP_DATA,
	F2FS_WB_DATA,
	F2FS_RD_DATA,
	F2FS_RD_NODE,
	F2FS_RD_META,
	F2FS_DIO_WRITE,
	F2FS_DIO_READ,
	NR_COUNT_TYPE,
};

/*
 * The below are the page types of bios used in submit_bio().
 * The available types are:
 * DATA			User data pages. It operates as async mode.
 * NODE			Node pages. It operates as async mode.
 * META			FS metadata pages such as SIT, NAT, CP.
 * NR_PAGE_TYPE		The number of page types.
 * META_FLUSH		Make sure the previous pages are written
 *			with waiting the bio's completion
 * ...			Only can be used with META.
 */
#define PAGE_TYPE_OF_BIO(type)	((type) > META ? META : (type))
enum page_type {
	DATA = 0,
	NODE = 1,	/* should not change this */
	META,
	NR_PAGE_TYPE,
	META_FLUSH,
	IPU,		/* the below types are used by tracepoints only. */
	OPU,
};

enum temp_type {
	HOT = 0,	/* must be zero for meta bio */
	WARM,
	COLD,
	NR_TEMP_TYPE,
};

enum need_lock_type {
	LOCK_REQ = 0,
	LOCK_DONE,
	LOCK_RETRY,
};

enum cp_reason_type {
	CP_NO_NEEDED,
	CP_NON_REGULAR,
	CP_COMPRESSED,
	CP_HARDLINK,
	CP_SB_NEED_CP,
	CP_WRONG_PINO,
	CP_NO_SPC_ROLL,
	CP_NODE_NEED_CP,
	CP_FASTBOOT_MODE,
	CP_SPEC_LOG_NUM,
	CP_RECOVER_DIR,
};

enum iostat_type {
	/* WRITE IO */
	APP_DIRECT_IO,			/* app direct write IOs */
	APP_BUFFERED_IO,		/* app buffered write IOs */
	APP_WRITE_IO,			/* app write IOs */
	APP_MAPPED_IO,			/* app mapped IOs */
	FS_DATA_IO,			/* data IOs from kworker/fsync/reclaimer */
	FS_NODE_IO,			/* node IOs from kworker/fsync/reclaimer */
	FS_META_IO,			/* meta IOs from kworker/reclaimer */
	FS_GC_DATA_IO,			/* data IOs from forground gc */
	FS_GC_NODE_IO,			/* node IOs from forground gc */
	FS_CP_DATA_IO,			/* data IOs from checkpoint */
	FS_CP_NODE_IO,			/* node IOs from checkpoint */
	FS_CP_META_IO,			/* meta IOs from checkpoint */

	/* READ IO */
	APP_DIRECT_READ_IO,		/* app direct read IOs */
	APP_BUFFERED_READ_IO,		/* app buffered read IOs */
	APP_READ_IO,			/* app read IOs */
	APP_MAPPED_READ_IO,		/* app mapped read IOs */
	FS_DATA_READ_IO,		/* data read IOs */
	FS_GDATA_READ_IO,		/* data read IOs from background gc */
	FS_CDATA_READ_IO,		/* compressed data read IOs */
	FS_NODE_READ_IO,		/* node read IOs */
	FS_META_READ_IO,		/* meta read IOs */

	/* other */
	FS_DISCARD,			/* discard */
	NR_IO_TYPE,
};

struct f2fs_io_info {
	struct f2fs_sb_info *sbi;	/* f2fs_sb_info pointer */
	nid_t ino;		/* inode number */
	enum page_type type;	/* contains DATA/NODE/META/META_FLUSH */
	enum temp_type temp;	/* contains HOT/WARM/COLD */
	int op;			/* contains REQ_OP_ */
	int op_flags;		/* req_flag_bits */
	block_t new_blkaddr;	/* new block address to be written */
	block_t old_blkaddr;	/* old block address before Cow */
	struct page *page;	/* page to be written */
	struct page *encrypted_page;	/* encrypted page */
	struct page *compressed_page;	/* compressed page */
	struct list_head list;		/* serialize IOs */
	bool submitted;		/* indicate IO submission */
	int need_lock;		/* indicate we need to lock cp_rwsem */
	bool in_list;		/* indicate fio is in io_list */
	bool is_por;		/* indicate IO is from recovery or not */
	bool retry;		/* need to reallocate block address */
	int compr_blocks;	/* # of compressed block addresses */
	bool encrypted;		/* indicate file is encrypted */
	enum iostat_type io_type;	/* io type */
	struct writeback_control *io_wbc; /* writeback control */
	struct bio **bio;		/* bio for ipu */
	sector_t *last_block;		/* last block number in bio */
	unsigned char version;		/* version of the node */
};

struct bio_entry {
	struct bio *bio;
	struct list_head list;
};

#define is_read_io(rw) ((rw) == READ)
struct f2fs_bio_info {
	struct f2fs_sb_info *sbi;	/* f2fs superblock */
	struct bio *bio;		/* bios to merge */
	sector_t last_block_in_bio;	/* last block number */
	struct f2fs_io_info fio;	/* store buffered io info. */
	struct f2fs_rwsem io_rwsem;	/* blocking op for bio */
	spinlock_t io_lock;		/* serialize DATA/NODE IOs */
	struct list_head io_list;	/* track fios */
	struct list_head bio_list;	/* bio entry list head */
	struct f2fs_rwsem bio_list_lock;	/* lock to protect bio entry list */
};

#define FDEV(i)				(sbi->devs[i])
#define RDEV(i)				(raw_super->devs[i])
struct f2fs_dev_info {
	struct block_device *bdev;
	char path[MAX_PATH_LEN];
	unsigned int total_segments;
	block_t start_blk;
	block_t end_blk;
#ifdef CONFIG_BLK_DEV_ZONED
	unsigned int nr_blkz;		/* Total number of zones */
	unsigned long *blkz_seq;	/* Bitmap indicating sequential zones */
	block_t *zone_capacity_blocks;  /* Array of zone capacity in blks */
#endif
};

enum inode_type {
	DIR_INODE,			/* for dirty dir inode */
	FILE_INODE,			/* for dirty regular/symlink inode */
	DIRTY_META,			/* for all dirtied inode metadata */
	ATOMIC_FILE,			/* for all atomic files */
	NR_INODE_TYPE,
};

/* for inner inode cache management */
struct inode_management {
	struct radix_tree_root ino_root;	/* ino entry array */
	spinlock_t ino_lock;			/* for ino entry lock */
	struct list_head ino_list;		/* inode list head */
	unsigned long ino_num;			/* number of entries */
};

/* for GC_AT */
struct atgc_management {
	bool atgc_enabled;			/* ATGC is enabled or not */
	struct rb_root_cached root;		/* root of victim rb-tree */
	struct list_head victim_list;		/* linked with all victim entries */
	unsigned int victim_count;		/* victim count in rb-tree */
	unsigned int candidate_ratio;		/* candidate ratio */
	unsigned int max_candidate_count;	/* max candidate count */
	unsigned int age_weight;		/* age weight, vblock_weight = 100 - age_weight */
	unsigned long long age_threshold;	/* age threshold */
};

struct f2fs_gc_control {
	unsigned int victim_segno;	/* target victim segment number */
	int init_gc_type;		/* FG_GC or BG_GC */
	bool no_bg_gc;			/* check the space and stop bg_gc */
	bool should_migrate_blocks;	/* should migrate blocks */
	bool err_gc_skipped;		/* return EAGAIN if GC skipped */
	unsigned int nr_free_secs;	/* # of free sections to do GC */
};

/* For s_flag in struct f2fs_sb_info */
enum {
	SBI_IS_DIRTY,				/* dirty flag for checkpoint */
	SBI_IS_CLOSE,				/* specify unmounting */
	SBI_NEED_FSCK,				/* need fsck.f2fs to fix */
	SBI_POR_DOING,				/* recovery is doing or not */
	SBI_NEED_SB_WRITE,			/* need to recover superblock */
	SBI_NEED_CP,				/* need to checkpoint */
	SBI_IS_SHUTDOWN,			/* shutdown by ioctl */
	SBI_IS_RECOVERED,			/* recovered orphan/data */
	SBI_CP_DISABLED,			/* CP was disabled last mount */
	SBI_CP_DISABLED_QUICK,			/* CP was disabled quickly */
	SBI_QUOTA_NEED_FLUSH,			/* need to flush quota info in CP */
	SBI_QUOTA_SKIP_FLUSH,			/* skip flushing quota in current CP */
	SBI_QUOTA_NEED_REPAIR,			/* quota file may be corrupted */
	SBI_IS_RESIZEFS,			/* resizefs is in process */
	SBI_IS_FREEZING,			/* freezefs is in process */
};

enum {
	CP_TIME,
	REQ_TIME,
	DISCARD_TIME,
	GC_TIME,
	DISABLE_TIME,
	UMOUNT_DISCARD_TIMEOUT,
	MAX_TIME,
};

enum {
	GC_NORMAL,
	GC_IDLE_CB,
	GC_IDLE_GREEDY,
	GC_IDLE_AT,
	GC_URGENT_HIGH,
	GC_URGENT_LOW,
	GC_URGENT_MID,
	MAX_GC_MODE,
};

enum {
	BGGC_MODE_ON,		/* background gc is on */
	BGGC_MODE_OFF,		/* background gc is off */
	BGGC_MODE_SYNC,		/*
				 * background gc is on, migrating blocks
				 * like foreground gc
				 */
};

enum {
	FS_MODE_ADAPTIVE,		/* use both lfs/ssr allocation */
	FS_MODE_LFS,			/* use lfs allocation only */
	FS_MODE_FRAGMENT_SEG,		/* segment fragmentation mode */
	FS_MODE_FRAGMENT_BLK,		/* block fragmentation mode */
};

enum {
	ALLOC_MODE_DEFAULT,	/* stay default */
	ALLOC_MODE_REUSE,	/* reuse segments as much as possible */
};

enum fsync_mode {
	FSYNC_MODE_POSIX,	/* fsync follows posix semantics */
	FSYNC_MODE_STRICT,	/* fsync behaves in line with ext4 */
	FSYNC_MODE_NOBARRIER,	/* fsync behaves nobarrier based on posix */
};

enum {
	COMPR_MODE_FS,		/*
				 * automatically compress compression
				 * enabled files
				 */
	COMPR_MODE_USER,	/*
				 * automatical compression is disabled.
				 * user can control the file compression
				 * using ioctls
				 */
};

enum {
	DISCARD_UNIT_BLOCK,	/* basic discard unit is block */
	DISCARD_UNIT_SEGMENT,	/* basic discard unit is segment */
	DISCARD_UNIT_SECTION,	/* basic discard unit is section */
};

static inline int f2fs_test_bit(unsigned int nr, char *addr);
static inline void f2fs_set_bit(unsigned int nr, char *addr);
static inline void f2fs_clear_bit(unsigned int nr, char *addr);

/*
 * Layout of f2fs page.private:
 *
 * Layout A: lowest bit should be 1
 * | bit0 = 1 | bit1 | bit2 | ... | bit MAX | private data .... |
 * bit 0	PAGE_PRIVATE_NOT_POINTER
 * bit 1	PAGE_PRIVATE_ATOMIC_WRITE
 * bit 2	PAGE_PRIVATE_DUMMY_WRITE
 * bit 3	PAGE_PRIVATE_ONGOING_MIGRATION
 * bit 4	PAGE_PRIVATE_INLINE_INODE
 * bit 5	PAGE_PRIVATE_REF_RESOURCE
 * bit 6-	f2fs private data
 *
 * Layout B: lowest bit should be 0
 * page.private is a wrapped pointer.
 */
enum {
	PAGE_PRIVATE_NOT_POINTER,		/* private contains non-pointer data */
	PAGE_PRIVATE_ATOMIC_WRITE,		/* data page from atomic write path */
	PAGE_PRIVATE_DUMMY_WRITE,		/* data page for padding aligned IO */
	PAGE_PRIVATE_ONGOING_MIGRATION,		/* data page which is on-going migrating */
	PAGE_PRIVATE_INLINE_INODE,		/* inode page contains inline data */
	PAGE_PRIVATE_REF_RESOURCE,		/* dirty page has referenced resources */
	PAGE_PRIVATE_MAX
};

#define PAGE_PRIVATE_GET_FUNC(name, flagname) \
static inline bool page_private_##name(struct page *page) \
{ \
	return PagePrivate(page) && \
		test_bit(PAGE_PRIVATE_NOT_POINTER, &page_private(page)) && \
		test_bit(PAGE_PRIVATE_##flagname, &page_private(page)); \
}

#define PAGE_PRIVATE_SET_FUNC(name, flagname) \
static inline void set_page_private_##name(struct page *page) \
{ \
	if (!PagePrivate(page)) { \
		get_page(page); \
		SetPagePrivate(page); \
		set_page_private(page, 0); \
	} \
	set_bit(PAGE_PRIVATE_NOT_POINTER, &page_private(page)); \
	set_bit(PAGE_PRIVATE_##flagname, &page_private(page)); \
}

#define PAGE_PRIVATE_CLEAR_FUNC(name, flagname) \
static inline void clear_page_private_##name(struct page *page) \
{ \
	clear_bit(PAGE_PRIVATE_##flagname, &page_private(page)); \
	if (page_private(page) == 1 << PAGE_PRIVATE_NOT_POINTER) { \
		set_page_private(page, 0); \
		if (PagePrivate(page)) { \
			ClearPagePrivate(page); \
			put_page(page); \
		}\
	} \
}

PAGE_PRIVATE_GET_FUNC(nonpointer, NOT_POINTER);
PAGE_PRIVATE_GET_FUNC(reference, REF_RESOURCE);
PAGE_PRIVATE_GET_FUNC(inline, INLINE_INODE);
PAGE_PRIVATE_GET_FUNC(gcing, ONGOING_MIGRATION);
PAGE_PRIVATE_GET_FUNC(atomic, ATOMIC_WRITE);
PAGE_PRIVATE_GET_FUNC(dummy, DUMMY_WRITE);

PAGE_PRIVATE_SET_FUNC(reference, REF_RESOURCE);
PAGE_PRIVATE_SET_FUNC(inline, INLINE_INODE);
PAGE_PRIVATE_SET_FUNC(gcing, ONGOING_MIGRATION);
PAGE_PRIVATE_SET_FUNC(atomic, ATOMIC_WRITE);
PAGE_PRIVATE_SET_FUNC(dummy, DUMMY_WRITE);

PAGE_PRIVATE_CLEAR_FUNC(reference, REF_RESOURCE);
PAGE_PRIVATE_CLEAR_FUNC(inline, INLINE_INODE);
PAGE_PRIVATE_CLEAR_FUNC(gcing, ONGOING_MIGRATION);
PAGE_PRIVATE_CLEAR_FUNC(atomic, ATOMIC_WRITE);
PAGE_PRIVATE_CLEAR_FUNC(dummy, DUMMY_WRITE);

static inline unsigned long get_page_private_data(struct page *page)
{
	unsigned long data = page_private(page);

	if (!test_bit(PAGE_PRIVATE_NOT_POINTER, &data))
		return 0;
	return data >> PAGE_PRIVATE_MAX;
}

static inline void set_page_private_data(struct page *page, unsigned long data)
{
	if (!PagePrivate(page)) {
		get_page(page);
		SetPagePrivate(page);
		set_page_private(page, 0);
	}
	set_bit(PAGE_PRIVATE_NOT_POINTER, &page_private(page));
	page_private(page) |= data << PAGE_PRIVATE_MAX;
}

static inline void clear_page_private_data(struct page *page)
{
	page_private(page) &= (1 << PAGE_PRIVATE_MAX) - 1;
	if (page_private(page) == 1 << PAGE_PRIVATE_NOT_POINTER) {
		set_page_private(page, 0);
		if (PagePrivate(page)) {
			ClearPagePrivate(page);
			put_page(page);
		}
	}
}

/* For compression */
enum compress_algorithm_type {
	COMPRESS_LZO,
	COMPRESS_LZ4,
	COMPRESS_ZSTD,
	COMPRESS_LZORLE,
	COMPRESS_MAX,
};

enum compress_flag {
	COMPRESS_CHKSUM,
	COMPRESS_MAX_FLAG,
};

#define	COMPRESS_WATERMARK			20
#define	COMPRESS_PERCENT			20

#define COMPRESS_DATA_RESERVED_SIZE		4
struct compress_data {
	__le32 clen;			/* compressed data size */
	__le32 chksum;			/* compressed data chksum */
	__le32 reserved[COMPRESS_DATA_RESERVED_SIZE];	/* reserved */
	u8 cdata[];			/* compressed data */
};

#define COMPRESS_HEADER_SIZE	(sizeof(struct compress_data))

#define F2FS_COMPRESSED_PAGE_MAGIC	0xF5F2C000

#define	COMPRESS_LEVEL_OFFSET	8

/* compress context */
struct compress_ctx {
	struct inode *inode;		/* inode the context belong to */
	pgoff_t cluster_idx;		/* cluster index number */
	unsigned int cluster_size;	/* page count in cluster */
	unsigned int log_cluster_size;	/* log of cluster size */
	struct page **rpages;		/* pages store raw data in cluster */
	unsigned int nr_rpages;		/* total page number in rpages */
	struct page **cpages;		/* pages store compressed data in cluster */
	unsigned int nr_cpages;		/* total page number in cpages */
	unsigned int valid_nr_cpages;	/* valid page number in cpages */
	void *rbuf;			/* virtual mapped address on rpages */
	struct compress_data *cbuf;	/* virtual mapped address on cpages */
	size_t rlen;			/* valid data length in rbuf */
	size_t clen;			/* valid data length in cbuf */
	void *private;			/* payload buffer for specified compression algorithm */
	void *private2;			/* extra payload buffer */
};

/* compress context for write IO path */
struct compress_io_ctx {
	u32 magic;			/* magic number to indicate page is compressed */
	struct inode *inode;		/* inode the context belong to */
	struct page **rpages;		/* pages store raw data in cluster */
	unsigned int nr_rpages;		/* total page number in rpages */
	atomic_t pending_pages;		/* in-flight compressed page count */
};

/* Context for decompressing one cluster on the read IO path */
struct decompress_io_ctx {
	u32 magic;			/* magic number to indicate page is compressed */
	struct inode *inode;		/* inode the context belong to */
	pgoff_t cluster_idx;		/* cluster index number */
	unsigned int cluster_size;	/* page count in cluster */
	unsigned int log_cluster_size;	/* log of cluster size */
	struct page **rpages;		/* pages store raw data in cluster */
	unsigned int nr_rpages;		/* total page number in rpages */
	struct page **cpages;		/* pages store compressed data in cluster */
	unsigned int nr_cpages;		/* total page number in cpages */
	struct page **tpages;		/* temp pages to pad holes in cluster */
	void *rbuf;			/* virtual mapped address on rpages */
	struct compress_data *cbuf;	/* virtual mapped address on cpages */
	size_t rlen;			/* valid data length in rbuf */
	size_t clen;			/* valid data length in cbuf */

	/*
	 * The number of compressed pages remaining to be read in this cluster.
	 * This is initially nr_cpages.  It is decremented by 1 each time a page
	 * has been read (or failed to be read).  When it reaches 0, the cluster
	 * is decompressed (or an error is reported).
	 *
	 * If an error occurs before all the pages have been submitted for I/O,
	 * then this will never reach 0.  In this case the I/O submitter is
	 * responsible for calling f2fs_decompress_end_io() instead.
	 */
	atomic_t remaining_pages;

	/*
	 * Number of references to this decompress_io_ctx.
	 *
	 * One reference is held for I/O completion.  This reference is dropped
	 * after the pagecache pages are updated and unlocked -- either after
	 * decompression (and verity if enabled), or after an error.
	 *
	 * In addition, each compressed page holds a reference while it is in a
	 * bio.  These references are necessary prevent compressed pages from
	 * being freed while they are still in a bio.
	 */
	refcount_t refcnt;

	bool failed;			/* IO error occurred before decompression? */
	bool need_verity;		/* need fs-verity verification after decompression? */
	void *private;			/* payload buffer for specified decompression algorithm */
	void *private2;			/* extra payload buffer */
	struct work_struct verity_work;	/* work to verify the decompressed pages */
};

#define NULL_CLUSTER			((unsigned int)(~0))
#define MIN_COMPRESS_LOG_SIZE		2
#define MAX_COMPRESS_LOG_SIZE		8
#define MAX_COMPRESS_WINDOW_SIZE(log_size)	((PAGE_SIZE) << (log_size))

struct f2fs_sb_info {
	struct super_block *sb;			/* pointer to VFS super block */
	struct proc_dir_entry *s_proc;		/* proc entry */
	struct f2fs_super_block *raw_super;	/* raw super block pointer */
	struct f2fs_rwsem sb_lock;		/* lock for raw super block */
	int valid_super_block;			/* valid super block no */
	unsigned long s_flag;				/* flags for sbi */
	struct mutex writepages;		/* mutex for writepages() */

#ifdef CONFIG_BLK_DEV_ZONED
	unsigned int blocks_per_blkz;		/* F2FS blocks per zone */
	unsigned int log_blocks_per_blkz;	/* log2 F2FS blocks per zone */
#endif

	/* for node-related operations */
	struct f2fs_nm_info *nm_info;		/* node manager */
	struct inode *node_inode;		/* cache node blocks */

	/* for segment-related operations */
	struct f2fs_sm_info *sm_info;		/* segment manager */

	/* for bio operations */
	struct f2fs_bio_info *write_io[NR_PAGE_TYPE];	/* for write bios */
	/* keep migration IO order for LFS mode */
	struct f2fs_rwsem io_order_lock;
	mempool_t *write_io_dummy;		/* Dummy pages */
	pgoff_t page_eio_ofs[NR_PAGE_TYPE];	/* EIO page offset */
	int page_eio_cnt[NR_PAGE_TYPE];		/* EIO count */

	/* for checkpoint */
	struct f2fs_checkpoint *ckpt;		/* raw checkpoint pointer */
	int cur_cp_pack;			/* remain current cp pack */
	spinlock_t cp_lock;			/* for flag in ckpt */
	struct inode *meta_inode;		/* cache meta blocks */
	struct f2fs_rwsem cp_global_sem;	/* checkpoint procedure lock */
	struct f2fs_rwsem cp_rwsem;		/* blocking FS operations */
	struct f2fs_rwsem node_write;		/* locking node writes */
	struct f2fs_rwsem node_change;	/* locking node change */
	wait_queue_head_t cp_wait;
	unsigned long last_time[MAX_TIME];	/* to store time in jiffies */
	long interval_time[MAX_TIME];		/* to store thresholds */
	struct ckpt_req_control cprc_info;	/* for checkpoint request control */

	struct inode_management im[MAX_INO_ENTRY];	/* manage inode cache */

	spinlock_t fsync_node_lock;		/* for node entry lock */
	struct list_head fsync_node_list;	/* node list head */
	unsigned int fsync_seg_id;		/* sequence id */
	unsigned int fsync_node_num;		/* number of node entries */

	/* for orphan inode, use 0'th array */
	unsigned int max_orphans;		/* max orphan inodes */

	/* for inode management */
	struct list_head inode_list[NR_INODE_TYPE];	/* dirty inode list */
	spinlock_t inode_lock[NR_INODE_TYPE];	/* for dirty inode list lock */
	struct mutex flush_lock;		/* for flush exclusion */

	/* for extent tree cache */
	struct radix_tree_root extent_tree_root;/* cache extent cache entries */
	struct mutex extent_tree_lock;	/* locking extent radix tree */
	struct list_head extent_list;		/* lru list for shrinker */
	spinlock_t extent_lock;			/* locking extent lru list */
	atomic_t total_ext_tree;		/* extent tree count */
	struct list_head zombie_list;		/* extent zombie tree list */
	atomic_t total_zombie_tree;		/* extent zombie tree count */
	atomic_t total_ext_node;		/* extent info count */

	/* basic filesystem units */
	unsigned int log_sectors_per_block;	/* log2 sectors per block */
	unsigned int log_blocksize;		/* log2 block size */
	unsigned int blocksize;			/* block size */
	unsigned int root_ino_num;		/* root inode number*/
	unsigned int node_ino_num;		/* node inode number*/
	unsigned int meta_ino_num;		/* meta inode number*/
	unsigned int log_blocks_per_seg;	/* log2 blocks per segment */
	unsigned int blocks_per_seg;		/* blocks per segment */
	unsigned int segs_per_sec;		/* segments per section */
	unsigned int secs_per_zone;		/* sections per zone */
	unsigned int total_sections;		/* total section count */
	unsigned int total_node_count;		/* total node block count */
	unsigned int total_valid_node_count;	/* valid node block count */
	int dir_level;				/* directory level */
	int readdir_ra;				/* readahead inode in readdir */
	u64 max_io_bytes;			/* max io bytes to merge IOs */

	block_t user_block_count;		/* # of user blocks */
	block_t total_valid_block_count;	/* # of valid blocks */
	block_t discard_blks;			/* discard command candidats */
	block_t last_valid_block_count;		/* for recovery */
	block_t reserved_blocks;		/* configurable reserved blocks */
	block_t current_reserved_blocks;	/* current reserved blocks */

	/* Additional tracking for no checkpoint mode */
	block_t unusable_block_count;		/* # of blocks saved by last cp */

	unsigned int nquota_files;		/* # of quota sysfile */
	struct f2fs_rwsem quota_sem;		/* blocking cp for flags */

	/* # of pages, see count_type */
	atomic_t nr_pages[NR_COUNT_TYPE];
	/* # of allocated blocks */
	struct percpu_counter alloc_valid_block_count;
	/* # of node block writes as roll forward recovery */
	struct percpu_counter rf_node_block_count;

	/* writeback control */
	atomic_t wb_sync_req[META];	/* count # of WB_SYNC threads */

	/* valid inode count */
	struct percpu_counter total_valid_inode_count;

	struct f2fs_mount_info mount_opt;	/* mount options */

	/* for cleaning operations */
	struct f2fs_rwsem gc_lock;		/*
						 * semaphore for GC, avoid
						 * race between GC and GC or CP
						 */
	struct f2fs_gc_kthread	*gc_thread;	/* GC thread */
	struct atgc_management am;		/* atgc management */
	unsigned int cur_victim_sec;		/* current victim section num */
	unsigned int gc_mode;			/* current GC state */
	unsigned int next_victim_seg[2];	/* next segment in victim section */
	spinlock_t gc_urgent_high_lock;
	bool gc_urgent_high_limited;		/* indicates having limited trial count */
	unsigned int gc_urgent_high_remaining;	/* remaining trial count for GC_URGENT_HIGH */

	/* for skip statistic */
	unsigned int atomic_files;		/* # of opened atomic file */
	unsigned long long skipped_gc_rwsem;		/* FG_GC only */

	/* threshold for gc trials on pinned files */
	u64 gc_pin_file_threshold;
	struct f2fs_rwsem pin_sem;

	/* maximum # of trials to find a victim segment for SSR and GC */
	unsigned int max_victim_search;
	/* migration granularity of garbage collection, unit: segment */
	unsigned int migration_granularity;

	/*
	 * for stat information.
	 * one is for the LFS mode, and the other is for the SSR mode.
	 */
#ifdef CONFIG_F2FS_STAT_FS
	struct f2fs_stat_info *stat_info;	/* FS status information */
	atomic_t meta_count[META_MAX];		/* # of meta blocks */
	unsigned int segment_count[2];		/* # of allocated segments */
	unsigned int block_count[2];		/* # of allocated blocks */
	atomic_t inplace_count;		/* # of inplace update */
	atomic64_t total_hit_ext;		/* # of lookup extent cache */
	atomic64_t read_hit_rbtree;		/* # of hit rbtree extent node */
	atomic64_t read_hit_largest;		/* # of hit largest extent node */
	atomic64_t read_hit_cached;		/* # of hit cached extent node */
	atomic_t inline_xattr;			/* # of inline_xattr inodes */
	atomic_t inline_inode;			/* # of inline_data inodes */
	atomic_t inline_dir;			/* # of inline_dentry inodes */
	atomic_t compr_inode;			/* # of compressed inodes */
	atomic64_t compr_blocks;		/* # of compressed blocks */
	atomic_t max_aw_cnt;			/* max # of atomic writes */
	unsigned int io_skip_bggc;		/* skip background gc for in-flight IO */
	unsigned int other_skip_bggc;		/* skip background gc for other reasons */
	unsigned int ndirty_inode[NR_INODE_TYPE];	/* # of dirty inodes */
#endif
	spinlock_t stat_lock;			/* lock for stat operations */

	/* to attach REQ_META|REQ_FUA flags */
	unsigned int data_io_flag;
	unsigned int node_io_flag;

	/* For sysfs support */
	struct kobject s_kobj;			/* /sys/fs/f2fs/<devname> */
	struct completion s_kobj_unregister;

	struct kobject s_stat_kobj;		/* /sys/fs/f2fs/<devname>/stat */
	struct completion s_stat_kobj_unregister;

	struct kobject s_feature_list_kobj;		/* /sys/fs/f2fs/<devname>/feature_list */
	struct completion s_feature_list_kobj_unregister;

	/* For shrinker support */
	struct list_head s_list;
	struct mutex umount_mutex;
	unsigned int shrinker_run_no;

	/* For multi devices */
	int s_ndevs;				/* number of devices */
	struct f2fs_dev_info *devs;		/* for device list */
	unsigned int dirty_device;		/* for checkpoint data flush */
	spinlock_t dev_lock;			/* protect dirty_device */
	bool aligned_blksize;			/* all devices has the same logical blksize */

	/* For write statistics */
	u64 sectors_written_start;
	u64 kbytes_written;

	/* Reference to checksum algorithm driver via cryptoapi */
	struct crypto_shash *s_chksum_driver;

	/* Precomputed FS UUID checksum for seeding other checksums */
	__u32 s_chksum_seed;

	struct workqueue_struct *post_read_wq;	/* post read workqueue */

	struct kmem_cache *inline_xattr_slab;	/* inline xattr entry */
	unsigned int inline_xattr_slab_size;	/* default inline xattr slab size */

	/* For reclaimed segs statistics per each GC mode */
	unsigned int gc_segment_mode;		/* GC state for reclaimed segments */
	unsigned int gc_reclaimed_segs[MAX_GC_MODE];	/* Reclaimed segs for each mode */

	unsigned long seq_file_ra_mul;		/* multiplier for ra_pages of seq. files in fadvise */

	int max_fragment_chunk;			/* max chunk size for block fragmentation mode */
	int max_fragment_hole;			/* max hole size for block fragmentation mode */

#ifdef CONFIG_F2FS_FS_COMPRESSION
	struct kmem_cache *page_array_slab;	/* page array entry */
	unsigned int page_array_slab_size;	/* default page array slab size */

	/* For runtime compression statistics */
	u64 compr_written_block;
	u64 compr_saved_block;
	u32 compr_new_inode;

	/* For compressed block cache */
	struct inode *compress_inode;		/* cache compressed blocks */
	unsigned int compress_percent;		/* cache page percentage */
	unsigned int compress_watermark;	/* cache page watermark */
	atomic_t compress_page_hit;		/* cache hit count */
#endif

#ifdef CONFIG_F2FS_IOSTAT
	/* For app/fs IO statistics */
	spinlock_t iostat_lock;
	unsigned long long rw_iostat[NR_IO_TYPE];
	unsigned long long prev_rw_iostat[NR_IO_TYPE];
	bool iostat_enable;
	unsigned long iostat_next_period;
	unsigned int iostat_period_ms;

	/* For io latency related statistics info in one iostat period */
	spinlock_t iostat_lat_lock;
	struct iostat_lat_info *iostat_io_lat;
#endif
};

#ifdef CONFIG_F2FS_FAULT_INJECTION
#define f2fs_show_injection_info(sbi, type)					\
	printk_ratelimited("%sF2FS-fs (%s) : inject %s in %s of %pS\n",	\
		KERN_INFO, sbi->sb->s_id,				\
		f2fs_fault_name[type],					\
		__func__, __builtin_return_address(0))
static inline bool time_to_inject(struct f2fs_sb_info *sbi, int type)
{
	struct f2fs_fault_info *ffi = &F2FS_OPTION(sbi).fault_info;

	if (!ffi->inject_rate)
		return false;

	if (!IS_FAULT_SET(ffi, type))
		return false;

	atomic_inc(&ffi->inject_ops);
	if (atomic_read(&ffi->inject_ops) >= ffi->inject_rate) {
		atomic_set(&ffi->inject_ops, 0);
		return true;
	}
	return false;
}
#else
#define f2fs_show_injection_info(sbi, type) do { } while (0)
static inline bool time_to_inject(struct f2fs_sb_info *sbi, int type)
{
	return false;
}
#endif

/*
 * Test if the mounted volume is a multi-device volume.
 *   - For a single regular disk volume, sbi->s_ndevs is 0.
 *   - For a single zoned disk volume, sbi->s_ndevs is 1.
 *   - For a multi-device volume, sbi->s_ndevs is always 2 or more.
 */
static inline bool f2fs_is_multi_device(struct f2fs_sb_info *sbi)
{
	return sbi->s_ndevs > 1;
}

static inline void f2fs_update_time(struct f2fs_sb_info *sbi, int type)
{
	unsigned long now = jiffies;

	sbi->last_time[type] = now;

	/* DISCARD_TIME and GC_TIME are based on REQ_TIME */
	if (type == REQ_TIME) {
		sbi->last_time[DISCARD_TIME] = now;
		sbi->last_time[GC_TIME] = now;
	}
}

static inline bool f2fs_time_over(struct f2fs_sb_info *sbi, int type)
{
	unsigned long interval = sbi->interval_time[type] * HZ;

	return time_after(jiffies, sbi->last_time[type] + interval);
}

static inline unsigned int f2fs_time_to_wait(struct f2fs_sb_info *sbi,
						int type)
{
	unsigned long interval = sbi->interval_time[type] * HZ;
	unsigned int wait_ms = 0;
	long delta;

	delta = (sbi->last_time[type] + interval) - jiffies;
	if (delta > 0)
		wait_ms = jiffies_to_msecs(delta);

	return wait_ms;
}

/*
 * Inline functions
 */
static inline u32 __f2fs_crc32(struct f2fs_sb_info *sbi, u32 crc,
			      const void *address, unsigned int length)
{
	struct {
		struct shash_desc shash;
		char ctx[4];
	} desc;
	int err;

	BUG_ON(crypto_shash_descsize(sbi->s_chksum_driver) != sizeof(desc.ctx));

	desc.shash.tfm = sbi->s_chksum_driver;
	*(u32 *)desc.ctx = crc;

	err = crypto_shash_update(&desc.shash, address, length);
	BUG_ON(err);

	return *(u32 *)desc.ctx;
}

static inline u32 f2fs_crc32(struct f2fs_sb_info *sbi, const void *address,
			   unsigned int length)
{
	return __f2fs_crc32(sbi, F2FS_SUPER_MAGIC, address, length);
}

static inline bool f2fs_crc_valid(struct f2fs_sb_info *sbi, __u32 blk_crc,
				  void *buf, size_t buf_size)
{
	return f2fs_crc32(sbi, buf, buf_size) == blk_crc;
}

static inline u32 f2fs_chksum(struct f2fs_sb_info *sbi, u32 crc,
			      const void *address, unsigned int length)
{
	return __f2fs_crc32(sbi, crc, address, length);
}

static inline struct f2fs_inode_info *F2FS_I(struct inode *inode)
{
	return container_of(inode, struct f2fs_inode_info, vfs_inode);
}

static inline struct f2fs_sb_info *F2FS_SB(struct super_block *sb)
{
	return sb->s_fs_info;
}

static inline struct f2fs_sb_info *F2FS_I_SB(struct inode *inode)
{
	return F2FS_SB(inode->i_sb);
}

static inline struct f2fs_sb_info *F2FS_M_SB(struct address_space *mapping)
{
	return F2FS_I_SB(mapping->host);
}

static inline struct f2fs_sb_info *F2FS_P_SB(struct page *page)
{
	return F2FS_M_SB(page_file_mapping(page));
}

static inline struct f2fs_super_block *F2FS_RAW_SUPER(struct f2fs_sb_info *sbi)
{
	return (struct f2fs_super_block *)(sbi->raw_super);
}

static inline struct f2fs_checkpoint *F2FS_CKPT(struct f2fs_sb_info *sbi)
{
	return (struct f2fs_checkpoint *)(sbi->ckpt);
}

static inline struct f2fs_node *F2FS_NODE(struct page *page)
{
	return (struct f2fs_node *)page_address(page);
}

static inline struct f2fs_inode *F2FS_INODE(struct page *page)
{
	return &((struct f2fs_node *)page_address(page))->i;
}

static inline struct f2fs_nm_info *NM_I(struct f2fs_sb_info *sbi)
{
	return (struct f2fs_nm_info *)(sbi->nm_info);
}

static inline struct f2fs_sm_info *SM_I(struct f2fs_sb_info *sbi)
{
	return (struct f2fs_sm_info *)(sbi->sm_info);
}

static inline struct sit_info *SIT_I(struct f2fs_sb_info *sbi)
{
	return (struct sit_info *)(SM_I(sbi)->sit_info);
}

static inline struct free_segmap_info *FREE_I(struct f2fs_sb_info *sbi)
{
	return (struct free_segmap_info *)(SM_I(sbi)->free_info);
}

static inline struct dirty_seglist_info *DIRTY_I(struct f2fs_sb_info *sbi)
{
	return (struct dirty_seglist_info *)(SM_I(sbi)->dirty_info);
}

static inline struct address_space *META_MAPPING(struct f2fs_sb_info *sbi)
{
	return sbi->meta_inode->i_mapping;
}

static inline struct address_space *NODE_MAPPING(struct f2fs_sb_info *sbi)
{
	return sbi->node_inode->i_mapping;
}

static inline bool is_sbi_flag_set(struct f2fs_sb_info *sbi, unsigned int type)
{
	return test_bit(type, &sbi->s_flag);
}

static inline void set_sbi_flag(struct f2fs_sb_info *sbi, unsigned int type)
{
	set_bit(type, &sbi->s_flag);
}

static inline void clear_sbi_flag(struct f2fs_sb_info *sbi, unsigned int type)
{
	clear_bit(type, &sbi->s_flag);
}

static inline unsigned long long cur_cp_version(struct f2fs_checkpoint *cp)
{
	return le64_to_cpu(cp->checkpoint_ver);
}

static inline unsigned long f2fs_qf_ino(struct super_block *sb, int type)
{
	if (type < F2FS_MAX_QUOTAS)
		return le32_to_cpu(F2FS_SB(sb)->raw_super->qf_ino[type]);
	return 0;
}

static inline __u64 cur_cp_crc(struct f2fs_checkpoint *cp)
{
	size_t crc_offset = le32_to_cpu(cp->checksum_offset);
	return le32_to_cpu(*((__le32 *)((unsigned char *)cp + crc_offset)));
}

static inline bool __is_set_ckpt_flags(struct f2fs_checkpoint *cp, unsigned int f)
{
	unsigned int ckpt_flags = le32_to_cpu(cp->ckpt_flags);

	return ckpt_flags & f;
}

static inline bool is_set_ckpt_flags(struct f2fs_sb_info *sbi, unsigned int f)
{
	return __is_set_ckpt_flags(F2FS_CKPT(sbi), f);
}

static inline void __set_ckpt_flags(struct f2fs_checkpoint *cp, unsigned int f)
{
	unsigned int ckpt_flags;

	ckpt_flags = le32_to_cpu(cp->ckpt_flags);
	ckpt_flags |= f;
	cp->ckpt_flags = cpu_to_le32(ckpt_flags);
}

static inline void set_ckpt_flags(struct f2fs_sb_info *sbi, unsigned int f)
{
	unsigned long flags;

	spin_lock_irqsave(&sbi->cp_lock, flags);
	__set_ckpt_flags(F2FS_CKPT(sbi), f);
	spin_unlock_irqrestore(&sbi->cp_lock, flags);
}

static inline void __clear_ckpt_flags(struct f2fs_checkpoint *cp, unsigned int f)
{
	unsigned int ckpt_flags;

	ckpt_flags = le32_to_cpu(cp->ckpt_flags);
	ckpt_flags &= (~f);
	cp->ckpt_flags = cpu_to_le32(ckpt_flags);
}

static inline void clear_ckpt_flags(struct f2fs_sb_info *sbi, unsigned int f)
{
	unsigned long flags;

	spin_lock_irqsave(&sbi->cp_lock, flags);
	__clear_ckpt_flags(F2FS_CKPT(sbi), f);
	spin_unlock_irqrestore(&sbi->cp_lock, flags);
}

#define init_f2fs_rwsem(sem)					\
do {								\
	static struct lock_class_key __key;			\
								\
	__init_f2fs_rwsem((sem), #sem, &__key);			\
} while (0)

static inline void __init_f2fs_rwsem(struct f2fs_rwsem *sem,
		const char *sem_name, struct lock_class_key *key)
{
	__init_rwsem(&sem->internal_rwsem, sem_name, key);
#ifdef CONFIG_F2FS_UNFAIR_RWSEM
	init_waitqueue_head(&sem->read_waiters);
#endif
}

static inline int f2fs_rwsem_is_locked(struct f2fs_rwsem *sem)
{
	return rwsem_is_locked(&sem->internal_rwsem);
}

static inline int f2fs_rwsem_is_contended(struct f2fs_rwsem *sem)
{
	return rwsem_is_contended(&sem->internal_rwsem);
}

static inline void f2fs_down_read(struct f2fs_rwsem *sem)
{
#ifdef CONFIG_F2FS_UNFAIR_RWSEM
	wait_event(sem->read_waiters, down_read_trylock(&sem->internal_rwsem));
#else
	down_read(&sem->internal_rwsem);
#endif
}

static inline int f2fs_down_read_trylock(struct f2fs_rwsem *sem)
{
	return down_read_trylock(&sem->internal_rwsem);
}

#ifdef CONFIG_DEBUG_LOCK_ALLOC
static inline void f2fs_down_read_nested(struct f2fs_rwsem *sem, int subclass)
{
	down_read_nested(&sem->internal_rwsem, subclass);
}
#else
#define f2fs_down_read_nested(sem, subclass) f2fs_down_read(sem)
#endif

static inline void f2fs_up_read(struct f2fs_rwsem *sem)
{
	up_read(&sem->internal_rwsem);
}

static inline void f2fs_down_write(struct f2fs_rwsem *sem)
{
	down_write(&sem->internal_rwsem);
}

static inline int f2fs_down_write_trylock(struct f2fs_rwsem *sem)
{
	return down_write_trylock(&sem->internal_rwsem);
}

static inline void f2fs_up_write(struct f2fs_rwsem *sem)
{
	up_write(&sem->internal_rwsem);
#ifdef CONFIG_F2FS_UNFAIR_RWSEM
	wake_up_all(&sem->read_waiters);
#endif
}

static inline void f2fs_lock_op(struct f2fs_sb_info *sbi)
{
	f2fs_down_read(&sbi->cp_rwsem);
}

static inline int f2fs_trylock_op(struct f2fs_sb_info *sbi)
{
	if (time_to_inject(sbi, FAULT_LOCK_OP)) {
		f2fs_show_injection_info(sbi, FAULT_LOCK_OP);
		return 0;
	}
	return f2fs_down_read_trylock(&sbi->cp_rwsem);
}

static inline void f2fs_unlock_op(struct f2fs_sb_info *sbi)
{
	f2fs_up_read(&sbi->cp_rwsem);
}

static inline void f2fs_lock_all(struct f2fs_sb_info *sbi)
{
	f2fs_down_write(&sbi->cp_rwsem);
}

static inline void f2fs_unlock_all(struct f2fs_sb_info *sbi)
{
	f2fs_up_write(&sbi->cp_rwsem);
}

static inline int __get_cp_reason(struct f2fs_sb_info *sbi)
{
	int reason = CP_SYNC;

	if (test_opt(sbi, FASTBOOT))
		reason = CP_FASTBOOT;
	if (is_sbi_flag_set(sbi, SBI_IS_CLOSE))
		reason = CP_UMOUNT;
	return reason;
}

static inline bool __remain_node_summaries(int reason)
{
	return (reason & (CP_UMOUNT | CP_FASTBOOT));
}

static inline bool __exist_node_summaries(struct f2fs_sb_info *sbi)
{
	return (is_set_ckpt_flags(sbi, CP_UMOUNT_FLAG) ||
			is_set_ckpt_flags(sbi, CP_FASTBOOT_FLAG));
}

/*
 * Check whether the inode has blocks or not
 */
static inline int F2FS_HAS_BLOCKS(struct inode *inode)
{
	block_t xattr_block = F2FS_I(inode)->i_xattr_nid ? 1 : 0;

	return (inode->i_blocks >> F2FS_LOG_SECTORS_PER_BLOCK) > xattr_block;
}

static inline bool f2fs_has_xattr_block(unsigned int ofs)
{
	return ofs == XATTR_NODE_OFFSET;
}

static inline bool __allow_reserved_blocks(struct f2fs_sb_info *sbi,
					struct inode *inode, bool cap)
{
	if (!inode)
		return true;
	if (!test_opt(sbi, RESERVE_ROOT))
		return false;
	if (IS_NOQUOTA(inode))
		return true;
	if (uid_eq(F2FS_OPTION(sbi).s_resuid, current_fsuid()))
		return true;
	if (!gid_eq(F2FS_OPTION(sbi).s_resgid, GLOBAL_ROOT_GID) &&
					in_group_p(F2FS_OPTION(sbi).s_resgid))
		return true;
	if (cap && capable(CAP_SYS_RESOURCE))
		return true;
	return false;
}

static inline void f2fs_i_blocks_write(struct inode *, block_t, bool, bool);
static inline int inc_valid_block_count(struct f2fs_sb_info *sbi,
				 struct inode *inode, blkcnt_t *count)
{
	blkcnt_t diff = 0, release = 0;
	block_t avail_user_block_count;
	int ret;

	ret = dquot_reserve_block(inode, *count);
	if (ret)
		return ret;

	if (time_to_inject(sbi, FAULT_BLOCK)) {
		f2fs_show_injection_info(sbi, FAULT_BLOCK);
		release = *count;
		goto release_quota;
	}

	/*
	 * let's increase this in prior to actual block count change in order
	 * for f2fs_sync_file to avoid data races when deciding checkpoint.
	 */
	percpu_counter_add(&sbi->alloc_valid_block_count, (*count));

	spin_lock(&sbi->stat_lock);
	sbi->total_valid_block_count += (block_t)(*count);
	avail_user_block_count = sbi->user_block_count -
					sbi->current_reserved_blocks;

	if (!__allow_reserved_blocks(sbi, inode, true))
		avail_user_block_count -= F2FS_OPTION(sbi).root_reserved_blocks;

	if (F2FS_IO_ALIGNED(sbi))
		avail_user_block_count -= sbi->blocks_per_seg *
				SM_I(sbi)->additional_reserved_segments;

	if (unlikely(is_sbi_flag_set(sbi, SBI_CP_DISABLED))) {
		if (avail_user_block_count > sbi->unusable_block_count)
			avail_user_block_count -= sbi->unusable_block_count;
		else
			avail_user_block_count = 0;
	}
	if (unlikely(sbi->total_valid_block_count > avail_user_block_count)) {
		diff = sbi->total_valid_block_count - avail_user_block_count;
		if (diff > *count)
			diff = *count;
		*count -= diff;
		release = diff;
		sbi->total_valid_block_count -= diff;
		if (!*count) {
			spin_unlock(&sbi->stat_lock);
			goto enospc;
		}
	}
	spin_unlock(&sbi->stat_lock);

	if (unlikely(release)) {
		percpu_counter_sub(&sbi->alloc_valid_block_count, release);
		dquot_release_reservation_block(inode, release);
	}
	f2fs_i_blocks_write(inode, *count, true, true);
	return 0;

enospc:
	percpu_counter_sub(&sbi->alloc_valid_block_count, release);
release_quota:
	dquot_release_reservation_block(inode, release);
	return -ENOSPC;
}

__printf(2, 3)
void f2fs_printk(struct f2fs_sb_info *sbi, const char *fmt, ...);

#define f2fs_err(sbi, fmt, ...)						\
	f2fs_printk(sbi, KERN_ERR fmt, ##__VA_ARGS__)
#define f2fs_warn(sbi, fmt, ...)					\
	f2fs_printk(sbi, KERN_WARNING fmt, ##__VA_ARGS__)
#define f2fs_notice(sbi, fmt, ...)					\
	f2fs_printk(sbi, KERN_NOTICE fmt, ##__VA_ARGS__)
#define f2fs_info(sbi, fmt, ...)					\
	f2fs_printk(sbi, KERN_INFO fmt, ##__VA_ARGS__)
#define f2fs_debug(sbi, fmt, ...)					\
	f2fs_printk(sbi, KERN_DEBUG fmt, ##__VA_ARGS__)

static inline void dec_valid_block_count(struct f2fs_sb_info *sbi,
						struct inode *inode,
						block_t count)
{
	blkcnt_t sectors = count << F2FS_LOG_SECTORS_PER_BLOCK;

	spin_lock(&sbi->stat_lock);
	f2fs_bug_on(sbi, sbi->total_valid_block_count < (block_t) count);
	sbi->total_valid_block_count -= (block_t)count;
	if (sbi->reserved_blocks &&
		sbi->current_reserved_blocks < sbi->reserved_blocks)
		sbi->current_reserved_blocks = min(sbi->reserved_blocks,
					sbi->current_reserved_blocks + count);
	spin_unlock(&sbi->stat_lock);
	if (unlikely(inode->i_blocks < sectors)) {
		f2fs_warn(sbi, "Inconsistent i_blocks, ino:%lu, iblocks:%llu, sectors:%llu",
			  inode->i_ino,
			  (unsigned long long)inode->i_blocks,
			  (unsigned long long)sectors);
		set_sbi_flag(sbi, SBI_NEED_FSCK);
		return;
	}
	f2fs_i_blocks_write(inode, count, false, true);
}

static inline void inc_page_count(struct f2fs_sb_info *sbi, int count_type)
{
	atomic_inc(&sbi->nr_pages[count_type]);

	if (count_type == F2FS_DIRTY_DENTS ||
			count_type == F2FS_DIRTY_NODES ||
			count_type == F2FS_DIRTY_META ||
			count_type == F2FS_DIRTY_QDATA ||
			count_type == F2FS_DIRTY_IMETA)
		set_sbi_flag(sbi, SBI_IS_DIRTY);
}

static inline void inode_inc_dirty_pages(struct inode *inode)
{
	atomic_inc(&F2FS_I(inode)->dirty_pages);
	inc_page_count(F2FS_I_SB(inode), S_ISDIR(inode->i_mode) ?
				F2FS_DIRTY_DENTS : F2FS_DIRTY_DATA);
	if (IS_NOQUOTA(inode))
		inc_page_count(F2FS_I_SB(inode), F2FS_DIRTY_QDATA);
}

static inline void dec_page_count(struct f2fs_sb_info *sbi, int count_type)
{
	atomic_dec(&sbi->nr_pages[count_type]);
}

static inline void inode_dec_dirty_pages(struct inode *inode)
{
	if (!S_ISDIR(inode->i_mode) && !S_ISREG(inode->i_mode) &&
			!S_ISLNK(inode->i_mode))
		return;

	atomic_dec(&F2FS_I(inode)->dirty_pages);
	dec_page_count(F2FS_I_SB(inode), S_ISDIR(inode->i_mode) ?
				F2FS_DIRTY_DENTS : F2FS_DIRTY_DATA);
	if (IS_NOQUOTA(inode))
		dec_page_count(F2FS_I_SB(inode), F2FS_DIRTY_QDATA);
}

static inline s64 get_pages(struct f2fs_sb_info *sbi, int count_type)
{
	return atomic_read(&sbi->nr_pages[count_type]);
}

static inline int get_dirty_pages(struct inode *inode)
{
	return atomic_read(&F2FS_I(inode)->dirty_pages);
}

static inline int get_blocktype_secs(struct f2fs_sb_info *sbi, int block_type)
{
	unsigned int pages_per_sec = sbi->segs_per_sec * sbi->blocks_per_seg;
	unsigned int segs = (get_pages(sbi, block_type) + pages_per_sec - 1) >>
						sbi->log_blocks_per_seg;

	return segs / sbi->segs_per_sec;
}

static inline block_t valid_user_blocks(struct f2fs_sb_info *sbi)
{
	return sbi->total_valid_block_count;
}

static inline block_t discard_blocks(struct f2fs_sb_info *sbi)
{
	return sbi->discard_blks;
}

static inline unsigned long __bitmap_size(struct f2fs_sb_info *sbi, int flag)
{
	struct f2fs_checkpoint *ckpt = F2FS_CKPT(sbi);

	/* return NAT or SIT bitmap */
	if (flag == NAT_BITMAP)
		return le32_to_cpu(ckpt->nat_ver_bitmap_bytesize);
	else if (flag == SIT_BITMAP)
		return le32_to_cpu(ckpt->sit_ver_bitmap_bytesize);

	return 0;
}

static inline block_t __cp_payload(struct f2fs_sb_info *sbi)
{
	return le32_to_cpu(F2FS_RAW_SUPER(sbi)->cp_payload);
}

static inline void *__bitmap_ptr(struct f2fs_sb_info *sbi, int flag)
{
	struct f2fs_checkpoint *ckpt = F2FS_CKPT(sbi);
	void *tmp_ptr = &ckpt->sit_nat_version_bitmap;
	int offset;

	if (is_set_ckpt_flags(sbi, CP_LARGE_NAT_BITMAP_FLAG)) {
		offset = (flag == SIT_BITMAP) ?
			le32_to_cpu(ckpt->nat_ver_bitmap_bytesize) : 0;
		/*
		 * if large_nat_bitmap feature is enabled, leave checksum
		 * protection for all nat/sit bitmaps.
		 */
		return tmp_ptr + offset + sizeof(__le32);
	}

	if (__cp_payload(sbi) > 0) {
		if (flag == NAT_BITMAP)
			return &ckpt->sit_nat_version_bitmap;
		else
			return (unsigned char *)ckpt + F2FS_BLKSIZE;
	} else {
		offset = (flag == NAT_BITMAP) ?
			le32_to_cpu(ckpt->sit_ver_bitmap_bytesize) : 0;
		return tmp_ptr + offset;
	}
}

static inline block_t __start_cp_addr(struct f2fs_sb_info *sbi)
{
	block_t start_addr = le32_to_cpu(F2FS_RAW_SUPER(sbi)->cp_blkaddr);

	if (sbi->cur_cp_pack == 2)
		start_addr += sbi->blocks_per_seg;
	return start_addr;
}

static inline block_t __start_cp_next_addr(struct f2fs_sb_info *sbi)
{
	block_t start_addr = le32_to_cpu(F2FS_RAW_SUPER(sbi)->cp_blkaddr);

	if (sbi->cur_cp_pack == 1)
		start_addr += sbi->blocks_per_seg;
	return start_addr;
}

static inline void __set_cp_next_pack(struct f2fs_sb_info *sbi)
{
	sbi->cur_cp_pack = (sbi->cur_cp_pack == 1) ? 2 : 1;
}

static inline block_t __start_sum_addr(struct f2fs_sb_info *sbi)
{
	return le32_to_cpu(F2FS_CKPT(sbi)->cp_pack_start_sum);
}

static inline int inc_valid_node_count(struct f2fs_sb_info *sbi,
					struct inode *inode, bool is_inode)
{
	block_t	valid_block_count;
	unsigned int valid_node_count, user_block_count;
	int err;

	if (is_inode) {
		if (inode) {
			err = dquot_alloc_inode(inode);
			if (err)
				return err;
		}
	} else {
		err = dquot_reserve_block(inode, 1);
		if (err)
			return err;
	}

	if (time_to_inject(sbi, FAULT_BLOCK)) {
		f2fs_show_injection_info(sbi, FAULT_BLOCK);
		goto enospc;
	}

	spin_lock(&sbi->stat_lock);

	valid_block_count = sbi->total_valid_block_count +
					sbi->current_reserved_blocks + 1;

	if (!__allow_reserved_blocks(sbi, inode, false))
		valid_block_count += F2FS_OPTION(sbi).root_reserved_blocks;

	if (F2FS_IO_ALIGNED(sbi))
		valid_block_count += sbi->blocks_per_seg *
				SM_I(sbi)->additional_reserved_segments;

	user_block_count = sbi->user_block_count;
	if (unlikely(is_sbi_flag_set(sbi, SBI_CP_DISABLED)))
		user_block_count -= sbi->unusable_block_count;

	if (unlikely(valid_block_count > user_block_count)) {
		spin_unlock(&sbi->stat_lock);
		goto enospc;
	}

	valid_node_count = sbi->total_valid_node_count + 1;
	if (unlikely(valid_node_count > sbi->total_node_count)) {
		spin_unlock(&sbi->stat_lock);
		goto enospc;
	}

	sbi->total_valid_node_count++;
	sbi->total_valid_block_count++;
	spin_unlock(&sbi->stat_lock);

	if (inode) {
		if (is_inode)
			f2fs_mark_inode_dirty_sync(inode, true);
		else
			f2fs_i_blocks_write(inode, 1, true, true);
	}

	percpu_counter_inc(&sbi->alloc_valid_block_count);
	return 0;

enospc:
	if (is_inode) {
		if (inode)
			dquot_free_inode(inode);
	} else {
		dquot_release_reservation_block(inode, 1);
	}
	return -ENOSPC;
}

static inline void dec_valid_node_count(struct f2fs_sb_info *sbi,
					struct inode *inode, bool is_inode)
{
	spin_lock(&sbi->stat_lock);

	if (unlikely(!sbi->total_valid_block_count ||
			!sbi->total_valid_node_count)) {
		f2fs_warn(sbi, "dec_valid_node_count: inconsistent block counts, total_valid_block:%u, total_valid_node:%u",
			  sbi->total_valid_block_count,
			  sbi->total_valid_node_count);
		set_sbi_flag(sbi, SBI_NEED_FSCK);
	} else {
		sbi->total_valid_block_count--;
		sbi->total_valid_node_count--;
	}

	if (sbi->reserved_blocks &&
		sbi->current_reserved_blocks < sbi->reserved_blocks)
		sbi->current_reserved_blocks++;

	spin_unlock(&sbi->stat_lock);

	if (is_inode) {
		dquot_free_inode(inode);
	} else {
		if (unlikely(inode->i_blocks == 0)) {
			f2fs_warn(sbi, "dec_valid_node_count: inconsistent i_blocks, ino:%lu, iblocks:%llu",
				  inode->i_ino,
				  (unsigned long long)inode->i_blocks);
			set_sbi_flag(sbi, SBI_NEED_FSCK);
			return;
		}
		f2fs_i_blocks_write(inode, 1, false, true);
	}
}

static inline unsigned int valid_node_count(struct f2fs_sb_info *sbi)
{
	return sbi->total_valid_node_count;
}

static inline void inc_valid_inode_count(struct f2fs_sb_info *sbi)
{
	percpu_counter_inc(&sbi->total_valid_inode_count);
}

static inline void dec_valid_inode_count(struct f2fs_sb_info *sbi)
{
	percpu_counter_dec(&sbi->total_valid_inode_count);
}

static inline s64 valid_inode_count(struct f2fs_sb_info *sbi)
{
	return percpu_counter_sum_positive(&sbi->total_valid_inode_count);
}

static inline struct page *f2fs_grab_cache_page(struct address_space *mapping,
						pgoff_t index, bool for_write)
{
	struct page *page;
	unsigned int flags;

	if (IS_ENABLED(CONFIG_F2FS_FAULT_INJECTION)) {
		if (!for_write)
			page = find_get_page_flags(mapping, index,
							FGP_LOCK | FGP_ACCESSED);
		else
			page = find_lock_page(mapping, index);
		if (page)
			return page;

		if (time_to_inject(F2FS_M_SB(mapping), FAULT_PAGE_ALLOC)) {
			f2fs_show_injection_info(F2FS_M_SB(mapping),
							FAULT_PAGE_ALLOC);
			return NULL;
		}
	}

	if (!for_write)
		return grab_cache_page(mapping, index);

	flags = memalloc_nofs_save();
	page = grab_cache_page_write_begin(mapping, index);
	memalloc_nofs_restore(flags);

	return page;
}

static inline struct page *f2fs_pagecache_get_page(
				struct address_space *mapping, pgoff_t index,
				int fgp_flags, gfp_t gfp_mask)
{
	if (time_to_inject(F2FS_M_SB(mapping), FAULT_PAGE_GET)) {
		f2fs_show_injection_info(F2FS_M_SB(mapping), FAULT_PAGE_GET);
		return NULL;
	}

	return pagecache_get_page(mapping, index, fgp_flags, gfp_mask);
}

static inline void f2fs_copy_page(struct page *src, struct page *dst)
{
	char *src_kaddr = kmap(src);
	char *dst_kaddr = kmap(dst);

	memcpy(dst_kaddr, src_kaddr, PAGE_SIZE);
	kunmap(dst);
	kunmap(src);
}

static inline void f2fs_put_page(struct page *page, int unlock)
{
	if (!page)
		return;

	if (unlock) {
		f2fs_bug_on(F2FS_P_SB(page), !PageLocked(page));
		unlock_page(page);
	}
	put_page(page);
}

static inline void f2fs_put_dnode(struct dnode_of_data *dn)
{
	if (dn->node_page)
		f2fs_put_page(dn->node_page, 1);
	if (dn->inode_page && dn->node_page != dn->inode_page)
		f2fs_put_page(dn->inode_page, 0);
	dn->node_page = NULL;
	dn->inode_page = NULL;
}

static inline struct kmem_cache *f2fs_kmem_cache_create(const char *name,
					size_t size)
{
	return kmem_cache_create(name, size, 0, SLAB_RECLAIM_ACCOUNT, NULL);
}

static inline void *f2fs_kmem_cache_alloc_nofail(struct kmem_cache *cachep,
						gfp_t flags)
{
	void *entry;

	entry = kmem_cache_alloc(cachep, flags);
	if (!entry)
		entry = kmem_cache_alloc(cachep, flags | __GFP_NOFAIL);
	return entry;
}

static inline void *f2fs_kmem_cache_alloc(struct kmem_cache *cachep,
			gfp_t flags, bool nofail, struct f2fs_sb_info *sbi)
{
	if (nofail)
		return f2fs_kmem_cache_alloc_nofail(cachep, flags);

	if (time_to_inject(sbi, FAULT_SLAB_ALLOC)) {
		f2fs_show_injection_info(sbi, FAULT_SLAB_ALLOC);
		return NULL;
	}

	return kmem_cache_alloc(cachep, flags);
}

static inline bool is_inflight_io(struct f2fs_sb_info *sbi, int type)
{
	if (get_pages(sbi, F2FS_RD_DATA) || get_pages(sbi, F2FS_RD_NODE) ||
		get_pages(sbi, F2FS_RD_META) || get_pages(sbi, F2FS_WB_DATA) ||
		get_pages(sbi, F2FS_WB_CP_DATA) ||
		get_pages(sbi, F2FS_DIO_READ) ||
		get_pages(sbi, F2FS_DIO_WRITE))
		return true;

	if (type != DISCARD_TIME && SM_I(sbi) && SM_I(sbi)->dcc_info &&
			atomic_read(&SM_I(sbi)->dcc_info->queued_discard))
		return true;

	if (SM_I(sbi) && SM_I(sbi)->fcc_info &&
			atomic_read(&SM_I(sbi)->fcc_info->queued_flush))
		return true;
	return false;
}

static inline bool is_idle(struct f2fs_sb_info *sbi, int type)
{
	if (sbi->gc_mode == GC_URGENT_HIGH)
		return true;

	if (is_inflight_io(sbi, type))
		return false;

	if (sbi->gc_mode == GC_URGENT_MID)
		return true;

	if (sbi->gc_mode == GC_URGENT_LOW &&
			(type == DISCARD_TIME || type == GC_TIME))
		return true;

	return f2fs_time_over(sbi, type);
}

static inline void f2fs_radix_tree_insert(struct radix_tree_root *root,
				unsigned long index, void *item)
{
	while (radix_tree_insert(root, index, item))
		cond_resched();
}

#define RAW_IS_INODE(p)	((p)->footer.nid == (p)->footer.ino)

static inline bool IS_INODE(struct page *page)
{
	struct f2fs_node *p = F2FS_NODE(page);

	return RAW_IS_INODE(p);
}

static inline int offset_in_addr(struct f2fs_inode *i)
{
	return (i->i_inline & F2FS_EXTRA_ATTR) ?
			(le16_to_cpu(i->i_extra_isize) / sizeof(__le32)) : 0;
}

static inline __le32 *blkaddr_in_node(struct f2fs_node *node)
{
	return RAW_IS_INODE(node) ? node->i.i_addr : node->dn.addr;
}

static inline int f2fs_has_extra_attr(struct inode *inode);
static inline block_t data_blkaddr(struct inode *inode,
			struct page *node_page, unsigned int offset)
{
	struct f2fs_node *raw_node;
	__le32 *addr_array;
	int base = 0;
	bool is_inode = IS_INODE(node_page);

	raw_node = F2FS_NODE(node_page);

	if (is_inode) {
		if (!inode)
			/* from GC path only */
			base = offset_in_addr(&raw_node->i);
		else if (f2fs_has_extra_attr(inode))
			base = get_extra_isize(inode);
	}

	addr_array = blkaddr_in_node(raw_node);
	return le32_to_cpu(addr_array[base + offset]);
}

static inline block_t f2fs_data_blkaddr(struct dnode_of_data *dn)
{
	return data_blkaddr(dn->inode, dn->node_page, dn->ofs_in_node);
}

static inline int f2fs_test_bit(unsigned int nr, char *addr)
{
	int mask;

	addr += (nr >> 3);
	mask = 1 << (7 - (nr & 0x07));
	return mask & *addr;
}

static inline void f2fs_set_bit(unsigned int nr, char *addr)
{
	int mask;

	addr += (nr >> 3);
	mask = 1 << (7 - (nr & 0x07));
	*addr |= mask;
}

static inline void f2fs_clear_bit(unsigned int nr, char *addr)
{
	int mask;

	addr += (nr >> 3);
	mask = 1 << (7 - (nr & 0x07));
	*addr &= ~mask;
}

static inline int f2fs_test_and_set_bit(unsigned int nr, char *addr)
{
	int mask;
	int ret;

	addr += (nr >> 3);
	mask = 1 << (7 - (nr & 0x07));
	ret = mask & *addr;
	*addr |= mask;
	return ret;
}

static inline int f2fs_test_and_clear_bit(unsigned int nr, char *addr)
{
	int mask;
	int ret;

	addr += (nr >> 3);
	mask = 1 << (7 - (nr & 0x07));
	ret = mask & *addr;
	*addr &= ~mask;
	return ret;
}

static inline void f2fs_change_bit(unsigned int nr, char *addr)
{
	int mask;

	addr += (nr >> 3);
	mask = 1 << (7 - (nr & 0x07));
	*addr ^= mask;
}

/*
 * On-disk inode flags (f2fs_inode::i_flags)
 */
#define F2FS_COMPR_FL			0x00000004 /* Compress file */
#define F2FS_SYNC_FL			0x00000008 /* Synchronous updates */
#define F2FS_IMMUTABLE_FL		0x00000010 /* Immutable file */
#define F2FS_APPEND_FL			0x00000020 /* writes to file may only append */
#define F2FS_NODUMP_FL			0x00000040 /* do not dump file */
#define F2FS_NOATIME_FL			0x00000080 /* do not update atime */
#define F2FS_NOCOMP_FL			0x00000400 /* Don't compress */
#define F2FS_INDEX_FL			0x00001000 /* hash-indexed directory */
#define F2FS_DIRSYNC_FL			0x00010000 /* dirsync behaviour (directories only) */
#define F2FS_PROJINHERIT_FL		0x20000000 /* Create with parents projid */
#define F2FS_CASEFOLD_FL		0x40000000 /* Casefolded file */

/* Flags that should be inherited by new inodes from their parent. */
#define F2FS_FL_INHERITED (F2FS_SYNC_FL | F2FS_NODUMP_FL | F2FS_NOATIME_FL | \
			   F2FS_DIRSYNC_FL | F2FS_PROJINHERIT_FL | \
			   F2FS_CASEFOLD_FL | F2FS_COMPR_FL | F2FS_NOCOMP_FL)

/* Flags that are appropriate for regular files (all but dir-specific ones). */
#define F2FS_REG_FLMASK		(~(F2FS_DIRSYNC_FL | F2FS_PROJINHERIT_FL | \
				F2FS_CASEFOLD_FL))

/* Flags that are appropriate for non-directories/regular files. */
#define F2FS_OTHER_FLMASK	(F2FS_NODUMP_FL | F2FS_NOATIME_FL)

static inline __u32 f2fs_mask_flags(umode_t mode, __u32 flags)
{
	if (S_ISDIR(mode))
		return flags;
	else if (S_ISREG(mode))
		return flags & F2FS_REG_FLMASK;
	else
		return flags & F2FS_OTHER_FLMASK;
}

static inline void __mark_inode_dirty_flag(struct inode *inode,
						int flag, bool set)
{
	switch (flag) {
	case FI_INLINE_XATTR:
	case FI_INLINE_DATA:
	case FI_INLINE_DENTRY:
	case FI_NEW_INODE:
		if (set)
			return;
		fallthrough;
	case FI_DATA_EXIST:
	case FI_INLINE_DOTS:
	case FI_PIN_FILE:
	case FI_COMPRESS_RELEASED:
		f2fs_mark_inode_dirty_sync(inode, true);
	}
}

static inline void set_inode_flag(struct inode *inode, int flag)
{
	set_bit(flag, F2FS_I(inode)->flags);
	__mark_inode_dirty_flag(inode, flag, true);
}

static inline int is_inode_flag_set(struct inode *inode, int flag)
{
	return test_bit(flag, F2FS_I(inode)->flags);
}

static inline void clear_inode_flag(struct inode *inode, int flag)
{
	clear_bit(flag, F2FS_I(inode)->flags);
	__mark_inode_dirty_flag(inode, flag, false);
}

static inline bool f2fs_verity_in_progress(struct inode *inode)
{
	return IS_ENABLED(CONFIG_FS_VERITY) &&
	       is_inode_flag_set(inode, FI_VERITY_IN_PROGRESS);
}

static inline void set_acl_inode(struct inode *inode, umode_t mode)
{
	F2FS_I(inode)->i_acl_mode = mode;
	set_inode_flag(inode, FI_ACL_MODE);
	f2fs_mark_inode_dirty_sync(inode, false);
}

static inline void f2fs_i_links_write(struct inode *inode, bool inc)
{
	if (inc)
		inc_nlink(inode);
	else
		drop_nlink(inode);
	f2fs_mark_inode_dirty_sync(inode, true);
}

static inline void f2fs_i_blocks_write(struct inode *inode,
					block_t diff, bool add, bool claim)
{
	bool clean = !is_inode_flag_set(inode, FI_DIRTY_INODE);
	bool recover = is_inode_flag_set(inode, FI_AUTO_RECOVER);

	/* add = 1, claim = 1 should be dquot_reserve_block in pair */
	if (add) {
		if (claim)
			dquot_claim_block(inode, diff);
		else
			dquot_alloc_block_nofail(inode, diff);
	} else {
		dquot_free_block(inode, diff);
	}

	f2fs_mark_inode_dirty_sync(inode, true);
	if (clean || recover)
		set_inode_flag(inode, FI_AUTO_RECOVER);
}

static inline void f2fs_i_size_write(struct inode *inode, loff_t i_size)
{
	bool clean = !is_inode_flag_set(inode, FI_DIRTY_INODE);
	bool recover = is_inode_flag_set(inode, FI_AUTO_RECOVER);

	if (i_size_read(inode) == i_size)
		return;

	i_size_write(inode, i_size);
	f2fs_mark_inode_dirty_sync(inode, true);
	if (clean || recover)
		set_inode_flag(inode, FI_AUTO_RECOVER);
}

static inline void f2fs_i_depth_write(struct inode *inode, unsigned int depth)
{
	F2FS_I(inode)->i_current_depth = depth;
	f2fs_mark_inode_dirty_sync(inode, true);
}

static inline void f2fs_i_gc_failures_write(struct inode *inode,
					unsigned int count)
{
	F2FS_I(inode)->i_gc_failures[GC_FAILURE_PIN] = count;
	f2fs_mark_inode_dirty_sync(inode, true);
}

static inline void f2fs_i_xnid_write(struct inode *inode, nid_t xnid)
{
	F2FS_I(inode)->i_xattr_nid = xnid;
	f2fs_mark_inode_dirty_sync(inode, true);
}

static inline void f2fs_i_pino_write(struct inode *inode, nid_t pino)
{
	F2FS_I(inode)->i_pino = pino;
	f2fs_mark_inode_dirty_sync(inode, true);
}

static inline void get_inline_info(struct inode *inode, struct f2fs_inode *ri)
{
	struct f2fs_inode_info *fi = F2FS_I(inode);

	if (ri->i_inline & F2FS_INLINE_XATTR)
		set_bit(FI_INLINE_XATTR, fi->flags);
	if (ri->i_inline & F2FS_INLINE_DATA)
		set_bit(FI_INLINE_DATA, fi->flags);
	if (ri->i_inline & F2FS_INLINE_DENTRY)
		set_bit(FI_INLINE_DENTRY, fi->flags);
	if (ri->i_inline & F2FS_DATA_EXIST)
		set_bit(FI_DATA_EXIST, fi->flags);
	if (ri->i_inline & F2FS_INLINE_DOTS)
		set_bit(FI_INLINE_DOTS, fi->flags);
	if (ri->i_inline & F2FS_EXTRA_ATTR)
		set_bit(FI_EXTRA_ATTR, fi->flags);
	if (ri->i_inline & F2FS_PIN_FILE)
		set_bit(FI_PIN_FILE, fi->flags);
	if (ri->i_inline & F2FS_COMPRESS_RELEASED)
		set_bit(FI_COMPRESS_RELEASED, fi->flags);
}

static inline void set_raw_inline(struct inode *inode, struct f2fs_inode *ri)
{
	ri->i_inline = 0;

	if (is_inode_flag_set(inode, FI_INLINE_XATTR))
		ri->i_inline |= F2FS_INLINE_XATTR;
	if (is_inode_flag_set(inode, FI_INLINE_DATA))
		ri->i_inline |= F2FS_INLINE_DATA;
	if (is_inode_flag_set(inode, FI_INLINE_DENTRY))
		ri->i_inline |= F2FS_INLINE_DENTRY;
	if (is_inode_flag_set(inode, FI_DATA_EXIST))
		ri->i_inline |= F2FS_DATA_EXIST;
	if (is_inode_flag_set(inode, FI_INLINE_DOTS))
		ri->i_inline |= F2FS_INLINE_DOTS;
	if (is_inode_flag_set(inode, FI_EXTRA_ATTR))
		ri->i_inline |= F2FS_EXTRA_ATTR;
	if (is_inode_flag_set(inode, FI_PIN_FILE))
		ri->i_inline |= F2FS_PIN_FILE;
	if (is_inode_flag_set(inode, FI_COMPRESS_RELEASED))
		ri->i_inline |= F2FS_COMPRESS_RELEASED;
}

static inline int f2fs_has_extra_attr(struct inode *inode)
{
	return is_inode_flag_set(inode, FI_EXTRA_ATTR);
}

static inline int f2fs_has_inline_xattr(struct inode *inode)
{
	return is_inode_flag_set(inode, FI_INLINE_XATTR);
}

static inline int f2fs_compressed_file(struct inode *inode)
{
	return S_ISREG(inode->i_mode) &&
		is_inode_flag_set(inode, FI_COMPRESSED_FILE);
}

static inline bool f2fs_need_compress_data(struct inode *inode)
{
	int compress_mode = F2FS_OPTION(F2FS_I_SB(inode)).compress_mode;

	if (!f2fs_compressed_file(inode))
		return false;

	if (compress_mode == COMPR_MODE_FS)
		return true;
	else if (compress_mode == COMPR_MODE_USER &&
			is_inode_flag_set(inode, FI_ENABLE_COMPRESS))
		return true;

	return false;
}

static inline unsigned int addrs_per_inode(struct inode *inode)
{
	unsigned int addrs = CUR_ADDRS_PER_INODE(inode) -
				get_inline_xattr_addrs(inode);

	if (!f2fs_compressed_file(inode))
		return addrs;
	return ALIGN_DOWN(addrs, F2FS_I(inode)->i_cluster_size);
}

static inline unsigned int addrs_per_block(struct inode *inode)
{
	if (!f2fs_compressed_file(inode))
		return DEF_ADDRS_PER_BLOCK;
	return ALIGN_DOWN(DEF_ADDRS_PER_BLOCK, F2FS_I(inode)->i_cluster_size);
}

static inline void *inline_xattr_addr(struct inode *inode, struct page *page)
{
	struct f2fs_inode *ri = F2FS_INODE(page);

	return (void *)&(ri->i_addr[DEF_ADDRS_PER_INODE -
					get_inline_xattr_addrs(inode)]);
}

static inline int inline_xattr_size(struct inode *inode)
{
	if (f2fs_has_inline_xattr(inode))
		return get_inline_xattr_addrs(inode) * sizeof(__le32);
	return 0;
}

/*
 * Notice: check inline_data flag without inode page lock is unsafe.
 * It could change at any time by f2fs_convert_inline_page().
 */
static inline int f2fs_has_inline_data(struct inode *inode)
{
	return is_inode_flag_set(inode, FI_INLINE_DATA);
}

static inline int f2fs_exist_data(struct inode *inode)
{
	return is_inode_flag_set(inode, FI_DATA_EXIST);
}

static inline int f2fs_has_inline_dots(struct inode *inode)
{
	return is_inode_flag_set(inode, FI_INLINE_DOTS);
}

static inline int f2fs_is_mmap_file(struct inode *inode)
{
	return is_inode_flag_set(inode, FI_MMAP_FILE);
}

static inline bool f2fs_is_pinned_file(struct inode *inode)
{
	return is_inode_flag_set(inode, FI_PIN_FILE);
}

static inline bool f2fs_is_atomic_file(struct inode *inode)
{
	return is_inode_flag_set(inode, FI_ATOMIC_FILE);
}

<<<<<<< HEAD
static inline bool f2fs_is_cow_file(struct inode *inode)
{
	return is_inode_flag_set(inode, FI_COW_FILE);
}

=======
>>>>>>> bf44eed7
static inline bool f2fs_is_first_block_written(struct inode *inode)
{
	return is_inode_flag_set(inode, FI_FIRST_BLOCK_WRITTEN);
}

static inline bool f2fs_is_drop_cache(struct inode *inode)
{
	return is_inode_flag_set(inode, FI_DROP_CACHE);
}

static inline void *inline_data_addr(struct inode *inode, struct page *page)
{
	struct f2fs_inode *ri = F2FS_INODE(page);
	int extra_size = get_extra_isize(inode);

	return (void *)&(ri->i_addr[extra_size + DEF_INLINE_RESERVED_SIZE]);
}

static inline int f2fs_has_inline_dentry(struct inode *inode)
{
	return is_inode_flag_set(inode, FI_INLINE_DENTRY);
}

static inline int is_file(struct inode *inode, int type)
{
	return F2FS_I(inode)->i_advise & type;
}

static inline void set_file(struct inode *inode, int type)
{
	if (is_file(inode, type))
		return;
	F2FS_I(inode)->i_advise |= type;
	f2fs_mark_inode_dirty_sync(inode, true);
}

static inline void clear_file(struct inode *inode, int type)
{
	if (!is_file(inode, type))
		return;
	F2FS_I(inode)->i_advise &= ~type;
	f2fs_mark_inode_dirty_sync(inode, true);
}

static inline bool f2fs_is_time_consistent(struct inode *inode)
{
	if (!timespec64_equal(F2FS_I(inode)->i_disk_time, &inode->i_atime))
		return false;
	if (!timespec64_equal(F2FS_I(inode)->i_disk_time + 1, &inode->i_ctime))
		return false;
	if (!timespec64_equal(F2FS_I(inode)->i_disk_time + 2, &inode->i_mtime))
		return false;
	if (!timespec64_equal(F2FS_I(inode)->i_disk_time + 3,
						&F2FS_I(inode)->i_crtime))
		return false;
	return true;
}

static inline bool f2fs_skip_inode_update(struct inode *inode, int dsync)
{
	bool ret;

	if (dsync) {
		struct f2fs_sb_info *sbi = F2FS_I_SB(inode);

		spin_lock(&sbi->inode_lock[DIRTY_META]);
		ret = list_empty(&F2FS_I(inode)->gdirty_list);
		spin_unlock(&sbi->inode_lock[DIRTY_META]);
		return ret;
	}
	if (!is_inode_flag_set(inode, FI_AUTO_RECOVER) ||
			file_keep_isize(inode) ||
			i_size_read(inode) & ~PAGE_MASK)
		return false;

	if (!f2fs_is_time_consistent(inode))
		return false;

	spin_lock(&F2FS_I(inode)->i_size_lock);
	ret = F2FS_I(inode)->last_disk_size == i_size_read(inode);
	spin_unlock(&F2FS_I(inode)->i_size_lock);

	return ret;
}

static inline bool f2fs_readonly(struct super_block *sb)
{
	return sb_rdonly(sb);
}

static inline bool f2fs_cp_error(struct f2fs_sb_info *sbi)
{
	return is_set_ckpt_flags(sbi, CP_ERROR_FLAG);
}

static inline bool is_dot_dotdot(const u8 *name, size_t len)
{
	if (len == 1 && name[0] == '.')
		return true;

	if (len == 2 && name[0] == '.' && name[1] == '.')
		return true;

	return false;
}

static inline void *f2fs_kmalloc(struct f2fs_sb_info *sbi,
					size_t size, gfp_t flags)
{
	if (time_to_inject(sbi, FAULT_KMALLOC)) {
		f2fs_show_injection_info(sbi, FAULT_KMALLOC);
		return NULL;
	}

	return kmalloc(size, flags);
}

static inline void *f2fs_kzalloc(struct f2fs_sb_info *sbi,
					size_t size, gfp_t flags)
{
	return f2fs_kmalloc(sbi, size, flags | __GFP_ZERO);
}

static inline void *f2fs_kvmalloc(struct f2fs_sb_info *sbi,
					size_t size, gfp_t flags)
{
	if (time_to_inject(sbi, FAULT_KVMALLOC)) {
		f2fs_show_injection_info(sbi, FAULT_KVMALLOC);
		return NULL;
	}

	return kvmalloc(size, flags);
}

static inline void *f2fs_kvzalloc(struct f2fs_sb_info *sbi,
					size_t size, gfp_t flags)
{
	return f2fs_kvmalloc(sbi, size, flags | __GFP_ZERO);
}

static inline int get_extra_isize(struct inode *inode)
{
	return F2FS_I(inode)->i_extra_isize / sizeof(__le32);
}

static inline int get_inline_xattr_addrs(struct inode *inode)
{
	return F2FS_I(inode)->i_inline_xattr_size;
}

#define f2fs_get_inode_mode(i) \
	((is_inode_flag_set(i, FI_ACL_MODE)) ? \
	 (F2FS_I(i)->i_acl_mode) : ((i)->i_mode))

#define F2FS_TOTAL_EXTRA_ATTR_SIZE			\
	(offsetof(struct f2fs_inode, i_extra_end) -	\
	offsetof(struct f2fs_inode, i_extra_isize))	\

#define F2FS_OLD_ATTRIBUTE_SIZE	(offsetof(struct f2fs_inode, i_addr))
#define F2FS_FITS_IN_INODE(f2fs_inode, extra_isize, field)		\
		((offsetof(typeof(*(f2fs_inode)), field) +	\
		sizeof((f2fs_inode)->field))			\
		<= (F2FS_OLD_ATTRIBUTE_SIZE + (extra_isize)))	\

#define __is_large_section(sbi)		((sbi)->segs_per_sec > 1)

#define __is_meta_io(fio) (PAGE_TYPE_OF_BIO((fio)->type) == META)

bool f2fs_is_valid_blkaddr(struct f2fs_sb_info *sbi,
					block_t blkaddr, int type);
static inline void verify_blkaddr(struct f2fs_sb_info *sbi,
					block_t blkaddr, int type)
{
	if (!f2fs_is_valid_blkaddr(sbi, blkaddr, type)) {
		f2fs_err(sbi, "invalid blkaddr: %u, type: %d, run fsck to fix.",
			 blkaddr, type);
		f2fs_bug_on(sbi, 1);
	}
}

static inline bool __is_valid_data_blkaddr(block_t blkaddr)
{
	if (blkaddr == NEW_ADDR || blkaddr == NULL_ADDR ||
			blkaddr == COMPRESS_ADDR)
		return false;
	return true;
}

/*
 * file.c
 */
int f2fs_sync_file(struct file *file, loff_t start, loff_t end, int datasync);
void f2fs_truncate_data_blocks(struct dnode_of_data *dn);
int f2fs_do_truncate_blocks(struct inode *inode, u64 from, bool lock);
int f2fs_truncate_blocks(struct inode *inode, u64 from, bool lock);
int f2fs_truncate(struct inode *inode);
int f2fs_getattr(struct user_namespace *mnt_userns, const struct path *path,
		 struct kstat *stat, u32 request_mask, unsigned int flags);
int f2fs_setattr(struct user_namespace *mnt_userns, struct dentry *dentry,
		 struct iattr *attr);
int f2fs_truncate_hole(struct inode *inode, pgoff_t pg_start, pgoff_t pg_end);
void f2fs_truncate_data_blocks_range(struct dnode_of_data *dn, int count);
int f2fs_precache_extents(struct inode *inode);
int f2fs_fileattr_get(struct dentry *dentry, struct fileattr *fa);
int f2fs_fileattr_set(struct user_namespace *mnt_userns,
		      struct dentry *dentry, struct fileattr *fa);
long f2fs_ioctl(struct file *filp, unsigned int cmd, unsigned long arg);
long f2fs_compat_ioctl(struct file *file, unsigned int cmd, unsigned long arg);
int f2fs_transfer_project_quota(struct inode *inode, kprojid_t kprojid);
int f2fs_pin_file_control(struct inode *inode, bool inc);

/*
 * inode.c
 */
void f2fs_set_inode_flags(struct inode *inode);
bool f2fs_inode_chksum_verify(struct f2fs_sb_info *sbi, struct page *page);
void f2fs_inode_chksum_set(struct f2fs_sb_info *sbi, struct page *page);
struct inode *f2fs_iget(struct super_block *sb, unsigned long ino);
struct inode *f2fs_iget_retry(struct super_block *sb, unsigned long ino);
int f2fs_try_to_free_nats(struct f2fs_sb_info *sbi, int nr_shrink);
void f2fs_update_inode(struct inode *inode, struct page *node_page);
void f2fs_update_inode_page(struct inode *inode);
int f2fs_write_inode(struct inode *inode, struct writeback_control *wbc);
void f2fs_evict_inode(struct inode *inode);
void f2fs_handle_failed_inode(struct inode *inode);

/*
 * namei.c
 */
int f2fs_update_extension_list(struct f2fs_sb_info *sbi, const char *name,
							bool hot, bool set);
struct dentry *f2fs_get_parent(struct dentry *child);
int f2fs_get_tmpfile(struct user_namespace *mnt_userns, struct inode *dir,
		     struct inode **new_inode);

/*
 * dir.c
 */
unsigned char f2fs_get_de_type(struct f2fs_dir_entry *de);
int f2fs_init_casefolded_name(const struct inode *dir,
			      struct f2fs_filename *fname);
int f2fs_setup_filename(struct inode *dir, const struct qstr *iname,
			int lookup, struct f2fs_filename *fname);
int f2fs_prepare_lookup(struct inode *dir, struct dentry *dentry,
			struct f2fs_filename *fname);
void f2fs_free_filename(struct f2fs_filename *fname);
struct f2fs_dir_entry *f2fs_find_target_dentry(const struct f2fs_dentry_ptr *d,
			const struct f2fs_filename *fname, int *max_slots);
int f2fs_fill_dentries(struct dir_context *ctx, struct f2fs_dentry_ptr *d,
			unsigned int start_pos, struct fscrypt_str *fstr);
void f2fs_do_make_empty_dir(struct inode *inode, struct inode *parent,
			struct f2fs_dentry_ptr *d);
struct page *f2fs_init_inode_metadata(struct inode *inode, struct inode *dir,
			const struct f2fs_filename *fname, struct page *dpage);
void f2fs_update_parent_metadata(struct inode *dir, struct inode *inode,
			unsigned int current_depth);
int f2fs_room_for_filename(const void *bitmap, int slots, int max_slots);
void f2fs_drop_nlink(struct inode *dir, struct inode *inode);
struct f2fs_dir_entry *__f2fs_find_entry(struct inode *dir,
					 const struct f2fs_filename *fname,
					 struct page **res_page);
struct f2fs_dir_entry *f2fs_find_entry(struct inode *dir,
			const struct qstr *child, struct page **res_page);
struct f2fs_dir_entry *f2fs_parent_dir(struct inode *dir, struct page **p);
ino_t f2fs_inode_by_name(struct inode *dir, const struct qstr *qstr,
			struct page **page);
void f2fs_set_link(struct inode *dir, struct f2fs_dir_entry *de,
			struct page *page, struct inode *inode);
bool f2fs_has_enough_room(struct inode *dir, struct page *ipage,
			  const struct f2fs_filename *fname);
void f2fs_update_dentry(nid_t ino, umode_t mode, struct f2fs_dentry_ptr *d,
			const struct fscrypt_str *name, f2fs_hash_t name_hash,
			unsigned int bit_pos);
int f2fs_add_regular_entry(struct inode *dir, const struct f2fs_filename *fname,
			struct inode *inode, nid_t ino, umode_t mode);
int f2fs_add_dentry(struct inode *dir, const struct f2fs_filename *fname,
			struct inode *inode, nid_t ino, umode_t mode);
int f2fs_do_add_link(struct inode *dir, const struct qstr *name,
			struct inode *inode, nid_t ino, umode_t mode);
void f2fs_delete_entry(struct f2fs_dir_entry *dentry, struct page *page,
			struct inode *dir, struct inode *inode);
int f2fs_do_tmpfile(struct inode *inode, struct inode *dir);
bool f2fs_empty_dir(struct inode *dir);

static inline int f2fs_add_link(struct dentry *dentry, struct inode *inode)
{
	if (fscrypt_is_nokey_name(dentry))
		return -ENOKEY;
	return f2fs_do_add_link(d_inode(dentry->d_parent), &dentry->d_name,
				inode, inode->i_ino, inode->i_mode);
}

/*
 * super.c
 */
int f2fs_inode_dirtied(struct inode *inode, bool sync);
void f2fs_inode_synced(struct inode *inode);
int f2fs_dquot_initialize(struct inode *inode);
int f2fs_enable_quota_files(struct f2fs_sb_info *sbi, bool rdonly);
int f2fs_quota_sync(struct super_block *sb, int type);
loff_t max_file_blocks(struct inode *inode);
void f2fs_quota_off_umount(struct super_block *sb);
int f2fs_commit_super(struct f2fs_sb_info *sbi, bool recover);
int f2fs_sync_fs(struct super_block *sb, int sync);
int f2fs_sanity_check_ckpt(struct f2fs_sb_info *sbi);

/*
 * hash.c
 */
void f2fs_hash_filename(const struct inode *dir, struct f2fs_filename *fname);

/*
 * node.c
 */
struct node_info;

int f2fs_check_nid_range(struct f2fs_sb_info *sbi, nid_t nid);
bool f2fs_available_free_memory(struct f2fs_sb_info *sbi, int type);
bool f2fs_in_warm_node_list(struct f2fs_sb_info *sbi, struct page *page);
void f2fs_init_fsync_node_info(struct f2fs_sb_info *sbi);
void f2fs_del_fsync_node_entry(struct f2fs_sb_info *sbi, struct page *page);
void f2fs_reset_fsync_node_info(struct f2fs_sb_info *sbi);
int f2fs_need_dentry_mark(struct f2fs_sb_info *sbi, nid_t nid);
bool f2fs_is_checkpointed_node(struct f2fs_sb_info *sbi, nid_t nid);
bool f2fs_need_inode_block_update(struct f2fs_sb_info *sbi, nid_t ino);
int f2fs_get_node_info(struct f2fs_sb_info *sbi, nid_t nid,
				struct node_info *ni, bool checkpoint_context);
pgoff_t f2fs_get_next_page_offset(struct dnode_of_data *dn, pgoff_t pgofs);
int f2fs_get_dnode_of_data(struct dnode_of_data *dn, pgoff_t index, int mode);
int f2fs_truncate_inode_blocks(struct inode *inode, pgoff_t from);
int f2fs_truncate_xattr_node(struct inode *inode);
int f2fs_wait_on_node_pages_writeback(struct f2fs_sb_info *sbi,
					unsigned int seq_id);
bool f2fs_nat_bitmap_enabled(struct f2fs_sb_info *sbi);
int f2fs_remove_inode_page(struct inode *inode);
struct page *f2fs_new_inode_page(struct inode *inode);
struct page *f2fs_new_node_page(struct dnode_of_data *dn, unsigned int ofs);
void f2fs_ra_node_page(struct f2fs_sb_info *sbi, nid_t nid);
struct page *f2fs_get_node_page(struct f2fs_sb_info *sbi, pgoff_t nid);
struct page *f2fs_get_node_page_ra(struct page *parent, int start);
int f2fs_move_node_page(struct page *node_page, int gc_type);
void f2fs_flush_inline_data(struct f2fs_sb_info *sbi);
int f2fs_fsync_node_pages(struct f2fs_sb_info *sbi, struct inode *inode,
			struct writeback_control *wbc, bool atomic,
			unsigned int *seq_id);
int f2fs_sync_node_pages(struct f2fs_sb_info *sbi,
			struct writeback_control *wbc,
			bool do_balance, enum iostat_type io_type);
int f2fs_build_free_nids(struct f2fs_sb_info *sbi, bool sync, bool mount);
bool f2fs_alloc_nid(struct f2fs_sb_info *sbi, nid_t *nid);
void f2fs_alloc_nid_done(struct f2fs_sb_info *sbi, nid_t nid);
void f2fs_alloc_nid_failed(struct f2fs_sb_info *sbi, nid_t nid);
int f2fs_try_to_free_nids(struct f2fs_sb_info *sbi, int nr_shrink);
int f2fs_recover_inline_xattr(struct inode *inode, struct page *page);
int f2fs_recover_xattr_data(struct inode *inode, struct page *page);
int f2fs_recover_inode_page(struct f2fs_sb_info *sbi, struct page *page);
int f2fs_restore_node_summary(struct f2fs_sb_info *sbi,
			unsigned int segno, struct f2fs_summary_block *sum);
void f2fs_enable_nat_bits(struct f2fs_sb_info *sbi);
int f2fs_flush_nat_entries(struct f2fs_sb_info *sbi, struct cp_control *cpc);
int f2fs_build_node_manager(struct f2fs_sb_info *sbi);
void f2fs_destroy_node_manager(struct f2fs_sb_info *sbi);
int __init f2fs_create_node_manager_caches(void);
void f2fs_destroy_node_manager_caches(void);

/*
 * segment.c
 */
bool f2fs_need_SSR(struct f2fs_sb_info *sbi);
int f2fs_commit_atomic_write(struct inode *inode);
void f2fs_abort_atomic_write(struct inode *inode, bool clean);
void f2fs_balance_fs(struct f2fs_sb_info *sbi, bool need);
void f2fs_balance_fs_bg(struct f2fs_sb_info *sbi, bool from_bg);
int f2fs_issue_flush(struct f2fs_sb_info *sbi, nid_t ino);
int f2fs_create_flush_cmd_control(struct f2fs_sb_info *sbi);
int f2fs_flush_device_cache(struct f2fs_sb_info *sbi);
void f2fs_destroy_flush_cmd_control(struct f2fs_sb_info *sbi, bool free);
void f2fs_invalidate_blocks(struct f2fs_sb_info *sbi, block_t addr);
bool f2fs_is_checkpointed_data(struct f2fs_sb_info *sbi, block_t blkaddr);
int f2fs_start_discard_thread(struct f2fs_sb_info *sbi);
void f2fs_drop_discard_cmd(struct f2fs_sb_info *sbi);
void f2fs_stop_discard_thread(struct f2fs_sb_info *sbi);
bool f2fs_issue_discard_timeout(struct f2fs_sb_info *sbi);
void f2fs_clear_prefree_segments(struct f2fs_sb_info *sbi,
					struct cp_control *cpc);
void f2fs_dirty_to_prefree(struct f2fs_sb_info *sbi);
block_t f2fs_get_unusable_blocks(struct f2fs_sb_info *sbi);
int f2fs_disable_cp_again(struct f2fs_sb_info *sbi, block_t unusable);
void f2fs_release_discard_addrs(struct f2fs_sb_info *sbi);
int f2fs_npages_for_summary_flush(struct f2fs_sb_info *sbi, bool for_ra);
bool f2fs_segment_has_free_slot(struct f2fs_sb_info *sbi, int segno);
void f2fs_init_inmem_curseg(struct f2fs_sb_info *sbi);
void f2fs_save_inmem_curseg(struct f2fs_sb_info *sbi);
void f2fs_restore_inmem_curseg(struct f2fs_sb_info *sbi);
void f2fs_get_new_segment(struct f2fs_sb_info *sbi,
			unsigned int *newseg, bool new_sec, int dir);
void f2fs_allocate_segment_for_resize(struct f2fs_sb_info *sbi, int type,
					unsigned int start, unsigned int end);
void f2fs_allocate_new_section(struct f2fs_sb_info *sbi, int type, bool force);
void f2fs_allocate_new_segments(struct f2fs_sb_info *sbi);
int f2fs_trim_fs(struct f2fs_sb_info *sbi, struct fstrim_range *range);
bool f2fs_exist_trim_candidates(struct f2fs_sb_info *sbi,
					struct cp_control *cpc);
struct page *f2fs_get_sum_page(struct f2fs_sb_info *sbi, unsigned int segno);
void f2fs_update_meta_page(struct f2fs_sb_info *sbi, void *src,
					block_t blk_addr);
void f2fs_do_write_meta_page(struct f2fs_sb_info *sbi, struct page *page,
						enum iostat_type io_type);
void f2fs_do_write_node_page(unsigned int nid, struct f2fs_io_info *fio);
void f2fs_outplace_write_data(struct dnode_of_data *dn,
			struct f2fs_io_info *fio);
int f2fs_inplace_write_data(struct f2fs_io_info *fio);
void f2fs_do_replace_block(struct f2fs_sb_info *sbi, struct f2fs_summary *sum,
			block_t old_blkaddr, block_t new_blkaddr,
			bool recover_curseg, bool recover_newaddr,
			bool from_gc);
void f2fs_replace_block(struct f2fs_sb_info *sbi, struct dnode_of_data *dn,
			block_t old_addr, block_t new_addr,
			unsigned char version, bool recover_curseg,
			bool recover_newaddr);
void f2fs_allocate_data_block(struct f2fs_sb_info *sbi, struct page *page,
			block_t old_blkaddr, block_t *new_blkaddr,
			struct f2fs_summary *sum, int type,
			struct f2fs_io_info *fio);
void f2fs_update_device_state(struct f2fs_sb_info *sbi, nid_t ino,
					block_t blkaddr, unsigned int blkcnt);
void f2fs_wait_on_page_writeback(struct page *page,
			enum page_type type, bool ordered, bool locked);
void f2fs_wait_on_block_writeback(struct inode *inode, block_t blkaddr);
void f2fs_wait_on_block_writeback_range(struct inode *inode, block_t blkaddr,
								block_t len);
void f2fs_write_data_summaries(struct f2fs_sb_info *sbi, block_t start_blk);
void f2fs_write_node_summaries(struct f2fs_sb_info *sbi, block_t start_blk);
int f2fs_lookup_journal_in_cursum(struct f2fs_journal *journal, int type,
			unsigned int val, int alloc);
void f2fs_flush_sit_entries(struct f2fs_sb_info *sbi, struct cp_control *cpc);
int f2fs_fix_curseg_write_pointer(struct f2fs_sb_info *sbi);
int f2fs_check_write_pointer(struct f2fs_sb_info *sbi);
int f2fs_build_segment_manager(struct f2fs_sb_info *sbi);
void f2fs_destroy_segment_manager(struct f2fs_sb_info *sbi);
int __init f2fs_create_segment_manager_caches(void);
void f2fs_destroy_segment_manager_caches(void);
int f2fs_rw_hint_to_seg_type(enum rw_hint hint);
unsigned int f2fs_usable_segs_in_sec(struct f2fs_sb_info *sbi,
			unsigned int segno);
unsigned int f2fs_usable_blks_in_seg(struct f2fs_sb_info *sbi,
			unsigned int segno);

#define DEF_FRAGMENT_SIZE	4
#define MIN_FRAGMENT_SIZE	1
#define MAX_FRAGMENT_SIZE	512

static inline bool f2fs_need_rand_seg(struct f2fs_sb_info *sbi)
{
	return F2FS_OPTION(sbi).fs_mode == FS_MODE_FRAGMENT_SEG ||
		F2FS_OPTION(sbi).fs_mode == FS_MODE_FRAGMENT_BLK;
}

/*
 * checkpoint.c
 */
void f2fs_stop_checkpoint(struct f2fs_sb_info *sbi, bool end_io);
struct page *f2fs_grab_meta_page(struct f2fs_sb_info *sbi, pgoff_t index);
struct page *f2fs_get_meta_page(struct f2fs_sb_info *sbi, pgoff_t index);
struct page *f2fs_get_meta_page_retry(struct f2fs_sb_info *sbi, pgoff_t index);
struct page *f2fs_get_tmp_page(struct f2fs_sb_info *sbi, pgoff_t index);
bool f2fs_is_valid_blkaddr(struct f2fs_sb_info *sbi,
					block_t blkaddr, int type);
int f2fs_ra_meta_pages(struct f2fs_sb_info *sbi, block_t start, int nrpages,
			int type, bool sync);
void f2fs_ra_meta_pages_cond(struct f2fs_sb_info *sbi, pgoff_t index,
							unsigned int ra_blocks);
long f2fs_sync_meta_pages(struct f2fs_sb_info *sbi, enum page_type type,
			long nr_to_write, enum iostat_type io_type);
void f2fs_add_ino_entry(struct f2fs_sb_info *sbi, nid_t ino, int type);
void f2fs_remove_ino_entry(struct f2fs_sb_info *sbi, nid_t ino, int type);
void f2fs_release_ino_entry(struct f2fs_sb_info *sbi, bool all);
bool f2fs_exist_written_data(struct f2fs_sb_info *sbi, nid_t ino, int mode);
void f2fs_set_dirty_device(struct f2fs_sb_info *sbi, nid_t ino,
					unsigned int devidx, int type);
bool f2fs_is_dirty_device(struct f2fs_sb_info *sbi, nid_t ino,
					unsigned int devidx, int type);
int f2fs_sync_inode_meta(struct f2fs_sb_info *sbi);
int f2fs_acquire_orphan_inode(struct f2fs_sb_info *sbi);
void f2fs_release_orphan_inode(struct f2fs_sb_info *sbi);
void f2fs_add_orphan_inode(struct inode *inode);
void f2fs_remove_orphan_inode(struct f2fs_sb_info *sbi, nid_t ino);
int f2fs_recover_orphan_inodes(struct f2fs_sb_info *sbi);
int f2fs_get_valid_checkpoint(struct f2fs_sb_info *sbi);
void f2fs_update_dirty_folio(struct inode *inode, struct folio *folio);
void f2fs_remove_dirty_inode(struct inode *inode);
int f2fs_sync_dirty_inodes(struct f2fs_sb_info *sbi, enum inode_type type);
void f2fs_wait_on_all_pages(struct f2fs_sb_info *sbi, int type);
u64 f2fs_get_sectors_written(struct f2fs_sb_info *sbi);
int f2fs_write_checkpoint(struct f2fs_sb_info *sbi, struct cp_control *cpc);
void f2fs_init_ino_entry_info(struct f2fs_sb_info *sbi);
int __init f2fs_create_checkpoint_caches(void);
void f2fs_destroy_checkpoint_caches(void);
int f2fs_issue_checkpoint(struct f2fs_sb_info *sbi);
int f2fs_start_ckpt_thread(struct f2fs_sb_info *sbi);
void f2fs_stop_ckpt_thread(struct f2fs_sb_info *sbi);
void f2fs_init_ckpt_req_control(struct f2fs_sb_info *sbi);

/*
 * data.c
 */
int __init f2fs_init_bioset(void);
void f2fs_destroy_bioset(void);
int f2fs_init_bio_entry_cache(void);
void f2fs_destroy_bio_entry_cache(void);
void f2fs_submit_bio(struct f2fs_sb_info *sbi,
				struct bio *bio, enum page_type type);
int f2fs_init_write_merge_io(struct f2fs_sb_info *sbi);
void f2fs_submit_merged_write(struct f2fs_sb_info *sbi, enum page_type type);
void f2fs_submit_merged_write_cond(struct f2fs_sb_info *sbi,
				struct inode *inode, struct page *page,
				nid_t ino, enum page_type type);
void f2fs_submit_merged_ipu_write(struct f2fs_sb_info *sbi,
					struct bio **bio, struct page *page);
void f2fs_flush_merged_writes(struct f2fs_sb_info *sbi);
int f2fs_submit_page_bio(struct f2fs_io_info *fio);
int f2fs_merge_page_bio(struct f2fs_io_info *fio);
void f2fs_submit_page_write(struct f2fs_io_info *fio);
struct block_device *f2fs_target_device(struct f2fs_sb_info *sbi,
		block_t blk_addr, sector_t *sector);
int f2fs_target_device_index(struct f2fs_sb_info *sbi, block_t blkaddr);
void f2fs_set_data_blkaddr(struct dnode_of_data *dn);
void f2fs_update_data_blkaddr(struct dnode_of_data *dn, block_t blkaddr);
int f2fs_reserve_new_blocks(struct dnode_of_data *dn, blkcnt_t count);
int f2fs_reserve_new_block(struct dnode_of_data *dn);
int f2fs_get_block(struct dnode_of_data *dn, pgoff_t index);
int f2fs_reserve_block(struct dnode_of_data *dn, pgoff_t index);
struct page *f2fs_get_read_data_page(struct inode *inode, pgoff_t index,
			int op_flags, bool for_write);
struct page *f2fs_find_data_page(struct inode *inode, pgoff_t index);
struct page *f2fs_get_lock_data_page(struct inode *inode, pgoff_t index,
			bool for_write);
struct page *f2fs_get_new_data_page(struct inode *inode,
			struct page *ipage, pgoff_t index, bool new_i_size);
int f2fs_do_write_data_page(struct f2fs_io_info *fio);
void f2fs_do_map_lock(struct f2fs_sb_info *sbi, int flag, bool lock);
int f2fs_map_blocks(struct inode *inode, struct f2fs_map_blocks *map,
			int create, int flag);
int f2fs_fiemap(struct inode *inode, struct fiemap_extent_info *fieinfo,
			u64 start, u64 len);
int f2fs_encrypt_one_page(struct f2fs_io_info *fio);
bool f2fs_should_update_inplace(struct inode *inode, struct f2fs_io_info *fio);
bool f2fs_should_update_outplace(struct inode *inode, struct f2fs_io_info *fio);
int f2fs_write_single_data_page(struct page *page, int *submitted,
				struct bio **bio, sector_t *last_block,
				struct writeback_control *wbc,
				enum iostat_type io_type,
				int compr_blocks, bool allow_balance);
void f2fs_write_failed(struct inode *inode, loff_t to);
void f2fs_invalidate_folio(struct folio *folio, size_t offset, size_t length);
bool f2fs_release_folio(struct folio *folio, gfp_t wait);
#ifdef CONFIG_MIGRATION
int f2fs_migrate_page(struct address_space *mapping, struct page *newpage,
			struct page *page, enum migrate_mode mode);
#endif
bool f2fs_overwrite_io(struct inode *inode, loff_t pos, size_t len);
void f2fs_clear_page_cache_dirty_tag(struct page *page);
int f2fs_init_post_read_processing(void);
void f2fs_destroy_post_read_processing(void);
int f2fs_init_post_read_wq(struct f2fs_sb_info *sbi);
void f2fs_destroy_post_read_wq(struct f2fs_sb_info *sbi);
extern const struct iomap_ops f2fs_iomap_ops;

/*
 * gc.c
 */
int f2fs_start_gc_thread(struct f2fs_sb_info *sbi);
void f2fs_stop_gc_thread(struct f2fs_sb_info *sbi);
block_t f2fs_start_bidx_of_node(unsigned int node_ofs, struct inode *inode);
int f2fs_gc(struct f2fs_sb_info *sbi, struct f2fs_gc_control *gc_control);
void f2fs_build_gc_manager(struct f2fs_sb_info *sbi);
int f2fs_resize_fs(struct f2fs_sb_info *sbi, __u64 block_count);
int __init f2fs_create_garbage_collection_cache(void);
void f2fs_destroy_garbage_collection_cache(void);

/*
 * recovery.c
 */
int f2fs_recover_fsync_data(struct f2fs_sb_info *sbi, bool check_only);
bool f2fs_space_for_roll_forward(struct f2fs_sb_info *sbi);
int __init f2fs_create_recovery_cache(void);
void f2fs_destroy_recovery_cache(void);

/*
 * debug.c
 */
#ifdef CONFIG_F2FS_STAT_FS
struct f2fs_stat_info {
	struct list_head stat_list;
	struct f2fs_sb_info *sbi;
	int all_area_segs, sit_area_segs, nat_area_segs, ssa_area_segs;
	int main_area_segs, main_area_sections, main_area_zones;
	unsigned long long hit_largest, hit_cached, hit_rbtree;
	unsigned long long hit_total, total_ext;
	int ext_tree, zombie_tree, ext_node;
	int ndirty_node, ndirty_dent, ndirty_meta, ndirty_imeta;
	int ndirty_data, ndirty_qdata;
	unsigned int ndirty_dirs, ndirty_files, nquota_files, ndirty_all;
	int nats, dirty_nats, sits, dirty_sits;
	int free_nids, avail_nids, alloc_nids;
	int total_count, utilization;
	int bg_gc, nr_wb_cp_data, nr_wb_data;
	int nr_rd_data, nr_rd_node, nr_rd_meta;
	int nr_dio_read, nr_dio_write;
	unsigned int io_skip_bggc, other_skip_bggc;
	int nr_flushing, nr_flushed, flush_list_empty;
	int nr_discarding, nr_discarded;
	int nr_discard_cmd;
	unsigned int undiscard_blks;
	int nr_issued_ckpt, nr_total_ckpt, nr_queued_ckpt;
	unsigned int cur_ckpt_time, peak_ckpt_time;
	int inline_xattr, inline_inode, inline_dir, append, update, orphans;
	int compr_inode;
	unsigned long long compr_blocks;
	int aw_cnt, max_aw_cnt;
	unsigned int valid_count, valid_node_count, valid_inode_count, discard_blks;
	unsigned int bimodal, avg_vblocks;
	int util_free, util_valid, util_invalid;
	int rsvd_segs, overp_segs;
	int dirty_count, node_pages, meta_pages, compress_pages;
	int compress_page_hit;
	int prefree_count, call_count, cp_count, bg_cp_count;
	int tot_segs, node_segs, data_segs, free_segs, free_secs;
	int bg_node_segs, bg_data_segs;
	int tot_blks, data_blks, node_blks;
	int bg_data_blks, bg_node_blks;
	int curseg[NR_CURSEG_TYPE];
	int cursec[NR_CURSEG_TYPE];
	int curzone[NR_CURSEG_TYPE];
	unsigned int dirty_seg[NR_CURSEG_TYPE];
	unsigned int full_seg[NR_CURSEG_TYPE];
	unsigned int valid_blks[NR_CURSEG_TYPE];

	unsigned int meta_count[META_MAX];
	unsigned int segment_count[2];
	unsigned int block_count[2];
	unsigned int inplace_count;
	unsigned long long base_mem, cache_mem, page_mem;
};

static inline struct f2fs_stat_info *F2FS_STAT(struct f2fs_sb_info *sbi)
{
	return (struct f2fs_stat_info *)sbi->stat_info;
}

#define stat_inc_cp_count(si)		((si)->cp_count++)
#define stat_inc_bg_cp_count(si)	((si)->bg_cp_count++)
#define stat_inc_call_count(si)		((si)->call_count++)
#define stat_inc_bggc_count(si)		((si)->bg_gc++)
#define stat_io_skip_bggc_count(sbi)	((sbi)->io_skip_bggc++)
#define stat_other_skip_bggc_count(sbi)	((sbi)->other_skip_bggc++)
#define stat_inc_dirty_inode(sbi, type)	((sbi)->ndirty_inode[type]++)
#define stat_dec_dirty_inode(sbi, type)	((sbi)->ndirty_inode[type]--)
#define stat_inc_total_hit(sbi)		(atomic64_inc(&(sbi)->total_hit_ext))
#define stat_inc_rbtree_node_hit(sbi)	(atomic64_inc(&(sbi)->read_hit_rbtree))
#define stat_inc_largest_node_hit(sbi)	(atomic64_inc(&(sbi)->read_hit_largest))
#define stat_inc_cached_node_hit(sbi)	(atomic64_inc(&(sbi)->read_hit_cached))
#define stat_inc_inline_xattr(inode)					\
	do {								\
		if (f2fs_has_inline_xattr(inode))			\
			(atomic_inc(&F2FS_I_SB(inode)->inline_xattr));	\
	} while (0)
#define stat_dec_inline_xattr(inode)					\
	do {								\
		if (f2fs_has_inline_xattr(inode))			\
			(atomic_dec(&F2FS_I_SB(inode)->inline_xattr));	\
	} while (0)
#define stat_inc_inline_inode(inode)					\
	do {								\
		if (f2fs_has_inline_data(inode))			\
			(atomic_inc(&F2FS_I_SB(inode)->inline_inode));	\
	} while (0)
#define stat_dec_inline_inode(inode)					\
	do {								\
		if (f2fs_has_inline_data(inode))			\
			(atomic_dec(&F2FS_I_SB(inode)->inline_inode));	\
	} while (0)
#define stat_inc_inline_dir(inode)					\
	do {								\
		if (f2fs_has_inline_dentry(inode))			\
			(atomic_inc(&F2FS_I_SB(inode)->inline_dir));	\
	} while (0)
#define stat_dec_inline_dir(inode)					\
	do {								\
		if (f2fs_has_inline_dentry(inode))			\
			(atomic_dec(&F2FS_I_SB(inode)->inline_dir));	\
	} while (0)
#define stat_inc_compr_inode(inode)					\
	do {								\
		if (f2fs_compressed_file(inode))			\
			(atomic_inc(&F2FS_I_SB(inode)->compr_inode));	\
	} while (0)
#define stat_dec_compr_inode(inode)					\
	do {								\
		if (f2fs_compressed_file(inode))			\
			(atomic_dec(&F2FS_I_SB(inode)->compr_inode));	\
	} while (0)
#define stat_add_compr_blocks(inode, blocks)				\
		(atomic64_add(blocks, &F2FS_I_SB(inode)->compr_blocks))
#define stat_sub_compr_blocks(inode, blocks)				\
		(atomic64_sub(blocks, &F2FS_I_SB(inode)->compr_blocks))
#define stat_inc_meta_count(sbi, blkaddr)				\
	do {								\
		if (blkaddr < SIT_I(sbi)->sit_base_addr)		\
			atomic_inc(&(sbi)->meta_count[META_CP]);	\
		else if (blkaddr < NM_I(sbi)->nat_blkaddr)		\
			atomic_inc(&(sbi)->meta_count[META_SIT]);	\
		else if (blkaddr < SM_I(sbi)->ssa_blkaddr)		\
			atomic_inc(&(sbi)->meta_count[META_NAT]);	\
		else if (blkaddr < SM_I(sbi)->main_blkaddr)		\
			atomic_inc(&(sbi)->meta_count[META_SSA]);	\
	} while (0)
#define stat_inc_seg_type(sbi, curseg)					\
		((sbi)->segment_count[(curseg)->alloc_type]++)
#define stat_inc_block_count(sbi, curseg)				\
		((sbi)->block_count[(curseg)->alloc_type]++)
#define stat_inc_inplace_blocks(sbi)					\
		(atomic_inc(&(sbi)->inplace_count))
#define stat_update_max_atomic_write(inode)				\
	do {								\
		int cur = F2FS_I_SB(inode)->atomic_files;	\
		int max = atomic_read(&F2FS_I_SB(inode)->max_aw_cnt);	\
		if (cur > max)						\
			atomic_set(&F2FS_I_SB(inode)->max_aw_cnt, cur);	\
	} while (0)
#define stat_inc_seg_count(sbi, type, gc_type)				\
	do {								\
		struct f2fs_stat_info *si = F2FS_STAT(sbi);		\
		si->tot_segs++;						\
		if ((type) == SUM_TYPE_DATA) {				\
			si->data_segs++;				\
			si->bg_data_segs += (gc_type == BG_GC) ? 1 : 0;	\
		} else {						\
			si->node_segs++;				\
			si->bg_node_segs += (gc_type == BG_GC) ? 1 : 0;	\
		}							\
	} while (0)

#define stat_inc_tot_blk_count(si, blks)				\
	((si)->tot_blks += (blks))

#define stat_inc_data_blk_count(sbi, blks, gc_type)			\
	do {								\
		struct f2fs_stat_info *si = F2FS_STAT(sbi);		\
		stat_inc_tot_blk_count(si, blks);			\
		si->data_blks += (blks);				\
		si->bg_data_blks += ((gc_type) == BG_GC) ? (blks) : 0;	\
	} while (0)

#define stat_inc_node_blk_count(sbi, blks, gc_type)			\
	do {								\
		struct f2fs_stat_info *si = F2FS_STAT(sbi);		\
		stat_inc_tot_blk_count(si, blks);			\
		si->node_blks += (blks);				\
		si->bg_node_blks += ((gc_type) == BG_GC) ? (blks) : 0;	\
	} while (0)

int f2fs_build_stats(struct f2fs_sb_info *sbi);
void f2fs_destroy_stats(struct f2fs_sb_info *sbi);
void __init f2fs_create_root_stats(void);
void f2fs_destroy_root_stats(void);
void f2fs_update_sit_info(struct f2fs_sb_info *sbi);
#else
#define stat_inc_cp_count(si)				do { } while (0)
#define stat_inc_bg_cp_count(si)			do { } while (0)
#define stat_inc_call_count(si)				do { } while (0)
#define stat_inc_bggc_count(si)				do { } while (0)
#define stat_io_skip_bggc_count(sbi)			do { } while (0)
#define stat_other_skip_bggc_count(sbi)			do { } while (0)
#define stat_inc_dirty_inode(sbi, type)			do { } while (0)
#define stat_dec_dirty_inode(sbi, type)			do { } while (0)
#define stat_inc_total_hit(sbi)				do { } while (0)
#define stat_inc_rbtree_node_hit(sbi)			do { } while (0)
#define stat_inc_largest_node_hit(sbi)			do { } while (0)
#define stat_inc_cached_node_hit(sbi)			do { } while (0)
#define stat_inc_inline_xattr(inode)			do { } while (0)
#define stat_dec_inline_xattr(inode)			do { } while (0)
#define stat_inc_inline_inode(inode)			do { } while (0)
#define stat_dec_inline_inode(inode)			do { } while (0)
#define stat_inc_inline_dir(inode)			do { } while (0)
#define stat_dec_inline_dir(inode)			do { } while (0)
#define stat_inc_compr_inode(inode)			do { } while (0)
#define stat_dec_compr_inode(inode)			do { } while (0)
#define stat_add_compr_blocks(inode, blocks)		do { } while (0)
#define stat_sub_compr_blocks(inode, blocks)		do { } while (0)
#define stat_update_max_atomic_write(inode)		do { } while (0)
#define stat_inc_meta_count(sbi, blkaddr)		do { } while (0)
#define stat_inc_seg_type(sbi, curseg)			do { } while (0)
#define stat_inc_block_count(sbi, curseg)		do { } while (0)
#define stat_inc_inplace_blocks(sbi)			do { } while (0)
#define stat_inc_seg_count(sbi, type, gc_type)		do { } while (0)
#define stat_inc_tot_blk_count(si, blks)		do { } while (0)
#define stat_inc_data_blk_count(sbi, blks, gc_type)	do { } while (0)
#define stat_inc_node_blk_count(sbi, blks, gc_type)	do { } while (0)

static inline int f2fs_build_stats(struct f2fs_sb_info *sbi) { return 0; }
static inline void f2fs_destroy_stats(struct f2fs_sb_info *sbi) { }
static inline void __init f2fs_create_root_stats(void) { }
static inline void f2fs_destroy_root_stats(void) { }
static inline void f2fs_update_sit_info(struct f2fs_sb_info *sbi) {}
#endif

extern const struct file_operations f2fs_dir_operations;
extern const struct file_operations f2fs_file_operations;
extern const struct inode_operations f2fs_file_inode_operations;
extern const struct address_space_operations f2fs_dblock_aops;
extern const struct address_space_operations f2fs_node_aops;
extern const struct address_space_operations f2fs_meta_aops;
extern const struct inode_operations f2fs_dir_inode_operations;
extern const struct inode_operations f2fs_symlink_inode_operations;
extern const struct inode_operations f2fs_encrypted_symlink_inode_operations;
extern const struct inode_operations f2fs_special_inode_operations;
extern struct kmem_cache *f2fs_inode_entry_slab;

/*
 * inline.c
 */
bool f2fs_may_inline_data(struct inode *inode);
bool f2fs_sanity_check_inline_data(struct inode *inode);
bool f2fs_may_inline_dentry(struct inode *inode);
void f2fs_do_read_inline_data(struct page *page, struct page *ipage);
void f2fs_truncate_inline_inode(struct inode *inode,
						struct page *ipage, u64 from);
int f2fs_read_inline_data(struct inode *inode, struct page *page);
int f2fs_convert_inline_page(struct dnode_of_data *dn, struct page *page);
int f2fs_convert_inline_inode(struct inode *inode);
int f2fs_try_convert_inline_dir(struct inode *dir, struct dentry *dentry);
int f2fs_write_inline_data(struct inode *inode, struct page *page);
int f2fs_recover_inline_data(struct inode *inode, struct page *npage);
struct f2fs_dir_entry *f2fs_find_in_inline_dir(struct inode *dir,
					const struct f2fs_filename *fname,
					struct page **res_page);
int f2fs_make_empty_inline_dir(struct inode *inode, struct inode *parent,
			struct page *ipage);
int f2fs_add_inline_entry(struct inode *dir, const struct f2fs_filename *fname,
			struct inode *inode, nid_t ino, umode_t mode);
void f2fs_delete_inline_entry(struct f2fs_dir_entry *dentry,
				struct page *page, struct inode *dir,
				struct inode *inode);
bool f2fs_empty_inline_dir(struct inode *dir);
int f2fs_read_inline_dir(struct file *file, struct dir_context *ctx,
			struct fscrypt_str *fstr);
int f2fs_inline_data_fiemap(struct inode *inode,
			struct fiemap_extent_info *fieinfo,
			__u64 start, __u64 len);

/*
 * shrinker.c
 */
unsigned long f2fs_shrink_count(struct shrinker *shrink,
			struct shrink_control *sc);
unsigned long f2fs_shrink_scan(struct shrinker *shrink,
			struct shrink_control *sc);
void f2fs_join_shrinker(struct f2fs_sb_info *sbi);
void f2fs_leave_shrinker(struct f2fs_sb_info *sbi);

/*
 * extent_cache.c
 */
struct rb_entry *f2fs_lookup_rb_tree(struct rb_root_cached *root,
				struct rb_entry *cached_re, unsigned int ofs);
struct rb_node **f2fs_lookup_rb_tree_ext(struct f2fs_sb_info *sbi,
				struct rb_root_cached *root,
				struct rb_node **parent,
				unsigned long long key, bool *left_most);
struct rb_node **f2fs_lookup_rb_tree_for_insert(struct f2fs_sb_info *sbi,
				struct rb_root_cached *root,
				struct rb_node **parent,
				unsigned int ofs, bool *leftmost);
struct rb_entry *f2fs_lookup_rb_tree_ret(struct rb_root_cached *root,
		struct rb_entry *cached_re, unsigned int ofs,
		struct rb_entry **prev_entry, struct rb_entry **next_entry,
		struct rb_node ***insert_p, struct rb_node **insert_parent,
		bool force, bool *leftmost);
bool f2fs_check_rb_tree_consistence(struct f2fs_sb_info *sbi,
				struct rb_root_cached *root, bool check_key);
unsigned int f2fs_shrink_extent_tree(struct f2fs_sb_info *sbi, int nr_shrink);
void f2fs_init_extent_tree(struct inode *inode, struct page *ipage);
void f2fs_drop_extent_tree(struct inode *inode);
unsigned int f2fs_destroy_extent_node(struct inode *inode);
void f2fs_destroy_extent_tree(struct inode *inode);
bool f2fs_lookup_extent_cache(struct inode *inode, pgoff_t pgofs,
			struct extent_info *ei);
void f2fs_update_extent_cache(struct dnode_of_data *dn);
void f2fs_update_extent_cache_range(struct dnode_of_data *dn,
			pgoff_t fofs, block_t blkaddr, unsigned int len);
void f2fs_init_extent_cache_info(struct f2fs_sb_info *sbi);
int __init f2fs_create_extent_cache(void);
void f2fs_destroy_extent_cache(void);

/*
 * sysfs.c
 */
#define MIN_RA_MUL	2
#define MAX_RA_MUL	256

int __init f2fs_init_sysfs(void);
void f2fs_exit_sysfs(void);
int f2fs_register_sysfs(struct f2fs_sb_info *sbi);
void f2fs_unregister_sysfs(struct f2fs_sb_info *sbi);

/* verity.c */
extern const struct fsverity_operations f2fs_verityops;

/*
 * crypto support
 */
static inline bool f2fs_encrypted_file(struct inode *inode)
{
	return IS_ENCRYPTED(inode) && S_ISREG(inode->i_mode);
}

static inline void f2fs_set_encrypted_inode(struct inode *inode)
{
#ifdef CONFIG_FS_ENCRYPTION
	file_set_encrypt(inode);
	f2fs_set_inode_flags(inode);
#endif
}

/*
 * Returns true if the reads of the inode's data need to undergo some
 * postprocessing step, like decryption or authenticity verification.
 */
static inline bool f2fs_post_read_required(struct inode *inode)
{
	return f2fs_encrypted_file(inode) || fsverity_active(inode) ||
		f2fs_compressed_file(inode);
}

/*
 * compress.c
 */
#ifdef CONFIG_F2FS_FS_COMPRESSION
bool f2fs_is_compressed_page(struct page *page);
struct page *f2fs_compress_control_page(struct page *page);
int f2fs_prepare_compress_overwrite(struct inode *inode,
			struct page **pagep, pgoff_t index, void **fsdata);
bool f2fs_compress_write_end(struct inode *inode, void *fsdata,
					pgoff_t index, unsigned copied);
int f2fs_truncate_partial_cluster(struct inode *inode, u64 from, bool lock);
void f2fs_compress_write_end_io(struct bio *bio, struct page *page);
bool f2fs_is_compress_backend_ready(struct inode *inode);
int f2fs_init_compress_mempool(void);
void f2fs_destroy_compress_mempool(void);
void f2fs_decompress_cluster(struct decompress_io_ctx *dic);
void f2fs_end_read_compressed_page(struct page *page, bool failed,
							block_t blkaddr);
bool f2fs_cluster_is_empty(struct compress_ctx *cc);
bool f2fs_cluster_can_merge_page(struct compress_ctx *cc, pgoff_t index);
bool f2fs_all_cluster_page_loaded(struct compress_ctx *cc, struct pagevec *pvec,
				int index, int nr_pages);
bool f2fs_sanity_check_cluster(struct dnode_of_data *dn);
void f2fs_compress_ctx_add_page(struct compress_ctx *cc, struct page *page);
int f2fs_write_multi_pages(struct compress_ctx *cc,
						int *submitted,
						struct writeback_control *wbc,
						enum iostat_type io_type);
int f2fs_is_compressed_cluster(struct inode *inode, pgoff_t index);
void f2fs_update_extent_tree_range_compressed(struct inode *inode,
				pgoff_t fofs, block_t blkaddr, unsigned int llen,
				unsigned int c_len);
int f2fs_read_multi_pages(struct compress_ctx *cc, struct bio **bio_ret,
				unsigned nr_pages, sector_t *last_block_in_bio,
				bool is_readahead, bool for_write);
struct decompress_io_ctx *f2fs_alloc_dic(struct compress_ctx *cc);
void f2fs_decompress_end_io(struct decompress_io_ctx *dic, bool failed);
void f2fs_put_page_dic(struct page *page);
unsigned int f2fs_cluster_blocks_are_contiguous(struct dnode_of_data *dn);
int f2fs_init_compress_ctx(struct compress_ctx *cc);
void f2fs_destroy_compress_ctx(struct compress_ctx *cc, bool reuse);
void f2fs_init_compress_info(struct f2fs_sb_info *sbi);
int f2fs_init_compress_inode(struct f2fs_sb_info *sbi);
void f2fs_destroy_compress_inode(struct f2fs_sb_info *sbi);
int f2fs_init_page_array_cache(struct f2fs_sb_info *sbi);
void f2fs_destroy_page_array_cache(struct f2fs_sb_info *sbi);
int __init f2fs_init_compress_cache(void);
void f2fs_destroy_compress_cache(void);
struct address_space *COMPRESS_MAPPING(struct f2fs_sb_info *sbi);
void f2fs_invalidate_compress_page(struct f2fs_sb_info *sbi, block_t blkaddr);
void f2fs_cache_compressed_page(struct f2fs_sb_info *sbi, struct page *page,
						nid_t ino, block_t blkaddr);
bool f2fs_load_compressed_page(struct f2fs_sb_info *sbi, struct page *page,
								block_t blkaddr);
void f2fs_invalidate_compress_pages(struct f2fs_sb_info *sbi, nid_t ino);
#define inc_compr_inode_stat(inode)					\
	do {								\
		struct f2fs_sb_info *sbi = F2FS_I_SB(inode);		\
		sbi->compr_new_inode++;					\
	} while (0)
#define add_compr_block_stat(inode, blocks)				\
	do {								\
		struct f2fs_sb_info *sbi = F2FS_I_SB(inode);		\
		int diff = F2FS_I(inode)->i_cluster_size - blocks;	\
		sbi->compr_written_block += blocks;			\
		sbi->compr_saved_block += diff;				\
	} while (0)
#else
static inline bool f2fs_is_compressed_page(struct page *page) { return false; }
static inline bool f2fs_is_compress_backend_ready(struct inode *inode)
{
	if (!f2fs_compressed_file(inode))
		return true;
	/* not support compression */
	return false;
}
static inline struct page *f2fs_compress_control_page(struct page *page)
{
	WARN_ON_ONCE(1);
	return ERR_PTR(-EINVAL);
}
static inline int f2fs_init_compress_mempool(void) { return 0; }
static inline void f2fs_destroy_compress_mempool(void) { }
static inline void f2fs_decompress_cluster(struct decompress_io_ctx *dic) { }
static inline void f2fs_end_read_compressed_page(struct page *page,
						bool failed, block_t blkaddr)
{
	WARN_ON_ONCE(1);
}
static inline void f2fs_put_page_dic(struct page *page)
{
	WARN_ON_ONCE(1);
}
static inline unsigned int f2fs_cluster_blocks_are_contiguous(struct dnode_of_data *dn) { return 0; }
static inline bool f2fs_sanity_check_cluster(struct dnode_of_data *dn) { return false; }
static inline int f2fs_init_compress_inode(struct f2fs_sb_info *sbi) { return 0; }
static inline void f2fs_destroy_compress_inode(struct f2fs_sb_info *sbi) { }
static inline int f2fs_init_page_array_cache(struct f2fs_sb_info *sbi) { return 0; }
static inline void f2fs_destroy_page_array_cache(struct f2fs_sb_info *sbi) { }
static inline int __init f2fs_init_compress_cache(void) { return 0; }
static inline void f2fs_destroy_compress_cache(void) { }
static inline void f2fs_invalidate_compress_page(struct f2fs_sb_info *sbi,
				block_t blkaddr) { }
static inline void f2fs_cache_compressed_page(struct f2fs_sb_info *sbi,
				struct page *page, nid_t ino, block_t blkaddr) { }
static inline bool f2fs_load_compressed_page(struct f2fs_sb_info *sbi,
				struct page *page, block_t blkaddr) { return false; }
static inline void f2fs_invalidate_compress_pages(struct f2fs_sb_info *sbi,
							nid_t ino) { }
#define inc_compr_inode_stat(inode)		do { } while (0)
static inline void f2fs_update_extent_tree_range_compressed(struct inode *inode,
				pgoff_t fofs, block_t blkaddr, unsigned int llen,
				unsigned int c_len) { }
#endif

static inline void set_compress_context(struct inode *inode)
{
	struct f2fs_sb_info *sbi = F2FS_I_SB(inode);

	F2FS_I(inode)->i_compress_algorithm =
			F2FS_OPTION(sbi).compress_algorithm;
	F2FS_I(inode)->i_log_cluster_size =
			F2FS_OPTION(sbi).compress_log_size;
	F2FS_I(inode)->i_compress_flag =
			F2FS_OPTION(sbi).compress_chksum ?
				1 << COMPRESS_CHKSUM : 0;
	F2FS_I(inode)->i_cluster_size =
			1 << F2FS_I(inode)->i_log_cluster_size;
	if ((F2FS_I(inode)->i_compress_algorithm == COMPRESS_LZ4 ||
		F2FS_I(inode)->i_compress_algorithm == COMPRESS_ZSTD) &&
			F2FS_OPTION(sbi).compress_level)
		F2FS_I(inode)->i_compress_flag |=
				F2FS_OPTION(sbi).compress_level <<
				COMPRESS_LEVEL_OFFSET;
	F2FS_I(inode)->i_flags |= F2FS_COMPR_FL;
	set_inode_flag(inode, FI_COMPRESSED_FILE);
	stat_inc_compr_inode(inode);
	inc_compr_inode_stat(inode);
	f2fs_mark_inode_dirty_sync(inode, true);
}

static inline bool f2fs_disable_compressed_file(struct inode *inode)
{
	struct f2fs_inode_info *fi = F2FS_I(inode);

	if (!f2fs_compressed_file(inode))
		return true;
	if (S_ISREG(inode->i_mode) && F2FS_HAS_BLOCKS(inode))
		return false;

	fi->i_flags &= ~F2FS_COMPR_FL;
	stat_dec_compr_inode(inode);
	clear_inode_flag(inode, FI_COMPRESSED_FILE);
	f2fs_mark_inode_dirty_sync(inode, true);
	return true;
}

#define F2FS_FEATURE_FUNCS(name, flagname) \
static inline int f2fs_sb_has_##name(struct f2fs_sb_info *sbi) \
{ \
	return F2FS_HAS_FEATURE(sbi, F2FS_FEATURE_##flagname); \
}

F2FS_FEATURE_FUNCS(encrypt, ENCRYPT);
F2FS_FEATURE_FUNCS(blkzoned, BLKZONED);
F2FS_FEATURE_FUNCS(extra_attr, EXTRA_ATTR);
F2FS_FEATURE_FUNCS(project_quota, PRJQUOTA);
F2FS_FEATURE_FUNCS(inode_chksum, INODE_CHKSUM);
F2FS_FEATURE_FUNCS(flexible_inline_xattr, FLEXIBLE_INLINE_XATTR);
F2FS_FEATURE_FUNCS(quota_ino, QUOTA_INO);
F2FS_FEATURE_FUNCS(inode_crtime, INODE_CRTIME);
F2FS_FEATURE_FUNCS(lost_found, LOST_FOUND);
F2FS_FEATURE_FUNCS(verity, VERITY);
F2FS_FEATURE_FUNCS(sb_chksum, SB_CHKSUM);
F2FS_FEATURE_FUNCS(casefold, CASEFOLD);
F2FS_FEATURE_FUNCS(compression, COMPRESSION);
F2FS_FEATURE_FUNCS(readonly, RO);

static inline bool f2fs_may_extent_tree(struct inode *inode)
{
	struct f2fs_sb_info *sbi = F2FS_I_SB(inode);

	if (!test_opt(sbi, EXTENT_CACHE) ||
			is_inode_flag_set(inode, FI_NO_EXTENT) ||
			(is_inode_flag_set(inode, FI_COMPRESSED_FILE) &&
			 !f2fs_sb_has_readonly(sbi)))
		return false;

	/*
	 * for recovered files during mount do not create extents
	 * if shrinker is not registered.
	 */
	if (list_empty(&sbi->s_list))
		return false;

	return S_ISREG(inode->i_mode);
}

#ifdef CONFIG_BLK_DEV_ZONED
static inline bool f2fs_blkz_is_seq(struct f2fs_sb_info *sbi, int devi,
				    block_t blkaddr)
{
	unsigned int zno = blkaddr >> sbi->log_blocks_per_blkz;

	return test_bit(zno, FDEV(devi).blkz_seq);
}
#endif

static inline bool f2fs_hw_should_discard(struct f2fs_sb_info *sbi)
{
	return f2fs_sb_has_blkzoned(sbi);
}

static inline bool f2fs_bdev_support_discard(struct block_device *bdev)
{
	return bdev_max_discard_sectors(bdev) || bdev_is_zoned(bdev);
}

static inline bool f2fs_hw_support_discard(struct f2fs_sb_info *sbi)
{
	int i;

	if (!f2fs_is_multi_device(sbi))
		return f2fs_bdev_support_discard(sbi->sb->s_bdev);

	for (i = 0; i < sbi->s_ndevs; i++)
		if (f2fs_bdev_support_discard(FDEV(i).bdev))
			return true;
	return false;
}

static inline bool f2fs_realtime_discard_enable(struct f2fs_sb_info *sbi)
{
	return (test_opt(sbi, DISCARD) && f2fs_hw_support_discard(sbi)) ||
					f2fs_hw_should_discard(sbi);
}

static inline bool f2fs_hw_is_readonly(struct f2fs_sb_info *sbi)
{
	int i;

	if (!f2fs_is_multi_device(sbi))
		return bdev_read_only(sbi->sb->s_bdev);

	for (i = 0; i < sbi->s_ndevs; i++)
		if (bdev_read_only(FDEV(i).bdev))
			return true;
	return false;
}

static inline bool f2fs_lfs_mode(struct f2fs_sb_info *sbi)
{
	return F2FS_OPTION(sbi).fs_mode == FS_MODE_LFS;
}

static inline bool f2fs_may_compress(struct inode *inode)
{
	if (IS_SWAPFILE(inode) || f2fs_is_pinned_file(inode) ||
		f2fs_is_atomic_file(inode) || f2fs_has_inline_data(inode))
		return false;
	return S_ISREG(inode->i_mode) || S_ISDIR(inode->i_mode);
}

static inline void f2fs_i_compr_blocks_update(struct inode *inode,
						u64 blocks, bool add)
{
	struct f2fs_inode_info *fi = F2FS_I(inode);
	int diff = fi->i_cluster_size - blocks;

	/* don't update i_compr_blocks if saved blocks were released */
	if (!add && !atomic_read(&fi->i_compr_blocks))
		return;

	if (add) {
		atomic_add(diff, &fi->i_compr_blocks);
		stat_add_compr_blocks(inode, diff);
	} else {
		atomic_sub(diff, &fi->i_compr_blocks);
		stat_sub_compr_blocks(inode, diff);
	}
	f2fs_mark_inode_dirty_sync(inode, true);
}

static inline int block_unaligned_IO(struct inode *inode,
				struct kiocb *iocb, struct iov_iter *iter)
{
	unsigned int i_blkbits = READ_ONCE(inode->i_blkbits);
	unsigned int blocksize_mask = (1 << i_blkbits) - 1;
	loff_t offset = iocb->ki_pos;
	unsigned long align = offset | iov_iter_alignment(iter);

	return align & blocksize_mask;
}

static inline bool f2fs_allow_multi_device_dio(struct f2fs_sb_info *sbi,
								int flag)
{
	if (!f2fs_is_multi_device(sbi))
		return false;
	if (flag != F2FS_GET_BLOCK_DIO)
		return false;
	return sbi->aligned_blksize;
}

static inline bool f2fs_force_buffered_io(struct inode *inode,
				struct kiocb *iocb, struct iov_iter *iter)
{
	struct f2fs_sb_info *sbi = F2FS_I_SB(inode);
	int rw = iov_iter_rw(iter);

	if (!fscrypt_dio_supported(iocb, iter))
		return true;
	if (fsverity_active(inode))
		return true;
	if (f2fs_compressed_file(inode))
		return true;

	/* disallow direct IO if any of devices has unaligned blksize */
	if (f2fs_is_multi_device(sbi) && !sbi->aligned_blksize)
		return true;
	/*
	 * for blkzoned device, fallback direct IO to buffered IO, so
	 * all IOs can be serialized by log-structured write.
	 */
	if (f2fs_sb_has_blkzoned(sbi))
		return true;
	if (f2fs_lfs_mode(sbi) && (rw == WRITE)) {
		if (block_unaligned_IO(inode, iocb, iter))
			return true;
		if (F2FS_IO_ALIGNED(sbi))
			return true;
	}
	if (is_sbi_flag_set(F2FS_I_SB(inode), SBI_CP_DISABLED))
		return true;

	return false;
}

static inline bool f2fs_need_verity(const struct inode *inode, pgoff_t idx)
{
	return fsverity_active(inode) &&
	       idx < DIV_ROUND_UP(inode->i_size, PAGE_SIZE);
}

#ifdef CONFIG_F2FS_FAULT_INJECTION
extern void f2fs_build_fault_attr(struct f2fs_sb_info *sbi, unsigned int rate,
							unsigned int type);
#else
#define f2fs_build_fault_attr(sbi, rate, type)		do { } while (0)
#endif

static inline bool is_journalled_quota(struct f2fs_sb_info *sbi)
{
#ifdef CONFIG_QUOTA
	if (f2fs_sb_has_quota_ino(sbi))
		return true;
	if (F2FS_OPTION(sbi).s_qf_names[USRQUOTA] ||
		F2FS_OPTION(sbi).s_qf_names[GRPQUOTA] ||
		F2FS_OPTION(sbi).s_qf_names[PRJQUOTA])
		return true;
#endif
	return false;
}

static inline bool f2fs_block_unit_discard(struct f2fs_sb_info *sbi)
{
	return F2FS_OPTION(sbi).discard_unit == DISCARD_UNIT_BLOCK;
}

static inline void f2fs_io_schedule_timeout(long timeout)
{
	set_current_state(TASK_UNINTERRUPTIBLE);
	io_schedule_timeout(timeout);
}

static inline void f2fs_handle_page_eio(struct f2fs_sb_info *sbi, pgoff_t ofs,
					enum page_type type)
{
	if (unlikely(f2fs_cp_error(sbi)))
		return;

	if (ofs == sbi->page_eio_ofs[type]) {
		if (sbi->page_eio_cnt[type]++ == MAX_RETRY_PAGE_EIO)
			set_ckpt_flags(sbi, CP_ERROR_FLAG);
	} else {
		sbi->page_eio_ofs[type] = ofs;
		sbi->page_eio_cnt[type] = 0;
	}
}

#define EFSBADCRC	EBADMSG		/* Bad CRC detected */
#define EFSCORRUPTED	EUCLEAN		/* Filesystem is corrupted */

#endif /* _LINUX_F2FS_H */<|MERGE_RESOLUTION|>--- conflicted
+++ resolved
@@ -757,7 +757,6 @@
 	FI_ENABLE_COMPRESS,	/* enable compression in "user" compression mode */
 	FI_COMPRESS_RELEASED,	/* compressed blocks were released */
 	FI_ALIGNED_WRITE,	/* enable aligned write */
-	FI_COW_FILE,		/* indicate COW file */
 	FI_MAX,			/* max flag, never be used */
 };
 
@@ -3209,14 +3208,6 @@
 	return is_inode_flag_set(inode, FI_ATOMIC_FILE);
 }
 
-<<<<<<< HEAD
-static inline bool f2fs_is_cow_file(struct inode *inode)
-{
-	return is_inode_flag_set(inode, FI_COW_FILE);
-}
-
-=======
->>>>>>> bf44eed7
 static inline bool f2fs_is_first_block_written(struct inode *inode)
 {
 	return is_inode_flag_set(inode, FI_FIRST_BLOCK_WRITTEN);
