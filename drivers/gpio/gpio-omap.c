// SPDX-License-Identifier: GPL-2.0-only
/*
 * Support functions for OMAP GPIO
 *
 * Copyright (C) 2003-2005 Nokia Corporation
 * Written by Juha Yrjölä <juha.yrjola@nokia.com>
 *
 * Copyright (C) 2009 Texas Instruments
 * Added OMAP4 support - Santosh Shilimkar <santosh.shilimkar@ti.com>
 */

#include <linux/init.h>
#include <linux/module.h>
#include <linux/interrupt.h>
#include <linux/syscore_ops.h>
#include <linux/err.h>
#include <linux/clk.h>
#include <linux/io.h>
#include <linux/cpu_pm.h>
#include <linux/device.h>
#include <linux/pm_runtime.h>
#include <linux/pm.h>
#include <linux/of.h>
#include <linux/of_device.h>
#include <linux/gpio/driver.h>
#include <linux/bitops.h>
#include <linux/platform_data/gpio-omap.h>

#define OMAP4_GPIO_DEBOUNCINGTIME_MASK 0xFF

struct gpio_regs {
	u32 irqenable1;
	u32 irqenable2;
	u32 wake_en;
	u32 ctrl;
	u32 oe;
	u32 leveldetect0;
	u32 leveldetect1;
	u32 risingdetect;
	u32 fallingdetect;
	u32 dataout;
	u32 debounce;
	u32 debounce_en;
};

struct gpio_bank {
	void __iomem *base;
	const struct omap_gpio_reg_offs *regs;

	int irq;
	u32 non_wakeup_gpios;
	u32 enabled_non_wakeup_gpios;
	struct gpio_regs context;
	u32 saved_datain;
	u32 level_mask;
	u32 toggle_mask;
	raw_spinlock_t lock;
	raw_spinlock_t wa_lock;
	struct gpio_chip chip;
	struct clk *dbck;
	struct notifier_block nb;
	unsigned int is_suspended:1;
	u32 mod_usage;
	u32 irq_usage;
	u32 dbck_enable_mask;
	bool dbck_enabled;
	bool is_mpuio;
	bool dbck_flag;
	bool loses_context;
	bool context_valid;
	int stride;
	u32 width;
	int context_loss_count;

	void (*set_dataout)(struct gpio_bank *bank, unsigned gpio, int enable);
	int (*get_context_loss_count)(struct device *dev);
};

#define GPIO_MOD_CTRL_BIT	BIT(0)

#define BANK_USED(bank) (bank->mod_usage || bank->irq_usage)
#define LINE_USED(line, offset) (line & (BIT(offset)))

static void omap_gpio_unmask_irq(struct irq_data *d);

static inline struct gpio_bank *omap_irq_data_get_bank(struct irq_data *d)
{
	struct gpio_chip *chip = irq_data_get_irq_chip_data(d);
	return gpiochip_get_data(chip);
}

static inline u32 omap_gpio_rmw(void __iomem *reg, u32 mask, bool set)
{
	u32 val = readl_relaxed(reg);

	if (set)
		val |= mask;
	else
		val &= ~mask;

	writel_relaxed(val, reg);

	return val;
}

static void omap_set_gpio_direction(struct gpio_bank *bank, int gpio,
				    int is_input)
{
	bank->context.oe = omap_gpio_rmw(bank->base + bank->regs->direction,
					 BIT(gpio), is_input);
}


/* set data out value using dedicate set/clear register */
static void omap_set_gpio_dataout_reg(struct gpio_bank *bank, unsigned offset,
				      int enable)
{
	void __iomem *reg = bank->base;
	u32 l = BIT(offset);

	if (enable) {
		reg += bank->regs->set_dataout;
		bank->context.dataout |= l;
	} else {
		reg += bank->regs->clr_dataout;
		bank->context.dataout &= ~l;
	}

	writel_relaxed(l, reg);
}

/* set data out value using mask register */
static void omap_set_gpio_dataout_mask(struct gpio_bank *bank, unsigned offset,
				       int enable)
{
	bank->context.dataout = omap_gpio_rmw(bank->base + bank->regs->dataout,
					      BIT(offset), enable);
}

static inline void omap_gpio_dbck_enable(struct gpio_bank *bank)
{
	if (bank->dbck_enable_mask && !bank->dbck_enabled) {
		clk_enable(bank->dbck);
		bank->dbck_enabled = true;

		writel_relaxed(bank->dbck_enable_mask,
			     bank->base + bank->regs->debounce_en);
	}
}

static inline void omap_gpio_dbck_disable(struct gpio_bank *bank)
{
	if (bank->dbck_enable_mask && bank->dbck_enabled) {
		/*
		 * Disable debounce before cutting it's clock. If debounce is
		 * enabled but the clock is not, GPIO module seems to be unable
		 * to detect events and generate interrupts at least on OMAP3.
		 */
		writel_relaxed(0, bank->base + bank->regs->debounce_en);

		clk_disable(bank->dbck);
		bank->dbck_enabled = false;
	}
}

/**
 * omap2_set_gpio_debounce - low level gpio debounce time
 * @bank: the gpio bank we're acting upon
 * @offset: the gpio number on this @bank
 * @debounce: debounce time to use
 *
 * OMAP's debounce time is in 31us steps
 *   <debounce time> = (GPIO_DEBOUNCINGTIME[7:0].DEBOUNCETIME + 1) x 31
 * so we need to convert and round up to the closest unit.
 *
 * Return: 0 on success, negative error otherwise.
 */
static int omap2_set_gpio_debounce(struct gpio_bank *bank, unsigned offset,
				   unsigned debounce)
{
	u32			val;
	u32			l;
	bool			enable = !!debounce;

	if (!bank->dbck_flag)
		return -ENOTSUPP;

	if (enable) {
		debounce = DIV_ROUND_UP(debounce, 31) - 1;
		if ((debounce & OMAP4_GPIO_DEBOUNCINGTIME_MASK) != debounce)
			return -EINVAL;
	}

	l = BIT(offset);

	clk_enable(bank->dbck);
	writel_relaxed(debounce, bank->base + bank->regs->debounce);

	val = omap_gpio_rmw(bank->base + bank->regs->debounce_en, l, enable);
	bank->dbck_enable_mask = val;

	clk_disable(bank->dbck);
	/*
	 * Enable debounce clock per module.
	 * This call is mandatory because in omap_gpio_request() when
	 * *_runtime_get_sync() is called,  _gpio_dbck_enable() within
	 * runtime callbck fails to turn on dbck because dbck_enable_mask
	 * used within _gpio_dbck_enable() is still not initialized at
	 * that point. Therefore we have to enable dbck here.
	 */
	omap_gpio_dbck_enable(bank);
	if (bank->dbck_enable_mask) {
		bank->context.debounce = debounce;
		bank->context.debounce_en = val;
	}

	return 0;
}

/**
 * omap_clear_gpio_debounce - clear debounce settings for a gpio
 * @bank: the gpio bank we're acting upon
 * @offset: the gpio number on this @bank
 *
 * If a gpio is using debounce, then clear the debounce enable bit and if
 * this is the only gpio in this bank using debounce, then clear the debounce
 * time too. The debounce clock will also be disabled when calling this function
 * if this is the only gpio in the bank using debounce.
 */
static void omap_clear_gpio_debounce(struct gpio_bank *bank, unsigned offset)
{
	u32 gpio_bit = BIT(offset);

	if (!bank->dbck_flag)
		return;

	if (!(bank->dbck_enable_mask & gpio_bit))
		return;

	bank->dbck_enable_mask &= ~gpio_bit;
	bank->context.debounce_en &= ~gpio_bit;
        writel_relaxed(bank->context.debounce_en,
		     bank->base + bank->regs->debounce_en);

	if (!bank->dbck_enable_mask) {
		bank->context.debounce = 0;
		writel_relaxed(bank->context.debounce, bank->base +
			     bank->regs->debounce);
		clk_disable(bank->dbck);
		bank->dbck_enabled = false;
	}
}

/*
 * Off mode wake-up capable GPIOs in bank(s) that are in the wakeup domain.
 * See TRM section for GPIO for "Wake-Up Generation" for the list of GPIOs
 * in wakeup domain. If bank->non_wakeup_gpios is not configured, assume none
 * are capable waking up the system from off mode.
 */
static bool omap_gpio_is_off_wakeup_capable(struct gpio_bank *bank, u32 gpio_mask)
{
	u32 no_wake = bank->non_wakeup_gpios;

	if (no_wake)
		return !!(~no_wake & gpio_mask);

	return false;
}

static inline void omap_set_gpio_trigger(struct gpio_bank *bank, int gpio,
						unsigned trigger)
{
	void __iomem *base = bank->base;
	u32 gpio_bit = BIT(gpio);

	omap_gpio_rmw(base + bank->regs->leveldetect0, gpio_bit,
		      trigger & IRQ_TYPE_LEVEL_LOW);
	omap_gpio_rmw(base + bank->regs->leveldetect1, gpio_bit,
		      trigger & IRQ_TYPE_LEVEL_HIGH);

	/*
	 * We need the edge detection enabled for to allow the GPIO block
	 * to be woken from idle state.  Set the appropriate edge detection
	 * in addition to the level detection.
	 */
	omap_gpio_rmw(base + bank->regs->risingdetect, gpio_bit,
		      trigger & (IRQ_TYPE_EDGE_RISING | IRQ_TYPE_LEVEL_HIGH));
	omap_gpio_rmw(base + bank->regs->fallingdetect, gpio_bit,
		      trigger & (IRQ_TYPE_EDGE_FALLING | IRQ_TYPE_LEVEL_LOW));

	bank->context.leveldetect0 =
			readl_relaxed(bank->base + bank->regs->leveldetect0);
	bank->context.leveldetect1 =
			readl_relaxed(bank->base + bank->regs->leveldetect1);
	bank->context.risingdetect =
			readl_relaxed(bank->base + bank->regs->risingdetect);
	bank->context.fallingdetect =
			readl_relaxed(bank->base + bank->regs->fallingdetect);

	bank->level_mask = bank->context.leveldetect0 |
			   bank->context.leveldetect1;

	/* This part needs to be executed always for OMAP{34xx, 44xx} */
	if (!bank->regs->irqctrl && !omap_gpio_is_off_wakeup_capable(bank, gpio)) {
		/*
		 * Log the edge gpio and manually trigger the IRQ
		 * after resume if the input level changes
		 * to avoid irq lost during PER RET/OFF mode
		 * Applies for omap2 non-wakeup gpio and all omap3 gpios
		 */
		if (trigger & IRQ_TYPE_EDGE_BOTH)
			bank->enabled_non_wakeup_gpios |= gpio_bit;
		else
			bank->enabled_non_wakeup_gpios &= ~gpio_bit;
	}
<<<<<<< HEAD

	bank->level_mask =
		readl_relaxed(bank->base + bank->regs->leveldetect0) |
		readl_relaxed(bank->base + bank->regs->leveldetect1);
=======
>>>>>>> f7688b48
}

/*
 * This only applies to chips that can't do both rising and falling edge
 * detection at once.  For all other chips, this function is a noop.
 */
static void omap_toggle_gpio_edge_triggering(struct gpio_bank *bank, int gpio)
{
	if (IS_ENABLED(CONFIG_ARCH_OMAP1) && bank->regs->irqctrl) {
		void __iomem *reg = bank->base + bank->regs->irqctrl;

		writel_relaxed(readl_relaxed(reg) ^ BIT(gpio), reg);
	}
}

static int omap_set_gpio_triggering(struct gpio_bank *bank, int gpio,
				    unsigned trigger)
{
	void __iomem *reg = bank->base;
	u32 l = 0;

	if (bank->regs->leveldetect0 && bank->regs->wkup_en) {
		omap_set_gpio_trigger(bank, gpio, trigger);
	} else if (bank->regs->irqctrl) {
		reg += bank->regs->irqctrl;

		l = readl_relaxed(reg);
		if ((trigger & IRQ_TYPE_SENSE_MASK) == IRQ_TYPE_EDGE_BOTH)
			bank->toggle_mask |= BIT(gpio);
		if (trigger & IRQ_TYPE_EDGE_RISING)
			l |= BIT(gpio);
		else if (trigger & IRQ_TYPE_EDGE_FALLING)
			l &= ~(BIT(gpio));
		else
			return -EINVAL;

		writel_relaxed(l, reg);
	} else if (bank->regs->edgectrl1) {
		if (gpio & 0x08)
			reg += bank->regs->edgectrl2;
		else
			reg += bank->regs->edgectrl1;

		gpio &= 0x07;
		l = readl_relaxed(reg);
		l &= ~(3 << (gpio << 1));
		if (trigger & IRQ_TYPE_EDGE_RISING)
			l |= 2 << (gpio << 1);
		if (trigger & IRQ_TYPE_EDGE_FALLING)
			l |= BIT(gpio << 1);
		writel_relaxed(l, reg);
	}
	return 0;
}

static void omap_enable_gpio_module(struct gpio_bank *bank, unsigned offset)
{
	if (bank->regs->pinctrl) {
		void __iomem *reg = bank->base + bank->regs->pinctrl;

		/* Claim the pin for MPU */
		writel_relaxed(readl_relaxed(reg) | (BIT(offset)), reg);
	}

	if (bank->regs->ctrl && !BANK_USED(bank)) {
		void __iomem *reg = bank->base + bank->regs->ctrl;
		u32 ctrl;

		ctrl = readl_relaxed(reg);
		/* Module is enabled, clocks are not gated */
		ctrl &= ~GPIO_MOD_CTRL_BIT;
		writel_relaxed(ctrl, reg);
		bank->context.ctrl = ctrl;
	}
}

static void omap_disable_gpio_module(struct gpio_bank *bank, unsigned offset)
{
	if (bank->regs->ctrl && !BANK_USED(bank)) {
		void __iomem *reg = bank->base + bank->regs->ctrl;
		u32 ctrl;

		ctrl = readl_relaxed(reg);
		/* Module is disabled, clocks are gated */
		ctrl |= GPIO_MOD_CTRL_BIT;
		writel_relaxed(ctrl, reg);
		bank->context.ctrl = ctrl;
	}
}

static int omap_gpio_is_input(struct gpio_bank *bank, unsigned offset)
{
	void __iomem *reg = bank->base + bank->regs->direction;

	return readl_relaxed(reg) & BIT(offset);
}

static void omap_gpio_init_irq(struct gpio_bank *bank, unsigned offset)
{
	if (!LINE_USED(bank->mod_usage, offset)) {
		omap_enable_gpio_module(bank, offset);
		omap_set_gpio_direction(bank, offset, 1);
	}
	bank->irq_usage |= BIT(offset);
}

static int omap_gpio_irq_type(struct irq_data *d, unsigned type)
{
	struct gpio_bank *bank = omap_irq_data_get_bank(d);
	int retval;
	unsigned long flags;
	unsigned offset = d->hwirq;

	if (type & ~IRQ_TYPE_SENSE_MASK)
		return -EINVAL;

	if (!bank->regs->leveldetect0 &&
		(type & (IRQ_TYPE_LEVEL_LOW|IRQ_TYPE_LEVEL_HIGH)))
		return -EINVAL;

	raw_spin_lock_irqsave(&bank->lock, flags);
	retval = omap_set_gpio_triggering(bank, offset, type);
	if (retval) {
		raw_spin_unlock_irqrestore(&bank->lock, flags);
		goto error;
	}
	omap_gpio_init_irq(bank, offset);
	if (!omap_gpio_is_input(bank, offset)) {
		raw_spin_unlock_irqrestore(&bank->lock, flags);
		retval = -EINVAL;
		goto error;
	}
	raw_spin_unlock_irqrestore(&bank->lock, flags);

	if (type & (IRQ_TYPE_LEVEL_LOW | IRQ_TYPE_LEVEL_HIGH))
		irq_set_handler_locked(d, handle_level_irq);
	else if (type & (IRQ_TYPE_EDGE_FALLING | IRQ_TYPE_EDGE_RISING))
		/*
		 * Edge IRQs are already cleared/acked in irq_handler and
		 * not need to be masked, as result handle_edge_irq()
		 * logic is excessed here and may cause lose of interrupts.
		 * So just use handle_simple_irq.
		 */
		irq_set_handler_locked(d, handle_simple_irq);

	return 0;

error:
	return retval;
}

static void omap_clear_gpio_irqbank(struct gpio_bank *bank, int gpio_mask)
{
	void __iomem *reg = bank->base;

	reg += bank->regs->irqstatus;
	writel_relaxed(gpio_mask, reg);

	/* Workaround for clearing DSP GPIO interrupts to allow retention */
	if (bank->regs->irqstatus2) {
		reg = bank->base + bank->regs->irqstatus2;
		writel_relaxed(gpio_mask, reg);
	}

	/* Flush posted write for the irq status to avoid spurious interrupts */
	readl_relaxed(reg);
}

static inline void omap_clear_gpio_irqstatus(struct gpio_bank *bank,
					     unsigned offset)
{
	omap_clear_gpio_irqbank(bank, BIT(offset));
}

static u32 omap_get_gpio_irqbank_mask(struct gpio_bank *bank)
{
	void __iomem *reg = bank->base;
	u32 l;
	u32 mask = (BIT(bank->width)) - 1;

	reg += bank->regs->irqenable;
	l = readl_relaxed(reg);
	if (bank->regs->irqenable_inv)
		l = ~l;
	l &= mask;
	return l;
}

static inline void omap_set_gpio_irqenable(struct gpio_bank *bank,
					   unsigned offset, int enable)
{
	void __iomem *reg = bank->base;
	u32 gpio_mask = BIT(offset);

	if (bank->regs->set_irqenable && bank->regs->clr_irqenable) {
		if (enable) {
			reg += bank->regs->set_irqenable;
			bank->context.irqenable1 |= gpio_mask;
		} else {
			reg += bank->regs->clr_irqenable;
			bank->context.irqenable1 &= ~gpio_mask;
		}
		writel_relaxed(gpio_mask, reg);
	} else {
		bank->context.irqenable1 =
			omap_gpio_rmw(reg + bank->regs->irqenable, gpio_mask,
				      enable ^ bank->regs->irqenable_inv);
	}

	/*
	 * Program GPIO wakeup along with IRQ enable to satisfy OMAP4430 TRM
	 * note requiring correlation between the IRQ enable registers and
	 * the wakeup registers.  In any case, we want wakeup from idle
	 * enabled for the GPIOs which support this feature.
	 */
	if (bank->regs->wkup_en &&
	    (bank->regs->edgectrl1 || !(bank->non_wakeup_gpios & gpio_mask))) {
		bank->context.wake_en =
			omap_gpio_rmw(bank->base + bank->regs->wkup_en,
				      gpio_mask, enable);
	}
}

/* Use disable_irq_wake() and enable_irq_wake() functions from drivers */
static int omap_gpio_wake_enable(struct irq_data *d, unsigned int enable)
{
	struct gpio_bank *bank = omap_irq_data_get_bank(d);

	return irq_set_irq_wake(bank->irq, enable);
}

/*
 * We need to unmask the GPIO bank interrupt as soon as possible to
 * avoid missing GPIO interrupts for other lines in the bank.
 * Then we need to mask-read-clear-unmask the triggered GPIO lines
 * in the bank to avoid missing nested interrupts for a GPIO line.
 * If we wait to unmask individual GPIO lines in the bank after the
 * line's interrupt handler has been run, we may miss some nested
 * interrupts.
 */
static irqreturn_t omap_gpio_irq_handler(int irq, void *gpiobank)
{
	void __iomem *isr_reg = NULL;
	u32 enabled, isr, edge;
	unsigned int bit;
	struct gpio_bank *bank = gpiobank;
	unsigned long wa_lock_flags;
	unsigned long lock_flags;

	isr_reg = bank->base + bank->regs->irqstatus;
	if (WARN_ON(!isr_reg))
		goto exit;

	if (WARN_ONCE(!pm_runtime_active(bank->chip.parent),
		      "gpio irq%i while runtime suspended?\n", irq))
		return IRQ_NONE;

	while (1) {
		raw_spin_lock_irqsave(&bank->lock, lock_flags);

		enabled = omap_get_gpio_irqbank_mask(bank);
		isr = readl_relaxed(isr_reg) & enabled;

		/*
		 * Clear edge sensitive interrupts before calling handler(s)
		 * so subsequent edge transitions are not missed while the
		 * handlers are running.
		 */
		edge = isr & ~bank->level_mask;
		if (edge)
			omap_clear_gpio_irqbank(bank, edge);

		raw_spin_unlock_irqrestore(&bank->lock, lock_flags);

		if (!isr)
			break;

		while (isr) {
			bit = __ffs(isr);
			isr &= ~(BIT(bit));

			raw_spin_lock_irqsave(&bank->lock, lock_flags);
			/*
			 * Some chips can't respond to both rising and falling
			 * at the same time.  If this irq was requested with
			 * both flags, we need to flip the ICR data for the IRQ
			 * to respond to the IRQ for the opposite direction.
			 * This will be indicated in the bank toggle_mask.
			 */
			if (bank->toggle_mask & (BIT(bit)))
				omap_toggle_gpio_edge_triggering(bank, bit);

			raw_spin_unlock_irqrestore(&bank->lock, lock_flags);

			raw_spin_lock_irqsave(&bank->wa_lock, wa_lock_flags);

			generic_handle_irq(irq_find_mapping(bank->chip.irq.domain,
							    bit));

			raw_spin_unlock_irqrestore(&bank->wa_lock,
						   wa_lock_flags);
		}
	}
exit:
	return IRQ_HANDLED;
}

static unsigned int omap_gpio_irq_startup(struct irq_data *d)
{
	struct gpio_bank *bank = omap_irq_data_get_bank(d);
	unsigned long flags;
	unsigned offset = d->hwirq;

	raw_spin_lock_irqsave(&bank->lock, flags);

	if (!LINE_USED(bank->mod_usage, offset))
		omap_set_gpio_direction(bank, offset, 1);
	omap_enable_gpio_module(bank, offset);
	bank->irq_usage |= BIT(offset);

	raw_spin_unlock_irqrestore(&bank->lock, flags);
	omap_gpio_unmask_irq(d);

	return 0;
}

static void omap_gpio_irq_shutdown(struct irq_data *d)
{
	struct gpio_bank *bank = omap_irq_data_get_bank(d);
	unsigned long flags;
	unsigned offset = d->hwirq;

	raw_spin_lock_irqsave(&bank->lock, flags);
	bank->irq_usage &= ~(BIT(offset));
	omap_set_gpio_triggering(bank, offset, IRQ_TYPE_NONE);
	omap_clear_gpio_irqstatus(bank, offset);
	omap_set_gpio_irqenable(bank, offset, 0);
	if (!LINE_USED(bank->mod_usage, offset))
		omap_clear_gpio_debounce(bank, offset);
	omap_disable_gpio_module(bank, offset);
	raw_spin_unlock_irqrestore(&bank->lock, flags);
}

static void omap_gpio_irq_bus_lock(struct irq_data *data)
{
	struct gpio_bank *bank = omap_irq_data_get_bank(data);

	pm_runtime_get_sync(bank->chip.parent);
}

static void gpio_irq_bus_sync_unlock(struct irq_data *data)
{
	struct gpio_bank *bank = omap_irq_data_get_bank(data);

	pm_runtime_put(bank->chip.parent);
}

static void omap_gpio_mask_irq(struct irq_data *d)
{
	struct gpio_bank *bank = omap_irq_data_get_bank(d);
	unsigned offset = d->hwirq;
	unsigned long flags;

	raw_spin_lock_irqsave(&bank->lock, flags);
	omap_set_gpio_triggering(bank, offset, IRQ_TYPE_NONE);
	omap_set_gpio_irqenable(bank, offset, 0);
	raw_spin_unlock_irqrestore(&bank->lock, flags);
}

static void omap_gpio_unmask_irq(struct irq_data *d)
{
	struct gpio_bank *bank = omap_irq_data_get_bank(d);
	unsigned offset = d->hwirq;
	u32 trigger = irqd_get_trigger_type(d);
	unsigned long flags;

	raw_spin_lock_irqsave(&bank->lock, flags);
	omap_set_gpio_irqenable(bank, offset, 1);

	/*
	 * For level-triggered GPIOs, clearing must be done after the source
	 * is cleared, thus after the handler has run. OMAP4 needs this done
	 * after enabing the interrupt to clear the wakeup status.
	 */
	if (bank->regs->leveldetect0 && bank->regs->wkup_en &&
	    trigger & (IRQ_TYPE_LEVEL_HIGH | IRQ_TYPE_LEVEL_LOW))
		omap_clear_gpio_irqstatus(bank, offset);

	if (trigger)
		omap_set_gpio_triggering(bank, offset, trigger);

	raw_spin_unlock_irqrestore(&bank->lock, flags);
}

/*---------------------------------------------------------------------*/

static int omap_mpuio_suspend_noirq(struct device *dev)
{
	struct gpio_bank	*bank = dev_get_drvdata(dev);
	void __iomem		*mask_reg = bank->base +
					OMAP_MPUIO_GPIO_MASKIT / bank->stride;
	unsigned long		flags;

	raw_spin_lock_irqsave(&bank->lock, flags);
	writel_relaxed(0xffff & ~bank->context.wake_en, mask_reg);
	raw_spin_unlock_irqrestore(&bank->lock, flags);

	return 0;
}

static int omap_mpuio_resume_noirq(struct device *dev)
{
	struct gpio_bank	*bank = dev_get_drvdata(dev);
	void __iomem		*mask_reg = bank->base +
					OMAP_MPUIO_GPIO_MASKIT / bank->stride;
	unsigned long		flags;

	raw_spin_lock_irqsave(&bank->lock, flags);
	writel_relaxed(bank->context.wake_en, mask_reg);
	raw_spin_unlock_irqrestore(&bank->lock, flags);

	return 0;
}

static const struct dev_pm_ops omap_mpuio_dev_pm_ops = {
	.suspend_noirq = omap_mpuio_suspend_noirq,
	.resume_noirq = omap_mpuio_resume_noirq,
};

/* use platform_driver for this. */
static struct platform_driver omap_mpuio_driver = {
	.driver		= {
		.name	= "mpuio",
		.pm	= &omap_mpuio_dev_pm_ops,
	},
};

static struct platform_device omap_mpuio_device = {
	.name		= "mpuio",
	.id		= -1,
	.dev = {
		.driver = &omap_mpuio_driver.driver,
	}
	/* could list the /proc/iomem resources */
};

static inline void omap_mpuio_init(struct gpio_bank *bank)
{
	platform_set_drvdata(&omap_mpuio_device, bank);

	if (platform_driver_register(&omap_mpuio_driver) == 0)
		(void) platform_device_register(&omap_mpuio_device);
}

/*---------------------------------------------------------------------*/

static int omap_gpio_request(struct gpio_chip *chip, unsigned offset)
{
	struct gpio_bank *bank = gpiochip_get_data(chip);
	unsigned long flags;

	pm_runtime_get_sync(chip->parent);

	raw_spin_lock_irqsave(&bank->lock, flags);
	omap_enable_gpio_module(bank, offset);
	bank->mod_usage |= BIT(offset);
	raw_spin_unlock_irqrestore(&bank->lock, flags);

	return 0;
}

static void omap_gpio_free(struct gpio_chip *chip, unsigned offset)
{
	struct gpio_bank *bank = gpiochip_get_data(chip);
	unsigned long flags;

	raw_spin_lock_irqsave(&bank->lock, flags);
	bank->mod_usage &= ~(BIT(offset));
	if (!LINE_USED(bank->irq_usage, offset)) {
		omap_set_gpio_direction(bank, offset, 1);
		omap_clear_gpio_debounce(bank, offset);
	}
	omap_disable_gpio_module(bank, offset);
	raw_spin_unlock_irqrestore(&bank->lock, flags);

	pm_runtime_put(chip->parent);
}

static int omap_gpio_get_direction(struct gpio_chip *chip, unsigned offset)
{
	struct gpio_bank *bank = gpiochip_get_data(chip);

	return !!(readl_relaxed(bank->base + bank->regs->direction) &
		  BIT(offset));
}

static int omap_gpio_input(struct gpio_chip *chip, unsigned offset)
{
	struct gpio_bank *bank;
	unsigned long flags;

	bank = gpiochip_get_data(chip);
	raw_spin_lock_irqsave(&bank->lock, flags);
	omap_set_gpio_direction(bank, offset, 1);
	raw_spin_unlock_irqrestore(&bank->lock, flags);
	return 0;
}

static int omap_gpio_get(struct gpio_chip *chip, unsigned offset)
{
	struct gpio_bank *bank = gpiochip_get_data(chip);
	void __iomem *reg;

	if (omap_gpio_is_input(bank, offset))
		reg = bank->base + bank->regs->datain;
	else
		reg = bank->base + bank->regs->dataout;

	return (readl_relaxed(reg) & BIT(offset)) != 0;
}

static int omap_gpio_output(struct gpio_chip *chip, unsigned offset, int value)
{
	struct gpio_bank *bank;
	unsigned long flags;

	bank = gpiochip_get_data(chip);
	raw_spin_lock_irqsave(&bank->lock, flags);
	bank->set_dataout(bank, offset, value);
	omap_set_gpio_direction(bank, offset, 0);
	raw_spin_unlock_irqrestore(&bank->lock, flags);
	return 0;
}

static int omap_gpio_get_multiple(struct gpio_chip *chip, unsigned long *mask,
				  unsigned long *bits)
{
	struct gpio_bank *bank = gpiochip_get_data(chip);
	void __iomem *base = bank->base;
	u32 direction, m, val = 0;

	direction = readl_relaxed(base + bank->regs->direction);

	m = direction & *mask;
	if (m)
		val |= readl_relaxed(base + bank->regs->datain) & m;

	m = ~direction & *mask;
	if (m)
		val |= readl_relaxed(base + bank->regs->dataout) & m;

	*bits = val;

	return 0;
}

static int omap_gpio_debounce(struct gpio_chip *chip, unsigned offset,
			      unsigned debounce)
{
	struct gpio_bank *bank;
	unsigned long flags;
	int ret;

	bank = gpiochip_get_data(chip);

	raw_spin_lock_irqsave(&bank->lock, flags);
	ret = omap2_set_gpio_debounce(bank, offset, debounce);
	raw_spin_unlock_irqrestore(&bank->lock, flags);

	if (ret)
		dev_info(chip->parent,
			 "Could not set line %u debounce to %u microseconds (%d)",
			 offset, debounce, ret);

	return ret;
}

static int omap_gpio_set_config(struct gpio_chip *chip, unsigned offset,
				unsigned long config)
{
	u32 debounce;

	if (pinconf_to_config_param(config) != PIN_CONFIG_INPUT_DEBOUNCE)
		return -ENOTSUPP;

	debounce = pinconf_to_config_argument(config);
	return omap_gpio_debounce(chip, offset, debounce);
}

static void omap_gpio_set(struct gpio_chip *chip, unsigned offset, int value)
{
	struct gpio_bank *bank;
	unsigned long flags;

	bank = gpiochip_get_data(chip);
	raw_spin_lock_irqsave(&bank->lock, flags);
	bank->set_dataout(bank, offset, value);
	raw_spin_unlock_irqrestore(&bank->lock, flags);
}

static void omap_gpio_set_multiple(struct gpio_chip *chip, unsigned long *mask,
				   unsigned long *bits)
{
	struct gpio_bank *bank = gpiochip_get_data(chip);
	void __iomem *reg = bank->base + bank->regs->dataout;
	unsigned long flags;
	u32 l;

	raw_spin_lock_irqsave(&bank->lock, flags);
	l = (readl_relaxed(reg) & ~*mask) | (*bits & *mask);
	writel_relaxed(l, reg);
	bank->context.dataout = l;
	raw_spin_unlock_irqrestore(&bank->lock, flags);
}

/*---------------------------------------------------------------------*/

static void omap_gpio_show_rev(struct gpio_bank *bank)
{
	static bool called;
	u32 rev;

	if (called || bank->regs->revision == USHRT_MAX)
		return;

	rev = readw_relaxed(bank->base + bank->regs->revision);
	pr_info("OMAP GPIO hardware version %d.%d\n",
		(rev >> 4) & 0x0f, rev & 0x0f);

	called = true;
}

static void omap_gpio_mod_init(struct gpio_bank *bank)
{
	void __iomem *base = bank->base;
	u32 l = 0xffffffff;

	if (bank->width == 16)
		l = 0xffff;

	if (bank->is_mpuio) {
		writel_relaxed(l, bank->base + bank->regs->irqenable);
		return;
	}

	omap_gpio_rmw(base + bank->regs->irqenable, l,
		      bank->regs->irqenable_inv);
	omap_gpio_rmw(base + bank->regs->irqstatus, l,
		      !bank->regs->irqenable_inv);
	if (bank->regs->debounce_en)
		writel_relaxed(0, base + bank->regs->debounce_en);

	/* Save OE default value (0xffffffff) in the context */
	bank->context.oe = readl_relaxed(bank->base + bank->regs->direction);
	 /* Initialize interface clk ungated, module enabled */
	if (bank->regs->ctrl)
		writel_relaxed(0, base + bank->regs->ctrl);
}

static int omap_gpio_chip_init(struct gpio_bank *bank, struct irq_chip *irqc)
{
	struct gpio_irq_chip *irq;
	static int gpio;
	const char *label;
	int irq_base = 0;
	int ret;

	/*
	 * REVISIT eventually switch from OMAP-specific gpio structs
	 * over to the generic ones
	 */
	bank->chip.request = omap_gpio_request;
	bank->chip.free = omap_gpio_free;
	bank->chip.get_direction = omap_gpio_get_direction;
	bank->chip.direction_input = omap_gpio_input;
	bank->chip.get = omap_gpio_get;
	bank->chip.get_multiple = omap_gpio_get_multiple;
	bank->chip.direction_output = omap_gpio_output;
	bank->chip.set_config = omap_gpio_set_config;
	bank->chip.set = omap_gpio_set;
	bank->chip.set_multiple = omap_gpio_set_multiple;
	if (bank->is_mpuio) {
		bank->chip.label = "mpuio";
		if (bank->regs->wkup_en)
			bank->chip.parent = &omap_mpuio_device.dev;
		bank->chip.base = OMAP_MPUIO(0);
	} else {
		label = devm_kasprintf(bank->chip.parent, GFP_KERNEL, "gpio-%d-%d",
				       gpio, gpio + bank->width - 1);
		if (!label)
			return -ENOMEM;
		bank->chip.label = label;
		bank->chip.base = gpio;
	}
	bank->chip.ngpio = bank->width;

#ifdef CONFIG_ARCH_OMAP1
	/*
	 * REVISIT: Once we have OMAP1 supporting SPARSE_IRQ, we can drop
	 * irq_alloc_descs() since a base IRQ offset will no longer be needed.
	 */
	irq_base = devm_irq_alloc_descs(bank->chip.parent,
					-1, 0, bank->width, 0);
	if (irq_base < 0) {
		dev_err(bank->chip.parent, "Couldn't allocate IRQ numbers\n");
		return -ENODEV;
	}
#endif

	/* MPUIO is a bit different, reading IRQ status clears it */
	if (bank->is_mpuio && !bank->regs->wkup_en)
		irqc->irq_set_wake = NULL;

	irq = &bank->chip.irq;
	irq->chip = irqc;
	irq->handler = handle_bad_irq;
	irq->default_type = IRQ_TYPE_NONE;
	irq->num_parents = 1;
	irq->parents = &bank->irq;
	irq->first = irq_base;

	ret = gpiochip_add_data(&bank->chip, bank);
	if (ret) {
		dev_err(bank->chip.parent,
			"Could not register gpio chip %d\n", ret);
		return ret;
	}

	ret = devm_request_irq(bank->chip.parent, bank->irq,
			       omap_gpio_irq_handler,
			       0, dev_name(bank->chip.parent), bank);
	if (ret)
		gpiochip_remove(&bank->chip);

	if (!bank->is_mpuio)
		gpio += bank->width;

	return ret;
}

static void omap_gpio_init_context(struct gpio_bank *p)
{
	const struct omap_gpio_reg_offs *regs = p->regs;
	void __iomem *base = p->base;

	p->context.ctrl		= readl_relaxed(base + regs->ctrl);
	p->context.oe		= readl_relaxed(base + regs->direction);
	p->context.wake_en	= readl_relaxed(base + regs->wkup_en);
	p->context.leveldetect0	= readl_relaxed(base + regs->leveldetect0);
	p->context.leveldetect1	= readl_relaxed(base + regs->leveldetect1);
	p->context.risingdetect	= readl_relaxed(base + regs->risingdetect);
	p->context.fallingdetect = readl_relaxed(base + regs->fallingdetect);
	p->context.irqenable1	= readl_relaxed(base + regs->irqenable);
	p->context.irqenable2	= readl_relaxed(base + regs->irqenable2);
	p->context.dataout	= readl_relaxed(base + regs->dataout);

	p->context_valid = true;
}

static void omap_gpio_restore_context(struct gpio_bank *bank)
{
	const struct omap_gpio_reg_offs *regs = bank->regs;
	void __iomem *base = bank->base;

	writel_relaxed(bank->context.wake_en, base + regs->wkup_en);
	writel_relaxed(bank->context.ctrl, base + regs->ctrl);
	writel_relaxed(bank->context.leveldetect0, base + regs->leveldetect0);
	writel_relaxed(bank->context.leveldetect1, base + regs->leveldetect1);
	writel_relaxed(bank->context.risingdetect, base + regs->risingdetect);
	writel_relaxed(bank->context.fallingdetect, base + regs->fallingdetect);
	writel_relaxed(bank->context.dataout, base + regs->dataout);
	writel_relaxed(bank->context.oe, base + regs->direction);

	if (bank->dbck_enable_mask) {
		writel_relaxed(bank->context.debounce, base + regs->debounce);
		writel_relaxed(bank->context.debounce_en,
			       base + regs->debounce_en);
	}

	writel_relaxed(bank->context.irqenable1, base + regs->irqenable);
	writel_relaxed(bank->context.irqenable2, base + regs->irqenable2);
}

static void omap_gpio_idle(struct gpio_bank *bank, bool may_lose_context)
{
	struct device *dev = bank->chip.parent;
	void __iomem *base = bank->base;
	u32 mask, nowake;

	bank->saved_datain = readl_relaxed(base + bank->regs->datain);

	if (!bank->enabled_non_wakeup_gpios)
		goto update_gpio_context_count;

	/* Check for pending EDGE_FALLING, ignore EDGE_BOTH */
	mask = bank->enabled_non_wakeup_gpios & bank->context.fallingdetect;
	mask &= ~bank->context.risingdetect;
	bank->saved_datain |= mask;

	/* Check for pending EDGE_RISING, ignore EDGE_BOTH */
	mask = bank->enabled_non_wakeup_gpios & bank->context.risingdetect;
	mask &= ~bank->context.fallingdetect;
	bank->saved_datain &= ~mask;

	if (!may_lose_context)
		goto update_gpio_context_count;

	/*
	 * If going to OFF, remove triggering for all wkup domain
	 * non-wakeup GPIOs.  Otherwise spurious IRQs will be
	 * generated.  See OMAP2420 Errata item 1.101.
	 */
	if (!bank->loses_context && bank->enabled_non_wakeup_gpios) {
		nowake = bank->enabled_non_wakeup_gpios;
		omap_gpio_rmw(base + bank->regs->fallingdetect, nowake, ~nowake);
		omap_gpio_rmw(base + bank->regs->risingdetect, nowake, ~nowake);
	}

update_gpio_context_count:
	if (bank->get_context_loss_count)
		bank->context_loss_count =
				bank->get_context_loss_count(dev);

	omap_gpio_dbck_disable(bank);
}

static void omap_gpio_unidle(struct gpio_bank *bank)
{
	struct device *dev = bank->chip.parent;
	u32 l = 0, gen, gen0, gen1;
	int c;

	/*
	 * On the first resume during the probe, the context has not
	 * been initialised and so initialise it now. Also initialise
	 * the context loss count.
	 */
	if (bank->loses_context && !bank->context_valid) {
		omap_gpio_init_context(bank);

		if (bank->get_context_loss_count)
			bank->context_loss_count =
				bank->get_context_loss_count(dev);
	}

	omap_gpio_dbck_enable(bank);

	if (bank->loses_context) {
		if (!bank->get_context_loss_count) {
			omap_gpio_restore_context(bank);
		} else {
			c = bank->get_context_loss_count(dev);
			if (c != bank->context_loss_count) {
				omap_gpio_restore_context(bank);
			} else {
				return;
			}
		}
	} else {
		/* Restore changes done for OMAP2420 errata 1.101 */
		writel_relaxed(bank->context.fallingdetect,
			       bank->base + bank->regs->fallingdetect);
		writel_relaxed(bank->context.risingdetect,
			       bank->base + bank->regs->risingdetect);
	}

	l = readl_relaxed(bank->base + bank->regs->datain);

	/*
	 * Check if any of the non-wakeup interrupt GPIOs have changed
	 * state.  If so, generate an IRQ by software.  This is
	 * horribly racy, but it's the best we can do to work around
	 * this silicon bug.
	 */
	l ^= bank->saved_datain;
	l &= bank->enabled_non_wakeup_gpios;

	/*
	 * No need to generate IRQs for the rising edge for gpio IRQs
	 * configured with falling edge only; and vice versa.
	 */
	gen0 = l & bank->context.fallingdetect;
	gen0 &= bank->saved_datain;

	gen1 = l & bank->context.risingdetect;
	gen1 &= ~(bank->saved_datain);

	/* FIXME: Consider GPIO IRQs with level detections properly! */
	gen = l & (~(bank->context.fallingdetect) &
					 ~(bank->context.risingdetect));
	/* Consider all GPIO IRQs needed to be updated */
	gen |= gen0 | gen1;

	if (gen) {
		u32 old0, old1;

		old0 = readl_relaxed(bank->base + bank->regs->leveldetect0);
		old1 = readl_relaxed(bank->base + bank->regs->leveldetect1);

		if (!bank->regs->irqstatus_raw0) {
			writel_relaxed(old0 | gen, bank->base +
						bank->regs->leveldetect0);
			writel_relaxed(old1 | gen, bank->base +
						bank->regs->leveldetect1);
		}

		if (bank->regs->irqstatus_raw0) {
			writel_relaxed(old0 | l, bank->base +
						bank->regs->leveldetect0);
			writel_relaxed(old1 | l, bank->base +
						bank->regs->leveldetect1);
		}
		writel_relaxed(old0, bank->base + bank->regs->leveldetect0);
		writel_relaxed(old1, bank->base + bank->regs->leveldetect1);
	}
}

static int gpio_omap_cpu_notifier(struct notifier_block *nb,
				  unsigned long cmd, void *v)
{
	struct gpio_bank *bank;
	unsigned long flags;

	bank = container_of(nb, struct gpio_bank, nb);

	raw_spin_lock_irqsave(&bank->lock, flags);
	switch (cmd) {
	case CPU_CLUSTER_PM_ENTER:
		if (bank->is_suspended)
			break;
		omap_gpio_idle(bank, true);
		break;
	case CPU_CLUSTER_PM_ENTER_FAILED:
	case CPU_CLUSTER_PM_EXIT:
		if (bank->is_suspended)
			break;
		omap_gpio_unidle(bank);
		break;
	}
	raw_spin_unlock_irqrestore(&bank->lock, flags);

	return NOTIFY_OK;
}

static const struct omap_gpio_reg_offs omap2_gpio_regs = {
	.revision =		OMAP24XX_GPIO_REVISION,
	.direction =		OMAP24XX_GPIO_OE,
	.datain =		OMAP24XX_GPIO_DATAIN,
	.dataout =		OMAP24XX_GPIO_DATAOUT,
	.set_dataout =		OMAP24XX_GPIO_SETDATAOUT,
	.clr_dataout =		OMAP24XX_GPIO_CLEARDATAOUT,
	.irqstatus =		OMAP24XX_GPIO_IRQSTATUS1,
	.irqstatus2 =		OMAP24XX_GPIO_IRQSTATUS2,
	.irqenable =		OMAP24XX_GPIO_IRQENABLE1,
	.irqenable2 =		OMAP24XX_GPIO_IRQENABLE2,
	.set_irqenable =	OMAP24XX_GPIO_SETIRQENABLE1,
	.clr_irqenable =	OMAP24XX_GPIO_CLEARIRQENABLE1,
	.debounce =		OMAP24XX_GPIO_DEBOUNCE_VAL,
	.debounce_en =		OMAP24XX_GPIO_DEBOUNCE_EN,
	.ctrl =			OMAP24XX_GPIO_CTRL,
	.wkup_en =		OMAP24XX_GPIO_WAKE_EN,
	.leveldetect0 =		OMAP24XX_GPIO_LEVELDETECT0,
	.leveldetect1 =		OMAP24XX_GPIO_LEVELDETECT1,
	.risingdetect =		OMAP24XX_GPIO_RISINGDETECT,
	.fallingdetect =	OMAP24XX_GPIO_FALLINGDETECT,
};

static const struct omap_gpio_reg_offs omap4_gpio_regs = {
	.revision =		OMAP4_GPIO_REVISION,
	.direction =		OMAP4_GPIO_OE,
	.datain =		OMAP4_GPIO_DATAIN,
	.dataout =		OMAP4_GPIO_DATAOUT,
	.set_dataout =		OMAP4_GPIO_SETDATAOUT,
	.clr_dataout =		OMAP4_GPIO_CLEARDATAOUT,
	.irqstatus =		OMAP4_GPIO_IRQSTATUS0,
	.irqstatus2 =		OMAP4_GPIO_IRQSTATUS1,
	.irqstatus_raw0 =	OMAP4_GPIO_IRQSTATUSRAW0,
	.irqstatus_raw1 =	OMAP4_GPIO_IRQSTATUSRAW1,
	.irqenable =		OMAP4_GPIO_IRQSTATUSSET0,
	.irqenable2 =		OMAP4_GPIO_IRQSTATUSSET1,
	.set_irqenable =	OMAP4_GPIO_IRQSTATUSSET0,
	.clr_irqenable =	OMAP4_GPIO_IRQSTATUSCLR0,
	.debounce =		OMAP4_GPIO_DEBOUNCINGTIME,
	.debounce_en =		OMAP4_GPIO_DEBOUNCENABLE,
	.ctrl =			OMAP4_GPIO_CTRL,
	.wkup_en =		OMAP4_GPIO_IRQWAKEN0,
	.leveldetect0 =		OMAP4_GPIO_LEVELDETECT0,
	.leveldetect1 =		OMAP4_GPIO_LEVELDETECT1,
	.risingdetect =		OMAP4_GPIO_RISINGDETECT,
	.fallingdetect =	OMAP4_GPIO_FALLINGDETECT,
};

static const struct omap_gpio_platform_data omap2_pdata = {
	.regs = &omap2_gpio_regs,
	.bank_width = 32,
	.dbck_flag = false,
};

static const struct omap_gpio_platform_data omap3_pdata = {
	.regs = &omap2_gpio_regs,
	.bank_width = 32,
	.dbck_flag = true,
};

static const struct omap_gpio_platform_data omap4_pdata = {
	.regs = &omap4_gpio_regs,
	.bank_width = 32,
	.dbck_flag = true,
};

static const struct of_device_id omap_gpio_match[] = {
	{
		.compatible = "ti,omap4-gpio",
		.data = &omap4_pdata,
	},
	{
		.compatible = "ti,omap3-gpio",
		.data = &omap3_pdata,
	},
	{
		.compatible = "ti,omap2-gpio",
		.data = &omap2_pdata,
	},
	{ },
};
MODULE_DEVICE_TABLE(of, omap_gpio_match);

static int omap_gpio_probe(struct platform_device *pdev)
{
	struct device *dev = &pdev->dev;
	struct device_node *node = dev->of_node;
	const struct of_device_id *match;
	const struct omap_gpio_platform_data *pdata;
	struct gpio_bank *bank;
	struct irq_chip *irqc;
	int ret;

	match = of_match_device(of_match_ptr(omap_gpio_match), dev);

	pdata = match ? match->data : dev_get_platdata(dev);
	if (!pdata)
		return -EINVAL;

	bank = devm_kzalloc(dev, sizeof(*bank), GFP_KERNEL);
	if (!bank)
		return -ENOMEM;

	irqc = devm_kzalloc(dev, sizeof(*irqc), GFP_KERNEL);
	if (!irqc)
		return -ENOMEM;

	irqc->irq_startup = omap_gpio_irq_startup,
	irqc->irq_shutdown = omap_gpio_irq_shutdown,
	irqc->irq_ack = dummy_irq_chip.irq_ack,
	irqc->irq_mask = omap_gpio_mask_irq,
	irqc->irq_unmask = omap_gpio_unmask_irq,
	irqc->irq_set_type = omap_gpio_irq_type,
	irqc->irq_set_wake = omap_gpio_wake_enable,
	irqc->irq_bus_lock = omap_gpio_irq_bus_lock,
	irqc->irq_bus_sync_unlock = gpio_irq_bus_sync_unlock,
	irqc->name = dev_name(&pdev->dev);
	irqc->flags = IRQCHIP_MASK_ON_SUSPEND;
	irqc->parent_device = dev;

	bank->irq = platform_get_irq(pdev, 0);
	if (bank->irq <= 0) {
		if (!bank->irq)
			bank->irq = -ENXIO;
		if (bank->irq != -EPROBE_DEFER)
			dev_err(dev,
				"can't get irq resource ret=%d\n", bank->irq);
		return bank->irq;
	}

	bank->chip.parent = dev;
	bank->chip.owner = THIS_MODULE;
	bank->dbck_flag = pdata->dbck_flag;
	bank->stride = pdata->bank_stride;
	bank->width = pdata->bank_width;
	bank->is_mpuio = pdata->is_mpuio;
	bank->non_wakeup_gpios = pdata->non_wakeup_gpios;
	bank->regs = pdata->regs;
#ifdef CONFIG_OF_GPIO
	bank->chip.of_node = of_node_get(node);
#endif

	if (node) {
		if (!of_property_read_bool(node, "ti,gpio-always-on"))
			bank->loses_context = true;
	} else {
		bank->loses_context = pdata->loses_context;

		if (bank->loses_context)
			bank->get_context_loss_count =
				pdata->get_context_loss_count;
	}

	if (bank->regs->set_dataout && bank->regs->clr_dataout)
		bank->set_dataout = omap_set_gpio_dataout_reg;
	else
		bank->set_dataout = omap_set_gpio_dataout_mask;

	raw_spin_lock_init(&bank->lock);
	raw_spin_lock_init(&bank->wa_lock);

	/* Static mapping, never released */
	bank->base = devm_platform_ioremap_resource(pdev, 0);
	if (IS_ERR(bank->base)) {
		return PTR_ERR(bank->base);
	}

	if (bank->dbck_flag) {
		bank->dbck = devm_clk_get(dev, "dbclk");
		if (IS_ERR(bank->dbck)) {
			dev_err(dev,
				"Could not get gpio dbck. Disable debounce\n");
			bank->dbck_flag = false;
		} else {
			clk_prepare(bank->dbck);
		}
	}

	platform_set_drvdata(pdev, bank);

	pm_runtime_enable(dev);
	pm_runtime_get_sync(dev);

	if (bank->is_mpuio)
		omap_mpuio_init(bank);

	omap_gpio_mod_init(bank);

	ret = omap_gpio_chip_init(bank, irqc);
	if (ret) {
		pm_runtime_put_sync(dev);
		pm_runtime_disable(dev);
		if (bank->dbck_flag)
			clk_unprepare(bank->dbck);
		return ret;
	}

	omap_gpio_show_rev(bank);

	bank->nb.notifier_call = gpio_omap_cpu_notifier;
	cpu_pm_register_notifier(&bank->nb);

	pm_runtime_put(dev);

	return 0;
}

static int omap_gpio_remove(struct platform_device *pdev)
{
	struct gpio_bank *bank = platform_get_drvdata(pdev);

	cpu_pm_unregister_notifier(&bank->nb);
	gpiochip_remove(&bank->chip);
	pm_runtime_disable(&pdev->dev);
	if (bank->dbck_flag)
		clk_unprepare(bank->dbck);

	return 0;
}

static int __maybe_unused omap_gpio_runtime_suspend(struct device *dev)
{
	struct gpio_bank *bank = dev_get_drvdata(dev);
	unsigned long flags;

	raw_spin_lock_irqsave(&bank->lock, flags);
	omap_gpio_idle(bank, true);
	bank->is_suspended = true;
	raw_spin_unlock_irqrestore(&bank->lock, flags);

	return 0;
}

static int __maybe_unused omap_gpio_runtime_resume(struct device *dev)
{
	struct gpio_bank *bank = dev_get_drvdata(dev);
	unsigned long flags;

	raw_spin_lock_irqsave(&bank->lock, flags);
	omap_gpio_unidle(bank);
	bank->is_suspended = false;
	raw_spin_unlock_irqrestore(&bank->lock, flags);

	return 0;
}

static const struct dev_pm_ops gpio_pm_ops = {
	SET_RUNTIME_PM_OPS(omap_gpio_runtime_suspend, omap_gpio_runtime_resume,
									NULL)
};

static struct platform_driver omap_gpio_driver = {
	.probe		= omap_gpio_probe,
	.remove		= omap_gpio_remove,
	.driver		= {
		.name	= "omap_gpio",
		.pm	= &gpio_pm_ops,
		.of_match_table = omap_gpio_match,
	},
};

/*
 * gpio driver register needs to be done before
 * machine_init functions access gpio APIs.
 * Hence omap_gpio_drv_reg() is a postcore_initcall.
 */
static int __init omap_gpio_drv_reg(void)
{
	return platform_driver_register(&omap_gpio_driver);
}
postcore_initcall(omap_gpio_drv_reg);

static void __exit omap_gpio_exit(void)
{
	platform_driver_unregister(&omap_gpio_driver);
}
module_exit(omap_gpio_exit);

MODULE_DESCRIPTION("omap gpio driver");
MODULE_ALIAS("platform:gpio-omap");
MODULE_LICENSE("GPL v2");<|MERGE_RESOLUTION|>--- conflicted
+++ resolved
@@ -313,13 +313,6 @@
 		else
 			bank->enabled_non_wakeup_gpios &= ~gpio_bit;
 	}
-<<<<<<< HEAD
-
-	bank->level_mask =
-		readl_relaxed(bank->base + bank->regs->leveldetect0) |
-		readl_relaxed(bank->base + bank->regs->leveldetect1);
-=======
->>>>>>> f7688b48
 }
 
 /*
