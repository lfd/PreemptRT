// SPDX-License-Identifier: GPL-2.0-only
/*
 * This file contians vfs address (mmap) ops for 9P2000.
 *
 *  Copyright (C) 2005 by Eric Van Hensbergen <ericvh@gmail.com>
 *  Copyright (C) 2002 by Ron Minnich <rminnich@lanl.gov>
 */

#include <linux/module.h>
#include <linux/errno.h>
#include <linux/fs.h>
#include <linux/file.h>
#include <linux/stat.h>
#include <linux/string.h>
#include <linux/inet.h>
#include <linux/pagemap.h>
#include <linux/idr.h>
#include <linux/sched.h>
#include <linux/swap.h>
#include <linux/uio.h>
#include <linux/netfs.h>
#include <net/9p/9p.h>
#include <net/9p/client.h>

#include "v9fs.h"
#include "v9fs_vfs.h"
#include "cache.h"
#include "fid.h"

/**
 * v9fs_issue_read - Issue a read from 9P
 * @subreq: The read to make
 */
static void v9fs_issue_read(struct netfs_io_subrequest *subreq)
{
	struct netfs_io_request *rreq = subreq->rreq;
	struct p9_fid *fid = rreq->netfs_priv;
	struct iov_iter to;
	loff_t pos = subreq->start + subreq->transferred;
	size_t len = subreq->len   - subreq->transferred;
	int total, err;

	iov_iter_xarray(&to, ITER_DEST, &rreq->mapping->i_pages, pos, len);

	total = p9_client_read(fid, pos, &to, &err);

	/* if we just extended the file size, any portion not in
	 * cache won't be on server and is zeroes */
	__set_bit(NETFS_SREQ_CLEAR_TAIL, &subreq->flags);

	netfs_subreq_terminated(subreq, err ?: total, false);
}

/**
 * v9fs_init_request - Initialise a read request
 * @rreq: The read request
 * @file: The file being read from
 */
static int v9fs_init_request(struct netfs_io_request *rreq, struct file *file)
{
	struct inode *inode = file_inode(file);
	struct v9fs_inode *v9inode = V9FS_I(inode);
	struct p9_fid *fid = file->private_data;

	BUG_ON(!fid);

	/* we might need to read from a fid that was opened write-only
	 * for read-modify-write of page cache, use the writeback fid
	 * for that */
	if (rreq->origin == NETFS_READ_FOR_WRITE &&
			(fid->mode & O_ACCMODE) == O_WRONLY) {
		fid = v9inode->writeback_fid;
		BUG_ON(!fid);
	}

	p9_fid_get(fid);
	rreq->netfs_priv = fid;
	return 0;
}

/**
 * v9fs_free_request - Cleanup request initialized by v9fs_init_rreq
 * @rreq: The I/O request to clean up
 */
static void v9fs_free_request(struct netfs_io_request *rreq)
{
	struct p9_fid *fid = rreq->netfs_priv;

	p9_fid_put(fid);
}

/**
 * v9fs_begin_cache_operation - Begin a cache operation for a read
 * @rreq: The read request
 */
static int v9fs_begin_cache_operation(struct netfs_io_request *rreq)
{
#ifdef CONFIG_9P_FSCACHE
	struct fscache_cookie *cookie = v9fs_inode_cookie(V9FS_I(rreq->inode));

	return fscache_begin_read_operation(&rreq->cache_resources, cookie);
#else
	return -ENOBUFS;
#endif
}

const struct netfs_request_ops v9fs_req_ops = {
	.init_request		= v9fs_init_request,
	.free_request		= v9fs_free_request,
	.begin_cache_operation	= v9fs_begin_cache_operation,
	.issue_read		= v9fs_issue_read,
};

/**
 * v9fs_release_folio - release the private state associated with a folio
 * @folio: The folio to be released
 * @gfp: The caller's allocation restrictions
 *
 * Returns true if the page can be released, false otherwise.
 */

static bool v9fs_release_folio(struct folio *folio, gfp_t gfp)
{
	struct inode *inode = folio_inode(folio);

	if (folio_test_private(folio))
		return false;
#ifdef CONFIG_9P_FSCACHE
	if (folio_test_fscache(folio)) {
		if (current_is_kswapd() || !(gfp & __GFP_FS))
			return false;
		folio_wait_fscache(folio);
	}
#endif
	fscache_note_page_release(v9fs_inode_cookie(V9FS_I(inode)));
	return true;
}

static void v9fs_invalidate_folio(struct folio *folio, size_t offset,
				 size_t length)
{
	folio_wait_fscache(folio);
}

static void v9fs_write_to_cache_done(void *priv, ssize_t transferred_or_error,
				     bool was_async)
{
	struct v9fs_inode *v9inode = priv;
	__le32 version;

	if (IS_ERR_VALUE(transferred_or_error) &&
	    transferred_or_error != -ENOBUFS) {
		version = cpu_to_le32(v9inode->qid.version);
		fscache_invalidate(v9fs_inode_cookie(v9inode), &version,
				   i_size_read(&v9inode->netfs.inode), 0);
	}
}

static int v9fs_vfs_write_folio_locked(struct folio *folio)
{
	struct inode *inode = folio_inode(folio);
	struct v9fs_inode *v9inode = V9FS_I(inode);
	struct fscache_cookie *cookie = v9fs_inode_cookie(v9inode);
	loff_t start = folio_pos(folio);
	loff_t i_size = i_size_read(inode);
	struct iov_iter from;
	size_t len = folio_size(folio);
	int err;

	if (start >= i_size)
		return 0; /* Simultaneous truncation occurred */

	len = min_t(loff_t, i_size - start, len);

	iov_iter_xarray(&from, ITER_SOURCE, &folio_mapping(folio)->i_pages, start, len);

	/* We should have writeback_fid always set */
	BUG_ON(!v9inode->writeback_fid);

	folio_wait_fscache(folio);
	folio_start_writeback(folio);

	p9_client_write(v9inode->writeback_fid, start, &from, &err);

	if (err == 0 &&
	    fscache_cookie_enabled(cookie) &&
	    test_bit(FSCACHE_COOKIE_IS_CACHING, &cookie->flags)) {
		folio_start_fscache(folio);
		fscache_write_to_cache(v9fs_inode_cookie(v9inode),
				       folio_mapping(folio), start, len, i_size,
				       v9fs_write_to_cache_done, v9inode,
				       true);
	}

	folio_end_writeback(folio);
	return err;
}

static int v9fs_vfs_writepage(struct page *page, struct writeback_control *wbc)
{
	struct folio *folio = page_folio(page);
	int retval;

	p9_debug(P9_DEBUG_VFS, "folio %p\n", folio);

	retval = v9fs_vfs_write_folio_locked(folio);
	if (retval < 0) {
		if (retval == -EAGAIN) {
			folio_redirty_for_writepage(wbc, folio);
			retval = 0;
		} else {
			mapping_set_error(folio_mapping(folio), retval);
		}
	} else
		retval = 0;

	folio_unlock(folio);
	return retval;
}

static int v9fs_launder_folio(struct folio *folio)
{
	int retval;

	if (folio_clear_dirty_for_io(folio)) {
		retval = v9fs_vfs_write_folio_locked(folio);
		if (retval)
			return retval;
	}
	folio_wait_fscache(folio);
	return 0;
}

/**
 * v9fs_direct_IO - 9P address space operation for direct I/O
 * @iocb: target I/O control block
 * @iter: The data/buffer to use
 *
 * The presence of v9fs_direct_IO() in the address space ops vector
 * allowes open() O_DIRECT flags which would have failed otherwise.
 *
 * In the non-cached mode, we shunt off direct read and write requests before
 * the VFS gets them, so this method should never be called.
 *
 * Direct IO is not 'yet' supported in the cached mode. Hence when
 * this routine is called through generic_file_aio_read(), the read/write fails
 * with an error.
 *
 */
static ssize_t
v9fs_direct_IO(struct kiocb *iocb, struct iov_iter *iter)
{
	struct file *file = iocb->ki_filp;
	loff_t pos = iocb->ki_pos;
	ssize_t n;
	int err = 0;

	if (iov_iter_rw(iter) == WRITE) {
		n = p9_client_write(file->private_data, pos, iter, &err);
		if (n) {
			struct inode *inode = file_inode(file);
			loff_t i_size = i_size_read(inode);

			if (pos + n > i_size)
				inode_add_bytes(inode, pos + n - i_size);
		}
	} else {
		n = p9_client_read(file->private_data, pos, iter, &err);
	}
	return n ? n : err;
}

static int v9fs_write_begin(struct file *filp, struct address_space *mapping,
<<<<<<< HEAD
			    loff_t pos, unsigned int len, unsigned int flags,
			    struct page **pagep, void **fsdata)
=======
			    loff_t pos, unsigned int len,
			    struct page **subpagep, void **fsdata)
>>>>>>> d60c95ef
{
	int retval;
	struct folio *folio;
	struct v9fs_inode *v9inode = V9FS_I(mapping->host);

	p9_debug(P9_DEBUG_VFS, "filp %p, mapping %p\n", filp, mapping);

	BUG_ON(!v9inode->writeback_fid);

	/* Prefetch area to be written into the cache if we're caching this
	 * file.  We need to do this before we get a lock on the page in case
	 * there's more than one writer competing for the same cache block.
	 */
	retval = netfs_write_begin(&v9inode->netfs, filp, mapping, pos, len, &folio, fsdata);
	if (retval < 0)
		return retval;

	*subpagep = &folio->page;
	return retval;
}

static int v9fs_write_end(struct file *filp, struct address_space *mapping,
			  loff_t pos, unsigned int len, unsigned int copied,
<<<<<<< HEAD
			  struct page *page, void *fsdata)
=======
			  struct page *subpage, void *fsdata)
>>>>>>> d60c95ef
{
	loff_t last_pos = pos + copied;
	struct folio *folio = page_folio(subpage);
	struct inode *inode = mapping->host;
	struct v9fs_inode *v9inode = V9FS_I(inode);

	p9_debug(P9_DEBUG_VFS, "filp %p, mapping %p\n", filp, mapping);

	if (!folio_test_uptodate(folio)) {
		if (unlikely(copied < len)) {
			copied = 0;
			goto out;
		}

		folio_mark_uptodate(folio);
	}

	/*
	 * No need to use i_size_read() here, the i_size
	 * cannot change under us because we hold the i_mutex.
	 */
	if (last_pos > inode->i_size) {
		inode_add_bytes(inode, last_pos - inode->i_size);
		i_size_write(inode, last_pos);
		fscache_update_cookie(v9fs_inode_cookie(v9inode), NULL, &last_pos);
	}
	folio_mark_dirty(folio);
out:
	folio_unlock(folio);
	folio_put(folio);

	return copied;
}

#ifdef CONFIG_9P_FSCACHE
/*
 * Mark a page as having been made dirty and thus needing writeback.  We also
 * need to pin the cache object to write back to.
 */
static bool v9fs_dirty_folio(struct address_space *mapping, struct folio *folio)
{
	struct v9fs_inode *v9inode = V9FS_I(mapping->host);

	return fscache_dirty_folio(mapping, folio, v9fs_inode_cookie(v9inode));
}
#else
#define v9fs_dirty_folio filemap_dirty_folio
#endif

const struct address_space_operations v9fs_addr_operations = {
	.read_folio = netfs_read_folio,
	.readahead = netfs_readahead,
	.dirty_folio = v9fs_dirty_folio,
	.writepage = v9fs_vfs_writepage,
	.write_begin = v9fs_write_begin,
	.write_end = v9fs_write_end,
	.release_folio = v9fs_release_folio,
	.invalidate_folio = v9fs_invalidate_folio,
	.launder_folio = v9fs_launder_folio,
	.direct_IO = v9fs_direct_IO,
};<|MERGE_RESOLUTION|>--- conflicted
+++ resolved
@@ -271,13 +271,8 @@
 }
 
 static int v9fs_write_begin(struct file *filp, struct address_space *mapping,
-<<<<<<< HEAD
-			    loff_t pos, unsigned int len, unsigned int flags,
-			    struct page **pagep, void **fsdata)
-=======
 			    loff_t pos, unsigned int len,
 			    struct page **subpagep, void **fsdata)
->>>>>>> d60c95ef
 {
 	int retval;
 	struct folio *folio;
@@ -301,11 +296,7 @@
 
 static int v9fs_write_end(struct file *filp, struct address_space *mapping,
 			  loff_t pos, unsigned int len, unsigned int copied,
-<<<<<<< HEAD
-			  struct page *page, void *fsdata)
-=======
 			  struct page *subpage, void *fsdata)
->>>>>>> d60c95ef
 {
 	loff_t last_pos = pos + copied;
 	struct folio *folio = page_folio(subpage);
