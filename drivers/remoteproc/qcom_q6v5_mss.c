// SPDX-License-Identifier: GPL-2.0-only
/*
 * Qualcomm self-authenticating modem subsystem remoteproc driver
 *
 * Copyright (C) 2016 Linaro Ltd.
 * Copyright (C) 2014 Sony Mobile Communications AB
 * Copyright (c) 2012-2013, The Linux Foundation. All rights reserved.
 */

#include <linux/clk.h>
#include <linux/delay.h>
#include <linux/devcoredump.h>
#include <linux/dma-mapping.h>
#include <linux/interrupt.h>
#include <linux/kernel.h>
#include <linux/mfd/syscon.h>
#include <linux/module.h>
#include <linux/of_address.h>
#include <linux/of_device.h>
#include <linux/platform_device.h>
#include <linux/pm_domain.h>
#include <linux/pm_runtime.h>
#include <linux/regmap.h>
#include <linux/regulator/consumer.h>
#include <linux/remoteproc.h>
#include <linux/reset.h>
#include <linux/soc/qcom/mdt_loader.h>
#include <linux/iopoll.h>
#include <linux/slab.h>

#include "remoteproc_internal.h"
#include "qcom_common.h"
#include "qcom_pil_info.h"
#include "qcom_q6v5.h"

#include <linux/qcom_scm.h>

#define MPSS_CRASH_REASON_SMEM		421

#define MBA_LOG_SIZE			SZ_4K

/* RMB Status Register Values */
#define RMB_PBL_SUCCESS			0x1

#define RMB_MBA_XPU_UNLOCKED		0x1
#define RMB_MBA_XPU_UNLOCKED_SCRIBBLED	0x2
#define RMB_MBA_META_DATA_AUTH_SUCCESS	0x3
#define RMB_MBA_AUTH_COMPLETE		0x4

/* PBL/MBA interface registers */
#define RMB_MBA_IMAGE_REG		0x00
#define RMB_PBL_STATUS_REG		0x04
#define RMB_MBA_COMMAND_REG		0x08
#define RMB_MBA_STATUS_REG		0x0C
#define RMB_PMI_META_DATA_REG		0x10
#define RMB_PMI_CODE_START_REG		0x14
#define RMB_PMI_CODE_LENGTH_REG		0x18
#define RMB_MBA_MSS_STATUS		0x40
#define RMB_MBA_ALT_RESET		0x44

#define RMB_CMD_META_DATA_READY		0x1
#define RMB_CMD_LOAD_READY		0x2

/* QDSP6SS Register Offsets */
#define QDSP6SS_RESET_REG		0x014
#define QDSP6SS_GFMUX_CTL_REG		0x020
#define QDSP6SS_PWR_CTL_REG		0x030
#define QDSP6SS_MEM_PWR_CTL		0x0B0
#define QDSP6V6SS_MEM_PWR_CTL		0x034
#define QDSP6SS_STRAP_ACC		0x110

/* AXI Halt Register Offsets */
#define AXI_HALTREQ_REG			0x0
#define AXI_HALTACK_REG			0x4
#define AXI_IDLE_REG			0x8
#define AXI_GATING_VALID_OVERRIDE	BIT(0)

#define HALT_ACK_TIMEOUT_US		100000

/* QDSP6SS_RESET */
#define Q6SS_STOP_CORE			BIT(0)
#define Q6SS_CORE_ARES			BIT(1)
#define Q6SS_BUS_ARES_ENABLE		BIT(2)

/* QDSP6SS CBCR */
#define Q6SS_CBCR_CLKEN			BIT(0)
#define Q6SS_CBCR_CLKOFF		BIT(31)
#define Q6SS_CBCR_TIMEOUT_US		200

/* QDSP6SS_GFMUX_CTL */
#define Q6SS_CLK_ENABLE			BIT(1)

/* QDSP6SS_PWR_CTL */
#define Q6SS_L2DATA_SLP_NRET_N_0	BIT(0)
#define Q6SS_L2DATA_SLP_NRET_N_1	BIT(1)
#define Q6SS_L2DATA_SLP_NRET_N_2	BIT(2)
#define Q6SS_L2TAG_SLP_NRET_N		BIT(16)
#define Q6SS_ETB_SLP_NRET_N		BIT(17)
#define Q6SS_L2DATA_STBY_N		BIT(18)
#define Q6SS_SLP_RET_N			BIT(19)
#define Q6SS_CLAMP_IO			BIT(20)
#define QDSS_BHS_ON			BIT(21)
#define QDSS_LDO_BYP			BIT(22)

/* QDSP6v56 parameters */
#define QDSP6v56_LDO_BYP		BIT(25)
#define QDSP6v56_BHS_ON		BIT(24)
#define QDSP6v56_CLAMP_WL		BIT(21)
#define QDSP6v56_CLAMP_QMC_MEM		BIT(22)
#define QDSP6SS_XO_CBCR		0x0038
#define QDSP6SS_ACC_OVERRIDE_VAL		0x20

/* QDSP6v65 parameters */
#define QDSP6SS_CORE_CBCR		0x20
#define QDSP6SS_SLEEP                   0x3C
#define QDSP6SS_BOOT_CORE_START         0x400
#define QDSP6SS_BOOT_CMD                0x404
#define BOOT_FSM_TIMEOUT                10000

struct reg_info {
	struct regulator *reg;
	int uV;
	int uA;
};

struct qcom_mss_reg_res {
	const char *supply;
	int uV;
	int uA;
};

struct rproc_hexagon_res {
	const char *hexagon_mba_image;
	struct qcom_mss_reg_res *proxy_supply;
	struct qcom_mss_reg_res *active_supply;
	char **proxy_clk_names;
	char **reset_clk_names;
	char **active_clk_names;
	char **active_pd_names;
	char **proxy_pd_names;
	int version;
	bool need_mem_protection;
	bool has_alt_reset;
	bool has_mba_logs;
	bool has_spare_reg;
};

struct q6v5 {
	struct device *dev;
	struct rproc *rproc;

	void __iomem *reg_base;
	void __iomem *rmb_base;

	struct regmap *halt_map;
	struct regmap *conn_map;

	u32 halt_q6;
	u32 halt_modem;
	u32 halt_nc;
	u32 conn_box;

	struct reset_control *mss_restart;
	struct reset_control *pdc_reset;

	struct qcom_q6v5 q6v5;

	struct clk *active_clks[8];
	struct clk *reset_clks[4];
	struct clk *proxy_clks[4];
	struct device *active_pds[1];
	struct device *proxy_pds[3];
	int active_clk_count;
	int reset_clk_count;
	int proxy_clk_count;
	int active_pd_count;
	int proxy_pd_count;

	struct reg_info active_regs[1];
	struct reg_info proxy_regs[3];
	int active_reg_count;
	int proxy_reg_count;

	bool dump_mba_loaded;
	size_t current_dump_size;
	size_t total_dump_size;

	phys_addr_t mba_phys;
	void *mba_region;
	size_t mba_size;
	size_t dp_size;

	phys_addr_t mpss_phys;
	phys_addr_t mpss_reloc;
	size_t mpss_size;

	struct qcom_rproc_glink glink_subdev;
	struct qcom_rproc_subdev smd_subdev;
	struct qcom_rproc_ssr ssr_subdev;
	struct qcom_sysmon *sysmon;
	bool need_mem_protection;
	bool has_alt_reset;
	bool has_mba_logs;
	bool has_spare_reg;
	int mpss_perm;
	int mba_perm;
	const char *hexagon_mdt_image;
	int version;
};

enum {
	MSS_MSM8916,
	MSS_MSM8974,
	MSS_MSM8996,
	MSS_MSM8998,
	MSS_SC7180,
	MSS_SDM845,
};

static int q6v5_regulator_init(struct device *dev, struct reg_info *regs,
			       const struct qcom_mss_reg_res *reg_res)
{
	int rc;
	int i;

	if (!reg_res)
		return 0;

	for (i = 0; reg_res[i].supply; i++) {
		regs[i].reg = devm_regulator_get(dev, reg_res[i].supply);
		if (IS_ERR(regs[i].reg)) {
			rc = PTR_ERR(regs[i].reg);
			if (rc != -EPROBE_DEFER)
				dev_err(dev, "Failed to get %s\n regulator",
					reg_res[i].supply);
			return rc;
		}

		regs[i].uV = reg_res[i].uV;
		regs[i].uA = reg_res[i].uA;
	}

	return i;
}

static int q6v5_regulator_enable(struct q6v5 *qproc,
				 struct reg_info *regs, int count)
{
	int ret;
	int i;

	for (i = 0; i < count; i++) {
		if (regs[i].uV > 0) {
			ret = regulator_set_voltage(regs[i].reg,
					regs[i].uV, INT_MAX);
			if (ret) {
				dev_err(qproc->dev,
					"Failed to request voltage for %d.\n",
						i);
				goto err;
			}
		}

		if (regs[i].uA > 0) {
			ret = regulator_set_load(regs[i].reg,
						 regs[i].uA);
			if (ret < 0) {
				dev_err(qproc->dev,
					"Failed to set regulator mode\n");
				goto err;
			}
		}

		ret = regulator_enable(regs[i].reg);
		if (ret) {
			dev_err(qproc->dev, "Regulator enable failed\n");
			goto err;
		}
	}

	return 0;
err:
	for (; i >= 0; i--) {
		if (regs[i].uV > 0)
			regulator_set_voltage(regs[i].reg, 0, INT_MAX);

		if (regs[i].uA > 0)
			regulator_set_load(regs[i].reg, 0);

		regulator_disable(regs[i].reg);
	}

	return ret;
}

static void q6v5_regulator_disable(struct q6v5 *qproc,
				   struct reg_info *regs, int count)
{
	int i;

	for (i = 0; i < count; i++) {
		if (regs[i].uV > 0)
			regulator_set_voltage(regs[i].reg, 0, INT_MAX);

		if (regs[i].uA > 0)
			regulator_set_load(regs[i].reg, 0);

		regulator_disable(regs[i].reg);
	}
}

static int q6v5_clk_enable(struct device *dev,
			   struct clk **clks, int count)
{
	int rc;
	int i;

	for (i = 0; i < count; i++) {
		rc = clk_prepare_enable(clks[i]);
		if (rc) {
			dev_err(dev, "Clock enable failed\n");
			goto err;
		}
	}

	return 0;
err:
	for (i--; i >= 0; i--)
		clk_disable_unprepare(clks[i]);

	return rc;
}

static void q6v5_clk_disable(struct device *dev,
			     struct clk **clks, int count)
{
	int i;

	for (i = 0; i < count; i++)
		clk_disable_unprepare(clks[i]);
}

static int q6v5_pds_enable(struct q6v5 *qproc, struct device **pds,
			   size_t pd_count)
{
	int ret;
	int i;

	for (i = 0; i < pd_count; i++) {
		dev_pm_genpd_set_performance_state(pds[i], INT_MAX);
		ret = pm_runtime_get_sync(pds[i]);
		if (ret < 0)
			goto unroll_pd_votes;
	}

	return 0;

unroll_pd_votes:
	for (i--; i >= 0; i--) {
		dev_pm_genpd_set_performance_state(pds[i], 0);
		pm_runtime_put(pds[i]);
	}

	return ret;
}

static void q6v5_pds_disable(struct q6v5 *qproc, struct device **pds,
			     size_t pd_count)
{
	int i;

	for (i = 0; i < pd_count; i++) {
		dev_pm_genpd_set_performance_state(pds[i], 0);
		pm_runtime_put(pds[i]);
	}
}

static int q6v5_xfer_mem_ownership(struct q6v5 *qproc, int *current_perm,
				   bool local, bool remote, phys_addr_t addr,
				   size_t size)
{
	struct qcom_scm_vmperm next[2];
	int perms = 0;

	if (!qproc->need_mem_protection)
		return 0;

	if (local == !!(*current_perm & BIT(QCOM_SCM_VMID_HLOS)) &&
	    remote == !!(*current_perm & BIT(QCOM_SCM_VMID_MSS_MSA)))
		return 0;

	if (local) {
		next[perms].vmid = QCOM_SCM_VMID_HLOS;
		next[perms].perm = QCOM_SCM_PERM_RWX;
		perms++;
	}

	if (remote) {
		next[perms].vmid = QCOM_SCM_VMID_MSS_MSA;
		next[perms].perm = QCOM_SCM_PERM_RW;
		perms++;
	}

	return qcom_scm_assign_mem(addr, ALIGN(size, SZ_4K),
				   current_perm, next, perms);
}

static void q6v5_debug_policy_load(struct q6v5 *qproc)
{
	const struct firmware *dp_fw;

	if (request_firmware_direct(&dp_fw, "msadp", qproc->dev))
		return;

	if (SZ_1M + dp_fw->size <= qproc->mba_size) {
		memcpy(qproc->mba_region + SZ_1M, dp_fw->data, dp_fw->size);
		qproc->dp_size = dp_fw->size;
	}

	release_firmware(dp_fw);
}

static int q6v5_load(struct rproc *rproc, const struct firmware *fw)
{
	struct q6v5 *qproc = rproc->priv;

	/* MBA is restricted to a maximum size of 1M */
	if (fw->size > qproc->mba_size || fw->size > SZ_1M) {
		dev_err(qproc->dev, "MBA firmware load failed\n");
		return -EINVAL;
	}

	memcpy(qproc->mba_region, fw->data, fw->size);
	q6v5_debug_policy_load(qproc);

	return 0;
}

static int q6v5_reset_assert(struct q6v5 *qproc)
{
	int ret;

	if (qproc->has_alt_reset) {
		reset_control_assert(qproc->pdc_reset);
		ret = reset_control_reset(qproc->mss_restart);
		reset_control_deassert(qproc->pdc_reset);
	} else if (qproc->has_spare_reg) {
		/*
		 * When the AXI pipeline is being reset with the Q6 modem partly
		 * operational there is possibility of AXI valid signal to
		 * glitch, leading to spurious transactions and Q6 hangs. A work
		 * around is employed by asserting the AXI_GATING_VALID_OVERRIDE
		 * BIT before triggering Q6 MSS reset. AXI_GATING_VALID_OVERRIDE
		 * is withdrawn post MSS assert followed by a MSS deassert,
		 * while holding the PDC reset.
		 */
		reset_control_assert(qproc->pdc_reset);
		regmap_update_bits(qproc->conn_map, qproc->conn_box,
				   AXI_GATING_VALID_OVERRIDE, 1);
		reset_control_assert(qproc->mss_restart);
		reset_control_deassert(qproc->pdc_reset);
		regmap_update_bits(qproc->conn_map, qproc->conn_box,
				   AXI_GATING_VALID_OVERRIDE, 0);
		ret = reset_control_deassert(qproc->mss_restart);
	} else {
		ret = reset_control_assert(qproc->mss_restart);
	}

	return ret;
}

static int q6v5_reset_deassert(struct q6v5 *qproc)
{
	int ret;

	if (qproc->has_alt_reset) {
		reset_control_assert(qproc->pdc_reset);
		writel(1, qproc->rmb_base + RMB_MBA_ALT_RESET);
		ret = reset_control_reset(qproc->mss_restart);
		writel(0, qproc->rmb_base + RMB_MBA_ALT_RESET);
		reset_control_deassert(qproc->pdc_reset);
	} else if (qproc->has_spare_reg) {
		ret = reset_control_reset(qproc->mss_restart);
	} else {
		ret = reset_control_deassert(qproc->mss_restart);
	}

	return ret;
}

static int q6v5_rmb_pbl_wait(struct q6v5 *qproc, int ms)
{
	unsigned long timeout;
	s32 val;

	timeout = jiffies + msecs_to_jiffies(ms);
	for (;;) {
		val = readl(qproc->rmb_base + RMB_PBL_STATUS_REG);
		if (val)
			break;

		if (time_after(jiffies, timeout))
			return -ETIMEDOUT;

		msleep(1);
	}

	return val;
}

static int q6v5_rmb_mba_wait(struct q6v5 *qproc, u32 status, int ms)
{

	unsigned long timeout;
	s32 val;

	timeout = jiffies + msecs_to_jiffies(ms);
	for (;;) {
		val = readl(qproc->rmb_base + RMB_MBA_STATUS_REG);
		if (val < 0)
			break;

		if (!status && val)
			break;
		else if (status && val == status)
			break;

		if (time_after(jiffies, timeout))
			return -ETIMEDOUT;

		msleep(1);
	}

	return val;
}

static void q6v5_dump_mba_logs(struct q6v5 *qproc)
{
	struct rproc *rproc = qproc->rproc;
	void *data;

	if (!qproc->has_mba_logs)
		return;

	if (q6v5_xfer_mem_ownership(qproc, &qproc->mba_perm, true, false, qproc->mba_phys,
				    qproc->mba_size))
		return;

	data = vmalloc(MBA_LOG_SIZE);
	if (!data)
		return;

	memcpy(data, qproc->mba_region, MBA_LOG_SIZE);
	dev_coredumpv(&rproc->dev, data, MBA_LOG_SIZE, GFP_KERNEL);
}

static int q6v5proc_reset(struct q6v5 *qproc)
{
	u32 val;
	int ret;
	int i;

	if (qproc->version == MSS_SDM845) {
		val = readl(qproc->reg_base + QDSP6SS_SLEEP);
		val |= Q6SS_CBCR_CLKEN;
		writel(val, qproc->reg_base + QDSP6SS_SLEEP);

		ret = readl_poll_timeout(qproc->reg_base + QDSP6SS_SLEEP,
					 val, !(val & Q6SS_CBCR_CLKOFF), 1,
					 Q6SS_CBCR_TIMEOUT_US);
		if (ret) {
			dev_err(qproc->dev, "QDSP6SS Sleep clock timed out\n");
			return -ETIMEDOUT;
		}

		/* De-assert QDSP6 stop core */
		writel(1, qproc->reg_base + QDSP6SS_BOOT_CORE_START);
		/* Trigger boot FSM */
		writel(1, qproc->reg_base + QDSP6SS_BOOT_CMD);

		ret = readl_poll_timeout(qproc->rmb_base + RMB_MBA_MSS_STATUS,
				val, (val & BIT(0)) != 0, 10, BOOT_FSM_TIMEOUT);
		if (ret) {
			dev_err(qproc->dev, "Boot FSM failed to complete.\n");
			/* Reset the modem so that boot FSM is in reset state */
			q6v5_reset_deassert(qproc);
			return ret;
		}

		goto pbl_wait;
	} else if (qproc->version == MSS_SC7180) {
		val = readl(qproc->reg_base + QDSP6SS_SLEEP);
		val |= Q6SS_CBCR_CLKEN;
		writel(val, qproc->reg_base + QDSP6SS_SLEEP);

		ret = readl_poll_timeout(qproc->reg_base + QDSP6SS_SLEEP,
					 val, !(val & Q6SS_CBCR_CLKOFF), 1,
					 Q6SS_CBCR_TIMEOUT_US);
		if (ret) {
			dev_err(qproc->dev, "QDSP6SS Sleep clock timed out\n");
			return -ETIMEDOUT;
		}

		/* Turn on the XO clock needed for PLL setup */
		val = readl(qproc->reg_base + QDSP6SS_XO_CBCR);
		val |= Q6SS_CBCR_CLKEN;
		writel(val, qproc->reg_base + QDSP6SS_XO_CBCR);

		ret = readl_poll_timeout(qproc->reg_base + QDSP6SS_XO_CBCR,
					 val, !(val & Q6SS_CBCR_CLKOFF), 1,
					 Q6SS_CBCR_TIMEOUT_US);
		if (ret) {
			dev_err(qproc->dev, "QDSP6SS XO clock timed out\n");
			return -ETIMEDOUT;
		}

		/* Configure Q6 core CBCR to auto-enable after reset sequence */
		val = readl(qproc->reg_base + QDSP6SS_CORE_CBCR);
		val |= Q6SS_CBCR_CLKEN;
		writel(val, qproc->reg_base + QDSP6SS_CORE_CBCR);

		/* De-assert the Q6 stop core signal */
		writel(1, qproc->reg_base + QDSP6SS_BOOT_CORE_START);

		/* Wait for 10 us for any staggering logic to settle */
		usleep_range(10, 20);

		/* Trigger the boot FSM to start the Q6 out-of-reset sequence */
		writel(1, qproc->reg_base + QDSP6SS_BOOT_CMD);

		/* Poll the MSS_STATUS for FSM completion */
		ret = readl_poll_timeout(qproc->rmb_base + RMB_MBA_MSS_STATUS,
					 val, (val & BIT(0)) != 0, 10, BOOT_FSM_TIMEOUT);
		if (ret) {
			dev_err(qproc->dev, "Boot FSM failed to complete.\n");
			/* Reset the modem so that boot FSM is in reset state */
			q6v5_reset_deassert(qproc);
			return ret;
		}
		goto pbl_wait;
	} else if (qproc->version == MSS_MSM8996 ||
		   qproc->version == MSS_MSM8998) {
		int mem_pwr_ctl;

		/* Override the ACC value if required */
		writel(QDSP6SS_ACC_OVERRIDE_VAL,
		       qproc->reg_base + QDSP6SS_STRAP_ACC);

		/* Assert resets, stop core */
		val = readl(qproc->reg_base + QDSP6SS_RESET_REG);
		val |= Q6SS_CORE_ARES | Q6SS_BUS_ARES_ENABLE | Q6SS_STOP_CORE;
		writel(val, qproc->reg_base + QDSP6SS_RESET_REG);

		/* BHS require xo cbcr to be enabled */
		val = readl(qproc->reg_base + QDSP6SS_XO_CBCR);
		val |= Q6SS_CBCR_CLKEN;
		writel(val, qproc->reg_base + QDSP6SS_XO_CBCR);

		/* Read CLKOFF bit to go low indicating CLK is enabled */
		ret = readl_poll_timeout(qproc->reg_base + QDSP6SS_XO_CBCR,
					 val, !(val & Q6SS_CBCR_CLKOFF), 1,
					 Q6SS_CBCR_TIMEOUT_US);
		if (ret) {
			dev_err(qproc->dev,
				"xo cbcr enabling timed out (rc:%d)\n", ret);
			return ret;
		}
		/* Enable power block headswitch and wait for it to stabilize */
		val = readl(qproc->reg_base + QDSP6SS_PWR_CTL_REG);
		val |= QDSP6v56_BHS_ON;
		writel(val, qproc->reg_base + QDSP6SS_PWR_CTL_REG);
		val |= readl(qproc->reg_base + QDSP6SS_PWR_CTL_REG);
		udelay(1);

		/* Put LDO in bypass mode */
		val |= QDSP6v56_LDO_BYP;
		writel(val, qproc->reg_base + QDSP6SS_PWR_CTL_REG);

		/* Deassert QDSP6 compiler memory clamp */
		val = readl(qproc->reg_base + QDSP6SS_PWR_CTL_REG);
		val &= ~QDSP6v56_CLAMP_QMC_MEM;
		writel(val, qproc->reg_base + QDSP6SS_PWR_CTL_REG);

		/* Deassert memory peripheral sleep and L2 memory standby */
		val |= Q6SS_L2DATA_STBY_N | Q6SS_SLP_RET_N;
		writel(val, qproc->reg_base + QDSP6SS_PWR_CTL_REG);

		/* Turn on L1, L2, ETB and JU memories 1 at a time */
		if (qproc->version == MSS_MSM8996) {
			mem_pwr_ctl = QDSP6SS_MEM_PWR_CTL;
			i = 19;
		} else {
			/* MSS_MSM8998 */
			mem_pwr_ctl = QDSP6V6SS_MEM_PWR_CTL;
			i = 28;
		}
		val = readl(qproc->reg_base + mem_pwr_ctl);
		for (; i >= 0; i--) {
			val |= BIT(i);
			writel(val, qproc->reg_base + mem_pwr_ctl);
			/*
			 * Read back value to ensure the write is done then
			 * wait for 1us for both memory peripheral and data
			 * array to turn on.
			 */
			val |= readl(qproc->reg_base + mem_pwr_ctl);
			udelay(1);
		}
		/* Remove word line clamp */
		val = readl(qproc->reg_base + QDSP6SS_PWR_CTL_REG);
		val &= ~QDSP6v56_CLAMP_WL;
		writel(val, qproc->reg_base + QDSP6SS_PWR_CTL_REG);
	} else {
		/* Assert resets, stop core */
		val = readl(qproc->reg_base + QDSP6SS_RESET_REG);
		val |= Q6SS_CORE_ARES | Q6SS_BUS_ARES_ENABLE | Q6SS_STOP_CORE;
		writel(val, qproc->reg_base + QDSP6SS_RESET_REG);

		/* Enable power block headswitch and wait for it to stabilize */
		val = readl(qproc->reg_base + QDSP6SS_PWR_CTL_REG);
		val |= QDSS_BHS_ON | QDSS_LDO_BYP;
		writel(val, qproc->reg_base + QDSP6SS_PWR_CTL_REG);
		val |= readl(qproc->reg_base + QDSP6SS_PWR_CTL_REG);
		udelay(1);
		/*
		 * Turn on memories. L2 banks should be done individually
		 * to minimize inrush current.
		 */
		val = readl(qproc->reg_base + QDSP6SS_PWR_CTL_REG);
		val |= Q6SS_SLP_RET_N | Q6SS_L2TAG_SLP_NRET_N |
			Q6SS_ETB_SLP_NRET_N | Q6SS_L2DATA_STBY_N;
		writel(val, qproc->reg_base + QDSP6SS_PWR_CTL_REG);
		val |= Q6SS_L2DATA_SLP_NRET_N_2;
		writel(val, qproc->reg_base + QDSP6SS_PWR_CTL_REG);
		val |= Q6SS_L2DATA_SLP_NRET_N_1;
		writel(val, qproc->reg_base + QDSP6SS_PWR_CTL_REG);
		val |= Q6SS_L2DATA_SLP_NRET_N_0;
		writel(val, qproc->reg_base + QDSP6SS_PWR_CTL_REG);
	}
	/* Remove IO clamp */
	val &= ~Q6SS_CLAMP_IO;
	writel(val, qproc->reg_base + QDSP6SS_PWR_CTL_REG);

	/* Bring core out of reset */
	val = readl(qproc->reg_base + QDSP6SS_RESET_REG);
	val &= ~Q6SS_CORE_ARES;
	writel(val, qproc->reg_base + QDSP6SS_RESET_REG);

	/* Turn on core clock */
	val = readl(qproc->reg_base + QDSP6SS_GFMUX_CTL_REG);
	val |= Q6SS_CLK_ENABLE;
	writel(val, qproc->reg_base + QDSP6SS_GFMUX_CTL_REG);

	/* Start core execution */
	val = readl(qproc->reg_base + QDSP6SS_RESET_REG);
	val &= ~Q6SS_STOP_CORE;
	writel(val, qproc->reg_base + QDSP6SS_RESET_REG);

pbl_wait:
	/* Wait for PBL status */
	ret = q6v5_rmb_pbl_wait(qproc, 1000);
	if (ret == -ETIMEDOUT) {
		dev_err(qproc->dev, "PBL boot timed out\n");
	} else if (ret != RMB_PBL_SUCCESS) {
		dev_err(qproc->dev, "PBL returned unexpected status %d\n", ret);
		ret = -EINVAL;
	} else {
		ret = 0;
	}

	return ret;
}

static void q6v5proc_halt_axi_port(struct q6v5 *qproc,
				   struct regmap *halt_map,
				   u32 offset)
{
	unsigned int val;
	int ret;

	/* Check if we're already idle */
	ret = regmap_read(halt_map, offset + AXI_IDLE_REG, &val);
	if (!ret && val)
		return;

	/* Assert halt request */
	regmap_write(halt_map, offset + AXI_HALTREQ_REG, 1);

	/* Wait for halt */
	regmap_read_poll_timeout(halt_map, offset + AXI_HALTACK_REG, val,
				 val, 1000, HALT_ACK_TIMEOUT_US);

	ret = regmap_read(halt_map, offset + AXI_IDLE_REG, &val);
	if (ret || !val)
		dev_err(qproc->dev, "port failed halt\n");

	/* Clear halt request (port will remain halted until reset) */
	regmap_write(halt_map, offset + AXI_HALTREQ_REG, 0);
}

static int q6v5_mpss_init_image(struct q6v5 *qproc, const struct firmware *fw)
{
	unsigned long dma_attrs = DMA_ATTR_FORCE_CONTIGUOUS;
	dma_addr_t phys;
	void *metadata;
	int mdata_perm;
	int xferop_ret;
	size_t size;
	void *ptr;
	int ret;

	metadata = qcom_mdt_read_metadata(fw, &size);
	if (IS_ERR(metadata))
		return PTR_ERR(metadata);

	ptr = dma_alloc_attrs(qproc->dev, size, &phys, GFP_KERNEL, dma_attrs);
	if (!ptr) {
		kfree(metadata);
		dev_err(qproc->dev, "failed to allocate mdt buffer\n");
		return -ENOMEM;
	}

	memcpy(ptr, metadata, size);

	/* Hypervisor mapping to access metadata by modem */
	mdata_perm = BIT(QCOM_SCM_VMID_HLOS);
	ret = q6v5_xfer_mem_ownership(qproc, &mdata_perm, false, true,
				      phys, size);
	if (ret) {
		dev_err(qproc->dev,
			"assigning Q6 access to metadata failed: %d\n", ret);
		ret = -EAGAIN;
		goto free_dma_attrs;
	}

	writel(phys, qproc->rmb_base + RMB_PMI_META_DATA_REG);
	writel(RMB_CMD_META_DATA_READY, qproc->rmb_base + RMB_MBA_COMMAND_REG);

	ret = q6v5_rmb_mba_wait(qproc, RMB_MBA_META_DATA_AUTH_SUCCESS, 1000);
	if (ret == -ETIMEDOUT)
		dev_err(qproc->dev, "MPSS header authentication timed out\n");
	else if (ret < 0)
		dev_err(qproc->dev, "MPSS header authentication failed: %d\n", ret);

	/* Metadata authentication done, remove modem access */
	xferop_ret = q6v5_xfer_mem_ownership(qproc, &mdata_perm, true, false,
					     phys, size);
	if (xferop_ret)
		dev_warn(qproc->dev,
			 "mdt buffer not reclaimed system may become unstable\n");

free_dma_attrs:
	dma_free_attrs(qproc->dev, size, ptr, phys, dma_attrs);
	kfree(metadata);

	return ret < 0 ? ret : 0;
}

static bool q6v5_phdr_valid(const struct elf32_phdr *phdr)
{
	if (phdr->p_type != PT_LOAD)
		return false;

	if ((phdr->p_flags & QCOM_MDT_TYPE_MASK) == QCOM_MDT_TYPE_HASH)
		return false;

	if (!phdr->p_memsz)
		return false;

	return true;
}

static int q6v5_mba_load(struct q6v5 *qproc)
{
	int ret;
	int xfermemop_ret;
	bool mba_load_err = false;

	qcom_q6v5_prepare(&qproc->q6v5);

	ret = q6v5_pds_enable(qproc, qproc->active_pds, qproc->active_pd_count);
	if (ret < 0) {
		dev_err(qproc->dev, "failed to enable active power domains\n");
		goto disable_irqs;
	}

	ret = q6v5_pds_enable(qproc, qproc->proxy_pds, qproc->proxy_pd_count);
	if (ret < 0) {
		dev_err(qproc->dev, "failed to enable proxy power domains\n");
		goto disable_active_pds;
	}

	ret = q6v5_regulator_enable(qproc, qproc->proxy_regs,
				    qproc->proxy_reg_count);
	if (ret) {
		dev_err(qproc->dev, "failed to enable proxy supplies\n");
		goto disable_proxy_pds;
	}

	ret = q6v5_clk_enable(qproc->dev, qproc->proxy_clks,
			      qproc->proxy_clk_count);
	if (ret) {
		dev_err(qproc->dev, "failed to enable proxy clocks\n");
		goto disable_proxy_reg;
	}

	ret = q6v5_regulator_enable(qproc, qproc->active_regs,
				    qproc->active_reg_count);
	if (ret) {
		dev_err(qproc->dev, "failed to enable supplies\n");
		goto disable_proxy_clk;
	}

	ret = q6v5_clk_enable(qproc->dev, qproc->reset_clks,
			      qproc->reset_clk_count);
	if (ret) {
		dev_err(qproc->dev, "failed to enable reset clocks\n");
		goto disable_vdd;
	}

	ret = q6v5_reset_deassert(qproc);
	if (ret) {
		dev_err(qproc->dev, "failed to deassert mss restart\n");
		goto disable_reset_clks;
	}

	ret = q6v5_clk_enable(qproc->dev, qproc->active_clks,
			      qproc->active_clk_count);
	if (ret) {
		dev_err(qproc->dev, "failed to enable clocks\n");
		goto assert_reset;
	}

	/*
	 * Some versions of the MBA firmware will upon boot wipe the MPSS region as well, so provide
	 * the Q6 access to this region.
	 */
	ret = q6v5_xfer_mem_ownership(qproc, &qproc->mpss_perm, false, true,
				      qproc->mpss_phys, qproc->mpss_size);
	if (ret) {
		dev_err(qproc->dev, "assigning Q6 access to mpss memory failed: %d\n", ret);
		goto disable_active_clks;
	}

	/* Assign MBA image access in DDR to q6 */
	ret = q6v5_xfer_mem_ownership(qproc, &qproc->mba_perm, false, true,
				      qproc->mba_phys, qproc->mba_size);
	if (ret) {
		dev_err(qproc->dev,
			"assigning Q6 access to mba memory failed: %d\n", ret);
		goto disable_active_clks;
	}

	writel(qproc->mba_phys, qproc->rmb_base + RMB_MBA_IMAGE_REG);
	if (qproc->dp_size) {
		writel(qproc->mba_phys + SZ_1M, qproc->rmb_base + RMB_PMI_CODE_START_REG);
		writel(qproc->dp_size, qproc->rmb_base + RMB_PMI_CODE_LENGTH_REG);
	}

	ret = q6v5proc_reset(qproc);
	if (ret)
		goto reclaim_mba;

	ret = q6v5_rmb_mba_wait(qproc, 0, 5000);
	if (ret == -ETIMEDOUT) {
		dev_err(qproc->dev, "MBA boot timed out\n");
		goto halt_axi_ports;
	} else if (ret != RMB_MBA_XPU_UNLOCKED &&
		   ret != RMB_MBA_XPU_UNLOCKED_SCRIBBLED) {
		dev_err(qproc->dev, "MBA returned unexpected status %d\n", ret);
		ret = -EINVAL;
		goto halt_axi_ports;
	}

	qproc->dump_mba_loaded = true;
	return 0;

halt_axi_ports:
	q6v5proc_halt_axi_port(qproc, qproc->halt_map, qproc->halt_q6);
	q6v5proc_halt_axi_port(qproc, qproc->halt_map, qproc->halt_modem);
	q6v5proc_halt_axi_port(qproc, qproc->halt_map, qproc->halt_nc);
	mba_load_err = true;
reclaim_mba:
	xfermemop_ret = q6v5_xfer_mem_ownership(qproc, &qproc->mba_perm, true,
						false, qproc->mba_phys,
						qproc->mba_size);
	if (xfermemop_ret) {
		dev_err(qproc->dev,
			"Failed to reclaim mba buffer, system may become unstable\n");
	} else if (mba_load_err) {
		q6v5_dump_mba_logs(qproc);
	}

disable_active_clks:
	q6v5_clk_disable(qproc->dev, qproc->active_clks,
			 qproc->active_clk_count);
assert_reset:
	q6v5_reset_assert(qproc);
disable_reset_clks:
	q6v5_clk_disable(qproc->dev, qproc->reset_clks,
			 qproc->reset_clk_count);
disable_vdd:
	q6v5_regulator_disable(qproc, qproc->active_regs,
			       qproc->active_reg_count);
disable_proxy_clk:
	q6v5_clk_disable(qproc->dev, qproc->proxy_clks,
			 qproc->proxy_clk_count);
disable_proxy_reg:
	q6v5_regulator_disable(qproc, qproc->proxy_regs,
			       qproc->proxy_reg_count);
disable_proxy_pds:
	q6v5_pds_disable(qproc, qproc->proxy_pds, qproc->proxy_pd_count);
disable_active_pds:
	q6v5_pds_disable(qproc, qproc->active_pds, qproc->active_pd_count);
disable_irqs:
	qcom_q6v5_unprepare(&qproc->q6v5);

	return ret;
}

static void q6v5_mba_reclaim(struct q6v5 *qproc)
{
	int ret;
	u32 val;

	qproc->dump_mba_loaded = false;
	qproc->dp_size = 0;

	q6v5proc_halt_axi_port(qproc, qproc->halt_map, qproc->halt_q6);
	q6v5proc_halt_axi_port(qproc, qproc->halt_map, qproc->halt_modem);
	q6v5proc_halt_axi_port(qproc, qproc->halt_map, qproc->halt_nc);
	if (qproc->version == MSS_MSM8996) {
		/*
		 * To avoid high MX current during LPASS/MSS restart.
		 */
		val = readl(qproc->reg_base + QDSP6SS_PWR_CTL_REG);
		val |= Q6SS_CLAMP_IO | QDSP6v56_CLAMP_WL |
			QDSP6v56_CLAMP_QMC_MEM;
		writel(val, qproc->reg_base + QDSP6SS_PWR_CTL_REG);
	}

	q6v5_reset_assert(qproc);

	q6v5_clk_disable(qproc->dev, qproc->reset_clks,
			 qproc->reset_clk_count);
	q6v5_clk_disable(qproc->dev, qproc->active_clks,
			 qproc->active_clk_count);
	q6v5_regulator_disable(qproc, qproc->active_regs,
			       qproc->active_reg_count);
	q6v5_pds_disable(qproc, qproc->active_pds, qproc->active_pd_count);

	/* In case of failure or coredump scenario where reclaiming MBA memory
	 * could not happen reclaim it here.
	 */
	ret = q6v5_xfer_mem_ownership(qproc, &qproc->mba_perm, true, false,
				      qproc->mba_phys,
				      qproc->mba_size);
	WARN_ON(ret);

	ret = qcom_q6v5_unprepare(&qproc->q6v5);
	if (ret) {
		q6v5_pds_disable(qproc, qproc->proxy_pds,
				 qproc->proxy_pd_count);
		q6v5_clk_disable(qproc->dev, qproc->proxy_clks,
				 qproc->proxy_clk_count);
		q6v5_regulator_disable(qproc, qproc->proxy_regs,
				       qproc->proxy_reg_count);
	}
}

static int q6v5_reload_mba(struct rproc *rproc)
{
	struct q6v5 *qproc = rproc->priv;
	const struct firmware *fw;
	int ret;

	ret = request_firmware(&fw, rproc->firmware, qproc->dev);
	if (ret < 0)
		return ret;

	q6v5_load(rproc, fw);
	ret = q6v5_mba_load(qproc);
	release_firmware(fw);

	return ret;
}

static int q6v5_mpss_load(struct q6v5 *qproc)
{
	const struct elf32_phdr *phdrs;
	const struct elf32_phdr *phdr;
	const struct firmware *seg_fw;
	const struct firmware *fw;
	struct elf32_hdr *ehdr;
	phys_addr_t mpss_reloc;
	phys_addr_t boot_addr;
	phys_addr_t min_addr = PHYS_ADDR_MAX;
	phys_addr_t max_addr = 0;
	u32 code_length;
	bool relocate = false;
	char *fw_name;
	size_t fw_name_len;
	ssize_t offset;
	size_t size = 0;
	void *ptr;
	int ret;
	int i;

	fw_name_len = strlen(qproc->hexagon_mdt_image);
	if (fw_name_len <= 4)
		return -EINVAL;

	fw_name = kstrdup(qproc->hexagon_mdt_image, GFP_KERNEL);
	if (!fw_name)
		return -ENOMEM;

	ret = request_firmware(&fw, fw_name, qproc->dev);
	if (ret < 0) {
		dev_err(qproc->dev, "unable to load %s\n", fw_name);
		goto out;
	}

	/* Initialize the RMB validator */
	writel(0, qproc->rmb_base + RMB_PMI_CODE_LENGTH_REG);

	ret = q6v5_mpss_init_image(qproc, fw);
	if (ret)
		goto release_firmware;

	ehdr = (struct elf32_hdr *)fw->data;
	phdrs = (struct elf32_phdr *)(ehdr + 1);

	for (i = 0; i < ehdr->e_phnum; i++) {
		phdr = &phdrs[i];

		if (!q6v5_phdr_valid(phdr))
			continue;

		if (phdr->p_flags & QCOM_MDT_RELOCATABLE)
			relocate = true;

		if (phdr->p_paddr < min_addr)
			min_addr = phdr->p_paddr;

		if (phdr->p_paddr + phdr->p_memsz > max_addr)
			max_addr = ALIGN(phdr->p_paddr + phdr->p_memsz, SZ_4K);
	}

<<<<<<< HEAD
	/**
	 * In case of a modem subsystem restart on secure devices, the modem
	 * memory can be reclaimed only after MBA is loaded. For modem cold
	 * boot this will be a nop
	 */
	q6v5_xfer_mem_ownership(qproc, &qproc->mpss_perm, false,
				qproc->mpss_phys, qproc->mpss_size);

=======
	/*
	 * In case of a modem subsystem restart on secure devices, the modem
	 * memory can be reclaimed only after MBA is loaded.
	 */
	q6v5_xfer_mem_ownership(qproc, &qproc->mpss_perm, true, false,
				qproc->mpss_phys, qproc->mpss_size);

	/* Share ownership between Linux and MSS, during segment loading */
	ret = q6v5_xfer_mem_ownership(qproc, &qproc->mpss_perm, true, true,
				      qproc->mpss_phys, qproc->mpss_size);
	if (ret) {
		dev_err(qproc->dev,
			"assigning Q6 access to mpss memory failed: %d\n", ret);
		ret = -EAGAIN;
		goto release_firmware;
	}

>>>>>>> d1988041
	mpss_reloc = relocate ? min_addr : qproc->mpss_phys;
	qproc->mpss_reloc = mpss_reloc;
	/* Load firmware segments */
	for (i = 0; i < ehdr->e_phnum; i++) {
		phdr = &phdrs[i];

		if (!q6v5_phdr_valid(phdr))
			continue;

		offset = phdr->p_paddr - mpss_reloc;
		if (offset < 0 || offset + phdr->p_memsz > qproc->mpss_size) {
			dev_err(qproc->dev, "segment outside memory range\n");
			ret = -EINVAL;
			goto release_firmware;
		}

		ptr = ioremap_wc(qproc->mpss_phys + offset, phdr->p_memsz);
		if (!ptr) {
			dev_err(qproc->dev,
				"unable to map memory region: %pa+%zx-%x\n",
				&qproc->mpss_phys, offset, phdr->p_memsz);
			goto release_firmware;
		}

		if (phdr->p_filesz && phdr->p_offset < fw->size) {
			/* Firmware is large enough to be non-split */
			if (phdr->p_offset + phdr->p_filesz > fw->size) {
				dev_err(qproc->dev,
					"failed to load segment %d from truncated file %s\n",
					i, fw_name);
				ret = -EINVAL;
				iounmap(ptr);
				goto release_firmware;
			}

			memcpy(ptr, fw->data + phdr->p_offset, phdr->p_filesz);
		} else if (phdr->p_filesz) {
			/* Replace "xxx.xxx" with "xxx.bxx" */
			sprintf(fw_name + fw_name_len - 3, "b%02d", i);
			ret = request_firmware_into_buf(&seg_fw, fw_name, qproc->dev,
							ptr, phdr->p_filesz);
			if (ret) {
				dev_err(qproc->dev, "failed to load %s\n", fw_name);
				iounmap(ptr);
				goto release_firmware;
			}

			release_firmware(seg_fw);
		}

		if (phdr->p_memsz > phdr->p_filesz) {
			memset(ptr + phdr->p_filesz, 0,
			       phdr->p_memsz - phdr->p_filesz);
		}
		iounmap(ptr);
		size += phdr->p_memsz;

		code_length = readl(qproc->rmb_base + RMB_PMI_CODE_LENGTH_REG);
		if (!code_length) {
			boot_addr = relocate ? qproc->mpss_phys : min_addr;
			writel(boot_addr, qproc->rmb_base + RMB_PMI_CODE_START_REG);
			writel(RMB_CMD_LOAD_READY, qproc->rmb_base + RMB_MBA_COMMAND_REG);
		}
		writel(size, qproc->rmb_base + RMB_PMI_CODE_LENGTH_REG);

		ret = readl(qproc->rmb_base + RMB_MBA_STATUS_REG);
		if (ret < 0) {
			dev_err(qproc->dev, "MPSS authentication failed: %d\n",
				ret);
			goto release_firmware;
		}
	}

	/* Transfer ownership of modem ddr region to q6 */
	ret = q6v5_xfer_mem_ownership(qproc, &qproc->mpss_perm, false, true,
				      qproc->mpss_phys, qproc->mpss_size);
	if (ret) {
		dev_err(qproc->dev,
			"assigning Q6 access to mpss memory failed: %d\n", ret);
		ret = -EAGAIN;
		goto release_firmware;
	}

	ret = q6v5_rmb_mba_wait(qproc, RMB_MBA_AUTH_COMPLETE, 10000);
	if (ret == -ETIMEDOUT)
		dev_err(qproc->dev, "MPSS authentication timed out\n");
	else if (ret < 0)
		dev_err(qproc->dev, "MPSS authentication failed: %d\n", ret);

	qcom_pil_info_store("modem", qproc->mpss_phys, qproc->mpss_size);

release_firmware:
	release_firmware(fw);
out:
	kfree(fw_name);

	return ret < 0 ? ret : 0;
}

static void qcom_q6v5_dump_segment(struct rproc *rproc,
				   struct rproc_dump_segment *segment,
				   void *dest, size_t cp_offset, size_t size)
{
	int ret = 0;
	struct q6v5 *qproc = rproc->priv;
<<<<<<< HEAD
	unsigned long mask = BIT((unsigned long)segment->priv);
=======
>>>>>>> d1988041
	int offset = segment->da - qproc->mpss_reloc;
	void *ptr = NULL;

	/* Unlock mba before copying segments */
	if (!qproc->dump_mba_loaded) {
		ret = q6v5_reload_mba(rproc);
		if (!ret) {
			/* Reset ownership back to Linux to copy segments */
			ret = q6v5_xfer_mem_ownership(qproc, &qproc->mpss_perm,
<<<<<<< HEAD
						      false,
=======
						      true, false,
>>>>>>> d1988041
						      qproc->mpss_phys,
						      qproc->mpss_size);
		}
	}

	if (!ret)
<<<<<<< HEAD
		ptr = ioremap_wc(qproc->mpss_phys + offset, segment->size);

	if (ptr) {
		memcpy(dest, ptr, segment->size);
		iounmap(ptr);
	} else {
		memset(dest, 0xff, segment->size);
	}
=======
		ptr = ioremap_wc(qproc->mpss_phys + offset + cp_offset, size);
>>>>>>> d1988041

	if (ptr) {
		memcpy(dest, ptr, size);
		iounmap(ptr);
	} else {
		memset(dest, 0xff, size);
	}

	qproc->current_dump_size += size;

	/* Reclaim mba after copying segments */
<<<<<<< HEAD
	if (qproc->dump_segment_mask == qproc->dump_complete_mask) {
		if (qproc->dump_mba_loaded) {
			/* Try to reset ownership back to Q6 */
			q6v5_xfer_mem_ownership(qproc, &qproc->mpss_perm,
						true,
=======
	if (qproc->current_dump_size == qproc->total_dump_size) {
		if (qproc->dump_mba_loaded) {
			/* Try to reset ownership back to Q6 */
			q6v5_xfer_mem_ownership(qproc, &qproc->mpss_perm,
						false, true,
>>>>>>> d1988041
						qproc->mpss_phys,
						qproc->mpss_size);
			q6v5_mba_reclaim(qproc);
		}
	}
}

static int q6v5_start(struct rproc *rproc)
{
	struct q6v5 *qproc = (struct q6v5 *)rproc->priv;
	int xfermemop_ret;
	int ret;

	ret = q6v5_mba_load(qproc);
	if (ret)
		return ret;

	dev_info(qproc->dev, "MBA booted with%s debug policy, loading mpss\n",
		 qproc->dp_size ? "" : "out");

	ret = q6v5_mpss_load(qproc);
	if (ret)
		goto reclaim_mpss;

	ret = qcom_q6v5_wait_for_start(&qproc->q6v5, msecs_to_jiffies(5000));
	if (ret == -ETIMEDOUT) {
		dev_err(qproc->dev, "start timed out\n");
		goto reclaim_mpss;
	}

	xfermemop_ret = q6v5_xfer_mem_ownership(qproc, &qproc->mba_perm, true,
						false, qproc->mba_phys,
						qproc->mba_size);
	if (xfermemop_ret)
		dev_err(qproc->dev,
			"Failed to reclaim mba buffer system may become unstable\n");

	/* Reset Dump Segment Mask */
	qproc->current_dump_size = 0;

	return 0;

reclaim_mpss:
	q6v5_mba_reclaim(qproc);
	q6v5_dump_mba_logs(qproc);

	return ret;
}

static int q6v5_stop(struct rproc *rproc)
{
	struct q6v5 *qproc = (struct q6v5 *)rproc->priv;
	int ret;

	ret = qcom_q6v5_request_stop(&qproc->q6v5);
	if (ret == -ETIMEDOUT)
		dev_err(qproc->dev, "timed out on wait\n");

	q6v5_mba_reclaim(qproc);

	return 0;
}

static int qcom_q6v5_register_dump_segments(struct rproc *rproc,
					    const struct firmware *mba_fw)
{
	const struct firmware *fw;
	const struct elf32_phdr *phdrs;
	const struct elf32_phdr *phdr;
	const struct elf32_hdr *ehdr;
	struct q6v5 *qproc = rproc->priv;
	unsigned long i;
	int ret;

	ret = request_firmware(&fw, qproc->hexagon_mdt_image, qproc->dev);
	if (ret < 0) {
		dev_err(qproc->dev, "unable to load %s\n",
			qproc->hexagon_mdt_image);
		return ret;
	}

	rproc_coredump_set_elf_info(rproc, ELFCLASS32, EM_NONE);

	ehdr = (struct elf32_hdr *)fw->data;
	phdrs = (struct elf32_phdr *)(ehdr + 1);
	qproc->total_dump_size = 0;

	for (i = 0; i < ehdr->e_phnum; i++) {
		phdr = &phdrs[i];

		if (!q6v5_phdr_valid(phdr))
			continue;

		ret = rproc_coredump_add_custom_segment(rproc, phdr->p_paddr,
							phdr->p_memsz,
							qcom_q6v5_dump_segment,
							NULL);
		if (ret)
			break;

		qproc->total_dump_size += phdr->p_memsz;
	}

	release_firmware(fw);
	return ret;
}

static const struct rproc_ops q6v5_ops = {
	.start = q6v5_start,
	.stop = q6v5_stop,
	.parse_fw = qcom_q6v5_register_dump_segments,
	.load = q6v5_load,
};

static void qcom_msa_handover(struct qcom_q6v5 *q6v5)
{
	struct q6v5 *qproc = container_of(q6v5, struct q6v5, q6v5);

	q6v5_clk_disable(qproc->dev, qproc->proxy_clks,
			 qproc->proxy_clk_count);
	q6v5_regulator_disable(qproc, qproc->proxy_regs,
			       qproc->proxy_reg_count);
	q6v5_pds_disable(qproc, qproc->proxy_pds, qproc->proxy_pd_count);
}

static int q6v5_init_mem(struct q6v5 *qproc, struct platform_device *pdev)
{
	struct of_phandle_args args;
	struct resource *res;
	int ret;

	res = platform_get_resource_byname(pdev, IORESOURCE_MEM, "qdsp6");
	qproc->reg_base = devm_ioremap_resource(&pdev->dev, res);
	if (IS_ERR(qproc->reg_base))
		return PTR_ERR(qproc->reg_base);

	res = platform_get_resource_byname(pdev, IORESOURCE_MEM, "rmb");
	qproc->rmb_base = devm_ioremap_resource(&pdev->dev, res);
	if (IS_ERR(qproc->rmb_base))
		return PTR_ERR(qproc->rmb_base);

	ret = of_parse_phandle_with_fixed_args(pdev->dev.of_node,
					       "qcom,halt-regs", 3, 0, &args);
	if (ret < 0) {
		dev_err(&pdev->dev, "failed to parse qcom,halt-regs\n");
		return -EINVAL;
	}

	qproc->halt_map = syscon_node_to_regmap(args.np);
	of_node_put(args.np);
	if (IS_ERR(qproc->halt_map))
		return PTR_ERR(qproc->halt_map);

	qproc->halt_q6 = args.args[0];
	qproc->halt_modem = args.args[1];
	qproc->halt_nc = args.args[2];

	if (qproc->has_spare_reg) {
		ret = of_parse_phandle_with_fixed_args(pdev->dev.of_node,
						       "qcom,spare-regs",
						       1, 0, &args);
		if (ret < 0) {
			dev_err(&pdev->dev, "failed to parse spare-regs\n");
			return -EINVAL;
		}

		qproc->conn_map = syscon_node_to_regmap(args.np);
		of_node_put(args.np);
		if (IS_ERR(qproc->conn_map))
			return PTR_ERR(qproc->conn_map);

		qproc->conn_box = args.args[0];
	}

	return 0;
}

static int q6v5_init_clocks(struct device *dev, struct clk **clks,
		char **clk_names)
{
	int i;

	if (!clk_names)
		return 0;

	for (i = 0; clk_names[i]; i++) {
		clks[i] = devm_clk_get(dev, clk_names[i]);
		if (IS_ERR(clks[i])) {
			int rc = PTR_ERR(clks[i]);

			if (rc != -EPROBE_DEFER)
				dev_err(dev, "Failed to get %s clock\n",
					clk_names[i]);
			return rc;
		}
	}

	return i;
}

static int q6v5_pds_attach(struct device *dev, struct device **devs,
			   char **pd_names)
{
	size_t num_pds = 0;
	int ret;
	int i;

	if (!pd_names)
		return 0;

	while (pd_names[num_pds])
		num_pds++;

	for (i = 0; i < num_pds; i++) {
		devs[i] = dev_pm_domain_attach_by_name(dev, pd_names[i]);
		if (IS_ERR_OR_NULL(devs[i])) {
			ret = PTR_ERR(devs[i]) ? : -ENODATA;
			goto unroll_attach;
		}
	}

	return num_pds;

unroll_attach:
	for (i--; i >= 0; i--)
		dev_pm_domain_detach(devs[i], false);

	return ret;
}

static void q6v5_pds_detach(struct q6v5 *qproc, struct device **pds,
			    size_t pd_count)
{
	int i;

	for (i = 0; i < pd_count; i++)
		dev_pm_domain_detach(pds[i], false);
}

static int q6v5_init_reset(struct q6v5 *qproc)
{
	qproc->mss_restart = devm_reset_control_get_exclusive(qproc->dev,
							      "mss_restart");
	if (IS_ERR(qproc->mss_restart)) {
		dev_err(qproc->dev, "failed to acquire mss restart\n");
		return PTR_ERR(qproc->mss_restart);
	}

	if (qproc->has_alt_reset || qproc->has_spare_reg) {
		qproc->pdc_reset = devm_reset_control_get_exclusive(qproc->dev,
								    "pdc_reset");
		if (IS_ERR(qproc->pdc_reset)) {
			dev_err(qproc->dev, "failed to acquire pdc reset\n");
			return PTR_ERR(qproc->pdc_reset);
		}
	}

	return 0;
}

static int q6v5_alloc_memory_region(struct q6v5 *qproc)
{
	struct device_node *child;
	struct device_node *node;
	struct resource r;
	int ret;

	/*
	 * In the absence of mba/mpss sub-child, extract the mba and mpss
	 * reserved memory regions from device's memory-region property.
	 */
	child = of_get_child_by_name(qproc->dev->of_node, "mba");
	if (!child)
		node = of_parse_phandle(qproc->dev->of_node,
					"memory-region", 0);
	else
		node = of_parse_phandle(child, "memory-region", 0);

	ret = of_address_to_resource(node, 0, &r);
	if (ret) {
		dev_err(qproc->dev, "unable to resolve mba region\n");
		return ret;
	}
	of_node_put(node);

	qproc->mba_phys = r.start;
	qproc->mba_size = resource_size(&r);
	qproc->mba_region = devm_ioremap_wc(qproc->dev, qproc->mba_phys, qproc->mba_size);
	if (!qproc->mba_region) {
		dev_err(qproc->dev, "unable to map memory region: %pa+%zx\n",
			&r.start, qproc->mba_size);
		return -EBUSY;
	}

	if (!child) {
		node = of_parse_phandle(qproc->dev->of_node,
					"memory-region", 1);
	} else {
		child = of_get_child_by_name(qproc->dev->of_node, "mpss");
		node = of_parse_phandle(child, "memory-region", 0);
	}

	ret = of_address_to_resource(node, 0, &r);
	if (ret) {
		dev_err(qproc->dev, "unable to resolve mpss region\n");
		return ret;
	}
	of_node_put(node);

	qproc->mpss_phys = qproc->mpss_reloc = r.start;
	qproc->mpss_size = resource_size(&r);

	return 0;
}

static int q6v5_probe(struct platform_device *pdev)
{
	const struct rproc_hexagon_res *desc;
	struct q6v5 *qproc;
	struct rproc *rproc;
	const char *mba_image;
	int ret;

	desc = of_device_get_match_data(&pdev->dev);
	if (!desc)
		return -EINVAL;

	if (desc->need_mem_protection && !qcom_scm_is_available())
		return -EPROBE_DEFER;

	mba_image = desc->hexagon_mba_image;
	ret = of_property_read_string_index(pdev->dev.of_node, "firmware-name",
					    0, &mba_image);
	if (ret < 0 && ret != -EINVAL)
		return ret;

	rproc = rproc_alloc(&pdev->dev, pdev->name, &q6v5_ops,
			    mba_image, sizeof(*qproc));
	if (!rproc) {
		dev_err(&pdev->dev, "failed to allocate rproc\n");
		return -ENOMEM;
	}

	rproc->auto_boot = false;
	rproc_coredump_set_elf_info(rproc, ELFCLASS32, EM_NONE);

	qproc = (struct q6v5 *)rproc->priv;
	qproc->dev = &pdev->dev;
	qproc->rproc = rproc;
	qproc->hexagon_mdt_image = "modem.mdt";
	ret = of_property_read_string_index(pdev->dev.of_node, "firmware-name",
					    1, &qproc->hexagon_mdt_image);
	if (ret < 0 && ret != -EINVAL)
		goto free_rproc;

	platform_set_drvdata(pdev, qproc);

	qproc->has_spare_reg = desc->has_spare_reg;
	ret = q6v5_init_mem(qproc, pdev);
	if (ret)
		goto free_rproc;

	ret = q6v5_alloc_memory_region(qproc);
	if (ret)
		goto free_rproc;

	ret = q6v5_init_clocks(&pdev->dev, qproc->proxy_clks,
			       desc->proxy_clk_names);
	if (ret < 0) {
		dev_err(&pdev->dev, "Failed to get proxy clocks.\n");
		goto free_rproc;
	}
	qproc->proxy_clk_count = ret;

	ret = q6v5_init_clocks(&pdev->dev, qproc->reset_clks,
			       desc->reset_clk_names);
	if (ret < 0) {
		dev_err(&pdev->dev, "Failed to get reset clocks.\n");
		goto free_rproc;
	}
	qproc->reset_clk_count = ret;

	ret = q6v5_init_clocks(&pdev->dev, qproc->active_clks,
			       desc->active_clk_names);
	if (ret < 0) {
		dev_err(&pdev->dev, "Failed to get active clocks.\n");
		goto free_rproc;
	}
	qproc->active_clk_count = ret;

	ret = q6v5_regulator_init(&pdev->dev, qproc->proxy_regs,
				  desc->proxy_supply);
	if (ret < 0) {
		dev_err(&pdev->dev, "Failed to get proxy regulators.\n");
		goto free_rproc;
	}
	qproc->proxy_reg_count = ret;

	ret = q6v5_regulator_init(&pdev->dev,  qproc->active_regs,
				  desc->active_supply);
	if (ret < 0) {
		dev_err(&pdev->dev, "Failed to get active regulators.\n");
		goto free_rproc;
	}
	qproc->active_reg_count = ret;

	ret = q6v5_pds_attach(&pdev->dev, qproc->active_pds,
			      desc->active_pd_names);
	if (ret < 0) {
		dev_err(&pdev->dev, "Failed to attach active power domains\n");
		goto free_rproc;
	}
	qproc->active_pd_count = ret;

	ret = q6v5_pds_attach(&pdev->dev, qproc->proxy_pds,
			      desc->proxy_pd_names);
	if (ret < 0) {
		dev_err(&pdev->dev, "Failed to init power domains\n");
		goto detach_active_pds;
	}
	qproc->proxy_pd_count = ret;

	qproc->has_alt_reset = desc->has_alt_reset;
	ret = q6v5_init_reset(qproc);
	if (ret)
		goto detach_proxy_pds;

	qproc->version = desc->version;
	qproc->need_mem_protection = desc->need_mem_protection;
	qproc->has_mba_logs = desc->has_mba_logs;

	ret = qcom_q6v5_init(&qproc->q6v5, pdev, rproc, MPSS_CRASH_REASON_SMEM,
			     qcom_msa_handover);
	if (ret)
		goto detach_proxy_pds;

	qproc->mpss_perm = BIT(QCOM_SCM_VMID_HLOS);
	qproc->mba_perm = BIT(QCOM_SCM_VMID_HLOS);
	qcom_add_glink_subdev(rproc, &qproc->glink_subdev, "mpss");
	qcom_add_smd_subdev(rproc, &qproc->smd_subdev);
	qcom_add_ssr_subdev(rproc, &qproc->ssr_subdev, "mpss");
	qproc->sysmon = qcom_add_sysmon_subdev(rproc, "modem", 0x12);
	if (IS_ERR(qproc->sysmon)) {
		ret = PTR_ERR(qproc->sysmon);
		goto remove_subdevs;
	}

	ret = rproc_add(rproc);
	if (ret)
		goto remove_sysmon_subdev;

	return 0;

remove_sysmon_subdev:
	qcom_remove_sysmon_subdev(qproc->sysmon);
remove_subdevs:
	qcom_remove_ssr_subdev(rproc, &qproc->ssr_subdev);
	qcom_remove_smd_subdev(rproc, &qproc->smd_subdev);
	qcom_remove_glink_subdev(rproc, &qproc->glink_subdev);
detach_proxy_pds:
	q6v5_pds_detach(qproc, qproc->proxy_pds, qproc->proxy_pd_count);
detach_active_pds:
	q6v5_pds_detach(qproc, qproc->active_pds, qproc->active_pd_count);
free_rproc:
	rproc_free(rproc);

	return ret;
}

static int q6v5_remove(struct platform_device *pdev)
{
	struct q6v5 *qproc = platform_get_drvdata(pdev);
	struct rproc *rproc = qproc->rproc;

	rproc_del(rproc);

	qcom_remove_sysmon_subdev(qproc->sysmon);
	qcom_remove_ssr_subdev(rproc, &qproc->ssr_subdev);
	qcom_remove_smd_subdev(rproc, &qproc->smd_subdev);
	qcom_remove_glink_subdev(rproc, &qproc->glink_subdev);

	q6v5_pds_detach(qproc, qproc->proxy_pds, qproc->proxy_pd_count);
	q6v5_pds_detach(qproc, qproc->active_pds, qproc->active_pd_count);

	rproc_free(rproc);

	return 0;
}

static const struct rproc_hexagon_res sc7180_mss = {
	.hexagon_mba_image = "mba.mbn",
	.proxy_clk_names = (char*[]){
		"xo",
		NULL
	},
	.reset_clk_names = (char*[]){
		"iface",
		"bus",
		"snoc_axi",
		NULL
	},
	.active_clk_names = (char*[]){
		"mnoc_axi",
		"nav",
		NULL
	},
	.active_pd_names = (char*[]){
		"load_state",
		NULL
	},
	.proxy_pd_names = (char*[]){
		"cx",
		"mx",
		"mss",
		NULL
	},
	.need_mem_protection = true,
	.has_alt_reset = false,
	.has_mba_logs = true,
	.has_spare_reg = true,
	.version = MSS_SC7180,
};

static const struct rproc_hexagon_res sdm845_mss = {
	.hexagon_mba_image = "mba.mbn",
	.proxy_clk_names = (char*[]){
			"xo",
			"prng",
			NULL
	},
	.reset_clk_names = (char*[]){
			"iface",
			"snoc_axi",
			NULL
	},
	.active_clk_names = (char*[]){
			"bus",
			"mem",
			"gpll0_mss",
			"mnoc_axi",
			NULL
	},
	.active_pd_names = (char*[]){
			"load_state",
			NULL
	},
	.proxy_pd_names = (char*[]){
			"cx",
			"mx",
			"mss",
			NULL
	},
	.need_mem_protection = true,
	.has_alt_reset = true,
	.has_mba_logs = false,
	.has_spare_reg = false,
	.version = MSS_SDM845,
};

static const struct rproc_hexagon_res msm8998_mss = {
	.hexagon_mba_image = "mba.mbn",
	.proxy_clk_names = (char*[]){
			"xo",
			"qdss",
			"mem",
			NULL
	},
	.active_clk_names = (char*[]){
			"iface",
			"bus",
			"gpll0_mss",
			"mnoc_axi",
			"snoc_axi",
			NULL
	},
	.proxy_pd_names = (char*[]){
			"cx",
			"mx",
			NULL
	},
	.need_mem_protection = true,
	.has_alt_reset = false,
	.has_mba_logs = false,
	.has_spare_reg = false,
	.version = MSS_MSM8998,
};

static const struct rproc_hexagon_res msm8996_mss = {
	.hexagon_mba_image = "mba.mbn",
	.proxy_supply = (struct qcom_mss_reg_res[]) {
		{
			.supply = "pll",
			.uA = 100000,
		},
		{}
	},
	.proxy_clk_names = (char*[]){
			"xo",
			"pnoc",
			"qdss",
			NULL
	},
	.active_clk_names = (char*[]){
			"iface",
			"bus",
			"mem",
			"gpll0_mss",
			"snoc_axi",
			"mnoc_axi",
			NULL
	},
	.need_mem_protection = true,
	.has_alt_reset = false,
	.has_mba_logs = false,
	.has_spare_reg = false,
	.version = MSS_MSM8996,
};

static const struct rproc_hexagon_res msm8916_mss = {
	.hexagon_mba_image = "mba.mbn",
	.proxy_supply = (struct qcom_mss_reg_res[]) {
		{
			.supply = "mx",
			.uV = 1050000,
		},
		{
			.supply = "cx",
			.uA = 100000,
		},
		{
			.supply = "pll",
			.uA = 100000,
		},
		{}
	},
	.proxy_clk_names = (char*[]){
		"xo",
		NULL
	},
	.active_clk_names = (char*[]){
		"iface",
		"bus",
		"mem",
		NULL
	},
	.need_mem_protection = false,
	.has_alt_reset = false,
	.has_mba_logs = false,
	.has_spare_reg = false,
	.version = MSS_MSM8916,
};

static const struct rproc_hexagon_res msm8974_mss = {
	.hexagon_mba_image = "mba.b00",
	.proxy_supply = (struct qcom_mss_reg_res[]) {
		{
			.supply = "mx",
			.uV = 1050000,
		},
		{
			.supply = "cx",
			.uA = 100000,
		},
		{
			.supply = "pll",
			.uA = 100000,
		},
		{}
	},
	.active_supply = (struct qcom_mss_reg_res[]) {
		{
			.supply = "mss",
			.uV = 1050000,
			.uA = 100000,
		},
		{}
	},
	.proxy_clk_names = (char*[]){
		"xo",
		NULL
	},
	.active_clk_names = (char*[]){
		"iface",
		"bus",
		"mem",
		NULL
	},
	.need_mem_protection = false,
	.has_alt_reset = false,
	.has_mba_logs = false,
	.has_spare_reg = false,
	.version = MSS_MSM8974,
};

static const struct of_device_id q6v5_of_match[] = {
	{ .compatible = "qcom,q6v5-pil", .data = &msm8916_mss},
	{ .compatible = "qcom,msm8916-mss-pil", .data = &msm8916_mss},
	{ .compatible = "qcom,msm8974-mss-pil", .data = &msm8974_mss},
	{ .compatible = "qcom,msm8996-mss-pil", .data = &msm8996_mss},
	{ .compatible = "qcom,msm8998-mss-pil", .data = &msm8998_mss},
	{ .compatible = "qcom,sc7180-mss-pil", .data = &sc7180_mss},
	{ .compatible = "qcom,sdm845-mss-pil", .data = &sdm845_mss},
	{ },
};
MODULE_DEVICE_TABLE(of, q6v5_of_match);

static struct platform_driver q6v5_driver = {
	.probe = q6v5_probe,
	.remove = q6v5_remove,
	.driver = {
		.name = "qcom-q6v5-mss",
		.of_match_table = q6v5_of_match,
	},
};
module_platform_driver(q6v5_driver);

MODULE_DESCRIPTION("Qualcomm Self-authenticating modem remoteproc driver");
MODULE_LICENSE("GPL v2");<|MERGE_RESOLUTION|>--- conflicted
+++ resolved
@@ -1146,16 +1146,6 @@
 			max_addr = ALIGN(phdr->p_paddr + phdr->p_memsz, SZ_4K);
 	}
 
-<<<<<<< HEAD
-	/**
-	 * In case of a modem subsystem restart on secure devices, the modem
-	 * memory can be reclaimed only after MBA is loaded. For modem cold
-	 * boot this will be a nop
-	 */
-	q6v5_xfer_mem_ownership(qproc, &qproc->mpss_perm, false,
-				qproc->mpss_phys, qproc->mpss_size);
-
-=======
 	/*
 	 * In case of a modem subsystem restart on secure devices, the modem
 	 * memory can be reclaimed only after MBA is loaded.
@@ -1173,7 +1163,6 @@
 		goto release_firmware;
 	}
 
->>>>>>> d1988041
 	mpss_reloc = relocate ? min_addr : qproc->mpss_phys;
 	qproc->mpss_reloc = mpss_reloc;
 	/* Load firmware segments */
@@ -1279,10 +1268,6 @@
 {
 	int ret = 0;
 	struct q6v5 *qproc = rproc->priv;
-<<<<<<< HEAD
-	unsigned long mask = BIT((unsigned long)segment->priv);
-=======
->>>>>>> d1988041
 	int offset = segment->da - qproc->mpss_reloc;
 	void *ptr = NULL;
 
@@ -1292,29 +1277,14 @@
 		if (!ret) {
 			/* Reset ownership back to Linux to copy segments */
 			ret = q6v5_xfer_mem_ownership(qproc, &qproc->mpss_perm,
-<<<<<<< HEAD
-						      false,
-=======
 						      true, false,
->>>>>>> d1988041
 						      qproc->mpss_phys,
 						      qproc->mpss_size);
 		}
 	}
 
 	if (!ret)
-<<<<<<< HEAD
-		ptr = ioremap_wc(qproc->mpss_phys + offset, segment->size);
-
-	if (ptr) {
-		memcpy(dest, ptr, segment->size);
-		iounmap(ptr);
-	} else {
-		memset(dest, 0xff, segment->size);
-	}
-=======
 		ptr = ioremap_wc(qproc->mpss_phys + offset + cp_offset, size);
->>>>>>> d1988041
 
 	if (ptr) {
 		memcpy(dest, ptr, size);
@@ -1326,19 +1296,11 @@
 	qproc->current_dump_size += size;
 
 	/* Reclaim mba after copying segments */
-<<<<<<< HEAD
-	if (qproc->dump_segment_mask == qproc->dump_complete_mask) {
-		if (qproc->dump_mba_loaded) {
-			/* Try to reset ownership back to Q6 */
-			q6v5_xfer_mem_ownership(qproc, &qproc->mpss_perm,
-						true,
-=======
 	if (qproc->current_dump_size == qproc->total_dump_size) {
 		if (qproc->dump_mba_loaded) {
 			/* Try to reset ownership back to Q6 */
 			q6v5_xfer_mem_ownership(qproc, &qproc->mpss_perm,
 						false, true,
->>>>>>> d1988041
 						qproc->mpss_phys,
 						qproc->mpss_size);
 			q6v5_mba_reclaim(qproc);
