--- conflicted
+++ resolved
@@ -81,42 +81,11 @@
 		return -E2BIG;
 	}
 
-<<<<<<< HEAD
-	if (!(flags & TPM_TRANSMIT_UNLOCKED) && !(flags & TPM_TRANSMIT_NESTED))
-		mutex_lock(&chip->tpm_mutex);
-
-	if (chip->ops->clk_enable != NULL)
-		chip->ops->clk_enable(chip, true);
-
-	/* Store the decision as chip->locality will be changed. */
-	need_locality = chip->locality == -1;
-
-	if (need_locality) {
-		rc = tpm_request_locality(chip, flags);
-		if (rc < 0) {
-			need_locality = false;
-			goto out_locality;
-		}
-	}
-
-	rc = tpm_cmd_ready(chip, flags);
-	if (rc)
-		goto out_locality;
-
-	rc = tpm2_prepare_space(chip, space, ordinal, buf);
-	if (rc)
-		goto out;
-
-=======
->>>>>>> f7688b48
 	rc = chip->ops->send(chip, buf, count);
 	if (rc < 0) {
 		if (rc != -EPIPE)
 			dev_err(&chip->dev,
 				"%s: send(): error %d\n", __func__, rc);
-<<<<<<< HEAD
-		goto out;
-=======
 		return rc;
 	}
 
@@ -127,16 +96,6 @@
 		dev_warn(&chip->dev,
 			 "%s: send(): invalid value %d\n", __func__, rc);
 		rc = 0;
->>>>>>> f7688b48
-	}
-
-	/* A sanity check. send() should just return zero on success e.g.
-	 * not the command length.
-	 */
-	if (rc > 0) {
-		dev_warn(&chip->dev,
-			 "%s: send(): invalid value %d\n", __func__, rc);
-		rc = 0;
 	}
 
 	if (chip->flags & TPM_CHIP_FLAG_IRQ)
@@ -170,26 +129,6 @@
 	} else if (len < TPM_HEADER_SIZE || len != be32_to_cpu(header->length))
 		rc = -EFAULT;
 
-<<<<<<< HEAD
-	rc = tpm2_commit_space(chip, space, ordinal, buf, &len);
-	if (rc)
-		dev_err(&chip->dev, "tpm2_commit_space: error %d\n", rc);
-
-out:
-	/* may fail but do not override previous error value in rc */
-	tpm_go_idle(chip, flags);
-
-out_locality:
-	if (need_locality)
-		tpm_relinquish_locality(chip, flags);
-
-	if (chip->ops->clk_enable != NULL)
-		chip->ops->clk_enable(chip, false);
-
-	if (!(flags & TPM_TRANSMIT_UNLOCKED) && !(flags & TPM_TRANSMIT_NESTED))
-		mutex_unlock(&chip->tpm_mutex);
-=======
->>>>>>> f7688b48
 	return rc ? rc : len;
 }
 
@@ -283,11 +222,7 @@
 
 	err = be32_to_cpu(header->return_code);
 	if (err != 0 && err != TPM_ERR_DISABLED && err != TPM_ERR_DEACTIVATED
-<<<<<<< HEAD
-	    && desc)
-=======
 	    && err != TPM2_RC_TESTING && desc)
->>>>>>> f7688b48
 		dev_err(&chip->dev, "A TPM error (%d) occurred %s\n", err,
 			desc);
 	if (err)
@@ -508,50 +443,10 @@
 	if (!chip)
 		return -ENODEV;
 
-<<<<<<< HEAD
-	if (chip->flags & TPM_CHIP_FLAG_TPM2) {
-		err = tpm2_get_random(chip, out, max);
-		tpm_put_ops(chip);
-		return err;
-	}
-
-	do {
-		tpm_cmd.header.in = tpm_getrandom_header;
-		tpm_cmd.params.getrandom_in.num_bytes = cpu_to_be32(num_bytes);
-
-		err = tpm_transmit_cmd(chip, NULL, &tpm_cmd,
-				       TPM_GETRANDOM_RESULT_SIZE + num_bytes,
-				       offsetof(struct tpm_getrandom_out,
-						rng_data),
-				       0, "attempting get random");
-		if (err)
-			break;
-
-		recd = be32_to_cpu(tpm_cmd.params.getrandom_out.rng_data_len);
-		if (recd > num_bytes) {
-			total = -EFAULT;
-			break;
-		}
-
-		rlength = be32_to_cpu(tpm_cmd.header.out.length);
-		if (rlength < TPM_HEADER_SIZE +
-			      offsetof(struct tpm_getrandom_out, rng_data) +
-			      recd) {
-			total = -EFAULT;
-			break;
-		}
-		memcpy(dest, tpm_cmd.params.getrandom_out.rng_data, recd);
-
-		dest += recd;
-		total += recd;
-		num_bytes -= recd;
-	} while (retries-- && total < max);
-=======
 	if (chip->flags & TPM_CHIP_FLAG_TPM2)
 		rc = tpm2_get_random(chip, out, max);
 	else
 		rc = tpm1_get_random(chip, out, max);
->>>>>>> f7688b48
 
 	tpm_put_ops(chip);
 	return rc;
