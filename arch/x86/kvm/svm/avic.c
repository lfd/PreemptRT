--- conflicted
+++ resolved
@@ -1048,9 +1048,6 @@
 	int h_physical_id = kvm_cpu_get_apicid(cpu);
 	struct vcpu_svm *svm = to_svm(vcpu);
 
-<<<<<<< HEAD
-	if (WARN_ON(h_physical_id & ~AVIC_PHYSICAL_ID_ENTRY_HOST_PHYSICAL_ID_MASK))
-=======
 	lockdep_assert_preemption_disabled();
 
 	if (WARN_ON(h_physical_id & ~AVIC_PHYSICAL_ID_ENTRY_HOST_PHYSICAL_ID_MASK))
@@ -1064,7 +1061,6 @@
 	 * vCPU unblocks.
 	 */
 	if (kvm_vcpu_is_blocking(vcpu))
->>>>>>> d60c95ef
 		return;
 
 	entry = READ_ONCE(*(svm->avic_physical_id_cache));
@@ -1100,20 +1096,6 @@
 void avic_refresh_apicv_exec_ctrl(struct kvm_vcpu *vcpu)
 {
 	struct vcpu_svm *svm = to_svm(vcpu);
-<<<<<<< HEAD
-	int cpu = get_cpu();
-
-	WARN_ON(cpu != vcpu->cpu);
-	svm->avic_is_running = is_run;
-
-	if (kvm_vcpu_apicv_active(vcpu)) {
-		if (is_run)
-			avic_vcpu_load(vcpu, cpu);
-		else
-			avic_vcpu_put(vcpu);
-	}
-	put_cpu();
-=======
 	struct vmcb *vmcb = svm->vmcb01.ptr;
 	bool activated = kvm_vcpu_apicv_active(vcpu);
 
@@ -1141,7 +1123,6 @@
 		avic_vcpu_put(vcpu);
 
 	avic_set_pi_irte_mode(vcpu, activated);
->>>>>>> d60c95ef
 }
 
 void avic_vcpu_blocking(struct kvm_vcpu *vcpu)
