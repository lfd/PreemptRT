// SPDX-License-Identifier: GPL-2.0-only

#include <linux/stat.h>
#include <linux/sysctl.h>
#include <linux/slab.h>
#include <linux/cred.h>
#include <linux/hash.h>
#include <linux/kmemleak.h>
#include <linux/user_namespace.h>

struct ucounts init_ucounts = {
	.ns    = &init_user_ns,
	.uid   = GLOBAL_ROOT_UID,
	.count = ATOMIC_INIT(1),
};

#define UCOUNTS_HASHTABLE_BITS 10
static struct hlist_head ucounts_hashtable[(1 << UCOUNTS_HASHTABLE_BITS)];
static DEFINE_SPINLOCK(ucounts_lock);

#define ucounts_hashfn(ns, uid)						\
	hash_long((unsigned long)__kuid_val(uid) + (unsigned long)(ns), \
		  UCOUNTS_HASHTABLE_BITS)
#define ucounts_hashentry(ns, uid)	\
	(ucounts_hashtable + ucounts_hashfn(ns, uid))


#ifdef CONFIG_SYSCTL
static struct ctl_table_set *
set_lookup(struct ctl_table_root *root)
{
	return &current_user_ns()->set;
}

static int set_is_seen(struct ctl_table_set *set)
{
	return &current_user_ns()->set == set;
}

static int set_permissions(struct ctl_table_header *head,
				  struct ctl_table *table)
{
	struct user_namespace *user_ns =
		container_of(head->set, struct user_namespace, set);
	int mode;

	/* Allow users with CAP_SYS_RESOURCE unrestrained access */
	if (ns_capable(user_ns, CAP_SYS_RESOURCE))
		mode = (table->mode & S_IRWXU) >> 6;
	else
	/* Allow all others at most read-only access */
		mode = table->mode & S_IROTH;
	return (mode << 6) | (mode << 3) | mode;
}

static struct ctl_table_root set_root = {
	.lookup = set_lookup,
	.permissions = set_permissions,
};

static long ue_zero = 0;
static long ue_int_max = INT_MAX;

#define UCOUNT_ENTRY(name)					\
	{							\
		.procname	= name,				\
		.maxlen		= sizeof(long),			\
		.mode		= 0644,				\
		.proc_handler	= proc_doulongvec_minmax,	\
		.extra1		= &ue_zero,			\
		.extra2		= &ue_int_max,			\
	}
static struct ctl_table user_table[] = {
	UCOUNT_ENTRY("max_user_namespaces"),
	UCOUNT_ENTRY("max_pid_namespaces"),
	UCOUNT_ENTRY("max_uts_namespaces"),
	UCOUNT_ENTRY("max_ipc_namespaces"),
	UCOUNT_ENTRY("max_net_namespaces"),
	UCOUNT_ENTRY("max_mnt_namespaces"),
	UCOUNT_ENTRY("max_cgroup_namespaces"),
	UCOUNT_ENTRY("max_time_namespaces"),
#ifdef CONFIG_INOTIFY_USER
	UCOUNT_ENTRY("max_inotify_instances"),
	UCOUNT_ENTRY("max_inotify_watches"),
#endif
#ifdef CONFIG_FANOTIFY
	UCOUNT_ENTRY("max_fanotify_groups"),
	UCOUNT_ENTRY("max_fanotify_marks"),
#endif
	{ }
};
#endif /* CONFIG_SYSCTL */

bool setup_userns_sysctls(struct user_namespace *ns)
{
#ifdef CONFIG_SYSCTL
	struct ctl_table *tbl;

	BUILD_BUG_ON(ARRAY_SIZE(user_table) != UCOUNT_COUNTS + 1);
	setup_sysctl_set(&ns->set, &set_root, set_is_seen);
	tbl = kmemdup(user_table, sizeof(user_table), GFP_KERNEL);
	if (tbl) {
		int i;
		for (i = 0; i < UCOUNT_COUNTS; i++) {
			tbl[i].data = &ns->ucount_max[i];
		}
		ns->sysctls = __register_sysctl_table(&ns->set, "user", tbl);
	}
	if (!ns->sysctls) {
		kfree(tbl);
		retire_sysctl_set(&ns->set);
		return false;
	}
#endif
	return true;
}

void retire_userns_sysctls(struct user_namespace *ns)
{
#ifdef CONFIG_SYSCTL
	struct ctl_table *tbl;

	tbl = ns->sysctls->ctl_table_arg;
	unregister_sysctl_table(ns->sysctls);
	retire_sysctl_set(&ns->set);
	kfree(tbl);
#endif
}

static struct ucounts *find_ucounts(struct user_namespace *ns, kuid_t uid, struct hlist_head *hashent)
{
	struct ucounts *ucounts;

	hlist_for_each_entry(ucounts, hashent, node) {
		if (uid_eq(ucounts->uid, uid) && (ucounts->ns == ns))
			return ucounts;
	}
	return NULL;
}

static void hlist_add_ucounts(struct ucounts *ucounts)
{
	struct hlist_head *hashent = ucounts_hashentry(ucounts->ns, ucounts->uid);
	spin_lock_irq(&ucounts_lock);
	hlist_add_head(&ucounts->node, hashent);
	spin_unlock_irq(&ucounts_lock);
}

static inline bool get_ucounts_or_wrap(struct ucounts *ucounts)
{
	/* Returns true on a successful get, false if the count wraps. */
	return !atomic_add_negative(1, &ucounts->count);
}

struct ucounts *get_ucounts(struct ucounts *ucounts)
{
	if (!get_ucounts_or_wrap(ucounts)) {
		put_ucounts(ucounts);
		ucounts = NULL;
	}
	return ucounts;
}

struct ucounts *alloc_ucounts(struct user_namespace *ns, kuid_t uid)
{
	struct hlist_head *hashent = ucounts_hashentry(ns, uid);
	struct ucounts *ucounts, *new;
	bool wrapped;

	spin_lock_irq(&ucounts_lock);
	ucounts = find_ucounts(ns, uid, hashent);
	if (!ucounts) {
		spin_unlock_irq(&ucounts_lock);

		new = kzalloc(sizeof(*new), GFP_KERNEL);
		if (!new)
			return NULL;

		new->ns = ns;
		new->uid = uid;
		atomic_set(&new->count, 1);

		spin_lock_irq(&ucounts_lock);
		ucounts = find_ucounts(ns, uid, hashent);
		if (ucounts) {
			kfree(new);
		} else {
			hlist_add_head(&new->node, hashent);
			get_user_ns(new->ns);
			spin_unlock_irq(&ucounts_lock);
			return new;
		}
	}
	wrapped = !get_ucounts_or_wrap(ucounts);
	spin_unlock_irq(&ucounts_lock);
	if (wrapped) {
		put_ucounts(ucounts);
		return NULL;
	}
	return ucounts;
}

void put_ucounts(struct ucounts *ucounts)
{
	unsigned long flags;

	if (atomic_dec_and_lock_irqsave(&ucounts->count, &ucounts_lock, flags)) {
		hlist_del_init(&ucounts->node);
		spin_unlock_irqrestore(&ucounts_lock, flags);
		put_user_ns(ucounts->ns);
		kfree(ucounts);
	}
}

static inline bool atomic_long_inc_below(atomic_long_t *v, int u)
{
	long c, old;
	c = atomic_long_read(v);
	for (;;) {
		if (unlikely(c >= u))
			return false;
		old = atomic_long_cmpxchg(v, c, c+1);
		if (likely(old == c))
			return true;
		c = old;
	}
}

struct ucounts *inc_ucount(struct user_namespace *ns, kuid_t uid,
			   enum ucount_type type)
{
	struct ucounts *ucounts, *iter, *bad;
	struct user_namespace *tns;
	ucounts = alloc_ucounts(ns, uid);
	for (iter = ucounts; iter; iter = tns->ucounts) {
		long max;
		tns = iter->ns;
		max = READ_ONCE(tns->ucount_max[type]);
		if (!atomic_long_inc_below(&iter->ucount[type], max))
			goto fail;
	}
	return ucounts;
fail:
	bad = iter;
	for (iter = ucounts; iter != bad; iter = iter->ns->ucounts)
		atomic_long_dec(&iter->ucount[type]);

	put_ucounts(ucounts);
	return NULL;
}

void dec_ucount(struct ucounts *ucounts, enum ucount_type type)
{
	struct ucounts *iter;
	for (iter = ucounts; iter; iter = iter->ns->ucounts) {
		long dec = atomic_long_dec_if_positive(&iter->ucount[type]);
		WARN_ON_ONCE(dec < 0);
	}
	put_ucounts(ucounts);
}

long inc_rlimit_ucounts(struct ucounts *ucounts, enum rlimit_type type, long v)
{
	struct ucounts *iter;
	long max = LONG_MAX;
	long ret = 0;

	for (iter = ucounts; iter; iter = iter->ns->ucounts) {
<<<<<<< HEAD
		long new = atomic_long_add_return(v, &iter->ucount[type]);
=======
		long new = atomic_long_add_return(v, &iter->rlimit[type]);
>>>>>>> d60c95ef
		if (new < 0 || new > max)
			ret = LONG_MAX;
		else if (iter == ucounts)
			ret = new;
<<<<<<< HEAD
		max = READ_ONCE(iter->ns->ucount_max[type]);
=======
		max = get_userns_rlimit_max(iter->ns, type);
>>>>>>> d60c95ef
	}
	return ret;
}

bool dec_rlimit_ucounts(struct ucounts *ucounts, enum rlimit_type type, long v)
{
	struct ucounts *iter;
	long new = -1; /* Silence compiler warning */
	for (iter = ucounts; iter; iter = iter->ns->ucounts) {
		long dec = atomic_long_sub_return(v, &iter->rlimit[type]);
		WARN_ON_ONCE(dec < 0);
		if (iter == ucounts)
			new = dec;
	}
	return (new == 0);
}

static void do_dec_rlimit_put_ucounts(struct ucounts *ucounts,
				struct ucounts *last, enum rlimit_type type)
{
	struct ucounts *iter, *next;
	for (iter = ucounts; iter != last; iter = next) {
		long dec = atomic_long_sub_return(1, &iter->rlimit[type]);
		WARN_ON_ONCE(dec < 0);
		next = iter->ns->ucounts;
		if (dec == 0)
			put_ucounts(iter);
	}
}

void dec_rlimit_put_ucounts(struct ucounts *ucounts, enum rlimit_type type)
{
	do_dec_rlimit_put_ucounts(ucounts, NULL, type);
}

long inc_rlimit_get_ucounts(struct ucounts *ucounts, enum rlimit_type type)
{
	/* Caller must hold a reference to ucounts */
	struct ucounts *iter;
	long max = LONG_MAX;
	long dec, ret = 0;

	for (iter = ucounts; iter; iter = iter->ns->ucounts) {
<<<<<<< HEAD
		long new = atomic_long_add_return(1, &iter->ucount[type]);
=======
		long new = atomic_long_add_return(1, &iter->rlimit[type]);
>>>>>>> d60c95ef
		if (new < 0 || new > max)
			goto unwind;
		if (iter == ucounts)
			ret = new;
<<<<<<< HEAD
		max = READ_ONCE(iter->ns->ucount_max[type]);
=======
		max = get_userns_rlimit_max(iter->ns, type);
>>>>>>> d60c95ef
		/*
		 * Grab an extra ucount reference for the caller when
		 * the rlimit count was previously 0.
		 */
		if (new != 1)
			continue;
		if (!get_ucounts(iter))
			goto dec_unwind;
	}
	return ret;
dec_unwind:
	dec = atomic_long_sub_return(1, &iter->rlimit[type]);
	WARN_ON_ONCE(dec < 0);
unwind:
	do_dec_rlimit_put_ucounts(ucounts, iter, type);
	return 0;
}

<<<<<<< HEAD
bool is_ucounts_overlimit(struct ucounts *ucounts, enum ucount_type type, unsigned long rlimit)
=======
bool is_rlimit_overlimit(struct ucounts *ucounts, enum rlimit_type type, unsigned long rlimit)
>>>>>>> d60c95ef
{
	struct ucounts *iter;
	long max = rlimit;
	if (rlimit > LONG_MAX)
		max = LONG_MAX;
	for (iter = ucounts; iter; iter = iter->ns->ucounts) {
<<<<<<< HEAD
		long val = get_ucounts_value(iter, type);
		if (val < 0 || val > max)
			return true;
		max = READ_ONCE(iter->ns->ucount_max[type]);
=======
		long val = get_rlimit_value(iter, type);
		if (val < 0 || val > max)
			return true;
		max = get_userns_rlimit_max(iter->ns, type);
>>>>>>> d60c95ef
	}
	return false;
}

static __init int user_namespace_sysctl_init(void)
{
#ifdef CONFIG_SYSCTL
	static struct ctl_table_header *user_header;
	static struct ctl_table empty[1];
	/*
	 * It is necessary to register the user directory in the
	 * default set so that registrations in the child sets work
	 * properly.
	 */
	user_header = register_sysctl("user", empty);
	kmemleak_ignore(user_header);
	BUG_ON(!user_header);
	BUG_ON(!setup_userns_sysctls(&init_user_ns));
#endif
	hlist_add_ucounts(&init_ucounts);
	inc_rlimit_ucounts(&init_ucounts, UCOUNT_RLIMIT_NPROC, 1);
	return 0;
}
subsys_initcall(user_namespace_sysctl_init);<|MERGE_RESOLUTION|>--- conflicted
+++ resolved
@@ -266,20 +266,12 @@
 	long ret = 0;
 
 	for (iter = ucounts; iter; iter = iter->ns->ucounts) {
-<<<<<<< HEAD
-		long new = atomic_long_add_return(v, &iter->ucount[type]);
-=======
 		long new = atomic_long_add_return(v, &iter->rlimit[type]);
->>>>>>> d60c95ef
 		if (new < 0 || new > max)
 			ret = LONG_MAX;
 		else if (iter == ucounts)
 			ret = new;
-<<<<<<< HEAD
-		max = READ_ONCE(iter->ns->ucount_max[type]);
-=======
 		max = get_userns_rlimit_max(iter->ns, type);
->>>>>>> d60c95ef
 	}
 	return ret;
 }
@@ -323,20 +315,12 @@
 	long dec, ret = 0;
 
 	for (iter = ucounts; iter; iter = iter->ns->ucounts) {
-<<<<<<< HEAD
-		long new = atomic_long_add_return(1, &iter->ucount[type]);
-=======
 		long new = atomic_long_add_return(1, &iter->rlimit[type]);
->>>>>>> d60c95ef
 		if (new < 0 || new > max)
 			goto unwind;
 		if (iter == ucounts)
 			ret = new;
-<<<<<<< HEAD
-		max = READ_ONCE(iter->ns->ucount_max[type]);
-=======
 		max = get_userns_rlimit_max(iter->ns, type);
->>>>>>> d60c95ef
 		/*
 		 * Grab an extra ucount reference for the caller when
 		 * the rlimit count was previously 0.
@@ -355,28 +339,17 @@
 	return 0;
 }
 
-<<<<<<< HEAD
-bool is_ucounts_overlimit(struct ucounts *ucounts, enum ucount_type type, unsigned long rlimit)
-=======
 bool is_rlimit_overlimit(struct ucounts *ucounts, enum rlimit_type type, unsigned long rlimit)
->>>>>>> d60c95ef
 {
 	struct ucounts *iter;
 	long max = rlimit;
 	if (rlimit > LONG_MAX)
 		max = LONG_MAX;
 	for (iter = ucounts; iter; iter = iter->ns->ucounts) {
-<<<<<<< HEAD
-		long val = get_ucounts_value(iter, type);
-		if (val < 0 || val > max)
-			return true;
-		max = READ_ONCE(iter->ns->ucount_max[type]);
-=======
 		long val = get_rlimit_value(iter, type);
 		if (val < 0 || val > max)
 			return true;
 		max = get_userns_rlimit_max(iter->ns, type);
->>>>>>> d60c95ef
 	}
 	return false;
 }
