#!/usr/bin/env drgn
#
# Copyright (C) 2019 Tejun Heo <tj@kernel.org>
# Copyright (C) 2019 Facebook

desc = """
This is a drgn script to monitor the blk-iocost cgroup controller.
See the comment at the top of block/blk-iocost.c for more details.
For drgn, visit https://github.com/osandov/drgn.
"""

import sys
import re
import time
import json
import math

import drgn
from drgn import container_of
from drgn.helpers.linux.list import list_for_each_entry,list_empty
from drgn.helpers.linux.radixtree import radix_tree_for_each,radix_tree_lookup

import argparse
parser = argparse.ArgumentParser(description=desc,
                                 formatter_class=argparse.RawTextHelpFormatter)
parser.add_argument('devname', metavar='DEV',
                    help='Target block device name (e.g. sda)')
parser.add_argument('--cgroup', action='append', metavar='REGEX',
                    help='Regex for target cgroups, ')
parser.add_argument('--interval', '-i', metavar='SECONDS', type=float, default=1,
                    help='Monitoring interval in seconds (0 exits immediately '
                    'after checking requirements)')
parser.add_argument('--json', action='store_true',
                    help='Output in json')
args = parser.parse_args()

def err(s):
    print(s, file=sys.stderr, flush=True)
    sys.exit(1)

try:
    blkcg_root = prog['blkcg_root']
    plid = prog['blkcg_policy_iocost'].plid.value_()
except:
    err('The kernel does not have iocost enabled')

IOC_RUNNING     = prog['IOC_RUNNING'].value_()
WEIGHT_ONE      = prog['WEIGHT_ONE'].value_()
VTIME_PER_SEC   = prog['VTIME_PER_SEC'].value_()
VTIME_PER_USEC  = prog['VTIME_PER_USEC'].value_()
AUTOP_SSD_FAST  = prog['AUTOP_SSD_FAST'].value_()
AUTOP_SSD_DFL   = prog['AUTOP_SSD_DFL'].value_()
AUTOP_SSD_QD1   = prog['AUTOP_SSD_QD1'].value_()
AUTOP_HDD       = prog['AUTOP_HDD'].value_()

autop_names = {
    AUTOP_SSD_FAST:        'ssd_fast',
    AUTOP_SSD_DFL:         'ssd_dfl',
    AUTOP_SSD_QD1:         'ssd_qd1',
    AUTOP_HDD:             'hdd',
}

class BlkgIterator:
    def blkcg_name(blkcg):
        return blkcg.css.cgroup.kn.name.string_().decode('utf-8')

    def walk(self, blkcg, q_id, parent_path):
        if not self.include_dying and \
           not (blkcg.css.flags.value_() & prog['CSS_ONLINE'].value_()):
            return

        name = BlkgIterator.blkcg_name(blkcg)
        path = parent_path + '/' + name if parent_path else name
        blkg = drgn.Object(prog, 'struct blkcg_gq',
                           address=radix_tree_lookup(blkcg.blkg_tree.address_of_(), q_id))
        if not blkg.address_:
            return

        self.blkgs.append((path if path else '/', blkg))

        for c in list_for_each_entry('struct blkcg',
                                     blkcg.css.children.address_of_(), 'css.sibling'):
            self.walk(c, q_id, path)

    def __init__(self, root_blkcg, q_id, include_dying=False):
        self.include_dying = include_dying
        self.blkgs = []
        self.walk(root_blkcg, q_id, '')

    def __iter__(self):
        return iter(self.blkgs)

class IocStat:
    def __init__(self, ioc):
        global autop_names

        self.enabled = ioc.enabled.value_()
        self.running = ioc.running.value_() == IOC_RUNNING
        self.period_ms = ioc.period_us.value_() / 1_000
        self.period_at = ioc.period_at.value_() / 1_000_000
        self.vperiod_at = ioc.period_at_vtime.value_() / VTIME_PER_SEC
        self.vrate_pct = ioc.vtime_base_rate.value_() * 100 / VTIME_PER_USEC
        self.busy_level = ioc.busy_level.value_()
        self.autop_idx = ioc.autop_idx.value_()
        self.user_cost_model = ioc.user_cost_model.value_()
        self.user_qos_params = ioc.user_qos_params.value_()

        if self.autop_idx in autop_names:
            self.autop_name = autop_names[self.autop_idx]
        else:
            self.autop_name = '?'

    def dict(self, now):
        return { 'device'               : devname,
                 'timestamp'            : now,
                 'enabled'              : self.enabled,
                 'running'              : self.running,
                 'period_ms'            : self.period_ms,
                 'period_at'            : self.period_at,
                 'period_vtime_at'      : self.vperiod_at,
                 'busy_level'           : self.busy_level,
                 'vrate_pct'            : self.vrate_pct, }

    def table_preamble_str(self):
        state = ('RUN' if self.running else 'IDLE') if self.enabled else 'OFF'
        output = f'{devname} {state:4} ' \
                 f'per={self.period_ms}ms ' \
                 f'cur_per={self.period_at:.3f}:v{self.vperiod_at:.3f} ' \
                 f'busy={self.busy_level:+3} ' \
                 f'vrate={self.vrate_pct:6.2f}% ' \
                 f'params={self.autop_name}'
        if self.user_cost_model or self.user_qos_params:
            output += f'({"C" if self.user_cost_model else ""}{"Q" if self.user_qos_params else ""})'
        return output

    def table_header_str(self):
        return f'{"":25} active {"weight":>9} {"hweight%":>13} {"inflt%":>6} ' \
               f'{"debt":>7} {"delay":>7} {"usage%"}'

class IocgStat:
    def __init__(self, iocg):
        ioc = iocg.ioc
        blkg = iocg.pd.blkg

        self.is_active = not list_empty(iocg.active_list.address_of_())
        self.weight = iocg.weight.value_() / WEIGHT_ONE
        self.active = iocg.active.value_() / WEIGHT_ONE
        self.inuse = iocg.inuse.value_() / WEIGHT_ONE
        self.hwa_pct = iocg.hweight_active.value_() * 100 / WEIGHT_ONE
        self.hwi_pct = iocg.hweight_inuse.value_() * 100 / WEIGHT_ONE
        self.address = iocg.value_()

        vdone = iocg.done_vtime.counter.value_()
        vtime = iocg.vtime.counter.value_()
        vrate = ioc.vtime_rate.counter.value_()
        period_vtime = ioc.period_us.value_() * vrate
        if period_vtime:
            self.inflight_pct = (vtime - vdone) * 100 / period_vtime
        else:
            self.inflight_pct = 0

<<<<<<< HEAD
        # vdebt used to be an atomic64_t and is now u64, support both
        try:
            self.debt_ms = iocg.abs_vdebt.counter.value_() / VTIME_PER_USEC / 1000
        except:
            self.debt_ms = iocg.abs_vdebt.value_() / VTIME_PER_USEC / 1000

        self.use_delay = blkg.use_delay.counter.value_()
        self.delay_ms = blkg.delay_nsec.counter.value_() / 1_000_000

        usage_idx = iocg.usage_idx.value_()
        self.usages = []
        self.usage = 0
        for i in range(NR_USAGE_SLOTS):
            usage = iocg.usages[(usage_idx + i) % NR_USAGE_SLOTS].value_()
            upct = usage * 100 / HWEIGHT_WHOLE
            self.usages.append(upct)
            self.usage = max(self.usage, upct)
=======
        self.usage = (100 * iocg.usage_delta_us.value_() /
                      ioc.period_us.value_()) if self.active else 0
        self.debt_ms = iocg.abs_vdebt.value_() / VTIME_PER_USEC / 1000
        if blkg.use_delay.counter.value_() != 0:
            self.delay_ms = blkg.delay_nsec.counter.value_() / 1_000_000
        else:
            self.delay_ms = 0
>>>>>>> d1988041

    def dict(self, now, path):
        out = { 'cgroup'                : path,
                'timestamp'             : now,
                'is_active'             : self.is_active,
                'weight'                : self.weight,
                'weight_active'         : self.active,
                'weight_inuse'          : self.inuse,
                'hweight_active_pct'    : self.hwa_pct,
                'hweight_inuse_pct'     : self.hwi_pct,
                'inflight_pct'          : self.inflight_pct,
                'debt_ms'               : self.debt_ms,
<<<<<<< HEAD
                'use_delay'             : self.use_delay,
                'delay_ms'              : self.delay_ms,
                'usage_pct'             : self.usage,
                'address'               : self.address }
        for i in range(len(self.usages)):
            out[f'usage_pct_{i}'] = str(self.usages[i])
=======
                'delay_ms'              : self.delay_ms,
                'usage_pct'             : self.usage,
                'address'               : self.address }
>>>>>>> d1988041
        return out

    def table_row_str(self, path):
        out = f'{path[-28:]:28} ' \
              f'{"*" if self.is_active else " "} ' \
              f'{round(self.inuse):5}/{round(self.active):5} ' \
              f'{self.hwi_pct:6.2f}/{self.hwa_pct:6.2f} ' \
              f'{self.inflight_pct:6.2f} ' \
              f'{self.debt_ms:7.2f} ' \
              f'{self.delay_ms:7.2f} '\
              f'{min(self.usage, 999):6.2f}'
        out = out.rstrip(':')
        return out

# handle args
table_fmt = not args.json
interval = args.interval
devname = args.devname

if args.json:
    table_fmt = False

re_str = None
if args.cgroup:
    for r in args.cgroup:
        if re_str is None:
            re_str = r
        else:
            re_str += '|' + r

filter_re = re.compile(re_str) if re_str else None

# Locate the roots
q_id = None
root_iocg = None
ioc = None

for i, ptr in radix_tree_for_each(blkcg_root.blkg_tree.address_of_()):
    blkg = drgn.Object(prog, 'struct blkcg_gq', address=ptr)
    try:
        if devname == blkg.q.kobj.parent.name.string_().decode('utf-8'):
            q_id = blkg.q.id.value_()
            if blkg.pd[plid]:
                root_iocg = container_of(blkg.pd[plid], 'struct ioc_gq', 'pd')
                ioc = root_iocg.ioc
            break
    except:
        pass

if ioc is None:
    err(f'Could not find ioc for {devname}');

if interval == 0:
    sys.exit(0)

# Keep printing
while True:
    now = time.time()
    iocstat = IocStat(ioc)
    output = ''

    if table_fmt:
        output += '\n' + iocstat.table_preamble_str()
        output += '\n' + iocstat.table_header_str()
    else:
        output += json.dumps(iocstat.dict(now))

    for path, blkg in BlkgIterator(blkcg_root, q_id):
        if filter_re and not filter_re.match(path):
            continue
        if not blkg.pd[plid]:
            continue

        iocg = container_of(blkg.pd[plid], 'struct ioc_gq', 'pd')
        iocg_stat = IocgStat(iocg)

        if not filter_re and not iocg_stat.is_active:
            continue

        if table_fmt:
            output += '\n' + iocg_stat.table_row_str(path)
        else:
            output += '\n' + json.dumps(iocg_stat.dict(now, path))

    print(output)
    sys.stdout.flush()
    time.sleep(interval)<|MERGE_RESOLUTION|>--- conflicted
+++ resolved
@@ -159,25 +159,6 @@
         else:
             self.inflight_pct = 0
 
-<<<<<<< HEAD
-        # vdebt used to be an atomic64_t and is now u64, support both
-        try:
-            self.debt_ms = iocg.abs_vdebt.counter.value_() / VTIME_PER_USEC / 1000
-        except:
-            self.debt_ms = iocg.abs_vdebt.value_() / VTIME_PER_USEC / 1000
-
-        self.use_delay = blkg.use_delay.counter.value_()
-        self.delay_ms = blkg.delay_nsec.counter.value_() / 1_000_000
-
-        usage_idx = iocg.usage_idx.value_()
-        self.usages = []
-        self.usage = 0
-        for i in range(NR_USAGE_SLOTS):
-            usage = iocg.usages[(usage_idx + i) % NR_USAGE_SLOTS].value_()
-            upct = usage * 100 / HWEIGHT_WHOLE
-            self.usages.append(upct)
-            self.usage = max(self.usage, upct)
-=======
         self.usage = (100 * iocg.usage_delta_us.value_() /
                       ioc.period_us.value_()) if self.active else 0
         self.debt_ms = iocg.abs_vdebt.value_() / VTIME_PER_USEC / 1000
@@ -185,7 +166,6 @@
             self.delay_ms = blkg.delay_nsec.counter.value_() / 1_000_000
         else:
             self.delay_ms = 0
->>>>>>> d1988041
 
     def dict(self, now, path):
         out = { 'cgroup'                : path,
@@ -198,18 +178,9 @@
                 'hweight_inuse_pct'     : self.hwi_pct,
                 'inflight_pct'          : self.inflight_pct,
                 'debt_ms'               : self.debt_ms,
-<<<<<<< HEAD
-                'use_delay'             : self.use_delay,
                 'delay_ms'              : self.delay_ms,
                 'usage_pct'             : self.usage,
                 'address'               : self.address }
-        for i in range(len(self.usages)):
-            out[f'usage_pct_{i}'] = str(self.usages[i])
-=======
-                'delay_ms'              : self.delay_ms,
-                'usage_pct'             : self.usage,
-                'address'               : self.address }
->>>>>>> d1988041
         return out
 
     def table_row_str(self, path):
