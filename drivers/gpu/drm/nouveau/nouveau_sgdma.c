--- conflicted
+++ resolved
@@ -73,14 +73,6 @@
 	if (!nvbe)
 		return NULL;
 
-<<<<<<< HEAD
-	if (drm->client.device.info.family < NV_DEVICE_INFO_V0_TESLA)
-		nvbe->ttm.ttm.func = &nv04_sgdma_backend;
-	else
-		nvbe->ttm.ttm.func = &nv50_sgdma_backend;
-
-=======
->>>>>>> d1988041
 	if (ttm_dma_tt_init(&nvbe->ttm, bo, page_flags)) {
 		kfree(nvbe);
 		return NULL;
