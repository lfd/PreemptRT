--- conflicted
+++ resolved
@@ -1348,14 +1348,6 @@
 	indio_dev->channels = adata->sensor_settings->ch;
 	indio_dev->num_channels = ST_SENSORS_NUMBER_ALL_CHANNELS;
 
-<<<<<<< HEAD
-	channels_size = indio_dev->num_channels * sizeof(struct iio_chan_spec);
-	channels = devm_kmemdup(&indio_dev->dev,
-				adata->sensor_settings->ch,
-				channels_size, GFP_KERNEL);
-	if (!channels)
-		return -ENOMEM;
-=======
 	/*
 	 * First try specific ACPI methods to retrieve orientation then try the
 	 * generic function.
@@ -1366,7 +1358,6 @@
 		if (err)
 			return err;
 	}
->>>>>>> 3b17187f
 
 	adata->current_fullscale = &adata->sensor_settings->fs.fs_avl[0];
 	adata->odr = adata->sensor_settings->odr.odr_avl[0].hz;
@@ -1401,11 +1392,6 @@
 st_accel_device_register_error:
 	if (adata->irq > 0)
 		st_sensors_deallocate_trigger(indio_dev);
-<<<<<<< HEAD
-st_accel_probe_trigger_error:
-	st_accel_deallocate_ring(indio_dev);
-=======
->>>>>>> 3b17187f
 	return err;
 }
 EXPORT_SYMBOL(st_accel_common_probe);
