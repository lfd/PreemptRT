--- conflicted
+++ resolved
@@ -607,11 +607,7 @@
 		return ret;
 
 	if (ret != TPM_NONCE_SIZE) {
-<<<<<<< HEAD
-		pr_info("trusted_key: tpm_get_random failed (%d)\n", ret);
-=======
 		pr_info("tpm_get_random failed (%d)\n", ret);
->>>>>>> 3b17187f
 		return -EIO;
 	}
 	ret = TSS_authhmac(authdata1, keyauth, TPM_NONCE_SIZE,
@@ -922,36 +918,10 @@
 		goto out;
 	}
 
-<<<<<<< HEAD
-	dump_payload(payload);
-	dump_options(options);
-
-	switch (key_cmd) {
-	case Opt_load:
-		if (tpm2)
-			ret = tpm2_unseal_trusted(chip, payload, options);
-		else
-			ret = key_unseal(payload, options);
-		dump_payload(payload);
-		dump_options(options);
-		if (ret < 0)
-			pr_info("trusted_key: key_unseal failed (%d)\n", ret);
-		break;
-	case Opt_new:
-		key_len = payload->key_len;
-		ret = tpm_get_random(chip, payload->key, key_len);
-		if (ret < 0)
-			goto out;
-
-		if (ret != key_len) {
-			pr_info("trusted_key: key_create failed (%d)\n", ret);
-			ret = -EIO;
-=======
 	if (options->pcrlock) {
 		ret = pcrlock(options->pcrlock);
 		if (ret < 0) {
 			pr_info("pcrlock failed (%d)\n", ret);
->>>>>>> 3b17187f
 			goto out;
 		}
 	}
