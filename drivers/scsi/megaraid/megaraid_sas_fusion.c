// SPDX-License-Identifier: GPL-2.0-or-later
/*
 *  Linux MegaRAID driver for SAS based RAID controllers
 *
 *  Copyright (c) 2009-2013  LSI Corporation
 *  Copyright (c) 2013-2016  Avago Technologies
 *  Copyright (c) 2016-2018  Broadcom Inc.
 *
 *  FILE: megaraid_sas_fusion.c
 *
 *  Authors: Broadcom Inc.
 *           Sumant Patro
 *           Adam Radford
 *           Kashyap Desai <kashyap.desai@broadcom.com>
 *           Sumit Saxena <sumit.saxena@broadcom.com>
 *
 *  Send feedback to: megaraidlinux.pdl@broadcom.com
 */

#include <linux/kernel.h>
#include <linux/types.h>
#include <linux/pci.h>
#include <linux/list.h>
#include <linux/moduleparam.h>
#include <linux/module.h>
#include <linux/spinlock.h>
#include <linux/interrupt.h>
#include <linux/delay.h>
#include <linux/uio.h>
#include <linux/uaccess.h>
#include <linux/fs.h>
#include <linux/compat.h>
#include <linux/blkdev.h>
#include <linux/mutex.h>
#include <linux/poll.h>
#include <linux/vmalloc.h>
#include <linux/workqueue.h>
#include <linux/irq_poll.h>

#include <scsi/scsi.h>
#include <scsi/scsi_cmnd.h>
#include <scsi/scsi_device.h>
#include <scsi/scsi_host.h>
#include <scsi/scsi_dbg.h>
#include <linux/dmi.h>

#include "megaraid_sas_fusion.h"
#include "megaraid_sas.h"


extern void
megasas_complete_cmd(struct megasas_instance *instance,
		     struct megasas_cmd *cmd, u8 alt_status);
int
wait_and_poll(struct megasas_instance *instance, struct megasas_cmd *cmd,
	      int seconds);

int
megasas_clear_intr_fusion(struct megasas_instance *instance);

int megasas_transition_to_ready(struct megasas_instance *instance, int ocr);

extern u32 megasas_dbg_lvl;
int megasas_sriov_start_heartbeat(struct megasas_instance *instance,
				  int initial);
extern struct megasas_mgmt_info megasas_mgmt_info;
extern unsigned int resetwaittime;
extern unsigned int dual_qdepth_disable;
static void megasas_free_rdpq_fusion(struct megasas_instance *instance);
static void megasas_free_reply_fusion(struct megasas_instance *instance);
static inline
void megasas_configure_queue_sizes(struct megasas_instance *instance);
static void megasas_fusion_crash_dump(struct megasas_instance *instance);

/**
 * megasas_adp_reset_wait_for_ready -	initiate chip reset and wait for
 *					controller to come to ready state
 * @instance:				adapter's soft state
 * @do_adp_reset:			If true, do a chip reset
 * @ocr_context:			If called from OCR context this will
 *					be set to 1, else 0
 *
 * This function initates a chip reset followed by a wait for controller to
 * transition to ready state.
 * During this, driver will block all access to PCI config space from userspace
 */
int
megasas_adp_reset_wait_for_ready(struct megasas_instance *instance,
				 bool do_adp_reset,
				 int ocr_context)
{
	int ret = FAILED;

	/*
	 * Block access to PCI config space from userspace
	 * when diag reset is initiated from driver
	 */
	if (megasas_dbg_lvl & OCR_DEBUG)
		dev_info(&instance->pdev->dev,
			 "Block access to PCI config space %s %d\n",
			 __func__, __LINE__);

	pci_cfg_access_lock(instance->pdev);

	if (do_adp_reset) {
		if (instance->instancet->adp_reset
			(instance, instance->reg_set))
			goto out;
	}

	/* Wait for FW to become ready */
	if (megasas_transition_to_ready(instance, ocr_context)) {
		dev_warn(&instance->pdev->dev,
			 "Failed to transition controller to ready for scsi%d.\n",
			 instance->host->host_no);
		goto out;
	}

	ret = SUCCESS;
out:
	if (megasas_dbg_lvl & OCR_DEBUG)
		dev_info(&instance->pdev->dev,
			 "Unlock access to PCI config space %s %d\n",
			 __func__, __LINE__);

	pci_cfg_access_unlock(instance->pdev);

	return ret;
}

/**
 * megasas_check_same_4gb_region -	check if allocation
 *					crosses same 4GB boundary or not
 * @instance:				adapter's soft instance
 * @start_addr:				start address of DMA allocation
 * @size:				size of allocation in bytes
 * @return:				true : allocation does not cross same
 *					4GB boundary
 *					false: allocation crosses same
 *					4GB boundary
 */
static inline bool megasas_check_same_4gb_region
	(struct megasas_instance *instance, dma_addr_t start_addr, size_t size)
{
	dma_addr_t end_addr;

	end_addr = start_addr + size;

	if (upper_32_bits(start_addr) != upper_32_bits(end_addr)) {
		dev_err(&instance->pdev->dev,
			"Failed to get same 4GB boundary: start_addr: 0x%llx end_addr: 0x%llx\n",
			(unsigned long long)start_addr,
			(unsigned long long)end_addr);
		return false;
	}

	return true;
}

/**
 * megasas_enable_intr_fusion -	Enables interrupts
 * @instance:	adapter's soft instance
 */
static void
megasas_enable_intr_fusion(struct megasas_instance *instance)
{
	struct megasas_register_set __iomem *regs;
	regs = instance->reg_set;

	instance->mask_interrupts = 0;
	/* For Thunderbolt/Invader also clear intr on enable */
	writel(~0, &regs->outbound_intr_status);
	readl(&regs->outbound_intr_status);

	writel(~MFI_FUSION_ENABLE_INTERRUPT_MASK, &(regs)->outbound_intr_mask);

	/* Dummy readl to force pci flush */
	dev_info(&instance->pdev->dev, "%s is called outbound_intr_mask:0x%08x\n",
		 __func__, readl(&regs->outbound_intr_mask));
}

/**
 * megasas_disable_intr_fusion - Disables interrupt
 * @instance:	adapter's soft instance
 */
static void
megasas_disable_intr_fusion(struct megasas_instance *instance)
{
	u32 mask = 0xFFFFFFFF;
	struct megasas_register_set __iomem *regs;
	regs = instance->reg_set;
	instance->mask_interrupts = 1;

	writel(mask, &regs->outbound_intr_mask);
	/* Dummy readl to force pci flush */
	dev_info(&instance->pdev->dev, "%s is called outbound_intr_mask:0x%08x\n",
		 __func__, readl(&regs->outbound_intr_mask));
}

int
megasas_clear_intr_fusion(struct megasas_instance *instance)
{
	u32 status;
	struct megasas_register_set __iomem *regs;
	regs = instance->reg_set;
	/*
	 * Check if it is our interrupt
	 */
	status = megasas_readl(instance,
			       &regs->outbound_intr_status);

	if (status & 1) {
		writel(status, &regs->outbound_intr_status);
		readl(&regs->outbound_intr_status);
		return 1;
	}
	if (!(status & MFI_FUSION_ENABLE_INTERRUPT_MASK))
		return 0;

	return 1;
}

static inline void
megasas_sdev_busy_inc(struct megasas_instance *instance,
		      struct scsi_cmnd *scmd)
{
	if (instance->perf_mode == MR_BALANCED_PERF_MODE) {
		struct MR_PRIV_DEVICE *mr_device_priv_data =
			scmd->device->hostdata;
		atomic_inc(&mr_device_priv_data->sdev_priv_busy);
	}
}

static inline void
megasas_sdev_busy_dec(struct megasas_instance *instance,
		      struct scsi_cmnd *scmd)
{
	if (instance->perf_mode == MR_BALANCED_PERF_MODE) {
		struct MR_PRIV_DEVICE *mr_device_priv_data =
			scmd->device->hostdata;
		atomic_dec(&mr_device_priv_data->sdev_priv_busy);
	}
}

static inline int
megasas_sdev_busy_read(struct megasas_instance *instance,
		       struct scsi_cmnd *scmd)
{
	if (instance->perf_mode == MR_BALANCED_PERF_MODE) {
		struct MR_PRIV_DEVICE *mr_device_priv_data =
			scmd->device->hostdata;
		return atomic_read(&mr_device_priv_data->sdev_priv_busy);
	}
	return 0;
}

/**
 * megasas_get_cmd_fusion -	Get a command from the free pool
 * @instance:		Adapter soft state
 * @blk_tag:		Command tag
 *
 * Returns a blk_tag indexed mpt frame
 */
inline struct megasas_cmd_fusion *megasas_get_cmd_fusion(struct megasas_instance
						  *instance, u32 blk_tag)
{
	struct fusion_context *fusion;

	fusion = instance->ctrl_context;
	return fusion->cmd_list[blk_tag];
}

/**
 * megasas_return_cmd_fusion -	Return a cmd to free command pool
 * @instance:		Adapter soft state
 * @cmd:		Command packet to be returned to free command pool
 */
inline void megasas_return_cmd_fusion(struct megasas_instance *instance,
	struct megasas_cmd_fusion *cmd)
{
	cmd->scmd = NULL;
	memset(cmd->io_request, 0, MEGA_MPI2_RAID_DEFAULT_IO_FRAME_SIZE);
	cmd->r1_alt_dev_handle = MR_DEVHANDLE_INVALID;
	cmd->cmd_completed = false;
}

/**
 * megasas_write_64bit_req_desc -	PCI writes 64bit request descriptor
 * @instance:				Adapter soft state
 * @req_desc:				64bit Request descriptor
 */
static void
megasas_write_64bit_req_desc(struct megasas_instance *instance,
		union MEGASAS_REQUEST_DESCRIPTOR_UNION *req_desc)
{
#if defined(writeq) && defined(CONFIG_64BIT)
	u64 req_data = (((u64)le32_to_cpu(req_desc->u.high) << 32) |
		le32_to_cpu(req_desc->u.low));
	writeq(req_data, &instance->reg_set->inbound_low_queue_port);
#else
	unsigned long flags;
	spin_lock_irqsave(&instance->hba_lock, flags);
	writel(le32_to_cpu(req_desc->u.low),
		&instance->reg_set->inbound_low_queue_port);
	writel(le32_to_cpu(req_desc->u.high),
		&instance->reg_set->inbound_high_queue_port);
	spin_unlock_irqrestore(&instance->hba_lock, flags);
#endif
}

/**
 * megasas_fire_cmd_fusion -	Sends command to the FW
 * @instance:			Adapter soft state
 * @req_desc:			32bit or 64bit Request descriptor
 *
 * Perform PCI Write. AERO SERIES supports 32 bit Descriptor.
 * Prior to AERO_SERIES support 64 bit Descriptor.
 */
static void
megasas_fire_cmd_fusion(struct megasas_instance *instance,
		union MEGASAS_REQUEST_DESCRIPTOR_UNION *req_desc)
{
	if (instance->atomic_desc_support)
		writel(le32_to_cpu(req_desc->u.low),
			&instance->reg_set->inbound_single_queue_port);
	else
		megasas_write_64bit_req_desc(instance, req_desc);
}

/**
 * megasas_fusion_update_can_queue -	Do all Adapter Queue depth related calculations here
 * @instance:		Adapter soft state
 * @fw_boot_context:	Whether this function called during probe or after OCR
 *
 * This function is only for fusion controllers.
 * Update host can queue, if firmware downgrade max supported firmware commands.
 * Firmware upgrade case will be skiped because underlying firmware has
 * more resource than exposed to the OS.
 *
 */
static void
megasas_fusion_update_can_queue(struct megasas_instance *instance, int fw_boot_context)
{
	u16 cur_max_fw_cmds = 0;
	u16 ldio_threshold = 0;

	/* ventura FW does not fill outbound_scratch_pad_2 with queue depth */
	if (instance->adapter_type < VENTURA_SERIES)
		cur_max_fw_cmds =
		megasas_readl(instance,
			      &instance->reg_set->outbound_scratch_pad_2) & 0x00FFFF;

	if (dual_qdepth_disable || !cur_max_fw_cmds)
		cur_max_fw_cmds = instance->instancet->read_fw_status_reg(instance) & 0x00FFFF;
	else
		ldio_threshold =
			(instance->instancet->read_fw_status_reg(instance) & 0x00FFFF) - MEGASAS_FUSION_IOCTL_CMDS;

	dev_info(&instance->pdev->dev,
		 "Current firmware supports maximum commands: %d\t LDIO threshold: %d\n",
		 cur_max_fw_cmds, ldio_threshold);

	if (fw_boot_context == OCR_CONTEXT) {
		cur_max_fw_cmds = cur_max_fw_cmds - 1;
		if (cur_max_fw_cmds < instance->max_fw_cmds) {
			instance->cur_can_queue =
				cur_max_fw_cmds - (MEGASAS_FUSION_INTERNAL_CMDS +
						MEGASAS_FUSION_IOCTL_CMDS);
			instance->host->can_queue = instance->cur_can_queue;
			instance->ldio_threshold = ldio_threshold;
		}
	} else {
		instance->max_fw_cmds = cur_max_fw_cmds;
		instance->ldio_threshold = ldio_threshold;

		if (reset_devices)
			instance->max_fw_cmds = min(instance->max_fw_cmds,
						(u16)MEGASAS_KDUMP_QUEUE_DEPTH);
		/*
		* Reduce the max supported cmds by 1. This is to ensure that the
		* reply_q_sz (1 more than the max cmd that driver may send)
		* does not exceed max cmds that the FW can support
		*/
		instance->max_fw_cmds = instance->max_fw_cmds-1;
	}
}

static inline void
megasas_get_msix_index(struct megasas_instance *instance,
		       struct scsi_cmnd *scmd,
		       struct megasas_cmd_fusion *cmd,
		       u8 data_arms)
{
	if (instance->perf_mode == MR_BALANCED_PERF_MODE &&
	    (megasas_sdev_busy_read(instance, scmd) >
	     (data_arms * MR_DEVICE_HIGH_IOPS_DEPTH))) {
		cmd->request_desc->SCSIIO.MSIxIndex =
			mega_mod64((atomic64_add_return(1, &instance->high_iops_outstanding) /
					MR_HIGH_IOPS_BATCH_COUNT), instance->low_latency_index_start);
	} else if (instance->msix_load_balance) {
		cmd->request_desc->SCSIIO.MSIxIndex =
			(mega_mod64(atomic64_add_return(1, &instance->total_io_count),
				instance->msix_vectors));
	} else if (instance->host->nr_hw_queues > 1) {
		u32 tag = blk_mq_unique_tag(scsi_cmd_to_rq(scmd));

		cmd->request_desc->SCSIIO.MSIxIndex = blk_mq_unique_tag_to_hwq(tag) +
			instance->low_latency_index_start;
	} else {
		cmd->request_desc->SCSIIO.MSIxIndex =
			instance->reply_map[raw_smp_processor_id()];
	}
}

/**
 * megasas_free_cmds_fusion -	Free all the cmds in the free cmd pool
 * @instance:		Adapter soft state
 */
void
megasas_free_cmds_fusion(struct megasas_instance *instance)
{
	int i;
	struct fusion_context *fusion = instance->ctrl_context;
	struct megasas_cmd_fusion *cmd;

	if (fusion->sense)
		dma_pool_free(fusion->sense_dma_pool, fusion->sense,
			      fusion->sense_phys_addr);

	/* SG */
	if (fusion->cmd_list) {
		for (i = 0; i < instance->max_mpt_cmds; i++) {
			cmd = fusion->cmd_list[i];
			if (cmd) {
				if (cmd->sg_frame)
					dma_pool_free(fusion->sg_dma_pool,
						      cmd->sg_frame,
						      cmd->sg_frame_phys_addr);
			}
			kfree(cmd);
		}
		kfree(fusion->cmd_list);
	}

	if (fusion->sg_dma_pool) {
		dma_pool_destroy(fusion->sg_dma_pool);
		fusion->sg_dma_pool = NULL;
	}
	if (fusion->sense_dma_pool) {
		dma_pool_destroy(fusion->sense_dma_pool);
		fusion->sense_dma_pool = NULL;
	}


	/* Reply Frame, Desc*/
	if (instance->is_rdpq)
		megasas_free_rdpq_fusion(instance);
	else
		megasas_free_reply_fusion(instance);

	/* Request Frame, Desc*/
	if (fusion->req_frames_desc)
		dma_free_coherent(&instance->pdev->dev,
			fusion->request_alloc_sz, fusion->req_frames_desc,
			fusion->req_frames_desc_phys);
	if (fusion->io_request_frames)
		dma_pool_free(fusion->io_request_frames_pool,
			fusion->io_request_frames,
			fusion->io_request_frames_phys);
	if (fusion->io_request_frames_pool) {
		dma_pool_destroy(fusion->io_request_frames_pool);
		fusion->io_request_frames_pool = NULL;
	}
}

/**
 * megasas_create_sg_sense_fusion -	Creates DMA pool for cmd frames
 * @instance:			Adapter soft state
 *
 */
static int megasas_create_sg_sense_fusion(struct megasas_instance *instance)
{
	int i;
	u16 max_cmd;
	struct fusion_context *fusion;
	struct megasas_cmd_fusion *cmd;
	int sense_sz;
	u32 offset;

	fusion = instance->ctrl_context;
	max_cmd = instance->max_fw_cmds;
	sense_sz = instance->max_mpt_cmds * SCSI_SENSE_BUFFERSIZE;

	fusion->sg_dma_pool =
			dma_pool_create("mr_sg", &instance->pdev->dev,
				instance->max_chain_frame_sz,
				MR_DEFAULT_NVME_PAGE_SIZE, 0);
	/* SCSI_SENSE_BUFFERSIZE  = 96 bytes */
	fusion->sense_dma_pool =
			dma_pool_create("mr_sense", &instance->pdev->dev,
				sense_sz, 64, 0);

	if (!fusion->sense_dma_pool || !fusion->sg_dma_pool) {
		dev_err(&instance->pdev->dev,
			"Failed from %s %d\n",  __func__, __LINE__);
		return -ENOMEM;
	}

	fusion->sense = dma_pool_alloc(fusion->sense_dma_pool,
				       GFP_KERNEL, &fusion->sense_phys_addr);
	if (!fusion->sense) {
		dev_err(&instance->pdev->dev,
			"failed from %s %d\n",  __func__, __LINE__);
		return -ENOMEM;
	}

	/* sense buffer, request frame and reply desc pool requires to be in
	 * same 4 gb region. Below function will check this.
	 * In case of failure, new pci pool will be created with updated
	 * alignment.
	 * Older allocation and pool will be destroyed.
	 * Alignment will be used such a way that next allocation if success,
	 * will always meet same 4gb region requirement.
	 * Actual requirement is not alignment, but we need start and end of
	 * DMA address must have same upper 32 bit address.
	 */

	if (!megasas_check_same_4gb_region(instance, fusion->sense_phys_addr,
					   sense_sz)) {
		dma_pool_free(fusion->sense_dma_pool, fusion->sense,
			      fusion->sense_phys_addr);
		fusion->sense = NULL;
		dma_pool_destroy(fusion->sense_dma_pool);

		fusion->sense_dma_pool =
			dma_pool_create("mr_sense_align", &instance->pdev->dev,
					sense_sz, roundup_pow_of_two(sense_sz),
					0);
		if (!fusion->sense_dma_pool) {
			dev_err(&instance->pdev->dev,
				"Failed from %s %d\n",  __func__, __LINE__);
			return -ENOMEM;
		}
		fusion->sense = dma_pool_alloc(fusion->sense_dma_pool,
					       GFP_KERNEL,
					       &fusion->sense_phys_addr);
		if (!fusion->sense) {
			dev_err(&instance->pdev->dev,
				"failed from %s %d\n",  __func__, __LINE__);
			return -ENOMEM;
		}
	}

	/*
	 * Allocate and attach a frame to each of the commands in cmd_list
	 */
	for (i = 0; i < max_cmd; i++) {
		cmd = fusion->cmd_list[i];
		cmd->sg_frame = dma_pool_alloc(fusion->sg_dma_pool,
					GFP_KERNEL, &cmd->sg_frame_phys_addr);

		offset = SCSI_SENSE_BUFFERSIZE * i;
		cmd->sense = (u8 *)fusion->sense + offset;
		cmd->sense_phys_addr = fusion->sense_phys_addr + offset;

		if (!cmd->sg_frame) {
			dev_err(&instance->pdev->dev,
				"Failed from %s %d\n",  __func__, __LINE__);
			return -ENOMEM;
		}
	}

	/* create sense buffer for the raid 1/10 fp */
	for (i = max_cmd; i < instance->max_mpt_cmds; i++) {
		cmd = fusion->cmd_list[i];
		offset = SCSI_SENSE_BUFFERSIZE * i;
		cmd->sense = (u8 *)fusion->sense + offset;
		cmd->sense_phys_addr = fusion->sense_phys_addr + offset;

	}

	return 0;
}

static int
megasas_alloc_cmdlist_fusion(struct megasas_instance *instance)
{
	u32 max_mpt_cmd, i, j;
	struct fusion_context *fusion;

	fusion = instance->ctrl_context;

	max_mpt_cmd = instance->max_mpt_cmds;

	/*
	 * fusion->cmd_list is an array of struct megasas_cmd_fusion pointers.
	 * Allocate the dynamic array first and then allocate individual
	 * commands.
	 */
	fusion->cmd_list =
		kcalloc(max_mpt_cmd, sizeof(struct megasas_cmd_fusion *),
			GFP_KERNEL);
	if (!fusion->cmd_list) {
		dev_err(&instance->pdev->dev,
			"Failed from %s %d\n",  __func__, __LINE__);
		return -ENOMEM;
	}

	for (i = 0; i < max_mpt_cmd; i++) {
		fusion->cmd_list[i] = kzalloc(sizeof(struct megasas_cmd_fusion),
					      GFP_KERNEL);
		if (!fusion->cmd_list[i]) {
			for (j = 0; j < i; j++)
				kfree(fusion->cmd_list[j]);
			kfree(fusion->cmd_list);
			dev_err(&instance->pdev->dev,
				"Failed from %s %d\n",  __func__, __LINE__);
			return -ENOMEM;
		}
	}

	return 0;
}

static int
megasas_alloc_request_fusion(struct megasas_instance *instance)
{
	struct fusion_context *fusion;

	fusion = instance->ctrl_context;

retry_alloc:
	fusion->io_request_frames_pool =
			dma_pool_create("mr_ioreq", &instance->pdev->dev,
				fusion->io_frames_alloc_sz, 16, 0);

	if (!fusion->io_request_frames_pool) {
		dev_err(&instance->pdev->dev,
			"Failed from %s %d\n",  __func__, __LINE__);
		return -ENOMEM;
	}

	fusion->io_request_frames =
			dma_pool_alloc(fusion->io_request_frames_pool,
				GFP_KERNEL | __GFP_NOWARN,
				&fusion->io_request_frames_phys);
	if (!fusion->io_request_frames) {
		if (instance->max_fw_cmds >= (MEGASAS_REDUCE_QD_COUNT * 2)) {
			instance->max_fw_cmds -= MEGASAS_REDUCE_QD_COUNT;
			dma_pool_destroy(fusion->io_request_frames_pool);
			megasas_configure_queue_sizes(instance);
			goto retry_alloc;
		} else {
			dev_err(&instance->pdev->dev,
				"Failed from %s %d\n",  __func__, __LINE__);
			return -ENOMEM;
		}
	}

	if (!megasas_check_same_4gb_region(instance,
					   fusion->io_request_frames_phys,
					   fusion->io_frames_alloc_sz)) {
		dma_pool_free(fusion->io_request_frames_pool,
			      fusion->io_request_frames,
			      fusion->io_request_frames_phys);
		fusion->io_request_frames = NULL;
		dma_pool_destroy(fusion->io_request_frames_pool);

		fusion->io_request_frames_pool =
			dma_pool_create("mr_ioreq_align",
					&instance->pdev->dev,
					fusion->io_frames_alloc_sz,
					roundup_pow_of_two(fusion->io_frames_alloc_sz),
					0);

		if (!fusion->io_request_frames_pool) {
			dev_err(&instance->pdev->dev,
				"Failed from %s %d\n",  __func__, __LINE__);
			return -ENOMEM;
		}

		fusion->io_request_frames =
			dma_pool_alloc(fusion->io_request_frames_pool,
				       GFP_KERNEL | __GFP_NOWARN,
				       &fusion->io_request_frames_phys);

		if (!fusion->io_request_frames) {
			dev_err(&instance->pdev->dev,
				"Failed from %s %d\n",  __func__, __LINE__);
			return -ENOMEM;
		}
	}

	fusion->req_frames_desc =
		dma_alloc_coherent(&instance->pdev->dev,
				   fusion->request_alloc_sz,
				   &fusion->req_frames_desc_phys, GFP_KERNEL);
	if (!fusion->req_frames_desc) {
		dev_err(&instance->pdev->dev,
			"Failed from %s %d\n",  __func__, __LINE__);
		return -ENOMEM;
	}

	return 0;
}

static int
megasas_alloc_reply_fusion(struct megasas_instance *instance)
{
	int i, count;
	struct fusion_context *fusion;
	union MPI2_REPLY_DESCRIPTORS_UNION *reply_desc;
	fusion = instance->ctrl_context;

	count = instance->msix_vectors > 0 ? instance->msix_vectors : 1;
	count += instance->iopoll_q_count;

	fusion->reply_frames_desc_pool =
			dma_pool_create("mr_reply", &instance->pdev->dev,
				fusion->reply_alloc_sz * count, 16, 0);

	if (!fusion->reply_frames_desc_pool) {
		dev_err(&instance->pdev->dev,
			"Failed from %s %d\n",  __func__, __LINE__);
		return -ENOMEM;
	}

	fusion->reply_frames_desc[0] =
		dma_pool_alloc(fusion->reply_frames_desc_pool,
			GFP_KERNEL, &fusion->reply_frames_desc_phys[0]);
	if (!fusion->reply_frames_desc[0]) {
		dev_err(&instance->pdev->dev,
			"Failed from %s %d\n",  __func__, __LINE__);
		return -ENOMEM;
	}

	if (!megasas_check_same_4gb_region(instance,
					   fusion->reply_frames_desc_phys[0],
					   (fusion->reply_alloc_sz * count))) {
		dma_pool_free(fusion->reply_frames_desc_pool,
			      fusion->reply_frames_desc[0],
			      fusion->reply_frames_desc_phys[0]);
		fusion->reply_frames_desc[0] = NULL;
		dma_pool_destroy(fusion->reply_frames_desc_pool);

		fusion->reply_frames_desc_pool =
			dma_pool_create("mr_reply_align",
					&instance->pdev->dev,
					fusion->reply_alloc_sz * count,
					roundup_pow_of_two(fusion->reply_alloc_sz * count),
					0);

		if (!fusion->reply_frames_desc_pool) {
			dev_err(&instance->pdev->dev,
				"Failed from %s %d\n",  __func__, __LINE__);
			return -ENOMEM;
		}

		fusion->reply_frames_desc[0] =
			dma_pool_alloc(fusion->reply_frames_desc_pool,
				       GFP_KERNEL,
				       &fusion->reply_frames_desc_phys[0]);

		if (!fusion->reply_frames_desc[0]) {
			dev_err(&instance->pdev->dev,
				"Failed from %s %d\n",  __func__, __LINE__);
			return -ENOMEM;
		}
	}

	reply_desc = fusion->reply_frames_desc[0];
	for (i = 0; i < fusion->reply_q_depth * count; i++, reply_desc++)
		reply_desc->Words = cpu_to_le64(ULLONG_MAX);

	/* This is not a rdpq mode, but driver still populate
	 * reply_frame_desc array to use same msix index in ISR path.
	 */
	for (i = 0; i < (count - 1); i++)
		fusion->reply_frames_desc[i + 1] =
			fusion->reply_frames_desc[i] +
			(fusion->reply_alloc_sz)/sizeof(union MPI2_REPLY_DESCRIPTORS_UNION);

	return 0;
}

static int
megasas_alloc_rdpq_fusion(struct megasas_instance *instance)
{
	int i, j, k, msix_count;
	struct fusion_context *fusion;
	union MPI2_REPLY_DESCRIPTORS_UNION *reply_desc;
	union MPI2_REPLY_DESCRIPTORS_UNION *rdpq_chunk_virt[RDPQ_MAX_CHUNK_COUNT];
	dma_addr_t rdpq_chunk_phys[RDPQ_MAX_CHUNK_COUNT];
	u8 dma_alloc_count, abs_index;
	u32 chunk_size, array_size, offset;

	fusion = instance->ctrl_context;
	chunk_size = fusion->reply_alloc_sz * RDPQ_MAX_INDEX_IN_ONE_CHUNK;
	array_size = sizeof(struct MPI2_IOC_INIT_RDPQ_ARRAY_ENTRY) *
		     MAX_MSIX_QUEUES_FUSION;

	fusion->rdpq_virt = dma_alloc_coherent(&instance->pdev->dev,
					       array_size, &fusion->rdpq_phys,
					       GFP_KERNEL);
	if (!fusion->rdpq_virt) {
		dev_err(&instance->pdev->dev,
			"Failed from %s %d\n",  __func__, __LINE__);
		return -ENOMEM;
	}

	msix_count = instance->msix_vectors > 0 ? instance->msix_vectors : 1;
	msix_count += instance->iopoll_q_count;

	fusion->reply_frames_desc_pool = dma_pool_create("mr_rdpq",
							 &instance->pdev->dev,
							 chunk_size, 16, 0);
	fusion->reply_frames_desc_pool_align =
				dma_pool_create("mr_rdpq_align",
						&instance->pdev->dev,
						chunk_size,
						roundup_pow_of_two(chunk_size),
						0);

	if (!fusion->reply_frames_desc_pool ||
	    !fusion->reply_frames_desc_pool_align) {
		dev_err(&instance->pdev->dev,
			"Failed from %s %d\n",  __func__, __LINE__);
		return -ENOMEM;
	}

/*
 * For INVADER_SERIES each set of 8 reply queues(0-7, 8-15, ..) and
 * VENTURA_SERIES each set of 16 reply queues(0-15, 16-31, ..) should be
 * within 4GB boundary and also reply queues in a set must have same
 * upper 32-bits in their memory address. so here driver is allocating the
 * DMA'able memory for reply queues according. Driver uses limitation of
 * VENTURA_SERIES to manage INVADER_SERIES as well.
 */
	dma_alloc_count = DIV_ROUND_UP(msix_count, RDPQ_MAX_INDEX_IN_ONE_CHUNK);

	for (i = 0; i < dma_alloc_count; i++) {
		rdpq_chunk_virt[i] =
			dma_pool_alloc(fusion->reply_frames_desc_pool,
				       GFP_KERNEL, &rdpq_chunk_phys[i]);
		if (!rdpq_chunk_virt[i]) {
			dev_err(&instance->pdev->dev,
				"Failed from %s %d\n",  __func__, __LINE__);
			return -ENOMEM;
		}
		/* reply desc pool requires to be in same 4 gb region.
		 * Below function will check this.
		 * In case of failure, new pci pool will be created with updated
		 * alignment.
		 * For RDPQ buffers, driver always allocate two separate pci pool.
		 * Alignment will be used such a way that next allocation if
		 * success, will always meet same 4gb region requirement.
		 * rdpq_tracker keep track of each buffer's physical,
		 * virtual address and pci pool descriptor. It will help driver
		 * while freeing the resources.
		 *
		 */
		if (!megasas_check_same_4gb_region(instance, rdpq_chunk_phys[i],
						   chunk_size)) {
			dma_pool_free(fusion->reply_frames_desc_pool,
				      rdpq_chunk_virt[i],
				      rdpq_chunk_phys[i]);

			rdpq_chunk_virt[i] =
				dma_pool_alloc(fusion->reply_frames_desc_pool_align,
					       GFP_KERNEL, &rdpq_chunk_phys[i]);
			if (!rdpq_chunk_virt[i]) {
				dev_err(&instance->pdev->dev,
					"Failed from %s %d\n",
					__func__, __LINE__);
				return -ENOMEM;
			}
			fusion->rdpq_tracker[i].dma_pool_ptr =
					fusion->reply_frames_desc_pool_align;
		} else {
			fusion->rdpq_tracker[i].dma_pool_ptr =
					fusion->reply_frames_desc_pool;
		}

		fusion->rdpq_tracker[i].pool_entry_phys = rdpq_chunk_phys[i];
		fusion->rdpq_tracker[i].pool_entry_virt = rdpq_chunk_virt[i];
	}

	for (k = 0; k < dma_alloc_count; k++) {
		for (i = 0; i < RDPQ_MAX_INDEX_IN_ONE_CHUNK; i++) {
			abs_index = (k * RDPQ_MAX_INDEX_IN_ONE_CHUNK) + i;

			if (abs_index == msix_count)
				break;
			offset = fusion->reply_alloc_sz * i;
			fusion->rdpq_virt[abs_index].RDPQBaseAddress =
					cpu_to_le64(rdpq_chunk_phys[k] + offset);
			fusion->reply_frames_desc_phys[abs_index] =
					rdpq_chunk_phys[k] + offset;
			fusion->reply_frames_desc[abs_index] =
					(union MPI2_REPLY_DESCRIPTORS_UNION *)((u8 *)rdpq_chunk_virt[k] + offset);

			reply_desc = fusion->reply_frames_desc[abs_index];
			for (j = 0; j < fusion->reply_q_depth; j++, reply_desc++)
				reply_desc->Words = ULLONG_MAX;
		}
	}

	return 0;
}

static void
megasas_free_rdpq_fusion(struct megasas_instance *instance) {

	int i;
	struct fusion_context *fusion;

	fusion = instance->ctrl_context;

	for (i = 0; i < RDPQ_MAX_CHUNK_COUNT; i++) {
		if (fusion->rdpq_tracker[i].pool_entry_virt)
			dma_pool_free(fusion->rdpq_tracker[i].dma_pool_ptr,
				      fusion->rdpq_tracker[i].pool_entry_virt,
				      fusion->rdpq_tracker[i].pool_entry_phys);

	}

	dma_pool_destroy(fusion->reply_frames_desc_pool);
	dma_pool_destroy(fusion->reply_frames_desc_pool_align);

	if (fusion->rdpq_virt)
		dma_free_coherent(&instance->pdev->dev,
			sizeof(struct MPI2_IOC_INIT_RDPQ_ARRAY_ENTRY) * MAX_MSIX_QUEUES_FUSION,
			fusion->rdpq_virt, fusion->rdpq_phys);
}

static void
megasas_free_reply_fusion(struct megasas_instance *instance) {

	struct fusion_context *fusion;

	fusion = instance->ctrl_context;

	if (fusion->reply_frames_desc[0])
		dma_pool_free(fusion->reply_frames_desc_pool,
			fusion->reply_frames_desc[0],
			fusion->reply_frames_desc_phys[0]);

	dma_pool_destroy(fusion->reply_frames_desc_pool);

}


/**
 * megasas_alloc_cmds_fusion -	Allocates the command packets
 * @instance:		Adapter soft state
 *
 *
 * Each frame has a 32-bit field called context. This context is used to get
 * back the megasas_cmd_fusion from the frame when a frame gets completed
 * In this driver, the 32 bit values are the indices into an array cmd_list.
 * This array is used only to look up the megasas_cmd_fusion given the context.
 * The free commands themselves are maintained in a linked list called cmd_pool.
 *
 * cmds are formed in the io_request and sg_frame members of the
 * megasas_cmd_fusion. The context field is used to get a request descriptor
 * and is used as SMID of the cmd.
 * SMID value range is from 1 to max_fw_cmds.
 */
static int
megasas_alloc_cmds_fusion(struct megasas_instance *instance)
{
	int i;
	struct fusion_context *fusion;
	struct megasas_cmd_fusion *cmd;
	u32 offset;
	dma_addr_t io_req_base_phys;
	u8 *io_req_base;


	fusion = instance->ctrl_context;

	if (megasas_alloc_request_fusion(instance))
		goto fail_exit;

	if (instance->is_rdpq) {
		if (megasas_alloc_rdpq_fusion(instance))
			goto fail_exit;
	} else
		if (megasas_alloc_reply_fusion(instance))
			goto fail_exit;

	if (megasas_alloc_cmdlist_fusion(instance))
		goto fail_exit;

	/* The first 256 bytes (SMID 0) is not used. Don't add to the cmd list */
	io_req_base = fusion->io_request_frames + MEGA_MPI2_RAID_DEFAULT_IO_FRAME_SIZE;
	io_req_base_phys = fusion->io_request_frames_phys + MEGA_MPI2_RAID_DEFAULT_IO_FRAME_SIZE;

	/*
	 * Add all the commands to command pool (fusion->cmd_pool)
	 */

	/* SMID 0 is reserved. Set SMID/index from 1 */
	for (i = 0; i < instance->max_mpt_cmds; i++) {
		cmd = fusion->cmd_list[i];
		offset = MEGA_MPI2_RAID_DEFAULT_IO_FRAME_SIZE * i;
		memset(cmd, 0, sizeof(struct megasas_cmd_fusion));
		cmd->index = i + 1;
		cmd->scmd = NULL;
		cmd->sync_cmd_idx =
		(i >= instance->max_scsi_cmds && i < instance->max_fw_cmds) ?
				(i - instance->max_scsi_cmds) :
				(u32)ULONG_MAX; /* Set to Invalid */
		cmd->instance = instance;
		cmd->io_request =
			(struct MPI2_RAID_SCSI_IO_REQUEST *)
		  (io_req_base + offset);
		memset(cmd->io_request, 0,
		       sizeof(struct MPI2_RAID_SCSI_IO_REQUEST));
		cmd->io_request_phys_addr = io_req_base_phys + offset;
		cmd->r1_alt_dev_handle = MR_DEVHANDLE_INVALID;
	}

	if (megasas_create_sg_sense_fusion(instance))
		goto fail_exit;

	return 0;

fail_exit:
	megasas_free_cmds_fusion(instance);
	return -ENOMEM;
}

/**
 * wait_and_poll -	Issues a polling command
 * @instance:			Adapter soft state
 * @cmd:			Command packet to be issued
 * @seconds:			Maximum poll time
 *
 * For polling, MFI requires the cmd_status to be set to 0xFF before posting.
 */
int
wait_and_poll(struct megasas_instance *instance, struct megasas_cmd *cmd,
	int seconds)
{
	int i;
	struct megasas_header *frame_hdr = &cmd->frame->hdr;
	u32 status_reg;

	u32 msecs = seconds * 1000;

	/*
	 * Wait for cmd_status to change
	 */
	for (i = 0; (i < msecs) && (frame_hdr->cmd_status == 0xff); i += 20) {
		rmb();
		msleep(20);
		if (!(i % 5000)) {
			status_reg = instance->instancet->read_fw_status_reg(instance)
					& MFI_STATE_MASK;
			if (status_reg == MFI_STATE_FAULT)
				break;
		}
	}

	if (frame_hdr->cmd_status == MFI_STAT_INVALID_STATUS)
		return DCMD_TIMEOUT;
	else if (frame_hdr->cmd_status == MFI_STAT_OK)
		return DCMD_SUCCESS;
	else
		return DCMD_FAILED;
}

/**
 * megasas_ioc_init_fusion -	Initializes the FW
 * @instance:		Adapter soft state
 *
 * Issues the IOC Init cmd
 */
int
megasas_ioc_init_fusion(struct megasas_instance *instance)
{
	struct megasas_init_frame *init_frame;
	struct MPI2_IOC_INIT_REQUEST *IOCInitMessage = NULL;
	dma_addr_t	ioc_init_handle;
	struct megasas_cmd *cmd;
	u8 ret, cur_rdpq_mode;
	struct fusion_context *fusion;
	union MEGASAS_REQUEST_DESCRIPTOR_UNION req_desc;
	int i;
	struct megasas_header *frame_hdr;
	const char *sys_info;
	MFI_CAPABILITIES *drv_ops;
	u32 scratch_pad_1;
	ktime_t time;
	bool cur_fw_64bit_dma_capable;
	bool cur_intr_coalescing;

	fusion = instance->ctrl_context;

	ioc_init_handle = fusion->ioc_init_request_phys;
	IOCInitMessage = fusion->ioc_init_request;

	cmd = fusion->ioc_init_cmd;

	scratch_pad_1 = megasas_readl
		(instance, &instance->reg_set->outbound_scratch_pad_1);

	cur_rdpq_mode = (scratch_pad_1 & MR_RDPQ_MODE_OFFSET) ? 1 : 0;

	if (instance->adapter_type == INVADER_SERIES) {
		cur_fw_64bit_dma_capable =
			(scratch_pad_1 & MR_CAN_HANDLE_64_BIT_DMA_OFFSET) ? true : false;

		if (instance->consistent_mask_64bit && !cur_fw_64bit_dma_capable) {
			dev_err(&instance->pdev->dev, "Driver was operating on 64bit "
				"DMA mask, but upcoming FW does not support 64bit DMA mask\n");
			megaraid_sas_kill_hba(instance);
			ret = 1;
			goto fail_fw_init;
		}
	}

	if (instance->is_rdpq && !cur_rdpq_mode) {
		dev_err(&instance->pdev->dev, "Firmware downgrade *NOT SUPPORTED*"
			" from RDPQ mode to non RDPQ mode\n");
		ret = 1;
		goto fail_fw_init;
	}

	cur_intr_coalescing = (scratch_pad_1 & MR_INTR_COALESCING_SUPPORT_OFFSET) ?
							true : false;

	if ((instance->low_latency_index_start ==
		MR_HIGH_IOPS_QUEUE_COUNT) && cur_intr_coalescing)
		instance->perf_mode = MR_BALANCED_PERF_MODE;

	dev_info(&instance->pdev->dev, "Performance mode :%s (latency index = %d)\n",
		MEGASAS_PERF_MODE_2STR(instance->perf_mode),
		instance->low_latency_index_start);

	instance->fw_sync_cache_support = (scratch_pad_1 &
		MR_CAN_HANDLE_SYNC_CACHE_OFFSET) ? 1 : 0;
	dev_info(&instance->pdev->dev, "FW supports sync cache\t: %s\n",
		 instance->fw_sync_cache_support ? "Yes" : "No");

	memset(IOCInitMessage, 0, sizeof(struct MPI2_IOC_INIT_REQUEST));

	IOCInitMessage->Function = MPI2_FUNCTION_IOC_INIT;
	IOCInitMessage->WhoInit	= MPI2_WHOINIT_HOST_DRIVER;
	IOCInitMessage->MsgVersion = cpu_to_le16(MPI2_VERSION);
	IOCInitMessage->HeaderVersion = cpu_to_le16(MPI2_HEADER_VERSION);
	IOCInitMessage->SystemRequestFrameSize = cpu_to_le16(MEGA_MPI2_RAID_DEFAULT_IO_FRAME_SIZE / 4);

	IOCInitMessage->ReplyDescriptorPostQueueDepth = cpu_to_le16(fusion->reply_q_depth);
	IOCInitMessage->ReplyDescriptorPostQueueAddress = instance->is_rdpq ?
			cpu_to_le64(fusion->rdpq_phys) :
			cpu_to_le64(fusion->reply_frames_desc_phys[0]);
	IOCInitMessage->MsgFlags = instance->is_rdpq ?
			MPI2_IOCINIT_MSGFLAG_RDPQ_ARRAY_MODE : 0;
	IOCInitMessage->SystemRequestFrameBaseAddress = cpu_to_le64(fusion->io_request_frames_phys);
	IOCInitMessage->SenseBufferAddressHigh = cpu_to_le32(upper_32_bits(fusion->sense_phys_addr));
	IOCInitMessage->HostMSIxVectors = instance->msix_vectors + instance->iopoll_q_count;
	IOCInitMessage->HostPageSize = MR_DEFAULT_NVME_PAGE_SHIFT;

	time = ktime_get_real();
	/* Convert to milliseconds as per FW requirement */
	IOCInitMessage->TimeStamp = cpu_to_le64(ktime_to_ms(time));

	init_frame = (struct megasas_init_frame *)cmd->frame;
	memset(init_frame, 0, IOC_INIT_FRAME_SIZE);

	frame_hdr = &cmd->frame->hdr;
	frame_hdr->cmd_status = 0xFF;
	frame_hdr->flags |= cpu_to_le16(MFI_FRAME_DONT_POST_IN_REPLY_QUEUE);

	init_frame->cmd	= MFI_CMD_INIT;
	init_frame->cmd_status = 0xFF;

	drv_ops = (MFI_CAPABILITIES *) &(init_frame->driver_operations);

	/* driver support Extended MSIX */
	if (instance->adapter_type >= INVADER_SERIES)
		drv_ops->mfi_capabilities.support_additional_msix = 1;
	/* driver supports HA / Remote LUN over Fast Path interface */
	drv_ops->mfi_capabilities.support_fp_remote_lun = 1;

	drv_ops->mfi_capabilities.support_max_255lds = 1;
	drv_ops->mfi_capabilities.support_ndrive_r1_lb = 1;
	drv_ops->mfi_capabilities.security_protocol_cmds_fw = 1;

	if (instance->max_chain_frame_sz > MEGASAS_CHAIN_FRAME_SZ_MIN)
		drv_ops->mfi_capabilities.support_ext_io_size = 1;

	drv_ops->mfi_capabilities.support_fp_rlbypass = 1;
	if (!dual_qdepth_disable)
		drv_ops->mfi_capabilities.support_ext_queue_depth = 1;

	drv_ops->mfi_capabilities.support_qd_throttling = 1;
	drv_ops->mfi_capabilities.support_pd_map_target_id = 1;
	drv_ops->mfi_capabilities.support_nvme_passthru = 1;
	drv_ops->mfi_capabilities.support_fw_exposed_dev_list = 1;

	if (instance->consistent_mask_64bit)
		drv_ops->mfi_capabilities.support_64bit_mode = 1;

	/* Convert capability to LE32 */
	cpu_to_le32s((u32 *)&init_frame->driver_operations.mfi_capabilities);

	sys_info = dmi_get_system_info(DMI_PRODUCT_UUID);
	if (instance->system_info_buf && sys_info) {
		memcpy(instance->system_info_buf->systemId, sys_info,
			strlen(sys_info) > 64 ? 64 : strlen(sys_info));
		instance->system_info_buf->systemIdLength =
			strlen(sys_info) > 64 ? 64 : strlen(sys_info);
		init_frame->system_info_lo = cpu_to_le32(lower_32_bits(instance->system_info_h));
		init_frame->system_info_hi = cpu_to_le32(upper_32_bits(instance->system_info_h));
	}

	init_frame->queue_info_new_phys_addr_hi =
		cpu_to_le32(upper_32_bits(ioc_init_handle));
	init_frame->queue_info_new_phys_addr_lo =
		cpu_to_le32(lower_32_bits(ioc_init_handle));
	init_frame->data_xfer_len = cpu_to_le32(sizeof(struct MPI2_IOC_INIT_REQUEST));

	/*
	 * Each bit in replyqueue_mask represents one group of MSI-x vectors
	 * (each group has 8 vectors)
	 */
	switch (instance->perf_mode) {
	case MR_BALANCED_PERF_MODE:
		init_frame->replyqueue_mask =
		       cpu_to_le16(~(~0 << instance->low_latency_index_start/8));
		break;
	case MR_IOPS_PERF_MODE:
		init_frame->replyqueue_mask =
		       cpu_to_le16(~(~0 << instance->msix_vectors/8));
		break;
	}


	req_desc.u.low = cpu_to_le32(lower_32_bits(cmd->frame_phys_addr));
	req_desc.u.high = cpu_to_le32(upper_32_bits(cmd->frame_phys_addr));
	req_desc.MFAIo.RequestFlags =
		(MEGASAS_REQ_DESCRIPT_FLAGS_MFA <<
		MEGASAS_REQ_DESCRIPT_FLAGS_TYPE_SHIFT);

	/*
	 * disable the intr before firing the init frame
	 */
	instance->instancet->disable_intr(instance);

	for (i = 0; i < (10 * 1000); i += 20) {
		if (megasas_readl(instance, &instance->reg_set->doorbell) & 1)
			msleep(20);
		else
			break;
	}

	/* For AERO also, IOC_INIT requires 64 bit descriptor write */
	megasas_write_64bit_req_desc(instance, &req_desc);

	wait_and_poll(instance, cmd, MFI_IO_TIMEOUT_SECS);

	frame_hdr = &cmd->frame->hdr;
	if (frame_hdr->cmd_status != 0) {
		ret = 1;
		goto fail_fw_init;
	}

	if (instance->adapter_type >= AERO_SERIES) {
		scratch_pad_1 = megasas_readl
			(instance, &instance->reg_set->outbound_scratch_pad_1);

		instance->atomic_desc_support =
			(scratch_pad_1 & MR_ATOMIC_DESCRIPTOR_SUPPORT_OFFSET) ? 1 : 0;

		dev_info(&instance->pdev->dev, "FW supports atomic descriptor\t: %s\n",
			instance->atomic_desc_support ? "Yes" : "No");
	}

	return 0;

fail_fw_init:
	dev_err(&instance->pdev->dev,
		"Init cmd return status FAILED for SCSI host %d\n",
		instance->host->host_no);

	return ret;
}

/**
 * megasas_sync_pd_seq_num -	JBOD SEQ MAP
 * @instance:		Adapter soft state
 * @pend:		set to 1, if it is pended jbod map.
 *
 * Issue Jbod map to the firmware. If it is pended command,
 * issue command and return. If it is first instance of jbod map
 * issue and receive command.
 */
int
megasas_sync_pd_seq_num(struct megasas_instance *instance, bool pend) {
	int ret = 0;
	size_t pd_seq_map_sz;
	struct megasas_cmd *cmd;
	struct megasas_dcmd_frame *dcmd;
	struct fusion_context *fusion = instance->ctrl_context;
	struct MR_PD_CFG_SEQ_NUM_SYNC *pd_sync;
	dma_addr_t pd_seq_h;

	pd_sync = (void *)fusion->pd_seq_sync[(instance->pd_seq_map_id & 1)];
	pd_seq_h = fusion->pd_seq_phys[(instance->pd_seq_map_id & 1)];
	pd_seq_map_sz = struct_size(pd_sync, seq, MAX_PHYSICAL_DEVICES - 1);

	cmd = megasas_get_cmd(instance);
	if (!cmd) {
		dev_err(&instance->pdev->dev,
			"Could not get mfi cmd. Fail from %s %d\n",
			__func__, __LINE__);
		return -ENOMEM;
	}

	dcmd = &cmd->frame->dcmd;

	memset(pd_sync, 0, pd_seq_map_sz);
	memset(dcmd->mbox.b, 0, MFI_MBOX_SIZE);

	if (pend) {
		dcmd->mbox.b[0] = MEGASAS_DCMD_MBOX_PEND_FLAG;
		dcmd->flags = MFI_FRAME_DIR_WRITE;
		instance->jbod_seq_cmd = cmd;
	} else {
		dcmd->flags = MFI_FRAME_DIR_READ;
	}

	dcmd->cmd = MFI_CMD_DCMD;
	dcmd->cmd_status = 0xFF;
	dcmd->sge_count = 1;
	dcmd->timeout = 0;
	dcmd->pad_0 = 0;
	dcmd->data_xfer_len = cpu_to_le32(pd_seq_map_sz);
	dcmd->opcode = cpu_to_le32(MR_DCMD_SYSTEM_PD_MAP_GET_INFO);

	megasas_set_dma_settings(instance, dcmd, pd_seq_h, pd_seq_map_sz);

	if (pend) {
		instance->instancet->issue_dcmd(instance, cmd);
		return 0;
	}

	/* Below code is only for non pended DCMD */
	if (!instance->mask_interrupts)
		ret = megasas_issue_blocked_cmd(instance, cmd,
			MFI_IO_TIMEOUT_SECS);
	else
		ret = megasas_issue_polled(instance, cmd);

	if (le32_to_cpu(pd_sync->count) > MAX_PHYSICAL_DEVICES) {
		dev_warn(&instance->pdev->dev,
			"driver supports max %d JBOD, but FW reports %d\n",
			MAX_PHYSICAL_DEVICES, le32_to_cpu(pd_sync->count));
		ret = -EINVAL;
	}

	if (ret == DCMD_TIMEOUT)
		dev_warn(&instance->pdev->dev,
			 "%s DCMD timed out, continue without JBOD sequence map\n",
			 __func__);

	if (ret == DCMD_SUCCESS)
		instance->pd_seq_map_id++;

	megasas_return_cmd(instance, cmd);
	return ret;
}

/*
 * megasas_get_ld_map_info -	Returns FW's ld_map structure
 * @instance:				Adapter soft state
 * @pend:				Pend the command or not
 * Issues an internal command (DCMD) to get the FW's controller PD
 * list structure.  This information is mainly used to find out SYSTEM
 * supported by the FW.
 * dcmd.mbox value setting for MR_DCMD_LD_MAP_GET_INFO
 * dcmd.mbox.b[0]	- number of LDs being sync'd
 * dcmd.mbox.b[1]	- 0 - complete command immediately.
 *			- 1 - pend till config change
 * dcmd.mbox.b[2]	- 0 - supports max 64 lds and uses legacy MR_FW_RAID_MAP
 *			- 1 - supports max MAX_LOGICAL_DRIVES_EXT lds and
 *				uses extended struct MR_FW_RAID_MAP_EXT
 */
static int
megasas_get_ld_map_info(struct megasas_instance *instance)
{
	int ret = 0;
	struct megasas_cmd *cmd;
	struct megasas_dcmd_frame *dcmd;
	void *ci;
	dma_addr_t ci_h = 0;
	u32 size_map_info;
	struct fusion_context *fusion;

	cmd = megasas_get_cmd(instance);

	if (!cmd) {
		dev_printk(KERN_DEBUG, &instance->pdev->dev, "Failed to get cmd for map info\n");
		return -ENOMEM;
	}

	fusion = instance->ctrl_context;

	if (!fusion) {
		megasas_return_cmd(instance, cmd);
		return -ENXIO;
	}

	dcmd = &cmd->frame->dcmd;

	size_map_info = fusion->current_map_sz;

	ci = (void *) fusion->ld_map[(instance->map_id & 1)];
	ci_h = fusion->ld_map_phys[(instance->map_id & 1)];

	if (!ci) {
		dev_printk(KERN_DEBUG, &instance->pdev->dev, "Failed to alloc mem for ld_map_info\n");
		megasas_return_cmd(instance, cmd);
		return -ENOMEM;
	}

	memset(ci, 0, fusion->max_map_sz);
	memset(dcmd->mbox.b, 0, MFI_MBOX_SIZE);
	dcmd->cmd = MFI_CMD_DCMD;
	dcmd->cmd_status = 0xFF;
	dcmd->sge_count = 1;
	dcmd->flags = MFI_FRAME_DIR_READ;
	dcmd->timeout = 0;
	dcmd->pad_0 = 0;
	dcmd->data_xfer_len = cpu_to_le32(size_map_info);
	dcmd->opcode = cpu_to_le32(MR_DCMD_LD_MAP_GET_INFO);

	megasas_set_dma_settings(instance, dcmd, ci_h, size_map_info);

	if (!instance->mask_interrupts)
		ret = megasas_issue_blocked_cmd(instance, cmd,
			MFI_IO_TIMEOUT_SECS);
	else
		ret = megasas_issue_polled(instance, cmd);

	if (ret == DCMD_TIMEOUT)
		dev_warn(&instance->pdev->dev,
			 "%s DCMD timed out, RAID map is disabled\n",
			 __func__);

	megasas_return_cmd(instance, cmd);

	return ret;
}

u8
megasas_get_map_info(struct megasas_instance *instance)
{
	struct fusion_context *fusion = instance->ctrl_context;

	fusion->fast_path_io = 0;
	if (!megasas_get_ld_map_info(instance)) {
		if (MR_ValidateMapInfo(instance, instance->map_id)) {
			fusion->fast_path_io = 1;
			return 0;
		}
	}
	return 1;
}

/*
 * megasas_sync_map_info -	Returns FW's ld_map structure
 * @instance:				Adapter soft state
 *
 * Issues an internal command (DCMD) to get the FW's controller PD
 * list structure.  This information is mainly used to find out SYSTEM
 * supported by the FW.
 */
int
megasas_sync_map_info(struct megasas_instance *instance)
{
	int i;
	struct megasas_cmd *cmd;
	struct megasas_dcmd_frame *dcmd;
	u16 num_lds;
	struct fusion_context *fusion;
	struct MR_LD_TARGET_SYNC *ci = NULL;
	struct MR_DRV_RAID_MAP_ALL *map;
	struct MR_LD_RAID  *raid;
	struct MR_LD_TARGET_SYNC *ld_sync;
	dma_addr_t ci_h = 0;
	u32 size_map_info;

	cmd = megasas_get_cmd(instance);

	if (!cmd) {
		dev_printk(KERN_DEBUG, &instance->pdev->dev, "Failed to get cmd for sync info\n");
		return -ENOMEM;
	}

	fusion = instance->ctrl_context;

	if (!fusion) {
		megasas_return_cmd(instance, cmd);
		return 1;
	}

	map = fusion->ld_drv_map[instance->map_id & 1];

	num_lds = le16_to_cpu(map->raidMap.ldCount);

	dcmd = &cmd->frame->dcmd;

	memset(dcmd->mbox.b, 0, MFI_MBOX_SIZE);

	ci = (struct MR_LD_TARGET_SYNC *)
	  fusion->ld_map[(instance->map_id - 1) & 1];
	memset(ci, 0, fusion->max_map_sz);

	ci_h = fusion->ld_map_phys[(instance->map_id - 1) & 1];

	ld_sync = (struct MR_LD_TARGET_SYNC *)ci;

	for (i = 0; i < num_lds; i++, ld_sync++) {
		raid = MR_LdRaidGet(i, map);
		ld_sync->targetId = MR_GetLDTgtId(i, map);
		ld_sync->seqNum = raid->seqNum;
	}

	size_map_info = fusion->current_map_sz;

	dcmd->cmd = MFI_CMD_DCMD;
	dcmd->cmd_status = 0xFF;
	dcmd->sge_count = 1;
	dcmd->flags = MFI_FRAME_DIR_WRITE;
	dcmd->timeout = 0;
	dcmd->pad_0 = 0;
	dcmd->data_xfer_len = cpu_to_le32(size_map_info);
	dcmd->mbox.b[0] = num_lds;
	dcmd->mbox.b[1] = MEGASAS_DCMD_MBOX_PEND_FLAG;
	dcmd->opcode = cpu_to_le32(MR_DCMD_LD_MAP_GET_INFO);

	megasas_set_dma_settings(instance, dcmd, ci_h, size_map_info);

	instance->map_update_cmd = cmd;

	instance->instancet->issue_dcmd(instance, cmd);

	return 0;
}

/*
 * meagasas_display_intel_branding - Display branding string
 * @instance: per adapter object
 *
 * Return nothing.
 */
static void
megasas_display_intel_branding(struct megasas_instance *instance)
{
	if (instance->pdev->subsystem_vendor != PCI_VENDOR_ID_INTEL)
		return;

	switch (instance->pdev->device) {
	case PCI_DEVICE_ID_LSI_INVADER:
		switch (instance->pdev->subsystem_device) {
		case MEGARAID_INTEL_RS3DC080_SSDID:
			dev_info(&instance->pdev->dev, "scsi host %d: %s\n",
				instance->host->host_no,
				MEGARAID_INTEL_RS3DC080_BRANDING);
			break;
		case MEGARAID_INTEL_RS3DC040_SSDID:
			dev_info(&instance->pdev->dev, "scsi host %d: %s\n",
				instance->host->host_no,
				MEGARAID_INTEL_RS3DC040_BRANDING);
			break;
		case MEGARAID_INTEL_RS3SC008_SSDID:
			dev_info(&instance->pdev->dev, "scsi host %d: %s\n",
				instance->host->host_no,
				MEGARAID_INTEL_RS3SC008_BRANDING);
			break;
		case MEGARAID_INTEL_RS3MC044_SSDID:
			dev_info(&instance->pdev->dev, "scsi host %d: %s\n",
				instance->host->host_no,
				MEGARAID_INTEL_RS3MC044_BRANDING);
			break;
		default:
			break;
		}
		break;
	case PCI_DEVICE_ID_LSI_FURY:
		switch (instance->pdev->subsystem_device) {
		case MEGARAID_INTEL_RS3WC080_SSDID:
			dev_info(&instance->pdev->dev, "scsi host %d: %s\n",
				instance->host->host_no,
				MEGARAID_INTEL_RS3WC080_BRANDING);
			break;
		case MEGARAID_INTEL_RS3WC040_SSDID:
			dev_info(&instance->pdev->dev, "scsi host %d: %s\n",
				instance->host->host_no,
				MEGARAID_INTEL_RS3WC040_BRANDING);
			break;
		default:
			break;
		}
		break;
	case PCI_DEVICE_ID_LSI_CUTLASS_52:
	case PCI_DEVICE_ID_LSI_CUTLASS_53:
		switch (instance->pdev->subsystem_device) {
		case MEGARAID_INTEL_RMS3BC160_SSDID:
			dev_info(&instance->pdev->dev, "scsi host %d: %s\n",
				instance->host->host_no,
				MEGARAID_INTEL_RMS3BC160_BRANDING);
			break;
		default:
			break;
		}
		break;
	default:
		break;
	}
}

/**
 * megasas_allocate_raid_maps -	Allocate memory for RAID maps
 * @instance:				Adapter soft state
 *
 * return:				if success: return 0
 *					failed:  return -ENOMEM
 */
static inline int megasas_allocate_raid_maps(struct megasas_instance *instance)
{
	struct fusion_context *fusion;
	int i = 0;

	fusion = instance->ctrl_context;

	fusion->drv_map_pages = get_order(fusion->drv_map_sz);

	for (i = 0; i < 2; i++) {
		fusion->ld_map[i] = NULL;

		fusion->ld_drv_map[i] = (void *)
			__get_free_pages(__GFP_ZERO | GFP_KERNEL,
					 fusion->drv_map_pages);

		if (!fusion->ld_drv_map[i]) {
			fusion->ld_drv_map[i] = vzalloc(fusion->drv_map_sz);

			if (!fusion->ld_drv_map[i]) {
				dev_err(&instance->pdev->dev,
					"Could not allocate memory for local map"
					" size requested: %d\n",
					fusion->drv_map_sz);
				goto ld_drv_map_alloc_fail;
			}
		}
	}

	for (i = 0; i < 2; i++) {
		fusion->ld_map[i] = dma_alloc_coherent(&instance->pdev->dev,
						       fusion->max_map_sz,
						       &fusion->ld_map_phys[i],
						       GFP_KERNEL);
		if (!fusion->ld_map[i]) {
			dev_err(&instance->pdev->dev,
				"Could not allocate memory for map info %s:%d\n",
				__func__, __LINE__);
			goto ld_map_alloc_fail;
		}
	}

	return 0;

ld_map_alloc_fail:
	for (i = 0; i < 2; i++) {
		if (fusion->ld_map[i])
			dma_free_coherent(&instance->pdev->dev,
					  fusion->max_map_sz,
					  fusion->ld_map[i],
					  fusion->ld_map_phys[i]);
	}

ld_drv_map_alloc_fail:
	for (i = 0; i < 2; i++) {
		if (fusion->ld_drv_map[i]) {
			if (is_vmalloc_addr(fusion->ld_drv_map[i]))
				vfree(fusion->ld_drv_map[i]);
			else
				free_pages((ulong)fusion->ld_drv_map[i],
					   fusion->drv_map_pages);
		}
	}

	return -ENOMEM;
}

/**
 * megasas_configure_queue_sizes -	Calculate size of request desc queue,
 *					reply desc queue,
 *					IO request frame queue, set can_queue.
 * @instance:				Adapter soft state
 * @return:				void
 */
static inline
void megasas_configure_queue_sizes(struct megasas_instance *instance)
{
	struct fusion_context *fusion;
	u16 max_cmd;

	fusion = instance->ctrl_context;
	max_cmd = instance->max_fw_cmds;

	if (instance->adapter_type >= VENTURA_SERIES)
		instance->max_mpt_cmds = instance->max_fw_cmds * RAID_1_PEER_CMDS;
	else
		instance->max_mpt_cmds = instance->max_fw_cmds;

	instance->max_scsi_cmds = instance->max_fw_cmds - instance->max_mfi_cmds;
	instance->cur_can_queue = instance->max_scsi_cmds;
	instance->host->can_queue = instance->cur_can_queue;

	fusion->reply_q_depth = 2 * ((max_cmd + 1 + 15) / 16) * 16;

	fusion->request_alloc_sz = sizeof(union MEGASAS_REQUEST_DESCRIPTOR_UNION) *
					  instance->max_mpt_cmds;
	fusion->reply_alloc_sz = sizeof(union MPI2_REPLY_DESCRIPTORS_UNION) *
					(fusion->reply_q_depth);
	fusion->io_frames_alloc_sz = MEGA_MPI2_RAID_DEFAULT_IO_FRAME_SIZE +
		(MEGA_MPI2_RAID_DEFAULT_IO_FRAME_SIZE
		 * (instance->max_mpt_cmds + 1)); /* Extra 1 for SMID 0 */
}

static int megasas_alloc_ioc_init_frame(struct megasas_instance *instance)
{
	struct fusion_context *fusion;
	struct megasas_cmd *cmd;

	fusion = instance->ctrl_context;

	cmd = kzalloc(sizeof(struct megasas_cmd), GFP_KERNEL);

	if (!cmd) {
		dev_err(&instance->pdev->dev, "Failed from func: %s line: %d\n",
			__func__, __LINE__);
		return -ENOMEM;
	}

	cmd->frame = dma_alloc_coherent(&instance->pdev->dev,
					IOC_INIT_FRAME_SIZE,
					&cmd->frame_phys_addr, GFP_KERNEL);

	if (!cmd->frame) {
		dev_err(&instance->pdev->dev, "Failed from func: %s line: %d\n",
			__func__, __LINE__);
		kfree(cmd);
		return -ENOMEM;
	}

	fusion->ioc_init_cmd = cmd;
	return 0;
}

/**
 * megasas_free_ioc_init_cmd -	Free IOC INIT command frame
 * @instance:		Adapter soft state
 */
static inline void megasas_free_ioc_init_cmd(struct megasas_instance *instance)
{
	struct fusion_context *fusion;

	fusion = instance->ctrl_context;

	if (fusion->ioc_init_cmd && fusion->ioc_init_cmd->frame)
		dma_free_coherent(&instance->pdev->dev,
				  IOC_INIT_FRAME_SIZE,
				  fusion->ioc_init_cmd->frame,
				  fusion->ioc_init_cmd->frame_phys_addr);

	kfree(fusion->ioc_init_cmd);
}

/**
 * megasas_init_adapter_fusion -	Initializes the FW
 * @instance:		Adapter soft state
 *
 * This is the main function for initializing firmware.
 */
static u32
megasas_init_adapter_fusion(struct megasas_instance *instance)
{
	struct fusion_context *fusion;
	u32 scratch_pad_1;
	int i = 0, count;
	u32 status_reg;

	fusion = instance->ctrl_context;

	megasas_fusion_update_can_queue(instance, PROBE_CONTEXT);

	/*
	 * Only Driver's internal DCMDs and IOCTL DCMDs needs to have MFI frames
	 */
	instance->max_mfi_cmds =
		MEGASAS_FUSION_INTERNAL_CMDS + MEGASAS_FUSION_IOCTL_CMDS;

	megasas_configure_queue_sizes(instance);

	scratch_pad_1 = megasas_readl(instance,
				      &instance->reg_set->outbound_scratch_pad_1);
	/* If scratch_pad_1 & MEGASAS_MAX_CHAIN_SIZE_UNITS_MASK is set,
	 * Firmware support extended IO chain frame which is 4 times more than
	 * legacy Firmware.
	 * Legacy Firmware - Frame size is (8 * 128) = 1K
	 * 1M IO Firmware  - Frame size is (8 * 128 * 4)  = 4K
	 */
	if (scratch_pad_1 & MEGASAS_MAX_CHAIN_SIZE_UNITS_MASK)
		instance->max_chain_frame_sz =
			((scratch_pad_1 & MEGASAS_MAX_CHAIN_SIZE_MASK) >>
			MEGASAS_MAX_CHAIN_SHIFT) * MEGASAS_1MB_IO;
	else
		instance->max_chain_frame_sz =
			((scratch_pad_1 & MEGASAS_MAX_CHAIN_SIZE_MASK) >>
			MEGASAS_MAX_CHAIN_SHIFT) * MEGASAS_256K_IO;

	if (instance->max_chain_frame_sz < MEGASAS_CHAIN_FRAME_SZ_MIN) {
		dev_warn(&instance->pdev->dev, "frame size %d invalid, fall back to legacy max frame size %d\n",
			instance->max_chain_frame_sz,
			MEGASAS_CHAIN_FRAME_SZ_MIN);
		instance->max_chain_frame_sz = MEGASAS_CHAIN_FRAME_SZ_MIN;
	}

	fusion->max_sge_in_main_msg =
		(MEGA_MPI2_RAID_DEFAULT_IO_FRAME_SIZE
			- offsetof(struct MPI2_RAID_SCSI_IO_REQUEST, SGL))/16;

	fusion->max_sge_in_chain =
		instance->max_chain_frame_sz
			/ sizeof(union MPI2_SGE_IO_UNION);

	instance->max_num_sge =
		rounddown_pow_of_two(fusion->max_sge_in_main_msg
			+ fusion->max_sge_in_chain - 2);

	/* Used for pass thru MFI frame (DCMD) */
	fusion->chain_offset_mfi_pthru =
		offsetof(struct MPI2_RAID_SCSI_IO_REQUEST, SGL)/16;

	fusion->chain_offset_io_request =
		(MEGA_MPI2_RAID_DEFAULT_IO_FRAME_SIZE -
		 sizeof(union MPI2_SGE_IO_UNION))/16;

	count = instance->msix_vectors > 0 ? instance->msix_vectors : 1;
	count += instance->iopoll_q_count;

	for (i = 0 ; i < count; i++)
		fusion->last_reply_idx[i] = 0;

	/*
	 * For fusion adapters, 3 commands for IOCTL and 8 commands
	 * for driver's internal DCMDs.
	 */
	instance->max_scsi_cmds = instance->max_fw_cmds -
				(MEGASAS_FUSION_INTERNAL_CMDS +
				MEGASAS_FUSION_IOCTL_CMDS);
	sema_init(&instance->ioctl_sem, MEGASAS_FUSION_IOCTL_CMDS);

	for (i = 0; i < MAX_MSIX_QUEUES_FUSION; i++)
		atomic_set(&fusion->busy_mq_poll[i], 0);

	if (megasas_alloc_ioc_init_frame(instance))
		return 1;

	/*
	 * Allocate memory for descriptors
	 * Create a pool of commands
	 */
	if (megasas_alloc_cmds(instance))
		goto fail_alloc_mfi_cmds;
	if (megasas_alloc_cmds_fusion(instance))
		goto fail_alloc_cmds;

	if (megasas_ioc_init_fusion(instance)) {
		status_reg = instance->instancet->read_fw_status_reg(instance);
		if (((status_reg & MFI_STATE_MASK) == MFI_STATE_FAULT) &&
		    (status_reg & MFI_RESET_ADAPTER)) {
			/* Do a chip reset and then retry IOC INIT once */
			if (megasas_adp_reset_wait_for_ready
				(instance, true, 0) == FAILED)
				goto fail_ioc_init;

			if (megasas_ioc_init_fusion(instance))
				goto fail_ioc_init;
		} else {
			goto fail_ioc_init;
		}
	}

	megasas_display_intel_branding(instance);
	if (megasas_get_ctrl_info(instance)) {
		dev_err(&instance->pdev->dev,
			"Could not get controller info. Fail from %s %d\n",
			__func__, __LINE__);
		goto fail_ioc_init;
	}

	instance->flag_ieee = 1;
	instance->r1_ldio_hint_default =  MR_R1_LDIO_PIGGYBACK_DEFAULT;
	instance->threshold_reply_count = instance->max_fw_cmds / 4;
	fusion->fast_path_io = 0;

	if (megasas_allocate_raid_maps(instance))
		goto fail_ioc_init;

	if (!megasas_get_map_info(instance))
		megasas_sync_map_info(instance);

	return 0;

fail_ioc_init:
	megasas_free_cmds_fusion(instance);
fail_alloc_cmds:
	megasas_free_cmds(instance);
fail_alloc_mfi_cmds:
	megasas_free_ioc_init_cmd(instance);
	return 1;
}

/**
 * megasas_fault_detect_work	-	Worker function of
 *					FW fault handling workqueue.
 * @work:	FW fault work struct
 */
static void
megasas_fault_detect_work(struct work_struct *work)
{
	struct megasas_instance *instance =
		container_of(work, struct megasas_instance,
			     fw_fault_work.work);
	u32 fw_state, dma_state, status;

	/* Check the fw state */
	fw_state = instance->instancet->read_fw_status_reg(instance) &
			MFI_STATE_MASK;

	if (fw_state == MFI_STATE_FAULT) {
		dma_state = instance->instancet->read_fw_status_reg(instance) &
				MFI_STATE_DMADONE;
		/* Start collecting crash, if DMA bit is done */
		if (instance->crash_dump_drv_support &&
		    instance->crash_dump_app_support && dma_state) {
			megasas_fusion_crash_dump(instance);
		} else {
			if (instance->unload == 0) {
				status = megasas_reset_fusion(instance->host, 0);
				if (status != SUCCESS) {
					dev_err(&instance->pdev->dev,
						"Failed from %s %d, do not re-arm timer\n",
						__func__, __LINE__);
					return;
				}
			}
		}
	}

	if (instance->fw_fault_work_q)
		queue_delayed_work(instance->fw_fault_work_q,
			&instance->fw_fault_work,
			msecs_to_jiffies(MEGASAS_WATCHDOG_THREAD_INTERVAL));
}

int
megasas_fusion_start_watchdog(struct megasas_instance *instance)
{
	/* Check if the Fault WQ is already started */
	if (instance->fw_fault_work_q)
		return SUCCESS;

	INIT_DELAYED_WORK(&instance->fw_fault_work, megasas_fault_detect_work);

	snprintf(instance->fault_handler_work_q_name,
		 sizeof(instance->fault_handler_work_q_name),
		 "poll_megasas%d_status", instance->host->host_no);

	instance->fw_fault_work_q =
		create_singlethread_workqueue(instance->fault_handler_work_q_name);
	if (!instance->fw_fault_work_q) {
		dev_err(&instance->pdev->dev, "Failed from %s %d\n",
			__func__, __LINE__);
		return FAILED;
	}

	queue_delayed_work(instance->fw_fault_work_q,
			   &instance->fw_fault_work,
			   msecs_to_jiffies(MEGASAS_WATCHDOG_THREAD_INTERVAL));

	return SUCCESS;
}

void
megasas_fusion_stop_watchdog(struct megasas_instance *instance)
{
	struct workqueue_struct *wq;

	if (instance->fw_fault_work_q) {
		wq = instance->fw_fault_work_q;
		instance->fw_fault_work_q = NULL;
		if (!cancel_delayed_work_sync(&instance->fw_fault_work))
			flush_workqueue(wq);
		destroy_workqueue(wq);
	}
}

/**
 * map_cmd_status -	Maps FW cmd status to OS cmd status
 * @fusion:		fusion context
 * @scmd:		Pointer to cmd
 * @status:		status of cmd returned by FW
 * @ext_status:		ext status of cmd returned by FW
 * @data_length:	command data length
 * @sense:		command sense data
 */
static void
map_cmd_status(struct fusion_context *fusion,
		struct scsi_cmnd *scmd, u8 status, u8 ext_status,
		u32 data_length, u8 *sense)
{
	u8 cmd_type;
	int resid;

	cmd_type = megasas_cmd_type(scmd);
	switch (status) {

	case MFI_STAT_OK:
		scmd->result = DID_OK << 16;
		break;

	case MFI_STAT_SCSI_IO_FAILED:
	case MFI_STAT_LD_INIT_IN_PROGRESS:
		scmd->result = (DID_ERROR << 16) | ext_status;
		break;

	case MFI_STAT_SCSI_DONE_WITH_ERROR:

		scmd->result = (DID_OK << 16) | ext_status;
		if (ext_status == SAM_STAT_CHECK_CONDITION) {
			memset(scmd->sense_buffer, 0,
			       SCSI_SENSE_BUFFERSIZE);
			memcpy(scmd->sense_buffer, sense,
			       SCSI_SENSE_BUFFERSIZE);
		}

		/*
		 * If the  IO request is partially completed, then MR FW will
		 * update "io_request->DataLength" field with actual number of
		 * bytes transferred.Driver will set residual bytes count in
		 * SCSI command structure.
		 */
		resid = (scsi_bufflen(scmd) - data_length);
		scsi_set_resid(scmd, resid);

		if (resid &&
			((cmd_type == READ_WRITE_LDIO) ||
			(cmd_type == READ_WRITE_SYSPDIO)))
			scmd_printk(KERN_INFO, scmd, "BRCM Debug mfi stat 0x%x, data len"
				" requested/completed 0x%x/0x%x\n",
				status, scsi_bufflen(scmd), data_length);
		break;

	case MFI_STAT_LD_OFFLINE:
	case MFI_STAT_DEVICE_NOT_FOUND:
		scmd->result = DID_BAD_TARGET << 16;
		break;
	case MFI_STAT_CONFIG_SEQ_MISMATCH:
		scmd->result = DID_IMM_RETRY << 16;
		break;
	default:
		scmd->result = DID_ERROR << 16;
		break;
	}
}

/**
 * megasas_is_prp_possible -
 * Checks if native NVMe PRPs can be built for the IO
 *
 * @instance:		Adapter soft state
 * @scmd:		SCSI command from the mid-layer
 * @sge_count:		scatter gather element count.
 *
 * Returns:		true: PRPs can be built
 *			false: IEEE SGLs needs to be built
 */
static bool
megasas_is_prp_possible(struct megasas_instance *instance,
			struct scsi_cmnd *scmd, int sge_count)
{
	u32 data_length = 0;
	struct scatterlist *sg_scmd;
	bool build_prp = false;
	u32 mr_nvme_pg_size;

	mr_nvme_pg_size = max_t(u32, instance->nvme_page_size,
				MR_DEFAULT_NVME_PAGE_SIZE);
	data_length = scsi_bufflen(scmd);
	sg_scmd = scsi_sglist(scmd);

	/*
	 * NVMe uses one PRP for each page (or part of a page)
	 * look at the data length - if 4 pages or less then IEEE is OK
	 * if  > 5 pages then we need to build a native SGL
	 * if > 4 and <= 5 pages, then check physical address of 1st SG entry
	 * if this first size in the page is >= the residual beyond 4 pages
	 * then use IEEE, otherwise use native SGL
	 */

	if (data_length > (mr_nvme_pg_size * 5)) {
		build_prp = true;
	} else if ((data_length > (mr_nvme_pg_size * 4)) &&
			(data_length <= (mr_nvme_pg_size * 5)))  {
		/* check if 1st SG entry size is < residual beyond 4 pages */
		if (sg_dma_len(sg_scmd) < (data_length - (mr_nvme_pg_size * 4)))
			build_prp = true;
	}

	return build_prp;
}

/**
 * megasas_make_prp_nvme -
 * Prepare PRPs(Physical Region Page)- SGLs specific to NVMe drives only
 *
 * @instance:		Adapter soft state
 * @scmd:		SCSI command from the mid-layer
 * @sgl_ptr:		SGL to be filled in
 * @cmd:		Fusion command frame
 * @sge_count:		scatter gather element count.
 *
 * Returns:		true: PRPs are built
 *			false: IEEE SGLs needs to be built
 */
static bool
megasas_make_prp_nvme(struct megasas_instance *instance, struct scsi_cmnd *scmd,
		      struct MPI25_IEEE_SGE_CHAIN64 *sgl_ptr,
		      struct megasas_cmd_fusion *cmd, int sge_count)
{
	int sge_len, offset, num_prp_in_chain = 0;
	struct MPI25_IEEE_SGE_CHAIN64 *main_chain_element, *ptr_first_sgl;
	u64 *ptr_sgl;
	dma_addr_t ptr_sgl_phys;
	u64 sge_addr;
	u32 page_mask, page_mask_result;
	struct scatterlist *sg_scmd;
	u32 first_prp_len;
	bool build_prp = false;
	int data_len = scsi_bufflen(scmd);
	u32 mr_nvme_pg_size = max_t(u32, instance->nvme_page_size,
					MR_DEFAULT_NVME_PAGE_SIZE);

	build_prp = megasas_is_prp_possible(instance, scmd, sge_count);

	if (!build_prp)
		return false;

	/*
	 * Nvme has a very convoluted prp format.  One prp is required
	 * for each page or partial page. Driver need to split up OS sg_list
	 * entries if it is longer than one page or cross a page
	 * boundary.  Driver also have to insert a PRP list pointer entry as
	 * the last entry in each physical page of the PRP list.
	 *
	 * NOTE: The first PRP "entry" is actually placed in the first
	 * SGL entry in the main message as IEEE 64 format.  The 2nd
	 * entry in the main message is the chain element, and the rest
	 * of the PRP entries are built in the contiguous pcie buffer.
	 */
	page_mask = mr_nvme_pg_size - 1;
	ptr_sgl = (u64 *)cmd->sg_frame;
	ptr_sgl_phys = cmd->sg_frame_phys_addr;
	memset(ptr_sgl, 0, instance->max_chain_frame_sz);

	/* Build chain frame element which holds all prps except first*/
	main_chain_element = (struct MPI25_IEEE_SGE_CHAIN64 *)
	    ((u8 *)sgl_ptr + sizeof(struct MPI25_IEEE_SGE_CHAIN64));

	main_chain_element->Address = cpu_to_le64(ptr_sgl_phys);
	main_chain_element->NextChainOffset = 0;
	main_chain_element->Flags = IEEE_SGE_FLAGS_CHAIN_ELEMENT |
					IEEE_SGE_FLAGS_SYSTEM_ADDR |
					MPI26_IEEE_SGE_FLAGS_NSF_NVME_PRP;

	/* Build first prp, sge need not to be page aligned*/
	ptr_first_sgl = sgl_ptr;
	sg_scmd = scsi_sglist(scmd);
	sge_addr = sg_dma_address(sg_scmd);
	sge_len = sg_dma_len(sg_scmd);

	offset = (u32)(sge_addr & page_mask);
	first_prp_len = mr_nvme_pg_size - offset;

	ptr_first_sgl->Address = cpu_to_le64(sge_addr);
	ptr_first_sgl->Length = cpu_to_le32(first_prp_len);

	data_len -= first_prp_len;

	if (sge_len > first_prp_len) {
		sge_addr += first_prp_len;
		sge_len -= first_prp_len;
	} else if (sge_len == first_prp_len) {
		sg_scmd = sg_next(sg_scmd);
		sge_addr = sg_dma_address(sg_scmd);
		sge_len = sg_dma_len(sg_scmd);
	}

	for (;;) {
		offset = (u32)(sge_addr & page_mask);

		/* Put PRP pointer due to page boundary*/
		page_mask_result = (uintptr_t)(ptr_sgl + 1) & page_mask;
		if (unlikely(!page_mask_result)) {
			scmd_printk(KERN_NOTICE,
				    scmd, "page boundary ptr_sgl: 0x%p\n",
				    ptr_sgl);
			ptr_sgl_phys += 8;
			*ptr_sgl = cpu_to_le64(ptr_sgl_phys);
			ptr_sgl++;
			num_prp_in_chain++;
		}

		*ptr_sgl = cpu_to_le64(sge_addr);
		ptr_sgl++;
		ptr_sgl_phys += 8;
		num_prp_in_chain++;

		sge_addr += mr_nvme_pg_size;
		sge_len -= mr_nvme_pg_size;
		data_len -= mr_nvme_pg_size;

		if (data_len <= 0)
			break;

		if (sge_len > 0)
			continue;

		sg_scmd = sg_next(sg_scmd);
		sge_addr = sg_dma_address(sg_scmd);
		sge_len = sg_dma_len(sg_scmd);
	}

	main_chain_element->Length =
			cpu_to_le32(num_prp_in_chain * sizeof(u64));

	return build_prp;
}

/**
 * megasas_make_sgl_fusion -	Prepares 32-bit SGL
 * @instance:		Adapter soft state
 * @scp:		SCSI command from the mid-layer
 * @sgl_ptr:		SGL to be filled in
 * @cmd:		cmd we are working on
 * @sge_count:		sge count
 *
 */
static void
megasas_make_sgl_fusion(struct megasas_instance *instance,
			struct scsi_cmnd *scp,
			struct MPI25_IEEE_SGE_CHAIN64 *sgl_ptr,
			struct megasas_cmd_fusion *cmd, int sge_count)
{
	int i, sg_processed;
	struct scatterlist *os_sgl;
	struct fusion_context *fusion;

	fusion = instance->ctrl_context;

	if (instance->adapter_type >= INVADER_SERIES) {
		struct MPI25_IEEE_SGE_CHAIN64 *sgl_ptr_end = sgl_ptr;
		sgl_ptr_end += fusion->max_sge_in_main_msg - 1;
		sgl_ptr_end->Flags = 0;
	}

	scsi_for_each_sg(scp, os_sgl, sge_count, i) {
		sgl_ptr->Length = cpu_to_le32(sg_dma_len(os_sgl));
		sgl_ptr->Address = cpu_to_le64(sg_dma_address(os_sgl));
		sgl_ptr->Flags = 0;
		if (instance->adapter_type >= INVADER_SERIES)
			if (i == sge_count - 1)
				sgl_ptr->Flags = IEEE_SGE_FLAGS_END_OF_LIST;
		sgl_ptr++;
		sg_processed = i + 1;

		if ((sg_processed ==  (fusion->max_sge_in_main_msg - 1)) &&
		    (sge_count > fusion->max_sge_in_main_msg)) {

			struct MPI25_IEEE_SGE_CHAIN64 *sg_chain;
			if (instance->adapter_type >= INVADER_SERIES) {
				if ((le16_to_cpu(cmd->io_request->IoFlags) &
					MPI25_SAS_DEVICE0_FLAGS_ENABLED_FAST_PATH) !=
					MPI25_SAS_DEVICE0_FLAGS_ENABLED_FAST_PATH)
					cmd->io_request->ChainOffset =
						fusion->
						chain_offset_io_request;
				else
					cmd->io_request->ChainOffset = 0;
			} else
				cmd->io_request->ChainOffset =
					fusion->chain_offset_io_request;

			sg_chain = sgl_ptr;
			/* Prepare chain element */
			sg_chain->NextChainOffset = 0;
			if (instance->adapter_type >= INVADER_SERIES)
				sg_chain->Flags = IEEE_SGE_FLAGS_CHAIN_ELEMENT;
			else
				sg_chain->Flags =
					(IEEE_SGE_FLAGS_CHAIN_ELEMENT |
					 MPI2_IEEE_SGE_FLAGS_IOCPLBNTA_ADDR);
			sg_chain->Length =  cpu_to_le32((sizeof(union MPI2_SGE_IO_UNION) * (sge_count - sg_processed)));
			sg_chain->Address = cpu_to_le64(cmd->sg_frame_phys_addr);

			sgl_ptr =
			  (struct MPI25_IEEE_SGE_CHAIN64 *)cmd->sg_frame;
			memset(sgl_ptr, 0, instance->max_chain_frame_sz);
		}
	}
}

/**
 * megasas_make_sgl -	Build Scatter Gather List(SGLs)
 * @scp:		SCSI command pointer
 * @instance:		Soft instance of controller
 * @cmd:		Fusion command pointer
 *
 * This function will build sgls based on device type.
 * For nvme drives, there is different way of building sgls in nvme native
 * format- PRPs(Physical Region Page).
 *
 * Returns the number of sg lists actually used, zero if the sg lists
 * is NULL, or -ENOMEM if the mapping failed
 */
static
int megasas_make_sgl(struct megasas_instance *instance, struct scsi_cmnd *scp,
		     struct megasas_cmd_fusion *cmd)
{
	int sge_count;
	bool build_prp = false;
	struct MPI25_IEEE_SGE_CHAIN64 *sgl_chain64;

	sge_count = scsi_dma_map(scp);

	if ((sge_count > instance->max_num_sge) || (sge_count <= 0))
		return sge_count;

	sgl_chain64 = (struct MPI25_IEEE_SGE_CHAIN64 *)&cmd->io_request->SGL;
	if ((le16_to_cpu(cmd->io_request->IoFlags) &
	    MPI25_SAS_DEVICE0_FLAGS_ENABLED_FAST_PATH) &&
	    (cmd->pd_interface == NVME_PD))
		build_prp = megasas_make_prp_nvme(instance, scp, sgl_chain64,
						  cmd, sge_count);

	if (!build_prp)
		megasas_make_sgl_fusion(instance, scp, sgl_chain64,
					cmd, sge_count);

	return sge_count;
}

/**
 * megasas_set_pd_lba -	Sets PD LBA
 * @io_request:		IO request
 * @cdb_len:		cdb length
 * @io_info:		IO information
 * @scp:		SCSI command
 * @local_map_ptr:	Raid map
 * @ref_tag:		Primary reference tag
 *
 * Used to set the PD LBA in CDB for FP IOs
 */
static void
megasas_set_pd_lba(struct MPI2_RAID_SCSI_IO_REQUEST *io_request, u8 cdb_len,
		   struct IO_REQUEST_INFO *io_info, struct scsi_cmnd *scp,
		   struct MR_DRV_RAID_MAP_ALL *local_map_ptr, u32 ref_tag)
{
	struct MR_LD_RAID *raid;
	u16 ld;
	u64 start_blk = io_info->pdBlock;
	u8 *cdb = io_request->CDB.CDB32;
	u32 num_blocks = io_info->numBlocks;
	u8 opcode = 0, flagvals = 0, groupnum = 0, control = 0;

	/* Check if T10 PI (DIF) is enabled for this LD */
	ld = MR_TargetIdToLdGet(io_info->ldTgtId, local_map_ptr);
	raid = MR_LdRaidGet(ld, local_map_ptr);
	if (raid->capability.ldPiMode == MR_PROT_INFO_TYPE_CONTROLLER) {
		memset(cdb, 0, sizeof(io_request->CDB.CDB32));
		cdb[0] =  MEGASAS_SCSI_VARIABLE_LENGTH_CMD;
		cdb[7] =  MEGASAS_SCSI_ADDL_CDB_LEN;

		if (scp->sc_data_direction == DMA_FROM_DEVICE)
			cdb[9] = MEGASAS_SCSI_SERVICE_ACTION_READ32;
		else
			cdb[9] = MEGASAS_SCSI_SERVICE_ACTION_WRITE32;
		cdb[10] = MEGASAS_RD_WR_PROTECT_CHECK_ALL;

		/* LBA */
		cdb[12] = (u8)((start_blk >> 56) & 0xff);
		cdb[13] = (u8)((start_blk >> 48) & 0xff);
		cdb[14] = (u8)((start_blk >> 40) & 0xff);
		cdb[15] = (u8)((start_blk >> 32) & 0xff);
		cdb[16] = (u8)((start_blk >> 24) & 0xff);
		cdb[17] = (u8)((start_blk >> 16) & 0xff);
		cdb[18] = (u8)((start_blk >> 8) & 0xff);
		cdb[19] = (u8)(start_blk & 0xff);

		/* Logical block reference tag */
		io_request->CDB.EEDP32.PrimaryReferenceTag =
			cpu_to_be32(ref_tag);
		io_request->CDB.EEDP32.PrimaryApplicationTagMask = cpu_to_be16(0xffff);
		io_request->IoFlags = cpu_to_le16(32); /* Specify 32-byte cdb */

		/* Transfer length */
		cdb[28] = (u8)((num_blocks >> 24) & 0xff);
		cdb[29] = (u8)((num_blocks >> 16) & 0xff);
		cdb[30] = (u8)((num_blocks >> 8) & 0xff);
		cdb[31] = (u8)(num_blocks & 0xff);

		/* set SCSI IO EEDPFlags */
		if (scp->sc_data_direction == DMA_FROM_DEVICE) {
			io_request->EEDPFlags = cpu_to_le16(
				MPI2_SCSIIO_EEDPFLAGS_INC_PRI_REFTAG  |
				MPI2_SCSIIO_EEDPFLAGS_CHECK_REFTAG |
				MPI2_SCSIIO_EEDPFLAGS_CHECK_REMOVE_OP |
				MPI2_SCSIIO_EEDPFLAGS_CHECK_APPTAG |
				MPI25_SCSIIO_EEDPFLAGS_DO_NOT_DISABLE_MODE |
				MPI2_SCSIIO_EEDPFLAGS_CHECK_GUARD);
		} else {
			io_request->EEDPFlags = cpu_to_le16(
				MPI2_SCSIIO_EEDPFLAGS_INC_PRI_REFTAG |
				MPI2_SCSIIO_EEDPFLAGS_INSERT_OP);
		}
		io_request->Control |= cpu_to_le32((0x4 << 26));
		io_request->EEDPBlockSize = cpu_to_le32(scp->device->sector_size);
	} else {
		/* Some drives don't support 16/12 byte CDB's, convert to 10 */
		if (((cdb_len == 12) || (cdb_len == 16)) &&
		    (start_blk <= 0xffffffff)) {
			if (cdb_len == 16) {
				opcode = cdb[0] == READ_16 ? READ_10 : WRITE_10;
				flagvals = cdb[1];
				groupnum = cdb[14];
				control = cdb[15];
			} else {
				opcode = cdb[0] == READ_12 ? READ_10 : WRITE_10;
				flagvals = cdb[1];
				groupnum = cdb[10];
				control = cdb[11];
			}

			memset(cdb, 0, sizeof(io_request->CDB.CDB32));

			cdb[0] = opcode;
			cdb[1] = flagvals;
			cdb[6] = groupnum;
			cdb[9] = control;

			/* Transfer length */
			cdb[8] = (u8)(num_blocks & 0xff);
			cdb[7] = (u8)((num_blocks >> 8) & 0xff);

			io_request->IoFlags = cpu_to_le16(10); /* Specify 10-byte cdb */
			cdb_len = 10;
		} else if ((cdb_len < 16) && (start_blk > 0xffffffff)) {
			/* Convert to 16 byte CDB for large LBA's */
			switch (cdb_len) {
			case 6:
				opcode = cdb[0] == READ_6 ? READ_16 : WRITE_16;
				control = cdb[5];
				break;
			case 10:
				opcode =
					cdb[0] == READ_10 ? READ_16 : WRITE_16;
				flagvals = cdb[1];
				groupnum = cdb[6];
				control = cdb[9];
				break;
			case 12:
				opcode =
					cdb[0] == READ_12 ? READ_16 : WRITE_16;
				flagvals = cdb[1];
				groupnum = cdb[10];
				control = cdb[11];
				break;
			}

			memset(cdb, 0, sizeof(io_request->CDB.CDB32));

			cdb[0] = opcode;
			cdb[1] = flagvals;
			cdb[14] = groupnum;
			cdb[15] = control;

			/* Transfer length */
			cdb[13] = (u8)(num_blocks & 0xff);
			cdb[12] = (u8)((num_blocks >> 8) & 0xff);
			cdb[11] = (u8)((num_blocks >> 16) & 0xff);
			cdb[10] = (u8)((num_blocks >> 24) & 0xff);

			io_request->IoFlags = cpu_to_le16(16); /* Specify 16-byte cdb */
			cdb_len = 16;
		}

		/* Normal case, just load LBA here */
		switch (cdb_len) {
		case 6:
		{
			u8 val = cdb[1] & 0xE0;
			cdb[3] = (u8)(start_blk & 0xff);
			cdb[2] = (u8)((start_blk >> 8) & 0xff);
			cdb[1] = val | ((u8)(start_blk >> 16) & 0x1f);
			break;
		}
		case 10:
			cdb[5] = (u8)(start_blk & 0xff);
			cdb[4] = (u8)((start_blk >> 8) & 0xff);
			cdb[3] = (u8)((start_blk >> 16) & 0xff);
			cdb[2] = (u8)((start_blk >> 24) & 0xff);
			break;
		case 12:
			cdb[5]    = (u8)(start_blk & 0xff);
			cdb[4]    = (u8)((start_blk >> 8) & 0xff);
			cdb[3]    = (u8)((start_blk >> 16) & 0xff);
			cdb[2]    = (u8)((start_blk >> 24) & 0xff);
			break;
		case 16:
			cdb[9]    = (u8)(start_blk & 0xff);
			cdb[8]    = (u8)((start_blk >> 8) & 0xff);
			cdb[7]    = (u8)((start_blk >> 16) & 0xff);
			cdb[6]    = (u8)((start_blk >> 24) & 0xff);
			cdb[5]    = (u8)((start_blk >> 32) & 0xff);
			cdb[4]    = (u8)((start_blk >> 40) & 0xff);
			cdb[3]    = (u8)((start_blk >> 48) & 0xff);
			cdb[2]    = (u8)((start_blk >> 56) & 0xff);
			break;
		}
	}
}

/**
 * megasas_stream_detect -	stream detection on read and and write IOs
 * @instance:		Adapter soft state
 * @cmd:		    Command to be prepared
 * @io_info:		IO Request info
 *
 */

/** stream detection on read and and write IOs */
static void megasas_stream_detect(struct megasas_instance *instance,
				  struct megasas_cmd_fusion *cmd,
				  struct IO_REQUEST_INFO *io_info)
{
	struct fusion_context *fusion = instance->ctrl_context;
	u32 device_id = io_info->ldTgtId;
	struct LD_STREAM_DETECT *current_ld_sd
		= fusion->stream_detect_by_ld[device_id];
	u32 *track_stream = &current_ld_sd->mru_bit_map, stream_num;
	u32 shifted_values, unshifted_values;
	u32 index_value_mask, shifted_values_mask;
	int i;
	bool is_read_ahead = false;
	struct STREAM_DETECT *current_sd;
	/* find possible stream */
	for (i = 0; i < MAX_STREAMS_TRACKED; ++i) {
		stream_num = (*track_stream >>
			(i * BITS_PER_INDEX_STREAM)) &
			STREAM_MASK;
		current_sd = &current_ld_sd->stream_track[stream_num];
		/* if we found a stream, update the raid
		 *  context and also update the mruBitMap
		 */
		/*	boundary condition */
		if ((current_sd->next_seq_lba) &&
		    (io_info->ldStartBlock >= current_sd->next_seq_lba) &&
		    (io_info->ldStartBlock <= (current_sd->next_seq_lba + 32)) &&
		    (current_sd->is_read == io_info->isRead)) {

			if ((io_info->ldStartBlock != current_sd->next_seq_lba)	&&
			    ((!io_info->isRead) || (!is_read_ahead)))
				/*
				 * Once the API availible we need to change this.
				 * At this point we are not allowing any gap
				 */
				continue;

			SET_STREAM_DETECTED(cmd->io_request->RaidContext.raid_context_g35);
			current_sd->next_seq_lba =
			io_info->ldStartBlock + io_info->numBlocks;
			/*
			 *	update the mruBitMap LRU
			 */
			shifted_values_mask =
				(1 <<  i * BITS_PER_INDEX_STREAM) - 1;
			shifted_values = ((*track_stream & shifted_values_mask)
						<< BITS_PER_INDEX_STREAM);
			index_value_mask =
				STREAM_MASK << i * BITS_PER_INDEX_STREAM;
			unshifted_values =
				*track_stream & ~(shifted_values_mask |
				index_value_mask);
			*track_stream =
				unshifted_values | shifted_values | stream_num;
			return;
		}
	}
	/*
	 * if we did not find any stream, create a new one
	 * from the least recently used
	 */
	stream_num = (*track_stream >>
		((MAX_STREAMS_TRACKED - 1) * BITS_PER_INDEX_STREAM)) &
		STREAM_MASK;
	current_sd = &current_ld_sd->stream_track[stream_num];
	current_sd->is_read = io_info->isRead;
	current_sd->next_seq_lba = io_info->ldStartBlock + io_info->numBlocks;
	*track_stream = (((*track_stream & ZERO_LAST_STREAM) << 4) | stream_num);
	return;
}

/**
 * megasas_set_raidflag_cpu_affinity - This function sets the cpu
 * affinity (cpu of the controller) and raid_flags in the raid context
 * based on IO type.
 *
 * @fusion:		Fusion context
 * @praid_context:	IO RAID context
 * @raid:		LD raid map
 * @fp_possible:	Is fast path possible?
 * @is_read:		Is read IO?
 * @scsi_buff_len:	SCSI command buffer length
 *
 */
static void
megasas_set_raidflag_cpu_affinity(struct fusion_context *fusion,
				union RAID_CONTEXT_UNION *praid_context,
				struct MR_LD_RAID *raid, bool fp_possible,
				u8 is_read, u32 scsi_buff_len)
{
	u8 cpu_sel = MR_RAID_CTX_CPUSEL_0;
	struct RAID_CONTEXT_G35 *rctx_g35;

	rctx_g35 = &praid_context->raid_context_g35;
	if (fp_possible) {
		if (is_read) {
			if ((raid->cpuAffinity.pdRead.cpu0) &&
			    (raid->cpuAffinity.pdRead.cpu1))
				cpu_sel = MR_RAID_CTX_CPUSEL_FCFS;
			else if (raid->cpuAffinity.pdRead.cpu1)
				cpu_sel = MR_RAID_CTX_CPUSEL_1;
		} else {
			if ((raid->cpuAffinity.pdWrite.cpu0) &&
			    (raid->cpuAffinity.pdWrite.cpu1))
				cpu_sel = MR_RAID_CTX_CPUSEL_FCFS;
			else if (raid->cpuAffinity.pdWrite.cpu1)
				cpu_sel = MR_RAID_CTX_CPUSEL_1;
			/* Fast path cache by pass capable R0/R1 VD */
			if ((raid->level <= 1) &&
			    (raid->capability.fp_cache_bypass_capable)) {
				rctx_g35->routing_flags |=
					(1 << MR_RAID_CTX_ROUTINGFLAGS_SLD_SHIFT);
				rctx_g35->raid_flags =
					(MR_RAID_FLAGS_IO_SUB_TYPE_CACHE_BYPASS
					<< MR_RAID_CTX_RAID_FLAGS_IO_SUB_TYPE_SHIFT);
			}
		}
	} else {
		if (is_read) {
			if ((raid->cpuAffinity.ldRead.cpu0) &&
			    (raid->cpuAffinity.ldRead.cpu1))
				cpu_sel = MR_RAID_CTX_CPUSEL_FCFS;
			else if (raid->cpuAffinity.ldRead.cpu1)
				cpu_sel = MR_RAID_CTX_CPUSEL_1;
		} else {
			if ((raid->cpuAffinity.ldWrite.cpu0) &&
			    (raid->cpuAffinity.ldWrite.cpu1))
				cpu_sel = MR_RAID_CTX_CPUSEL_FCFS;
			else if (raid->cpuAffinity.ldWrite.cpu1)
				cpu_sel = MR_RAID_CTX_CPUSEL_1;

			if (is_stream_detected(rctx_g35) &&
			    ((raid->level == 5) || (raid->level == 6)) &&
			    (raid->writeMode == MR_RL_WRITE_THROUGH_MODE) &&
			    (cpu_sel == MR_RAID_CTX_CPUSEL_FCFS))
				cpu_sel = MR_RAID_CTX_CPUSEL_0;
		}
	}

	rctx_g35->routing_flags |=
		(cpu_sel << MR_RAID_CTX_ROUTINGFLAGS_CPUSEL_SHIFT);

	/* Always give priority to MR_RAID_FLAGS_IO_SUB_TYPE_LDIO_BW_LIMIT
	 * vs MR_RAID_FLAGS_IO_SUB_TYPE_CACHE_BYPASS.
	 * IO Subtype is not bitmap.
	 */
	if ((fusion->pcie_bw_limitation) && (raid->level == 1) && (!is_read) &&
			(scsi_buff_len > MR_LARGE_IO_MIN_SIZE)) {
		praid_context->raid_context_g35.raid_flags =
			(MR_RAID_FLAGS_IO_SUB_TYPE_LDIO_BW_LIMIT
			<< MR_RAID_CTX_RAID_FLAGS_IO_SUB_TYPE_SHIFT);
	}
}

/**
 * megasas_build_ldio_fusion -	Prepares IOs to devices
 * @instance:		Adapter soft state
 * @scp:		SCSI command
 * @cmd:		Command to be prepared
 *
 * Prepares the io_request and chain elements (sg_frame) for IO
 * The IO can be for PD (Fast Path) or LD
 */
static void
megasas_build_ldio_fusion(struct megasas_instance *instance,
			  struct scsi_cmnd *scp,
			  struct megasas_cmd_fusion *cmd)
{
	bool fp_possible;
	u16 ld;
	u32 start_lba_lo, start_lba_hi, device_id, datalength = 0;
	u32 scsi_buff_len;
	struct MPI2_RAID_SCSI_IO_REQUEST *io_request;
	struct IO_REQUEST_INFO io_info;
	struct fusion_context *fusion;
	struct MR_DRV_RAID_MAP_ALL *local_map_ptr;
	u8 *raidLUN;
	unsigned long spinlock_flags;
	struct MR_LD_RAID *raid = NULL;
	struct MR_PRIV_DEVICE *mrdev_priv;
	struct RAID_CONTEXT *rctx;
	struct RAID_CONTEXT_G35 *rctx_g35;

	device_id = MEGASAS_DEV_INDEX(scp);

	fusion = instance->ctrl_context;

	io_request = cmd->io_request;
	rctx = &io_request->RaidContext.raid_context;
	rctx_g35 = &io_request->RaidContext.raid_context_g35;

	rctx->virtual_disk_tgt_id = cpu_to_le16(device_id);
	rctx->status = 0;
	rctx->ex_status = 0;

	start_lba_lo = 0;
	start_lba_hi = 0;
	fp_possible = false;

	/*
	 * 6-byte READ(0x08) or WRITE(0x0A) cdb
	 */
	if (scp->cmd_len == 6) {
		datalength = (u32) scp->cmnd[4];
		start_lba_lo = ((u32) scp->cmnd[1] << 16) |
			((u32) scp->cmnd[2] << 8) | (u32) scp->cmnd[3];

		start_lba_lo &= 0x1FFFFF;
	}

	/*
	 * 10-byte READ(0x28) or WRITE(0x2A) cdb
	 */
	else if (scp->cmd_len == 10) {
		datalength = (u32) scp->cmnd[8] |
			((u32) scp->cmnd[7] << 8);
		start_lba_lo = ((u32) scp->cmnd[2] << 24) |
			((u32) scp->cmnd[3] << 16) |
			((u32) scp->cmnd[4] << 8) | (u32) scp->cmnd[5];
	}

	/*
	 * 12-byte READ(0xA8) or WRITE(0xAA) cdb
	 */
	else if (scp->cmd_len == 12) {
		datalength = ((u32) scp->cmnd[6] << 24) |
			((u32) scp->cmnd[7] << 16) |
			((u32) scp->cmnd[8] << 8) | (u32) scp->cmnd[9];
		start_lba_lo = ((u32) scp->cmnd[2] << 24) |
			((u32) scp->cmnd[3] << 16) |
			((u32) scp->cmnd[4] << 8) | (u32) scp->cmnd[5];
	}

	/*
	 * 16-byte READ(0x88) or WRITE(0x8A) cdb
	 */
	else if (scp->cmd_len == 16) {
		datalength = ((u32) scp->cmnd[10] << 24) |
			((u32) scp->cmnd[11] << 16) |
			((u32) scp->cmnd[12] << 8) | (u32) scp->cmnd[13];
		start_lba_lo = ((u32) scp->cmnd[6] << 24) |
			((u32) scp->cmnd[7] << 16) |
			((u32) scp->cmnd[8] << 8) | (u32) scp->cmnd[9];

		start_lba_hi = ((u32) scp->cmnd[2] << 24) |
			((u32) scp->cmnd[3] << 16) |
			((u32) scp->cmnd[4] << 8) | (u32) scp->cmnd[5];
	}

	memset(&io_info, 0, sizeof(struct IO_REQUEST_INFO));
	io_info.ldStartBlock = ((u64)start_lba_hi << 32) | start_lba_lo;
	io_info.numBlocks = datalength;
	io_info.ldTgtId = device_id;
	io_info.r1_alt_dev_handle = MR_DEVHANDLE_INVALID;
	scsi_buff_len = scsi_bufflen(scp);
	io_request->DataLength = cpu_to_le32(scsi_buff_len);
	io_info.data_arms = 1;

	if (scp->sc_data_direction == DMA_FROM_DEVICE)
		io_info.isRead = 1;

	local_map_ptr = fusion->ld_drv_map[(instance->map_id & 1)];
	ld = MR_TargetIdToLdGet(device_id, local_map_ptr);

	if (ld < instance->fw_supported_vd_count)
		raid = MR_LdRaidGet(ld, local_map_ptr);

	if (!raid || (!fusion->fast_path_io)) {
		rctx->reg_lock_flags  = 0;
		fp_possible = false;
	} else {
		if (MR_BuildRaidContext(instance, &io_info, rctx,
					local_map_ptr, &raidLUN))
			fp_possible = (io_info.fpOkForIo > 0) ? true : false;
	}

	megasas_get_msix_index(instance, scp, cmd, io_info.data_arms);

	if (instance->adapter_type >= VENTURA_SERIES) {
		/* FP for Optimal raid level 1.
		 * All large RAID-1 writes (> 32 KiB, both WT and WB modes)
		 * are built by the driver as LD I/Os.
		 * All small RAID-1 WT writes (<= 32 KiB) are built as FP I/Os
		 * (there is never a reason to process these as buffered writes)
		 * All small RAID-1 WB writes (<= 32 KiB) are built as FP I/Os
		 * with the SLD bit asserted.
		 */
		if (io_info.r1_alt_dev_handle != MR_DEVHANDLE_INVALID) {
			mrdev_priv = scp->device->hostdata;

			if (atomic_inc_return(&instance->fw_outstanding) >
				(instance->host->can_queue)) {
				fp_possible = false;
				atomic_dec(&instance->fw_outstanding);
			} else if (fusion->pcie_bw_limitation &&
				((scsi_buff_len > MR_LARGE_IO_MIN_SIZE) ||
				   (atomic_dec_if_positive(&mrdev_priv->r1_ldio_hint) > 0))) {
				fp_possible = false;
				atomic_dec(&instance->fw_outstanding);
				if (scsi_buff_len > MR_LARGE_IO_MIN_SIZE)
					atomic_set(&mrdev_priv->r1_ldio_hint,
						   instance->r1_ldio_hint_default);
			}
		}

		if (!fp_possible ||
		    (io_info.isRead && io_info.ra_capable)) {
			spin_lock_irqsave(&instance->stream_lock,
					  spinlock_flags);
			megasas_stream_detect(instance, cmd, &io_info);
			spin_unlock_irqrestore(&instance->stream_lock,
					       spinlock_flags);
			/* In ventura if stream detected for a read and it is
			 * read ahead capable make this IO as LDIO
			 */
			if (is_stream_detected(rctx_g35))
				fp_possible = false;
		}

		/* If raid is NULL, set CPU affinity to default CPU0 */
		if (raid)
			megasas_set_raidflag_cpu_affinity(fusion, &io_request->RaidContext,
				raid, fp_possible, io_info.isRead,
				scsi_buff_len);
		else
			rctx_g35->routing_flags |=
				(MR_RAID_CTX_CPUSEL_0 << MR_RAID_CTX_ROUTINGFLAGS_CPUSEL_SHIFT);
	}

	if (fp_possible) {
		megasas_set_pd_lba(io_request, scp->cmd_len, &io_info, scp,
				   local_map_ptr, start_lba_lo);
		io_request->Function = MPI2_FUNCTION_SCSI_IO_REQUEST;
		cmd->request_desc->SCSIIO.RequestFlags =
			(MPI2_REQ_DESCRIPT_FLAGS_FP_IO
			 << MEGASAS_REQ_DESCRIPT_FLAGS_TYPE_SHIFT);
		if (instance->adapter_type == INVADER_SERIES) {
			rctx->type = MPI2_TYPE_CUDA;
			rctx->nseg = 0x1;
			io_request->IoFlags |= cpu_to_le16(MPI25_SAS_DEVICE0_FLAGS_ENABLED_FAST_PATH);
			rctx->reg_lock_flags |=
			  (MR_RL_FLAGS_GRANT_DESTINATION_CUDA |
			   MR_RL_FLAGS_SEQ_NUM_ENABLE);
		} else if (instance->adapter_type >= VENTURA_SERIES) {
			rctx_g35->nseg_type |= (1 << RAID_CONTEXT_NSEG_SHIFT);
			rctx_g35->nseg_type |= (MPI2_TYPE_CUDA << RAID_CONTEXT_TYPE_SHIFT);
			rctx_g35->routing_flags |= (1 << MR_RAID_CTX_ROUTINGFLAGS_SQN_SHIFT);
			io_request->IoFlags |=
				cpu_to_le16(MPI25_SAS_DEVICE0_FLAGS_ENABLED_FAST_PATH);
		}
		if (fusion->load_balance_info &&
			(fusion->load_balance_info[device_id].loadBalanceFlag) &&
			(io_info.isRead)) {
			io_info.devHandle =
				get_updated_dev_handle(instance,
					&fusion->load_balance_info[device_id],
					&io_info, local_map_ptr);
			scp->SCp.Status |= MEGASAS_LOAD_BALANCE_FLAG;
			cmd->pd_r1_lb = io_info.pd_after_lb;
			if (instance->adapter_type >= VENTURA_SERIES)
				rctx_g35->span_arm = io_info.span_arm;
			else
				rctx->span_arm = io_info.span_arm;

		} else
			scp->SCp.Status &= ~MEGASAS_LOAD_BALANCE_FLAG;

		if (instance->adapter_type >= VENTURA_SERIES)
			cmd->r1_alt_dev_handle = io_info.r1_alt_dev_handle;
		else
			cmd->r1_alt_dev_handle = MR_DEVHANDLE_INVALID;

		if ((raidLUN[0] == 1) &&
			(local_map_ptr->raidMap.devHndlInfo[io_info.pd_after_lb].validHandles > 1)) {
			instance->dev_handle = !(instance->dev_handle);
			io_info.devHandle =
				local_map_ptr->raidMap.devHndlInfo[io_info.pd_after_lb].devHandle[instance->dev_handle];
		}

		cmd->request_desc->SCSIIO.DevHandle = io_info.devHandle;
		io_request->DevHandle = io_info.devHandle;
		cmd->pd_interface = io_info.pd_interface;
		/* populate the LUN field */
		memcpy(io_request->LUN, raidLUN, 8);
	} else {
		rctx->timeout_value =
			cpu_to_le16(local_map_ptr->raidMap.fpPdIoTimeoutSec);
		cmd->request_desc->SCSIIO.RequestFlags =
			(MEGASAS_REQ_DESCRIPT_FLAGS_LD_IO
			 << MEGASAS_REQ_DESCRIPT_FLAGS_TYPE_SHIFT);
		if (instance->adapter_type == INVADER_SERIES) {
			if (io_info.do_fp_rlbypass ||
			(rctx->reg_lock_flags == REGION_TYPE_UNUSED))
				cmd->request_desc->SCSIIO.RequestFlags =
					(MEGASAS_REQ_DESCRIPT_FLAGS_NO_LOCK <<
					MEGASAS_REQ_DESCRIPT_FLAGS_TYPE_SHIFT);
			rctx->type = MPI2_TYPE_CUDA;
			rctx->reg_lock_flags |=
				(MR_RL_FLAGS_GRANT_DESTINATION_CPU0 |
					MR_RL_FLAGS_SEQ_NUM_ENABLE);
			rctx->nseg = 0x1;
		} else if (instance->adapter_type >= VENTURA_SERIES) {
			rctx_g35->routing_flags |= (1 << MR_RAID_CTX_ROUTINGFLAGS_SQN_SHIFT);
			rctx_g35->nseg_type |= (1 << RAID_CONTEXT_NSEG_SHIFT);
			rctx_g35->nseg_type |= (MPI2_TYPE_CUDA << RAID_CONTEXT_TYPE_SHIFT);
		}
		io_request->Function = MEGASAS_MPI2_FUNCTION_LD_IO_REQUEST;
		io_request->DevHandle = cpu_to_le16(device_id);

	} /* Not FP */
}

/**
 * megasas_build_ld_nonrw_fusion - prepares non rw ios for virtual disk
 * @instance:		Adapter soft state
 * @scmd:		SCSI command
 * @cmd:		Command to be prepared
 *
 * Prepares the io_request frame for non-rw io cmds for vd.
 */
static void megasas_build_ld_nonrw_fusion(struct megasas_instance *instance,
			  struct scsi_cmnd *scmd, struct megasas_cmd_fusion *cmd)
{
	u32 device_id;
	struct MPI2_RAID_SCSI_IO_REQUEST *io_request;
	u16 ld;
	struct MR_DRV_RAID_MAP_ALL *local_map_ptr;
	struct fusion_context *fusion = instance->ctrl_context;
	u8                          span, physArm;
	__le16                      devHandle;
	u32                         arRef, pd;
	struct MR_LD_RAID                  *raid;
	struct RAID_CONTEXT                *pRAID_Context;
	u8 fp_possible = 1;

	io_request = cmd->io_request;
	device_id = MEGASAS_DEV_INDEX(scmd);
	local_map_ptr = fusion->ld_drv_map[(instance->map_id & 1)];
	io_request->DataLength = cpu_to_le32(scsi_bufflen(scmd));
	/* get RAID_Context pointer */
	pRAID_Context = &io_request->RaidContext.raid_context;
	/* Check with FW team */
	pRAID_Context->virtual_disk_tgt_id = cpu_to_le16(device_id);
	pRAID_Context->reg_lock_row_lba    = 0;
	pRAID_Context->reg_lock_length    = 0;

	if (fusion->fast_path_io && (
		device_id < instance->fw_supported_vd_count)) {

		ld = MR_TargetIdToLdGet(device_id, local_map_ptr);
		if (ld >= instance->fw_supported_vd_count - 1)
			fp_possible = 0;
		else {
			raid = MR_LdRaidGet(ld, local_map_ptr);
			if (!(raid->capability.fpNonRWCapable))
				fp_possible = 0;
		}
	} else
		fp_possible = 0;

	if (!fp_possible) {
		io_request->Function  = MEGASAS_MPI2_FUNCTION_LD_IO_REQUEST;
		io_request->DevHandle = cpu_to_le16(device_id);
		io_request->LUN[1] = scmd->device->lun;
		pRAID_Context->timeout_value =
			cpu_to_le16(scsi_cmd_to_rq(scmd)->timeout / HZ);
		cmd->request_desc->SCSIIO.RequestFlags =
			(MPI2_REQ_DESCRIPT_FLAGS_SCSI_IO <<
			MEGASAS_REQ_DESCRIPT_FLAGS_TYPE_SHIFT);
	} else {

		/* set RAID context values */
		pRAID_Context->config_seq_num = raid->seqNum;
		if (instance->adapter_type < VENTURA_SERIES)
			pRAID_Context->reg_lock_flags = REGION_TYPE_SHARED_READ;
		pRAID_Context->timeout_value =
			cpu_to_le16(raid->fpIoTimeoutForLd);

		/* get the DevHandle for the PD (since this is
		   fpNonRWCapable, this is a single disk RAID0) */
		span = physArm = 0;
		arRef = MR_LdSpanArrayGet(ld, span, local_map_ptr);
		pd = MR_ArPdGet(arRef, physArm, local_map_ptr);
		devHandle = MR_PdDevHandleGet(pd, local_map_ptr);

		/* build request descriptor */
		cmd->request_desc->SCSIIO.RequestFlags =
			(MPI2_REQ_DESCRIPT_FLAGS_FP_IO <<
			MEGASAS_REQ_DESCRIPT_FLAGS_TYPE_SHIFT);
		cmd->request_desc->SCSIIO.DevHandle = devHandle;

		/* populate the LUN field */
		memcpy(io_request->LUN, raid->LUN, 8);

		/* build the raidScsiIO structure */
		io_request->Function = MPI2_FUNCTION_SCSI_IO_REQUEST;
		io_request->DevHandle = devHandle;
	}
}

/**
 * megasas_build_syspd_fusion - prepares rw/non-rw ios for syspd
 * @instance:		Adapter soft state
 * @scmd:		SCSI command
 * @cmd:		Command to be prepared
 * @fp_possible:	parameter to detect fast path or firmware path io.
 *
 * Prepares the io_request frame for rw/non-rw io cmds for syspds
 */
static void
megasas_build_syspd_fusion(struct megasas_instance *instance,
	struct scsi_cmnd *scmd, struct megasas_cmd_fusion *cmd,
	bool fp_possible)
{
	u32 device_id;
	struct MPI2_RAID_SCSI_IO_REQUEST *io_request;
	u16 pd_index = 0;
	u16 os_timeout_value;
	u16 timeout_limit;
	struct MR_DRV_RAID_MAP_ALL *local_map_ptr;
	struct RAID_CONTEXT	*pRAID_Context;
	struct MR_PD_CFG_SEQ_NUM_SYNC *pd_sync;
	struct MR_PRIV_DEVICE *mr_device_priv_data;
	struct fusion_context *fusion = instance->ctrl_context;
	pd_sync = (void *)fusion->pd_seq_sync[(instance->pd_seq_map_id - 1) & 1];

	device_id = MEGASAS_DEV_INDEX(scmd);
	pd_index = MEGASAS_PD_INDEX(scmd);
	os_timeout_value = scsi_cmd_to_rq(scmd)->timeout / HZ;
	mr_device_priv_data = scmd->device->hostdata;
	cmd->pd_interface = mr_device_priv_data->interface_type;

	io_request = cmd->io_request;
	/* get RAID_Context pointer */
	pRAID_Context = &io_request->RaidContext.raid_context;
	pRAID_Context->reg_lock_flags = 0;
	pRAID_Context->reg_lock_row_lba = 0;
	pRAID_Context->reg_lock_length = 0;
	io_request->DataLength = cpu_to_le32(scsi_bufflen(scmd));
	io_request->LUN[1] = scmd->device->lun;
	pRAID_Context->raid_flags = MR_RAID_FLAGS_IO_SUB_TYPE_SYSTEM_PD
		<< MR_RAID_CTX_RAID_FLAGS_IO_SUB_TYPE_SHIFT;

	/* If FW supports PD sequence number */
	if (instance->support_seqnum_jbod_fp) {
		if (instance->use_seqnum_jbod_fp &&
			instance->pd_list[pd_index].driveType == TYPE_DISK) {

			/* More than 256 PD/JBOD support for Ventura */
			if (instance->support_morethan256jbod)
				pRAID_Context->virtual_disk_tgt_id =
					pd_sync->seq[pd_index].pd_target_id;
			else
				pRAID_Context->virtual_disk_tgt_id =
					cpu_to_le16(device_id +
					(MAX_PHYSICAL_DEVICES - 1));
			pRAID_Context->config_seq_num =
				pd_sync->seq[pd_index].seqNum;
			io_request->DevHandle =
				pd_sync->seq[pd_index].devHandle;
			if (instance->adapter_type >= VENTURA_SERIES) {
				io_request->RaidContext.raid_context_g35.routing_flags |=
					(1 << MR_RAID_CTX_ROUTINGFLAGS_SQN_SHIFT);
				io_request->RaidContext.raid_context_g35.nseg_type |=
					(1 << RAID_CONTEXT_NSEG_SHIFT);
				io_request->RaidContext.raid_context_g35.nseg_type |=
					(MPI2_TYPE_CUDA << RAID_CONTEXT_TYPE_SHIFT);
			} else {
				pRAID_Context->type = MPI2_TYPE_CUDA;
				pRAID_Context->nseg = 0x1;
				pRAID_Context->reg_lock_flags |=
					(MR_RL_FLAGS_SEQ_NUM_ENABLE |
					 MR_RL_FLAGS_GRANT_DESTINATION_CUDA);
			}
		} else {
			pRAID_Context->virtual_disk_tgt_id =
				cpu_to_le16(device_id +
				(MAX_PHYSICAL_DEVICES - 1));
			pRAID_Context->config_seq_num = 0;
			io_request->DevHandle = cpu_to_le16(0xFFFF);
		}
	} else {
		pRAID_Context->virtual_disk_tgt_id = cpu_to_le16(device_id);
		pRAID_Context->config_seq_num = 0;

		if (fusion->fast_path_io) {
			local_map_ptr =
				fusion->ld_drv_map[(instance->map_id & 1)];
			io_request->DevHandle =
				local_map_ptr->raidMap.devHndlInfo[device_id].curDevHdl;
		} else {
			io_request->DevHandle = cpu_to_le16(0xFFFF);
		}
	}

	cmd->request_desc->SCSIIO.DevHandle = io_request->DevHandle;

	megasas_get_msix_index(instance, scmd, cmd, 1);

	if (!fp_possible) {
		/* system pd firmware path */
		io_request->Function  = MEGASAS_MPI2_FUNCTION_LD_IO_REQUEST;
		cmd->request_desc->SCSIIO.RequestFlags =
			(MPI2_REQ_DESCRIPT_FLAGS_SCSI_IO <<
				MEGASAS_REQ_DESCRIPT_FLAGS_TYPE_SHIFT);
		pRAID_Context->timeout_value = cpu_to_le16(os_timeout_value);
		pRAID_Context->virtual_disk_tgt_id = cpu_to_le16(device_id);
	} else {
		if (os_timeout_value)
			os_timeout_value++;

		/* system pd Fast Path */
		io_request->Function = MPI2_FUNCTION_SCSI_IO_REQUEST;
		timeout_limit = (scmd->device->type == TYPE_DISK) ?
				255 : 0xFFFF;
		pRAID_Context->timeout_value =
			cpu_to_le16((os_timeout_value > timeout_limit) ?
			timeout_limit : os_timeout_value);
		if (instance->adapter_type >= INVADER_SERIES)
			io_request->IoFlags |=
				cpu_to_le16(MPI25_SAS_DEVICE0_FLAGS_ENABLED_FAST_PATH);

		cmd->request_desc->SCSIIO.RequestFlags =
			(MPI2_REQ_DESCRIPT_FLAGS_FP_IO <<
				MEGASAS_REQ_DESCRIPT_FLAGS_TYPE_SHIFT);
	}
}

/**
 * megasas_build_io_fusion -	Prepares IOs to devices
 * @instance:		Adapter soft state
 * @scp:		SCSI command
 * @cmd:		Command to be prepared
 *
 * Invokes helper functions to prepare request frames
 * and sets flags appropriate for IO/Non-IO cmd
 */
static int
megasas_build_io_fusion(struct megasas_instance *instance,
			struct scsi_cmnd *scp,
			struct megasas_cmd_fusion *cmd)
{
	int sge_count;
	u8  cmd_type;
	u16 pd_index = 0;
	u8 drive_type = 0;
	struct MPI2_RAID_SCSI_IO_REQUEST *io_request = cmd->io_request;
	struct MR_PRIV_DEVICE *mr_device_priv_data;
	mr_device_priv_data = scp->device->hostdata;

	/* Zero out some fields so they don't get reused */
	memset(io_request->LUN, 0x0, 8);
	io_request->CDB.EEDP32.PrimaryReferenceTag = 0;
	io_request->CDB.EEDP32.PrimaryApplicationTagMask = 0;
	io_request->EEDPFlags = 0;
	io_request->Control = 0;
	io_request->EEDPBlockSize = 0;
	io_request->ChainOffset = 0;
	io_request->RaidContext.raid_context.raid_flags = 0;
	io_request->RaidContext.raid_context.type = 0;
	io_request->RaidContext.raid_context.nseg = 0;

	memcpy(io_request->CDB.CDB32, scp->cmnd, scp->cmd_len);
	/*
	 * Just the CDB length,rest of the Flags are zero
	 * This will be modified for FP in build_ldio_fusion
	 */
	io_request->IoFlags = cpu_to_le16(scp->cmd_len);

	switch (cmd_type = megasas_cmd_type(scp)) {
	case READ_WRITE_LDIO:
		megasas_build_ldio_fusion(instance, scp, cmd);
		break;
	case NON_READ_WRITE_LDIO:
		megasas_build_ld_nonrw_fusion(instance, scp, cmd);
		break;
	case READ_WRITE_SYSPDIO:
		megasas_build_syspd_fusion(instance, scp, cmd, true);
		break;
	case NON_READ_WRITE_SYSPDIO:
		pd_index = MEGASAS_PD_INDEX(scp);
		drive_type = instance->pd_list[pd_index].driveType;
		if ((instance->secure_jbod_support ||
		     mr_device_priv_data->is_tm_capable) ||
		     (instance->adapter_type >= VENTURA_SERIES &&
		     drive_type == TYPE_ENCLOSURE))
			megasas_build_syspd_fusion(instance, scp, cmd, false);
		else
			megasas_build_syspd_fusion(instance, scp, cmd, true);
		break;
	default:
		break;
	}

	/*
	 * Construct SGL
	 */

	sge_count = megasas_make_sgl(instance, scp, cmd);

	if (sge_count > instance->max_num_sge || (sge_count < 0)) {
		dev_err(&instance->pdev->dev,
			"%s %d sge_count (%d) is out of range. Range is:  0-%d\n",
			__func__, __LINE__, sge_count, instance->max_num_sge);
		return 1;
	}

	if (instance->adapter_type >= VENTURA_SERIES) {
		set_num_sge(&io_request->RaidContext.raid_context_g35, sge_count);
		cpu_to_le16s(&io_request->RaidContext.raid_context_g35.routing_flags);
		cpu_to_le16s(&io_request->RaidContext.raid_context_g35.nseg_type);
	} else {
		/* numSGE store lower 8 bit of sge_count.
		 * numSGEExt store higher 8 bit of sge_count
		 */
		io_request->RaidContext.raid_context.num_sge = sge_count;
		io_request->RaidContext.raid_context.num_sge_ext =
			(u8)(sge_count >> 8);
	}

	io_request->SGLFlags = cpu_to_le16(MPI2_SGE_FLAGS_64_BIT_ADDRESSING);

	if (scp->sc_data_direction == DMA_TO_DEVICE)
		io_request->Control |= cpu_to_le32(MPI2_SCSIIO_CONTROL_WRITE);
	else if (scp->sc_data_direction == DMA_FROM_DEVICE)
		io_request->Control |= cpu_to_le32(MPI2_SCSIIO_CONTROL_READ);

	io_request->SGLOffset0 =
		offsetof(struct MPI2_RAID_SCSI_IO_REQUEST, SGL) / 4;

	io_request->SenseBufferLowAddress =
		cpu_to_le32(lower_32_bits(cmd->sense_phys_addr));
	io_request->SenseBufferLength = SCSI_SENSE_BUFFERSIZE;

	cmd->scmd = scp;
	scp->SCp.ptr = (char *)cmd;

	return 0;
}

static union MEGASAS_REQUEST_DESCRIPTOR_UNION *
megasas_get_request_descriptor(struct megasas_instance *instance, u16 index)
{
	u8 *p;
	struct fusion_context *fusion;

	fusion = instance->ctrl_context;
	p = fusion->req_frames_desc +
		sizeof(union MEGASAS_REQUEST_DESCRIPTOR_UNION) * index;

	return (union MEGASAS_REQUEST_DESCRIPTOR_UNION *)p;
}


/* megasas_prepate_secondRaid1_IO
 *  It prepares the raid 1 second IO
 */
static void megasas_prepare_secondRaid1_IO(struct megasas_instance *instance,
					   struct megasas_cmd_fusion *cmd,
					   struct megasas_cmd_fusion *r1_cmd)
{
	union MEGASAS_REQUEST_DESCRIPTOR_UNION *req_desc, *req_desc2 = NULL;
	struct fusion_context *fusion;
	fusion = instance->ctrl_context;
	req_desc = cmd->request_desc;
	/* copy the io request frame as well as 8 SGEs data for r1 command*/
	memcpy(r1_cmd->io_request, cmd->io_request,
	       (sizeof(struct MPI2_RAID_SCSI_IO_REQUEST)));
	memcpy(&r1_cmd->io_request->SGL, &cmd->io_request->SGL,
	       (fusion->max_sge_in_main_msg * sizeof(union MPI2_SGE_IO_UNION)));
	/*sense buffer is different for r1 command*/
	r1_cmd->io_request->SenseBufferLowAddress =
			cpu_to_le32(lower_32_bits(r1_cmd->sense_phys_addr));
	r1_cmd->scmd = cmd->scmd;
	req_desc2 = megasas_get_request_descriptor(instance,
						   (r1_cmd->index - 1));
	req_desc2->Words = 0;
	r1_cmd->request_desc = req_desc2;
	req_desc2->SCSIIO.SMID = cpu_to_le16(r1_cmd->index);
	req_desc2->SCSIIO.RequestFlags = req_desc->SCSIIO.RequestFlags;
	r1_cmd->request_desc->SCSIIO.DevHandle = cmd->r1_alt_dev_handle;
	r1_cmd->io_request->DevHandle = cmd->r1_alt_dev_handle;
	r1_cmd->r1_alt_dev_handle = cmd->io_request->DevHandle;
	cmd->io_request->RaidContext.raid_context_g35.flow_specific.peer_smid =
			cpu_to_le16(r1_cmd->index);
	r1_cmd->io_request->RaidContext.raid_context_g35.flow_specific.peer_smid =
			cpu_to_le16(cmd->index);
	/*MSIxIndex of both commands request descriptors should be same*/
	r1_cmd->request_desc->SCSIIO.MSIxIndex =
			cmd->request_desc->SCSIIO.MSIxIndex;
	/*span arm is different for r1 cmd*/
	r1_cmd->io_request->RaidContext.raid_context_g35.span_arm =
			cmd->io_request->RaidContext.raid_context_g35.span_arm + 1;
}

/**
 * megasas_build_and_issue_cmd_fusion -Main routine for building and
 *                                     issuing non IOCTL cmd
 * @instance:			Adapter soft state
 * @scmd:			pointer to scsi cmd from OS
 */
static u32
megasas_build_and_issue_cmd_fusion(struct megasas_instance *instance,
				   struct scsi_cmnd *scmd)
{
	struct megasas_cmd_fusion *cmd, *r1_cmd = NULL;
	union MEGASAS_REQUEST_DESCRIPTOR_UNION *req_desc;
	u32 index;

	if ((megasas_cmd_type(scmd) == READ_WRITE_LDIO) &&
		instance->ldio_threshold &&
		(atomic_inc_return(&instance->ldio_outstanding) >
		instance->ldio_threshold)) {
		atomic_dec(&instance->ldio_outstanding);
		return SCSI_MLQUEUE_DEVICE_BUSY;
	}

	if (atomic_inc_return(&instance->fw_outstanding) >
			instance->host->can_queue) {
		atomic_dec(&instance->fw_outstanding);
		return SCSI_MLQUEUE_HOST_BUSY;
	}

	cmd = megasas_get_cmd_fusion(instance, scsi_cmd_to_rq(scmd)->tag);

	if (!cmd) {
		atomic_dec(&instance->fw_outstanding);
		return SCSI_MLQUEUE_HOST_BUSY;
	}

	index = cmd->index;

	req_desc = megasas_get_request_descriptor(instance, index-1);

	req_desc->Words = 0;
	cmd->request_desc = req_desc;

	if (megasas_build_io_fusion(instance, scmd, cmd)) {
		megasas_return_cmd_fusion(instance, cmd);
		dev_err(&instance->pdev->dev, "Error building command\n");
		cmd->request_desc = NULL;
		atomic_dec(&instance->fw_outstanding);
		return SCSI_MLQUEUE_HOST_BUSY;
	}

	req_desc = cmd->request_desc;
	req_desc->SCSIIO.SMID = cpu_to_le16(index);

	if (cmd->io_request->ChainOffset != 0 &&
	    cmd->io_request->ChainOffset != 0xF)
		dev_err(&instance->pdev->dev, "The chain offset value is not "
		       "correct : %x\n", cmd->io_request->ChainOffset);
	/*
	 *	if it is raid 1/10 fp write capable.
	 *	try to get second command from pool and construct it.
	 *	From FW, it has confirmed that lba values of two PDs
	 *	corresponds to single R1/10 LD are always same
	 *
	 */
	/*	driver side count always should be less than max_fw_cmds
	 *	to get new command
	 */
	if (cmd->r1_alt_dev_handle != MR_DEVHANDLE_INVALID) {
		r1_cmd = megasas_get_cmd_fusion(instance,
				scsi_cmd_to_rq(scmd)->tag + instance->max_fw_cmds);
		megasas_prepare_secondRaid1_IO(instance, cmd, r1_cmd);
	}


	/*
	 * Issue the command to the FW
	 */

	megasas_sdev_busy_inc(instance, scmd);
	megasas_fire_cmd_fusion(instance, req_desc);

	if (r1_cmd)
		megasas_fire_cmd_fusion(instance, r1_cmd->request_desc);


	return 0;
}

/**
 * megasas_complete_r1_command -
 * completes R1 FP write commands which has valid peer smid
 * @instance:			Adapter soft state
 * @cmd:			MPT command frame
 *
 */
static inline void
megasas_complete_r1_command(struct megasas_instance *instance,
			    struct megasas_cmd_fusion *cmd)
{
	u8 *sense, status, ex_status;
	u32 data_length;
	u16 peer_smid;
	struct fusion_context *fusion;
	struct megasas_cmd_fusion *r1_cmd = NULL;
	struct scsi_cmnd *scmd_local = NULL;
	struct RAID_CONTEXT_G35 *rctx_g35;

	rctx_g35 = &cmd->io_request->RaidContext.raid_context_g35;
	fusion = instance->ctrl_context;
	peer_smid = le16_to_cpu(rctx_g35->flow_specific.peer_smid);

	r1_cmd = fusion->cmd_list[peer_smid - 1];
	scmd_local = cmd->scmd;
	status = rctx_g35->status;
	ex_status = rctx_g35->ex_status;
	data_length = cmd->io_request->DataLength;
	sense = cmd->sense;

	cmd->cmd_completed = true;

	/* Check if peer command is completed or not*/
	if (r1_cmd->cmd_completed) {
		rctx_g35 = &r1_cmd->io_request->RaidContext.raid_context_g35;
		if (rctx_g35->status != MFI_STAT_OK) {
			status = rctx_g35->status;
			ex_status = rctx_g35->ex_status;
			data_length = r1_cmd->io_request->DataLength;
			sense = r1_cmd->sense;
		}

		megasas_return_cmd_fusion(instance, r1_cmd);
		map_cmd_status(fusion, scmd_local, status, ex_status,
			       le32_to_cpu(data_length), sense);
		if (instance->ldio_threshold &&
		    megasas_cmd_type(scmd_local) == READ_WRITE_LDIO)
			atomic_dec(&instance->ldio_outstanding);
		scmd_local->SCp.ptr = NULL;
		megasas_return_cmd_fusion(instance, cmd);
		scsi_dma_unmap(scmd_local);
		megasas_sdev_busy_dec(instance, scmd_local);
		scsi_done(scmd_local);
	}
}

/**
 * access_irq_context:		Access to reply processing
 * @irq_context:		IRQ context
 *
 * Synchronize access to reply processing.
 *
 * Return:  true on success, false on failure.
 */
static inline
bool access_irq_context(struct megasas_irq_context  *irq_context)
{
	if (!irq_context)
		return true;

	if (atomic_add_unless(&irq_context->in_used, 1, 1))
		return true;

	return false;
}

/**
 * release_irq_context:		Release reply processing
 * @irq_context:		IRQ context
 *
 * Release access of reply processing.
 *
 * Return: Nothing.
 */
static inline
void release_irq_context(struct megasas_irq_context  *irq_context)
{
	if (irq_context)
		atomic_dec(&irq_context->in_used);
}

/**
 * complete_cmd_fusion -	Completes command
 * @instance:			Adapter soft state
 * @MSIxIndex:			MSI number
 * @irq_context:		IRQ context
 *
 * Completes all commands that is in reply descriptor queue
 */
static int
complete_cmd_fusion(struct megasas_instance *instance, u32 MSIxIndex,
		    struct megasas_irq_context *irq_context)
{
	union MPI2_REPLY_DESCRIPTORS_UNION *desc;
	struct MPI2_SCSI_IO_SUCCESS_REPLY_DESCRIPTOR *reply_desc;
	struct MPI2_RAID_SCSI_IO_REQUEST *scsi_io_req;
	struct fusion_context *fusion;
	struct megasas_cmd *cmd_mfi;
	struct megasas_cmd_fusion *cmd_fusion;
	u16 smid, num_completed;
	u8 reply_descript_type, *sense, status, extStatus;
	u32 device_id, data_length;
	union desc_value d_val;
	struct LD_LOAD_BALANCE_INFO *lbinfo;
	int threshold_reply_count = 0;
	struct scsi_cmnd *scmd_local = NULL;
	struct MR_TASK_MANAGE_REQUEST *mr_tm_req;
	struct MPI2_SCSI_TASK_MANAGE_REQUEST *mpi_tm_req;

	fusion = instance->ctrl_context;

	if (atomic_read(&instance->adprecovery) == MEGASAS_HW_CRITICAL_ERROR)
		return IRQ_HANDLED;

<<<<<<< HEAD
	if (irq_context && !atomic_add_unless(&irq_context->in_used, 1, 1))
=======
	if (!access_irq_context(irq_context))
>>>>>>> 92b4b594
		return 0;

	desc = fusion->reply_frames_desc[MSIxIndex] +
				fusion->last_reply_idx[MSIxIndex];

	reply_desc = (struct MPI2_SCSI_IO_SUCCESS_REPLY_DESCRIPTOR *)desc;

	d_val.word = desc->Words;

	reply_descript_type = reply_desc->ReplyFlags &
		MPI2_RPY_DESCRIPT_FLAGS_TYPE_MASK;

	if (reply_descript_type == MPI2_RPY_DESCRIPT_FLAGS_UNUSED) {
<<<<<<< HEAD
		if (irq_context)
			atomic_dec(&irq_context->in_used);
=======
		release_irq_context(irq_context);
>>>>>>> 92b4b594
		return IRQ_NONE;
	}

	num_completed = 0;

	while (d_val.u.low != cpu_to_le32(UINT_MAX) &&
	       d_val.u.high != cpu_to_le32(UINT_MAX)) {

		smid = le16_to_cpu(reply_desc->SMID);
		cmd_fusion = fusion->cmd_list[smid - 1];
		scsi_io_req = (struct MPI2_RAID_SCSI_IO_REQUEST *)
						cmd_fusion->io_request;

		scmd_local = cmd_fusion->scmd;
		status = scsi_io_req->RaidContext.raid_context.status;
		extStatus = scsi_io_req->RaidContext.raid_context.ex_status;
		sense = cmd_fusion->sense;
		data_length = scsi_io_req->DataLength;

		switch (scsi_io_req->Function) {
		case MPI2_FUNCTION_SCSI_TASK_MGMT:
			mr_tm_req = (struct MR_TASK_MANAGE_REQUEST *)
						cmd_fusion->io_request;
			mpi_tm_req = (struct MPI2_SCSI_TASK_MANAGE_REQUEST *)
						&mr_tm_req->TmRequest;
			dev_dbg(&instance->pdev->dev, "TM completion:"
				"type: 0x%x TaskMID: 0x%x\n",
				mpi_tm_req->TaskType, mpi_tm_req->TaskMID);
			complete(&cmd_fusion->done);
			break;
		case MPI2_FUNCTION_SCSI_IO_REQUEST:  /*Fast Path IO.*/
			/* Update load balancing info */
			if (fusion->load_balance_info &&
			    (cmd_fusion->scmd->SCp.Status &
			    MEGASAS_LOAD_BALANCE_FLAG)) {
				device_id = MEGASAS_DEV_INDEX(scmd_local);
				lbinfo = &fusion->load_balance_info[device_id];
				atomic_dec(&lbinfo->scsi_pending_cmds[cmd_fusion->pd_r1_lb]);
				cmd_fusion->scmd->SCp.Status &= ~MEGASAS_LOAD_BALANCE_FLAG;
			}
			fallthrough;	/* and complete IO */
		case MEGASAS_MPI2_FUNCTION_LD_IO_REQUEST: /* LD-IO Path */
			atomic_dec(&instance->fw_outstanding);
			if (cmd_fusion->r1_alt_dev_handle == MR_DEVHANDLE_INVALID) {
				map_cmd_status(fusion, scmd_local, status,
					       extStatus, le32_to_cpu(data_length),
					       sense);
				if (instance->ldio_threshold &&
				    (megasas_cmd_type(scmd_local) == READ_WRITE_LDIO))
					atomic_dec(&instance->ldio_outstanding);
				scmd_local->SCp.ptr = NULL;
				megasas_return_cmd_fusion(instance, cmd_fusion);
				scsi_dma_unmap(scmd_local);
				megasas_sdev_busy_dec(instance, scmd_local);
				scsi_done(scmd_local);
			} else	/* Optimal VD - R1 FP command completion. */
				megasas_complete_r1_command(instance, cmd_fusion);
			break;
		case MEGASAS_MPI2_FUNCTION_PASSTHRU_IO_REQUEST: /*MFI command */
			cmd_mfi = instance->cmd_list[cmd_fusion->sync_cmd_idx];
			/* Poll mode. Dummy free.
			 * In case of Interrupt mode, caller has reverse check.
			 */
			if (cmd_mfi->flags & DRV_DCMD_POLLED_MODE) {
				cmd_mfi->flags &= ~DRV_DCMD_POLLED_MODE;
				megasas_return_cmd(instance, cmd_mfi);
			} else
				megasas_complete_cmd(instance, cmd_mfi, DID_OK);
			break;
		}

		fusion->last_reply_idx[MSIxIndex]++;
		if (fusion->last_reply_idx[MSIxIndex] >=
		    fusion->reply_q_depth)
			fusion->last_reply_idx[MSIxIndex] = 0;

		desc->Words = cpu_to_le64(ULLONG_MAX);
		num_completed++;
		threshold_reply_count++;

		/* Get the next reply descriptor */
		if (!fusion->last_reply_idx[MSIxIndex])
			desc = fusion->reply_frames_desc[MSIxIndex];
		else
			desc++;

		reply_desc =
		  (struct MPI2_SCSI_IO_SUCCESS_REPLY_DESCRIPTOR *)desc;

		d_val.word = desc->Words;

		reply_descript_type = reply_desc->ReplyFlags &
			MPI2_RPY_DESCRIPT_FLAGS_TYPE_MASK;

		if (reply_descript_type == MPI2_RPY_DESCRIPT_FLAGS_UNUSED)
			break;
		/*
		 * Write to reply post host index register after completing threshold
		 * number of reply counts and still there are more replies in reply queue
		 * pending to be completed
		 */
		if (threshold_reply_count >= instance->threshold_reply_count) {
			if (instance->msix_combined)
				writel(((MSIxIndex & 0x7) << 24) |
					fusion->last_reply_idx[MSIxIndex],
					instance->reply_post_host_index_addr[MSIxIndex/8]);
			else
				writel((MSIxIndex << 24) |
					fusion->last_reply_idx[MSIxIndex],
					instance->reply_post_host_index_addr[0]);
			threshold_reply_count = 0;
			if (irq_context) {
				if (!irq_context->irq_poll_scheduled) {
					irq_context->irq_poll_scheduled = true;
					irq_context->irq_line_enable = true;
					irq_poll_sched(&irq_context->irqpoll);
				}
				release_irq_context(irq_context);
				return num_completed;
			}
		}
	}

	if (num_completed) {
		wmb();
		if (instance->msix_combined)
			writel(((MSIxIndex & 0x7) << 24) |
				fusion->last_reply_idx[MSIxIndex],
				instance->reply_post_host_index_addr[MSIxIndex/8]);
		else
			writel((MSIxIndex << 24) |
				fusion->last_reply_idx[MSIxIndex],
				instance->reply_post_host_index_addr[0]);
		megasas_check_and_restore_queue_depth(instance);
	}

	release_irq_context(irq_context);

	return num_completed;
}

int megasas_blk_mq_poll(struct Scsi_Host *shost, unsigned int queue_num)
{

	struct megasas_instance *instance;
	int num_entries = 0;
	struct fusion_context *fusion;

	instance = (struct megasas_instance *)shost->hostdata;

	fusion = instance->ctrl_context;

	queue_num = queue_num + instance->low_latency_index_start;

	if (!atomic_add_unless(&fusion->busy_mq_poll[queue_num], 1, 1))
		return 0;

	num_entries = complete_cmd_fusion(instance, queue_num, NULL);
	atomic_dec(&fusion->busy_mq_poll[queue_num]);

	return num_entries;
}

/**
 * megasas_enable_irq_poll() - enable irqpoll
 * @instance:			Adapter soft state
 */
static void megasas_enable_irq_poll(struct megasas_instance *instance)
{
	u32 count, i;
	struct megasas_irq_context *irq_ctx;

	count = instance->msix_vectors > 0 ? instance->msix_vectors : 1;

	for (i = 0; i < count; i++) {
		irq_ctx = &instance->irq_context[i];
		irq_poll_enable(&irq_ctx->irqpoll);
	}
}

/**
 * megasas_sync_irqs -	Synchronizes all IRQs owned by adapter
 * @instance_addr:			Adapter soft state address
 */
static void megasas_sync_irqs(unsigned long instance_addr)
{
	u32 count, i;
	struct megasas_instance *instance =
		(struct megasas_instance *)instance_addr;
	struct megasas_irq_context *irq_ctx;

	count = instance->msix_vectors > 0 ? instance->msix_vectors : 1;

	for (i = 0; i < count; i++) {
		synchronize_irq(pci_irq_vector(instance->pdev, i));
		irq_ctx = &instance->irq_context[i];
		irq_poll_disable(&irq_ctx->irqpoll);
		if (irq_ctx->irq_poll_scheduled) {
			irq_ctx->irq_poll_scheduled = false;
			enable_irq(irq_ctx->os_irq);
			complete_cmd_fusion(instance, irq_ctx->MSIxIndex, irq_ctx);
		}
	}
}

/**
 * megasas_irqpoll() - process a queue for completed reply descriptors
 * @irqpoll:	IRQ poll structure associated with queue to poll.
 * @budget:	Threshold of reply descriptors to process per poll.
 *
 * Return: The number of entries processed.
 */

int megasas_irqpoll(struct irq_poll *irqpoll, int budget)
{
	struct megasas_irq_context *irq_ctx;
	struct megasas_instance *instance;
	int num_entries;

	irq_ctx = container_of(irqpoll, struct megasas_irq_context, irqpoll);
	instance = irq_ctx->instance;

	if (irq_ctx->irq_line_enable) {
		disable_irq_nosync(irq_ctx->os_irq);
		irq_ctx->irq_line_enable = false;
	}

	num_entries = complete_cmd_fusion(instance, irq_ctx->MSIxIndex, irq_ctx);
	if (num_entries < budget) {
		irq_poll_complete(irqpoll);
		irq_ctx->irq_poll_scheduled = false;
		enable_irq(irq_ctx->os_irq);
		complete_cmd_fusion(instance, irq_ctx->MSIxIndex, irq_ctx);
	}

	return num_entries;
}

/**
 * megasas_complete_cmd_dpc_fusion -	Completes command
 * @instance_addr:			Adapter soft state address
 *
 * Tasklet to complete cmds
 */
static void
megasas_complete_cmd_dpc_fusion(unsigned long instance_addr)
{
	struct megasas_instance *instance =
		(struct megasas_instance *)instance_addr;
	struct megasas_irq_context *irq_ctx = NULL;
	u32 count, MSIxIndex;

	count = instance->msix_vectors > 0 ? instance->msix_vectors : 1;

	/* If we have already declared adapter dead, donot complete cmds */
	if (atomic_read(&instance->adprecovery) == MEGASAS_HW_CRITICAL_ERROR)
		return;

	for (MSIxIndex = 0 ; MSIxIndex < count; MSIxIndex++) {
		irq_ctx = &instance->irq_context[MSIxIndex];
		complete_cmd_fusion(instance, MSIxIndex, irq_ctx);
	}
}

/**
 * megasas_isr_fusion - isr entry point
 * @irq:	IRQ number
 * @devp:	IRQ context
 */
static irqreturn_t megasas_isr_fusion(int irq, void *devp)
{
	struct megasas_irq_context *irq_context = devp;
	struct megasas_instance *instance = irq_context->instance;
	u32 mfiStatus;

	if (instance->mask_interrupts)
		return IRQ_NONE;

	if (irq_context->irq_poll_scheduled)
		return IRQ_HANDLED;

	if (!instance->msix_vectors) {
		mfiStatus = instance->instancet->clear_intr(instance);
		if (!mfiStatus)
			return IRQ_NONE;
	}

	/* If we are resetting, bail */
	if (test_bit(MEGASAS_FUSION_IN_RESET, &instance->reset_flags)) {
		instance->instancet->clear_intr(instance);
		return IRQ_HANDLED;
	}

	return complete_cmd_fusion(instance, irq_context->MSIxIndex, irq_context)
			? IRQ_HANDLED : IRQ_NONE;
}

/**
 * build_mpt_mfi_pass_thru - builds a cmd fo MFI Pass thru
 * @instance:			Adapter soft state
 * @mfi_cmd:			megasas_cmd pointer
 *
 */
static void
build_mpt_mfi_pass_thru(struct megasas_instance *instance,
			struct megasas_cmd *mfi_cmd)
{
	struct MPI25_IEEE_SGE_CHAIN64 *mpi25_ieee_chain;
	struct MPI2_RAID_SCSI_IO_REQUEST *io_req;
	struct megasas_cmd_fusion *cmd;
	struct fusion_context *fusion;
	struct megasas_header *frame_hdr = &mfi_cmd->frame->hdr;

	fusion = instance->ctrl_context;

	cmd = megasas_get_cmd_fusion(instance,
			instance->max_scsi_cmds + mfi_cmd->index);

	/*  Save the smid. To be used for returning the cmd */
	mfi_cmd->context.smid = cmd->index;

	/*
	 * For cmds where the flag is set, store the flag and check
	 * on completion. For cmds with this flag, don't call
	 * megasas_complete_cmd
	 */

	if (frame_hdr->flags & cpu_to_le16(MFI_FRAME_DONT_POST_IN_REPLY_QUEUE))
		mfi_cmd->flags |= DRV_DCMD_POLLED_MODE;

	io_req = cmd->io_request;

	if (instance->adapter_type >= INVADER_SERIES) {
		struct MPI25_IEEE_SGE_CHAIN64 *sgl_ptr_end =
			(struct MPI25_IEEE_SGE_CHAIN64 *)&io_req->SGL;
		sgl_ptr_end += fusion->max_sge_in_main_msg - 1;
		sgl_ptr_end->Flags = 0;
	}

	mpi25_ieee_chain =
	  (struct MPI25_IEEE_SGE_CHAIN64 *)&io_req->SGL.IeeeChain;

	io_req->Function    = MEGASAS_MPI2_FUNCTION_PASSTHRU_IO_REQUEST;
	io_req->SGLOffset0  = offsetof(struct MPI2_RAID_SCSI_IO_REQUEST,
				       SGL) / 4;
	io_req->ChainOffset = fusion->chain_offset_mfi_pthru;

	mpi25_ieee_chain->Address = cpu_to_le64(mfi_cmd->frame_phys_addr);

	mpi25_ieee_chain->Flags = IEEE_SGE_FLAGS_CHAIN_ELEMENT |
		MPI2_IEEE_SGE_FLAGS_IOCPLBNTA_ADDR;

	mpi25_ieee_chain->Length = cpu_to_le32(instance->mfi_frame_size);
}

/**
 * build_mpt_cmd - Calls helper function to build a cmd MFI Pass thru cmd
 * @instance:			Adapter soft state
 * @cmd:			mfi cmd to build
 *
 */
static union MEGASAS_REQUEST_DESCRIPTOR_UNION *
build_mpt_cmd(struct megasas_instance *instance, struct megasas_cmd *cmd)
{
	union MEGASAS_REQUEST_DESCRIPTOR_UNION *req_desc = NULL;
	u16 index;

	build_mpt_mfi_pass_thru(instance, cmd);
	index = cmd->context.smid;

	req_desc = megasas_get_request_descriptor(instance, index - 1);

	req_desc->Words = 0;
	req_desc->SCSIIO.RequestFlags = (MPI2_REQ_DESCRIPT_FLAGS_SCSI_IO <<
					 MEGASAS_REQ_DESCRIPT_FLAGS_TYPE_SHIFT);

	req_desc->SCSIIO.SMID = cpu_to_le16(index);

	return req_desc;
}

/**
 * megasas_issue_dcmd_fusion - Issues a MFI Pass thru cmd
 * @instance:			Adapter soft state
 * @cmd:			mfi cmd pointer
 *
 */
static void
megasas_issue_dcmd_fusion(struct megasas_instance *instance,
			  struct megasas_cmd *cmd)
{
	union MEGASAS_REQUEST_DESCRIPTOR_UNION *req_desc;

	req_desc = build_mpt_cmd(instance, cmd);

	megasas_fire_cmd_fusion(instance, req_desc);
	return;
}

/**
 * megasas_release_fusion -	Reverses the FW initialization
 * @instance:			Adapter soft state
 */
void
megasas_release_fusion(struct megasas_instance *instance)
{
	megasas_free_ioc_init_cmd(instance);
	megasas_free_cmds(instance);
	megasas_free_cmds_fusion(instance);

	iounmap(instance->reg_set);

	pci_release_selected_regions(instance->pdev, 1<<instance->bar);
}

/**
 * megasas_read_fw_status_reg_fusion - returns the current FW status value
 * @instance:			Adapter soft state
 */
static u32
megasas_read_fw_status_reg_fusion(struct megasas_instance *instance)
{
	return megasas_readl(instance, &instance->reg_set->outbound_scratch_pad_0);
}

/**
 * megasas_alloc_host_crash_buffer -	Host buffers for Crash dump collection from Firmware
 * @instance:				Controller's soft instance
 * @return:			        Number of allocated host crash buffers
 */
static void
megasas_alloc_host_crash_buffer(struct megasas_instance *instance)
{
	unsigned int i;

	for (i = 0; i < MAX_CRASH_DUMP_SIZE; i++) {
		instance->crash_buf[i] = vzalloc(CRASH_DMA_BUF_SIZE);
		if (!instance->crash_buf[i]) {
			dev_info(&instance->pdev->dev, "Firmware crash dump "
				"memory allocation failed at index %d\n", i);
			break;
		}
	}
	instance->drv_buf_alloc = i;
}

/**
 * megasas_free_host_crash_buffer -	Host buffers for Crash dump collection from Firmware
 * @instance:				Controller's soft instance
 */
void
megasas_free_host_crash_buffer(struct megasas_instance *instance)
{
	unsigned int i;
	for (i = 0; i < instance->drv_buf_alloc; i++) {
		vfree(instance->crash_buf[i]);
	}
	instance->drv_buf_index = 0;
	instance->drv_buf_alloc = 0;
	instance->fw_crash_state = UNAVAILABLE;
	instance->fw_crash_buffer_size = 0;
}

/**
 * megasas_adp_reset_fusion -	For controller reset
 * @instance:				Controller's soft instance
 * @regs:				MFI register set
 */
static int
megasas_adp_reset_fusion(struct megasas_instance *instance,
			 struct megasas_register_set __iomem *regs)
{
	u32 host_diag, abs_state, retry;

	/* Now try to reset the chip */
	writel(MPI2_WRSEQ_FLUSH_KEY_VALUE, &instance->reg_set->fusion_seq_offset);
	writel(MPI2_WRSEQ_1ST_KEY_VALUE, &instance->reg_set->fusion_seq_offset);
	writel(MPI2_WRSEQ_2ND_KEY_VALUE, &instance->reg_set->fusion_seq_offset);
	writel(MPI2_WRSEQ_3RD_KEY_VALUE, &instance->reg_set->fusion_seq_offset);
	writel(MPI2_WRSEQ_4TH_KEY_VALUE, &instance->reg_set->fusion_seq_offset);
	writel(MPI2_WRSEQ_5TH_KEY_VALUE, &instance->reg_set->fusion_seq_offset);
	writel(MPI2_WRSEQ_6TH_KEY_VALUE, &instance->reg_set->fusion_seq_offset);

	/* Check that the diag write enable (DRWE) bit is on */
	host_diag = megasas_readl(instance, &instance->reg_set->fusion_host_diag);
	retry = 0;
	while (!(host_diag & HOST_DIAG_WRITE_ENABLE)) {
		msleep(100);
		host_diag = megasas_readl(instance,
					  &instance->reg_set->fusion_host_diag);
		if (retry++ == 100) {
			dev_warn(&instance->pdev->dev,
				"Host diag unlock failed from %s %d\n",
				__func__, __LINE__);
			break;
		}
	}
	if (!(host_diag & HOST_DIAG_WRITE_ENABLE))
		return -1;

	/* Send chip reset command */
	writel(host_diag | HOST_DIAG_RESET_ADAPTER,
		&instance->reg_set->fusion_host_diag);
	msleep(3000);

	/* Make sure reset adapter bit is cleared */
	host_diag = megasas_readl(instance, &instance->reg_set->fusion_host_diag);
	retry = 0;
	while (host_diag & HOST_DIAG_RESET_ADAPTER) {
		msleep(100);
		host_diag = megasas_readl(instance,
					  &instance->reg_set->fusion_host_diag);
		if (retry++ == 1000) {
			dev_warn(&instance->pdev->dev,
				"Diag reset adapter never cleared %s %d\n",
				__func__, __LINE__);
			break;
		}
	}
	if (host_diag & HOST_DIAG_RESET_ADAPTER)
		return -1;

	abs_state = instance->instancet->read_fw_status_reg(instance)
			& MFI_STATE_MASK;
	retry = 0;

	while ((abs_state <= MFI_STATE_FW_INIT) && (retry++ < 1000)) {
		msleep(100);
		abs_state = instance->instancet->
			read_fw_status_reg(instance) & MFI_STATE_MASK;
	}
	if (abs_state <= MFI_STATE_FW_INIT) {
		dev_warn(&instance->pdev->dev,
			"fw state < MFI_STATE_FW_INIT, state = 0x%x %s %d\n",
			abs_state, __func__, __LINE__);
		return -1;
	}

	return 0;
}

/**
 * megasas_check_reset_fusion -	For controller reset check
 * @instance:				Controller's soft instance
 * @regs:				MFI register set
 */
static int
megasas_check_reset_fusion(struct megasas_instance *instance,
			   struct megasas_register_set __iomem *regs)
{
	return 0;
}

/**
 * megasas_trigger_snap_dump -	Trigger snap dump in FW
 * @instance:			Soft instance of adapter
 */
static inline void megasas_trigger_snap_dump(struct megasas_instance *instance)
{
	int j;
	u32 fw_state, abs_state;

	if (!instance->disableOnlineCtrlReset) {
		dev_info(&instance->pdev->dev, "Trigger snap dump\n");
		writel(MFI_ADP_TRIGGER_SNAP_DUMP,
		       &instance->reg_set->doorbell);
		readl(&instance->reg_set->doorbell);
	}

	for (j = 0; j < instance->snapdump_wait_time; j++) {
		abs_state = instance->instancet->read_fw_status_reg(instance);
		fw_state = abs_state & MFI_STATE_MASK;
		if (fw_state == MFI_STATE_FAULT) {
			dev_printk(KERN_ERR, &instance->pdev->dev,
				   "FW in FAULT state Fault code:0x%x subcode:0x%x func:%s\n",
				   abs_state & MFI_STATE_FAULT_CODE,
				   abs_state & MFI_STATE_FAULT_SUBCODE, __func__);
			return;
		}
		msleep(1000);
	}
}

/* This function waits for outstanding commands on fusion to complete */
static int
megasas_wait_for_outstanding_fusion(struct megasas_instance *instance,
				    int reason, int *convert)
{
	int i, outstanding, retval = 0, hb_seconds_missed = 0;
	u32 fw_state, abs_state;
	u32 waittime_for_io_completion;

	waittime_for_io_completion =
		min_t(u32, resetwaittime,
			(resetwaittime - instance->snapdump_wait_time));

	if (reason == MFI_IO_TIMEOUT_OCR) {
		dev_info(&instance->pdev->dev,
			"MFI command is timed out\n");
		megasas_complete_cmd_dpc_fusion((unsigned long)instance);
		if (instance->snapdump_wait_time)
			megasas_trigger_snap_dump(instance);
		retval = 1;
		goto out;
	}

	for (i = 0; i < waittime_for_io_completion; i++) {
		/* Check if firmware is in fault state */
		abs_state = instance->instancet->read_fw_status_reg(instance);
		fw_state = abs_state & MFI_STATE_MASK;
		if (fw_state == MFI_STATE_FAULT) {
			dev_printk(KERN_ERR, &instance->pdev->dev,
				   "FW in FAULT state Fault code:0x%x subcode:0x%x func:%s\n",
				   abs_state & MFI_STATE_FAULT_CODE,
				   abs_state & MFI_STATE_FAULT_SUBCODE, __func__);
			megasas_complete_cmd_dpc_fusion((unsigned long)instance);
			if (instance->requestorId && reason) {
				dev_warn(&instance->pdev->dev, "SR-IOV Found FW in FAULT"
				" state while polling during"
				" I/O timeout handling for %d\n",
				instance->host->host_no);
				*convert = 1;
			}

			retval = 1;
			goto out;
		}


		/* If SR-IOV VF mode & heartbeat timeout, don't wait */
		if (instance->requestorId && !reason) {
			retval = 1;
			goto out;
		}

		/* If SR-IOV VF mode & I/O timeout, check for HB timeout */
		if (instance->requestorId && (reason == SCSIIO_TIMEOUT_OCR)) {
			if (instance->hb_host_mem->HB.fwCounter !=
			    instance->hb_host_mem->HB.driverCounter) {
				instance->hb_host_mem->HB.driverCounter =
					instance->hb_host_mem->HB.fwCounter;
				hb_seconds_missed = 0;
			} else {
				hb_seconds_missed++;
				if (hb_seconds_missed ==
				    (MEGASAS_SRIOV_HEARTBEAT_INTERVAL_VF/HZ)) {
					dev_warn(&instance->pdev->dev, "SR-IOV:"
					       " Heartbeat never completed "
					       " while polling during I/O "
					       " timeout handling for "
					       "scsi%d.\n",
					       instance->host->host_no);
					       *convert = 1;
					       retval = 1;
					       goto out;
				}
			}
		}

		megasas_complete_cmd_dpc_fusion((unsigned long)instance);
		outstanding = atomic_read(&instance->fw_outstanding);
		if (!outstanding)
			goto out;

		if (!(i % MEGASAS_RESET_NOTICE_INTERVAL)) {
			dev_notice(&instance->pdev->dev, "[%2d]waiting for %d "
			       "commands to complete for scsi%d\n", i,
			       outstanding, instance->host->host_no);
		}
		msleep(1000);
	}

	if (instance->snapdump_wait_time) {
		megasas_trigger_snap_dump(instance);
		retval = 1;
		goto out;
	}

	if (atomic_read(&instance->fw_outstanding)) {
		dev_err(&instance->pdev->dev, "pending commands remain after waiting, "
		       "will reset adapter scsi%d.\n",
		       instance->host->host_no);
		*convert = 1;
		retval = 1;
	}

out:
	return retval;
}

void  megasas_reset_reply_desc(struct megasas_instance *instance)
{
	int i, j, count;
	struct fusion_context *fusion;
	union MPI2_REPLY_DESCRIPTORS_UNION *reply_desc;

	fusion = instance->ctrl_context;
	count = instance->msix_vectors > 0 ? instance->msix_vectors : 1;
	count += instance->iopoll_q_count;

	for (i = 0 ; i < count ; i++) {
		fusion->last_reply_idx[i] = 0;
		reply_desc = fusion->reply_frames_desc[i];
		for (j = 0 ; j < fusion->reply_q_depth; j++, reply_desc++)
			reply_desc->Words = cpu_to_le64(ULLONG_MAX);
	}
}

/*
 * megasas_refire_mgmt_cmd :	Re-fire management commands
 * @instance:				Controller's soft instance
*/
static void megasas_refire_mgmt_cmd(struct megasas_instance *instance,
			     bool return_ioctl)
{
	int j;
	struct megasas_cmd_fusion *cmd_fusion;
	struct fusion_context *fusion;
	struct megasas_cmd *cmd_mfi;
	union MEGASAS_REQUEST_DESCRIPTOR_UNION *req_desc;
	struct MPI2_RAID_SCSI_IO_REQUEST *scsi_io_req;
	u16 smid;
	bool refire_cmd = false;
	u8 result;
	u32 opcode = 0;

	fusion = instance->ctrl_context;

	/* Re-fire management commands.
	 * Do not traverse complet MPT frame pool. Start from max_scsi_cmds.
	 */
	for (j = instance->max_scsi_cmds ; j < instance->max_fw_cmds; j++) {
		cmd_fusion = fusion->cmd_list[j];
		cmd_mfi = instance->cmd_list[cmd_fusion->sync_cmd_idx];
		smid = le16_to_cpu(cmd_mfi->context.smid);
		result = REFIRE_CMD;

		if (!smid)
			continue;

		req_desc = megasas_get_request_descriptor(instance, smid - 1);

		switch (cmd_mfi->frame->hdr.cmd) {
		case MFI_CMD_DCMD:
			opcode = le32_to_cpu(cmd_mfi->frame->dcmd.opcode);
			 /* Do not refire shutdown command */
			if (opcode == MR_DCMD_CTRL_SHUTDOWN) {
				cmd_mfi->frame->dcmd.cmd_status = MFI_STAT_OK;
				result = COMPLETE_CMD;
				break;
			}

			refire_cmd = ((opcode != MR_DCMD_LD_MAP_GET_INFO)) &&
				      (opcode != MR_DCMD_SYSTEM_PD_MAP_GET_INFO) &&
				      !(cmd_mfi->flags & DRV_DCMD_SKIP_REFIRE);

			if (!refire_cmd)
				result = RETURN_CMD;

			break;
		case MFI_CMD_NVME:
			if (!instance->support_nvme_passthru) {
				cmd_mfi->frame->hdr.cmd_status = MFI_STAT_INVALID_CMD;
				result = COMPLETE_CMD;
			}

			break;
		case MFI_CMD_TOOLBOX:
			if (!instance->support_pci_lane_margining) {
				cmd_mfi->frame->hdr.cmd_status = MFI_STAT_INVALID_CMD;
				result = COMPLETE_CMD;
			}

			break;
		default:
			break;
		}

		if (return_ioctl && cmd_mfi->sync_cmd &&
		    cmd_mfi->frame->hdr.cmd != MFI_CMD_ABORT) {
			dev_err(&instance->pdev->dev,
				"return -EBUSY from %s %d cmd 0x%x opcode 0x%x\n",
				__func__, __LINE__, cmd_mfi->frame->hdr.cmd,
				le32_to_cpu(cmd_mfi->frame->dcmd.opcode));
			cmd_mfi->cmd_status_drv = DCMD_BUSY;
			result = COMPLETE_CMD;
		}

		scsi_io_req = (struct MPI2_RAID_SCSI_IO_REQUEST *)
				cmd_fusion->io_request;
		if (scsi_io_req->Function == MPI2_FUNCTION_SCSI_TASK_MGMT)
			result = RETURN_CMD;

		switch (result) {
		case REFIRE_CMD:
			megasas_fire_cmd_fusion(instance, req_desc);
			break;
		case RETURN_CMD:
			megasas_return_cmd(instance, cmd_mfi);
			break;
		case COMPLETE_CMD:
			megasas_complete_cmd(instance, cmd_mfi, DID_OK);
			break;
		}
	}
}

/*
 * megasas_return_polled_cmds: Return polled mode commands back to the pool
 *			       before initiating an OCR.
 * @instance:                  Controller's soft instance
 */
static void
megasas_return_polled_cmds(struct megasas_instance *instance)
{
	int i;
	struct megasas_cmd_fusion *cmd_fusion;
	struct fusion_context *fusion;
	struct megasas_cmd *cmd_mfi;

	fusion = instance->ctrl_context;

	for (i = instance->max_scsi_cmds; i < instance->max_fw_cmds; i++) {
		cmd_fusion = fusion->cmd_list[i];
		cmd_mfi = instance->cmd_list[cmd_fusion->sync_cmd_idx];

		if (cmd_mfi->flags & DRV_DCMD_POLLED_MODE) {
			if (megasas_dbg_lvl & OCR_DEBUG)
				dev_info(&instance->pdev->dev,
					 "%s %d return cmd 0x%x opcode 0x%x\n",
					 __func__, __LINE__, cmd_mfi->frame->hdr.cmd,
					 le32_to_cpu(cmd_mfi->frame->dcmd.opcode));
			cmd_mfi->flags &= ~DRV_DCMD_POLLED_MODE;
			megasas_return_cmd(instance, cmd_mfi);
		}
	}
}

/*
 * megasas_track_scsiio : Track SCSI IOs outstanding to a SCSI device
 * @instance: per adapter struct
 * @channel: the channel assigned by the OS
 * @id: the id assigned by the OS
 *
 * Returns SUCCESS if no IOs pending to SCSI device, else return FAILED
 */

static int megasas_track_scsiio(struct megasas_instance *instance,
		int id, int channel)
{
	int i, found = 0;
	struct megasas_cmd_fusion *cmd_fusion;
	struct fusion_context *fusion;
	fusion = instance->ctrl_context;

	for (i = 0 ; i < instance->max_scsi_cmds; i++) {
		cmd_fusion = fusion->cmd_list[i];
		if (cmd_fusion->scmd &&
			(cmd_fusion->scmd->device->id == id &&
			cmd_fusion->scmd->device->channel == channel)) {
			dev_info(&instance->pdev->dev,
				"SCSI commands pending to target"
				"channel %d id %d \tSMID: 0x%x\n",
				channel, id, cmd_fusion->index);
			scsi_print_command(cmd_fusion->scmd);
			found = 1;
			break;
		}
	}

	return found ? FAILED : SUCCESS;
}

/**
 * megasas_tm_response_code - translation of device response code
 * @instance:	Controller's soft instance
 * @mpi_reply:	MPI reply returned by firmware
 *
 * Return nothing.
 */
static void
megasas_tm_response_code(struct megasas_instance *instance,
		struct MPI2_SCSI_TASK_MANAGE_REPLY *mpi_reply)
{
	char *desc;

	switch (mpi_reply->ResponseCode) {
	case MPI2_SCSITASKMGMT_RSP_TM_COMPLETE:
		desc = "task management request completed";
		break;
	case MPI2_SCSITASKMGMT_RSP_INVALID_FRAME:
		desc = "invalid frame";
		break;
	case MPI2_SCSITASKMGMT_RSP_TM_NOT_SUPPORTED:
		desc = "task management request not supported";
		break;
	case MPI2_SCSITASKMGMT_RSP_TM_FAILED:
		desc = "task management request failed";
		break;
	case MPI2_SCSITASKMGMT_RSP_TM_SUCCEEDED:
		desc = "task management request succeeded";
		break;
	case MPI2_SCSITASKMGMT_RSP_TM_INVALID_LUN:
		desc = "invalid lun";
		break;
	case 0xA:
		desc = "overlapped tag attempted";
		break;
	case MPI2_SCSITASKMGMT_RSP_IO_QUEUED_ON_IOC:
		desc = "task queued, however not sent to target";
		break;
	default:
		desc = "unknown";
		break;
	}
	dev_dbg(&instance->pdev->dev, "response_code(%01x): %s\n",
		mpi_reply->ResponseCode, desc);
	dev_dbg(&instance->pdev->dev,
		"TerminationCount/DevHandle/Function/TaskType/IOCStat/IOCLoginfo"
		" 0x%x/0x%x/0x%x/0x%x/0x%x/0x%x\n",
		mpi_reply->TerminationCount, mpi_reply->DevHandle,
		mpi_reply->Function, mpi_reply->TaskType,
		mpi_reply->IOCStatus, mpi_reply->IOCLogInfo);
}

/**
 * megasas_issue_tm - main routine for sending tm requests
 * @instance: per adapter struct
 * @device_handle: device handle
 * @channel: the channel assigned by the OS
 * @id: the id assigned by the OS
 * @smid_task: smid assigned to the task
 * @type: MPI2_SCSITASKMGMT_TASKTYPE__XXX (defined in megaraid_sas_fusion.c)
 * @mr_device_priv_data: private data
 * Context: user
 *
 * MegaRaid use MPT interface for Task Magement request.
 * A generic API for sending task management requests to firmware.
 *
 * Return SUCCESS or FAILED.
 */
static int
megasas_issue_tm(struct megasas_instance *instance, u16 device_handle,
	uint channel, uint id, u16 smid_task, u8 type,
	struct MR_PRIV_DEVICE *mr_device_priv_data)
{
	struct MR_TASK_MANAGE_REQUEST *mr_request;
	struct MPI2_SCSI_TASK_MANAGE_REQUEST *mpi_request;
	unsigned long timeleft;
	struct megasas_cmd_fusion *cmd_fusion;
	struct megasas_cmd *cmd_mfi;
	union MEGASAS_REQUEST_DESCRIPTOR_UNION *req_desc;
	struct fusion_context *fusion = NULL;
	struct megasas_cmd_fusion *scsi_lookup;
	int rc;
	int timeout = MEGASAS_DEFAULT_TM_TIMEOUT;
	struct MPI2_SCSI_TASK_MANAGE_REPLY *mpi_reply;

	fusion = instance->ctrl_context;

	cmd_mfi = megasas_get_cmd(instance);

	if (!cmd_mfi) {
		dev_err(&instance->pdev->dev, "Failed from %s %d\n",
			__func__, __LINE__);
		return -ENOMEM;
	}

	cmd_fusion = megasas_get_cmd_fusion(instance,
			instance->max_scsi_cmds + cmd_mfi->index);

	/*  Save the smid. To be used for returning the cmd */
	cmd_mfi->context.smid = cmd_fusion->index;

	req_desc = megasas_get_request_descriptor(instance,
			(cmd_fusion->index - 1));

	cmd_fusion->request_desc = req_desc;
	req_desc->Words = 0;

	mr_request = (struct MR_TASK_MANAGE_REQUEST *) cmd_fusion->io_request;
	memset(mr_request, 0, sizeof(struct MR_TASK_MANAGE_REQUEST));
	mpi_request = (struct MPI2_SCSI_TASK_MANAGE_REQUEST *) &mr_request->TmRequest;
	mpi_request->Function = MPI2_FUNCTION_SCSI_TASK_MGMT;
	mpi_request->DevHandle = cpu_to_le16(device_handle);
	mpi_request->TaskType = type;
	mpi_request->TaskMID = cpu_to_le16(smid_task);
	mpi_request->LUN[1] = 0;


	req_desc = cmd_fusion->request_desc;
	req_desc->HighPriority.SMID = cpu_to_le16(cmd_fusion->index);
	req_desc->HighPriority.RequestFlags =
		(MPI2_REQ_DESCRIPT_FLAGS_HIGH_PRIORITY <<
		MEGASAS_REQ_DESCRIPT_FLAGS_TYPE_SHIFT);
	req_desc->HighPriority.MSIxIndex =  0;
	req_desc->HighPriority.LMID = 0;
	req_desc->HighPriority.Reserved1 = 0;

	if (channel < MEGASAS_MAX_PD_CHANNELS)
		mr_request->tmReqFlags.isTMForPD = 1;
	else
		mr_request->tmReqFlags.isTMForLD = 1;

	init_completion(&cmd_fusion->done);
	megasas_fire_cmd_fusion(instance, req_desc);

	switch (type) {
	case MPI2_SCSITASKMGMT_TASKTYPE_ABORT_TASK:
		timeout = mr_device_priv_data->task_abort_tmo;
		break;
	case MPI2_SCSITASKMGMT_TASKTYPE_TARGET_RESET:
		timeout = mr_device_priv_data->target_reset_tmo;
		break;
	}

	timeleft = wait_for_completion_timeout(&cmd_fusion->done, timeout * HZ);

	if (!timeleft) {
		dev_err(&instance->pdev->dev,
			"task mgmt type 0x%x timed out\n", type);
		mutex_unlock(&instance->reset_mutex);
		rc = megasas_reset_fusion(instance->host, MFI_IO_TIMEOUT_OCR);
		mutex_lock(&instance->reset_mutex);
		return rc;
	}

	mpi_reply = (struct MPI2_SCSI_TASK_MANAGE_REPLY *) &mr_request->TMReply;
	megasas_tm_response_code(instance, mpi_reply);

	megasas_return_cmd(instance, cmd_mfi);
	rc = SUCCESS;
	switch (type) {
	case MPI2_SCSITASKMGMT_TASKTYPE_ABORT_TASK:
		scsi_lookup = fusion->cmd_list[smid_task - 1];

		if (scsi_lookup->scmd == NULL)
			break;
		else {
			instance->instancet->disable_intr(instance);
			megasas_sync_irqs((unsigned long)instance);
			instance->instancet->enable_intr(instance);
			megasas_enable_irq_poll(instance);
			if (scsi_lookup->scmd == NULL)
				break;
		}
		rc = FAILED;
		break;

	case MPI2_SCSITASKMGMT_TASKTYPE_TARGET_RESET:
		if ((channel == 0xFFFFFFFF) && (id == 0xFFFFFFFF))
			break;
		instance->instancet->disable_intr(instance);
		megasas_sync_irqs((unsigned long)instance);
		rc = megasas_track_scsiio(instance, id, channel);
		instance->instancet->enable_intr(instance);
		megasas_enable_irq_poll(instance);

		break;
	case MPI2_SCSITASKMGMT_TASKTYPE_ABRT_TASK_SET:
	case MPI2_SCSITASKMGMT_TASKTYPE_QUERY_TASK:
		break;
	default:
		rc = FAILED;
		break;
	}

	return rc;

}

/*
 * megasas_fusion_smid_lookup : Look for fusion command correpspodning to SCSI
 * @instance: per adapter struct
 *
 * Return Non Zero index, if SMID found in outstanding commands
 */
static u16 megasas_fusion_smid_lookup(struct scsi_cmnd *scmd)
{
	int i, ret = 0;
	struct megasas_instance *instance;
	struct megasas_cmd_fusion *cmd_fusion;
	struct fusion_context *fusion;

	instance = (struct megasas_instance *)scmd->device->host->hostdata;

	fusion = instance->ctrl_context;

	for (i = 0; i < instance->max_scsi_cmds; i++) {
		cmd_fusion = fusion->cmd_list[i];
		if (cmd_fusion->scmd && (cmd_fusion->scmd == scmd)) {
			scmd_printk(KERN_NOTICE, scmd, "Abort request is for"
				" SMID: %d\n", cmd_fusion->index);
			ret = cmd_fusion->index;
			break;
		}
	}

	return ret;
}

/*
* megasas_get_tm_devhandle - Get devhandle for TM request
* @sdev-		     OS provided scsi device
*
* Returns-		     devhandle/targetID of SCSI device
*/
static u16 megasas_get_tm_devhandle(struct scsi_device *sdev)
{
	u16 pd_index = 0;
	u32 device_id;
	struct megasas_instance *instance;
	struct fusion_context *fusion;
	struct MR_PD_CFG_SEQ_NUM_SYNC *pd_sync;
	u16 devhandle = (u16)ULONG_MAX;

	instance = (struct megasas_instance *)sdev->host->hostdata;
	fusion = instance->ctrl_context;

	if (!MEGASAS_IS_LOGICAL(sdev)) {
		if (instance->use_seqnum_jbod_fp) {
			pd_index = (sdev->channel * MEGASAS_MAX_DEV_PER_CHANNEL)
				    + sdev->id;
			pd_sync = (void *)fusion->pd_seq_sync
					[(instance->pd_seq_map_id - 1) & 1];
			devhandle = pd_sync->seq[pd_index].devHandle;
		} else
			sdev_printk(KERN_ERR, sdev, "Firmware expose tmCapable"
				" without JBOD MAP support from %s %d\n", __func__, __LINE__);
	} else {
		device_id = ((sdev->channel % 2) * MEGASAS_MAX_DEV_PER_CHANNEL)
				+ sdev->id;
		devhandle = device_id;
	}

	return devhandle;
}

/*
 * megasas_task_abort_fusion : SCSI task abort function for fusion adapters
 * @scmd : pointer to scsi command object
 *
 * Return SUCCESS, if command aborted else FAILED
 */

int megasas_task_abort_fusion(struct scsi_cmnd *scmd)
{
	struct megasas_instance *instance;
	u16 smid, devhandle;
	int ret;
	struct MR_PRIV_DEVICE *mr_device_priv_data;
	mr_device_priv_data = scmd->device->hostdata;

	instance = (struct megasas_instance *)scmd->device->host->hostdata;

	if (atomic_read(&instance->adprecovery) != MEGASAS_HBA_OPERATIONAL) {
		dev_err(&instance->pdev->dev, "Controller is not OPERATIONAL,"
		"SCSI host:%d\n", instance->host->host_no);
		ret = FAILED;
		return ret;
	}

	if (!mr_device_priv_data) {
		sdev_printk(KERN_INFO, scmd->device, "device been deleted! "
			"scmd(%p)\n", scmd);
		scmd->result = DID_NO_CONNECT << 16;
		ret = SUCCESS;
		goto out;
	}

	if (!mr_device_priv_data->is_tm_capable) {
		ret = FAILED;
		goto out;
	}

	mutex_lock(&instance->reset_mutex);

	smid = megasas_fusion_smid_lookup(scmd);

	if (!smid) {
		ret = SUCCESS;
		scmd_printk(KERN_NOTICE, scmd, "Command for which abort is"
			" issued is not found in outstanding commands\n");
		mutex_unlock(&instance->reset_mutex);
		goto out;
	}

	devhandle = megasas_get_tm_devhandle(scmd->device);

	if (devhandle == (u16)ULONG_MAX) {
		ret = SUCCESS;
		sdev_printk(KERN_INFO, scmd->device,
			"task abort issued for invalid devhandle\n");
		mutex_unlock(&instance->reset_mutex);
		goto out;
	}
	sdev_printk(KERN_INFO, scmd->device,
		"attempting task abort! scmd(0x%p) tm_dev_handle 0x%x\n",
		scmd, devhandle);

	mr_device_priv_data->tm_busy = true;
	ret = megasas_issue_tm(instance, devhandle,
			scmd->device->channel, scmd->device->id, smid,
			MPI2_SCSITASKMGMT_TASKTYPE_ABORT_TASK,
			mr_device_priv_data);
	mr_device_priv_data->tm_busy = false;

	mutex_unlock(&instance->reset_mutex);
	scmd_printk(KERN_INFO, scmd, "task abort %s!! scmd(0x%p)\n",
			((ret == SUCCESS) ? "SUCCESS" : "FAILED"), scmd);
out:
	scsi_print_command(scmd);
	if (megasas_dbg_lvl & TM_DEBUG)
		megasas_dump_fusion_io(scmd);

	return ret;
}

/*
 * megasas_reset_target_fusion : target reset function for fusion adapters
 * scmd: SCSI command pointer
 *
 * Returns SUCCESS if all commands associated with target aborted else FAILED
 */

int megasas_reset_target_fusion(struct scsi_cmnd *scmd)
{

	struct megasas_instance *instance;
	int ret = FAILED;
	u16 devhandle;
	struct MR_PRIV_DEVICE *mr_device_priv_data;
	mr_device_priv_data = scmd->device->hostdata;

	instance = (struct megasas_instance *)scmd->device->host->hostdata;

	if (atomic_read(&instance->adprecovery) != MEGASAS_HBA_OPERATIONAL) {
		dev_err(&instance->pdev->dev, "Controller is not OPERATIONAL,"
		"SCSI host:%d\n", instance->host->host_no);
		ret = FAILED;
		return ret;
	}

	if (!mr_device_priv_data) {
		sdev_printk(KERN_INFO, scmd->device,
			    "device been deleted! scmd: (0x%p)\n", scmd);
		scmd->result = DID_NO_CONNECT << 16;
		ret = SUCCESS;
		goto out;
	}

	if (!mr_device_priv_data->is_tm_capable) {
		ret = FAILED;
		goto out;
	}

	mutex_lock(&instance->reset_mutex);
	devhandle = megasas_get_tm_devhandle(scmd->device);

	if (devhandle == (u16)ULONG_MAX) {
		ret = SUCCESS;
		sdev_printk(KERN_INFO, scmd->device,
			"target reset issued for invalid devhandle\n");
		mutex_unlock(&instance->reset_mutex);
		goto out;
	}

	sdev_printk(KERN_INFO, scmd->device,
		"attempting target reset! scmd(0x%p) tm_dev_handle: 0x%x\n",
		scmd, devhandle);
	mr_device_priv_data->tm_busy = true;
	ret = megasas_issue_tm(instance, devhandle,
			scmd->device->channel, scmd->device->id, 0,
			MPI2_SCSITASKMGMT_TASKTYPE_TARGET_RESET,
			mr_device_priv_data);
	mr_device_priv_data->tm_busy = false;
	mutex_unlock(&instance->reset_mutex);
	scmd_printk(KERN_NOTICE, scmd, "target reset %s!!\n",
		(ret == SUCCESS) ? "SUCCESS" : "FAILED");

out:
	return ret;
}

/*SRIOV get other instance in cluster if any*/
static struct
megasas_instance *megasas_get_peer_instance(struct megasas_instance *instance)
{
	int i;

	for (i = 0; i < MAX_MGMT_ADAPTERS; i++) {
		if (megasas_mgmt_info.instance[i] &&
			(megasas_mgmt_info.instance[i] != instance) &&
			 megasas_mgmt_info.instance[i]->requestorId &&
			 megasas_mgmt_info.instance[i]->peerIsPresent &&
			(memcmp((megasas_mgmt_info.instance[i]->clusterId),
			instance->clusterId, MEGASAS_CLUSTER_ID_SIZE) == 0))
			return megasas_mgmt_info.instance[i];
	}
	return NULL;
}

/* Check for a second path that is currently UP */
int megasas_check_mpio_paths(struct megasas_instance *instance,
	struct scsi_cmnd *scmd)
{
	struct megasas_instance *peer_instance = NULL;
	int retval = (DID_REQUEUE << 16);

	if (instance->peerIsPresent) {
		peer_instance = megasas_get_peer_instance(instance);
		if ((peer_instance) &&
			(atomic_read(&peer_instance->adprecovery) ==
			MEGASAS_HBA_OPERATIONAL))
			retval = (DID_NO_CONNECT << 16);
	}
	return retval;
}

/* Core fusion reset function */
int megasas_reset_fusion(struct Scsi_Host *shost, int reason)
{
	int retval = SUCCESS, i, j, convert = 0;
	struct megasas_instance *instance;
	struct megasas_cmd_fusion *cmd_fusion, *r1_cmd;
	struct fusion_context *fusion;
	u32 abs_state, status_reg, reset_adapter, fpio_count = 0;
	u32 io_timeout_in_crash_mode = 0;
	struct scsi_cmnd *scmd_local = NULL;
	struct scsi_device *sdev;
	int ret_target_prop = DCMD_FAILED;
	bool is_target_prop = false;
	bool do_adp_reset = true;
	int max_reset_tries = MEGASAS_FUSION_MAX_RESET_TRIES;

	instance = (struct megasas_instance *)shost->hostdata;
	fusion = instance->ctrl_context;

	mutex_lock(&instance->reset_mutex);

	if (atomic_read(&instance->adprecovery) == MEGASAS_HW_CRITICAL_ERROR) {
		dev_warn(&instance->pdev->dev, "Hardware critical error, "
		       "returning FAILED for scsi%d.\n",
			instance->host->host_no);
		mutex_unlock(&instance->reset_mutex);
		return FAILED;
	}
	status_reg = instance->instancet->read_fw_status_reg(instance);
	abs_state = status_reg & MFI_STATE_MASK;

	/* IO timeout detected, forcibly put FW in FAULT state */
	if (abs_state != MFI_STATE_FAULT && instance->crash_dump_buf &&
		instance->crash_dump_app_support && reason) {
		dev_info(&instance->pdev->dev, "IO/DCMD timeout is detected, "
			"forcibly FAULT Firmware\n");
		atomic_set(&instance->adprecovery, MEGASAS_ADPRESET_SM_INFAULT);
		status_reg = megasas_readl(instance, &instance->reg_set->doorbell);
		writel(status_reg | MFI_STATE_FORCE_OCR,
			&instance->reg_set->doorbell);
		readl(&instance->reg_set->doorbell);
		mutex_unlock(&instance->reset_mutex);
		do {
			ssleep(3);
			io_timeout_in_crash_mode++;
			dev_dbg(&instance->pdev->dev, "waiting for [%d] "
				"seconds for crash dump collection and OCR "
				"to be done\n", (io_timeout_in_crash_mode * 3));
		} while ((atomic_read(&instance->adprecovery) != MEGASAS_HBA_OPERATIONAL) &&
			(io_timeout_in_crash_mode < 80));

		if (atomic_read(&instance->adprecovery) == MEGASAS_HBA_OPERATIONAL) {
			dev_info(&instance->pdev->dev, "OCR done for IO "
				"timeout case\n");
			retval = SUCCESS;
		} else {
			dev_info(&instance->pdev->dev, "Controller is not "
				"operational after 240 seconds wait for IO "
				"timeout case in FW crash dump mode\n do "
				"OCR/kill adapter\n");
			retval = megasas_reset_fusion(shost, 0);
		}
		return retval;
	}

	if (instance->requestorId && !instance->skip_heartbeat_timer_del)
		del_timer_sync(&instance->sriov_heartbeat_timer);
	set_bit(MEGASAS_FUSION_IN_RESET, &instance->reset_flags);
	set_bit(MEGASAS_FUSION_OCR_NOT_POSSIBLE, &instance->reset_flags);
	atomic_set(&instance->adprecovery, MEGASAS_ADPRESET_SM_POLLING);
	instance->instancet->disable_intr(instance);
	megasas_sync_irqs((unsigned long)instance);

	/* First try waiting for commands to complete */
	if (megasas_wait_for_outstanding_fusion(instance, reason,
						&convert)) {
		atomic_set(&instance->adprecovery, MEGASAS_ADPRESET_SM_INFAULT);
		dev_warn(&instance->pdev->dev, "resetting fusion "
		       "adapter scsi%d.\n", instance->host->host_no);
		if (convert)
			reason = 0;

		if (megasas_dbg_lvl & OCR_DEBUG)
			dev_info(&instance->pdev->dev, "\nPending SCSI commands:\n");

		/* Now return commands back to the OS */
		for (i = 0 ; i < instance->max_scsi_cmds; i++) {
			cmd_fusion = fusion->cmd_list[i];
			/*check for extra commands issued by driver*/
			if (instance->adapter_type >= VENTURA_SERIES) {
				r1_cmd = fusion->cmd_list[i + instance->max_fw_cmds];
				megasas_return_cmd_fusion(instance, r1_cmd);
			}
			scmd_local = cmd_fusion->scmd;
			if (cmd_fusion->scmd) {
				if (megasas_dbg_lvl & OCR_DEBUG) {
					sdev_printk(KERN_INFO,
						cmd_fusion->scmd->device, "SMID: 0x%x\n",
						cmd_fusion->index);
					megasas_dump_fusion_io(cmd_fusion->scmd);
				}

				if (cmd_fusion->io_request->Function ==
					MPI2_FUNCTION_SCSI_IO_REQUEST)
					fpio_count++;

				scmd_local->result =
					megasas_check_mpio_paths(instance,
							scmd_local);
				if (instance->ldio_threshold &&
					megasas_cmd_type(scmd_local) == READ_WRITE_LDIO)
					atomic_dec(&instance->ldio_outstanding);
				megasas_return_cmd_fusion(instance, cmd_fusion);
				scsi_dma_unmap(scmd_local);
				scsi_done(scmd_local);
			}
		}

		dev_info(&instance->pdev->dev, "Outstanding fastpath IOs: %d\n",
			fpio_count);

		atomic_set(&instance->fw_outstanding, 0);

		status_reg = instance->instancet->read_fw_status_reg(instance);
		abs_state = status_reg & MFI_STATE_MASK;
		reset_adapter = status_reg & MFI_RESET_ADAPTER;
		if (instance->disableOnlineCtrlReset ||
		    (abs_state == MFI_STATE_FAULT && !reset_adapter)) {
			/* Reset not supported, kill adapter */
			dev_warn(&instance->pdev->dev, "Reset not supported"
			       ", killing adapter scsi%d.\n",
				instance->host->host_no);
			goto kill_hba;
		}

		/* Let SR-IOV VF & PF sync up if there was a HB failure */
		if (instance->requestorId && !reason) {
			msleep(MEGASAS_OCR_SETTLE_TIME_VF);
			do_adp_reset = false;
			max_reset_tries = MEGASAS_SRIOV_MAX_RESET_TRIES_VF;
		}

		/* Now try to reset the chip */
		for (i = 0; i < max_reset_tries; i++) {
			/*
			 * Do adp reset and wait for
			 * controller to transition to ready
			 */
			if (megasas_adp_reset_wait_for_ready(instance,
				do_adp_reset, 1) == FAILED)
				continue;

			/* Wait for FW to become ready */
			if (megasas_transition_to_ready(instance, 1)) {
				dev_warn(&instance->pdev->dev,
					"Failed to transition controller to ready for "
					"scsi%d.\n", instance->host->host_no);
				continue;
			}
			megasas_reset_reply_desc(instance);
			megasas_fusion_update_can_queue(instance, OCR_CONTEXT);

			if (megasas_ioc_init_fusion(instance)) {
				continue;
			}

			if (megasas_get_ctrl_info(instance)) {
				dev_info(&instance->pdev->dev,
					"Failed from %s %d\n",
					__func__, __LINE__);
				goto kill_hba;
			}

			megasas_refire_mgmt_cmd(instance,
						(i == (MEGASAS_FUSION_MAX_RESET_TRIES - 1)
							? 1 : 0));

			/* Reset load balance info */
			if (fusion->load_balance_info)
				memset(fusion->load_balance_info, 0,
				       (sizeof(struct LD_LOAD_BALANCE_INFO) *
				       MAX_LOGICAL_DRIVES_EXT));

			if (!megasas_get_map_info(instance)) {
				megasas_sync_map_info(instance);
			} else {
				/*
				 * Return pending polled mode cmds before
				 * retrying OCR
				 */
				megasas_return_polled_cmds(instance);
				continue;
			}

			megasas_setup_jbod_map(instance);

			/* reset stream detection array */
			if (instance->adapter_type >= VENTURA_SERIES) {
				for (j = 0; j < MAX_LOGICAL_DRIVES_EXT; ++j) {
					memset(fusion->stream_detect_by_ld[j],
					0, sizeof(struct LD_STREAM_DETECT));
				 fusion->stream_detect_by_ld[j]->mru_bit_map
						= MR_STREAM_BITMAP;
				}
			}

			clear_bit(MEGASAS_FUSION_IN_RESET,
				  &instance->reset_flags);
			instance->instancet->enable_intr(instance);
			megasas_enable_irq_poll(instance);
			shost_for_each_device(sdev, shost) {
				if ((instance->tgt_prop) &&
				    (instance->nvme_page_size))
					ret_target_prop = megasas_get_target_prop(instance, sdev);

				is_target_prop = (ret_target_prop == DCMD_SUCCESS) ? true : false;
				megasas_set_dynamic_target_properties(sdev, is_target_prop);
			}

			status_reg = instance->instancet->read_fw_status_reg
					(instance);
			abs_state = status_reg & MFI_STATE_MASK;
			if (abs_state != MFI_STATE_OPERATIONAL) {
				dev_info(&instance->pdev->dev,
					 "Adapter is not OPERATIONAL, state 0x%x for scsi:%d\n",
					 abs_state, instance->host->host_no);
				goto out;
			}
			atomic_set(&instance->adprecovery, MEGASAS_HBA_OPERATIONAL);

			dev_info(&instance->pdev->dev,
				 "Adapter is OPERATIONAL for scsi:%d\n",
				 instance->host->host_no);

			/* Restart SR-IOV heartbeat */
			if (instance->requestorId) {
				if (!megasas_sriov_start_heartbeat(instance, 0))
					megasas_start_timer(instance);
				else
					instance->skip_heartbeat_timer_del = 1;
			}

			if (instance->crash_dump_drv_support &&
				instance->crash_dump_app_support)
				megasas_set_crash_dump_params(instance,
					MR_CRASH_BUF_TURN_ON);
			else
				megasas_set_crash_dump_params(instance,
					MR_CRASH_BUF_TURN_OFF);

			if (instance->snapdump_wait_time) {
				megasas_get_snapdump_properties(instance);
				dev_info(&instance->pdev->dev,
					 "Snap dump wait time\t: %d\n",
					 instance->snapdump_wait_time);
			}

			retval = SUCCESS;

			/* Adapter reset completed successfully */
			dev_warn(&instance->pdev->dev,
				 "Reset successful for scsi%d.\n",
				 instance->host->host_no);

			goto out;
		}
		/* Reset failed, kill the adapter */
		dev_warn(&instance->pdev->dev, "Reset failed, killing "
		       "adapter scsi%d.\n", instance->host->host_no);
		goto kill_hba;
	} else {
		/* For VF: Restart HB timer if we didn't OCR */
		if (instance->requestorId) {
			megasas_start_timer(instance);
		}
		clear_bit(MEGASAS_FUSION_IN_RESET, &instance->reset_flags);
		instance->instancet->enable_intr(instance);
		megasas_enable_irq_poll(instance);
		atomic_set(&instance->adprecovery, MEGASAS_HBA_OPERATIONAL);
		goto out;
	}
kill_hba:
	megaraid_sas_kill_hba(instance);
	megasas_enable_irq_poll(instance);
	instance->skip_heartbeat_timer_del = 1;
	retval = FAILED;
out:
	clear_bit(MEGASAS_FUSION_OCR_NOT_POSSIBLE, &instance->reset_flags);
	mutex_unlock(&instance->reset_mutex);
	return retval;
}

/* Fusion Crash dump collection */
static void  megasas_fusion_crash_dump(struct megasas_instance *instance)
{
	u32 status_reg;
	u8 partial_copy = 0;
	int wait = 0;


	status_reg = instance->instancet->read_fw_status_reg(instance);

	/*
	 * Allocate host crash buffers to copy data from 1 MB DMA crash buffer
	 * to host crash buffers
	 */
	if (instance->drv_buf_index == 0) {
		/* Buffer is already allocated for old Crash dump.
		 * Do OCR and do not wait for crash dump collection
		 */
		if (instance->drv_buf_alloc) {
			dev_info(&instance->pdev->dev, "earlier crash dump is "
				"not yet copied by application, ignoring this "
				"crash dump and initiating OCR\n");
			status_reg |= MFI_STATE_CRASH_DUMP_DONE;
			writel(status_reg,
				&instance->reg_set->outbound_scratch_pad_0);
			readl(&instance->reg_set->outbound_scratch_pad_0);
			return;
		}
		megasas_alloc_host_crash_buffer(instance);
		dev_info(&instance->pdev->dev, "Number of host crash buffers "
			"allocated: %d\n", instance->drv_buf_alloc);
	}

	while (!(status_reg & MFI_STATE_CRASH_DUMP_DONE) &&
	       (wait < MEGASAS_WATCHDOG_WAIT_COUNT)) {
		if (!(status_reg & MFI_STATE_DMADONE)) {
			/*
			 * Next crash dump buffer is not yet DMA'd by FW
			 * Check after 10ms. Wait for 1 second for FW to
			 * post the next buffer. If not bail out.
			 */
			wait++;
			msleep(MEGASAS_WAIT_FOR_NEXT_DMA_MSECS);
			status_reg = instance->instancet->read_fw_status_reg(
					instance);
			continue;
		}

		wait = 0;
		if (instance->drv_buf_index >= instance->drv_buf_alloc) {
			dev_info(&instance->pdev->dev,
				 "Driver is done copying the buffer: %d\n",
				 instance->drv_buf_alloc);
			status_reg |= MFI_STATE_CRASH_DUMP_DONE;
			partial_copy = 1;
			break;
		} else {
			memcpy(instance->crash_buf[instance->drv_buf_index],
			       instance->crash_dump_buf, CRASH_DMA_BUF_SIZE);
			instance->drv_buf_index++;
			status_reg &= ~MFI_STATE_DMADONE;
		}

		writel(status_reg, &instance->reg_set->outbound_scratch_pad_0);
		readl(&instance->reg_set->outbound_scratch_pad_0);

		msleep(MEGASAS_WAIT_FOR_NEXT_DMA_MSECS);
		status_reg = instance->instancet->read_fw_status_reg(instance);
	}

	if (status_reg & MFI_STATE_CRASH_DUMP_DONE) {
		dev_info(&instance->pdev->dev, "Crash Dump is available,number "
			"of copied buffers: %d\n", instance->drv_buf_index);
		instance->fw_crash_buffer_size =  instance->drv_buf_index;
		instance->fw_crash_state = AVAILABLE;
		instance->drv_buf_index = 0;
		writel(status_reg, &instance->reg_set->outbound_scratch_pad_0);
		readl(&instance->reg_set->outbound_scratch_pad_0);
		if (!partial_copy)
			megasas_reset_fusion(instance->host, 0);
	}
}


/* Fusion OCR work queue */
void megasas_fusion_ocr_wq(struct work_struct *work)
{
	struct megasas_instance *instance =
		container_of(work, struct megasas_instance, work_init);

	megasas_reset_fusion(instance->host, 0);
}

/* Allocate fusion context */
int
megasas_alloc_fusion_context(struct megasas_instance *instance)
{
	struct fusion_context *fusion;

	instance->ctrl_context = kzalloc(sizeof(struct fusion_context),
					 GFP_KERNEL);
	if (!instance->ctrl_context) {
		dev_err(&instance->pdev->dev, "Failed from %s %d\n",
			__func__, __LINE__);
		return -ENOMEM;
	}

	fusion = instance->ctrl_context;

	fusion->log_to_span_pages = get_order(MAX_LOGICAL_DRIVES_EXT *
					      sizeof(LD_SPAN_INFO));
	fusion->log_to_span =
		(PLD_SPAN_INFO)__get_free_pages(GFP_KERNEL | __GFP_ZERO,
						fusion->log_to_span_pages);
	if (!fusion->log_to_span) {
		fusion->log_to_span =
			vzalloc(array_size(MAX_LOGICAL_DRIVES_EXT,
					   sizeof(LD_SPAN_INFO)));
		if (!fusion->log_to_span) {
			dev_err(&instance->pdev->dev, "Failed from %s %d\n",
				__func__, __LINE__);
			kfree(instance->ctrl_context);
			return -ENOMEM;
		}
	}

	fusion->load_balance_info_pages = get_order(MAX_LOGICAL_DRIVES_EXT *
		sizeof(struct LD_LOAD_BALANCE_INFO));
	fusion->load_balance_info =
		(struct LD_LOAD_BALANCE_INFO *)__get_free_pages(GFP_KERNEL | __GFP_ZERO,
		fusion->load_balance_info_pages);
	if (!fusion->load_balance_info) {
		fusion->load_balance_info =
			vzalloc(array_size(MAX_LOGICAL_DRIVES_EXT,
					   sizeof(struct LD_LOAD_BALANCE_INFO)));
		if (!fusion->load_balance_info)
			dev_err(&instance->pdev->dev, "Failed to allocate load_balance_info, "
				"continuing without Load Balance support\n");
	}

	return 0;
}

void
megasas_free_fusion_context(struct megasas_instance *instance)
{
	struct fusion_context *fusion = instance->ctrl_context;

	if (fusion) {
		if (fusion->load_balance_info) {
			if (is_vmalloc_addr(fusion->load_balance_info))
				vfree(fusion->load_balance_info);
			else
				free_pages((ulong)fusion->load_balance_info,
					fusion->load_balance_info_pages);
		}

		if (fusion->log_to_span) {
			if (is_vmalloc_addr(fusion->log_to_span))
				vfree(fusion->log_to_span);
			else
				free_pages((ulong)fusion->log_to_span,
					   fusion->log_to_span_pages);
		}

		kfree(fusion);
	}
}

struct megasas_instance_template megasas_instance_template_fusion = {
	.enable_intr = megasas_enable_intr_fusion,
	.disable_intr = megasas_disable_intr_fusion,
	.clear_intr = megasas_clear_intr_fusion,
	.read_fw_status_reg = megasas_read_fw_status_reg_fusion,
	.adp_reset = megasas_adp_reset_fusion,
	.check_reset = megasas_check_reset_fusion,
	.service_isr = megasas_isr_fusion,
	.tasklet = megasas_complete_cmd_dpc_fusion,
	.init_adapter = megasas_init_adapter_fusion,
	.build_and_issue_cmd = megasas_build_and_issue_cmd_fusion,
	.issue_dcmd = megasas_issue_dcmd_fusion,
};<|MERGE_RESOLUTION|>--- conflicted
+++ resolved
@@ -3565,11 +3565,7 @@
 	if (atomic_read(&instance->adprecovery) == MEGASAS_HW_CRITICAL_ERROR)
 		return IRQ_HANDLED;
 
-<<<<<<< HEAD
-	if (irq_context && !atomic_add_unless(&irq_context->in_used, 1, 1))
-=======
 	if (!access_irq_context(irq_context))
->>>>>>> 92b4b594
 		return 0;
 
 	desc = fusion->reply_frames_desc[MSIxIndex] +
@@ -3583,12 +3579,7 @@
 		MPI2_RPY_DESCRIPT_FLAGS_TYPE_MASK;
 
 	if (reply_descript_type == MPI2_RPY_DESCRIPT_FLAGS_UNUSED) {
-<<<<<<< HEAD
-		if (irq_context)
-			atomic_dec(&irq_context->in_used);
-=======
 		release_irq_context(irq_context);
->>>>>>> 92b4b594
 		return IRQ_NONE;
 	}
 
