// SPDX-License-Identifier: GPL-2.0+
// Copyright (c) 2016-2017 Hisilicon Limited.

#include <linux/dma-mapping.h>
#include <linux/slab.h>
#include <linux/pci.h>
#include <linux/device.h>
#include <linux/err.h>
#include <linux/dma-direction.h>
#include "hclge_cmd.h"
#include "hnae3.h"
#include "hclge_main.h"

#define hclge_is_csq(ring) ((ring)->flag & HCLGE_TYPE_CSQ)

#define cmq_ring_to_dev(ring)   (&(ring)->dev->pdev->dev)

static int hclge_ring_space(struct hclge_cmq_ring *ring)
{
	int ntu = ring->next_to_use;
	int ntc = ring->next_to_clean;
	int used = (ntu - ntc + ring->desc_num) % ring->desc_num;

	return ring->desc_num - used - 1;
}

static int is_valid_csq_clean_head(struct hclge_cmq_ring *ring, int head)
{
	int ntu = ring->next_to_use;
	int ntc = ring->next_to_clean;

	if (ntu > ntc)
		return head >= ntc && head <= ntu;

	return head >= ntc || head <= ntu;
}

static int hclge_alloc_cmd_desc(struct hclge_cmq_ring *ring)
{
	int size  = ring->desc_num * sizeof(struct hclge_desc);

	ring->desc = dma_alloc_coherent(cmq_ring_to_dev(ring), size,
					&ring->desc_dma_addr, GFP_KERNEL);
	if (!ring->desc)
		return -ENOMEM;

	return 0;
}

static void hclge_free_cmd_desc(struct hclge_cmq_ring *ring)
{
	int size  = ring->desc_num * sizeof(struct hclge_desc);

	if (ring->desc) {
		dma_free_coherent(cmq_ring_to_dev(ring), size,
				  ring->desc, ring->desc_dma_addr);
		ring->desc = NULL;
	}
}

static int hclge_alloc_cmd_queue(struct hclge_dev *hdev, int ring_type)
{
	struct hclge_hw *hw = &hdev->hw;
	struct hclge_cmq_ring *ring =
		(ring_type == HCLGE_TYPE_CSQ) ? &hw->cmq.csq : &hw->cmq.crq;
	int ret;

	ring->ring_type = ring_type;
	ring->dev = hdev;

	ret = hclge_alloc_cmd_desc(ring);
	if (ret) {
		dev_err(&hdev->pdev->dev, "descriptor %s alloc error %d\n",
			(ring_type == HCLGE_TYPE_CSQ) ? "CSQ" : "CRQ", ret);
		return ret;
	}

	return 0;
}

void hclge_cmd_reuse_desc(struct hclge_desc *desc, bool is_read)
{
	desc->flag = cpu_to_le16(HCLGE_CMD_FLAG_NO_INTR | HCLGE_CMD_FLAG_IN);
	if (is_read)
		desc->flag |= cpu_to_le16(HCLGE_CMD_FLAG_WR);
	else
		desc->flag &= cpu_to_le16(~HCLGE_CMD_FLAG_WR);
}

void hclge_cmd_setup_basic_desc(struct hclge_desc *desc,
				enum hclge_opcode_type opcode, bool is_read)
{
	memset((void *)desc, 0, sizeof(struct hclge_desc));
	desc->opcode = cpu_to_le16(opcode);
	desc->flag = cpu_to_le16(HCLGE_CMD_FLAG_NO_INTR | HCLGE_CMD_FLAG_IN);

	if (is_read)
		desc->flag |= cpu_to_le16(HCLGE_CMD_FLAG_WR);
}

static void hclge_cmd_config_regs(struct hclge_cmq_ring *ring)
{
	dma_addr_t dma = ring->desc_dma_addr;
	struct hclge_dev *hdev = ring->dev;
	struct hclge_hw *hw = &hdev->hw;
	u32 reg_val;

	if (ring->ring_type == HCLGE_TYPE_CSQ) {
		hclge_write_dev(hw, HCLGE_NIC_CSQ_BASEADDR_L_REG,
				lower_32_bits(dma));
		hclge_write_dev(hw, HCLGE_NIC_CSQ_BASEADDR_H_REG,
				upper_32_bits(dma));
		reg_val = hclge_read_dev(hw, HCLGE_NIC_CSQ_DEPTH_REG);
		reg_val &= HCLGE_NIC_SW_RST_RDY;
		reg_val |= ring->desc_num >> HCLGE_NIC_CMQ_DESC_NUM_S;
		hclge_write_dev(hw, HCLGE_NIC_CSQ_DEPTH_REG, reg_val);
		hclge_write_dev(hw, HCLGE_NIC_CSQ_HEAD_REG, 0);
		hclge_write_dev(hw, HCLGE_NIC_CSQ_TAIL_REG, 0);
	} else {
		hclge_write_dev(hw, HCLGE_NIC_CRQ_BASEADDR_L_REG,
				lower_32_bits(dma));
		hclge_write_dev(hw, HCLGE_NIC_CRQ_BASEADDR_H_REG,
				upper_32_bits(dma));
		hclge_write_dev(hw, HCLGE_NIC_CRQ_DEPTH_REG,
				ring->desc_num >> HCLGE_NIC_CMQ_DESC_NUM_S);
		hclge_write_dev(hw, HCLGE_NIC_CRQ_HEAD_REG, 0);
		hclge_write_dev(hw, HCLGE_NIC_CRQ_TAIL_REG, 0);
	}
}

static void hclge_cmd_init_regs(struct hclge_hw *hw)
{
	hclge_cmd_config_regs(&hw->cmq.csq);
	hclge_cmd_config_regs(&hw->cmq.crq);
}

static int hclge_cmd_csq_clean(struct hclge_hw *hw)
{
	struct hclge_dev *hdev = container_of(hw, struct hclge_dev, hw);
	struct hclge_cmq_ring *csq = &hw->cmq.csq;
	u32 head;
	int clean;

	head = hclge_read_dev(hw, HCLGE_NIC_CSQ_HEAD_REG);
	rmb(); /* Make sure head is ready before touch any data */

	if (!is_valid_csq_clean_head(csq, head)) {
		dev_warn(&hdev->pdev->dev, "wrong cmd head (%d, %d-%d)\n", head,
			 csq->next_to_use, csq->next_to_clean);
		dev_warn(&hdev->pdev->dev,
			 "Disabling any further commands to IMP firmware\n");
		set_bit(HCLGE_STATE_CMD_DISABLE, &hdev->state);
		dev_warn(&hdev->pdev->dev,
			 "IMP firmware watchdog reset soon expected!\n");
		return -EIO;
	}

	clean = (head - csq->next_to_clean + csq->desc_num) % csq->desc_num;
	csq->next_to_clean = head;
	return clean;
}

static int hclge_cmd_csq_done(struct hclge_hw *hw)
{
	u32 head = hclge_read_dev(hw, HCLGE_NIC_CSQ_HEAD_REG);
	return head == hw->cmq.csq.next_to_use;
}

static bool hclge_is_special_opcode(u16 opcode)
{
	/* these commands have several descriptors,
	 * and use the first one to save opcode and return value
	 */
	u16 spec_opcode[] = {HCLGE_OPC_STATS_64_BIT,
			     HCLGE_OPC_STATS_32_BIT,
			     HCLGE_OPC_STATS_MAC,
			     HCLGE_OPC_STATS_MAC_ALL,
			     HCLGE_OPC_QUERY_32_BIT_REG,
			     HCLGE_OPC_QUERY_64_BIT_REG,
			     HCLGE_QUERY_CLEAR_MPF_RAS_INT,
			     HCLGE_QUERY_CLEAR_PF_RAS_INT,
			     HCLGE_QUERY_CLEAR_ALL_MPF_MSIX_INT,
			     HCLGE_QUERY_CLEAR_ALL_PF_MSIX_INT};
	int i;

	for (i = 0; i < ARRAY_SIZE(spec_opcode); i++) {
		if (spec_opcode[i] == opcode)
			return true;
	}

	return false;
}

static int hclge_cmd_convert_err_code(u16 desc_ret)
{
	switch (desc_ret) {
	case HCLGE_CMD_EXEC_SUCCESS:
		return 0;
	case HCLGE_CMD_NO_AUTH:
		return -EPERM;
	case HCLGE_CMD_NOT_SUPPORTED:
		return -EOPNOTSUPP;
	case HCLGE_CMD_QUEUE_FULL:
		return -EXFULL;
	case HCLGE_CMD_NEXT_ERR:
		return -ENOSR;
	case HCLGE_CMD_UNEXE_ERR:
		return -ENOTBLK;
	case HCLGE_CMD_PARA_ERR:
		return -EINVAL;
	case HCLGE_CMD_RESULT_ERR:
		return -ERANGE;
	case HCLGE_CMD_TIMEOUT:
		return -ETIME;
	case HCLGE_CMD_HILINK_ERR:
		return -ENOLINK;
	case HCLGE_CMD_QUEUE_ILLEGAL:
		return -ENXIO;
	case HCLGE_CMD_INVALID:
		return -EBADR;
	default:
		return -EIO;
	}
}

static int hclge_cmd_check_retval(struct hclge_hw *hw, struct hclge_desc *desc,
				  int num, int ntc)
{
	u16 opcode, desc_ret;
	int handle;

	opcode = le16_to_cpu(desc[0].opcode);
	for (handle = 0; handle < num; handle++) {
		desc[handle] = hw->cmq.csq.desc[ntc];
		ntc++;
		if (ntc >= hw->cmq.csq.desc_num)
			ntc = 0;
	}
	if (likely(!hclge_is_special_opcode(opcode)))
		desc_ret = le16_to_cpu(desc[num - 1].retval);
	else
		desc_ret = le16_to_cpu(desc[0].retval);

	hw->cmq.last_status = desc_ret;

	return hclge_cmd_convert_err_code(desc_ret);
}

/**
 * hclge_cmd_send - send command to command queue
 * @hw: pointer to the hw struct
 * @desc: prefilled descriptor for describing the command
 * @num : the number of descriptors to be sent
 *
 * This is the main send command for command queue, it
 * sends the queue, cleans the queue, etc
 **/
int hclge_cmd_send(struct hclge_hw *hw, struct hclge_desc *desc, int num)
{
	struct hclge_dev *hdev = container_of(hw, struct hclge_dev, hw);
	struct hclge_cmq_ring *csq = &hw->cmq.csq;
	struct hclge_desc *desc_to_use;
	bool complete = false;
	u32 timeout = 0;
	int handle = 0;
	int retval = 0;
	int ntc;

	spin_lock_bh(&hw->cmq.csq.lock);

	if (test_bit(HCLGE_STATE_CMD_DISABLE, &hdev->state)) {
		spin_unlock_bh(&hw->cmq.csq.lock);
		return -EBUSY;
	}

	if (num > hclge_ring_space(&hw->cmq.csq)) {
		/* If CMDQ ring is full, SW HEAD and HW HEAD may be different,
		 * need update the SW HEAD pointer csq->next_to_clean
		 */
		csq->next_to_clean = hclge_read_dev(hw, HCLGE_NIC_CSQ_HEAD_REG);
		spin_unlock_bh(&hw->cmq.csq.lock);
		return -EBUSY;
	}

	/**
	 * Record the location of desc in the ring for this time
	 * which will be use for hardware to write back
	 */
	ntc = hw->cmq.csq.next_to_use;
	while (handle < num) {
		desc_to_use = &hw->cmq.csq.desc[hw->cmq.csq.next_to_use];
		*desc_to_use = desc[handle];
		(hw->cmq.csq.next_to_use)++;
		if (hw->cmq.csq.next_to_use >= hw->cmq.csq.desc_num)
			hw->cmq.csq.next_to_use = 0;
		handle++;
	}

	/* Write to hardware */
	hclge_write_dev(hw, HCLGE_NIC_CSQ_TAIL_REG, hw->cmq.csq.next_to_use);

	/**
	 * If the command is sync, wait for the firmware to write back,
	 * if multi descriptors to be sent, use the first one to check
	 */
	if (HCLGE_SEND_SYNC(le16_to_cpu(desc->flag))) {
		do {
			if (hclge_cmd_csq_done(hw)) {
				complete = true;
				break;
			}
			udelay(1);
			timeout++;
		} while (timeout < hw->cmq.tx_timeout);
	}

	if (!complete) {
		retval = -EBADE;
	} else {
<<<<<<< HEAD
		handle = 0;
		while (handle < num) {
			/* Get the result of hardware write back */
			desc_to_use = &hw->cmq.csq.desc[ntc];
			desc[handle] = *desc_to_use;

			if (likely(!hclge_is_special_opcode(opcode)))
				desc_ret = le16_to_cpu(desc[handle].retval);
			else
				desc_ret = le16_to_cpu(desc[0].retval);

			if (desc_ret == HCLGE_CMD_EXEC_SUCCESS)
				retval = 0;
			else if (desc_ret == HCLGE_CMD_NOT_SUPPORTED)
				retval = -EOPNOTSUPP;
			else
				retval = -EIO;
			hw->cmq.last_status = desc_ret;
			ntc++;
			handle++;
			if (ntc == hw->cmq.csq.desc_num)
				ntc = 0;
		}
=======
		retval = hclge_cmd_check_retval(hw, desc, num, ntc);
>>>>>>> f7688b48
	}

	/* Clean the command send queue */
	handle = hclge_cmd_csq_clean(hw);
	if (handle < 0)
		retval = handle;
	else if (handle != num)
		dev_warn(&hdev->pdev->dev,
			 "cleaned %d, need to clean %d\n", handle, num);

	spin_unlock_bh(&hw->cmq.csq.lock);

	return retval;
}

static enum hclge_cmd_status hclge_cmd_query_firmware_version(
		struct hclge_hw *hw, u32 *version)
{
	struct hclge_query_version_cmd *resp;
	struct hclge_desc desc;
	int ret;

	hclge_cmd_setup_basic_desc(&desc, HCLGE_OPC_QUERY_FW_VER, 1);
	resp = (struct hclge_query_version_cmd *)desc.data;

	ret = hclge_cmd_send(hw, &desc, 1);
	if (!ret)
		*version = le32_to_cpu(resp->firmware);

	return ret;
}

int hclge_cmd_queue_init(struct hclge_dev *hdev)
{
	int ret;

	/* Setup the lock for command queue */
	spin_lock_init(&hdev->hw.cmq.csq.lock);
	spin_lock_init(&hdev->hw.cmq.crq.lock);

	/* Setup the queue entries for use cmd queue */
	hdev->hw.cmq.csq.desc_num = HCLGE_NIC_CMQ_DESC_NUM;
	hdev->hw.cmq.crq.desc_num = HCLGE_NIC_CMQ_DESC_NUM;

	/* Setup Tx write back timeout */
	hdev->hw.cmq.tx_timeout = HCLGE_CMDQ_TX_TIMEOUT;

	/* Setup queue rings */
	ret = hclge_alloc_cmd_queue(hdev, HCLGE_TYPE_CSQ);
	if (ret) {
		dev_err(&hdev->pdev->dev,
			"CSQ ring setup error %d\n", ret);
		return ret;
	}

	ret = hclge_alloc_cmd_queue(hdev, HCLGE_TYPE_CRQ);
	if (ret) {
		dev_err(&hdev->pdev->dev,
			"CRQ ring setup error %d\n", ret);
		goto err_csq;
	}

	return 0;
err_csq:
	hclge_free_cmd_desc(&hdev->hw.cmq.csq);
	return ret;
}

static int hclge_firmware_compat_config(struct hclge_dev *hdev)
{
	struct hclge_firmware_compat_cmd *req;
	struct hclge_desc desc;
	u32 compat = 0;

	hclge_cmd_setup_basic_desc(&desc, HCLGE_OPC_M7_COMPAT_CFG, false);

	req = (struct hclge_firmware_compat_cmd *)desc.data;

	hnae3_set_bit(compat, HCLGE_LINK_EVENT_REPORT_EN_B, 1);
	hnae3_set_bit(compat, HCLGE_NCSI_ERROR_REPORT_EN_B, 1);
	req->compat = cpu_to_le32(compat);

	return hclge_cmd_send(&hdev->hw, &desc, 1);
}

int hclge_cmd_init(struct hclge_dev *hdev)
{
	u32 version;
	int ret;

	spin_lock_bh(&hdev->hw.cmq.csq.lock);
<<<<<<< HEAD
	spin_lock_bh(&hdev->hw.cmq.crq.lock);
=======
	spin_lock(&hdev->hw.cmq.crq.lock);
>>>>>>> f7688b48

	hdev->hw.cmq.csq.next_to_clean = 0;
	hdev->hw.cmq.csq.next_to_use = 0;
	hdev->hw.cmq.crq.next_to_clean = 0;
	hdev->hw.cmq.crq.next_to_use = 0;

	hclge_cmd_init_regs(&hdev->hw);

	spin_unlock(&hdev->hw.cmq.crq.lock);
	spin_unlock_bh(&hdev->hw.cmq.csq.lock);

	clear_bit(HCLGE_STATE_CMD_DISABLE, &hdev->state);

<<<<<<< HEAD
	spin_unlock_bh(&hdev->hw.cmq.crq.lock);
	spin_unlock_bh(&hdev->hw.cmq.csq.lock);
=======
	/* Check if there is new reset pending, because the higher level
	 * reset may happen when lower level reset is being processed.
	 */
	if ((hclge_is_reset_pending(hdev))) {
		ret = -EBUSY;
		goto err_cmd_init;
	}
>>>>>>> f7688b48

	ret = hclge_cmd_query_firmware_version(&hdev->hw, &version);
	if (ret) {
		dev_err(&hdev->pdev->dev,
			"firmware version query failed %d\n", ret);
		goto err_cmd_init;
	}
	hdev->fw_version = version;

	dev_info(&hdev->pdev->dev, "The firmware version is %lu.%lu.%lu.%lu\n",
		 hnae3_get_field(version, HNAE3_FW_VERSION_BYTE3_MASK,
				 HNAE3_FW_VERSION_BYTE3_SHIFT),
		 hnae3_get_field(version, HNAE3_FW_VERSION_BYTE2_MASK,
				 HNAE3_FW_VERSION_BYTE2_SHIFT),
		 hnae3_get_field(version, HNAE3_FW_VERSION_BYTE1_MASK,
				 HNAE3_FW_VERSION_BYTE1_SHIFT),
		 hnae3_get_field(version, HNAE3_FW_VERSION_BYTE0_MASK,
				 HNAE3_FW_VERSION_BYTE0_SHIFT));

	/* ask the firmware to enable some features, driver can work without
	 * it.
	 */
	ret = hclge_firmware_compat_config(hdev);
	if (ret)
		dev_warn(&hdev->pdev->dev,
			 "Firmware compatible features not enabled(%d).\n",
			 ret);

	return 0;

err_cmd_init:
	set_bit(HCLGE_STATE_CMD_DISABLE, &hdev->state);

	return ret;
}

static void hclge_cmd_uninit_regs(struct hclge_hw *hw)
{
	hclge_write_dev(hw, HCLGE_NIC_CSQ_BASEADDR_L_REG, 0);
	hclge_write_dev(hw, HCLGE_NIC_CSQ_BASEADDR_H_REG, 0);
	hclge_write_dev(hw, HCLGE_NIC_CSQ_DEPTH_REG, 0);
	hclge_write_dev(hw, HCLGE_NIC_CSQ_HEAD_REG, 0);
	hclge_write_dev(hw, HCLGE_NIC_CSQ_TAIL_REG, 0);
	hclge_write_dev(hw, HCLGE_NIC_CRQ_BASEADDR_L_REG, 0);
	hclge_write_dev(hw, HCLGE_NIC_CRQ_BASEADDR_H_REG, 0);
	hclge_write_dev(hw, HCLGE_NIC_CRQ_DEPTH_REG, 0);
	hclge_write_dev(hw, HCLGE_NIC_CRQ_HEAD_REG, 0);
	hclge_write_dev(hw, HCLGE_NIC_CRQ_TAIL_REG, 0);
}

static void hclge_destroy_queue(struct hclge_cmq_ring *ring)
{
	spin_lock(&ring->lock);
	hclge_free_cmd_desc(ring);
	spin_unlock(&ring->lock);
}

static void hclge_destroy_cmd_queue(struct hclge_hw *hw)
{
	hclge_destroy_queue(&hw->cmq.csq);
	hclge_destroy_queue(&hw->cmq.crq);
}

void hclge_cmd_uninit(struct hclge_dev *hdev)
{
	spin_lock_bh(&hdev->hw.cmq.csq.lock);
	spin_lock(&hdev->hw.cmq.crq.lock);
	set_bit(HCLGE_STATE_CMD_DISABLE, &hdev->state);
	hclge_cmd_uninit_regs(&hdev->hw);
	spin_unlock(&hdev->hw.cmq.crq.lock);
	spin_unlock_bh(&hdev->hw.cmq.csq.lock);

	hclge_destroy_cmd_queue(&hdev->hw);
}<|MERGE_RESOLUTION|>--- conflicted
+++ resolved
@@ -317,33 +317,7 @@
 	if (!complete) {
 		retval = -EBADE;
 	} else {
-<<<<<<< HEAD
-		handle = 0;
-		while (handle < num) {
-			/* Get the result of hardware write back */
-			desc_to_use = &hw->cmq.csq.desc[ntc];
-			desc[handle] = *desc_to_use;
-
-			if (likely(!hclge_is_special_opcode(opcode)))
-				desc_ret = le16_to_cpu(desc[handle].retval);
-			else
-				desc_ret = le16_to_cpu(desc[0].retval);
-
-			if (desc_ret == HCLGE_CMD_EXEC_SUCCESS)
-				retval = 0;
-			else if (desc_ret == HCLGE_CMD_NOT_SUPPORTED)
-				retval = -EOPNOTSUPP;
-			else
-				retval = -EIO;
-			hw->cmq.last_status = desc_ret;
-			ntc++;
-			handle++;
-			if (ntc == hw->cmq.csq.desc_num)
-				ntc = 0;
-		}
-=======
 		retval = hclge_cmd_check_retval(hw, desc, num, ntc);
->>>>>>> f7688b48
 	}
 
 	/* Clean the command send queue */
@@ -435,11 +409,7 @@
 	int ret;
 
 	spin_lock_bh(&hdev->hw.cmq.csq.lock);
-<<<<<<< HEAD
-	spin_lock_bh(&hdev->hw.cmq.crq.lock);
-=======
 	spin_lock(&hdev->hw.cmq.crq.lock);
->>>>>>> f7688b48
 
 	hdev->hw.cmq.csq.next_to_clean = 0;
 	hdev->hw.cmq.csq.next_to_use = 0;
@@ -453,10 +423,6 @@
 
 	clear_bit(HCLGE_STATE_CMD_DISABLE, &hdev->state);
 
-<<<<<<< HEAD
-	spin_unlock_bh(&hdev->hw.cmq.crq.lock);
-	spin_unlock_bh(&hdev->hw.cmq.csq.lock);
-=======
 	/* Check if there is new reset pending, because the higher level
 	 * reset may happen when lower level reset is being processed.
 	 */
@@ -464,7 +430,6 @@
 		ret = -EBUSY;
 		goto err_cmd_init;
 	}
->>>>>>> f7688b48
 
 	ret = hclge_cmd_query_firmware_version(&hdev->hw, &version);
 	if (ret) {
