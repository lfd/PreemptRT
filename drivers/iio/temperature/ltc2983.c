--- conflicted
+++ resolved
@@ -232,10 +232,7 @@
 	 */
 	__be32 temp __aligned(IIO_DMA_MINALIGN);
 	__be32 chan_val;
-<<<<<<< HEAD
-=======
 	__be32 eeprom_key;
->>>>>>> 6ab3eda1
 };
 
 struct ltc2983_sensor {
