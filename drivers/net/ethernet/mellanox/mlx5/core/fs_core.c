/*
 * Copyright (c) 2015, Mellanox Technologies. All rights reserved.
 *
 * This software is available to you under a choice of one of two
 * licenses.  You may choose to be licensed under the terms of the GNU
 * General Public License (GPL) Version 2, available from the file
 * COPYING in the main directory of this source tree, or the
 * OpenIB.org BSD license below:
 *
 *     Redistribution and use in source and binary forms, with or
 *     without modification, are permitted provided that the following
 *     conditions are met:
 *
 *      - Redistributions of source code must retain the above
 *        copyright notice, this list of conditions and the following
 *        disclaimer.
 *
 *      - Redistributions in binary form must reproduce the above
 *        copyright notice, this list of conditions and the following
 *        disclaimer in the documentation and/or other materials
 *        provided with the distribution.
 *
 * THE SOFTWARE IS PROVIDED "AS IS", WITHOUT WARRANTY OF ANY KIND,
 * EXPRESS OR IMPLIED, INCLUDING BUT NOT LIMITED TO THE WARRANTIES OF
 * MERCHANTABILITY, FITNESS FOR A PARTICULAR PURPOSE AND
 * NONINFRINGEMENT. IN NO EVENT SHALL THE AUTHORS OR COPYRIGHT HOLDERS
 * BE LIABLE FOR ANY CLAIM, DAMAGES OR OTHER LIABILITY, WHETHER IN AN
 * ACTION OF CONTRACT, TORT OR OTHERWISE, ARISING FROM, OUT OF OR IN
 * CONNECTION WITH THE SOFTWARE OR THE USE OR OTHER DEALINGS IN THE
 * SOFTWARE.
 */

#include <linux/mutex.h>
#include <linux/mlx5/driver.h>
#include <linux/mlx5/vport.h>
#include <linux/mlx5/eswitch.h>

#include "mlx5_core.h"
#include "fs_core.h"
#include "fs_cmd.h"
#include "fs_ft_pool.h"
#include "diag/fs_tracepoint.h"

#define INIT_TREE_NODE_ARRAY_SIZE(...)	(sizeof((struct init_tree_node[]){__VA_ARGS__}) /\
					 sizeof(struct init_tree_node))

#define ADD_PRIO(num_prios_val, min_level_val, num_levels_val, caps_val,\
		 ...) {.type = FS_TYPE_PRIO,\
	.min_ft_level = min_level_val,\
	.num_levels = num_levels_val,\
	.num_leaf_prios = num_prios_val,\
	.caps = caps_val,\
	.children = (struct init_tree_node[]) {__VA_ARGS__},\
	.ar_size = INIT_TREE_NODE_ARRAY_SIZE(__VA_ARGS__) \
}

#define ADD_MULTIPLE_PRIO(num_prios_val, num_levels_val, ...)\
	ADD_PRIO(num_prios_val, 0, num_levels_val, {},\
		 __VA_ARGS__)\

#define ADD_NS(def_miss_act, ...) {.type = FS_TYPE_NAMESPACE,	\
	.def_miss_action = def_miss_act,\
	.children = (struct init_tree_node[]) {__VA_ARGS__},\
	.ar_size = INIT_TREE_NODE_ARRAY_SIZE(__VA_ARGS__) \
}

#define INIT_CAPS_ARRAY_SIZE(...) (sizeof((long[]){__VA_ARGS__}) /\
				   sizeof(long))

#define FS_CAP(cap) (__mlx5_bit_off(flow_table_nic_cap, cap))

#define FS_REQUIRED_CAPS(...) {.arr_sz = INIT_CAPS_ARRAY_SIZE(__VA_ARGS__), \
			       .caps = (long[]) {__VA_ARGS__} }

#define FS_CHAINING_CAPS  FS_REQUIRED_CAPS(FS_CAP(flow_table_properties_nic_receive.flow_modify_en), \
					   FS_CAP(flow_table_properties_nic_receive.modify_root), \
					   FS_CAP(flow_table_properties_nic_receive.identified_miss_table_mode), \
					   FS_CAP(flow_table_properties_nic_receive.flow_table_modify))

#define FS_CHAINING_CAPS_EGRESS                                                \
	FS_REQUIRED_CAPS(                                                      \
		FS_CAP(flow_table_properties_nic_transmit.flow_modify_en),     \
		FS_CAP(flow_table_properties_nic_transmit.modify_root),        \
		FS_CAP(flow_table_properties_nic_transmit                      \
			       .identified_miss_table_mode),                   \
		FS_CAP(flow_table_properties_nic_transmit.flow_table_modify))

#define FS_CHAINING_CAPS_RDMA_TX                                                \
	FS_REQUIRED_CAPS(                                                       \
		FS_CAP(flow_table_properties_nic_transmit_rdma.flow_modify_en), \
		FS_CAP(flow_table_properties_nic_transmit_rdma.modify_root),    \
		FS_CAP(flow_table_properties_nic_transmit_rdma                  \
			       .identified_miss_table_mode),                    \
		FS_CAP(flow_table_properties_nic_transmit_rdma                  \
			       .flow_table_modify))

#define LEFTOVERS_NUM_LEVELS 1
#define LEFTOVERS_NUM_PRIOS 1

#define RDMA_RX_COUNTERS_PRIO_NUM_LEVELS 1
#define RDMA_TX_COUNTERS_PRIO_NUM_LEVELS 1

#define BY_PASS_PRIO_NUM_LEVELS 1
#define BY_PASS_MIN_LEVEL (ETHTOOL_MIN_LEVEL + MLX5_BY_PASS_NUM_PRIOS +\
			   LEFTOVERS_NUM_PRIOS)

#define KERNEL_RX_MACSEC_NUM_PRIOS  1
#define KERNEL_RX_MACSEC_NUM_LEVELS 2
#define KERNEL_RX_MACSEC_MIN_LEVEL (BY_PASS_MIN_LEVEL + KERNEL_RX_MACSEC_NUM_PRIOS)

#define ETHTOOL_PRIO_NUM_LEVELS 1
#define ETHTOOL_NUM_PRIOS 11
#define ETHTOOL_MIN_LEVEL (KERNEL_MIN_LEVEL + ETHTOOL_NUM_PRIOS)
/* Promiscuous, Vlan, mac, ttc, inner ttc, {UDP/ANY/aRFS/accel/{esp, esp_err}} */
#define KERNEL_NIC_PRIO_NUM_LEVELS 7
#define KERNEL_NIC_NUM_PRIOS 1
/* One more level for tc */
#define KERNEL_MIN_LEVEL (KERNEL_NIC_PRIO_NUM_LEVELS + 1)

#define KERNEL_NIC_TC_NUM_PRIOS  1
#define KERNEL_NIC_TC_NUM_LEVELS 3

#define ANCHOR_NUM_LEVELS 1
#define ANCHOR_NUM_PRIOS 1
#define ANCHOR_MIN_LEVEL (BY_PASS_MIN_LEVEL + 1)

#define OFFLOADS_MAX_FT 2
#define OFFLOADS_NUM_PRIOS 2
#define OFFLOADS_MIN_LEVEL (ANCHOR_MIN_LEVEL + OFFLOADS_NUM_PRIOS)

#define LAG_PRIO_NUM_LEVELS 1
#define LAG_NUM_PRIOS 1
#define LAG_MIN_LEVEL (OFFLOADS_MIN_LEVEL + KERNEL_RX_MACSEC_MIN_LEVEL + 1)

#define KERNEL_TX_IPSEC_NUM_PRIOS  1
#define KERNEL_TX_IPSEC_NUM_LEVELS 1
#define KERNEL_TX_IPSEC_MIN_LEVEL        (KERNEL_TX_IPSEC_NUM_LEVELS)

#define KERNEL_TX_MACSEC_NUM_PRIOS  1
#define KERNEL_TX_MACSEC_NUM_LEVELS 2
#define KERNEL_TX_MACSEC_MIN_LEVEL       (KERNEL_TX_IPSEC_MIN_LEVEL + KERNEL_TX_MACSEC_NUM_PRIOS)

struct node_caps {
	size_t	arr_sz;
	long	*caps;
};

static struct init_tree_node {
	enum fs_node_type	type;
	struct init_tree_node *children;
	int ar_size;
	struct node_caps caps;
	int min_ft_level;
	int num_leaf_prios;
	int prio;
	int num_levels;
	enum mlx5_flow_table_miss_action def_miss_action;
} root_fs = {
	.type = FS_TYPE_NAMESPACE,
	.ar_size = 8,
	  .children = (struct init_tree_node[]){
		  ADD_PRIO(0, BY_PASS_MIN_LEVEL, 0, FS_CHAINING_CAPS,
			   ADD_NS(MLX5_FLOW_TABLE_MISS_ACTION_DEF,
				  ADD_MULTIPLE_PRIO(MLX5_BY_PASS_NUM_PRIOS,
						    BY_PASS_PRIO_NUM_LEVELS))),
		  ADD_PRIO(0, KERNEL_RX_MACSEC_MIN_LEVEL, 0, FS_CHAINING_CAPS,
			   ADD_NS(MLX5_FLOW_TABLE_MISS_ACTION_DEF,
				  ADD_MULTIPLE_PRIO(KERNEL_RX_MACSEC_NUM_PRIOS,
						    KERNEL_RX_MACSEC_NUM_LEVELS))),
		  ADD_PRIO(0, LAG_MIN_LEVEL, 0, FS_CHAINING_CAPS,
			   ADD_NS(MLX5_FLOW_TABLE_MISS_ACTION_DEF,
				  ADD_MULTIPLE_PRIO(LAG_NUM_PRIOS,
						    LAG_PRIO_NUM_LEVELS))),
		  ADD_PRIO(0, OFFLOADS_MIN_LEVEL, 0, FS_CHAINING_CAPS,
			   ADD_NS(MLX5_FLOW_TABLE_MISS_ACTION_DEF,
				  ADD_MULTIPLE_PRIO(OFFLOADS_NUM_PRIOS,
						    OFFLOADS_MAX_FT))),
		  ADD_PRIO(0, ETHTOOL_MIN_LEVEL, 0, FS_CHAINING_CAPS,
			   ADD_NS(MLX5_FLOW_TABLE_MISS_ACTION_DEF,
				  ADD_MULTIPLE_PRIO(ETHTOOL_NUM_PRIOS,
						    ETHTOOL_PRIO_NUM_LEVELS))),
		  ADD_PRIO(0, KERNEL_MIN_LEVEL, 0, {},
			   ADD_NS(MLX5_FLOW_TABLE_MISS_ACTION_DEF,
				  ADD_MULTIPLE_PRIO(KERNEL_NIC_TC_NUM_PRIOS,
						    KERNEL_NIC_TC_NUM_LEVELS),
				  ADD_MULTIPLE_PRIO(KERNEL_NIC_NUM_PRIOS,
						    KERNEL_NIC_PRIO_NUM_LEVELS))),
		  ADD_PRIO(0, BY_PASS_MIN_LEVEL, 0, FS_CHAINING_CAPS,
			   ADD_NS(MLX5_FLOW_TABLE_MISS_ACTION_DEF,
				  ADD_MULTIPLE_PRIO(LEFTOVERS_NUM_PRIOS,
						    LEFTOVERS_NUM_LEVELS))),
		  ADD_PRIO(0, ANCHOR_MIN_LEVEL, 0, {},
			   ADD_NS(MLX5_FLOW_TABLE_MISS_ACTION_DEF,
				  ADD_MULTIPLE_PRIO(ANCHOR_NUM_PRIOS,
						    ANCHOR_NUM_LEVELS))),
	}
};

static struct init_tree_node egress_root_fs = {
	.type = FS_TYPE_NAMESPACE,
	.ar_size = 3,
	.children = (struct init_tree_node[]) {
		ADD_PRIO(0, MLX5_BY_PASS_NUM_PRIOS, 0,
			 FS_CHAINING_CAPS_EGRESS,
			 ADD_NS(MLX5_FLOW_TABLE_MISS_ACTION_DEF,
				ADD_MULTIPLE_PRIO(MLX5_BY_PASS_NUM_PRIOS,
						  BY_PASS_PRIO_NUM_LEVELS))),
		ADD_PRIO(0, KERNEL_TX_IPSEC_MIN_LEVEL, 0,
			 FS_CHAINING_CAPS_EGRESS,
			 ADD_NS(MLX5_FLOW_TABLE_MISS_ACTION_DEF,
				ADD_MULTIPLE_PRIO(KERNEL_TX_IPSEC_NUM_PRIOS,
						  KERNEL_TX_IPSEC_NUM_LEVELS))),
		ADD_PRIO(0, KERNEL_TX_MACSEC_MIN_LEVEL, 0,
			 FS_CHAINING_CAPS_EGRESS,
			 ADD_NS(MLX5_FLOW_TABLE_MISS_ACTION_DEF,
				ADD_MULTIPLE_PRIO(KERNEL_TX_MACSEC_NUM_PRIOS,
						  KERNEL_TX_MACSEC_NUM_LEVELS))),
	}
};

enum {
	RDMA_RX_COUNTERS_PRIO,
	RDMA_RX_BYPASS_PRIO,
	RDMA_RX_KERNEL_PRIO,
};

#define RDMA_RX_BYPASS_MIN_LEVEL MLX5_BY_PASS_NUM_REGULAR_PRIOS
#define RDMA_RX_KERNEL_MIN_LEVEL (RDMA_RX_BYPASS_MIN_LEVEL + 1)
#define RDMA_RX_COUNTERS_MIN_LEVEL (RDMA_RX_KERNEL_MIN_LEVEL + 2)

static struct init_tree_node rdma_rx_root_fs = {
	.type = FS_TYPE_NAMESPACE,
	.ar_size = 3,
	.children = (struct init_tree_node[]) {
		[RDMA_RX_COUNTERS_PRIO] =
		ADD_PRIO(0, RDMA_RX_COUNTERS_MIN_LEVEL, 0,
			 FS_CHAINING_CAPS,
			 ADD_NS(MLX5_FLOW_TABLE_MISS_ACTION_DEF,
				ADD_MULTIPLE_PRIO(MLX5_RDMA_RX_NUM_COUNTERS_PRIOS,
						  RDMA_RX_COUNTERS_PRIO_NUM_LEVELS))),
		[RDMA_RX_BYPASS_PRIO] =
		ADD_PRIO(0, RDMA_RX_BYPASS_MIN_LEVEL, 0,
			 FS_CHAINING_CAPS,
			 ADD_NS(MLX5_FLOW_TABLE_MISS_ACTION_DEF,
				ADD_MULTIPLE_PRIO(MLX5_BY_PASS_NUM_REGULAR_PRIOS,
						  BY_PASS_PRIO_NUM_LEVELS))),
		[RDMA_RX_KERNEL_PRIO] =
		ADD_PRIO(0, RDMA_RX_KERNEL_MIN_LEVEL, 0,
			 FS_CHAINING_CAPS,
			 ADD_NS(MLX5_FLOW_TABLE_MISS_ACTION_SWITCH_DOMAIN,
				ADD_MULTIPLE_PRIO(1, 1))),
	}
};

enum {
	RDMA_TX_COUNTERS_PRIO,
	RDMA_TX_BYPASS_PRIO,
};

#define RDMA_TX_BYPASS_MIN_LEVEL MLX5_BY_PASS_NUM_PRIOS
#define RDMA_TX_COUNTERS_MIN_LEVEL (RDMA_TX_BYPASS_MIN_LEVEL + 1)

static struct init_tree_node rdma_tx_root_fs = {
	.type = FS_TYPE_NAMESPACE,
	.ar_size = 2,
	.children = (struct init_tree_node[]) {
		[RDMA_TX_COUNTERS_PRIO] =
		ADD_PRIO(0, RDMA_TX_COUNTERS_MIN_LEVEL, 0,
			 FS_CHAINING_CAPS,
			 ADD_NS(MLX5_FLOW_TABLE_MISS_ACTION_DEF,
				ADD_MULTIPLE_PRIO(MLX5_RDMA_TX_NUM_COUNTERS_PRIOS,
						  RDMA_TX_COUNTERS_PRIO_NUM_LEVELS))),
		[RDMA_TX_BYPASS_PRIO] =
		ADD_PRIO(0, RDMA_TX_BYPASS_MIN_LEVEL, 0,
			 FS_CHAINING_CAPS_RDMA_TX,
			 ADD_NS(MLX5_FLOW_TABLE_MISS_ACTION_DEF,
				ADD_MULTIPLE_PRIO(RDMA_TX_BYPASS_MIN_LEVEL,
						  BY_PASS_PRIO_NUM_LEVELS))),
	}
};

enum fs_i_lock_class {
	FS_LOCK_GRANDPARENT,
	FS_LOCK_PARENT,
	FS_LOCK_CHILD
};

static const struct rhashtable_params rhash_fte = {
	.key_len = sizeof_field(struct fs_fte, val),
	.key_offset = offsetof(struct fs_fte, val),
	.head_offset = offsetof(struct fs_fte, hash),
	.automatic_shrinking = true,
	.min_size = 1,
};

static const struct rhashtable_params rhash_fg = {
	.key_len = sizeof_field(struct mlx5_flow_group, mask),
	.key_offset = offsetof(struct mlx5_flow_group, mask),
	.head_offset = offsetof(struct mlx5_flow_group, hash),
	.automatic_shrinking = true,
	.min_size = 1,

};

static void del_hw_flow_table(struct fs_node *node);
static void del_hw_flow_group(struct fs_node *node);
static void del_hw_fte(struct fs_node *node);
static void del_sw_flow_table(struct fs_node *node);
static void del_sw_flow_group(struct fs_node *node);
static void del_sw_fte(struct fs_node *node);
static void del_sw_prio(struct fs_node *node);
static void del_sw_ns(struct fs_node *node);
/* Delete rule (destination) is special case that
 * requires to lock the FTE for all the deletion process.
 */
static void del_sw_hw_rule(struct fs_node *node);
static bool mlx5_flow_dests_cmp(struct mlx5_flow_destination *d1,
				struct mlx5_flow_destination *d2);
static void cleanup_root_ns(struct mlx5_flow_root_namespace *root_ns);
static struct mlx5_flow_rule *
find_flow_rule(struct fs_fte *fte,
	       struct mlx5_flow_destination *dest);

static void tree_init_node(struct fs_node *node,
			   void (*del_hw_func)(struct fs_node *),
			   void (*del_sw_func)(struct fs_node *))
{
	refcount_set(&node->refcount, 1);
	INIT_LIST_HEAD(&node->list);
	INIT_LIST_HEAD(&node->children);
	init_rwsem(&node->lock);
	node->del_hw_func = del_hw_func;
	node->del_sw_func = del_sw_func;
	node->active = false;
}

static void tree_add_node(struct fs_node *node, struct fs_node *parent)
{
	if (parent)
		refcount_inc(&parent->refcount);
	node->parent = parent;

	/* Parent is the root */
	if (!parent)
		node->root = node;
	else
		node->root = parent->root;
}

static int tree_get_node(struct fs_node *node)
{
	return refcount_inc_not_zero(&node->refcount);
}

static void nested_down_read_ref_node(struct fs_node *node,
				      enum fs_i_lock_class class)
{
	if (node) {
		down_read_nested(&node->lock, class);
		refcount_inc(&node->refcount);
	}
}

static void nested_down_write_ref_node(struct fs_node *node,
				       enum fs_i_lock_class class)
{
	if (node) {
		down_write_nested(&node->lock, class);
		refcount_inc(&node->refcount);
	}
}

static void down_write_ref_node(struct fs_node *node, bool locked)
{
	if (node) {
		if (!locked)
			down_write(&node->lock);
		refcount_inc(&node->refcount);
	}
}

static void up_read_ref_node(struct fs_node *node)
{
	refcount_dec(&node->refcount);
	up_read(&node->lock);
}

static void up_write_ref_node(struct fs_node *node, bool locked)
{
	refcount_dec(&node->refcount);
	if (!locked)
		up_write(&node->lock);
}

static void tree_put_node(struct fs_node *node, bool locked)
{
	struct fs_node *parent_node = node->parent;

	if (refcount_dec_and_test(&node->refcount)) {
		if (node->del_hw_func)
			node->del_hw_func(node);
		if (parent_node) {
			down_write_ref_node(parent_node, locked);
			list_del_init(&node->list);
		}
		node->del_sw_func(node);
		if (parent_node)
			up_write_ref_node(parent_node, locked);
		node = NULL;
	}
	if (!node && parent_node)
		tree_put_node(parent_node, locked);
}

static int tree_remove_node(struct fs_node *node, bool locked)
{
	if (refcount_read(&node->refcount) > 1) {
		refcount_dec(&node->refcount);
		return -EEXIST;
	}
	tree_put_node(node, locked);
	return 0;
}

static struct fs_prio *find_prio(struct mlx5_flow_namespace *ns,
				 unsigned int prio)
{
	struct fs_prio *iter_prio;

	fs_for_each_prio(iter_prio, ns) {
		if (iter_prio->prio == prio)
			return iter_prio;
	}

	return NULL;
}

static bool is_fwd_next_action(u32 action)
{
	return action & (MLX5_FLOW_CONTEXT_ACTION_FWD_NEXT_PRIO |
			 MLX5_FLOW_CONTEXT_ACTION_FWD_NEXT_NS);
}

static bool is_fwd_dest_type(enum mlx5_flow_destination_type type)
{
	return type == MLX5_FLOW_DESTINATION_TYPE_FLOW_TABLE_NUM ||
		type == MLX5_FLOW_DESTINATION_TYPE_FLOW_TABLE ||
		type == MLX5_FLOW_DESTINATION_TYPE_UPLINK ||
		type == MLX5_FLOW_DESTINATION_TYPE_VPORT ||
		type == MLX5_FLOW_DESTINATION_TYPE_FLOW_SAMPLER ||
		type == MLX5_FLOW_DESTINATION_TYPE_TIR;
}

static bool check_valid_spec(const struct mlx5_flow_spec *spec)
{
	int i;

	for (i = 0; i < MLX5_ST_SZ_DW_MATCH_PARAM; i++)
		if (spec->match_value[i] & ~spec->match_criteria[i]) {
			pr_warn("mlx5_core: match_value differs from match_criteria\n");
			return false;
		}

	return true;
}

struct mlx5_flow_root_namespace *find_root(struct fs_node *node)
{
	struct fs_node *root;
	struct mlx5_flow_namespace *ns;

	root = node->root;

	if (WARN_ON(root->type != FS_TYPE_NAMESPACE)) {
		pr_warn("mlx5: flow steering node is not in tree or garbaged\n");
		return NULL;
	}

	ns = container_of(root, struct mlx5_flow_namespace, node);
	return container_of(ns, struct mlx5_flow_root_namespace, ns);
}

static inline struct mlx5_flow_steering *get_steering(struct fs_node *node)
{
	struct mlx5_flow_root_namespace *root = find_root(node);

	if (root)
		return root->dev->priv.steering;
	return NULL;
}

static inline struct mlx5_core_dev *get_dev(struct fs_node *node)
{
	struct mlx5_flow_root_namespace *root = find_root(node);

	if (root)
		return root->dev;
	return NULL;
}

static void del_sw_ns(struct fs_node *node)
{
	kfree(node);
}

static void del_sw_prio(struct fs_node *node)
{
	kfree(node);
}

static void del_hw_flow_table(struct fs_node *node)
{
	struct mlx5_flow_root_namespace *root;
	struct mlx5_flow_table *ft;
	struct mlx5_core_dev *dev;
	int err;

	fs_get_obj(ft, node);
	dev = get_dev(&ft->node);
	root = find_root(&ft->node);
	trace_mlx5_fs_del_ft(ft);

	if (node->active) {
		err = root->cmds->destroy_flow_table(root, ft);
		if (err)
			mlx5_core_warn(dev, "flow steering can't destroy ft\n");
	}
}

static void del_sw_flow_table(struct fs_node *node)
{
	struct mlx5_flow_table *ft;
	struct fs_prio *prio;

	fs_get_obj(ft, node);

	rhltable_destroy(&ft->fgs_hash);
	if (ft->node.parent) {
		fs_get_obj(prio, ft->node.parent);
		prio->num_ft--;
	}
	kfree(ft);
}

static void modify_fte(struct fs_fte *fte)
{
	struct mlx5_flow_root_namespace *root;
	struct mlx5_flow_table *ft;
	struct mlx5_flow_group *fg;
	struct mlx5_core_dev *dev;
	int err;

	fs_get_obj(fg, fte->node.parent);
	fs_get_obj(ft, fg->node.parent);
	dev = get_dev(&fte->node);

	root = find_root(&ft->node);
	err = root->cmds->update_fte(root, ft, fg, fte->modify_mask, fte);
	if (err)
		mlx5_core_warn(dev,
			       "%s can't del rule fg id=%d fte_index=%d\n",
			       __func__, fg->id, fte->index);
	fte->modify_mask = 0;
}

static void del_sw_hw_rule(struct fs_node *node)
{
	struct mlx5_flow_rule *rule;
	struct fs_fte *fte;

	fs_get_obj(rule, node);
	fs_get_obj(fte, rule->node.parent);
	trace_mlx5_fs_del_rule(rule);
	if (is_fwd_next_action(rule->sw_action)) {
		mutex_lock(&rule->dest_attr.ft->lock);
		list_del(&rule->next_ft);
		mutex_unlock(&rule->dest_attr.ft->lock);
	}

	if (rule->dest_attr.type == MLX5_FLOW_DESTINATION_TYPE_COUNTER) {
		--fte->dests_size;
		fte->modify_mask |=
			BIT(MLX5_SET_FTE_MODIFY_ENABLE_MASK_ACTION) |
			BIT(MLX5_SET_FTE_MODIFY_ENABLE_MASK_FLOW_COUNTERS);
		fte->action.action &= ~MLX5_FLOW_CONTEXT_ACTION_COUNT;
		goto out;
	}

	if (rule->dest_attr.type == MLX5_FLOW_DESTINATION_TYPE_PORT) {
		--fte->dests_size;
		fte->modify_mask |= BIT(MLX5_SET_FTE_MODIFY_ENABLE_MASK_ACTION);
		fte->action.action &= ~MLX5_FLOW_CONTEXT_ACTION_ALLOW;
		goto out;
	}

	if (is_fwd_dest_type(rule->dest_attr.type)) {
		--fte->dests_size;
		--fte->fwd_dests;

		if (!fte->fwd_dests)
			fte->action.action &=
				~MLX5_FLOW_CONTEXT_ACTION_FWD_DEST;
		fte->modify_mask |=
			BIT(MLX5_SET_FTE_MODIFY_ENABLE_MASK_DESTINATION_LIST);
		goto out;
	}
out:
	kfree(rule);
}

static void del_hw_fte(struct fs_node *node)
{
	struct mlx5_flow_root_namespace *root;
	struct mlx5_flow_table *ft;
	struct mlx5_flow_group *fg;
	struct mlx5_core_dev *dev;
	struct fs_fte *fte;
	int err;

	fs_get_obj(fte, node);
	fs_get_obj(fg, fte->node.parent);
	fs_get_obj(ft, fg->node.parent);

	trace_mlx5_fs_del_fte(fte);
	WARN_ON(fte->dests_size);
	dev = get_dev(&ft->node);
	root = find_root(&ft->node);
	if (node->active) {
		err = root->cmds->delete_fte(root, ft, fte);
		if (err)
			mlx5_core_warn(dev,
				       "flow steering can't delete fte in index %d of flow group id %d\n",
				       fte->index, fg->id);
		node->active = false;
	}
}

static void del_sw_fte(struct fs_node *node)
{
	struct mlx5_flow_steering *steering = get_steering(node);
	struct mlx5_flow_group *fg;
	struct fs_fte *fte;
	int err;

	fs_get_obj(fte, node);
	fs_get_obj(fg, fte->node.parent);

	err = rhashtable_remove_fast(&fg->ftes_hash,
				     &fte->hash,
				     rhash_fte);
	WARN_ON(err);
	ida_free(&fg->fte_allocator, fte->index - fg->start_index);
	kmem_cache_free(steering->ftes_cache, fte);
}

static void del_hw_flow_group(struct fs_node *node)
{
	struct mlx5_flow_root_namespace *root;
	struct mlx5_flow_group *fg;
	struct mlx5_flow_table *ft;
	struct mlx5_core_dev *dev;

	fs_get_obj(fg, node);
	fs_get_obj(ft, fg->node.parent);
	dev = get_dev(&ft->node);
	trace_mlx5_fs_del_fg(fg);

	root = find_root(&ft->node);
	if (fg->node.active && root->cmds->destroy_flow_group(root, ft, fg))
		mlx5_core_warn(dev, "flow steering can't destroy fg %d of ft %d\n",
			       fg->id, ft->id);
}

static void del_sw_flow_group(struct fs_node *node)
{
	struct mlx5_flow_steering *steering = get_steering(node);
	struct mlx5_flow_group *fg;
	struct mlx5_flow_table *ft;
	int err;

	fs_get_obj(fg, node);
	fs_get_obj(ft, fg->node.parent);

	rhashtable_destroy(&fg->ftes_hash);
	ida_destroy(&fg->fte_allocator);
	if (ft->autogroup.active &&
	    fg->max_ftes == ft->autogroup.group_size &&
	    fg->start_index < ft->autogroup.max_fte)
		ft->autogroup.num_groups--;
	err = rhltable_remove(&ft->fgs_hash,
			      &fg->hash,
			      rhash_fg);
	WARN_ON(err);
	kmem_cache_free(steering->fgs_cache, fg);
}

static int insert_fte(struct mlx5_flow_group *fg, struct fs_fte *fte)
{
	int index;
	int ret;

	index = ida_alloc_max(&fg->fte_allocator, fg->max_ftes - 1, GFP_KERNEL);
	if (index < 0)
		return index;

	fte->index = index + fg->start_index;
	ret = rhashtable_insert_fast(&fg->ftes_hash,
				     &fte->hash,
				     rhash_fte);
	if (ret)
		goto err_ida_remove;

	tree_add_node(&fte->node, &fg->node);
	list_add_tail(&fte->node.list, &fg->node.children);
	return 0;

err_ida_remove:
	ida_free(&fg->fte_allocator, index);
	return ret;
}

static struct fs_fte *alloc_fte(struct mlx5_flow_table *ft,
				const struct mlx5_flow_spec *spec,
				struct mlx5_flow_act *flow_act)
{
	struct mlx5_flow_steering *steering = get_steering(&ft->node);
	struct fs_fte *fte;

	fte = kmem_cache_zalloc(steering->ftes_cache, GFP_KERNEL);
	if (!fte)
		return ERR_PTR(-ENOMEM);

	memcpy(fte->val, &spec->match_value, sizeof(fte->val));
	fte->node.type =  FS_TYPE_FLOW_ENTRY;
	fte->action = *flow_act;
	fte->flow_context = spec->flow_context;

	tree_init_node(&fte->node, del_hw_fte, del_sw_fte);

	return fte;
}

static void dealloc_flow_group(struct mlx5_flow_steering *steering,
			       struct mlx5_flow_group *fg)
{
	rhashtable_destroy(&fg->ftes_hash);
	kmem_cache_free(steering->fgs_cache, fg);
}

static struct mlx5_flow_group *alloc_flow_group(struct mlx5_flow_steering *steering,
						u8 match_criteria_enable,
						const void *match_criteria,
						int start_index,
						int end_index)
{
	struct mlx5_flow_group *fg;
	int ret;

	fg = kmem_cache_zalloc(steering->fgs_cache, GFP_KERNEL);
	if (!fg)
		return ERR_PTR(-ENOMEM);

	ret = rhashtable_init(&fg->ftes_hash, &rhash_fte);
	if (ret) {
		kmem_cache_free(steering->fgs_cache, fg);
		return ERR_PTR(ret);
	}

	ida_init(&fg->fte_allocator);
	fg->mask.match_criteria_enable = match_criteria_enable;
	memcpy(&fg->mask.match_criteria, match_criteria,
	       sizeof(fg->mask.match_criteria));
	fg->node.type =  FS_TYPE_FLOW_GROUP;
	fg->start_index = start_index;
	fg->max_ftes = end_index - start_index + 1;

	return fg;
}

static struct mlx5_flow_group *alloc_insert_flow_group(struct mlx5_flow_table *ft,
						       u8 match_criteria_enable,
						       const void *match_criteria,
						       int start_index,
						       int end_index,
						       struct list_head *prev)
{
	struct mlx5_flow_steering *steering = get_steering(&ft->node);
	struct mlx5_flow_group *fg;
	int ret;

	fg = alloc_flow_group(steering, match_criteria_enable, match_criteria,
			      start_index, end_index);
	if (IS_ERR(fg))
		return fg;

	/* initialize refcnt, add to parent list */
	ret = rhltable_insert(&ft->fgs_hash,
			      &fg->hash,
			      rhash_fg);
	if (ret) {
		dealloc_flow_group(steering, fg);
		return ERR_PTR(ret);
	}

	tree_init_node(&fg->node, del_hw_flow_group, del_sw_flow_group);
	tree_add_node(&fg->node, &ft->node);
	/* Add node to group list */
	list_add(&fg->node.list, prev);
	atomic_inc(&ft->node.version);

	return fg;
}

static struct mlx5_flow_table *alloc_flow_table(int level, u16 vport,
						enum fs_flow_table_type table_type,
						enum fs_flow_table_op_mod op_mod,
						u32 flags)
{
	struct mlx5_flow_table *ft;
	int ret;

	ft  = kzalloc(sizeof(*ft), GFP_KERNEL);
	if (!ft)
		return ERR_PTR(-ENOMEM);

	ret = rhltable_init(&ft->fgs_hash, &rhash_fg);
	if (ret) {
		kfree(ft);
		return ERR_PTR(ret);
	}

	ft->level = level;
	ft->node.type = FS_TYPE_FLOW_TABLE;
	ft->op_mod = op_mod;
	ft->type = table_type;
	ft->vport = vport;
	ft->flags = flags;
	INIT_LIST_HEAD(&ft->fwd_rules);
	mutex_init(&ft->lock);

	return ft;
}

/* If reverse is false, then we search for the first flow table in the
 * root sub-tree from start(closest from right), else we search for the
 * last flow table in the root sub-tree till start(closest from left).
 */
static struct mlx5_flow_table *find_closest_ft_recursive(struct fs_node  *root,
							 struct list_head *start,
							 bool reverse)
{
#define list_advance_entry(pos, reverse)		\
	((reverse) ? list_prev_entry(pos, list) : list_next_entry(pos, list))

#define list_for_each_advance_continue(pos, head, reverse)	\
	for (pos = list_advance_entry(pos, reverse);		\
	     &pos->list != (head);				\
	     pos = list_advance_entry(pos, reverse))

	struct fs_node *iter = list_entry(start, struct fs_node, list);
	struct mlx5_flow_table *ft = NULL;

	if (!root || root->type == FS_TYPE_PRIO_CHAINS)
		return NULL;

	list_for_each_advance_continue(iter, &root->children, reverse) {
		if (iter->type == FS_TYPE_FLOW_TABLE) {
			fs_get_obj(ft, iter);
			return ft;
		}
		ft = find_closest_ft_recursive(iter, &iter->children, reverse);
		if (ft)
			return ft;
	}

	return ft;
}

/* If reverse is false then return the first flow table in next priority of
 * prio in the tree, else return the last flow table in the previous priority
 * of prio in the tree.
 */
static struct mlx5_flow_table *find_closest_ft(struct fs_prio *prio, bool reverse)
{
	struct mlx5_flow_table *ft = NULL;
	struct fs_node *curr_node;
	struct fs_node *parent;

	parent = prio->node.parent;
	curr_node = &prio->node;
	while (!ft && parent) {
		ft = find_closest_ft_recursive(parent, &curr_node->list, reverse);
		curr_node = parent;
		parent = curr_node->parent;
	}
	return ft;
}

/* Assuming all the tree is locked by mutex chain lock */
static struct mlx5_flow_table *find_next_chained_ft(struct fs_prio *prio)
{
	return find_closest_ft(prio, false);
}

/* Assuming all the tree is locked by mutex chain lock */
static struct mlx5_flow_table *find_prev_chained_ft(struct fs_prio *prio)
{
	return find_closest_ft(prio, true);
}

static struct mlx5_flow_table *find_next_fwd_ft(struct mlx5_flow_table *ft,
						struct mlx5_flow_act *flow_act)
{
	struct fs_prio *prio;
	bool next_ns;

	next_ns = flow_act->action & MLX5_FLOW_CONTEXT_ACTION_FWD_NEXT_NS;
	fs_get_obj(prio, next_ns ? ft->ns->node.parent : ft->node.parent);

	return find_next_chained_ft(prio);
}

static int connect_fts_in_prio(struct mlx5_core_dev *dev,
			       struct fs_prio *prio,
			       struct mlx5_flow_table *ft)
{
	struct mlx5_flow_root_namespace *root = find_root(&prio->node);
	struct mlx5_flow_table *iter;
	int err;

	fs_for_each_ft(iter, prio) {
		err = root->cmds->modify_flow_table(root, iter, ft);
		if (err) {
			mlx5_core_err(dev,
				      "Failed to modify flow table id %d, type %d, err %d\n",
				      iter->id, iter->type, err);
			/* The driver is out of sync with the FW */
			return err;
		}
	}
	return 0;
}

/* Connect flow tables from previous priority of prio to ft */
static int connect_prev_fts(struct mlx5_core_dev *dev,
			    struct mlx5_flow_table *ft,
			    struct fs_prio *prio)
{
	struct mlx5_flow_table *prev_ft;

	prev_ft = find_prev_chained_ft(prio);
	if (prev_ft) {
		struct fs_prio *prev_prio;

		fs_get_obj(prev_prio, prev_ft->node.parent);
		return connect_fts_in_prio(dev, prev_prio, ft);
	}
	return 0;
}

static int update_root_ft_create(struct mlx5_flow_table *ft, struct fs_prio
				 *prio)
{
	struct mlx5_flow_root_namespace *root = find_root(&prio->node);
	struct mlx5_ft_underlay_qp *uqp;
	int min_level = INT_MAX;
	int err = 0;
	u32 qpn;

	if (root->root_ft)
		min_level = root->root_ft->level;

	if (ft->level >= min_level)
		return 0;

	if (list_empty(&root->underlay_qpns)) {
		/* Don't set any QPN (zero) in case QPN list is empty */
		qpn = 0;
		err = root->cmds->update_root_ft(root, ft, qpn, false);
	} else {
		list_for_each_entry(uqp, &root->underlay_qpns, list) {
			qpn = uqp->qpn;
			err = root->cmds->update_root_ft(root, ft,
							 qpn, false);
			if (err)
				break;
		}
	}

	if (err)
		mlx5_core_warn(root->dev,
			       "Update root flow table of id(%u) qpn(%d) failed\n",
			       ft->id, qpn);
	else
		root->root_ft = ft;

	return err;
}

static int _mlx5_modify_rule_destination(struct mlx5_flow_rule *rule,
					 struct mlx5_flow_destination *dest)
{
	struct mlx5_flow_root_namespace *root;
	struct mlx5_flow_table *ft;
	struct mlx5_flow_group *fg;
	struct fs_fte *fte;
	int modify_mask = BIT(MLX5_SET_FTE_MODIFY_ENABLE_MASK_DESTINATION_LIST);
	int err = 0;

	fs_get_obj(fte, rule->node.parent);
	if (!(fte->action.action & MLX5_FLOW_CONTEXT_ACTION_FWD_DEST))
		return -EINVAL;
	down_write_ref_node(&fte->node, false);
	fs_get_obj(fg, fte->node.parent);
	fs_get_obj(ft, fg->node.parent);

	memcpy(&rule->dest_attr, dest, sizeof(*dest));
	root = find_root(&ft->node);
	err = root->cmds->update_fte(root, ft, fg,
				     modify_mask, fte);
	up_write_ref_node(&fte->node, false);

	return err;
}

int mlx5_modify_rule_destination(struct mlx5_flow_handle *handle,
				 struct mlx5_flow_destination *new_dest,
				 struct mlx5_flow_destination *old_dest)
{
	int i;

	if (!old_dest) {
		if (handle->num_rules != 1)
			return -EINVAL;
		return _mlx5_modify_rule_destination(handle->rule[0],
						     new_dest);
	}

	for (i = 0; i < handle->num_rules; i++) {
		if (mlx5_flow_dests_cmp(new_dest, &handle->rule[i]->dest_attr))
			return _mlx5_modify_rule_destination(handle->rule[i],
							     new_dest);
	}

	return -EINVAL;
}

/* Modify/set FWD rules that point on old_next_ft to point on new_next_ft  */
static int connect_fwd_rules(struct mlx5_core_dev *dev,
			     struct mlx5_flow_table *new_next_ft,
			     struct mlx5_flow_table *old_next_ft)
{
	struct mlx5_flow_destination dest = {};
	struct mlx5_flow_rule *iter;
	int err = 0;

	/* new_next_ft and old_next_ft could be NULL only
	 * when we create/destroy the anchor flow table.
	 */
	if (!new_next_ft || !old_next_ft)
		return 0;

	dest.type = MLX5_FLOW_DESTINATION_TYPE_FLOW_TABLE;
	dest.ft = new_next_ft;

	mutex_lock(&old_next_ft->lock);
	list_splice_init(&old_next_ft->fwd_rules, &new_next_ft->fwd_rules);
	mutex_unlock(&old_next_ft->lock);
	list_for_each_entry(iter, &new_next_ft->fwd_rules, next_ft) {
		if ((iter->sw_action & MLX5_FLOW_CONTEXT_ACTION_FWD_NEXT_NS) &&
		    iter->ft->ns == new_next_ft->ns)
			continue;

		err = _mlx5_modify_rule_destination(iter, &dest);
		if (err)
			pr_err("mlx5_core: failed to modify rule to point on flow table %d\n",
			       new_next_ft->id);
	}
	return 0;
}

static int connect_flow_table(struct mlx5_core_dev *dev, struct mlx5_flow_table *ft,
			      struct fs_prio *prio)
{
	struct mlx5_flow_table *next_ft, *first_ft;
	int err = 0;

	/* Connect_prev_fts and update_root_ft_create are mutually exclusive */

	first_ft = list_first_entry_or_null(&prio->node.children,
					    struct mlx5_flow_table, node.list);
	if (!first_ft || first_ft->level > ft->level) {
		err = connect_prev_fts(dev, ft, prio);
		if (err)
			return err;

		next_ft = first_ft ? first_ft : find_next_chained_ft(prio);
		err = connect_fwd_rules(dev, ft, next_ft);
		if (err)
			return err;
	}

	if (MLX5_CAP_FLOWTABLE(dev,
			       flow_table_properties_nic_receive.modify_root))
		err = update_root_ft_create(ft, prio);
	return err;
}

static void list_add_flow_table(struct mlx5_flow_table *ft,
				struct fs_prio *prio)
{
	struct list_head *prev = &prio->node.children;
	struct mlx5_flow_table *iter;

	fs_for_each_ft(iter, prio) {
		if (iter->level > ft->level)
			break;
		prev = &iter->node.list;
	}
	list_add(&ft->node.list, prev);
}

static struct mlx5_flow_table *__mlx5_create_flow_table(struct mlx5_flow_namespace *ns,
							struct mlx5_flow_table_attr *ft_attr,
							enum fs_flow_table_op_mod op_mod,
							u16 vport)
{
	struct mlx5_flow_root_namespace *root = find_root(&ns->node);
	bool unmanaged = ft_attr->flags & MLX5_FLOW_TABLE_UNMANAGED;
	struct mlx5_flow_table *next_ft;
	struct fs_prio *fs_prio = NULL;
	struct mlx5_flow_table *ft;
	int err;

	if (!root) {
		pr_err("mlx5: flow steering failed to find root of namespace\n");
		return ERR_PTR(-ENODEV);
	}

	mutex_lock(&root->chain_lock);
	fs_prio = find_prio(ns, ft_attr->prio);
	if (!fs_prio) {
		err = -EINVAL;
		goto unlock_root;
	}
	if (!unmanaged) {
		/* The level is related to the
		 * priority level range.
		 */
		if (ft_attr->level >= fs_prio->num_levels) {
			err = -ENOSPC;
			goto unlock_root;
		}

		ft_attr->level += fs_prio->start_level;
	}

	/* The level is related to the
	 * priority level range.
	 */
	ft = alloc_flow_table(ft_attr->level,
			      vport,
			      root->table_type,
			      op_mod, ft_attr->flags);
	if (IS_ERR(ft)) {
		err = PTR_ERR(ft);
		goto unlock_root;
	}

	tree_init_node(&ft->node, del_hw_flow_table, del_sw_flow_table);
	next_ft = unmanaged ? ft_attr->next_ft :
			      find_next_chained_ft(fs_prio);
	ft->def_miss_action = ns->def_miss_action;
	ft->ns = ns;
	err = root->cmds->create_flow_table(root, ft, ft_attr, next_ft);
	if (err)
		goto free_ft;

	if (!unmanaged) {
		err = connect_flow_table(root->dev, ft, fs_prio);
		if (err)
			goto destroy_ft;
	}

	ft->node.active = true;
	down_write_ref_node(&fs_prio->node, false);
	if (!unmanaged) {
		tree_add_node(&ft->node, &fs_prio->node);
		list_add_flow_table(ft, fs_prio);
	} else {
		ft->node.root = fs_prio->node.root;
	}
	fs_prio->num_ft++;
	up_write_ref_node(&fs_prio->node, false);
	mutex_unlock(&root->chain_lock);
	trace_mlx5_fs_add_ft(ft);
	return ft;
destroy_ft:
	root->cmds->destroy_flow_table(root, ft);
free_ft:
	rhltable_destroy(&ft->fgs_hash);
	kfree(ft);
unlock_root:
	mutex_unlock(&root->chain_lock);
	return ERR_PTR(err);
}

struct mlx5_flow_table *mlx5_create_flow_table(struct mlx5_flow_namespace *ns,
					       struct mlx5_flow_table_attr *ft_attr)
{
	return __mlx5_create_flow_table(ns, ft_attr, FS_FT_OP_MOD_NORMAL, 0);
}
EXPORT_SYMBOL(mlx5_create_flow_table);

u32 mlx5_flow_table_id(struct mlx5_flow_table *ft)
{
	return ft->id;
}
EXPORT_SYMBOL(mlx5_flow_table_id);

struct mlx5_flow_table *
mlx5_create_vport_flow_table(struct mlx5_flow_namespace *ns,
			     struct mlx5_flow_table_attr *ft_attr, u16 vport)
{
	return __mlx5_create_flow_table(ns, ft_attr, FS_FT_OP_MOD_NORMAL, vport);
}

struct mlx5_flow_table*
mlx5_create_lag_demux_flow_table(struct mlx5_flow_namespace *ns,
				 int prio, u32 level)
{
	struct mlx5_flow_table_attr ft_attr = {};

	ft_attr.level = level;
	ft_attr.prio  = prio;
	ft_attr.max_fte = 1;

	return __mlx5_create_flow_table(ns, &ft_attr, FS_FT_OP_MOD_LAG_DEMUX, 0);
}
EXPORT_SYMBOL(mlx5_create_lag_demux_flow_table);

#define MAX_FLOW_GROUP_SIZE BIT(24)
struct mlx5_flow_table*
mlx5_create_auto_grouped_flow_table(struct mlx5_flow_namespace *ns,
				    struct mlx5_flow_table_attr *ft_attr)
{
	int num_reserved_entries = ft_attr->autogroup.num_reserved_entries;
	int max_num_groups = ft_attr->autogroup.max_num_groups;
	struct mlx5_flow_table *ft;
	int autogroups_max_fte;

	ft = mlx5_create_flow_table(ns, ft_attr);
	if (IS_ERR(ft))
		return ft;

	autogroups_max_fte = ft->max_fte - num_reserved_entries;
	if (max_num_groups > autogroups_max_fte)
		goto err_validate;
	if (num_reserved_entries > ft->max_fte)
		goto err_validate;

	/* Align the number of groups according to the largest group size */
	if (autogroups_max_fte / (max_num_groups + 1) > MAX_FLOW_GROUP_SIZE)
		max_num_groups = (autogroups_max_fte / MAX_FLOW_GROUP_SIZE) - 1;

	ft->autogroup.active = true;
	ft->autogroup.required_groups = max_num_groups;
	ft->autogroup.max_fte = autogroups_max_fte;
	/* We save place for flow groups in addition to max types */
	ft->autogroup.group_size = autogroups_max_fte / (max_num_groups + 1);

	return ft;

err_validate:
	mlx5_destroy_flow_table(ft);
	return ERR_PTR(-ENOSPC);
}
EXPORT_SYMBOL(mlx5_create_auto_grouped_flow_table);

struct mlx5_flow_group *mlx5_create_flow_group(struct mlx5_flow_table *ft,
					       u32 *fg_in)
{
	struct mlx5_flow_root_namespace *root = find_root(&ft->node);
	void *match_criteria = MLX5_ADDR_OF(create_flow_group_in,
					    fg_in, match_criteria);
	u8 match_criteria_enable = MLX5_GET(create_flow_group_in,
					    fg_in,
					    match_criteria_enable);
	int start_index = MLX5_GET(create_flow_group_in, fg_in,
				   start_flow_index);
	int end_index = MLX5_GET(create_flow_group_in, fg_in,
				 end_flow_index);
	struct mlx5_flow_group *fg;
	int err;

	if (ft->autogroup.active && start_index < ft->autogroup.max_fte)
		return ERR_PTR(-EPERM);

	down_write_ref_node(&ft->node, false);
	fg = alloc_insert_flow_group(ft, match_criteria_enable, match_criteria,
				     start_index, end_index,
				     ft->node.children.prev);
	up_write_ref_node(&ft->node, false);
	if (IS_ERR(fg))
		return fg;

	err = root->cmds->create_flow_group(root, ft, fg_in, fg);
	if (err) {
		tree_put_node(&fg->node, false);
		return ERR_PTR(err);
	}
	trace_mlx5_fs_add_fg(fg);
	fg->node.active = true;

	return fg;
}
EXPORT_SYMBOL(mlx5_create_flow_group);

static struct mlx5_flow_rule *alloc_rule(struct mlx5_flow_destination *dest)
{
	struct mlx5_flow_rule *rule;

	rule = kzalloc(sizeof(*rule), GFP_KERNEL);
	if (!rule)
		return NULL;

	INIT_LIST_HEAD(&rule->next_ft);
	rule->node.type = FS_TYPE_FLOW_DEST;
	if (dest)
		memcpy(&rule->dest_attr, dest, sizeof(*dest));
	else
		rule->dest_attr.type = MLX5_FLOW_DESTINATION_TYPE_NONE;

	return rule;
}

static struct mlx5_flow_handle *alloc_handle(int num_rules)
{
	struct mlx5_flow_handle *handle;

	handle = kzalloc(struct_size(handle, rule, num_rules), GFP_KERNEL);
	if (!handle)
		return NULL;

	handle->num_rules = num_rules;

	return handle;
}

static void destroy_flow_handle(struct fs_fte *fte,
				struct mlx5_flow_handle *handle,
				struct mlx5_flow_destination *dest,
				int i)
{
	for (; --i >= 0;) {
		if (refcount_dec_and_test(&handle->rule[i]->node.refcount)) {
			fte->dests_size--;
			list_del(&handle->rule[i]->node.list);
			kfree(handle->rule[i]);
		}
	}
	kfree(handle);
}

static struct mlx5_flow_handle *
create_flow_handle(struct fs_fte *fte,
		   struct mlx5_flow_destination *dest,
		   int dest_num,
		   int *modify_mask,
		   bool *new_rule)
{
	struct mlx5_flow_handle *handle;
	struct mlx5_flow_rule *rule = NULL;
	static int count = BIT(MLX5_SET_FTE_MODIFY_ENABLE_MASK_FLOW_COUNTERS);
	static int dst = BIT(MLX5_SET_FTE_MODIFY_ENABLE_MASK_DESTINATION_LIST);
	int type;
	int i = 0;

	handle = alloc_handle((dest_num) ? dest_num : 1);
	if (!handle)
		return ERR_PTR(-ENOMEM);

	do {
		if (dest) {
			rule = find_flow_rule(fte, dest + i);
			if (rule) {
				refcount_inc(&rule->node.refcount);
				goto rule_found;
			}
		}

		*new_rule = true;
		rule = alloc_rule(dest + i);
		if (!rule)
			goto free_rules;

		/* Add dest to dests list- we need flow tables to be in the
		 * end of the list for forward to next prio rules.
		 */
		tree_init_node(&rule->node, NULL, del_sw_hw_rule);
		if (dest &&
		    dest[i].type != MLX5_FLOW_DESTINATION_TYPE_FLOW_TABLE)
			list_add(&rule->node.list, &fte->node.children);
		else
			list_add_tail(&rule->node.list, &fte->node.children);
		if (dest) {
			fte->dests_size++;

			if (is_fwd_dest_type(dest[i].type))
				fte->fwd_dests++;

			type = dest[i].type ==
				MLX5_FLOW_DESTINATION_TYPE_COUNTER;
			*modify_mask |= type ? count : dst;
		}
rule_found:
		handle->rule[i] = rule;
	} while (++i < dest_num);

	return handle;

free_rules:
	destroy_flow_handle(fte, handle, dest, i);
	return ERR_PTR(-ENOMEM);
}

/* fte should not be deleted while calling this function */
static struct mlx5_flow_handle *
add_rule_fte(struct fs_fte *fte,
	     struct mlx5_flow_group *fg,
	     struct mlx5_flow_destination *dest,
	     int dest_num,
	     bool update_action)
{
	struct mlx5_flow_root_namespace *root;
	struct mlx5_flow_handle *handle;
	struct mlx5_flow_table *ft;
	int modify_mask = 0;
	int err;
	bool new_rule = false;

	handle = create_flow_handle(fte, dest, dest_num, &modify_mask,
				    &new_rule);
	if (IS_ERR(handle) || !new_rule)
		goto out;

	if (update_action)
		modify_mask |= BIT(MLX5_SET_FTE_MODIFY_ENABLE_MASK_ACTION);

	fs_get_obj(ft, fg->node.parent);
	root = find_root(&fg->node);
	if (!(fte->status & FS_FTE_STATUS_EXISTING))
		err = root->cmds->create_fte(root, ft, fg, fte);
	else
		err = root->cmds->update_fte(root, ft, fg, modify_mask, fte);
	if (err)
		goto free_handle;

	fte->node.active = true;
	fte->status |= FS_FTE_STATUS_EXISTING;
	atomic_inc(&fg->node.version);

out:
	return handle;

free_handle:
	destroy_flow_handle(fte, handle, dest, handle->num_rules);
	return ERR_PTR(err);
}

static struct mlx5_flow_group *alloc_auto_flow_group(struct mlx5_flow_table  *ft,
						     const struct mlx5_flow_spec *spec)
{
	struct list_head *prev = &ft->node.children;
	u32 max_fte = ft->autogroup.max_fte;
	unsigned int candidate_index = 0;
	unsigned int group_size = 0;
	struct mlx5_flow_group *fg;

	if (!ft->autogroup.active)
		return ERR_PTR(-ENOENT);

	if (ft->autogroup.num_groups < ft->autogroup.required_groups)
		group_size = ft->autogroup.group_size;

	/*  max_fte == ft->autogroup.max_types */
	if (group_size == 0)
		group_size = 1;

	/* sorted by start_index */
	fs_for_each_fg(fg, ft) {
		if (candidate_index + group_size > fg->start_index)
			candidate_index = fg->start_index + fg->max_ftes;
		else
			break;
		prev = &fg->node.list;
	}

	if (candidate_index + group_size > max_fte)
		return ERR_PTR(-ENOSPC);

	fg = alloc_insert_flow_group(ft,
				     spec->match_criteria_enable,
				     spec->match_criteria,
				     candidate_index,
				     candidate_index + group_size - 1,
				     prev);
	if (IS_ERR(fg))
		goto out;

	if (group_size == ft->autogroup.group_size)
		ft->autogroup.num_groups++;

out:
	return fg;
}

static int create_auto_flow_group(struct mlx5_flow_table *ft,
				  struct mlx5_flow_group *fg)
{
	struct mlx5_flow_root_namespace *root = find_root(&ft->node);
	int inlen = MLX5_ST_SZ_BYTES(create_flow_group_in);
	void *match_criteria_addr;
	u8 src_esw_owner_mask_on;
	void *misc;
	int err;
	u32 *in;

	in = kvzalloc(inlen, GFP_KERNEL);
	if (!in)
		return -ENOMEM;

	MLX5_SET(create_flow_group_in, in, match_criteria_enable,
		 fg->mask.match_criteria_enable);
	MLX5_SET(create_flow_group_in, in, start_flow_index, fg->start_index);
	MLX5_SET(create_flow_group_in, in, end_flow_index,   fg->start_index +
		 fg->max_ftes - 1);

	misc = MLX5_ADDR_OF(fte_match_param, fg->mask.match_criteria,
			    misc_parameters);
	src_esw_owner_mask_on = !!MLX5_GET(fte_match_set_misc, misc,
					 source_eswitch_owner_vhca_id);
	MLX5_SET(create_flow_group_in, in,
		 source_eswitch_owner_vhca_id_valid, src_esw_owner_mask_on);

	match_criteria_addr = MLX5_ADDR_OF(create_flow_group_in,
					   in, match_criteria);
	memcpy(match_criteria_addr, fg->mask.match_criteria,
	       sizeof(fg->mask.match_criteria));

	err = root->cmds->create_flow_group(root, ft, in, fg);
	if (!err) {
		fg->node.active = true;
		trace_mlx5_fs_add_fg(fg);
	}

	kvfree(in);
	return err;
}

static bool mlx5_flow_dests_cmp(struct mlx5_flow_destination *d1,
				struct mlx5_flow_destination *d2)
{
	if (d1->type == d2->type) {
		if (((d1->type == MLX5_FLOW_DESTINATION_TYPE_VPORT ||
		      d1->type == MLX5_FLOW_DESTINATION_TYPE_UPLINK) &&
		     d1->vport.num == d2->vport.num &&
		     d1->vport.flags == d2->vport.flags &&
		     ((d1->vport.flags & MLX5_FLOW_DEST_VPORT_VHCA_ID) ?
		      (d1->vport.vhca_id == d2->vport.vhca_id) : true) &&
		     ((d1->vport.flags & MLX5_FLOW_DEST_VPORT_REFORMAT_ID) ?
		      (d1->vport.pkt_reformat->id ==
		       d2->vport.pkt_reformat->id) : true)) ||
		    (d1->type == MLX5_FLOW_DESTINATION_TYPE_FLOW_TABLE &&
		     d1->ft == d2->ft) ||
		    (d1->type == MLX5_FLOW_DESTINATION_TYPE_TIR &&
		     d1->tir_num == d2->tir_num) ||
		    (d1->type == MLX5_FLOW_DESTINATION_TYPE_FLOW_TABLE_NUM &&
		     d1->ft_num == d2->ft_num) ||
		    (d1->type == MLX5_FLOW_DESTINATION_TYPE_FLOW_SAMPLER &&
		     d1->sampler_id == d2->sampler_id))
			return true;
	}

	return false;
}

static struct mlx5_flow_rule *find_flow_rule(struct fs_fte *fte,
					     struct mlx5_flow_destination *dest)
{
	struct mlx5_flow_rule *rule;

	list_for_each_entry(rule, &fte->node.children, node.list) {
		if (mlx5_flow_dests_cmp(&rule->dest_attr, dest))
			return rule;
	}
	return NULL;
}

static bool check_conflicting_actions_vlan(const struct mlx5_fs_vlan *vlan0,
					   const struct mlx5_fs_vlan *vlan1)
<<<<<<< HEAD
{
	return vlan0->ethtype != vlan1->ethtype ||
	       vlan0->vid != vlan1->vid ||
	       vlan0->prio != vlan1->prio;
}

static bool check_conflicting_actions(const struct mlx5_flow_act *act1,
				      const struct mlx5_flow_act *act2)
{
=======
{
	return vlan0->ethtype != vlan1->ethtype ||
	       vlan0->vid != vlan1->vid ||
	       vlan0->prio != vlan1->prio;
}

static bool check_conflicting_actions(const struct mlx5_flow_act *act1,
				      const struct mlx5_flow_act *act2)
{
>>>>>>> d60c95ef
	u32 action1 = act1->action;
	u32 action2 = act2->action;
	u32 xored_actions;

	xored_actions = action1 ^ action2;

	/* if one rule only wants to count, it's ok */
	if (action1 == MLX5_FLOW_CONTEXT_ACTION_COUNT ||
	    action2 == MLX5_FLOW_CONTEXT_ACTION_COUNT)
		return false;

	if (xored_actions & (MLX5_FLOW_CONTEXT_ACTION_DROP  |
			     MLX5_FLOW_CONTEXT_ACTION_PACKET_REFORMAT |
			     MLX5_FLOW_CONTEXT_ACTION_DECAP |
			     MLX5_FLOW_CONTEXT_ACTION_MOD_HDR  |
			     MLX5_FLOW_CONTEXT_ACTION_VLAN_POP |
			     MLX5_FLOW_CONTEXT_ACTION_VLAN_PUSH |
			     MLX5_FLOW_CONTEXT_ACTION_VLAN_POP_2 |
			     MLX5_FLOW_CONTEXT_ACTION_VLAN_PUSH_2))
		return true;

	if (action1 & MLX5_FLOW_CONTEXT_ACTION_PACKET_REFORMAT &&
	    act1->pkt_reformat != act2->pkt_reformat)
		return true;

	if (action1 & MLX5_FLOW_CONTEXT_ACTION_MOD_HDR &&
	    act1->modify_hdr != act2->modify_hdr)
		return true;

	if (action1 & MLX5_FLOW_CONTEXT_ACTION_VLAN_PUSH &&
	    check_conflicting_actions_vlan(&act1->vlan[0], &act2->vlan[0]))
		return true;

	if (action1 & MLX5_FLOW_CONTEXT_ACTION_VLAN_PUSH_2 &&
	    check_conflicting_actions_vlan(&act1->vlan[1], &act2->vlan[1]))
		return true;

	return false;
}

static int check_conflicting_ftes(struct fs_fte *fte,
				  const struct mlx5_flow_context *flow_context,
				  const struct mlx5_flow_act *flow_act)
{
	if (check_conflicting_actions(flow_act, &fte->action)) {
		mlx5_core_warn(get_dev(&fte->node),
			       "Found two FTEs with conflicting actions\n");
		return -EEXIST;
	}

	if ((flow_context->flags & FLOW_CONTEXT_HAS_TAG) &&
	    fte->flow_context.flow_tag != flow_context->flow_tag) {
		mlx5_core_warn(get_dev(&fte->node),
			       "FTE flow tag %u already exists with different flow tag %u\n",
			       fte->flow_context.flow_tag,
			       flow_context->flow_tag);
		return -EEXIST;
	}

	return 0;
}

static struct mlx5_flow_handle *add_rule_fg(struct mlx5_flow_group *fg,
					    const struct mlx5_flow_spec *spec,
					    struct mlx5_flow_act *flow_act,
					    struct mlx5_flow_destination *dest,
					    int dest_num,
					    struct fs_fte *fte)
{
	struct mlx5_flow_handle *handle;
	int old_action;
	int i;
	int ret;

	ret = check_conflicting_ftes(fte, &spec->flow_context, flow_act);
	if (ret)
		return ERR_PTR(ret);

	old_action = fte->action.action;
	fte->action.action |= flow_act->action;
	handle = add_rule_fte(fte, fg, dest, dest_num,
			      old_action != flow_act->action);
	if (IS_ERR(handle)) {
		fte->action.action = old_action;
		return handle;
	}
	trace_mlx5_fs_set_fte(fte, false);

	for (i = 0; i < handle->num_rules; i++) {
		if (refcount_read(&handle->rule[i]->node.refcount) == 1) {
			tree_add_node(&handle->rule[i]->node, &fte->node);
			trace_mlx5_fs_add_rule(handle->rule[i]);
		}
	}
	return handle;
}

static bool counter_is_valid(u32 action)
{
	return (action & (MLX5_FLOW_CONTEXT_ACTION_DROP |
			  MLX5_FLOW_CONTEXT_ACTION_ALLOW |
			  MLX5_FLOW_CONTEXT_ACTION_FWD_DEST));
}

static bool dest_is_valid(struct mlx5_flow_destination *dest,
			  struct mlx5_flow_act *flow_act,
			  struct mlx5_flow_table *ft)
{
	bool ignore_level = flow_act->flags & FLOW_ACT_IGNORE_FLOW_LEVEL;
	u32 action = flow_act->action;

	if (dest && (dest->type == MLX5_FLOW_DESTINATION_TYPE_COUNTER))
		return counter_is_valid(action);

	if (!(action & MLX5_FLOW_CONTEXT_ACTION_FWD_DEST))
		return true;

	if (ignore_level) {
		if (ft->type != FS_FT_FDB &&
		    ft->type != FS_FT_NIC_RX)
			return false;

		if (dest->type == MLX5_FLOW_DESTINATION_TYPE_FLOW_TABLE &&
		    ft->type != dest->ft->type)
			return false;
	}

	if (!dest || ((dest->type ==
	    MLX5_FLOW_DESTINATION_TYPE_FLOW_TABLE) &&
	    (dest->ft->level <= ft->level && !ignore_level)))
		return false;
	return true;
}

struct match_list {
	struct list_head	list;
	struct mlx5_flow_group *g;
};

static void free_match_list(struct match_list *head, bool ft_locked)
{
	struct match_list *iter, *match_tmp;

	list_for_each_entry_safe(iter, match_tmp, &head->list,
				 list) {
		tree_put_node(&iter->g->node, ft_locked);
		list_del(&iter->list);
		kfree(iter);
	}
}

static int build_match_list(struct match_list *match_head,
			    struct mlx5_flow_table *ft,
			    const struct mlx5_flow_spec *spec,
			    struct mlx5_flow_group *fg,
			    bool ft_locked)
{
	struct rhlist_head *tmp, *list;
	struct mlx5_flow_group *g;
	int err = 0;

	rcu_read_lock();
	INIT_LIST_HEAD(&match_head->list);
	/* Collect all fgs which has a matching match_criteria */
	list = rhltable_lookup(&ft->fgs_hash, spec, rhash_fg);
	/* RCU is atomic, we can't execute FW commands here */
	rhl_for_each_entry_rcu(g, tmp, list, hash) {
		struct match_list *curr_match;

		if (fg && fg != g)
			continue;

		if (unlikely(!tree_get_node(&g->node)))
			continue;

		curr_match = kmalloc(sizeof(*curr_match), GFP_ATOMIC);
		if (!curr_match) {
			rcu_read_unlock();
			free_match_list(match_head, ft_locked);
			return -ENOMEM;
		}
		curr_match->g = g;
		list_add_tail(&curr_match->list, &match_head->list);
	}
	rcu_read_unlock();
	return err;
}

static u64 matched_fgs_get_version(struct list_head *match_head)
{
	struct match_list *iter;
	u64 version = 0;

	list_for_each_entry(iter, match_head, list)
		version += (u64)atomic_read(&iter->g->node.version);
	return version;
}

static struct fs_fte *
lookup_fte_locked(struct mlx5_flow_group *g,
		  const u32 *match_value,
		  bool take_write)
{
	struct fs_fte *fte_tmp;

	if (take_write)
		nested_down_write_ref_node(&g->node, FS_LOCK_PARENT);
	else
		nested_down_read_ref_node(&g->node, FS_LOCK_PARENT);
	fte_tmp = rhashtable_lookup_fast(&g->ftes_hash, match_value,
					 rhash_fte);
	if (!fte_tmp || !tree_get_node(&fte_tmp->node)) {
		fte_tmp = NULL;
		goto out;
	}
	if (!fte_tmp->node.active) {
		tree_put_node(&fte_tmp->node, false);
		fte_tmp = NULL;
		goto out;
	}

	nested_down_write_ref_node(&fte_tmp->node, FS_LOCK_CHILD);
out:
	if (take_write)
		up_write_ref_node(&g->node, false);
	else
		up_read_ref_node(&g->node);
	return fte_tmp;
}

static struct mlx5_flow_handle *
try_add_to_existing_fg(struct mlx5_flow_table *ft,
		       struct list_head *match_head,
		       const struct mlx5_flow_spec *spec,
		       struct mlx5_flow_act *flow_act,
		       struct mlx5_flow_destination *dest,
		       int dest_num,
		       int ft_version)
{
	struct mlx5_flow_steering *steering = get_steering(&ft->node);
	struct mlx5_flow_group *g;
	struct mlx5_flow_handle *rule;
	struct match_list *iter;
	bool take_write = false;
	struct fs_fte *fte;
	u64  version = 0;
	int err;

	fte = alloc_fte(ft, spec, flow_act);
	if (IS_ERR(fte))
		return  ERR_PTR(-ENOMEM);

search_again_locked:
	if (flow_act->flags & FLOW_ACT_NO_APPEND)
		goto skip_search;
	version = matched_fgs_get_version(match_head);
	/* Try to find an fte with identical match value and attempt update its
	 * action.
	 */
	list_for_each_entry(iter, match_head, list) {
		struct fs_fte *fte_tmp;

		g = iter->g;
		fte_tmp = lookup_fte_locked(g, spec->match_value, take_write);
		if (!fte_tmp)
			continue;
		rule = add_rule_fg(g, spec, flow_act, dest, dest_num, fte_tmp);
		/* No error check needed here, because insert_fte() is not called */
		up_write_ref_node(&fte_tmp->node, false);
		tree_put_node(&fte_tmp->node, false);
		kmem_cache_free(steering->ftes_cache, fte);
		return rule;
	}

skip_search:
	/* No group with matching fte found, or we skipped the search.
	 * Try to add a new fte to any matching fg.
	 */

	/* Check the ft version, for case that new flow group
	 * was added while the fgs weren't locked
	 */
	if (atomic_read(&ft->node.version) != ft_version) {
		rule = ERR_PTR(-EAGAIN);
		goto out;
	}

	/* Check the fgs version. If version have changed it could be that an
	 * FTE with the same match value was added while the fgs weren't
	 * locked.
	 */
	if (!(flow_act->flags & FLOW_ACT_NO_APPEND) &&
	    version != matched_fgs_get_version(match_head)) {
		take_write = true;
		goto search_again_locked;
	}

	list_for_each_entry(iter, match_head, list) {
		g = iter->g;

		nested_down_write_ref_node(&g->node, FS_LOCK_PARENT);

		if (!g->node.active) {
			up_write_ref_node(&g->node, false);
			continue;
		}

		err = insert_fte(g, fte);
		if (err) {
			up_write_ref_node(&g->node, false);
			if (err == -ENOSPC)
				continue;
			kmem_cache_free(steering->ftes_cache, fte);
			return ERR_PTR(err);
		}

		nested_down_write_ref_node(&fte->node, FS_LOCK_CHILD);
		up_write_ref_node(&g->node, false);
		rule = add_rule_fg(g, spec, flow_act, dest, dest_num, fte);
		up_write_ref_node(&fte->node, false);
		if (IS_ERR(rule))
			tree_put_node(&fte->node, false);
		return rule;
	}
	rule = ERR_PTR(-ENOENT);
out:
	kmem_cache_free(steering->ftes_cache, fte);
	return rule;
}

static struct mlx5_flow_handle *
_mlx5_add_flow_rules(struct mlx5_flow_table *ft,
		     const struct mlx5_flow_spec *spec,
		     struct mlx5_flow_act *flow_act,
		     struct mlx5_flow_destination *dest,
		     int dest_num)

{
	struct mlx5_flow_steering *steering = get_steering(&ft->node);
	struct mlx5_flow_handle *rule;
	struct match_list match_head;
	struct mlx5_flow_group *g;
	bool take_write = false;
	struct fs_fte *fte;
	int version;
	int err;
	int i;

	if (!check_valid_spec(spec))
		return ERR_PTR(-EINVAL);

	if (flow_act->fg && ft->autogroup.active)
		return ERR_PTR(-EINVAL);

	for (i = 0; i < dest_num; i++) {
		if (!dest_is_valid(&dest[i], flow_act, ft))
			return ERR_PTR(-EINVAL);
	}
	nested_down_read_ref_node(&ft->node, FS_LOCK_GRANDPARENT);
search_again_locked:
	version = atomic_read(&ft->node.version);

	/* Collect all fgs which has a matching match_criteria */
	err = build_match_list(&match_head, ft, spec, flow_act->fg, take_write);
	if (err) {
		if (take_write)
			up_write_ref_node(&ft->node, false);
		else
			up_read_ref_node(&ft->node);
		return ERR_PTR(err);
	}

	if (!take_write)
		up_read_ref_node(&ft->node);

	rule = try_add_to_existing_fg(ft, &match_head.list, spec, flow_act, dest,
				      dest_num, version);
	free_match_list(&match_head, take_write);
	if (!IS_ERR(rule) ||
	    (PTR_ERR(rule) != -ENOENT && PTR_ERR(rule) != -EAGAIN)) {
		if (take_write)
			up_write_ref_node(&ft->node, false);
		return rule;
	}

	if (!take_write) {
		nested_down_write_ref_node(&ft->node, FS_LOCK_GRANDPARENT);
		take_write = true;
	}

	if (PTR_ERR(rule) == -EAGAIN ||
	    version != atomic_read(&ft->node.version))
		goto search_again_locked;

	g = alloc_auto_flow_group(ft, spec);
	if (IS_ERR(g)) {
		rule = ERR_CAST(g);
		up_write_ref_node(&ft->node, false);
		return rule;
	}

	fte = alloc_fte(ft, spec, flow_act);
	if (IS_ERR(fte)) {
		up_write_ref_node(&ft->node, false);
		err = PTR_ERR(fte);
		goto err_alloc_fte;
	}

	nested_down_write_ref_node(&g->node, FS_LOCK_PARENT);
	up_write_ref_node(&ft->node, false);

	err = create_auto_flow_group(ft, g);
	if (err)
		goto err_release_fg;

	err = insert_fte(g, fte);
	if (err)
		goto err_release_fg;

	nested_down_write_ref_node(&fte->node, FS_LOCK_CHILD);
	up_write_ref_node(&g->node, false);
	rule = add_rule_fg(g, spec, flow_act, dest, dest_num, fte);
	up_write_ref_node(&fte->node, false);
	if (IS_ERR(rule))
		tree_put_node(&fte->node, false);
	tree_put_node(&g->node, false);
	return rule;

err_release_fg:
	up_write_ref_node(&g->node, false);
	kmem_cache_free(steering->ftes_cache, fte);
err_alloc_fte:
	tree_put_node(&g->node, false);
	return ERR_PTR(err);
}

static bool fwd_next_prio_supported(struct mlx5_flow_table *ft)
{
	return ((ft->type == FS_FT_NIC_RX) &&
		(MLX5_CAP_FLOWTABLE(get_dev(&ft->node), nic_rx_multi_path_tirs)));
}

struct mlx5_flow_handle *
mlx5_add_flow_rules(struct mlx5_flow_table *ft,
		    const struct mlx5_flow_spec *spec,
		    struct mlx5_flow_act *flow_act,
		    struct mlx5_flow_destination *dest,
		    int num_dest)
{
	struct mlx5_flow_root_namespace *root = find_root(&ft->node);
	static const struct mlx5_flow_spec zero_spec = {};
	struct mlx5_flow_destination *gen_dest = NULL;
	struct mlx5_flow_table *next_ft = NULL;
	struct mlx5_flow_handle *handle = NULL;
	u32 sw_action = flow_act->action;
	int i;

	if (!spec)
		spec = &zero_spec;

	if (!is_fwd_next_action(sw_action))
		return _mlx5_add_flow_rules(ft, spec, flow_act, dest, num_dest);

	if (!fwd_next_prio_supported(ft))
		return ERR_PTR(-EOPNOTSUPP);

	mutex_lock(&root->chain_lock);
	next_ft = find_next_fwd_ft(ft, flow_act);
	if (!next_ft) {
		handle = ERR_PTR(-EOPNOTSUPP);
		goto unlock;
	}

	gen_dest = kcalloc(num_dest + 1, sizeof(*dest),
			   GFP_KERNEL);
	if (!gen_dest) {
		handle = ERR_PTR(-ENOMEM);
		goto unlock;
	}
	for (i = 0; i < num_dest; i++)
		gen_dest[i] = dest[i];
	gen_dest[i].type =
		MLX5_FLOW_DESTINATION_TYPE_FLOW_TABLE;
	gen_dest[i].ft = next_ft;
	dest = gen_dest;
	num_dest++;
	flow_act->action &= ~(MLX5_FLOW_CONTEXT_ACTION_FWD_NEXT_PRIO |
			      MLX5_FLOW_CONTEXT_ACTION_FWD_NEXT_NS);
	flow_act->action |= MLX5_FLOW_CONTEXT_ACTION_FWD_DEST;
	handle = _mlx5_add_flow_rules(ft, spec, flow_act, dest, num_dest);
	if (IS_ERR(handle))
		goto unlock;

	if (list_empty(&handle->rule[num_dest - 1]->next_ft)) {
		mutex_lock(&next_ft->lock);
		list_add(&handle->rule[num_dest - 1]->next_ft,
			 &next_ft->fwd_rules);
		mutex_unlock(&next_ft->lock);
		handle->rule[num_dest - 1]->sw_action = sw_action;
		handle->rule[num_dest - 1]->ft = ft;
	}
unlock:
	mutex_unlock(&root->chain_lock);
	kfree(gen_dest);
	return handle;
}
EXPORT_SYMBOL(mlx5_add_flow_rules);

void mlx5_del_flow_rules(struct mlx5_flow_handle *handle)
{
	struct fs_fte *fte;
	int i;

	/* In order to consolidate the HW changes we lock the FTE for other
	 * changes, and increase its refcount, in order not to perform the
	 * "del" functions of the FTE. Will handle them here.
	 * The removal of the rules is done under locked FTE.
	 * After removing all the handle's rules, if there are remaining
	 * rules, it means we just need to modify the FTE in FW, and
	 * unlock/decrease the refcount we increased before.
	 * Otherwise, it means the FTE should be deleted. First delete the
	 * FTE in FW. Then, unlock the FTE, and proceed the tree_put_node of
	 * the FTE, which will handle the last decrease of the refcount, as
	 * well as required handling of its parent.
	 */
	fs_get_obj(fte, handle->rule[0]->node.parent);
	down_write_ref_node(&fte->node, false);
	for (i = handle->num_rules - 1; i >= 0; i--)
		tree_remove_node(&handle->rule[i]->node, true);
	if (list_empty(&fte->node.children)) {
<<<<<<< HEAD
		del_hw_fte(&fte->node);
=======
		fte->node.del_hw_func(&fte->node);
>>>>>>> d60c95ef
		/* Avoid double call to del_hw_fte */
		fte->node.del_hw_func = NULL;
		up_write_ref_node(&fte->node, false);
		tree_put_node(&fte->node, false);
	} else if (fte->dests_size) {
		if (fte->modify_mask)
			modify_fte(fte);
		up_write_ref_node(&fte->node, false);
	} else {
		up_write_ref_node(&fte->node, false);
	}
	kfree(handle);
}
EXPORT_SYMBOL(mlx5_del_flow_rules);

/* Assuming prio->node.children(flow tables) is sorted by level */
static struct mlx5_flow_table *find_next_ft(struct mlx5_flow_table *ft)
{
	struct fs_prio *prio;

	fs_get_obj(prio, ft->node.parent);

	if (!list_is_last(&ft->node.list, &prio->node.children))
		return list_next_entry(ft, node.list);
	return find_next_chained_ft(prio);
}

static int update_root_ft_destroy(struct mlx5_flow_table *ft)
{
	struct mlx5_flow_root_namespace *root = find_root(&ft->node);
	struct mlx5_ft_underlay_qp *uqp;
	struct mlx5_flow_table *new_root_ft = NULL;
	int err = 0;
	u32 qpn;

	if (root->root_ft != ft)
		return 0;

	new_root_ft = find_next_ft(ft);
	if (!new_root_ft) {
		root->root_ft = NULL;
		return 0;
	}

	if (list_empty(&root->underlay_qpns)) {
		/* Don't set any QPN (zero) in case QPN list is empty */
		qpn = 0;
		err = root->cmds->update_root_ft(root, new_root_ft,
						 qpn, false);
	} else {
		list_for_each_entry(uqp, &root->underlay_qpns, list) {
			qpn = uqp->qpn;
			err = root->cmds->update_root_ft(root,
							 new_root_ft, qpn,
							 false);
			if (err)
				break;
		}
	}

	if (err)
		mlx5_core_warn(root->dev,
			       "Update root flow table of id(%u) qpn(%d) failed\n",
			       ft->id, qpn);
	else
		root->root_ft = new_root_ft;

	return 0;
}

/* Connect flow table from previous priority to
 * the next flow table.
 */
static int disconnect_flow_table(struct mlx5_flow_table *ft)
{
	struct mlx5_core_dev *dev = get_dev(&ft->node);
	struct mlx5_flow_table *next_ft;
	struct fs_prio *prio;
	int err = 0;

	err = update_root_ft_destroy(ft);
	if (err)
		return err;

	fs_get_obj(prio, ft->node.parent);
	if  (!(list_first_entry(&prio->node.children,
				struct mlx5_flow_table,
				node.list) == ft))
		return 0;

	next_ft = find_next_ft(ft);
	err = connect_fwd_rules(dev, next_ft, ft);
	if (err)
		return err;

	err = connect_prev_fts(dev, next_ft, prio);
	if (err)
		mlx5_core_warn(dev, "Failed to disconnect flow table %d\n",
			       ft->id);
	return err;
}

int mlx5_destroy_flow_table(struct mlx5_flow_table *ft)
{
	struct mlx5_flow_root_namespace *root = find_root(&ft->node);
	int err = 0;

	mutex_lock(&root->chain_lock);
	if (!(ft->flags & MLX5_FLOW_TABLE_UNMANAGED))
		err = disconnect_flow_table(ft);
	if (err) {
		mutex_unlock(&root->chain_lock);
		return err;
	}
	if (tree_remove_node(&ft->node, false))
		mlx5_core_warn(get_dev(&ft->node), "Flow table %d wasn't destroyed, refcount > 1\n",
			       ft->id);
	mutex_unlock(&root->chain_lock);

	return err;
}
EXPORT_SYMBOL(mlx5_destroy_flow_table);

void mlx5_destroy_flow_group(struct mlx5_flow_group *fg)
{
	if (tree_remove_node(&fg->node, false))
		mlx5_core_warn(get_dev(&fg->node), "Flow group %d wasn't destroyed, refcount > 1\n",
			       fg->id);
}
EXPORT_SYMBOL(mlx5_destroy_flow_group);

struct mlx5_flow_namespace *mlx5_get_fdb_sub_ns(struct mlx5_core_dev *dev,
						int n)
{
	struct mlx5_flow_steering *steering = dev->priv.steering;

	if (!steering || !steering->fdb_sub_ns)
		return NULL;

	return steering->fdb_sub_ns[n];
}
EXPORT_SYMBOL(mlx5_get_fdb_sub_ns);

static bool is_nic_rx_ns(enum mlx5_flow_namespace_type type)
{
	switch (type) {
	case MLX5_FLOW_NAMESPACE_BYPASS:
	case MLX5_FLOW_NAMESPACE_KERNEL_RX_MACSEC:
	case MLX5_FLOW_NAMESPACE_LAG:
	case MLX5_FLOW_NAMESPACE_OFFLOADS:
	case MLX5_FLOW_NAMESPACE_ETHTOOL:
	case MLX5_FLOW_NAMESPACE_KERNEL:
	case MLX5_FLOW_NAMESPACE_LEFTOVERS:
	case MLX5_FLOW_NAMESPACE_ANCHOR:
		return true;
	default:
		return false;
	}
}

struct mlx5_flow_namespace *mlx5_get_flow_namespace(struct mlx5_core_dev *dev,
						    enum mlx5_flow_namespace_type type)
{
	struct mlx5_flow_steering *steering = dev->priv.steering;
	struct mlx5_flow_root_namespace *root_ns;
	int prio = 0;
	struct fs_prio *fs_prio;
	struct mlx5_flow_namespace *ns;

	if (!steering)
		return NULL;

	switch (type) {
	case MLX5_FLOW_NAMESPACE_FDB:
		if (steering->fdb_root_ns)
			return &steering->fdb_root_ns->ns;
		return NULL;
	case MLX5_FLOW_NAMESPACE_PORT_SEL:
		if (steering->port_sel_root_ns)
			return &steering->port_sel_root_ns->ns;
		return NULL;
	case MLX5_FLOW_NAMESPACE_SNIFFER_RX:
		if (steering->sniffer_rx_root_ns)
			return &steering->sniffer_rx_root_ns->ns;
		return NULL;
	case MLX5_FLOW_NAMESPACE_SNIFFER_TX:
		if (steering->sniffer_tx_root_ns)
			return &steering->sniffer_tx_root_ns->ns;
		return NULL;
	case MLX5_FLOW_NAMESPACE_FDB_BYPASS:
		root_ns = steering->fdb_root_ns;
		prio =  FDB_BYPASS_PATH;
		break;
	case MLX5_FLOW_NAMESPACE_EGRESS:
	case MLX5_FLOW_NAMESPACE_EGRESS_IPSEC:
	case MLX5_FLOW_NAMESPACE_EGRESS_MACSEC:
		root_ns = steering->egress_root_ns;
		prio = type - MLX5_FLOW_NAMESPACE_EGRESS;
		break;
	case MLX5_FLOW_NAMESPACE_RDMA_RX:
		root_ns = steering->rdma_rx_root_ns;
		prio = RDMA_RX_BYPASS_PRIO;
		break;
	case MLX5_FLOW_NAMESPACE_RDMA_RX_KERNEL:
		root_ns = steering->rdma_rx_root_ns;
		prio = RDMA_RX_KERNEL_PRIO;
		break;
	case MLX5_FLOW_NAMESPACE_RDMA_TX:
		root_ns = steering->rdma_tx_root_ns;
		break;
	case MLX5_FLOW_NAMESPACE_RDMA_RX_COUNTERS:
		root_ns = steering->rdma_rx_root_ns;
		prio = RDMA_RX_COUNTERS_PRIO;
		break;
	case MLX5_FLOW_NAMESPACE_RDMA_TX_COUNTERS:
		root_ns = steering->rdma_tx_root_ns;
		prio = RDMA_TX_COUNTERS_PRIO;
		break;
	default: /* Must be NIC RX */
		WARN_ON(!is_nic_rx_ns(type));
		root_ns = steering->root_ns;
		prio = type;
		break;
	}

	if (!root_ns)
		return NULL;

	fs_prio = find_prio(&root_ns->ns, prio);
	if (!fs_prio)
		return NULL;

	ns = list_first_entry(&fs_prio->node.children,
			      typeof(*ns),
			      node.list);

	return ns;
}
EXPORT_SYMBOL(mlx5_get_flow_namespace);

struct mlx5_flow_namespace *mlx5_get_flow_vport_acl_namespace(struct mlx5_core_dev *dev,
							      enum mlx5_flow_namespace_type type,
							      int vport)
{
	struct mlx5_flow_steering *steering = dev->priv.steering;

	if (!steering)
		return NULL;

	switch (type) {
	case MLX5_FLOW_NAMESPACE_ESW_EGRESS:
		if (vport >= steering->esw_egress_acl_vports)
			return NULL;
		if (steering->esw_egress_root_ns &&
		    steering->esw_egress_root_ns[vport])
			return &steering->esw_egress_root_ns[vport]->ns;
		else
			return NULL;
	case MLX5_FLOW_NAMESPACE_ESW_INGRESS:
		if (vport >= steering->esw_ingress_acl_vports)
			return NULL;
		if (steering->esw_ingress_root_ns &&
		    steering->esw_ingress_root_ns[vport])
			return &steering->esw_ingress_root_ns[vport]->ns;
		else
			return NULL;
	default:
		return NULL;
	}
}

static struct fs_prio *_fs_create_prio(struct mlx5_flow_namespace *ns,
				       unsigned int prio,
				       int num_levels,
				       enum fs_node_type type)
{
	struct fs_prio *fs_prio;

	fs_prio = kzalloc(sizeof(*fs_prio), GFP_KERNEL);
	if (!fs_prio)
		return ERR_PTR(-ENOMEM);

	fs_prio->node.type = type;
	tree_init_node(&fs_prio->node, NULL, del_sw_prio);
	tree_add_node(&fs_prio->node, &ns->node);
	fs_prio->num_levels = num_levels;
	fs_prio->prio = prio;
	list_add_tail(&fs_prio->node.list, &ns->node.children);

	return fs_prio;
}

static struct fs_prio *fs_create_prio_chained(struct mlx5_flow_namespace *ns,
					      unsigned int prio,
					      int num_levels)
{
	return _fs_create_prio(ns, prio, num_levels, FS_TYPE_PRIO_CHAINS);
}

static struct fs_prio *fs_create_prio(struct mlx5_flow_namespace *ns,
				      unsigned int prio, int num_levels)
{
	return _fs_create_prio(ns, prio, num_levels, FS_TYPE_PRIO);
}

static struct mlx5_flow_namespace *fs_init_namespace(struct mlx5_flow_namespace
						     *ns)
{
	ns->node.type = FS_TYPE_NAMESPACE;

	return ns;
}

static struct mlx5_flow_namespace *fs_create_namespace(struct fs_prio *prio,
						       int def_miss_act)
{
	struct mlx5_flow_namespace	*ns;

	ns = kzalloc(sizeof(*ns), GFP_KERNEL);
	if (!ns)
		return ERR_PTR(-ENOMEM);

	fs_init_namespace(ns);
	ns->def_miss_action = def_miss_act;
	tree_init_node(&ns->node, NULL, del_sw_ns);
	tree_add_node(&ns->node, &prio->node);
	list_add_tail(&ns->node.list, &prio->node.children);

	return ns;
}

static int create_leaf_prios(struct mlx5_flow_namespace *ns, int prio,
			     struct init_tree_node *prio_metadata)
{
	struct fs_prio *fs_prio;
	int i;

	for (i = 0; i < prio_metadata->num_leaf_prios; i++) {
		fs_prio = fs_create_prio(ns, prio++, prio_metadata->num_levels);
		if (IS_ERR(fs_prio))
			return PTR_ERR(fs_prio);
	}
	return 0;
}

#define FLOW_TABLE_BIT_SZ 1
#define GET_FLOW_TABLE_CAP(dev, offset) \
	((be32_to_cpu(*((__be32 *)(dev->caps.hca[MLX5_CAP_FLOW_TABLE]->cur) +	\
			offset / 32)) >>					\
	  (32 - FLOW_TABLE_BIT_SZ - (offset & 0x1f))) & FLOW_TABLE_BIT_SZ)
static bool has_required_caps(struct mlx5_core_dev *dev, struct node_caps *caps)
{
	int i;

	for (i = 0; i < caps->arr_sz; i++) {
		if (!GET_FLOW_TABLE_CAP(dev, caps->caps[i]))
			return false;
	}
	return true;
}

static int init_root_tree_recursive(struct mlx5_flow_steering *steering,
				    struct init_tree_node *init_node,
				    struct fs_node *fs_parent_node,
				    struct init_tree_node *init_parent_node,
				    int prio)
{
	int max_ft_level = MLX5_CAP_FLOWTABLE(steering->dev,
					      flow_table_properties_nic_receive.
					      max_ft_level);
	struct mlx5_flow_namespace *fs_ns;
	struct fs_prio *fs_prio;
	struct fs_node *base;
	int i;
	int err;

	if (init_node->type == FS_TYPE_PRIO) {
		if ((init_node->min_ft_level > max_ft_level) ||
		    !has_required_caps(steering->dev, &init_node->caps))
			return 0;

		fs_get_obj(fs_ns, fs_parent_node);
		if (init_node->num_leaf_prios)
			return create_leaf_prios(fs_ns, prio, init_node);
		fs_prio = fs_create_prio(fs_ns, prio, init_node->num_levels);
		if (IS_ERR(fs_prio))
			return PTR_ERR(fs_prio);
		base = &fs_prio->node;
	} else if (init_node->type == FS_TYPE_NAMESPACE) {
		fs_get_obj(fs_prio, fs_parent_node);
		fs_ns = fs_create_namespace(fs_prio, init_node->def_miss_action);
		if (IS_ERR(fs_ns))
			return PTR_ERR(fs_ns);
		base = &fs_ns->node;
	} else {
		return -EINVAL;
	}
	prio = 0;
	for (i = 0; i < init_node->ar_size; i++) {
		err = init_root_tree_recursive(steering, &init_node->children[i],
					       base, init_node, prio);
		if (err)
			return err;
		if (init_node->children[i].type == FS_TYPE_PRIO &&
		    init_node->children[i].num_leaf_prios) {
			prio += init_node->children[i].num_leaf_prios;
		}
	}

	return 0;
}

static int init_root_tree(struct mlx5_flow_steering *steering,
			  struct init_tree_node *init_node,
			  struct fs_node *fs_parent_node)
{
	int err;
	int i;

	for (i = 0; i < init_node->ar_size; i++) {
		err = init_root_tree_recursive(steering, &init_node->children[i],
					       fs_parent_node,
					       init_node, i);
		if (err)
			return err;
	}
	return 0;
}

static void del_sw_root_ns(struct fs_node *node)
{
	struct mlx5_flow_root_namespace *root_ns;
	struct mlx5_flow_namespace *ns;

	fs_get_obj(ns, node);
	root_ns = container_of(ns, struct mlx5_flow_root_namespace, ns);
	mutex_destroy(&root_ns->chain_lock);
	kfree(node);
}

static struct mlx5_flow_root_namespace
*create_root_ns(struct mlx5_flow_steering *steering,
		enum fs_flow_table_type table_type)
{
	const struct mlx5_flow_cmds *cmds = mlx5_fs_cmd_get_default(table_type);
	struct mlx5_flow_root_namespace *root_ns;
	struct mlx5_flow_namespace *ns;

	/* Create the root namespace */
	root_ns = kzalloc(sizeof(*root_ns), GFP_KERNEL);
	if (!root_ns)
		return NULL;

	root_ns->dev = steering->dev;
	root_ns->table_type = table_type;
	root_ns->cmds = cmds;

	INIT_LIST_HEAD(&root_ns->underlay_qpns);

	ns = &root_ns->ns;
	fs_init_namespace(ns);
	mutex_init(&root_ns->chain_lock);
	tree_init_node(&ns->node, NULL, del_sw_root_ns);
	tree_add_node(&ns->node, NULL);

	return root_ns;
}

static void set_prio_attrs_in_prio(struct fs_prio *prio, int acc_level);

static int set_prio_attrs_in_ns(struct mlx5_flow_namespace *ns, int acc_level)
{
	struct fs_prio *prio;

	fs_for_each_prio(prio, ns) {
		 /* This updates prio start_level and num_levels */
		set_prio_attrs_in_prio(prio, acc_level);
		acc_level += prio->num_levels;
	}
	return acc_level;
}

static void set_prio_attrs_in_prio(struct fs_prio *prio, int acc_level)
{
	struct mlx5_flow_namespace *ns;
	int acc_level_ns = acc_level;

	prio->start_level = acc_level;
	fs_for_each_ns(ns, prio) {
		/* This updates start_level and num_levels of ns's priority descendants */
		acc_level_ns = set_prio_attrs_in_ns(ns, acc_level);

		/* If this a prio with chains, and we can jump from one chain
		 * (namespace) to another, so we accumulate the levels
		 */
		if (prio->node.type == FS_TYPE_PRIO_CHAINS)
			acc_level = acc_level_ns;
	}

	if (!prio->num_levels)
		prio->num_levels = acc_level_ns - prio->start_level;
	WARN_ON(prio->num_levels < acc_level_ns - prio->start_level);
}

static void set_prio_attrs(struct mlx5_flow_root_namespace *root_ns)
{
	struct mlx5_flow_namespace *ns = &root_ns->ns;
	struct fs_prio *prio;
	int start_level = 0;

	fs_for_each_prio(prio, ns) {
		set_prio_attrs_in_prio(prio, start_level);
		start_level += prio->num_levels;
	}
}

#define ANCHOR_PRIO 0
#define ANCHOR_SIZE 1
#define ANCHOR_LEVEL 0
static int create_anchor_flow_table(struct mlx5_flow_steering *steering)
{
	struct mlx5_flow_namespace *ns = NULL;
	struct mlx5_flow_table_attr ft_attr = {};
	struct mlx5_flow_table *ft;

	ns = mlx5_get_flow_namespace(steering->dev, MLX5_FLOW_NAMESPACE_ANCHOR);
	if (WARN_ON(!ns))
		return -EINVAL;

	ft_attr.max_fte = ANCHOR_SIZE;
	ft_attr.level   = ANCHOR_LEVEL;
	ft_attr.prio    = ANCHOR_PRIO;

	ft = mlx5_create_flow_table(ns, &ft_attr);
	if (IS_ERR(ft)) {
		mlx5_core_err(steering->dev, "Failed to create last anchor flow table");
		return PTR_ERR(ft);
	}
	return 0;
}

static int init_root_ns(struct mlx5_flow_steering *steering)
{
	int err;

	steering->root_ns = create_root_ns(steering, FS_FT_NIC_RX);
	if (!steering->root_ns)
		return -ENOMEM;

	err = init_root_tree(steering, &root_fs, &steering->root_ns->ns.node);
	if (err)
		goto out_err;

	set_prio_attrs(steering->root_ns);
	err = create_anchor_flow_table(steering);
	if (err)
		goto out_err;

	return 0;

out_err:
	cleanup_root_ns(steering->root_ns);
	steering->root_ns = NULL;
	return err;
}

static void clean_tree(struct fs_node *node)
{
	if (node) {
		struct fs_node *iter;
		struct fs_node *temp;

		tree_get_node(node);
		list_for_each_entry_safe(iter, temp, &node->children, list)
			clean_tree(iter);
		tree_put_node(node, false);
		tree_remove_node(node, false);
	}
}

static void cleanup_root_ns(struct mlx5_flow_root_namespace *root_ns)
{
	if (!root_ns)
		return;

	clean_tree(&root_ns->ns.node);
}

static int init_sniffer_tx_root_ns(struct mlx5_flow_steering *steering)
{
	struct fs_prio *prio;

	steering->sniffer_tx_root_ns = create_root_ns(steering, FS_FT_SNIFFER_TX);
	if (!steering->sniffer_tx_root_ns)
		return -ENOMEM;

	/* Create single prio */
	prio = fs_create_prio(&steering->sniffer_tx_root_ns->ns, 0, 1);
	return PTR_ERR_OR_ZERO(prio);
}

static int init_sniffer_rx_root_ns(struct mlx5_flow_steering *steering)
{
	struct fs_prio *prio;

	steering->sniffer_rx_root_ns = create_root_ns(steering, FS_FT_SNIFFER_RX);
	if (!steering->sniffer_rx_root_ns)
		return -ENOMEM;

	/* Create single prio */
	prio = fs_create_prio(&steering->sniffer_rx_root_ns->ns, 0, 1);
	return PTR_ERR_OR_ZERO(prio);
}

#define PORT_SEL_NUM_LEVELS 3
static int init_port_sel_root_ns(struct mlx5_flow_steering *steering)
{
	struct fs_prio *prio;

	steering->port_sel_root_ns = create_root_ns(steering, FS_FT_PORT_SEL);
	if (!steering->port_sel_root_ns)
		return -ENOMEM;

	/* Create single prio */
	prio = fs_create_prio(&steering->port_sel_root_ns->ns, 0,
			      PORT_SEL_NUM_LEVELS);
	return PTR_ERR_OR_ZERO(prio);
}

static int init_rdma_rx_root_ns(struct mlx5_flow_steering *steering)
{
	int err;

	steering->rdma_rx_root_ns = create_root_ns(steering, FS_FT_RDMA_RX);
	if (!steering->rdma_rx_root_ns)
		return -ENOMEM;

	err = init_root_tree(steering, &rdma_rx_root_fs,
			     &steering->rdma_rx_root_ns->ns.node);
	if (err)
		goto out_err;

	set_prio_attrs(steering->rdma_rx_root_ns);

	return 0;

out_err:
	cleanup_root_ns(steering->rdma_rx_root_ns);
	steering->rdma_rx_root_ns = NULL;
	return err;
}

static int init_rdma_tx_root_ns(struct mlx5_flow_steering *steering)
{
	int err;

	steering->rdma_tx_root_ns = create_root_ns(steering, FS_FT_RDMA_TX);
	if (!steering->rdma_tx_root_ns)
		return -ENOMEM;

	err = init_root_tree(steering, &rdma_tx_root_fs,
			     &steering->rdma_tx_root_ns->ns.node);
	if (err)
		goto out_err;

	set_prio_attrs(steering->rdma_tx_root_ns);

	return 0;

out_err:
	cleanup_root_ns(steering->rdma_tx_root_ns);
	steering->rdma_tx_root_ns = NULL;
	return err;
}

/* FT and tc chains are stored in the same array so we can re-use the
 * mlx5_get_fdb_sub_ns() and tc api for FT chains.
 * When creating a new ns for each chain store it in the first available slot.
 * Assume tc chains are created and stored first and only then the FT chain.
 */
static void store_fdb_sub_ns_prio_chain(struct mlx5_flow_steering *steering,
					struct mlx5_flow_namespace *ns)
{
	int chain = 0;

	while (steering->fdb_sub_ns[chain])
		++chain;

	steering->fdb_sub_ns[chain] = ns;
}

static int create_fdb_sub_ns_prio_chain(struct mlx5_flow_steering *steering,
					struct fs_prio *maj_prio)
{
	struct mlx5_flow_namespace *ns;
	struct fs_prio *min_prio;
	int prio;

	ns = fs_create_namespace(maj_prio, MLX5_FLOW_TABLE_MISS_ACTION_DEF);
	if (IS_ERR(ns))
		return PTR_ERR(ns);

	for (prio = 0; prio < FDB_TC_MAX_PRIO; prio++) {
		min_prio = fs_create_prio(ns, prio, FDB_TC_LEVELS_PER_PRIO);
		if (IS_ERR(min_prio))
			return PTR_ERR(min_prio);
	}

	store_fdb_sub_ns_prio_chain(steering, ns);

	return 0;
}

static int create_fdb_chains(struct mlx5_flow_steering *steering,
			     int fs_prio,
			     int chains)
{
	struct fs_prio *maj_prio;
	int levels;
	int chain;
	int err;

	levels = FDB_TC_LEVELS_PER_PRIO * FDB_TC_MAX_PRIO * chains;
	maj_prio = fs_create_prio_chained(&steering->fdb_root_ns->ns,
					  fs_prio,
					  levels);
	if (IS_ERR(maj_prio))
		return PTR_ERR(maj_prio);

	for (chain = 0; chain < chains; chain++) {
		err = create_fdb_sub_ns_prio_chain(steering, maj_prio);
		if (err)
			return err;
	}

	return 0;
}

static int create_fdb_fast_path(struct mlx5_flow_steering *steering)
{
	int err;

	steering->fdb_sub_ns = kcalloc(FDB_NUM_CHAINS,
				       sizeof(*steering->fdb_sub_ns),
				       GFP_KERNEL);
	if (!steering->fdb_sub_ns)
		return -ENOMEM;

	err = create_fdb_chains(steering, FDB_TC_OFFLOAD, FDB_TC_MAX_CHAIN + 1);
	if (err)
		return err;

	err = create_fdb_chains(steering, FDB_FT_OFFLOAD, 1);
	if (err)
		return err;

	return 0;
}

static int create_fdb_bypass(struct mlx5_flow_steering *steering)
{
	struct mlx5_flow_namespace *ns;
	struct fs_prio *prio;
	int i;

	prio = fs_create_prio(&steering->fdb_root_ns->ns, FDB_BYPASS_PATH, 0);
	if (IS_ERR(prio))
		return PTR_ERR(prio);

	ns = fs_create_namespace(prio, MLX5_FLOW_TABLE_MISS_ACTION_DEF);
	if (IS_ERR(ns))
		return PTR_ERR(ns);

	for (i = 0; i < MLX5_BY_PASS_NUM_REGULAR_PRIOS; i++) {
		prio = fs_create_prio(ns, i, 1);
		if (IS_ERR(prio))
			return PTR_ERR(prio);
	}
	return 0;
}

static void cleanup_fdb_root_ns(struct mlx5_flow_steering *steering)
{
	cleanup_root_ns(steering->fdb_root_ns);
	steering->fdb_root_ns = NULL;
	kfree(steering->fdb_sub_ns);
	steering->fdb_sub_ns = NULL;
}

static int init_fdb_root_ns(struct mlx5_flow_steering *steering)
{
	struct fs_prio *maj_prio;
	int err;

	steering->fdb_root_ns = create_root_ns(steering, FS_FT_FDB);
	if (!steering->fdb_root_ns)
		return -ENOMEM;

	err = create_fdb_bypass(steering);
	if (err)
		goto out_err;

	err = create_fdb_fast_path(steering);
	if (err)
		goto out_err;

	maj_prio = fs_create_prio(&steering->fdb_root_ns->ns, FDB_TC_MISS, 1);
	if (IS_ERR(maj_prio)) {
		err = PTR_ERR(maj_prio);
		goto out_err;
	}

	maj_prio = fs_create_prio(&steering->fdb_root_ns->ns, FDB_BR_OFFLOAD, 3);
	if (IS_ERR(maj_prio)) {
		err = PTR_ERR(maj_prio);
		goto out_err;
	}

	maj_prio = fs_create_prio(&steering->fdb_root_ns->ns, FDB_SLOW_PATH, 1);
	if (IS_ERR(maj_prio)) {
		err = PTR_ERR(maj_prio);
		goto out_err;
	}

	/* We put this priority last, knowing that nothing will get here
	 * unless explicitly forwarded to. This is possible because the
	 * slow path tables have catch all rules and nothing gets passed
	 * those tables.
	 */
	maj_prio = fs_create_prio(&steering->fdb_root_ns->ns, FDB_PER_VPORT, 1);
	if (IS_ERR(maj_prio)) {
		err = PTR_ERR(maj_prio);
		goto out_err;
	}

	set_prio_attrs(steering->fdb_root_ns);
	return 0;

out_err:
	cleanup_fdb_root_ns(steering);
	return err;
}

static int init_egress_acl_root_ns(struct mlx5_flow_steering *steering, int vport)
{
	struct fs_prio *prio;

	steering->esw_egress_root_ns[vport] = create_root_ns(steering, FS_FT_ESW_EGRESS_ACL);
	if (!steering->esw_egress_root_ns[vport])
		return -ENOMEM;

	/* create 1 prio*/
	prio = fs_create_prio(&steering->esw_egress_root_ns[vport]->ns, 0, 1);
	return PTR_ERR_OR_ZERO(prio);
}

static int init_ingress_acl_root_ns(struct mlx5_flow_steering *steering, int vport)
{
	struct fs_prio *prio;

	steering->esw_ingress_root_ns[vport] = create_root_ns(steering, FS_FT_ESW_INGRESS_ACL);
	if (!steering->esw_ingress_root_ns[vport])
		return -ENOMEM;

	/* create 1 prio*/
	prio = fs_create_prio(&steering->esw_ingress_root_ns[vport]->ns, 0, 1);
	return PTR_ERR_OR_ZERO(prio);
}

int mlx5_fs_egress_acls_init(struct mlx5_core_dev *dev, int total_vports)
{
	struct mlx5_flow_steering *steering = dev->priv.steering;
	int err;
	int i;

	steering->esw_egress_root_ns =
			kcalloc(total_vports,
				sizeof(*steering->esw_egress_root_ns),
				GFP_KERNEL);
	if (!steering->esw_egress_root_ns)
		return -ENOMEM;

	for (i = 0; i < total_vports; i++) {
		err = init_egress_acl_root_ns(steering, i);
		if (err)
			goto cleanup_root_ns;
	}
	steering->esw_egress_acl_vports = total_vports;
	return 0;

cleanup_root_ns:
	for (i--; i >= 0; i--)
		cleanup_root_ns(steering->esw_egress_root_ns[i]);
	kfree(steering->esw_egress_root_ns);
	steering->esw_egress_root_ns = NULL;
	return err;
}

void mlx5_fs_egress_acls_cleanup(struct mlx5_core_dev *dev)
{
	struct mlx5_flow_steering *steering = dev->priv.steering;
	int i;

	if (!steering->esw_egress_root_ns)
		return;

	for (i = 0; i < steering->esw_egress_acl_vports; i++)
		cleanup_root_ns(steering->esw_egress_root_ns[i]);

	kfree(steering->esw_egress_root_ns);
	steering->esw_egress_root_ns = NULL;
}

int mlx5_fs_ingress_acls_init(struct mlx5_core_dev *dev, int total_vports)
{
	struct mlx5_flow_steering *steering = dev->priv.steering;
	int err;
	int i;

	steering->esw_ingress_root_ns =
			kcalloc(total_vports,
				sizeof(*steering->esw_ingress_root_ns),
				GFP_KERNEL);
	if (!steering->esw_ingress_root_ns)
		return -ENOMEM;

	for (i = 0; i < total_vports; i++) {
		err = init_ingress_acl_root_ns(steering, i);
		if (err)
			goto cleanup_root_ns;
	}
	steering->esw_ingress_acl_vports = total_vports;
	return 0;

cleanup_root_ns:
	for (i--; i >= 0; i--)
		cleanup_root_ns(steering->esw_ingress_root_ns[i]);
	kfree(steering->esw_ingress_root_ns);
	steering->esw_ingress_root_ns = NULL;
	return err;
}

void mlx5_fs_ingress_acls_cleanup(struct mlx5_core_dev *dev)
{
	struct mlx5_flow_steering *steering = dev->priv.steering;
	int i;

	if (!steering->esw_ingress_root_ns)
		return;

	for (i = 0; i < steering->esw_ingress_acl_vports; i++)
		cleanup_root_ns(steering->esw_ingress_root_ns[i]);

	kfree(steering->esw_ingress_root_ns);
	steering->esw_ingress_root_ns = NULL;
}

u32 mlx5_fs_get_capabilities(struct mlx5_core_dev *dev, enum mlx5_flow_namespace_type type)
{
	struct mlx5_flow_root_namespace *root;
	struct mlx5_flow_namespace *ns;

	ns = mlx5_get_flow_namespace(dev, type);
	if (!ns)
		return 0;

	root = find_root(&ns->node);
	if (!root)
		return 0;

	return root->cmds->get_capabilities(root, root->table_type);
}

static int init_egress_root_ns(struct mlx5_flow_steering *steering)
{
	int err;

	steering->egress_root_ns = create_root_ns(steering,
						  FS_FT_NIC_TX);
	if (!steering->egress_root_ns)
		return -ENOMEM;

	err = init_root_tree(steering, &egress_root_fs,
			     &steering->egress_root_ns->ns.node);
	if (err)
		goto cleanup;
	set_prio_attrs(steering->egress_root_ns);
	return 0;
cleanup:
	cleanup_root_ns(steering->egress_root_ns);
	steering->egress_root_ns = NULL;
	return err;
}

void mlx5_fs_core_cleanup(struct mlx5_core_dev *dev)
{
	struct mlx5_flow_steering *steering = dev->priv.steering;

	cleanup_root_ns(steering->root_ns);
	cleanup_fdb_root_ns(steering);
	cleanup_root_ns(steering->port_sel_root_ns);
	cleanup_root_ns(steering->sniffer_rx_root_ns);
	cleanup_root_ns(steering->sniffer_tx_root_ns);
	cleanup_root_ns(steering->rdma_rx_root_ns);
	cleanup_root_ns(steering->rdma_tx_root_ns);
	cleanup_root_ns(steering->egress_root_ns);
}

int mlx5_fs_core_init(struct mlx5_core_dev *dev)
{
	struct mlx5_flow_steering *steering = dev->priv.steering;
	int err = 0;

	if ((((MLX5_CAP_GEN(dev, port_type) == MLX5_CAP_PORT_TYPE_ETH) &&
	      (MLX5_CAP_GEN(dev, nic_flow_table))) ||
	     ((MLX5_CAP_GEN(dev, port_type) == MLX5_CAP_PORT_TYPE_IB) &&
	      MLX5_CAP_GEN(dev, ipoib_enhanced_offloads))) &&
	    MLX5_CAP_FLOWTABLE_NIC_RX(dev, ft_support)) {
		err = init_root_ns(steering);
		if (err)
			goto err;
	}

	if (MLX5_ESWITCH_MANAGER(dev)) {
		if (MLX5_CAP_ESW_FLOWTABLE_FDB(dev, ft_support)) {
			err = init_fdb_root_ns(steering);
			if (err)
				goto err;
		}
	}

	if (MLX5_CAP_FLOWTABLE_SNIFFER_RX(dev, ft_support)) {
		err = init_sniffer_rx_root_ns(steering);
		if (err)
			goto err;
	}

	if (MLX5_CAP_FLOWTABLE_SNIFFER_TX(dev, ft_support)) {
		err = init_sniffer_tx_root_ns(steering);
		if (err)
			goto err;
	}

	if (MLX5_CAP_FLOWTABLE_PORT_SELECTION(dev, ft_support)) {
		err = init_port_sel_root_ns(steering);
		if (err)
			goto err;
	}

	if (MLX5_CAP_FLOWTABLE_RDMA_RX(dev, ft_support) &&
	    MLX5_CAP_FLOWTABLE_RDMA_RX(dev, table_miss_action_domain)) {
		err = init_rdma_rx_root_ns(steering);
		if (err)
			goto err;
	}

	if (MLX5_CAP_FLOWTABLE_RDMA_TX(dev, ft_support)) {
		err = init_rdma_tx_root_ns(steering);
		if (err)
			goto err;
	}

	if (MLX5_CAP_FLOWTABLE_NIC_TX(dev, ft_support)) {
		err = init_egress_root_ns(steering);
		if (err)
			goto err;
	}

	return 0;

err:
	mlx5_fs_core_cleanup(dev);
	return err;
}

void mlx5_fs_core_free(struct mlx5_core_dev *dev)
{
	struct mlx5_flow_steering *steering = dev->priv.steering;

	kmem_cache_destroy(steering->ftes_cache);
	kmem_cache_destroy(steering->fgs_cache);
	kfree(steering);
	mlx5_ft_pool_destroy(dev);
	mlx5_cleanup_fc_stats(dev);
}

int mlx5_fs_core_alloc(struct mlx5_core_dev *dev)
{
	struct mlx5_flow_steering *steering;
	int err = 0;

	err = mlx5_init_fc_stats(dev);
	if (err)
		return err;

	err = mlx5_ft_pool_init(dev);
	if (err)
		goto err;

	steering = kzalloc(sizeof(*steering), GFP_KERNEL);
	if (!steering) {
		err = -ENOMEM;
		goto err;
	}

	steering->dev = dev;
	dev->priv.steering = steering;

	if (mlx5_fs_dr_is_supported(dev))
		steering->mode = MLX5_FLOW_STEERING_MODE_SMFS;
	else
		steering->mode = MLX5_FLOW_STEERING_MODE_DMFS;

	steering->fgs_cache = kmem_cache_create("mlx5_fs_fgs",
						sizeof(struct mlx5_flow_group), 0,
						0, NULL);
	steering->ftes_cache = kmem_cache_create("mlx5_fs_ftes", sizeof(struct fs_fte), 0,
						 0, NULL);
	if (!steering->ftes_cache || !steering->fgs_cache) {
		err = -ENOMEM;
		goto err;
	}

	return 0;

err:
	mlx5_fs_core_free(dev);
	return err;
}

int mlx5_fs_add_rx_underlay_qpn(struct mlx5_core_dev *dev, u32 underlay_qpn)
{
	struct mlx5_flow_root_namespace *root = dev->priv.steering->root_ns;
	struct mlx5_ft_underlay_qp *new_uqp;
	int err = 0;

	new_uqp = kzalloc(sizeof(*new_uqp), GFP_KERNEL);
	if (!new_uqp)
		return -ENOMEM;

	mutex_lock(&root->chain_lock);

	if (!root->root_ft) {
		err = -EINVAL;
		goto update_ft_fail;
	}

	err = root->cmds->update_root_ft(root, root->root_ft, underlay_qpn,
					 false);
	if (err) {
		mlx5_core_warn(dev, "Failed adding underlay QPN (%u) to root FT err(%d)\n",
			       underlay_qpn, err);
		goto update_ft_fail;
	}

	new_uqp->qpn = underlay_qpn;
	list_add_tail(&new_uqp->list, &root->underlay_qpns);

	mutex_unlock(&root->chain_lock);

	return 0;

update_ft_fail:
	mutex_unlock(&root->chain_lock);
	kfree(new_uqp);
	return err;
}
EXPORT_SYMBOL(mlx5_fs_add_rx_underlay_qpn);

int mlx5_fs_remove_rx_underlay_qpn(struct mlx5_core_dev *dev, u32 underlay_qpn)
{
	struct mlx5_flow_root_namespace *root = dev->priv.steering->root_ns;
	struct mlx5_ft_underlay_qp *uqp;
	bool found = false;
	int err = 0;

	mutex_lock(&root->chain_lock);
	list_for_each_entry(uqp, &root->underlay_qpns, list) {
		if (uqp->qpn == underlay_qpn) {
			found = true;
			break;
		}
	}

	if (!found) {
		mlx5_core_warn(dev, "Failed finding underlay qp (%u) in qpn list\n",
			       underlay_qpn);
		err = -EINVAL;
		goto out;
	}

	err = root->cmds->update_root_ft(root, root->root_ft, underlay_qpn,
					 true);
	if (err)
		mlx5_core_warn(dev, "Failed removing underlay QPN (%u) from root FT err(%d)\n",
			       underlay_qpn, err);

	list_del(&uqp->list);
	mutex_unlock(&root->chain_lock);
	kfree(uqp);

	return 0;

out:
	mutex_unlock(&root->chain_lock);
	return err;
}
EXPORT_SYMBOL(mlx5_fs_remove_rx_underlay_qpn);

static struct mlx5_flow_root_namespace
*get_root_namespace(struct mlx5_core_dev *dev, enum mlx5_flow_namespace_type ns_type)
{
	struct mlx5_flow_namespace *ns;

	if (ns_type == MLX5_FLOW_NAMESPACE_ESW_EGRESS ||
	    ns_type == MLX5_FLOW_NAMESPACE_ESW_INGRESS)
		ns = mlx5_get_flow_vport_acl_namespace(dev, ns_type, 0);
	else
		ns = mlx5_get_flow_namespace(dev, ns_type);
	if (!ns)
		return NULL;

	return find_root(&ns->node);
}

struct mlx5_modify_hdr *mlx5_modify_header_alloc(struct mlx5_core_dev *dev,
						 u8 ns_type, u8 num_actions,
						 void *modify_actions)
{
	struct mlx5_flow_root_namespace *root;
	struct mlx5_modify_hdr *modify_hdr;
	int err;

	root = get_root_namespace(dev, ns_type);
	if (!root)
		return ERR_PTR(-EOPNOTSUPP);

	modify_hdr = kzalloc(sizeof(*modify_hdr), GFP_KERNEL);
	if (!modify_hdr)
		return ERR_PTR(-ENOMEM);

	modify_hdr->ns_type = ns_type;
	err = root->cmds->modify_header_alloc(root, ns_type, num_actions,
					      modify_actions, modify_hdr);
	if (err) {
		kfree(modify_hdr);
		return ERR_PTR(err);
	}

	return modify_hdr;
}
EXPORT_SYMBOL(mlx5_modify_header_alloc);

void mlx5_modify_header_dealloc(struct mlx5_core_dev *dev,
				struct mlx5_modify_hdr *modify_hdr)
{
	struct mlx5_flow_root_namespace *root;

	root = get_root_namespace(dev, modify_hdr->ns_type);
	if (WARN_ON(!root))
		return;
	root->cmds->modify_header_dealloc(root, modify_hdr);
	kfree(modify_hdr);
}
EXPORT_SYMBOL(mlx5_modify_header_dealloc);

struct mlx5_pkt_reformat *mlx5_packet_reformat_alloc(struct mlx5_core_dev *dev,
						     struct mlx5_pkt_reformat_params *params,
						     enum mlx5_flow_namespace_type ns_type)
{
	struct mlx5_pkt_reformat *pkt_reformat;
	struct mlx5_flow_root_namespace *root;
	int err;

	root = get_root_namespace(dev, ns_type);
	if (!root)
		return ERR_PTR(-EOPNOTSUPP);

	pkt_reformat = kzalloc(sizeof(*pkt_reformat), GFP_KERNEL);
	if (!pkt_reformat)
		return ERR_PTR(-ENOMEM);

	pkt_reformat->ns_type = ns_type;
	pkt_reformat->reformat_type = params->type;
	err = root->cmds->packet_reformat_alloc(root, params, ns_type,
						pkt_reformat);
	if (err) {
		kfree(pkt_reformat);
		return ERR_PTR(err);
	}

	return pkt_reformat;
}
EXPORT_SYMBOL(mlx5_packet_reformat_alloc);

void mlx5_packet_reformat_dealloc(struct mlx5_core_dev *dev,
				  struct mlx5_pkt_reformat *pkt_reformat)
{
	struct mlx5_flow_root_namespace *root;

	root = get_root_namespace(dev, pkt_reformat->ns_type);
	if (WARN_ON(!root))
		return;
	root->cmds->packet_reformat_dealloc(root, pkt_reformat);
	kfree(pkt_reformat);
}
EXPORT_SYMBOL(mlx5_packet_reformat_dealloc);

int mlx5_get_match_definer_id(struct mlx5_flow_definer *definer)
{
	return definer->id;
}

struct mlx5_flow_definer *
mlx5_create_match_definer(struct mlx5_core_dev *dev,
			  enum mlx5_flow_namespace_type ns_type, u16 format_id,
			  u32 *match_mask)
{
	struct mlx5_flow_root_namespace *root;
	struct mlx5_flow_definer *definer;
	int id;

	root = get_root_namespace(dev, ns_type);
	if (!root)
		return ERR_PTR(-EOPNOTSUPP);

	definer = kzalloc(sizeof(*definer), GFP_KERNEL);
	if (!definer)
		return ERR_PTR(-ENOMEM);

	definer->ns_type = ns_type;
	id = root->cmds->create_match_definer(root, format_id, match_mask);
	if (id < 0) {
		mlx5_core_warn(root->dev, "Failed to create match definer (%d)\n", id);
		kfree(definer);
		return ERR_PTR(id);
	}
	definer->id = id;
	return definer;
}

void mlx5_destroy_match_definer(struct mlx5_core_dev *dev,
				struct mlx5_flow_definer *definer)
{
	struct mlx5_flow_root_namespace *root;

	root = get_root_namespace(dev, definer->ns_type);
	if (WARN_ON(!root))
		return;

	root->cmds->destroy_match_definer(root, definer->id);
	kfree(definer);
}

int mlx5_flow_namespace_set_peer(struct mlx5_flow_root_namespace *ns,
				 struct mlx5_flow_root_namespace *peer_ns)
{
	if (peer_ns && ns->mode != peer_ns->mode) {
		mlx5_core_err(ns->dev,
			      "Can't peer namespace of different steering mode\n");
		return -EINVAL;
	}

	return ns->cmds->set_peer(ns, peer_ns);
}

/* This function should be called only at init stage of the namespace.
 * It is not safe to call this function while steering operations
 * are executed in the namespace.
 */
int mlx5_flow_namespace_set_mode(struct mlx5_flow_namespace *ns,
				 enum mlx5_flow_steering_mode mode)
{
	struct mlx5_flow_root_namespace *root;
	const struct mlx5_flow_cmds *cmds;
	int err;

	root = find_root(&ns->node);
	if (&root->ns != ns)
	/* Can't set cmds to non root namespace */
		return -EINVAL;

	if (root->table_type != FS_FT_FDB)
		return -EOPNOTSUPP;

	if (root->mode == mode)
		return 0;

	if (mode == MLX5_FLOW_STEERING_MODE_SMFS)
		cmds = mlx5_fs_cmd_get_dr_cmds();
	else
		cmds = mlx5_fs_cmd_get_fw_cmds();
	if (!cmds)
		return -EOPNOTSUPP;

	err = cmds->create_ns(root);
	if (err) {
		mlx5_core_err(root->dev, "Failed to create flow namespace (%d)\n",
			      err);
		return err;
	}

	root->cmds->destroy_ns(root);
	root->cmds = cmds;
	root->mode = mode;

	return 0;
}<|MERGE_RESOLUTION|>--- conflicted
+++ resolved
@@ -1599,7 +1599,6 @@
 
 static bool check_conflicting_actions_vlan(const struct mlx5_fs_vlan *vlan0,
 					   const struct mlx5_fs_vlan *vlan1)
-<<<<<<< HEAD
 {
 	return vlan0->ethtype != vlan1->ethtype ||
 	       vlan0->vid != vlan1->vid ||
@@ -1609,17 +1608,6 @@
 static bool check_conflicting_actions(const struct mlx5_flow_act *act1,
 				      const struct mlx5_flow_act *act2)
 {
-=======
-{
-	return vlan0->ethtype != vlan1->ethtype ||
-	       vlan0->vid != vlan1->vid ||
-	       vlan0->prio != vlan1->prio;
-}
-
-static bool check_conflicting_actions(const struct mlx5_flow_act *act1,
-				      const struct mlx5_flow_act *act2)
-{
->>>>>>> d60c95ef
 	u32 action1 = act1->action;
 	u32 action2 = act2->action;
 	u32 xored_actions;
@@ -2150,11 +2138,7 @@
 	for (i = handle->num_rules - 1; i >= 0; i--)
 		tree_remove_node(&handle->rule[i]->node, true);
 	if (list_empty(&fte->node.children)) {
-<<<<<<< HEAD
-		del_hw_fte(&fte->node);
-=======
 		fte->node.del_hw_func(&fte->node);
->>>>>>> d60c95ef
 		/* Avoid double call to del_hw_fte */
 		fte->node.del_hw_func = NULL;
 		up_write_ref_node(&fte->node, false);
