// SPDX-License-Identifier: GPL-2.0-only
/*
 *  Copyright (C) 2003 Russell King, All Rights Reserved.
 *  Copyright 2006-2007 Pierre Ossman
 */
#include <linux/slab.h>
#include <linux/module.h>
#include <linux/blkdev.h>
#include <linux/freezer.h>
#include <linux/kthread.h>
#include <linux/scatterlist.h>
#include <linux/dma-mapping.h>
#include <linux/backing-dev.h>

#include <linux/mmc/card.h>
#include <linux/mmc/host.h>

#include "queue.h"
#include "block.h"
#include "core.h"
#include "card.h"
#include "host.h"

#define MMC_DMA_MAP_MERGE_SEGMENTS	512

static inline bool mmc_cqe_dcmd_busy(struct mmc_queue *mq)
{
	/* Allow only 1 DCMD at a time */
	return mq->in_flight[MMC_ISSUE_DCMD];
}

void mmc_cqe_check_busy(struct mmc_queue *mq)
{
	if ((mq->cqe_busy & MMC_CQE_DCMD_BUSY) && !mmc_cqe_dcmd_busy(mq))
		mq->cqe_busy &= ~MMC_CQE_DCMD_BUSY;

	mq->cqe_busy &= ~MMC_CQE_QUEUE_FULL;
}

static inline bool mmc_cqe_can_dcmd(struct mmc_host *host)
{
	return host->caps2 & MMC_CAP2_CQE_DCMD;
}

static enum mmc_issue_type mmc_cqe_issue_type(struct mmc_host *host,
					      struct request *req)
{
	switch (req_op(req)) {
	case REQ_OP_DRV_IN:
	case REQ_OP_DRV_OUT:
	case REQ_OP_DISCARD:
	case REQ_OP_SECURE_ERASE:
		return MMC_ISSUE_SYNC;
	case REQ_OP_FLUSH:
		return mmc_cqe_can_dcmd(host) ? MMC_ISSUE_DCMD : MMC_ISSUE_SYNC;
	default:
		return MMC_ISSUE_ASYNC;
	}
}

enum mmc_issue_type mmc_issue_type(struct mmc_queue *mq, struct request *req)
{
	struct mmc_host *host = mq->card->host;

	if (mq->use_cqe && !host->hsq_enabled)
		return mmc_cqe_issue_type(host, req);

	if (req_op(req) == REQ_OP_READ || req_op(req) == REQ_OP_WRITE)
		return MMC_ISSUE_ASYNC;

	return MMC_ISSUE_SYNC;
}

static void __mmc_cqe_recovery_notifier(struct mmc_queue *mq)
{
	if (!mq->recovery_needed) {
		mq->recovery_needed = true;
		schedule_work(&mq->recovery_work);
	}
}

void mmc_cqe_recovery_notifier(struct mmc_request *mrq)
{
	struct mmc_queue_req *mqrq = container_of(mrq, struct mmc_queue_req,
						  brq.mrq);
	struct request *req = mmc_queue_req_to_req(mqrq);
	struct request_queue *q = req->q;
	struct mmc_queue *mq = q->queuedata;
	unsigned long flags;

	spin_lock_irqsave(&mq->lock, flags);
	__mmc_cqe_recovery_notifier(mq);
	spin_unlock_irqrestore(&mq->lock, flags);
}

static enum blk_eh_timer_return mmc_cqe_timed_out(struct request *req)
{
	struct mmc_queue_req *mqrq = req_to_mmc_queue_req(req);
	struct mmc_request *mrq = &mqrq->brq.mrq;
	struct mmc_queue *mq = req->q->queuedata;
	struct mmc_host *host = mq->card->host;
	enum mmc_issue_type issue_type = mmc_issue_type(mq, req);
	bool recovery_needed = false;

	switch (issue_type) {
	case MMC_ISSUE_ASYNC:
	case MMC_ISSUE_DCMD:
		if (host->cqe_ops->cqe_timeout(host, mrq, &recovery_needed)) {
			if (recovery_needed)
				mmc_cqe_recovery_notifier(mrq);
			return BLK_EH_RESET_TIMER;
		}
		/* The request has gone already */
		return BLK_EH_DONE;
	default:
		/* Timeout is handled by mmc core */
		return BLK_EH_RESET_TIMER;
	}
}

static enum blk_eh_timer_return mmc_mq_timed_out(struct request *req,
						 bool reserved)
{
	struct request_queue *q = req->q;
	struct mmc_queue *mq = q->queuedata;
	struct mmc_card *card = mq->card;
	struct mmc_host *host = card->host;
	unsigned long flags;
	bool ignore_tout;

	spin_lock_irqsave(&mq->lock, flags);
<<<<<<< HEAD
	ignore_tout = mq->recovery_needed || !mq->use_cqe;
=======
	ignore_tout = mq->recovery_needed || !mq->use_cqe || host->hsq_enabled;
>>>>>>> c58091a3
	spin_unlock_irqrestore(&mq->lock, flags);

	return ignore_tout ? BLK_EH_RESET_TIMER : mmc_cqe_timed_out(req);
}

static void mmc_mq_recovery_handler(struct work_struct *work)
{
	struct mmc_queue *mq = container_of(work, struct mmc_queue,
					    recovery_work);
	struct request_queue *q = mq->queue;
	struct mmc_host *host = mq->card->host;

	mmc_get_card(mq->card, &mq->ctx);

	mq->in_recovery = true;

	if (mq->use_cqe && !host->hsq_enabled)
		mmc_blk_cqe_recovery(mq);
	else
		mmc_blk_mq_recovery(mq);

	mq->in_recovery = false;

	spin_lock_irq(&mq->lock);
	mq->recovery_needed = false;
	spin_unlock_irq(&mq->lock);

	if (host->hsq_enabled)
		host->cqe_ops->cqe_recovery_finish(host);

	mmc_put_card(mq->card, &mq->ctx);

	blk_mq_run_hw_queues(q, true);
}

static struct scatterlist *mmc_alloc_sg(int sg_len, gfp_t gfp)
{
	struct scatterlist *sg;

	sg = kmalloc_array(sg_len, sizeof(*sg), gfp);
	if (sg)
		sg_init_table(sg, sg_len);

	return sg;
}

static void mmc_queue_setup_discard(struct request_queue *q,
				    struct mmc_card *card)
{
	unsigned max_discard;

	max_discard = mmc_calc_max_discard(card);
	if (!max_discard)
		return;

	blk_queue_flag_set(QUEUE_FLAG_DISCARD, q);
	blk_queue_max_discard_sectors(q, max_discard);
	q->limits.discard_granularity = card->pref_erase << 9;
	/* granularity must not be greater than max. discard */
	if (card->pref_erase > max_discard)
		q->limits.discard_granularity = 0;
	if (mmc_can_secure_erase_trim(card))
		blk_queue_flag_set(QUEUE_FLAG_SECERASE, q);
}

static unsigned int mmc_get_max_segments(struct mmc_host *host)
{
	return host->can_dma_map_merge ? MMC_DMA_MAP_MERGE_SEGMENTS :
					 host->max_segs;
}

/**
 * mmc_init_request() - initialize the MMC-specific per-request data
 * @q: the request queue
 * @req: the request
 * @gfp: memory allocation policy
 */
static int __mmc_init_request(struct mmc_queue *mq, struct request *req,
			      gfp_t gfp)
{
	struct mmc_queue_req *mq_rq = req_to_mmc_queue_req(req);
	struct mmc_card *card = mq->card;
	struct mmc_host *host = card->host;

	mq_rq->sg = mmc_alloc_sg(mmc_get_max_segments(host), gfp);
	if (!mq_rq->sg)
		return -ENOMEM;

	return 0;
}

static void mmc_exit_request(struct request_queue *q, struct request *req)
{
	struct mmc_queue_req *mq_rq = req_to_mmc_queue_req(req);

	kfree(mq_rq->sg);
	mq_rq->sg = NULL;
}

static int mmc_mq_init_request(struct blk_mq_tag_set *set, struct request *req,
			       unsigned int hctx_idx, unsigned int numa_node)
{
	return __mmc_init_request(set->driver_data, req, GFP_KERNEL);
}

static void mmc_mq_exit_request(struct blk_mq_tag_set *set, struct request *req,
				unsigned int hctx_idx)
{
	struct mmc_queue *mq = set->driver_data;

	mmc_exit_request(mq->queue, req);
}

static blk_status_t mmc_mq_queue_rq(struct blk_mq_hw_ctx *hctx,
				    const struct blk_mq_queue_data *bd)
{
	struct request *req = bd->rq;
	struct request_queue *q = req->q;
	struct mmc_queue *mq = q->queuedata;
	struct mmc_card *card = mq->card;
	struct mmc_host *host = card->host;
	enum mmc_issue_type issue_type;
	enum mmc_issued issued;
	bool get_card, cqe_retune_ok;
	int ret;

	if (mmc_card_removed(mq->card)) {
		req->rq_flags |= RQF_QUIET;
		return BLK_STS_IOERR;
	}

	issue_type = mmc_issue_type(mq, req);

	spin_lock_irq(&mq->lock);

	if (mq->recovery_needed || mq->busy) {
		spin_unlock_irq(&mq->lock);
		return BLK_STS_RESOURCE;
	}

	switch (issue_type) {
	case MMC_ISSUE_DCMD:
		if (mmc_cqe_dcmd_busy(mq)) {
			mq->cqe_busy |= MMC_CQE_DCMD_BUSY;
			spin_unlock_irq(&mq->lock);
			return BLK_STS_RESOURCE;
		}
		break;
	case MMC_ISSUE_ASYNC:
		/*
		 * For MMC host software queue, we only allow 2 requests in
		 * flight to avoid a long latency.
		 */
		if (host->hsq_enabled && mq->in_flight[issue_type] > 2) {
			spin_unlock_irq(&mq->lock);
			return BLK_STS_RESOURCE;
		}
		break;
	default:
		/*
		 * Timeouts are handled by mmc core, and we don't have a host
		 * API to abort requests, so we can't handle the timeout anyway.
		 * However, when the timeout happens, blk_mq_complete_request()
		 * no longer works (to stop the request disappearing under us).
		 * To avoid racing with that, set a large timeout.
		 */
		req->timeout = 600 * HZ;
		break;
	}

	/* Parallel dispatch of requests is not supported at the moment */
	mq->busy = true;

	mq->in_flight[issue_type] += 1;
	get_card = (mmc_tot_in_flight(mq) == 1);
	cqe_retune_ok = (mmc_cqe_qcnt(mq) == 1);

	spin_unlock_irq(&mq->lock);

	if (!(req->rq_flags & RQF_DONTPREP)) {
		req_to_mmc_queue_req(req)->retries = 0;
		req->rq_flags |= RQF_DONTPREP;
	}

	if (get_card)
		mmc_get_card(card, &mq->ctx);

	if (mq->use_cqe) {
		host->retune_now = host->need_retune && cqe_retune_ok &&
				   !host->hold_retune;
	}

	blk_mq_start_request(req);

	issued = mmc_blk_mq_issue_rq(mq, req);

	switch (issued) {
	case MMC_REQ_BUSY:
		ret = BLK_STS_RESOURCE;
		break;
	case MMC_REQ_FAILED_TO_START:
		ret = BLK_STS_IOERR;
		break;
	default:
		ret = BLK_STS_OK;
		break;
	}

	if (issued != MMC_REQ_STARTED) {
		bool put_card = false;

		spin_lock_irq(&mq->lock);
		mq->in_flight[issue_type] -= 1;
		if (mmc_tot_in_flight(mq) == 0)
			put_card = true;
		mq->busy = false;
		spin_unlock_irq(&mq->lock);
		if (put_card)
			mmc_put_card(card, &mq->ctx);
	} else {
		WRITE_ONCE(mq->busy, false);
	}

	return ret;
}

static const struct blk_mq_ops mmc_mq_ops = {
	.queue_rq	= mmc_mq_queue_rq,
	.init_request	= mmc_mq_init_request,
	.exit_request	= mmc_mq_exit_request,
	.complete	= mmc_blk_mq_complete,
	.timeout	= mmc_mq_timed_out,
};

static void mmc_setup_queue(struct mmc_queue *mq, struct mmc_card *card)
{
	struct mmc_host *host = card->host;
	unsigned block_size = 512;

	blk_queue_flag_set(QUEUE_FLAG_NONROT, mq->queue);
	blk_queue_flag_clear(QUEUE_FLAG_ADD_RANDOM, mq->queue);
	if (mmc_can_erase(card))
		mmc_queue_setup_discard(mq->queue, card);

	if (!mmc_dev(host)->dma_mask || !*mmc_dev(host)->dma_mask)
		blk_queue_bounce_limit(mq->queue, BLK_BOUNCE_HIGH);
	blk_queue_max_hw_sectors(mq->queue,
		min(host->max_blk_count, host->max_req_size / 512));
	if (host->can_dma_map_merge)
		WARN(!blk_queue_can_use_dma_map_merging(mq->queue,
							mmc_dev(host)),
		     "merging was advertised but not possible");
	blk_queue_max_segments(mq->queue, mmc_get_max_segments(host));

	if (mmc_card_mmc(card))
		block_size = card->ext_csd.data_sector_size;

	blk_queue_logical_block_size(mq->queue, block_size);
	/*
	 * After blk_queue_can_use_dma_map_merging() was called with succeed,
	 * since it calls blk_queue_virt_boundary(), the mmc should not call
	 * both blk_queue_max_segment_size().
	 */
	if (!host->can_dma_map_merge)
		blk_queue_max_segment_size(mq->queue,
			round_down(host->max_seg_size, block_size));

	dma_set_max_seg_size(mmc_dev(host), queue_max_segment_size(mq->queue));

	INIT_WORK(&mq->recovery_work, mmc_mq_recovery_handler);
	INIT_WORK(&mq->complete_work, mmc_blk_mq_complete_work);

	mutex_init(&mq->complete_lock);

	init_waitqueue_head(&mq->wait);
}

static inline bool mmc_merge_capable(struct mmc_host *host)
{
	return host->caps2 & MMC_CAP2_MERGE_CAPABLE;
}

/* Set queue depth to get a reasonable value for q->nr_requests */
#define MMC_QUEUE_DEPTH 64

/**
 * mmc_init_queue - initialise a queue structure.
 * @mq: mmc queue
 * @card: mmc card to attach this queue
 *
 * Initialise a MMC card request queue.
 */
int mmc_init_queue(struct mmc_queue *mq, struct mmc_card *card)
{
	struct mmc_host *host = card->host;
	int ret;

	mq->card = card;
	mq->use_cqe = host->cqe_enabled;
	
	spin_lock_init(&mq->lock);

	memset(&mq->tag_set, 0, sizeof(mq->tag_set));
	mq->tag_set.ops = &mmc_mq_ops;
	/*
	 * The queue depth for CQE must match the hardware because the request
	 * tag is used to index the hardware queue.
	 */
	if (mq->use_cqe && !host->hsq_enabled)
		mq->tag_set.queue_depth =
			min_t(int, card->ext_csd.cmdq_depth, host->cqe_qdepth);
	else
		mq->tag_set.queue_depth = MMC_QUEUE_DEPTH;
	mq->tag_set.numa_node = NUMA_NO_NODE;
	mq->tag_set.flags = BLK_MQ_F_SHOULD_MERGE | BLK_MQ_F_BLOCKING;
	mq->tag_set.nr_hw_queues = 1;
	mq->tag_set.cmd_size = sizeof(struct mmc_queue_req);
	mq->tag_set.driver_data = mq;

	/*
	 * Since blk_mq_alloc_tag_set() calls .init_request() of mmc_mq_ops,
	 * the host->can_dma_map_merge should be set before to get max_segs
	 * from mmc_get_max_segments().
	 */
	if (mmc_merge_capable(host) &&
	    host->max_segs < MMC_DMA_MAP_MERGE_SEGMENTS &&
	    dma_get_merge_boundary(mmc_dev(host)))
		host->can_dma_map_merge = 1;
	else
		host->can_dma_map_merge = 0;

	ret = blk_mq_alloc_tag_set(&mq->tag_set);
	if (ret)
		return ret;

	mq->queue = blk_mq_init_queue(&mq->tag_set);
	if (IS_ERR(mq->queue)) {
		ret = PTR_ERR(mq->queue);
		goto free_tag_set;
	}

	if (mmc_host_is_spi(host) && host->use_spi_crc)
		mq->queue->backing_dev_info->capabilities |=
			BDI_CAP_STABLE_WRITES;

	mq->queue->queuedata = mq;
	blk_queue_rq_timeout(mq->queue, 60 * HZ);

	mmc_setup_queue(mq, card);
	return 0;

free_tag_set:
	blk_mq_free_tag_set(&mq->tag_set);
	return ret;
}

void mmc_queue_suspend(struct mmc_queue *mq)
{
	blk_mq_quiesce_queue(mq->queue);

	/*
	 * The host remains claimed while there are outstanding requests, so
	 * simply claiming and releasing here ensures there are none.
	 */
	mmc_claim_host(mq->card->host);
	mmc_release_host(mq->card->host);
}

void mmc_queue_resume(struct mmc_queue *mq)
{
	blk_mq_unquiesce_queue(mq->queue);
}

void mmc_cleanup_queue(struct mmc_queue *mq)
{
	struct request_queue *q = mq->queue;

	/*
	 * The legacy code handled the possibility of being suspended,
	 * so do that here too.
	 */
	if (blk_queue_quiesced(q))
		blk_mq_unquiesce_queue(q);

	blk_cleanup_queue(q);
	blk_mq_free_tag_set(&mq->tag_set);

	/*
	 * A request can be completed before the next request, potentially
	 * leaving a complete_work with nothing to do. Such a work item might
	 * still be queued at this point. Flush it.
	 */
	flush_work(&mq->complete_work);

	mq->card = NULL;
}

/*
 * Prepare the sg list(s) to be handed of to the host driver
 */
unsigned int mmc_queue_map_sg(struct mmc_queue *mq, struct mmc_queue_req *mqrq)
{
	struct request *req = mmc_queue_req_to_req(mqrq);

	return blk_rq_map_sg(mq->queue, req, mqrq->sg);
}<|MERGE_RESOLUTION|>--- conflicted
+++ resolved
@@ -129,11 +129,7 @@
 	bool ignore_tout;
 
 	spin_lock_irqsave(&mq->lock, flags);
-<<<<<<< HEAD
-	ignore_tout = mq->recovery_needed || !mq->use_cqe;
-=======
 	ignore_tout = mq->recovery_needed || !mq->use_cqe || host->hsq_enabled;
->>>>>>> c58091a3
 	spin_unlock_irqrestore(&mq->lock, flags);
 
 	return ignore_tout ? BLK_EH_RESET_TIMER : mmc_cqe_timed_out(req);
