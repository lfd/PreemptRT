--- conflicted
+++ resolved
@@ -304,10 +304,6 @@
 };
 
 &lpass {
-	status = "okay";
-};
-
-&lpass_codec {
 	status = "okay";
 };
 
@@ -372,14 +368,6 @@
 	};
 };
 
-<<<<<<< HEAD
-&pm8916_s4 {
-	regulator-always-on;
-	regulator-boot-on;
-};
-
-=======
->>>>>>> 238589d0
 &sdhc_1 {
 	status = "okay";
 };
@@ -449,17 +437,6 @@
 	extcon = <&usb_id>;
 };
 
-<<<<<<< HEAD
-&wcd_codec {
-	status = "okay";
-	clocks = <&gcc GCC_CODEC_DIGCODEC_CLK>;
-	clock-names = "mclk";
-	qcom,mbhc-vthreshold-low = <75 150 237 450 500>;
-	qcom,mbhc-vthreshold-high = <75 150 237 450 500>;
-};
-
-=======
->>>>>>> 238589d0
 &wcnss {
 	status = "okay";
 	firmware-name = "qcom/apq8016/wcnss.mbn";
@@ -661,8 +638,6 @@
 		"USR_LED_2_CTRL", /* GPIO 120 */
 		"SB_HS_ID";
 
-<<<<<<< HEAD
-=======
 	sdc2_cd_default: sdc2-cd-default-state {
 		pins = "gpio38";
 		function = "gpio";
@@ -670,7 +645,6 @@
 		bias-disable;
 	};
 
->>>>>>> 238589d0
 	tlmm_leds: tlmm-leds-state {
 		pins = "gpio21", "gpio120";
 		function = "gpio";
