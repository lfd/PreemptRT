// SPDX-License-Identifier: GPL-2.0
/*
 * Copyright (c) 2022 Paulo Alcantara <palcantara@suse.de>
 */

#include <linux/namei.h>
#include "cifsproto.h"
#include "cifs_debug.h"
#include "dns_resolve.h"
#include "fs_context.h"
#include "dfs.h"

/**
 * dfs_parse_target_referral - set fs context for dfs target referral
 *
 * @full_path: full path in UNC format.
 * @ref: dfs referral pointer.
 * @ctx: smb3 fs context pointer.
 *
 * Return zero if dfs referral was parsed correctly, otherwise non-zero.
 */
int dfs_parse_target_referral(const char *full_path, const struct dfs_info3_param *ref,
			      struct smb3_fs_context *ctx)
{
	int rc;
	const char *prepath = NULL;
	char *path;

	if (!full_path || !*full_path || !ref || !ctx)
		return -EINVAL;

	if (WARN_ON_ONCE(!ref->node_name || ref->path_consumed < 0))
		return -EINVAL;

	if (strlen(full_path) - ref->path_consumed) {
		prepath = full_path + ref->path_consumed;
		/* skip initial delimiter */
		if (*prepath == '/' || *prepath == '\\')
			prepath++;
	}

	path = cifs_build_devname(ref->node_name, prepath);
	if (IS_ERR(path))
		return PTR_ERR(path);

	rc = smb3_parse_devname(path, ctx);
	if (rc)
		goto out;

	rc = dns_resolve_server_name_to_ip(path, (struct sockaddr *)&ctx->dstaddr, NULL);

out:
	kfree(path);
	return rc;
}

/*
 * cifs_build_path_to_root returns full path to root when we do not have an
 * existing connection (tcon)
 */
static char *build_unc_path_to_root(const struct smb3_fs_context *ctx,
				    const struct cifs_sb_info *cifs_sb, bool useppath)
{
	char *full_path, *pos;
	unsigned int pplen = useppath && ctx->prepath ? strlen(ctx->prepath) + 1 : 0;
	unsigned int unc_len = strnlen(ctx->UNC, MAX_TREE_SIZE + 1);

	if (unc_len > MAX_TREE_SIZE)
		return ERR_PTR(-EINVAL);

	full_path = kmalloc(unc_len + pplen + 1, GFP_KERNEL);
	if (full_path == NULL)
		return ERR_PTR(-ENOMEM);

	memcpy(full_path, ctx->UNC, unc_len);
	pos = full_path + unc_len;

	if (pplen) {
		*pos = CIFS_DIR_SEP(cifs_sb);
		memcpy(pos + 1, ctx->prepath, pplen);
		pos += pplen;
	}

	*pos = '\0'; /* add trailing null */
	convert_delimiter(full_path, CIFS_DIR_SEP(cifs_sb));
	cifs_dbg(FYI, "%s: full_path=%s\n", __func__, full_path);
	return full_path;
}

static int get_session(struct cifs_mount_ctx *mnt_ctx, const char *full_path)
{
	struct smb3_fs_context *ctx = mnt_ctx->fs_ctx;
	int rc;

	ctx->leaf_fullpath = (char *)full_path;
	rc = cifs_mount_get_session(mnt_ctx);
	ctx->leaf_fullpath = NULL;

	return rc;
}

static int add_root_smb_session(struct cifs_mount_ctx *mnt_ctx)
{
	struct smb3_fs_context *ctx = mnt_ctx->fs_ctx;
	struct dfs_root_ses *root_ses;
	struct cifs_ses *ses = mnt_ctx->ses;

	if (ses) {
		root_ses = kmalloc(sizeof(*root_ses), GFP_KERNEL);
		if (!root_ses)
			return -ENOMEM;

		INIT_LIST_HEAD(&root_ses->list);

		spin_lock(&cifs_tcp_ses_lock);
		ses->ses_count++;
		spin_unlock(&cifs_tcp_ses_lock);
		root_ses->ses = ses;
		list_add_tail(&root_ses->list, &mnt_ctx->dfs_ses_list);
	}
	ctx->dfs_root_ses = ses;
	return 0;
}

static int get_dfs_conn(struct cifs_mount_ctx *mnt_ctx, const char *ref_path, const char *full_path,
			const struct dfs_cache_tgt_iterator *tit)
{
	struct smb3_fs_context *ctx = mnt_ctx->fs_ctx;
	struct dfs_info3_param ref = {};
	bool is_refsrv;
	int rc, rc2;

	rc = dfs_cache_get_tgt_referral(ref_path + 1, tit, &ref);
	if (rc)
		return rc;

	rc = dfs_parse_target_referral(full_path + 1, &ref, ctx);
	if (rc)
		goto out;

	cifs_mount_put_conns(mnt_ctx);
	rc = get_session(mnt_ctx, ref_path);
	if (rc)
		goto out;

	is_refsrv = !!(ref.flags & DFSREF_REFERRAL_SERVER);

	rc = -EREMOTE;
	if (ref.flags & DFSREF_STORAGE_SERVER) {
		rc = cifs_mount_get_tcon(mnt_ctx);
		if (rc)
			goto out;

		/* some servers may not advertise referral capability under ref.flags */
		is_refsrv |= is_tcon_dfs(mnt_ctx->tcon);

		rc = cifs_is_path_remote(mnt_ctx);
	}

<<<<<<< HEAD
=======
	dfs_cache_noreq_update_tgthint(ref_path + 1, tit);

>>>>>>> 5729a900
	if (rc == -EREMOTE && is_refsrv) {
		rc2 = add_root_smb_session(mnt_ctx);
		if (rc2)
			rc = rc2;
	}

out:
	free_dfs_info_param(&ref);
	return rc;
}

static int __dfs_mount_share(struct cifs_mount_ctx *mnt_ctx)
{
	struct cifs_sb_info *cifs_sb = mnt_ctx->cifs_sb;
	struct smb3_fs_context *ctx = mnt_ctx->fs_ctx;
	char *ref_path = NULL, *full_path = NULL;
	struct dfs_cache_tgt_iterator *tit;
	struct TCP_Server_Info *server;
	struct cifs_tcon *tcon;
	char *origin_fullpath = NULL;
	int num_links = 0;
	int rc;

	ref_path = dfs_get_path(cifs_sb, ctx->UNC);
	if (IS_ERR(ref_path))
		return PTR_ERR(ref_path);

	full_path = build_unc_path_to_root(ctx, cifs_sb, true);
	if (IS_ERR(full_path)) {
		rc = PTR_ERR(full_path);
		full_path = NULL;
		goto out;
	}

	origin_fullpath = kstrdup(full_path, GFP_KERNEL);
	if (!origin_fullpath) {
		rc = -ENOMEM;
		goto out;
	}

	do {
		struct dfs_cache_tgt_list tl = DFS_CACHE_TGT_LIST_INIT(tl);

		rc = dfs_get_referral(mnt_ctx, ref_path + 1, NULL, &tl);
		if (rc)
			break;

		tit = dfs_cache_get_tgt_iterator(&tl);
		if (!tit) {
			cifs_dbg(VFS, "%s: dfs referral (%s) with no targets\n", __func__,
				 ref_path + 1);
			rc = -ENOENT;
			dfs_cache_free_tgts(&tl);
			break;
		}

		do {
			rc = get_dfs_conn(mnt_ctx, ref_path, full_path, tit);
			if (!rc)
				break;
			if (rc == -EREMOTE) {
				if (++num_links > MAX_NESTED_LINKS) {
					rc = -ELOOP;
					break;
				}
				kfree(ref_path);
				kfree(full_path);
				ref_path = full_path = NULL;

				full_path = build_unc_path_to_root(ctx, cifs_sb, true);
				if (IS_ERR(full_path)) {
					rc = PTR_ERR(full_path);
					full_path = NULL;
				} else {
					ref_path = dfs_get_path(cifs_sb, full_path);
					if (IS_ERR(ref_path)) {
						rc = PTR_ERR(ref_path);
						ref_path = NULL;
					}
				}
				break;
			}
		} while ((tit = dfs_cache_get_next_tgt(&tl, tit)));
		dfs_cache_free_tgts(&tl);
	} while (rc == -EREMOTE);

	if (!rc) {
		server = mnt_ctx->server;
		tcon = mnt_ctx->tcon;

		mutex_lock(&server->refpath_lock);
		spin_lock(&server->srv_lock);
		if (!server->origin_fullpath) {
			server->origin_fullpath = origin_fullpath;
			origin_fullpath = NULL;
		}
		spin_unlock(&server->srv_lock);
		mutex_unlock(&server->refpath_lock);

		if (list_empty(&tcon->dfs_ses_list)) {
			list_replace_init(&mnt_ctx->dfs_ses_list,
					  &tcon->dfs_ses_list);
<<<<<<< HEAD
=======
			queue_delayed_work(dfscache_wq, &tcon->dfs_cache_work,
					   dfs_cache_get_ttl() * HZ);
>>>>>>> 5729a900
		} else {
			dfs_put_root_smb_sessions(&mnt_ctx->dfs_ses_list);
		}
	}

out:
	kfree(origin_fullpath);
	kfree(ref_path);
	kfree(full_path);
	return rc;
}

int dfs_mount_share(struct cifs_mount_ctx *mnt_ctx, bool *isdfs)
{
	struct smb3_fs_context *ctx = mnt_ctx->fs_ctx;
	struct cifs_ses *ses;
	char *source = ctx->source;
	bool nodfs = ctx->nodfs;
	int rc;

	*isdfs = false;
	/* Temporarily set @ctx->source to NULL as we're not matching DFS
	 * superblocks yet.  See cifs_match_super() and match_server().
	 */
	ctx->source = NULL;
	rc = get_session(mnt_ctx, NULL);
	if (rc)
		goto out;

	ctx->dfs_root_ses = mnt_ctx->ses;
	/*
	 * If called with 'nodfs' mount option, then skip DFS resolving.  Otherwise unconditionally
	 * try to get an DFS referral (even cached) to determine whether it is an DFS mount.
	 *
	 * Skip prefix path to provide support for DFS referrals from w2k8 servers which don't seem
	 * to respond with PATH_NOT_COVERED to requests that include the prefix.
	 */
	if (!nodfs) {
		rc = dfs_get_referral(mnt_ctx, ctx->UNC + 1, NULL, NULL);
		if (rc) {
			if (rc != -ENOENT && rc != -EOPNOTSUPP)
				goto out;
			nodfs = true;
		}
	}
	if (nodfs) {
		rc = cifs_mount_get_tcon(mnt_ctx);
		if (!rc)
			rc = cifs_is_path_remote(mnt_ctx);
		goto out;
	}

	*isdfs = true;
	/*
	 * Prevent DFS root session of being put in the first call to
	 * cifs_mount_put_conns().  If another DFS root server was not found
	 * while chasing the referrals (@ctx->dfs_root_ses == @ses), then we
	 * can safely put extra refcount of @ses.
	 */
	ses = mnt_ctx->ses;
	mnt_ctx->ses = NULL;
	mnt_ctx->server = NULL;
	rc = __dfs_mount_share(mnt_ctx);
	if (ses == ctx->dfs_root_ses)
		cifs_put_smb_ses(ses);
out:
	/*
	 * Restore previous value of @ctx->source so DFS superblock can be
	 * matched in cifs_match_super().
	 */
	ctx->source = source;
	return rc;
}

/* Update dfs referral path of superblock */
static int update_server_fullpath(struct TCP_Server_Info *server, struct cifs_sb_info *cifs_sb,
				  const char *target)
{
	int rc = 0;
	size_t len = strlen(target);
	char *refpath, *npath;

	if (unlikely(len < 2 || *target != '\\'))
		return -EINVAL;

	if (target[1] == '\\') {
		len += 1;
		refpath = kmalloc(len, GFP_KERNEL);
		if (!refpath)
			return -ENOMEM;

		scnprintf(refpath, len, "%s", target);
	} else {
		len += sizeof("\\");
		refpath = kmalloc(len, GFP_KERNEL);
		if (!refpath)
			return -ENOMEM;

		scnprintf(refpath, len, "\\%s", target);
	}

	npath = dfs_cache_canonical_path(refpath, cifs_sb->local_nls, cifs_remap(cifs_sb));
	kfree(refpath);

	if (IS_ERR(npath)) {
		rc = PTR_ERR(npath);
	} else {
		mutex_lock(&server->refpath_lock);
		spin_lock(&server->srv_lock);
		kfree(server->leaf_fullpath);
		server->leaf_fullpath = npath;
		spin_unlock(&server->srv_lock);
		mutex_unlock(&server->refpath_lock);
	}
	return rc;
}

static int target_share_matches_server(struct TCP_Server_Info *server, char *share,
				       bool *target_match)
{
	int rc = 0;
	const char *dfs_host;
	size_t dfs_host_len;

	*target_match = true;
	extract_unc_hostname(share, &dfs_host, &dfs_host_len);

	/* Check if hostnames or addresses match */
	cifs_server_lock(server);
	if (dfs_host_len != strlen(server->hostname) ||
	    strncasecmp(dfs_host, server->hostname, dfs_host_len)) {
		cifs_dbg(FYI, "%s: %.*s doesn't match %s\n", __func__,
			 (int)dfs_host_len, dfs_host, server->hostname);
		rc = match_target_ip(server, dfs_host, dfs_host_len, target_match);
		if (rc)
			cifs_dbg(VFS, "%s: failed to match target ip: %d\n", __func__, rc);
	}
	cifs_server_unlock(server);
	return rc;
}

static void __tree_connect_ipc(const unsigned int xid, char *tree,
			       struct cifs_sb_info *cifs_sb,
			       struct cifs_ses *ses)
{
	struct TCP_Server_Info *server = ses->server;
	struct cifs_tcon *tcon = ses->tcon_ipc;
	int rc;

	spin_lock(&ses->ses_lock);
	spin_lock(&ses->chan_lock);
	if (cifs_chan_needs_reconnect(ses, server) ||
	    ses->ses_status != SES_GOOD) {
		spin_unlock(&ses->chan_lock);
		spin_unlock(&ses->ses_lock);
		cifs_server_dbg(FYI, "%s: skipping ipc reconnect due to disconnected ses\n",
				__func__);
		return;
	}
	spin_unlock(&ses->chan_lock);
	spin_unlock(&ses->ses_lock);

	cifs_server_lock(server);
	scnprintf(tree, MAX_TREE_SIZE, "\\\\%s\\IPC$", server->hostname);
	cifs_server_unlock(server);

	rc = server->ops->tree_connect(xid, ses, tree, tcon,
				       cifs_sb->local_nls);
	cifs_server_dbg(FYI, "%s: tree_reconnect %s: %d\n", __func__, tree, rc);
	spin_lock(&tcon->tc_lock);
	if (rc) {
		tcon->status = TID_NEED_TCON;
	} else {
		tcon->status = TID_GOOD;
		tcon->need_reconnect = false;
	}
	spin_unlock(&tcon->tc_lock);
}

static void tree_connect_ipc(const unsigned int xid, char *tree,
			     struct cifs_sb_info *cifs_sb,
			     struct cifs_tcon *tcon)
{
	struct cifs_ses *ses = tcon->ses;

	__tree_connect_ipc(xid, tree, cifs_sb, ses);
	__tree_connect_ipc(xid, tree, cifs_sb, CIFS_DFS_ROOT_SES(ses));
}

static int __tree_connect_dfs_target(const unsigned int xid, struct cifs_tcon *tcon,
				     struct cifs_sb_info *cifs_sb, char *tree, bool islink,
				     struct dfs_cache_tgt_list *tl)
{
	int rc;
	struct TCP_Server_Info *server = tcon->ses->server;
	const struct smb_version_operations *ops = server->ops;
	struct cifs_ses *root_ses = CIFS_DFS_ROOT_SES(tcon->ses);
	char *share = NULL, *prefix = NULL;
	struct dfs_cache_tgt_iterator *tit;
	bool target_match;

	tit = dfs_cache_get_tgt_iterator(tl);
	if (!tit) {
		rc = -ENOENT;
		goto out;
	}

	/* Try to tree connect to all dfs targets */
	for (; tit; tit = dfs_cache_get_next_tgt(tl, tit)) {
		const char *target = dfs_cache_get_tgt_name(tit);
		struct dfs_cache_tgt_list ntl = DFS_CACHE_TGT_LIST_INIT(ntl);

		kfree(share);
		kfree(prefix);
		share = prefix = NULL;

		/* Check if share matches with tcp ses */
		rc = dfs_cache_get_tgt_share(server->leaf_fullpath + 1, tit, &share, &prefix);
		if (rc) {
			cifs_dbg(VFS, "%s: failed to parse target share: %d\n", __func__, rc);
			break;
		}

		rc = target_share_matches_server(server, share, &target_match);
		if (rc)
			break;
		if (!target_match) {
			rc = -EHOSTUNREACH;
			continue;
		}

		dfs_cache_noreq_update_tgthint(server->leaf_fullpath + 1, tit);
		tree_connect_ipc(xid, tree, cifs_sb, tcon);

		scnprintf(tree, MAX_TREE_SIZE, "\\%s", share);
		if (!islink) {
			rc = ops->tree_connect(xid, tcon->ses, tree, tcon, cifs_sb->local_nls);
			break;
		}

		/*
		 * If no dfs referrals were returned from link target, then just do a TREE_CONNECT
		 * to it.  Otherwise, cache the dfs referral and then mark current tcp ses for
		 * reconnect so either the demultiplex thread or the echo worker will reconnect to
		 * newly resolved target.
		 */
		if (dfs_cache_find(xid, root_ses, cifs_sb->local_nls, cifs_remap(cifs_sb), target,
				   NULL, &ntl)) {
			rc = ops->tree_connect(xid, tcon->ses, tree, tcon, cifs_sb->local_nls);
			if (rc)
				continue;

			rc = cifs_update_super_prepath(cifs_sb, prefix);
		} else {
			/* Target is another dfs share */
			rc = update_server_fullpath(server, cifs_sb, target);
			dfs_cache_free_tgts(tl);

			if (!rc) {
				rc = -EREMOTE;
				list_replace_init(&ntl.tl_list, &tl->tl_list);
			} else
				dfs_cache_free_tgts(&ntl);
		}
		break;
	}

out:
	kfree(share);
	kfree(prefix);

	return rc;
}

static int tree_connect_dfs_target(const unsigned int xid, struct cifs_tcon *tcon,
				   struct cifs_sb_info *cifs_sb, char *tree, bool islink,
				   struct dfs_cache_tgt_list *tl)
{
	int rc;
	int num_links = 0;
	struct TCP_Server_Info *server = tcon->ses->server;
	char *old_fullpath = server->leaf_fullpath;

	do {
		rc = __tree_connect_dfs_target(xid, tcon, cifs_sb, tree, islink, tl);
		if (!rc || rc != -EREMOTE)
			break;
	} while (rc = -ELOOP, ++num_links < MAX_NESTED_LINKS);
	/*
	 * If we couldn't tree connect to any targets from last referral path, then
	 * retry it from newly resolved dfs referral.
	 */
	if (rc && server->leaf_fullpath != old_fullpath)
		cifs_signal_cifsd_for_reconnect(server, true);

	dfs_cache_free_tgts(tl);
	return rc;
}

int cifs_tree_connect(const unsigned int xid, struct cifs_tcon *tcon, const struct nls_table *nlsc)
{
	int rc;
	struct TCP_Server_Info *server = tcon->ses->server;
	const struct smb_version_operations *ops = server->ops;
	struct super_block *sb = NULL;
	struct cifs_sb_info *cifs_sb;
	struct dfs_cache_tgt_list tl = DFS_CACHE_TGT_LIST_INIT(tl);
	char *tree;
	struct dfs_info3_param ref = {0};

	/* only send once per connect */
	spin_lock(&tcon->tc_lock);
	if (tcon->status != TID_NEW &&
	    tcon->status != TID_NEED_TCON) {
		spin_unlock(&tcon->tc_lock);
		return -EHOSTDOWN;
	}

	if (tcon->status == TID_GOOD) {
		spin_unlock(&tcon->tc_lock);
		return 0;
	}
	tcon->status = TID_IN_TCON;
	spin_unlock(&tcon->tc_lock);

	tree = kzalloc(MAX_TREE_SIZE, GFP_KERNEL);
	if (!tree) {
		rc = -ENOMEM;
		goto out;
	}

	if (tcon->ipc) {
		cifs_server_lock(server);
		scnprintf(tree, MAX_TREE_SIZE, "\\\\%s\\IPC$", server->hostname);
		cifs_server_unlock(server);
		rc = ops->tree_connect(xid, tcon->ses, tree, tcon, nlsc);
		goto out;
	}

	sb = cifs_get_tcp_super(server);
	if (IS_ERR(sb)) {
		rc = PTR_ERR(sb);
		cifs_dbg(VFS, "%s: could not find superblock: %d\n", __func__, rc);
		goto out;
	}

	cifs_sb = CIFS_SB(sb);

	/* If it is not dfs or there was no cached dfs referral, then reconnect to same share */
	if (!server->leaf_fullpath ||
	    dfs_cache_noreq_find(server->leaf_fullpath + 1, &ref, &tl)) {
		rc = ops->tree_connect(xid, tcon->ses, tcon->tree_name, tcon, cifs_sb->local_nls);
		goto out;
	}

	rc = tree_connect_dfs_target(xid, tcon, cifs_sb, tree, ref.server_type == DFS_TYPE_LINK,
				     &tl);
	free_dfs_info_param(&ref);

out:
	kfree(tree);
	cifs_put_tcp_super(sb);

	if (rc) {
		spin_lock(&tcon->tc_lock);
		if (tcon->status == TID_IN_TCON)
			tcon->status = TID_NEED_TCON;
		spin_unlock(&tcon->tc_lock);
	} else {
		spin_lock(&tcon->tc_lock);
		if (tcon->status == TID_IN_TCON)
			tcon->status = TID_GOOD;
		spin_unlock(&tcon->tc_lock);
		tcon->need_reconnect = false;
	}

	return rc;
}<|MERGE_RESOLUTION|>--- conflicted
+++ resolved
@@ -157,11 +157,8 @@
 		rc = cifs_is_path_remote(mnt_ctx);
 	}
 
-<<<<<<< HEAD
-=======
 	dfs_cache_noreq_update_tgthint(ref_path + 1, tit);
 
->>>>>>> 5729a900
 	if (rc == -EREMOTE && is_refsrv) {
 		rc2 = add_root_smb_session(mnt_ctx);
 		if (rc2)
@@ -264,11 +261,8 @@
 		if (list_empty(&tcon->dfs_ses_list)) {
 			list_replace_init(&mnt_ctx->dfs_ses_list,
 					  &tcon->dfs_ses_list);
-<<<<<<< HEAD
-=======
 			queue_delayed_work(dfscache_wq, &tcon->dfs_cache_work,
 					   dfs_cache_get_ttl() * HZ);
->>>>>>> 5729a900
 		} else {
 			dfs_put_root_smb_sessions(&mnt_ctx->dfs_ses_list);
 		}
