// SPDX-License-Identifier: GPL-2.0-only

#include <linux/pagemap.h>
#include <linux/xarray.h>
#include <linux/slab.h>
#include <linux/swap.h>
#include <linux/swapops.h>
#include <asm/mte.h>

static DEFINE_XARRAY(mte_pages);

void *mte_allocate_tag_storage(void)
{
	/* tags granule is 16 bytes, 2 tags stored per byte */
	return kmalloc(MTE_PAGE_TAG_STORAGE, GFP_KERNEL);
}

void mte_free_tag_storage(char *storage)
{
	kfree(storage);
}

int mte_save_tags(struct page *page)
{
	void *tag_storage, *ret;

	if (!test_bit(PG_mte_tagged, &page->flags))
		return 0;

	tag_storage = mte_allocate_tag_storage();
	if (!tag_storage)
		return -ENOMEM;

	mte_save_page_tags(page_address(page), tag_storage);

	/* page_private contains the swap entry.val set in do_swap_page */
	ret = xa_store(&mte_pages, page_private(page), tag_storage, GFP_KERNEL);
	if (WARN(xa_is_err(ret), "Failed to store MTE tags")) {
		mte_free_tag_storage(tag_storage);
		return xa_err(ret);
	} else if (ret) {
		/* Entry is being replaced, free the old entry */
		mte_free_tag_storage(ret);
	}

	return 0;
}

bool mte_restore_tags(swp_entry_t entry, struct page *page)
{
	void *tags = xa_load(&mte_pages, entry.val);

	if (!tags)
		return false;

	/*
	 * Test PG_mte_tagged again in case it was racing with another
	 * set_pte_at().
	 */
<<<<<<< HEAD
	smp_wmb();
	/*
	 * Test PG_mte_tagged again in case it was racing with another
	 * set_pte_at().
	 */
=======
>>>>>>> d60c95ef
	if (!test_and_set_bit(PG_mte_tagged, &page->flags))
		mte_restore_page_tags(page_address(page), tags);

	return true;
}

void mte_invalidate_tags(int type, pgoff_t offset)
{
	swp_entry_t entry = swp_entry(type, offset);
	void *tags = xa_erase(&mte_pages, entry.val);

	mte_free_tag_storage(tags);
}

void mte_invalidate_tags_area(int type)
{
	swp_entry_t entry = swp_entry(type, 0);
	swp_entry_t last_entry = swp_entry(type + 1, 0);
	void *tags;

	XA_STATE(xa_state, &mte_pages, entry.val);

	xa_lock(&mte_pages);
	xas_for_each(&xa_state, tags, last_entry.val - 1) {
		__xa_erase(&mte_pages, xa_state.xa_index);
		mte_free_tag_storage(tags);
	}
	xa_unlock(&mte_pages);
}<|MERGE_RESOLUTION|>--- conflicted
+++ resolved
@@ -57,14 +57,6 @@
 	 * Test PG_mte_tagged again in case it was racing with another
 	 * set_pte_at().
 	 */
-<<<<<<< HEAD
-	smp_wmb();
-	/*
-	 * Test PG_mte_tagged again in case it was racing with another
-	 * set_pte_at().
-	 */
-=======
->>>>>>> d60c95ef
 	if (!test_and_set_bit(PG_mte_tagged, &page->flags))
 		mte_restore_page_tags(page_address(page), tags);
 
