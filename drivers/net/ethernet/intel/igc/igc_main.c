// SPDX-License-Identifier: GPL-2.0
/* Copyright (c)  2018 Intel Corporation */

#include <linux/module.h>
#include <linux/types.h>
#include <linux/if_vlan.h>
#include <linux/tcp.h>
#include <linux/udp.h>
#include <linux/ip.h>
#include <linux/pm_runtime.h>
#include <net/pkt_sched.h>
#include <linux/bpf_trace.h>
#include <net/xdp_sock_drv.h>
#include <linux/pci.h>

#include <net/ipv6.h>

#include "igc.h"
#include "igc_hw.h"
#include "igc_tsn.h"
#include "igc_xdp.h"

#define DRV_SUMMARY	"Intel(R) 2.5G Ethernet Linux Driver"

#define DEFAULT_MSG_ENABLE (NETIF_MSG_DRV | NETIF_MSG_PROBE | NETIF_MSG_LINK)

#define IGC_XDP_PASS		0
#define IGC_XDP_CONSUMED	BIT(0)
#define IGC_XDP_TX		BIT(1)
#define IGC_XDP_REDIRECT	BIT(2)

static int debug = -1;

MODULE_AUTHOR("Intel Corporation, <linux.nics@intel.com>");
MODULE_DESCRIPTION(DRV_SUMMARY);
MODULE_LICENSE("GPL v2");
module_param(debug, int, 0);
MODULE_PARM_DESC(debug, "Debug level (0=none,...,16=all)");

char igc_driver_name[] = "igc";
static const char igc_driver_string[] = DRV_SUMMARY;
static const char igc_copyright[] =
	"Copyright(c) 2018 Intel Corporation.";

static const struct igc_info *igc_info_tbl[] = {
	[board_base] = &igc_base_info,
};

static const struct pci_device_id igc_pci_tbl[] = {
	{ PCI_VDEVICE(INTEL, IGC_DEV_ID_I225_LM), board_base },
	{ PCI_VDEVICE(INTEL, IGC_DEV_ID_I225_V), board_base },
	{ PCI_VDEVICE(INTEL, IGC_DEV_ID_I225_I), board_base },
	{ PCI_VDEVICE(INTEL, IGC_DEV_ID_I220_V), board_base },
	{ PCI_VDEVICE(INTEL, IGC_DEV_ID_I225_K), board_base },
	{ PCI_VDEVICE(INTEL, IGC_DEV_ID_I225_K2), board_base },
	{ PCI_VDEVICE(INTEL, IGC_DEV_ID_I226_K), board_base },
	{ PCI_VDEVICE(INTEL, IGC_DEV_ID_I225_LMVP), board_base },
	{ PCI_VDEVICE(INTEL, IGC_DEV_ID_I226_LMVP), board_base },
	{ PCI_VDEVICE(INTEL, IGC_DEV_ID_I225_IT), board_base },
	{ PCI_VDEVICE(INTEL, IGC_DEV_ID_I226_LM), board_base },
	{ PCI_VDEVICE(INTEL, IGC_DEV_ID_I226_V), board_base },
	{ PCI_VDEVICE(INTEL, IGC_DEV_ID_I226_IT), board_base },
	{ PCI_VDEVICE(INTEL, IGC_DEV_ID_I221_V), board_base },
	{ PCI_VDEVICE(INTEL, IGC_DEV_ID_I226_BLANK_NVM), board_base },
	{ PCI_VDEVICE(INTEL, IGC_DEV_ID_I225_BLANK_NVM), board_base },
	/* required last entry */
	{0, }
};

MODULE_DEVICE_TABLE(pci, igc_pci_tbl);

enum latency_range {
	lowest_latency = 0,
	low_latency = 1,
	bulk_latency = 2,
	latency_invalid = 255
};

void igc_reset(struct igc_adapter *adapter)
{
	struct net_device *dev = adapter->netdev;
	struct igc_hw *hw = &adapter->hw;
	struct igc_fc_info *fc = &hw->fc;
	u32 pba, hwm;

	/* Repartition PBA for greater than 9k MTU if required */
	pba = IGC_PBA_34K;

	/* flow control settings
	 * The high water mark must be low enough to fit one full frame
	 * after transmitting the pause frame.  As such we must have enough
	 * space to allow for us to complete our current transmit and then
	 * receive the frame that is in progress from the link partner.
	 * Set it to:
	 * - the full Rx FIFO size minus one full Tx plus one full Rx frame
	 */
	hwm = (pba << 10) - (adapter->max_frame_size + MAX_JUMBO_FRAME_SIZE);

	fc->high_water = hwm & 0xFFFFFFF0;	/* 16-byte granularity */
	fc->low_water = fc->high_water - 16;
	fc->pause_time = 0xFFFF;
	fc->send_xon = 1;
	fc->current_mode = fc->requested_mode;

	hw->mac.ops.reset_hw(hw);

	if (hw->mac.ops.init_hw(hw))
		netdev_err(dev, "Error on hardware initialization\n");

	/* Re-establish EEE setting */
	igc_set_eee_i225(hw, true, true, true);

	if (!netif_running(adapter->netdev))
		igc_power_down_phy_copper_base(&adapter->hw);

	/* Enable HW to recognize an 802.1Q VLAN Ethernet packet */
	wr32(IGC_VET, ETH_P_8021Q);

	/* Re-enable PTP, where applicable. */
	igc_ptp_reset(adapter);

	/* Re-enable TSN offloading, where applicable. */
	igc_tsn_reset(adapter);

	igc_get_phy_info(hw);
}

/**
 * igc_power_up_link - Power up the phy link
 * @adapter: address of board private structure
 */
static void igc_power_up_link(struct igc_adapter *adapter)
{
	igc_reset_phy(&adapter->hw);

	igc_power_up_phy_copper(&adapter->hw);

	igc_setup_link(&adapter->hw);
}

/**
 * igc_release_hw_control - release control of the h/w to f/w
 * @adapter: address of board private structure
 *
 * igc_release_hw_control resets CTRL_EXT:DRV_LOAD bit.
 * For ASF and Pass Through versions of f/w this means that the
 * driver is no longer loaded.
 */
static void igc_release_hw_control(struct igc_adapter *adapter)
{
	struct igc_hw *hw = &adapter->hw;
	u32 ctrl_ext;

	if (!pci_device_is_present(adapter->pdev))
		return;

	/* Let firmware take over control of h/w */
	ctrl_ext = rd32(IGC_CTRL_EXT);
	wr32(IGC_CTRL_EXT,
	     ctrl_ext & ~IGC_CTRL_EXT_DRV_LOAD);
}

/**
 * igc_get_hw_control - get control of the h/w from f/w
 * @adapter: address of board private structure
 *
 * igc_get_hw_control sets CTRL_EXT:DRV_LOAD bit.
 * For ASF and Pass Through versions of f/w this means that
 * the driver is loaded.
 */
static void igc_get_hw_control(struct igc_adapter *adapter)
{
	struct igc_hw *hw = &adapter->hw;
	u32 ctrl_ext;

	/* Let firmware know the driver has taken over */
	ctrl_ext = rd32(IGC_CTRL_EXT);
	wr32(IGC_CTRL_EXT,
	     ctrl_ext | IGC_CTRL_EXT_DRV_LOAD);
}

static void igc_unmap_tx_buffer(struct device *dev, struct igc_tx_buffer *buf)
{
	dma_unmap_single(dev, dma_unmap_addr(buf, dma),
			 dma_unmap_len(buf, len), DMA_TO_DEVICE);

	dma_unmap_len_set(buf, len, 0);
}

/**
 * igc_clean_tx_ring - Free Tx Buffers
 * @tx_ring: ring to be cleaned
 */
static void igc_clean_tx_ring(struct igc_ring *tx_ring)
{
	u16 i = tx_ring->next_to_clean;
	struct igc_tx_buffer *tx_buffer = &tx_ring->tx_buffer_info[i];
	u32 xsk_frames = 0;

	while (i != tx_ring->next_to_use) {
		union igc_adv_tx_desc *eop_desc, *tx_desc;

		switch (tx_buffer->type) {
		case IGC_TX_BUFFER_TYPE_XSK:
			xsk_frames++;
			break;
		case IGC_TX_BUFFER_TYPE_XDP:
			xdp_return_frame(tx_buffer->xdpf);
			igc_unmap_tx_buffer(tx_ring->dev, tx_buffer);
			break;
		case IGC_TX_BUFFER_TYPE_SKB:
			dev_kfree_skb_any(tx_buffer->skb);
			igc_unmap_tx_buffer(tx_ring->dev, tx_buffer);
			break;
		default:
			netdev_warn_once(tx_ring->netdev, "Unknown Tx buffer type\n");
			break;
		}

		/* check for eop_desc to determine the end of the packet */
		eop_desc = tx_buffer->next_to_watch;
		tx_desc = IGC_TX_DESC(tx_ring, i);

		/* unmap remaining buffers */
		while (tx_desc != eop_desc) {
			tx_buffer++;
			tx_desc++;
			i++;
			if (unlikely(i == tx_ring->count)) {
				i = 0;
				tx_buffer = tx_ring->tx_buffer_info;
				tx_desc = IGC_TX_DESC(tx_ring, 0);
			}

			/* unmap any remaining paged data */
			if (dma_unmap_len(tx_buffer, len))
				igc_unmap_tx_buffer(tx_ring->dev, tx_buffer);
		}

		tx_buffer->next_to_watch = NULL;

		/* move us one more past the eop_desc for start of next pkt */
		tx_buffer++;
		i++;
		if (unlikely(i == tx_ring->count)) {
			i = 0;
			tx_buffer = tx_ring->tx_buffer_info;
		}
	}

	if (tx_ring->xsk_pool && xsk_frames)
		xsk_tx_completed(tx_ring->xsk_pool, xsk_frames);

	/* reset BQL for queue */
	netdev_tx_reset_queue(txring_txq(tx_ring));

	/* Zero out the buffer ring */
	memset(tx_ring->tx_buffer_info, 0,
	       sizeof(*tx_ring->tx_buffer_info) * tx_ring->count);

	/* Zero out the descriptor ring */
	memset(tx_ring->desc, 0, tx_ring->size);

	/* reset next_to_use and next_to_clean */
	tx_ring->next_to_use = 0;
	tx_ring->next_to_clean = 0;
}

/**
 * igc_free_tx_resources - Free Tx Resources per Queue
 * @tx_ring: Tx descriptor ring for a specific queue
 *
 * Free all transmit software resources
 */
void igc_free_tx_resources(struct igc_ring *tx_ring)
{
	igc_disable_tx_ring(tx_ring);

	vfree(tx_ring->tx_buffer_info);
	tx_ring->tx_buffer_info = NULL;

	/* if not set, then don't free */
	if (!tx_ring->desc)
		return;

	dma_free_coherent(tx_ring->dev, tx_ring->size,
			  tx_ring->desc, tx_ring->dma);

	tx_ring->desc = NULL;
}

/**
 * igc_free_all_tx_resources - Free Tx Resources for All Queues
 * @adapter: board private structure
 *
 * Free all transmit software resources
 */
static void igc_free_all_tx_resources(struct igc_adapter *adapter)
{
	int i;

	for (i = 0; i < adapter->num_tx_queues; i++)
		igc_free_tx_resources(adapter->tx_ring[i]);
}

/**
 * igc_clean_all_tx_rings - Free Tx Buffers for all queues
 * @adapter: board private structure
 */
static void igc_clean_all_tx_rings(struct igc_adapter *adapter)
{
	int i;

	for (i = 0; i < adapter->num_tx_queues; i++)
		if (adapter->tx_ring[i])
			igc_clean_tx_ring(adapter->tx_ring[i]);
}

static void igc_disable_tx_ring_hw(struct igc_ring *ring)
{
	struct igc_hw *hw = &ring->q_vector->adapter->hw;
	u8 idx = ring->reg_idx;
	u32 txdctl;

	txdctl = rd32(IGC_TXDCTL(idx));
	txdctl &= ~IGC_TXDCTL_QUEUE_ENABLE;
	txdctl |= IGC_TXDCTL_SWFLUSH;
	wr32(IGC_TXDCTL(idx), txdctl);
}

/**
 * igc_disable_all_tx_rings_hw - Disable all transmit queue operation
 * @adapter: board private structure
 */
static void igc_disable_all_tx_rings_hw(struct igc_adapter *adapter)
{
	int i;

	for (i = 0; i < adapter->num_tx_queues; i++) {
		struct igc_ring *tx_ring = adapter->tx_ring[i];

		igc_disable_tx_ring_hw(tx_ring);
	}
}

/**
 * igc_setup_tx_resources - allocate Tx resources (Descriptors)
 * @tx_ring: tx descriptor ring (for a specific queue) to setup
 *
 * Return 0 on success, negative on failure
 */
int igc_setup_tx_resources(struct igc_ring *tx_ring)
{
	struct net_device *ndev = tx_ring->netdev;
	struct device *dev = tx_ring->dev;
	int size = 0;

	size = sizeof(struct igc_tx_buffer) * tx_ring->count;
	tx_ring->tx_buffer_info = vzalloc(size);
	if (!tx_ring->tx_buffer_info)
		goto err;

	/* round up to nearest 4K */
	tx_ring->size = tx_ring->count * sizeof(union igc_adv_tx_desc);
	tx_ring->size = ALIGN(tx_ring->size, 4096);

	tx_ring->desc = dma_alloc_coherent(dev, tx_ring->size,
					   &tx_ring->dma, GFP_KERNEL);

	if (!tx_ring->desc)
		goto err;

	tx_ring->next_to_use = 0;
	tx_ring->next_to_clean = 0;

	return 0;

err:
	vfree(tx_ring->tx_buffer_info);
	netdev_err(ndev, "Unable to allocate memory for Tx descriptor ring\n");
	return -ENOMEM;
}

/**
 * igc_setup_all_tx_resources - wrapper to allocate Tx resources for all queues
 * @adapter: board private structure
 *
 * Return 0 on success, negative on failure
 */
static int igc_setup_all_tx_resources(struct igc_adapter *adapter)
{
	struct net_device *dev = adapter->netdev;
	int i, err = 0;

	for (i = 0; i < adapter->num_tx_queues; i++) {
		err = igc_setup_tx_resources(adapter->tx_ring[i]);
		if (err) {
			netdev_err(dev, "Error on Tx queue %u setup\n", i);
			for (i--; i >= 0; i--)
				igc_free_tx_resources(adapter->tx_ring[i]);
			break;
		}
	}

	return err;
}

static void igc_clean_rx_ring_page_shared(struct igc_ring *rx_ring)
{
	u16 i = rx_ring->next_to_clean;

	dev_kfree_skb(rx_ring->skb);
	rx_ring->skb = NULL;

	/* Free all the Rx ring sk_buffs */
	while (i != rx_ring->next_to_alloc) {
		struct igc_rx_buffer *buffer_info = &rx_ring->rx_buffer_info[i];

		/* Invalidate cache lines that may have been written to by
		 * device so that we avoid corrupting memory.
		 */
		dma_sync_single_range_for_cpu(rx_ring->dev,
					      buffer_info->dma,
					      buffer_info->page_offset,
					      igc_rx_bufsz(rx_ring),
					      DMA_FROM_DEVICE);

		/* free resources associated with mapping */
		dma_unmap_page_attrs(rx_ring->dev,
				     buffer_info->dma,
				     igc_rx_pg_size(rx_ring),
				     DMA_FROM_DEVICE,
				     IGC_RX_DMA_ATTR);
		__page_frag_cache_drain(buffer_info->page,
					buffer_info->pagecnt_bias);

		i++;
		if (i == rx_ring->count)
			i = 0;
	}
}

static void igc_clean_rx_ring_xsk_pool(struct igc_ring *ring)
{
	struct igc_rx_buffer *bi;
	u16 i;

	for (i = 0; i < ring->count; i++) {
		bi = &ring->rx_buffer_info[i];
		if (!bi->xdp)
			continue;

		xsk_buff_free(bi->xdp);
		bi->xdp = NULL;
	}
}

/**
 * igc_clean_rx_ring - Free Rx Buffers per Queue
 * @ring: ring to free buffers from
 */
static void igc_clean_rx_ring(struct igc_ring *ring)
{
	if (ring->xsk_pool)
		igc_clean_rx_ring_xsk_pool(ring);
	else
		igc_clean_rx_ring_page_shared(ring);

	clear_ring_uses_large_buffer(ring);

	ring->next_to_alloc = 0;
	ring->next_to_clean = 0;
	ring->next_to_use = 0;
}

/**
 * igc_clean_all_rx_rings - Free Rx Buffers for all queues
 * @adapter: board private structure
 */
static void igc_clean_all_rx_rings(struct igc_adapter *adapter)
{
	int i;

	for (i = 0; i < adapter->num_rx_queues; i++)
		if (adapter->rx_ring[i])
			igc_clean_rx_ring(adapter->rx_ring[i]);
}

/**
 * igc_free_rx_resources - Free Rx Resources
 * @rx_ring: ring to clean the resources from
 *
 * Free all receive software resources
 */
void igc_free_rx_resources(struct igc_ring *rx_ring)
{
	igc_clean_rx_ring(rx_ring);

	xdp_rxq_info_unreg(&rx_ring->xdp_rxq);

	vfree(rx_ring->rx_buffer_info);
	rx_ring->rx_buffer_info = NULL;

	/* if not set, then don't free */
	if (!rx_ring->desc)
		return;

	dma_free_coherent(rx_ring->dev, rx_ring->size,
			  rx_ring->desc, rx_ring->dma);

	rx_ring->desc = NULL;
}

/**
 * igc_free_all_rx_resources - Free Rx Resources for All Queues
 * @adapter: board private structure
 *
 * Free all receive software resources
 */
static void igc_free_all_rx_resources(struct igc_adapter *adapter)
{
	int i;

	for (i = 0; i < adapter->num_rx_queues; i++)
		igc_free_rx_resources(adapter->rx_ring[i]);
}

/**
 * igc_setup_rx_resources - allocate Rx resources (Descriptors)
 * @rx_ring:    rx descriptor ring (for a specific queue) to setup
 *
 * Returns 0 on success, negative on failure
 */
int igc_setup_rx_resources(struct igc_ring *rx_ring)
{
	struct net_device *ndev = rx_ring->netdev;
	struct device *dev = rx_ring->dev;
	u8 index = rx_ring->queue_index;
	int size, desc_len, res;

	/* XDP RX-queue info */
	if (xdp_rxq_info_is_reg(&rx_ring->xdp_rxq))
		xdp_rxq_info_unreg(&rx_ring->xdp_rxq);
	res = xdp_rxq_info_reg(&rx_ring->xdp_rxq, ndev, index,
			       rx_ring->q_vector->napi.napi_id);
	if (res < 0) {
		netdev_err(ndev, "Failed to register xdp_rxq index %u\n",
			   index);
		return res;
	}

	size = sizeof(struct igc_rx_buffer) * rx_ring->count;
	rx_ring->rx_buffer_info = vzalloc(size);
	if (!rx_ring->rx_buffer_info)
		goto err;

	desc_len = sizeof(union igc_adv_rx_desc);

	/* Round up to nearest 4K */
	rx_ring->size = rx_ring->count * desc_len;
	rx_ring->size = ALIGN(rx_ring->size, 4096);

	rx_ring->desc = dma_alloc_coherent(dev, rx_ring->size,
					   &rx_ring->dma, GFP_KERNEL);

	if (!rx_ring->desc)
		goto err;

	rx_ring->next_to_alloc = 0;
	rx_ring->next_to_clean = 0;
	rx_ring->next_to_use = 0;

	return 0;

err:
	xdp_rxq_info_unreg(&rx_ring->xdp_rxq);
	vfree(rx_ring->rx_buffer_info);
	rx_ring->rx_buffer_info = NULL;
	netdev_err(ndev, "Unable to allocate memory for Rx descriptor ring\n");
	return -ENOMEM;
}

/**
 * igc_setup_all_rx_resources - wrapper to allocate Rx resources
 *                                (Descriptors) for all queues
 * @adapter: board private structure
 *
 * Return 0 on success, negative on failure
 */
static int igc_setup_all_rx_resources(struct igc_adapter *adapter)
{
	struct net_device *dev = adapter->netdev;
	int i, err = 0;

	for (i = 0; i < adapter->num_rx_queues; i++) {
		err = igc_setup_rx_resources(adapter->rx_ring[i]);
		if (err) {
			netdev_err(dev, "Error on Rx queue %u setup\n", i);
			for (i--; i >= 0; i--)
				igc_free_rx_resources(adapter->rx_ring[i]);
			break;
		}
	}

	return err;
}

static struct xsk_buff_pool *igc_get_xsk_pool(struct igc_adapter *adapter,
					      struct igc_ring *ring)
{
	if (!igc_xdp_is_enabled(adapter) ||
	    !test_bit(IGC_RING_FLAG_AF_XDP_ZC, &ring->flags))
		return NULL;

	return xsk_get_pool_from_qid(ring->netdev, ring->queue_index);
}

/**
 * igc_configure_rx_ring - Configure a receive ring after Reset
 * @adapter: board private structure
 * @ring: receive ring to be configured
 *
 * Configure the Rx unit of the MAC after a reset.
 */
static void igc_configure_rx_ring(struct igc_adapter *adapter,
				  struct igc_ring *ring)
{
	struct igc_hw *hw = &adapter->hw;
	union igc_adv_rx_desc *rx_desc;
	int reg_idx = ring->reg_idx;
	u32 srrctl = 0, rxdctl = 0;
	u64 rdba = ring->dma;
	u32 buf_size;

	xdp_rxq_info_unreg_mem_model(&ring->xdp_rxq);
	ring->xsk_pool = igc_get_xsk_pool(adapter, ring);
	if (ring->xsk_pool) {
		WARN_ON(xdp_rxq_info_reg_mem_model(&ring->xdp_rxq,
						   MEM_TYPE_XSK_BUFF_POOL,
						   NULL));
		xsk_pool_set_rxq_info(ring->xsk_pool, &ring->xdp_rxq);
	} else {
		WARN_ON(xdp_rxq_info_reg_mem_model(&ring->xdp_rxq,
						   MEM_TYPE_PAGE_SHARED,
						   NULL));
	}

	if (igc_xdp_is_enabled(adapter))
		set_ring_uses_large_buffer(ring);

	/* disable the queue */
	wr32(IGC_RXDCTL(reg_idx), 0);

	/* Set DMA base address registers */
	wr32(IGC_RDBAL(reg_idx),
	     rdba & 0x00000000ffffffffULL);
	wr32(IGC_RDBAH(reg_idx), rdba >> 32);
	wr32(IGC_RDLEN(reg_idx),
	     ring->count * sizeof(union igc_adv_rx_desc));

	/* initialize head and tail */
	ring->tail = adapter->io_addr + IGC_RDT(reg_idx);
	wr32(IGC_RDH(reg_idx), 0);
	writel(0, ring->tail);

	/* reset next-to- use/clean to place SW in sync with hardware */
	ring->next_to_clean = 0;
	ring->next_to_use = 0;

	if (ring->xsk_pool)
		buf_size = xsk_pool_get_rx_frame_size(ring->xsk_pool);
	else if (ring_uses_large_buffer(ring))
		buf_size = IGC_RXBUFFER_3072;
	else
		buf_size = IGC_RXBUFFER_2048;

	srrctl = rd32(IGC_SRRCTL(reg_idx));
	srrctl &= ~(IGC_SRRCTL_BSIZEPKT_MASK | IGC_SRRCTL_BSIZEHDR_MASK |
		    IGC_SRRCTL_DESCTYPE_MASK);
	srrctl |= IGC_SRRCTL_BSIZEHDR(IGC_RX_HDR_LEN);
	srrctl |= IGC_SRRCTL_BSIZEPKT(buf_size);
	srrctl |= IGC_SRRCTL_DESCTYPE_ADV_ONEBUF;

	wr32(IGC_SRRCTL(reg_idx), srrctl);

	rxdctl |= IGC_RX_PTHRESH;
	rxdctl |= IGC_RX_HTHRESH << 8;
	rxdctl |= IGC_RX_WTHRESH << 16;

	/* initialize rx_buffer_info */
	memset(ring->rx_buffer_info, 0,
	       sizeof(struct igc_rx_buffer) * ring->count);

	/* initialize Rx descriptor 0 */
	rx_desc = IGC_RX_DESC(ring, 0);
	rx_desc->wb.upper.length = 0;

	/* enable receive descriptor fetching */
	rxdctl |= IGC_RXDCTL_QUEUE_ENABLE;

	wr32(IGC_RXDCTL(reg_idx), rxdctl);
}

/**
 * igc_configure_rx - Configure receive Unit after Reset
 * @adapter: board private structure
 *
 * Configure the Rx unit of the MAC after a reset.
 */
static void igc_configure_rx(struct igc_adapter *adapter)
{
	int i;

	/* Setup the HW Rx Head and Tail Descriptor Pointers and
	 * the Base and Length of the Rx Descriptor Ring
	 */
	for (i = 0; i < adapter->num_rx_queues; i++)
		igc_configure_rx_ring(adapter, adapter->rx_ring[i]);
}

/**
 * igc_configure_tx_ring - Configure transmit ring after Reset
 * @adapter: board private structure
 * @ring: tx ring to configure
 *
 * Configure a transmit ring after a reset.
 */
static void igc_configure_tx_ring(struct igc_adapter *adapter,
				  struct igc_ring *ring)
{
	struct igc_hw *hw = &adapter->hw;
	int reg_idx = ring->reg_idx;
	u64 tdba = ring->dma;
	u32 txdctl = 0;

	ring->xsk_pool = igc_get_xsk_pool(adapter, ring);

	/* disable the queue */
	wr32(IGC_TXDCTL(reg_idx), 0);
	wrfl();

	wr32(IGC_TDLEN(reg_idx),
	     ring->count * sizeof(union igc_adv_tx_desc));
	wr32(IGC_TDBAL(reg_idx),
	     tdba & 0x00000000ffffffffULL);
	wr32(IGC_TDBAH(reg_idx), tdba >> 32);

	ring->tail = adapter->io_addr + IGC_TDT(reg_idx);
	wr32(IGC_TDH(reg_idx), 0);
	writel(0, ring->tail);

	txdctl |= IGC_TX_PTHRESH;
	txdctl |= IGC_TX_HTHRESH << 8;
	txdctl |= IGC_TX_WTHRESH << 16;

	txdctl |= IGC_TXDCTL_QUEUE_ENABLE;
	wr32(IGC_TXDCTL(reg_idx), txdctl);
}

/**
 * igc_configure_tx - Configure transmit Unit after Reset
 * @adapter: board private structure
 *
 * Configure the Tx unit of the MAC after a reset.
 */
static void igc_configure_tx(struct igc_adapter *adapter)
{
	int i;

	for (i = 0; i < adapter->num_tx_queues; i++)
		igc_configure_tx_ring(adapter, adapter->tx_ring[i]);
}

/**
 * igc_setup_mrqc - configure the multiple receive queue control registers
 * @adapter: Board private structure
 */
static void igc_setup_mrqc(struct igc_adapter *adapter)
{
	struct igc_hw *hw = &adapter->hw;
	u32 j, num_rx_queues;
	u32 mrqc, rxcsum;
	u32 rss_key[10];

	netdev_rss_key_fill(rss_key, sizeof(rss_key));
	for (j = 0; j < 10; j++)
		wr32(IGC_RSSRK(j), rss_key[j]);

	num_rx_queues = adapter->rss_queues;

	if (adapter->rss_indir_tbl_init != num_rx_queues) {
		for (j = 0; j < IGC_RETA_SIZE; j++)
			adapter->rss_indir_tbl[j] =
			(j * num_rx_queues) / IGC_RETA_SIZE;
		adapter->rss_indir_tbl_init = num_rx_queues;
	}
	igc_write_rss_indir_tbl(adapter);

	/* Disable raw packet checksumming so that RSS hash is placed in
	 * descriptor on writeback.  No need to enable TCP/UDP/IP checksum
	 * offloads as they are enabled by default
	 */
	rxcsum = rd32(IGC_RXCSUM);
	rxcsum |= IGC_RXCSUM_PCSD;

	/* Enable Receive Checksum Offload for SCTP */
	rxcsum |= IGC_RXCSUM_CRCOFL;

	/* Don't need to set TUOFL or IPOFL, they default to 1 */
	wr32(IGC_RXCSUM, rxcsum);

	/* Generate RSS hash based on packet types, TCP/UDP
	 * port numbers and/or IPv4/v6 src and dst addresses
	 */
	mrqc = IGC_MRQC_RSS_FIELD_IPV4 |
	       IGC_MRQC_RSS_FIELD_IPV4_TCP |
	       IGC_MRQC_RSS_FIELD_IPV6 |
	       IGC_MRQC_RSS_FIELD_IPV6_TCP |
	       IGC_MRQC_RSS_FIELD_IPV6_TCP_EX;

	if (adapter->flags & IGC_FLAG_RSS_FIELD_IPV4_UDP)
		mrqc |= IGC_MRQC_RSS_FIELD_IPV4_UDP;
	if (adapter->flags & IGC_FLAG_RSS_FIELD_IPV6_UDP)
		mrqc |= IGC_MRQC_RSS_FIELD_IPV6_UDP;

	mrqc |= IGC_MRQC_ENABLE_RSS_MQ;

	wr32(IGC_MRQC, mrqc);
}

/**
 * igc_setup_rctl - configure the receive control registers
 * @adapter: Board private structure
 */
static void igc_setup_rctl(struct igc_adapter *adapter)
{
	struct igc_hw *hw = &adapter->hw;
	u32 rctl;

	rctl = rd32(IGC_RCTL);

	rctl &= ~(3 << IGC_RCTL_MO_SHIFT);
	rctl &= ~(IGC_RCTL_LBM_TCVR | IGC_RCTL_LBM_MAC);

	rctl |= IGC_RCTL_EN | IGC_RCTL_BAM | IGC_RCTL_RDMTS_HALF |
		(hw->mac.mc_filter_type << IGC_RCTL_MO_SHIFT);

	/* enable stripping of CRC. Newer features require
	 * that the HW strips the CRC.
	 */
	rctl |= IGC_RCTL_SECRC;

	/* disable store bad packets and clear size bits. */
	rctl &= ~(IGC_RCTL_SBP | IGC_RCTL_SZ_256);

	/* enable LPE to allow for reception of jumbo frames */
	rctl |= IGC_RCTL_LPE;

	/* disable queue 0 to prevent tail write w/o re-config */
	wr32(IGC_RXDCTL(0), 0);

	/* This is useful for sniffing bad packets. */
	if (adapter->netdev->features & NETIF_F_RXALL) {
		/* UPE and MPE will be handled by normal PROMISC logic
		 * in set_rx_mode
		 */
		rctl |= (IGC_RCTL_SBP | /* Receive bad packets */
			 IGC_RCTL_BAM | /* RX All Bcast Pkts */
			 IGC_RCTL_PMCF); /* RX All MAC Ctrl Pkts */

		rctl &= ~(IGC_RCTL_DPF | /* Allow filtered pause */
			  IGC_RCTL_CFIEN); /* Disable VLAN CFIEN Filter */
	}

	wr32(IGC_RCTL, rctl);
}

/**
 * igc_setup_tctl - configure the transmit control registers
 * @adapter: Board private structure
 */
static void igc_setup_tctl(struct igc_adapter *adapter)
{
	struct igc_hw *hw = &adapter->hw;
	u32 tctl;

	/* disable queue 0 which icould be enabled by default */
	wr32(IGC_TXDCTL(0), 0);

	/* Program the Transmit Control Register */
	tctl = rd32(IGC_TCTL);
	tctl &= ~IGC_TCTL_CT;
	tctl |= IGC_TCTL_PSP | IGC_TCTL_RTLC |
		(IGC_COLLISION_THRESHOLD << IGC_CT_SHIFT);

	/* Enable transmits */
	tctl |= IGC_TCTL_EN;

	wr32(IGC_TCTL, tctl);
}

/**
 * igc_set_mac_filter_hw() - Set MAC address filter in hardware
 * @adapter: Pointer to adapter where the filter should be set
 * @index: Filter index
 * @type: MAC address filter type (source or destination)
 * @addr: MAC address
 * @queue: If non-negative, queue assignment feature is enabled and frames
 *         matching the filter are enqueued onto 'queue'. Otherwise, queue
 *         assignment is disabled.
 */
static void igc_set_mac_filter_hw(struct igc_adapter *adapter, int index,
				  enum igc_mac_filter_type type,
				  const u8 *addr, int queue)
{
	struct net_device *dev = adapter->netdev;
	struct igc_hw *hw = &adapter->hw;
	u32 ral, rah;

	if (WARN_ON(index >= hw->mac.rar_entry_count))
		return;

	ral = le32_to_cpup((__le32 *)(addr));
	rah = le16_to_cpup((__le16 *)(addr + 4));

	if (type == IGC_MAC_FILTER_TYPE_SRC) {
		rah &= ~IGC_RAH_ASEL_MASK;
		rah |= IGC_RAH_ASEL_SRC_ADDR;
	}

	if (queue >= 0) {
		rah &= ~IGC_RAH_QSEL_MASK;
		rah |= (queue << IGC_RAH_QSEL_SHIFT);
		rah |= IGC_RAH_QSEL_ENABLE;
	}

	rah |= IGC_RAH_AV;

	wr32(IGC_RAL(index), ral);
	wr32(IGC_RAH(index), rah);

	netdev_dbg(dev, "MAC address filter set in HW: index %d", index);
}

/**
 * igc_clear_mac_filter_hw() - Clear MAC address filter in hardware
 * @adapter: Pointer to adapter where the filter should be cleared
 * @index: Filter index
 */
static void igc_clear_mac_filter_hw(struct igc_adapter *adapter, int index)
{
	struct net_device *dev = adapter->netdev;
	struct igc_hw *hw = &adapter->hw;

	if (WARN_ON(index >= hw->mac.rar_entry_count))
		return;

	wr32(IGC_RAL(index), 0);
	wr32(IGC_RAH(index), 0);

	netdev_dbg(dev, "MAC address filter cleared in HW: index %d", index);
}

/* Set default MAC address for the PF in the first RAR entry */
static void igc_set_default_mac_filter(struct igc_adapter *adapter)
{
	struct net_device *dev = adapter->netdev;
	u8 *addr = adapter->hw.mac.addr;

	netdev_dbg(dev, "Set default MAC address filter: address %pM", addr);

	igc_set_mac_filter_hw(adapter, 0, IGC_MAC_FILTER_TYPE_DST, addr, -1);
}

/**
 * igc_set_mac - Change the Ethernet Address of the NIC
 * @netdev: network interface device structure
 * @p: pointer to an address structure
 *
 * Returns 0 on success, negative on failure
 */
static int igc_set_mac(struct net_device *netdev, void *p)
{
	struct igc_adapter *adapter = netdev_priv(netdev);
	struct igc_hw *hw = &adapter->hw;
	struct sockaddr *addr = p;

	if (!is_valid_ether_addr(addr->sa_data))
		return -EADDRNOTAVAIL;

	eth_hw_addr_set(netdev, addr->sa_data);
	memcpy(hw->mac.addr, addr->sa_data, netdev->addr_len);

	/* set the correct pool for the new PF MAC address in entry 0 */
	igc_set_default_mac_filter(adapter);

	return 0;
}

/**
 *  igc_write_mc_addr_list - write multicast addresses to MTA
 *  @netdev: network interface device structure
 *
 *  Writes multicast address list to the MTA hash table.
 *  Returns: -ENOMEM on failure
 *           0 on no addresses written
 *           X on writing X addresses to MTA
 **/
static int igc_write_mc_addr_list(struct net_device *netdev)
{
	struct igc_adapter *adapter = netdev_priv(netdev);
	struct igc_hw *hw = &adapter->hw;
	struct netdev_hw_addr *ha;
	u8  *mta_list;
	int i;

	if (netdev_mc_empty(netdev)) {
		/* nothing to program, so clear mc list */
		igc_update_mc_addr_list(hw, NULL, 0);
		return 0;
	}

	mta_list = kcalloc(netdev_mc_count(netdev), 6, GFP_ATOMIC);
	if (!mta_list)
		return -ENOMEM;

	/* The shared function expects a packed array of only addresses. */
	i = 0;
	netdev_for_each_mc_addr(ha, netdev)
		memcpy(mta_list + (i++ * ETH_ALEN), ha->addr, ETH_ALEN);

	igc_update_mc_addr_list(hw, mta_list, i);
	kfree(mta_list);

	return netdev_mc_count(netdev);
}

static __le32 igc_tx_launchtime(struct igc_ring *ring, ktime_t txtime,
				bool *first_flag, bool *insert_empty)
{
	struct igc_adapter *adapter = netdev_priv(ring->netdev);
	ktime_t cycle_time = adapter->cycle_time;
	ktime_t base_time = adapter->base_time;
	ktime_t now = ktime_get_clocktai();
	ktime_t baset_est, end_of_cycle;
	s32 launchtime;
	s64 n;

	n = div64_s64(ktime_sub_ns(now, base_time), cycle_time);

	baset_est = ktime_add_ns(base_time, cycle_time * (n));
	end_of_cycle = ktime_add_ns(baset_est, cycle_time);

	if (ktime_compare(txtime, end_of_cycle) >= 0) {
		if (baset_est != ring->last_ff_cycle) {
			*first_flag = true;
			ring->last_ff_cycle = baset_est;

			if (ktime_compare(end_of_cycle, ring->last_tx_cycle) > 0)
				*insert_empty = true;
		}
	}

	/* Introducing a window at end of cycle on which packets
	 * potentially not honor launchtime. Window of 5us chosen
	 * considering software update the tail pointer and packets
	 * are dma'ed to packet buffer.
	 */
	if ((ktime_sub_ns(end_of_cycle, now) < 5 * NSEC_PER_USEC))
		netdev_warn(ring->netdev, "Packet with txtime=%llu may not be honoured\n",
			    txtime);

	ring->last_tx_cycle = end_of_cycle;

	launchtime = ktime_sub_ns(txtime, baset_est);
	if (launchtime > 0)
		div_s64_rem(launchtime, cycle_time, &launchtime);
	else
		launchtime = 0;

	return cpu_to_le32(launchtime);
}

static int igc_init_empty_frame(struct igc_ring *ring,
				struct igc_tx_buffer *buffer,
				struct sk_buff *skb)
{
	unsigned int size;
	dma_addr_t dma;

	size = skb_headlen(skb);

	dma = dma_map_single(ring->dev, skb->data, size, DMA_TO_DEVICE);
	if (dma_mapping_error(ring->dev, dma)) {
		netdev_err_once(ring->netdev, "Failed to map DMA for TX\n");
		return -ENOMEM;
	}

	buffer->skb = skb;
	buffer->protocol = 0;
	buffer->bytecount = skb->len;
	buffer->gso_segs = 1;
	buffer->time_stamp = jiffies;
	dma_unmap_len_set(buffer, len, skb->len);
	dma_unmap_addr_set(buffer, dma, dma);

	return 0;
}

static int igc_init_tx_empty_descriptor(struct igc_ring *ring,
					struct sk_buff *skb,
					struct igc_tx_buffer *first)
{
	union igc_adv_tx_desc *desc;
	u32 cmd_type, olinfo_status;
	int err;

	if (!igc_desc_unused(ring))
		return -EBUSY;

	err = igc_init_empty_frame(ring, first, skb);
	if (err)
		return err;

	cmd_type = IGC_ADVTXD_DTYP_DATA | IGC_ADVTXD_DCMD_DEXT |
		   IGC_ADVTXD_DCMD_IFCS | IGC_TXD_DCMD |
		   first->bytecount;
	olinfo_status = first->bytecount << IGC_ADVTXD_PAYLEN_SHIFT;

	desc = IGC_TX_DESC(ring, ring->next_to_use);
	desc->read.cmd_type_len = cpu_to_le32(cmd_type);
	desc->read.olinfo_status = cpu_to_le32(olinfo_status);
	desc->read.buffer_addr = cpu_to_le64(dma_unmap_addr(first, dma));

	netdev_tx_sent_queue(txring_txq(ring), skb->len);

	first->next_to_watch = desc;

	ring->next_to_use++;
	if (ring->next_to_use == ring->count)
		ring->next_to_use = 0;

	return 0;
}

#define IGC_EMPTY_FRAME_SIZE 60

static void igc_tx_ctxtdesc(struct igc_ring *tx_ring,
			    __le32 launch_time, bool first_flag,
			    u32 vlan_macip_lens, u32 type_tucmd,
			    u32 mss_l4len_idx)
{
	struct igc_adv_tx_context_desc *context_desc;
	u16 i = tx_ring->next_to_use;

	context_desc = IGC_TX_CTXTDESC(tx_ring, i);

	i++;
	tx_ring->next_to_use = (i < tx_ring->count) ? i : 0;

	/* set bits to identify this as an advanced context descriptor */
	type_tucmd |= IGC_TXD_CMD_DEXT | IGC_ADVTXD_DTYP_CTXT;

	/* For i225, context index must be unique per ring. */
	if (test_bit(IGC_RING_FLAG_TX_CTX_IDX, &tx_ring->flags))
		mss_l4len_idx |= tx_ring->reg_idx << 4;

	if (first_flag)
		mss_l4len_idx |= IGC_ADVTXD_TSN_CNTX_FIRST;

	context_desc->vlan_macip_lens	= cpu_to_le32(vlan_macip_lens);
	context_desc->type_tucmd_mlhl	= cpu_to_le32(type_tucmd);
	context_desc->mss_l4len_idx	= cpu_to_le32(mss_l4len_idx);
	context_desc->launch_time	= launch_time;
}

static void igc_tx_csum(struct igc_ring *tx_ring, struct igc_tx_buffer *first,
			__le32 launch_time, bool first_flag)
{
	struct sk_buff *skb = first->skb;
	u32 vlan_macip_lens = 0;
	u32 type_tucmd = 0;

	if (skb->ip_summed != CHECKSUM_PARTIAL) {
csum_failed:
		if (!(first->tx_flags & IGC_TX_FLAGS_VLAN) &&
		    !tx_ring->launchtime_enable)
			return;
		goto no_csum;
	}

	switch (skb->csum_offset) {
	case offsetof(struct tcphdr, check):
		type_tucmd = IGC_ADVTXD_TUCMD_L4T_TCP;
		fallthrough;
	case offsetof(struct udphdr, check):
		break;
	case offsetof(struct sctphdr, checksum):
		/* validate that this is actually an SCTP request */
		if (skb_csum_is_sctp(skb)) {
			type_tucmd = IGC_ADVTXD_TUCMD_L4T_SCTP;
			break;
		}
		fallthrough;
	default:
		skb_checksum_help(skb);
		goto csum_failed;
	}

	/* update TX checksum flag */
	first->tx_flags |= IGC_TX_FLAGS_CSUM;
	vlan_macip_lens = skb_checksum_start_offset(skb) -
			  skb_network_offset(skb);
no_csum:
	vlan_macip_lens |= skb_network_offset(skb) << IGC_ADVTXD_MACLEN_SHIFT;
	vlan_macip_lens |= first->tx_flags & IGC_TX_FLAGS_VLAN_MASK;

	igc_tx_ctxtdesc(tx_ring, launch_time, first_flag,
			vlan_macip_lens, type_tucmd, 0);
}

static int __igc_maybe_stop_tx(struct igc_ring *tx_ring, const u16 size)
{
	struct net_device *netdev = tx_ring->netdev;

	netif_stop_subqueue(netdev, tx_ring->queue_index);

	/* memory barriier comment */
	smp_mb();

	/* We need to check again in a case another CPU has just
	 * made room available.
	 */
	if (igc_desc_unused(tx_ring) < size)
		return -EBUSY;

	/* A reprieve! */
	netif_wake_subqueue(netdev, tx_ring->queue_index);

	u64_stats_update_begin(&tx_ring->tx_syncp2);
	tx_ring->tx_stats.restart_queue2++;
	u64_stats_update_end(&tx_ring->tx_syncp2);

	return 0;
}

static inline int igc_maybe_stop_tx(struct igc_ring *tx_ring, const u16 size)
{
	if (igc_desc_unused(tx_ring) >= size)
		return 0;
	return __igc_maybe_stop_tx(tx_ring, size);
}

#define IGC_SET_FLAG(_input, _flag, _result) \
	(((_flag) <= (_result)) ?				\
	 ((u32)((_input) & (_flag)) * ((_result) / (_flag))) :	\
	 ((u32)((_input) & (_flag)) / ((_flag) / (_result))))

static u32 igc_tx_cmd_type(struct sk_buff *skb, u32 tx_flags)
{
	/* set type for advanced descriptor with frame checksum insertion */
	u32 cmd_type = IGC_ADVTXD_DTYP_DATA |
		       IGC_ADVTXD_DCMD_DEXT |
		       IGC_ADVTXD_DCMD_IFCS;

	/* set HW vlan bit if vlan is present */
	cmd_type |= IGC_SET_FLAG(tx_flags, IGC_TX_FLAGS_VLAN,
				 IGC_ADVTXD_DCMD_VLE);

	/* set segmentation bits for TSO */
	cmd_type |= IGC_SET_FLAG(tx_flags, IGC_TX_FLAGS_TSO,
				 (IGC_ADVTXD_DCMD_TSE));

	/* set timestamp bit if present */
	cmd_type |= IGC_SET_FLAG(tx_flags, IGC_TX_FLAGS_TSTAMP,
				 (IGC_ADVTXD_MAC_TSTAMP));

	/* insert frame checksum */
	cmd_type ^= IGC_SET_FLAG(skb->no_fcs, 1, IGC_ADVTXD_DCMD_IFCS);

	return cmd_type;
}

static void igc_tx_olinfo_status(struct igc_ring *tx_ring,
				 union igc_adv_tx_desc *tx_desc,
				 u32 tx_flags, unsigned int paylen)
{
	u32 olinfo_status = paylen << IGC_ADVTXD_PAYLEN_SHIFT;

	/* insert L4 checksum */
	olinfo_status |= (tx_flags & IGC_TX_FLAGS_CSUM) *
			  ((IGC_TXD_POPTS_TXSM << 8) /
			  IGC_TX_FLAGS_CSUM);

	/* insert IPv4 checksum */
	olinfo_status |= (tx_flags & IGC_TX_FLAGS_IPV4) *
			  (((IGC_TXD_POPTS_IXSM << 8)) /
			  IGC_TX_FLAGS_IPV4);

	tx_desc->read.olinfo_status = cpu_to_le32(olinfo_status);
}

static int igc_tx_map(struct igc_ring *tx_ring,
		      struct igc_tx_buffer *first,
		      const u8 hdr_len)
{
	struct sk_buff *skb = first->skb;
	struct igc_tx_buffer *tx_buffer;
	union igc_adv_tx_desc *tx_desc;
	u32 tx_flags = first->tx_flags;
	skb_frag_t *frag;
	u16 i = tx_ring->next_to_use;
	unsigned int data_len, size;
	dma_addr_t dma;
	u32 cmd_type;

	cmd_type = igc_tx_cmd_type(skb, tx_flags);
	tx_desc = IGC_TX_DESC(tx_ring, i);

	igc_tx_olinfo_status(tx_ring, tx_desc, tx_flags, skb->len - hdr_len);

	size = skb_headlen(skb);
	data_len = skb->data_len;

	dma = dma_map_single(tx_ring->dev, skb->data, size, DMA_TO_DEVICE);

	tx_buffer = first;

	for (frag = &skb_shinfo(skb)->frags[0];; frag++) {
		if (dma_mapping_error(tx_ring->dev, dma))
			goto dma_error;

		/* record length, and DMA address */
		dma_unmap_len_set(tx_buffer, len, size);
		dma_unmap_addr_set(tx_buffer, dma, dma);

		tx_desc->read.buffer_addr = cpu_to_le64(dma);

		while (unlikely(size > IGC_MAX_DATA_PER_TXD)) {
			tx_desc->read.cmd_type_len =
				cpu_to_le32(cmd_type ^ IGC_MAX_DATA_PER_TXD);

			i++;
			tx_desc++;
			if (i == tx_ring->count) {
				tx_desc = IGC_TX_DESC(tx_ring, 0);
				i = 0;
			}
			tx_desc->read.olinfo_status = 0;

			dma += IGC_MAX_DATA_PER_TXD;
			size -= IGC_MAX_DATA_PER_TXD;

			tx_desc->read.buffer_addr = cpu_to_le64(dma);
		}

		if (likely(!data_len))
			break;

		tx_desc->read.cmd_type_len = cpu_to_le32(cmd_type ^ size);

		i++;
		tx_desc++;
		if (i == tx_ring->count) {
			tx_desc = IGC_TX_DESC(tx_ring, 0);
			i = 0;
		}
		tx_desc->read.olinfo_status = 0;

		size = skb_frag_size(frag);
		data_len -= size;

		dma = skb_frag_dma_map(tx_ring->dev, frag, 0,
				       size, DMA_TO_DEVICE);

		tx_buffer = &tx_ring->tx_buffer_info[i];
	}

	/* write last descriptor with RS and EOP bits */
	cmd_type |= size | IGC_TXD_DCMD;
	tx_desc->read.cmd_type_len = cpu_to_le32(cmd_type);

	netdev_tx_sent_queue(txring_txq(tx_ring), first->bytecount);

	/* set the timestamp */
	first->time_stamp = jiffies;

	skb_tx_timestamp(skb);

	/* Force memory writes to complete before letting h/w know there
	 * are new descriptors to fetch.  (Only applicable for weak-ordered
	 * memory model archs, such as IA-64).
	 *
	 * We also need this memory barrier to make certain all of the
	 * status bits have been updated before next_to_watch is written.
	 */
	wmb();

	/* set next_to_watch value indicating a packet is present */
	first->next_to_watch = tx_desc;

	i++;
	if (i == tx_ring->count)
		i = 0;

	tx_ring->next_to_use = i;

	/* Make sure there is space in the ring for the next send. */
	igc_maybe_stop_tx(tx_ring, DESC_NEEDED);

	if (netif_xmit_stopped(txring_txq(tx_ring)) || !netdev_xmit_more()) {
		writel(i, tx_ring->tail);
	}

	return 0;
dma_error:
	netdev_err(tx_ring->netdev, "TX DMA map failed\n");
	tx_buffer = &tx_ring->tx_buffer_info[i];

	/* clear dma mappings for failed tx_buffer_info map */
	while (tx_buffer != first) {
		if (dma_unmap_len(tx_buffer, len))
			igc_unmap_tx_buffer(tx_ring->dev, tx_buffer);

		if (i-- == 0)
			i += tx_ring->count;
		tx_buffer = &tx_ring->tx_buffer_info[i];
	}

	if (dma_unmap_len(tx_buffer, len))
		igc_unmap_tx_buffer(tx_ring->dev, tx_buffer);

	dev_kfree_skb_any(tx_buffer->skb);
	tx_buffer->skb = NULL;

	tx_ring->next_to_use = i;

	return -1;
}

static int igc_tso(struct igc_ring *tx_ring,
		   struct igc_tx_buffer *first,
		   __le32 launch_time, bool first_flag,
		   u8 *hdr_len)
{
	u32 vlan_macip_lens, type_tucmd, mss_l4len_idx;
	struct sk_buff *skb = first->skb;
	union {
		struct iphdr *v4;
		struct ipv6hdr *v6;
		unsigned char *hdr;
	} ip;
	union {
		struct tcphdr *tcp;
		struct udphdr *udp;
		unsigned char *hdr;
	} l4;
	u32 paylen, l4_offset;
	int err;

	if (skb->ip_summed != CHECKSUM_PARTIAL)
		return 0;

	if (!skb_is_gso(skb))
		return 0;

	err = skb_cow_head(skb, 0);
	if (err < 0)
		return err;

	ip.hdr = skb_network_header(skb);
	l4.hdr = skb_checksum_start(skb);

	/* ADV DTYP TUCMD MKRLOC/ISCSIHEDLEN */
	type_tucmd = IGC_ADVTXD_TUCMD_L4T_TCP;

	/* initialize outer IP header fields */
	if (ip.v4->version == 4) {
		unsigned char *csum_start = skb_checksum_start(skb);
		unsigned char *trans_start = ip.hdr + (ip.v4->ihl * 4);

		/* IP header will have to cancel out any data that
		 * is not a part of the outer IP header
		 */
		ip.v4->check = csum_fold(csum_partial(trans_start,
						      csum_start - trans_start,
						      0));
		type_tucmd |= IGC_ADVTXD_TUCMD_IPV4;

		ip.v4->tot_len = 0;
		first->tx_flags |= IGC_TX_FLAGS_TSO |
				   IGC_TX_FLAGS_CSUM |
				   IGC_TX_FLAGS_IPV4;
	} else {
		ip.v6->payload_len = 0;
		first->tx_flags |= IGC_TX_FLAGS_TSO |
				   IGC_TX_FLAGS_CSUM;
	}

	/* determine offset of inner transport header */
	l4_offset = l4.hdr - skb->data;

	/* remove payload length from inner checksum */
	paylen = skb->len - l4_offset;
	if (type_tucmd & IGC_ADVTXD_TUCMD_L4T_TCP) {
		/* compute length of segmentation header */
		*hdr_len = (l4.tcp->doff * 4) + l4_offset;
		csum_replace_by_diff(&l4.tcp->check,
				     (__force __wsum)htonl(paylen));
	} else {
		/* compute length of segmentation header */
		*hdr_len = sizeof(*l4.udp) + l4_offset;
		csum_replace_by_diff(&l4.udp->check,
				     (__force __wsum)htonl(paylen));
	}

	/* update gso size and bytecount with header size */
	first->gso_segs = skb_shinfo(skb)->gso_segs;
	first->bytecount += (first->gso_segs - 1) * *hdr_len;

	/* MSS L4LEN IDX */
	mss_l4len_idx = (*hdr_len - l4_offset) << IGC_ADVTXD_L4LEN_SHIFT;
	mss_l4len_idx |= skb_shinfo(skb)->gso_size << IGC_ADVTXD_MSS_SHIFT;

	/* VLAN MACLEN IPLEN */
	vlan_macip_lens = l4.hdr - ip.hdr;
	vlan_macip_lens |= (ip.hdr - skb->data) << IGC_ADVTXD_MACLEN_SHIFT;
	vlan_macip_lens |= first->tx_flags & IGC_TX_FLAGS_VLAN_MASK;

	igc_tx_ctxtdesc(tx_ring, launch_time, first_flag,
			vlan_macip_lens, type_tucmd, mss_l4len_idx);

	return 1;
}

static netdev_tx_t igc_xmit_frame_ring(struct sk_buff *skb,
				       struct igc_ring *tx_ring)
{
	struct igc_adapter *adapter = netdev_priv(tx_ring->netdev);
	bool first_flag = false, insert_empty = false;
	u16 count = TXD_USE_COUNT(skb_headlen(skb));
	__be16 protocol = vlan_get_protocol(skb);
	struct igc_tx_buffer *first;
	__le32 launch_time = 0;
	u32 tx_flags = 0;
	unsigned short f;
	ktime_t txtime;
	u8 hdr_len = 0;
	int tso = 0;

	/* need: 1 descriptor per page * PAGE_SIZE/IGC_MAX_DATA_PER_TXD,
	 *	+ 1 desc for skb_headlen/IGC_MAX_DATA_PER_TXD,
	 *	+ 2 desc gap to keep tail from touching head,
	 *	+ 1 desc for context descriptor,
	 * otherwise try next time
	 */
	for (f = 0; f < skb_shinfo(skb)->nr_frags; f++)
		count += TXD_USE_COUNT(skb_frag_size(
						&skb_shinfo(skb)->frags[f]));

	if (igc_maybe_stop_tx(tx_ring, count + 5)) {
		/* this is a hard error */
		return NETDEV_TX_BUSY;
	}

	if (!tx_ring->launchtime_enable)
		goto done;

	txtime = skb->tstamp;
	skb->tstamp = ktime_set(0, 0);
	launch_time = igc_tx_launchtime(tx_ring, txtime, &first_flag, &insert_empty);

	if (insert_empty) {
		struct igc_tx_buffer *empty_info;
		struct sk_buff *empty;
		void *data;

		empty_info = &tx_ring->tx_buffer_info[tx_ring->next_to_use];
		empty = alloc_skb(IGC_EMPTY_FRAME_SIZE, GFP_ATOMIC);
		if (!empty)
			goto done;

		data = skb_put(empty, IGC_EMPTY_FRAME_SIZE);
		memset(data, 0, IGC_EMPTY_FRAME_SIZE);

		igc_tx_ctxtdesc(tx_ring, 0, false, 0, 0, 0);

		if (igc_init_tx_empty_descriptor(tx_ring,
						 empty,
						 empty_info) < 0)
			dev_kfree_skb_any(empty);
	}

done:
	/* record the location of the first descriptor for this packet */
	first = &tx_ring->tx_buffer_info[tx_ring->next_to_use];
	first->type = IGC_TX_BUFFER_TYPE_SKB;
	first->skb = skb;
	first->bytecount = skb->len;
	first->gso_segs = 1;

	if (adapter->qbv_transition || tx_ring->oper_gate_closed)
		goto out_drop;

	if (tx_ring->max_sdu > 0 && first->bytecount > tx_ring->max_sdu) {
		adapter->stats.txdrop++;
		goto out_drop;
	}

	if (unlikely(test_bit(IGC_RING_FLAG_TX_HWTSTAMP, &tx_ring->flags) &&
		     skb_shinfo(skb)->tx_flags & SKBTX_HW_TSTAMP)) {
		/* FIXME: add support for retrieving timestamps from
		 * the other timer registers before skipping the
		 * timestamping request.
		 */
		unsigned long flags;

		spin_lock_irqsave(&adapter->ptp_tx_lock, flags);
		if (!adapter->ptp_tx_skb) {
			skb_shinfo(skb)->tx_flags |= SKBTX_IN_PROGRESS;
			tx_flags |= IGC_TX_FLAGS_TSTAMP;

			adapter->ptp_tx_skb = skb_get(skb);
			adapter->ptp_tx_start = jiffies;
		} else {
			adapter->tx_hwtstamp_skipped++;
		}

		spin_unlock_irqrestore(&adapter->ptp_tx_lock, flags);
	}

	if (skb_vlan_tag_present(skb)) {
		tx_flags |= IGC_TX_FLAGS_VLAN;
		tx_flags |= (skb_vlan_tag_get(skb) << IGC_TX_FLAGS_VLAN_SHIFT);
	}

	/* record initial flags and protocol */
	first->tx_flags = tx_flags;
	first->protocol = protocol;

	tso = igc_tso(tx_ring, first, launch_time, first_flag, &hdr_len);
	if (tso < 0)
		goto out_drop;
	else if (!tso)
		igc_tx_csum(tx_ring, first, launch_time, first_flag);

	igc_tx_map(tx_ring, first, hdr_len);

	return NETDEV_TX_OK;

out_drop:
	dev_kfree_skb_any(first->skb);
	first->skb = NULL;

	return NETDEV_TX_OK;
}

static inline struct igc_ring *igc_tx_queue_mapping(struct igc_adapter *adapter,
						    struct sk_buff *skb)
{
	unsigned int r_idx = skb->queue_mapping;

	if (r_idx >= adapter->num_tx_queues)
		r_idx = r_idx % adapter->num_tx_queues;

	return adapter->tx_ring[r_idx];
}

static netdev_tx_t igc_xmit_frame(struct sk_buff *skb,
				  struct net_device *netdev)
{
	struct igc_adapter *adapter = netdev_priv(netdev);

	/* The minimum packet size with TCTL.PSP set is 17 so pad the skb
	 * in order to meet this minimum size requirement.
	 */
	if (skb->len < 17) {
		if (skb_padto(skb, 17))
			return NETDEV_TX_OK;
		skb->len = 17;
	}

	return igc_xmit_frame_ring(skb, igc_tx_queue_mapping(adapter, skb));
}

static void igc_rx_checksum(struct igc_ring *ring,
			    union igc_adv_rx_desc *rx_desc,
			    struct sk_buff *skb)
{
	skb_checksum_none_assert(skb);

	/* Ignore Checksum bit is set */
	if (igc_test_staterr(rx_desc, IGC_RXD_STAT_IXSM))
		return;

	/* Rx checksum disabled via ethtool */
	if (!(ring->netdev->features & NETIF_F_RXCSUM))
		return;

	/* TCP/UDP checksum error bit is set */
	if (igc_test_staterr(rx_desc,
			     IGC_RXDEXT_STATERR_L4E |
			     IGC_RXDEXT_STATERR_IPE)) {
		/* work around errata with sctp packets where the TCPE aka
		 * L4E bit is set incorrectly on 64 byte (60 byte w/o crc)
		 * packets (aka let the stack check the crc32c)
		 */
		if (!(skb->len == 60 &&
		      test_bit(IGC_RING_FLAG_RX_SCTP_CSUM, &ring->flags))) {
			u64_stats_update_begin(&ring->rx_syncp);
			ring->rx_stats.csum_err++;
			u64_stats_update_end(&ring->rx_syncp);
		}
		/* let the stack verify checksum errors */
		return;
	}
	/* It must be a TCP or UDP packet with a valid checksum */
	if (igc_test_staterr(rx_desc, IGC_RXD_STAT_TCPCS |
				      IGC_RXD_STAT_UDPCS))
		skb->ip_summed = CHECKSUM_UNNECESSARY;

	netdev_dbg(ring->netdev, "cksum success: bits %08X\n",
		   le32_to_cpu(rx_desc->wb.upper.status_error));
}

/* Mapping HW RSS Type to enum pkt_hash_types */
static const enum pkt_hash_types igc_rss_type_table[IGC_RSS_TYPE_MAX_TABLE] = {
	[IGC_RSS_TYPE_NO_HASH]		= PKT_HASH_TYPE_L2,
	[IGC_RSS_TYPE_HASH_TCP_IPV4]	= PKT_HASH_TYPE_L4,
	[IGC_RSS_TYPE_HASH_IPV4]	= PKT_HASH_TYPE_L3,
	[IGC_RSS_TYPE_HASH_TCP_IPV6]	= PKT_HASH_TYPE_L4,
	[IGC_RSS_TYPE_HASH_IPV6_EX]	= PKT_HASH_TYPE_L3,
	[IGC_RSS_TYPE_HASH_IPV6]	= PKT_HASH_TYPE_L3,
	[IGC_RSS_TYPE_HASH_TCP_IPV6_EX] = PKT_HASH_TYPE_L4,
	[IGC_RSS_TYPE_HASH_UDP_IPV4]	= PKT_HASH_TYPE_L4,
	[IGC_RSS_TYPE_HASH_UDP_IPV6]	= PKT_HASH_TYPE_L4,
	[IGC_RSS_TYPE_HASH_UDP_IPV6_EX] = PKT_HASH_TYPE_L4,
	[10] = PKT_HASH_TYPE_NONE, /* RSS Type above 9 "Reserved" by HW  */
	[11] = PKT_HASH_TYPE_NONE, /* keep array sized for SW bit-mask   */
	[12] = PKT_HASH_TYPE_NONE, /* to handle future HW revisons       */
	[13] = PKT_HASH_TYPE_NONE,
	[14] = PKT_HASH_TYPE_NONE,
	[15] = PKT_HASH_TYPE_NONE,
};

static inline void igc_rx_hash(struct igc_ring *ring,
			       union igc_adv_rx_desc *rx_desc,
			       struct sk_buff *skb)
{
	if (ring->netdev->features & NETIF_F_RXHASH) {
		u32 rss_hash = le32_to_cpu(rx_desc->wb.lower.hi_dword.rss);
		u32 rss_type = igc_rss_type(rx_desc);

		skb_set_hash(skb, rss_hash, igc_rss_type_table[rss_type]);
	}
}

static void igc_rx_vlan(struct igc_ring *rx_ring,
			union igc_adv_rx_desc *rx_desc,
			struct sk_buff *skb)
{
	struct net_device *dev = rx_ring->netdev;
	u16 vid;

	if ((dev->features & NETIF_F_HW_VLAN_CTAG_RX) &&
	    igc_test_staterr(rx_desc, IGC_RXD_STAT_VP)) {
		if (igc_test_staterr(rx_desc, IGC_RXDEXT_STATERR_LB) &&
		    test_bit(IGC_RING_FLAG_RX_LB_VLAN_BSWAP, &rx_ring->flags))
			vid = be16_to_cpu((__force __be16)rx_desc->wb.upper.vlan);
		else
			vid = le16_to_cpu(rx_desc->wb.upper.vlan);

		__vlan_hwaccel_put_tag(skb, htons(ETH_P_8021Q), vid);
	}
}

/**
 * igc_process_skb_fields - Populate skb header fields from Rx descriptor
 * @rx_ring: rx descriptor ring packet is being transacted on
 * @rx_desc: pointer to the EOP Rx descriptor
 * @skb: pointer to current skb being populated
 *
 * This function checks the ring, descriptor, and packet information in order
 * to populate the hash, checksum, VLAN, protocol, and other fields within the
 * skb.
 */
static void igc_process_skb_fields(struct igc_ring *rx_ring,
				   union igc_adv_rx_desc *rx_desc,
				   struct sk_buff *skb)
{
	igc_rx_hash(rx_ring, rx_desc, skb);

	igc_rx_checksum(rx_ring, rx_desc, skb);

	igc_rx_vlan(rx_ring, rx_desc, skb);

	skb_record_rx_queue(skb, rx_ring->queue_index);

	skb->protocol = eth_type_trans(skb, rx_ring->netdev);
}

static void igc_vlan_mode(struct net_device *netdev, netdev_features_t features)
{
	bool enable = !!(features & NETIF_F_HW_VLAN_CTAG_RX);
	struct igc_adapter *adapter = netdev_priv(netdev);
	struct igc_hw *hw = &adapter->hw;
	u32 ctrl;

	ctrl = rd32(IGC_CTRL);

	if (enable) {
		/* enable VLAN tag insert/strip */
		ctrl |= IGC_CTRL_VME;
	} else {
		/* disable VLAN tag insert/strip */
		ctrl &= ~IGC_CTRL_VME;
	}
	wr32(IGC_CTRL, ctrl);
}

static void igc_restore_vlan(struct igc_adapter *adapter)
{
	igc_vlan_mode(adapter->netdev, adapter->netdev->features);
}

static struct igc_rx_buffer *igc_get_rx_buffer(struct igc_ring *rx_ring,
					       const unsigned int size,
					       int *rx_buffer_pgcnt)
{
	struct igc_rx_buffer *rx_buffer;

	rx_buffer = &rx_ring->rx_buffer_info[rx_ring->next_to_clean];
	*rx_buffer_pgcnt =
#if (PAGE_SIZE < 8192)
		page_count(rx_buffer->page);
#else
		0;
#endif
	prefetchw(rx_buffer->page);

	/* we are reusing so sync this buffer for CPU use */
	dma_sync_single_range_for_cpu(rx_ring->dev,
				      rx_buffer->dma,
				      rx_buffer->page_offset,
				      size,
				      DMA_FROM_DEVICE);

	rx_buffer->pagecnt_bias--;

	return rx_buffer;
}

static void igc_rx_buffer_flip(struct igc_rx_buffer *buffer,
			       unsigned int truesize)
{
#if (PAGE_SIZE < 8192)
	buffer->page_offset ^= truesize;
#else
	buffer->page_offset += truesize;
#endif
}

static unsigned int igc_get_rx_frame_truesize(struct igc_ring *ring,
					      unsigned int size)
{
	unsigned int truesize;

#if (PAGE_SIZE < 8192)
	truesize = igc_rx_pg_size(ring) / 2;
#else
	truesize = ring_uses_build_skb(ring) ?
		   SKB_DATA_ALIGN(sizeof(struct skb_shared_info)) +
		   SKB_DATA_ALIGN(IGC_SKB_PAD + size) :
		   SKB_DATA_ALIGN(size);
#endif
	return truesize;
}

/**
 * igc_add_rx_frag - Add contents of Rx buffer to sk_buff
 * @rx_ring: rx descriptor ring to transact packets on
 * @rx_buffer: buffer containing page to add
 * @skb: sk_buff to place the data into
 * @size: size of buffer to be added
 *
 * This function will add the data contained in rx_buffer->page to the skb.
 */
static void igc_add_rx_frag(struct igc_ring *rx_ring,
			    struct igc_rx_buffer *rx_buffer,
			    struct sk_buff *skb,
			    unsigned int size)
{
	unsigned int truesize;

#if (PAGE_SIZE < 8192)
	truesize = igc_rx_pg_size(rx_ring) / 2;
#else
	truesize = ring_uses_build_skb(rx_ring) ?
		   SKB_DATA_ALIGN(IGC_SKB_PAD + size) :
		   SKB_DATA_ALIGN(size);
#endif
	skb_add_rx_frag(skb, skb_shinfo(skb)->nr_frags, rx_buffer->page,
			rx_buffer->page_offset, size, truesize);

	igc_rx_buffer_flip(rx_buffer, truesize);
}

static struct sk_buff *igc_build_skb(struct igc_ring *rx_ring,
				     struct igc_rx_buffer *rx_buffer,
				     struct xdp_buff *xdp)
{
	unsigned int size = xdp->data_end - xdp->data;
	unsigned int truesize = igc_get_rx_frame_truesize(rx_ring, size);
	unsigned int metasize = xdp->data - xdp->data_meta;
	struct sk_buff *skb;

	/* prefetch first cache line of first page */
	net_prefetch(xdp->data_meta);

	/* build an skb around the page buffer */
	skb = napi_build_skb(xdp->data_hard_start, truesize);
	if (unlikely(!skb))
		return NULL;

	/* update pointers within the skb to store the data */
	skb_reserve(skb, xdp->data - xdp->data_hard_start);
	__skb_put(skb, size);
	if (metasize)
		skb_metadata_set(skb, metasize);

	igc_rx_buffer_flip(rx_buffer, truesize);
	return skb;
}

static struct sk_buff *igc_construct_skb(struct igc_ring *rx_ring,
					 struct igc_rx_buffer *rx_buffer,
					 struct xdp_buff *xdp,
					 ktime_t timestamp)
{
	unsigned int metasize = xdp->data - xdp->data_meta;
	unsigned int size = xdp->data_end - xdp->data;
	unsigned int truesize = igc_get_rx_frame_truesize(rx_ring, size);
	void *va = xdp->data;
	unsigned int headlen;
	struct sk_buff *skb;

	/* prefetch first cache line of first page */
	net_prefetch(xdp->data_meta);

	/* allocate a skb to store the frags */
	skb = napi_alloc_skb(&rx_ring->q_vector->napi,
			     IGC_RX_HDR_LEN + metasize);
	if (unlikely(!skb))
		return NULL;

	if (timestamp)
		skb_hwtstamps(skb)->hwtstamp = timestamp;

	/* Determine available headroom for copy */
	headlen = size;
	if (headlen > IGC_RX_HDR_LEN)
		headlen = eth_get_headlen(skb->dev, va, IGC_RX_HDR_LEN);

	/* align pull length to size of long to optimize memcpy performance */
	memcpy(__skb_put(skb, headlen + metasize), xdp->data_meta,
	       ALIGN(headlen + metasize, sizeof(long)));

	if (metasize) {
		skb_metadata_set(skb, metasize);
		__skb_pull(skb, metasize);
	}

	/* update all of the pointers */
	size -= headlen;
	if (size) {
		skb_add_rx_frag(skb, 0, rx_buffer->page,
				(va + headlen) - page_address(rx_buffer->page),
				size, truesize);
		igc_rx_buffer_flip(rx_buffer, truesize);
	} else {
		rx_buffer->pagecnt_bias++;
	}

	return skb;
}

/**
 * igc_reuse_rx_page - page flip buffer and store it back on the ring
 * @rx_ring: rx descriptor ring to store buffers on
 * @old_buff: donor buffer to have page reused
 *
 * Synchronizes page for reuse by the adapter
 */
static void igc_reuse_rx_page(struct igc_ring *rx_ring,
			      struct igc_rx_buffer *old_buff)
{
	u16 nta = rx_ring->next_to_alloc;
	struct igc_rx_buffer *new_buff;

	new_buff = &rx_ring->rx_buffer_info[nta];

	/* update, and store next to alloc */
	nta++;
	rx_ring->next_to_alloc = (nta < rx_ring->count) ? nta : 0;

	/* Transfer page from old buffer to new buffer.
	 * Move each member individually to avoid possible store
	 * forwarding stalls.
	 */
	new_buff->dma		= old_buff->dma;
	new_buff->page		= old_buff->page;
	new_buff->page_offset	= old_buff->page_offset;
	new_buff->pagecnt_bias	= old_buff->pagecnt_bias;
}

static bool igc_can_reuse_rx_page(struct igc_rx_buffer *rx_buffer,
				  int rx_buffer_pgcnt)
{
	unsigned int pagecnt_bias = rx_buffer->pagecnt_bias;
	struct page *page = rx_buffer->page;

	/* avoid re-using remote and pfmemalloc pages */
	if (!dev_page_is_reusable(page))
		return false;

#if (PAGE_SIZE < 8192)
	/* if we are only owner of page we can reuse it */
	if (unlikely((rx_buffer_pgcnt - pagecnt_bias) > 1))
		return false;
#else
#define IGC_LAST_OFFSET \
	(SKB_WITH_OVERHEAD(PAGE_SIZE) - IGC_RXBUFFER_2048)

	if (rx_buffer->page_offset > IGC_LAST_OFFSET)
		return false;
#endif

	/* If we have drained the page fragment pool we need to update
	 * the pagecnt_bias and page count so that we fully restock the
	 * number of references the driver holds.
	 */
	if (unlikely(pagecnt_bias == 1)) {
		page_ref_add(page, USHRT_MAX - 1);
		rx_buffer->pagecnt_bias = USHRT_MAX;
	}

	return true;
}

/**
 * igc_is_non_eop - process handling of non-EOP buffers
 * @rx_ring: Rx ring being processed
 * @rx_desc: Rx descriptor for current buffer
 *
 * This function updates next to clean.  If the buffer is an EOP buffer
 * this function exits returning false, otherwise it will place the
 * sk_buff in the next buffer to be chained and return true indicating
 * that this is in fact a non-EOP buffer.
 */
static bool igc_is_non_eop(struct igc_ring *rx_ring,
			   union igc_adv_rx_desc *rx_desc)
{
	u32 ntc = rx_ring->next_to_clean + 1;

	/* fetch, update, and store next to clean */
	ntc = (ntc < rx_ring->count) ? ntc : 0;
	rx_ring->next_to_clean = ntc;

	prefetch(IGC_RX_DESC(rx_ring, ntc));

	if (likely(igc_test_staterr(rx_desc, IGC_RXD_STAT_EOP)))
		return false;

	return true;
}

/**
 * igc_cleanup_headers - Correct corrupted or empty headers
 * @rx_ring: rx descriptor ring packet is being transacted on
 * @rx_desc: pointer to the EOP Rx descriptor
 * @skb: pointer to current skb being fixed
 *
 * Address the case where we are pulling data in on pages only
 * and as such no data is present in the skb header.
 *
 * In addition if skb is not at least 60 bytes we need to pad it so that
 * it is large enough to qualify as a valid Ethernet frame.
 *
 * Returns true if an error was encountered and skb was freed.
 */
static bool igc_cleanup_headers(struct igc_ring *rx_ring,
				union igc_adv_rx_desc *rx_desc,
				struct sk_buff *skb)
{
	/* XDP packets use error pointer so abort at this point */
	if (IS_ERR(skb))
		return true;

	if (unlikely(igc_test_staterr(rx_desc, IGC_RXDEXT_STATERR_RXE))) {
		struct net_device *netdev = rx_ring->netdev;

		if (!(netdev->features & NETIF_F_RXALL)) {
			dev_kfree_skb_any(skb);
			return true;
		}
	}

	/* if eth_skb_pad returns an error the skb was freed */
	if (eth_skb_pad(skb))
		return true;

	return false;
}

static void igc_put_rx_buffer(struct igc_ring *rx_ring,
			      struct igc_rx_buffer *rx_buffer,
			      int rx_buffer_pgcnt)
{
	if (igc_can_reuse_rx_page(rx_buffer, rx_buffer_pgcnt)) {
		/* hand second half of page back to the ring */
		igc_reuse_rx_page(rx_ring, rx_buffer);
	} else {
		/* We are not reusing the buffer so unmap it and free
		 * any references we are holding to it
		 */
		dma_unmap_page_attrs(rx_ring->dev, rx_buffer->dma,
				     igc_rx_pg_size(rx_ring), DMA_FROM_DEVICE,
				     IGC_RX_DMA_ATTR);
		__page_frag_cache_drain(rx_buffer->page,
					rx_buffer->pagecnt_bias);
	}

	/* clear contents of rx_buffer */
	rx_buffer->page = NULL;
}

static inline unsigned int igc_rx_offset(struct igc_ring *rx_ring)
{
	struct igc_adapter *adapter = rx_ring->q_vector->adapter;

	if (ring_uses_build_skb(rx_ring))
		return IGC_SKB_PAD;
	if (igc_xdp_is_enabled(adapter))
		return XDP_PACKET_HEADROOM;

	return 0;
}

static bool igc_alloc_mapped_page(struct igc_ring *rx_ring,
				  struct igc_rx_buffer *bi)
{
	struct page *page = bi->page;
	dma_addr_t dma;

	/* since we are recycling buffers we should seldom need to alloc */
	if (likely(page))
		return true;

	/* alloc new page for storage */
	page = dev_alloc_pages(igc_rx_pg_order(rx_ring));
	if (unlikely(!page)) {
		rx_ring->rx_stats.alloc_failed++;
		return false;
	}

	/* map page for use */
	dma = dma_map_page_attrs(rx_ring->dev, page, 0,
				 igc_rx_pg_size(rx_ring),
				 DMA_FROM_DEVICE,
				 IGC_RX_DMA_ATTR);

	/* if mapping failed free memory back to system since
	 * there isn't much point in holding memory we can't use
	 */
	if (dma_mapping_error(rx_ring->dev, dma)) {
		__free_page(page);

		rx_ring->rx_stats.alloc_failed++;
		return false;
	}

	bi->dma = dma;
	bi->page = page;
	bi->page_offset = igc_rx_offset(rx_ring);
	page_ref_add(page, USHRT_MAX - 1);
	bi->pagecnt_bias = USHRT_MAX;

	return true;
}

/**
 * igc_alloc_rx_buffers - Replace used receive buffers; packet split
 * @rx_ring: rx descriptor ring
 * @cleaned_count: number of buffers to clean
 */
static void igc_alloc_rx_buffers(struct igc_ring *rx_ring, u16 cleaned_count)
{
	union igc_adv_rx_desc *rx_desc;
	u16 i = rx_ring->next_to_use;
	struct igc_rx_buffer *bi;
	u16 bufsz;

	/* nothing to do */
	if (!cleaned_count)
		return;

	rx_desc = IGC_RX_DESC(rx_ring, i);
	bi = &rx_ring->rx_buffer_info[i];
	i -= rx_ring->count;

	bufsz = igc_rx_bufsz(rx_ring);

	do {
		if (!igc_alloc_mapped_page(rx_ring, bi))
			break;

		/* sync the buffer for use by the device */
		dma_sync_single_range_for_device(rx_ring->dev, bi->dma,
						 bi->page_offset, bufsz,
						 DMA_FROM_DEVICE);

		/* Refresh the desc even if buffer_addrs didn't change
		 * because each write-back erases this info.
		 */
		rx_desc->read.pkt_addr = cpu_to_le64(bi->dma + bi->page_offset);

		rx_desc++;
		bi++;
		i++;
		if (unlikely(!i)) {
			rx_desc = IGC_RX_DESC(rx_ring, 0);
			bi = rx_ring->rx_buffer_info;
			i -= rx_ring->count;
		}

		/* clear the length for the next_to_use descriptor */
		rx_desc->wb.upper.length = 0;

		cleaned_count--;
	} while (cleaned_count);

	i += rx_ring->count;

	if (rx_ring->next_to_use != i) {
		/* record the next descriptor to use */
		rx_ring->next_to_use = i;

		/* update next to alloc since we have filled the ring */
		rx_ring->next_to_alloc = i;

		/* Force memory writes to complete before letting h/w
		 * know there are new descriptors to fetch.  (Only
		 * applicable for weak-ordered memory model archs,
		 * such as IA-64).
		 */
		wmb();
		writel(i, rx_ring->tail);
	}
}

static bool igc_alloc_rx_buffers_zc(struct igc_ring *ring, u16 count)
{
	union igc_adv_rx_desc *desc;
	u16 i = ring->next_to_use;
	struct igc_rx_buffer *bi;
	dma_addr_t dma;
	bool ok = true;

	if (!count)
		return ok;

	XSK_CHECK_PRIV_TYPE(struct igc_xdp_buff);

	desc = IGC_RX_DESC(ring, i);
	bi = &ring->rx_buffer_info[i];
	i -= ring->count;

	do {
		bi->xdp = xsk_buff_alloc(ring->xsk_pool);
		if (!bi->xdp) {
			ok = false;
			break;
		}

		dma = xsk_buff_xdp_get_dma(bi->xdp);
		desc->read.pkt_addr = cpu_to_le64(dma);

		desc++;
		bi++;
		i++;
		if (unlikely(!i)) {
			desc = IGC_RX_DESC(ring, 0);
			bi = ring->rx_buffer_info;
			i -= ring->count;
		}

		/* Clear the length for the next_to_use descriptor. */
		desc->wb.upper.length = 0;

		count--;
	} while (count);

	i += ring->count;

	if (ring->next_to_use != i) {
		ring->next_to_use = i;

		/* Force memory writes to complete before letting h/w
		 * know there are new descriptors to fetch.  (Only
		 * applicable for weak-ordered memory model archs,
		 * such as IA-64).
		 */
		wmb();
		writel(i, ring->tail);
	}

	return ok;
}

/* This function requires __netif_tx_lock is held by the caller. */
static int igc_xdp_init_tx_descriptor(struct igc_ring *ring,
				      struct xdp_frame *xdpf)
{
	struct skb_shared_info *sinfo = xdp_get_shared_info_from_frame(xdpf);
	u8 nr_frags = unlikely(xdp_frame_has_frags(xdpf)) ? sinfo->nr_frags : 0;
	u16 count, index = ring->next_to_use;
	struct igc_tx_buffer *head = &ring->tx_buffer_info[index];
	struct igc_tx_buffer *buffer = head;
	union igc_adv_tx_desc *desc = IGC_TX_DESC(ring, index);
	u32 olinfo_status, len = xdpf->len, cmd_type;
	void *data = xdpf->data;
	u16 i;

	count = TXD_USE_COUNT(len);
	for (i = 0; i < nr_frags; i++)
		count += TXD_USE_COUNT(skb_frag_size(&sinfo->frags[i]));

	if (igc_maybe_stop_tx(ring, count + 3)) {
		/* this is a hard error */
		return -EBUSY;
	}

	i = 0;
	head->bytecount = xdp_get_frame_len(xdpf);
	head->type = IGC_TX_BUFFER_TYPE_XDP;
	head->gso_segs = 1;
	head->xdpf = xdpf;

	olinfo_status = head->bytecount << IGC_ADVTXD_PAYLEN_SHIFT;
	desc->read.olinfo_status = cpu_to_le32(olinfo_status);

	for (;;) {
		dma_addr_t dma;

		dma = dma_map_single(ring->dev, data, len, DMA_TO_DEVICE);
		if (dma_mapping_error(ring->dev, dma)) {
			netdev_err_once(ring->netdev,
					"Failed to map DMA for TX\n");
			goto unmap;
		}

		dma_unmap_len_set(buffer, len, len);
		dma_unmap_addr_set(buffer, dma, dma);

		cmd_type = IGC_ADVTXD_DTYP_DATA | IGC_ADVTXD_DCMD_DEXT |
			   IGC_ADVTXD_DCMD_IFCS | len;

		desc->read.cmd_type_len = cpu_to_le32(cmd_type);
		desc->read.buffer_addr = cpu_to_le64(dma);

		buffer->protocol = 0;

		if (++index == ring->count)
			index = 0;

		if (i == nr_frags)
			break;

		buffer = &ring->tx_buffer_info[index];
		desc = IGC_TX_DESC(ring, index);
		desc->read.olinfo_status = 0;

		data = skb_frag_address(&sinfo->frags[i]);
		len = skb_frag_size(&sinfo->frags[i]);
		i++;
	}
	desc->read.cmd_type_len |= cpu_to_le32(IGC_TXD_DCMD);

	netdev_tx_sent_queue(txring_txq(ring), head->bytecount);
	/* set the timestamp */
	head->time_stamp = jiffies;
	/* set next_to_watch value indicating a packet is present */
	head->next_to_watch = desc;
	ring->next_to_use = index;

	return 0;

unmap:
	for (;;) {
		buffer = &ring->tx_buffer_info[index];
		if (dma_unmap_len(buffer, len))
			dma_unmap_page(ring->dev,
				       dma_unmap_addr(buffer, dma),
				       dma_unmap_len(buffer, len),
				       DMA_TO_DEVICE);
		dma_unmap_len_set(buffer, len, 0);
		if (buffer == head)
			break;

		if (!index)
			index += ring->count;
		index--;
	}

	return -ENOMEM;
}

static struct igc_ring *igc_xdp_get_tx_ring(struct igc_adapter *adapter,
					    int cpu)
{
	int index = cpu;

	if (unlikely(index < 0))
		index = 0;

	while (index >= adapter->num_tx_queues)
		index -= adapter->num_tx_queues;

	return adapter->tx_ring[index];
}

static int igc_xdp_xmit_back(struct igc_adapter *adapter, struct xdp_buff *xdp)
{
	struct xdp_frame *xdpf = xdp_convert_buff_to_frame(xdp);
	int cpu = smp_processor_id();
	struct netdev_queue *nq;
	struct igc_ring *ring;
	int res;

	if (unlikely(!xdpf))
		return -EFAULT;

	ring = igc_xdp_get_tx_ring(adapter, cpu);
	nq = txring_txq(ring);

	__netif_tx_lock(nq, cpu);
	/* Avoid transmit queue timeout since we share it with the slow path */
	txq_trans_cond_update(nq);
	res = igc_xdp_init_tx_descriptor(ring, xdpf);
	__netif_tx_unlock(nq);
	return res;
}

/* This function assumes rcu_read_lock() is held by the caller. */
static int __igc_xdp_run_prog(struct igc_adapter *adapter,
			      struct bpf_prog *prog,
			      struct xdp_buff *xdp)
{
	u32 act = bpf_prog_run_xdp(prog, xdp);

	switch (act) {
	case XDP_PASS:
		return IGC_XDP_PASS;
	case XDP_TX:
		if (igc_xdp_xmit_back(adapter, xdp) < 0)
			goto out_failure;
		return IGC_XDP_TX;
	case XDP_REDIRECT:
		if (xdp_do_redirect(adapter->netdev, xdp, prog) < 0)
			goto out_failure;
		return IGC_XDP_REDIRECT;
		break;
	default:
		bpf_warn_invalid_xdp_action(adapter->netdev, prog, act);
		fallthrough;
	case XDP_ABORTED:
out_failure:
		trace_xdp_exception(adapter->netdev, prog, act);
		fallthrough;
	case XDP_DROP:
		return IGC_XDP_CONSUMED;
	}
}

static struct sk_buff *igc_xdp_run_prog(struct igc_adapter *adapter,
					struct xdp_buff *xdp)
{
	struct bpf_prog *prog;
	int res;

	prog = READ_ONCE(adapter->xdp_prog);
	if (!prog) {
		res = IGC_XDP_PASS;
		goto out;
	}

	res = __igc_xdp_run_prog(adapter, prog, xdp);

out:
	return ERR_PTR(-res);
}

/* This function assumes __netif_tx_lock is held by the caller. */
static void igc_flush_tx_descriptors(struct igc_ring *ring)
{
	/* Once tail pointer is updated, hardware can fetch the descriptors
	 * any time so we issue a write membar here to ensure all memory
	 * writes are complete before the tail pointer is updated.
	 */
	wmb();
	writel(ring->next_to_use, ring->tail);
}

static void igc_finalize_xdp(struct igc_adapter *adapter, int status)
{
	int cpu = smp_processor_id();
	struct netdev_queue *nq;
	struct igc_ring *ring;

	if (status & IGC_XDP_TX) {
		ring = igc_xdp_get_tx_ring(adapter, cpu);
		nq = txring_txq(ring);

		__netif_tx_lock(nq, cpu);
		igc_flush_tx_descriptors(ring);
		__netif_tx_unlock(nq);
	}

	if (status & IGC_XDP_REDIRECT)
		xdp_do_flush();
}

static void igc_update_rx_stats(struct igc_q_vector *q_vector,
				unsigned int packets, unsigned int bytes)
{
	struct igc_ring *ring = q_vector->rx.ring;

	u64_stats_update_begin(&ring->rx_syncp);
	ring->rx_stats.packets += packets;
	ring->rx_stats.bytes += bytes;
	u64_stats_update_end(&ring->rx_syncp);

	q_vector->rx.total_packets += packets;
	q_vector->rx.total_bytes += bytes;
}

static int igc_clean_rx_irq(struct igc_q_vector *q_vector, const int budget)
{
	unsigned int total_bytes = 0, total_packets = 0;
	struct igc_adapter *adapter = q_vector->adapter;
	struct igc_ring *rx_ring = q_vector->rx.ring;
	struct sk_buff *skb = rx_ring->skb;
	u16 cleaned_count = igc_desc_unused(rx_ring);
	int xdp_status = 0, rx_buffer_pgcnt;

	while (likely(total_packets < budget)) {
		union igc_adv_rx_desc *rx_desc;
		struct igc_rx_buffer *rx_buffer;
		unsigned int size, truesize;
		struct igc_xdp_buff ctx;
		ktime_t timestamp = 0;
		int pkt_offset = 0;
		void *pktbuf;

		/* return some buffers to hardware, one at a time is too slow */
		if (cleaned_count >= IGC_RX_BUFFER_WRITE) {
			igc_alloc_rx_buffers(rx_ring, cleaned_count);
			cleaned_count = 0;
		}

		rx_desc = IGC_RX_DESC(rx_ring, rx_ring->next_to_clean);
		size = le16_to_cpu(rx_desc->wb.upper.length);
		if (!size)
			break;

		/* This memory barrier is needed to keep us from reading
		 * any other fields out of the rx_desc until we know the
		 * descriptor has been written back
		 */
		dma_rmb();

		rx_buffer = igc_get_rx_buffer(rx_ring, size, &rx_buffer_pgcnt);
		truesize = igc_get_rx_frame_truesize(rx_ring, size);

		pktbuf = page_address(rx_buffer->page) + rx_buffer->page_offset;

		if (igc_test_staterr(rx_desc, IGC_RXDADV_STAT_TSIP)) {
			timestamp = igc_ptp_rx_pktstamp(q_vector->adapter,
							pktbuf);
			ctx.rx_ts = timestamp;
			pkt_offset = IGC_TS_HDR_LEN;
			size -= IGC_TS_HDR_LEN;
		}

		if (!skb) {
			xdp_init_buff(&ctx.xdp, truesize, &rx_ring->xdp_rxq);
			xdp_prepare_buff(&ctx.xdp, pktbuf - igc_rx_offset(rx_ring),
					 igc_rx_offset(rx_ring) + pkt_offset,
					 size, true);
			xdp_buff_clear_frags_flag(&ctx.xdp);
			ctx.rx_desc = rx_desc;

			skb = igc_xdp_run_prog(adapter, &ctx.xdp);
		}

		if (IS_ERR(skb)) {
			unsigned int xdp_res = -PTR_ERR(skb);

			switch (xdp_res) {
			case IGC_XDP_CONSUMED:
				rx_buffer->pagecnt_bias++;
				break;
			case IGC_XDP_TX:
			case IGC_XDP_REDIRECT:
				igc_rx_buffer_flip(rx_buffer, truesize);
				xdp_status |= xdp_res;
				break;
			}

			total_packets++;
			total_bytes += size;
		} else if (skb)
			igc_add_rx_frag(rx_ring, rx_buffer, skb, size);
		else if (ring_uses_build_skb(rx_ring))
			skb = igc_build_skb(rx_ring, rx_buffer, &ctx.xdp);
		else
			skb = igc_construct_skb(rx_ring, rx_buffer, &ctx.xdp,
						timestamp);

		/* exit if we failed to retrieve a buffer */
		if (!skb) {
			rx_ring->rx_stats.alloc_failed++;
			rx_buffer->pagecnt_bias++;
			break;
		}

		igc_put_rx_buffer(rx_ring, rx_buffer, rx_buffer_pgcnt);
		cleaned_count++;

		/* fetch next buffer in frame if non-eop */
		if (igc_is_non_eop(rx_ring, rx_desc))
			continue;

		/* verify the packet layout is correct */
		if (igc_cleanup_headers(rx_ring, rx_desc, skb)) {
			skb = NULL;
			continue;
		}

		/* probably a little skewed due to removing CRC */
		total_bytes += skb->len;

		/* populate checksum, VLAN, and protocol */
		igc_process_skb_fields(rx_ring, rx_desc, skb);

		napi_gro_receive(&q_vector->napi, skb);

		/* reset skb pointer */
		skb = NULL;

		/* update budget accounting */
		total_packets++;
	}

	if (xdp_status)
		igc_finalize_xdp(adapter, xdp_status);

	/* place incomplete frames back on ring for completion */
	rx_ring->skb = skb;

	igc_update_rx_stats(q_vector, total_packets, total_bytes);

	if (cleaned_count)
		igc_alloc_rx_buffers(rx_ring, cleaned_count);

	return total_packets;
}

static struct sk_buff *igc_construct_skb_zc(struct igc_ring *ring,
					    struct xdp_buff *xdp)
{
	unsigned int totalsize = xdp->data_end - xdp->data_meta;
	unsigned int metasize = xdp->data - xdp->data_meta;
	struct sk_buff *skb;

	net_prefetch(xdp->data_meta);

	skb = __napi_alloc_skb(&ring->q_vector->napi, totalsize,
			       GFP_ATOMIC | __GFP_NOWARN);
	if (unlikely(!skb))
		return NULL;

	memcpy(__skb_put(skb, totalsize), xdp->data_meta,
	       ALIGN(totalsize, sizeof(long)));

	if (metasize) {
		skb_metadata_set(skb, metasize);
		__skb_pull(skb, metasize);
	}

	return skb;
}

static void igc_dispatch_skb_zc(struct igc_q_vector *q_vector,
				union igc_adv_rx_desc *desc,
				struct xdp_buff *xdp,
				ktime_t timestamp)
{
	struct igc_ring *ring = q_vector->rx.ring;
	struct sk_buff *skb;

	skb = igc_construct_skb_zc(ring, xdp);
	if (!skb) {
		ring->rx_stats.alloc_failed++;
		return;
	}

	if (timestamp)
		skb_hwtstamps(skb)->hwtstamp = timestamp;

	if (igc_cleanup_headers(ring, desc, skb))
		return;

	igc_process_skb_fields(ring, desc, skb);
	napi_gro_receive(&q_vector->napi, skb);
}

static struct igc_xdp_buff *xsk_buff_to_igc_ctx(struct xdp_buff *xdp)
{
	/* xdp_buff pointer used by ZC code path is alloc as xdp_buff_xsk. The
	 * igc_xdp_buff shares its layout with xdp_buff_xsk and private
	 * igc_xdp_buff fields fall into xdp_buff_xsk->cb
	 */
       return (struct igc_xdp_buff *)xdp;
}

static int igc_clean_rx_irq_zc(struct igc_q_vector *q_vector, const int budget)
{
	struct igc_adapter *adapter = q_vector->adapter;
	struct igc_ring *ring = q_vector->rx.ring;
	u16 cleaned_count = igc_desc_unused(ring);
	int total_bytes = 0, total_packets = 0;
	u16 ntc = ring->next_to_clean;
	struct bpf_prog *prog;
	bool failure = false;
	int xdp_status = 0;

	rcu_read_lock();

	prog = READ_ONCE(adapter->xdp_prog);

	while (likely(total_packets < budget)) {
		union igc_adv_rx_desc *desc;
		struct igc_rx_buffer *bi;
		struct igc_xdp_buff *ctx;
		ktime_t timestamp = 0;
		unsigned int size;
		int res;

		desc = IGC_RX_DESC(ring, ntc);
		size = le16_to_cpu(desc->wb.upper.length);
		if (!size)
			break;

		/* This memory barrier is needed to keep us from reading
		 * any other fields out of the rx_desc until we know the
		 * descriptor has been written back
		 */
		dma_rmb();

		bi = &ring->rx_buffer_info[ntc];

		ctx = xsk_buff_to_igc_ctx(bi->xdp);
		ctx->rx_desc = desc;

		if (igc_test_staterr(desc, IGC_RXDADV_STAT_TSIP)) {
			timestamp = igc_ptp_rx_pktstamp(q_vector->adapter,
							bi->xdp->data);
			ctx->rx_ts = timestamp;

			bi->xdp->data += IGC_TS_HDR_LEN;

			/* HW timestamp has been copied into local variable. Metadata
			 * length when XDP program is called should be 0.
			 */
			bi->xdp->data_meta += IGC_TS_HDR_LEN;
			size -= IGC_TS_HDR_LEN;
		}

		bi->xdp->data_end = bi->xdp->data + size;
		xsk_buff_dma_sync_for_cpu(bi->xdp, ring->xsk_pool);

		res = __igc_xdp_run_prog(adapter, prog, bi->xdp);
		switch (res) {
		case IGC_XDP_PASS:
			igc_dispatch_skb_zc(q_vector, desc, bi->xdp, timestamp);
			fallthrough;
		case IGC_XDP_CONSUMED:
			xsk_buff_free(bi->xdp);
			break;
		case IGC_XDP_TX:
		case IGC_XDP_REDIRECT:
			xdp_status |= res;
			break;
		}

		bi->xdp = NULL;
		total_bytes += size;
		total_packets++;
		cleaned_count++;
		ntc++;
		if (ntc == ring->count)
			ntc = 0;
	}

	ring->next_to_clean = ntc;
	rcu_read_unlock();

	if (cleaned_count >= IGC_RX_BUFFER_WRITE)
		failure = !igc_alloc_rx_buffers_zc(ring, cleaned_count);

	if (xdp_status)
		igc_finalize_xdp(adapter, xdp_status);

	igc_update_rx_stats(q_vector, total_packets, total_bytes);

	if (xsk_uses_need_wakeup(ring->xsk_pool)) {
		if (failure || ring->next_to_clean == ring->next_to_use)
			xsk_set_rx_need_wakeup(ring->xsk_pool);
		else
			xsk_clear_rx_need_wakeup(ring->xsk_pool);
		return total_packets;
	}

	return failure ? budget : total_packets;
}

static void igc_update_tx_stats(struct igc_q_vector *q_vector,
				unsigned int packets, unsigned int bytes)
{
	struct igc_ring *ring = q_vector->tx.ring;

	u64_stats_update_begin(&ring->tx_syncp);
	ring->tx_stats.bytes += bytes;
	ring->tx_stats.packets += packets;
	u64_stats_update_end(&ring->tx_syncp);

	q_vector->tx.total_bytes += bytes;
	q_vector->tx.total_packets += packets;
}

static void igc_xdp_xmit_zc(struct igc_ring *ring)
{
	struct xsk_buff_pool *pool = ring->xsk_pool;
	struct netdev_queue *nq = txring_txq(ring);
	union igc_adv_tx_desc *tx_desc = NULL;
	int cpu = smp_processor_id();
	struct xdp_desc xdp_desc;
	u16 budget, ntu;

	if (!netif_carrier_ok(ring->netdev))
		return;

	__netif_tx_lock(nq, cpu);

	/* Avoid transmit queue timeout since we share it with the slow path */
	txq_trans_cond_update(nq);

	ntu = ring->next_to_use;
	budget = igc_desc_unused(ring);

	while (xsk_tx_peek_desc(pool, &xdp_desc) && budget--) {
		u32 cmd_type, olinfo_status;
		struct igc_tx_buffer *bi;
		dma_addr_t dma;

		cmd_type = IGC_ADVTXD_DTYP_DATA | IGC_ADVTXD_DCMD_DEXT |
			   IGC_ADVTXD_DCMD_IFCS | IGC_TXD_DCMD |
			   xdp_desc.len;
		olinfo_status = xdp_desc.len << IGC_ADVTXD_PAYLEN_SHIFT;

		dma = xsk_buff_raw_get_dma(pool, xdp_desc.addr);
		xsk_buff_raw_dma_sync_for_device(pool, dma, xdp_desc.len);

		tx_desc = IGC_TX_DESC(ring, ntu);
		tx_desc->read.cmd_type_len = cpu_to_le32(cmd_type);
		tx_desc->read.olinfo_status = cpu_to_le32(olinfo_status);
		tx_desc->read.buffer_addr = cpu_to_le64(dma);

		bi = &ring->tx_buffer_info[ntu];
		bi->type = IGC_TX_BUFFER_TYPE_XSK;
		bi->protocol = 0;
		bi->bytecount = xdp_desc.len;
		bi->gso_segs = 1;
		bi->time_stamp = jiffies;
		bi->next_to_watch = tx_desc;

		netdev_tx_sent_queue(txring_txq(ring), xdp_desc.len);

		ntu++;
		if (ntu == ring->count)
			ntu = 0;
	}

	ring->next_to_use = ntu;
	if (tx_desc) {
		igc_flush_tx_descriptors(ring);
		xsk_tx_release(pool);
	}

	__netif_tx_unlock(nq);
}

/**
 * igc_clean_tx_irq - Reclaim resources after transmit completes
 * @q_vector: pointer to q_vector containing needed info
 * @napi_budget: Used to determine if we are in netpoll
 *
 * returns true if ring is completely cleaned
 */
static bool igc_clean_tx_irq(struct igc_q_vector *q_vector, int napi_budget)
{
	struct igc_adapter *adapter = q_vector->adapter;
	unsigned int total_bytes = 0, total_packets = 0;
	unsigned int budget = q_vector->tx.work_limit;
	struct igc_ring *tx_ring = q_vector->tx.ring;
	unsigned int i = tx_ring->next_to_clean;
	struct igc_tx_buffer *tx_buffer;
	union igc_adv_tx_desc *tx_desc;
	u32 xsk_frames = 0;

	if (test_bit(__IGC_DOWN, &adapter->state))
		return true;

	tx_buffer = &tx_ring->tx_buffer_info[i];
	tx_desc = IGC_TX_DESC(tx_ring, i);
	i -= tx_ring->count;

	do {
		union igc_adv_tx_desc *eop_desc = tx_buffer->next_to_watch;

		/* if next_to_watch is not set then there is no work pending */
		if (!eop_desc)
			break;

		/* prevent any other reads prior to eop_desc */
		smp_rmb();

		/* if DD is not set pending work has not been completed */
		if (!(eop_desc->wb.status & cpu_to_le32(IGC_TXD_STAT_DD)))
			break;

		/* clear next_to_watch to prevent false hangs */
		tx_buffer->next_to_watch = NULL;

		/* update the statistics for this packet */
		total_bytes += tx_buffer->bytecount;
		total_packets += tx_buffer->gso_segs;

		switch (tx_buffer->type) {
		case IGC_TX_BUFFER_TYPE_XSK:
			xsk_frames++;
			break;
		case IGC_TX_BUFFER_TYPE_XDP:
			xdp_return_frame(tx_buffer->xdpf);
			igc_unmap_tx_buffer(tx_ring->dev, tx_buffer);
			break;
		case IGC_TX_BUFFER_TYPE_SKB:
			napi_consume_skb(tx_buffer->skb, napi_budget);
			igc_unmap_tx_buffer(tx_ring->dev, tx_buffer);
			break;
		default:
			netdev_warn_once(tx_ring->netdev, "Unknown Tx buffer type\n");
			break;
		}

		/* clear last DMA location and unmap remaining buffers */
		while (tx_desc != eop_desc) {
			tx_buffer++;
			tx_desc++;
			i++;
			if (unlikely(!i)) {
				i -= tx_ring->count;
				tx_buffer = tx_ring->tx_buffer_info;
				tx_desc = IGC_TX_DESC(tx_ring, 0);
			}

			/* unmap any remaining paged data */
			if (dma_unmap_len(tx_buffer, len))
				igc_unmap_tx_buffer(tx_ring->dev, tx_buffer);
		}

		/* move us one more past the eop_desc for start of next pkt */
		tx_buffer++;
		tx_desc++;
		i++;
		if (unlikely(!i)) {
			i -= tx_ring->count;
			tx_buffer = tx_ring->tx_buffer_info;
			tx_desc = IGC_TX_DESC(tx_ring, 0);
		}

		/* issue prefetch for next Tx descriptor */
		prefetch(tx_desc);

		/* update budget accounting */
		budget--;
	} while (likely(budget));

	netdev_tx_completed_queue(txring_txq(tx_ring),
				  total_packets, total_bytes);

	i += tx_ring->count;
	tx_ring->next_to_clean = i;

	igc_update_tx_stats(q_vector, total_packets, total_bytes);

	if (tx_ring->xsk_pool) {
		if (xsk_frames)
			xsk_tx_completed(tx_ring->xsk_pool, xsk_frames);
		if (xsk_uses_need_wakeup(tx_ring->xsk_pool))
			xsk_set_tx_need_wakeup(tx_ring->xsk_pool);
		igc_xdp_xmit_zc(tx_ring);
	}

	if (test_bit(IGC_RING_FLAG_TX_DETECT_HANG, &tx_ring->flags)) {
		struct igc_hw *hw = &adapter->hw;

		/* Detect a transmit hang in hardware, this serializes the
		 * check with the clearing of time_stamp and movement of i
		 */
		clear_bit(IGC_RING_FLAG_TX_DETECT_HANG, &tx_ring->flags);
		if (tx_buffer->next_to_watch &&
		    time_after(jiffies, tx_buffer->time_stamp +
		    (adapter->tx_timeout_factor * HZ)) &&
		    !(rd32(IGC_STATUS) & IGC_STATUS_TXOFF) &&
		    (rd32(IGC_TDH(tx_ring->reg_idx)) != readl(tx_ring->tail)) &&
		    !tx_ring->oper_gate_closed) {
			/* detected Tx unit hang */
			netdev_err(tx_ring->netdev,
				   "Detected Tx Unit Hang\n"
				   "  Tx Queue             <%d>\n"
				   "  TDH                  <%x>\n"
				   "  TDT                  <%x>\n"
				   "  next_to_use          <%x>\n"
				   "  next_to_clean        <%x>\n"
				   "buffer_info[next_to_clean]\n"
				   "  time_stamp           <%lx>\n"
				   "  next_to_watch        <%p>\n"
				   "  jiffies              <%lx>\n"
				   "  desc.status          <%x>\n",
				   tx_ring->queue_index,
				   rd32(IGC_TDH(tx_ring->reg_idx)),
				   readl(tx_ring->tail),
				   tx_ring->next_to_use,
				   tx_ring->next_to_clean,
				   tx_buffer->time_stamp,
				   tx_buffer->next_to_watch,
				   jiffies,
				   tx_buffer->next_to_watch->wb.status);
			netif_stop_subqueue(tx_ring->netdev,
					    tx_ring->queue_index);

			/* we are about to reset, no point in enabling stuff */
			return true;
		}
	}

#define TX_WAKE_THRESHOLD (DESC_NEEDED * 2)
	if (unlikely(total_packets &&
		     netif_carrier_ok(tx_ring->netdev) &&
		     igc_desc_unused(tx_ring) >= TX_WAKE_THRESHOLD)) {
		/* Make sure that anybody stopping the queue after this
		 * sees the new next_to_clean.
		 */
		smp_mb();
		if (__netif_subqueue_stopped(tx_ring->netdev,
					     tx_ring->queue_index) &&
		    !(test_bit(__IGC_DOWN, &adapter->state))) {
			netif_wake_subqueue(tx_ring->netdev,
					    tx_ring->queue_index);

			u64_stats_update_begin(&tx_ring->tx_syncp);
			tx_ring->tx_stats.restart_queue++;
			u64_stats_update_end(&tx_ring->tx_syncp);
		}
	}

	return !!budget;
}

static int igc_find_mac_filter(struct igc_adapter *adapter,
			       enum igc_mac_filter_type type, const u8 *addr)
{
	struct igc_hw *hw = &adapter->hw;
	int max_entries = hw->mac.rar_entry_count;
	u32 ral, rah;
	int i;

	for (i = 0; i < max_entries; i++) {
		ral = rd32(IGC_RAL(i));
		rah = rd32(IGC_RAH(i));

		if (!(rah & IGC_RAH_AV))
			continue;
		if (!!(rah & IGC_RAH_ASEL_SRC_ADDR) != type)
			continue;
		if ((rah & IGC_RAH_RAH_MASK) !=
		    le16_to_cpup((__le16 *)(addr + 4)))
			continue;
		if (ral != le32_to_cpup((__le32 *)(addr)))
			continue;

		return i;
	}

	return -1;
}

static int igc_get_avail_mac_filter_slot(struct igc_adapter *adapter)
{
	struct igc_hw *hw = &adapter->hw;
	int max_entries = hw->mac.rar_entry_count;
	u32 rah;
	int i;

	for (i = 0; i < max_entries; i++) {
		rah = rd32(IGC_RAH(i));

		if (!(rah & IGC_RAH_AV))
			return i;
	}

	return -1;
}

/**
 * igc_add_mac_filter() - Add MAC address filter
 * @adapter: Pointer to adapter where the filter should be added
 * @type: MAC address filter type (source or destination)
 * @addr: MAC address
 * @queue: If non-negative, queue assignment feature is enabled and frames
 *         matching the filter are enqueued onto 'queue'. Otherwise, queue
 *         assignment is disabled.
 *
 * Return: 0 in case of success, negative errno code otherwise.
 */
static int igc_add_mac_filter(struct igc_adapter *adapter,
			      enum igc_mac_filter_type type, const u8 *addr,
			      int queue)
{
	struct net_device *dev = adapter->netdev;
	int index;

	index = igc_find_mac_filter(adapter, type, addr);
	if (index >= 0)
		goto update_filter;

	index = igc_get_avail_mac_filter_slot(adapter);
	if (index < 0)
		return -ENOSPC;

	netdev_dbg(dev, "Add MAC address filter: index %d type %s address %pM queue %d\n",
		   index, type == IGC_MAC_FILTER_TYPE_DST ? "dst" : "src",
		   addr, queue);

update_filter:
	igc_set_mac_filter_hw(adapter, index, type, addr, queue);
	return 0;
}

/**
 * igc_del_mac_filter() - Delete MAC address filter
 * @adapter: Pointer to adapter where the filter should be deleted from
 * @type: MAC address filter type (source or destination)
 * @addr: MAC address
 */
static void igc_del_mac_filter(struct igc_adapter *adapter,
			       enum igc_mac_filter_type type, const u8 *addr)
{
	struct net_device *dev = adapter->netdev;
	int index;

	index = igc_find_mac_filter(adapter, type, addr);
	if (index < 0)
		return;

	if (index == 0) {
		/* If this is the default filter, we don't actually delete it.
		 * We just reset to its default value i.e. disable queue
		 * assignment.
		 */
		netdev_dbg(dev, "Disable default MAC filter queue assignment");

		igc_set_mac_filter_hw(adapter, 0, type, addr, -1);
	} else {
		netdev_dbg(dev, "Delete MAC address filter: index %d type %s address %pM\n",
			   index,
			   type == IGC_MAC_FILTER_TYPE_DST ? "dst" : "src",
			   addr);

		igc_clear_mac_filter_hw(adapter, index);
	}
}

/**
 * igc_add_vlan_prio_filter() - Add VLAN priority filter
 * @adapter: Pointer to adapter where the filter should be added
 * @prio: VLAN priority value
 * @queue: Queue number which matching frames are assigned to
 *
 * Return: 0 in case of success, negative errno code otherwise.
 */
static int igc_add_vlan_prio_filter(struct igc_adapter *adapter, int prio,
				    int queue)
{
	struct net_device *dev = adapter->netdev;
	struct igc_hw *hw = &adapter->hw;
	u32 vlanpqf;

	vlanpqf = rd32(IGC_VLANPQF);

	if (vlanpqf & IGC_VLANPQF_VALID(prio)) {
		netdev_dbg(dev, "VLAN priority filter already in use\n");
		return -EEXIST;
	}

	vlanpqf |= IGC_VLANPQF_QSEL(prio, queue);
	vlanpqf |= IGC_VLANPQF_VALID(prio);

	wr32(IGC_VLANPQF, vlanpqf);

	netdev_dbg(dev, "Add VLAN priority filter: prio %d queue %d\n",
		   prio, queue);
	return 0;
}

/**
 * igc_del_vlan_prio_filter() - Delete VLAN priority filter
 * @adapter: Pointer to adapter where the filter should be deleted from
 * @prio: VLAN priority value
 */
static void igc_del_vlan_prio_filter(struct igc_adapter *adapter, int prio)
{
	struct igc_hw *hw = &adapter->hw;
	u32 vlanpqf;

	vlanpqf = rd32(IGC_VLANPQF);

	vlanpqf &= ~IGC_VLANPQF_VALID(prio);
	vlanpqf &= ~IGC_VLANPQF_QSEL(prio, IGC_VLANPQF_QUEUE_MASK);

	wr32(IGC_VLANPQF, vlanpqf);

	netdev_dbg(adapter->netdev, "Delete VLAN priority filter: prio %d\n",
		   prio);
}

static int igc_get_avail_etype_filter_slot(struct igc_adapter *adapter)
{
	struct igc_hw *hw = &adapter->hw;
	int i;

	for (i = 0; i < MAX_ETYPE_FILTER; i++) {
		u32 etqf = rd32(IGC_ETQF(i));

		if (!(etqf & IGC_ETQF_FILTER_ENABLE))
			return i;
	}

	return -1;
}

/**
 * igc_add_etype_filter() - Add ethertype filter
 * @adapter: Pointer to adapter where the filter should be added
 * @etype: Ethertype value
 * @queue: If non-negative, queue assignment feature is enabled and frames
 *         matching the filter are enqueued onto 'queue'. Otherwise, queue
 *         assignment is disabled.
 *
 * Return: 0 in case of success, negative errno code otherwise.
 */
static int igc_add_etype_filter(struct igc_adapter *adapter, u16 etype,
				int queue)
{
	struct igc_hw *hw = &adapter->hw;
	int index;
	u32 etqf;

	index = igc_get_avail_etype_filter_slot(adapter);
	if (index < 0)
		return -ENOSPC;

	etqf = rd32(IGC_ETQF(index));

	etqf &= ~IGC_ETQF_ETYPE_MASK;
	etqf |= etype;

	if (queue >= 0) {
		etqf &= ~IGC_ETQF_QUEUE_MASK;
		etqf |= (queue << IGC_ETQF_QUEUE_SHIFT);
		etqf |= IGC_ETQF_QUEUE_ENABLE;
	}

	etqf |= IGC_ETQF_FILTER_ENABLE;

	wr32(IGC_ETQF(index), etqf);

	netdev_dbg(adapter->netdev, "Add ethertype filter: etype %04x queue %d\n",
		   etype, queue);
	return 0;
}

static int igc_find_etype_filter(struct igc_adapter *adapter, u16 etype)
{
	struct igc_hw *hw = &adapter->hw;
	int i;

	for (i = 0; i < MAX_ETYPE_FILTER; i++) {
		u32 etqf = rd32(IGC_ETQF(i));

		if ((etqf & IGC_ETQF_ETYPE_MASK) == etype)
			return i;
	}

	return -1;
}

/**
 * igc_del_etype_filter() - Delete ethertype filter
 * @adapter: Pointer to adapter where the filter should be deleted from
 * @etype: Ethertype value
 */
static void igc_del_etype_filter(struct igc_adapter *adapter, u16 etype)
{
	struct igc_hw *hw = &adapter->hw;
	int index;

	index = igc_find_etype_filter(adapter, etype);
	if (index < 0)
		return;

	wr32(IGC_ETQF(index), 0);

	netdev_dbg(adapter->netdev, "Delete ethertype filter: etype %04x\n",
		   etype);
}

static int igc_flex_filter_select(struct igc_adapter *adapter,
				  struct igc_flex_filter *input,
				  u32 *fhft)
{
	struct igc_hw *hw = &adapter->hw;
	u8 fhft_index;
	u32 fhftsl;

	if (input->index >= MAX_FLEX_FILTER) {
		dev_err(&adapter->pdev->dev, "Wrong Flex Filter index selected!\n");
		return -EINVAL;
	}

	/* Indirect table select register */
	fhftsl = rd32(IGC_FHFTSL);
	fhftsl &= ~IGC_FHFTSL_FTSL_MASK;
	switch (input->index) {
	case 0 ... 7:
		fhftsl |= 0x00;
		break;
	case 8 ... 15:
		fhftsl |= 0x01;
		break;
	case 16 ... 23:
		fhftsl |= 0x02;
		break;
	case 24 ... 31:
		fhftsl |= 0x03;
		break;
	}
	wr32(IGC_FHFTSL, fhftsl);

	/* Normalize index down to host table register */
	fhft_index = input->index % 8;

	*fhft = (fhft_index < 4) ? IGC_FHFT(fhft_index) :
		IGC_FHFT_EXT(fhft_index - 4);

	return 0;
}

static int igc_write_flex_filter_ll(struct igc_adapter *adapter,
				    struct igc_flex_filter *input)
{
	struct device *dev = &adapter->pdev->dev;
	struct igc_hw *hw = &adapter->hw;
	u8 *data = input->data;
	u8 *mask = input->mask;
	u32 queuing;
	u32 fhft;
	u32 wufc;
	int ret;
	int i;

	/* Length has to be aligned to 8. Otherwise the filter will fail. Bail
	 * out early to avoid surprises later.
	 */
	if (input->length % 8 != 0) {
		dev_err(dev, "The length of a flex filter has to be 8 byte aligned!\n");
		return -EINVAL;
	}

	/* Select corresponding flex filter register and get base for host table. */
	ret = igc_flex_filter_select(adapter, input, &fhft);
	if (ret)
		return ret;

	/* When adding a filter globally disable flex filter feature. That is
	 * recommended within the datasheet.
	 */
	wufc = rd32(IGC_WUFC);
	wufc &= ~IGC_WUFC_FLEX_HQ;
	wr32(IGC_WUFC, wufc);

	/* Configure filter */
	queuing = input->length & IGC_FHFT_LENGTH_MASK;
	queuing |= (input->rx_queue << IGC_FHFT_QUEUE_SHIFT) & IGC_FHFT_QUEUE_MASK;
	queuing |= (input->prio << IGC_FHFT_PRIO_SHIFT) & IGC_FHFT_PRIO_MASK;

	if (input->immediate_irq)
		queuing |= IGC_FHFT_IMM_INT;

	if (input->drop)
		queuing |= IGC_FHFT_DROP;

	wr32(fhft + 0xFC, queuing);

	/* Write data (128 byte) and mask (128 bit) */
	for (i = 0; i < 16; ++i) {
		const size_t data_idx = i * 8;
		const size_t row_idx = i * 16;
		u32 dw0 =
			(data[data_idx + 0] << 0) |
			(data[data_idx + 1] << 8) |
			(data[data_idx + 2] << 16) |
			(data[data_idx + 3] << 24);
		u32 dw1 =
			(data[data_idx + 4] << 0) |
			(data[data_idx + 5] << 8) |
			(data[data_idx + 6] << 16) |
			(data[data_idx + 7] << 24);
		u32 tmp;

		/* Write row: dw0, dw1 and mask */
		wr32(fhft + row_idx, dw0);
		wr32(fhft + row_idx + 4, dw1);

		/* mask is only valid for MASK(7, 0) */
		tmp = rd32(fhft + row_idx + 8);
		tmp &= ~GENMASK(7, 0);
		tmp |= mask[i];
		wr32(fhft + row_idx + 8, tmp);
	}

	/* Enable filter. */
	wufc |= IGC_WUFC_FLEX_HQ;
	if (input->index > 8) {
		/* Filter 0-7 are enabled via WUFC. The other 24 filters are not. */
		u32 wufc_ext = rd32(IGC_WUFC_EXT);

		wufc_ext |= (IGC_WUFC_EXT_FLX8 << (input->index - 8));

		wr32(IGC_WUFC_EXT, wufc_ext);
	} else {
		wufc |= (IGC_WUFC_FLX0 << input->index);
	}
	wr32(IGC_WUFC, wufc);

	dev_dbg(&adapter->pdev->dev, "Added flex filter %u to HW.\n",
		input->index);

	return 0;
}

static void igc_flex_filter_add_field(struct igc_flex_filter *flex,
				      const void *src, unsigned int offset,
				      size_t len, const void *mask)
{
	int i;

	/* data */
	memcpy(&flex->data[offset], src, len);

	/* mask */
	for (i = 0; i < len; ++i) {
		const unsigned int idx = i + offset;
		const u8 *ptr = mask;

		if (mask) {
			if (ptr[i] & 0xff)
				flex->mask[idx / 8] |= BIT(idx % 8);

			continue;
		}

		flex->mask[idx / 8] |= BIT(idx % 8);
	}
}

static int igc_find_avail_flex_filter_slot(struct igc_adapter *adapter)
{
	struct igc_hw *hw = &adapter->hw;
	u32 wufc, wufc_ext;
	int i;

	wufc = rd32(IGC_WUFC);
	wufc_ext = rd32(IGC_WUFC_EXT);

	for (i = 0; i < MAX_FLEX_FILTER; i++) {
		if (i < 8) {
			if (!(wufc & (IGC_WUFC_FLX0 << i)))
				return i;
		} else {
			if (!(wufc_ext & (IGC_WUFC_EXT_FLX8 << (i - 8))))
				return i;
		}
	}

	return -ENOSPC;
}

static bool igc_flex_filter_in_use(struct igc_adapter *adapter)
{
	struct igc_hw *hw = &adapter->hw;
	u32 wufc, wufc_ext;

	wufc = rd32(IGC_WUFC);
	wufc_ext = rd32(IGC_WUFC_EXT);

	if (wufc & IGC_WUFC_FILTER_MASK)
		return true;

	if (wufc_ext & IGC_WUFC_EXT_FILTER_MASK)
		return true;

	return false;
}

static int igc_add_flex_filter(struct igc_adapter *adapter,
			       struct igc_nfc_rule *rule)
{
	struct igc_flex_filter flex = { };
	struct igc_nfc_filter *filter = &rule->filter;
	unsigned int eth_offset, user_offset;
	int ret, index;
	bool vlan;

	index = igc_find_avail_flex_filter_slot(adapter);
	if (index < 0)
		return -ENOSPC;

	/* Construct the flex filter:
	 *  -> dest_mac [6]
	 *  -> src_mac [6]
	 *  -> tpid [2]
	 *  -> vlan tci [2]
	 *  -> ether type [2]
	 *  -> user data [8]
	 *  -> = 26 bytes => 32 length
	 */
	flex.index    = index;
	flex.length   = 32;
	flex.rx_queue = rule->action;

	vlan = rule->filter.vlan_tci || rule->filter.vlan_etype;
	eth_offset = vlan ? 16 : 12;
	user_offset = vlan ? 18 : 14;

	/* Add destination MAC  */
	if (rule->filter.match_flags & IGC_FILTER_FLAG_DST_MAC_ADDR)
		igc_flex_filter_add_field(&flex, &filter->dst_addr, 0,
					  ETH_ALEN, NULL);

	/* Add source MAC */
	if (rule->filter.match_flags & IGC_FILTER_FLAG_SRC_MAC_ADDR)
		igc_flex_filter_add_field(&flex, &filter->src_addr, 6,
					  ETH_ALEN, NULL);

	/* Add VLAN etype */
	if (rule->filter.match_flags & IGC_FILTER_FLAG_VLAN_ETYPE)
		igc_flex_filter_add_field(&flex, &filter->vlan_etype, 12,
					  sizeof(filter->vlan_etype),
					  NULL);

	/* Add VLAN TCI */
	if (rule->filter.match_flags & IGC_FILTER_FLAG_VLAN_TCI)
		igc_flex_filter_add_field(&flex, &filter->vlan_tci, 14,
					  sizeof(filter->vlan_tci), NULL);

	/* Add Ether type */
	if (rule->filter.match_flags & IGC_FILTER_FLAG_ETHER_TYPE) {
		__be16 etype = cpu_to_be16(filter->etype);

		igc_flex_filter_add_field(&flex, &etype, eth_offset,
					  sizeof(etype), NULL);
	}

	/* Add user data */
	if (rule->filter.match_flags & IGC_FILTER_FLAG_USER_DATA)
		igc_flex_filter_add_field(&flex, &filter->user_data,
					  user_offset,
					  sizeof(filter->user_data),
					  filter->user_mask);

	/* Add it down to the hardware and enable it. */
	ret = igc_write_flex_filter_ll(adapter, &flex);
	if (ret)
		return ret;

	filter->flex_index = index;

	return 0;
}

static void igc_del_flex_filter(struct igc_adapter *adapter,
				u16 reg_index)
{
	struct igc_hw *hw = &adapter->hw;
	u32 wufc;

	/* Just disable the filter. The filter table itself is kept
	 * intact. Another flex_filter_add() should override the "old" data
	 * then.
	 */
	if (reg_index > 8) {
		u32 wufc_ext = rd32(IGC_WUFC_EXT);

		wufc_ext &= ~(IGC_WUFC_EXT_FLX8 << (reg_index - 8));
		wr32(IGC_WUFC_EXT, wufc_ext);
	} else {
		wufc = rd32(IGC_WUFC);

		wufc &= ~(IGC_WUFC_FLX0 << reg_index);
		wr32(IGC_WUFC, wufc);
	}

	if (igc_flex_filter_in_use(adapter))
		return;

	/* No filters are in use, we may disable flex filters */
	wufc = rd32(IGC_WUFC);
	wufc &= ~IGC_WUFC_FLEX_HQ;
	wr32(IGC_WUFC, wufc);
}

static int igc_enable_nfc_rule(struct igc_adapter *adapter,
			       struct igc_nfc_rule *rule)
{
	int err;

	if (rule->flex) {
		return igc_add_flex_filter(adapter, rule);
	}

	if (rule->filter.match_flags & IGC_FILTER_FLAG_ETHER_TYPE) {
		err = igc_add_etype_filter(adapter, rule->filter.etype,
					   rule->action);
		if (err)
			return err;
	}

	if (rule->filter.match_flags & IGC_FILTER_FLAG_SRC_MAC_ADDR) {
		err = igc_add_mac_filter(adapter, IGC_MAC_FILTER_TYPE_SRC,
					 rule->filter.src_addr, rule->action);
		if (err)
			return err;
	}

	if (rule->filter.match_flags & IGC_FILTER_FLAG_DST_MAC_ADDR) {
		err = igc_add_mac_filter(adapter, IGC_MAC_FILTER_TYPE_DST,
					 rule->filter.dst_addr, rule->action);
		if (err)
			return err;
	}

	if (rule->filter.match_flags & IGC_FILTER_FLAG_VLAN_TCI) {
		int prio = (rule->filter.vlan_tci & VLAN_PRIO_MASK) >>
			   VLAN_PRIO_SHIFT;

		err = igc_add_vlan_prio_filter(adapter, prio, rule->action);
		if (err)
			return err;
	}

	return 0;
}

static void igc_disable_nfc_rule(struct igc_adapter *adapter,
				 const struct igc_nfc_rule *rule)
{
	if (rule->flex) {
		igc_del_flex_filter(adapter, rule->filter.flex_index);
		return;
	}

	if (rule->filter.match_flags & IGC_FILTER_FLAG_ETHER_TYPE)
		igc_del_etype_filter(adapter, rule->filter.etype);

	if (rule->filter.match_flags & IGC_FILTER_FLAG_VLAN_TCI) {
		int prio = (rule->filter.vlan_tci & VLAN_PRIO_MASK) >>
			   VLAN_PRIO_SHIFT;

		igc_del_vlan_prio_filter(adapter, prio);
	}

	if (rule->filter.match_flags & IGC_FILTER_FLAG_SRC_MAC_ADDR)
		igc_del_mac_filter(adapter, IGC_MAC_FILTER_TYPE_SRC,
				   rule->filter.src_addr);

	if (rule->filter.match_flags & IGC_FILTER_FLAG_DST_MAC_ADDR)
		igc_del_mac_filter(adapter, IGC_MAC_FILTER_TYPE_DST,
				   rule->filter.dst_addr);
}

/**
 * igc_get_nfc_rule() - Get NFC rule
 * @adapter: Pointer to adapter
 * @location: Rule location
 *
 * Context: Expects adapter->nfc_rule_lock to be held by caller.
 *
 * Return: Pointer to NFC rule at @location. If not found, NULL.
 */
struct igc_nfc_rule *igc_get_nfc_rule(struct igc_adapter *adapter,
				      u32 location)
{
	struct igc_nfc_rule *rule;

	list_for_each_entry(rule, &adapter->nfc_rule_list, list) {
		if (rule->location == location)
			return rule;
		if (rule->location > location)
			break;
	}

	return NULL;
}

/**
 * igc_del_nfc_rule() - Delete NFC rule
 * @adapter: Pointer to adapter
 * @rule: Pointer to rule to be deleted
 *
 * Disable NFC rule in hardware and delete it from adapter.
 *
 * Context: Expects adapter->nfc_rule_lock to be held by caller.
 */
void igc_del_nfc_rule(struct igc_adapter *adapter, struct igc_nfc_rule *rule)
{
	igc_disable_nfc_rule(adapter, rule);

	list_del(&rule->list);
	adapter->nfc_rule_count--;

	kfree(rule);
}

static void igc_flush_nfc_rules(struct igc_adapter *adapter)
{
	struct igc_nfc_rule *rule, *tmp;

	mutex_lock(&adapter->nfc_rule_lock);

	list_for_each_entry_safe(rule, tmp, &adapter->nfc_rule_list, list)
		igc_del_nfc_rule(adapter, rule);

	mutex_unlock(&adapter->nfc_rule_lock);
}

/**
 * igc_add_nfc_rule() - Add NFC rule
 * @adapter: Pointer to adapter
 * @rule: Pointer to rule to be added
 *
 * Enable NFC rule in hardware and add it to adapter.
 *
 * Context: Expects adapter->nfc_rule_lock to be held by caller.
 *
 * Return: 0 on success, negative errno on failure.
 */
int igc_add_nfc_rule(struct igc_adapter *adapter, struct igc_nfc_rule *rule)
{
	struct igc_nfc_rule *pred, *cur;
	int err;

	err = igc_enable_nfc_rule(adapter, rule);
	if (err)
		return err;

	pred = NULL;
	list_for_each_entry(cur, &adapter->nfc_rule_list, list) {
		if (cur->location >= rule->location)
			break;
		pred = cur;
	}

	list_add(&rule->list, pred ? &pred->list : &adapter->nfc_rule_list);
	adapter->nfc_rule_count++;
	return 0;
}

static void igc_restore_nfc_rules(struct igc_adapter *adapter)
{
	struct igc_nfc_rule *rule;

	mutex_lock(&adapter->nfc_rule_lock);

	list_for_each_entry_reverse(rule, &adapter->nfc_rule_list, list)
		igc_enable_nfc_rule(adapter, rule);

	mutex_unlock(&adapter->nfc_rule_lock);
}

static int igc_uc_sync(struct net_device *netdev, const unsigned char *addr)
{
	struct igc_adapter *adapter = netdev_priv(netdev);

	return igc_add_mac_filter(adapter, IGC_MAC_FILTER_TYPE_DST, addr, -1);
}

static int igc_uc_unsync(struct net_device *netdev, const unsigned char *addr)
{
	struct igc_adapter *adapter = netdev_priv(netdev);

	igc_del_mac_filter(adapter, IGC_MAC_FILTER_TYPE_DST, addr);
	return 0;
}

/**
 * igc_set_rx_mode - Secondary Unicast, Multicast and Promiscuous mode set
 * @netdev: network interface device structure
 *
 * The set_rx_mode entry point is called whenever the unicast or multicast
 * address lists or the network interface flags are updated.  This routine is
 * responsible for configuring the hardware for proper unicast, multicast,
 * promiscuous mode, and all-multi behavior.
 */
static void igc_set_rx_mode(struct net_device *netdev)
{
	struct igc_adapter *adapter = netdev_priv(netdev);
	struct igc_hw *hw = &adapter->hw;
	u32 rctl = 0, rlpml = MAX_JUMBO_FRAME_SIZE;
	int count;

	/* Check for Promiscuous and All Multicast modes */
	if (netdev->flags & IFF_PROMISC) {
		rctl |= IGC_RCTL_UPE | IGC_RCTL_MPE;
	} else {
		if (netdev->flags & IFF_ALLMULTI) {
			rctl |= IGC_RCTL_MPE;
		} else {
			/* Write addresses to the MTA, if the attempt fails
			 * then we should just turn on promiscuous mode so
			 * that we can at least receive multicast traffic
			 */
			count = igc_write_mc_addr_list(netdev);
			if (count < 0)
				rctl |= IGC_RCTL_MPE;
		}
	}

	/* Write addresses to available RAR registers, if there is not
	 * sufficient space to store all the addresses then enable
	 * unicast promiscuous mode
	 */
	if (__dev_uc_sync(netdev, igc_uc_sync, igc_uc_unsync))
		rctl |= IGC_RCTL_UPE;

	/* update state of unicast and multicast */
	rctl |= rd32(IGC_RCTL) & ~(IGC_RCTL_UPE | IGC_RCTL_MPE);
	wr32(IGC_RCTL, rctl);

#if (PAGE_SIZE < 8192)
	if (adapter->max_frame_size <= IGC_MAX_FRAME_BUILD_SKB)
		rlpml = IGC_MAX_FRAME_BUILD_SKB;
#endif
	wr32(IGC_RLPML, rlpml);
}

/**
 * igc_configure - configure the hardware for RX and TX
 * @adapter: private board structure
 */
static void igc_configure(struct igc_adapter *adapter)
{
	struct net_device *netdev = adapter->netdev;
	int i = 0;

	igc_get_hw_control(adapter);
	igc_set_rx_mode(netdev);

	igc_restore_vlan(adapter);

	igc_setup_tctl(adapter);
	igc_setup_mrqc(adapter);
	igc_setup_rctl(adapter);

	igc_set_default_mac_filter(adapter);
	igc_restore_nfc_rules(adapter);

	igc_configure_tx(adapter);
	igc_configure_rx(adapter);

	igc_rx_fifo_flush_base(&adapter->hw);

	/* call igc_desc_unused which always leaves
	 * at least 1 descriptor unused to make sure
	 * next_to_use != next_to_clean
	 */
	for (i = 0; i < adapter->num_rx_queues; i++) {
		struct igc_ring *ring = adapter->rx_ring[i];

		if (ring->xsk_pool)
			igc_alloc_rx_buffers_zc(ring, igc_desc_unused(ring));
		else
			igc_alloc_rx_buffers(ring, igc_desc_unused(ring));
	}
}

/**
 * igc_write_ivar - configure ivar for given MSI-X vector
 * @hw: pointer to the HW structure
 * @msix_vector: vector number we are allocating to a given ring
 * @index: row index of IVAR register to write within IVAR table
 * @offset: column offset of in IVAR, should be multiple of 8
 *
 * The IVAR table consists of 2 columns,
 * each containing an cause allocation for an Rx and Tx ring, and a
 * variable number of rows depending on the number of queues supported.
 */
static void igc_write_ivar(struct igc_hw *hw, int msix_vector,
			   int index, int offset)
{
	u32 ivar = array_rd32(IGC_IVAR0, index);

	/* clear any bits that are currently set */
	ivar &= ~((u32)0xFF << offset);

	/* write vector and valid bit */
	ivar |= (msix_vector | IGC_IVAR_VALID) << offset;

	array_wr32(IGC_IVAR0, index, ivar);
}

static void igc_assign_vector(struct igc_q_vector *q_vector, int msix_vector)
{
	struct igc_adapter *adapter = q_vector->adapter;
	struct igc_hw *hw = &adapter->hw;
	int rx_queue = IGC_N0_QUEUE;
	int tx_queue = IGC_N0_QUEUE;

	if (q_vector->rx.ring)
		rx_queue = q_vector->rx.ring->reg_idx;
	if (q_vector->tx.ring)
		tx_queue = q_vector->tx.ring->reg_idx;

	switch (hw->mac.type) {
	case igc_i225:
		if (rx_queue > IGC_N0_QUEUE)
			igc_write_ivar(hw, msix_vector,
				       rx_queue >> 1,
				       (rx_queue & 0x1) << 4);
		if (tx_queue > IGC_N0_QUEUE)
			igc_write_ivar(hw, msix_vector,
				       tx_queue >> 1,
				       ((tx_queue & 0x1) << 4) + 8);
		q_vector->eims_value = BIT(msix_vector);
		break;
	default:
		WARN_ONCE(hw->mac.type != igc_i225, "Wrong MAC type\n");
		break;
	}

	/* add q_vector eims value to global eims_enable_mask */
	adapter->eims_enable_mask |= q_vector->eims_value;

	/* configure q_vector to set itr on first interrupt */
	q_vector->set_itr = 1;
}

/**
 * igc_configure_msix - Configure MSI-X hardware
 * @adapter: Pointer to adapter structure
 *
 * igc_configure_msix sets up the hardware to properly
 * generate MSI-X interrupts.
 */
static void igc_configure_msix(struct igc_adapter *adapter)
{
	struct igc_hw *hw = &adapter->hw;
	int i, vector = 0;
	u32 tmp;

	adapter->eims_enable_mask = 0;

	/* set vector for other causes, i.e. link changes */
	switch (hw->mac.type) {
	case igc_i225:
		/* Turn on MSI-X capability first, or our settings
		 * won't stick.  And it will take days to debug.
		 */
		wr32(IGC_GPIE, IGC_GPIE_MSIX_MODE |
		     IGC_GPIE_PBA | IGC_GPIE_EIAME |
		     IGC_GPIE_NSICR);

		/* enable msix_other interrupt */
		adapter->eims_other = BIT(vector);
		tmp = (vector++ | IGC_IVAR_VALID) << 8;

		wr32(IGC_IVAR_MISC, tmp);
		break;
	default:
		/* do nothing, since nothing else supports MSI-X */
		break;
	} /* switch (hw->mac.type) */

	adapter->eims_enable_mask |= adapter->eims_other;

	for (i = 0; i < adapter->num_q_vectors; i++)
		igc_assign_vector(adapter->q_vector[i], vector++);

	wrfl();
}

/**
 * igc_irq_enable - Enable default interrupt generation settings
 * @adapter: board private structure
 */
static void igc_irq_enable(struct igc_adapter *adapter)
{
	struct igc_hw *hw = &adapter->hw;

	if (adapter->msix_entries) {
		u32 ims = IGC_IMS_LSC | IGC_IMS_DOUTSYNC | IGC_IMS_DRSTA;
		u32 regval = rd32(IGC_EIAC);

		wr32(IGC_EIAC, regval | adapter->eims_enable_mask);
		regval = rd32(IGC_EIAM);
		wr32(IGC_EIAM, regval | adapter->eims_enable_mask);
		wr32(IGC_EIMS, adapter->eims_enable_mask);
		wr32(IGC_IMS, ims);
	} else {
		wr32(IGC_IMS, IMS_ENABLE_MASK | IGC_IMS_DRSTA);
		wr32(IGC_IAM, IMS_ENABLE_MASK | IGC_IMS_DRSTA);
	}
}

/**
 * igc_irq_disable - Mask off interrupt generation on the NIC
 * @adapter: board private structure
 */
static void igc_irq_disable(struct igc_adapter *adapter)
{
	struct igc_hw *hw = &adapter->hw;

	if (adapter->msix_entries) {
		u32 regval = rd32(IGC_EIAM);

		wr32(IGC_EIAM, regval & ~adapter->eims_enable_mask);
		wr32(IGC_EIMC, adapter->eims_enable_mask);
		regval = rd32(IGC_EIAC);
		wr32(IGC_EIAC, regval & ~adapter->eims_enable_mask);
	}

	wr32(IGC_IAM, 0);
	wr32(IGC_IMC, ~0);
	wrfl();

	if (adapter->msix_entries) {
		int vector = 0, i;

		synchronize_irq(adapter->msix_entries[vector++].vector);

		for (i = 0; i < adapter->num_q_vectors; i++)
			synchronize_irq(adapter->msix_entries[vector++].vector);
	} else {
		synchronize_irq(adapter->pdev->irq);
	}
}

void igc_set_flag_queue_pairs(struct igc_adapter *adapter,
			      const u32 max_rss_queues)
{
	/* Determine if we need to pair queues. */
	/* If rss_queues > half of max_rss_queues, pair the queues in
	 * order to conserve interrupts due to limited supply.
	 */
	if (adapter->rss_queues > (max_rss_queues / 2))
		adapter->flags |= IGC_FLAG_QUEUE_PAIRS;
	else
		adapter->flags &= ~IGC_FLAG_QUEUE_PAIRS;
}

unsigned int igc_get_max_rss_queues(struct igc_adapter *adapter)
{
	return IGC_MAX_RX_QUEUES;
}

static void igc_init_queue_configuration(struct igc_adapter *adapter)
{
	u32 max_rss_queues;

	max_rss_queues = igc_get_max_rss_queues(adapter);
	adapter->rss_queues = min_t(u32, max_rss_queues, num_online_cpus());

	igc_set_flag_queue_pairs(adapter, max_rss_queues);
}

/**
 * igc_reset_q_vector - Reset config for interrupt vector
 * @adapter: board private structure to initialize
 * @v_idx: Index of vector to be reset
 *
 * If NAPI is enabled it will delete any references to the
 * NAPI struct. This is preparation for igc_free_q_vector.
 */
static void igc_reset_q_vector(struct igc_adapter *adapter, int v_idx)
{
	struct igc_q_vector *q_vector = adapter->q_vector[v_idx];

	/* if we're coming from igc_set_interrupt_capability, the vectors are
	 * not yet allocated
	 */
	if (!q_vector)
		return;

	if (q_vector->tx.ring)
		adapter->tx_ring[q_vector->tx.ring->queue_index] = NULL;

	if (q_vector->rx.ring)
		adapter->rx_ring[q_vector->rx.ring->queue_index] = NULL;

	netif_napi_del(&q_vector->napi);
}

/**
 * igc_free_q_vector - Free memory allocated for specific interrupt vector
 * @adapter: board private structure to initialize
 * @v_idx: Index of vector to be freed
 *
 * This function frees the memory allocated to the q_vector.
 */
static void igc_free_q_vector(struct igc_adapter *adapter, int v_idx)
{
	struct igc_q_vector *q_vector = adapter->q_vector[v_idx];

	adapter->q_vector[v_idx] = NULL;

	/* igc_get_stats64() might access the rings on this vector,
	 * we must wait a grace period before freeing it.
	 */
	if (q_vector)
		kfree_rcu(q_vector, rcu);
}

/**
 * igc_free_q_vectors - Free memory allocated for interrupt vectors
 * @adapter: board private structure to initialize
 *
 * This function frees the memory allocated to the q_vectors.  In addition if
 * NAPI is enabled it will delete any references to the NAPI struct prior
 * to freeing the q_vector.
 */
static void igc_free_q_vectors(struct igc_adapter *adapter)
{
	int v_idx = adapter->num_q_vectors;

	adapter->num_tx_queues = 0;
	adapter->num_rx_queues = 0;
	adapter->num_q_vectors = 0;

	while (v_idx--) {
		igc_reset_q_vector(adapter, v_idx);
		igc_free_q_vector(adapter, v_idx);
	}
}

/**
 * igc_update_itr - update the dynamic ITR value based on statistics
 * @q_vector: pointer to q_vector
 * @ring_container: ring info to update the itr for
 *
 * Stores a new ITR value based on packets and byte
 * counts during the last interrupt.  The advantage of per interrupt
 * computation is faster updates and more accurate ITR for the current
 * traffic pattern.  Constants in this function were computed
 * based on theoretical maximum wire speed and thresholds were set based
 * on testing data as well as attempting to minimize response time
 * while increasing bulk throughput.
 * NOTE: These calculations are only valid when operating in a single-
 * queue environment.
 */
static void igc_update_itr(struct igc_q_vector *q_vector,
			   struct igc_ring_container *ring_container)
{
	unsigned int packets = ring_container->total_packets;
	unsigned int bytes = ring_container->total_bytes;
	u8 itrval = ring_container->itr;

	/* no packets, exit with status unchanged */
	if (packets == 0)
		return;

	switch (itrval) {
	case lowest_latency:
		/* handle TSO and jumbo frames */
		if (bytes / packets > 8000)
			itrval = bulk_latency;
		else if ((packets < 5) && (bytes > 512))
			itrval = low_latency;
		break;
	case low_latency:  /* 50 usec aka 20000 ints/s */
		if (bytes > 10000) {
			/* this if handles the TSO accounting */
			if (bytes / packets > 8000)
				itrval = bulk_latency;
			else if ((packets < 10) || ((bytes / packets) > 1200))
				itrval = bulk_latency;
			else if ((packets > 35))
				itrval = lowest_latency;
		} else if (bytes / packets > 2000) {
			itrval = bulk_latency;
		} else if (packets <= 2 && bytes < 512) {
			itrval = lowest_latency;
		}
		break;
	case bulk_latency: /* 250 usec aka 4000 ints/s */
		if (bytes > 25000) {
			if (packets > 35)
				itrval = low_latency;
		} else if (bytes < 1500) {
			itrval = low_latency;
		}
		break;
	}

	/* clear work counters since we have the values we need */
	ring_container->total_bytes = 0;
	ring_container->total_packets = 0;

	/* write updated itr to ring container */
	ring_container->itr = itrval;
}

static void igc_set_itr(struct igc_q_vector *q_vector)
{
	struct igc_adapter *adapter = q_vector->adapter;
	u32 new_itr = q_vector->itr_val;
	u8 current_itr = 0;

	/* for non-gigabit speeds, just fix the interrupt rate at 4000 */
	switch (adapter->link_speed) {
	case SPEED_10:
	case SPEED_100:
		current_itr = 0;
		new_itr = IGC_4K_ITR;
		goto set_itr_now;
	default:
		break;
	}

	igc_update_itr(q_vector, &q_vector->tx);
	igc_update_itr(q_vector, &q_vector->rx);

	current_itr = max(q_vector->rx.itr, q_vector->tx.itr);

	/* conservative mode (itr 3) eliminates the lowest_latency setting */
	if (current_itr == lowest_latency &&
	    ((q_vector->rx.ring && adapter->rx_itr_setting == 3) ||
	    (!q_vector->rx.ring && adapter->tx_itr_setting == 3)))
		current_itr = low_latency;

	switch (current_itr) {
	/* counts and packets in update_itr are dependent on these numbers */
	case lowest_latency:
		new_itr = IGC_70K_ITR; /* 70,000 ints/sec */
		break;
	case low_latency:
		new_itr = IGC_20K_ITR; /* 20,000 ints/sec */
		break;
	case bulk_latency:
		new_itr = IGC_4K_ITR;  /* 4,000 ints/sec */
		break;
	default:
		break;
	}

set_itr_now:
	if (new_itr != q_vector->itr_val) {
		/* this attempts to bias the interrupt rate towards Bulk
		 * by adding intermediate steps when interrupt rate is
		 * increasing
		 */
		new_itr = new_itr > q_vector->itr_val ?
			  max((new_itr * q_vector->itr_val) /
			  (new_itr + (q_vector->itr_val >> 2)),
			  new_itr) : new_itr;
		/* Don't write the value here; it resets the adapter's
		 * internal timer, and causes us to delay far longer than
		 * we should between interrupts.  Instead, we write the ITR
		 * value at the beginning of the next interrupt so the timing
		 * ends up being correct.
		 */
		q_vector->itr_val = new_itr;
		q_vector->set_itr = 1;
	}
}

static void igc_reset_interrupt_capability(struct igc_adapter *adapter)
{
	int v_idx = adapter->num_q_vectors;

	if (adapter->msix_entries) {
		pci_disable_msix(adapter->pdev);
		kfree(adapter->msix_entries);
		adapter->msix_entries = NULL;
	} else if (adapter->flags & IGC_FLAG_HAS_MSI) {
		pci_disable_msi(adapter->pdev);
	}

	while (v_idx--)
		igc_reset_q_vector(adapter, v_idx);
}

/**
 * igc_set_interrupt_capability - set MSI or MSI-X if supported
 * @adapter: Pointer to adapter structure
 * @msix: boolean value for MSI-X capability
 *
 * Attempt to configure interrupts using the best available
 * capabilities of the hardware and kernel.
 */
static void igc_set_interrupt_capability(struct igc_adapter *adapter,
					 bool msix)
{
	int numvecs, i;
	int err;

	if (!msix)
		goto msi_only;
	adapter->flags |= IGC_FLAG_HAS_MSIX;

	/* Number of supported queues. */
	adapter->num_rx_queues = adapter->rss_queues;

	adapter->num_tx_queues = adapter->rss_queues;

	/* start with one vector for every Rx queue */
	numvecs = adapter->num_rx_queues;

	/* if Tx handler is separate add 1 for every Tx queue */
	if (!(adapter->flags & IGC_FLAG_QUEUE_PAIRS))
		numvecs += adapter->num_tx_queues;

	/* store the number of vectors reserved for queues */
	adapter->num_q_vectors = numvecs;

	/* add 1 vector for link status interrupts */
	numvecs++;

	adapter->msix_entries = kcalloc(numvecs, sizeof(struct msix_entry),
					GFP_KERNEL);

	if (!adapter->msix_entries)
		return;

	/* populate entry values */
	for (i = 0; i < numvecs; i++)
		adapter->msix_entries[i].entry = i;

	err = pci_enable_msix_range(adapter->pdev,
				    adapter->msix_entries,
				    numvecs,
				    numvecs);
	if (err > 0)
		return;

	kfree(adapter->msix_entries);
	adapter->msix_entries = NULL;

	igc_reset_interrupt_capability(adapter);

msi_only:
	adapter->flags &= ~IGC_FLAG_HAS_MSIX;

	adapter->rss_queues = 1;
	adapter->flags |= IGC_FLAG_QUEUE_PAIRS;
	adapter->num_rx_queues = 1;
	adapter->num_tx_queues = 1;
	adapter->num_q_vectors = 1;
	if (!pci_enable_msi(adapter->pdev))
		adapter->flags |= IGC_FLAG_HAS_MSI;
}

/**
 * igc_update_ring_itr - update the dynamic ITR value based on packet size
 * @q_vector: pointer to q_vector
 *
 * Stores a new ITR value based on strictly on packet size.  This
 * algorithm is less sophisticated than that used in igc_update_itr,
 * due to the difficulty of synchronizing statistics across multiple
 * receive rings.  The divisors and thresholds used by this function
 * were determined based on theoretical maximum wire speed and testing
 * data, in order to minimize response time while increasing bulk
 * throughput.
 * NOTE: This function is called only when operating in a multiqueue
 * receive environment.
 */
static void igc_update_ring_itr(struct igc_q_vector *q_vector)
{
	struct igc_adapter *adapter = q_vector->adapter;
	int new_val = q_vector->itr_val;
	int avg_wire_size = 0;
	unsigned int packets;

	/* For non-gigabit speeds, just fix the interrupt rate at 4000
	 * ints/sec - ITR timer value of 120 ticks.
	 */
	switch (adapter->link_speed) {
	case SPEED_10:
	case SPEED_100:
		new_val = IGC_4K_ITR;
		goto set_itr_val;
	default:
		break;
	}

	packets = q_vector->rx.total_packets;
	if (packets)
		avg_wire_size = q_vector->rx.total_bytes / packets;

	packets = q_vector->tx.total_packets;
	if (packets)
		avg_wire_size = max_t(u32, avg_wire_size,
				      q_vector->tx.total_bytes / packets);

	/* if avg_wire_size isn't set no work was done */
	if (!avg_wire_size)
		goto clear_counts;

	/* Add 24 bytes to size to account for CRC, preamble, and gap */
	avg_wire_size += 24;

	/* Don't starve jumbo frames */
	avg_wire_size = min(avg_wire_size, 3000);

	/* Give a little boost to mid-size frames */
	if (avg_wire_size > 300 && avg_wire_size < 1200)
		new_val = avg_wire_size / 3;
	else
		new_val = avg_wire_size / 2;

	/* conservative mode (itr 3) eliminates the lowest_latency setting */
	if (new_val < IGC_20K_ITR &&
	    ((q_vector->rx.ring && adapter->rx_itr_setting == 3) ||
	    (!q_vector->rx.ring && adapter->tx_itr_setting == 3)))
		new_val = IGC_20K_ITR;

set_itr_val:
	if (new_val != q_vector->itr_val) {
		q_vector->itr_val = new_val;
		q_vector->set_itr = 1;
	}
clear_counts:
	q_vector->rx.total_bytes = 0;
	q_vector->rx.total_packets = 0;
	q_vector->tx.total_bytes = 0;
	q_vector->tx.total_packets = 0;
}

static void igc_ring_irq_enable(struct igc_q_vector *q_vector)
{
	struct igc_adapter *adapter = q_vector->adapter;
	struct igc_hw *hw = &adapter->hw;

	if ((q_vector->rx.ring && (adapter->rx_itr_setting & 3)) ||
	    (!q_vector->rx.ring && (adapter->tx_itr_setting & 3))) {
		if (adapter->num_q_vectors == 1)
			igc_set_itr(q_vector);
		else
			igc_update_ring_itr(q_vector);
	}

	if (!test_bit(__IGC_DOWN, &adapter->state)) {
		if (adapter->msix_entries)
			wr32(IGC_EIMS, q_vector->eims_value);
		else
			igc_irq_enable(adapter);
	}
}

static void igc_add_ring(struct igc_ring *ring,
			 struct igc_ring_container *head)
{
	head->ring = ring;
	head->count++;
}

/**
 * igc_cache_ring_register - Descriptor ring to register mapping
 * @adapter: board private structure to initialize
 *
 * Once we know the feature-set enabled for the device, we'll cache
 * the register offset the descriptor ring is assigned to.
 */
static void igc_cache_ring_register(struct igc_adapter *adapter)
{
	int i = 0, j = 0;

	switch (adapter->hw.mac.type) {
	case igc_i225:
	default:
		for (; i < adapter->num_rx_queues; i++)
			adapter->rx_ring[i]->reg_idx = i;
		for (; j < adapter->num_tx_queues; j++)
			adapter->tx_ring[j]->reg_idx = j;
		break;
	}
}

/**
 * igc_poll - NAPI Rx polling callback
 * @napi: napi polling structure
 * @budget: count of how many packets we should handle
 */
static int igc_poll(struct napi_struct *napi, int budget)
{
	struct igc_q_vector *q_vector = container_of(napi,
						     struct igc_q_vector,
						     napi);
	struct igc_ring *rx_ring = q_vector->rx.ring;
	bool clean_complete = true;
	int work_done = 0;

	if (q_vector->tx.ring)
		clean_complete = igc_clean_tx_irq(q_vector, budget);

	if (rx_ring) {
		int cleaned = rx_ring->xsk_pool ?
			      igc_clean_rx_irq_zc(q_vector, budget) :
			      igc_clean_rx_irq(q_vector, budget);

		work_done += cleaned;
		if (cleaned >= budget)
			clean_complete = false;
	}

	/* If all work not completed, return budget and keep polling */
	if (!clean_complete)
		return budget;

	/* Exit the polling mode, but don't re-enable interrupts if stack might
	 * poll us due to busy-polling
	 */
	if (likely(napi_complete_done(napi, work_done)))
		igc_ring_irq_enable(q_vector);

	return min(work_done, budget - 1);
}

/**
 * igc_alloc_q_vector - Allocate memory for a single interrupt vector
 * @adapter: board private structure to initialize
 * @v_count: q_vectors allocated on adapter, used for ring interleaving
 * @v_idx: index of vector in adapter struct
 * @txr_count: total number of Tx rings to allocate
 * @txr_idx: index of first Tx ring to allocate
 * @rxr_count: total number of Rx rings to allocate
 * @rxr_idx: index of first Rx ring to allocate
 *
 * We allocate one q_vector.  If allocation fails we return -ENOMEM.
 */
static int igc_alloc_q_vector(struct igc_adapter *adapter,
			      unsigned int v_count, unsigned int v_idx,
			      unsigned int txr_count, unsigned int txr_idx,
			      unsigned int rxr_count, unsigned int rxr_idx)
{
	struct igc_q_vector *q_vector;
	struct igc_ring *ring;
	int ring_count;

	/* igc only supports 1 Tx and/or 1 Rx queue per vector */
	if (txr_count > 1 || rxr_count > 1)
		return -ENOMEM;

	ring_count = txr_count + rxr_count;

	/* allocate q_vector and rings */
	q_vector = adapter->q_vector[v_idx];
	if (!q_vector)
		q_vector = kzalloc(struct_size(q_vector, ring, ring_count),
				   GFP_KERNEL);
	else
		memset(q_vector, 0, struct_size(q_vector, ring, ring_count));
	if (!q_vector)
		return -ENOMEM;

	/* initialize NAPI */
	netif_napi_add(adapter->netdev, &q_vector->napi, igc_poll);

	/* tie q_vector and adapter together */
	adapter->q_vector[v_idx] = q_vector;
	q_vector->adapter = adapter;

	/* initialize work limits */
	q_vector->tx.work_limit = adapter->tx_work_limit;

	/* initialize ITR configuration */
	q_vector->itr_register = adapter->io_addr + IGC_EITR(0);
	q_vector->itr_val = IGC_START_ITR;

	/* initialize pointer to rings */
	ring = q_vector->ring;

	/* initialize ITR */
	if (rxr_count) {
		/* rx or rx/tx vector */
		if (!adapter->rx_itr_setting || adapter->rx_itr_setting > 3)
			q_vector->itr_val = adapter->rx_itr_setting;
	} else {
		/* tx only vector */
		if (!adapter->tx_itr_setting || adapter->tx_itr_setting > 3)
			q_vector->itr_val = adapter->tx_itr_setting;
	}

	if (txr_count) {
		/* assign generic ring traits */
		ring->dev = &adapter->pdev->dev;
		ring->netdev = adapter->netdev;

		/* configure backlink on ring */
		ring->q_vector = q_vector;

		/* update q_vector Tx values */
		igc_add_ring(ring, &q_vector->tx);

		/* apply Tx specific ring traits */
		ring->count = adapter->tx_ring_count;
		ring->queue_index = txr_idx;

		/* assign ring to adapter */
		adapter->tx_ring[txr_idx] = ring;

		/* push pointer to next ring */
		ring++;
	}

	if (rxr_count) {
		/* assign generic ring traits */
		ring->dev = &adapter->pdev->dev;
		ring->netdev = adapter->netdev;

		/* configure backlink on ring */
		ring->q_vector = q_vector;

		/* update q_vector Rx values */
		igc_add_ring(ring, &q_vector->rx);

		/* apply Rx specific ring traits */
		ring->count = adapter->rx_ring_count;
		ring->queue_index = rxr_idx;

		/* assign ring to adapter */
		adapter->rx_ring[rxr_idx] = ring;
	}

	return 0;
}

/**
 * igc_alloc_q_vectors - Allocate memory for interrupt vectors
 * @adapter: board private structure to initialize
 *
 * We allocate one q_vector per queue interrupt.  If allocation fails we
 * return -ENOMEM.
 */
static int igc_alloc_q_vectors(struct igc_adapter *adapter)
{
	int rxr_remaining = adapter->num_rx_queues;
	int txr_remaining = adapter->num_tx_queues;
	int rxr_idx = 0, txr_idx = 0, v_idx = 0;
	int q_vectors = adapter->num_q_vectors;
	int err;

	if (q_vectors >= (rxr_remaining + txr_remaining)) {
		for (; rxr_remaining; v_idx++) {
			err = igc_alloc_q_vector(adapter, q_vectors, v_idx,
						 0, 0, 1, rxr_idx);

			if (err)
				goto err_out;

			/* update counts and index */
			rxr_remaining--;
			rxr_idx++;
		}
	}

	for (; v_idx < q_vectors; v_idx++) {
		int rqpv = DIV_ROUND_UP(rxr_remaining, q_vectors - v_idx);
		int tqpv = DIV_ROUND_UP(txr_remaining, q_vectors - v_idx);

		err = igc_alloc_q_vector(adapter, q_vectors, v_idx,
					 tqpv, txr_idx, rqpv, rxr_idx);

		if (err)
			goto err_out;

		/* update counts and index */
		rxr_remaining -= rqpv;
		txr_remaining -= tqpv;
		rxr_idx++;
		txr_idx++;
	}

	return 0;

err_out:
	adapter->num_tx_queues = 0;
	adapter->num_rx_queues = 0;
	adapter->num_q_vectors = 0;

	while (v_idx--)
		igc_free_q_vector(adapter, v_idx);

	return -ENOMEM;
}

/**
 * igc_init_interrupt_scheme - initialize interrupts, allocate queues/vectors
 * @adapter: Pointer to adapter structure
 * @msix: boolean for MSI-X capability
 *
 * This function initializes the interrupts and allocates all of the queues.
 */
static int igc_init_interrupt_scheme(struct igc_adapter *adapter, bool msix)
{
	struct net_device *dev = adapter->netdev;
	int err = 0;

	igc_set_interrupt_capability(adapter, msix);

	err = igc_alloc_q_vectors(adapter);
	if (err) {
		netdev_err(dev, "Unable to allocate memory for vectors\n");
		goto err_alloc_q_vectors;
	}

	igc_cache_ring_register(adapter);

	return 0;

err_alloc_q_vectors:
	igc_reset_interrupt_capability(adapter);
	return err;
}

/**
 * igc_sw_init - Initialize general software structures (struct igc_adapter)
 * @adapter: board private structure to initialize
 *
 * igc_sw_init initializes the Adapter private data structure.
 * Fields are initialized based on PCI device information and
 * OS network device settings (MTU size).
 */
static int igc_sw_init(struct igc_adapter *adapter)
{
	struct net_device *netdev = adapter->netdev;
	struct pci_dev *pdev = adapter->pdev;
	struct igc_hw *hw = &adapter->hw;

	pci_read_config_word(pdev, PCI_COMMAND, &hw->bus.pci_cmd_word);

	/* set default ring sizes */
	adapter->tx_ring_count = IGC_DEFAULT_TXD;
	adapter->rx_ring_count = IGC_DEFAULT_RXD;

	/* set default ITR values */
	adapter->rx_itr_setting = IGC_DEFAULT_ITR;
	adapter->tx_itr_setting = IGC_DEFAULT_ITR;

	/* set default work limits */
	adapter->tx_work_limit = IGC_DEFAULT_TX_WORK;

	/* adjust max frame to be at least the size of a standard frame */
	adapter->max_frame_size = netdev->mtu + ETH_HLEN + ETH_FCS_LEN +
				VLAN_HLEN;
	adapter->min_frame_size = ETH_ZLEN + ETH_FCS_LEN;

	mutex_init(&adapter->nfc_rule_lock);
	INIT_LIST_HEAD(&adapter->nfc_rule_list);
	adapter->nfc_rule_count = 0;

	spin_lock_init(&adapter->stats64_lock);
	spin_lock_init(&adapter->qbv_tx_lock);
	/* Assume MSI-X interrupts, will be checked during IRQ allocation */
	adapter->flags |= IGC_FLAG_HAS_MSIX;

	igc_init_queue_configuration(adapter);

	/* This call may decrease the number of queues */
	if (igc_init_interrupt_scheme(adapter, true)) {
		netdev_err(netdev, "Unable to allocate memory for queues\n");
		return -ENOMEM;
	}

	/* Explicitly disable IRQ since the NIC can be in any state. */
	igc_irq_disable(adapter);

	set_bit(__IGC_DOWN, &adapter->state);

	return 0;
}

/**
 * igc_up - Open the interface and prepare it to handle traffic
 * @adapter: board private structure
 */
void igc_up(struct igc_adapter *adapter)
{
	struct igc_hw *hw = &adapter->hw;
	int i = 0;

	/* hardware has been reset, we need to reload some things */
	igc_configure(adapter);

	clear_bit(__IGC_DOWN, &adapter->state);

	for (i = 0; i < adapter->num_q_vectors; i++)
		napi_enable(&adapter->q_vector[i]->napi);

	if (adapter->msix_entries)
		igc_configure_msix(adapter);
	else
		igc_assign_vector(adapter->q_vector[0], 0);

	/* Clear any pending interrupts. */
	rd32(IGC_ICR);
	igc_irq_enable(adapter);

	netif_tx_start_all_queues(adapter->netdev);

	/* start the watchdog. */
	hw->mac.get_link_status = true;
	schedule_work(&adapter->watchdog_task);
}

/**
 * igc_update_stats - Update the board statistics counters
 * @adapter: board private structure
 */
void igc_update_stats(struct igc_adapter *adapter)
{
	struct rtnl_link_stats64 *net_stats = &adapter->stats64;
	struct pci_dev *pdev = adapter->pdev;
	struct igc_hw *hw = &adapter->hw;
	u64 _bytes, _packets;
	u64 bytes, packets;
	unsigned int start;
	u32 mpc;
	int i;

	/* Prevent stats update while adapter is being reset, or if the pci
	 * connection is down.
	 */
	if (adapter->link_speed == 0)
		return;
	if (pci_channel_offline(pdev))
		return;

	packets = 0;
	bytes = 0;

	rcu_read_lock();
	for (i = 0; i < adapter->num_rx_queues; i++) {
		struct igc_ring *ring = adapter->rx_ring[i];
		u32 rqdpc = rd32(IGC_RQDPC(i));

		if (hw->mac.type >= igc_i225)
			wr32(IGC_RQDPC(i), 0);

		if (rqdpc) {
			ring->rx_stats.drops += rqdpc;
			net_stats->rx_fifo_errors += rqdpc;
		}

		do {
			start = u64_stats_fetch_begin(&ring->rx_syncp);
			_bytes = ring->rx_stats.bytes;
			_packets = ring->rx_stats.packets;
		} while (u64_stats_fetch_retry(&ring->rx_syncp, start));
		bytes += _bytes;
		packets += _packets;
	}

	net_stats->rx_bytes = bytes;
	net_stats->rx_packets = packets;

	packets = 0;
	bytes = 0;
	for (i = 0; i < adapter->num_tx_queues; i++) {
		struct igc_ring *ring = adapter->tx_ring[i];

		do {
			start = u64_stats_fetch_begin(&ring->tx_syncp);
			_bytes = ring->tx_stats.bytes;
			_packets = ring->tx_stats.packets;
		} while (u64_stats_fetch_retry(&ring->tx_syncp, start));
		bytes += _bytes;
		packets += _packets;
	}
	net_stats->tx_bytes = bytes;
	net_stats->tx_packets = packets;
	rcu_read_unlock();

	/* read stats registers */
	adapter->stats.crcerrs += rd32(IGC_CRCERRS);
	adapter->stats.gprc += rd32(IGC_GPRC);
	adapter->stats.gorc += rd32(IGC_GORCL);
	rd32(IGC_GORCH); /* clear GORCL */
	adapter->stats.bprc += rd32(IGC_BPRC);
	adapter->stats.mprc += rd32(IGC_MPRC);
	adapter->stats.roc += rd32(IGC_ROC);

	adapter->stats.prc64 += rd32(IGC_PRC64);
	adapter->stats.prc127 += rd32(IGC_PRC127);
	adapter->stats.prc255 += rd32(IGC_PRC255);
	adapter->stats.prc511 += rd32(IGC_PRC511);
	adapter->stats.prc1023 += rd32(IGC_PRC1023);
	adapter->stats.prc1522 += rd32(IGC_PRC1522);
	adapter->stats.tlpic += rd32(IGC_TLPIC);
	adapter->stats.rlpic += rd32(IGC_RLPIC);
	adapter->stats.hgptc += rd32(IGC_HGPTC);

	mpc = rd32(IGC_MPC);
	adapter->stats.mpc += mpc;
	net_stats->rx_fifo_errors += mpc;
	adapter->stats.scc += rd32(IGC_SCC);
	adapter->stats.ecol += rd32(IGC_ECOL);
	adapter->stats.mcc += rd32(IGC_MCC);
	adapter->stats.latecol += rd32(IGC_LATECOL);
	adapter->stats.dc += rd32(IGC_DC);
	adapter->stats.rlec += rd32(IGC_RLEC);
	adapter->stats.xonrxc += rd32(IGC_XONRXC);
	adapter->stats.xontxc += rd32(IGC_XONTXC);
	adapter->stats.xoffrxc += rd32(IGC_XOFFRXC);
	adapter->stats.xofftxc += rd32(IGC_XOFFTXC);
	adapter->stats.fcruc += rd32(IGC_FCRUC);
	adapter->stats.gptc += rd32(IGC_GPTC);
	adapter->stats.gotc += rd32(IGC_GOTCL);
	rd32(IGC_GOTCH); /* clear GOTCL */
	adapter->stats.rnbc += rd32(IGC_RNBC);
	adapter->stats.ruc += rd32(IGC_RUC);
	adapter->stats.rfc += rd32(IGC_RFC);
	adapter->stats.rjc += rd32(IGC_RJC);
	adapter->stats.tor += rd32(IGC_TORH);
	adapter->stats.tot += rd32(IGC_TOTH);
	adapter->stats.tpr += rd32(IGC_TPR);

	adapter->stats.ptc64 += rd32(IGC_PTC64);
	adapter->stats.ptc127 += rd32(IGC_PTC127);
	adapter->stats.ptc255 += rd32(IGC_PTC255);
	adapter->stats.ptc511 += rd32(IGC_PTC511);
	adapter->stats.ptc1023 += rd32(IGC_PTC1023);
	adapter->stats.ptc1522 += rd32(IGC_PTC1522);

	adapter->stats.mptc += rd32(IGC_MPTC);
	adapter->stats.bptc += rd32(IGC_BPTC);

	adapter->stats.tpt += rd32(IGC_TPT);
	adapter->stats.colc += rd32(IGC_COLC);
	adapter->stats.colc += rd32(IGC_RERC);

	adapter->stats.algnerrc += rd32(IGC_ALGNERRC);

	adapter->stats.tsctc += rd32(IGC_TSCTC);

	adapter->stats.iac += rd32(IGC_IAC);

	/* Fill out the OS statistics structure */
	net_stats->multicast = adapter->stats.mprc;
	net_stats->collisions = adapter->stats.colc;

	/* Rx Errors */

	/* RLEC on some newer hardware can be incorrect so build
	 * our own version based on RUC and ROC
	 */
	net_stats->rx_errors = adapter->stats.rxerrc +
		adapter->stats.crcerrs + adapter->stats.algnerrc +
		adapter->stats.ruc + adapter->stats.roc +
		adapter->stats.cexterr;
	net_stats->rx_length_errors = adapter->stats.ruc +
				      adapter->stats.roc;
	net_stats->rx_crc_errors = adapter->stats.crcerrs;
	net_stats->rx_frame_errors = adapter->stats.algnerrc;
	net_stats->rx_missed_errors = adapter->stats.mpc;

	/* Tx Errors */
	net_stats->tx_errors = adapter->stats.ecol +
			       adapter->stats.latecol;
	net_stats->tx_aborted_errors = adapter->stats.ecol;
	net_stats->tx_window_errors = adapter->stats.latecol;
	net_stats->tx_carrier_errors = adapter->stats.tncrs;

	/* Tx Dropped */
	net_stats->tx_dropped = adapter->stats.txdrop;

	/* Management Stats */
	adapter->stats.mgptc += rd32(IGC_MGTPTC);
	adapter->stats.mgprc += rd32(IGC_MGTPRC);
	adapter->stats.mgpdc += rd32(IGC_MGTPDC);
}

/**
 * igc_down - Close the interface
 * @adapter: board private structure
 */
void igc_down(struct igc_adapter *adapter)
{
	struct net_device *netdev = adapter->netdev;
	struct igc_hw *hw = &adapter->hw;
	u32 tctl, rctl;
	int i = 0;

	set_bit(__IGC_DOWN, &adapter->state);

	igc_ptp_suspend(adapter);

	if (pci_device_is_present(adapter->pdev)) {
		/* disable receives in the hardware */
		rctl = rd32(IGC_RCTL);
		wr32(IGC_RCTL, rctl & ~IGC_RCTL_EN);
		/* flush and sleep below */
	}
	/* set trans_start so we don't get spurious watchdogs during reset */
	netif_trans_update(netdev);

	netif_carrier_off(netdev);
	netif_tx_stop_all_queues(netdev);

	if (pci_device_is_present(adapter->pdev)) {
		/* disable transmits in the hardware */
		tctl = rd32(IGC_TCTL);
		tctl &= ~IGC_TCTL_EN;
		wr32(IGC_TCTL, tctl);
		/* flush both disables and wait for them to finish */
		wrfl();
		usleep_range(10000, 20000);

		igc_irq_disable(adapter);
	}

	adapter->flags &= ~IGC_FLAG_NEED_LINK_UPDATE;

	for (i = 0; i < adapter->num_q_vectors; i++) {
		if (adapter->q_vector[i]) {
			napi_synchronize(&adapter->q_vector[i]->napi);
			napi_disable(&adapter->q_vector[i]->napi);
		}
	}

	del_timer_sync(&adapter->watchdog_timer);
	del_timer_sync(&adapter->phy_info_timer);

	/* record the stats before reset*/
	spin_lock(&adapter->stats64_lock);
	igc_update_stats(adapter);
	spin_unlock(&adapter->stats64_lock);

	adapter->link_speed = 0;
	adapter->link_duplex = 0;

	if (!pci_channel_offline(adapter->pdev))
		igc_reset(adapter);

	/* clear VLAN promisc flag so VFTA will be updated if necessary */
	adapter->flags &= ~IGC_FLAG_VLAN_PROMISC;

	igc_disable_all_tx_rings_hw(adapter);
	igc_clean_all_tx_rings(adapter);
	igc_clean_all_rx_rings(adapter);
}

void igc_reinit_locked(struct igc_adapter *adapter)
{
	while (test_and_set_bit(__IGC_RESETTING, &adapter->state))
		usleep_range(1000, 2000);
	igc_down(adapter);
	igc_up(adapter);
	clear_bit(__IGC_RESETTING, &adapter->state);
}

static void igc_reset_task(struct work_struct *work)
{
	struct igc_adapter *adapter;

	adapter = container_of(work, struct igc_adapter, reset_task);

	rtnl_lock();
	/* If we're already down or resetting, just bail */
	if (test_bit(__IGC_DOWN, &adapter->state) ||
	    test_bit(__IGC_RESETTING, &adapter->state)) {
		rtnl_unlock();
		return;
	}

	igc_rings_dump(adapter);
	igc_regs_dump(adapter);
	netdev_err(adapter->netdev, "Reset adapter\n");
	igc_reinit_locked(adapter);
	rtnl_unlock();
}

/**
 * igc_change_mtu - Change the Maximum Transfer Unit
 * @netdev: network interface device structure
 * @new_mtu: new value for maximum frame size
 *
 * Returns 0 on success, negative on failure
 */
static int igc_change_mtu(struct net_device *netdev, int new_mtu)
{
	int max_frame = new_mtu + ETH_HLEN + ETH_FCS_LEN + VLAN_HLEN;
	struct igc_adapter *adapter = netdev_priv(netdev);

	if (igc_xdp_is_enabled(adapter) && new_mtu > ETH_DATA_LEN) {
		netdev_dbg(netdev, "Jumbo frames not supported with XDP");
		return -EINVAL;
	}

	/* adjust max frame to be at least the size of a standard frame */
	if (max_frame < (ETH_FRAME_LEN + ETH_FCS_LEN))
		max_frame = ETH_FRAME_LEN + ETH_FCS_LEN;

	while (test_and_set_bit(__IGC_RESETTING, &adapter->state))
		usleep_range(1000, 2000);

	/* igc_down has a dependency on max_frame_size */
	adapter->max_frame_size = max_frame;

	if (netif_running(netdev))
		igc_down(adapter);

	netdev_dbg(netdev, "changing MTU from %d to %d\n", netdev->mtu, new_mtu);
	netdev->mtu = new_mtu;

	if (netif_running(netdev))
		igc_up(adapter);
	else
		igc_reset(adapter);

	clear_bit(__IGC_RESETTING, &adapter->state);

	return 0;
}

/**
 * igc_tx_timeout - Respond to a Tx Hang
 * @netdev: network interface device structure
 * @txqueue: queue number that timed out
 **/
static void igc_tx_timeout(struct net_device *netdev,
			   unsigned int __always_unused txqueue)
{
	struct igc_adapter *adapter = netdev_priv(netdev);
	struct igc_hw *hw = &adapter->hw;

	/* Do the reset outside of interrupt context */
	adapter->tx_timeout_count++;
	schedule_work(&adapter->reset_task);
	wr32(IGC_EICS,
	     (adapter->eims_enable_mask & ~adapter->eims_other));
}

/**
 * igc_get_stats64 - Get System Network Statistics
 * @netdev: network interface device structure
 * @stats: rtnl_link_stats64 pointer
 *
 * Returns the address of the device statistics structure.
 * The statistics are updated here and also from the timer callback.
 */
static void igc_get_stats64(struct net_device *netdev,
			    struct rtnl_link_stats64 *stats)
{
	struct igc_adapter *adapter = netdev_priv(netdev);

	spin_lock(&adapter->stats64_lock);
	if (!test_bit(__IGC_RESETTING, &adapter->state))
		igc_update_stats(adapter);
	memcpy(stats, &adapter->stats64, sizeof(*stats));
	spin_unlock(&adapter->stats64_lock);
}

static netdev_features_t igc_fix_features(struct net_device *netdev,
					  netdev_features_t features)
{
	/* Since there is no support for separate Rx/Tx vlan accel
	 * enable/disable make sure Tx flag is always in same state as Rx.
	 */
	if (features & NETIF_F_HW_VLAN_CTAG_RX)
		features |= NETIF_F_HW_VLAN_CTAG_TX;
	else
		features &= ~NETIF_F_HW_VLAN_CTAG_TX;

	return features;
}

static int igc_set_features(struct net_device *netdev,
			    netdev_features_t features)
{
	netdev_features_t changed = netdev->features ^ features;
	struct igc_adapter *adapter = netdev_priv(netdev);

	if (changed & NETIF_F_HW_VLAN_CTAG_RX)
		igc_vlan_mode(netdev, features);

	/* Add VLAN support */
	if (!(changed & (NETIF_F_RXALL | NETIF_F_NTUPLE)))
		return 0;

	if (!(features & NETIF_F_NTUPLE))
		igc_flush_nfc_rules(adapter);

	netdev->features = features;

	if (netif_running(netdev))
		igc_reinit_locked(adapter);
	else
		igc_reset(adapter);

	return 1;
}

static netdev_features_t
igc_features_check(struct sk_buff *skb, struct net_device *dev,
		   netdev_features_t features)
{
	unsigned int network_hdr_len, mac_hdr_len;

	/* Make certain the headers can be described by a context descriptor */
	mac_hdr_len = skb_network_header(skb) - skb->data;
	if (unlikely(mac_hdr_len > IGC_MAX_MAC_HDR_LEN))
		return features & ~(NETIF_F_HW_CSUM |
				    NETIF_F_SCTP_CRC |
				    NETIF_F_HW_VLAN_CTAG_TX |
				    NETIF_F_TSO |
				    NETIF_F_TSO6);

	network_hdr_len = skb_checksum_start(skb) - skb_network_header(skb);
	if (unlikely(network_hdr_len >  IGC_MAX_NETWORK_HDR_LEN))
		return features & ~(NETIF_F_HW_CSUM |
				    NETIF_F_SCTP_CRC |
				    NETIF_F_TSO |
				    NETIF_F_TSO6);

	/* We can only support IPv4 TSO in tunnels if we can mangle the
	 * inner IP ID field, so strip TSO if MANGLEID is not supported.
	 */
	if (skb->encapsulation && !(features & NETIF_F_TSO_MANGLEID))
		features &= ~NETIF_F_TSO;

	return features;
}

static void igc_tsync_interrupt(struct igc_adapter *adapter)
{
	u32 ack, tsauxc, sec, nsec, tsicr;
	struct igc_hw *hw = &adapter->hw;
	struct ptp_clock_event event;
	struct timespec64 ts;

	tsicr = rd32(IGC_TSICR);
	ack = 0;

	if (tsicr & IGC_TSICR_SYS_WRAP) {
		event.type = PTP_CLOCK_PPS;
		if (adapter->ptp_caps.pps)
			ptp_clock_event(adapter->ptp_clock, &event);
		ack |= IGC_TSICR_SYS_WRAP;
	}

	if (tsicr & IGC_TSICR_TXTS) {
		/* retrieve hardware timestamp */
		igc_ptp_tx_tstamp_event(adapter);
		ack |= IGC_TSICR_TXTS;
	}

	if (tsicr & IGC_TSICR_TT0) {
		spin_lock(&adapter->tmreg_lock);
		ts = timespec64_add(adapter->perout[0].start,
				    adapter->perout[0].period);
		wr32(IGC_TRGTTIML0, ts.tv_nsec | IGC_TT_IO_TIMER_SEL_SYSTIM0);
		wr32(IGC_TRGTTIMH0, (u32)ts.tv_sec);
		tsauxc = rd32(IGC_TSAUXC);
		tsauxc |= IGC_TSAUXC_EN_TT0;
		wr32(IGC_TSAUXC, tsauxc);
		adapter->perout[0].start = ts;
		spin_unlock(&adapter->tmreg_lock);
		ack |= IGC_TSICR_TT0;
	}

	if (tsicr & IGC_TSICR_TT1) {
		spin_lock(&adapter->tmreg_lock);
		ts = timespec64_add(adapter->perout[1].start,
				    adapter->perout[1].period);
		wr32(IGC_TRGTTIML1, ts.tv_nsec | IGC_TT_IO_TIMER_SEL_SYSTIM0);
		wr32(IGC_TRGTTIMH1, (u32)ts.tv_sec);
		tsauxc = rd32(IGC_TSAUXC);
		tsauxc |= IGC_TSAUXC_EN_TT1;
		wr32(IGC_TSAUXC, tsauxc);
		adapter->perout[1].start = ts;
		spin_unlock(&adapter->tmreg_lock);
		ack |= IGC_TSICR_TT1;
	}

	if (tsicr & IGC_TSICR_AUTT0) {
		nsec = rd32(IGC_AUXSTMPL0);
		sec  = rd32(IGC_AUXSTMPH0);
		event.type = PTP_CLOCK_EXTTS;
		event.index = 0;
		event.timestamp = sec * NSEC_PER_SEC + nsec;
		ptp_clock_event(adapter->ptp_clock, &event);
		ack |= IGC_TSICR_AUTT0;
	}

	if (tsicr & IGC_TSICR_AUTT1) {
		nsec = rd32(IGC_AUXSTMPL1);
		sec  = rd32(IGC_AUXSTMPH1);
		event.type = PTP_CLOCK_EXTTS;
		event.index = 1;
		event.timestamp = sec * NSEC_PER_SEC + nsec;
		ptp_clock_event(adapter->ptp_clock, &event);
		ack |= IGC_TSICR_AUTT1;
	}

	/* acknowledge the interrupts */
	wr32(IGC_TSICR, ack);
}

/**
 * igc_msix_other - msix other interrupt handler
 * @irq: interrupt number
 * @data: pointer to a q_vector
 */
static irqreturn_t igc_msix_other(int irq, void *data)
{
	struct igc_adapter *adapter = data;
	struct igc_hw *hw = &adapter->hw;
	u32 icr = rd32(IGC_ICR);

	/* reading ICR causes bit 31 of EICR to be cleared */
	if (icr & IGC_ICR_DRSTA)
		schedule_work(&adapter->reset_task);

	if (icr & IGC_ICR_DOUTSYNC) {
		/* HW is reporting DMA is out of sync */
		adapter->stats.doosync++;
	}

	if (icr & IGC_ICR_LSC) {
		hw->mac.get_link_status = true;
		/* guard against interrupt when we're going down */
		if (!test_bit(__IGC_DOWN, &adapter->state))
			mod_timer(&adapter->watchdog_timer, jiffies + 1);
	}

	if (icr & IGC_ICR_TS)
		igc_tsync_interrupt(adapter);

	wr32(IGC_EIMS, adapter->eims_other);

	return IRQ_HANDLED;
}

static void igc_write_itr(struct igc_q_vector *q_vector)
{
	u32 itr_val = q_vector->itr_val & IGC_QVECTOR_MASK;

	if (!q_vector->set_itr)
		return;

	if (!itr_val)
		itr_val = IGC_ITR_VAL_MASK;

	itr_val |= IGC_EITR_CNT_IGNR;

	writel(itr_val, q_vector->itr_register);
	q_vector->set_itr = 0;
}

static irqreturn_t igc_msix_ring(int irq, void *data)
{
	struct igc_q_vector *q_vector = data;

	/* Write the ITR value calculated from the previous interrupt. */
	igc_write_itr(q_vector);

	napi_schedule(&q_vector->napi);

	return IRQ_HANDLED;
}

/**
 * igc_request_msix - Initialize MSI-X interrupts
 * @adapter: Pointer to adapter structure
 *
 * igc_request_msix allocates MSI-X vectors and requests interrupts from the
 * kernel.
 */
static int igc_request_msix(struct igc_adapter *adapter)
{
	unsigned int num_q_vectors = adapter->num_q_vectors;
	int i = 0, err = 0, vector = 0, free_vector = 0;
	struct net_device *netdev = adapter->netdev;

	err = request_irq(adapter->msix_entries[vector].vector,
			  &igc_msix_other, 0, netdev->name, adapter);
	if (err)
		goto err_out;

	if (num_q_vectors > MAX_Q_VECTORS) {
		num_q_vectors = MAX_Q_VECTORS;
		dev_warn(&adapter->pdev->dev,
			 "The number of queue vectors (%d) is higher than max allowed (%d)\n",
			 adapter->num_q_vectors, MAX_Q_VECTORS);
	}
	for (i = 0; i < num_q_vectors; i++) {
		struct igc_q_vector *q_vector = adapter->q_vector[i];

		vector++;

		q_vector->itr_register = adapter->io_addr + IGC_EITR(vector);

		if (q_vector->rx.ring && q_vector->tx.ring)
			sprintf(q_vector->name, "%s-TxRx-%u", netdev->name,
				q_vector->rx.ring->queue_index);
		else if (q_vector->tx.ring)
			sprintf(q_vector->name, "%s-tx-%u", netdev->name,
				q_vector->tx.ring->queue_index);
		else if (q_vector->rx.ring)
			sprintf(q_vector->name, "%s-rx-%u", netdev->name,
				q_vector->rx.ring->queue_index);
		else
			sprintf(q_vector->name, "%s-unused", netdev->name);

		err = request_irq(adapter->msix_entries[vector].vector,
				  igc_msix_ring, 0, q_vector->name,
				  q_vector);
		if (err)
			goto err_free;
	}

	igc_configure_msix(adapter);
	return 0;

err_free:
	/* free already assigned IRQs */
	free_irq(adapter->msix_entries[free_vector++].vector, adapter);

	vector--;
	for (i = 0; i < vector; i++) {
		free_irq(adapter->msix_entries[free_vector++].vector,
			 adapter->q_vector[i]);
	}
err_out:
	return err;
}

/**
 * igc_clear_interrupt_scheme - reset the device to a state of no interrupts
 * @adapter: Pointer to adapter structure
 *
 * This function resets the device so that it has 0 rx queues, tx queues, and
 * MSI-X interrupts allocated.
 */
static void igc_clear_interrupt_scheme(struct igc_adapter *adapter)
{
	igc_free_q_vectors(adapter);
	igc_reset_interrupt_capability(adapter);
}

/* Need to wait a few seconds after link up to get diagnostic information from
 * the phy
 */
static void igc_update_phy_info(struct timer_list *t)
{
	struct igc_adapter *adapter = from_timer(adapter, t, phy_info_timer);

	igc_get_phy_info(&adapter->hw);
}

/**
 * igc_has_link - check shared code for link and determine up/down
 * @adapter: pointer to driver private info
 */
bool igc_has_link(struct igc_adapter *adapter)
{
	struct igc_hw *hw = &adapter->hw;
	bool link_active = false;

	/* get_link_status is set on LSC (link status) interrupt or
	 * rx sequence error interrupt.  get_link_status will stay
	 * false until the igc_check_for_link establishes link
	 * for copper adapters ONLY
	 */
	if (!hw->mac.get_link_status)
		return true;
	hw->mac.ops.check_for_link(hw);
	link_active = !hw->mac.get_link_status;

	if (hw->mac.type == igc_i225) {
		if (!netif_carrier_ok(adapter->netdev)) {
			adapter->flags &= ~IGC_FLAG_NEED_LINK_UPDATE;
		} else if (!(adapter->flags & IGC_FLAG_NEED_LINK_UPDATE)) {
			adapter->flags |= IGC_FLAG_NEED_LINK_UPDATE;
			adapter->link_check_timeout = jiffies;
		}
	}

	return link_active;
}

/**
 * igc_watchdog - Timer Call-back
 * @t: timer for the watchdog
 */
static void igc_watchdog(struct timer_list *t)
{
	struct igc_adapter *adapter = from_timer(adapter, t, watchdog_timer);
	/* Do the rest outside of interrupt context */
	schedule_work(&adapter->watchdog_task);
}

static void igc_watchdog_task(struct work_struct *work)
{
	struct igc_adapter *adapter = container_of(work,
						   struct igc_adapter,
						   watchdog_task);
	struct net_device *netdev = adapter->netdev;
	struct igc_hw *hw = &adapter->hw;
	struct igc_phy_info *phy = &hw->phy;
	u16 phy_data, retry_count = 20;
	u32 link;
	int i;

	link = igc_has_link(adapter);

	if (adapter->flags & IGC_FLAG_NEED_LINK_UPDATE) {
		if (time_after(jiffies, (adapter->link_check_timeout + HZ)))
			adapter->flags &= ~IGC_FLAG_NEED_LINK_UPDATE;
		else
			link = false;
	}

	if (link) {
		/* Cancel scheduled suspend requests. */
		pm_runtime_resume(netdev->dev.parent);

		if (!netif_carrier_ok(netdev)) {
			u32 ctrl;

			hw->mac.ops.get_speed_and_duplex(hw,
							 &adapter->link_speed,
							 &adapter->link_duplex);

			ctrl = rd32(IGC_CTRL);
			/* Link status message must follow this format */
			netdev_info(netdev,
				    "NIC Link is Up %d Mbps %s Duplex, Flow Control: %s\n",
				    adapter->link_speed,
				    adapter->link_duplex == FULL_DUPLEX ?
				    "Full" : "Half",
				    (ctrl & IGC_CTRL_TFCE) &&
				    (ctrl & IGC_CTRL_RFCE) ? "RX/TX" :
				    (ctrl & IGC_CTRL_RFCE) ?  "RX" :
				    (ctrl & IGC_CTRL_TFCE) ?  "TX" : "None");

			/* disable EEE if enabled */
			if ((adapter->flags & IGC_FLAG_EEE) &&
			    adapter->link_duplex == HALF_DUPLEX) {
				netdev_info(netdev,
					    "EEE Disabled: unsupported at half duplex. Re-enable using ethtool when at full duplex\n");
				adapter->hw.dev_spec._base.eee_enable = false;
				adapter->flags &= ~IGC_FLAG_EEE;
			}

			/* check if SmartSpeed worked */
			igc_check_downshift(hw);
			if (phy->speed_downgraded)
				netdev_warn(netdev, "Link Speed was downgraded by SmartSpeed\n");

			/* adjust timeout factor according to speed/duplex */
			adapter->tx_timeout_factor = 1;
			switch (adapter->link_speed) {
			case SPEED_10:
				adapter->tx_timeout_factor = 14;
				break;
			case SPEED_100:
			case SPEED_1000:
			case SPEED_2500:
				adapter->tx_timeout_factor = 1;
				break;
			}

			/* Once the launch time has been set on the wire, there
			 * is a delay before the link speed can be determined
			 * based on link-up activity. Write into the register
			 * as soon as we know the correct link speed.
			 */
			igc_tsn_adjust_txtime_offset(adapter);

			if (adapter->link_speed != SPEED_1000)
				goto no_wait;

			/* wait for Remote receiver status OK */
retry_read_status:
			if (!igc_read_phy_reg(hw, PHY_1000T_STATUS,
					      &phy_data)) {
				if (!(phy_data & SR_1000T_REMOTE_RX_STATUS) &&
				    retry_count) {
					msleep(100);
					retry_count--;
					goto retry_read_status;
				} else if (!retry_count) {
					netdev_err(netdev, "exceed max 2 second\n");
				}
			} else {
				netdev_err(netdev, "read 1000Base-T Status Reg\n");
			}
no_wait:
			netif_carrier_on(netdev);

			/* link state has changed, schedule phy info update */
			if (!test_bit(__IGC_DOWN, &adapter->state))
				mod_timer(&adapter->phy_info_timer,
					  round_jiffies(jiffies + 2 * HZ));
		}
	} else {
		if (netif_carrier_ok(netdev)) {
			adapter->link_speed = 0;
			adapter->link_duplex = 0;

			/* Links status message must follow this format */
			netdev_info(netdev, "NIC Link is Down\n");
			netif_carrier_off(netdev);

			/* link state has changed, schedule phy info update */
			if (!test_bit(__IGC_DOWN, &adapter->state))
				mod_timer(&adapter->phy_info_timer,
					  round_jiffies(jiffies + 2 * HZ));

			pm_schedule_suspend(netdev->dev.parent,
					    MSEC_PER_SEC * 5);
		}
	}

	spin_lock(&adapter->stats64_lock);
	igc_update_stats(adapter);
	spin_unlock(&adapter->stats64_lock);

	for (i = 0; i < adapter->num_tx_queues; i++) {
		struct igc_ring *tx_ring = adapter->tx_ring[i];

		if (!netif_carrier_ok(netdev)) {
			/* We've lost link, so the controller stops DMA,
			 * but we've got queued Tx work that's never going
			 * to get done, so reset controller to flush Tx.
			 * (Do the reset outside of interrupt context).
			 */
			if (igc_desc_unused(tx_ring) + 1 < tx_ring->count) {
				adapter->tx_timeout_count++;
				schedule_work(&adapter->reset_task);
				/* return immediately since reset is imminent */
				return;
			}
		}

		/* Force detection of hung controller every watchdog period */
		set_bit(IGC_RING_FLAG_TX_DETECT_HANG, &tx_ring->flags);
	}

	/* Cause software interrupt to ensure Rx ring is cleaned */
	if (adapter->flags & IGC_FLAG_HAS_MSIX) {
		u32 eics = 0;

		for (i = 0; i < adapter->num_q_vectors; i++)
			eics |= adapter->q_vector[i]->eims_value;
		wr32(IGC_EICS, eics);
	} else {
		wr32(IGC_ICS, IGC_ICS_RXDMT0);
	}

	igc_ptp_tx_hang(adapter);

	/* Reset the timer */
	if (!test_bit(__IGC_DOWN, &adapter->state)) {
		if (adapter->flags & IGC_FLAG_NEED_LINK_UPDATE)
			mod_timer(&adapter->watchdog_timer,
				  round_jiffies(jiffies +  HZ));
		else
			mod_timer(&adapter->watchdog_timer,
				  round_jiffies(jiffies + 2 * HZ));
	}
}

/**
 * igc_intr_msi - Interrupt Handler
 * @irq: interrupt number
 * @data: pointer to a network interface device structure
 */
static irqreturn_t igc_intr_msi(int irq, void *data)
{
	struct igc_adapter *adapter = data;
	struct igc_q_vector *q_vector = adapter->q_vector[0];
	struct igc_hw *hw = &adapter->hw;
	/* read ICR disables interrupts using IAM */
	u32 icr = rd32(IGC_ICR);

	igc_write_itr(q_vector);

	if (icr & IGC_ICR_DRSTA)
		schedule_work(&adapter->reset_task);

	if (icr & IGC_ICR_DOUTSYNC) {
		/* HW is reporting DMA is out of sync */
		adapter->stats.doosync++;
	}

	if (icr & (IGC_ICR_RXSEQ | IGC_ICR_LSC)) {
		hw->mac.get_link_status = true;
		if (!test_bit(__IGC_DOWN, &adapter->state))
			mod_timer(&adapter->watchdog_timer, jiffies + 1);
	}

	if (icr & IGC_ICR_TS)
		igc_tsync_interrupt(adapter);

	napi_schedule(&q_vector->napi);

	return IRQ_HANDLED;
}

/**
 * igc_intr - Legacy Interrupt Handler
 * @irq: interrupt number
 * @data: pointer to a network interface device structure
 */
static irqreturn_t igc_intr(int irq, void *data)
{
	struct igc_adapter *adapter = data;
	struct igc_q_vector *q_vector = adapter->q_vector[0];
	struct igc_hw *hw = &adapter->hw;
	/* Interrupt Auto-Mask...upon reading ICR, interrupts are masked.  No
	 * need for the IMC write
	 */
	u32 icr = rd32(IGC_ICR);

	/* IMS will not auto-mask if INT_ASSERTED is not set, and if it is
	 * not set, then the adapter didn't send an interrupt
	 */
	if (!(icr & IGC_ICR_INT_ASSERTED))
		return IRQ_NONE;

	igc_write_itr(q_vector);

	if (icr & IGC_ICR_DRSTA)
		schedule_work(&adapter->reset_task);

	if (icr & IGC_ICR_DOUTSYNC) {
		/* HW is reporting DMA is out of sync */
		adapter->stats.doosync++;
	}

	if (icr & (IGC_ICR_RXSEQ | IGC_ICR_LSC)) {
		hw->mac.get_link_status = true;
		/* guard against interrupt when we're going down */
		if (!test_bit(__IGC_DOWN, &adapter->state))
			mod_timer(&adapter->watchdog_timer, jiffies + 1);
	}

	if (icr & IGC_ICR_TS)
		igc_tsync_interrupt(adapter);

	napi_schedule(&q_vector->napi);

	return IRQ_HANDLED;
}

static void igc_free_irq(struct igc_adapter *adapter)
{
	if (adapter->msix_entries) {
		int vector = 0, i;

		free_irq(adapter->msix_entries[vector++].vector, adapter);

		for (i = 0; i < adapter->num_q_vectors; i++)
			free_irq(adapter->msix_entries[vector++].vector,
				 adapter->q_vector[i]);
	} else {
		free_irq(adapter->pdev->irq, adapter);
	}
}

/**
 * igc_request_irq - initialize interrupts
 * @adapter: Pointer to adapter structure
 *
 * Attempts to configure interrupts using the best available
 * capabilities of the hardware and kernel.
 */
static int igc_request_irq(struct igc_adapter *adapter)
{
	struct net_device *netdev = adapter->netdev;
	struct pci_dev *pdev = adapter->pdev;
	int err = 0;

	if (adapter->flags & IGC_FLAG_HAS_MSIX) {
		err = igc_request_msix(adapter);
		if (!err)
			goto request_done;
		/* fall back to MSI */
		igc_free_all_tx_resources(adapter);
		igc_free_all_rx_resources(adapter);

		igc_clear_interrupt_scheme(adapter);
		err = igc_init_interrupt_scheme(adapter, false);
		if (err)
			goto request_done;
		igc_setup_all_tx_resources(adapter);
		igc_setup_all_rx_resources(adapter);
		igc_configure(adapter);
	}

	igc_assign_vector(adapter->q_vector[0], 0);

	if (adapter->flags & IGC_FLAG_HAS_MSI) {
		err = request_irq(pdev->irq, &igc_intr_msi, 0,
				  netdev->name, adapter);
		if (!err)
			goto request_done;

		/* fall back to legacy interrupts */
		igc_reset_interrupt_capability(adapter);
		adapter->flags &= ~IGC_FLAG_HAS_MSI;
	}

	err = request_irq(pdev->irq, &igc_intr, IRQF_SHARED,
			  netdev->name, adapter);

	if (err)
		netdev_err(netdev, "Error %d getting interrupt\n", err);

request_done:
	return err;
}

/**
 * __igc_open - Called when a network interface is made active
 * @netdev: network interface device structure
 * @resuming: boolean indicating if the device is resuming
 *
 * Returns 0 on success, negative value on failure
 *
 * The open entry point is called when a network interface is made
 * active by the system (IFF_UP).  At this point all resources needed
 * for transmit and receive operations are allocated, the interrupt
 * handler is registered with the OS, the watchdog timer is started,
 * and the stack is notified that the interface is ready.
 */
static int __igc_open(struct net_device *netdev, bool resuming)
{
	struct igc_adapter *adapter = netdev_priv(netdev);
	struct pci_dev *pdev = adapter->pdev;
	struct igc_hw *hw = &adapter->hw;
	int err = 0;
	int i = 0;

	/* disallow open during test */

	if (test_bit(__IGC_TESTING, &adapter->state)) {
		WARN_ON(resuming);
		return -EBUSY;
	}

	if (!resuming)
		pm_runtime_get_sync(&pdev->dev);

	netif_carrier_off(netdev);

	/* allocate transmit descriptors */
	err = igc_setup_all_tx_resources(adapter);
	if (err)
		goto err_setup_tx;

	/* allocate receive descriptors */
	err = igc_setup_all_rx_resources(adapter);
	if (err)
		goto err_setup_rx;

	igc_power_up_link(adapter);

	igc_configure(adapter);

	err = igc_request_irq(adapter);
	if (err)
		goto err_req_irq;

	/* Notify the stack of the actual queue counts. */
	err = netif_set_real_num_tx_queues(netdev, adapter->num_tx_queues);
	if (err)
		goto err_set_queues;

	err = netif_set_real_num_rx_queues(netdev, adapter->num_rx_queues);
	if (err)
		goto err_set_queues;

	clear_bit(__IGC_DOWN, &adapter->state);

	for (i = 0; i < adapter->num_q_vectors; i++)
		napi_enable(&adapter->q_vector[i]->napi);

	/* Clear any pending interrupts. */
	rd32(IGC_ICR);
	igc_irq_enable(adapter);

	if (!resuming)
		pm_runtime_put(&pdev->dev);

	netif_tx_start_all_queues(netdev);

	/* start the watchdog. */
	hw->mac.get_link_status = true;
	schedule_work(&adapter->watchdog_task);

	return IGC_SUCCESS;

err_set_queues:
	igc_free_irq(adapter);
err_req_irq:
	igc_release_hw_control(adapter);
	igc_power_down_phy_copper_base(&adapter->hw);
	igc_free_all_rx_resources(adapter);
err_setup_rx:
	igc_free_all_tx_resources(adapter);
err_setup_tx:
	igc_reset(adapter);
	if (!resuming)
		pm_runtime_put(&pdev->dev);

	return err;
}

int igc_open(struct net_device *netdev)
{
	return __igc_open(netdev, false);
}

/**
 * __igc_close - Disables a network interface
 * @netdev: network interface device structure
 * @suspending: boolean indicating the device is suspending
 *
 * Returns 0, this is not allowed to fail
 *
 * The close entry point is called when an interface is de-activated
 * by the OS.  The hardware is still under the driver's control, but
 * needs to be disabled.  A global MAC reset is issued to stop the
 * hardware, and all transmit and receive resources are freed.
 */
static int __igc_close(struct net_device *netdev, bool suspending)
{
	struct igc_adapter *adapter = netdev_priv(netdev);
	struct pci_dev *pdev = adapter->pdev;

	WARN_ON(test_bit(__IGC_RESETTING, &adapter->state));

	if (!suspending)
		pm_runtime_get_sync(&pdev->dev);

	igc_down(adapter);

	igc_release_hw_control(adapter);

	igc_free_irq(adapter);

	igc_free_all_tx_resources(adapter);
	igc_free_all_rx_resources(adapter);

	if (!suspending)
		pm_runtime_put_sync(&pdev->dev);

	return 0;
}

int igc_close(struct net_device *netdev)
{
	if (netif_device_present(netdev) || netdev->dismantle)
		return __igc_close(netdev, false);
	return 0;
}

/**
 * igc_ioctl - Access the hwtstamp interface
 * @netdev: network interface device structure
 * @ifr: interface request data
 * @cmd: ioctl command
 **/
static int igc_ioctl(struct net_device *netdev, struct ifreq *ifr, int cmd)
{
	switch (cmd) {
	case SIOCGHWTSTAMP:
		return igc_ptp_get_ts_config(netdev, ifr);
	case SIOCSHWTSTAMP:
		return igc_ptp_set_ts_config(netdev, ifr);
	default:
		return -EOPNOTSUPP;
	}
}

static int igc_save_launchtime_params(struct igc_adapter *adapter, int queue,
				      bool enable)
{
	struct igc_ring *ring;

	if (queue < 0 || queue >= adapter->num_tx_queues)
		return -EINVAL;

	ring = adapter->tx_ring[queue];
	ring->launchtime_enable = enable;

	return 0;
}

static bool is_base_time_past(ktime_t base_time, const struct timespec64 *now)
{
	struct timespec64 b;

	b = ktime_to_timespec64(base_time);

	return timespec64_compare(now, &b) > 0;
}

static bool validate_schedule(struct igc_adapter *adapter,
			      const struct tc_taprio_qopt_offload *qopt)
{
	int queue_uses[IGC_MAX_TX_QUEUES] = { };
	struct igc_hw *hw = &adapter->hw;
	struct timespec64 now;
	size_t n;

	if (qopt->cycle_time_extension)
		return false;

	igc_ptp_read(adapter, &now);

	/* If we program the controller's BASET registers with a time
	 * in the future, it will hold all the packets until that
	 * time, causing a lot of TX Hangs, so to avoid that, we
	 * reject schedules that would start in the future.
	 * Note: Limitation above is no longer in i226.
	 */
	if (!is_base_time_past(qopt->base_time, &now) &&
	    igc_is_device_id_i225(hw))
		return false;

	for (n = 0; n < qopt->num_entries; n++) {
		const struct tc_taprio_sched_entry *e, *prev;
		int i;

		prev = n ? &qopt->entries[n - 1] : NULL;
		e = &qopt->entries[n];

		/* i225 only supports "global" frame preemption
		 * settings.
		 */
		if (e->command != TC_TAPRIO_CMD_SET_GATES)
			return false;

		for (i = 0; i < adapter->num_tx_queues; i++)
			if (e->gate_mask & BIT(i)) {
				queue_uses[i]++;

				/* There are limitations: A single queue cannot
				 * be opened and closed multiple times per cycle
				 * unless the gate stays open. Check for it.
				 */
				if (queue_uses[i] > 1 &&
				    !(prev->gate_mask & BIT(i)))
					return false;
			}
	}

	return true;
}

static int igc_tsn_enable_launchtime(struct igc_adapter *adapter,
				     struct tc_etf_qopt_offload *qopt)
{
	struct igc_hw *hw = &adapter->hw;
	int err;

	if (hw->mac.type != igc_i225)
		return -EOPNOTSUPP;

	err = igc_save_launchtime_params(adapter, qopt->queue, qopt->enable);
	if (err)
		return err;

	return igc_tsn_offload_apply(adapter);
}

static int igc_qbv_clear_schedule(struct igc_adapter *adapter)
{
	unsigned long flags;
	int i;

	adapter->base_time = 0;
	adapter->cycle_time = NSEC_PER_SEC;
	adapter->taprio_offload_enable = false;
	adapter->qbv_config_change_errors = 0;
	adapter->qbv_count = 0;

	for (i = 0; i < adapter->num_tx_queues; i++) {
		struct igc_ring *ring = adapter->tx_ring[i];

		ring->start_time = 0;
		ring->end_time = NSEC_PER_SEC;
		ring->max_sdu = 0;
	}

	spin_lock_irqsave(&adapter->qbv_tx_lock, flags);

	adapter->qbv_transition = false;

	for (i = 0; i < adapter->num_tx_queues; i++) {
		struct igc_ring *ring = adapter->tx_ring[i];

		ring->oper_gate_closed = false;
		ring->admin_gate_closed = false;
	}

	spin_unlock_irqrestore(&adapter->qbv_tx_lock, flags);

	return 0;
}

static int igc_tsn_clear_schedule(struct igc_adapter *adapter)
{
	igc_qbv_clear_schedule(adapter);

	return 0;
}

static int igc_save_qbv_schedule(struct igc_adapter *adapter,
				 struct tc_taprio_qopt_offload *qopt)
{
	bool queue_configured[IGC_MAX_TX_QUEUES] = { };
	struct igc_hw *hw = &adapter->hw;
	u32 start_time = 0, end_time = 0;
	struct timespec64 now;
	unsigned long flags;
	size_t n;
	int i;

	if (qopt->cmd == TAPRIO_CMD_DESTROY)
		return igc_tsn_clear_schedule(adapter);

	if (qopt->cmd != TAPRIO_CMD_REPLACE)
		return -EOPNOTSUPP;

	if (qopt->base_time < 0)
		return -ERANGE;

	if (igc_is_device_id_i225(hw) && adapter->taprio_offload_enable)
		return -EALREADY;

	if (!validate_schedule(adapter, qopt))
		return -EINVAL;

	adapter->cycle_time = qopt->cycle_time;
	adapter->base_time = qopt->base_time;
	adapter->taprio_offload_enable = true;

	igc_ptp_read(adapter, &now);

	for (n = 0; n < qopt->num_entries; n++) {
		struct tc_taprio_sched_entry *e = &qopt->entries[n];

		end_time += e->interval;

		/* If any of the conditions below are true, we need to manually
		 * control the end time of the cycle.
		 * 1. Qbv users can specify a cycle time that is not equal
		 * to the total GCL intervals. Hence, recalculation is
		 * necessary here to exclude the time interval that
		 * exceeds the cycle time.
		 * 2. According to IEEE Std. 802.1Q-2018 section 8.6.9.2,
		 * once the end of the list is reached, it will switch
		 * to the END_OF_CYCLE state and leave the gates in the
		 * same state until the next cycle is started.
		 */
		if (end_time > adapter->cycle_time ||
		    n + 1 == qopt->num_entries)
			end_time = adapter->cycle_time;

		for (i = 0; i < adapter->num_tx_queues; i++) {
			struct igc_ring *ring = adapter->tx_ring[i];

			if (!(e->gate_mask & BIT(i)))
				continue;

			/* Check whether a queue stays open for more than one
			 * entry. If so, keep the start and advance the end
			 * time.
			 */
			if (!queue_configured[i])
				ring->start_time = start_time;
			ring->end_time = end_time;

			if (ring->start_time >= adapter->cycle_time)
				queue_configured[i] = false;
			else
				queue_configured[i] = true;
		}

		start_time += e->interval;
	}

	spin_lock_irqsave(&adapter->qbv_tx_lock, flags);

	/* Check whether a queue gets configured.
	 * If not, set the start and end time to be end time.
	 */
	for (i = 0; i < adapter->num_tx_queues; i++) {
		struct igc_ring *ring = adapter->tx_ring[i];

		if (!is_base_time_past(qopt->base_time, &now)) {
			ring->admin_gate_closed = false;
		} else {
			ring->oper_gate_closed = false;
			ring->admin_gate_closed = false;
		}

		if (!queue_configured[i]) {
			if (!is_base_time_past(qopt->base_time, &now))
				ring->admin_gate_closed = true;
			else
				ring->oper_gate_closed = true;

			ring->start_time = end_time;
			ring->end_time = end_time;
		}
	}

	spin_unlock_irqrestore(&adapter->qbv_tx_lock, flags);

	for (i = 0; i < adapter->num_tx_queues; i++) {
		struct igc_ring *ring = adapter->tx_ring[i];
		struct net_device *dev = adapter->netdev;

		if (qopt->max_sdu[i])
			ring->max_sdu = qopt->max_sdu[i] + dev->hard_header_len - ETH_TLEN;
		else
			ring->max_sdu = 0;
	}

	return 0;
}

static int igc_tsn_enable_qbv_scheduling(struct igc_adapter *adapter,
					 struct tc_taprio_qopt_offload *qopt)
{
	struct igc_hw *hw = &adapter->hw;
	int err;

	if (hw->mac.type != igc_i225)
		return -EOPNOTSUPP;

	err = igc_save_qbv_schedule(adapter, qopt);
	if (err)
		return err;

	return igc_tsn_offload_apply(adapter);
}

static int igc_save_cbs_params(struct igc_adapter *adapter, int queue,
			       bool enable, int idleslope, int sendslope,
			       int hicredit, int locredit)
{
	bool cbs_status[IGC_MAX_SR_QUEUES] = { false };
	struct net_device *netdev = adapter->netdev;
	struct igc_ring *ring;
	int i;

	/* i225 has two sets of credit-based shaper logic.
	 * Supporting it only on the top two priority queues
	 */
	if (queue < 0 || queue > 1)
		return -EINVAL;

	ring = adapter->tx_ring[queue];

	for (i = 0; i < IGC_MAX_SR_QUEUES; i++)
		if (adapter->tx_ring[i])
			cbs_status[i] = adapter->tx_ring[i]->cbs_enable;

	/* CBS should be enabled on the highest priority queue first in order
	 * for the CBS algorithm to operate as intended.
	 */
	if (enable) {
		if (queue == 1 && !cbs_status[0]) {
			netdev_err(netdev,
				   "Enabling CBS on queue1 before queue0\n");
			return -EINVAL;
		}
	} else {
		if (queue == 0 && cbs_status[1]) {
			netdev_err(netdev,
				   "Disabling CBS on queue0 before queue1\n");
			return -EINVAL;
		}
	}

	ring->cbs_enable = enable;
	ring->idleslope = idleslope;
	ring->sendslope = sendslope;
	ring->hicredit = hicredit;
	ring->locredit = locredit;

	return 0;
}

static int igc_tsn_enable_cbs(struct igc_adapter *adapter,
			      struct tc_cbs_qopt_offload *qopt)
{
	struct igc_hw *hw = &adapter->hw;
	int err;

	if (hw->mac.type != igc_i225)
		return -EOPNOTSUPP;

	if (qopt->queue < 0 || qopt->queue > 1)
		return -EINVAL;

	err = igc_save_cbs_params(adapter, qopt->queue, qopt->enable,
				  qopt->idleslope, qopt->sendslope,
				  qopt->hicredit, qopt->locredit);
	if (err)
		return err;

	return igc_tsn_offload_apply(adapter);
}

static int igc_tc_query_caps(struct igc_adapter *adapter,
			     struct tc_query_caps_base *base)
{
	struct igc_hw *hw = &adapter->hw;

	switch (base->type) {
	case TC_SETUP_QDISC_TAPRIO: {
		struct tc_taprio_caps *caps = base->caps;

		caps->broken_mqprio = true;

		if (hw->mac.type == igc_i225) {
			caps->supports_queue_max_sdu = true;
			caps->gate_mask_per_txq = true;
		}

		return 0;
	}
	default:
		return -EOPNOTSUPP;
	}
}

static int igc_setup_tc(struct net_device *dev, enum tc_setup_type type,
			void *type_data)
{
	struct igc_adapter *adapter = netdev_priv(dev);

	adapter->tc_setup_type = type;

	switch (type) {
	case TC_QUERY_CAPS:
		return igc_tc_query_caps(adapter, type_data);
	case TC_SETUP_QDISC_TAPRIO:
		return igc_tsn_enable_qbv_scheduling(adapter, type_data);

	case TC_SETUP_QDISC_ETF:
		return igc_tsn_enable_launchtime(adapter, type_data);

	case TC_SETUP_QDISC_CBS:
		return igc_tsn_enable_cbs(adapter, type_data);

	default:
		return -EOPNOTSUPP;
	}
}

static int igc_bpf(struct net_device *dev, struct netdev_bpf *bpf)
{
	struct igc_adapter *adapter = netdev_priv(dev);

	switch (bpf->command) {
	case XDP_SETUP_PROG:
		return igc_xdp_set_prog(adapter, bpf->prog, bpf->extack);
	case XDP_SETUP_XSK_POOL:
		return igc_xdp_setup_pool(adapter, bpf->xsk.pool,
					  bpf->xsk.queue_id);
	default:
		return -EOPNOTSUPP;
	}
}

static int igc_xdp_xmit(struct net_device *dev, int num_frames,
			struct xdp_frame **frames, u32 flags)
{
	struct igc_adapter *adapter = netdev_priv(dev);
	int cpu = smp_processor_id();
	struct netdev_queue *nq;
	struct igc_ring *ring;
	int i, drops;

	if (unlikely(test_bit(__IGC_DOWN, &adapter->state)))
		return -ENETDOWN;

	if (unlikely(flags & ~XDP_XMIT_FLAGS_MASK))
		return -EINVAL;

	ring = igc_xdp_get_tx_ring(adapter, cpu);
	nq = txring_txq(ring);

	__netif_tx_lock(nq, cpu);

	/* Avoid transmit queue timeout since we share it with the slow path */
	txq_trans_cond_update(nq);

	drops = 0;
	for (i = 0; i < num_frames; i++) {
		int err;
		struct xdp_frame *xdpf = frames[i];

		err = igc_xdp_init_tx_descriptor(ring, xdpf);
		if (err) {
			xdp_return_frame_rx_napi(xdpf);
			drops++;
		}
	}

	if (flags & XDP_XMIT_FLUSH)
		igc_flush_tx_descriptors(ring);

	__netif_tx_unlock(nq);

	return num_frames - drops;
}

static void igc_trigger_rxtxq_interrupt(struct igc_adapter *adapter,
					struct igc_q_vector *q_vector)
{
	struct igc_hw *hw = &adapter->hw;
	u32 eics = 0;

	eics |= q_vector->eims_value;
	wr32(IGC_EICS, eics);
}

int igc_xsk_wakeup(struct net_device *dev, u32 queue_id, u32 flags)
{
	struct igc_adapter *adapter = netdev_priv(dev);
	struct igc_q_vector *q_vector;
	struct igc_ring *ring;

	if (test_bit(__IGC_DOWN, &adapter->state))
		return -ENETDOWN;

	if (!igc_xdp_is_enabled(adapter))
		return -ENXIO;

	if (queue_id >= adapter->num_rx_queues)
		return -EINVAL;

	ring = adapter->rx_ring[queue_id];

	if (!ring->xsk_pool)
		return -ENXIO;

	q_vector = adapter->q_vector[queue_id];
	if (!napi_if_scheduled_mark_missed(&q_vector->napi))
		igc_trigger_rxtxq_interrupt(adapter, q_vector);

	return 0;
}

static const struct net_device_ops igc_netdev_ops = {
	.ndo_open		= igc_open,
	.ndo_stop		= igc_close,
	.ndo_start_xmit		= igc_xmit_frame,
	.ndo_set_rx_mode	= igc_set_rx_mode,
	.ndo_set_mac_address	= igc_set_mac,
	.ndo_change_mtu		= igc_change_mtu,
	.ndo_tx_timeout		= igc_tx_timeout,
	.ndo_get_stats64	= igc_get_stats64,
	.ndo_fix_features	= igc_fix_features,
	.ndo_set_features	= igc_set_features,
	.ndo_features_check	= igc_features_check,
	.ndo_eth_ioctl		= igc_ioctl,
	.ndo_setup_tc		= igc_setup_tc,
	.ndo_bpf		= igc_bpf,
	.ndo_xdp_xmit		= igc_xdp_xmit,
	.ndo_xsk_wakeup		= igc_xsk_wakeup,
};

/* PCIe configuration access */
void igc_read_pci_cfg(struct igc_hw *hw, u32 reg, u16 *value)
{
	struct igc_adapter *adapter = hw->back;

	pci_read_config_word(adapter->pdev, reg, value);
}

void igc_write_pci_cfg(struct igc_hw *hw, u32 reg, u16 *value)
{
	struct igc_adapter *adapter = hw->back;

	pci_write_config_word(adapter->pdev, reg, *value);
}

s32 igc_read_pcie_cap_reg(struct igc_hw *hw, u32 reg, u16 *value)
{
	struct igc_adapter *adapter = hw->back;

	if (!pci_is_pcie(adapter->pdev))
		return -IGC_ERR_CONFIG;

	pcie_capability_read_word(adapter->pdev, reg, value);

	return IGC_SUCCESS;
}

s32 igc_write_pcie_cap_reg(struct igc_hw *hw, u32 reg, u16 *value)
{
	struct igc_adapter *adapter = hw->back;

	if (!pci_is_pcie(adapter->pdev))
		return -IGC_ERR_CONFIG;

	pcie_capability_write_word(adapter->pdev, reg, *value);

	return IGC_SUCCESS;
}

u32 igc_rd32(struct igc_hw *hw, u32 reg)
{
	struct igc_adapter *igc = container_of(hw, struct igc_adapter, hw);
	u8 __iomem *hw_addr = READ_ONCE(hw->hw_addr);
	u32 value = 0;

	if (IGC_REMOVED(hw_addr))
		return ~value;

	value = readl(&hw_addr[reg]);

	/* reads should not return all F's */
	if (!(~value) && (!reg || !(~readl(hw_addr)))) {
		struct net_device *netdev = igc->netdev;

		hw->hw_addr = NULL;
		netif_device_detach(netdev);
		netdev_err(netdev, "PCIe link lost, device now detached\n");
		WARN(pci_device_is_present(igc->pdev),
		     "igc: Failed to read reg 0x%x!\n", reg);
	}

	return value;
}

/* Mapping HW RSS Type to enum xdp_rss_hash_type */
static enum xdp_rss_hash_type igc_xdp_rss_type[IGC_RSS_TYPE_MAX_TABLE] = {
	[IGC_RSS_TYPE_NO_HASH]		= XDP_RSS_TYPE_L2,
	[IGC_RSS_TYPE_HASH_TCP_IPV4]	= XDP_RSS_TYPE_L4_IPV4_TCP,
	[IGC_RSS_TYPE_HASH_IPV4]	= XDP_RSS_TYPE_L3_IPV4,
	[IGC_RSS_TYPE_HASH_TCP_IPV6]	= XDP_RSS_TYPE_L4_IPV6_TCP,
	[IGC_RSS_TYPE_HASH_IPV6_EX]	= XDP_RSS_TYPE_L3_IPV6_EX,
	[IGC_RSS_TYPE_HASH_IPV6]	= XDP_RSS_TYPE_L3_IPV6,
	[IGC_RSS_TYPE_HASH_TCP_IPV6_EX] = XDP_RSS_TYPE_L4_IPV6_TCP_EX,
	[IGC_RSS_TYPE_HASH_UDP_IPV4]	= XDP_RSS_TYPE_L4_IPV4_UDP,
	[IGC_RSS_TYPE_HASH_UDP_IPV6]	= XDP_RSS_TYPE_L4_IPV6_UDP,
	[IGC_RSS_TYPE_HASH_UDP_IPV6_EX] = XDP_RSS_TYPE_L4_IPV6_UDP_EX,
	[10] = XDP_RSS_TYPE_NONE, /* RSS Type above 9 "Reserved" by HW  */
	[11] = XDP_RSS_TYPE_NONE, /* keep array sized for SW bit-mask   */
	[12] = XDP_RSS_TYPE_NONE, /* to handle future HW revisons       */
	[13] = XDP_RSS_TYPE_NONE,
	[14] = XDP_RSS_TYPE_NONE,
	[15] = XDP_RSS_TYPE_NONE,
};

static int igc_xdp_rx_hash(const struct xdp_md *_ctx, u32 *hash,
			   enum xdp_rss_hash_type *rss_type)
{
	const struct igc_xdp_buff *ctx = (void *)_ctx;

	if (!(ctx->xdp.rxq->dev->features & NETIF_F_RXHASH))
		return -ENODATA;

	*hash = le32_to_cpu(ctx->rx_desc->wb.lower.hi_dword.rss);
	*rss_type = igc_xdp_rss_type[igc_rss_type(ctx->rx_desc)];

	return 0;
}

<<<<<<< HEAD
static const struct xdp_metadata_ops igc_xdp_metadata_ops = {
	.xmo_rx_hash			= igc_xdp_rx_hash,
=======
static int igc_xdp_rx_timestamp(const struct xdp_md *_ctx, u64 *timestamp)
{
	const struct igc_xdp_buff *ctx = (void *)_ctx;

	if (igc_test_staterr(ctx->rx_desc, IGC_RXDADV_STAT_TSIP)) {
		*timestamp = ctx->rx_ts;

		return 0;
	}

	return -ENODATA;
}

static const struct xdp_metadata_ops igc_xdp_metadata_ops = {
	.xmo_rx_hash			= igc_xdp_rx_hash,
	.xmo_rx_timestamp		= igc_xdp_rx_timestamp,
>>>>>>> 238589d0
};

static enum hrtimer_restart igc_qbv_scheduling_timer(struct hrtimer *timer)
{
	struct igc_adapter *adapter = container_of(timer, struct igc_adapter,
						   hrtimer);
	unsigned long flags;
	unsigned int i;

	spin_lock_irqsave(&adapter->qbv_tx_lock, flags);

	adapter->qbv_transition = true;
	for (i = 0; i < adapter->num_tx_queues; i++) {
		struct igc_ring *tx_ring = adapter->tx_ring[i];

		if (tx_ring->admin_gate_closed) {
			tx_ring->admin_gate_closed = false;
			tx_ring->oper_gate_closed = true;
		} else {
			tx_ring->oper_gate_closed = false;
		}
	}
	adapter->qbv_transition = false;

	spin_unlock_irqrestore(&adapter->qbv_tx_lock, flags);

	return HRTIMER_NORESTART;
}

/**
 * igc_probe - Device Initialization Routine
 * @pdev: PCI device information struct
 * @ent: entry in igc_pci_tbl
 *
 * Returns 0 on success, negative on failure
 *
 * igc_probe initializes an adapter identified by a pci_dev structure.
 * The OS initialization, configuring the adapter private structure,
 * and a hardware reset occur.
 */
static int igc_probe(struct pci_dev *pdev,
		     const struct pci_device_id *ent)
{
	struct igc_adapter *adapter;
	struct net_device *netdev;
	struct igc_hw *hw;
	const struct igc_info *ei = igc_info_tbl[ent->driver_data];
	int err;

	err = pci_enable_device_mem(pdev);
	if (err)
		return err;

	err = dma_set_mask_and_coherent(&pdev->dev, DMA_BIT_MASK(64));
	if (err) {
		dev_err(&pdev->dev,
			"No usable DMA configuration, aborting\n");
		goto err_dma;
	}

	err = pci_request_mem_regions(pdev, igc_driver_name);
	if (err)
		goto err_pci_reg;

	err = pci_enable_ptm(pdev, NULL);
	if (err < 0)
		dev_info(&pdev->dev, "PCIe PTM not supported by PCIe bus/controller\n");

	pci_set_master(pdev);

	err = -ENOMEM;
	netdev = alloc_etherdev_mq(sizeof(struct igc_adapter),
				   IGC_MAX_TX_QUEUES);

	if (!netdev)
		goto err_alloc_etherdev;

	SET_NETDEV_DEV(netdev, &pdev->dev);

	pci_set_drvdata(pdev, netdev);
	adapter = netdev_priv(netdev);
	adapter->netdev = netdev;
	adapter->pdev = pdev;
	hw = &adapter->hw;
	hw->back = adapter;
	adapter->port_num = hw->bus.func;
	adapter->msg_enable = netif_msg_init(debug, DEFAULT_MSG_ENABLE);

	err = pci_save_state(pdev);
	if (err)
		goto err_ioremap;

	err = -EIO;
	adapter->io_addr = ioremap(pci_resource_start(pdev, 0),
				   pci_resource_len(pdev, 0));
	if (!adapter->io_addr)
		goto err_ioremap;

	/* hw->hw_addr can be zeroed, so use adapter->io_addr for unmap */
	hw->hw_addr = adapter->io_addr;

	netdev->netdev_ops = &igc_netdev_ops;
	netdev->xdp_metadata_ops = &igc_xdp_metadata_ops;
	igc_ethtool_set_ops(netdev);
	netdev->watchdog_timeo = 5 * HZ;

	netdev->mem_start = pci_resource_start(pdev, 0);
	netdev->mem_end = pci_resource_end(pdev, 0);

	/* PCI config space info */
	hw->vendor_id = pdev->vendor;
	hw->device_id = pdev->device;
	hw->revision_id = pdev->revision;
	hw->subsystem_vendor_id = pdev->subsystem_vendor;
	hw->subsystem_device_id = pdev->subsystem_device;

	/* Copy the default MAC and PHY function pointers */
	memcpy(&hw->mac.ops, ei->mac_ops, sizeof(hw->mac.ops));
	memcpy(&hw->phy.ops, ei->phy_ops, sizeof(hw->phy.ops));

	/* Initialize skew-specific constants */
	err = ei->get_invariants(hw);
	if (err)
		goto err_sw_init;

	/* Add supported features to the features list*/
	netdev->features |= NETIF_F_SG;
	netdev->features |= NETIF_F_TSO;
	netdev->features |= NETIF_F_TSO6;
	netdev->features |= NETIF_F_TSO_ECN;
	netdev->features |= NETIF_F_RXHASH;
	netdev->features |= NETIF_F_RXCSUM;
	netdev->features |= NETIF_F_HW_CSUM;
	netdev->features |= NETIF_F_SCTP_CRC;
	netdev->features |= NETIF_F_HW_TC;

#define IGC_GSO_PARTIAL_FEATURES (NETIF_F_GSO_GRE | \
				  NETIF_F_GSO_GRE_CSUM | \
				  NETIF_F_GSO_IPXIP4 | \
				  NETIF_F_GSO_IPXIP6 | \
				  NETIF_F_GSO_UDP_TUNNEL | \
				  NETIF_F_GSO_UDP_TUNNEL_CSUM)

	netdev->gso_partial_features = IGC_GSO_PARTIAL_FEATURES;
	netdev->features |= NETIF_F_GSO_PARTIAL | IGC_GSO_PARTIAL_FEATURES;

	/* setup the private structure */
	err = igc_sw_init(adapter);
	if (err)
		goto err_sw_init;

	/* copy netdev features into list of user selectable features */
	netdev->hw_features |= NETIF_F_NTUPLE;
	netdev->hw_features |= NETIF_F_HW_VLAN_CTAG_TX;
	netdev->hw_features |= NETIF_F_HW_VLAN_CTAG_RX;
	netdev->hw_features |= netdev->features;

	netdev->features |= NETIF_F_HIGHDMA;

	netdev->vlan_features |= netdev->features | NETIF_F_TSO_MANGLEID;
	netdev->mpls_features |= NETIF_F_HW_CSUM;
	netdev->hw_enc_features |= netdev->vlan_features;

	netdev->xdp_features = NETDEV_XDP_ACT_BASIC | NETDEV_XDP_ACT_REDIRECT |
			       NETDEV_XDP_ACT_XSK_ZEROCOPY;

	/* MTU range: 68 - 9216 */
	netdev->min_mtu = ETH_MIN_MTU;
	netdev->max_mtu = MAX_STD_JUMBO_FRAME_SIZE;

	/* before reading the NVM, reset the controller to put the device in a
	 * known good starting state
	 */
	hw->mac.ops.reset_hw(hw);

	if (igc_get_flash_presence_i225(hw)) {
		if (hw->nvm.ops.validate(hw) < 0) {
			dev_err(&pdev->dev, "The NVM Checksum Is Not Valid\n");
			err = -EIO;
			goto err_eeprom;
		}
	}

	if (eth_platform_get_mac_address(&pdev->dev, hw->mac.addr)) {
		/* copy the MAC address out of the NVM */
		if (hw->mac.ops.read_mac_addr(hw))
			dev_err(&pdev->dev, "NVM Read Error\n");
	}

	eth_hw_addr_set(netdev, hw->mac.addr);

	if (!is_valid_ether_addr(netdev->dev_addr)) {
		dev_err(&pdev->dev, "Invalid MAC Address\n");
		err = -EIO;
		goto err_eeprom;
	}

	/* configure RXPBSIZE and TXPBSIZE */
	wr32(IGC_RXPBS, I225_RXPBSIZE_DEFAULT);
	wr32(IGC_TXPBS, I225_TXPBSIZE_DEFAULT);

	timer_setup(&adapter->watchdog_timer, igc_watchdog, 0);
	timer_setup(&adapter->phy_info_timer, igc_update_phy_info, 0);

	INIT_WORK(&adapter->reset_task, igc_reset_task);
	INIT_WORK(&adapter->watchdog_task, igc_watchdog_task);

	hrtimer_init(&adapter->hrtimer, CLOCK_MONOTONIC, HRTIMER_MODE_REL);
	adapter->hrtimer.function = &igc_qbv_scheduling_timer;

	/* Initialize link properties that are user-changeable */
	adapter->fc_autoneg = true;
	hw->mac.autoneg = true;
	hw->phy.autoneg_advertised = 0xaf;

	hw->fc.requested_mode = igc_fc_default;
	hw->fc.current_mode = igc_fc_default;

	/* By default, support wake on port A */
	adapter->flags |= IGC_FLAG_WOL_SUPPORTED;

	/* initialize the wol settings based on the eeprom settings */
	if (adapter->flags & IGC_FLAG_WOL_SUPPORTED)
		adapter->wol |= IGC_WUFC_MAG;

	device_set_wakeup_enable(&adapter->pdev->dev,
				 adapter->flags & IGC_FLAG_WOL_SUPPORTED);

	igc_ptp_init(adapter);

	igc_tsn_clear_schedule(adapter);

	/* reset the hardware with the new settings */
	igc_reset(adapter);

	/* let the f/w know that the h/w is now under the control of the
	 * driver.
	 */
	igc_get_hw_control(adapter);

	strncpy(netdev->name, "eth%d", IFNAMSIZ);
	err = register_netdev(netdev);
	if (err)
		goto err_register;

	 /* carrier off reporting is important to ethtool even BEFORE open */
	netif_carrier_off(netdev);

	/* Check if Media Autosense is enabled */
	adapter->ei = *ei;

	/* print pcie link status and MAC address */
	pcie_print_link_status(pdev);
	netdev_info(netdev, "MAC: %pM\n", netdev->dev_addr);

	dev_pm_set_driver_flags(&pdev->dev, DPM_FLAG_NO_DIRECT_COMPLETE);
	/* Disable EEE for internal PHY devices */
	hw->dev_spec._base.eee_enable = false;
	adapter->flags &= ~IGC_FLAG_EEE;
	igc_set_eee_i225(hw, false, false, false);

	pm_runtime_put_noidle(&pdev->dev);

	return 0;

err_register:
	igc_release_hw_control(adapter);
err_eeprom:
	if (!igc_check_reset_block(hw))
		igc_reset_phy(hw);
err_sw_init:
	igc_clear_interrupt_scheme(adapter);
	iounmap(adapter->io_addr);
err_ioremap:
	free_netdev(netdev);
err_alloc_etherdev:
	pci_release_mem_regions(pdev);
err_pci_reg:
err_dma:
	pci_disable_device(pdev);
	return err;
}

/**
 * igc_remove - Device Removal Routine
 * @pdev: PCI device information struct
 *
 * igc_remove is called by the PCI subsystem to alert the driver
 * that it should release a PCI device.  This could be caused by a
 * Hot-Plug event, or because the driver is going to be removed from
 * memory.
 */
static void igc_remove(struct pci_dev *pdev)
{
	struct net_device *netdev = pci_get_drvdata(pdev);
	struct igc_adapter *adapter = netdev_priv(netdev);

	pm_runtime_get_noresume(&pdev->dev);

	igc_flush_nfc_rules(adapter);

	igc_ptp_stop(adapter);

	pci_disable_ptm(pdev);
	pci_clear_master(pdev);

	set_bit(__IGC_DOWN, &adapter->state);

	del_timer_sync(&adapter->watchdog_timer);
	del_timer_sync(&adapter->phy_info_timer);

	cancel_work_sync(&adapter->reset_task);
	cancel_work_sync(&adapter->watchdog_task);
	hrtimer_cancel(&adapter->hrtimer);

	/* Release control of h/w to f/w.  If f/w is AMT enabled, this
	 * would have already happened in close and is redundant.
	 */
	igc_release_hw_control(adapter);
	unregister_netdev(netdev);

	igc_clear_interrupt_scheme(adapter);
	pci_iounmap(pdev, adapter->io_addr);
	pci_release_mem_regions(pdev);

	free_netdev(netdev);

	pci_disable_device(pdev);
}

static int __igc_shutdown(struct pci_dev *pdev, bool *enable_wake,
			  bool runtime)
{
	struct net_device *netdev = pci_get_drvdata(pdev);
	struct igc_adapter *adapter = netdev_priv(netdev);
	u32 wufc = runtime ? IGC_WUFC_LNKC : adapter->wol;
	struct igc_hw *hw = &adapter->hw;
	u32 ctrl, rctl, status;
	bool wake;

	rtnl_lock();
	netif_device_detach(netdev);

	if (netif_running(netdev))
		__igc_close(netdev, true);

	igc_ptp_suspend(adapter);

	igc_clear_interrupt_scheme(adapter);
	rtnl_unlock();

	status = rd32(IGC_STATUS);
	if (status & IGC_STATUS_LU)
		wufc &= ~IGC_WUFC_LNKC;

	if (wufc) {
		igc_setup_rctl(adapter);
		igc_set_rx_mode(netdev);

		/* turn on all-multi mode if wake on multicast is enabled */
		if (wufc & IGC_WUFC_MC) {
			rctl = rd32(IGC_RCTL);
			rctl |= IGC_RCTL_MPE;
			wr32(IGC_RCTL, rctl);
		}

		ctrl = rd32(IGC_CTRL);
		ctrl |= IGC_CTRL_ADVD3WUC;
		wr32(IGC_CTRL, ctrl);

		/* Allow time for pending master requests to run */
		igc_disable_pcie_master(hw);

		wr32(IGC_WUC, IGC_WUC_PME_EN);
		wr32(IGC_WUFC, wufc);
	} else {
		wr32(IGC_WUC, 0);
		wr32(IGC_WUFC, 0);
	}

	wake = wufc || adapter->en_mng_pt;
	if (!wake)
		igc_power_down_phy_copper_base(&adapter->hw);
	else
		igc_power_up_link(adapter);

	if (enable_wake)
		*enable_wake = wake;

	/* Release control of h/w to f/w.  If f/w is AMT enabled, this
	 * would have already happened in close and is redundant.
	 */
	igc_release_hw_control(adapter);

	pci_disable_device(pdev);

	return 0;
}

#ifdef CONFIG_PM
static int __maybe_unused igc_runtime_suspend(struct device *dev)
{
	return __igc_shutdown(to_pci_dev(dev), NULL, 1);
}

static void igc_deliver_wake_packet(struct net_device *netdev)
{
	struct igc_adapter *adapter = netdev_priv(netdev);
	struct igc_hw *hw = &adapter->hw;
	struct sk_buff *skb;
	u32 wupl;

	wupl = rd32(IGC_WUPL) & IGC_WUPL_MASK;

	/* WUPM stores only the first 128 bytes of the wake packet.
	 * Read the packet only if we have the whole thing.
	 */
	if (wupl == 0 || wupl > IGC_WUPM_BYTES)
		return;

	skb = netdev_alloc_skb_ip_align(netdev, IGC_WUPM_BYTES);
	if (!skb)
		return;

	skb_put(skb, wupl);

	/* Ensure reads are 32-bit aligned */
	wupl = roundup(wupl, 4);

	memcpy_fromio(skb->data, hw->hw_addr + IGC_WUPM_REG(0), wupl);

	skb->protocol = eth_type_trans(skb, netdev);
	netif_rx(skb);
}

static int __maybe_unused igc_resume(struct device *dev)
{
	struct pci_dev *pdev = to_pci_dev(dev);
	struct net_device *netdev = pci_get_drvdata(pdev);
	struct igc_adapter *adapter = netdev_priv(netdev);
	struct igc_hw *hw = &adapter->hw;
	u32 err, val;

	pci_set_power_state(pdev, PCI_D0);
	pci_restore_state(pdev);
	pci_save_state(pdev);

	if (!pci_device_is_present(pdev))
		return -ENODEV;
	err = pci_enable_device_mem(pdev);
	if (err) {
		netdev_err(netdev, "Cannot enable PCI device from suspend\n");
		return err;
	}
	pci_set_master(pdev);

	pci_enable_wake(pdev, PCI_D3hot, 0);
	pci_enable_wake(pdev, PCI_D3cold, 0);

	if (igc_init_interrupt_scheme(adapter, true)) {
		netdev_err(netdev, "Unable to allocate memory for queues\n");
		return -ENOMEM;
	}

	igc_reset(adapter);

	/* let the f/w know that the h/w is now under the control of the
	 * driver.
	 */
	igc_get_hw_control(adapter);

	val = rd32(IGC_WUS);
	if (val & WAKE_PKT_WUS)
		igc_deliver_wake_packet(netdev);

	wr32(IGC_WUS, ~0);

	rtnl_lock();
	if (!err && netif_running(netdev))
		err = __igc_open(netdev, true);

	if (!err)
		netif_device_attach(netdev);
	rtnl_unlock();

	return err;
}

static int __maybe_unused igc_runtime_resume(struct device *dev)
{
	return igc_resume(dev);
}

static int __maybe_unused igc_suspend(struct device *dev)
{
	return __igc_shutdown(to_pci_dev(dev), NULL, 0);
}

static int __maybe_unused igc_runtime_idle(struct device *dev)
{
	struct net_device *netdev = dev_get_drvdata(dev);
	struct igc_adapter *adapter = netdev_priv(netdev);

	if (!igc_has_link(adapter))
		pm_schedule_suspend(dev, MSEC_PER_SEC * 5);

	return -EBUSY;
}
#endif /* CONFIG_PM */

static void igc_shutdown(struct pci_dev *pdev)
{
	bool wake;

	__igc_shutdown(pdev, &wake, 0);

	if (system_state == SYSTEM_POWER_OFF) {
		pci_wake_from_d3(pdev, wake);
		pci_set_power_state(pdev, PCI_D3hot);
	}
}

/**
 *  igc_io_error_detected - called when PCI error is detected
 *  @pdev: Pointer to PCI device
 *  @state: The current PCI connection state
 *
 *  This function is called after a PCI bus error affecting
 *  this device has been detected.
 **/
static pci_ers_result_t igc_io_error_detected(struct pci_dev *pdev,
					      pci_channel_state_t state)
{
	struct net_device *netdev = pci_get_drvdata(pdev);
	struct igc_adapter *adapter = netdev_priv(netdev);

	netif_device_detach(netdev);

	if (state == pci_channel_io_perm_failure)
		return PCI_ERS_RESULT_DISCONNECT;

	if (netif_running(netdev))
		igc_down(adapter);
	pci_disable_device(pdev);

	/* Request a slot reset. */
	return PCI_ERS_RESULT_NEED_RESET;
}

/**
 *  igc_io_slot_reset - called after the PCI bus has been reset.
 *  @pdev: Pointer to PCI device
 *
 *  Restart the card from scratch, as if from a cold-boot. Implementation
 *  resembles the first-half of the igc_resume routine.
 **/
static pci_ers_result_t igc_io_slot_reset(struct pci_dev *pdev)
{
	struct net_device *netdev = pci_get_drvdata(pdev);
	struct igc_adapter *adapter = netdev_priv(netdev);
	struct igc_hw *hw = &adapter->hw;
	pci_ers_result_t result;

	if (pci_enable_device_mem(pdev)) {
		netdev_err(netdev, "Could not re-enable PCI device after reset\n");
		result = PCI_ERS_RESULT_DISCONNECT;
	} else {
		pci_set_master(pdev);
		pci_restore_state(pdev);
		pci_save_state(pdev);

		pci_enable_wake(pdev, PCI_D3hot, 0);
		pci_enable_wake(pdev, PCI_D3cold, 0);

		/* In case of PCI error, adapter loses its HW address
		 * so we should re-assign it here.
		 */
		hw->hw_addr = adapter->io_addr;

		igc_reset(adapter);
		wr32(IGC_WUS, ~0);
		result = PCI_ERS_RESULT_RECOVERED;
	}

	return result;
}

/**
 *  igc_io_resume - called when traffic can start to flow again.
 *  @pdev: Pointer to PCI device
 *
 *  This callback is called when the error recovery driver tells us that
 *  its OK to resume normal operation. Implementation resembles the
 *  second-half of the igc_resume routine.
 */
static void igc_io_resume(struct pci_dev *pdev)
{
	struct net_device *netdev = pci_get_drvdata(pdev);
	struct igc_adapter *adapter = netdev_priv(netdev);

	rtnl_lock();
	if (netif_running(netdev)) {
		if (igc_open(netdev)) {
			netdev_err(netdev, "igc_open failed after reset\n");
			return;
		}
	}

	netif_device_attach(netdev);

	/* let the f/w know that the h/w is now under the control of the
	 * driver.
	 */
	igc_get_hw_control(adapter);
	rtnl_unlock();
}

static const struct pci_error_handlers igc_err_handler = {
	.error_detected = igc_io_error_detected,
	.slot_reset = igc_io_slot_reset,
	.resume = igc_io_resume,
};

#ifdef CONFIG_PM
static const struct dev_pm_ops igc_pm_ops = {
	SET_SYSTEM_SLEEP_PM_OPS(igc_suspend, igc_resume)
	SET_RUNTIME_PM_OPS(igc_runtime_suspend, igc_runtime_resume,
			   igc_runtime_idle)
};
#endif

static struct pci_driver igc_driver = {
	.name     = igc_driver_name,
	.id_table = igc_pci_tbl,
	.probe    = igc_probe,
	.remove   = igc_remove,
#ifdef CONFIG_PM
	.driver.pm = &igc_pm_ops,
#endif
	.shutdown = igc_shutdown,
	.err_handler = &igc_err_handler,
};

/**
 * igc_reinit_queues - return error
 * @adapter: pointer to adapter structure
 */
int igc_reinit_queues(struct igc_adapter *adapter)
{
	struct net_device *netdev = adapter->netdev;
	int err = 0;

	if (netif_running(netdev))
		igc_close(netdev);

	igc_reset_interrupt_capability(adapter);

	if (igc_init_interrupt_scheme(adapter, true)) {
		netdev_err(netdev, "Unable to allocate memory for queues\n");
		return -ENOMEM;
	}

	if (netif_running(netdev))
		err = igc_open(netdev);

	return err;
}

/**
 * igc_get_hw_dev - return device
 * @hw: pointer to hardware structure
 *
 * used by hardware layer to print debugging information
 */
struct net_device *igc_get_hw_dev(struct igc_hw *hw)
{
	struct igc_adapter *adapter = hw->back;

	return adapter->netdev;
}

static void igc_disable_rx_ring_hw(struct igc_ring *ring)
{
	struct igc_hw *hw = &ring->q_vector->adapter->hw;
	u8 idx = ring->reg_idx;
	u32 rxdctl;

	rxdctl = rd32(IGC_RXDCTL(idx));
	rxdctl &= ~IGC_RXDCTL_QUEUE_ENABLE;
	rxdctl |= IGC_RXDCTL_SWFLUSH;
	wr32(IGC_RXDCTL(idx), rxdctl);
}

void igc_disable_rx_ring(struct igc_ring *ring)
{
	igc_disable_rx_ring_hw(ring);
	igc_clean_rx_ring(ring);
}

void igc_enable_rx_ring(struct igc_ring *ring)
{
	struct igc_adapter *adapter = ring->q_vector->adapter;

	igc_configure_rx_ring(adapter, ring);

	if (ring->xsk_pool)
		igc_alloc_rx_buffers_zc(ring, igc_desc_unused(ring));
	else
		igc_alloc_rx_buffers(ring, igc_desc_unused(ring));
}

void igc_disable_tx_ring(struct igc_ring *ring)
{
	igc_disable_tx_ring_hw(ring);
	igc_clean_tx_ring(ring);
}

void igc_enable_tx_ring(struct igc_ring *ring)
{
	struct igc_adapter *adapter = ring->q_vector->adapter;

	igc_configure_tx_ring(adapter, ring);
}

/**
 * igc_init_module - Driver Registration Routine
 *
 * igc_init_module is the first routine called when the driver is
 * loaded. All it does is register with the PCI subsystem.
 */
static int __init igc_init_module(void)
{
	int ret;

	pr_info("%s\n", igc_driver_string);
	pr_info("%s\n", igc_copyright);

	ret = pci_register_driver(&igc_driver);
	return ret;
}

module_init(igc_init_module);

/**
 * igc_exit_module - Driver Exit Cleanup Routine
 *
 * igc_exit_module is called just before the driver is removed
 * from memory.
 */
static void __exit igc_exit_module(void)
{
	pci_unregister_driver(&igc_driver);
}

module_exit(igc_exit_module);
/* igc_main.c */<|MERGE_RESOLUTION|>--- conflicted
+++ resolved
@@ -6621,10 +6621,6 @@
 	return 0;
 }
 
-<<<<<<< HEAD
-static const struct xdp_metadata_ops igc_xdp_metadata_ops = {
-	.xmo_rx_hash			= igc_xdp_rx_hash,
-=======
 static int igc_xdp_rx_timestamp(const struct xdp_md *_ctx, u64 *timestamp)
 {
 	const struct igc_xdp_buff *ctx = (void *)_ctx;
@@ -6641,7 +6637,6 @@
 static const struct xdp_metadata_ops igc_xdp_metadata_ops = {
 	.xmo_rx_hash			= igc_xdp_rx_hash,
 	.xmo_rx_timestamp		= igc_xdp_rx_timestamp,
->>>>>>> 238589d0
 };
 
 static enum hrtimer_restart igc_qbv_scheduling_timer(struct hrtimer *timer)
