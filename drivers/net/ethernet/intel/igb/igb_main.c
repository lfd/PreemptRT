// SPDX-License-Identifier: GPL-2.0
/* Copyright(c) 2007 - 2018 Intel Corporation. */

#define pr_fmt(fmt) KBUILD_MODNAME ": " fmt

#include <linux/module.h>
#include <linux/types.h>
#include <linux/init.h>
#include <linux/bitops.h>
#include <linux/vmalloc.h>
#include <linux/pagemap.h>
#include <linux/netdevice.h>
#include <linux/ipv6.h>
#include <linux/slab.h>
#include <net/checksum.h>
#include <net/ip6_checksum.h>
#include <net/pkt_sched.h>
#include <net/pkt_cls.h>
#include <linux/net_tstamp.h>
#include <linux/mii.h>
#include <linux/ethtool.h>
#include <linux/if.h>
#include <linux/if_vlan.h>
#include <linux/pci.h>
#include <linux/delay.h>
#include <linux/interrupt.h>
#include <linux/ip.h>
#include <linux/tcp.h>
#include <linux/sctp.h>
#include <linux/if_ether.h>
#include <linux/aer.h>
#include <linux/prefetch.h>
#include <linux/pm_runtime.h>
#include <linux/etherdevice.h>
#ifdef CONFIG_IGB_DCA
#include <linux/dca.h>
#endif
#include <linux/i2c.h>
#include "igb.h"

#define MAJ 5
#define MIN 6
#define BUILD 0
#define DRV_VERSION __stringify(MAJ) "." __stringify(MIN) "." \
__stringify(BUILD) "-k"

enum queue_mode {
	QUEUE_MODE_STRICT_PRIORITY,
	QUEUE_MODE_STREAM_RESERVATION,
};

enum tx_queue_prio {
	TX_QUEUE_PRIO_HIGH,
	TX_QUEUE_PRIO_LOW,
};

char igb_driver_name[] = "igb";
char igb_driver_version[] = DRV_VERSION;
static const char igb_driver_string[] =
				"Intel(R) Gigabit Ethernet Network Driver";
static const char igb_copyright[] =
				"Copyright (c) 2007-2014 Intel Corporation.";

static const struct e1000_info *igb_info_tbl[] = {
	[board_82575] = &e1000_82575_info,
};

static const struct pci_device_id igb_pci_tbl[] = {
	{ PCI_VDEVICE(INTEL, E1000_DEV_ID_I354_BACKPLANE_1GBPS) },
	{ PCI_VDEVICE(INTEL, E1000_DEV_ID_I354_SGMII) },
	{ PCI_VDEVICE(INTEL, E1000_DEV_ID_I354_BACKPLANE_2_5GBPS) },
	{ PCI_VDEVICE(INTEL, E1000_DEV_ID_I211_COPPER), board_82575 },
	{ PCI_VDEVICE(INTEL, E1000_DEV_ID_I210_COPPER), board_82575 },
	{ PCI_VDEVICE(INTEL, E1000_DEV_ID_I210_FIBER), board_82575 },
	{ PCI_VDEVICE(INTEL, E1000_DEV_ID_I210_SERDES), board_82575 },
	{ PCI_VDEVICE(INTEL, E1000_DEV_ID_I210_SGMII), board_82575 },
	{ PCI_VDEVICE(INTEL, E1000_DEV_ID_I210_COPPER_FLASHLESS), board_82575 },
	{ PCI_VDEVICE(INTEL, E1000_DEV_ID_I210_SERDES_FLASHLESS), board_82575 },
	{ PCI_VDEVICE(INTEL, E1000_DEV_ID_I350_COPPER), board_82575 },
	{ PCI_VDEVICE(INTEL, E1000_DEV_ID_I350_FIBER), board_82575 },
	{ PCI_VDEVICE(INTEL, E1000_DEV_ID_I350_SERDES), board_82575 },
	{ PCI_VDEVICE(INTEL, E1000_DEV_ID_I350_SGMII), board_82575 },
	{ PCI_VDEVICE(INTEL, E1000_DEV_ID_82580_COPPER), board_82575 },
	{ PCI_VDEVICE(INTEL, E1000_DEV_ID_82580_FIBER), board_82575 },
	{ PCI_VDEVICE(INTEL, E1000_DEV_ID_82580_QUAD_FIBER), board_82575 },
	{ PCI_VDEVICE(INTEL, E1000_DEV_ID_82580_SERDES), board_82575 },
	{ PCI_VDEVICE(INTEL, E1000_DEV_ID_82580_SGMII), board_82575 },
	{ PCI_VDEVICE(INTEL, E1000_DEV_ID_82580_COPPER_DUAL), board_82575 },
	{ PCI_VDEVICE(INTEL, E1000_DEV_ID_DH89XXCC_SGMII), board_82575 },
	{ PCI_VDEVICE(INTEL, E1000_DEV_ID_DH89XXCC_SERDES), board_82575 },
	{ PCI_VDEVICE(INTEL, E1000_DEV_ID_DH89XXCC_BACKPLANE), board_82575 },
	{ PCI_VDEVICE(INTEL, E1000_DEV_ID_DH89XXCC_SFP), board_82575 },
	{ PCI_VDEVICE(INTEL, E1000_DEV_ID_82576), board_82575 },
	{ PCI_VDEVICE(INTEL, E1000_DEV_ID_82576_NS), board_82575 },
	{ PCI_VDEVICE(INTEL, E1000_DEV_ID_82576_NS_SERDES), board_82575 },
	{ PCI_VDEVICE(INTEL, E1000_DEV_ID_82576_FIBER), board_82575 },
	{ PCI_VDEVICE(INTEL, E1000_DEV_ID_82576_SERDES), board_82575 },
	{ PCI_VDEVICE(INTEL, E1000_DEV_ID_82576_SERDES_QUAD), board_82575 },
	{ PCI_VDEVICE(INTEL, E1000_DEV_ID_82576_QUAD_COPPER_ET2), board_82575 },
	{ PCI_VDEVICE(INTEL, E1000_DEV_ID_82576_QUAD_COPPER), board_82575 },
	{ PCI_VDEVICE(INTEL, E1000_DEV_ID_82575EB_COPPER), board_82575 },
	{ PCI_VDEVICE(INTEL, E1000_DEV_ID_82575EB_FIBER_SERDES), board_82575 },
	{ PCI_VDEVICE(INTEL, E1000_DEV_ID_82575GB_QUAD_COPPER), board_82575 },
	/* required last entry */
	{0, }
};

MODULE_DEVICE_TABLE(pci, igb_pci_tbl);

static int igb_setup_all_tx_resources(struct igb_adapter *);
static int igb_setup_all_rx_resources(struct igb_adapter *);
static void igb_free_all_tx_resources(struct igb_adapter *);
static void igb_free_all_rx_resources(struct igb_adapter *);
static void igb_setup_mrqc(struct igb_adapter *);
static int igb_probe(struct pci_dev *, const struct pci_device_id *);
static void igb_remove(struct pci_dev *pdev);
static int igb_sw_init(struct igb_adapter *);
int igb_open(struct net_device *);
int igb_close(struct net_device *);
static void igb_configure(struct igb_adapter *);
static void igb_configure_tx(struct igb_adapter *);
static void igb_configure_rx(struct igb_adapter *);
static void igb_clean_all_tx_rings(struct igb_adapter *);
static void igb_clean_all_rx_rings(struct igb_adapter *);
static void igb_clean_tx_ring(struct igb_ring *);
static void igb_clean_rx_ring(struct igb_ring *);
static void igb_set_rx_mode(struct net_device *);
static void igb_update_phy_info(struct timer_list *);
static void igb_watchdog(struct timer_list *);
static void igb_watchdog_task(struct work_struct *);
static netdev_tx_t igb_xmit_frame(struct sk_buff *skb, struct net_device *);
static void igb_get_stats64(struct net_device *dev,
			    struct rtnl_link_stats64 *stats);
static int igb_change_mtu(struct net_device *, int);
static int igb_set_mac(struct net_device *, void *);
static void igb_set_uta(struct igb_adapter *adapter, bool set);
static irqreturn_t igb_intr(int irq, void *);
static irqreturn_t igb_intr_msi(int irq, void *);
static irqreturn_t igb_msix_other(int irq, void *);
static irqreturn_t igb_msix_ring(int irq, void *);
#ifdef CONFIG_IGB_DCA
static void igb_update_dca(struct igb_q_vector *);
static void igb_setup_dca(struct igb_adapter *);
#endif /* CONFIG_IGB_DCA */
static int igb_poll(struct napi_struct *, int);
static bool igb_clean_tx_irq(struct igb_q_vector *, int);
static int igb_clean_rx_irq(struct igb_q_vector *, int);
static int igb_ioctl(struct net_device *, struct ifreq *, int cmd);
static void igb_tx_timeout(struct net_device *);
static void igb_reset_task(struct work_struct *);
static void igb_vlan_mode(struct net_device *netdev,
			  netdev_features_t features);
static int igb_vlan_rx_add_vid(struct net_device *, __be16, u16);
static int igb_vlan_rx_kill_vid(struct net_device *, __be16, u16);
static void igb_restore_vlan(struct igb_adapter *);
static void igb_rar_set_index(struct igb_adapter *, u32);
static void igb_ping_all_vfs(struct igb_adapter *);
static void igb_msg_task(struct igb_adapter *);
static void igb_vmm_control(struct igb_adapter *);
static int igb_set_vf_mac(struct igb_adapter *, int, unsigned char *);
static void igb_flush_mac_table(struct igb_adapter *);
static int igb_available_rars(struct igb_adapter *, u8);
static void igb_set_default_mac_filter(struct igb_adapter *);
static int igb_uc_sync(struct net_device *, const unsigned char *);
static int igb_uc_unsync(struct net_device *, const unsigned char *);
static void igb_restore_vf_multicasts(struct igb_adapter *adapter);
static int igb_ndo_set_vf_mac(struct net_device *netdev, int vf, u8 *mac);
static int igb_ndo_set_vf_vlan(struct net_device *netdev,
			       int vf, u16 vlan, u8 qos, __be16 vlan_proto);
static int igb_ndo_set_vf_bw(struct net_device *, int, int, int);
static int igb_ndo_set_vf_spoofchk(struct net_device *netdev, int vf,
				   bool setting);
static int igb_ndo_set_vf_trust(struct net_device *netdev, int vf,
				bool setting);
static int igb_ndo_get_vf_config(struct net_device *netdev, int vf,
				 struct ifla_vf_info *ivi);
static void igb_check_vf_rate_limit(struct igb_adapter *);
static void igb_nfc_filter_exit(struct igb_adapter *adapter);
static void igb_nfc_filter_restore(struct igb_adapter *adapter);

#ifdef CONFIG_PCI_IOV
static int igb_vf_configure(struct igb_adapter *adapter, int vf);
static int igb_pci_enable_sriov(struct pci_dev *dev, int num_vfs);
static int igb_disable_sriov(struct pci_dev *dev);
static int igb_pci_disable_sriov(struct pci_dev *dev);
#endif

static int igb_suspend(struct device *);
static int igb_resume(struct device *);
static int igb_runtime_suspend(struct device *dev);
static int igb_runtime_resume(struct device *dev);
static int igb_runtime_idle(struct device *dev);
static const struct dev_pm_ops igb_pm_ops = {
	SET_SYSTEM_SLEEP_PM_OPS(igb_suspend, igb_resume)
	SET_RUNTIME_PM_OPS(igb_runtime_suspend, igb_runtime_resume,
			igb_runtime_idle)
};
static void igb_shutdown(struct pci_dev *);
static int igb_pci_sriov_configure(struct pci_dev *dev, int num_vfs);
#ifdef CONFIG_IGB_DCA
static int igb_notify_dca(struct notifier_block *, unsigned long, void *);
static struct notifier_block dca_notifier = {
	.notifier_call	= igb_notify_dca,
	.next		= NULL,
	.priority	= 0
};
#endif
#ifdef CONFIG_PCI_IOV
static unsigned int max_vfs;
module_param(max_vfs, uint, 0);
MODULE_PARM_DESC(max_vfs, "Maximum number of virtual functions to allocate per physical function");
#endif /* CONFIG_PCI_IOV */

static pci_ers_result_t igb_io_error_detected(struct pci_dev *,
		     pci_channel_state_t);
static pci_ers_result_t igb_io_slot_reset(struct pci_dev *);
static void igb_io_resume(struct pci_dev *);

static const struct pci_error_handlers igb_err_handler = {
	.error_detected = igb_io_error_detected,
	.slot_reset = igb_io_slot_reset,
	.resume = igb_io_resume,
};

static void igb_init_dmac(struct igb_adapter *adapter, u32 pba);

static struct pci_driver igb_driver = {
	.name     = igb_driver_name,
	.id_table = igb_pci_tbl,
	.probe    = igb_probe,
	.remove   = igb_remove,
#ifdef CONFIG_PM
	.driver.pm = &igb_pm_ops,
#endif
	.shutdown = igb_shutdown,
	.sriov_configure = igb_pci_sriov_configure,
	.err_handler = &igb_err_handler
};

MODULE_AUTHOR("Intel Corporation, <e1000-devel@lists.sourceforge.net>");
MODULE_DESCRIPTION("Intel(R) Gigabit Ethernet Network Driver");
MODULE_LICENSE("GPL v2");
MODULE_VERSION(DRV_VERSION);

#define DEFAULT_MSG_ENABLE (NETIF_MSG_DRV|NETIF_MSG_PROBE|NETIF_MSG_LINK)
static int debug = -1;
module_param(debug, int, 0);
MODULE_PARM_DESC(debug, "Debug level (0=none,...,16=all)");

struct igb_reg_info {
	u32 ofs;
	char *name;
};

static const struct igb_reg_info igb_reg_info_tbl[] = {

	/* General Registers */
	{E1000_CTRL, "CTRL"},
	{E1000_STATUS, "STATUS"},
	{E1000_CTRL_EXT, "CTRL_EXT"},

	/* Interrupt Registers */
	{E1000_ICR, "ICR"},

	/* RX Registers */
	{E1000_RCTL, "RCTL"},
	{E1000_RDLEN(0), "RDLEN"},
	{E1000_RDH(0), "RDH"},
	{E1000_RDT(0), "RDT"},
	{E1000_RXDCTL(0), "RXDCTL"},
	{E1000_RDBAL(0), "RDBAL"},
	{E1000_RDBAH(0), "RDBAH"},

	/* TX Registers */
	{E1000_TCTL, "TCTL"},
	{E1000_TDBAL(0), "TDBAL"},
	{E1000_TDBAH(0), "TDBAH"},
	{E1000_TDLEN(0), "TDLEN"},
	{E1000_TDH(0), "TDH"},
	{E1000_TDT(0), "TDT"},
	{E1000_TXDCTL(0), "TXDCTL"},
	{E1000_TDFH, "TDFH"},
	{E1000_TDFT, "TDFT"},
	{E1000_TDFHS, "TDFHS"},
	{E1000_TDFPC, "TDFPC"},

	/* List Terminator */
	{}
};

/* igb_regdump - register printout routine */
static void igb_regdump(struct e1000_hw *hw, struct igb_reg_info *reginfo)
{
	int n = 0;
	char rname[16];
	u32 regs[8];

	switch (reginfo->ofs) {
	case E1000_RDLEN(0):
		for (n = 0; n < 4; n++)
			regs[n] = rd32(E1000_RDLEN(n));
		break;
	case E1000_RDH(0):
		for (n = 0; n < 4; n++)
			regs[n] = rd32(E1000_RDH(n));
		break;
	case E1000_RDT(0):
		for (n = 0; n < 4; n++)
			regs[n] = rd32(E1000_RDT(n));
		break;
	case E1000_RXDCTL(0):
		for (n = 0; n < 4; n++)
			regs[n] = rd32(E1000_RXDCTL(n));
		break;
	case E1000_RDBAL(0):
		for (n = 0; n < 4; n++)
			regs[n] = rd32(E1000_RDBAL(n));
		break;
	case E1000_RDBAH(0):
		for (n = 0; n < 4; n++)
			regs[n] = rd32(E1000_RDBAH(n));
		break;
	case E1000_TDBAL(0):
		for (n = 0; n < 4; n++)
			regs[n] = rd32(E1000_RDBAL(n));
		break;
	case E1000_TDBAH(0):
		for (n = 0; n < 4; n++)
			regs[n] = rd32(E1000_TDBAH(n));
		break;
	case E1000_TDLEN(0):
		for (n = 0; n < 4; n++)
			regs[n] = rd32(E1000_TDLEN(n));
		break;
	case E1000_TDH(0):
		for (n = 0; n < 4; n++)
			regs[n] = rd32(E1000_TDH(n));
		break;
	case E1000_TDT(0):
		for (n = 0; n < 4; n++)
			regs[n] = rd32(E1000_TDT(n));
		break;
	case E1000_TXDCTL(0):
		for (n = 0; n < 4; n++)
			regs[n] = rd32(E1000_TXDCTL(n));
		break;
	default:
		pr_info("%-15s %08x\n", reginfo->name, rd32(reginfo->ofs));
		return;
	}

	snprintf(rname, 16, "%s%s", reginfo->name, "[0-3]");
	pr_info("%-15s %08x %08x %08x %08x\n", rname, regs[0], regs[1],
		regs[2], regs[3]);
}

/* igb_dump - Print registers, Tx-rings and Rx-rings */
static void igb_dump(struct igb_adapter *adapter)
{
	struct net_device *netdev = adapter->netdev;
	struct e1000_hw *hw = &adapter->hw;
	struct igb_reg_info *reginfo;
	struct igb_ring *tx_ring;
	union e1000_adv_tx_desc *tx_desc;
	struct my_u0 { u64 a; u64 b; } *u0;
	struct igb_ring *rx_ring;
	union e1000_adv_rx_desc *rx_desc;
	u32 staterr;
	u16 i, n;

	if (!netif_msg_hw(adapter))
		return;

	/* Print netdevice Info */
	if (netdev) {
		dev_info(&adapter->pdev->dev, "Net device Info\n");
		pr_info("Device Name     state            trans_start\n");
		pr_info("%-15s %016lX %016lX\n", netdev->name,
			netdev->state, dev_trans_start(netdev));
	}

	/* Print Registers */
	dev_info(&adapter->pdev->dev, "Register Dump\n");
	pr_info(" Register Name   Value\n");
	for (reginfo = (struct igb_reg_info *)igb_reg_info_tbl;
	     reginfo->name; reginfo++) {
		igb_regdump(hw, reginfo);
	}

	/* Print TX Ring Summary */
	if (!netdev || !netif_running(netdev))
		goto exit;

	dev_info(&adapter->pdev->dev, "TX Rings Summary\n");
	pr_info("Queue [NTU] [NTC] [bi(ntc)->dma  ] leng ntw timestamp\n");
	for (n = 0; n < adapter->num_tx_queues; n++) {
		struct igb_tx_buffer *buffer_info;
		tx_ring = adapter->tx_ring[n];
		buffer_info = &tx_ring->tx_buffer_info[tx_ring->next_to_clean];
		pr_info(" %5d %5X %5X %016llX %04X %p %016llX\n",
			n, tx_ring->next_to_use, tx_ring->next_to_clean,
			(u64)dma_unmap_addr(buffer_info, dma),
			dma_unmap_len(buffer_info, len),
			buffer_info->next_to_watch,
			(u64)buffer_info->time_stamp);
	}

	/* Print TX Rings */
	if (!netif_msg_tx_done(adapter))
		goto rx_ring_summary;

	dev_info(&adapter->pdev->dev, "TX Rings Dump\n");

	/* Transmit Descriptor Formats
	 *
	 * Advanced Transmit Descriptor
	 *   +--------------------------------------------------------------+
	 * 0 |         Buffer Address [63:0]                                |
	 *   +--------------------------------------------------------------+
	 * 8 | PAYLEN  | PORTS  |CC|IDX | STA | DCMD  |DTYP|MAC|RSV| DTALEN |
	 *   +--------------------------------------------------------------+
	 *   63      46 45    40 39 38 36 35 32 31   24             15       0
	 */

	for (n = 0; n < adapter->num_tx_queues; n++) {
		tx_ring = adapter->tx_ring[n];
		pr_info("------------------------------------\n");
		pr_info("TX QUEUE INDEX = %d\n", tx_ring->queue_index);
		pr_info("------------------------------------\n");
		pr_info("T [desc]     [address 63:0  ] [PlPOCIStDDM Ln] [bi->dma       ] leng  ntw timestamp        bi->skb\n");

		for (i = 0; tx_ring->desc && (i < tx_ring->count); i++) {
			const char *next_desc;
			struct igb_tx_buffer *buffer_info;
			tx_desc = IGB_TX_DESC(tx_ring, i);
			buffer_info = &tx_ring->tx_buffer_info[i];
			u0 = (struct my_u0 *)tx_desc;
			if (i == tx_ring->next_to_use &&
			    i == tx_ring->next_to_clean)
				next_desc = " NTC/U";
			else if (i == tx_ring->next_to_use)
				next_desc = " NTU";
			else if (i == tx_ring->next_to_clean)
				next_desc = " NTC";
			else
				next_desc = "";

			pr_info("T [0x%03X]    %016llX %016llX %016llX %04X  %p %016llX %p%s\n",
				i, le64_to_cpu(u0->a),
				le64_to_cpu(u0->b),
				(u64)dma_unmap_addr(buffer_info, dma),
				dma_unmap_len(buffer_info, len),
				buffer_info->next_to_watch,
				(u64)buffer_info->time_stamp,
				buffer_info->skb, next_desc);

			if (netif_msg_pktdata(adapter) && buffer_info->skb)
				print_hex_dump(KERN_INFO, "",
					DUMP_PREFIX_ADDRESS,
					16, 1, buffer_info->skb->data,
					dma_unmap_len(buffer_info, len),
					true);
		}
	}

	/* Print RX Rings Summary */
rx_ring_summary:
	dev_info(&adapter->pdev->dev, "RX Rings Summary\n");
	pr_info("Queue [NTU] [NTC]\n");
	for (n = 0; n < adapter->num_rx_queues; n++) {
		rx_ring = adapter->rx_ring[n];
		pr_info(" %5d %5X %5X\n",
			n, rx_ring->next_to_use, rx_ring->next_to_clean);
	}

	/* Print RX Rings */
	if (!netif_msg_rx_status(adapter))
		goto exit;

	dev_info(&adapter->pdev->dev, "RX Rings Dump\n");

	/* Advanced Receive Descriptor (Read) Format
	 *    63                                           1        0
	 *    +-----------------------------------------------------+
	 *  0 |       Packet Buffer Address [63:1]           |A0/NSE|
	 *    +----------------------------------------------+------+
	 *  8 |       Header Buffer Address [63:1]           |  DD  |
	 *    +-----------------------------------------------------+
	 *
	 *
	 * Advanced Receive Descriptor (Write-Back) Format
	 *
	 *   63       48 47    32 31  30      21 20 17 16   4 3     0
	 *   +------------------------------------------------------+
	 * 0 | Packet     IP     |SPH| HDR_LEN   | RSV|Packet|  RSS |
	 *   | Checksum   Ident  |   |           |    | Type | Type |
	 *   +------------------------------------------------------+
	 * 8 | VLAN Tag | Length | Extended Error | Extended Status |
	 *   +------------------------------------------------------+
	 *   63       48 47    32 31            20 19               0
	 */

	for (n = 0; n < adapter->num_rx_queues; n++) {
		rx_ring = adapter->rx_ring[n];
		pr_info("------------------------------------\n");
		pr_info("RX QUEUE INDEX = %d\n", rx_ring->queue_index);
		pr_info("------------------------------------\n");
		pr_info("R  [desc]      [ PktBuf     A0] [  HeadBuf   DD] [bi->dma       ] [bi->skb] <-- Adv Rx Read format\n");
		pr_info("RWB[desc]      [PcsmIpSHl PtRs] [vl er S cks ln] ---------------- [bi->skb] <-- Adv Rx Write-Back format\n");

		for (i = 0; i < rx_ring->count; i++) {
			const char *next_desc;
			struct igb_rx_buffer *buffer_info;
			buffer_info = &rx_ring->rx_buffer_info[i];
			rx_desc = IGB_RX_DESC(rx_ring, i);
			u0 = (struct my_u0 *)rx_desc;
			staterr = le32_to_cpu(rx_desc->wb.upper.status_error);

			if (i == rx_ring->next_to_use)
				next_desc = " NTU";
			else if (i == rx_ring->next_to_clean)
				next_desc = " NTC";
			else
				next_desc = "";

			if (staterr & E1000_RXD_STAT_DD) {
				/* Descriptor Done */
				pr_info("%s[0x%03X]     %016llX %016llX ---------------- %s\n",
					"RWB", i,
					le64_to_cpu(u0->a),
					le64_to_cpu(u0->b),
					next_desc);
			} else {
				pr_info("%s[0x%03X]     %016llX %016llX %016llX %s\n",
					"R  ", i,
					le64_to_cpu(u0->a),
					le64_to_cpu(u0->b),
					(u64)buffer_info->dma,
					next_desc);

				if (netif_msg_pktdata(adapter) &&
				    buffer_info->dma && buffer_info->page) {
					print_hex_dump(KERN_INFO, "",
					  DUMP_PREFIX_ADDRESS,
					  16, 1,
					  page_address(buffer_info->page) +
						      buffer_info->page_offset,
					  igb_rx_bufsz(rx_ring), true);
				}
			}
		}
	}

exit:
	return;
}

/**
 *  igb_get_i2c_data - Reads the I2C SDA data bit
 *  @hw: pointer to hardware structure
 *  @i2cctl: Current value of I2CCTL register
 *
 *  Returns the I2C data bit value
 **/
static int igb_get_i2c_data(void *data)
{
	struct igb_adapter *adapter = (struct igb_adapter *)data;
	struct e1000_hw *hw = &adapter->hw;
	s32 i2cctl = rd32(E1000_I2CPARAMS);

	return !!(i2cctl & E1000_I2C_DATA_IN);
}

/**
 *  igb_set_i2c_data - Sets the I2C data bit
 *  @data: pointer to hardware structure
 *  @state: I2C data value (0 or 1) to set
 *
 *  Sets the I2C data bit
 **/
static void igb_set_i2c_data(void *data, int state)
{
	struct igb_adapter *adapter = (struct igb_adapter *)data;
	struct e1000_hw *hw = &adapter->hw;
	s32 i2cctl = rd32(E1000_I2CPARAMS);

	if (state)
		i2cctl |= E1000_I2C_DATA_OUT;
	else
		i2cctl &= ~E1000_I2C_DATA_OUT;

	i2cctl &= ~E1000_I2C_DATA_OE_N;
	i2cctl |= E1000_I2C_CLK_OE_N;
	wr32(E1000_I2CPARAMS, i2cctl);
	wrfl();

}

/**
 *  igb_set_i2c_clk - Sets the I2C SCL clock
 *  @data: pointer to hardware structure
 *  @state: state to set clock
 *
 *  Sets the I2C clock line to state
 **/
static void igb_set_i2c_clk(void *data, int state)
{
	struct igb_adapter *adapter = (struct igb_adapter *)data;
	struct e1000_hw *hw = &adapter->hw;
	s32 i2cctl = rd32(E1000_I2CPARAMS);

	if (state) {
		i2cctl |= E1000_I2C_CLK_OUT;
		i2cctl &= ~E1000_I2C_CLK_OE_N;
	} else {
		i2cctl &= ~E1000_I2C_CLK_OUT;
		i2cctl &= ~E1000_I2C_CLK_OE_N;
	}
	wr32(E1000_I2CPARAMS, i2cctl);
	wrfl();
}

/**
 *  igb_get_i2c_clk - Gets the I2C SCL clock state
 *  @data: pointer to hardware structure
 *
 *  Gets the I2C clock state
 **/
static int igb_get_i2c_clk(void *data)
{
	struct igb_adapter *adapter = (struct igb_adapter *)data;
	struct e1000_hw *hw = &adapter->hw;
	s32 i2cctl = rd32(E1000_I2CPARAMS);

	return !!(i2cctl & E1000_I2C_CLK_IN);
}

static const struct i2c_algo_bit_data igb_i2c_algo = {
	.setsda		= igb_set_i2c_data,
	.setscl		= igb_set_i2c_clk,
	.getsda		= igb_get_i2c_data,
	.getscl		= igb_get_i2c_clk,
	.udelay		= 5,
	.timeout	= 20,
};

/**
 *  igb_get_hw_dev - return device
 *  @hw: pointer to hardware structure
 *
 *  used by hardware layer to print debugging information
 **/
struct net_device *igb_get_hw_dev(struct e1000_hw *hw)
{
	struct igb_adapter *adapter = hw->back;
	return adapter->netdev;
}

/**
 *  igb_init_module - Driver Registration Routine
 *
 *  igb_init_module is the first routine called when the driver is
 *  loaded. All it does is register with the PCI subsystem.
 **/
static int __init igb_init_module(void)
{
	int ret;

	pr_info("%s - version %s\n",
	       igb_driver_string, igb_driver_version);
	pr_info("%s\n", igb_copyright);

#ifdef CONFIG_IGB_DCA
	dca_register_notify(&dca_notifier);
#endif
	ret = pci_register_driver(&igb_driver);
	return ret;
}

module_init(igb_init_module);

/**
 *  igb_exit_module - Driver Exit Cleanup Routine
 *
 *  igb_exit_module is called just before the driver is removed
 *  from memory.
 **/
static void __exit igb_exit_module(void)
{
#ifdef CONFIG_IGB_DCA
	dca_unregister_notify(&dca_notifier);
#endif
	pci_unregister_driver(&igb_driver);
}

module_exit(igb_exit_module);

#define Q_IDX_82576(i) (((i & 0x1) << 3) + (i >> 1))
/**
 *  igb_cache_ring_register - Descriptor ring to register mapping
 *  @adapter: board private structure to initialize
 *
 *  Once we know the feature-set enabled for the device, we'll cache
 *  the register offset the descriptor ring is assigned to.
 **/
static void igb_cache_ring_register(struct igb_adapter *adapter)
{
	int i = 0, j = 0;
	u32 rbase_offset = adapter->vfs_allocated_count;

	switch (adapter->hw.mac.type) {
	case e1000_82576:
		/* The queues are allocated for virtualization such that VF 0
		 * is allocated queues 0 and 8, VF 1 queues 1 and 9, etc.
		 * In order to avoid collision we start at the first free queue
		 * and continue consuming queues in the same sequence
		 */
		if (adapter->vfs_allocated_count) {
			for (; i < adapter->rss_queues; i++)
				adapter->rx_ring[i]->reg_idx = rbase_offset +
							       Q_IDX_82576(i);
		}
		/* Fall through */
	case e1000_82575:
	case e1000_82580:
	case e1000_i350:
	case e1000_i354:
	case e1000_i210:
	case e1000_i211:
		/* Fall through */
	default:
		for (; i < adapter->num_rx_queues; i++)
			adapter->rx_ring[i]->reg_idx = rbase_offset + i;
		for (; j < adapter->num_tx_queues; j++)
			adapter->tx_ring[j]->reg_idx = rbase_offset + j;
		break;
	}
}

u32 igb_rd32(struct e1000_hw *hw, u32 reg)
{
	struct igb_adapter *igb = container_of(hw, struct igb_adapter, hw);
	u8 __iomem *hw_addr = READ_ONCE(hw->hw_addr);
	u32 value = 0;

	if (E1000_REMOVED(hw_addr))
		return ~value;

	value = readl(&hw_addr[reg]);

	/* reads should not return all F's */
	if (!(~value) && (!reg || !(~readl(hw_addr)))) {
		struct net_device *netdev = igb->netdev;
		hw->hw_addr = NULL;
		netdev_err(netdev, "PCIe link lost\n");
		WARN(pci_device_is_present(igb->pdev),
		     "igb: Failed to read reg 0x%x!\n", reg);
	}

	return value;
}

/**
 *  igb_write_ivar - configure ivar for given MSI-X vector
 *  @hw: pointer to the HW structure
 *  @msix_vector: vector number we are allocating to a given ring
 *  @index: row index of IVAR register to write within IVAR table
 *  @offset: column offset of in IVAR, should be multiple of 8
 *
 *  This function is intended to handle the writing of the IVAR register
 *  for adapters 82576 and newer.  The IVAR table consists of 2 columns,
 *  each containing an cause allocation for an Rx and Tx ring, and a
 *  variable number of rows depending on the number of queues supported.
 **/
static void igb_write_ivar(struct e1000_hw *hw, int msix_vector,
			   int index, int offset)
{
	u32 ivar = array_rd32(E1000_IVAR0, index);

	/* clear any bits that are currently set */
	ivar &= ~((u32)0xFF << offset);

	/* write vector and valid bit */
	ivar |= (msix_vector | E1000_IVAR_VALID) << offset;

	array_wr32(E1000_IVAR0, index, ivar);
}

#define IGB_N0_QUEUE -1
static void igb_assign_vector(struct igb_q_vector *q_vector, int msix_vector)
{
	struct igb_adapter *adapter = q_vector->adapter;
	struct e1000_hw *hw = &adapter->hw;
	int rx_queue = IGB_N0_QUEUE;
	int tx_queue = IGB_N0_QUEUE;
	u32 msixbm = 0;

	if (q_vector->rx.ring)
		rx_queue = q_vector->rx.ring->reg_idx;
	if (q_vector->tx.ring)
		tx_queue = q_vector->tx.ring->reg_idx;

	switch (hw->mac.type) {
	case e1000_82575:
		/* The 82575 assigns vectors using a bitmask, which matches the
		 * bitmask for the EICR/EIMS/EIMC registers.  To assign one
		 * or more queues to a vector, we write the appropriate bits
		 * into the MSIXBM register for that vector.
		 */
		if (rx_queue > IGB_N0_QUEUE)
			msixbm = E1000_EICR_RX_QUEUE0 << rx_queue;
		if (tx_queue > IGB_N0_QUEUE)
			msixbm |= E1000_EICR_TX_QUEUE0 << tx_queue;
		if (!(adapter->flags & IGB_FLAG_HAS_MSIX) && msix_vector == 0)
			msixbm |= E1000_EIMS_OTHER;
		array_wr32(E1000_MSIXBM(0), msix_vector, msixbm);
		q_vector->eims_value = msixbm;
		break;
	case e1000_82576:
		/* 82576 uses a table that essentially consists of 2 columns
		 * with 8 rows.  The ordering is column-major so we use the
		 * lower 3 bits as the row index, and the 4th bit as the
		 * column offset.
		 */
		if (rx_queue > IGB_N0_QUEUE)
			igb_write_ivar(hw, msix_vector,
				       rx_queue & 0x7,
				       (rx_queue & 0x8) << 1);
		if (tx_queue > IGB_N0_QUEUE)
			igb_write_ivar(hw, msix_vector,
				       tx_queue & 0x7,
				       ((tx_queue & 0x8) << 1) + 8);
		q_vector->eims_value = BIT(msix_vector);
		break;
	case e1000_82580:
	case e1000_i350:
	case e1000_i354:
	case e1000_i210:
	case e1000_i211:
		/* On 82580 and newer adapters the scheme is similar to 82576
		 * however instead of ordering column-major we have things
		 * ordered row-major.  So we traverse the table by using
		 * bit 0 as the column offset, and the remaining bits as the
		 * row index.
		 */
		if (rx_queue > IGB_N0_QUEUE)
			igb_write_ivar(hw, msix_vector,
				       rx_queue >> 1,
				       (rx_queue & 0x1) << 4);
		if (tx_queue > IGB_N0_QUEUE)
			igb_write_ivar(hw, msix_vector,
				       tx_queue >> 1,
				       ((tx_queue & 0x1) << 4) + 8);
		q_vector->eims_value = BIT(msix_vector);
		break;
	default:
		BUG();
		break;
	}

	/* add q_vector eims value to global eims_enable_mask */
	adapter->eims_enable_mask |= q_vector->eims_value;

	/* configure q_vector to set itr on first interrupt */
	q_vector->set_itr = 1;
}

/**
 *  igb_configure_msix - Configure MSI-X hardware
 *  @adapter: board private structure to initialize
 *
 *  igb_configure_msix sets up the hardware to properly
 *  generate MSI-X interrupts.
 **/
static void igb_configure_msix(struct igb_adapter *adapter)
{
	u32 tmp;
	int i, vector = 0;
	struct e1000_hw *hw = &adapter->hw;

	adapter->eims_enable_mask = 0;

	/* set vector for other causes, i.e. link changes */
	switch (hw->mac.type) {
	case e1000_82575:
		tmp = rd32(E1000_CTRL_EXT);
		/* enable MSI-X PBA support*/
		tmp |= E1000_CTRL_EXT_PBA_CLR;

		/* Auto-Mask interrupts upon ICR read. */
		tmp |= E1000_CTRL_EXT_EIAME;
		tmp |= E1000_CTRL_EXT_IRCA;

		wr32(E1000_CTRL_EXT, tmp);

		/* enable msix_other interrupt */
		array_wr32(E1000_MSIXBM(0), vector++, E1000_EIMS_OTHER);
		adapter->eims_other = E1000_EIMS_OTHER;

		break;

	case e1000_82576:
	case e1000_82580:
	case e1000_i350:
	case e1000_i354:
	case e1000_i210:
	case e1000_i211:
		/* Turn on MSI-X capability first, or our settings
		 * won't stick.  And it will take days to debug.
		 */
		wr32(E1000_GPIE, E1000_GPIE_MSIX_MODE |
		     E1000_GPIE_PBA | E1000_GPIE_EIAME |
		     E1000_GPIE_NSICR);

		/* enable msix_other interrupt */
		adapter->eims_other = BIT(vector);
		tmp = (vector++ | E1000_IVAR_VALID) << 8;

		wr32(E1000_IVAR_MISC, tmp);
		break;
	default:
		/* do nothing, since nothing else supports MSI-X */
		break;
	} /* switch (hw->mac.type) */

	adapter->eims_enable_mask |= adapter->eims_other;

	for (i = 0; i < adapter->num_q_vectors; i++)
		igb_assign_vector(adapter->q_vector[i], vector++);

	wrfl();
}

/**
 *  igb_request_msix - Initialize MSI-X interrupts
 *  @adapter: board private structure to initialize
 *
 *  igb_request_msix allocates MSI-X vectors and requests interrupts from the
 *  kernel.
 **/
static int igb_request_msix(struct igb_adapter *adapter)
{
	struct net_device *netdev = adapter->netdev;
	int i, err = 0, vector = 0, free_vector = 0;

	err = request_irq(adapter->msix_entries[vector].vector,
			  igb_msix_other, 0, netdev->name, adapter);
	if (err)
		goto err_out;

	for (i = 0; i < adapter->num_q_vectors; i++) {
		struct igb_q_vector *q_vector = adapter->q_vector[i];

		vector++;

		q_vector->itr_register = adapter->io_addr + E1000_EITR(vector);

		if (q_vector->rx.ring && q_vector->tx.ring)
			sprintf(q_vector->name, "%s-TxRx-%u", netdev->name,
				q_vector->rx.ring->queue_index);
		else if (q_vector->tx.ring)
			sprintf(q_vector->name, "%s-tx-%u", netdev->name,
				q_vector->tx.ring->queue_index);
		else if (q_vector->rx.ring)
			sprintf(q_vector->name, "%s-rx-%u", netdev->name,
				q_vector->rx.ring->queue_index);
		else
			sprintf(q_vector->name, "%s-unused", netdev->name);

		err = request_irq(adapter->msix_entries[vector].vector,
				  igb_msix_ring, 0, q_vector->name,
				  q_vector);
		if (err)
			goto err_free;
	}

	igb_configure_msix(adapter);
	return 0;

err_free:
	/* free already assigned IRQs */
	free_irq(adapter->msix_entries[free_vector++].vector, adapter);

	vector--;
	for (i = 0; i < vector; i++) {
		free_irq(adapter->msix_entries[free_vector++].vector,
			 adapter->q_vector[i]);
	}
err_out:
	return err;
}

/**
 *  igb_free_q_vector - Free memory allocated for specific interrupt vector
 *  @adapter: board private structure to initialize
 *  @v_idx: Index of vector to be freed
 *
 *  This function frees the memory allocated to the q_vector.
 **/
static void igb_free_q_vector(struct igb_adapter *adapter, int v_idx)
{
	struct igb_q_vector *q_vector = adapter->q_vector[v_idx];

	adapter->q_vector[v_idx] = NULL;

	/* igb_get_stats64() might access the rings on this vector,
	 * we must wait a grace period before freeing it.
	 */
	if (q_vector)
		kfree_rcu(q_vector, rcu);
}

/**
 *  igb_reset_q_vector - Reset config for interrupt vector
 *  @adapter: board private structure to initialize
 *  @v_idx: Index of vector to be reset
 *
 *  If NAPI is enabled it will delete any references to the
 *  NAPI struct. This is preparation for igb_free_q_vector.
 **/
static void igb_reset_q_vector(struct igb_adapter *adapter, int v_idx)
{
	struct igb_q_vector *q_vector = adapter->q_vector[v_idx];

	/* Coming from igb_set_interrupt_capability, the vectors are not yet
	 * allocated. So, q_vector is NULL so we should stop here.
	 */
	if (!q_vector)
		return;

	if (q_vector->tx.ring)
		adapter->tx_ring[q_vector->tx.ring->queue_index] = NULL;

	if (q_vector->rx.ring)
		adapter->rx_ring[q_vector->rx.ring->queue_index] = NULL;

	netif_napi_del(&q_vector->napi);

}

static void igb_reset_interrupt_capability(struct igb_adapter *adapter)
{
	int v_idx = adapter->num_q_vectors;

	if (adapter->flags & IGB_FLAG_HAS_MSIX)
		pci_disable_msix(adapter->pdev);
	else if (adapter->flags & IGB_FLAG_HAS_MSI)
		pci_disable_msi(adapter->pdev);

	while (v_idx--)
		igb_reset_q_vector(adapter, v_idx);
}

/**
 *  igb_free_q_vectors - Free memory allocated for interrupt vectors
 *  @adapter: board private structure to initialize
 *
 *  This function frees the memory allocated to the q_vectors.  In addition if
 *  NAPI is enabled it will delete any references to the NAPI struct prior
 *  to freeing the q_vector.
 **/
static void igb_free_q_vectors(struct igb_adapter *adapter)
{
	int v_idx = adapter->num_q_vectors;

	adapter->num_tx_queues = 0;
	adapter->num_rx_queues = 0;
	adapter->num_q_vectors = 0;

	while (v_idx--) {
		igb_reset_q_vector(adapter, v_idx);
		igb_free_q_vector(adapter, v_idx);
	}
}

/**
 *  igb_clear_interrupt_scheme - reset the device to a state of no interrupts
 *  @adapter: board private structure to initialize
 *
 *  This function resets the device so that it has 0 Rx queues, Tx queues, and
 *  MSI-X interrupts allocated.
 */
static void igb_clear_interrupt_scheme(struct igb_adapter *adapter)
{
	igb_free_q_vectors(adapter);
	igb_reset_interrupt_capability(adapter);
}

/**
 *  igb_set_interrupt_capability - set MSI or MSI-X if supported
 *  @adapter: board private structure to initialize
 *  @msix: boolean value of MSIX capability
 *
 *  Attempt to configure interrupts using the best available
 *  capabilities of the hardware and kernel.
 **/
static void igb_set_interrupt_capability(struct igb_adapter *adapter, bool msix)
{
	int err;
	int numvecs, i;

	if (!msix)
		goto msi_only;
	adapter->flags |= IGB_FLAG_HAS_MSIX;

	/* Number of supported queues. */
	adapter->num_rx_queues = adapter->rss_queues;
	if (adapter->vfs_allocated_count)
		adapter->num_tx_queues = 1;
	else
		adapter->num_tx_queues = adapter->rss_queues;

	/* start with one vector for every Rx queue */
	numvecs = adapter->num_rx_queues;

	/* if Tx handler is separate add 1 for every Tx queue */
	if (!(adapter->flags & IGB_FLAG_QUEUE_PAIRS))
		numvecs += adapter->num_tx_queues;

	/* store the number of vectors reserved for queues */
	adapter->num_q_vectors = numvecs;

	/* add 1 vector for link status interrupts */
	numvecs++;
	for (i = 0; i < numvecs; i++)
		adapter->msix_entries[i].entry = i;

	err = pci_enable_msix_range(adapter->pdev,
				    adapter->msix_entries,
				    numvecs,
				    numvecs);
	if (err > 0)
		return;

	igb_reset_interrupt_capability(adapter);

	/* If we can't do MSI-X, try MSI */
msi_only:
	adapter->flags &= ~IGB_FLAG_HAS_MSIX;
#ifdef CONFIG_PCI_IOV
	/* disable SR-IOV for non MSI-X configurations */
	if (adapter->vf_data) {
		struct e1000_hw *hw = &adapter->hw;
		/* disable iov and allow time for transactions to clear */
		pci_disable_sriov(adapter->pdev);
		msleep(500);

		kfree(adapter->vf_mac_list);
		adapter->vf_mac_list = NULL;
		kfree(adapter->vf_data);
		adapter->vf_data = NULL;
		wr32(E1000_IOVCTL, E1000_IOVCTL_REUSE_VFQ);
		wrfl();
		msleep(100);
		dev_info(&adapter->pdev->dev, "IOV Disabled\n");
	}
#endif
	adapter->vfs_allocated_count = 0;
	adapter->rss_queues = 1;
	adapter->flags |= IGB_FLAG_QUEUE_PAIRS;
	adapter->num_rx_queues = 1;
	adapter->num_tx_queues = 1;
	adapter->num_q_vectors = 1;
	if (!pci_enable_msi(adapter->pdev))
		adapter->flags |= IGB_FLAG_HAS_MSI;
}

static void igb_add_ring(struct igb_ring *ring,
			 struct igb_ring_container *head)
{
	head->ring = ring;
	head->count++;
}

/**
 *  igb_alloc_q_vector - Allocate memory for a single interrupt vector
 *  @adapter: board private structure to initialize
 *  @v_count: q_vectors allocated on adapter, used for ring interleaving
 *  @v_idx: index of vector in adapter struct
 *  @txr_count: total number of Tx rings to allocate
 *  @txr_idx: index of first Tx ring to allocate
 *  @rxr_count: total number of Rx rings to allocate
 *  @rxr_idx: index of first Rx ring to allocate
 *
 *  We allocate one q_vector.  If allocation fails we return -ENOMEM.
 **/
static int igb_alloc_q_vector(struct igb_adapter *adapter,
			      int v_count, int v_idx,
			      int txr_count, int txr_idx,
			      int rxr_count, int rxr_idx)
{
	struct igb_q_vector *q_vector;
	struct igb_ring *ring;
	int ring_count;
	size_t size;

	/* igb only supports 1 Tx and/or 1 Rx queue per vector */
	if (txr_count > 1 || rxr_count > 1)
		return -ENOMEM;

	ring_count = txr_count + rxr_count;
	size = struct_size(q_vector, ring, ring_count);

	/* allocate q_vector and rings */
	q_vector = adapter->q_vector[v_idx];
	if (!q_vector) {
		q_vector = kzalloc(size, GFP_KERNEL);
	} else if (size > ksize(q_vector)) {
		kfree_rcu(q_vector, rcu);
		q_vector = kzalloc(size, GFP_KERNEL);
	} else {
		memset(q_vector, 0, size);
	}
	if (!q_vector)
		return -ENOMEM;

	/* initialize NAPI */
	netif_napi_add(adapter->netdev, &q_vector->napi,
		       igb_poll, 64);

	/* tie q_vector and adapter together */
	adapter->q_vector[v_idx] = q_vector;
	q_vector->adapter = adapter;

	/* initialize work limits */
	q_vector->tx.work_limit = adapter->tx_work_limit;

	/* initialize ITR configuration */
	q_vector->itr_register = adapter->io_addr + E1000_EITR(0);
	q_vector->itr_val = IGB_START_ITR;

	/* initialize pointer to rings */
	ring = q_vector->ring;

	/* intialize ITR */
	if (rxr_count) {
		/* rx or rx/tx vector */
		if (!adapter->rx_itr_setting || adapter->rx_itr_setting > 3)
			q_vector->itr_val = adapter->rx_itr_setting;
	} else {
		/* tx only vector */
		if (!adapter->tx_itr_setting || adapter->tx_itr_setting > 3)
			q_vector->itr_val = adapter->tx_itr_setting;
	}

	if (txr_count) {
		/* assign generic ring traits */
		ring->dev = &adapter->pdev->dev;
		ring->netdev = adapter->netdev;

		/* configure backlink on ring */
		ring->q_vector = q_vector;

		/* update q_vector Tx values */
		igb_add_ring(ring, &q_vector->tx);

		/* For 82575, context index must be unique per ring. */
		if (adapter->hw.mac.type == e1000_82575)
			set_bit(IGB_RING_FLAG_TX_CTX_IDX, &ring->flags);

		/* apply Tx specific ring traits */
		ring->count = adapter->tx_ring_count;
		ring->queue_index = txr_idx;

		ring->cbs_enable = false;
		ring->idleslope = 0;
		ring->sendslope = 0;
		ring->hicredit = 0;
		ring->locredit = 0;

		u64_stats_init(&ring->tx_syncp);
		u64_stats_init(&ring->tx_syncp2);

		/* assign ring to adapter */
		adapter->tx_ring[txr_idx] = ring;

		/* push pointer to next ring */
		ring++;
	}

	if (rxr_count) {
		/* assign generic ring traits */
		ring->dev = &adapter->pdev->dev;
		ring->netdev = adapter->netdev;

		/* configure backlink on ring */
		ring->q_vector = q_vector;

		/* update q_vector Rx values */
		igb_add_ring(ring, &q_vector->rx);

		/* set flag indicating ring supports SCTP checksum offload */
		if (adapter->hw.mac.type >= e1000_82576)
			set_bit(IGB_RING_FLAG_RX_SCTP_CSUM, &ring->flags);

		/* On i350, i354, i210, and i211, loopback VLAN packets
		 * have the tag byte-swapped.
		 */
		if (adapter->hw.mac.type >= e1000_i350)
			set_bit(IGB_RING_FLAG_RX_LB_VLAN_BSWAP, &ring->flags);

		/* apply Rx specific ring traits */
		ring->count = adapter->rx_ring_count;
		ring->queue_index = rxr_idx;

		u64_stats_init(&ring->rx_syncp);

		/* assign ring to adapter */
		adapter->rx_ring[rxr_idx] = ring;
	}

	return 0;
}


/**
 *  igb_alloc_q_vectors - Allocate memory for interrupt vectors
 *  @adapter: board private structure to initialize
 *
 *  We allocate one q_vector per queue interrupt.  If allocation fails we
 *  return -ENOMEM.
 **/
static int igb_alloc_q_vectors(struct igb_adapter *adapter)
{
	int q_vectors = adapter->num_q_vectors;
	int rxr_remaining = adapter->num_rx_queues;
	int txr_remaining = adapter->num_tx_queues;
	int rxr_idx = 0, txr_idx = 0, v_idx = 0;
	int err;

	if (q_vectors >= (rxr_remaining + txr_remaining)) {
		for (; rxr_remaining; v_idx++) {
			err = igb_alloc_q_vector(adapter, q_vectors, v_idx,
						 0, 0, 1, rxr_idx);

			if (err)
				goto err_out;

			/* update counts and index */
			rxr_remaining--;
			rxr_idx++;
		}
	}

	for (; v_idx < q_vectors; v_idx++) {
		int rqpv = DIV_ROUND_UP(rxr_remaining, q_vectors - v_idx);
		int tqpv = DIV_ROUND_UP(txr_remaining, q_vectors - v_idx);

		err = igb_alloc_q_vector(adapter, q_vectors, v_idx,
					 tqpv, txr_idx, rqpv, rxr_idx);

		if (err)
			goto err_out;

		/* update counts and index */
		rxr_remaining -= rqpv;
		txr_remaining -= tqpv;
		rxr_idx++;
		txr_idx++;
	}

	return 0;

err_out:
	adapter->num_tx_queues = 0;
	adapter->num_rx_queues = 0;
	adapter->num_q_vectors = 0;

	while (v_idx--)
		igb_free_q_vector(adapter, v_idx);

	return -ENOMEM;
}

/**
 *  igb_init_interrupt_scheme - initialize interrupts, allocate queues/vectors
 *  @adapter: board private structure to initialize
 *  @msix: boolean value of MSIX capability
 *
 *  This function initializes the interrupts and allocates all of the queues.
 **/
static int igb_init_interrupt_scheme(struct igb_adapter *adapter, bool msix)
{
	struct pci_dev *pdev = adapter->pdev;
	int err;

	igb_set_interrupt_capability(adapter, msix);

	err = igb_alloc_q_vectors(adapter);
	if (err) {
		dev_err(&pdev->dev, "Unable to allocate memory for vectors\n");
		goto err_alloc_q_vectors;
	}

	igb_cache_ring_register(adapter);

	return 0;

err_alloc_q_vectors:
	igb_reset_interrupt_capability(adapter);
	return err;
}

/**
 *  igb_request_irq - initialize interrupts
 *  @adapter: board private structure to initialize
 *
 *  Attempts to configure interrupts using the best available
 *  capabilities of the hardware and kernel.
 **/
static int igb_request_irq(struct igb_adapter *adapter)
{
	struct net_device *netdev = adapter->netdev;
	struct pci_dev *pdev = adapter->pdev;
	int err = 0;

	if (adapter->flags & IGB_FLAG_HAS_MSIX) {
		err = igb_request_msix(adapter);
		if (!err)
			goto request_done;
		/* fall back to MSI */
		igb_free_all_tx_resources(adapter);
		igb_free_all_rx_resources(adapter);

		igb_clear_interrupt_scheme(adapter);
		err = igb_init_interrupt_scheme(adapter, false);
		if (err)
			goto request_done;

		igb_setup_all_tx_resources(adapter);
		igb_setup_all_rx_resources(adapter);
		igb_configure(adapter);
	}

	igb_assign_vector(adapter->q_vector[0], 0);

	if (adapter->flags & IGB_FLAG_HAS_MSI) {
		err = request_irq(pdev->irq, igb_intr_msi, 0,
				  netdev->name, adapter);
		if (!err)
			goto request_done;

		/* fall back to legacy interrupts */
		igb_reset_interrupt_capability(adapter);
		adapter->flags &= ~IGB_FLAG_HAS_MSI;
	}

	err = request_irq(pdev->irq, igb_intr, IRQF_SHARED,
			  netdev->name, adapter);

	if (err)
		dev_err(&pdev->dev, "Error %d getting interrupt\n",
			err);

request_done:
	return err;
}

static void igb_free_irq(struct igb_adapter *adapter)
{
	if (adapter->flags & IGB_FLAG_HAS_MSIX) {
		int vector = 0, i;

		free_irq(adapter->msix_entries[vector++].vector, adapter);

		for (i = 0; i < adapter->num_q_vectors; i++)
			free_irq(adapter->msix_entries[vector++].vector,
				 adapter->q_vector[i]);
	} else {
		free_irq(adapter->pdev->irq, adapter);
	}
}

/**
 *  igb_irq_disable - Mask off interrupt generation on the NIC
 *  @adapter: board private structure
 **/
static void igb_irq_disable(struct igb_adapter *adapter)
{
	struct e1000_hw *hw = &adapter->hw;

	/* we need to be careful when disabling interrupts.  The VFs are also
	 * mapped into these registers and so clearing the bits can cause
	 * issues on the VF drivers so we only need to clear what we set
	 */
	if (adapter->flags & IGB_FLAG_HAS_MSIX) {
		u32 regval = rd32(E1000_EIAM);

		wr32(E1000_EIAM, regval & ~adapter->eims_enable_mask);
		wr32(E1000_EIMC, adapter->eims_enable_mask);
		regval = rd32(E1000_EIAC);
		wr32(E1000_EIAC, regval & ~adapter->eims_enable_mask);
	}

	wr32(E1000_IAM, 0);
	wr32(E1000_IMC, ~0);
	wrfl();
	if (adapter->flags & IGB_FLAG_HAS_MSIX) {
		int i;

		for (i = 0; i < adapter->num_q_vectors; i++)
			synchronize_irq(adapter->msix_entries[i].vector);
	} else {
		synchronize_irq(adapter->pdev->irq);
	}
}

/**
 *  igb_irq_enable - Enable default interrupt generation settings
 *  @adapter: board private structure
 **/
static void igb_irq_enable(struct igb_adapter *adapter)
{
	struct e1000_hw *hw = &adapter->hw;

	if (adapter->flags & IGB_FLAG_HAS_MSIX) {
		u32 ims = E1000_IMS_LSC | E1000_IMS_DOUTSYNC | E1000_IMS_DRSTA;
		u32 regval = rd32(E1000_EIAC);

		wr32(E1000_EIAC, regval | adapter->eims_enable_mask);
		regval = rd32(E1000_EIAM);
		wr32(E1000_EIAM, regval | adapter->eims_enable_mask);
		wr32(E1000_EIMS, adapter->eims_enable_mask);
		if (adapter->vfs_allocated_count) {
			wr32(E1000_MBVFIMR, 0xFF);
			ims |= E1000_IMS_VMMB;
		}
		wr32(E1000_IMS, ims);
	} else {
		wr32(E1000_IMS, IMS_ENABLE_MASK |
				E1000_IMS_DRSTA);
		wr32(E1000_IAM, IMS_ENABLE_MASK |
				E1000_IMS_DRSTA);
	}
}

static void igb_update_mng_vlan(struct igb_adapter *adapter)
{
	struct e1000_hw *hw = &adapter->hw;
	u16 pf_id = adapter->vfs_allocated_count;
	u16 vid = adapter->hw.mng_cookie.vlan_id;
	u16 old_vid = adapter->mng_vlan_id;

	if (hw->mng_cookie.status & E1000_MNG_DHCP_COOKIE_STATUS_VLAN) {
		/* add VID to filter table */
		igb_vfta_set(hw, vid, pf_id, true, true);
		adapter->mng_vlan_id = vid;
	} else {
		adapter->mng_vlan_id = IGB_MNG_VLAN_NONE;
	}

	if ((old_vid != (u16)IGB_MNG_VLAN_NONE) &&
	    (vid != old_vid) &&
	    !test_bit(old_vid, adapter->active_vlans)) {
		/* remove VID from filter table */
		igb_vfta_set(hw, vid, pf_id, false, true);
	}
}

/**
 *  igb_release_hw_control - release control of the h/w to f/w
 *  @adapter: address of board private structure
 *
 *  igb_release_hw_control resets CTRL_EXT:DRV_LOAD bit.
 *  For ASF and Pass Through versions of f/w this means that the
 *  driver is no longer loaded.
 **/
static void igb_release_hw_control(struct igb_adapter *adapter)
{
	struct e1000_hw *hw = &adapter->hw;
	u32 ctrl_ext;

	/* Let firmware take over control of h/w */
	ctrl_ext = rd32(E1000_CTRL_EXT);
	wr32(E1000_CTRL_EXT,
			ctrl_ext & ~E1000_CTRL_EXT_DRV_LOAD);
}

/**
 *  igb_get_hw_control - get control of the h/w from f/w
 *  @adapter: address of board private structure
 *
 *  igb_get_hw_control sets CTRL_EXT:DRV_LOAD bit.
 *  For ASF and Pass Through versions of f/w this means that
 *  the driver is loaded.
 **/
static void igb_get_hw_control(struct igb_adapter *adapter)
{
	struct e1000_hw *hw = &adapter->hw;
	u32 ctrl_ext;

	/* Let firmware know the driver has taken over */
	ctrl_ext = rd32(E1000_CTRL_EXT);
	wr32(E1000_CTRL_EXT,
			ctrl_ext | E1000_CTRL_EXT_DRV_LOAD);
}

static void enable_fqtss(struct igb_adapter *adapter, bool enable)
{
	struct net_device *netdev = adapter->netdev;
	struct e1000_hw *hw = &adapter->hw;

	WARN_ON(hw->mac.type != e1000_i210);

	if (enable)
		adapter->flags |= IGB_FLAG_FQTSS;
	else
		adapter->flags &= ~IGB_FLAG_FQTSS;

	if (netif_running(netdev))
		schedule_work(&adapter->reset_task);
}

static bool is_fqtss_enabled(struct igb_adapter *adapter)
{
	return (adapter->flags & IGB_FLAG_FQTSS) ? true : false;
}

static void set_tx_desc_fetch_prio(struct e1000_hw *hw, int queue,
				   enum tx_queue_prio prio)
{
	u32 val;

	WARN_ON(hw->mac.type != e1000_i210);
	WARN_ON(queue < 0 || queue > 4);

	val = rd32(E1000_I210_TXDCTL(queue));

	if (prio == TX_QUEUE_PRIO_HIGH)
		val |= E1000_TXDCTL_PRIORITY;
	else
		val &= ~E1000_TXDCTL_PRIORITY;

	wr32(E1000_I210_TXDCTL(queue), val);
}

static void set_queue_mode(struct e1000_hw *hw, int queue, enum queue_mode mode)
{
	u32 val;

	WARN_ON(hw->mac.type != e1000_i210);
	WARN_ON(queue < 0 || queue > 1);

	val = rd32(E1000_I210_TQAVCC(queue));

	if (mode == QUEUE_MODE_STREAM_RESERVATION)
		val |= E1000_TQAVCC_QUEUEMODE;
	else
		val &= ~E1000_TQAVCC_QUEUEMODE;

	wr32(E1000_I210_TQAVCC(queue), val);
}

static bool is_any_cbs_enabled(struct igb_adapter *adapter)
{
	int i;

	for (i = 0; i < adapter->num_tx_queues; i++) {
		if (adapter->tx_ring[i]->cbs_enable)
			return true;
	}

	return false;
}

static bool is_any_txtime_enabled(struct igb_adapter *adapter)
{
	int i;

	for (i = 0; i < adapter->num_tx_queues; i++) {
		if (adapter->tx_ring[i]->launchtime_enable)
			return true;
	}

	return false;
}

/**
 *  igb_config_tx_modes - Configure "Qav Tx mode" features on igb
 *  @adapter: pointer to adapter struct
 *  @queue: queue number
 *
 *  Configure CBS and Launchtime for a given hardware queue.
 *  Parameters are retrieved from the correct Tx ring, so
 *  igb_save_cbs_params() and igb_save_txtime_params() should be used
 *  for setting those correctly prior to this function being called.
 **/
static void igb_config_tx_modes(struct igb_adapter *adapter, int queue)
{
	struct igb_ring *ring = adapter->tx_ring[queue];
	struct net_device *netdev = adapter->netdev;
	struct e1000_hw *hw = &adapter->hw;
	u32 tqavcc, tqavctrl;
	u16 value;

	WARN_ON(hw->mac.type != e1000_i210);
	WARN_ON(queue < 0 || queue > 1);

	/* If any of the Qav features is enabled, configure queues as SR and
	 * with HIGH PRIO. If none is, then configure them with LOW PRIO and
	 * as SP.
	 */
	if (ring->cbs_enable || ring->launchtime_enable) {
		set_tx_desc_fetch_prio(hw, queue, TX_QUEUE_PRIO_HIGH);
		set_queue_mode(hw, queue, QUEUE_MODE_STREAM_RESERVATION);
	} else {
		set_tx_desc_fetch_prio(hw, queue, TX_QUEUE_PRIO_LOW);
		set_queue_mode(hw, queue, QUEUE_MODE_STRICT_PRIORITY);
	}

	/* If CBS is enabled, set DataTranARB and config its parameters. */
	if (ring->cbs_enable || queue == 0) {
		/* i210 does not allow the queue 0 to be in the Strict
		 * Priority mode while the Qav mode is enabled, so,
		 * instead of disabling strict priority mode, we give
		 * queue 0 the maximum of credits possible.
		 *
		 * See section 8.12.19 of the i210 datasheet, "Note:
		 * Queue0 QueueMode must be set to 1b when
		 * TransmitMode is set to Qav."
		 */
		if (queue == 0 && !ring->cbs_enable) {
			/* max "linkspeed" idleslope in kbps */
			ring->idleslope = 1000000;
			ring->hicredit = ETH_FRAME_LEN;
		}

		/* Always set data transfer arbitration to credit-based
		 * shaper algorithm on TQAVCTRL if CBS is enabled for any of
		 * the queues.
		 */
		tqavctrl = rd32(E1000_I210_TQAVCTRL);
		tqavctrl |= E1000_TQAVCTRL_DATATRANARB;
		wr32(E1000_I210_TQAVCTRL, tqavctrl);

		/* According to i210 datasheet section 7.2.7.7, we should set
		 * the 'idleSlope' field from TQAVCC register following the
		 * equation:
		 *
		 * For 100 Mbps link speed:
		 *
		 *     value = BW * 0x7735 * 0.2                          (E1)
		 *
		 * For 1000Mbps link speed:
		 *
		 *     value = BW * 0x7735 * 2                            (E2)
		 *
		 * E1 and E2 can be merged into one equation as shown below.
		 * Note that 'link-speed' is in Mbps.
		 *
		 *     value = BW * 0x7735 * 2 * link-speed
		 *                           --------------               (E3)
		 *                                1000
		 *
		 * 'BW' is the percentage bandwidth out of full link speed
		 * which can be found with the following equation. Note that
		 * idleSlope here is the parameter from this function which
		 * is in kbps.
		 *
		 *     BW =     idleSlope
		 *          -----------------                             (E4)
		 *          link-speed * 1000
		 *
		 * That said, we can come up with a generic equation to
		 * calculate the value we should set it TQAVCC register by
		 * replacing 'BW' in E3 by E4. The resulting equation is:
		 *
		 * value =     idleSlope     * 0x7735 * 2 * link-speed
		 *         -----------------            --------------    (E5)
		 *         link-speed * 1000                 1000
		 *
		 * 'link-speed' is present in both sides of the fraction so
		 * it is canceled out. The final equation is the following:
		 *
		 *     value = idleSlope * 61034
		 *             -----------------                          (E6)
		 *                  1000000
		 *
		 * NOTE: For i210, given the above, we can see that idleslope
		 *       is represented in 16.38431 kbps units by the value at
		 *       the TQAVCC register (1Gbps / 61034), which reduces
		 *       the granularity for idleslope increments.
		 *       For instance, if you want to configure a 2576kbps
		 *       idleslope, the value to be written on the register
		 *       would have to be 157.23. If rounded down, you end
		 *       up with less bandwidth available than originally
		 *       required (~2572 kbps). If rounded up, you end up
		 *       with a higher bandwidth (~2589 kbps). Below the
		 *       approach we take is to always round up the
		 *       calculated value, so the resulting bandwidth might
		 *       be slightly higher for some configurations.
		 */
		value = DIV_ROUND_UP_ULL(ring->idleslope * 61034ULL, 1000000);

		tqavcc = rd32(E1000_I210_TQAVCC(queue));
		tqavcc &= ~E1000_TQAVCC_IDLESLOPE_MASK;
		tqavcc |= value;
		wr32(E1000_I210_TQAVCC(queue), tqavcc);

		wr32(E1000_I210_TQAVHC(queue),
		     0x80000000 + ring->hicredit * 0x7735);
	} else {

		/* Set idleSlope to zero. */
		tqavcc = rd32(E1000_I210_TQAVCC(queue));
		tqavcc &= ~E1000_TQAVCC_IDLESLOPE_MASK;
		wr32(E1000_I210_TQAVCC(queue), tqavcc);

		/* Set hiCredit to zero. */
		wr32(E1000_I210_TQAVHC(queue), 0);

		/* If CBS is not enabled for any queues anymore, then return to
		 * the default state of Data Transmission Arbitration on
		 * TQAVCTRL.
		 */
		if (!is_any_cbs_enabled(adapter)) {
			tqavctrl = rd32(E1000_I210_TQAVCTRL);
			tqavctrl &= ~E1000_TQAVCTRL_DATATRANARB;
			wr32(E1000_I210_TQAVCTRL, tqavctrl);
		}
	}

	/* If LaunchTime is enabled, set DataTranTIM. */
	if (ring->launchtime_enable) {
		/* Always set DataTranTIM on TQAVCTRL if LaunchTime is enabled
		 * for any of the SR queues, and configure fetchtime delta.
		 * XXX NOTE:
		 *     - LaunchTime will be enabled for all SR queues.
		 *     - A fixed offset can be added relative to the launch
		 *       time of all packets if configured at reg LAUNCH_OS0.
		 *       We are keeping it as 0 for now (default value).
		 */
		tqavctrl = rd32(E1000_I210_TQAVCTRL);
		tqavctrl |= E1000_TQAVCTRL_DATATRANTIM |
		       E1000_TQAVCTRL_FETCHTIME_DELTA;
		wr32(E1000_I210_TQAVCTRL, tqavctrl);
	} else {
		/* If Launchtime is not enabled for any SR queues anymore,
		 * then clear DataTranTIM on TQAVCTRL and clear fetchtime delta,
		 * effectively disabling Launchtime.
		 */
		if (!is_any_txtime_enabled(adapter)) {
			tqavctrl = rd32(E1000_I210_TQAVCTRL);
			tqavctrl &= ~E1000_TQAVCTRL_DATATRANTIM;
			tqavctrl &= ~E1000_TQAVCTRL_FETCHTIME_DELTA;
			wr32(E1000_I210_TQAVCTRL, tqavctrl);
		}
	}

	/* XXX: In i210 controller the sendSlope and loCredit parameters from
	 * CBS are not configurable by software so we don't do any 'controller
	 * configuration' in respect to these parameters.
	 */

	netdev_dbg(netdev, "Qav Tx mode: cbs %s, launchtime %s, queue %d idleslope %d sendslope %d hiCredit %d locredit %d\n",
		   ring->cbs_enable ? "enabled" : "disabled",
		   ring->launchtime_enable ? "enabled" : "disabled",
		   queue,
		   ring->idleslope, ring->sendslope,
		   ring->hicredit, ring->locredit);
}

static int igb_save_txtime_params(struct igb_adapter *adapter, int queue,
				  bool enable)
{
	struct igb_ring *ring;

	if (queue < 0 || queue > adapter->num_tx_queues)
		return -EINVAL;

	ring = adapter->tx_ring[queue];
	ring->launchtime_enable = enable;

	return 0;
}

static int igb_save_cbs_params(struct igb_adapter *adapter, int queue,
			       bool enable, int idleslope, int sendslope,
			       int hicredit, int locredit)
{
	struct igb_ring *ring;

	if (queue < 0 || queue > adapter->num_tx_queues)
		return -EINVAL;

	ring = adapter->tx_ring[queue];

	ring->cbs_enable = enable;
	ring->idleslope = idleslope;
	ring->sendslope = sendslope;
	ring->hicredit = hicredit;
	ring->locredit = locredit;

	return 0;
}

/**
 *  igb_setup_tx_mode - Switch to/from Qav Tx mode when applicable
 *  @adapter: pointer to adapter struct
 *
 *  Configure TQAVCTRL register switching the controller's Tx mode
 *  if FQTSS mode is enabled or disabled. Additionally, will issue
 *  a call to igb_config_tx_modes() per queue so any previously saved
 *  Tx parameters are applied.
 **/
static void igb_setup_tx_mode(struct igb_adapter *adapter)
{
	struct net_device *netdev = adapter->netdev;
	struct e1000_hw *hw = &adapter->hw;
	u32 val;

	/* Only i210 controller supports changing the transmission mode. */
	if (hw->mac.type != e1000_i210)
		return;

	if (is_fqtss_enabled(adapter)) {
		int i, max_queue;

		/* Configure TQAVCTRL register: set transmit mode to 'Qav',
		 * set data fetch arbitration to 'round robin', set SP_WAIT_SR
		 * so SP queues wait for SR ones.
		 */
		val = rd32(E1000_I210_TQAVCTRL);
		val |= E1000_TQAVCTRL_XMIT_MODE | E1000_TQAVCTRL_SP_WAIT_SR;
		val &= ~E1000_TQAVCTRL_DATAFETCHARB;
		wr32(E1000_I210_TQAVCTRL, val);

		/* Configure Tx and Rx packet buffers sizes as described in
		 * i210 datasheet section 7.2.7.7.
		 */
		val = rd32(E1000_TXPBS);
		val &= ~I210_TXPBSIZE_MASK;
		val |= I210_TXPBSIZE_PB0_8KB | I210_TXPBSIZE_PB1_8KB |
			I210_TXPBSIZE_PB2_4KB | I210_TXPBSIZE_PB3_4KB;
		wr32(E1000_TXPBS, val);

		val = rd32(E1000_RXPBS);
		val &= ~I210_RXPBSIZE_MASK;
		val |= I210_RXPBSIZE_PB_30KB;
		wr32(E1000_RXPBS, val);

		/* Section 8.12.9 states that MAX_TPKT_SIZE from DTXMXPKTSZ
		 * register should not exceed the buffer size programmed in
		 * TXPBS. The smallest buffer size programmed in TXPBS is 4kB
		 * so according to the datasheet we should set MAX_TPKT_SIZE to
		 * 4kB / 64.
		 *
		 * However, when we do so, no frame from queue 2 and 3 are
		 * transmitted.  It seems the MAX_TPKT_SIZE should not be great
		 * or _equal_ to the buffer size programmed in TXPBS. For this
		 * reason, we set set MAX_ TPKT_SIZE to (4kB - 1) / 64.
		 */
		val = (4096 - 1) / 64;
		wr32(E1000_I210_DTXMXPKTSZ, val);

		/* Since FQTSS mode is enabled, apply any CBS configuration
		 * previously set. If no previous CBS configuration has been
		 * done, then the initial configuration is applied, which means
		 * CBS is disabled.
		 */
		max_queue = (adapter->num_tx_queues < I210_SR_QUEUES_NUM) ?
			    adapter->num_tx_queues : I210_SR_QUEUES_NUM;

		for (i = 0; i < max_queue; i++) {
			igb_config_tx_modes(adapter, i);
		}
	} else {
		wr32(E1000_RXPBS, I210_RXPBSIZE_DEFAULT);
		wr32(E1000_TXPBS, I210_TXPBSIZE_DEFAULT);
		wr32(E1000_I210_DTXMXPKTSZ, I210_DTXMXPKTSZ_DEFAULT);

		val = rd32(E1000_I210_TQAVCTRL);
		/* According to Section 8.12.21, the other flags we've set when
		 * enabling FQTSS are not relevant when disabling FQTSS so we
		 * don't set they here.
		 */
		val &= ~E1000_TQAVCTRL_XMIT_MODE;
		wr32(E1000_I210_TQAVCTRL, val);
	}

	netdev_dbg(netdev, "FQTSS %s\n", (is_fqtss_enabled(adapter)) ?
		   "enabled" : "disabled");
}

/**
 *  igb_configure - configure the hardware for RX and TX
 *  @adapter: private board structure
 **/
static void igb_configure(struct igb_adapter *adapter)
{
	struct net_device *netdev = adapter->netdev;
	int i;

	igb_get_hw_control(adapter);
	igb_set_rx_mode(netdev);
	igb_setup_tx_mode(adapter);

	igb_restore_vlan(adapter);

	igb_setup_tctl(adapter);
	igb_setup_mrqc(adapter);
	igb_setup_rctl(adapter);

	igb_nfc_filter_restore(adapter);
	igb_configure_tx(adapter);
	igb_configure_rx(adapter);

	igb_rx_fifo_flush_82575(&adapter->hw);

	/* call igb_desc_unused which always leaves
	 * at least 1 descriptor unused to make sure
	 * next_to_use != next_to_clean
	 */
	for (i = 0; i < adapter->num_rx_queues; i++) {
		struct igb_ring *ring = adapter->rx_ring[i];
		igb_alloc_rx_buffers(ring, igb_desc_unused(ring));
	}
}

/**
 *  igb_power_up_link - Power up the phy/serdes link
 *  @adapter: address of board private structure
 **/
void igb_power_up_link(struct igb_adapter *adapter)
{
	igb_reset_phy(&adapter->hw);

	if (adapter->hw.phy.media_type == e1000_media_type_copper)
		igb_power_up_phy_copper(&adapter->hw);
	else
		igb_power_up_serdes_link_82575(&adapter->hw);

	igb_setup_link(&adapter->hw);
}

/**
 *  igb_power_down_link - Power down the phy/serdes link
 *  @adapter: address of board private structure
 */
static void igb_power_down_link(struct igb_adapter *adapter)
{
	if (adapter->hw.phy.media_type == e1000_media_type_copper)
		igb_power_down_phy_copper_82575(&adapter->hw);
	else
		igb_shutdown_serdes_link_82575(&adapter->hw);
}

/**
 * Detect and switch function for Media Auto Sense
 * @adapter: address of the board private structure
 **/
static void igb_check_swap_media(struct igb_adapter *adapter)
{
	struct e1000_hw *hw = &adapter->hw;
	u32 ctrl_ext, connsw;
	bool swap_now = false;

	ctrl_ext = rd32(E1000_CTRL_EXT);
	connsw = rd32(E1000_CONNSW);

	/* need to live swap if current media is copper and we have fiber/serdes
	 * to go to.
	 */

	if ((hw->phy.media_type == e1000_media_type_copper) &&
	    (!(connsw & E1000_CONNSW_AUTOSENSE_EN))) {
		swap_now = true;
	} else if ((hw->phy.media_type != e1000_media_type_copper) &&
		   !(connsw & E1000_CONNSW_SERDESD)) {
		/* copper signal takes time to appear */
		if (adapter->copper_tries < 4) {
			adapter->copper_tries++;
			connsw |= E1000_CONNSW_AUTOSENSE_CONF;
			wr32(E1000_CONNSW, connsw);
			return;
		} else {
			adapter->copper_tries = 0;
			if ((connsw & E1000_CONNSW_PHYSD) &&
			    (!(connsw & E1000_CONNSW_PHY_PDN))) {
				swap_now = true;
				connsw &= ~E1000_CONNSW_AUTOSENSE_CONF;
				wr32(E1000_CONNSW, connsw);
			}
		}
	}

	if (!swap_now)
		return;

	switch (hw->phy.media_type) {
	case e1000_media_type_copper:
		netdev_info(adapter->netdev,
			"MAS: changing media to fiber/serdes\n");
		ctrl_ext |=
			E1000_CTRL_EXT_LINK_MODE_PCIE_SERDES;
		adapter->flags |= IGB_FLAG_MEDIA_RESET;
		adapter->copper_tries = 0;
		break;
	case e1000_media_type_internal_serdes:
	case e1000_media_type_fiber:
		netdev_info(adapter->netdev,
			"MAS: changing media to copper\n");
		ctrl_ext &=
			~E1000_CTRL_EXT_LINK_MODE_PCIE_SERDES;
		adapter->flags |= IGB_FLAG_MEDIA_RESET;
		break;
	default:
		/* shouldn't get here during regular operation */
		netdev_err(adapter->netdev,
			"AMS: Invalid media type found, returning\n");
		break;
	}
	wr32(E1000_CTRL_EXT, ctrl_ext);
}

/**
 *  igb_up - Open the interface and prepare it to handle traffic
 *  @adapter: board private structure
 **/
int igb_up(struct igb_adapter *adapter)
{
	struct e1000_hw *hw = &adapter->hw;
	int i;

	/* hardware has been reset, we need to reload some things */
	igb_configure(adapter);

	clear_bit(__IGB_DOWN, &adapter->state);

	for (i = 0; i < adapter->num_q_vectors; i++)
		napi_enable(&(adapter->q_vector[i]->napi));

	if (adapter->flags & IGB_FLAG_HAS_MSIX)
		igb_configure_msix(adapter);
	else
		igb_assign_vector(adapter->q_vector[0], 0);

	/* Clear any pending interrupts. */
	rd32(E1000_TSICR);
	rd32(E1000_ICR);
	igb_irq_enable(adapter);

	/* notify VFs that reset has been completed */
	if (adapter->vfs_allocated_count) {
		u32 reg_data = rd32(E1000_CTRL_EXT);

		reg_data |= E1000_CTRL_EXT_PFRSTD;
		wr32(E1000_CTRL_EXT, reg_data);
	}

	netif_tx_start_all_queues(adapter->netdev);

	/* start the watchdog. */
	hw->mac.get_link_status = 1;
	schedule_work(&adapter->watchdog_task);

	if ((adapter->flags & IGB_FLAG_EEE) &&
	    (!hw->dev_spec._82575.eee_disable))
		adapter->eee_advert = MDIO_EEE_100TX | MDIO_EEE_1000T;

	return 0;
}

void igb_down(struct igb_adapter *adapter)
{
	struct net_device *netdev = adapter->netdev;
	struct e1000_hw *hw = &adapter->hw;
	u32 tctl, rctl;
	int i;

	/* signal that we're down so the interrupt handler does not
	 * reschedule our watchdog timer
	 */
	set_bit(__IGB_DOWN, &adapter->state);

	/* disable receives in the hardware */
	rctl = rd32(E1000_RCTL);
	wr32(E1000_RCTL, rctl & ~E1000_RCTL_EN);
	/* flush and sleep below */

	igb_nfc_filter_exit(adapter);

	netif_carrier_off(netdev);
	netif_tx_stop_all_queues(netdev);

	/* disable transmits in the hardware */
	tctl = rd32(E1000_TCTL);
	tctl &= ~E1000_TCTL_EN;
	wr32(E1000_TCTL, tctl);
	/* flush both disables and wait for them to finish */
	wrfl();
	usleep_range(10000, 11000);

	igb_irq_disable(adapter);

	adapter->flags &= ~IGB_FLAG_NEED_LINK_UPDATE;

	for (i = 0; i < adapter->num_q_vectors; i++) {
		if (adapter->q_vector[i]) {
			napi_synchronize(&adapter->q_vector[i]->napi);
			napi_disable(&adapter->q_vector[i]->napi);
		}
	}

	del_timer_sync(&adapter->watchdog_timer);
	del_timer_sync(&adapter->phy_info_timer);

	/* record the stats before reset*/
	spin_lock(&adapter->stats64_lock);
	igb_update_stats(adapter);
	spin_unlock(&adapter->stats64_lock);

	adapter->link_speed = 0;
	adapter->link_duplex = 0;

	if (!pci_channel_offline(adapter->pdev))
		igb_reset(adapter);

	/* clear VLAN promisc flag so VFTA will be updated if necessary */
	adapter->flags &= ~IGB_FLAG_VLAN_PROMISC;

	igb_clean_all_tx_rings(adapter);
	igb_clean_all_rx_rings(adapter);
#ifdef CONFIG_IGB_DCA

	/* since we reset the hardware DCA settings were cleared */
	igb_setup_dca(adapter);
#endif
}

void igb_reinit_locked(struct igb_adapter *adapter)
{
	WARN_ON(in_interrupt());
	while (test_and_set_bit(__IGB_RESETTING, &adapter->state))
		usleep_range(1000, 2000);
	igb_down(adapter);
	igb_up(adapter);
	clear_bit(__IGB_RESETTING, &adapter->state);
}

/** igb_enable_mas - Media Autosense re-enable after swap
 *
 * @adapter: adapter struct
 **/
static void igb_enable_mas(struct igb_adapter *adapter)
{
	struct e1000_hw *hw = &adapter->hw;
	u32 connsw = rd32(E1000_CONNSW);

	/* configure for SerDes media detect */
	if ((hw->phy.media_type == e1000_media_type_copper) &&
	    (!(connsw & E1000_CONNSW_SERDESD))) {
		connsw |= E1000_CONNSW_ENRGSRC;
		connsw |= E1000_CONNSW_AUTOSENSE_EN;
		wr32(E1000_CONNSW, connsw);
		wrfl();
	}
}

void igb_reset(struct igb_adapter *adapter)
{
	struct pci_dev *pdev = adapter->pdev;
	struct e1000_hw *hw = &adapter->hw;
	struct e1000_mac_info *mac = &hw->mac;
	struct e1000_fc_info *fc = &hw->fc;
	u32 pba, hwm;

	/* Repartition Pba for greater than 9k mtu
	 * To take effect CTRL.RST is required.
	 */
	switch (mac->type) {
	case e1000_i350:
	case e1000_i354:
	case e1000_82580:
		pba = rd32(E1000_RXPBS);
		pba = igb_rxpbs_adjust_82580(pba);
		break;
	case e1000_82576:
		pba = rd32(E1000_RXPBS);
		pba &= E1000_RXPBS_SIZE_MASK_82576;
		break;
	case e1000_82575:
	case e1000_i210:
	case e1000_i211:
	default:
		pba = E1000_PBA_34K;
		break;
	}

	if (mac->type == e1000_82575) {
		u32 min_rx_space, min_tx_space, needed_tx_space;

		/* write Rx PBA so that hardware can report correct Tx PBA */
		wr32(E1000_PBA, pba);

		/* To maintain wire speed transmits, the Tx FIFO should be
		 * large enough to accommodate two full transmit packets,
		 * rounded up to the next 1KB and expressed in KB.  Likewise,
		 * the Rx FIFO should be large enough to accommodate at least
		 * one full receive packet and is similarly rounded up and
		 * expressed in KB.
		 */
		min_rx_space = DIV_ROUND_UP(MAX_JUMBO_FRAME_SIZE, 1024);

		/* The Tx FIFO also stores 16 bytes of information about the Tx
		 * but don't include Ethernet FCS because hardware appends it.
		 * We only need to round down to the nearest 512 byte block
		 * count since the value we care about is 2 frames, not 1.
		 */
		min_tx_space = adapter->max_frame_size;
		min_tx_space += sizeof(union e1000_adv_tx_desc) - ETH_FCS_LEN;
		min_tx_space = DIV_ROUND_UP(min_tx_space, 512);

		/* upper 16 bits has Tx packet buffer allocation size in KB */
		needed_tx_space = min_tx_space - (rd32(E1000_PBA) >> 16);

		/* If current Tx allocation is less than the min Tx FIFO size,
		 * and the min Tx FIFO size is less than the current Rx FIFO
		 * allocation, take space away from current Rx allocation.
		 */
		if (needed_tx_space < pba) {
			pba -= needed_tx_space;

			/* if short on Rx space, Rx wins and must trump Tx
			 * adjustment
			 */
			if (pba < min_rx_space)
				pba = min_rx_space;
		}

		/* adjust PBA for jumbo frames */
		wr32(E1000_PBA, pba);
	}

	/* flow control settings
	 * The high water mark must be low enough to fit one full frame
	 * after transmitting the pause frame.  As such we must have enough
	 * space to allow for us to complete our current transmit and then
	 * receive the frame that is in progress from the link partner.
	 * Set it to:
	 * - the full Rx FIFO size minus one full Tx plus one full Rx frame
	 */
	hwm = (pba << 10) - (adapter->max_frame_size + MAX_JUMBO_FRAME_SIZE);

	fc->high_water = hwm & 0xFFFFFFF0;	/* 16-byte granularity */
	fc->low_water = fc->high_water - 16;
	fc->pause_time = 0xFFFF;
	fc->send_xon = 1;
	fc->current_mode = fc->requested_mode;

	/* disable receive for all VFs and wait one second */
	if (adapter->vfs_allocated_count) {
		int i;

		for (i = 0 ; i < adapter->vfs_allocated_count; i++)
			adapter->vf_data[i].flags &= IGB_VF_FLAG_PF_SET_MAC;

		/* ping all the active vfs to let them know we are going down */
		igb_ping_all_vfs(adapter);

		/* disable transmits and receives */
		wr32(E1000_VFRE, 0);
		wr32(E1000_VFTE, 0);
	}

	/* Allow time for pending master requests to run */
	hw->mac.ops.reset_hw(hw);
	wr32(E1000_WUC, 0);

	if (adapter->flags & IGB_FLAG_MEDIA_RESET) {
		/* need to resetup here after media swap */
		adapter->ei.get_invariants(hw);
		adapter->flags &= ~IGB_FLAG_MEDIA_RESET;
	}
	if ((mac->type == e1000_82575 || mac->type == e1000_i350) &&
	    (adapter->flags & IGB_FLAG_MAS_ENABLE)) {
		igb_enable_mas(adapter);
	}
	if (hw->mac.ops.init_hw(hw))
		dev_err(&pdev->dev, "Hardware Error\n");

	/* RAR registers were cleared during init_hw, clear mac table */
	igb_flush_mac_table(adapter);
	__dev_uc_unsync(adapter->netdev, NULL);

	/* Recover default RAR entry */
	igb_set_default_mac_filter(adapter);

	/* Flow control settings reset on hardware reset, so guarantee flow
	 * control is off when forcing speed.
	 */
	if (!hw->mac.autoneg)
		igb_force_mac_fc(hw);

	igb_init_dmac(adapter, pba);
#ifdef CONFIG_IGB_HWMON
	/* Re-initialize the thermal sensor on i350 devices. */
	if (!test_bit(__IGB_DOWN, &adapter->state)) {
		if (mac->type == e1000_i350 && hw->bus.func == 0) {
			/* If present, re-initialize the external thermal sensor
			 * interface.
			 */
			if (adapter->ets)
				mac->ops.init_thermal_sensor_thresh(hw);
		}
	}
#endif
	/* Re-establish EEE setting */
	if (hw->phy.media_type == e1000_media_type_copper) {
		switch (mac->type) {
		case e1000_i350:
		case e1000_i210:
		case e1000_i211:
			igb_set_eee_i350(hw, true, true);
			break;
		case e1000_i354:
			igb_set_eee_i354(hw, true, true);
			break;
		default:
			break;
		}
	}
	if (!netif_running(adapter->netdev))
		igb_power_down_link(adapter);

	igb_update_mng_vlan(adapter);

	/* Enable h/w to recognize an 802.1Q VLAN Ethernet packet */
	wr32(E1000_VET, ETHERNET_IEEE_VLAN_TYPE);

	/* Re-enable PTP, where applicable. */
	if (adapter->ptp_flags & IGB_PTP_ENABLED)
		igb_ptp_reset(adapter);

	igb_get_phy_info(hw);
}

static netdev_features_t igb_fix_features(struct net_device *netdev,
	netdev_features_t features)
{
	/* Since there is no support for separate Rx/Tx vlan accel
	 * enable/disable make sure Tx flag is always in same state as Rx.
	 */
	if (features & NETIF_F_HW_VLAN_CTAG_RX)
		features |= NETIF_F_HW_VLAN_CTAG_TX;
	else
		features &= ~NETIF_F_HW_VLAN_CTAG_TX;

	return features;
}

static int igb_set_features(struct net_device *netdev,
	netdev_features_t features)
{
	netdev_features_t changed = netdev->features ^ features;
	struct igb_adapter *adapter = netdev_priv(netdev);

	if (changed & NETIF_F_HW_VLAN_CTAG_RX)
		igb_vlan_mode(netdev, features);

	if (!(changed & (NETIF_F_RXALL | NETIF_F_NTUPLE)))
		return 0;

	if (!(features & NETIF_F_NTUPLE)) {
		struct hlist_node *node2;
		struct igb_nfc_filter *rule;

		spin_lock(&adapter->nfc_lock);
		hlist_for_each_entry_safe(rule, node2,
					  &adapter->nfc_filter_list, nfc_node) {
			igb_erase_filter(adapter, rule);
			hlist_del(&rule->nfc_node);
			kfree(rule);
		}
		spin_unlock(&adapter->nfc_lock);
		adapter->nfc_filter_count = 0;
	}

	netdev->features = features;

	if (netif_running(netdev))
		igb_reinit_locked(adapter);
	else
		igb_reset(adapter);

	return 1;
}

static int igb_ndo_fdb_add(struct ndmsg *ndm, struct nlattr *tb[],
			   struct net_device *dev,
			   const unsigned char *addr, u16 vid,
			   u16 flags,
			   struct netlink_ext_ack *extack)
{
	/* guarantee we can provide a unique filter for the unicast address */
	if (is_unicast_ether_addr(addr) || is_link_local_ether_addr(addr)) {
		struct igb_adapter *adapter = netdev_priv(dev);
		int vfn = adapter->vfs_allocated_count;

		if (netdev_uc_count(dev) >= igb_available_rars(adapter, vfn))
			return -ENOMEM;
	}

	return ndo_dflt_fdb_add(ndm, tb, dev, addr, vid, flags);
}

#define IGB_MAX_MAC_HDR_LEN	127
#define IGB_MAX_NETWORK_HDR_LEN	511

static netdev_features_t
igb_features_check(struct sk_buff *skb, struct net_device *dev,
		   netdev_features_t features)
{
	unsigned int network_hdr_len, mac_hdr_len;

	/* Make certain the headers can be described by a context descriptor */
	mac_hdr_len = skb_network_header(skb) - skb->data;
	if (unlikely(mac_hdr_len > IGB_MAX_MAC_HDR_LEN))
		return features & ~(NETIF_F_HW_CSUM |
				    NETIF_F_SCTP_CRC |
				    NETIF_F_HW_VLAN_CTAG_TX |
				    NETIF_F_TSO |
				    NETIF_F_TSO6);

	network_hdr_len = skb_checksum_start(skb) - skb_network_header(skb);
	if (unlikely(network_hdr_len >  IGB_MAX_NETWORK_HDR_LEN))
		return features & ~(NETIF_F_HW_CSUM |
				    NETIF_F_SCTP_CRC |
				    NETIF_F_TSO |
				    NETIF_F_TSO6);

	/* We can only support IPV4 TSO in tunnels if we can mangle the
	 * inner IP ID field, so strip TSO if MANGLEID is not supported.
	 */
	if (skb->encapsulation && !(features & NETIF_F_TSO_MANGLEID))
		features &= ~NETIF_F_TSO;

	return features;
}

static void igb_offload_apply(struct igb_adapter *adapter, s32 queue)
{
	if (!is_fqtss_enabled(adapter)) {
		enable_fqtss(adapter, true);
		return;
	}

	igb_config_tx_modes(adapter, queue);

	if (!is_any_cbs_enabled(adapter) && !is_any_txtime_enabled(adapter))
		enable_fqtss(adapter, false);
}

static int igb_offload_cbs(struct igb_adapter *adapter,
			   struct tc_cbs_qopt_offload *qopt)
{
	struct e1000_hw *hw = &adapter->hw;
	int err;

	/* CBS offloading is only supported by i210 controller. */
	if (hw->mac.type != e1000_i210)
		return -EOPNOTSUPP;

	/* CBS offloading is only supported by queue 0 and queue 1. */
	if (qopt->queue < 0 || qopt->queue > 1)
		return -EINVAL;

	err = igb_save_cbs_params(adapter, qopt->queue, qopt->enable,
				  qopt->idleslope, qopt->sendslope,
				  qopt->hicredit, qopt->locredit);
	if (err)
		return err;

	igb_offload_apply(adapter, qopt->queue);

	return 0;
}

#define ETHER_TYPE_FULL_MASK ((__force __be16)~0)
#define VLAN_PRIO_FULL_MASK (0x07)

static int igb_parse_cls_flower(struct igb_adapter *adapter,
				struct flow_cls_offload *f,
				int traffic_class,
				struct igb_nfc_filter *input)
{
	struct flow_rule *rule = flow_cls_offload_flow_rule(f);
	struct flow_dissector *dissector = rule->match.dissector;
	struct netlink_ext_ack *extack = f->common.extack;

	if (dissector->used_keys &
	    ~(BIT(FLOW_DISSECTOR_KEY_BASIC) |
	      BIT(FLOW_DISSECTOR_KEY_CONTROL) |
	      BIT(FLOW_DISSECTOR_KEY_ETH_ADDRS) |
	      BIT(FLOW_DISSECTOR_KEY_VLAN))) {
		NL_SET_ERR_MSG_MOD(extack,
				   "Unsupported key used, only BASIC, CONTROL, ETH_ADDRS and VLAN are supported");
		return -EOPNOTSUPP;
	}

	if (flow_rule_match_key(rule, FLOW_DISSECTOR_KEY_ETH_ADDRS)) {
		struct flow_match_eth_addrs match;

		flow_rule_match_eth_addrs(rule, &match);
		if (!is_zero_ether_addr(match.mask->dst)) {
			if (!is_broadcast_ether_addr(match.mask->dst)) {
				NL_SET_ERR_MSG_MOD(extack, "Only full masks are supported for destination MAC address");
				return -EINVAL;
			}

			input->filter.match_flags |=
				IGB_FILTER_FLAG_DST_MAC_ADDR;
			ether_addr_copy(input->filter.dst_addr, match.key->dst);
		}

		if (!is_zero_ether_addr(match.mask->src)) {
			if (!is_broadcast_ether_addr(match.mask->src)) {
				NL_SET_ERR_MSG_MOD(extack, "Only full masks are supported for source MAC address");
				return -EINVAL;
			}

			input->filter.match_flags |=
				IGB_FILTER_FLAG_SRC_MAC_ADDR;
			ether_addr_copy(input->filter.src_addr, match.key->src);
		}
	}

	if (flow_rule_match_key(rule, FLOW_DISSECTOR_KEY_BASIC)) {
		struct flow_match_basic match;

		flow_rule_match_basic(rule, &match);
		if (match.mask->n_proto) {
			if (match.mask->n_proto != ETHER_TYPE_FULL_MASK) {
				NL_SET_ERR_MSG_MOD(extack, "Only full mask is supported for EtherType filter");
				return -EINVAL;
			}

			input->filter.match_flags |= IGB_FILTER_FLAG_ETHER_TYPE;
			input->filter.etype = match.key->n_proto;
		}
	}

	if (flow_rule_match_key(rule, FLOW_DISSECTOR_KEY_VLAN)) {
		struct flow_match_vlan match;

		flow_rule_match_vlan(rule, &match);
		if (match.mask->vlan_priority) {
			if (match.mask->vlan_priority != VLAN_PRIO_FULL_MASK) {
				NL_SET_ERR_MSG_MOD(extack, "Only full mask is supported for VLAN priority");
				return -EINVAL;
			}

			input->filter.match_flags |= IGB_FILTER_FLAG_VLAN_TCI;
			input->filter.vlan_tci = match.key->vlan_priority;
		}
	}

	input->action = traffic_class;
	input->cookie = f->cookie;

	return 0;
}

static int igb_configure_clsflower(struct igb_adapter *adapter,
				   struct flow_cls_offload *cls_flower)
{
	struct netlink_ext_ack *extack = cls_flower->common.extack;
	struct igb_nfc_filter *filter, *f;
	int err, tc;

	tc = tc_classid_to_hwtc(adapter->netdev, cls_flower->classid);
	if (tc < 0) {
		NL_SET_ERR_MSG_MOD(extack, "Invalid traffic class");
		return -EINVAL;
	}

	filter = kzalloc(sizeof(*filter), GFP_KERNEL);
	if (!filter)
		return -ENOMEM;

	err = igb_parse_cls_flower(adapter, cls_flower, tc, filter);
	if (err < 0)
		goto err_parse;

	spin_lock(&adapter->nfc_lock);

	hlist_for_each_entry(f, &adapter->nfc_filter_list, nfc_node) {
		if (!memcmp(&f->filter, &filter->filter, sizeof(f->filter))) {
			err = -EEXIST;
			NL_SET_ERR_MSG_MOD(extack,
					   "This filter is already set in ethtool");
			goto err_locked;
		}
	}

	hlist_for_each_entry(f, &adapter->cls_flower_list, nfc_node) {
		if (!memcmp(&f->filter, &filter->filter, sizeof(f->filter))) {
			err = -EEXIST;
			NL_SET_ERR_MSG_MOD(extack,
					   "This filter is already set in cls_flower");
			goto err_locked;
		}
	}

	err = igb_add_filter(adapter, filter);
	if (err < 0) {
		NL_SET_ERR_MSG_MOD(extack, "Could not add filter to the adapter");
		goto err_locked;
	}

	hlist_add_head(&filter->nfc_node, &adapter->cls_flower_list);

	spin_unlock(&adapter->nfc_lock);

	return 0;

err_locked:
	spin_unlock(&adapter->nfc_lock);

err_parse:
	kfree(filter);

	return err;
}

static int igb_delete_clsflower(struct igb_adapter *adapter,
				struct flow_cls_offload *cls_flower)
{
	struct igb_nfc_filter *filter;
	int err;

	spin_lock(&adapter->nfc_lock);

	hlist_for_each_entry(filter, &adapter->cls_flower_list, nfc_node)
		if (filter->cookie == cls_flower->cookie)
			break;

	if (!filter) {
		err = -ENOENT;
		goto out;
	}

	err = igb_erase_filter(adapter, filter);
	if (err < 0)
		goto out;

	hlist_del(&filter->nfc_node);
	kfree(filter);

out:
	spin_unlock(&adapter->nfc_lock);

	return err;
}

static int igb_setup_tc_cls_flower(struct igb_adapter *adapter,
				   struct flow_cls_offload *cls_flower)
{
	switch (cls_flower->command) {
	case FLOW_CLS_REPLACE:
		return igb_configure_clsflower(adapter, cls_flower);
	case FLOW_CLS_DESTROY:
		return igb_delete_clsflower(adapter, cls_flower);
	case FLOW_CLS_STATS:
		return -EOPNOTSUPP;
	default:
		return -EOPNOTSUPP;
	}
}

static int igb_setup_tc_block_cb(enum tc_setup_type type, void *type_data,
				 void *cb_priv)
{
	struct igb_adapter *adapter = cb_priv;

	if (!tc_cls_can_offload_and_chain0(adapter->netdev, type_data))
		return -EOPNOTSUPP;

	switch (type) {
	case TC_SETUP_CLSFLOWER:
		return igb_setup_tc_cls_flower(adapter, type_data);

	default:
		return -EOPNOTSUPP;
	}
}

static int igb_offload_txtime(struct igb_adapter *adapter,
			      struct tc_etf_qopt_offload *qopt)
{
	struct e1000_hw *hw = &adapter->hw;
	int err;

	/* Launchtime offloading is only supported by i210 controller. */
	if (hw->mac.type != e1000_i210)
		return -EOPNOTSUPP;

	/* Launchtime offloading is only supported by queues 0 and 1. */
	if (qopt->queue < 0 || qopt->queue > 1)
		return -EINVAL;

	err = igb_save_txtime_params(adapter, qopt->queue, qopt->enable);
	if (err)
		return err;

	igb_offload_apply(adapter, qopt->queue);

	return 0;
}

static LIST_HEAD(igb_block_cb_list);

static int igb_setup_tc(struct net_device *dev, enum tc_setup_type type,
			void *type_data)
{
	struct igb_adapter *adapter = netdev_priv(dev);

	switch (type) {
	case TC_SETUP_QDISC_CBS:
		return igb_offload_cbs(adapter, type_data);
	case TC_SETUP_BLOCK:
		return flow_block_cb_setup_simple(type_data,
						  &igb_block_cb_list,
						  igb_setup_tc_block_cb,
						  adapter, adapter, true);

	case TC_SETUP_QDISC_ETF:
		return igb_offload_txtime(adapter, type_data);

	default:
		return -EOPNOTSUPP;
	}
}

static const struct net_device_ops igb_netdev_ops = {
	.ndo_open		= igb_open,
	.ndo_stop		= igb_close,
	.ndo_start_xmit		= igb_xmit_frame,
	.ndo_get_stats64	= igb_get_stats64,
	.ndo_set_rx_mode	= igb_set_rx_mode,
	.ndo_set_mac_address	= igb_set_mac,
	.ndo_change_mtu		= igb_change_mtu,
	.ndo_do_ioctl		= igb_ioctl,
	.ndo_tx_timeout		= igb_tx_timeout,
	.ndo_validate_addr	= eth_validate_addr,
	.ndo_vlan_rx_add_vid	= igb_vlan_rx_add_vid,
	.ndo_vlan_rx_kill_vid	= igb_vlan_rx_kill_vid,
	.ndo_set_vf_mac		= igb_ndo_set_vf_mac,
	.ndo_set_vf_vlan	= igb_ndo_set_vf_vlan,
	.ndo_set_vf_rate	= igb_ndo_set_vf_bw,
	.ndo_set_vf_spoofchk	= igb_ndo_set_vf_spoofchk,
	.ndo_set_vf_trust	= igb_ndo_set_vf_trust,
	.ndo_get_vf_config	= igb_ndo_get_vf_config,
	.ndo_fix_features	= igb_fix_features,
	.ndo_set_features	= igb_set_features,
	.ndo_fdb_add		= igb_ndo_fdb_add,
	.ndo_features_check	= igb_features_check,
	.ndo_setup_tc		= igb_setup_tc,
};

/**
 * igb_set_fw_version - Configure version string for ethtool
 * @adapter: adapter struct
 **/
void igb_set_fw_version(struct igb_adapter *adapter)
{
	struct e1000_hw *hw = &adapter->hw;
	struct e1000_fw_version fw;

	igb_get_fw_version(hw, &fw);

	switch (hw->mac.type) {
	case e1000_i210:
	case e1000_i211:
		if (!(igb_get_flash_presence_i210(hw))) {
			snprintf(adapter->fw_version,
				 sizeof(adapter->fw_version),
				 "%2d.%2d-%d",
				 fw.invm_major, fw.invm_minor,
				 fw.invm_img_type);
			break;
		}
		/* fall through */
	default:
		/* if option is rom valid, display its version too */
		if (fw.or_valid) {
			snprintf(adapter->fw_version,
				 sizeof(adapter->fw_version),
				 "%d.%d, 0x%08x, %d.%d.%d",
				 fw.eep_major, fw.eep_minor, fw.etrack_id,
				 fw.or_major, fw.or_build, fw.or_patch);
		/* no option rom */
		} else if (fw.etrack_id != 0X0000) {
			snprintf(adapter->fw_version,
			    sizeof(adapter->fw_version),
			    "%d.%d, 0x%08x",
			    fw.eep_major, fw.eep_minor, fw.etrack_id);
		} else {
		snprintf(adapter->fw_version,
		    sizeof(adapter->fw_version),
		    "%d.%d.%d",
		    fw.eep_major, fw.eep_minor, fw.eep_build);
		}
		break;
	}
}

/**
 * igb_init_mas - init Media Autosense feature if enabled in the NVM
 *
 * @adapter: adapter struct
 **/
static void igb_init_mas(struct igb_adapter *adapter)
{
	struct e1000_hw *hw = &adapter->hw;
	u16 eeprom_data;

	hw->nvm.ops.read(hw, NVM_COMPAT, 1, &eeprom_data);
	switch (hw->bus.func) {
	case E1000_FUNC_0:
		if (eeprom_data & IGB_MAS_ENABLE_0) {
			adapter->flags |= IGB_FLAG_MAS_ENABLE;
			netdev_info(adapter->netdev,
				"MAS: Enabling Media Autosense for port %d\n",
				hw->bus.func);
		}
		break;
	case E1000_FUNC_1:
		if (eeprom_data & IGB_MAS_ENABLE_1) {
			adapter->flags |= IGB_FLAG_MAS_ENABLE;
			netdev_info(adapter->netdev,
				"MAS: Enabling Media Autosense for port %d\n",
				hw->bus.func);
		}
		break;
	case E1000_FUNC_2:
		if (eeprom_data & IGB_MAS_ENABLE_2) {
			adapter->flags |= IGB_FLAG_MAS_ENABLE;
			netdev_info(adapter->netdev,
				"MAS: Enabling Media Autosense for port %d\n",
				hw->bus.func);
		}
		break;
	case E1000_FUNC_3:
		if (eeprom_data & IGB_MAS_ENABLE_3) {
			adapter->flags |= IGB_FLAG_MAS_ENABLE;
			netdev_info(adapter->netdev,
				"MAS: Enabling Media Autosense for port %d\n",
				hw->bus.func);
		}
		break;
	default:
		/* Shouldn't get here */
		netdev_err(adapter->netdev,
			"MAS: Invalid port configuration, returning\n");
		break;
	}
}

/**
 *  igb_init_i2c - Init I2C interface
 *  @adapter: pointer to adapter structure
 **/
static s32 igb_init_i2c(struct igb_adapter *adapter)
{
	s32 status = 0;

	/* I2C interface supported on i350 devices */
	if (adapter->hw.mac.type != e1000_i350)
		return 0;

	/* Initialize the i2c bus which is controlled by the registers.
	 * This bus will use the i2c_algo_bit structue that implements
	 * the protocol through toggling of the 4 bits in the register.
	 */
	adapter->i2c_adap.owner = THIS_MODULE;
	adapter->i2c_algo = igb_i2c_algo;
	adapter->i2c_algo.data = adapter;
	adapter->i2c_adap.algo_data = &adapter->i2c_algo;
	adapter->i2c_adap.dev.parent = &adapter->pdev->dev;
	strlcpy(adapter->i2c_adap.name, "igb BB",
		sizeof(adapter->i2c_adap.name));
	status = i2c_bit_add_bus(&adapter->i2c_adap);
	return status;
}

/**
 *  igb_probe - Device Initialization Routine
 *  @pdev: PCI device information struct
 *  @ent: entry in igb_pci_tbl
 *
 *  Returns 0 on success, negative on failure
 *
 *  igb_probe initializes an adapter identified by a pci_dev structure.
 *  The OS initialization, configuring of the adapter private structure,
 *  and a hardware reset occur.
 **/
static int igb_probe(struct pci_dev *pdev, const struct pci_device_id *ent)
{
	struct net_device *netdev;
	struct igb_adapter *adapter;
	struct e1000_hw *hw;
	u16 eeprom_data = 0;
	s32 ret_val;
	static int global_quad_port_a; /* global quad port a indication */
	const struct e1000_info *ei = igb_info_tbl[ent->driver_data];
	int err, pci_using_dac;
	u8 part_str[E1000_PBANUM_LENGTH];

	/* Catch broken hardware that put the wrong VF device ID in
	 * the PCIe SR-IOV capability.
	 */
	if (pdev->is_virtfn) {
		WARN(1, KERN_ERR "%s (%hx:%hx) should not be a VF!\n",
			pci_name(pdev), pdev->vendor, pdev->device);
		return -EINVAL;
	}

	err = pci_enable_device_mem(pdev);
	if (err)
		return err;

	pci_using_dac = 0;
	err = dma_set_mask_and_coherent(&pdev->dev, DMA_BIT_MASK(64));
	if (!err) {
		pci_using_dac = 1;
	} else {
		err = dma_set_mask_and_coherent(&pdev->dev, DMA_BIT_MASK(32));
		if (err) {
			dev_err(&pdev->dev,
				"No usable DMA configuration, aborting\n");
			goto err_dma;
		}
	}

	err = pci_request_mem_regions(pdev, igb_driver_name);
	if (err)
		goto err_pci_reg;

	pci_enable_pcie_error_reporting(pdev);

	pci_set_master(pdev);
	pci_save_state(pdev);

	err = -ENOMEM;
	netdev = alloc_etherdev_mq(sizeof(struct igb_adapter),
				   IGB_MAX_TX_QUEUES);
	if (!netdev)
		goto err_alloc_etherdev;

	SET_NETDEV_DEV(netdev, &pdev->dev);

	pci_set_drvdata(pdev, netdev);
	adapter = netdev_priv(netdev);
	adapter->netdev = netdev;
	adapter->pdev = pdev;
	hw = &adapter->hw;
	hw->back = adapter;
	adapter->msg_enable = netif_msg_init(debug, DEFAULT_MSG_ENABLE);

	err = -EIO;
	adapter->io_addr = pci_iomap(pdev, 0, 0);
	if (!adapter->io_addr)
		goto err_ioremap;
	/* hw->hw_addr can be altered, we'll use adapter->io_addr for unmap */
	hw->hw_addr = adapter->io_addr;

	netdev->netdev_ops = &igb_netdev_ops;
	igb_set_ethtool_ops(netdev);
	netdev->watchdog_timeo = 5 * HZ;

	strncpy(netdev->name, pci_name(pdev), sizeof(netdev->name) - 1);

	netdev->mem_start = pci_resource_start(pdev, 0);
	netdev->mem_end = pci_resource_end(pdev, 0);

	/* PCI config space info */
	hw->vendor_id = pdev->vendor;
	hw->device_id = pdev->device;
	hw->revision_id = pdev->revision;
	hw->subsystem_vendor_id = pdev->subsystem_vendor;
	hw->subsystem_device_id = pdev->subsystem_device;

	/* Copy the default MAC, PHY and NVM function pointers */
	memcpy(&hw->mac.ops, ei->mac_ops, sizeof(hw->mac.ops));
	memcpy(&hw->phy.ops, ei->phy_ops, sizeof(hw->phy.ops));
	memcpy(&hw->nvm.ops, ei->nvm_ops, sizeof(hw->nvm.ops));
	/* Initialize skew-specific constants */
	err = ei->get_invariants(hw);
	if (err)
		goto err_sw_init;

	/* setup the private structure */
	err = igb_sw_init(adapter);
	if (err)
		goto err_sw_init;

	igb_get_bus_info_pcie(hw);

	hw->phy.autoneg_wait_to_complete = false;

	/* Copper options */
	if (hw->phy.media_type == e1000_media_type_copper) {
		hw->phy.mdix = AUTO_ALL_MODES;
		hw->phy.disable_polarity_correction = false;
		hw->phy.ms_type = e1000_ms_hw_default;
	}

	if (igb_check_reset_block(hw))
		dev_info(&pdev->dev,
			"PHY reset is blocked due to SOL/IDER session.\n");

	/* features is initialized to 0 in allocation, it might have bits
	 * set by igb_sw_init so we should use an or instead of an
	 * assignment.
	 */
	netdev->features |= NETIF_F_SG |
			    NETIF_F_TSO |
			    NETIF_F_TSO6 |
			    NETIF_F_RXHASH |
			    NETIF_F_RXCSUM |
			    NETIF_F_HW_CSUM;

	if (hw->mac.type >= e1000_82576)
		netdev->features |= NETIF_F_SCTP_CRC;

	if (hw->mac.type >= e1000_i350)
		netdev->features |= NETIF_F_HW_TC;

#define IGB_GSO_PARTIAL_FEATURES (NETIF_F_GSO_GRE | \
				  NETIF_F_GSO_GRE_CSUM | \
				  NETIF_F_GSO_IPXIP4 | \
				  NETIF_F_GSO_IPXIP6 | \
				  NETIF_F_GSO_UDP_TUNNEL | \
				  NETIF_F_GSO_UDP_TUNNEL_CSUM)

	netdev->gso_partial_features = IGB_GSO_PARTIAL_FEATURES;
	netdev->features |= NETIF_F_GSO_PARTIAL | IGB_GSO_PARTIAL_FEATURES;

	/* copy netdev features into list of user selectable features */
	netdev->hw_features |= netdev->features |
			       NETIF_F_HW_VLAN_CTAG_RX |
			       NETIF_F_HW_VLAN_CTAG_TX |
			       NETIF_F_RXALL;

	if (hw->mac.type >= e1000_i350)
		netdev->hw_features |= NETIF_F_NTUPLE;

	if (pci_using_dac)
		netdev->features |= NETIF_F_HIGHDMA;

	netdev->vlan_features |= netdev->features | NETIF_F_TSO_MANGLEID;
	netdev->mpls_features |= NETIF_F_HW_CSUM;
	netdev->hw_enc_features |= netdev->vlan_features;

	/* set this bit last since it cannot be part of vlan_features */
	netdev->features |= NETIF_F_HW_VLAN_CTAG_FILTER |
			    NETIF_F_HW_VLAN_CTAG_RX |
			    NETIF_F_HW_VLAN_CTAG_TX;

	netdev->priv_flags |= IFF_SUPP_NOFCS;

	netdev->priv_flags |= IFF_UNICAST_FLT;

	/* MTU range: 68 - 9216 */
	netdev->min_mtu = ETH_MIN_MTU;
	netdev->max_mtu = MAX_STD_JUMBO_FRAME_SIZE;

	adapter->en_mng_pt = igb_enable_mng_pass_thru(hw);

	/* before reading the NVM, reset the controller to put the device in a
	 * known good starting state
	 */
	hw->mac.ops.reset_hw(hw);

	/* make sure the NVM is good , i211/i210 parts can have special NVM
	 * that doesn't contain a checksum
	 */
	switch (hw->mac.type) {
	case e1000_i210:
	case e1000_i211:
		if (igb_get_flash_presence_i210(hw)) {
			if (hw->nvm.ops.validate(hw) < 0) {
				dev_err(&pdev->dev,
					"The NVM Checksum Is Not Valid\n");
				err = -EIO;
				goto err_eeprom;
			}
		}
		break;
	default:
		if (hw->nvm.ops.validate(hw) < 0) {
			dev_err(&pdev->dev, "The NVM Checksum Is Not Valid\n");
			err = -EIO;
			goto err_eeprom;
		}
		break;
	}

	if (eth_platform_get_mac_address(&pdev->dev, hw->mac.addr)) {
		/* copy the MAC address out of the NVM */
		if (hw->mac.ops.read_mac_addr(hw))
			dev_err(&pdev->dev, "NVM Read Error\n");
	}

	memcpy(netdev->dev_addr, hw->mac.addr, netdev->addr_len);

	if (!is_valid_ether_addr(netdev->dev_addr)) {
		dev_err(&pdev->dev, "Invalid MAC Address\n");
		err = -EIO;
		goto err_eeprom;
	}

	igb_set_default_mac_filter(adapter);

	/* get firmware version for ethtool -i */
	igb_set_fw_version(adapter);

	/* configure RXPBSIZE and TXPBSIZE */
	if (hw->mac.type == e1000_i210) {
		wr32(E1000_RXPBS, I210_RXPBSIZE_DEFAULT);
		wr32(E1000_TXPBS, I210_TXPBSIZE_DEFAULT);
	}

	timer_setup(&adapter->watchdog_timer, igb_watchdog, 0);
	timer_setup(&adapter->phy_info_timer, igb_update_phy_info, 0);

	INIT_WORK(&adapter->reset_task, igb_reset_task);
	INIT_WORK(&adapter->watchdog_task, igb_watchdog_task);

	/* Initialize link properties that are user-changeable */
	adapter->fc_autoneg = true;
	hw->mac.autoneg = true;
	hw->phy.autoneg_advertised = 0x2f;

	hw->fc.requested_mode = e1000_fc_default;
	hw->fc.current_mode = e1000_fc_default;

	igb_validate_mdi_setting(hw);

	/* By default, support wake on port A */
	if (hw->bus.func == 0)
		adapter->flags |= IGB_FLAG_WOL_SUPPORTED;

	/* Check the NVM for wake support on non-port A ports */
	if (hw->mac.type >= e1000_82580)
		hw->nvm.ops.read(hw, NVM_INIT_CONTROL3_PORT_A +
				 NVM_82580_LAN_FUNC_OFFSET(hw->bus.func), 1,
				 &eeprom_data);
	else if (hw->bus.func == 1)
		hw->nvm.ops.read(hw, NVM_INIT_CONTROL3_PORT_B, 1, &eeprom_data);

	if (eeprom_data & IGB_EEPROM_APME)
		adapter->flags |= IGB_FLAG_WOL_SUPPORTED;

	/* now that we have the eeprom settings, apply the special cases where
	 * the eeprom may be wrong or the board simply won't support wake on
	 * lan on a particular port
	 */
	switch (pdev->device) {
	case E1000_DEV_ID_82575GB_QUAD_COPPER:
		adapter->flags &= ~IGB_FLAG_WOL_SUPPORTED;
		break;
	case E1000_DEV_ID_82575EB_FIBER_SERDES:
	case E1000_DEV_ID_82576_FIBER:
	case E1000_DEV_ID_82576_SERDES:
		/* Wake events only supported on port A for dual fiber
		 * regardless of eeprom setting
		 */
		if (rd32(E1000_STATUS) & E1000_STATUS_FUNC_1)
			adapter->flags &= ~IGB_FLAG_WOL_SUPPORTED;
		break;
	case E1000_DEV_ID_82576_QUAD_COPPER:
	case E1000_DEV_ID_82576_QUAD_COPPER_ET2:
		/* if quad port adapter, disable WoL on all but port A */
		if (global_quad_port_a != 0)
			adapter->flags &= ~IGB_FLAG_WOL_SUPPORTED;
		else
			adapter->flags |= IGB_FLAG_QUAD_PORT_A;
		/* Reset for multiple quad port adapters */
		if (++global_quad_port_a == 4)
			global_quad_port_a = 0;
		break;
	default:
		/* If the device can't wake, don't set software support */
		if (!device_can_wakeup(&adapter->pdev->dev))
			adapter->flags &= ~IGB_FLAG_WOL_SUPPORTED;
	}

	/* initialize the wol settings based on the eeprom settings */
	if (adapter->flags & IGB_FLAG_WOL_SUPPORTED)
		adapter->wol |= E1000_WUFC_MAG;

	/* Some vendors want WoL disabled by default, but still supported */
	if ((hw->mac.type == e1000_i350) &&
	    (pdev->subsystem_vendor == PCI_VENDOR_ID_HP)) {
		adapter->flags |= IGB_FLAG_WOL_SUPPORTED;
		adapter->wol = 0;
	}

	/* Some vendors want the ability to Use the EEPROM setting as
	 * enable/disable only, and not for capability
	 */
	if (((hw->mac.type == e1000_i350) ||
	     (hw->mac.type == e1000_i354)) &&
	    (pdev->subsystem_vendor == PCI_VENDOR_ID_DELL)) {
		adapter->flags |= IGB_FLAG_WOL_SUPPORTED;
		adapter->wol = 0;
	}
	if (hw->mac.type == e1000_i350) {
		if (((pdev->subsystem_device == 0x5001) ||
		     (pdev->subsystem_device == 0x5002)) &&
				(hw->bus.func == 0)) {
			adapter->flags |= IGB_FLAG_WOL_SUPPORTED;
			adapter->wol = 0;
		}
		if (pdev->subsystem_device == 0x1F52)
			adapter->flags |= IGB_FLAG_WOL_SUPPORTED;
	}

	device_set_wakeup_enable(&adapter->pdev->dev,
				 adapter->flags & IGB_FLAG_WOL_SUPPORTED);

	/* reset the hardware with the new settings */
	igb_reset(adapter);

	/* Init the I2C interface */
	err = igb_init_i2c(adapter);
	if (err) {
		dev_err(&pdev->dev, "failed to init i2c interface\n");
		goto err_eeprom;
	}

	/* let the f/w know that the h/w is now under the control of the
	 * driver.
	 */
	igb_get_hw_control(adapter);

	strcpy(netdev->name, "eth%d");
	err = register_netdev(netdev);
	if (err)
		goto err_register;

	/* carrier off reporting is important to ethtool even BEFORE open */
	netif_carrier_off(netdev);

#ifdef CONFIG_IGB_DCA
	if (dca_add_requester(&pdev->dev) == 0) {
		adapter->flags |= IGB_FLAG_DCA_ENABLED;
		dev_info(&pdev->dev, "DCA enabled\n");
		igb_setup_dca(adapter);
	}

#endif
#ifdef CONFIG_IGB_HWMON
	/* Initialize the thermal sensor on i350 devices. */
	if (hw->mac.type == e1000_i350 && hw->bus.func == 0) {
		u16 ets_word;

		/* Read the NVM to determine if this i350 device supports an
		 * external thermal sensor.
		 */
		hw->nvm.ops.read(hw, NVM_ETS_CFG, 1, &ets_word);
		if (ets_word != 0x0000 && ets_word != 0xFFFF)
			adapter->ets = true;
		else
			adapter->ets = false;
		if (igb_sysfs_init(adapter))
			dev_err(&pdev->dev,
				"failed to allocate sysfs resources\n");
	} else {
		adapter->ets = false;
	}
#endif
	/* Check if Media Autosense is enabled */
	adapter->ei = *ei;
	if (hw->dev_spec._82575.mas_capable)
		igb_init_mas(adapter);

	/* do hw tstamp init after resetting */
	igb_ptp_init(adapter);

	dev_info(&pdev->dev, "Intel(R) Gigabit Ethernet Network Connection\n");
	/* print bus type/speed/width info, not applicable to i354 */
	if (hw->mac.type != e1000_i354) {
		dev_info(&pdev->dev, "%s: (PCIe:%s:%s) %pM\n",
			 netdev->name,
			 ((hw->bus.speed == e1000_bus_speed_2500) ? "2.5Gb/s" :
			  (hw->bus.speed == e1000_bus_speed_5000) ? "5.0Gb/s" :
			   "unknown"),
			 ((hw->bus.width == e1000_bus_width_pcie_x4) ?
			  "Width x4" :
			  (hw->bus.width == e1000_bus_width_pcie_x2) ?
			  "Width x2" :
			  (hw->bus.width == e1000_bus_width_pcie_x1) ?
			  "Width x1" : "unknown"), netdev->dev_addr);
	}

	if ((hw->mac.type >= e1000_i210 ||
	     igb_get_flash_presence_i210(hw))) {
		ret_val = igb_read_part_string(hw, part_str,
					       E1000_PBANUM_LENGTH);
	} else {
		ret_val = -E1000_ERR_INVM_VALUE_NOT_FOUND;
	}

	if (ret_val)
		strcpy(part_str, "Unknown");
	dev_info(&pdev->dev, "%s: PBA No: %s\n", netdev->name, part_str);
	dev_info(&pdev->dev,
		"Using %s interrupts. %d rx queue(s), %d tx queue(s)\n",
		(adapter->flags & IGB_FLAG_HAS_MSIX) ? "MSI-X" :
		(adapter->flags & IGB_FLAG_HAS_MSI) ? "MSI" : "legacy",
		adapter->num_rx_queues, adapter->num_tx_queues);
	if (hw->phy.media_type == e1000_media_type_copper) {
		switch (hw->mac.type) {
		case e1000_i350:
		case e1000_i210:
		case e1000_i211:
			/* Enable EEE for internal copper PHY devices */
			err = igb_set_eee_i350(hw, true, true);
			if ((!err) &&
			    (!hw->dev_spec._82575.eee_disable)) {
				adapter->eee_advert =
					MDIO_EEE_100TX | MDIO_EEE_1000T;
				adapter->flags |= IGB_FLAG_EEE;
			}
			break;
		case e1000_i354:
			if ((rd32(E1000_CTRL_EXT) &
			    E1000_CTRL_EXT_LINK_MODE_SGMII)) {
				err = igb_set_eee_i354(hw, true, true);
				if ((!err) &&
					(!hw->dev_spec._82575.eee_disable)) {
					adapter->eee_advert =
					   MDIO_EEE_100TX | MDIO_EEE_1000T;
					adapter->flags |= IGB_FLAG_EEE;
				}
			}
			break;
		default:
			break;
		}
	}

	dev_pm_set_driver_flags(&pdev->dev, DPM_FLAG_NEVER_SKIP);

	pm_runtime_put_noidle(&pdev->dev);
	return 0;

err_register:
	igb_release_hw_control(adapter);
	memset(&adapter->i2c_adap, 0, sizeof(adapter->i2c_adap));
err_eeprom:
	if (!igb_check_reset_block(hw))
		igb_reset_phy(hw);

	if (hw->flash_address)
		iounmap(hw->flash_address);
err_sw_init:
	kfree(adapter->mac_table);
	kfree(adapter->shadow_vfta);
	igb_clear_interrupt_scheme(adapter);
#ifdef CONFIG_PCI_IOV
	igb_disable_sriov(pdev);
#endif
	pci_iounmap(pdev, adapter->io_addr);
err_ioremap:
	free_netdev(netdev);
err_alloc_etherdev:
	pci_release_mem_regions(pdev);
err_pci_reg:
err_dma:
	pci_disable_device(pdev);
	return err;
}

#ifdef CONFIG_PCI_IOV
static int igb_disable_sriov(struct pci_dev *pdev)
{
	struct net_device *netdev = pci_get_drvdata(pdev);
	struct igb_adapter *adapter = netdev_priv(netdev);
	struct e1000_hw *hw = &adapter->hw;

	/* reclaim resources allocated to VFs */
	if (adapter->vf_data) {
		/* disable iov and allow time for transactions to clear */
		if (pci_vfs_assigned(pdev)) {
			dev_warn(&pdev->dev,
				 "Cannot deallocate SR-IOV virtual functions while they are assigned - VFs will not be deallocated\n");
			return -EPERM;
		} else {
			pci_disable_sriov(pdev);
			msleep(500);
		}

		kfree(adapter->vf_mac_list);
		adapter->vf_mac_list = NULL;
		kfree(adapter->vf_data);
		adapter->vf_data = NULL;
		adapter->vfs_allocated_count = 0;
		wr32(E1000_IOVCTL, E1000_IOVCTL_REUSE_VFQ);
		wrfl();
		msleep(100);
		dev_info(&pdev->dev, "IOV Disabled\n");

		/* Re-enable DMA Coalescing flag since IOV is turned off */
		adapter->flags |= IGB_FLAG_DMAC;
	}

	return 0;
}

static int igb_enable_sriov(struct pci_dev *pdev, int num_vfs)
{
	struct net_device *netdev = pci_get_drvdata(pdev);
	struct igb_adapter *adapter = netdev_priv(netdev);
	int old_vfs = pci_num_vf(pdev);
	struct vf_mac_filter *mac_list;
	int err = 0;
	int num_vf_mac_filters, i;

	if (!(adapter->flags & IGB_FLAG_HAS_MSIX) || num_vfs > 7) {
		err = -EPERM;
		goto out;
	}
	if (!num_vfs)
		goto out;

	if (old_vfs) {
		dev_info(&pdev->dev, "%d pre-allocated VFs found - override max_vfs setting of %d\n",
			 old_vfs, max_vfs);
		adapter->vfs_allocated_count = old_vfs;
	} else
		adapter->vfs_allocated_count = num_vfs;

	adapter->vf_data = kcalloc(adapter->vfs_allocated_count,
				sizeof(struct vf_data_storage), GFP_KERNEL);

	/* if allocation failed then we do not support SR-IOV */
	if (!adapter->vf_data) {
		adapter->vfs_allocated_count = 0;
		err = -ENOMEM;
		goto out;
	}

	/* Due to the limited number of RAR entries calculate potential
	 * number of MAC filters available for the VFs. Reserve entries
	 * for PF default MAC, PF MAC filters and at least one RAR entry
	 * for each VF for VF MAC.
	 */
	num_vf_mac_filters = adapter->hw.mac.rar_entry_count -
			     (1 + IGB_PF_MAC_FILTERS_RESERVED +
			      adapter->vfs_allocated_count);

	adapter->vf_mac_list = kcalloc(num_vf_mac_filters,
				       sizeof(struct vf_mac_filter),
				       GFP_KERNEL);

	mac_list = adapter->vf_mac_list;
	INIT_LIST_HEAD(&adapter->vf_macs.l);

	if (adapter->vf_mac_list) {
		/* Initialize list of VF MAC filters */
		for (i = 0; i < num_vf_mac_filters; i++) {
			mac_list->vf = -1;
			mac_list->free = true;
			list_add(&mac_list->l, &adapter->vf_macs.l);
			mac_list++;
		}
	} else {
		/* If we could not allocate memory for the VF MAC filters
		 * we can continue without this feature but warn user.
		 */
		dev_err(&pdev->dev,
			"Unable to allocate memory for VF MAC filter list\n");
	}

	/* only call pci_enable_sriov() if no VFs are allocated already */
	if (!old_vfs) {
		err = pci_enable_sriov(pdev, adapter->vfs_allocated_count);
		if (err)
			goto err_out;
	}
	dev_info(&pdev->dev, "%d VFs allocated\n",
		 adapter->vfs_allocated_count);
	for (i = 0; i < adapter->vfs_allocated_count; i++)
		igb_vf_configure(adapter, i);

	/* DMA Coalescing is not supported in IOV mode. */
	adapter->flags &= ~IGB_FLAG_DMAC;
	goto out;

err_out:
	kfree(adapter->vf_mac_list);
	adapter->vf_mac_list = NULL;
	kfree(adapter->vf_data);
	adapter->vf_data = NULL;
	adapter->vfs_allocated_count = 0;
out:
	return err;
}

#endif
/**
 *  igb_remove_i2c - Cleanup  I2C interface
 *  @adapter: pointer to adapter structure
 **/
static void igb_remove_i2c(struct igb_adapter *adapter)
{
	/* free the adapter bus structure */
	i2c_del_adapter(&adapter->i2c_adap);
}

/**
 *  igb_remove - Device Removal Routine
 *  @pdev: PCI device information struct
 *
 *  igb_remove is called by the PCI subsystem to alert the driver
 *  that it should release a PCI device.  The could be caused by a
 *  Hot-Plug event, or because the driver is going to be removed from
 *  memory.
 **/
static void igb_remove(struct pci_dev *pdev)
{
	struct net_device *netdev = pci_get_drvdata(pdev);
	struct igb_adapter *adapter = netdev_priv(netdev);
	struct e1000_hw *hw = &adapter->hw;

	pm_runtime_get_noresume(&pdev->dev);
#ifdef CONFIG_IGB_HWMON
	igb_sysfs_exit(adapter);
#endif
	igb_remove_i2c(adapter);
	igb_ptp_stop(adapter);
	/* The watchdog timer may be rescheduled, so explicitly
	 * disable watchdog from being rescheduled.
	 */
	set_bit(__IGB_DOWN, &adapter->state);
	del_timer_sync(&adapter->watchdog_timer);
	del_timer_sync(&adapter->phy_info_timer);

	cancel_work_sync(&adapter->reset_task);
	cancel_work_sync(&adapter->watchdog_task);

#ifdef CONFIG_IGB_DCA
	if (adapter->flags & IGB_FLAG_DCA_ENABLED) {
		dev_info(&pdev->dev, "DCA disabled\n");
		dca_remove_requester(&pdev->dev);
		adapter->flags &= ~IGB_FLAG_DCA_ENABLED;
		wr32(E1000_DCA_CTRL, E1000_DCA_CTRL_DCA_MODE_DISABLE);
	}
#endif

	/* Release control of h/w to f/w.  If f/w is AMT enabled, this
	 * would have already happened in close and is redundant.
	 */
	igb_release_hw_control(adapter);

#ifdef CONFIG_PCI_IOV
	igb_disable_sriov(pdev);
#endif

	unregister_netdev(netdev);

	igb_clear_interrupt_scheme(adapter);

	pci_iounmap(pdev, adapter->io_addr);
	if (hw->flash_address)
		iounmap(hw->flash_address);
	pci_release_mem_regions(pdev);

	kfree(adapter->mac_table);
	kfree(adapter->shadow_vfta);
	free_netdev(netdev);

	pci_disable_pcie_error_reporting(pdev);

	pci_disable_device(pdev);
}

/**
 *  igb_probe_vfs - Initialize vf data storage and add VFs to pci config space
 *  @adapter: board private structure to initialize
 *
 *  This function initializes the vf specific data storage and then attempts to
 *  allocate the VFs.  The reason for ordering it this way is because it is much
 *  mor expensive time wise to disable SR-IOV than it is to allocate and free
 *  the memory for the VFs.
 **/
static void igb_probe_vfs(struct igb_adapter *adapter)
{
#ifdef CONFIG_PCI_IOV
	struct pci_dev *pdev = adapter->pdev;
	struct e1000_hw *hw = &adapter->hw;

	/* Virtualization features not supported on i210 family. */
	if ((hw->mac.type == e1000_i210) || (hw->mac.type == e1000_i211))
		return;

	/* Of the below we really only want the effect of getting
	 * IGB_FLAG_HAS_MSIX set (if available), without which
	 * igb_enable_sriov() has no effect.
	 */
	igb_set_interrupt_capability(adapter, true);
	igb_reset_interrupt_capability(adapter);

	pci_sriov_set_totalvfs(pdev, 7);
	igb_enable_sriov(pdev, max_vfs);

#endif /* CONFIG_PCI_IOV */
}

unsigned int igb_get_max_rss_queues(struct igb_adapter *adapter)
{
	struct e1000_hw *hw = &adapter->hw;
	unsigned int max_rss_queues;

	/* Determine the maximum number of RSS queues supported. */
	switch (hw->mac.type) {
	case e1000_i211:
		max_rss_queues = IGB_MAX_RX_QUEUES_I211;
		break;
	case e1000_82575:
	case e1000_i210:
		max_rss_queues = IGB_MAX_RX_QUEUES_82575;
		break;
	case e1000_i350:
		/* I350 cannot do RSS and SR-IOV at the same time */
		if (!!adapter->vfs_allocated_count) {
			max_rss_queues = 1;
			break;
		}
		/* fall through */
	case e1000_82576:
		if (!!adapter->vfs_allocated_count) {
			max_rss_queues = 2;
			break;
		}
		/* fall through */
	case e1000_82580:
	case e1000_i354:
	default:
		max_rss_queues = IGB_MAX_RX_QUEUES;
		break;
	}

	return max_rss_queues;
}

static void igb_init_queue_configuration(struct igb_adapter *adapter)
{
	u32 max_rss_queues;

	max_rss_queues = igb_get_max_rss_queues(adapter);
	adapter->rss_queues = min_t(u32, max_rss_queues, num_online_cpus());

	igb_set_flag_queue_pairs(adapter, max_rss_queues);
}

void igb_set_flag_queue_pairs(struct igb_adapter *adapter,
			      const u32 max_rss_queues)
{
	struct e1000_hw *hw = &adapter->hw;

	/* Determine if we need to pair queues. */
	switch (hw->mac.type) {
	case e1000_82575:
	case e1000_i211:
		/* Device supports enough interrupts without queue pairing. */
		break;
	case e1000_82576:
	case e1000_82580:
	case e1000_i350:
	case e1000_i354:
	case e1000_i210:
	default:
		/* If rss_queues > half of max_rss_queues, pair the queues in
		 * order to conserve interrupts due to limited supply.
		 */
		if (adapter->rss_queues > (max_rss_queues / 2))
			adapter->flags |= IGB_FLAG_QUEUE_PAIRS;
		else
			adapter->flags &= ~IGB_FLAG_QUEUE_PAIRS;
		break;
	}
}

/**
 *  igb_sw_init - Initialize general software structures (struct igb_adapter)
 *  @adapter: board private structure to initialize
 *
 *  igb_sw_init initializes the Adapter private data structure.
 *  Fields are initialized based on PCI device information and
 *  OS network device settings (MTU size).
 **/
static int igb_sw_init(struct igb_adapter *adapter)
{
	struct e1000_hw *hw = &adapter->hw;
	struct net_device *netdev = adapter->netdev;
	struct pci_dev *pdev = adapter->pdev;

	pci_read_config_word(pdev, PCI_COMMAND, &hw->bus.pci_cmd_word);

	/* set default ring sizes */
	adapter->tx_ring_count = IGB_DEFAULT_TXD;
	adapter->rx_ring_count = IGB_DEFAULT_RXD;

	/* set default ITR values */
	adapter->rx_itr_setting = IGB_DEFAULT_ITR;
	adapter->tx_itr_setting = IGB_DEFAULT_ITR;

	/* set default work limits */
	adapter->tx_work_limit = IGB_DEFAULT_TX_WORK;

	adapter->max_frame_size = netdev->mtu + ETH_HLEN + ETH_FCS_LEN +
				  VLAN_HLEN;
	adapter->min_frame_size = ETH_ZLEN + ETH_FCS_LEN;

	spin_lock_init(&adapter->nfc_lock);
	spin_lock_init(&adapter->stats64_lock);
#ifdef CONFIG_PCI_IOV
	switch (hw->mac.type) {
	case e1000_82576:
	case e1000_i350:
		if (max_vfs > 7) {
			dev_warn(&pdev->dev,
				 "Maximum of 7 VFs per PF, using max\n");
			max_vfs = adapter->vfs_allocated_count = 7;
		} else
			adapter->vfs_allocated_count = max_vfs;
		if (adapter->vfs_allocated_count)
			dev_warn(&pdev->dev,
				 "Enabling SR-IOV VFs using the module parameter is deprecated - please use the pci sysfs interface.\n");
		break;
	default:
		break;
	}
#endif /* CONFIG_PCI_IOV */

	/* Assume MSI-X interrupts, will be checked during IRQ allocation */
	adapter->flags |= IGB_FLAG_HAS_MSIX;

	adapter->mac_table = kcalloc(hw->mac.rar_entry_count,
				     sizeof(struct igb_mac_addr),
				     GFP_KERNEL);
	if (!adapter->mac_table)
		return -ENOMEM;

	igb_probe_vfs(adapter);

	igb_init_queue_configuration(adapter);

	/* Setup and initialize a copy of the hw vlan table array */
	adapter->shadow_vfta = kcalloc(E1000_VLAN_FILTER_TBL_SIZE, sizeof(u32),
				       GFP_KERNEL);
	if (!adapter->shadow_vfta)
		return -ENOMEM;

	/* This call may decrease the number of queues */
	if (igb_init_interrupt_scheme(adapter, true)) {
		dev_err(&pdev->dev, "Unable to allocate memory for queues\n");
		return -ENOMEM;
	}

	/* Explicitly disable IRQ since the NIC can be in any state. */
	igb_irq_disable(adapter);

	if (hw->mac.type >= e1000_i350)
		adapter->flags &= ~IGB_FLAG_DMAC;

	set_bit(__IGB_DOWN, &adapter->state);
	return 0;
}

/**
 *  igb_open - Called when a network interface is made active
 *  @netdev: network interface device structure
 *
 *  Returns 0 on success, negative value on failure
 *
 *  The open entry point is called when a network interface is made
 *  active by the system (IFF_UP).  At this point all resources needed
 *  for transmit and receive operations are allocated, the interrupt
 *  handler is registered with the OS, the watchdog timer is started,
 *  and the stack is notified that the interface is ready.
 **/
static int __igb_open(struct net_device *netdev, bool resuming)
{
	struct igb_adapter *adapter = netdev_priv(netdev);
	struct e1000_hw *hw = &adapter->hw;
	struct pci_dev *pdev = adapter->pdev;
	int err;
	int i;

	/* disallow open during test */
	if (test_bit(__IGB_TESTING, &adapter->state)) {
		WARN_ON(resuming);
		return -EBUSY;
	}

	if (!resuming)
		pm_runtime_get_sync(&pdev->dev);

	netif_carrier_off(netdev);

	/* allocate transmit descriptors */
	err = igb_setup_all_tx_resources(adapter);
	if (err)
		goto err_setup_tx;

	/* allocate receive descriptors */
	err = igb_setup_all_rx_resources(adapter);
	if (err)
		goto err_setup_rx;

	igb_power_up_link(adapter);

	/* before we allocate an interrupt, we must be ready to handle it.
	 * Setting DEBUG_SHIRQ in the kernel makes it fire an interrupt
	 * as soon as we call pci_request_irq, so we have to setup our
	 * clean_rx handler before we do so.
	 */
	igb_configure(adapter);

	err = igb_request_irq(adapter);
	if (err)
		goto err_req_irq;

	/* Notify the stack of the actual queue counts. */
	err = netif_set_real_num_tx_queues(adapter->netdev,
					   adapter->num_tx_queues);
	if (err)
		goto err_set_queues;

	err = netif_set_real_num_rx_queues(adapter->netdev,
					   adapter->num_rx_queues);
	if (err)
		goto err_set_queues;

	/* From here on the code is the same as igb_up() */
	clear_bit(__IGB_DOWN, &adapter->state);

	for (i = 0; i < adapter->num_q_vectors; i++)
		napi_enable(&(adapter->q_vector[i]->napi));

	/* Clear any pending interrupts. */
	rd32(E1000_TSICR);
	rd32(E1000_ICR);

	igb_irq_enable(adapter);

	/* notify VFs that reset has been completed */
	if (adapter->vfs_allocated_count) {
		u32 reg_data = rd32(E1000_CTRL_EXT);

		reg_data |= E1000_CTRL_EXT_PFRSTD;
		wr32(E1000_CTRL_EXT, reg_data);
	}

	netif_tx_start_all_queues(netdev);

	if (!resuming)
		pm_runtime_put(&pdev->dev);

	/* start the watchdog. */
	hw->mac.get_link_status = 1;
	schedule_work(&adapter->watchdog_task);

	return 0;

err_set_queues:
	igb_free_irq(adapter);
err_req_irq:
	igb_release_hw_control(adapter);
	igb_power_down_link(adapter);
	igb_free_all_rx_resources(adapter);
err_setup_rx:
	igb_free_all_tx_resources(adapter);
err_setup_tx:
	igb_reset(adapter);
	if (!resuming)
		pm_runtime_put(&pdev->dev);

	return err;
}

int igb_open(struct net_device *netdev)
{
	return __igb_open(netdev, false);
}

/**
 *  igb_close - Disables a network interface
 *  @netdev: network interface device structure
 *
 *  Returns 0, this is not allowed to fail
 *
 *  The close entry point is called when an interface is de-activated
 *  by the OS.  The hardware is still under the driver's control, but
 *  needs to be disabled.  A global MAC reset is issued to stop the
 *  hardware, and all transmit and receive resources are freed.
 **/
static int __igb_close(struct net_device *netdev, bool suspending)
{
	struct igb_adapter *adapter = netdev_priv(netdev);
	struct pci_dev *pdev = adapter->pdev;

	WARN_ON(test_bit(__IGB_RESETTING, &adapter->state));

	if (!suspending)
		pm_runtime_get_sync(&pdev->dev);

	igb_down(adapter);
	igb_free_irq(adapter);

	igb_free_all_tx_resources(adapter);
	igb_free_all_rx_resources(adapter);

	if (!suspending)
		pm_runtime_put_sync(&pdev->dev);
	return 0;
}

int igb_close(struct net_device *netdev)
{
	if (netif_device_present(netdev) || netdev->dismantle)
		return __igb_close(netdev, false);
	return 0;
}

/**
 *  igb_setup_tx_resources - allocate Tx resources (Descriptors)
 *  @tx_ring: tx descriptor ring (for a specific queue) to setup
 *
 *  Return 0 on success, negative on failure
 **/
int igb_setup_tx_resources(struct igb_ring *tx_ring)
{
	struct device *dev = tx_ring->dev;
	int size;

	size = sizeof(struct igb_tx_buffer) * tx_ring->count;

	tx_ring->tx_buffer_info = vmalloc(size);
	if (!tx_ring->tx_buffer_info)
		goto err;

	/* round up to nearest 4K */
	tx_ring->size = tx_ring->count * sizeof(union e1000_adv_tx_desc);
	tx_ring->size = ALIGN(tx_ring->size, 4096);

	tx_ring->desc = dma_alloc_coherent(dev, tx_ring->size,
					   &tx_ring->dma, GFP_KERNEL);
	if (!tx_ring->desc)
		goto err;

	tx_ring->next_to_use = 0;
	tx_ring->next_to_clean = 0;

	return 0;

err:
	vfree(tx_ring->tx_buffer_info);
	tx_ring->tx_buffer_info = NULL;
	dev_err(dev, "Unable to allocate memory for the Tx descriptor ring\n");
	return -ENOMEM;
}

/**
 *  igb_setup_all_tx_resources - wrapper to allocate Tx resources
 *				 (Descriptors) for all queues
 *  @adapter: board private structure
 *
 *  Return 0 on success, negative on failure
 **/
static int igb_setup_all_tx_resources(struct igb_adapter *adapter)
{
	struct pci_dev *pdev = adapter->pdev;
	int i, err = 0;

	for (i = 0; i < adapter->num_tx_queues; i++) {
		err = igb_setup_tx_resources(adapter->tx_ring[i]);
		if (err) {
			dev_err(&pdev->dev,
				"Allocation for Tx Queue %u failed\n", i);
			for (i--; i >= 0; i--)
				igb_free_tx_resources(adapter->tx_ring[i]);
			break;
		}
	}

	return err;
}

/**
 *  igb_setup_tctl - configure the transmit control registers
 *  @adapter: Board private structure
 **/
void igb_setup_tctl(struct igb_adapter *adapter)
{
	struct e1000_hw *hw = &adapter->hw;
	u32 tctl;

	/* disable queue 0 which is enabled by default on 82575 and 82576 */
	wr32(E1000_TXDCTL(0), 0);

	/* Program the Transmit Control Register */
	tctl = rd32(E1000_TCTL);
	tctl &= ~E1000_TCTL_CT;
	tctl |= E1000_TCTL_PSP | E1000_TCTL_RTLC |
		(E1000_COLLISION_THRESHOLD << E1000_CT_SHIFT);

	igb_config_collision_dist(hw);

	/* Enable transmits */
	tctl |= E1000_TCTL_EN;

	wr32(E1000_TCTL, tctl);
}

/**
 *  igb_configure_tx_ring - Configure transmit ring after Reset
 *  @adapter: board private structure
 *  @ring: tx ring to configure
 *
 *  Configure a transmit ring after a reset.
 **/
void igb_configure_tx_ring(struct igb_adapter *adapter,
			   struct igb_ring *ring)
{
	struct e1000_hw *hw = &adapter->hw;
	u32 txdctl = 0;
	u64 tdba = ring->dma;
	int reg_idx = ring->reg_idx;

	wr32(E1000_TDLEN(reg_idx),
	     ring->count * sizeof(union e1000_adv_tx_desc));
	wr32(E1000_TDBAL(reg_idx),
	     tdba & 0x00000000ffffffffULL);
	wr32(E1000_TDBAH(reg_idx), tdba >> 32);

	ring->tail = adapter->io_addr + E1000_TDT(reg_idx);
	wr32(E1000_TDH(reg_idx), 0);
	writel(0, ring->tail);

	txdctl |= IGB_TX_PTHRESH;
	txdctl |= IGB_TX_HTHRESH << 8;
	txdctl |= IGB_TX_WTHRESH << 16;

	/* reinitialize tx_buffer_info */
	memset(ring->tx_buffer_info, 0,
	       sizeof(struct igb_tx_buffer) * ring->count);

	txdctl |= E1000_TXDCTL_QUEUE_ENABLE;
	wr32(E1000_TXDCTL(reg_idx), txdctl);
}

/**
 *  igb_configure_tx - Configure transmit Unit after Reset
 *  @adapter: board private structure
 *
 *  Configure the Tx unit of the MAC after a reset.
 **/
static void igb_configure_tx(struct igb_adapter *adapter)
{
	struct e1000_hw *hw = &adapter->hw;
	int i;

	/* disable the queues */
	for (i = 0; i < adapter->num_tx_queues; i++)
		wr32(E1000_TXDCTL(adapter->tx_ring[i]->reg_idx), 0);

	wrfl();
	usleep_range(10000, 20000);

	for (i = 0; i < adapter->num_tx_queues; i++)
		igb_configure_tx_ring(adapter, adapter->tx_ring[i]);
}

/**
 *  igb_setup_rx_resources - allocate Rx resources (Descriptors)
 *  @rx_ring: Rx descriptor ring (for a specific queue) to setup
 *
 *  Returns 0 on success, negative on failure
 **/
int igb_setup_rx_resources(struct igb_ring *rx_ring)
{
	struct device *dev = rx_ring->dev;
	int size;

	size = sizeof(struct igb_rx_buffer) * rx_ring->count;

	rx_ring->rx_buffer_info = vmalloc(size);
	if (!rx_ring->rx_buffer_info)
		goto err;

	/* Round up to nearest 4K */
	rx_ring->size = rx_ring->count * sizeof(union e1000_adv_rx_desc);
	rx_ring->size = ALIGN(rx_ring->size, 4096);

	rx_ring->desc = dma_alloc_coherent(dev, rx_ring->size,
					   &rx_ring->dma, GFP_KERNEL);
	if (!rx_ring->desc)
		goto err;

	rx_ring->next_to_alloc = 0;
	rx_ring->next_to_clean = 0;
	rx_ring->next_to_use = 0;

	return 0;

err:
	vfree(rx_ring->rx_buffer_info);
	rx_ring->rx_buffer_info = NULL;
	dev_err(dev, "Unable to allocate memory for the Rx descriptor ring\n");
	return -ENOMEM;
}

/**
 *  igb_setup_all_rx_resources - wrapper to allocate Rx resources
 *				 (Descriptors) for all queues
 *  @adapter: board private structure
 *
 *  Return 0 on success, negative on failure
 **/
static int igb_setup_all_rx_resources(struct igb_adapter *adapter)
{
	struct pci_dev *pdev = adapter->pdev;
	int i, err = 0;

	for (i = 0; i < adapter->num_rx_queues; i++) {
		err = igb_setup_rx_resources(adapter->rx_ring[i]);
		if (err) {
			dev_err(&pdev->dev,
				"Allocation for Rx Queue %u failed\n", i);
			for (i--; i >= 0; i--)
				igb_free_rx_resources(adapter->rx_ring[i]);
			break;
		}
	}

	return err;
}

/**
 *  igb_setup_mrqc - configure the multiple receive queue control registers
 *  @adapter: Board private structure
 **/
static void igb_setup_mrqc(struct igb_adapter *adapter)
{
	struct e1000_hw *hw = &adapter->hw;
	u32 mrqc, rxcsum;
	u32 j, num_rx_queues;
	u32 rss_key[10];

	netdev_rss_key_fill(rss_key, sizeof(rss_key));
	for (j = 0; j < 10; j++)
		wr32(E1000_RSSRK(j), rss_key[j]);

	num_rx_queues = adapter->rss_queues;

	switch (hw->mac.type) {
	case e1000_82576:
		/* 82576 supports 2 RSS queues for SR-IOV */
		if (adapter->vfs_allocated_count)
			num_rx_queues = 2;
		break;
	default:
		break;
	}

	if (adapter->rss_indir_tbl_init != num_rx_queues) {
		for (j = 0; j < IGB_RETA_SIZE; j++)
			adapter->rss_indir_tbl[j] =
			(j * num_rx_queues) / IGB_RETA_SIZE;
		adapter->rss_indir_tbl_init = num_rx_queues;
	}
	igb_write_rss_indir_tbl(adapter);

	/* Disable raw packet checksumming so that RSS hash is placed in
	 * descriptor on writeback.  No need to enable TCP/UDP/IP checksum
	 * offloads as they are enabled by default
	 */
	rxcsum = rd32(E1000_RXCSUM);
	rxcsum |= E1000_RXCSUM_PCSD;

	if (adapter->hw.mac.type >= e1000_82576)
		/* Enable Receive Checksum Offload for SCTP */
		rxcsum |= E1000_RXCSUM_CRCOFL;

	/* Don't need to set TUOFL or IPOFL, they default to 1 */
	wr32(E1000_RXCSUM, rxcsum);

	/* Generate RSS hash based on packet types, TCP/UDP
	 * port numbers and/or IPv4/v6 src and dst addresses
	 */
	mrqc = E1000_MRQC_RSS_FIELD_IPV4 |
	       E1000_MRQC_RSS_FIELD_IPV4_TCP |
	       E1000_MRQC_RSS_FIELD_IPV6 |
	       E1000_MRQC_RSS_FIELD_IPV6_TCP |
	       E1000_MRQC_RSS_FIELD_IPV6_TCP_EX;

	if (adapter->flags & IGB_FLAG_RSS_FIELD_IPV4_UDP)
		mrqc |= E1000_MRQC_RSS_FIELD_IPV4_UDP;
	if (adapter->flags & IGB_FLAG_RSS_FIELD_IPV6_UDP)
		mrqc |= E1000_MRQC_RSS_FIELD_IPV6_UDP;

	/* If VMDq is enabled then we set the appropriate mode for that, else
	 * we default to RSS so that an RSS hash is calculated per packet even
	 * if we are only using one queue
	 */
	if (adapter->vfs_allocated_count) {
		if (hw->mac.type > e1000_82575) {
			/* Set the default pool for the PF's first queue */
			u32 vtctl = rd32(E1000_VT_CTL);

			vtctl &= ~(E1000_VT_CTL_DEFAULT_POOL_MASK |
				   E1000_VT_CTL_DISABLE_DEF_POOL);
			vtctl |= adapter->vfs_allocated_count <<
				E1000_VT_CTL_DEFAULT_POOL_SHIFT;
			wr32(E1000_VT_CTL, vtctl);
		}
		if (adapter->rss_queues > 1)
			mrqc |= E1000_MRQC_ENABLE_VMDQ_RSS_MQ;
		else
			mrqc |= E1000_MRQC_ENABLE_VMDQ;
	} else {
		if (hw->mac.type != e1000_i211)
			mrqc |= E1000_MRQC_ENABLE_RSS_MQ;
	}
	igb_vmm_control(adapter);

	wr32(E1000_MRQC, mrqc);
}

/**
 *  igb_setup_rctl - configure the receive control registers
 *  @adapter: Board private structure
 **/
void igb_setup_rctl(struct igb_adapter *adapter)
{
	struct e1000_hw *hw = &adapter->hw;
	u32 rctl;

	rctl = rd32(E1000_RCTL);

	rctl &= ~(3 << E1000_RCTL_MO_SHIFT);
	rctl &= ~(E1000_RCTL_LBM_TCVR | E1000_RCTL_LBM_MAC);

	rctl |= E1000_RCTL_EN | E1000_RCTL_BAM | E1000_RCTL_RDMTS_HALF |
		(hw->mac.mc_filter_type << E1000_RCTL_MO_SHIFT);

	/* enable stripping of CRC. It's unlikely this will break BMC
	 * redirection as it did with e1000. Newer features require
	 * that the HW strips the CRC.
	 */
	rctl |= E1000_RCTL_SECRC;

	/* disable store bad packets and clear size bits. */
	rctl &= ~(E1000_RCTL_SBP | E1000_RCTL_SZ_256);

	/* enable LPE to allow for reception of jumbo frames */
	rctl |= E1000_RCTL_LPE;

	/* disable queue 0 to prevent tail write w/o re-config */
	wr32(E1000_RXDCTL(0), 0);

	/* Attention!!!  For SR-IOV PF driver operations you must enable
	 * queue drop for all VF and PF queues to prevent head of line blocking
	 * if an un-trusted VF does not provide descriptors to hardware.
	 */
	if (adapter->vfs_allocated_count) {
		/* set all queue drop enable bits */
		wr32(E1000_QDE, ALL_QUEUES);
	}

	/* This is useful for sniffing bad packets. */
	if (adapter->netdev->features & NETIF_F_RXALL) {
		/* UPE and MPE will be handled by normal PROMISC logic
		 * in e1000e_set_rx_mode
		 */
		rctl |= (E1000_RCTL_SBP | /* Receive bad packets */
			 E1000_RCTL_BAM | /* RX All Bcast Pkts */
			 E1000_RCTL_PMCF); /* RX All MAC Ctrl Pkts */

		rctl &= ~(E1000_RCTL_DPF | /* Allow filtered pause */
			  E1000_RCTL_CFIEN); /* Dis VLAN CFIEN Filter */
		/* Do not mess with E1000_CTRL_VME, it affects transmit as well,
		 * and that breaks VLANs.
		 */
	}

	wr32(E1000_RCTL, rctl);
}

static inline int igb_set_vf_rlpml(struct igb_adapter *adapter, int size,
				   int vfn)
{
	struct e1000_hw *hw = &adapter->hw;
	u32 vmolr;

	if (size > MAX_JUMBO_FRAME_SIZE)
		size = MAX_JUMBO_FRAME_SIZE;

	vmolr = rd32(E1000_VMOLR(vfn));
	vmolr &= ~E1000_VMOLR_RLPML_MASK;
	vmolr |= size | E1000_VMOLR_LPE;
	wr32(E1000_VMOLR(vfn), vmolr);

	return 0;
}

static inline void igb_set_vf_vlan_strip(struct igb_adapter *adapter,
					 int vfn, bool enable)
{
	struct e1000_hw *hw = &adapter->hw;
	u32 val, reg;

	if (hw->mac.type < e1000_82576)
		return;

	if (hw->mac.type == e1000_i350)
		reg = E1000_DVMOLR(vfn);
	else
		reg = E1000_VMOLR(vfn);

	val = rd32(reg);
	if (enable)
		val |= E1000_VMOLR_STRVLAN;
	else
		val &= ~(E1000_VMOLR_STRVLAN);
	wr32(reg, val);
}

static inline void igb_set_vmolr(struct igb_adapter *adapter,
				 int vfn, bool aupe)
{
	struct e1000_hw *hw = &adapter->hw;
	u32 vmolr;

	/* This register exists only on 82576 and newer so if we are older then
	 * we should exit and do nothing
	 */
	if (hw->mac.type < e1000_82576)
		return;

	vmolr = rd32(E1000_VMOLR(vfn));
	if (aupe)
		vmolr |= E1000_VMOLR_AUPE; /* Accept untagged packets */
	else
		vmolr &= ~(E1000_VMOLR_AUPE); /* Tagged packets ONLY */

	/* clear all bits that might not be set */
	vmolr &= ~(E1000_VMOLR_BAM | E1000_VMOLR_RSSE);

	if (adapter->rss_queues > 1 && vfn == adapter->vfs_allocated_count)
		vmolr |= E1000_VMOLR_RSSE; /* enable RSS */
	/* for VMDq only allow the VFs and pool 0 to accept broadcast and
	 * multicast packets
	 */
	if (vfn <= adapter->vfs_allocated_count)
		vmolr |= E1000_VMOLR_BAM; /* Accept broadcast */

	wr32(E1000_VMOLR(vfn), vmolr);
}

/**
 *  igb_configure_rx_ring - Configure a receive ring after Reset
 *  @adapter: board private structure
 *  @ring: receive ring to be configured
 *
 *  Configure the Rx unit of the MAC after a reset.
 **/
void igb_configure_rx_ring(struct igb_adapter *adapter,
			   struct igb_ring *ring)
{
	struct e1000_hw *hw = &adapter->hw;
	union e1000_adv_rx_desc *rx_desc;
	u64 rdba = ring->dma;
	int reg_idx = ring->reg_idx;
	u32 srrctl = 0, rxdctl = 0;

	/* disable the queue */
	wr32(E1000_RXDCTL(reg_idx), 0);

	/* Set DMA base address registers */
	wr32(E1000_RDBAL(reg_idx),
	     rdba & 0x00000000ffffffffULL);
	wr32(E1000_RDBAH(reg_idx), rdba >> 32);
	wr32(E1000_RDLEN(reg_idx),
	     ring->count * sizeof(union e1000_adv_rx_desc));

	/* initialize head and tail */
	ring->tail = adapter->io_addr + E1000_RDT(reg_idx);
	wr32(E1000_RDH(reg_idx), 0);
	writel(0, ring->tail);

	/* set descriptor configuration */
	srrctl = IGB_RX_HDR_LEN << E1000_SRRCTL_BSIZEHDRSIZE_SHIFT;
	if (ring_uses_large_buffer(ring))
		srrctl |= IGB_RXBUFFER_3072 >> E1000_SRRCTL_BSIZEPKT_SHIFT;
	else
		srrctl |= IGB_RXBUFFER_2048 >> E1000_SRRCTL_BSIZEPKT_SHIFT;
	srrctl |= E1000_SRRCTL_DESCTYPE_ADV_ONEBUF;
	if (hw->mac.type >= e1000_82580)
		srrctl |= E1000_SRRCTL_TIMESTAMP;
	/* Only set Drop Enable if we are supporting multiple queues */
	if (adapter->vfs_allocated_count || adapter->num_rx_queues > 1)
		srrctl |= E1000_SRRCTL_DROP_EN;

	wr32(E1000_SRRCTL(reg_idx), srrctl);

	/* set filtering for VMDQ pools */
	igb_set_vmolr(adapter, reg_idx & 0x7, true);

	rxdctl |= IGB_RX_PTHRESH;
	rxdctl |= IGB_RX_HTHRESH << 8;
	rxdctl |= IGB_RX_WTHRESH << 16;

	/* initialize rx_buffer_info */
	memset(ring->rx_buffer_info, 0,
	       sizeof(struct igb_rx_buffer) * ring->count);

	/* initialize Rx descriptor 0 */
	rx_desc = IGB_RX_DESC(ring, 0);
	rx_desc->wb.upper.length = 0;

	/* enable receive descriptor fetching */
	rxdctl |= E1000_RXDCTL_QUEUE_ENABLE;
	wr32(E1000_RXDCTL(reg_idx), rxdctl);
}

static void igb_set_rx_buffer_len(struct igb_adapter *adapter,
				  struct igb_ring *rx_ring)
{
	/* set build_skb and buffer size flags */
	clear_ring_build_skb_enabled(rx_ring);
	clear_ring_uses_large_buffer(rx_ring);

	if (adapter->flags & IGB_FLAG_RX_LEGACY)
		return;

	set_ring_build_skb_enabled(rx_ring);

#if (PAGE_SIZE < 8192)
	if (adapter->max_frame_size <= IGB_MAX_FRAME_BUILD_SKB)
		return;

	set_ring_uses_large_buffer(rx_ring);
#endif
}

/**
 *  igb_configure_rx - Configure receive Unit after Reset
 *  @adapter: board private structure
 *
 *  Configure the Rx unit of the MAC after a reset.
 **/
static void igb_configure_rx(struct igb_adapter *adapter)
{
	int i;

	/* set the correct pool for the PF default MAC address in entry 0 */
	igb_set_default_mac_filter(adapter);

	/* Setup the HW Rx Head and Tail Descriptor Pointers and
	 * the Base and Length of the Rx Descriptor Ring
	 */
	for (i = 0; i < adapter->num_rx_queues; i++) {
		struct igb_ring *rx_ring = adapter->rx_ring[i];

		igb_set_rx_buffer_len(adapter, rx_ring);
		igb_configure_rx_ring(adapter, rx_ring);
	}
}

/**
 *  igb_free_tx_resources - Free Tx Resources per Queue
 *  @tx_ring: Tx descriptor ring for a specific queue
 *
 *  Free all transmit software resources
 **/
void igb_free_tx_resources(struct igb_ring *tx_ring)
{
	igb_clean_tx_ring(tx_ring);

	vfree(tx_ring->tx_buffer_info);
	tx_ring->tx_buffer_info = NULL;

	/* if not set, then don't free */
	if (!tx_ring->desc)
		return;

	dma_free_coherent(tx_ring->dev, tx_ring->size,
			  tx_ring->desc, tx_ring->dma);

	tx_ring->desc = NULL;
}

/**
 *  igb_free_all_tx_resources - Free Tx Resources for All Queues
 *  @adapter: board private structure
 *
 *  Free all transmit software resources
 **/
static void igb_free_all_tx_resources(struct igb_adapter *adapter)
{
	int i;

	for (i = 0; i < adapter->num_tx_queues; i++)
		if (adapter->tx_ring[i])
			igb_free_tx_resources(adapter->tx_ring[i]);
}

/**
 *  igb_clean_tx_ring - Free Tx Buffers
 *  @tx_ring: ring to be cleaned
 **/
static void igb_clean_tx_ring(struct igb_ring *tx_ring)
{
	u16 i = tx_ring->next_to_clean;
	struct igb_tx_buffer *tx_buffer = &tx_ring->tx_buffer_info[i];

	while (i != tx_ring->next_to_use) {
		union e1000_adv_tx_desc *eop_desc, *tx_desc;

		/* Free all the Tx ring sk_buffs */
		dev_kfree_skb_any(tx_buffer->skb);

		/* unmap skb header data */
		dma_unmap_single(tx_ring->dev,
				 dma_unmap_addr(tx_buffer, dma),
				 dma_unmap_len(tx_buffer, len),
				 DMA_TO_DEVICE);

		/* check for eop_desc to determine the end of the packet */
		eop_desc = tx_buffer->next_to_watch;
		tx_desc = IGB_TX_DESC(tx_ring, i);

		/* unmap remaining buffers */
		while (tx_desc != eop_desc) {
			tx_buffer++;
			tx_desc++;
			i++;
			if (unlikely(i == tx_ring->count)) {
				i = 0;
				tx_buffer = tx_ring->tx_buffer_info;
				tx_desc = IGB_TX_DESC(tx_ring, 0);
			}

			/* unmap any remaining paged data */
			if (dma_unmap_len(tx_buffer, len))
				dma_unmap_page(tx_ring->dev,
					       dma_unmap_addr(tx_buffer, dma),
					       dma_unmap_len(tx_buffer, len),
					       DMA_TO_DEVICE);
		}

		/* move us one more past the eop_desc for start of next pkt */
		tx_buffer++;
		i++;
		if (unlikely(i == tx_ring->count)) {
			i = 0;
			tx_buffer = tx_ring->tx_buffer_info;
		}
	}

	/* reset BQL for queue */
	netdev_tx_reset_queue(txring_txq(tx_ring));

	/* reset next_to_use and next_to_clean */
	tx_ring->next_to_use = 0;
	tx_ring->next_to_clean = 0;
}

/**
 *  igb_clean_all_tx_rings - Free Tx Buffers for all queues
 *  @adapter: board private structure
 **/
static void igb_clean_all_tx_rings(struct igb_adapter *adapter)
{
	int i;

	for (i = 0; i < adapter->num_tx_queues; i++)
		if (adapter->tx_ring[i])
			igb_clean_tx_ring(adapter->tx_ring[i]);
}

/**
 *  igb_free_rx_resources - Free Rx Resources
 *  @rx_ring: ring to clean the resources from
 *
 *  Free all receive software resources
 **/
void igb_free_rx_resources(struct igb_ring *rx_ring)
{
	igb_clean_rx_ring(rx_ring);

	vfree(rx_ring->rx_buffer_info);
	rx_ring->rx_buffer_info = NULL;

	/* if not set, then don't free */
	if (!rx_ring->desc)
		return;

	dma_free_coherent(rx_ring->dev, rx_ring->size,
			  rx_ring->desc, rx_ring->dma);

	rx_ring->desc = NULL;
}

/**
 *  igb_free_all_rx_resources - Free Rx Resources for All Queues
 *  @adapter: board private structure
 *
 *  Free all receive software resources
 **/
static void igb_free_all_rx_resources(struct igb_adapter *adapter)
{
	int i;

	for (i = 0; i < adapter->num_rx_queues; i++)
		if (adapter->rx_ring[i])
			igb_free_rx_resources(adapter->rx_ring[i]);
}

/**
 *  igb_clean_rx_ring - Free Rx Buffers per Queue
 *  @rx_ring: ring to free buffers from
 **/
static void igb_clean_rx_ring(struct igb_ring *rx_ring)
{
	u16 i = rx_ring->next_to_clean;

	dev_kfree_skb(rx_ring->skb);
	rx_ring->skb = NULL;

	/* Free all the Rx ring sk_buffs */
	while (i != rx_ring->next_to_alloc) {
		struct igb_rx_buffer *buffer_info = &rx_ring->rx_buffer_info[i];

		/* Invalidate cache lines that may have been written to by
		 * device so that we avoid corrupting memory.
		 */
		dma_sync_single_range_for_cpu(rx_ring->dev,
					      buffer_info->dma,
					      buffer_info->page_offset,
					      igb_rx_bufsz(rx_ring),
					      DMA_FROM_DEVICE);

		/* free resources associated with mapping */
		dma_unmap_page_attrs(rx_ring->dev,
				     buffer_info->dma,
				     igb_rx_pg_size(rx_ring),
				     DMA_FROM_DEVICE,
				     IGB_RX_DMA_ATTR);
		__page_frag_cache_drain(buffer_info->page,
					buffer_info->pagecnt_bias);

		i++;
		if (i == rx_ring->count)
			i = 0;
	}

	rx_ring->next_to_alloc = 0;
	rx_ring->next_to_clean = 0;
	rx_ring->next_to_use = 0;
}

/**
 *  igb_clean_all_rx_rings - Free Rx Buffers for all queues
 *  @adapter: board private structure
 **/
static void igb_clean_all_rx_rings(struct igb_adapter *adapter)
{
	int i;

	for (i = 0; i < adapter->num_rx_queues; i++)
		if (adapter->rx_ring[i])
			igb_clean_rx_ring(adapter->rx_ring[i]);
}

/**
 *  igb_set_mac - Change the Ethernet Address of the NIC
 *  @netdev: network interface device structure
 *  @p: pointer to an address structure
 *
 *  Returns 0 on success, negative on failure
 **/
static int igb_set_mac(struct net_device *netdev, void *p)
{
	struct igb_adapter *adapter = netdev_priv(netdev);
	struct e1000_hw *hw = &adapter->hw;
	struct sockaddr *addr = p;

	if (!is_valid_ether_addr(addr->sa_data))
		return -EADDRNOTAVAIL;

	memcpy(netdev->dev_addr, addr->sa_data, netdev->addr_len);
	memcpy(hw->mac.addr, addr->sa_data, netdev->addr_len);

	/* set the correct pool for the new PF MAC address in entry 0 */
	igb_set_default_mac_filter(adapter);

	return 0;
}

/**
 *  igb_write_mc_addr_list - write multicast addresses to MTA
 *  @netdev: network interface device structure
 *
 *  Writes multicast address list to the MTA hash table.
 *  Returns: -ENOMEM on failure
 *           0 on no addresses written
 *           X on writing X addresses to MTA
 **/
static int igb_write_mc_addr_list(struct net_device *netdev)
{
	struct igb_adapter *adapter = netdev_priv(netdev);
	struct e1000_hw *hw = &adapter->hw;
	struct netdev_hw_addr *ha;
	u8  *mta_list;
	int i;

	if (netdev_mc_empty(netdev)) {
		/* nothing to program, so clear mc list */
		igb_update_mc_addr_list(hw, NULL, 0);
		igb_restore_vf_multicasts(adapter);
		return 0;
	}

	mta_list = kcalloc(netdev_mc_count(netdev), 6, GFP_ATOMIC);
	if (!mta_list)
		return -ENOMEM;

	/* The shared function expects a packed array of only addresses. */
	i = 0;
	netdev_for_each_mc_addr(ha, netdev)
		memcpy(mta_list + (i++ * ETH_ALEN), ha->addr, ETH_ALEN);

	igb_update_mc_addr_list(hw, mta_list, i);
	kfree(mta_list);

	return netdev_mc_count(netdev);
}

static int igb_vlan_promisc_enable(struct igb_adapter *adapter)
{
	struct e1000_hw *hw = &adapter->hw;
	u32 i, pf_id;

	switch (hw->mac.type) {
	case e1000_i210:
	case e1000_i211:
	case e1000_i350:
		/* VLAN filtering needed for VLAN prio filter */
		if (adapter->netdev->features & NETIF_F_NTUPLE)
			break;
		/* fall through */
	case e1000_82576:
	case e1000_82580:
	case e1000_i354:
		/* VLAN filtering needed for pool filtering */
		if (adapter->vfs_allocated_count)
			break;
		/* fall through */
	default:
		return 1;
	}

	/* We are already in VLAN promisc, nothing to do */
	if (adapter->flags & IGB_FLAG_VLAN_PROMISC)
		return 0;

	if (!adapter->vfs_allocated_count)
		goto set_vfta;

	/* Add PF to all active pools */
	pf_id = adapter->vfs_allocated_count + E1000_VLVF_POOLSEL_SHIFT;

	for (i = E1000_VLVF_ARRAY_SIZE; --i;) {
		u32 vlvf = rd32(E1000_VLVF(i));

		vlvf |= BIT(pf_id);
		wr32(E1000_VLVF(i), vlvf);
	}

set_vfta:
	/* Set all bits in the VLAN filter table array */
	for (i = E1000_VLAN_FILTER_TBL_SIZE; i--;)
		hw->mac.ops.write_vfta(hw, i, ~0U);

	/* Set flag so we don't redo unnecessary work */
	adapter->flags |= IGB_FLAG_VLAN_PROMISC;

	return 0;
}

#define VFTA_BLOCK_SIZE 8
static void igb_scrub_vfta(struct igb_adapter *adapter, u32 vfta_offset)
{
	struct e1000_hw *hw = &adapter->hw;
	u32 vfta[VFTA_BLOCK_SIZE] = { 0 };
	u32 vid_start = vfta_offset * 32;
	u32 vid_end = vid_start + (VFTA_BLOCK_SIZE * 32);
	u32 i, vid, word, bits, pf_id;

	/* guarantee that we don't scrub out management VLAN */
	vid = adapter->mng_vlan_id;
	if (vid >= vid_start && vid < vid_end)
		vfta[(vid - vid_start) / 32] |= BIT(vid % 32);

	if (!adapter->vfs_allocated_count)
		goto set_vfta;

	pf_id = adapter->vfs_allocated_count + E1000_VLVF_POOLSEL_SHIFT;

	for (i = E1000_VLVF_ARRAY_SIZE; --i;) {
		u32 vlvf = rd32(E1000_VLVF(i));

		/* pull VLAN ID from VLVF */
		vid = vlvf & VLAN_VID_MASK;

		/* only concern ourselves with a certain range */
		if (vid < vid_start || vid >= vid_end)
			continue;

		if (vlvf & E1000_VLVF_VLANID_ENABLE) {
			/* record VLAN ID in VFTA */
			vfta[(vid - vid_start) / 32] |= BIT(vid % 32);

			/* if PF is part of this then continue */
			if (test_bit(vid, adapter->active_vlans))
				continue;
		}

		/* remove PF from the pool */
		bits = ~BIT(pf_id);
		bits &= rd32(E1000_VLVF(i));
		wr32(E1000_VLVF(i), bits);
	}

set_vfta:
	/* extract values from active_vlans and write back to VFTA */
	for (i = VFTA_BLOCK_SIZE; i--;) {
		vid = (vfta_offset + i) * 32;
		word = vid / BITS_PER_LONG;
		bits = vid % BITS_PER_LONG;

		vfta[i] |= adapter->active_vlans[word] >> bits;

		hw->mac.ops.write_vfta(hw, vfta_offset + i, vfta[i]);
	}
}

static void igb_vlan_promisc_disable(struct igb_adapter *adapter)
{
	u32 i;

	/* We are not in VLAN promisc, nothing to do */
	if (!(adapter->flags & IGB_FLAG_VLAN_PROMISC))
		return;

	/* Set flag so we don't redo unnecessary work */
	adapter->flags &= ~IGB_FLAG_VLAN_PROMISC;

	for (i = 0; i < E1000_VLAN_FILTER_TBL_SIZE; i += VFTA_BLOCK_SIZE)
		igb_scrub_vfta(adapter, i);
}

/**
 *  igb_set_rx_mode - Secondary Unicast, Multicast and Promiscuous mode set
 *  @netdev: network interface device structure
 *
 *  The set_rx_mode entry point is called whenever the unicast or multicast
 *  address lists or the network interface flags are updated.  This routine is
 *  responsible for configuring the hardware for proper unicast, multicast,
 *  promiscuous mode, and all-multi behavior.
 **/
static void igb_set_rx_mode(struct net_device *netdev)
{
	struct igb_adapter *adapter = netdev_priv(netdev);
	struct e1000_hw *hw = &adapter->hw;
	unsigned int vfn = adapter->vfs_allocated_count;
	u32 rctl = 0, vmolr = 0, rlpml = MAX_JUMBO_FRAME_SIZE;
	int count;

	/* Check for Promiscuous and All Multicast modes */
	if (netdev->flags & IFF_PROMISC) {
		rctl |= E1000_RCTL_UPE | E1000_RCTL_MPE;
		vmolr |= E1000_VMOLR_MPME;

		/* enable use of UTA filter to force packets to default pool */
		if (hw->mac.type == e1000_82576)
			vmolr |= E1000_VMOLR_ROPE;
	} else {
		if (netdev->flags & IFF_ALLMULTI) {
			rctl |= E1000_RCTL_MPE;
			vmolr |= E1000_VMOLR_MPME;
		} else {
			/* Write addresses to the MTA, if the attempt fails
			 * then we should just turn on promiscuous mode so
			 * that we can at least receive multicast traffic
			 */
			count = igb_write_mc_addr_list(netdev);
			if (count < 0) {
				rctl |= E1000_RCTL_MPE;
				vmolr |= E1000_VMOLR_MPME;
			} else if (count) {
				vmolr |= E1000_VMOLR_ROMPE;
			}
		}
	}

	/* Write addresses to available RAR registers, if there is not
	 * sufficient space to store all the addresses then enable
	 * unicast promiscuous mode
	 */
	if (__dev_uc_sync(netdev, igb_uc_sync, igb_uc_unsync)) {
		rctl |= E1000_RCTL_UPE;
		vmolr |= E1000_VMOLR_ROPE;
	}

	/* enable VLAN filtering by default */
	rctl |= E1000_RCTL_VFE;

	/* disable VLAN filtering for modes that require it */
	if ((netdev->flags & IFF_PROMISC) ||
	    (netdev->features & NETIF_F_RXALL)) {
		/* if we fail to set all rules then just clear VFE */
		if (igb_vlan_promisc_enable(adapter))
			rctl &= ~E1000_RCTL_VFE;
	} else {
		igb_vlan_promisc_disable(adapter);
	}

	/* update state of unicast, multicast, and VLAN filtering modes */
	rctl |= rd32(E1000_RCTL) & ~(E1000_RCTL_UPE | E1000_RCTL_MPE |
				     E1000_RCTL_VFE);
	wr32(E1000_RCTL, rctl);

#if (PAGE_SIZE < 8192)
	if (!adapter->vfs_allocated_count) {
		if (adapter->max_frame_size <= IGB_MAX_FRAME_BUILD_SKB)
			rlpml = IGB_MAX_FRAME_BUILD_SKB;
	}
#endif
	wr32(E1000_RLPML, rlpml);

	/* In order to support SR-IOV and eventually VMDq it is necessary to set
	 * the VMOLR to enable the appropriate modes.  Without this workaround
	 * we will have issues with VLAN tag stripping not being done for frames
	 * that are only arriving because we are the default pool
	 */
	if ((hw->mac.type < e1000_82576) || (hw->mac.type > e1000_i350))
		return;

	/* set UTA to appropriate mode */
	igb_set_uta(adapter, !!(vmolr & E1000_VMOLR_ROPE));

	vmolr |= rd32(E1000_VMOLR(vfn)) &
		 ~(E1000_VMOLR_ROPE | E1000_VMOLR_MPME | E1000_VMOLR_ROMPE);

	/* enable Rx jumbo frames, restrict as needed to support build_skb */
	vmolr &= ~E1000_VMOLR_RLPML_MASK;
#if (PAGE_SIZE < 8192)
	if (adapter->max_frame_size <= IGB_MAX_FRAME_BUILD_SKB)
		vmolr |= IGB_MAX_FRAME_BUILD_SKB;
	else
#endif
		vmolr |= MAX_JUMBO_FRAME_SIZE;
	vmolr |= E1000_VMOLR_LPE;

	wr32(E1000_VMOLR(vfn), vmolr);

	igb_restore_vf_multicasts(adapter);
}

static void igb_check_wvbr(struct igb_adapter *adapter)
{
	struct e1000_hw *hw = &adapter->hw;
	u32 wvbr = 0;

	switch (hw->mac.type) {
	case e1000_82576:
	case e1000_i350:
		wvbr = rd32(E1000_WVBR);
		if (!wvbr)
			return;
		break;
	default:
		break;
	}

	adapter->wvbr |= wvbr;
}

#define IGB_STAGGERED_QUEUE_OFFSET 8

static void igb_spoof_check(struct igb_adapter *adapter)
{
	int j;

	if (!adapter->wvbr)
		return;

	for (j = 0; j < adapter->vfs_allocated_count; j++) {
		if (adapter->wvbr & BIT(j) ||
		    adapter->wvbr & BIT(j + IGB_STAGGERED_QUEUE_OFFSET)) {
			dev_warn(&adapter->pdev->dev,
				"Spoof event(s) detected on VF %d\n", j);
			adapter->wvbr &=
				~(BIT(j) |
				  BIT(j + IGB_STAGGERED_QUEUE_OFFSET));
		}
	}
}

/* Need to wait a few seconds after link up to get diagnostic information from
 * the phy
 */
static void igb_update_phy_info(struct timer_list *t)
{
	struct igb_adapter *adapter = from_timer(adapter, t, phy_info_timer);
	igb_get_phy_info(&adapter->hw);
}

/**
 *  igb_has_link - check shared code for link and determine up/down
 *  @adapter: pointer to driver private info
 **/
bool igb_has_link(struct igb_adapter *adapter)
{
	struct e1000_hw *hw = &adapter->hw;
	bool link_active = false;

	/* get_link_status is set on LSC (link status) interrupt or
	 * rx sequence error interrupt.  get_link_status will stay
	 * false until the e1000_check_for_link establishes link
	 * for copper adapters ONLY
	 */
	switch (hw->phy.media_type) {
	case e1000_media_type_copper:
		if (!hw->mac.get_link_status)
			return true;
		/* fall through */
	case e1000_media_type_internal_serdes:
		hw->mac.ops.check_for_link(hw);
		link_active = !hw->mac.get_link_status;
		break;
	default:
	case e1000_media_type_unknown:
		break;
	}

	if (((hw->mac.type == e1000_i210) ||
	     (hw->mac.type == e1000_i211)) &&
	     (hw->phy.id == I210_I_PHY_ID)) {
		if (!netif_carrier_ok(adapter->netdev)) {
			adapter->flags &= ~IGB_FLAG_NEED_LINK_UPDATE;
		} else if (!(adapter->flags & IGB_FLAG_NEED_LINK_UPDATE)) {
			adapter->flags |= IGB_FLAG_NEED_LINK_UPDATE;
			adapter->link_check_timeout = jiffies;
		}
	}

	return link_active;
}

static bool igb_thermal_sensor_event(struct e1000_hw *hw, u32 event)
{
	bool ret = false;
	u32 ctrl_ext, thstat;

	/* check for thermal sensor event on i350 copper only */
	if (hw->mac.type == e1000_i350) {
		thstat = rd32(E1000_THSTAT);
		ctrl_ext = rd32(E1000_CTRL_EXT);

		if ((hw->phy.media_type == e1000_media_type_copper) &&
		    !(ctrl_ext & E1000_CTRL_EXT_LINK_MODE_SGMII))
			ret = !!(thstat & event);
	}

	return ret;
}

/**
 *  igb_check_lvmmc - check for malformed packets received
 *  and indicated in LVMMC register
 *  @adapter: pointer to adapter
 **/
static void igb_check_lvmmc(struct igb_adapter *adapter)
{
	struct e1000_hw *hw = &adapter->hw;
	u32 lvmmc;

	lvmmc = rd32(E1000_LVMMC);
	if (lvmmc) {
		if (unlikely(net_ratelimit())) {
			netdev_warn(adapter->netdev,
				    "malformed Tx packet detected and dropped, LVMMC:0x%08x\n",
				    lvmmc);
		}
	}
}

/**
 *  igb_watchdog - Timer Call-back
 *  @data: pointer to adapter cast into an unsigned long
 **/
static void igb_watchdog(struct timer_list *t)
{
	struct igb_adapter *adapter = from_timer(adapter, t, watchdog_timer);
	/* Do the rest outside of interrupt context */
	schedule_work(&adapter->watchdog_task);
}

static void igb_watchdog_task(struct work_struct *work)
{
	struct igb_adapter *adapter = container_of(work,
						   struct igb_adapter,
						   watchdog_task);
	struct e1000_hw *hw = &adapter->hw;
	struct e1000_phy_info *phy = &hw->phy;
	struct net_device *netdev = adapter->netdev;
	u32 link;
	int i;
	u32 connsw;
	u16 phy_data, retry_count = 20;

	link = igb_has_link(adapter);

	if (adapter->flags & IGB_FLAG_NEED_LINK_UPDATE) {
		if (time_after(jiffies, (adapter->link_check_timeout + HZ)))
			adapter->flags &= ~IGB_FLAG_NEED_LINK_UPDATE;
		else
			link = false;
	}

	/* Force link down if we have fiber to swap to */
	if (adapter->flags & IGB_FLAG_MAS_ENABLE) {
		if (hw->phy.media_type == e1000_media_type_copper) {
			connsw = rd32(E1000_CONNSW);
			if (!(connsw & E1000_CONNSW_AUTOSENSE_EN))
				link = 0;
		}
	}
	if (link) {
		/* Perform a reset if the media type changed. */
		if (hw->dev_spec._82575.media_changed) {
			hw->dev_spec._82575.media_changed = false;
			adapter->flags |= IGB_FLAG_MEDIA_RESET;
			igb_reset(adapter);
		}
		/* Cancel scheduled suspend requests. */
		pm_runtime_resume(netdev->dev.parent);

		if (!netif_carrier_ok(netdev)) {
			u32 ctrl;

			hw->mac.ops.get_speed_and_duplex(hw,
							 &adapter->link_speed,
							 &adapter->link_duplex);

			ctrl = rd32(E1000_CTRL);
			/* Links status message must follow this format */
			netdev_info(netdev,
			       "igb: %s NIC Link is Up %d Mbps %s Duplex, Flow Control: %s\n",
			       netdev->name,
			       adapter->link_speed,
			       adapter->link_duplex == FULL_DUPLEX ?
			       "Full" : "Half",
			       (ctrl & E1000_CTRL_TFCE) &&
			       (ctrl & E1000_CTRL_RFCE) ? "RX/TX" :
			       (ctrl & E1000_CTRL_RFCE) ?  "RX" :
			       (ctrl & E1000_CTRL_TFCE) ?  "TX" : "None");

			/* disable EEE if enabled */
			if ((adapter->flags & IGB_FLAG_EEE) &&
				(adapter->link_duplex == HALF_DUPLEX)) {
				dev_info(&adapter->pdev->dev,
				"EEE Disabled: unsupported at half duplex. Re-enable using ethtool when at full duplex.\n");
				adapter->hw.dev_spec._82575.eee_disable = true;
				adapter->flags &= ~IGB_FLAG_EEE;
			}

			/* check if SmartSpeed worked */
			igb_check_downshift(hw);
			if (phy->speed_downgraded)
				netdev_warn(netdev, "Link Speed was downgraded by SmartSpeed\n");

			/* check for thermal sensor event */
			if (igb_thermal_sensor_event(hw,
			    E1000_THSTAT_LINK_THROTTLE))
				netdev_info(netdev, "The network adapter link speed was downshifted because it overheated\n");

			/* adjust timeout factor according to speed/duplex */
			adapter->tx_timeout_factor = 1;
			switch (adapter->link_speed) {
			case SPEED_10:
				adapter->tx_timeout_factor = 14;
				break;
			case SPEED_100:
				/* maybe add some timeout factor ? */
				break;
			}

			if (adapter->link_speed != SPEED_1000)
				goto no_wait;

			/* wait for Remote receiver status OK */
retry_read_status:
			if (!igb_read_phy_reg(hw, PHY_1000T_STATUS,
					      &phy_data)) {
				if (!(phy_data & SR_1000T_REMOTE_RX_STATUS) &&
				    retry_count) {
					msleep(100);
					retry_count--;
					goto retry_read_status;
				} else if (!retry_count) {
					dev_err(&adapter->pdev->dev, "exceed max 2 second\n");
				}
			} else {
				dev_err(&adapter->pdev->dev, "read 1000Base-T Status Reg\n");
			}
no_wait:
			netif_carrier_on(netdev);

			igb_ping_all_vfs(adapter);
			igb_check_vf_rate_limit(adapter);

			/* link state has changed, schedule phy info update */
			if (!test_bit(__IGB_DOWN, &adapter->state))
				mod_timer(&adapter->phy_info_timer,
					  round_jiffies(jiffies + 2 * HZ));
		}
	} else {
		if (netif_carrier_ok(netdev)) {
			adapter->link_speed = 0;
			adapter->link_duplex = 0;

			/* check for thermal sensor event */
			if (igb_thermal_sensor_event(hw,
			    E1000_THSTAT_PWR_DOWN)) {
				netdev_err(netdev, "The network adapter was stopped because it overheated\n");
			}

			/* Links status message must follow this format */
			netdev_info(netdev, "igb: %s NIC Link is Down\n",
			       netdev->name);
			netif_carrier_off(netdev);

			igb_ping_all_vfs(adapter);

			/* link state has changed, schedule phy info update */
			if (!test_bit(__IGB_DOWN, &adapter->state))
				mod_timer(&adapter->phy_info_timer,
					  round_jiffies(jiffies + 2 * HZ));

			/* link is down, time to check for alternate media */
			if (adapter->flags & IGB_FLAG_MAS_ENABLE) {
				igb_check_swap_media(adapter);
				if (adapter->flags & IGB_FLAG_MEDIA_RESET) {
					schedule_work(&adapter->reset_task);
					/* return immediately */
					return;
				}
			}
			pm_schedule_suspend(netdev->dev.parent,
					    MSEC_PER_SEC * 5);

		/* also check for alternate media here */
		} else if (!netif_carrier_ok(netdev) &&
			   (adapter->flags & IGB_FLAG_MAS_ENABLE)) {
			igb_check_swap_media(adapter);
			if (adapter->flags & IGB_FLAG_MEDIA_RESET) {
				schedule_work(&adapter->reset_task);
				/* return immediately */
				return;
			}
		}
	}

	spin_lock(&adapter->stats64_lock);
	igb_update_stats(adapter);
	spin_unlock(&adapter->stats64_lock);

	for (i = 0; i < adapter->num_tx_queues; i++) {
		struct igb_ring *tx_ring = adapter->tx_ring[i];
		if (!netif_carrier_ok(netdev)) {
			/* We've lost link, so the controller stops DMA,
			 * but we've got queued Tx work that's never going
			 * to get done, so reset controller to flush Tx.
			 * (Do the reset outside of interrupt context).
			 */
			if (igb_desc_unused(tx_ring) + 1 < tx_ring->count) {
				adapter->tx_timeout_count++;
				schedule_work(&adapter->reset_task);
				/* return immediately since reset is imminent */
				return;
			}
		}

		/* Force detection of hung controller every watchdog period */
		set_bit(IGB_RING_FLAG_TX_DETECT_HANG, &tx_ring->flags);
	}

	/* Cause software interrupt to ensure Rx ring is cleaned */
	if (adapter->flags & IGB_FLAG_HAS_MSIX) {
		u32 eics = 0;

		for (i = 0; i < adapter->num_q_vectors; i++)
			eics |= adapter->q_vector[i]->eims_value;
		wr32(E1000_EICS, eics);
	} else {
		wr32(E1000_ICS, E1000_ICS_RXDMT0);
	}

	igb_spoof_check(adapter);
	igb_ptp_rx_hang(adapter);
	igb_ptp_tx_hang(adapter);

	/* Check LVMMC register on i350/i354 only */
	if ((adapter->hw.mac.type == e1000_i350) ||
	    (adapter->hw.mac.type == e1000_i354))
		igb_check_lvmmc(adapter);

	/* Reset the timer */
	if (!test_bit(__IGB_DOWN, &adapter->state)) {
		if (adapter->flags & IGB_FLAG_NEED_LINK_UPDATE)
			mod_timer(&adapter->watchdog_timer,
				  round_jiffies(jiffies +  HZ));
		else
			mod_timer(&adapter->watchdog_timer,
				  round_jiffies(jiffies + 2 * HZ));
	}
}

enum latency_range {
	lowest_latency = 0,
	low_latency = 1,
	bulk_latency = 2,
	latency_invalid = 255
};

/**
 *  igb_update_ring_itr - update the dynamic ITR value based on packet size
 *  @q_vector: pointer to q_vector
 *
 *  Stores a new ITR value based on strictly on packet size.  This
 *  algorithm is less sophisticated than that used in igb_update_itr,
 *  due to the difficulty of synchronizing statistics across multiple
 *  receive rings.  The divisors and thresholds used by this function
 *  were determined based on theoretical maximum wire speed and testing
 *  data, in order to minimize response time while increasing bulk
 *  throughput.
 *  This functionality is controlled by ethtool's coalescing settings.
 *  NOTE:  This function is called only when operating in a multiqueue
 *         receive environment.
 **/
static void igb_update_ring_itr(struct igb_q_vector *q_vector)
{
	int new_val = q_vector->itr_val;
	int avg_wire_size = 0;
	struct igb_adapter *adapter = q_vector->adapter;
	unsigned int packets;

	/* For non-gigabit speeds, just fix the interrupt rate at 4000
	 * ints/sec - ITR timer value of 120 ticks.
	 */
	if (adapter->link_speed != SPEED_1000) {
		new_val = IGB_4K_ITR;
		goto set_itr_val;
	}

	packets = q_vector->rx.total_packets;
	if (packets)
		avg_wire_size = q_vector->rx.total_bytes / packets;

	packets = q_vector->tx.total_packets;
	if (packets)
		avg_wire_size = max_t(u32, avg_wire_size,
				      q_vector->tx.total_bytes / packets);

	/* if avg_wire_size isn't set no work was done */
	if (!avg_wire_size)
		goto clear_counts;

	/* Add 24 bytes to size to account for CRC, preamble, and gap */
	avg_wire_size += 24;

	/* Don't starve jumbo frames */
	avg_wire_size = min(avg_wire_size, 3000);

	/* Give a little boost to mid-size frames */
	if ((avg_wire_size > 300) && (avg_wire_size < 1200))
		new_val = avg_wire_size / 3;
	else
		new_val = avg_wire_size / 2;

	/* conservative mode (itr 3) eliminates the lowest_latency setting */
	if (new_val < IGB_20K_ITR &&
	    ((q_vector->rx.ring && adapter->rx_itr_setting == 3) ||
	     (!q_vector->rx.ring && adapter->tx_itr_setting == 3)))
		new_val = IGB_20K_ITR;

set_itr_val:
	if (new_val != q_vector->itr_val) {
		q_vector->itr_val = new_val;
		q_vector->set_itr = 1;
	}
clear_counts:
	q_vector->rx.total_bytes = 0;
	q_vector->rx.total_packets = 0;
	q_vector->tx.total_bytes = 0;
	q_vector->tx.total_packets = 0;
}

/**
 *  igb_update_itr - update the dynamic ITR value based on statistics
 *  @q_vector: pointer to q_vector
 *  @ring_container: ring info to update the itr for
 *
 *  Stores a new ITR value based on packets and byte
 *  counts during the last interrupt.  The advantage of per interrupt
 *  computation is faster updates and more accurate ITR for the current
 *  traffic pattern.  Constants in this function were computed
 *  based on theoretical maximum wire speed and thresholds were set based
 *  on testing data as well as attempting to minimize response time
 *  while increasing bulk throughput.
 *  This functionality is controlled by ethtool's coalescing settings.
 *  NOTE:  These calculations are only valid when operating in a single-
 *         queue environment.
 **/
static void igb_update_itr(struct igb_q_vector *q_vector,
			   struct igb_ring_container *ring_container)
{
	unsigned int packets = ring_container->total_packets;
	unsigned int bytes = ring_container->total_bytes;
	u8 itrval = ring_container->itr;

	/* no packets, exit with status unchanged */
	if (packets == 0)
		return;

	switch (itrval) {
	case lowest_latency:
		/* handle TSO and jumbo frames */
		if (bytes/packets > 8000)
			itrval = bulk_latency;
		else if ((packets < 5) && (bytes > 512))
			itrval = low_latency;
		break;
	case low_latency:  /* 50 usec aka 20000 ints/s */
		if (bytes > 10000) {
			/* this if handles the TSO accounting */
			if (bytes/packets > 8000)
				itrval = bulk_latency;
			else if ((packets < 10) || ((bytes/packets) > 1200))
				itrval = bulk_latency;
			else if ((packets > 35))
				itrval = lowest_latency;
		} else if (bytes/packets > 2000) {
			itrval = bulk_latency;
		} else if (packets <= 2 && bytes < 512) {
			itrval = lowest_latency;
		}
		break;
	case bulk_latency: /* 250 usec aka 4000 ints/s */
		if (bytes > 25000) {
			if (packets > 35)
				itrval = low_latency;
		} else if (bytes < 1500) {
			itrval = low_latency;
		}
		break;
	}

	/* clear work counters since we have the values we need */
	ring_container->total_bytes = 0;
	ring_container->total_packets = 0;

	/* write updated itr to ring container */
	ring_container->itr = itrval;
}

static void igb_set_itr(struct igb_q_vector *q_vector)
{
	struct igb_adapter *adapter = q_vector->adapter;
	u32 new_itr = q_vector->itr_val;
	u8 current_itr = 0;

	/* for non-gigabit speeds, just fix the interrupt rate at 4000 */
	if (adapter->link_speed != SPEED_1000) {
		current_itr = 0;
		new_itr = IGB_4K_ITR;
		goto set_itr_now;
	}

	igb_update_itr(q_vector, &q_vector->tx);
	igb_update_itr(q_vector, &q_vector->rx);

	current_itr = max(q_vector->rx.itr, q_vector->tx.itr);

	/* conservative mode (itr 3) eliminates the lowest_latency setting */
	if (current_itr == lowest_latency &&
	    ((q_vector->rx.ring && adapter->rx_itr_setting == 3) ||
	     (!q_vector->rx.ring && adapter->tx_itr_setting == 3)))
		current_itr = low_latency;

	switch (current_itr) {
	/* counts and packets in update_itr are dependent on these numbers */
	case lowest_latency:
		new_itr = IGB_70K_ITR; /* 70,000 ints/sec */
		break;
	case low_latency:
		new_itr = IGB_20K_ITR; /* 20,000 ints/sec */
		break;
	case bulk_latency:
		new_itr = IGB_4K_ITR;  /* 4,000 ints/sec */
		break;
	default:
		break;
	}

set_itr_now:
	if (new_itr != q_vector->itr_val) {
		/* this attempts to bias the interrupt rate towards Bulk
		 * by adding intermediate steps when interrupt rate is
		 * increasing
		 */
		new_itr = new_itr > q_vector->itr_val ?
			  max((new_itr * q_vector->itr_val) /
			  (new_itr + (q_vector->itr_val >> 2)),
			  new_itr) : new_itr;
		/* Don't write the value here; it resets the adapter's
		 * internal timer, and causes us to delay far longer than
		 * we should between interrupts.  Instead, we write the ITR
		 * value at the beginning of the next interrupt so the timing
		 * ends up being correct.
		 */
		q_vector->itr_val = new_itr;
		q_vector->set_itr = 1;
	}
}

static void igb_tx_ctxtdesc(struct igb_ring *tx_ring,
			    struct igb_tx_buffer *first,
			    u32 vlan_macip_lens, u32 type_tucmd,
			    u32 mss_l4len_idx)
{
	struct e1000_adv_tx_context_desc *context_desc;
	u16 i = tx_ring->next_to_use;
	struct timespec64 ts;

	context_desc = IGB_TX_CTXTDESC(tx_ring, i);

	i++;
	tx_ring->next_to_use = (i < tx_ring->count) ? i : 0;

	/* set bits to identify this as an advanced context descriptor */
	type_tucmd |= E1000_TXD_CMD_DEXT | E1000_ADVTXD_DTYP_CTXT;

	/* For 82575, context index must be unique per ring. */
	if (test_bit(IGB_RING_FLAG_TX_CTX_IDX, &tx_ring->flags))
		mss_l4len_idx |= tx_ring->reg_idx << 4;

	context_desc->vlan_macip_lens	= cpu_to_le32(vlan_macip_lens);
	context_desc->type_tucmd_mlhl	= cpu_to_le32(type_tucmd);
	context_desc->mss_l4len_idx	= cpu_to_le32(mss_l4len_idx);

	/* We assume there is always a valid tx time available. Invalid times
	 * should have been handled by the upper layers.
	 */
	if (tx_ring->launchtime_enable) {
<<<<<<< HEAD
		ts = ns_to_timespec64(first->skb->tstamp);
		first->skb->tstamp = 0;
=======
		ts = ktime_to_timespec64(first->skb->tstamp);
		first->skb->tstamp = ktime_set(0, 0);
>>>>>>> f7688b48
		context_desc->seqnum_seed = cpu_to_le32(ts.tv_nsec / 32);
	} else {
		context_desc->seqnum_seed = 0;
	}
}

static int igb_tso(struct igb_ring *tx_ring,
		   struct igb_tx_buffer *first,
		   u8 *hdr_len)
{
	u32 vlan_macip_lens, type_tucmd, mss_l4len_idx;
	struct sk_buff *skb = first->skb;
	union {
		struct iphdr *v4;
		struct ipv6hdr *v6;
		unsigned char *hdr;
	} ip;
	union {
		struct tcphdr *tcp;
		unsigned char *hdr;
	} l4;
	u32 paylen, l4_offset;
	int err;

	if (skb->ip_summed != CHECKSUM_PARTIAL)
		return 0;

	if (!skb_is_gso(skb))
		return 0;

	err = skb_cow_head(skb, 0);
	if (err < 0)
		return err;

	ip.hdr = skb_network_header(skb);
	l4.hdr = skb_checksum_start(skb);

	/* ADV DTYP TUCMD MKRLOC/ISCSIHEDLEN */
	type_tucmd = E1000_ADVTXD_TUCMD_L4T_TCP;

	/* initialize outer IP header fields */
	if (ip.v4->version == 4) {
		unsigned char *csum_start = skb_checksum_start(skb);
		unsigned char *trans_start = ip.hdr + (ip.v4->ihl * 4);

		/* IP header will have to cancel out any data that
		 * is not a part of the outer IP header
		 */
		ip.v4->check = csum_fold(csum_partial(trans_start,
						      csum_start - trans_start,
						      0));
		type_tucmd |= E1000_ADVTXD_TUCMD_IPV4;

		ip.v4->tot_len = 0;
		first->tx_flags |= IGB_TX_FLAGS_TSO |
				   IGB_TX_FLAGS_CSUM |
				   IGB_TX_FLAGS_IPV4;
	} else {
		ip.v6->payload_len = 0;
		first->tx_flags |= IGB_TX_FLAGS_TSO |
				   IGB_TX_FLAGS_CSUM;
	}

	/* determine offset of inner transport header */
	l4_offset = l4.hdr - skb->data;

	/* compute length of segmentation header */
	*hdr_len = (l4.tcp->doff * 4) + l4_offset;

	/* remove payload length from inner checksum */
	paylen = skb->len - l4_offset;
	csum_replace_by_diff(&l4.tcp->check, htonl(paylen));

	/* update gso size and bytecount with header size */
	first->gso_segs = skb_shinfo(skb)->gso_segs;
	first->bytecount += (first->gso_segs - 1) * *hdr_len;

	/* MSS L4LEN IDX */
	mss_l4len_idx = (*hdr_len - l4_offset) << E1000_ADVTXD_L4LEN_SHIFT;
	mss_l4len_idx |= skb_shinfo(skb)->gso_size << E1000_ADVTXD_MSS_SHIFT;

	/* VLAN MACLEN IPLEN */
	vlan_macip_lens = l4.hdr - ip.hdr;
	vlan_macip_lens |= (ip.hdr - skb->data) << E1000_ADVTXD_MACLEN_SHIFT;
	vlan_macip_lens |= first->tx_flags & IGB_TX_FLAGS_VLAN_MASK;

	igb_tx_ctxtdesc(tx_ring, first, vlan_macip_lens,
			type_tucmd, mss_l4len_idx);

	return 1;
}

static inline bool igb_ipv6_csum_is_sctp(struct sk_buff *skb)
{
	unsigned int offset = 0;

	ipv6_find_hdr(skb, &offset, IPPROTO_SCTP, NULL, NULL);

	return offset == skb_checksum_start_offset(skb);
}

static void igb_tx_csum(struct igb_ring *tx_ring, struct igb_tx_buffer *first)
{
	struct sk_buff *skb = first->skb;
	u32 vlan_macip_lens = 0;
	u32 type_tucmd = 0;

	if (skb->ip_summed != CHECKSUM_PARTIAL) {
csum_failed:
		if (!(first->tx_flags & IGB_TX_FLAGS_VLAN) &&
		    !tx_ring->launchtime_enable)
			return;
		goto no_csum;
	}

	switch (skb->csum_offset) {
	case offsetof(struct tcphdr, check):
		type_tucmd = E1000_ADVTXD_TUCMD_L4T_TCP;
		/* fall through */
	case offsetof(struct udphdr, check):
		break;
	case offsetof(struct sctphdr, checksum):
		/* validate that this is actually an SCTP request */
		if (((first->protocol == htons(ETH_P_IP)) &&
		     (ip_hdr(skb)->protocol == IPPROTO_SCTP)) ||
		    ((first->protocol == htons(ETH_P_IPV6)) &&
		     igb_ipv6_csum_is_sctp(skb))) {
			type_tucmd = E1000_ADVTXD_TUCMD_L4T_SCTP;
			break;
		}
		/* fall through */
	default:
		skb_checksum_help(skb);
		goto csum_failed;
	}

	/* update TX checksum flag */
	first->tx_flags |= IGB_TX_FLAGS_CSUM;
	vlan_macip_lens = skb_checksum_start_offset(skb) -
			  skb_network_offset(skb);
no_csum:
	vlan_macip_lens |= skb_network_offset(skb) << E1000_ADVTXD_MACLEN_SHIFT;
	vlan_macip_lens |= first->tx_flags & IGB_TX_FLAGS_VLAN_MASK;

	igb_tx_ctxtdesc(tx_ring, first, vlan_macip_lens, type_tucmd, 0);
}

#define IGB_SET_FLAG(_input, _flag, _result) \
	((_flag <= _result) ? \
	 ((u32)(_input & _flag) * (_result / _flag)) : \
	 ((u32)(_input & _flag) / (_flag / _result)))

static u32 igb_tx_cmd_type(struct sk_buff *skb, u32 tx_flags)
{
	/* set type for advanced descriptor with frame checksum insertion */
	u32 cmd_type = E1000_ADVTXD_DTYP_DATA |
		       E1000_ADVTXD_DCMD_DEXT |
		       E1000_ADVTXD_DCMD_IFCS;

	/* set HW vlan bit if vlan is present */
	cmd_type |= IGB_SET_FLAG(tx_flags, IGB_TX_FLAGS_VLAN,
				 (E1000_ADVTXD_DCMD_VLE));

	/* set segmentation bits for TSO */
	cmd_type |= IGB_SET_FLAG(tx_flags, IGB_TX_FLAGS_TSO,
				 (E1000_ADVTXD_DCMD_TSE));

	/* set timestamp bit if present */
	cmd_type |= IGB_SET_FLAG(tx_flags, IGB_TX_FLAGS_TSTAMP,
				 (E1000_ADVTXD_MAC_TSTAMP));

	/* insert frame checksum */
	cmd_type ^= IGB_SET_FLAG(skb->no_fcs, 1, E1000_ADVTXD_DCMD_IFCS);

	return cmd_type;
}

static void igb_tx_olinfo_status(struct igb_ring *tx_ring,
				 union e1000_adv_tx_desc *tx_desc,
				 u32 tx_flags, unsigned int paylen)
{
	u32 olinfo_status = paylen << E1000_ADVTXD_PAYLEN_SHIFT;

	/* 82575 requires a unique index per ring */
	if (test_bit(IGB_RING_FLAG_TX_CTX_IDX, &tx_ring->flags))
		olinfo_status |= tx_ring->reg_idx << 4;

	/* insert L4 checksum */
	olinfo_status |= IGB_SET_FLAG(tx_flags,
				      IGB_TX_FLAGS_CSUM,
				      (E1000_TXD_POPTS_TXSM << 8));

	/* insert IPv4 checksum */
	olinfo_status |= IGB_SET_FLAG(tx_flags,
				      IGB_TX_FLAGS_IPV4,
				      (E1000_TXD_POPTS_IXSM << 8));

	tx_desc->read.olinfo_status = cpu_to_le32(olinfo_status);
}

static int __igb_maybe_stop_tx(struct igb_ring *tx_ring, const u16 size)
{
	struct net_device *netdev = tx_ring->netdev;

	netif_stop_subqueue(netdev, tx_ring->queue_index);

	/* Herbert's original patch had:
	 *  smp_mb__after_netif_stop_queue();
	 * but since that doesn't exist yet, just open code it.
	 */
	smp_mb();

	/* We need to check again in a case another CPU has just
	 * made room available.
	 */
	if (igb_desc_unused(tx_ring) < size)
		return -EBUSY;

	/* A reprieve! */
	netif_wake_subqueue(netdev, tx_ring->queue_index);

	u64_stats_update_begin(&tx_ring->tx_syncp2);
	tx_ring->tx_stats.restart_queue2++;
	u64_stats_update_end(&tx_ring->tx_syncp2);

	return 0;
}

static inline int igb_maybe_stop_tx(struct igb_ring *tx_ring, const u16 size)
{
	if (igb_desc_unused(tx_ring) >= size)
		return 0;
	return __igb_maybe_stop_tx(tx_ring, size);
}

static int igb_tx_map(struct igb_ring *tx_ring,
		      struct igb_tx_buffer *first,
		      const u8 hdr_len)
{
	struct sk_buff *skb = first->skb;
	struct igb_tx_buffer *tx_buffer;
	union e1000_adv_tx_desc *tx_desc;
	skb_frag_t *frag;
	dma_addr_t dma;
	unsigned int data_len, size;
	u32 tx_flags = first->tx_flags;
	u32 cmd_type = igb_tx_cmd_type(skb, tx_flags);
	u16 i = tx_ring->next_to_use;

	tx_desc = IGB_TX_DESC(tx_ring, i);

	igb_tx_olinfo_status(tx_ring, tx_desc, tx_flags, skb->len - hdr_len);

	size = skb_headlen(skb);
	data_len = skb->data_len;

	dma = dma_map_single(tx_ring->dev, skb->data, size, DMA_TO_DEVICE);

	tx_buffer = first;

	for (frag = &skb_shinfo(skb)->frags[0];; frag++) {
		if (dma_mapping_error(tx_ring->dev, dma))
			goto dma_error;

		/* record length, and DMA address */
		dma_unmap_len_set(tx_buffer, len, size);
		dma_unmap_addr_set(tx_buffer, dma, dma);

		tx_desc->read.buffer_addr = cpu_to_le64(dma);

		while (unlikely(size > IGB_MAX_DATA_PER_TXD)) {
			tx_desc->read.cmd_type_len =
				cpu_to_le32(cmd_type ^ IGB_MAX_DATA_PER_TXD);

			i++;
			tx_desc++;
			if (i == tx_ring->count) {
				tx_desc = IGB_TX_DESC(tx_ring, 0);
				i = 0;
			}
			tx_desc->read.olinfo_status = 0;

			dma += IGB_MAX_DATA_PER_TXD;
			size -= IGB_MAX_DATA_PER_TXD;

			tx_desc->read.buffer_addr = cpu_to_le64(dma);
		}

		if (likely(!data_len))
			break;

		tx_desc->read.cmd_type_len = cpu_to_le32(cmd_type ^ size);

		i++;
		tx_desc++;
		if (i == tx_ring->count) {
			tx_desc = IGB_TX_DESC(tx_ring, 0);
			i = 0;
		}
		tx_desc->read.olinfo_status = 0;

		size = skb_frag_size(frag);
		data_len -= size;

		dma = skb_frag_dma_map(tx_ring->dev, frag, 0,
				       size, DMA_TO_DEVICE);

		tx_buffer = &tx_ring->tx_buffer_info[i];
	}

	/* write last descriptor with RS and EOP bits */
	cmd_type |= size | IGB_TXD_DCMD;
	tx_desc->read.cmd_type_len = cpu_to_le32(cmd_type);

	netdev_tx_sent_queue(txring_txq(tx_ring), first->bytecount);

	/* set the timestamp */
	first->time_stamp = jiffies;

	skb_tx_timestamp(skb);

	/* Force memory writes to complete before letting h/w know there
	 * are new descriptors to fetch.  (Only applicable for weak-ordered
	 * memory model archs, such as IA-64).
	 *
	 * We also need this memory barrier to make certain all of the
	 * status bits have been updated before next_to_watch is written.
	 */
	dma_wmb();

	/* set next_to_watch value indicating a packet is present */
	first->next_to_watch = tx_desc;

	i++;
	if (i == tx_ring->count)
		i = 0;

	tx_ring->next_to_use = i;

	/* Make sure there is space in the ring for the next send. */
	igb_maybe_stop_tx(tx_ring, DESC_NEEDED);

	if (netif_xmit_stopped(txring_txq(tx_ring)) || !netdev_xmit_more()) {
		writel(i, tx_ring->tail);
	}
	return 0;

dma_error:
	dev_err(tx_ring->dev, "TX DMA map failed\n");
	tx_buffer = &tx_ring->tx_buffer_info[i];

	/* clear dma mappings for failed tx_buffer_info map */
	while (tx_buffer != first) {
		if (dma_unmap_len(tx_buffer, len))
			dma_unmap_page(tx_ring->dev,
				       dma_unmap_addr(tx_buffer, dma),
				       dma_unmap_len(tx_buffer, len),
				       DMA_TO_DEVICE);
		dma_unmap_len_set(tx_buffer, len, 0);

		if (i-- == 0)
			i += tx_ring->count;
		tx_buffer = &tx_ring->tx_buffer_info[i];
	}

	if (dma_unmap_len(tx_buffer, len))
		dma_unmap_single(tx_ring->dev,
				 dma_unmap_addr(tx_buffer, dma),
				 dma_unmap_len(tx_buffer, len),
				 DMA_TO_DEVICE);
	dma_unmap_len_set(tx_buffer, len, 0);

	dev_kfree_skb_any(tx_buffer->skb);
	tx_buffer->skb = NULL;

	tx_ring->next_to_use = i;

	return -1;
}

netdev_tx_t igb_xmit_frame_ring(struct sk_buff *skb,
				struct igb_ring *tx_ring)
{
	struct igb_tx_buffer *first;
	int tso;
	u32 tx_flags = 0;
	unsigned short f;
	u16 count = TXD_USE_COUNT(skb_headlen(skb));
	__be16 protocol = vlan_get_protocol(skb);
	u8 hdr_len = 0;

	/* need: 1 descriptor per page * PAGE_SIZE/IGB_MAX_DATA_PER_TXD,
	 *       + 1 desc for skb_headlen/IGB_MAX_DATA_PER_TXD,
	 *       + 2 desc gap to keep tail from touching head,
	 *       + 1 desc for context descriptor,
	 * otherwise try next time
	 */
	for (f = 0; f < skb_shinfo(skb)->nr_frags; f++)
		count += TXD_USE_COUNT(skb_frag_size(
						&skb_shinfo(skb)->frags[f]));

	if (igb_maybe_stop_tx(tx_ring, count + 3)) {
		/* this is a hard error */
		return NETDEV_TX_BUSY;
	}

	/* record the location of the first descriptor for this packet */
	first = &tx_ring->tx_buffer_info[tx_ring->next_to_use];
	first->skb = skb;
	first->bytecount = skb->len;
	first->gso_segs = 1;

	if (unlikely(skb_shinfo(skb)->tx_flags & SKBTX_HW_TSTAMP)) {
		struct igb_adapter *adapter = netdev_priv(tx_ring->netdev);

		if (adapter->tstamp_config.tx_type == HWTSTAMP_TX_ON &&
		    !test_and_set_bit_lock(__IGB_PTP_TX_IN_PROGRESS,
					   &adapter->state)) {
			skb_shinfo(skb)->tx_flags |= SKBTX_IN_PROGRESS;
			tx_flags |= IGB_TX_FLAGS_TSTAMP;

			adapter->ptp_tx_skb = skb_get(skb);
			adapter->ptp_tx_start = jiffies;
			if (adapter->hw.mac.type == e1000_82576)
				schedule_work(&adapter->ptp_tx_work);
		} else {
			adapter->tx_hwtstamp_skipped++;
		}
	}

	if (skb_vlan_tag_present(skb)) {
		tx_flags |= IGB_TX_FLAGS_VLAN;
		tx_flags |= (skb_vlan_tag_get(skb) << IGB_TX_FLAGS_VLAN_SHIFT);
	}

	/* record initial flags and protocol */
	first->tx_flags = tx_flags;
	first->protocol = protocol;

	tso = igb_tso(tx_ring, first, &hdr_len);
	if (tso < 0)
		goto out_drop;
	else if (!tso)
		igb_tx_csum(tx_ring, first);

	if (igb_tx_map(tx_ring, first, hdr_len))
		goto cleanup_tx_tstamp;

	return NETDEV_TX_OK;

out_drop:
	dev_kfree_skb_any(first->skb);
	first->skb = NULL;
cleanup_tx_tstamp:
	if (unlikely(tx_flags & IGB_TX_FLAGS_TSTAMP)) {
		struct igb_adapter *adapter = netdev_priv(tx_ring->netdev);

		dev_kfree_skb_any(adapter->ptp_tx_skb);
		adapter->ptp_tx_skb = NULL;
		if (adapter->hw.mac.type == e1000_82576)
			cancel_work_sync(&adapter->ptp_tx_work);
		clear_bit_unlock(__IGB_PTP_TX_IN_PROGRESS, &adapter->state);
	}

	return NETDEV_TX_OK;
}

static inline struct igb_ring *igb_tx_queue_mapping(struct igb_adapter *adapter,
						    struct sk_buff *skb)
{
	unsigned int r_idx = skb->queue_mapping;

	if (r_idx >= adapter->num_tx_queues)
		r_idx = r_idx % adapter->num_tx_queues;

	return adapter->tx_ring[r_idx];
}

static netdev_tx_t igb_xmit_frame(struct sk_buff *skb,
				  struct net_device *netdev)
{
	struct igb_adapter *adapter = netdev_priv(netdev);

	/* The minimum packet size with TCTL.PSP set is 17 so pad the skb
	 * in order to meet this minimum size requirement.
	 */
	if (skb_put_padto(skb, 17))
		return NETDEV_TX_OK;

	return igb_xmit_frame_ring(skb, igb_tx_queue_mapping(adapter, skb));
}

/**
 *  igb_tx_timeout - Respond to a Tx Hang
 *  @netdev: network interface device structure
 **/
static void igb_tx_timeout(struct net_device *netdev)
{
	struct igb_adapter *adapter = netdev_priv(netdev);
	struct e1000_hw *hw = &adapter->hw;

	/* Do the reset outside of interrupt context */
	adapter->tx_timeout_count++;

	if (hw->mac.type >= e1000_82580)
		hw->dev_spec._82575.global_device_reset = true;

	schedule_work(&adapter->reset_task);
	wr32(E1000_EICS,
	     (adapter->eims_enable_mask & ~adapter->eims_other));
}

static void igb_reset_task(struct work_struct *work)
{
	struct igb_adapter *adapter;
	adapter = container_of(work, struct igb_adapter, reset_task);

	igb_dump(adapter);
	netdev_err(adapter->netdev, "Reset adapter\n");
	igb_reinit_locked(adapter);
}

/**
 *  igb_get_stats64 - Get System Network Statistics
 *  @netdev: network interface device structure
 *  @stats: rtnl_link_stats64 pointer
 **/
static void igb_get_stats64(struct net_device *netdev,
			    struct rtnl_link_stats64 *stats)
{
	struct igb_adapter *adapter = netdev_priv(netdev);

	spin_lock(&adapter->stats64_lock);
	igb_update_stats(adapter);
	memcpy(stats, &adapter->stats64, sizeof(*stats));
	spin_unlock(&adapter->stats64_lock);
}

/**
 *  igb_change_mtu - Change the Maximum Transfer Unit
 *  @netdev: network interface device structure
 *  @new_mtu: new value for maximum frame size
 *
 *  Returns 0 on success, negative on failure
 **/
static int igb_change_mtu(struct net_device *netdev, int new_mtu)
{
	struct igb_adapter *adapter = netdev_priv(netdev);
	struct pci_dev *pdev = adapter->pdev;
	int max_frame = new_mtu + ETH_HLEN + ETH_FCS_LEN + VLAN_HLEN;

	/* adjust max frame to be at least the size of a standard frame */
	if (max_frame < (ETH_FRAME_LEN + ETH_FCS_LEN))
		max_frame = ETH_FRAME_LEN + ETH_FCS_LEN;

	while (test_and_set_bit(__IGB_RESETTING, &adapter->state))
		usleep_range(1000, 2000);

	/* igb_down has a dependency on max_frame_size */
	adapter->max_frame_size = max_frame;

	if (netif_running(netdev))
		igb_down(adapter);

	dev_info(&pdev->dev, "changing MTU from %d to %d\n",
		 netdev->mtu, new_mtu);
	netdev->mtu = new_mtu;

	if (netif_running(netdev))
		igb_up(adapter);
	else
		igb_reset(adapter);

	clear_bit(__IGB_RESETTING, &adapter->state);

	return 0;
}

/**
 *  igb_update_stats - Update the board statistics counters
 *  @adapter: board private structure
 **/
void igb_update_stats(struct igb_adapter *adapter)
{
	struct rtnl_link_stats64 *net_stats = &adapter->stats64;
	struct e1000_hw *hw = &adapter->hw;
	struct pci_dev *pdev = adapter->pdev;
	u32 reg, mpc;
	int i;
	u64 bytes, packets;
	unsigned int start;
	u64 _bytes, _packets;

	/* Prevent stats update while adapter is being reset, or if the pci
	 * connection is down.
	 */
	if (adapter->link_speed == 0)
		return;
	if (pci_channel_offline(pdev))
		return;

	bytes = 0;
	packets = 0;

	rcu_read_lock();
	for (i = 0; i < adapter->num_rx_queues; i++) {
		struct igb_ring *ring = adapter->rx_ring[i];
		u32 rqdpc = rd32(E1000_RQDPC(i));
		if (hw->mac.type >= e1000_i210)
			wr32(E1000_RQDPC(i), 0);

		if (rqdpc) {
			ring->rx_stats.drops += rqdpc;
			net_stats->rx_fifo_errors += rqdpc;
		}

		do {
			start = u64_stats_fetch_begin_irq(&ring->rx_syncp);
			_bytes = ring->rx_stats.bytes;
			_packets = ring->rx_stats.packets;
		} while (u64_stats_fetch_retry_irq(&ring->rx_syncp, start));
		bytes += _bytes;
		packets += _packets;
	}

	net_stats->rx_bytes = bytes;
	net_stats->rx_packets = packets;

	bytes = 0;
	packets = 0;
	for (i = 0; i < adapter->num_tx_queues; i++) {
		struct igb_ring *ring = adapter->tx_ring[i];
		do {
			start = u64_stats_fetch_begin_irq(&ring->tx_syncp);
			_bytes = ring->tx_stats.bytes;
			_packets = ring->tx_stats.packets;
		} while (u64_stats_fetch_retry_irq(&ring->tx_syncp, start));
		bytes += _bytes;
		packets += _packets;
	}
	net_stats->tx_bytes = bytes;
	net_stats->tx_packets = packets;
	rcu_read_unlock();

	/* read stats registers */
	adapter->stats.crcerrs += rd32(E1000_CRCERRS);
	adapter->stats.gprc += rd32(E1000_GPRC);
	adapter->stats.gorc += rd32(E1000_GORCL);
	rd32(E1000_GORCH); /* clear GORCL */
	adapter->stats.bprc += rd32(E1000_BPRC);
	adapter->stats.mprc += rd32(E1000_MPRC);
	adapter->stats.roc += rd32(E1000_ROC);

	adapter->stats.prc64 += rd32(E1000_PRC64);
	adapter->stats.prc127 += rd32(E1000_PRC127);
	adapter->stats.prc255 += rd32(E1000_PRC255);
	adapter->stats.prc511 += rd32(E1000_PRC511);
	adapter->stats.prc1023 += rd32(E1000_PRC1023);
	adapter->stats.prc1522 += rd32(E1000_PRC1522);
	adapter->stats.symerrs += rd32(E1000_SYMERRS);
	adapter->stats.sec += rd32(E1000_SEC);

	mpc = rd32(E1000_MPC);
	adapter->stats.mpc += mpc;
	net_stats->rx_fifo_errors += mpc;
	adapter->stats.scc += rd32(E1000_SCC);
	adapter->stats.ecol += rd32(E1000_ECOL);
	adapter->stats.mcc += rd32(E1000_MCC);
	adapter->stats.latecol += rd32(E1000_LATECOL);
	adapter->stats.dc += rd32(E1000_DC);
	adapter->stats.rlec += rd32(E1000_RLEC);
	adapter->stats.xonrxc += rd32(E1000_XONRXC);
	adapter->stats.xontxc += rd32(E1000_XONTXC);
	adapter->stats.xoffrxc += rd32(E1000_XOFFRXC);
	adapter->stats.xofftxc += rd32(E1000_XOFFTXC);
	adapter->stats.fcruc += rd32(E1000_FCRUC);
	adapter->stats.gptc += rd32(E1000_GPTC);
	adapter->stats.gotc += rd32(E1000_GOTCL);
	rd32(E1000_GOTCH); /* clear GOTCL */
	adapter->stats.rnbc += rd32(E1000_RNBC);
	adapter->stats.ruc += rd32(E1000_RUC);
	adapter->stats.rfc += rd32(E1000_RFC);
	adapter->stats.rjc += rd32(E1000_RJC);
	adapter->stats.tor += rd32(E1000_TORH);
	adapter->stats.tot += rd32(E1000_TOTH);
	adapter->stats.tpr += rd32(E1000_TPR);

	adapter->stats.ptc64 += rd32(E1000_PTC64);
	adapter->stats.ptc127 += rd32(E1000_PTC127);
	adapter->stats.ptc255 += rd32(E1000_PTC255);
	adapter->stats.ptc511 += rd32(E1000_PTC511);
	adapter->stats.ptc1023 += rd32(E1000_PTC1023);
	adapter->stats.ptc1522 += rd32(E1000_PTC1522);

	adapter->stats.mptc += rd32(E1000_MPTC);
	adapter->stats.bptc += rd32(E1000_BPTC);

	adapter->stats.tpt += rd32(E1000_TPT);
	adapter->stats.colc += rd32(E1000_COLC);

	adapter->stats.algnerrc += rd32(E1000_ALGNERRC);
	/* read internal phy specific stats */
	reg = rd32(E1000_CTRL_EXT);
	if (!(reg & E1000_CTRL_EXT_LINK_MODE_MASK)) {
		adapter->stats.rxerrc += rd32(E1000_RXERRC);

		/* this stat has invalid values on i210/i211 */
		if ((hw->mac.type != e1000_i210) &&
		    (hw->mac.type != e1000_i211))
			adapter->stats.tncrs += rd32(E1000_TNCRS);
	}

	adapter->stats.tsctc += rd32(E1000_TSCTC);
	adapter->stats.tsctfc += rd32(E1000_TSCTFC);

	adapter->stats.iac += rd32(E1000_IAC);
	adapter->stats.icrxoc += rd32(E1000_ICRXOC);
	adapter->stats.icrxptc += rd32(E1000_ICRXPTC);
	adapter->stats.icrxatc += rd32(E1000_ICRXATC);
	adapter->stats.ictxptc += rd32(E1000_ICTXPTC);
	adapter->stats.ictxatc += rd32(E1000_ICTXATC);
	adapter->stats.ictxqec += rd32(E1000_ICTXQEC);
	adapter->stats.ictxqmtc += rd32(E1000_ICTXQMTC);
	adapter->stats.icrxdmtc += rd32(E1000_ICRXDMTC);

	/* Fill out the OS statistics structure */
	net_stats->multicast = adapter->stats.mprc;
	net_stats->collisions = adapter->stats.colc;

	/* Rx Errors */

	/* RLEC on some newer hardware can be incorrect so build
	 * our own version based on RUC and ROC
	 */
	net_stats->rx_errors = adapter->stats.rxerrc +
		adapter->stats.crcerrs + adapter->stats.algnerrc +
		adapter->stats.ruc + adapter->stats.roc +
		adapter->stats.cexterr;
	net_stats->rx_length_errors = adapter->stats.ruc +
				      adapter->stats.roc;
	net_stats->rx_crc_errors = adapter->stats.crcerrs;
	net_stats->rx_frame_errors = adapter->stats.algnerrc;
	net_stats->rx_missed_errors = adapter->stats.mpc;

	/* Tx Errors */
	net_stats->tx_errors = adapter->stats.ecol +
			       adapter->stats.latecol;
	net_stats->tx_aborted_errors = adapter->stats.ecol;
	net_stats->tx_window_errors = adapter->stats.latecol;
	net_stats->tx_carrier_errors = adapter->stats.tncrs;

	/* Tx Dropped needs to be maintained elsewhere */

	/* Management Stats */
	adapter->stats.mgptc += rd32(E1000_MGTPTC);
	adapter->stats.mgprc += rd32(E1000_MGTPRC);
	adapter->stats.mgpdc += rd32(E1000_MGTPDC);

	/* OS2BMC Stats */
	reg = rd32(E1000_MANC);
	if (reg & E1000_MANC_EN_BMC2OS) {
		adapter->stats.o2bgptc += rd32(E1000_O2BGPTC);
		adapter->stats.o2bspc += rd32(E1000_O2BSPC);
		adapter->stats.b2ospc += rd32(E1000_B2OSPC);
		adapter->stats.b2ogprc += rd32(E1000_B2OGPRC);
	}
}

static void igb_tsync_interrupt(struct igb_adapter *adapter)
{
	struct e1000_hw *hw = &adapter->hw;
	struct ptp_clock_event event;
	struct timespec64 ts;
	u32 ack = 0, tsauxc, sec, nsec, tsicr = rd32(E1000_TSICR);

	if (tsicr & TSINTR_SYS_WRAP) {
		event.type = PTP_CLOCK_PPS;
		if (adapter->ptp_caps.pps)
			ptp_clock_event(adapter->ptp_clock, &event);
		ack |= TSINTR_SYS_WRAP;
	}

	if (tsicr & E1000_TSICR_TXTS) {
		/* retrieve hardware timestamp */
		schedule_work(&adapter->ptp_tx_work);
		ack |= E1000_TSICR_TXTS;
	}

	if (tsicr & TSINTR_TT0) {
		spin_lock(&adapter->tmreg_lock);
		ts = timespec64_add(adapter->perout[0].start,
				    adapter->perout[0].period);
		/* u32 conversion of tv_sec is safe until y2106 */
		wr32(E1000_TRGTTIML0, ts.tv_nsec);
		wr32(E1000_TRGTTIMH0, (u32)ts.tv_sec);
		tsauxc = rd32(E1000_TSAUXC);
		tsauxc |= TSAUXC_EN_TT0;
		wr32(E1000_TSAUXC, tsauxc);
		adapter->perout[0].start = ts;
		spin_unlock(&adapter->tmreg_lock);
		ack |= TSINTR_TT0;
	}

	if (tsicr & TSINTR_TT1) {
		spin_lock(&adapter->tmreg_lock);
		ts = timespec64_add(adapter->perout[1].start,
				    adapter->perout[1].period);
		wr32(E1000_TRGTTIML1, ts.tv_nsec);
		wr32(E1000_TRGTTIMH1, (u32)ts.tv_sec);
		tsauxc = rd32(E1000_TSAUXC);
		tsauxc |= TSAUXC_EN_TT1;
		wr32(E1000_TSAUXC, tsauxc);
		adapter->perout[1].start = ts;
		spin_unlock(&adapter->tmreg_lock);
		ack |= TSINTR_TT1;
	}

	if (tsicr & TSINTR_AUTT0) {
		nsec = rd32(E1000_AUXSTMPL0);
		sec  = rd32(E1000_AUXSTMPH0);
		event.type = PTP_CLOCK_EXTTS;
		event.index = 0;
		event.timestamp = sec * 1000000000ULL + nsec;
		ptp_clock_event(adapter->ptp_clock, &event);
		ack |= TSINTR_AUTT0;
	}

	if (tsicr & TSINTR_AUTT1) {
		nsec = rd32(E1000_AUXSTMPL1);
		sec  = rd32(E1000_AUXSTMPH1);
		event.type = PTP_CLOCK_EXTTS;
		event.index = 1;
		event.timestamp = sec * 1000000000ULL + nsec;
		ptp_clock_event(adapter->ptp_clock, &event);
		ack |= TSINTR_AUTT1;
	}

	/* acknowledge the interrupts */
	wr32(E1000_TSICR, ack);
}

static irqreturn_t igb_msix_other(int irq, void *data)
{
	struct igb_adapter *adapter = data;
	struct e1000_hw *hw = &adapter->hw;
	u32 icr = rd32(E1000_ICR);
	/* reading ICR causes bit 31 of EICR to be cleared */

	if (icr & E1000_ICR_DRSTA)
		schedule_work(&adapter->reset_task);

	if (icr & E1000_ICR_DOUTSYNC) {
		/* HW is reporting DMA is out of sync */
		adapter->stats.doosync++;
		/* The DMA Out of Sync is also indication of a spoof event
		 * in IOV mode. Check the Wrong VM Behavior register to
		 * see if it is really a spoof event.
		 */
		igb_check_wvbr(adapter);
	}

	/* Check for a mailbox event */
	if (icr & E1000_ICR_VMMB)
		igb_msg_task(adapter);

	if (icr & E1000_ICR_LSC) {
		hw->mac.get_link_status = 1;
		/* guard against interrupt when we're going down */
		if (!test_bit(__IGB_DOWN, &adapter->state))
			mod_timer(&adapter->watchdog_timer, jiffies + 1);
	}

	if (icr & E1000_ICR_TS)
		igb_tsync_interrupt(adapter);

	wr32(E1000_EIMS, adapter->eims_other);

	return IRQ_HANDLED;
}

static void igb_write_itr(struct igb_q_vector *q_vector)
{
	struct igb_adapter *adapter = q_vector->adapter;
	u32 itr_val = q_vector->itr_val & 0x7FFC;

	if (!q_vector->set_itr)
		return;

	if (!itr_val)
		itr_val = 0x4;

	if (adapter->hw.mac.type == e1000_82575)
		itr_val |= itr_val << 16;
	else
		itr_val |= E1000_EITR_CNT_IGNR;

	writel(itr_val, q_vector->itr_register);
	q_vector->set_itr = 0;
}

static irqreturn_t igb_msix_ring(int irq, void *data)
{
	struct igb_q_vector *q_vector = data;

	/* Write the ITR value calculated from the previous interrupt. */
	igb_write_itr(q_vector);

	napi_schedule(&q_vector->napi);

	return IRQ_HANDLED;
}

#ifdef CONFIG_IGB_DCA
static void igb_update_tx_dca(struct igb_adapter *adapter,
			      struct igb_ring *tx_ring,
			      int cpu)
{
	struct e1000_hw *hw = &adapter->hw;
	u32 txctrl = dca3_get_tag(tx_ring->dev, cpu);

	if (hw->mac.type != e1000_82575)
		txctrl <<= E1000_DCA_TXCTRL_CPUID_SHIFT;

	/* We can enable relaxed ordering for reads, but not writes when
	 * DCA is enabled.  This is due to a known issue in some chipsets
	 * which will cause the DCA tag to be cleared.
	 */
	txctrl |= E1000_DCA_TXCTRL_DESC_RRO_EN |
		  E1000_DCA_TXCTRL_DATA_RRO_EN |
		  E1000_DCA_TXCTRL_DESC_DCA_EN;

	wr32(E1000_DCA_TXCTRL(tx_ring->reg_idx), txctrl);
}

static void igb_update_rx_dca(struct igb_adapter *adapter,
			      struct igb_ring *rx_ring,
			      int cpu)
{
	struct e1000_hw *hw = &adapter->hw;
	u32 rxctrl = dca3_get_tag(&adapter->pdev->dev, cpu);

	if (hw->mac.type != e1000_82575)
		rxctrl <<= E1000_DCA_RXCTRL_CPUID_SHIFT;

	/* We can enable relaxed ordering for reads, but not writes when
	 * DCA is enabled.  This is due to a known issue in some chipsets
	 * which will cause the DCA tag to be cleared.
	 */
	rxctrl |= E1000_DCA_RXCTRL_DESC_RRO_EN |
		  E1000_DCA_RXCTRL_DESC_DCA_EN;

	wr32(E1000_DCA_RXCTRL(rx_ring->reg_idx), rxctrl);
}

static void igb_update_dca(struct igb_q_vector *q_vector)
{
	struct igb_adapter *adapter = q_vector->adapter;
	int cpu = get_cpu();

	if (q_vector->cpu == cpu)
		goto out_no_update;

	if (q_vector->tx.ring)
		igb_update_tx_dca(adapter, q_vector->tx.ring, cpu);

	if (q_vector->rx.ring)
		igb_update_rx_dca(adapter, q_vector->rx.ring, cpu);

	q_vector->cpu = cpu;
out_no_update:
	put_cpu();
}

static void igb_setup_dca(struct igb_adapter *adapter)
{
	struct e1000_hw *hw = &adapter->hw;
	int i;

	if (!(adapter->flags & IGB_FLAG_DCA_ENABLED))
		return;

	/* Always use CB2 mode, difference is masked in the CB driver. */
	wr32(E1000_DCA_CTRL, E1000_DCA_CTRL_DCA_MODE_CB2);

	for (i = 0; i < adapter->num_q_vectors; i++) {
		adapter->q_vector[i]->cpu = -1;
		igb_update_dca(adapter->q_vector[i]);
	}
}

static int __igb_notify_dca(struct device *dev, void *data)
{
	struct net_device *netdev = dev_get_drvdata(dev);
	struct igb_adapter *adapter = netdev_priv(netdev);
	struct pci_dev *pdev = adapter->pdev;
	struct e1000_hw *hw = &adapter->hw;
	unsigned long event = *(unsigned long *)data;

	switch (event) {
	case DCA_PROVIDER_ADD:
		/* if already enabled, don't do it again */
		if (adapter->flags & IGB_FLAG_DCA_ENABLED)
			break;
		if (dca_add_requester(dev) == 0) {
			adapter->flags |= IGB_FLAG_DCA_ENABLED;
			dev_info(&pdev->dev, "DCA enabled\n");
			igb_setup_dca(adapter);
			break;
		}
		/* Fall Through - since DCA is disabled. */
	case DCA_PROVIDER_REMOVE:
		if (adapter->flags & IGB_FLAG_DCA_ENABLED) {
			/* without this a class_device is left
			 * hanging around in the sysfs model
			 */
			dca_remove_requester(dev);
			dev_info(&pdev->dev, "DCA disabled\n");
			adapter->flags &= ~IGB_FLAG_DCA_ENABLED;
			wr32(E1000_DCA_CTRL, E1000_DCA_CTRL_DCA_MODE_DISABLE);
		}
		break;
	}

	return 0;
}

static int igb_notify_dca(struct notifier_block *nb, unsigned long event,
			  void *p)
{
	int ret_val;

	ret_val = driver_for_each_device(&igb_driver.driver, NULL, &event,
					 __igb_notify_dca);

	return ret_val ? NOTIFY_BAD : NOTIFY_DONE;
}
#endif /* CONFIG_IGB_DCA */

#ifdef CONFIG_PCI_IOV
static int igb_vf_configure(struct igb_adapter *adapter, int vf)
{
	unsigned char mac_addr[ETH_ALEN];

	eth_zero_addr(mac_addr);
	igb_set_vf_mac(adapter, vf, mac_addr);

	/* By default spoof check is enabled for all VFs */
	adapter->vf_data[vf].spoofchk_enabled = true;

	/* By default VFs are not trusted */
	adapter->vf_data[vf].trusted = false;

	return 0;
}

#endif
static void igb_ping_all_vfs(struct igb_adapter *adapter)
{
	struct e1000_hw *hw = &adapter->hw;
	u32 ping;
	int i;

	for (i = 0 ; i < adapter->vfs_allocated_count; i++) {
		ping = E1000_PF_CONTROL_MSG;
		if (adapter->vf_data[i].flags & IGB_VF_FLAG_CTS)
			ping |= E1000_VT_MSGTYPE_CTS;
		igb_write_mbx(hw, &ping, 1, i);
	}
}

static int igb_set_vf_promisc(struct igb_adapter *adapter, u32 *msgbuf, u32 vf)
{
	struct e1000_hw *hw = &adapter->hw;
	u32 vmolr = rd32(E1000_VMOLR(vf));
	struct vf_data_storage *vf_data = &adapter->vf_data[vf];

	vf_data->flags &= ~(IGB_VF_FLAG_UNI_PROMISC |
			    IGB_VF_FLAG_MULTI_PROMISC);
	vmolr &= ~(E1000_VMOLR_ROPE | E1000_VMOLR_ROMPE | E1000_VMOLR_MPME);

	if (*msgbuf & E1000_VF_SET_PROMISC_MULTICAST) {
		vmolr |= E1000_VMOLR_MPME;
		vf_data->flags |= IGB_VF_FLAG_MULTI_PROMISC;
		*msgbuf &= ~E1000_VF_SET_PROMISC_MULTICAST;
	} else {
		/* if we have hashes and we are clearing a multicast promisc
		 * flag we need to write the hashes to the MTA as this step
		 * was previously skipped
		 */
		if (vf_data->num_vf_mc_hashes > 30) {
			vmolr |= E1000_VMOLR_MPME;
		} else if (vf_data->num_vf_mc_hashes) {
			int j;

			vmolr |= E1000_VMOLR_ROMPE;
			for (j = 0; j < vf_data->num_vf_mc_hashes; j++)
				igb_mta_set(hw, vf_data->vf_mc_hashes[j]);
		}
	}

	wr32(E1000_VMOLR(vf), vmolr);

	/* there are flags left unprocessed, likely not supported */
	if (*msgbuf & E1000_VT_MSGINFO_MASK)
		return -EINVAL;

	return 0;
}

static int igb_set_vf_multicasts(struct igb_adapter *adapter,
				  u32 *msgbuf, u32 vf)
{
	int n = (msgbuf[0] & E1000_VT_MSGINFO_MASK) >> E1000_VT_MSGINFO_SHIFT;
	u16 *hash_list = (u16 *)&msgbuf[1];
	struct vf_data_storage *vf_data = &adapter->vf_data[vf];
	int i;

	/* salt away the number of multicast addresses assigned
	 * to this VF for later use to restore when the PF multi cast
	 * list changes
	 */
	vf_data->num_vf_mc_hashes = n;

	/* only up to 30 hash values supported */
	if (n > 30)
		n = 30;

	/* store the hashes for later use */
	for (i = 0; i < n; i++)
		vf_data->vf_mc_hashes[i] = hash_list[i];

	/* Flush and reset the mta with the new values */
	igb_set_rx_mode(adapter->netdev);

	return 0;
}

static void igb_restore_vf_multicasts(struct igb_adapter *adapter)
{
	struct e1000_hw *hw = &adapter->hw;
	struct vf_data_storage *vf_data;
	int i, j;

	for (i = 0; i < adapter->vfs_allocated_count; i++) {
		u32 vmolr = rd32(E1000_VMOLR(i));

		vmolr &= ~(E1000_VMOLR_ROMPE | E1000_VMOLR_MPME);

		vf_data = &adapter->vf_data[i];

		if ((vf_data->num_vf_mc_hashes > 30) ||
		    (vf_data->flags & IGB_VF_FLAG_MULTI_PROMISC)) {
			vmolr |= E1000_VMOLR_MPME;
		} else if (vf_data->num_vf_mc_hashes) {
			vmolr |= E1000_VMOLR_ROMPE;
			for (j = 0; j < vf_data->num_vf_mc_hashes; j++)
				igb_mta_set(hw, vf_data->vf_mc_hashes[j]);
		}
		wr32(E1000_VMOLR(i), vmolr);
	}
}

static void igb_clear_vf_vfta(struct igb_adapter *adapter, u32 vf)
{
	struct e1000_hw *hw = &adapter->hw;
	u32 pool_mask, vlvf_mask, i;

	/* create mask for VF and other pools */
	pool_mask = E1000_VLVF_POOLSEL_MASK;
	vlvf_mask = BIT(E1000_VLVF_POOLSEL_SHIFT + vf);

	/* drop PF from pool bits */
	pool_mask &= ~BIT(E1000_VLVF_POOLSEL_SHIFT +
			     adapter->vfs_allocated_count);

	/* Find the vlan filter for this id */
	for (i = E1000_VLVF_ARRAY_SIZE; i--;) {
		u32 vlvf = rd32(E1000_VLVF(i));
		u32 vfta_mask, vid, vfta;

		/* remove the vf from the pool */
		if (!(vlvf & vlvf_mask))
			continue;

		/* clear out bit from VLVF */
		vlvf ^= vlvf_mask;

		/* if other pools are present, just remove ourselves */
		if (vlvf & pool_mask)
			goto update_vlvfb;

		/* if PF is present, leave VFTA */
		if (vlvf & E1000_VLVF_POOLSEL_MASK)
			goto update_vlvf;

		vid = vlvf & E1000_VLVF_VLANID_MASK;
		vfta_mask = BIT(vid % 32);

		/* clear bit from VFTA */
		vfta = adapter->shadow_vfta[vid / 32];
		if (vfta & vfta_mask)
			hw->mac.ops.write_vfta(hw, vid / 32, vfta ^ vfta_mask);
update_vlvf:
		/* clear pool selection enable */
		if (adapter->flags & IGB_FLAG_VLAN_PROMISC)
			vlvf &= E1000_VLVF_POOLSEL_MASK;
		else
			vlvf = 0;
update_vlvfb:
		/* clear pool bits */
		wr32(E1000_VLVF(i), vlvf);
	}
}

static int igb_find_vlvf_entry(struct e1000_hw *hw, u32 vlan)
{
	u32 vlvf;
	int idx;

	/* short cut the special case */
	if (vlan == 0)
		return 0;

	/* Search for the VLAN id in the VLVF entries */
	for (idx = E1000_VLVF_ARRAY_SIZE; --idx;) {
		vlvf = rd32(E1000_VLVF(idx));
		if ((vlvf & VLAN_VID_MASK) == vlan)
			break;
	}

	return idx;
}

static void igb_update_pf_vlvf(struct igb_adapter *adapter, u32 vid)
{
	struct e1000_hw *hw = &adapter->hw;
	u32 bits, pf_id;
	int idx;

	idx = igb_find_vlvf_entry(hw, vid);
	if (!idx)
		return;

	/* See if any other pools are set for this VLAN filter
	 * entry other than the PF.
	 */
	pf_id = adapter->vfs_allocated_count + E1000_VLVF_POOLSEL_SHIFT;
	bits = ~BIT(pf_id) & E1000_VLVF_POOLSEL_MASK;
	bits &= rd32(E1000_VLVF(idx));

	/* Disable the filter so this falls into the default pool. */
	if (!bits) {
		if (adapter->flags & IGB_FLAG_VLAN_PROMISC)
			wr32(E1000_VLVF(idx), BIT(pf_id));
		else
			wr32(E1000_VLVF(idx), 0);
	}
}

static s32 igb_set_vf_vlan(struct igb_adapter *adapter, u32 vid,
			   bool add, u32 vf)
{
	int pf_id = adapter->vfs_allocated_count;
	struct e1000_hw *hw = &adapter->hw;
	int err;

	/* If VLAN overlaps with one the PF is currently monitoring make
	 * sure that we are able to allocate a VLVF entry.  This may be
	 * redundant but it guarantees PF will maintain visibility to
	 * the VLAN.
	 */
	if (add && test_bit(vid, adapter->active_vlans)) {
		err = igb_vfta_set(hw, vid, pf_id, true, false);
		if (err)
			return err;
	}

	err = igb_vfta_set(hw, vid, vf, add, false);

	if (add && !err)
		return err;

	/* If we failed to add the VF VLAN or we are removing the VF VLAN
	 * we may need to drop the PF pool bit in order to allow us to free
	 * up the VLVF resources.
	 */
	if (test_bit(vid, adapter->active_vlans) ||
	    (adapter->flags & IGB_FLAG_VLAN_PROMISC))
		igb_update_pf_vlvf(adapter, vid);

	return err;
}

static void igb_set_vmvir(struct igb_adapter *adapter, u32 vid, u32 vf)
{
	struct e1000_hw *hw = &adapter->hw;

	if (vid)
		wr32(E1000_VMVIR(vf), (vid | E1000_VMVIR_VLANA_DEFAULT));
	else
		wr32(E1000_VMVIR(vf), 0);
}

static int igb_enable_port_vlan(struct igb_adapter *adapter, int vf,
				u16 vlan, u8 qos)
{
	int err;

	err = igb_set_vf_vlan(adapter, vlan, true, vf);
	if (err)
		return err;

	igb_set_vmvir(adapter, vlan | (qos << VLAN_PRIO_SHIFT), vf);
	igb_set_vmolr(adapter, vf, !vlan);

	/* revoke access to previous VLAN */
	if (vlan != adapter->vf_data[vf].pf_vlan)
		igb_set_vf_vlan(adapter, adapter->vf_data[vf].pf_vlan,
				false, vf);

	adapter->vf_data[vf].pf_vlan = vlan;
	adapter->vf_data[vf].pf_qos = qos;
	igb_set_vf_vlan_strip(adapter, vf, true);
	dev_info(&adapter->pdev->dev,
		 "Setting VLAN %d, QOS 0x%x on VF %d\n", vlan, qos, vf);
	if (test_bit(__IGB_DOWN, &adapter->state)) {
		dev_warn(&adapter->pdev->dev,
			 "The VF VLAN has been set, but the PF device is not up.\n");
		dev_warn(&adapter->pdev->dev,
			 "Bring the PF device up before attempting to use the VF device.\n");
	}

	return err;
}

static int igb_disable_port_vlan(struct igb_adapter *adapter, int vf)
{
	/* Restore tagless access via VLAN 0 */
	igb_set_vf_vlan(adapter, 0, true, vf);

	igb_set_vmvir(adapter, 0, vf);
	igb_set_vmolr(adapter, vf, true);

	/* Remove any PF assigned VLAN */
	if (adapter->vf_data[vf].pf_vlan)
		igb_set_vf_vlan(adapter, adapter->vf_data[vf].pf_vlan,
				false, vf);

	adapter->vf_data[vf].pf_vlan = 0;
	adapter->vf_data[vf].pf_qos = 0;
	igb_set_vf_vlan_strip(adapter, vf, false);

	return 0;
}

static int igb_ndo_set_vf_vlan(struct net_device *netdev, int vf,
			       u16 vlan, u8 qos, __be16 vlan_proto)
{
	struct igb_adapter *adapter = netdev_priv(netdev);

	if ((vf >= adapter->vfs_allocated_count) || (vlan > 4095) || (qos > 7))
		return -EINVAL;

	if (vlan_proto != htons(ETH_P_8021Q))
		return -EPROTONOSUPPORT;

	return (vlan || qos) ? igb_enable_port_vlan(adapter, vf, vlan, qos) :
			       igb_disable_port_vlan(adapter, vf);
}

static int igb_set_vf_vlan_msg(struct igb_adapter *adapter, u32 *msgbuf, u32 vf)
{
	int add = (msgbuf[0] & E1000_VT_MSGINFO_MASK) >> E1000_VT_MSGINFO_SHIFT;
	int vid = (msgbuf[1] & E1000_VLVF_VLANID_MASK);
	int ret;

	if (adapter->vf_data[vf].pf_vlan)
		return -1;

	/* VLAN 0 is a special case, don't allow it to be removed */
	if (!vid && !add)
		return 0;

	ret = igb_set_vf_vlan(adapter, vid, !!add, vf);
	if (!ret)
		igb_set_vf_vlan_strip(adapter, vf, !!vid);
	return ret;
}

static inline void igb_vf_reset(struct igb_adapter *adapter, u32 vf)
{
	struct vf_data_storage *vf_data = &adapter->vf_data[vf];

	/* clear flags - except flag that indicates PF has set the MAC */
	vf_data->flags &= IGB_VF_FLAG_PF_SET_MAC;
	vf_data->last_nack = jiffies;

	/* reset vlans for device */
	igb_clear_vf_vfta(adapter, vf);
	igb_set_vf_vlan(adapter, vf_data->pf_vlan, true, vf);
	igb_set_vmvir(adapter, vf_data->pf_vlan |
			       (vf_data->pf_qos << VLAN_PRIO_SHIFT), vf);
	igb_set_vmolr(adapter, vf, !vf_data->pf_vlan);
	igb_set_vf_vlan_strip(adapter, vf, !!(vf_data->pf_vlan));

	/* reset multicast table array for vf */
	adapter->vf_data[vf].num_vf_mc_hashes = 0;

	/* Flush and reset the mta with the new values */
	igb_set_rx_mode(adapter->netdev);
}

static void igb_vf_reset_event(struct igb_adapter *adapter, u32 vf)
{
	unsigned char *vf_mac = adapter->vf_data[vf].vf_mac_addresses;

	/* clear mac address as we were hotplug removed/added */
	if (!(adapter->vf_data[vf].flags & IGB_VF_FLAG_PF_SET_MAC))
		eth_zero_addr(vf_mac);

	/* process remaining reset events */
	igb_vf_reset(adapter, vf);
}

static void igb_vf_reset_msg(struct igb_adapter *adapter, u32 vf)
{
	struct e1000_hw *hw = &adapter->hw;
	unsigned char *vf_mac = adapter->vf_data[vf].vf_mac_addresses;
	u32 reg, msgbuf[3];
	u8 *addr = (u8 *)(&msgbuf[1]);

	/* process all the same items cleared in a function level reset */
	igb_vf_reset(adapter, vf);

	/* set vf mac address */
	igb_set_vf_mac(adapter, vf, vf_mac);

	/* enable transmit and receive for vf */
	reg = rd32(E1000_VFTE);
	wr32(E1000_VFTE, reg | BIT(vf));
	reg = rd32(E1000_VFRE);
	wr32(E1000_VFRE, reg | BIT(vf));

	adapter->vf_data[vf].flags |= IGB_VF_FLAG_CTS;

	/* reply to reset with ack and vf mac address */
	if (!is_zero_ether_addr(vf_mac)) {
		msgbuf[0] = E1000_VF_RESET | E1000_VT_MSGTYPE_ACK;
		memcpy(addr, vf_mac, ETH_ALEN);
	} else {
		msgbuf[0] = E1000_VF_RESET | E1000_VT_MSGTYPE_NACK;
	}
	igb_write_mbx(hw, msgbuf, 3, vf);
}

static void igb_flush_mac_table(struct igb_adapter *adapter)
{
	struct e1000_hw *hw = &adapter->hw;
	int i;

	for (i = 0; i < hw->mac.rar_entry_count; i++) {
		adapter->mac_table[i].state &= ~IGB_MAC_STATE_IN_USE;
		memset(adapter->mac_table[i].addr, 0, ETH_ALEN);
		adapter->mac_table[i].queue = 0;
		igb_rar_set_index(adapter, i);
	}
}

static int igb_available_rars(struct igb_adapter *adapter, u8 queue)
{
	struct e1000_hw *hw = &adapter->hw;
	/* do not count rar entries reserved for VFs MAC addresses */
	int rar_entries = hw->mac.rar_entry_count -
			  adapter->vfs_allocated_count;
	int i, count = 0;

	for (i = 0; i < rar_entries; i++) {
		/* do not count default entries */
		if (adapter->mac_table[i].state & IGB_MAC_STATE_DEFAULT)
			continue;

		/* do not count "in use" entries for different queues */
		if ((adapter->mac_table[i].state & IGB_MAC_STATE_IN_USE) &&
		    (adapter->mac_table[i].queue != queue))
			continue;

		count++;
	}

	return count;
}

/* Set default MAC address for the PF in the first RAR entry */
static void igb_set_default_mac_filter(struct igb_adapter *adapter)
{
	struct igb_mac_addr *mac_table = &adapter->mac_table[0];

	ether_addr_copy(mac_table->addr, adapter->hw.mac.addr);
	mac_table->queue = adapter->vfs_allocated_count;
	mac_table->state = IGB_MAC_STATE_DEFAULT | IGB_MAC_STATE_IN_USE;

	igb_rar_set_index(adapter, 0);
}

/* If the filter to be added and an already existing filter express
 * the same address and address type, it should be possible to only
 * override the other configurations, for example the queue to steer
 * traffic.
 */
static bool igb_mac_entry_can_be_used(const struct igb_mac_addr *entry,
				      const u8 *addr, const u8 flags)
{
	if (!(entry->state & IGB_MAC_STATE_IN_USE))
		return true;

	if ((entry->state & IGB_MAC_STATE_SRC_ADDR) !=
	    (flags & IGB_MAC_STATE_SRC_ADDR))
		return false;

	if (!ether_addr_equal(addr, entry->addr))
		return false;

	return true;
}

/* Add a MAC filter for 'addr' directing matching traffic to 'queue',
 * 'flags' is used to indicate what kind of match is made, match is by
 * default for the destination address, if matching by source address
 * is desired the flag IGB_MAC_STATE_SRC_ADDR can be used.
 */
static int igb_add_mac_filter_flags(struct igb_adapter *adapter,
				    const u8 *addr, const u8 queue,
				    const u8 flags)
{
	struct e1000_hw *hw = &adapter->hw;
	int rar_entries = hw->mac.rar_entry_count -
			  adapter->vfs_allocated_count;
	int i;

	if (is_zero_ether_addr(addr))
		return -EINVAL;

	/* Search for the first empty entry in the MAC table.
	 * Do not touch entries at the end of the table reserved for the VF MAC
	 * addresses.
	 */
	for (i = 0; i < rar_entries; i++) {
		if (!igb_mac_entry_can_be_used(&adapter->mac_table[i],
					       addr, flags))
			continue;

		ether_addr_copy(adapter->mac_table[i].addr, addr);
		adapter->mac_table[i].queue = queue;
		adapter->mac_table[i].state |= IGB_MAC_STATE_IN_USE | flags;

		igb_rar_set_index(adapter, i);
		return i;
	}

	return -ENOSPC;
}

static int igb_add_mac_filter(struct igb_adapter *adapter, const u8 *addr,
			      const u8 queue)
{
	return igb_add_mac_filter_flags(adapter, addr, queue, 0);
}

/* Remove a MAC filter for 'addr' directing matching traffic to
 * 'queue', 'flags' is used to indicate what kind of match need to be
 * removed, match is by default for the destination address, if
 * matching by source address is to be removed the flag
 * IGB_MAC_STATE_SRC_ADDR can be used.
 */
static int igb_del_mac_filter_flags(struct igb_adapter *adapter,
				    const u8 *addr, const u8 queue,
				    const u8 flags)
{
	struct e1000_hw *hw = &adapter->hw;
	int rar_entries = hw->mac.rar_entry_count -
			  adapter->vfs_allocated_count;
	int i;

	if (is_zero_ether_addr(addr))
		return -EINVAL;

	/* Search for matching entry in the MAC table based on given address
	 * and queue. Do not touch entries at the end of the table reserved
	 * for the VF MAC addresses.
	 */
	for (i = 0; i < rar_entries; i++) {
		if (!(adapter->mac_table[i].state & IGB_MAC_STATE_IN_USE))
			continue;
		if ((adapter->mac_table[i].state & flags) != flags)
			continue;
		if (adapter->mac_table[i].queue != queue)
			continue;
		if (!ether_addr_equal(adapter->mac_table[i].addr, addr))
			continue;

		/* When a filter for the default address is "deleted",
		 * we return it to its initial configuration
		 */
		if (adapter->mac_table[i].state & IGB_MAC_STATE_DEFAULT) {
			adapter->mac_table[i].state =
				IGB_MAC_STATE_DEFAULT | IGB_MAC_STATE_IN_USE;
			adapter->mac_table[i].queue =
				adapter->vfs_allocated_count;
		} else {
			adapter->mac_table[i].state = 0;
			adapter->mac_table[i].queue = 0;
			memset(adapter->mac_table[i].addr, 0, ETH_ALEN);
		}

		igb_rar_set_index(adapter, i);
		return 0;
	}

	return -ENOENT;
}

static int igb_del_mac_filter(struct igb_adapter *adapter, const u8 *addr,
			      const u8 queue)
{
	return igb_del_mac_filter_flags(adapter, addr, queue, 0);
}

int igb_add_mac_steering_filter(struct igb_adapter *adapter,
				const u8 *addr, u8 queue, u8 flags)
{
	struct e1000_hw *hw = &adapter->hw;

	/* In theory, this should be supported on 82575 as well, but
	 * that part wasn't easily accessible during development.
	 */
	if (hw->mac.type != e1000_i210)
		return -EOPNOTSUPP;

	return igb_add_mac_filter_flags(adapter, addr, queue,
					IGB_MAC_STATE_QUEUE_STEERING | flags);
}

int igb_del_mac_steering_filter(struct igb_adapter *adapter,
				const u8 *addr, u8 queue, u8 flags)
{
	return igb_del_mac_filter_flags(adapter, addr, queue,
					IGB_MAC_STATE_QUEUE_STEERING | flags);
}

static int igb_uc_sync(struct net_device *netdev, const unsigned char *addr)
{
	struct igb_adapter *adapter = netdev_priv(netdev);
	int ret;

	ret = igb_add_mac_filter(adapter, addr, adapter->vfs_allocated_count);

	return min_t(int, ret, 0);
}

static int igb_uc_unsync(struct net_device *netdev, const unsigned char *addr)
{
	struct igb_adapter *adapter = netdev_priv(netdev);

	igb_del_mac_filter(adapter, addr, adapter->vfs_allocated_count);

	return 0;
}

static int igb_set_vf_mac_filter(struct igb_adapter *adapter, const int vf,
				 const u32 info, const u8 *addr)
{
	struct pci_dev *pdev = adapter->pdev;
	struct vf_data_storage *vf_data = &adapter->vf_data[vf];
	struct list_head *pos;
	struct vf_mac_filter *entry = NULL;
	int ret = 0;

	switch (info) {
	case E1000_VF_MAC_FILTER_CLR:
		/* remove all unicast MAC filters related to the current VF */
		list_for_each(pos, &adapter->vf_macs.l) {
			entry = list_entry(pos, struct vf_mac_filter, l);
			if (entry->vf == vf) {
				entry->vf = -1;
				entry->free = true;
				igb_del_mac_filter(adapter, entry->vf_mac, vf);
			}
		}
		break;
	case E1000_VF_MAC_FILTER_ADD:
		if ((vf_data->flags & IGB_VF_FLAG_PF_SET_MAC) &&
		    !vf_data->trusted) {
			dev_warn(&pdev->dev,
				 "VF %d requested MAC filter but is administratively denied\n",
				 vf);
			return -EINVAL;
		}
		if (!is_valid_ether_addr(addr)) {
			dev_warn(&pdev->dev,
				 "VF %d attempted to set invalid MAC filter\n",
				 vf);
			return -EINVAL;
		}

		/* try to find empty slot in the list */
		list_for_each(pos, &adapter->vf_macs.l) {
			entry = list_entry(pos, struct vf_mac_filter, l);
			if (entry->free)
				break;
		}

		if (entry && entry->free) {
			entry->free = false;
			entry->vf = vf;
			ether_addr_copy(entry->vf_mac, addr);

			ret = igb_add_mac_filter(adapter, addr, vf);
			ret = min_t(int, ret, 0);
		} else {
			ret = -ENOSPC;
		}

		if (ret == -ENOSPC)
			dev_warn(&pdev->dev,
				 "VF %d has requested MAC filter but there is no space for it\n",
				 vf);
		break;
	default:
		ret = -EINVAL;
		break;
	}

	return ret;
}

static int igb_set_vf_mac_addr(struct igb_adapter *adapter, u32 *msg, int vf)
{
	struct pci_dev *pdev = adapter->pdev;
	struct vf_data_storage *vf_data = &adapter->vf_data[vf];
	u32 info = msg[0] & E1000_VT_MSGINFO_MASK;

	/* The VF MAC Address is stored in a packed array of bytes
	 * starting at the second 32 bit word of the msg array
	 */
	unsigned char *addr = (unsigned char *)&msg[1];
	int ret = 0;

	if (!info) {
		if ((vf_data->flags & IGB_VF_FLAG_PF_SET_MAC) &&
		    !vf_data->trusted) {
			dev_warn(&pdev->dev,
				 "VF %d attempted to override administratively set MAC address\nReload the VF driver to resume operations\n",
				 vf);
			return -EINVAL;
		}

		if (!is_valid_ether_addr(addr)) {
			dev_warn(&pdev->dev,
				 "VF %d attempted to set invalid MAC\n",
				 vf);
			return -EINVAL;
		}

		ret = igb_set_vf_mac(adapter, vf, addr);
	} else {
		ret = igb_set_vf_mac_filter(adapter, vf, info, addr);
	}

	return ret;
}

static void igb_rcv_ack_from_vf(struct igb_adapter *adapter, u32 vf)
{
	struct e1000_hw *hw = &adapter->hw;
	struct vf_data_storage *vf_data = &adapter->vf_data[vf];
	u32 msg = E1000_VT_MSGTYPE_NACK;

	/* if device isn't clear to send it shouldn't be reading either */
	if (!(vf_data->flags & IGB_VF_FLAG_CTS) &&
	    time_after(jiffies, vf_data->last_nack + (2 * HZ))) {
		igb_write_mbx(hw, &msg, 1, vf);
		vf_data->last_nack = jiffies;
	}
}

static void igb_rcv_msg_from_vf(struct igb_adapter *adapter, u32 vf)
{
	struct pci_dev *pdev = adapter->pdev;
	u32 msgbuf[E1000_VFMAILBOX_SIZE];
	struct e1000_hw *hw = &adapter->hw;
	struct vf_data_storage *vf_data = &adapter->vf_data[vf];
	s32 retval;

	retval = igb_read_mbx(hw, msgbuf, E1000_VFMAILBOX_SIZE, vf, false);

	if (retval) {
		/* if receive failed revoke VF CTS stats and restart init */
		dev_err(&pdev->dev, "Error receiving message from VF\n");
		vf_data->flags &= ~IGB_VF_FLAG_CTS;
		if (!time_after(jiffies, vf_data->last_nack + (2 * HZ)))
			goto unlock;
		goto out;
	}

	/* this is a message we already processed, do nothing */
	if (msgbuf[0] & (E1000_VT_MSGTYPE_ACK | E1000_VT_MSGTYPE_NACK))
		goto unlock;

	/* until the vf completes a reset it should not be
	 * allowed to start any configuration.
	 */
	if (msgbuf[0] == E1000_VF_RESET) {
		/* unlocks mailbox */
		igb_vf_reset_msg(adapter, vf);
		return;
	}

	if (!(vf_data->flags & IGB_VF_FLAG_CTS)) {
		if (!time_after(jiffies, vf_data->last_nack + (2 * HZ)))
			goto unlock;
		retval = -1;
		goto out;
	}

	switch ((msgbuf[0] & 0xFFFF)) {
	case E1000_VF_SET_MAC_ADDR:
		retval = igb_set_vf_mac_addr(adapter, msgbuf, vf);
		break;
	case E1000_VF_SET_PROMISC:
		retval = igb_set_vf_promisc(adapter, msgbuf, vf);
		break;
	case E1000_VF_SET_MULTICAST:
		retval = igb_set_vf_multicasts(adapter, msgbuf, vf);
		break;
	case E1000_VF_SET_LPE:
		retval = igb_set_vf_rlpml(adapter, msgbuf[1], vf);
		break;
	case E1000_VF_SET_VLAN:
		retval = -1;
		if (vf_data->pf_vlan)
			dev_warn(&pdev->dev,
				 "VF %d attempted to override administratively set VLAN tag\nReload the VF driver to resume operations\n",
				 vf);
		else
			retval = igb_set_vf_vlan_msg(adapter, msgbuf, vf);
		break;
	default:
		dev_err(&pdev->dev, "Unhandled Msg %08x\n", msgbuf[0]);
		retval = -1;
		break;
	}

	msgbuf[0] |= E1000_VT_MSGTYPE_CTS;
out:
	/* notify the VF of the results of what it sent us */
	if (retval)
		msgbuf[0] |= E1000_VT_MSGTYPE_NACK;
	else
		msgbuf[0] |= E1000_VT_MSGTYPE_ACK;

	/* unlocks mailbox */
	igb_write_mbx(hw, msgbuf, 1, vf);
	return;

unlock:
	igb_unlock_mbx(hw, vf);
}

static void igb_msg_task(struct igb_adapter *adapter)
{
	struct e1000_hw *hw = &adapter->hw;
	u32 vf;

	for (vf = 0; vf < adapter->vfs_allocated_count; vf++) {
		/* process any reset requests */
		if (!igb_check_for_rst(hw, vf))
			igb_vf_reset_event(adapter, vf);

		/* process any messages pending */
		if (!igb_check_for_msg(hw, vf))
			igb_rcv_msg_from_vf(adapter, vf);

		/* process any acks */
		if (!igb_check_for_ack(hw, vf))
			igb_rcv_ack_from_vf(adapter, vf);
	}
}

/**
 *  igb_set_uta - Set unicast filter table address
 *  @adapter: board private structure
 *  @set: boolean indicating if we are setting or clearing bits
 *
 *  The unicast table address is a register array of 32-bit registers.
 *  The table is meant to be used in a way similar to how the MTA is used
 *  however due to certain limitations in the hardware it is necessary to
 *  set all the hash bits to 1 and use the VMOLR ROPE bit as a promiscuous
 *  enable bit to allow vlan tag stripping when promiscuous mode is enabled
 **/
static void igb_set_uta(struct igb_adapter *adapter, bool set)
{
	struct e1000_hw *hw = &adapter->hw;
	u32 uta = set ? ~0 : 0;
	int i;

	/* we only need to do this if VMDq is enabled */
	if (!adapter->vfs_allocated_count)
		return;

	for (i = hw->mac.uta_reg_count; i--;)
		array_wr32(E1000_UTA, i, uta);
}

/**
 *  igb_intr_msi - Interrupt Handler
 *  @irq: interrupt number
 *  @data: pointer to a network interface device structure
 **/
static irqreturn_t igb_intr_msi(int irq, void *data)
{
	struct igb_adapter *adapter = data;
	struct igb_q_vector *q_vector = adapter->q_vector[0];
	struct e1000_hw *hw = &adapter->hw;
	/* read ICR disables interrupts using IAM */
	u32 icr = rd32(E1000_ICR);

	igb_write_itr(q_vector);

	if (icr & E1000_ICR_DRSTA)
		schedule_work(&adapter->reset_task);

	if (icr & E1000_ICR_DOUTSYNC) {
		/* HW is reporting DMA is out of sync */
		adapter->stats.doosync++;
	}

	if (icr & (E1000_ICR_RXSEQ | E1000_ICR_LSC)) {
		hw->mac.get_link_status = 1;
		if (!test_bit(__IGB_DOWN, &adapter->state))
			mod_timer(&adapter->watchdog_timer, jiffies + 1);
	}

	if (icr & E1000_ICR_TS)
		igb_tsync_interrupt(adapter);

	napi_schedule(&q_vector->napi);

	return IRQ_HANDLED;
}

/**
 *  igb_intr - Legacy Interrupt Handler
 *  @irq: interrupt number
 *  @data: pointer to a network interface device structure
 **/
static irqreturn_t igb_intr(int irq, void *data)
{
	struct igb_adapter *adapter = data;
	struct igb_q_vector *q_vector = adapter->q_vector[0];
	struct e1000_hw *hw = &adapter->hw;
	/* Interrupt Auto-Mask...upon reading ICR, interrupts are masked.  No
	 * need for the IMC write
	 */
	u32 icr = rd32(E1000_ICR);

	/* IMS will not auto-mask if INT_ASSERTED is not set, and if it is
	 * not set, then the adapter didn't send an interrupt
	 */
	if (!(icr & E1000_ICR_INT_ASSERTED))
		return IRQ_NONE;

	igb_write_itr(q_vector);

	if (icr & E1000_ICR_DRSTA)
		schedule_work(&adapter->reset_task);

	if (icr & E1000_ICR_DOUTSYNC) {
		/* HW is reporting DMA is out of sync */
		adapter->stats.doosync++;
	}

	if (icr & (E1000_ICR_RXSEQ | E1000_ICR_LSC)) {
		hw->mac.get_link_status = 1;
		/* guard against interrupt when we're going down */
		if (!test_bit(__IGB_DOWN, &adapter->state))
			mod_timer(&adapter->watchdog_timer, jiffies + 1);
	}

	if (icr & E1000_ICR_TS)
		igb_tsync_interrupt(adapter);

	napi_schedule(&q_vector->napi);

	return IRQ_HANDLED;
}

static void igb_ring_irq_enable(struct igb_q_vector *q_vector)
{
	struct igb_adapter *adapter = q_vector->adapter;
	struct e1000_hw *hw = &adapter->hw;

	if ((q_vector->rx.ring && (adapter->rx_itr_setting & 3)) ||
	    (!q_vector->rx.ring && (adapter->tx_itr_setting & 3))) {
		if ((adapter->num_q_vectors == 1) && !adapter->vf_data)
			igb_set_itr(q_vector);
		else
			igb_update_ring_itr(q_vector);
	}

	if (!test_bit(__IGB_DOWN, &adapter->state)) {
		if (adapter->flags & IGB_FLAG_HAS_MSIX)
			wr32(E1000_EIMS, q_vector->eims_value);
		else
			igb_irq_enable(adapter);
	}
}

/**
 *  igb_poll - NAPI Rx polling callback
 *  @napi: napi polling structure
 *  @budget: count of how many packets we should handle
 **/
static int igb_poll(struct napi_struct *napi, int budget)
{
	struct igb_q_vector *q_vector = container_of(napi,
						     struct igb_q_vector,
						     napi);
	bool clean_complete = true;
	int work_done = 0;

#ifdef CONFIG_IGB_DCA
	if (q_vector->adapter->flags & IGB_FLAG_DCA_ENABLED)
		igb_update_dca(q_vector);
#endif
	if (q_vector->tx.ring)
		clean_complete = igb_clean_tx_irq(q_vector, budget);

	if (q_vector->rx.ring) {
		int cleaned = igb_clean_rx_irq(q_vector, budget);

		work_done += cleaned;
		if (cleaned >= budget)
			clean_complete = false;
	}

	/* If all work not completed, return budget and keep polling */
	if (!clean_complete)
		return budget;

	/* Exit the polling mode, but don't re-enable interrupts if stack might
	 * poll us due to busy-polling
	 */
	if (likely(napi_complete_done(napi, work_done)))
		igb_ring_irq_enable(q_vector);

	return min(work_done, budget - 1);
}

/**
 *  igb_clean_tx_irq - Reclaim resources after transmit completes
 *  @q_vector: pointer to q_vector containing needed info
 *  @napi_budget: Used to determine if we are in netpoll
 *
 *  returns true if ring is completely cleaned
 **/
static bool igb_clean_tx_irq(struct igb_q_vector *q_vector, int napi_budget)
{
	struct igb_adapter *adapter = q_vector->adapter;
	struct igb_ring *tx_ring = q_vector->tx.ring;
	struct igb_tx_buffer *tx_buffer;
	union e1000_adv_tx_desc *tx_desc;
	unsigned int total_bytes = 0, total_packets = 0;
	unsigned int budget = q_vector->tx.work_limit;
	unsigned int i = tx_ring->next_to_clean;

	if (test_bit(__IGB_DOWN, &adapter->state))
		return true;

	tx_buffer = &tx_ring->tx_buffer_info[i];
	tx_desc = IGB_TX_DESC(tx_ring, i);
	i -= tx_ring->count;

	do {
		union e1000_adv_tx_desc *eop_desc = tx_buffer->next_to_watch;

		/* if next_to_watch is not set then there is no work pending */
		if (!eop_desc)
			break;

		/* prevent any other reads prior to eop_desc */
		smp_rmb();

		/* if DD is not set pending work has not been completed */
		if (!(eop_desc->wb.status & cpu_to_le32(E1000_TXD_STAT_DD)))
			break;

		/* clear next_to_watch to prevent false hangs */
		tx_buffer->next_to_watch = NULL;

		/* update the statistics for this packet */
		total_bytes += tx_buffer->bytecount;
		total_packets += tx_buffer->gso_segs;

		/* free the skb */
		napi_consume_skb(tx_buffer->skb, napi_budget);

		/* unmap skb header data */
		dma_unmap_single(tx_ring->dev,
				 dma_unmap_addr(tx_buffer, dma),
				 dma_unmap_len(tx_buffer, len),
				 DMA_TO_DEVICE);

		/* clear tx_buffer data */
		dma_unmap_len_set(tx_buffer, len, 0);

		/* clear last DMA location and unmap remaining buffers */
		while (tx_desc != eop_desc) {
			tx_buffer++;
			tx_desc++;
			i++;
			if (unlikely(!i)) {
				i -= tx_ring->count;
				tx_buffer = tx_ring->tx_buffer_info;
				tx_desc = IGB_TX_DESC(tx_ring, 0);
			}

			/* unmap any remaining paged data */
			if (dma_unmap_len(tx_buffer, len)) {
				dma_unmap_page(tx_ring->dev,
					       dma_unmap_addr(tx_buffer, dma),
					       dma_unmap_len(tx_buffer, len),
					       DMA_TO_DEVICE);
				dma_unmap_len_set(tx_buffer, len, 0);
			}
		}

		/* move us one more past the eop_desc for start of next pkt */
		tx_buffer++;
		tx_desc++;
		i++;
		if (unlikely(!i)) {
			i -= tx_ring->count;
			tx_buffer = tx_ring->tx_buffer_info;
			tx_desc = IGB_TX_DESC(tx_ring, 0);
		}

		/* issue prefetch for next Tx descriptor */
		prefetch(tx_desc);

		/* update budget accounting */
		budget--;
	} while (likely(budget));

	netdev_tx_completed_queue(txring_txq(tx_ring),
				  total_packets, total_bytes);
	i += tx_ring->count;
	tx_ring->next_to_clean = i;
	u64_stats_update_begin(&tx_ring->tx_syncp);
	tx_ring->tx_stats.bytes += total_bytes;
	tx_ring->tx_stats.packets += total_packets;
	u64_stats_update_end(&tx_ring->tx_syncp);
	q_vector->tx.total_bytes += total_bytes;
	q_vector->tx.total_packets += total_packets;

	if (test_bit(IGB_RING_FLAG_TX_DETECT_HANG, &tx_ring->flags)) {
		struct e1000_hw *hw = &adapter->hw;

		/* Detect a transmit hang in hardware, this serializes the
		 * check with the clearing of time_stamp and movement of i
		 */
		clear_bit(IGB_RING_FLAG_TX_DETECT_HANG, &tx_ring->flags);
		if (tx_buffer->next_to_watch &&
		    time_after(jiffies, tx_buffer->time_stamp +
			       (adapter->tx_timeout_factor * HZ)) &&
		    !(rd32(E1000_STATUS) & E1000_STATUS_TXOFF)) {

			/* detected Tx unit hang */
			dev_err(tx_ring->dev,
				"Detected Tx Unit Hang\n"
				"  Tx Queue             <%d>\n"
				"  TDH                  <%x>\n"
				"  TDT                  <%x>\n"
				"  next_to_use          <%x>\n"
				"  next_to_clean        <%x>\n"
				"buffer_info[next_to_clean]\n"
				"  time_stamp           <%lx>\n"
				"  next_to_watch        <%p>\n"
				"  jiffies              <%lx>\n"
				"  desc.status          <%x>\n",
				tx_ring->queue_index,
				rd32(E1000_TDH(tx_ring->reg_idx)),
				readl(tx_ring->tail),
				tx_ring->next_to_use,
				tx_ring->next_to_clean,
				tx_buffer->time_stamp,
				tx_buffer->next_to_watch,
				jiffies,
				tx_buffer->next_to_watch->wb.status);
			netif_stop_subqueue(tx_ring->netdev,
					    tx_ring->queue_index);

			/* we are about to reset, no point in enabling stuff */
			return true;
		}
	}

#define TX_WAKE_THRESHOLD (DESC_NEEDED * 2)
	if (unlikely(total_packets &&
	    netif_carrier_ok(tx_ring->netdev) &&
	    igb_desc_unused(tx_ring) >= TX_WAKE_THRESHOLD)) {
		/* Make sure that anybody stopping the queue after this
		 * sees the new next_to_clean.
		 */
		smp_mb();
		if (__netif_subqueue_stopped(tx_ring->netdev,
					     tx_ring->queue_index) &&
		    !(test_bit(__IGB_DOWN, &adapter->state))) {
			netif_wake_subqueue(tx_ring->netdev,
					    tx_ring->queue_index);

			u64_stats_update_begin(&tx_ring->tx_syncp);
			tx_ring->tx_stats.restart_queue++;
			u64_stats_update_end(&tx_ring->tx_syncp);
		}
	}

	return !!budget;
}

/**
 *  igb_reuse_rx_page - page flip buffer and store it back on the ring
 *  @rx_ring: rx descriptor ring to store buffers on
 *  @old_buff: donor buffer to have page reused
 *
 *  Synchronizes page for reuse by the adapter
 **/
static void igb_reuse_rx_page(struct igb_ring *rx_ring,
			      struct igb_rx_buffer *old_buff)
{
	struct igb_rx_buffer *new_buff;
	u16 nta = rx_ring->next_to_alloc;

	new_buff = &rx_ring->rx_buffer_info[nta];

	/* update, and store next to alloc */
	nta++;
	rx_ring->next_to_alloc = (nta < rx_ring->count) ? nta : 0;

	/* Transfer page from old buffer to new buffer.
	 * Move each member individually to avoid possible store
	 * forwarding stalls.
	 */
	new_buff->dma		= old_buff->dma;
	new_buff->page		= old_buff->page;
	new_buff->page_offset	= old_buff->page_offset;
	new_buff->pagecnt_bias	= old_buff->pagecnt_bias;
}

static inline bool igb_page_is_reserved(struct page *page)
{
	return (page_to_nid(page) != numa_mem_id()) || page_is_pfmemalloc(page);
}

static bool igb_can_reuse_rx_page(struct igb_rx_buffer *rx_buffer)
{
	unsigned int pagecnt_bias = rx_buffer->pagecnt_bias;
	struct page *page = rx_buffer->page;

	/* avoid re-using remote pages */
	if (unlikely(igb_page_is_reserved(page)))
		return false;

#if (PAGE_SIZE < 8192)
	/* if we are only owner of page we can reuse it */
	if (unlikely((page_ref_count(page) - pagecnt_bias) > 1))
		return false;
#else
#define IGB_LAST_OFFSET \
	(SKB_WITH_OVERHEAD(PAGE_SIZE) - IGB_RXBUFFER_2048)

	if (rx_buffer->page_offset > IGB_LAST_OFFSET)
		return false;
#endif

	/* If we have drained the page fragment pool we need to update
	 * the pagecnt_bias and page count so that we fully restock the
	 * number of references the driver holds.
	 */
	if (unlikely(!pagecnt_bias)) {
		page_ref_add(page, USHRT_MAX);
		rx_buffer->pagecnt_bias = USHRT_MAX;
	}

	return true;
}

/**
 *  igb_add_rx_frag - Add contents of Rx buffer to sk_buff
 *  @rx_ring: rx descriptor ring to transact packets on
 *  @rx_buffer: buffer containing page to add
 *  @skb: sk_buff to place the data into
 *  @size: size of buffer to be added
 *
 *  This function will add the data contained in rx_buffer->page to the skb.
 **/
static void igb_add_rx_frag(struct igb_ring *rx_ring,
			    struct igb_rx_buffer *rx_buffer,
			    struct sk_buff *skb,
			    unsigned int size)
{
#if (PAGE_SIZE < 8192)
	unsigned int truesize = igb_rx_pg_size(rx_ring) / 2;
#else
	unsigned int truesize = ring_uses_build_skb(rx_ring) ?
				SKB_DATA_ALIGN(IGB_SKB_PAD + size) :
				SKB_DATA_ALIGN(size);
#endif
	skb_add_rx_frag(skb, skb_shinfo(skb)->nr_frags, rx_buffer->page,
			rx_buffer->page_offset, size, truesize);
#if (PAGE_SIZE < 8192)
	rx_buffer->page_offset ^= truesize;
#else
	rx_buffer->page_offset += truesize;
#endif
}

static struct sk_buff *igb_construct_skb(struct igb_ring *rx_ring,
					 struct igb_rx_buffer *rx_buffer,
					 union e1000_adv_rx_desc *rx_desc,
					 unsigned int size)
{
	void *va = page_address(rx_buffer->page) + rx_buffer->page_offset;
#if (PAGE_SIZE < 8192)
	unsigned int truesize = igb_rx_pg_size(rx_ring) / 2;
#else
	unsigned int truesize = SKB_DATA_ALIGN(size);
#endif
	unsigned int headlen;
	struct sk_buff *skb;

	/* prefetch first cache line of first page */
	prefetch(va);
#if L1_CACHE_BYTES < 128
	prefetch(va + L1_CACHE_BYTES);
#endif

	/* allocate a skb to store the frags */
	skb = napi_alloc_skb(&rx_ring->q_vector->napi, IGB_RX_HDR_LEN);
	if (unlikely(!skb))
		return NULL;

	if (unlikely(igb_test_staterr(rx_desc, E1000_RXDADV_STAT_TSIP))) {
		igb_ptp_rx_pktstamp(rx_ring->q_vector, va, skb);
		va += IGB_TS_HDR_LEN;
		size -= IGB_TS_HDR_LEN;
	}

	/* Determine available headroom for copy */
	headlen = size;
	if (headlen > IGB_RX_HDR_LEN)
		headlen = eth_get_headlen(skb->dev, va, IGB_RX_HDR_LEN);

	/* align pull length to size of long to optimize memcpy performance */
	memcpy(__skb_put(skb, headlen), va, ALIGN(headlen, sizeof(long)));

	/* update all of the pointers */
	size -= headlen;
	if (size) {
		skb_add_rx_frag(skb, 0, rx_buffer->page,
				(va + headlen) - page_address(rx_buffer->page),
				size, truesize);
#if (PAGE_SIZE < 8192)
		rx_buffer->page_offset ^= truesize;
#else
		rx_buffer->page_offset += truesize;
#endif
	} else {
		rx_buffer->pagecnt_bias++;
	}

	return skb;
}

static struct sk_buff *igb_build_skb(struct igb_ring *rx_ring,
				     struct igb_rx_buffer *rx_buffer,
				     union e1000_adv_rx_desc *rx_desc,
				     unsigned int size)
{
	void *va = page_address(rx_buffer->page) + rx_buffer->page_offset;
#if (PAGE_SIZE < 8192)
	unsigned int truesize = igb_rx_pg_size(rx_ring) / 2;
#else
	unsigned int truesize = SKB_DATA_ALIGN(sizeof(struct skb_shared_info)) +
				SKB_DATA_ALIGN(IGB_SKB_PAD + size);
#endif
	struct sk_buff *skb;

	/* prefetch first cache line of first page */
	prefetch(va);
#if L1_CACHE_BYTES < 128
	prefetch(va + L1_CACHE_BYTES);
#endif

	/* build an skb around the page buffer */
	skb = build_skb(va - IGB_SKB_PAD, truesize);
	if (unlikely(!skb))
		return NULL;

	/* update pointers within the skb to store the data */
	skb_reserve(skb, IGB_SKB_PAD);
	__skb_put(skb, size);

	/* pull timestamp out of packet data */
	if (igb_test_staterr(rx_desc, E1000_RXDADV_STAT_TSIP)) {
		igb_ptp_rx_pktstamp(rx_ring->q_vector, skb->data, skb);
		__skb_pull(skb, IGB_TS_HDR_LEN);
	}

	/* update buffer offset */
#if (PAGE_SIZE < 8192)
	rx_buffer->page_offset ^= truesize;
#else
	rx_buffer->page_offset += truesize;
#endif

	return skb;
}

static inline void igb_rx_checksum(struct igb_ring *ring,
				   union e1000_adv_rx_desc *rx_desc,
				   struct sk_buff *skb)
{
	skb_checksum_none_assert(skb);

	/* Ignore Checksum bit is set */
	if (igb_test_staterr(rx_desc, E1000_RXD_STAT_IXSM))
		return;

	/* Rx checksum disabled via ethtool */
	if (!(ring->netdev->features & NETIF_F_RXCSUM))
		return;

	/* TCP/UDP checksum error bit is set */
	if (igb_test_staterr(rx_desc,
			     E1000_RXDEXT_STATERR_TCPE |
			     E1000_RXDEXT_STATERR_IPE)) {
		/* work around errata with sctp packets where the TCPE aka
		 * L4E bit is set incorrectly on 64 byte (60 byte w/o crc)
		 * packets, (aka let the stack check the crc32c)
		 */
		if (!((skb->len == 60) &&
		      test_bit(IGB_RING_FLAG_RX_SCTP_CSUM, &ring->flags))) {
			u64_stats_update_begin(&ring->rx_syncp);
			ring->rx_stats.csum_err++;
			u64_stats_update_end(&ring->rx_syncp);
		}
		/* let the stack verify checksum errors */
		return;
	}
	/* It must be a TCP or UDP packet with a valid checksum */
	if (igb_test_staterr(rx_desc, E1000_RXD_STAT_TCPCS |
				      E1000_RXD_STAT_UDPCS))
		skb->ip_summed = CHECKSUM_UNNECESSARY;

	dev_dbg(ring->dev, "cksum success: bits %08X\n",
		le32_to_cpu(rx_desc->wb.upper.status_error));
}

static inline void igb_rx_hash(struct igb_ring *ring,
			       union e1000_adv_rx_desc *rx_desc,
			       struct sk_buff *skb)
{
	if (ring->netdev->features & NETIF_F_RXHASH)
		skb_set_hash(skb,
			     le32_to_cpu(rx_desc->wb.lower.hi_dword.rss),
			     PKT_HASH_TYPE_L3);
}

/**
 *  igb_is_non_eop - process handling of non-EOP buffers
 *  @rx_ring: Rx ring being processed
 *  @rx_desc: Rx descriptor for current buffer
 *  @skb: current socket buffer containing buffer in progress
 *
 *  This function updates next to clean.  If the buffer is an EOP buffer
 *  this function exits returning false, otherwise it will place the
 *  sk_buff in the next buffer to be chained and return true indicating
 *  that this is in fact a non-EOP buffer.
 **/
static bool igb_is_non_eop(struct igb_ring *rx_ring,
			   union e1000_adv_rx_desc *rx_desc)
{
	u32 ntc = rx_ring->next_to_clean + 1;

	/* fetch, update, and store next to clean */
	ntc = (ntc < rx_ring->count) ? ntc : 0;
	rx_ring->next_to_clean = ntc;

	prefetch(IGB_RX_DESC(rx_ring, ntc));

	if (likely(igb_test_staterr(rx_desc, E1000_RXD_STAT_EOP)))
		return false;

	return true;
}

/**
 *  igb_cleanup_headers - Correct corrupted or empty headers
 *  @rx_ring: rx descriptor ring packet is being transacted on
 *  @rx_desc: pointer to the EOP Rx descriptor
 *  @skb: pointer to current skb being fixed
 *
 *  Address the case where we are pulling data in on pages only
 *  and as such no data is present in the skb header.
 *
 *  In addition if skb is not at least 60 bytes we need to pad it so that
 *  it is large enough to qualify as a valid Ethernet frame.
 *
 *  Returns true if an error was encountered and skb was freed.
 **/
static bool igb_cleanup_headers(struct igb_ring *rx_ring,
				union e1000_adv_rx_desc *rx_desc,
				struct sk_buff *skb)
{
	if (unlikely((igb_test_staterr(rx_desc,
				       E1000_RXDEXT_ERR_FRAME_ERR_MASK)))) {
		struct net_device *netdev = rx_ring->netdev;
		if (!(netdev->features & NETIF_F_RXALL)) {
			dev_kfree_skb_any(skb);
			return true;
		}
	}

	/* if eth_skb_pad returns an error the skb was freed */
	if (eth_skb_pad(skb))
		return true;

	return false;
}

/**
 *  igb_process_skb_fields - Populate skb header fields from Rx descriptor
 *  @rx_ring: rx descriptor ring packet is being transacted on
 *  @rx_desc: pointer to the EOP Rx descriptor
 *  @skb: pointer to current skb being populated
 *
 *  This function checks the ring, descriptor, and packet information in
 *  order to populate the hash, checksum, VLAN, timestamp, protocol, and
 *  other fields within the skb.
 **/
static void igb_process_skb_fields(struct igb_ring *rx_ring,
				   union e1000_adv_rx_desc *rx_desc,
				   struct sk_buff *skb)
{
	struct net_device *dev = rx_ring->netdev;

	igb_rx_hash(rx_ring, rx_desc, skb);

	igb_rx_checksum(rx_ring, rx_desc, skb);

	if (igb_test_staterr(rx_desc, E1000_RXDADV_STAT_TS) &&
	    !igb_test_staterr(rx_desc, E1000_RXDADV_STAT_TSIP))
		igb_ptp_rx_rgtstamp(rx_ring->q_vector, skb);

	if ((dev->features & NETIF_F_HW_VLAN_CTAG_RX) &&
	    igb_test_staterr(rx_desc, E1000_RXD_STAT_VP)) {
		u16 vid;

		if (igb_test_staterr(rx_desc, E1000_RXDEXT_STATERR_LB) &&
		    test_bit(IGB_RING_FLAG_RX_LB_VLAN_BSWAP, &rx_ring->flags))
			vid = be16_to_cpu(rx_desc->wb.upper.vlan);
		else
			vid = le16_to_cpu(rx_desc->wb.upper.vlan);

		__vlan_hwaccel_put_tag(skb, htons(ETH_P_8021Q), vid);
	}

	skb_record_rx_queue(skb, rx_ring->queue_index);

	skb->protocol = eth_type_trans(skb, rx_ring->netdev);
}

static struct igb_rx_buffer *igb_get_rx_buffer(struct igb_ring *rx_ring,
					       const unsigned int size)
{
	struct igb_rx_buffer *rx_buffer;

	rx_buffer = &rx_ring->rx_buffer_info[rx_ring->next_to_clean];
	prefetchw(rx_buffer->page);

	/* we are reusing so sync this buffer for CPU use */
	dma_sync_single_range_for_cpu(rx_ring->dev,
				      rx_buffer->dma,
				      rx_buffer->page_offset,
				      size,
				      DMA_FROM_DEVICE);

	rx_buffer->pagecnt_bias--;

	return rx_buffer;
}

static void igb_put_rx_buffer(struct igb_ring *rx_ring,
			      struct igb_rx_buffer *rx_buffer)
{
	if (igb_can_reuse_rx_page(rx_buffer)) {
		/* hand second half of page back to the ring */
		igb_reuse_rx_page(rx_ring, rx_buffer);
	} else {
		/* We are not reusing the buffer so unmap it and free
		 * any references we are holding to it
		 */
		dma_unmap_page_attrs(rx_ring->dev, rx_buffer->dma,
				     igb_rx_pg_size(rx_ring), DMA_FROM_DEVICE,
				     IGB_RX_DMA_ATTR);
		__page_frag_cache_drain(rx_buffer->page,
					rx_buffer->pagecnt_bias);
	}

	/* clear contents of rx_buffer */
	rx_buffer->page = NULL;
}

static int igb_clean_rx_irq(struct igb_q_vector *q_vector, const int budget)
{
	struct igb_ring *rx_ring = q_vector->rx.ring;
	struct sk_buff *skb = rx_ring->skb;
	unsigned int total_bytes = 0, total_packets = 0;
	u16 cleaned_count = igb_desc_unused(rx_ring);

	while (likely(total_packets < budget)) {
		union e1000_adv_rx_desc *rx_desc;
		struct igb_rx_buffer *rx_buffer;
		unsigned int size;

		/* return some buffers to hardware, one at a time is too slow */
		if (cleaned_count >= IGB_RX_BUFFER_WRITE) {
			igb_alloc_rx_buffers(rx_ring, cleaned_count);
			cleaned_count = 0;
		}

		rx_desc = IGB_RX_DESC(rx_ring, rx_ring->next_to_clean);
		size = le16_to_cpu(rx_desc->wb.upper.length);
		if (!size)
			break;

		/* This memory barrier is needed to keep us from reading
		 * any other fields out of the rx_desc until we know the
		 * descriptor has been written back
		 */
		dma_rmb();

		rx_buffer = igb_get_rx_buffer(rx_ring, size);

		/* retrieve a buffer from the ring */
		if (skb)
			igb_add_rx_frag(rx_ring, rx_buffer, skb, size);
		else if (ring_uses_build_skb(rx_ring))
			skb = igb_build_skb(rx_ring, rx_buffer, rx_desc, size);
		else
			skb = igb_construct_skb(rx_ring, rx_buffer,
						rx_desc, size);

		/* exit if we failed to retrieve a buffer */
		if (!skb) {
			rx_ring->rx_stats.alloc_failed++;
			rx_buffer->pagecnt_bias++;
			break;
		}

		igb_put_rx_buffer(rx_ring, rx_buffer);
		cleaned_count++;

		/* fetch next buffer in frame if non-eop */
		if (igb_is_non_eop(rx_ring, rx_desc))
			continue;

		/* verify the packet layout is correct */
		if (igb_cleanup_headers(rx_ring, rx_desc, skb)) {
			skb = NULL;
			continue;
		}

		/* probably a little skewed due to removing CRC */
		total_bytes += skb->len;

		/* populate checksum, timestamp, VLAN, and protocol */
		igb_process_skb_fields(rx_ring, rx_desc, skb);

		napi_gro_receive(&q_vector->napi, skb);

		/* reset skb pointer */
		skb = NULL;

		/* update budget accounting */
		total_packets++;
	}

	/* place incomplete frames back on ring for completion */
	rx_ring->skb = skb;

	u64_stats_update_begin(&rx_ring->rx_syncp);
	rx_ring->rx_stats.packets += total_packets;
	rx_ring->rx_stats.bytes += total_bytes;
	u64_stats_update_end(&rx_ring->rx_syncp);
	q_vector->rx.total_packets += total_packets;
	q_vector->rx.total_bytes += total_bytes;

	if (cleaned_count)
		igb_alloc_rx_buffers(rx_ring, cleaned_count);

	return total_packets;
}

static inline unsigned int igb_rx_offset(struct igb_ring *rx_ring)
{
	return ring_uses_build_skb(rx_ring) ? IGB_SKB_PAD : 0;
}

static bool igb_alloc_mapped_page(struct igb_ring *rx_ring,
				  struct igb_rx_buffer *bi)
{
	struct page *page = bi->page;
	dma_addr_t dma;

	/* since we are recycling buffers we should seldom need to alloc */
	if (likely(page))
		return true;

	/* alloc new page for storage */
	page = dev_alloc_pages(igb_rx_pg_order(rx_ring));
	if (unlikely(!page)) {
		rx_ring->rx_stats.alloc_failed++;
		return false;
	}

	/* map page for use */
	dma = dma_map_page_attrs(rx_ring->dev, page, 0,
				 igb_rx_pg_size(rx_ring),
				 DMA_FROM_DEVICE,
				 IGB_RX_DMA_ATTR);

	/* if mapping failed free memory back to system since
	 * there isn't much point in holding memory we can't use
	 */
	if (dma_mapping_error(rx_ring->dev, dma)) {
		__free_pages(page, igb_rx_pg_order(rx_ring));

		rx_ring->rx_stats.alloc_failed++;
		return false;
	}

	bi->dma = dma;
	bi->page = page;
	bi->page_offset = igb_rx_offset(rx_ring);
	bi->pagecnt_bias = 1;

	return true;
}

/**
 *  igb_alloc_rx_buffers - Replace used receive buffers; packet split
 *  @adapter: address of board private structure
 **/
void igb_alloc_rx_buffers(struct igb_ring *rx_ring, u16 cleaned_count)
{
	union e1000_adv_rx_desc *rx_desc;
	struct igb_rx_buffer *bi;
	u16 i = rx_ring->next_to_use;
	u16 bufsz;

	/* nothing to do */
	if (!cleaned_count)
		return;

	rx_desc = IGB_RX_DESC(rx_ring, i);
	bi = &rx_ring->rx_buffer_info[i];
	i -= rx_ring->count;

	bufsz = igb_rx_bufsz(rx_ring);

	do {
		if (!igb_alloc_mapped_page(rx_ring, bi))
			break;

		/* sync the buffer for use by the device */
		dma_sync_single_range_for_device(rx_ring->dev, bi->dma,
						 bi->page_offset, bufsz,
						 DMA_FROM_DEVICE);

		/* Refresh the desc even if buffer_addrs didn't change
		 * because each write-back erases this info.
		 */
		rx_desc->read.pkt_addr = cpu_to_le64(bi->dma + bi->page_offset);

		rx_desc++;
		bi++;
		i++;
		if (unlikely(!i)) {
			rx_desc = IGB_RX_DESC(rx_ring, 0);
			bi = rx_ring->rx_buffer_info;
			i -= rx_ring->count;
		}

		/* clear the length for the next_to_use descriptor */
		rx_desc->wb.upper.length = 0;

		cleaned_count--;
	} while (cleaned_count);

	i += rx_ring->count;

	if (rx_ring->next_to_use != i) {
		/* record the next descriptor to use */
		rx_ring->next_to_use = i;

		/* update next to alloc since we have filled the ring */
		rx_ring->next_to_alloc = i;

		/* Force memory writes to complete before letting h/w
		 * know there are new descriptors to fetch.  (Only
		 * applicable for weak-ordered memory model archs,
		 * such as IA-64).
		 */
		dma_wmb();
		writel(i, rx_ring->tail);
	}
}

/**
 * igb_mii_ioctl -
 * @netdev:
 * @ifreq:
 * @cmd:
 **/
static int igb_mii_ioctl(struct net_device *netdev, struct ifreq *ifr, int cmd)
{
	struct igb_adapter *adapter = netdev_priv(netdev);
	struct mii_ioctl_data *data = if_mii(ifr);

	if (adapter->hw.phy.media_type != e1000_media_type_copper)
		return -EOPNOTSUPP;

	switch (cmd) {
	case SIOCGMIIPHY:
		data->phy_id = adapter->hw.phy.addr;
		break;
	case SIOCGMIIREG:
		if (igb_read_phy_reg(&adapter->hw, data->reg_num & 0x1F,
				     &data->val_out))
			return -EIO;
		break;
	case SIOCSMIIREG:
	default:
		return -EOPNOTSUPP;
	}
	return 0;
}

/**
 * igb_ioctl -
 * @netdev:
 * @ifreq:
 * @cmd:
 **/
static int igb_ioctl(struct net_device *netdev, struct ifreq *ifr, int cmd)
{
	switch (cmd) {
	case SIOCGMIIPHY:
	case SIOCGMIIREG:
	case SIOCSMIIREG:
		return igb_mii_ioctl(netdev, ifr, cmd);
	case SIOCGHWTSTAMP:
		return igb_ptp_get_ts_config(netdev, ifr);
	case SIOCSHWTSTAMP:
		return igb_ptp_set_ts_config(netdev, ifr);
	default:
		return -EOPNOTSUPP;
	}
}

void igb_read_pci_cfg(struct e1000_hw *hw, u32 reg, u16 *value)
{
	struct igb_adapter *adapter = hw->back;

	pci_read_config_word(adapter->pdev, reg, value);
}

void igb_write_pci_cfg(struct e1000_hw *hw, u32 reg, u16 *value)
{
	struct igb_adapter *adapter = hw->back;

	pci_write_config_word(adapter->pdev, reg, *value);
}

s32 igb_read_pcie_cap_reg(struct e1000_hw *hw, u32 reg, u16 *value)
{
	struct igb_adapter *adapter = hw->back;

	if (pcie_capability_read_word(adapter->pdev, reg, value))
		return -E1000_ERR_CONFIG;

	return 0;
}

s32 igb_write_pcie_cap_reg(struct e1000_hw *hw, u32 reg, u16 *value)
{
	struct igb_adapter *adapter = hw->back;

	if (pcie_capability_write_word(adapter->pdev, reg, *value))
		return -E1000_ERR_CONFIG;

	return 0;
}

static void igb_vlan_mode(struct net_device *netdev, netdev_features_t features)
{
	struct igb_adapter *adapter = netdev_priv(netdev);
	struct e1000_hw *hw = &adapter->hw;
	u32 ctrl, rctl;
	bool enable = !!(features & NETIF_F_HW_VLAN_CTAG_RX);

	if (enable) {
		/* enable VLAN tag insert/strip */
		ctrl = rd32(E1000_CTRL);
		ctrl |= E1000_CTRL_VME;
		wr32(E1000_CTRL, ctrl);

		/* Disable CFI check */
		rctl = rd32(E1000_RCTL);
		rctl &= ~E1000_RCTL_CFIEN;
		wr32(E1000_RCTL, rctl);
	} else {
		/* disable VLAN tag insert/strip */
		ctrl = rd32(E1000_CTRL);
		ctrl &= ~E1000_CTRL_VME;
		wr32(E1000_CTRL, ctrl);
	}

	igb_set_vf_vlan_strip(adapter, adapter->vfs_allocated_count, enable);
}

static int igb_vlan_rx_add_vid(struct net_device *netdev,
			       __be16 proto, u16 vid)
{
	struct igb_adapter *adapter = netdev_priv(netdev);
	struct e1000_hw *hw = &adapter->hw;
	int pf_id = adapter->vfs_allocated_count;

	/* add the filter since PF can receive vlans w/o entry in vlvf */
	if (!vid || !(adapter->flags & IGB_FLAG_VLAN_PROMISC))
		igb_vfta_set(hw, vid, pf_id, true, !!vid);

	set_bit(vid, adapter->active_vlans);

	return 0;
}

static int igb_vlan_rx_kill_vid(struct net_device *netdev,
				__be16 proto, u16 vid)
{
	struct igb_adapter *adapter = netdev_priv(netdev);
	int pf_id = adapter->vfs_allocated_count;
	struct e1000_hw *hw = &adapter->hw;

	/* remove VID from filter table */
	if (vid && !(adapter->flags & IGB_FLAG_VLAN_PROMISC))
		igb_vfta_set(hw, vid, pf_id, false, true);

	clear_bit(vid, adapter->active_vlans);

	return 0;
}

static void igb_restore_vlan(struct igb_adapter *adapter)
{
	u16 vid = 1;

	igb_vlan_mode(adapter->netdev, adapter->netdev->features);
	igb_vlan_rx_add_vid(adapter->netdev, htons(ETH_P_8021Q), 0);

	for_each_set_bit_from(vid, adapter->active_vlans, VLAN_N_VID)
		igb_vlan_rx_add_vid(adapter->netdev, htons(ETH_P_8021Q), vid);
}

int igb_set_spd_dplx(struct igb_adapter *adapter, u32 spd, u8 dplx)
{
	struct pci_dev *pdev = adapter->pdev;
	struct e1000_mac_info *mac = &adapter->hw.mac;

	mac->autoneg = 0;

	/* Make sure dplx is at most 1 bit and lsb of speed is not set
	 * for the switch() below to work
	 */
	if ((spd & 1) || (dplx & ~1))
		goto err_inval;

	/* Fiber NIC's only allow 1000 gbps Full duplex
	 * and 100Mbps Full duplex for 100baseFx sfp
	 */
	if (adapter->hw.phy.media_type == e1000_media_type_internal_serdes) {
		switch (spd + dplx) {
		case SPEED_10 + DUPLEX_HALF:
		case SPEED_10 + DUPLEX_FULL:
		case SPEED_100 + DUPLEX_HALF:
			goto err_inval;
		default:
			break;
		}
	}

	switch (spd + dplx) {
	case SPEED_10 + DUPLEX_HALF:
		mac->forced_speed_duplex = ADVERTISE_10_HALF;
		break;
	case SPEED_10 + DUPLEX_FULL:
		mac->forced_speed_duplex = ADVERTISE_10_FULL;
		break;
	case SPEED_100 + DUPLEX_HALF:
		mac->forced_speed_duplex = ADVERTISE_100_HALF;
		break;
	case SPEED_100 + DUPLEX_FULL:
		mac->forced_speed_duplex = ADVERTISE_100_FULL;
		break;
	case SPEED_1000 + DUPLEX_FULL:
		mac->autoneg = 1;
		adapter->hw.phy.autoneg_advertised = ADVERTISE_1000_FULL;
		break;
	case SPEED_1000 + DUPLEX_HALF: /* not supported */
	default:
		goto err_inval;
	}

	/* clear MDI, MDI(-X) override is only allowed when autoneg enabled */
	adapter->hw.phy.mdix = AUTO_ALL_MODES;

	return 0;

err_inval:
	dev_err(&pdev->dev, "Unsupported Speed/Duplex configuration\n");
	return -EINVAL;
}

static int __igb_shutdown(struct pci_dev *pdev, bool *enable_wake,
			  bool runtime)
{
	struct net_device *netdev = pci_get_drvdata(pdev);
	struct igb_adapter *adapter = netdev_priv(netdev);
	struct e1000_hw *hw = &adapter->hw;
	u32 ctrl, rctl, status;
	u32 wufc = runtime ? E1000_WUFC_LNKC : adapter->wol;
	bool wake;

	rtnl_lock();
	netif_device_detach(netdev);

	if (netif_running(netdev))
		__igb_close(netdev, true);

	igb_ptp_suspend(adapter);

	igb_clear_interrupt_scheme(adapter);
	rtnl_unlock();

	status = rd32(E1000_STATUS);
	if (status & E1000_STATUS_LU)
		wufc &= ~E1000_WUFC_LNKC;

	if (wufc) {
		igb_setup_rctl(adapter);
		igb_set_rx_mode(netdev);

		/* turn on all-multi mode if wake on multicast is enabled */
		if (wufc & E1000_WUFC_MC) {
			rctl = rd32(E1000_RCTL);
			rctl |= E1000_RCTL_MPE;
			wr32(E1000_RCTL, rctl);
		}

		ctrl = rd32(E1000_CTRL);
		ctrl |= E1000_CTRL_ADVD3WUC;
		wr32(E1000_CTRL, ctrl);

		/* Allow time for pending master requests to run */
		igb_disable_pcie_master(hw);

		wr32(E1000_WUC, E1000_WUC_PME_EN);
		wr32(E1000_WUFC, wufc);
	} else {
		wr32(E1000_WUC, 0);
		wr32(E1000_WUFC, 0);
	}

	wake = wufc || adapter->en_mng_pt;
	if (!wake)
		igb_power_down_link(adapter);
	else
		igb_power_up_link(adapter);

	if (enable_wake)
		*enable_wake = wake;

	/* Release control of h/w to f/w.  If f/w is AMT enabled, this
	 * would have already happened in close and is redundant.
	 */
	igb_release_hw_control(adapter);

	pci_disable_device(pdev);

	return 0;
}

static void igb_deliver_wake_packet(struct net_device *netdev)
{
	struct igb_adapter *adapter = netdev_priv(netdev);
	struct e1000_hw *hw = &adapter->hw;
	struct sk_buff *skb;
	u32 wupl;

	wupl = rd32(E1000_WUPL) & E1000_WUPL_MASK;

	/* WUPM stores only the first 128 bytes of the wake packet.
	 * Read the packet only if we have the whole thing.
	 */
	if ((wupl == 0) || (wupl > E1000_WUPM_BYTES))
		return;

	skb = netdev_alloc_skb_ip_align(netdev, E1000_WUPM_BYTES);
	if (!skb)
		return;

	skb_put(skb, wupl);

	/* Ensure reads are 32-bit aligned */
	wupl = roundup(wupl, 4);

	memcpy_fromio(skb->data, hw->hw_addr + E1000_WUPM_REG(0), wupl);

	skb->protocol = eth_type_trans(skb, netdev);
	netif_rx(skb);
}

static int __maybe_unused igb_suspend(struct device *dev)
{
	return __igb_shutdown(to_pci_dev(dev), NULL, 0);
}

static int __maybe_unused igb_resume(struct device *dev)
{
	struct pci_dev *pdev = to_pci_dev(dev);
	struct net_device *netdev = pci_get_drvdata(pdev);
	struct igb_adapter *adapter = netdev_priv(netdev);
	struct e1000_hw *hw = &adapter->hw;
	u32 err, val;

	pci_set_power_state(pdev, PCI_D0);
	pci_restore_state(pdev);
	pci_save_state(pdev);

	if (!pci_device_is_present(pdev))
		return -ENODEV;
	err = pci_enable_device_mem(pdev);
	if (err) {
		dev_err(&pdev->dev,
			"igb: Cannot enable PCI device from suspend\n");
		return err;
	}
	pci_set_master(pdev);

	pci_enable_wake(pdev, PCI_D3hot, 0);
	pci_enable_wake(pdev, PCI_D3cold, 0);

	if (igb_init_interrupt_scheme(adapter, true)) {
		dev_err(&pdev->dev, "Unable to allocate memory for queues\n");
		return -ENOMEM;
	}

	igb_reset(adapter);

	/* let the f/w know that the h/w is now under the control of the
	 * driver.
	 */
	igb_get_hw_control(adapter);

	val = rd32(E1000_WUS);
	if (val & WAKE_PKT_WUS)
		igb_deliver_wake_packet(netdev);

	wr32(E1000_WUS, ~0);

	rtnl_lock();
	if (!err && netif_running(netdev))
		err = __igb_open(netdev, true);

	if (!err)
		netif_device_attach(netdev);
	rtnl_unlock();

	return err;
}

static int __maybe_unused igb_runtime_idle(struct device *dev)
{
	struct net_device *netdev = dev_get_drvdata(dev);
	struct igb_adapter *adapter = netdev_priv(netdev);

	if (!igb_has_link(adapter))
		pm_schedule_suspend(dev, MSEC_PER_SEC * 5);

	return -EBUSY;
}

static int __maybe_unused igb_runtime_suspend(struct device *dev)
{
	return __igb_shutdown(to_pci_dev(dev), NULL, 1);
}

static int __maybe_unused igb_runtime_resume(struct device *dev)
{
	return igb_resume(dev);
}

static void igb_shutdown(struct pci_dev *pdev)
{
	bool wake;

	__igb_shutdown(pdev, &wake, 0);

	if (system_state == SYSTEM_POWER_OFF) {
		pci_wake_from_d3(pdev, wake);
		pci_set_power_state(pdev, PCI_D3hot);
	}
}

#ifdef CONFIG_PCI_IOV
static int igb_sriov_reinit(struct pci_dev *dev)
{
	struct net_device *netdev = pci_get_drvdata(dev);
	struct igb_adapter *adapter = netdev_priv(netdev);
	struct pci_dev *pdev = adapter->pdev;

	rtnl_lock();

	if (netif_running(netdev))
		igb_close(netdev);
	else
		igb_reset(adapter);

	igb_clear_interrupt_scheme(adapter);

	igb_init_queue_configuration(adapter);

	if (igb_init_interrupt_scheme(adapter, true)) {
		rtnl_unlock();
		dev_err(&pdev->dev, "Unable to allocate memory for queues\n");
		return -ENOMEM;
	}

	if (netif_running(netdev))
		igb_open(netdev);

	rtnl_unlock();

	return 0;
}

static int igb_pci_disable_sriov(struct pci_dev *dev)
{
	int err = igb_disable_sriov(dev);

	if (!err)
		err = igb_sriov_reinit(dev);

	return err;
}

static int igb_pci_enable_sriov(struct pci_dev *dev, int num_vfs)
{
	int err = igb_enable_sriov(dev, num_vfs);

	if (err)
		goto out;

	err = igb_sriov_reinit(dev);
	if (!err)
		return num_vfs;

out:
	return err;
}

#endif
static int igb_pci_sriov_configure(struct pci_dev *dev, int num_vfs)
{
#ifdef CONFIG_PCI_IOV
	if (num_vfs == 0)
		return igb_pci_disable_sriov(dev);
	else
		return igb_pci_enable_sriov(dev, num_vfs);
#endif
	return 0;
}

/**
 *  igb_io_error_detected - called when PCI error is detected
 *  @pdev: Pointer to PCI device
 *  @state: The current pci connection state
 *
 *  This function is called after a PCI bus error affecting
 *  this device has been detected.
 **/
static pci_ers_result_t igb_io_error_detected(struct pci_dev *pdev,
					      pci_channel_state_t state)
{
	struct net_device *netdev = pci_get_drvdata(pdev);
	struct igb_adapter *adapter = netdev_priv(netdev);

	netif_device_detach(netdev);

	if (state == pci_channel_io_perm_failure)
		return PCI_ERS_RESULT_DISCONNECT;

	if (netif_running(netdev))
		igb_down(adapter);
	pci_disable_device(pdev);

	/* Request a slot slot reset. */
	return PCI_ERS_RESULT_NEED_RESET;
}

/**
 *  igb_io_slot_reset - called after the pci bus has been reset.
 *  @pdev: Pointer to PCI device
 *
 *  Restart the card from scratch, as if from a cold-boot. Implementation
 *  resembles the first-half of the igb_resume routine.
 **/
static pci_ers_result_t igb_io_slot_reset(struct pci_dev *pdev)
{
	struct net_device *netdev = pci_get_drvdata(pdev);
	struct igb_adapter *adapter = netdev_priv(netdev);
	struct e1000_hw *hw = &adapter->hw;
	pci_ers_result_t result;

	if (pci_enable_device_mem(pdev)) {
		dev_err(&pdev->dev,
			"Cannot re-enable PCI device after reset.\n");
		result = PCI_ERS_RESULT_DISCONNECT;
	} else {
		pci_set_master(pdev);
		pci_restore_state(pdev);
		pci_save_state(pdev);

		pci_enable_wake(pdev, PCI_D3hot, 0);
		pci_enable_wake(pdev, PCI_D3cold, 0);

		/* In case of PCI error, adapter lose its HW address
		 * so we should re-assign it here.
		 */
		hw->hw_addr = adapter->io_addr;

		igb_reset(adapter);
		wr32(E1000_WUS, ~0);
		result = PCI_ERS_RESULT_RECOVERED;
	}

	return result;
}

/**
 *  igb_io_resume - called when traffic can start flowing again.
 *  @pdev: Pointer to PCI device
 *
 *  This callback is called when the error recovery driver tells us that
 *  its OK to resume normal operation. Implementation resembles the
 *  second-half of the igb_resume routine.
 */
static void igb_io_resume(struct pci_dev *pdev)
{
	struct net_device *netdev = pci_get_drvdata(pdev);
	struct igb_adapter *adapter = netdev_priv(netdev);

	if (netif_running(netdev)) {
		if (igb_up(adapter)) {
			dev_err(&pdev->dev, "igb_up failed after reset\n");
			return;
		}
	}

	netif_device_attach(netdev);

	/* let the f/w know that the h/w is now under the control of the
	 * driver.
	 */
	igb_get_hw_control(adapter);
}

/**
 *  igb_rar_set_index - Sync RAL[index] and RAH[index] registers with MAC table
 *  @adapter: Pointer to adapter structure
 *  @index: Index of the RAR entry which need to be synced with MAC table
 **/
static void igb_rar_set_index(struct igb_adapter *adapter, u32 index)
{
	struct e1000_hw *hw = &adapter->hw;
	u32 rar_low, rar_high;
	u8 *addr = adapter->mac_table[index].addr;

	/* HW expects these to be in network order when they are plugged
	 * into the registers which are little endian.  In order to guarantee
	 * that ordering we need to do an leXX_to_cpup here in order to be
	 * ready for the byteswap that occurs with writel
	 */
	rar_low = le32_to_cpup((__le32 *)(addr));
	rar_high = le16_to_cpup((__le16 *)(addr + 4));

	/* Indicate to hardware the Address is Valid. */
	if (adapter->mac_table[index].state & IGB_MAC_STATE_IN_USE) {
		if (is_valid_ether_addr(addr))
			rar_high |= E1000_RAH_AV;

		if (adapter->mac_table[index].state & IGB_MAC_STATE_SRC_ADDR)
			rar_high |= E1000_RAH_ASEL_SRC_ADDR;

		switch (hw->mac.type) {
		case e1000_82575:
		case e1000_i210:
			if (adapter->mac_table[index].state &
			    IGB_MAC_STATE_QUEUE_STEERING)
				rar_high |= E1000_RAH_QSEL_ENABLE;

			rar_high |= E1000_RAH_POOL_1 *
				    adapter->mac_table[index].queue;
			break;
		default:
			rar_high |= E1000_RAH_POOL_1 <<
				    adapter->mac_table[index].queue;
			break;
		}
	}

	wr32(E1000_RAL(index), rar_low);
	wrfl();
	wr32(E1000_RAH(index), rar_high);
	wrfl();
}

static int igb_set_vf_mac(struct igb_adapter *adapter,
			  int vf, unsigned char *mac_addr)
{
	struct e1000_hw *hw = &adapter->hw;
	/* VF MAC addresses start at end of receive addresses and moves
	 * towards the first, as a result a collision should not be possible
	 */
	int rar_entry = hw->mac.rar_entry_count - (vf + 1);
	unsigned char *vf_mac_addr = adapter->vf_data[vf].vf_mac_addresses;

	ether_addr_copy(vf_mac_addr, mac_addr);
	ether_addr_copy(adapter->mac_table[rar_entry].addr, mac_addr);
	adapter->mac_table[rar_entry].queue = vf;
	adapter->mac_table[rar_entry].state |= IGB_MAC_STATE_IN_USE;
	igb_rar_set_index(adapter, rar_entry);

	return 0;
}

static int igb_ndo_set_vf_mac(struct net_device *netdev, int vf, u8 *mac)
{
	struct igb_adapter *adapter = netdev_priv(netdev);

	if (vf >= adapter->vfs_allocated_count)
		return -EINVAL;

	/* Setting the VF MAC to 0 reverts the IGB_VF_FLAG_PF_SET_MAC
	 * flag and allows to overwrite the MAC via VF netdev.  This
	 * is necessary to allow libvirt a way to restore the original
	 * MAC after unbinding vfio-pci and reloading igbvf after shutting
	 * down a VM.
	 */
	if (is_zero_ether_addr(mac)) {
		adapter->vf_data[vf].flags &= ~IGB_VF_FLAG_PF_SET_MAC;
		dev_info(&adapter->pdev->dev,
			 "remove administratively set MAC on VF %d\n",
			 vf);
	} else if (is_valid_ether_addr(mac)) {
		adapter->vf_data[vf].flags |= IGB_VF_FLAG_PF_SET_MAC;
		dev_info(&adapter->pdev->dev, "setting MAC %pM on VF %d\n",
			 mac, vf);
		dev_info(&adapter->pdev->dev,
			 "Reload the VF driver to make this change effective.");
		/* Generate additional warning if PF is down */
		if (test_bit(__IGB_DOWN, &adapter->state)) {
			dev_warn(&adapter->pdev->dev,
				 "The VF MAC address has been set, but the PF device is not up.\n");
			dev_warn(&adapter->pdev->dev,
				 "Bring the PF device up before attempting to use the VF device.\n");
		}
	} else {
		return -EINVAL;
	}
	return igb_set_vf_mac(adapter, vf, mac);
}

static int igb_link_mbps(int internal_link_speed)
{
	switch (internal_link_speed) {
	case SPEED_100:
		return 100;
	case SPEED_1000:
		return 1000;
	default:
		return 0;
	}
}

static void igb_set_vf_rate_limit(struct e1000_hw *hw, int vf, int tx_rate,
				  int link_speed)
{
	int rf_dec, rf_int;
	u32 bcnrc_val;

	if (tx_rate != 0) {
		/* Calculate the rate factor values to set */
		rf_int = link_speed / tx_rate;
		rf_dec = (link_speed - (rf_int * tx_rate));
		rf_dec = (rf_dec * BIT(E1000_RTTBCNRC_RF_INT_SHIFT)) /
			 tx_rate;

		bcnrc_val = E1000_RTTBCNRC_RS_ENA;
		bcnrc_val |= ((rf_int << E1000_RTTBCNRC_RF_INT_SHIFT) &
			      E1000_RTTBCNRC_RF_INT_MASK);
		bcnrc_val |= (rf_dec & E1000_RTTBCNRC_RF_DEC_MASK);
	} else {
		bcnrc_val = 0;
	}

	wr32(E1000_RTTDQSEL, vf); /* vf X uses queue X */
	/* Set global transmit compensation time to the MMW_SIZE in RTTBCNRM
	 * register. MMW_SIZE=0x014 if 9728-byte jumbo is supported.
	 */
	wr32(E1000_RTTBCNRM, 0x14);
	wr32(E1000_RTTBCNRC, bcnrc_val);
}

static void igb_check_vf_rate_limit(struct igb_adapter *adapter)
{
	int actual_link_speed, i;
	bool reset_rate = false;

	/* VF TX rate limit was not set or not supported */
	if ((adapter->vf_rate_link_speed == 0) ||
	    (adapter->hw.mac.type != e1000_82576))
		return;

	actual_link_speed = igb_link_mbps(adapter->link_speed);
	if (actual_link_speed != adapter->vf_rate_link_speed) {
		reset_rate = true;
		adapter->vf_rate_link_speed = 0;
		dev_info(&adapter->pdev->dev,
			 "Link speed has been changed. VF Transmit rate is disabled\n");
	}

	for (i = 0; i < adapter->vfs_allocated_count; i++) {
		if (reset_rate)
			adapter->vf_data[i].tx_rate = 0;

		igb_set_vf_rate_limit(&adapter->hw, i,
				      adapter->vf_data[i].tx_rate,
				      actual_link_speed);
	}
}

static int igb_ndo_set_vf_bw(struct net_device *netdev, int vf,
			     int min_tx_rate, int max_tx_rate)
{
	struct igb_adapter *adapter = netdev_priv(netdev);
	struct e1000_hw *hw = &adapter->hw;
	int actual_link_speed;

	if (hw->mac.type != e1000_82576)
		return -EOPNOTSUPP;

	if (min_tx_rate)
		return -EINVAL;

	actual_link_speed = igb_link_mbps(adapter->link_speed);
	if ((vf >= adapter->vfs_allocated_count) ||
	    (!(rd32(E1000_STATUS) & E1000_STATUS_LU)) ||
	    (max_tx_rate < 0) ||
	    (max_tx_rate > actual_link_speed))
		return -EINVAL;

	adapter->vf_rate_link_speed = actual_link_speed;
	adapter->vf_data[vf].tx_rate = (u16)max_tx_rate;
	igb_set_vf_rate_limit(hw, vf, max_tx_rate, actual_link_speed);

	return 0;
}

static int igb_ndo_set_vf_spoofchk(struct net_device *netdev, int vf,
				   bool setting)
{
	struct igb_adapter *adapter = netdev_priv(netdev);
	struct e1000_hw *hw = &adapter->hw;
	u32 reg_val, reg_offset;

	if (!adapter->vfs_allocated_count)
		return -EOPNOTSUPP;

	if (vf >= adapter->vfs_allocated_count)
		return -EINVAL;

	reg_offset = (hw->mac.type == e1000_82576) ? E1000_DTXSWC : E1000_TXSWC;
	reg_val = rd32(reg_offset);
	if (setting)
		reg_val |= (BIT(vf) |
			    BIT(vf + E1000_DTXSWC_VLAN_SPOOF_SHIFT));
	else
		reg_val &= ~(BIT(vf) |
			     BIT(vf + E1000_DTXSWC_VLAN_SPOOF_SHIFT));
	wr32(reg_offset, reg_val);

	adapter->vf_data[vf].spoofchk_enabled = setting;
	return 0;
}

static int igb_ndo_set_vf_trust(struct net_device *netdev, int vf, bool setting)
{
	struct igb_adapter *adapter = netdev_priv(netdev);

	if (vf >= adapter->vfs_allocated_count)
		return -EINVAL;
	if (adapter->vf_data[vf].trusted == setting)
		return 0;

	adapter->vf_data[vf].trusted = setting;

	dev_info(&adapter->pdev->dev, "VF %u is %strusted\n",
		 vf, setting ? "" : "not ");
	return 0;
}

static int igb_ndo_get_vf_config(struct net_device *netdev,
				 int vf, struct ifla_vf_info *ivi)
{
	struct igb_adapter *adapter = netdev_priv(netdev);
	if (vf >= adapter->vfs_allocated_count)
		return -EINVAL;
	ivi->vf = vf;
	memcpy(&ivi->mac, adapter->vf_data[vf].vf_mac_addresses, ETH_ALEN);
	ivi->max_tx_rate = adapter->vf_data[vf].tx_rate;
	ivi->min_tx_rate = 0;
	ivi->vlan = adapter->vf_data[vf].pf_vlan;
	ivi->qos = adapter->vf_data[vf].pf_qos;
	ivi->spoofchk = adapter->vf_data[vf].spoofchk_enabled;
	ivi->trusted = adapter->vf_data[vf].trusted;
	return 0;
}

static void igb_vmm_control(struct igb_adapter *adapter)
{
	struct e1000_hw *hw = &adapter->hw;
	u32 reg;

	switch (hw->mac.type) {
	case e1000_82575:
	case e1000_i210:
	case e1000_i211:
	case e1000_i354:
	default:
		/* replication is not supported for 82575 */
		return;
	case e1000_82576:
		/* notify HW that the MAC is adding vlan tags */
		reg = rd32(E1000_DTXCTL);
		reg |= E1000_DTXCTL_VLAN_ADDED;
		wr32(E1000_DTXCTL, reg);
		/* Fall through */
	case e1000_82580:
		/* enable replication vlan tag stripping */
		reg = rd32(E1000_RPLOLR);
		reg |= E1000_RPLOLR_STRVLAN;
		wr32(E1000_RPLOLR, reg);
		/* Fall through */
	case e1000_i350:
		/* none of the above registers are supported by i350 */
		break;
	}

	if (adapter->vfs_allocated_count) {
		igb_vmdq_set_loopback_pf(hw, true);
		igb_vmdq_set_replication_pf(hw, true);
		igb_vmdq_set_anti_spoofing_pf(hw, true,
					      adapter->vfs_allocated_count);
	} else {
		igb_vmdq_set_loopback_pf(hw, false);
		igb_vmdq_set_replication_pf(hw, false);
	}
}

static void igb_init_dmac(struct igb_adapter *adapter, u32 pba)
{
	struct e1000_hw *hw = &adapter->hw;
	u32 dmac_thr;
	u16 hwm;

	if (hw->mac.type > e1000_82580) {
		if (adapter->flags & IGB_FLAG_DMAC) {
			u32 reg;

			/* force threshold to 0. */
			wr32(E1000_DMCTXTH, 0);

			/* DMA Coalescing high water mark needs to be greater
			 * than the Rx threshold. Set hwm to PBA - max frame
			 * size in 16B units, capping it at PBA - 6KB.
			 */
			hwm = 64 * (pba - 6);
			reg = rd32(E1000_FCRTC);
			reg &= ~E1000_FCRTC_RTH_COAL_MASK;
			reg |= ((hwm << E1000_FCRTC_RTH_COAL_SHIFT)
				& E1000_FCRTC_RTH_COAL_MASK);
			wr32(E1000_FCRTC, reg);

			/* Set the DMA Coalescing Rx threshold to PBA - 2 * max
			 * frame size, capping it at PBA - 10KB.
			 */
			dmac_thr = pba - 10;
			reg = rd32(E1000_DMACR);
			reg &= ~E1000_DMACR_DMACTHR_MASK;
			reg |= ((dmac_thr << E1000_DMACR_DMACTHR_SHIFT)
				& E1000_DMACR_DMACTHR_MASK);

			/* transition to L0x or L1 if available..*/
			reg |= (E1000_DMACR_DMAC_EN | E1000_DMACR_DMAC_LX_MASK);

			/* watchdog timer= +-1000 usec in 32usec intervals */
			reg |= (1000 >> 5);

			/* Disable BMC-to-OS Watchdog Enable */
			if (hw->mac.type != e1000_i354)
				reg &= ~E1000_DMACR_DC_BMC2OSW_EN;

			wr32(E1000_DMACR, reg);

			/* no lower threshold to disable
			 * coalescing(smart fifb)-UTRESH=0
			 */
			wr32(E1000_DMCRTRH, 0);

			reg = (IGB_DMCTLX_DCFLUSH_DIS | 0x4);

			wr32(E1000_DMCTLX, reg);

			/* free space in tx packet buffer to wake from
			 * DMA coal
			 */
			wr32(E1000_DMCTXTH, (IGB_MIN_TXPBSIZE -
			     (IGB_TX_BUF_4096 + adapter->max_frame_size)) >> 6);

			/* make low power state decision controlled
			 * by DMA coal
			 */
			reg = rd32(E1000_PCIEMISC);
			reg &= ~E1000_PCIEMISC_LX_DECISION;
			wr32(E1000_PCIEMISC, reg);
		} /* endif adapter->dmac is not disabled */
	} else if (hw->mac.type == e1000_82580) {
		u32 reg = rd32(E1000_PCIEMISC);

		wr32(E1000_PCIEMISC, reg & ~E1000_PCIEMISC_LX_DECISION);
		wr32(E1000_DMACR, 0);
	}
}

/**
 *  igb_read_i2c_byte - Reads 8 bit word over I2C
 *  @hw: pointer to hardware structure
 *  @byte_offset: byte offset to read
 *  @dev_addr: device address
 *  @data: value read
 *
 *  Performs byte read operation over I2C interface at
 *  a specified device address.
 **/
s32 igb_read_i2c_byte(struct e1000_hw *hw, u8 byte_offset,
		      u8 dev_addr, u8 *data)
{
	struct igb_adapter *adapter = container_of(hw, struct igb_adapter, hw);
	struct i2c_client *this_client = adapter->i2c_client;
	s32 status;
	u16 swfw_mask = 0;

	if (!this_client)
		return E1000_ERR_I2C;

	swfw_mask = E1000_SWFW_PHY0_SM;

	if (hw->mac.ops.acquire_swfw_sync(hw, swfw_mask))
		return E1000_ERR_SWFW_SYNC;

	status = i2c_smbus_read_byte_data(this_client, byte_offset);
	hw->mac.ops.release_swfw_sync(hw, swfw_mask);

	if (status < 0)
		return E1000_ERR_I2C;
	else {
		*data = status;
		return 0;
	}
}

/**
 *  igb_write_i2c_byte - Writes 8 bit word over I2C
 *  @hw: pointer to hardware structure
 *  @byte_offset: byte offset to write
 *  @dev_addr: device address
 *  @data: value to write
 *
 *  Performs byte write operation over I2C interface at
 *  a specified device address.
 **/
s32 igb_write_i2c_byte(struct e1000_hw *hw, u8 byte_offset,
		       u8 dev_addr, u8 data)
{
	struct igb_adapter *adapter = container_of(hw, struct igb_adapter, hw);
	struct i2c_client *this_client = adapter->i2c_client;
	s32 status;
	u16 swfw_mask = E1000_SWFW_PHY0_SM;

	if (!this_client)
		return E1000_ERR_I2C;

	if (hw->mac.ops.acquire_swfw_sync(hw, swfw_mask))
		return E1000_ERR_SWFW_SYNC;
	status = i2c_smbus_write_byte_data(this_client, byte_offset, data);
	hw->mac.ops.release_swfw_sync(hw, swfw_mask);

	if (status)
		return E1000_ERR_I2C;
	else
		return 0;

}

int igb_reinit_queues(struct igb_adapter *adapter)
{
	struct net_device *netdev = adapter->netdev;
	struct pci_dev *pdev = adapter->pdev;
	int err = 0;

	if (netif_running(netdev))
		igb_close(netdev);

	igb_reset_interrupt_capability(adapter);

	if (igb_init_interrupt_scheme(adapter, true)) {
		dev_err(&pdev->dev, "Unable to allocate memory for queues\n");
		return -ENOMEM;
	}

	if (netif_running(netdev))
		err = igb_open(netdev);

	return err;
}

static void igb_nfc_filter_exit(struct igb_adapter *adapter)
{
	struct igb_nfc_filter *rule;

	spin_lock(&adapter->nfc_lock);

	hlist_for_each_entry(rule, &adapter->nfc_filter_list, nfc_node)
		igb_erase_filter(adapter, rule);

	hlist_for_each_entry(rule, &adapter->cls_flower_list, nfc_node)
		igb_erase_filter(adapter, rule);

	spin_unlock(&adapter->nfc_lock);
}

static void igb_nfc_filter_restore(struct igb_adapter *adapter)
{
	struct igb_nfc_filter *rule;

	spin_lock(&adapter->nfc_lock);

	hlist_for_each_entry(rule, &adapter->nfc_filter_list, nfc_node)
		igb_add_filter(adapter, rule);

	spin_unlock(&adapter->nfc_lock);
}
/* igb_main.c */<|MERGE_RESOLUTION|>--- conflicted
+++ resolved
@@ -5675,13 +5675,8 @@
 	 * should have been handled by the upper layers.
 	 */
 	if (tx_ring->launchtime_enable) {
-<<<<<<< HEAD
-		ts = ns_to_timespec64(first->skb->tstamp);
-		first->skb->tstamp = 0;
-=======
 		ts = ktime_to_timespec64(first->skb->tstamp);
 		first->skb->tstamp = ktime_set(0, 0);
->>>>>>> f7688b48
 		context_desc->seqnum_seed = cpu_to_le32(ts.tv_nsec / 32);
 	} else {
 		context_desc->seqnum_seed = 0;
