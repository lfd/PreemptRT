// SPDX-License-Identifier: GPL-2.0-only
#include <crypto/hash.h>
#include <linux/export.h>
#include <linux/bvec.h>
#include <linux/fault-inject-usercopy.h>
#include <linux/uio.h>
#include <linux/pagemap.h>
#include <linux/highmem.h>
#include <linux/slab.h>
#include <linux/vmalloc.h>
#include <linux/splice.h>
#include <linux/compat.h>
#include <net/checksum.h>
#include <linux/scatterlist.h>
#include <linux/instrumented.h>

#define PIPE_PARANOIA /* for now */

/* covers iovec and kvec alike */
#define iterate_iovec(i, n, base, len, off, __p, STEP) {	\
	size_t off = 0;						\
	size_t skip = i->iov_offset;				\
	do {							\
		len = min(n, __p->iov_len - skip);		\
		if (likely(len)) {				\
			base = __p->iov_base + skip;		\
			len -= (STEP);				\
			off += len;				\
			skip += len;				\
			n -= len;				\
			if (skip < __p->iov_len)		\
				break;				\
		}						\
		__p++;						\
		skip = 0;					\
	} while (n);						\
	i->iov_offset = skip;					\
	n = off;						\
}

#define iterate_bvec(i, n, base, len, off, p, STEP) {		\
	size_t off = 0;						\
	unsigned skip = i->iov_offset;				\
	while (n) {						\
		unsigned offset = p->bv_offset + skip;		\
		unsigned left;					\
		void *kaddr = kmap_local_page(p->bv_page +	\
					offset / PAGE_SIZE);	\
		base = kaddr + offset % PAGE_SIZE;		\
		len = min(min(n, (size_t)(p->bv_len - skip)),	\
		     (size_t)(PAGE_SIZE - offset % PAGE_SIZE));	\
		left = (STEP);					\
		kunmap_local(kaddr);				\
		len -= left;					\
		off += len;					\
		skip += len;					\
		if (skip == p->bv_len) {			\
			skip = 0;				\
			p++;					\
		}						\
		n -= len;					\
		if (left)					\
			break;					\
	}							\
	i->iov_offset = skip;					\
	n = off;						\
}

#define iterate_xarray(i, n, base, len, __off, STEP) {		\
	__label__ __out;					\
	size_t __off = 0;					\
	struct page *head = NULL;				\
	loff_t start = i->xarray_start + i->iov_offset;		\
	unsigned offset = start % PAGE_SIZE;			\
	pgoff_t index = start / PAGE_SIZE;			\
	int j;							\
								\
	XA_STATE(xas, i->xarray, index);			\
								\
	rcu_read_lock();					\
	xas_for_each(&xas, head, ULONG_MAX) {			\
		unsigned left;					\
		if (xas_retry(&xas, head))			\
			continue;				\
		if (WARN_ON(xa_is_value(head)))			\
			break;					\
		if (WARN_ON(PageHuge(head)))			\
			break;					\
		for (j = (head->index < index) ? index - head->index : 0; \
		     j < thp_nr_pages(head); j++) {		\
			void *kaddr = kmap_local_page(head + j);	\
			base = kaddr + offset;			\
			len = PAGE_SIZE - offset;		\
			len = min(n, len);			\
			left = (STEP);				\
			kunmap_local(kaddr);			\
			len -= left;				\
			__off += len;				\
			n -= len;				\
			if (left || n == 0)			\
				goto __out;			\
			offset = 0;				\
		}						\
	}							\
__out:								\
	rcu_read_unlock();					\
	i->iov_offset += __off;						\
	n = __off;						\
}

#define __iterate_and_advance(i, n, base, len, off, I, K) {	\
	if (unlikely(i->count < n))				\
		n = i->count;					\
	if (likely(n)) {					\
		if (likely(iter_is_iovec(i))) {			\
			const struct iovec *iov = i->iov;	\
			void __user *base;			\
			size_t len;				\
			iterate_iovec(i, n, base, len, off,	\
						iov, (I))	\
			i->nr_segs -= iov - i->iov;		\
			i->iov = iov;				\
		} else if (iov_iter_is_bvec(i)) {		\
			const struct bio_vec *bvec = i->bvec;	\
			void *base;				\
			size_t len;				\
			iterate_bvec(i, n, base, len, off,	\
						bvec, (K))	\
			i->nr_segs -= bvec - i->bvec;		\
			i->bvec = bvec;				\
		} else if (iov_iter_is_kvec(i)) {		\
			const struct kvec *kvec = i->kvec;	\
			void *base;				\
			size_t len;				\
			iterate_iovec(i, n, base, len, off,	\
						kvec, (K))	\
			i->nr_segs -= kvec - i->kvec;		\
			i->kvec = kvec;				\
		} else if (iov_iter_is_xarray(i)) {		\
			void *base;				\
			size_t len;				\
			iterate_xarray(i, n, base, len, off,	\
							(K))	\
		}						\
		i->count -= n;					\
	}							\
}
#define iterate_and_advance(i, n, base, len, off, I, K) \
	__iterate_and_advance(i, n, base, len, off, I, ((void)(K),0))

static int copyout(void __user *to, const void *from, size_t n)
{
	if (should_fail_usercopy())
		return n;
	if (access_ok(to, n)) {
		instrument_copy_to_user(to, from, n);
		n = raw_copy_to_user(to, from, n);
	}
	return n;
}

static int copyin(void *to, const void __user *from, size_t n)
{
	if (should_fail_usercopy())
		return n;
	if (access_ok(from, n)) {
		instrument_copy_from_user(to, from, n);
		n = raw_copy_from_user(to, from, n);
	}
	return n;
}

static size_t copy_page_to_iter_iovec(struct page *page, size_t offset, size_t bytes,
			 struct iov_iter *i)
{
	size_t skip, copy, left, wanted;
	const struct iovec *iov;
	char __user *buf;
	void *kaddr, *from;

	if (unlikely(bytes > i->count))
		bytes = i->count;

	if (unlikely(!bytes))
		return 0;

	might_fault();
	wanted = bytes;
	iov = i->iov;
	skip = i->iov_offset;
	buf = iov->iov_base + skip;
	copy = min(bytes, iov->iov_len - skip);

	if (IS_ENABLED(CONFIG_HIGHMEM) && !fault_in_pages_writeable(buf, copy)) {
		kaddr = kmap_atomic(page);
		from = kaddr + offset;

		/* first chunk, usually the only one */
		left = copyout(buf, from, copy);
		copy -= left;
		skip += copy;
		from += copy;
		bytes -= copy;

		while (unlikely(!left && bytes)) {
			iov++;
			buf = iov->iov_base;
			copy = min(bytes, iov->iov_len);
			left = copyout(buf, from, copy);
			copy -= left;
			skip = copy;
			from += copy;
			bytes -= copy;
		}
		if (likely(!bytes)) {
			kunmap_atomic(kaddr);
			goto done;
		}
		offset = from - kaddr;
		buf += copy;
		kunmap_atomic(kaddr);
		copy = min(bytes, iov->iov_len - skip);
	}
	/* Too bad - revert to non-atomic kmap */

	kaddr = kmap(page);
	from = kaddr + offset;
	left = copyout(buf, from, copy);
	copy -= left;
	skip += copy;
	from += copy;
	bytes -= copy;
	while (unlikely(!left && bytes)) {
		iov++;
		buf = iov->iov_base;
		copy = min(bytes, iov->iov_len);
		left = copyout(buf, from, copy);
		copy -= left;
		skip = copy;
		from += copy;
		bytes -= copy;
	}
	kunmap(page);

done:
	if (skip == iov->iov_len) {
		iov++;
		skip = 0;
	}
	i->count -= wanted - bytes;
	i->nr_segs -= iov - i->iov;
	i->iov = iov;
	i->iov_offset = skip;
	return wanted - bytes;
}

static size_t copy_page_from_iter_iovec(struct page *page, size_t offset, size_t bytes,
			 struct iov_iter *i)
{
	size_t skip, copy, left, wanted;
	const struct iovec *iov;
	char __user *buf;
	void *kaddr, *to;

	if (unlikely(bytes > i->count))
		bytes = i->count;

	if (unlikely(!bytes))
		return 0;

	might_fault();
	wanted = bytes;
	iov = i->iov;
	skip = i->iov_offset;
	buf = iov->iov_base + skip;
	copy = min(bytes, iov->iov_len - skip);

	if (IS_ENABLED(CONFIG_HIGHMEM) && !fault_in_pages_readable(buf, copy)) {
		kaddr = kmap_atomic(page);
		to = kaddr + offset;

		/* first chunk, usually the only one */
		left = copyin(to, buf, copy);
		copy -= left;
		skip += copy;
		to += copy;
		bytes -= copy;

		while (unlikely(!left && bytes)) {
			iov++;
			buf = iov->iov_base;
			copy = min(bytes, iov->iov_len);
			left = copyin(to, buf, copy);
			copy -= left;
			skip = copy;
			to += copy;
			bytes -= copy;
		}
		if (likely(!bytes)) {
			kunmap_atomic(kaddr);
			goto done;
		}
		offset = to - kaddr;
		buf += copy;
		kunmap_atomic(kaddr);
		copy = min(bytes, iov->iov_len - skip);
	}
	/* Too bad - revert to non-atomic kmap */

	kaddr = kmap(page);
	to = kaddr + offset;
	left = copyin(to, buf, copy);
	copy -= left;
	skip += copy;
	to += copy;
	bytes -= copy;
	while (unlikely(!left && bytes)) {
		iov++;
		buf = iov->iov_base;
		copy = min(bytes, iov->iov_len);
		left = copyin(to, buf, copy);
		copy -= left;
		skip = copy;
		to += copy;
		bytes -= copy;
	}
	kunmap(page);

done:
	if (skip == iov->iov_len) {
		iov++;
		skip = 0;
	}
	i->count -= wanted - bytes;
	i->nr_segs -= iov - i->iov;
	i->iov = iov;
	i->iov_offset = skip;
	return wanted - bytes;
}

#ifdef PIPE_PARANOIA
static bool sanity(const struct iov_iter *i)
{
	struct pipe_inode_info *pipe = i->pipe;
	unsigned int p_head = pipe->head;
	unsigned int p_tail = pipe->tail;
	unsigned int p_mask = pipe->ring_size - 1;
	unsigned int p_occupancy = pipe_occupancy(p_head, p_tail);
	unsigned int i_head = i->head;
	unsigned int idx;

	if (i->iov_offset) {
		struct pipe_buffer *p;
		if (unlikely(p_occupancy == 0))
			goto Bad;	// pipe must be non-empty
		if (unlikely(i_head != p_head - 1))
			goto Bad;	// must be at the last buffer...

		p = &pipe->bufs[i_head & p_mask];
		if (unlikely(p->offset + p->len != i->iov_offset))
			goto Bad;	// ... at the end of segment
	} else {
		if (i_head != p_head)
			goto Bad;	// must be right after the last buffer
	}
	return true;
Bad:
	printk(KERN_ERR "idx = %d, offset = %zd\n", i_head, i->iov_offset);
	printk(KERN_ERR "head = %d, tail = %d, buffers = %d\n",
			p_head, p_tail, pipe->ring_size);
	for (idx = 0; idx < pipe->ring_size; idx++)
		printk(KERN_ERR "[%p %p %d %d]\n",
			pipe->bufs[idx].ops,
			pipe->bufs[idx].page,
			pipe->bufs[idx].offset,
			pipe->bufs[idx].len);
	WARN_ON(1);
	return false;
}
#else
#define sanity(i) true
#endif

static size_t copy_page_to_iter_pipe(struct page *page, size_t offset, size_t bytes,
			 struct iov_iter *i)
{
	struct pipe_inode_info *pipe = i->pipe;
	struct pipe_buffer *buf;
	unsigned int p_tail = pipe->tail;
	unsigned int p_mask = pipe->ring_size - 1;
	unsigned int i_head = i->head;
	size_t off;

	if (unlikely(bytes > i->count))
		bytes = i->count;

	if (unlikely(!bytes))
		return 0;

	if (!sanity(i))
		return 0;

	off = i->iov_offset;
	buf = &pipe->bufs[i_head & p_mask];
	if (off) {
		if (offset == off && buf->page == page) {
			/* merge with the last one */
			buf->len += bytes;
			i->iov_offset += bytes;
			goto out;
		}
		i_head++;
		buf = &pipe->bufs[i_head & p_mask];
	}
	if (pipe_full(i_head, p_tail, pipe->max_usage))
		return 0;

	buf->ops = &page_cache_pipe_buf_ops;
	get_page(page);
	buf->page = page;
	buf->offset = offset;
	buf->len = bytes;

	pipe->head = i_head + 1;
	i->iov_offset = offset + bytes;
	i->head = i_head;
out:
	i->count -= bytes;
	return bytes;
}

/*
 * Fault in one or more iovecs of the given iov_iter, to a maximum length of
 * bytes.  For each iovec, fault in each page that constitutes the iovec.
 *
 * Return 0 on success, or non-zero if the memory could not be accessed (i.e.
 * because it is an invalid address).
 */
int iov_iter_fault_in_readable(const struct iov_iter *i, size_t bytes)
{
<<<<<<< HEAD
	size_t skip = i->iov_offset;
	const struct iovec *iov;
	int err;
	struct iovec v;

	if (iter_is_iovec(i)) {
		iterate_iovec(i, bytes, v, iov, skip, ({
			err = fault_in_pages_readable(v.iov_base, v.iov_len);
=======
	if (iter_is_iovec(i)) {
		const struct iovec *p;
		size_t skip;

		if (bytes > i->count)
			bytes = i->count;
		for (p = i->iov, skip = i->iov_offset; bytes; p++, skip = 0) {
			size_t len = min(bytes, p->iov_len - skip);
			int err;

			if (unlikely(!len))
				continue;
			err = fault_in_pages_readable(p->iov_base + skip, len);
>>>>>>> 3b17187f
			if (unlikely(err))
				return err;
			bytes -= len;
		}
	}
	return 0;
}
EXPORT_SYMBOL(iov_iter_fault_in_readable);

void iov_iter_init(struct iov_iter *i, unsigned int direction,
			const struct iovec *iov, unsigned long nr_segs,
			size_t count)
{
	WARN_ON(direction & ~(READ | WRITE));
	*i = (struct iov_iter) {
		.iter_type = ITER_IOVEC,
		.data_source = direction,
		.iov = iov,
		.nr_segs = nr_segs,
		.iov_offset = 0,
		.count = count
	};
}
EXPORT_SYMBOL(iov_iter_init);

static inline bool allocated(struct pipe_buffer *buf)
{
	return buf->ops == &default_pipe_buf_ops;
}

static inline void data_start(const struct iov_iter *i,
			      unsigned int *iter_headp, size_t *offp)
{
	unsigned int p_mask = i->pipe->ring_size - 1;
	unsigned int iter_head = i->head;
	size_t off = i->iov_offset;

	if (off && (!allocated(&i->pipe->bufs[iter_head & p_mask]) ||
		    off == PAGE_SIZE)) {
		iter_head++;
		off = 0;
	}
	*iter_headp = iter_head;
	*offp = off;
}

static size_t push_pipe(struct iov_iter *i, size_t size,
			int *iter_headp, size_t *offp)
{
	struct pipe_inode_info *pipe = i->pipe;
	unsigned int p_tail = pipe->tail;
	unsigned int p_mask = pipe->ring_size - 1;
	unsigned int iter_head;
	size_t off;
	ssize_t left;

	if (unlikely(size > i->count))
		size = i->count;
	if (unlikely(!size))
		return 0;

	left = size;
	data_start(i, &iter_head, &off);
	*iter_headp = iter_head;
	*offp = off;
	if (off) {
		left -= PAGE_SIZE - off;
		if (left <= 0) {
			pipe->bufs[iter_head & p_mask].len += size;
			return size;
		}
		pipe->bufs[iter_head & p_mask].len = PAGE_SIZE;
		iter_head++;
	}
	while (!pipe_full(iter_head, p_tail, pipe->max_usage)) {
		struct pipe_buffer *buf = &pipe->bufs[iter_head & p_mask];
		struct page *page = alloc_page(GFP_USER);
		if (!page)
			break;

		buf->ops = &default_pipe_buf_ops;
		buf->page = page;
		buf->offset = 0;
		buf->len = min_t(ssize_t, left, PAGE_SIZE);
		left -= buf->len;
		iter_head++;
		pipe->head = iter_head;

		if (left == 0)
			return size;
	}
	return size - left;
}

static size_t copy_pipe_to_iter(const void *addr, size_t bytes,
				struct iov_iter *i)
{
	struct pipe_inode_info *pipe = i->pipe;
	unsigned int p_mask = pipe->ring_size - 1;
	unsigned int i_head;
	size_t n, off;

	if (!sanity(i))
		return 0;

	bytes = n = push_pipe(i, bytes, &i_head, &off);
	if (unlikely(!n))
		return 0;
	do {
		size_t chunk = min_t(size_t, n, PAGE_SIZE - off);
		memcpy_to_page(pipe->bufs[i_head & p_mask].page, off, addr, chunk);
		i->head = i_head;
		i->iov_offset = off + chunk;
		n -= chunk;
		addr += chunk;
		off = 0;
		i_head++;
	} while (n);
	i->count -= bytes;
	return bytes;
}

static __wsum csum_and_memcpy(void *to, const void *from, size_t len,
			      __wsum sum, size_t off)
{
	__wsum next = csum_partial_copy_nocheck(from, to, len);
	return csum_block_add(sum, next, off);
}

static size_t csum_and_copy_to_pipe_iter(const void *addr, size_t bytes,
<<<<<<< HEAD
					 struct csum_state *csstate,
					 struct iov_iter *i)
{
	struct pipe_inode_info *pipe = i->pipe;
	unsigned int p_mask = pipe->ring_size - 1;
	__wsum sum = csstate->csum;
	size_t off = csstate->off;
	unsigned int i_head;
	size_t n, r;
=======
					 struct iov_iter *i, __wsum *sump)
{
	struct pipe_inode_info *pipe = i->pipe;
	unsigned int p_mask = pipe->ring_size - 1;
	__wsum sum = *sump;
	size_t off = 0;
	unsigned int i_head;
	size_t r;
>>>>>>> 3b17187f

	if (!sanity(i))
		return 0;

	bytes = push_pipe(i, bytes, &i_head, &r);
	while (bytes) {
		size_t chunk = min_t(size_t, bytes, PAGE_SIZE - r);
		char *p = kmap_local_page(pipe->bufs[i_head & p_mask].page);
		sum = csum_and_memcpy(p + r, addr + off, chunk, sum, off);
		kunmap_local(p);
		i->head = i_head;
		i->iov_offset = r + chunk;
		bytes -= chunk;
		off += chunk;
		r = 0;
		i_head++;
<<<<<<< HEAD
	} while (n);
	i->count -= bytes;
	csstate->csum = sum;
	csstate->off = off;
	return bytes;
=======
	}
	*sump = sum;
	i->count -= off;
	return off;
>>>>>>> 3b17187f
}

size_t _copy_to_iter(const void *addr, size_t bytes, struct iov_iter *i)
{
	if (unlikely(iov_iter_is_pipe(i)))
		return copy_pipe_to_iter(addr, bytes, i);
	if (iter_is_iovec(i))
		might_fault();
	iterate_and_advance(i, bytes, base, len, off,
		copyout(base, addr + off, len),
		memcpy(base, addr + off, len)
	)

	return bytes;
}
EXPORT_SYMBOL(_copy_to_iter);

#ifdef CONFIG_ARCH_HAS_COPY_MC
static int copyout_mc(void __user *to, const void *from, size_t n)
{
	if (access_ok(to, n)) {
		instrument_copy_to_user(to, from, n);
		n = copy_mc_to_user((__force void *) to, from, n);
	}
	return n;
}

static size_t copy_mc_pipe_to_iter(const void *addr, size_t bytes,
				struct iov_iter *i)
{
	struct pipe_inode_info *pipe = i->pipe;
	unsigned int p_mask = pipe->ring_size - 1;
	unsigned int i_head;
	size_t n, off, xfer = 0;

	if (!sanity(i))
		return 0;

	n = push_pipe(i, bytes, &i_head, &off);
	while (n) {
		size_t chunk = min_t(size_t, n, PAGE_SIZE - off);
		char *p = kmap_local_page(pipe->bufs[i_head & p_mask].page);
		unsigned long rem;
		rem = copy_mc_to_kernel(p + off, addr + xfer, chunk);
		chunk -= rem;
		kunmap_local(p);
		i->head = i_head;
		i->iov_offset = off + chunk;
		xfer += chunk;
		if (rem)
			break;
		n -= chunk;
		off = 0;
		i_head++;
	}
	i->count -= xfer;
	return xfer;
}

/**
 * _copy_mc_to_iter - copy to iter with source memory error exception handling
 * @addr: source kernel address
 * @bytes: total transfer length
 * @i: destination iterator
 *
 * The pmem driver deploys this for the dax operation
 * (dax_copy_to_iter()) for dax reads (bypass page-cache and the
 * block-layer). Upon #MC read(2) aborts and returns EIO or the bytes
 * successfully copied.
 *
 * The main differences between this and typical _copy_to_iter().
 *
 * * Typical tail/residue handling after a fault retries the copy
 *   byte-by-byte until the fault happens again. Re-triggering machine
 *   checks is potentially fatal so the implementation uses source
 *   alignment and poison alignment assumptions to avoid re-triggering
 *   hardware exceptions.
 *
 * * ITER_KVEC, ITER_PIPE, and ITER_BVEC can return short copies.
 *   Compare to copy_to_iter() where only ITER_IOVEC attempts might return
 *   a short copy.
 *
 * Return: number of bytes copied (may be %0)
 */
size_t _copy_mc_to_iter(const void *addr, size_t bytes, struct iov_iter *i)
{
	if (unlikely(iov_iter_is_pipe(i)))
		return copy_mc_pipe_to_iter(addr, bytes, i);
	if (iter_is_iovec(i))
		might_fault();
	__iterate_and_advance(i, bytes, base, len, off,
		copyout_mc(base, addr + off, len),
		copy_mc_to_kernel(base, addr + off, len)
	)

	return bytes;
}
EXPORT_SYMBOL_GPL(_copy_mc_to_iter);
#endif /* CONFIG_ARCH_HAS_COPY_MC */

size_t _copy_from_iter(void *addr, size_t bytes, struct iov_iter *i)
{
	if (unlikely(iov_iter_is_pipe(i))) {
		WARN_ON(1);
		return 0;
	}
	if (iter_is_iovec(i))
		might_fault();
	iterate_and_advance(i, bytes, base, len, off,
		copyin(addr + off, base, len),
		memcpy(addr + off, base, len)
	)

	return bytes;
}
EXPORT_SYMBOL(_copy_from_iter);

size_t _copy_from_iter_nocache(void *addr, size_t bytes, struct iov_iter *i)
{
	if (unlikely(iov_iter_is_pipe(i))) {
		WARN_ON(1);
		return 0;
	}
	iterate_and_advance(i, bytes, base, len, off,
		__copy_from_user_inatomic_nocache(addr + off, base, len),
		memcpy(addr + off, base, len)
	)

	return bytes;
}
EXPORT_SYMBOL(_copy_from_iter_nocache);

#ifdef CONFIG_ARCH_HAS_UACCESS_FLUSHCACHE
/**
 * _copy_from_iter_flushcache - write destination through cpu cache
 * @addr: destination kernel address
 * @bytes: total transfer length
 * @i: source iterator
 *
 * The pmem driver arranges for filesystem-dax to use this facility via
 * dax_copy_from_iter() for ensuring that writes to persistent memory
 * are flushed through the CPU cache. It is differentiated from
 * _copy_from_iter_nocache() in that guarantees all data is flushed for
 * all iterator types. The _copy_from_iter_nocache() only attempts to
 * bypass the cache for the ITER_IOVEC case, and on some archs may use
 * instructions that strand dirty-data in the cache.
 *
 * Return: number of bytes copied (may be %0)
 */
size_t _copy_from_iter_flushcache(void *addr, size_t bytes, struct iov_iter *i)
{
	if (unlikely(iov_iter_is_pipe(i))) {
		WARN_ON(1);
		return 0;
	}
	iterate_and_advance(i, bytes, base, len, off,
		__copy_from_user_flushcache(addr + off, base, len),
		memcpy_flushcache(addr + off, base, len)
	)

	return bytes;
}
EXPORT_SYMBOL_GPL(_copy_from_iter_flushcache);
#endif

static inline bool page_copy_sane(struct page *page, size_t offset, size_t n)
{
	struct page *head;
	size_t v = n + offset;

	/*
	 * The general case needs to access the page order in order
	 * to compute the page size.
	 * However, we mostly deal with order-0 pages and thus can
	 * avoid a possible cache line miss for requests that fit all
	 * page orders.
	 */
	if (n <= v && v <= PAGE_SIZE)
		return true;

	head = compound_head(page);
	v += (page - head) << PAGE_SHIFT;

	if (likely(n <= v && v <= (page_size(head))))
		return true;
	WARN_ON(1);
	return false;
}

static size_t __copy_page_to_iter(struct page *page, size_t offset, size_t bytes,
			 struct iov_iter *i)
{
	if (likely(iter_is_iovec(i)))
		return copy_page_to_iter_iovec(page, offset, bytes, i);
	if (iov_iter_is_bvec(i) || iov_iter_is_kvec(i) || iov_iter_is_xarray(i)) {
		void *kaddr = kmap_local_page(page);
		size_t wanted = _copy_to_iter(kaddr + offset, bytes, i);
		kunmap_local(kaddr);
		return wanted;
	}
	if (iov_iter_is_pipe(i))
		return copy_page_to_iter_pipe(page, offset, bytes, i);
	if (unlikely(iov_iter_is_discard(i))) {
		if (unlikely(i->count < bytes))
			bytes = i->count;
		i->count -= bytes;
		return bytes;
	}
	WARN_ON(1);
	return 0;
}

size_t copy_page_to_iter(struct page *page, size_t offset, size_t bytes,
			 struct iov_iter *i)
{
	size_t res = 0;
	if (unlikely(!page_copy_sane(page, offset, bytes)))
		return 0;
<<<<<<< HEAD
	if (i->type & (ITER_BVEC|ITER_KVEC)) {
		void *kaddr = kmap_atomic(page);
		size_t wanted = copy_to_iter(kaddr + offset, bytes, i);
		kunmap_atomic(kaddr);
		return wanted;
	} else if (unlikely(iov_iter_is_discard(i))) {
		if (unlikely(i->count < bytes))
			bytes = i->count;
		i->count -= bytes;
		return bytes;
	} else if (likely(!iov_iter_is_pipe(i)))
		return copy_page_to_iter_iovec(page, offset, bytes, i);
	else
		return copy_page_to_iter_pipe(page, offset, bytes, i);
=======
	page += offset / PAGE_SIZE; // first subpage
	offset %= PAGE_SIZE;
	while (1) {
		size_t n = __copy_page_to_iter(page, offset,
				min(bytes, (size_t)PAGE_SIZE - offset), i);
		res += n;
		bytes -= n;
		if (!bytes || !n)
			break;
		offset += n;
		if (offset == PAGE_SIZE) {
			page++;
			offset = 0;
		}
	}
	return res;
>>>>>>> 3b17187f
}
EXPORT_SYMBOL(copy_page_to_iter);

size_t copy_page_from_iter(struct page *page, size_t offset, size_t bytes,
			 struct iov_iter *i)
{
	if (unlikely(!page_copy_sane(page, offset, bytes)))
		return 0;
	if (likely(iter_is_iovec(i)))
		return copy_page_from_iter_iovec(page, offset, bytes, i);
	if (iov_iter_is_bvec(i) || iov_iter_is_kvec(i) || iov_iter_is_xarray(i)) {
		void *kaddr = kmap_local_page(page);
		size_t wanted = _copy_from_iter(kaddr + offset, bytes, i);
		kunmap_local(kaddr);
		return wanted;
	}
	WARN_ON(1);
	return 0;
}
EXPORT_SYMBOL(copy_page_from_iter);

static size_t pipe_zero(size_t bytes, struct iov_iter *i)
{
	struct pipe_inode_info *pipe = i->pipe;
	unsigned int p_mask = pipe->ring_size - 1;
	unsigned int i_head;
	size_t n, off;

	if (!sanity(i))
		return 0;

	bytes = n = push_pipe(i, bytes, &i_head, &off);
	if (unlikely(!n))
		return 0;

	do {
		size_t chunk = min_t(size_t, n, PAGE_SIZE - off);
		char *p = kmap_local_page(pipe->bufs[i_head & p_mask].page);
		memset(p + off, 0, chunk);
		kunmap_local(p);
		i->head = i_head;
		i->iov_offset = off + chunk;
		n -= chunk;
		off = 0;
		i_head++;
	} while (n);
	i->count -= bytes;
	return bytes;
}

size_t iov_iter_zero(size_t bytes, struct iov_iter *i)
{
	if (unlikely(iov_iter_is_pipe(i)))
		return pipe_zero(bytes, i);
	iterate_and_advance(i, bytes, base, len, count,
		clear_user(base, len),
		memset(base, 0, len)
	)

	return bytes;
}
EXPORT_SYMBOL(iov_iter_zero);

size_t copy_page_from_iter_atomic(struct page *page, unsigned offset, size_t bytes,
				  struct iov_iter *i)
{
	char *kaddr = kmap_atomic(page), *p = kaddr + offset;
	if (unlikely(!page_copy_sane(page, offset, bytes))) {
		kunmap_atomic(kaddr);
		return 0;
	}
	if (unlikely(iov_iter_is_pipe(i) || iov_iter_is_discard(i))) {
		kunmap_atomic(kaddr);
		WARN_ON(1);
		return 0;
	}
	iterate_and_advance(i, bytes, base, len, off,
		copyin(p + off, base, len),
		memcpy(p + off, base, len)
	)
	kunmap_atomic(kaddr);
	return bytes;
}
EXPORT_SYMBOL(copy_page_from_iter_atomic);

static inline void pipe_truncate(struct iov_iter *i)
{
	struct pipe_inode_info *pipe = i->pipe;
	unsigned int p_tail = pipe->tail;
	unsigned int p_head = pipe->head;
	unsigned int p_mask = pipe->ring_size - 1;

	if (!pipe_empty(p_head, p_tail)) {
		struct pipe_buffer *buf;
		unsigned int i_head = i->head;
		size_t off = i->iov_offset;

		if (off) {
			buf = &pipe->bufs[i_head & p_mask];
			buf->len = off - buf->offset;
			i_head++;
		}
		while (p_head != i_head) {
			p_head--;
			pipe_buf_release(pipe, &pipe->bufs[p_head & p_mask]);
		}

		pipe->head = p_head;
	}
}

static void pipe_advance(struct iov_iter *i, size_t size)
{
	struct pipe_inode_info *pipe = i->pipe;
	if (size) {
		struct pipe_buffer *buf;
		unsigned int p_mask = pipe->ring_size - 1;
		unsigned int i_head = i->head;
		size_t off = i->iov_offset, left = size;

		if (off) /* make it relative to the beginning of buffer */
			left += off - pipe->bufs[i_head & p_mask].offset;
		while (1) {
			buf = &pipe->bufs[i_head & p_mask];
			if (left <= buf->len)
				break;
			left -= buf->len;
			i_head++;
		}
		i->head = i_head;
		i->iov_offset = buf->offset + left;
	}
	i->count -= size;
	/* ... and discard everything past that point */
	pipe_truncate(i);
}

static void iov_iter_bvec_advance(struct iov_iter *i, size_t size)
{
	struct bvec_iter bi;

	bi.bi_size = i->count;
	bi.bi_bvec_done = i->iov_offset;
	bi.bi_idx = 0;
	bvec_iter_advance(i->bvec, &bi, size);

	i->bvec += bi.bi_idx;
	i->nr_segs -= bi.bi_idx;
	i->count = bi.bi_size;
	i->iov_offset = bi.bi_bvec_done;
}

static void iov_iter_iovec_advance(struct iov_iter *i, size_t size)
{
	const struct iovec *iov, *end;

	if (!i->count)
		return;
	i->count -= size;

	size += i->iov_offset; // from beginning of current segment
	for (iov = i->iov, end = iov + i->nr_segs; iov < end; iov++) {
		if (likely(size < iov->iov_len))
			break;
		size -= iov->iov_len;
	}
	i->iov_offset = size;
	i->nr_segs -= iov - i->iov;
	i->iov = iov;
}

void iov_iter_advance(struct iov_iter *i, size_t size)
{
	if (unlikely(i->count < size))
		size = i->count;
	if (likely(iter_is_iovec(i) || iov_iter_is_kvec(i))) {
		/* iovec and kvec have identical layouts */
		iov_iter_iovec_advance(i, size);
	} else if (iov_iter_is_bvec(i)) {
		iov_iter_bvec_advance(i, size);
	} else if (iov_iter_is_pipe(i)) {
		pipe_advance(i, size);
	} else if (unlikely(iov_iter_is_xarray(i))) {
		i->iov_offset += size;
		i->count -= size;
	} else if (iov_iter_is_discard(i)) {
		i->count -= size;
	}
}
EXPORT_SYMBOL(iov_iter_advance);

void iov_iter_revert(struct iov_iter *i, size_t unroll)
{
	if (!unroll)
		return;
	if (WARN_ON(unroll > MAX_RW_COUNT))
		return;
	i->count += unroll;
	if (unlikely(iov_iter_is_pipe(i))) {
		struct pipe_inode_info *pipe = i->pipe;
		unsigned int p_mask = pipe->ring_size - 1;
		unsigned int i_head = i->head;
		size_t off = i->iov_offset;
		while (1) {
			struct pipe_buffer *b = &pipe->bufs[i_head & p_mask];
			size_t n = off - b->offset;
			if (unroll < n) {
				off -= unroll;
				break;
			}
			unroll -= n;
			if (!unroll && i_head == i->start_head) {
				off = 0;
				break;
			}
			i_head--;
			b = &pipe->bufs[i_head & p_mask];
			off = b->offset + b->len;
		}
		i->iov_offset = off;
		i->head = i_head;
		pipe_truncate(i);
		return;
	}
	if (unlikely(iov_iter_is_discard(i)))
		return;
	if (unroll <= i->iov_offset) {
		i->iov_offset -= unroll;
		return;
	}
	unroll -= i->iov_offset;
	if (iov_iter_is_xarray(i)) {
		BUG(); /* We should never go beyond the start of the specified
			* range since we might then be straying into pages that
			* aren't pinned.
			*/
	} else if (iov_iter_is_bvec(i)) {
		const struct bio_vec *bvec = i->bvec;
		while (1) {
			size_t n = (--bvec)->bv_len;
			i->nr_segs++;
			if (unroll <= n) {
				i->bvec = bvec;
				i->iov_offset = n - unroll;
				return;
			}
			unroll -= n;
		}
	} else { /* same logics for iovec and kvec */
		const struct iovec *iov = i->iov;
		while (1) {
			size_t n = (--iov)->iov_len;
			i->nr_segs++;
			if (unroll <= n) {
				i->iov = iov;
				i->iov_offset = n - unroll;
				return;
			}
			unroll -= n;
		}
	}
}
EXPORT_SYMBOL(iov_iter_revert);

/*
 * Return the count of just the current iov_iter segment.
 */
size_t iov_iter_single_seg_count(const struct iov_iter *i)
{
	if (i->nr_segs > 1) {
		if (likely(iter_is_iovec(i) || iov_iter_is_kvec(i)))
			return min(i->count, i->iov->iov_len - i->iov_offset);
		if (iov_iter_is_bvec(i))
			return min(i->count, i->bvec->bv_len - i->iov_offset);
	}
	return i->count;
}
EXPORT_SYMBOL(iov_iter_single_seg_count);

void iov_iter_kvec(struct iov_iter *i, unsigned int direction,
			const struct kvec *kvec, unsigned long nr_segs,
			size_t count)
{
	WARN_ON(direction & ~(READ | WRITE));
	*i = (struct iov_iter){
		.iter_type = ITER_KVEC,
		.data_source = direction,
		.kvec = kvec,
		.nr_segs = nr_segs,
		.iov_offset = 0,
		.count = count
	};
}
EXPORT_SYMBOL(iov_iter_kvec);

void iov_iter_bvec(struct iov_iter *i, unsigned int direction,
			const struct bio_vec *bvec, unsigned long nr_segs,
			size_t count)
{
	WARN_ON(direction & ~(READ | WRITE));
	*i = (struct iov_iter){
		.iter_type = ITER_BVEC,
		.data_source = direction,
		.bvec = bvec,
		.nr_segs = nr_segs,
		.iov_offset = 0,
		.count = count
	};
}
EXPORT_SYMBOL(iov_iter_bvec);

void iov_iter_pipe(struct iov_iter *i, unsigned int direction,
			struct pipe_inode_info *pipe,
			size_t count)
{
	BUG_ON(direction != READ);
	WARN_ON(pipe_full(pipe->head, pipe->tail, pipe->ring_size));
	*i = (struct iov_iter){
		.iter_type = ITER_PIPE,
		.data_source = false,
		.pipe = pipe,
		.head = pipe->head,
		.start_head = pipe->head,
		.iov_offset = 0,
		.count = count
	};
}
EXPORT_SYMBOL(iov_iter_pipe);

/**
 * iov_iter_xarray - Initialise an I/O iterator to use the pages in an xarray
 * @i: The iterator to initialise.
 * @direction: The direction of the transfer.
 * @xarray: The xarray to access.
 * @start: The start file position.
 * @count: The size of the I/O buffer in bytes.
 *
 * Set up an I/O iterator to either draw data out of the pages attached to an
 * inode or to inject data into those pages.  The pages *must* be prevented
 * from evaporation, either by taking a ref on them or locking them by the
 * caller.
 */
void iov_iter_xarray(struct iov_iter *i, unsigned int direction,
		     struct xarray *xarray, loff_t start, size_t count)
{
	BUG_ON(direction & ~1);
	*i = (struct iov_iter) {
		.iter_type = ITER_XARRAY,
		.data_source = direction,
		.xarray = xarray,
		.xarray_start = start,
		.count = count,
		.iov_offset = 0
	};
}
EXPORT_SYMBOL(iov_iter_xarray);

/**
 * iov_iter_discard - Initialise an I/O iterator that discards data
 * @i: The iterator to initialise.
 * @direction: The direction of the transfer.
 * @count: The size of the I/O buffer in bytes.
 *
 * Set up an I/O iterator that just discards everything that's written to it.
 * It's only available as a READ iterator.
 */
void iov_iter_discard(struct iov_iter *i, unsigned int direction, size_t count)
{
	BUG_ON(direction != READ);
	*i = (struct iov_iter){
		.iter_type = ITER_DISCARD,
		.data_source = false,
		.count = count,
		.iov_offset = 0
	};
}
EXPORT_SYMBOL(iov_iter_discard);

static unsigned long iov_iter_alignment_iovec(const struct iov_iter *i)
{
	unsigned long res = 0;
	size_t size = i->count;
	size_t skip = i->iov_offset;
	unsigned k;

	for (k = 0; k < i->nr_segs; k++, skip = 0) {
		size_t len = i->iov[k].iov_len - skip;
		if (len) {
			res |= (unsigned long)i->iov[k].iov_base + skip;
			if (len > size)
				len = size;
			res |= len;
			size -= len;
			if (!size)
				break;
		}
	}
	return res;
}

static unsigned long iov_iter_alignment_bvec(const struct iov_iter *i)
{
	unsigned res = 0;
	size_t size = i->count;
	unsigned skip = i->iov_offset;
	unsigned k;

	for (k = 0; k < i->nr_segs; k++, skip = 0) {
		size_t len = i->bvec[k].bv_len - skip;
		res |= (unsigned long)i->bvec[k].bv_offset + skip;
		if (len > size)
			len = size;
		res |= len;
		size -= len;
		if (!size)
			break;
	}
	return res;
}

unsigned long iov_iter_alignment(const struct iov_iter *i)
{
	/* iovec and kvec have identical layouts */
	if (likely(iter_is_iovec(i) || iov_iter_is_kvec(i)))
		return iov_iter_alignment_iovec(i);

	if (iov_iter_is_bvec(i))
		return iov_iter_alignment_bvec(i);

	if (iov_iter_is_pipe(i)) {
		unsigned int p_mask = i->pipe->ring_size - 1;
		size_t size = i->count;

		if (size && i->iov_offset && allocated(&i->pipe->bufs[i->head & p_mask]))
			return size | i->iov_offset;
		return size;
	}

	if (iov_iter_is_xarray(i))
		return (i->xarray_start + i->iov_offset) | i->count;

	return 0;
}
EXPORT_SYMBOL(iov_iter_alignment);

unsigned long iov_iter_gap_alignment(const struct iov_iter *i)
{
	unsigned long res = 0;
	unsigned long v = 0;
	size_t size = i->count;
	unsigned k;

	if (WARN_ON(!iter_is_iovec(i)))
		return ~0U;

	for (k = 0; k < i->nr_segs; k++) {
		if (i->iov[k].iov_len) {
			unsigned long base = (unsigned long)i->iov[k].iov_base;
			if (v) // if not the first one
				res |= base | v; // this start | previous end
			v = base + i->iov[k].iov_len;
			if (size <= i->iov[k].iov_len)
				break;
			size -= i->iov[k].iov_len;
		}
	}
	return res;
}
EXPORT_SYMBOL(iov_iter_gap_alignment);

static inline ssize_t __pipe_get_pages(struct iov_iter *i,
				size_t maxsize,
				struct page **pages,
				int iter_head,
				size_t *start)
{
	struct pipe_inode_info *pipe = i->pipe;
	unsigned int p_mask = pipe->ring_size - 1;
	ssize_t n = push_pipe(i, maxsize, &iter_head, start);
	if (!n)
		return -EFAULT;

	maxsize = n;
	n += *start;
	while (n > 0) {
		get_page(*pages++ = pipe->bufs[iter_head & p_mask].page);
		iter_head++;
		n -= PAGE_SIZE;
	}

	return maxsize;
}

static ssize_t pipe_get_pages(struct iov_iter *i,
		   struct page **pages, size_t maxsize, unsigned maxpages,
		   size_t *start)
{
	unsigned int iter_head, npages;
	size_t capacity;

	if (!sanity(i))
		return -EFAULT;

	data_start(i, &iter_head, start);
	/* Amount of free space: some of this one + all after this one */
	npages = pipe_space_for_user(iter_head, i->pipe->tail, i->pipe);
	capacity = min(npages, maxpages) * PAGE_SIZE - *start;

	return __pipe_get_pages(i, min(maxsize, capacity), pages, iter_head, start);
}

static ssize_t iter_xarray_populate_pages(struct page **pages, struct xarray *xa,
					  pgoff_t index, unsigned int nr_pages)
{
	XA_STATE(xas, xa, index);
	struct page *page;
	unsigned int ret = 0;

	rcu_read_lock();
	for (page = xas_load(&xas); page; page = xas_next(&xas)) {
		if (xas_retry(&xas, page))
			continue;

		/* Has the page moved or been split? */
		if (unlikely(page != xas_reload(&xas))) {
			xas_reset(&xas);
			continue;
		}

		pages[ret] = find_subpage(page, xas.xa_index);
		get_page(pages[ret]);
		if (++ret == nr_pages)
			break;
	}
	rcu_read_unlock();
	return ret;
}

static ssize_t iter_xarray_get_pages(struct iov_iter *i,
				     struct page **pages, size_t maxsize,
				     unsigned maxpages, size_t *_start_offset)
{
	unsigned nr, offset;
	pgoff_t index, count;
	size_t size = maxsize, actual;
	loff_t pos;

	if (!size || !maxpages)
		return 0;

	pos = i->xarray_start + i->iov_offset;
	index = pos >> PAGE_SHIFT;
	offset = pos & ~PAGE_MASK;
	*_start_offset = offset;

	count = 1;
	if (size > PAGE_SIZE - offset) {
		size -= PAGE_SIZE - offset;
		count += size >> PAGE_SHIFT;
		size &= ~PAGE_MASK;
		if (size)
			count++;
	}

	if (count > maxpages)
		count = maxpages;

	nr = iter_xarray_populate_pages(pages, i->xarray, index, count);
	if (nr == 0)
		return 0;

	actual = PAGE_SIZE * nr;
	actual -= offset;
	if (nr == count && size > 0) {
		unsigned last_offset = (nr > 1) ? 0 : offset;
		actual -= PAGE_SIZE - (last_offset + size);
	}
	return actual;
}

/* must be done on non-empty ITER_IOVEC one */
static unsigned long first_iovec_segment(const struct iov_iter *i,
					 size_t *size, size_t *start,
					 size_t maxsize, unsigned maxpages)
{
	size_t skip;
	long k;

	for (k = 0, skip = i->iov_offset; k < i->nr_segs; k++, skip = 0) {
		unsigned long addr = (unsigned long)i->iov[k].iov_base + skip;
		size_t len = i->iov[k].iov_len - skip;

		if (unlikely(!len))
			continue;
		if (len > maxsize)
			len = maxsize;
		len += (*start = addr % PAGE_SIZE);
		if (len > maxpages * PAGE_SIZE)
			len = maxpages * PAGE_SIZE;
		*size = len;
		return addr & PAGE_MASK;
	}
	BUG(); // if it had been empty, we wouldn't get called
}

/* must be done on non-empty ITER_BVEC one */
static struct page *first_bvec_segment(const struct iov_iter *i,
				       size_t *size, size_t *start,
				       size_t maxsize, unsigned maxpages)
{
	struct page *page;
	size_t skip = i->iov_offset, len;

	len = i->bvec->bv_len - skip;
	if (len > maxsize)
		len = maxsize;
	skip += i->bvec->bv_offset;
	page = i->bvec->bv_page + skip / PAGE_SIZE;
	len += (*start = skip % PAGE_SIZE);
	if (len > maxpages * PAGE_SIZE)
		len = maxpages * PAGE_SIZE;
	*size = len;
	return page;
}

ssize_t iov_iter_get_pages(struct iov_iter *i,
		   struct page **pages, size_t maxsize, unsigned maxpages,
		   size_t *start)
{
	size_t len;
	int n, res;

	if (maxsize > i->count)
		maxsize = i->count;
	if (!maxsize)
		return 0;

	if (likely(iter_is_iovec(i))) {
		unsigned long addr;

		addr = first_iovec_segment(i, &len, start, maxsize, maxpages);
		n = DIV_ROUND_UP(len, PAGE_SIZE);
		res = get_user_pages_fast(addr, n,
				iov_iter_rw(i) != WRITE ?  FOLL_WRITE : 0,
				pages);
		if (unlikely(res <= 0))
			return res;
		return (res == n ? len : res * PAGE_SIZE) - *start;
	}
	if (iov_iter_is_bvec(i)) {
		struct page *page;

		page = first_bvec_segment(i, &len, start, maxsize, maxpages);
		n = DIV_ROUND_UP(len, PAGE_SIZE);
		while (n--)
			get_page(*pages++ = page++);
		return len - *start;
	}
	if (iov_iter_is_pipe(i))
		return pipe_get_pages(i, pages, maxsize, maxpages, start);
	if (iov_iter_is_xarray(i))
		return iter_xarray_get_pages(i, pages, maxsize, maxpages, start);
	return -EFAULT;
}
EXPORT_SYMBOL(iov_iter_get_pages);

static struct page **get_pages_array(size_t n)
{
	return kvmalloc_array(n, sizeof(struct page *), GFP_KERNEL);
}

static ssize_t pipe_get_pages_alloc(struct iov_iter *i,
		   struct page ***pages, size_t maxsize,
		   size_t *start)
{
	struct page **p;
	unsigned int iter_head, npages;
	ssize_t n;

	if (!sanity(i))
		return -EFAULT;

	data_start(i, &iter_head, start);
	/* Amount of free space: some of this one + all after this one */
	npages = pipe_space_for_user(iter_head, i->pipe->tail, i->pipe);
	n = npages * PAGE_SIZE - *start;
	if (maxsize > n)
		maxsize = n;
	else
		npages = DIV_ROUND_UP(maxsize + *start, PAGE_SIZE);
	p = get_pages_array(npages);
	if (!p)
		return -ENOMEM;
	n = __pipe_get_pages(i, maxsize, p, iter_head, start);
	if (n > 0)
		*pages = p;
	else
		kvfree(p);
	return n;
}

static ssize_t iter_xarray_get_pages_alloc(struct iov_iter *i,
					   struct page ***pages, size_t maxsize,
					   size_t *_start_offset)
{
	struct page **p;
	unsigned nr, offset;
	pgoff_t index, count;
	size_t size = maxsize, actual;
	loff_t pos;

	if (!size)
		return 0;

	pos = i->xarray_start + i->iov_offset;
	index = pos >> PAGE_SHIFT;
	offset = pos & ~PAGE_MASK;
	*_start_offset = offset;

	count = 1;
	if (size > PAGE_SIZE - offset) {
		size -= PAGE_SIZE - offset;
		count += size >> PAGE_SHIFT;
		size &= ~PAGE_MASK;
		if (size)
			count++;
	}

	p = get_pages_array(count);
	if (!p)
		return -ENOMEM;
	*pages = p;

	nr = iter_xarray_populate_pages(p, i->xarray, index, count);
	if (nr == 0)
		return 0;

	actual = PAGE_SIZE * nr;
	actual -= offset;
	if (nr == count && size > 0) {
		unsigned last_offset = (nr > 1) ? 0 : offset;
		actual -= PAGE_SIZE - (last_offset + size);
	}
	return actual;
}

ssize_t iov_iter_get_pages_alloc(struct iov_iter *i,
		   struct page ***pages, size_t maxsize,
		   size_t *start)
{
	struct page **p;
	size_t len;
	int n, res;

	if (maxsize > i->count)
		maxsize = i->count;
	if (!maxsize)
		return 0;

	if (likely(iter_is_iovec(i))) {
		unsigned long addr;

		addr = first_iovec_segment(i, &len, start, maxsize, ~0U);
		n = DIV_ROUND_UP(len, PAGE_SIZE);
		p = get_pages_array(n);
		if (!p)
			return -ENOMEM;
		res = get_user_pages_fast(addr, n,
				iov_iter_rw(i) != WRITE ?  FOLL_WRITE : 0, p);
		if (unlikely(res <= 0)) {
			kvfree(p);
			*pages = NULL;
			return res;
		}
		*pages = p;
		return (res == n ? len : res * PAGE_SIZE) - *start;
	}
	if (iov_iter_is_bvec(i)) {
		struct page *page;

		page = first_bvec_segment(i, &len, start, maxsize, ~0U);
		n = DIV_ROUND_UP(len, PAGE_SIZE);
		*pages = p = get_pages_array(n);
		if (!p)
			return -ENOMEM;
		while (n--)
			get_page(*p++ = page++);
		return len - *start;
	}
	if (iov_iter_is_pipe(i))
		return pipe_get_pages_alloc(i, pages, maxsize, start);
	if (iov_iter_is_xarray(i))
		return iter_xarray_get_pages_alloc(i, pages, maxsize, start);
	return -EFAULT;
}
EXPORT_SYMBOL(iov_iter_get_pages_alloc);

size_t csum_and_copy_from_iter(void *addr, size_t bytes, __wsum *csum,
			       struct iov_iter *i)
{
	__wsum sum, next;
	sum = *csum;
	if (unlikely(iov_iter_is_pipe(i) || iov_iter_is_discard(i))) {
		WARN_ON(1);
		return 0;
	}
	iterate_and_advance(i, bytes, base, len, off, ({
		next = csum_and_copy_from_user(base, addr + off, len);
		sum = csum_block_add(sum, next, off);
		next ? 0 : len;
	}), ({
		sum = csum_and_memcpy(addr + off, base, len, sum, off);
	})
	)
	*csum = sum;
	return bytes;
}
EXPORT_SYMBOL(csum_and_copy_from_iter);

<<<<<<< HEAD
bool csum_and_copy_from_iter_full(void *addr, size_t bytes, __wsum *csum,
			       struct iov_iter *i)
{
	char *to = addr;
	__wsum sum, next;
	size_t off = 0;
	sum = *csum;
	if (unlikely(iov_iter_is_pipe(i) || iov_iter_is_discard(i))) {
		WARN_ON(1);
		return false;
	}
	if (unlikely(i->count < bytes))
		return false;
	iterate_all_kinds(i, bytes, v, ({
		next = csum_and_copy_from_user(v.iov_base,
					       (to += v.iov_len) - v.iov_len,
					       v.iov_len);
		if (!next)
			return false;
		sum = csum_block_add(sum, next, off);
		off += v.iov_len;
		0;
	}), ({
		char *p = kmap_atomic(v.bv_page);
		sum = csum_and_memcpy((to += v.bv_len) - v.bv_len,
				      p + v.bv_offset, v.bv_len,
				      sum, off);
		kunmap_atomic(p);
		off += v.bv_len;
	}),({
		sum = csum_and_memcpy((to += v.iov_len) - v.iov_len,
				      v.iov_base, v.iov_len,
				      sum, off);
		off += v.iov_len;
	})
	)
	*csum = sum;
	iov_iter_advance(i, bytes);
	return true;
}
EXPORT_SYMBOL(csum_and_copy_from_iter_full);

=======
>>>>>>> 3b17187f
size_t csum_and_copy_to_iter(const void *addr, size_t bytes, void *_csstate,
			     struct iov_iter *i)
{
	struct csum_state *csstate = _csstate;
<<<<<<< HEAD
	const char *from = addr;
	__wsum sum, next;
	size_t off;

	if (unlikely(iov_iter_is_pipe(i)))
		return csum_and_copy_to_pipe_iter(addr, bytes, _csstate, i);

	sum = csstate->csum;
	off = csstate->off;
=======
	__wsum sum, next;

>>>>>>> 3b17187f
	if (unlikely(iov_iter_is_discard(i))) {
		WARN_ON(1);	/* for now */
		return 0;
	}

	sum = csum_shift(csstate->csum, csstate->off);
	if (unlikely(iov_iter_is_pipe(i)))
		bytes = csum_and_copy_to_pipe_iter(addr, bytes, i, &sum);
	else iterate_and_advance(i, bytes, base, len, off, ({
		next = csum_and_copy_to_user(addr + off, base, len);
		sum = csum_block_add(sum, next, off);
		next ? 0 : len;
	}), ({
		sum = csum_and_memcpy(base, addr + off, len, sum, off);
	})
	)
<<<<<<< HEAD
	csstate->csum = sum;
	csstate->off = off;
=======
	csstate->csum = csum_shift(sum, csstate->off);
	csstate->off += bytes;
>>>>>>> 3b17187f
	return bytes;
}
EXPORT_SYMBOL(csum_and_copy_to_iter);

size_t hash_and_copy_to_iter(const void *addr, size_t bytes, void *hashp,
		struct iov_iter *i)
{
#ifdef CONFIG_CRYPTO_HASH
	struct ahash_request *hash = hashp;
	struct scatterlist sg;
	size_t copied;

	copied = copy_to_iter(addr, bytes, i);
	sg_init_one(&sg, addr, copied);
	ahash_request_set_crypt(hash, &sg, NULL, copied);
	crypto_ahash_update(hash);
	return copied;
#else
	return 0;
#endif
}
EXPORT_SYMBOL(hash_and_copy_to_iter);

static int iov_npages(const struct iov_iter *i, int maxpages)
{
	size_t skip = i->iov_offset, size = i->count;
	const struct iovec *p;
	int npages = 0;

	for (p = i->iov; size; skip = 0, p++) {
		unsigned offs = offset_in_page(p->iov_base + skip);
		size_t len = min(p->iov_len - skip, size);

		if (len) {
			size -= len;
			npages += DIV_ROUND_UP(offs + len, PAGE_SIZE);
			if (unlikely(npages > maxpages))
				return maxpages;
		}
	}
	return npages;
}

static int bvec_npages(const struct iov_iter *i, int maxpages)
{
	size_t skip = i->iov_offset, size = i->count;
	const struct bio_vec *p;
	int npages = 0;

	for (p = i->bvec; size; skip = 0, p++) {
		unsigned offs = (p->bv_offset + skip) % PAGE_SIZE;
		size_t len = min(p->bv_len - skip, size);

		size -= len;
		npages += DIV_ROUND_UP(offs + len, PAGE_SIZE);
		if (unlikely(npages > maxpages))
			return maxpages;
	}
	return npages;
}

int iov_iter_npages(const struct iov_iter *i, int maxpages)
{
	if (unlikely(!i->count))
		return 0;
	/* iovec and kvec have identical layouts */
	if (likely(iter_is_iovec(i) || iov_iter_is_kvec(i)))
		return iov_npages(i, maxpages);
	if (iov_iter_is_bvec(i))
		return bvec_npages(i, maxpages);
	if (iov_iter_is_pipe(i)) {
		unsigned int iter_head;
		int npages;
		size_t off;

		if (!sanity(i))
			return 0;

		data_start(i, &iter_head, &off);
		/* some of this one + all after this one */
		npages = pipe_space_for_user(iter_head, i->pipe->tail, i->pipe);
		return min(npages, maxpages);
	}
	if (iov_iter_is_xarray(i)) {
		unsigned offset = (i->xarray_start + i->iov_offset) % PAGE_SIZE;
		int npages = DIV_ROUND_UP(offset + i->count, PAGE_SIZE);
		return min(npages, maxpages);
	}
	return 0;
}
EXPORT_SYMBOL(iov_iter_npages);

const void *dup_iter(struct iov_iter *new, struct iov_iter *old, gfp_t flags)
{
	*new = *old;
	if (unlikely(iov_iter_is_pipe(new))) {
		WARN_ON(1);
		return NULL;
	}
	if (unlikely(iov_iter_is_discard(new) || iov_iter_is_xarray(new)))
		return NULL;
	if (iov_iter_is_bvec(new))
		return new->bvec = kmemdup(new->bvec,
				    new->nr_segs * sizeof(struct bio_vec),
				    flags);
	else
		/* iovec and kvec have identical layout */
		return new->iov = kmemdup(new->iov,
				   new->nr_segs * sizeof(struct iovec),
				   flags);
}
EXPORT_SYMBOL(dup_iter);

static int copy_compat_iovec_from_user(struct iovec *iov,
		const struct iovec __user *uvec, unsigned long nr_segs)
{
	const struct compat_iovec __user *uiov =
		(const struct compat_iovec __user *)uvec;
	int ret = -EFAULT, i;

	if (!user_access_begin(uiov, nr_segs * sizeof(*uiov)))
		return -EFAULT;

	for (i = 0; i < nr_segs; i++) {
		compat_uptr_t buf;
		compat_ssize_t len;

		unsafe_get_user(len, &uiov[i].iov_len, uaccess_end);
		unsafe_get_user(buf, &uiov[i].iov_base, uaccess_end);

		/* check for compat_size_t not fitting in compat_ssize_t .. */
		if (len < 0) {
			ret = -EINVAL;
			goto uaccess_end;
		}
		iov[i].iov_base = compat_ptr(buf);
		iov[i].iov_len = len;
	}

	ret = 0;
uaccess_end:
	user_access_end();
	return ret;
}

static int copy_iovec_from_user(struct iovec *iov,
		const struct iovec __user *uvec, unsigned long nr_segs)
{
	unsigned long seg;

	if (copy_from_user(iov, uvec, nr_segs * sizeof(*uvec)))
		return -EFAULT;
	for (seg = 0; seg < nr_segs; seg++) {
		if ((ssize_t)iov[seg].iov_len < 0)
			return -EINVAL;
	}

	return 0;
}

struct iovec *iovec_from_user(const struct iovec __user *uvec,
		unsigned long nr_segs, unsigned long fast_segs,
		struct iovec *fast_iov, bool compat)
{
	struct iovec *iov = fast_iov;
	int ret;

	/*
	 * SuS says "The readv() function *may* fail if the iovcnt argument was
	 * less than or equal to 0, or greater than {IOV_MAX}.  Linux has
	 * traditionally returned zero for zero segments, so...
	 */
	if (nr_segs == 0)
		return iov;
	if (nr_segs > UIO_MAXIOV)
		return ERR_PTR(-EINVAL);
	if (nr_segs > fast_segs) {
		iov = kmalloc_array(nr_segs, sizeof(struct iovec), GFP_KERNEL);
		if (!iov)
			return ERR_PTR(-ENOMEM);
	}

	if (compat)
		ret = copy_compat_iovec_from_user(iov, uvec, nr_segs);
	else
		ret = copy_iovec_from_user(iov, uvec, nr_segs);
	if (ret) {
		if (iov != fast_iov)
			kfree(iov);
		return ERR_PTR(ret);
	}

	return iov;
}

ssize_t __import_iovec(int type, const struct iovec __user *uvec,
		 unsigned nr_segs, unsigned fast_segs, struct iovec **iovp,
		 struct iov_iter *i, bool compat)
{
	ssize_t total_len = 0;
	unsigned long seg;
	struct iovec *iov;

	iov = iovec_from_user(uvec, nr_segs, fast_segs, *iovp, compat);
	if (IS_ERR(iov)) {
		*iovp = NULL;
		return PTR_ERR(iov);
	}

	/*
	 * According to the Single Unix Specification we should return EINVAL if
	 * an element length is < 0 when cast to ssize_t or if the total length
	 * would overflow the ssize_t return value of the system call.
	 *
	 * Linux caps all read/write calls to MAX_RW_COUNT, and avoids the
	 * overflow case.
	 */
	for (seg = 0; seg < nr_segs; seg++) {
		ssize_t len = (ssize_t)iov[seg].iov_len;

		if (!access_ok(iov[seg].iov_base, len)) {
			if (iov != *iovp)
				kfree(iov);
			*iovp = NULL;
			return -EFAULT;
		}

		if (len > MAX_RW_COUNT - total_len) {
			len = MAX_RW_COUNT - total_len;
			iov[seg].iov_len = len;
		}
		total_len += len;
	}

	iov_iter_init(i, type, iov, nr_segs, total_len);
	if (iov == *iovp)
		*iovp = NULL;
	else
		*iovp = iov;
	return total_len;
}

/**
 * import_iovec() - Copy an array of &struct iovec from userspace
 *     into the kernel, check that it is valid, and initialize a new
 *     &struct iov_iter iterator to access it.
 *
 * @type: One of %READ or %WRITE.
 * @uvec: Pointer to the userspace array.
 * @nr_segs: Number of elements in userspace array.
 * @fast_segs: Number of elements in @iov.
 * @iovp: (input and output parameter) Pointer to pointer to (usually small
 *     on-stack) kernel array.
 * @i: Pointer to iterator that will be initialized on success.
 *
 * If the array pointed to by *@iov is large enough to hold all @nr_segs,
 * then this function places %NULL in *@iov on return. Otherwise, a new
 * array will be allocated and the result placed in *@iov. This means that
 * the caller may call kfree() on *@iov regardless of whether the small
 * on-stack array was used or not (and regardless of whether this function
 * returns an error or not).
 *
 * Return: Negative error code on error, bytes imported on success
 */
ssize_t import_iovec(int type, const struct iovec __user *uvec,
		 unsigned nr_segs, unsigned fast_segs,
		 struct iovec **iovp, struct iov_iter *i)
{
	return __import_iovec(type, uvec, nr_segs, fast_segs, iovp, i,
			      in_compat_syscall());
}
EXPORT_SYMBOL(import_iovec);

int import_single_range(int rw, void __user *buf, size_t len,
		 struct iovec *iov, struct iov_iter *i)
{
	if (len > MAX_RW_COUNT)
		len = MAX_RW_COUNT;
	if (unlikely(!access_ok(buf, len)))
		return -EFAULT;

	iov->iov_base = buf;
	iov->iov_len = len;
	iov_iter_init(i, rw, iov, 1, len);
	return 0;
}
EXPORT_SYMBOL(import_single_range);

/**
 * iov_iter_restore() - Restore a &struct iov_iter to the same state as when
 *     iov_iter_save_state() was called.
 *
 * @i: &struct iov_iter to restore
 * @state: state to restore from
 *
 * Used after iov_iter_save_state() to bring restore @i, if operations may
 * have advanced it.
 *
 * Note: only works on ITER_IOVEC, ITER_BVEC, and ITER_KVEC
 */
void iov_iter_restore(struct iov_iter *i, struct iov_iter_state *state)
{
	if (WARN_ON_ONCE(!iov_iter_is_bvec(i) && !iter_is_iovec(i)) &&
			 !iov_iter_is_kvec(i))
		return;
	i->iov_offset = state->iov_offset;
	i->count = state->count;
	/*
	 * For the *vec iters, nr_segs + iov is constant - if we increment
	 * the vec, then we also decrement the nr_segs count. Hence we don't
	 * need to track both of these, just one is enough and we can deduct
	 * the other from that. ITER_KVEC and ITER_IOVEC are the same struct
	 * size, so we can just increment the iov pointer as they are unionzed.
	 * ITER_BVEC _may_ be the same size on some archs, but on others it is
	 * not. Be safe and handle it separately.
	 */
	BUILD_BUG_ON(sizeof(struct iovec) != sizeof(struct kvec));
	if (iov_iter_is_bvec(i))
		i->bvec -= state->nr_segs - i->nr_segs;
	else
		i->iov -= state->nr_segs - i->nr_segs;
	i->nr_segs = state->nr_segs;
}<|MERGE_RESOLUTION|>--- conflicted
+++ resolved
@@ -438,16 +438,6 @@
  */
 int iov_iter_fault_in_readable(const struct iov_iter *i, size_t bytes)
 {
-<<<<<<< HEAD
-	size_t skip = i->iov_offset;
-	const struct iovec *iov;
-	int err;
-	struct iovec v;
-
-	if (iter_is_iovec(i)) {
-		iterate_iovec(i, bytes, v, iov, skip, ({
-			err = fault_in_pages_readable(v.iov_base, v.iov_len);
-=======
 	if (iter_is_iovec(i)) {
 		const struct iovec *p;
 		size_t skip;
@@ -461,7 +451,6 @@
 			if (unlikely(!len))
 				continue;
 			err = fault_in_pages_readable(p->iov_base + skip, len);
->>>>>>> 3b17187f
 			if (unlikely(err))
 				return err;
 			bytes -= len;
@@ -592,17 +581,6 @@
 }
 
 static size_t csum_and_copy_to_pipe_iter(const void *addr, size_t bytes,
-<<<<<<< HEAD
-					 struct csum_state *csstate,
-					 struct iov_iter *i)
-{
-	struct pipe_inode_info *pipe = i->pipe;
-	unsigned int p_mask = pipe->ring_size - 1;
-	__wsum sum = csstate->csum;
-	size_t off = csstate->off;
-	unsigned int i_head;
-	size_t n, r;
-=======
 					 struct iov_iter *i, __wsum *sump)
 {
 	struct pipe_inode_info *pipe = i->pipe;
@@ -611,7 +589,6 @@
 	size_t off = 0;
 	unsigned int i_head;
 	size_t r;
->>>>>>> 3b17187f
 
 	if (!sanity(i))
 		return 0;
@@ -628,18 +605,10 @@
 		off += chunk;
 		r = 0;
 		i_head++;
-<<<<<<< HEAD
-	} while (n);
-	i->count -= bytes;
-	csstate->csum = sum;
-	csstate->off = off;
-	return bytes;
-=======
 	}
 	*sump = sum;
 	i->count -= off;
 	return off;
->>>>>>> 3b17187f
 }
 
 size_t _copy_to_iter(const void *addr, size_t bytes, struct iov_iter *i)
@@ -858,22 +827,6 @@
 	size_t res = 0;
 	if (unlikely(!page_copy_sane(page, offset, bytes)))
 		return 0;
-<<<<<<< HEAD
-	if (i->type & (ITER_BVEC|ITER_KVEC)) {
-		void *kaddr = kmap_atomic(page);
-		size_t wanted = copy_to_iter(kaddr + offset, bytes, i);
-		kunmap_atomic(kaddr);
-		return wanted;
-	} else if (unlikely(iov_iter_is_discard(i))) {
-		if (unlikely(i->count < bytes))
-			bytes = i->count;
-		i->count -= bytes;
-		return bytes;
-	} else if (likely(!iov_iter_is_pipe(i)))
-		return copy_page_to_iter_iovec(page, offset, bytes, i);
-	else
-		return copy_page_to_iter_pipe(page, offset, bytes, i);
-=======
 	page += offset / PAGE_SIZE; // first subpage
 	offset %= PAGE_SIZE;
 	while (1) {
@@ -890,7 +843,6 @@
 		}
 	}
 	return res;
->>>>>>> 3b17187f
 }
 EXPORT_SYMBOL(copy_page_to_iter);
 
@@ -1710,69 +1662,12 @@
 }
 EXPORT_SYMBOL(csum_and_copy_from_iter);
 
-<<<<<<< HEAD
-bool csum_and_copy_from_iter_full(void *addr, size_t bytes, __wsum *csum,
-			       struct iov_iter *i)
-{
-	char *to = addr;
-	__wsum sum, next;
-	size_t off = 0;
-	sum = *csum;
-	if (unlikely(iov_iter_is_pipe(i) || iov_iter_is_discard(i))) {
-		WARN_ON(1);
-		return false;
-	}
-	if (unlikely(i->count < bytes))
-		return false;
-	iterate_all_kinds(i, bytes, v, ({
-		next = csum_and_copy_from_user(v.iov_base,
-					       (to += v.iov_len) - v.iov_len,
-					       v.iov_len);
-		if (!next)
-			return false;
-		sum = csum_block_add(sum, next, off);
-		off += v.iov_len;
-		0;
-	}), ({
-		char *p = kmap_atomic(v.bv_page);
-		sum = csum_and_memcpy((to += v.bv_len) - v.bv_len,
-				      p + v.bv_offset, v.bv_len,
-				      sum, off);
-		kunmap_atomic(p);
-		off += v.bv_len;
-	}),({
-		sum = csum_and_memcpy((to += v.iov_len) - v.iov_len,
-				      v.iov_base, v.iov_len,
-				      sum, off);
-		off += v.iov_len;
-	})
-	)
-	*csum = sum;
-	iov_iter_advance(i, bytes);
-	return true;
-}
-EXPORT_SYMBOL(csum_and_copy_from_iter_full);
-
-=======
->>>>>>> 3b17187f
 size_t csum_and_copy_to_iter(const void *addr, size_t bytes, void *_csstate,
 			     struct iov_iter *i)
 {
 	struct csum_state *csstate = _csstate;
-<<<<<<< HEAD
-	const char *from = addr;
 	__wsum sum, next;
-	size_t off;
-
-	if (unlikely(iov_iter_is_pipe(i)))
-		return csum_and_copy_to_pipe_iter(addr, bytes, _csstate, i);
-
-	sum = csstate->csum;
-	off = csstate->off;
-=======
-	__wsum sum, next;
-
->>>>>>> 3b17187f
+
 	if (unlikely(iov_iter_is_discard(i))) {
 		WARN_ON(1);	/* for now */
 		return 0;
@@ -1789,13 +1684,8 @@
 		sum = csum_and_memcpy(base, addr + off, len, sum, off);
 	})
 	)
-<<<<<<< HEAD
-	csstate->csum = sum;
-	csstate->off = off;
-=======
 	csstate->csum = csum_shift(sum, csstate->off);
 	csstate->off += bytes;
->>>>>>> 3b17187f
 	return bytes;
 }
 EXPORT_SYMBOL(csum_and_copy_to_iter);
