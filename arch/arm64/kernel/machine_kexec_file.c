// SPDX-License-Identifier: GPL-2.0
/*
 * kexec_file for arm64
 *
 * Copyright (C) 2018 Linaro Limited
 * Author: AKASHI Takahiro <takahiro.akashi@linaro.org>
 *
 * Most code is derived from arm64 port of kexec-tools
 */

#define pr_fmt(fmt) "kexec_file: " fmt

#include <linux/ioport.h>
#include <linux/kernel.h>
#include <linux/kexec.h>
#include <linux/libfdt.h>
#include <linux/memblock.h>
#include <linux/of.h>
#include <linux/of_fdt.h>
#include <linux/slab.h>
#include <linux/string.h>
#include <linux/types.h>
#include <linux/vmalloc.h>

const struct kexec_file_ops * const kexec_file_loaders[] = {
	&kexec_image_ops,
	NULL
};

int arch_kimage_file_post_load_cleanup(struct kimage *image)
{
	kvfree(image->arch.dtb);
	image->arch.dtb = NULL;

	vfree(image->elf_headers);
	image->elf_headers = NULL;
	image->elf_headers_sz = 0;

	return kexec_image_post_load_cleanup_default(image);
}

<<<<<<< HEAD
static int setup_dtb(struct kimage *image,
		     unsigned long initrd_load_addr, unsigned long initrd_len,
		     char *cmdline, void *dtb)
{
	int off, ret;

	ret = fdt_path_offset(dtb, "/chosen");
	if (ret < 0)
		goto out;

	off = ret;

	ret = fdt_delprop(dtb, off, FDT_PROP_KEXEC_ELFHDR);
	if (ret && ret != -FDT_ERR_NOTFOUND)
		goto out;
	ret = fdt_delprop(dtb, off, FDT_PROP_MEM_RANGE);
	if (ret && ret != -FDT_ERR_NOTFOUND)
		goto out;

	if (image->type == KEXEC_TYPE_CRASH) {
		/* add linux,elfcorehdr */
		ret = fdt_appendprop_addrrange(dtb, 0, off,
				FDT_PROP_KEXEC_ELFHDR,
				image->arch.elf_headers_mem,
				image->arch.elf_headers_sz);
		if (ret)
			return (ret == -FDT_ERR_NOSPACE ? -ENOMEM : -EINVAL);

		/* add linux,usable-memory-range */
		ret = fdt_appendprop_addrrange(dtb, 0, off,
				FDT_PROP_MEM_RANGE,
				crashk_res.start,
				crashk_res.end - crashk_res.start + 1);
		if (ret)
			return (ret == -FDT_ERR_NOSPACE ? -ENOMEM : -EINVAL);
	}

	/* add bootargs */
	if (cmdline) {
		ret = fdt_setprop_string(dtb, off, FDT_PROP_BOOTARGS, cmdline);
		if (ret)
			goto out;
	} else {
		ret = fdt_delprop(dtb, off, FDT_PROP_BOOTARGS);
		if (ret && (ret != -FDT_ERR_NOTFOUND))
			goto out;
	}

	/* add initrd-* */
	if (initrd_load_addr) {
		ret = fdt_setprop_u64(dtb, off, FDT_PROP_INITRD_START,
				      initrd_load_addr);
		if (ret)
			goto out;

		ret = fdt_setprop_u64(dtb, off, FDT_PROP_INITRD_END,
				      initrd_load_addr + initrd_len);
		if (ret)
			goto out;
	} else {
		ret = fdt_delprop(dtb, off, FDT_PROP_INITRD_START);
		if (ret && (ret != -FDT_ERR_NOTFOUND))
			goto out;

		ret = fdt_delprop(dtb, off, FDT_PROP_INITRD_END);
		if (ret && (ret != -FDT_ERR_NOTFOUND))
			goto out;
	}

	/* add kaslr-seed */
	ret = fdt_delprop(dtb, off, FDT_PROP_KASLR_SEED);
	if (ret == -FDT_ERR_NOTFOUND)
		ret = 0;
	else if (ret)
		goto out;

	if (rng_is_initialized()) {
		u64 seed = get_random_u64();
		ret = fdt_setprop_u64(dtb, off, FDT_PROP_KASLR_SEED, seed);
		if (ret)
			goto out;
	} else {
		pr_notice("RNG is not initialised: omitting \"%s\" property\n",
				FDT_PROP_KASLR_SEED);
	}

	/* add rng-seed */
	if (rng_is_initialized()) {
		void *rng_seed;
		ret = fdt_setprop_placeholder(dtb, off, FDT_PROP_RNG_SEED,
				RNG_SEED_SIZE, &rng_seed);
		if (ret)
			goto out;
		get_random_bytes(rng_seed, RNG_SEED_SIZE);
	} else {
		pr_notice("RNG is not initialised: omitting \"%s\" property\n",
				FDT_PROP_RNG_SEED);
	}

out:
	if (ret)
		return (ret == -FDT_ERR_NOSPACE) ? -ENOMEM : -EINVAL;

	return 0;
}

/*
 * More space needed so that we can add initrd, bootargs, kaslr-seed,
 * rng-seed, userable-memory-range and elfcorehdr.
 */
#define DTB_EXTRA_SPACE 0x1000

static int create_dtb(struct kimage *image,
		      unsigned long initrd_load_addr, unsigned long initrd_len,
		      char *cmdline, void **dtb)
{
	void *buf;
	size_t buf_size;
	size_t cmdline_len;
	int ret;

	cmdline_len = cmdline ? strlen(cmdline) : 0;
	buf_size = fdt_totalsize(initial_boot_params)
			+ cmdline_len + DTB_EXTRA_SPACE;

	for (;;) {
		buf = vmalloc(buf_size);
		if (!buf)
			return -ENOMEM;

		/* duplicate a device tree blob */
		ret = fdt_open_into(initial_boot_params, buf, buf_size);
		if (ret) {
			vfree(buf);
			return -EINVAL;
		}

		ret = setup_dtb(image, initrd_load_addr, initrd_len,
				cmdline, buf);
		if (ret) {
			vfree(buf);
			if (ret == -ENOMEM) {
				/* unlikely, but just in case */
				buf_size += DTB_EXTRA_SPACE;
				continue;
			} else {
				return ret;
			}
		}

		/* trim it */
		fdt_pack(buf);
		*dtb = buf;

		return 0;
	}
}

=======
>>>>>>> 3b17187f
static int prepare_elf_headers(void **addr, unsigned long *sz)
{
	struct crash_mem *cmem;
	unsigned int nr_ranges;
	int ret;
	u64 i;
	phys_addr_t start, end;

	nr_ranges = 1; /* for exclusion of crashkernel region */
	for_each_mem_range(i, &start, &end)
		nr_ranges++;

	cmem = kmalloc(struct_size(cmem, ranges, nr_ranges), GFP_KERNEL);
	if (!cmem)
		return -ENOMEM;

	cmem->max_nr_ranges = nr_ranges;
	cmem->nr_ranges = 0;
	for_each_mem_range(i, &start, &end) {
		cmem->ranges[cmem->nr_ranges].start = start;
		cmem->ranges[cmem->nr_ranges].end = end - 1;
		cmem->nr_ranges++;
	}

	/* Exclude crashkernel region */
	ret = crash_exclude_mem_range(cmem, crashk_res.start, crashk_res.end);

	if (!ret)
		ret =  crash_prepare_elf64_headers(cmem, true, addr, sz);

	kfree(cmem);
	return ret;
}

/*
 * Tries to add the initrd and DTB to the image. If it is not possible to find
 * valid locations, this function will undo changes to the image and return non
 * zero.
 */
int load_other_segments(struct kimage *image,
			unsigned long kernel_load_addr,
			unsigned long kernel_size,
			char *initrd, unsigned long initrd_len,
			char *cmdline)
{
	struct kexec_buf kbuf;
	void *headers, *dtb = NULL;
	unsigned long headers_sz, initrd_load_addr = 0, dtb_len,
		      orig_segments = image->nr_segments;
	int ret = 0;

	kbuf.image = image;
	/* not allocate anything below the kernel */
	kbuf.buf_min = kernel_load_addr + kernel_size;

	/* load elf core header */
	if (image->type == KEXEC_TYPE_CRASH) {
		ret = prepare_elf_headers(&headers, &headers_sz);
		if (ret) {
			pr_err("Preparing elf core header failed\n");
			goto out_err;
		}

		kbuf.buffer = headers;
		kbuf.bufsz = headers_sz;
		kbuf.mem = KEXEC_BUF_MEM_UNKNOWN;
		kbuf.memsz = headers_sz;
		kbuf.buf_align = SZ_64K; /* largest supported page size */
		kbuf.buf_max = ULONG_MAX;
		kbuf.top_down = true;

		ret = kexec_add_buffer(&kbuf);
		if (ret) {
			vfree(headers);
			goto out_err;
		}
		image->elf_headers = headers;
		image->elf_load_addr = kbuf.mem;
		image->elf_headers_sz = headers_sz;

		pr_debug("Loaded elf core header at 0x%lx bufsz=0x%lx memsz=0x%lx\n",
			 image->elf_load_addr, kbuf.bufsz, kbuf.memsz);
	}

	/* load initrd */
	if (initrd) {
		kbuf.buffer = initrd;
		kbuf.bufsz = initrd_len;
		kbuf.mem = KEXEC_BUF_MEM_UNKNOWN;
		kbuf.memsz = initrd_len;
		kbuf.buf_align = 0;
		/* within 1GB-aligned window of up to 32GB in size */
		kbuf.buf_max = round_down(kernel_load_addr, SZ_1G)
						+ (unsigned long)SZ_1G * 32;
		kbuf.top_down = false;

		ret = kexec_add_buffer(&kbuf);
		if (ret)
			goto out_err;
		initrd_load_addr = kbuf.mem;

		pr_debug("Loaded initrd at 0x%lx bufsz=0x%lx memsz=0x%lx\n",
				initrd_load_addr, kbuf.bufsz, kbuf.memsz);
	}

	/* load dtb */
	dtb = of_kexec_alloc_and_setup_fdt(image, initrd_load_addr,
					   initrd_len, cmdline, 0);
	if (!dtb) {
		pr_err("Preparing for new dtb failed\n");
		goto out_err;
	}

	/* trim it */
	fdt_pack(dtb);
	dtb_len = fdt_totalsize(dtb);
	kbuf.buffer = dtb;
	kbuf.bufsz = dtb_len;
	kbuf.mem = KEXEC_BUF_MEM_UNKNOWN;
	kbuf.memsz = dtb_len;
	/* not across 2MB boundary */
	kbuf.buf_align = SZ_2M;
	kbuf.buf_max = ULONG_MAX;
	kbuf.top_down = true;

	ret = kexec_add_buffer(&kbuf);
	if (ret)
		goto out_err;
	image->arch.dtb = dtb;
	image->arch.dtb_mem = kbuf.mem;

	pr_debug("Loaded dtb at 0x%lx bufsz=0x%lx memsz=0x%lx\n",
			kbuf.mem, kbuf.bufsz, kbuf.memsz);

	return 0;

out_err:
	image->nr_segments = orig_segments;
	kvfree(dtb);
	return ret;
}<|MERGE_RESOLUTION|>--- conflicted
+++ resolved
@@ -39,167 +39,6 @@
 	return kexec_image_post_load_cleanup_default(image);
 }
 
-<<<<<<< HEAD
-static int setup_dtb(struct kimage *image,
-		     unsigned long initrd_load_addr, unsigned long initrd_len,
-		     char *cmdline, void *dtb)
-{
-	int off, ret;
-
-	ret = fdt_path_offset(dtb, "/chosen");
-	if (ret < 0)
-		goto out;
-
-	off = ret;
-
-	ret = fdt_delprop(dtb, off, FDT_PROP_KEXEC_ELFHDR);
-	if (ret && ret != -FDT_ERR_NOTFOUND)
-		goto out;
-	ret = fdt_delprop(dtb, off, FDT_PROP_MEM_RANGE);
-	if (ret && ret != -FDT_ERR_NOTFOUND)
-		goto out;
-
-	if (image->type == KEXEC_TYPE_CRASH) {
-		/* add linux,elfcorehdr */
-		ret = fdt_appendprop_addrrange(dtb, 0, off,
-				FDT_PROP_KEXEC_ELFHDR,
-				image->arch.elf_headers_mem,
-				image->arch.elf_headers_sz);
-		if (ret)
-			return (ret == -FDT_ERR_NOSPACE ? -ENOMEM : -EINVAL);
-
-		/* add linux,usable-memory-range */
-		ret = fdt_appendprop_addrrange(dtb, 0, off,
-				FDT_PROP_MEM_RANGE,
-				crashk_res.start,
-				crashk_res.end - crashk_res.start + 1);
-		if (ret)
-			return (ret == -FDT_ERR_NOSPACE ? -ENOMEM : -EINVAL);
-	}
-
-	/* add bootargs */
-	if (cmdline) {
-		ret = fdt_setprop_string(dtb, off, FDT_PROP_BOOTARGS, cmdline);
-		if (ret)
-			goto out;
-	} else {
-		ret = fdt_delprop(dtb, off, FDT_PROP_BOOTARGS);
-		if (ret && (ret != -FDT_ERR_NOTFOUND))
-			goto out;
-	}
-
-	/* add initrd-* */
-	if (initrd_load_addr) {
-		ret = fdt_setprop_u64(dtb, off, FDT_PROP_INITRD_START,
-				      initrd_load_addr);
-		if (ret)
-			goto out;
-
-		ret = fdt_setprop_u64(dtb, off, FDT_PROP_INITRD_END,
-				      initrd_load_addr + initrd_len);
-		if (ret)
-			goto out;
-	} else {
-		ret = fdt_delprop(dtb, off, FDT_PROP_INITRD_START);
-		if (ret && (ret != -FDT_ERR_NOTFOUND))
-			goto out;
-
-		ret = fdt_delprop(dtb, off, FDT_PROP_INITRD_END);
-		if (ret && (ret != -FDT_ERR_NOTFOUND))
-			goto out;
-	}
-
-	/* add kaslr-seed */
-	ret = fdt_delprop(dtb, off, FDT_PROP_KASLR_SEED);
-	if (ret == -FDT_ERR_NOTFOUND)
-		ret = 0;
-	else if (ret)
-		goto out;
-
-	if (rng_is_initialized()) {
-		u64 seed = get_random_u64();
-		ret = fdt_setprop_u64(dtb, off, FDT_PROP_KASLR_SEED, seed);
-		if (ret)
-			goto out;
-	} else {
-		pr_notice("RNG is not initialised: omitting \"%s\" property\n",
-				FDT_PROP_KASLR_SEED);
-	}
-
-	/* add rng-seed */
-	if (rng_is_initialized()) {
-		void *rng_seed;
-		ret = fdt_setprop_placeholder(dtb, off, FDT_PROP_RNG_SEED,
-				RNG_SEED_SIZE, &rng_seed);
-		if (ret)
-			goto out;
-		get_random_bytes(rng_seed, RNG_SEED_SIZE);
-	} else {
-		pr_notice("RNG is not initialised: omitting \"%s\" property\n",
-				FDT_PROP_RNG_SEED);
-	}
-
-out:
-	if (ret)
-		return (ret == -FDT_ERR_NOSPACE) ? -ENOMEM : -EINVAL;
-
-	return 0;
-}
-
-/*
- * More space needed so that we can add initrd, bootargs, kaslr-seed,
- * rng-seed, userable-memory-range and elfcorehdr.
- */
-#define DTB_EXTRA_SPACE 0x1000
-
-static int create_dtb(struct kimage *image,
-		      unsigned long initrd_load_addr, unsigned long initrd_len,
-		      char *cmdline, void **dtb)
-{
-	void *buf;
-	size_t buf_size;
-	size_t cmdline_len;
-	int ret;
-
-	cmdline_len = cmdline ? strlen(cmdline) : 0;
-	buf_size = fdt_totalsize(initial_boot_params)
-			+ cmdline_len + DTB_EXTRA_SPACE;
-
-	for (;;) {
-		buf = vmalloc(buf_size);
-		if (!buf)
-			return -ENOMEM;
-
-		/* duplicate a device tree blob */
-		ret = fdt_open_into(initial_boot_params, buf, buf_size);
-		if (ret) {
-			vfree(buf);
-			return -EINVAL;
-		}
-
-		ret = setup_dtb(image, initrd_load_addr, initrd_len,
-				cmdline, buf);
-		if (ret) {
-			vfree(buf);
-			if (ret == -ENOMEM) {
-				/* unlikely, but just in case */
-				buf_size += DTB_EXTRA_SPACE;
-				continue;
-			} else {
-				return ret;
-			}
-		}
-
-		/* trim it */
-		fdt_pack(buf);
-		*dtb = buf;
-
-		return 0;
-	}
-}
-
-=======
->>>>>>> 3b17187f
 static int prepare_elf_headers(void **addr, unsigned long *sz)
 {
 	struct crash_mem *cmem;
