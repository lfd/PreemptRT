--- conflicted
+++ resolved
@@ -313,8 +313,6 @@
 			status = "disabled";
 		};
 
-<<<<<<< HEAD
-=======
 		qfprom: efuse@a4000 {
 			compatible = "qcom,ipq6018-qfprom", "qcom,qfprom";
 			reg = <0x0 0x000a4000 0x0 0x2000>;
@@ -322,7 +320,6 @@
 			#size-cells = <1>;
 		};
 
->>>>>>> 238589d0
 		prng: qrng@e3000 {
 			compatible = "qcom,prng-ee";
 			reg = <0x0 0x000e3000 0x0 0x1000>;
