// SPDX-License-Identifier: GPL-2.0
#include <linux/kernel.h>
#include <linux/errno.h>
#include <linux/file.h>
#include <linux/slab.h>
#include <linux/net.h>
#include <linux/compat.h>
#include <net/compat.h>
#include <linux/io_uring.h>

#include <uapi/linux/io_uring.h>

#include "io_uring.h"
#include "kbuf.h"
#include "alloc_cache.h"
#include "net.h"
#include "notif.h"
#include "rsrc.h"

#if defined(CONFIG_NET)
struct io_shutdown {
	struct file			*file;
	int				how;
};

struct io_accept {
	struct file			*file;
	struct sockaddr __user		*addr;
	int __user			*addr_len;
	int				flags;
	u32				file_slot;
	unsigned long			nofile;
};

struct io_socket {
	struct file			*file;
	int				domain;
	int				type;
	int				protocol;
	int				flags;
	u32				file_slot;
	unsigned long			nofile;
};

struct io_connect {
	struct file			*file;
	struct sockaddr __user		*addr;
	int				addr_len;
	bool				in_progress;
};

struct io_sr_msg {
	struct file			*file;
	union {
		struct compat_msghdr __user	*umsg_compat;
		struct user_msghdr __user	*umsg;
		void __user			*buf;
	};
	unsigned			len;
	unsigned			done_io;
	unsigned			msg_flags;
	u16				flags;
<<<<<<< HEAD
	/* used only for sendzc */
	u16				addr_len;
	void __user			*addr;
=======
	/* initialised and used only by !msg send variants */
	u16				addr_len;
	void __user			*addr;
	/* used only for send zerocopy */
>>>>>>> 2cb8e624
	struct io_kiocb 		*notif;
};

int io_shutdown_prep(struct io_kiocb *req, const struct io_uring_sqe *sqe)
{
	struct io_shutdown *shutdown = io_kiocb_to_cmd(req, struct io_shutdown);

	if (unlikely(sqe->off || sqe->addr || sqe->rw_flags ||
		     sqe->buf_index || sqe->splice_fd_in))
		return -EINVAL;

	shutdown->how = READ_ONCE(sqe->len);
	return 0;
}

int io_shutdown(struct io_kiocb *req, unsigned int issue_flags)
{
	struct io_shutdown *shutdown = io_kiocb_to_cmd(req, struct io_shutdown);
	struct socket *sock;
	int ret;

	if (issue_flags & IO_URING_F_NONBLOCK)
		return -EAGAIN;

	sock = sock_from_file(req->file);
	if (unlikely(!sock))
		return -ENOTSOCK;

	ret = __sys_shutdown_sock(sock, shutdown->how);
	io_req_set_res(req, ret, 0);
	return IOU_OK;
}

static bool io_net_retry(struct socket *sock, int flags)
{
	if (!(flags & MSG_WAITALL))
		return false;
	return sock->type == SOCK_STREAM || sock->type == SOCK_SEQPACKET;
}

static void io_netmsg_recycle(struct io_kiocb *req, unsigned int issue_flags)
{
	struct io_async_msghdr *hdr = req->async_data;

	if (!req_has_async_data(req) || issue_flags & IO_URING_F_UNLOCKED)
		return;

	/* Let normal cleanup path reap it if we fail adding to the cache */
	if (io_alloc_cache_put(&req->ctx->netmsg_cache, &hdr->cache)) {
		req->async_data = NULL;
		req->flags &= ~REQ_F_ASYNC_DATA;
	}
}

static struct io_async_msghdr *io_msg_alloc_async(struct io_kiocb *req,
						  unsigned int issue_flags)
{
	struct io_ring_ctx *ctx = req->ctx;
	struct io_cache_entry *entry;
	struct io_async_msghdr *hdr;

	if (!(issue_flags & IO_URING_F_UNLOCKED) &&
	    (entry = io_alloc_cache_get(&ctx->netmsg_cache)) != NULL) {
		hdr = container_of(entry, struct io_async_msghdr, cache);
		hdr->free_iov = NULL;
		req->flags |= REQ_F_ASYNC_DATA;
		req->async_data = hdr;
		return hdr;
	}

	if (!io_alloc_async_data(req)) {
		hdr = req->async_data;
		hdr->free_iov = NULL;
		return hdr;
	}
	return NULL;
}

static inline struct io_async_msghdr *io_msg_alloc_async_prep(struct io_kiocb *req)
{
	/* ->prep_async is always called from the submission context */
	return io_msg_alloc_async(req, 0);
}

static int io_setup_async_msg(struct io_kiocb *req,
			      struct io_async_msghdr *kmsg,
			      unsigned int issue_flags)
{
	struct io_async_msghdr *async_msg;

	if (req_has_async_data(req))
		return -EAGAIN;
	async_msg = io_msg_alloc_async(req, issue_flags);
	if (!async_msg) {
		kfree(kmsg->free_iov);
		return -ENOMEM;
	}
	req->flags |= REQ_F_NEED_CLEANUP;
	memcpy(async_msg, kmsg, sizeof(*kmsg));
	if (async_msg->msg.msg_name)
		async_msg->msg.msg_name = &async_msg->addr;
	/* if were using fast_iov, set it to the new one */
	if (!kmsg->free_iov) {
		size_t fast_idx = kmsg->msg.msg_iter.iov - kmsg->fast_iov;
		async_msg->msg.msg_iter.iov = &async_msg->fast_iov[fast_idx];
	}

	return -EAGAIN;
}

static int io_sendmsg_copy_hdr(struct io_kiocb *req,
			       struct io_async_msghdr *iomsg)
{
	struct io_sr_msg *sr = io_kiocb_to_cmd(req, struct io_sr_msg);

	iomsg->msg.msg_name = &iomsg->addr;
	iomsg->free_iov = iomsg->fast_iov;
	return sendmsg_copy_msghdr(&iomsg->msg, sr->umsg, sr->msg_flags,
					&iomsg->free_iov);
}

int io_send_prep_async(struct io_kiocb *req)
{
	struct io_sr_msg *zc = io_kiocb_to_cmd(req, struct io_sr_msg);
	struct io_async_msghdr *io;
	int ret;

	if (!zc->addr || req_has_async_data(req))
		return 0;
	io = io_msg_alloc_async_prep(req);
	if (!io)
		return -ENOMEM;
	ret = move_addr_to_kernel(zc->addr, zc->addr_len, &io->addr);
	return ret;
}

static int io_setup_async_addr(struct io_kiocb *req,
			      struct sockaddr_storage *addr_storage,
			      unsigned int issue_flags)
{
	struct io_sr_msg *sr = io_kiocb_to_cmd(req, struct io_sr_msg);
	struct io_async_msghdr *io;

	if (!sr->addr || req_has_async_data(req))
		return -EAGAIN;
	io = io_msg_alloc_async(req, issue_flags);
	if (!io)
		return -ENOMEM;
	memcpy(&io->addr, addr_storage, sizeof(io->addr));
	return -EAGAIN;
}

int io_sendmsg_prep_async(struct io_kiocb *req)
{
	int ret;

	if (!io_msg_alloc_async_prep(req))
		return -ENOMEM;
	ret = io_sendmsg_copy_hdr(req, req->async_data);
	if (!ret)
		req->flags |= REQ_F_NEED_CLEANUP;
	return ret;
}

void io_sendmsg_recvmsg_cleanup(struct io_kiocb *req)
{
	struct io_async_msghdr *io = req->async_data;

	kfree(io->free_iov);
}

int io_sendmsg_prep(struct io_kiocb *req, const struct io_uring_sqe *sqe)
{
	struct io_sr_msg *sr = io_kiocb_to_cmd(req, struct io_sr_msg);

	if (req->opcode == IORING_OP_SEND) {
		if (READ_ONCE(sqe->__pad3[0]))
			return -EINVAL;
		sr->addr = u64_to_user_ptr(READ_ONCE(sqe->addr2));
		sr->addr_len = READ_ONCE(sqe->addr_len);
	} else if (sqe->addr2 || sqe->file_index) {
		return -EINVAL;
	}

	sr->umsg = u64_to_user_ptr(READ_ONCE(sqe->addr));
	sr->len = READ_ONCE(sqe->len);
	sr->flags = READ_ONCE(sqe->ioprio);
	if (sr->flags & ~IORING_RECVSEND_POLL_FIRST)
		return -EINVAL;
	sr->msg_flags = READ_ONCE(sqe->msg_flags) | MSG_NOSIGNAL;
	if (sr->msg_flags & MSG_DONTWAIT)
		req->flags |= REQ_F_NOWAIT;

#ifdef CONFIG_COMPAT
	if (req->ctx->compat)
		sr->msg_flags |= MSG_CMSG_COMPAT;
#endif
	sr->done_io = 0;
	return 0;
}

int io_sendmsg(struct io_kiocb *req, unsigned int issue_flags)
{
	struct io_sr_msg *sr = io_kiocb_to_cmd(req, struct io_sr_msg);
	struct io_async_msghdr iomsg, *kmsg;
	struct socket *sock;
	unsigned flags;
	int min_ret = 0;
	int ret;

	sock = sock_from_file(req->file);
	if (unlikely(!sock))
		return -ENOTSOCK;

	if (req_has_async_data(req)) {
		kmsg = req->async_data;
	} else {
		ret = io_sendmsg_copy_hdr(req, &iomsg);
		if (ret)
			return ret;
		kmsg = &iomsg;
	}

	if (!(req->flags & REQ_F_POLLED) &&
	    (sr->flags & IORING_RECVSEND_POLL_FIRST))
		return io_setup_async_msg(req, kmsg, issue_flags);

	flags = sr->msg_flags;
	if (issue_flags & IO_URING_F_NONBLOCK)
		flags |= MSG_DONTWAIT;
	if (flags & MSG_WAITALL)
		min_ret = iov_iter_count(&kmsg->msg.msg_iter);

	ret = __sys_sendmsg_sock(sock, &kmsg->msg, flags);

	if (ret < min_ret) {
		if (ret == -EAGAIN && (issue_flags & IO_URING_F_NONBLOCK))
			return io_setup_async_msg(req, kmsg, issue_flags);
		if (ret > 0 && io_net_retry(sock, flags)) {
			sr->done_io += ret;
			req->flags |= REQ_F_PARTIAL_IO;
			return io_setup_async_msg(req, kmsg, issue_flags);
		}
		if (ret == -ERESTARTSYS)
			ret = -EINTR;
		req_set_fail(req);
	}
	/* fast path, check for non-NULL to avoid function call */
	if (kmsg->free_iov)
		kfree(kmsg->free_iov);
	req->flags &= ~REQ_F_NEED_CLEANUP;
	io_netmsg_recycle(req, issue_flags);
	if (ret >= 0)
		ret += sr->done_io;
	else if (sr->done_io)
		ret = sr->done_io;
	io_req_set_res(req, ret, 0);
	return IOU_OK;
}

int io_send(struct io_kiocb *req, unsigned int issue_flags)
{
	struct sockaddr_storage __address;
	struct io_sr_msg *sr = io_kiocb_to_cmd(req, struct io_sr_msg);
	struct msghdr msg;
	struct iovec iov;
	struct socket *sock;
	unsigned flags;
	int min_ret = 0;
	int ret;

	msg.msg_name = NULL;
	msg.msg_control = NULL;
	msg.msg_controllen = 0;
	msg.msg_namelen = 0;
	msg.msg_ubuf = NULL;

	if (sr->addr) {
		if (req_has_async_data(req)) {
			struct io_async_msghdr *io = req->async_data;

			msg.msg_name = &io->addr;
		} else {
			ret = move_addr_to_kernel(sr->addr, sr->addr_len, &__address);
			if (unlikely(ret < 0))
				return ret;
			msg.msg_name = (struct sockaddr *)&__address;
		}
		msg.msg_namelen = sr->addr_len;
	}

	if (!(req->flags & REQ_F_POLLED) &&
	    (sr->flags & IORING_RECVSEND_POLL_FIRST))
		return io_setup_async_addr(req, &__address, issue_flags);

	sock = sock_from_file(req->file);
	if (unlikely(!sock))
		return -ENOTSOCK;

	ret = import_single_range(WRITE, sr->buf, sr->len, &iov, &msg.msg_iter);
	if (unlikely(ret))
		return ret;

	flags = sr->msg_flags;
	if (issue_flags & IO_URING_F_NONBLOCK)
		flags |= MSG_DONTWAIT;
	if (flags & MSG_WAITALL)
		min_ret = iov_iter_count(&msg.msg_iter);

	msg.msg_flags = flags;
	ret = sock_sendmsg(sock, &msg);
	if (ret < min_ret) {
		if (ret == -EAGAIN && (issue_flags & IO_URING_F_NONBLOCK))
			return io_setup_async_addr(req, &__address, issue_flags);

		if (ret > 0 && io_net_retry(sock, flags)) {
			sr->len -= ret;
			sr->buf += ret;
			sr->done_io += ret;
			req->flags |= REQ_F_PARTIAL_IO;
			return io_setup_async_addr(req, &__address, issue_flags);
		}
		if (ret == -ERESTARTSYS)
			ret = -EINTR;
		req_set_fail(req);
	}
	if (ret >= 0)
		ret += sr->done_io;
	else if (sr->done_io)
		ret = sr->done_io;
	io_req_set_res(req, ret, 0);
	return IOU_OK;
}

static bool io_recvmsg_multishot_overflow(struct io_async_msghdr *iomsg)
{
	int hdr;

	if (iomsg->namelen < 0)
		return true;
	if (check_add_overflow((int)sizeof(struct io_uring_recvmsg_out),
			       iomsg->namelen, &hdr))
		return true;
	if (check_add_overflow(hdr, (int)iomsg->controllen, &hdr))
		return true;

	return false;
}

static int __io_recvmsg_copy_hdr(struct io_kiocb *req,
				 struct io_async_msghdr *iomsg)
{
	struct io_sr_msg *sr = io_kiocb_to_cmd(req, struct io_sr_msg);
	struct user_msghdr msg;
	int ret;

	if (copy_from_user(&msg, sr->umsg, sizeof(*sr->umsg)))
		return -EFAULT;

	ret = __copy_msghdr(&iomsg->msg, &msg, &iomsg->uaddr);
	if (ret)
		return ret;

	if (req->flags & REQ_F_BUFFER_SELECT) {
		if (msg.msg_iovlen == 0) {
			sr->len = iomsg->fast_iov[0].iov_len = 0;
			iomsg->fast_iov[0].iov_base = NULL;
			iomsg->free_iov = NULL;
		} else if (msg.msg_iovlen > 1) {
			return -EINVAL;
		} else {
			if (copy_from_user(iomsg->fast_iov, msg.msg_iov, sizeof(*msg.msg_iov)))
				return -EFAULT;
			sr->len = iomsg->fast_iov[0].iov_len;
			iomsg->free_iov = NULL;
		}

		if (req->flags & REQ_F_APOLL_MULTISHOT) {
			iomsg->namelen = msg.msg_namelen;
			iomsg->controllen = msg.msg_controllen;
			if (io_recvmsg_multishot_overflow(iomsg))
				return -EOVERFLOW;
		}
	} else {
		iomsg->free_iov = iomsg->fast_iov;
		ret = __import_iovec(READ, msg.msg_iov, msg.msg_iovlen, UIO_FASTIOV,
				     &iomsg->free_iov, &iomsg->msg.msg_iter,
				     false);
		if (ret > 0)
			ret = 0;
	}

	return ret;
}

#ifdef CONFIG_COMPAT
static int __io_compat_recvmsg_copy_hdr(struct io_kiocb *req,
					struct io_async_msghdr *iomsg)
{
	struct io_sr_msg *sr = io_kiocb_to_cmd(req, struct io_sr_msg);
	struct compat_msghdr msg;
	struct compat_iovec __user *uiov;
	int ret;

	if (copy_from_user(&msg, sr->umsg_compat, sizeof(msg)))
		return -EFAULT;

	ret = __get_compat_msghdr(&iomsg->msg, &msg, &iomsg->uaddr);
	if (ret)
		return ret;

	uiov = compat_ptr(msg.msg_iov);
	if (req->flags & REQ_F_BUFFER_SELECT) {
		compat_ssize_t clen;

		iomsg->free_iov = NULL;
		if (msg.msg_iovlen == 0) {
			sr->len = 0;
		} else if (msg.msg_iovlen > 1) {
			return -EINVAL;
		} else {
			if (!access_ok(uiov, sizeof(*uiov)))
				return -EFAULT;
			if (__get_user(clen, &uiov->iov_len))
				return -EFAULT;
			if (clen < 0)
				return -EINVAL;
			sr->len = clen;
		}

		if (req->flags & REQ_F_APOLL_MULTISHOT) {
			iomsg->namelen = msg.msg_namelen;
			iomsg->controllen = msg.msg_controllen;
			if (io_recvmsg_multishot_overflow(iomsg))
				return -EOVERFLOW;
		}
	} else {
		iomsg->free_iov = iomsg->fast_iov;
		ret = __import_iovec(READ, (struct iovec __user *)uiov, msg.msg_iovlen,
				   UIO_FASTIOV, &iomsg->free_iov,
				   &iomsg->msg.msg_iter, true);
		if (ret < 0)
			return ret;
	}

	return 0;
}
#endif

static int io_recvmsg_copy_hdr(struct io_kiocb *req,
			       struct io_async_msghdr *iomsg)
{
	iomsg->msg.msg_name = &iomsg->addr;

#ifdef CONFIG_COMPAT
	if (req->ctx->compat)
		return __io_compat_recvmsg_copy_hdr(req, iomsg);
#endif

	return __io_recvmsg_copy_hdr(req, iomsg);
}

int io_recvmsg_prep_async(struct io_kiocb *req)
{
	int ret;

	if (!io_msg_alloc_async_prep(req))
		return -ENOMEM;
	ret = io_recvmsg_copy_hdr(req, req->async_data);
	if (!ret)
		req->flags |= REQ_F_NEED_CLEANUP;
	return ret;
}

#define RECVMSG_FLAGS (IORING_RECVSEND_POLL_FIRST | IORING_RECV_MULTISHOT)

int io_recvmsg_prep(struct io_kiocb *req, const struct io_uring_sqe *sqe)
{
	struct io_sr_msg *sr = io_kiocb_to_cmd(req, struct io_sr_msg);

	if (unlikely(sqe->file_index || sqe->addr2))
		return -EINVAL;

	sr->umsg = u64_to_user_ptr(READ_ONCE(sqe->addr));
	sr->len = READ_ONCE(sqe->len);
	sr->flags = READ_ONCE(sqe->ioprio);
	if (sr->flags & ~(RECVMSG_FLAGS))
		return -EINVAL;
	sr->msg_flags = READ_ONCE(sqe->msg_flags) | MSG_NOSIGNAL;
	if (sr->msg_flags & MSG_DONTWAIT)
		req->flags |= REQ_F_NOWAIT;
	if (sr->msg_flags & MSG_ERRQUEUE)
		req->flags |= REQ_F_CLEAR_POLLIN;
	if (sr->flags & IORING_RECV_MULTISHOT) {
		if (!(req->flags & REQ_F_BUFFER_SELECT))
			return -EINVAL;
		if (sr->msg_flags & MSG_WAITALL)
			return -EINVAL;
		if (req->opcode == IORING_OP_RECV && sr->len)
			return -EINVAL;
		req->flags |= REQ_F_APOLL_MULTISHOT;
	}

#ifdef CONFIG_COMPAT
	if (req->ctx->compat)
		sr->msg_flags |= MSG_CMSG_COMPAT;
#endif
	sr->done_io = 0;
	return 0;
}

static inline void io_recv_prep_retry(struct io_kiocb *req)
{
	struct io_sr_msg *sr = io_kiocb_to_cmd(req, struct io_sr_msg);

	sr->done_io = 0;
	sr->len = 0; /* get from the provided buffer */
}

/*
 * Finishes io_recv and io_recvmsg.
 *
 * Returns true if it is actually finished, or false if it should run
 * again (for multishot).
 */
static inline bool io_recv_finish(struct io_kiocb *req, int *ret,
				  unsigned int cflags, bool mshot_finished,
				  unsigned issue_flags)
{
	if (!(req->flags & REQ_F_APOLL_MULTISHOT)) {
		io_req_set_res(req, *ret, cflags);
		*ret = IOU_OK;
		return true;
	}

	if (!mshot_finished) {
		if (io_post_aux_cqe(req->ctx, req->cqe.user_data, *ret,
				    cflags | IORING_CQE_F_MORE, false)) {
			io_recv_prep_retry(req);
			return false;
		}
		/*
		 * Otherwise stop multishot but use the current result.
		 * Probably will end up going into overflow, but this means
		 * we cannot trust the ordering anymore
		 */
	}

	io_req_set_res(req, *ret, cflags);

	if (issue_flags & IO_URING_F_MULTISHOT)
		*ret = IOU_STOP_MULTISHOT;
	else
		*ret = IOU_OK;
	return true;
}

static int io_recvmsg_prep_multishot(struct io_async_msghdr *kmsg,
				     struct io_sr_msg *sr, void __user **buf,
				     size_t *len)
{
	unsigned long ubuf = (unsigned long) *buf;
	unsigned long hdr;

	hdr = sizeof(struct io_uring_recvmsg_out) + kmsg->namelen +
		kmsg->controllen;
	if (*len < hdr)
		return -EFAULT;

	if (kmsg->controllen) {
		unsigned long control = ubuf + hdr - kmsg->controllen;

		kmsg->msg.msg_control_user = (void __user *) control;
		kmsg->msg.msg_controllen = kmsg->controllen;
	}

	sr->buf = *buf; /* stash for later copy */
	*buf = (void __user *) (ubuf + hdr);
	kmsg->payloadlen = *len = *len - hdr;
	return 0;
}

struct io_recvmsg_multishot_hdr {
	struct io_uring_recvmsg_out msg;
	struct sockaddr_storage addr;
};

static int io_recvmsg_multishot(struct socket *sock, struct io_sr_msg *io,
				struct io_async_msghdr *kmsg,
				unsigned int flags, bool *finished)
{
	int err;
	int copy_len;
	struct io_recvmsg_multishot_hdr hdr;

	if (kmsg->namelen)
		kmsg->msg.msg_name = &hdr.addr;
	kmsg->msg.msg_flags = flags & (MSG_CMSG_CLOEXEC|MSG_CMSG_COMPAT);
	kmsg->msg.msg_namelen = 0;

	if (sock->file->f_flags & O_NONBLOCK)
		flags |= MSG_DONTWAIT;

	err = sock_recvmsg(sock, &kmsg->msg, flags);
	*finished = err <= 0;
	if (err < 0)
		return err;

	hdr.msg = (struct io_uring_recvmsg_out) {
		.controllen = kmsg->controllen - kmsg->msg.msg_controllen,
		.flags = kmsg->msg.msg_flags & ~MSG_CMSG_COMPAT
	};

	hdr.msg.payloadlen = err;
	if (err > kmsg->payloadlen)
		err = kmsg->payloadlen;

	copy_len = sizeof(struct io_uring_recvmsg_out);
	if (kmsg->msg.msg_namelen > kmsg->namelen)
		copy_len += kmsg->namelen;
	else
		copy_len += kmsg->msg.msg_namelen;

	/*
	 *      "fromlen shall refer to the value before truncation.."
	 *                      1003.1g
	 */
	hdr.msg.namelen = kmsg->msg.msg_namelen;

	/* ensure that there is no gap between hdr and sockaddr_storage */
	BUILD_BUG_ON(offsetof(struct io_recvmsg_multishot_hdr, addr) !=
		     sizeof(struct io_uring_recvmsg_out));
	if (copy_to_user(io->buf, &hdr, copy_len)) {
		*finished = true;
		return -EFAULT;
	}

	return sizeof(struct io_uring_recvmsg_out) + kmsg->namelen +
			kmsg->controllen + err;
}

int io_recvmsg(struct io_kiocb *req, unsigned int issue_flags)
{
	struct io_sr_msg *sr = io_kiocb_to_cmd(req, struct io_sr_msg);
	struct io_async_msghdr iomsg, *kmsg;
	struct socket *sock;
	unsigned int cflags;
	unsigned flags;
	int ret, min_ret = 0;
	bool force_nonblock = issue_flags & IO_URING_F_NONBLOCK;
	bool mshot_finished = true;

	sock = sock_from_file(req->file);
	if (unlikely(!sock))
		return -ENOTSOCK;

	if (req_has_async_data(req)) {
		kmsg = req->async_data;
	} else {
		ret = io_recvmsg_copy_hdr(req, &iomsg);
		if (ret)
			return ret;
		kmsg = &iomsg;
	}

	if (!(req->flags & REQ_F_POLLED) &&
	    (sr->flags & IORING_RECVSEND_POLL_FIRST))
		return io_setup_async_msg(req, kmsg, issue_flags);

retry_multishot:
	if (io_do_buffer_select(req)) {
		void __user *buf;
		size_t len = sr->len;

		buf = io_buffer_select(req, &len, issue_flags);
		if (!buf)
			return -ENOBUFS;

		if (req->flags & REQ_F_APOLL_MULTISHOT) {
			ret = io_recvmsg_prep_multishot(kmsg, sr, &buf, &len);
			if (ret) {
				io_kbuf_recycle(req, issue_flags);
				return ret;
			}
		}

		kmsg->fast_iov[0].iov_base = buf;
		kmsg->fast_iov[0].iov_len = len;
		iov_iter_init(&kmsg->msg.msg_iter, READ, kmsg->fast_iov, 1,
				len);
	}

	flags = sr->msg_flags;
	if (force_nonblock)
		flags |= MSG_DONTWAIT;
	if (flags & MSG_WAITALL)
		min_ret = iov_iter_count(&kmsg->msg.msg_iter);

	kmsg->msg.msg_get_inq = 1;
	if (req->flags & REQ_F_APOLL_MULTISHOT)
		ret = io_recvmsg_multishot(sock, sr, kmsg, flags,
					   &mshot_finished);
	else
		ret = __sys_recvmsg_sock(sock, &kmsg->msg, sr->umsg,
					 kmsg->uaddr, flags);

	if (ret < min_ret) {
		if (ret == -EAGAIN && force_nonblock) {
			ret = io_setup_async_msg(req, kmsg, issue_flags);
			if (ret == -EAGAIN && (issue_flags & IO_URING_F_MULTISHOT)) {
				io_kbuf_recycle(req, issue_flags);
				return IOU_ISSUE_SKIP_COMPLETE;
			}
			return ret;
		}
		if (ret > 0 && io_net_retry(sock, flags)) {
			sr->done_io += ret;
			req->flags |= REQ_F_PARTIAL_IO;
			return io_setup_async_msg(req, kmsg, issue_flags);
		}
		if (ret == -ERESTARTSYS)
			ret = -EINTR;
		req_set_fail(req);
	} else if ((flags & MSG_WAITALL) && (kmsg->msg.msg_flags & (MSG_TRUNC | MSG_CTRUNC))) {
		req_set_fail(req);
	}

	if (ret > 0)
		ret += sr->done_io;
	else if (sr->done_io)
		ret = sr->done_io;
	else
		io_kbuf_recycle(req, issue_flags);

	cflags = io_put_kbuf(req, issue_flags);
	if (kmsg->msg.msg_inq)
		cflags |= IORING_CQE_F_SOCK_NONEMPTY;

	if (!io_recv_finish(req, &ret, cflags, mshot_finished, issue_flags))
		goto retry_multishot;

	if (mshot_finished) {
		/* fast path, check for non-NULL to avoid function call */
		if (kmsg->free_iov)
			kfree(kmsg->free_iov);
		io_netmsg_recycle(req, issue_flags);
		req->flags &= ~REQ_F_NEED_CLEANUP;
	}

	return ret;
}

int io_recv(struct io_kiocb *req, unsigned int issue_flags)
{
	struct io_sr_msg *sr = io_kiocb_to_cmd(req, struct io_sr_msg);
	struct msghdr msg;
	struct socket *sock;
	struct iovec iov;
	unsigned int cflags;
	unsigned flags;
	int ret, min_ret = 0;
	bool force_nonblock = issue_flags & IO_URING_F_NONBLOCK;
	size_t len = sr->len;

	if (!(req->flags & REQ_F_POLLED) &&
	    (sr->flags & IORING_RECVSEND_POLL_FIRST))
		return -EAGAIN;

	sock = sock_from_file(req->file);
	if (unlikely(!sock))
		return -ENOTSOCK;

retry_multishot:
	if (io_do_buffer_select(req)) {
		void __user *buf;

		buf = io_buffer_select(req, &len, issue_flags);
		if (!buf)
			return -ENOBUFS;
		sr->buf = buf;
	}

	ret = import_single_range(READ, sr->buf, len, &iov, &msg.msg_iter);
	if (unlikely(ret))
		goto out_free;

	msg.msg_name = NULL;
	msg.msg_namelen = 0;
	msg.msg_control = NULL;
	msg.msg_get_inq = 1;
	msg.msg_flags = 0;
	msg.msg_controllen = 0;
	msg.msg_iocb = NULL;
	msg.msg_ubuf = NULL;

	flags = sr->msg_flags;
	if (force_nonblock)
		flags |= MSG_DONTWAIT;
	if (flags & MSG_WAITALL)
		min_ret = iov_iter_count(&msg.msg_iter);

	ret = sock_recvmsg(sock, &msg, flags);
	if (ret < min_ret) {
		if (ret == -EAGAIN && force_nonblock) {
			if (issue_flags & IO_URING_F_MULTISHOT) {
				io_kbuf_recycle(req, issue_flags);
				return IOU_ISSUE_SKIP_COMPLETE;
			}

			return -EAGAIN;
		}
		if (ret > 0 && io_net_retry(sock, flags)) {
			sr->len -= ret;
			sr->buf += ret;
			sr->done_io += ret;
			req->flags |= REQ_F_PARTIAL_IO;
			return -EAGAIN;
		}
		if (ret == -ERESTARTSYS)
			ret = -EINTR;
		req_set_fail(req);
	} else if ((flags & MSG_WAITALL) && (msg.msg_flags & (MSG_TRUNC | MSG_CTRUNC))) {
out_free:
		req_set_fail(req);
	}

	if (ret > 0)
		ret += sr->done_io;
	else if (sr->done_io)
		ret = sr->done_io;
	else
		io_kbuf_recycle(req, issue_flags);

	cflags = io_put_kbuf(req, issue_flags);
	if (msg.msg_inq)
		cflags |= IORING_CQE_F_SOCK_NONEMPTY;

	if (!io_recv_finish(req, &ret, cflags, ret <= 0, issue_flags))
		goto retry_multishot;

	return ret;
}

void io_send_zc_cleanup(struct io_kiocb *req)
{
	struct io_sr_msg *zc = io_kiocb_to_cmd(req, struct io_sr_msg);
<<<<<<< HEAD

	io_notif_flush(zc->notif);
	zc->notif = NULL;
=======
	struct io_async_msghdr *io;

	if (req_has_async_data(req)) {
		io = req->async_data;
		/* might be ->fast_iov if *msg_copy_hdr failed */
		if (io->free_iov != io->fast_iov)
			kfree(io->free_iov);
	}
	if (zc->notif) {
		io_notif_flush(zc->notif);
		zc->notif = NULL;
	}
>>>>>>> 2cb8e624
}

int io_send_zc_prep(struct io_kiocb *req, const struct io_uring_sqe *sqe)
{
	struct io_sr_msg *zc = io_kiocb_to_cmd(req, struct io_sr_msg);
	struct io_ring_ctx *ctx = req->ctx;
	struct io_kiocb *notif;

	if (unlikely(READ_ONCE(sqe->__pad2[0]) || READ_ONCE(sqe->addr3)))
		return -EINVAL;
	/* we don't support IOSQE_CQE_SKIP_SUCCESS just yet */
	if (req->flags & REQ_F_CQE_SKIP)
		return -EINVAL;

	zc->flags = READ_ONCE(sqe->ioprio);
	if (zc->flags & ~(IORING_RECVSEND_POLL_FIRST |
			  IORING_RECVSEND_FIXED_BUF |
			  IORING_SEND_ZC_REPORT_USAGE))
		return -EINVAL;
	notif = zc->notif = io_alloc_notif(ctx);
	if (!notif)
		return -ENOMEM;
	notif->cqe.user_data = req->cqe.user_data;
	notif->cqe.res = 0;
	notif->cqe.flags = IORING_CQE_F_NOTIF;
	req->flags |= REQ_F_NEED_CLEANUP;
	if (zc->flags & IORING_RECVSEND_FIXED_BUF) {
		unsigned idx = READ_ONCE(sqe->buf_index);

		if (unlikely(idx >= ctx->nr_user_bufs))
			return -EFAULT;
		idx = array_index_nospec(idx, ctx->nr_user_bufs);
		req->imu = READ_ONCE(ctx->user_bufs[idx]);
		io_req_set_rsrc_node(notif, ctx, 0);
	}
	if (zc->flags & IORING_SEND_ZC_REPORT_USAGE) {
		io_notif_to_data(notif)->zc_report = true;
	}

	if (req->opcode == IORING_OP_SEND_ZC) {
		if (READ_ONCE(sqe->__pad3[0]))
			return -EINVAL;
		zc->addr = u64_to_user_ptr(READ_ONCE(sqe->addr2));
		zc->addr_len = READ_ONCE(sqe->addr_len);
	} else {
		if (unlikely(sqe->addr2 || sqe->file_index))
			return -EINVAL;
		if (unlikely(zc->flags & IORING_RECVSEND_FIXED_BUF))
			return -EINVAL;
	}

	zc->buf = u64_to_user_ptr(READ_ONCE(sqe->addr));
	zc->len = READ_ONCE(sqe->len);
	zc->msg_flags = READ_ONCE(sqe->msg_flags) | MSG_NOSIGNAL;
	if (zc->msg_flags & MSG_DONTWAIT)
		req->flags |= REQ_F_NOWAIT;

	zc->done_io = 0;

#ifdef CONFIG_COMPAT
	if (req->ctx->compat)
		zc->msg_flags |= MSG_CMSG_COMPAT;
#endif
	return 0;
}

static int io_sg_from_iter_iovec(struct sock *sk, struct sk_buff *skb,
				 struct iov_iter *from, size_t length)
{
	skb_zcopy_downgrade_managed(skb);
	return __zerocopy_sg_from_iter(NULL, sk, skb, from, length);
}

static int io_sg_from_iter(struct sock *sk, struct sk_buff *skb,
			   struct iov_iter *from, size_t length)
{
	struct skb_shared_info *shinfo = skb_shinfo(skb);
	int frag = shinfo->nr_frags;
	int ret = 0;
	struct bvec_iter bi;
	ssize_t copied = 0;
	unsigned long truesize = 0;

	if (!frag)
		shinfo->flags |= SKBFL_MANAGED_FRAG_REFS;
	else if (unlikely(!skb_zcopy_managed(skb)))
		return __zerocopy_sg_from_iter(NULL, sk, skb, from, length);

	bi.bi_size = min(from->count, length);
	bi.bi_bvec_done = from->iov_offset;
	bi.bi_idx = 0;

	while (bi.bi_size && frag < MAX_SKB_FRAGS) {
		struct bio_vec v = mp_bvec_iter_bvec(from->bvec, bi);

		copied += v.bv_len;
		truesize += PAGE_ALIGN(v.bv_len + v.bv_offset);
		__skb_fill_page_desc_noacc(shinfo, frag++, v.bv_page,
					   v.bv_offset, v.bv_len);
		bvec_iter_advance_single(from->bvec, &bi, v.bv_len);
	}
	if (bi.bi_size)
		ret = -EMSGSIZE;

	shinfo->nr_frags = frag;
	from->bvec += bi.bi_idx;
	from->nr_segs -= bi.bi_idx;
	from->count -= copied;
	from->iov_offset = bi.bi_bvec_done;

	skb->data_len += copied;
	skb->len += copied;
	skb->truesize += truesize;

	if (sk && sk->sk_type == SOCK_STREAM) {
		sk_wmem_queued_add(sk, truesize);
		if (!skb_zcopy_pure(skb))
			sk_mem_charge(sk, truesize);
	} else {
		refcount_add(truesize, &skb->sk->sk_wmem_alloc);
	}
	return ret;
}

int io_send_zc(struct io_kiocb *req, unsigned int issue_flags)
{
<<<<<<< HEAD
	struct sockaddr_storage __address, *addr = NULL;
=======
	struct sockaddr_storage __address;
>>>>>>> 2cb8e624
	struct io_sr_msg *zc = io_kiocb_to_cmd(req, struct io_sr_msg);
	struct msghdr msg;
	struct iovec iov;
	struct socket *sock;
	unsigned msg_flags;
	int ret, min_ret = 0;

	sock = sock_from_file(req->file);
	if (unlikely(!sock))
		return -ENOTSOCK;
	if (!test_bit(SOCK_SUPPORT_ZC, &sock->flags))
		return -EOPNOTSUPP;

	msg.msg_name = NULL;
	msg.msg_control = NULL;
	msg.msg_controllen = 0;
	msg.msg_namelen = 0;

	if (zc->addr) {
		if (req_has_async_data(req)) {
			struct io_async_msghdr *io = req->async_data;

			msg.msg_name = &io->addr;
		} else {
			ret = move_addr_to_kernel(zc->addr, zc->addr_len, &__address);
			if (unlikely(ret < 0))
				return ret;
			msg.msg_name = (struct sockaddr *)&__address;
		}
		msg.msg_namelen = zc->addr_len;
	}

	if (!(req->flags & REQ_F_POLLED) &&
	    (zc->flags & IORING_RECVSEND_POLL_FIRST))
		return io_setup_async_addr(req, &__address, issue_flags);

	if (zc->flags & IORING_RECVSEND_FIXED_BUF) {
		ret = io_import_fixed(WRITE, &msg.msg_iter, req->imu,
					(u64)(uintptr_t)zc->buf, zc->len);
		if (unlikely(ret))
			return ret;
		msg.sg_from_iter = io_sg_from_iter;
	} else {
		ret = import_single_range(WRITE, zc->buf, zc->len, &iov,
					  &msg.msg_iter);
		if (unlikely(ret))
			return ret;
		ret = io_notif_account_mem(zc->notif, zc->len);
		if (unlikely(ret))
			return ret;
		msg.sg_from_iter = io_sg_from_iter_iovec;
	}

	msg_flags = zc->msg_flags | MSG_ZEROCOPY;
	if (issue_flags & IO_URING_F_NONBLOCK)
		msg_flags |= MSG_DONTWAIT;
	if (msg_flags & MSG_WAITALL)
		min_ret = iov_iter_count(&msg.msg_iter);

	msg.msg_flags = msg_flags;
	msg.msg_ubuf = &io_notif_to_data(zc->notif)->uarg;
	ret = sock_sendmsg(sock, &msg);

	if (unlikely(ret < min_ret)) {
		if (ret == -EAGAIN && (issue_flags & IO_URING_F_NONBLOCK))
			return io_setup_async_addr(req, &__address, issue_flags);

		if (ret > 0 && io_net_retry(sock, msg.msg_flags)) {
			zc->len -= ret;
			zc->buf += ret;
			zc->done_io += ret;
			req->flags |= REQ_F_PARTIAL_IO;
			return io_setup_async_addr(req, &__address, issue_flags);
		}
		if (ret == -ERESTARTSYS)
			ret = -EINTR;
		req_set_fail(req);
	}

	if (ret >= 0)
		ret += zc->done_io;
	else if (zc->done_io)
		ret = zc->done_io;

	/*
	 * If we're in io-wq we can't rely on tw ordering guarantees, defer
	 * flushing notif to io_send_zc_cleanup()
	 */
	if (!(issue_flags & IO_URING_F_UNLOCKED)) {
		io_notif_flush(zc->notif);
		req->flags &= ~REQ_F_NEED_CLEANUP;
	}
	io_req_set_res(req, ret, IORING_CQE_F_MORE);
	return IOU_OK;
}

<<<<<<< HEAD
void io_sendrecv_fail(struct io_kiocb *req)
{
	struct io_sr_msg *sr = io_kiocb_to_cmd(req, struct io_sr_msg);
	int res = req->cqe.res;

	if (req->flags & REQ_F_PARTIAL_IO)
		res = sr->done_io;
	io_req_set_res(req, res, req->cqe.flags);
}

void io_send_zc_fail(struct io_kiocb *req)
=======
int io_sendmsg_zc(struct io_kiocb *req, unsigned int issue_flags)
{
	struct io_sr_msg *sr = io_kiocb_to_cmd(req, struct io_sr_msg);
	struct io_async_msghdr iomsg, *kmsg;
	struct socket *sock;
	unsigned flags;
	int ret, min_ret = 0;

	sock = sock_from_file(req->file);
	if (unlikely(!sock))
		return -ENOTSOCK;
	if (!test_bit(SOCK_SUPPORT_ZC, &sock->flags))
		return -EOPNOTSUPP;

	if (req_has_async_data(req)) {
		kmsg = req->async_data;
	} else {
		ret = io_sendmsg_copy_hdr(req, &iomsg);
		if (ret)
			return ret;
		kmsg = &iomsg;
	}

	if (!(req->flags & REQ_F_POLLED) &&
	    (sr->flags & IORING_RECVSEND_POLL_FIRST))
		return io_setup_async_msg(req, kmsg, issue_flags);

	flags = sr->msg_flags | MSG_ZEROCOPY;
	if (issue_flags & IO_URING_F_NONBLOCK)
		flags |= MSG_DONTWAIT;
	if (flags & MSG_WAITALL)
		min_ret = iov_iter_count(&kmsg->msg.msg_iter);

	kmsg->msg.msg_ubuf = &io_notif_to_data(sr->notif)->uarg;
	kmsg->msg.sg_from_iter = io_sg_from_iter_iovec;
	ret = __sys_sendmsg_sock(sock, &kmsg->msg, flags);

	if (unlikely(ret < min_ret)) {
		if (ret == -EAGAIN && (issue_flags & IO_URING_F_NONBLOCK))
			return io_setup_async_msg(req, kmsg, issue_flags);

		if (ret > 0 && io_net_retry(sock, flags)) {
			sr->done_io += ret;
			req->flags |= REQ_F_PARTIAL_IO;
			return io_setup_async_msg(req, kmsg, issue_flags);
		}
		if (ret == -ERESTARTSYS)
			ret = -EINTR;
		req_set_fail(req);
	}
	/* fast path, check for non-NULL to avoid function call */
	if (kmsg->free_iov) {
		kfree(kmsg->free_iov);
		kmsg->free_iov = NULL;
	}

	io_netmsg_recycle(req, issue_flags);
	if (ret >= 0)
		ret += sr->done_io;
	else if (sr->done_io)
		ret = sr->done_io;

	/*
	 * If we're in io-wq we can't rely on tw ordering guarantees, defer
	 * flushing notif to io_send_zc_cleanup()
	 */
	if (!(issue_flags & IO_URING_F_UNLOCKED)) {
		io_notif_flush(sr->notif);
		req->flags &= ~REQ_F_NEED_CLEANUP;
	}
	io_req_set_res(req, ret, IORING_CQE_F_MORE);
	return IOU_OK;
}

void io_sendrecv_fail(struct io_kiocb *req)
>>>>>>> 2cb8e624
{
	struct io_sr_msg *sr = io_kiocb_to_cmd(req, struct io_sr_msg);

	if (req->flags & REQ_F_PARTIAL_IO)
		req->cqe.res = sr->done_io;
<<<<<<< HEAD
	if (req->flags & REQ_F_NEED_CLEANUP)
=======

	if ((req->flags & REQ_F_NEED_CLEANUP) &&
	    (req->opcode == IORING_OP_SEND_ZC || req->opcode == IORING_OP_SENDMSG_ZC))
>>>>>>> 2cb8e624
		req->cqe.flags |= IORING_CQE_F_MORE;
}

int io_accept_prep(struct io_kiocb *req, const struct io_uring_sqe *sqe)
{
	struct io_accept *accept = io_kiocb_to_cmd(req, struct io_accept);
	unsigned flags;

	if (sqe->len || sqe->buf_index)
		return -EINVAL;

	accept->addr = u64_to_user_ptr(READ_ONCE(sqe->addr));
	accept->addr_len = u64_to_user_ptr(READ_ONCE(sqe->addr2));
	accept->flags = READ_ONCE(sqe->accept_flags);
	accept->nofile = rlimit(RLIMIT_NOFILE);
	flags = READ_ONCE(sqe->ioprio);
	if (flags & ~IORING_ACCEPT_MULTISHOT)
		return -EINVAL;

	accept->file_slot = READ_ONCE(sqe->file_index);
	if (accept->file_slot) {
		if (accept->flags & SOCK_CLOEXEC)
			return -EINVAL;
		if (flags & IORING_ACCEPT_MULTISHOT &&
		    accept->file_slot != IORING_FILE_INDEX_ALLOC)
			return -EINVAL;
	}
	if (accept->flags & ~(SOCK_CLOEXEC | SOCK_NONBLOCK))
		return -EINVAL;
	if (SOCK_NONBLOCK != O_NONBLOCK && (accept->flags & SOCK_NONBLOCK))
		accept->flags = (accept->flags & ~SOCK_NONBLOCK) | O_NONBLOCK;
	if (flags & IORING_ACCEPT_MULTISHOT)
		req->flags |= REQ_F_APOLL_MULTISHOT;
	return 0;
}

int io_accept(struct io_kiocb *req, unsigned int issue_flags)
{
	struct io_ring_ctx *ctx = req->ctx;
	struct io_accept *accept = io_kiocb_to_cmd(req, struct io_accept);
	bool force_nonblock = issue_flags & IO_URING_F_NONBLOCK;
	unsigned int file_flags = force_nonblock ? O_NONBLOCK : 0;
	bool fixed = !!accept->file_slot;
	struct file *file;
	int ret, fd;

retry:
	if (!fixed) {
		fd = __get_unused_fd_flags(accept->flags, accept->nofile);
		if (unlikely(fd < 0))
			return fd;
	}
	file = do_accept(req->file, file_flags, accept->addr, accept->addr_len,
			 accept->flags);
	if (IS_ERR(file)) {
		if (!fixed)
			put_unused_fd(fd);
		ret = PTR_ERR(file);
		if (ret == -EAGAIN && force_nonblock) {
			/*
			 * if it's multishot and polled, we don't need to
			 * return EAGAIN to arm the poll infra since it
			 * has already been done
			 */
			if (issue_flags & IO_URING_F_MULTISHOT)
				ret = IOU_ISSUE_SKIP_COMPLETE;
			return ret;
		}
		if (ret == -ERESTARTSYS)
			ret = -EINTR;
		req_set_fail(req);
	} else if (!fixed) {
		fd_install(fd, file);
		ret = fd;
	} else {
		ret = io_fixed_fd_install(req, issue_flags, file,
						accept->file_slot);
	}

	if (!(req->flags & REQ_F_APOLL_MULTISHOT)) {
		io_req_set_res(req, ret, 0);
		return IOU_OK;
	}

	if (ret >= 0 &&
	    io_post_aux_cqe(ctx, req->cqe.user_data, ret, IORING_CQE_F_MORE, false))
		goto retry;

	io_req_set_res(req, ret, 0);
	return (issue_flags & IO_URING_F_MULTISHOT) ? IOU_STOP_MULTISHOT : IOU_OK;
}

int io_socket_prep(struct io_kiocb *req, const struct io_uring_sqe *sqe)
{
	struct io_socket *sock = io_kiocb_to_cmd(req, struct io_socket);

	if (sqe->addr || sqe->rw_flags || sqe->buf_index)
		return -EINVAL;

	sock->domain = READ_ONCE(sqe->fd);
	sock->type = READ_ONCE(sqe->off);
	sock->protocol = READ_ONCE(sqe->len);
	sock->file_slot = READ_ONCE(sqe->file_index);
	sock->nofile = rlimit(RLIMIT_NOFILE);

	sock->flags = sock->type & ~SOCK_TYPE_MASK;
	if (sock->file_slot && (sock->flags & SOCK_CLOEXEC))
		return -EINVAL;
	if (sock->flags & ~(SOCK_CLOEXEC | SOCK_NONBLOCK))
		return -EINVAL;
	return 0;
}

int io_socket(struct io_kiocb *req, unsigned int issue_flags)
{
	struct io_socket *sock = io_kiocb_to_cmd(req, struct io_socket);
	bool fixed = !!sock->file_slot;
	struct file *file;
	int ret, fd;

	if (!fixed) {
		fd = __get_unused_fd_flags(sock->flags, sock->nofile);
		if (unlikely(fd < 0))
			return fd;
	}
	file = __sys_socket_file(sock->domain, sock->type, sock->protocol);
	if (IS_ERR(file)) {
		if (!fixed)
			put_unused_fd(fd);
		ret = PTR_ERR(file);
		if (ret == -EAGAIN && (issue_flags & IO_URING_F_NONBLOCK))
			return -EAGAIN;
		if (ret == -ERESTARTSYS)
			ret = -EINTR;
		req_set_fail(req);
	} else if (!fixed) {
		fd_install(fd, file);
		ret = fd;
	} else {
		ret = io_fixed_fd_install(req, issue_flags, file,
					    sock->file_slot);
	}
	io_req_set_res(req, ret, 0);
	return IOU_OK;
}

int io_connect_prep_async(struct io_kiocb *req)
{
	struct io_async_connect *io = req->async_data;
	struct io_connect *conn = io_kiocb_to_cmd(req, struct io_connect);

	return move_addr_to_kernel(conn->addr, conn->addr_len, &io->address);
}

int io_connect_prep(struct io_kiocb *req, const struct io_uring_sqe *sqe)
{
	struct io_connect *conn = io_kiocb_to_cmd(req, struct io_connect);

	if (sqe->len || sqe->buf_index || sqe->rw_flags || sqe->splice_fd_in)
		return -EINVAL;

	conn->addr = u64_to_user_ptr(READ_ONCE(sqe->addr));
	conn->addr_len =  READ_ONCE(sqe->addr2);
	conn->in_progress = false;
	return 0;
}

int io_connect(struct io_kiocb *req, unsigned int issue_flags)
{
	struct io_connect *connect = io_kiocb_to_cmd(req, struct io_connect);
	struct io_async_connect __io, *io;
	unsigned file_flags;
	int ret;
	bool force_nonblock = issue_flags & IO_URING_F_NONBLOCK;

	if (connect->in_progress) {
		struct socket *socket;

		ret = -ENOTSOCK;
		socket = sock_from_file(req->file);
		if (socket)
			ret = sock_error(socket->sk);
		goto out;
	}

	if (req_has_async_data(req)) {
		io = req->async_data;
	} else {
		ret = move_addr_to_kernel(connect->addr,
						connect->addr_len,
						&__io.address);
		if (ret)
			goto out;
		io = &__io;
	}

	file_flags = force_nonblock ? O_NONBLOCK : 0;

	ret = __sys_connect_file(req->file, &io->address,
					connect->addr_len, file_flags);
	if ((ret == -EAGAIN || ret == -EINPROGRESS) && force_nonblock) {
		if (ret == -EINPROGRESS) {
			connect->in_progress = true;
		} else {
			if (req_has_async_data(req))
				return -EAGAIN;
			if (io_alloc_async_data(req)) {
				ret = -ENOMEM;
				goto out;
			}
			memcpy(req->async_data, &__io, sizeof(__io));
		}
		return -EAGAIN;
	}
	if (ret == -ERESTARTSYS)
		ret = -EINTR;
out:
	if (ret < 0)
		req_set_fail(req);
	io_req_set_res(req, ret, 0);
	return IOU_OK;
}

void io_netmsg_cache_free(struct io_cache_entry *entry)
{
	kfree(container_of(entry, struct io_async_msghdr, cache));
}
#endif<|MERGE_RESOLUTION|>--- conflicted
+++ resolved
@@ -60,16 +60,10 @@
 	unsigned			done_io;
 	unsigned			msg_flags;
 	u16				flags;
-<<<<<<< HEAD
-	/* used only for sendzc */
-	u16				addr_len;
-	void __user			*addr;
-=======
 	/* initialised and used only by !msg send variants */
 	u16				addr_len;
 	void __user			*addr;
 	/* used only for send zerocopy */
->>>>>>> 2cb8e624
 	struct io_kiocb 		*notif;
 };
 
@@ -916,11 +910,6 @@
 void io_send_zc_cleanup(struct io_kiocb *req)
 {
 	struct io_sr_msg *zc = io_kiocb_to_cmd(req, struct io_sr_msg);
-<<<<<<< HEAD
-
-	io_notif_flush(zc->notif);
-	zc->notif = NULL;
-=======
 	struct io_async_msghdr *io;
 
 	if (req_has_async_data(req)) {
@@ -933,7 +922,6 @@
 		io_notif_flush(zc->notif);
 		zc->notif = NULL;
 	}
->>>>>>> 2cb8e624
 }
 
 int io_send_zc_prep(struct io_kiocb *req, const struct io_uring_sqe *sqe)
@@ -1060,11 +1048,7 @@
 
 int io_send_zc(struct io_kiocb *req, unsigned int issue_flags)
 {
-<<<<<<< HEAD
-	struct sockaddr_storage __address, *addr = NULL;
-=======
 	struct sockaddr_storage __address;
->>>>>>> 2cb8e624
 	struct io_sr_msg *zc = io_kiocb_to_cmd(req, struct io_sr_msg);
 	struct msghdr msg;
 	struct iovec iov;
@@ -1161,19 +1145,6 @@
 	return IOU_OK;
 }
 
-<<<<<<< HEAD
-void io_sendrecv_fail(struct io_kiocb *req)
-{
-	struct io_sr_msg *sr = io_kiocb_to_cmd(req, struct io_sr_msg);
-	int res = req->cqe.res;
-
-	if (req->flags & REQ_F_PARTIAL_IO)
-		res = sr->done_io;
-	io_req_set_res(req, res, req->cqe.flags);
-}
-
-void io_send_zc_fail(struct io_kiocb *req)
-=======
 int io_sendmsg_zc(struct io_kiocb *req, unsigned int issue_flags)
 {
 	struct io_sr_msg *sr = io_kiocb_to_cmd(req, struct io_sr_msg);
@@ -1249,19 +1220,14 @@
 }
 
 void io_sendrecv_fail(struct io_kiocb *req)
->>>>>>> 2cb8e624
 {
 	struct io_sr_msg *sr = io_kiocb_to_cmd(req, struct io_sr_msg);
 
 	if (req->flags & REQ_F_PARTIAL_IO)
 		req->cqe.res = sr->done_io;
-<<<<<<< HEAD
-	if (req->flags & REQ_F_NEED_CLEANUP)
-=======
 
 	if ((req->flags & REQ_F_NEED_CLEANUP) &&
 	    (req->opcode == IORING_OP_SEND_ZC || req->opcode == IORING_OP_SENDMSG_ZC))
->>>>>>> 2cb8e624
 		req->cqe.flags |= IORING_CQE_F_MORE;
 }
 
