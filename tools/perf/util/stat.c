// SPDX-License-Identifier: GPL-2.0
#include <errno.h>
#include <inttypes.h>
#include <math.h>
#include <string.h>
#include "counts.h"
#include "cpumap.h"
#include "debug.h"
#include "header.h"
#include "stat.h"
#include "session.h"
#include "target.h"
#include "evlist.h"
#include "evsel.h"
#include "thread_map.h"
#include <linux/zalloc.h>

void update_stats(struct stats *stats, u64 val)
{
	double delta;

	stats->n++;
	delta = val - stats->mean;
	stats->mean += delta / stats->n;
	stats->M2 += delta*(val - stats->mean);

	if (val > stats->max)
		stats->max = val;

	if (val < stats->min)
		stats->min = val;
}

double avg_stats(struct stats *stats)
{
	return stats->mean;
}

/*
 * http://en.wikipedia.org/wiki/Algorithms_for_calculating_variance
 *
 *       (\Sum n_i^2) - ((\Sum n_i)^2)/n
 * s^2 = -------------------------------
 *                  n - 1
 *
 * http://en.wikipedia.org/wiki/Stddev
 *
 * The std dev of the mean is related to the std dev by:
 *
 *             s
 * s_mean = -------
 *          sqrt(n)
 *
 */
double stddev_stats(struct stats *stats)
{
	double variance, variance_mean;

	if (stats->n < 2)
		return 0.0;

	variance = stats->M2 / (stats->n - 1);
	variance_mean = variance / stats->n;

	return sqrt(variance_mean);
}

double rel_stddev_stats(double stddev, double avg)
{
	double pct = 0.0;

	if (avg)
		pct = 100.0 * stddev/avg;

	return pct;
}

bool __perf_evsel_stat__is(struct evsel *evsel,
			   enum perf_stat_evsel_id id)
{
	struct perf_stat_evsel *ps = evsel->stats;

	return ps->id == id;
}

#define ID(id, name) [PERF_STAT_EVSEL_ID__##id] = #name
static const char *id_str[PERF_STAT_EVSEL_ID__MAX] = {
	ID(NONE,		x),
	ID(CYCLES_IN_TX,	cpu/cycles-t/),
	ID(TRANSACTION_START,	cpu/tx-start/),
	ID(ELISION_START,	cpu/el-start/),
	ID(CYCLES_IN_TX_CP,	cpu/cycles-ct/),
	ID(TOPDOWN_TOTAL_SLOTS, topdown-total-slots),
	ID(TOPDOWN_SLOTS_ISSUED, topdown-slots-issued),
	ID(TOPDOWN_SLOTS_RETIRED, topdown-slots-retired),
	ID(TOPDOWN_FETCH_BUBBLES, topdown-fetch-bubbles),
	ID(TOPDOWN_RECOVERY_BUBBLES, topdown-recovery-bubbles),
	ID(TOPDOWN_RETIRING, topdown-retiring),
	ID(TOPDOWN_BAD_SPEC, topdown-bad-spec),
	ID(TOPDOWN_FE_BOUND, topdown-fe-bound),
	ID(TOPDOWN_BE_BOUND, topdown-be-bound),
	ID(SMI_NUM, msr/smi/),
	ID(APERF, msr/aperf/),
};
#undef ID

static void perf_stat_evsel_id_init(struct evsel *evsel)
{
	struct perf_stat_evsel *ps = evsel->stats;
	int i;

	/* ps->id is 0 hence PERF_STAT_EVSEL_ID__NONE by default */

	for (i = 0; i < PERF_STAT_EVSEL_ID__MAX; i++) {
		if (!strcmp(evsel__name(evsel), id_str[i])) {
			ps->id = i;
			break;
		}
	}
}

static void evsel__reset_stat_priv(struct evsel *evsel)
{
	int i;
	struct perf_stat_evsel *ps = evsel->stats;

	for (i = 0; i < 3; i++)
		init_stats(&ps->res_stats[i]);

	perf_stat_evsel_id_init(evsel);
}

static int evsel__alloc_stat_priv(struct evsel *evsel)
{
	evsel->stats = zalloc(sizeof(struct perf_stat_evsel));
	if (evsel->stats == NULL)
		return -ENOMEM;
	evsel__reset_stat_priv(evsel);
	return 0;
}

static void evsel__free_stat_priv(struct evsel *evsel)
{
	struct perf_stat_evsel *ps = evsel->stats;

	if (ps)
		zfree(&ps->group_data);
	zfree(&evsel->stats);
}

static int evsel__alloc_prev_raw_counts(struct evsel *evsel, int ncpus, int nthreads)
{
	struct perf_counts *counts;

	counts = perf_counts__new(ncpus, nthreads);
	if (counts)
		evsel->prev_raw_counts = counts;

	return counts ? 0 : -ENOMEM;
}

static void evsel__free_prev_raw_counts(struct evsel *evsel)
{
	perf_counts__delete(evsel->prev_raw_counts);
	evsel->prev_raw_counts = NULL;
}

static void evsel__reset_prev_raw_counts(struct evsel *evsel)
{
	if (evsel->prev_raw_counts)
		perf_counts__reset(evsel->prev_raw_counts);
}

static int evsel__alloc_stats(struct evsel *evsel, bool alloc_raw)
{
	int ncpus = evsel__nr_cpus(evsel);
	int nthreads = perf_thread_map__nr(evsel->core.threads);

	if (evsel__alloc_stat_priv(evsel) < 0 ||
	    evsel__alloc_counts(evsel, ncpus, nthreads) < 0 ||
	    (alloc_raw && evsel__alloc_prev_raw_counts(evsel, ncpus, nthreads) < 0))
		return -ENOMEM;

	return 0;
}

int perf_evlist__alloc_stats(struct evlist *evlist, bool alloc_raw)
{
	struct evsel *evsel;

	evlist__for_each_entry(evlist, evsel) {
		if (evsel__alloc_stats(evsel, alloc_raw))
			goto out_free;
	}

	return 0;

out_free:
	perf_evlist__free_stats(evlist);
	return -1;
}

void perf_evlist__free_stats(struct evlist *evlist)
{
	struct evsel *evsel;

	evlist__for_each_entry(evlist, evsel) {
		evsel__free_stat_priv(evsel);
		evsel__free_counts(evsel);
		evsel__free_prev_raw_counts(evsel);
	}
}

void perf_evlist__reset_stats(struct evlist *evlist)
{
	struct evsel *evsel;

	evlist__for_each_entry(evlist, evsel) {
		evsel__reset_stat_priv(evsel);
		evsel__reset_counts(evsel);
	}
}

void perf_evlist__reset_prev_raw_counts(struct evlist *evlist)
{
	struct evsel *evsel;

	evlist__for_each_entry(evlist, evsel)
		evsel__reset_prev_raw_counts(evsel);
}

static void perf_evsel__copy_prev_raw_counts(struct evsel *evsel)
{
	int ncpus = evsel__nr_cpus(evsel);
	int nthreads = perf_thread_map__nr(evsel->core.threads);

	for (int thread = 0; thread < nthreads; thread++) {
		for (int cpu = 0; cpu < ncpus; cpu++) {
			*perf_counts(evsel->counts, cpu, thread) =
				*perf_counts(evsel->prev_raw_counts, cpu,
					     thread);
		}
	}

	evsel->counts->aggr = evsel->prev_raw_counts->aggr;
}

void perf_evlist__copy_prev_raw_counts(struct evlist *evlist)
{
	struct evsel *evsel;

	evlist__for_each_entry(evlist, evsel)
		perf_evsel__copy_prev_raw_counts(evsel);
}

void perf_evlist__save_aggr_prev_raw_counts(struct evlist *evlist)
{
	struct evsel *evsel;

	/*
	 * To collect the overall statistics for interval mode,
	 * we copy the counts from evsel->prev_raw_counts to
	 * evsel->counts. The perf_stat_process_counter creates
	 * aggr values from per cpu values, but the per cpu values
	 * are 0 for AGGR_GLOBAL. So we use a trick that saves the
	 * previous aggr value to the first member of perf_counts,
	 * then aggr calculation in process_counter_values can work
	 * correctly.
	 */
	evlist__for_each_entry(evlist, evsel) {
		*perf_counts(evsel->prev_raw_counts, 0, 0) =
			evsel->prev_raw_counts->aggr;
	}
}

static void zero_per_pkg(struct evsel *counter)
{
	if (counter->per_pkg_mask)
		memset(counter->per_pkg_mask, 0, cpu__max_cpu());
}

static int check_per_pkg(struct evsel *counter,
			 struct perf_counts_values *vals, int cpu, bool *skip)
{
	unsigned long *mask = counter->per_pkg_mask;
	struct perf_cpu_map *cpus = evsel__cpus(counter);
	int s;

	*skip = false;

	if (!counter->per_pkg)
		return 0;

	if (perf_cpu_map__empty(cpus))
		return 0;

	if (!mask) {
		mask = zalloc(cpu__max_cpu());
		if (!mask)
			return -ENOMEM;

		counter->per_pkg_mask = mask;
	}

	/*
	 * we do not consider an event that has not run as a good
	 * instance to mark a package as used (skip=1). Otherwise
	 * we may run into a situation where the first CPU in a package
	 * is not running anything, yet the second is, and this function
	 * would mark the package as used after the first CPU and would
	 * not read the values from the second CPU.
	 */
	if (!(vals->run && vals->ena))
		return 0;

	s = cpu_map__get_socket(cpus, cpu, NULL);
	if (s < 0)
		return -1;

	*skip = test_and_set_bit(s, mask) == 1;
	return 0;
}

static int
process_counter_values(struct perf_stat_config *config, struct evsel *evsel,
		       int cpu, int thread,
		       struct perf_counts_values *count)
{
	struct perf_counts_values *aggr = &evsel->counts->aggr;
	static struct perf_counts_values zero;
	bool skip = false;

	if (check_per_pkg(evsel, count, cpu, &skip)) {
		pr_err("failed to read per-pkg counter\n");
		return -1;
	}

	if (skip)
		count = &zero;

	switch (config->aggr_mode) {
	case AGGR_THREAD:
	case AGGR_CORE:
	case AGGR_DIE:
	case AGGR_SOCKET:
	case AGGR_NODE:
	case AGGR_NONE:
		if (!evsel->snapshot)
			evsel__compute_deltas(evsel, cpu, thread, count);
		perf_counts_values__scale(count, config->scale, NULL);
		if ((config->aggr_mode == AGGR_NONE) && (!evsel->percore)) {
			perf_stat__update_shadow_stats(evsel, count->val,
						       cpu, &rt_stat);
		}

		if (config->aggr_mode == AGGR_THREAD) {
			if (config->stats)
				perf_stat__update_shadow_stats(evsel,
					count->val, 0, &config->stats[thread]);
			else
				perf_stat__update_shadow_stats(evsel,
					count->val, 0, &rt_stat);
		}
		break;
	case AGGR_GLOBAL:
		aggr->val += count->val;
		aggr->ena += count->ena;
		aggr->run += count->run;
	case AGGR_UNSET:
	default:
		break;
	}

	return 0;
}

static int process_counter_maps(struct perf_stat_config *config,
				struct evsel *counter)
{
	int nthreads = perf_thread_map__nr(counter->core.threads);
	int ncpus = evsel__nr_cpus(counter);
	int cpu, thread;

	if (counter->core.system_wide)
		nthreads = 1;

	for (thread = 0; thread < nthreads; thread++) {
		for (cpu = 0; cpu < ncpus; cpu++) {
			if (process_counter_values(config, counter, cpu, thread,
						   perf_counts(counter->counts, cpu, thread)))
				return -1;
		}
	}

	return 0;
}

int perf_stat_process_counter(struct perf_stat_config *config,
			      struct evsel *counter)
{
	struct perf_counts_values *aggr = &counter->counts->aggr;
	struct perf_stat_evsel *ps = counter->stats;
	u64 *count = counter->counts->aggr.values;
	int i, ret;

	aggr->val = aggr->ena = aggr->run = 0;

	/*
	 * We calculate counter's data every interval,
	 * and the display code shows ps->res_stats
	 * avg value. We need to zero the stats for
	 * interval mode, otherwise overall avg running
	 * averages will be shown for each interval.
	 */
<<<<<<< HEAD
	if (config->interval) {
=======
	if (config->interval || config->summary) {
>>>>>>> d1988041
		for (i = 0; i < 3; i++)
			init_stats(&ps->res_stats[i]);
	}

	if (counter->per_pkg)
		zero_per_pkg(counter);

	ret = process_counter_maps(config, counter);
	if (ret)
		return ret;

	if (config->aggr_mode != AGGR_GLOBAL)
		return 0;

	if (!counter->snapshot)
		evsel__compute_deltas(counter, -1, -1, aggr);
	perf_counts_values__scale(aggr, config->scale, &counter->counts->scaled);

	for (i = 0; i < 3; i++)
		update_stats(&ps->res_stats[i], count[i]);

	if (verbose > 0) {
		fprintf(config->output, "%s: %" PRIu64 " %" PRIu64 " %" PRIu64 "\n",
			evsel__name(counter), count[0], count[1], count[2]);
	}

	/*
	 * Save the full runtime - to allow normalization during printout:
	 */
	perf_stat__update_shadow_stats(counter, *count, 0, &rt_stat);

	return 0;
}

int perf_event__process_stat_event(struct perf_session *session,
				   union perf_event *event)
{
	struct perf_counts_values count;
	struct perf_record_stat *st = &event->stat;
	struct evsel *counter;

	count.val = st->val;
	count.ena = st->ena;
	count.run = st->run;

	counter = perf_evlist__id2evsel(session->evlist, st->id);
	if (!counter) {
		pr_err("Failed to resolve counter for stat event.\n");
		return -EINVAL;
	}

	*perf_counts(counter->counts, st->cpu, st->thread) = count;
	counter->supported = true;
	return 0;
}

size_t perf_event__fprintf_stat(union perf_event *event, FILE *fp)
{
	struct perf_record_stat *st = (struct perf_record_stat *)event;
	size_t ret;

	ret  = fprintf(fp, "\n... id %" PRI_lu64 ", cpu %d, thread %d\n",
		       st->id, st->cpu, st->thread);
	ret += fprintf(fp, "... value %" PRI_lu64 ", enabled %" PRI_lu64 ", running %" PRI_lu64 "\n",
		       st->val, st->ena, st->run);

	return ret;
}

size_t perf_event__fprintf_stat_round(union perf_event *event, FILE *fp)
{
	struct perf_record_stat_round *rd = (struct perf_record_stat_round *)event;
	size_t ret;

	ret = fprintf(fp, "\n... time %" PRI_lu64 ", type %s\n", rd->time,
		      rd->type == PERF_STAT_ROUND_TYPE__FINAL ? "FINAL" : "INTERVAL");

	return ret;
}

size_t perf_event__fprintf_stat_config(union perf_event *event, FILE *fp)
{
	struct perf_stat_config sc;
	size_t ret;

	perf_event__read_stat_config(&sc, &event->stat_config);

	ret  = fprintf(fp, "\n");
	ret += fprintf(fp, "... aggr_mode %d\n", sc.aggr_mode);
	ret += fprintf(fp, "... scale     %d\n", sc.scale);
	ret += fprintf(fp, "... interval  %u\n", sc.interval);

	return ret;
}

int create_perf_stat_counter(struct evsel *evsel,
			     struct perf_stat_config *config,
			     struct target *target,
			     int cpu)
{
	struct perf_event_attr *attr = &evsel->core.attr;
	struct evsel *leader = evsel->leader;

	attr->read_format = PERF_FORMAT_TOTAL_TIME_ENABLED |
			    PERF_FORMAT_TOTAL_TIME_RUNNING;

	/*
	 * The event is part of non trivial group, let's enable
	 * the group read (for leader) and ID retrieval for all
	 * members.
	 */
	if (leader->core.nr_members > 1)
		attr->read_format |= PERF_FORMAT_ID|PERF_FORMAT_GROUP;

	attr->inherit = !config->no_inherit;

	/*
	 * Some events get initialized with sample_(period/type) set,
	 * like tracepoints. Clear it up for counting.
	 */
	attr->sample_period = 0;

	if (config->identifier)
		attr->sample_type = PERF_SAMPLE_IDENTIFIER;

	if (config->all_user) {
		attr->exclude_kernel = 1;
		attr->exclude_user   = 0;
	}

	if (config->all_kernel) {
		attr->exclude_kernel = 0;
		attr->exclude_user   = 1;
	}

	/*
	 * Disabling all counters initially, they will be enabled
	 * either manually by us or by kernel via enable_on_exec
	 * set later.
	 */
	if (evsel__is_group_leader(evsel)) {
		attr->disabled = 1;

		/*
		 * In case of initial_delay we enable tracee
		 * events manually.
		 */
		if (target__none(target) && !config->initial_delay)
			attr->enable_on_exec = 1;
	}

	if (target__has_cpu(target) && !target__has_per_thread(target))
		return evsel__open_per_cpu(evsel, evsel__cpus(evsel), cpu);

	return evsel__open_per_thread(evsel, evsel->core.threads);
}<|MERGE_RESOLUTION|>--- conflicted
+++ resolved
@@ -412,11 +412,7 @@
 	 * interval mode, otherwise overall avg running
 	 * averages will be shown for each interval.
 	 */
-<<<<<<< HEAD
-	if (config->interval) {
-=======
 	if (config->interval || config->summary) {
->>>>>>> d1988041
 		for (i = 0; i < 3; i++)
 			init_stats(&ps->res_stats[i]);
 	}
