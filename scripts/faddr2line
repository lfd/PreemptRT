#!/bin/bash
# SPDX-License-Identifier: GPL-2.0
#
# Translate stack dump function offsets.
#
# addr2line doesn't work with KASLR addresses.  This works similarly to
# addr2line, but instead takes the 'func+0x123' format as input:
#
#   $ ./scripts/faddr2line ~/k/vmlinux meminfo_proc_show+0x5/0x568
#   meminfo_proc_show+0x5/0x568:
#   meminfo_proc_show at fs/proc/meminfo.c:27
#
# If the address is part of an inlined function, the full inline call chain is
# printed:
#
#   $ ./scripts/faddr2line ~/k/vmlinux native_write_msr+0x6/0x27
#   native_write_msr+0x6/0x27:
#   arch_static_branch at arch/x86/include/asm/msr.h:121
#    (inlined by) static_key_false at include/linux/jump_label.h:125
#    (inlined by) native_write_msr at arch/x86/include/asm/msr.h:125
#
# The function size after the '/' in the input is optional, but recommended.
# It's used to help disambiguate any duplicate symbol names, which can occur
# rarely.  If the size is omitted for a duplicate symbol then it's possible for
# multiple code sites to be printed:
#
#   $ ./scripts/faddr2line ~/k/vmlinux raw_ioctl+0x5
#   raw_ioctl+0x5/0x20:
#   raw_ioctl at drivers/char/raw.c:122
#
#   raw_ioctl+0x5/0xb1:
#   raw_ioctl at net/ipv4/raw.c:876
#
# Multiple addresses can be specified on a single command line:
#
#   $ ./scripts/faddr2line ~/k/vmlinux type_show+0x10/45 free_reserved_area+0x90
#   type_show+0x10/0x2d:
#   type_show at drivers/video/backlight/backlight.c:213
#
#   free_reserved_area+0x90/0x123:
#   free_reserved_area at mm/page_alloc.c:6429 (discriminator 2)


set -o errexit
set -o nounset

usage() {
	echo "usage: faddr2line [--list] <object file> <func+offset> <func+offset>..." >&2
	exit 1
}

warn() {
	echo "$1" >&2
}

die() {
	echo "ERROR: $1" >&2
	exit 1
}

READELF="${CROSS_COMPILE:-}readelf"
ADDR2LINE="${CROSS_COMPILE:-}addr2line"
AWK="awk"
<<<<<<< HEAD
=======
GREP="grep"
>>>>>>> d60c95ef

command -v ${AWK} >/dev/null 2>&1 || die "${AWK} isn't installed"
command -v ${READELF} >/dev/null 2>&1 || die "${READELF} isn't installed"
command -v ${ADDR2LINE} >/dev/null 2>&1 || die "${ADDR2LINE} isn't installed"

# Try to figure out the source directory prefix so we can remove it from the
# addr2line output.  HACK ALERT: This assumes that start_kernel() is in
# init/main.c!  This only works for vmlinux.  Otherwise it falls back to
# printing the absolute path.
find_dir_prefix() {
	local objfile=$1

	local start_kernel_addr=$(${READELF} --symbols --wide $objfile | sed 's/\[.*\]//' |
		${AWK} '$8 == "start_kernel" {printf "0x%s", $2}')
	[[ -z $start_kernel_addr ]] && return

	local file_line=$(${ADDR2LINE} -e $objfile $start_kernel_addr)
	[[ -z $file_line ]] && return

	local prefix=${file_line%init/main.c:*}
	if [[ -z $prefix ]] || [[ $prefix = $file_line ]]; then
		return
	fi

	DIR_PREFIX=$prefix
	return 0
}

__faddr2line() {
	local objfile=$1
	local func_addr=$2
	local dir_prefix=$3
	local print_warnings=$4

	local sym_name=${func_addr%+*}
	local func_offset=${func_addr#*+}
	func_offset=${func_offset%/*}
	local user_size=
	local file_type
	local is_vmlinux=0
	[[ $func_addr =~ "/" ]] && user_size=${func_addr#*/}

	if [[ -z $sym_name ]] || [[ -z $func_offset ]] || [[ $sym_name = $func_addr ]]; then
		warn "bad func+offset $func_addr"
		DONE=1
		return
	fi

	# vmlinux uses absolute addresses in the section table rather than
	# section offsets.
	local file_type=$(${READELF} --file-header $objfile |
		${AWK} '$1 == "Type:" { print $2; exit }')
	if [[ $file_type = "EXEC" ]] || [[ $file_type == "DYN" ]]; then
		is_vmlinux=1
	fi

	# Go through each of the object's symbols which match the func name.
	# In rare cases there might be duplicates, in which case we print all
	# matches.
	while read line; do
		local fields=($line)
		local sym_addr=0x${fields[1]}
		local sym_elf_size=${fields[2]}
		local sym_sec=${fields[6]}
		local sec_size
		local sec_name

		# Get the section size:
		sec_size=$(${READELF} --section-headers --wide $objfile |
			sed 's/\[ /\[/' |
			${AWK} -v sec=$sym_sec '$1 == "[" sec "]" { print "0x" $6; exit }')

		if [[ -z $sec_size ]]; then
			warn "bad section size: section: $sym_sec"
			DONE=1
			return
		fi

		# Get the section name:
		sec_name=$(${READELF} --section-headers --wide $objfile |
			sed 's/\[ /\[/' |
			${AWK} -v sec=$sym_sec '$1 == "[" sec "]" { print $2; exit }')

		if [[ -z $sec_name ]]; then
			warn "bad section name: section: $sym_sec"
			DONE=1
			return
		fi

		# Calculate the symbol size.
		#
		# Unfortunately we can't use the ELF size, because kallsyms
		# also includes the padding bytes in its size calculation.  For
		# kallsyms, the size calculation is the distance between the
		# symbol and the next symbol in a sorted list.
		local sym_size
		local cur_sym_addr
		local found=0
		while read line; do
			local fields=($line)
			cur_sym_addr=0x${fields[1]}
			local cur_sym_elf_size=${fields[2]}
			local cur_sym_name=${fields[7]:-}

			if [[ $cur_sym_addr = $sym_addr ]] &&
			   [[ $cur_sym_elf_size = $sym_elf_size ]] &&
			   [[ $cur_sym_name = $sym_name ]]; then
				found=1
				continue
			fi

			if [[ $found = 1 ]]; then
				sym_size=$(($cur_sym_addr - $sym_addr))
				[[ $sym_size -lt $sym_elf_size ]] && continue;
				found=2
				break
			fi
		done < <(${READELF} --symbols --wide $objfile | sed 's/\[.*\]//' | ${AWK} -v sec=$sym_sec '$7 == sec' | sort --key=2)

		if [[ $found = 0 ]]; then
			warn "can't find symbol: sym_name: $sym_name sym_sec: $sym_sec sym_addr: $sym_addr sym_elf_size: $sym_elf_size"
			DONE=1
			return
		fi

		# If nothing was found after the symbol, assume it's the last
		# symbol in the section.
		[[ $found = 1 ]] && sym_size=$(($sec_size - $sym_addr))

		if [[ -z $sym_size ]] || [[ $sym_size -le 0 ]]; then
			warn "bad symbol size: sym_addr: $sym_addr cur_sym_addr: $cur_sym_addr"
			DONE=1
			return
		fi

		sym_size=0x$(printf %x $sym_size)

		# Calculate the address from user-supplied offset:
		local addr=$(($sym_addr + $func_offset))
		if [[ -z $addr ]] || [[ $addr = 0 ]]; then
			warn "bad address: $sym_addr + $func_offset"
			DONE=1
			return
		fi
		addr=0x$(printf %x $addr)

		# If the user provided a size, make sure it matches the symbol's size:
		if [[ -n $user_size ]] && [[ $user_size -ne $sym_size ]]; then
			[[ $print_warnings = 1 ]] &&
				echo "skipping $sym_name address at $addr due to size mismatch ($user_size != $sym_size)"
			continue;
		fi

		# Make sure the provided offset is within the symbol's range:
		if [[ $func_offset -gt $sym_size ]]; then
			[[ $print_warnings = 1 ]] &&
				echo "skipping $sym_name address at $addr due to size mismatch ($func_offset > $sym_size)"
			continue
		fi

		# In case of duplicates or multiple addresses specified on the
		# cmdline, separate multiple entries with a blank line:
		[[ $FIRST = 0 ]] && echo
		FIRST=0

		echo "$sym_name+$func_offset/$sym_size:"
<<<<<<< HEAD

		# Pass section address to addr2line and strip absolute paths
		# from the output:
		local args="--functions --pretty-print --inlines --exe=$objfile"
		[[ $is_vmlinux = 0 ]] && args="$args --section=$sec_name"
		local output=$(${ADDR2LINE} $args $addr | sed "s; $dir_prefix\(\./\)*; ;")
		[[ -z $output ]] && continue

=======

		# Pass section address to addr2line and strip absolute paths
		# from the output:
		local args="--functions --pretty-print --inlines --exe=$objfile"
		[[ $is_vmlinux = 0 ]] && args="$args --section=$sec_name"
		local output=$(${ADDR2LINE} $args $addr | sed "s; $dir_prefix\(\./\)*; ;")
		[[ -z $output ]] && continue

>>>>>>> d60c95ef
		# Default output (non --list):
		if [[ $LIST = 0 ]]; then
			echo "$output" | while read -r line
			do
				echo $line
			done
			DONE=1;
			continue
		fi

		# For --list, show each line with its corresponding source code:
		echo "$output" | while read -r line
		do
			echo
			echo $line
			n=$(echo $line | sed 's/.*:\([0-9]\+\).*/\1/g')
			n1=$[$n-5]
			n2=$[$n+5]
			f=$(echo $line | sed 's/.*at \(.\+\):.*/\1/g')
			${AWK} 'NR>=strtonum("'$n1'") && NR<=strtonum("'$n2'") { if (NR=='$n') printf(">%d<", NR); else printf(" %d ", NR); printf("\t%s\n", $0)}' $f
		done

		DONE=1

	done < <(${READELF} --symbols --wide $objfile | sed 's/\[.*\]//' | ${AWK} -v fn=$sym_name '$4 == "FUNC" && $8 == fn')
}

[[ $# -lt 2 ]] && usage

objfile=$1

LIST=0
[[ "$objfile" == "--list" ]] && LIST=1 && shift && objfile=$1

[[ ! -f $objfile ]] && die "can't find objfile $objfile"
shift

${READELF} --section-headers --wide $objfile | ${GREP} -q '\.debug_info' || die "CONFIG_DEBUG_INFO not enabled"

DIR_PREFIX=supercalifragilisticexpialidocious
find_dir_prefix $objfile

FIRST=1
while [[ $# -gt 0 ]]; do
	func_addr=$1
	shift

	# print any matches found
	DONE=0
	__faddr2line $objfile $func_addr $DIR_PREFIX 0

	# if no match was found, print warnings
	if [[ $DONE = 0 ]]; then
		__faddr2line $objfile $func_addr $DIR_PREFIX 1
		warn "no match for $func_addr"
	fi
done<|MERGE_RESOLUTION|>--- conflicted
+++ resolved
@@ -61,10 +61,7 @@
 READELF="${CROSS_COMPILE:-}readelf"
 ADDR2LINE="${CROSS_COMPILE:-}addr2line"
 AWK="awk"
-<<<<<<< HEAD
-=======
 GREP="grep"
->>>>>>> d60c95ef
 
 command -v ${AWK} >/dev/null 2>&1 || die "${AWK} isn't installed"
 command -v ${READELF} >/dev/null 2>&1 || die "${READELF} isn't installed"
@@ -231,7 +228,6 @@
 		FIRST=0
 
 		echo "$sym_name+$func_offset/$sym_size:"
-<<<<<<< HEAD
 
 		# Pass section address to addr2line and strip absolute paths
 		# from the output:
@@ -240,16 +236,6 @@
 		local output=$(${ADDR2LINE} $args $addr | sed "s; $dir_prefix\(\./\)*; ;")
 		[[ -z $output ]] && continue
 
-=======
-
-		# Pass section address to addr2line and strip absolute paths
-		# from the output:
-		local args="--functions --pretty-print --inlines --exe=$objfile"
-		[[ $is_vmlinux = 0 ]] && args="$args --section=$sec_name"
-		local output=$(${ADDR2LINE} $args $addr | sed "s; $dir_prefix\(\./\)*; ;")
-		[[ -z $output ]] && continue
-
->>>>>>> d60c95ef
 		# Default output (non --list):
 		if [[ $LIST = 0 ]]; then
 			echo "$output" | while read -r line
