// SPDX-License-Identifier: GPL-2.0-or-later
/* SCTP kernel implementation
 * (C) Copyright IBM Corp. 2001, 2004
 * Copyright (c) 1999-2000 Cisco, Inc.
 * Copyright (c) 1999-2001 Motorola, Inc.
 * Copyright (c) 2001-2002 Intel Corp.
 *
 * This file is part of the SCTP kernel implementation
 *
 * These functions work with the state functions in sctp_sm_statefuns.c
 * to implement the state operations.  These functions implement the
 * steps which require modifying existing data structures.
 *
 * Please send any bug reports or fixes you make to the
 * email address(es):
 *    lksctp developers <linux-sctp@vger.kernel.org>
 *
 * Written or modified by:
 *    La Monte H.P. Yarroll <piggy@acm.org>
 *    Karl Knutson          <karl@athena.chicago.il.us>
 *    C. Robin              <chris@hundredacre.ac.uk>
 *    Jon Grimm             <jgrimm@us.ibm.com>
 *    Xingang Guo           <xingang.guo@intel.com>
 *    Dajiang Zhang	    <dajiang.zhang@nokia.com>
 *    Sridhar Samudrala	    <sri@us.ibm.com>
 *    Daisy Chang	    <daisyc@us.ibm.com>
 *    Ardelle Fan	    <ardelle.fan@intel.com>
 *    Kevin Gao             <kevin.gao@intel.com>
 */

#define pr_fmt(fmt) KBUILD_MODNAME ": " fmt

#include <crypto/hash.h>
#include <linux/types.h>
#include <linux/kernel.h>
#include <linux/ip.h>
#include <linux/ipv6.h>
#include <linux/net.h>
#include <linux/inet.h>
#include <linux/scatterlist.h>
#include <linux/slab.h>
#include <net/sock.h>

#include <linux/skbuff.h>
#include <linux/random.h>	/* for get_random_bytes */
#include <net/sctp/sctp.h>
#include <net/sctp/sm.h>

static struct sctp_chunk *sctp_make_control(const struct sctp_association *asoc,
					    __u8 type, __u8 flags, int paylen,
					    gfp_t gfp);
static struct sctp_chunk *sctp_make_data(const struct sctp_association *asoc,
					 __u8 flags, int paylen, gfp_t gfp);
static struct sctp_chunk *_sctp_make_chunk(const struct sctp_association *asoc,
					   __u8 type, __u8 flags, int paylen,
					   gfp_t gfp);
static struct sctp_cookie_param *sctp_pack_cookie(
					const struct sctp_endpoint *ep,
					const struct sctp_association *asoc,
					const struct sctp_chunk *init_chunk,
					int *cookie_len,
					const __u8 *raw_addrs, int addrs_len);
static int sctp_process_param(struct sctp_association *asoc,
			      union sctp_params param,
			      const union sctp_addr *peer_addr,
			      gfp_t gfp);
static void *sctp_addto_param(struct sctp_chunk *chunk, int len,
			      const void *data);

/* Control chunk destructor */
static void sctp_control_release_owner(struct sk_buff *skb)
{
	struct sctp_chunk *chunk = skb_shinfo(skb)->destructor_arg;

	if (chunk->shkey) {
		struct sctp_shared_key *shkey = chunk->shkey;
		struct sctp_association *asoc = chunk->asoc;

		/* refcnt == 2 and !list_empty mean after this release, it's
		 * not being used anywhere, and it's time to notify userland
		 * that this shkey can be freed if it's been deactivated.
		 */
		if (shkey->deactivated && !list_empty(&shkey->key_list) &&
		    refcount_read(&shkey->refcnt) == 2) {
			struct sctp_ulpevent *ev;

			ev = sctp_ulpevent_make_authkey(asoc, shkey->key_id,
							SCTP_AUTH_FREE_KEY,
							GFP_KERNEL);
			if (ev)
				asoc->stream.si->enqueue_event(&asoc->ulpq, ev);
		}
		sctp_auth_shkey_release(chunk->shkey);
	}
}

static void sctp_control_set_owner_w(struct sctp_chunk *chunk)
{
	struct sctp_association *asoc = chunk->asoc;
	struct sk_buff *skb = chunk->skb;

	/* TODO: properly account for control chunks.
	 * To do it right we'll need:
	 *  1) endpoint if association isn't known.
	 *  2) proper memory accounting.
	 *
	 *  For now don't do anything for now.
	 */
	if (chunk->auth) {
		chunk->shkey = asoc->shkey;
		sctp_auth_shkey_hold(chunk->shkey);
	}
	skb->sk = asoc ? asoc->base.sk : NULL;
	skb_shinfo(skb)->destructor_arg = chunk;
	skb->destructor = sctp_control_release_owner;
}

/* What was the inbound interface for this chunk? */
int sctp_chunk_iif(const struct sctp_chunk *chunk)
{
	struct sk_buff *skb = chunk->skb;

	return SCTP_INPUT_CB(skb)->af->skb_iif(skb);
}

/* RFC 2960 3.3.2 Initiation (INIT) (1)
 *
 * Note 2: The ECN capable field is reserved for future use of
 * Explicit Congestion Notification.
 */
static const struct sctp_paramhdr ecap_param = {
	SCTP_PARAM_ECN_CAPABLE,
	cpu_to_be16(sizeof(struct sctp_paramhdr)),
};
static const struct sctp_paramhdr prsctp_param = {
	SCTP_PARAM_FWD_TSN_SUPPORT,
	cpu_to_be16(sizeof(struct sctp_paramhdr)),
};

/* A helper to initialize an op error inside a provided chunk, as most
 * cause codes will be embedded inside an abort chunk.
 */
int sctp_init_cause(struct sctp_chunk *chunk, __be16 cause_code,
		    size_t paylen)
{
	struct sctp_errhdr err;
	__u16 len;

	/* Cause code constants are now defined in network order.  */
	err.cause = cause_code;
	len = sizeof(err) + paylen;
	err.length = htons(len);

	if (skb_tailroom(chunk->skb) < len)
		return -ENOSPC;

	chunk->subh.err_hdr = sctp_addto_chunk(chunk, sizeof(err), &err);

	return 0;
}

/* 3.3.2 Initiation (INIT) (1)
 *
 * This chunk is used to initiate a SCTP association between two
 * endpoints. The format of the INIT chunk is shown below:
 *
 *     0                   1                   2                   3
 *     0 1 2 3 4 5 6 7 8 9 0 1 2 3 4 5 6 7 8 9 0 1 2 3 4 5 6 7 8 9 0 1
 *    +-+-+-+-+-+-+-+-+-+-+-+-+-+-+-+-+-+-+-+-+-+-+-+-+-+-+-+-+-+-+-+-+
 *    |   Type = 1    |  Chunk Flags  |      Chunk Length             |
 *    +-+-+-+-+-+-+-+-+-+-+-+-+-+-+-+-+-+-+-+-+-+-+-+-+-+-+-+-+-+-+-+-+
 *    |                         Initiate Tag                          |
 *    +-+-+-+-+-+-+-+-+-+-+-+-+-+-+-+-+-+-+-+-+-+-+-+-+-+-+-+-+-+-+-+-+
 *    |           Advertised Receiver Window Credit (a_rwnd)          |
 *    +-+-+-+-+-+-+-+-+-+-+-+-+-+-+-+-+-+-+-+-+-+-+-+-+-+-+-+-+-+-+-+-+
 *    |  Number of Outbound Streams   |  Number of Inbound Streams    |
 *    +-+-+-+-+-+-+-+-+-+-+-+-+-+-+-+-+-+-+-+-+-+-+-+-+-+-+-+-+-+-+-+-+
 *    |                          Initial TSN                          |
 *    +-+-+-+-+-+-+-+-+-+-+-+-+-+-+-+-+-+-+-+-+-+-+-+-+-+-+-+-+-+-+-+-+
 *    \                                                               \
 *    /              Optional/Variable-Length Parameters              /
 *    \                                                               \
 *    +-+-+-+-+-+-+-+-+-+-+-+-+-+-+-+-+-+-+-+-+-+-+-+-+-+-+-+-+-+-+-+-+
 *
 *
 * The INIT chunk contains the following parameters. Unless otherwise
 * noted, each parameter MUST only be included once in the INIT chunk.
 *
 * Fixed Parameters                     Status
 * ----------------------------------------------
 * Initiate Tag                        Mandatory
 * Advertised Receiver Window Credit   Mandatory
 * Number of Outbound Streams          Mandatory
 * Number of Inbound Streams           Mandatory
 * Initial TSN                         Mandatory
 *
 * Variable Parameters                  Status     Type Value
 * -------------------------------------------------------------
 * IPv4 Address (Note 1)               Optional    5
 * IPv6 Address (Note 1)               Optional    6
 * Cookie Preservative                 Optional    9
 * Reserved for ECN Capable (Note 2)   Optional    32768 (0x8000)
 * Host Name Address (Note 3)          Optional    11
 * Supported Address Types (Note 4)    Optional    12
 */
struct sctp_chunk *sctp_make_init(const struct sctp_association *asoc,
				  const struct sctp_bind_addr *bp,
				  gfp_t gfp, int vparam_len)
{
	struct sctp_supported_ext_param ext_param;
	struct sctp_adaptation_ind_param aiparam;
	struct sctp_paramhdr *auth_chunks = NULL;
	struct sctp_paramhdr *auth_hmacs = NULL;
	struct sctp_supported_addrs_param sat;
	struct sctp_endpoint *ep = asoc->ep;
	struct sctp_chunk *retval = NULL;
	int num_types, addrs_len = 0;
	struct sctp_inithdr init;
	union sctp_params addrs;
	struct sctp_sock *sp;
	__u8 extensions[5];
	size_t chunksize;
	__be16 types[2];
	int num_ext = 0;

	/* RFC 2960 3.3.2 Initiation (INIT) (1)
	 *
	 * Note 1: The INIT chunks can contain multiple addresses that
	 * can be IPv4 and/or IPv6 in any combination.
	 */

	/* Convert the provided bind address list to raw format. */
	addrs = sctp_bind_addrs_to_raw(bp, &addrs_len, gfp);

	init.init_tag		   = htonl(asoc->c.my_vtag);
	init.a_rwnd		   = htonl(asoc->rwnd);
	init.num_outbound_streams  = htons(asoc->c.sinit_num_ostreams);
	init.num_inbound_streams   = htons(asoc->c.sinit_max_instreams);
	init.initial_tsn	   = htonl(asoc->c.initial_tsn);

	/* How many address types are needed? */
	sp = sctp_sk(asoc->base.sk);
	num_types = sp->pf->supported_addrs(sp, types);

	chunksize = sizeof(init) + addrs_len;
	chunksize += SCTP_PAD4(SCTP_SAT_LEN(num_types));

	if (asoc->ep->ecn_enable)
		chunksize += sizeof(ecap_param);

	if (asoc->ep->prsctp_enable)
		chunksize += sizeof(prsctp_param);

	/* ADDIP: Section 4.2.7:
	 *  An implementation supporting this extension [ADDIP] MUST list
	 *  the ASCONF,the ASCONF-ACK, and the AUTH  chunks in its INIT and
	 *  INIT-ACK parameters.
	 */
	if (asoc->ep->asconf_enable) {
		extensions[num_ext] = SCTP_CID_ASCONF;
		extensions[num_ext+1] = SCTP_CID_ASCONF_ACK;
		num_ext += 2;
	}

	if (asoc->ep->reconf_enable) {
		extensions[num_ext] = SCTP_CID_RECONF;
		num_ext += 1;
	}

	if (sp->adaptation_ind)
		chunksize += sizeof(aiparam);

	if (asoc->ep->intl_enable) {
		extensions[num_ext] = SCTP_CID_I_DATA;
		num_ext += 1;
	}

	chunksize += vparam_len;

	/* Account for AUTH related parameters */
	if (ep->auth_enable) {
		/* Add random parameter length*/
		chunksize += sizeof(asoc->c.auth_random);

		/* Add HMACS parameter length if any were defined */
		auth_hmacs = (struct sctp_paramhdr *)asoc->c.auth_hmacs;
		if (auth_hmacs->length)
			chunksize += SCTP_PAD4(ntohs(auth_hmacs->length));
		else
			auth_hmacs = NULL;

		/* Add CHUNKS parameter length */
		auth_chunks = (struct sctp_paramhdr *)asoc->c.auth_chunks;
		if (auth_chunks->length)
			chunksize += SCTP_PAD4(ntohs(auth_chunks->length));
		else
			auth_chunks = NULL;

		extensions[num_ext] = SCTP_CID_AUTH;
		num_ext += 1;
	}

	/* If we have any extensions to report, account for that */
	if (num_ext)
		chunksize += SCTP_PAD4(sizeof(ext_param) + num_ext);

	/* RFC 2960 3.3.2 Initiation (INIT) (1)
	 *
	 * Note 3: An INIT chunk MUST NOT contain more than one Host
	 * Name address parameter. Moreover, the sender of the INIT
	 * MUST NOT combine any other address types with the Host Name
	 * address in the INIT. The receiver of INIT MUST ignore any
	 * other address types if the Host Name address parameter is
	 * present in the received INIT chunk.
	 *
	 * PLEASE DO NOT FIXME [This version does not support Host Name.]
	 */

	retval = sctp_make_control(asoc, SCTP_CID_INIT, 0, chunksize, gfp);
	if (!retval)
		goto nodata;

	retval->subh.init_hdr =
		sctp_addto_chunk(retval, sizeof(init), &init);
	retval->param_hdr.v =
		sctp_addto_chunk(retval, addrs_len, addrs.v);

	/* RFC 2960 3.3.2 Initiation (INIT) (1)
	 *
	 * Note 4: This parameter, when present, specifies all the
	 * address types the sending endpoint can support. The absence
	 * of this parameter indicates that the sending endpoint can
	 * support any address type.
	 */
	sat.param_hdr.type = SCTP_PARAM_SUPPORTED_ADDRESS_TYPES;
	sat.param_hdr.length = htons(SCTP_SAT_LEN(num_types));
	sctp_addto_chunk(retval, sizeof(sat), &sat);
	sctp_addto_chunk(retval, num_types * sizeof(__u16), &types);

	if (asoc->ep->ecn_enable)
		sctp_addto_chunk(retval, sizeof(ecap_param), &ecap_param);

	/* Add the supported extensions parameter.  Be nice and add this
	 * fist before addiding the parameters for the extensions themselves
	 */
	if (num_ext) {
		ext_param.param_hdr.type = SCTP_PARAM_SUPPORTED_EXT;
		ext_param.param_hdr.length = htons(sizeof(ext_param) + num_ext);
		sctp_addto_chunk(retval, sizeof(ext_param), &ext_param);
		sctp_addto_param(retval, num_ext, extensions);
	}

	if (asoc->ep->prsctp_enable)
		sctp_addto_chunk(retval, sizeof(prsctp_param), &prsctp_param);

	if (sp->adaptation_ind) {
		aiparam.param_hdr.type = SCTP_PARAM_ADAPTATION_LAYER_IND;
		aiparam.param_hdr.length = htons(sizeof(aiparam));
		aiparam.adaptation_ind = htonl(sp->adaptation_ind);
		sctp_addto_chunk(retval, sizeof(aiparam), &aiparam);
	}

	/* Add SCTP-AUTH chunks to the parameter list */
	if (ep->auth_enable) {
		sctp_addto_chunk(retval, sizeof(asoc->c.auth_random),
				 asoc->c.auth_random);
		if (auth_hmacs)
			sctp_addto_chunk(retval, ntohs(auth_hmacs->length),
					auth_hmacs);
		if (auth_chunks)
			sctp_addto_chunk(retval, ntohs(auth_chunks->length),
					auth_chunks);
	}
nodata:
	kfree(addrs.v);
	return retval;
}

struct sctp_chunk *sctp_make_init_ack(const struct sctp_association *asoc,
				      const struct sctp_chunk *chunk,
				      gfp_t gfp, int unkparam_len)
{
	struct sctp_supported_ext_param ext_param;
	struct sctp_adaptation_ind_param aiparam;
	struct sctp_paramhdr *auth_chunks = NULL;
	struct sctp_paramhdr *auth_random = NULL;
	struct sctp_paramhdr *auth_hmacs = NULL;
	struct sctp_chunk *retval = NULL;
	struct sctp_cookie_param *cookie;
	struct sctp_inithdr initack;
	union sctp_params addrs;
	struct sctp_sock *sp;
	__u8 extensions[5];
	size_t chunksize;
	int num_ext = 0;
	int cookie_len;
	int addrs_len;

	/* Note: there may be no addresses to embed. */
	addrs = sctp_bind_addrs_to_raw(&asoc->base.bind_addr, &addrs_len, gfp);

	initack.init_tag	        = htonl(asoc->c.my_vtag);
	initack.a_rwnd			= htonl(asoc->rwnd);
	initack.num_outbound_streams	= htons(asoc->c.sinit_num_ostreams);
	initack.num_inbound_streams	= htons(asoc->c.sinit_max_instreams);
	initack.initial_tsn		= htonl(asoc->c.initial_tsn);

	/* FIXME:  We really ought to build the cookie right
	 * into the packet instead of allocating more fresh memory.
	 */
	cookie = sctp_pack_cookie(asoc->ep, asoc, chunk, &cookie_len,
				  addrs.v, addrs_len);
	if (!cookie)
		goto nomem_cookie;

	/* Calculate the total size of allocation, include the reserved
	 * space for reporting unknown parameters if it is specified.
	 */
	sp = sctp_sk(asoc->base.sk);
	chunksize = sizeof(initack) + addrs_len + cookie_len + unkparam_len;

	/* Tell peer that we'll do ECN only if peer advertised such cap.  */
	if (asoc->peer.ecn_capable)
		chunksize += sizeof(ecap_param);

	if (asoc->peer.prsctp_capable)
		chunksize += sizeof(prsctp_param);

	if (asoc->peer.asconf_capable) {
		extensions[num_ext] = SCTP_CID_ASCONF;
		extensions[num_ext+1] = SCTP_CID_ASCONF_ACK;
		num_ext += 2;
	}

	if (asoc->peer.reconf_capable) {
		extensions[num_ext] = SCTP_CID_RECONF;
		num_ext += 1;
	}

	if (sp->adaptation_ind)
		chunksize += sizeof(aiparam);

	if (asoc->peer.intl_capable) {
		extensions[num_ext] = SCTP_CID_I_DATA;
		num_ext += 1;
	}

	if (asoc->peer.auth_capable) {
		auth_random = (struct sctp_paramhdr *)asoc->c.auth_random;
		chunksize += ntohs(auth_random->length);

		auth_hmacs = (struct sctp_paramhdr *)asoc->c.auth_hmacs;
		if (auth_hmacs->length)
			chunksize += SCTP_PAD4(ntohs(auth_hmacs->length));
		else
			auth_hmacs = NULL;

		auth_chunks = (struct sctp_paramhdr *)asoc->c.auth_chunks;
		if (auth_chunks->length)
			chunksize += SCTP_PAD4(ntohs(auth_chunks->length));
		else
			auth_chunks = NULL;

		extensions[num_ext] = SCTP_CID_AUTH;
		num_ext += 1;
	}

	if (num_ext)
		chunksize += SCTP_PAD4(sizeof(ext_param) + num_ext);

	/* Now allocate and fill out the chunk.  */
	retval = sctp_make_control(asoc, SCTP_CID_INIT_ACK, 0, chunksize, gfp);
	if (!retval)
		goto nomem_chunk;

	/* RFC 2960 6.4 Multi-homed SCTP Endpoints
	 *
	 * An endpoint SHOULD transmit reply chunks (e.g., SACK,
	 * HEARTBEAT ACK, * etc.) to the same destination transport
	 * address from which it received the DATA or control chunk
	 * to which it is replying.
	 *
	 * [INIT ACK back to where the INIT came from.]
	 */
	if (chunk->transport)
		retval->transport =
			sctp_assoc_lookup_paddr(asoc,
						&chunk->transport->ipaddr);

	retval->subh.init_hdr =
		sctp_addto_chunk(retval, sizeof(initack), &initack);
	retval->param_hdr.v = sctp_addto_chunk(retval, addrs_len, addrs.v);
	sctp_addto_chunk(retval, cookie_len, cookie);
	if (asoc->peer.ecn_capable)
		sctp_addto_chunk(retval, sizeof(ecap_param), &ecap_param);
	if (num_ext) {
		ext_param.param_hdr.type = SCTP_PARAM_SUPPORTED_EXT;
		ext_param.param_hdr.length = htons(sizeof(ext_param) + num_ext);
		sctp_addto_chunk(retval, sizeof(ext_param), &ext_param);
		sctp_addto_param(retval, num_ext, extensions);
	}
	if (asoc->peer.prsctp_capable)
		sctp_addto_chunk(retval, sizeof(prsctp_param), &prsctp_param);

	if (sp->adaptation_ind) {
		aiparam.param_hdr.type = SCTP_PARAM_ADAPTATION_LAYER_IND;
		aiparam.param_hdr.length = htons(sizeof(aiparam));
		aiparam.adaptation_ind = htonl(sp->adaptation_ind);
		sctp_addto_chunk(retval, sizeof(aiparam), &aiparam);
	}

	if (asoc->peer.auth_capable) {
		sctp_addto_chunk(retval, ntohs(auth_random->length),
				 auth_random);
		if (auth_hmacs)
			sctp_addto_chunk(retval, ntohs(auth_hmacs->length),
					auth_hmacs);
		if (auth_chunks)
			sctp_addto_chunk(retval, ntohs(auth_chunks->length),
					auth_chunks);
	}

	/* We need to remove the const qualifier at this point.  */
	retval->asoc = (struct sctp_association *) asoc;

nomem_chunk:
	kfree(cookie);
nomem_cookie:
	kfree(addrs.v);
	return retval;
}

/* 3.3.11 Cookie Echo (COOKIE ECHO) (10):
 *
 * This chunk is used only during the initialization of an association.
 * It is sent by the initiator of an association to its peer to complete
 * the initialization process. This chunk MUST precede any DATA chunk
 * sent within the association, but MAY be bundled with one or more DATA
 * chunks in the same packet.
 *
 *      0                   1                   2                   3
 *      0 1 2 3 4 5 6 7 8 9 0 1 2 3 4 5 6 7 8 9 0 1 2 3 4 5 6 7 8 9 0 1
 *     +-+-+-+-+-+-+-+-+-+-+-+-+-+-+-+-+-+-+-+-+-+-+-+-+-+-+-+-+-+-+-+-+
 *     |   Type = 10   |Chunk  Flags   |         Length                |
 *     +-+-+-+-+-+-+-+-+-+-+-+-+-+-+-+-+-+-+-+-+-+-+-+-+-+-+-+-+-+-+-+-+
 *     /                     Cookie                                    /
 *     \                                                               \
 *     +-+-+-+-+-+-+-+-+-+-+-+-+-+-+-+-+-+-+-+-+-+-+-+-+-+-+-+-+-+-+-+-+
 *
 * Chunk Flags: 8 bit
 *
 *   Set to zero on transmit and ignored on receipt.
 *
 * Length: 16 bits (unsigned integer)
 *
 *   Set to the size of the chunk in bytes, including the 4 bytes of
 *   the chunk header and the size of the Cookie.
 *
 * Cookie: variable size
 *
 *   This field must contain the exact cookie received in the
 *   State Cookie parameter from the previous INIT ACK.
 *
 *   An implementation SHOULD make the cookie as small as possible
 *   to insure interoperability.
 */
struct sctp_chunk *sctp_make_cookie_echo(const struct sctp_association *asoc,
					 const struct sctp_chunk *chunk)
{
	struct sctp_chunk *retval;
	int cookie_len;
	void *cookie;

	cookie = asoc->peer.cookie;
	cookie_len = asoc->peer.cookie_len;

	/* Build a cookie echo chunk.  */
	retval = sctp_make_control(asoc, SCTP_CID_COOKIE_ECHO, 0,
				   cookie_len, GFP_ATOMIC);
	if (!retval)
		goto nodata;
	retval->subh.cookie_hdr =
		sctp_addto_chunk(retval, cookie_len, cookie);

	/* RFC 2960 6.4 Multi-homed SCTP Endpoints
	 *
	 * An endpoint SHOULD transmit reply chunks (e.g., SACK,
	 * HEARTBEAT ACK, * etc.) to the same destination transport
	 * address from which it * received the DATA or control chunk
	 * to which it is replying.
	 *
	 * [COOKIE ECHO back to where the INIT ACK came from.]
	 */
	if (chunk)
		retval->transport = chunk->transport;

nodata:
	return retval;
}

/* 3.3.12 Cookie Acknowledgement (COOKIE ACK) (11):
 *
 * This chunk is used only during the initialization of an
 * association.  It is used to acknowledge the receipt of a COOKIE
 * ECHO chunk.  This chunk MUST precede any DATA or SACK chunk sent
 * within the association, but MAY be bundled with one or more DATA
 * chunks or SACK chunk in the same SCTP packet.
 *
 *      0                   1                   2                   3
 *      0 1 2 3 4 5 6 7 8 9 0 1 2 3 4 5 6 7 8 9 0 1 2 3 4 5 6 7 8 9 0 1
 *     +-+-+-+-+-+-+-+-+-+-+-+-+-+-+-+-+-+-+-+-+-+-+-+-+-+-+-+-+-+-+-+-+
 *     |   Type = 11   |Chunk  Flags   |     Length = 4                |
 *     +-+-+-+-+-+-+-+-+-+-+-+-+-+-+-+-+-+-+-+-+-+-+-+-+-+-+-+-+-+-+-+-+
 *
 * Chunk Flags: 8 bits
 *
 *   Set to zero on transmit and ignored on receipt.
 */
struct sctp_chunk *sctp_make_cookie_ack(const struct sctp_association *asoc,
					const struct sctp_chunk *chunk)
{
	struct sctp_chunk *retval;

	retval = sctp_make_control(asoc, SCTP_CID_COOKIE_ACK, 0, 0, GFP_ATOMIC);

	/* RFC 2960 6.4 Multi-homed SCTP Endpoints
	 *
	 * An endpoint SHOULD transmit reply chunks (e.g., SACK,
	 * HEARTBEAT ACK, * etc.) to the same destination transport
	 * address from which it * received the DATA or control chunk
	 * to which it is replying.
	 *
	 * [COOKIE ACK back to where the COOKIE ECHO came from.]
	 */
	if (retval && chunk && chunk->transport)
		retval->transport =
			sctp_assoc_lookup_paddr(asoc,
						&chunk->transport->ipaddr);

	return retval;
}

/*
 *  Appendix A: Explicit Congestion Notification:
 *  CWR:
 *
 *  RFC 2481 details a specific bit for a sender to send in the header of
 *  its next outbound TCP segment to indicate to its peer that it has
 *  reduced its congestion window.  This is termed the CWR bit.  For
 *  SCTP the same indication is made by including the CWR chunk.
 *  This chunk contains one data element, i.e. the TSN number that
 *  was sent in the ECNE chunk.  This element represents the lowest
 *  TSN number in the datagram that was originally marked with the
 *  CE bit.
 *
 *     0                   1                   2                   3
 *     0 1 2 3 4 5 6 7 8 9 0 1 2 3 4 5 6 7 8 9 0 1 2 3 4 5 6 7 8 9 0 1
 *    +-+-+-+-+-+-+-+-+-+-+-+-+-+-+-+-+-+-+-+-+-+-+-+-+-+-+-+-+-+-+-+-+
 *    | Chunk Type=13 | Flags=00000000|    Chunk Length = 8           |
 *    +-+-+-+-+-+-+-+-+-+-+-+-+-+-+-+-+-+-+-+-+-+-+-+-+-+-+-+-+-+-+-+-+
 *    |                      Lowest TSN Number                        |
 *    +-+-+-+-+-+-+-+-+-+-+-+-+-+-+-+-+-+-+-+-+-+-+-+-+-+-+-+-+-+-+-+-+
 *
 *     Note: The CWR is considered a Control chunk.
 */
struct sctp_chunk *sctp_make_cwr(const struct sctp_association *asoc,
				 const __u32 lowest_tsn,
				 const struct sctp_chunk *chunk)
{
	struct sctp_chunk *retval;
	struct sctp_cwrhdr cwr;

	cwr.lowest_tsn = htonl(lowest_tsn);
	retval = sctp_make_control(asoc, SCTP_CID_ECN_CWR, 0,
				   sizeof(cwr), GFP_ATOMIC);

	if (!retval)
		goto nodata;

	retval->subh.ecn_cwr_hdr =
		sctp_addto_chunk(retval, sizeof(cwr), &cwr);

	/* RFC 2960 6.4 Multi-homed SCTP Endpoints
	 *
	 * An endpoint SHOULD transmit reply chunks (e.g., SACK,
	 * HEARTBEAT ACK, * etc.) to the same destination transport
	 * address from which it * received the DATA or control chunk
	 * to which it is replying.
	 *
	 * [Report a reduced congestion window back to where the ECNE
	 * came from.]
	 */
	if (chunk)
		retval->transport = chunk->transport;

nodata:
	return retval;
}

/* Make an ECNE chunk.  This is a congestion experienced report.  */
struct sctp_chunk *sctp_make_ecne(const struct sctp_association *asoc,
				  const __u32 lowest_tsn)
{
	struct sctp_chunk *retval;
	struct sctp_ecnehdr ecne;

	ecne.lowest_tsn = htonl(lowest_tsn);
	retval = sctp_make_control(asoc, SCTP_CID_ECN_ECNE, 0,
				   sizeof(ecne), GFP_ATOMIC);
	if (!retval)
		goto nodata;
	retval->subh.ecne_hdr =
		sctp_addto_chunk(retval, sizeof(ecne), &ecne);

nodata:
	return retval;
}

/* Make a DATA chunk for the given association from the provided
 * parameters.  However, do not populate the data payload.
 */
struct sctp_chunk *sctp_make_datafrag_empty(const struct sctp_association *asoc,
					    const struct sctp_sndrcvinfo *sinfo,
					    int len, __u8 flags, gfp_t gfp)
{
	struct sctp_chunk *retval;
	struct sctp_datahdr dp;

	/* We assign the TSN as LATE as possible, not here when
	 * creating the chunk.
	 */
	memset(&dp, 0, sizeof(dp));
	dp.ppid = sinfo->sinfo_ppid;
	dp.stream = htons(sinfo->sinfo_stream);

	/* Set the flags for an unordered send.  */
	if (sinfo->sinfo_flags & SCTP_UNORDERED)
		flags |= SCTP_DATA_UNORDERED;

	retval = sctp_make_data(asoc, flags, sizeof(dp) + len, gfp);
	if (!retval)
		return NULL;

	retval->subh.data_hdr = sctp_addto_chunk(retval, sizeof(dp), &dp);
	memcpy(&retval->sinfo, sinfo, sizeof(struct sctp_sndrcvinfo));

	return retval;
}

/* Create a selective ackowledgement (SACK) for the given
 * association.  This reports on which TSN's we've seen to date,
 * including duplicates and gaps.
 */
struct sctp_chunk *sctp_make_sack(struct sctp_association *asoc)
{
	struct sctp_tsnmap *map = (struct sctp_tsnmap *)&asoc->peer.tsn_map;
	struct sctp_gap_ack_block gabs[SCTP_MAX_GABS];
	__u16 num_gabs, num_dup_tsns;
	struct sctp_transport *trans;
	struct sctp_chunk *retval;
	struct sctp_sackhdr sack;
	__u32 ctsn;
	int len;

	memset(gabs, 0, sizeof(gabs));
	ctsn = sctp_tsnmap_get_ctsn(map);

	pr_debug("%s: sackCTSNAck sent:0x%x\n", __func__, ctsn);

	/* How much room is needed in the chunk? */
	num_gabs = sctp_tsnmap_num_gabs(map, gabs);
	num_dup_tsns = sctp_tsnmap_num_dups(map);

	/* Initialize the SACK header.  */
	sack.cum_tsn_ack	    = htonl(ctsn);
	sack.a_rwnd 		    = htonl(asoc->a_rwnd);
	sack.num_gap_ack_blocks     = htons(num_gabs);
	sack.num_dup_tsns           = htons(num_dup_tsns);

	len = sizeof(sack)
		+ sizeof(struct sctp_gap_ack_block) * num_gabs
		+ sizeof(__u32) * num_dup_tsns;

	/* Create the chunk.  */
	retval = sctp_make_control(asoc, SCTP_CID_SACK, 0, len, GFP_ATOMIC);
	if (!retval)
		goto nodata;

	/* RFC 2960 6.4 Multi-homed SCTP Endpoints
	 *
	 * An endpoint SHOULD transmit reply chunks (e.g., SACK,
	 * HEARTBEAT ACK, etc.) to the same destination transport
	 * address from which it received the DATA or control chunk to
	 * which it is replying.  This rule should also be followed if
	 * the endpoint is bundling DATA chunks together with the
	 * reply chunk.
	 *
	 * However, when acknowledging multiple DATA chunks received
	 * in packets from different source addresses in a single
	 * SACK, the SACK chunk may be transmitted to one of the
	 * destination transport addresses from which the DATA or
	 * control chunks being acknowledged were received.
	 *
	 * [BUG:  We do not implement the following paragraph.
	 * Perhaps we should remember the last transport we used for a
	 * SACK and avoid that (if possible) if we have seen any
	 * duplicates. --piggy]
	 *
	 * When a receiver of a duplicate DATA chunk sends a SACK to a
	 * multi- homed endpoint it MAY be beneficial to vary the
	 * destination address and not use the source address of the
	 * DATA chunk.  The reason being that receiving a duplicate
	 * from a multi-homed endpoint might indicate that the return
	 * path (as specified in the source address of the DATA chunk)
	 * for the SACK is broken.
	 *
	 * [Send to the address from which we last received a DATA chunk.]
	 */
	retval->transport = asoc->peer.last_data_from;

	retval->subh.sack_hdr =
		sctp_addto_chunk(retval, sizeof(sack), &sack);

	/* Add the gap ack block information.   */
	if (num_gabs)
		sctp_addto_chunk(retval, sizeof(__u32) * num_gabs,
				 gabs);

	/* Add the duplicate TSN information.  */
	if (num_dup_tsns) {
		asoc->stats.idupchunks += num_dup_tsns;
		sctp_addto_chunk(retval, sizeof(__u32) * num_dup_tsns,
				 sctp_tsnmap_get_dups(map));
	}
	/* Once we have a sack generated, check to see what our sack
	 * generation is, if its 0, reset the transports to 0, and reset
	 * the association generation to 1
	 *
	 * The idea is that zero is never used as a valid generation for the
	 * association so no transport will match after a wrap event like this,
	 * Until the next sack
	 */
	if (++asoc->peer.sack_generation == 0) {
		list_for_each_entry(trans, &asoc->peer.transport_addr_list,
				    transports)
			trans->sack_generation = 0;
		asoc->peer.sack_generation = 1;
	}
nodata:
	return retval;
}

/* Make a SHUTDOWN chunk. */
struct sctp_chunk *sctp_make_shutdown(const struct sctp_association *asoc,
				      const struct sctp_chunk *chunk)
{
	struct sctp_shutdownhdr shut;
	struct sctp_chunk *retval;
	__u32 ctsn;

	ctsn = sctp_tsnmap_get_ctsn(&asoc->peer.tsn_map);
	shut.cum_tsn_ack = htonl(ctsn);

	retval = sctp_make_control(asoc, SCTP_CID_SHUTDOWN, 0,
				   sizeof(shut), GFP_ATOMIC);
	if (!retval)
		goto nodata;

	retval->subh.shutdown_hdr =
		sctp_addto_chunk(retval, sizeof(shut), &shut);

	if (chunk)
		retval->transport = chunk->transport;
nodata:
	return retval;
}

struct sctp_chunk *sctp_make_shutdown_ack(const struct sctp_association *asoc,
					  const struct sctp_chunk *chunk)
{
	struct sctp_chunk *retval;

	retval = sctp_make_control(asoc, SCTP_CID_SHUTDOWN_ACK, 0, 0,
				   GFP_ATOMIC);

	/* RFC 2960 6.4 Multi-homed SCTP Endpoints
	 *
	 * An endpoint SHOULD transmit reply chunks (e.g., SACK,
	 * HEARTBEAT ACK, * etc.) to the same destination transport
	 * address from which it * received the DATA or control chunk
	 * to which it is replying.
	 *
	 * [ACK back to where the SHUTDOWN came from.]
	 */
	if (retval && chunk)
		retval->transport = chunk->transport;

	return retval;
}

struct sctp_chunk *sctp_make_shutdown_complete(
					const struct sctp_association *asoc,
					const struct sctp_chunk *chunk)
{
	struct sctp_chunk *retval;
	__u8 flags = 0;

	/* Set the T-bit if we have no association (vtag will be
	 * reflected)
	 */
	flags |= asoc ? 0 : SCTP_CHUNK_FLAG_T;

	retval = sctp_make_control(asoc, SCTP_CID_SHUTDOWN_COMPLETE, flags,
				   0, GFP_ATOMIC);

	/* RFC 2960 6.4 Multi-homed SCTP Endpoints
	 *
	 * An endpoint SHOULD transmit reply chunks (e.g., SACK,
	 * HEARTBEAT ACK, * etc.) to the same destination transport
	 * address from which it * received the DATA or control chunk
	 * to which it is replying.
	 *
	 * [Report SHUTDOWN COMPLETE back to where the SHUTDOWN ACK
	 * came from.]
	 */
	if (retval && chunk)
		retval->transport = chunk->transport;

	return retval;
}

/* Create an ABORT.  Note that we set the T bit if we have no
 * association, except when responding to an INIT (sctpimpguide 2.41).
 */
struct sctp_chunk *sctp_make_abort(const struct sctp_association *asoc,
				   const struct sctp_chunk *chunk,
				   const size_t hint)
{
	struct sctp_chunk *retval;
	__u8 flags = 0;

	/* Set the T-bit if we have no association and 'chunk' is not
	 * an INIT (vtag will be reflected).
	 */
	if (!asoc) {
		if (chunk && chunk->chunk_hdr &&
		    chunk->chunk_hdr->type == SCTP_CID_INIT)
			flags = 0;
		else
			flags = SCTP_CHUNK_FLAG_T;
	}

	retval = sctp_make_control(asoc, SCTP_CID_ABORT, flags, hint,
				   GFP_ATOMIC);

	/* RFC 2960 6.4 Multi-homed SCTP Endpoints
	 *
	 * An endpoint SHOULD transmit reply chunks (e.g., SACK,
	 * HEARTBEAT ACK, * etc.) to the same destination transport
	 * address from which it * received the DATA or control chunk
	 * to which it is replying.
	 *
	 * [ABORT back to where the offender came from.]
	 */
	if (retval && chunk)
		retval->transport = chunk->transport;

	return retval;
}

/* Helper to create ABORT with a NO_USER_DATA error.  */
struct sctp_chunk *sctp_make_abort_no_data(
					const struct sctp_association *asoc,
					const struct sctp_chunk *chunk,
					__u32 tsn)
{
	struct sctp_chunk *retval;
	__be32 payload;

	retval = sctp_make_abort(asoc, chunk,
				 sizeof(struct sctp_errhdr) + sizeof(tsn));

	if (!retval)
		goto no_mem;

	/* Put the tsn back into network byte order.  */
	payload = htonl(tsn);
	sctp_init_cause(retval, SCTP_ERROR_NO_DATA, sizeof(payload));
	sctp_addto_chunk(retval, sizeof(payload), (const void *)&payload);

	/* RFC 2960 6.4 Multi-homed SCTP Endpoints
	 *
	 * An endpoint SHOULD transmit reply chunks (e.g., SACK,
	 * HEARTBEAT ACK, * etc.) to the same destination transport
	 * address from which it * received the DATA or control chunk
	 * to which it is replying.
	 *
	 * [ABORT back to where the offender came from.]
	 */
	if (chunk)
		retval->transport = chunk->transport;

no_mem:
	return retval;
}

/* Helper to create ABORT with a SCTP_ERROR_USER_ABORT error.  */
struct sctp_chunk *sctp_make_abort_user(const struct sctp_association *asoc,
					struct msghdr *msg,
					size_t paylen)
{
	struct sctp_chunk *retval;
	void *payload = NULL;
	int err;

	retval = sctp_make_abort(asoc, NULL,
				 sizeof(struct sctp_errhdr) + paylen);
	if (!retval)
		goto err_chunk;

	if (paylen) {
		/* Put the msg_iov together into payload.  */
		payload = kmalloc(paylen, GFP_KERNEL);
		if (!payload)
			goto err_payload;

		err = memcpy_from_msg(payload, msg, paylen);
		if (err < 0)
			goto err_copy;
	}

	sctp_init_cause(retval, SCTP_ERROR_USER_ABORT, paylen);
	sctp_addto_chunk(retval, paylen, payload);

	if (paylen)
		kfree(payload);

	return retval;

err_copy:
	kfree(payload);
err_payload:
	sctp_chunk_free(retval);
	retval = NULL;
err_chunk:
	return retval;
}

/* Append bytes to the end of a parameter.  Will panic if chunk is not big
 * enough.
 */
static void *sctp_addto_param(struct sctp_chunk *chunk, int len,
			      const void *data)
{
	int chunklen = ntohs(chunk->chunk_hdr->length);
	void *target;

	target = skb_put(chunk->skb, len);

	if (data)
		memcpy(target, data, len);
	else
		memset(target, 0, len);

	/* Adjust the chunk length field.  */
	chunk->chunk_hdr->length = htons(chunklen + len);
	chunk->chunk_end = skb_tail_pointer(chunk->skb);

	return target;
}

/* Make an ABORT chunk with a PROTOCOL VIOLATION cause code. */
struct sctp_chunk *sctp_make_abort_violation(
					const struct sctp_association *asoc,
					const struct sctp_chunk *chunk,
					const __u8 *payload,
					const size_t paylen)
{
	struct sctp_chunk  *retval;
	struct sctp_paramhdr phdr;

	retval = sctp_make_abort(asoc, chunk, sizeof(struct sctp_errhdr) +
					      paylen + sizeof(phdr));
	if (!retval)
		goto end;

	sctp_init_cause(retval, SCTP_ERROR_PROTO_VIOLATION, paylen +
							    sizeof(phdr));

	phdr.type = htons(chunk->chunk_hdr->type);
	phdr.length = chunk->chunk_hdr->length;
	sctp_addto_chunk(retval, paylen, payload);
	sctp_addto_param(retval, sizeof(phdr), &phdr);

end:
	return retval;
}

struct sctp_chunk *sctp_make_violation_paramlen(
					const struct sctp_association *asoc,
					const struct sctp_chunk *chunk,
					struct sctp_paramhdr *param)
{
	static const char error[] = "The following parameter had invalid length:";
	size_t payload_len = sizeof(error) + sizeof(struct sctp_errhdr) +
			     sizeof(*param);
	struct sctp_chunk *retval;

	retval = sctp_make_abort(asoc, chunk, payload_len);
	if (!retval)
		goto nodata;

	sctp_init_cause(retval, SCTP_ERROR_PROTO_VIOLATION,
			sizeof(error) + sizeof(*param));
	sctp_addto_chunk(retval, sizeof(error), error);
	sctp_addto_param(retval, sizeof(*param), param);

nodata:
	return retval;
}

struct sctp_chunk *sctp_make_violation_max_retrans(
					const struct sctp_association *asoc,
					const struct sctp_chunk *chunk)
{
	static const char error[] = "Association exceeded its max_retrans count";
	size_t payload_len = sizeof(error) + sizeof(struct sctp_errhdr);
	struct sctp_chunk *retval;

	retval = sctp_make_abort(asoc, chunk, payload_len);
	if (!retval)
		goto nodata;

	sctp_init_cause(retval, SCTP_ERROR_PROTO_VIOLATION, sizeof(error));
	sctp_addto_chunk(retval, sizeof(error), error);

nodata:
	return retval;
}

/* Make a HEARTBEAT chunk.  */
struct sctp_chunk *sctp_make_heartbeat(const struct sctp_association *asoc,
				       const struct sctp_transport *transport)
{
	struct sctp_sender_hb_info hbinfo;
	struct sctp_chunk *retval;

	retval = sctp_make_control(asoc, SCTP_CID_HEARTBEAT, 0,
				   sizeof(hbinfo), GFP_ATOMIC);

	if (!retval)
		goto nodata;

	hbinfo.param_hdr.type = SCTP_PARAM_HEARTBEAT_INFO;
	hbinfo.param_hdr.length = htons(sizeof(hbinfo));
	hbinfo.daddr = transport->ipaddr;
	hbinfo.sent_at = jiffies;
	hbinfo.hb_nonce = transport->hb_nonce;

	/* Cast away the 'const', as this is just telling the chunk
	 * what transport it belongs to.
	 */
	retval->transport = (struct sctp_transport *) transport;
	retval->subh.hbs_hdr = sctp_addto_chunk(retval, sizeof(hbinfo),
						&hbinfo);

nodata:
	return retval;
}

struct sctp_chunk *sctp_make_heartbeat_ack(const struct sctp_association *asoc,
					   const struct sctp_chunk *chunk,
					   const void *payload,
					   const size_t paylen)
{
	struct sctp_chunk *retval;

	retval  = sctp_make_control(asoc, SCTP_CID_HEARTBEAT_ACK, 0, paylen,
				    GFP_ATOMIC);
	if (!retval)
		goto nodata;

	retval->subh.hbs_hdr = sctp_addto_chunk(retval, paylen, payload);

	/* RFC 2960 6.4 Multi-homed SCTP Endpoints
	 *
	 * An endpoint SHOULD transmit reply chunks (e.g., SACK,
	 * HEARTBEAT ACK, * etc.) to the same destination transport
	 * address from which it * received the DATA or control chunk
	 * to which it is replying.
	 *
	 * [HBACK back to where the HEARTBEAT came from.]
	 */
	if (chunk)
		retval->transport = chunk->transport;

nodata:
	return retval;
}

/* Create an Operation Error chunk with the specified space reserved.
 * This routine can be used for containing multiple causes in the chunk.
 */
static struct sctp_chunk *sctp_make_op_error_space(
					const struct sctp_association *asoc,
					const struct sctp_chunk *chunk,
					size_t size)
{
	struct sctp_chunk *retval;

	retval = sctp_make_control(asoc, SCTP_CID_ERROR, 0,
				   sizeof(struct sctp_errhdr) + size,
				   GFP_ATOMIC);
	if (!retval)
		goto nodata;

	/* RFC 2960 6.4 Multi-homed SCTP Endpoints
	 *
	 * An endpoint SHOULD transmit reply chunks (e.g., SACK,
	 * HEARTBEAT ACK, etc.) to the same destination transport
	 * address from which it received the DATA or control chunk
	 * to which it is replying.
	 *
	 */
	if (chunk)
		retval->transport = chunk->transport;

nodata:
	return retval;
}

/* Create an Operation Error chunk of a fixed size, specifically,
 * min(asoc->pathmtu, SCTP_DEFAULT_MAXSEGMENT) - overheads.
 * This is a helper function to allocate an error chunk for for those
 * invalid parameter codes in which we may not want to report all the
 * errors, if the incoming chunk is large. If it can't fit in a single
 * packet, we ignore it.
 */
static inline struct sctp_chunk *sctp_make_op_error_limited(
					const struct sctp_association *asoc,
					const struct sctp_chunk *chunk)
{
	size_t size = SCTP_DEFAULT_MAXSEGMENT;
	struct sctp_sock *sp = NULL;

	if (asoc) {
		size = min_t(size_t, size, asoc->pathmtu);
		sp = sctp_sk(asoc->base.sk);
	}

	size = sctp_mtu_payload(sp, size, sizeof(struct sctp_errhdr));

	return sctp_make_op_error_space(asoc, chunk, size);
}

/* Create an Operation Error chunk.  */
struct sctp_chunk *sctp_make_op_error(const struct sctp_association *asoc,
				      const struct sctp_chunk *chunk,
				      __be16 cause_code, const void *payload,
				      size_t paylen, size_t reserve_tail)
{
	struct sctp_chunk *retval;

	retval = sctp_make_op_error_space(asoc, chunk, paylen + reserve_tail);
	if (!retval)
		goto nodata;

	sctp_init_cause(retval, cause_code, paylen + reserve_tail);
	sctp_addto_chunk(retval, paylen, payload);
	if (reserve_tail)
		sctp_addto_param(retval, reserve_tail, NULL);

nodata:
	return retval;
}

struct sctp_chunk *sctp_make_auth(const struct sctp_association *asoc,
				  __u16 key_id)
{
	struct sctp_authhdr auth_hdr;
	struct sctp_hmac *hmac_desc;
	struct sctp_chunk *retval;

	/* Get the first hmac that the peer told us to use */
	hmac_desc = sctp_auth_asoc_get_hmac(asoc);
	if (unlikely(!hmac_desc))
		return NULL;

	retval = sctp_make_control(asoc, SCTP_CID_AUTH, 0,
				   hmac_desc->hmac_len + sizeof(auth_hdr),
				   GFP_ATOMIC);
	if (!retval)
		return NULL;

	auth_hdr.hmac_id = htons(hmac_desc->hmac_id);
	auth_hdr.shkey_id = htons(key_id);

	retval->subh.auth_hdr = sctp_addto_chunk(retval, sizeof(auth_hdr),
						 &auth_hdr);

	skb_put_zero(retval->skb, hmac_desc->hmac_len);

	/* Adjust the chunk header to include the empty MAC */
	retval->chunk_hdr->length =
		htons(ntohs(retval->chunk_hdr->length) + hmac_desc->hmac_len);
	retval->chunk_end = skb_tail_pointer(retval->skb);

	return retval;
}


/********************************************************************
 * 2nd Level Abstractions
 ********************************************************************/

/* Turn an skb into a chunk.
 * FIXME: Eventually move the structure directly inside the skb->cb[].
 *
 * sctpimpguide-05.txt Section 2.8.2
 * M1) Each time a new DATA chunk is transmitted
 * set the 'TSN.Missing.Report' count for that TSN to 0. The
 * 'TSN.Missing.Report' count will be used to determine missing chunks
 * and when to fast retransmit.
 *
 */
struct sctp_chunk *sctp_chunkify(struct sk_buff *skb,
				 const struct sctp_association *asoc,
				 struct sock *sk, gfp_t gfp)
{
	struct sctp_chunk *retval;

	retval = kmem_cache_zalloc(sctp_chunk_cachep, gfp);

	if (!retval)
		goto nodata;
	if (!sk)
		pr_debug("%s: chunkifying skb:%p w/o an sk\n", __func__, skb);

	INIT_LIST_HEAD(&retval->list);
	retval->skb		= skb;
	retval->asoc		= (struct sctp_association *)asoc;
	retval->singleton	= 1;

	retval->fast_retransmit = SCTP_CAN_FRTX;

	/* Polish the bead hole.  */
	INIT_LIST_HEAD(&retval->transmitted_list);
	INIT_LIST_HEAD(&retval->frag_list);
	SCTP_DBG_OBJCNT_INC(chunk);
	refcount_set(&retval->refcnt, 1);

nodata:
	return retval;
}

/* Set chunk->source and dest based on the IP header in chunk->skb.  */
void sctp_init_addrs(struct sctp_chunk *chunk, union sctp_addr *src,
		     union sctp_addr *dest)
{
	memcpy(&chunk->source, src, sizeof(union sctp_addr));
	memcpy(&chunk->dest, dest, sizeof(union sctp_addr));
}

/* Extract the source address from a chunk.  */
const union sctp_addr *sctp_source(const struct sctp_chunk *chunk)
{
	/* If we have a known transport, use that.  */
	if (chunk->transport) {
		return &chunk->transport->ipaddr;
	} else {
		/* Otherwise, extract it from the IP header.  */
		return &chunk->source;
	}
}

/* Create a new chunk, setting the type and flags headers from the
 * arguments, reserving enough space for a 'paylen' byte payload.
 */
static struct sctp_chunk *_sctp_make_chunk(const struct sctp_association *asoc,
					   __u8 type, __u8 flags, int paylen,
					   gfp_t gfp)
{
	struct sctp_chunkhdr *chunk_hdr;
	struct sctp_chunk *retval;
	struct sk_buff *skb;
	struct sock *sk;
	int chunklen;

	chunklen = SCTP_PAD4(sizeof(*chunk_hdr) + paylen);
	if (chunklen > SCTP_MAX_CHUNK_LEN)
		goto nodata;

	/* No need to allocate LL here, as this is only a chunk. */
	skb = alloc_skb(chunklen, gfp);
	if (!skb)
		goto nodata;

	/* Make room for the chunk header.  */
	chunk_hdr = (struct sctp_chunkhdr *)skb_put(skb, sizeof(*chunk_hdr));
	chunk_hdr->type	  = type;
	chunk_hdr->flags  = flags;
	chunk_hdr->length = htons(sizeof(*chunk_hdr));

	sk = asoc ? asoc->base.sk : NULL;
	retval = sctp_chunkify(skb, asoc, sk, gfp);
	if (!retval) {
		kfree_skb(skb);
		goto nodata;
	}

	retval->chunk_hdr = chunk_hdr;
	retval->chunk_end = ((__u8 *)chunk_hdr) + sizeof(*chunk_hdr);

	/* Determine if the chunk needs to be authenticated */
	if (sctp_auth_send_cid(type, asoc))
		retval->auth = 1;

	return retval;
nodata:
	return NULL;
}

static struct sctp_chunk *sctp_make_data(const struct sctp_association *asoc,
					 __u8 flags, int paylen, gfp_t gfp)
{
	return _sctp_make_chunk(asoc, SCTP_CID_DATA, flags, paylen, gfp);
}

struct sctp_chunk *sctp_make_idata(const struct sctp_association *asoc,
				   __u8 flags, int paylen, gfp_t gfp)
{
	return _sctp_make_chunk(asoc, SCTP_CID_I_DATA, flags, paylen, gfp);
}

static struct sctp_chunk *sctp_make_control(const struct sctp_association *asoc,
					    __u8 type, __u8 flags, int paylen,
					    gfp_t gfp)
{
	struct sctp_chunk *chunk;

	chunk = _sctp_make_chunk(asoc, type, flags, paylen, gfp);
	if (chunk)
		sctp_control_set_owner_w(chunk);

	return chunk;
}

/* Release the memory occupied by a chunk.  */
static void sctp_chunk_destroy(struct sctp_chunk *chunk)
{
	BUG_ON(!list_empty(&chunk->list));
	list_del_init(&chunk->transmitted_list);

	consume_skb(chunk->skb);
	consume_skb(chunk->auth_chunk);

	SCTP_DBG_OBJCNT_DEC(chunk);
	kmem_cache_free(sctp_chunk_cachep, chunk);
}

/* Possibly, free the chunk.  */
void sctp_chunk_free(struct sctp_chunk *chunk)
{
	/* Release our reference on the message tracker. */
	if (chunk->msg)
		sctp_datamsg_put(chunk->msg);

	sctp_chunk_put(chunk);
}

/* Grab a reference to the chunk. */
void sctp_chunk_hold(struct sctp_chunk *ch)
{
	refcount_inc(&ch->refcnt);
}

/* Release a reference to the chunk. */
void sctp_chunk_put(struct sctp_chunk *ch)
{
	if (refcount_dec_and_test(&ch->refcnt))
		sctp_chunk_destroy(ch);
}

/* Append bytes to the end of a chunk.  Will panic if chunk is not big
 * enough.
 */
void *sctp_addto_chunk(struct sctp_chunk *chunk, int len, const void *data)
{
	int chunklen = ntohs(chunk->chunk_hdr->length);
	int padlen = SCTP_PAD4(chunklen) - chunklen;
	void *target;

	skb_put_zero(chunk->skb, padlen);
	target = skb_put_data(chunk->skb, data, len);

	/* Adjust the chunk length field.  */
	chunk->chunk_hdr->length = htons(chunklen + padlen + len);
	chunk->chunk_end = skb_tail_pointer(chunk->skb);

	return target;
}

/* Append bytes from user space to the end of a chunk.  Will panic if
 * chunk is not big enough.
 * Returns a kernel err value.
 */
int sctp_user_addto_chunk(struct sctp_chunk *chunk, int len,
			  struct iov_iter *from)
{
	void *target;

	/* Make room in chunk for data.  */
	target = skb_put(chunk->skb, len);

	/* Copy data (whole iovec) into chunk */
	if (!copy_from_iter_full(target, len, from))
		return -EFAULT;

	/* Adjust the chunk length field.  */
	chunk->chunk_hdr->length =
		htons(ntohs(chunk->chunk_hdr->length) + len);
	chunk->chunk_end = skb_tail_pointer(chunk->skb);

	return 0;
}

/* Helper function to assign a TSN if needed.  This assumes that both
 * the data_hdr and association have already been assigned.
 */
void sctp_chunk_assign_ssn(struct sctp_chunk *chunk)
{
	struct sctp_stream *stream;
	struct sctp_chunk *lchunk;
	struct sctp_datamsg *msg;
	__u16 ssn, sid;

	if (chunk->has_ssn)
		return;

	/* All fragments will be on the same stream */
	sid = ntohs(chunk->subh.data_hdr->stream);
	stream = &chunk->asoc->stream;

	/* Now assign the sequence number to the entire message.
	 * All fragments must have the same stream sequence number.
	 */
	msg = chunk->msg;
	list_for_each_entry(lchunk, &msg->chunks, frag_list) {
		if (lchunk->chunk_hdr->flags & SCTP_DATA_UNORDERED) {
			ssn = 0;
		} else {
			if (lchunk->chunk_hdr->flags & SCTP_DATA_LAST_FRAG)
				ssn = sctp_ssn_next(stream, out, sid);
			else
				ssn = sctp_ssn_peek(stream, out, sid);
		}

		lchunk->subh.data_hdr->ssn = htons(ssn);
		lchunk->has_ssn = 1;
	}
}

/* Helper function to assign a TSN if needed.  This assumes that both
 * the data_hdr and association have already been assigned.
 */
void sctp_chunk_assign_tsn(struct sctp_chunk *chunk)
{
	if (!chunk->has_tsn) {
		/* This is the last possible instant to
		 * assign a TSN.
		 */
		chunk->subh.data_hdr->tsn =
			htonl(sctp_association_get_next_tsn(chunk->asoc));
		chunk->has_tsn = 1;
	}
}

/* Create a CLOSED association to use with an incoming packet.  */
struct sctp_association *sctp_make_temp_asoc(const struct sctp_endpoint *ep,
					     struct sctp_chunk *chunk,
					     gfp_t gfp)
{
	struct sctp_association *asoc;
	enum sctp_scope scope;
	struct sk_buff *skb;

	/* Create the bare association.  */
	scope = sctp_scope(sctp_source(chunk));
	asoc = sctp_association_new(ep, ep->base.sk, scope, gfp);
	if (!asoc)
		goto nodata;
	asoc->temp = 1;
	skb = chunk->skb;
	/* Create an entry for the source address of the packet.  */
	SCTP_INPUT_CB(skb)->af->from_skb(&asoc->c.peer_addr, skb, 1);

nodata:
	return asoc;
}

/* Build a cookie representing asoc.
 * This INCLUDES the param header needed to put the cookie in the INIT ACK.
 */
static struct sctp_cookie_param *sctp_pack_cookie(
					const struct sctp_endpoint *ep,
					const struct sctp_association *asoc,
					const struct sctp_chunk *init_chunk,
					int *cookie_len, const __u8 *raw_addrs,
					int addrs_len)
{
	struct sctp_signed_cookie *cookie;
	struct sctp_cookie_param *retval;
	int headersize, bodysize;

	/* Header size is static data prior to the actual cookie, including
	 * any padding.
	 */
	headersize = sizeof(struct sctp_paramhdr) +
		     (sizeof(struct sctp_signed_cookie) -
		      sizeof(struct sctp_cookie));
	bodysize = sizeof(struct sctp_cookie)
		+ ntohs(init_chunk->chunk_hdr->length) + addrs_len;

	/* Pad out the cookie to a multiple to make the signature
	 * functions simpler to write.
	 */
	if (bodysize % SCTP_COOKIE_MULTIPLE)
		bodysize += SCTP_COOKIE_MULTIPLE
			- (bodysize % SCTP_COOKIE_MULTIPLE);
	*cookie_len = headersize + bodysize;

	/* Clear this memory since we are sending this data structure
	 * out on the network.
	 */
	retval = kzalloc(*cookie_len, GFP_ATOMIC);
	if (!retval)
		goto nodata;

	cookie = (struct sctp_signed_cookie *) retval->body;

	/* Set up the parameter header.  */
	retval->p.type = SCTP_PARAM_STATE_COOKIE;
	retval->p.length = htons(*cookie_len);

	/* Copy the cookie part of the association itself.  */
	cookie->c = asoc->c;
	/* Save the raw address list length in the cookie. */
	cookie->c.raw_addr_list_len = addrs_len;

	/* Remember PR-SCTP capability. */
	cookie->c.prsctp_capable = asoc->peer.prsctp_capable;

	/* Save adaptation indication in the cookie. */
	cookie->c.adaptation_ind = asoc->peer.adaptation_ind;

	/* Set an expiration time for the cookie.  */
	cookie->c.expiration = ktime_add(asoc->cookie_life,
					 ktime_get_real());

	/* Copy the peer's init packet.  */
	memcpy(&cookie->c.peer_init[0], init_chunk->chunk_hdr,
	       ntohs(init_chunk->chunk_hdr->length));

	/* Copy the raw local address list of the association. */
	memcpy((__u8 *)&cookie->c.peer_init[0] +
	       ntohs(init_chunk->chunk_hdr->length), raw_addrs, addrs_len);

	if (sctp_sk(ep->base.sk)->hmac) {
		SHASH_DESC_ON_STACK(desc, sctp_sk(ep->base.sk)->hmac);
		int err;

		/* Sign the message.  */
		desc->tfm = sctp_sk(ep->base.sk)->hmac;

		err = crypto_shash_setkey(desc->tfm, ep->secret_key,
					  sizeof(ep->secret_key)) ?:
		      crypto_shash_digest(desc, (u8 *)&cookie->c, bodysize,
					  cookie->signature);
		shash_desc_zero(desc);
		if (err)
			goto free_cookie;
	}

	return retval;

free_cookie:
	kfree(retval);
nodata:
	*cookie_len = 0;
	return NULL;
}

/* Unpack the cookie from COOKIE ECHO chunk, recreating the association.  */
struct sctp_association *sctp_unpack_cookie(
					const struct sctp_endpoint *ep,
					const struct sctp_association *asoc,
					struct sctp_chunk *chunk, gfp_t gfp,
					int *error, struct sctp_chunk **errp)
{
	struct sctp_association *retval = NULL;
	int headersize, bodysize, fixed_size;
	struct sctp_signed_cookie *cookie;
	struct sk_buff *skb = chunk->skb;
	struct sctp_cookie *bear_cookie;
	__u8 *digest = ep->digest;
	enum sctp_scope scope;
	unsigned int len;
	ktime_t kt;

	/* Header size is static data prior to the actual cookie, including
	 * any padding.
	 */
	headersize = sizeof(struct sctp_chunkhdr) +
		     (sizeof(struct sctp_signed_cookie) -
		      sizeof(struct sctp_cookie));
	bodysize = ntohs(chunk->chunk_hdr->length) - headersize;
	fixed_size = headersize + sizeof(struct sctp_cookie);

	/* Verify that the chunk looks like it even has a cookie.
	 * There must be enough room for our cookie and our peer's
	 * INIT chunk.
	 */
	len = ntohs(chunk->chunk_hdr->length);
	if (len < fixed_size + sizeof(struct sctp_chunkhdr))
		goto malformed;

	/* Verify that the cookie has been padded out. */
	if (bodysize % SCTP_COOKIE_MULTIPLE)
		goto malformed;

	/* Process the cookie.  */
	cookie = chunk->subh.cookie_hdr;
	bear_cookie = &cookie->c;

	if (!sctp_sk(ep->base.sk)->hmac)
		goto no_hmac;

	/* Check the signature.  */
	{
		SHASH_DESC_ON_STACK(desc, sctp_sk(ep->base.sk)->hmac);
		int err;

		desc->tfm = sctp_sk(ep->base.sk)->hmac;

		err = crypto_shash_setkey(desc->tfm, ep->secret_key,
					  sizeof(ep->secret_key)) ?:
		      crypto_shash_digest(desc, (u8 *)bear_cookie, bodysize,
					  digest);
		shash_desc_zero(desc);

		if (err) {
			*error = -SCTP_IERROR_NOMEM;
			goto fail;
		}
	}

	if (memcmp(digest, cookie->signature, SCTP_SIGNATURE_SIZE)) {
		*error = -SCTP_IERROR_BAD_SIG;
		goto fail;
	}

no_hmac:
	/* IG Section 2.35.2:
	 *  3) Compare the port numbers and the verification tag contained
	 *     within the COOKIE ECHO chunk to the actual port numbers and the
	 *     verification tag within the SCTP common header of the received
	 *     packet. If these values do not match the packet MUST be silently
	 *     discarded,
	 */
	if (ntohl(chunk->sctp_hdr->vtag) != bear_cookie->my_vtag) {
		*error = -SCTP_IERROR_BAD_TAG;
		goto fail;
	}

	if (chunk->sctp_hdr->source != bear_cookie->peer_addr.v4.sin_port ||
	    ntohs(chunk->sctp_hdr->dest) != bear_cookie->my_port) {
		*error = -SCTP_IERROR_BAD_PORTS;
		goto fail;
	}

	/* Check to see if the cookie is stale.  If there is already
	 * an association, there is no need to check cookie's expiration
	 * for init collision case of lost COOKIE ACK.
	 * If skb has been timestamped, then use the stamp, otherwise
	 * use current time.  This introduces a small possibility that
	 * that a cookie may be considered expired, but his would only slow
	 * down the new association establishment instead of every packet.
	 */
	if (sock_flag(ep->base.sk, SOCK_TIMESTAMP))
		kt = skb_get_ktime(skb);
	else
		kt = ktime_get_real();

	if (!asoc && ktime_before(bear_cookie->expiration, kt)) {
		suseconds_t usecs = ktime_to_us(ktime_sub(kt, bear_cookie->expiration));
		__be32 n = htonl(usecs);

		/*
		 * Section 3.3.10.3 Stale Cookie Error (3)
		 *
		 * Cause of error
		 * ---------------
		 * Stale Cookie Error:  Indicates the receipt of a valid State
		 * Cookie that has expired.
		 */
		*errp = sctp_make_op_error(asoc, chunk,
					   SCTP_ERROR_STALE_COOKIE, &n,
					   sizeof(n), 0);
		if (*errp)
			*error = -SCTP_IERROR_STALE_COOKIE;
		else
			*error = -SCTP_IERROR_NOMEM;

		goto fail;
	}

	/* Make a new base association.  */
	scope = sctp_scope(sctp_source(chunk));
	retval = sctp_association_new(ep, ep->base.sk, scope, gfp);
	if (!retval) {
		*error = -SCTP_IERROR_NOMEM;
		goto fail;
	}

	/* Set up our peer's port number.  */
	retval->peer.port = ntohs(chunk->sctp_hdr->source);

	/* Populate the association from the cookie.  */
	memcpy(&retval->c, bear_cookie, sizeof(*bear_cookie));

	if (sctp_assoc_set_bind_addr_from_cookie(retval, bear_cookie,
						 GFP_ATOMIC) < 0) {
		*error = -SCTP_IERROR_NOMEM;
		goto fail;
	}

	/* Also, add the destination address. */
	if (list_empty(&retval->base.bind_addr.address_list)) {
		sctp_add_bind_addr(&retval->base.bind_addr, &chunk->dest,
				   sizeof(chunk->dest), SCTP_ADDR_SRC,
				   GFP_ATOMIC);
	}

	retval->next_tsn = retval->c.initial_tsn;
	retval->ctsn_ack_point = retval->next_tsn - 1;
	retval->addip_serial = retval->c.initial_tsn;
	retval->strreset_outseq = retval->c.initial_tsn;
	retval->adv_peer_ack_point = retval->ctsn_ack_point;
	retval->peer.prsctp_capable = retval->c.prsctp_capable;
	retval->peer.adaptation_ind = retval->c.adaptation_ind;

	/* The INIT stuff will be done by the side effects.  */
	return retval;

fail:
	if (retval)
		sctp_association_free(retval);

	return NULL;

malformed:
	/* Yikes!  The packet is either corrupt or deliberately
	 * malformed.
	 */
	*error = -SCTP_IERROR_MALFORMED;
	goto fail;
}

/********************************************************************
 * 3rd Level Abstractions
 ********************************************************************/

struct __sctp_missing {
	__be32 num_missing;
	__be16 type;
}  __packed;

/*
 * Report a missing mandatory parameter.
 */
static int sctp_process_missing_param(const struct sctp_association *asoc,
				      enum sctp_param paramtype,
				      struct sctp_chunk *chunk,
				      struct sctp_chunk **errp)
{
	struct __sctp_missing report;
	__u16 len;

	len = SCTP_PAD4(sizeof(report));

	/* Make an ERROR chunk, preparing enough room for
	 * returning multiple unknown parameters.
	 */
	if (!*errp)
		*errp = sctp_make_op_error_space(asoc, chunk, len);

	if (*errp) {
		report.num_missing = htonl(1);
		report.type = paramtype;
		sctp_init_cause(*errp, SCTP_ERROR_MISS_PARAM,
				sizeof(report));
		sctp_addto_chunk(*errp, sizeof(report), &report);
	}

	/* Stop processing this chunk. */
	return 0;
}

/* Report an Invalid Mandatory Parameter.  */
static int sctp_process_inv_mandatory(const struct sctp_association *asoc,
				      struct sctp_chunk *chunk,
				      struct sctp_chunk **errp)
{
	/* Invalid Mandatory Parameter Error has no payload. */

	if (!*errp)
		*errp = sctp_make_op_error_space(asoc, chunk, 0);

	if (*errp)
		sctp_init_cause(*errp, SCTP_ERROR_INV_PARAM, 0);

	/* Stop processing this chunk. */
	return 0;
}

static int sctp_process_inv_paramlength(const struct sctp_association *asoc,
					struct sctp_paramhdr *param,
					const struct sctp_chunk *chunk,
					struct sctp_chunk **errp)
{
	/* This is a fatal error.  Any accumulated non-fatal errors are
	 * not reported.
	 */
	if (*errp)
		sctp_chunk_free(*errp);

	/* Create an error chunk and fill it in with our payload. */
	*errp = sctp_make_violation_paramlen(asoc, chunk, param);

	return 0;
}


/* Do not attempt to handle the HOST_NAME parm.  However, do
 * send back an indicator to the peer.
 */
static int sctp_process_hn_param(const struct sctp_association *asoc,
				 union sctp_params param,
				 struct sctp_chunk *chunk,
				 struct sctp_chunk **errp)
{
	__u16 len = ntohs(param.p->length);

	/* Processing of the HOST_NAME parameter will generate an
	 * ABORT.  If we've accumulated any non-fatal errors, they
	 * would be unrecognized parameters and we should not include
	 * them in the ABORT.
	 */
	if (*errp)
		sctp_chunk_free(*errp);

	*errp = sctp_make_op_error(asoc, chunk, SCTP_ERROR_DNS_FAILED,
				   param.v, len, 0);

	/* Stop processing this chunk. */
	return 0;
}

static int sctp_verify_ext_param(struct net *net,
				 const struct sctp_endpoint *ep,
				 union sctp_params param)
{
	__u16 num_ext = ntohs(param.p->length) - sizeof(struct sctp_paramhdr);
	int have_asconf = 0;
	int have_auth = 0;
	int i;

	for (i = 0; i < num_ext; i++) {
		switch (param.ext->chunks[i]) {
		case SCTP_CID_AUTH:
			have_auth = 1;
			break;
		case SCTP_CID_ASCONF:
		case SCTP_CID_ASCONF_ACK:
			have_asconf = 1;
			break;
		}
	}

	/* ADD-IP Security: The draft requires us to ABORT or ignore the
	 * INIT/INIT-ACK if ADD-IP is listed, but AUTH is not.  Do this
	 * only if ADD-IP is turned on and we are not backward-compatible
	 * mode.
	 */
	if (net->sctp.addip_noauth)
		return 1;

	if (ep->asconf_enable && !have_auth && have_asconf)
		return 0;

	return 1;
}

static void sctp_process_ext_param(struct sctp_association *asoc,
				   union sctp_params param)
{
	__u16 num_ext = ntohs(param.p->length) - sizeof(struct sctp_paramhdr);
	int i;

	for (i = 0; i < num_ext; i++) {
		switch (param.ext->chunks[i]) {
		case SCTP_CID_RECONF:
			if (asoc->ep->reconf_enable)
				asoc->peer.reconf_capable = 1;
			break;
		case SCTP_CID_FWD_TSN:
			if (asoc->ep->prsctp_enable)
				asoc->peer.prsctp_capable = 1;
			break;
		case SCTP_CID_AUTH:
			/* if the peer reports AUTH, assume that he
			 * supports AUTH.
			 */
			if (asoc->ep->auth_enable)
				asoc->peer.auth_capable = 1;
			break;
		case SCTP_CID_ASCONF:
		case SCTP_CID_ASCONF_ACK:
			if (asoc->ep->asconf_enable)
				asoc->peer.asconf_capable = 1;
			break;
		case SCTP_CID_I_DATA:
			if (asoc->ep->intl_enable)
				asoc->peer.intl_capable = 1;
			break;
		default:
			break;
		}
	}
}

/* RFC 3.2.1 & the Implementers Guide 2.2.
 *
 * The Parameter Types are encoded such that the
 * highest-order two bits specify the action that must be
 * taken if the processing endpoint does not recognize the
 * Parameter Type.
 *
 * 00 - Stop processing this parameter; do not process any further
 * 	parameters within this chunk
 *
 * 01 - Stop processing this parameter, do not process any further
 *	parameters within this chunk, and report the unrecognized
 *	parameter in an 'Unrecognized Parameter' ERROR chunk.
 *
 * 10 - Skip this parameter and continue processing.
 *
 * 11 - Skip this parameter and continue processing but
 *	report the unrecognized parameter in an
 *	'Unrecognized Parameter' ERROR chunk.
 *
 * Return value:
 * 	SCTP_IERROR_NO_ERROR - continue with the chunk
 * 	SCTP_IERROR_ERROR    - stop and report an error.
 * 	SCTP_IERROR_NOMEME   - out of memory.
 */
static enum sctp_ierror sctp_process_unk_param(
					const struct sctp_association *asoc,
					union sctp_params param,
					struct sctp_chunk *chunk,
					struct sctp_chunk **errp)
{
	int retval = SCTP_IERROR_NO_ERROR;

	switch (param.p->type & SCTP_PARAM_ACTION_MASK) {
	case SCTP_PARAM_ACTION_DISCARD:
		retval =  SCTP_IERROR_ERROR;
		break;
	case SCTP_PARAM_ACTION_SKIP:
		break;
	case SCTP_PARAM_ACTION_DISCARD_ERR:
		retval =  SCTP_IERROR_ERROR;
		/* Fall through */
	case SCTP_PARAM_ACTION_SKIP_ERR:
		/* Make an ERROR chunk, preparing enough room for
		 * returning multiple unknown parameters.
		 */
		if (!*errp) {
			*errp = sctp_make_op_error_limited(asoc, chunk);
			if (!*errp) {
				/* If there is no memory for generating the
				 * ERROR report as specified, an ABORT will be
				 * triggered to the peer and the association
				 * won't be established.
				 */
				retval = SCTP_IERROR_NOMEM;
				break;
			}
		}

		if (!sctp_init_cause(*errp, SCTP_ERROR_UNKNOWN_PARAM,
				     ntohs(param.p->length)))
			sctp_addto_chunk(*errp, ntohs(param.p->length),
					 param.v);
		break;
	default:
		break;
	}

	return retval;
}

/* Verify variable length parameters
 * Return values:
 * 	SCTP_IERROR_ABORT - trigger an ABORT
 * 	SCTP_IERROR_NOMEM - out of memory (abort)
 *	SCTP_IERROR_ERROR - stop processing, trigger an ERROR
 * 	SCTP_IERROR_NO_ERROR - continue with the chunk
 */
static enum sctp_ierror sctp_verify_param(struct net *net,
					  const struct sctp_endpoint *ep,
					  const struct sctp_association *asoc,
					  union sctp_params param,
					  enum sctp_cid cid,
					  struct sctp_chunk *chunk,
					  struct sctp_chunk **err_chunk)
{
	struct sctp_hmac_algo_param *hmacs;
	int retval = SCTP_IERROR_NO_ERROR;
	__u16 n_elt, id = 0;
	int i;

	/* FIXME - This routine is not looking at each parameter per the
	 * chunk type, i.e., unrecognized parameters should be further
	 * identified based on the chunk id.
	 */

	switch (param.p->type) {
	case SCTP_PARAM_IPV4_ADDRESS:
	case SCTP_PARAM_IPV6_ADDRESS:
	case SCTP_PARAM_COOKIE_PRESERVATIVE:
	case SCTP_PARAM_SUPPORTED_ADDRESS_TYPES:
	case SCTP_PARAM_STATE_COOKIE:
	case SCTP_PARAM_HEARTBEAT_INFO:
	case SCTP_PARAM_UNRECOGNIZED_PARAMETERS:
	case SCTP_PARAM_ECN_CAPABLE:
	case SCTP_PARAM_ADAPTATION_LAYER_IND:
		break;

	case SCTP_PARAM_SUPPORTED_EXT:
		if (!sctp_verify_ext_param(net, ep, param))
			return SCTP_IERROR_ABORT;
		break;

	case SCTP_PARAM_SET_PRIMARY:
		if (ep->asconf_enable)
			break;
		goto unhandled;

	case SCTP_PARAM_HOST_NAME_ADDRESS:
		/* Tell the peer, we won't support this param.  */
		sctp_process_hn_param(asoc, param, chunk, err_chunk);
		retval = SCTP_IERROR_ABORT;
		break;

	case SCTP_PARAM_FWD_TSN_SUPPORT:
		if (ep->prsctp_enable)
			break;
		goto unhandled;

	case SCTP_PARAM_RANDOM:
		if (!ep->auth_enable)
			goto unhandled;

		/* SCTP-AUTH: Secion 6.1
		 * If the random number is not 32 byte long the association
		 * MUST be aborted.  The ABORT chunk SHOULD contain the error
		 * cause 'Protocol Violation'.
		 */
		if (SCTP_AUTH_RANDOM_LENGTH != ntohs(param.p->length) -
					       sizeof(struct sctp_paramhdr)) {
			sctp_process_inv_paramlength(asoc, param.p,
						     chunk, err_chunk);
			retval = SCTP_IERROR_ABORT;
		}
		break;

	case SCTP_PARAM_CHUNKS:
		if (!ep->auth_enable)
			goto unhandled;

		/* SCTP-AUTH: Section 3.2
		 * The CHUNKS parameter MUST be included once in the INIT or
		 *  INIT-ACK chunk if the sender wants to receive authenticated
		 *  chunks.  Its maximum length is 260 bytes.
		 */
		if (260 < ntohs(param.p->length)) {
			sctp_process_inv_paramlength(asoc, param.p,
						     chunk, err_chunk);
			retval = SCTP_IERROR_ABORT;
		}
		break;

	case SCTP_PARAM_HMAC_ALGO:
		if (!ep->auth_enable)
			goto unhandled;

		hmacs = (struct sctp_hmac_algo_param *)param.p;
		n_elt = (ntohs(param.p->length) -
			 sizeof(struct sctp_paramhdr)) >> 1;

		/* SCTP-AUTH: Section 6.1
		 * The HMAC algorithm based on SHA-1 MUST be supported and
		 * included in the HMAC-ALGO parameter.
		 */
		for (i = 0; i < n_elt; i++) {
			id = ntohs(hmacs->hmac_ids[i]);

			if (id == SCTP_AUTH_HMAC_ID_SHA1)
				break;
		}

		if (id != SCTP_AUTH_HMAC_ID_SHA1) {
			sctp_process_inv_paramlength(asoc, param.p, chunk,
						     err_chunk);
			retval = SCTP_IERROR_ABORT;
		}
		break;
unhandled:
	default:
		pr_debug("%s: unrecognized param:%d for chunk:%d\n",
			 __func__, ntohs(param.p->type), cid);

		retval = sctp_process_unk_param(asoc, param, chunk, err_chunk);
		break;
	}
	return retval;
}

/* Verify the INIT packet before we process it.  */
int sctp_verify_init(struct net *net, const struct sctp_endpoint *ep,
		     const struct sctp_association *asoc, enum sctp_cid cid,
		     struct sctp_init_chunk *peer_init,
		     struct sctp_chunk *chunk, struct sctp_chunk **errp)
{
	union sctp_params param;
	bool has_cookie = false;
	int result;

	/* Check for missing mandatory parameters. Note: Initial TSN is
	 * also mandatory, but is not checked here since the valid range
	 * is 0..2**32-1. RFC4960, section 3.3.3.
	 */
	if (peer_init->init_hdr.num_outbound_streams == 0 ||
	    peer_init->init_hdr.num_inbound_streams == 0 ||
	    peer_init->init_hdr.init_tag == 0 ||
	    ntohl(peer_init->init_hdr.a_rwnd) < SCTP_DEFAULT_MINWINDOW)
		return sctp_process_inv_mandatory(asoc, chunk, errp);

	sctp_walk_params(param, peer_init, init_hdr.params) {
		if (param.p->type == SCTP_PARAM_STATE_COOKIE)
			has_cookie = true;
	}

	/* There is a possibility that a parameter length was bad and
	 * in that case we would have stoped walking the parameters.
	 * The current param.p would point at the bad one.
	 * Current consensus on the mailing list is to generate a PROTOCOL
	 * VIOLATION error.  We build the ERROR chunk here and let the normal
	 * error handling code build and send the packet.
	 */
	if (param.v != (void *)chunk->chunk_end)
		return sctp_process_inv_paramlength(asoc, param.p, chunk, errp);

	/* The only missing mandatory param possible today is
	 * the state cookie for an INIT-ACK chunk.
	 */
	if ((SCTP_CID_INIT_ACK == cid) && !has_cookie)
		return sctp_process_missing_param(asoc, SCTP_PARAM_STATE_COOKIE,
						  chunk, errp);

	/* Verify all the variable length parameters */
	sctp_walk_params(param, peer_init, init_hdr.params) {
		result = sctp_verify_param(net, ep, asoc, param, cid,
					   chunk, errp);
		switch (result) {
		case SCTP_IERROR_ABORT:
		case SCTP_IERROR_NOMEM:
			return 0;
		case SCTP_IERROR_ERROR:
			return 1;
		case SCTP_IERROR_NO_ERROR:
		default:
			break;
		}

	} /* for (loop through all parameters) */

	return 1;
}

/* Unpack the parameters in an INIT packet into an association.
 * Returns 0 on failure, else success.
 * FIXME:  This is an association method.
 */
int sctp_process_init(struct sctp_association *asoc, struct sctp_chunk *chunk,
		      const union sctp_addr *peer_addr,
		      struct sctp_init_chunk *peer_init, gfp_t gfp)
{
	struct net *net = sock_net(asoc->base.sk);
	struct sctp_transport *transport;
	struct list_head *pos, *temp;
	union sctp_params param;
	union sctp_addr addr;
	struct sctp_af *af;
	int src_match = 0;

	/* We must include the address that the INIT packet came from.
	 * This is the only address that matters for an INIT packet.
	 * When processing a COOKIE ECHO, we retrieve the from address
	 * of the INIT from the cookie.
	 */

	/* This implementation defaults to making the first transport
	 * added as the primary transport.  The source address seems to
	 * be a a better choice than any of the embedded addresses.
	 */
	if (!sctp_assoc_add_peer(asoc, peer_addr, gfp, SCTP_ACTIVE))
		goto nomem;

	if (sctp_cmp_addr_exact(sctp_source(chunk), peer_addr))
		src_match = 1;

	/* Process the initialization parameters.  */
	sctp_walk_params(param, peer_init, init_hdr.params) {
		if (!src_match && (param.p->type == SCTP_PARAM_IPV4_ADDRESS ||
		    param.p->type == SCTP_PARAM_IPV6_ADDRESS)) {
			af = sctp_get_af_specific(param_type2af(param.p->type));
			af->from_addr_param(&addr, param.addr,
					    chunk->sctp_hdr->source, 0);
			if (sctp_cmp_addr_exact(sctp_source(chunk), &addr))
				src_match = 1;
		}

		if (!sctp_process_param(asoc, param, peer_addr, gfp))
			goto clean_up;
	}

	/* source address of chunk may not match any valid address */
	if (!src_match)
		goto clean_up;

	/* AUTH: After processing the parameters, make sure that we
	 * have all the required info to potentially do authentications.
	 */
	if (asoc->peer.auth_capable && (!asoc->peer.peer_random ||
					!asoc->peer.peer_hmacs))
		asoc->peer.auth_capable = 0;

	/* In a non-backward compatible mode, if the peer claims
	 * support for ADD-IP but not AUTH,  the ADD-IP spec states
	 * that we MUST ABORT the association. Section 6.  The section
	 * also give us an option to silently ignore the packet, which
	 * is what we'll do here.
	 */
	if (!net->sctp.addip_noauth &&
	     (asoc->peer.asconf_capable && !asoc->peer.auth_capable)) {
		asoc->peer.addip_disabled_mask |= (SCTP_PARAM_ADD_IP |
						  SCTP_PARAM_DEL_IP |
						  SCTP_PARAM_SET_PRIMARY);
		asoc->peer.asconf_capable = 0;
		goto clean_up;
	}

	/* Walk list of transports, removing transports in the UNKNOWN state. */
	list_for_each_safe(pos, temp, &asoc->peer.transport_addr_list) {
		transport = list_entry(pos, struct sctp_transport, transports);
		if (transport->state == SCTP_UNKNOWN) {
			sctp_assoc_rm_peer(asoc, transport);
		}
	}

	/* The fixed INIT headers are always in network byte
	 * order.
	 */
	asoc->peer.i.init_tag =
		ntohl(peer_init->init_hdr.init_tag);
	asoc->peer.i.a_rwnd =
		ntohl(peer_init->init_hdr.a_rwnd);
	asoc->peer.i.num_outbound_streams =
		ntohs(peer_init->init_hdr.num_outbound_streams);
	asoc->peer.i.num_inbound_streams =
		ntohs(peer_init->init_hdr.num_inbound_streams);
	asoc->peer.i.initial_tsn =
		ntohl(peer_init->init_hdr.initial_tsn);

	asoc->strreset_inseq = asoc->peer.i.initial_tsn;

	/* Apply the upper bounds for output streams based on peer's
	 * number of inbound streams.
	 */
	if (asoc->c.sinit_num_ostreams  >
	    ntohs(peer_init->init_hdr.num_inbound_streams)) {
		asoc->c.sinit_num_ostreams =
			ntohs(peer_init->init_hdr.num_inbound_streams);
	}

	if (asoc->c.sinit_max_instreams >
	    ntohs(peer_init->init_hdr.num_outbound_streams)) {
		asoc->c.sinit_max_instreams =
			ntohs(peer_init->init_hdr.num_outbound_streams);
	}

	/* Copy Initiation tag from INIT to VT_peer in cookie.   */
	asoc->c.peer_vtag = asoc->peer.i.init_tag;

	/* Peer Rwnd   : Current calculated value of the peer's rwnd.  */
	asoc->peer.rwnd = asoc->peer.i.a_rwnd;

	/* RFC 2960 7.2.1 The initial value of ssthresh MAY be arbitrarily
	 * high (for example, implementations MAY use the size of the receiver
	 * advertised window).
	 */
	list_for_each_entry(transport, &asoc->peer.transport_addr_list,
			transports) {
		transport->ssthresh = asoc->peer.i.a_rwnd;
	}

	/* Set up the TSN tracking pieces.  */
	if (!sctp_tsnmap_init(&asoc->peer.tsn_map, SCTP_TSN_MAP_INITIAL,
				asoc->peer.i.initial_tsn, gfp))
		goto clean_up;

	/* RFC 2960 6.5 Stream Identifier and Stream Sequence Number
	 *
	 * The stream sequence number in all the streams shall start
	 * from 0 when the association is established.  Also, when the
	 * stream sequence number reaches the value 65535 the next
	 * stream sequence number shall be set to 0.
	 */

	if (sctp_stream_init(&asoc->stream, asoc->c.sinit_num_ostreams,
			     asoc->c.sinit_max_instreams, gfp))
		goto clean_up;

	/* Update frag_point when stream_interleave may get changed. */
	sctp_assoc_update_frag_point(asoc);

	if (!asoc->temp && sctp_assoc_set_id(asoc, gfp))
		goto clean_up;

	/* ADDIP Section 4.1 ASCONF Chunk Procedures
	 *
	 * When an endpoint has an ASCONF signaled change to be sent to the
	 * remote endpoint it should do the following:
	 * ...
	 * A2) A serial number should be assigned to the Chunk. The serial
	 * number should be a monotonically increasing number. All serial
	 * numbers are defined to be initialized at the start of the
	 * association to the same value as the Initial TSN.
	 */
	asoc->peer.addip_serial = asoc->peer.i.initial_tsn - 1;
	return 1;

clean_up:
	/* Release the transport structures. */
	list_for_each_safe(pos, temp, &asoc->peer.transport_addr_list) {
		transport = list_entry(pos, struct sctp_transport, transports);
		if (transport->state != SCTP_ACTIVE)
			sctp_assoc_rm_peer(asoc, transport);
	}

nomem:
	return 0;
}


/* Update asoc with the option described in param.
 *
 * RFC2960 3.3.2.1 Optional/Variable Length Parameters in INIT
 *
 * asoc is the association to update.
 * param is the variable length parameter to use for update.
 * cid tells us if this is an INIT, INIT ACK or COOKIE ECHO.
 * If the current packet is an INIT we want to minimize the amount of
 * work we do.  In particular, we should not build transport
 * structures for the addresses.
 */
static int sctp_process_param(struct sctp_association *asoc,
			      union sctp_params param,
			      const union sctp_addr *peer_addr,
			      gfp_t gfp)
{
	struct net *net = sock_net(asoc->base.sk);
	struct sctp_endpoint *ep = asoc->ep;
	union sctp_addr_param *addr_param;
	struct sctp_transport *t;
	enum sctp_scope scope;
	union sctp_addr addr;
	struct sctp_af *af;
	int retval = 1, i;
	u32 stale;
	__u16 sat;

	/* We maintain all INIT parameters in network byte order all the
	 * time.  This allows us to not worry about whether the parameters
	 * came from a fresh INIT, and INIT ACK, or were stored in a cookie.
	 */
	switch (param.p->type) {
	case SCTP_PARAM_IPV6_ADDRESS:
		if (PF_INET6 != asoc->base.sk->sk_family)
			break;
		goto do_addr_param;

	case SCTP_PARAM_IPV4_ADDRESS:
		/* v4 addresses are not allowed on v6-only socket */
		if (ipv6_only_sock(asoc->base.sk))
			break;
do_addr_param:
		af = sctp_get_af_specific(param_type2af(param.p->type));
		af->from_addr_param(&addr, param.addr, htons(asoc->peer.port), 0);
		scope = sctp_scope(peer_addr);
		if (sctp_in_scope(net, &addr, scope))
			if (!sctp_assoc_add_peer(asoc, &addr, gfp, SCTP_UNCONFIRMED))
				return 0;
		break;

	case SCTP_PARAM_COOKIE_PRESERVATIVE:
		if (!net->sctp.cookie_preserve_enable)
			break;

		stale = ntohl(param.life->lifespan_increment);

		/* Suggested Cookie Life span increment's unit is msec,
		 * (1/1000sec).
		 */
		asoc->cookie_life = ktime_add_ms(asoc->cookie_life, stale);
		break;

	case SCTP_PARAM_HOST_NAME_ADDRESS:
		pr_debug("%s: unimplemented SCTP_HOST_NAME_ADDRESS\n", __func__);
		break;

	case SCTP_PARAM_SUPPORTED_ADDRESS_TYPES:
		/* Turn off the default values first so we'll know which
		 * ones are really set by the peer.
		 */
		asoc->peer.ipv4_address = 0;
		asoc->peer.ipv6_address = 0;

		/* Assume that peer supports the address family
		 * by which it sends a packet.
		 */
		if (peer_addr->sa.sa_family == AF_INET6)
			asoc->peer.ipv6_address = 1;
		else if (peer_addr->sa.sa_family == AF_INET)
			asoc->peer.ipv4_address = 1;

		/* Cycle through address types; avoid divide by 0. */
		sat = ntohs(param.p->length) - sizeof(struct sctp_paramhdr);
		if (sat)
			sat /= sizeof(__u16);

		for (i = 0; i < sat; ++i) {
			switch (param.sat->types[i]) {
			case SCTP_PARAM_IPV4_ADDRESS:
				asoc->peer.ipv4_address = 1;
				break;

			case SCTP_PARAM_IPV6_ADDRESS:
				if (PF_INET6 == asoc->base.sk->sk_family)
					asoc->peer.ipv6_address = 1;
				break;

			case SCTP_PARAM_HOST_NAME_ADDRESS:
				asoc->peer.hostname_address = 1;
				break;

			default: /* Just ignore anything else.  */
				break;
			}
		}
		break;

	case SCTP_PARAM_STATE_COOKIE:
		asoc->peer.cookie_len =
			ntohs(param.p->length) - sizeof(struct sctp_paramhdr);
<<<<<<< HEAD
		if (asoc->peer.cookie)
			kfree(asoc->peer.cookie);
=======
		kfree(asoc->peer.cookie);
>>>>>>> f7688b48
		asoc->peer.cookie = kmemdup(param.cookie->body, asoc->peer.cookie_len, gfp);
		if (!asoc->peer.cookie)
			retval = 0;
		break;

	case SCTP_PARAM_HEARTBEAT_INFO:
		/* Would be odd to receive, but it causes no problems. */
		break;

	case SCTP_PARAM_UNRECOGNIZED_PARAMETERS:
		/* Rejected during verify stage. */
		break;

	case SCTP_PARAM_ECN_CAPABLE:
		if (asoc->ep->ecn_enable) {
			asoc->peer.ecn_capable = 1;
			break;
		}
		/* Fall Through */
		goto fall_through;


	case SCTP_PARAM_ADAPTATION_LAYER_IND:
		asoc->peer.adaptation_ind = ntohl(param.aind->adaptation_ind);
		break;

	case SCTP_PARAM_SET_PRIMARY:
		if (!ep->asconf_enable)
			goto fall_through;

		addr_param = param.v + sizeof(struct sctp_addip_param);

		af = sctp_get_af_specific(param_type2af(addr_param->p.type));
		if (af == NULL)
			break;

		af->from_addr_param(&addr, addr_param,
				    htons(asoc->peer.port), 0);

		/* if the address is invalid, we can't process it.
		 * XXX: see spec for what to do.
		 */
		if (!af->addr_valid(&addr, NULL, NULL))
			break;

		t = sctp_assoc_lookup_paddr(asoc, &addr);
		if (!t)
			break;

		sctp_assoc_set_primary(asoc, t);
		break;

	case SCTP_PARAM_SUPPORTED_EXT:
		sctp_process_ext_param(asoc, param);
		break;

	case SCTP_PARAM_FWD_TSN_SUPPORT:
		if (asoc->ep->prsctp_enable) {
			asoc->peer.prsctp_capable = 1;
			break;
		}
		/* Fall Through */
		goto fall_through;

	case SCTP_PARAM_RANDOM:
		if (!ep->auth_enable)
			goto fall_through;

		/* Save peer's random parameter */
<<<<<<< HEAD
		if (asoc->peer.peer_random)
			kfree(asoc->peer.peer_random);
=======
		kfree(asoc->peer.peer_random);
>>>>>>> f7688b48
		asoc->peer.peer_random = kmemdup(param.p,
					    ntohs(param.p->length), gfp);
		if (!asoc->peer.peer_random) {
			retval = 0;
			break;
		}
		break;

	case SCTP_PARAM_HMAC_ALGO:
		if (!ep->auth_enable)
			goto fall_through;

		/* Save peer's HMAC list */
<<<<<<< HEAD
		if (asoc->peer.peer_hmacs)
			kfree(asoc->peer.peer_hmacs);
=======
		kfree(asoc->peer.peer_hmacs);
>>>>>>> f7688b48
		asoc->peer.peer_hmacs = kmemdup(param.p,
					    ntohs(param.p->length), gfp);
		if (!asoc->peer.peer_hmacs) {
			retval = 0;
			break;
		}

		/* Set the default HMAC the peer requested*/
		sctp_auth_asoc_set_default_hmac(asoc, param.hmac_algo);
		break;

	case SCTP_PARAM_CHUNKS:
		if (!ep->auth_enable)
			goto fall_through;

<<<<<<< HEAD
		if (asoc->peer.peer_chunks)
			kfree(asoc->peer.peer_chunks);
=======
		kfree(asoc->peer.peer_chunks);
>>>>>>> f7688b48
		asoc->peer.peer_chunks = kmemdup(param.p,
					    ntohs(param.p->length), gfp);
		if (!asoc->peer.peer_chunks)
			retval = 0;
		break;
fall_through:
	default:
		/* Any unrecognized parameters should have been caught
		 * and handled by sctp_verify_param() which should be
		 * called prior to this routine.  Simply log the error
		 * here.
		 */
		pr_debug("%s: ignoring param:%d for association:%p.\n",
			 __func__, ntohs(param.p->type), asoc);
		break;
	}

	return retval;
}

/* Select a new verification tag.  */
__u32 sctp_generate_tag(const struct sctp_endpoint *ep)
{
	/* I believe that this random number generator complies with RFC1750.
	 * A tag of 0 is reserved for special cases (e.g. INIT).
	 */
	__u32 x;

	do {
		get_random_bytes(&x, sizeof(__u32));
	} while (x == 0);

	return x;
}

/* Select an initial TSN to send during startup.  */
__u32 sctp_generate_tsn(const struct sctp_endpoint *ep)
{
	__u32 retval;

	get_random_bytes(&retval, sizeof(__u32));
	return retval;
}

/*
 * ADDIP 3.1.1 Address Configuration Change Chunk (ASCONF)
 *      0                   1                   2                   3
 *      0 1 2 3 4 5 6 7 8 9 0 1 2 3 4 5 6 7 8 9 0 1 2 3 4 5 6 7 8 9 0 1
 *     +-+-+-+-+-+-+-+-+-+-+-+-+-+-+-+-+-+-+-+-+-+-+-+-+-+-+-+-+-+-+-+-+
 *     | Type = 0xC1   |  Chunk Flags  |      Chunk Length             |
 *     +-+-+-+-+-+-+-+-+-+-+-+-+-+-+-+-+-+-+-+-+-+-+-+-+-+-+-+-+-+-+-+-+
 *     |                       Serial Number                           |
 *     +-+-+-+-+-+-+-+-+-+-+-+-+-+-+-+-+-+-+-+-+-+-+-+-+-+-+-+-+-+-+-+-+
 *     |                    Address Parameter                          |
 *     +-+-+-+-+-+-+-+-+-+-+-+-+-+-+-+-+-+-+-+-+-+-+-+-+-+-+-+-+-+-+-+-+
 *     |                     ASCONF Parameter #1                       |
 *     +-+-+-+-+-+-+-+-+-+-+-+-+-+-+-+-+-+-+-+-+-+-+-+-+-+-+-+-+-+-+-+-+
 *     \                                                               \
 *     /                             ....                              /
 *     \                                                               \
 *     +-+-+-+-+-+-+-+-+-+-+-+-+-+-+-+-+-+-+-+-+-+-+-+-+-+-+-+-+-+-+-+-+
 *     |                     ASCONF Parameter #N                       |
 *      +-+-+-+-+-+-+-+-+-+-+-+-+-+-+-+-+-+-+-+-+-+-+-+-+-+-+-+-+-+-+-+-+
 *
 * Address Parameter and other parameter will not be wrapped in this function
 */
static struct sctp_chunk *sctp_make_asconf(struct sctp_association *asoc,
					   union sctp_addr *addr,
					   int vparam_len)
{
	struct sctp_addiphdr asconf;
	struct sctp_chunk *retval;
	int length = sizeof(asconf) + vparam_len;
	union sctp_addr_param addrparam;
	int addrlen;
	struct sctp_af *af = sctp_get_af_specific(addr->v4.sin_family);

	addrlen = af->to_addr_param(addr, &addrparam);
	if (!addrlen)
		return NULL;
	length += addrlen;

	/* Create the chunk.  */
	retval = sctp_make_control(asoc, SCTP_CID_ASCONF, 0, length,
				   GFP_ATOMIC);
	if (!retval)
		return NULL;

	asconf.serial = htonl(asoc->addip_serial++);

	retval->subh.addip_hdr =
		sctp_addto_chunk(retval, sizeof(asconf), &asconf);
	retval->param_hdr.v =
		sctp_addto_chunk(retval, addrlen, &addrparam);

	return retval;
}

/* ADDIP
 * 3.2.1 Add IP Address
 * 	0                   1                   2                   3
 * 	0 1 2 3 4 5 6 7 8 9 0 1 2 3 4 5 6 7 8 9 0 1 2 3 4 5 6 7 8 9 0 1
 *     +-+-+-+-+-+-+-+-+-+-+-+-+-+-+-+-+-+-+-+-+-+-+-+-+-+-+-+-+-+-+-+-+
 *     |        Type = 0xC001          |    Length = Variable          |
 *     +-+-+-+-+-+-+-+-+-+-+-+-+-+-+-+-+-+-+-+-+-+-+-+-+-+-+-+-+-+-+-+-+
 *     |               ASCONF-Request Correlation ID                   |
 *     +-+-+-+-+-+-+-+-+-+-+-+-+-+-+-+-+-+-+-+-+-+-+-+-+-+-+-+-+-+-+-+-+
 *     |                       Address Parameter                       |
 *     +-+-+-+-+-+-+-+-+-+-+-+-+-+-+-+-+-+-+-+-+-+-+-+-+-+-+-+-+-+-+-+-+
 *
 * 3.2.2 Delete IP Address
 * 	0                   1                   2                   3
 * 	0 1 2 3 4 5 6 7 8 9 0 1 2 3 4 5 6 7 8 9 0 1 2 3 4 5 6 7 8 9 0 1
 *     +-+-+-+-+-+-+-+-+-+-+-+-+-+-+-+-+-+-+-+-+-+-+-+-+-+-+-+-+-+-+-+-+
 *     |        Type = 0xC002          |    Length = Variable          |
 *     +-+-+-+-+-+-+-+-+-+-+-+-+-+-+-+-+-+-+-+-+-+-+-+-+-+-+-+-+-+-+-+-+
 *     |               ASCONF-Request Correlation ID                   |
 *     +-+-+-+-+-+-+-+-+-+-+-+-+-+-+-+-+-+-+-+-+-+-+-+-+-+-+-+-+-+-+-+-+
 *     |                       Address Parameter                       |
 *     +-+-+-+-+-+-+-+-+-+-+-+-+-+-+-+-+-+-+-+-+-+-+-+-+-+-+-+-+-+-+-+-+
 *
 */
struct sctp_chunk *sctp_make_asconf_update_ip(struct sctp_association *asoc,
					      union sctp_addr *laddr,
					      struct sockaddr *addrs,
					      int addrcnt, __be16 flags)
{
	union sctp_addr_param addr_param;
	struct sctp_addip_param	param;
	int paramlen = sizeof(param);
	struct sctp_chunk *retval;
	int addr_param_len = 0;
	union sctp_addr *addr;
	int totallen = 0, i;
	int del_pickup = 0;
	struct sctp_af *af;
	void *addr_buf;

	/* Get total length of all the address parameters. */
	addr_buf = addrs;
	for (i = 0; i < addrcnt; i++) {
		addr = addr_buf;
		af = sctp_get_af_specific(addr->v4.sin_family);
		addr_param_len = af->to_addr_param(addr, &addr_param);

		totallen += paramlen;
		totallen += addr_param_len;

		addr_buf += af->sockaddr_len;
		if (asoc->asconf_addr_del_pending && !del_pickup) {
			/* reuse the parameter length from the same scope one */
			totallen += paramlen;
			totallen += addr_param_len;
			del_pickup = 1;

			pr_debug("%s: picked same-scope del_pending addr, "
				 "totallen for all addresses is %d\n",
				 __func__, totallen);
		}
	}

	/* Create an asconf chunk with the required length. */
	retval = sctp_make_asconf(asoc, laddr, totallen);
	if (!retval)
		return NULL;

	/* Add the address parameters to the asconf chunk. */
	addr_buf = addrs;
	for (i = 0; i < addrcnt; i++) {
		addr = addr_buf;
		af = sctp_get_af_specific(addr->v4.sin_family);
		addr_param_len = af->to_addr_param(addr, &addr_param);
		param.param_hdr.type = flags;
		param.param_hdr.length = htons(paramlen + addr_param_len);
		param.crr_id = htonl(i);

		sctp_addto_chunk(retval, paramlen, &param);
		sctp_addto_chunk(retval, addr_param_len, &addr_param);

		addr_buf += af->sockaddr_len;
	}
	if (flags == SCTP_PARAM_ADD_IP && del_pickup) {
		addr = asoc->asconf_addr_del_pending;
		af = sctp_get_af_specific(addr->v4.sin_family);
		addr_param_len = af->to_addr_param(addr, &addr_param);
		param.param_hdr.type = SCTP_PARAM_DEL_IP;
		param.param_hdr.length = htons(paramlen + addr_param_len);
		param.crr_id = htonl(i);

		sctp_addto_chunk(retval, paramlen, &param);
		sctp_addto_chunk(retval, addr_param_len, &addr_param);
	}
	return retval;
}

/* ADDIP
 * 3.2.4 Set Primary IP Address
 *	0                   1                   2                   3
 *	0 1 2 3 4 5 6 7 8 9 0 1 2 3 4 5 6 7 8 9 0 1 2 3 4 5 6 7 8 9 0 1
 *     +-+-+-+-+-+-+-+-+-+-+-+-+-+-+-+-+-+-+-+-+-+-+-+-+-+-+-+-+-+-+-+-+
 *     |        Type =0xC004           |    Length = Variable          |
 *     +-+-+-+-+-+-+-+-+-+-+-+-+-+-+-+-+-+-+-+-+-+-+-+-+-+-+-+-+-+-+-+-+
 *     |               ASCONF-Request Correlation ID                   |
 *     +-+-+-+-+-+-+-+-+-+-+-+-+-+-+-+-+-+-+-+-+-+-+-+-+-+-+-+-+-+-+-+-+
 *     |                       Address Parameter                       |
 *     +-+-+-+-+-+-+-+-+-+-+-+-+-+-+-+-+-+-+-+-+-+-+-+-+-+-+-+-+-+-+-+-+
 *
 * Create an ASCONF chunk with Set Primary IP address parameter.
 */
struct sctp_chunk *sctp_make_asconf_set_prim(struct sctp_association *asoc,
					     union sctp_addr *addr)
{
	struct sctp_af *af = sctp_get_af_specific(addr->v4.sin_family);
	union sctp_addr_param addrparam;
	struct sctp_addip_param	param;
	struct sctp_chunk *retval;
	int len = sizeof(param);
	int addrlen;

	addrlen = af->to_addr_param(addr, &addrparam);
	if (!addrlen)
		return NULL;
	len += addrlen;

	/* Create the chunk and make asconf header. */
	retval = sctp_make_asconf(asoc, addr, len);
	if (!retval)
		return NULL;

	param.param_hdr.type = SCTP_PARAM_SET_PRIMARY;
	param.param_hdr.length = htons(len);
	param.crr_id = 0;

	sctp_addto_chunk(retval, sizeof(param), &param);
	sctp_addto_chunk(retval, addrlen, &addrparam);

	return retval;
}

/* ADDIP 3.1.2 Address Configuration Acknowledgement Chunk (ASCONF-ACK)
 *      0                   1                   2                   3
 *      0 1 2 3 4 5 6 7 8 9 0 1 2 3 4 5 6 7 8 9 0 1 2 3 4 5 6 7 8 9 0 1
 *     +-+-+-+-+-+-+-+-+-+-+-+-+-+-+-+-+-+-+-+-+-+-+-+-+-+-+-+-+-+-+-+-+
 *     | Type = 0x80   |  Chunk Flags  |      Chunk Length             |
 *     +-+-+-+-+-+-+-+-+-+-+-+-+-+-+-+-+-+-+-+-+-+-+-+-+-+-+-+-+-+-+-+-+
 *     |                       Serial Number                           |
 *     +-+-+-+-+-+-+-+-+-+-+-+-+-+-+-+-+-+-+-+-+-+-+-+-+-+-+-+-+-+-+-+-+
 *     |                 ASCONF Parameter Response#1                   |
 *     +-+-+-+-+-+-+-+-+-+-+-+-+-+-+-+-+-+-+-+-+-+-+-+-+-+-+-+-+-+-+-+-+
 *     \                                                               \
 *     /                             ....                              /
 *     \                                                               \
 *     +-+-+-+-+-+-+-+-+-+-+-+-+-+-+-+-+-+-+-+-+-+-+-+-+-+-+-+-+-+-+-+-+
 *     |                 ASCONF Parameter Response#N                   |
 *     +-+-+-+-+-+-+-+-+-+-+-+-+-+-+-+-+-+-+-+-+-+-+-+-+-+-+-+-+-+-+-+-+
 *
 * Create an ASCONF_ACK chunk with enough space for the parameter responses.
 */
static struct sctp_chunk *sctp_make_asconf_ack(const struct sctp_association *asoc,
					       __u32 serial, int vparam_len)
{
	struct sctp_addiphdr asconf;
	struct sctp_chunk *retval;
	int length = sizeof(asconf) + vparam_len;

	/* Create the chunk.  */
	retval = sctp_make_control(asoc, SCTP_CID_ASCONF_ACK, 0, length,
				   GFP_ATOMIC);
	if (!retval)
		return NULL;

	asconf.serial = htonl(serial);

	retval->subh.addip_hdr =
		sctp_addto_chunk(retval, sizeof(asconf), &asconf);

	return retval;
}

/* Add response parameters to an ASCONF_ACK chunk. */
static void sctp_add_asconf_response(struct sctp_chunk *chunk, __be32 crr_id,
				     __be16 err_code,
				     struct sctp_addip_param *asconf_param)
{
	struct sctp_addip_param ack_param;
	struct sctp_errhdr err_param;
	int asconf_param_len = 0;
	int err_param_len = 0;
	__be16 response_type;

	if (SCTP_ERROR_NO_ERROR == err_code) {
		response_type = SCTP_PARAM_SUCCESS_REPORT;
	} else {
		response_type = SCTP_PARAM_ERR_CAUSE;
		err_param_len = sizeof(err_param);
		if (asconf_param)
			asconf_param_len =
				 ntohs(asconf_param->param_hdr.length);
	}

	/* Add Success Indication or Error Cause Indication parameter. */
	ack_param.param_hdr.type = response_type;
	ack_param.param_hdr.length = htons(sizeof(ack_param) +
					   err_param_len +
					   asconf_param_len);
	ack_param.crr_id = crr_id;
	sctp_addto_chunk(chunk, sizeof(ack_param), &ack_param);

	if (SCTP_ERROR_NO_ERROR == err_code)
		return;

	/* Add Error Cause parameter. */
	err_param.cause = err_code;
	err_param.length = htons(err_param_len + asconf_param_len);
	sctp_addto_chunk(chunk, err_param_len, &err_param);

	/* Add the failed TLV copied from ASCONF chunk. */
	if (asconf_param)
		sctp_addto_chunk(chunk, asconf_param_len, asconf_param);
}

/* Process a asconf parameter. */
static __be16 sctp_process_asconf_param(struct sctp_association *asoc,
					struct sctp_chunk *asconf,
					struct sctp_addip_param *asconf_param)
{
	union sctp_addr_param *addr_param;
	struct sctp_transport *peer;
	union sctp_addr	addr;
	struct sctp_af *af;

	addr_param = (void *)asconf_param + sizeof(*asconf_param);

	if (asconf_param->param_hdr.type != SCTP_PARAM_ADD_IP &&
	    asconf_param->param_hdr.type != SCTP_PARAM_DEL_IP &&
	    asconf_param->param_hdr.type != SCTP_PARAM_SET_PRIMARY)
		return SCTP_ERROR_UNKNOWN_PARAM;

	switch (addr_param->p.type) {
	case SCTP_PARAM_IPV6_ADDRESS:
		if (!asoc->peer.ipv6_address)
			return SCTP_ERROR_DNS_FAILED;
		break;
	case SCTP_PARAM_IPV4_ADDRESS:
		if (!asoc->peer.ipv4_address)
			return SCTP_ERROR_DNS_FAILED;
		break;
	default:
		return SCTP_ERROR_DNS_FAILED;
	}

	af = sctp_get_af_specific(param_type2af(addr_param->p.type));
	if (unlikely(!af))
		return SCTP_ERROR_DNS_FAILED;

	af->from_addr_param(&addr, addr_param, htons(asoc->peer.port), 0);

	/* ADDIP 4.2.1  This parameter MUST NOT contain a broadcast
	 * or multicast address.
	 * (note: wildcard is permitted and requires special handling so
	 *  make sure we check for that)
	 */
	if (!af->is_any(&addr) && !af->addr_valid(&addr, NULL, asconf->skb))
		return SCTP_ERROR_DNS_FAILED;

	switch (asconf_param->param_hdr.type) {
	case SCTP_PARAM_ADD_IP:
		/* Section 4.2.1:
		 * If the address 0.0.0.0 or ::0 is provided, the source
		 * address of the packet MUST be added.
		 */
		if (af->is_any(&addr))
			memcpy(&addr, &asconf->source, sizeof(addr));

		if (security_sctp_bind_connect(asoc->ep->base.sk,
					       SCTP_PARAM_ADD_IP,
					       (struct sockaddr *)&addr,
					       af->sockaddr_len))
			return SCTP_ERROR_REQ_REFUSED;

		/* ADDIP 4.3 D9) If an endpoint receives an ADD IP address
		 * request and does not have the local resources to add this
		 * new address to the association, it MUST return an Error
		 * Cause TLV set to the new error code 'Operation Refused
		 * Due to Resource Shortage'.
		 */

		peer = sctp_assoc_add_peer(asoc, &addr, GFP_ATOMIC, SCTP_UNCONFIRMED);
		if (!peer)
			return SCTP_ERROR_RSRC_LOW;

		/* Start the heartbeat timer. */
		sctp_transport_reset_hb_timer(peer);
		asoc->new_transport = peer;
		break;
	case SCTP_PARAM_DEL_IP:
		/* ADDIP 4.3 D7) If a request is received to delete the
		 * last remaining IP address of a peer endpoint, the receiver
		 * MUST send an Error Cause TLV with the error cause set to the
		 * new error code 'Request to Delete Last Remaining IP Address'.
		 */
		if (asoc->peer.transport_count == 1)
			return SCTP_ERROR_DEL_LAST_IP;

		/* ADDIP 4.3 D8) If a request is received to delete an IP
		 * address which is also the source address of the IP packet
		 * which contained the ASCONF chunk, the receiver MUST reject
		 * this request. To reject the request the receiver MUST send
		 * an Error Cause TLV set to the new error code 'Request to
		 * Delete Source IP Address'
		 */
		if (sctp_cmp_addr_exact(&asconf->source, &addr))
			return SCTP_ERROR_DEL_SRC_IP;

		/* Section 4.2.2
		 * If the address 0.0.0.0 or ::0 is provided, all
		 * addresses of the peer except	the source address of the
		 * packet MUST be deleted.
		 */
		if (af->is_any(&addr)) {
			sctp_assoc_set_primary(asoc, asconf->transport);
			sctp_assoc_del_nonprimary_peers(asoc,
							asconf->transport);
			return SCTP_ERROR_NO_ERROR;
		}

		/* If the address is not part of the association, the
		 * ASCONF-ACK with Error Cause Indication Parameter
		 * which including cause of Unresolvable Address should
		 * be sent.
		 */
		peer = sctp_assoc_lookup_paddr(asoc, &addr);
		if (!peer)
			return SCTP_ERROR_DNS_FAILED;

		sctp_assoc_rm_peer(asoc, peer);
		break;
	case SCTP_PARAM_SET_PRIMARY:
		/* ADDIP Section 4.2.4
		 * If the address 0.0.0.0 or ::0 is provided, the receiver
		 * MAY mark the source address of the packet as its
		 * primary.
		 */
		if (af->is_any(&addr))
			memcpy(&addr.v4, sctp_source(asconf), sizeof(addr));

		if (security_sctp_bind_connect(asoc->ep->base.sk,
					       SCTP_PARAM_SET_PRIMARY,
					       (struct sockaddr *)&addr,
					       af->sockaddr_len))
			return SCTP_ERROR_REQ_REFUSED;

		peer = sctp_assoc_lookup_paddr(asoc, &addr);
		if (!peer)
			return SCTP_ERROR_DNS_FAILED;

		sctp_assoc_set_primary(asoc, peer);
		break;
	}

	return SCTP_ERROR_NO_ERROR;
}

/* Verify the ASCONF packet before we process it. */
bool sctp_verify_asconf(const struct sctp_association *asoc,
			struct sctp_chunk *chunk, bool addr_param_needed,
			struct sctp_paramhdr **errp)
{
	struct sctp_addip_chunk *addip;
	bool addr_param_seen = false;
	union sctp_params param;

	addip = (struct sctp_addip_chunk *)chunk->chunk_hdr;
	sctp_walk_params(param, addip, addip_hdr.params) {
		size_t length = ntohs(param.p->length);

		*errp = param.p;
		switch (param.p->type) {
		case SCTP_PARAM_ERR_CAUSE:
			break;
		case SCTP_PARAM_IPV4_ADDRESS:
			if (length != sizeof(struct sctp_ipv4addr_param))
				return false;
			/* ensure there is only one addr param and it's in the
			 * beginning of addip_hdr params, or we reject it.
			 */
			if (param.v != addip->addip_hdr.params)
				return false;
			addr_param_seen = true;
			break;
		case SCTP_PARAM_IPV6_ADDRESS:
			if (length != sizeof(struct sctp_ipv6addr_param))
				return false;
			if (param.v != addip->addip_hdr.params)
				return false;
			addr_param_seen = true;
			break;
		case SCTP_PARAM_ADD_IP:
		case SCTP_PARAM_DEL_IP:
		case SCTP_PARAM_SET_PRIMARY:
			/* In ASCONF chunks, these need to be first. */
			if (addr_param_needed && !addr_param_seen)
				return false;
			length = ntohs(param.addip->param_hdr.length);
			if (length < sizeof(struct sctp_addip_param) +
				     sizeof(**errp))
				return false;
			break;
		case SCTP_PARAM_SUCCESS_REPORT:
		case SCTP_PARAM_ADAPTATION_LAYER_IND:
			if (length != sizeof(struct sctp_addip_param))
				return false;
			break;
		default:
			/* This is unkown to us, reject! */
			return false;
		}
	}

	/* Remaining sanity checks. */
	if (addr_param_needed && !addr_param_seen)
		return false;
	if (!addr_param_needed && addr_param_seen)
		return false;
	if (param.v != chunk->chunk_end)
		return false;

	return true;
}

/* Process an incoming ASCONF chunk with the next expected serial no. and
 * return an ASCONF_ACK chunk to be sent in response.
 */
struct sctp_chunk *sctp_process_asconf(struct sctp_association *asoc,
				       struct sctp_chunk *asconf)
{
	union sctp_addr_param *addr_param;
	struct sctp_addip_chunk *addip;
	struct sctp_chunk *asconf_ack;
	bool all_param_pass = true;
	struct sctp_addiphdr *hdr;
	int length = 0, chunk_len;
	union sctp_params param;
	__be16 err_code;
	__u32 serial;

	addip = (struct sctp_addip_chunk *)asconf->chunk_hdr;
	chunk_len = ntohs(asconf->chunk_hdr->length) -
		    sizeof(struct sctp_chunkhdr);
	hdr = (struct sctp_addiphdr *)asconf->skb->data;
	serial = ntohl(hdr->serial);

	/* Skip the addiphdr and store a pointer to address parameter.  */
	length = sizeof(*hdr);
	addr_param = (union sctp_addr_param *)(asconf->skb->data + length);
	chunk_len -= length;

	/* Skip the address parameter and store a pointer to the first
	 * asconf parameter.
	 */
	length = ntohs(addr_param->p.length);
	chunk_len -= length;

	/* create an ASCONF_ACK chunk.
	 * Based on the definitions of parameters, we know that the size of
	 * ASCONF_ACK parameters are less than or equal to the fourfold of ASCONF
	 * parameters.
	 */
	asconf_ack = sctp_make_asconf_ack(asoc, serial, chunk_len * 4);
	if (!asconf_ack)
		goto done;

	/* Process the TLVs contained within the ASCONF chunk. */
	sctp_walk_params(param, addip, addip_hdr.params) {
		/* Skip preceeding address parameters. */
		if (param.p->type == SCTP_PARAM_IPV4_ADDRESS ||
		    param.p->type == SCTP_PARAM_IPV6_ADDRESS)
			continue;

		err_code = sctp_process_asconf_param(asoc, asconf,
						     param.addip);
		/* ADDIP 4.1 A7)
		 * If an error response is received for a TLV parameter,
		 * all TLVs with no response before the failed TLV are
		 * considered successful if not reported.  All TLVs after
		 * the failed response are considered unsuccessful unless
		 * a specific success indication is present for the parameter.
		 */
		if (err_code != SCTP_ERROR_NO_ERROR)
			all_param_pass = false;
		if (!all_param_pass)
			sctp_add_asconf_response(asconf_ack, param.addip->crr_id,
						 err_code, param.addip);

		/* ADDIP 4.3 D11) When an endpoint receiving an ASCONF to add
		 * an IP address sends an 'Out of Resource' in its response, it
		 * MUST also fail any subsequent add or delete requests bundled
		 * in the ASCONF.
		 */
		if (err_code == SCTP_ERROR_RSRC_LOW)
			goto done;
	}
done:
	asoc->peer.addip_serial++;

	/* If we are sending a new ASCONF_ACK hold a reference to it in assoc
	 * after freeing the reference to old asconf ack if any.
	 */
	if (asconf_ack) {
		sctp_chunk_hold(asconf_ack);
		list_add_tail(&asconf_ack->transmitted_list,
			      &asoc->asconf_ack_list);
	}

	return asconf_ack;
}

/* Process a asconf parameter that is successfully acked. */
static void sctp_asconf_param_success(struct sctp_association *asoc,
				      struct sctp_addip_param *asconf_param)
{
	struct sctp_bind_addr *bp = &asoc->base.bind_addr;
	union sctp_addr_param *addr_param;
	struct sctp_sockaddr_entry *saddr;
	struct sctp_transport *transport;
	union sctp_addr	addr;
	struct sctp_af *af;

	addr_param = (void *)asconf_param + sizeof(*asconf_param);

	/* We have checked the packet before, so we do not check again.	*/
	af = sctp_get_af_specific(param_type2af(addr_param->p.type));
	af->from_addr_param(&addr, addr_param, htons(bp->port), 0);

	switch (asconf_param->param_hdr.type) {
	case SCTP_PARAM_ADD_IP:
		/* This is always done in BH context with a socket lock
		 * held, so the list can not change.
		 */
		local_bh_disable();
		list_for_each_entry(saddr, &bp->address_list, list) {
			if (sctp_cmp_addr_exact(&saddr->a, &addr))
				saddr->state = SCTP_ADDR_SRC;
		}
		local_bh_enable();
		list_for_each_entry(transport, &asoc->peer.transport_addr_list,
				transports) {
			sctp_transport_dst_release(transport);
		}
		break;
	case SCTP_PARAM_DEL_IP:
		local_bh_disable();
		sctp_del_bind_addr(bp, &addr);
		if (asoc->asconf_addr_del_pending != NULL &&
		    sctp_cmp_addr_exact(asoc->asconf_addr_del_pending, &addr)) {
			kfree(asoc->asconf_addr_del_pending);
			asoc->asconf_addr_del_pending = NULL;
		}
		local_bh_enable();
		list_for_each_entry(transport, &asoc->peer.transport_addr_list,
				transports) {
			sctp_transport_dst_release(transport);
		}
		break;
	default:
		break;
	}
}

/* Get the corresponding ASCONF response error code from the ASCONF_ACK chunk
 * for the given asconf parameter.  If there is no response for this parameter,
 * return the error code based on the third argument 'no_err'.
 * ADDIP 4.1
 * A7) If an error response is received for a TLV parameter, all TLVs with no
 * response before the failed TLV are considered successful if not reported.
 * All TLVs after the failed response are considered unsuccessful unless a
 * specific success indication is present for the parameter.
 */
static __be16 sctp_get_asconf_response(struct sctp_chunk *asconf_ack,
				       struct sctp_addip_param *asconf_param,
				       int no_err)
{
	struct sctp_addip_param	*asconf_ack_param;
	struct sctp_errhdr *err_param;
	int asconf_ack_len;
	__be16 err_code;
	int length;

	if (no_err)
		err_code = SCTP_ERROR_NO_ERROR;
	else
		err_code = SCTP_ERROR_REQ_REFUSED;

	asconf_ack_len = ntohs(asconf_ack->chunk_hdr->length) -
			 sizeof(struct sctp_chunkhdr);

	/* Skip the addiphdr from the asconf_ack chunk and store a pointer to
	 * the first asconf_ack parameter.
	 */
	length = sizeof(struct sctp_addiphdr);
	asconf_ack_param = (struct sctp_addip_param *)(asconf_ack->skb->data +
						       length);
	asconf_ack_len -= length;

	while (asconf_ack_len > 0) {
		if (asconf_ack_param->crr_id == asconf_param->crr_id) {
			switch (asconf_ack_param->param_hdr.type) {
			case SCTP_PARAM_SUCCESS_REPORT:
				return SCTP_ERROR_NO_ERROR;
			case SCTP_PARAM_ERR_CAUSE:
				length = sizeof(*asconf_ack_param);
				err_param = (void *)asconf_ack_param + length;
				asconf_ack_len -= length;
				if (asconf_ack_len > 0)
					return err_param->cause;
				else
					return SCTP_ERROR_INV_PARAM;
				break;
			default:
				return SCTP_ERROR_INV_PARAM;
			}
		}

		length = ntohs(asconf_ack_param->param_hdr.length);
		asconf_ack_param = (void *)asconf_ack_param + length;
		asconf_ack_len -= length;
	}

	return err_code;
}

/* Process an incoming ASCONF_ACK chunk against the cached last ASCONF chunk. */
int sctp_process_asconf_ack(struct sctp_association *asoc,
			    struct sctp_chunk *asconf_ack)
{
	struct sctp_chunk *asconf = asoc->addip_last_asconf;
	struct sctp_addip_param *asconf_param;
	__be16 err_code = SCTP_ERROR_NO_ERROR;
	union sctp_addr_param *addr_param;
	int asconf_len = asconf->skb->len;
	int all_param_pass = 0;
	int length = 0;
	int no_err = 1;
	int retval = 0;

	/* Skip the chunkhdr and addiphdr from the last asconf sent and store
	 * a pointer to address parameter.
	 */
	length = sizeof(struct sctp_addip_chunk);
	addr_param = (union sctp_addr_param *)(asconf->skb->data + length);
	asconf_len -= length;

	/* Skip the address parameter in the last asconf sent and store a
	 * pointer to the first asconf parameter.
	 */
	length = ntohs(addr_param->p.length);
	asconf_param = (void *)addr_param + length;
	asconf_len -= length;

	/* ADDIP 4.1
	 * A8) If there is no response(s) to specific TLV parameter(s), and no
	 * failures are indicated, then all request(s) are considered
	 * successful.
	 */
	if (asconf_ack->skb->len == sizeof(struct sctp_addiphdr))
		all_param_pass = 1;

	/* Process the TLVs contained in the last sent ASCONF chunk. */
	while (asconf_len > 0) {
		if (all_param_pass)
			err_code = SCTP_ERROR_NO_ERROR;
		else {
			err_code = sctp_get_asconf_response(asconf_ack,
							    asconf_param,
							    no_err);
			if (no_err && (SCTP_ERROR_NO_ERROR != err_code))
				no_err = 0;
		}

		switch (err_code) {
		case SCTP_ERROR_NO_ERROR:
			sctp_asconf_param_success(asoc, asconf_param);
			break;

		case SCTP_ERROR_RSRC_LOW:
			retval = 1;
			break;

		case SCTP_ERROR_UNKNOWN_PARAM:
			/* Disable sending this type of asconf parameter in
			 * future.
			 */
			asoc->peer.addip_disabled_mask |=
				asconf_param->param_hdr.type;
			break;

		case SCTP_ERROR_REQ_REFUSED:
		case SCTP_ERROR_DEL_LAST_IP:
		case SCTP_ERROR_DEL_SRC_IP:
		default:
			 break;
		}

		/* Skip the processed asconf parameter and move to the next
		 * one.
		 */
		length = ntohs(asconf_param->param_hdr.length);
		asconf_param = (void *)asconf_param + length;
		asconf_len -= length;
	}

	if (no_err && asoc->src_out_of_asoc_ok) {
		asoc->src_out_of_asoc_ok = 0;
		sctp_transport_immediate_rtx(asoc->peer.primary_path);
	}

	/* Free the cached last sent asconf chunk. */
	list_del_init(&asconf->transmitted_list);
	sctp_chunk_free(asconf);
	asoc->addip_last_asconf = NULL;

	return retval;
}

/* Make a FWD TSN chunk. */
struct sctp_chunk *sctp_make_fwdtsn(const struct sctp_association *asoc,
				    __u32 new_cum_tsn, size_t nstreams,
				    struct sctp_fwdtsn_skip *skiplist)
{
	struct sctp_chunk *retval = NULL;
	struct sctp_fwdtsn_hdr ftsn_hdr;
	struct sctp_fwdtsn_skip skip;
	size_t hint;
	int i;

	hint = (nstreams + 1) * sizeof(__u32);

	retval = sctp_make_control(asoc, SCTP_CID_FWD_TSN, 0, hint, GFP_ATOMIC);

	if (!retval)
		return NULL;

	ftsn_hdr.new_cum_tsn = htonl(new_cum_tsn);
	retval->subh.fwdtsn_hdr =
		sctp_addto_chunk(retval, sizeof(ftsn_hdr), &ftsn_hdr);

	for (i = 0; i < nstreams; i++) {
		skip.stream = skiplist[i].stream;
		skip.ssn = skiplist[i].ssn;
		sctp_addto_chunk(retval, sizeof(skip), &skip);
	}

	return retval;
}

struct sctp_chunk *sctp_make_ifwdtsn(const struct sctp_association *asoc,
				     __u32 new_cum_tsn, size_t nstreams,
				     struct sctp_ifwdtsn_skip *skiplist)
{
	struct sctp_chunk *retval = NULL;
	struct sctp_ifwdtsn_hdr ftsn_hdr;
	size_t hint;

	hint = (nstreams + 1) * sizeof(__u32);

	retval = sctp_make_control(asoc, SCTP_CID_I_FWD_TSN, 0, hint,
				   GFP_ATOMIC);
	if (!retval)
		return NULL;

	ftsn_hdr.new_cum_tsn = htonl(new_cum_tsn);
	retval->subh.ifwdtsn_hdr =
		sctp_addto_chunk(retval, sizeof(ftsn_hdr), &ftsn_hdr);

	sctp_addto_chunk(retval, nstreams * sizeof(skiplist[0]), skiplist);

	return retval;
}

/* RE-CONFIG 3.1 (RE-CONFIG chunk)
 *   0                   1                   2                   3
 *   0 1 2 3 4 5 6 7 8 9 0 1 2 3 4 5 6 7 8 9 0 1 2 3 4 5 6 7 8 9 0 1
 *  +-+-+-+-+-+-+-+-+-+-+-+-+-+-+-+-+-+-+-+-+-+-+-+-+-+-+-+-+-+-+-+-+
 *  | Type = 130    |  Chunk Flags  |      Chunk Length             |
 *  +-+-+-+-+-+-+-+-+-+-+-+-+-+-+-+-+-+-+-+-+-+-+-+-+-+-+-+-+-+-+-+-+
 *  \                                                               \
 *  /                  Re-configuration Parameter                   /
 *  \                                                               \
 *  +-+-+-+-+-+-+-+-+-+-+-+-+-+-+-+-+-+-+-+-+-+-+-+-+-+-+-+-+-+-+-+-+
 *  \                                                               \
 *  /             Re-configuration Parameter (optional)             /
 *  \                                                               \
 *  +-+-+-+-+-+-+-+-+-+-+-+-+-+-+-+-+-+-+-+-+-+-+-+-+-+-+-+-+-+-+-+-+
 */
static struct sctp_chunk *sctp_make_reconf(const struct sctp_association *asoc,
					   int length)
{
	struct sctp_reconf_chunk *reconf;
	struct sctp_chunk *retval;

	retval = sctp_make_control(asoc, SCTP_CID_RECONF, 0, length,
				   GFP_ATOMIC);
	if (!retval)
		return NULL;

	reconf = (struct sctp_reconf_chunk *)retval->chunk_hdr;
	retval->param_hdr.v = reconf->params;

	return retval;
}

/* RE-CONFIG 4.1 (STREAM OUT RESET)
 *   0                   1                   2                   3
 *   0 1 2 3 4 5 6 7 8 9 0 1 2 3 4 5 6 7 8 9 0 1 2 3 4 5 6 7 8 9 0 1
 *  +-+-+-+-+-+-+-+-+-+-+-+-+-+-+-+-+-+-+-+-+-+-+-+-+-+-+-+-+-+-+-+-+
 *  |     Parameter Type = 13       | Parameter Length = 16 + 2 * N |
 *  +-+-+-+-+-+-+-+-+-+-+-+-+-+-+-+-+-+-+-+-+-+-+-+-+-+-+-+-+-+-+-+-+
 *  |           Re-configuration Request Sequence Number            |
 *  +-+-+-+-+-+-+-+-+-+-+-+-+-+-+-+-+-+-+-+-+-+-+-+-+-+-+-+-+-+-+-+-+
 *  |           Re-configuration Response Sequence Number           |
 *  +-+-+-+-+-+-+-+-+-+-+-+-+-+-+-+-+-+-+-+-+-+-+-+-+-+-+-+-+-+-+-+-+
 *  |                Sender's Last Assigned TSN                     |
 *  +-+-+-+-+-+-+-+-+-+-+-+-+-+-+-+-+-+-+-+-+-+-+-+-+-+-+-+-+-+-+-+-+
 *  |  Stream Number 1 (optional)   |    Stream Number 2 (optional) |
 *  +-+-+-+-+-+-+-+-+-+-+-+-+-+-+-+-+-+-+-+-+-+-+-+-+-+-+-+-+-+-+-+-+
 *  /                            ......                             /
 *  +-+-+-+-+-+-+-+-+-+-+-+-+-+-+-+-+-+-+-+-+-+-+-+-+-+-+-+-+-+-+-+-+
 *  |  Stream Number N-1 (optional) |    Stream Number N (optional) |
 *  +-+-+-+-+-+-+-+-+-+-+-+-+-+-+-+-+-+-+-+-+-+-+-+-+-+-+-+-+-+-+-+-+
 *
 * RE-CONFIG 4.2 (STREAM IN RESET)
 *   0                   1                   2                   3
 *   0 1 2 3 4 5 6 7 8 9 0 1 2 3 4 5 6 7 8 9 0 1 2 3 4 5 6 7 8 9 0 1
 *  +-+-+-+-+-+-+-+-+-+-+-+-+-+-+-+-+-+-+-+-+-+-+-+-+-+-+-+-+-+-+-+-+
 *  |     Parameter Type = 14       |  Parameter Length = 8 + 2 * N |
 *  +-+-+-+-+-+-+-+-+-+-+-+-+-+-+-+-+-+-+-+-+-+-+-+-+-+-+-+-+-+-+-+-+
 *  |          Re-configuration Request Sequence Number             |
 *  +-+-+-+-+-+-+-+-+-+-+-+-+-+-+-+-+-+-+-+-+-+-+-+-+-+-+-+-+-+-+-+-+
 *  |  Stream Number 1 (optional)   |    Stream Number 2 (optional) |
 *  +-+-+-+-+-+-+-+-+-+-+-+-+-+-+-+-+-+-+-+-+-+-+-+-+-+-+-+-+-+-+-+-+
 *  /                            ......                             /
 *  +-+-+-+-+-+-+-+-+-+-+-+-+-+-+-+-+-+-+-+-+-+-+-+-+-+-+-+-+-+-+-+-+
 *  |  Stream Number N-1 (optional) |    Stream Number N (optional) |
 *  +-+-+-+-+-+-+-+-+-+-+-+-+-+-+-+-+-+-+-+-+-+-+-+-+-+-+-+-+-+-+-+-+
 */
struct sctp_chunk *sctp_make_strreset_req(
					const struct sctp_association *asoc,
					__u16 stream_num, __be16 *stream_list,
					bool out, bool in)
{
	__u16 stream_len = stream_num * sizeof(__u16);
	struct sctp_strreset_outreq outreq;
	struct sctp_strreset_inreq inreq;
	struct sctp_chunk *retval;
	__u16 outlen, inlen;

	outlen = (sizeof(outreq) + stream_len) * out;
	inlen = (sizeof(inreq) + stream_len) * in;

	retval = sctp_make_reconf(asoc, outlen + inlen);
	if (!retval)
		return NULL;

	if (outlen) {
		outreq.param_hdr.type = SCTP_PARAM_RESET_OUT_REQUEST;
		outreq.param_hdr.length = htons(outlen);
		outreq.request_seq = htonl(asoc->strreset_outseq);
		outreq.response_seq = htonl(asoc->strreset_inseq - 1);
		outreq.send_reset_at_tsn = htonl(asoc->next_tsn - 1);

		sctp_addto_chunk(retval, sizeof(outreq), &outreq);

		if (stream_len)
			sctp_addto_chunk(retval, stream_len, stream_list);
	}

	if (inlen) {
		inreq.param_hdr.type = SCTP_PARAM_RESET_IN_REQUEST;
		inreq.param_hdr.length = htons(inlen);
		inreq.request_seq = htonl(asoc->strreset_outseq + out);

		sctp_addto_chunk(retval, sizeof(inreq), &inreq);

		if (stream_len)
			sctp_addto_chunk(retval, stream_len, stream_list);
	}

	return retval;
}

/* RE-CONFIG 4.3 (SSN/TSN RESET ALL)
 *   0                   1                   2                   3
 *   0 1 2 3 4 5 6 7 8 9 0 1 2 3 4 5 6 7 8 9 0 1 2 3 4 5 6 7 8 9 0 1
 *  +-+-+-+-+-+-+-+-+-+-+-+-+-+-+-+-+-+-+-+-+-+-+-+-+-+-+-+-+-+-+-+-+
 *  |     Parameter Type = 15       |      Parameter Length = 8     |
 *  +-+-+-+-+-+-+-+-+-+-+-+-+-+-+-+-+-+-+-+-+-+-+-+-+-+-+-+-+-+-+-+-+
 *  |         Re-configuration Request Sequence Number              |
 *  +-+-+-+-+-+-+-+-+-+-+-+-+-+-+-+-+-+-+-+-+-+-+-+-+-+-+-+-+-+-+-+-+
 */
struct sctp_chunk *sctp_make_strreset_tsnreq(
					const struct sctp_association *asoc)
{
	struct sctp_strreset_tsnreq tsnreq;
	__u16 length = sizeof(tsnreq);
	struct sctp_chunk *retval;

	retval = sctp_make_reconf(asoc, length);
	if (!retval)
		return NULL;

	tsnreq.param_hdr.type = SCTP_PARAM_RESET_TSN_REQUEST;
	tsnreq.param_hdr.length = htons(length);
	tsnreq.request_seq = htonl(asoc->strreset_outseq);

	sctp_addto_chunk(retval, sizeof(tsnreq), &tsnreq);

	return retval;
}

/* RE-CONFIG 4.5/4.6 (ADD STREAM)
 *   0                   1                   2                   3
 *   0 1 2 3 4 5 6 7 8 9 0 1 2 3 4 5 6 7 8 9 0 1 2 3 4 5 6 7 8 9 0 1
 *  +-+-+-+-+-+-+-+-+-+-+-+-+-+-+-+-+-+-+-+-+-+-+-+-+-+-+-+-+-+-+-+-+
 *  |     Parameter Type = 17       |      Parameter Length = 12    |
 *  +-+-+-+-+-+-+-+-+-+-+-+-+-+-+-+-+-+-+-+-+-+-+-+-+-+-+-+-+-+-+-+-+
 *  |          Re-configuration Request Sequence Number             |
 *  +-+-+-+-+-+-+-+-+-+-+-+-+-+-+-+-+-+-+-+-+-+-+-+-+-+-+-+-+-+-+-+-+
 *  |      Number of new streams    |         Reserved              |
 *  +-+-+-+-+-+-+-+-+-+-+-+-+-+-+-+-+-+-+-+-+-+-+-+-+-+-+-+-+-+-+-+-+
 */
struct sctp_chunk *sctp_make_strreset_addstrm(
					const struct sctp_association *asoc,
					__u16 out, __u16 in)
{
	struct sctp_strreset_addstrm addstrm;
	__u16 size = sizeof(addstrm);
	struct sctp_chunk *retval;

	retval = sctp_make_reconf(asoc, (!!out + !!in) * size);
	if (!retval)
		return NULL;

	if (out) {
		addstrm.param_hdr.type = SCTP_PARAM_RESET_ADD_OUT_STREAMS;
		addstrm.param_hdr.length = htons(size);
		addstrm.number_of_streams = htons(out);
		addstrm.request_seq = htonl(asoc->strreset_outseq);
		addstrm.reserved = 0;

		sctp_addto_chunk(retval, size, &addstrm);
	}

	if (in) {
		addstrm.param_hdr.type = SCTP_PARAM_RESET_ADD_IN_STREAMS;
		addstrm.param_hdr.length = htons(size);
		addstrm.number_of_streams = htons(in);
		addstrm.request_seq = htonl(asoc->strreset_outseq + !!out);
		addstrm.reserved = 0;

		sctp_addto_chunk(retval, size, &addstrm);
	}

	return retval;
}

/* RE-CONFIG 4.4 (RESP)
 *   0                   1                   2                   3
 *   0 1 2 3 4 5 6 7 8 9 0 1 2 3 4 5 6 7 8 9 0 1 2 3 4 5 6 7 8 9 0 1
 *  +-+-+-+-+-+-+-+-+-+-+-+-+-+-+-+-+-+-+-+-+-+-+-+-+-+-+-+-+-+-+-+-+
 *  |     Parameter Type = 16       |      Parameter Length         |
 *  +-+-+-+-+-+-+-+-+-+-+-+-+-+-+-+-+-+-+-+-+-+-+-+-+-+-+-+-+-+-+-+-+
 *  |         Re-configuration Response Sequence Number             |
 *  +-+-+-+-+-+-+-+-+-+-+-+-+-+-+-+-+-+-+-+-+-+-+-+-+-+-+-+-+-+-+-+-+
 *  |                            Result                             |
 *  +-+-+-+-+-+-+-+-+-+-+-+-+-+-+-+-+-+-+-+-+-+-+-+-+-+-+-+-+-+-+-+-+
 */
struct sctp_chunk *sctp_make_strreset_resp(const struct sctp_association *asoc,
					   __u32 result, __u32 sn)
{
	struct sctp_strreset_resp resp;
	__u16 length = sizeof(resp);
	struct sctp_chunk *retval;

	retval = sctp_make_reconf(asoc, length);
	if (!retval)
		return NULL;

	resp.param_hdr.type = SCTP_PARAM_RESET_RESPONSE;
	resp.param_hdr.length = htons(length);
	resp.response_seq = htonl(sn);
	resp.result = htonl(result);

	sctp_addto_chunk(retval, sizeof(resp), &resp);

	return retval;
}

/* RE-CONFIG 4.4 OPTIONAL (TSNRESP)
 *   0                   1                   2                   3
 *   0 1 2 3 4 5 6 7 8 9 0 1 2 3 4 5 6 7 8 9 0 1 2 3 4 5 6 7 8 9 0 1
 *  +-+-+-+-+-+-+-+-+-+-+-+-+-+-+-+-+-+-+-+-+-+-+-+-+-+-+-+-+-+-+-+-+
 *  |     Parameter Type = 16       |      Parameter Length         |
 *  +-+-+-+-+-+-+-+-+-+-+-+-+-+-+-+-+-+-+-+-+-+-+-+-+-+-+-+-+-+-+-+-+
 *  |         Re-configuration Response Sequence Number             |
 *  +-+-+-+-+-+-+-+-+-+-+-+-+-+-+-+-+-+-+-+-+-+-+-+-+-+-+-+-+-+-+-+-+
 *  |                            Result                             |
 *  +-+-+-+-+-+-+-+-+-+-+-+-+-+-+-+-+-+-+-+-+-+-+-+-+-+-+-+-+-+-+-+-+
 *  |                   Sender's Next TSN (optional)                |
 *  +-+-+-+-+-+-+-+-+-+-+-+-+-+-+-+-+-+-+-+-+-+-+-+-+-+-+-+-+-+-+-+-+
 *  |                  Receiver's Next TSN (optional)               |
 *  +-+-+-+-+-+-+-+-+-+-+-+-+-+-+-+-+-+-+-+-+-+-+-+-+-+-+-+-+-+-+-+-+
 */
struct sctp_chunk *sctp_make_strreset_tsnresp(struct sctp_association *asoc,
					      __u32 result, __u32 sn,
					      __u32 sender_tsn,
					      __u32 receiver_tsn)
{
	struct sctp_strreset_resptsn tsnresp;
	__u16 length = sizeof(tsnresp);
	struct sctp_chunk *retval;

	retval = sctp_make_reconf(asoc, length);
	if (!retval)
		return NULL;

	tsnresp.param_hdr.type = SCTP_PARAM_RESET_RESPONSE;
	tsnresp.param_hdr.length = htons(length);

	tsnresp.response_seq = htonl(sn);
	tsnresp.result = htonl(result);
	tsnresp.senders_next_tsn = htonl(sender_tsn);
	tsnresp.receivers_next_tsn = htonl(receiver_tsn);

	sctp_addto_chunk(retval, sizeof(tsnresp), &tsnresp);

	return retval;
}

bool sctp_verify_reconf(const struct sctp_association *asoc,
			struct sctp_chunk *chunk,
			struct sctp_paramhdr **errp)
{
	struct sctp_reconf_chunk *hdr;
	union sctp_params param;
	__be16 last = 0;
	__u16 cnt = 0;

	hdr = (struct sctp_reconf_chunk *)chunk->chunk_hdr;
	sctp_walk_params(param, hdr, params) {
		__u16 length = ntohs(param.p->length);

		*errp = param.p;
		if (cnt++ > 2)
			return false;
		switch (param.p->type) {
		case SCTP_PARAM_RESET_OUT_REQUEST:
			if (length < sizeof(struct sctp_strreset_outreq) ||
			    (last && last != SCTP_PARAM_RESET_RESPONSE &&
			     last != SCTP_PARAM_RESET_IN_REQUEST))
				return false;
			break;
		case SCTP_PARAM_RESET_IN_REQUEST:
			if (length < sizeof(struct sctp_strreset_inreq) ||
			    (last && last != SCTP_PARAM_RESET_OUT_REQUEST))
				return false;
			break;
		case SCTP_PARAM_RESET_RESPONSE:
			if ((length != sizeof(struct sctp_strreset_resp) &&
			     length != sizeof(struct sctp_strreset_resptsn)) ||
			    (last && last != SCTP_PARAM_RESET_RESPONSE &&
			     last != SCTP_PARAM_RESET_OUT_REQUEST))
				return false;
			break;
		case SCTP_PARAM_RESET_TSN_REQUEST:
			if (length !=
			    sizeof(struct sctp_strreset_tsnreq) || last)
				return false;
			break;
		case SCTP_PARAM_RESET_ADD_IN_STREAMS:
			if (length != sizeof(struct sctp_strreset_addstrm) ||
			    (last && last != SCTP_PARAM_RESET_ADD_OUT_STREAMS))
				return false;
			break;
		case SCTP_PARAM_RESET_ADD_OUT_STREAMS:
			if (length != sizeof(struct sctp_strreset_addstrm) ||
			    (last && last != SCTP_PARAM_RESET_ADD_IN_STREAMS))
				return false;
			break;
		default:
			return false;
		}

		last = param.p->type;
	}

	return true;
}<|MERGE_RESOLUTION|>--- conflicted
+++ resolved
@@ -2585,12 +2585,7 @@
 	case SCTP_PARAM_STATE_COOKIE:
 		asoc->peer.cookie_len =
 			ntohs(param.p->length) - sizeof(struct sctp_paramhdr);
-<<<<<<< HEAD
-		if (asoc->peer.cookie)
-			kfree(asoc->peer.cookie);
-=======
 		kfree(asoc->peer.cookie);
->>>>>>> f7688b48
 		asoc->peer.cookie = kmemdup(param.cookie->body, asoc->peer.cookie_len, gfp);
 		if (!asoc->peer.cookie)
 			retval = 0;
@@ -2660,12 +2655,7 @@
 			goto fall_through;
 
 		/* Save peer's random parameter */
-<<<<<<< HEAD
-		if (asoc->peer.peer_random)
-			kfree(asoc->peer.peer_random);
-=======
 		kfree(asoc->peer.peer_random);
->>>>>>> f7688b48
 		asoc->peer.peer_random = kmemdup(param.p,
 					    ntohs(param.p->length), gfp);
 		if (!asoc->peer.peer_random) {
@@ -2679,12 +2669,7 @@
 			goto fall_through;
 
 		/* Save peer's HMAC list */
-<<<<<<< HEAD
-		if (asoc->peer.peer_hmacs)
-			kfree(asoc->peer.peer_hmacs);
-=======
 		kfree(asoc->peer.peer_hmacs);
->>>>>>> f7688b48
 		asoc->peer.peer_hmacs = kmemdup(param.p,
 					    ntohs(param.p->length), gfp);
 		if (!asoc->peer.peer_hmacs) {
@@ -2700,12 +2685,7 @@
 		if (!ep->auth_enable)
 			goto fall_through;
 
-<<<<<<< HEAD
-		if (asoc->peer.peer_chunks)
-			kfree(asoc->peer.peer_chunks);
-=======
 		kfree(asoc->peer.peer_chunks);
->>>>>>> f7688b48
 		asoc->peer.peer_chunks = kmemdup(param.p,
 					    ntohs(param.p->length), gfp);
 		if (!asoc->peer.peer_chunks)
