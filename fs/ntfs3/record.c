--- conflicted
+++ resolved
@@ -220,14 +220,11 @@
 			return NULL;
 		}
 
-<<<<<<< HEAD
-=======
 		if (off + asize < off) {
 			/* Overflow check. */
 			return NULL;
 		}
 
->>>>>>> 160f4124
 		attr = Add2Ptr(attr, asize);
 		off += asize;
 	}
