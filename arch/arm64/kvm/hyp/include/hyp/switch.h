// SPDX-License-Identifier: GPL-2.0-only
/*
 * Copyright (C) 2015 - ARM Ltd
 * Author: Marc Zyngier <marc.zyngier@arm.com>
 */

#ifndef __ARM64_KVM_HYP_SWITCH_H__
#define __ARM64_KVM_HYP_SWITCH_H__

#include <hyp/adjust_pc.h>
#include <hyp/fault.h>

#include <linux/arm-smccc.h>
#include <linux/kvm_host.h>
#include <linux/types.h>
#include <linux/jump_label.h>
#include <uapi/linux/psci.h>

#include <kvm/arm_psci.h>

#include <asm/barrier.h>
#include <asm/cpufeature.h>
#include <asm/extable.h>
#include <asm/kprobes.h>
#include <asm/kvm_asm.h>
#include <asm/kvm_emulate.h>
#include <asm/kvm_hyp.h>
#include <asm/kvm_mmu.h>
#include <asm/kvm_nested.h>
#include <asm/fpsimd.h>
#include <asm/debug-monitors.h>
#include <asm/processor.h>

struct kvm_exception_table_entry {
	int insn, fixup;
};

extern struct kvm_exception_table_entry __start___kvm_ex_table;
extern struct kvm_exception_table_entry __stop___kvm_ex_table;

/* Check whether the FP regs are owned by the guest */
static inline bool guest_owns_fp_regs(struct kvm_vcpu *vcpu)
{
	return vcpu->arch.fp_state == FP_STATE_GUEST_OWNED;
}

/* Save the 32-bit only FPSIMD system register state */
static inline void __fpsimd_save_fpexc32(struct kvm_vcpu *vcpu)
{
	if (!vcpu_el1_is_32bit(vcpu))
		return;

	__vcpu_sys_reg(vcpu, FPEXC32_EL2) = read_sysreg(fpexc32_el2);
}

static inline void __activate_traps_fpsimd32(struct kvm_vcpu *vcpu)
{
	/*
	 * We are about to set CPTR_EL2.TFP to trap all floating point
	 * register accesses to EL2, however, the ARM ARM clearly states that
	 * traps are only taken to EL2 if the operation would not otherwise
	 * trap to EL1.  Therefore, always make sure that for 32-bit guests,
	 * we set FPEXC.EN to prevent traps to EL1, when setting the TFP bit.
	 * If FP/ASIMD is not implemented, FPEXC is UNDEFINED and any access to
	 * it will cause an exception.
	 */
	if (vcpu_el1_is_32bit(vcpu) && system_supports_fpsimd()) {
		write_sysreg(1 << 30, fpexc32_el2);
		isb();
	}
}

static inline void __activate_traps_common(struct kvm_vcpu *vcpu)
{
	/* Trap on AArch32 cp15 c15 (impdef sysregs) accesses (EL1 or EL0) */
	write_sysreg(1 << 15, hstr_el2);

	/*
	 * Make sure we trap PMU access from EL0 to EL2. Also sanitize
	 * PMSELR_EL0 to make sure it never contains the cycle
	 * counter, which could make a PMXEVCNTR_EL0 access UNDEF at
	 * EL1 instead of being trapped to EL2.
	 */
	if (kvm_arm_support_pmu_v3()) {
		struct kvm_cpu_context *hctxt;

		write_sysreg(0, pmselr_el0);

		hctxt = &this_cpu_ptr(&kvm_host_data)->host_ctxt;
		ctxt_sys_reg(hctxt, PMUSERENR_EL0) = read_sysreg(pmuserenr_el0);
		write_sysreg(ARMV8_PMU_USERENR_MASK, pmuserenr_el0);
		vcpu_set_flag(vcpu, PMUSERENR_ON_CPU);
	}

	vcpu->arch.mdcr_el2_host = read_sysreg(mdcr_el2);
	write_sysreg(vcpu->arch.mdcr_el2, mdcr_el2);

	if (cpus_have_final_cap(ARM64_SME)) {
		sysreg_clear_set_s(SYS_HFGRTR_EL2,
				   HFGxTR_EL2_nSMPRI_EL1_MASK |
				   HFGxTR_EL2_nTPIDR2_EL0_MASK,
				   0);
		sysreg_clear_set_s(SYS_HFGWTR_EL2,
				   HFGxTR_EL2_nSMPRI_EL1_MASK |
				   HFGxTR_EL2_nTPIDR2_EL0_MASK,
				   0);
	}
}

static inline void __deactivate_traps_common(struct kvm_vcpu *vcpu)
{
	write_sysreg(vcpu->arch.mdcr_el2_host, mdcr_el2);

	write_sysreg(0, hstr_el2);
	if (kvm_arm_support_pmu_v3()) {
		struct kvm_cpu_context *hctxt;

		hctxt = &this_cpu_ptr(&kvm_host_data)->host_ctxt;
		write_sysreg(ctxt_sys_reg(hctxt, PMUSERENR_EL0), pmuserenr_el0);
<<<<<<< HEAD
=======
		vcpu_clear_flag(vcpu, PMUSERENR_ON_CPU);
>>>>>>> 160f4124
	}

	if (cpus_have_final_cap(ARM64_SME)) {
		sysreg_clear_set_s(SYS_HFGRTR_EL2, 0,
				   HFGxTR_EL2_nSMPRI_EL1_MASK |
				   HFGxTR_EL2_nTPIDR2_EL0_MASK);
		sysreg_clear_set_s(SYS_HFGWTR_EL2, 0,
				   HFGxTR_EL2_nSMPRI_EL1_MASK |
				   HFGxTR_EL2_nTPIDR2_EL0_MASK);
	}
}

static inline void ___activate_traps(struct kvm_vcpu *vcpu)
{
	u64 hcr = vcpu->arch.hcr_el2;

	if (cpus_have_final_cap(ARM64_WORKAROUND_CAVIUM_TX2_219_TVM))
		hcr |= HCR_TVM;

	write_sysreg(hcr, hcr_el2);

	if (cpus_have_final_cap(ARM64_HAS_RAS_EXTN) && (hcr & HCR_VSE))
		write_sysreg_s(vcpu->arch.vsesr_el2, SYS_VSESR_EL2);
}

static inline void ___deactivate_traps(struct kvm_vcpu *vcpu)
{
	/*
	 * If we pended a virtual abort, preserve it until it gets
	 * cleared. See D1.14.3 (Virtual Interrupts) for details, but
	 * the crucial bit is "On taking a vSError interrupt,
	 * HCR_EL2.VSE is cleared to 0."
	 */
	if (vcpu->arch.hcr_el2 & HCR_VSE) {
		vcpu->arch.hcr_el2 &= ~HCR_VSE;
		vcpu->arch.hcr_el2 |= read_sysreg(hcr_el2) & HCR_VSE;
	}
}

static inline bool __populate_fault_info(struct kvm_vcpu *vcpu)
{
	return __get_fault_info(vcpu->arch.fault.esr_el2, &vcpu->arch.fault);
}

static inline void __hyp_sve_restore_guest(struct kvm_vcpu *vcpu)
{
	sve_cond_update_zcr_vq(vcpu_sve_max_vq(vcpu) - 1, SYS_ZCR_EL2);
	__sve_restore_state(vcpu_sve_pffr(vcpu),
			    &vcpu->arch.ctxt.fp_regs.fpsr);
	write_sysreg_el1(__vcpu_sys_reg(vcpu, ZCR_EL1), SYS_ZCR);
}

/*
 * We trap the first access to the FP/SIMD to save the host context and
 * restore the guest context lazily.
 * If FP/SIMD is not implemented, handle the trap and inject an undefined
 * instruction exception to the guest. Similarly for trapped SVE accesses.
 */
static bool kvm_hyp_handle_fpsimd(struct kvm_vcpu *vcpu, u64 *exit_code)
{
	bool sve_guest;
	u8 esr_ec;
	u64 reg;

	if (!system_supports_fpsimd())
		return false;

	sve_guest = vcpu_has_sve(vcpu);
	esr_ec = kvm_vcpu_trap_get_class(vcpu);

	/* Only handle traps the vCPU can support here: */
	switch (esr_ec) {
	case ESR_ELx_EC_FP_ASIMD:
		break;
	case ESR_ELx_EC_SVE:
		if (!sve_guest)
			return false;
		break;
	default:
		return false;
	}

	/* Valid trap.  Switch the context: */

	/* First disable enough traps to allow us to update the registers */
	if (has_vhe()) {
		reg = CPACR_EL1_FPEN_EL0EN | CPACR_EL1_FPEN_EL1EN;
		if (sve_guest)
			reg |= CPACR_EL1_ZEN_EL0EN | CPACR_EL1_ZEN_EL1EN;

		sysreg_clear_set(cpacr_el1, 0, reg);
	} else {
		reg = CPTR_EL2_TFP;
		if (sve_guest)
			reg |= CPTR_EL2_TZ;

		sysreg_clear_set(cptr_el2, reg, 0);
	}
	isb();

	/* Write out the host state if it's in the registers */
	if (vcpu->arch.fp_state == FP_STATE_HOST_OWNED)
		__fpsimd_save_state(vcpu->arch.host_fpsimd_state);

	/* Restore the guest state */
	if (sve_guest)
		__hyp_sve_restore_guest(vcpu);
	else
		__fpsimd_restore_state(&vcpu->arch.ctxt.fp_regs);

	/* Skip restoring fpexc32 for AArch64 guests */
	if (!(read_sysreg(hcr_el2) & HCR_RW))
		write_sysreg(__vcpu_sys_reg(vcpu, FPEXC32_EL2), fpexc32_el2);

	vcpu->arch.fp_state = FP_STATE_GUEST_OWNED;

	return true;
}

static inline bool handle_tx2_tvm(struct kvm_vcpu *vcpu)
{
	u32 sysreg = esr_sys64_to_sysreg(kvm_vcpu_get_esr(vcpu));
	int rt = kvm_vcpu_sys_get_rt(vcpu);
	u64 val = vcpu_get_reg(vcpu, rt);

	/*
	 * The normal sysreg handling code expects to see the traps,
	 * let's not do anything here.
	 */
	if (vcpu->arch.hcr_el2 & HCR_TVM)
		return false;

	switch (sysreg) {
	case SYS_SCTLR_EL1:
		write_sysreg_el1(val, SYS_SCTLR);
		break;
	case SYS_TTBR0_EL1:
		write_sysreg_el1(val, SYS_TTBR0);
		break;
	case SYS_TTBR1_EL1:
		write_sysreg_el1(val, SYS_TTBR1);
		break;
	case SYS_TCR_EL1:
		write_sysreg_el1(val, SYS_TCR);
		break;
	case SYS_ESR_EL1:
		write_sysreg_el1(val, SYS_ESR);
		break;
	case SYS_FAR_EL1:
		write_sysreg_el1(val, SYS_FAR);
		break;
	case SYS_AFSR0_EL1:
		write_sysreg_el1(val, SYS_AFSR0);
		break;
	case SYS_AFSR1_EL1:
		write_sysreg_el1(val, SYS_AFSR1);
		break;
	case SYS_MAIR_EL1:
		write_sysreg_el1(val, SYS_MAIR);
		break;
	case SYS_AMAIR_EL1:
		write_sysreg_el1(val, SYS_AMAIR);
		break;
	case SYS_CONTEXTIDR_EL1:
		write_sysreg_el1(val, SYS_CONTEXTIDR);
		break;
	default:
		return false;
	}

	__kvm_skip_instr(vcpu);
	return true;
}

static inline bool esr_is_ptrauth_trap(u64 esr)
{
	switch (esr_sys64_to_sysreg(esr)) {
	case SYS_APIAKEYLO_EL1:
	case SYS_APIAKEYHI_EL1:
	case SYS_APIBKEYLO_EL1:
	case SYS_APIBKEYHI_EL1:
	case SYS_APDAKEYLO_EL1:
	case SYS_APDAKEYHI_EL1:
	case SYS_APDBKEYLO_EL1:
	case SYS_APDBKEYHI_EL1:
	case SYS_APGAKEYLO_EL1:
	case SYS_APGAKEYHI_EL1:
		return true;
	}

	return false;
}

#define __ptrauth_save_key(ctxt, key)					\
	do {								\
	u64 __val;                                                      \
	__val = read_sysreg_s(SYS_ ## key ## KEYLO_EL1);                \
	ctxt_sys_reg(ctxt, key ## KEYLO_EL1) = __val;                   \
	__val = read_sysreg_s(SYS_ ## key ## KEYHI_EL1);                \
	ctxt_sys_reg(ctxt, key ## KEYHI_EL1) = __val;                   \
} while(0)

DECLARE_PER_CPU(struct kvm_cpu_context, kvm_hyp_ctxt);

static bool kvm_hyp_handle_ptrauth(struct kvm_vcpu *vcpu, u64 *exit_code)
{
	struct kvm_cpu_context *ctxt;
	u64 val;

	if (!vcpu_has_ptrauth(vcpu))
		return false;

	ctxt = this_cpu_ptr(&kvm_hyp_ctxt);
	__ptrauth_save_key(ctxt, APIA);
	__ptrauth_save_key(ctxt, APIB);
	__ptrauth_save_key(ctxt, APDA);
	__ptrauth_save_key(ctxt, APDB);
	__ptrauth_save_key(ctxt, APGA);

	vcpu_ptrauth_enable(vcpu);

	val = read_sysreg(hcr_el2);
	val |= (HCR_API | HCR_APK);
	write_sysreg(val, hcr_el2);

	return true;
}

static bool kvm_hyp_handle_cntpct(struct kvm_vcpu *vcpu)
{
	struct arch_timer_context *ctxt;
	u32 sysreg;
	u64 val;

	/*
	 * We only get here for 64bit guests, 32bit guests will hit
	 * the long and winding road all the way to the standard
	 * handling. Yes, it sucks to be irrelevant.
	 */
	sysreg = esr_sys64_to_sysreg(kvm_vcpu_get_esr(vcpu));

	switch (sysreg) {
	case SYS_CNTPCT_EL0:
	case SYS_CNTPCTSS_EL0:
		if (vcpu_has_nv(vcpu)) {
			if (is_hyp_ctxt(vcpu)) {
				ctxt = vcpu_hptimer(vcpu);
				break;
			}

			/* Check for guest hypervisor trapping */
			val = __vcpu_sys_reg(vcpu, CNTHCTL_EL2);
			if (!vcpu_el2_e2h_is_set(vcpu))
				val = (val & CNTHCTL_EL1PCTEN) << 10;

			if (!(val & (CNTHCTL_EL1PCTEN << 10)))
				return false;
		}

		ctxt = vcpu_ptimer(vcpu);
		break;
	default:
		return false;
	}

	val = arch_timer_read_cntpct_el0();

	if (ctxt->offset.vm_offset)
		val -= *kern_hyp_va(ctxt->offset.vm_offset);
	if (ctxt->offset.vcpu_offset)
		val -= *kern_hyp_va(ctxt->offset.vcpu_offset);

	vcpu_set_reg(vcpu, kvm_vcpu_sys_get_rt(vcpu), val);
	__kvm_skip_instr(vcpu);
	return true;
}

static bool kvm_hyp_handle_sysreg(struct kvm_vcpu *vcpu, u64 *exit_code)
{
	if (cpus_have_final_cap(ARM64_WORKAROUND_CAVIUM_TX2_219_TVM) &&
	    handle_tx2_tvm(vcpu))
		return true;

	if (static_branch_unlikely(&vgic_v3_cpuif_trap) &&
	    __vgic_v3_perform_cpuif_access(vcpu) == 1)
		return true;

	if (esr_is_ptrauth_trap(kvm_vcpu_get_esr(vcpu)))
		return kvm_hyp_handle_ptrauth(vcpu, exit_code);

	if (kvm_hyp_handle_cntpct(vcpu))
		return true;

	return false;
}

static bool kvm_hyp_handle_cp15_32(struct kvm_vcpu *vcpu, u64 *exit_code)
{
	if (static_branch_unlikely(&vgic_v3_cpuif_trap) &&
	    __vgic_v3_perform_cpuif_access(vcpu) == 1)
		return true;

	return false;
}

static bool kvm_hyp_handle_memory_fault(struct kvm_vcpu *vcpu, u64 *exit_code)
{
	if (!__populate_fault_info(vcpu))
		return true;

	return false;
}
static bool kvm_hyp_handle_iabt_low(struct kvm_vcpu *vcpu, u64 *exit_code)
	__alias(kvm_hyp_handle_memory_fault);
static bool kvm_hyp_handle_watchpt_low(struct kvm_vcpu *vcpu, u64 *exit_code)
	__alias(kvm_hyp_handle_memory_fault);

static bool kvm_hyp_handle_dabt_low(struct kvm_vcpu *vcpu, u64 *exit_code)
{
	if (kvm_hyp_handle_memory_fault(vcpu, exit_code))
		return true;

	if (static_branch_unlikely(&vgic_v2_cpuif_trap)) {
		bool valid;

		valid = kvm_vcpu_trap_get_fault_type(vcpu) == ESR_ELx_FSC_FAULT &&
			kvm_vcpu_dabt_isvalid(vcpu) &&
			!kvm_vcpu_abt_issea(vcpu) &&
			!kvm_vcpu_abt_iss1tw(vcpu);

		if (valid) {
			int ret = __vgic_v2_perform_cpuif_access(vcpu);

			if (ret == 1)
				return true;

			/* Promote an illegal access to an SError.*/
			if (ret == -1)
				*exit_code = ARM_EXCEPTION_EL1_SERROR;
		}
	}

	return false;
}

typedef bool (*exit_handler_fn)(struct kvm_vcpu *, u64 *);

static const exit_handler_fn *kvm_get_exit_handler_array(struct kvm_vcpu *vcpu);

static void early_exit_filter(struct kvm_vcpu *vcpu, u64 *exit_code);

/*
 * Allow the hypervisor to handle the exit with an exit handler if it has one.
 *
 * Returns true if the hypervisor handled the exit, and control should go back
 * to the guest, or false if it hasn't.
 */
static inline bool kvm_hyp_handle_exit(struct kvm_vcpu *vcpu, u64 *exit_code)
{
	const exit_handler_fn *handlers = kvm_get_exit_handler_array(vcpu);
	exit_handler_fn fn;

	fn = handlers[kvm_vcpu_trap_get_class(vcpu)];

	if (fn)
		return fn(vcpu, exit_code);

	return false;
}

static inline void synchronize_vcpu_pstate(struct kvm_vcpu *vcpu, u64 *exit_code)
{
	/*
	 * Check for the conditions of Cortex-A510's #2077057. When these occur
	 * SPSR_EL2 can't be trusted, but isn't needed either as it is
	 * unchanged from the value in vcpu_gp_regs(vcpu)->pstate.
	 * Are we single-stepping the guest, and took a PAC exception from the
	 * active-not-pending state?
	 */
	if (cpus_have_final_cap(ARM64_WORKAROUND_2077057)		&&
	    vcpu->guest_debug & KVM_GUESTDBG_SINGLESTEP			&&
	    *vcpu_cpsr(vcpu) & DBG_SPSR_SS				&&
	    ESR_ELx_EC(read_sysreg_el2(SYS_ESR)) == ESR_ELx_EC_PAC)
		write_sysreg_el2(*vcpu_cpsr(vcpu), SYS_SPSR);

	vcpu->arch.ctxt.regs.pstate = read_sysreg_el2(SYS_SPSR);
}

/*
 * Return true when we were able to fixup the guest exit and should return to
 * the guest, false when we should restore the host state and return to the
 * main run loop.
 */
static inline bool fixup_guest_exit(struct kvm_vcpu *vcpu, u64 *exit_code)
{
	/*
	 * Save PSTATE early so that we can evaluate the vcpu mode
	 * early on.
	 */
	synchronize_vcpu_pstate(vcpu, exit_code);

	/*
	 * Check whether we want to repaint the state one way or
	 * another.
	 */
	early_exit_filter(vcpu, exit_code);

	if (ARM_EXCEPTION_CODE(*exit_code) != ARM_EXCEPTION_IRQ)
		vcpu->arch.fault.esr_el2 = read_sysreg_el2(SYS_ESR);

	if (ARM_SERROR_PENDING(*exit_code) &&
	    ARM_EXCEPTION_CODE(*exit_code) != ARM_EXCEPTION_IRQ) {
		u8 esr_ec = kvm_vcpu_trap_get_class(vcpu);

		/*
		 * HVC already have an adjusted PC, which we need to
		 * correct in order to return to after having injected
		 * the SError.
		 *
		 * SMC, on the other hand, is *trapped*, meaning its
		 * preferred return address is the SMC itself.
		 */
		if (esr_ec == ESR_ELx_EC_HVC32 || esr_ec == ESR_ELx_EC_HVC64)
			write_sysreg_el2(read_sysreg_el2(SYS_ELR) - 4, SYS_ELR);
	}

	/*
	 * We're using the raw exception code in order to only process
	 * the trap if no SError is pending. We will come back to the
	 * same PC once the SError has been injected, and replay the
	 * trapping instruction.
	 */
	if (*exit_code != ARM_EXCEPTION_TRAP)
		goto exit;

	/* Check if there's an exit handler and allow it to handle the exit. */
	if (kvm_hyp_handle_exit(vcpu, exit_code))
		goto guest;
exit:
	/* Return to the host kernel and handle the exit */
	return false;

guest:
	/* Re-enter the guest */
	asm(ALTERNATIVE("nop", "dmb sy", ARM64_WORKAROUND_1508412));
	return true;
}

static inline void __kvm_unexpected_el2_exception(void)
{
	extern char __guest_exit_panic[];
	unsigned long addr, fixup;
	struct kvm_exception_table_entry *entry, *end;
	unsigned long elr_el2 = read_sysreg(elr_el2);

	entry = &__start___kvm_ex_table;
	end = &__stop___kvm_ex_table;

	while (entry < end) {
		addr = (unsigned long)&entry->insn + entry->insn;
		fixup = (unsigned long)&entry->fixup + entry->fixup;

		if (addr != elr_el2) {
			entry++;
			continue;
		}

		write_sysreg(fixup, elr_el2);
		return;
	}

	/* Trigger a panic after restoring the hyp context. */
	write_sysreg(__guest_exit_panic, elr_el2);
}

#endif /* __ARM64_KVM_HYP_SWITCH_H__ */<|MERGE_RESOLUTION|>--- conflicted
+++ resolved
@@ -117,10 +117,7 @@
 
 		hctxt = &this_cpu_ptr(&kvm_host_data)->host_ctxt;
 		write_sysreg(ctxt_sys_reg(hctxt, PMUSERENR_EL0), pmuserenr_el0);
-<<<<<<< HEAD
-=======
 		vcpu_clear_flag(vcpu, PMUSERENR_ON_CPU);
->>>>>>> 160f4124
 	}
 
 	if (cpus_have_final_cap(ARM64_SME)) {
