--- conflicted
+++ resolved
@@ -1092,31 +1092,11 @@
 
 	err = rxe_cq_from_init(rxe, cq, attr->cqe, attr->comp_vector, udata,
 			       uresp);
-<<<<<<< HEAD
-	if (err)
-		return err;
-
-	return rxe_add_to_pool(&rxe->cq_pool, cq);
-}
-
-static int rxe_destroy_cq(struct ib_cq *ibcq, struct ib_udata *udata)
-{
-	struct rxe_cq *cq = to_rcq(ibcq);
-
-	/* See IBA C11-17: The CI shall return an error if this Verb is
-	 * invoked while a Work Queue is still associated with the CQ.
-	 */
-	if (atomic_read(&cq->num_wq))
-		return -EINVAL;
-
-	rxe_cleanup(cq);
-=======
 	if (err) {
 		rxe_dbg_cq(cq, "create cq failed, err = %d", err);
 		goto err_cleanup;
 	}
 
->>>>>>> 160f4124
 	return 0;
 
 err_cleanup:
