// SPDX-License-Identifier: GPL-2.0-only
/*
 *  qla_target.c SCSI LLD infrastructure for QLogic 22xx/23xx/24xx/25xx
 *
 *  based on qla2x00t.c code:
 *
 *  Copyright (C) 2004 - 2010 Vladislav Bolkhovitin <vst@vlnb.net>
 *  Copyright (C) 2004 - 2005 Leonid Stoljar
 *  Copyright (C) 2006 Nathaniel Clark <nate@misrule.us>
 *  Copyright (C) 2006 - 2010 ID7 Ltd.
 *
 *  Forward port and refactoring to modern qla2xxx and target/configfs
 *
 *  Copyright (C) 2010-2013 Nicholas A. Bellinger <nab@kernel.org>
 */

#include <linux/module.h>
#include <linux/init.h>
#include <linux/types.h>
#include <linux/blkdev.h>
#include <linux/interrupt.h>
#include <linux/pci.h>
#include <linux/delay.h>
#include <linux/list.h>
#include <linux/workqueue.h>
#include <asm/unaligned.h>
#include <scsi/scsi.h>
#include <scsi/scsi_host.h>
#include <scsi/scsi_tcq.h>

#include "qla_def.h"
#include "qla_target.h"

static int ql2xtgt_tape_enable;
module_param(ql2xtgt_tape_enable, int, S_IRUGO|S_IWUSR);
MODULE_PARM_DESC(ql2xtgt_tape_enable,
		"Enables Sequence level error recovery (aka FC Tape). Default is 0 - no SLER. 1 - Enable SLER.");

static char *qlini_mode = QLA2XXX_INI_MODE_STR_ENABLED;
module_param(qlini_mode, charp, S_IRUGO);
MODULE_PARM_DESC(qlini_mode,
	"Determines when initiator mode will be enabled. Possible values: "
	"\"exclusive\" - initiator mode will be enabled on load, "
	"disabled on enabling target mode and then on disabling target mode "
	"enabled back; "
	"\"disabled\" - initiator mode will never be enabled; "
	"\"dual\" - Initiator Modes will be enabled. Target Mode can be activated "
	"when ready "
	"\"enabled\" (default) - initiator mode will always stay enabled.");

int ql2xuctrlirq = 1;
module_param(ql2xuctrlirq, int, 0644);
MODULE_PARM_DESC(ql2xuctrlirq,
    "User to control IRQ placement via smp_affinity."
    "Valid with qlini_mode=disabled."
    "1(default): enable");

int ql2x_ini_mode = QLA2XXX_INI_MODE_EXCLUSIVE;

static int qla_sam_status = SAM_STAT_BUSY;
static int tc_sam_status = SAM_STAT_TASK_SET_FULL; /* target core */

/*
 * From scsi/fc/fc_fcp.h
 */
enum fcp_resp_rsp_codes {
	FCP_TMF_CMPL = 0,
	FCP_DATA_LEN_INVALID = 1,
	FCP_CMND_FIELDS_INVALID = 2,
	FCP_DATA_PARAM_MISMATCH = 3,
	FCP_TMF_REJECTED = 4,
	FCP_TMF_FAILED = 5,
	FCP_TMF_INVALID_LUN = 9,
};

/*
 * fc_pri_ta from scsi/fc/fc_fcp.h
 */
#define FCP_PTA_SIMPLE      0   /* simple task attribute */
#define FCP_PTA_HEADQ       1   /* head of queue task attribute */
#define FCP_PTA_ORDERED     2   /* ordered task attribute */
#define FCP_PTA_ACA         4   /* auto. contingent allegiance */
#define FCP_PTA_MASK        7   /* mask for task attribute field */
#define FCP_PRI_SHIFT       3   /* priority field starts in bit 3 */
#define FCP_PRI_RESVD_MASK  0x80        /* reserved bits in priority field */

/*
 * This driver calls qla2x00_alloc_iocbs() and qla2x00_issue_marker(), which
 * must be called under HW lock and could unlock/lock it inside.
 * It isn't an issue, since in the current implementation on the time when
 * those functions are called:
 *
 *   - Either context is IRQ and only IRQ handler can modify HW data,
 *     including rings related fields,
 *
 *   - Or access to target mode variables from struct qla_tgt doesn't
 *     cross those functions boundaries, except tgt_stop, which
 *     additionally protected by irq_cmd_count.
 */
/* Predefs for callbacks handed to qla2xxx LLD */
static void qlt_24xx_atio_pkt(struct scsi_qla_host *ha,
	struct atio_from_isp *pkt, uint8_t);
static void qlt_response_pkt(struct scsi_qla_host *ha, struct rsp_que *rsp,
	response_t *pkt);
static int qlt_issue_task_mgmt(struct fc_port *sess, u64 lun,
	int fn, void *iocb, int flags);
static void qlt_send_term_exchange(struct qla_qpair *, struct qla_tgt_cmd
	*cmd, struct atio_from_isp *atio, int ha_locked, int ul_abort);
static void qlt_alloc_qfull_cmd(struct scsi_qla_host *vha,
	struct atio_from_isp *atio, uint16_t status, int qfull);
static void qlt_disable_vha(struct scsi_qla_host *vha);
static void qlt_clear_tgt_db(struct qla_tgt *tgt);
static void qlt_send_notify_ack(struct qla_qpair *qpair,
	struct imm_ntfy_from_isp *ntfy,
	uint32_t add_flags, uint16_t resp_code, int resp_code_valid,
	uint16_t srr_flags, uint16_t srr_reject_code, uint8_t srr_explan);
static void qlt_send_term_imm_notif(struct scsi_qla_host *vha,
	struct imm_ntfy_from_isp *imm, int ha_locked);
static struct fc_port *qlt_create_sess(struct scsi_qla_host *vha,
	fc_port_t *fcport, bool local);
void qlt_unreg_sess(struct fc_port *sess);
static void qlt_24xx_handle_abts(struct scsi_qla_host *,
	struct abts_recv_from_24xx *);
static void qlt_send_busy(struct qla_qpair *, struct atio_from_isp *,
    uint16_t);
static int qlt_check_reserve_free_req(struct qla_qpair *qpair, uint32_t);
static inline uint32_t qlt_make_handle(struct qla_qpair *);

/*
 * Global Variables
 */
static struct kmem_cache *qla_tgt_mgmt_cmd_cachep;
struct kmem_cache *qla_tgt_plogi_cachep;
static mempool_t *qla_tgt_mgmt_cmd_mempool;
static struct workqueue_struct *qla_tgt_wq;
static DEFINE_MUTEX(qla_tgt_mutex);
static LIST_HEAD(qla_tgt_glist);

static const char *prot_op_str(u32 prot_op)
{
	switch (prot_op) {
	case TARGET_PROT_NORMAL:	return "NORMAL";
	case TARGET_PROT_DIN_INSERT:	return "DIN_INSERT";
	case TARGET_PROT_DOUT_INSERT:	return "DOUT_INSERT";
	case TARGET_PROT_DIN_STRIP:	return "DIN_STRIP";
	case TARGET_PROT_DOUT_STRIP:	return "DOUT_STRIP";
	case TARGET_PROT_DIN_PASS:	return "DIN_PASS";
	case TARGET_PROT_DOUT_PASS:	return "DOUT_PASS";
	default:			return "UNKNOWN";
	}
}

/* This API intentionally takes dest as a parameter, rather than returning
 * int value to avoid caller forgetting to issue wmb() after the store */
void qlt_do_generation_tick(struct scsi_qla_host *vha, int *dest)
{
	scsi_qla_host_t *base_vha = pci_get_drvdata(vha->hw->pdev);
	*dest = atomic_inc_return(&base_vha->generation_tick);
	/* memory barrier */
	wmb();
}

/* Might release hw lock, then reaquire!! */
static inline int qlt_issue_marker(struct scsi_qla_host *vha, int vha_locked)
{
	/* Send marker if required */
	if (unlikely(vha->marker_needed != 0)) {
		int rc = qla2x00_issue_marker(vha, vha_locked);

		if (rc != QLA_SUCCESS) {
			ql_dbg(ql_dbg_tgt, vha, 0xe03d,
			    "qla_target(%d): issue_marker() failed\n",
			    vha->vp_idx);
		}
		return rc;
	}
	return QLA_SUCCESS;
}

struct scsi_qla_host *qla_find_host_by_d_id(struct scsi_qla_host *vha,
					    be_id_t d_id)
{
	struct scsi_qla_host *host;
	uint32_t key;

	if (vha->d_id.b.area == d_id.area &&
	    vha->d_id.b.domain == d_id.domain &&
	    vha->d_id.b.al_pa == d_id.al_pa)
		return vha;

	key = be_to_port_id(d_id).b24;

	host = btree_lookup32(&vha->hw->host_map, key);
	if (!host)
		ql_dbg(ql_dbg_tgt_mgt + ql_dbg_verbose, vha, 0xf005,
		    "Unable to find host %06x\n", key);

	return host;
}

static inline
struct scsi_qla_host *qlt_find_host_by_vp_idx(struct scsi_qla_host *vha,
	uint16_t vp_idx)
{
	struct qla_hw_data *ha = vha->hw;

	if (vha->vp_idx == vp_idx)
		return vha;

	BUG_ON(ha->tgt.tgt_vp_map == NULL);
	if (likely(test_bit(vp_idx, ha->vp_idx_map)))
		return ha->tgt.tgt_vp_map[vp_idx].vha;

	return NULL;
}

static inline void qlt_incr_num_pend_cmds(struct scsi_qla_host *vha)
{
	unsigned long flags;

	spin_lock_irqsave(&vha->hw->tgt.q_full_lock, flags);

	vha->hw->tgt.num_pend_cmds++;
	if (vha->hw->tgt.num_pend_cmds > vha->qla_stats.stat_max_pend_cmds)
		vha->qla_stats.stat_max_pend_cmds =
			vha->hw->tgt.num_pend_cmds;
	spin_unlock_irqrestore(&vha->hw->tgt.q_full_lock, flags);
}
static inline void qlt_decr_num_pend_cmds(struct scsi_qla_host *vha)
{
	unsigned long flags;

	spin_lock_irqsave(&vha->hw->tgt.q_full_lock, flags);
	vha->hw->tgt.num_pend_cmds--;
	spin_unlock_irqrestore(&vha->hw->tgt.q_full_lock, flags);
}


static void qlt_queue_unknown_atio(scsi_qla_host_t *vha,
	struct atio_from_isp *atio, uint8_t ha_locked)
{
	struct qla_tgt_sess_op *u;
	struct qla_tgt *tgt = vha->vha_tgt.qla_tgt;
	unsigned long flags;

	if (tgt->tgt_stop) {
		ql_dbg(ql_dbg_async, vha, 0x502c,
		    "qla_target(%d): dropping unknown ATIO_TYPE7, because tgt is being stopped",
		    vha->vp_idx);
		goto out_term;
	}

	u = kzalloc(sizeof(*u), GFP_ATOMIC);
	if (u == NULL)
		goto out_term;

	u->vha = vha;
	memcpy(&u->atio, atio, sizeof(*atio));
	INIT_LIST_HEAD(&u->cmd_list);

	spin_lock_irqsave(&vha->cmd_list_lock, flags);
	list_add_tail(&u->cmd_list, &vha->unknown_atio_list);
	spin_unlock_irqrestore(&vha->cmd_list_lock, flags);

	schedule_delayed_work(&vha->unknown_atio_work, 1);

out:
	return;

out_term:
	qlt_send_term_exchange(vha->hw->base_qpair, NULL, atio, ha_locked, 0);
	goto out;
}

static void qlt_try_to_dequeue_unknown_atios(struct scsi_qla_host *vha,
	uint8_t ha_locked)
{
	struct qla_tgt_sess_op *u, *t;
	scsi_qla_host_t *host;
	struct qla_tgt *tgt = vha->vha_tgt.qla_tgt;
	unsigned long flags;
	uint8_t queued = 0;

	list_for_each_entry_safe(u, t, &vha->unknown_atio_list, cmd_list) {
		if (u->aborted) {
			ql_dbg(ql_dbg_async, vha, 0x502e,
			    "Freeing unknown %s %p, because of Abort\n",
			    "ATIO_TYPE7", u);
			qlt_send_term_exchange(vha->hw->base_qpair, NULL,
			    &u->atio, ha_locked, 0);
			goto abort;
		}

		host = qla_find_host_by_d_id(vha, u->atio.u.isp24.fcp_hdr.d_id);
		if (host != NULL) {
			ql_dbg(ql_dbg_async + ql_dbg_verbose, vha, 0x502f,
			    "Requeuing unknown ATIO_TYPE7 %p\n", u);
			qlt_24xx_atio_pkt(host, &u->atio, ha_locked);
		} else if (tgt->tgt_stop) {
			ql_dbg(ql_dbg_async + ql_dbg_verbose, vha, 0x503a,
			    "Freeing unknown %s %p, because tgt is being stopped\n",
			    "ATIO_TYPE7", u);
			qlt_send_term_exchange(vha->hw->base_qpair, NULL,
			    &u->atio, ha_locked, 0);
		} else {
			ql_dbg(ql_dbg_async + ql_dbg_verbose, vha, 0x503d,
			    "Reschedule u %p, vha %p, host %p\n", u, vha, host);
			if (!queued) {
				queued = 1;
				schedule_delayed_work(&vha->unknown_atio_work,
				    1);
			}
			continue;
		}

abort:
		spin_lock_irqsave(&vha->cmd_list_lock, flags);
		list_del(&u->cmd_list);
		spin_unlock_irqrestore(&vha->cmd_list_lock, flags);
		kfree(u);
	}
}

void qlt_unknown_atio_work_fn(struct work_struct *work)
{
	struct scsi_qla_host *vha = container_of(to_delayed_work(work),
	    struct scsi_qla_host, unknown_atio_work);

	qlt_try_to_dequeue_unknown_atios(vha, 0);
}

static bool qlt_24xx_atio_pkt_all_vps(struct scsi_qla_host *vha,
	struct atio_from_isp *atio, uint8_t ha_locked)
{
	ql_dbg(ql_dbg_tgt, vha, 0xe072,
		"%s: qla_target(%d): type %x ox_id %04x\n",
		__func__, vha->vp_idx, atio->u.raw.entry_type,
		be16_to_cpu(atio->u.isp24.fcp_hdr.ox_id));

	switch (atio->u.raw.entry_type) {
	case ATIO_TYPE7:
	{
		struct scsi_qla_host *host = qla_find_host_by_d_id(vha,
		    atio->u.isp24.fcp_hdr.d_id);
		if (unlikely(NULL == host)) {
			ql_dbg(ql_dbg_tgt, vha, 0xe03e,
			    "qla_target(%d): Received ATIO_TYPE7 "
			    "with unknown d_id %x:%x:%x\n", vha->vp_idx,
			    atio->u.isp24.fcp_hdr.d_id.domain,
			    atio->u.isp24.fcp_hdr.d_id.area,
			    atio->u.isp24.fcp_hdr.d_id.al_pa);


			qlt_queue_unknown_atio(vha, atio, ha_locked);
			break;
		}
		if (unlikely(!list_empty(&vha->unknown_atio_list)))
			qlt_try_to_dequeue_unknown_atios(vha, ha_locked);

		qlt_24xx_atio_pkt(host, atio, ha_locked);
		break;
	}

	case IMMED_NOTIFY_TYPE:
	{
		struct scsi_qla_host *host = vha;
		struct imm_ntfy_from_isp *entry =
		    (struct imm_ntfy_from_isp *)atio;

		qlt_issue_marker(vha, ha_locked);

		if ((entry->u.isp24.vp_index != 0xFF) &&
		    (entry->u.isp24.nport_handle != cpu_to_le16(0xFFFF))) {
			host = qlt_find_host_by_vp_idx(vha,
			    entry->u.isp24.vp_index);
			if (unlikely(!host)) {
				ql_dbg(ql_dbg_tgt, vha, 0xe03f,
				    "qla_target(%d): Received "
				    "ATIO (IMMED_NOTIFY_TYPE) "
				    "with unknown vp_index %d\n",
				    vha->vp_idx, entry->u.isp24.vp_index);
				break;
			}
		}
		qlt_24xx_atio_pkt(host, atio, ha_locked);
		break;
	}

	case VP_RPT_ID_IOCB_TYPE:
		qla24xx_report_id_acquisition(vha,
			(struct vp_rpt_id_entry_24xx *)atio);
		break;

	case ABTS_RECV_24XX:
	{
		struct abts_recv_from_24xx *entry =
			(struct abts_recv_from_24xx *)atio;
		struct scsi_qla_host *host = qlt_find_host_by_vp_idx(vha,
			entry->vp_index);
		unsigned long flags;

		if (unlikely(!host)) {
			ql_dbg(ql_dbg_tgt, vha, 0xe00a,
			    "qla_target(%d): Response pkt (ABTS_RECV_24XX) "
			    "received, with unknown vp_index %d\n",
			    vha->vp_idx, entry->vp_index);
			break;
		}
		if (!ha_locked)
			spin_lock_irqsave(&host->hw->hardware_lock, flags);
		qlt_24xx_handle_abts(host, (struct abts_recv_from_24xx *)atio);
		if (!ha_locked)
			spin_unlock_irqrestore(&host->hw->hardware_lock, flags);
		break;
	}

	/* case PUREX_IOCB_TYPE: ql2xmvasynctoatio */

	default:
		ql_dbg(ql_dbg_tgt, vha, 0xe040,
		    "qla_target(%d): Received unknown ATIO atio "
		    "type %x\n", vha->vp_idx, atio->u.raw.entry_type);
		break;
	}

	return false;
}

void qlt_response_pkt_all_vps(struct scsi_qla_host *vha,
	struct rsp_que *rsp, response_t *pkt)
{
	switch (pkt->entry_type) {
	case CTIO_CRC2:
		ql_dbg(ql_dbg_tgt, vha, 0xe073,
			"qla_target(%d):%s: CRC2 Response pkt\n",
			vha->vp_idx, __func__);
		fallthrough;
	case CTIO_TYPE7:
	{
		struct ctio7_from_24xx *entry = (struct ctio7_from_24xx *)pkt;
		struct scsi_qla_host *host = qlt_find_host_by_vp_idx(vha,
		    entry->vp_index);
		if (unlikely(!host)) {
			ql_dbg(ql_dbg_tgt, vha, 0xe041,
			    "qla_target(%d): Response pkt (CTIO_TYPE7) "
			    "received, with unknown vp_index %d\n",
			    vha->vp_idx, entry->vp_index);
			break;
		}
		qlt_response_pkt(host, rsp, pkt);
		break;
	}

	case IMMED_NOTIFY_TYPE:
	{
		struct scsi_qla_host *host;
		struct imm_ntfy_from_isp *entry =
		    (struct imm_ntfy_from_isp *)pkt;

		host = qlt_find_host_by_vp_idx(vha, entry->u.isp24.vp_index);
		if (unlikely(!host)) {
			ql_dbg(ql_dbg_tgt, vha, 0xe042,
			    "qla_target(%d): Response pkt (IMMED_NOTIFY_TYPE) "
			    "received, with unknown vp_index %d\n",
			    vha->vp_idx, entry->u.isp24.vp_index);
			break;
		}
		qlt_response_pkt(host, rsp, pkt);
		break;
	}

	case NOTIFY_ACK_TYPE:
	{
		struct scsi_qla_host *host = vha;
		struct nack_to_isp *entry = (struct nack_to_isp *)pkt;

		if (0xFF != entry->u.isp24.vp_index) {
			host = qlt_find_host_by_vp_idx(vha,
			    entry->u.isp24.vp_index);
			if (unlikely(!host)) {
				ql_dbg(ql_dbg_tgt, vha, 0xe043,
				    "qla_target(%d): Response "
				    "pkt (NOTIFY_ACK_TYPE) "
				    "received, with unknown "
				    "vp_index %d\n", vha->vp_idx,
				    entry->u.isp24.vp_index);
				break;
			}
		}
		qlt_response_pkt(host, rsp, pkt);
		break;
	}

	case ABTS_RECV_24XX:
	{
		struct abts_recv_from_24xx *entry =
		    (struct abts_recv_from_24xx *)pkt;
		struct scsi_qla_host *host = qlt_find_host_by_vp_idx(vha,
		    entry->vp_index);
		if (unlikely(!host)) {
			ql_dbg(ql_dbg_tgt, vha, 0xe044,
			    "qla_target(%d): Response pkt "
			    "(ABTS_RECV_24XX) received, with unknown "
			    "vp_index %d\n", vha->vp_idx, entry->vp_index);
			break;
		}
		qlt_response_pkt(host, rsp, pkt);
		break;
	}

	case ABTS_RESP_24XX:
	{
		struct abts_resp_to_24xx *entry =
		    (struct abts_resp_to_24xx *)pkt;
		struct scsi_qla_host *host = qlt_find_host_by_vp_idx(vha,
		    entry->vp_index);
		if (unlikely(!host)) {
			ql_dbg(ql_dbg_tgt, vha, 0xe045,
			    "qla_target(%d): Response pkt "
			    "(ABTS_RECV_24XX) received, with unknown "
			    "vp_index %d\n", vha->vp_idx, entry->vp_index);
			break;
		}
		qlt_response_pkt(host, rsp, pkt);
		break;
	}
	default:
		qlt_response_pkt(vha, rsp, pkt);
		break;
	}

}

/*
 * All qlt_plogi_ack_t operations are protected by hardware_lock
 */
static int qla24xx_post_nack_work(struct scsi_qla_host *vha, fc_port_t *fcport,
	struct imm_ntfy_from_isp *ntfy, int type)
{
	struct qla_work_evt *e;

	e = qla2x00_alloc_work(vha, QLA_EVT_NACK);
	if (!e)
		return QLA_FUNCTION_FAILED;

	e->u.nack.fcport = fcport;
	e->u.nack.type = type;
	memcpy(e->u.nack.iocb, ntfy, sizeof(struct imm_ntfy_from_isp));
	return qla2x00_post_work(vha, e);
}

static void qla2x00_async_nack_sp_done(srb_t *sp, int res)
{
	struct scsi_qla_host *vha = sp->vha;
	unsigned long flags;

	ql_dbg(ql_dbg_disc, vha, 0x20f2,
	    "Async done-%s res %x %8phC  type %d\n",
	    sp->name, res, sp->fcport->port_name, sp->type);

	spin_lock_irqsave(&vha->hw->tgt.sess_lock, flags);
	sp->fcport->flags &= ~FCF_ASYNC_SENT;
	sp->fcport->chip_reset = vha->hw->base_qpair->chip_reset;

	switch (sp->type) {
	case SRB_NACK_PLOGI:
		sp->fcport->login_gen++;
		sp->fcport->fw_login_state = DSC_LS_PLOGI_COMP;
		sp->fcport->logout_on_delete = 1;
		sp->fcport->plogi_nack_done_deadline = jiffies + HZ;
		sp->fcport->send_els_logo = 0;

		if (sp->fcport->flags & FCF_FCSP_DEVICE) {
			ql_dbg(ql_dbg_edif, vha, 0x20ef,
			    "%s %8phC edif: PLOGI- AUTH WAIT\n", __func__,
			    sp->fcport->port_name);
			qla2x00_set_fcport_disc_state(sp->fcport,
			    DSC_LOGIN_AUTH_PEND);
			qla2x00_post_aen_work(vha, FCH_EVT_PORT_ONLINE,
			    sp->fcport->d_id.b24);
			qla_edb_eventcreate(vha, VND_CMD_AUTH_STATE_NEEDED, sp->fcport->d_id.b24,
			    0, sp->fcport);
		}
		break;

	case SRB_NACK_PRLI:
		sp->fcport->fw_login_state = DSC_LS_PRLI_COMP;
		sp->fcport->deleted = 0;
		sp->fcport->send_els_logo = 0;

		if (!sp->fcport->login_succ &&
		    !IS_SW_RESV_ADDR(sp->fcport->d_id)) {
			sp->fcport->login_succ = 1;

			vha->fcport_count++;
			spin_unlock_irqrestore(&vha->hw->tgt.sess_lock, flags);
			qla24xx_sched_upd_fcport(sp->fcport);
			spin_lock_irqsave(&vha->hw->tgt.sess_lock, flags);
		} else {
			sp->fcport->login_retry = 0;
			qla2x00_set_fcport_disc_state(sp->fcport,
			    DSC_LOGIN_COMPLETE);
			sp->fcport->deleted = 0;
			sp->fcport->logout_on_delete = 1;
		}
		break;

	case SRB_NACK_LOGO:
		sp->fcport->login_gen++;
		sp->fcport->fw_login_state = DSC_LS_PORT_UNAVAIL;
		qlt_logo_completion_handler(sp->fcport, MBS_COMMAND_COMPLETE);
		break;
	}
	spin_unlock_irqrestore(&vha->hw->tgt.sess_lock, flags);

	kref_put(&sp->cmd_kref, qla2x00_sp_release);
}

int qla24xx_async_notify_ack(scsi_qla_host_t *vha, fc_port_t *fcport,
	struct imm_ntfy_from_isp *ntfy, int type)
{
	int rval = QLA_FUNCTION_FAILED;
	srb_t *sp;
	char *c = NULL;

	fcport->flags |= FCF_ASYNC_SENT;
	switch (type) {
	case SRB_NACK_PLOGI:
		fcport->fw_login_state = DSC_LS_PLOGI_PEND;
		c = "PLOGI";
		if (vha->hw->flags.edif_enabled &&
		    (le16_to_cpu(ntfy->u.isp24.flags) & NOTIFY24XX_FLAGS_FCSP))
			fcport->flags |= FCF_FCSP_DEVICE;
		break;
	case SRB_NACK_PRLI:
		fcport->fw_login_state = DSC_LS_PRLI_PEND;
		fcport->deleted = 0;
		c = "PRLI";
		break;
	case SRB_NACK_LOGO:
		fcport->fw_login_state = DSC_LS_LOGO_PEND;
		c = "LOGO";
		break;
	}

	sp = qla2x00_get_sp(vha, fcport, GFP_ATOMIC);
	if (!sp)
		goto done;

	sp->type = type;
	sp->name = "nack";
	qla2x00_init_async_sp(sp, qla2x00_get_async_timeout(vha) + 2,
			      qla2x00_async_nack_sp_done);

	sp->u.iocb_cmd.u.nack.ntfy = ntfy;

	ql_dbg(ql_dbg_disc, vha, 0x20f4,
	    "Async-%s %8phC hndl %x %s\n",
	    sp->name, fcport->port_name, sp->handle, c);

	rval = qla2x00_start_sp(sp);
	if (rval != QLA_SUCCESS)
		goto done_free_sp;

	return rval;

done_free_sp:
	kref_put(&sp->cmd_kref, qla2x00_sp_release);
done:
	fcport->flags &= ~FCF_ASYNC_SENT;
	return rval;
}

void qla24xx_do_nack_work(struct scsi_qla_host *vha, struct qla_work_evt *e)
{
	fc_port_t *t;

	switch (e->u.nack.type) {
	case SRB_NACK_PRLI:
		t = e->u.nack.fcport;
		flush_work(&t->del_work);
		flush_work(&t->free_work);
		mutex_lock(&vha->vha_tgt.tgt_mutex);
		t = qlt_create_sess(vha, e->u.nack.fcport, 0);
		mutex_unlock(&vha->vha_tgt.tgt_mutex);
		if (t) {
			ql_log(ql_log_info, vha, 0xd034,
			    "%s create sess success %p", __func__, t);
			/* create sess has an extra kref */
			vha->hw->tgt.tgt_ops->put_sess(e->u.nack.fcport);
		}
		break;
	}
	qla24xx_async_notify_ack(vha, e->u.nack.fcport,
	    (struct imm_ntfy_from_isp *)e->u.nack.iocb, e->u.nack.type);
}

void qla24xx_delete_sess_fn(struct work_struct *work)
{
	fc_port_t *fcport = container_of(work, struct fc_port, del_work);
	struct qla_hw_data *ha = NULL;

	if (!fcport || !fcport->vha || !fcport->vha->hw)
		return;

	ha = fcport->vha->hw;

	if (fcport->se_sess) {
		ha->tgt.tgt_ops->shutdown_sess(fcport);
		ha->tgt.tgt_ops->put_sess(fcport);
	} else {
		qlt_unreg_sess(fcport);
	}
}

/*
 * Called from qla2x00_reg_remote_port()
 */
void qlt_fc_port_added(struct scsi_qla_host *vha, fc_port_t *fcport)
{
	struct qla_hw_data *ha = vha->hw;
	struct qla_tgt *tgt = vha->vha_tgt.qla_tgt;
	struct fc_port *sess = fcport;
	unsigned long flags;

	if (!vha->hw->tgt.tgt_ops)
		return;

	spin_lock_irqsave(&ha->tgt.sess_lock, flags);
	if (tgt->tgt_stop) {
		spin_unlock_irqrestore(&ha->tgt.sess_lock, flags);
		return;
	}

	if (fcport->disc_state == DSC_DELETE_PEND) {
		spin_unlock_irqrestore(&ha->tgt.sess_lock, flags);
		return;
	}

	if (!sess->se_sess) {
		spin_unlock_irqrestore(&ha->tgt.sess_lock, flags);

		mutex_lock(&vha->vha_tgt.tgt_mutex);
		sess = qlt_create_sess(vha, fcport, false);
		mutex_unlock(&vha->vha_tgt.tgt_mutex);

		spin_lock_irqsave(&ha->tgt.sess_lock, flags);
	} else {
		if (fcport->fw_login_state == DSC_LS_PRLI_COMP) {
			spin_unlock_irqrestore(&ha->tgt.sess_lock, flags);
			return;
		}

		if (!kref_get_unless_zero(&sess->sess_kref)) {
			ql_dbg(ql_dbg_disc, vha, 0x2107,
			    "%s: kref_get fail sess %8phC \n",
			    __func__, sess->port_name);
			spin_unlock_irqrestore(&ha->tgt.sess_lock, flags);
			return;
		}

		ql_dbg(ql_dbg_tgt_mgt, vha, 0xf04c,
		    "qla_target(%u): %ssession for port %8phC "
		    "(loop ID %d) reappeared\n", vha->vp_idx,
		    sess->local ? "local " : "", sess->port_name, sess->loop_id);

		ql_dbg(ql_dbg_tgt_mgt, vha, 0xf007,
		    "Reappeared sess %p\n", sess);

		ha->tgt.tgt_ops->update_sess(sess, fcport->d_id,
		    fcport->loop_id,
		    (fcport->flags & FCF_CONF_COMP_SUPPORTED));
	}

	if (sess && sess->local) {
		ql_dbg(ql_dbg_tgt_mgt, vha, 0xf04d,
		    "qla_target(%u): local session for "
		    "port %8phC (loop ID %d) became global\n", vha->vp_idx,
		    fcport->port_name, sess->loop_id);
		sess->local = 0;
	}
	spin_unlock_irqrestore(&ha->tgt.sess_lock, flags);

	ha->tgt.tgt_ops->put_sess(sess);
}

/*
 * This is a zero-base ref-counting solution, since hardware_lock
 * guarantees that ref_count is not modified concurrently.
 * Upon successful return content of iocb is undefined
 */
static struct qlt_plogi_ack_t *
qlt_plogi_ack_find_add(struct scsi_qla_host *vha, port_id_t *id,
		       struct imm_ntfy_from_isp *iocb)
{
	struct qlt_plogi_ack_t *pla;

	lockdep_assert_held(&vha->hw->hardware_lock);

	list_for_each_entry(pla, &vha->plogi_ack_list, list) {
		if (pla->id.b24 == id->b24) {
			ql_dbg(ql_dbg_disc + ql_dbg_verbose, vha, 0x210d,
			    "%s %d %8phC Term INOT due to new INOT",
			    __func__, __LINE__,
			    pla->iocb.u.isp24.port_name);
			qlt_send_term_imm_notif(vha, &pla->iocb, 1);
			memcpy(&pla->iocb, iocb, sizeof(pla->iocb));
			return pla;
		}
	}

	pla = kmem_cache_zalloc(qla_tgt_plogi_cachep, GFP_ATOMIC);
	if (!pla) {
		ql_dbg(ql_dbg_async, vha, 0x5088,
		       "qla_target(%d): Allocation of plogi_ack failed\n",
		       vha->vp_idx);
		return NULL;
	}

	memcpy(&pla->iocb, iocb, sizeof(pla->iocb));
	pla->id = *id;
	list_add_tail(&pla->list, &vha->plogi_ack_list);

	return pla;
}

void qlt_plogi_ack_unref(struct scsi_qla_host *vha,
    struct qlt_plogi_ack_t *pla)
{
	struct imm_ntfy_from_isp *iocb = &pla->iocb;
	port_id_t port_id;
	uint16_t loop_id;
	fc_port_t *fcport = pla->fcport;

	BUG_ON(!pla->ref_count);
	pla->ref_count--;

	if (pla->ref_count)
		return;

	ql_dbg(ql_dbg_disc, vha, 0x5089,
	    "Sending PLOGI ACK to wwn %8phC s_id %02x:%02x:%02x loop_id %#04x"
	    " exch %#x ox_id %#x\n", iocb->u.isp24.port_name,
	    iocb->u.isp24.port_id[2], iocb->u.isp24.port_id[1],
	    iocb->u.isp24.port_id[0],
	    le16_to_cpu(iocb->u.isp24.nport_handle),
	    iocb->u.isp24.exchange_address, iocb->ox_id);

	port_id.b.domain = iocb->u.isp24.port_id[2];
	port_id.b.area   = iocb->u.isp24.port_id[1];
	port_id.b.al_pa  = iocb->u.isp24.port_id[0];
	port_id.b.rsvd_1 = 0;

	loop_id = le16_to_cpu(iocb->u.isp24.nport_handle);

	fcport->loop_id = loop_id;
	fcport->d_id = port_id;
	if (iocb->u.isp24.status_subcode == ELS_PLOGI)
		qla24xx_post_nack_work(vha, fcport, iocb, SRB_NACK_PLOGI);
	else
		qla24xx_post_nack_work(vha, fcport, iocb, SRB_NACK_PRLI);

	list_for_each_entry(fcport, &vha->vp_fcports, list) {
		if (fcport->plogi_link[QLT_PLOGI_LINK_SAME_WWN] == pla)
			fcport->plogi_link[QLT_PLOGI_LINK_SAME_WWN] = NULL;
		if (fcport->plogi_link[QLT_PLOGI_LINK_CONFLICT] == pla)
			fcport->plogi_link[QLT_PLOGI_LINK_CONFLICT] = NULL;
	}

	list_del(&pla->list);
	kmem_cache_free(qla_tgt_plogi_cachep, pla);
}

void
qlt_plogi_ack_link(struct scsi_qla_host *vha, struct qlt_plogi_ack_t *pla,
    struct fc_port *sess, enum qlt_plogi_link_t link)
{
	struct imm_ntfy_from_isp *iocb = &pla->iocb;
	/* Inc ref_count first because link might already be pointing at pla */
	pla->ref_count++;

	ql_dbg(ql_dbg_tgt_mgt, vha, 0xf097,
		"Linking sess %p [%d] wwn %8phC with PLOGI ACK to wwn %8phC"
		" s_id %02x:%02x:%02x, ref=%d pla %p link %d\n",
		sess, link, sess->port_name,
		iocb->u.isp24.port_name, iocb->u.isp24.port_id[2],
		iocb->u.isp24.port_id[1], iocb->u.isp24.port_id[0],
		pla->ref_count, pla, link);

	if (link == QLT_PLOGI_LINK_CONFLICT) {
		switch (sess->disc_state) {
		case DSC_DELETED:
		case DSC_DELETE_PEND:
			pla->ref_count--;
			return;
		default:
			break;
		}
	}

	if (sess->plogi_link[link])
		qlt_plogi_ack_unref(vha, sess->plogi_link[link]);

	if (link == QLT_PLOGI_LINK_SAME_WWN)
		pla->fcport = sess;

	sess->plogi_link[link] = pla;
}

typedef struct {
	/* These fields must be initialized by the caller */
	port_id_t id;
	/*
	 * number of cmds dropped while we were waiting for
	 * initiator to ack LOGO initialize to 1 if LOGO is
	 * triggered by a command, otherwise, to 0
	 */
	int cmd_count;

	/* These fields are used by callee */
	struct list_head list;
} qlt_port_logo_t;

static void
qlt_send_first_logo(struct scsi_qla_host *vha, qlt_port_logo_t *logo)
{
	qlt_port_logo_t *tmp;
	int res;

	if (test_bit(PFLG_DRIVER_REMOVING, &vha->pci_flags)) {
		res = 0;
		goto out;
	}

	mutex_lock(&vha->vha_tgt.tgt_mutex);

	list_for_each_entry(tmp, &vha->logo_list, list) {
		if (tmp->id.b24 == logo->id.b24) {
			tmp->cmd_count += logo->cmd_count;
			mutex_unlock(&vha->vha_tgt.tgt_mutex);
			return;
		}
	}

	list_add_tail(&logo->list, &vha->logo_list);

	mutex_unlock(&vha->vha_tgt.tgt_mutex);

	res = qla24xx_els_dcmd_iocb(vha, ELS_DCMD_LOGO, logo->id);

	mutex_lock(&vha->vha_tgt.tgt_mutex);
	list_del(&logo->list);
	mutex_unlock(&vha->vha_tgt.tgt_mutex);

out:
	ql_dbg(ql_dbg_tgt_mgt, vha, 0xf098,
	    "Finished LOGO to %02x:%02x:%02x, dropped %d cmds, res = %#x\n",
	    logo->id.b.domain, logo->id.b.area, logo->id.b.al_pa,
	    logo->cmd_count, res);
}

void qlt_free_session_done(struct work_struct *work)
{
	struct fc_port *sess = container_of(work, struct fc_port,
	    free_work);
	struct qla_tgt *tgt = sess->tgt;
	struct scsi_qla_host *vha = sess->vha;
	struct qla_hw_data *ha = vha->hw;
	unsigned long flags;
	bool logout_started = false;
	scsi_qla_host_t *base_vha = pci_get_drvdata(ha->pdev);
	struct qlt_plogi_ack_t *own =
		sess->plogi_link[QLT_PLOGI_LINK_SAME_WWN];

	ql_dbg(ql_dbg_disc, vha, 0xf084,
		"%s: se_sess %p / sess %p from port %8phC loop_id %#04x"
		" s_id %02x:%02x:%02x logout %d keep %d els_logo %d\n",
		__func__, sess->se_sess, sess, sess->port_name, sess->loop_id,
		sess->d_id.b.domain, sess->d_id.b.area, sess->d_id.b.al_pa,
		sess->logout_on_delete, sess->keep_nport_handle,
		sess->send_els_logo);

	if (!IS_SW_RESV_ADDR(sess->d_id)) {
<<<<<<< HEAD
		if (ha->flags.edif_enabled &&
		    (!own || own->iocb.u.isp24.status_subcode == ELS_PLOGI)) {
			sess->edif.authok = 0;
			if (!ha->flags.host_shutting_down) {
				ql_dbg(ql_dbg_edif, vha, 0x911e,
					"%s wwpn %8phC calling qla2x00_release_all_sadb\n",
					__func__, sess->port_name);
				qla2x00_release_all_sadb(vha, sess);
			} else {
				ql_dbg(ql_dbg_edif, vha, 0x911e,
					"%s bypassing release_all_sadb\n",
					__func__);
			}
			qla_edif_clear_appdata(vha, sess);
			qla_edif_sess_down(vha, sess);
		}
=======
>>>>>>> d60c95ef
		qla2x00_mark_device_lost(vha, sess, 0);

		if (sess->send_els_logo) {
			qlt_port_logo_t logo;

			logo.id = sess->d_id;
			logo.cmd_count = 0;
			INIT_LIST_HEAD(&logo.list);
			if (!own)
				qlt_send_first_logo(vha, &logo);
			sess->send_els_logo = 0;
		}

		if (sess->logout_on_delete && sess->loop_id != FC_NO_LOOP_ID) {
			int rc;

			if (!own ||
			     (own->iocb.u.isp24.status_subcode == ELS_PLOGI)) {
				sess->logout_completed = 0;
				rc = qla2x00_post_async_logout_work(vha, sess,
				    NULL);
				if (rc != QLA_SUCCESS)
					ql_log(ql_log_warn, vha, 0xf085,
					    "Schedule logo failed sess %p rc %d\n",
					    sess, rc);
				else
					logout_started = true;
			} else if (own && (own->iocb.u.isp24.status_subcode ==
				ELS_PRLI) && ha->flags.rida_fmt2) {
				rc = qla2x00_post_async_prlo_work(vha, sess,
				    NULL);
				if (rc != QLA_SUCCESS)
					ql_log(ql_log_warn, vha, 0xf085,
					    "Schedule PRLO failed sess %p rc %d\n",
					    sess, rc);
				else
					logout_started = true;
			}
		} /* if sess->logout_on_delete */

		if (sess->nvme_flag & NVME_FLAG_REGISTERED &&
		    !(sess->nvme_flag & NVME_FLAG_DELETING)) {
			sess->nvme_flag |= NVME_FLAG_DELETING;
			qla_nvme_unregister_remote_port(sess);
		}

		if (ha->flags.edif_enabled &&
		    (!own || (own &&
			      own->iocb.u.isp24.status_subcode == ELS_PLOGI))) {
			sess->edif.authok = 0;
			if (!ha->flags.host_shutting_down) {
				ql_dbg(ql_dbg_edif, vha, 0x911e,
				       "%s wwpn %8phC calling qla2x00_release_all_sadb\n",
				       __func__, sess->port_name);
				qla2x00_release_all_sadb(vha, sess);
			} else {
				ql_dbg(ql_dbg_edif, vha, 0x911e,
				       "%s bypassing release_all_sadb\n",
				       __func__);
			}

			qla_edif_clear_appdata(vha, sess);
			qla_edif_sess_down(vha, sess);
		}
	}

	/*
	 * Release the target session for FC Nexus from fabric module code.
	 */
	if (sess->se_sess != NULL)
		ha->tgt.tgt_ops->free_session(sess);

	if (logout_started) {
		bool traced = false;
		u16 cnt = 0;

		while (!READ_ONCE(sess->logout_completed)) {
			if (!traced) {
				ql_dbg(ql_dbg_disc, vha, 0xf086,
					"%s: waiting for sess %p logout\n",
					__func__, sess);
				traced = true;
			}
			msleep(100);
			cnt++;
			/*
			 * Driver timeout is set to 22 Sec, update count value to loop
			 * long enough for log-out to complete before advancing. Otherwise,
			 * straddling logout can interfere with re-login attempt.
			 */
			if (cnt > 230)
				break;
		}

		ql_dbg(ql_dbg_disc, vha, 0xf087,
		    "%s: sess %p logout completed\n", __func__, sess);
	}

	if (sess->logo_ack_needed) {
		sess->logo_ack_needed = 0;
		qla24xx_async_notify_ack(vha, sess,
			(struct imm_ntfy_from_isp *)sess->iocb, SRB_NACK_LOGO);
	}

	spin_lock_irqsave(&vha->work_lock, flags);
	sess->flags &= ~FCF_ASYNC_SENT;
	spin_unlock_irqrestore(&vha->work_lock, flags);

	spin_lock_irqsave(&ha->tgt.sess_lock, flags);
	if (sess->se_sess) {
		sess->se_sess = NULL;
		if (tgt && !IS_SW_RESV_ADDR(sess->d_id))
			tgt->sess_count--;
	}

	qla2x00_set_fcport_disc_state(sess, DSC_DELETED);
	sess->fw_login_state = DSC_LS_PORT_UNAVAIL;
	sess->deleted = QLA_SESS_DELETED;

	if (sess->login_succ && !IS_SW_RESV_ADDR(sess->d_id)) {
		vha->fcport_count--;
		sess->login_succ = 0;
	}

	qla2x00_clear_loop_id(sess);

	if (sess->conflict) {
		sess->conflict->login_pause = 0;
		sess->conflict = NULL;
		if (!test_bit(UNLOADING, &vha->dpc_flags))
			set_bit(RELOGIN_NEEDED, &vha->dpc_flags);
	}

	{
		struct qlt_plogi_ack_t *con =
		    sess->plogi_link[QLT_PLOGI_LINK_CONFLICT];
		struct imm_ntfy_from_isp *iocb;

		own = sess->plogi_link[QLT_PLOGI_LINK_SAME_WWN];

		if (con) {
			iocb = &con->iocb;
			ql_dbg(ql_dbg_tgt_mgt, vha, 0xf099,
				 "se_sess %p / sess %p port %8phC is gone,"
				 " %s (ref=%d), releasing PLOGI for %8phC (ref=%d)\n",
				 sess->se_sess, sess, sess->port_name,
				 own ? "releasing own PLOGI" : "no own PLOGI pending",
				 own ? own->ref_count : -1,
				 iocb->u.isp24.port_name, con->ref_count);
			qlt_plogi_ack_unref(vha, con);
			sess->plogi_link[QLT_PLOGI_LINK_CONFLICT] = NULL;
		} else {
			ql_dbg(ql_dbg_tgt_mgt, vha, 0xf09a,
			    "se_sess %p / sess %p port %8phC is gone, %s (ref=%d)\n",
			    sess->se_sess, sess, sess->port_name,
			    own ? "releasing own PLOGI" :
			    "no own PLOGI pending",
			    own ? own->ref_count : -1);
		}

		if (own) {
			sess->fw_login_state = DSC_LS_PLOGI_PEND;
			qlt_plogi_ack_unref(vha, own);
			sess->plogi_link[QLT_PLOGI_LINK_SAME_WWN] = NULL;
		}
	}

	sess->explicit_logout = 0;
	spin_unlock_irqrestore(&ha->tgt.sess_lock, flags);
	sess->free_pending = 0;

	qla2x00_dfs_remove_rport(vha, sess);

	ql_dbg(ql_dbg_disc, vha, 0xf001,
	    "Unregistration of sess %p %8phC finished fcp_cnt %d\n",
		sess, sess->port_name, vha->fcport_count);

	if (tgt && (tgt->sess_count == 0))
		wake_up_all(&tgt->waitQ);

	if (!test_bit(PFLG_DRIVER_REMOVING, &base_vha->pci_flags) &&
	    !(vha->vp_idx && test_bit(VPORT_DELETE, &vha->dpc_flags)) &&
	    (!tgt || !tgt->tgt_stop) && !LOOP_TRANSITION(vha)) {
		switch (vha->host->active_mode) {
		case MODE_INITIATOR:
		case MODE_DUAL:
			set_bit(RELOGIN_NEEDED, &vha->dpc_flags);
			qla2xxx_wake_dpc(vha);
			break;
		case MODE_TARGET:
		default:
			/* no-op */
			break;
		}
	}

	if (vha->fcport_count == 0)
		wake_up_all(&vha->fcport_waitQ);
}

/* ha->tgt.sess_lock supposed to be held on entry */
void qlt_unreg_sess(struct fc_port *sess)
{
	struct scsi_qla_host *vha = sess->vha;
	unsigned long flags;

	ql_dbg(ql_dbg_disc, sess->vha, 0x210a,
	    "%s sess %p for deletion %8phC\n",
	    __func__, sess, sess->port_name);

	spin_lock_irqsave(&sess->vha->work_lock, flags);
	if (sess->free_pending) {
		spin_unlock_irqrestore(&sess->vha->work_lock, flags);
		return;
	}
	sess->free_pending = 1;
	/*
	 * Use FCF_ASYNC_SENT flag to block other cmds used in sess
	 * management from being sent.
	 */
	sess->flags |= FCF_ASYNC_SENT;
	spin_unlock_irqrestore(&sess->vha->work_lock, flags);

	if (sess->se_sess)
		vha->hw->tgt.tgt_ops->clear_nacl_from_fcport_map(sess);

	sess->deleted = QLA_SESS_DELETION_IN_PROGRESS;
	qla2x00_set_fcport_disc_state(sess, DSC_DELETE_PEND);
	sess->last_rscn_gen = sess->rscn_gen;
	sess->last_login_gen = sess->login_gen;

	queue_work(sess->vha->hw->wq, &sess->free_work);
}
EXPORT_SYMBOL(qlt_unreg_sess);

static int qlt_reset(struct scsi_qla_host *vha, void *iocb, int mcmd)
{
	struct qla_hw_data *ha = vha->hw;
	struct fc_port *sess = NULL;
	uint16_t loop_id;
	int res = 0;
	struct imm_ntfy_from_isp *n = (struct imm_ntfy_from_isp *)iocb;
	unsigned long flags;

	loop_id = le16_to_cpu(n->u.isp24.nport_handle);
	if (loop_id == 0xFFFF) {
		/* Global event */
		atomic_inc(&vha->vha_tgt.qla_tgt->tgt_global_resets_count);
		spin_lock_irqsave(&ha->tgt.sess_lock, flags);
		qlt_clear_tgt_db(vha->vha_tgt.qla_tgt);
		spin_unlock_irqrestore(&ha->tgt.sess_lock, flags);
	} else {
		spin_lock_irqsave(&ha->tgt.sess_lock, flags);
		sess = ha->tgt.tgt_ops->find_sess_by_loop_id(vha, loop_id);
		spin_unlock_irqrestore(&ha->tgt.sess_lock, flags);
	}

	ql_dbg(ql_dbg_tgt, vha, 0xe000,
	    "Using sess for qla_tgt_reset: %p\n", sess);
	if (!sess) {
		res = -ESRCH;
		return res;
	}

	ql_dbg(ql_dbg_tgt, vha, 0xe047,
	    "scsi(%ld): resetting (session %p from port %8phC mcmd %x, "
	    "loop_id %d)\n", vha->host_no, sess, sess->port_name,
	    mcmd, loop_id);

	return qlt_issue_task_mgmt(sess, 0, mcmd, iocb, QLA24XX_MGMT_SEND_NACK);
}

static void qla24xx_chk_fcp_state(struct fc_port *sess)
{
	if (sess->chip_reset != sess->vha->hw->base_qpair->chip_reset) {
		sess->logout_on_delete = 0;
		sess->logo_ack_needed = 0;
		sess->fw_login_state = DSC_LS_PORT_UNAVAIL;
	}
}

void qlt_schedule_sess_for_deletion(struct fc_port *sess)
{
	struct qla_tgt *tgt = sess->tgt;
	unsigned long flags;
	u16 sec;

	switch (sess->disc_state) {
	case DSC_DELETE_PEND:
		return;
	case DSC_DELETED:
		if (!sess->plogi_link[QLT_PLOGI_LINK_SAME_WWN] &&
			!sess->plogi_link[QLT_PLOGI_LINK_CONFLICT]) {
			if (tgt && tgt->tgt_stop && tgt->sess_count == 0)
				wake_up_all(&tgt->waitQ);

			if (sess->vha->fcport_count == 0)
				wake_up_all(&sess->vha->fcport_waitQ);
			return;
		}
		break;
	case DSC_UPD_FCPORT:
		/*
		 * This port is not done reporting to upper layer.
		 * let it finish
		 */
		sess->next_disc_state = DSC_DELETE_PEND;
		sec = jiffies_to_msecs(jiffies -
		    sess->jiffies_at_registration)/1000;
		if (sess->sec_since_registration < sec && sec && !(sec % 5)) {
			sess->sec_since_registration = sec;
			ql_dbg(ql_dbg_disc, sess->vha, 0xffff,
			    "%s %8phC : Slow Rport registration(%d Sec)\n",
			    __func__, sess->port_name, sec);
		}
		return;
	default:
		break;
	}

	spin_lock_irqsave(&sess->vha->work_lock, flags);
	if (sess->deleted == QLA_SESS_DELETION_IN_PROGRESS) {
		spin_unlock_irqrestore(&sess->vha->work_lock, flags);
		return;
	}
	sess->deleted = QLA_SESS_DELETION_IN_PROGRESS;
	spin_unlock_irqrestore(&sess->vha->work_lock, flags);

	sess->prli_pend_timer = 0;
	qla2x00_set_fcport_disc_state(sess, DSC_DELETE_PEND);

	qla24xx_chk_fcp_state(sess);

	ql_dbg(ql_log_warn, sess->vha, 0xe001,
	    "Scheduling sess %p for deletion %8phC fc4_type %x\n",
	    sess, sess->port_name, sess->fc4_type);

	WARN_ON(!queue_work(sess->vha->hw->wq, &sess->del_work));
}

static void qlt_clear_tgt_db(struct qla_tgt *tgt)
{
	struct fc_port *sess;
	scsi_qla_host_t *vha = tgt->vha;

	list_for_each_entry(sess, &vha->vp_fcports, list) {
		if (sess->se_sess)
			qlt_schedule_sess_for_deletion(sess);
	}

	/* At this point tgt could be already dead */
}

static int qla24xx_get_loop_id(struct scsi_qla_host *vha, be_id_t s_id,
	uint16_t *loop_id)
{
	struct qla_hw_data *ha = vha->hw;
	dma_addr_t gid_list_dma;
	struct gid_list_info *gid_list, *gid;
	int res, rc, i;
	uint16_t entries;

	gid_list = dma_alloc_coherent(&ha->pdev->dev, qla2x00_gid_list_size(ha),
	    &gid_list_dma, GFP_KERNEL);
	if (!gid_list) {
		ql_dbg(ql_dbg_tgt_mgt, vha, 0xf044,
		    "qla_target(%d): DMA Alloc failed of %u\n",
		    vha->vp_idx, qla2x00_gid_list_size(ha));
		return -ENOMEM;
	}

	/* Get list of logged in devices */
	rc = qla24xx_gidlist_wait(vha, gid_list, gid_list_dma, &entries);
	if (rc != QLA_SUCCESS) {
		ql_dbg(ql_dbg_tgt_mgt, vha, 0xf045,
		    "qla_target(%d): get_id_list() failed: %x\n",
		    vha->vp_idx, rc);
		res = -EBUSY;
		goto out_free_id_list;
	}

	gid = gid_list;
	res = -ENOENT;
	for (i = 0; i < entries; i++) {
		if (gid->al_pa == s_id.al_pa &&
		    gid->area == s_id.area &&
		    gid->domain == s_id.domain) {
			*loop_id = le16_to_cpu(gid->loop_id);
			res = 0;
			break;
		}
		gid = (void *)gid + ha->gid_list_info_size;
	}

out_free_id_list:
	dma_free_coherent(&ha->pdev->dev, qla2x00_gid_list_size(ha),
	    gid_list, gid_list_dma);
	return res;
}

/*
 * Adds an extra ref to allow to drop hw lock after adding sess to the list.
 * Caller must put it.
 */
static struct fc_port *qlt_create_sess(
	struct scsi_qla_host *vha,
	fc_port_t *fcport,
	bool local)
{
	struct qla_hw_data *ha = vha->hw;
	struct fc_port *sess = fcport;
	unsigned long flags;

	if (vha->vha_tgt.qla_tgt->tgt_stop)
		return NULL;

	if (fcport->se_sess) {
		if (!kref_get_unless_zero(&sess->sess_kref)) {
			ql_dbg(ql_dbg_disc, vha, 0x20f6,
			    "%s: kref_get_unless_zero failed for %8phC\n",
			    __func__, sess->port_name);
			return NULL;
		}
		return fcport;
	}
	sess->tgt = vha->vha_tgt.qla_tgt;
	sess->local = local;

	/*
	 * Under normal circumstances we want to logout from firmware when
	 * session eventually ends and release corresponding nport handle.
	 * In the exception cases (e.g. when new PLOGI is waiting) corresponding
	 * code will adjust these flags as necessary.
	 */
	sess->logout_on_delete = 1;
	sess->keep_nport_handle = 0;
	sess->logout_completed = 0;

	if (ha->tgt.tgt_ops->check_initiator_node_acl(vha,
	    &fcport->port_name[0], sess) < 0) {
		ql_dbg(ql_dbg_tgt_mgt, vha, 0xf015,
		    "(%d) %8phC check_initiator_node_acl failed\n",
		    vha->vp_idx, fcport->port_name);
		return NULL;
	} else {
		kref_init(&fcport->sess_kref);
		/*
		 * Take an extra reference to ->sess_kref here to handle
		 * fc_port access across ->tgt.sess_lock reaquire.
		 */
		if (!kref_get_unless_zero(&sess->sess_kref)) {
			ql_dbg(ql_dbg_disc, vha, 0x20f7,
			    "%s: kref_get_unless_zero failed for %8phC\n",
			    __func__, sess->port_name);
			return NULL;
		}

		spin_lock_irqsave(&ha->tgt.sess_lock, flags);
		if (!IS_SW_RESV_ADDR(sess->d_id))
			vha->vha_tgt.qla_tgt->sess_count++;

		qlt_do_generation_tick(vha, &sess->generation);
		spin_unlock_irqrestore(&ha->tgt.sess_lock, flags);
	}

	ql_dbg(ql_dbg_tgt_mgt, vha, 0xf006,
	    "Adding sess %p se_sess %p  to tgt %p sess_count %d\n",
	    sess, sess->se_sess, vha->vha_tgt.qla_tgt,
	    vha->vha_tgt.qla_tgt->sess_count);

	ql_dbg(ql_dbg_tgt_mgt, vha, 0xf04b,
	    "qla_target(%d): %ssession for wwn %8phC (loop_id %d, "
	    "s_id %x:%x:%x, confirmed completion %ssupported) added\n",
	    vha->vp_idx, local ?  "local " : "", fcport->port_name,
	    fcport->loop_id, sess->d_id.b.domain, sess->d_id.b.area,
	    sess->d_id.b.al_pa, sess->conf_compl_supported ?  "" : "not ");

	return sess;
}

/*
 * max_gen - specifies maximum session generation
 * at which this deletion requestion is still valid
 */
void
qlt_fc_port_deleted(struct scsi_qla_host *vha, fc_port_t *fcport, int max_gen)
{
	struct qla_tgt *tgt = vha->vha_tgt.qla_tgt;
	struct fc_port *sess = fcport;
	unsigned long flags;

	if (!vha->hw->tgt.tgt_ops)
		return;

	if (!tgt)
		return;

	spin_lock_irqsave(&vha->hw->tgt.sess_lock, flags);
	if (tgt->tgt_stop) {
		spin_unlock_irqrestore(&vha->hw->tgt.sess_lock, flags);
		return;
	}
	if (!sess->se_sess) {
		spin_unlock_irqrestore(&vha->hw->tgt.sess_lock, flags);
		return;
	}

	if (max_gen - sess->generation < 0) {
		spin_unlock_irqrestore(&vha->hw->tgt.sess_lock, flags);
		ql_dbg(ql_dbg_tgt_mgt, vha, 0xf092,
		    "Ignoring stale deletion request for se_sess %p / sess %p"
		    " for port %8phC, req_gen %d, sess_gen %d\n",
		    sess->se_sess, sess, sess->port_name, max_gen,
		    sess->generation);
		return;
	}

	ql_dbg(ql_dbg_tgt_mgt, vha, 0xf008, "qla_tgt_fc_port_deleted %p", sess);

	sess->local = 1;
	spin_unlock_irqrestore(&vha->hw->tgt.sess_lock, flags);
	qlt_schedule_sess_for_deletion(sess);
}

static inline int test_tgt_sess_count(struct qla_tgt *tgt)
{
	struct qla_hw_data *ha = tgt->ha;
	unsigned long flags;
	int res;
	/*
	 * We need to protect against race, when tgt is freed before or
	 * inside wake_up()
	 */
	spin_lock_irqsave(&ha->tgt.sess_lock, flags);
	ql_dbg(ql_dbg_tgt, tgt->vha, 0xe002,
	    "tgt %p, sess_count=%d\n",
	    tgt, tgt->sess_count);
	res = (tgt->sess_count == 0);
	spin_unlock_irqrestore(&ha->tgt.sess_lock, flags);

	return res;
}

/* Called by tcm_qla2xxx configfs code */
int qlt_stop_phase1(struct qla_tgt *tgt)
{
	struct scsi_qla_host *vha = tgt->vha;
	struct qla_hw_data *ha = tgt->ha;
	unsigned long flags;

	mutex_lock(&ha->optrom_mutex);
	mutex_lock(&qla_tgt_mutex);

	if (tgt->tgt_stop || tgt->tgt_stopped) {
		ql_dbg(ql_dbg_tgt_mgt, vha, 0xf04e,
		    "Already in tgt->tgt_stop or tgt_stopped state\n");
		mutex_unlock(&qla_tgt_mutex);
		mutex_unlock(&ha->optrom_mutex);
		return -EPERM;
	}

	ql_dbg(ql_dbg_tgt_mgt, vha, 0xe003, "Stopping target for host %ld(%p)\n",
	    vha->host_no, vha);
	/*
	 * Mutex needed to sync with qla_tgt_fc_port_[added,deleted].
	 * Lock is needed, because we still can get an incoming packet.
	 */
	mutex_lock(&vha->vha_tgt.tgt_mutex);
	tgt->tgt_stop = 1;
	qlt_clear_tgt_db(tgt);
	mutex_unlock(&vha->vha_tgt.tgt_mutex);
	mutex_unlock(&qla_tgt_mutex);

	ql_dbg(ql_dbg_tgt_mgt, vha, 0xf009,
	    "Waiting for sess works (tgt %p)", tgt);
	spin_lock_irqsave(&tgt->sess_work_lock, flags);
	do {
		spin_unlock_irqrestore(&tgt->sess_work_lock, flags);
		flush_work(&tgt->sess_work);
		spin_lock_irqsave(&tgt->sess_work_lock, flags);
	} while (!list_empty(&tgt->sess_works_list));
	spin_unlock_irqrestore(&tgt->sess_work_lock, flags);

	ql_dbg(ql_dbg_tgt_mgt, vha, 0xf00a,
	    "Waiting for tgt %p: sess_count=%d\n", tgt, tgt->sess_count);

	wait_event_timeout(tgt->waitQ, test_tgt_sess_count(tgt), 10*HZ);

	/* Big hammer */
	if (!ha->flags.host_shutting_down &&
	    (qla_tgt_mode_enabled(vha) || qla_dual_mode_enabled(vha)))
		qlt_disable_vha(vha);

	/* Wait for sessions to clear out (just in case) */
	wait_event_timeout(tgt->waitQ, test_tgt_sess_count(tgt), 10*HZ);
	mutex_unlock(&ha->optrom_mutex);

	return 0;
}
EXPORT_SYMBOL(qlt_stop_phase1);

/* Called by tcm_qla2xxx configfs code */
void qlt_stop_phase2(struct qla_tgt *tgt)
{
	scsi_qla_host_t *vha = tgt->vha;

	if (tgt->tgt_stopped) {
		ql_dbg(ql_dbg_tgt_mgt, vha, 0xf04f,
		    "Already in tgt->tgt_stopped state\n");
		dump_stack();
		return;
	}
	if (!tgt->tgt_stop) {
		ql_dbg(ql_dbg_tgt_mgt, vha, 0xf00b,
		    "%s: phase1 stop is not completed\n", __func__);
		dump_stack();
		return;
	}

	mutex_lock(&tgt->ha->optrom_mutex);
	mutex_lock(&vha->vha_tgt.tgt_mutex);
	tgt->tgt_stop = 0;
	tgt->tgt_stopped = 1;
	mutex_unlock(&vha->vha_tgt.tgt_mutex);
	mutex_unlock(&tgt->ha->optrom_mutex);

	ql_dbg(ql_dbg_tgt_mgt, vha, 0xf00c, "Stop of tgt %p finished\n",
	    tgt);

	switch (vha->qlini_mode) {
	case QLA2XXX_INI_MODE_EXCLUSIVE:
		vha->flags.online = 1;
		set_bit(ISP_ABORT_NEEDED, &vha->dpc_flags);
		break;
	default:
		break;
	}
}
EXPORT_SYMBOL(qlt_stop_phase2);

/* Called from qlt_remove_target() -> qla2x00_remove_one() */
static void qlt_release(struct qla_tgt *tgt)
{
	scsi_qla_host_t *vha = tgt->vha;
	void *node;
	u64 key = 0;
	u16 i;
	struct qla_qpair_hint *h;
	struct qla_hw_data *ha = vha->hw;

	if (!tgt->tgt_stop && !tgt->tgt_stopped)
		qlt_stop_phase1(tgt);

	if (!tgt->tgt_stopped)
		qlt_stop_phase2(tgt);

	for (i = 0; i < vha->hw->max_qpairs + 1; i++) {
		unsigned long flags;

		h = &tgt->qphints[i];
		if (h->qpair) {
			spin_lock_irqsave(h->qpair->qp_lock_ptr, flags);
			list_del(&h->hint_elem);
			spin_unlock_irqrestore(h->qpair->qp_lock_ptr, flags);
			h->qpair = NULL;
		}
	}
	kfree(tgt->qphints);
	mutex_lock(&qla_tgt_mutex);
	list_del(&vha->vha_tgt.qla_tgt->tgt_list_entry);
	mutex_unlock(&qla_tgt_mutex);

	btree_for_each_safe64(&tgt->lun_qpair_map, key, node)
		btree_remove64(&tgt->lun_qpair_map, key);

	btree_destroy64(&tgt->lun_qpair_map);

	if (vha->vp_idx)
		if (ha->tgt.tgt_ops &&
		    ha->tgt.tgt_ops->remove_target &&
		    vha->vha_tgt.target_lport_ptr)
			ha->tgt.tgt_ops->remove_target(vha);

	vha->vha_tgt.qla_tgt = NULL;

	ql_dbg(ql_dbg_tgt_mgt, vha, 0xf00d,
	    "Release of tgt %p finished\n", tgt);

	kfree(tgt);
}

/* ha->hardware_lock supposed to be held on entry */
static int qlt_sched_sess_work(struct qla_tgt *tgt, int type,
	const void *param, unsigned int param_size)
{
	struct qla_tgt_sess_work_param *prm;
	unsigned long flags;

	prm = kzalloc(sizeof(*prm), GFP_ATOMIC);
	if (!prm) {
		ql_dbg(ql_dbg_tgt_mgt, tgt->vha, 0xf050,
		    "qla_target(%d): Unable to create session "
		    "work, command will be refused", 0);
		return -ENOMEM;
	}

	ql_dbg(ql_dbg_tgt_mgt, tgt->vha, 0xf00e,
	    "Scheduling work (type %d, prm %p)"
	    " to find session for param %p (size %d, tgt %p)\n",
	    type, prm, param, param_size, tgt);

	prm->type = type;
	memcpy(&prm->tm_iocb, param, param_size);

	spin_lock_irqsave(&tgt->sess_work_lock, flags);
	list_add_tail(&prm->sess_works_list_entry, &tgt->sess_works_list);
	spin_unlock_irqrestore(&tgt->sess_work_lock, flags);

	schedule_work(&tgt->sess_work);

	return 0;
}

/*
 * ha->hardware_lock supposed to be held on entry. Might drop it, then reaquire
 */
static void qlt_send_notify_ack(struct qla_qpair *qpair,
	struct imm_ntfy_from_isp *ntfy,
	uint32_t add_flags, uint16_t resp_code, int resp_code_valid,
	uint16_t srr_flags, uint16_t srr_reject_code, uint8_t srr_explan)
{
	struct scsi_qla_host *vha = qpair->vha;
	struct qla_hw_data *ha = vha->hw;
	request_t *pkt;
	struct nack_to_isp *nack;

	if (!ha->flags.fw_started)
		return;

	ql_dbg(ql_dbg_tgt, vha, 0xe004, "Sending NOTIFY_ACK (ha=%p)\n", ha);

	pkt = (request_t *)__qla2x00_alloc_iocbs(qpair, NULL);
	if (!pkt) {
		ql_dbg(ql_dbg_tgt, vha, 0xe049,
		    "qla_target(%d): %s failed: unable to allocate "
		    "request packet\n", vha->vp_idx, __func__);
		return;
	}

	if (vha->vha_tgt.qla_tgt != NULL)
		vha->vha_tgt.qla_tgt->notify_ack_expected++;

	pkt->entry_type = NOTIFY_ACK_TYPE;
	pkt->entry_count = 1;

	nack = (struct nack_to_isp *)pkt;
	nack->ox_id = ntfy->ox_id;

	nack->u.isp24.handle = QLA_TGT_SKIP_HANDLE;
	nack->u.isp24.nport_handle = ntfy->u.isp24.nport_handle;
	if (le16_to_cpu(ntfy->u.isp24.status) == IMM_NTFY_ELS) {
		nack->u.isp24.flags = ntfy->u.isp24.flags &
			cpu_to_le16(NOTIFY24XX_FLAGS_PUREX_IOCB);
	}
	nack->u.isp24.srr_rx_id = ntfy->u.isp24.srr_rx_id;
	nack->u.isp24.status = ntfy->u.isp24.status;
	nack->u.isp24.status_subcode = ntfy->u.isp24.status_subcode;
	nack->u.isp24.fw_handle = ntfy->u.isp24.fw_handle;
	nack->u.isp24.exchange_address = ntfy->u.isp24.exchange_address;
	nack->u.isp24.srr_rel_offs = ntfy->u.isp24.srr_rel_offs;
	nack->u.isp24.srr_ui = ntfy->u.isp24.srr_ui;
	nack->u.isp24.srr_flags = cpu_to_le16(srr_flags);
	nack->u.isp24.srr_reject_code = srr_reject_code;
	nack->u.isp24.srr_reject_code_expl = srr_explan;
	nack->u.isp24.vp_index = ntfy->u.isp24.vp_index;

	/* TODO qualify this with EDIF enable */
	if (ntfy->u.isp24.status_subcode == ELS_PLOGI &&
	    (le16_to_cpu(ntfy->u.isp24.flags) & NOTIFY24XX_FLAGS_FCSP)) {
		nack->u.isp24.flags |= cpu_to_le16(NOTIFY_ACK_FLAGS_FCSP);
	}

	ql_dbg(ql_dbg_tgt, vha, 0xe005,
	    "qla_target(%d): Sending 24xx Notify Ack %d\n",
	    vha->vp_idx, nack->u.isp24.status);

	/* Memory Barrier */
	wmb();
	qla2x00_start_iocbs(vha, qpair->req);
}

static int qlt_build_abts_resp_iocb(struct qla_tgt_mgmt_cmd *mcmd)
{
	struct scsi_qla_host *vha = mcmd->vha;
	struct qla_hw_data *ha = vha->hw;
	struct abts_resp_to_24xx *resp;
	__le32 f_ctl;
	uint32_t h;
	uint8_t *p;
	int rc;
	struct abts_recv_from_24xx *abts = &mcmd->orig_iocb.abts;
	struct qla_qpair *qpair = mcmd->qpair;

	ql_dbg(ql_dbg_tgt, vha, 0xe006,
	    "Sending task mgmt ABTS response (ha=%p, status=%x)\n",
	    ha, mcmd->fc_tm_rsp);

	rc = qlt_check_reserve_free_req(qpair, 1);
	if (rc) {
		ql_dbg(ql_dbg_tgt, vha, 0xe04a,
		    "qla_target(%d): %s failed: unable to allocate request packet\n",
		    vha->vp_idx, __func__);
		return -EAGAIN;
	}

	resp = (struct abts_resp_to_24xx *)qpair->req->ring_ptr;
	memset(resp, 0, sizeof(*resp));

	h = qlt_make_handle(qpair);
	if (unlikely(h == QLA_TGT_NULL_HANDLE)) {
		/*
		 * CTIO type 7 from the firmware doesn't provide a way to
		 * know the initiator's LOOP ID, hence we can't find
		 * the session and, so, the command.
		 */
		return -EAGAIN;
	} else {
		qpair->req->outstanding_cmds[h] = (srb_t *)mcmd;
	}

	resp->handle = make_handle(qpair->req->id, h);
	resp->entry_type = ABTS_RESP_24XX;
	resp->entry_count = 1;
	resp->nport_handle = abts->nport_handle;
	resp->vp_index = vha->vp_idx;
	resp->sof_type = abts->sof_type;
	resp->exchange_address = abts->exchange_address;
	resp->fcp_hdr_le = abts->fcp_hdr_le;
	f_ctl = cpu_to_le32(F_CTL_EXCH_CONTEXT_RESP |
	    F_CTL_LAST_SEQ | F_CTL_END_SEQ |
	    F_CTL_SEQ_INITIATIVE);
	p = (uint8_t *)&f_ctl;
	resp->fcp_hdr_le.f_ctl[0] = *p++;
	resp->fcp_hdr_le.f_ctl[1] = *p++;
	resp->fcp_hdr_le.f_ctl[2] = *p;

	resp->fcp_hdr_le.d_id = abts->fcp_hdr_le.s_id;
	resp->fcp_hdr_le.s_id = abts->fcp_hdr_le.d_id;

	resp->exchange_addr_to_abort = abts->exchange_addr_to_abort;
	if (mcmd->fc_tm_rsp == FCP_TMF_CMPL) {
		resp->fcp_hdr_le.r_ctl = R_CTL_BASIC_LINK_SERV | R_CTL_B_ACC;
		resp->payload.ba_acct.seq_id_valid = SEQ_ID_INVALID;
		resp->payload.ba_acct.low_seq_cnt = 0x0000;
		resp->payload.ba_acct.high_seq_cnt = cpu_to_le16(0xFFFF);
		resp->payload.ba_acct.ox_id = abts->fcp_hdr_le.ox_id;
		resp->payload.ba_acct.rx_id = abts->fcp_hdr_le.rx_id;
	} else {
		resp->fcp_hdr_le.r_ctl = R_CTL_BASIC_LINK_SERV | R_CTL_B_RJT;
		resp->payload.ba_rjt.reason_code =
			BA_RJT_REASON_CODE_UNABLE_TO_PERFORM;
		/* Other bytes are zero */
	}

	vha->vha_tgt.qla_tgt->abts_resp_expected++;

	/* Memory Barrier */
	wmb();
	if (qpair->reqq_start_iocbs)
		qpair->reqq_start_iocbs(qpair);
	else
		qla2x00_start_iocbs(vha, qpair->req);

	return rc;
}

/*
 * ha->hardware_lock supposed to be held on entry. Might drop it, then reaquire
 */
static void qlt_24xx_send_abts_resp(struct qla_qpair *qpair,
	struct abts_recv_from_24xx *abts, uint32_t status,
	bool ids_reversed)
{
	struct scsi_qla_host *vha = qpair->vha;
	struct qla_hw_data *ha = vha->hw;
	struct abts_resp_to_24xx *resp;
	__le32 f_ctl;
	uint8_t *p;

	ql_dbg(ql_dbg_tgt, vha, 0xe006,
	    "Sending task mgmt ABTS response (ha=%p, atio=%p, status=%x\n",
	    ha, abts, status);

	resp = (struct abts_resp_to_24xx *)qla2x00_alloc_iocbs_ready(qpair,
	    NULL);
	if (!resp) {
		ql_dbg(ql_dbg_tgt, vha, 0xe04a,
		    "qla_target(%d): %s failed: unable to allocate "
		    "request packet", vha->vp_idx, __func__);
		return;
	}

	resp->entry_type = ABTS_RESP_24XX;
	resp->handle = QLA_TGT_SKIP_HANDLE;
	resp->entry_count = 1;
	resp->nport_handle = abts->nport_handle;
	resp->vp_index = vha->vp_idx;
	resp->sof_type = abts->sof_type;
	resp->exchange_address = abts->exchange_address;
	resp->fcp_hdr_le = abts->fcp_hdr_le;
	f_ctl = cpu_to_le32(F_CTL_EXCH_CONTEXT_RESP |
	    F_CTL_LAST_SEQ | F_CTL_END_SEQ |
	    F_CTL_SEQ_INITIATIVE);
	p = (uint8_t *)&f_ctl;
	resp->fcp_hdr_le.f_ctl[0] = *p++;
	resp->fcp_hdr_le.f_ctl[1] = *p++;
	resp->fcp_hdr_le.f_ctl[2] = *p;
	if (ids_reversed) {
		resp->fcp_hdr_le.d_id = abts->fcp_hdr_le.d_id;
		resp->fcp_hdr_le.s_id = abts->fcp_hdr_le.s_id;
	} else {
		resp->fcp_hdr_le.d_id = abts->fcp_hdr_le.s_id;
		resp->fcp_hdr_le.s_id = abts->fcp_hdr_le.d_id;
	}
	resp->exchange_addr_to_abort = abts->exchange_addr_to_abort;
	if (status == FCP_TMF_CMPL) {
		resp->fcp_hdr_le.r_ctl = R_CTL_BASIC_LINK_SERV | R_CTL_B_ACC;
		resp->payload.ba_acct.seq_id_valid = SEQ_ID_INVALID;
		resp->payload.ba_acct.low_seq_cnt = 0x0000;
		resp->payload.ba_acct.high_seq_cnt = cpu_to_le16(0xFFFF);
		resp->payload.ba_acct.ox_id = abts->fcp_hdr_le.ox_id;
		resp->payload.ba_acct.rx_id = abts->fcp_hdr_le.rx_id;
	} else {
		resp->fcp_hdr_le.r_ctl = R_CTL_BASIC_LINK_SERV | R_CTL_B_RJT;
		resp->payload.ba_rjt.reason_code =
			BA_RJT_REASON_CODE_UNABLE_TO_PERFORM;
		/* Other bytes are zero */
	}

	vha->vha_tgt.qla_tgt->abts_resp_expected++;

	/* Memory Barrier */
	wmb();
	if (qpair->reqq_start_iocbs)
		qpair->reqq_start_iocbs(qpair);
	else
		qla2x00_start_iocbs(vha, qpair->req);
}

/*
 * ha->hardware_lock supposed to be held on entry. Might drop it, then reaquire
 */
static void qlt_24xx_retry_term_exchange(struct scsi_qla_host *vha,
    struct qla_qpair *qpair, response_t *pkt, struct qla_tgt_mgmt_cmd *mcmd)
{
	struct ctio7_to_24xx *ctio;
	u16 tmp;
	struct abts_recv_from_24xx *entry;

	ctio = (struct ctio7_to_24xx *)qla2x00_alloc_iocbs_ready(qpair, NULL);
	if (ctio == NULL) {
		ql_dbg(ql_dbg_tgt, vha, 0xe04b,
		    "qla_target(%d): %s failed: unable to allocate "
		    "request packet\n", vha->vp_idx, __func__);
		return;
	}

	if (mcmd)
		/* abts from remote port */
		entry = &mcmd->orig_iocb.abts;
	else
		/* abts from this driver.  */
		entry = (struct abts_recv_from_24xx *)pkt;

	/*
	 * We've got on entrance firmware's response on by us generated
	 * ABTS response. So, in it ID fields are reversed.
	 */

	ctio->entry_type = CTIO_TYPE7;
	ctio->entry_count = 1;
	ctio->nport_handle = entry->nport_handle;
	ctio->handle = QLA_TGT_SKIP_HANDLE |	CTIO_COMPLETION_HANDLE_MARK;
	ctio->timeout = cpu_to_le16(QLA_TGT_TIMEOUT);
	ctio->vp_index = vha->vp_idx;
	ctio->exchange_addr = entry->exchange_addr_to_abort;
	tmp = (CTIO7_FLAGS_STATUS_MODE_1 | CTIO7_FLAGS_TERMINATE);

	if (mcmd) {
		ctio->initiator_id = entry->fcp_hdr_le.s_id;

		if (mcmd->flags & QLA24XX_MGMT_ABORT_IO_ATTR_VALID)
			tmp |= (mcmd->abort_io_attr << 9);
		else if (qpair->retry_term_cnt & 1)
			tmp |= (0x4 << 9);
	} else {
		ctio->initiator_id = entry->fcp_hdr_le.d_id;

		if (qpair->retry_term_cnt & 1)
			tmp |= (0x4 << 9);
	}
	ctio->u.status1.flags = cpu_to_le16(tmp);
	ctio->u.status1.ox_id = entry->fcp_hdr_le.ox_id;

	ql_dbg(ql_dbg_tgt, vha, 0xe007,
	    "Sending retry TERM EXCH CTIO7 flags %04xh oxid %04xh attr valid %x\n",
	    le16_to_cpu(ctio->u.status1.flags),
	    le16_to_cpu(ctio->u.status1.ox_id),
	    (mcmd && mcmd->flags & QLA24XX_MGMT_ABORT_IO_ATTR_VALID) ? 1 : 0);

	/* Memory Barrier */
	wmb();
	if (qpair->reqq_start_iocbs)
		qpair->reqq_start_iocbs(qpair);
	else
		qla2x00_start_iocbs(vha, qpair->req);

	if (mcmd)
		qlt_build_abts_resp_iocb(mcmd);
	else
		qlt_24xx_send_abts_resp(qpair,
		    (struct abts_recv_from_24xx *)entry, FCP_TMF_CMPL, true);

}

/* drop cmds for the given lun
 * XXX only looks for cmds on the port through which lun reset was recieved
 * XXX does not go through the list of other port (which may have cmds
 *     for the same lun)
 */
static void abort_cmds_for_lun(struct scsi_qla_host *vha, u64 lun, be_id_t s_id)
{
	struct qla_tgt_sess_op *op;
	struct qla_tgt_cmd *cmd;
	uint32_t key;
	unsigned long flags;

	key = sid_to_key(s_id);
	spin_lock_irqsave(&vha->cmd_list_lock, flags);
	list_for_each_entry(op, &vha->unknown_atio_list, cmd_list) {
		uint32_t op_key;
		u64 op_lun;

		op_key = sid_to_key(op->atio.u.isp24.fcp_hdr.s_id);
		op_lun = scsilun_to_int(
			(struct scsi_lun *)&op->atio.u.isp24.fcp_cmnd.lun);
		if (op_key == key && op_lun == lun)
			op->aborted = true;
	}

	list_for_each_entry(cmd, &vha->qla_cmd_list, cmd_list) {
		uint32_t cmd_key;
		u64 cmd_lun;

		cmd_key = sid_to_key(cmd->atio.u.isp24.fcp_hdr.s_id);
		cmd_lun = scsilun_to_int(
			(struct scsi_lun *)&cmd->atio.u.isp24.fcp_cmnd.lun);
		if (cmd_key == key && cmd_lun == lun)
			cmd->aborted = 1;
	}
	spin_unlock_irqrestore(&vha->cmd_list_lock, flags);
}

static struct qla_qpair_hint *qlt_find_qphint(struct scsi_qla_host *vha,
    uint64_t unpacked_lun)
{
	struct qla_tgt *tgt = vha->vha_tgt.qla_tgt;
	struct qla_qpair_hint *h = NULL;

	if (vha->flags.qpairs_available) {
		h = btree_lookup64(&tgt->lun_qpair_map, unpacked_lun);
		if (!h)
			h = &tgt->qphints[0];
	} else {
		h = &tgt->qphints[0];
	}

	return h;
}

static void qlt_do_tmr_work(struct work_struct *work)
{
	struct qla_tgt_mgmt_cmd *mcmd =
		container_of(work, struct qla_tgt_mgmt_cmd, work);
	struct qla_hw_data *ha = mcmd->vha->hw;
	int rc;
	uint32_t tag;
	unsigned long flags;

	switch (mcmd->tmr_func) {
	case QLA_TGT_ABTS:
		tag = le32_to_cpu(mcmd->orig_iocb.abts.exchange_addr_to_abort);
		break;
	default:
		tag = 0;
		break;
	}

	rc = ha->tgt.tgt_ops->handle_tmr(mcmd, mcmd->unpacked_lun,
	    mcmd->tmr_func, tag);

	if (rc != 0) {
		spin_lock_irqsave(mcmd->qpair->qp_lock_ptr, flags);
		switch (mcmd->tmr_func) {
		case QLA_TGT_ABTS:
			mcmd->fc_tm_rsp = FCP_TMF_REJECTED;
			qlt_build_abts_resp_iocb(mcmd);
			break;
		case QLA_TGT_LUN_RESET:
		case QLA_TGT_CLEAR_TS:
		case QLA_TGT_ABORT_TS:
		case QLA_TGT_CLEAR_ACA:
		case QLA_TGT_TARGET_RESET:
			qlt_send_busy(mcmd->qpair, &mcmd->orig_iocb.atio,
			    qla_sam_status);
			break;

		case QLA_TGT_ABORT_ALL:
		case QLA_TGT_NEXUS_LOSS_SESS:
		case QLA_TGT_NEXUS_LOSS:
			qlt_send_notify_ack(mcmd->qpair,
			    &mcmd->orig_iocb.imm_ntfy, 0, 0, 0, 0, 0, 0);
			break;
		}
		spin_unlock_irqrestore(mcmd->qpair->qp_lock_ptr, flags);

		ql_dbg(ql_dbg_tgt_mgt, mcmd->vha, 0xf052,
		    "qla_target(%d):  tgt_ops->handle_tmr() failed: %d\n",
		    mcmd->vha->vp_idx, rc);
		mempool_free(mcmd, qla_tgt_mgmt_cmd_mempool);
	}
}

/* ha->hardware_lock supposed to be held on entry */
static int __qlt_24xx_handle_abts(struct scsi_qla_host *vha,
	struct abts_recv_from_24xx *abts, struct fc_port *sess)
{
	struct qla_hw_data *ha = vha->hw;
	struct qla_tgt_mgmt_cmd *mcmd;
	struct qla_qpair_hint *h = &vha->vha_tgt.qla_tgt->qphints[0];
	struct qla_tgt_cmd *abort_cmd;

	ql_dbg(ql_dbg_tgt_mgt, vha, 0xf00f,
	    "qla_target(%d): task abort (tag=%d)\n",
	    vha->vp_idx, abts->exchange_addr_to_abort);

	mcmd = mempool_alloc(qla_tgt_mgmt_cmd_mempool, GFP_ATOMIC);
	if (mcmd == NULL) {
		ql_dbg(ql_dbg_tgt_mgt, vha, 0xf051,
		    "qla_target(%d): %s: Allocation of ABORT cmd failed",
		    vha->vp_idx, __func__);
		return -ENOMEM;
	}
	memset(mcmd, 0, sizeof(*mcmd));
	mcmd->cmd_type = TYPE_TGT_TMCMD;
	mcmd->sess = sess;
	memcpy(&mcmd->orig_iocb.abts, abts, sizeof(mcmd->orig_iocb.abts));
	mcmd->reset_count = ha->base_qpair->chip_reset;
	mcmd->tmr_func = QLA_TGT_ABTS;
	mcmd->qpair = h->qpair;
	mcmd->vha = vha;

	/*
	 * LUN is looked up by target-core internally based on the passed
	 * abts->exchange_addr_to_abort tag.
	 */
	mcmd->se_cmd.cpuid = h->cpuid;

	abort_cmd = ha->tgt.tgt_ops->find_cmd_by_tag(sess,
				le32_to_cpu(abts->exchange_addr_to_abort));
	if (!abort_cmd) {
		mempool_free(mcmd, qla_tgt_mgmt_cmd_mempool);
		return -EIO;
	}
	mcmd->unpacked_lun = abort_cmd->se_cmd.orig_fe_lun;

	if (abort_cmd->qpair) {
		mcmd->qpair = abort_cmd->qpair;
		mcmd->se_cmd.cpuid = abort_cmd->se_cmd.cpuid;
		mcmd->abort_io_attr = abort_cmd->atio.u.isp24.attr;
		mcmd->flags = QLA24XX_MGMT_ABORT_IO_ATTR_VALID;
	}

	INIT_WORK(&mcmd->work, qlt_do_tmr_work);
	queue_work_on(mcmd->se_cmd.cpuid, qla_tgt_wq, &mcmd->work);

	return 0;
}

/*
 * ha->hardware_lock supposed to be held on entry. Might drop it, then reaquire
 */
static void qlt_24xx_handle_abts(struct scsi_qla_host *vha,
	struct abts_recv_from_24xx *abts)
{
	struct qla_hw_data *ha = vha->hw;
	struct fc_port *sess;
	uint32_t tag = le32_to_cpu(abts->exchange_addr_to_abort);
	be_id_t s_id;
	int rc;
	unsigned long flags;

	if (le32_to_cpu(abts->fcp_hdr_le.parameter) & ABTS_PARAM_ABORT_SEQ) {
		ql_dbg(ql_dbg_tgt_mgt, vha, 0xf053,
		    "qla_target(%d): ABTS: Abort Sequence not "
		    "supported\n", vha->vp_idx);
		qlt_24xx_send_abts_resp(ha->base_qpair, abts, FCP_TMF_REJECTED,
		    false);
		return;
	}

	if (tag == ATIO_EXCHANGE_ADDRESS_UNKNOWN) {
		ql_dbg(ql_dbg_tgt_mgt, vha, 0xf010,
		    "qla_target(%d): ABTS: Unknown Exchange "
		    "Address received\n", vha->vp_idx);
		qlt_24xx_send_abts_resp(ha->base_qpair, abts, FCP_TMF_REJECTED,
		    false);
		return;
	}

	ql_dbg(ql_dbg_tgt_mgt, vha, 0xf011,
	    "qla_target(%d): task abort (s_id=%x:%x:%x, "
	    "tag=%d, param=%x)\n", vha->vp_idx, abts->fcp_hdr_le.s_id.domain,
	    abts->fcp_hdr_le.s_id.area, abts->fcp_hdr_le.s_id.al_pa, tag,
	    le32_to_cpu(abts->fcp_hdr_le.parameter));

	s_id = le_id_to_be(abts->fcp_hdr_le.s_id);

	spin_lock_irqsave(&ha->tgt.sess_lock, flags);
	sess = ha->tgt.tgt_ops->find_sess_by_s_id(vha, s_id);
	if (!sess) {
		ql_dbg(ql_dbg_tgt_mgt, vha, 0xf012,
		    "qla_target(%d): task abort for non-existent session\n",
		    vha->vp_idx);
		spin_unlock_irqrestore(&ha->tgt.sess_lock, flags);

		qlt_24xx_send_abts_resp(ha->base_qpair, abts, FCP_TMF_REJECTED,
			    false);
		return;
	}
	spin_unlock_irqrestore(&ha->tgt.sess_lock, flags);


	if (sess->deleted) {
		qlt_24xx_send_abts_resp(ha->base_qpair, abts, FCP_TMF_REJECTED,
		    false);
		return;
	}

	rc = __qlt_24xx_handle_abts(vha, abts, sess);
	if (rc != 0) {
		ql_dbg(ql_dbg_tgt_mgt, vha, 0xf054,
		    "qla_target(%d): __qlt_24xx_handle_abts() failed: %d\n",
		    vha->vp_idx, rc);
		qlt_24xx_send_abts_resp(ha->base_qpair, abts, FCP_TMF_REJECTED,
		    false);
		return;
	}
}

/*
 * ha->hardware_lock supposed to be held on entry. Might drop it, then reaquire
 */
static void qlt_24xx_send_task_mgmt_ctio(struct qla_qpair *qpair,
	struct qla_tgt_mgmt_cmd *mcmd, uint32_t resp_code)
{
	struct scsi_qla_host *ha = mcmd->vha;
	struct atio_from_isp *atio = &mcmd->orig_iocb.atio;
	struct ctio7_to_24xx *ctio;
	uint16_t temp;

	ql_dbg(ql_dbg_tgt, ha, 0xe008,
	    "Sending task mgmt CTIO7 (ha=%p, atio=%p, resp_code=%x\n",
	    ha, atio, resp_code);


	ctio = (struct ctio7_to_24xx *)__qla2x00_alloc_iocbs(qpair, NULL);
	if (ctio == NULL) {
		ql_dbg(ql_dbg_tgt, ha, 0xe04c,
		    "qla_target(%d): %s failed: unable to allocate "
		    "request packet\n", ha->vp_idx, __func__);
		return;
	}

	ctio->entry_type = CTIO_TYPE7;
	ctio->entry_count = 1;
	ctio->handle = QLA_TGT_SKIP_HANDLE | CTIO_COMPLETION_HANDLE_MARK;
	ctio->nport_handle = cpu_to_le16(mcmd->sess->loop_id);
	ctio->timeout = cpu_to_le16(QLA_TGT_TIMEOUT);
	ctio->vp_index = ha->vp_idx;
	ctio->initiator_id = be_id_to_le(atio->u.isp24.fcp_hdr.s_id);
	ctio->exchange_addr = atio->u.isp24.exchange_addr;
	temp = (atio->u.isp24.attr << 9)|
		CTIO7_FLAGS_STATUS_MODE_1 | CTIO7_FLAGS_SEND_STATUS;
	ctio->u.status1.flags = cpu_to_le16(temp);
	temp = be16_to_cpu(atio->u.isp24.fcp_hdr.ox_id);
	ctio->u.status1.ox_id = cpu_to_le16(temp);
	ctio->u.status1.scsi_status =
	    cpu_to_le16(SS_RESPONSE_INFO_LEN_VALID);
	ctio->u.status1.response_len = cpu_to_le16(8);
	ctio->u.status1.sense_data[0] = resp_code;

	/* Memory Barrier */
	wmb();
	if (qpair->reqq_start_iocbs)
		qpair->reqq_start_iocbs(qpair);
	else
		qla2x00_start_iocbs(ha, qpair->req);
}

void qlt_free_mcmd(struct qla_tgt_mgmt_cmd *mcmd)
{
	mempool_free(mcmd, qla_tgt_mgmt_cmd_mempool);
}
EXPORT_SYMBOL(qlt_free_mcmd);

/*
 * ha->hardware_lock supposed to be held on entry. Might drop it, then
 * reacquire
 */
void qlt_send_resp_ctio(struct qla_qpair *qpair, struct qla_tgt_cmd *cmd,
    uint8_t scsi_status, uint8_t sense_key, uint8_t asc, uint8_t ascq)
{
	struct atio_from_isp *atio = &cmd->atio;
	struct ctio7_to_24xx *ctio;
	uint16_t temp;
	struct scsi_qla_host *vha = cmd->vha;

	ql_dbg(ql_dbg_tgt_dif, vha, 0x3066,
	    "Sending response CTIO7 (vha=%p, atio=%p, scsi_status=%02x, "
	    "sense_key=%02x, asc=%02x, ascq=%02x",
	    vha, atio, scsi_status, sense_key, asc, ascq);

	ctio = (struct ctio7_to_24xx *)qla2x00_alloc_iocbs(vha, NULL);
	if (!ctio) {
		ql_dbg(ql_dbg_async, vha, 0x3067,
		    "qla2x00t(%ld): %s failed: unable to allocate request packet",
		    vha->host_no, __func__);
		goto out;
	}

	ctio->entry_type = CTIO_TYPE7;
	ctio->entry_count = 1;
	ctio->handle = QLA_TGT_SKIP_HANDLE;
	ctio->nport_handle = cpu_to_le16(cmd->sess->loop_id);
	ctio->timeout = cpu_to_le16(QLA_TGT_TIMEOUT);
	ctio->vp_index = vha->vp_idx;
	ctio->initiator_id = be_id_to_le(atio->u.isp24.fcp_hdr.s_id);
	ctio->exchange_addr = atio->u.isp24.exchange_addr;
	temp = (atio->u.isp24.attr << 9) |
	    CTIO7_FLAGS_STATUS_MODE_1 | CTIO7_FLAGS_SEND_STATUS;
	ctio->u.status1.flags = cpu_to_le16(temp);
	temp = be16_to_cpu(atio->u.isp24.fcp_hdr.ox_id);
	ctio->u.status1.ox_id = cpu_to_le16(temp);
	ctio->u.status1.scsi_status =
	    cpu_to_le16(SS_RESPONSE_INFO_LEN_VALID | scsi_status);
	ctio->u.status1.response_len = cpu_to_le16(18);
	ctio->u.status1.residual = cpu_to_le32(get_datalen_for_atio(atio));

	if (ctio->u.status1.residual != 0)
		ctio->u.status1.scsi_status |=
		    cpu_to_le16(SS_RESIDUAL_UNDER);

	/* Fixed format sense data. */
	ctio->u.status1.sense_data[0] = 0x70;
	ctio->u.status1.sense_data[2] = sense_key;
	/* Additional sense length */
	ctio->u.status1.sense_data[7] = 0xa;
	/* ASC and ASCQ */
	ctio->u.status1.sense_data[12] = asc;
	ctio->u.status1.sense_data[13] = ascq;

	/* Memory Barrier */
	wmb();

	if (qpair->reqq_start_iocbs)
		qpair->reqq_start_iocbs(qpair);
	else
		qla2x00_start_iocbs(vha, qpair->req);

out:
	return;
}

/* callback from target fabric module code */
void qlt_xmit_tm_rsp(struct qla_tgt_mgmt_cmd *mcmd)
{
	struct scsi_qla_host *vha = mcmd->sess->vha;
	struct qla_hw_data *ha = vha->hw;
	unsigned long flags;
	struct qla_qpair *qpair = mcmd->qpair;
	bool free_mcmd = true;

	ql_dbg(ql_dbg_tgt_mgt, vha, 0xf013,
	    "TM response mcmd (%p) status %#x state %#x",
	    mcmd, mcmd->fc_tm_rsp, mcmd->flags);

	spin_lock_irqsave(qpair->qp_lock_ptr, flags);

	if (!vha->flags.online || mcmd->reset_count != qpair->chip_reset) {
		/*
		 * Either the port is not online or this request was from
		 * previous life, just abort the processing.
		 */
		ql_dbg(ql_dbg_async, vha, 0xe100,
			"RESET-TMR online/active/old-count/new-count = %d/%d/%d/%d.\n",
			vha->flags.online, qla2x00_reset_active(vha),
			mcmd->reset_count, qpair->chip_reset);
		ha->tgt.tgt_ops->free_mcmd(mcmd);
		spin_unlock_irqrestore(qpair->qp_lock_ptr, flags);
		return;
	}

	if (mcmd->flags == QLA24XX_MGMT_SEND_NACK) {
		switch (mcmd->orig_iocb.imm_ntfy.u.isp24.status_subcode) {
		case ELS_LOGO:
		case ELS_PRLO:
		case ELS_TPRLO:
			ql_dbg(ql_dbg_disc, vha, 0x2106,
			    "TM response logo %8phC status %#x state %#x",
			    mcmd->sess->port_name, mcmd->fc_tm_rsp,
			    mcmd->flags);
			qlt_schedule_sess_for_deletion(mcmd->sess);
			break;
		default:
			qlt_send_notify_ack(vha->hw->base_qpair,
			    &mcmd->orig_iocb.imm_ntfy, 0, 0, 0, 0, 0, 0);
			break;
		}
	} else {
		if (mcmd->orig_iocb.atio.u.raw.entry_type == ABTS_RECV_24XX) {
			qlt_build_abts_resp_iocb(mcmd);
			free_mcmd = false;
		} else
			qlt_24xx_send_task_mgmt_ctio(qpair, mcmd,
			    mcmd->fc_tm_rsp);
	}
	/*
	 * Make the callback for ->free_mcmd() to queue_work() and invoke
	 * target_put_sess_cmd() to drop cmd_kref to 1.  The final
	 * target_put_sess_cmd() call will be made from TFO->check_stop_free()
	 * -> tcm_qla2xxx_check_stop_free() to release the TMR associated se_cmd
	 * descriptor after TFO->queue_tm_rsp() -> tcm_qla2xxx_queue_tm_rsp() ->
	 * qlt_xmit_tm_rsp() returns here..
	 */
	if (free_mcmd)
		ha->tgt.tgt_ops->free_mcmd(mcmd);

	spin_unlock_irqrestore(qpair->qp_lock_ptr, flags);
}
EXPORT_SYMBOL(qlt_xmit_tm_rsp);

/* No locks */
static int qlt_pci_map_calc_cnt(struct qla_tgt_prm *prm)
{
	struct qla_tgt_cmd *cmd = prm->cmd;

	BUG_ON(cmd->sg_cnt == 0);

	prm->sg = (struct scatterlist *)cmd->sg;
	prm->seg_cnt = dma_map_sg(&cmd->qpair->pdev->dev, cmd->sg,
	    cmd->sg_cnt, cmd->dma_data_direction);
	if (unlikely(prm->seg_cnt == 0))
		goto out_err;

	prm->cmd->sg_mapped = 1;

	if (cmd->se_cmd.prot_op == TARGET_PROT_NORMAL) {
		/*
		 * If greater than four sg entries then we need to allocate
		 * the continuation entries
		 */
		if (prm->seg_cnt > QLA_TGT_DATASEGS_PER_CMD_24XX)
			prm->req_cnt += DIV_ROUND_UP(prm->seg_cnt -
			QLA_TGT_DATASEGS_PER_CMD_24XX,
			QLA_TGT_DATASEGS_PER_CONT_24XX);
	} else {
		/* DIF */
		if ((cmd->se_cmd.prot_op == TARGET_PROT_DIN_INSERT) ||
		    (cmd->se_cmd.prot_op == TARGET_PROT_DOUT_STRIP)) {
			prm->seg_cnt = DIV_ROUND_UP(cmd->bufflen, cmd->blk_sz);
			prm->tot_dsds = prm->seg_cnt;
		} else
			prm->tot_dsds = prm->seg_cnt;

		if (cmd->prot_sg_cnt) {
			prm->prot_sg      = cmd->prot_sg;
			prm->prot_seg_cnt = dma_map_sg(&cmd->qpair->pdev->dev,
				cmd->prot_sg, cmd->prot_sg_cnt,
				cmd->dma_data_direction);
			if (unlikely(prm->prot_seg_cnt == 0))
				goto out_err;

			if ((cmd->se_cmd.prot_op == TARGET_PROT_DIN_INSERT) ||
			    (cmd->se_cmd.prot_op == TARGET_PROT_DOUT_STRIP)) {
				/* Dif Bundling not support here */
				prm->prot_seg_cnt = DIV_ROUND_UP(cmd->bufflen,
								cmd->blk_sz);
				prm->tot_dsds += prm->prot_seg_cnt;
			} else
				prm->tot_dsds += prm->prot_seg_cnt;
		}
	}

	return 0;

out_err:
	ql_dbg_qp(ql_dbg_tgt, prm->cmd->qpair, 0xe04d,
	    "qla_target(%d): PCI mapping failed: sg_cnt=%d",
	    0, prm->cmd->sg_cnt);
	return -1;
}

static void qlt_unmap_sg(struct scsi_qla_host *vha, struct qla_tgt_cmd *cmd)
{
	struct qla_hw_data *ha;
	struct qla_qpair *qpair;

	if (!cmd->sg_mapped)
		return;

	qpair = cmd->qpair;

	dma_unmap_sg(&qpair->pdev->dev, cmd->sg, cmd->sg_cnt,
	    cmd->dma_data_direction);
	cmd->sg_mapped = 0;

	if (cmd->prot_sg_cnt)
		dma_unmap_sg(&qpair->pdev->dev, cmd->prot_sg, cmd->prot_sg_cnt,
			cmd->dma_data_direction);

	if (!cmd->ctx)
		return;
	ha = vha->hw;
	if (cmd->ctx_dsd_alloced)
		qla2x00_clean_dsd_pool(ha, cmd->ctx);

	dma_pool_free(ha->dl_dma_pool, cmd->ctx, cmd->ctx->crc_ctx_dma);
}

static int qlt_check_reserve_free_req(struct qla_qpair *qpair,
	uint32_t req_cnt)
{
	uint32_t cnt;
	struct req_que *req = qpair->req;

	if (req->cnt < (req_cnt + 2)) {
		cnt = (uint16_t)(qpair->use_shadow_reg ? *req->out_ptr :
		    rd_reg_dword_relaxed(req->req_q_out));

		if  (req->ring_index < cnt)
			req->cnt = cnt - req->ring_index;
		else
			req->cnt = req->length - (req->ring_index - cnt);

		if (unlikely(req->cnt < (req_cnt + 2)))
			return -EAGAIN;
	}

	req->cnt -= req_cnt;

	return 0;
}

/*
 * ha->hardware_lock supposed to be held on entry. Might drop it, then reaquire
 */
static inline void *qlt_get_req_pkt(struct req_que *req)
{
	/* Adjust ring index. */
	req->ring_index++;
	if (req->ring_index == req->length) {
		req->ring_index = 0;
		req->ring_ptr = req->ring;
	} else {
		req->ring_ptr++;
	}
	return (cont_entry_t *)req->ring_ptr;
}

/* ha->hardware_lock supposed to be held on entry */
static inline uint32_t qlt_make_handle(struct qla_qpair *qpair)
{
	uint32_t h;
	int index;
	uint8_t found = 0;
	struct req_que *req = qpair->req;

	h = req->current_outstanding_cmd;

	for (index = 1; index < req->num_outstanding_cmds; index++) {
		h++;
		if (h == req->num_outstanding_cmds)
			h = 1;

		if (h == QLA_TGT_SKIP_HANDLE)
			continue;

		if (!req->outstanding_cmds[h]) {
			found = 1;
			break;
		}
	}

	if (found) {
		req->current_outstanding_cmd = h;
	} else {
		ql_dbg(ql_dbg_io, qpair->vha, 0x305b,
		    "qla_target(%d): Ran out of empty cmd slots\n",
		    qpair->vha->vp_idx);
		h = QLA_TGT_NULL_HANDLE;
	}

	return h;
}

/* ha->hardware_lock supposed to be held on entry */
static int qlt_24xx_build_ctio_pkt(struct qla_qpair *qpair,
	struct qla_tgt_prm *prm)
{
	uint32_t h;
	struct ctio7_to_24xx *pkt;
	struct atio_from_isp *atio = &prm->cmd->atio;
	uint16_t temp;
	struct qla_tgt_cmd      *cmd = prm->cmd;

	pkt = (struct ctio7_to_24xx *)qpair->req->ring_ptr;
	prm->pkt = pkt;
	memset(pkt, 0, sizeof(*pkt));

	pkt->entry_type = CTIO_TYPE7;
	pkt->entry_count = (uint8_t)prm->req_cnt;
	pkt->vp_index = prm->cmd->vp_idx;

	h = qlt_make_handle(qpair);
	if (unlikely(h == QLA_TGT_NULL_HANDLE)) {
		/*
		 * CTIO type 7 from the firmware doesn't provide a way to
		 * know the initiator's LOOP ID, hence we can't find
		 * the session and, so, the command.
		 */
		return -EAGAIN;
	} else
		qpair->req->outstanding_cmds[h] = (srb_t *)prm->cmd;

	pkt->handle = make_handle(qpair->req->id, h);
	pkt->handle |= CTIO_COMPLETION_HANDLE_MARK;
	pkt->nport_handle = cpu_to_le16(prm->cmd->loop_id);
	pkt->timeout = cpu_to_le16(QLA_TGT_TIMEOUT);
	pkt->initiator_id = be_id_to_le(atio->u.isp24.fcp_hdr.s_id);
	pkt->exchange_addr = atio->u.isp24.exchange_addr;
	temp = atio->u.isp24.attr << 9;
	pkt->u.status0.flags |= cpu_to_le16(temp);
	temp = be16_to_cpu(atio->u.isp24.fcp_hdr.ox_id);
	pkt->u.status0.ox_id = cpu_to_le16(temp);
	pkt->u.status0.relative_offset = cpu_to_le32(prm->cmd->offset);

	if (cmd->edif) {
		if (cmd->dma_data_direction == DMA_TO_DEVICE)
			prm->cmd->sess->edif.rx_bytes += cmd->bufflen;
		if (cmd->dma_data_direction == DMA_FROM_DEVICE)
			prm->cmd->sess->edif.tx_bytes += cmd->bufflen;

		pkt->u.status0.edif_flags |= EF_EN_EDIF;
	}

	return 0;
}

/*
 * ha->hardware_lock supposed to be held on entry. We have already made sure
 * that there is sufficient amount of request entries to not drop it.
 */
static void qlt_load_cont_data_segments(struct qla_tgt_prm *prm)
{
	int cnt;
	struct dsd64 *cur_dsd;

	/* Build continuation packets */
	while (prm->seg_cnt > 0) {
		cont_a64_entry_t *cont_pkt64 =
			(cont_a64_entry_t *)qlt_get_req_pkt(
			   prm->cmd->qpair->req);

		/*
		 * Make sure that from cont_pkt64 none of
		 * 64-bit specific fields used for 32-bit
		 * addressing. Cast to (cont_entry_t *) for
		 * that.
		 */

		memset(cont_pkt64, 0, sizeof(*cont_pkt64));

		cont_pkt64->entry_count = 1;
		cont_pkt64->sys_define = 0;

		cont_pkt64->entry_type = CONTINUE_A64_TYPE;
		cur_dsd = cont_pkt64->dsd;

		/* Load continuation entry data segments */
		for (cnt = 0;
		    cnt < QLA_TGT_DATASEGS_PER_CONT_24XX && prm->seg_cnt;
		    cnt++, prm->seg_cnt--) {
			append_dsd64(&cur_dsd, prm->sg);
			prm->sg = sg_next(prm->sg);
		}
	}
}

/*
 * ha->hardware_lock supposed to be held on entry. We have already made sure
 * that there is sufficient amount of request entries to not drop it.
 */
static void qlt_load_data_segments(struct qla_tgt_prm *prm)
{
	int cnt;
	struct dsd64 *cur_dsd;
	struct ctio7_to_24xx *pkt24 = (struct ctio7_to_24xx *)prm->pkt;

	pkt24->u.status0.transfer_length = cpu_to_le32(prm->cmd->bufflen);

	/* Setup packet address segment pointer */
	cur_dsd = &pkt24->u.status0.dsd;

	/* Set total data segment count */
	if (prm->seg_cnt)
		pkt24->dseg_count = cpu_to_le16(prm->seg_cnt);

	if (prm->seg_cnt == 0) {
		/* No data transfer */
		cur_dsd->address = 0;
		cur_dsd->length = 0;
		return;
	}

	/* If scatter gather */

	/* Load command entry data segments */
	for (cnt = 0;
	    (cnt < QLA_TGT_DATASEGS_PER_CMD_24XX) && prm->seg_cnt;
	    cnt++, prm->seg_cnt--) {
		append_dsd64(&cur_dsd, prm->sg);
		prm->sg = sg_next(prm->sg);
	}

	qlt_load_cont_data_segments(prm);
}

static inline int qlt_has_data(struct qla_tgt_cmd *cmd)
{
	return cmd->bufflen > 0;
}

static void qlt_print_dif_err(struct qla_tgt_prm *prm)
{
	struct qla_tgt_cmd *cmd;
	struct scsi_qla_host *vha;

	/* asc 0x10=dif error */
	if (prm->sense_buffer && (prm->sense_buffer[12] == 0x10)) {
		cmd = prm->cmd;
		vha = cmd->vha;
		/* ASCQ */
		switch (prm->sense_buffer[13]) {
		case 1:
			ql_dbg(ql_dbg_tgt_dif, vha, 0xe00b,
			    "BE detected Guard TAG ERR: lba[0x%llx|%lld] len[0x%x] "
			    "se_cmd=%p tag[%x]",
			    cmd->lba, cmd->lba, cmd->num_blks, &cmd->se_cmd,
			    cmd->atio.u.isp24.exchange_addr);
			break;
		case 2:
			ql_dbg(ql_dbg_tgt_dif, vha, 0xe00c,
			    "BE detected APP TAG ERR: lba[0x%llx|%lld] len[0x%x] "
			    "se_cmd=%p tag[%x]",
			    cmd->lba, cmd->lba, cmd->num_blks, &cmd->se_cmd,
			    cmd->atio.u.isp24.exchange_addr);
			break;
		case 3:
			ql_dbg(ql_dbg_tgt_dif, vha, 0xe00f,
			    "BE detected REF TAG ERR: lba[0x%llx|%lld] len[0x%x] "
			    "se_cmd=%p tag[%x]",
			    cmd->lba, cmd->lba, cmd->num_blks, &cmd->se_cmd,
			    cmd->atio.u.isp24.exchange_addr);
			break;
		default:
			ql_dbg(ql_dbg_tgt_dif, vha, 0xe010,
			    "BE detected Dif ERR: lba[%llx|%lld] len[%x] "
			    "se_cmd=%p tag[%x]",
			    cmd->lba, cmd->lba, cmd->num_blks, &cmd->se_cmd,
			    cmd->atio.u.isp24.exchange_addr);
			break;
		}
		ql_dump_buffer(ql_dbg_tgt_dif, vha, 0xe011, cmd->cdb, 16);
	}
}

/*
 * Called without ha->hardware_lock held
 */
static int qlt_pre_xmit_response(struct qla_tgt_cmd *cmd,
	struct qla_tgt_prm *prm, int xmit_type, uint8_t scsi_status,
	uint32_t *full_req_cnt)
{
	struct se_cmd *se_cmd = &cmd->se_cmd;
	struct qla_qpair *qpair = cmd->qpair;

	prm->cmd = cmd;
	prm->tgt = cmd->tgt;
	prm->pkt = NULL;
	prm->rq_result = scsi_status;
	prm->sense_buffer = &cmd->sense_buffer[0];
	prm->sense_buffer_len = TRANSPORT_SENSE_BUFFER;
	prm->sg = NULL;
	prm->seg_cnt = -1;
	prm->req_cnt = 1;
	prm->residual = 0;
	prm->add_status_pkt = 0;
	prm->prot_sg = NULL;
	prm->prot_seg_cnt = 0;
	prm->tot_dsds = 0;

	if ((xmit_type & QLA_TGT_XMIT_DATA) && qlt_has_data(cmd)) {
		if  (qlt_pci_map_calc_cnt(prm) != 0)
			return -EAGAIN;
	}

	*full_req_cnt = prm->req_cnt;

	if (se_cmd->se_cmd_flags & SCF_UNDERFLOW_BIT) {
		prm->residual = se_cmd->residual_count;
		ql_dbg_qp(ql_dbg_io + ql_dbg_verbose, qpair, 0x305c,
		    "Residual underflow: %d (tag %lld, op %x, bufflen %d, rq_result %x)\n",
		       prm->residual, se_cmd->tag,
		       se_cmd->t_task_cdb ? se_cmd->t_task_cdb[0] : 0,
		       cmd->bufflen, prm->rq_result);
		prm->rq_result |= SS_RESIDUAL_UNDER;
	} else if (se_cmd->se_cmd_flags & SCF_OVERFLOW_BIT) {
		prm->residual = se_cmd->residual_count;
		ql_dbg_qp(ql_dbg_io, qpair, 0x305d,
		    "Residual overflow: %d (tag %lld, op %x, bufflen %d, rq_result %x)\n",
		       prm->residual, se_cmd->tag, se_cmd->t_task_cdb ?
		       se_cmd->t_task_cdb[0] : 0, cmd->bufflen, prm->rq_result);
		prm->rq_result |= SS_RESIDUAL_OVER;
	}

	if (xmit_type & QLA_TGT_XMIT_STATUS) {
		/*
		 * If QLA_TGT_XMIT_DATA is not set, add_status_pkt will be
		 * ignored in *xmit_response() below
		 */
		if (qlt_has_data(cmd)) {
			if (QLA_TGT_SENSE_VALID(prm->sense_buffer) ||
			    (IS_FWI2_CAPABLE(cmd->vha->hw) &&
			    (prm->rq_result != 0))) {
				prm->add_status_pkt = 1;
				(*full_req_cnt)++;
			}
		}
	}

	return 0;
}

static inline int qlt_need_explicit_conf(struct qla_tgt_cmd *cmd,
    int sending_sense)
{
	if (cmd->qpair->enable_class_2)
		return 0;

	if (sending_sense)
		return cmd->conf_compl_supported;
	else
		return cmd->qpair->enable_explicit_conf &&
                    cmd->conf_compl_supported;
}

static void qlt_24xx_init_ctio_to_isp(struct ctio7_to_24xx *ctio,
	struct qla_tgt_prm *prm)
{
	prm->sense_buffer_len = min_t(uint32_t, prm->sense_buffer_len,
	    (uint32_t)sizeof(ctio->u.status1.sense_data));
	ctio->u.status0.flags |= cpu_to_le16(CTIO7_FLAGS_SEND_STATUS);
	if (qlt_need_explicit_conf(prm->cmd, 0)) {
		ctio->u.status0.flags |= cpu_to_le16(
		    CTIO7_FLAGS_EXPLICIT_CONFORM |
		    CTIO7_FLAGS_CONFORM_REQ);
	}
	ctio->u.status0.residual = cpu_to_le32(prm->residual);
	ctio->u.status0.scsi_status = cpu_to_le16(prm->rq_result);
	if (QLA_TGT_SENSE_VALID(prm->sense_buffer)) {
		int i;

		if (qlt_need_explicit_conf(prm->cmd, 1)) {
			if ((prm->rq_result & SS_SCSI_STATUS_BYTE) != 0) {
				ql_dbg_qp(ql_dbg_tgt, prm->cmd->qpair, 0xe017,
				    "Skipping EXPLICIT_CONFORM and "
				    "CTIO7_FLAGS_CONFORM_REQ for FCP READ w/ "
				    "non GOOD status\n");
				goto skip_explict_conf;
			}
			ctio->u.status1.flags |= cpu_to_le16(
			    CTIO7_FLAGS_EXPLICIT_CONFORM |
			    CTIO7_FLAGS_CONFORM_REQ);
		}
skip_explict_conf:
		ctio->u.status1.flags &=
		    ~cpu_to_le16(CTIO7_FLAGS_STATUS_MODE_0);
		ctio->u.status1.flags |=
		    cpu_to_le16(CTIO7_FLAGS_STATUS_MODE_1);
		ctio->u.status1.scsi_status |=
		    cpu_to_le16(SS_SENSE_LEN_VALID);
		ctio->u.status1.sense_length =
		    cpu_to_le16(prm->sense_buffer_len);
		for (i = 0; i < prm->sense_buffer_len/4; i++) {
			uint32_t v;

			v = get_unaligned_be32(
					&((uint32_t *)prm->sense_buffer)[i]);
			put_unaligned_le32(v,
				&((uint32_t *)ctio->u.status1.sense_data)[i]);
		}
		qlt_print_dif_err(prm);

	} else {
		ctio->u.status1.flags &=
		    ~cpu_to_le16(CTIO7_FLAGS_STATUS_MODE_0);
		ctio->u.status1.flags |=
		    cpu_to_le16(CTIO7_FLAGS_STATUS_MODE_1);
		ctio->u.status1.sense_length = 0;
		memset(ctio->u.status1.sense_data, 0,
		    sizeof(ctio->u.status1.sense_data));
	}

	/* Sense with len > 24, is it possible ??? */
}

static inline int
qlt_hba_err_chk_enabled(struct se_cmd *se_cmd)
{
	switch (se_cmd->prot_op) {
	case TARGET_PROT_DOUT_INSERT:
	case TARGET_PROT_DIN_STRIP:
		if (ql2xenablehba_err_chk >= 1)
			return 1;
		break;
	case TARGET_PROT_DOUT_PASS:
	case TARGET_PROT_DIN_PASS:
		if (ql2xenablehba_err_chk >= 2)
			return 1;
		break;
	case TARGET_PROT_DIN_INSERT:
	case TARGET_PROT_DOUT_STRIP:
		return 1;
	default:
		break;
	}
	return 0;
}

static inline int
qla_tgt_ref_mask_check(struct se_cmd *se_cmd)
{
	switch (se_cmd->prot_op) {
	case TARGET_PROT_DIN_INSERT:
	case TARGET_PROT_DOUT_INSERT:
	case TARGET_PROT_DIN_STRIP:
	case TARGET_PROT_DOUT_STRIP:
	case TARGET_PROT_DIN_PASS:
	case TARGET_PROT_DOUT_PASS:
	    return 1;
	default:
	    return 0;
	}
	return 0;
}

/*
 * qla_tgt_set_dif_tags - Extract Ref and App tags from SCSI command
 */
static void
qla_tgt_set_dif_tags(struct qla_tgt_cmd *cmd, struct crc_context *ctx,
    uint16_t *pfw_prot_opts)
{
	struct se_cmd *se_cmd = &cmd->se_cmd;
	uint32_t lba = 0xffffffff & se_cmd->t_task_lba;
	scsi_qla_host_t *vha = cmd->tgt->vha;
	struct qla_hw_data *ha = vha->hw;
	uint32_t t32 = 0;

	/*
	 * wait till Mode Sense/Select cmd, modepage Ah, subpage 2
	 * have been immplemented by TCM, before AppTag is avail.
	 * Look for modesense_handlers[]
	 */
	ctx->app_tag = 0;
	ctx->app_tag_mask[0] = 0x0;
	ctx->app_tag_mask[1] = 0x0;

	if (IS_PI_UNINIT_CAPABLE(ha)) {
		if ((se_cmd->prot_type == TARGET_DIF_TYPE1_PROT) ||
		    (se_cmd->prot_type == TARGET_DIF_TYPE2_PROT))
			*pfw_prot_opts |= PO_DIS_VALD_APP_ESC;
		else if (se_cmd->prot_type == TARGET_DIF_TYPE3_PROT)
			*pfw_prot_opts |= PO_DIS_VALD_APP_REF_ESC;
	}

	t32 = ha->tgt.tgt_ops->get_dif_tags(cmd, pfw_prot_opts);

	switch (se_cmd->prot_type) {
	case TARGET_DIF_TYPE0_PROT:
		/*
		 * No check for ql2xenablehba_err_chk, as it
		 * would be an I/O error if hba tag generation
		 * is not done.
		 */
		ctx->ref_tag = cpu_to_le32(lba);
		/* enable ALL bytes of the ref tag */
		ctx->ref_tag_mask[0] = 0xff;
		ctx->ref_tag_mask[1] = 0xff;
		ctx->ref_tag_mask[2] = 0xff;
		ctx->ref_tag_mask[3] = 0xff;
		break;
	case TARGET_DIF_TYPE1_PROT:
	    /*
	     * For TYPE 1 protection: 16 bit GUARD tag, 32 bit
	     * REF tag, and 16 bit app tag.
	     */
	    ctx->ref_tag = cpu_to_le32(lba);
	    if (!qla_tgt_ref_mask_check(se_cmd) ||
		!(ha->tgt.tgt_ops->chk_dif_tags(t32))) {
		    *pfw_prot_opts |= PO_DIS_REF_TAG_VALD;
		    break;
	    }
	    /* enable ALL bytes of the ref tag */
	    ctx->ref_tag_mask[0] = 0xff;
	    ctx->ref_tag_mask[1] = 0xff;
	    ctx->ref_tag_mask[2] = 0xff;
	    ctx->ref_tag_mask[3] = 0xff;
	    break;
	case TARGET_DIF_TYPE2_PROT:
	    /*
	     * For TYPE 2 protection: 16 bit GUARD + 32 bit REF
	     * tag has to match LBA in CDB + N
	     */
	    ctx->ref_tag = cpu_to_le32(lba);
	    if (!qla_tgt_ref_mask_check(se_cmd) ||
		!(ha->tgt.tgt_ops->chk_dif_tags(t32))) {
		    *pfw_prot_opts |= PO_DIS_REF_TAG_VALD;
		    break;
	    }
	    /* enable ALL bytes of the ref tag */
	    ctx->ref_tag_mask[0] = 0xff;
	    ctx->ref_tag_mask[1] = 0xff;
	    ctx->ref_tag_mask[2] = 0xff;
	    ctx->ref_tag_mask[3] = 0xff;
	    break;
	case TARGET_DIF_TYPE3_PROT:
	    /* For TYPE 3 protection: 16 bit GUARD only */
	    *pfw_prot_opts |= PO_DIS_REF_TAG_VALD;
	    ctx->ref_tag_mask[0] = ctx->ref_tag_mask[1] =
		ctx->ref_tag_mask[2] = ctx->ref_tag_mask[3] = 0x00;
	    break;
	}
}

static inline int
qlt_build_ctio_crc2_pkt(struct qla_qpair *qpair, struct qla_tgt_prm *prm)
{
	struct dsd64		*cur_dsd;
	uint32_t		transfer_length = 0;
	uint32_t		data_bytes;
	uint32_t		dif_bytes;
	uint8_t			bundling = 1;
	struct crc_context	*crc_ctx_pkt = NULL;
	struct qla_hw_data	*ha;
	struct ctio_crc2_to_fw	*pkt;
	dma_addr_t		crc_ctx_dma;
	uint16_t		fw_prot_opts = 0;
	struct qla_tgt_cmd	*cmd = prm->cmd;
	struct se_cmd		*se_cmd = &cmd->se_cmd;
	uint32_t h;
	struct atio_from_isp *atio = &prm->cmd->atio;
	struct qla_tc_param	tc;
	uint16_t t16;
	scsi_qla_host_t *vha = cmd->vha;

	ha = vha->hw;

	pkt = (struct ctio_crc2_to_fw *)qpair->req->ring_ptr;
	prm->pkt = pkt;
	memset(pkt, 0, sizeof(*pkt));

	ql_dbg_qp(ql_dbg_tgt, cmd->qpair, 0xe071,
		"qla_target(%d):%s: se_cmd[%p] CRC2 prot_op[0x%x] cmd prot sg:cnt[%p:%x] lba[%llu]\n",
		cmd->vp_idx, __func__, se_cmd, se_cmd->prot_op,
		prm->prot_sg, prm->prot_seg_cnt, se_cmd->t_task_lba);

	if ((se_cmd->prot_op == TARGET_PROT_DIN_INSERT) ||
	    (se_cmd->prot_op == TARGET_PROT_DOUT_STRIP))
		bundling = 0;

	/* Compute dif len and adjust data len to incude protection */
	data_bytes = cmd->bufflen;
	dif_bytes  = (data_bytes / cmd->blk_sz) * 8;

	switch (se_cmd->prot_op) {
	case TARGET_PROT_DIN_INSERT:
	case TARGET_PROT_DOUT_STRIP:
		transfer_length = data_bytes;
		if (cmd->prot_sg_cnt)
			data_bytes += dif_bytes;
		break;
	case TARGET_PROT_DIN_STRIP:
	case TARGET_PROT_DOUT_INSERT:
	case TARGET_PROT_DIN_PASS:
	case TARGET_PROT_DOUT_PASS:
		transfer_length = data_bytes + dif_bytes;
		break;
	default:
		BUG();
		break;
	}

	if (!qlt_hba_err_chk_enabled(se_cmd))
		fw_prot_opts |= 0x10; /* Disable Guard tag checking */
	/* HBA error checking enabled */
	else if (IS_PI_UNINIT_CAPABLE(ha)) {
		if ((se_cmd->prot_type == TARGET_DIF_TYPE1_PROT) ||
		    (se_cmd->prot_type == TARGET_DIF_TYPE2_PROT))
			fw_prot_opts |= PO_DIS_VALD_APP_ESC;
		else if (se_cmd->prot_type == TARGET_DIF_TYPE3_PROT)
			fw_prot_opts |= PO_DIS_VALD_APP_REF_ESC;
	}

	switch (se_cmd->prot_op) {
	case TARGET_PROT_DIN_INSERT:
	case TARGET_PROT_DOUT_INSERT:
		fw_prot_opts |= PO_MODE_DIF_INSERT;
		break;
	case TARGET_PROT_DIN_STRIP:
	case TARGET_PROT_DOUT_STRIP:
		fw_prot_opts |= PO_MODE_DIF_REMOVE;
		break;
	case TARGET_PROT_DIN_PASS:
	case TARGET_PROT_DOUT_PASS:
		fw_prot_opts |= PO_MODE_DIF_PASS;
		/* FUTURE: does tcm require T10CRC<->IPCKSUM conversion? */
		break;
	default:/* Normal Request */
		fw_prot_opts |= PO_MODE_DIF_PASS;
		break;
	}

	/* ---- PKT ---- */
	/* Update entry type to indicate Command Type CRC_2 IOCB */
	pkt->entry_type  = CTIO_CRC2;
	pkt->entry_count = 1;
	pkt->vp_index = cmd->vp_idx;

	h = qlt_make_handle(qpair);
	if (unlikely(h == QLA_TGT_NULL_HANDLE)) {
		/*
		 * CTIO type 7 from the firmware doesn't provide a way to
		 * know the initiator's LOOP ID, hence we can't find
		 * the session and, so, the command.
		 */
		return -EAGAIN;
	} else
		qpair->req->outstanding_cmds[h] = (srb_t *)prm->cmd;

	pkt->handle  = make_handle(qpair->req->id, h);
	pkt->handle |= CTIO_COMPLETION_HANDLE_MARK;
	pkt->nport_handle = cpu_to_le16(prm->cmd->loop_id);
	pkt->timeout = cpu_to_le16(QLA_TGT_TIMEOUT);
	pkt->initiator_id = be_id_to_le(atio->u.isp24.fcp_hdr.s_id);
	pkt->exchange_addr   = atio->u.isp24.exchange_addr;

	/* silence compile warning */
	t16 = be16_to_cpu(atio->u.isp24.fcp_hdr.ox_id);
	pkt->ox_id  = cpu_to_le16(t16);

	t16 = (atio->u.isp24.attr << 9);
	pkt->flags |= cpu_to_le16(t16);
	pkt->relative_offset = cpu_to_le32(prm->cmd->offset);

	/* Set transfer direction */
	if (cmd->dma_data_direction == DMA_TO_DEVICE)
		pkt->flags = cpu_to_le16(CTIO7_FLAGS_DATA_IN);
	else if (cmd->dma_data_direction == DMA_FROM_DEVICE)
		pkt->flags = cpu_to_le16(CTIO7_FLAGS_DATA_OUT);

	pkt->dseg_count = cpu_to_le16(prm->tot_dsds);
	/* Fibre channel byte count */
	pkt->transfer_length = cpu_to_le32(transfer_length);

	/* ----- CRC context -------- */

	/* Allocate CRC context from global pool */
	crc_ctx_pkt = cmd->ctx =
	    dma_pool_zalloc(ha->dl_dma_pool, GFP_ATOMIC, &crc_ctx_dma);

	if (!crc_ctx_pkt)
		goto crc_queuing_error;

	crc_ctx_pkt->crc_ctx_dma = crc_ctx_dma;
	INIT_LIST_HEAD(&crc_ctx_pkt->dsd_list);

	/* Set handle */
	crc_ctx_pkt->handle = pkt->handle;

	qla_tgt_set_dif_tags(cmd, crc_ctx_pkt, &fw_prot_opts);

	put_unaligned_le64(crc_ctx_dma, &pkt->crc_context_address);
	pkt->crc_context_len = cpu_to_le16(CRC_CONTEXT_LEN_FW);

	if (!bundling) {
		cur_dsd = &crc_ctx_pkt->u.nobundling.data_dsd[0];
	} else {
		/*
		 * Configure Bundling if we need to fetch interlaving
		 * protection PCI accesses
		 */
		fw_prot_opts |= PO_ENABLE_DIF_BUNDLING;
		crc_ctx_pkt->u.bundling.dif_byte_count = cpu_to_le32(dif_bytes);
		crc_ctx_pkt->u.bundling.dseg_count =
			cpu_to_le16(prm->tot_dsds - prm->prot_seg_cnt);
		cur_dsd = &crc_ctx_pkt->u.bundling.data_dsd[0];
	}

	/* Finish the common fields of CRC pkt */
	crc_ctx_pkt->blk_size   = cpu_to_le16(cmd->blk_sz);
	crc_ctx_pkt->prot_opts  = cpu_to_le16(fw_prot_opts);
	crc_ctx_pkt->byte_count = cpu_to_le32(data_bytes);
	crc_ctx_pkt->guard_seed = cpu_to_le16(0);

	memset((uint8_t *)&tc, 0 , sizeof(tc));
	tc.vha = vha;
	tc.blk_sz = cmd->blk_sz;
	tc.bufflen = cmd->bufflen;
	tc.sg = cmd->sg;
	tc.prot_sg = cmd->prot_sg;
	tc.ctx = crc_ctx_pkt;
	tc.ctx_dsd_alloced = &cmd->ctx_dsd_alloced;

	/* Walks data segments */
	pkt->flags |= cpu_to_le16(CTIO7_FLAGS_DSD_PTR);

	if (!bundling && prm->prot_seg_cnt) {
		if (qla24xx_walk_and_build_sglist_no_difb(ha, NULL, cur_dsd,
			prm->tot_dsds, &tc))
			goto crc_queuing_error;
	} else if (qla24xx_walk_and_build_sglist(ha, NULL, cur_dsd,
		(prm->tot_dsds - prm->prot_seg_cnt), &tc))
		goto crc_queuing_error;

	if (bundling && prm->prot_seg_cnt) {
		/* Walks dif segments */
		pkt->add_flags |= CTIO_CRC2_AF_DIF_DSD_ENA;

		cur_dsd = &crc_ctx_pkt->u.bundling.dif_dsd;
		if (qla24xx_walk_and_build_prot_sglist(ha, NULL, cur_dsd,
			prm->prot_seg_cnt, cmd))
			goto crc_queuing_error;
	}
	return QLA_SUCCESS;

crc_queuing_error:
	/* Cleanup will be performed by the caller */
	qpair->req->outstanding_cmds[h] = NULL;

	return QLA_FUNCTION_FAILED;
}

/*
 * Callback to setup response of xmit_type of QLA_TGT_XMIT_DATA and *
 * QLA_TGT_XMIT_STATUS for >= 24xx silicon
 */
int qlt_xmit_response(struct qla_tgt_cmd *cmd, int xmit_type,
	uint8_t scsi_status)
{
	struct scsi_qla_host *vha = cmd->vha;
	struct qla_qpair *qpair = cmd->qpair;
	struct ctio7_to_24xx *pkt;
	struct qla_tgt_prm prm;
	uint32_t full_req_cnt = 0;
	unsigned long flags = 0;
	int res;

	if (!qpair->fw_started || (cmd->reset_count != qpair->chip_reset) ||
	    (cmd->sess && cmd->sess->deleted)) {
		cmd->state = QLA_TGT_STATE_PROCESSED;
		return 0;
	}

	ql_dbg_qp(ql_dbg_tgt, qpair, 0xe018,
	    "is_send_status=%d, cmd->bufflen=%d, cmd->sg_cnt=%d, cmd->dma_data_direction=%d se_cmd[%p] qp %d\n",
	    (xmit_type & QLA_TGT_XMIT_STATUS) ?
	    1 : 0, cmd->bufflen, cmd->sg_cnt, cmd->dma_data_direction,
	    &cmd->se_cmd, qpair->id);

	res = qlt_pre_xmit_response(cmd, &prm, xmit_type, scsi_status,
	    &full_req_cnt);
	if (unlikely(res != 0)) {
		return res;
	}

	spin_lock_irqsave(qpair->qp_lock_ptr, flags);

	if (xmit_type == QLA_TGT_XMIT_STATUS)
		qpair->tgt_counters.core_qla_snd_status++;
	else
		qpair->tgt_counters.core_qla_que_buf++;

	if (!qpair->fw_started || cmd->reset_count != qpair->chip_reset) {
		/*
		 * Either the port is not online or this request was from
		 * previous life, just abort the processing.
		 */
		cmd->state = QLA_TGT_STATE_PROCESSED;
		ql_dbg_qp(ql_dbg_async, qpair, 0xe101,
			"RESET-RSP online/active/old-count/new-count = %d/%d/%d/%d.\n",
			vha->flags.online, qla2x00_reset_active(vha),
			cmd->reset_count, qpair->chip_reset);
		res = 0;
		goto out_unmap_unlock;
	}

	/* Does F/W have an IOCBs for this request */
	res = qlt_check_reserve_free_req(qpair, full_req_cnt);
	if (unlikely(res))
		goto out_unmap_unlock;

	if (cmd->se_cmd.prot_op && (xmit_type & QLA_TGT_XMIT_DATA))
		res = qlt_build_ctio_crc2_pkt(qpair, &prm);
	else
		res = qlt_24xx_build_ctio_pkt(qpair, &prm);
	if (unlikely(res != 0)) {
		qpair->req->cnt += full_req_cnt;
		goto out_unmap_unlock;
	}

	pkt = (struct ctio7_to_24xx *)prm.pkt;

	if (qlt_has_data(cmd) && (xmit_type & QLA_TGT_XMIT_DATA)) {
		pkt->u.status0.flags |=
		    cpu_to_le16(CTIO7_FLAGS_DATA_IN |
			CTIO7_FLAGS_STATUS_MODE_0);

		if (cmd->se_cmd.prot_op == TARGET_PROT_NORMAL)
			qlt_load_data_segments(&prm);

		if (prm.add_status_pkt == 0) {
			if (xmit_type & QLA_TGT_XMIT_STATUS) {
				pkt->u.status0.scsi_status =
				    cpu_to_le16(prm.rq_result);
				if (!cmd->edif)
					pkt->u.status0.residual =
						cpu_to_le32(prm.residual);

				pkt->u.status0.flags |= cpu_to_le16(
				    CTIO7_FLAGS_SEND_STATUS);
				if (qlt_need_explicit_conf(cmd, 0)) {
					pkt->u.status0.flags |=
					    cpu_to_le16(
						CTIO7_FLAGS_EXPLICIT_CONFORM |
						CTIO7_FLAGS_CONFORM_REQ);
				}
			}

		} else {
			/*
			 * We have already made sure that there is sufficient
			 * amount of request entries to not drop HW lock in
			 * req_pkt().
			 */
			struct ctio7_to_24xx *ctio =
				(struct ctio7_to_24xx *)qlt_get_req_pkt(
				    qpair->req);

			ql_dbg_qp(ql_dbg_tgt, qpair, 0x305e,
			    "Building additional status packet 0x%p.\n",
			    ctio);

			/*
			 * T10Dif: ctio_crc2_to_fw overlay ontop of
			 * ctio7_to_24xx
			 */
			memcpy(ctio, pkt, sizeof(*ctio));
			/* reset back to CTIO7 */
			ctio->entry_count = 1;
			ctio->entry_type = CTIO_TYPE7;
			ctio->dseg_count = 0;
			ctio->u.status1.flags &= ~cpu_to_le16(
			    CTIO7_FLAGS_DATA_IN);

			/* Real finish is ctio_m1's finish */
			pkt->handle |= CTIO_INTERMEDIATE_HANDLE_MARK;
			pkt->u.status0.flags |= cpu_to_le16(
			    CTIO7_FLAGS_DONT_RET_CTIO);

			/* qlt_24xx_init_ctio_to_isp will correct
			 * all neccessary fields that's part of CTIO7.
			 * There should be no residual of CTIO-CRC2 data.
			 */
			qlt_24xx_init_ctio_to_isp((struct ctio7_to_24xx *)ctio,
			    &prm);
		}
	} else
		qlt_24xx_init_ctio_to_isp(pkt, &prm);


	cmd->state = QLA_TGT_STATE_PROCESSED; /* Mid-level is done processing */
	cmd->cmd_sent_to_fw = 1;
	cmd->ctio_flags = le16_to_cpu(pkt->u.status0.flags);

	/* Memory Barrier */
	wmb();
	if (qpair->reqq_start_iocbs)
		qpair->reqq_start_iocbs(qpair);
	else
		qla2x00_start_iocbs(vha, qpair->req);
	spin_unlock_irqrestore(qpair->qp_lock_ptr, flags);

	return 0;

out_unmap_unlock:
	qlt_unmap_sg(vha, cmd);
	spin_unlock_irqrestore(qpair->qp_lock_ptr, flags);

	return res;
}
EXPORT_SYMBOL(qlt_xmit_response);

int qlt_rdy_to_xfer(struct qla_tgt_cmd *cmd)
{
	struct ctio7_to_24xx *pkt;
	struct scsi_qla_host *vha = cmd->vha;
	struct qla_tgt *tgt = cmd->tgt;
	struct qla_tgt_prm prm;
	unsigned long flags = 0;
	int res = 0;
	struct qla_qpair *qpair = cmd->qpair;

	memset(&prm, 0, sizeof(prm));
	prm.cmd = cmd;
	prm.tgt = tgt;
	prm.sg = NULL;
	prm.req_cnt = 1;

	if (!qpair->fw_started || (cmd->reset_count != qpair->chip_reset) ||
	    (cmd->sess && cmd->sess->deleted)) {
		/*
		 * Either the port is not online or this request was from
		 * previous life, just abort the processing.
		 */
		cmd->aborted = 1;
		cmd->write_data_transferred = 0;
		cmd->state = QLA_TGT_STATE_DATA_IN;
		vha->hw->tgt.tgt_ops->handle_data(cmd);
		ql_dbg_qp(ql_dbg_async, qpair, 0xe102,
			"RESET-XFR online/active/old-count/new-count = %d/%d/%d/%d.\n",
			vha->flags.online, qla2x00_reset_active(vha),
			cmd->reset_count, qpair->chip_reset);
		return 0;
	}

	/* Calculate number of entries and segments required */
	if (qlt_pci_map_calc_cnt(&prm) != 0)
		return -EAGAIN;

	spin_lock_irqsave(qpair->qp_lock_ptr, flags);
	/* Does F/W have an IOCBs for this request */
	res = qlt_check_reserve_free_req(qpair, prm.req_cnt);
	if (res != 0)
		goto out_unlock_free_unmap;
	if (cmd->se_cmd.prot_op)
		res = qlt_build_ctio_crc2_pkt(qpair, &prm);
	else
		res = qlt_24xx_build_ctio_pkt(qpair, &prm);

	if (unlikely(res != 0)) {
		qpair->req->cnt += prm.req_cnt;
		goto out_unlock_free_unmap;
	}

	pkt = (struct ctio7_to_24xx *)prm.pkt;
	pkt->u.status0.flags |= cpu_to_le16(CTIO7_FLAGS_DATA_OUT |
	    CTIO7_FLAGS_STATUS_MODE_0);

	if (cmd->se_cmd.prot_op == TARGET_PROT_NORMAL)
		qlt_load_data_segments(&prm);

	cmd->state = QLA_TGT_STATE_NEED_DATA;
	cmd->cmd_sent_to_fw = 1;
	cmd->ctio_flags = le16_to_cpu(pkt->u.status0.flags);

	/* Memory Barrier */
	wmb();
	if (qpair->reqq_start_iocbs)
		qpair->reqq_start_iocbs(qpair);
	else
		qla2x00_start_iocbs(vha, qpair->req);
	spin_unlock_irqrestore(qpair->qp_lock_ptr, flags);

	return res;

out_unlock_free_unmap:
	qlt_unmap_sg(vha, cmd);
	spin_unlock_irqrestore(qpair->qp_lock_ptr, flags);

	return res;
}
EXPORT_SYMBOL(qlt_rdy_to_xfer);


/*
 * it is assumed either hardware_lock or qpair lock is held.
 */
static void
qlt_handle_dif_error(struct qla_qpair *qpair, struct qla_tgt_cmd *cmd,
	struct ctio_crc_from_fw *sts)
{
	uint8_t		*ap = &sts->actual_dif[0];
	uint8_t		*ep = &sts->expected_dif[0];
	uint64_t	lba = cmd->se_cmd.t_task_lba;
	uint8_t scsi_status, sense_key, asc, ascq;
	unsigned long flags;
	struct scsi_qla_host *vha = cmd->vha;

	cmd->trc_flags |= TRC_DIF_ERR;

	cmd->a_guard   = get_unaligned_be16(ap + 0);
	cmd->a_app_tag = get_unaligned_be16(ap + 2);
	cmd->a_ref_tag = get_unaligned_be32(ap + 4);

	cmd->e_guard   = get_unaligned_be16(ep + 0);
	cmd->e_app_tag = get_unaligned_be16(ep + 2);
	cmd->e_ref_tag = get_unaligned_be32(ep + 4);

	ql_dbg(ql_dbg_tgt_dif, vha, 0xf075,
	    "%s: aborted %d state %d\n", __func__, cmd->aborted, cmd->state);

	scsi_status = sense_key = asc = ascq = 0;

	/* check appl tag */
	if (cmd->e_app_tag != cmd->a_app_tag) {
		ql_dbg(ql_dbg_tgt_dif, vha, 0xe00d,
		    "App Tag ERR: cdb[%x] lba[%llx %llx] blks[%x] [Actual|Expected] Ref[%x|%x], App[%x|%x], Guard [%x|%x] cmd=%p ox_id[%04x]",
		    cmd->cdb[0], lba, (lba+cmd->num_blks), cmd->num_blks,
		    cmd->a_ref_tag, cmd->e_ref_tag, cmd->a_app_tag,
		    cmd->e_app_tag, cmd->a_guard, cmd->e_guard, cmd,
		    cmd->atio.u.isp24.fcp_hdr.ox_id);

		cmd->dif_err_code = DIF_ERR_APP;
		scsi_status = SAM_STAT_CHECK_CONDITION;
		sense_key = ABORTED_COMMAND;
		asc = 0x10;
		ascq = 0x2;
	}

	/* check ref tag */
	if (cmd->e_ref_tag != cmd->a_ref_tag) {
		ql_dbg(ql_dbg_tgt_dif, vha, 0xe00e,
		    "Ref Tag ERR: cdb[%x] lba[%llx %llx] blks[%x] [Actual|Expected] Ref[%x|%x], App[%x|%x], Guard[%x|%x] cmd=%p ox_id[%04x] ",
		    cmd->cdb[0], lba, (lba+cmd->num_blks), cmd->num_blks,
		    cmd->a_ref_tag, cmd->e_ref_tag, cmd->a_app_tag,
		    cmd->e_app_tag, cmd->a_guard, cmd->e_guard, cmd,
		    cmd->atio.u.isp24.fcp_hdr.ox_id);

		cmd->dif_err_code = DIF_ERR_REF;
		scsi_status = SAM_STAT_CHECK_CONDITION;
		sense_key = ABORTED_COMMAND;
		asc = 0x10;
		ascq = 0x3;
		goto out;
	}

	/* check guard */
	if (cmd->e_guard != cmd->a_guard) {
		ql_dbg(ql_dbg_tgt_dif, vha, 0xe012,
		    "Guard ERR: cdb[%x] lba[%llx %llx] blks[%x] [Actual|Expected] Ref[%x|%x], App[%x|%x], Guard [%x|%x] cmd=%p ox_id[%04x]",
		    cmd->cdb[0], lba, (lba+cmd->num_blks), cmd->num_blks,
		    cmd->a_ref_tag, cmd->e_ref_tag, cmd->a_app_tag,
		    cmd->e_app_tag, cmd->a_guard, cmd->e_guard, cmd,
		    cmd->atio.u.isp24.fcp_hdr.ox_id);

		cmd->dif_err_code = DIF_ERR_GRD;
		scsi_status = SAM_STAT_CHECK_CONDITION;
		sense_key = ABORTED_COMMAND;
		asc = 0x10;
		ascq = 0x1;
	}
out:
	switch (cmd->state) {
	case QLA_TGT_STATE_NEED_DATA:
		/* handle_data will load DIF error code  */
		cmd->state = QLA_TGT_STATE_DATA_IN;
		vha->hw->tgt.tgt_ops->handle_data(cmd);
		break;
	default:
		spin_lock_irqsave(&cmd->cmd_lock, flags);
		if (cmd->aborted) {
			spin_unlock_irqrestore(&cmd->cmd_lock, flags);
			vha->hw->tgt.tgt_ops->free_cmd(cmd);
			break;
		}
		spin_unlock_irqrestore(&cmd->cmd_lock, flags);

		qlt_send_resp_ctio(qpair, cmd, scsi_status, sense_key, asc,
		    ascq);
		/* assume scsi status gets out on the wire.
		 * Will not wait for completion.
		 */
		vha->hw->tgt.tgt_ops->free_cmd(cmd);
		break;
	}
}

/* If hardware_lock held on entry, might drop it, then reaquire */
/* This function sends the appropriate CTIO to ISP 2xxx or 24xx */
static int __qlt_send_term_imm_notif(struct scsi_qla_host *vha,
	struct imm_ntfy_from_isp *ntfy)
{
	struct nack_to_isp *nack;
	struct qla_hw_data *ha = vha->hw;
	request_t *pkt;
	int ret = 0;

	ql_dbg(ql_dbg_tgt_tmr, vha, 0xe01c,
	    "Sending TERM ELS CTIO (ha=%p)\n", ha);

	pkt = (request_t *)qla2x00_alloc_iocbs(vha, NULL);
	if (pkt == NULL) {
		ql_dbg(ql_dbg_tgt, vha, 0xe080,
		    "qla_target(%d): %s failed: unable to allocate "
		    "request packet\n", vha->vp_idx, __func__);
		return -ENOMEM;
	}

	pkt->entry_type = NOTIFY_ACK_TYPE;
	pkt->entry_count = 1;
	pkt->handle = QLA_TGT_SKIP_HANDLE;

	nack = (struct nack_to_isp *)pkt;
	nack->ox_id = ntfy->ox_id;

	nack->u.isp24.nport_handle = ntfy->u.isp24.nport_handle;
	if (le16_to_cpu(ntfy->u.isp24.status) == IMM_NTFY_ELS) {
		nack->u.isp24.flags = ntfy->u.isp24.flags &
			cpu_to_le16(NOTIFY24XX_FLAGS_PUREX_IOCB);
	}

	/* terminate */
	nack->u.isp24.flags |=
		__constant_cpu_to_le16(NOTIFY_ACK_FLAGS_TERMINATE);

	nack->u.isp24.srr_rx_id = ntfy->u.isp24.srr_rx_id;
	nack->u.isp24.status = ntfy->u.isp24.status;
	nack->u.isp24.status_subcode = ntfy->u.isp24.status_subcode;
	nack->u.isp24.fw_handle = ntfy->u.isp24.fw_handle;
	nack->u.isp24.exchange_address = ntfy->u.isp24.exchange_address;
	nack->u.isp24.srr_rel_offs = ntfy->u.isp24.srr_rel_offs;
	nack->u.isp24.srr_ui = ntfy->u.isp24.srr_ui;
	nack->u.isp24.vp_index = ntfy->u.isp24.vp_index;

	qla2x00_start_iocbs(vha, vha->req);
	return ret;
}

static void qlt_send_term_imm_notif(struct scsi_qla_host *vha,
	struct imm_ntfy_from_isp *imm, int ha_locked)
{
	int rc;

	WARN_ON_ONCE(!ha_locked);
	rc = __qlt_send_term_imm_notif(vha, imm);
	pr_debug("rc = %d\n", rc);
}

/*
 * If hardware_lock held on entry, might drop it, then reaquire
 * This function sends the appropriate CTIO to ISP 2xxx or 24xx
 */
static int __qlt_send_term_exchange(struct qla_qpair *qpair,
	struct qla_tgt_cmd *cmd,
	struct atio_from_isp *atio)
{
	struct scsi_qla_host *vha = qpair->vha;
	struct ctio7_to_24xx *ctio24;
	struct qla_hw_data *ha = vha->hw;
	request_t *pkt;
	int ret = 0;
	uint16_t temp;

	ql_dbg(ql_dbg_tgt, vha, 0xe009, "Sending TERM EXCH CTIO (ha=%p)\n", ha);

	if (cmd)
		vha = cmd->vha;

	pkt = (request_t *)qla2x00_alloc_iocbs_ready(qpair, NULL);
	if (pkt == NULL) {
		ql_dbg(ql_dbg_tgt, vha, 0xe050,
		    "qla_target(%d): %s failed: unable to allocate "
		    "request packet\n", vha->vp_idx, __func__);
		return -ENOMEM;
	}

	if (cmd != NULL) {
		if (cmd->state < QLA_TGT_STATE_PROCESSED) {
			ql_dbg(ql_dbg_tgt, vha, 0xe051,
			    "qla_target(%d): Terminating cmd %p with "
			    "incorrect state %d\n", vha->vp_idx, cmd,
			    cmd->state);
		} else
			ret = 1;
	}

	qpair->tgt_counters.num_term_xchg_sent++;
	pkt->entry_count = 1;
	pkt->handle = QLA_TGT_SKIP_HANDLE | CTIO_COMPLETION_HANDLE_MARK;

	ctio24 = (struct ctio7_to_24xx *)pkt;
	ctio24->entry_type = CTIO_TYPE7;
	ctio24->nport_handle = cpu_to_le16(CTIO7_NHANDLE_UNRECOGNIZED);
	ctio24->timeout = cpu_to_le16(QLA_TGT_TIMEOUT);
	ctio24->vp_index = vha->vp_idx;
	ctio24->initiator_id = be_id_to_le(atio->u.isp24.fcp_hdr.s_id);
	ctio24->exchange_addr = atio->u.isp24.exchange_addr;
	temp = (atio->u.isp24.attr << 9) | CTIO7_FLAGS_STATUS_MODE_1 |
		CTIO7_FLAGS_TERMINATE;
	ctio24->u.status1.flags = cpu_to_le16(temp);
	temp = be16_to_cpu(atio->u.isp24.fcp_hdr.ox_id);
	ctio24->u.status1.ox_id = cpu_to_le16(temp);

	/* Memory Barrier */
	wmb();
	if (qpair->reqq_start_iocbs)
		qpair->reqq_start_iocbs(qpair);
	else
		qla2x00_start_iocbs(vha, qpair->req);
	return ret;
}

static void qlt_send_term_exchange(struct qla_qpair *qpair,
	struct qla_tgt_cmd *cmd, struct atio_from_isp *atio, int ha_locked,
	int ul_abort)
{
	struct scsi_qla_host *vha;
	unsigned long flags = 0;
	int rc;

	/* why use different vha? NPIV */
	if (cmd)
		vha = cmd->vha;
	else
		vha = qpair->vha;

	if (ha_locked) {
		rc = __qlt_send_term_exchange(qpair, cmd, atio);
		if (rc == -ENOMEM)
			qlt_alloc_qfull_cmd(vha, atio, 0, 0);
		goto done;
	}
	spin_lock_irqsave(qpair->qp_lock_ptr, flags);
	rc = __qlt_send_term_exchange(qpair, cmd, atio);
	if (rc == -ENOMEM)
		qlt_alloc_qfull_cmd(vha, atio, 0, 0);

done:
	if (cmd && !ul_abort && !cmd->aborted) {
		if (cmd->sg_mapped)
			qlt_unmap_sg(vha, cmd);
		vha->hw->tgt.tgt_ops->free_cmd(cmd);
	}

	if (!ha_locked)
		spin_unlock_irqrestore(qpair->qp_lock_ptr, flags);

	return;
}

static void qlt_init_term_exchange(struct scsi_qla_host *vha)
{
	struct list_head free_list;
	struct qla_tgt_cmd *cmd, *tcmd;

	vha->hw->tgt.leak_exchg_thresh_hold =
	    (vha->hw->cur_fw_xcb_count/100) * LEAK_EXCHG_THRESH_HOLD_PERCENT;

	cmd = tcmd = NULL;
	if (!list_empty(&vha->hw->tgt.q_full_list)) {
		INIT_LIST_HEAD(&free_list);
		list_splice_init(&vha->hw->tgt.q_full_list, &free_list);

		list_for_each_entry_safe(cmd, tcmd, &free_list, cmd_list) {
			list_del(&cmd->cmd_list);
			/* This cmd was never sent to TCM.  There is no need
			 * to schedule free or call free_cmd
			 */
			qlt_free_cmd(cmd);
			vha->hw->tgt.num_qfull_cmds_alloc--;
		}
	}
	vha->hw->tgt.num_qfull_cmds_dropped = 0;
}

static void qlt_chk_exch_leak_thresh_hold(struct scsi_qla_host *vha)
{
	uint32_t total_leaked;

	total_leaked = vha->hw->tgt.num_qfull_cmds_dropped;

	if (vha->hw->tgt.leak_exchg_thresh_hold &&
	    (total_leaked > vha->hw->tgt.leak_exchg_thresh_hold)) {

		ql_dbg(ql_dbg_tgt, vha, 0xe079,
		    "Chip reset due to exchange starvation: %d/%d.\n",
		    total_leaked, vha->hw->cur_fw_xcb_count);

		if (IS_P3P_TYPE(vha->hw))
			set_bit(FCOE_CTX_RESET_NEEDED, &vha->dpc_flags);
		else
			set_bit(ISP_ABORT_NEEDED, &vha->dpc_flags);
		qla2xxx_wake_dpc(vha);
	}

}

int qlt_abort_cmd(struct qla_tgt_cmd *cmd)
{
	struct qla_tgt *tgt = cmd->tgt;
	struct scsi_qla_host *vha = tgt->vha;
	struct se_cmd *se_cmd = &cmd->se_cmd;
	unsigned long flags;

	ql_dbg(ql_dbg_tgt_mgt, vha, 0xf014,
	    "qla_target(%d): terminating exchange for aborted cmd=%p "
	    "(se_cmd=%p, tag=%llu)", vha->vp_idx, cmd, &cmd->se_cmd,
	    se_cmd->tag);

	spin_lock_irqsave(&cmd->cmd_lock, flags);
	if (cmd->aborted) {
		if (cmd->sg_mapped)
			qlt_unmap_sg(vha, cmd);

		spin_unlock_irqrestore(&cmd->cmd_lock, flags);
		/*
		 * It's normal to see 2 calls in this path:
		 *  1) XFER Rdy completion + CMD_T_ABORT
		 *  2) TCM TMR - drain_state_list
		 */
		ql_dbg(ql_dbg_tgt_mgt, vha, 0xf016,
		    "multiple abort. %p transport_state %x, t_state %x, "
		    "se_cmd_flags %x\n", cmd, cmd->se_cmd.transport_state,
		    cmd->se_cmd.t_state, cmd->se_cmd.se_cmd_flags);
		return -EIO;
	}
	cmd->aborted = 1;
	cmd->trc_flags |= TRC_ABORT;
	spin_unlock_irqrestore(&cmd->cmd_lock, flags);

	qlt_send_term_exchange(cmd->qpair, cmd, &cmd->atio, 0, 1);
	return 0;
}
EXPORT_SYMBOL(qlt_abort_cmd);

void qlt_free_cmd(struct qla_tgt_cmd *cmd)
{
	struct fc_port *sess = cmd->sess;

	ql_dbg(ql_dbg_tgt, cmd->vha, 0xe074,
	    "%s: se_cmd[%p] ox_id %04x\n",
	    __func__, &cmd->se_cmd,
	    be16_to_cpu(cmd->atio.u.isp24.fcp_hdr.ox_id));

	BUG_ON(cmd->cmd_in_wq);

	if (!cmd->q_full)
		qlt_decr_num_pend_cmds(cmd->vha);

	BUG_ON(cmd->sg_mapped);
	cmd->jiffies_at_free = get_jiffies_64();

	if (!sess || !sess->se_sess) {
		WARN_ON(1);
		return;
	}
	cmd->jiffies_at_free = get_jiffies_64();
	cmd->vha->hw->tgt.tgt_ops->rel_cmd(cmd);
}
EXPORT_SYMBOL(qlt_free_cmd);

/*
 * ha->hardware_lock supposed to be held on entry. Might drop it, then reaquire
 */
static int qlt_term_ctio_exchange(struct qla_qpair *qpair, void *ctio,
	struct qla_tgt_cmd *cmd, uint32_t status)
{
	int term = 0;
	struct scsi_qla_host *vha = qpair->vha;

	if (cmd->se_cmd.prot_op)
		ql_dbg(ql_dbg_tgt_dif, vha, 0xe013,
		    "Term DIF cmd: lba[0x%llx|%lld] len[0x%x] "
		    "se_cmd=%p tag[%x] op %#x/%s",
		     cmd->lba, cmd->lba,
		     cmd->num_blks, &cmd->se_cmd,
		     cmd->atio.u.isp24.exchange_addr,
		     cmd->se_cmd.prot_op,
		     prot_op_str(cmd->se_cmd.prot_op));

	if (ctio != NULL) {
		struct ctio7_from_24xx *c = (struct ctio7_from_24xx *)ctio;

		term = !(c->flags &
		    cpu_to_le16(OF_TERM_EXCH));
	} else
		term = 1;

	if (term)
		qlt_send_term_exchange(qpair, cmd, &cmd->atio, 1, 0);

	return term;
}


/* ha->hardware_lock supposed to be held on entry */
static void *qlt_ctio_to_cmd(struct scsi_qla_host *vha,
	struct rsp_que *rsp, uint32_t handle, void *ctio)
{
	void *cmd = NULL;
	struct req_que *req;
	int qid = GET_QID(handle);
	uint32_t h = handle & ~QLA_TGT_HANDLE_MASK;

	if (unlikely(h == QLA_TGT_SKIP_HANDLE))
		return NULL;

	if (qid == rsp->req->id) {
		req = rsp->req;
	} else if (vha->hw->req_q_map[qid]) {
		ql_dbg(ql_dbg_tgt_mgt, vha, 0x1000a,
		    "qla_target(%d): CTIO completion with different QID %d handle %x\n",
		    vha->vp_idx, rsp->id, handle);
		req = vha->hw->req_q_map[qid];
	} else {
		return NULL;
	}

	h &= QLA_CMD_HANDLE_MASK;

	if (h != QLA_TGT_NULL_HANDLE) {
		if (unlikely(h >= req->num_outstanding_cmds)) {
			ql_dbg(ql_dbg_tgt, vha, 0xe052,
			    "qla_target(%d): Wrong handle %x received\n",
			    vha->vp_idx, handle);
			return NULL;
		}

		cmd = req->outstanding_cmds[h];
		if (unlikely(cmd == NULL)) {
			ql_dbg(ql_dbg_async, vha, 0xe053,
			    "qla_target(%d): Suspicious: unable to find the command with handle %x req->id %d rsp->id %d\n",
				vha->vp_idx, handle, req->id, rsp->id);
			return NULL;
		}
		req->outstanding_cmds[h] = NULL;
	} else if (ctio != NULL) {
		/* We can't get loop ID from CTIO7 */
		ql_dbg(ql_dbg_tgt, vha, 0xe054,
		    "qla_target(%d): Wrong CTIO received: QLA24xx doesn't "
		    "support NULL handles\n", vha->vp_idx);
		return NULL;
	}

	return cmd;
}

/*
 * ha->hardware_lock supposed to be held on entry. Might drop it, then reaquire
 */
static void qlt_do_ctio_completion(struct scsi_qla_host *vha,
    struct rsp_que *rsp, uint32_t handle, uint32_t status, void *ctio)
{
	struct qla_hw_data *ha = vha->hw;
	struct se_cmd *se_cmd;
	struct qla_tgt_cmd *cmd;
	struct qla_qpair *qpair = rsp->qpair;

	if (handle & CTIO_INTERMEDIATE_HANDLE_MARK) {
		/* That could happen only in case of an error/reset/abort */
		if (status != CTIO_SUCCESS) {
			ql_dbg(ql_dbg_tgt_mgt, vha, 0xf01d,
			    "Intermediate CTIO received"
			    " (status %x)\n", status);
		}
		return;
	}

	cmd = qlt_ctio_to_cmd(vha, rsp, handle, ctio);
	if (cmd == NULL)
		return;

	if ((le16_to_cpu(((struct ctio7_from_24xx *)ctio)->flags) & CTIO7_FLAGS_DATA_OUT) &&
	    cmd->sess) {
		qlt_chk_edif_rx_sa_delete_pending(vha, cmd->sess,
		    (struct ctio7_from_24xx *)ctio);
	}

	se_cmd = &cmd->se_cmd;
	cmd->cmd_sent_to_fw = 0;

	qlt_unmap_sg(vha, cmd);

	if (unlikely(status != CTIO_SUCCESS)) {
		switch (status & 0xFFFF) {
		case CTIO_INVALID_RX_ID:
			if (printk_ratelimit())
				dev_info(&vha->hw->pdev->dev,
				    "qla_target(%d): CTIO with INVALID_RX_ID ATIO attr %x CTIO Flags %x|%x\n",
				    vha->vp_idx, cmd->atio.u.isp24.attr,
				    ((cmd->ctio_flags >> 9) & 0xf),
				    cmd->ctio_flags);

			break;
		case CTIO_LIP_RESET:
		case CTIO_TARGET_RESET:
		case CTIO_ABORTED:
			/* driver request abort via Terminate exchange */
		case CTIO_TIMEOUT:
			/* They are OK */
			ql_dbg(ql_dbg_tgt_mgt, vha, 0xf058,
			    "qla_target(%d): CTIO with "
			    "status %#x received, state %x, se_cmd %p, "
			    "(LIP_RESET=e, ABORTED=2, TARGET_RESET=17, "
			    "TIMEOUT=b, INVALID_RX_ID=8)\n", vha->vp_idx,
			    status, cmd->state, se_cmd);
			break;

		case CTIO_PORT_LOGGED_OUT:
		case CTIO_PORT_UNAVAILABLE:
		{
			int logged_out =
				(status & 0xFFFF) == CTIO_PORT_LOGGED_OUT;

			ql_dbg(ql_dbg_tgt_mgt, vha, 0xf059,
			    "qla_target(%d): CTIO with %s status %x "
			    "received (state %x, se_cmd %p)\n", vha->vp_idx,
			    logged_out ? "PORT LOGGED OUT" : "PORT UNAVAILABLE",
			    status, cmd->state, se_cmd);

			if (logged_out && cmd->sess) {
				/*
				 * Session is already logged out, but we need
				 * to notify initiator, who's not aware of this
				 */
				cmd->sess->send_els_logo = 1;
				ql_dbg(ql_dbg_disc, vha, 0x20f8,
				    "%s %d %8phC post del sess\n",
				    __func__, __LINE__, cmd->sess->port_name);

				qlt_schedule_sess_for_deletion(cmd->sess);
			}
			break;
		}
		case CTIO_DIF_ERROR: {
			struct ctio_crc_from_fw *crc =
				(struct ctio_crc_from_fw *)ctio;
			ql_dbg(ql_dbg_tgt_mgt, vha, 0xf073,
			    "qla_target(%d): CTIO with DIF_ERROR status %x "
			    "received (state %x, ulp_cmd %p) actual_dif[0x%llx] "
			    "expect_dif[0x%llx]\n",
			    vha->vp_idx, status, cmd->state, se_cmd,
			    *((u64 *)&crc->actual_dif[0]),
			    *((u64 *)&crc->expected_dif[0]));

			qlt_handle_dif_error(qpair, cmd, ctio);
			return;
		}

		case CTIO_FAST_AUTH_ERR:
		case CTIO_FAST_INCOMP_PAD_LEN:
		case CTIO_FAST_INVALID_REQ:
		case CTIO_FAST_SPI_ERR:
			ql_dbg(ql_dbg_tgt_mgt, vha, 0xf05b,
			    "qla_target(%d): CTIO with EDIF error status 0x%x received (state %x, se_cmd %p\n",
			    vha->vp_idx, status, cmd->state, se_cmd);
			break;

		default:
			ql_dbg(ql_dbg_tgt_mgt, vha, 0xf05b,
			    "qla_target(%d): CTIO with error status 0x%x received (state %x, se_cmd %p\n",
			    vha->vp_idx, status, cmd->state, se_cmd);
			break;
		}


		/* "cmd->aborted" means
		 * cmd is already aborted/terminated, we don't
		 * need to terminate again.  The exchange is already
		 * cleaned up/freed at FW level.  Just cleanup at driver
		 * level.
		 */
		if ((cmd->state != QLA_TGT_STATE_NEED_DATA) &&
		    (!cmd->aborted)) {
			cmd->trc_flags |= TRC_CTIO_ERR;
			if (qlt_term_ctio_exchange(qpair, ctio, cmd, status))
				return;
		}
	}

	if (cmd->state == QLA_TGT_STATE_PROCESSED) {
		cmd->trc_flags |= TRC_CTIO_DONE;
	} else if (cmd->state == QLA_TGT_STATE_NEED_DATA) {
		cmd->state = QLA_TGT_STATE_DATA_IN;

		if (status == CTIO_SUCCESS)
			cmd->write_data_transferred = 1;

		ha->tgt.tgt_ops->handle_data(cmd);
		return;
	} else if (cmd->aborted) {
		cmd->trc_flags |= TRC_CTIO_ABORTED;
		ql_dbg(ql_dbg_tgt_mgt, vha, 0xf01e,
		  "Aborted command %p (tag %lld) finished\n", cmd, se_cmd->tag);
	} else {
		cmd->trc_flags |= TRC_CTIO_STRANGE;
		ql_dbg(ql_dbg_tgt_mgt, vha, 0xf05c,
		    "qla_target(%d): A command in state (%d) should "
		    "not return a CTIO complete\n", vha->vp_idx, cmd->state);
	}

	if (unlikely(status != CTIO_SUCCESS) &&
		!cmd->aborted) {
		ql_dbg(ql_dbg_tgt_mgt, vha, 0xf01f, "Finishing failed CTIO\n");
		dump_stack();
	}

	ha->tgt.tgt_ops->free_cmd(cmd);
}

static inline int qlt_get_fcp_task_attr(struct scsi_qla_host *vha,
	uint8_t task_codes)
{
	int fcp_task_attr;

	switch (task_codes) {
	case ATIO_SIMPLE_QUEUE:
		fcp_task_attr = TCM_SIMPLE_TAG;
		break;
	case ATIO_HEAD_OF_QUEUE:
		fcp_task_attr = TCM_HEAD_TAG;
		break;
	case ATIO_ORDERED_QUEUE:
		fcp_task_attr = TCM_ORDERED_TAG;
		break;
	case ATIO_ACA_QUEUE:
		fcp_task_attr = TCM_ACA_TAG;
		break;
	case ATIO_UNTAGGED:
		fcp_task_attr = TCM_SIMPLE_TAG;
		break;
	default:
		ql_dbg(ql_dbg_tgt_mgt, vha, 0xf05d,
		    "qla_target: unknown task code %x, use ORDERED instead\n",
		    task_codes);
		fcp_task_attr = TCM_ORDERED_TAG;
		break;
	}

	return fcp_task_attr;
}

/*
 * Process context for I/O path into tcm_qla2xxx code
 */
static void __qlt_do_work(struct qla_tgt_cmd *cmd)
{
	scsi_qla_host_t *vha = cmd->vha;
	struct qla_hw_data *ha = vha->hw;
	struct fc_port *sess = cmd->sess;
	struct atio_from_isp *atio = &cmd->atio;
	unsigned char *cdb;
	unsigned long flags;
	uint32_t data_length;
	int ret, fcp_task_attr, data_dir, bidi = 0;
	struct qla_qpair *qpair = cmd->qpair;

	cmd->cmd_in_wq = 0;
	cmd->trc_flags |= TRC_DO_WORK;

	if (cmd->aborted) {
		ql_dbg(ql_dbg_tgt_mgt, vha, 0xf082,
		    "cmd with tag %u is aborted\n",
		    cmd->atio.u.isp24.exchange_addr);
		goto out_term;
	}

	spin_lock_init(&cmd->cmd_lock);
	cdb = &atio->u.isp24.fcp_cmnd.cdb[0];
	cmd->se_cmd.tag = le32_to_cpu(atio->u.isp24.exchange_addr);

	if (atio->u.isp24.fcp_cmnd.rddata &&
	    atio->u.isp24.fcp_cmnd.wrdata) {
		bidi = 1;
		data_dir = DMA_TO_DEVICE;
	} else if (atio->u.isp24.fcp_cmnd.rddata)
		data_dir = DMA_FROM_DEVICE;
	else if (atio->u.isp24.fcp_cmnd.wrdata)
		data_dir = DMA_TO_DEVICE;
	else
		data_dir = DMA_NONE;

	fcp_task_attr = qlt_get_fcp_task_attr(vha,
	    atio->u.isp24.fcp_cmnd.task_attr);
	data_length = get_datalen_for_atio(atio);

	ret = ha->tgt.tgt_ops->handle_cmd(vha, cmd, cdb, data_length,
				          fcp_task_attr, data_dir, bidi);
	if (ret != 0)
		goto out_term;
	/*
	 * Drop extra session reference from qlt_handle_cmd_for_atio().
	 */
	ha->tgt.tgt_ops->put_sess(sess);
	return;

out_term:
	ql_dbg(ql_dbg_io, vha, 0x3060, "Terminating work cmd %p", cmd);
	/*
	 * cmd has not sent to target yet, so pass NULL as the second
	 * argument to qlt_send_term_exchange() and free the memory here.
	 */
	cmd->trc_flags |= TRC_DO_WORK_ERR;
	spin_lock_irqsave(qpair->qp_lock_ptr, flags);
	qlt_send_term_exchange(qpair, NULL, &cmd->atio, 1, 0);

	qlt_decr_num_pend_cmds(vha);
	cmd->vha->hw->tgt.tgt_ops->rel_cmd(cmd);
	spin_unlock_irqrestore(qpair->qp_lock_ptr, flags);

	ha->tgt.tgt_ops->put_sess(sess);
}

static void qlt_do_work(struct work_struct *work)
{
	struct qla_tgt_cmd *cmd = container_of(work, struct qla_tgt_cmd, work);
	scsi_qla_host_t *vha = cmd->vha;
	unsigned long flags;

	spin_lock_irqsave(&vha->cmd_list_lock, flags);
	list_del(&cmd->cmd_list);
	spin_unlock_irqrestore(&vha->cmd_list_lock, flags);

	__qlt_do_work(cmd);
}

void qlt_clr_qp_table(struct scsi_qla_host *vha)
{
	unsigned long flags;
	struct qla_hw_data *ha = vha->hw;
	struct qla_tgt *tgt = vha->vha_tgt.qla_tgt;
	void *node;
	u64 key = 0;

	ql_log(ql_log_info, vha, 0x706c,
	    "User update Number of Active Qpairs %d\n",
	    ha->tgt.num_act_qpairs);

	spin_lock_irqsave(&ha->tgt.atio_lock, flags);

	btree_for_each_safe64(&tgt->lun_qpair_map, key, node)
		btree_remove64(&tgt->lun_qpair_map, key);

	ha->base_qpair->lun_cnt = 0;
	for (key = 0; key < ha->max_qpairs; key++)
		if (ha->queue_pair_map[key])
			ha->queue_pair_map[key]->lun_cnt = 0;

	spin_unlock_irqrestore(&ha->tgt.atio_lock, flags);
}

static void qlt_assign_qpair(struct scsi_qla_host *vha,
	struct qla_tgt_cmd *cmd)
{
	struct qla_qpair *qpair, *qp;
	struct qla_tgt *tgt = vha->vha_tgt.qla_tgt;
	struct qla_qpair_hint *h;

	if (vha->flags.qpairs_available) {
		h = btree_lookup64(&tgt->lun_qpair_map, cmd->unpacked_lun);
		if (unlikely(!h)) {
			/* spread lun to qpair ratio evently */
			int lcnt = 0, rc;
			struct scsi_qla_host *base_vha =
				pci_get_drvdata(vha->hw->pdev);

			qpair = vha->hw->base_qpair;
			if (qpair->lun_cnt == 0) {
				qpair->lun_cnt++;
				h = qla_qpair_to_hint(tgt, qpair);
				BUG_ON(!h);
				rc = btree_insert64(&tgt->lun_qpair_map,
					cmd->unpacked_lun, h, GFP_ATOMIC);
				if (rc) {
					qpair->lun_cnt--;
					ql_log(ql_log_info, vha, 0xd037,
					    "Unable to insert lun %llx into lun_qpair_map\n",
					    cmd->unpacked_lun);
				}
				goto out;
			} else {
				lcnt = qpair->lun_cnt;
			}

			h = NULL;
			list_for_each_entry(qp, &base_vha->qp_list,
			    qp_list_elem) {
				if (qp->lun_cnt == 0) {
					qp->lun_cnt++;
					h = qla_qpair_to_hint(tgt, qp);
					BUG_ON(!h);
					rc = btree_insert64(&tgt->lun_qpair_map,
					    cmd->unpacked_lun, h, GFP_ATOMIC);
					if (rc) {
						qp->lun_cnt--;
						ql_log(ql_log_info, vha, 0xd038,
							"Unable to insert lun %llx into lun_qpair_map\n",
							cmd->unpacked_lun);
					}
					qpair = qp;
					goto out;
				} else {
					if (qp->lun_cnt < lcnt) {
						lcnt = qp->lun_cnt;
						qpair = qp;
						continue;
					}
				}
			}
			BUG_ON(!qpair);
			qpair->lun_cnt++;
			h = qla_qpair_to_hint(tgt, qpair);
			BUG_ON(!h);
			rc = btree_insert64(&tgt->lun_qpair_map,
				cmd->unpacked_lun, h, GFP_ATOMIC);
			if (rc) {
				qpair->lun_cnt--;
				ql_log(ql_log_info, vha, 0xd039,
				   "Unable to insert lun %llx into lun_qpair_map\n",
				   cmd->unpacked_lun);
			}
		}
	} else {
		h = &tgt->qphints[0];
	}
out:
	cmd->qpair = h->qpair;
	cmd->se_cmd.cpuid = h->cpuid;
}

static struct qla_tgt_cmd *qlt_get_tag(scsi_qla_host_t *vha,
				       struct fc_port *sess,
				       struct atio_from_isp *atio)
{
	struct qla_tgt_cmd *cmd;

	cmd = vha->hw->tgt.tgt_ops->get_cmd(sess);
	if (!cmd)
		return NULL;

	cmd->cmd_type = TYPE_TGT_CMD;
	memcpy(&cmd->atio, atio, sizeof(*atio));
	INIT_LIST_HEAD(&cmd->sess_cmd_list);
	cmd->state = QLA_TGT_STATE_NEW;
	cmd->tgt = vha->vha_tgt.qla_tgt;
	qlt_incr_num_pend_cmds(vha);
	cmd->vha = vha;
	cmd->sess = sess;
	cmd->loop_id = sess->loop_id;
	cmd->conf_compl_supported = sess->conf_compl_supported;

	cmd->trc_flags = 0;
	cmd->jiffies_at_alloc = get_jiffies_64();

	cmd->unpacked_lun = scsilun_to_int(
	    (struct scsi_lun *)&atio->u.isp24.fcp_cmnd.lun);
	qlt_assign_qpair(vha, cmd);
	cmd->reset_count = vha->hw->base_qpair->chip_reset;
	cmd->vp_idx = vha->vp_idx;
	cmd->edif = sess->edif.enable;

	return cmd;
}

/* ha->hardware_lock supposed to be held on entry */
static int qlt_handle_cmd_for_atio(struct scsi_qla_host *vha,
	struct atio_from_isp *atio)
{
	struct qla_hw_data *ha = vha->hw;
	struct qla_tgt *tgt = vha->vha_tgt.qla_tgt;
	struct fc_port *sess;
	struct qla_tgt_cmd *cmd;
	unsigned long flags;
	port_id_t id;

	if (unlikely(tgt->tgt_stop)) {
		ql_dbg(ql_dbg_io, vha, 0x3061,
		    "New command while device %p is shutting down\n", tgt);
		return -ENODEV;
	}

	id = be_to_port_id(atio->u.isp24.fcp_hdr.s_id);
	if (IS_SW_RESV_ADDR(id))
		return -EBUSY;

	sess = ha->tgt.tgt_ops->find_sess_by_s_id(vha, atio->u.isp24.fcp_hdr.s_id);
	if (unlikely(!sess))
		return -EFAULT;

	/* Another WWN used to have our s_id. Our PLOGI scheduled its
	 * session deletion, but it's still in sess_del_work wq */
	if (sess->deleted) {
		ql_dbg(ql_dbg_tgt_mgt, vha, 0xf002,
		    "New command while old session %p is being deleted\n",
		    sess);
		return -EFAULT;
	}

	/*
	 * Do kref_get() before returning + dropping qla_hw_data->hardware_lock.
	 */
	if (!kref_get_unless_zero(&sess->sess_kref)) {
		ql_dbg(ql_dbg_tgt_mgt, vha, 0xf004,
		    "%s: kref_get fail, %8phC oxid %x \n",
		    __func__, sess->port_name,
		     be16_to_cpu(atio->u.isp24.fcp_hdr.ox_id));
		return -EFAULT;
	}

	cmd = qlt_get_tag(vha, sess, atio);
	if (!cmd) {
		ql_dbg(ql_dbg_io, vha, 0x3062,
		    "qla_target(%d): Allocation of cmd failed\n", vha->vp_idx);
		ha->tgt.tgt_ops->put_sess(sess);
		return -EBUSY;
	}

	cmd->cmd_in_wq = 1;
	cmd->trc_flags |= TRC_NEW_CMD;

	spin_lock_irqsave(&vha->cmd_list_lock, flags);
	list_add_tail(&cmd->cmd_list, &vha->qla_cmd_list);
	spin_unlock_irqrestore(&vha->cmd_list_lock, flags);

	INIT_WORK(&cmd->work, qlt_do_work);
	if (vha->flags.qpairs_available) {
		queue_work_on(cmd->se_cmd.cpuid, qla_tgt_wq, &cmd->work);
	} else if (ha->msix_count) {
		if (cmd->atio.u.isp24.fcp_cmnd.rddata)
			queue_work_on(smp_processor_id(), qla_tgt_wq,
			    &cmd->work);
		else
			queue_work_on(cmd->se_cmd.cpuid, qla_tgt_wq,
			    &cmd->work);
	} else {
		queue_work(qla_tgt_wq, &cmd->work);
	}

	return 0;
}

/* ha->hardware_lock supposed to be held on entry */
static int qlt_issue_task_mgmt(struct fc_port *sess, u64 lun,
	int fn, void *iocb, int flags)
{
	struct scsi_qla_host *vha = sess->vha;
	struct qla_hw_data *ha = vha->hw;
	struct qla_tgt_mgmt_cmd *mcmd;
	struct atio_from_isp *a = (struct atio_from_isp *)iocb;
	struct qla_qpair_hint *h = &vha->vha_tgt.qla_tgt->qphints[0];

	mcmd = mempool_alloc(qla_tgt_mgmt_cmd_mempool, GFP_ATOMIC);
	if (!mcmd) {
		ql_dbg(ql_dbg_tgt_tmr, vha, 0x10009,
		    "qla_target(%d): Allocation of management "
		    "command failed, some commands and their data could "
		    "leak\n", vha->vp_idx);
		return -ENOMEM;
	}
	memset(mcmd, 0, sizeof(*mcmd));
	mcmd->sess = sess;

	if (iocb) {
		memcpy(&mcmd->orig_iocb.imm_ntfy, iocb,
		    sizeof(mcmd->orig_iocb.imm_ntfy));
	}
	mcmd->tmr_func = fn;
	mcmd->flags = flags;
	mcmd->reset_count = ha->base_qpair->chip_reset;
	mcmd->qpair = h->qpair;
	mcmd->vha = vha;
	mcmd->se_cmd.cpuid = h->cpuid;
	mcmd->unpacked_lun = lun;

	switch (fn) {
	case QLA_TGT_LUN_RESET:
	case QLA_TGT_CLEAR_TS:
	case QLA_TGT_ABORT_TS:
		abort_cmds_for_lun(vha, lun, a->u.isp24.fcp_hdr.s_id);
		fallthrough;
	case QLA_TGT_CLEAR_ACA:
		h = qlt_find_qphint(vha, mcmd->unpacked_lun);
		mcmd->qpair = h->qpair;
		mcmd->se_cmd.cpuid = h->cpuid;
		break;

	case QLA_TGT_TARGET_RESET:
	case QLA_TGT_NEXUS_LOSS_SESS:
	case QLA_TGT_NEXUS_LOSS:
	case QLA_TGT_ABORT_ALL:
	default:
		/* no-op */
		break;
	}

	INIT_WORK(&mcmd->work, qlt_do_tmr_work);
	queue_work_on(mcmd->se_cmd.cpuid, qla_tgt_wq,
	    &mcmd->work);

	return 0;
}

/* ha->hardware_lock supposed to be held on entry */
static int qlt_handle_task_mgmt(struct scsi_qla_host *vha, void *iocb)
{
	struct atio_from_isp *a = (struct atio_from_isp *)iocb;
	struct qla_hw_data *ha = vha->hw;
	struct fc_port *sess;
	u64 unpacked_lun;
	int fn;
	unsigned long flags;

	fn = a->u.isp24.fcp_cmnd.task_mgmt_flags;

	spin_lock_irqsave(&ha->tgt.sess_lock, flags);
	sess = ha->tgt.tgt_ops->find_sess_by_s_id(vha,
	    a->u.isp24.fcp_hdr.s_id);
	spin_unlock_irqrestore(&ha->tgt.sess_lock, flags);

	unpacked_lun =
	    scsilun_to_int((struct scsi_lun *)&a->u.isp24.fcp_cmnd.lun);

	if (sess == NULL || sess->deleted)
		return -EFAULT;

	return qlt_issue_task_mgmt(sess, unpacked_lun, fn, iocb, 0);
}

/* ha->hardware_lock supposed to be held on entry */
static int __qlt_abort_task(struct scsi_qla_host *vha,
	struct imm_ntfy_from_isp *iocb, struct fc_port *sess)
{
	struct atio_from_isp *a = (struct atio_from_isp *)iocb;
	struct qla_hw_data *ha = vha->hw;
	struct qla_tgt_mgmt_cmd *mcmd;
	u64 unpacked_lun;
	int rc;

	mcmd = mempool_alloc(qla_tgt_mgmt_cmd_mempool, GFP_ATOMIC);
	if (mcmd == NULL) {
		ql_dbg(ql_dbg_tgt_mgt, vha, 0xf05f,
		    "qla_target(%d): %s: Allocation of ABORT cmd failed\n",
		    vha->vp_idx, __func__);
		return -ENOMEM;
	}
	memset(mcmd, 0, sizeof(*mcmd));

	mcmd->sess = sess;
	memcpy(&mcmd->orig_iocb.imm_ntfy, iocb,
	    sizeof(mcmd->orig_iocb.imm_ntfy));

	unpacked_lun =
	    scsilun_to_int((struct scsi_lun *)&a->u.isp24.fcp_cmnd.lun);
	mcmd->reset_count = ha->base_qpair->chip_reset;
	mcmd->tmr_func = QLA_TGT_2G_ABORT_TASK;
	mcmd->qpair = ha->base_qpair;

	rc = ha->tgt.tgt_ops->handle_tmr(mcmd, unpacked_lun, mcmd->tmr_func,
	    le16_to_cpu(iocb->u.isp2x.seq_id));
	if (rc != 0) {
		ql_dbg(ql_dbg_tgt_mgt, vha, 0xf060,
		    "qla_target(%d): tgt_ops->handle_tmr() failed: %d\n",
		    vha->vp_idx, rc);
		mempool_free(mcmd, qla_tgt_mgmt_cmd_mempool);
		return -EFAULT;
	}

	return 0;
}

/* ha->hardware_lock supposed to be held on entry */
static int qlt_abort_task(struct scsi_qla_host *vha,
	struct imm_ntfy_from_isp *iocb)
{
	struct qla_hw_data *ha = vha->hw;
	struct fc_port *sess;
	int loop_id;
	unsigned long flags;

	loop_id = GET_TARGET_ID(ha, (struct atio_from_isp *)iocb);

	spin_lock_irqsave(&ha->tgt.sess_lock, flags);
	sess = ha->tgt.tgt_ops->find_sess_by_loop_id(vha, loop_id);
	spin_unlock_irqrestore(&ha->tgt.sess_lock, flags);

	if (sess == NULL) {
		ql_dbg(ql_dbg_tgt_mgt, vha, 0xf025,
		    "qla_target(%d): task abort for unexisting "
		    "session\n", vha->vp_idx);
		return qlt_sched_sess_work(vha->vha_tgt.qla_tgt,
		    QLA_TGT_SESS_WORK_ABORT, iocb, sizeof(*iocb));
	}

	return __qlt_abort_task(vha, iocb, sess);
}

void qlt_logo_completion_handler(fc_port_t *fcport, int rc)
{
	if (rc != MBS_COMMAND_COMPLETE) {
		ql_dbg(ql_dbg_tgt_mgt, fcport->vha, 0xf093,
			"%s: se_sess %p / sess %p from"
			" port %8phC loop_id %#04x s_id %02x:%02x:%02x"
			" LOGO failed: %#x\n",
			__func__,
			fcport->se_sess,
			fcport,
			fcport->port_name, fcport->loop_id,
			fcport->d_id.b.domain, fcport->d_id.b.area,
			fcport->d_id.b.al_pa, rc);
	}

	fcport->logout_completed = 1;
}

/*
* ha->hardware_lock supposed to be held on entry (to protect tgt->sess_list)
*
* Schedules sessions with matching port_id/loop_id but different wwn for
* deletion. Returns existing session with matching wwn if present.
* Null otherwise.
*/
struct fc_port *
qlt_find_sess_invalidate_other(scsi_qla_host_t *vha, uint64_t wwn,
    port_id_t port_id, uint16_t loop_id, struct fc_port **conflict_sess)
{
	struct fc_port *sess = NULL, *other_sess;
	uint64_t other_wwn;

	*conflict_sess = NULL;

	list_for_each_entry(other_sess, &vha->vp_fcports, list) {

		other_wwn = wwn_to_u64(other_sess->port_name);

		if (wwn == other_wwn) {
			WARN_ON(sess);
			sess = other_sess;
			continue;
		}

		/* find other sess with nport_id collision */
		if (port_id.b24 == other_sess->d_id.b24) {
			if (loop_id != other_sess->loop_id) {
				ql_dbg(ql_dbg_disc, vha, 0x1000c,
				    "Invalidating sess %p loop_id %d wwn %llx.\n",
				    other_sess, other_sess->loop_id, other_wwn);

				/*
				 * logout_on_delete is set by default, but another
				 * session that has the same s_id/loop_id combo
				 * might have cleared it when requested this session
				 * deletion, so don't touch it
				 */
				qlt_schedule_sess_for_deletion(other_sess);
			} else {
				/*
				 * Another wwn used to have our s_id/loop_id
				 * kill the session, but don't free the loop_id
				 */
				ql_dbg(ql_dbg_disc, vha, 0xf01b,
				    "Invalidating sess %p loop_id %d wwn %llx.\n",
				    other_sess, other_sess->loop_id, other_wwn);

				other_sess->keep_nport_handle = 1;
				if (other_sess->disc_state != DSC_DELETED)
					*conflict_sess = other_sess;
				qlt_schedule_sess_for_deletion(other_sess);
			}
			continue;
		}

		/* find other sess with nport handle collision */
		if ((loop_id == other_sess->loop_id) &&
			(loop_id != FC_NO_LOOP_ID)) {
			ql_dbg(ql_dbg_disc, vha, 0x1000d,
			       "Invalidating sess %p loop_id %d wwn %llx.\n",
			       other_sess, other_sess->loop_id, other_wwn);

			/* Same loop_id but different s_id
			 * Ok to kill and logout */
			qlt_schedule_sess_for_deletion(other_sess);
		}
	}

	return sess;
}

/* Abort any commands for this s_id waiting on qla_tgt_wq workqueue */
static int abort_cmds_for_s_id(struct scsi_qla_host *vha, port_id_t *s_id)
{
	struct qla_tgt_sess_op *op;
	struct qla_tgt_cmd *cmd;
	uint32_t key;
	int count = 0;
	unsigned long flags;

	key = (((u32)s_id->b.domain << 16) |
	       ((u32)s_id->b.area   <<  8) |
	       ((u32)s_id->b.al_pa));

	spin_lock_irqsave(&vha->cmd_list_lock, flags);
	list_for_each_entry(op, &vha->unknown_atio_list, cmd_list) {
		uint32_t op_key = sid_to_key(op->atio.u.isp24.fcp_hdr.s_id);

		if (op_key == key) {
			op->aborted = true;
			count++;
		}
	}

	list_for_each_entry(cmd, &vha->qla_cmd_list, cmd_list) {
		uint32_t cmd_key = sid_to_key(cmd->atio.u.isp24.fcp_hdr.s_id);

		if (cmd_key == key) {
			cmd->aborted = 1;
			count++;
		}
	}
	spin_unlock_irqrestore(&vha->cmd_list_lock, flags);

	return count;
}

static int qlt_handle_login(struct scsi_qla_host *vha,
    struct imm_ntfy_from_isp *iocb)
{
	struct fc_port *sess = NULL, *conflict_sess = NULL;
	uint64_t wwn;
	port_id_t port_id;
	uint16_t loop_id, wd3_lo;
	int res = 0;
	struct qlt_plogi_ack_t *pla;
	unsigned long flags;

	lockdep_assert_held(&vha->hw->hardware_lock);

	wwn = wwn_to_u64(iocb->u.isp24.port_name);

	port_id.b.domain = iocb->u.isp24.port_id[2];
	port_id.b.area   = iocb->u.isp24.port_id[1];
	port_id.b.al_pa  = iocb->u.isp24.port_id[0];
	port_id.b.rsvd_1 = 0;

	loop_id = le16_to_cpu(iocb->u.isp24.nport_handle);

	/* Mark all stale commands sitting in qla_tgt_wq for deletion */
	abort_cmds_for_s_id(vha, &port_id);

	if (wwn) {
		spin_lock_irqsave(&vha->hw->tgt.sess_lock, flags);
		sess = qlt_find_sess_invalidate_other(vha, wwn,
		    port_id, loop_id, &conflict_sess);
		spin_unlock_irqrestore(&vha->hw->tgt.sess_lock, flags);
	} else {
		ql_dbg(ql_dbg_disc, vha, 0xffff,
		    "%s %d Term INOT due to WWN=0 lid=%d, NportID %06X ",
		    __func__, __LINE__, loop_id, port_id.b24);
		qlt_send_term_imm_notif(vha, iocb, 1);
		goto out;
	}

	if (IS_SW_RESV_ADDR(port_id)) {
		res = 1;
		goto out;
	}

	if (vha->hw->flags.edif_enabled &&
	    !(vha->e_dbell.db_flags & EDB_ACTIVE) &&
	    iocb->u.isp24.status_subcode == ELS_PLOGI &&
	    !(le16_to_cpu(iocb->u.isp24.flags) & NOTIFY24XX_FLAGS_FCSP)) {
		ql_dbg(ql_dbg_disc, vha, 0xffff,
			"%s %d Term INOT due to app not available lid=%d, NportID %06X ",
			__func__, __LINE__, loop_id, port_id.b24);
		qlt_send_term_imm_notif(vha, iocb, 1);
		goto out;
	}

	if (vha->hw->flags.edif_enabled) {
		if (DBELL_INACTIVE(vha)) {
			ql_dbg(ql_dbg_disc, vha, 0xffff,
			       "%s %d Term INOT due to app not started lid=%d, NportID %06X ",
			       __func__, __LINE__, loop_id, port_id.b24);
			qlt_send_term_imm_notif(vha, iocb, 1);
			goto out;
		} else if (iocb->u.isp24.status_subcode == ELS_PLOGI &&
			   !(le16_to_cpu(iocb->u.isp24.flags) & NOTIFY24XX_FLAGS_FCSP)) {
			ql_dbg(ql_dbg_disc, vha, 0xffff,
			       "%s %d Term INOT due to unsecure lid=%d, NportID %06X ",
			       __func__, __LINE__, loop_id, port_id.b24);
			qlt_send_term_imm_notif(vha, iocb, 1);
			goto out;
		}
	}

	pla = qlt_plogi_ack_find_add(vha, &port_id, iocb);
	if (!pla) {
		ql_dbg(ql_dbg_disc + ql_dbg_verbose, vha, 0xffff,
		    "%s %d %8phC Term INOT due to mem alloc fail",
		    __func__, __LINE__,
		    iocb->u.isp24.port_name);
		qlt_send_term_imm_notif(vha, iocb, 1);
		goto out;
	}

	if (conflict_sess) {
		conflict_sess->login_gen++;
		qlt_plogi_ack_link(vha, pla, conflict_sess,
		    QLT_PLOGI_LINK_CONFLICT);
	}

	if (!sess) {
		pla->ref_count++;
		ql_dbg(ql_dbg_disc, vha, 0xffff,
		    "%s %d %8phC post new sess\n",
		    __func__, __LINE__, iocb->u.isp24.port_name);
		if (iocb->u.isp24.status_subcode == ELS_PLOGI)
			qla24xx_post_newsess_work(vha, &port_id,
			    iocb->u.isp24.port_name,
			    iocb->u.isp24.u.plogi.node_name,
			    pla, 0);
		else
			qla24xx_post_newsess_work(vha, &port_id,
			    iocb->u.isp24.port_name, NULL,
			    pla, 0);

		goto out;
	}

	if (sess->disc_state == DSC_UPD_FCPORT) {
		u16 sec;

		/*
		 * Remote port registration is still going on from
		 * previous login. Allow it to finish before we
		 * accept the new login.
		 */
		sess->next_disc_state = DSC_DELETE_PEND;
		sec = jiffies_to_msecs(jiffies -
		    sess->jiffies_at_registration) / 1000;
		if (sess->sec_since_registration < sec && sec &&
		    !(sec % 5)) {
			sess->sec_since_registration = sec;
			ql_dbg(ql_dbg_disc, vha, 0xffff,
			    "%s %8phC - Slow Rport registration (%d Sec)\n",
			    __func__, sess->port_name, sec);
		}

		if (!conflict_sess) {
			list_del(&pla->list);
			kmem_cache_free(qla_tgt_plogi_cachep, pla);
		}

		qlt_send_term_imm_notif(vha, iocb, 1);
		goto out;
	}

	qlt_plogi_ack_link(vha, pla, sess, QLT_PLOGI_LINK_SAME_WWN);
	sess->d_id = port_id;
	sess->login_gen++;
	sess->loop_id = loop_id;

	if (iocb->u.isp24.status_subcode == ELS_PLOGI) {
		/* remote port has assigned Port ID */
		if (N2N_TOPO(vha->hw) && fcport_is_bigger(sess))
			vha->d_id = sess->d_id;

		ql_dbg(ql_dbg_disc, vha, 0xffff,
		    "%s %8phC - send port online\n",
		    __func__, sess->port_name);

		qla2x00_post_aen_work(vha, FCH_EVT_PORT_ONLINE,
		    sess->d_id.b24);
	}

	if (iocb->u.isp24.status_subcode == ELS_PRLI) {
		sess->fw_login_state = DSC_LS_PRLI_PEND;
		sess->local = 0;
		sess->loop_id = loop_id;
		sess->d_id = port_id;
		sess->fw_login_state = DSC_LS_PRLI_PEND;
		wd3_lo = le16_to_cpu(iocb->u.isp24.u.prli.wd3_lo);

		if (wd3_lo & BIT_7)
			sess->conf_compl_supported = 1;

		if ((wd3_lo & BIT_4) == 0)
			sess->port_type = FCT_INITIATOR;
		else
			sess->port_type = FCT_TARGET;

	} else
		sess->fw_login_state = DSC_LS_PLOGI_PEND;


	ql_dbg(ql_dbg_disc, vha, 0x20f9,
	    "%s %d %8phC  DS %d\n",
	    __func__, __LINE__, sess->port_name, sess->disc_state);

	switch (sess->disc_state) {
	case DSC_DELETED:
	case DSC_LOGIN_PEND:
		qlt_plogi_ack_unref(vha, pla);
		break;

	default:
		/*
		 * Under normal circumstances we want to release nport handle
		 * during LOGO process to avoid nport handle leaks inside FW.
		 * The exception is when LOGO is done while another PLOGI with
		 * the same nport handle is waiting as might be the case here.
		 * Note: there is always a possibily of a race where session
		 * deletion has already started for other reasons (e.g. ACL
		 * removal) and now PLOGI arrives:
		 * 1. if PLOGI arrived in FW after nport handle has been freed,
		 *    FW must have assigned this PLOGI a new/same handle and we
		 *    can proceed ACK'ing it as usual when session deletion
		 *    completes.
		 * 2. if PLOGI arrived in FW before LOGO with LCF_FREE_NPORT
		 *    bit reached it, the handle has now been released. We'll
		 *    get an error when we ACK this PLOGI. Nothing will be sent
		 *    back to initiator. Initiator should eventually retry
		 *    PLOGI and situation will correct itself.
		 */
		sess->keep_nport_handle = ((sess->loop_id == loop_id) &&
		    (sess->d_id.b24 == port_id.b24));

		ql_dbg(ql_dbg_disc, vha, 0x20f9,
		    "%s %d %8phC post del sess\n",
		    __func__, __LINE__, sess->port_name);


		qlt_schedule_sess_for_deletion(sess);
		break;
	}
out:
	return res;
}

/*
 * ha->hardware_lock supposed to be held on entry. Might drop it, then reaquire
 */
static int qlt_24xx_handle_els(struct scsi_qla_host *vha,
	struct imm_ntfy_from_isp *iocb)
{
	struct qla_tgt *tgt = vha->vha_tgt.qla_tgt;
	struct qla_hw_data *ha = vha->hw;
	struct fc_port *sess = NULL, *conflict_sess = NULL;
	uint64_t wwn;
	port_id_t port_id;
	uint16_t loop_id;
	uint16_t wd3_lo;
	int res = 0;
	unsigned long flags;

	lockdep_assert_held(&ha->hardware_lock);

	wwn = wwn_to_u64(iocb->u.isp24.port_name);

	port_id.b.domain = iocb->u.isp24.port_id[2];
	port_id.b.area   = iocb->u.isp24.port_id[1];
	port_id.b.al_pa  = iocb->u.isp24.port_id[0];
	port_id.b.rsvd_1 = 0;

	loop_id = le16_to_cpu(iocb->u.isp24.nport_handle);

	ql_dbg(ql_dbg_disc, vha, 0xf026,
	    "qla_target(%d): Port ID: %02x:%02x:%02x ELS opcode: 0x%02x lid %d %8phC\n",
	    vha->vp_idx, iocb->u.isp24.port_id[2],
		iocb->u.isp24.port_id[1], iocb->u.isp24.port_id[0],
		   iocb->u.isp24.status_subcode, loop_id,
		iocb->u.isp24.port_name);

	/* res = 1 means ack at the end of thread
	 * res = 0 means ack async/later.
	 */
	switch (iocb->u.isp24.status_subcode) {
	case ELS_PLOGI:
		res = qlt_handle_login(vha, iocb);
		break;

	case ELS_PRLI:
		if (N2N_TOPO(ha)) {
			sess = qla2x00_find_fcport_by_wwpn(vha,
			    iocb->u.isp24.port_name, 1);

			if (vha->hw->flags.edif_enabled && sess &&
			    (!(sess->flags & FCF_FCSP_DEVICE) ||
			     !sess->edif.authok)) {
				ql_dbg(ql_dbg_disc, vha, 0xffff,
				       "%s %d %8phC Term PRLI due to unauthorize PRLI\n",
				       __func__, __LINE__, iocb->u.isp24.port_name);
				qlt_send_term_imm_notif(vha, iocb, 1);
				break;
			}

			if (sess && sess->plogi_link[QLT_PLOGI_LINK_SAME_WWN]) {
				ql_dbg(ql_dbg_disc, vha, 0xffff,
				    "%s %d %8phC Term PRLI due to PLOGI ACK not completed\n",
				    __func__, __LINE__,
				    iocb->u.isp24.port_name);
				qlt_send_term_imm_notif(vha, iocb, 1);
				break;
			}

			res = qlt_handle_login(vha, iocb);
			break;
		}

		if (IS_SW_RESV_ADDR(port_id)) {
			res = 1;
			break;
		}

		wd3_lo = le16_to_cpu(iocb->u.isp24.u.prli.wd3_lo);

		if (wwn) {
			spin_lock_irqsave(&tgt->ha->tgt.sess_lock, flags);
			sess = qlt_find_sess_invalidate_other(vha, wwn, port_id,
				loop_id, &conflict_sess);
			spin_unlock_irqrestore(&tgt->ha->tgt.sess_lock, flags);
		}

		if (conflict_sess) {
			switch (conflict_sess->disc_state) {
			case DSC_DELETED:
			case DSC_DELETE_PEND:
				break;
			default:
				ql_dbg(ql_dbg_tgt_mgt, vha, 0xf09b,
				    "PRLI with conflicting sess %p port %8phC\n",
				    conflict_sess, conflict_sess->port_name);
				conflict_sess->fw_login_state =
				    DSC_LS_PORT_UNAVAIL;
				qlt_send_term_imm_notif(vha, iocb, 1);
				res = 0;
				break;
			}
		}

		if (sess != NULL) {
			bool delete = false;
			int sec;

			if (vha->hw->flags.edif_enabled && sess &&
			    (!(sess->flags & FCF_FCSP_DEVICE) ||
			     !sess->edif.authok)) {
				ql_dbg(ql_dbg_disc, vha, 0xffff,
				       "%s %d %8phC Term PRLI due to unauthorize prli\n",
				       __func__, __LINE__, iocb->u.isp24.port_name);
				qlt_send_term_imm_notif(vha, iocb, 1);
				break;
			}

			spin_lock_irqsave(&tgt->ha->tgt.sess_lock, flags);
			switch (sess->fw_login_state) {
			case DSC_LS_PLOGI_PEND:
			case DSC_LS_PLOGI_COMP:
			case DSC_LS_PRLI_COMP:
				break;
			default:
				delete = true;
				break;
			}

			switch (sess->disc_state) {
			case DSC_UPD_FCPORT:
				spin_unlock_irqrestore(&tgt->ha->tgt.sess_lock,
				    flags);

				sec = jiffies_to_msecs(jiffies -
				    sess->jiffies_at_registration)/1000;
				if (sess->sec_since_registration < sec && sec &&
				    !(sec % 5)) {
					sess->sec_since_registration = sec;
					ql_dbg(ql_dbg_disc, sess->vha, 0xffff,
					    "%s %8phC : Slow Rport registration(%d Sec)\n",
					    __func__, sess->port_name, sec);
				}
				qlt_send_term_imm_notif(vha, iocb, 1);
				return 0;

			case DSC_LOGIN_PEND:
			case DSC_GPDB:
			case DSC_LOGIN_COMPLETE:
			case DSC_ADISC:
				delete = false;
				break;
			default:
				break;
			}

			if (delete) {
				spin_unlock_irqrestore(&tgt->ha->tgt.sess_lock,
				    flags);
				/*
				 * Impatient initiator sent PRLI before last
				 * PLOGI could finish. Will force him to re-try,
				 * while last one finishes.
				 */
				ql_log(ql_log_warn, sess->vha, 0xf095,
				    "sess %p PRLI received, before plogi ack.\n",
				    sess);
				qlt_send_term_imm_notif(vha, iocb, 1);
				res = 0;
				break;
			}

			/*
			 * This shouldn't happen under normal circumstances,
			 * since we have deleted the old session during PLOGI
			 */
			ql_dbg(ql_dbg_tgt_mgt, vha, 0xf096,
			    "PRLI (loop_id %#04x) for existing sess %p (loop_id %#04x)\n",
			    sess->loop_id, sess, iocb->u.isp24.nport_handle);

			sess->local = 0;
			sess->loop_id = loop_id;
			sess->d_id = port_id;
			sess->fw_login_state = DSC_LS_PRLI_PEND;

			if (wd3_lo & BIT_7)
				sess->conf_compl_supported = 1;

			if ((wd3_lo & BIT_4) == 0)
				sess->port_type = FCT_INITIATOR;
			else
				sess->port_type = FCT_TARGET;

			spin_unlock_irqrestore(&tgt->ha->tgt.sess_lock, flags);
		}
		res = 1; /* send notify ack */

		/* Make session global (not used in fabric mode) */
		if (ha->current_topology != ISP_CFG_F) {
			if (sess) {
				ql_dbg(ql_dbg_disc, vha, 0x20fa,
				    "%s %d %8phC post nack\n",
				    __func__, __LINE__, sess->port_name);
				qla24xx_post_nack_work(vha, sess, iocb,
					SRB_NACK_PRLI);
				res = 0;
			} else {
				set_bit(LOOP_RESYNC_NEEDED, &vha->dpc_flags);
				set_bit(LOCAL_LOOP_UPDATE, &vha->dpc_flags);
				qla2xxx_wake_dpc(vha);
			}
		} else {
			if (sess) {
				ql_dbg(ql_dbg_disc, vha, 0x20fb,
				    "%s %d %8phC post nack\n",
				    __func__, __LINE__, sess->port_name);
				qla24xx_post_nack_work(vha, sess, iocb,
					SRB_NACK_PRLI);
				res = 0;
			}
		}
		break;

	case ELS_TPRLO:
		if (le16_to_cpu(iocb->u.isp24.flags) &
			NOTIFY24XX_FLAGS_GLOBAL_TPRLO) {
			loop_id = 0xFFFF;
			qlt_reset(vha, iocb, QLA_TGT_NEXUS_LOSS);
			res = 1;
			break;
		}
		fallthrough;
	case ELS_LOGO:
	case ELS_PRLO:
		spin_lock_irqsave(&ha->tgt.sess_lock, flags);
		sess = qla2x00_find_fcport_by_loopid(vha, loop_id);
		spin_unlock_irqrestore(&ha->tgt.sess_lock, flags);

		if (sess) {
			sess->login_gen++;
			sess->fw_login_state = DSC_LS_LOGO_PEND;
			sess->logo_ack_needed = 1;
			memcpy(sess->iocb, iocb, IOCB_SIZE);
		}

		res = qlt_reset(vha, iocb, QLA_TGT_NEXUS_LOSS_SESS);

		ql_dbg(ql_dbg_disc, vha, 0x20fc,
		    "%s: logo %llx res %d sess %p ",
		    __func__, wwn, res, sess);
		if (res == 0) {
			/*
			 * cmd went upper layer, look for qlt_xmit_tm_rsp()
			 * for LOGO_ACK & sess delete
			 */
			BUG_ON(!sess);
			res = 0;
		} else {
			/* cmd did not go to upper layer. */
			if (sess) {
				qlt_schedule_sess_for_deletion(sess);
				res = 0;
			}
			/* else logo will be ack */
		}
		break;
	case ELS_PDISC:
	case ELS_ADISC:
	{
		struct qla_tgt *tgt = vha->vha_tgt.qla_tgt;

		if (tgt->link_reinit_iocb_pending) {
			qlt_send_notify_ack(ha->base_qpair,
			    &tgt->link_reinit_iocb, 0, 0, 0, 0, 0, 0);
			tgt->link_reinit_iocb_pending = 0;
		}

		sess = qla2x00_find_fcport_by_wwpn(vha,
		    iocb->u.isp24.port_name, 1);
		if (sess) {
			ql_dbg(ql_dbg_disc, vha, 0x20fd,
				"sess %p lid %d|%d DS %d LS %d\n",
				sess, sess->loop_id, loop_id,
				sess->disc_state, sess->fw_login_state);
		}

		res = 1; /* send notify ack */
		break;
	}

	case ELS_FLOGI:	/* should never happen */
	default:
		ql_dbg(ql_dbg_tgt_mgt, vha, 0xf061,
		    "qla_target(%d): Unsupported ELS command %x "
		    "received\n", vha->vp_idx, iocb->u.isp24.status_subcode);
		res = qlt_reset(vha, iocb, QLA_TGT_NEXUS_LOSS_SESS);
		break;
	}

	ql_dbg(ql_dbg_disc, vha, 0xf026,
	    "qla_target(%d): Exit ELS opcode: 0x%02x res %d\n",
	    vha->vp_idx, iocb->u.isp24.status_subcode, res);

	return res;
}

/*
 * ha->hardware_lock supposed to be held on entry.
 * Might drop it, then reacquire.
 */
static void qlt_handle_imm_notify(struct scsi_qla_host *vha,
	struct imm_ntfy_from_isp *iocb)
{
	struct qla_hw_data *ha = vha->hw;
	uint32_t add_flags = 0;
	int send_notify_ack = 1;
	uint16_t status;

	lockdep_assert_held(&ha->hardware_lock);

	status = le16_to_cpu(iocb->u.isp2x.status);
	switch (status) {
	case IMM_NTFY_LIP_RESET:
	{
		ql_dbg(ql_dbg_tgt_mgt, vha, 0xf032,
		    "qla_target(%d): LIP reset (loop %#x), subcode %x\n",
		    vha->vp_idx, le16_to_cpu(iocb->u.isp24.nport_handle),
		    iocb->u.isp24.status_subcode);

		if (qlt_reset(vha, iocb, QLA_TGT_ABORT_ALL) == 0)
			send_notify_ack = 0;
		break;
	}

	case IMM_NTFY_LIP_LINK_REINIT:
	{
		struct qla_tgt *tgt = vha->vha_tgt.qla_tgt;

		ql_dbg(ql_dbg_tgt_mgt, vha, 0xf033,
		    "qla_target(%d): LINK REINIT (loop %#x, "
		    "subcode %x)\n", vha->vp_idx,
		    le16_to_cpu(iocb->u.isp24.nport_handle),
		    iocb->u.isp24.status_subcode);
		if (tgt->link_reinit_iocb_pending) {
			qlt_send_notify_ack(ha->base_qpair,
			    &tgt->link_reinit_iocb, 0, 0, 0, 0, 0, 0);
		}
		memcpy(&tgt->link_reinit_iocb, iocb, sizeof(*iocb));
		tgt->link_reinit_iocb_pending = 1;
		/*
		 * QLogic requires to wait after LINK REINIT for possible
		 * PDISC or ADISC ELS commands
		 */
		send_notify_ack = 0;
		break;
	}

	case IMM_NTFY_PORT_LOGOUT:
		ql_dbg(ql_dbg_tgt_mgt, vha, 0xf034,
		    "qla_target(%d): Port logout (loop "
		    "%#x, subcode %x)\n", vha->vp_idx,
		    le16_to_cpu(iocb->u.isp24.nport_handle),
		    iocb->u.isp24.status_subcode);

		if (qlt_reset(vha, iocb, QLA_TGT_NEXUS_LOSS_SESS) == 0)
			send_notify_ack = 0;
		/* The sessions will be cleared in the callback, if needed */
		break;

	case IMM_NTFY_GLBL_TPRLO:
		ql_dbg(ql_dbg_tgt_mgt, vha, 0xf035,
		    "qla_target(%d): Global TPRLO (%x)\n", vha->vp_idx, status);
		if (qlt_reset(vha, iocb, QLA_TGT_NEXUS_LOSS) == 0)
			send_notify_ack = 0;
		/* The sessions will be cleared in the callback, if needed */
		break;

	case IMM_NTFY_PORT_CONFIG:
		ql_dbg(ql_dbg_tgt_mgt, vha, 0xf036,
		    "qla_target(%d): Port config changed (%x)\n", vha->vp_idx,
		    status);
		if (qlt_reset(vha, iocb, QLA_TGT_ABORT_ALL) == 0)
			send_notify_ack = 0;
		/* The sessions will be cleared in the callback, if needed */
		break;

	case IMM_NTFY_GLBL_LOGO:
		ql_dbg(ql_dbg_tgt_mgt, vha, 0xf06a,
		    "qla_target(%d): Link failure detected\n",
		    vha->vp_idx);
		/* I_T nexus loss */
		if (qlt_reset(vha, iocb, QLA_TGT_NEXUS_LOSS) == 0)
			send_notify_ack = 0;
		break;

	case IMM_NTFY_IOCB_OVERFLOW:
		ql_dbg(ql_dbg_tgt_mgt, vha, 0xf06b,
		    "qla_target(%d): Cannot provide requested "
		    "capability (IOCB overflowed the immediate notify "
		    "resource count)\n", vha->vp_idx);
		break;

	case IMM_NTFY_ABORT_TASK:
		ql_dbg(ql_dbg_tgt_mgt, vha, 0xf037,
		    "qla_target(%d): Abort Task (S %08x I %#x -> "
		    "L %#x)\n", vha->vp_idx,
		    le16_to_cpu(iocb->u.isp2x.seq_id),
		    GET_TARGET_ID(ha, (struct atio_from_isp *)iocb),
		    le16_to_cpu(iocb->u.isp2x.lun));
		if (qlt_abort_task(vha, iocb) == 0)
			send_notify_ack = 0;
		break;

	case IMM_NTFY_RESOURCE:
		ql_dbg(ql_dbg_tgt_mgt, vha, 0xf06c,
		    "qla_target(%d): Out of resources, host %ld\n",
		    vha->vp_idx, vha->host_no);
		break;

	case IMM_NTFY_MSG_RX:
		ql_dbg(ql_dbg_tgt_mgt, vha, 0xf038,
		    "qla_target(%d): Immediate notify task %x\n",
		    vha->vp_idx, iocb->u.isp2x.task_flags);
		break;

	case IMM_NTFY_ELS:
		if (qlt_24xx_handle_els(vha, iocb) == 0)
			send_notify_ack = 0;
		break;
	default:
		ql_dbg(ql_dbg_tgt_mgt, vha, 0xf06d,
		    "qla_target(%d): Received unknown immediate "
		    "notify status %x\n", vha->vp_idx, status);
		break;
	}

	if (send_notify_ack)
		qlt_send_notify_ack(ha->base_qpair, iocb, add_flags, 0, 0, 0,
		    0, 0);
}

/*
 * ha->hardware_lock supposed to be held on entry. Might drop it, then reaquire
 * This function sends busy to ISP 2xxx or 24xx.
 */
static int __qlt_send_busy(struct qla_qpair *qpair,
	struct atio_from_isp *atio, uint16_t status)
{
	struct scsi_qla_host *vha = qpair->vha;
	struct ctio7_to_24xx *ctio24;
	struct qla_hw_data *ha = vha->hw;
	request_t *pkt;
	struct fc_port *sess = NULL;
	unsigned long flags;
	u16 temp;
	port_id_t id;

	id = be_to_port_id(atio->u.isp24.fcp_hdr.s_id);

	spin_lock_irqsave(&ha->tgt.sess_lock, flags);
	sess = qla2x00_find_fcport_by_nportid(vha, &id, 1);
	spin_unlock_irqrestore(&ha->tgt.sess_lock, flags);
	if (!sess) {
		qlt_send_term_exchange(qpair, NULL, atio, 1, 0);
		return 0;
	}
	/* Sending marker isn't necessary, since we called from ISR */

	pkt = (request_t *)__qla2x00_alloc_iocbs(qpair, NULL);
	if (!pkt) {
		ql_dbg(ql_dbg_io, vha, 0x3063,
		    "qla_target(%d): %s failed: unable to allocate "
		    "request packet", vha->vp_idx, __func__);
		return -ENOMEM;
	}

	qpair->tgt_counters.num_q_full_sent++;
	pkt->entry_count = 1;
	pkt->handle = QLA_TGT_SKIP_HANDLE | CTIO_COMPLETION_HANDLE_MARK;

	ctio24 = (struct ctio7_to_24xx *)pkt;
	ctio24->entry_type = CTIO_TYPE7;
	ctio24->nport_handle = cpu_to_le16(sess->loop_id);
	ctio24->timeout = cpu_to_le16(QLA_TGT_TIMEOUT);
	ctio24->vp_index = vha->vp_idx;
	ctio24->initiator_id = be_id_to_le(atio->u.isp24.fcp_hdr.s_id);
	ctio24->exchange_addr = atio->u.isp24.exchange_addr;
	temp = (atio->u.isp24.attr << 9) |
		CTIO7_FLAGS_STATUS_MODE_1 | CTIO7_FLAGS_SEND_STATUS |
		CTIO7_FLAGS_DONT_RET_CTIO;
	ctio24->u.status1.flags = cpu_to_le16(temp);
	/*
	 * CTIO from fw w/o se_cmd doesn't provide enough info to retry it,
	 * if the explicit conformation is used.
	 */
	ctio24->u.status1.ox_id =
		cpu_to_le16(be16_to_cpu(atio->u.isp24.fcp_hdr.ox_id));
	ctio24->u.status1.scsi_status = cpu_to_le16(status);

	ctio24->u.status1.residual = cpu_to_le32(get_datalen_for_atio(atio));

	if (ctio24->u.status1.residual != 0)
		ctio24->u.status1.scsi_status |= cpu_to_le16(SS_RESIDUAL_UNDER);

	/* Memory Barrier */
	wmb();
	if (qpair->reqq_start_iocbs)
		qpair->reqq_start_iocbs(qpair);
	else
		qla2x00_start_iocbs(vha, qpair->req);
	return 0;
}

/*
 * This routine is used to allocate a command for either a QFull condition
 * (ie reply SAM_STAT_BUSY) or to terminate an exchange that did not go
 * out previously.
 */
static void
qlt_alloc_qfull_cmd(struct scsi_qla_host *vha,
	struct atio_from_isp *atio, uint16_t status, int qfull)
{
	struct qla_tgt *tgt = vha->vha_tgt.qla_tgt;
	struct qla_hw_data *ha = vha->hw;
	struct fc_port *sess;
	struct qla_tgt_cmd *cmd;
	unsigned long flags;

	if (unlikely(tgt->tgt_stop)) {
		ql_dbg(ql_dbg_io, vha, 0x300a,
			"New command while device %p is shutting down\n", tgt);
		return;
	}

	if ((vha->hw->tgt.num_qfull_cmds_alloc + 1) > MAX_QFULL_CMDS_ALLOC) {
		vha->hw->tgt.num_qfull_cmds_dropped++;
		if (vha->hw->tgt.num_qfull_cmds_dropped >
			vha->qla_stats.stat_max_qfull_cmds_dropped)
			vha->qla_stats.stat_max_qfull_cmds_dropped =
				vha->hw->tgt.num_qfull_cmds_dropped;

		ql_dbg(ql_dbg_io, vha, 0x3068,
			"qla_target(%d): %s: QFull CMD dropped[%d]\n",
			vha->vp_idx, __func__,
			vha->hw->tgt.num_qfull_cmds_dropped);

		qlt_chk_exch_leak_thresh_hold(vha);
		return;
	}

	sess = ha->tgt.tgt_ops->find_sess_by_s_id
		(vha, atio->u.isp24.fcp_hdr.s_id);
	if (!sess)
		return;

	cmd = ha->tgt.tgt_ops->get_cmd(sess);
	if (!cmd) {
		ql_dbg(ql_dbg_io, vha, 0x3009,
			"qla_target(%d): %s: Allocation of cmd failed\n",
			vha->vp_idx, __func__);

		vha->hw->tgt.num_qfull_cmds_dropped++;
		if (vha->hw->tgt.num_qfull_cmds_dropped >
			vha->qla_stats.stat_max_qfull_cmds_dropped)
			vha->qla_stats.stat_max_qfull_cmds_dropped =
				vha->hw->tgt.num_qfull_cmds_dropped;

		qlt_chk_exch_leak_thresh_hold(vha);
		return;
	}

	qlt_incr_num_pend_cmds(vha);
	INIT_LIST_HEAD(&cmd->cmd_list);
	memcpy(&cmd->atio, atio, sizeof(*atio));

	cmd->tgt = vha->vha_tgt.qla_tgt;
	cmd->vha = vha;
	cmd->reset_count = ha->base_qpair->chip_reset;
	cmd->q_full = 1;
	cmd->qpair = ha->base_qpair;

	if (qfull) {
		cmd->q_full = 1;
		/* NOTE: borrowing the state field to carry the status */
		cmd->state = status;
	} else
		cmd->term_exchg = 1;

	spin_lock_irqsave(&vha->hw->tgt.q_full_lock, flags);
	list_add_tail(&cmd->cmd_list, &vha->hw->tgt.q_full_list);

	vha->hw->tgt.num_qfull_cmds_alloc++;
	if (vha->hw->tgt.num_qfull_cmds_alloc >
		vha->qla_stats.stat_max_qfull_cmds_alloc)
		vha->qla_stats.stat_max_qfull_cmds_alloc =
			vha->hw->tgt.num_qfull_cmds_alloc;
	spin_unlock_irqrestore(&vha->hw->tgt.q_full_lock, flags);
}

int
qlt_free_qfull_cmds(struct qla_qpair *qpair)
{
	struct scsi_qla_host *vha = qpair->vha;
	struct qla_hw_data *ha = vha->hw;
	unsigned long flags;
	struct qla_tgt_cmd *cmd, *tcmd;
	struct list_head free_list, q_full_list;
	int rc = 0;

	if (list_empty(&ha->tgt.q_full_list))
		return 0;

	INIT_LIST_HEAD(&free_list);
	INIT_LIST_HEAD(&q_full_list);

	spin_lock_irqsave(&vha->hw->tgt.q_full_lock, flags);
	if (list_empty(&ha->tgt.q_full_list)) {
		spin_unlock_irqrestore(&vha->hw->tgt.q_full_lock, flags);
		return 0;
	}

	list_splice_init(&vha->hw->tgt.q_full_list, &q_full_list);
	spin_unlock_irqrestore(&vha->hw->tgt.q_full_lock, flags);

	spin_lock_irqsave(qpair->qp_lock_ptr, flags);
	list_for_each_entry_safe(cmd, tcmd, &q_full_list, cmd_list) {
		if (cmd->q_full)
			/* cmd->state is a borrowed field to hold status */
			rc = __qlt_send_busy(qpair, &cmd->atio, cmd->state);
		else if (cmd->term_exchg)
			rc = __qlt_send_term_exchange(qpair, NULL, &cmd->atio);

		if (rc == -ENOMEM)
			break;

		if (cmd->q_full)
			ql_dbg(ql_dbg_io, vha, 0x3006,
			    "%s: busy sent for ox_id[%04x]\n", __func__,
			    be16_to_cpu(cmd->atio.u.isp24.fcp_hdr.ox_id));
		else if (cmd->term_exchg)
			ql_dbg(ql_dbg_io, vha, 0x3007,
			    "%s: Term exchg sent for ox_id[%04x]\n", __func__,
			    be16_to_cpu(cmd->atio.u.isp24.fcp_hdr.ox_id));
		else
			ql_dbg(ql_dbg_io, vha, 0x3008,
			    "%s: Unexpected cmd in QFull list %p\n", __func__,
			    cmd);

		list_move_tail(&cmd->cmd_list, &free_list);

		/* piggy back on hardware_lock for protection */
		vha->hw->tgt.num_qfull_cmds_alloc--;
	}
	spin_unlock_irqrestore(qpair->qp_lock_ptr, flags);

	cmd = NULL;

	list_for_each_entry_safe(cmd, tcmd, &free_list, cmd_list) {
		list_del(&cmd->cmd_list);
		/* This cmd was never sent to TCM.  There is no need
		 * to schedule free or call free_cmd
		 */
		qlt_free_cmd(cmd);
	}

	if (!list_empty(&q_full_list)) {
		spin_lock_irqsave(&vha->hw->tgt.q_full_lock, flags);
		list_splice(&q_full_list, &vha->hw->tgt.q_full_list);
		spin_unlock_irqrestore(&vha->hw->tgt.q_full_lock, flags);
	}

	return rc;
}

static void
qlt_send_busy(struct qla_qpair *qpair, struct atio_from_isp *atio,
    uint16_t status)
{
	int rc = 0;
	struct scsi_qla_host *vha = qpair->vha;

	rc = __qlt_send_busy(qpair, atio, status);
	if (rc == -ENOMEM)
		qlt_alloc_qfull_cmd(vha, atio, status, 1);
}

static int
qlt_chk_qfull_thresh_hold(struct scsi_qla_host *vha, struct qla_qpair *qpair,
	struct atio_from_isp *atio, uint8_t ha_locked)
{
	struct qla_hw_data *ha = vha->hw;
	unsigned long flags;

	if (ha->tgt.num_pend_cmds < Q_FULL_THRESH_HOLD(ha))
		return 0;

	if (!ha_locked)
		spin_lock_irqsave(&ha->hardware_lock, flags);
	qlt_send_busy(qpair, atio, qla_sam_status);
	if (!ha_locked)
		spin_unlock_irqrestore(&ha->hardware_lock, flags);

	return 1;
}

/* ha->hardware_lock supposed to be held on entry */
/* called via callback from qla2xxx */
static void qlt_24xx_atio_pkt(struct scsi_qla_host *vha,
	struct atio_from_isp *atio, uint8_t ha_locked)
{
	struct qla_hw_data *ha = vha->hw;
	struct qla_tgt *tgt = vha->vha_tgt.qla_tgt;
	int rc;
	unsigned long flags = 0;

	if (unlikely(tgt == NULL)) {
		ql_dbg(ql_dbg_tgt, vha, 0x3064,
		    "ATIO pkt, but no tgt (ha %p)", ha);
		return;
	}
	/*
	 * In tgt_stop mode we also should allow all requests to pass.
	 * Otherwise, some commands can stuck.
	 */

	tgt->atio_irq_cmd_count++;

	switch (atio->u.raw.entry_type) {
	case ATIO_TYPE7:
		if (unlikely(atio->u.isp24.exchange_addr ==
			     cpu_to_le32(ATIO_EXCHANGE_ADDRESS_UNKNOWN))) {
			ql_dbg(ql_dbg_io, vha, 0x3065,
			    "qla_target(%d): ATIO_TYPE7 "
			    "received with UNKNOWN exchange address, "
			    "sending QUEUE_FULL\n", vha->vp_idx);
			if (!ha_locked)
				spin_lock_irqsave(&ha->hardware_lock, flags);
			qlt_send_busy(ha->base_qpair, atio, qla_sam_status);
			if (!ha_locked)
				spin_unlock_irqrestore(&ha->hardware_lock,
				    flags);
			break;
		}

		if (likely(atio->u.isp24.fcp_cmnd.task_mgmt_flags == 0)) {
			rc = qlt_chk_qfull_thresh_hold(vha, ha->base_qpair,
			    atio, ha_locked);
			if (rc != 0) {
				tgt->atio_irq_cmd_count--;
				return;
			}
			rc = qlt_handle_cmd_for_atio(vha, atio);
		} else {
			rc = qlt_handle_task_mgmt(vha, atio);
		}
		if (unlikely(rc != 0)) {
			if (!ha_locked)
				spin_lock_irqsave(&ha->hardware_lock, flags);
			switch (rc) {
			case -ENODEV:
				ql_dbg(ql_dbg_tgt, vha, 0xe05f,
				    "qla_target: Unable to send command to target\n");
				break;
			case -EBADF:
				ql_dbg(ql_dbg_tgt, vha, 0xe05f,
				    "qla_target: Unable to send command to target, sending TERM EXCHANGE for rsp\n");
				qlt_send_term_exchange(ha->base_qpair, NULL,
				    atio, 1, 0);
				break;
			case -EBUSY:
				ql_dbg(ql_dbg_tgt, vha, 0xe060,
				    "qla_target(%d): Unable to send command to target, sending BUSY status\n",
				    vha->vp_idx);
				qlt_send_busy(ha->base_qpair, atio,
				    tc_sam_status);
				break;
			default:
				ql_dbg(ql_dbg_tgt, vha, 0xe060,
				    "qla_target(%d): Unable to send command to target, sending BUSY status\n",
				    vha->vp_idx);
				qlt_send_busy(ha->base_qpair, atio,
				    qla_sam_status);
				break;
			}
			if (!ha_locked)
				spin_unlock_irqrestore(&ha->hardware_lock,
				    flags);
		}
		break;

	case IMMED_NOTIFY_TYPE:
	{
		if (unlikely(atio->u.isp2x.entry_status != 0)) {
			ql_dbg(ql_dbg_tgt, vha, 0xe05b,
			    "qla_target(%d): Received ATIO packet %x "
			    "with error status %x\n", vha->vp_idx,
			    atio->u.raw.entry_type,
			    atio->u.isp2x.entry_status);
			break;
		}
		ql_dbg(ql_dbg_tgt, vha, 0xe02e, "%s", "IMMED_NOTIFY ATIO");

		if (!ha_locked)
			spin_lock_irqsave(&ha->hardware_lock, flags);
		qlt_handle_imm_notify(vha, (struct imm_ntfy_from_isp *)atio);
		if (!ha_locked)
			spin_unlock_irqrestore(&ha->hardware_lock, flags);
		break;
	}

	default:
		ql_dbg(ql_dbg_tgt, vha, 0xe05c,
		    "qla_target(%d): Received unknown ATIO atio "
		    "type %x\n", vha->vp_idx, atio->u.raw.entry_type);
		break;
	}

	tgt->atio_irq_cmd_count--;
}

/*
 * qpair lock is assume to be held
 * rc = 0 : send terminate & abts respond
 * rc != 0: do not send term & abts respond
 */
static int qlt_chk_unresolv_exchg(struct scsi_qla_host *vha,
    struct qla_qpair *qpair, struct abts_resp_from_24xx_fw *entry)
{
	struct qla_hw_data *ha = vha->hw;
	int rc = 0;

	/*
	 * Detect unresolved exchange. If the same ABTS is unable
	 * to terminate an existing command and the same ABTS loops
	 * between FW & Driver, then force FW dump. Under 1 jiff,
	 * we should see multiple loops.
	 */
	if (qpair->retry_term_exchg_addr == entry->exchange_addr_to_abort &&
	    qpair->retry_term_jiff == jiffies) {
		/* found existing exchange */
		qpair->retry_term_cnt++;
		if (qpair->retry_term_cnt >= 5) {
			rc = -EIO;
			qpair->retry_term_cnt = 0;
			ql_log(ql_log_warn, vha, 0xffff,
			    "Unable to send ABTS Respond. Dumping firmware.\n");
			ql_dump_buffer(ql_dbg_tgt_mgt + ql_dbg_buffer,
			    vha, 0xffff, (uint8_t *)entry, sizeof(*entry));

			if (qpair == ha->base_qpair)
				ha->isp_ops->fw_dump(vha);
			else
				qla2xxx_dump_fw(vha);

			set_bit(ISP_ABORT_NEEDED, &vha->dpc_flags);
			qla2xxx_wake_dpc(vha);
		}
	} else if (qpair->retry_term_jiff != jiffies) {
		qpair->retry_term_exchg_addr = entry->exchange_addr_to_abort;
		qpair->retry_term_cnt = 0;
		qpair->retry_term_jiff = jiffies;
	}

	return rc;
}


static void qlt_handle_abts_completion(struct scsi_qla_host *vha,
	struct rsp_que *rsp, response_t *pkt)
{
	struct abts_resp_from_24xx_fw *entry =
		(struct abts_resp_from_24xx_fw *)pkt;
	u32 h = pkt->handle & ~QLA_TGT_HANDLE_MASK;
	struct qla_tgt_mgmt_cmd *mcmd;
	struct qla_hw_data *ha = vha->hw;

	mcmd = qlt_ctio_to_cmd(vha, rsp, pkt->handle, pkt);
	if (mcmd == NULL && h != QLA_TGT_SKIP_HANDLE) {
		ql_dbg(ql_dbg_async, vha, 0xe064,
		    "qla_target(%d): ABTS Comp without mcmd\n",
		    vha->vp_idx);
		return;
	}

	if (mcmd)
		vha  = mcmd->vha;
	vha->vha_tgt.qla_tgt->abts_resp_expected--;

	ql_dbg(ql_dbg_tgt, vha, 0xe038,
	    "ABTS_RESP_24XX: compl_status %x\n",
	    entry->compl_status);

	if (le16_to_cpu(entry->compl_status) != ABTS_RESP_COMPL_SUCCESS) {
		if (le32_to_cpu(entry->error_subcode1) == 0x1E &&
		    le32_to_cpu(entry->error_subcode2) == 0) {
			if (qlt_chk_unresolv_exchg(vha, rsp->qpair, entry)) {
				ha->tgt.tgt_ops->free_mcmd(mcmd);
				return;
			}
			qlt_24xx_retry_term_exchange(vha, rsp->qpair,
			    pkt, mcmd);
		} else {
			ql_dbg(ql_dbg_tgt, vha, 0xe063,
			    "qla_target(%d): ABTS_RESP_24XX failed %x (subcode %x:%x)",
			    vha->vp_idx, entry->compl_status,
			    entry->error_subcode1,
			    entry->error_subcode2);
			ha->tgt.tgt_ops->free_mcmd(mcmd);
		}
	} else if (mcmd) {
		ha->tgt.tgt_ops->free_mcmd(mcmd);
	}
}

/* ha->hardware_lock supposed to be held on entry */
/* called via callback from qla2xxx */
static void qlt_response_pkt(struct scsi_qla_host *vha,
	struct rsp_que *rsp, response_t *pkt)
{
	struct qla_tgt *tgt = vha->vha_tgt.qla_tgt;

	if (unlikely(tgt == NULL)) {
		ql_dbg(ql_dbg_tgt, vha, 0xe05d,
		    "qla_target(%d): Response pkt %x received, but no tgt (ha %p)\n",
		    vha->vp_idx, pkt->entry_type, vha->hw);
		return;
	}

	/*
	 * In tgt_stop mode we also should allow all requests to pass.
	 * Otherwise, some commands can stuck.
	 */

	switch (pkt->entry_type) {
	case CTIO_CRC2:
	case CTIO_TYPE7:
	{
		struct ctio7_from_24xx *entry = (struct ctio7_from_24xx *)pkt;

		qlt_do_ctio_completion(vha, rsp, entry->handle,
		    le16_to_cpu(entry->status)|(pkt->entry_status << 16),
		    entry);
		break;
	}

	case ACCEPT_TGT_IO_TYPE:
	{
		struct atio_from_isp *atio = (struct atio_from_isp *)pkt;
		int rc;

		if (atio->u.isp2x.status !=
		    cpu_to_le16(ATIO_CDB_VALID)) {
			ql_dbg(ql_dbg_tgt, vha, 0xe05e,
			    "qla_target(%d): ATIO with error "
			    "status %x received\n", vha->vp_idx,
			    le16_to_cpu(atio->u.isp2x.status));
			break;
		}

		rc = qlt_chk_qfull_thresh_hold(vha, rsp->qpair, atio, 1);
		if (rc != 0)
			return;

		rc = qlt_handle_cmd_for_atio(vha, atio);
		if (unlikely(rc != 0)) {
			switch (rc) {
			case -ENODEV:
				ql_dbg(ql_dbg_tgt, vha, 0xe05f,
				    "qla_target: Unable to send command to target\n");
				break;
			case -EBADF:
				ql_dbg(ql_dbg_tgt, vha, 0xe05f,
				    "qla_target: Unable to send command to target, sending TERM EXCHANGE for rsp\n");
				qlt_send_term_exchange(rsp->qpair, NULL,
				    atio, 1, 0);
				break;
			case -EBUSY:
				ql_dbg(ql_dbg_tgt, vha, 0xe060,
				    "qla_target(%d): Unable to send command to target, sending BUSY status\n",
				    vha->vp_idx);
				qlt_send_busy(rsp->qpair, atio,
				    tc_sam_status);
				break;
			default:
				ql_dbg(ql_dbg_tgt, vha, 0xe060,
				    "qla_target(%d): Unable to send command to target, sending BUSY status\n",
				    vha->vp_idx);
				qlt_send_busy(rsp->qpair, atio,
				    qla_sam_status);
				break;
			}
		}
	}
	break;

	case CONTINUE_TGT_IO_TYPE:
	{
		struct ctio_to_2xxx *entry = (struct ctio_to_2xxx *)pkt;

		qlt_do_ctio_completion(vha, rsp, entry->handle,
		    le16_to_cpu(entry->status)|(pkt->entry_status << 16),
		    entry);
		break;
	}

	case CTIO_A64_TYPE:
	{
		struct ctio_to_2xxx *entry = (struct ctio_to_2xxx *)pkt;

		qlt_do_ctio_completion(vha, rsp, entry->handle,
		    le16_to_cpu(entry->status)|(pkt->entry_status << 16),
		    entry);
		break;
	}

	case IMMED_NOTIFY_TYPE:
		ql_dbg(ql_dbg_tgt, vha, 0xe035, "%s", "IMMED_NOTIFY\n");
		qlt_handle_imm_notify(vha, (struct imm_ntfy_from_isp *)pkt);
		break;

	case NOTIFY_ACK_TYPE:
		if (tgt->notify_ack_expected > 0) {
			struct nack_to_isp *entry = (struct nack_to_isp *)pkt;

			ql_dbg(ql_dbg_tgt, vha, 0xe036,
			    "NOTIFY_ACK seq %08x status %x\n",
			    le16_to_cpu(entry->u.isp2x.seq_id),
			    le16_to_cpu(entry->u.isp2x.status));
			tgt->notify_ack_expected--;
			if (entry->u.isp2x.status !=
			    cpu_to_le16(NOTIFY_ACK_SUCCESS)) {
				ql_dbg(ql_dbg_tgt, vha, 0xe061,
				    "qla_target(%d): NOTIFY_ACK "
				    "failed %x\n", vha->vp_idx,
				    le16_to_cpu(entry->u.isp2x.status));
			}
		} else {
			ql_dbg(ql_dbg_tgt, vha, 0xe062,
			    "qla_target(%d): Unexpected NOTIFY_ACK received\n",
			    vha->vp_idx);
		}
		break;

	case ABTS_RECV_24XX:
		ql_dbg(ql_dbg_tgt, vha, 0xe037,
		    "ABTS_RECV_24XX: instance %d\n", vha->vp_idx);
		qlt_24xx_handle_abts(vha, (struct abts_recv_from_24xx *)pkt);
		break;

	case ABTS_RESP_24XX:
		if (tgt->abts_resp_expected > 0) {
			qlt_handle_abts_completion(vha, rsp, pkt);
		} else {
			ql_dbg(ql_dbg_tgt, vha, 0xe064,
			    "qla_target(%d): Unexpected ABTS_RESP_24XX "
			    "received\n", vha->vp_idx);
		}
		break;

	default:
		ql_dbg(ql_dbg_tgt, vha, 0xe065,
		    "qla_target(%d): Received unknown response pkt "
		    "type %x\n", vha->vp_idx, pkt->entry_type);
		break;
	}

}

/*
 * ha->hardware_lock supposed to be held on entry. Might drop it, then reaquire
 */
void qlt_async_event(uint16_t code, struct scsi_qla_host *vha,
	uint16_t *mailbox)
{
	struct qla_hw_data *ha = vha->hw;
	struct qla_tgt *tgt = vha->vha_tgt.qla_tgt;
	int login_code;

	if (!tgt || tgt->tgt_stop || tgt->tgt_stopped)
		return;

	if (((code == MBA_POINT_TO_POINT) || (code == MBA_CHG_IN_CONNECTION)) &&
	    IS_QLA2100(ha))
		return;
	/*
	 * In tgt_stop mode we also should allow all requests to pass.
	 * Otherwise, some commands can stuck.
	 */


	switch (code) {
	case MBA_RESET:			/* Reset */
	case MBA_SYSTEM_ERR:		/* System Error */
	case MBA_REQ_TRANSFER_ERR:	/* Request Transfer Error */
	case MBA_RSP_TRANSFER_ERR:	/* Response Transfer Error */
		ql_dbg(ql_dbg_tgt_mgt, vha, 0xf03a,
		    "qla_target(%d): System error async event %#x "
		    "occurred", vha->vp_idx, code);
		break;
	case MBA_WAKEUP_THRES:		/* Request Queue Wake-up. */
		set_bit(ISP_ABORT_NEEDED, &vha->dpc_flags);
		break;

	case MBA_LOOP_UP:
	{
		ql_dbg(ql_dbg_tgt_mgt, vha, 0xf03b,
		    "qla_target(%d): Async LOOP_UP occurred "
		    "(m[0]=%x, m[1]=%x, m[2]=%x, m[3]=%x)", vha->vp_idx,
		    mailbox[0], mailbox[1], mailbox[2], mailbox[3]);
		if (tgt->link_reinit_iocb_pending) {
			qlt_send_notify_ack(ha->base_qpair,
			    &tgt->link_reinit_iocb,
			    0, 0, 0, 0, 0, 0);
			tgt->link_reinit_iocb_pending = 0;
		}
		break;
	}

	case MBA_LIP_OCCURRED:
	case MBA_LOOP_DOWN:
	case MBA_LIP_RESET:
	case MBA_RSCN_UPDATE:
		ql_dbg(ql_dbg_tgt_mgt, vha, 0xf03c,
		    "qla_target(%d): Async event %#x occurred "
		    "(m[0]=%x, m[1]=%x, m[2]=%x, m[3]=%x)", vha->vp_idx, code,
		    mailbox[0], mailbox[1], mailbox[2], mailbox[3]);
		break;

	case MBA_REJECTED_FCP_CMD:
		ql_dbg(ql_dbg_tgt_mgt, vha, 0xf017,
		    "qla_target(%d): Async event LS_REJECT occurred (m[0]=%x, m[1]=%x, m[2]=%x, m[3]=%x)",
		    vha->vp_idx,
		    mailbox[0], mailbox[1], mailbox[2], mailbox[3]);

		if (mailbox[3] == 1) {
			/* exchange starvation. */
			vha->hw->exch_starvation++;
			if (vha->hw->exch_starvation > 5) {
				ql_log(ql_log_warn, vha, 0xd03a,
				    "Exchange starvation-. Resetting RISC\n");

				vha->hw->exch_starvation = 0;
				if (IS_P3P_TYPE(vha->hw))
					set_bit(FCOE_CTX_RESET_NEEDED,
					    &vha->dpc_flags);
				else
					set_bit(ISP_ABORT_NEEDED,
					    &vha->dpc_flags);
				qla2xxx_wake_dpc(vha);
			}
		}
		break;

	case MBA_PORT_UPDATE:
		ql_dbg(ql_dbg_tgt_mgt, vha, 0xf03d,
		    "qla_target(%d): Port update async event %#x "
		    "occurred: updating the ports database (m[0]=%x, m[1]=%x, "
		    "m[2]=%x, m[3]=%x)", vha->vp_idx, code,
		    mailbox[0], mailbox[1], mailbox[2], mailbox[3]);

		login_code = mailbox[2];
		if (login_code == 0x4) {
			ql_dbg(ql_dbg_tgt_mgt, vha, 0xf03e,
			    "Async MB 2: Got PLOGI Complete\n");
			vha->hw->exch_starvation = 0;
		} else if (login_code == 0x7)
			ql_dbg(ql_dbg_tgt_mgt, vha, 0xf03f,
			    "Async MB 2: Port Logged Out\n");
		break;
	default:
		break;
	}

}

static fc_port_t *qlt_get_port_database(struct scsi_qla_host *vha,
	uint16_t loop_id)
{
	fc_port_t *fcport, *tfcp, *del;
	int rc;
	unsigned long flags;
	u8 newfcport = 0;

	fcport = qla2x00_alloc_fcport(vha, GFP_KERNEL);
	if (!fcport) {
		ql_dbg(ql_dbg_tgt_mgt, vha, 0xf06f,
		    "qla_target(%d): Allocation of tmp FC port failed",
		    vha->vp_idx);
		return NULL;
	}

	fcport->loop_id = loop_id;

	rc = qla24xx_gpdb_wait(vha, fcport, 0);
	if (rc != QLA_SUCCESS) {
		ql_dbg(ql_dbg_tgt_mgt, vha, 0xf070,
		    "qla_target(%d): Failed to retrieve fcport "
		    "information -- get_port_database() returned %x "
		    "(loop_id=0x%04x)", vha->vp_idx, rc, loop_id);
		kfree(fcport);
		return NULL;
	}

	del = NULL;
	spin_lock_irqsave(&vha->hw->tgt.sess_lock, flags);
	tfcp = qla2x00_find_fcport_by_wwpn(vha, fcport->port_name, 1);

	if (tfcp) {
		tfcp->d_id = fcport->d_id;
		tfcp->port_type = fcport->port_type;
		tfcp->supported_classes = fcport->supported_classes;
		tfcp->flags |= fcport->flags;
		tfcp->scan_state = QLA_FCPORT_FOUND;

		del = fcport;
		fcport = tfcp;
	} else {
		if (vha->hw->current_topology == ISP_CFG_F)
			fcport->flags |= FCF_FABRIC_DEVICE;

		list_add_tail(&fcport->list, &vha->vp_fcports);
		if (!IS_SW_RESV_ADDR(fcport->d_id))
		   vha->fcport_count++;
		fcport->login_gen++;
		qla2x00_set_fcport_disc_state(fcport, DSC_LOGIN_COMPLETE);
		fcport->login_succ = 1;
		newfcport = 1;
	}

	fcport->deleted = 0;
	spin_unlock_irqrestore(&vha->hw->tgt.sess_lock, flags);

	switch (vha->host->active_mode) {
	case MODE_INITIATOR:
	case MODE_DUAL:
		if (newfcport) {
			if (!IS_IIDMA_CAPABLE(vha->hw) || !vha->hw->flags.gpsc_supported) {
				qla24xx_sched_upd_fcport(fcport);
			} else {
				ql_dbg(ql_dbg_disc, vha, 0x20ff,
				   "%s %d %8phC post gpsc fcp_cnt %d\n",
				   __func__, __LINE__, fcport->port_name, vha->fcport_count);
				qla24xx_post_gpsc_work(vha, fcport);
			}
		}
		break;

	case MODE_TARGET:
	default:
		break;
	}
	if (del)
		qla2x00_free_fcport(del);

	return fcport;
}

/* Must be called under tgt_mutex */
static struct fc_port *qlt_make_local_sess(struct scsi_qla_host *vha,
					   be_id_t s_id)
{
	struct fc_port *sess = NULL;
	fc_port_t *fcport = NULL;
	int rc, global_resets;
	uint16_t loop_id = 0;

	if (s_id.domain == 0xFF && s_id.area == 0xFC) {
		/*
		 * This is Domain Controller, so it should be
		 * OK to drop SCSI commands from it.
		 */
		ql_dbg(ql_dbg_tgt_mgt, vha, 0xf042,
		    "Unable to find initiator with S_ID %x:%x:%x",
		    s_id.domain, s_id.area, s_id.al_pa);
		return NULL;
	}

	mutex_lock(&vha->vha_tgt.tgt_mutex);

retry:
	global_resets =
	    atomic_read(&vha->vha_tgt.qla_tgt->tgt_global_resets_count);

	rc = qla24xx_get_loop_id(vha, s_id, &loop_id);
	if (rc != 0) {
		mutex_unlock(&vha->vha_tgt.tgt_mutex);

		ql_log(ql_log_info, vha, 0xf071,
		    "qla_target(%d): Unable to find "
		    "initiator with S_ID %x:%x:%x",
		    vha->vp_idx, s_id.domain, s_id.area, s_id.al_pa);

		if (rc == -ENOENT) {
			qlt_port_logo_t logo;

			logo.id = be_to_port_id(s_id);
			logo.cmd_count = 1;
			qlt_send_first_logo(vha, &logo);
		}

		return NULL;
	}

	fcport = qlt_get_port_database(vha, loop_id);
	if (!fcport) {
		mutex_unlock(&vha->vha_tgt.tgt_mutex);
		return NULL;
	}

	if (global_resets !=
	    atomic_read(&vha->vha_tgt.qla_tgt->tgt_global_resets_count)) {
		ql_dbg(ql_dbg_tgt_mgt, vha, 0xf043,
		    "qla_target(%d): global reset during session discovery "
		    "(counter was %d, new %d), retrying", vha->vp_idx,
		    global_resets,
		    atomic_read(&vha->vha_tgt.
			qla_tgt->tgt_global_resets_count));
		goto retry;
	}

	sess = qlt_create_sess(vha, fcport, true);

	mutex_unlock(&vha->vha_tgt.tgt_mutex);

	return sess;
}

static void qlt_abort_work(struct qla_tgt *tgt,
	struct qla_tgt_sess_work_param *prm)
{
	struct scsi_qla_host *vha = tgt->vha;
	struct qla_hw_data *ha = vha->hw;
	struct fc_port *sess = NULL;
	unsigned long flags = 0, flags2 = 0;
	be_id_t s_id;
	int rc;

	spin_lock_irqsave(&ha->tgt.sess_lock, flags2);

	if (tgt->tgt_stop)
		goto out_term2;

	s_id = le_id_to_be(prm->abts.fcp_hdr_le.s_id);

	sess = ha->tgt.tgt_ops->find_sess_by_s_id(vha, s_id);
	if (!sess) {
		spin_unlock_irqrestore(&ha->tgt.sess_lock, flags2);

		sess = qlt_make_local_sess(vha, s_id);
		/* sess has got an extra creation ref */

		spin_lock_irqsave(&ha->tgt.sess_lock, flags2);
		if (!sess)
			goto out_term2;
	} else {
		if (sess->deleted) {
			sess = NULL;
			goto out_term2;
		}

		if (!kref_get_unless_zero(&sess->sess_kref)) {
			ql_dbg(ql_dbg_tgt_tmr, vha, 0xf01c,
			    "%s: kref_get fail %8phC \n",
			     __func__, sess->port_name);
			sess = NULL;
			goto out_term2;
		}
	}

	rc = __qlt_24xx_handle_abts(vha, &prm->abts, sess);
	spin_unlock_irqrestore(&ha->tgt.sess_lock, flags2);

	ha->tgt.tgt_ops->put_sess(sess);

	if (rc != 0)
		goto out_term;
	return;

out_term2:
	spin_unlock_irqrestore(&ha->tgt.sess_lock, flags2);

out_term:
	spin_lock_irqsave(&ha->hardware_lock, flags);
	qlt_24xx_send_abts_resp(ha->base_qpair, &prm->abts,
	    FCP_TMF_REJECTED, false);
	spin_unlock_irqrestore(&ha->hardware_lock, flags);
}

static void qlt_sess_work_fn(struct work_struct *work)
{
	struct qla_tgt *tgt = container_of(work, struct qla_tgt, sess_work);
	struct scsi_qla_host *vha = tgt->vha;
	unsigned long flags;

	ql_dbg(ql_dbg_tgt_mgt, vha, 0xf000, "Sess work (tgt %p)", tgt);

	spin_lock_irqsave(&tgt->sess_work_lock, flags);
	while (!list_empty(&tgt->sess_works_list)) {
		struct qla_tgt_sess_work_param *prm = list_entry(
		    tgt->sess_works_list.next, typeof(*prm),
		    sess_works_list_entry);

		/*
		 * This work can be scheduled on several CPUs at time, so we
		 * must delete the entry to eliminate double processing
		 */
		list_del(&prm->sess_works_list_entry);

		spin_unlock_irqrestore(&tgt->sess_work_lock, flags);

		switch (prm->type) {
		case QLA_TGT_SESS_WORK_ABORT:
			qlt_abort_work(tgt, prm);
			break;
		default:
			BUG_ON(1);
			break;
		}

		spin_lock_irqsave(&tgt->sess_work_lock, flags);

		kfree(prm);
	}
	spin_unlock_irqrestore(&tgt->sess_work_lock, flags);
}

/* Must be called under tgt_host_action_mutex */
int qlt_add_target(struct qla_hw_data *ha, struct scsi_qla_host *base_vha)
{
	struct qla_tgt *tgt;
	int rc, i;
	struct qla_qpair_hint *h;

	if (!QLA_TGT_MODE_ENABLED())
		return 0;

	if (!IS_TGT_MODE_CAPABLE(ha)) {
		ql_log(ql_log_warn, base_vha, 0xe070,
		    "This adapter does not support target mode.\n");
		return 0;
	}

	ql_dbg(ql_dbg_tgt, base_vha, 0xe03b,
	    "Registering target for host %ld(%p).\n", base_vha->host_no, ha);

	BUG_ON(base_vha->vha_tgt.qla_tgt != NULL);

	tgt = kzalloc(sizeof(struct qla_tgt), GFP_KERNEL);
	if (!tgt) {
		ql_dbg(ql_dbg_tgt, base_vha, 0xe066,
		    "Unable to allocate struct qla_tgt\n");
		return -ENOMEM;
	}

	tgt->qphints = kcalloc(ha->max_qpairs + 1,
			       sizeof(struct qla_qpair_hint),
			       GFP_KERNEL);
	if (!tgt->qphints) {
		kfree(tgt);
		ql_log(ql_log_warn, base_vha, 0x0197,
		    "Unable to allocate qpair hints.\n");
		return -ENOMEM;
	}

	if (!(base_vha->host->hostt->supported_mode & MODE_TARGET))
		base_vha->host->hostt->supported_mode |= MODE_TARGET;

	rc = btree_init64(&tgt->lun_qpair_map);
	if (rc) {
		kfree(tgt->qphints);
		kfree(tgt);
		ql_log(ql_log_info, base_vha, 0x0198,
			"Unable to initialize lun_qpair_map btree\n");
		return -EIO;
	}
	h = &tgt->qphints[0];
	h->qpair = ha->base_qpair;
	INIT_LIST_HEAD(&h->hint_elem);
	h->cpuid = ha->base_qpair->cpuid;
	list_add_tail(&h->hint_elem, &ha->base_qpair->hints_list);

	for (i = 0; i < ha->max_qpairs; i++) {
		unsigned long flags;

		struct qla_qpair *qpair = ha->queue_pair_map[i];

		h = &tgt->qphints[i + 1];
		INIT_LIST_HEAD(&h->hint_elem);
		if (qpair) {
			h->qpair = qpair;
			spin_lock_irqsave(qpair->qp_lock_ptr, flags);
			list_add_tail(&h->hint_elem, &qpair->hints_list);
			spin_unlock_irqrestore(qpair->qp_lock_ptr, flags);
			h->cpuid = qpair->cpuid;
		}
	}

	tgt->ha = ha;
	tgt->vha = base_vha;
	init_waitqueue_head(&tgt->waitQ);
	spin_lock_init(&tgt->sess_work_lock);
	INIT_WORK(&tgt->sess_work, qlt_sess_work_fn);
	INIT_LIST_HEAD(&tgt->sess_works_list);
	atomic_set(&tgt->tgt_global_resets_count, 0);

	base_vha->vha_tgt.qla_tgt = tgt;

	ql_dbg(ql_dbg_tgt, base_vha, 0xe067,
		"qla_target(%d): using 64 Bit PCI addressing",
		base_vha->vp_idx);
	/* 3 is reserved */
	tgt->sg_tablesize = QLA_TGT_MAX_SG_24XX(base_vha->req->length - 3);

	mutex_lock(&qla_tgt_mutex);
	list_add_tail(&tgt->tgt_list_entry, &qla_tgt_glist);
	mutex_unlock(&qla_tgt_mutex);

	if (ha->tgt.tgt_ops && ha->tgt.tgt_ops->add_target)
		ha->tgt.tgt_ops->add_target(base_vha);

	return 0;
}

/* Must be called under tgt_host_action_mutex */
int qlt_remove_target(struct qla_hw_data *ha, struct scsi_qla_host *vha)
{
	if (!vha->vha_tgt.qla_tgt)
		return 0;

	if (vha->fc_vport) {
		qlt_release(vha->vha_tgt.qla_tgt);
		return 0;
	}

	/* free left over qfull cmds */
	qlt_init_term_exchange(vha);

	ql_dbg(ql_dbg_tgt, vha, 0xe03c, "Unregistering target for host %ld(%p)",
	    vha->host_no, ha);
	qlt_release(vha->vha_tgt.qla_tgt);

	return 0;
}

void qla_remove_hostmap(struct qla_hw_data *ha)
{
	struct scsi_qla_host *node;
	u32 key = 0;

	btree_for_each_safe32(&ha->host_map, key, node)
		btree_remove32(&ha->host_map, key);

	btree_destroy32(&ha->host_map);
}

static void qlt_lport_dump(struct scsi_qla_host *vha, u64 wwpn,
	unsigned char *b)
{
	pr_debug("qla2xxx HW vha->node_name: %8phC\n", vha->node_name);
	pr_debug("qla2xxx HW vha->port_name: %8phC\n", vha->port_name);
	put_unaligned_be64(wwpn, b);
	pr_debug("qla2xxx passed configfs WWPN: %8phC\n", b);
}

/**
 * qlt_lport_register - register lport with external module
 *
 * @target_lport_ptr: pointer for tcm_qla2xxx specific lport data
 * @phys_wwpn: physical port WWPN
 * @npiv_wwpn: NPIV WWPN
 * @npiv_wwnn: NPIV WWNN
 * @callback:  lport initialization callback for tcm_qla2xxx code
 */
int qlt_lport_register(void *target_lport_ptr, u64 phys_wwpn,
		       u64 npiv_wwpn, u64 npiv_wwnn,
		       int (*callback)(struct scsi_qla_host *, void *, u64, u64))
{
	struct qla_tgt *tgt;
	struct scsi_qla_host *vha;
	struct qla_hw_data *ha;
	struct Scsi_Host *host;
	unsigned long flags;
	int rc;
	u8 b[WWN_SIZE];

	mutex_lock(&qla_tgt_mutex);
	list_for_each_entry(tgt, &qla_tgt_glist, tgt_list_entry) {
		vha = tgt->vha;
		ha = vha->hw;

		host = vha->host;
		if (!host)
			continue;

		if (!(host->hostt->supported_mode & MODE_TARGET))
			continue;

		if (vha->qlini_mode == QLA2XXX_INI_MODE_ENABLED)
			continue;

		spin_lock_irqsave(&ha->hardware_lock, flags);
		if ((!npiv_wwpn || !npiv_wwnn) && host->active_mode & MODE_TARGET) {
			pr_debug("MODE_TARGET already active on qla2xxx(%d)\n",
			    host->host_no);
			spin_unlock_irqrestore(&ha->hardware_lock, flags);
			continue;
		}
		if (tgt->tgt_stop) {
			pr_debug("MODE_TARGET in shutdown on qla2xxx(%d)\n",
				 host->host_no);
			spin_unlock_irqrestore(&ha->hardware_lock, flags);
			continue;
		}
		spin_unlock_irqrestore(&ha->hardware_lock, flags);

		if (!scsi_host_get(host)) {
			ql_dbg(ql_dbg_tgt, vha, 0xe068,
			    "Unable to scsi_host_get() for"
			    " qla2xxx scsi_host\n");
			continue;
		}
		qlt_lport_dump(vha, phys_wwpn, b);

		if (memcmp(vha->port_name, b, WWN_SIZE)) {
			scsi_host_put(host);
			continue;
		}
		rc = (*callback)(vha, target_lport_ptr, npiv_wwpn, npiv_wwnn);
		if (rc != 0)
			scsi_host_put(host);

		mutex_unlock(&qla_tgt_mutex);
		return rc;
	}
	mutex_unlock(&qla_tgt_mutex);

	return -ENODEV;
}
EXPORT_SYMBOL(qlt_lport_register);

/**
 * qlt_lport_deregister - Degister lport
 *
 * @vha:  Registered scsi_qla_host pointer
 */
void qlt_lport_deregister(struct scsi_qla_host *vha)
{
	struct qla_hw_data *ha = vha->hw;
	struct Scsi_Host *sh = vha->host;
	/*
	 * Clear the target_lport_ptr qla_target_template pointer in qla_hw_data
	 */
	vha->vha_tgt.target_lport_ptr = NULL;
	ha->tgt.tgt_ops = NULL;
	/*
	 * Release the Scsi_Host reference for the underlying qla2xxx host
	 */
	scsi_host_put(sh);
}
EXPORT_SYMBOL(qlt_lport_deregister);

/* Must be called under HW lock */
void qlt_set_mode(struct scsi_qla_host *vha)
{
	switch (vha->qlini_mode) {
	case QLA2XXX_INI_MODE_DISABLED:
	case QLA2XXX_INI_MODE_EXCLUSIVE:
		vha->host->active_mode = MODE_TARGET;
		break;
	case QLA2XXX_INI_MODE_ENABLED:
		vha->host->active_mode = MODE_INITIATOR;
		break;
	case QLA2XXX_INI_MODE_DUAL:
		vha->host->active_mode = MODE_DUAL;
		break;
	default:
		break;
	}
}

/* Must be called under HW lock */
static void qlt_clear_mode(struct scsi_qla_host *vha)
{
	switch (vha->qlini_mode) {
	case QLA2XXX_INI_MODE_DISABLED:
		vha->host->active_mode = MODE_UNKNOWN;
		break;
	case QLA2XXX_INI_MODE_EXCLUSIVE:
		vha->host->active_mode = MODE_INITIATOR;
		break;
	case QLA2XXX_INI_MODE_ENABLED:
	case QLA2XXX_INI_MODE_DUAL:
		vha->host->active_mode = MODE_INITIATOR;
		break;
	default:
		break;
	}
}

/*
 * qla_tgt_enable_vha - NO LOCK HELD
 *
 * host_reset, bring up w/ Target Mode Enabled
 */
void
qlt_enable_vha(struct scsi_qla_host *vha)
{
	struct qla_hw_data *ha = vha->hw;
	struct qla_tgt *tgt = vha->vha_tgt.qla_tgt;
	unsigned long flags;
	scsi_qla_host_t *base_vha = pci_get_drvdata(ha->pdev);

	if (!tgt) {
		ql_dbg(ql_dbg_tgt, vha, 0xe069,
		    "Unable to locate qla_tgt pointer from"
		    " struct qla_hw_data\n");
		dump_stack();
		return;
	}
	if (vha->qlini_mode == QLA2XXX_INI_MODE_ENABLED)
		return;

	if (ha->tgt.num_act_qpairs > ha->max_qpairs)
		ha->tgt.num_act_qpairs = ha->max_qpairs;
	spin_lock_irqsave(&ha->hardware_lock, flags);
	tgt->tgt_stopped = 0;
	qlt_set_mode(vha);
	spin_unlock_irqrestore(&ha->hardware_lock, flags);

	mutex_lock(&ha->optrom_mutex);
	ql_dbg(ql_dbg_tgt_mgt, vha, 0xf021,
	    "%s.\n", __func__);
	if (vha->vp_idx) {
		qla24xx_disable_vp(vha);
		qla24xx_enable_vp(vha);
	} else {
		set_bit(ISP_ABORT_NEEDED, &base_vha->dpc_flags);
		qla2xxx_wake_dpc(base_vha);
		WARN_ON_ONCE(qla2x00_wait_for_hba_online(base_vha) !=
			     QLA_SUCCESS);
	}
	mutex_unlock(&ha->optrom_mutex);
}
EXPORT_SYMBOL(qlt_enable_vha);

/*
 * qla_tgt_disable_vha - NO LOCK HELD
 *
 * Disable Target Mode and reset the adapter
 */
static void qlt_disable_vha(struct scsi_qla_host *vha)
{
	struct qla_hw_data *ha = vha->hw;
	struct qla_tgt *tgt = vha->vha_tgt.qla_tgt;
	unsigned long flags;

	if (!tgt) {
		ql_dbg(ql_dbg_tgt, vha, 0xe06a,
		    "Unable to locate qla_tgt pointer from"
		    " struct qla_hw_data\n");
		dump_stack();
		return;
	}

	spin_lock_irqsave(&ha->hardware_lock, flags);
	qlt_clear_mode(vha);
	spin_unlock_irqrestore(&ha->hardware_lock, flags);

	set_bit(ISP_ABORT_NEEDED, &vha->dpc_flags);
	qla2xxx_wake_dpc(vha);

	/*
	 * We are expecting the offline state.
	 * QLA_FUNCTION_FAILED means that adapter is offline.
	 */
	if (qla2x00_wait_for_hba_online(vha) != QLA_SUCCESS)
		ql_dbg(ql_dbg_tgt, vha, 0xe081,
		       "adapter is offline\n");
}

/*
 * Called from qla_init.c:qla24xx_vport_create() contex to setup
 * the target mode specific struct scsi_qla_host and struct qla_hw_data
 * members.
 */
void
qlt_vport_create(struct scsi_qla_host *vha, struct qla_hw_data *ha)
{
	vha->vha_tgt.qla_tgt = NULL;

	mutex_init(&vha->vha_tgt.tgt_mutex);
	mutex_init(&vha->vha_tgt.tgt_host_action_mutex);

	qlt_clear_mode(vha);

	/*
	 * NOTE: Currently the value is kept the same for <24xx and
	 * >=24xx ISPs. If it is necessary to change it,
	 * the check should be added for specific ISPs,
	 * assigning the value appropriately.
	 */
	ha->tgt.atio_q_length = ATIO_ENTRY_CNT_24XX;

	qlt_add_target(ha, vha);
}

u8
qlt_rff_id(struct scsi_qla_host *vha)
{
	u8 fc4_feature = 0;
	/*
	 * FC-4 Feature bit 0 indicates target functionality to the name server.
	 */
	if (qla_tgt_mode_enabled(vha)) {
		fc4_feature = BIT_0;
	} else if (qla_ini_mode_enabled(vha)) {
		fc4_feature = BIT_1;
	} else if (qla_dual_mode_enabled(vha))
		fc4_feature = BIT_0 | BIT_1;

	return fc4_feature;
}

/*
 * qlt_init_atio_q_entries() - Initializes ATIO queue entries.
 * @ha: HA context
 *
 * Beginning of ATIO ring has initialization control block already built
 * by nvram config routine.
 *
 * Returns 0 on success.
 */
void
qlt_init_atio_q_entries(struct scsi_qla_host *vha)
{
	struct qla_hw_data *ha = vha->hw;
	uint16_t cnt;
	struct atio_from_isp *pkt = (struct atio_from_isp *)ha->tgt.atio_ring;

	if (qla_ini_mode_enabled(vha))
		return;

	for (cnt = 0; cnt < ha->tgt.atio_q_length; cnt++) {
		pkt->u.raw.signature = cpu_to_le32(ATIO_PROCESSED);
		pkt++;
	}

}

/*
 * qlt_24xx_process_atio_queue() - Process ATIO queue entries.
 * @ha: SCSI driver HA context
 */
void
qlt_24xx_process_atio_queue(struct scsi_qla_host *vha, uint8_t ha_locked)
{
	struct qla_hw_data *ha = vha->hw;
	struct atio_from_isp *pkt;
	int cnt, i;

	if (!ha->flags.fw_started)
		return;

	while ((ha->tgt.atio_ring_ptr->signature != ATIO_PROCESSED) ||
	    fcpcmd_is_corrupted(ha->tgt.atio_ring_ptr)) {
		pkt = (struct atio_from_isp *)ha->tgt.atio_ring_ptr;
		cnt = pkt->u.raw.entry_count;

		if (unlikely(fcpcmd_is_corrupted(ha->tgt.atio_ring_ptr))) {
			/*
			 * This packet is corrupted. The header + payload
			 * can not be trusted. There is no point in passing
			 * it further up.
			 */
			ql_log(ql_log_warn, vha, 0xd03c,
			    "corrupted fcp frame SID[%3phN] OXID[%04x] EXCG[%x] %64phN\n",
			    &pkt->u.isp24.fcp_hdr.s_id,
			    be16_to_cpu(pkt->u.isp24.fcp_hdr.ox_id),
			    pkt->u.isp24.exchange_addr, pkt);

			adjust_corrupted_atio(pkt);
			qlt_send_term_exchange(ha->base_qpair, NULL, pkt,
			    ha_locked, 0);
		} else {
			qlt_24xx_atio_pkt_all_vps(vha,
			    (struct atio_from_isp *)pkt, ha_locked);
		}

		for (i = 0; i < cnt; i++) {
			ha->tgt.atio_ring_index++;
			if (ha->tgt.atio_ring_index == ha->tgt.atio_q_length) {
				ha->tgt.atio_ring_index = 0;
				ha->tgt.atio_ring_ptr = ha->tgt.atio_ring;
			} else
				ha->tgt.atio_ring_ptr++;

			pkt->u.raw.signature = cpu_to_le32(ATIO_PROCESSED);
			pkt = (struct atio_from_isp *)ha->tgt.atio_ring_ptr;
		}
		wmb();
	}

	/* Adjust ring index */
	wrt_reg_dword(ISP_ATIO_Q_OUT(vha), ha->tgt.atio_ring_index);
}

void
qlt_24xx_config_rings(struct scsi_qla_host *vha)
{
	struct qla_hw_data *ha = vha->hw;
	struct qla_msix_entry *msix = &ha->msix_entries[2];
	struct init_cb_24xx *icb = (struct init_cb_24xx *)ha->init_cb;

	if (!QLA_TGT_MODE_ENABLED())
		return;

	wrt_reg_dword(ISP_ATIO_Q_IN(vha), 0);
	wrt_reg_dword(ISP_ATIO_Q_OUT(vha), 0);
	rd_reg_dword(ISP_ATIO_Q_OUT(vha));

	if (ha->flags.msix_enabled) {
		if (IS_QLA83XX(ha) || IS_QLA27XX(ha) || IS_QLA28XX(ha)) {
			icb->msix_atio = cpu_to_le16(msix->entry);
			icb->firmware_options_2 &= cpu_to_le32(~BIT_26);
			ql_dbg(ql_dbg_init, vha, 0xf072,
			    "Registering ICB vector 0x%x for atio que.\n",
			    msix->entry);
		}
	} else {
		/* INTx|MSI */
		if (IS_QLA83XX(ha) || IS_QLA27XX(ha) || IS_QLA28XX(ha)) {
			icb->msix_atio = 0;
			icb->firmware_options_2 |= cpu_to_le32(BIT_26);
			ql_dbg(ql_dbg_init, vha, 0xf072,
			    "%s: Use INTx for ATIOQ.\n", __func__);
		}
	}
}

void
qlt_24xx_config_nvram_stage1(struct scsi_qla_host *vha, struct nvram_24xx *nv)
{
	struct qla_hw_data *ha = vha->hw;
	u32 tmp;

	if (!QLA_TGT_MODE_ENABLED())
		return;

	if (qla_tgt_mode_enabled(vha) || qla_dual_mode_enabled(vha)) {
		if (!ha->tgt.saved_set) {
			/* We save only once */
			ha->tgt.saved_exchange_count = nv->exchange_count;
			ha->tgt.saved_firmware_options_1 =
			    nv->firmware_options_1;
			ha->tgt.saved_firmware_options_2 =
			    nv->firmware_options_2;
			ha->tgt.saved_firmware_options_3 =
			    nv->firmware_options_3;
			ha->tgt.saved_set = 1;
		}

		if (qla_tgt_mode_enabled(vha))
			nv->exchange_count = cpu_to_le16(0xFFFF);
		else			/* dual */
			nv->exchange_count = cpu_to_le16(vha->ql2xexchoffld);

		/* Enable target mode */
		nv->firmware_options_1 |= cpu_to_le32(BIT_4);

		/* Disable ini mode, if requested */
		if (qla_tgt_mode_enabled(vha))
			nv->firmware_options_1 |= cpu_to_le32(BIT_5);

		/* Disable Full Login after LIP */
		nv->firmware_options_1 &= cpu_to_le32(~BIT_13);
		/* Enable initial LIP */
		nv->firmware_options_1 &= cpu_to_le32(~BIT_9);
		if (ql2xtgt_tape_enable)
			/* Enable FC Tape support */
			nv->firmware_options_2 |= cpu_to_le32(BIT_12);
		else
			/* Disable FC Tape support */
			nv->firmware_options_2 &= cpu_to_le32(~BIT_12);

		/* Disable Full Login after LIP */
		nv->host_p &= cpu_to_le32(~BIT_10);

		/*
		 * clear BIT 15 explicitly as we have seen at least
		 * a couple of instances where this was set and this
		 * was causing the firmware to not be initialized.
		 */
		nv->firmware_options_1 &= cpu_to_le32(~BIT_15);
		/* Enable target PRLI control */
		nv->firmware_options_2 |= cpu_to_le32(BIT_14);

		if (IS_QLA25XX(ha)) {
			/* Change Loop-prefer to Pt-Pt */
			tmp = ~(BIT_4|BIT_5|BIT_6);
			nv->firmware_options_2 &= cpu_to_le32(tmp);
			tmp = P2P << 4;
			nv->firmware_options_2 |= cpu_to_le32(tmp);
		}
	} else {
		if (ha->tgt.saved_set) {
			nv->exchange_count = ha->tgt.saved_exchange_count;
			nv->firmware_options_1 =
			    ha->tgt.saved_firmware_options_1;
			nv->firmware_options_2 =
			    ha->tgt.saved_firmware_options_2;
			nv->firmware_options_3 =
			    ha->tgt.saved_firmware_options_3;
		}
		return;
	}

	if (ha->base_qpair->enable_class_2) {
		if (vha->flags.init_done)
			fc_host_supported_classes(vha->host) =
				FC_COS_CLASS2 | FC_COS_CLASS3;

		nv->firmware_options_2 |= cpu_to_le32(BIT_8);
	} else {
		if (vha->flags.init_done)
			fc_host_supported_classes(vha->host) = FC_COS_CLASS3;

		nv->firmware_options_2 &= ~cpu_to_le32(BIT_8);
	}
}

void
qlt_24xx_config_nvram_stage2(struct scsi_qla_host *vha,
	struct init_cb_24xx *icb)
{
	struct qla_hw_data *ha = vha->hw;

	if (!QLA_TGT_MODE_ENABLED())
		return;

	if (ha->tgt.node_name_set) {
		memcpy(icb->node_name, ha->tgt.tgt_node_name, WWN_SIZE);
		icb->firmware_options_1 |= cpu_to_le32(BIT_14);
	}
}

void
qlt_81xx_config_nvram_stage1(struct scsi_qla_host *vha, struct nvram_81xx *nv)
{
	struct qla_hw_data *ha = vha->hw;
	u32 tmp;

	if (!QLA_TGT_MODE_ENABLED())
		return;

	if (qla_tgt_mode_enabled(vha) || qla_dual_mode_enabled(vha)) {
		if (!ha->tgt.saved_set) {
			/* We save only once */
			ha->tgt.saved_exchange_count = nv->exchange_count;
			ha->tgt.saved_firmware_options_1 =
			    nv->firmware_options_1;
			ha->tgt.saved_firmware_options_2 =
			    nv->firmware_options_2;
			ha->tgt.saved_firmware_options_3 =
			    nv->firmware_options_3;
			ha->tgt.saved_set = 1;
		}

		if (qla_tgt_mode_enabled(vha))
			nv->exchange_count = cpu_to_le16(0xFFFF);
		else			/* dual */
			nv->exchange_count = cpu_to_le16(vha->ql2xexchoffld);

		/* Enable target mode */
		nv->firmware_options_1 |= cpu_to_le32(BIT_4);

		/* Disable ini mode, if requested */
		if (qla_tgt_mode_enabled(vha))
			nv->firmware_options_1 |= cpu_to_le32(BIT_5);
		/* Disable Full Login after LIP */
		nv->firmware_options_1 &= cpu_to_le32(~BIT_13);
		/* Enable initial LIP */
		nv->firmware_options_1 &= cpu_to_le32(~BIT_9);
		/*
		 * clear BIT 15 explicitly as we have seen at
		 * least a couple of instances where this was set
		 * and this was causing the firmware to not be
		 * initialized.
		 */
		nv->firmware_options_1 &= cpu_to_le32(~BIT_15);
		if (ql2xtgt_tape_enable)
			/* Enable FC tape support */
			nv->firmware_options_2 |= cpu_to_le32(BIT_12);
		else
			/* Disable FC tape support */
			nv->firmware_options_2 &= cpu_to_le32(~BIT_12);

		/* Disable Full Login after LIP */
		nv->host_p &= cpu_to_le32(~BIT_10);
		/* Enable target PRLI control */
		nv->firmware_options_2 |= cpu_to_le32(BIT_14);

		/* Change Loop-prefer to Pt-Pt */
		tmp = ~(BIT_4|BIT_5|BIT_6);
		nv->firmware_options_2 &= cpu_to_le32(tmp);
		tmp = P2P << 4;
		nv->firmware_options_2 |= cpu_to_le32(tmp);
	} else {
		if (ha->tgt.saved_set) {
			nv->exchange_count = ha->tgt.saved_exchange_count;
			nv->firmware_options_1 =
			    ha->tgt.saved_firmware_options_1;
			nv->firmware_options_2 =
			    ha->tgt.saved_firmware_options_2;
			nv->firmware_options_3 =
			    ha->tgt.saved_firmware_options_3;
		}
		return;
	}

	if (ha->base_qpair->enable_class_2) {
		if (vha->flags.init_done)
			fc_host_supported_classes(vha->host) =
				FC_COS_CLASS2 | FC_COS_CLASS3;

		nv->firmware_options_2 |= cpu_to_le32(BIT_8);
	} else {
		if (vha->flags.init_done)
			fc_host_supported_classes(vha->host) = FC_COS_CLASS3;

		nv->firmware_options_2 &= ~cpu_to_le32(BIT_8);
	}
}

void
qlt_81xx_config_nvram_stage2(struct scsi_qla_host *vha,
	struct init_cb_81xx *icb)
{
	struct qla_hw_data *ha = vha->hw;

	if (!QLA_TGT_MODE_ENABLED())
		return;

	if (ha->tgt.node_name_set) {
		memcpy(icb->node_name, ha->tgt.tgt_node_name, WWN_SIZE);
		icb->firmware_options_1 |= cpu_to_le32(BIT_14);
	}
}

void
qlt_83xx_iospace_config(struct qla_hw_data *ha)
{
	if (!QLA_TGT_MODE_ENABLED())
		return;

	ha->msix_count += 1; /* For ATIO Q */
}


void
qlt_modify_vp_config(struct scsi_qla_host *vha,
	struct vp_config_entry_24xx *vpmod)
{
	/* enable target mode.  Bit5 = 1 => disable */
	if (qla_tgt_mode_enabled(vha) || qla_dual_mode_enabled(vha))
		vpmod->options_idx1 &= ~BIT_5;

	/* Disable ini mode, if requested.  bit4 = 1 => disable */
	if (qla_tgt_mode_enabled(vha))
		vpmod->options_idx1 &= ~BIT_4;
}

void
qlt_probe_one_stage1(struct scsi_qla_host *base_vha, struct qla_hw_data *ha)
{
	mutex_init(&base_vha->vha_tgt.tgt_mutex);
	if (!QLA_TGT_MODE_ENABLED())
		return;

	if  (ha->mqenable || IS_QLA83XX(ha) || IS_QLA27XX(ha) || IS_QLA28XX(ha)) {
		ISP_ATIO_Q_IN(base_vha) = &ha->mqiobase->isp25mq.atio_q_in;
		ISP_ATIO_Q_OUT(base_vha) = &ha->mqiobase->isp25mq.atio_q_out;
	} else {
		ISP_ATIO_Q_IN(base_vha) = &ha->iobase->isp24.atio_q_in;
		ISP_ATIO_Q_OUT(base_vha) = &ha->iobase->isp24.atio_q_out;
	}

	mutex_init(&base_vha->vha_tgt.tgt_host_action_mutex);

	INIT_LIST_HEAD(&base_vha->unknown_atio_list);
	INIT_DELAYED_WORK(&base_vha->unknown_atio_work,
	    qlt_unknown_atio_work_fn);

	qlt_clear_mode(base_vha);

	qlt_update_vp_map(base_vha, SET_VP_IDX);
}

irqreturn_t
qla83xx_msix_atio_q(int irq, void *dev_id)
{
	struct rsp_que *rsp;
	scsi_qla_host_t	*vha;
	struct qla_hw_data *ha;
	unsigned long flags;

	rsp = (struct rsp_que *) dev_id;
	ha = rsp->hw;
	vha = pci_get_drvdata(ha->pdev);

	spin_lock_irqsave(&ha->tgt.atio_lock, flags);

	qlt_24xx_process_atio_queue(vha, 0);

	spin_unlock_irqrestore(&ha->tgt.atio_lock, flags);

	return IRQ_HANDLED;
}

static void
qlt_handle_abts_recv_work(struct work_struct *work)
{
	struct qla_tgt_sess_op *op = container_of(work,
		struct qla_tgt_sess_op, work);
	scsi_qla_host_t *vha = op->vha;
	struct qla_hw_data *ha = vha->hw;
	unsigned long flags;

	if (qla2x00_reset_active(vha) ||
	    (op->chip_reset != ha->base_qpair->chip_reset))
		return;

	spin_lock_irqsave(&ha->tgt.atio_lock, flags);
	qlt_24xx_process_atio_queue(vha, 0);
	spin_unlock_irqrestore(&ha->tgt.atio_lock, flags);

	spin_lock_irqsave(&ha->hardware_lock, flags);
	qlt_response_pkt_all_vps(vha, op->rsp, (response_t *)&op->atio);
	spin_unlock_irqrestore(&ha->hardware_lock, flags);

	kfree(op);
}

void
qlt_handle_abts_recv(struct scsi_qla_host *vha, struct rsp_que *rsp,
    response_t *pkt)
{
	struct qla_tgt_sess_op *op;

	op = kzalloc(sizeof(*op), GFP_ATOMIC);

	if (!op) {
		/* do not reach for ATIO queue here.  This is best effort err
		 * recovery at this point.
		 */
		qlt_response_pkt_all_vps(vha, rsp, pkt);
		return;
	}

	memcpy(&op->atio, pkt, sizeof(*pkt));
	op->vha = vha;
	op->chip_reset = vha->hw->base_qpair->chip_reset;
	op->rsp = rsp;
	INIT_WORK(&op->work, qlt_handle_abts_recv_work);
	queue_work(qla_tgt_wq, &op->work);
	return;
}

int
qlt_mem_alloc(struct qla_hw_data *ha)
{
	if (!QLA_TGT_MODE_ENABLED())
		return 0;

	ha->tgt.tgt_vp_map = kcalloc(MAX_MULTI_ID_FABRIC,
				     sizeof(struct qla_tgt_vp_map),
				     GFP_KERNEL);
	if (!ha->tgt.tgt_vp_map)
		return -ENOMEM;

	ha->tgt.atio_ring = dma_alloc_coherent(&ha->pdev->dev,
	    (ha->tgt.atio_q_length + 1) * sizeof(struct atio_from_isp),
	    &ha->tgt.atio_dma, GFP_KERNEL);
	if (!ha->tgt.atio_ring) {
		kfree(ha->tgt.tgt_vp_map);
		return -ENOMEM;
	}
	return 0;
}

void
qlt_mem_free(struct qla_hw_data *ha)
{
	if (!QLA_TGT_MODE_ENABLED())
		return;

	if (ha->tgt.atio_ring) {
		dma_free_coherent(&ha->pdev->dev, (ha->tgt.atio_q_length + 1) *
		    sizeof(struct atio_from_isp), ha->tgt.atio_ring,
		    ha->tgt.atio_dma);
	}
	ha->tgt.atio_ring = NULL;
	ha->tgt.atio_dma = 0;
	kfree(ha->tgt.tgt_vp_map);
	ha->tgt.tgt_vp_map = NULL;
}

/* vport_slock to be held by the caller */
void
qlt_update_vp_map(struct scsi_qla_host *vha, int cmd)
{
	void *slot;
	u32 key;
	int rc;

	key = vha->d_id.b24;

	switch (cmd) {
	case SET_VP_IDX:
		if (!QLA_TGT_MODE_ENABLED())
			return;
		vha->hw->tgt.tgt_vp_map[vha->vp_idx].vha = vha;
		break;
	case SET_AL_PA:
		slot = btree_lookup32(&vha->hw->host_map, key);
		if (!slot) {
			ql_dbg(ql_dbg_tgt_mgt, vha, 0xf018,
			    "Save vha in host_map %p %06x\n", vha, key);
			rc = btree_insert32(&vha->hw->host_map,
				key, vha, GFP_ATOMIC);
			if (rc)
				ql_log(ql_log_info, vha, 0xd03e,
				    "Unable to insert s_id into host_map: %06x\n",
				    key);
			return;
		}
		ql_dbg(ql_dbg_tgt_mgt, vha, 0xf019,
		    "replace existing vha in host_map %p %06x\n", vha, key);
		btree_update32(&vha->hw->host_map, key, vha);
		break;
	case RESET_VP_IDX:
		if (!QLA_TGT_MODE_ENABLED())
			return;
		vha->hw->tgt.tgt_vp_map[vha->vp_idx].vha = NULL;
		break;
	case RESET_AL_PA:
		ql_dbg(ql_dbg_tgt_mgt, vha, 0xf01a,
		   "clear vha in host_map %p %06x\n", vha, key);
		slot = btree_lookup32(&vha->hw->host_map, key);
		if (slot)
			btree_remove32(&vha->hw->host_map, key);
		vha->d_id.b24 = 0;
		break;
	}
}

void qlt_update_host_map(struct scsi_qla_host *vha, port_id_t id)
{

	if (!vha->d_id.b24) {
		vha->d_id = id;
		qlt_update_vp_map(vha, SET_AL_PA);
	} else if (vha->d_id.b24 != id.b24) {
		qlt_update_vp_map(vha, RESET_AL_PA);
		vha->d_id = id;
		qlt_update_vp_map(vha, SET_AL_PA);
	}
}

static int __init qlt_parse_ini_mode(void)
{
	if (strcasecmp(qlini_mode, QLA2XXX_INI_MODE_STR_EXCLUSIVE) == 0)
		ql2x_ini_mode = QLA2XXX_INI_MODE_EXCLUSIVE;
	else if (strcasecmp(qlini_mode, QLA2XXX_INI_MODE_STR_DISABLED) == 0)
		ql2x_ini_mode = QLA2XXX_INI_MODE_DISABLED;
	else if (strcasecmp(qlini_mode, QLA2XXX_INI_MODE_STR_ENABLED) == 0)
		ql2x_ini_mode = QLA2XXX_INI_MODE_ENABLED;
	else if (strcasecmp(qlini_mode, QLA2XXX_INI_MODE_STR_DUAL) == 0)
		ql2x_ini_mode = QLA2XXX_INI_MODE_DUAL;
	else
		return false;

	return true;
}

int __init qlt_init(void)
{
	int ret;

	BUILD_BUG_ON(sizeof(struct ctio7_to_24xx) != 64);
	BUILD_BUG_ON(sizeof(struct ctio_to_2xxx) != 64);

	if (!qlt_parse_ini_mode()) {
		ql_log(ql_log_fatal, NULL, 0xe06b,
		    "qlt_parse_ini_mode() failed\n");
		return -EINVAL;
	}

	if (!QLA_TGT_MODE_ENABLED())
		return 0;

	qla_tgt_mgmt_cmd_cachep = kmem_cache_create("qla_tgt_mgmt_cmd_cachep",
	    sizeof(struct qla_tgt_mgmt_cmd), __alignof__(struct
	    qla_tgt_mgmt_cmd), 0, NULL);
	if (!qla_tgt_mgmt_cmd_cachep) {
		ql_log(ql_log_fatal, NULL, 0xd04b,
		    "kmem_cache_create for qla_tgt_mgmt_cmd_cachep failed\n");
		return -ENOMEM;
	}

	qla_tgt_plogi_cachep = kmem_cache_create("qla_tgt_plogi_cachep",
	    sizeof(struct qlt_plogi_ack_t), __alignof__(struct qlt_plogi_ack_t),
	    0, NULL);

	if (!qla_tgt_plogi_cachep) {
		ql_log(ql_log_fatal, NULL, 0xe06d,
		    "kmem_cache_create for qla_tgt_plogi_cachep failed\n");
		ret = -ENOMEM;
		goto out_mgmt_cmd_cachep;
	}

	qla_tgt_mgmt_cmd_mempool = mempool_create(25, mempool_alloc_slab,
	    mempool_free_slab, qla_tgt_mgmt_cmd_cachep);
	if (!qla_tgt_mgmt_cmd_mempool) {
		ql_log(ql_log_fatal, NULL, 0xe06e,
		    "mempool_create for qla_tgt_mgmt_cmd_mempool failed\n");
		ret = -ENOMEM;
		goto out_plogi_cachep;
	}

	qla_tgt_wq = alloc_workqueue("qla_tgt_wq", 0, 0);
	if (!qla_tgt_wq) {
		ql_log(ql_log_fatal, NULL, 0xe06f,
		    "alloc_workqueue for qla_tgt_wq failed\n");
		ret = -ENOMEM;
		goto out_cmd_mempool;
	}
	/*
	 * Return 1 to signal that initiator-mode is being disabled
	 */
	return (ql2x_ini_mode == QLA2XXX_INI_MODE_DISABLED) ? 1 : 0;

out_cmd_mempool:
	mempool_destroy(qla_tgt_mgmt_cmd_mempool);
out_plogi_cachep:
	kmem_cache_destroy(qla_tgt_plogi_cachep);
out_mgmt_cmd_cachep:
	kmem_cache_destroy(qla_tgt_mgmt_cmd_cachep);
	return ret;
}

void qlt_exit(void)
{
	if (!QLA_TGT_MODE_ENABLED())
		return;

	destroy_workqueue(qla_tgt_wq);
	mempool_destroy(qla_tgt_mgmt_cmd_mempool);
	kmem_cache_destroy(qla_tgt_plogi_cachep);
	kmem_cache_destroy(qla_tgt_mgmt_cmd_cachep);
}<|MERGE_RESOLUTION|>--- conflicted
+++ resolved
@@ -981,25 +981,6 @@
 		sess->send_els_logo);
 
 	if (!IS_SW_RESV_ADDR(sess->d_id)) {
-<<<<<<< HEAD
-		if (ha->flags.edif_enabled &&
-		    (!own || own->iocb.u.isp24.status_subcode == ELS_PLOGI)) {
-			sess->edif.authok = 0;
-			if (!ha->flags.host_shutting_down) {
-				ql_dbg(ql_dbg_edif, vha, 0x911e,
-					"%s wwpn %8phC calling qla2x00_release_all_sadb\n",
-					__func__, sess->port_name);
-				qla2x00_release_all_sadb(vha, sess);
-			} else {
-				ql_dbg(ql_dbg_edif, vha, 0x911e,
-					"%s bypassing release_all_sadb\n",
-					__func__);
-			}
-			qla_edif_clear_appdata(vha, sess);
-			qla_edif_sess_down(vha, sess);
-		}
-=======
->>>>>>> d60c95ef
 		qla2x00_mark_device_lost(vha, sess, 0);
 
 		if (sess->send_els_logo) {
