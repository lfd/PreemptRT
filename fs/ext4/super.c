--- conflicted
+++ resolved
@@ -516,11 +516,7 @@
 			    __u32 ino, __u64 block,
 			    const char *func, unsigned int line)
 {
-<<<<<<< HEAD
-	__save_error_info(sb, func, line);
-=======
 	__save_error_info(sb, error, ino, block, func, line);
->>>>>>> d1988041
 	if (!bdev_read_only(sb->s_bdev))
 		ext4_commit_super(sb, 1);
 }
@@ -1404,11 +1400,7 @@
 	ext4_fc_del(inode);
 	invalidate_inode_buffers(inode);
 	clear_inode(inode);
-<<<<<<< HEAD
-	ext4_discard_preallocations(inode);
-=======
 	ext4_discard_preallocations(inode, 0);
->>>>>>> d1988041
 	ext4_es_remove_extent(inode, 0, EXT_MAX_BLOCKS);
 	dquot_drop(inode);
 	if (EXT4_I(inode)->jinode) {
@@ -2356,21 +2348,6 @@
 	} else if (token == Opt_dax || token == Opt_dax_always ||
 		   token == Opt_dax_inode || token == Opt_dax_never) {
 #ifdef CONFIG_FS_DAX
-<<<<<<< HEAD
-		if (is_remount && test_opt(sb, DAX)) {
-			ext4_msg(sb, KERN_ERR, "can't mount with "
-				"both data=journal and dax");
-			return -1;
-		}
-		if (is_remount && !(sbi->s_mount_opt & EXT4_MOUNT_DAX)) {
-			ext4_msg(sb, KERN_ERR, "can't change "
-					"dax mount option while remounting");
-			return -1;
-		}
-		ext4_msg(sb, KERN_WARNING,
-		"DAX enabled. Warning: EXPERIMENTAL, use at your own risk");
-		sbi->s_mount_opt |= m->mount_opt;
-=======
 		switch (token) {
 		case Opt_dax:
 		case Opt_dax_always:
@@ -2414,7 +2391,6 @@
 			sbi->s_mount_opt2 |= EXT4_MOUNT2_DAX_INODE;
 			break;
 		}
->>>>>>> d1988041
 #else
 		ext4_msg(sb, KERN_INFO, "dax option not supported");
 		sbi->s_mount_opt2 |= EXT4_MOUNT2_DAX_NEVER;
@@ -3980,13 +3956,8 @@
 	 * Add the internal journal blocks whether the journal has been
 	 * loaded or not
 	 */
-<<<<<<< HEAD
-	if (sbi->s_journal && !sbi->journal_bdev)
-		overhead += EXT4_NUM_B2C(sbi, sbi->s_journal->j_maxlen);
-=======
 	if (sbi->s_journal && !sbi->s_journal_bdev)
 		overhead += EXT4_NUM_B2C(sbi, sbi->s_journal->j_total_len);
->>>>>>> d1988041
 	else if (ext4_has_feature_journal(sb) && !sbi->s_journal && j_inum) {
 		/* j_inum for internal journal is non-zero */
 		j_inode = ext4_get_journal_inode(sb, j_inum);
@@ -4218,13 +4189,10 @@
 	sbi->s_li_wait_mult = EXT4_DEF_LI_WAIT_MULT;
 
 	blocksize = BLOCK_SIZE << le32_to_cpu(es->s_log_block_size);
-<<<<<<< HEAD
-=======
 
 	if (blocksize == PAGE_SIZE)
 		set_opt(sb, DIOREAD_NOLOCK);
 
->>>>>>> d1988041
 	if (blocksize < EXT4_MIN_BLOCK_SIZE ||
 	    blocksize > EXT4_MAX_BLOCK_SIZE) {
 		ext4_msg(sb, KERN_ERR,
@@ -4722,24 +4690,15 @@
 	/* Pre-read the descriptors into the buffer cache */
 	for (i = 0; i < db_count; i++) {
 		block = descriptor_loc(sb, logical_sb_block, i);
-<<<<<<< HEAD
-		sb_breadahead_unmovable(sb, block);
-=======
 		ext4_sb_breadahead_unmovable(sb, block);
->>>>>>> d1988041
 	}
 
 	for (i = 0; i < db_count; i++) {
 		struct buffer_head *bh;
 
 		block = descriptor_loc(sb, logical_sb_block, i);
-<<<<<<< HEAD
-		bh = sb_bread_unmovable(sb, block);
-		if (!bh) {
-=======
 		bh = ext4_sb_bread_unmovable(sb, block);
 		if (IS_ERR(bh)) {
->>>>>>> d1988041
 			ext4_msg(sb, KERN_ERR,
 			       "can't read group descriptor %d", i);
 			db_count = i;
@@ -5903,13 +5862,8 @@
 		goto restore_opts;
 	}
 
-<<<<<<< HEAD
-	if (sbi->s_mount_flags & EXT4_MF_FS_ABORTED)
-		ext4_abort(sb, "Abort forced by user");
-=======
 	if (ext4_test_mount_flag(sb, EXT4_MF_FS_ABORTED))
 		ext4_abort(sb, EXT4_ERR_ESHUTDOWN, "Abort forced by user");
->>>>>>> d1988041
 
 	sb->s_flags = (sb->s_flags & ~SB_POSIXACL) |
 		(test_opt(sb, POSIX_ACL) ? SB_POSIXACL : 0);
@@ -6043,11 +5997,7 @@
 	 * Releasing of existing data is done when we are sure remount will
 	 * succeed.
 	 */
-<<<<<<< HEAD
-	if (test_opt(sb, BLOCK_VALIDITY) && !sbi->system_blks) {
-=======
 	if (test_opt(sb, BLOCK_VALIDITY) && !sbi->s_system_blks) {
->>>>>>> d1988041
 		err = ext4_setup_system_zone(sb);
 		if (err)
 			goto restore_opts;
@@ -6073,11 +6023,7 @@
 		}
 	}
 #endif
-<<<<<<< HEAD
-	if (!test_opt(sb, BLOCK_VALIDITY) && sbi->system_blks)
-=======
 	if (!test_opt(sb, BLOCK_VALIDITY) && sbi->s_system_blks)
->>>>>>> d1988041
 		ext4_release_system_zone(sb);
 
 	/*
@@ -6100,11 +6046,7 @@
 	sbi->s_commit_interval = old_opts.s_commit_interval;
 	sbi->s_min_batch_time = old_opts.s_min_batch_time;
 	sbi->s_max_batch_time = old_opts.s_max_batch_time;
-<<<<<<< HEAD
-	if (!test_opt(sb, BLOCK_VALIDITY) && sbi->system_blks)
-=======
 	if (!test_opt(sb, BLOCK_VALIDITY) && sbi->s_system_blks)
->>>>>>> d1988041
 		ext4_release_system_zone(sb);
 #ifdef CONFIG_QUOTA
 	sbi->s_jquota_fmt = old_opts.s_jquota_fmt;
@@ -6135,18 +6077,8 @@
 		return PTR_ERR(dquot);
 	spin_lock(&dquot->dq_dqb_lock);
 
-<<<<<<< HEAD
-	limit = 0;
-	if (dquot->dq_dqb.dqb_bsoftlimit &&
-	    (!limit || dquot->dq_dqb.dqb_bsoftlimit < limit))
-		limit = dquot->dq_dqb.dqb_bsoftlimit;
-	if (dquot->dq_dqb.dqb_bhardlimit &&
-	    (!limit || dquot->dq_dqb.dqb_bhardlimit < limit))
-		limit = dquot->dq_dqb.dqb_bhardlimit;
-=======
 	limit = min_not_zero(dquot->dq_dqb.dqb_bsoftlimit,
 			     dquot->dq_dqb.dqb_bhardlimit);
->>>>>>> d1988041
 	limit >>= sb->s_blocksize_bits;
 
 	if (limit && buf->f_blocks > limit) {
@@ -6158,19 +6090,8 @@
 			 (buf->f_blocks - curblock) : 0;
 	}
 
-<<<<<<< HEAD
-	limit = 0;
-	if (dquot->dq_dqb.dqb_isoftlimit &&
-	    (!limit || dquot->dq_dqb.dqb_isoftlimit < limit))
-		limit = dquot->dq_dqb.dqb_isoftlimit;
-	if (dquot->dq_dqb.dqb_ihardlimit &&
-	    (!limit || dquot->dq_dqb.dqb_ihardlimit < limit))
-		limit = dquot->dq_dqb.dqb_ihardlimit;
-
-=======
 	limit = min_not_zero(dquot->dq_dqb.dqb_isoftlimit,
 			     dquot->dq_dqb.dqb_ihardlimit);
->>>>>>> d1988041
 	if (limit && buf->f_files > limit) {
 		buf->f_files = limit;
 		buf->f_ffree =
