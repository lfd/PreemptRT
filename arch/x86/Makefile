# Unified Makefile for i386 and x86_64

# select defconfig based on actual architecture
ifeq ($(ARCH),x86)
  ifeq ($(shell uname -m),x86_64)
        KBUILD_DEFCONFIG := x86_64_defconfig
  else
        KBUILD_DEFCONFIG := i386_defconfig
  endif
else
        KBUILD_DEFCONFIG := $(ARCH)_defconfig
endif

# For gcc stack alignment is specified with -mpreferred-stack-boundary,
# clang has the option -mstack-alignment for that purpose.
ifneq ($(call cc-option, -mpreferred-stack-boundary=4),)
<<<<<<< HEAD
        cc_stack_align_opt := -mpreferred-stack-boundary
else ifneq ($(call cc-option, -mstack-alignment=4),)
        cc_stack_align_opt := -mstack-alignment
=======
      cc_stack_align4 := -mpreferred-stack-boundary=2
      cc_stack_align8 := -mpreferred-stack-boundary=3
else ifneq ($(call cc-option, -mstack-alignment=16),)
      cc_stack_align4 := -mstack-alignment=4
      cc_stack_align8 := -mstack-alignment=8
>>>>>>> bb176f67
endif

# How to compile the 16-bit code.  Note we always compile for -march=i386;
# that way we can complain to the user if the CPU is insufficient.
#
# The -m16 option is supported by GCC >= 4.9 and clang >= 3.5. For
# older versions of GCC, include an *assembly* header to make sure that
# gcc doesn't play any games behind our back.
CODE16GCC_CFLAGS := -m32 -Wa,$(srctree)/arch/x86/boot/code16gcc.h
M16_CFLAGS	 := $(call cc-option, -m16, $(CODE16GCC_CFLAGS))

REALMODE_CFLAGS	:= $(M16_CFLAGS) -g -Os -D__KERNEL__ \
		   -DDISABLE_BRANCH_PROFILING \
		   -Wall -Wstrict-prototypes -march=i386 -mregparm=3 \
		   -fno-strict-aliasing -fomit-frame-pointer -fno-pic \
		   -mno-mmx -mno-sse

REALMODE_CFLAGS += $(call __cc-option, $(CC), $(REALMODE_CFLAGS), -ffreestanding)
REALMODE_CFLAGS += $(call __cc-option, $(CC), $(REALMODE_CFLAGS), -fno-stack-protector)
<<<<<<< HEAD
REALMODE_CFLAGS += $(call __cc-option, $(CC), $(REALMODE_CFLAGS), $(cc_stack_align_opt)=2)
=======
REALMODE_CFLAGS += $(call __cc-option, $(CC), $(REALMODE_CFLAGS), $(cc_stack_align4))
>>>>>>> bb176f67
export REALMODE_CFLAGS

# BITS is used as extension for files which are available in a 32 bit
# and a 64 bit version to simplify shared Makefiles.
# e.g.: obj-y += foo_$(BITS).o
export BITS

ifdef CONFIG_X86_NEED_RELOCS
        LDFLAGS_vmlinux := --emit-relocs
endif

#
# Prevent GCC from generating any FP code by mistake.
#
# This must happen before we try the -mpreferred-stack-boundary, see:
#
#    https://gcc.gnu.org/bugzilla/show_bug.cgi?id=53383
#
KBUILD_CFLAGS += -mno-sse -mno-mmx -mno-sse2 -mno-3dnow
KBUILD_CFLAGS += $(call cc-option,-mno-avx,)

ifeq ($(CONFIG_X86_32),y)
        BITS := 32
        UTS_MACHINE := i386
        CHECKFLAGS += -D__i386__

        biarch := $(call cc-option,-m32)
        KBUILD_AFLAGS += $(biarch)
        KBUILD_CFLAGS += $(biarch)

        KBUILD_CFLAGS += -msoft-float -mregparm=3 -freg-struct-return

        # Never want PIC in a 32-bit kernel, prevent breakage with GCC built
        # with nonstandard options
        KBUILD_CFLAGS += -fno-pic

        # Align the stack to the register width instead of using the default
        # alignment of 16 bytes. This reduces stack usage and the number of
        # alignment instructions.
<<<<<<< HEAD
        KBUILD_CFLAGS += $(call cc-option,$(cc_stack_align_opt)=2)
=======
        KBUILD_CFLAGS += $(call cc-option,$(cc_stack_align4))
>>>>>>> bb176f67

        # Disable unit-at-a-time mode on pre-gcc-4.0 compilers, it makes gcc use
        # a lot more stack due to the lack of sharing of stacklots:
        KBUILD_CFLAGS += $(call cc-ifversion, -lt, 0400, \
				$(call cc-option,-fno-unit-at-a-time))

        # CPU-specific tuning. Anything which can be shared with UML should go here.
        include arch/x86/Makefile_32.cpu
        KBUILD_CFLAGS += $(cflags-y)

        # temporary until string.h is fixed
        KBUILD_CFLAGS += -ffreestanding
else
        BITS := 64
        UTS_MACHINE := x86_64
        CHECKFLAGS += -D__x86_64__ -m64

        biarch := -m64
        KBUILD_AFLAGS += -m64
        KBUILD_CFLAGS += -m64

        # Align jump targets to 1 byte, not the default 16 bytes:
        KBUILD_CFLAGS += $(call cc-option,-falign-jumps=1)

        # Pack loops tightly as well:
        KBUILD_CFLAGS += $(call cc-option,-falign-loops=1)

        # Don't autogenerate traditional x87 instructions
        KBUILD_CFLAGS += $(call cc-option,-mno-80387)
        KBUILD_CFLAGS += $(call cc-option,-mno-fp-ret-in-387)

        # By default gcc and clang use a stack alignment of 16 bytes for x86.
        # However the standard kernel entry on x86-64 leaves the stack on an
        # 8-byte boundary. If the compiler isn't informed about the actual
        # alignment it will generate extra alignment instructions for the
        # default alignment which keep the stack *mis*aligned.
        # Furthermore an alignment to the register width reduces stack usage
        # and the number of alignment instructions.
<<<<<<< HEAD
        KBUILD_CFLAGS += $(call cc-option,$(cc_stack_align_opt)=3)
=======
        KBUILD_CFLAGS += $(call cc-option,$(cc_stack_align8))
>>>>>>> bb176f67

	# Use -mskip-rax-setup if supported.
	KBUILD_CFLAGS += $(call cc-option,-mskip-rax-setup)

        # FIXME - should be integrated in Makefile.cpu (Makefile_32.cpu)
        cflags-$(CONFIG_MK8) += $(call cc-option,-march=k8)
        cflags-$(CONFIG_MPSC) += $(call cc-option,-march=nocona)

        cflags-$(CONFIG_MCORE2) += \
                $(call cc-option,-march=core2,$(call cc-option,-mtune=generic))
	cflags-$(CONFIG_MATOM) += $(call cc-option,-march=atom) \
		$(call cc-option,-mtune=atom,$(call cc-option,-mtune=generic))
        cflags-$(CONFIG_GENERIC_CPU) += $(call cc-option,-mtune=generic)
        KBUILD_CFLAGS += $(cflags-y)

        KBUILD_CFLAGS += -mno-red-zone
        KBUILD_CFLAGS += -mcmodel=kernel

        # -funit-at-a-time shrinks the kernel .text considerably
        # unfortunately it makes reading oopses harder.
        KBUILD_CFLAGS += $(call cc-option,-funit-at-a-time)
endif

ifdef CONFIG_X86_X32
	x32_ld_ok := $(call try-run,\
			/bin/echo -e '1: .quad 1b' | \
			$(CC) $(KBUILD_AFLAGS) -c -x assembler -o "$$TMP" - && \
			$(OBJCOPY) -O elf32-x86-64 "$$TMP" "$$TMPO" && \
			$(LD) -m elf32_x86_64 "$$TMPO" -o "$$TMP",y,n)
        ifeq ($(x32_ld_ok),y)
                CONFIG_X86_X32_ABI := y
                KBUILD_AFLAGS += -DCONFIG_X86_X32_ABI
                KBUILD_CFLAGS += -DCONFIG_X86_X32_ABI
        else
                $(warning CONFIG_X86_X32 enabled but no binutils support)
        endif
endif
export CONFIG_X86_X32_ABI

# Don't unroll struct assignments with kmemcheck enabled
ifeq ($(CONFIG_KMEMCHECK),y)
	KBUILD_CFLAGS += $(call cc-option,-fno-builtin-memcpy)
endif

#
# If the function graph tracer is used with mcount instead of fentry,
# '-maccumulate-outgoing-args' is needed to prevent a GCC bug
# (https://gcc.gnu.org/bugzilla/show_bug.cgi?id=42109)
#
ifdef CONFIG_FUNCTION_GRAPH_TRACER
  ifndef CONFIG_HAVE_FENTRY
	ACCUMULATE_OUTGOING_ARGS := 1
  else
    ifeq ($(call cc-option-yn, -mfentry), n)
	ACCUMULATE_OUTGOING_ARGS := 1

	# GCC ignores '-maccumulate-outgoing-args' when used with '-Os'.
	# If '-Os' is enabled, disable it and print a warning.
        ifdef CONFIG_CC_OPTIMIZE_FOR_SIZE
          undefine CONFIG_CC_OPTIMIZE_FOR_SIZE
          $(warning Disabling CONFIG_CC_OPTIMIZE_FOR_SIZE.  Your compiler does not have -mfentry so you cannot optimize for size with CONFIG_FUNCTION_GRAPH_TRACER.)
        endif

    endif
  endif
endif

#
# Jump labels need '-maccumulate-outgoing-args' for gcc < 4.5.2 to prevent a
# GCC bug (https://gcc.gnu.org/bugzilla/show_bug.cgi?id=46226).  There's no way
# to test for this bug at compile-time because the test case needs to execute,
# which is a no-go for cross compilers.  So check the GCC version instead.
#
ifdef CONFIG_JUMP_LABEL
  ifneq ($(ACCUMULATE_OUTGOING_ARGS), 1)
	ACCUMULATE_OUTGOING_ARGS = $(call cc-if-fullversion, -lt, 040502, 1)
  endif
endif

ifeq ($(ACCUMULATE_OUTGOING_ARGS), 1)
	# This compiler flag is not supported by Clang:
	KBUILD_CFLAGS += $(call cc-option,-maccumulate-outgoing-args,)
endif

# Stackpointer is addressed different for 32 bit and 64 bit x86
sp-$(CONFIG_X86_32) := esp
sp-$(CONFIG_X86_64) := rsp

# do binutils support CFI?
cfi := $(call as-instr,.cfi_startproc\n.cfi_rel_offset $(sp-y)$(comma)0\n.cfi_endproc,-DCONFIG_AS_CFI=1)
# is .cfi_signal_frame supported too?
cfi-sigframe := $(call as-instr,.cfi_startproc\n.cfi_signal_frame\n.cfi_endproc,-DCONFIG_AS_CFI_SIGNAL_FRAME=1)
cfi-sections := $(call as-instr,.cfi_sections .debug_frame,-DCONFIG_AS_CFI_SECTIONS=1)

# does binutils support specific instructions?
asinstr := $(call as-instr,fxsaveq (%rax),-DCONFIG_AS_FXSAVEQ=1)
asinstr += $(call as-instr,pshufb %xmm0$(comma)%xmm0,-DCONFIG_AS_SSSE3=1)
asinstr += $(call as-instr,crc32l %eax$(comma)%eax,-DCONFIG_AS_CRC32=1)
avx_instr := $(call as-instr,vxorps %ymm0$(comma)%ymm1$(comma)%ymm2,-DCONFIG_AS_AVX=1)
avx2_instr :=$(call as-instr,vpbroadcastb %xmm0$(comma)%ymm1,-DCONFIG_AS_AVX2=1)
avx512_instr :=$(call as-instr,vpmovm2b %k1$(comma)%zmm5,-DCONFIG_AS_AVX512=1)
sha1_ni_instr :=$(call as-instr,sha1msg1 %xmm0$(comma)%xmm1,-DCONFIG_AS_SHA1_NI=1)
sha256_ni_instr :=$(call as-instr,sha256msg1 %xmm0$(comma)%xmm1,-DCONFIG_AS_SHA256_NI=1)

KBUILD_AFLAGS += $(cfi) $(cfi-sigframe) $(cfi-sections) $(asinstr) $(avx_instr) $(avx2_instr) $(avx512_instr) $(sha1_ni_instr) $(sha256_ni_instr)
KBUILD_CFLAGS += $(cfi) $(cfi-sigframe) $(cfi-sections) $(asinstr) $(avx_instr) $(avx2_instr) $(avx512_instr) $(sha1_ni_instr) $(sha256_ni_instr)

LDFLAGS := -m elf_$(UTS_MACHINE)

# Speed up the build
KBUILD_CFLAGS += -pipe
# Workaround for a gcc prelease that unfortunately was shipped in a suse release
KBUILD_CFLAGS += -Wno-sign-compare
#
KBUILD_CFLAGS += -fno-asynchronous-unwind-tables

archscripts: scripts_basic
	$(Q)$(MAKE) $(build)=arch/x86/tools relocs

###
# Syscall table generation

archheaders:
	$(Q)$(MAKE) $(build)=arch/x86/entry/syscalls all

archprepare:
ifeq ($(CONFIG_KEXEC_FILE),y)
	$(Q)$(MAKE) $(build)=arch/x86/purgatory arch/x86/purgatory/kexec-purgatory.c
endif

###
# Kernel objects

head-y := arch/x86/kernel/head_$(BITS).o
head-y += arch/x86/kernel/head$(BITS).o
head-y += arch/x86/kernel/ebda.o
head-y += arch/x86/kernel/platform-quirks.o

libs-y  += arch/x86/lib/

# See arch/x86/Kbuild for content of core part of the kernel
core-y += arch/x86/

# drivers-y are linked after core-y
drivers-$(CONFIG_MATH_EMULATION) += arch/x86/math-emu/
drivers-$(CONFIG_PCI)            += arch/x86/pci/

# must be linked after kernel/
drivers-$(CONFIG_OPROFILE) += arch/x86/oprofile/

# suspend and hibernation support
drivers-$(CONFIG_PM) += arch/x86/power/

drivers-$(CONFIG_FB) += arch/x86/video/

####
# boot loader support. Several targets are kept for legacy purposes

boot := arch/x86/boot

BOOT_TARGETS = bzlilo bzdisk fdimage fdimage144 fdimage288 isoimage

PHONY += bzImage $(BOOT_TARGETS)

# Default kernel to build
all: bzImage

# KBUILD_IMAGE specify target image being built
KBUILD_IMAGE := $(boot)/bzImage

bzImage: vmlinux
ifeq ($(CONFIG_X86_DECODER_SELFTEST),y)
	$(Q)$(MAKE) $(build)=arch/x86/tools posttest
endif
	$(Q)$(MAKE) $(build)=$(boot) $(KBUILD_IMAGE)
	$(Q)mkdir -p $(objtree)/arch/$(UTS_MACHINE)/boot
	$(Q)ln -fsn ../../x86/boot/bzImage $(objtree)/arch/$(UTS_MACHINE)/boot/$@

$(BOOT_TARGETS): vmlinux
	$(Q)$(MAKE) $(build)=$(boot) $@

PHONY += install
install:
	$(Q)$(MAKE) $(build)=$(boot) $@

PHONY += vdso_install
vdso_install:
	$(Q)$(MAKE) $(build)=arch/x86/entry/vdso $@

archclean:
	$(Q)rm -rf $(objtree)/arch/i386
	$(Q)rm -rf $(objtree)/arch/x86_64
	$(Q)$(MAKE) $(clean)=$(boot)
	$(Q)$(MAKE) $(clean)=arch/x86/tools
	$(Q)$(MAKE) $(clean)=arch/x86/purgatory

define archhelp
  echo  '* bzImage      - Compressed kernel image (arch/x86/boot/bzImage)'
  echo  '  install      - Install kernel using'
  echo  '                  (your) ~/bin/$(INSTALLKERNEL) or'
  echo  '                  (distribution) /sbin/$(INSTALLKERNEL) or'
  echo  '                  install to $$(INSTALL_PATH) and run lilo'
  echo  '  fdimage      - Create 1.4MB boot floppy image (arch/x86/boot/fdimage)'
  echo  '  fdimage144   - Create 1.4MB boot floppy image (arch/x86/boot/fdimage)'
  echo  '  fdimage288   - Create 2.8MB boot floppy image (arch/x86/boot/fdimage)'
  echo  '  isoimage     - Create a boot CD-ROM image (arch/x86/boot/image.iso)'
  echo  '                  bzdisk/fdimage*/isoimage also accept:'
  echo  '                  FDARGS="..."  arguments for the booted kernel'
  echo  '                  FDINITRD=file initrd for the booted kernel'
endef<|MERGE_RESOLUTION|>--- conflicted
+++ resolved
@@ -14,17 +14,11 @@
 # For gcc stack alignment is specified with -mpreferred-stack-boundary,
 # clang has the option -mstack-alignment for that purpose.
 ifneq ($(call cc-option, -mpreferred-stack-boundary=4),)
-<<<<<<< HEAD
-        cc_stack_align_opt := -mpreferred-stack-boundary
-else ifneq ($(call cc-option, -mstack-alignment=4),)
-        cc_stack_align_opt := -mstack-alignment
-=======
       cc_stack_align4 := -mpreferred-stack-boundary=2
       cc_stack_align8 := -mpreferred-stack-boundary=3
 else ifneq ($(call cc-option, -mstack-alignment=16),)
       cc_stack_align4 := -mstack-alignment=4
       cc_stack_align8 := -mstack-alignment=8
->>>>>>> bb176f67
 endif
 
 # How to compile the 16-bit code.  Note we always compile for -march=i386;
@@ -44,11 +38,7 @@
 
 REALMODE_CFLAGS += $(call __cc-option, $(CC), $(REALMODE_CFLAGS), -ffreestanding)
 REALMODE_CFLAGS += $(call __cc-option, $(CC), $(REALMODE_CFLAGS), -fno-stack-protector)
-<<<<<<< HEAD
-REALMODE_CFLAGS += $(call __cc-option, $(CC), $(REALMODE_CFLAGS), $(cc_stack_align_opt)=2)
-=======
 REALMODE_CFLAGS += $(call __cc-option, $(CC), $(REALMODE_CFLAGS), $(cc_stack_align4))
->>>>>>> bb176f67
 export REALMODE_CFLAGS
 
 # BITS is used as extension for files which are available in a 32 bit
@@ -88,11 +78,7 @@
         # Align the stack to the register width instead of using the default
         # alignment of 16 bytes. This reduces stack usage and the number of
         # alignment instructions.
-<<<<<<< HEAD
-        KBUILD_CFLAGS += $(call cc-option,$(cc_stack_align_opt)=2)
-=======
         KBUILD_CFLAGS += $(call cc-option,$(cc_stack_align4))
->>>>>>> bb176f67
 
         # Disable unit-at-a-time mode on pre-gcc-4.0 compilers, it makes gcc use
         # a lot more stack due to the lack of sharing of stacklots:
@@ -131,11 +117,7 @@
         # default alignment which keep the stack *mis*aligned.
         # Furthermore an alignment to the register width reduces stack usage
         # and the number of alignment instructions.
-<<<<<<< HEAD
-        KBUILD_CFLAGS += $(call cc-option,$(cc_stack_align_opt)=3)
-=======
         KBUILD_CFLAGS += $(call cc-option,$(cc_stack_align8))
->>>>>>> bb176f67
 
 	# Use -mskip-rax-setup if supported.
 	KBUILD_CFLAGS += $(call cc-option,-mskip-rax-setup)
