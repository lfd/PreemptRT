--- conflicted
+++ resolved
@@ -542,11 +542,8 @@
 			/* Get initial param. */
 			param_desc[0] = '\0';
 			test.param_value = test_case->generate_params(NULL, param_desc);
-<<<<<<< HEAD
-=======
 			kunit_log(KERN_INFO, &test, KUNIT_SUBTEST_INDENT KUNIT_SUBTEST_INDENT
 				  "# Subtest: %s", test_case->name);
->>>>>>> d60c95ef
 
 			while (test.param_value) {
 				kunit_run_case_catch_errors(suite, test_case, &test);
