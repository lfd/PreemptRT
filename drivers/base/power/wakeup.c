--- conflicted
+++ resolved
@@ -944,11 +944,8 @@
 	else
 		irq_number = 0;
 
-<<<<<<< HEAD
-=======
 	pm_pr_dbg("Triggering wakeup from IRQ %d\n", irq_number);
 
->>>>>>> d60c95ef
 	raw_spin_unlock_irqrestore(&wakeup_irq_lock, flags);
 
 	if (irq_number)
