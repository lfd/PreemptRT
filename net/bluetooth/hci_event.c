--- conflicted
+++ resolved
@@ -6109,19 +6109,6 @@
 		struct hci_ev_le_advertising_info *info;
 		s8 rssi;
 
-<<<<<<< HEAD
-		if (ptr > (void *)skb_tail_pointer(skb) - sizeof(*ev)) {
-			bt_dev_err(hdev, "Malicious advertising data.");
-			break;
-		}
-
-		if (ev->length <= HCI_MAX_AD_LENGTH &&
-		    ev->data + ev->length <= skb_tail_pointer(skb)) {
-			rssi = ev->data[ev->length];
-			process_adv_report(hdev, ev->evt_type, &ev->bdaddr,
-					   ev->bdaddr_type, NULL, 0, rssi,
-					   ev->data, ev->length, false);
-=======
 		info = hci_le_ev_skb_pull(hdev, skb,
 					  HCI_EV_LE_ADVERTISING_REPORT,
 					  sizeof(*info));
@@ -6137,7 +6124,6 @@
 			process_adv_report(hdev, info->type, &info->bdaddr,
 					   info->bdaddr_type, NULL, 0, rssi,
 					   info->data, info->length, false);
->>>>>>> 77b5472d
 		} else {
 			bt_dev_err(hdev, "Dropping invalid advertising data");
 		}
