// SPDX-License-Identifier: GPL-2.0-only
/*
 * KVM PMU support for Intel CPUs
 *
 * Copyright 2011 Red Hat, Inc. and/or its affiliates.
 *
 * Authors:
 *   Avi Kivity   <avi@redhat.com>
 *   Gleb Natapov <gleb@redhat.com>
 */
#include <linux/types.h>
#include <linux/kvm_host.h>
#include <linux/perf_event.h>
#include <asm/perf_event.h>
#include "x86.h"
#include "cpuid.h"
#include "lapic.h"
#include "nested.h"
#include "pmu.h"

#define MSR_PMC_FULL_WIDTH_BIT      (MSR_IA32_PMC0 - MSR_IA32_PERFCTR0)

static struct kvm_event_hw_type_mapping intel_arch_events[] = {
	[0] = { 0x3c, 0x00, PERF_COUNT_HW_CPU_CYCLES },
	[1] = { 0xc0, 0x00, PERF_COUNT_HW_INSTRUCTIONS },
	[2] = { 0x3c, 0x01, PERF_COUNT_HW_BUS_CYCLES  },
	[3] = { 0x2e, 0x4f, PERF_COUNT_HW_CACHE_REFERENCES },
	[4] = { 0x2e, 0x41, PERF_COUNT_HW_CACHE_MISSES },
	[5] = { 0xc4, 0x00, PERF_COUNT_HW_BRANCH_INSTRUCTIONS },
	[6] = { 0xc5, 0x00, PERF_COUNT_HW_BRANCH_MISSES },
	/* The above index must match CPUID 0x0A.EBX bit vector */
	[7] = { 0x00, 0x03, PERF_COUNT_HW_REF_CPU_CYCLES },
};

/* mapping between fixed pmc index and intel_arch_events array */
static int fixed_pmc_events[] = {1, 0, 7};

static void reprogram_fixed_counters(struct kvm_pmu *pmu, u64 data)
{
	struct kvm_pmc *pmc;
	u8 old_fixed_ctr_ctrl = pmu->fixed_ctr_ctrl;
	int i;

	pmu->fixed_ctr_ctrl = data;
	for (i = 0; i < pmu->nr_arch_fixed_counters; i++) {
		u8 new_ctrl = fixed_ctrl_field(data, i);
		u8 old_ctrl = fixed_ctrl_field(old_fixed_ctr_ctrl, i);

		if (old_ctrl == new_ctrl)
			continue;

		pmc = get_fixed_pmc(pmu, MSR_CORE_PERF_FIXED_CTR0 + i);

		__set_bit(INTEL_PMC_IDX_FIXED + i, pmu->pmc_in_use);
		reprogram_counter(pmc);
	}
}

static struct kvm_pmc *intel_pmc_idx_to_pmc(struct kvm_pmu *pmu, int pmc_idx)
{
	if (pmc_idx < INTEL_PMC_IDX_FIXED) {
		return get_gp_pmc(pmu, MSR_P6_EVNTSEL0 + pmc_idx,
				  MSR_P6_EVNTSEL0);
	} else {
		u32 idx = pmc_idx - INTEL_PMC_IDX_FIXED;

		return get_fixed_pmc(pmu, idx + MSR_CORE_PERF_FIXED_CTR0);
	}
}

/* function is called when global control register has been updated. */
static void global_ctrl_changed(struct kvm_pmu *pmu, u64 data)
{
	int bit;
	u64 diff = pmu->global_ctrl ^ data;
	struct kvm_pmc *pmc;

	pmu->global_ctrl = data;

	for_each_set_bit(bit, (unsigned long *)&diff, X86_PMC_IDX_MAX) {
		pmc = intel_pmc_idx_to_pmc(pmu, bit);
		if (pmc)
			reprogram_counter(pmc);
	}
}

static bool intel_hw_event_available(struct kvm_pmc *pmc)
{
	struct kvm_pmu *pmu = pmc_to_pmu(pmc);
	u8 event_select = pmc->eventsel & ARCH_PERFMON_EVENTSEL_EVENT;
	u8 unit_mask = (pmc->eventsel & ARCH_PERFMON_EVENTSEL_UMASK) >> 8;
	int i;

	for (i = 0; i < ARRAY_SIZE(intel_arch_events); i++) {
		if (intel_arch_events[i].eventsel != event_select ||
		    intel_arch_events[i].unit_mask != unit_mask)
			continue;

		/* disable event that reported as not present by cpuid */
		if ((i < 7) && !(pmu->available_event_types & (1 << i)))
			return false;

		break;
	}

	return true;
}

/* check if a PMC is enabled by comparing it with globl_ctrl bits. */
static bool intel_pmc_is_enabled(struct kvm_pmc *pmc)
{
	struct kvm_pmu *pmu = pmc_to_pmu(pmc);

	if (!intel_pmu_has_perf_global_ctrl(pmu))
		return true;
<<<<<<< HEAD

	return test_bit(pmc->idx, (unsigned long *)&pmu->global_ctrl);
}

static struct kvm_pmc *intel_pmc_idx_to_pmc(struct kvm_pmu *pmu, int pmc_idx)
{
	if (pmc_idx < INTEL_PMC_IDX_FIXED)
		return get_gp_pmc(pmu, MSR_P6_EVNTSEL0 + pmc_idx,
				  MSR_P6_EVNTSEL0);
	else {
		u32 idx = pmc_idx - INTEL_PMC_IDX_FIXED;
=======
>>>>>>> e6f4ff3f

	return test_bit(pmc->idx, (unsigned long *)&pmu->global_ctrl);
}

static bool intel_is_valid_rdpmc_ecx(struct kvm_vcpu *vcpu, unsigned int idx)
{
	struct kvm_pmu *pmu = vcpu_to_pmu(vcpu);
	bool fixed = idx & (1u << 30);

	idx &= ~(3u << 30);

	return fixed ? idx < pmu->nr_arch_fixed_counters
		     : idx < pmu->nr_arch_gp_counters;
}

static struct kvm_pmc *intel_rdpmc_ecx_to_pmc(struct kvm_vcpu *vcpu,
					    unsigned int idx, u64 *mask)
{
	struct kvm_pmu *pmu = vcpu_to_pmu(vcpu);
	bool fixed = idx & (1u << 30);
	struct kvm_pmc *counters;
	unsigned int num_counters;

	idx &= ~(3u << 30);
	if (fixed) {
		counters = pmu->fixed_counters;
		num_counters = pmu->nr_arch_fixed_counters;
	} else {
		counters = pmu->gp_counters;
		num_counters = pmu->nr_arch_gp_counters;
	}
	if (idx >= num_counters)
		return NULL;
	*mask &= pmu->counter_bitmask[fixed ? KVM_PMC_FIXED : KVM_PMC_GP];
	return &counters[array_index_nospec(idx, num_counters)];
}

static inline u64 vcpu_get_perf_capabilities(struct kvm_vcpu *vcpu)
{
	if (!guest_cpuid_has(vcpu, X86_FEATURE_PDCM))
		return 0;

	return vcpu->arch.perf_capabilities;
}

static inline bool fw_writes_is_enabled(struct kvm_vcpu *vcpu)
{
	return (vcpu_get_perf_capabilities(vcpu) & PMU_CAP_FW_WRITES) != 0;
}

static inline struct kvm_pmc *get_fw_gp_pmc(struct kvm_pmu *pmu, u32 msr)
{
	if (!fw_writes_is_enabled(pmu_to_vcpu(pmu)))
		return NULL;

	return get_gp_pmc(pmu, msr, MSR_IA32_PMC0);
}

static bool intel_pmu_is_valid_lbr_msr(struct kvm_vcpu *vcpu, u32 index)
{
	struct x86_pmu_lbr *records = vcpu_to_lbr_records(vcpu);
	bool ret = false;

	if (!intel_pmu_lbr_is_enabled(vcpu))
		return ret;

	ret = (index == MSR_LBR_SELECT) || (index == MSR_LBR_TOS) ||
		(index >= records->from && index < records->from + records->nr) ||
		(index >= records->to && index < records->to + records->nr);

	if (!ret && records->info)
		ret = (index >= records->info && index < records->info + records->nr);

	return ret;
}

static bool intel_is_valid_msr(struct kvm_vcpu *vcpu, u32 msr)
{
	struct kvm_pmu *pmu = vcpu_to_pmu(vcpu);
	u64 perf_capabilities;
	int ret;

	switch (msr) {
	case MSR_CORE_PERF_FIXED_CTR_CTRL:
	case MSR_CORE_PERF_GLOBAL_STATUS:
	case MSR_CORE_PERF_GLOBAL_CTRL:
	case MSR_CORE_PERF_GLOBAL_OVF_CTRL:
		return intel_pmu_has_perf_global_ctrl(pmu);
<<<<<<< HEAD
=======
		break;
	case MSR_IA32_PEBS_ENABLE:
		ret = vcpu_get_perf_capabilities(vcpu) & PERF_CAP_PEBS_FORMAT;
		break;
	case MSR_IA32_DS_AREA:
		ret = guest_cpuid_has(vcpu, X86_FEATURE_DS);
		break;
	case MSR_PEBS_DATA_CFG:
		perf_capabilities = vcpu_get_perf_capabilities(vcpu);
		ret = (perf_capabilities & PERF_CAP_PEBS_BASELINE) &&
			((perf_capabilities & PERF_CAP_PEBS_FORMAT) > 3);
>>>>>>> e6f4ff3f
		break;
	default:
		ret = get_gp_pmc(pmu, msr, MSR_IA32_PERFCTR0) ||
			get_gp_pmc(pmu, msr, MSR_P6_EVNTSEL0) ||
			get_fixed_pmc(pmu, msr) || get_fw_gp_pmc(pmu, msr) ||
			intel_pmu_is_valid_lbr_msr(vcpu, msr);
		break;
	}

	return ret;
}

static struct kvm_pmc *intel_msr_idx_to_pmc(struct kvm_vcpu *vcpu, u32 msr)
{
	struct kvm_pmu *pmu = vcpu_to_pmu(vcpu);
	struct kvm_pmc *pmc;

	pmc = get_fixed_pmc(pmu, msr);
	pmc = pmc ? pmc : get_gp_pmc(pmu, msr, MSR_P6_EVNTSEL0);
	pmc = pmc ? pmc : get_gp_pmc(pmu, msr, MSR_IA32_PERFCTR0);

	return pmc;
}

static inline void intel_pmu_release_guest_lbr_event(struct kvm_vcpu *vcpu)
{
	struct lbr_desc *lbr_desc = vcpu_to_lbr_desc(vcpu);

	if (lbr_desc->event) {
		perf_event_release_kernel(lbr_desc->event);
		lbr_desc->event = NULL;
		vcpu_to_pmu(vcpu)->event_count--;
	}
}

int intel_pmu_create_guest_lbr_event(struct kvm_vcpu *vcpu)
{
	struct lbr_desc *lbr_desc = vcpu_to_lbr_desc(vcpu);
	struct kvm_pmu *pmu = vcpu_to_pmu(vcpu);
	struct perf_event *event;

	/*
	 * The perf_event_attr is constructed in the minimum efficient way:
	 * - set 'pinned = true' to make it task pinned so that if another
	 *   cpu pinned event reclaims LBR, the event->oncpu will be set to -1;
	 * - set '.exclude_host = true' to record guest branches behavior;
	 *
	 * - set '.config = INTEL_FIXED_VLBR_EVENT' to indicates host perf
	 *   schedule the event without a real HW counter but a fake one;
	 *   check is_guest_lbr_event() and __intel_get_event_constraints();
	 *
	 * - set 'sample_type = PERF_SAMPLE_BRANCH_STACK' and
	 *   'branch_sample_type = PERF_SAMPLE_BRANCH_CALL_STACK |
	 *   PERF_SAMPLE_BRANCH_USER' to configure it as a LBR callstack
	 *   event, which helps KVM to save/restore guest LBR records
	 *   during host context switches and reduces quite a lot overhead,
	 *   check branch_user_callstack() and intel_pmu_lbr_sched_task();
	 */
	struct perf_event_attr attr = {
		.type = PERF_TYPE_RAW,
		.size = sizeof(attr),
		.config = INTEL_FIXED_VLBR_EVENT,
		.sample_type = PERF_SAMPLE_BRANCH_STACK,
		.pinned = true,
		.exclude_host = true,
		.branch_sample_type = PERF_SAMPLE_BRANCH_CALL_STACK |
					PERF_SAMPLE_BRANCH_USER,
	};

	if (unlikely(lbr_desc->event)) {
		__set_bit(INTEL_PMC_IDX_FIXED_VLBR, pmu->pmc_in_use);
		return 0;
	}

	event = perf_event_create_kernel_counter(&attr, -1,
						current, NULL, NULL);
	if (IS_ERR(event)) {
		pr_debug_ratelimited("%s: failed %ld\n",
					__func__, PTR_ERR(event));
		return PTR_ERR(event);
	}
	lbr_desc->event = event;
	pmu->event_count++;
	__set_bit(INTEL_PMC_IDX_FIXED_VLBR, pmu->pmc_in_use);
	return 0;
}

/*
 * It's safe to access LBR msrs from guest when they have not
 * been passthrough since the host would help restore or reset
 * the LBR msrs records when the guest LBR event is scheduled in.
 */
static bool intel_pmu_handle_lbr_msrs_access(struct kvm_vcpu *vcpu,
				     struct msr_data *msr_info, bool read)
{
	struct lbr_desc *lbr_desc = vcpu_to_lbr_desc(vcpu);
	u32 index = msr_info->index;

	if (!intel_pmu_is_valid_lbr_msr(vcpu, index))
		return false;

	if (!lbr_desc->event && intel_pmu_create_guest_lbr_event(vcpu) < 0)
		goto dummy;

	/*
	 * Disable irq to ensure the LBR feature doesn't get reclaimed by the
	 * host at the time the value is read from the msr, and this avoids the
	 * host LBR value to be leaked to the guest. If LBR has been reclaimed,
	 * return 0 on guest reads.
	 */
	local_irq_disable();
	if (lbr_desc->event->state == PERF_EVENT_STATE_ACTIVE) {
		if (read)
			rdmsrl(index, msr_info->data);
		else
			wrmsrl(index, msr_info->data);
		__set_bit(INTEL_PMC_IDX_FIXED_VLBR, vcpu_to_pmu(vcpu)->pmc_in_use);
		local_irq_enable();
		return true;
	}
	clear_bit(INTEL_PMC_IDX_FIXED_VLBR, vcpu_to_pmu(vcpu)->pmc_in_use);
	local_irq_enable();

dummy:
	if (read)
		msr_info->data = 0;
	return true;
}

static int intel_pmu_get_msr(struct kvm_vcpu *vcpu, struct msr_data *msr_info)
{
	struct kvm_pmu *pmu = vcpu_to_pmu(vcpu);
	struct kvm_pmc *pmc;
	u32 msr = msr_info->index;

	switch (msr) {
	case MSR_CORE_PERF_FIXED_CTR_CTRL:
		msr_info->data = pmu->fixed_ctr_ctrl;
		return 0;
	case MSR_CORE_PERF_GLOBAL_STATUS:
		msr_info->data = pmu->global_status;
		return 0;
	case MSR_CORE_PERF_GLOBAL_CTRL:
		msr_info->data = pmu->global_ctrl;
		return 0;
	case MSR_CORE_PERF_GLOBAL_OVF_CTRL:
		msr_info->data = 0;
		return 0;
	case MSR_IA32_PEBS_ENABLE:
		msr_info->data = pmu->pebs_enable;
		return 0;
	case MSR_IA32_DS_AREA:
		msr_info->data = pmu->ds_area;
		return 0;
	case MSR_PEBS_DATA_CFG:
		msr_info->data = pmu->pebs_data_cfg;
		return 0;
	default:
		if ((pmc = get_gp_pmc(pmu, msr, MSR_IA32_PERFCTR0)) ||
		    (pmc = get_gp_pmc(pmu, msr, MSR_IA32_PMC0))) {
			u64 val = pmc_read_counter(pmc);
			msr_info->data =
				val & pmu->counter_bitmask[KVM_PMC_GP];
			return 0;
		} else if ((pmc = get_fixed_pmc(pmu, msr))) {
			u64 val = pmc_read_counter(pmc);
			msr_info->data =
				val & pmu->counter_bitmask[KVM_PMC_FIXED];
			return 0;
		} else if ((pmc = get_gp_pmc(pmu, msr, MSR_P6_EVNTSEL0))) {
			msr_info->data = pmc->eventsel;
			return 0;
		} else if (intel_pmu_handle_lbr_msrs_access(vcpu, msr_info, true))
			return 0;
	}

	return 1;
}

static int intel_pmu_set_msr(struct kvm_vcpu *vcpu, struct msr_data *msr_info)
{
	struct kvm_pmu *pmu = vcpu_to_pmu(vcpu);
	struct kvm_pmc *pmc;
	u32 msr = msr_info->index;
	u64 data = msr_info->data;
	u64 reserved_bits;

	switch (msr) {
	case MSR_CORE_PERF_FIXED_CTR_CTRL:
		if (pmu->fixed_ctr_ctrl == data)
			return 0;
		if (!(data & pmu->fixed_ctr_ctrl_mask)) {
			reprogram_fixed_counters(pmu, data);
			return 0;
		}
		break;
	case MSR_CORE_PERF_GLOBAL_STATUS:
		if (msr_info->host_initiated) {
			pmu->global_status = data;
			return 0;
		}
		break; /* RO MSR */
	case MSR_CORE_PERF_GLOBAL_CTRL:
		if (pmu->global_ctrl == data)
			return 0;
		if (kvm_valid_perf_global_ctrl(pmu, data)) {
			global_ctrl_changed(pmu, data);
			return 0;
		}
		break;
	case MSR_CORE_PERF_GLOBAL_OVF_CTRL:
		if (!(data & pmu->global_ovf_ctrl_mask)) {
			if (!msr_info->host_initiated)
				pmu->global_status &= ~data;
			return 0;
		}
		break;
	case MSR_IA32_PEBS_ENABLE:
		if (pmu->pebs_enable == data)
			return 0;
		if (!(data & pmu->pebs_enable_mask)) {
			pmu->pebs_enable = data;
			return 0;
		}
		break;
	case MSR_IA32_DS_AREA:
		if (msr_info->host_initiated && data && !guest_cpuid_has(vcpu, X86_FEATURE_DS))
			return 1;
		if (is_noncanonical_address(data, vcpu))
			return 1;
		pmu->ds_area = data;
		return 0;
	case MSR_PEBS_DATA_CFG:
		if (pmu->pebs_data_cfg == data)
			return 0;
		if (!(data & pmu->pebs_data_cfg_mask)) {
			pmu->pebs_data_cfg = data;
			return 0;
		}
		break;
	default:
		if ((pmc = get_gp_pmc(pmu, msr, MSR_IA32_PERFCTR0)) ||
		    (pmc = get_gp_pmc(pmu, msr, MSR_IA32_PMC0))) {
			if ((msr & MSR_PMC_FULL_WIDTH_BIT) &&
			    (data & ~pmu->counter_bitmask[KVM_PMC_GP]))
				return 1;
			if (!msr_info->host_initiated &&
			    !(msr & MSR_PMC_FULL_WIDTH_BIT))
				data = (s64)(s32)data;
			pmc->counter += data - pmc_read_counter(pmc);
			pmc_update_sample_period(pmc);
			return 0;
		} else if ((pmc = get_fixed_pmc(pmu, msr))) {
			pmc->counter += data - pmc_read_counter(pmc);
			pmc_update_sample_period(pmc);
			return 0;
		} else if ((pmc = get_gp_pmc(pmu, msr, MSR_P6_EVNTSEL0))) {
			if (data == pmc->eventsel)
				return 0;
			reserved_bits = pmu->reserved_bits;
			if ((pmc->idx == 2) &&
			    (pmu->raw_event_mask & HSW_IN_TX_CHECKPOINTED))
				reserved_bits ^= HSW_IN_TX_CHECKPOINTED;
			if (!(data & reserved_bits)) {
				pmc->eventsel = data;
				reprogram_counter(pmc);
				return 0;
			}
		} else if (intel_pmu_handle_lbr_msrs_access(vcpu, msr_info, false))
			return 0;
	}

	return 1;
}

static void setup_fixed_pmc_eventsel(struct kvm_pmu *pmu)
{
	size_t size = ARRAY_SIZE(fixed_pmc_events);
	struct kvm_pmc *pmc;
	u32 event;
	int i;

	for (i = 0; i < pmu->nr_arch_fixed_counters; i++) {
		pmc = &pmu->fixed_counters[i];
		event = fixed_pmc_events[array_index_nospec(i, size)];
		pmc->eventsel = (intel_arch_events[event].unit_mask << 8) |
			intel_arch_events[event].eventsel;
	}
}

static void intel_pmu_refresh(struct kvm_vcpu *vcpu)
{
	struct kvm_pmu *pmu = vcpu_to_pmu(vcpu);
	struct lbr_desc *lbr_desc = vcpu_to_lbr_desc(vcpu);
	struct kvm_cpuid_entry2 *entry;
	union cpuid10_eax eax;
	union cpuid10_edx edx;
<<<<<<< HEAD
=======
	u64 perf_capabilities;
	u64 counter_mask;
>>>>>>> e6f4ff3f
	int i;

	pmu->nr_arch_gp_counters = 0;
	pmu->nr_arch_fixed_counters = 0;
	pmu->counter_bitmask[KVM_PMC_GP] = 0;
	pmu->counter_bitmask[KVM_PMC_FIXED] = 0;
	pmu->version = 0;
	pmu->reserved_bits = 0xffffffff00200000ull;
	pmu->raw_event_mask = X86_RAW_EVENT_MASK;
	pmu->global_ctrl_mask = ~0ull;
	pmu->global_ovf_ctrl_mask = ~0ull;
	pmu->fixed_ctr_ctrl_mask = ~0ull;
<<<<<<< HEAD
=======
	pmu->pebs_enable_mask = ~0ull;
	pmu->pebs_data_cfg_mask = ~0ull;
>>>>>>> e6f4ff3f

	entry = kvm_find_cpuid_entry(vcpu, 0xa);
	if (!entry || !vcpu->kvm->arch.enable_pmu)
		return;
	eax.full = entry->eax;
	edx.full = entry->edx;

	pmu->version = eax.split.version_id;
	if (!pmu->version)
		return;

	pmu->nr_arch_gp_counters = min_t(int, eax.split.num_counters,
					 kvm_pmu_cap.num_counters_gp);
	eax.split.bit_width = min_t(int, eax.split.bit_width,
				    kvm_pmu_cap.bit_width_gp);
	pmu->counter_bitmask[KVM_PMC_GP] = ((u64)1 << eax.split.bit_width) - 1;
	eax.split.mask_length = min_t(int, eax.split.mask_length,
				      kvm_pmu_cap.events_mask_len);
	pmu->available_event_types = ~entry->ebx &
					((1ull << eax.split.mask_length) - 1);

	if (pmu->version == 1) {
		pmu->nr_arch_fixed_counters = 0;
	} else {
		pmu->nr_arch_fixed_counters =
			min3(ARRAY_SIZE(fixed_pmc_events),
			     (size_t) edx.split.num_counters_fixed,
			     (size_t)kvm_pmu_cap.num_counters_fixed);
		edx.split.bit_width_fixed = min_t(int, edx.split.bit_width_fixed,
						  kvm_pmu_cap.bit_width_fixed);
		pmu->counter_bitmask[KVM_PMC_FIXED] =
			((u64)1 << edx.split.bit_width_fixed) - 1;
		setup_fixed_pmc_eventsel(pmu);
	}

	for (i = 0; i < pmu->nr_arch_fixed_counters; i++)
		pmu->fixed_ctr_ctrl_mask &= ~(0xbull << (i * 4));
<<<<<<< HEAD
	pmu->global_ctrl = ((1ull << pmu->nr_arch_gp_counters) - 1) |
		(((1ull << pmu->nr_arch_fixed_counters) - 1) << INTEL_PMC_IDX_FIXED);
	pmu->global_ctrl_mask = ~pmu->global_ctrl;
=======
	counter_mask = ~(((1ull << pmu->nr_arch_gp_counters) - 1) |
		(((1ull << pmu->nr_arch_fixed_counters) - 1) << INTEL_PMC_IDX_FIXED));
	pmu->global_ctrl_mask = counter_mask;
>>>>>>> e6f4ff3f
	pmu->global_ovf_ctrl_mask = pmu->global_ctrl_mask
			& ~(MSR_CORE_PERF_GLOBAL_OVF_CTRL_OVF_BUF |
			    MSR_CORE_PERF_GLOBAL_OVF_CTRL_COND_CHGD);
	if (vmx_pt_mode_is_host_guest())
		pmu->global_ovf_ctrl_mask &=
				~MSR_CORE_PERF_GLOBAL_OVF_CTRL_TRACE_TOPA_PMI;

	entry = kvm_find_cpuid_entry_index(vcpu, 7, 0);
	if (entry &&
	    (boot_cpu_has(X86_FEATURE_HLE) || boot_cpu_has(X86_FEATURE_RTM)) &&
	    (entry->ebx & (X86_FEATURE_HLE|X86_FEATURE_RTM))) {
		pmu->reserved_bits ^= HSW_IN_TX;
		pmu->raw_event_mask |= (HSW_IN_TX|HSW_IN_TX_CHECKPOINTED);
	}

	bitmap_set(pmu->all_valid_pmc_idx,
		0, pmu->nr_arch_gp_counters);
	bitmap_set(pmu->all_valid_pmc_idx,
		INTEL_PMC_MAX_GENERIC, pmu->nr_arch_fixed_counters);

	perf_capabilities = vcpu_get_perf_capabilities(vcpu);
	if (cpuid_model_is_consistent(vcpu) &&
	    (perf_capabilities & PMU_CAP_LBR_FMT))
		x86_perf_get_lbr(&lbr_desc->records);
	else
		lbr_desc->records.nr = 0;

	if (lbr_desc->records.nr)
		bitmap_set(pmu->all_valid_pmc_idx, INTEL_PMC_IDX_FIXED_VLBR, 1);

	if (perf_capabilities & PERF_CAP_PEBS_FORMAT) {
		if (perf_capabilities & PERF_CAP_PEBS_BASELINE) {
			pmu->pebs_enable_mask = counter_mask;
			pmu->reserved_bits &= ~ICL_EVENTSEL_ADAPTIVE;
			for (i = 0; i < pmu->nr_arch_fixed_counters; i++) {
				pmu->fixed_ctr_ctrl_mask &=
					~(1ULL << (INTEL_PMC_IDX_FIXED + i * 4));
			}
			pmu->pebs_data_cfg_mask = ~0xff00000full;
		} else {
			pmu->pebs_enable_mask =
				~((1ull << pmu->nr_arch_gp_counters) - 1);
		}
	}
}

static void intel_pmu_init(struct kvm_vcpu *vcpu)
{
	int i;
	struct kvm_pmu *pmu = vcpu_to_pmu(vcpu);
	struct lbr_desc *lbr_desc = vcpu_to_lbr_desc(vcpu);

	for (i = 0; i < INTEL_PMC_MAX_GENERIC; i++) {
		pmu->gp_counters[i].type = KVM_PMC_GP;
		pmu->gp_counters[i].vcpu = vcpu;
		pmu->gp_counters[i].idx = i;
		pmu->gp_counters[i].current_config = 0;
	}

	for (i = 0; i < KVM_PMC_MAX_FIXED; i++) {
		pmu->fixed_counters[i].type = KVM_PMC_FIXED;
		pmu->fixed_counters[i].vcpu = vcpu;
		pmu->fixed_counters[i].idx = i + INTEL_PMC_IDX_FIXED;
		pmu->fixed_counters[i].current_config = 0;
	}

	vcpu->arch.perf_capabilities = vmx_get_perf_capabilities();
	lbr_desc->records.nr = 0;
	lbr_desc->event = NULL;
	lbr_desc->msr_passthrough = false;
}

static void intel_pmu_reset(struct kvm_vcpu *vcpu)
{
	struct kvm_pmu *pmu = vcpu_to_pmu(vcpu);
	struct kvm_pmc *pmc = NULL;
	int i;

	for (i = 0; i < INTEL_PMC_MAX_GENERIC; i++) {
		pmc = &pmu->gp_counters[i];

		pmc_stop_counter(pmc);
		pmc->counter = pmc->eventsel = 0;
	}

	for (i = 0; i < KVM_PMC_MAX_FIXED; i++) {
		pmc = &pmu->fixed_counters[i];

		pmc_stop_counter(pmc);
		pmc->counter = 0;
	}

	pmu->fixed_ctr_ctrl = pmu->global_ctrl = pmu->global_status = 0;

	intel_pmu_release_guest_lbr_event(vcpu);
}

/*
 * Emulate LBR_On_PMI behavior for 1 < pmu.version < 4.
 *
 * If Freeze_LBR_On_PMI = 1, the LBR is frozen on PMI and
 * the KVM emulates to clear the LBR bit (bit 0) in IA32_DEBUGCTL.
 *
 * Guest needs to re-enable LBR to resume branches recording.
 */
static void intel_pmu_legacy_freezing_lbrs_on_pmi(struct kvm_vcpu *vcpu)
{
	u64 data = vmcs_read64(GUEST_IA32_DEBUGCTL);

	if (data & DEBUGCTLMSR_FREEZE_LBRS_ON_PMI) {
		data &= ~DEBUGCTLMSR_LBR;
		vmcs_write64(GUEST_IA32_DEBUGCTL, data);
	}
}

static void intel_pmu_deliver_pmi(struct kvm_vcpu *vcpu)
{
	u8 version = vcpu_to_pmu(vcpu)->version;

	if (!intel_pmu_lbr_is_enabled(vcpu))
		return;

	if (version > 1 && version < 4)
		intel_pmu_legacy_freezing_lbrs_on_pmi(vcpu);
}

static void vmx_update_intercept_for_lbr_msrs(struct kvm_vcpu *vcpu, bool set)
{
	struct x86_pmu_lbr *lbr = vcpu_to_lbr_records(vcpu);
	int i;

	for (i = 0; i < lbr->nr; i++) {
		vmx_set_intercept_for_msr(vcpu, lbr->from + i, MSR_TYPE_RW, set);
		vmx_set_intercept_for_msr(vcpu, lbr->to + i, MSR_TYPE_RW, set);
		if (lbr->info)
			vmx_set_intercept_for_msr(vcpu, lbr->info + i, MSR_TYPE_RW, set);
	}

	vmx_set_intercept_for_msr(vcpu, MSR_LBR_SELECT, MSR_TYPE_RW, set);
	vmx_set_intercept_for_msr(vcpu, MSR_LBR_TOS, MSR_TYPE_RW, set);
}

static inline void vmx_disable_lbr_msrs_passthrough(struct kvm_vcpu *vcpu)
{
	struct lbr_desc *lbr_desc = vcpu_to_lbr_desc(vcpu);

	if (!lbr_desc->msr_passthrough)
		return;

	vmx_update_intercept_for_lbr_msrs(vcpu, true);
	lbr_desc->msr_passthrough = false;
}

static inline void vmx_enable_lbr_msrs_passthrough(struct kvm_vcpu *vcpu)
{
	struct lbr_desc *lbr_desc = vcpu_to_lbr_desc(vcpu);

	if (lbr_desc->msr_passthrough)
		return;

	vmx_update_intercept_for_lbr_msrs(vcpu, false);
	lbr_desc->msr_passthrough = true;
}

/*
 * Higher priority host perf events (e.g. cpu pinned) could reclaim the
 * pmu resources (e.g. LBR) that were assigned to the guest. This is
 * usually done via ipi calls (more details in perf_install_in_context).
 *
 * Before entering the non-root mode (with irq disabled here), double
 * confirm that the pmu features enabled to the guest are not reclaimed
 * by higher priority host events. Otherwise, disallow vcpu's access to
 * the reclaimed features.
 */
void vmx_passthrough_lbr_msrs(struct kvm_vcpu *vcpu)
{
	struct kvm_pmu *pmu = vcpu_to_pmu(vcpu);
	struct lbr_desc *lbr_desc = vcpu_to_lbr_desc(vcpu);

	if (!lbr_desc->event) {
		vmx_disable_lbr_msrs_passthrough(vcpu);
		if (vmcs_read64(GUEST_IA32_DEBUGCTL) & DEBUGCTLMSR_LBR)
			goto warn;
		if (test_bit(INTEL_PMC_IDX_FIXED_VLBR, pmu->pmc_in_use))
			goto warn;
		return;
	}

	if (lbr_desc->event->state < PERF_EVENT_STATE_ACTIVE) {
		vmx_disable_lbr_msrs_passthrough(vcpu);
		__clear_bit(INTEL_PMC_IDX_FIXED_VLBR, pmu->pmc_in_use);
		goto warn;
	} else
		vmx_enable_lbr_msrs_passthrough(vcpu);

	return;

warn:
	pr_warn_ratelimited("kvm: vcpu-%d: fail to passthrough LBR.\n",
		vcpu->vcpu_id);
}

static void intel_pmu_cleanup(struct kvm_vcpu *vcpu)
{
	if (!(vmcs_read64(GUEST_IA32_DEBUGCTL) & DEBUGCTLMSR_LBR))
		intel_pmu_release_guest_lbr_event(vcpu);
}

void intel_pmu_cross_mapped_check(struct kvm_pmu *pmu)
{
	struct kvm_pmc *pmc = NULL;
	int bit;

	for_each_set_bit(bit, (unsigned long *)&pmu->global_ctrl,
			 X86_PMC_IDX_MAX) {
		pmc = intel_pmc_idx_to_pmc(pmu, bit);

		if (!pmc || !pmc_speculative_in_use(pmc) ||
		    !intel_pmc_is_enabled(pmc))
			continue;

		if (pmc->perf_event && pmc->idx != pmc->perf_event->hw.idx) {
			pmu->host_cross_mapped_mask |=
				BIT_ULL(pmc->perf_event->hw.idx);
		}
	}
}

struct kvm_pmu_ops intel_pmu_ops __initdata = {
	.hw_event_available = intel_hw_event_available,
	.pmc_is_enabled = intel_pmc_is_enabled,
	.pmc_idx_to_pmc = intel_pmc_idx_to_pmc,
	.rdpmc_ecx_to_pmc = intel_rdpmc_ecx_to_pmc,
	.msr_idx_to_pmc = intel_msr_idx_to_pmc,
	.is_valid_rdpmc_ecx = intel_is_valid_rdpmc_ecx,
	.is_valid_msr = intel_is_valid_msr,
	.get_msr = intel_pmu_get_msr,
	.set_msr = intel_pmu_set_msr,
	.refresh = intel_pmu_refresh,
	.init = intel_pmu_init,
	.reset = intel_pmu_reset,
	.deliver_pmi = intel_pmu_deliver_pmi,
	.cleanup = intel_pmu_cleanup,
};<|MERGE_RESOLUTION|>--- conflicted
+++ resolved
@@ -113,20 +113,6 @@
 
 	if (!intel_pmu_has_perf_global_ctrl(pmu))
 		return true;
-<<<<<<< HEAD
-
-	return test_bit(pmc->idx, (unsigned long *)&pmu->global_ctrl);
-}
-
-static struct kvm_pmc *intel_pmc_idx_to_pmc(struct kvm_pmu *pmu, int pmc_idx)
-{
-	if (pmc_idx < INTEL_PMC_IDX_FIXED)
-		return get_gp_pmc(pmu, MSR_P6_EVNTSEL0 + pmc_idx,
-				  MSR_P6_EVNTSEL0);
-	else {
-		u32 idx = pmc_idx - INTEL_PMC_IDX_FIXED;
-=======
->>>>>>> e6f4ff3f
 
 	return test_bit(pmc->idx, (unsigned long *)&pmu->global_ctrl);
 }
@@ -215,8 +201,6 @@
 	case MSR_CORE_PERF_GLOBAL_CTRL:
 	case MSR_CORE_PERF_GLOBAL_OVF_CTRL:
 		return intel_pmu_has_perf_global_ctrl(pmu);
-<<<<<<< HEAD
-=======
 		break;
 	case MSR_IA32_PEBS_ENABLE:
 		ret = vcpu_get_perf_capabilities(vcpu) & PERF_CAP_PEBS_FORMAT;
@@ -228,7 +212,6 @@
 		perf_capabilities = vcpu_get_perf_capabilities(vcpu);
 		ret = (perf_capabilities & PERF_CAP_PEBS_BASELINE) &&
 			((perf_capabilities & PERF_CAP_PEBS_FORMAT) > 3);
->>>>>>> e6f4ff3f
 		break;
 	default:
 		ret = get_gp_pmc(pmu, msr, MSR_IA32_PERFCTR0) ||
@@ -526,11 +509,8 @@
 	struct kvm_cpuid_entry2 *entry;
 	union cpuid10_eax eax;
 	union cpuid10_edx edx;
-<<<<<<< HEAD
-=======
 	u64 perf_capabilities;
 	u64 counter_mask;
->>>>>>> e6f4ff3f
 	int i;
 
 	pmu->nr_arch_gp_counters = 0;
@@ -543,11 +523,8 @@
 	pmu->global_ctrl_mask = ~0ull;
 	pmu->global_ovf_ctrl_mask = ~0ull;
 	pmu->fixed_ctr_ctrl_mask = ~0ull;
-<<<<<<< HEAD
-=======
 	pmu->pebs_enable_mask = ~0ull;
 	pmu->pebs_data_cfg_mask = ~0ull;
->>>>>>> e6f4ff3f
 
 	entry = kvm_find_cpuid_entry(vcpu, 0xa);
 	if (!entry || !vcpu->kvm->arch.enable_pmu)
@@ -585,15 +562,9 @@
 
 	for (i = 0; i < pmu->nr_arch_fixed_counters; i++)
 		pmu->fixed_ctr_ctrl_mask &= ~(0xbull << (i * 4));
-<<<<<<< HEAD
-	pmu->global_ctrl = ((1ull << pmu->nr_arch_gp_counters) - 1) |
-		(((1ull << pmu->nr_arch_fixed_counters) - 1) << INTEL_PMC_IDX_FIXED);
-	pmu->global_ctrl_mask = ~pmu->global_ctrl;
-=======
 	counter_mask = ~(((1ull << pmu->nr_arch_gp_counters) - 1) |
 		(((1ull << pmu->nr_arch_fixed_counters) - 1) << INTEL_PMC_IDX_FIXED));
 	pmu->global_ctrl_mask = counter_mask;
->>>>>>> e6f4ff3f
 	pmu->global_ovf_ctrl_mask = pmu->global_ctrl_mask
 			& ~(MSR_CORE_PERF_GLOBAL_OVF_CTRL_OVF_BUF |
 			    MSR_CORE_PERF_GLOBAL_OVF_CTRL_COND_CHGD);
