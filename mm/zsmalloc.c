--- conflicted
+++ resolved
@@ -1717,7 +1717,6 @@
 static void lock_zspage(struct zspage *zspage)
 {
 	struct page *curr_page, *page;
-<<<<<<< HEAD
 
 	/*
 	 * Pages we haven't locked yet can be migrated off the list while we're
@@ -1753,57 +1752,6 @@
 	migrate_read_unlock(zspage);
 }
 
-static int zs_init_fs_context(struct fs_context *fc)
-{
-	return init_pseudo(fc, ZSMALLOC_MAGIC) ? 0 : -ENOMEM;
-}
-
-static struct file_system_type zsmalloc_fs = {
-	.name		= "zsmalloc",
-	.init_fs_context = zs_init_fs_context,
-	.kill_sb	= kill_anon_super,
-};
-
-static int zsmalloc_mount(void)
-{
-	int ret = 0;
-=======
->>>>>>> d60c95ef
-
-	/*
-	 * Pages we haven't locked yet can be migrated off the list while we're
-	 * trying to lock them, so we need to be careful and only attempt to
-	 * lock each page under migrate_read_lock(). Otherwise, the page we lock
-	 * may no longer belong to the zspage. This means that we may wait for
-	 * the wrong page to unlock, so we must take a reference to the page
-	 * prior to waiting for it to unlock outside migrate_read_lock().
-	 */
-	while (1) {
-		migrate_read_lock(zspage);
-		page = get_first_page(zspage);
-		if (trylock_page(page))
-			break;
-		get_page(page);
-		migrate_read_unlock(zspage);
-		wait_on_page_locked(page);
-		put_page(page);
-	}
-
-	curr_page = page;
-	while ((page = get_next_page(curr_page))) {
-		if (trylock_page(page)) {
-			curr_page = page;
-		} else {
-			get_page(page);
-			migrate_read_unlock(zspage);
-			wait_on_page_locked(page);
-			put_page(page);
-			migrate_read_lock(zspage);
-		}
-	}
-	migrate_read_unlock(zspage);
-}
-
 static void migrate_lock_init(struct zspage *zspage)
 {
 	rwlock_init(&zspage->lock);
@@ -1846,35 +1794,7 @@
 	zspage->isolated--;
 }
 
-<<<<<<< HEAD
-static void putback_zspage_deferred(struct zs_pool *pool,
-				    struct size_class *class,
-				    struct zspage *zspage)
-{
-	enum fullness_group fg;
-
-	fg = putback_zspage(class, zspage);
-	if (fg == ZS_EMPTY)
-		schedule_work(&pool->free_work);
-
-}
-
-static inline void zs_pool_dec_isolated(struct zs_pool *pool)
-{
-	VM_BUG_ON(atomic_long_read(&pool->isolated_pages) <= 0);
-	atomic_long_dec(&pool->isolated_pages);
-	/*
-	 * Checking pool->destroying must happen after atomic_long_dec()
-	 * for pool->isolated_pages above. Paired with the smp_mb() in
-	 * zs_unregister_migration().
-	 */
-	smp_mb__after_atomic();
-	if (atomic_long_read(&pool->isolated_pages) == 0 && pool->destroying)
-		wake_up_all(&pool->migration_wait);
-}
-=======
 static const struct movable_operations zsmalloc_mops;
->>>>>>> d60c95ef
 
 static void replace_sub_page(struct size_class *class, struct zspage *zspage,
 				struct page *newpage, struct page *oldpage)
