/* SPDX-License-Identifier: GPL-2.0-only */
/*
 * Copyright (C) 2005,2006,2007,2008 IBM Corporation
 *
 * Authors:
 * Reiner Sailer <sailer@watson.ibm.com>
 * Mimi Zohar <zohar@us.ibm.com>
 *
 * File: ima.h
 *	internal Integrity Measurement Architecture (IMA) definitions
 */

#ifndef __LINUX_IMA_H
#define __LINUX_IMA_H

#include <linux/types.h>
#include <linux/crypto.h>
#include <linux/fs.h>
#include <linux/security.h>
#include <linux/hash.h>
#include <linux/tpm.h>
#include <linux/audit.h>
#include <crypto/hash_info.h>

#include "../integrity.h"

#ifdef CONFIG_HAVE_IMA_KEXEC
#include <asm/ima.h>
#endif

enum ima_show_type { IMA_SHOW_BINARY, IMA_SHOW_BINARY_NO_FIELD_LEN,
		     IMA_SHOW_BINARY_OLD_STRING_FMT, IMA_SHOW_ASCII };
enum tpm_pcrs { TPM_PCR0 = 0, TPM_PCR8 = 8, TPM_PCR10 = 10 };

/* digest size for IMA, fits SHA1 or MD5 */
#define IMA_DIGEST_SIZE		SHA1_DIGEST_SIZE
#define IMA_EVENT_NAME_LEN_MAX	255

#define IMA_HASH_BITS 10
#define IMA_MEASURE_HTABLE_SIZE (1 << IMA_HASH_BITS)

#define IMA_TEMPLATE_FIELD_ID_MAX_LEN	16
#define IMA_TEMPLATE_NUM_FIELDS_MAX	15

#define IMA_TEMPLATE_IMA_NAME "ima"
#define IMA_TEMPLATE_IMA_FMT "d|n"

#define NR_BANKS(chip) ((chip != NULL) ? chip->nr_allocated_banks : 0)

/* current content of the policy */
extern int ima_policy_flag;

/* set during initialization */
extern int ima_hash_algo;
extern int ima_sha1_idx __ro_after_init;
extern int ima_hash_algo_idx __ro_after_init;
extern int ima_extra_slots __ro_after_init;
extern int ima_appraise;
extern struct tpm_chip *ima_tpm_chip;
extern const char boot_aggregate_name[];

/* IMA event related data */
struct ima_event_data {
	struct integrity_iint_cache *iint;
	struct file *file;
	const unsigned char *filename;
	struct evm_ima_xattr_data *xattr_value;
	int xattr_len;
	const struct modsig *modsig;
	const char *violation;
	const void *buf;
	int buf_len;
};

/* IMA template field data definition */
struct ima_field_data {
	u8 *data;
	u32 len;
};

/* IMA template field definition */
struct ima_template_field {
	const char field_id[IMA_TEMPLATE_FIELD_ID_MAX_LEN];
	int (*field_init)(struct ima_event_data *event_data,
			  struct ima_field_data *field_data);
	void (*field_show)(struct seq_file *m, enum ima_show_type show,
			   struct ima_field_data *field_data);
};

/* IMA template descriptor definition */
struct ima_template_desc {
	struct list_head list;
	char *name;
	char *fmt;
	int num_fields;
	const struct ima_template_field **fields;
};

struct ima_template_entry {
	int pcr;
	struct tpm_digest *digests;
	struct ima_template_desc *template_desc; /* template descriptor */
	u32 template_data_len;
	struct ima_field_data template_data[0];	/* template related data */
};

struct ima_queue_entry {
	struct hlist_node hnext;	/* place in hash collision list */
	struct list_head later;		/* place in ima_measurements list */
	struct ima_template_entry *entry;
};
extern struct list_head ima_measurements;	/* list of all measurements */

/* Some details preceding the binary serialized measurement list */
struct ima_kexec_hdr {
	u16 version;
	u16 _reserved0;
	u32 _reserved1;
	u64 buffer_size;
	u64 count;
};

extern const int read_idmap[];

#ifdef CONFIG_HAVE_IMA_KEXEC
void ima_load_kexec_buffer(void);
#else
static inline void ima_load_kexec_buffer(void) {}
#endif /* CONFIG_HAVE_IMA_KEXEC */

/*
 * The default binary_runtime_measurements list format is defined as the
 * platform native format.  The canonical format is defined as little-endian.
 */
extern bool ima_canonical_fmt;

/* Internal IMA function definitions */
int ima_init(void);
int ima_fs_init(void);
int ima_add_template_entry(struct ima_template_entry *entry, int violation,
			   const char *op, struct inode *inode,
			   const unsigned char *filename);
int ima_calc_file_hash(struct file *file, struct ima_digest_data *hash);
int ima_calc_buffer_hash(const void *buf, loff_t len,
			 struct ima_digest_data *hash);
int ima_calc_field_array_hash(struct ima_field_data *field_data,
<<<<<<< HEAD
			      struct ima_template_desc *desc, int num_fields,
			      struct ima_digest_data *hash);
=======
			      struct ima_template_entry *entry);
>>>>>>> ad8c735b
int ima_calc_boot_aggregate(struct ima_digest_data *hash);
void ima_add_violation(struct file *file, const unsigned char *filename,
		       struct integrity_iint_cache *iint,
		       const char *op, const char *cause);
int ima_init_crypto(void);
void ima_putc(struct seq_file *m, void *data, int datalen);
void ima_print_digest(struct seq_file *m, u8 *digest, u32 size);
int template_desc_init_fields(const char *template_fmt,
			      const struct ima_template_field ***fields,
			      int *num_fields);
struct ima_template_desc *ima_template_desc_current(void);
struct ima_template_desc *lookup_template_desc(const char *name);
bool ima_template_has_modsig(const struct ima_template_desc *ima_template);
int ima_restore_measurement_entry(struct ima_template_entry *entry);
int ima_restore_measurement_list(loff_t bufsize, void *buf);
int ima_measurements_show(struct seq_file *m, void *v);
unsigned long ima_get_binary_runtime_size(void);
int ima_init_template(void);
void ima_init_template_list(void);
int __init ima_init_digests(void);
int ima_lsm_policy_change(struct notifier_block *nb, unsigned long event,
			  void *lsm_data);

/*
 * used to protect h_table and sha_table
 */
extern spinlock_t ima_queue_lock;

struct ima_h_table {
	atomic_long_t len;	/* number of stored measurements in the list */
	atomic_long_t violations;
	struct hlist_head queue[IMA_MEASURE_HTABLE_SIZE];
};
extern struct ima_h_table ima_htable;

static inline unsigned int ima_hash_key(u8 *digest)
{
	/* there is no point in taking a hash of part of a digest */
	return (digest[0] | digest[1] << 8) % IMA_MEASURE_HTABLE_SIZE;
}

#define __ima_hooks(hook)		\
	hook(NONE)			\
	hook(FILE_CHECK)		\
	hook(MMAP_CHECK)		\
	hook(BPRM_CHECK)		\
	hook(CREDS_CHECK)		\
	hook(POST_SETATTR)		\
	hook(MODULE_CHECK)		\
	hook(FIRMWARE_CHECK)		\
	hook(KEXEC_KERNEL_CHECK)	\
	hook(KEXEC_INITRAMFS_CHECK)	\
	hook(POLICY_CHECK)		\
	hook(KEXEC_CMDLINE)		\
	hook(KEY_CHECK)			\
	hook(MAX_CHECK)
#define __ima_hook_enumify(ENUM)	ENUM,

enum ima_hooks {
	__ima_hooks(__ima_hook_enumify)
};

extern const char *const func_tokens[];

struct modsig;

#ifdef CONFIG_IMA_QUEUE_EARLY_BOOT_KEYS
/*
 * To track keys that need to be measured.
 */
struct ima_key_entry {
	struct list_head list;
	void *payload;
	size_t payload_len;
	char *keyring_name;
};
void ima_init_key_queue(void);
bool ima_should_queue_key(void);
bool ima_queue_key(struct key *keyring, const void *payload,
		   size_t payload_len);
void ima_process_queued_keys(void);
#else
static inline void ima_init_key_queue(void) {}
static inline bool ima_should_queue_key(void) { return false; }
static inline bool ima_queue_key(struct key *keyring,
				 const void *payload,
				 size_t payload_len) { return false; }
static inline void ima_process_queued_keys(void) {}
#endif /* CONFIG_IMA_QUEUE_EARLY_BOOT_KEYS */

/* LIM API function definitions */
int ima_get_action(struct inode *inode, const struct cred *cred, u32 secid,
		   int mask, enum ima_hooks func, int *pcr,
		   struct ima_template_desc **template_desc,
		   const char *keyring);
int ima_must_measure(struct inode *inode, int mask, enum ima_hooks func);
int ima_collect_measurement(struct integrity_iint_cache *iint,
			    struct file *file, void *buf, loff_t size,
			    enum hash_algo algo, struct modsig *modsig);
void ima_store_measurement(struct integrity_iint_cache *iint, struct file *file,
			   const unsigned char *filename,
			   struct evm_ima_xattr_data *xattr_value,
			   int xattr_len, const struct modsig *modsig, int pcr,
			   struct ima_template_desc *template_desc);
void process_buffer_measurement(const void *buf, int size,
				const char *eventname, enum ima_hooks func,
				int pcr, const char *keyring);
void ima_audit_measurement(struct integrity_iint_cache *iint,
			   const unsigned char *filename);
int ima_alloc_init_template(struct ima_event_data *event_data,
			    struct ima_template_entry **entry,
			    struct ima_template_desc *template_desc);
int ima_store_template(struct ima_template_entry *entry, int violation,
		       struct inode *inode,
		       const unsigned char *filename, int pcr);
void ima_free_template_entry(struct ima_template_entry *entry);
const char *ima_d_path(const struct path *path, char **pathbuf, char *filename);

/* IMA policy related functions */
int ima_match_policy(struct inode *inode, const struct cred *cred, u32 secid,
		     enum ima_hooks func, int mask, int flags, int *pcr,
		     struct ima_template_desc **template_desc,
		     const char *keyring);
void ima_init_policy(void);
void ima_update_policy(void);
void ima_update_policy_flag(void);
ssize_t ima_parse_add_rule(char *);
void ima_delete_rules(void);
int ima_check_policy(void);
void *ima_policy_start(struct seq_file *m, loff_t *pos);
void *ima_policy_next(struct seq_file *m, void *v, loff_t *pos);
void ima_policy_stop(struct seq_file *m, void *v);
int ima_policy_show(struct seq_file *m, void *v);

/* Appraise integrity measurements */
#define IMA_APPRAISE_ENFORCE	0x01
#define IMA_APPRAISE_FIX	0x02
#define IMA_APPRAISE_LOG	0x04
#define IMA_APPRAISE_MODULES	0x08
#define IMA_APPRAISE_FIRMWARE	0x10
#define IMA_APPRAISE_POLICY	0x20
#define IMA_APPRAISE_KEXEC	0x40

#ifdef CONFIG_IMA_APPRAISE
int ima_check_blacklist(struct integrity_iint_cache *iint,
			const struct modsig *modsig, int pcr);
int ima_appraise_measurement(enum ima_hooks func,
			     struct integrity_iint_cache *iint,
			     struct file *file, const unsigned char *filename,
			     struct evm_ima_xattr_data *xattr_value,
			     int xattr_len, const struct modsig *modsig);
int ima_must_appraise(struct inode *inode, int mask, enum ima_hooks func);
void ima_update_xattr(struct integrity_iint_cache *iint, struct file *file);
enum integrity_status ima_get_cache_status(struct integrity_iint_cache *iint,
					   enum ima_hooks func);
enum hash_algo ima_get_hash_algo(struct evm_ima_xattr_data *xattr_value,
				 int xattr_len);
int ima_read_xattr(struct dentry *dentry,
		   struct evm_ima_xattr_data **xattr_value);

#else
static inline int ima_check_blacklist(struct integrity_iint_cache *iint,
				      const struct modsig *modsig, int pcr)
{
	return 0;
}

static inline int ima_appraise_measurement(enum ima_hooks func,
					   struct integrity_iint_cache *iint,
					   struct file *file,
					   const unsigned char *filename,
					   struct evm_ima_xattr_data *xattr_value,
					   int xattr_len,
					   const struct modsig *modsig)
{
	return INTEGRITY_UNKNOWN;
}

static inline int ima_must_appraise(struct inode *inode, int mask,
				    enum ima_hooks func)
{
	return 0;
}

static inline void ima_update_xattr(struct integrity_iint_cache *iint,
				    struct file *file)
{
}

static inline enum integrity_status ima_get_cache_status(struct integrity_iint_cache
							 *iint,
							 enum ima_hooks func)
{
	return INTEGRITY_UNKNOWN;
}

static inline enum hash_algo
ima_get_hash_algo(struct evm_ima_xattr_data *xattr_value, int xattr_len)
{
	return ima_hash_algo;
}

static inline int ima_read_xattr(struct dentry *dentry,
				 struct evm_ima_xattr_data **xattr_value)
{
	return 0;
}

#endif /* CONFIG_IMA_APPRAISE */

#ifdef CONFIG_IMA_APPRAISE_MODSIG
bool ima_hook_supports_modsig(enum ima_hooks func);
int ima_read_modsig(enum ima_hooks func, const void *buf, loff_t buf_len,
		    struct modsig **modsig);
void ima_collect_modsig(struct modsig *modsig, const void *buf, loff_t size);
int ima_get_modsig_digest(const struct modsig *modsig, enum hash_algo *algo,
			  const u8 **digest, u32 *digest_size);
int ima_get_raw_modsig(const struct modsig *modsig, const void **data,
		       u32 *data_len);
void ima_free_modsig(struct modsig *modsig);
#else
static inline bool ima_hook_supports_modsig(enum ima_hooks func)
{
	return false;
}

static inline int ima_read_modsig(enum ima_hooks func, const void *buf,
				  loff_t buf_len, struct modsig **modsig)
{
	return -EOPNOTSUPP;
}

static inline void ima_collect_modsig(struct modsig *modsig, const void *buf,
				      loff_t size)
{
}

static inline int ima_get_modsig_digest(const struct modsig *modsig,
					enum hash_algo *algo, const u8 **digest,
					u32 *digest_size)
{
	return -EOPNOTSUPP;
}

static inline int ima_get_raw_modsig(const struct modsig *modsig,
				     const void **data, u32 *data_len)
{
	return -EOPNOTSUPP;
}

static inline void ima_free_modsig(struct modsig *modsig)
{
}
#endif /* CONFIG_IMA_APPRAISE_MODSIG */

/* LSM based policy rules require audit */
#ifdef CONFIG_IMA_LSM_RULES

#define security_filter_rule_init security_audit_rule_init
#define security_filter_rule_free security_audit_rule_free
#define security_filter_rule_match security_audit_rule_match

#else

static inline int security_filter_rule_init(u32 field, u32 op, char *rulestr,
					    void **lsmrule)
{
	return -EINVAL;
}

static inline void security_filter_rule_free(void *lsmrule)
{
}

static inline int security_filter_rule_match(u32 secid, u32 field, u32 op,
					     void *lsmrule)
{
	return -EINVAL;
}
#endif /* CONFIG_IMA_LSM_RULES */

#ifdef	CONFIG_IMA_READ_POLICY
#define	POLICY_FILE_FLAGS	(S_IWUSR | S_IRUSR)
#else
#define	POLICY_FILE_FLAGS	S_IWUSR
#endif /* CONFIG_IMA_READ_POLICY */

#endif /* __LINUX_IMA_H */<|MERGE_RESOLUTION|>--- conflicted
+++ resolved
@@ -144,12 +144,7 @@
 int ima_calc_buffer_hash(const void *buf, loff_t len,
 			 struct ima_digest_data *hash);
 int ima_calc_field_array_hash(struct ima_field_data *field_data,
-<<<<<<< HEAD
-			      struct ima_template_desc *desc, int num_fields,
-			      struct ima_digest_data *hash);
-=======
 			      struct ima_template_entry *entry);
->>>>>>> ad8c735b
 int ima_calc_boot_aggregate(struct ima_digest_data *hash);
 void ima_add_violation(struct file *file, const unsigned char *filename,
 		       struct integrity_iint_cache *iint,
