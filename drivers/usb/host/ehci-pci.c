--- conflicted
+++ resolved
@@ -231,13 +231,10 @@
 			ehci->is_aspeed = 1;
 		}
 		break;
-<<<<<<< HEAD
-=======
 	case PCI_VENDOR_ID_ZHAOXIN:
 		if (pdev->device == 0x3104 && (pdev->revision & 0xf0) == 0x90)
 			ehci->zx_wakeup_clear_needed = 1;
 		break;
->>>>>>> 3a82f341
 	}
 
 	/* optional debug port, normally in the first BAR */
