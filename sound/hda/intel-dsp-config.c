--- conflicted
+++ resolved
@@ -323,8 +323,6 @@
 		.flags = FLAG_SOF | FLAG_SOF_ONLY_IF_DMIC,
 		.device = 0x4b58,
 	},
-<<<<<<< HEAD
-=======
 #endif
 
 /* Alder Lake */
@@ -341,7 +339,6 @@
 		.flags = FLAG_SOF | FLAG_SOF_ONLY_IF_DMIC_OR_SOUNDWIRE,
 		.device = 0x51cc,
 	},
->>>>>>> 3b17187f
 #endif
 
 };
