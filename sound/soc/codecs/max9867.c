// SPDX-License-Identifier: GPL-2.0
//
// MAX9867 ALSA SoC codec driver
//
// Copyright 2013-2015 Maxim Integrated Products
// Copyright 2018 Ladislav Michl <ladis@linux-mips.org>
//

#include <linux/delay.h>
#include <linux/i2c.h>
#include <linux/module.h>
#include <linux/regmap.h>
#include <sound/pcm_params.h>
#include <sound/soc.h>
#include <sound/tlv.h>
#include "max9867.h"

static const char *const max9867_spmode[] = {
	"Stereo Diff", "Mono Diff",
	"Stereo Cap", "Mono Cap",
	"Stereo Single", "Mono Single",
	"Stereo Single Fast", "Mono Single Fast"
};
static const char *const max9867_filter_text[] = {"IIR", "FIR"};

static SOC_ENUM_SINGLE_DECL(max9867_filter, MAX9867_CODECFLTR, 7,
	max9867_filter_text);
static SOC_ENUM_SINGLE_DECL(max9867_spkmode, MAX9867_MODECONFIG, 0,
	max9867_spmode);
static const SNDRV_CTL_TLVD_DECLARE_DB_RANGE(max9867_master_tlv,
	 0,  2, TLV_DB_SCALE_ITEM(-8600, 200, 1),
	 3, 17, TLV_DB_SCALE_ITEM(-7800, 400, 0),
	18, 25, TLV_DB_SCALE_ITEM(-2000, 200, 0),
	26, 34, TLV_DB_SCALE_ITEM( -500, 100, 0),
	35, 40, TLV_DB_SCALE_ITEM(  350,  50, 0),
);
static DECLARE_TLV_DB_SCALE(max9867_mic_tlv, 0, 100, 0);
static DECLARE_TLV_DB_SCALE(max9867_line_tlv, -600, 200, 0);
static DECLARE_TLV_DB_SCALE(max9867_adc_tlv, -1200, 100, 0);
static DECLARE_TLV_DB_SCALE(max9867_dac_tlv, -1500, 100, 0);
static DECLARE_TLV_DB_SCALE(max9867_dacboost_tlv, 0, 600, 0);
static const SNDRV_CTL_TLVD_DECLARE_DB_RANGE(max9867_micboost_tlv,
	0, 2, TLV_DB_SCALE_ITEM(-2000, 2000, 1),
	3, 3, TLV_DB_SCALE_ITEM(3000, 0, 0),
);

static const struct snd_kcontrol_new max9867_snd_controls[] = {
	SOC_DOUBLE_R_TLV("Master Playback Volume", MAX9867_LEFTVOL,
			MAX9867_RIGHTVOL, 0, 41, 1, max9867_master_tlv),
	SOC_DOUBLE_R_TLV("Line Capture Volume", MAX9867_LEFTLINELVL,
			MAX9867_RIGHTLINELVL, 0, 15, 1, max9867_line_tlv),
	SOC_DOUBLE_R_TLV("Mic Capture Volume", MAX9867_LEFTMICGAIN,
			MAX9867_RIGHTMICGAIN, 0, 20, 1, max9867_mic_tlv),
	SOC_DOUBLE_R_TLV("Mic Boost Capture Volume", MAX9867_LEFTMICGAIN,
			MAX9867_RIGHTMICGAIN, 5, 4, 0, max9867_micboost_tlv),
	SOC_SINGLE("Digital Sidetone Volume", MAX9867_SIDETONE, 0, 31, 1),
	SOC_SINGLE_TLV("Digital Playback Volume", MAX9867_DACLEVEL, 0, 15, 1,
			max9867_dac_tlv),
	SOC_SINGLE_TLV("Digital Boost Playback Volume", MAX9867_DACLEVEL, 4, 3, 0,
			max9867_dacboost_tlv),
	SOC_DOUBLE_TLV("Digital Capture Volume", MAX9867_ADCLEVEL, 0, 4, 15, 1,
			max9867_adc_tlv),
	SOC_ENUM("Speaker Mode", max9867_spkmode),
	SOC_SINGLE("Volume Smoothing Switch", MAX9867_MODECONFIG, 6, 1, 0),
	SOC_SINGLE("Line ZC Switch", MAX9867_MODECONFIG, 5, 1, 0),
	SOC_ENUM("DSP Filter", max9867_filter),
};

/* Input mixer */
static const struct snd_kcontrol_new max9867_input_mixer_controls[] = {
	SOC_DAPM_DOUBLE("Line Capture Switch", MAX9867_INPUTCONFIG, 7, 5, 1, 0),
	SOC_DAPM_DOUBLE("Mic Capture Switch", MAX9867_INPUTCONFIG, 6, 4, 1, 0),
};

/* Output mixer */
static const struct snd_kcontrol_new max9867_output_mixer_controls[] = {
	SOC_DAPM_DOUBLE_R("Line Bypass Switch",
			  MAX9867_LEFTLINELVL, MAX9867_RIGHTLINELVL, 6, 1, 1),
};

/* Sidetone mixer */
static const struct snd_kcontrol_new max9867_sidetone_mixer_controls[] = {
	SOC_DAPM_DOUBLE("Sidetone Switch", MAX9867_SIDETONE, 6, 7, 1, 0),
};

/* Line out switch */
static const struct snd_kcontrol_new max9867_line_out_control =
	SOC_DAPM_DOUBLE_R("Switch",
			  MAX9867_LEFTVOL, MAX9867_RIGHTVOL, 6, 1, 1);


static const struct snd_soc_dapm_widget max9867_dapm_widgets[] = {
	SND_SOC_DAPM_INPUT("MICL"),
	SND_SOC_DAPM_INPUT("MICR"),
	SND_SOC_DAPM_INPUT("LINL"),
	SND_SOC_DAPM_INPUT("LINR"),

	SND_SOC_DAPM_PGA("Left Line Input", MAX9867_PWRMAN, 6, 0, NULL, 0),
	SND_SOC_DAPM_PGA("Right Line Input", MAX9867_PWRMAN, 5, 0, NULL, 0),
	SND_SOC_DAPM_MIXER_NAMED_CTL("Input Mixer", SND_SOC_NOPM, 0, 0,
				     max9867_input_mixer_controls,
				     ARRAY_SIZE(max9867_input_mixer_controls)),
	SND_SOC_DAPM_ADC("ADCL", "HiFi Capture", MAX9867_PWRMAN, 1, 0),
	SND_SOC_DAPM_ADC("ADCR", "HiFi Capture", MAX9867_PWRMAN, 0, 0),

	SND_SOC_DAPM_MIXER("Digital", SND_SOC_NOPM, 0, 0,
			   max9867_sidetone_mixer_controls,
			   ARRAY_SIZE(max9867_sidetone_mixer_controls)),
	SND_SOC_DAPM_MIXER_NAMED_CTL("Output Mixer", SND_SOC_NOPM, 0, 0,
				     max9867_output_mixer_controls,
				     ARRAY_SIZE(max9867_output_mixer_controls)),
	SND_SOC_DAPM_DAC("DACL", "HiFi Playback", MAX9867_PWRMAN, 3, 0),
	SND_SOC_DAPM_DAC("DACR", "HiFi Playback", MAX9867_PWRMAN, 2, 0),
	SND_SOC_DAPM_SWITCH("Master Playback", SND_SOC_NOPM, 0, 0,
			    &max9867_line_out_control),
	SND_SOC_DAPM_OUTPUT("LOUT"),
	SND_SOC_DAPM_OUTPUT("ROUT"),
};

static const struct snd_soc_dapm_route max9867_audio_map[] = {
	{"Left Line Input", NULL, "LINL"},
	{"Right Line Input", NULL, "LINR"},
	{"Input Mixer", "Mic Capture Switch", "MICL"},
	{"Input Mixer", "Mic Capture Switch", "MICR"},
	{"Input Mixer", "Line Capture Switch", "Left Line Input"},
	{"Input Mixer", "Line Capture Switch", "Right Line Input"},
	{"ADCL", NULL, "Input Mixer"},
	{"ADCR", NULL, "Input Mixer"},

	{"Digital", "Sidetone Switch", "ADCL"},
	{"Digital", "Sidetone Switch", "ADCR"},
	{"DACL", NULL, "Digital"},
	{"DACR", NULL, "Digital"},

	{"Output Mixer", "Line Bypass Switch", "Left Line Input"},
	{"Output Mixer", "Line Bypass Switch", "Right Line Input"},
	{"Output Mixer", NULL, "DACL"},
	{"Output Mixer", NULL, "DACR"},
	{"Master Playback", "Switch", "Output Mixer"},
	{"LOUT", NULL, "Master Playback"},
	{"ROUT", NULL, "Master Playback"},
};

static const unsigned int max9867_rates_44k1[] = {
	11025, 22050, 44100,
};

static const struct snd_pcm_hw_constraint_list max9867_constraints_44k1 = {
	.list = max9867_rates_44k1,
	.count = ARRAY_SIZE(max9867_rates_44k1),
};

static const unsigned int max9867_rates_48k[] = {
	8000, 16000, 32000, 48000,
};

static const struct snd_pcm_hw_constraint_list max9867_constraints_48k = {
	.list = max9867_rates_48k,
	.count = ARRAY_SIZE(max9867_rates_48k),
};

struct max9867_priv {
	struct regmap *regmap;
	const struct snd_pcm_hw_constraint_list *constraints;
	unsigned int sysclk, pclk;
	bool master, dsp_a;
};

static int max9867_startup(struct snd_pcm_substream *substream,
			   struct snd_soc_dai *dai)
{
        struct max9867_priv *max9867 =
		snd_soc_component_get_drvdata(dai->component);

	if (max9867->constraints)
		snd_pcm_hw_constraint_list(substream->runtime, 0,
			SNDRV_PCM_HW_PARAM_RATE, max9867->constraints);

	return 0;
}

static int max9867_dai_hw_params(struct snd_pcm_substream *substream,
		struct snd_pcm_hw_params *params, struct snd_soc_dai *dai)
{
	int value;
	unsigned long int rate, ratio;
	struct snd_soc_component *component = dai->component;
	struct max9867_priv *max9867 = snd_soc_component_get_drvdata(component);
	unsigned int ni = DIV_ROUND_CLOSEST_ULL(96ULL * 0x10000 * params_rate(params),
						max9867->pclk);

	/* set up the ni value */
	regmap_update_bits(max9867->regmap, MAX9867_AUDIOCLKHIGH,
		MAX9867_NI_HIGH_MASK, (0xFF00 & ni) >> 8);
	regmap_update_bits(max9867->regmap, MAX9867_AUDIOCLKLOW,
		MAX9867_NI_LOW_MASK, 0x00FF & ni);
	if (max9867->master) {
		if (max9867->dsp_a) {
			value = MAX9867_IFC1B_48X;
		} else {
			rate = params_rate(params) * 2 * params_width(params);
			ratio = max9867->pclk / rate;
			switch (params_width(params)) {
			case 8:
			case 16:
				switch (ratio) {
				case 2:
					value = MAX9867_IFC1B_PCLK_2;
					break;
				case 4:
					value = MAX9867_IFC1B_PCLK_4;
					break;
				case 8:
					value = MAX9867_IFC1B_PCLK_8;
					break;
				case 16:
					value = MAX9867_IFC1B_PCLK_16;
					break;
				default:
					return -EINVAL;
				}
				break;
			case 24:
				value = MAX9867_IFC1B_48X;
				break;
			case 32:
				value = MAX9867_IFC1B_64X;
				break;
			default:
				return -EINVAL;
			}
		}
		regmap_update_bits(max9867->regmap, MAX9867_IFC1B,
			MAX9867_IFC1B_BCLK_MASK, value);
	} else {
		/*
		 * digital pll locks on to any externally supplied LRCLK signal
		 * and also enable rapid lock mode.
		 */
		regmap_update_bits(max9867->regmap, MAX9867_AUDIOCLKLOW,
			MAX9867_RAPID_LOCK, MAX9867_RAPID_LOCK);
		regmap_update_bits(max9867->regmap, MAX9867_AUDIOCLKHIGH,
			MAX9867_PLL, MAX9867_PLL);
	}
	return 0;
}

static int max9867_mute(struct snd_soc_dai *dai, int mute)
{
	struct snd_soc_component *component = dai->component;
	struct max9867_priv *max9867 = snd_soc_component_get_drvdata(component);

	return regmap_update_bits(max9867->regmap, MAX9867_DACLEVEL,
				  1 << 6, !!mute << 6);
}

static int max9867_set_dai_sysclk(struct snd_soc_dai *codec_dai,
		int clk_id, unsigned int freq, int dir)
{
	struct snd_soc_component *component = codec_dai->component;
	struct max9867_priv *max9867 = snd_soc_component_get_drvdata(component);
	int value = 0;

	/* Set the prescaler based on the master clock frequency*/
	if (freq >= 10000000 && freq <= 20000000) {
		value |= MAX9867_PSCLK_10_20;
		max9867->pclk = freq;
	} else if (freq >= 20000000 && freq <= 40000000) {
		value |= MAX9867_PSCLK_20_40;
		max9867->pclk = freq / 2;
	} else if (freq >= 40000000 && freq <= 60000000) {
		value |= MAX9867_PSCLK_40_60;
		max9867->pclk = freq / 4;
	} else {
		dev_err(component->dev,
			"Invalid clock frequency %uHz (required 10-60MHz)\n",
			freq);
		return -EINVAL;
	}
	if (freq % 48000 == 0)
		max9867->constraints = &max9867_constraints_48k;
	else if (freq % 44100 == 0)
		max9867->constraints = &max9867_constraints_44k1;
	else
		dev_warn(component->dev,
			 "Unable to set exact rate with %uHz clock frequency\n",
			 freq);
	max9867->sysclk = freq;
	value = value << MAX9867_PSCLK_SHIFT;
	/* exact integer mode is not supported */
	value &= ~MAX9867_FREQ_MASK;
	regmap_update_bits(max9867->regmap, MAX9867_SYSCLK,
			MAX9867_PSCLK_MASK, value);
	return 0;
}

static int max9867_dai_set_fmt(struct snd_soc_dai *codec_dai,
		unsigned int fmt)
{
	struct snd_soc_component *component = codec_dai->component;
	struct max9867_priv *max9867 = snd_soc_component_get_drvdata(component);
	u8 iface1A, iface1B;

	switch (fmt & SND_SOC_DAIFMT_MASTER_MASK) {
	case SND_SOC_DAIFMT_CBM_CFM:
		max9867->master = true;
		iface1A = MAX9867_MASTER;
		iface1B = MAX9867_IFC1B_48X;
		break;
	case SND_SOC_DAIFMT_CBS_CFS:
		max9867->master = false;
		iface1A = iface1B = 0;
		break;
	default:
		return -EINVAL;
	}

	switch (fmt & SND_SOC_DAIFMT_FORMAT_MASK) {
	case SND_SOC_DAIFMT_I2S:
		max9867->dsp_a = false;
		iface1A |= MAX9867_I2S_DLY;
		break;
	case SND_SOC_DAIFMT_DSP_A:
		max9867->dsp_a = true;
		iface1A |= MAX9867_TDM_MODE | MAX9867_SDOUT_HIZ;
		break;
	default:
		return -EINVAL;
	}

	/* Clock inversion bits, BCI and WCI */
	switch (fmt & SND_SOC_DAIFMT_INV_MASK) {
	case SND_SOC_DAIFMT_NB_NF:
		break;
	case SND_SOC_DAIFMT_IB_IF:
		iface1A |= MAX9867_WCI_MODE | MAX9867_BCI_MODE;
		break;
	case SND_SOC_DAIFMT_IB_NF:
		iface1A |= MAX9867_BCI_MODE;
		break;
	case SND_SOC_DAIFMT_NB_IF:
		iface1A |= MAX9867_WCI_MODE;
		break;
	default:
		return -EINVAL;
	}

	regmap_write(max9867->regmap, MAX9867_IFC1A, iface1A);
	regmap_write(max9867->regmap, MAX9867_IFC1B, iface1B);

	return 0;
}

static const struct snd_soc_dai_ops max9867_dai_ops = {
	.set_sysclk	= max9867_set_dai_sysclk,
<<<<<<< HEAD
=======
	.set_fmt	= max9867_dai_set_fmt,
>>>>>>> f7688b48
	.digital_mute	= max9867_mute,
	.startup	= max9867_startup,
	.hw_params	= max9867_dai_hw_params,
};

static struct snd_soc_dai_driver max9867_dai[] = {
	{
	.name = "max9867-aif1",
	.playback = {
		.stream_name = "HiFi Playback",
		.channels_min = 2,
		.channels_max = 2,
		.rates = SNDRV_PCM_RATE_8000_48000,
		.formats = SNDRV_PCM_FMTBIT_S16_LE,
	},
	.capture = {
		.stream_name = "HiFi Capture",
		.channels_min = 2,
		.channels_max = 2,
		.rates = SNDRV_PCM_RATE_8000_48000,
		.formats = SNDRV_PCM_FMTBIT_S16_LE,
	},
	.ops = &max9867_dai_ops,
	.symmetric_rates = 1,
	}
};

#ifdef CONFIG_PM
static int max9867_suspend(struct snd_soc_component *component)
{
	snd_soc_component_force_bias_level(component, SND_SOC_BIAS_OFF);

	return 0;
}

static int max9867_resume(struct snd_soc_component *component)
{
	snd_soc_component_force_bias_level(component, SND_SOC_BIAS_STANDBY);

	return 0;
}
#else
#define max9867_suspend	NULL
#define max9867_resume	NULL
#endif

static int max9867_set_bias_level(struct snd_soc_component *component,
				  enum snd_soc_bias_level level)
{
	int err;
	struct max9867_priv *max9867 = snd_soc_component_get_drvdata(component);

	switch (level) {
	case SND_SOC_BIAS_STANDBY:
		if (snd_soc_component_get_bias_level(component) == SND_SOC_BIAS_OFF) {
			err = regcache_sync(max9867->regmap);
			if (err)
				return err;

			err = regmap_update_bits(max9867->regmap, MAX9867_PWRMAN,
						 MAX9867_SHTDOWN, MAX9867_SHTDOWN);
			if (err)
				return err;
		}
		break;
	case SND_SOC_BIAS_OFF:
		err = regmap_update_bits(max9867->regmap, MAX9867_PWRMAN,
					 MAX9867_SHTDOWN, 0);
		if (err)
			return err;

		regcache_mark_dirty(max9867->regmap);
		break;
	default:
		break;
	}

	return 0;
}

static const struct snd_soc_component_driver max9867_component = {
	.controls		= max9867_snd_controls,
	.num_controls		= ARRAY_SIZE(max9867_snd_controls),
	.dapm_routes		= max9867_audio_map,
	.num_dapm_routes	= ARRAY_SIZE(max9867_audio_map),
	.dapm_widgets		= max9867_dapm_widgets,
	.num_dapm_widgets	= ARRAY_SIZE(max9867_dapm_widgets),
	.suspend		= max9867_suspend,
	.resume			= max9867_resume,
	.set_bias_level		= max9867_set_bias_level,
	.idle_bias_on		= 1,
	.use_pmdown_time	= 1,
	.endianness		= 1,
	.non_legacy_dai_naming	= 1,
};

static bool max9867_volatile_register(struct device *dev, unsigned int reg)
{
	switch (reg) {
	case MAX9867_STATUS:
	case MAX9867_JACKSTATUS:
	case MAX9867_AUXHIGH:
	case MAX9867_AUXLOW:
		return true;
	default:
		return false;
	}
}

static const struct reg_default max9867_reg[] = {
	{ 0x04, 0x00 },
	{ 0x05, 0x00 },
	{ 0x06, 0x00 },
	{ 0x07, 0x00 },
	{ 0x08, 0x00 },
	{ 0x09, 0x00 },
	{ 0x0A, 0x00 },
	{ 0x0B, 0x00 },
	{ 0x0C, 0x00 },
	{ 0x0D, 0x00 },
	{ 0x0E, 0x40 },
	{ 0x0F, 0x40 },
	{ 0x10, 0x00 },
	{ 0x11, 0x00 },
	{ 0x12, 0x00 },
	{ 0x13, 0x00 },
	{ 0x14, 0x00 },
	{ 0x15, 0x00 },
	{ 0x16, 0x00 },
	{ 0x17, 0x00 },
};

static const struct regmap_config max9867_regmap = {
	.reg_bits	= 8,
	.val_bits	= 8,
	.max_register	= MAX9867_REVISION,
	.reg_defaults	= max9867_reg,
	.num_reg_defaults = ARRAY_SIZE(max9867_reg),
	.volatile_reg	= max9867_volatile_register,
	.cache_type	= REGCACHE_RBTREE,
};

static int max9867_i2c_probe(struct i2c_client *i2c,
		const struct i2c_device_id *id)
{
	struct max9867_priv *max9867;
	int ret, reg;

	max9867 = devm_kzalloc(&i2c->dev, sizeof(*max9867), GFP_KERNEL);
	if (!max9867)
		return -ENOMEM;

	i2c_set_clientdata(i2c, max9867);
	max9867->regmap = devm_regmap_init_i2c(i2c, &max9867_regmap);
	if (IS_ERR(max9867->regmap)) {
		ret = PTR_ERR(max9867->regmap);
		dev_err(&i2c->dev, "Failed to allocate regmap: %d\n", ret);
		return ret;
	}
	ret = regmap_read(max9867->regmap, MAX9867_REVISION, &reg);
	if (ret < 0) {
		dev_err(&i2c->dev, "Failed to read: %d\n", ret);
		return ret;
	}
	dev_info(&i2c->dev, "device revision: %x\n", reg);
	ret = devm_snd_soc_register_component(&i2c->dev, &max9867_component,
			max9867_dai, ARRAY_SIZE(max9867_dai));
	if (ret < 0)
		dev_err(&i2c->dev, "Failed to register component: %d\n", ret);
	return ret;
}

static const struct i2c_device_id max9867_i2c_id[] = {
	{ "max9867", 0 },
	{ }
};
MODULE_DEVICE_TABLE(i2c, max9867_i2c_id);

static const struct of_device_id max9867_of_match[] = {
	{ .compatible = "maxim,max9867", },
	{ }
};
MODULE_DEVICE_TABLE(of, max9867_of_match);

static struct i2c_driver max9867_i2c_driver = {
	.driver = {
		.name = "max9867",
		.of_match_table = of_match_ptr(max9867_of_match),
	},
	.probe  = max9867_i2c_probe,
	.id_table = max9867_i2c_id,
};

module_i2c_driver(max9867_i2c_driver);

MODULE_AUTHOR("Ladislav Michl <ladis@linux-mips.org>");
MODULE_DESCRIPTION("ASoC MAX9867 driver");
MODULE_LICENSE("GPL");<|MERGE_RESOLUTION|>--- conflicted
+++ resolved
@@ -353,10 +353,7 @@
 
 static const struct snd_soc_dai_ops max9867_dai_ops = {
 	.set_sysclk	= max9867_set_dai_sysclk,
-<<<<<<< HEAD
-=======
 	.set_fmt	= max9867_dai_set_fmt,
->>>>>>> f7688b48
 	.digital_mute	= max9867_mute,
 	.startup	= max9867_startup,
 	.hw_params	= max9867_dai_hw_params,
