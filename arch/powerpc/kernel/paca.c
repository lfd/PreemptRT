// SPDX-License-Identifier: GPL-2.0-or-later
/*
 * c 2001 PPC 64 Team, IBM Corp
 */

#include <linux/smp.h>
#include <linux/export.h>
#include <linux/memblock.h>
#include <linux/sched/task.h>
#include <linux/numa.h>
#include <linux/pgtable.h>

#include <asm/lppaca.h>
#include <asm/paca.h>
#include <asm/sections.h>
#include <asm/kexec.h>
#include <asm/svm.h>
#include <asm/ultravisor.h>

#include "setup.h"

#ifndef CONFIG_SMP
#define boot_cpuid 0
#endif

static void *__init alloc_paca_data(unsigned long size, unsigned long align,
				unsigned long limit, int cpu)
{
	void *ptr;
	int nid;

	/*
	 * boot_cpuid paca is allocated very early before cpu_to_node is up.
	 * Set bottom-up mode, because the boot CPU should be on node-0,
	 * which will put its paca in the right place.
	 */
	if (cpu == boot_cpuid) {
		nid = NUMA_NO_NODE;
		memblock_set_bottom_up(true);
	} else {
		nid = early_cpu_to_node(cpu);
	}

	ptr = memblock_alloc_try_nid(size, align, MEMBLOCK_LOW_LIMIT,
				     limit, nid);
	if (!ptr)
		panic("cannot allocate paca data");

	if (cpu == boot_cpuid)
		memblock_set_bottom_up(false);

	return ptr;
}

#ifdef CONFIG_PPC_PSERIES

#define LPPACA_SIZE 0x400

static void *__init alloc_shared_lppaca(unsigned long size, unsigned long limit,
					int cpu)
{
	size_t shared_lppaca_total_size = PAGE_ALIGN(nr_cpu_ids * LPPACA_SIZE);
	static unsigned long shared_lppaca_size;
	static void *shared_lppaca;
	void *ptr;

	if (!shared_lppaca) {
		memblock_set_bottom_up(true);

		/*
		 * See Documentation/powerpc/ultravisor.rst for more details.
		 *
		 * UV/HV data sharing is in PAGE_SIZE granularity. In order to
		 * minimize the number of pages shared, align the allocation to
		 * PAGE_SIZE.
		 */
		shared_lppaca =
			memblock_alloc_try_nid(shared_lppaca_total_size,
					       PAGE_SIZE, MEMBLOCK_LOW_LIMIT,
					       limit, NUMA_NO_NODE);
		if (!shared_lppaca)
			panic("cannot allocate shared data");

		memblock_set_bottom_up(false);
		uv_share_page(PHYS_PFN(__pa(shared_lppaca)),
			      shared_lppaca_total_size >> PAGE_SHIFT);
	}

	ptr = shared_lppaca + shared_lppaca_size;
	shared_lppaca_size += size;

	/*
	 * This is very early in boot, so no harm done if the kernel crashes at
	 * this point.
	 */
	BUG_ON(shared_lppaca_size > shared_lppaca_total_size);

	return ptr;
}

/*
 * See asm/lppaca.h for more detail.
 *
 * lppaca structures must must be 1kB in size, L1 cache line aligned,
 * and not cross 4kB boundary. A 1kB size and 1kB alignment will satisfy
 * these requirements.
 */
static inline void init_lppaca(struct lppaca *lppaca)
{
	BUILD_BUG_ON(sizeof(struct lppaca) != 640);

	*lppaca = (struct lppaca) {
		.desc = cpu_to_be32(0xd397d781),	/* "LpPa" */
		.size = cpu_to_be16(LPPACA_SIZE),
		.fpregs_in_use = 1,
		.slb_count = cpu_to_be16(64),
		.vmxregs_in_use = 0,
		.page_ins = 0, };
};

static struct lppaca * __init new_lppaca(int cpu, unsigned long limit)
{
	struct lppaca *lp;

	BUILD_BUG_ON(sizeof(struct lppaca) > LPPACA_SIZE);

	if (early_cpu_has_feature(CPU_FTR_HVMODE))
		return NULL;

	if (is_secure_guest())
		lp = alloc_shared_lppaca(LPPACA_SIZE, limit, cpu);
	else
		lp = alloc_paca_data(LPPACA_SIZE, 0x400, limit, cpu);

	init_lppaca(lp);

	return lp;
}
#endif /* CONFIG_PPC_PSERIES */

#ifdef CONFIG_PPC_64S_HASH_MMU
/*
 * 3 persistent SLBs are allocated here.  The buffer will be zero
 * initially, hence will all be invaild until we actually write them.
 *
 * If you make the number of persistent SLB entries dynamic, please also
 * update PR KVM to flush and restore them accordingly.
 */
static struct slb_shadow * __init new_slb_shadow(int cpu, unsigned long limit)
{
	struct slb_shadow *s;

	if (cpu != boot_cpuid) {
		/*
		 * Boot CPU comes here before early_radix_enabled
		 * is parsed (e.g., for disable_radix). So allocate
		 * always and this will be fixed up in free_unused_pacas.
		 */
		if (early_radix_enabled())
			return NULL;
	}

	s = alloc_paca_data(sizeof(*s), L1_CACHE_BYTES, limit, cpu);

	s->persistent = cpu_to_be32(SLB_NUM_BOLTED);
	s->buffer_length = cpu_to_be32(sizeof(*s));

	return s;
}
<<<<<<< HEAD

#endif /* CONFIG_PPC_BOOK3S_64 */
=======
#endif /* CONFIG_PPC_64S_HASH_MMU */
>>>>>>> d60c95ef

/* The Paca is an array with one entry per processor.  Each contains an
 * lppaca, which contains the information shared between the
 * hypervisor and Linux.
 * On systems with hardware multi-threading, there are two threads
 * per processor.  The Paca array must contain an entry for each thread.
 * The VPD Areas will give a max logical processors = 2 * max physical
 * processors.  The processor VPD array needs one entry per physical
 * processor (not thread).
 */
struct paca_struct **paca_ptrs __read_mostly;
EXPORT_SYMBOL(paca_ptrs);

void __init initialise_paca(struct paca_struct *new_paca, int cpu)
{
#ifdef CONFIG_PPC_PSERIES
	new_paca->lppaca_ptr = NULL;
#endif
#ifdef CONFIG_PPC_BOOK3E_64
	new_paca->kernel_pgd = swapper_pg_dir;
#endif
	new_paca->lock_token = 0x8000;
	new_paca->paca_index = cpu;
	new_paca->kernel_toc = kernel_toc_addr();
	new_paca->kernelbase = (unsigned long) _stext;
	/* Only set MSR:IR/DR when MMU is initialized */
	new_paca->kernel_msr = MSR_KERNEL & ~(MSR_IR | MSR_DR);
	new_paca->hw_cpu_id = 0xffff;
	new_paca->kexec_state = KEXEC_STATE_NONE;
	new_paca->__current = &init_task;
	new_paca->data_offset = 0xfeeeeeeeeeeeeeeeULL;
#ifdef CONFIG_PPC_64S_HASH_MMU
	new_paca->slb_shadow_ptr = NULL;
#endif

#ifdef CONFIG_PPC_BOOK3E_64
	/* For now -- if we have threads this will be adjusted later */
	new_paca->tcd_ptr = &new_paca->tcd;
#endif
}

/* Put the paca pointer into r13 and SPRG_PACA */
void setup_paca(struct paca_struct *new_paca)
{
	/* Setup r13 */
	local_paca = new_paca;

#ifdef CONFIG_PPC_BOOK3E_64
	/* On Book3E, initialize the TLB miss exception frames */
	mtspr(SPRN_SPRG_TLB_EXFRAME, local_paca->extlb);
#else
	/*
	 * In HV mode, we setup both HPACA and PACA to avoid problems
	 * if we do a GET_PACA() before the feature fixups have been
	 * applied.
	 *
	 * Normally you should test against CPU_FTR_HVMODE, but CPU features
	 * are not yet set up when we first reach here.
	 */
	if (mfmsr() & MSR_HV)
		mtspr(SPRN_SPRG_HPACA, local_paca);
#endif
	mtspr(SPRN_SPRG_PACA, local_paca);

}

static int __initdata paca_nr_cpu_ids;
static int __initdata paca_ptrs_size;
static int __initdata paca_struct_size;

void __init allocate_paca_ptrs(void)
{
	paca_nr_cpu_ids = nr_cpu_ids;

	paca_ptrs_size = sizeof(struct paca_struct *) * nr_cpu_ids;
	paca_ptrs = memblock_alloc_raw(paca_ptrs_size, SMP_CACHE_BYTES);
	if (!paca_ptrs)
		panic("Failed to allocate %d bytes for paca pointers\n",
		      paca_ptrs_size);

	memset(paca_ptrs, 0x88, paca_ptrs_size);
}

void __init allocate_paca(int cpu)
{
	u64 limit;
	struct paca_struct *paca;

	BUG_ON(cpu >= paca_nr_cpu_ids);

#ifdef CONFIG_PPC_BOOK3S_64
	/*
	 * We access pacas in real mode, and cannot take SLB faults
	 * on them when in virtual mode, so allocate them accordingly.
	 */
	limit = min(ppc64_bolted_size(), ppc64_rma_size);
#else
	limit = ppc64_rma_size;
#endif

	paca = alloc_paca_data(sizeof(struct paca_struct), L1_CACHE_BYTES,
				limit, cpu);
	paca_ptrs[cpu] = paca;

	initialise_paca(paca, cpu);
#ifdef CONFIG_PPC_PSERIES
	paca->lppaca_ptr = new_lppaca(cpu, limit);
#endif
#ifdef CONFIG_PPC_64S_HASH_MMU
	paca->slb_shadow_ptr = new_slb_shadow(cpu, limit);
#endif
	paca_struct_size += sizeof(struct paca_struct);
}

void __init free_unused_pacas(void)
{
	int new_ptrs_size;

	new_ptrs_size = sizeof(struct paca_struct *) * nr_cpu_ids;
	if (new_ptrs_size < paca_ptrs_size)
		memblock_phys_free(__pa(paca_ptrs) + new_ptrs_size,
				   paca_ptrs_size - new_ptrs_size);

	paca_nr_cpu_ids = nr_cpu_ids;
	paca_ptrs_size = new_ptrs_size;

#ifdef CONFIG_PPC_64S_HASH_MMU
	if (early_radix_enabled()) {
		/* Ugly fixup, see new_slb_shadow() */
		memblock_phys_free(__pa(paca_ptrs[boot_cpuid]->slb_shadow_ptr),
				   sizeof(struct slb_shadow));
		paca_ptrs[boot_cpuid]->slb_shadow_ptr = NULL;
	}
#endif

	printk(KERN_DEBUG "Allocated %u bytes for %u pacas\n",
			paca_ptrs_size + paca_struct_size, nr_cpu_ids);
}

#ifdef CONFIG_PPC_64S_HASH_MMU
void copy_mm_to_paca(struct mm_struct *mm)
{
	mm_context_t *context = &mm->context;

	VM_BUG_ON(!mm_ctx_slb_addr_limit(context));
	memcpy(&get_paca()->mm_ctx_low_slices_psize, mm_ctx_low_slices(context),
	       LOW_SLICE_ARRAY_SZ);
	memcpy(&get_paca()->mm_ctx_high_slices_psize, mm_ctx_high_slices(context),
	       TASK_SLICE_ARRAY_SZ(context));
}
#endif /* CONFIG_PPC_64S_HASH_MMU */<|MERGE_RESOLUTION|>--- conflicted
+++ resolved
@@ -167,12 +167,7 @@
 
 	return s;
 }
-<<<<<<< HEAD
-
-#endif /* CONFIG_PPC_BOOK3S_64 */
-=======
 #endif /* CONFIG_PPC_64S_HASH_MMU */
->>>>>>> d60c95ef
 
 /* The Paca is an array with one entry per processor.  Each contains an
  * lppaca, which contains the information shared between the
