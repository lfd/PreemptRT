/*
 * Copyright (C) 2016-2017 Red Hat, Inc. All rights reserved.
 * Copyright (C) 2016-2017 Milan Broz
 * Copyright (C) 2016-2017 Mikulas Patocka
 *
 * This file is released under the GPL.
 */

#include <linux/compiler.h>
#include <linux/module.h>
#include <linux/device-mapper.h>
#include <linux/dm-io.h>
#include <linux/vmalloc.h>
#include <linux/sort.h>
#include <linux/rbtree.h>
#include <linux/delay.h>
#include <linux/random.h>
#include <linux/reboot.h>
#include <crypto/hash.h>
#include <crypto/skcipher.h>
#include <linux/async_tx.h>
#include <linux/dm-bufio.h>

#define DM_MSG_PREFIX "integrity"

#define DEFAULT_INTERLEAVE_SECTORS	32768
#define DEFAULT_JOURNAL_SIZE_FACTOR	7
#define DEFAULT_SECTORS_PER_BITMAP_BIT	32768
#define DEFAULT_BUFFER_SECTORS		128
#define DEFAULT_JOURNAL_WATERMARK	50
#define DEFAULT_SYNC_MSEC		10000
#define DEFAULT_MAX_JOURNAL_SECTORS	131072
#define MIN_LOG2_INTERLEAVE_SECTORS	3
#define MAX_LOG2_INTERLEAVE_SECTORS	31
#define METADATA_WORKQUEUE_MAX_ACTIVE	16
#define RECALC_SECTORS			8192
#define RECALC_WRITE_SUPER		16
#define BITMAP_BLOCK_SIZE		4096	/* don't change it */
#define BITMAP_FLUSH_INTERVAL		(10 * HZ)

/*
 * Warning - DEBUG_PRINT prints security-sensitive data to the log,
 * so it should not be enabled in the official kernel
 */
//#define DEBUG_PRINT
//#define INTERNAL_VERIFY

/*
 * On disk structures
 */

#define SB_MAGIC			"integrt"
#define SB_VERSION_1			1
#define SB_VERSION_2			2
#define SB_VERSION_3			3
#define SB_SECTORS			8
#define MAX_SECTORS_PER_BLOCK		8

struct superblock {
	__u8 magic[8];
	__u8 version;
	__u8 log2_interleave_sectors;
	__u16 integrity_tag_size;
	__u32 journal_sections;
	__u64 provided_data_sectors;	/* userspace uses this value */
	__u32 flags;
	__u8 log2_sectors_per_block;
	__u8 log2_blocks_per_bitmap_bit;
	__u8 pad[2];
	__u64 recalc_sector;
};

#define SB_FLAG_HAVE_JOURNAL_MAC	0x1
#define SB_FLAG_RECALCULATING		0x2
#define SB_FLAG_DIRTY_BITMAP		0x4

#define	JOURNAL_ENTRY_ROUNDUP		8

typedef __u64 commit_id_t;
#define JOURNAL_MAC_PER_SECTOR		8

struct journal_entry {
	union {
		struct {
			__u32 sector_lo;
			__u32 sector_hi;
		} s;
		__u64 sector;
	} u;
	commit_id_t last_bytes[0];
	/* __u8 tag[0]; */
};

#define journal_entry_tag(ic, je)		((__u8 *)&(je)->last_bytes[(ic)->sectors_per_block])

#if BITS_PER_LONG == 64
#define journal_entry_set_sector(je, x)		do { smp_wmb(); WRITE_ONCE((je)->u.sector, cpu_to_le64(x)); } while (0)
#else
#define journal_entry_set_sector(je, x)		do { (je)->u.s.sector_lo = cpu_to_le32(x); smp_wmb(); WRITE_ONCE((je)->u.s.sector_hi, cpu_to_le32((x) >> 32)); } while (0)
#endif
#define journal_entry_get_sector(je)		le64_to_cpu((je)->u.sector)
#define journal_entry_is_unused(je)		((je)->u.s.sector_hi == cpu_to_le32(-1))
#define journal_entry_set_unused(je)		do { ((je)->u.s.sector_hi = cpu_to_le32(-1)); } while (0)
#define journal_entry_is_inprogress(je)		((je)->u.s.sector_hi == cpu_to_le32(-2))
#define journal_entry_set_inprogress(je)	do { ((je)->u.s.sector_hi = cpu_to_le32(-2)); } while (0)

#define JOURNAL_BLOCK_SECTORS		8
#define JOURNAL_SECTOR_DATA		((1 << SECTOR_SHIFT) - sizeof(commit_id_t))
#define JOURNAL_MAC_SIZE		(JOURNAL_MAC_PER_SECTOR * JOURNAL_BLOCK_SECTORS)

struct journal_sector {
	__u8 entries[JOURNAL_SECTOR_DATA - JOURNAL_MAC_PER_SECTOR];
	__u8 mac[JOURNAL_MAC_PER_SECTOR];
	commit_id_t commit_id;
};

#define MAX_TAG_SIZE			(JOURNAL_SECTOR_DATA - JOURNAL_MAC_PER_SECTOR - offsetof(struct journal_entry, last_bytes[MAX_SECTORS_PER_BLOCK]))

#define METADATA_PADDING_SECTORS	8

#define N_COMMIT_IDS			4

static unsigned char prev_commit_seq(unsigned char seq)
{
	return (seq + N_COMMIT_IDS - 1) % N_COMMIT_IDS;
}

static unsigned char next_commit_seq(unsigned char seq)
{
	return (seq + 1) % N_COMMIT_IDS;
}

/*
 * In-memory structures
 */

struct journal_node {
	struct rb_node node;
	sector_t sector;
};

struct alg_spec {
	char *alg_string;
	char *key_string;
	__u8 *key;
	unsigned key_size;
};

struct dm_integrity_c {
	struct dm_dev *dev;
	struct dm_dev *meta_dev;
	unsigned tag_size;
	__s8 log2_tag_size;
	sector_t start;
	mempool_t journal_io_mempool;
	struct dm_io_client *io;
	struct dm_bufio_client *bufio;
	struct workqueue_struct *metadata_wq;
	struct superblock *sb;
	unsigned journal_pages;
	unsigned n_bitmap_blocks;

	struct page_list *journal;
	struct page_list *journal_io;
	struct page_list *journal_xor;
	struct page_list *recalc_bitmap;
	struct page_list *may_write_bitmap;
	struct bitmap_block_status *bbs;
	unsigned bitmap_flush_interval;
	int synchronous_mode;
	struct bio_list synchronous_bios;
	struct delayed_work bitmap_flush_work;

	struct crypto_skcipher *journal_crypt;
	struct scatterlist **journal_scatterlist;
	struct scatterlist **journal_io_scatterlist;
	struct skcipher_request **sk_requests;

	struct crypto_shash *journal_mac;

	struct journal_node *journal_tree;
	struct rb_root journal_tree_root;

	sector_t provided_data_sectors;

	unsigned short journal_entry_size;
	unsigned char journal_entries_per_sector;
	unsigned char journal_section_entries;
	unsigned short journal_section_sectors;
	unsigned journal_sections;
	unsigned journal_entries;
	sector_t data_device_sectors;
	sector_t meta_device_sectors;
	unsigned initial_sectors;
	unsigned metadata_run;
	__s8 log2_metadata_run;
	__u8 log2_buffer_sectors;
	__u8 sectors_per_block;
	__u8 log2_blocks_per_bitmap_bit;

	unsigned char mode;
	int suspending;

	int failed;

	struct crypto_shash *internal_hash;

	/* these variables are locked with endio_wait.lock */
	struct rb_root in_progress;
	struct list_head wait_list;
	wait_queue_head_t endio_wait;
	struct workqueue_struct *wait_wq;

	unsigned char commit_seq;
	commit_id_t commit_ids[N_COMMIT_IDS];

	unsigned committed_section;
	unsigned n_committed_sections;

	unsigned uncommitted_section;
	unsigned n_uncommitted_sections;

	unsigned free_section;
	unsigned char free_section_entry;
	unsigned free_sectors;

	unsigned free_sectors_threshold;

	struct workqueue_struct *commit_wq;
	struct work_struct commit_work;

	struct workqueue_struct *writer_wq;
	struct work_struct writer_work;

	struct workqueue_struct *recalc_wq;
	struct work_struct recalc_work;
	u8 *recalc_buffer;
	u8 *recalc_tags;

	struct bio_list flush_bio_list;

	unsigned long autocommit_jiffies;
	struct timer_list autocommit_timer;
	unsigned autocommit_msec;

	wait_queue_head_t copy_to_journal_wait;

	struct completion crypto_backoff;

	bool journal_uptodate;
	bool just_formatted;
	bool recalculate_flag;

	struct alg_spec internal_hash_alg;
	struct alg_spec journal_crypt_alg;
	struct alg_spec journal_mac_alg;

	atomic64_t number_of_mismatches;

	struct notifier_block reboot_notifier;
};

struct dm_integrity_range {
	sector_t logical_sector;
	sector_t n_sectors;
	bool waiting;
	union {
		struct rb_node node;
		struct {
			struct task_struct *task;
			struct list_head wait_entry;
		};
	};
};

struct dm_integrity_io {
	struct work_struct work;

	struct dm_integrity_c *ic;
	bool write;
	bool fua;

	struct dm_integrity_range range;

	sector_t metadata_block;
	unsigned metadata_offset;

	atomic_t in_flight;
	blk_status_t bi_status;

	struct completion *completion;

	struct gendisk *orig_bi_disk;
	u8 orig_bi_partno;
	bio_end_io_t *orig_bi_end_io;
	struct bio_integrity_payload *orig_bi_integrity;
	struct bvec_iter orig_bi_iter;
};

struct journal_completion {
	struct dm_integrity_c *ic;
	atomic_t in_flight;
	struct completion comp;
};

struct journal_io {
	struct dm_integrity_range range;
	struct journal_completion *comp;
};

struct bitmap_block_status {
	struct work_struct work;
	struct dm_integrity_c *ic;
	unsigned idx;
	unsigned long *bitmap;
	struct bio_list bio_queue;
	spinlock_t bio_queue_lock;

};

static struct kmem_cache *journal_io_cache;

#define JOURNAL_IO_MEMPOOL	32

#ifdef DEBUG_PRINT
#define DEBUG_print(x, ...)	printk(KERN_DEBUG x, ##__VA_ARGS__)
static void __DEBUG_bytes(__u8 *bytes, size_t len, const char *msg, ...)
{
	va_list args;
	va_start(args, msg);
	vprintk(msg, args);
	va_end(args);
	if (len)
		pr_cont(":");
	while (len) {
		pr_cont(" %02x", *bytes);
		bytes++;
		len--;
	}
	pr_cont("\n");
}
#define DEBUG_bytes(bytes, len, msg, ...)	__DEBUG_bytes(bytes, len, KERN_DEBUG msg, ##__VA_ARGS__)
#else
#define DEBUG_print(x, ...)			do { } while (0)
#define DEBUG_bytes(bytes, len, msg, ...)	do { } while (0)
#endif

static void dm_integrity_prepare(struct request *rq)
{
}

static void dm_integrity_complete(struct request *rq, unsigned int nr_bytes)
{
}

/*
 * DM Integrity profile, protection is performed layer above (dm-crypt)
 */
static const struct blk_integrity_profile dm_integrity_profile = {
	.name			= "DM-DIF-EXT-TAG",
	.generate_fn		= NULL,
	.verify_fn		= NULL,
	.prepare_fn		= dm_integrity_prepare,
	.complete_fn		= dm_integrity_complete,
};

static void dm_integrity_map_continue(struct dm_integrity_io *dio, bool from_map);
static void integrity_bio_wait(struct work_struct *w);
static void dm_integrity_dtr(struct dm_target *ti);

static void dm_integrity_io_error(struct dm_integrity_c *ic, const char *msg, int err)
{
	if (err == -EILSEQ)
		atomic64_inc(&ic->number_of_mismatches);
	if (!cmpxchg(&ic->failed, 0, err))
		DMERR("Error on %s: %d", msg, err);
}

static int dm_integrity_failed(struct dm_integrity_c *ic)
{
	return READ_ONCE(ic->failed);
}

static commit_id_t dm_integrity_commit_id(struct dm_integrity_c *ic, unsigned i,
					  unsigned j, unsigned char seq)
{
	/*
	 * Xor the number with section and sector, so that if a piece of
	 * journal is written at wrong place, it is detected.
	 */
	return ic->commit_ids[seq] ^ cpu_to_le64(((__u64)i << 32) ^ j);
}

static void get_area_and_offset(struct dm_integrity_c *ic, sector_t data_sector,
				sector_t *area, sector_t *offset)
{
	if (!ic->meta_dev) {
		__u8 log2_interleave_sectors = ic->sb->log2_interleave_sectors;
		*area = data_sector >> log2_interleave_sectors;
		*offset = (unsigned)data_sector & ((1U << log2_interleave_sectors) - 1);
	} else {
		*area = 0;
		*offset = data_sector;
	}
}

#define sector_to_block(ic, n)						\
do {									\
	BUG_ON((n) & (unsigned)((ic)->sectors_per_block - 1));		\
	(n) >>= (ic)->sb->log2_sectors_per_block;			\
} while (0)

static __u64 get_metadata_sector_and_offset(struct dm_integrity_c *ic, sector_t area,
					    sector_t offset, unsigned *metadata_offset)
{
	__u64 ms;
	unsigned mo;

	ms = area << ic->sb->log2_interleave_sectors;
	if (likely(ic->log2_metadata_run >= 0))
		ms += area << ic->log2_metadata_run;
	else
		ms += area * ic->metadata_run;
	ms >>= ic->log2_buffer_sectors;

	sector_to_block(ic, offset);

	if (likely(ic->log2_tag_size >= 0)) {
		ms += offset >> (SECTOR_SHIFT + ic->log2_buffer_sectors - ic->log2_tag_size);
		mo = (offset << ic->log2_tag_size) & ((1U << SECTOR_SHIFT << ic->log2_buffer_sectors) - 1);
	} else {
		ms += (__u64)offset * ic->tag_size >> (SECTOR_SHIFT + ic->log2_buffer_sectors);
		mo = (offset * ic->tag_size) & ((1U << SECTOR_SHIFT << ic->log2_buffer_sectors) - 1);
	}
	*metadata_offset = mo;
	return ms;
}

static sector_t get_data_sector(struct dm_integrity_c *ic, sector_t area, sector_t offset)
{
	sector_t result;

	if (ic->meta_dev)
		return offset;

	result = area << ic->sb->log2_interleave_sectors;
	if (likely(ic->log2_metadata_run >= 0))
		result += (area + 1) << ic->log2_metadata_run;
	else
		result += (area + 1) * ic->metadata_run;

	result += (sector_t)ic->initial_sectors + offset;
	result += ic->start;

	return result;
}

static void wraparound_section(struct dm_integrity_c *ic, unsigned *sec_ptr)
{
	if (unlikely(*sec_ptr >= ic->journal_sections))
		*sec_ptr -= ic->journal_sections;
}

static void sb_set_version(struct dm_integrity_c *ic)
{
	if (ic->mode == 'B' || ic->sb->flags & cpu_to_le32(SB_FLAG_DIRTY_BITMAP))
		ic->sb->version = SB_VERSION_3;
	else if (ic->meta_dev || ic->sb->flags & cpu_to_le32(SB_FLAG_RECALCULATING))
		ic->sb->version = SB_VERSION_2;
	else
		ic->sb->version = SB_VERSION_1;
}

static int sync_rw_sb(struct dm_integrity_c *ic, int op, int op_flags)
{
	struct dm_io_request io_req;
	struct dm_io_region io_loc;

	io_req.bi_op = op;
	io_req.bi_op_flags = op_flags;
	io_req.mem.type = DM_IO_KMEM;
	io_req.mem.ptr.addr = ic->sb;
	io_req.notify.fn = NULL;
	io_req.client = ic->io;
	io_loc.bdev = ic->meta_dev ? ic->meta_dev->bdev : ic->dev->bdev;
	io_loc.sector = ic->start;
	io_loc.count = SB_SECTORS;

	if (op == REQ_OP_WRITE)
		sb_set_version(ic);

	return dm_io(&io_req, 1, &io_loc, NULL);
}

#define BITMAP_OP_TEST_ALL_SET		0
#define BITMAP_OP_TEST_ALL_CLEAR	1
#define BITMAP_OP_SET			2
#define BITMAP_OP_CLEAR			3

static bool block_bitmap_op(struct dm_integrity_c *ic, struct page_list *bitmap,
			    sector_t sector, sector_t n_sectors, int mode)
{
	unsigned long bit, end_bit, this_end_bit, page, end_page;
	unsigned long *data;

	if (unlikely(((sector | n_sectors) & ((1 << ic->sb->log2_sectors_per_block) - 1)) != 0)) {
		DMCRIT("invalid bitmap access (%llx,%llx,%d,%d,%d)",
			(unsigned long long)sector,
			(unsigned long long)n_sectors,
			ic->sb->log2_sectors_per_block,
			ic->log2_blocks_per_bitmap_bit,
			mode);
		BUG();
	}

	if (unlikely(!n_sectors))
		return true;

	bit = sector >> (ic->sb->log2_sectors_per_block + ic->log2_blocks_per_bitmap_bit);
	end_bit = (sector + n_sectors - 1) >>
		(ic->sb->log2_sectors_per_block + ic->log2_blocks_per_bitmap_bit);

	page = bit / (PAGE_SIZE * 8);
	bit %= PAGE_SIZE * 8;

	end_page = end_bit / (PAGE_SIZE * 8);
	end_bit %= PAGE_SIZE * 8;

repeat:
	if (page < end_page) {
		this_end_bit = PAGE_SIZE * 8 - 1;
	} else {
		this_end_bit = end_bit;
	}

	data = lowmem_page_address(bitmap[page].page);

	if (mode == BITMAP_OP_TEST_ALL_SET) {
		while (bit <= this_end_bit) {
			if (!(bit % BITS_PER_LONG) && this_end_bit >= bit + BITS_PER_LONG - 1) {
				do {
					if (data[bit / BITS_PER_LONG] != -1)
						return false;
					bit += BITS_PER_LONG;
				} while (this_end_bit >= bit + BITS_PER_LONG - 1);
				continue;
			}
			if (!test_bit(bit, data))
				return false;
			bit++;
		}
	} else if (mode == BITMAP_OP_TEST_ALL_CLEAR) {
		while (bit <= this_end_bit) {
			if (!(bit % BITS_PER_LONG) && this_end_bit >= bit + BITS_PER_LONG - 1) {
				do {
					if (data[bit / BITS_PER_LONG] != 0)
						return false;
					bit += BITS_PER_LONG;
				} while (this_end_bit >= bit + BITS_PER_LONG - 1);
				continue;
			}
			if (test_bit(bit, data))
				return false;
			bit++;
		}
	} else if (mode == BITMAP_OP_SET) {
		while (bit <= this_end_bit) {
			if (!(bit % BITS_PER_LONG) && this_end_bit >= bit + BITS_PER_LONG - 1) {
				do {
					data[bit / BITS_PER_LONG] = -1;
					bit += BITS_PER_LONG;
				} while (this_end_bit >= bit + BITS_PER_LONG - 1);
				continue;
			}
			__set_bit(bit, data);
			bit++;
		}
	} else if (mode == BITMAP_OP_CLEAR) {
		if (!bit && this_end_bit == PAGE_SIZE * 8 - 1)
			clear_page(data);
		else while (bit <= this_end_bit) {
			if (!(bit % BITS_PER_LONG) && this_end_bit >= bit + BITS_PER_LONG - 1) {
				do {
					data[bit / BITS_PER_LONG] = 0;
					bit += BITS_PER_LONG;
				} while (this_end_bit >= bit + BITS_PER_LONG - 1);
				continue;
			}
			__clear_bit(bit, data);
			bit++;
		}
	} else {
		BUG();
	}

	if (unlikely(page < end_page)) {
		bit = 0;
		page++;
		goto repeat;
	}

	return true;
}

static void block_bitmap_copy(struct dm_integrity_c *ic, struct page_list *dst, struct page_list *src)
{
	unsigned n_bitmap_pages = DIV_ROUND_UP(ic->n_bitmap_blocks, PAGE_SIZE / BITMAP_BLOCK_SIZE);
	unsigned i;

	for (i = 0; i < n_bitmap_pages; i++) {
		unsigned long *dst_data = lowmem_page_address(dst[i].page);
		unsigned long *src_data = lowmem_page_address(src[i].page);
		copy_page(dst_data, src_data);
	}
}

static struct bitmap_block_status *sector_to_bitmap_block(struct dm_integrity_c *ic, sector_t sector)
{
	unsigned bit = sector >> (ic->sb->log2_sectors_per_block + ic->log2_blocks_per_bitmap_bit);
	unsigned bitmap_block = bit / (BITMAP_BLOCK_SIZE * 8);

	BUG_ON(bitmap_block >= ic->n_bitmap_blocks);
	return &ic->bbs[bitmap_block];
}

static void access_journal_check(struct dm_integrity_c *ic, unsigned section, unsigned offset,
				 bool e, const char *function)
{
#if defined(CONFIG_DM_DEBUG) || defined(INTERNAL_VERIFY)
	unsigned limit = e ? ic->journal_section_entries : ic->journal_section_sectors;

	if (unlikely(section >= ic->journal_sections) ||
	    unlikely(offset >= limit)) {
		DMCRIT("%s: invalid access at (%u,%u), limit (%u,%u)",
		       function, section, offset, ic->journal_sections, limit);
		BUG();
	}
#endif
}

static void page_list_location(struct dm_integrity_c *ic, unsigned section, unsigned offset,
			       unsigned *pl_index, unsigned *pl_offset)
{
	unsigned sector;

	access_journal_check(ic, section, offset, false, "page_list_location");

	sector = section * ic->journal_section_sectors + offset;

	*pl_index = sector >> (PAGE_SHIFT - SECTOR_SHIFT);
	*pl_offset = (sector << SECTOR_SHIFT) & (PAGE_SIZE - 1);
}

static struct journal_sector *access_page_list(struct dm_integrity_c *ic, struct page_list *pl,
					       unsigned section, unsigned offset, unsigned *n_sectors)
{
	unsigned pl_index, pl_offset;
	char *va;

	page_list_location(ic, section, offset, &pl_index, &pl_offset);

	if (n_sectors)
		*n_sectors = (PAGE_SIZE - pl_offset) >> SECTOR_SHIFT;

	va = lowmem_page_address(pl[pl_index].page);

	return (struct journal_sector *)(va + pl_offset);
}

static struct journal_sector *access_journal(struct dm_integrity_c *ic, unsigned section, unsigned offset)
{
	return access_page_list(ic, ic->journal, section, offset, NULL);
}

static struct journal_entry *access_journal_entry(struct dm_integrity_c *ic, unsigned section, unsigned n)
{
	unsigned rel_sector, offset;
	struct journal_sector *js;

	access_journal_check(ic, section, n, true, "access_journal_entry");

	rel_sector = n % JOURNAL_BLOCK_SECTORS;
	offset = n / JOURNAL_BLOCK_SECTORS;

	js = access_journal(ic, section, rel_sector);
	return (struct journal_entry *)((char *)js + offset * ic->journal_entry_size);
}

static struct journal_sector *access_journal_data(struct dm_integrity_c *ic, unsigned section, unsigned n)
{
	n <<= ic->sb->log2_sectors_per_block;

	n += JOURNAL_BLOCK_SECTORS;

	access_journal_check(ic, section, n, false, "access_journal_data");

	return access_journal(ic, section, n);
}

static void section_mac(struct dm_integrity_c *ic, unsigned section, __u8 result[JOURNAL_MAC_SIZE])
{
	SHASH_DESC_ON_STACK(desc, ic->journal_mac);
	int r;
	unsigned j, size;

	desc->tfm = ic->journal_mac;

	r = crypto_shash_init(desc);
	if (unlikely(r)) {
		dm_integrity_io_error(ic, "crypto_shash_init", r);
		goto err;
	}

	for (j = 0; j < ic->journal_section_entries; j++) {
		struct journal_entry *je = access_journal_entry(ic, section, j);
		r = crypto_shash_update(desc, (__u8 *)&je->u.sector, sizeof je->u.sector);
		if (unlikely(r)) {
			dm_integrity_io_error(ic, "crypto_shash_update", r);
			goto err;
		}
	}

	size = crypto_shash_digestsize(ic->journal_mac);

	if (likely(size <= JOURNAL_MAC_SIZE)) {
		r = crypto_shash_final(desc, result);
		if (unlikely(r)) {
			dm_integrity_io_error(ic, "crypto_shash_final", r);
			goto err;
		}
		memset(result + size, 0, JOURNAL_MAC_SIZE - size);
	} else {
		__u8 digest[HASH_MAX_DIGESTSIZE];

		if (WARN_ON(size > sizeof(digest))) {
			dm_integrity_io_error(ic, "digest_size", -EINVAL);
			goto err;
		}
		r = crypto_shash_final(desc, digest);
		if (unlikely(r)) {
			dm_integrity_io_error(ic, "crypto_shash_final", r);
			goto err;
		}
		memcpy(result, digest, JOURNAL_MAC_SIZE);
	}

	return;
err:
	memset(result, 0, JOURNAL_MAC_SIZE);
}

static void rw_section_mac(struct dm_integrity_c *ic, unsigned section, bool wr)
{
	__u8 result[JOURNAL_MAC_SIZE];
	unsigned j;

	if (!ic->journal_mac)
		return;

	section_mac(ic, section, result);

	for (j = 0; j < JOURNAL_BLOCK_SECTORS; j++) {
		struct journal_sector *js = access_journal(ic, section, j);

		if (likely(wr))
			memcpy(&js->mac, result + (j * JOURNAL_MAC_PER_SECTOR), JOURNAL_MAC_PER_SECTOR);
		else {
			if (memcmp(&js->mac, result + (j * JOURNAL_MAC_PER_SECTOR), JOURNAL_MAC_PER_SECTOR))
				dm_integrity_io_error(ic, "journal mac", -EILSEQ);
		}
	}
}

static void complete_journal_op(void *context)
{
	struct journal_completion *comp = context;
	BUG_ON(!atomic_read(&comp->in_flight));
	if (likely(atomic_dec_and_test(&comp->in_flight)))
		complete(&comp->comp);
}

static void xor_journal(struct dm_integrity_c *ic, bool encrypt, unsigned section,
			unsigned n_sections, struct journal_completion *comp)
{
	struct async_submit_ctl submit;
	size_t n_bytes = (size_t)(n_sections * ic->journal_section_sectors) << SECTOR_SHIFT;
	unsigned pl_index, pl_offset, section_index;
	struct page_list *source_pl, *target_pl;

	if (likely(encrypt)) {
		source_pl = ic->journal;
		target_pl = ic->journal_io;
	} else {
		source_pl = ic->journal_io;
		target_pl = ic->journal;
	}

	page_list_location(ic, section, 0, &pl_index, &pl_offset);

	atomic_add(roundup(pl_offset + n_bytes, PAGE_SIZE) >> PAGE_SHIFT, &comp->in_flight);

	init_async_submit(&submit, ASYNC_TX_XOR_ZERO_DST, NULL, complete_journal_op, comp, NULL);

	section_index = pl_index;

	do {
		size_t this_step;
		struct page *src_pages[2];
		struct page *dst_page;

		while (unlikely(pl_index == section_index)) {
			unsigned dummy;
			if (likely(encrypt))
				rw_section_mac(ic, section, true);
			section++;
			n_sections--;
			if (!n_sections)
				break;
			page_list_location(ic, section, 0, &section_index, &dummy);
		}

		this_step = min(n_bytes, (size_t)PAGE_SIZE - pl_offset);
		dst_page = target_pl[pl_index].page;
		src_pages[0] = source_pl[pl_index].page;
		src_pages[1] = ic->journal_xor[pl_index].page;

		async_xor(dst_page, src_pages, pl_offset, 2, this_step, &submit);

		pl_index++;
		pl_offset = 0;
		n_bytes -= this_step;
	} while (n_bytes);

	BUG_ON(n_sections);

	async_tx_issue_pending_all();
}

static void complete_journal_encrypt(struct crypto_async_request *req, int err)
{
	struct journal_completion *comp = req->data;
	if (unlikely(err)) {
		if (likely(err == -EINPROGRESS)) {
			complete(&comp->ic->crypto_backoff);
			return;
		}
		dm_integrity_io_error(comp->ic, "asynchronous encrypt", err);
	}
	complete_journal_op(comp);
}

static bool do_crypt(bool encrypt, struct skcipher_request *req, struct journal_completion *comp)
{
	int r;
	skcipher_request_set_callback(req, CRYPTO_TFM_REQ_MAY_BACKLOG,
				      complete_journal_encrypt, comp);
	if (likely(encrypt))
		r = crypto_skcipher_encrypt(req);
	else
		r = crypto_skcipher_decrypt(req);
	if (likely(!r))
		return false;
	if (likely(r == -EINPROGRESS))
		return true;
	if (likely(r == -EBUSY)) {
		wait_for_completion(&comp->ic->crypto_backoff);
		reinit_completion(&comp->ic->crypto_backoff);
		return true;
	}
	dm_integrity_io_error(comp->ic, "encrypt", r);
	return false;
}

static void crypt_journal(struct dm_integrity_c *ic, bool encrypt, unsigned section,
			  unsigned n_sections, struct journal_completion *comp)
{
	struct scatterlist **source_sg;
	struct scatterlist **target_sg;

	atomic_add(2, &comp->in_flight);

	if (likely(encrypt)) {
		source_sg = ic->journal_scatterlist;
		target_sg = ic->journal_io_scatterlist;
	} else {
		source_sg = ic->journal_io_scatterlist;
		target_sg = ic->journal_scatterlist;
	}

	do {
		struct skcipher_request *req;
		unsigned ivsize;
		char *iv;

		if (likely(encrypt))
			rw_section_mac(ic, section, true);

		req = ic->sk_requests[section];
		ivsize = crypto_skcipher_ivsize(ic->journal_crypt);
		iv = req->iv;

		memcpy(iv, iv + ivsize, ivsize);

		req->src = source_sg[section];
		req->dst = target_sg[section];

		if (unlikely(do_crypt(encrypt, req, comp)))
			atomic_inc(&comp->in_flight);

		section++;
		n_sections--;
	} while (n_sections);

	atomic_dec(&comp->in_flight);
	complete_journal_op(comp);
}

static void encrypt_journal(struct dm_integrity_c *ic, bool encrypt, unsigned section,
			    unsigned n_sections, struct journal_completion *comp)
{
	if (ic->journal_xor)
		return xor_journal(ic, encrypt, section, n_sections, comp);
	else
		return crypt_journal(ic, encrypt, section, n_sections, comp);
}

static void complete_journal_io(unsigned long error, void *context)
{
	struct journal_completion *comp = context;
	if (unlikely(error != 0))
		dm_integrity_io_error(comp->ic, "writing journal", -EIO);
	complete_journal_op(comp);
}

static void rw_journal_sectors(struct dm_integrity_c *ic, int op, int op_flags,
			       unsigned sector, unsigned n_sectors, struct journal_completion *comp)
{
	struct dm_io_request io_req;
	struct dm_io_region io_loc;
	unsigned pl_index, pl_offset;
	int r;

	if (unlikely(dm_integrity_failed(ic))) {
		if (comp)
			complete_journal_io(-1UL, comp);
		return;
	}

	pl_index = sector >> (PAGE_SHIFT - SECTOR_SHIFT);
	pl_offset = (sector << SECTOR_SHIFT) & (PAGE_SIZE - 1);

	io_req.bi_op = op;
	io_req.bi_op_flags = op_flags;
	io_req.mem.type = DM_IO_PAGE_LIST;
	if (ic->journal_io)
		io_req.mem.ptr.pl = &ic->journal_io[pl_index];
	else
		io_req.mem.ptr.pl = &ic->journal[pl_index];
	io_req.mem.offset = pl_offset;
	if (likely(comp != NULL)) {
		io_req.notify.fn = complete_journal_io;
		io_req.notify.context = comp;
	} else {
		io_req.notify.fn = NULL;
	}
	io_req.client = ic->io;
	io_loc.bdev = ic->meta_dev ? ic->meta_dev->bdev : ic->dev->bdev;
	io_loc.sector = ic->start + SB_SECTORS + sector;
	io_loc.count = n_sectors;

	r = dm_io(&io_req, 1, &io_loc, NULL);
	if (unlikely(r)) {
		dm_integrity_io_error(ic, op == REQ_OP_READ ? "reading journal" : "writing journal", r);
		if (comp) {
			WARN_ONCE(1, "asynchronous dm_io failed: %d", r);
			complete_journal_io(-1UL, comp);
		}
	}
}

static void rw_journal(struct dm_integrity_c *ic, int op, int op_flags, unsigned section,
		       unsigned n_sections, struct journal_completion *comp)
{
	unsigned sector, n_sectors;

	sector = section * ic->journal_section_sectors;
	n_sectors = n_sections * ic->journal_section_sectors;

	rw_journal_sectors(ic, op, op_flags, sector, n_sectors, comp);
}

static void write_journal(struct dm_integrity_c *ic, unsigned commit_start, unsigned commit_sections)
{
	struct journal_completion io_comp;
	struct journal_completion crypt_comp_1;
	struct journal_completion crypt_comp_2;
	unsigned i;

	io_comp.ic = ic;
	init_completion(&io_comp.comp);

	if (commit_start + commit_sections <= ic->journal_sections) {
		io_comp.in_flight = (atomic_t)ATOMIC_INIT(1);
		if (ic->journal_io) {
			crypt_comp_1.ic = ic;
			init_completion(&crypt_comp_1.comp);
			crypt_comp_1.in_flight = (atomic_t)ATOMIC_INIT(0);
			encrypt_journal(ic, true, commit_start, commit_sections, &crypt_comp_1);
			wait_for_completion_io(&crypt_comp_1.comp);
		} else {
			for (i = 0; i < commit_sections; i++)
				rw_section_mac(ic, commit_start + i, true);
		}
		rw_journal(ic, REQ_OP_WRITE, REQ_FUA | REQ_SYNC, commit_start,
			   commit_sections, &io_comp);
	} else {
		unsigned to_end;
		io_comp.in_flight = (atomic_t)ATOMIC_INIT(2);
		to_end = ic->journal_sections - commit_start;
		if (ic->journal_io) {
			crypt_comp_1.ic = ic;
			init_completion(&crypt_comp_1.comp);
			crypt_comp_1.in_flight = (atomic_t)ATOMIC_INIT(0);
			encrypt_journal(ic, true, commit_start, to_end, &crypt_comp_1);
			if (try_wait_for_completion(&crypt_comp_1.comp)) {
				rw_journal(ic, REQ_OP_WRITE, REQ_FUA, commit_start, to_end, &io_comp);
				reinit_completion(&crypt_comp_1.comp);
				crypt_comp_1.in_flight = (atomic_t)ATOMIC_INIT(0);
				encrypt_journal(ic, true, 0, commit_sections - to_end, &crypt_comp_1);
				wait_for_completion_io(&crypt_comp_1.comp);
			} else {
				crypt_comp_2.ic = ic;
				init_completion(&crypt_comp_2.comp);
				crypt_comp_2.in_flight = (atomic_t)ATOMIC_INIT(0);
				encrypt_journal(ic, true, 0, commit_sections - to_end, &crypt_comp_2);
				wait_for_completion_io(&crypt_comp_1.comp);
				rw_journal(ic, REQ_OP_WRITE, REQ_FUA, commit_start, to_end, &io_comp);
				wait_for_completion_io(&crypt_comp_2.comp);
			}
		} else {
			for (i = 0; i < to_end; i++)
				rw_section_mac(ic, commit_start + i, true);
			rw_journal(ic, REQ_OP_WRITE, REQ_FUA, commit_start, to_end, &io_comp);
			for (i = 0; i < commit_sections - to_end; i++)
				rw_section_mac(ic, i, true);
		}
		rw_journal(ic, REQ_OP_WRITE, REQ_FUA, 0, commit_sections - to_end, &io_comp);
	}

	wait_for_completion_io(&io_comp.comp);
}

static void copy_from_journal(struct dm_integrity_c *ic, unsigned section, unsigned offset,
			      unsigned n_sectors, sector_t target, io_notify_fn fn, void *data)
{
	struct dm_io_request io_req;
	struct dm_io_region io_loc;
	int r;
	unsigned sector, pl_index, pl_offset;

	BUG_ON((target | n_sectors | offset) & (unsigned)(ic->sectors_per_block - 1));

	if (unlikely(dm_integrity_failed(ic))) {
		fn(-1UL, data);
		return;
	}

	sector = section * ic->journal_section_sectors + JOURNAL_BLOCK_SECTORS + offset;

	pl_index = sector >> (PAGE_SHIFT - SECTOR_SHIFT);
	pl_offset = (sector << SECTOR_SHIFT) & (PAGE_SIZE - 1);

	io_req.bi_op = REQ_OP_WRITE;
	io_req.bi_op_flags = 0;
	io_req.mem.type = DM_IO_PAGE_LIST;
	io_req.mem.ptr.pl = &ic->journal[pl_index];
	io_req.mem.offset = pl_offset;
	io_req.notify.fn = fn;
	io_req.notify.context = data;
	io_req.client = ic->io;
	io_loc.bdev = ic->dev->bdev;
	io_loc.sector = target;
	io_loc.count = n_sectors;

	r = dm_io(&io_req, 1, &io_loc, NULL);
	if (unlikely(r)) {
		WARN_ONCE(1, "asynchronous dm_io failed: %d", r);
		fn(-1UL, data);
	}
}

static bool ranges_overlap(struct dm_integrity_range *range1, struct dm_integrity_range *range2)
{
	return range1->logical_sector < range2->logical_sector + range2->n_sectors &&
	       range1->logical_sector + range1->n_sectors > range2->logical_sector;
}

static bool add_new_range(struct dm_integrity_c *ic, struct dm_integrity_range *new_range, bool check_waiting)
{
	struct rb_node **n = &ic->in_progress.rb_node;
	struct rb_node *parent;

	BUG_ON((new_range->logical_sector | new_range->n_sectors) & (unsigned)(ic->sectors_per_block - 1));

	if (likely(check_waiting)) {
		struct dm_integrity_range *range;
		list_for_each_entry(range, &ic->wait_list, wait_entry) {
			if (unlikely(ranges_overlap(range, new_range)))
				return false;
		}
	}

	parent = NULL;

	while (*n) {
		struct dm_integrity_range *range = container_of(*n, struct dm_integrity_range, node);

		parent = *n;
		if (new_range->logical_sector + new_range->n_sectors <= range->logical_sector) {
			n = &range->node.rb_left;
		} else if (new_range->logical_sector >= range->logical_sector + range->n_sectors) {
			n = &range->node.rb_right;
		} else {
			return false;
		}
	}

	rb_link_node(&new_range->node, parent, n);
	rb_insert_color(&new_range->node, &ic->in_progress);

	return true;
}

static void remove_range_unlocked(struct dm_integrity_c *ic, struct dm_integrity_range *range)
{
	rb_erase(&range->node, &ic->in_progress);
	while (unlikely(!list_empty(&ic->wait_list))) {
		struct dm_integrity_range *last_range =
			list_first_entry(&ic->wait_list, struct dm_integrity_range, wait_entry);
		struct task_struct *last_range_task;
		last_range_task = last_range->task;
		list_del(&last_range->wait_entry);
		if (!add_new_range(ic, last_range, false)) {
			last_range->task = last_range_task;
			list_add(&last_range->wait_entry, &ic->wait_list);
			break;
		}
		last_range->waiting = false;
		wake_up_process(last_range_task);
	}
}

static void remove_range(struct dm_integrity_c *ic, struct dm_integrity_range *range)
{
	unsigned long flags;

	spin_lock_irqsave(&ic->endio_wait.lock, flags);
	remove_range_unlocked(ic, range);
	spin_unlock_irqrestore(&ic->endio_wait.lock, flags);
}

static void wait_and_add_new_range(struct dm_integrity_c *ic, struct dm_integrity_range *new_range)
{
	new_range->waiting = true;
	list_add_tail(&new_range->wait_entry, &ic->wait_list);
	new_range->task = current;
	do {
		__set_current_state(TASK_UNINTERRUPTIBLE);
		spin_unlock_irq(&ic->endio_wait.lock);
		io_schedule();
		spin_lock_irq(&ic->endio_wait.lock);
	} while (unlikely(new_range->waiting));
}

static void add_new_range_and_wait(struct dm_integrity_c *ic, struct dm_integrity_range *new_range)
{
	if (unlikely(!add_new_range(ic, new_range, true)))
		wait_and_add_new_range(ic, new_range);
}

static void init_journal_node(struct journal_node *node)
{
	RB_CLEAR_NODE(&node->node);
	node->sector = (sector_t)-1;
}

static void add_journal_node(struct dm_integrity_c *ic, struct journal_node *node, sector_t sector)
{
	struct rb_node **link;
	struct rb_node *parent;

	node->sector = sector;
	BUG_ON(!RB_EMPTY_NODE(&node->node));

	link = &ic->journal_tree_root.rb_node;
	parent = NULL;

	while (*link) {
		struct journal_node *j;
		parent = *link;
		j = container_of(parent, struct journal_node, node);
		if (sector < j->sector)
			link = &j->node.rb_left;
		else
			link = &j->node.rb_right;
	}

	rb_link_node(&node->node, parent, link);
	rb_insert_color(&node->node, &ic->journal_tree_root);
}

static void remove_journal_node(struct dm_integrity_c *ic, struct journal_node *node)
{
	BUG_ON(RB_EMPTY_NODE(&node->node));
	rb_erase(&node->node, &ic->journal_tree_root);
	init_journal_node(node);
}

#define NOT_FOUND	(-1U)

static unsigned find_journal_node(struct dm_integrity_c *ic, sector_t sector, sector_t *next_sector)
{
	struct rb_node *n = ic->journal_tree_root.rb_node;
	unsigned found = NOT_FOUND;
	*next_sector = (sector_t)-1;
	while (n) {
		struct journal_node *j = container_of(n, struct journal_node, node);
		if (sector == j->sector) {
			found = j - ic->journal_tree;
		}
		if (sector < j->sector) {
			*next_sector = j->sector;
			n = j->node.rb_left;
		} else {
			n = j->node.rb_right;
		}
	}

	return found;
}

static bool test_journal_node(struct dm_integrity_c *ic, unsigned pos, sector_t sector)
{
	struct journal_node *node, *next_node;
	struct rb_node *next;

	if (unlikely(pos >= ic->journal_entries))
		return false;
	node = &ic->journal_tree[pos];
	if (unlikely(RB_EMPTY_NODE(&node->node)))
		return false;
	if (unlikely(node->sector != sector))
		return false;

	next = rb_next(&node->node);
	if (unlikely(!next))
		return true;

	next_node = container_of(next, struct journal_node, node);
	return next_node->sector != sector;
}

static bool find_newer_committed_node(struct dm_integrity_c *ic, struct journal_node *node)
{
	struct rb_node *next;
	struct journal_node *next_node;
	unsigned next_section;

	BUG_ON(RB_EMPTY_NODE(&node->node));

	next = rb_next(&node->node);
	if (unlikely(!next))
		return false;

	next_node = container_of(next, struct journal_node, node);

	if (next_node->sector != node->sector)
		return false;

	next_section = (unsigned)(next_node - ic->journal_tree) / ic->journal_section_entries;
	if (next_section >= ic->committed_section &&
	    next_section < ic->committed_section + ic->n_committed_sections)
		return true;
	if (next_section + ic->journal_sections < ic->committed_section + ic->n_committed_sections)
		return true;

	return false;
}

#define TAG_READ	0
#define TAG_WRITE	1
#define TAG_CMP		2

static int dm_integrity_rw_tag(struct dm_integrity_c *ic, unsigned char *tag, sector_t *metadata_block,
			       unsigned *metadata_offset, unsigned total_size, int op)
{
	do {
		unsigned char *data, *dp;
		struct dm_buffer *b;
		unsigned to_copy;
		int r;

		r = dm_integrity_failed(ic);
		if (unlikely(r))
			return r;

		data = dm_bufio_read(ic->bufio, *metadata_block, &b);
		if (IS_ERR(data))
			return PTR_ERR(data);

		to_copy = min((1U << SECTOR_SHIFT << ic->log2_buffer_sectors) - *metadata_offset, total_size);
		dp = data + *metadata_offset;
		if (op == TAG_READ) {
			memcpy(tag, dp, to_copy);
		} else if (op == TAG_WRITE) {
			memcpy(dp, tag, to_copy);
			dm_bufio_mark_partial_buffer_dirty(b, *metadata_offset, *metadata_offset + to_copy);
		} else  {
			/* e.g.: op == TAG_CMP */
			if (unlikely(memcmp(dp, tag, to_copy))) {
				unsigned i;

				for (i = 0; i < to_copy; i++) {
					if (dp[i] != tag[i])
						break;
					total_size--;
				}
				dm_bufio_release(b);
				return total_size;
			}
		}
		dm_bufio_release(b);

		tag += to_copy;
		*metadata_offset += to_copy;
		if (unlikely(*metadata_offset == 1U << SECTOR_SHIFT << ic->log2_buffer_sectors)) {
			(*metadata_block)++;
			*metadata_offset = 0;
		}
		total_size -= to_copy;
	} while (unlikely(total_size));

	return 0;
}

static void dm_integrity_flush_buffers(struct dm_integrity_c *ic)
{
	int r;
	r = dm_bufio_write_dirty_buffers(ic->bufio);
	if (unlikely(r))
		dm_integrity_io_error(ic, "writing tags", r);
}

static void sleep_on_endio_wait(struct dm_integrity_c *ic)
{
	DECLARE_WAITQUEUE(wait, current);
	__add_wait_queue(&ic->endio_wait, &wait);
	__set_current_state(TASK_UNINTERRUPTIBLE);
	spin_unlock_irq(&ic->endio_wait.lock);
	io_schedule();
	spin_lock_irq(&ic->endio_wait.lock);
	__remove_wait_queue(&ic->endio_wait, &wait);
}

static void autocommit_fn(struct timer_list *t)
{
	struct dm_integrity_c *ic = from_timer(ic, t, autocommit_timer);

	if (likely(!dm_integrity_failed(ic)))
		queue_work(ic->commit_wq, &ic->commit_work);
}

static void schedule_autocommit(struct dm_integrity_c *ic)
{
	if (!timer_pending(&ic->autocommit_timer))
		mod_timer(&ic->autocommit_timer, jiffies + ic->autocommit_jiffies);
}

static void submit_flush_bio(struct dm_integrity_c *ic, struct dm_integrity_io *dio)
{
	struct bio *bio;
	unsigned long flags;

	spin_lock_irqsave(&ic->endio_wait.lock, flags);
	bio = dm_bio_from_per_bio_data(dio, sizeof(struct dm_integrity_io));
	bio_list_add(&ic->flush_bio_list, bio);
	spin_unlock_irqrestore(&ic->endio_wait.lock, flags);

	queue_work(ic->commit_wq, &ic->commit_work);
}

static void do_endio(struct dm_integrity_c *ic, struct bio *bio)
{
	int r = dm_integrity_failed(ic);
	if (unlikely(r) && !bio->bi_status)
		bio->bi_status = errno_to_blk_status(r);
	if (unlikely(ic->synchronous_mode) && bio_op(bio) == REQ_OP_WRITE) {
		unsigned long flags;
		spin_lock_irqsave(&ic->endio_wait.lock, flags);
		bio_list_add(&ic->synchronous_bios, bio);
		queue_delayed_work(ic->commit_wq, &ic->bitmap_flush_work, 0);
		spin_unlock_irqrestore(&ic->endio_wait.lock, flags);
		return;
	}
	bio_endio(bio);
}

static void do_endio_flush(struct dm_integrity_c *ic, struct dm_integrity_io *dio)
{
	struct bio *bio = dm_bio_from_per_bio_data(dio, sizeof(struct dm_integrity_io));

	if (unlikely(dio->fua) && likely(!bio->bi_status) && likely(!dm_integrity_failed(ic)))
		submit_flush_bio(ic, dio);
	else
		do_endio(ic, bio);
}

static void dec_in_flight(struct dm_integrity_io *dio)
{
	if (atomic_dec_and_test(&dio->in_flight)) {
		struct dm_integrity_c *ic = dio->ic;
		struct bio *bio;

		remove_range(ic, &dio->range);

		if (unlikely(dio->write))
			schedule_autocommit(ic);

		bio = dm_bio_from_per_bio_data(dio, sizeof(struct dm_integrity_io));

		if (unlikely(dio->bi_status) && !bio->bi_status)
			bio->bi_status = dio->bi_status;
		if (likely(!bio->bi_status) && unlikely(bio_sectors(bio) != dio->range.n_sectors)) {
			dio->range.logical_sector += dio->range.n_sectors;
			bio_advance(bio, dio->range.n_sectors << SECTOR_SHIFT);
			INIT_WORK(&dio->work, integrity_bio_wait);
			queue_work(ic->wait_wq, &dio->work);
			return;
		}
		do_endio_flush(ic, dio);
	}
}

static void integrity_end_io(struct bio *bio)
{
	struct dm_integrity_io *dio = dm_per_bio_data(bio, sizeof(struct dm_integrity_io));

	bio->bi_iter = dio->orig_bi_iter;
	bio->bi_disk = dio->orig_bi_disk;
	bio->bi_partno = dio->orig_bi_partno;
	if (dio->orig_bi_integrity) {
		bio->bi_integrity = dio->orig_bi_integrity;
		bio->bi_opf |= REQ_INTEGRITY;
	}
	bio->bi_end_io = dio->orig_bi_end_io;

	if (dio->completion)
		complete(dio->completion);

	dec_in_flight(dio);
}

static void integrity_sector_checksum(struct dm_integrity_c *ic, sector_t sector,
				      const char *data, char *result)
{
	__u64 sector_le = cpu_to_le64(sector);
	SHASH_DESC_ON_STACK(req, ic->internal_hash);
	int r;
	unsigned digest_size;

	req->tfm = ic->internal_hash;

	r = crypto_shash_init(req);
	if (unlikely(r < 0)) {
		dm_integrity_io_error(ic, "crypto_shash_init", r);
		goto failed;
	}

	r = crypto_shash_update(req, (const __u8 *)&sector_le, sizeof sector_le);
	if (unlikely(r < 0)) {
		dm_integrity_io_error(ic, "crypto_shash_update", r);
		goto failed;
	}

	r = crypto_shash_update(req, data, ic->sectors_per_block << SECTOR_SHIFT);
	if (unlikely(r < 0)) {
		dm_integrity_io_error(ic, "crypto_shash_update", r);
		goto failed;
	}

	r = crypto_shash_final(req, result);
	if (unlikely(r < 0)) {
		dm_integrity_io_error(ic, "crypto_shash_final", r);
		goto failed;
	}

	digest_size = crypto_shash_digestsize(ic->internal_hash);
	if (unlikely(digest_size < ic->tag_size))
		memset(result + digest_size, 0, ic->tag_size - digest_size);

	return;

failed:
	/* this shouldn't happen anyway, the hash functions have no reason to fail */
	get_random_bytes(result, ic->tag_size);
}

static void integrity_metadata(struct work_struct *w)
{
	struct dm_integrity_io *dio = container_of(w, struct dm_integrity_io, work);
	struct dm_integrity_c *ic = dio->ic;

	int r;

	if (ic->internal_hash) {
		struct bvec_iter iter;
		struct bio_vec bv;
		unsigned digest_size = crypto_shash_digestsize(ic->internal_hash);
		struct bio *bio = dm_bio_from_per_bio_data(dio, sizeof(struct dm_integrity_io));
		char *checksums;
		unsigned extra_space = unlikely(digest_size > ic->tag_size) ? digest_size - ic->tag_size : 0;
		char checksums_onstack[HASH_MAX_DIGESTSIZE];
		unsigned sectors_to_process = dio->range.n_sectors;
		sector_t sector = dio->range.logical_sector;

		if (unlikely(ic->mode == 'R'))
			goto skip_io;

		checksums = kmalloc((PAGE_SIZE >> SECTOR_SHIFT >> ic->sb->log2_sectors_per_block) * ic->tag_size + extra_space,
				    GFP_NOIO | __GFP_NORETRY | __GFP_NOWARN);
		if (!checksums) {
			checksums = checksums_onstack;
			if (WARN_ON(extra_space &&
				    digest_size > sizeof(checksums_onstack))) {
				r = -EINVAL;
				goto error;
			}
		}

		__bio_for_each_segment(bv, bio, iter, dio->orig_bi_iter) {
			unsigned pos;
			char *mem, *checksums_ptr;

again:
			mem = (char *)kmap_atomic(bv.bv_page) + bv.bv_offset;
			pos = 0;
			checksums_ptr = checksums;
			do {
				integrity_sector_checksum(ic, sector, mem + pos, checksums_ptr);
				checksums_ptr += ic->tag_size;
				sectors_to_process -= ic->sectors_per_block;
				pos += ic->sectors_per_block << SECTOR_SHIFT;
				sector += ic->sectors_per_block;
			} while (pos < bv.bv_len && sectors_to_process && checksums != checksums_onstack);
			kunmap_atomic(mem);

			r = dm_integrity_rw_tag(ic, checksums, &dio->metadata_block, &dio->metadata_offset,
						checksums_ptr - checksums, !dio->write ? TAG_CMP : TAG_WRITE);
			if (unlikely(r)) {
				if (r > 0) {
					DMERR_LIMIT("Checksum failed at sector 0x%llx",
						    (unsigned long long)(sector - ((r + ic->tag_size - 1) / ic->tag_size)));
					r = -EILSEQ;
					atomic64_inc(&ic->number_of_mismatches);
				}
				if (likely(checksums != checksums_onstack))
					kfree(checksums);
				goto error;
			}

			if (!sectors_to_process)
				break;

			if (unlikely(pos < bv.bv_len)) {
				bv.bv_offset += pos;
				bv.bv_len -= pos;
				goto again;
			}
		}

		if (likely(checksums != checksums_onstack))
			kfree(checksums);
	} else {
		struct bio_integrity_payload *bip = dio->orig_bi_integrity;

		if (bip) {
			struct bio_vec biv;
			struct bvec_iter iter;
			unsigned data_to_process = dio->range.n_sectors;
			sector_to_block(ic, data_to_process);
			data_to_process *= ic->tag_size;

			bip_for_each_vec(biv, bip, iter) {
				unsigned char *tag;
				unsigned this_len;

				BUG_ON(PageHighMem(biv.bv_page));
				tag = lowmem_page_address(biv.bv_page) + biv.bv_offset;
				this_len = min(biv.bv_len, data_to_process);
				r = dm_integrity_rw_tag(ic, tag, &dio->metadata_block, &dio->metadata_offset,
							this_len, !dio->write ? TAG_READ : TAG_WRITE);
				if (unlikely(r))
					goto error;
				data_to_process -= this_len;
				if (!data_to_process)
					break;
			}
		}
	}
skip_io:
	dec_in_flight(dio);
	return;
error:
	dio->bi_status = errno_to_blk_status(r);
	dec_in_flight(dio);
}

static int dm_integrity_map(struct dm_target *ti, struct bio *bio)
{
	struct dm_integrity_c *ic = ti->private;
	struct dm_integrity_io *dio = dm_per_bio_data(bio, sizeof(struct dm_integrity_io));
	struct bio_integrity_payload *bip;

	sector_t area, offset;

	dio->ic = ic;
	dio->bi_status = 0;

	if (unlikely(bio->bi_opf & REQ_PREFLUSH)) {
		submit_flush_bio(ic, dio);
		return DM_MAPIO_SUBMITTED;
	}

	dio->range.logical_sector = dm_target_offset(ti, bio->bi_iter.bi_sector);
	dio->write = bio_op(bio) == REQ_OP_WRITE;
	dio->fua = dio->write && bio->bi_opf & REQ_FUA;
	if (unlikely(dio->fua)) {
		/*
		 * Don't pass down the FUA flag because we have to flush
		 * disk cache anyway.
		 */
		bio->bi_opf &= ~REQ_FUA;
	}
	if (unlikely(dio->range.logical_sector + bio_sectors(bio) > ic->provided_data_sectors)) {
		DMERR("Too big sector number: 0x%llx + 0x%x > 0x%llx",
		      (unsigned long long)dio->range.logical_sector, bio_sectors(bio),
		      (unsigned long long)ic->provided_data_sectors);
		return DM_MAPIO_KILL;
	}
	if (unlikely((dio->range.logical_sector | bio_sectors(bio)) & (unsigned)(ic->sectors_per_block - 1))) {
		DMERR("Bio not aligned on %u sectors: 0x%llx, 0x%x",
		      ic->sectors_per_block,
		      (unsigned long long)dio->range.logical_sector, bio_sectors(bio));
		return DM_MAPIO_KILL;
	}

	if (ic->sectors_per_block > 1) {
		struct bvec_iter iter;
		struct bio_vec bv;
		bio_for_each_segment(bv, bio, iter) {
			if (unlikely(bv.bv_len & ((ic->sectors_per_block << SECTOR_SHIFT) - 1))) {
				DMERR("Bio vector (%u,%u) is not aligned on %u-sector boundary",
					bv.bv_offset, bv.bv_len, ic->sectors_per_block);
				return DM_MAPIO_KILL;
			}
		}
	}

	bip = bio_integrity(bio);
	if (!ic->internal_hash) {
		if (bip) {
			unsigned wanted_tag_size = bio_sectors(bio) >> ic->sb->log2_sectors_per_block;
			if (ic->log2_tag_size >= 0)
				wanted_tag_size <<= ic->log2_tag_size;
			else
				wanted_tag_size *= ic->tag_size;
			if (unlikely(wanted_tag_size != bip->bip_iter.bi_size)) {
				DMERR("Invalid integrity data size %u, expected %u",
				      bip->bip_iter.bi_size, wanted_tag_size);
				return DM_MAPIO_KILL;
			}
		}
	} else {
		if (unlikely(bip != NULL)) {
			DMERR("Unexpected integrity data when using internal hash");
			return DM_MAPIO_KILL;
		}
	}

	if (unlikely(ic->mode == 'R') && unlikely(dio->write))
		return DM_MAPIO_KILL;

	get_area_and_offset(ic, dio->range.logical_sector, &area, &offset);
	dio->metadata_block = get_metadata_sector_and_offset(ic, area, offset, &dio->metadata_offset);
	bio->bi_iter.bi_sector = get_data_sector(ic, area, offset);

	dm_integrity_map_continue(dio, true);
	return DM_MAPIO_SUBMITTED;
}

static bool __journal_read_write(struct dm_integrity_io *dio, struct bio *bio,
				 unsigned journal_section, unsigned journal_entry)
{
	struct dm_integrity_c *ic = dio->ic;
	sector_t logical_sector;
	unsigned n_sectors;

	logical_sector = dio->range.logical_sector;
	n_sectors = dio->range.n_sectors;
	do {
		struct bio_vec bv = bio_iovec(bio);
		char *mem;

		if (unlikely(bv.bv_len >> SECTOR_SHIFT > n_sectors))
			bv.bv_len = n_sectors << SECTOR_SHIFT;
		n_sectors -= bv.bv_len >> SECTOR_SHIFT;
		bio_advance_iter(bio, &bio->bi_iter, bv.bv_len);
retry_kmap:
		mem = kmap_atomic(bv.bv_page);
		if (likely(dio->write))
			flush_dcache_page(bv.bv_page);

		do {
			struct journal_entry *je = access_journal_entry(ic, journal_section, journal_entry);

			if (unlikely(!dio->write)) {
				struct journal_sector *js;
				char *mem_ptr;
				unsigned s;

				if (unlikely(journal_entry_is_inprogress(je))) {
					flush_dcache_page(bv.bv_page);
					kunmap_atomic(mem);

					__io_wait_event(ic->copy_to_journal_wait, !journal_entry_is_inprogress(je));
					goto retry_kmap;
				}
				smp_rmb();
				BUG_ON(journal_entry_get_sector(je) != logical_sector);
				js = access_journal_data(ic, journal_section, journal_entry);
				mem_ptr = mem + bv.bv_offset;
				s = 0;
				do {
					memcpy(mem_ptr, js, JOURNAL_SECTOR_DATA);
					*(commit_id_t *)(mem_ptr + JOURNAL_SECTOR_DATA) = je->last_bytes[s];
					js++;
					mem_ptr += 1 << SECTOR_SHIFT;
				} while (++s < ic->sectors_per_block);
#ifdef INTERNAL_VERIFY
				if (ic->internal_hash) {
					char checksums_onstack[max(HASH_MAX_DIGESTSIZE, MAX_TAG_SIZE)];

					integrity_sector_checksum(ic, logical_sector, mem + bv.bv_offset, checksums_onstack);
					if (unlikely(memcmp(checksums_onstack, journal_entry_tag(ic, je), ic->tag_size))) {
						DMERR_LIMIT("Checksum failed when reading from journal, at sector 0x%llx",
							    (unsigned long long)logical_sector);
					}
				}
#endif
			}

			if (!ic->internal_hash) {
				struct bio_integrity_payload *bip = bio_integrity(bio);
				unsigned tag_todo = ic->tag_size;
				char *tag_ptr = journal_entry_tag(ic, je);

				if (bip) do {
					struct bio_vec biv = bvec_iter_bvec(bip->bip_vec, bip->bip_iter);
					unsigned tag_now = min(biv.bv_len, tag_todo);
					char *tag_addr;
					BUG_ON(PageHighMem(biv.bv_page));
					tag_addr = lowmem_page_address(biv.bv_page) + biv.bv_offset;
					if (likely(dio->write))
						memcpy(tag_ptr, tag_addr, tag_now);
					else
						memcpy(tag_addr, tag_ptr, tag_now);
					bvec_iter_advance(bip->bip_vec, &bip->bip_iter, tag_now);
					tag_ptr += tag_now;
					tag_todo -= tag_now;
				} while (unlikely(tag_todo)); else {
					if (likely(dio->write))
						memset(tag_ptr, 0, tag_todo);
				}
			}

			if (likely(dio->write)) {
				struct journal_sector *js;
				unsigned s;

				js = access_journal_data(ic, journal_section, journal_entry);
				memcpy(js, mem + bv.bv_offset, ic->sectors_per_block << SECTOR_SHIFT);

				s = 0;
				do {
					je->last_bytes[s] = js[s].commit_id;
				} while (++s < ic->sectors_per_block);

				if (ic->internal_hash) {
					unsigned digest_size = crypto_shash_digestsize(ic->internal_hash);
					if (unlikely(digest_size > ic->tag_size)) {
						char checksums_onstack[HASH_MAX_DIGESTSIZE];
						integrity_sector_checksum(ic, logical_sector, (char *)js, checksums_onstack);
						memcpy(journal_entry_tag(ic, je), checksums_onstack, ic->tag_size);
					} else
						integrity_sector_checksum(ic, logical_sector, (char *)js, journal_entry_tag(ic, je));
				}

				journal_entry_set_sector(je, logical_sector);
			}
			logical_sector += ic->sectors_per_block;

			journal_entry++;
			if (unlikely(journal_entry == ic->journal_section_entries)) {
				journal_entry = 0;
				journal_section++;
				wraparound_section(ic, &journal_section);
			}

			bv.bv_offset += ic->sectors_per_block << SECTOR_SHIFT;
		} while (bv.bv_len -= ic->sectors_per_block << SECTOR_SHIFT);

		if (unlikely(!dio->write))
			flush_dcache_page(bv.bv_page);
		kunmap_atomic(mem);
	} while (n_sectors);

	if (likely(dio->write)) {
		smp_mb();
		if (unlikely(waitqueue_active(&ic->copy_to_journal_wait)))
			wake_up(&ic->copy_to_journal_wait);
		if (READ_ONCE(ic->free_sectors) <= ic->free_sectors_threshold) {
			queue_work(ic->commit_wq, &ic->commit_work);
		} else {
			schedule_autocommit(ic);
		}
	} else {
		remove_range(ic, &dio->range);
	}

	if (unlikely(bio->bi_iter.bi_size)) {
		sector_t area, offset;

		dio->range.logical_sector = logical_sector;
		get_area_and_offset(ic, dio->range.logical_sector, &area, &offset);
		dio->metadata_block = get_metadata_sector_and_offset(ic, area, offset, &dio->metadata_offset);
		return true;
	}

	return false;
}

static void dm_integrity_map_continue(struct dm_integrity_io *dio, bool from_map)
{
	struct dm_integrity_c *ic = dio->ic;
	struct bio *bio = dm_bio_from_per_bio_data(dio, sizeof(struct dm_integrity_io));
	unsigned journal_section, journal_entry;
	unsigned journal_read_pos;
	struct completion read_comp;
	bool need_sync_io = ic->internal_hash && !dio->write;

	if (need_sync_io && from_map) {
		INIT_WORK(&dio->work, integrity_bio_wait);
		queue_work(ic->metadata_wq, &dio->work);
		return;
	}

lock_retry:
	spin_lock_irq(&ic->endio_wait.lock);
retry:
	if (unlikely(dm_integrity_failed(ic))) {
		spin_unlock_irq(&ic->endio_wait.lock);
		do_endio(ic, bio);
		return;
	}
	dio->range.n_sectors = bio_sectors(bio);
	journal_read_pos = NOT_FOUND;
	if (likely(ic->mode == 'J')) {
		if (dio->write) {
			unsigned next_entry, i, pos;
			unsigned ws, we, range_sectors;

			dio->range.n_sectors = min(dio->range.n_sectors,
						   (sector_t)ic->free_sectors << ic->sb->log2_sectors_per_block);
			if (unlikely(!dio->range.n_sectors)) {
				if (from_map)
					goto offload_to_thread;
				sleep_on_endio_wait(ic);
				goto retry;
			}
			range_sectors = dio->range.n_sectors >> ic->sb->log2_sectors_per_block;
			ic->free_sectors -= range_sectors;
			journal_section = ic->free_section;
			journal_entry = ic->free_section_entry;

			next_entry = ic->free_section_entry + range_sectors;
			ic->free_section_entry = next_entry % ic->journal_section_entries;
			ic->free_section += next_entry / ic->journal_section_entries;
			ic->n_uncommitted_sections += next_entry / ic->journal_section_entries;
			wraparound_section(ic, &ic->free_section);

			pos = journal_section * ic->journal_section_entries + journal_entry;
			ws = journal_section;
			we = journal_entry;
			i = 0;
			do {
				struct journal_entry *je;

				add_journal_node(ic, &ic->journal_tree[pos], dio->range.logical_sector + i);
				pos++;
				if (unlikely(pos >= ic->journal_entries))
					pos = 0;

				je = access_journal_entry(ic, ws, we);
				BUG_ON(!journal_entry_is_unused(je));
				journal_entry_set_inprogress(je);
				we++;
				if (unlikely(we == ic->journal_section_entries)) {
					we = 0;
					ws++;
					wraparound_section(ic, &ws);
				}
			} while ((i += ic->sectors_per_block) < dio->range.n_sectors);

			spin_unlock_irq(&ic->endio_wait.lock);
			goto journal_read_write;
		} else {
			sector_t next_sector;
			journal_read_pos = find_journal_node(ic, dio->range.logical_sector, &next_sector);
			if (likely(journal_read_pos == NOT_FOUND)) {
				if (unlikely(dio->range.n_sectors > next_sector - dio->range.logical_sector))
					dio->range.n_sectors = next_sector - dio->range.logical_sector;
			} else {
				unsigned i;
				unsigned jp = journal_read_pos + 1;
				for (i = ic->sectors_per_block; i < dio->range.n_sectors; i += ic->sectors_per_block, jp++) {
					if (!test_journal_node(ic, jp, dio->range.logical_sector + i))
						break;
				}
				dio->range.n_sectors = i;
			}
		}
	}
	if (unlikely(!add_new_range(ic, &dio->range, true))) {
		/*
		 * We must not sleep in the request routine because it could
		 * stall bios on current->bio_list.
		 * So, we offload the bio to a workqueue if we have to sleep.
		 */
		if (from_map) {
offload_to_thread:
			spin_unlock_irq(&ic->endio_wait.lock);
			INIT_WORK(&dio->work, integrity_bio_wait);
			queue_work(ic->wait_wq, &dio->work);
			return;
		}
		if (journal_read_pos != NOT_FOUND)
			dio->range.n_sectors = ic->sectors_per_block;
		wait_and_add_new_range(ic, &dio->range);
		/*
		 * wait_and_add_new_range drops the spinlock, so the journal
		 * may have been changed arbitrarily. We need to recheck.
		 * To simplify the code, we restrict I/O size to just one block.
		 */
		if (journal_read_pos != NOT_FOUND) {
			sector_t next_sector;
			unsigned new_pos = find_journal_node(ic, dio->range.logical_sector, &next_sector);
			if (unlikely(new_pos != journal_read_pos)) {
				remove_range_unlocked(ic, &dio->range);
				goto retry;
			}
		}
	}
	spin_unlock_irq(&ic->endio_wait.lock);

	if (unlikely(journal_read_pos != NOT_FOUND)) {
		journal_section = journal_read_pos / ic->journal_section_entries;
		journal_entry = journal_read_pos % ic->journal_section_entries;
		goto journal_read_write;
	}

	if (ic->mode == 'B' && dio->write) {
		if (!block_bitmap_op(ic, ic->may_write_bitmap, dio->range.logical_sector,
				     dio->range.n_sectors, BITMAP_OP_TEST_ALL_SET)) {
			struct bitmap_block_status *bbs;

			bbs = sector_to_bitmap_block(ic, dio->range.logical_sector);
			spin_lock(&bbs->bio_queue_lock);
			bio_list_add(&bbs->bio_queue, bio);
			spin_unlock(&bbs->bio_queue_lock);
			queue_work(ic->writer_wq, &bbs->work);
			return;
		}
	}

	dio->in_flight = (atomic_t)ATOMIC_INIT(2);

	if (need_sync_io) {
		init_completion(&read_comp);
		dio->completion = &read_comp;
	} else
		dio->completion = NULL;

	dio->orig_bi_iter = bio->bi_iter;

	dio->orig_bi_disk = bio->bi_disk;
	dio->orig_bi_partno = bio->bi_partno;
	bio_set_dev(bio, ic->dev->bdev);

	dio->orig_bi_integrity = bio_integrity(bio);
	bio->bi_integrity = NULL;
	bio->bi_opf &= ~REQ_INTEGRITY;

	dio->orig_bi_end_io = bio->bi_end_io;
	bio->bi_end_io = integrity_end_io;

	bio->bi_iter.bi_size = dio->range.n_sectors << SECTOR_SHIFT;
	generic_make_request(bio);

	if (need_sync_io) {
		wait_for_completion_io(&read_comp);
		if (ic->sb->flags & cpu_to_le32(SB_FLAG_RECALCULATING) &&
		    dio->range.logical_sector + dio->range.n_sectors > le64_to_cpu(ic->sb->recalc_sector))
			goto skip_check;
		if (ic->mode == 'B') {
			if (!block_bitmap_op(ic, ic->recalc_bitmap, dio->range.logical_sector,
					     dio->range.n_sectors, BITMAP_OP_TEST_ALL_CLEAR))
				goto skip_check;
		}

		if (likely(!bio->bi_status))
			integrity_metadata(&dio->work);
		else
skip_check:
			dec_in_flight(dio);

	} else {
		INIT_WORK(&dio->work, integrity_metadata);
		queue_work(ic->metadata_wq, &dio->work);
	}

	return;

journal_read_write:
	if (unlikely(__journal_read_write(dio, bio, journal_section, journal_entry)))
		goto lock_retry;

	do_endio_flush(ic, dio);
}


static void integrity_bio_wait(struct work_struct *w)
{
	struct dm_integrity_io *dio = container_of(w, struct dm_integrity_io, work);

	dm_integrity_map_continue(dio, false);
}

static void pad_uncommitted(struct dm_integrity_c *ic)
{
	if (ic->free_section_entry) {
		ic->free_sectors -= ic->journal_section_entries - ic->free_section_entry;
		ic->free_section_entry = 0;
		ic->free_section++;
		wraparound_section(ic, &ic->free_section);
		ic->n_uncommitted_sections++;
	}
	if (WARN_ON(ic->journal_sections * ic->journal_section_entries !=
		    (ic->n_uncommitted_sections + ic->n_committed_sections) *
		    ic->journal_section_entries + ic->free_sectors)) {
		DMCRIT("journal_sections %u, journal_section_entries %u, "
		       "n_uncommitted_sections %u, n_committed_sections %u, "
		       "journal_section_entries %u, free_sectors %u",
		       ic->journal_sections, ic->journal_section_entries,
		       ic->n_uncommitted_sections, ic->n_committed_sections,
		       ic->journal_section_entries, ic->free_sectors);
	}
}

static void integrity_commit(struct work_struct *w)
{
	struct dm_integrity_c *ic = container_of(w, struct dm_integrity_c, commit_work);
	unsigned commit_start, commit_sections;
	unsigned i, j, n;
	struct bio *flushes;

	del_timer(&ic->autocommit_timer);

	spin_lock_irq(&ic->endio_wait.lock);
	flushes = bio_list_get(&ic->flush_bio_list);
	if (unlikely(ic->mode != 'J')) {
		spin_unlock_irq(&ic->endio_wait.lock);
		dm_integrity_flush_buffers(ic);
		goto release_flush_bios;
	}

	pad_uncommitted(ic);
	commit_start = ic->uncommitted_section;
	commit_sections = ic->n_uncommitted_sections;
	spin_unlock_irq(&ic->endio_wait.lock);

	if (!commit_sections)
		goto release_flush_bios;

	i = commit_start;
	for (n = 0; n < commit_sections; n++) {
		for (j = 0; j < ic->journal_section_entries; j++) {
			struct journal_entry *je;
			je = access_journal_entry(ic, i, j);
			io_wait_event(ic->copy_to_journal_wait, !journal_entry_is_inprogress(je));
		}
		for (j = 0; j < ic->journal_section_sectors; j++) {
			struct journal_sector *js;
			js = access_journal(ic, i, j);
			js->commit_id = dm_integrity_commit_id(ic, i, j, ic->commit_seq);
		}
		i++;
		if (unlikely(i >= ic->journal_sections))
			ic->commit_seq = next_commit_seq(ic->commit_seq);
		wraparound_section(ic, &i);
	}
	smp_rmb();

	write_journal(ic, commit_start, commit_sections);

	spin_lock_irq(&ic->endio_wait.lock);
	ic->uncommitted_section += commit_sections;
	wraparound_section(ic, &ic->uncommitted_section);
	ic->n_uncommitted_sections -= commit_sections;
	ic->n_committed_sections += commit_sections;
	spin_unlock_irq(&ic->endio_wait.lock);

	if (READ_ONCE(ic->free_sectors) <= ic->free_sectors_threshold)
		queue_work(ic->writer_wq, &ic->writer_work);

release_flush_bios:
	while (flushes) {
		struct bio *next = flushes->bi_next;
		flushes->bi_next = NULL;
		do_endio(ic, flushes);
		flushes = next;
	}
}

static void complete_copy_from_journal(unsigned long error, void *context)
{
	struct journal_io *io = context;
	struct journal_completion *comp = io->comp;
	struct dm_integrity_c *ic = comp->ic;
	remove_range(ic, &io->range);
	mempool_free(io, &ic->journal_io_mempool);
	if (unlikely(error != 0))
		dm_integrity_io_error(ic, "copying from journal", -EIO);
	complete_journal_op(comp);
}

static void restore_last_bytes(struct dm_integrity_c *ic, struct journal_sector *js,
			       struct journal_entry *je)
{
	unsigned s = 0;
	do {
		js->commit_id = je->last_bytes[s];
		js++;
	} while (++s < ic->sectors_per_block);
}

static void do_journal_write(struct dm_integrity_c *ic, unsigned write_start,
			     unsigned write_sections, bool from_replay)
{
	unsigned i, j, n;
	struct journal_completion comp;
	struct blk_plug plug;

	blk_start_plug(&plug);

	comp.ic = ic;
	comp.in_flight = (atomic_t)ATOMIC_INIT(1);
	init_completion(&comp.comp);

	i = write_start;
	for (n = 0; n < write_sections; n++, i++, wraparound_section(ic, &i)) {
#ifndef INTERNAL_VERIFY
		if (unlikely(from_replay))
#endif
			rw_section_mac(ic, i, false);
		for (j = 0; j < ic->journal_section_entries; j++) {
			struct journal_entry *je = access_journal_entry(ic, i, j);
			sector_t sec, area, offset;
			unsigned k, l, next_loop;
			sector_t metadata_block;
			unsigned metadata_offset;
			struct journal_io *io;

			if (journal_entry_is_unused(je))
				continue;
			BUG_ON(unlikely(journal_entry_is_inprogress(je)) && !from_replay);
			sec = journal_entry_get_sector(je);
			if (unlikely(from_replay)) {
				if (unlikely(sec & (unsigned)(ic->sectors_per_block - 1))) {
					dm_integrity_io_error(ic, "invalid sector in journal", -EIO);
					sec &= ~(sector_t)(ic->sectors_per_block - 1);
				}
			}
			get_area_and_offset(ic, sec, &area, &offset);
			restore_last_bytes(ic, access_journal_data(ic, i, j), je);
			for (k = j + 1; k < ic->journal_section_entries; k++) {
				struct journal_entry *je2 = access_journal_entry(ic, i, k);
				sector_t sec2, area2, offset2;
				if (journal_entry_is_unused(je2))
					break;
				BUG_ON(unlikely(journal_entry_is_inprogress(je2)) && !from_replay);
				sec2 = journal_entry_get_sector(je2);
				get_area_and_offset(ic, sec2, &area2, &offset2);
				if (area2 != area || offset2 != offset + ((k - j) << ic->sb->log2_sectors_per_block))
					break;
				restore_last_bytes(ic, access_journal_data(ic, i, k), je2);
			}
			next_loop = k - 1;

			io = mempool_alloc(&ic->journal_io_mempool, GFP_NOIO);
			io->comp = &comp;
			io->range.logical_sector = sec;
			io->range.n_sectors = (k - j) << ic->sb->log2_sectors_per_block;

			spin_lock_irq(&ic->endio_wait.lock);
			add_new_range_and_wait(ic, &io->range);

			if (likely(!from_replay)) {
				struct journal_node *section_node = &ic->journal_tree[i * ic->journal_section_entries];

				/* don't write if there is newer committed sector */
				while (j < k && find_newer_committed_node(ic, &section_node[j])) {
					struct journal_entry *je2 = access_journal_entry(ic, i, j);

					journal_entry_set_unused(je2);
					remove_journal_node(ic, &section_node[j]);
					j++;
					sec += ic->sectors_per_block;
					offset += ic->sectors_per_block;
				}
				while (j < k && find_newer_committed_node(ic, &section_node[k - 1])) {
					struct journal_entry *je2 = access_journal_entry(ic, i, k - 1);

					journal_entry_set_unused(je2);
					remove_journal_node(ic, &section_node[k - 1]);
					k--;
				}
				if (j == k) {
					remove_range_unlocked(ic, &io->range);
					spin_unlock_irq(&ic->endio_wait.lock);
					mempool_free(io, &ic->journal_io_mempool);
					goto skip_io;
				}
				for (l = j; l < k; l++) {
					remove_journal_node(ic, &section_node[l]);
				}
			}
			spin_unlock_irq(&ic->endio_wait.lock);

			metadata_block = get_metadata_sector_and_offset(ic, area, offset, &metadata_offset);
			for (l = j; l < k; l++) {
				int r;
				struct journal_entry *je2 = access_journal_entry(ic, i, l);

				if (
#ifndef INTERNAL_VERIFY
				    unlikely(from_replay) &&
#endif
				    ic->internal_hash) {
					char test_tag[max_t(size_t, HASH_MAX_DIGESTSIZE, MAX_TAG_SIZE)];

					integrity_sector_checksum(ic, sec + ((l - j) << ic->sb->log2_sectors_per_block),
								  (char *)access_journal_data(ic, i, l), test_tag);
					if (unlikely(memcmp(test_tag, journal_entry_tag(ic, je2), ic->tag_size)))
						dm_integrity_io_error(ic, "tag mismatch when replaying journal", -EILSEQ);
				}

				journal_entry_set_unused(je2);
				r = dm_integrity_rw_tag(ic, journal_entry_tag(ic, je2), &metadata_block, &metadata_offset,
							ic->tag_size, TAG_WRITE);
				if (unlikely(r)) {
					dm_integrity_io_error(ic, "reading tags", r);
				}
			}

			atomic_inc(&comp.in_flight);
			copy_from_journal(ic, i, j << ic->sb->log2_sectors_per_block,
					  (k - j) << ic->sb->log2_sectors_per_block,
					  get_data_sector(ic, area, offset),
					  complete_copy_from_journal, io);
skip_io:
			j = next_loop;
		}
	}

	dm_bufio_write_dirty_buffers_async(ic->bufio);

	blk_finish_plug(&plug);

	complete_journal_op(&comp);
	wait_for_completion_io(&comp.comp);

	dm_integrity_flush_buffers(ic);
}

static void integrity_writer(struct work_struct *w)
{
	struct dm_integrity_c *ic = container_of(w, struct dm_integrity_c, writer_work);
	unsigned write_start, write_sections;

	unsigned prev_free_sectors;

	/* the following test is not needed, but it tests the replay code */
	if (READ_ONCE(ic->suspending) && !ic->meta_dev)
		return;

	spin_lock_irq(&ic->endio_wait.lock);
	write_start = ic->committed_section;
	write_sections = ic->n_committed_sections;
	spin_unlock_irq(&ic->endio_wait.lock);

	if (!write_sections)
		return;

	do_journal_write(ic, write_start, write_sections, false);

	spin_lock_irq(&ic->endio_wait.lock);

	ic->committed_section += write_sections;
	wraparound_section(ic, &ic->committed_section);
	ic->n_committed_sections -= write_sections;

	prev_free_sectors = ic->free_sectors;
	ic->free_sectors += write_sections * ic->journal_section_entries;
	if (unlikely(!prev_free_sectors))
		wake_up_locked(&ic->endio_wait);

	spin_unlock_irq(&ic->endio_wait.lock);
}

static void recalc_write_super(struct dm_integrity_c *ic)
{
	int r;

	dm_integrity_flush_buffers(ic);
	if (dm_integrity_failed(ic))
		return;

	r = sync_rw_sb(ic, REQ_OP_WRITE, 0);
	if (unlikely(r))
		dm_integrity_io_error(ic, "writing superblock", r);
}

static void integrity_recalc(struct work_struct *w)
{
	struct dm_integrity_c *ic = container_of(w, struct dm_integrity_c, recalc_work);
	struct dm_integrity_range range;
	struct dm_io_request io_req;
	struct dm_io_region io_loc;
	sector_t area, offset;
	sector_t metadata_block;
	unsigned metadata_offset;
	sector_t logical_sector, n_sectors;
	__u8 *t;
	unsigned i;
	int r;
	unsigned super_counter = 0;

	DEBUG_print("start recalculation... (position %llx)\n", le64_to_cpu(ic->sb->recalc_sector));

	spin_lock_irq(&ic->endio_wait.lock);

next_chunk:

	if (unlikely(READ_ONCE(ic->suspending)))
		goto unlock_ret;

	range.logical_sector = le64_to_cpu(ic->sb->recalc_sector);
	if (unlikely(range.logical_sector >= ic->provided_data_sectors)) {
		if (ic->mode == 'B') {
			DEBUG_print("queue_delayed_work: bitmap_flush_work\n");
			queue_delayed_work(ic->commit_wq, &ic->bitmap_flush_work, 0);
		}
		goto unlock_ret;
	}

	get_area_and_offset(ic, range.logical_sector, &area, &offset);
	range.n_sectors = min((sector_t)RECALC_SECTORS, ic->provided_data_sectors - range.logical_sector);
	if (!ic->meta_dev)
		range.n_sectors = min(range.n_sectors, ((sector_t)1U << ic->sb->log2_interleave_sectors) - (unsigned)offset);

	add_new_range_and_wait(ic, &range);
	spin_unlock_irq(&ic->endio_wait.lock);
	logical_sector = range.logical_sector;
	n_sectors = range.n_sectors;

	if (ic->mode == 'B') {
		if (block_bitmap_op(ic, ic->recalc_bitmap, logical_sector, n_sectors, BITMAP_OP_TEST_ALL_CLEAR)) {
			goto advance_and_next;
		}
		while (block_bitmap_op(ic, ic->recalc_bitmap, logical_sector,
				       ic->sectors_per_block, BITMAP_OP_TEST_ALL_CLEAR)) {
			logical_sector += ic->sectors_per_block;
			n_sectors -= ic->sectors_per_block;
			cond_resched();
		}
		while (block_bitmap_op(ic, ic->recalc_bitmap, logical_sector + n_sectors - ic->sectors_per_block,
				       ic->sectors_per_block, BITMAP_OP_TEST_ALL_CLEAR)) {
			n_sectors -= ic->sectors_per_block;
			cond_resched();
		}
		get_area_and_offset(ic, logical_sector, &area, &offset);
	}

	DEBUG_print("recalculating: %lx, %lx\n", logical_sector, n_sectors);

	if (unlikely(++super_counter == RECALC_WRITE_SUPER)) {
		recalc_write_super(ic);
		if (ic->mode == 'B') {
			queue_delayed_work(ic->commit_wq, &ic->bitmap_flush_work, ic->bitmap_flush_interval);
		}
		super_counter = 0;
	}

	if (unlikely(dm_integrity_failed(ic)))
		goto err;

	io_req.bi_op = REQ_OP_READ;
	io_req.bi_op_flags = 0;
	io_req.mem.type = DM_IO_VMA;
	io_req.mem.ptr.addr = ic->recalc_buffer;
	io_req.notify.fn = NULL;
	io_req.client = ic->io;
	io_loc.bdev = ic->dev->bdev;
	io_loc.sector = get_data_sector(ic, area, offset);
	io_loc.count = n_sectors;

	r = dm_io(&io_req, 1, &io_loc, NULL);
	if (unlikely(r)) {
		dm_integrity_io_error(ic, "reading data", r);
		goto err;
	}

	t = ic->recalc_tags;
	for (i = 0; i < n_sectors; i += ic->sectors_per_block) {
		integrity_sector_checksum(ic, logical_sector + i, ic->recalc_buffer + (i << SECTOR_SHIFT), t);
		t += ic->tag_size;
	}

	metadata_block = get_metadata_sector_and_offset(ic, area, offset, &metadata_offset);

	r = dm_integrity_rw_tag(ic, ic->recalc_tags, &metadata_block, &metadata_offset, t - ic->recalc_tags, TAG_WRITE);
	if (unlikely(r)) {
		dm_integrity_io_error(ic, "writing tags", r);
		goto err;
	}

advance_and_next:
	cond_resched();

	spin_lock_irq(&ic->endio_wait.lock);
	remove_range_unlocked(ic, &range);
	ic->sb->recalc_sector = cpu_to_le64(range.logical_sector + range.n_sectors);
	goto next_chunk;

err:
	remove_range(ic, &range);
	return;

unlock_ret:
	spin_unlock_irq(&ic->endio_wait.lock);

	recalc_write_super(ic);
}

static void bitmap_block_work(struct work_struct *w)
{
	struct bitmap_block_status *bbs = container_of(w, struct bitmap_block_status, work);
	struct dm_integrity_c *ic = bbs->ic;
	struct bio *bio;
	struct bio_list bio_queue;
	struct bio_list waiting;

	bio_list_init(&waiting);

	spin_lock(&bbs->bio_queue_lock);
	bio_queue = bbs->bio_queue;
	bio_list_init(&bbs->bio_queue);
	spin_unlock(&bbs->bio_queue_lock);

	while ((bio = bio_list_pop(&bio_queue))) {
		struct dm_integrity_io *dio;

		dio = dm_per_bio_data(bio, sizeof(struct dm_integrity_io));

		if (block_bitmap_op(ic, ic->may_write_bitmap, dio->range.logical_sector,
				    dio->range.n_sectors, BITMAP_OP_TEST_ALL_SET)) {
			remove_range(ic, &dio->range);
			INIT_WORK(&dio->work, integrity_bio_wait);
			queue_work(ic->wait_wq, &dio->work);
		} else {
			block_bitmap_op(ic, ic->journal, dio->range.logical_sector,
					dio->range.n_sectors, BITMAP_OP_SET);
			bio_list_add(&waiting, bio);
		}
	}

	if (bio_list_empty(&waiting))
		return;

	rw_journal_sectors(ic, REQ_OP_WRITE, REQ_FUA | REQ_SYNC,
			   bbs->idx * (BITMAP_BLOCK_SIZE >> SECTOR_SHIFT),
			   BITMAP_BLOCK_SIZE >> SECTOR_SHIFT, NULL);

	while ((bio = bio_list_pop(&waiting))) {
		struct dm_integrity_io *dio = dm_per_bio_data(bio, sizeof(struct dm_integrity_io));

		block_bitmap_op(ic, ic->may_write_bitmap, dio->range.logical_sector,
				dio->range.n_sectors, BITMAP_OP_SET);

		remove_range(ic, &dio->range);
		INIT_WORK(&dio->work, integrity_bio_wait);
		queue_work(ic->wait_wq, &dio->work);
	}

	queue_delayed_work(ic->commit_wq, &ic->bitmap_flush_work, ic->bitmap_flush_interval);
}

static void bitmap_flush_work(struct work_struct *work)
{
	struct dm_integrity_c *ic = container_of(work, struct dm_integrity_c, bitmap_flush_work.work);
	struct dm_integrity_range range;
	unsigned long limit;
	struct bio *bio;

	dm_integrity_flush_buffers(ic);

	range.logical_sector = 0;
	range.n_sectors = ic->provided_data_sectors;

	spin_lock_irq(&ic->endio_wait.lock);
	add_new_range_and_wait(ic, &range);
	spin_unlock_irq(&ic->endio_wait.lock);

	dm_integrity_flush_buffers(ic);
	if (ic->meta_dev)
		blkdev_issue_flush(ic->dev->bdev, GFP_NOIO, NULL);

	limit = ic->provided_data_sectors;
	if (ic->sb->flags & cpu_to_le32(SB_FLAG_RECALCULATING)) {
		limit = le64_to_cpu(ic->sb->recalc_sector)
			>> (ic->sb->log2_sectors_per_block + ic->log2_blocks_per_bitmap_bit)
			<< (ic->sb->log2_sectors_per_block + ic->log2_blocks_per_bitmap_bit);
	}
	/*DEBUG_print("zeroing journal\n");*/
	block_bitmap_op(ic, ic->journal, 0, limit, BITMAP_OP_CLEAR);
	block_bitmap_op(ic, ic->may_write_bitmap, 0, limit, BITMAP_OP_CLEAR);

	rw_journal_sectors(ic, REQ_OP_WRITE, REQ_FUA | REQ_SYNC, 0,
			   ic->n_bitmap_blocks * (BITMAP_BLOCK_SIZE >> SECTOR_SHIFT), NULL);

	spin_lock_irq(&ic->endio_wait.lock);
	remove_range_unlocked(ic, &range);
	while (unlikely((bio = bio_list_pop(&ic->synchronous_bios)) != NULL)) {
		bio_endio(bio);
		spin_unlock_irq(&ic->endio_wait.lock);
		spin_lock_irq(&ic->endio_wait.lock);
	}
	spin_unlock_irq(&ic->endio_wait.lock);
}


static void init_journal(struct dm_integrity_c *ic, unsigned start_section,
			 unsigned n_sections, unsigned char commit_seq)
{
	unsigned i, j, n;

	if (!n_sections)
		return;

	for (n = 0; n < n_sections; n++) {
		i = start_section + n;
		wraparound_section(ic, &i);
		for (j = 0; j < ic->journal_section_sectors; j++) {
			struct journal_sector *js = access_journal(ic, i, j);
			memset(&js->entries, 0, JOURNAL_SECTOR_DATA);
			js->commit_id = dm_integrity_commit_id(ic, i, j, commit_seq);
		}
		for (j = 0; j < ic->journal_section_entries; j++) {
			struct journal_entry *je = access_journal_entry(ic, i, j);
			journal_entry_set_unused(je);
		}
	}

	write_journal(ic, start_section, n_sections);
}

static int find_commit_seq(struct dm_integrity_c *ic, unsigned i, unsigned j, commit_id_t id)
{
	unsigned char k;
	for (k = 0; k < N_COMMIT_IDS; k++) {
		if (dm_integrity_commit_id(ic, i, j, k) == id)
			return k;
	}
	dm_integrity_io_error(ic, "journal commit id", -EIO);
	return -EIO;
}

static void replay_journal(struct dm_integrity_c *ic)
{
	unsigned i, j;
	bool used_commit_ids[N_COMMIT_IDS];
	unsigned max_commit_id_sections[N_COMMIT_IDS];
	unsigned write_start, write_sections;
	unsigned continue_section;
	bool journal_empty;
	unsigned char unused, last_used, want_commit_seq;

	if (ic->mode == 'R')
		return;

	if (ic->journal_uptodate)
		return;

	last_used = 0;
	write_start = 0;

	if (!ic->just_formatted) {
		DEBUG_print("reading journal\n");
		rw_journal(ic, REQ_OP_READ, 0, 0, ic->journal_sections, NULL);
		if (ic->journal_io)
			DEBUG_bytes(lowmem_page_address(ic->journal_io[0].page), 64, "read journal");
		if (ic->journal_io) {
			struct journal_completion crypt_comp;
			crypt_comp.ic = ic;
			init_completion(&crypt_comp.comp);
			crypt_comp.in_flight = (atomic_t)ATOMIC_INIT(0);
			encrypt_journal(ic, false, 0, ic->journal_sections, &crypt_comp);
			wait_for_completion(&crypt_comp.comp);
		}
		DEBUG_bytes(lowmem_page_address(ic->journal[0].page), 64, "decrypted journal");
	}

	if (dm_integrity_failed(ic))
		goto clear_journal;

	journal_empty = true;
	memset(used_commit_ids, 0, sizeof used_commit_ids);
	memset(max_commit_id_sections, 0, sizeof max_commit_id_sections);
	for (i = 0; i < ic->journal_sections; i++) {
		for (j = 0; j < ic->journal_section_sectors; j++) {
			int k;
			struct journal_sector *js = access_journal(ic, i, j);
			k = find_commit_seq(ic, i, j, js->commit_id);
			if (k < 0)
				goto clear_journal;
			used_commit_ids[k] = true;
			max_commit_id_sections[k] = i;
		}
		if (journal_empty) {
			for (j = 0; j < ic->journal_section_entries; j++) {
				struct journal_entry *je = access_journal_entry(ic, i, j);
				if (!journal_entry_is_unused(je)) {
					journal_empty = false;
					break;
				}
			}
		}
	}

	if (!used_commit_ids[N_COMMIT_IDS - 1]) {
		unused = N_COMMIT_IDS - 1;
		while (unused && !used_commit_ids[unused - 1])
			unused--;
	} else {
		for (unused = 0; unused < N_COMMIT_IDS; unused++)
			if (!used_commit_ids[unused])
				break;
		if (unused == N_COMMIT_IDS) {
			dm_integrity_io_error(ic, "journal commit ids", -EIO);
			goto clear_journal;
		}
	}
	DEBUG_print("first unused commit seq %d [%d,%d,%d,%d]\n",
		    unused, used_commit_ids[0], used_commit_ids[1],
		    used_commit_ids[2], used_commit_ids[3]);

	last_used = prev_commit_seq(unused);
	want_commit_seq = prev_commit_seq(last_used);

	if (!used_commit_ids[want_commit_seq] && used_commit_ids[prev_commit_seq(want_commit_seq)])
		journal_empty = true;

	write_start = max_commit_id_sections[last_used] + 1;
	if (unlikely(write_start >= ic->journal_sections))
		want_commit_seq = next_commit_seq(want_commit_seq);
	wraparound_section(ic, &write_start);

	i = write_start;
	for (write_sections = 0; write_sections < ic->journal_sections; write_sections++) {
		for (j = 0; j < ic->journal_section_sectors; j++) {
			struct journal_sector *js = access_journal(ic, i, j);

			if (js->commit_id != dm_integrity_commit_id(ic, i, j, want_commit_seq)) {
				/*
				 * This could be caused by crash during writing.
				 * We won't replay the inconsistent part of the
				 * journal.
				 */
				DEBUG_print("commit id mismatch at position (%u, %u): %d != %d\n",
					    i, j, find_commit_seq(ic, i, j, js->commit_id), want_commit_seq);
				goto brk;
			}
		}
		i++;
		if (unlikely(i >= ic->journal_sections))
			want_commit_seq = next_commit_seq(want_commit_seq);
		wraparound_section(ic, &i);
	}
brk:

	if (!journal_empty) {
		DEBUG_print("replaying %u sections, starting at %u, commit seq %d\n",
			    write_sections, write_start, want_commit_seq);
		do_journal_write(ic, write_start, write_sections, true);
	}

	if (write_sections == ic->journal_sections && (ic->mode == 'J' || journal_empty)) {
		continue_section = write_start;
		ic->commit_seq = want_commit_seq;
		DEBUG_print("continuing from section %u, commit seq %d\n", write_start, ic->commit_seq);
	} else {
		unsigned s;
		unsigned char erase_seq;
clear_journal:
		DEBUG_print("clearing journal\n");

		erase_seq = prev_commit_seq(prev_commit_seq(last_used));
		s = write_start;
		init_journal(ic, s, 1, erase_seq);
		s++;
		wraparound_section(ic, &s);
		if (ic->journal_sections >= 2) {
			init_journal(ic, s, ic->journal_sections - 2, erase_seq);
			s += ic->journal_sections - 2;
			wraparound_section(ic, &s);
			init_journal(ic, s, 1, erase_seq);
		}

		continue_section = 0;
		ic->commit_seq = next_commit_seq(erase_seq);
	}

	ic->committed_section = continue_section;
	ic->n_committed_sections = 0;

	ic->uncommitted_section = continue_section;
	ic->n_uncommitted_sections = 0;

	ic->free_section = continue_section;
	ic->free_section_entry = 0;
	ic->free_sectors = ic->journal_entries;

	ic->journal_tree_root = RB_ROOT;
	for (i = 0; i < ic->journal_entries; i++)
		init_journal_node(&ic->journal_tree[i]);
}

static void dm_integrity_enter_synchronous_mode(struct dm_integrity_c *ic)
{
	DEBUG_print("dm_integrity_enter_synchronous_mode\n");

	if (ic->mode == 'B') {
		ic->bitmap_flush_interval = msecs_to_jiffies(10) + 1;
		ic->synchronous_mode = 1;

		cancel_delayed_work_sync(&ic->bitmap_flush_work);
		queue_delayed_work(ic->commit_wq, &ic->bitmap_flush_work, 0);
		flush_workqueue(ic->commit_wq);
	}
}

static int dm_integrity_reboot(struct notifier_block *n, unsigned long code, void *x)
{
	struct dm_integrity_c *ic = container_of(n, struct dm_integrity_c, reboot_notifier);

	DEBUG_print("dm_integrity_reboot\n");

	dm_integrity_enter_synchronous_mode(ic);

	return NOTIFY_DONE;
}

static void dm_integrity_postsuspend(struct dm_target *ti)
{
	struct dm_integrity_c *ic = (struct dm_integrity_c *)ti->private;
	int r;

	WARN_ON(unregister_reboot_notifier(&ic->reboot_notifier));

	del_timer_sync(&ic->autocommit_timer);

	WRITE_ONCE(ic->suspending, 1);

	if (ic->recalc_wq)
		drain_workqueue(ic->recalc_wq);

	if (ic->mode == 'B')
		cancel_delayed_work_sync(&ic->bitmap_flush_work);

	queue_work(ic->commit_wq, &ic->commit_work);
	drain_workqueue(ic->commit_wq);

	if (ic->mode == 'J') {
		if (ic->meta_dev)
			queue_work(ic->writer_wq, &ic->writer_work);
		drain_workqueue(ic->writer_wq);
		dm_integrity_flush_buffers(ic);
	}

	if (ic->mode == 'B') {
		dm_integrity_flush_buffers(ic);
#if 1
		/* set to 0 to test bitmap replay code */
		init_journal(ic, 0, ic->journal_sections, 0);
		ic->sb->flags &= ~cpu_to_le32(SB_FLAG_DIRTY_BITMAP);
		r = sync_rw_sb(ic, REQ_OP_WRITE, REQ_FUA);
		if (unlikely(r))
			dm_integrity_io_error(ic, "writing superblock", r);
#endif
	}

	WRITE_ONCE(ic->suspending, 0);

	BUG_ON(!RB_EMPTY_ROOT(&ic->in_progress));

	ic->journal_uptodate = true;
}

static void dm_integrity_resume(struct dm_target *ti)
{
	struct dm_integrity_c *ic = (struct dm_integrity_c *)ti->private;
	int r;
	DEBUG_print("resume\n");

	if (ic->sb->flags & cpu_to_le32(SB_FLAG_DIRTY_BITMAP)) {
		DEBUG_print("resume dirty_bitmap\n");
		rw_journal_sectors(ic, REQ_OP_READ, 0, 0,
				   ic->n_bitmap_blocks * (BITMAP_BLOCK_SIZE >> SECTOR_SHIFT), NULL);
		if (ic->mode == 'B') {
			if (ic->sb->log2_blocks_per_bitmap_bit == ic->log2_blocks_per_bitmap_bit) {
				block_bitmap_copy(ic, ic->recalc_bitmap, ic->journal);
				block_bitmap_copy(ic, ic->may_write_bitmap, ic->journal);
				if (!block_bitmap_op(ic, ic->journal, 0, ic->provided_data_sectors,
						     BITMAP_OP_TEST_ALL_CLEAR)) {
					ic->sb->flags |= cpu_to_le32(SB_FLAG_RECALCULATING);
					ic->sb->recalc_sector = cpu_to_le64(0);
				}
			} else {
				DEBUG_print("non-matching blocks_per_bitmap_bit: %u, %u\n",
					    ic->sb->log2_blocks_per_bitmap_bit, ic->log2_blocks_per_bitmap_bit);
				ic->sb->log2_blocks_per_bitmap_bit = ic->log2_blocks_per_bitmap_bit;
				block_bitmap_op(ic, ic->recalc_bitmap, 0, ic->provided_data_sectors, BITMAP_OP_SET);
				block_bitmap_op(ic, ic->may_write_bitmap, 0, ic->provided_data_sectors, BITMAP_OP_SET);
				block_bitmap_op(ic, ic->journal, 0, ic->provided_data_sectors, BITMAP_OP_SET);
				rw_journal_sectors(ic, REQ_OP_WRITE, REQ_FUA | REQ_SYNC, 0,
						   ic->n_bitmap_blocks * (BITMAP_BLOCK_SIZE >> SECTOR_SHIFT), NULL);
				ic->sb->flags |= cpu_to_le32(SB_FLAG_RECALCULATING);
				ic->sb->recalc_sector = cpu_to_le64(0);
			}
		} else {
			if (!(ic->sb->log2_blocks_per_bitmap_bit == ic->log2_blocks_per_bitmap_bit &&
			      block_bitmap_op(ic, ic->journal, 0, ic->provided_data_sectors, BITMAP_OP_TEST_ALL_CLEAR))) {
				ic->sb->flags |= cpu_to_le32(SB_FLAG_RECALCULATING);
				ic->sb->recalc_sector = cpu_to_le64(0);
			}
			init_journal(ic, 0, ic->journal_sections, 0);
			replay_journal(ic);
			ic->sb->flags &= ~cpu_to_le32(SB_FLAG_DIRTY_BITMAP);
		}
		r = sync_rw_sb(ic, REQ_OP_WRITE, REQ_FUA);
		if (unlikely(r))
			dm_integrity_io_error(ic, "writing superblock", r);
	} else {
		replay_journal(ic);
		if (ic->mode == 'B') {
			int mode;
			ic->sb->flags |= cpu_to_le32(SB_FLAG_DIRTY_BITMAP);
			ic->sb->log2_blocks_per_bitmap_bit = ic->log2_blocks_per_bitmap_bit;
			r = sync_rw_sb(ic, REQ_OP_WRITE, REQ_FUA);
			if (unlikely(r))
				dm_integrity_io_error(ic, "writing superblock", r);

			mode = ic->recalculate_flag ? BITMAP_OP_SET : BITMAP_OP_CLEAR;
			block_bitmap_op(ic, ic->journal, 0, ic->provided_data_sectors, mode);
			block_bitmap_op(ic, ic->recalc_bitmap, 0, ic->provided_data_sectors, mode);
			block_bitmap_op(ic, ic->may_write_bitmap, 0, ic->provided_data_sectors, mode);
			rw_journal_sectors(ic, REQ_OP_WRITE, REQ_FUA | REQ_SYNC, 0,
					   ic->n_bitmap_blocks * (BITMAP_BLOCK_SIZE >> SECTOR_SHIFT), NULL);
		}
	}

	DEBUG_print("testing recalc: %x\n", ic->sb->flags);
	if (ic->sb->flags & cpu_to_le32(SB_FLAG_RECALCULATING)) {
		__u64 recalc_pos = le64_to_cpu(ic->sb->recalc_sector);
		DEBUG_print("recalc pos: %lx / %lx\n", (long)recalc_pos, ic->provided_data_sectors);
		if (recalc_pos < ic->provided_data_sectors) {
			queue_work(ic->recalc_wq, &ic->recalc_work);
		} else if (recalc_pos > ic->provided_data_sectors) {
			ic->sb->recalc_sector = cpu_to_le64(ic->provided_data_sectors);
			recalc_write_super(ic);
		}
	}

	ic->reboot_notifier.notifier_call = dm_integrity_reboot;
	ic->reboot_notifier.next = NULL;
	ic->reboot_notifier.priority = INT_MAX - 1;	/* be notified after md and before hardware drivers */
	WARN_ON(register_reboot_notifier(&ic->reboot_notifier));

#if 0
	/* set to 1 to stress test synchronous mode */
	dm_integrity_enter_synchronous_mode(ic);
#endif
}

static void dm_integrity_status(struct dm_target *ti, status_type_t type,
				unsigned status_flags, char *result, unsigned maxlen)
{
	struct dm_integrity_c *ic = (struct dm_integrity_c *)ti->private;
	unsigned arg_count;
	size_t sz = 0;

	switch (type) {
	case STATUSTYPE_INFO:
		DMEMIT("%llu %llu",
			(unsigned long long)atomic64_read(&ic->number_of_mismatches),
			(unsigned long long)ic->provided_data_sectors);
		if (ic->sb->flags & cpu_to_le32(SB_FLAG_RECALCULATING))
			DMEMIT(" %llu", (unsigned long long)le64_to_cpu(ic->sb->recalc_sector));
		else
			DMEMIT(" -");
		break;

	case STATUSTYPE_TABLE: {
		__u64 watermark_percentage = (__u64)(ic->journal_entries - ic->free_sectors_threshold) * 100;
		watermark_percentage += ic->journal_entries / 2;
		do_div(watermark_percentage, ic->journal_entries);
		arg_count = 3;
		arg_count += !!ic->meta_dev;
		arg_count += ic->sectors_per_block != 1;
		arg_count += !!(ic->sb->flags & cpu_to_le32(SB_FLAG_RECALCULATING));
		arg_count += ic->mode == 'J';
		arg_count += ic->mode == 'J';
		arg_count += ic->mode == 'B';
		arg_count += ic->mode == 'B';
		arg_count += !!ic->internal_hash_alg.alg_string;
		arg_count += !!ic->journal_crypt_alg.alg_string;
		arg_count += !!ic->journal_mac_alg.alg_string;
		DMEMIT("%s %llu %u %c %u", ic->dev->name, (unsigned long long)ic->start,
		       ic->tag_size, ic->mode, arg_count);
		if (ic->meta_dev)
			DMEMIT(" meta_device:%s", ic->meta_dev->name);
		if (ic->sectors_per_block != 1)
			DMEMIT(" block_size:%u", ic->sectors_per_block << SECTOR_SHIFT);
		if (ic->recalculate_flag)
			DMEMIT(" recalculate");
		DMEMIT(" journal_sectors:%u", ic->initial_sectors - SB_SECTORS);
		DMEMIT(" interleave_sectors:%u", 1U << ic->sb->log2_interleave_sectors);
		DMEMIT(" buffer_sectors:%u", 1U << ic->log2_buffer_sectors);
		if (ic->mode == 'J') {
			DMEMIT(" journal_watermark:%u", (unsigned)watermark_percentage);
			DMEMIT(" commit_time:%u", ic->autocommit_msec);
		}
		if (ic->mode == 'B') {
			DMEMIT(" sectors_per_bit:%llu", (unsigned long long)ic->sectors_per_block << ic->log2_blocks_per_bitmap_bit);
			DMEMIT(" bitmap_flush_interval:%u", jiffies_to_msecs(ic->bitmap_flush_interval));
		}

#define EMIT_ALG(a, n)							\
		do {							\
			if (ic->a.alg_string) {				\
				DMEMIT(" %s:%s", n, ic->a.alg_string);	\
				if (ic->a.key_string)			\
					DMEMIT(":%s", ic->a.key_string);\
			}						\
		} while (0)
		EMIT_ALG(internal_hash_alg, "internal_hash");
		EMIT_ALG(journal_crypt_alg, "journal_crypt");
		EMIT_ALG(journal_mac_alg, "journal_mac");
		break;
	}
	}
}

static int dm_integrity_iterate_devices(struct dm_target *ti,
					iterate_devices_callout_fn fn, void *data)
{
	struct dm_integrity_c *ic = ti->private;

	if (!ic->meta_dev)
		return fn(ti, ic->dev, ic->start + ic->initial_sectors + ic->metadata_run, ti->len, data);
	else
		return fn(ti, ic->dev, 0, ti->len, data);
}

static void dm_integrity_io_hints(struct dm_target *ti, struct queue_limits *limits)
{
	struct dm_integrity_c *ic = ti->private;

	if (ic->sectors_per_block > 1) {
		limits->logical_block_size = ic->sectors_per_block << SECTOR_SHIFT;
		limits->physical_block_size = ic->sectors_per_block << SECTOR_SHIFT;
		blk_limits_io_min(limits, ic->sectors_per_block << SECTOR_SHIFT);
	}
}

static void calculate_journal_section_size(struct dm_integrity_c *ic)
{
	unsigned sector_space = JOURNAL_SECTOR_DATA;

	ic->journal_sections = le32_to_cpu(ic->sb->journal_sections);
	ic->journal_entry_size = roundup(offsetof(struct journal_entry, last_bytes[ic->sectors_per_block]) + ic->tag_size,
					 JOURNAL_ENTRY_ROUNDUP);

	if (ic->sb->flags & cpu_to_le32(SB_FLAG_HAVE_JOURNAL_MAC))
		sector_space -= JOURNAL_MAC_PER_SECTOR;
	ic->journal_entries_per_sector = sector_space / ic->journal_entry_size;
	ic->journal_section_entries = ic->journal_entries_per_sector * JOURNAL_BLOCK_SECTORS;
	ic->journal_section_sectors = (ic->journal_section_entries << ic->sb->log2_sectors_per_block) + JOURNAL_BLOCK_SECTORS;
	ic->journal_entries = ic->journal_section_entries * ic->journal_sections;
}

static int calculate_device_limits(struct dm_integrity_c *ic)
{
	__u64 initial_sectors;

	calculate_journal_section_size(ic);
	initial_sectors = SB_SECTORS + (__u64)ic->journal_section_sectors * ic->journal_sections;
	if (initial_sectors + METADATA_PADDING_SECTORS >= ic->meta_device_sectors || initial_sectors > UINT_MAX)
		return -EINVAL;
	ic->initial_sectors = initial_sectors;

	if (!ic->meta_dev) {
		sector_t last_sector, last_area, last_offset;

		ic->metadata_run = roundup((__u64)ic->tag_size << (ic->sb->log2_interleave_sectors - ic->sb->log2_sectors_per_block),
					   (__u64)(1 << SECTOR_SHIFT << METADATA_PADDING_SECTORS)) >> SECTOR_SHIFT;
		if (!(ic->metadata_run & (ic->metadata_run - 1)))
			ic->log2_metadata_run = __ffs(ic->metadata_run);
		else
			ic->log2_metadata_run = -1;

		get_area_and_offset(ic, ic->provided_data_sectors - 1, &last_area, &last_offset);
		last_sector = get_data_sector(ic, last_area, last_offset);
		if (last_sector < ic->start || last_sector >= ic->meta_device_sectors)
			return -EINVAL;
	} else {
		__u64 meta_size = (ic->provided_data_sectors >> ic->sb->log2_sectors_per_block) * ic->tag_size;
		meta_size = (meta_size + ((1U << (ic->log2_buffer_sectors + SECTOR_SHIFT)) - 1))
				>> (ic->log2_buffer_sectors + SECTOR_SHIFT);
		meta_size <<= ic->log2_buffer_sectors;
		if (ic->initial_sectors + meta_size < ic->initial_sectors ||
		    ic->initial_sectors + meta_size > ic->meta_device_sectors)
			return -EINVAL;
		ic->metadata_run = 1;
		ic->log2_metadata_run = 0;
	}

	return 0;
}

static int initialize_superblock(struct dm_integrity_c *ic, unsigned journal_sectors, unsigned interleave_sectors)
{
	unsigned journal_sections;
	int test_bit;

	memset(ic->sb, 0, SB_SECTORS << SECTOR_SHIFT);
	memcpy(ic->sb->magic, SB_MAGIC, 8);
	ic->sb->integrity_tag_size = cpu_to_le16(ic->tag_size);
	ic->sb->log2_sectors_per_block = __ffs(ic->sectors_per_block);
	if (ic->journal_mac_alg.alg_string)
		ic->sb->flags |= cpu_to_le32(SB_FLAG_HAVE_JOURNAL_MAC);

	calculate_journal_section_size(ic);
	journal_sections = journal_sectors / ic->journal_section_sectors;
	if (!journal_sections)
		journal_sections = 1;

	if (!ic->meta_dev) {
		ic->sb->journal_sections = cpu_to_le32(journal_sections);
		if (!interleave_sectors)
			interleave_sectors = DEFAULT_INTERLEAVE_SECTORS;
		ic->sb->log2_interleave_sectors = __fls(interleave_sectors);
		ic->sb->log2_interleave_sectors = max((__u8)MIN_LOG2_INTERLEAVE_SECTORS, ic->sb->log2_interleave_sectors);
		ic->sb->log2_interleave_sectors = min((__u8)MAX_LOG2_INTERLEAVE_SECTORS, ic->sb->log2_interleave_sectors);

		ic->provided_data_sectors = 0;
		for (test_bit = fls64(ic->meta_device_sectors) - 1; test_bit >= 3; test_bit--) {
			__u64 prev_data_sectors = ic->provided_data_sectors;

			ic->provided_data_sectors |= (sector_t)1 << test_bit;
			if (calculate_device_limits(ic))
				ic->provided_data_sectors = prev_data_sectors;
		}
		if (!ic->provided_data_sectors)
			return -EINVAL;
	} else {
		ic->sb->log2_interleave_sectors = 0;
		ic->provided_data_sectors = ic->data_device_sectors;
		ic->provided_data_sectors &= ~(sector_t)(ic->sectors_per_block - 1);

try_smaller_buffer:
		ic->sb->journal_sections = cpu_to_le32(0);
		for (test_bit = fls(journal_sections) - 1; test_bit >= 0; test_bit--) {
			__u32 prev_journal_sections = le32_to_cpu(ic->sb->journal_sections);
			__u32 test_journal_sections = prev_journal_sections | (1U << test_bit);
			if (test_journal_sections > journal_sections)
				continue;
			ic->sb->journal_sections = cpu_to_le32(test_journal_sections);
			if (calculate_device_limits(ic))
				ic->sb->journal_sections = cpu_to_le32(prev_journal_sections);

		}
		if (!le32_to_cpu(ic->sb->journal_sections)) {
			if (ic->log2_buffer_sectors > 3) {
				ic->log2_buffer_sectors--;
				goto try_smaller_buffer;
			}
			return -EINVAL;
		}
	}

	ic->sb->provided_data_sectors = cpu_to_le64(ic->provided_data_sectors);

	sb_set_version(ic);

	return 0;
}

static void dm_integrity_set(struct dm_target *ti, struct dm_integrity_c *ic)
{
	struct gendisk *disk = dm_disk(dm_table_get_md(ti->table));
	struct blk_integrity bi;

	memset(&bi, 0, sizeof(bi));
	bi.profile = &dm_integrity_profile;
	bi.tuple_size = ic->tag_size;
	bi.tag_size = bi.tuple_size;
	bi.interval_exp = ic->sb->log2_sectors_per_block + SECTOR_SHIFT;

	blk_integrity_register(disk, &bi);
	blk_queue_max_integrity_segments(disk->queue, UINT_MAX);
}

static void dm_integrity_free_page_list(struct page_list *pl)
{
	unsigned i;

	if (!pl)
		return;
	for (i = 0; pl[i].page; i++)
		__free_page(pl[i].page);
	kvfree(pl);
}

static struct page_list *dm_integrity_alloc_page_list(unsigned n_pages)
{
	struct page_list *pl;
	unsigned i;

	pl = kvmalloc_array(n_pages + 1, sizeof(struct page_list), GFP_KERNEL | __GFP_ZERO);
	if (!pl)
		return NULL;

	for (i = 0; i < n_pages; i++) {
		pl[i].page = alloc_page(GFP_KERNEL);
		if (!pl[i].page) {
			dm_integrity_free_page_list(pl);
			return NULL;
		}
		if (i)
			pl[i - 1].next = &pl[i];
	}
	pl[i].page = NULL;
	pl[i].next = NULL;

	return pl;
}

static void dm_integrity_free_journal_scatterlist(struct dm_integrity_c *ic, struct scatterlist **sl)
{
	unsigned i;
	for (i = 0; i < ic->journal_sections; i++)
		kvfree(sl[i]);
	kvfree(sl);
}

static struct scatterlist **dm_integrity_alloc_journal_scatterlist(struct dm_integrity_c *ic,
								   struct page_list *pl)
{
	struct scatterlist **sl;
	unsigned i;

	sl = kvmalloc_array(ic->journal_sections,
			    sizeof(struct scatterlist *),
			    GFP_KERNEL | __GFP_ZERO);
	if (!sl)
		return NULL;

	for (i = 0; i < ic->journal_sections; i++) {
		struct scatterlist *s;
		unsigned start_index, start_offset;
		unsigned end_index, end_offset;
		unsigned n_pages;
		unsigned idx;

		page_list_location(ic, i, 0, &start_index, &start_offset);
		page_list_location(ic, i, ic->journal_section_sectors - 1,
				   &end_index, &end_offset);

		n_pages = (end_index - start_index + 1);

		s = kvmalloc_array(n_pages, sizeof(struct scatterlist),
				   GFP_KERNEL);
		if (!s) {
			dm_integrity_free_journal_scatterlist(ic, sl);
			return NULL;
		}

		sg_init_table(s, n_pages);
		for (idx = start_index; idx <= end_index; idx++) {
			char *va = lowmem_page_address(pl[idx].page);
			unsigned start = 0, end = PAGE_SIZE;
			if (idx == start_index)
				start = start_offset;
			if (idx == end_index)
				end = end_offset + (1 << SECTOR_SHIFT);
			sg_set_buf(&s[idx - start_index], va + start, end - start);
		}

		sl[i] = s;
	}

	return sl;
}

static void free_alg(struct alg_spec *a)
{
	kzfree(a->alg_string);
	kzfree(a->key);
	memset(a, 0, sizeof *a);
}

static int get_alg_and_key(const char *arg, struct alg_spec *a, char **error, char *error_inval)
{
	char *k;

	free_alg(a);

	a->alg_string = kstrdup(strchr(arg, ':') + 1, GFP_KERNEL);
	if (!a->alg_string)
		goto nomem;

	k = strchr(a->alg_string, ':');
	if (k) {
		*k = 0;
		a->key_string = k + 1;
		if (strlen(a->key_string) & 1)
			goto inval;

		a->key_size = strlen(a->key_string) / 2;
		a->key = kmalloc(a->key_size, GFP_KERNEL);
		if (!a->key)
			goto nomem;
		if (hex2bin(a->key, a->key_string, a->key_size))
			goto inval;
	}

	return 0;
inval:
	*error = error_inval;
	return -EINVAL;
nomem:
	*error = "Out of memory for an argument";
	return -ENOMEM;
}

static int get_mac(struct crypto_shash **hash, struct alg_spec *a, char **error,
		   char *error_alg, char *error_key)
{
	int r;

	if (a->alg_string) {
		*hash = crypto_alloc_shash(a->alg_string, 0, 0);
		if (IS_ERR(*hash)) {
			*error = error_alg;
			r = PTR_ERR(*hash);
			*hash = NULL;
			return r;
		}

		if (a->key) {
			r = crypto_shash_setkey(*hash, a->key, a->key_size);
			if (r) {
				*error = error_key;
				return r;
			}
		} else if (crypto_shash_get_flags(*hash) & CRYPTO_TFM_NEED_KEY) {
			*error = error_key;
			return -ENOKEY;
		}
	}

	return 0;
}

static int create_journal(struct dm_integrity_c *ic, char **error)
{
	int r = 0;
	unsigned i;
	__u64 journal_pages, journal_desc_size, journal_tree_size;
	unsigned char *crypt_data = NULL, *crypt_iv = NULL;
	struct skcipher_request *req = NULL;

	ic->commit_ids[0] = cpu_to_le64(0x1111111111111111ULL);
	ic->commit_ids[1] = cpu_to_le64(0x2222222222222222ULL);
	ic->commit_ids[2] = cpu_to_le64(0x3333333333333333ULL);
	ic->commit_ids[3] = cpu_to_le64(0x4444444444444444ULL);

	journal_pages = roundup((__u64)ic->journal_sections * ic->journal_section_sectors,
				PAGE_SIZE >> SECTOR_SHIFT) >> (PAGE_SHIFT - SECTOR_SHIFT);
	journal_desc_size = journal_pages * sizeof(struct page_list);
	if (journal_pages >= totalram_pages() - totalhigh_pages() || journal_desc_size > ULONG_MAX) {
		*error = "Journal doesn't fit into memory";
		r = -ENOMEM;
		goto bad;
	}
	ic->journal_pages = journal_pages;

	ic->journal = dm_integrity_alloc_page_list(ic->journal_pages);
	if (!ic->journal) {
		*error = "Could not allocate memory for journal";
		r = -ENOMEM;
		goto bad;
	}
	if (ic->journal_crypt_alg.alg_string) {
		unsigned ivsize, blocksize;
		struct journal_completion comp;

		comp.ic = ic;
		ic->journal_crypt = crypto_alloc_skcipher(ic->journal_crypt_alg.alg_string, 0, 0);
		if (IS_ERR(ic->journal_crypt)) {
			*error = "Invalid journal cipher";
			r = PTR_ERR(ic->journal_crypt);
			ic->journal_crypt = NULL;
			goto bad;
		}
		ivsize = crypto_skcipher_ivsize(ic->journal_crypt);
		blocksize = crypto_skcipher_blocksize(ic->journal_crypt);

		if (ic->journal_crypt_alg.key) {
			r = crypto_skcipher_setkey(ic->journal_crypt, ic->journal_crypt_alg.key,
						   ic->journal_crypt_alg.key_size);
			if (r) {
				*error = "Error setting encryption key";
				goto bad;
			}
		}
		DEBUG_print("cipher %s, block size %u iv size %u\n",
			    ic->journal_crypt_alg.alg_string, blocksize, ivsize);

		ic->journal_io = dm_integrity_alloc_page_list(ic->journal_pages);
		if (!ic->journal_io) {
			*error = "Could not allocate memory for journal io";
			r = -ENOMEM;
			goto bad;
		}

		if (blocksize == 1) {
			struct scatterlist *sg;

			req = skcipher_request_alloc(ic->journal_crypt, GFP_KERNEL);
			if (!req) {
				*error = "Could not allocate crypt request";
				r = -ENOMEM;
				goto bad;
			}

			crypt_iv = kzalloc(ivsize, GFP_KERNEL);
			if (!crypt_iv) {
				*error = "Could not allocate iv";
				r = -ENOMEM;
				goto bad;
			}

			ic->journal_xor = dm_integrity_alloc_page_list(ic->journal_pages);
			if (!ic->journal_xor) {
				*error = "Could not allocate memory for journal xor";
				r = -ENOMEM;
				goto bad;
			}

			sg = kvmalloc_array(ic->journal_pages + 1,
					    sizeof(struct scatterlist),
					    GFP_KERNEL);
			if (!sg) {
				*error = "Unable to allocate sg list";
				r = -ENOMEM;
				goto bad;
			}
			sg_init_table(sg, ic->journal_pages + 1);
			for (i = 0; i < ic->journal_pages; i++) {
				char *va = lowmem_page_address(ic->journal_xor[i].page);
				clear_page(va);
				sg_set_buf(&sg[i], va, PAGE_SIZE);
			}
			sg_set_buf(&sg[i], &ic->commit_ids, sizeof ic->commit_ids);

			skcipher_request_set_crypt(req, sg, sg,
						   PAGE_SIZE * ic->journal_pages + sizeof ic->commit_ids, crypt_iv);
			init_completion(&comp.comp);
			comp.in_flight = (atomic_t)ATOMIC_INIT(1);
			if (do_crypt(true, req, &comp))
				wait_for_completion(&comp.comp);
			kvfree(sg);
			r = dm_integrity_failed(ic);
			if (r) {
				*error = "Unable to encrypt journal";
				goto bad;
			}
			DEBUG_bytes(lowmem_page_address(ic->journal_xor[0].page), 64, "xor data");

			crypto_free_skcipher(ic->journal_crypt);
			ic->journal_crypt = NULL;
		} else {
			unsigned crypt_len = roundup(ivsize, blocksize);

			req = skcipher_request_alloc(ic->journal_crypt, GFP_KERNEL);
			if (!req) {
				*error = "Could not allocate crypt request";
				r = -ENOMEM;
				goto bad;
			}

			crypt_iv = kmalloc(ivsize, GFP_KERNEL);
			if (!crypt_iv) {
				*error = "Could not allocate iv";
				r = -ENOMEM;
				goto bad;
			}

			crypt_data = kmalloc(crypt_len, GFP_KERNEL);
			if (!crypt_data) {
				*error = "Unable to allocate crypt data";
				r = -ENOMEM;
				goto bad;
			}

			ic->journal_scatterlist = dm_integrity_alloc_journal_scatterlist(ic, ic->journal);
			if (!ic->journal_scatterlist) {
				*error = "Unable to allocate sg list";
				r = -ENOMEM;
				goto bad;
			}
			ic->journal_io_scatterlist = dm_integrity_alloc_journal_scatterlist(ic, ic->journal_io);
			if (!ic->journal_io_scatterlist) {
				*error = "Unable to allocate sg list";
				r = -ENOMEM;
				goto bad;
			}
			ic->sk_requests = kvmalloc_array(ic->journal_sections,
							 sizeof(struct skcipher_request *),
							 GFP_KERNEL | __GFP_ZERO);
			if (!ic->sk_requests) {
				*error = "Unable to allocate sk requests";
				r = -ENOMEM;
				goto bad;
			}
			for (i = 0; i < ic->journal_sections; i++) {
				struct scatterlist sg;
				struct skcipher_request *section_req;
				__u32 section_le = cpu_to_le32(i);

				memset(crypt_iv, 0x00, ivsize);
				memset(crypt_data, 0x00, crypt_len);
				memcpy(crypt_data, &section_le, min((size_t)crypt_len, sizeof(section_le)));

				sg_init_one(&sg, crypt_data, crypt_len);
				skcipher_request_set_crypt(req, &sg, &sg, crypt_len, crypt_iv);
				init_completion(&comp.comp);
				comp.in_flight = (atomic_t)ATOMIC_INIT(1);
				if (do_crypt(true, req, &comp))
					wait_for_completion(&comp.comp);

				r = dm_integrity_failed(ic);
				if (r) {
					*error = "Unable to generate iv";
					goto bad;
				}

				section_req = skcipher_request_alloc(ic->journal_crypt, GFP_KERNEL);
				if (!section_req) {
					*error = "Unable to allocate crypt request";
					r = -ENOMEM;
					goto bad;
				}
				section_req->iv = kmalloc_array(ivsize, 2,
								GFP_KERNEL);
				if (!section_req->iv) {
					skcipher_request_free(section_req);
					*error = "Unable to allocate iv";
					r = -ENOMEM;
					goto bad;
				}
				memcpy(section_req->iv + ivsize, crypt_data, ivsize);
				section_req->cryptlen = (size_t)ic->journal_section_sectors << SECTOR_SHIFT;
				ic->sk_requests[i] = section_req;
				DEBUG_bytes(crypt_data, ivsize, "iv(%u)", i);
			}
		}
	}

	for (i = 0; i < N_COMMIT_IDS; i++) {
		unsigned j;
retest_commit_id:
		for (j = 0; j < i; j++) {
			if (ic->commit_ids[j] == ic->commit_ids[i]) {
				ic->commit_ids[i] = cpu_to_le64(le64_to_cpu(ic->commit_ids[i]) + 1);
				goto retest_commit_id;
			}
		}
		DEBUG_print("commit id %u: %016llx\n", i, ic->commit_ids[i]);
	}

	journal_tree_size = (__u64)ic->journal_entries * sizeof(struct journal_node);
	if (journal_tree_size > ULONG_MAX) {
		*error = "Journal doesn't fit into memory";
		r = -ENOMEM;
		goto bad;
	}
	ic->journal_tree = kvmalloc(journal_tree_size, GFP_KERNEL);
	if (!ic->journal_tree) {
		*error = "Could not allocate memory for journal tree";
		r = -ENOMEM;
	}
bad:
	kfree(crypt_data);
	kfree(crypt_iv);
	skcipher_request_free(req);

	return r;
}

/*
 * Construct a integrity mapping
 *
 * Arguments:
 *	device
 *	offset from the start of the device
 *	tag size
 *	D - direct writes, J - journal writes, B - bitmap mode, R - recovery mode
 *	number of optional arguments
 *	optional arguments:
 *		journal_sectors
 *		interleave_sectors
 *		buffer_sectors
 *		journal_watermark
 *		commit_time
 *		meta_device
 *		block_size
 *		sectors_per_bit
 *		bitmap_flush_interval
 *		internal_hash
 *		journal_crypt
 *		journal_mac
 *		recalculate
 */
static int dm_integrity_ctr(struct dm_target *ti, unsigned argc, char **argv)
{
	struct dm_integrity_c *ic;
	char dummy;
	int r;
	unsigned extra_args;
	struct dm_arg_set as;
	static const struct dm_arg _args[] = {
		{0, 9, "Invalid number of feature args"},
	};
	unsigned journal_sectors, interleave_sectors, buffer_sectors, journal_watermark, sync_msec;
	bool should_write_sb;
	__u64 threshold;
	unsigned long long start;
	__s8 log2_sectors_per_bitmap_bit = -1;
	__s8 log2_blocks_per_bitmap_bit;
	__u64 bits_in_journal;
	__u64 n_bitmap_bits;

#define DIRECT_ARGUMENTS	4

	if (argc <= DIRECT_ARGUMENTS) {
		ti->error = "Invalid argument count";
		return -EINVAL;
	}

	ic = kzalloc(sizeof(struct dm_integrity_c), GFP_KERNEL);
	if (!ic) {
		ti->error = "Cannot allocate integrity context";
		return -ENOMEM;
	}
	ti->private = ic;
	ti->per_io_data_size = sizeof(struct dm_integrity_io);

	ic->in_progress = RB_ROOT;
	INIT_LIST_HEAD(&ic->wait_list);
	init_waitqueue_head(&ic->endio_wait);
	bio_list_init(&ic->flush_bio_list);
	init_waitqueue_head(&ic->copy_to_journal_wait);
	init_completion(&ic->crypto_backoff);
	atomic64_set(&ic->number_of_mismatches, 0);
	ic->bitmap_flush_interval = BITMAP_FLUSH_INTERVAL;

	r = dm_get_device(ti, argv[0], dm_table_get_mode(ti->table), &ic->dev);
	if (r) {
		ti->error = "Device lookup failed";
		goto bad;
	}

	if (sscanf(argv[1], "%llu%c", &start, &dummy) != 1 || start != (sector_t)start) {
		ti->error = "Invalid starting offset";
		r = -EINVAL;
		goto bad;
	}
	ic->start = start;

	if (strcmp(argv[2], "-")) {
		if (sscanf(argv[2], "%u%c", &ic->tag_size, &dummy) != 1 || !ic->tag_size) {
			ti->error = "Invalid tag size";
			r = -EINVAL;
			goto bad;
		}
	}

	if (!strcmp(argv[3], "J") || !strcmp(argv[3], "B") ||
	    !strcmp(argv[3], "D") || !strcmp(argv[3], "R")) {
		ic->mode = argv[3][0];
	} else {
		ti->error = "Invalid mode (expecting J, B, D, R)";
		r = -EINVAL;
		goto bad;
	}

	journal_sectors = 0;
	interleave_sectors = DEFAULT_INTERLEAVE_SECTORS;
	buffer_sectors = DEFAULT_BUFFER_SECTORS;
	journal_watermark = DEFAULT_JOURNAL_WATERMARK;
	sync_msec = DEFAULT_SYNC_MSEC;
	ic->sectors_per_block = 1;

	as.argc = argc - DIRECT_ARGUMENTS;
	as.argv = argv + DIRECT_ARGUMENTS;
	r = dm_read_arg_group(_args, &as, &extra_args, &ti->error);
	if (r)
		goto bad;

	while (extra_args--) {
		const char *opt_string;
		unsigned val;
		unsigned long long llval;
		opt_string = dm_shift_arg(&as);
		if (!opt_string) {
			r = -EINVAL;
			ti->error = "Not enough feature arguments";
			goto bad;
		}
		if (sscanf(opt_string, "journal_sectors:%u%c", &val, &dummy) == 1)
			journal_sectors = val ? val : 1;
		else if (sscanf(opt_string, "interleave_sectors:%u%c", &val, &dummy) == 1)
			interleave_sectors = val;
		else if (sscanf(opt_string, "buffer_sectors:%u%c", &val, &dummy) == 1)
			buffer_sectors = val;
		else if (sscanf(opt_string, "journal_watermark:%u%c", &val, &dummy) == 1 && val <= 100)
			journal_watermark = val;
		else if (sscanf(opt_string, "commit_time:%u%c", &val, &dummy) == 1)
			sync_msec = val;
		else if (!strncmp(opt_string, "meta_device:", strlen("meta_device:"))) {
			if (ic->meta_dev) {
				dm_put_device(ti, ic->meta_dev);
				ic->meta_dev = NULL;
			}
			r = dm_get_device(ti, strchr(opt_string, ':') + 1,
					  dm_table_get_mode(ti->table), &ic->meta_dev);
			if (r) {
				ti->error = "Device lookup failed";
				goto bad;
			}
		} else if (sscanf(opt_string, "block_size:%u%c", &val, &dummy) == 1) {
			if (val < 1 << SECTOR_SHIFT ||
			    val > MAX_SECTORS_PER_BLOCK << SECTOR_SHIFT ||
			    (val & (val -1))) {
				r = -EINVAL;
				ti->error = "Invalid block_size argument";
				goto bad;
			}
			ic->sectors_per_block = val >> SECTOR_SHIFT;
<<<<<<< HEAD
=======
		} else if (sscanf(opt_string, "sectors_per_bit:%llu%c", &llval, &dummy) == 1) {
			log2_sectors_per_bitmap_bit = !llval ? 0 : __ilog2_u64(llval);
		} else if (sscanf(opt_string, "bitmap_flush_interval:%u%c", &val, &dummy) == 1) {
			if (val >= (uint64_t)UINT_MAX * 1000 / HZ) {
				r = -EINVAL;
				ti->error = "Invalid bitmap_flush_interval argument";
			}
			ic->bitmap_flush_interval = msecs_to_jiffies(val);
>>>>>>> f7688b48
		} else if (!strncmp(opt_string, "internal_hash:", strlen("internal_hash:"))) {
			r = get_alg_and_key(opt_string, &ic->internal_hash_alg, &ti->error,
					    "Invalid internal_hash argument");
			if (r)
				goto bad;
		} else if (!strncmp(opt_string, "journal_crypt:", strlen("journal_crypt:"))) {
			r = get_alg_and_key(opt_string, &ic->journal_crypt_alg, &ti->error,
					    "Invalid journal_crypt argument");
			if (r)
				goto bad;
		} else if (!strncmp(opt_string, "journal_mac:", strlen("journal_mac:"))) {
			r = get_alg_and_key(opt_string, &ic->journal_mac_alg,  &ti->error,
					    "Invalid journal_mac argument");
			if (r)
				goto bad;
		} else if (!strcmp(opt_string, "recalculate")) {
			ic->recalculate_flag = true;
		} else {
			r = -EINVAL;
			ti->error = "Invalid argument";
			goto bad;
		}
	}

	ic->data_device_sectors = i_size_read(ic->dev->bdev->bd_inode) >> SECTOR_SHIFT;
	if (!ic->meta_dev)
		ic->meta_device_sectors = ic->data_device_sectors;
	else
		ic->meta_device_sectors = i_size_read(ic->meta_dev->bdev->bd_inode) >> SECTOR_SHIFT;

	if (!journal_sectors) {
		journal_sectors = min((sector_t)DEFAULT_MAX_JOURNAL_SECTORS,
				      ic->data_device_sectors >> DEFAULT_JOURNAL_SIZE_FACTOR);
	}

	if (!buffer_sectors)
		buffer_sectors = 1;
	ic->log2_buffer_sectors = min((int)__fls(buffer_sectors), 31 - SECTOR_SHIFT);

	r = get_mac(&ic->internal_hash, &ic->internal_hash_alg, &ti->error,
		    "Invalid internal hash", "Error setting internal hash key");
	if (r)
		goto bad;

	r = get_mac(&ic->journal_mac, &ic->journal_mac_alg, &ti->error,
		    "Invalid journal mac", "Error setting journal mac key");
	if (r)
		goto bad;

	if (!ic->tag_size) {
		if (!ic->internal_hash) {
			ti->error = "Unknown tag size";
			r = -EINVAL;
			goto bad;
		}
		ic->tag_size = crypto_shash_digestsize(ic->internal_hash);
	}
	if (ic->tag_size > MAX_TAG_SIZE) {
		ti->error = "Too big tag size";
		r = -EINVAL;
		goto bad;
	}
	if (!(ic->tag_size & (ic->tag_size - 1)))
		ic->log2_tag_size = __ffs(ic->tag_size);
	else
		ic->log2_tag_size = -1;

	if (ic->mode == 'B' && !ic->internal_hash) {
		r = -EINVAL;
		ti->error = "Bitmap mode can be only used with internal hash";
		goto bad;
	}

	ic->autocommit_jiffies = msecs_to_jiffies(sync_msec);
	ic->autocommit_msec = sync_msec;
	timer_setup(&ic->autocommit_timer, autocommit_fn, 0);

	ic->io = dm_io_client_create();
	if (IS_ERR(ic->io)) {
		r = PTR_ERR(ic->io);
		ic->io = NULL;
		ti->error = "Cannot allocate dm io";
		goto bad;
	}

	r = mempool_init_slab_pool(&ic->journal_io_mempool, JOURNAL_IO_MEMPOOL, journal_io_cache);
	if (r) {
		ti->error = "Cannot allocate mempool";
		goto bad;
	}

	ic->metadata_wq = alloc_workqueue("dm-integrity-metadata",
					  WQ_MEM_RECLAIM, METADATA_WORKQUEUE_MAX_ACTIVE);
	if (!ic->metadata_wq) {
		ti->error = "Cannot allocate workqueue";
		r = -ENOMEM;
		goto bad;
	}

	/*
	 * If this workqueue were percpu, it would cause bio reordering
	 * and reduced performance.
	 */
	ic->wait_wq = alloc_workqueue("dm-integrity-wait", WQ_MEM_RECLAIM | WQ_UNBOUND, 1);
	if (!ic->wait_wq) {
		ti->error = "Cannot allocate workqueue";
		r = -ENOMEM;
		goto bad;
	}

	ic->commit_wq = alloc_workqueue("dm-integrity-commit", WQ_MEM_RECLAIM, 1);
	if (!ic->commit_wq) {
		ti->error = "Cannot allocate workqueue";
		r = -ENOMEM;
		goto bad;
	}
	INIT_WORK(&ic->commit_work, integrity_commit);

	if (ic->mode == 'J' || ic->mode == 'B') {
		ic->writer_wq = alloc_workqueue("dm-integrity-writer", WQ_MEM_RECLAIM, 1);
		if (!ic->writer_wq) {
			ti->error = "Cannot allocate workqueue";
			r = -ENOMEM;
			goto bad;
		}
		INIT_WORK(&ic->writer_work, integrity_writer);
	}

	ic->sb = alloc_pages_exact(SB_SECTORS << SECTOR_SHIFT, GFP_KERNEL);
	if (!ic->sb) {
		r = -ENOMEM;
		ti->error = "Cannot allocate superblock area";
		goto bad;
	}

	r = sync_rw_sb(ic, REQ_OP_READ, 0);
	if (r) {
		ti->error = "Error reading superblock";
		goto bad;
	}
	should_write_sb = false;
	if (memcmp(ic->sb->magic, SB_MAGIC, 8)) {
		if (ic->mode != 'R') {
			if (memchr_inv(ic->sb, 0, SB_SECTORS << SECTOR_SHIFT)) {
				r = -EINVAL;
				ti->error = "The device is not initialized";
				goto bad;
			}
		}

		r = initialize_superblock(ic, journal_sectors, interleave_sectors);
		if (r) {
			ti->error = "Could not initialize superblock";
			goto bad;
		}
		if (ic->mode != 'R')
			should_write_sb = true;
	}

	if (!ic->sb->version || ic->sb->version > SB_VERSION_3) {
		r = -EINVAL;
		ti->error = "Unknown version";
		goto bad;
	}
	if (le16_to_cpu(ic->sb->integrity_tag_size) != ic->tag_size) {
		r = -EINVAL;
		ti->error = "Tag size doesn't match the information in superblock";
		goto bad;
	}
	if (ic->sb->log2_sectors_per_block != __ffs(ic->sectors_per_block)) {
		r = -EINVAL;
		ti->error = "Block size doesn't match the information in superblock";
		goto bad;
	}
	if (!le32_to_cpu(ic->sb->journal_sections)) {
		r = -EINVAL;
		ti->error = "Corrupted superblock, journal_sections is 0";
		goto bad;
	}
	/* make sure that ti->max_io_len doesn't overflow */
	if (!ic->meta_dev) {
		if (ic->sb->log2_interleave_sectors < MIN_LOG2_INTERLEAVE_SECTORS ||
		    ic->sb->log2_interleave_sectors > MAX_LOG2_INTERLEAVE_SECTORS) {
			r = -EINVAL;
			ti->error = "Invalid interleave_sectors in the superblock";
			goto bad;
		}
	} else {
		if (ic->sb->log2_interleave_sectors) {
			r = -EINVAL;
			ti->error = "Invalid interleave_sectors in the superblock";
			goto bad;
		}
	}
	ic->provided_data_sectors = le64_to_cpu(ic->sb->provided_data_sectors);
	if (ic->provided_data_sectors != le64_to_cpu(ic->sb->provided_data_sectors)) {
		/* test for overflow */
		r = -EINVAL;
		ti->error = "The superblock has 64-bit device size, but the kernel was compiled with 32-bit sectors";
		goto bad;
	}
	if (!!(ic->sb->flags & cpu_to_le32(SB_FLAG_HAVE_JOURNAL_MAC)) != !!ic->journal_mac_alg.alg_string) {
		r = -EINVAL;
		ti->error = "Journal mac mismatch";
		goto bad;
	}

try_smaller_buffer:
	r = calculate_device_limits(ic);
	if (r) {
		if (ic->meta_dev) {
			if (ic->log2_buffer_sectors > 3) {
				ic->log2_buffer_sectors--;
				goto try_smaller_buffer;
			}
		}
		ti->error = "The device is too small";
		goto bad;
	}

	if (log2_sectors_per_bitmap_bit < 0)
		log2_sectors_per_bitmap_bit = __fls(DEFAULT_SECTORS_PER_BITMAP_BIT);
	if (log2_sectors_per_bitmap_bit < ic->sb->log2_sectors_per_block)
		log2_sectors_per_bitmap_bit = ic->sb->log2_sectors_per_block;

	bits_in_journal = ((__u64)ic->journal_section_sectors * ic->journal_sections) << (SECTOR_SHIFT + 3);
	if (bits_in_journal > UINT_MAX)
		bits_in_journal = UINT_MAX;
	while (bits_in_journal < (ic->provided_data_sectors + ((sector_t)1 << log2_sectors_per_bitmap_bit) - 1) >> log2_sectors_per_bitmap_bit)
		log2_sectors_per_bitmap_bit++;

	log2_blocks_per_bitmap_bit = log2_sectors_per_bitmap_bit - ic->sb->log2_sectors_per_block;
	ic->log2_blocks_per_bitmap_bit = log2_blocks_per_bitmap_bit;
	if (should_write_sb) {
		ic->sb->log2_blocks_per_bitmap_bit = log2_blocks_per_bitmap_bit;
	}
	n_bitmap_bits = ((ic->provided_data_sectors >> ic->sb->log2_sectors_per_block)
				+ (((sector_t)1 << log2_blocks_per_bitmap_bit) - 1)) >> log2_blocks_per_bitmap_bit;
	ic->n_bitmap_blocks = DIV_ROUND_UP(n_bitmap_bits, BITMAP_BLOCK_SIZE * 8);

	if (!ic->meta_dev)
		ic->log2_buffer_sectors = min(ic->log2_buffer_sectors, (__u8)__ffs(ic->metadata_run));

	if (ti->len > ic->provided_data_sectors) {
		r = -EINVAL;
		ti->error = "Not enough provided sectors for requested mapping size";
		goto bad;
	}


	threshold = (__u64)ic->journal_entries * (100 - journal_watermark);
	threshold += 50;
	do_div(threshold, 100);
	ic->free_sectors_threshold = threshold;

	DEBUG_print("initialized:\n");
	DEBUG_print("	integrity_tag_size %u\n", le16_to_cpu(ic->sb->integrity_tag_size));
	DEBUG_print("	journal_entry_size %u\n", ic->journal_entry_size);
	DEBUG_print("	journal_entries_per_sector %u\n", ic->journal_entries_per_sector);
	DEBUG_print("	journal_section_entries %u\n", ic->journal_section_entries);
	DEBUG_print("	journal_section_sectors %u\n", ic->journal_section_sectors);
	DEBUG_print("	journal_sections %u\n", (unsigned)le32_to_cpu(ic->sb->journal_sections));
	DEBUG_print("	journal_entries %u\n", ic->journal_entries);
	DEBUG_print("	log2_interleave_sectors %d\n", ic->sb->log2_interleave_sectors);
<<<<<<< HEAD
	DEBUG_print("	data_device_sectors 0x%llx\n", (unsigned long long)ic->data_device_sectors);
=======
	DEBUG_print("	data_device_sectors 0x%llx\n", i_size_read(ic->dev->bdev->bd_inode) >> SECTOR_SHIFT);
>>>>>>> f7688b48
	DEBUG_print("	initial_sectors 0x%x\n", ic->initial_sectors);
	DEBUG_print("	metadata_run 0x%x\n", ic->metadata_run);
	DEBUG_print("	log2_metadata_run %d\n", ic->log2_metadata_run);
	DEBUG_print("	provided_data_sectors 0x%llx (%llu)\n", (unsigned long long)ic->provided_data_sectors,
		    (unsigned long long)ic->provided_data_sectors);
	DEBUG_print("	log2_buffer_sectors %u\n", ic->log2_buffer_sectors);
	DEBUG_print("	bits_in_journal %llu\n", (unsigned long long)bits_in_journal);

	if (ic->recalculate_flag && !(ic->sb->flags & cpu_to_le32(SB_FLAG_RECALCULATING))) {
		ic->sb->flags |= cpu_to_le32(SB_FLAG_RECALCULATING);
		ic->sb->recalc_sector = cpu_to_le64(0);
	}

	if (ic->internal_hash) {
		ic->recalc_wq = alloc_workqueue("dm-integrity-recalc", WQ_MEM_RECLAIM, 1);
		if (!ic->recalc_wq ) {
			ti->error = "Cannot allocate workqueue";
			r = -ENOMEM;
			goto bad;
		}
		INIT_WORK(&ic->recalc_work, integrity_recalc);
		ic->recalc_buffer = vmalloc(RECALC_SECTORS << SECTOR_SHIFT);
		if (!ic->recalc_buffer) {
			ti->error = "Cannot allocate buffer for recalculating";
			r = -ENOMEM;
			goto bad;
		}
		ic->recalc_tags = kvmalloc_array(RECALC_SECTORS >> ic->sb->log2_sectors_per_block,
						 ic->tag_size, GFP_KERNEL);
		if (!ic->recalc_tags) {
			ti->error = "Cannot allocate tags for recalculating";
			r = -ENOMEM;
			goto bad;
		}
	}

	ic->bufio = dm_bufio_client_create(ic->meta_dev ? ic->meta_dev->bdev : ic->dev->bdev,
			1U << (SECTOR_SHIFT + ic->log2_buffer_sectors), 1, 0, NULL, NULL);
	if (IS_ERR(ic->bufio)) {
		r = PTR_ERR(ic->bufio);
		ti->error = "Cannot initialize dm-bufio";
		ic->bufio = NULL;
		goto bad;
	}
	dm_bufio_set_sector_offset(ic->bufio, ic->start + ic->initial_sectors);

	if (ic->mode != 'R') {
		r = create_journal(ic, &ti->error);
		if (r)
			goto bad;

	}

	if (ic->mode == 'B') {
		unsigned i;
		unsigned n_bitmap_pages = DIV_ROUND_UP(ic->n_bitmap_blocks, PAGE_SIZE / BITMAP_BLOCK_SIZE);

		ic->recalc_bitmap = dm_integrity_alloc_page_list(n_bitmap_pages);
		if (!ic->recalc_bitmap) {
			r = -ENOMEM;
			goto bad;
		}
		ic->may_write_bitmap = dm_integrity_alloc_page_list(n_bitmap_pages);
		if (!ic->may_write_bitmap) {
			r = -ENOMEM;
			goto bad;
		}
		ic->bbs = kvmalloc_array(ic->n_bitmap_blocks, sizeof(struct bitmap_block_status), GFP_KERNEL);
		if (!ic->bbs) {
			r = -ENOMEM;
			goto bad;
		}
		INIT_DELAYED_WORK(&ic->bitmap_flush_work, bitmap_flush_work);
		for (i = 0; i < ic->n_bitmap_blocks; i++) {
			struct bitmap_block_status *bbs = &ic->bbs[i];
			unsigned sector, pl_index, pl_offset;

			INIT_WORK(&bbs->work, bitmap_block_work);
			bbs->ic = ic;
			bbs->idx = i;
			bio_list_init(&bbs->bio_queue);
			spin_lock_init(&bbs->bio_queue_lock);

			sector = i * (BITMAP_BLOCK_SIZE >> SECTOR_SHIFT);
			pl_index = sector >> (PAGE_SHIFT - SECTOR_SHIFT);
			pl_offset = (sector << SECTOR_SHIFT) & (PAGE_SIZE - 1);

			bbs->bitmap = lowmem_page_address(ic->journal[pl_index].page) + pl_offset;
		}
	}

	if (should_write_sb) {
		int r;

		init_journal(ic, 0, ic->journal_sections, 0);
		r = dm_integrity_failed(ic);
		if (unlikely(r)) {
			ti->error = "Error initializing journal";
			goto bad;
		}
		r = sync_rw_sb(ic, REQ_OP_WRITE, REQ_FUA);
		if (r) {
			ti->error = "Error initializing superblock";
			goto bad;
		}
		ic->just_formatted = true;
	}

	if (!ic->meta_dev) {
		r = dm_set_target_max_io_len(ti, 1U << ic->sb->log2_interleave_sectors);
		if (r)
			goto bad;
	}
	if (ic->mode == 'B') {
		unsigned max_io_len = ((sector_t)ic->sectors_per_block << ic->log2_blocks_per_bitmap_bit) * (BITMAP_BLOCK_SIZE * 8);
		if (!max_io_len)
			max_io_len = 1U << 31;
		DEBUG_print("max_io_len: old %u, new %u\n", ti->max_io_len, max_io_len);
		if (!ti->max_io_len || ti->max_io_len > max_io_len) {
			r = dm_set_target_max_io_len(ti, max_io_len);
			if (r)
				goto bad;
		}
	}

	if (!ic->internal_hash)
		dm_integrity_set(ti, ic);

	ti->num_flush_bios = 1;
	ti->flush_supported = true;

	return 0;

bad:
	dm_integrity_dtr(ti);
	return r;
}

static void dm_integrity_dtr(struct dm_target *ti)
{
	struct dm_integrity_c *ic = ti->private;

	BUG_ON(!RB_EMPTY_ROOT(&ic->in_progress));
	BUG_ON(!list_empty(&ic->wait_list));

	if (ic->metadata_wq)
		destroy_workqueue(ic->metadata_wq);
	if (ic->wait_wq)
		destroy_workqueue(ic->wait_wq);
	if (ic->commit_wq)
		destroy_workqueue(ic->commit_wq);
	if (ic->writer_wq)
		destroy_workqueue(ic->writer_wq);
	if (ic->recalc_wq)
		destroy_workqueue(ic->recalc_wq);
	vfree(ic->recalc_buffer);
	kvfree(ic->recalc_tags);
	kvfree(ic->bbs);
	if (ic->bufio)
		dm_bufio_client_destroy(ic->bufio);
	mempool_exit(&ic->journal_io_mempool);
	if (ic->io)
		dm_io_client_destroy(ic->io);
	if (ic->dev)
		dm_put_device(ti, ic->dev);
	if (ic->meta_dev)
		dm_put_device(ti, ic->meta_dev);
	dm_integrity_free_page_list(ic->journal);
	dm_integrity_free_page_list(ic->journal_io);
	dm_integrity_free_page_list(ic->journal_xor);
	dm_integrity_free_page_list(ic->recalc_bitmap);
	dm_integrity_free_page_list(ic->may_write_bitmap);
	if (ic->journal_scatterlist)
		dm_integrity_free_journal_scatterlist(ic, ic->journal_scatterlist);
	if (ic->journal_io_scatterlist)
		dm_integrity_free_journal_scatterlist(ic, ic->journal_io_scatterlist);
	if (ic->sk_requests) {
		unsigned i;

		for (i = 0; i < ic->journal_sections; i++) {
			struct skcipher_request *req = ic->sk_requests[i];
			if (req) {
				kzfree(req->iv);
				skcipher_request_free(req);
			}
		}
		kvfree(ic->sk_requests);
	}
	kvfree(ic->journal_tree);
	if (ic->sb)
		free_pages_exact(ic->sb, SB_SECTORS << SECTOR_SHIFT);

	if (ic->internal_hash)
		crypto_free_shash(ic->internal_hash);
	free_alg(&ic->internal_hash_alg);

	if (ic->journal_crypt)
		crypto_free_skcipher(ic->journal_crypt);
	free_alg(&ic->journal_crypt_alg);

	if (ic->journal_mac)
		crypto_free_shash(ic->journal_mac);
	free_alg(&ic->journal_mac_alg);

	kfree(ic);
}

static struct target_type integrity_target = {
	.name			= "integrity",
	.version		= {1, 3, 0},
	.module			= THIS_MODULE,
	.features		= DM_TARGET_SINGLETON | DM_TARGET_INTEGRITY,
	.ctr			= dm_integrity_ctr,
	.dtr			= dm_integrity_dtr,
	.map			= dm_integrity_map,
	.postsuspend		= dm_integrity_postsuspend,
	.resume			= dm_integrity_resume,
	.status			= dm_integrity_status,
	.iterate_devices	= dm_integrity_iterate_devices,
	.io_hints		= dm_integrity_io_hints,
};

static int __init dm_integrity_init(void)
{
	int r;

	journal_io_cache = kmem_cache_create("integrity_journal_io",
					     sizeof(struct journal_io), 0, 0, NULL);
	if (!journal_io_cache) {
		DMERR("can't allocate journal io cache");
		return -ENOMEM;
	}

	r = dm_register_target(&integrity_target);

	if (r < 0)
		DMERR("register failed %d", r);

	return r;
}

static void __exit dm_integrity_exit(void)
{
	dm_unregister_target(&integrity_target);
	kmem_cache_destroy(journal_io_cache);
}

module_init(dm_integrity_init);
module_exit(dm_integrity_exit);

MODULE_AUTHOR("Milan Broz");
MODULE_AUTHOR("Mikulas Patocka");
MODULE_DESCRIPTION(DM_NAME " target for integrity tags extension");
MODULE_LICENSE("GPL");<|MERGE_RESOLUTION|>--- conflicted
+++ resolved
@@ -3700,8 +3700,6 @@
 				goto bad;
 			}
 			ic->sectors_per_block = val >> SECTOR_SHIFT;
-<<<<<<< HEAD
-=======
 		} else if (sscanf(opt_string, "sectors_per_bit:%llu%c", &llval, &dummy) == 1) {
 			log2_sectors_per_bitmap_bit = !llval ? 0 : __ilog2_u64(llval);
 		} else if (sscanf(opt_string, "bitmap_flush_interval:%u%c", &val, &dummy) == 1) {
@@ -3710,7 +3708,6 @@
 				ti->error = "Invalid bitmap_flush_interval argument";
 			}
 			ic->bitmap_flush_interval = msecs_to_jiffies(val);
->>>>>>> f7688b48
 		} else if (!strncmp(opt_string, "internal_hash:", strlen("internal_hash:"))) {
 			r = get_alg_and_key(opt_string, &ic->internal_hash_alg, &ti->error,
 					    "Invalid internal_hash argument");
@@ -3975,11 +3972,7 @@
 	DEBUG_print("	journal_sections %u\n", (unsigned)le32_to_cpu(ic->sb->journal_sections));
 	DEBUG_print("	journal_entries %u\n", ic->journal_entries);
 	DEBUG_print("	log2_interleave_sectors %d\n", ic->sb->log2_interleave_sectors);
-<<<<<<< HEAD
-	DEBUG_print("	data_device_sectors 0x%llx\n", (unsigned long long)ic->data_device_sectors);
-=======
 	DEBUG_print("	data_device_sectors 0x%llx\n", i_size_read(ic->dev->bdev->bd_inode) >> SECTOR_SHIFT);
->>>>>>> f7688b48
 	DEBUG_print("	initial_sectors 0x%x\n", ic->initial_sectors);
 	DEBUG_print("	metadata_run 0x%x\n", ic->metadata_run);
 	DEBUG_print("	log2_metadata_run %d\n", ic->log2_metadata_run);
