--- conflicted
+++ resolved
@@ -320,11 +320,7 @@
 		goto error;
 	}
 
-<<<<<<< HEAD
-	ret = register_device(name, start, len, (uint32_t)erasesize);
-=======
 	ret = register_device(NULL, name, start, len, (uint32_t)erasesize);
->>>>>>> d60c95ef
 	if (ret)
 		goto error;
 
