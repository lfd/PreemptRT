--- conflicted
+++ resolved
@@ -27,13 +27,6 @@
  * userspace.  There is at least one bit (FS_EVENT_ON_CHILD) which is
  * used only internally to the kernel.
  */
-<<<<<<< HEAD
-#define INOTIFY_USER_MASK (IN_ALL_EVENTS | IN_ONESHOT | IN_EXCL_UNLINK)
-
-static inline __u32 inotify_mark_user_mask(struct fsnotify_mark *fsn_mark)
-{
-	return fsn_mark->mask & INOTIFY_USER_MASK;
-=======
 #define INOTIFY_USER_MASK (IN_ALL_EVENTS)
 
 static inline __u32 inotify_mark_user_mask(struct fsnotify_mark *fsn_mark)
@@ -46,7 +39,6 @@
 		mask |= IN_ONESHOT;
 
 	return mask;
->>>>>>> bf44eed7
 }
 
 extern void inotify_ignored_and_remove_idr(struct fsnotify_mark *fsn_mark,
