// SPDX-License-Identifier: GPL-2.0
/*
 * fs/f2fs/segment.c
 *
 * Copyright (c) 2012 Samsung Electronics Co., Ltd.
 *             http://www.samsung.com/
 */
#include <linux/fs.h>
#include <linux/f2fs_fs.h>
#include <linux/bio.h>
#include <linux/blkdev.h>
#include <linux/sched/mm.h>
#include <linux/prefetch.h>
#include <linux/kthread.h>
#include <linux/swap.h>
#include <linux/timer.h>
#include <linux/freezer.h>
#include <linux/sched/signal.h>
#include <linux/random.h>

#include "f2fs.h"
#include "segment.h"
#include "node.h"
#include "gc.h"
#include "iostat.h"
#include <trace/events/f2fs.h>

#define __reverse_ffz(x) __reverse_ffs(~(x))

static struct kmem_cache *discard_entry_slab;
static struct kmem_cache *discard_cmd_slab;
static struct kmem_cache *sit_entry_set_slab;
static struct kmem_cache *revoke_entry_slab;

static unsigned long __reverse_ulong(unsigned char *str)
{
	unsigned long tmp = 0;
	int shift = 24, idx = 0;

#if BITS_PER_LONG == 64
	shift = 56;
#endif
	while (shift >= 0) {
		tmp |= (unsigned long)str[idx++] << shift;
		shift -= BITS_PER_BYTE;
	}
	return tmp;
}

/*
 * __reverse_ffs is copied from include/asm-generic/bitops/__ffs.h since
 * MSB and LSB are reversed in a byte by f2fs_set_bit.
 */
static inline unsigned long __reverse_ffs(unsigned long word)
{
	int num = 0;

#if BITS_PER_LONG == 64
	if ((word & 0xffffffff00000000UL) == 0)
		num += 32;
	else
		word >>= 32;
#endif
	if ((word & 0xffff0000) == 0)
		num += 16;
	else
		word >>= 16;

	if ((word & 0xff00) == 0)
		num += 8;
	else
		word >>= 8;

	if ((word & 0xf0) == 0)
		num += 4;
	else
		word >>= 4;

	if ((word & 0xc) == 0)
		num += 2;
	else
		word >>= 2;

	if ((word & 0x2) == 0)
		num += 1;
	return num;
}

/*
 * __find_rev_next(_zero)_bit is copied from lib/find_next_bit.c because
 * f2fs_set_bit makes MSB and LSB reversed in a byte.
 * @size must be integral times of unsigned long.
 * Example:
 *                             MSB <--> LSB
 *   f2fs_set_bit(0, bitmap) => 1000 0000
 *   f2fs_set_bit(7, bitmap) => 0000 0001
 */
static unsigned long __find_rev_next_bit(const unsigned long *addr,
			unsigned long size, unsigned long offset)
{
	const unsigned long *p = addr + BIT_WORD(offset);
	unsigned long result = size;
	unsigned long tmp;

	if (offset >= size)
		return size;

	size -= (offset & ~(BITS_PER_LONG - 1));
	offset %= BITS_PER_LONG;

	while (1) {
		if (*p == 0)
			goto pass;

		tmp = __reverse_ulong((unsigned char *)p);

		tmp &= ~0UL >> offset;
		if (size < BITS_PER_LONG)
			tmp &= (~0UL << (BITS_PER_LONG - size));
		if (tmp)
			goto found;
pass:
		if (size <= BITS_PER_LONG)
			break;
		size -= BITS_PER_LONG;
		offset = 0;
		p++;
	}
	return result;
found:
	return result - size + __reverse_ffs(tmp);
}

static unsigned long __find_rev_next_zero_bit(const unsigned long *addr,
			unsigned long size, unsigned long offset)
{
	const unsigned long *p = addr + BIT_WORD(offset);
	unsigned long result = size;
	unsigned long tmp;

	if (offset >= size)
		return size;

	size -= (offset & ~(BITS_PER_LONG - 1));
	offset %= BITS_PER_LONG;

	while (1) {
		if (*p == ~0UL)
			goto pass;

		tmp = __reverse_ulong((unsigned char *)p);

		if (offset)
			tmp |= ~0UL << (BITS_PER_LONG - offset);
		if (size < BITS_PER_LONG)
			tmp |= ~0UL >> size;
		if (tmp != ~0UL)
			goto found;
pass:
		if (size <= BITS_PER_LONG)
			break;
		size -= BITS_PER_LONG;
		offset = 0;
		p++;
	}
	return result;
found:
	return result - size + __reverse_ffz(tmp);
}

bool f2fs_need_SSR(struct f2fs_sb_info *sbi)
{
	int node_secs = get_blocktype_secs(sbi, F2FS_DIRTY_NODES);
	int dent_secs = get_blocktype_secs(sbi, F2FS_DIRTY_DENTS);
	int imeta_secs = get_blocktype_secs(sbi, F2FS_DIRTY_IMETA);

	if (f2fs_lfs_mode(sbi))
		return false;
	if (sbi->gc_mode == GC_URGENT_HIGH)
		return true;
	if (unlikely(is_sbi_flag_set(sbi, SBI_CP_DISABLED)))
		return true;

	return free_sections(sbi) <= (node_secs + 2 * dent_secs + imeta_secs +
			SM_I(sbi)->min_ssr_sections + reserved_sections(sbi));
}

void f2fs_abort_atomic_write(struct inode *inode, bool clean)
{
	struct f2fs_inode_info *fi = F2FS_I(inode);

	if (!f2fs_is_atomic_file(inode))
		return;

	clear_inode_flag(fi->cow_inode, FI_COW_FILE);
	iput(fi->cow_inode);
	fi->cow_inode = NULL;
	release_atomic_write_cnt(inode);
	clear_inode_flag(inode, FI_ATOMIC_COMMITTED);
	clear_inode_flag(inode, FI_ATOMIC_REPLACE);
	clear_inode_flag(inode, FI_ATOMIC_FILE);
	stat_dec_atomic_inode(inode);

	if (clean) {
		truncate_inode_pages_final(inode->i_mapping);
		f2fs_i_size_write(inode, fi->original_i_size);
	}
}

static int __replace_atomic_write_block(struct inode *inode, pgoff_t index,
			block_t new_addr, block_t *old_addr, bool recover)
{
	struct f2fs_sb_info *sbi = F2FS_I_SB(inode);
	struct dnode_of_data dn;
	struct node_info ni;
	int err;

retry:
	set_new_dnode(&dn, inode, NULL, NULL, 0);
	err = f2fs_get_dnode_of_data(&dn, index, LOOKUP_NODE_RA);
	if (err) {
		if (err == -ENOMEM) {
			f2fs_io_schedule_timeout(DEFAULT_IO_TIMEOUT);
			goto retry;
		}
		return err;
	}

	err = f2fs_get_node_info(sbi, dn.nid, &ni, false);
	if (err) {
		f2fs_put_dnode(&dn);
		return err;
	}

	if (recover) {
		/* dn.data_blkaddr is always valid */
		if (!__is_valid_data_blkaddr(new_addr)) {
			if (new_addr == NULL_ADDR)
				dec_valid_block_count(sbi, inode, 1);
			f2fs_invalidate_blocks(sbi, dn.data_blkaddr);
			f2fs_update_data_blkaddr(&dn, new_addr);
		} else {
			f2fs_replace_block(sbi, &dn, dn.data_blkaddr,
				new_addr, ni.version, true, true);
		}
	} else {
		blkcnt_t count = 1;

		*old_addr = dn.data_blkaddr;
		f2fs_truncate_data_blocks_range(&dn, 1);
		dec_valid_block_count(sbi, F2FS_I(inode)->cow_inode, count);
		inc_valid_block_count(sbi, inode, &count);
		f2fs_replace_block(sbi, &dn, dn.data_blkaddr, new_addr,
					ni.version, true, false);
	}

	f2fs_put_dnode(&dn);
	return 0;
}

static void __complete_revoke_list(struct inode *inode, struct list_head *head,
					bool revoke)
{
	struct revoke_entry *cur, *tmp;
	bool truncate = is_inode_flag_set(inode, FI_ATOMIC_REPLACE);

	list_for_each_entry_safe(cur, tmp, head, list) {
		if (revoke)
			__replace_atomic_write_block(inode, cur->index,
						cur->old_addr, NULL, true);

		list_del(&cur->list);
		kmem_cache_free(revoke_entry_slab, cur);
	}

	if (!revoke && truncate)
		f2fs_do_truncate_blocks(inode, 0, false);
}

static int __f2fs_commit_atomic_write(struct inode *inode)
{
	struct f2fs_sb_info *sbi = F2FS_I_SB(inode);
	struct f2fs_inode_info *fi = F2FS_I(inode);
	struct inode *cow_inode = fi->cow_inode;
	struct revoke_entry *new;
	struct list_head revoke_list;
	block_t blkaddr;
	struct dnode_of_data dn;
	pgoff_t len = DIV_ROUND_UP(i_size_read(inode), PAGE_SIZE);
	pgoff_t off = 0, blen, index;
	int ret = 0, i;

	INIT_LIST_HEAD(&revoke_list);

	while (len) {
		blen = min_t(pgoff_t, ADDRS_PER_BLOCK(cow_inode), len);

		set_new_dnode(&dn, cow_inode, NULL, NULL, 0);
		ret = f2fs_get_dnode_of_data(&dn, off, LOOKUP_NODE_RA);
		if (ret && ret != -ENOENT) {
			goto out;
		} else if (ret == -ENOENT) {
			ret = 0;
			if (dn.max_level == 0)
				goto out;
			goto next;
		}

		blen = min((pgoff_t)ADDRS_PER_PAGE(dn.node_page, cow_inode),
				len);
		index = off;
		for (i = 0; i < blen; i++, dn.ofs_in_node++, index++) {
			blkaddr = f2fs_data_blkaddr(&dn);

			if (!__is_valid_data_blkaddr(blkaddr)) {
				continue;
			} else if (!f2fs_is_valid_blkaddr(sbi, blkaddr,
					DATA_GENERIC_ENHANCE)) {
				f2fs_put_dnode(&dn);
				ret = -EFSCORRUPTED;
				f2fs_handle_error(sbi,
						ERROR_INVALID_BLKADDR);
				goto out;
			}

			new = f2fs_kmem_cache_alloc(revoke_entry_slab, GFP_NOFS,
							true, NULL);

			ret = __replace_atomic_write_block(inode, index, blkaddr,
							&new->old_addr, false);
			if (ret) {
				f2fs_put_dnode(&dn);
				kmem_cache_free(revoke_entry_slab, new);
				goto out;
			}

			f2fs_update_data_blkaddr(&dn, NULL_ADDR);
			new->index = index;
			list_add_tail(&new->list, &revoke_list);
		}
		f2fs_put_dnode(&dn);
next:
		off += blen;
		len -= blen;
	}

out:
	if (ret) {
		sbi->revoked_atomic_block += fi->atomic_write_cnt;
	} else {
		sbi->committed_atomic_block += fi->atomic_write_cnt;
		set_inode_flag(inode, FI_ATOMIC_COMMITTED);
	}

	__complete_revoke_list(inode, &revoke_list, ret ? true : false);

	return ret;
}

int f2fs_commit_atomic_write(struct inode *inode)
{
	struct f2fs_sb_info *sbi = F2FS_I_SB(inode);
	struct f2fs_inode_info *fi = F2FS_I(inode);
	int err;

	err = filemap_write_and_wait_range(inode->i_mapping, 0, LLONG_MAX);
	if (err)
		return err;

	f2fs_down_write(&fi->i_gc_rwsem[WRITE]);
	f2fs_lock_op(sbi);

	err = __f2fs_commit_atomic_write(inode);

	f2fs_unlock_op(sbi);
	f2fs_up_write(&fi->i_gc_rwsem[WRITE]);

	return err;
}

/*
 * This function balances dirty node and dentry pages.
 * In addition, it controls garbage collection.
 */
void f2fs_balance_fs(struct f2fs_sb_info *sbi, bool need)
{
	if (time_to_inject(sbi, FAULT_CHECKPOINT)) {
		f2fs_show_injection_info(sbi, FAULT_CHECKPOINT);
		f2fs_stop_checkpoint(sbi, false, STOP_CP_REASON_FAULT_INJECT);
	}

	/* balance_fs_bg is able to be pending */
	if (need && excess_cached_nats(sbi))
		f2fs_balance_fs_bg(sbi, false);

	if (!f2fs_is_checkpoint_ready(sbi))
		return;

	/*
	 * We should do GC or end up with checkpoint, if there are so many dirty
	 * dir/node pages without enough free segments.
	 */
	if (has_not_enough_free_secs(sbi, 0, 0)) {
		if (test_opt(sbi, GC_MERGE) && sbi->gc_thread &&
					sbi->gc_thread->f2fs_gc_task) {
			DEFINE_WAIT(wait);

			prepare_to_wait(&sbi->gc_thread->fggc_wq, &wait,
						TASK_UNINTERRUPTIBLE);
			wake_up(&sbi->gc_thread->gc_wait_queue_head);
			io_schedule();
			finish_wait(&sbi->gc_thread->fggc_wq, &wait);
		} else {
			struct f2fs_gc_control gc_control = {
				.victim_segno = NULL_SEGNO,
				.init_gc_type = BG_GC,
				.no_bg_gc = true,
				.should_migrate_blocks = false,
				.err_gc_skipped = false,
				.nr_free_secs = 1 };
			f2fs_down_write(&sbi->gc_lock);
			f2fs_gc(sbi, &gc_control);
		}
	}
}

static inline bool excess_dirty_threshold(struct f2fs_sb_info *sbi)
{
	int factor = f2fs_rwsem_is_locked(&sbi->cp_rwsem) ? 3 : 2;
	unsigned int dents = get_pages(sbi, F2FS_DIRTY_DENTS);
	unsigned int qdata = get_pages(sbi, F2FS_DIRTY_QDATA);
	unsigned int nodes = get_pages(sbi, F2FS_DIRTY_NODES);
	unsigned int meta = get_pages(sbi, F2FS_DIRTY_META);
	unsigned int imeta = get_pages(sbi, F2FS_DIRTY_IMETA);
	unsigned int threshold = sbi->blocks_per_seg * factor *
					DEFAULT_DIRTY_THRESHOLD;
	unsigned int global_threshold = threshold * 3 / 2;

	if (dents >= threshold || qdata >= threshold ||
		nodes >= threshold || meta >= threshold ||
		imeta >= threshold)
		return true;
	return dents + qdata + nodes + meta + imeta >  global_threshold;
}

void f2fs_balance_fs_bg(struct f2fs_sb_info *sbi, bool from_bg)
{
	if (unlikely(is_sbi_flag_set(sbi, SBI_POR_DOING)))
		return;

	/* try to shrink extent cache when there is no enough memory */
	if (!f2fs_available_free_memory(sbi, READ_EXTENT_CACHE))
		f2fs_shrink_read_extent_tree(sbi,
				READ_EXTENT_CACHE_SHRINK_NUMBER);

	/* try to shrink age extent cache when there is no enough memory */
	if (!f2fs_available_free_memory(sbi, AGE_EXTENT_CACHE))
		f2fs_shrink_age_extent_tree(sbi,
				AGE_EXTENT_CACHE_SHRINK_NUMBER);

	/* check the # of cached NAT entries */
	if (!f2fs_available_free_memory(sbi, NAT_ENTRIES))
		f2fs_try_to_free_nats(sbi, NAT_ENTRY_PER_BLOCK);

	if (!f2fs_available_free_memory(sbi, FREE_NIDS))
		f2fs_try_to_free_nids(sbi, MAX_FREE_NIDS);
	else
		f2fs_build_free_nids(sbi, false, false);

	if (excess_dirty_nats(sbi) || excess_dirty_threshold(sbi) ||
		excess_prefree_segs(sbi) || !f2fs_space_for_roll_forward(sbi))
		goto do_sync;

	/* there is background inflight IO or foreground operation recently */
	if (is_inflight_io(sbi, REQ_TIME) ||
		(!f2fs_time_over(sbi, REQ_TIME) && f2fs_rwsem_is_locked(&sbi->cp_rwsem)))
		return;

	/* exceed periodical checkpoint timeout threshold */
	if (f2fs_time_over(sbi, CP_TIME))
		goto do_sync;

	/* checkpoint is the only way to shrink partial cached entries */
	if (f2fs_available_free_memory(sbi, NAT_ENTRIES) &&
		f2fs_available_free_memory(sbi, INO_ENTRIES))
		return;

do_sync:
	if (test_opt(sbi, DATA_FLUSH) && from_bg) {
		struct blk_plug plug;

		mutex_lock(&sbi->flush_lock);

		blk_start_plug(&plug);
		f2fs_sync_dirty_inodes(sbi, FILE_INODE, false);
		blk_finish_plug(&plug);

		mutex_unlock(&sbi->flush_lock);
	}
	f2fs_sync_fs(sbi->sb, 1);
	stat_inc_bg_cp_count(sbi->stat_info);
}

static int __submit_flush_wait(struct f2fs_sb_info *sbi,
				struct block_device *bdev)
{
	int ret = blkdev_issue_flush(bdev);

	trace_f2fs_issue_flush(bdev, test_opt(sbi, NOBARRIER),
				test_opt(sbi, FLUSH_MERGE), ret);
	return ret;
}

static int submit_flush_wait(struct f2fs_sb_info *sbi, nid_t ino)
{
	int ret = 0;
	int i;

	if (!f2fs_is_multi_device(sbi))
		return __submit_flush_wait(sbi, sbi->sb->s_bdev);

	for (i = 0; i < sbi->s_ndevs; i++) {
		if (!f2fs_is_dirty_device(sbi, ino, i, FLUSH_INO))
			continue;
		ret = __submit_flush_wait(sbi, FDEV(i).bdev);
		if (ret)
			break;
	}
	return ret;
}

static int issue_flush_thread(void *data)
{
	struct f2fs_sb_info *sbi = data;
	struct flush_cmd_control *fcc = SM_I(sbi)->fcc_info;
	wait_queue_head_t *q = &fcc->flush_wait_queue;
repeat:
	if (kthread_should_stop())
		return 0;

	if (!llist_empty(&fcc->issue_list)) {
		struct flush_cmd *cmd, *next;
		int ret;

		fcc->dispatch_list = llist_del_all(&fcc->issue_list);
		fcc->dispatch_list = llist_reverse_order(fcc->dispatch_list);

		cmd = llist_entry(fcc->dispatch_list, struct flush_cmd, llnode);

		ret = submit_flush_wait(sbi, cmd->ino);
		atomic_inc(&fcc->issued_flush);

		llist_for_each_entry_safe(cmd, next,
					  fcc->dispatch_list, llnode) {
			cmd->ret = ret;
			complete(&cmd->wait);
		}
		fcc->dispatch_list = NULL;
	}

	wait_event_interruptible(*q,
		kthread_should_stop() || !llist_empty(&fcc->issue_list));
	goto repeat;
}

int f2fs_issue_flush(struct f2fs_sb_info *sbi, nid_t ino)
{
	struct flush_cmd_control *fcc = SM_I(sbi)->fcc_info;
	struct flush_cmd cmd;
	int ret;

	if (test_opt(sbi, NOBARRIER))
		return 0;

	if (!test_opt(sbi, FLUSH_MERGE)) {
		atomic_inc(&fcc->queued_flush);
		ret = submit_flush_wait(sbi, ino);
		atomic_dec(&fcc->queued_flush);
		atomic_inc(&fcc->issued_flush);
		return ret;
	}

	if (atomic_inc_return(&fcc->queued_flush) == 1 ||
	    f2fs_is_multi_device(sbi)) {
		ret = submit_flush_wait(sbi, ino);
		atomic_dec(&fcc->queued_flush);

		atomic_inc(&fcc->issued_flush);
		return ret;
	}

	cmd.ino = ino;
	init_completion(&cmd.wait);

	llist_add(&cmd.llnode, &fcc->issue_list);

	/*
	 * update issue_list before we wake up issue_flush thread, this
	 * smp_mb() pairs with another barrier in ___wait_event(), see
	 * more details in comments of waitqueue_active().
	 */
	smp_mb();

	if (waitqueue_active(&fcc->flush_wait_queue))
		wake_up(&fcc->flush_wait_queue);

	if (fcc->f2fs_issue_flush) {
		wait_for_completion(&cmd.wait);
		atomic_dec(&fcc->queued_flush);
	} else {
		struct llist_node *list;

		list = llist_del_all(&fcc->issue_list);
		if (!list) {
			wait_for_completion(&cmd.wait);
			atomic_dec(&fcc->queued_flush);
		} else {
			struct flush_cmd *tmp, *next;

			ret = submit_flush_wait(sbi, ino);

			llist_for_each_entry_safe(tmp, next, list, llnode) {
				if (tmp == &cmd) {
					cmd.ret = ret;
					atomic_dec(&fcc->queued_flush);
					continue;
				}
				tmp->ret = ret;
				complete(&tmp->wait);
			}
		}
	}

	return cmd.ret;
}

int f2fs_create_flush_cmd_control(struct f2fs_sb_info *sbi)
{
	dev_t dev = sbi->sb->s_bdev->bd_dev;
	struct flush_cmd_control *fcc;

	if (SM_I(sbi)->fcc_info) {
		fcc = SM_I(sbi)->fcc_info;
		if (fcc->f2fs_issue_flush)
			return 0;
		goto init_thread;
	}

	fcc = f2fs_kzalloc(sbi, sizeof(struct flush_cmd_control), GFP_KERNEL);
	if (!fcc)
		return -ENOMEM;
	atomic_set(&fcc->issued_flush, 0);
	atomic_set(&fcc->queued_flush, 0);
	init_waitqueue_head(&fcc->flush_wait_queue);
	init_llist_head(&fcc->issue_list);
	SM_I(sbi)->fcc_info = fcc;
	if (!test_opt(sbi, FLUSH_MERGE))
		return 0;

init_thread:
	fcc->f2fs_issue_flush = kthread_run(issue_flush_thread, sbi,
				"f2fs_flush-%u:%u", MAJOR(dev), MINOR(dev));
	if (IS_ERR(fcc->f2fs_issue_flush)) {
		int err = PTR_ERR(fcc->f2fs_issue_flush);

		fcc->f2fs_issue_flush = NULL;
		return err;
	}

	return 0;
}

void f2fs_destroy_flush_cmd_control(struct f2fs_sb_info *sbi, bool free)
{
	struct flush_cmd_control *fcc = SM_I(sbi)->fcc_info;

	if (fcc && fcc->f2fs_issue_flush) {
		struct task_struct *flush_thread = fcc->f2fs_issue_flush;

		fcc->f2fs_issue_flush = NULL;
		kthread_stop(flush_thread);
	}
	if (free) {
		kfree(fcc);
		SM_I(sbi)->fcc_info = NULL;
	}
}

int f2fs_flush_device_cache(struct f2fs_sb_info *sbi)
{
	int ret = 0, i;

	if (!f2fs_is_multi_device(sbi))
		return 0;

	if (test_opt(sbi, NOBARRIER))
		return 0;

	for (i = 1; i < sbi->s_ndevs; i++) {
		int count = DEFAULT_RETRY_IO_COUNT;

		if (!f2fs_test_bit(i, (char *)&sbi->dirty_device))
			continue;

		do {
			ret = __submit_flush_wait(sbi, FDEV(i).bdev);
			if (ret)
				f2fs_io_schedule_timeout(DEFAULT_IO_TIMEOUT);
		} while (ret && --count);

		if (ret) {
			f2fs_stop_checkpoint(sbi, false,
					STOP_CP_REASON_FLUSH_FAIL);
			break;
		}

		spin_lock(&sbi->dev_lock);
		f2fs_clear_bit(i, (char *)&sbi->dirty_device);
		spin_unlock(&sbi->dev_lock);
	}

	return ret;
}

static void __locate_dirty_segment(struct f2fs_sb_info *sbi, unsigned int segno,
		enum dirty_type dirty_type)
{
	struct dirty_seglist_info *dirty_i = DIRTY_I(sbi);

	/* need not be added */
	if (IS_CURSEG(sbi, segno))
		return;

	if (!test_and_set_bit(segno, dirty_i->dirty_segmap[dirty_type]))
		dirty_i->nr_dirty[dirty_type]++;

	if (dirty_type == DIRTY) {
		struct seg_entry *sentry = get_seg_entry(sbi, segno);
		enum dirty_type t = sentry->type;

		if (unlikely(t >= DIRTY)) {
			f2fs_bug_on(sbi, 1);
			return;
		}
		if (!test_and_set_bit(segno, dirty_i->dirty_segmap[t]))
			dirty_i->nr_dirty[t]++;

		if (__is_large_section(sbi)) {
			unsigned int secno = GET_SEC_FROM_SEG(sbi, segno);
			block_t valid_blocks =
				get_valid_blocks(sbi, segno, true);

			f2fs_bug_on(sbi, unlikely(!valid_blocks ||
					valid_blocks == CAP_BLKS_PER_SEC(sbi)));

			if (!IS_CURSEC(sbi, secno))
				set_bit(secno, dirty_i->dirty_secmap);
		}
	}
}

static void __remove_dirty_segment(struct f2fs_sb_info *sbi, unsigned int segno,
		enum dirty_type dirty_type)
{
	struct dirty_seglist_info *dirty_i = DIRTY_I(sbi);
	block_t valid_blocks;

	if (test_and_clear_bit(segno, dirty_i->dirty_segmap[dirty_type]))
		dirty_i->nr_dirty[dirty_type]--;

	if (dirty_type == DIRTY) {
		struct seg_entry *sentry = get_seg_entry(sbi, segno);
		enum dirty_type t = sentry->type;

		if (test_and_clear_bit(segno, dirty_i->dirty_segmap[t]))
			dirty_i->nr_dirty[t]--;

		valid_blocks = get_valid_blocks(sbi, segno, true);
		if (valid_blocks == 0) {
			clear_bit(GET_SEC_FROM_SEG(sbi, segno),
						dirty_i->victim_secmap);
#ifdef CONFIG_F2FS_CHECK_FS
			clear_bit(segno, SIT_I(sbi)->invalid_segmap);
#endif
		}
		if (__is_large_section(sbi)) {
			unsigned int secno = GET_SEC_FROM_SEG(sbi, segno);

			if (!valid_blocks ||
					valid_blocks == CAP_BLKS_PER_SEC(sbi)) {
				clear_bit(secno, dirty_i->dirty_secmap);
				return;
			}

			if (!IS_CURSEC(sbi, secno))
				set_bit(secno, dirty_i->dirty_secmap);
		}
	}
}

/*
 * Should not occur error such as -ENOMEM.
 * Adding dirty entry into seglist is not critical operation.
 * If a given segment is one of current working segments, it won't be added.
 */
static void locate_dirty_segment(struct f2fs_sb_info *sbi, unsigned int segno)
{
	struct dirty_seglist_info *dirty_i = DIRTY_I(sbi);
	unsigned short valid_blocks, ckpt_valid_blocks;
	unsigned int usable_blocks;

	if (segno == NULL_SEGNO || IS_CURSEG(sbi, segno))
		return;

	usable_blocks = f2fs_usable_blks_in_seg(sbi, segno);
	mutex_lock(&dirty_i->seglist_lock);

	valid_blocks = get_valid_blocks(sbi, segno, false);
	ckpt_valid_blocks = get_ckpt_valid_blocks(sbi, segno, false);

	if (valid_blocks == 0 && (!is_sbi_flag_set(sbi, SBI_CP_DISABLED) ||
		ckpt_valid_blocks == usable_blocks)) {
		__locate_dirty_segment(sbi, segno, PRE);
		__remove_dirty_segment(sbi, segno, DIRTY);
	} else if (valid_blocks < usable_blocks) {
		__locate_dirty_segment(sbi, segno, DIRTY);
	} else {
		/* Recovery routine with SSR needs this */
		__remove_dirty_segment(sbi, segno, DIRTY);
	}

	mutex_unlock(&dirty_i->seglist_lock);
}

/* This moves currently empty dirty blocks to prefree. Must hold seglist_lock */
void f2fs_dirty_to_prefree(struct f2fs_sb_info *sbi)
{
	struct dirty_seglist_info *dirty_i = DIRTY_I(sbi);
	unsigned int segno;

	mutex_lock(&dirty_i->seglist_lock);
	for_each_set_bit(segno, dirty_i->dirty_segmap[DIRTY], MAIN_SEGS(sbi)) {
		if (get_valid_blocks(sbi, segno, false))
			continue;
		if (IS_CURSEG(sbi, segno))
			continue;
		__locate_dirty_segment(sbi, segno, PRE);
		__remove_dirty_segment(sbi, segno, DIRTY);
	}
	mutex_unlock(&dirty_i->seglist_lock);
}

block_t f2fs_get_unusable_blocks(struct f2fs_sb_info *sbi)
{
	int ovp_hole_segs =
		(overprovision_segments(sbi) - reserved_segments(sbi));
	block_t ovp_holes = ovp_hole_segs << sbi->log_blocks_per_seg;
	struct dirty_seglist_info *dirty_i = DIRTY_I(sbi);
	block_t holes[2] = {0, 0};	/* DATA and NODE */
	block_t unusable;
	struct seg_entry *se;
	unsigned int segno;

	mutex_lock(&dirty_i->seglist_lock);
	for_each_set_bit(segno, dirty_i->dirty_segmap[DIRTY], MAIN_SEGS(sbi)) {
		se = get_seg_entry(sbi, segno);
		if (IS_NODESEG(se->type))
			holes[NODE] += f2fs_usable_blks_in_seg(sbi, segno) -
							se->valid_blocks;
		else
			holes[DATA] += f2fs_usable_blks_in_seg(sbi, segno) -
							se->valid_blocks;
	}
	mutex_unlock(&dirty_i->seglist_lock);

	unusable = max(holes[DATA], holes[NODE]);
	if (unusable > ovp_holes)
		return unusable - ovp_holes;
	return 0;
}

int f2fs_disable_cp_again(struct f2fs_sb_info *sbi, block_t unusable)
{
	int ovp_hole_segs =
		(overprovision_segments(sbi) - reserved_segments(sbi));
	if (unusable > F2FS_OPTION(sbi).unusable_cap)
		return -EAGAIN;
	if (is_sbi_flag_set(sbi, SBI_CP_DISABLED_QUICK) &&
		dirty_segments(sbi) > ovp_hole_segs)
		return -EAGAIN;
	return 0;
}

/* This is only used by SBI_CP_DISABLED */
static unsigned int get_free_segment(struct f2fs_sb_info *sbi)
{
	struct dirty_seglist_info *dirty_i = DIRTY_I(sbi);
	unsigned int segno = 0;

	mutex_lock(&dirty_i->seglist_lock);
	for_each_set_bit(segno, dirty_i->dirty_segmap[DIRTY], MAIN_SEGS(sbi)) {
		if (get_valid_blocks(sbi, segno, false))
			continue;
		if (get_ckpt_valid_blocks(sbi, segno, false))
			continue;
		mutex_unlock(&dirty_i->seglist_lock);
		return segno;
	}
	mutex_unlock(&dirty_i->seglist_lock);
	return NULL_SEGNO;
}

static struct discard_cmd *__create_discard_cmd(struct f2fs_sb_info *sbi,
		struct block_device *bdev, block_t lstart,
		block_t start, block_t len)
{
	struct discard_cmd_control *dcc = SM_I(sbi)->dcc_info;
	struct list_head *pend_list;
	struct discard_cmd *dc;

	f2fs_bug_on(sbi, !len);

	pend_list = &dcc->pend_list[plist_idx(len)];

	dc = f2fs_kmem_cache_alloc(discard_cmd_slab, GFP_NOFS, true, NULL);
	INIT_LIST_HEAD(&dc->list);
	dc->bdev = bdev;
	dc->lstart = lstart;
	dc->start = start;
	dc->len = len;
	dc->ref = 0;
	dc->state = D_PREP;
	dc->queued = 0;
	dc->error = 0;
	init_completion(&dc->wait);
	list_add_tail(&dc->list, pend_list);
	spin_lock_init(&dc->lock);
	dc->bio_ref = 0;
	atomic_inc(&dcc->discard_cmd_cnt);
	dcc->undiscard_blks += len;

	return dc;
}

static struct discard_cmd *__attach_discard_cmd(struct f2fs_sb_info *sbi,
				struct block_device *bdev, block_t lstart,
				block_t start, block_t len,
				struct rb_node *parent, struct rb_node **p,
				bool leftmost)
{
	struct discard_cmd_control *dcc = SM_I(sbi)->dcc_info;
	struct discard_cmd *dc;

	dc = __create_discard_cmd(sbi, bdev, lstart, start, len);

	rb_link_node(&dc->rb_node, parent, p);
	rb_insert_color_cached(&dc->rb_node, &dcc->root, leftmost);

	return dc;
}

static void __detach_discard_cmd(struct discard_cmd_control *dcc,
							struct discard_cmd *dc)
{
	if (dc->state == D_DONE)
		atomic_sub(dc->queued, &dcc->queued_discard);

	list_del(&dc->list);
	rb_erase_cached(&dc->rb_node, &dcc->root);
	dcc->undiscard_blks -= dc->len;

	kmem_cache_free(discard_cmd_slab, dc);

	atomic_dec(&dcc->discard_cmd_cnt);
}

static void __remove_discard_cmd(struct f2fs_sb_info *sbi,
							struct discard_cmd *dc)
{
	struct discard_cmd_control *dcc = SM_I(sbi)->dcc_info;
	unsigned long flags;

	trace_f2fs_remove_discard(dc->bdev, dc->start, dc->len);

	spin_lock_irqsave(&dc->lock, flags);
	if (dc->bio_ref) {
		spin_unlock_irqrestore(&dc->lock, flags);
		return;
	}
	spin_unlock_irqrestore(&dc->lock, flags);

	f2fs_bug_on(sbi, dc->ref);

	if (dc->error == -EOPNOTSUPP)
		dc->error = 0;

	if (dc->error)
		printk_ratelimited(
			"%sF2FS-fs (%s): Issue discard(%u, %u, %u) failed, ret: %d",
			KERN_INFO, sbi->sb->s_id,
			dc->lstart, dc->start, dc->len, dc->error);
	__detach_discard_cmd(dcc, dc);
}

static void f2fs_submit_discard_endio(struct bio *bio)
{
	struct discard_cmd *dc = (struct discard_cmd *)bio->bi_private;
	unsigned long flags;

	spin_lock_irqsave(&dc->lock, flags);
	if (!dc->error)
		dc->error = blk_status_to_errno(bio->bi_status);
	dc->bio_ref--;
	if (!dc->bio_ref && dc->state == D_SUBMIT) {
		dc->state = D_DONE;
		complete_all(&dc->wait);
	}
	spin_unlock_irqrestore(&dc->lock, flags);
	bio_put(bio);
}

static void __check_sit_bitmap(struct f2fs_sb_info *sbi,
				block_t start, block_t end)
{
#ifdef CONFIG_F2FS_CHECK_FS
	struct seg_entry *sentry;
	unsigned int segno;
	block_t blk = start;
	unsigned long offset, size, max_blocks = sbi->blocks_per_seg;
	unsigned long *map;

	while (blk < end) {
		segno = GET_SEGNO(sbi, blk);
		sentry = get_seg_entry(sbi, segno);
		offset = GET_BLKOFF_FROM_SEG0(sbi, blk);

		if (end < START_BLOCK(sbi, segno + 1))
			size = GET_BLKOFF_FROM_SEG0(sbi, end);
		else
			size = max_blocks;
		map = (unsigned long *)(sentry->cur_valid_map);
		offset = __find_rev_next_bit(map, size, offset);
		f2fs_bug_on(sbi, offset != size);
		blk = START_BLOCK(sbi, segno + 1);
	}
#endif
}

static void __init_discard_policy(struct f2fs_sb_info *sbi,
				struct discard_policy *dpolicy,
				int discard_type, unsigned int granularity)
{
	struct discard_cmd_control *dcc = SM_I(sbi)->dcc_info;

	/* common policy */
	dpolicy->type = discard_type;
	dpolicy->sync = true;
	dpolicy->ordered = false;
	dpolicy->granularity = granularity;

	dpolicy->max_requests = dcc->max_discard_request;
	dpolicy->io_aware_gran = MAX_PLIST_NUM;
	dpolicy->timeout = false;

	if (discard_type == DPOLICY_BG) {
		dpolicy->min_interval = dcc->min_discard_issue_time;
		dpolicy->mid_interval = dcc->mid_discard_issue_time;
		dpolicy->max_interval = dcc->max_discard_issue_time;
		dpolicy->io_aware = true;
		dpolicy->sync = false;
		dpolicy->ordered = true;
		if (utilization(sbi) > dcc->discard_urgent_util) {
			dpolicy->granularity = MIN_DISCARD_GRANULARITY;
			if (atomic_read(&dcc->discard_cmd_cnt))
				dpolicy->max_interval =
					dcc->min_discard_issue_time;
		}
	} else if (discard_type == DPOLICY_FORCE) {
		dpolicy->min_interval = dcc->min_discard_issue_time;
		dpolicy->mid_interval = dcc->mid_discard_issue_time;
		dpolicy->max_interval = dcc->max_discard_issue_time;
		dpolicy->io_aware = false;
	} else if (discard_type == DPOLICY_FSTRIM) {
		dpolicy->io_aware = false;
	} else if (discard_type == DPOLICY_UMOUNT) {
		dpolicy->io_aware = false;
		/* we need to issue all to keep CP_TRIMMED_FLAG */
		dpolicy->granularity = MIN_DISCARD_GRANULARITY;
		dpolicy->timeout = true;
	}
}

static void __update_discard_tree_range(struct f2fs_sb_info *sbi,
				struct block_device *bdev, block_t lstart,
				block_t start, block_t len);
/* this function is copied from blkdev_issue_discard from block/blk-lib.c */
static int __submit_discard_cmd(struct f2fs_sb_info *sbi,
						struct discard_policy *dpolicy,
						struct discard_cmd *dc,
						unsigned int *issued)
{
	struct block_device *bdev = dc->bdev;
	unsigned int max_discard_blocks =
			SECTOR_TO_BLOCK(bdev_max_discard_sectors(bdev));
	struct discard_cmd_control *dcc = SM_I(sbi)->dcc_info;
	struct list_head *wait_list = (dpolicy->type == DPOLICY_FSTRIM) ?
					&(dcc->fstrim_list) : &(dcc->wait_list);
	blk_opf_t flag = dpolicy->sync ? REQ_SYNC : 0;
	block_t lstart, start, len, total_len;
	int err = 0;

	if (dc->state != D_PREP)
		return 0;

	if (is_sbi_flag_set(sbi, SBI_NEED_FSCK))
		return 0;

	trace_f2fs_issue_discard(bdev, dc->start, dc->len);

	lstart = dc->lstart;
	start = dc->start;
	len = dc->len;
	total_len = len;

	dc->len = 0;

	while (total_len && *issued < dpolicy->max_requests && !err) {
		struct bio *bio = NULL;
		unsigned long flags;
		bool last = true;

		if (len > max_discard_blocks) {
			len = max_discard_blocks;
			last = false;
		}

		(*issued)++;
		if (*issued == dpolicy->max_requests)
			last = true;

		dc->len += len;

		if (time_to_inject(sbi, FAULT_DISCARD)) {
			f2fs_show_injection_info(sbi, FAULT_DISCARD);
			err = -EIO;
		} else {
			err = __blkdev_issue_discard(bdev,
					SECTOR_FROM_BLOCK(start),
					SECTOR_FROM_BLOCK(len),
					GFP_NOFS, &bio);
		}
		if (err) {
			spin_lock_irqsave(&dc->lock, flags);
			if (dc->state == D_PARTIAL)
				dc->state = D_SUBMIT;
			spin_unlock_irqrestore(&dc->lock, flags);

			break;
		}

		f2fs_bug_on(sbi, !bio);

		/*
		 * should keep before submission to avoid D_DONE
		 * right away
		 */
		spin_lock_irqsave(&dc->lock, flags);
		if (last)
			dc->state = D_SUBMIT;
		else
			dc->state = D_PARTIAL;
		dc->bio_ref++;
		spin_unlock_irqrestore(&dc->lock, flags);

		atomic_inc(&dcc->queued_discard);
		dc->queued++;
		list_move_tail(&dc->list, wait_list);

		/* sanity check on discard range */
		__check_sit_bitmap(sbi, lstart, lstart + len);

		bio->bi_private = dc;
		bio->bi_end_io = f2fs_submit_discard_endio;
		bio->bi_opf |= flag;
		submit_bio(bio);

		atomic_inc(&dcc->issued_discard);

		f2fs_update_iostat(sbi, NULL, FS_DISCARD, len * F2FS_BLKSIZE);

		lstart += len;
		start += len;
		total_len -= len;
		len = total_len;
	}

	if (!err && len) {
		dcc->undiscard_blks -= len;
		__update_discard_tree_range(sbi, bdev, lstart, start, len);
	}
	return err;
}

static void __insert_discard_tree(struct f2fs_sb_info *sbi,
				struct block_device *bdev, block_t lstart,
				block_t start, block_t len,
				struct rb_node **insert_p,
				struct rb_node *insert_parent)
{
	struct discard_cmd_control *dcc = SM_I(sbi)->dcc_info;
	struct rb_node **p;
	struct rb_node *parent = NULL;
	bool leftmost = true;

	if (insert_p && insert_parent) {
		parent = insert_parent;
		p = insert_p;
		goto do_insert;
	}

	p = f2fs_lookup_rb_tree_for_insert(sbi, &dcc->root, &parent,
							lstart, &leftmost);
do_insert:
	__attach_discard_cmd(sbi, bdev, lstart, start, len, parent,
								p, leftmost);
}

static void __relocate_discard_cmd(struct discard_cmd_control *dcc,
						struct discard_cmd *dc)
{
	list_move_tail(&dc->list, &dcc->pend_list[plist_idx(dc->len)]);
}

static void __punch_discard_cmd(struct f2fs_sb_info *sbi,
				struct discard_cmd *dc, block_t blkaddr)
{
	struct discard_cmd_control *dcc = SM_I(sbi)->dcc_info;
	struct discard_info di = dc->di;
	bool modified = false;

	if (dc->state == D_DONE || dc->len == 1) {
		__remove_discard_cmd(sbi, dc);
		return;
	}

	dcc->undiscard_blks -= di.len;

	if (blkaddr > di.lstart) {
		dc->len = blkaddr - dc->lstart;
		dcc->undiscard_blks += dc->len;
		__relocate_discard_cmd(dcc, dc);
		modified = true;
	}

	if (blkaddr < di.lstart + di.len - 1) {
		if (modified) {
			__insert_discard_tree(sbi, dc->bdev, blkaddr + 1,
					di.start + blkaddr + 1 - di.lstart,
					di.lstart + di.len - 1 - blkaddr,
					NULL, NULL);
		} else {
			dc->lstart++;
			dc->len--;
			dc->start++;
			dcc->undiscard_blks += dc->len;
			__relocate_discard_cmd(dcc, dc);
		}
	}
}

static void __update_discard_tree_range(struct f2fs_sb_info *sbi,
				struct block_device *bdev, block_t lstart,
				block_t start, block_t len)
{
	struct discard_cmd_control *dcc = SM_I(sbi)->dcc_info;
	struct discard_cmd *prev_dc = NULL, *next_dc = NULL;
	struct discard_cmd *dc;
	struct discard_info di = {0};
	struct rb_node **insert_p = NULL, *insert_parent = NULL;
	unsigned int max_discard_blocks =
			SECTOR_TO_BLOCK(bdev_max_discard_sectors(bdev));
	block_t end = lstart + len;

	dc = (struct discard_cmd *)f2fs_lookup_rb_tree_ret(&dcc->root,
					NULL, lstart,
					(struct rb_entry **)&prev_dc,
					(struct rb_entry **)&next_dc,
					&insert_p, &insert_parent, true, NULL);
	if (dc)
		prev_dc = dc;

	if (!prev_dc) {
		di.lstart = lstart;
		di.len = next_dc ? next_dc->lstart - lstart : len;
		di.len = min(di.len, len);
		di.start = start;
	}

	while (1) {
		struct rb_node *node;
		bool merged = false;
		struct discard_cmd *tdc = NULL;

		if (prev_dc) {
			di.lstart = prev_dc->lstart + prev_dc->len;
			if (di.lstart < lstart)
				di.lstart = lstart;
			if (di.lstart >= end)
				break;

			if (!next_dc || next_dc->lstart > end)
				di.len = end - di.lstart;
			else
				di.len = next_dc->lstart - di.lstart;
			di.start = start + di.lstart - lstart;
		}

		if (!di.len)
			goto next;

		if (prev_dc && prev_dc->state == D_PREP &&
			prev_dc->bdev == bdev &&
			__is_discard_back_mergeable(&di, &prev_dc->di,
							max_discard_blocks)) {
			prev_dc->di.len += di.len;
			dcc->undiscard_blks += di.len;
			__relocate_discard_cmd(dcc, prev_dc);
			di = prev_dc->di;
			tdc = prev_dc;
			merged = true;
		}

		if (next_dc && next_dc->state == D_PREP &&
			next_dc->bdev == bdev &&
			__is_discard_front_mergeable(&di, &next_dc->di,
							max_discard_blocks)) {
			next_dc->di.lstart = di.lstart;
			next_dc->di.len += di.len;
			next_dc->di.start = di.start;
			dcc->undiscard_blks += di.len;
			__relocate_discard_cmd(dcc, next_dc);
			if (tdc)
				__remove_discard_cmd(sbi, tdc);
			merged = true;
		}

		if (!merged) {
			__insert_discard_tree(sbi, bdev, di.lstart, di.start,
							di.len, NULL, NULL);
		}
 next:
		prev_dc = next_dc;
		if (!prev_dc)
			break;

		node = rb_next(&prev_dc->rb_node);
		next_dc = rb_entry_safe(node, struct discard_cmd, rb_node);
	}
}

static void __queue_discard_cmd(struct f2fs_sb_info *sbi,
		struct block_device *bdev, block_t blkstart, block_t blklen)
{
	block_t lblkstart = blkstart;

	if (!f2fs_bdev_support_discard(bdev))
		return;

	trace_f2fs_queue_discard(bdev, blkstart, blklen);

	if (f2fs_is_multi_device(sbi)) {
		int devi = f2fs_target_device_index(sbi, blkstart);

		blkstart -= FDEV(devi).start_blk;
	}
	mutex_lock(&SM_I(sbi)->dcc_info->cmd_lock);
	__update_discard_tree_range(sbi, bdev, lblkstart, blkstart, blklen);
	mutex_unlock(&SM_I(sbi)->dcc_info->cmd_lock);
}

static unsigned int __issue_discard_cmd_orderly(struct f2fs_sb_info *sbi,
					struct discard_policy *dpolicy)
{
	struct discard_cmd_control *dcc = SM_I(sbi)->dcc_info;
	struct discard_cmd *prev_dc = NULL, *next_dc = NULL;
	struct rb_node **insert_p = NULL, *insert_parent = NULL;
	struct discard_cmd *dc;
	struct blk_plug plug;
	unsigned int pos = dcc->next_pos;
	unsigned int issued = 0;
	bool io_interrupted = false;

	mutex_lock(&dcc->cmd_lock);
	dc = (struct discard_cmd *)f2fs_lookup_rb_tree_ret(&dcc->root,
					NULL, pos,
					(struct rb_entry **)&prev_dc,
					(struct rb_entry **)&next_dc,
					&insert_p, &insert_parent, true, NULL);
	if (!dc)
		dc = next_dc;

	blk_start_plug(&plug);

	while (dc) {
		struct rb_node *node;
		int err = 0;

		if (dc->state != D_PREP)
			goto next;

		if (dpolicy->io_aware && !is_idle(sbi, DISCARD_TIME)) {
			io_interrupted = true;
			break;
		}

		dcc->next_pos = dc->lstart + dc->len;
		err = __submit_discard_cmd(sbi, dpolicy, dc, &issued);

		if (issued >= dpolicy->max_requests)
			break;
next:
		node = rb_next(&dc->rb_node);
		if (err)
			__remove_discard_cmd(sbi, dc);
		dc = rb_entry_safe(node, struct discard_cmd, rb_node);
	}

	blk_finish_plug(&plug);

	if (!dc)
		dcc->next_pos = 0;

	mutex_unlock(&dcc->cmd_lock);

	if (!issued && io_interrupted)
		issued = -1;

	return issued;
}
static unsigned int __wait_all_discard_cmd(struct f2fs_sb_info *sbi,
					struct discard_policy *dpolicy);

static int __issue_discard_cmd(struct f2fs_sb_info *sbi,
					struct discard_policy *dpolicy)
{
	struct discard_cmd_control *dcc = SM_I(sbi)->dcc_info;
	struct list_head *pend_list;
	struct discard_cmd *dc, *tmp;
	struct blk_plug plug;
	int i, issued;
	bool io_interrupted = false;

	if (dpolicy->timeout)
		f2fs_update_time(sbi, UMOUNT_DISCARD_TIMEOUT);

retry:
	issued = 0;
	for (i = MAX_PLIST_NUM - 1; i >= 0; i--) {
		if (dpolicy->timeout &&
				f2fs_time_over(sbi, UMOUNT_DISCARD_TIMEOUT))
			break;

		if (i + 1 < dpolicy->granularity)
			break;

<<<<<<< HEAD
		if (i + 1 < DEFAULT_DISCARD_GRANULARITY && dpolicy->ordered)
=======
		if (i + 1 < dcc->max_ordered_discard && dpolicy->ordered)
>>>>>>> 6ab3eda1
			return __issue_discard_cmd_orderly(sbi, dpolicy);

		pend_list = &dcc->pend_list[i];

		mutex_lock(&dcc->cmd_lock);
		if (list_empty(pend_list))
			goto next;
		if (unlikely(dcc->rbtree_check))
			f2fs_bug_on(sbi, !f2fs_check_rb_tree_consistence(sbi,
							&dcc->root, false));
		blk_start_plug(&plug);
		list_for_each_entry_safe(dc, tmp, pend_list, list) {
			f2fs_bug_on(sbi, dc->state != D_PREP);

			if (dpolicy->timeout &&
				f2fs_time_over(sbi, UMOUNT_DISCARD_TIMEOUT))
				break;

			if (dpolicy->io_aware && i < dpolicy->io_aware_gran &&
						!is_idle(sbi, DISCARD_TIME)) {
				io_interrupted = true;
				break;
			}

			__submit_discard_cmd(sbi, dpolicy, dc, &issued);

			if (issued >= dpolicy->max_requests)
				break;
		}
		blk_finish_plug(&plug);
next:
		mutex_unlock(&dcc->cmd_lock);

		if (issued >= dpolicy->max_requests || io_interrupted)
			break;
	}

	if (dpolicy->type == DPOLICY_UMOUNT && issued) {
		__wait_all_discard_cmd(sbi, dpolicy);
		goto retry;
	}

	if (!issued && io_interrupted)
		issued = -1;

	return issued;
}

static bool __drop_discard_cmd(struct f2fs_sb_info *sbi)
{
	struct discard_cmd_control *dcc = SM_I(sbi)->dcc_info;
	struct list_head *pend_list;
	struct discard_cmd *dc, *tmp;
	int i;
	bool dropped = false;

	mutex_lock(&dcc->cmd_lock);
	for (i = MAX_PLIST_NUM - 1; i >= 0; i--) {
		pend_list = &dcc->pend_list[i];
		list_for_each_entry_safe(dc, tmp, pend_list, list) {
			f2fs_bug_on(sbi, dc->state != D_PREP);
			__remove_discard_cmd(sbi, dc);
			dropped = true;
		}
	}
	mutex_unlock(&dcc->cmd_lock);

	return dropped;
}

void f2fs_drop_discard_cmd(struct f2fs_sb_info *sbi)
{
	__drop_discard_cmd(sbi);
}

static unsigned int __wait_one_discard_bio(struct f2fs_sb_info *sbi,
							struct discard_cmd *dc)
{
	struct discard_cmd_control *dcc = SM_I(sbi)->dcc_info;
	unsigned int len = 0;

	wait_for_completion_io(&dc->wait);
	mutex_lock(&dcc->cmd_lock);
	f2fs_bug_on(sbi, dc->state != D_DONE);
	dc->ref--;
	if (!dc->ref) {
		if (!dc->error)
			len = dc->len;
		__remove_discard_cmd(sbi, dc);
	}
	mutex_unlock(&dcc->cmd_lock);

	return len;
}

static unsigned int __wait_discard_cmd_range(struct f2fs_sb_info *sbi,
						struct discard_policy *dpolicy,
						block_t start, block_t end)
{
	struct discard_cmd_control *dcc = SM_I(sbi)->dcc_info;
	struct list_head *wait_list = (dpolicy->type == DPOLICY_FSTRIM) ?
					&(dcc->fstrim_list) : &(dcc->wait_list);
	struct discard_cmd *dc = NULL, *iter, *tmp;
	unsigned int trimmed = 0;

next:
	dc = NULL;

	mutex_lock(&dcc->cmd_lock);
	list_for_each_entry_safe(iter, tmp, wait_list, list) {
		if (iter->lstart + iter->len <= start || end <= iter->lstart)
			continue;
		if (iter->len < dpolicy->granularity)
			continue;
		if (iter->state == D_DONE && !iter->ref) {
			wait_for_completion_io(&iter->wait);
			if (!iter->error)
				trimmed += iter->len;
			__remove_discard_cmd(sbi, iter);
		} else {
			iter->ref++;
			dc = iter;
			break;
		}
	}
	mutex_unlock(&dcc->cmd_lock);

	if (dc) {
		trimmed += __wait_one_discard_bio(sbi, dc);
		goto next;
	}

	return trimmed;
}

static unsigned int __wait_all_discard_cmd(struct f2fs_sb_info *sbi,
						struct discard_policy *dpolicy)
{
	struct discard_policy dp;
	unsigned int discard_blks;

	if (dpolicy)
		return __wait_discard_cmd_range(sbi, dpolicy, 0, UINT_MAX);

	/* wait all */
	__init_discard_policy(sbi, &dp, DPOLICY_FSTRIM, 1);
	discard_blks = __wait_discard_cmd_range(sbi, &dp, 0, UINT_MAX);
	__init_discard_policy(sbi, &dp, DPOLICY_UMOUNT, 1);
	discard_blks += __wait_discard_cmd_range(sbi, &dp, 0, UINT_MAX);

	return discard_blks;
}

/* This should be covered by global mutex, &sit_i->sentry_lock */
static void f2fs_wait_discard_bio(struct f2fs_sb_info *sbi, block_t blkaddr)
{
	struct discard_cmd_control *dcc = SM_I(sbi)->dcc_info;
	struct discard_cmd *dc;
	bool need_wait = false;

	mutex_lock(&dcc->cmd_lock);
	dc = (struct discard_cmd *)f2fs_lookup_rb_tree(&dcc->root,
							NULL, blkaddr);
	if (dc) {
		if (dc->state == D_PREP) {
			__punch_discard_cmd(sbi, dc, blkaddr);
		} else {
			dc->ref++;
			need_wait = true;
		}
	}
	mutex_unlock(&dcc->cmd_lock);

	if (need_wait)
		__wait_one_discard_bio(sbi, dc);
}

void f2fs_stop_discard_thread(struct f2fs_sb_info *sbi)
{
	struct discard_cmd_control *dcc = SM_I(sbi)->dcc_info;

	if (dcc && dcc->f2fs_issue_discard) {
		struct task_struct *discard_thread = dcc->f2fs_issue_discard;

		dcc->f2fs_issue_discard = NULL;
		kthread_stop(discard_thread);
	}
}

/* This comes from f2fs_put_super */
bool f2fs_issue_discard_timeout(struct f2fs_sb_info *sbi)
{
	struct discard_cmd_control *dcc = SM_I(sbi)->dcc_info;
	struct discard_policy dpolicy;
	bool dropped;

	if (!atomic_read(&dcc->discard_cmd_cnt))
		return false;

	__init_discard_policy(sbi, &dpolicy, DPOLICY_UMOUNT,
					dcc->discard_granularity);
	__issue_discard_cmd(sbi, &dpolicy);
	dropped = __drop_discard_cmd(sbi);

	/* just to make sure there is no pending discard commands */
	__wait_all_discard_cmd(sbi, NULL);

	f2fs_bug_on(sbi, atomic_read(&dcc->discard_cmd_cnt));
	return dropped;
}

static int issue_discard_thread(void *data)
{
	struct f2fs_sb_info *sbi = data;
	struct discard_cmd_control *dcc = SM_I(sbi)->dcc_info;
	wait_queue_head_t *q = &dcc->discard_wait_queue;
	struct discard_policy dpolicy;
	unsigned int wait_ms = dcc->min_discard_issue_time;
	int issued;

	set_freezable();

	do {
		wait_event_interruptible_timeout(*q,
				kthread_should_stop() || freezing(current) ||
				dcc->discard_wake,
				msecs_to_jiffies(wait_ms));

		if (sbi->gc_mode == GC_URGENT_HIGH ||
			!f2fs_available_free_memory(sbi, DISCARD_CACHE))
			__init_discard_policy(sbi, &dpolicy, DPOLICY_FORCE, 1);
		else
			__init_discard_policy(sbi, &dpolicy, DPOLICY_BG,
						dcc->discard_granularity);

		if (dcc->discard_wake)
			dcc->discard_wake = 0;

		/* clean up pending candidates before going to sleep */
		if (atomic_read(&dcc->queued_discard))
			__wait_all_discard_cmd(sbi, NULL);

		if (try_to_freeze())
			continue;
		if (f2fs_readonly(sbi->sb))
			continue;
		if (kthread_should_stop())
			return 0;
		if (is_sbi_flag_set(sbi, SBI_NEED_FSCK) ||
			!atomic_read(&dcc->discard_cmd_cnt)) {
			wait_ms = dpolicy.max_interval;
			continue;
		}

		sb_start_intwrite(sbi->sb);

		issued = __issue_discard_cmd(sbi, &dpolicy);
		if (issued > 0) {
			__wait_all_discard_cmd(sbi, &dpolicy);
			wait_ms = dpolicy.min_interval;
		} else if (issued == -1) {
			wait_ms = f2fs_time_to_wait(sbi, DISCARD_TIME);
			if (!wait_ms)
				wait_ms = dpolicy.mid_interval;
		} else {
			wait_ms = dpolicy.max_interval;
		}
		if (!atomic_read(&dcc->discard_cmd_cnt))
			wait_ms = dpolicy.max_interval;

		sb_end_intwrite(sbi->sb);

	} while (!kthread_should_stop());
	return 0;
}

#ifdef CONFIG_BLK_DEV_ZONED
static int __f2fs_issue_discard_zone(struct f2fs_sb_info *sbi,
		struct block_device *bdev, block_t blkstart, block_t blklen)
{
	sector_t sector, nr_sects;
	block_t lblkstart = blkstart;
	int devi = 0;

	if (f2fs_is_multi_device(sbi)) {
		devi = f2fs_target_device_index(sbi, blkstart);
		if (blkstart < FDEV(devi).start_blk ||
		    blkstart > FDEV(devi).end_blk) {
			f2fs_err(sbi, "Invalid block %x", blkstart);
			return -EIO;
		}
		blkstart -= FDEV(devi).start_blk;
	}

	/* For sequential zones, reset the zone write pointer */
	if (f2fs_blkz_is_seq(sbi, devi, blkstart)) {
		sector = SECTOR_FROM_BLOCK(blkstart);
		nr_sects = SECTOR_FROM_BLOCK(blklen);

		if (sector & (bdev_zone_sectors(bdev) - 1) ||
				nr_sects != bdev_zone_sectors(bdev)) {
			f2fs_err(sbi, "(%d) %s: Unaligned zone reset attempted (block %x + %x)",
				 devi, sbi->s_ndevs ? FDEV(devi).path : "",
				 blkstart, blklen);
			return -EIO;
		}
		trace_f2fs_issue_reset_zone(bdev, blkstart);
		return blkdev_zone_mgmt(bdev, REQ_OP_ZONE_RESET,
					sector, nr_sects, GFP_NOFS);
	}

	/* For conventional zones, use regular discard if supported */
	__queue_discard_cmd(sbi, bdev, lblkstart, blklen);
	return 0;
}
#endif

static int __issue_discard_async(struct f2fs_sb_info *sbi,
		struct block_device *bdev, block_t blkstart, block_t blklen)
{
#ifdef CONFIG_BLK_DEV_ZONED
	if (f2fs_sb_has_blkzoned(sbi) && bdev_is_zoned(bdev))
		return __f2fs_issue_discard_zone(sbi, bdev, blkstart, blklen);
#endif
	__queue_discard_cmd(sbi, bdev, blkstart, blklen);
	return 0;
}

static int f2fs_issue_discard(struct f2fs_sb_info *sbi,
				block_t blkstart, block_t blklen)
{
	sector_t start = blkstart, len = 0;
	struct block_device *bdev;
	struct seg_entry *se;
	unsigned int offset;
	block_t i;
	int err = 0;

	bdev = f2fs_target_device(sbi, blkstart, NULL);

	for (i = blkstart; i < blkstart + blklen; i++, len++) {
		if (i != start) {
			struct block_device *bdev2 =
				f2fs_target_device(sbi, i, NULL);

			if (bdev2 != bdev) {
				err = __issue_discard_async(sbi, bdev,
						start, len);
				if (err)
					return err;
				bdev = bdev2;
				start = i;
				len = 0;
			}
		}

		se = get_seg_entry(sbi, GET_SEGNO(sbi, i));
		offset = GET_BLKOFF_FROM_SEG0(sbi, i);

		if (f2fs_block_unit_discard(sbi) &&
				!f2fs_test_and_set_bit(offset, se->discard_map))
			sbi->discard_blks--;
	}

	if (len)
		err = __issue_discard_async(sbi, bdev, start, len);
	return err;
}

static bool add_discard_addrs(struct f2fs_sb_info *sbi, struct cp_control *cpc,
							bool check_only)
{
	int entries = SIT_VBLOCK_MAP_SIZE / sizeof(unsigned long);
	int max_blocks = sbi->blocks_per_seg;
	struct seg_entry *se = get_seg_entry(sbi, cpc->trim_start);
	unsigned long *cur_map = (unsigned long *)se->cur_valid_map;
	unsigned long *ckpt_map = (unsigned long *)se->ckpt_valid_map;
	unsigned long *discard_map = (unsigned long *)se->discard_map;
	unsigned long *dmap = SIT_I(sbi)->tmp_map;
	unsigned int start = 0, end = -1;
	bool force = (cpc->reason & CP_DISCARD);
	struct discard_entry *de = NULL;
	struct list_head *head = &SM_I(sbi)->dcc_info->entry_list;
	int i;

	if (se->valid_blocks == max_blocks || !f2fs_hw_support_discard(sbi) ||
			!f2fs_block_unit_discard(sbi))
		return false;

	if (!force) {
		if (!f2fs_realtime_discard_enable(sbi) || !se->valid_blocks ||
			SM_I(sbi)->dcc_info->nr_discards >=
				SM_I(sbi)->dcc_info->max_discards)
			return false;
	}

	/* SIT_VBLOCK_MAP_SIZE should be multiple of sizeof(unsigned long) */
	for (i = 0; i < entries; i++)
		dmap[i] = force ? ~ckpt_map[i] & ~discard_map[i] :
				(cur_map[i] ^ ckpt_map[i]) & ckpt_map[i];

	while (force || SM_I(sbi)->dcc_info->nr_discards <=
				SM_I(sbi)->dcc_info->max_discards) {
		start = __find_rev_next_bit(dmap, max_blocks, end + 1);
		if (start >= max_blocks)
			break;

		end = __find_rev_next_zero_bit(dmap, max_blocks, start + 1);
		if (force && start && end != max_blocks
					&& (end - start) < cpc->trim_minlen)
			continue;

		if (check_only)
			return true;

		if (!de) {
			de = f2fs_kmem_cache_alloc(discard_entry_slab,
						GFP_F2FS_ZERO, true, NULL);
			de->start_blkaddr = START_BLOCK(sbi, cpc->trim_start);
			list_add_tail(&de->list, head);
		}

		for (i = start; i < end; i++)
			__set_bit_le(i, (void *)de->discard_map);

		SM_I(sbi)->dcc_info->nr_discards += end - start;
	}
	return false;
}

static void release_discard_addr(struct discard_entry *entry)
{
	list_del(&entry->list);
	kmem_cache_free(discard_entry_slab, entry);
}

void f2fs_release_discard_addrs(struct f2fs_sb_info *sbi)
{
	struct list_head *head = &(SM_I(sbi)->dcc_info->entry_list);
	struct discard_entry *entry, *this;

	/* drop caches */
	list_for_each_entry_safe(entry, this, head, list)
		release_discard_addr(entry);
}

/*
 * Should call f2fs_clear_prefree_segments after checkpoint is done.
 */
static void set_prefree_as_free_segments(struct f2fs_sb_info *sbi)
{
	struct dirty_seglist_info *dirty_i = DIRTY_I(sbi);
	unsigned int segno;

	mutex_lock(&dirty_i->seglist_lock);
	for_each_set_bit(segno, dirty_i->dirty_segmap[PRE], MAIN_SEGS(sbi))
		__set_test_and_free(sbi, segno, false);
	mutex_unlock(&dirty_i->seglist_lock);
}

void f2fs_clear_prefree_segments(struct f2fs_sb_info *sbi,
						struct cp_control *cpc)
{
	struct discard_cmd_control *dcc = SM_I(sbi)->dcc_info;
	struct list_head *head = &dcc->entry_list;
	struct discard_entry *entry, *this;
	struct dirty_seglist_info *dirty_i = DIRTY_I(sbi);
	unsigned long *prefree_map = dirty_i->dirty_segmap[PRE];
	unsigned int start = 0, end = -1;
	unsigned int secno, start_segno;
	bool force = (cpc->reason & CP_DISCARD);
	bool section_alignment = F2FS_OPTION(sbi).discard_unit ==
						DISCARD_UNIT_SECTION;

	if (f2fs_lfs_mode(sbi) && __is_large_section(sbi))
		section_alignment = true;

	mutex_lock(&dirty_i->seglist_lock);

	while (1) {
		int i;

		if (section_alignment && end != -1)
			end--;
		start = find_next_bit(prefree_map, MAIN_SEGS(sbi), end + 1);
		if (start >= MAIN_SEGS(sbi))
			break;
		end = find_next_zero_bit(prefree_map, MAIN_SEGS(sbi),
								start + 1);

		if (section_alignment) {
			start = rounddown(start, sbi->segs_per_sec);
			end = roundup(end, sbi->segs_per_sec);
		}

		for (i = start; i < end; i++) {
			if (test_and_clear_bit(i, prefree_map))
				dirty_i->nr_dirty[PRE]--;
		}

		if (!f2fs_realtime_discard_enable(sbi))
			continue;

		if (force && start >= cpc->trim_start &&
					(end - 1) <= cpc->trim_end)
				continue;

		if (!f2fs_lfs_mode(sbi) || !__is_large_section(sbi)) {
			f2fs_issue_discard(sbi, START_BLOCK(sbi, start),
				(end - start) << sbi->log_blocks_per_seg);
			continue;
		}
next:
		secno = GET_SEC_FROM_SEG(sbi, start);
		start_segno = GET_SEG_FROM_SEC(sbi, secno);
		if (!IS_CURSEC(sbi, secno) &&
			!get_valid_blocks(sbi, start, true))
			f2fs_issue_discard(sbi, START_BLOCK(sbi, start_segno),
				sbi->segs_per_sec << sbi->log_blocks_per_seg);

		start = start_segno + sbi->segs_per_sec;
		if (start < end)
			goto next;
		else
			end = start - 1;
	}
	mutex_unlock(&dirty_i->seglist_lock);

	if (!f2fs_block_unit_discard(sbi))
		goto wakeup;

	/* send small discards */
	list_for_each_entry_safe(entry, this, head, list) {
		unsigned int cur_pos = 0, next_pos, len, total_len = 0;
		bool is_valid = test_bit_le(0, entry->discard_map);

find_next:
		if (is_valid) {
			next_pos = find_next_zero_bit_le(entry->discard_map,
					sbi->blocks_per_seg, cur_pos);
			len = next_pos - cur_pos;

			if (f2fs_sb_has_blkzoned(sbi) ||
			    (force && len < cpc->trim_minlen))
				goto skip;

			f2fs_issue_discard(sbi, entry->start_blkaddr + cur_pos,
									len);
			total_len += len;
		} else {
			next_pos = find_next_bit_le(entry->discard_map,
					sbi->blocks_per_seg, cur_pos);
		}
skip:
		cur_pos = next_pos;
		is_valid = !is_valid;

		if (cur_pos < sbi->blocks_per_seg)
			goto find_next;

		release_discard_addr(entry);
		dcc->nr_discards -= total_len;
	}

wakeup:
	wake_up_discard_thread(sbi, false);
}

int f2fs_start_discard_thread(struct f2fs_sb_info *sbi)
{
	dev_t dev = sbi->sb->s_bdev->bd_dev;
	struct discard_cmd_control *dcc = SM_I(sbi)->dcc_info;
	int err = 0;

	if (!f2fs_realtime_discard_enable(sbi))
		return 0;

	dcc->f2fs_issue_discard = kthread_run(issue_discard_thread, sbi,
				"f2fs_discard-%u:%u", MAJOR(dev), MINOR(dev));
	if (IS_ERR(dcc->f2fs_issue_discard)) {
		err = PTR_ERR(dcc->f2fs_issue_discard);
		dcc->f2fs_issue_discard = NULL;
	}

	return err;
}

static int create_discard_cmd_control(struct f2fs_sb_info *sbi)
{
	struct discard_cmd_control *dcc;
	int err = 0, i;

	if (SM_I(sbi)->dcc_info) {
		dcc = SM_I(sbi)->dcc_info;
		goto init_thread;
	}

	dcc = f2fs_kzalloc(sbi, sizeof(struct discard_cmd_control), GFP_KERNEL);
	if (!dcc)
		return -ENOMEM;

	dcc->discard_granularity = DEFAULT_DISCARD_GRANULARITY;
	dcc->max_ordered_discard = DEFAULT_MAX_ORDERED_DISCARD_GRANULARITY;
	if (F2FS_OPTION(sbi).discard_unit == DISCARD_UNIT_SEGMENT)
		dcc->discard_granularity = sbi->blocks_per_seg;
	else if (F2FS_OPTION(sbi).discard_unit == DISCARD_UNIT_SECTION)
		dcc->discard_granularity = BLKS_PER_SEC(sbi);

	INIT_LIST_HEAD(&dcc->entry_list);
	for (i = 0; i < MAX_PLIST_NUM; i++)
		INIT_LIST_HEAD(&dcc->pend_list[i]);
	INIT_LIST_HEAD(&dcc->wait_list);
	INIT_LIST_HEAD(&dcc->fstrim_list);
	mutex_init(&dcc->cmd_lock);
	atomic_set(&dcc->issued_discard, 0);
	atomic_set(&dcc->queued_discard, 0);
	atomic_set(&dcc->discard_cmd_cnt, 0);
	dcc->nr_discards = 0;
	dcc->max_discards = MAIN_SEGS(sbi) << sbi->log_blocks_per_seg;
	dcc->max_discard_request = DEF_MAX_DISCARD_REQUEST;
	dcc->min_discard_issue_time = DEF_MIN_DISCARD_ISSUE_TIME;
	dcc->mid_discard_issue_time = DEF_MID_DISCARD_ISSUE_TIME;
	dcc->max_discard_issue_time = DEF_MAX_DISCARD_ISSUE_TIME;
	dcc->discard_urgent_util = DEF_DISCARD_URGENT_UTIL;
	dcc->undiscard_blks = 0;
	dcc->next_pos = 0;
	dcc->root = RB_ROOT_CACHED;
	dcc->rbtree_check = false;

	init_waitqueue_head(&dcc->discard_wait_queue);
	SM_I(sbi)->dcc_info = dcc;
init_thread:
	err = f2fs_start_discard_thread(sbi);
	if (err) {
		kfree(dcc);
		SM_I(sbi)->dcc_info = NULL;
	}

	return err;
}

static void destroy_discard_cmd_control(struct f2fs_sb_info *sbi)
{
	struct discard_cmd_control *dcc = SM_I(sbi)->dcc_info;

	if (!dcc)
		return;

	f2fs_stop_discard_thread(sbi);

	/*
	 * Recovery can cache discard commands, so in error path of
	 * fill_super(), it needs to give a chance to handle them.
	 */
	f2fs_issue_discard_timeout(sbi);

	kfree(dcc);
	SM_I(sbi)->dcc_info = NULL;
}

static bool __mark_sit_entry_dirty(struct f2fs_sb_info *sbi, unsigned int segno)
{
	struct sit_info *sit_i = SIT_I(sbi);

	if (!__test_and_set_bit(segno, sit_i->dirty_sentries_bitmap)) {
		sit_i->dirty_sentries++;
		return false;
	}

	return true;
}

static void __set_sit_entry_type(struct f2fs_sb_info *sbi, int type,
					unsigned int segno, int modified)
{
	struct seg_entry *se = get_seg_entry(sbi, segno);

	se->type = type;
	if (modified)
		__mark_sit_entry_dirty(sbi, segno);
}

static inline unsigned long long get_segment_mtime(struct f2fs_sb_info *sbi,
								block_t blkaddr)
{
	unsigned int segno = GET_SEGNO(sbi, blkaddr);

	if (segno == NULL_SEGNO)
		return 0;
	return get_seg_entry(sbi, segno)->mtime;
}

static void update_segment_mtime(struct f2fs_sb_info *sbi, block_t blkaddr,
						unsigned long long old_mtime)
{
	struct seg_entry *se;
	unsigned int segno = GET_SEGNO(sbi, blkaddr);
	unsigned long long ctime = get_mtime(sbi, false);
	unsigned long long mtime = old_mtime ? old_mtime : ctime;

	if (segno == NULL_SEGNO)
		return;

	se = get_seg_entry(sbi, segno);

	if (!se->mtime)
		se->mtime = mtime;
	else
		se->mtime = div_u64(se->mtime * se->valid_blocks + mtime,
						se->valid_blocks + 1);

	if (ctime > SIT_I(sbi)->max_mtime)
		SIT_I(sbi)->max_mtime = ctime;
}

static void update_sit_entry(struct f2fs_sb_info *sbi, block_t blkaddr, int del)
{
	struct seg_entry *se;
	unsigned int segno, offset;
	long int new_vblocks;
	bool exist;
#ifdef CONFIG_F2FS_CHECK_FS
	bool mir_exist;
#endif

	segno = GET_SEGNO(sbi, blkaddr);

	se = get_seg_entry(sbi, segno);
	new_vblocks = se->valid_blocks + del;
	offset = GET_BLKOFF_FROM_SEG0(sbi, blkaddr);

	f2fs_bug_on(sbi, (new_vblocks < 0 ||
			(new_vblocks > f2fs_usable_blks_in_seg(sbi, segno))));

	se->valid_blocks = new_vblocks;

	/* Update valid block bitmap */
	if (del > 0) {
		exist = f2fs_test_and_set_bit(offset, se->cur_valid_map);
#ifdef CONFIG_F2FS_CHECK_FS
		mir_exist = f2fs_test_and_set_bit(offset,
						se->cur_valid_map_mir);
		if (unlikely(exist != mir_exist)) {
			f2fs_err(sbi, "Inconsistent error when setting bitmap, blk:%u, old bit:%d",
				 blkaddr, exist);
			f2fs_bug_on(sbi, 1);
		}
#endif
		if (unlikely(exist)) {
			f2fs_err(sbi, "Bitmap was wrongly set, blk:%u",
				 blkaddr);
			f2fs_bug_on(sbi, 1);
			se->valid_blocks--;
			del = 0;
		}

		if (f2fs_block_unit_discard(sbi) &&
				!f2fs_test_and_set_bit(offset, se->discard_map))
			sbi->discard_blks--;

		/*
		 * SSR should never reuse block which is checkpointed
		 * or newly invalidated.
		 */
		if (!is_sbi_flag_set(sbi, SBI_CP_DISABLED)) {
			if (!f2fs_test_and_set_bit(offset, se->ckpt_valid_map))
				se->ckpt_valid_blocks++;
		}
	} else {
		exist = f2fs_test_and_clear_bit(offset, se->cur_valid_map);
#ifdef CONFIG_F2FS_CHECK_FS
		mir_exist = f2fs_test_and_clear_bit(offset,
						se->cur_valid_map_mir);
		if (unlikely(exist != mir_exist)) {
			f2fs_err(sbi, "Inconsistent error when clearing bitmap, blk:%u, old bit:%d",
				 blkaddr, exist);
			f2fs_bug_on(sbi, 1);
		}
#endif
		if (unlikely(!exist)) {
			f2fs_err(sbi, "Bitmap was wrongly cleared, blk:%u",
				 blkaddr);
			f2fs_bug_on(sbi, 1);
			se->valid_blocks++;
			del = 0;
		} else if (unlikely(is_sbi_flag_set(sbi, SBI_CP_DISABLED))) {
			/*
			 * If checkpoints are off, we must not reuse data that
			 * was used in the previous checkpoint. If it was used
			 * before, we must track that to know how much space we
			 * really have.
			 */
			if (f2fs_test_bit(offset, se->ckpt_valid_map)) {
				spin_lock(&sbi->stat_lock);
				sbi->unusable_block_count++;
				spin_unlock(&sbi->stat_lock);
			}
		}

		if (f2fs_block_unit_discard(sbi) &&
			f2fs_test_and_clear_bit(offset, se->discard_map))
			sbi->discard_blks++;
	}
	if (!f2fs_test_bit(offset, se->ckpt_valid_map))
		se->ckpt_valid_blocks += del;

	__mark_sit_entry_dirty(sbi, segno);

	/* update total number of valid blocks to be written in ckpt area */
	SIT_I(sbi)->written_valid_blocks += del;

	if (__is_large_section(sbi))
		get_sec_entry(sbi, segno)->valid_blocks += del;
}

void f2fs_invalidate_blocks(struct f2fs_sb_info *sbi, block_t addr)
{
	unsigned int segno = GET_SEGNO(sbi, addr);
	struct sit_info *sit_i = SIT_I(sbi);

	f2fs_bug_on(sbi, addr == NULL_ADDR);
	if (addr == NEW_ADDR || addr == COMPRESS_ADDR)
		return;

	invalidate_mapping_pages(META_MAPPING(sbi), addr, addr);
	f2fs_invalidate_compress_page(sbi, addr);

	/* add it into sit main buffer */
	down_write(&sit_i->sentry_lock);

	update_segment_mtime(sbi, addr, 0);
	update_sit_entry(sbi, addr, -1);

	/* add it into dirty seglist */
	locate_dirty_segment(sbi, segno);

	up_write(&sit_i->sentry_lock);
}

bool f2fs_is_checkpointed_data(struct f2fs_sb_info *sbi, block_t blkaddr)
{
	struct sit_info *sit_i = SIT_I(sbi);
	unsigned int segno, offset;
	struct seg_entry *se;
	bool is_cp = false;

	if (!__is_valid_data_blkaddr(blkaddr))
		return true;

	down_read(&sit_i->sentry_lock);

	segno = GET_SEGNO(sbi, blkaddr);
	se = get_seg_entry(sbi, segno);
	offset = GET_BLKOFF_FROM_SEG0(sbi, blkaddr);

	if (f2fs_test_bit(offset, se->ckpt_valid_map))
		is_cp = true;

	up_read(&sit_i->sentry_lock);

	return is_cp;
}

/*
 * This function should be resided under the curseg_mutex lock
 */
static void __add_sum_entry(struct f2fs_sb_info *sbi, int type,
					struct f2fs_summary *sum)
{
	struct curseg_info *curseg = CURSEG_I(sbi, type);
	void *addr = curseg->sum_blk;

	addr += curseg->next_blkoff * sizeof(struct f2fs_summary);
	memcpy(addr, sum, sizeof(struct f2fs_summary));
}

/*
 * Calculate the number of current summary pages for writing
 */
int f2fs_npages_for_summary_flush(struct f2fs_sb_info *sbi, bool for_ra)
{
	int valid_sum_count = 0;
	int i, sum_in_page;

	for (i = CURSEG_HOT_DATA; i <= CURSEG_COLD_DATA; i++) {
		if (sbi->ckpt->alloc_type[i] == SSR)
			valid_sum_count += sbi->blocks_per_seg;
		else {
			if (for_ra)
				valid_sum_count += le16_to_cpu(
					F2FS_CKPT(sbi)->cur_data_blkoff[i]);
			else
				valid_sum_count += curseg_blkoff(sbi, i);
		}
	}

	sum_in_page = (PAGE_SIZE - 2 * SUM_JOURNAL_SIZE -
			SUM_FOOTER_SIZE) / SUMMARY_SIZE;
	if (valid_sum_count <= sum_in_page)
		return 1;
	else if ((valid_sum_count - sum_in_page) <=
		(PAGE_SIZE - SUM_FOOTER_SIZE) / SUMMARY_SIZE)
		return 2;
	return 3;
}

/*
 * Caller should put this summary page
 */
struct page *f2fs_get_sum_page(struct f2fs_sb_info *sbi, unsigned int segno)
{
	if (unlikely(f2fs_cp_error(sbi)))
		return ERR_PTR(-EIO);
	return f2fs_get_meta_page_retry(sbi, GET_SUM_BLOCK(sbi, segno));
}

void f2fs_update_meta_page(struct f2fs_sb_info *sbi,
					void *src, block_t blk_addr)
{
	struct page *page = f2fs_grab_meta_page(sbi, blk_addr);

	memcpy(page_address(page), src, PAGE_SIZE);
	set_page_dirty(page);
	f2fs_put_page(page, 1);
}

static void write_sum_page(struct f2fs_sb_info *sbi,
			struct f2fs_summary_block *sum_blk, block_t blk_addr)
{
	f2fs_update_meta_page(sbi, (void *)sum_blk, blk_addr);
}

static void write_current_sum_page(struct f2fs_sb_info *sbi,
						int type, block_t blk_addr)
{
	struct curseg_info *curseg = CURSEG_I(sbi, type);
	struct page *page = f2fs_grab_meta_page(sbi, blk_addr);
	struct f2fs_summary_block *src = curseg->sum_blk;
	struct f2fs_summary_block *dst;

	dst = (struct f2fs_summary_block *)page_address(page);
	memset(dst, 0, PAGE_SIZE);

	mutex_lock(&curseg->curseg_mutex);

	down_read(&curseg->journal_rwsem);
	memcpy(&dst->journal, curseg->journal, SUM_JOURNAL_SIZE);
	up_read(&curseg->journal_rwsem);

	memcpy(dst->entries, src->entries, SUM_ENTRY_SIZE);
	memcpy(&dst->footer, &src->footer, SUM_FOOTER_SIZE);

	mutex_unlock(&curseg->curseg_mutex);

	set_page_dirty(page);
	f2fs_put_page(page, 1);
}

static int is_next_segment_free(struct f2fs_sb_info *sbi,
				struct curseg_info *curseg, int type)
{
	unsigned int segno = curseg->segno + 1;
	struct free_segmap_info *free_i = FREE_I(sbi);

	if (segno < MAIN_SEGS(sbi) && segno % sbi->segs_per_sec)
		return !test_bit(segno, free_i->free_segmap);
	return 0;
}

/*
 * Find a new segment from the free segments bitmap to right order
 * This function should be returned with success, otherwise BUG
 */
static void get_new_segment(struct f2fs_sb_info *sbi,
			unsigned int *newseg, bool new_sec, int dir)
{
	struct free_segmap_info *free_i = FREE_I(sbi);
	unsigned int segno, secno, zoneno;
	unsigned int total_zones = MAIN_SECS(sbi) / sbi->secs_per_zone;
	unsigned int hint = GET_SEC_FROM_SEG(sbi, *newseg);
	unsigned int old_zoneno = GET_ZONE_FROM_SEG(sbi, *newseg);
	unsigned int left_start = hint;
	bool init = true;
	int go_left = 0;
	int i;

	spin_lock(&free_i->segmap_lock);

	if (!new_sec && ((*newseg + 1) % sbi->segs_per_sec)) {
		segno = find_next_zero_bit(free_i->free_segmap,
			GET_SEG_FROM_SEC(sbi, hint + 1), *newseg + 1);
		if (segno < GET_SEG_FROM_SEC(sbi, hint + 1))
			goto got_it;
	}
find_other_zone:
	secno = find_next_zero_bit(free_i->free_secmap, MAIN_SECS(sbi), hint);
	if (secno >= MAIN_SECS(sbi)) {
		if (dir == ALLOC_RIGHT) {
			secno = find_first_zero_bit(free_i->free_secmap,
							MAIN_SECS(sbi));
			f2fs_bug_on(sbi, secno >= MAIN_SECS(sbi));
		} else {
			go_left = 1;
			left_start = hint - 1;
		}
	}
	if (go_left == 0)
		goto skip_left;

	while (test_bit(left_start, free_i->free_secmap)) {
		if (left_start > 0) {
			left_start--;
			continue;
		}
		left_start = find_first_zero_bit(free_i->free_secmap,
							MAIN_SECS(sbi));
		f2fs_bug_on(sbi, left_start >= MAIN_SECS(sbi));
		break;
	}
	secno = left_start;
skip_left:
	segno = GET_SEG_FROM_SEC(sbi, secno);
	zoneno = GET_ZONE_FROM_SEC(sbi, secno);

	/* give up on finding another zone */
	if (!init)
		goto got_it;
	if (sbi->secs_per_zone == 1)
		goto got_it;
	if (zoneno == old_zoneno)
		goto got_it;
	if (dir == ALLOC_LEFT) {
		if (!go_left && zoneno + 1 >= total_zones)
			goto got_it;
		if (go_left && zoneno == 0)
			goto got_it;
	}
	for (i = 0; i < NR_CURSEG_TYPE; i++)
		if (CURSEG_I(sbi, i)->zone == zoneno)
			break;

	if (i < NR_CURSEG_TYPE) {
		/* zone is in user, try another */
		if (go_left)
			hint = zoneno * sbi->secs_per_zone - 1;
		else if (zoneno + 1 >= total_zones)
			hint = 0;
		else
			hint = (zoneno + 1) * sbi->secs_per_zone;
		init = false;
		goto find_other_zone;
	}
got_it:
	/* set it as dirty segment in free segmap */
	f2fs_bug_on(sbi, test_bit(segno, free_i->free_segmap));
	__set_inuse(sbi, segno);
	*newseg = segno;
	spin_unlock(&free_i->segmap_lock);
}

static void reset_curseg(struct f2fs_sb_info *sbi, int type, int modified)
{
	struct curseg_info *curseg = CURSEG_I(sbi, type);
	struct summary_footer *sum_footer;
	unsigned short seg_type = curseg->seg_type;

	curseg->inited = true;
	curseg->segno = curseg->next_segno;
	curseg->zone = GET_ZONE_FROM_SEG(sbi, curseg->segno);
	curseg->next_blkoff = 0;
	curseg->next_segno = NULL_SEGNO;

	sum_footer = &(curseg->sum_blk->footer);
	memset(sum_footer, 0, sizeof(struct summary_footer));

	sanity_check_seg_type(sbi, seg_type);

	if (IS_DATASEG(seg_type))
		SET_SUM_TYPE(sum_footer, SUM_TYPE_DATA);
	if (IS_NODESEG(seg_type))
		SET_SUM_TYPE(sum_footer, SUM_TYPE_NODE);
	__set_sit_entry_type(sbi, seg_type, curseg->segno, modified);
}

static unsigned int __get_next_segno(struct f2fs_sb_info *sbi, int type)
{
	struct curseg_info *curseg = CURSEG_I(sbi, type);
	unsigned short seg_type = curseg->seg_type;

	sanity_check_seg_type(sbi, seg_type);
	if (f2fs_need_rand_seg(sbi))
		return get_random_u32_below(MAIN_SECS(sbi) * sbi->segs_per_sec);

	/* if segs_per_sec is large than 1, we need to keep original policy. */
	if (__is_large_section(sbi))
		return curseg->segno;

	/* inmem log may not locate on any segment after mount */
	if (!curseg->inited)
		return 0;

	if (unlikely(is_sbi_flag_set(sbi, SBI_CP_DISABLED)))
		return 0;

	if (test_opt(sbi, NOHEAP) &&
		(seg_type == CURSEG_HOT_DATA || IS_NODESEG(seg_type)))
		return 0;

	if (SIT_I(sbi)->last_victim[ALLOC_NEXT])
		return SIT_I(sbi)->last_victim[ALLOC_NEXT];

	/* find segments from 0 to reuse freed segments */
	if (F2FS_OPTION(sbi).alloc_mode == ALLOC_MODE_REUSE)
		return 0;

	return curseg->segno;
}

/*
 * Allocate a current working segment.
 * This function always allocates a free segment in LFS manner.
 */
static void new_curseg(struct f2fs_sb_info *sbi, int type, bool new_sec)
{
	struct curseg_info *curseg = CURSEG_I(sbi, type);
	unsigned short seg_type = curseg->seg_type;
	unsigned int segno = curseg->segno;
	int dir = ALLOC_LEFT;

	if (curseg->inited)
		write_sum_page(sbi, curseg->sum_blk,
				GET_SUM_BLOCK(sbi, segno));
	if (seg_type == CURSEG_WARM_DATA || seg_type == CURSEG_COLD_DATA)
		dir = ALLOC_RIGHT;

	if (test_opt(sbi, NOHEAP))
		dir = ALLOC_RIGHT;

	segno = __get_next_segno(sbi, type);
	get_new_segment(sbi, &segno, new_sec, dir);
	curseg->next_segno = segno;
	reset_curseg(sbi, type, 1);
	curseg->alloc_type = LFS;
	if (F2FS_OPTION(sbi).fs_mode == FS_MODE_FRAGMENT_BLK)
		curseg->fragment_remained_chunk =
				get_random_u32_inclusive(1, sbi->max_fragment_chunk);
}

static int __next_free_blkoff(struct f2fs_sb_info *sbi,
					int segno, block_t start)
{
	struct seg_entry *se = get_seg_entry(sbi, segno);
	int entries = SIT_VBLOCK_MAP_SIZE / sizeof(unsigned long);
	unsigned long *target_map = SIT_I(sbi)->tmp_map;
	unsigned long *ckpt_map = (unsigned long *)se->ckpt_valid_map;
	unsigned long *cur_map = (unsigned long *)se->cur_valid_map;
	int i;

	for (i = 0; i < entries; i++)
		target_map[i] = ckpt_map[i] | cur_map[i];

	return __find_rev_next_zero_bit(target_map, sbi->blocks_per_seg, start);
}

/*
 * If a segment is written by LFS manner, next block offset is just obtained
 * by increasing the current block offset. However, if a segment is written by
 * SSR manner, next block offset obtained by calling __next_free_blkoff
 */
static void __refresh_next_blkoff(struct f2fs_sb_info *sbi,
				struct curseg_info *seg)
{
	if (seg->alloc_type == SSR) {
		seg->next_blkoff =
			__next_free_blkoff(sbi, seg->segno,
						seg->next_blkoff + 1);
	} else {
		seg->next_blkoff++;
		if (F2FS_OPTION(sbi).fs_mode == FS_MODE_FRAGMENT_BLK) {
			/* To allocate block chunks in different sizes, use random number */
			if (--seg->fragment_remained_chunk <= 0) {
				seg->fragment_remained_chunk =
				   get_random_u32_inclusive(1, sbi->max_fragment_chunk);
				seg->next_blkoff +=
				   get_random_u32_inclusive(1, sbi->max_fragment_hole);
			}
		}
	}
}

bool f2fs_segment_has_free_slot(struct f2fs_sb_info *sbi, int segno)
{
	return __next_free_blkoff(sbi, segno, 0) < sbi->blocks_per_seg;
}

/*
 * This function always allocates a used segment(from dirty seglist) by SSR
 * manner, so it should recover the existing segment information of valid blocks
 */
static void change_curseg(struct f2fs_sb_info *sbi, int type)
{
	struct dirty_seglist_info *dirty_i = DIRTY_I(sbi);
	struct curseg_info *curseg = CURSEG_I(sbi, type);
	unsigned int new_segno = curseg->next_segno;
	struct f2fs_summary_block *sum_node;
	struct page *sum_page;

	write_sum_page(sbi, curseg->sum_blk, GET_SUM_BLOCK(sbi, curseg->segno));

	__set_test_and_inuse(sbi, new_segno);

	mutex_lock(&dirty_i->seglist_lock);
	__remove_dirty_segment(sbi, new_segno, PRE);
	__remove_dirty_segment(sbi, new_segno, DIRTY);
	mutex_unlock(&dirty_i->seglist_lock);

	reset_curseg(sbi, type, 1);
	curseg->alloc_type = SSR;
	curseg->next_blkoff = __next_free_blkoff(sbi, curseg->segno, 0);

	sum_page = f2fs_get_sum_page(sbi, new_segno);
	if (IS_ERR(sum_page)) {
		/* GC won't be able to use stale summary pages by cp_error */
		memset(curseg->sum_blk, 0, SUM_ENTRY_SIZE);
		return;
	}
	sum_node = (struct f2fs_summary_block *)page_address(sum_page);
	memcpy(curseg->sum_blk, sum_node, SUM_ENTRY_SIZE);
	f2fs_put_page(sum_page, 1);
}

static int get_ssr_segment(struct f2fs_sb_info *sbi, int type,
				int alloc_mode, unsigned long long age);

static void get_atssr_segment(struct f2fs_sb_info *sbi, int type,
					int target_type, int alloc_mode,
					unsigned long long age)
{
	struct curseg_info *curseg = CURSEG_I(sbi, type);

	curseg->seg_type = target_type;

	if (get_ssr_segment(sbi, type, alloc_mode, age)) {
		struct seg_entry *se = get_seg_entry(sbi, curseg->next_segno);

		curseg->seg_type = se->type;
		change_curseg(sbi, type);
	} else {
		/* allocate cold segment by default */
		curseg->seg_type = CURSEG_COLD_DATA;
		new_curseg(sbi, type, true);
	}
	stat_inc_seg_type(sbi, curseg);
}

static void __f2fs_init_atgc_curseg(struct f2fs_sb_info *sbi)
{
	struct curseg_info *curseg = CURSEG_I(sbi, CURSEG_ALL_DATA_ATGC);

	if (!sbi->am.atgc_enabled)
		return;

	f2fs_down_read(&SM_I(sbi)->curseg_lock);

	mutex_lock(&curseg->curseg_mutex);
	down_write(&SIT_I(sbi)->sentry_lock);

	get_atssr_segment(sbi, CURSEG_ALL_DATA_ATGC, CURSEG_COLD_DATA, SSR, 0);

	up_write(&SIT_I(sbi)->sentry_lock);
	mutex_unlock(&curseg->curseg_mutex);

	f2fs_up_read(&SM_I(sbi)->curseg_lock);

}
void f2fs_init_inmem_curseg(struct f2fs_sb_info *sbi)
{
	__f2fs_init_atgc_curseg(sbi);
}

static void __f2fs_save_inmem_curseg(struct f2fs_sb_info *sbi, int type)
{
	struct curseg_info *curseg = CURSEG_I(sbi, type);

	mutex_lock(&curseg->curseg_mutex);
	if (!curseg->inited)
		goto out;

	if (get_valid_blocks(sbi, curseg->segno, false)) {
		write_sum_page(sbi, curseg->sum_blk,
				GET_SUM_BLOCK(sbi, curseg->segno));
	} else {
		mutex_lock(&DIRTY_I(sbi)->seglist_lock);
		__set_test_and_free(sbi, curseg->segno, true);
		mutex_unlock(&DIRTY_I(sbi)->seglist_lock);
	}
out:
	mutex_unlock(&curseg->curseg_mutex);
}

void f2fs_save_inmem_curseg(struct f2fs_sb_info *sbi)
{
	__f2fs_save_inmem_curseg(sbi, CURSEG_COLD_DATA_PINNED);

	if (sbi->am.atgc_enabled)
		__f2fs_save_inmem_curseg(sbi, CURSEG_ALL_DATA_ATGC);
}

static void __f2fs_restore_inmem_curseg(struct f2fs_sb_info *sbi, int type)
{
	struct curseg_info *curseg = CURSEG_I(sbi, type);

	mutex_lock(&curseg->curseg_mutex);
	if (!curseg->inited)
		goto out;
	if (get_valid_blocks(sbi, curseg->segno, false))
		goto out;

	mutex_lock(&DIRTY_I(sbi)->seglist_lock);
	__set_test_and_inuse(sbi, curseg->segno);
	mutex_unlock(&DIRTY_I(sbi)->seglist_lock);
out:
	mutex_unlock(&curseg->curseg_mutex);
}

void f2fs_restore_inmem_curseg(struct f2fs_sb_info *sbi)
{
	__f2fs_restore_inmem_curseg(sbi, CURSEG_COLD_DATA_PINNED);

	if (sbi->am.atgc_enabled)
		__f2fs_restore_inmem_curseg(sbi, CURSEG_ALL_DATA_ATGC);
}

static int get_ssr_segment(struct f2fs_sb_info *sbi, int type,
				int alloc_mode, unsigned long long age)
{
	struct curseg_info *curseg = CURSEG_I(sbi, type);
	const struct victim_selection *v_ops = DIRTY_I(sbi)->v_ops;
	unsigned segno = NULL_SEGNO;
	unsigned short seg_type = curseg->seg_type;
	int i, cnt;
	bool reversed = false;

	sanity_check_seg_type(sbi, seg_type);

	/* f2fs_need_SSR() already forces to do this */
	if (!v_ops->get_victim(sbi, &segno, BG_GC, seg_type, alloc_mode, age)) {
		curseg->next_segno = segno;
		return 1;
	}

	/* For node segments, let's do SSR more intensively */
	if (IS_NODESEG(seg_type)) {
		if (seg_type >= CURSEG_WARM_NODE) {
			reversed = true;
			i = CURSEG_COLD_NODE;
		} else {
			i = CURSEG_HOT_NODE;
		}
		cnt = NR_CURSEG_NODE_TYPE;
	} else {
		if (seg_type >= CURSEG_WARM_DATA) {
			reversed = true;
			i = CURSEG_COLD_DATA;
		} else {
			i = CURSEG_HOT_DATA;
		}
		cnt = NR_CURSEG_DATA_TYPE;
	}

	for (; cnt-- > 0; reversed ? i-- : i++) {
		if (i == seg_type)
			continue;
		if (!v_ops->get_victim(sbi, &segno, BG_GC, i, alloc_mode, age)) {
			curseg->next_segno = segno;
			return 1;
		}
	}

	/* find valid_blocks=0 in dirty list */
	if (unlikely(is_sbi_flag_set(sbi, SBI_CP_DISABLED))) {
		segno = get_free_segment(sbi);
		if (segno != NULL_SEGNO) {
			curseg->next_segno = segno;
			return 1;
		}
	}
	return 0;
}

static bool need_new_seg(struct f2fs_sb_info *sbi, int type)
{
	struct curseg_info *curseg = CURSEG_I(sbi, type);

	if (!is_set_ckpt_flags(sbi, CP_CRC_RECOVERY_FLAG) &&
	    curseg->seg_type == CURSEG_WARM_NODE)
		return true;
	if (curseg->alloc_type == LFS &&
	    is_next_segment_free(sbi, curseg, type) &&
	    likely(!is_sbi_flag_set(sbi, SBI_CP_DISABLED)))
		return true;
	if (!f2fs_need_SSR(sbi) || !get_ssr_segment(sbi, type, SSR, 0))
		return true;
	return false;
}

void f2fs_allocate_segment_for_resize(struct f2fs_sb_info *sbi, int type,
					unsigned int start, unsigned int end)
{
	struct curseg_info *curseg = CURSEG_I(sbi, type);
	unsigned int segno;

	f2fs_down_read(&SM_I(sbi)->curseg_lock);
	mutex_lock(&curseg->curseg_mutex);
	down_write(&SIT_I(sbi)->sentry_lock);

	segno = CURSEG_I(sbi, type)->segno;
	if (segno < start || segno > end)
		goto unlock;

	if (f2fs_need_SSR(sbi) && get_ssr_segment(sbi, type, SSR, 0))
		change_curseg(sbi, type);
	else
		new_curseg(sbi, type, true);

	stat_inc_seg_type(sbi, curseg);

	locate_dirty_segment(sbi, segno);
unlock:
	up_write(&SIT_I(sbi)->sentry_lock);

	if (segno != curseg->segno)
		f2fs_notice(sbi, "For resize: curseg of type %d: %u ==> %u",
			    type, segno, curseg->segno);

	mutex_unlock(&curseg->curseg_mutex);
	f2fs_up_read(&SM_I(sbi)->curseg_lock);
}

static void __allocate_new_segment(struct f2fs_sb_info *sbi, int type,
						bool new_sec, bool force)
{
	struct curseg_info *curseg = CURSEG_I(sbi, type);
	unsigned int old_segno;

	if (!curseg->inited)
		goto alloc;

	if (force || curseg->next_blkoff ||
		get_valid_blocks(sbi, curseg->segno, new_sec))
		goto alloc;

	if (!get_ckpt_valid_blocks(sbi, curseg->segno, new_sec))
		return;
alloc:
	old_segno = curseg->segno;
	new_curseg(sbi, type, true);
	stat_inc_seg_type(sbi, curseg);
	locate_dirty_segment(sbi, old_segno);
}

static void __allocate_new_section(struct f2fs_sb_info *sbi,
						int type, bool force)
{
	__allocate_new_segment(sbi, type, true, force);
}

void f2fs_allocate_new_section(struct f2fs_sb_info *sbi, int type, bool force)
{
	f2fs_down_read(&SM_I(sbi)->curseg_lock);
	down_write(&SIT_I(sbi)->sentry_lock);
	__allocate_new_section(sbi, type, force);
	up_write(&SIT_I(sbi)->sentry_lock);
	f2fs_up_read(&SM_I(sbi)->curseg_lock);
}

void f2fs_allocate_new_segments(struct f2fs_sb_info *sbi)
{
	int i;

	f2fs_down_read(&SM_I(sbi)->curseg_lock);
	down_write(&SIT_I(sbi)->sentry_lock);
	for (i = CURSEG_HOT_DATA; i <= CURSEG_COLD_DATA; i++)
		__allocate_new_segment(sbi, i, false, false);
	up_write(&SIT_I(sbi)->sentry_lock);
	f2fs_up_read(&SM_I(sbi)->curseg_lock);
}

bool f2fs_exist_trim_candidates(struct f2fs_sb_info *sbi,
						struct cp_control *cpc)
{
	__u64 trim_start = cpc->trim_start;
	bool has_candidate = false;

	down_write(&SIT_I(sbi)->sentry_lock);
	for (; cpc->trim_start <= cpc->trim_end; cpc->trim_start++) {
		if (add_discard_addrs(sbi, cpc, true)) {
			has_candidate = true;
			break;
		}
	}
	up_write(&SIT_I(sbi)->sentry_lock);

	cpc->trim_start = trim_start;
	return has_candidate;
}

static unsigned int __issue_discard_cmd_range(struct f2fs_sb_info *sbi,
					struct discard_policy *dpolicy,
					unsigned int start, unsigned int end)
{
	struct discard_cmd_control *dcc = SM_I(sbi)->dcc_info;
	struct discard_cmd *prev_dc = NULL, *next_dc = NULL;
	struct rb_node **insert_p = NULL, *insert_parent = NULL;
	struct discard_cmd *dc;
	struct blk_plug plug;
	int issued;
	unsigned int trimmed = 0;

next:
	issued = 0;

	mutex_lock(&dcc->cmd_lock);
	if (unlikely(dcc->rbtree_check))
		f2fs_bug_on(sbi, !f2fs_check_rb_tree_consistence(sbi,
							&dcc->root, false));

	dc = (struct discard_cmd *)f2fs_lookup_rb_tree_ret(&dcc->root,
					NULL, start,
					(struct rb_entry **)&prev_dc,
					(struct rb_entry **)&next_dc,
					&insert_p, &insert_parent, true, NULL);
	if (!dc)
		dc = next_dc;

	blk_start_plug(&plug);

	while (dc && dc->lstart <= end) {
		struct rb_node *node;
		int err = 0;

		if (dc->len < dpolicy->granularity)
			goto skip;

		if (dc->state != D_PREP) {
			list_move_tail(&dc->list, &dcc->fstrim_list);
			goto skip;
		}

		err = __submit_discard_cmd(sbi, dpolicy, dc, &issued);

		if (issued >= dpolicy->max_requests) {
			start = dc->lstart + dc->len;

			if (err)
				__remove_discard_cmd(sbi, dc);

			blk_finish_plug(&plug);
			mutex_unlock(&dcc->cmd_lock);
			trimmed += __wait_all_discard_cmd(sbi, NULL);
			f2fs_io_schedule_timeout(DEFAULT_IO_TIMEOUT);
			goto next;
		}
skip:
		node = rb_next(&dc->rb_node);
		if (err)
			__remove_discard_cmd(sbi, dc);
		dc = rb_entry_safe(node, struct discard_cmd, rb_node);

		if (fatal_signal_pending(current))
			break;
	}

	blk_finish_plug(&plug);
	mutex_unlock(&dcc->cmd_lock);

	return trimmed;
}

int f2fs_trim_fs(struct f2fs_sb_info *sbi, struct fstrim_range *range)
{
	__u64 start = F2FS_BYTES_TO_BLK(range->start);
	__u64 end = start + F2FS_BYTES_TO_BLK(range->len) - 1;
	unsigned int start_segno, end_segno;
	block_t start_block, end_block;
	struct cp_control cpc;
	struct discard_policy dpolicy;
	unsigned long long trimmed = 0;
	int err = 0;
	bool need_align = f2fs_lfs_mode(sbi) && __is_large_section(sbi);

	if (start >= MAX_BLKADDR(sbi) || range->len < sbi->blocksize)
		return -EINVAL;

	if (end < MAIN_BLKADDR(sbi))
		goto out;

	if (is_sbi_flag_set(sbi, SBI_NEED_FSCK)) {
		f2fs_warn(sbi, "Found FS corruption, run fsck to fix.");
		return -EFSCORRUPTED;
	}

	/* start/end segment number in main_area */
	start_segno = (start <= MAIN_BLKADDR(sbi)) ? 0 : GET_SEGNO(sbi, start);
	end_segno = (end >= MAX_BLKADDR(sbi)) ? MAIN_SEGS(sbi) - 1 :
						GET_SEGNO(sbi, end);
	if (need_align) {
		start_segno = rounddown(start_segno, sbi->segs_per_sec);
		end_segno = roundup(end_segno + 1, sbi->segs_per_sec) - 1;
	}

	cpc.reason = CP_DISCARD;
	cpc.trim_minlen = max_t(__u64, 1, F2FS_BYTES_TO_BLK(range->minlen));
	cpc.trim_start = start_segno;
	cpc.trim_end = end_segno;

	if (sbi->discard_blks == 0)
		goto out;

	f2fs_down_write(&sbi->gc_lock);
	err = f2fs_write_checkpoint(sbi, &cpc);
	f2fs_up_write(&sbi->gc_lock);
	if (err)
		goto out;

	/*
	 * We filed discard candidates, but actually we don't need to wait for
	 * all of them, since they'll be issued in idle time along with runtime
	 * discard option. User configuration looks like using runtime discard
	 * or periodic fstrim instead of it.
	 */
	if (f2fs_realtime_discard_enable(sbi))
		goto out;

	start_block = START_BLOCK(sbi, start_segno);
	end_block = START_BLOCK(sbi, end_segno + 1);

	__init_discard_policy(sbi, &dpolicy, DPOLICY_FSTRIM, cpc.trim_minlen);
	trimmed = __issue_discard_cmd_range(sbi, &dpolicy,
					start_block, end_block);

	trimmed += __wait_discard_cmd_range(sbi, &dpolicy,
					start_block, end_block);
out:
	if (!err)
		range->len = F2FS_BLK_TO_BYTES(trimmed);
	return err;
}

static bool __has_curseg_space(struct f2fs_sb_info *sbi,
					struct curseg_info *curseg)
{
	return curseg->next_blkoff < f2fs_usable_blks_in_seg(sbi,
							curseg->segno);
}

int f2fs_rw_hint_to_seg_type(enum rw_hint hint)
{
	switch (hint) {
	case WRITE_LIFE_SHORT:
		return CURSEG_HOT_DATA;
	case WRITE_LIFE_EXTREME:
		return CURSEG_COLD_DATA;
	default:
		return CURSEG_WARM_DATA;
	}
}

static int __get_segment_type_2(struct f2fs_io_info *fio)
{
	if (fio->type == DATA)
		return CURSEG_HOT_DATA;
	else
		return CURSEG_HOT_NODE;
}

static int __get_segment_type_4(struct f2fs_io_info *fio)
{
	if (fio->type == DATA) {
		struct inode *inode = fio->page->mapping->host;

		if (S_ISDIR(inode->i_mode))
			return CURSEG_HOT_DATA;
		else
			return CURSEG_COLD_DATA;
	} else {
		if (IS_DNODE(fio->page) && is_cold_node(fio->page))
			return CURSEG_WARM_NODE;
		else
			return CURSEG_COLD_NODE;
	}
}

static int __get_age_segment_type(struct inode *inode, pgoff_t pgofs)
{
	struct f2fs_sb_info *sbi = F2FS_I_SB(inode);
	struct extent_info ei = {};

	if (f2fs_lookup_age_extent_cache(inode, pgofs, &ei)) {
		if (!ei.age)
			return NO_CHECK_TYPE;
		if (ei.age <= sbi->hot_data_age_threshold)
			return CURSEG_HOT_DATA;
		if (ei.age <= sbi->warm_data_age_threshold)
			return CURSEG_WARM_DATA;
		return CURSEG_COLD_DATA;
	}
	return NO_CHECK_TYPE;
}

static int __get_segment_type_6(struct f2fs_io_info *fio)
{
	if (fio->type == DATA) {
		struct inode *inode = fio->page->mapping->host;
		int type;

		if (is_inode_flag_set(inode, FI_ALIGNED_WRITE))
			return CURSEG_COLD_DATA_PINNED;

		if (page_private_gcing(fio->page)) {
			if (fio->sbi->am.atgc_enabled &&
				(fio->io_type == FS_DATA_IO) &&
				(fio->sbi->gc_mode != GC_URGENT_HIGH))
				return CURSEG_ALL_DATA_ATGC;
			else
				return CURSEG_COLD_DATA;
		}
		if (file_is_cold(inode) || f2fs_need_compress_data(inode))
			return CURSEG_COLD_DATA;

		type = __get_age_segment_type(inode, fio->page->index);
		if (type != NO_CHECK_TYPE)
			return type;

		if (file_is_hot(inode) ||
				is_inode_flag_set(inode, FI_HOT_DATA) ||
				f2fs_is_cow_file(inode))
			return CURSEG_HOT_DATA;
		return f2fs_rw_hint_to_seg_type(inode->i_write_hint);
	} else {
		if (IS_DNODE(fio->page))
			return is_cold_node(fio->page) ? CURSEG_WARM_NODE :
						CURSEG_HOT_NODE;
		return CURSEG_COLD_NODE;
	}
}

static int __get_segment_type(struct f2fs_io_info *fio)
{
	int type = 0;

	switch (F2FS_OPTION(fio->sbi).active_logs) {
	case 2:
		type = __get_segment_type_2(fio);
		break;
	case 4:
		type = __get_segment_type_4(fio);
		break;
	case 6:
		type = __get_segment_type_6(fio);
		break;
	default:
		f2fs_bug_on(fio->sbi, true);
	}

	if (IS_HOT(type))
		fio->temp = HOT;
	else if (IS_WARM(type))
		fio->temp = WARM;
	else
		fio->temp = COLD;
	return type;
}

void f2fs_allocate_data_block(struct f2fs_sb_info *sbi, struct page *page,
		block_t old_blkaddr, block_t *new_blkaddr,
		struct f2fs_summary *sum, int type,
		struct f2fs_io_info *fio)
{
	struct sit_info *sit_i = SIT_I(sbi);
	struct curseg_info *curseg = CURSEG_I(sbi, type);
	unsigned long long old_mtime;
	bool from_gc = (type == CURSEG_ALL_DATA_ATGC);
	struct seg_entry *se = NULL;

	f2fs_down_read(&SM_I(sbi)->curseg_lock);

	mutex_lock(&curseg->curseg_mutex);
	down_write(&sit_i->sentry_lock);

	if (from_gc) {
		f2fs_bug_on(sbi, GET_SEGNO(sbi, old_blkaddr) == NULL_SEGNO);
		se = get_seg_entry(sbi, GET_SEGNO(sbi, old_blkaddr));
		sanity_check_seg_type(sbi, se->type);
		f2fs_bug_on(sbi, IS_NODESEG(se->type));
	}
	*new_blkaddr = NEXT_FREE_BLKADDR(sbi, curseg);

	f2fs_bug_on(sbi, curseg->next_blkoff >= sbi->blocks_per_seg);

	f2fs_wait_discard_bio(sbi, *new_blkaddr);

	/*
	 * __add_sum_entry should be resided under the curseg_mutex
	 * because, this function updates a summary entry in the
	 * current summary block.
	 */
	__add_sum_entry(sbi, type, sum);

	__refresh_next_blkoff(sbi, curseg);

	stat_inc_block_count(sbi, curseg);

	if (from_gc) {
		old_mtime = get_segment_mtime(sbi, old_blkaddr);
	} else {
		update_segment_mtime(sbi, old_blkaddr, 0);
		old_mtime = 0;
	}
	update_segment_mtime(sbi, *new_blkaddr, old_mtime);

	/*
	 * SIT information should be updated before segment allocation,
	 * since SSR needs latest valid block information.
	 */
	update_sit_entry(sbi, *new_blkaddr, 1);
	if (GET_SEGNO(sbi, old_blkaddr) != NULL_SEGNO)
		update_sit_entry(sbi, old_blkaddr, -1);

	if (!__has_curseg_space(sbi, curseg)) {
		/*
		 * Flush out current segment and replace it with new segment.
		 */
		if (from_gc) {
			get_atssr_segment(sbi, type, se->type,
						AT_SSR, se->mtime);
		} else {
			if (need_new_seg(sbi, type))
				new_curseg(sbi, type, false);
			else
				change_curseg(sbi, type);
			stat_inc_seg_type(sbi, curseg);
		}
	}
	/*
	 * segment dirty status should be updated after segment allocation,
	 * so we just need to update status only one time after previous
	 * segment being closed.
	 */
	locate_dirty_segment(sbi, GET_SEGNO(sbi, old_blkaddr));
	locate_dirty_segment(sbi, GET_SEGNO(sbi, *new_blkaddr));

	if (IS_DATASEG(type))
		atomic64_inc(&sbi->allocated_data_blocks);

	up_write(&sit_i->sentry_lock);

	if (page && IS_NODESEG(type)) {
		fill_node_footer_blkaddr(page, NEXT_FREE_BLKADDR(sbi, curseg));

		f2fs_inode_chksum_set(sbi, page);
	}

	if (fio) {
		struct f2fs_bio_info *io;

		if (F2FS_IO_ALIGNED(sbi))
			fio->retry = false;

		INIT_LIST_HEAD(&fio->list);
		fio->in_list = true;
		io = sbi->write_io[fio->type] + fio->temp;
		spin_lock(&io->io_lock);
		list_add_tail(&fio->list, &io->io_list);
		spin_unlock(&io->io_lock);
	}

	mutex_unlock(&curseg->curseg_mutex);

	f2fs_up_read(&SM_I(sbi)->curseg_lock);
}

void f2fs_update_device_state(struct f2fs_sb_info *sbi, nid_t ino,
					block_t blkaddr, unsigned int blkcnt)
{
	if (!f2fs_is_multi_device(sbi))
		return;

	while (1) {
		unsigned int devidx = f2fs_target_device_index(sbi, blkaddr);
		unsigned int blks = FDEV(devidx).end_blk - blkaddr + 1;

		/* update device state for fsync */
		f2fs_set_dirty_device(sbi, ino, devidx, FLUSH_INO);

		/* update device state for checkpoint */
		if (!f2fs_test_bit(devidx, (char *)&sbi->dirty_device)) {
			spin_lock(&sbi->dev_lock);
			f2fs_set_bit(devidx, (char *)&sbi->dirty_device);
			spin_unlock(&sbi->dev_lock);
		}

		if (blkcnt <= blks)
			break;
		blkcnt -= blks;
		blkaddr += blks;
	}
}

static void do_write_page(struct f2fs_summary *sum, struct f2fs_io_info *fio)
{
	int type = __get_segment_type(fio);
	bool keep_order = (f2fs_lfs_mode(fio->sbi) && type == CURSEG_COLD_DATA);

	if (keep_order)
		f2fs_down_read(&fio->sbi->io_order_lock);
reallocate:
	f2fs_allocate_data_block(fio->sbi, fio->page, fio->old_blkaddr,
			&fio->new_blkaddr, sum, type, fio);
	if (GET_SEGNO(fio->sbi, fio->old_blkaddr) != NULL_SEGNO) {
		invalidate_mapping_pages(META_MAPPING(fio->sbi),
					fio->old_blkaddr, fio->old_blkaddr);
		f2fs_invalidate_compress_page(fio->sbi, fio->old_blkaddr);
	}

	/* writeout dirty page into bdev */
	f2fs_submit_page_write(fio);
	if (fio->retry) {
		fio->old_blkaddr = fio->new_blkaddr;
		goto reallocate;
	}

	f2fs_update_device_state(fio->sbi, fio->ino, fio->new_blkaddr, 1);

	if (keep_order)
		f2fs_up_read(&fio->sbi->io_order_lock);
}

void f2fs_do_write_meta_page(struct f2fs_sb_info *sbi, struct page *page,
					enum iostat_type io_type)
{
	struct f2fs_io_info fio = {
		.sbi = sbi,
		.type = META,
		.temp = HOT,
		.op = REQ_OP_WRITE,
		.op_flags = REQ_SYNC | REQ_META | REQ_PRIO,
		.old_blkaddr = page->index,
		.new_blkaddr = page->index,
		.page = page,
		.encrypted_page = NULL,
		.in_list = false,
	};

	if (unlikely(page->index >= MAIN_BLKADDR(sbi)))
		fio.op_flags &= ~REQ_META;

	set_page_writeback(page);
	ClearPageError(page);
	f2fs_submit_page_write(&fio);

	stat_inc_meta_count(sbi, page->index);
	f2fs_update_iostat(sbi, NULL, io_type, F2FS_BLKSIZE);
}

void f2fs_do_write_node_page(unsigned int nid, struct f2fs_io_info *fio)
{
	struct f2fs_summary sum;

	set_summary(&sum, nid, 0, 0);
	do_write_page(&sum, fio);

	f2fs_update_iostat(fio->sbi, NULL, fio->io_type, F2FS_BLKSIZE);
}

void f2fs_outplace_write_data(struct dnode_of_data *dn,
					struct f2fs_io_info *fio)
{
	struct f2fs_sb_info *sbi = fio->sbi;
	struct f2fs_summary sum;

	f2fs_bug_on(sbi, dn->data_blkaddr == NULL_ADDR);
	if (fio->io_type == FS_DATA_IO || fio->io_type == FS_CP_DATA_IO)
		f2fs_update_age_extent_cache(dn);
	set_summary(&sum, dn->nid, dn->ofs_in_node, fio->version);
	do_write_page(&sum, fio);
	f2fs_update_data_blkaddr(dn, fio->new_blkaddr);

	f2fs_update_iostat(sbi, dn->inode, fio->io_type, F2FS_BLKSIZE);
}

int f2fs_inplace_write_data(struct f2fs_io_info *fio)
{
	int err;
	struct f2fs_sb_info *sbi = fio->sbi;
	unsigned int segno;

	fio->new_blkaddr = fio->old_blkaddr;
	/* i/o temperature is needed for passing down write hints */
	__get_segment_type(fio);

	segno = GET_SEGNO(sbi, fio->new_blkaddr);

	if (!IS_DATASEG(get_seg_entry(sbi, segno)->type)) {
		set_sbi_flag(sbi, SBI_NEED_FSCK);
		f2fs_warn(sbi, "%s: incorrect segment(%u) type, run fsck to fix.",
			  __func__, segno);
		err = -EFSCORRUPTED;
		f2fs_handle_error(sbi, ERROR_INCONSISTENT_SUM_TYPE);
		goto drop_bio;
	}

	if (f2fs_cp_error(sbi)) {
		err = -EIO;
		goto drop_bio;
	}

	if (fio->post_read)
		invalidate_mapping_pages(META_MAPPING(sbi),
				fio->new_blkaddr, fio->new_blkaddr);

	stat_inc_inplace_blocks(fio->sbi);

	if (fio->bio && !(SM_I(sbi)->ipu_policy & (1 << F2FS_IPU_NOCACHE)))
		err = f2fs_merge_page_bio(fio);
	else
		err = f2fs_submit_page_bio(fio);
	if (!err) {
		f2fs_update_device_state(fio->sbi, fio->ino,
						fio->new_blkaddr, 1);
		f2fs_update_iostat(fio->sbi, fio->page->mapping->host,
						fio->io_type, F2FS_BLKSIZE);
	}

	return err;
drop_bio:
	if (fio->bio && *(fio->bio)) {
		struct bio *bio = *(fio->bio);

		bio->bi_status = BLK_STS_IOERR;
		bio_endio(bio);
		*(fio->bio) = NULL;
	}
	return err;
}

static inline int __f2fs_get_curseg(struct f2fs_sb_info *sbi,
						unsigned int segno)
{
	int i;

	for (i = CURSEG_HOT_DATA; i < NO_CHECK_TYPE; i++) {
		if (CURSEG_I(sbi, i)->segno == segno)
			break;
	}
	return i;
}

void f2fs_do_replace_block(struct f2fs_sb_info *sbi, struct f2fs_summary *sum,
				block_t old_blkaddr, block_t new_blkaddr,
				bool recover_curseg, bool recover_newaddr,
				bool from_gc)
{
	struct sit_info *sit_i = SIT_I(sbi);
	struct curseg_info *curseg;
	unsigned int segno, old_cursegno;
	struct seg_entry *se;
	int type;
	unsigned short old_blkoff;
	unsigned char old_alloc_type;

	segno = GET_SEGNO(sbi, new_blkaddr);
	se = get_seg_entry(sbi, segno);
	type = se->type;

	f2fs_down_write(&SM_I(sbi)->curseg_lock);

	if (!recover_curseg) {
		/* for recovery flow */
		if (se->valid_blocks == 0 && !IS_CURSEG(sbi, segno)) {
			if (old_blkaddr == NULL_ADDR)
				type = CURSEG_COLD_DATA;
			else
				type = CURSEG_WARM_DATA;
		}
	} else {
		if (IS_CURSEG(sbi, segno)) {
			/* se->type is volatile as SSR allocation */
			type = __f2fs_get_curseg(sbi, segno);
			f2fs_bug_on(sbi, type == NO_CHECK_TYPE);
		} else {
			type = CURSEG_WARM_DATA;
		}
	}

	f2fs_bug_on(sbi, !IS_DATASEG(type));
	curseg = CURSEG_I(sbi, type);

	mutex_lock(&curseg->curseg_mutex);
	down_write(&sit_i->sentry_lock);

	old_cursegno = curseg->segno;
	old_blkoff = curseg->next_blkoff;
	old_alloc_type = curseg->alloc_type;

	/* change the current segment */
	if (segno != curseg->segno) {
		curseg->next_segno = segno;
		change_curseg(sbi, type);
	}

	curseg->next_blkoff = GET_BLKOFF_FROM_SEG0(sbi, new_blkaddr);
	__add_sum_entry(sbi, type, sum);

	if (!recover_curseg || recover_newaddr) {
		if (!from_gc)
			update_segment_mtime(sbi, new_blkaddr, 0);
		update_sit_entry(sbi, new_blkaddr, 1);
	}
	if (GET_SEGNO(sbi, old_blkaddr) != NULL_SEGNO) {
		invalidate_mapping_pages(META_MAPPING(sbi),
					old_blkaddr, old_blkaddr);
		f2fs_invalidate_compress_page(sbi, old_blkaddr);
		if (!from_gc)
			update_segment_mtime(sbi, old_blkaddr, 0);
		update_sit_entry(sbi, old_blkaddr, -1);
	}

	locate_dirty_segment(sbi, GET_SEGNO(sbi, old_blkaddr));
	locate_dirty_segment(sbi, GET_SEGNO(sbi, new_blkaddr));

	locate_dirty_segment(sbi, old_cursegno);

	if (recover_curseg) {
		if (old_cursegno != curseg->segno) {
			curseg->next_segno = old_cursegno;
			change_curseg(sbi, type);
		}
		curseg->next_blkoff = old_blkoff;
		curseg->alloc_type = old_alloc_type;
	}

	up_write(&sit_i->sentry_lock);
	mutex_unlock(&curseg->curseg_mutex);
	f2fs_up_write(&SM_I(sbi)->curseg_lock);
}

void f2fs_replace_block(struct f2fs_sb_info *sbi, struct dnode_of_data *dn,
				block_t old_addr, block_t new_addr,
				unsigned char version, bool recover_curseg,
				bool recover_newaddr)
{
	struct f2fs_summary sum;

	set_summary(&sum, dn->nid, dn->ofs_in_node, version);

	f2fs_do_replace_block(sbi, &sum, old_addr, new_addr,
					recover_curseg, recover_newaddr, false);

	f2fs_update_data_blkaddr(dn, new_addr);
}

void f2fs_wait_on_page_writeback(struct page *page,
				enum page_type type, bool ordered, bool locked)
{
	if (PageWriteback(page)) {
		struct f2fs_sb_info *sbi = F2FS_P_SB(page);

		/* submit cached LFS IO */
		f2fs_submit_merged_write_cond(sbi, NULL, page, 0, type);
		/* sbumit cached IPU IO */
		f2fs_submit_merged_ipu_write(sbi, NULL, page);
		if (ordered) {
			wait_on_page_writeback(page);
			f2fs_bug_on(sbi, locked && PageWriteback(page));
		} else {
			wait_for_stable_page(page);
		}
	}
}

void f2fs_wait_on_block_writeback(struct inode *inode, block_t blkaddr)
{
	struct f2fs_sb_info *sbi = F2FS_I_SB(inode);
	struct page *cpage;

	if (!f2fs_post_read_required(inode))
		return;

	if (!__is_valid_data_blkaddr(blkaddr))
		return;

	cpage = find_lock_page(META_MAPPING(sbi), blkaddr);
	if (cpage) {
		f2fs_wait_on_page_writeback(cpage, DATA, true, true);
		f2fs_put_page(cpage, 1);
	}
}

void f2fs_wait_on_block_writeback_range(struct inode *inode, block_t blkaddr,
								block_t len)
{
	struct f2fs_sb_info *sbi = F2FS_I_SB(inode);
	block_t i;

	if (!f2fs_post_read_required(inode))
		return;

	for (i = 0; i < len; i++)
		f2fs_wait_on_block_writeback(inode, blkaddr + i);

	invalidate_mapping_pages(META_MAPPING(sbi), blkaddr, blkaddr + len - 1);
}

static int read_compacted_summaries(struct f2fs_sb_info *sbi)
{
	struct f2fs_checkpoint *ckpt = F2FS_CKPT(sbi);
	struct curseg_info *seg_i;
	unsigned char *kaddr;
	struct page *page;
	block_t start;
	int i, j, offset;

	start = start_sum_block(sbi);

	page = f2fs_get_meta_page(sbi, start++);
	if (IS_ERR(page))
		return PTR_ERR(page);
	kaddr = (unsigned char *)page_address(page);

	/* Step 1: restore nat cache */
	seg_i = CURSEG_I(sbi, CURSEG_HOT_DATA);
	memcpy(seg_i->journal, kaddr, SUM_JOURNAL_SIZE);

	/* Step 2: restore sit cache */
	seg_i = CURSEG_I(sbi, CURSEG_COLD_DATA);
	memcpy(seg_i->journal, kaddr + SUM_JOURNAL_SIZE, SUM_JOURNAL_SIZE);
	offset = 2 * SUM_JOURNAL_SIZE;

	/* Step 3: restore summary entries */
	for (i = CURSEG_HOT_DATA; i <= CURSEG_COLD_DATA; i++) {
		unsigned short blk_off;
		unsigned int segno;

		seg_i = CURSEG_I(sbi, i);
		segno = le32_to_cpu(ckpt->cur_data_segno[i]);
		blk_off = le16_to_cpu(ckpt->cur_data_blkoff[i]);
		seg_i->next_segno = segno;
		reset_curseg(sbi, i, 0);
		seg_i->alloc_type = ckpt->alloc_type[i];
		seg_i->next_blkoff = blk_off;

		if (seg_i->alloc_type == SSR)
			blk_off = sbi->blocks_per_seg;

		for (j = 0; j < blk_off; j++) {
			struct f2fs_summary *s;

			s = (struct f2fs_summary *)(kaddr + offset);
			seg_i->sum_blk->entries[j] = *s;
			offset += SUMMARY_SIZE;
			if (offset + SUMMARY_SIZE <= PAGE_SIZE -
						SUM_FOOTER_SIZE)
				continue;

			f2fs_put_page(page, 1);
			page = NULL;

			page = f2fs_get_meta_page(sbi, start++);
			if (IS_ERR(page))
				return PTR_ERR(page);
			kaddr = (unsigned char *)page_address(page);
			offset = 0;
		}
	}
	f2fs_put_page(page, 1);
	return 0;
}

static int read_normal_summaries(struct f2fs_sb_info *sbi, int type)
{
	struct f2fs_checkpoint *ckpt = F2FS_CKPT(sbi);
	struct f2fs_summary_block *sum;
	struct curseg_info *curseg;
	struct page *new;
	unsigned short blk_off;
	unsigned int segno = 0;
	block_t blk_addr = 0;
	int err = 0;

	/* get segment number and block addr */
	if (IS_DATASEG(type)) {
		segno = le32_to_cpu(ckpt->cur_data_segno[type]);
		blk_off = le16_to_cpu(ckpt->cur_data_blkoff[type -
							CURSEG_HOT_DATA]);
		if (__exist_node_summaries(sbi))
			blk_addr = sum_blk_addr(sbi, NR_CURSEG_PERSIST_TYPE, type);
		else
			blk_addr = sum_blk_addr(sbi, NR_CURSEG_DATA_TYPE, type);
	} else {
		segno = le32_to_cpu(ckpt->cur_node_segno[type -
							CURSEG_HOT_NODE]);
		blk_off = le16_to_cpu(ckpt->cur_node_blkoff[type -
							CURSEG_HOT_NODE]);
		if (__exist_node_summaries(sbi))
			blk_addr = sum_blk_addr(sbi, NR_CURSEG_NODE_TYPE,
							type - CURSEG_HOT_NODE);
		else
			blk_addr = GET_SUM_BLOCK(sbi, segno);
	}

	new = f2fs_get_meta_page(sbi, blk_addr);
	if (IS_ERR(new))
		return PTR_ERR(new);
	sum = (struct f2fs_summary_block *)page_address(new);

	if (IS_NODESEG(type)) {
		if (__exist_node_summaries(sbi)) {
			struct f2fs_summary *ns = &sum->entries[0];
			int i;

			for (i = 0; i < sbi->blocks_per_seg; i++, ns++) {
				ns->version = 0;
				ns->ofs_in_node = 0;
			}
		} else {
			err = f2fs_restore_node_summary(sbi, segno, sum);
			if (err)
				goto out;
		}
	}

	/* set uncompleted segment to curseg */
	curseg = CURSEG_I(sbi, type);
	mutex_lock(&curseg->curseg_mutex);

	/* update journal info */
	down_write(&curseg->journal_rwsem);
	memcpy(curseg->journal, &sum->journal, SUM_JOURNAL_SIZE);
	up_write(&curseg->journal_rwsem);

	memcpy(curseg->sum_blk->entries, sum->entries, SUM_ENTRY_SIZE);
	memcpy(&curseg->sum_blk->footer, &sum->footer, SUM_FOOTER_SIZE);
	curseg->next_segno = segno;
	reset_curseg(sbi, type, 0);
	curseg->alloc_type = ckpt->alloc_type[type];
	curseg->next_blkoff = blk_off;
	mutex_unlock(&curseg->curseg_mutex);
out:
	f2fs_put_page(new, 1);
	return err;
}

static int restore_curseg_summaries(struct f2fs_sb_info *sbi)
{
	struct f2fs_journal *sit_j = CURSEG_I(sbi, CURSEG_COLD_DATA)->journal;
	struct f2fs_journal *nat_j = CURSEG_I(sbi, CURSEG_HOT_DATA)->journal;
	int type = CURSEG_HOT_DATA;
	int err;

	if (is_set_ckpt_flags(sbi, CP_COMPACT_SUM_FLAG)) {
		int npages = f2fs_npages_for_summary_flush(sbi, true);

		if (npages >= 2)
			f2fs_ra_meta_pages(sbi, start_sum_block(sbi), npages,
							META_CP, true);

		/* restore for compacted data summary */
		err = read_compacted_summaries(sbi);
		if (err)
			return err;
		type = CURSEG_HOT_NODE;
	}

	if (__exist_node_summaries(sbi))
		f2fs_ra_meta_pages(sbi,
				sum_blk_addr(sbi, NR_CURSEG_PERSIST_TYPE, type),
				NR_CURSEG_PERSIST_TYPE - type, META_CP, true);

	for (; type <= CURSEG_COLD_NODE; type++) {
		err = read_normal_summaries(sbi, type);
		if (err)
			return err;
	}

	/* sanity check for summary blocks */
	if (nats_in_cursum(nat_j) > NAT_JOURNAL_ENTRIES ||
			sits_in_cursum(sit_j) > SIT_JOURNAL_ENTRIES) {
		f2fs_err(sbi, "invalid journal entries nats %u sits %u",
			 nats_in_cursum(nat_j), sits_in_cursum(sit_j));
		return -EINVAL;
	}

	return 0;
}

static void write_compacted_summaries(struct f2fs_sb_info *sbi, block_t blkaddr)
{
	struct page *page;
	unsigned char *kaddr;
	struct f2fs_summary *summary;
	struct curseg_info *seg_i;
	int written_size = 0;
	int i, j;

	page = f2fs_grab_meta_page(sbi, blkaddr++);
	kaddr = (unsigned char *)page_address(page);
	memset(kaddr, 0, PAGE_SIZE);

	/* Step 1: write nat cache */
	seg_i = CURSEG_I(sbi, CURSEG_HOT_DATA);
	memcpy(kaddr, seg_i->journal, SUM_JOURNAL_SIZE);
	written_size += SUM_JOURNAL_SIZE;

	/* Step 2: write sit cache */
	seg_i = CURSEG_I(sbi, CURSEG_COLD_DATA);
	memcpy(kaddr + written_size, seg_i->journal, SUM_JOURNAL_SIZE);
	written_size += SUM_JOURNAL_SIZE;

	/* Step 3: write summary entries */
	for (i = CURSEG_HOT_DATA; i <= CURSEG_COLD_DATA; i++) {
		unsigned short blkoff;

		seg_i = CURSEG_I(sbi, i);
		if (sbi->ckpt->alloc_type[i] == SSR)
			blkoff = sbi->blocks_per_seg;
		else
			blkoff = curseg_blkoff(sbi, i);

		for (j = 0; j < blkoff; j++) {
			if (!page) {
				page = f2fs_grab_meta_page(sbi, blkaddr++);
				kaddr = (unsigned char *)page_address(page);
				memset(kaddr, 0, PAGE_SIZE);
				written_size = 0;
			}
			summary = (struct f2fs_summary *)(kaddr + written_size);
			*summary = seg_i->sum_blk->entries[j];
			written_size += SUMMARY_SIZE;

			if (written_size + SUMMARY_SIZE <= PAGE_SIZE -
							SUM_FOOTER_SIZE)
				continue;

			set_page_dirty(page);
			f2fs_put_page(page, 1);
			page = NULL;
		}
	}
	if (page) {
		set_page_dirty(page);
		f2fs_put_page(page, 1);
	}
}

static void write_normal_summaries(struct f2fs_sb_info *sbi,
					block_t blkaddr, int type)
{
	int i, end;

	if (IS_DATASEG(type))
		end = type + NR_CURSEG_DATA_TYPE;
	else
		end = type + NR_CURSEG_NODE_TYPE;

	for (i = type; i < end; i++)
		write_current_sum_page(sbi, i, blkaddr + (i - type));
}

void f2fs_write_data_summaries(struct f2fs_sb_info *sbi, block_t start_blk)
{
	if (is_set_ckpt_flags(sbi, CP_COMPACT_SUM_FLAG))
		write_compacted_summaries(sbi, start_blk);
	else
		write_normal_summaries(sbi, start_blk, CURSEG_HOT_DATA);
}

void f2fs_write_node_summaries(struct f2fs_sb_info *sbi, block_t start_blk)
{
	write_normal_summaries(sbi, start_blk, CURSEG_HOT_NODE);
}

int f2fs_lookup_journal_in_cursum(struct f2fs_journal *journal, int type,
					unsigned int val, int alloc)
{
	int i;

	if (type == NAT_JOURNAL) {
		for (i = 0; i < nats_in_cursum(journal); i++) {
			if (le32_to_cpu(nid_in_journal(journal, i)) == val)
				return i;
		}
		if (alloc && __has_cursum_space(journal, 1, NAT_JOURNAL))
			return update_nats_in_cursum(journal, 1);
	} else if (type == SIT_JOURNAL) {
		for (i = 0; i < sits_in_cursum(journal); i++)
			if (le32_to_cpu(segno_in_journal(journal, i)) == val)
				return i;
		if (alloc && __has_cursum_space(journal, 1, SIT_JOURNAL))
			return update_sits_in_cursum(journal, 1);
	}
	return -1;
}

static struct page *get_current_sit_page(struct f2fs_sb_info *sbi,
					unsigned int segno)
{
	return f2fs_get_meta_page(sbi, current_sit_addr(sbi, segno));
}

static struct page *get_next_sit_page(struct f2fs_sb_info *sbi,
					unsigned int start)
{
	struct sit_info *sit_i = SIT_I(sbi);
	struct page *page;
	pgoff_t src_off, dst_off;

	src_off = current_sit_addr(sbi, start);
	dst_off = next_sit_addr(sbi, src_off);

	page = f2fs_grab_meta_page(sbi, dst_off);
	seg_info_to_sit_page(sbi, page, start);

	set_page_dirty(page);
	set_to_next_sit(sit_i, start);

	return page;
}

static struct sit_entry_set *grab_sit_entry_set(void)
{
	struct sit_entry_set *ses =
			f2fs_kmem_cache_alloc(sit_entry_set_slab,
						GFP_NOFS, true, NULL);

	ses->entry_cnt = 0;
	INIT_LIST_HEAD(&ses->set_list);
	return ses;
}

static void release_sit_entry_set(struct sit_entry_set *ses)
{
	list_del(&ses->set_list);
	kmem_cache_free(sit_entry_set_slab, ses);
}

static void adjust_sit_entry_set(struct sit_entry_set *ses,
						struct list_head *head)
{
	struct sit_entry_set *next = ses;

	if (list_is_last(&ses->set_list, head))
		return;

	list_for_each_entry_continue(next, head, set_list)
		if (ses->entry_cnt <= next->entry_cnt) {
			list_move_tail(&ses->set_list, &next->set_list);
			return;
		}

	list_move_tail(&ses->set_list, head);
}

static void add_sit_entry(unsigned int segno, struct list_head *head)
{
	struct sit_entry_set *ses;
	unsigned int start_segno = START_SEGNO(segno);

	list_for_each_entry(ses, head, set_list) {
		if (ses->start_segno == start_segno) {
			ses->entry_cnt++;
			adjust_sit_entry_set(ses, head);
			return;
		}
	}

	ses = grab_sit_entry_set();

	ses->start_segno = start_segno;
	ses->entry_cnt++;
	list_add(&ses->set_list, head);
}

static void add_sits_in_set(struct f2fs_sb_info *sbi)
{
	struct f2fs_sm_info *sm_info = SM_I(sbi);
	struct list_head *set_list = &sm_info->sit_entry_set;
	unsigned long *bitmap = SIT_I(sbi)->dirty_sentries_bitmap;
	unsigned int segno;

	for_each_set_bit(segno, bitmap, MAIN_SEGS(sbi))
		add_sit_entry(segno, set_list);
}

static void remove_sits_in_journal(struct f2fs_sb_info *sbi)
{
	struct curseg_info *curseg = CURSEG_I(sbi, CURSEG_COLD_DATA);
	struct f2fs_journal *journal = curseg->journal;
	int i;

	down_write(&curseg->journal_rwsem);
	for (i = 0; i < sits_in_cursum(journal); i++) {
		unsigned int segno;
		bool dirtied;

		segno = le32_to_cpu(segno_in_journal(journal, i));
		dirtied = __mark_sit_entry_dirty(sbi, segno);

		if (!dirtied)
			add_sit_entry(segno, &SM_I(sbi)->sit_entry_set);
	}
	update_sits_in_cursum(journal, -i);
	up_write(&curseg->journal_rwsem);
}

/*
 * CP calls this function, which flushes SIT entries including sit_journal,
 * and moves prefree segs to free segs.
 */
void f2fs_flush_sit_entries(struct f2fs_sb_info *sbi, struct cp_control *cpc)
{
	struct sit_info *sit_i = SIT_I(sbi);
	unsigned long *bitmap = sit_i->dirty_sentries_bitmap;
	struct curseg_info *curseg = CURSEG_I(sbi, CURSEG_COLD_DATA);
	struct f2fs_journal *journal = curseg->journal;
	struct sit_entry_set *ses, *tmp;
	struct list_head *head = &SM_I(sbi)->sit_entry_set;
	bool to_journal = !is_sbi_flag_set(sbi, SBI_IS_RESIZEFS);
	struct seg_entry *se;

	down_write(&sit_i->sentry_lock);

	if (!sit_i->dirty_sentries)
		goto out;

	/*
	 * add and account sit entries of dirty bitmap in sit entry
	 * set temporarily
	 */
	add_sits_in_set(sbi);

	/*
	 * if there are no enough space in journal to store dirty sit
	 * entries, remove all entries from journal and add and account
	 * them in sit entry set.
	 */
	if (!__has_cursum_space(journal, sit_i->dirty_sentries, SIT_JOURNAL) ||
								!to_journal)
		remove_sits_in_journal(sbi);

	/*
	 * there are two steps to flush sit entries:
	 * #1, flush sit entries to journal in current cold data summary block.
	 * #2, flush sit entries to sit page.
	 */
	list_for_each_entry_safe(ses, tmp, head, set_list) {
		struct page *page = NULL;
		struct f2fs_sit_block *raw_sit = NULL;
		unsigned int start_segno = ses->start_segno;
		unsigned int end = min(start_segno + SIT_ENTRY_PER_BLOCK,
						(unsigned long)MAIN_SEGS(sbi));
		unsigned int segno = start_segno;

		if (to_journal &&
			!__has_cursum_space(journal, ses->entry_cnt, SIT_JOURNAL))
			to_journal = false;

		if (to_journal) {
			down_write(&curseg->journal_rwsem);
		} else {
			page = get_next_sit_page(sbi, start_segno);
			raw_sit = page_address(page);
		}

		/* flush dirty sit entries in region of current sit set */
		for_each_set_bit_from(segno, bitmap, end) {
			int offset, sit_offset;

			se = get_seg_entry(sbi, segno);
#ifdef CONFIG_F2FS_CHECK_FS
			if (memcmp(se->cur_valid_map, se->cur_valid_map_mir,
						SIT_VBLOCK_MAP_SIZE))
				f2fs_bug_on(sbi, 1);
#endif

			/* add discard candidates */
			if (!(cpc->reason & CP_DISCARD)) {
				cpc->trim_start = segno;
				add_discard_addrs(sbi, cpc, false);
			}

			if (to_journal) {
				offset = f2fs_lookup_journal_in_cursum(journal,
							SIT_JOURNAL, segno, 1);
				f2fs_bug_on(sbi, offset < 0);
				segno_in_journal(journal, offset) =
							cpu_to_le32(segno);
				seg_info_to_raw_sit(se,
					&sit_in_journal(journal, offset));
				check_block_count(sbi, segno,
					&sit_in_journal(journal, offset));
			} else {
				sit_offset = SIT_ENTRY_OFFSET(sit_i, segno);
				seg_info_to_raw_sit(se,
						&raw_sit->entries[sit_offset]);
				check_block_count(sbi, segno,
						&raw_sit->entries[sit_offset]);
			}

			__clear_bit(segno, bitmap);
			sit_i->dirty_sentries--;
			ses->entry_cnt--;
		}

		if (to_journal)
			up_write(&curseg->journal_rwsem);
		else
			f2fs_put_page(page, 1);

		f2fs_bug_on(sbi, ses->entry_cnt);
		release_sit_entry_set(ses);
	}

	f2fs_bug_on(sbi, !list_empty(head));
	f2fs_bug_on(sbi, sit_i->dirty_sentries);
out:
	if (cpc->reason & CP_DISCARD) {
		__u64 trim_start = cpc->trim_start;

		for (; cpc->trim_start <= cpc->trim_end; cpc->trim_start++)
			add_discard_addrs(sbi, cpc, false);

		cpc->trim_start = trim_start;
	}
	up_write(&sit_i->sentry_lock);

	set_prefree_as_free_segments(sbi);
}

static int build_sit_info(struct f2fs_sb_info *sbi)
{
	struct f2fs_super_block *raw_super = F2FS_RAW_SUPER(sbi);
	struct sit_info *sit_i;
	unsigned int sit_segs, start;
	char *src_bitmap, *bitmap;
	unsigned int bitmap_size, main_bitmap_size, sit_bitmap_size;
	unsigned int discard_map = f2fs_block_unit_discard(sbi) ? 1 : 0;

	/* allocate memory for SIT information */
	sit_i = f2fs_kzalloc(sbi, sizeof(struct sit_info), GFP_KERNEL);
	if (!sit_i)
		return -ENOMEM;

	SM_I(sbi)->sit_info = sit_i;

	sit_i->sentries =
		f2fs_kvzalloc(sbi, array_size(sizeof(struct seg_entry),
					      MAIN_SEGS(sbi)),
			      GFP_KERNEL);
	if (!sit_i->sentries)
		return -ENOMEM;

	main_bitmap_size = f2fs_bitmap_size(MAIN_SEGS(sbi));
	sit_i->dirty_sentries_bitmap = f2fs_kvzalloc(sbi, main_bitmap_size,
								GFP_KERNEL);
	if (!sit_i->dirty_sentries_bitmap)
		return -ENOMEM;

#ifdef CONFIG_F2FS_CHECK_FS
	bitmap_size = MAIN_SEGS(sbi) * SIT_VBLOCK_MAP_SIZE * (3 + discard_map);
#else
	bitmap_size = MAIN_SEGS(sbi) * SIT_VBLOCK_MAP_SIZE * (2 + discard_map);
#endif
	sit_i->bitmap = f2fs_kvzalloc(sbi, bitmap_size, GFP_KERNEL);
	if (!sit_i->bitmap)
		return -ENOMEM;

	bitmap = sit_i->bitmap;

	for (start = 0; start < MAIN_SEGS(sbi); start++) {
		sit_i->sentries[start].cur_valid_map = bitmap;
		bitmap += SIT_VBLOCK_MAP_SIZE;

		sit_i->sentries[start].ckpt_valid_map = bitmap;
		bitmap += SIT_VBLOCK_MAP_SIZE;

#ifdef CONFIG_F2FS_CHECK_FS
		sit_i->sentries[start].cur_valid_map_mir = bitmap;
		bitmap += SIT_VBLOCK_MAP_SIZE;
#endif

		if (discard_map) {
			sit_i->sentries[start].discard_map = bitmap;
			bitmap += SIT_VBLOCK_MAP_SIZE;
		}
	}

	sit_i->tmp_map = f2fs_kzalloc(sbi, SIT_VBLOCK_MAP_SIZE, GFP_KERNEL);
	if (!sit_i->tmp_map)
		return -ENOMEM;

	if (__is_large_section(sbi)) {
		sit_i->sec_entries =
			f2fs_kvzalloc(sbi, array_size(sizeof(struct sec_entry),
						      MAIN_SECS(sbi)),
				      GFP_KERNEL);
		if (!sit_i->sec_entries)
			return -ENOMEM;
	}

	/* get information related with SIT */
	sit_segs = le32_to_cpu(raw_super->segment_count_sit) >> 1;

	/* setup SIT bitmap from ckeckpoint pack */
	sit_bitmap_size = __bitmap_size(sbi, SIT_BITMAP);
	src_bitmap = __bitmap_ptr(sbi, SIT_BITMAP);

	sit_i->sit_bitmap = kmemdup(src_bitmap, sit_bitmap_size, GFP_KERNEL);
	if (!sit_i->sit_bitmap)
		return -ENOMEM;

#ifdef CONFIG_F2FS_CHECK_FS
	sit_i->sit_bitmap_mir = kmemdup(src_bitmap,
					sit_bitmap_size, GFP_KERNEL);
	if (!sit_i->sit_bitmap_mir)
		return -ENOMEM;

	sit_i->invalid_segmap = f2fs_kvzalloc(sbi,
					main_bitmap_size, GFP_KERNEL);
	if (!sit_i->invalid_segmap)
		return -ENOMEM;
#endif

	sit_i->sit_base_addr = le32_to_cpu(raw_super->sit_blkaddr);
	sit_i->sit_blocks = sit_segs << sbi->log_blocks_per_seg;
	sit_i->written_valid_blocks = 0;
	sit_i->bitmap_size = sit_bitmap_size;
	sit_i->dirty_sentries = 0;
	sit_i->sents_per_block = SIT_ENTRY_PER_BLOCK;
	sit_i->elapsed_time = le64_to_cpu(sbi->ckpt->elapsed_time);
	sit_i->mounted_time = ktime_get_boottime_seconds();
	init_rwsem(&sit_i->sentry_lock);
	return 0;
}

static int build_free_segmap(struct f2fs_sb_info *sbi)
{
	struct free_segmap_info *free_i;
	unsigned int bitmap_size, sec_bitmap_size;

	/* allocate memory for free segmap information */
	free_i = f2fs_kzalloc(sbi, sizeof(struct free_segmap_info), GFP_KERNEL);
	if (!free_i)
		return -ENOMEM;

	SM_I(sbi)->free_info = free_i;

	bitmap_size = f2fs_bitmap_size(MAIN_SEGS(sbi));
	free_i->free_segmap = f2fs_kvmalloc(sbi, bitmap_size, GFP_KERNEL);
	if (!free_i->free_segmap)
		return -ENOMEM;

	sec_bitmap_size = f2fs_bitmap_size(MAIN_SECS(sbi));
	free_i->free_secmap = f2fs_kvmalloc(sbi, sec_bitmap_size, GFP_KERNEL);
	if (!free_i->free_secmap)
		return -ENOMEM;

	/* set all segments as dirty temporarily */
	memset(free_i->free_segmap, 0xff, bitmap_size);
	memset(free_i->free_secmap, 0xff, sec_bitmap_size);

	/* init free segmap information */
	free_i->start_segno = GET_SEGNO_FROM_SEG0(sbi, MAIN_BLKADDR(sbi));
	free_i->free_segments = 0;
	free_i->free_sections = 0;
	spin_lock_init(&free_i->segmap_lock);
	return 0;
}

static int build_curseg(struct f2fs_sb_info *sbi)
{
	struct curseg_info *array;
	int i;

	array = f2fs_kzalloc(sbi, array_size(NR_CURSEG_TYPE,
					sizeof(*array)), GFP_KERNEL);
	if (!array)
		return -ENOMEM;

	SM_I(sbi)->curseg_array = array;

	for (i = 0; i < NO_CHECK_TYPE; i++) {
		mutex_init(&array[i].curseg_mutex);
		array[i].sum_blk = f2fs_kzalloc(sbi, PAGE_SIZE, GFP_KERNEL);
		if (!array[i].sum_blk)
			return -ENOMEM;
		init_rwsem(&array[i].journal_rwsem);
		array[i].journal = f2fs_kzalloc(sbi,
				sizeof(struct f2fs_journal), GFP_KERNEL);
		if (!array[i].journal)
			return -ENOMEM;
		if (i < NR_PERSISTENT_LOG)
			array[i].seg_type = CURSEG_HOT_DATA + i;
		else if (i == CURSEG_COLD_DATA_PINNED)
			array[i].seg_type = CURSEG_COLD_DATA;
		else if (i == CURSEG_ALL_DATA_ATGC)
			array[i].seg_type = CURSEG_COLD_DATA;
		array[i].segno = NULL_SEGNO;
		array[i].next_blkoff = 0;
		array[i].inited = false;
	}
	return restore_curseg_summaries(sbi);
}

static int build_sit_entries(struct f2fs_sb_info *sbi)
{
	struct sit_info *sit_i = SIT_I(sbi);
	struct curseg_info *curseg = CURSEG_I(sbi, CURSEG_COLD_DATA);
	struct f2fs_journal *journal = curseg->journal;
	struct seg_entry *se;
	struct f2fs_sit_entry sit;
	int sit_blk_cnt = SIT_BLK_CNT(sbi);
	unsigned int i, start, end;
	unsigned int readed, start_blk = 0;
	int err = 0;
	block_t sit_valid_blocks[2] = {0, 0};

	do {
		readed = f2fs_ra_meta_pages(sbi, start_blk, BIO_MAX_VECS,
							META_SIT, true);

		start = start_blk * sit_i->sents_per_block;
		end = (start_blk + readed) * sit_i->sents_per_block;

		for (; start < end && start < MAIN_SEGS(sbi); start++) {
			struct f2fs_sit_block *sit_blk;
			struct page *page;

			se = &sit_i->sentries[start];
			page = get_current_sit_page(sbi, start);
			if (IS_ERR(page))
				return PTR_ERR(page);
			sit_blk = (struct f2fs_sit_block *)page_address(page);
			sit = sit_blk->entries[SIT_ENTRY_OFFSET(sit_i, start)];
			f2fs_put_page(page, 1);

			err = check_block_count(sbi, start, &sit);
			if (err)
				return err;
			seg_info_from_raw_sit(se, &sit);

			if (se->type >= NR_PERSISTENT_LOG) {
				f2fs_err(sbi, "Invalid segment type: %u, segno: %u",
							se->type, start);
				f2fs_handle_error(sbi,
						ERROR_INCONSISTENT_SUM_TYPE);
				return -EFSCORRUPTED;
			}

			sit_valid_blocks[SE_PAGETYPE(se)] += se->valid_blocks;

			if (f2fs_block_unit_discard(sbi)) {
				/* build discard map only one time */
				if (is_set_ckpt_flags(sbi, CP_TRIMMED_FLAG)) {
					memset(se->discard_map, 0xff,
						SIT_VBLOCK_MAP_SIZE);
				} else {
					memcpy(se->discard_map,
						se->cur_valid_map,
						SIT_VBLOCK_MAP_SIZE);
					sbi->discard_blks +=
						sbi->blocks_per_seg -
						se->valid_blocks;
				}
			}

			if (__is_large_section(sbi))
				get_sec_entry(sbi, start)->valid_blocks +=
							se->valid_blocks;
		}
		start_blk += readed;
	} while (start_blk < sit_blk_cnt);

	down_read(&curseg->journal_rwsem);
	for (i = 0; i < sits_in_cursum(journal); i++) {
		unsigned int old_valid_blocks;

		start = le32_to_cpu(segno_in_journal(journal, i));
		if (start >= MAIN_SEGS(sbi)) {
			f2fs_err(sbi, "Wrong journal entry on segno %u",
				 start);
			err = -EFSCORRUPTED;
			f2fs_handle_error(sbi, ERROR_CORRUPTED_JOURNAL);
			break;
		}

		se = &sit_i->sentries[start];
		sit = sit_in_journal(journal, i);

		old_valid_blocks = se->valid_blocks;

		sit_valid_blocks[SE_PAGETYPE(se)] -= old_valid_blocks;

		err = check_block_count(sbi, start, &sit);
		if (err)
			break;
		seg_info_from_raw_sit(se, &sit);

		if (se->type >= NR_PERSISTENT_LOG) {
			f2fs_err(sbi, "Invalid segment type: %u, segno: %u",
							se->type, start);
			err = -EFSCORRUPTED;
			f2fs_handle_error(sbi, ERROR_INCONSISTENT_SUM_TYPE);
			break;
		}

		sit_valid_blocks[SE_PAGETYPE(se)] += se->valid_blocks;

		if (f2fs_block_unit_discard(sbi)) {
			if (is_set_ckpt_flags(sbi, CP_TRIMMED_FLAG)) {
				memset(se->discard_map, 0xff, SIT_VBLOCK_MAP_SIZE);
			} else {
				memcpy(se->discard_map, se->cur_valid_map,
							SIT_VBLOCK_MAP_SIZE);
				sbi->discard_blks += old_valid_blocks;
				sbi->discard_blks -= se->valid_blocks;
			}
		}

		if (__is_large_section(sbi)) {
			get_sec_entry(sbi, start)->valid_blocks +=
							se->valid_blocks;
			get_sec_entry(sbi, start)->valid_blocks -=
							old_valid_blocks;
		}
	}
	up_read(&curseg->journal_rwsem);

	if (err)
		return err;

	if (sit_valid_blocks[NODE] != valid_node_count(sbi)) {
		f2fs_err(sbi, "SIT is corrupted node# %u vs %u",
			 sit_valid_blocks[NODE], valid_node_count(sbi));
		f2fs_handle_error(sbi, ERROR_INCONSISTENT_NODE_COUNT);
		return -EFSCORRUPTED;
	}

	if (sit_valid_blocks[DATA] + sit_valid_blocks[NODE] >
				valid_user_blocks(sbi)) {
		f2fs_err(sbi, "SIT is corrupted data# %u %u vs %u",
			 sit_valid_blocks[DATA], sit_valid_blocks[NODE],
			 valid_user_blocks(sbi));
		f2fs_handle_error(sbi, ERROR_INCONSISTENT_BLOCK_COUNT);
		return -EFSCORRUPTED;
	}

	return 0;
}

static void init_free_segmap(struct f2fs_sb_info *sbi)
{
	unsigned int start;
	int type;
	struct seg_entry *sentry;

	for (start = 0; start < MAIN_SEGS(sbi); start++) {
		if (f2fs_usable_blks_in_seg(sbi, start) == 0)
			continue;
		sentry = get_seg_entry(sbi, start);
		if (!sentry->valid_blocks)
			__set_free(sbi, start);
		else
			SIT_I(sbi)->written_valid_blocks +=
						sentry->valid_blocks;
	}

	/* set use the current segments */
	for (type = CURSEG_HOT_DATA; type <= CURSEG_COLD_NODE; type++) {
		struct curseg_info *curseg_t = CURSEG_I(sbi, type);

		__set_test_and_inuse(sbi, curseg_t->segno);
	}
}

static void init_dirty_segmap(struct f2fs_sb_info *sbi)
{
	struct dirty_seglist_info *dirty_i = DIRTY_I(sbi);
	struct free_segmap_info *free_i = FREE_I(sbi);
	unsigned int segno = 0, offset = 0, secno;
	block_t valid_blocks, usable_blks_in_seg;

	while (1) {
		/* find dirty segment based on free segmap */
		segno = find_next_inuse(free_i, MAIN_SEGS(sbi), offset);
		if (segno >= MAIN_SEGS(sbi))
			break;
		offset = segno + 1;
		valid_blocks = get_valid_blocks(sbi, segno, false);
		usable_blks_in_seg = f2fs_usable_blks_in_seg(sbi, segno);
		if (valid_blocks == usable_blks_in_seg || !valid_blocks)
			continue;
		if (valid_blocks > usable_blks_in_seg) {
			f2fs_bug_on(sbi, 1);
			continue;
		}
		mutex_lock(&dirty_i->seglist_lock);
		__locate_dirty_segment(sbi, segno, DIRTY);
		mutex_unlock(&dirty_i->seglist_lock);
	}

	if (!__is_large_section(sbi))
		return;

	mutex_lock(&dirty_i->seglist_lock);
	for (segno = 0; segno < MAIN_SEGS(sbi); segno += sbi->segs_per_sec) {
		valid_blocks = get_valid_blocks(sbi, segno, true);
		secno = GET_SEC_FROM_SEG(sbi, segno);

		if (!valid_blocks || valid_blocks == CAP_BLKS_PER_SEC(sbi))
			continue;
		if (IS_CURSEC(sbi, secno))
			continue;
		set_bit(secno, dirty_i->dirty_secmap);
	}
	mutex_unlock(&dirty_i->seglist_lock);
}

static int init_victim_secmap(struct f2fs_sb_info *sbi)
{
	struct dirty_seglist_info *dirty_i = DIRTY_I(sbi);
	unsigned int bitmap_size = f2fs_bitmap_size(MAIN_SECS(sbi));

	dirty_i->victim_secmap = f2fs_kvzalloc(sbi, bitmap_size, GFP_KERNEL);
	if (!dirty_i->victim_secmap)
		return -ENOMEM;

	dirty_i->pinned_secmap = f2fs_kvzalloc(sbi, bitmap_size, GFP_KERNEL);
	if (!dirty_i->pinned_secmap)
		return -ENOMEM;

	dirty_i->pinned_secmap_cnt = 0;
	dirty_i->enable_pin_section = true;
	return 0;
}

static int build_dirty_segmap(struct f2fs_sb_info *sbi)
{
	struct dirty_seglist_info *dirty_i;
	unsigned int bitmap_size, i;

	/* allocate memory for dirty segments list information */
	dirty_i = f2fs_kzalloc(sbi, sizeof(struct dirty_seglist_info),
								GFP_KERNEL);
	if (!dirty_i)
		return -ENOMEM;

	SM_I(sbi)->dirty_info = dirty_i;
	mutex_init(&dirty_i->seglist_lock);

	bitmap_size = f2fs_bitmap_size(MAIN_SEGS(sbi));

	for (i = 0; i < NR_DIRTY_TYPE; i++) {
		dirty_i->dirty_segmap[i] = f2fs_kvzalloc(sbi, bitmap_size,
								GFP_KERNEL);
		if (!dirty_i->dirty_segmap[i])
			return -ENOMEM;
	}

	if (__is_large_section(sbi)) {
		bitmap_size = f2fs_bitmap_size(MAIN_SECS(sbi));
		dirty_i->dirty_secmap = f2fs_kvzalloc(sbi,
						bitmap_size, GFP_KERNEL);
		if (!dirty_i->dirty_secmap)
			return -ENOMEM;
	}

	init_dirty_segmap(sbi);
	return init_victim_secmap(sbi);
}

static int sanity_check_curseg(struct f2fs_sb_info *sbi)
{
	int i;

	/*
	 * In LFS/SSR curseg, .next_blkoff should point to an unused blkaddr;
	 * In LFS curseg, all blkaddr after .next_blkoff should be unused.
	 */
	for (i = 0; i < NR_PERSISTENT_LOG; i++) {
		struct curseg_info *curseg = CURSEG_I(sbi, i);
		struct seg_entry *se = get_seg_entry(sbi, curseg->segno);
		unsigned int blkofs = curseg->next_blkoff;

		if (f2fs_sb_has_readonly(sbi) &&
			i != CURSEG_HOT_DATA && i != CURSEG_HOT_NODE)
			continue;

		sanity_check_seg_type(sbi, curseg->seg_type);

		if (curseg->alloc_type != LFS && curseg->alloc_type != SSR) {
			f2fs_err(sbi,
				 "Current segment has invalid alloc_type:%d",
				 curseg->alloc_type);
			f2fs_handle_error(sbi, ERROR_INVALID_CURSEG);
			return -EFSCORRUPTED;
		}

		if (f2fs_test_bit(blkofs, se->cur_valid_map))
			goto out;

		if (curseg->alloc_type == SSR)
			continue;

		for (blkofs += 1; blkofs < sbi->blocks_per_seg; blkofs++) {
			if (!f2fs_test_bit(blkofs, se->cur_valid_map))
				continue;
out:
			f2fs_err(sbi,
				 "Current segment's next free block offset is inconsistent with bitmap, logtype:%u, segno:%u, type:%u, next_blkoff:%u, blkofs:%u",
				 i, curseg->segno, curseg->alloc_type,
				 curseg->next_blkoff, blkofs);
			f2fs_handle_error(sbi, ERROR_INVALID_CURSEG);
			return -EFSCORRUPTED;
		}
	}
	return 0;
}

#ifdef CONFIG_BLK_DEV_ZONED

static int check_zone_write_pointer(struct f2fs_sb_info *sbi,
				    struct f2fs_dev_info *fdev,
				    struct blk_zone *zone)
{
	unsigned int wp_segno, wp_blkoff, zone_secno, zone_segno, segno;
	block_t zone_block, wp_block, last_valid_block;
	unsigned int log_sectors_per_block = sbi->log_blocksize - SECTOR_SHIFT;
	int i, s, b, ret;
	struct seg_entry *se;

	if (zone->type != BLK_ZONE_TYPE_SEQWRITE_REQ)
		return 0;

	wp_block = fdev->start_blk + (zone->wp >> log_sectors_per_block);
	wp_segno = GET_SEGNO(sbi, wp_block);
	wp_blkoff = wp_block - START_BLOCK(sbi, wp_segno);
	zone_block = fdev->start_blk + (zone->start >> log_sectors_per_block);
	zone_segno = GET_SEGNO(sbi, zone_block);
	zone_secno = GET_SEC_FROM_SEG(sbi, zone_segno);

	if (zone_segno >= MAIN_SEGS(sbi))
		return 0;

	/*
	 * Skip check of zones cursegs point to, since
	 * fix_curseg_write_pointer() checks them.
	 */
	for (i = 0; i < NO_CHECK_TYPE; i++)
		if (zone_secno == GET_SEC_FROM_SEG(sbi,
						   CURSEG_I(sbi, i)->segno))
			return 0;

	/*
	 * Get last valid block of the zone.
	 */
	last_valid_block = zone_block - 1;
	for (s = sbi->segs_per_sec - 1; s >= 0; s--) {
		segno = zone_segno + s;
		se = get_seg_entry(sbi, segno);
		for (b = sbi->blocks_per_seg - 1; b >= 0; b--)
			if (f2fs_test_bit(b, se->cur_valid_map)) {
				last_valid_block = START_BLOCK(sbi, segno) + b;
				break;
			}
		if (last_valid_block >= zone_block)
			break;
	}

	/*
	 * If last valid block is beyond the write pointer, report the
	 * inconsistency. This inconsistency does not cause write error
	 * because the zone will not be selected for write operation until
	 * it get discarded. Just report it.
	 */
	if (last_valid_block >= wp_block) {
		f2fs_notice(sbi, "Valid block beyond write pointer: "
			    "valid block[0x%x,0x%x] wp[0x%x,0x%x]",
			    GET_SEGNO(sbi, last_valid_block),
			    GET_BLKOFF_FROM_SEG0(sbi, last_valid_block),
			    wp_segno, wp_blkoff);
		return 0;
	}

	/*
	 * If there is no valid block in the zone and if write pointer is
	 * not at zone start, reset the write pointer.
	 */
	if (last_valid_block + 1 == zone_block && zone->wp != zone->start) {
		f2fs_notice(sbi,
			    "Zone without valid block has non-zero write "
			    "pointer. Reset the write pointer: wp[0x%x,0x%x]",
			    wp_segno, wp_blkoff);
		ret = __f2fs_issue_discard_zone(sbi, fdev->bdev, zone_block,
					zone->len >> log_sectors_per_block);
		if (ret) {
			f2fs_err(sbi, "Discard zone failed: %s (errno=%d)",
				 fdev->path, ret);
			return ret;
		}
	}

	return 0;
}

static struct f2fs_dev_info *get_target_zoned_dev(struct f2fs_sb_info *sbi,
						  block_t zone_blkaddr)
{
	int i;

	for (i = 0; i < sbi->s_ndevs; i++) {
		if (!bdev_is_zoned(FDEV(i).bdev))
			continue;
		if (sbi->s_ndevs == 1 || (FDEV(i).start_blk <= zone_blkaddr &&
				zone_blkaddr <= FDEV(i).end_blk))
			return &FDEV(i);
	}

	return NULL;
}

static int report_one_zone_cb(struct blk_zone *zone, unsigned int idx,
			      void *data)
{
	memcpy(data, zone, sizeof(struct blk_zone));
	return 0;
}

static int fix_curseg_write_pointer(struct f2fs_sb_info *sbi, int type)
{
	struct curseg_info *cs = CURSEG_I(sbi, type);
	struct f2fs_dev_info *zbd;
	struct blk_zone zone;
	unsigned int cs_section, wp_segno, wp_blkoff, wp_sector_off;
	block_t cs_zone_block, wp_block;
	unsigned int log_sectors_per_block = sbi->log_blocksize - SECTOR_SHIFT;
	sector_t zone_sector;
	int err;

	cs_section = GET_SEC_FROM_SEG(sbi, cs->segno);
	cs_zone_block = START_BLOCK(sbi, GET_SEG_FROM_SEC(sbi, cs_section));

	zbd = get_target_zoned_dev(sbi, cs_zone_block);
	if (!zbd)
		return 0;

	/* report zone for the sector the curseg points to */
	zone_sector = (sector_t)(cs_zone_block - zbd->start_blk)
		<< log_sectors_per_block;
	err = blkdev_report_zones(zbd->bdev, zone_sector, 1,
				  report_one_zone_cb, &zone);
	if (err != 1) {
		f2fs_err(sbi, "Report zone failed: %s errno=(%d)",
			 zbd->path, err);
		return err;
	}

	if (zone.type != BLK_ZONE_TYPE_SEQWRITE_REQ)
		return 0;

	wp_block = zbd->start_blk + (zone.wp >> log_sectors_per_block);
	wp_segno = GET_SEGNO(sbi, wp_block);
	wp_blkoff = wp_block - START_BLOCK(sbi, wp_segno);
	wp_sector_off = zone.wp & GENMASK(log_sectors_per_block - 1, 0);

	if (cs->segno == wp_segno && cs->next_blkoff == wp_blkoff &&
		wp_sector_off == 0)
		return 0;

	f2fs_notice(sbi, "Unaligned curseg[%d] with write pointer: "
		    "curseg[0x%x,0x%x] wp[0x%x,0x%x]",
		    type, cs->segno, cs->next_blkoff, wp_segno, wp_blkoff);

	f2fs_notice(sbi, "Assign new section to curseg[%d]: "
		    "curseg[0x%x,0x%x]", type, cs->segno, cs->next_blkoff);

	f2fs_allocate_new_section(sbi, type, true);

	/* check consistency of the zone curseg pointed to */
	if (check_zone_write_pointer(sbi, zbd, &zone))
		return -EIO;

	/* check newly assigned zone */
	cs_section = GET_SEC_FROM_SEG(sbi, cs->segno);
	cs_zone_block = START_BLOCK(sbi, GET_SEG_FROM_SEC(sbi, cs_section));

	zbd = get_target_zoned_dev(sbi, cs_zone_block);
	if (!zbd)
		return 0;

	zone_sector = (sector_t)(cs_zone_block - zbd->start_blk)
		<< log_sectors_per_block;
	err = blkdev_report_zones(zbd->bdev, zone_sector, 1,
				  report_one_zone_cb, &zone);
	if (err != 1) {
		f2fs_err(sbi, "Report zone failed: %s errno=(%d)",
			 zbd->path, err);
		return err;
	}

	if (zone.type != BLK_ZONE_TYPE_SEQWRITE_REQ)
		return 0;

	if (zone.wp != zone.start) {
		f2fs_notice(sbi,
			    "New zone for curseg[%d] is not yet discarded. "
			    "Reset the zone: curseg[0x%x,0x%x]",
			    type, cs->segno, cs->next_blkoff);
		err = __f2fs_issue_discard_zone(sbi, zbd->bdev,
				zone_sector >> log_sectors_per_block,
				zone.len >> log_sectors_per_block);
		if (err) {
			f2fs_err(sbi, "Discard zone failed: %s (errno=%d)",
				 zbd->path, err);
			return err;
		}
	}

	return 0;
}

int f2fs_fix_curseg_write_pointer(struct f2fs_sb_info *sbi)
{
	int i, ret;

	for (i = 0; i < NR_PERSISTENT_LOG; i++) {
		ret = fix_curseg_write_pointer(sbi, i);
		if (ret)
			return ret;
	}

	return 0;
}

struct check_zone_write_pointer_args {
	struct f2fs_sb_info *sbi;
	struct f2fs_dev_info *fdev;
};

static int check_zone_write_pointer_cb(struct blk_zone *zone, unsigned int idx,
				      void *data)
{
	struct check_zone_write_pointer_args *args;

	args = (struct check_zone_write_pointer_args *)data;

	return check_zone_write_pointer(args->sbi, args->fdev, zone);
}

int f2fs_check_write_pointer(struct f2fs_sb_info *sbi)
{
	int i, ret;
	struct check_zone_write_pointer_args args;

	for (i = 0; i < sbi->s_ndevs; i++) {
		if (!bdev_is_zoned(FDEV(i).bdev))
			continue;

		args.sbi = sbi;
		args.fdev = &FDEV(i);
		ret = blkdev_report_zones(FDEV(i).bdev, 0, BLK_ALL_ZONES,
					  check_zone_write_pointer_cb, &args);
		if (ret < 0)
			return ret;
	}

	return 0;
}

static bool is_conv_zone(struct f2fs_sb_info *sbi, unsigned int zone_idx,
						unsigned int dev_idx)
{
	if (!bdev_is_zoned(FDEV(dev_idx).bdev))
		return true;
	return !test_bit(zone_idx, FDEV(dev_idx).blkz_seq);
}

/* Return the zone index in the given device */
static unsigned int get_zone_idx(struct f2fs_sb_info *sbi, unsigned int secno,
					int dev_idx)
{
	block_t sec_start_blkaddr = START_BLOCK(sbi, GET_SEG_FROM_SEC(sbi, secno));

	return (sec_start_blkaddr - FDEV(dev_idx).start_blk) >>
						sbi->log_blocks_per_blkz;
}

/*
 * Return the usable segments in a section based on the zone's
 * corresponding zone capacity. Zone is equal to a section.
 */
static inline unsigned int f2fs_usable_zone_segs_in_sec(
		struct f2fs_sb_info *sbi, unsigned int segno)
{
	unsigned int dev_idx, zone_idx;

	dev_idx = f2fs_target_device_index(sbi, START_BLOCK(sbi, segno));
	zone_idx = get_zone_idx(sbi, GET_SEC_FROM_SEG(sbi, segno), dev_idx);

	/* Conventional zone's capacity is always equal to zone size */
	if (is_conv_zone(sbi, zone_idx, dev_idx))
		return sbi->segs_per_sec;

	if (!sbi->unusable_blocks_per_sec)
		return sbi->segs_per_sec;

	/* Get the segment count beyond zone capacity block */
	return sbi->segs_per_sec - (sbi->unusable_blocks_per_sec >>
						sbi->log_blocks_per_seg);
}

/*
 * Return the number of usable blocks in a segment. The number of blocks
 * returned is always equal to the number of blocks in a segment for
 * segments fully contained within a sequential zone capacity or a
 * conventional zone. For segments partially contained in a sequential
 * zone capacity, the number of usable blocks up to the zone capacity
 * is returned. 0 is returned in all other cases.
 */
static inline unsigned int f2fs_usable_zone_blks_in_seg(
			struct f2fs_sb_info *sbi, unsigned int segno)
{
	block_t seg_start, sec_start_blkaddr, sec_cap_blkaddr;
	unsigned int zone_idx, dev_idx, secno;

	secno = GET_SEC_FROM_SEG(sbi, segno);
	seg_start = START_BLOCK(sbi, segno);
	dev_idx = f2fs_target_device_index(sbi, seg_start);
	zone_idx = get_zone_idx(sbi, secno, dev_idx);

	/*
	 * Conventional zone's capacity is always equal to zone size,
	 * so, blocks per segment is unchanged.
	 */
	if (is_conv_zone(sbi, zone_idx, dev_idx))
		return sbi->blocks_per_seg;

	if (!sbi->unusable_blocks_per_sec)
		return sbi->blocks_per_seg;

	sec_start_blkaddr = START_BLOCK(sbi, GET_SEG_FROM_SEC(sbi, secno));
	sec_cap_blkaddr = sec_start_blkaddr + CAP_BLKS_PER_SEC(sbi);

	/*
	 * If segment starts before zone capacity and spans beyond
	 * zone capacity, then usable blocks are from seg start to
	 * zone capacity. If the segment starts after the zone capacity,
	 * then there are no usable blocks.
	 */
	if (seg_start >= sec_cap_blkaddr)
		return 0;
	if (seg_start + sbi->blocks_per_seg > sec_cap_blkaddr)
		return sec_cap_blkaddr - seg_start;

	return sbi->blocks_per_seg;
}
#else
int f2fs_fix_curseg_write_pointer(struct f2fs_sb_info *sbi)
{
	return 0;
}

int f2fs_check_write_pointer(struct f2fs_sb_info *sbi)
{
	return 0;
}

static inline unsigned int f2fs_usable_zone_blks_in_seg(struct f2fs_sb_info *sbi,
							unsigned int segno)
{
	return 0;
}

static inline unsigned int f2fs_usable_zone_segs_in_sec(struct f2fs_sb_info *sbi,
							unsigned int segno)
{
	return 0;
}
#endif
unsigned int f2fs_usable_blks_in_seg(struct f2fs_sb_info *sbi,
					unsigned int segno)
{
	if (f2fs_sb_has_blkzoned(sbi))
		return f2fs_usable_zone_blks_in_seg(sbi, segno);

	return sbi->blocks_per_seg;
}

unsigned int f2fs_usable_segs_in_sec(struct f2fs_sb_info *sbi,
					unsigned int segno)
{
	if (f2fs_sb_has_blkzoned(sbi))
		return f2fs_usable_zone_segs_in_sec(sbi, segno);

	return sbi->segs_per_sec;
}

/*
 * Update min, max modified time for cost-benefit GC algorithm
 */
static void init_min_max_mtime(struct f2fs_sb_info *sbi)
{
	struct sit_info *sit_i = SIT_I(sbi);
	unsigned int segno;

	down_write(&sit_i->sentry_lock);

	sit_i->min_mtime = ULLONG_MAX;

	for (segno = 0; segno < MAIN_SEGS(sbi); segno += sbi->segs_per_sec) {
		unsigned int i;
		unsigned long long mtime = 0;

		for (i = 0; i < sbi->segs_per_sec; i++)
			mtime += get_seg_entry(sbi, segno + i)->mtime;

		mtime = div_u64(mtime, sbi->segs_per_sec);

		if (sit_i->min_mtime > mtime)
			sit_i->min_mtime = mtime;
	}
	sit_i->max_mtime = get_mtime(sbi, false);
	sit_i->dirty_max_mtime = 0;
	up_write(&sit_i->sentry_lock);
}

int f2fs_build_segment_manager(struct f2fs_sb_info *sbi)
{
	struct f2fs_super_block *raw_super = F2FS_RAW_SUPER(sbi);
	struct f2fs_checkpoint *ckpt = F2FS_CKPT(sbi);
	struct f2fs_sm_info *sm_info;
	int err;

	sm_info = f2fs_kzalloc(sbi, sizeof(struct f2fs_sm_info), GFP_KERNEL);
	if (!sm_info)
		return -ENOMEM;

	/* init sm info */
	sbi->sm_info = sm_info;
	sm_info->seg0_blkaddr = le32_to_cpu(raw_super->segment0_blkaddr);
	sm_info->main_blkaddr = le32_to_cpu(raw_super->main_blkaddr);
	sm_info->segment_count = le32_to_cpu(raw_super->segment_count);
	sm_info->reserved_segments = le32_to_cpu(ckpt->rsvd_segment_count);
	sm_info->ovp_segments = le32_to_cpu(ckpt->overprov_segment_count);
	sm_info->main_segments = le32_to_cpu(raw_super->segment_count_main);
	sm_info->ssa_blkaddr = le32_to_cpu(raw_super->ssa_blkaddr);
	sm_info->rec_prefree_segments = sm_info->main_segments *
					DEF_RECLAIM_PREFREE_SEGMENTS / 100;
	if (sm_info->rec_prefree_segments > DEF_MAX_RECLAIM_PREFREE_SEGMENTS)
		sm_info->rec_prefree_segments = DEF_MAX_RECLAIM_PREFREE_SEGMENTS;

	if (!f2fs_lfs_mode(sbi))
		sm_info->ipu_policy = 1 << F2FS_IPU_FSYNC;
	sm_info->min_ipu_util = DEF_MIN_IPU_UTIL;
	sm_info->min_fsync_blocks = DEF_MIN_FSYNC_BLOCKS;
	sm_info->min_seq_blocks = sbi->blocks_per_seg;
	sm_info->min_hot_blocks = DEF_MIN_HOT_BLOCKS;
	sm_info->min_ssr_sections = reserved_sections(sbi);

	INIT_LIST_HEAD(&sm_info->sit_entry_set);

	init_f2fs_rwsem(&sm_info->curseg_lock);

	err = f2fs_create_flush_cmd_control(sbi);
	if (err)
		return err;

	err = create_discard_cmd_control(sbi);
	if (err)
		return err;

	err = build_sit_info(sbi);
	if (err)
		return err;
	err = build_free_segmap(sbi);
	if (err)
		return err;
	err = build_curseg(sbi);
	if (err)
		return err;

	/* reinit free segmap based on SIT */
	err = build_sit_entries(sbi);
	if (err)
		return err;

	init_free_segmap(sbi);
	err = build_dirty_segmap(sbi);
	if (err)
		return err;

	err = sanity_check_curseg(sbi);
	if (err)
		return err;

	init_min_max_mtime(sbi);
	return 0;
}

static void discard_dirty_segmap(struct f2fs_sb_info *sbi,
		enum dirty_type dirty_type)
{
	struct dirty_seglist_info *dirty_i = DIRTY_I(sbi);

	mutex_lock(&dirty_i->seglist_lock);
	kvfree(dirty_i->dirty_segmap[dirty_type]);
	dirty_i->nr_dirty[dirty_type] = 0;
	mutex_unlock(&dirty_i->seglist_lock);
}

static void destroy_victim_secmap(struct f2fs_sb_info *sbi)
{
	struct dirty_seglist_info *dirty_i = DIRTY_I(sbi);

	kvfree(dirty_i->pinned_secmap);
	kvfree(dirty_i->victim_secmap);
}

static void destroy_dirty_segmap(struct f2fs_sb_info *sbi)
{
	struct dirty_seglist_info *dirty_i = DIRTY_I(sbi);
	int i;

	if (!dirty_i)
		return;

	/* discard pre-free/dirty segments list */
	for (i = 0; i < NR_DIRTY_TYPE; i++)
		discard_dirty_segmap(sbi, i);

	if (__is_large_section(sbi)) {
		mutex_lock(&dirty_i->seglist_lock);
		kvfree(dirty_i->dirty_secmap);
		mutex_unlock(&dirty_i->seglist_lock);
	}

	destroy_victim_secmap(sbi);
	SM_I(sbi)->dirty_info = NULL;
	kfree(dirty_i);
}

static void destroy_curseg(struct f2fs_sb_info *sbi)
{
	struct curseg_info *array = SM_I(sbi)->curseg_array;
	int i;

	if (!array)
		return;
	SM_I(sbi)->curseg_array = NULL;
	for (i = 0; i < NR_CURSEG_TYPE; i++) {
		kfree(array[i].sum_blk);
		kfree(array[i].journal);
	}
	kfree(array);
}

static void destroy_free_segmap(struct f2fs_sb_info *sbi)
{
	struct free_segmap_info *free_i = SM_I(sbi)->free_info;

	if (!free_i)
		return;
	SM_I(sbi)->free_info = NULL;
	kvfree(free_i->free_segmap);
	kvfree(free_i->free_secmap);
	kfree(free_i);
}

static void destroy_sit_info(struct f2fs_sb_info *sbi)
{
	struct sit_info *sit_i = SIT_I(sbi);

	if (!sit_i)
		return;

	if (sit_i->sentries)
		kvfree(sit_i->bitmap);
	kfree(sit_i->tmp_map);

	kvfree(sit_i->sentries);
	kvfree(sit_i->sec_entries);
	kvfree(sit_i->dirty_sentries_bitmap);

	SM_I(sbi)->sit_info = NULL;
	kvfree(sit_i->sit_bitmap);
#ifdef CONFIG_F2FS_CHECK_FS
	kvfree(sit_i->sit_bitmap_mir);
	kvfree(sit_i->invalid_segmap);
#endif
	kfree(sit_i);
}

void f2fs_destroy_segment_manager(struct f2fs_sb_info *sbi)
{
	struct f2fs_sm_info *sm_info = SM_I(sbi);

	if (!sm_info)
		return;
	f2fs_destroy_flush_cmd_control(sbi, true);
	destroy_discard_cmd_control(sbi);
	destroy_dirty_segmap(sbi);
	destroy_curseg(sbi);
	destroy_free_segmap(sbi);
	destroy_sit_info(sbi);
	sbi->sm_info = NULL;
	kfree(sm_info);
}

int __init f2fs_create_segment_manager_caches(void)
{
	discard_entry_slab = f2fs_kmem_cache_create("f2fs_discard_entry",
			sizeof(struct discard_entry));
	if (!discard_entry_slab)
		goto fail;

	discard_cmd_slab = f2fs_kmem_cache_create("f2fs_discard_cmd",
			sizeof(struct discard_cmd));
	if (!discard_cmd_slab)
		goto destroy_discard_entry;

	sit_entry_set_slab = f2fs_kmem_cache_create("f2fs_sit_entry_set",
			sizeof(struct sit_entry_set));
	if (!sit_entry_set_slab)
		goto destroy_discard_cmd;

	revoke_entry_slab = f2fs_kmem_cache_create("f2fs_revoke_entry",
			sizeof(struct revoke_entry));
	if (!revoke_entry_slab)
		goto destroy_sit_entry_set;
	return 0;

destroy_sit_entry_set:
	kmem_cache_destroy(sit_entry_set_slab);
destroy_discard_cmd:
	kmem_cache_destroy(discard_cmd_slab);
destroy_discard_entry:
	kmem_cache_destroy(discard_entry_slab);
fail:
	return -ENOMEM;
}

void f2fs_destroy_segment_manager_caches(void)
{
	kmem_cache_destroy(sit_entry_set_slab);
	kmem_cache_destroy(discard_cmd_slab);
	kmem_cache_destroy(discard_entry_slab);
	kmem_cache_destroy(revoke_entry_slab);
}<|MERGE_RESOLUTION|>--- conflicted
+++ resolved
@@ -1463,11 +1463,7 @@
 		if (i + 1 < dpolicy->granularity)
 			break;
 
-<<<<<<< HEAD
-		if (i + 1 < DEFAULT_DISCARD_GRANULARITY && dpolicy->ordered)
-=======
 		if (i + 1 < dcc->max_ordered_discard && dpolicy->ordered)
->>>>>>> 6ab3eda1
 			return __issue_discard_cmd_orderly(sbi, dpolicy);
 
 		pend_list = &dcc->pend_list[i];
