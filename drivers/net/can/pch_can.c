// SPDX-License-Identifier: GPL-2.0-only
/*
 * Copyright (C) 1999 - 2010 Intel Corporation.
 * Copyright (C) 2010 LAPIS SEMICONDUCTOR CO., LTD.
 */

#include <linux/interrupt.h>
#include <linux/delay.h>
#include <linux/ethtool.h>
#include <linux/io.h>
#include <linux/module.h>
#include <linux/sched.h>
#include <linux/pci.h>
#include <linux/kernel.h>
#include <linux/types.h>
#include <linux/errno.h>
#include <linux/netdevice.h>
#include <linux/skbuff.h>
#include <linux/can.h>
#include <linux/can/dev.h>
#include <linux/can/error.h>

#define PCH_CTRL_INIT		BIT(0) /* The INIT bit of CANCONT register. */
#define PCH_CTRL_IE		BIT(1) /* The IE bit of CAN control register */
#define PCH_CTRL_IE_SIE_EIE	(BIT(3) | BIT(2) | BIT(1))
#define PCH_CTRL_CCE		BIT(6)
#define PCH_CTRL_OPT		BIT(7) /* The OPT bit of CANCONT register. */
#define PCH_OPT_SILENT		BIT(3) /* The Silent bit of CANOPT reg. */
#define PCH_OPT_LBACK		BIT(4) /* The LoopBack bit of CANOPT reg. */

#define PCH_CMASK_RX_TX_SET	0x00f3
#define PCH_CMASK_RX_TX_GET	0x0073
#define PCH_CMASK_ALL		0xff
#define PCH_CMASK_NEWDAT	BIT(2)
#define PCH_CMASK_CLRINTPND	BIT(3)
#define PCH_CMASK_CTRL		BIT(4)
#define PCH_CMASK_ARB		BIT(5)
#define PCH_CMASK_MASK		BIT(6)
#define PCH_CMASK_RDWR		BIT(7)
#define PCH_IF_MCONT_NEWDAT	BIT(15)
#define PCH_IF_MCONT_MSGLOST	BIT(14)
#define PCH_IF_MCONT_INTPND	BIT(13)
#define PCH_IF_MCONT_UMASK	BIT(12)
#define PCH_IF_MCONT_TXIE	BIT(11)
#define PCH_IF_MCONT_RXIE	BIT(10)
#define PCH_IF_MCONT_RMTEN	BIT(9)
#define PCH_IF_MCONT_TXRQXT	BIT(8)
#define PCH_IF_MCONT_EOB	BIT(7)
#define PCH_IF_MCONT_DLC	(BIT(0) | BIT(1) | BIT(2) | BIT(3))
#define PCH_MASK2_MDIR_MXTD	(BIT(14) | BIT(15))
#define PCH_ID2_DIR		BIT(13)
#define PCH_ID2_XTD		BIT(14)
#define PCH_ID_MSGVAL		BIT(15)
#define PCH_IF_CREQ_BUSY	BIT(15)

#define PCH_STATUS_INT		0x8000
#define PCH_RP			0x00008000
#define PCH_REC			0x00007f00
#define PCH_TEC			0x000000ff

#define PCH_TX_OK		BIT(3)
#define PCH_RX_OK		BIT(4)
#define PCH_EPASSIV		BIT(5)
#define PCH_EWARN		BIT(6)
#define PCH_BUS_OFF		BIT(7)

/* bit position of certain controller bits. */
#define PCH_BIT_BRP_SHIFT	0
#define PCH_BIT_SJW_SHIFT	6
#define PCH_BIT_TSEG1_SHIFT	8
#define PCH_BIT_TSEG2_SHIFT	12
#define PCH_BIT_BRPE_BRPE_SHIFT	6

#define PCH_MSK_BITT_BRP	0x3f
#define PCH_MSK_BRPE_BRPE	0x3c0
#define PCH_MSK_CTRL_IE_SIE_EIE	0x07
#define PCH_COUNTER_LIMIT	10

#define PCH_CAN_CLK		50000000	/* 50MHz */

/*
 * Define the number of message object.
 * PCH CAN communications are done via Message RAM.
 * The Message RAM consists of 32 message objects.
 */
#define PCH_RX_OBJ_NUM		26
#define PCH_TX_OBJ_NUM		6
#define PCH_RX_OBJ_START	1
#define PCH_RX_OBJ_END		PCH_RX_OBJ_NUM
#define PCH_TX_OBJ_START	(PCH_RX_OBJ_END + 1)
#define PCH_TX_OBJ_END		(PCH_RX_OBJ_NUM + PCH_TX_OBJ_NUM)

#define PCH_FIFO_THRESH		16

/* TxRqst2 show status of MsgObjNo.17~32 */
#define PCH_TREQ2_TX_MASK	(((1 << PCH_TX_OBJ_NUM) - 1) <<\
							(PCH_RX_OBJ_END - 16))

enum pch_ifreg {
	PCH_RX_IFREG,
	PCH_TX_IFREG,
};

enum pch_can_err {
	PCH_STUF_ERR = 1,
	PCH_FORM_ERR,
	PCH_ACK_ERR,
	PCH_BIT1_ERR,
	PCH_BIT0_ERR,
	PCH_CRC_ERR,
	PCH_LEC_ALL,
};

enum pch_can_mode {
	PCH_CAN_ENABLE,
	PCH_CAN_DISABLE,
	PCH_CAN_ALL,
	PCH_CAN_NONE,
	PCH_CAN_STOP,
	PCH_CAN_RUN,
};

struct pch_can_if_regs {
	u32 creq;
	u32 cmask;
	u32 mask1;
	u32 mask2;
	u32 id1;
	u32 id2;
	u32 mcont;
	u32 data[4];
	u32 rsv[13];
};

struct pch_can_regs {
	u32 cont;
	u32 stat;
	u32 errc;
	u32 bitt;
	u32 intr;
	u32 opt;
	u32 brpe;
	u32 reserve;
	struct pch_can_if_regs ifregs[2]; /* [0]=if1  [1]=if2 */
	u32 reserve1[8];
	u32 treq1;
	u32 treq2;
	u32 reserve2[6];
	u32 data1;
	u32 data2;
	u32 reserve3[6];
	u32 canipend1;
	u32 canipend2;
	u32 reserve4[6];
	u32 canmval1;
	u32 canmval2;
	u32 reserve5[37];
	u32 srst;
};

struct pch_can_priv {
	struct can_priv can;
	struct pci_dev *dev;
	u32 tx_enable[PCH_TX_OBJ_END];
	u32 rx_enable[PCH_TX_OBJ_END];
	u32 rx_link[PCH_TX_OBJ_END];
	u32 int_enables;
	struct net_device *ndev;
	struct pch_can_regs __iomem *regs;
	struct napi_struct napi;
	int tx_obj;	/* Point next Tx Obj index */
	int use_msi;
};

static const struct can_bittiming_const pch_can_bittiming_const = {
	.name = KBUILD_MODNAME,
	.tseg1_min = 2,
	.tseg1_max = 16,
	.tseg2_min = 1,
	.tseg2_max = 8,
	.sjw_max = 4,
	.brp_min = 1,
	.brp_max = 1024, /* 6bit + extended 4bit */
	.brp_inc = 1,
};

static const struct pci_device_id pch_pci_tbl[] = {
	{PCI_VENDOR_ID_INTEL, 0x8818, PCI_ANY_ID, PCI_ANY_ID,},
	{0,}
};
MODULE_DEVICE_TABLE(pci, pch_pci_tbl);

static inline void pch_can_bit_set(void __iomem *addr, u32 mask)
{
	iowrite32(ioread32(addr) | mask, addr);
}

static inline void pch_can_bit_clear(void __iomem *addr, u32 mask)
{
	iowrite32(ioread32(addr) & ~mask, addr);
}

static void pch_can_set_run_mode(struct pch_can_priv *priv,
				 enum pch_can_mode mode)
{
	switch (mode) {
	case PCH_CAN_RUN:
		pch_can_bit_clear(&priv->regs->cont, PCH_CTRL_INIT);
		break;

	case PCH_CAN_STOP:
		pch_can_bit_set(&priv->regs->cont, PCH_CTRL_INIT);
		break;

	default:
		netdev_err(priv->ndev, "%s -> Invalid Mode.\n", __func__);
		break;
	}
}

static void pch_can_set_optmode(struct pch_can_priv *priv)
{
	u32 reg_val = ioread32(&priv->regs->opt);

	if (priv->can.ctrlmode & CAN_CTRLMODE_LISTENONLY)
		reg_val |= PCH_OPT_SILENT;

	if (priv->can.ctrlmode & CAN_CTRLMODE_LOOPBACK)
		reg_val |= PCH_OPT_LBACK;

	pch_can_bit_set(&priv->regs->cont, PCH_CTRL_OPT);
	iowrite32(reg_val, &priv->regs->opt);
}

static void pch_can_rw_msg_obj(void __iomem *creq_addr, u32 num)
{
	int counter = PCH_COUNTER_LIMIT;
	u32 ifx_creq;

	iowrite32(num, creq_addr);
	while (counter) {
		ifx_creq = ioread32(creq_addr) & PCH_IF_CREQ_BUSY;
		if (!ifx_creq)
			break;
		counter--;
		udelay(1);
	}
	if (!counter)
		pr_err("%s:IF1 BUSY Flag is set forever.\n", __func__);
}

static void pch_can_set_int_enables(struct pch_can_priv *priv,
				    enum pch_can_mode interrupt_no)
{
	switch (interrupt_no) {
	case PCH_CAN_DISABLE:
		pch_can_bit_clear(&priv->regs->cont, PCH_CTRL_IE);
		break;

	case PCH_CAN_ALL:
		pch_can_bit_set(&priv->regs->cont, PCH_CTRL_IE_SIE_EIE);
		break;

	case PCH_CAN_NONE:
		pch_can_bit_clear(&priv->regs->cont, PCH_CTRL_IE_SIE_EIE);
		break;

	default:
		netdev_err(priv->ndev, "Invalid interrupt number.\n");
		break;
	}
}

static void pch_can_set_rxtx(struct pch_can_priv *priv, u32 buff_num,
			     int set, enum pch_ifreg dir)
{
	u32 ie;

	if (dir)
		ie = PCH_IF_MCONT_TXIE;
	else
		ie = PCH_IF_MCONT_RXIE;

	/* Reading the Msg buffer from Message RAM to IF1/2 registers. */
	iowrite32(PCH_CMASK_RX_TX_GET, &priv->regs->ifregs[dir].cmask);
	pch_can_rw_msg_obj(&priv->regs->ifregs[dir].creq, buff_num);

	/* Setting the IF1/2MASK1 register to access MsgVal and RxIE bits */
	iowrite32(PCH_CMASK_RDWR | PCH_CMASK_ARB | PCH_CMASK_CTRL,
		  &priv->regs->ifregs[dir].cmask);

	if (set) {
		/* Setting the MsgVal and RxIE/TxIE bits */
		pch_can_bit_set(&priv->regs->ifregs[dir].mcont, ie);
		pch_can_bit_set(&priv->regs->ifregs[dir].id2, PCH_ID_MSGVAL);
	} else {
		/* Clearing the MsgVal and RxIE/TxIE bits */
		pch_can_bit_clear(&priv->regs->ifregs[dir].mcont, ie);
		pch_can_bit_clear(&priv->regs->ifregs[dir].id2, PCH_ID_MSGVAL);
	}

	pch_can_rw_msg_obj(&priv->regs->ifregs[dir].creq, buff_num);
}

static void pch_can_set_rx_all(struct pch_can_priv *priv, int set)
{
	int i;

	/* Traversing to obtain the object configured as receivers. */
	for (i = PCH_RX_OBJ_START; i <= PCH_RX_OBJ_END; i++)
		pch_can_set_rxtx(priv, i, set, PCH_RX_IFREG);
}

static void pch_can_set_tx_all(struct pch_can_priv *priv, int set)
{
	int i;

	/* Traversing to obtain the object configured as transmit object. */
	for (i = PCH_TX_OBJ_START; i <= PCH_TX_OBJ_END; i++)
		pch_can_set_rxtx(priv, i, set, PCH_TX_IFREG);
}

static u32 pch_can_int_pending(struct pch_can_priv *priv)
{
	return ioread32(&priv->regs->intr) & 0xffff;
}

static void pch_can_clear_if_buffers(struct pch_can_priv *priv)
{
	int i; /* Msg Obj ID (1~32) */

	for (i = PCH_RX_OBJ_START; i <= PCH_TX_OBJ_END; i++) {
		iowrite32(PCH_CMASK_RX_TX_SET, &priv->regs->ifregs[0].cmask);
		iowrite32(0xffff, &priv->regs->ifregs[0].mask1);
		iowrite32(0xffff, &priv->regs->ifregs[0].mask2);
		iowrite32(0x0, &priv->regs->ifregs[0].id1);
		iowrite32(0x0, &priv->regs->ifregs[0].id2);
		iowrite32(0x0, &priv->regs->ifregs[0].mcont);
		iowrite32(0x0, &priv->regs->ifregs[0].data[0]);
		iowrite32(0x0, &priv->regs->ifregs[0].data[1]);
		iowrite32(0x0, &priv->regs->ifregs[0].data[2]);
		iowrite32(0x0, &priv->regs->ifregs[0].data[3]);
		iowrite32(PCH_CMASK_RDWR | PCH_CMASK_MASK |
			  PCH_CMASK_ARB | PCH_CMASK_CTRL,
			  &priv->regs->ifregs[0].cmask);
		pch_can_rw_msg_obj(&priv->regs->ifregs[0].creq, i);
	}
}

static void pch_can_config_rx_tx_buffers(struct pch_can_priv *priv)
{
	int i;

	for (i = PCH_RX_OBJ_START; i <= PCH_RX_OBJ_END; i++) {
		iowrite32(PCH_CMASK_RX_TX_GET, &priv->regs->ifregs[0].cmask);
		pch_can_rw_msg_obj(&priv->regs->ifregs[0].creq, i);

		iowrite32(0x0, &priv->regs->ifregs[0].id1);
		iowrite32(0x0, &priv->regs->ifregs[0].id2);

		pch_can_bit_set(&priv->regs->ifregs[0].mcont,
				PCH_IF_MCONT_UMASK);

		/* In case FIFO mode, Last EoB of Rx Obj must be 1 */
		if (i == PCH_RX_OBJ_END)
			pch_can_bit_set(&priv->regs->ifregs[0].mcont,
					PCH_IF_MCONT_EOB);
		else
			pch_can_bit_clear(&priv->regs->ifregs[0].mcont,
					  PCH_IF_MCONT_EOB);

		iowrite32(0, &priv->regs->ifregs[0].mask1);
		pch_can_bit_clear(&priv->regs->ifregs[0].mask2,
				  0x1fff | PCH_MASK2_MDIR_MXTD);

		/* Setting CMASK for writing */
		iowrite32(PCH_CMASK_RDWR | PCH_CMASK_MASK | PCH_CMASK_ARB |
			  PCH_CMASK_CTRL, &priv->regs->ifregs[0].cmask);

		pch_can_rw_msg_obj(&priv->regs->ifregs[0].creq, i);
	}

	for (i = PCH_TX_OBJ_START; i <= PCH_TX_OBJ_END; i++) {
		iowrite32(PCH_CMASK_RX_TX_GET, &priv->regs->ifregs[1].cmask);
		pch_can_rw_msg_obj(&priv->regs->ifregs[1].creq, i);

		/* Resetting DIR bit for reception */
		iowrite32(0x0, &priv->regs->ifregs[1].id1);
		iowrite32(PCH_ID2_DIR, &priv->regs->ifregs[1].id2);

		/* Setting EOB bit for transmitter */
		iowrite32(PCH_IF_MCONT_EOB | PCH_IF_MCONT_UMASK,
			  &priv->regs->ifregs[1].mcont);

		iowrite32(0, &priv->regs->ifregs[1].mask1);
		pch_can_bit_clear(&priv->regs->ifregs[1].mask2, 0x1fff);

		/* Setting CMASK for writing */
		iowrite32(PCH_CMASK_RDWR | PCH_CMASK_MASK | PCH_CMASK_ARB |
			  PCH_CMASK_CTRL, &priv->regs->ifregs[1].cmask);

		pch_can_rw_msg_obj(&priv->regs->ifregs[1].creq, i);
	}
}

static void pch_can_init(struct pch_can_priv *priv)
{
	/* Stopping the Can device. */
	pch_can_set_run_mode(priv, PCH_CAN_STOP);

	/* Clearing all the message object buffers. */
	pch_can_clear_if_buffers(priv);

	/* Configuring the respective message object as either rx/tx object. */
	pch_can_config_rx_tx_buffers(priv);

	/* Enabling the interrupts. */
	pch_can_set_int_enables(priv, PCH_CAN_ALL);
}

static void pch_can_release(struct pch_can_priv *priv)
{
	/* Stooping the CAN device. */
	pch_can_set_run_mode(priv, PCH_CAN_STOP);

	/* Disabling the interrupts. */
	pch_can_set_int_enables(priv, PCH_CAN_NONE);

	/* Disabling all the receive object. */
	pch_can_set_rx_all(priv, 0);

	/* Disabling all the transmit object. */
	pch_can_set_tx_all(priv, 0);
}

/* This function clears interrupt(s) from the CAN device. */
static void pch_can_int_clr(struct pch_can_priv *priv, u32 mask)
{
	/* Clear interrupt for transmit object */
	if ((mask >= PCH_RX_OBJ_START) && (mask <= PCH_RX_OBJ_END)) {
		/* Setting CMASK for clearing the reception interrupts. */
		iowrite32(PCH_CMASK_RDWR | PCH_CMASK_CTRL | PCH_CMASK_ARB,
			  &priv->regs->ifregs[0].cmask);

		/* Clearing the Dir bit. */
		pch_can_bit_clear(&priv->regs->ifregs[0].id2, PCH_ID2_DIR);

		/* Clearing NewDat & IntPnd */
		pch_can_bit_clear(&priv->regs->ifregs[0].mcont,
				  PCH_IF_MCONT_NEWDAT | PCH_IF_MCONT_INTPND);

		pch_can_rw_msg_obj(&priv->regs->ifregs[0].creq, mask);
	} else if ((mask >= PCH_TX_OBJ_START) && (mask <= PCH_TX_OBJ_END)) {
		/*
		 * Setting CMASK for clearing interrupts for frame transmission.
		 */
		iowrite32(PCH_CMASK_RDWR | PCH_CMASK_CTRL | PCH_CMASK_ARB,
			  &priv->regs->ifregs[1].cmask);

		/* Resetting the ID registers. */
		pch_can_bit_set(&priv->regs->ifregs[1].id2,
			       PCH_ID2_DIR | (0x7ff << 2));
		iowrite32(0x0, &priv->regs->ifregs[1].id1);

		/* Clearing NewDat, TxRqst & IntPnd */
		pch_can_bit_clear(&priv->regs->ifregs[1].mcont,
				  PCH_IF_MCONT_NEWDAT | PCH_IF_MCONT_INTPND |
				  PCH_IF_MCONT_TXRQXT);
		pch_can_rw_msg_obj(&priv->regs->ifregs[1].creq, mask);
	}
}

static void pch_can_reset(struct pch_can_priv *priv)
{
	/* write to sw reset register */
	iowrite32(1, &priv->regs->srst);
	iowrite32(0, &priv->regs->srst);
}

static void pch_can_error(struct net_device *ndev, u32 status)
{
	struct sk_buff *skb;
	struct pch_can_priv *priv = netdev_priv(ndev);
	struct can_frame *cf;
	u32 errc, lec;
	struct net_device_stats *stats = &(priv->ndev->stats);
	enum can_state state = priv->can.state;

	skb = alloc_can_err_skb(ndev, &cf);
	if (!skb)
		return;

	errc = ioread32(&priv->regs->errc);
	if (status & PCH_BUS_OFF) {
		pch_can_set_tx_all(priv, 0);
		pch_can_set_rx_all(priv, 0);
		state = CAN_STATE_BUS_OFF;
		cf->can_id |= CAN_ERR_BUSOFF;
		priv->can.can_stats.bus_off++;
		can_bus_off(ndev);
	} else {
<<<<<<< HEAD
=======
		cf->can_id |= CAN_ERR_CNT;
>>>>>>> d60c95ef
		cf->data[6] = errc & PCH_TEC;
		cf->data[7] = (errc & PCH_REC) >> 8;
	}

	/* Warning interrupt. */
	if (status & PCH_EWARN) {
		state = CAN_STATE_ERROR_WARNING;
		priv->can.can_stats.error_warning++;
		cf->can_id |= CAN_ERR_CRTL;
		if (((errc & PCH_REC) >> 8) > 96)
			cf->data[1] |= CAN_ERR_CRTL_RX_WARNING;
		if ((errc & PCH_TEC) > 96)
			cf->data[1] |= CAN_ERR_CRTL_TX_WARNING;
		netdev_dbg(ndev,
			"%s -> Error Counter is more than 96.\n", __func__);
	}
	/* Error passive interrupt. */
	if (status & PCH_EPASSIV) {
		priv->can.can_stats.error_passive++;
		state = CAN_STATE_ERROR_PASSIVE;
		cf->can_id |= CAN_ERR_CRTL;
		if (errc & PCH_RP)
			cf->data[1] |= CAN_ERR_CRTL_RX_PASSIVE;
		if ((errc & PCH_TEC) > 127)
			cf->data[1] |= CAN_ERR_CRTL_TX_PASSIVE;
		netdev_dbg(ndev,
			"%s -> CAN controller is ERROR PASSIVE .\n", __func__);
	}

	lec = status & PCH_LEC_ALL;
	switch (lec) {
	case PCH_STUF_ERR:
		cf->data[2] |= CAN_ERR_PROT_STUFF;
		priv->can.can_stats.bus_error++;
		stats->rx_errors++;
		break;
	case PCH_FORM_ERR:
		cf->data[2] |= CAN_ERR_PROT_FORM;
		priv->can.can_stats.bus_error++;
		stats->rx_errors++;
		break;
	case PCH_ACK_ERR:
		cf->can_id |= CAN_ERR_ACK;
		priv->can.can_stats.bus_error++;
		stats->rx_errors++;
		break;
	case PCH_BIT1_ERR:
	case PCH_BIT0_ERR:
		cf->data[2] |= CAN_ERR_PROT_BIT;
		priv->can.can_stats.bus_error++;
		stats->rx_errors++;
		break;
	case PCH_CRC_ERR:
		cf->data[3] = CAN_ERR_PROT_LOC_CRC_SEQ;
		priv->can.can_stats.bus_error++;
		stats->rx_errors++;
		break;
	case PCH_LEC_ALL: /* Written by CPU. No error status */
		break;
	}

	priv->can.state = state;
	netif_receive_skb(skb);
}

static irqreturn_t pch_can_interrupt(int irq, void *dev_id)
{
	struct net_device *ndev = (struct net_device *)dev_id;
	struct pch_can_priv *priv = netdev_priv(ndev);

	if (!pch_can_int_pending(priv))
		return IRQ_NONE;

	pch_can_set_int_enables(priv, PCH_CAN_NONE);
	napi_schedule(&priv->napi);
	return IRQ_HANDLED;
}

static void pch_fifo_thresh(struct pch_can_priv *priv, int obj_id)
{
	if (obj_id < PCH_FIFO_THRESH) {
		iowrite32(PCH_CMASK_RDWR | PCH_CMASK_CTRL |
			  PCH_CMASK_ARB, &priv->regs->ifregs[0].cmask);

		/* Clearing the Dir bit. */
		pch_can_bit_clear(&priv->regs->ifregs[0].id2, PCH_ID2_DIR);

		/* Clearing NewDat & IntPnd */
		pch_can_bit_clear(&priv->regs->ifregs[0].mcont,
				  PCH_IF_MCONT_INTPND);
		pch_can_rw_msg_obj(&priv->regs->ifregs[0].creq, obj_id);
	} else if (obj_id > PCH_FIFO_THRESH) {
		pch_can_int_clr(priv, obj_id);
	} else if (obj_id == PCH_FIFO_THRESH) {
		int cnt;
		for (cnt = 0; cnt < PCH_FIFO_THRESH; cnt++)
			pch_can_int_clr(priv, cnt + 1);
	}
}

static void pch_can_rx_msg_lost(struct net_device *ndev, int obj_id)
{
	struct pch_can_priv *priv = netdev_priv(ndev);
	struct net_device_stats *stats = &(priv->ndev->stats);
	struct sk_buff *skb;
	struct can_frame *cf;

	netdev_dbg(priv->ndev, "Msg Obj is overwritten.\n");
	pch_can_bit_clear(&priv->regs->ifregs[0].mcont,
			  PCH_IF_MCONT_MSGLOST);
	iowrite32(PCH_CMASK_RDWR | PCH_CMASK_CTRL,
		  &priv->regs->ifregs[0].cmask);
	pch_can_rw_msg_obj(&priv->regs->ifregs[0].creq, obj_id);

	skb = alloc_can_err_skb(ndev, &cf);
	if (!skb)
		return;

	cf->can_id |= CAN_ERR_CRTL;
	cf->data[1] = CAN_ERR_CRTL_RX_OVERFLOW;
	stats->rx_over_errors++;
	stats->rx_errors++;

	netif_receive_skb(skb);
}

static int pch_can_rx_normal(struct net_device *ndev, u32 obj_num, int quota)
{
	u32 reg;
	canid_t id;
	int rcv_pkts = 0;
	struct sk_buff *skb;
	struct can_frame *cf;
	struct pch_can_priv *priv = netdev_priv(ndev);
	struct net_device_stats *stats = &(priv->ndev->stats);
	int i;
	u32 id2;
	u16 data_reg;

	do {
		/* Reading the message object from the Message RAM */
		iowrite32(PCH_CMASK_RX_TX_GET, &priv->regs->ifregs[0].cmask);
		pch_can_rw_msg_obj(&priv->regs->ifregs[0].creq, obj_num);

		/* Reading the MCONT register. */
		reg = ioread32(&priv->regs->ifregs[0].mcont);

		if (reg & PCH_IF_MCONT_EOB)
			break;

		/* If MsgLost bit set. */
		if (reg & PCH_IF_MCONT_MSGLOST) {
			pch_can_rx_msg_lost(ndev, obj_num);
			rcv_pkts++;
			quota--;
			obj_num++;
			continue;
		} else if (!(reg & PCH_IF_MCONT_NEWDAT)) {
			obj_num++;
			continue;
		}

		skb = alloc_can_skb(priv->ndev, &cf);
		if (!skb) {
			netdev_err(ndev, "alloc_can_skb Failed\n");
			return rcv_pkts;
		}

		/* Get Received data */
		id2 = ioread32(&priv->regs->ifregs[0].id2);
		if (id2 & PCH_ID2_XTD) {
			id = (ioread32(&priv->regs->ifregs[0].id1) & 0xffff);
			id |= (((id2) & 0x1fff) << 16);
			cf->can_id = id | CAN_EFF_FLAG;
		} else {
			id = (id2 >> 2) & CAN_SFF_MASK;
			cf->can_id = id;
		}

		cf->len = can_cc_dlc2len((ioread32(&priv->regs->
						    ifregs[0].mcont)) & 0xF);

		if (id2 & PCH_ID2_DIR) {
			cf->can_id |= CAN_RTR_FLAG;
		} else {
			for (i = 0; i < cf->len; i += 2) {
				data_reg = ioread16(&priv->regs->ifregs[0].data[i / 2]);
				cf->data[i] = data_reg;
				cf->data[i + 1] = data_reg >> 8;
			}

<<<<<<< HEAD
		rcv_pkts++;
=======
			stats->rx_bytes += cf->len;
		}
>>>>>>> d60c95ef
		stats->rx_packets++;
		rcv_pkts++;
		quota--;
<<<<<<< HEAD
		stats->rx_bytes += cf->len;
=======
>>>>>>> d60c95ef
		netif_receive_skb(skb);

		pch_fifo_thresh(priv, obj_num);
		obj_num++;
	} while (quota > 0);

	return rcv_pkts;
}

static void pch_can_tx_complete(struct net_device *ndev, u32 int_stat)
{
	struct pch_can_priv *priv = netdev_priv(ndev);
	struct net_device_stats *stats = &(priv->ndev->stats);

	stats->tx_bytes += can_get_echo_skb(ndev, int_stat - PCH_RX_OBJ_END - 1,
					    NULL);
	stats->tx_packets++;
	iowrite32(PCH_CMASK_RX_TX_GET | PCH_CMASK_CLRINTPND,
		  &priv->regs->ifregs[1].cmask);
	pch_can_rw_msg_obj(&priv->regs->ifregs[1].creq, int_stat);
	if (int_stat == PCH_TX_OBJ_END)
		netif_wake_queue(ndev);
}

static int pch_can_poll(struct napi_struct *napi, int quota)
{
	struct net_device *ndev = napi->dev;
	struct pch_can_priv *priv = netdev_priv(ndev);
	u32 int_stat;
	u32 reg_stat;
	int quota_save = quota;

	int_stat = pch_can_int_pending(priv);
	if (!int_stat)
		goto end;

	if (int_stat == PCH_STATUS_INT) {
		reg_stat = ioread32(&priv->regs->stat);

		if ((reg_stat & (PCH_BUS_OFF | PCH_LEC_ALL)) &&
		   ((reg_stat & PCH_LEC_ALL) != PCH_LEC_ALL)) {
			pch_can_error(ndev, reg_stat);
			quota--;
		}

		if (reg_stat & (PCH_TX_OK | PCH_RX_OK))
			pch_can_bit_clear(&priv->regs->stat,
					  reg_stat & (PCH_TX_OK | PCH_RX_OK));

		int_stat = pch_can_int_pending(priv);
	}

	if (quota == 0)
		goto end;

	if ((int_stat >= PCH_RX_OBJ_START) && (int_stat <= PCH_RX_OBJ_END)) {
		quota -= pch_can_rx_normal(ndev, int_stat, quota);
	} else if ((int_stat >= PCH_TX_OBJ_START) &&
		   (int_stat <= PCH_TX_OBJ_END)) {
		/* Handle transmission interrupt */
		pch_can_tx_complete(ndev, int_stat);
	}

end:
	napi_complete(napi);
	pch_can_set_int_enables(priv, PCH_CAN_ALL);

	return quota_save - quota;
}

static int pch_set_bittiming(struct net_device *ndev)
{
	struct pch_can_priv *priv = netdev_priv(ndev);
	const struct can_bittiming *bt = &priv->can.bittiming;
	u32 canbit;
	u32 bepe;

	/* Setting the CCE bit for accessing the Can Timing register. */
	pch_can_bit_set(&priv->regs->cont, PCH_CTRL_CCE);

	canbit = (bt->brp - 1) & PCH_MSK_BITT_BRP;
	canbit |= (bt->sjw - 1) << PCH_BIT_SJW_SHIFT;
	canbit |= (bt->phase_seg1 + bt->prop_seg - 1) << PCH_BIT_TSEG1_SHIFT;
	canbit |= (bt->phase_seg2 - 1) << PCH_BIT_TSEG2_SHIFT;
	bepe = ((bt->brp - 1) & PCH_MSK_BRPE_BRPE) >> PCH_BIT_BRPE_BRPE_SHIFT;
	iowrite32(canbit, &priv->regs->bitt);
	iowrite32(bepe, &priv->regs->brpe);
	pch_can_bit_clear(&priv->regs->cont, PCH_CTRL_CCE);

	return 0;
}

static void pch_can_start(struct net_device *ndev)
{
	struct pch_can_priv *priv = netdev_priv(ndev);

	if (priv->can.state != CAN_STATE_STOPPED)
		pch_can_reset(priv);

	pch_set_bittiming(ndev);
	pch_can_set_optmode(priv);

	pch_can_set_tx_all(priv, 1);
	pch_can_set_rx_all(priv, 1);

	/* Setting the CAN to run mode. */
	pch_can_set_run_mode(priv, PCH_CAN_RUN);

	priv->can.state = CAN_STATE_ERROR_ACTIVE;

	return;
}

static int pch_can_do_set_mode(struct net_device *ndev, enum can_mode mode)
{
	int ret = 0;

	switch (mode) {
	case CAN_MODE_START:
		pch_can_start(ndev);
		netif_wake_queue(ndev);
		break;
	default:
		ret = -EOPNOTSUPP;
		break;
	}

	return ret;
}

static int pch_can_open(struct net_device *ndev)
{
	struct pch_can_priv *priv = netdev_priv(ndev);
	int retval;

	/* Registering the interrupt. */
	retval = request_irq(priv->dev->irq, pch_can_interrupt, IRQF_SHARED,
			     ndev->name, ndev);
	if (retval) {
		netdev_err(ndev, "request_irq failed.\n");
		goto req_irq_err;
	}

	/* Open common can device */
	retval = open_candev(ndev);
	if (retval) {
		netdev_err(ndev, "open_candev() failed %d\n", retval);
		goto err_open_candev;
	}

	pch_can_init(priv);
	pch_can_start(ndev);
	napi_enable(&priv->napi);
	netif_start_queue(ndev);

	return 0;

err_open_candev:
	free_irq(priv->dev->irq, ndev);
req_irq_err:
	pch_can_release(priv);

	return retval;
}

static int pch_close(struct net_device *ndev)
{
	struct pch_can_priv *priv = netdev_priv(ndev);

	netif_stop_queue(ndev);
	napi_disable(&priv->napi);
	pch_can_release(priv);
	free_irq(priv->dev->irq, ndev);
	close_candev(ndev);
	priv->can.state = CAN_STATE_STOPPED;
	return 0;
}

static netdev_tx_t pch_xmit(struct sk_buff *skb, struct net_device *ndev)
{
	struct pch_can_priv *priv = netdev_priv(ndev);
	struct can_frame *cf = (struct can_frame *)skb->data;
	int tx_obj_no;
	int i;
	u32 id2;

	if (can_dev_dropped_skb(ndev, skb))
		return NETDEV_TX_OK;

	tx_obj_no = priv->tx_obj;
	if (priv->tx_obj == PCH_TX_OBJ_END) {
		if (ioread32(&priv->regs->treq2) & PCH_TREQ2_TX_MASK)
			netif_stop_queue(ndev);

		priv->tx_obj = PCH_TX_OBJ_START;
	} else {
		priv->tx_obj++;
	}

	/* Setting the CMASK register. */
	pch_can_bit_set(&priv->regs->ifregs[1].cmask, PCH_CMASK_ALL);

	/* If ID extended is set. */
	if (cf->can_id & CAN_EFF_FLAG) {
		iowrite32(cf->can_id & 0xffff, &priv->regs->ifregs[1].id1);
		id2 = ((cf->can_id >> 16) & 0x1fff) | PCH_ID2_XTD;
	} else {
		iowrite32(0, &priv->regs->ifregs[1].id1);
		id2 = (cf->can_id & CAN_SFF_MASK) << 2;
	}

	id2 |= PCH_ID_MSGVAL;

	/* If remote frame has to be transmitted.. */
	if (!(cf->can_id & CAN_RTR_FLAG))
		id2 |= PCH_ID2_DIR;

	iowrite32(id2, &priv->regs->ifregs[1].id2);

	/* Copy data to register */
	for (i = 0; i < cf->len; i += 2) {
		iowrite16(cf->data[i] | (cf->data[i + 1] << 8),
			  &priv->regs->ifregs[1].data[i / 2]);
	}

	can_put_echo_skb(skb, ndev, tx_obj_no - PCH_RX_OBJ_END - 1, 0);

	/* Set the size of the data. Update if2_mcont */
	iowrite32(cf->len | PCH_IF_MCONT_NEWDAT | PCH_IF_MCONT_TXRQXT |
		  PCH_IF_MCONT_TXIE, &priv->regs->ifregs[1].mcont);

	pch_can_rw_msg_obj(&priv->regs->ifregs[1].creq, tx_obj_no);

	return NETDEV_TX_OK;
}

static const struct net_device_ops pch_can_netdev_ops = {
	.ndo_open		= pch_can_open,
	.ndo_stop		= pch_close,
	.ndo_start_xmit		= pch_xmit,
	.ndo_change_mtu		= can_change_mtu,
};

static const struct ethtool_ops pch_can_ethtool_ops = {
	.get_ts_info = ethtool_op_get_ts_info,
};

static void pch_can_remove(struct pci_dev *pdev)
{
	struct net_device *ndev = pci_get_drvdata(pdev);
	struct pch_can_priv *priv = netdev_priv(ndev);

	unregister_candev(priv->ndev);
	if (priv->use_msi)
		pci_disable_msi(priv->dev);
	pci_release_regions(pdev);
	pci_disable_device(pdev);
	pch_can_reset(priv);
	pci_iounmap(pdev, priv->regs);
	free_candev(priv->ndev);
}

static void __maybe_unused pch_can_set_int_custom(struct pch_can_priv *priv)
{
	/* Clearing the IE, SIE and EIE bits of Can control register. */
	pch_can_bit_clear(&priv->regs->cont, PCH_CTRL_IE_SIE_EIE);

	/* Appropriately setting them. */
	pch_can_bit_set(&priv->regs->cont,
			((priv->int_enables & PCH_MSK_CTRL_IE_SIE_EIE) << 1));
}

/* This function retrieves interrupt enabled for the CAN device. */
static u32 __maybe_unused pch_can_get_int_enables(struct pch_can_priv *priv)
{
	/* Obtaining the status of IE, SIE and EIE interrupt bits. */
	return (ioread32(&priv->regs->cont) & PCH_CTRL_IE_SIE_EIE) >> 1;
}

static u32 __maybe_unused pch_can_get_rxtx_ir(struct pch_can_priv *priv,
					      u32 buff_num, enum pch_ifreg dir)
{
	u32 ie, enable;

	if (dir)
		ie = PCH_IF_MCONT_RXIE;
	else
		ie = PCH_IF_MCONT_TXIE;

	iowrite32(PCH_CMASK_RX_TX_GET, &priv->regs->ifregs[dir].cmask);
	pch_can_rw_msg_obj(&priv->regs->ifregs[dir].creq, buff_num);

	if (((ioread32(&priv->regs->ifregs[dir].id2)) & PCH_ID_MSGVAL) &&
			((ioread32(&priv->regs->ifregs[dir].mcont)) & ie))
		enable = 1;
	else
		enable = 0;

	return enable;
}

static void __maybe_unused pch_can_set_rx_buffer_link(struct pch_can_priv *priv,
						      u32 buffer_num, int set)
{
	iowrite32(PCH_CMASK_RX_TX_GET, &priv->regs->ifregs[0].cmask);
	pch_can_rw_msg_obj(&priv->regs->ifregs[0].creq, buffer_num);
	iowrite32(PCH_CMASK_RDWR | PCH_CMASK_CTRL,
		  &priv->regs->ifregs[0].cmask);
	if (set)
		pch_can_bit_clear(&priv->regs->ifregs[0].mcont,
				  PCH_IF_MCONT_EOB);
	else
		pch_can_bit_set(&priv->regs->ifregs[0].mcont, PCH_IF_MCONT_EOB);

	pch_can_rw_msg_obj(&priv->regs->ifregs[0].creq, buffer_num);
}

static u32 __maybe_unused pch_can_get_rx_buffer_link(struct pch_can_priv *priv,
						     u32 buffer_num)
{
	u32 link;

	iowrite32(PCH_CMASK_RX_TX_GET, &priv->regs->ifregs[0].cmask);
	pch_can_rw_msg_obj(&priv->regs->ifregs[0].creq, buffer_num);

	if (ioread32(&priv->regs->ifregs[0].mcont) & PCH_IF_MCONT_EOB)
		link = 0;
	else
		link = 1;
	return link;
}

static int __maybe_unused pch_can_get_buffer_status(struct pch_can_priv *priv)
{
	return (ioread32(&priv->regs->treq1) & 0xffff) |
	       (ioread32(&priv->regs->treq2) << 16);
}

static int __maybe_unused pch_can_suspend(struct device *dev_d)
{
	int i;
	u32 buf_stat;	/* Variable for reading the transmit buffer status. */
	int counter = PCH_COUNTER_LIMIT;

	struct net_device *dev = dev_get_drvdata(dev_d);
	struct pch_can_priv *priv = netdev_priv(dev);

	/* Stop the CAN controller */
	pch_can_set_run_mode(priv, PCH_CAN_STOP);

	/* Indicate that we are aboutto/in suspend */
	priv->can.state = CAN_STATE_STOPPED;

	/* Waiting for all transmission to complete. */
	while (counter) {
		buf_stat = pch_can_get_buffer_status(priv);
		if (!buf_stat)
			break;
		counter--;
		udelay(1);
	}
	if (!counter)
		dev_err(dev_d, "%s -> Transmission time out.\n", __func__);

	/* Save interrupt configuration and then disable them */
	priv->int_enables = pch_can_get_int_enables(priv);
	pch_can_set_int_enables(priv, PCH_CAN_DISABLE);

	/* Save Tx buffer enable state */
	for (i = PCH_TX_OBJ_START; i <= PCH_TX_OBJ_END; i++)
		priv->tx_enable[i - 1] = pch_can_get_rxtx_ir(priv, i,
							     PCH_TX_IFREG);

	/* Disable all Transmit buffers */
	pch_can_set_tx_all(priv, 0);

	/* Save Rx buffer enable state */
	for (i = PCH_RX_OBJ_START; i <= PCH_RX_OBJ_END; i++) {
		priv->rx_enable[i - 1] = pch_can_get_rxtx_ir(priv, i,
							     PCH_RX_IFREG);
		priv->rx_link[i - 1] = pch_can_get_rx_buffer_link(priv, i);
	}

	/* Disable all Receive buffers */
	pch_can_set_rx_all(priv, 0);

	return 0;
}

static int __maybe_unused pch_can_resume(struct device *dev_d)
{
	int i;
	struct net_device *dev = dev_get_drvdata(dev_d);
	struct pch_can_priv *priv = netdev_priv(dev);

	priv->can.state = CAN_STATE_ERROR_ACTIVE;

	/* Disabling all interrupts. */
	pch_can_set_int_enables(priv, PCH_CAN_DISABLE);

	/* Setting the CAN device in Stop Mode. */
	pch_can_set_run_mode(priv, PCH_CAN_STOP);

	/* Configuring the transmit and receive buffers. */
	pch_can_config_rx_tx_buffers(priv);

	/* Restore the CAN state */
	pch_set_bittiming(dev);

	/* Listen/Active */
	pch_can_set_optmode(priv);

	/* Enabling the transmit buffer. */
	for (i = PCH_TX_OBJ_START; i <= PCH_TX_OBJ_END; i++)
		pch_can_set_rxtx(priv, i, priv->tx_enable[i - 1], PCH_TX_IFREG);

	/* Configuring the receive buffer and enabling them. */
	for (i = PCH_RX_OBJ_START; i <= PCH_RX_OBJ_END; i++) {
		/* Restore buffer link */
		pch_can_set_rx_buffer_link(priv, i, priv->rx_link[i - 1]);

		/* Restore buffer enables */
		pch_can_set_rxtx(priv, i, priv->rx_enable[i - 1], PCH_RX_IFREG);
	}

	/* Enable CAN Interrupts */
	pch_can_set_int_custom(priv);

	/* Restore Run Mode */
	pch_can_set_run_mode(priv, PCH_CAN_RUN);

	return 0;
}

static int pch_can_get_berr_counter(const struct net_device *dev,
				    struct can_berr_counter *bec)
{
	struct pch_can_priv *priv = netdev_priv(dev);
	u32 errc = ioread32(&priv->regs->errc);

	bec->txerr = errc & PCH_TEC;
	bec->rxerr = (errc & PCH_REC) >> 8;

	return 0;
}

static int pch_can_probe(struct pci_dev *pdev,
				   const struct pci_device_id *id)
{
	struct net_device *ndev;
	struct pch_can_priv *priv;
	int rc;
	void __iomem *addr;

	rc = pci_enable_device(pdev);
	if (rc) {
		dev_err(&pdev->dev, "Failed pci_enable_device %d\n", rc);
		goto probe_exit_endev;
	}

	rc = pci_request_regions(pdev, KBUILD_MODNAME);
	if (rc) {
		dev_err(&pdev->dev, "Failed pci_request_regions %d\n", rc);
		goto probe_exit_pcireq;
	}

	addr = pci_iomap(pdev, 1, 0);
	if (!addr) {
		rc = -EIO;
		dev_err(&pdev->dev, "Failed pci_iomap\n");
		goto probe_exit_ipmap;
	}

	ndev = alloc_candev(sizeof(struct pch_can_priv), PCH_TX_OBJ_END);
	if (!ndev) {
		rc = -ENOMEM;
		dev_err(&pdev->dev, "Failed alloc_candev\n");
		goto probe_exit_alloc_candev;
	}

	priv = netdev_priv(ndev);
	priv->ndev = ndev;
	priv->regs = addr;
	priv->dev = pdev;
	priv->can.bittiming_const = &pch_can_bittiming_const;
	priv->can.do_set_mode = pch_can_do_set_mode;
	priv->can.do_get_berr_counter = pch_can_get_berr_counter;
	priv->can.ctrlmode_supported = CAN_CTRLMODE_LISTENONLY |
				       CAN_CTRLMODE_LOOPBACK;
	priv->tx_obj = PCH_TX_OBJ_START; /* Point head of Tx Obj */

	ndev->irq = pdev->irq;
	ndev->flags |= IFF_ECHO;

	pci_set_drvdata(pdev, ndev);
	SET_NETDEV_DEV(ndev, &pdev->dev);
	ndev->netdev_ops = &pch_can_netdev_ops;
	ndev->ethtool_ops = &pch_can_ethtool_ops;
	priv->can.clock.freq = PCH_CAN_CLK; /* Hz */

	netif_napi_add_weight(ndev, &priv->napi, pch_can_poll, PCH_RX_OBJ_END);

	rc = pci_enable_msi(priv->dev);
	if (rc) {
		netdev_err(ndev, "PCH CAN opened without MSI\n");
		priv->use_msi = 0;
	} else {
		netdev_err(ndev, "PCH CAN opened with MSI\n");
		pci_set_master(pdev);
		priv->use_msi = 1;
	}

	rc = register_candev(ndev);
	if (rc) {
		dev_err(&pdev->dev, "Failed register_candev %d\n", rc);
		goto probe_exit_reg_candev;
	}

	return 0;

probe_exit_reg_candev:
	if (priv->use_msi)
		pci_disable_msi(priv->dev);
	free_candev(ndev);
probe_exit_alloc_candev:
	pci_iounmap(pdev, addr);
probe_exit_ipmap:
	pci_release_regions(pdev);
probe_exit_pcireq:
	pci_disable_device(pdev);
probe_exit_endev:
	return rc;
}

static SIMPLE_DEV_PM_OPS(pch_can_pm_ops,
			 pch_can_suspend,
			 pch_can_resume);

static struct pci_driver pch_can_pci_driver = {
	.name = "pch_can",
	.id_table = pch_pci_tbl,
	.probe = pch_can_probe,
	.remove = pch_can_remove,
	.driver.pm = &pch_can_pm_ops,
};

module_pci_driver(pch_can_pci_driver);

MODULE_DESCRIPTION("Intel EG20T PCH CAN(Controller Area Network) Driver");
MODULE_LICENSE("GPL v2");
MODULE_VERSION("0.94");<|MERGE_RESOLUTION|>--- conflicted
+++ resolved
@@ -499,10 +499,7 @@
 		priv->can.can_stats.bus_off++;
 		can_bus_off(ndev);
 	} else {
-<<<<<<< HEAD
-=======
 		cf->can_id |= CAN_ERR_CNT;
->>>>>>> d60c95ef
 		cf->data[6] = errc & PCH_TEC;
 		cf->data[7] = (errc & PCH_REC) >> 8;
 	}
@@ -694,19 +691,11 @@
 				cf->data[i + 1] = data_reg >> 8;
 			}
 
-<<<<<<< HEAD
-		rcv_pkts++;
-=======
 			stats->rx_bytes += cf->len;
 		}
->>>>>>> d60c95ef
 		stats->rx_packets++;
 		rcv_pkts++;
 		quota--;
-<<<<<<< HEAD
-		stats->rx_bytes += cf->len;
-=======
->>>>>>> d60c95ef
 		netif_receive_skb(skb);
 
 		pch_fifo_thresh(priv, obj_num);
