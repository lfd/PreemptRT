/*
 * PMC-Sierra SPCv/ve 8088/8089 SAS/SATA based host adapters driver
 *
 * Copyright (c) 2008-2009 PMC-Sierra, Inc.,
 * All rights reserved.
 *
 * Redistribution and use in source and binary forms, with or without
 * modification, are permitted provided that the following conditions
 * are met:
 * 1. Redistributions of source code must retain the above copyright
 * notice, this list of conditions, and the following disclaimer,
 * without modification.
 * 2. Redistributions in binary form must reproduce at minimum a disclaimer
 * substantially similar to the "NO WARRANTY" disclaimer below
 * ("Disclaimer") and any redistribution must be conditioned upon
 * including a substantially similar Disclaimer requirement for further
 * binary redistribution.
 * 3. Neither the names of the above-listed copyright holders nor the names
 * of any contributors may be used to endorse or promote products derived
 * from this software without specific prior written permission.
 *
 * Alternatively, this software may be distributed under the terms of the
 * GNU General Public License ("GPL") version 2 as published by the Free
 * Software Foundation.
 *
 * NO WARRANTY
 * THIS SOFTWARE IS PROVIDED BY THE COPYRIGHT HOLDERS AND CONTRIBUTORS
 * "AS IS" AND ANY EXPRESS OR IMPLIED WARRANTIES, INCLUDING, BUT NOT
 * LIMITED TO, THE IMPLIED WARRANTIES OF MERCHANTIBILITY AND FITNESS FOR
 * A PARTICULAR PURPOSE ARE DISCLAIMED. IN NO EVENT SHALL THE COPYRIGHT
 * HOLDERS OR CONTRIBUTORS BE LIABLE FOR SPECIAL, EXEMPLARY, OR CONSEQUENTIAL
 * DAMAGES (INCLUDING, BUT NOT LIMITED TO, PROCUREMENT OF SUBSTITUTE GOODS
 * OR SERVICES; LOSS OF USE, DATA, OR PROFITS; OR BUSINESS INTERRUPTION)
 * HOWEVER CAUSED AND ON ANY THEORY OF LIABILITY, WHETHER IN CONTRACT,
 * STRICT LIABILITY, OR TORT (INCLUDING NEGLIGENCE OR OTHERWISE) ARISING
 * IN ANY WAY OUT OF THE USE OF THIS SOFTWARE, EVEN IF ADVISED OF THE
 * POSSIBILITY OF SUCH DAMAGES.
 *
 */
 #include <linux/slab.h>
 #include "pm8001_sas.h"
 #include "pm80xx_hwi.h"
 #include "pm8001_chips.h"
 #include "pm8001_ctl.h"
#include "pm80xx_tracepoints.h"

#define SMP_DIRECT 1
#define SMP_INDIRECT 2


int pm80xx_bar4_shift(struct pm8001_hba_info *pm8001_ha, u32 shift_value)
{
	u32 reg_val;
	unsigned long start;
	pm8001_cw32(pm8001_ha, 0, MEMBASE_II_SHIFT_REGISTER, shift_value);
	/* confirm the setting is written */
	start = jiffies + HZ; /* 1 sec */
	do {
		reg_val = pm8001_cr32(pm8001_ha, 0, MEMBASE_II_SHIFT_REGISTER);
	} while ((reg_val != shift_value) && time_before(jiffies, start));
	if (reg_val != shift_value) {
		pm8001_dbg(pm8001_ha, FAIL, "TIMEOUT:MEMBASE_II_SHIFT_REGISTER = 0x%x\n",
			   reg_val);
		return -1;
	}
	return 0;
}

static void pm80xx_pci_mem_copy(struct pm8001_hba_info  *pm8001_ha, u32 soffset,
				__le32 *destination,
				u32 dw_count, u32 bus_base_number)
{
	u32 index, value, offset;

	for (index = 0; index < dw_count; index += 4, destination++) {
		offset = (soffset + index);
		if (offset < (64 * 1024)) {
			value = pm8001_cr32(pm8001_ha, bus_base_number, offset);
			*destination = cpu_to_le32(value);
		}
	}
	return;
}

ssize_t pm80xx_get_fatal_dump(struct device *cdev,
	struct device_attribute *attr, char *buf)
{
	struct Scsi_Host *shost = class_to_shost(cdev);
	struct sas_ha_struct *sha = SHOST_TO_SAS_HA(shost);
	struct pm8001_hba_info *pm8001_ha = sha->lldd_ha;
	void __iomem *fatal_table_address = pm8001_ha->fatal_tbl_addr;
	u32 accum_len, reg_val, index, *temp;
	u32 status = 1;
	unsigned long start;
	u8 *direct_data;
	char *fatal_error_data = buf;
	u32 length_to_read;
	u32 offset;

	pm8001_ha->forensic_info.data_buf.direct_data = buf;
	if (pm8001_ha->chip_id == chip_8001) {
		pm8001_ha->forensic_info.data_buf.direct_data +=
			sprintf(pm8001_ha->forensic_info.data_buf.direct_data,
			"Not supported for SPC controller");
		return (char *)pm8001_ha->forensic_info.data_buf.direct_data -
			(char *)buf;
	}
	/* initialize variables for very first call from host application */
	if (pm8001_ha->forensic_info.data_buf.direct_offset == 0) {
		pm8001_dbg(pm8001_ha, IO,
			   "forensic_info TYPE_NON_FATAL..............\n");
		direct_data = (u8 *)fatal_error_data;
		pm8001_ha->forensic_info.data_type = TYPE_NON_FATAL;
		pm8001_ha->forensic_info.data_buf.direct_len = SYSFS_OFFSET;
		pm8001_ha->forensic_info.data_buf.direct_offset = 0;
		pm8001_ha->forensic_info.data_buf.read_len = 0;
		pm8001_ha->forensic_preserved_accumulated_transfer = 0;

		/* Write signature to fatal dump table */
		pm8001_mw32(fatal_table_address,
				MPI_FATAL_EDUMP_TABLE_SIGNATURE, 0x1234abcd);

		pm8001_ha->forensic_info.data_buf.direct_data = direct_data;
		pm8001_dbg(pm8001_ha, IO, "ossaHwCB: status1 %d\n", status);
		pm8001_dbg(pm8001_ha, IO, "ossaHwCB: read_len 0x%x\n",
			   pm8001_ha->forensic_info.data_buf.read_len);
		pm8001_dbg(pm8001_ha, IO, "ossaHwCB: direct_len 0x%x\n",
			   pm8001_ha->forensic_info.data_buf.direct_len);
		pm8001_dbg(pm8001_ha, IO, "ossaHwCB: direct_offset 0x%x\n",
			   pm8001_ha->forensic_info.data_buf.direct_offset);
	}
	if (pm8001_ha->forensic_info.data_buf.direct_offset == 0) {
		/* start to get data */
		/* Program the MEMBASE II Shifting Register with 0x00.*/
		pm8001_cw32(pm8001_ha, 0, MEMBASE_II_SHIFT_REGISTER,
				pm8001_ha->fatal_forensic_shift_offset);
		pm8001_ha->forensic_last_offset = 0;
		pm8001_ha->forensic_fatal_step = 0;
		pm8001_ha->fatal_bar_loc = 0;
	}

	/* Read until accum_len is retrieved */
	accum_len = pm8001_mr32(fatal_table_address,
				MPI_FATAL_EDUMP_TABLE_ACCUM_LEN);
	/* Determine length of data between previously stored transfer length
	 * and current accumulated transfer length
	 */
	length_to_read =
		accum_len - pm8001_ha->forensic_preserved_accumulated_transfer;
	pm8001_dbg(pm8001_ha, IO, "get_fatal_spcv: accum_len 0x%x\n",
		   accum_len);
	pm8001_dbg(pm8001_ha, IO, "get_fatal_spcv: length_to_read 0x%x\n",
		   length_to_read);
	pm8001_dbg(pm8001_ha, IO, "get_fatal_spcv: last_offset 0x%x\n",
		   pm8001_ha->forensic_last_offset);
	pm8001_dbg(pm8001_ha, IO, "get_fatal_spcv: read_len 0x%x\n",
		   pm8001_ha->forensic_info.data_buf.read_len);
	pm8001_dbg(pm8001_ha, IO, "get_fatal_spcv:: direct_len 0x%x\n",
		   pm8001_ha->forensic_info.data_buf.direct_len);
	pm8001_dbg(pm8001_ha, IO, "get_fatal_spcv:: direct_offset 0x%x\n",
		   pm8001_ha->forensic_info.data_buf.direct_offset);

	/* If accumulated length failed to read correctly fail the attempt.*/
	if (accum_len == 0xFFFFFFFF) {
		pm8001_dbg(pm8001_ha, IO,
			   "Possible PCI issue 0x%x not expected\n",
			   accum_len);
		return status;
	}
	/* If accumulated length is zero fail the attempt */
	if (accum_len == 0) {
		pm8001_ha->forensic_info.data_buf.direct_data +=
			sprintf(pm8001_ha->forensic_info.data_buf.direct_data,
			"%08x ", 0xFFFFFFFF);
		return (char *)pm8001_ha->forensic_info.data_buf.direct_data -
			(char *)buf;
	}
	/* Accumulated length is good so start capturing the first data */
	temp = (u32 *)pm8001_ha->memoryMap.region[FORENSIC_MEM].virt_ptr;
	if (pm8001_ha->forensic_fatal_step == 0) {
moreData:
		/* If data to read is less than SYSFS_OFFSET then reduce the
		 * length of dataLen
		 */
		if (pm8001_ha->forensic_last_offset + SYSFS_OFFSET
				> length_to_read) {
			pm8001_ha->forensic_info.data_buf.direct_len =
				length_to_read -
				pm8001_ha->forensic_last_offset;
		} else {
			pm8001_ha->forensic_info.data_buf.direct_len =
				SYSFS_OFFSET;
		}
		if (pm8001_ha->forensic_info.data_buf.direct_data) {
			/* Data is in bar, copy to host memory */
			pm80xx_pci_mem_copy(pm8001_ha,
			pm8001_ha->fatal_bar_loc,
			pm8001_ha->memoryMap.region[FORENSIC_MEM].virt_ptr,
			pm8001_ha->forensic_info.data_buf.direct_len, 1);
		}
		pm8001_ha->fatal_bar_loc +=
			pm8001_ha->forensic_info.data_buf.direct_len;
		pm8001_ha->forensic_info.data_buf.direct_offset +=
			pm8001_ha->forensic_info.data_buf.direct_len;
		pm8001_ha->forensic_last_offset	+=
			pm8001_ha->forensic_info.data_buf.direct_len;
		pm8001_ha->forensic_info.data_buf.read_len =
			pm8001_ha->forensic_info.data_buf.direct_len;

		if (pm8001_ha->forensic_last_offset  >= length_to_read) {
			pm8001_ha->forensic_info.data_buf.direct_data +=
			sprintf(pm8001_ha->forensic_info.data_buf.direct_data,
				"%08x ", 3);
			for (index = 0; index <
				(pm8001_ha->forensic_info.data_buf.direct_len
				 / 4); index++) {
				pm8001_ha->forensic_info.data_buf.direct_data +=
				sprintf(
				pm8001_ha->forensic_info.data_buf.direct_data,
				"%08x ", *(temp + index));
			}

			pm8001_ha->fatal_bar_loc = 0;
			pm8001_ha->forensic_fatal_step = 1;
			pm8001_ha->fatal_forensic_shift_offset = 0;
			pm8001_ha->forensic_last_offset	= 0;
			status = 0;
			offset = (int)
			((char *)pm8001_ha->forensic_info.data_buf.direct_data
			- (char *)buf);
			pm8001_dbg(pm8001_ha, IO,
				   "get_fatal_spcv:return1 0x%x\n", offset);
			return (char *)pm8001_ha->
				forensic_info.data_buf.direct_data -
				(char *)buf;
		}
		if (pm8001_ha->fatal_bar_loc < (64 * 1024)) {
			pm8001_ha->forensic_info.data_buf.direct_data +=
				sprintf(pm8001_ha->
					forensic_info.data_buf.direct_data,
					"%08x ", 2);
			for (index = 0; index <
				(pm8001_ha->forensic_info.data_buf.direct_len
				 / 4); index++) {
				pm8001_ha->forensic_info.data_buf.direct_data
					+= sprintf(pm8001_ha->
					forensic_info.data_buf.direct_data,
					"%08x ", *(temp + index));
			}
			status = 0;
			offset = (int)
			((char *)pm8001_ha->forensic_info.data_buf.direct_data
			- (char *)buf);
			pm8001_dbg(pm8001_ha, IO,
				   "get_fatal_spcv:return2 0x%x\n", offset);
			return (char *)pm8001_ha->
				forensic_info.data_buf.direct_data -
				(char *)buf;
		}

		/* Increment the MEMBASE II Shifting Register value by 0x100.*/
		pm8001_ha->forensic_info.data_buf.direct_data +=
			sprintf(pm8001_ha->forensic_info.data_buf.direct_data,
				"%08x ", 2);
		for (index = 0; index <
			(pm8001_ha->forensic_info.data_buf.direct_len
			 / 4) ; index++) {
			pm8001_ha->forensic_info.data_buf.direct_data +=
				sprintf(pm8001_ha->
				forensic_info.data_buf.direct_data,
				"%08x ", *(temp + index));
		}
		pm8001_ha->fatal_forensic_shift_offset += 0x100;
		pm8001_cw32(pm8001_ha, 0, MEMBASE_II_SHIFT_REGISTER,
			pm8001_ha->fatal_forensic_shift_offset);
		pm8001_ha->fatal_bar_loc = 0;
		status = 0;
		offset = (int)
			((char *)pm8001_ha->forensic_info.data_buf.direct_data
			- (char *)buf);
		pm8001_dbg(pm8001_ha, IO, "get_fatal_spcv: return3 0x%x\n",
			   offset);
		return (char *)pm8001_ha->forensic_info.data_buf.direct_data -
			(char *)buf;
	}
	if (pm8001_ha->forensic_fatal_step == 1) {
		/* store previous accumulated length before triggering next
		 * accumulated length update
		 */
		pm8001_ha->forensic_preserved_accumulated_transfer =
			pm8001_mr32(fatal_table_address,
			MPI_FATAL_EDUMP_TABLE_ACCUM_LEN);

		/* continue capturing the fatal log until Dump status is 0x3 */
		if (pm8001_mr32(fatal_table_address,
			MPI_FATAL_EDUMP_TABLE_STATUS) <
			MPI_FATAL_EDUMP_TABLE_STAT_NF_SUCCESS_DONE) {

			/* reset fddstat bit by writing to zero*/
			pm8001_mw32(fatal_table_address,
					MPI_FATAL_EDUMP_TABLE_STATUS, 0x0);

			/* set dump control value to '1' so that new data will
			 * be transferred to shared memory
			 */
			pm8001_mw32(fatal_table_address,
				MPI_FATAL_EDUMP_TABLE_HANDSHAKE,
				MPI_FATAL_EDUMP_HANDSHAKE_RDY);

			/*Poll FDDHSHK  until clear */
			start = jiffies + (2 * HZ); /* 2 sec */

			do {
				reg_val = pm8001_mr32(fatal_table_address,
					MPI_FATAL_EDUMP_TABLE_HANDSHAKE);
			} while ((reg_val) && time_before(jiffies, start));

			if (reg_val != 0) {
				pm8001_dbg(pm8001_ha, FAIL,
					   "TIMEOUT:MPI_FATAL_EDUMP_TABLE_HDSHAKE 0x%x\n",
					   reg_val);
			       /* Fail the dump if a timeout occurs */
				pm8001_ha->forensic_info.data_buf.direct_data +=
				sprintf(
				pm8001_ha->forensic_info.data_buf.direct_data,
				"%08x ", 0xFFFFFFFF);
				return((char *)
				pm8001_ha->forensic_info.data_buf.direct_data
				- (char *)buf);
			}
			/* Poll status register until set to 2 or
			 * 3 for up to 2 seconds
			 */
			start = jiffies + (2 * HZ); /* 2 sec */

			do {
				reg_val = pm8001_mr32(fatal_table_address,
					MPI_FATAL_EDUMP_TABLE_STATUS);
			} while (((reg_val != 2) && (reg_val != 3)) &&
					time_before(jiffies, start));

			if (reg_val < 2) {
				pm8001_dbg(pm8001_ha, FAIL,
					   "TIMEOUT:MPI_FATAL_EDUMP_TABLE_STATUS = 0x%x\n",
					   reg_val);
				/* Fail the dump if a timeout occurs */
				pm8001_ha->forensic_info.data_buf.direct_data +=
				sprintf(
				pm8001_ha->forensic_info.data_buf.direct_data,
				"%08x ", 0xFFFFFFFF);
				return((char *)pm8001_ha->forensic_info.data_buf.direct_data -
						(char *)buf);
			}
	/* reset fatal_forensic_shift_offset back to zero and reset MEMBASE 2 register to zero */
			pm8001_ha->fatal_forensic_shift_offset = 0; /* location in 64k region */
			pm8001_cw32(pm8001_ha, 0,
					MEMBASE_II_SHIFT_REGISTER,
					pm8001_ha->fatal_forensic_shift_offset);
		}
		/* Read the next block of the debug data.*/
		length_to_read = pm8001_mr32(fatal_table_address,
		MPI_FATAL_EDUMP_TABLE_ACCUM_LEN) -
		pm8001_ha->forensic_preserved_accumulated_transfer;
		if (length_to_read != 0x0) {
			pm8001_ha->forensic_fatal_step = 0;
			goto moreData;
		} else {
			pm8001_ha->forensic_info.data_buf.direct_data +=
			sprintf(pm8001_ha->forensic_info.data_buf.direct_data,
				"%08x ", 4);
			pm8001_ha->forensic_info.data_buf.read_len = 0xFFFFFFFF;
			pm8001_ha->forensic_info.data_buf.direct_len =  0;
			pm8001_ha->forensic_info.data_buf.direct_offset = 0;
			pm8001_ha->forensic_info.data_buf.read_len = 0;
		}
	}
	offset = (int)((char *)pm8001_ha->forensic_info.data_buf.direct_data
			- (char *)buf);
	pm8001_dbg(pm8001_ha, IO, "get_fatal_spcv: return4 0x%x\n", offset);
	return ((char *)pm8001_ha->forensic_info.data_buf.direct_data -
		(char *)buf);
}

/* pm80xx_get_non_fatal_dump - dump the nonfatal data from the dma
 * location by the firmware.
 */
ssize_t pm80xx_get_non_fatal_dump(struct device *cdev,
	struct device_attribute *attr, char *buf)
{
	struct Scsi_Host *shost = class_to_shost(cdev);
	struct sas_ha_struct *sha = SHOST_TO_SAS_HA(shost);
	struct pm8001_hba_info *pm8001_ha = sha->lldd_ha;
	void __iomem *nonfatal_table_address = pm8001_ha->fatal_tbl_addr;
	u32 accum_len = 0;
	u32 total_len = 0;
	u32 reg_val = 0;
	u32 *temp = NULL;
	u32 index = 0;
	u32 output_length;
	unsigned long start = 0;
	char *buf_copy = buf;

	temp = (u32 *)pm8001_ha->memoryMap.region[FORENSIC_MEM].virt_ptr;
	if (++pm8001_ha->non_fatal_count == 1) {
		if (pm8001_ha->chip_id == chip_8001) {
			snprintf(pm8001_ha->forensic_info.data_buf.direct_data,
				PAGE_SIZE, "Not supported for SPC controller");
			return 0;
		}
		pm8001_dbg(pm8001_ha, IO, "forensic_info TYPE_NON_FATAL...\n");
		/*
		 * Step 1: Write the host buffer parameters in the MPI Fatal and
		 * Non-Fatal Error Dump Capture Table.This is the buffer
		 * where debug data will be DMAed to.
		 */
		pm8001_mw32(nonfatal_table_address,
		MPI_FATAL_EDUMP_TABLE_LO_OFFSET,
		pm8001_ha->memoryMap.region[FORENSIC_MEM].phys_addr_lo);

		pm8001_mw32(nonfatal_table_address,
		MPI_FATAL_EDUMP_TABLE_HI_OFFSET,
		pm8001_ha->memoryMap.region[FORENSIC_MEM].phys_addr_hi);

		pm8001_mw32(nonfatal_table_address,
		MPI_FATAL_EDUMP_TABLE_LENGTH, SYSFS_OFFSET);

		/* Optionally, set the DUMPCTRL bit to 1 if the host
		 * keeps sending active I/Os while capturing the non-fatal
		 * debug data. Otherwise, leave this bit set to zero
		 */
		pm8001_mw32(nonfatal_table_address,
		MPI_FATAL_EDUMP_TABLE_HANDSHAKE, MPI_FATAL_EDUMP_HANDSHAKE_RDY);

		/*
		 * Step 2: Clear Accumulative Length of Debug Data Transferred
		 * [ACCDDLEN] field in the MPI Fatal and Non-Fatal Error Dump
		 * Capture Table to zero.
		 */
		pm8001_mw32(nonfatal_table_address,
				MPI_FATAL_EDUMP_TABLE_ACCUM_LEN, 0);

		/* initiallize previous accumulated length to 0 */
		pm8001_ha->forensic_preserved_accumulated_transfer = 0;
		pm8001_ha->non_fatal_read_length = 0;
	}

	total_len = pm8001_mr32(nonfatal_table_address,
			MPI_FATAL_EDUMP_TABLE_TOTAL_LEN);
	/*
	 * Step 3:Clear Fatal/Non-Fatal Debug Data Transfer Status [FDDTSTAT]
	 * field and then request that the SPCv controller transfer the debug
	 * data by setting bit 7 of the Inbound Doorbell Set Register.
	 */
	pm8001_mw32(nonfatal_table_address, MPI_FATAL_EDUMP_TABLE_STATUS, 0);
	pm8001_cw32(pm8001_ha, 0, MSGU_IBDB_SET,
			SPCv_MSGU_CFG_TABLE_NONFATAL_DUMP);

	/*
	 * Step 4.1: Read back the Inbound Doorbell Set Register (by polling for
	 * 2 seconds) until register bit 7 is cleared.
	 * This step only indicates the request is accepted by the controller.
	 */
	start = jiffies + (2 * HZ); /* 2 sec */
	do {
		reg_val = pm8001_cr32(pm8001_ha, 0, MSGU_IBDB_SET) &
			SPCv_MSGU_CFG_TABLE_NONFATAL_DUMP;
	} while ((reg_val != 0) && time_before(jiffies, start));

	/* Step 4.2: To check the completion of the transfer, poll the Fatal/Non
	 * Fatal Debug Data Transfer Status [FDDTSTAT] field for 2 seconds in
	 * the MPI Fatal and Non-Fatal Error Dump Capture Table.
	 */
	start = jiffies + (2 * HZ); /* 2 sec */
	do {
		reg_val = pm8001_mr32(nonfatal_table_address,
				MPI_FATAL_EDUMP_TABLE_STATUS);
	} while ((!reg_val) && time_before(jiffies, start));

	if ((reg_val == 0x00) ||
		(reg_val == MPI_FATAL_EDUMP_TABLE_STAT_DMA_FAILED) ||
		(reg_val > MPI_FATAL_EDUMP_TABLE_STAT_NF_SUCCESS_DONE)) {
		pm8001_ha->non_fatal_read_length = 0;
		buf_copy += snprintf(buf_copy, PAGE_SIZE, "%08x ", 0xFFFFFFFF);
		pm8001_ha->non_fatal_count = 0;
		return (buf_copy - buf);
	} else if (reg_val ==
			MPI_FATAL_EDUMP_TABLE_STAT_NF_SUCCESS_MORE_DATA) {
		buf_copy += snprintf(buf_copy, PAGE_SIZE, "%08x ", 2);
	} else if ((reg_val == MPI_FATAL_EDUMP_TABLE_STAT_NF_SUCCESS_DONE) ||
		(pm8001_ha->non_fatal_read_length >= total_len)) {
		pm8001_ha->non_fatal_read_length = 0;
		buf_copy += snprintf(buf_copy, PAGE_SIZE, "%08x ", 4);
		pm8001_ha->non_fatal_count = 0;
	}
	accum_len = pm8001_mr32(nonfatal_table_address,
			MPI_FATAL_EDUMP_TABLE_ACCUM_LEN);
	output_length = accum_len -
		pm8001_ha->forensic_preserved_accumulated_transfer;

	for (index = 0; index < output_length/4; index++)
		buf_copy += snprintf(buf_copy, PAGE_SIZE,
				"%08x ", *(temp+index));

	pm8001_ha->non_fatal_read_length += output_length;

	/* store current accumulated length to use in next iteration as
	 * the previous accumulated length
	 */
	pm8001_ha->forensic_preserved_accumulated_transfer = accum_len;
	return (buf_copy - buf);
}

/**
 * read_main_config_table - read the configure table and save it.
 * @pm8001_ha: our hba card information
 */
static void read_main_config_table(struct pm8001_hba_info *pm8001_ha)
{
	void __iomem *address = pm8001_ha->main_cfg_tbl_addr;

	pm8001_ha->main_cfg_tbl.pm80xx_tbl.signature	=
		pm8001_mr32(address, MAIN_SIGNATURE_OFFSET);
	pm8001_ha->main_cfg_tbl.pm80xx_tbl.interface_rev =
		pm8001_mr32(address, MAIN_INTERFACE_REVISION);
	pm8001_ha->main_cfg_tbl.pm80xx_tbl.firmware_rev	=
		pm8001_mr32(address, MAIN_FW_REVISION);
	pm8001_ha->main_cfg_tbl.pm80xx_tbl.max_out_io	=
		pm8001_mr32(address, MAIN_MAX_OUTSTANDING_IO_OFFSET);
	pm8001_ha->main_cfg_tbl.pm80xx_tbl.max_sgl	=
		pm8001_mr32(address, MAIN_MAX_SGL_OFFSET);
	pm8001_ha->main_cfg_tbl.pm80xx_tbl.ctrl_cap_flag =
		pm8001_mr32(address, MAIN_CNTRL_CAP_OFFSET);
	pm8001_ha->main_cfg_tbl.pm80xx_tbl.gst_offset	=
		pm8001_mr32(address, MAIN_GST_OFFSET);
	pm8001_ha->main_cfg_tbl.pm80xx_tbl.inbound_queue_offset =
		pm8001_mr32(address, MAIN_IBQ_OFFSET);
	pm8001_ha->main_cfg_tbl.pm80xx_tbl.outbound_queue_offset =
		pm8001_mr32(address, MAIN_OBQ_OFFSET);

	/* read Error Dump Offset and Length */
	pm8001_ha->main_cfg_tbl.pm80xx_tbl.fatal_err_dump_offset0 =
		pm8001_mr32(address, MAIN_FATAL_ERROR_RDUMP0_OFFSET);
	pm8001_ha->main_cfg_tbl.pm80xx_tbl.fatal_err_dump_length0 =
		pm8001_mr32(address, MAIN_FATAL_ERROR_RDUMP0_LENGTH);
	pm8001_ha->main_cfg_tbl.pm80xx_tbl.fatal_err_dump_offset1 =
		pm8001_mr32(address, MAIN_FATAL_ERROR_RDUMP1_OFFSET);
	pm8001_ha->main_cfg_tbl.pm80xx_tbl.fatal_err_dump_length1 =
		pm8001_mr32(address, MAIN_FATAL_ERROR_RDUMP1_LENGTH);

	/* read GPIO LED settings from the configuration table */
	pm8001_ha->main_cfg_tbl.pm80xx_tbl.gpio_led_mapping =
		pm8001_mr32(address, MAIN_GPIO_LED_FLAGS_OFFSET);

	/* read analog Setting offset from the configuration table */
	pm8001_ha->main_cfg_tbl.pm80xx_tbl.analog_setup_table_offset =
		pm8001_mr32(address, MAIN_ANALOG_SETUP_OFFSET);

	pm8001_ha->main_cfg_tbl.pm80xx_tbl.int_vec_table_offset =
		pm8001_mr32(address, MAIN_INT_VECTOR_TABLE_OFFSET);
	pm8001_ha->main_cfg_tbl.pm80xx_tbl.phy_attr_table_offset =
		pm8001_mr32(address, MAIN_SAS_PHY_ATTR_TABLE_OFFSET);
	/* read port recover and reset timeout */
	pm8001_ha->main_cfg_tbl.pm80xx_tbl.port_recovery_timer =
		pm8001_mr32(address, MAIN_PORT_RECOVERY_TIMER);
	/* read ILA and inactive firmware version */
	pm8001_ha->main_cfg_tbl.pm80xx_tbl.ila_version =
		pm8001_mr32(address, MAIN_MPI_ILA_RELEASE_TYPE);
	pm8001_ha->main_cfg_tbl.pm80xx_tbl.inc_fw_version =
		pm8001_mr32(address, MAIN_MPI_INACTIVE_FW_VERSION);

	pm8001_dbg(pm8001_ha, DEV,
		   "Main cfg table: sign:%x interface rev:%x fw_rev:%x\n",
		   pm8001_ha->main_cfg_tbl.pm80xx_tbl.signature,
		   pm8001_ha->main_cfg_tbl.pm80xx_tbl.interface_rev,
		   pm8001_ha->main_cfg_tbl.pm80xx_tbl.firmware_rev);

	pm8001_dbg(pm8001_ha, DEV,
		   "table offset: gst:%x iq:%x oq:%x int vec:%x phy attr:%x\n",
		   pm8001_ha->main_cfg_tbl.pm80xx_tbl.gst_offset,
		   pm8001_ha->main_cfg_tbl.pm80xx_tbl.inbound_queue_offset,
		   pm8001_ha->main_cfg_tbl.pm80xx_tbl.outbound_queue_offset,
		   pm8001_ha->main_cfg_tbl.pm80xx_tbl.int_vec_table_offset,
		   pm8001_ha->main_cfg_tbl.pm80xx_tbl.phy_attr_table_offset);

	pm8001_dbg(pm8001_ha, DEV,
		   "Main cfg table; ila rev:%x Inactive fw rev:%x\n",
		   pm8001_ha->main_cfg_tbl.pm80xx_tbl.ila_version,
		   pm8001_ha->main_cfg_tbl.pm80xx_tbl.inc_fw_version);
}

/**
 * read_general_status_table - read the general status table and save it.
 * @pm8001_ha: our hba card information
 */
static void read_general_status_table(struct pm8001_hba_info *pm8001_ha)
{
	void __iomem *address = pm8001_ha->general_stat_tbl_addr;
	pm8001_ha->gs_tbl.pm80xx_tbl.gst_len_mpistate	=
			pm8001_mr32(address, GST_GSTLEN_MPIS_OFFSET);
	pm8001_ha->gs_tbl.pm80xx_tbl.iq_freeze_state0	=
			pm8001_mr32(address, GST_IQ_FREEZE_STATE0_OFFSET);
	pm8001_ha->gs_tbl.pm80xx_tbl.iq_freeze_state1	=
			pm8001_mr32(address, GST_IQ_FREEZE_STATE1_OFFSET);
	pm8001_ha->gs_tbl.pm80xx_tbl.msgu_tcnt		=
			pm8001_mr32(address, GST_MSGUTCNT_OFFSET);
	pm8001_ha->gs_tbl.pm80xx_tbl.iop_tcnt		=
			pm8001_mr32(address, GST_IOPTCNT_OFFSET);
	pm8001_ha->gs_tbl.pm80xx_tbl.gpio_input_val	=
			pm8001_mr32(address, GST_GPIO_INPUT_VAL);
	pm8001_ha->gs_tbl.pm80xx_tbl.recover_err_info[0] =
			pm8001_mr32(address, GST_RERRINFO_OFFSET0);
	pm8001_ha->gs_tbl.pm80xx_tbl.recover_err_info[1] =
			pm8001_mr32(address, GST_RERRINFO_OFFSET1);
	pm8001_ha->gs_tbl.pm80xx_tbl.recover_err_info[2] =
			pm8001_mr32(address, GST_RERRINFO_OFFSET2);
	pm8001_ha->gs_tbl.pm80xx_tbl.recover_err_info[3] =
			pm8001_mr32(address, GST_RERRINFO_OFFSET3);
	pm8001_ha->gs_tbl.pm80xx_tbl.recover_err_info[4] =
			pm8001_mr32(address, GST_RERRINFO_OFFSET4);
	pm8001_ha->gs_tbl.pm80xx_tbl.recover_err_info[5] =
			pm8001_mr32(address, GST_RERRINFO_OFFSET5);
	pm8001_ha->gs_tbl.pm80xx_tbl.recover_err_info[6] =
			pm8001_mr32(address, GST_RERRINFO_OFFSET6);
	pm8001_ha->gs_tbl.pm80xx_tbl.recover_err_info[7] =
			 pm8001_mr32(address, GST_RERRINFO_OFFSET7);
}
/**
 * read_phy_attr_table - read the phy attribute table and save it.
 * @pm8001_ha: our hba card information
 */
static void read_phy_attr_table(struct pm8001_hba_info *pm8001_ha)
{
	void __iomem *address = pm8001_ha->pspa_q_tbl_addr;
	pm8001_ha->phy_attr_table.phystart1_16[0] =
			pm8001_mr32(address, PSPA_PHYSTATE0_OFFSET);
	pm8001_ha->phy_attr_table.phystart1_16[1] =
			pm8001_mr32(address, PSPA_PHYSTATE1_OFFSET);
	pm8001_ha->phy_attr_table.phystart1_16[2] =
			pm8001_mr32(address, PSPA_PHYSTATE2_OFFSET);
	pm8001_ha->phy_attr_table.phystart1_16[3] =
			pm8001_mr32(address, PSPA_PHYSTATE3_OFFSET);
	pm8001_ha->phy_attr_table.phystart1_16[4] =
			pm8001_mr32(address, PSPA_PHYSTATE4_OFFSET);
	pm8001_ha->phy_attr_table.phystart1_16[5] =
			pm8001_mr32(address, PSPA_PHYSTATE5_OFFSET);
	pm8001_ha->phy_attr_table.phystart1_16[6] =
			pm8001_mr32(address, PSPA_PHYSTATE6_OFFSET);
	pm8001_ha->phy_attr_table.phystart1_16[7] =
			pm8001_mr32(address, PSPA_PHYSTATE7_OFFSET);
	pm8001_ha->phy_attr_table.phystart1_16[8] =
			pm8001_mr32(address, PSPA_PHYSTATE8_OFFSET);
	pm8001_ha->phy_attr_table.phystart1_16[9] =
			pm8001_mr32(address, PSPA_PHYSTATE9_OFFSET);
	pm8001_ha->phy_attr_table.phystart1_16[10] =
			pm8001_mr32(address, PSPA_PHYSTATE10_OFFSET);
	pm8001_ha->phy_attr_table.phystart1_16[11] =
			pm8001_mr32(address, PSPA_PHYSTATE11_OFFSET);
	pm8001_ha->phy_attr_table.phystart1_16[12] =
			pm8001_mr32(address, PSPA_PHYSTATE12_OFFSET);
	pm8001_ha->phy_attr_table.phystart1_16[13] =
			pm8001_mr32(address, PSPA_PHYSTATE13_OFFSET);
	pm8001_ha->phy_attr_table.phystart1_16[14] =
			pm8001_mr32(address, PSPA_PHYSTATE14_OFFSET);
	pm8001_ha->phy_attr_table.phystart1_16[15] =
			pm8001_mr32(address, PSPA_PHYSTATE15_OFFSET);

	pm8001_ha->phy_attr_table.outbound_hw_event_pid1_16[0] =
			pm8001_mr32(address, PSPA_OB_HW_EVENT_PID0_OFFSET);
	pm8001_ha->phy_attr_table.outbound_hw_event_pid1_16[1] =
			pm8001_mr32(address, PSPA_OB_HW_EVENT_PID1_OFFSET);
	pm8001_ha->phy_attr_table.outbound_hw_event_pid1_16[2] =
			pm8001_mr32(address, PSPA_OB_HW_EVENT_PID2_OFFSET);
	pm8001_ha->phy_attr_table.outbound_hw_event_pid1_16[3] =
			pm8001_mr32(address, PSPA_OB_HW_EVENT_PID3_OFFSET);
	pm8001_ha->phy_attr_table.outbound_hw_event_pid1_16[4] =
			pm8001_mr32(address, PSPA_OB_HW_EVENT_PID4_OFFSET);
	pm8001_ha->phy_attr_table.outbound_hw_event_pid1_16[5] =
			pm8001_mr32(address, PSPA_OB_HW_EVENT_PID5_OFFSET);
	pm8001_ha->phy_attr_table.outbound_hw_event_pid1_16[6] =
			pm8001_mr32(address, PSPA_OB_HW_EVENT_PID6_OFFSET);
	pm8001_ha->phy_attr_table.outbound_hw_event_pid1_16[7] =
			pm8001_mr32(address, PSPA_OB_HW_EVENT_PID7_OFFSET);
	pm8001_ha->phy_attr_table.outbound_hw_event_pid1_16[8] =
			pm8001_mr32(address, PSPA_OB_HW_EVENT_PID8_OFFSET);
	pm8001_ha->phy_attr_table.outbound_hw_event_pid1_16[9] =
			pm8001_mr32(address, PSPA_OB_HW_EVENT_PID9_OFFSET);
	pm8001_ha->phy_attr_table.outbound_hw_event_pid1_16[10] =
			pm8001_mr32(address, PSPA_OB_HW_EVENT_PID10_OFFSET);
	pm8001_ha->phy_attr_table.outbound_hw_event_pid1_16[11] =
			pm8001_mr32(address, PSPA_OB_HW_EVENT_PID11_OFFSET);
	pm8001_ha->phy_attr_table.outbound_hw_event_pid1_16[12] =
			pm8001_mr32(address, PSPA_OB_HW_EVENT_PID12_OFFSET);
	pm8001_ha->phy_attr_table.outbound_hw_event_pid1_16[13] =
			pm8001_mr32(address, PSPA_OB_HW_EVENT_PID13_OFFSET);
	pm8001_ha->phy_attr_table.outbound_hw_event_pid1_16[14] =
			pm8001_mr32(address, PSPA_OB_HW_EVENT_PID14_OFFSET);
	pm8001_ha->phy_attr_table.outbound_hw_event_pid1_16[15] =
			pm8001_mr32(address, PSPA_OB_HW_EVENT_PID15_OFFSET);

}

/**
 * read_inbnd_queue_table - read the inbound queue table and save it.
 * @pm8001_ha: our hba card information
 */
static void read_inbnd_queue_table(struct pm8001_hba_info *pm8001_ha)
{
	int i;
	void __iomem *address = pm8001_ha->inbnd_q_tbl_addr;
	for (i = 0; i < PM8001_MAX_INB_NUM; i++) {
		u32 offset = i * 0x20;
		pm8001_ha->inbnd_q_tbl[i].pi_pci_bar =
			get_pci_bar_index(pm8001_mr32(address,
				(offset + IB_PIPCI_BAR)));
		pm8001_ha->inbnd_q_tbl[i].pi_offset =
			pm8001_mr32(address, (offset + IB_PIPCI_BAR_OFFSET));
	}
}

/**
 * read_outbnd_queue_table - read the outbound queue table and save it.
 * @pm8001_ha: our hba card information
 */
static void read_outbnd_queue_table(struct pm8001_hba_info *pm8001_ha)
{
	int i;
	void __iomem *address = pm8001_ha->outbnd_q_tbl_addr;
	for (i = 0; i < PM8001_MAX_OUTB_NUM; i++) {
		u32 offset = i * 0x24;
		pm8001_ha->outbnd_q_tbl[i].ci_pci_bar =
			get_pci_bar_index(pm8001_mr32(address,
				(offset + OB_CIPCI_BAR)));
		pm8001_ha->outbnd_q_tbl[i].ci_offset =
			pm8001_mr32(address, (offset + OB_CIPCI_BAR_OFFSET));
	}
}

/**
 * init_default_table_values - init the default table.
 * @pm8001_ha: our hba card information
 */
static void init_default_table_values(struct pm8001_hba_info *pm8001_ha)
{
	int i;
	u32 offsetib, offsetob;
	void __iomem *addressib = pm8001_ha->inbnd_q_tbl_addr;
	void __iomem *addressob = pm8001_ha->outbnd_q_tbl_addr;
	u32 ib_offset = pm8001_ha->ib_offset;
	u32 ob_offset = pm8001_ha->ob_offset;
	u32 ci_offset = pm8001_ha->ci_offset;
	u32 pi_offset = pm8001_ha->pi_offset;

	pm8001_ha->main_cfg_tbl.pm80xx_tbl.upper_event_log_addr		=
		pm8001_ha->memoryMap.region[AAP1].phys_addr_hi;
	pm8001_ha->main_cfg_tbl.pm80xx_tbl.lower_event_log_addr		=
		pm8001_ha->memoryMap.region[AAP1].phys_addr_lo;
	pm8001_ha->main_cfg_tbl.pm80xx_tbl.event_log_size		=
							PM8001_EVENT_LOG_SIZE;
	pm8001_ha->main_cfg_tbl.pm80xx_tbl.event_log_severity		= 0x01;
	pm8001_ha->main_cfg_tbl.pm80xx_tbl.upper_pcs_event_log_addr	=
		pm8001_ha->memoryMap.region[IOP].phys_addr_hi;
	pm8001_ha->main_cfg_tbl.pm80xx_tbl.lower_pcs_event_log_addr	=
		pm8001_ha->memoryMap.region[IOP].phys_addr_lo;
	pm8001_ha->main_cfg_tbl.pm80xx_tbl.pcs_event_log_size		=
							PM8001_EVENT_LOG_SIZE;
	pm8001_ha->main_cfg_tbl.pm80xx_tbl.pcs_event_log_severity	= 0x01;
	pm8001_ha->main_cfg_tbl.pm80xx_tbl.fatal_err_interrupt		= 0x01;

	/* Enable higher IQs and OQs, 32 to 63, bit 16 */
	if (pm8001_ha->max_q_num > 32)
		pm8001_ha->main_cfg_tbl.pm80xx_tbl.fatal_err_interrupt |=
							1 << 16;
	/* Disable end to end CRC checking */
	pm8001_ha->main_cfg_tbl.pm80xx_tbl.crc_core_dump = (0x1 << 16);

	for (i = 0; i < pm8001_ha->max_q_num; i++) {
		pm8001_ha->inbnd_q_tbl[i].element_pri_size_cnt	=
			PM8001_MPI_QUEUE | (pm8001_ha->iomb_size << 16) | (0x00<<30);
		pm8001_ha->inbnd_q_tbl[i].upper_base_addr	=
			pm8001_ha->memoryMap.region[ib_offset + i].phys_addr_hi;
		pm8001_ha->inbnd_q_tbl[i].lower_base_addr	=
		pm8001_ha->memoryMap.region[ib_offset + i].phys_addr_lo;
		pm8001_ha->inbnd_q_tbl[i].base_virt		=
		  (u8 *)pm8001_ha->memoryMap.region[ib_offset + i].virt_ptr;
		pm8001_ha->inbnd_q_tbl[i].total_length		=
			pm8001_ha->memoryMap.region[ib_offset + i].total_len;
		pm8001_ha->inbnd_q_tbl[i].ci_upper_base_addr	=
			pm8001_ha->memoryMap.region[ci_offset + i].phys_addr_hi;
		pm8001_ha->inbnd_q_tbl[i].ci_lower_base_addr	=
			pm8001_ha->memoryMap.region[ci_offset + i].phys_addr_lo;
		pm8001_ha->inbnd_q_tbl[i].ci_virt		=
			pm8001_ha->memoryMap.region[ci_offset + i].virt_ptr;
		pm8001_write_32(pm8001_ha->inbnd_q_tbl[i].ci_virt, 0, 0);
		offsetib = i * 0x20;
		pm8001_ha->inbnd_q_tbl[i].pi_pci_bar		=
			get_pci_bar_index(pm8001_mr32(addressib,
				(offsetib + 0x14)));
		pm8001_ha->inbnd_q_tbl[i].pi_offset		=
			pm8001_mr32(addressib, (offsetib + 0x18));
		pm8001_ha->inbnd_q_tbl[i].producer_idx		= 0;
		pm8001_ha->inbnd_q_tbl[i].consumer_index	= 0;

		pm8001_dbg(pm8001_ha, DEV,
			   "IQ %d pi_bar 0x%x pi_offset 0x%x\n", i,
			   pm8001_ha->inbnd_q_tbl[i].pi_pci_bar,
			   pm8001_ha->inbnd_q_tbl[i].pi_offset);
	}
	for (i = 0; i < pm8001_ha->max_q_num; i++) {
		pm8001_ha->outbnd_q_tbl[i].element_size_cnt	=
			PM8001_MPI_QUEUE | (pm8001_ha->iomb_size << 16) | (0x01<<30);
		pm8001_ha->outbnd_q_tbl[i].upper_base_addr	=
			pm8001_ha->memoryMap.region[ob_offset + i].phys_addr_hi;
		pm8001_ha->outbnd_q_tbl[i].lower_base_addr	=
			pm8001_ha->memoryMap.region[ob_offset + i].phys_addr_lo;
		pm8001_ha->outbnd_q_tbl[i].base_virt		=
		  (u8 *)pm8001_ha->memoryMap.region[ob_offset + i].virt_ptr;
		pm8001_ha->outbnd_q_tbl[i].total_length		=
			pm8001_ha->memoryMap.region[ob_offset + i].total_len;
		pm8001_ha->outbnd_q_tbl[i].pi_upper_base_addr	=
			pm8001_ha->memoryMap.region[pi_offset + i].phys_addr_hi;
		pm8001_ha->outbnd_q_tbl[i].pi_lower_base_addr	=
			pm8001_ha->memoryMap.region[pi_offset + i].phys_addr_lo;
		/* interrupt vector based on oq */
		pm8001_ha->outbnd_q_tbl[i].interrup_vec_cnt_delay = (i << 24);
		pm8001_ha->outbnd_q_tbl[i].pi_virt		=
			pm8001_ha->memoryMap.region[pi_offset + i].virt_ptr;
		pm8001_write_32(pm8001_ha->outbnd_q_tbl[i].pi_virt, 0, 0);
		offsetob = i * 0x24;
		pm8001_ha->outbnd_q_tbl[i].ci_pci_bar		=
			get_pci_bar_index(pm8001_mr32(addressob,
			offsetob + 0x14));
		pm8001_ha->outbnd_q_tbl[i].ci_offset		=
			pm8001_mr32(addressob, (offsetob + 0x18));
		pm8001_ha->outbnd_q_tbl[i].consumer_idx		= 0;
		pm8001_ha->outbnd_q_tbl[i].producer_index	= 0;

		pm8001_dbg(pm8001_ha, DEV,
			   "OQ %d ci_bar 0x%x ci_offset 0x%x\n", i,
			   pm8001_ha->outbnd_q_tbl[i].ci_pci_bar,
			   pm8001_ha->outbnd_q_tbl[i].ci_offset);
	}
}

/**
 * update_main_config_table - update the main default table to the HBA.
 * @pm8001_ha: our hba card information
 */
static void update_main_config_table(struct pm8001_hba_info *pm8001_ha)
{
	void __iomem *address = pm8001_ha->main_cfg_tbl_addr;
	pm8001_mw32(address, MAIN_IQNPPD_HPPD_OFFSET,
		pm8001_ha->main_cfg_tbl.pm80xx_tbl.inbound_q_nppd_hppd);
	pm8001_mw32(address, MAIN_EVENT_LOG_ADDR_HI,
		pm8001_ha->main_cfg_tbl.pm80xx_tbl.upper_event_log_addr);
	pm8001_mw32(address, MAIN_EVENT_LOG_ADDR_LO,
		pm8001_ha->main_cfg_tbl.pm80xx_tbl.lower_event_log_addr);
	pm8001_mw32(address, MAIN_EVENT_LOG_BUFF_SIZE,
		pm8001_ha->main_cfg_tbl.pm80xx_tbl.event_log_size);
	pm8001_mw32(address, MAIN_EVENT_LOG_OPTION,
		pm8001_ha->main_cfg_tbl.pm80xx_tbl.event_log_severity);
	pm8001_mw32(address, MAIN_PCS_EVENT_LOG_ADDR_HI,
		pm8001_ha->main_cfg_tbl.pm80xx_tbl.upper_pcs_event_log_addr);
	pm8001_mw32(address, MAIN_PCS_EVENT_LOG_ADDR_LO,
		pm8001_ha->main_cfg_tbl.pm80xx_tbl.lower_pcs_event_log_addr);
	pm8001_mw32(address, MAIN_PCS_EVENT_LOG_BUFF_SIZE,
		pm8001_ha->main_cfg_tbl.pm80xx_tbl.pcs_event_log_size);
	pm8001_mw32(address, MAIN_PCS_EVENT_LOG_OPTION,
		pm8001_ha->main_cfg_tbl.pm80xx_tbl.pcs_event_log_severity);
	/* Update Fatal error interrupt vector */
	pm8001_ha->main_cfg_tbl.pm80xx_tbl.fatal_err_interrupt |=
					((pm8001_ha->max_q_num - 1) << 8);
	pm8001_mw32(address, MAIN_FATAL_ERROR_INTERRUPT,
		pm8001_ha->main_cfg_tbl.pm80xx_tbl.fatal_err_interrupt);
	pm8001_dbg(pm8001_ha, DEV,
		   "Updated Fatal error interrupt vector 0x%x\n",
		   pm8001_mr32(address, MAIN_FATAL_ERROR_INTERRUPT));

	pm8001_mw32(address, MAIN_EVENT_CRC_CHECK,
		pm8001_ha->main_cfg_tbl.pm80xx_tbl.crc_core_dump);

	/* SPCv specific */
	pm8001_ha->main_cfg_tbl.pm80xx_tbl.gpio_led_mapping &= 0xCFFFFFFF;
	/* Set GPIOLED to 0x2 for LED indicator */
	pm8001_ha->main_cfg_tbl.pm80xx_tbl.gpio_led_mapping |= 0x20000000;
	pm8001_mw32(address, MAIN_GPIO_LED_FLAGS_OFFSET,
		pm8001_ha->main_cfg_tbl.pm80xx_tbl.gpio_led_mapping);
	pm8001_dbg(pm8001_ha, DEV,
		   "Programming DW 0x21 in main cfg table with 0x%x\n",
		   pm8001_mr32(address, MAIN_GPIO_LED_FLAGS_OFFSET));

	pm8001_mw32(address, MAIN_PORT_RECOVERY_TIMER,
		pm8001_ha->main_cfg_tbl.pm80xx_tbl.port_recovery_timer);
	pm8001_mw32(address, MAIN_INT_REASSERTION_DELAY,
		pm8001_ha->main_cfg_tbl.pm80xx_tbl.interrupt_reassertion_delay);

	pm8001_ha->main_cfg_tbl.pm80xx_tbl.port_recovery_timer &= 0xffff0000;
	pm8001_ha->main_cfg_tbl.pm80xx_tbl.port_recovery_timer |=
							PORT_RECOVERY_TIMEOUT;
	if (pm8001_ha->chip_id == chip_8006) {
		pm8001_ha->main_cfg_tbl.pm80xx_tbl.port_recovery_timer &=
					0x0000ffff;
		pm8001_ha->main_cfg_tbl.pm80xx_tbl.port_recovery_timer |=
					CHIP_8006_PORT_RECOVERY_TIMEOUT;
	}
	pm8001_mw32(address, MAIN_PORT_RECOVERY_TIMER,
			pm8001_ha->main_cfg_tbl.pm80xx_tbl.port_recovery_timer);
}

/**
 * update_inbnd_queue_table - update the inbound queue table to the HBA.
 * @pm8001_ha: our hba card information
 * @number: entry in the queue
 */
static void update_inbnd_queue_table(struct pm8001_hba_info *pm8001_ha,
					 int number)
{
	void __iomem *address = pm8001_ha->inbnd_q_tbl_addr;
	u16 offset = number * 0x20;
	pm8001_mw32(address, offset + IB_PROPERITY_OFFSET,
		pm8001_ha->inbnd_q_tbl[number].element_pri_size_cnt);
	pm8001_mw32(address, offset + IB_BASE_ADDR_HI_OFFSET,
		pm8001_ha->inbnd_q_tbl[number].upper_base_addr);
	pm8001_mw32(address, offset + IB_BASE_ADDR_LO_OFFSET,
		pm8001_ha->inbnd_q_tbl[number].lower_base_addr);
	pm8001_mw32(address, offset + IB_CI_BASE_ADDR_HI_OFFSET,
		pm8001_ha->inbnd_q_tbl[number].ci_upper_base_addr);
	pm8001_mw32(address, offset + IB_CI_BASE_ADDR_LO_OFFSET,
		pm8001_ha->inbnd_q_tbl[number].ci_lower_base_addr);

	pm8001_dbg(pm8001_ha, DEV,
		   "IQ %d: Element pri size 0x%x\n",
		   number,
		   pm8001_ha->inbnd_q_tbl[number].element_pri_size_cnt);

	pm8001_dbg(pm8001_ha, DEV,
		   "IQ upr base addr 0x%x IQ lwr base addr 0x%x\n",
		   pm8001_ha->inbnd_q_tbl[number].upper_base_addr,
		   pm8001_ha->inbnd_q_tbl[number].lower_base_addr);

	pm8001_dbg(pm8001_ha, DEV,
		   "CI upper base addr 0x%x CI lower base addr 0x%x\n",
		   pm8001_ha->inbnd_q_tbl[number].ci_upper_base_addr,
		   pm8001_ha->inbnd_q_tbl[number].ci_lower_base_addr);
}

/**
 * update_outbnd_queue_table - update the outbound queue table to the HBA.
 * @pm8001_ha: our hba card information
 * @number: entry in the queue
 */
static void update_outbnd_queue_table(struct pm8001_hba_info *pm8001_ha,
						 int number)
{
	void __iomem *address = pm8001_ha->outbnd_q_tbl_addr;
	u16 offset = number * 0x24;
	pm8001_mw32(address, offset + OB_PROPERITY_OFFSET,
		pm8001_ha->outbnd_q_tbl[number].element_size_cnt);
	pm8001_mw32(address, offset + OB_BASE_ADDR_HI_OFFSET,
		pm8001_ha->outbnd_q_tbl[number].upper_base_addr);
	pm8001_mw32(address, offset + OB_BASE_ADDR_LO_OFFSET,
		pm8001_ha->outbnd_q_tbl[number].lower_base_addr);
	pm8001_mw32(address, offset + OB_PI_BASE_ADDR_HI_OFFSET,
		pm8001_ha->outbnd_q_tbl[number].pi_upper_base_addr);
	pm8001_mw32(address, offset + OB_PI_BASE_ADDR_LO_OFFSET,
		pm8001_ha->outbnd_q_tbl[number].pi_lower_base_addr);
	pm8001_mw32(address, offset + OB_INTERRUPT_COALES_OFFSET,
		pm8001_ha->outbnd_q_tbl[number].interrup_vec_cnt_delay);

	pm8001_dbg(pm8001_ha, DEV,
		   "OQ %d: Element pri size 0x%x\n",
		   number,
		   pm8001_ha->outbnd_q_tbl[number].element_size_cnt);

	pm8001_dbg(pm8001_ha, DEV,
		   "OQ upr base addr 0x%x OQ lwr base addr 0x%x\n",
		   pm8001_ha->outbnd_q_tbl[number].upper_base_addr,
		   pm8001_ha->outbnd_q_tbl[number].lower_base_addr);

	pm8001_dbg(pm8001_ha, DEV,
		   "PI upper base addr 0x%x PI lower base addr 0x%x\n",
		   pm8001_ha->outbnd_q_tbl[number].pi_upper_base_addr,
		   pm8001_ha->outbnd_q_tbl[number].pi_lower_base_addr);
}

/**
 * mpi_init_check - check firmware initialization status.
 * @pm8001_ha: our hba card information
 */
static int mpi_init_check(struct pm8001_hba_info *pm8001_ha)
{
	u32 max_wait_count;
	u32 value;
	u32 gst_len_mpistate;

	/* Write bit0=1 to Inbound DoorBell Register to tell the SPC FW the
	table is updated */
	pm8001_cw32(pm8001_ha, 0, MSGU_IBDB_SET, SPCv_MSGU_CFG_TABLE_UPDATE);
	/* wait until Inbound DoorBell Clear Register toggled */
	if (IS_SPCV_12G(pm8001_ha->pdev)) {
		max_wait_count = SPCV_DOORBELL_CLEAR_TIMEOUT;
	} else {
		max_wait_count = SPC_DOORBELL_CLEAR_TIMEOUT;
	}
	do {
		msleep(FW_READY_INTERVAL);
		value = pm8001_cr32(pm8001_ha, 0, MSGU_IBDB_SET);
		value &= SPCv_MSGU_CFG_TABLE_UPDATE;
	} while ((value != 0) && (--max_wait_count));

	if (!max_wait_count) {
		/* additional check */
		pm8001_dbg(pm8001_ha, FAIL,
			   "Inb doorbell clear not toggled[value:%x]\n",
			   value);
		return -EBUSY;
	}
	/* check the MPI-State for initialization up to 100ms*/
	max_wait_count = 5;/* 100 msec */
	do {
		msleep(FW_READY_INTERVAL);
		gst_len_mpistate =
			pm8001_mr32(pm8001_ha->general_stat_tbl_addr,
					GST_GSTLEN_MPIS_OFFSET);
	} while ((GST_MPI_STATE_INIT !=
		(gst_len_mpistate & GST_MPI_STATE_MASK)) && (--max_wait_count));
	if (!max_wait_count)
		return -EBUSY;

	/* check MPI Initialization error */
	gst_len_mpistate = gst_len_mpistate >> 16;
	if (0x0000 != gst_len_mpistate)
		return -EBUSY;

	/*
	 *  As per controller datasheet, after successful MPI
	 *  initialization minimum 500ms delay is required before
	 *  issuing commands.
	 */
	msleep(500);

	return 0;
}

/**
 * check_fw_ready - The LLDD check if the FW is ready, if not, return error.
 * This function sleeps hence it must not be used in atomic context.
 * @pm8001_ha: our hba card information
 */
static int check_fw_ready(struct pm8001_hba_info *pm8001_ha)
{
	u32 value;
	u32 max_wait_count;
	u32 max_wait_time;
	u32 expected_mask;
	int ret = 0;

	/* reset / PCIe ready */
	max_wait_time = max_wait_count = 5;	/* 100 milli sec */
	do {
		msleep(FW_READY_INTERVAL);
		value = pm8001_cr32(pm8001_ha, 0, MSGU_SCRATCH_PAD_1);
	} while ((value == 0xFFFFFFFF) && (--max_wait_count));

	/* check ila, RAAE and iops status */
	if ((pm8001_ha->chip_id != chip_8008) &&
			(pm8001_ha->chip_id != chip_8009)) {
		max_wait_time = max_wait_count = 180;   /* 3600 milli sec */
		expected_mask = SCRATCH_PAD_ILA_READY |
			SCRATCH_PAD_RAAE_READY |
			SCRATCH_PAD_IOP0_READY |
			SCRATCH_PAD_IOP1_READY;
	} else {
		max_wait_time = max_wait_count = 170;   /* 3400 milli sec */
		expected_mask = SCRATCH_PAD_ILA_READY |
			SCRATCH_PAD_RAAE_READY |
			SCRATCH_PAD_IOP0_READY;
	}
	do {
		msleep(FW_READY_INTERVAL);
		value = pm8001_cr32(pm8001_ha, 0, MSGU_SCRATCH_PAD_1);
	} while (((value & expected_mask) !=
				 expected_mask) && (--max_wait_count));
	if (!max_wait_count) {
		pm8001_dbg(pm8001_ha, INIT,
		"At least one FW component failed to load within %d millisec: Scratchpad1: 0x%x\n",
			max_wait_time * FW_READY_INTERVAL, value);
		ret = -1;
	} else {
		pm8001_dbg(pm8001_ha, MSG,
			"All FW components ready by %d ms\n",
			(max_wait_time - max_wait_count) * FW_READY_INTERVAL);
	}
	return ret;
}

static int init_pci_device_addresses(struct pm8001_hba_info *pm8001_ha)
{
	void __iomem *base_addr;
	u32	value;
	u32	offset;
	u32	pcibar;
	u32	pcilogic;

	value = pm8001_cr32(pm8001_ha, 0, MSGU_SCRATCH_PAD_0);

	/*
	 * lower 26 bits of SCRATCHPAD0 register describes offset within the
	 * PCIe BAR where the MPI configuration table is present
	 */
	offset = value & 0x03FFFFFF; /* scratch pad 0 TBL address */

	pm8001_dbg(pm8001_ha, DEV, "Scratchpad 0 Offset: 0x%x value 0x%x\n",
		   offset, value);
	/*
	 * Upper 6 bits describe the offset within PCI config space where BAR
	 * is located.
	 */
	pcilogic = (value & 0xFC000000) >> 26;
	pcibar = get_pci_bar_index(pcilogic);
	pm8001_dbg(pm8001_ha, INIT, "Scratchpad 0 PCI BAR: %d\n", pcibar);

	/*
	 * Make sure the offset falls inside the ioremapped PCI BAR
	 */
	if (offset > pm8001_ha->io_mem[pcibar].memsize) {
		pm8001_dbg(pm8001_ha, FAIL,
			"Main cfg tbl offset outside %u > %u\n",
				offset, pm8001_ha->io_mem[pcibar].memsize);
		return -EBUSY;
	}
	pm8001_ha->main_cfg_tbl_addr = base_addr =
		pm8001_ha->io_mem[pcibar].memvirtaddr + offset;

	/*
	 * Validate main configuration table address: first DWord should read
	 * "PMCS"
	 */
	value = pm8001_mr32(pm8001_ha->main_cfg_tbl_addr, 0);
	if (memcmp(&value, "PMCS", 4) != 0) {
		pm8001_dbg(pm8001_ha, FAIL,
			"BAD main config signature 0x%x\n",
				value);
		return -EBUSY;
	}
	pm8001_dbg(pm8001_ha, INIT,
			"VALID main config signature 0x%x\n", value);
	pm8001_ha->general_stat_tbl_addr =
		base_addr + (pm8001_cr32(pm8001_ha, pcibar, offset + 0x18) &
					0xFFFFFF);
	pm8001_ha->inbnd_q_tbl_addr =
		base_addr + (pm8001_cr32(pm8001_ha, pcibar, offset + 0x1C) &
					0xFFFFFF);
	pm8001_ha->outbnd_q_tbl_addr =
		base_addr + (pm8001_cr32(pm8001_ha, pcibar, offset + 0x20) &
					0xFFFFFF);
	pm8001_ha->ivt_tbl_addr =
		base_addr + (pm8001_cr32(pm8001_ha, pcibar, offset + 0x8C) &
					0xFFFFFF);
	pm8001_ha->pspa_q_tbl_addr =
		base_addr + (pm8001_cr32(pm8001_ha, pcibar, offset + 0x90) &
					0xFFFFFF);
	pm8001_ha->fatal_tbl_addr =
		base_addr + (pm8001_cr32(pm8001_ha, pcibar, offset + 0xA0) &
					0xFFFFFF);

	pm8001_dbg(pm8001_ha, INIT, "GST OFFSET 0x%x\n",
		   pm8001_cr32(pm8001_ha, pcibar, offset + 0x18));
	pm8001_dbg(pm8001_ha, INIT, "INBND OFFSET 0x%x\n",
		   pm8001_cr32(pm8001_ha, pcibar, offset + 0x1C));
	pm8001_dbg(pm8001_ha, INIT, "OBND OFFSET 0x%x\n",
		   pm8001_cr32(pm8001_ha, pcibar, offset + 0x20));
	pm8001_dbg(pm8001_ha, INIT, "IVT OFFSET 0x%x\n",
		   pm8001_cr32(pm8001_ha, pcibar, offset + 0x8C));
	pm8001_dbg(pm8001_ha, INIT, "PSPA OFFSET 0x%x\n",
		   pm8001_cr32(pm8001_ha, pcibar, offset + 0x90));
	pm8001_dbg(pm8001_ha, INIT, "addr - main cfg %p general status %p\n",
		   pm8001_ha->main_cfg_tbl_addr,
		   pm8001_ha->general_stat_tbl_addr);
	pm8001_dbg(pm8001_ha, INIT, "addr - inbnd %p obnd %p\n",
		   pm8001_ha->inbnd_q_tbl_addr,
		   pm8001_ha->outbnd_q_tbl_addr);
	pm8001_dbg(pm8001_ha, INIT, "addr - pspa %p ivt %p\n",
		   pm8001_ha->pspa_q_tbl_addr,
		   pm8001_ha->ivt_tbl_addr);
	return 0;
}

/**
 * pm80xx_set_thermal_config - support the thermal configuration
 * @pm8001_ha: our hba card information.
 */
int
pm80xx_set_thermal_config(struct pm8001_hba_info *pm8001_ha)
{
	struct set_ctrl_cfg_req payload;
	int rc;
	u32 tag;
	u32 opc = OPC_INB_SET_CONTROLLER_CONFIG;
	u32 page_code;

	memset(&payload, 0, sizeof(struct set_ctrl_cfg_req));
	rc = pm8001_tag_alloc(pm8001_ha, &tag);
	if (rc)
		return rc;

	payload.tag = cpu_to_le32(tag);

	if (IS_SPCV_12G(pm8001_ha->pdev))
		page_code = THERMAL_PAGE_CODE_7H;
	else
		page_code = THERMAL_PAGE_CODE_8H;

	payload.cfg_pg[0] =
		cpu_to_le32((THERMAL_LOG_ENABLE << 9) |
			    (THERMAL_ENABLE << 8) | page_code);
	payload.cfg_pg[1] =
		cpu_to_le32((LTEMPHIL << 24) | (RTEMPHIL << 8));

	pm8001_dbg(pm8001_ha, DEV,
		   "Setting up thermal config. cfg_pg 0 0x%x cfg_pg 1 0x%x\n",
		   payload.cfg_pg[0], payload.cfg_pg[1]);

	rc = pm8001_mpi_build_cmd(pm8001_ha, 0, opc, &payload,
			sizeof(payload), 0);
	if (rc)
		pm8001_tag_free(pm8001_ha, tag);
	return rc;

}

/**
* pm80xx_set_sas_protocol_timer_config - support the SAS Protocol
* Timer configuration page
* @pm8001_ha: our hba card information.
*/
static int
pm80xx_set_sas_protocol_timer_config(struct pm8001_hba_info *pm8001_ha)
{
	struct set_ctrl_cfg_req payload;
	SASProtocolTimerConfig_t SASConfigPage;
	int rc;
	u32 tag;
	u32 opc = OPC_INB_SET_CONTROLLER_CONFIG;

	memset(&payload, 0, sizeof(struct set_ctrl_cfg_req));
	memset(&SASConfigPage, 0, sizeof(SASProtocolTimerConfig_t));

	rc = pm8001_tag_alloc(pm8001_ha, &tag);
	if (rc)
		return rc;

	payload.tag = cpu_to_le32(tag);

	SASConfigPage.pageCode = cpu_to_le32(SAS_PROTOCOL_TIMER_CONFIG_PAGE);
	SASConfigPage.MST_MSI = cpu_to_le32(3 << 15);
	SASConfigPage.STP_SSP_MCT_TMO =
		cpu_to_le32((STP_MCT_TMO << 16) | SSP_MCT_TMO);
	SASConfigPage.STP_FRM_TMO =
		cpu_to_le32((SAS_MAX_OPEN_TIME << 24) |
			    (SMP_MAX_CONN_TIMER << 16) | STP_FRM_TIMER);
	SASConfigPage.STP_IDLE_TMO = cpu_to_le32(STP_IDLE_TIME);

	SASConfigPage.OPNRJT_RTRY_INTVL =
		cpu_to_le32((SAS_MFD << 16) | SAS_OPNRJT_RTRY_INTVL);
	SASConfigPage.Data_Cmd_OPNRJT_RTRY_TMO =
		cpu_to_le32((SAS_DOPNRJT_RTRY_TMO << 16) | SAS_COPNRJT_RTRY_TMO);
	SASConfigPage.Data_Cmd_OPNRJT_RTRY_THR =
		cpu_to_le32((SAS_DOPNRJT_RTRY_THR << 16) | SAS_COPNRJT_RTRY_THR);
	SASConfigPage.MAX_AIP = cpu_to_le32(SAS_MAX_AIP);

	pm8001_dbg(pm8001_ha, INIT, "SASConfigPage.pageCode 0x%08x\n",
		   le32_to_cpu(SASConfigPage.pageCode));
	pm8001_dbg(pm8001_ha, INIT, "SASConfigPage.MST_MSI  0x%08x\n",
		   le32_to_cpu(SASConfigPage.MST_MSI));
	pm8001_dbg(pm8001_ha, INIT, "SASConfigPage.STP_SSP_MCT_TMO  0x%08x\n",
		   le32_to_cpu(SASConfigPage.STP_SSP_MCT_TMO));
	pm8001_dbg(pm8001_ha, INIT, "SASConfigPage.STP_FRM_TMO  0x%08x\n",
		   le32_to_cpu(SASConfigPage.STP_FRM_TMO));
	pm8001_dbg(pm8001_ha, INIT, "SASConfigPage.STP_IDLE_TMO  0x%08x\n",
		   le32_to_cpu(SASConfigPage.STP_IDLE_TMO));
	pm8001_dbg(pm8001_ha, INIT, "SASConfigPage.OPNRJT_RTRY_INTVL  0x%08x\n",
		   le32_to_cpu(SASConfigPage.OPNRJT_RTRY_INTVL));
	pm8001_dbg(pm8001_ha, INIT, "SASConfigPage.Data_Cmd_OPNRJT_RTRY_TMO  0x%08x\n",
		   le32_to_cpu(SASConfigPage.Data_Cmd_OPNRJT_RTRY_TMO));
	pm8001_dbg(pm8001_ha, INIT, "SASConfigPage.Data_Cmd_OPNRJT_RTRY_THR  0x%08x\n",
		   le32_to_cpu(SASConfigPage.Data_Cmd_OPNRJT_RTRY_THR));
	pm8001_dbg(pm8001_ha, INIT, "SASConfigPage.MAX_AIP  0x%08x\n",
		   le32_to_cpu(SASConfigPage.MAX_AIP));

	memcpy(&payload.cfg_pg, &SASConfigPage,
			 sizeof(SASProtocolTimerConfig_t));

	rc = pm8001_mpi_build_cmd(pm8001_ha, 0, opc, &payload,
			sizeof(payload), 0);
	if (rc)
		pm8001_tag_free(pm8001_ha, tag);

	return rc;
}

/**
 * pm80xx_get_encrypt_info - Check for encryption
 * @pm8001_ha: our hba card information.
 */
static int
pm80xx_get_encrypt_info(struct pm8001_hba_info *pm8001_ha)
{
	u32 scratch3_value;
	int ret = -1;

	/* Read encryption status from SCRATCH PAD 3 */
	scratch3_value = pm8001_cr32(pm8001_ha, 0, MSGU_SCRATCH_PAD_3);

	if ((scratch3_value & SCRATCH_PAD3_ENC_MASK) ==
					SCRATCH_PAD3_ENC_READY) {
		if (scratch3_value & SCRATCH_PAD3_XTS_ENABLED)
			pm8001_ha->encrypt_info.cipher_mode = CIPHER_MODE_XTS;
		if ((scratch3_value & SCRATCH_PAD3_SM_MASK) ==
						SCRATCH_PAD3_SMF_ENABLED)
			pm8001_ha->encrypt_info.sec_mode = SEC_MODE_SMF;
		if ((scratch3_value & SCRATCH_PAD3_SM_MASK) ==
						SCRATCH_PAD3_SMA_ENABLED)
			pm8001_ha->encrypt_info.sec_mode = SEC_MODE_SMA;
		if ((scratch3_value & SCRATCH_PAD3_SM_MASK) ==
						SCRATCH_PAD3_SMB_ENABLED)
			pm8001_ha->encrypt_info.sec_mode = SEC_MODE_SMB;
		pm8001_ha->encrypt_info.status = 0;
		pm8001_dbg(pm8001_ha, INIT,
			   "Encryption: SCRATCH_PAD3_ENC_READY 0x%08X.Cipher mode 0x%x Sec mode 0x%x status 0x%x\n",
			   scratch3_value,
			   pm8001_ha->encrypt_info.cipher_mode,
			   pm8001_ha->encrypt_info.sec_mode,
			   pm8001_ha->encrypt_info.status);
		ret = 0;
	} else if ((scratch3_value & SCRATCH_PAD3_ENC_READY) ==
					SCRATCH_PAD3_ENC_DISABLED) {
		pm8001_dbg(pm8001_ha, INIT,
			   "Encryption: SCRATCH_PAD3_ENC_DISABLED 0x%08X\n",
			   scratch3_value);
		pm8001_ha->encrypt_info.status = 0xFFFFFFFF;
		pm8001_ha->encrypt_info.cipher_mode = 0;
		pm8001_ha->encrypt_info.sec_mode = 0;
		ret = 0;
	} else if ((scratch3_value & SCRATCH_PAD3_ENC_MASK) ==
				SCRATCH_PAD3_ENC_DIS_ERR) {
		pm8001_ha->encrypt_info.status =
			(scratch3_value & SCRATCH_PAD3_ERR_CODE) >> 16;
		if (scratch3_value & SCRATCH_PAD3_XTS_ENABLED)
			pm8001_ha->encrypt_info.cipher_mode = CIPHER_MODE_XTS;
		if ((scratch3_value & SCRATCH_PAD3_SM_MASK) ==
					SCRATCH_PAD3_SMF_ENABLED)
			pm8001_ha->encrypt_info.sec_mode = SEC_MODE_SMF;
		if ((scratch3_value & SCRATCH_PAD3_SM_MASK) ==
					SCRATCH_PAD3_SMA_ENABLED)
			pm8001_ha->encrypt_info.sec_mode = SEC_MODE_SMA;
		if ((scratch3_value & SCRATCH_PAD3_SM_MASK) ==
					SCRATCH_PAD3_SMB_ENABLED)
			pm8001_ha->encrypt_info.sec_mode = SEC_MODE_SMB;
		pm8001_dbg(pm8001_ha, INIT,
			   "Encryption: SCRATCH_PAD3_DIS_ERR 0x%08X.Cipher mode 0x%x sec mode 0x%x status 0x%x\n",
			   scratch3_value,
			   pm8001_ha->encrypt_info.cipher_mode,
			   pm8001_ha->encrypt_info.sec_mode,
			   pm8001_ha->encrypt_info.status);
	} else if ((scratch3_value & SCRATCH_PAD3_ENC_MASK) ==
				 SCRATCH_PAD3_ENC_ENA_ERR) {

		pm8001_ha->encrypt_info.status =
			(scratch3_value & SCRATCH_PAD3_ERR_CODE) >> 16;
		if (scratch3_value & SCRATCH_PAD3_XTS_ENABLED)
			pm8001_ha->encrypt_info.cipher_mode = CIPHER_MODE_XTS;
		if ((scratch3_value & SCRATCH_PAD3_SM_MASK) ==
					SCRATCH_PAD3_SMF_ENABLED)
			pm8001_ha->encrypt_info.sec_mode = SEC_MODE_SMF;
		if ((scratch3_value & SCRATCH_PAD3_SM_MASK) ==
					SCRATCH_PAD3_SMA_ENABLED)
			pm8001_ha->encrypt_info.sec_mode = SEC_MODE_SMA;
		if ((scratch3_value & SCRATCH_PAD3_SM_MASK) ==
					SCRATCH_PAD3_SMB_ENABLED)
			pm8001_ha->encrypt_info.sec_mode = SEC_MODE_SMB;

		pm8001_dbg(pm8001_ha, INIT,
			   "Encryption: SCRATCH_PAD3_ENA_ERR 0x%08X.Cipher mode 0x%x sec mode 0x%x status 0x%x\n",
			   scratch3_value,
			   pm8001_ha->encrypt_info.cipher_mode,
			   pm8001_ha->encrypt_info.sec_mode,
			   pm8001_ha->encrypt_info.status);
	}
	return ret;
}

/**
 * pm80xx_encrypt_update - update flash with encryption information
 * @pm8001_ha: our hba card information.
 */
static int pm80xx_encrypt_update(struct pm8001_hba_info *pm8001_ha)
{
	struct kek_mgmt_req payload;
	int rc;
	u32 tag;
	u32 opc = OPC_INB_KEK_MANAGEMENT;

	memset(&payload, 0, sizeof(struct kek_mgmt_req));
	rc = pm8001_tag_alloc(pm8001_ha, &tag);
	if (rc)
		return rc;

	payload.tag = cpu_to_le32(tag);
	/* Currently only one key is used. New KEK index is 1.
	 * Current KEK index is 1. Store KEK to NVRAM is 1.
	 */
	payload.new_curidx_ksop =
		cpu_to_le32(((1 << 24) | (1 << 16) | (1 << 8) |
			     KEK_MGMT_SUBOP_KEYCARDUPDATE));

	pm8001_dbg(pm8001_ha, DEV,
		   "Saving Encryption info to flash. payload 0x%x\n",
		   le32_to_cpu(payload.new_curidx_ksop));

	rc = pm8001_mpi_build_cmd(pm8001_ha, 0, opc, &payload,
			sizeof(payload), 0);
	if (rc)
		pm8001_tag_free(pm8001_ha, tag);

	return rc;
}

/**
 * pm80xx_chip_init - the main init function that initializes whole PM8001 chip.
 * @pm8001_ha: our hba card information
 */
static int pm80xx_chip_init(struct pm8001_hba_info *pm8001_ha)
{
	int ret;
	u8 i = 0;

	/* check the firmware status */
	if (-1 == check_fw_ready(pm8001_ha)) {
		pm8001_dbg(pm8001_ha, FAIL, "Firmware is not ready!\n");
		return -EBUSY;
	}

	/* Initialize the controller fatal error flag */
	pm8001_ha->controller_fatal_error = false;

	/* Initialize pci space address eg: mpi offset */
	ret = init_pci_device_addresses(pm8001_ha);
	if (ret) {
		pm8001_dbg(pm8001_ha, FAIL,
			"Failed to init pci addresses");
		return ret;
	}
	init_default_table_values(pm8001_ha);
	read_main_config_table(pm8001_ha);
	read_general_status_table(pm8001_ha);
	read_inbnd_queue_table(pm8001_ha);
	read_outbnd_queue_table(pm8001_ha);
	read_phy_attr_table(pm8001_ha);

	/* update main config table ,inbound table and outbound table */
	update_main_config_table(pm8001_ha);
	for (i = 0; i < pm8001_ha->max_q_num; i++) {
		update_inbnd_queue_table(pm8001_ha, i);
		update_outbnd_queue_table(pm8001_ha, i);
	}
	/* notify firmware update finished and check initialization status */
	if (0 == mpi_init_check(pm8001_ha)) {
		pm8001_dbg(pm8001_ha, INIT, "MPI initialize successful!\n");
	} else
		return -EBUSY;

	return 0;
}

static void pm80xx_chip_post_init(struct pm8001_hba_info *pm8001_ha)
{
	/* send SAS protocol timer configuration page to FW */
	pm80xx_set_sas_protocol_timer_config(pm8001_ha);

	/* Check for encryption */
	if (pm8001_ha->chip->encrypt) {
		int ret;

		pm8001_dbg(pm8001_ha, INIT, "Checking for encryption\n");
		ret = pm80xx_get_encrypt_info(pm8001_ha);
		if (ret == -1) {
			pm8001_dbg(pm8001_ha, INIT, "Encryption error !!\n");
			if (pm8001_ha->encrypt_info.status == 0x81) {
				pm8001_dbg(pm8001_ha, INIT,
					   "Encryption enabled with error.Saving encryption key to flash\n");
				pm80xx_encrypt_update(pm8001_ha);
			}
		}
	}
}

static int mpi_uninit_check(struct pm8001_hba_info *pm8001_ha)
{
	u32 max_wait_count;
	u32 value;
	u32 gst_len_mpistate;
	int ret;

	ret = init_pci_device_addresses(pm8001_ha);
	if (ret) {
		pm8001_dbg(pm8001_ha, FAIL,
			"Failed to init pci addresses");
		return ret;
	}

	/* Write bit1=1 to Inbound DoorBell Register to tell the SPC FW the
	table is stop */
	pm8001_cw32(pm8001_ha, 0, MSGU_IBDB_SET, SPCv_MSGU_CFG_TABLE_RESET);

	/* wait until Inbound DoorBell Clear Register toggled */
	if (IS_SPCV_12G(pm8001_ha->pdev)) {
		max_wait_count = SPCV_DOORBELL_CLEAR_TIMEOUT;
	} else {
		max_wait_count = SPC_DOORBELL_CLEAR_TIMEOUT;
	}
	do {
		msleep(FW_READY_INTERVAL);
		value = pm8001_cr32(pm8001_ha, 0, MSGU_IBDB_SET);
		value &= SPCv_MSGU_CFG_TABLE_RESET;
	} while ((value != 0) && (--max_wait_count));

	if (!max_wait_count) {
		pm8001_dbg(pm8001_ha, FAIL, "TIMEOUT:IBDB value/=%x\n", value);
		return -1;
	}

	/* check the MPI-State for termination in progress */
	/* wait until Inbound DoorBell Clear Register toggled */
	max_wait_count = 100; /* 2 sec for spcv/ve */
	do {
		msleep(FW_READY_INTERVAL);
		gst_len_mpistate =
			pm8001_mr32(pm8001_ha->general_stat_tbl_addr,
			GST_GSTLEN_MPIS_OFFSET);
		if (GST_MPI_STATE_UNINIT ==
			(gst_len_mpistate & GST_MPI_STATE_MASK))
			break;
	} while (--max_wait_count);
	if (!max_wait_count) {
		pm8001_dbg(pm8001_ha, FAIL, " TIME OUT MPI State = 0x%x\n",
			   gst_len_mpistate & GST_MPI_STATE_MASK);
		return -1;
	}

	return 0;
}

/**
 * pm80xx_fatal_errors - returns non-zero *ONLY* when fatal errors
 * @pm8001_ha: our hba card information
 *
 * Fatal errors are recoverable only after a host reboot.
 */
int
pm80xx_fatal_errors(struct pm8001_hba_info *pm8001_ha)
{
	int ret = 0;
	u32 scratch_pad_rsvd0 = pm8001_cr32(pm8001_ha, 0,
					    MSGU_SCRATCH_PAD_RSVD_0);
	u32 scratch_pad_rsvd1 = pm8001_cr32(pm8001_ha, 0,
					    MSGU_SCRATCH_PAD_RSVD_1);
	u32 scratch_pad1 = pm8001_cr32(pm8001_ha, 0, MSGU_SCRATCH_PAD_1);
	u32 scratch_pad2 = pm8001_cr32(pm8001_ha, 0, MSGU_SCRATCH_PAD_2);
	u32 scratch_pad3 = pm8001_cr32(pm8001_ha, 0, MSGU_SCRATCH_PAD_3);

	if (pm8001_ha->chip_id != chip_8006 &&
			pm8001_ha->chip_id != chip_8074 &&
			pm8001_ha->chip_id != chip_8076) {
		return 0;
	}

	if (MSGU_SCRATCHPAD1_STATE_FATAL_ERROR(scratch_pad1)) {
		pm8001_dbg(pm8001_ha, FAIL,
			"Fatal error SCRATCHPAD1 = 0x%x SCRATCHPAD2 = 0x%x SCRATCHPAD3 = 0x%x SCRATCHPAD_RSVD0 = 0x%x SCRATCHPAD_RSVD1 = 0x%x\n",
				scratch_pad1, scratch_pad2, scratch_pad3,
				scratch_pad_rsvd0, scratch_pad_rsvd1);
		ret = 1;
	}

	return ret;
}

/**
 * pm80xx_chip_soft_rst - soft reset the PM8001 chip, so that all
 * FW register status are reset to the originated status.
 * @pm8001_ha: our hba card information
 */

static int
pm80xx_chip_soft_rst(struct pm8001_hba_info *pm8001_ha)
{
	u32 regval;
	u32 bootloader_state;
	u32 ibutton0, ibutton1;

	/* Process MPI table uninitialization only if FW is ready */
	if (!pm8001_ha->controller_fatal_error) {
		/* Check if MPI is in ready state to reset */
		if (mpi_uninit_check(pm8001_ha) != 0) {
			u32 r0 = pm8001_cr32(pm8001_ha, 0, MSGU_SCRATCH_PAD_0);
			u32 r1 = pm8001_cr32(pm8001_ha, 0, MSGU_SCRATCH_PAD_1);
			u32 r2 = pm8001_cr32(pm8001_ha, 0, MSGU_SCRATCH_PAD_2);
			u32 r3 = pm8001_cr32(pm8001_ha, 0, MSGU_SCRATCH_PAD_3);
			pm8001_dbg(pm8001_ha, FAIL,
				   "MPI state is not ready scratch: %x:%x:%x:%x\n",
				   r0, r1, r2, r3);
			/* if things aren't ready but the bootloader is ok then
			 * try the reset anyway.
			 */
			if (r1 & SCRATCH_PAD1_BOOTSTATE_MASK)
				return -1;
		}
	}
	/* checked for reset register normal state; 0x0 */
	regval = pm8001_cr32(pm8001_ha, 0, SPC_REG_SOFT_RESET);
	pm8001_dbg(pm8001_ha, INIT, "reset register before write : 0x%x\n",
		   regval);

	pm8001_cw32(pm8001_ha, 0, SPC_REG_SOFT_RESET, SPCv_NORMAL_RESET_VALUE);
	msleep(500);

	regval = pm8001_cr32(pm8001_ha, 0, SPC_REG_SOFT_RESET);
	pm8001_dbg(pm8001_ha, INIT, "reset register after write 0x%x\n",
		   regval);

	if ((regval & SPCv_SOFT_RESET_READ_MASK) ==
			SPCv_SOFT_RESET_NORMAL_RESET_OCCURED) {
		pm8001_dbg(pm8001_ha, MSG,
			   " soft reset successful [regval: 0x%x]\n",
			   regval);
	} else {
		pm8001_dbg(pm8001_ha, MSG,
			   " soft reset failed [regval: 0x%x]\n",
			   regval);

		/* check bootloader is successfully executed or in HDA mode */
		bootloader_state =
			pm8001_cr32(pm8001_ha, 0, MSGU_SCRATCH_PAD_1) &
			SCRATCH_PAD1_BOOTSTATE_MASK;

		if (bootloader_state == SCRATCH_PAD1_BOOTSTATE_HDA_SEEPROM) {
			pm8001_dbg(pm8001_ha, MSG,
				   "Bootloader state - HDA mode SEEPROM\n");
		} else if (bootloader_state ==
				SCRATCH_PAD1_BOOTSTATE_HDA_BOOTSTRAP) {
			pm8001_dbg(pm8001_ha, MSG,
				   "Bootloader state - HDA mode Bootstrap Pin\n");
		} else if (bootloader_state ==
				SCRATCH_PAD1_BOOTSTATE_HDA_SOFTRESET) {
			pm8001_dbg(pm8001_ha, MSG,
				   "Bootloader state - HDA mode soft reset\n");
		} else if (bootloader_state ==
					SCRATCH_PAD1_BOOTSTATE_CRIT_ERROR) {
			pm8001_dbg(pm8001_ha, MSG,
				   "Bootloader state-HDA mode critical error\n");
		}
		return -EBUSY;
	}

	/* check the firmware status after reset */
	if (-1 == check_fw_ready(pm8001_ha)) {
		pm8001_dbg(pm8001_ha, FAIL, "Firmware is not ready!\n");
		/* check iButton feature support for motherboard controller */
		if (pm8001_ha->pdev->subsystem_vendor !=
			PCI_VENDOR_ID_ADAPTEC2 &&
			pm8001_ha->pdev->subsystem_vendor !=
			PCI_VENDOR_ID_ATTO &&
			pm8001_ha->pdev->subsystem_vendor != 0) {
			ibutton0 = pm8001_cr32(pm8001_ha, 0,
					       MSGU_SCRATCH_PAD_RSVD_0);
			ibutton1 = pm8001_cr32(pm8001_ha, 0,
					       MSGU_SCRATCH_PAD_RSVD_1);
			if (!ibutton0 && !ibutton1) {
				pm8001_dbg(pm8001_ha, FAIL,
					   "iButton Feature is not Available!!!\n");
				return -EBUSY;
			}
			if (ibutton0 == 0xdeadbeef && ibutton1 == 0xdeadbeef) {
				pm8001_dbg(pm8001_ha, FAIL,
					   "CRC Check for iButton Feature Failed!!!\n");
				return -EBUSY;
			}
		}
	}
	pm8001_dbg(pm8001_ha, INIT, "SPCv soft reset Complete\n");
	return 0;
}

static void pm80xx_hw_chip_rst(struct pm8001_hba_info *pm8001_ha)
{
	u32 i;

	pm8001_dbg(pm8001_ha, INIT, "chip reset start\n");

	/* do SPCv chip reset. */
	pm8001_cw32(pm8001_ha, 0, SPC_REG_SOFT_RESET, 0x11);
	pm8001_dbg(pm8001_ha, INIT, "SPC soft reset Complete\n");

	/* Check this ..whether delay is required or no */
	/* delay 10 usec */
	udelay(10);

	/* wait for 20 msec until the firmware gets reloaded */
	i = 20;
	do {
		mdelay(1);
	} while ((--i) != 0);

	pm8001_dbg(pm8001_ha, INIT, "chip reset finished\n");
}

/**
 * pm80xx_chip_intx_interrupt_enable - enable PM8001 chip interrupt
 * @pm8001_ha: our hba card information
 */
static void
pm80xx_chip_intx_interrupt_enable(struct pm8001_hba_info *pm8001_ha)
{
	pm8001_cw32(pm8001_ha, 0, MSGU_ODMR, ODMR_CLEAR_ALL);
	pm8001_cw32(pm8001_ha, 0, MSGU_ODCR, ODCR_CLEAR_ALL);
}

/**
 * pm80xx_chip_intx_interrupt_disable - disable PM8001 chip interrupt
 * @pm8001_ha: our hba card information
 */
static void
pm80xx_chip_intx_interrupt_disable(struct pm8001_hba_info *pm8001_ha)
{
	pm8001_cw32(pm8001_ha, 0, MSGU_ODMR_CLR, ODMR_MASK_ALL);
}

/**
 * pm80xx_chip_interrupt_enable - enable PM8001 chip interrupt
 * @pm8001_ha: our hba card information
 * @vec: interrupt number to enable
 */
static void
pm80xx_chip_interrupt_enable(struct pm8001_hba_info *pm8001_ha, u8 vec)
{
#ifdef PM8001_USE_MSIX
	if (vec < 32)
		pm8001_cw32(pm8001_ha, 0, MSGU_ODMR_CLR, 1U << vec);
	else
		pm8001_cw32(pm8001_ha, 0, MSGU_ODMR_CLR_U,
			    1U << (vec - 32));
	return;
#endif
	pm80xx_chip_intx_interrupt_enable(pm8001_ha);

}

/**
 * pm80xx_chip_interrupt_disable - disable PM8001 chip interrupt
 * @pm8001_ha: our hba card information
 * @vec: interrupt number to disable
 */
static void
pm80xx_chip_interrupt_disable(struct pm8001_hba_info *pm8001_ha, u8 vec)
{
#ifdef PM8001_USE_MSIX
	if (vec == 0xFF) {
		/* disable all vectors 0-31, 32-63 */
		pm8001_cw32(pm8001_ha, 0, MSGU_ODMR, 0xFFFFFFFF);
		pm8001_cw32(pm8001_ha, 0, MSGU_ODMR_U, 0xFFFFFFFF);
	} else if (vec < 32)
		pm8001_cw32(pm8001_ha, 0, MSGU_ODMR, 1U << vec);
	else
		pm8001_cw32(pm8001_ha, 0, MSGU_ODMR_U,
			    1U << (vec - 32));
	return;
#endif
	pm80xx_chip_intx_interrupt_disable(pm8001_ha);
}

static void pm80xx_send_abort_all(struct pm8001_hba_info *pm8001_ha,
		struct pm8001_device *pm8001_ha_dev)
{
	struct pm8001_ccb_info *ccb;
	struct sas_task *task;
	struct task_abort_req task_abort;
	u32 opc = OPC_INB_SATA_ABORT;
	int ret;

	pm8001_ha_dev->id |= NCQ_ABORT_ALL_FLAG;
	pm8001_ha_dev->id &= ~NCQ_READ_LOG_FLAG;

	task = sas_alloc_slow_task(GFP_ATOMIC);
	if (!task) {
		pm8001_dbg(pm8001_ha, FAIL, "cannot allocate task\n");
		return;
	}
	task->task_done = pm8001_task_done;

	ccb = pm8001_ccb_alloc(pm8001_ha, pm8001_ha_dev, task);
	if (!ccb) {
		sas_free_task(task);
		return;
	}

<<<<<<< HEAD
	ccb = &pm8001_ha->ccb_info[ccb_tag];
	ccb->device = pm8001_ha_dev;
	ccb->ccb_tag = ccb_tag;
	ccb->task = task;
	ccb->n_elem = 0;

	circularQ = &pm8001_ha->inbnd_q_tbl[0];

=======
>>>>>>> d60c95ef
	memset(&task_abort, 0, sizeof(task_abort));
	task_abort.abort_all = cpu_to_le32(1);
	task_abort.device_id = cpu_to_le32(pm8001_ha_dev->device_id);
	task_abort.tag = cpu_to_le32(ccb->ccb_tag);

	ret = pm8001_mpi_build_cmd(pm8001_ha, 0, opc, &task_abort,
				   sizeof(task_abort), 0);
	pm8001_dbg(pm8001_ha, FAIL, "Executing abort task end\n");
	if (ret) {
		sas_free_task(task);
		pm8001_ccb_free(pm8001_ha, ccb);
	}
}

static void pm80xx_send_read_log(struct pm8001_hba_info *pm8001_ha,
		struct pm8001_device *pm8001_ha_dev)
{
	struct sata_start_req sata_cmd;
	int res;
	struct pm8001_ccb_info *ccb;
	struct sas_task *task = NULL;
	struct host_to_dev_fis fis;
	struct domain_device *dev;
	u32 opc = OPC_INB_SATA_HOST_OPSTART;

	task = sas_alloc_slow_task(GFP_ATOMIC);
	if (!task) {
		pm8001_dbg(pm8001_ha, FAIL, "cannot allocate task !!!\n");
		return;
	}
	task->task_done = pm8001_task_done;

	/*
	 * Allocate domain device by ourselves as libsas is not going to
	 * provide any.
	 */
	dev = kzalloc(sizeof(struct domain_device), GFP_ATOMIC);
	if (!dev) {
		sas_free_task(task);
		pm8001_dbg(pm8001_ha, FAIL,
			   "Domain device cannot be allocated\n");
		return;
	}

	task->dev = dev;
	task->dev->lldd_dev = pm8001_ha_dev;

	ccb = pm8001_ccb_alloc(pm8001_ha, pm8001_ha_dev, task);
	if (!ccb) {
		sas_free_task(task);
		kfree(dev);
		return;
	}

	pm8001_ha_dev->id |= NCQ_READ_LOG_FLAG;
	pm8001_ha_dev->id |= NCQ_2ND_RLE_FLAG;

	memset(&sata_cmd, 0, sizeof(sata_cmd));

	/* construct read log FIS */
	memset(&fis, 0, sizeof(struct host_to_dev_fis));
	fis.fis_type = 0x27;
	fis.flags = 0x80;
	fis.command = ATA_CMD_READ_LOG_EXT;
	fis.lbal = 0x10;
	fis.sector_count = 0x1;

	sata_cmd.tag = cpu_to_le32(ccb->ccb_tag);
	sata_cmd.device_id = cpu_to_le32(pm8001_ha_dev->device_id);
	sata_cmd.ncqtag_atap_dir_m_dad = cpu_to_le32(((0x1 << 7) | (0x5 << 9)));
	memcpy(&sata_cmd.sata_fis, &fis, sizeof(struct host_to_dev_fis));

	res = pm8001_mpi_build_cmd(pm8001_ha, 0, opc, &sata_cmd,
				   sizeof(sata_cmd), 0);
	pm8001_dbg(pm8001_ha, FAIL, "Executing read log end\n");
	if (res) {
		sas_free_task(task);
		pm8001_ccb_free(pm8001_ha, ccb);
		kfree(dev);
	}
}

/**
 * mpi_ssp_completion - process the event that FW response to the SSP request.
 * @pm8001_ha: our hba card information
 * @piomb: the message contents of this outbound message.
 *
 * When FW has completed a ssp request for example a IO request, after it has
 * filled the SG data with the data, it will trigger this event representing
 * that he has finished the job; please check the corresponding buffer.
 * So we will tell the caller who maybe waiting the result to tell upper layer
 * that the task has been finished.
 */
static void
mpi_ssp_completion(struct pm8001_hba_info *pm8001_ha, void *piomb)
{
	struct sas_task *t;
	struct pm8001_ccb_info *ccb;
	unsigned long flags;
	u32 status;
	u32 param;
	u32 tag;
	struct ssp_completion_resp *psspPayload;
	struct task_status_struct *ts;
	struct ssp_response_iu *iu;
	struct pm8001_device *pm8001_dev;
	psspPayload = (struct ssp_completion_resp *)(piomb + 4);
	status = le32_to_cpu(psspPayload->status);
	tag = le32_to_cpu(psspPayload->tag);
	ccb = &pm8001_ha->ccb_info[tag];
	if ((status == IO_ABORTED) && ccb->open_retry) {
		/* Being completed by another */
		ccb->open_retry = 0;
		return;
	}
	pm8001_dev = ccb->device;
	param = le32_to_cpu(psspPayload->param);
	t = ccb->task;

	if (status && status != IO_UNDERFLOW)
		pm8001_dbg(pm8001_ha, FAIL, "sas IO status 0x%x\n", status);
	if (unlikely(!t || !t->lldd_task || !t->dev))
		return;
	ts = &t->task_status;

	pm8001_dbg(pm8001_ha, DEV,
		   "tag::0x%x, status::0x%x task::0x%p\n", tag, status, t);

	/* Print sas address of IO failed device */
	if ((status != IO_SUCCESS) && (status != IO_OVERFLOW) &&
		(status != IO_UNDERFLOW))
		pm8001_dbg(pm8001_ha, FAIL, "SAS Address of IO Failure Drive:%016llx\n",
			   SAS_ADDR(t->dev->sas_addr));

	switch (status) {
	case IO_SUCCESS:
		pm8001_dbg(pm8001_ha, IO, "IO_SUCCESS ,param = 0x%x\n",
			   param);
		if (param == 0) {
			ts->resp = SAS_TASK_COMPLETE;
			ts->stat = SAS_SAM_STAT_GOOD;
		} else {
			ts->resp = SAS_TASK_COMPLETE;
			ts->stat = SAS_PROTO_RESPONSE;
			ts->residual = param;
			iu = &psspPayload->ssp_resp_iu;
			sas_ssp_task_response(pm8001_ha->dev, t, iu);
		}
		if (pm8001_dev)
			atomic_dec(&pm8001_dev->running_req);
		break;
	case IO_ABORTED:
		pm8001_dbg(pm8001_ha, IO, "IO_ABORTED IOMB Tag\n");
		ts->resp = SAS_TASK_COMPLETE;
		ts->stat = SAS_ABORTED_TASK;
		if (pm8001_dev)
			atomic_dec(&pm8001_dev->running_req);
		break;
	case IO_UNDERFLOW:
		/* SSP Completion with error */
		pm8001_dbg(pm8001_ha, IO, "IO_UNDERFLOW ,param = 0x%x\n",
			   param);
		ts->resp = SAS_TASK_COMPLETE;
		ts->stat = SAS_DATA_UNDERRUN;
		ts->residual = param;
		if (pm8001_dev)
			atomic_dec(&pm8001_dev->running_req);
		break;
	case IO_NO_DEVICE:
		pm8001_dbg(pm8001_ha, IO, "IO_NO_DEVICE\n");
		ts->resp = SAS_TASK_UNDELIVERED;
		ts->stat = SAS_PHY_DOWN;
		if (pm8001_dev)
			atomic_dec(&pm8001_dev->running_req);
		break;
	case IO_XFER_ERROR_BREAK:
		pm8001_dbg(pm8001_ha, IO, "IO_XFER_ERROR_BREAK\n");
		ts->resp = SAS_TASK_COMPLETE;
		ts->stat = SAS_OPEN_REJECT;
		/* Force the midlayer to retry */
		ts->open_rej_reason = SAS_OREJ_RSVD_RETRY;
		if (pm8001_dev)
			atomic_dec(&pm8001_dev->running_req);
		break;
	case IO_XFER_ERROR_PHY_NOT_READY:
		pm8001_dbg(pm8001_ha, IO, "IO_XFER_ERROR_PHY_NOT_READY\n");
		ts->resp = SAS_TASK_COMPLETE;
		ts->stat = SAS_OPEN_REJECT;
		ts->open_rej_reason = SAS_OREJ_RSVD_RETRY;
		if (pm8001_dev)
			atomic_dec(&pm8001_dev->running_req);
		break;
	case IO_XFER_ERROR_INVALID_SSP_RSP_FRAME:
		pm8001_dbg(pm8001_ha, IO,
			   "IO_XFER_ERROR_INVALID_SSP_RSP_FRAME\n");
		ts->resp = SAS_TASK_COMPLETE;
		ts->stat = SAS_OPEN_REJECT;
		ts->open_rej_reason = SAS_OREJ_RSVD_RETRY;
		if (pm8001_dev)
			atomic_dec(&pm8001_dev->running_req);
		break;
	case IO_OPEN_CNX_ERROR_PROTOCOL_NOT_SUPPORTED:
		pm8001_dbg(pm8001_ha, IO,
			   "IO_OPEN_CNX_ERROR_PROTOCOL_NOT_SUPPORTED\n");
		ts->resp = SAS_TASK_COMPLETE;
		ts->stat = SAS_OPEN_REJECT;
		ts->open_rej_reason = SAS_OREJ_EPROTO;
		if (pm8001_dev)
			atomic_dec(&pm8001_dev->running_req);
		break;
	case IO_OPEN_CNX_ERROR_ZONE_VIOLATION:
		pm8001_dbg(pm8001_ha, IO,
			   "IO_OPEN_CNX_ERROR_ZONE_VIOLATION\n");
		ts->resp = SAS_TASK_COMPLETE;
		ts->stat = SAS_OPEN_REJECT;
		ts->open_rej_reason = SAS_OREJ_UNKNOWN;
		if (pm8001_dev)
			atomic_dec(&pm8001_dev->running_req);
		break;
	case IO_OPEN_CNX_ERROR_BREAK:
		pm8001_dbg(pm8001_ha, IO, "IO_OPEN_CNX_ERROR_BREAK\n");
		ts->resp = SAS_TASK_COMPLETE;
		ts->stat = SAS_OPEN_REJECT;
		ts->open_rej_reason = SAS_OREJ_RSVD_RETRY;
		if (pm8001_dev)
			atomic_dec(&pm8001_dev->running_req);
		break;
	case IO_OPEN_CNX_ERROR_IT_NEXUS_LOSS:
	case IO_XFER_OPEN_RETRY_BACKOFF_THRESHOLD_REACHED:
	case IO_OPEN_CNX_ERROR_IT_NEXUS_LOSS_OPEN_TMO:
	case IO_OPEN_CNX_ERROR_IT_NEXUS_LOSS_NO_DEST:
	case IO_OPEN_CNX_ERROR_IT_NEXUS_LOSS_OPEN_COLLIDE:
	case IO_OPEN_CNX_ERROR_IT_NEXUS_LOSS_PATHWAY_BLOCKED:
		pm8001_dbg(pm8001_ha, IO, "IO_OPEN_CNX_ERROR_IT_NEXUS_LOSS\n");
		ts->resp = SAS_TASK_COMPLETE;
		ts->stat = SAS_OPEN_REJECT;
		ts->open_rej_reason = SAS_OREJ_UNKNOWN;
		if (!t->uldd_task)
			pm8001_handle_event(pm8001_ha,
				pm8001_dev,
				IO_OPEN_CNX_ERROR_IT_NEXUS_LOSS);
		break;
	case IO_OPEN_CNX_ERROR_BAD_DESTINATION:
		pm8001_dbg(pm8001_ha, IO,
			   "IO_OPEN_CNX_ERROR_BAD_DESTINATION\n");
		ts->resp = SAS_TASK_COMPLETE;
		ts->stat = SAS_OPEN_REJECT;
		ts->open_rej_reason = SAS_OREJ_BAD_DEST;
		if (pm8001_dev)
			atomic_dec(&pm8001_dev->running_req);
		break;
	case IO_OPEN_CNX_ERROR_CONNECTION_RATE_NOT_SUPPORTED:
		pm8001_dbg(pm8001_ha, IO,
			   "IO_OPEN_CNX_ERROR_CONNECTION_RATE_NOT_SUPPORTED\n");
		ts->resp = SAS_TASK_COMPLETE;
		ts->stat = SAS_OPEN_REJECT;
		ts->open_rej_reason = SAS_OREJ_CONN_RATE;
		if (pm8001_dev)
			atomic_dec(&pm8001_dev->running_req);
		break;
	case IO_OPEN_CNX_ERROR_WRONG_DESTINATION:
		pm8001_dbg(pm8001_ha, IO,
			   "IO_OPEN_CNX_ERROR_WRONG_DESTINATION\n");
		ts->resp = SAS_TASK_UNDELIVERED;
		ts->stat = SAS_OPEN_REJECT;
		ts->open_rej_reason = SAS_OREJ_WRONG_DEST;
		if (pm8001_dev)
			atomic_dec(&pm8001_dev->running_req);
		break;
	case IO_XFER_ERROR_NAK_RECEIVED:
		pm8001_dbg(pm8001_ha, IO, "IO_XFER_ERROR_NAK_RECEIVED\n");
		ts->resp = SAS_TASK_COMPLETE;
		ts->stat = SAS_OPEN_REJECT;
		ts->open_rej_reason = SAS_OREJ_RSVD_RETRY;
		if (pm8001_dev)
			atomic_dec(&pm8001_dev->running_req);
		break;
	case IO_XFER_ERROR_ACK_NAK_TIMEOUT:
		pm8001_dbg(pm8001_ha, IO, "IO_XFER_ERROR_ACK_NAK_TIMEOUT\n");
		ts->resp = SAS_TASK_COMPLETE;
		ts->stat = SAS_NAK_R_ERR;
		if (pm8001_dev)
			atomic_dec(&pm8001_dev->running_req);
		break;
	case IO_XFER_ERROR_DMA:
		pm8001_dbg(pm8001_ha, IO, "IO_XFER_ERROR_DMA\n");
		ts->resp = SAS_TASK_COMPLETE;
		ts->stat = SAS_OPEN_REJECT;
		if (pm8001_dev)
			atomic_dec(&pm8001_dev->running_req);
		break;
	case IO_XFER_OPEN_RETRY_TIMEOUT:
		pm8001_dbg(pm8001_ha, IO, "IO_XFER_OPEN_RETRY_TIMEOUT\n");
		ts->resp = SAS_TASK_COMPLETE;
		ts->stat = SAS_OPEN_REJECT;
		ts->open_rej_reason = SAS_OREJ_RSVD_RETRY;
		if (pm8001_dev)
			atomic_dec(&pm8001_dev->running_req);
		break;
	case IO_XFER_ERROR_OFFSET_MISMATCH:
		pm8001_dbg(pm8001_ha, IO, "IO_XFER_ERROR_OFFSET_MISMATCH\n");
		ts->resp = SAS_TASK_COMPLETE;
		ts->stat = SAS_OPEN_REJECT;
		if (pm8001_dev)
			atomic_dec(&pm8001_dev->running_req);
		break;
	case IO_PORT_IN_RESET:
		pm8001_dbg(pm8001_ha, IO, "IO_PORT_IN_RESET\n");
		ts->resp = SAS_TASK_COMPLETE;
		ts->stat = SAS_OPEN_REJECT;
		if (pm8001_dev)
			atomic_dec(&pm8001_dev->running_req);
		break;
	case IO_DS_NON_OPERATIONAL:
		pm8001_dbg(pm8001_ha, IO, "IO_DS_NON_OPERATIONAL\n");
		ts->resp = SAS_TASK_COMPLETE;
		ts->stat = SAS_OPEN_REJECT;
		if (!t->uldd_task)
			pm8001_handle_event(pm8001_ha,
				pm8001_dev,
				IO_DS_NON_OPERATIONAL);
		break;
	case IO_DS_IN_RECOVERY:
		pm8001_dbg(pm8001_ha, IO, "IO_DS_IN_RECOVERY\n");
		ts->resp = SAS_TASK_COMPLETE;
		ts->stat = SAS_OPEN_REJECT;
		if (pm8001_dev)
			atomic_dec(&pm8001_dev->running_req);
		break;
	case IO_TM_TAG_NOT_FOUND:
		pm8001_dbg(pm8001_ha, IO, "IO_TM_TAG_NOT_FOUND\n");
		ts->resp = SAS_TASK_COMPLETE;
		ts->stat = SAS_OPEN_REJECT;
		if (pm8001_dev)
			atomic_dec(&pm8001_dev->running_req);
		break;
	case IO_SSP_EXT_IU_ZERO_LEN_ERROR:
		pm8001_dbg(pm8001_ha, IO, "IO_SSP_EXT_IU_ZERO_LEN_ERROR\n");
		ts->resp = SAS_TASK_COMPLETE;
		ts->stat = SAS_OPEN_REJECT;
		if (pm8001_dev)
			atomic_dec(&pm8001_dev->running_req);
		break;
	case IO_OPEN_CNX_ERROR_HW_RESOURCE_BUSY:
		pm8001_dbg(pm8001_ha, IO,
			   "IO_OPEN_CNX_ERROR_HW_RESOURCE_BUSY\n");
		ts->resp = SAS_TASK_COMPLETE;
		ts->stat = SAS_OPEN_REJECT;
		ts->open_rej_reason = SAS_OREJ_RSVD_RETRY;
		if (pm8001_dev)
			atomic_dec(&pm8001_dev->running_req);
		break;
	default:
		pm8001_dbg(pm8001_ha, DEVIO, "Unknown status 0x%x\n", status);
		/* not allowed case. Therefore, return failed status */
		ts->resp = SAS_TASK_COMPLETE;
		ts->stat = SAS_OPEN_REJECT;
		if (pm8001_dev)
			atomic_dec(&pm8001_dev->running_req);
		break;
	}
	pm8001_dbg(pm8001_ha, IO, "scsi_status = 0x%x\n ",
		   psspPayload->ssp_resp_iu.status);
	spin_lock_irqsave(&t->task_state_lock, flags);
	t->task_state_flags &= ~SAS_TASK_STATE_PENDING;
	t->task_state_flags |= SAS_TASK_STATE_DONE;
	if (unlikely((t->task_state_flags & SAS_TASK_STATE_ABORTED))) {
		spin_unlock_irqrestore(&t->task_state_lock, flags);
		pm8001_dbg(pm8001_ha, FAIL,
			   "task 0x%p done with io_status 0x%x resp 0x%x stat 0x%x but aborted by upper layer!\n",
			   t, status, ts->resp, ts->stat);
<<<<<<< HEAD
		pm8001_ccb_task_free(pm8001_ha, t, ccb, tag);
=======
		pm8001_ccb_task_free(pm8001_ha, ccb);
>>>>>>> d60c95ef
		if (t->slow_task)
			complete(&t->slow_task->completion);
	} else {
		spin_unlock_irqrestore(&t->task_state_lock, flags);
		pm8001_ccb_task_free_done(pm8001_ha, ccb);
	}
}

/*See the comments for mpi_ssp_completion */
static void mpi_ssp_event(struct pm8001_hba_info *pm8001_ha, void *piomb)
{
	struct sas_task *t;
	unsigned long flags;
	struct task_status_struct *ts;
	struct pm8001_ccb_info *ccb;
	struct pm8001_device *pm8001_dev;
	struct ssp_event_resp *psspPayload =
		(struct ssp_event_resp *)(piomb + 4);
	u32 event = le32_to_cpu(psspPayload->event);
	u32 tag = le32_to_cpu(psspPayload->tag);
	u32 port_id = le32_to_cpu(psspPayload->port_id);

	ccb = &pm8001_ha->ccb_info[tag];
	t = ccb->task;
	pm8001_dev = ccb->device;
	if (event)
		pm8001_dbg(pm8001_ha, FAIL, "sas IO status 0x%x\n", event);
	if (unlikely(!t || !t->lldd_task || !t->dev))
		return;
	ts = &t->task_status;
	pm8001_dbg(pm8001_ha, IOERR, "port_id:0x%x, tag:0x%x, event:0x%x\n",
		   port_id, tag, event);
	switch (event) {
	case IO_OVERFLOW:
		pm8001_dbg(pm8001_ha, IO, "IO_UNDERFLOW\n");
		ts->resp = SAS_TASK_COMPLETE;
		ts->stat = SAS_DATA_OVERRUN;
		ts->residual = 0;
		if (pm8001_dev)
			atomic_dec(&pm8001_dev->running_req);
		break;
	case IO_XFER_ERROR_BREAK:
		pm8001_dbg(pm8001_ha, IO, "IO_XFER_ERROR_BREAK\n");
		pm8001_handle_event(pm8001_ha, t, IO_XFER_ERROR_BREAK);
		return;
	case IO_XFER_ERROR_PHY_NOT_READY:
		pm8001_dbg(pm8001_ha, IO, "IO_XFER_ERROR_PHY_NOT_READY\n");
		ts->resp = SAS_TASK_COMPLETE;
		ts->stat = SAS_OPEN_REJECT;
		ts->open_rej_reason = SAS_OREJ_RSVD_RETRY;
		break;
	case IO_OPEN_CNX_ERROR_PROTOCOL_NOT_SUPPORTED:
		pm8001_dbg(pm8001_ha, IO,
			   "IO_OPEN_CNX_ERROR_PROTOCOL_NOT_SUPPORTED\n");
		ts->resp = SAS_TASK_COMPLETE;
		ts->stat = SAS_OPEN_REJECT;
		ts->open_rej_reason = SAS_OREJ_EPROTO;
		break;
	case IO_OPEN_CNX_ERROR_ZONE_VIOLATION:
		pm8001_dbg(pm8001_ha, IO,
			   "IO_OPEN_CNX_ERROR_ZONE_VIOLATION\n");
		ts->resp = SAS_TASK_COMPLETE;
		ts->stat = SAS_OPEN_REJECT;
		ts->open_rej_reason = SAS_OREJ_UNKNOWN;
		break;
	case IO_OPEN_CNX_ERROR_BREAK:
		pm8001_dbg(pm8001_ha, IO, "IO_OPEN_CNX_ERROR_BREAK\n");
		ts->resp = SAS_TASK_COMPLETE;
		ts->stat = SAS_OPEN_REJECT;
		ts->open_rej_reason = SAS_OREJ_RSVD_RETRY;
		break;
	case IO_OPEN_CNX_ERROR_IT_NEXUS_LOSS:
	case IO_XFER_OPEN_RETRY_BACKOFF_THRESHOLD_REACHED:
	case IO_OPEN_CNX_ERROR_IT_NEXUS_LOSS_OPEN_TMO:
	case IO_OPEN_CNX_ERROR_IT_NEXUS_LOSS_NO_DEST:
	case IO_OPEN_CNX_ERROR_IT_NEXUS_LOSS_OPEN_COLLIDE:
	case IO_OPEN_CNX_ERROR_IT_NEXUS_LOSS_PATHWAY_BLOCKED:
		pm8001_dbg(pm8001_ha, IO, "IO_OPEN_CNX_ERROR_IT_NEXUS_LOSS\n");
		ts->resp = SAS_TASK_COMPLETE;
		ts->stat = SAS_OPEN_REJECT;
		ts->open_rej_reason = SAS_OREJ_UNKNOWN;
		if (!t->uldd_task)
			pm8001_handle_event(pm8001_ha,
				pm8001_dev,
				IO_OPEN_CNX_ERROR_IT_NEXUS_LOSS);
		break;
	case IO_OPEN_CNX_ERROR_BAD_DESTINATION:
		pm8001_dbg(pm8001_ha, IO,
			   "IO_OPEN_CNX_ERROR_BAD_DESTINATION\n");
		ts->resp = SAS_TASK_COMPLETE;
		ts->stat = SAS_OPEN_REJECT;
		ts->open_rej_reason = SAS_OREJ_BAD_DEST;
		break;
	case IO_OPEN_CNX_ERROR_CONNECTION_RATE_NOT_SUPPORTED:
		pm8001_dbg(pm8001_ha, IO,
			   "IO_OPEN_CNX_ERROR_CONNECTION_RATE_NOT_SUPPORTED\n");
		ts->resp = SAS_TASK_COMPLETE;
		ts->stat = SAS_OPEN_REJECT;
		ts->open_rej_reason = SAS_OREJ_CONN_RATE;
		break;
	case IO_OPEN_CNX_ERROR_WRONG_DESTINATION:
		pm8001_dbg(pm8001_ha, IO,
			   "IO_OPEN_CNX_ERROR_WRONG_DESTINATION\n");
		ts->resp = SAS_TASK_COMPLETE;
		ts->stat = SAS_OPEN_REJECT;
		ts->open_rej_reason = SAS_OREJ_WRONG_DEST;
		break;
	case IO_XFER_ERROR_NAK_RECEIVED:
		pm8001_dbg(pm8001_ha, IO, "IO_XFER_ERROR_NAK_RECEIVED\n");
		ts->resp = SAS_TASK_COMPLETE;
		ts->stat = SAS_OPEN_REJECT;
		ts->open_rej_reason = SAS_OREJ_RSVD_RETRY;
		break;
	case IO_XFER_ERROR_ACK_NAK_TIMEOUT:
		pm8001_dbg(pm8001_ha, IO, "IO_XFER_ERROR_ACK_NAK_TIMEOUT\n");
		ts->resp = SAS_TASK_COMPLETE;
		ts->stat = SAS_NAK_R_ERR;
		break;
	case IO_XFER_OPEN_RETRY_TIMEOUT:
		pm8001_dbg(pm8001_ha, IO, "IO_XFER_OPEN_RETRY_TIMEOUT\n");
		pm8001_handle_event(pm8001_ha, t, IO_XFER_OPEN_RETRY_TIMEOUT);
		return;
	case IO_XFER_ERROR_UNEXPECTED_PHASE:
		pm8001_dbg(pm8001_ha, IO, "IO_XFER_ERROR_UNEXPECTED_PHASE\n");
		ts->resp = SAS_TASK_COMPLETE;
		ts->stat = SAS_DATA_OVERRUN;
		break;
	case IO_XFER_ERROR_XFER_RDY_OVERRUN:
		pm8001_dbg(pm8001_ha, IO, "IO_XFER_ERROR_XFER_RDY_OVERRUN\n");
		ts->resp = SAS_TASK_COMPLETE;
		ts->stat = SAS_DATA_OVERRUN;
		break;
	case IO_XFER_ERROR_XFER_RDY_NOT_EXPECTED:
		pm8001_dbg(pm8001_ha, IO,
			   "IO_XFER_ERROR_XFER_RDY_NOT_EXPECTED\n");
		ts->resp = SAS_TASK_COMPLETE;
		ts->stat = SAS_DATA_OVERRUN;
		break;
	case IO_XFER_ERROR_CMD_ISSUE_ACK_NAK_TIMEOUT:
		pm8001_dbg(pm8001_ha, IO,
			   "IO_XFER_ERROR_CMD_ISSUE_ACK_NAK_TIMEOUT\n");
		ts->resp = SAS_TASK_COMPLETE;
		ts->stat = SAS_DATA_OVERRUN;
		break;
	case IO_XFER_ERROR_OFFSET_MISMATCH:
		pm8001_dbg(pm8001_ha, IO, "IO_XFER_ERROR_OFFSET_MISMATCH\n");
		ts->resp = SAS_TASK_COMPLETE;
		ts->stat = SAS_DATA_OVERRUN;
		break;
	case IO_XFER_ERROR_XFER_ZERO_DATA_LEN:
		pm8001_dbg(pm8001_ha, IO,
			   "IO_XFER_ERROR_XFER_ZERO_DATA_LEN\n");
		ts->resp = SAS_TASK_COMPLETE;
		ts->stat = SAS_DATA_OVERRUN;
		break;
	case IO_XFER_ERROR_INTERNAL_CRC_ERROR:
		pm8001_dbg(pm8001_ha, IOERR,
			   "IO_XFR_ERROR_INTERNAL_CRC_ERROR\n");
		/* TBC: used default set values */
		ts->resp = SAS_TASK_COMPLETE;
		ts->stat = SAS_DATA_OVERRUN;
		break;
	case IO_XFER_CMD_FRAME_ISSUED:
		pm8001_dbg(pm8001_ha, IO, "IO_XFER_CMD_FRAME_ISSUED\n");
		return;
	default:
		pm8001_dbg(pm8001_ha, DEVIO, "Unknown status 0x%x\n", event);
		/* not allowed case. Therefore, return failed status */
		ts->resp = SAS_TASK_COMPLETE;
		ts->stat = SAS_DATA_OVERRUN;
		break;
	}
	spin_lock_irqsave(&t->task_state_lock, flags);
	t->task_state_flags &= ~SAS_TASK_STATE_PENDING;
	t->task_state_flags |= SAS_TASK_STATE_DONE;
	if (unlikely((t->task_state_flags & SAS_TASK_STATE_ABORTED))) {
		spin_unlock_irqrestore(&t->task_state_lock, flags);
		pm8001_dbg(pm8001_ha, FAIL,
			   "task 0x%p done with event 0x%x resp 0x%x stat 0x%x but aborted by upper layer!\n",
			   t, event, ts->resp, ts->stat);
		pm8001_ccb_task_free(pm8001_ha, ccb);
	} else {
		spin_unlock_irqrestore(&t->task_state_lock, flags);
		pm8001_ccb_task_free_done(pm8001_ha, ccb);
	}
}

/*See the comments for mpi_ssp_completion */
static void
mpi_sata_completion(struct pm8001_hba_info *pm8001_ha,
		struct outbound_queue_table *circularQ, void *piomb)
{
	struct sas_task *t;
	struct pm8001_ccb_info *ccb;
	u32 param;
	u32 status;
	u32 tag;
	int i, j;
	u8 sata_addr_low[4];
	u32 temp_sata_addr_low, temp_sata_addr_hi;
	u8 sata_addr_hi[4];
	struct sata_completion_resp *psataPayload;
	struct task_status_struct *ts;
	struct ata_task_resp *resp ;
	u32 *sata_resp;
	struct pm8001_device *pm8001_dev;
	unsigned long flags;

	psataPayload = (struct sata_completion_resp *)(piomb + 4);
	status = le32_to_cpu(psataPayload->status);
	param = le32_to_cpu(psataPayload->param);
	tag = le32_to_cpu(psataPayload->tag);

	ccb = &pm8001_ha->ccb_info[tag];
	t = ccb->task;
	pm8001_dev = ccb->device;

	if (t) {
		if (t->dev && (t->dev->lldd_dev))
			pm8001_dev = t->dev->lldd_dev;
	} else {
		pm8001_dbg(pm8001_ha, FAIL, "task null\n");
		return;
	}

	if ((pm8001_dev && !(pm8001_dev->id & NCQ_READ_LOG_FLAG))
		&& unlikely(!t || !t->lldd_task || !t->dev)) {
		pm8001_dbg(pm8001_ha, FAIL, "task or dev null\n");
		return;
	}

	ts = &t->task_status;

	if (status != IO_SUCCESS) {
		pm8001_dbg(pm8001_ha, FAIL,
			"IO failed device_id %u status 0x%x tag %d\n",
			pm8001_dev->device_id, status, tag);
	}

	/* Print sas address of IO failed device */
	if ((status != IO_SUCCESS) && (status != IO_OVERFLOW) &&
		(status != IO_UNDERFLOW)) {
		if (!((t->dev->parent) &&
			(dev_is_expander(t->dev->parent->dev_type)))) {
			for (i = 0, j = 4; i <= 3 && j <= 7; i++, j++)
				sata_addr_low[i] = pm8001_ha->sas_addr[j];
			for (i = 0, j = 0; i <= 3 && j <= 3; i++, j++)
				sata_addr_hi[i] = pm8001_ha->sas_addr[j];
			memcpy(&temp_sata_addr_low, sata_addr_low,
				sizeof(sata_addr_low));
			memcpy(&temp_sata_addr_hi, sata_addr_hi,
				sizeof(sata_addr_hi));
			temp_sata_addr_hi = (((temp_sata_addr_hi >> 24) & 0xff)
						|((temp_sata_addr_hi << 8) &
						0xff0000) |
						((temp_sata_addr_hi >> 8)
						& 0xff00) |
						((temp_sata_addr_hi << 24) &
						0xff000000));
			temp_sata_addr_low = ((((temp_sata_addr_low >> 24)
						& 0xff) |
						((temp_sata_addr_low << 8)
						& 0xff0000) |
						((temp_sata_addr_low >> 8)
						& 0xff00) |
						((temp_sata_addr_low << 24)
						& 0xff000000)) +
						pm8001_dev->attached_phy +
						0x10);
			pm8001_dbg(pm8001_ha, FAIL,
				   "SAS Address of IO Failure Drive:%08x%08x\n",
				   temp_sata_addr_hi,
				   temp_sata_addr_low);

		} else {
			pm8001_dbg(pm8001_ha, FAIL,
				   "SAS Address of IO Failure Drive:%016llx\n",
				   SAS_ADDR(t->dev->sas_addr));
		}
	}
	switch (status) {
	case IO_SUCCESS:
		pm8001_dbg(pm8001_ha, IO, "IO_SUCCESS\n");
		if (param == 0) {
			ts->resp = SAS_TASK_COMPLETE;
			ts->stat = SAS_SAM_STAT_GOOD;
			/* check if response is for SEND READ LOG */
			if (pm8001_dev &&
			    (pm8001_dev->id & NCQ_READ_LOG_FLAG)) {
				pm80xx_send_abort_all(pm8001_ha, pm8001_dev);
				/* Free the tag */
				pm8001_tag_free(pm8001_ha, tag);
				sas_free_task(t);
				return;
			}
		} else {
			u8 len;
			ts->resp = SAS_TASK_COMPLETE;
			ts->stat = SAS_PROTO_RESPONSE;
			ts->residual = param;
			pm8001_dbg(pm8001_ha, IO,
				   "SAS_PROTO_RESPONSE len = %d\n",
				   param);
			sata_resp = &psataPayload->sata_resp[0];
			resp = (struct ata_task_resp *)ts->buf;
			if (t->ata_task.dma_xfer == 0 &&
			    t->data_dir == DMA_FROM_DEVICE) {
				len = sizeof(struct pio_setup_fis);
				pm8001_dbg(pm8001_ha, IO,
					   "PIO read len = %d\n", len);
			} else if (t->ata_task.use_ncq &&
				   t->data_dir != DMA_NONE) {
				len = sizeof(struct set_dev_bits_fis);
				pm8001_dbg(pm8001_ha, IO, "FPDMA len = %d\n",
					   len);
			} else {
				len = sizeof(struct dev_to_host_fis);
				pm8001_dbg(pm8001_ha, IO, "other len = %d\n",
					   len);
			}
			if (SAS_STATUS_BUF_SIZE >= sizeof(*resp)) {
				resp->frame_len = len;
				memcpy(&resp->ending_fis[0], sata_resp, len);
				ts->buf_valid_size = sizeof(*resp);
			} else
				pm8001_dbg(pm8001_ha, IO,
					   "response too large\n");
		}
		if (pm8001_dev)
			atomic_dec(&pm8001_dev->running_req);
		break;
	case IO_ABORTED:
		pm8001_dbg(pm8001_ha, IO, "IO_ABORTED IOMB Tag\n");
		ts->resp = SAS_TASK_COMPLETE;
		ts->stat = SAS_ABORTED_TASK;
		if (pm8001_dev)
			atomic_dec(&pm8001_dev->running_req);
		break;
		/* following cases are to do cases */
	case IO_UNDERFLOW:
		/* SATA Completion with error */
		pm8001_dbg(pm8001_ha, IO, "IO_UNDERFLOW param = %d\n", param);
		ts->resp = SAS_TASK_COMPLETE;
		ts->stat = SAS_DATA_UNDERRUN;
		ts->residual = param;
		if (pm8001_dev)
			atomic_dec(&pm8001_dev->running_req);
		break;
	case IO_NO_DEVICE:
		pm8001_dbg(pm8001_ha, IO, "IO_NO_DEVICE\n");
		ts->resp = SAS_TASK_UNDELIVERED;
		ts->stat = SAS_PHY_DOWN;
		if (pm8001_dev)
			atomic_dec(&pm8001_dev->running_req);
		break;
	case IO_XFER_ERROR_BREAK:
		pm8001_dbg(pm8001_ha, IO, "IO_XFER_ERROR_BREAK\n");
		ts->resp = SAS_TASK_COMPLETE;
		ts->stat = SAS_INTERRUPTED;
		if (pm8001_dev)
			atomic_dec(&pm8001_dev->running_req);
		break;
	case IO_XFER_ERROR_PHY_NOT_READY:
		pm8001_dbg(pm8001_ha, IO, "IO_XFER_ERROR_PHY_NOT_READY\n");
		ts->resp = SAS_TASK_COMPLETE;
		ts->stat = SAS_OPEN_REJECT;
		ts->open_rej_reason = SAS_OREJ_RSVD_RETRY;
		if (pm8001_dev)
			atomic_dec(&pm8001_dev->running_req);
		break;
	case IO_OPEN_CNX_ERROR_PROTOCOL_NOT_SUPPORTED:
		pm8001_dbg(pm8001_ha, IO,
			   "IO_OPEN_CNX_ERROR_PROTOCOL_NOT_SUPPORTED\n");
		ts->resp = SAS_TASK_COMPLETE;
		ts->stat = SAS_OPEN_REJECT;
		ts->open_rej_reason = SAS_OREJ_EPROTO;
		if (pm8001_dev)
			atomic_dec(&pm8001_dev->running_req);
		break;
	case IO_OPEN_CNX_ERROR_ZONE_VIOLATION:
		pm8001_dbg(pm8001_ha, IO,
			   "IO_OPEN_CNX_ERROR_ZONE_VIOLATION\n");
		ts->resp = SAS_TASK_COMPLETE;
		ts->stat = SAS_OPEN_REJECT;
		ts->open_rej_reason = SAS_OREJ_UNKNOWN;
		if (pm8001_dev)
			atomic_dec(&pm8001_dev->running_req);
		break;
	case IO_OPEN_CNX_ERROR_BREAK:
		pm8001_dbg(pm8001_ha, IO, "IO_OPEN_CNX_ERROR_BREAK\n");
		ts->resp = SAS_TASK_COMPLETE;
		ts->stat = SAS_OPEN_REJECT;
		ts->open_rej_reason = SAS_OREJ_RSVD_CONT0;
		if (pm8001_dev)
			atomic_dec(&pm8001_dev->running_req);
		break;
	case IO_OPEN_CNX_ERROR_IT_NEXUS_LOSS:
	case IO_XFER_OPEN_RETRY_BACKOFF_THRESHOLD_REACHED:
	case IO_OPEN_CNX_ERROR_IT_NEXUS_LOSS_OPEN_TMO:
	case IO_OPEN_CNX_ERROR_IT_NEXUS_LOSS_NO_DEST:
	case IO_OPEN_CNX_ERROR_IT_NEXUS_LOSS_OPEN_COLLIDE:
	case IO_OPEN_CNX_ERROR_IT_NEXUS_LOSS_PATHWAY_BLOCKED:
		pm8001_dbg(pm8001_ha, IO, "IO_OPEN_CNX_ERROR_IT_NEXUS_LOSS\n");
		ts->resp = SAS_TASK_COMPLETE;
		ts->stat = SAS_DEV_NO_RESPONSE;
		if (!t->uldd_task) {
			pm8001_handle_event(pm8001_ha,
				pm8001_dev,
				IO_OPEN_CNX_ERROR_IT_NEXUS_LOSS);
			ts->resp = SAS_TASK_UNDELIVERED;
			ts->stat = SAS_QUEUE_FULL;
			spin_unlock_irqrestore(&circularQ->oq_lock,
					circularQ->lock_flags);
<<<<<<< HEAD
			pm8001_ccb_task_free_done(pm8001_ha, t, ccb, tag);
=======
			pm8001_ccb_task_free_done(pm8001_ha, ccb);
>>>>>>> d60c95ef
			spin_lock_irqsave(&circularQ->oq_lock,
					circularQ->lock_flags);
			return;
		}
		break;
	case IO_OPEN_CNX_ERROR_BAD_DESTINATION:
		pm8001_dbg(pm8001_ha, IO,
			   "IO_OPEN_CNX_ERROR_BAD_DESTINATION\n");
		ts->resp = SAS_TASK_UNDELIVERED;
		ts->stat = SAS_OPEN_REJECT;
		ts->open_rej_reason = SAS_OREJ_BAD_DEST;
		if (!t->uldd_task) {
			pm8001_handle_event(pm8001_ha,
				pm8001_dev,
				IO_OPEN_CNX_ERROR_IT_NEXUS_LOSS);
			ts->resp = SAS_TASK_UNDELIVERED;
			ts->stat = SAS_QUEUE_FULL;
			spin_unlock_irqrestore(&circularQ->oq_lock,
					circularQ->lock_flags);
<<<<<<< HEAD
			pm8001_ccb_task_free_done(pm8001_ha, t, ccb, tag);
=======
			pm8001_ccb_task_free_done(pm8001_ha, ccb);
>>>>>>> d60c95ef
			spin_lock_irqsave(&circularQ->oq_lock,
					circularQ->lock_flags);
			return;
		}
		break;
	case IO_OPEN_CNX_ERROR_CONNECTION_RATE_NOT_SUPPORTED:
		pm8001_dbg(pm8001_ha, IO,
			   "IO_OPEN_CNX_ERROR_CONNECTION_RATE_NOT_SUPPORTED\n");
		ts->resp = SAS_TASK_COMPLETE;
		ts->stat = SAS_OPEN_REJECT;
		ts->open_rej_reason = SAS_OREJ_CONN_RATE;
		if (pm8001_dev)
			atomic_dec(&pm8001_dev->running_req);
		break;
	case IO_OPEN_CNX_ERROR_STP_RESOURCES_BUSY:
		pm8001_dbg(pm8001_ha, IO,
			   "IO_OPEN_CNX_ERROR_STP_RESOURCES_BUSY\n");
		ts->resp = SAS_TASK_COMPLETE;
		ts->stat = SAS_DEV_NO_RESPONSE;
		if (!t->uldd_task) {
			pm8001_handle_event(pm8001_ha,
				pm8001_dev,
				IO_OPEN_CNX_ERROR_STP_RESOURCES_BUSY);
			ts->resp = SAS_TASK_UNDELIVERED;
			ts->stat = SAS_QUEUE_FULL;
			spin_unlock_irqrestore(&circularQ->oq_lock,
					circularQ->lock_flags);
<<<<<<< HEAD
			pm8001_ccb_task_free_done(pm8001_ha, t, ccb, tag);
=======
			pm8001_ccb_task_free_done(pm8001_ha, ccb);
>>>>>>> d60c95ef
			spin_lock_irqsave(&circularQ->oq_lock,
					circularQ->lock_flags);
			return;
		}
		break;
	case IO_OPEN_CNX_ERROR_WRONG_DESTINATION:
		pm8001_dbg(pm8001_ha, IO,
			   "IO_OPEN_CNX_ERROR_WRONG_DESTINATION\n");
		ts->resp = SAS_TASK_COMPLETE;
		ts->stat = SAS_OPEN_REJECT;
		ts->open_rej_reason = SAS_OREJ_WRONG_DEST;
		if (pm8001_dev)
			atomic_dec(&pm8001_dev->running_req);
		break;
	case IO_XFER_ERROR_NAK_RECEIVED:
		pm8001_dbg(pm8001_ha, IO, "IO_XFER_ERROR_NAK_RECEIVED\n");
		ts->resp = SAS_TASK_COMPLETE;
		ts->stat = SAS_NAK_R_ERR;
		if (pm8001_dev)
			atomic_dec(&pm8001_dev->running_req);
		break;
	case IO_XFER_ERROR_ACK_NAK_TIMEOUT:
		pm8001_dbg(pm8001_ha, IO, "IO_XFER_ERROR_ACK_NAK_TIMEOUT\n");
		ts->resp = SAS_TASK_COMPLETE;
		ts->stat = SAS_NAK_R_ERR;
		if (pm8001_dev)
			atomic_dec(&pm8001_dev->running_req);
		break;
	case IO_XFER_ERROR_DMA:
		pm8001_dbg(pm8001_ha, IO, "IO_XFER_ERROR_DMA\n");
		ts->resp = SAS_TASK_COMPLETE;
		ts->stat = SAS_ABORTED_TASK;
		if (pm8001_dev)
			atomic_dec(&pm8001_dev->running_req);
		break;
	case IO_XFER_ERROR_SATA_LINK_TIMEOUT:
		pm8001_dbg(pm8001_ha, IO, "IO_XFER_ERROR_SATA_LINK_TIMEOUT\n");
		ts->resp = SAS_TASK_UNDELIVERED;
		ts->stat = SAS_DEV_NO_RESPONSE;
		if (pm8001_dev)
			atomic_dec(&pm8001_dev->running_req);
		break;
	case IO_XFER_ERROR_REJECTED_NCQ_MODE:
		pm8001_dbg(pm8001_ha, IO, "IO_XFER_ERROR_REJECTED_NCQ_MODE\n");
		ts->resp = SAS_TASK_COMPLETE;
		ts->stat = SAS_DATA_UNDERRUN;
		if (pm8001_dev)
			atomic_dec(&pm8001_dev->running_req);
		break;
	case IO_XFER_OPEN_RETRY_TIMEOUT:
		pm8001_dbg(pm8001_ha, IO, "IO_XFER_OPEN_RETRY_TIMEOUT\n");
		ts->resp = SAS_TASK_COMPLETE;
		ts->stat = SAS_OPEN_TO;
		if (pm8001_dev)
			atomic_dec(&pm8001_dev->running_req);
		break;
	case IO_PORT_IN_RESET:
		pm8001_dbg(pm8001_ha, IO, "IO_PORT_IN_RESET\n");
		ts->resp = SAS_TASK_COMPLETE;
		ts->stat = SAS_DEV_NO_RESPONSE;
		if (pm8001_dev)
			atomic_dec(&pm8001_dev->running_req);
		break;
	case IO_DS_NON_OPERATIONAL:
		pm8001_dbg(pm8001_ha, IO, "IO_DS_NON_OPERATIONAL\n");
		ts->resp = SAS_TASK_COMPLETE;
		ts->stat = SAS_DEV_NO_RESPONSE;
		if (!t->uldd_task) {
			pm8001_handle_event(pm8001_ha, pm8001_dev,
					IO_DS_NON_OPERATIONAL);
			ts->resp = SAS_TASK_UNDELIVERED;
			ts->stat = SAS_QUEUE_FULL;
			spin_unlock_irqrestore(&circularQ->oq_lock,
					circularQ->lock_flags);
<<<<<<< HEAD
			pm8001_ccb_task_free_done(pm8001_ha, t, ccb, tag);
=======
			pm8001_ccb_task_free_done(pm8001_ha, ccb);
>>>>>>> d60c95ef
			spin_lock_irqsave(&circularQ->oq_lock,
					circularQ->lock_flags);
			return;
		}
		break;
	case IO_DS_IN_RECOVERY:
		pm8001_dbg(pm8001_ha, IO, "IO_DS_IN_RECOVERY\n");
		ts->resp = SAS_TASK_COMPLETE;
		ts->stat = SAS_DEV_NO_RESPONSE;
		if (pm8001_dev)
			atomic_dec(&pm8001_dev->running_req);
		break;
	case IO_DS_IN_ERROR:
		pm8001_dbg(pm8001_ha, IO, "IO_DS_IN_ERROR\n");
		ts->resp = SAS_TASK_COMPLETE;
		ts->stat = SAS_DEV_NO_RESPONSE;
		if (!t->uldd_task) {
			pm8001_handle_event(pm8001_ha, pm8001_dev,
					IO_DS_IN_ERROR);
			ts->resp = SAS_TASK_UNDELIVERED;
			ts->stat = SAS_QUEUE_FULL;
			spin_unlock_irqrestore(&circularQ->oq_lock,
					circularQ->lock_flags);
<<<<<<< HEAD
			pm8001_ccb_task_free_done(pm8001_ha, t, ccb, tag);
=======
			pm8001_ccb_task_free_done(pm8001_ha, ccb);
>>>>>>> d60c95ef
			spin_lock_irqsave(&circularQ->oq_lock,
					circularQ->lock_flags);
			return;
		}
		break;
	case IO_OPEN_CNX_ERROR_HW_RESOURCE_BUSY:
		pm8001_dbg(pm8001_ha, IO,
			   "IO_OPEN_CNX_ERROR_HW_RESOURCE_BUSY\n");
		ts->resp = SAS_TASK_COMPLETE;
		ts->stat = SAS_OPEN_REJECT;
		ts->open_rej_reason = SAS_OREJ_RSVD_RETRY;
		if (pm8001_dev)
			atomic_dec(&pm8001_dev->running_req);
		break;
	default:
		pm8001_dbg(pm8001_ha, DEVIO,
				"Unknown status device_id %u status 0x%x tag %d\n",
			pm8001_dev->device_id, status, tag);
		/* not allowed case. Therefore, return failed status */
		ts->resp = SAS_TASK_COMPLETE;
		ts->stat = SAS_DEV_NO_RESPONSE;
		if (pm8001_dev)
			atomic_dec(&pm8001_dev->running_req);
		break;
	}
	spin_lock_irqsave(&t->task_state_lock, flags);
	t->task_state_flags &= ~SAS_TASK_STATE_PENDING;
	t->task_state_flags |= SAS_TASK_STATE_DONE;
	if (unlikely((t->task_state_flags & SAS_TASK_STATE_ABORTED))) {
		spin_unlock_irqrestore(&t->task_state_lock, flags);
		pm8001_dbg(pm8001_ha, FAIL,
			   "task 0x%p done with io_status 0x%x resp 0x%x stat 0x%x but aborted by upper layer!\n",
			   t, status, ts->resp, ts->stat);
<<<<<<< HEAD
		pm8001_ccb_task_free(pm8001_ha, t, ccb, tag);
=======
		pm8001_ccb_task_free(pm8001_ha, ccb);
>>>>>>> d60c95ef
		if (t->slow_task)
			complete(&t->slow_task->completion);
	} else {
		spin_unlock_irqrestore(&t->task_state_lock, flags);
		spin_unlock_irqrestore(&circularQ->oq_lock,
				circularQ->lock_flags);
<<<<<<< HEAD
		pm8001_ccb_task_free_done(pm8001_ha, t, ccb, tag);
=======
		pm8001_ccb_task_free_done(pm8001_ha, ccb);
>>>>>>> d60c95ef
		spin_lock_irqsave(&circularQ->oq_lock,
				circularQ->lock_flags);
	}
}

/*See the comments for mpi_ssp_completion */
static void mpi_sata_event(struct pm8001_hba_info *pm8001_ha,
		struct outbound_queue_table *circularQ, void *piomb)
{
	struct sas_task *t;
	struct task_status_struct *ts;
	struct pm8001_ccb_info *ccb;
	struct pm8001_device *pm8001_dev;
	struct sata_event_resp *psataPayload =
		(struct sata_event_resp *)(piomb + 4);
	u32 event = le32_to_cpu(psataPayload->event);
	u32 tag = le32_to_cpu(psataPayload->tag);
	u32 port_id = le32_to_cpu(psataPayload->port_id);
	u32 dev_id = le32_to_cpu(psataPayload->device_id);
<<<<<<< HEAD

	ccb = &pm8001_ha->ccb_info[tag];
=======
>>>>>>> d60c95ef

	if (event)
		pm8001_dbg(pm8001_ha, FAIL, "SATA EVENT 0x%x\n", event);

	/* Check if this is NCQ error */
	if (event == IO_XFER_ERROR_ABORTED_NCQ_MODE) {
		/* find device using device id */
		pm8001_dev = pm8001_find_dev(pm8001_ha, dev_id);
		/* send read log extension */
		if (pm8001_dev)
			pm80xx_send_read_log(pm8001_ha, pm8001_dev);
		return;
	}

	ccb = &pm8001_ha->ccb_info[tag];
	t = ccb->task;
	pm8001_dev = ccb->device;

	if (unlikely(!t || !t->lldd_task || !t->dev)) {
		pm8001_dbg(pm8001_ha, FAIL, "task or dev null\n");
		return;
	}

	ts = &t->task_status;
	pm8001_dbg(pm8001_ha, IOERR, "port_id:0x%x, tag:0x%x, event:0x%x\n",
		   port_id, tag, event);
	switch (event) {
	case IO_OVERFLOW:
		pm8001_dbg(pm8001_ha, IO, "IO_UNDERFLOW\n");
		ts->resp = SAS_TASK_COMPLETE;
		ts->stat = SAS_DATA_OVERRUN;
		ts->residual = 0;
		break;
	case IO_XFER_ERROR_BREAK:
		pm8001_dbg(pm8001_ha, IO, "IO_XFER_ERROR_BREAK\n");
		ts->resp = SAS_TASK_COMPLETE;
		ts->stat = SAS_INTERRUPTED;
		break;
	case IO_XFER_ERROR_PHY_NOT_READY:
		pm8001_dbg(pm8001_ha, IO, "IO_XFER_ERROR_PHY_NOT_READY\n");
		ts->resp = SAS_TASK_COMPLETE;
		ts->stat = SAS_OPEN_REJECT;
		ts->open_rej_reason = SAS_OREJ_RSVD_RETRY;
		break;
	case IO_OPEN_CNX_ERROR_PROTOCOL_NOT_SUPPORTED:
		pm8001_dbg(pm8001_ha, IO,
			   "IO_OPEN_CNX_ERROR_PROTOCOL_NOT_SUPPORTED\n");
		ts->resp = SAS_TASK_COMPLETE;
		ts->stat = SAS_OPEN_REJECT;
		ts->open_rej_reason = SAS_OREJ_EPROTO;
		break;
	case IO_OPEN_CNX_ERROR_ZONE_VIOLATION:
		pm8001_dbg(pm8001_ha, IO,
			   "IO_OPEN_CNX_ERROR_ZONE_VIOLATION\n");
		ts->resp = SAS_TASK_COMPLETE;
		ts->stat = SAS_OPEN_REJECT;
		ts->open_rej_reason = SAS_OREJ_UNKNOWN;
		break;
	case IO_OPEN_CNX_ERROR_BREAK:
		pm8001_dbg(pm8001_ha, IO, "IO_OPEN_CNX_ERROR_BREAK\n");
		ts->resp = SAS_TASK_COMPLETE;
		ts->stat = SAS_OPEN_REJECT;
		ts->open_rej_reason = SAS_OREJ_RSVD_CONT0;
		break;
	case IO_OPEN_CNX_ERROR_IT_NEXUS_LOSS:
	case IO_XFER_OPEN_RETRY_BACKOFF_THRESHOLD_REACHED:
	case IO_OPEN_CNX_ERROR_IT_NEXUS_LOSS_OPEN_TMO:
	case IO_OPEN_CNX_ERROR_IT_NEXUS_LOSS_NO_DEST:
	case IO_OPEN_CNX_ERROR_IT_NEXUS_LOSS_OPEN_COLLIDE:
	case IO_OPEN_CNX_ERROR_IT_NEXUS_LOSS_PATHWAY_BLOCKED:
		pm8001_dbg(pm8001_ha, FAIL,
			   "IO_OPEN_CNX_ERROR_IT_NEXUS_LOSS\n");
		ts->resp = SAS_TASK_UNDELIVERED;
		ts->stat = SAS_DEV_NO_RESPONSE;
		if (!t->uldd_task) {
			pm8001_handle_event(pm8001_ha,
				pm8001_dev,
				IO_OPEN_CNX_ERROR_IT_NEXUS_LOSS);
			ts->resp = SAS_TASK_COMPLETE;
			ts->stat = SAS_QUEUE_FULL;
			return;
		}
		break;
	case IO_OPEN_CNX_ERROR_BAD_DESTINATION:
		pm8001_dbg(pm8001_ha, IO,
			   "IO_OPEN_CNX_ERROR_BAD_DESTINATION\n");
		ts->resp = SAS_TASK_UNDELIVERED;
		ts->stat = SAS_OPEN_REJECT;
		ts->open_rej_reason = SAS_OREJ_BAD_DEST;
		break;
	case IO_OPEN_CNX_ERROR_CONNECTION_RATE_NOT_SUPPORTED:
		pm8001_dbg(pm8001_ha, IO,
			   "IO_OPEN_CNX_ERROR_CONNECTION_RATE_NOT_SUPPORTED\n");
		ts->resp = SAS_TASK_COMPLETE;
		ts->stat = SAS_OPEN_REJECT;
		ts->open_rej_reason = SAS_OREJ_CONN_RATE;
		break;
	case IO_OPEN_CNX_ERROR_WRONG_DESTINATION:
		pm8001_dbg(pm8001_ha, IO,
			   "IO_OPEN_CNX_ERROR_WRONG_DESTINATION\n");
		ts->resp = SAS_TASK_COMPLETE;
		ts->stat = SAS_OPEN_REJECT;
		ts->open_rej_reason = SAS_OREJ_WRONG_DEST;
		break;
	case IO_XFER_ERROR_NAK_RECEIVED:
		pm8001_dbg(pm8001_ha, IO, "IO_XFER_ERROR_NAK_RECEIVED\n");
		ts->resp = SAS_TASK_COMPLETE;
		ts->stat = SAS_NAK_R_ERR;
		break;
	case IO_XFER_ERROR_PEER_ABORTED:
		pm8001_dbg(pm8001_ha, IO, "IO_XFER_ERROR_PEER_ABORTED\n");
		ts->resp = SAS_TASK_COMPLETE;
		ts->stat = SAS_NAK_R_ERR;
		break;
	case IO_XFER_ERROR_REJECTED_NCQ_MODE:
		pm8001_dbg(pm8001_ha, IO, "IO_XFER_ERROR_REJECTED_NCQ_MODE\n");
		ts->resp = SAS_TASK_COMPLETE;
		ts->stat = SAS_DATA_UNDERRUN;
		break;
	case IO_XFER_OPEN_RETRY_TIMEOUT:
		pm8001_dbg(pm8001_ha, IO, "IO_XFER_OPEN_RETRY_TIMEOUT\n");
		ts->resp = SAS_TASK_COMPLETE;
		ts->stat = SAS_OPEN_TO;
		break;
	case IO_XFER_ERROR_UNEXPECTED_PHASE:
		pm8001_dbg(pm8001_ha, IO, "IO_XFER_ERROR_UNEXPECTED_PHASE\n");
		ts->resp = SAS_TASK_COMPLETE;
		ts->stat = SAS_OPEN_TO;
		break;
	case IO_XFER_ERROR_XFER_RDY_OVERRUN:
		pm8001_dbg(pm8001_ha, IO, "IO_XFER_ERROR_XFER_RDY_OVERRUN\n");
		ts->resp = SAS_TASK_COMPLETE;
		ts->stat = SAS_OPEN_TO;
		break;
	case IO_XFER_ERROR_XFER_RDY_NOT_EXPECTED:
		pm8001_dbg(pm8001_ha, IO,
			   "IO_XFER_ERROR_XFER_RDY_NOT_EXPECTED\n");
		ts->resp = SAS_TASK_COMPLETE;
		ts->stat = SAS_OPEN_TO;
		break;
	case IO_XFER_ERROR_OFFSET_MISMATCH:
		pm8001_dbg(pm8001_ha, IO, "IO_XFER_ERROR_OFFSET_MISMATCH\n");
		ts->resp = SAS_TASK_COMPLETE;
		ts->stat = SAS_OPEN_TO;
		break;
	case IO_XFER_ERROR_XFER_ZERO_DATA_LEN:
		pm8001_dbg(pm8001_ha, IO,
			   "IO_XFER_ERROR_XFER_ZERO_DATA_LEN\n");
		ts->resp = SAS_TASK_COMPLETE;
		ts->stat = SAS_OPEN_TO;
		break;
	case IO_XFER_CMD_FRAME_ISSUED:
		pm8001_dbg(pm8001_ha, IO, "IO_XFER_CMD_FRAME_ISSUED\n");
		break;
	case IO_XFER_PIO_SETUP_ERROR:
		pm8001_dbg(pm8001_ha, IO, "IO_XFER_PIO_SETUP_ERROR\n");
		ts->resp = SAS_TASK_COMPLETE;
		ts->stat = SAS_OPEN_TO;
		break;
	case IO_XFER_ERROR_INTERNAL_CRC_ERROR:
		pm8001_dbg(pm8001_ha, FAIL,
			   "IO_XFR_ERROR_INTERNAL_CRC_ERROR\n");
		/* TBC: used default set values */
		ts->resp = SAS_TASK_COMPLETE;
		ts->stat = SAS_OPEN_TO;
		break;
	case IO_XFER_DMA_ACTIVATE_TIMEOUT:
		pm8001_dbg(pm8001_ha, FAIL, "IO_XFR_DMA_ACTIVATE_TIMEOUT\n");
		/* TBC: used default set values */
		ts->resp = SAS_TASK_COMPLETE;
		ts->stat = SAS_OPEN_TO;
		break;
	default:
		pm8001_dbg(pm8001_ha, IO, "Unknown status 0x%x\n", event);
		/* not allowed case. Therefore, return failed status */
		ts->resp = SAS_TASK_COMPLETE;
		ts->stat = SAS_OPEN_TO;
		break;
	}
}

/*See the comments for mpi_ssp_completion */
static void
mpi_smp_completion(struct pm8001_hba_info *pm8001_ha, void *piomb)
{
	u32 param, i;
	struct sas_task *t;
	struct pm8001_ccb_info *ccb;
	unsigned long flags;
	u32 status;
	u32 tag;
	struct smp_completion_resp *psmpPayload;
	struct task_status_struct *ts;
	struct pm8001_device *pm8001_dev;

	psmpPayload = (struct smp_completion_resp *)(piomb + 4);
	status = le32_to_cpu(psmpPayload->status);
	tag = le32_to_cpu(psmpPayload->tag);

	ccb = &pm8001_ha->ccb_info[tag];
	param = le32_to_cpu(psmpPayload->param);
	t = ccb->task;
	ts = &t->task_status;
	pm8001_dev = ccb->device;
	if (status)
		pm8001_dbg(pm8001_ha, FAIL, "smp IO status 0x%x\n", status);
	if (unlikely(!t || !t->lldd_task || !t->dev))
		return;

	pm8001_dbg(pm8001_ha, DEV, "tag::0x%x status::0x%x\n", tag, status);

	switch (status) {

	case IO_SUCCESS:
		pm8001_dbg(pm8001_ha, IO, "IO_SUCCESS\n");
		ts->resp = SAS_TASK_COMPLETE;
		ts->stat = SAS_SAM_STAT_GOOD;
		if (pm8001_dev)
			atomic_dec(&pm8001_dev->running_req);
		if (pm8001_ha->smp_exp_mode == SMP_DIRECT) {
			struct scatterlist *sg_resp = &t->smp_task.smp_resp;
			u8 *payload;
			void *to;

			pm8001_dbg(pm8001_ha, IO,
				   "DIRECT RESPONSE Length:%d\n",
				   param);
			to = kmap_atomic(sg_page(sg_resp));
			payload = to + sg_resp->offset;
			for (i = 0; i < param; i++) {
				*(payload + i) = psmpPayload->_r_a[i];
				pm8001_dbg(pm8001_ha, IO,
					   "SMP Byte%d DMA data 0x%x psmp 0x%x\n",
					   i, *(payload + i),
					   psmpPayload->_r_a[i]);
			}
			kunmap_atomic(to);
		}
		break;
	case IO_ABORTED:
		pm8001_dbg(pm8001_ha, IO, "IO_ABORTED IOMB\n");
		ts->resp = SAS_TASK_COMPLETE;
		ts->stat = SAS_ABORTED_TASK;
		if (pm8001_dev)
			atomic_dec(&pm8001_dev->running_req);
		break;
	case IO_OVERFLOW:
		pm8001_dbg(pm8001_ha, IO, "IO_UNDERFLOW\n");
		ts->resp = SAS_TASK_COMPLETE;
		ts->stat = SAS_DATA_OVERRUN;
		ts->residual = 0;
		if (pm8001_dev)
			atomic_dec(&pm8001_dev->running_req);
		break;
	case IO_NO_DEVICE:
		pm8001_dbg(pm8001_ha, IO, "IO_NO_DEVICE\n");
		ts->resp = SAS_TASK_COMPLETE;
		ts->stat = SAS_PHY_DOWN;
		break;
	case IO_ERROR_HW_TIMEOUT:
		pm8001_dbg(pm8001_ha, IO, "IO_ERROR_HW_TIMEOUT\n");
		ts->resp = SAS_TASK_COMPLETE;
		ts->stat = SAS_SAM_STAT_BUSY;
		break;
	case IO_XFER_ERROR_BREAK:
		pm8001_dbg(pm8001_ha, IO, "IO_XFER_ERROR_BREAK\n");
		ts->resp = SAS_TASK_COMPLETE;
		ts->stat = SAS_SAM_STAT_BUSY;
		break;
	case IO_XFER_ERROR_PHY_NOT_READY:
		pm8001_dbg(pm8001_ha, IO, "IO_XFER_ERROR_PHY_NOT_READY\n");
		ts->resp = SAS_TASK_COMPLETE;
		ts->stat = SAS_SAM_STAT_BUSY;
		break;
	case IO_OPEN_CNX_ERROR_PROTOCOL_NOT_SUPPORTED:
		pm8001_dbg(pm8001_ha, IO,
			   "IO_OPEN_CNX_ERROR_PROTOCOL_NOT_SUPPORTED\n");
		ts->resp = SAS_TASK_COMPLETE;
		ts->stat = SAS_OPEN_REJECT;
		ts->open_rej_reason = SAS_OREJ_UNKNOWN;
		break;
	case IO_OPEN_CNX_ERROR_ZONE_VIOLATION:
		pm8001_dbg(pm8001_ha, IO,
			   "IO_OPEN_CNX_ERROR_ZONE_VIOLATION\n");
		ts->resp = SAS_TASK_COMPLETE;
		ts->stat = SAS_OPEN_REJECT;
		ts->open_rej_reason = SAS_OREJ_UNKNOWN;
		break;
	case IO_OPEN_CNX_ERROR_BREAK:
		pm8001_dbg(pm8001_ha, IO, "IO_OPEN_CNX_ERROR_BREAK\n");
		ts->resp = SAS_TASK_COMPLETE;
		ts->stat = SAS_OPEN_REJECT;
		ts->open_rej_reason = SAS_OREJ_RSVD_CONT0;
		break;
	case IO_OPEN_CNX_ERROR_IT_NEXUS_LOSS:
	case IO_XFER_OPEN_RETRY_BACKOFF_THRESHOLD_REACHED:
	case IO_OPEN_CNX_ERROR_IT_NEXUS_LOSS_OPEN_TMO:
	case IO_OPEN_CNX_ERROR_IT_NEXUS_LOSS_NO_DEST:
	case IO_OPEN_CNX_ERROR_IT_NEXUS_LOSS_OPEN_COLLIDE:
	case IO_OPEN_CNX_ERROR_IT_NEXUS_LOSS_PATHWAY_BLOCKED:
		pm8001_dbg(pm8001_ha, IO, "IO_OPEN_CNX_ERROR_IT_NEXUS_LOSS\n");
		ts->resp = SAS_TASK_COMPLETE;
		ts->stat = SAS_OPEN_REJECT;
		ts->open_rej_reason = SAS_OREJ_UNKNOWN;
		pm8001_handle_event(pm8001_ha,
				pm8001_dev,
				IO_OPEN_CNX_ERROR_IT_NEXUS_LOSS);
		break;
	case IO_OPEN_CNX_ERROR_BAD_DESTINATION:
		pm8001_dbg(pm8001_ha, IO,
			   "IO_OPEN_CNX_ERROR_BAD_DESTINATION\n");
		ts->resp = SAS_TASK_COMPLETE;
		ts->stat = SAS_OPEN_REJECT;
		ts->open_rej_reason = SAS_OREJ_BAD_DEST;
		break;
	case IO_OPEN_CNX_ERROR_CONNECTION_RATE_NOT_SUPPORTED:
		pm8001_dbg(pm8001_ha, IO,
			   "IO_OPEN_CNX_ERROR_CONNECTION_RATE_NOT_SUPPORTED\n");
		ts->resp = SAS_TASK_COMPLETE;
		ts->stat = SAS_OPEN_REJECT;
		ts->open_rej_reason = SAS_OREJ_CONN_RATE;
		break;
	case IO_OPEN_CNX_ERROR_WRONG_DESTINATION:
		pm8001_dbg(pm8001_ha, IO,
			   "IO_OPEN_CNX_ERROR_WRONG_DESTINATION\n");
		ts->resp = SAS_TASK_COMPLETE;
		ts->stat = SAS_OPEN_REJECT;
		ts->open_rej_reason = SAS_OREJ_WRONG_DEST;
		break;
	case IO_XFER_ERROR_RX_FRAME:
		pm8001_dbg(pm8001_ha, IO, "IO_XFER_ERROR_RX_FRAME\n");
		ts->resp = SAS_TASK_COMPLETE;
		ts->stat = SAS_DEV_NO_RESPONSE;
		break;
	case IO_XFER_OPEN_RETRY_TIMEOUT:
		pm8001_dbg(pm8001_ha, IO, "IO_XFER_OPEN_RETRY_TIMEOUT\n");
		ts->resp = SAS_TASK_COMPLETE;
		ts->stat = SAS_OPEN_REJECT;
		ts->open_rej_reason = SAS_OREJ_RSVD_RETRY;
		break;
	case IO_ERROR_INTERNAL_SMP_RESOURCE:
		pm8001_dbg(pm8001_ha, IO, "IO_ERROR_INTERNAL_SMP_RESOURCE\n");
		ts->resp = SAS_TASK_COMPLETE;
		ts->stat = SAS_QUEUE_FULL;
		break;
	case IO_PORT_IN_RESET:
		pm8001_dbg(pm8001_ha, IO, "IO_PORT_IN_RESET\n");
		ts->resp = SAS_TASK_COMPLETE;
		ts->stat = SAS_OPEN_REJECT;
		ts->open_rej_reason = SAS_OREJ_RSVD_RETRY;
		break;
	case IO_DS_NON_OPERATIONAL:
		pm8001_dbg(pm8001_ha, IO, "IO_DS_NON_OPERATIONAL\n");
		ts->resp = SAS_TASK_COMPLETE;
		ts->stat = SAS_DEV_NO_RESPONSE;
		break;
	case IO_DS_IN_RECOVERY:
		pm8001_dbg(pm8001_ha, IO, "IO_DS_IN_RECOVERY\n");
		ts->resp = SAS_TASK_COMPLETE;
		ts->stat = SAS_OPEN_REJECT;
		ts->open_rej_reason = SAS_OREJ_RSVD_RETRY;
		break;
	case IO_OPEN_CNX_ERROR_HW_RESOURCE_BUSY:
		pm8001_dbg(pm8001_ha, IO,
			   "IO_OPEN_CNX_ERROR_HW_RESOURCE_BUSY\n");
		ts->resp = SAS_TASK_COMPLETE;
		ts->stat = SAS_OPEN_REJECT;
		ts->open_rej_reason = SAS_OREJ_RSVD_RETRY;
		break;
	default:
		pm8001_dbg(pm8001_ha, DEVIO, "Unknown status 0x%x\n", status);
		ts->resp = SAS_TASK_COMPLETE;
		ts->stat = SAS_DEV_NO_RESPONSE;
		/* not allowed case. Therefore, return failed status */
		break;
	}
	spin_lock_irqsave(&t->task_state_lock, flags);
	t->task_state_flags &= ~SAS_TASK_STATE_PENDING;
	t->task_state_flags |= SAS_TASK_STATE_DONE;
	if (unlikely((t->task_state_flags & SAS_TASK_STATE_ABORTED))) {
		spin_unlock_irqrestore(&t->task_state_lock, flags);
		pm8001_dbg(pm8001_ha, FAIL,
			   "task 0x%p done with io_status 0x%x resp 0x%xstat 0x%x but aborted by upper layer!\n",
			   t, status, ts->resp, ts->stat);
		pm8001_ccb_task_free(pm8001_ha, ccb);
	} else {
		spin_unlock_irqrestore(&t->task_state_lock, flags);
		pm8001_ccb_task_free(pm8001_ha, ccb);
		mb();/* in order to force CPU ordering */
		t->task_done(t);
	}
}

/**
 * pm80xx_hw_event_ack_req- For PM8001, some events need to acknowledge to FW.
 * @pm8001_ha: our hba card information
 * @Qnum: the outbound queue message number.
 * @SEA: source of event to ack
 * @port_id: port id.
 * @phyId: phy id.
 * @param0: parameter 0.
 * @param1: parameter 1.
 */
static void pm80xx_hw_event_ack_req(struct pm8001_hba_info *pm8001_ha,
	u32 Qnum, u32 SEA, u32 port_id, u32 phyId, u32 param0, u32 param1)
{
	struct hw_event_ack_req	 payload;
	u32 opc = OPC_INB_SAS_HW_EVENT_ACK;

	memset((u8 *)&payload, 0, sizeof(payload));
	payload.tag = cpu_to_le32(1);
	payload.phyid_sea_portid = cpu_to_le32(((SEA & 0xFFFF) << 8) |
		((phyId & 0xFF) << 24) | (port_id & 0xFF));
	payload.param0 = cpu_to_le32(param0);
	payload.param1 = cpu_to_le32(param1);

	pm8001_mpi_build_cmd(pm8001_ha, Qnum, opc, &payload,
			     sizeof(payload), 0);
}

static int pm80xx_chip_phy_ctl_req(struct pm8001_hba_info *pm8001_ha,
	u32 phyId, u32 phy_op);

static void hw_event_port_recover(struct pm8001_hba_info *pm8001_ha,
					void *piomb)
{
	struct hw_event_resp *pPayload = (struct hw_event_resp *)(piomb + 4);
	u32 phyid_npip_portstate = le32_to_cpu(pPayload->phyid_npip_portstate);
	u8 phy_id = (u8)((phyid_npip_portstate & 0xFF0000) >> 16);
	u32 lr_status_evt_portid =
		le32_to_cpu(pPayload->lr_status_evt_portid);
	u8 deviceType = pPayload->sas_identify.dev_type;
	u8 link_rate = (u8)((lr_status_evt_portid & 0xF0000000) >> 28);
	struct pm8001_phy *phy = &pm8001_ha->phy[phy_id];
	u8 port_id = (u8)(lr_status_evt_portid & 0x000000FF);
	struct pm8001_port *port = &pm8001_ha->port[port_id];

	if (deviceType == SAS_END_DEVICE) {
		pm80xx_chip_phy_ctl_req(pm8001_ha, phy_id,
					PHY_NOTIFY_ENABLE_SPINUP);
	}

	port->wide_port_phymap |= (1U << phy_id);
	pm8001_get_lrate_mode(phy, link_rate);
	phy->sas_phy.oob_mode = SAS_OOB_MODE;
	phy->phy_state = PHY_STATE_LINK_UP_SPCV;
	phy->phy_attached = 1;
}

/**
 * hw_event_sas_phy_up - FW tells me a SAS phy up event.
 * @pm8001_ha: our hba card information
 * @piomb: IO message buffer
 */
static void
hw_event_sas_phy_up(struct pm8001_hba_info *pm8001_ha, void *piomb)
{
	struct hw_event_resp *pPayload =
		(struct hw_event_resp *)(piomb + 4);
	u32 lr_status_evt_portid =
		le32_to_cpu(pPayload->lr_status_evt_portid);
	u32 phyid_npip_portstate = le32_to_cpu(pPayload->phyid_npip_portstate);

	u8 link_rate =
		(u8)((lr_status_evt_portid & 0xF0000000) >> 28);
	u8 port_id = (u8)(lr_status_evt_portid & 0x000000FF);
	u8 phy_id =
		(u8)((phyid_npip_portstate & 0xFF0000) >> 16);
	u8 portstate = (u8)(phyid_npip_portstate & 0x0000000F);

	struct pm8001_port *port = &pm8001_ha->port[port_id];
	struct pm8001_phy *phy = &pm8001_ha->phy[phy_id];
	unsigned long flags;
	u8 deviceType = pPayload->sas_identify.dev_type;
	phy->port = port;
	port->port_id = port_id;
	port->port_state = portstate;
	port->wide_port_phymap |= (1U << phy_id);
	phy->phy_state = PHY_STATE_LINK_UP_SPCV;
	pm8001_dbg(pm8001_ha, MSG,
		   "portid:%d; phyid:%d; linkrate:%d; portstate:%x; devicetype:%x\n",
		   port_id, phy_id, link_rate, portstate, deviceType);

	switch (deviceType) {
	case SAS_PHY_UNUSED:
		pm8001_dbg(pm8001_ha, MSG, "device type no device.\n");
		break;
	case SAS_END_DEVICE:
		pm8001_dbg(pm8001_ha, MSG, "end device.\n");
		pm80xx_chip_phy_ctl_req(pm8001_ha, phy_id,
			PHY_NOTIFY_ENABLE_SPINUP);
		port->port_attached = 1;
		pm8001_get_lrate_mode(phy, link_rate);
		break;
	case SAS_EDGE_EXPANDER_DEVICE:
		pm8001_dbg(pm8001_ha, MSG, "expander device.\n");
		port->port_attached = 1;
		pm8001_get_lrate_mode(phy, link_rate);
		break;
	case SAS_FANOUT_EXPANDER_DEVICE:
		pm8001_dbg(pm8001_ha, MSG, "fanout expander device.\n");
		port->port_attached = 1;
		pm8001_get_lrate_mode(phy, link_rate);
		break;
	default:
		pm8001_dbg(pm8001_ha, DEVIO, "unknown device type(%x)\n",
			   deviceType);
		break;
	}
	phy->phy_type |= PORT_TYPE_SAS;
	phy->identify.device_type = deviceType;
	phy->phy_attached = 1;
	if (phy->identify.device_type == SAS_END_DEVICE)
		phy->identify.target_port_protocols = SAS_PROTOCOL_SSP;
	else if (phy->identify.device_type != SAS_PHY_UNUSED)
		phy->identify.target_port_protocols = SAS_PROTOCOL_SMP;
	phy->sas_phy.oob_mode = SAS_OOB_MODE;
	sas_notify_phy_event(&phy->sas_phy, PHYE_OOB_DONE, GFP_ATOMIC);
	spin_lock_irqsave(&phy->sas_phy.frame_rcvd_lock, flags);
	memcpy(phy->frame_rcvd, &pPayload->sas_identify,
		sizeof(struct sas_identify_frame)-4);
	phy->frame_rcvd_size = sizeof(struct sas_identify_frame) - 4;
	pm8001_get_attached_sas_addr(phy, phy->sas_phy.attached_sas_addr);
	spin_unlock_irqrestore(&phy->sas_phy.frame_rcvd_lock, flags);
	if (pm8001_ha->flags == PM8001F_RUN_TIME)
		mdelay(200); /* delay a moment to wait for disk to spin up */
	pm8001_bytes_dmaed(pm8001_ha, phy_id);
}

/**
 * hw_event_sata_phy_up - FW tells me a SATA phy up event.
 * @pm8001_ha: our hba card information
 * @piomb: IO message buffer
 */
static void
hw_event_sata_phy_up(struct pm8001_hba_info *pm8001_ha, void *piomb)
{
	struct hw_event_resp *pPayload =
		(struct hw_event_resp *)(piomb + 4);
	u32 phyid_npip_portstate = le32_to_cpu(pPayload->phyid_npip_portstate);
	u32 lr_status_evt_portid =
		le32_to_cpu(pPayload->lr_status_evt_portid);
	u8 link_rate =
		(u8)((lr_status_evt_portid & 0xF0000000) >> 28);
	u8 port_id = (u8)(lr_status_evt_portid & 0x000000FF);
	u8 phy_id =
		(u8)((phyid_npip_portstate & 0xFF0000) >> 16);

	u8 portstate = (u8)(phyid_npip_portstate & 0x0000000F);

	struct pm8001_port *port = &pm8001_ha->port[port_id];
	struct pm8001_phy *phy = &pm8001_ha->phy[phy_id];
	unsigned long flags;
	pm8001_dbg(pm8001_ha, DEVIO,
		   "port id %d, phy id %d link_rate %d portstate 0x%x\n",
		   port_id, phy_id, link_rate, portstate);

	phy->port = port;
	port->port_id = port_id;
	port->port_state = portstate;
	phy->phy_state = PHY_STATE_LINK_UP_SPCV;
	port->port_attached = 1;
	pm8001_get_lrate_mode(phy, link_rate);
	phy->phy_type |= PORT_TYPE_SATA;
	phy->phy_attached = 1;
	phy->sas_phy.oob_mode = SATA_OOB_MODE;
	sas_notify_phy_event(&phy->sas_phy, PHYE_OOB_DONE, GFP_ATOMIC);
	spin_lock_irqsave(&phy->sas_phy.frame_rcvd_lock, flags);
	memcpy(phy->frame_rcvd, ((u8 *)&pPayload->sata_fis - 4),
		sizeof(struct dev_to_host_fis));
	phy->frame_rcvd_size = sizeof(struct dev_to_host_fis);
	phy->identify.target_port_protocols = SAS_PROTOCOL_SATA;
	phy->identify.device_type = SAS_SATA_DEV;
	pm8001_get_attached_sas_addr(phy, phy->sas_phy.attached_sas_addr);
	spin_unlock_irqrestore(&phy->sas_phy.frame_rcvd_lock, flags);
	pm8001_bytes_dmaed(pm8001_ha, phy_id);
}

/**
 * hw_event_phy_down - we should notify the libsas the phy is down.
 * @pm8001_ha: our hba card information
 * @piomb: IO message buffer
 */
static void
hw_event_phy_down(struct pm8001_hba_info *pm8001_ha, void *piomb)
{
	struct hw_event_resp *pPayload =
		(struct hw_event_resp *)(piomb + 4);

	u32 lr_status_evt_portid =
		le32_to_cpu(pPayload->lr_status_evt_portid);
	u8 port_id = (u8)(lr_status_evt_portid & 0x000000FF);
	u32 phyid_npip_portstate = le32_to_cpu(pPayload->phyid_npip_portstate);
	u8 phy_id =
		(u8)((phyid_npip_portstate & 0xFF0000) >> 16);
	u8 portstate = (u8)(phyid_npip_portstate & 0x0000000F);

	struct pm8001_port *port = &pm8001_ha->port[port_id];
	struct pm8001_phy *phy = &pm8001_ha->phy[phy_id];
	u32 port_sata = (phy->phy_type & PORT_TYPE_SATA);
	port->port_state = portstate;
	phy->identify.device_type = 0;
	phy->phy_attached = 0;
	switch (portstate) {
	case PORT_VALID:
		break;
	case PORT_INVALID:
		pm8001_dbg(pm8001_ha, MSG, " PortInvalid portID %d\n",
			   port_id);
		pm8001_dbg(pm8001_ha, MSG,
			   " Last phy Down and port invalid\n");
		if (port_sata) {
			phy->phy_type = 0;
			port->port_attached = 0;
			pm80xx_hw_event_ack_req(pm8001_ha, 0, HW_EVENT_PHY_DOWN,
					port_id, phy_id, 0, 0);
		}
		sas_phy_disconnected(&phy->sas_phy);
		break;
	case PORT_IN_RESET:
		pm8001_dbg(pm8001_ha, MSG, " Port In Reset portID %d\n",
			   port_id);
		break;
	case PORT_NOT_ESTABLISHED:
		pm8001_dbg(pm8001_ha, MSG,
			   " Phy Down and PORT_NOT_ESTABLISHED\n");
		port->port_attached = 0;
		break;
	case PORT_LOSTCOMM:
		pm8001_dbg(pm8001_ha, MSG, " Phy Down and PORT_LOSTCOMM\n");
		pm8001_dbg(pm8001_ha, MSG,
			   " Last phy Down and port invalid\n");
		if (port_sata) {
			port->port_attached = 0;
			phy->phy_type = 0;
			pm80xx_hw_event_ack_req(pm8001_ha, 0, HW_EVENT_PHY_DOWN,
					port_id, phy_id, 0, 0);
		}
		sas_phy_disconnected(&phy->sas_phy);
		break;
	default:
		port->port_attached = 0;
		pm8001_dbg(pm8001_ha, DEVIO,
			   " Phy Down and(default) = 0x%x\n",
			   portstate);
		break;

	}
	if (port_sata && (portstate != PORT_IN_RESET))
		sas_notify_phy_event(&phy->sas_phy, PHYE_LOSS_OF_SIGNAL,
				GFP_ATOMIC);
}

static int mpi_phy_start_resp(struct pm8001_hba_info *pm8001_ha, void *piomb)
{
	struct phy_start_resp *pPayload =
		(struct phy_start_resp *)(piomb + 4);
	u32 status =
		le32_to_cpu(pPayload->status);
	u32 phy_id =
		le32_to_cpu(pPayload->phyid) & 0xFF;
	struct pm8001_phy *phy = &pm8001_ha->phy[phy_id];

	pm8001_dbg(pm8001_ha, INIT,
		   "phy start resp status:0x%x, phyid:0x%x\n",
		   status, phy_id);
	if (status == 0)
		phy->phy_state = PHY_LINK_DOWN;

	if (pm8001_ha->flags == PM8001F_RUN_TIME &&
			phy->enable_completion != NULL) {
		complete(phy->enable_completion);
		phy->enable_completion = NULL;
	}
	return 0;

}

/**
 * mpi_thermal_hw_event - a thermal hw event has come.
 * @pm8001_ha: our hba card information
 * @piomb: IO message buffer
 */
static int mpi_thermal_hw_event(struct pm8001_hba_info *pm8001_ha, void *piomb)
{
	struct thermal_hw_event *pPayload =
		(struct thermal_hw_event *)(piomb + 4);

	u32 thermal_event = le32_to_cpu(pPayload->thermal_event);
	u32 rht_lht = le32_to_cpu(pPayload->rht_lht);

	if (thermal_event & 0x40) {
		pm8001_dbg(pm8001_ha, IO,
			   "Thermal Event: Local high temperature violated!\n");
		pm8001_dbg(pm8001_ha, IO,
			   "Thermal Event: Measured local high temperature %d\n",
			   ((rht_lht & 0xFF00) >> 8));
	}
	if (thermal_event & 0x10) {
		pm8001_dbg(pm8001_ha, IO,
			   "Thermal Event: Remote high temperature violated!\n");
		pm8001_dbg(pm8001_ha, IO,
			   "Thermal Event: Measured remote high temperature %d\n",
			   ((rht_lht & 0xFF000000) >> 24));
	}
	return 0;
}

/**
 * mpi_hw_event - The hw event has come.
 * @pm8001_ha: our hba card information
 * @piomb: IO message buffer
 */
static int mpi_hw_event(struct pm8001_hba_info *pm8001_ha, void *piomb)
{
	unsigned long flags, i;
	struct hw_event_resp *pPayload =
		(struct hw_event_resp *)(piomb + 4);
	u32 lr_status_evt_portid =
		le32_to_cpu(pPayload->lr_status_evt_portid);
	u32 phyid_npip_portstate = le32_to_cpu(pPayload->phyid_npip_portstate);
	u8 port_id = (u8)(lr_status_evt_portid & 0x000000FF);
	u8 phy_id =
		(u8)((phyid_npip_portstate & 0xFF0000) >> 16);
	u16 eventType =
		(u16)((lr_status_evt_portid & 0x00FFFF00) >> 8);
	u8 status =
		(u8)((lr_status_evt_portid & 0x0F000000) >> 24);
	struct sas_ha_struct *sas_ha = pm8001_ha->sas;
	struct pm8001_phy *phy = &pm8001_ha->phy[phy_id];
	struct pm8001_port *port = &pm8001_ha->port[port_id];
	struct asd_sas_phy *sas_phy = sas_ha->sas_phy[phy_id];
	pm8001_dbg(pm8001_ha, DEV,
		   "portid:%d phyid:%d event:0x%x status:0x%x\n",
		   port_id, phy_id, eventType, status);

	switch (eventType) {

	case HW_EVENT_SAS_PHY_UP:
		pm8001_dbg(pm8001_ha, MSG, "HW_EVENT_PHY_START_STATUS\n");
		hw_event_sas_phy_up(pm8001_ha, piomb);
		break;
	case HW_EVENT_SATA_PHY_UP:
		pm8001_dbg(pm8001_ha, MSG, "HW_EVENT_SATA_PHY_UP\n");
		hw_event_sata_phy_up(pm8001_ha, piomb);
		break;
	case HW_EVENT_SATA_SPINUP_HOLD:
		pm8001_dbg(pm8001_ha, MSG, "HW_EVENT_SATA_SPINUP_HOLD\n");
		sas_notify_phy_event(&phy->sas_phy, PHYE_SPINUP_HOLD,
			GFP_ATOMIC);
		break;
	case HW_EVENT_PHY_DOWN:
		pm8001_dbg(pm8001_ha, MSG, "HW_EVENT_PHY_DOWN\n");
		hw_event_phy_down(pm8001_ha, piomb);
		if (pm8001_ha->reset_in_progress) {
			pm8001_dbg(pm8001_ha, MSG, "Reset in progress\n");
			return 0;
		}
		phy->phy_attached = 0;
		phy->phy_state = PHY_LINK_DISABLE;
		break;
	case HW_EVENT_PORT_INVALID:
		pm8001_dbg(pm8001_ha, MSG, "HW_EVENT_PORT_INVALID\n");
		sas_phy_disconnected(sas_phy);
		phy->phy_attached = 0;
		sas_notify_port_event(sas_phy, PORTE_LINK_RESET_ERR,
			GFP_ATOMIC);
		break;
	/* the broadcast change primitive received, tell the LIBSAS this event
	to revalidate the sas domain*/
	case HW_EVENT_BROADCAST_CHANGE:
		pm8001_dbg(pm8001_ha, MSG, "HW_EVENT_BROADCAST_CHANGE\n");
		pm80xx_hw_event_ack_req(pm8001_ha, 0, HW_EVENT_BROADCAST_CHANGE,
			port_id, phy_id, 1, 0);
		spin_lock_irqsave(&sas_phy->sas_prim_lock, flags);
		sas_phy->sas_prim = HW_EVENT_BROADCAST_CHANGE;
		spin_unlock_irqrestore(&sas_phy->sas_prim_lock, flags);
		sas_notify_port_event(sas_phy, PORTE_BROADCAST_RCVD,
			GFP_ATOMIC);
		break;
	case HW_EVENT_PHY_ERROR:
		pm8001_dbg(pm8001_ha, MSG, "HW_EVENT_PHY_ERROR\n");
		sas_phy_disconnected(&phy->sas_phy);
		phy->phy_attached = 0;
		sas_notify_phy_event(&phy->sas_phy, PHYE_OOB_ERROR, GFP_ATOMIC);
		break;
	case HW_EVENT_BROADCAST_EXP:
		pm8001_dbg(pm8001_ha, MSG, "HW_EVENT_BROADCAST_EXP\n");
		spin_lock_irqsave(&sas_phy->sas_prim_lock, flags);
		sas_phy->sas_prim = HW_EVENT_BROADCAST_EXP;
		spin_unlock_irqrestore(&sas_phy->sas_prim_lock, flags);
		sas_notify_port_event(sas_phy, PORTE_BROADCAST_RCVD,
			GFP_ATOMIC);
		break;
	case HW_EVENT_LINK_ERR_INVALID_DWORD:
		pm8001_dbg(pm8001_ha, MSG,
			   "HW_EVENT_LINK_ERR_INVALID_DWORD\n");
		pm80xx_hw_event_ack_req(pm8001_ha, 0,
			HW_EVENT_LINK_ERR_INVALID_DWORD, port_id, phy_id, 0, 0);
		break;
	case HW_EVENT_LINK_ERR_DISPARITY_ERROR:
		pm8001_dbg(pm8001_ha, MSG,
			   "HW_EVENT_LINK_ERR_DISPARITY_ERROR\n");
		pm80xx_hw_event_ack_req(pm8001_ha, 0,
			HW_EVENT_LINK_ERR_DISPARITY_ERROR,
			port_id, phy_id, 0, 0);
		break;
	case HW_EVENT_LINK_ERR_CODE_VIOLATION:
		pm8001_dbg(pm8001_ha, MSG,
			   "HW_EVENT_LINK_ERR_CODE_VIOLATION\n");
		pm80xx_hw_event_ack_req(pm8001_ha, 0,
			HW_EVENT_LINK_ERR_CODE_VIOLATION,
			port_id, phy_id, 0, 0);
		break;
	case HW_EVENT_LINK_ERR_LOSS_OF_DWORD_SYNCH:
		pm8001_dbg(pm8001_ha, MSG,
			   "HW_EVENT_LINK_ERR_LOSS_OF_DWORD_SYNCH\n");
		pm80xx_hw_event_ack_req(pm8001_ha, 0,
			HW_EVENT_LINK_ERR_LOSS_OF_DWORD_SYNCH,
			port_id, phy_id, 0, 0);
		break;
	case HW_EVENT_MALFUNCTION:
		pm8001_dbg(pm8001_ha, MSG, "HW_EVENT_MALFUNCTION\n");
		break;
	case HW_EVENT_BROADCAST_SES:
		pm8001_dbg(pm8001_ha, MSG, "HW_EVENT_BROADCAST_SES\n");
		spin_lock_irqsave(&sas_phy->sas_prim_lock, flags);
		sas_phy->sas_prim = HW_EVENT_BROADCAST_SES;
		spin_unlock_irqrestore(&sas_phy->sas_prim_lock, flags);
		sas_notify_port_event(sas_phy, PORTE_BROADCAST_RCVD,
			GFP_ATOMIC);
		break;
	case HW_EVENT_INBOUND_CRC_ERROR:
		pm8001_dbg(pm8001_ha, MSG, "HW_EVENT_INBOUND_CRC_ERROR\n");
		pm80xx_hw_event_ack_req(pm8001_ha, 0,
			HW_EVENT_INBOUND_CRC_ERROR,
			port_id, phy_id, 0, 0);
		break;
	case HW_EVENT_HARD_RESET_RECEIVED:
		pm8001_dbg(pm8001_ha, MSG, "HW_EVENT_HARD_RESET_RECEIVED\n");
		sas_notify_port_event(sas_phy, PORTE_HARD_RESET, GFP_ATOMIC);
		break;
	case HW_EVENT_ID_FRAME_TIMEOUT:
		pm8001_dbg(pm8001_ha, MSG, "HW_EVENT_ID_FRAME_TIMEOUT\n");
		sas_phy_disconnected(sas_phy);
		phy->phy_attached = 0;
		sas_notify_port_event(sas_phy, PORTE_LINK_RESET_ERR,
			GFP_ATOMIC);
		break;
	case HW_EVENT_LINK_ERR_PHY_RESET_FAILED:
		pm8001_dbg(pm8001_ha, MSG,
			   "HW_EVENT_LINK_ERR_PHY_RESET_FAILED\n");
		pm80xx_hw_event_ack_req(pm8001_ha, 0,
			HW_EVENT_LINK_ERR_PHY_RESET_FAILED,
			port_id, phy_id, 0, 0);
		sas_phy_disconnected(sas_phy);
		phy->phy_attached = 0;
		sas_notify_port_event(sas_phy, PORTE_LINK_RESET_ERR,
			GFP_ATOMIC);
		break;
	case HW_EVENT_PORT_RESET_TIMER_TMO:
		pm8001_dbg(pm8001_ha, MSG, "HW_EVENT_PORT_RESET_TIMER_TMO\n");
		if (!pm8001_ha->phy[phy_id].reset_completion) {
			pm80xx_hw_event_ack_req(pm8001_ha, 0, HW_EVENT_PHY_DOWN,
				port_id, phy_id, 0, 0);
		}
		sas_phy_disconnected(sas_phy);
		phy->phy_attached = 0;
		sas_notify_port_event(sas_phy, PORTE_LINK_RESET_ERR,
			GFP_ATOMIC);
		if (pm8001_ha->phy[phy_id].reset_completion) {
			pm8001_ha->phy[phy_id].port_reset_status =
					PORT_RESET_TMO;
			complete(pm8001_ha->phy[phy_id].reset_completion);
			pm8001_ha->phy[phy_id].reset_completion = NULL;
		}
		break;
	case HW_EVENT_PORT_RECOVERY_TIMER_TMO:
		pm8001_dbg(pm8001_ha, MSG,
			   "HW_EVENT_PORT_RECOVERY_TIMER_TMO\n");
		pm80xx_hw_event_ack_req(pm8001_ha, 0,
			HW_EVENT_PORT_RECOVERY_TIMER_TMO,
			port_id, phy_id, 0, 0);
		for (i = 0; i < pm8001_ha->chip->n_phy; i++) {
			if (port->wide_port_phymap & (1 << i)) {
				phy = &pm8001_ha->phy[i];
				sas_notify_phy_event(&phy->sas_phy,
					PHYE_LOSS_OF_SIGNAL, GFP_ATOMIC);
				port->wide_port_phymap &= ~(1 << i);
			}
		}
		break;
	case HW_EVENT_PORT_RECOVER:
		pm8001_dbg(pm8001_ha, MSG, "HW_EVENT_PORT_RECOVER\n");
		hw_event_port_recover(pm8001_ha, piomb);
		break;
	case HW_EVENT_PORT_RESET_COMPLETE:
		pm8001_dbg(pm8001_ha, MSG, "HW_EVENT_PORT_RESET_COMPLETE\n");
		if (pm8001_ha->phy[phy_id].reset_completion) {
			pm8001_ha->phy[phy_id].port_reset_status =
					PORT_RESET_SUCCESS;
			complete(pm8001_ha->phy[phy_id].reset_completion);
			pm8001_ha->phy[phy_id].reset_completion = NULL;
		}
		break;
	case EVENT_BROADCAST_ASYNCH_EVENT:
		pm8001_dbg(pm8001_ha, MSG, "EVENT_BROADCAST_ASYNCH_EVENT\n");
		break;
	default:
		pm8001_dbg(pm8001_ha, DEVIO, "Unknown event type 0x%x\n",
			   eventType);
		break;
	}
	return 0;
}

/**
 * mpi_phy_stop_resp - SPCv specific
 * @pm8001_ha: our hba card information
 * @piomb: IO message buffer
 */
static int mpi_phy_stop_resp(struct pm8001_hba_info *pm8001_ha, void *piomb)
{
	struct phy_stop_resp *pPayload =
		(struct phy_stop_resp *)(piomb + 4);
	u32 status =
		le32_to_cpu(pPayload->status);
	u32 phyid =
		le32_to_cpu(pPayload->phyid) & 0xFF;
	struct pm8001_phy *phy = &pm8001_ha->phy[phyid];
	pm8001_dbg(pm8001_ha, MSG, "phy:0x%x status:0x%x\n",
		   phyid, status);
	if (status == PHY_STOP_SUCCESS ||
		status == PHY_STOP_ERR_DEVICE_ATTACHED) {
		phy->phy_state = PHY_LINK_DISABLE;
		phy->sas_phy.phy->negotiated_linkrate = SAS_PHY_DISABLED;
		phy->sas_phy.linkrate = SAS_PHY_DISABLED;
	}

	return 0;
}

/**
 * mpi_set_controller_config_resp - SPCv specific
 * @pm8001_ha: our hba card information
 * @piomb: IO message buffer
 */
static int mpi_set_controller_config_resp(struct pm8001_hba_info *pm8001_ha,
			void *piomb)
{
	struct set_ctrl_cfg_resp *pPayload =
			(struct set_ctrl_cfg_resp *)(piomb + 4);
	u32 status = le32_to_cpu(pPayload->status);
	u32 err_qlfr_pgcd = le32_to_cpu(pPayload->err_qlfr_pgcd);

	pm8001_dbg(pm8001_ha, MSG,
		   "SET CONTROLLER RESP: status 0x%x qlfr_pgcd 0x%x\n",
		   status, err_qlfr_pgcd);

	return 0;
}

/**
 * mpi_get_controller_config_resp - SPCv specific
 * @pm8001_ha: our hba card information
 * @piomb: IO message buffer
 */
static int mpi_get_controller_config_resp(struct pm8001_hba_info *pm8001_ha,
			void *piomb)
{
	pm8001_dbg(pm8001_ha, MSG, " pm80xx_addition_functionality\n");

	return 0;
}

/**
 * mpi_get_phy_profile_resp - SPCv specific
 * @pm8001_ha: our hba card information
 * @piomb: IO message buffer
 */
static int mpi_get_phy_profile_resp(struct pm8001_hba_info *pm8001_ha,
			void *piomb)
{
	pm8001_dbg(pm8001_ha, MSG, " pm80xx_addition_functionality\n");

	return 0;
}

/**
 * mpi_flash_op_ext_resp - SPCv specific
 * @pm8001_ha: our hba card information
 * @piomb: IO message buffer
 */
static int mpi_flash_op_ext_resp(struct pm8001_hba_info *pm8001_ha, void *piomb)
{
	pm8001_dbg(pm8001_ha, MSG, " pm80xx_addition_functionality\n");

	return 0;
}

/**
 * mpi_set_phy_profile_resp - SPCv specific
 * @pm8001_ha: our hba card information
 * @piomb: IO message buffer
 */
static int mpi_set_phy_profile_resp(struct pm8001_hba_info *pm8001_ha,
			void *piomb)
{
	u32 tag;
	u8 page_code;
	int rc = 0;
	struct set_phy_profile_resp *pPayload =
		(struct set_phy_profile_resp *)(piomb + 4);
	u32 ppc_phyid = le32_to_cpu(pPayload->ppc_phyid);
	u32 status = le32_to_cpu(pPayload->status);

	tag = le32_to_cpu(pPayload->tag);
	page_code = (u8)((ppc_phyid & 0xFF00) >> 8);
	if (status) {
		/* status is FAILED */
		pm8001_dbg(pm8001_ha, FAIL,
			   "PhyProfile command failed  with status 0x%08X\n",
			   status);
		rc = -1;
	} else {
		if (page_code != SAS_PHY_ANALOG_SETTINGS_PAGE) {
			pm8001_dbg(pm8001_ha, FAIL, "Invalid page code 0x%X\n",
				   page_code);
			rc = -1;
		}
	}
	pm8001_tag_free(pm8001_ha, tag);
	return rc;
}

/**
 * mpi_kek_management_resp - SPCv specific
 * @pm8001_ha: our hba card information
 * @piomb: IO message buffer
 */
static int mpi_kek_management_resp(struct pm8001_hba_info *pm8001_ha,
			void *piomb)
{
	struct kek_mgmt_resp *pPayload = (struct kek_mgmt_resp *)(piomb + 4);

	u32 status = le32_to_cpu(pPayload->status);
	u32 kidx_new_curr_ksop = le32_to_cpu(pPayload->kidx_new_curr_ksop);
	u32 err_qlfr = le32_to_cpu(pPayload->err_qlfr);

	pm8001_dbg(pm8001_ha, MSG,
		   "KEK MGMT RESP. Status 0x%x idx_ksop 0x%x err_qlfr 0x%x\n",
		   status, kidx_new_curr_ksop, err_qlfr);

	return 0;
}

/**
 * mpi_dek_management_resp - SPCv specific
 * @pm8001_ha: our hba card information
 * @piomb: IO message buffer
 */
static int mpi_dek_management_resp(struct pm8001_hba_info *pm8001_ha,
			void *piomb)
{
	pm8001_dbg(pm8001_ha, MSG, " pm80xx_addition_functionality\n");

	return 0;
}

/**
 * ssp_coalesced_comp_resp - SPCv specific
 * @pm8001_ha: our hba card information
 * @piomb: IO message buffer
 */
static int ssp_coalesced_comp_resp(struct pm8001_hba_info *pm8001_ha,
			void *piomb)
{
	pm8001_dbg(pm8001_ha, MSG, " pm80xx_addition_functionality\n");

	return 0;
}

/**
 * process_one_iomb - process one outbound Queue memory block
 * @pm8001_ha: our hba card information
 * @circularQ: outbound circular queue
 * @piomb: IO message buffer
 */
static void process_one_iomb(struct pm8001_hba_info *pm8001_ha,
		struct outbound_queue_table *circularQ, void *piomb)
{
	__le32 pHeader = *(__le32 *)piomb;
	u32 opc = (u32)((le32_to_cpu(pHeader)) & 0xFFF);

	switch (opc) {
	case OPC_OUB_ECHO:
		pm8001_dbg(pm8001_ha, MSG, "OPC_OUB_ECHO\n");
		break;
	case OPC_OUB_HW_EVENT:
		pm8001_dbg(pm8001_ha, MSG, "OPC_OUB_HW_EVENT\n");
		mpi_hw_event(pm8001_ha, piomb);
		break;
	case OPC_OUB_THERM_HW_EVENT:
		pm8001_dbg(pm8001_ha, MSG, "OPC_OUB_THERMAL_EVENT\n");
		mpi_thermal_hw_event(pm8001_ha, piomb);
		break;
	case OPC_OUB_SSP_COMP:
		pm8001_dbg(pm8001_ha, MSG, "OPC_OUB_SSP_COMP\n");
		mpi_ssp_completion(pm8001_ha, piomb);
		break;
	case OPC_OUB_SMP_COMP:
		pm8001_dbg(pm8001_ha, MSG, "OPC_OUB_SMP_COMP\n");
		mpi_smp_completion(pm8001_ha, piomb);
		break;
	case OPC_OUB_LOCAL_PHY_CNTRL:
		pm8001_dbg(pm8001_ha, MSG, "OPC_OUB_LOCAL_PHY_CNTRL\n");
		pm8001_mpi_local_phy_ctl(pm8001_ha, piomb);
		break;
	case OPC_OUB_DEV_REGIST:
		pm8001_dbg(pm8001_ha, MSG, "OPC_OUB_DEV_REGIST\n");
		pm8001_mpi_reg_resp(pm8001_ha, piomb);
		break;
	case OPC_OUB_DEREG_DEV:
		pm8001_dbg(pm8001_ha, MSG, "unregister the device\n");
		pm8001_mpi_dereg_resp(pm8001_ha, piomb);
		break;
	case OPC_OUB_GET_DEV_HANDLE:
		pm8001_dbg(pm8001_ha, MSG, "OPC_OUB_GET_DEV_HANDLE\n");
		break;
	case OPC_OUB_SATA_COMP:
		pm8001_dbg(pm8001_ha, MSG, "OPC_OUB_SATA_COMP\n");
		mpi_sata_completion(pm8001_ha, circularQ, piomb);
		break;
	case OPC_OUB_SATA_EVENT:
		pm8001_dbg(pm8001_ha, MSG, "OPC_OUB_SATA_EVENT\n");
		mpi_sata_event(pm8001_ha, circularQ, piomb);
		break;
	case OPC_OUB_SSP_EVENT:
		pm8001_dbg(pm8001_ha, MSG, "OPC_OUB_SSP_EVENT\n");
		mpi_ssp_event(pm8001_ha, piomb);
		break;
	case OPC_OUB_DEV_HANDLE_ARRIV:
		pm8001_dbg(pm8001_ha, MSG, "OPC_OUB_DEV_HANDLE_ARRIV\n");
		/*This is for target*/
		break;
	case OPC_OUB_SSP_RECV_EVENT:
		pm8001_dbg(pm8001_ha, MSG, "OPC_OUB_SSP_RECV_EVENT\n");
		/*This is for target*/
		break;
	case OPC_OUB_FW_FLASH_UPDATE:
		pm8001_dbg(pm8001_ha, MSG, "OPC_OUB_FW_FLASH_UPDATE\n");
		pm8001_mpi_fw_flash_update_resp(pm8001_ha, piomb);
		break;
	case OPC_OUB_GPIO_RESPONSE:
		pm8001_dbg(pm8001_ha, MSG, "OPC_OUB_GPIO_RESPONSE\n");
		break;
	case OPC_OUB_GPIO_EVENT:
		pm8001_dbg(pm8001_ha, MSG, "OPC_OUB_GPIO_EVENT\n");
		break;
	case OPC_OUB_GENERAL_EVENT:
		pm8001_dbg(pm8001_ha, MSG, "OPC_OUB_GENERAL_EVENT\n");
		pm8001_mpi_general_event(pm8001_ha, piomb);
		break;
	case OPC_OUB_SSP_ABORT_RSP:
		pm8001_dbg(pm8001_ha, MSG, "OPC_OUB_SSP_ABORT_RSP\n");
		pm8001_mpi_task_abort_resp(pm8001_ha, piomb);
		break;
	case OPC_OUB_SATA_ABORT_RSP:
		pm8001_dbg(pm8001_ha, MSG, "OPC_OUB_SATA_ABORT_RSP\n");
		pm8001_mpi_task_abort_resp(pm8001_ha, piomb);
		break;
	case OPC_OUB_SAS_DIAG_MODE_START_END:
		pm8001_dbg(pm8001_ha, MSG,
			   "OPC_OUB_SAS_DIAG_MODE_START_END\n");
		break;
	case OPC_OUB_SAS_DIAG_EXECUTE:
		pm8001_dbg(pm8001_ha, MSG, "OPC_OUB_SAS_DIAG_EXECUTE\n");
		break;
	case OPC_OUB_GET_TIME_STAMP:
		pm8001_dbg(pm8001_ha, MSG, "OPC_OUB_GET_TIME_STAMP\n");
		break;
	case OPC_OUB_SAS_HW_EVENT_ACK:
		pm8001_dbg(pm8001_ha, MSG, "OPC_OUB_SAS_HW_EVENT_ACK\n");
		break;
	case OPC_OUB_PORT_CONTROL:
		pm8001_dbg(pm8001_ha, MSG, "OPC_OUB_PORT_CONTROL\n");
		break;
	case OPC_OUB_SMP_ABORT_RSP:
		pm8001_dbg(pm8001_ha, MSG, "OPC_OUB_SMP_ABORT_RSP\n");
		pm8001_mpi_task_abort_resp(pm8001_ha, piomb);
		break;
	case OPC_OUB_GET_NVMD_DATA:
		pm8001_dbg(pm8001_ha, MSG, "OPC_OUB_GET_NVMD_DATA\n");
		pm8001_mpi_get_nvmd_resp(pm8001_ha, piomb);
		break;
	case OPC_OUB_SET_NVMD_DATA:
		pm8001_dbg(pm8001_ha, MSG, "OPC_OUB_SET_NVMD_DATA\n");
		pm8001_mpi_set_nvmd_resp(pm8001_ha, piomb);
		break;
	case OPC_OUB_DEVICE_HANDLE_REMOVAL:
		pm8001_dbg(pm8001_ha, MSG, "OPC_OUB_DEVICE_HANDLE_REMOVAL\n");
		break;
	case OPC_OUB_SET_DEVICE_STATE:
		pm8001_dbg(pm8001_ha, MSG, "OPC_OUB_SET_DEVICE_STATE\n");
		pm8001_mpi_set_dev_state_resp(pm8001_ha, piomb);
		break;
	case OPC_OUB_GET_DEVICE_STATE:
		pm8001_dbg(pm8001_ha, MSG, "OPC_OUB_GET_DEVICE_STATE\n");
		break;
	case OPC_OUB_SET_DEV_INFO:
		pm8001_dbg(pm8001_ha, MSG, "OPC_OUB_SET_DEV_INFO\n");
		break;
	/* spcv specific commands */
	case OPC_OUB_PHY_START_RESP:
		pm8001_dbg(pm8001_ha, MSG,
			   "OPC_OUB_PHY_START_RESP opcode:%x\n", opc);
		mpi_phy_start_resp(pm8001_ha, piomb);
		break;
	case OPC_OUB_PHY_STOP_RESP:
		pm8001_dbg(pm8001_ha, MSG,
			   "OPC_OUB_PHY_STOP_RESP opcode:%x\n", opc);
		mpi_phy_stop_resp(pm8001_ha, piomb);
		break;
	case OPC_OUB_SET_CONTROLLER_CONFIG:
		pm8001_dbg(pm8001_ha, MSG,
			   "OPC_OUB_SET_CONTROLLER_CONFIG opcode:%x\n", opc);
		mpi_set_controller_config_resp(pm8001_ha, piomb);
		break;
	case OPC_OUB_GET_CONTROLLER_CONFIG:
		pm8001_dbg(pm8001_ha, MSG,
			   "OPC_OUB_GET_CONTROLLER_CONFIG opcode:%x\n", opc);
		mpi_get_controller_config_resp(pm8001_ha, piomb);
		break;
	case OPC_OUB_GET_PHY_PROFILE:
		pm8001_dbg(pm8001_ha, MSG,
			   "OPC_OUB_GET_PHY_PROFILE opcode:%x\n", opc);
		mpi_get_phy_profile_resp(pm8001_ha, piomb);
		break;
	case OPC_OUB_FLASH_OP_EXT:
		pm8001_dbg(pm8001_ha, MSG,
			   "OPC_OUB_FLASH_OP_EXT opcode:%x\n", opc);
		mpi_flash_op_ext_resp(pm8001_ha, piomb);
		break;
	case OPC_OUB_SET_PHY_PROFILE:
		pm8001_dbg(pm8001_ha, MSG,
			   "OPC_OUB_SET_PHY_PROFILE opcode:%x\n", opc);
		mpi_set_phy_profile_resp(pm8001_ha, piomb);
		break;
	case OPC_OUB_KEK_MANAGEMENT_RESP:
		pm8001_dbg(pm8001_ha, MSG,
			   "OPC_OUB_KEK_MANAGEMENT_RESP opcode:%x\n", opc);
		mpi_kek_management_resp(pm8001_ha, piomb);
		break;
	case OPC_OUB_DEK_MANAGEMENT_RESP:
		pm8001_dbg(pm8001_ha, MSG,
			   "OPC_OUB_DEK_MANAGEMENT_RESP opcode:%x\n", opc);
		mpi_dek_management_resp(pm8001_ha, piomb);
		break;
	case OPC_OUB_SSP_COALESCED_COMP_RESP:
		pm8001_dbg(pm8001_ha, MSG,
			   "OPC_OUB_SSP_COALESCED_COMP_RESP opcode:%x\n", opc);
		ssp_coalesced_comp_resp(pm8001_ha, piomb);
		break;
	default:
		pm8001_dbg(pm8001_ha, DEVIO,
			   "Unknown outbound Queue IOMB OPC = 0x%x\n", opc);
		break;
	}
}

static void print_scratchpad_registers(struct pm8001_hba_info *pm8001_ha)
{
	pm8001_dbg(pm8001_ha, FAIL, "MSGU_SCRATCH_PAD_0: 0x%x\n",
		   pm8001_cr32(pm8001_ha, 0, MSGU_SCRATCH_PAD_0));
	pm8001_dbg(pm8001_ha, FAIL, "MSGU_SCRATCH_PAD_1:0x%x\n",
		   pm8001_cr32(pm8001_ha, 0, MSGU_SCRATCH_PAD_1));
	pm8001_dbg(pm8001_ha, FAIL, "MSGU_SCRATCH_PAD_2: 0x%x\n",
		   pm8001_cr32(pm8001_ha, 0, MSGU_SCRATCH_PAD_2));
	pm8001_dbg(pm8001_ha, FAIL, "MSGU_SCRATCH_PAD_3: 0x%x\n",
		   pm8001_cr32(pm8001_ha, 0, MSGU_SCRATCH_PAD_3));
	pm8001_dbg(pm8001_ha, FAIL, "MSGU_HOST_SCRATCH_PAD_0: 0x%x\n",
		   pm8001_cr32(pm8001_ha, 0, MSGU_HOST_SCRATCH_PAD_0));
	pm8001_dbg(pm8001_ha, FAIL, "MSGU_HOST_SCRATCH_PAD_1: 0x%x\n",
		   pm8001_cr32(pm8001_ha, 0, MSGU_HOST_SCRATCH_PAD_1));
	pm8001_dbg(pm8001_ha, FAIL, "MSGU_HOST_SCRATCH_PAD_2: 0x%x\n",
		   pm8001_cr32(pm8001_ha, 0, MSGU_HOST_SCRATCH_PAD_2));
	pm8001_dbg(pm8001_ha, FAIL, "MSGU_HOST_SCRATCH_PAD_3: 0x%x\n",
		   pm8001_cr32(pm8001_ha, 0, MSGU_HOST_SCRATCH_PAD_3));
	pm8001_dbg(pm8001_ha, FAIL, "MSGU_HOST_SCRATCH_PAD_4: 0x%x\n",
		   pm8001_cr32(pm8001_ha, 0, MSGU_HOST_SCRATCH_PAD_4));
	pm8001_dbg(pm8001_ha, FAIL, "MSGU_HOST_SCRATCH_PAD_5: 0x%x\n",
		   pm8001_cr32(pm8001_ha, 0, MSGU_HOST_SCRATCH_PAD_5));
	pm8001_dbg(pm8001_ha, FAIL, "MSGU_RSVD_SCRATCH_PAD_0: 0x%x\n",
		   pm8001_cr32(pm8001_ha, 0, MSGU_SCRATCH_PAD_RSVD_0));
	pm8001_dbg(pm8001_ha, FAIL, "MSGU_RSVD_SCRATCH_PAD_1: 0x%x\n",
		   pm8001_cr32(pm8001_ha, 0, MSGU_SCRATCH_PAD_RSVD_1));
}

static int process_oq(struct pm8001_hba_info *pm8001_ha, u8 vec)
{
	struct outbound_queue_table *circularQ;
	void *pMsg1 = NULL;
	u8 bc;
	u32 ret = MPI_IO_STATUS_FAIL;
	u32 regval;

	/*
	 * Fatal errors are programmed to be signalled in irq vector
	 * pm8001_ha->max_q_num - 1 through pm8001_ha->main_cfg_tbl.pm80xx_tbl.
	 * fatal_err_interrupt
	 */
	if (vec == (pm8001_ha->max_q_num - 1)) {
		u32 mipsall_ready;

		if (pm8001_ha->chip_id == chip_8008 ||
		    pm8001_ha->chip_id == chip_8009)
			mipsall_ready = SCRATCH_PAD_MIPSALL_READY_8PORT;
		else
			mipsall_ready = SCRATCH_PAD_MIPSALL_READY_16PORT;

		regval = pm8001_cr32(pm8001_ha, 0, MSGU_SCRATCH_PAD_1);
		if ((regval & mipsall_ready) != mipsall_ready) {
			pm8001_ha->controller_fatal_error = true;
			pm8001_dbg(pm8001_ha, FAIL,
				   "Firmware Fatal error! Regval:0x%x\n",
				   regval);
			pm8001_handle_event(pm8001_ha, NULL, IO_FATAL_ERROR);
			print_scratchpad_registers(pm8001_ha);
			return ret;
		} else {
			/*read scratchpad rsvd 0 register*/
			regval = pm8001_cr32(pm8001_ha, 0,
					     MSGU_SCRATCH_PAD_RSVD_0);
			switch (regval) {
			case NON_FATAL_SPBC_LBUS_ECC_ERR:
			case NON_FATAL_BDMA_ERR:
			case NON_FATAL_THERM_OVERTEMP_ERR:
				/*Clear the register*/
				pm8001_cw32(pm8001_ha, 0,
					    MSGU_SCRATCH_PAD_RSVD_0,
					    0x00000000);
				break;
			default:
				break;
			}
		}
	}
	circularQ = &pm8001_ha->outbnd_q_tbl[vec];
	spin_lock_irqsave(&circularQ->oq_lock, circularQ->lock_flags);
	do {
		/* spurious interrupt during setup if kexec-ing and
		 * driver doing a doorbell access w/ the pre-kexec oq
		 * interrupt setup.
		 */
		if (!circularQ->pi_virt)
			break;
		ret = pm8001_mpi_msg_consume(pm8001_ha, circularQ, &pMsg1, &bc);
		if (MPI_IO_STATUS_SUCCESS == ret) {
			/* process the outbound message */
			process_one_iomb(pm8001_ha, circularQ,
						(void *)(pMsg1 - 4));
			/* free the message from the outbound circular buffer */
			pm8001_mpi_msg_free_set(pm8001_ha, pMsg1,
							circularQ, bc);
		}
		if (MPI_IO_STATUS_BUSY == ret) {
			/* Update the producer index from SPC */
			circularQ->producer_index =
				cpu_to_le32(pm8001_read_32(circularQ->pi_virt));
			if (le32_to_cpu(circularQ->producer_index) ==
				circularQ->consumer_idx)
				/* OQ is empty */
				break;
		}
	} while (1);
	spin_unlock_irqrestore(&circularQ->oq_lock, circularQ->lock_flags);
	return ret;
}

/* DMA_... to our direction translation. */
static const u8 data_dir_flags[] = {
	[DMA_BIDIRECTIONAL]	= DATA_DIR_BYRECIPIENT,	/* UNSPECIFIED */
	[DMA_TO_DEVICE]		= DATA_DIR_OUT,		/* OUTBOUND */
	[DMA_FROM_DEVICE]	= DATA_DIR_IN,		/* INBOUND */
	[DMA_NONE]		= DATA_DIR_NONE,	/* NO TRANSFER */
};

static void build_smp_cmd(u32 deviceID, __le32 hTag,
			struct smp_req *psmp_cmd, int mode, int length)
{
	psmp_cmd->tag = hTag;
	psmp_cmd->device_id = cpu_to_le32(deviceID);
	if (mode == SMP_DIRECT) {
		length = length - 4; /* subtract crc */
		psmp_cmd->len_ip_ir = cpu_to_le32(length << 16);
	} else {
		psmp_cmd->len_ip_ir = cpu_to_le32(1|(1 << 1));
	}
}

/**
 * pm80xx_chip_smp_req - send an SMP task to FW
 * @pm8001_ha: our hba card information.
 * @ccb: the ccb information this request used.
 */
static int pm80xx_chip_smp_req(struct pm8001_hba_info *pm8001_ha,
	struct pm8001_ccb_info *ccb)
{
	int elem, rc;
	struct sas_task *task = ccb->task;
	struct domain_device *dev = task->dev;
	struct pm8001_device *pm8001_dev = dev->lldd_dev;
	struct scatterlist *sg_req, *sg_resp, *smp_req;
	u32 req_len, resp_len;
	struct smp_req smp_cmd;
	u32 opc;
	u32 i, length;
	u8 *payload;
	u8 *to;

	memset(&smp_cmd, 0, sizeof(smp_cmd));
	/*
	 * DMA-map SMP request, response buffers
	 */
	sg_req = &task->smp_task.smp_req;
	elem = dma_map_sg(pm8001_ha->dev, sg_req, 1, DMA_TO_DEVICE);
	if (!elem)
		return -ENOMEM;
	req_len = sg_dma_len(sg_req);

	sg_resp = &task->smp_task.smp_resp;
	elem = dma_map_sg(pm8001_ha->dev, sg_resp, 1, DMA_FROM_DEVICE);
	if (!elem) {
		rc = -ENOMEM;
		goto err_out;
	}
	resp_len = sg_dma_len(sg_resp);
	/* must be in dwords */
	if ((req_len & 0x3) || (resp_len & 0x3)) {
		rc = -EINVAL;
		goto err_out_2;
	}

	opc = OPC_INB_SMP_REQUEST;
	smp_cmd.tag = cpu_to_le32(ccb->ccb_tag);

	length = sg_req->length;
	pm8001_dbg(pm8001_ha, IO, "SMP Frame Length %d\n", sg_req->length);
	if (!(length - 8))
		pm8001_ha->smp_exp_mode = SMP_DIRECT;
	else
		pm8001_ha->smp_exp_mode = SMP_INDIRECT;


	smp_req = &task->smp_task.smp_req;
	to = kmap_atomic(sg_page(smp_req));
	payload = to + smp_req->offset;

	/* INDIRECT MODE command settings. Use DMA */
	if (pm8001_ha->smp_exp_mode == SMP_INDIRECT) {
		pm8001_dbg(pm8001_ha, IO, "SMP REQUEST INDIRECT MODE\n");
		/* for SPCv indirect mode. Place the top 4 bytes of
		 * SMP Request header here. */
		for (i = 0; i < 4; i++)
			smp_cmd.smp_req16[i] = *(payload + i);
		/* exclude top 4 bytes for SMP req header */
		smp_cmd.long_smp_req.long_req_addr =
			cpu_to_le64((u64)sg_dma_address
				(&task->smp_task.smp_req) + 4);
		/* exclude 4 bytes for SMP req header and CRC */
		smp_cmd.long_smp_req.long_req_size =
			cpu_to_le32((u32)sg_dma_len(&task->smp_task.smp_req)-8);
		smp_cmd.long_smp_req.long_resp_addr =
				cpu_to_le64((u64)sg_dma_address
					(&task->smp_task.smp_resp));
		smp_cmd.long_smp_req.long_resp_size =
				cpu_to_le32((u32)sg_dma_len
					(&task->smp_task.smp_resp)-4);
	} else { /* DIRECT MODE */
		smp_cmd.long_smp_req.long_req_addr =
			cpu_to_le64((u64)sg_dma_address
					(&task->smp_task.smp_req));
		smp_cmd.long_smp_req.long_req_size =
			cpu_to_le32((u32)sg_dma_len(&task->smp_task.smp_req)-4);
		smp_cmd.long_smp_req.long_resp_addr =
			cpu_to_le64((u64)sg_dma_address
				(&task->smp_task.smp_resp));
		smp_cmd.long_smp_req.long_resp_size =
			cpu_to_le32
			((u32)sg_dma_len(&task->smp_task.smp_resp)-4);
	}
	if (pm8001_ha->smp_exp_mode == SMP_DIRECT) {
		pm8001_dbg(pm8001_ha, IO, "SMP REQUEST DIRECT MODE\n");
		for (i = 0; i < length; i++)
			if (i < 16) {
				smp_cmd.smp_req16[i] = *(payload + i);
				pm8001_dbg(pm8001_ha, IO,
					   "Byte[%d]:%x (DMA data:%x)\n",
					   i, smp_cmd.smp_req16[i],
					   *(payload));
			} else {
				smp_cmd.smp_req[i] = *(payload + i);
				pm8001_dbg(pm8001_ha, IO,
					   "Byte[%d]:%x (DMA data:%x)\n",
					   i, smp_cmd.smp_req[i],
					   *(payload));
			}
	}
	kunmap_atomic(to);
	build_smp_cmd(pm8001_dev->device_id, smp_cmd.tag,
				&smp_cmd, pm8001_ha->smp_exp_mode, length);
	rc = pm8001_mpi_build_cmd(pm8001_ha, 0, opc, &smp_cmd,
				  sizeof(smp_cmd), 0);
	if (rc)
		goto err_out_2;
	return 0;

err_out_2:
	dma_unmap_sg(pm8001_ha->dev, &ccb->task->smp_task.smp_resp, 1,
			DMA_FROM_DEVICE);
err_out:
	dma_unmap_sg(pm8001_ha->dev, &ccb->task->smp_task.smp_req, 1,
			DMA_TO_DEVICE);
	return rc;
}

static int check_enc_sas_cmd(struct sas_task *task)
{
	u8 cmd = task->ssp_task.cmd->cmnd[0];

	if (cmd == READ_10 || cmd == WRITE_10 || cmd == WRITE_VERIFY)
		return 1;
	else
		return 0;
}

static int check_enc_sat_cmd(struct sas_task *task)
{
	int ret = 0;
	switch (task->ata_task.fis.command) {
	case ATA_CMD_FPDMA_READ:
	case ATA_CMD_READ_EXT:
	case ATA_CMD_READ:
	case ATA_CMD_FPDMA_WRITE:
	case ATA_CMD_WRITE_EXT:
	case ATA_CMD_WRITE:
	case ATA_CMD_PIO_READ:
	case ATA_CMD_PIO_READ_EXT:
	case ATA_CMD_PIO_WRITE:
	case ATA_CMD_PIO_WRITE_EXT:
		ret = 1;
		break;
	default:
		ret = 0;
		break;
	}
	return ret;
}

static u32 pm80xx_chip_get_q_index(struct sas_task *task)
{
	struct scsi_cmnd *scmd = NULL;
	u32 blk_tag;

	if (task->uldd_task) {
		struct ata_queued_cmd *qc;

		if (dev_is_sata(task->dev)) {
			qc = task->uldd_task;
			scmd = qc->scsicmd;
		} else {
			scmd = task->uldd_task;
		}
	}

	if (!scmd)
		return 0;

	blk_tag = blk_mq_unique_tag(scsi_cmd_to_rq(scmd));
	return blk_mq_unique_tag_to_hwq(blk_tag);
}

/**
 * pm80xx_chip_ssp_io_req - send an SSP task to FW
 * @pm8001_ha: our hba card information.
 * @ccb: the ccb information this request used.
 */
static int pm80xx_chip_ssp_io_req(struct pm8001_hba_info *pm8001_ha,
	struct pm8001_ccb_info *ccb)
{
	struct sas_task *task = ccb->task;
	struct domain_device *dev = task->dev;
	struct pm8001_device *pm8001_dev = dev->lldd_dev;
	struct ssp_ini_io_start_req ssp_cmd;
	u32 tag = ccb->ccb_tag;
<<<<<<< HEAD
	int ret;
=======
>>>>>>> d60c95ef
	u64 phys_addr, end_addr;
	u32 end_addr_high, end_addr_low;
	u32 q_index;
	u32 opc = OPC_INB_SSPINIIOSTART;

	memset(&ssp_cmd, 0, sizeof(ssp_cmd));
	memcpy(ssp_cmd.ssp_iu.lun, task->ssp_task.LUN, 8);

	/* data address domain added for spcv; set to 0 by host,
	 * used internally by controller
	 * 0 for SAS 1.1 and SAS 2.0 compatible TLR
	 */
	ssp_cmd.dad_dir_m_tlr =
		cpu_to_le32(data_dir_flags[task->data_dir] << 8 | 0x0);
	ssp_cmd.data_len = cpu_to_le32(task->total_xfer_len);
	ssp_cmd.device_id = cpu_to_le32(pm8001_dev->device_id);
	ssp_cmd.tag = cpu_to_le32(tag);
	if (task->ssp_task.enable_first_burst)
		ssp_cmd.ssp_iu.efb_prio_attr = 0x80;
	ssp_cmd.ssp_iu.efb_prio_attr |= (task->ssp_task.task_prio << 3);
	ssp_cmd.ssp_iu.efb_prio_attr |= (task->ssp_task.task_attr & 7);
	memcpy(ssp_cmd.ssp_iu.cdb, task->ssp_task.cmd->cmnd,
		       task->ssp_task.cmd->cmd_len);
	q_index = pm80xx_chip_get_q_index(task);

	/* Check if encryption is set */
	if (pm8001_ha->chip->encrypt &&
		!(pm8001_ha->encrypt_info.status) && check_enc_sas_cmd(task)) {
		pm8001_dbg(pm8001_ha, IO,
			   "Encryption enabled.Sending Encrypt SAS command 0x%x\n",
			   task->ssp_task.cmd->cmnd[0]);
		opc = OPC_INB_SSP_INI_DIF_ENC_IO;
		/* enable encryption. 0 for SAS 1.1 and SAS 2.0 compatible TLR*/
		ssp_cmd.dad_dir_m_tlr =	cpu_to_le32
			((data_dir_flags[task->data_dir] << 8) | 0x20 | 0x0);

		/* fill in PRD (scatter/gather) table, if any */
		if (task->num_scatter > 1) {
			pm8001_chip_make_sg(task->scatter,
						ccb->n_elem, ccb->buf_prd);
			phys_addr = ccb->ccb_dma_handle;
			ssp_cmd.enc_addr_low =
				cpu_to_le32(lower_32_bits(phys_addr));
			ssp_cmd.enc_addr_high =
				cpu_to_le32(upper_32_bits(phys_addr));
			ssp_cmd.enc_esgl = cpu_to_le32(1<<31);
		} else if (task->num_scatter == 1) {
			u64 dma_addr = sg_dma_address(task->scatter);

			ssp_cmd.enc_addr_low =
				cpu_to_le32(lower_32_bits(dma_addr));
			ssp_cmd.enc_addr_high =
				cpu_to_le32(upper_32_bits(dma_addr));
			ssp_cmd.enc_len = cpu_to_le32(task->total_xfer_len);
			ssp_cmd.enc_esgl = 0;

			/* Check 4G Boundary */
			end_addr = dma_addr + le32_to_cpu(ssp_cmd.enc_len) - 1;
			end_addr_low = lower_32_bits(end_addr);
			end_addr_high = upper_32_bits(end_addr);

			if (end_addr_high != le32_to_cpu(ssp_cmd.enc_addr_high)) {
				pm8001_dbg(pm8001_ha, FAIL,
					   "The sg list address start_addr=0x%016llx data_len=0x%x end_addr_high=0x%08x end_addr_low=0x%08x has crossed 4G boundary\n",
					   dma_addr,
					   le32_to_cpu(ssp_cmd.enc_len),
					   end_addr_high, end_addr_low);
				pm8001_chip_make_sg(task->scatter, 1,
					ccb->buf_prd);
				phys_addr = ccb->ccb_dma_handle;
				ssp_cmd.enc_addr_low =
					cpu_to_le32(lower_32_bits(phys_addr));
				ssp_cmd.enc_addr_high =
					cpu_to_le32(upper_32_bits(phys_addr));
				ssp_cmd.enc_esgl = cpu_to_le32(1U<<31);
			}
		} else if (task->num_scatter == 0) {
			ssp_cmd.enc_addr_low = 0;
			ssp_cmd.enc_addr_high = 0;
			ssp_cmd.enc_len = cpu_to_le32(task->total_xfer_len);
			ssp_cmd.enc_esgl = 0;
		}

		/* XTS mode. All other fields are 0 */
		ssp_cmd.key_cmode = cpu_to_le32(0x6 << 4);

		/* set tweak values. Should be the start lba */
		ssp_cmd.twk_val0 = cpu_to_le32((task->ssp_task.cmd->cmnd[2] << 24) |
						(task->ssp_task.cmd->cmnd[3] << 16) |
						(task->ssp_task.cmd->cmnd[4] << 8) |
						(task->ssp_task.cmd->cmnd[5]));
	} else {
		pm8001_dbg(pm8001_ha, IO,
			   "Sending Normal SAS command 0x%x inb q %x\n",
			   task->ssp_task.cmd->cmnd[0], q_index);
		/* fill in PRD (scatter/gather) table, if any */
		if (task->num_scatter > 1) {
			pm8001_chip_make_sg(task->scatter, ccb->n_elem,
					ccb->buf_prd);
			phys_addr = ccb->ccb_dma_handle;
			ssp_cmd.addr_low =
				cpu_to_le32(lower_32_bits(phys_addr));
			ssp_cmd.addr_high =
				cpu_to_le32(upper_32_bits(phys_addr));
			ssp_cmd.esgl = cpu_to_le32(1<<31);
		} else if (task->num_scatter == 1) {
			u64 dma_addr = sg_dma_address(task->scatter);

			ssp_cmd.addr_low = cpu_to_le32(lower_32_bits(dma_addr));
			ssp_cmd.addr_high =
				cpu_to_le32(upper_32_bits(dma_addr));
			ssp_cmd.len = cpu_to_le32(task->total_xfer_len);
			ssp_cmd.esgl = 0;

			/* Check 4G Boundary */
			end_addr = dma_addr + le32_to_cpu(ssp_cmd.len) - 1;
			end_addr_low = lower_32_bits(end_addr);
			end_addr_high = upper_32_bits(end_addr);
			if (end_addr_high != le32_to_cpu(ssp_cmd.addr_high)) {
				pm8001_dbg(pm8001_ha, FAIL,
					   "The sg list address start_addr=0x%016llx data_len=0x%x end_addr_high=0x%08x end_addr_low=0x%08x has crossed 4G boundary\n",
					   dma_addr,
					   le32_to_cpu(ssp_cmd.len),
					   end_addr_high, end_addr_low);
				pm8001_chip_make_sg(task->scatter, 1,
					ccb->buf_prd);
				phys_addr = ccb->ccb_dma_handle;
				ssp_cmd.addr_low =
					cpu_to_le32(lower_32_bits(phys_addr));
				ssp_cmd.addr_high =
					cpu_to_le32(upper_32_bits(phys_addr));
				ssp_cmd.esgl = cpu_to_le32(1<<31);
			}
		} else if (task->num_scatter == 0) {
			ssp_cmd.addr_low = 0;
			ssp_cmd.addr_high = 0;
			ssp_cmd.len = cpu_to_le32(task->total_xfer_len);
			ssp_cmd.esgl = 0;
		}
	}

	return pm8001_mpi_build_cmd(pm8001_ha, q_index, opc, &ssp_cmd,
				    sizeof(ssp_cmd), q_index);
}

static int pm80xx_chip_sata_req(struct pm8001_hba_info *pm8001_ha,
	struct pm8001_ccb_info *ccb)
{
	struct sas_task *task = ccb->task;
	struct domain_device *dev = task->dev;
	struct pm8001_device *pm8001_ha_dev = dev->lldd_dev;
	struct ata_queued_cmd *qc = task->uldd_task;
	u32 tag = ccb->ccb_tag, q_index;
	struct sata_start_req sata_cmd;
	u32 hdr_tag, ncg_tag = 0;
	u64 phys_addr, end_addr;
	u32 end_addr_high, end_addr_low;
	u32 ATAP = 0x0;
	u32 dir;
	unsigned long flags;
	u32 opc = OPC_INB_SATA_HOST_OPSTART;
	memset(&sata_cmd, 0, sizeof(sata_cmd));

<<<<<<< HEAD
=======
	q_index = pm80xx_chip_get_q_index(task);

>>>>>>> d60c95ef
	if (task->data_dir == DMA_NONE && !task->ata_task.use_ncq) {
		ATAP = 0x04; /* no data*/
		pm8001_dbg(pm8001_ha, IO, "no data\n");
	} else if (likely(!task->ata_task.device_control_reg_update)) {
		if (task->ata_task.use_ncq &&
		    dev->sata_dev.class != ATA_DEV_ATAPI) {
			ATAP = 0x07; /* FPDMA */
			pm8001_dbg(pm8001_ha, IO, "FPDMA\n");
		} else if (task->ata_task.dma_xfer) {
			ATAP = 0x06; /* DMA */
			pm8001_dbg(pm8001_ha, IO, "DMA\n");
		} else {
			ATAP = 0x05; /* PIO*/
			pm8001_dbg(pm8001_ha, IO, "PIO\n");
		}
	}
	if (task->ata_task.use_ncq && pm8001_get_ncq_tag(task, &hdr_tag)) {
		task->ata_task.fis.sector_count |= (u8) (hdr_tag << 3);
		ncg_tag = hdr_tag;
	}
	dir = data_dir_flags[task->data_dir] << 8;
	sata_cmd.tag = cpu_to_le32(tag);
	sata_cmd.device_id = cpu_to_le32(pm8001_ha_dev->device_id);
	sata_cmd.data_len = cpu_to_le32(task->total_xfer_len);

	sata_cmd.sata_fis = task->ata_task.fis;
	if (likely(!task->ata_task.device_control_reg_update))
		sata_cmd.sata_fis.flags |= 0x80;/* C=1: update ATA cmd reg */
	sata_cmd.sata_fis.flags &= 0xF0;/* PM_PORT field shall be 0 */

	/* Check if encryption is set */
	if (pm8001_ha->chip->encrypt &&
		!(pm8001_ha->encrypt_info.status) && check_enc_sat_cmd(task)) {
		pm8001_dbg(pm8001_ha, IO,
			   "Encryption enabled.Sending Encrypt SATA cmd 0x%x\n",
			   sata_cmd.sata_fis.command);
		opc = OPC_INB_SATA_DIF_ENC_IO;

		/* set encryption bit */
		sata_cmd.ncqtag_atap_dir_m_dad =
			cpu_to_le32(((ncg_tag & 0xff)<<16)|
				((ATAP & 0x3f) << 10) | 0x20 | dir);
							/* dad (bit 0-1) is 0 */
		/* fill in PRD (scatter/gather) table, if any */
		if (task->num_scatter > 1) {
			pm8001_chip_make_sg(task->scatter,
						ccb->n_elem, ccb->buf_prd);
			phys_addr = ccb->ccb_dma_handle;
			sata_cmd.enc_addr_low =
				cpu_to_le32(lower_32_bits(phys_addr));
			sata_cmd.enc_addr_high =
				cpu_to_le32(upper_32_bits(phys_addr));
			sata_cmd.enc_esgl = cpu_to_le32(1 << 31);
		} else if (task->num_scatter == 1) {
			u64 dma_addr = sg_dma_address(task->scatter);

			sata_cmd.enc_addr_low =
				cpu_to_le32(lower_32_bits(dma_addr));
			sata_cmd.enc_addr_high =
				cpu_to_le32(upper_32_bits(dma_addr));
			sata_cmd.enc_len = cpu_to_le32(task->total_xfer_len);
			sata_cmd.enc_esgl = 0;

			/* Check 4G Boundary */
			end_addr = dma_addr + le32_to_cpu(sata_cmd.enc_len) - 1;
			end_addr_low = lower_32_bits(end_addr);
			end_addr_high = upper_32_bits(end_addr);
			if (end_addr_high != le32_to_cpu(sata_cmd.enc_addr_high)) {
				pm8001_dbg(pm8001_ha, FAIL,
					   "The sg list address start_addr=0x%016llx data_len=0x%x end_addr_high=0x%08x end_addr_low=0x%08x has crossed 4G boundary\n",
					   dma_addr,
					   le32_to_cpu(sata_cmd.enc_len),
					   end_addr_high, end_addr_low);
				pm8001_chip_make_sg(task->scatter, 1,
					ccb->buf_prd);
				phys_addr = ccb->ccb_dma_handle;
				sata_cmd.enc_addr_low =
					cpu_to_le32(lower_32_bits(phys_addr));
				sata_cmd.enc_addr_high =
					cpu_to_le32(upper_32_bits(phys_addr));
				sata_cmd.enc_esgl =
					cpu_to_le32(1 << 31);
			}
		} else if (task->num_scatter == 0) {
			sata_cmd.enc_addr_low = 0;
			sata_cmd.enc_addr_high = 0;
			sata_cmd.enc_len = cpu_to_le32(task->total_xfer_len);
			sata_cmd.enc_esgl = 0;
		}
		/* XTS mode. All other fields are 0 */
		sata_cmd.key_index_mode = cpu_to_le32(0x6 << 4);

		/* set tweak values. Should be the start lba */
		sata_cmd.twk_val0 =
			cpu_to_le32((sata_cmd.sata_fis.lbal_exp << 24) |
					(sata_cmd.sata_fis.lbah << 16) |
					(sata_cmd.sata_fis.lbam << 8) |
					(sata_cmd.sata_fis.lbal));
		sata_cmd.twk_val1 =
			cpu_to_le32((sata_cmd.sata_fis.lbah_exp << 8) |
					 (sata_cmd.sata_fis.lbam_exp));
	} else {
		pm8001_dbg(pm8001_ha, IO,
			   "Sending Normal SATA command 0x%x inb %x\n",
			   sata_cmd.sata_fis.command, q_index);
		/* dad (bit 0-1) is 0 */
		sata_cmd.ncqtag_atap_dir_m_dad =
			cpu_to_le32(((ncg_tag & 0xff)<<16) |
					((ATAP & 0x3f) << 10) | dir);

		/* fill in PRD (scatter/gather) table, if any */
		if (task->num_scatter > 1) {
			pm8001_chip_make_sg(task->scatter,
					ccb->n_elem, ccb->buf_prd);
			phys_addr = ccb->ccb_dma_handle;
			sata_cmd.addr_low = lower_32_bits(phys_addr);
			sata_cmd.addr_high = upper_32_bits(phys_addr);
			sata_cmd.esgl = cpu_to_le32(1U << 31);
		} else if (task->num_scatter == 1) {
			u64 dma_addr = sg_dma_address(task->scatter);

			sata_cmd.addr_low = lower_32_bits(dma_addr);
			sata_cmd.addr_high = upper_32_bits(dma_addr);
			sata_cmd.len = cpu_to_le32(task->total_xfer_len);
			sata_cmd.esgl = 0;

			/* Check 4G Boundary */
			end_addr = dma_addr + le32_to_cpu(sata_cmd.len) - 1;
			end_addr_low = lower_32_bits(end_addr);
			end_addr_high = upper_32_bits(end_addr);
			if (end_addr_high != sata_cmd.addr_high) {
				pm8001_dbg(pm8001_ha, FAIL,
					   "The sg list address start_addr=0x%016llx data_len=0x%xend_addr_high=0x%08x end_addr_low=0x%08x has crossed 4G boundary\n",
					   dma_addr,
					   le32_to_cpu(sata_cmd.len),
					   end_addr_high, end_addr_low);
				pm8001_chip_make_sg(task->scatter, 1,
					ccb->buf_prd);
				phys_addr = ccb->ccb_dma_handle;
				sata_cmd.addr_low = lower_32_bits(phys_addr);
				sata_cmd.addr_high = upper_32_bits(phys_addr);
				sata_cmd.esgl = cpu_to_le32(1U << 31);
			}
		} else if (task->num_scatter == 0) {
			sata_cmd.addr_low = 0;
			sata_cmd.addr_high = 0;
			sata_cmd.len = cpu_to_le32(task->total_xfer_len);
			sata_cmd.esgl = 0;
		}

		/* scsi cdb */
		sata_cmd.atapi_scsi_cdb[0] =
			cpu_to_le32(((task->ata_task.atapi_packet[0]) |
				     (task->ata_task.atapi_packet[1] << 8) |
				     (task->ata_task.atapi_packet[2] << 16) |
				     (task->ata_task.atapi_packet[3] << 24)));
		sata_cmd.atapi_scsi_cdb[1] =
			cpu_to_le32(((task->ata_task.atapi_packet[4]) |
				     (task->ata_task.atapi_packet[5] << 8) |
				     (task->ata_task.atapi_packet[6] << 16) |
				     (task->ata_task.atapi_packet[7] << 24)));
		sata_cmd.atapi_scsi_cdb[2] =
			cpu_to_le32(((task->ata_task.atapi_packet[8]) |
				     (task->ata_task.atapi_packet[9] << 8) |
				     (task->ata_task.atapi_packet[10] << 16) |
				     (task->ata_task.atapi_packet[11] << 24)));
		sata_cmd.atapi_scsi_cdb[3] =
			cpu_to_le32(((task->ata_task.atapi_packet[12]) |
				     (task->ata_task.atapi_packet[13] << 8) |
				     (task->ata_task.atapi_packet[14] << 16) |
				     (task->ata_task.atapi_packet[15] << 24)));
	}

	/* Check for read log for failed drive and return */
	if (sata_cmd.sata_fis.command == 0x2f) {
		if (pm8001_ha_dev && ((pm8001_ha_dev->id & NCQ_READ_LOG_FLAG) ||
			(pm8001_ha_dev->id & NCQ_ABORT_ALL_FLAG) ||
			(pm8001_ha_dev->id & NCQ_2ND_RLE_FLAG))) {
			struct task_status_struct *ts;

			pm8001_ha_dev->id &= 0xDFFFFFFF;
			ts = &task->task_status;

			spin_lock_irqsave(&task->task_state_lock, flags);
			ts->resp = SAS_TASK_COMPLETE;
			ts->stat = SAS_SAM_STAT_GOOD;
			task->task_state_flags &= ~SAS_TASK_STATE_PENDING;
			task->task_state_flags |= SAS_TASK_STATE_DONE;
			if (unlikely((task->task_state_flags &
					SAS_TASK_STATE_ABORTED))) {
				spin_unlock_irqrestore(&task->task_state_lock,
							flags);
				pm8001_dbg(pm8001_ha, FAIL,
					   "task 0x%p resp 0x%x  stat 0x%x but aborted by upper layer\n",
					   task, ts->resp,
					   ts->stat);
				pm8001_ccb_task_free(pm8001_ha, ccb);
				return 0;
			} else {
				spin_unlock_irqrestore(&task->task_state_lock,
							flags);
				pm8001_ccb_task_free_done(pm8001_ha, ccb);
				atomic_dec(&pm8001_ha_dev->running_req);
				return 0;
			}
		}
	}
	trace_pm80xx_request_issue(pm8001_ha->id,
				ccb->device ? ccb->device->attached_phy : PM8001_MAX_PHYS,
				ccb->ccb_tag, opc,
				qc ? qc->tf.command : 0, // ata opcode
				ccb->device ? atomic_read(&ccb->device->running_req) : 0);
	return pm8001_mpi_build_cmd(pm8001_ha, q_index, opc, &sata_cmd,
				    sizeof(sata_cmd), q_index);
}

/**
 * pm80xx_chip_phy_start_req - start phy via PHY_START COMMAND
 * @pm8001_ha: our hba card information.
 * @phy_id: the phy id which we wanted to start up.
 */
static int
pm80xx_chip_phy_start_req(struct pm8001_hba_info *pm8001_ha, u8 phy_id)
{
	struct phy_start_req payload;
	u32 tag = 0x01;
	u32 opcode = OPC_INB_PHYSTART;

	memset(&payload, 0, sizeof(payload));
	payload.tag = cpu_to_le32(tag);

	pm8001_dbg(pm8001_ha, INIT, "PHY START REQ for phy_id %d\n", phy_id);

	payload.ase_sh_lm_slr_phyid = cpu_to_le32(SPINHOLD_DISABLE |
			LINKMODE_AUTO | pm8001_ha->link_rate | phy_id);
	/* SSC Disable and SAS Analog ST configuration */
	/*
	payload.ase_sh_lm_slr_phyid =
		cpu_to_le32(SSC_DISABLE_30 | SAS_ASE | SPINHOLD_DISABLE |
		LINKMODE_AUTO | LINKRATE_15 | LINKRATE_30 | LINKRATE_60 |
		phy_id);
	Have to add "SAS PHY Analog Setup SPASTI 1 Byte" Based on need
	*/

	payload.sas_identify.dev_type = SAS_END_DEVICE;
	payload.sas_identify.initiator_bits = SAS_PROTOCOL_ALL;
	memcpy(payload.sas_identify.sas_addr,
	  &pm8001_ha->sas_addr, SAS_ADDR_SIZE);
	payload.sas_identify.phy_id = phy_id;

	return pm8001_mpi_build_cmd(pm8001_ha, 0, opcode, &payload,
				    sizeof(payload), 0);
}

/**
 * pm80xx_chip_phy_stop_req - start phy via PHY_STOP COMMAND
 * @pm8001_ha: our hba card information.
 * @phy_id: the phy id which we wanted to start up.
 */
static int pm80xx_chip_phy_stop_req(struct pm8001_hba_info *pm8001_ha,
	u8 phy_id)
{
	struct phy_stop_req payload;
	u32 tag = 0x01;
	u32 opcode = OPC_INB_PHYSTOP;

	memset(&payload, 0, sizeof(payload));
	payload.tag = cpu_to_le32(tag);
	payload.phy_id = cpu_to_le32(phy_id);

	return pm8001_mpi_build_cmd(pm8001_ha, 0, opcode, &payload,
				    sizeof(payload), 0);
}

/*
 * see comments on pm8001_mpi_reg_resp.
 */
static int pm80xx_chip_reg_dev_req(struct pm8001_hba_info *pm8001_ha,
	struct pm8001_device *pm8001_dev, u32 flag)
{
	struct reg_dev_req payload;
	u32	opc;
	u32 stp_sspsmp_sata = 0x4;
	u32 linkrate, phy_id;
	int rc;
	struct pm8001_ccb_info *ccb;
	u8 retryFlag = 0x1;
	u16 firstBurstSize = 0;
	u16 ITNT = 2000;
	struct domain_device *dev = pm8001_dev->sas_device;
	struct domain_device *parent_dev = dev->parent;
	struct pm8001_port *port = dev->port->lldd_port;

	memset(&payload, 0, sizeof(payload));
	ccb = pm8001_ccb_alloc(pm8001_ha, pm8001_dev, NULL);
	if (!ccb)
		return -SAS_QUEUE_FULL;

	payload.tag = cpu_to_le32(ccb->ccb_tag);

	if (flag == 1) {
		stp_sspsmp_sata = 0x02; /*direct attached sata */
	} else {
		if (pm8001_dev->dev_type == SAS_SATA_DEV)
			stp_sspsmp_sata = 0x00; /* stp*/
		else if (pm8001_dev->dev_type == SAS_END_DEVICE ||
			dev_is_expander(pm8001_dev->dev_type))
			stp_sspsmp_sata = 0x01; /*ssp or smp*/
	}
	if (parent_dev && dev_is_expander(parent_dev->dev_type))
		phy_id = parent_dev->ex_dev.ex_phy->phy_id;
	else
		phy_id = pm8001_dev->attached_phy;

	opc = OPC_INB_REG_DEV;

	linkrate = (pm8001_dev->sas_device->linkrate < dev->port->linkrate) ?
			pm8001_dev->sas_device->linkrate : dev->port->linkrate;

	payload.phyid_portid =
		cpu_to_le32(((port->port_id) & 0xFF) |
		((phy_id & 0xFF) << 8));

	payload.dtype_dlr_mcn_ir_retry = cpu_to_le32((retryFlag & 0x01) |
		((linkrate & 0x0F) << 24) |
		((stp_sspsmp_sata & 0x03) << 28));
	payload.firstburstsize_ITNexustimeout =
		cpu_to_le32(ITNT | (firstBurstSize * 0x10000));

	memcpy(payload.sas_addr, pm8001_dev->sas_device->sas_addr,
		SAS_ADDR_SIZE);

	rc = pm8001_mpi_build_cmd(pm8001_ha, 0, opc, &payload,
			sizeof(payload), 0);
	if (rc)
		pm8001_ccb_free(pm8001_ha, ccb);

	return rc;
}

/**
 * pm80xx_chip_phy_ctl_req - support the local phy operation
 * @pm8001_ha: our hba card information.
 * @phyId: the phy id which we wanted to operate
 * @phy_op: phy operation to request
 */
static int pm80xx_chip_phy_ctl_req(struct pm8001_hba_info *pm8001_ha,
	u32 phyId, u32 phy_op)
{
	u32 tag;
	int rc;
	struct local_phy_ctl_req payload;
	u32 opc = OPC_INB_LOCAL_PHY_CONTROL;

	memset(&payload, 0, sizeof(payload));
	rc = pm8001_tag_alloc(pm8001_ha, &tag);
	if (rc)
		return rc;

	payload.tag = cpu_to_le32(tag);
	payload.phyop_phyid =
		cpu_to_le32(((phy_op & 0xFF) << 8) | (phyId & 0xFF));

<<<<<<< HEAD
	rc = pm8001_mpi_build_cmd(pm8001_ha, circularQ, opc, &payload,
=======
	rc = pm8001_mpi_build_cmd(pm8001_ha, 0, opc, &payload,
>>>>>>> d60c95ef
				  sizeof(payload), 0);
	if (rc)
		pm8001_tag_free(pm8001_ha, tag);

	return rc;
}

static u32 pm80xx_chip_is_our_interrupt(struct pm8001_hba_info *pm8001_ha)
{
#ifdef PM8001_USE_MSIX
	return 1;
#else
	u32 value;

	value = pm8001_cr32(pm8001_ha, 0, MSGU_ODR);
	if (value)
		return 1;
	return 0;
#endif
}

/**
 * pm80xx_chip_isr - PM8001 isr handler.
 * @pm8001_ha: our hba card information.
 * @vec: irq number.
 */
static irqreturn_t
pm80xx_chip_isr(struct pm8001_hba_info *pm8001_ha, u8 vec)
{
	pm80xx_chip_interrupt_disable(pm8001_ha, vec);
	pm8001_dbg(pm8001_ha, DEVIO,
		   "irq vec %d, ODMR:0x%x\n",
		   vec, pm8001_cr32(pm8001_ha, 0, 0x30));
	process_oq(pm8001_ha, vec);
	pm80xx_chip_interrupt_enable(pm8001_ha, vec);
	return IRQ_HANDLED;
}

static void mpi_set_phy_profile_req(struct pm8001_hba_info *pm8001_ha,
				    u32 operation, u32 phyid,
				    u32 length, u32 *buf)
{
	u32 tag, i, j = 0;
	int rc;
	struct set_phy_profile_req payload;
	u32 opc = OPC_INB_SET_PHY_PROFILE;

	memset(&payload, 0, sizeof(payload));
	rc = pm8001_tag_alloc(pm8001_ha, &tag);
	if (rc) {
		pm8001_dbg(pm8001_ha, FAIL, "Invalid tag\n");
		return;
	}

	payload.tag = cpu_to_le32(tag);
	payload.ppc_phyid =
		cpu_to_le32(((operation & 0xF) << 8) | (phyid  & 0xFF));
	pm8001_dbg(pm8001_ha, INIT,
		   " phy profile command for phy %x ,length is %d\n",
		   le32_to_cpu(payload.ppc_phyid), length);
	for (i = length; i < (length + PHY_DWORD_LENGTH - 1); i++) {
		payload.reserved[j] = cpu_to_le32(*((u32 *)buf + i));
		j++;
	}
	rc = pm8001_mpi_build_cmd(pm8001_ha, 0, opc, &payload,
				  sizeof(payload), 0);
	if (rc)
		pm8001_tag_free(pm8001_ha, tag);
}

void pm8001_set_phy_profile(struct pm8001_hba_info *pm8001_ha,
	u32 length, u8 *buf)
{
	u32 i;

	for (i = 0; i < pm8001_ha->chip->n_phy; i++) {
		mpi_set_phy_profile_req(pm8001_ha,
			SAS_PHY_ANALOG_SETTINGS_PAGE, i, length, (u32 *)buf);
		length = length + PHY_DWORD_LENGTH;
	}
	pm8001_dbg(pm8001_ha, INIT, "phy settings completed\n");
}

void pm8001_set_phy_profile_single(struct pm8001_hba_info *pm8001_ha,
		u32 phy, u32 length, u32 *buf)
{
	u32 tag, opc;
	int rc, i;
	struct set_phy_profile_req payload;

	memset(&payload, 0, sizeof(payload));

	rc = pm8001_tag_alloc(pm8001_ha, &tag);
	if (rc) {
		pm8001_dbg(pm8001_ha, INIT, "Invalid tag\n");
		return;
	}

	opc = OPC_INB_SET_PHY_PROFILE;

	payload.tag = cpu_to_le32(tag);
	payload.ppc_phyid =
		cpu_to_le32(((SAS_PHY_ANALOG_SETTINGS_PAGE & 0xF) << 8)
			    | (phy & 0xFF));

	for (i = 0; i < length; i++)
		payload.reserved[i] = cpu_to_le32(*(buf + i));

	rc = pm8001_mpi_build_cmd(pm8001_ha, 0, opc, &payload,
			sizeof(payload), 0);
	if (rc)
		pm8001_tag_free(pm8001_ha, tag);

	pm8001_dbg(pm8001_ha, INIT, "PHY %d settings applied\n", phy);
}
const struct pm8001_dispatch pm8001_80xx_dispatch = {
	.name			= "pmc80xx",
	.chip_init		= pm80xx_chip_init,
	.chip_post_init		= pm80xx_chip_post_init,
	.chip_soft_rst		= pm80xx_chip_soft_rst,
	.chip_rst		= pm80xx_hw_chip_rst,
	.chip_iounmap		= pm8001_chip_iounmap,
	.isr			= pm80xx_chip_isr,
	.is_our_interrupt	= pm80xx_chip_is_our_interrupt,
	.isr_process_oq		= process_oq,
	.interrupt_enable	= pm80xx_chip_interrupt_enable,
	.interrupt_disable	= pm80xx_chip_interrupt_disable,
	.make_prd		= pm8001_chip_make_sg,
	.smp_req		= pm80xx_chip_smp_req,
	.ssp_io_req		= pm80xx_chip_ssp_io_req,
	.sata_req		= pm80xx_chip_sata_req,
	.phy_start_req		= pm80xx_chip_phy_start_req,
	.phy_stop_req		= pm80xx_chip_phy_stop_req,
	.reg_dev_req		= pm80xx_chip_reg_dev_req,
	.dereg_dev_req		= pm8001_chip_dereg_dev_req,
	.phy_ctl_req		= pm80xx_chip_phy_ctl_req,
	.task_abort		= pm8001_chip_abort_task,
	.ssp_tm_req		= pm8001_chip_ssp_tm_req,
	.get_nvmd_req		= pm8001_chip_get_nvmd_req,
	.set_nvmd_req		= pm8001_chip_set_nvmd_req,
	.fw_flash_update_req	= pm8001_chip_fw_flash_update_req,
	.set_dev_state_req	= pm8001_chip_set_dev_state_req,
	.fatal_errors		= pm80xx_fatal_errors,
	.hw_event_ack_req	= pm80xx_hw_event_ack_req,
};<|MERGE_RESOLUTION|>--- conflicted
+++ resolved
@@ -1803,17 +1803,6 @@
 		return;
 	}
 
-<<<<<<< HEAD
-	ccb = &pm8001_ha->ccb_info[ccb_tag];
-	ccb->device = pm8001_ha_dev;
-	ccb->ccb_tag = ccb_tag;
-	ccb->task = task;
-	ccb->n_elem = 0;
-
-	circularQ = &pm8001_ha->inbnd_q_tbl[0];
-
-=======
->>>>>>> d60c95ef
 	memset(&task_abort, 0, sizeof(task_abort));
 	task_abort.abort_all = cpu_to_le32(1);
 	task_abort.device_id = cpu_to_le32(pm8001_ha_dev->device_id);
@@ -2185,11 +2174,7 @@
 		pm8001_dbg(pm8001_ha, FAIL,
 			   "task 0x%p done with io_status 0x%x resp 0x%x stat 0x%x but aborted by upper layer!\n",
 			   t, status, ts->resp, ts->stat);
-<<<<<<< HEAD
-		pm8001_ccb_task_free(pm8001_ha, t, ccb, tag);
-=======
 		pm8001_ccb_task_free(pm8001_ha, ccb);
->>>>>>> d60c95ef
 		if (t->slow_task)
 			complete(&t->slow_task->completion);
 	} else {
@@ -2603,11 +2588,7 @@
 			ts->stat = SAS_QUEUE_FULL;
 			spin_unlock_irqrestore(&circularQ->oq_lock,
 					circularQ->lock_flags);
-<<<<<<< HEAD
-			pm8001_ccb_task_free_done(pm8001_ha, t, ccb, tag);
-=======
 			pm8001_ccb_task_free_done(pm8001_ha, ccb);
->>>>>>> d60c95ef
 			spin_lock_irqsave(&circularQ->oq_lock,
 					circularQ->lock_flags);
 			return;
@@ -2627,11 +2608,7 @@
 			ts->stat = SAS_QUEUE_FULL;
 			spin_unlock_irqrestore(&circularQ->oq_lock,
 					circularQ->lock_flags);
-<<<<<<< HEAD
-			pm8001_ccb_task_free_done(pm8001_ha, t, ccb, tag);
-=======
 			pm8001_ccb_task_free_done(pm8001_ha, ccb);
->>>>>>> d60c95ef
 			spin_lock_irqsave(&circularQ->oq_lock,
 					circularQ->lock_flags);
 			return;
@@ -2659,11 +2636,7 @@
 			ts->stat = SAS_QUEUE_FULL;
 			spin_unlock_irqrestore(&circularQ->oq_lock,
 					circularQ->lock_flags);
-<<<<<<< HEAD
-			pm8001_ccb_task_free_done(pm8001_ha, t, ccb, tag);
-=======
 			pm8001_ccb_task_free_done(pm8001_ha, ccb);
->>>>>>> d60c95ef
 			spin_lock_irqsave(&circularQ->oq_lock,
 					circularQ->lock_flags);
 			return;
@@ -2738,11 +2711,7 @@
 			ts->stat = SAS_QUEUE_FULL;
 			spin_unlock_irqrestore(&circularQ->oq_lock,
 					circularQ->lock_flags);
-<<<<<<< HEAD
-			pm8001_ccb_task_free_done(pm8001_ha, t, ccb, tag);
-=======
 			pm8001_ccb_task_free_done(pm8001_ha, ccb);
->>>>>>> d60c95ef
 			spin_lock_irqsave(&circularQ->oq_lock,
 					circularQ->lock_flags);
 			return;
@@ -2766,11 +2735,7 @@
 			ts->stat = SAS_QUEUE_FULL;
 			spin_unlock_irqrestore(&circularQ->oq_lock,
 					circularQ->lock_flags);
-<<<<<<< HEAD
-			pm8001_ccb_task_free_done(pm8001_ha, t, ccb, tag);
-=======
 			pm8001_ccb_task_free_done(pm8001_ha, ccb);
->>>>>>> d60c95ef
 			spin_lock_irqsave(&circularQ->oq_lock,
 					circularQ->lock_flags);
 			return;
@@ -2804,22 +2769,14 @@
 		pm8001_dbg(pm8001_ha, FAIL,
 			   "task 0x%p done with io_status 0x%x resp 0x%x stat 0x%x but aborted by upper layer!\n",
 			   t, status, ts->resp, ts->stat);
-<<<<<<< HEAD
-		pm8001_ccb_task_free(pm8001_ha, t, ccb, tag);
-=======
 		pm8001_ccb_task_free(pm8001_ha, ccb);
->>>>>>> d60c95ef
 		if (t->slow_task)
 			complete(&t->slow_task->completion);
 	} else {
 		spin_unlock_irqrestore(&t->task_state_lock, flags);
 		spin_unlock_irqrestore(&circularQ->oq_lock,
 				circularQ->lock_flags);
-<<<<<<< HEAD
-		pm8001_ccb_task_free_done(pm8001_ha, t, ccb, tag);
-=======
 		pm8001_ccb_task_free_done(pm8001_ha, ccb);
->>>>>>> d60c95ef
 		spin_lock_irqsave(&circularQ->oq_lock,
 				circularQ->lock_flags);
 	}
@@ -2839,11 +2796,6 @@
 	u32 tag = le32_to_cpu(psataPayload->tag);
 	u32 port_id = le32_to_cpu(psataPayload->port_id);
 	u32 dev_id = le32_to_cpu(psataPayload->device_id);
-<<<<<<< HEAD
-
-	ccb = &pm8001_ha->ccb_info[tag];
-=======
->>>>>>> d60c95ef
 
 	if (event)
 		pm8001_dbg(pm8001_ha, FAIL, "SATA EVENT 0x%x\n", event);
@@ -4439,10 +4391,6 @@
 	struct pm8001_device *pm8001_dev = dev->lldd_dev;
 	struct ssp_ini_io_start_req ssp_cmd;
 	u32 tag = ccb->ccb_tag;
-<<<<<<< HEAD
-	int ret;
-=======
->>>>>>> d60c95ef
 	u64 phys_addr, end_addr;
 	u32 end_addr_high, end_addr_low;
 	u32 q_index;
@@ -4606,11 +4554,8 @@
 	u32 opc = OPC_INB_SATA_HOST_OPSTART;
 	memset(&sata_cmd, 0, sizeof(sata_cmd));
 
-<<<<<<< HEAD
-=======
 	q_index = pm80xx_chip_get_q_index(task);
 
->>>>>>> d60c95ef
 	if (task->data_dir == DMA_NONE && !task->ata_task.use_ncq) {
 		ATAP = 0x04; /* no data*/
 		pm8001_dbg(pm8001_ha, IO, "no data\n");
@@ -4974,11 +4919,7 @@
 	payload.phyop_phyid =
 		cpu_to_le32(((phy_op & 0xFF) << 8) | (phyId & 0xFF));
 
-<<<<<<< HEAD
-	rc = pm8001_mpi_build_cmd(pm8001_ha, circularQ, opc, &payload,
-=======
 	rc = pm8001_mpi_build_cmd(pm8001_ha, 0, opc, &payload,
->>>>>>> d60c95ef
 				  sizeof(payload), 0);
 	if (rc)
 		pm8001_tag_free(pm8001_ha, tag);
