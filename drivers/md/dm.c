--- conflicted
+++ resolved
@@ -577,12 +577,7 @@
 	struct dm_target_io *tio;
 	struct bio *clone;
 
-<<<<<<< HEAD
-	clone = bio_alloc_clone(bio->bi_bdev, bio, GFP_NOIO, &md->mempools->io_bs);
-
-=======
 	clone = bio_alloc_clone(NULL, bio, GFP_NOIO, &md->mempools->io_bs);
->>>>>>> bf44eed7
 	tio = clone_to_tio(clone);
 	tio->flags = 0;
 	dm_tio_set_flag(tio, DM_TIO_INSIDE_DM_IO);
@@ -626,13 +621,8 @@
 		/* alloc_io() already initialized embedded clone */
 		clone = &tio->clone;
 	} else {
-<<<<<<< HEAD
-		clone = bio_alloc_clone(ci->bio->bi_bdev, ci->bio,
-					gfp_mask, &ci->io->md->mempools->bs);
-=======
 		clone = bio_alloc_clone(NULL, ci->bio, gfp_mask,
 					&md->mempools->bs);
->>>>>>> bf44eed7
 		if (!clone)
 			return NULL;
 
