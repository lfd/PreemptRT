// SPDX-License-Identifier: GPL-2.0
/* Copyright (c) 2019 Facebook */

#define _GNU_SOURCE
#include <netinet/in.h>
#include <arpa/inet.h>
#include <unistd.h>
#include <sched.h>
#include <stdlib.h>
#include <string.h>
#include <errno.h>

#include <bpf/bpf.h>
#include <bpf/libbpf.h>
#include <linux/compiler.h>

#include "network_helpers.h"
#include "cgroup_helpers.h"
#include "test_progs.h"
#include "test_sock_fields.skel.h"

enum bpf_linum_array_idx {
	EGRESS_LINUM_IDX,
	INGRESS_LINUM_IDX,
	READ_SK_DST_PORT_LINUM_IDX,
	__NR_BPF_LINUM_ARRAY_IDX,
};

struct bpf_spinlock_cnt {
	struct bpf_spin_lock lock;
	__u32 cnt;
};

#define PARENT_CGROUP	"/test-bpf-sock-fields"
#define CHILD_CGROUP	"/test-bpf-sock-fields/child"
#define DATA "Hello BPF!"
#define DATA_LEN sizeof(DATA)

static struct sockaddr_in6 srv_sa6, cli_sa6;
static int sk_pkt_out_cnt10_fd;
static struct test_sock_fields *skel;
static int sk_pkt_out_cnt_fd;
static __u64 parent_cg_id;
static __u64 child_cg_id;
static int linum_map_fd;
static __u32 duration;

static bool create_netns(void)
{
	if (!ASSERT_OK(unshare(CLONE_NEWNET), "create netns"))
		return false;

	if (!ASSERT_OK(system("ip link set dev lo up"), "bring up lo"))
		return false;

	return true;
}

static void print_sk(const struct bpf_sock *sk, const char *prefix)
{
	char src_ip4[24], dst_ip4[24];
	char src_ip6[64], dst_ip6[64];

	inet_ntop(AF_INET, &sk->src_ip4, src_ip4, sizeof(src_ip4));
	inet_ntop(AF_INET6, &sk->src_ip6, src_ip6, sizeof(src_ip6));
	inet_ntop(AF_INET, &sk->dst_ip4, dst_ip4, sizeof(dst_ip4));
	inet_ntop(AF_INET6, &sk->dst_ip6, dst_ip6, sizeof(dst_ip6));

	printf("%s: state:%u bound_dev_if:%u family:%u type:%u protocol:%u mark:%u priority:%u "
	       "src_ip4:%x(%s) src_ip6:%x:%x:%x:%x(%s) src_port:%u "
	       "dst_ip4:%x(%s) dst_ip6:%x:%x:%x:%x(%s) dst_port:%u\n",
	       prefix,
	       sk->state, sk->bound_dev_if, sk->family, sk->type, sk->protocol,
	       sk->mark, sk->priority,
	       sk->src_ip4, src_ip4,
	       sk->src_ip6[0], sk->src_ip6[1], sk->src_ip6[2], sk->src_ip6[3],
	       src_ip6, sk->src_port,
	       sk->dst_ip4, dst_ip4,
	       sk->dst_ip6[0], sk->dst_ip6[1], sk->dst_ip6[2], sk->dst_ip6[3],
	       dst_ip6, ntohs(sk->dst_port));
}

static void print_tp(const struct bpf_tcp_sock *tp, const char *prefix)
{
	printf("%s: snd_cwnd:%u srtt_us:%u rtt_min:%u snd_ssthresh:%u rcv_nxt:%u "
	       "snd_nxt:%u snd:una:%u mss_cache:%u ecn_flags:%u "
	       "rate_delivered:%u rate_interval_us:%u packets_out:%u "
	       "retrans_out:%u total_retrans:%u segs_in:%u data_segs_in:%u "
	       "segs_out:%u data_segs_out:%u lost_out:%u sacked_out:%u "
	       "bytes_received:%llu bytes_acked:%llu\n",
	       prefix,
	       tp->snd_cwnd, tp->srtt_us, tp->rtt_min, tp->snd_ssthresh,
	       tp->rcv_nxt, tp->snd_nxt, tp->snd_una, tp->mss_cache,
	       tp->ecn_flags, tp->rate_delivered, tp->rate_interval_us,
	       tp->packets_out, tp->retrans_out, tp->total_retrans,
	       tp->segs_in, tp->data_segs_in, tp->segs_out,
	       tp->data_segs_out, tp->lost_out, tp->sacked_out,
	       tp->bytes_received, tp->bytes_acked);
}

static void check_result(void)
{
	struct bpf_tcp_sock srv_tp, cli_tp, listen_tp;
	struct bpf_sock srv_sk, cli_sk, listen_sk;
	__u32 idx, ingress_linum, egress_linum, linum;
	int err;

	idx = EGRESS_LINUM_IDX;
	err = bpf_map_lookup_elem(linum_map_fd, &idx, &egress_linum);
	CHECK(err < 0, "bpf_map_lookup_elem(linum_map_fd)",
	      "err:%d errno:%d\n", err, errno);

	idx = INGRESS_LINUM_IDX;
	err = bpf_map_lookup_elem(linum_map_fd, &idx, &ingress_linum);
	CHECK(err < 0, "bpf_map_lookup_elem(linum_map_fd)",
	      "err:%d errno:%d\n", err, errno);

	idx = READ_SK_DST_PORT_LINUM_IDX;
	err = bpf_map_lookup_elem(linum_map_fd, &idx, &linum);
	ASSERT_OK(err, "bpf_map_lookup_elem(linum_map_fd, READ_SK_DST_PORT_IDX)");
	ASSERT_EQ(linum, 0, "failure in read_sk_dst_port on line");

	memcpy(&srv_sk, &skel->bss->srv_sk, sizeof(srv_sk));
	memcpy(&srv_tp, &skel->bss->srv_tp, sizeof(srv_tp));
	memcpy(&cli_sk, &skel->bss->cli_sk, sizeof(cli_sk));
	memcpy(&cli_tp, &skel->bss->cli_tp, sizeof(cli_tp));
	memcpy(&listen_sk, &skel->bss->listen_sk, sizeof(listen_sk));
	memcpy(&listen_tp, &skel->bss->listen_tp, sizeof(listen_tp));

	print_sk(&listen_sk, "listen_sk");
	print_sk(&srv_sk, "srv_sk");
	print_sk(&cli_sk, "cli_sk");
	print_tp(&listen_tp, "listen_tp");
	print_tp(&srv_tp, "srv_tp");
	print_tp(&cli_tp, "cli_tp");

	CHECK(listen_sk.state != 10 ||
	      listen_sk.family != AF_INET6 ||
	      listen_sk.protocol != IPPROTO_TCP ||
	      memcmp(listen_sk.src_ip6, &in6addr_loopback,
		     sizeof(listen_sk.src_ip6)) ||
	      listen_sk.dst_ip6[0] || listen_sk.dst_ip6[1] ||
	      listen_sk.dst_ip6[2] || listen_sk.dst_ip6[3] ||
	      listen_sk.src_port != ntohs(srv_sa6.sin6_port) ||
	      listen_sk.dst_port,
	      "listen_sk",
	      "Unexpected. Check listen_sk output. ingress_linum:%u\n",
	      ingress_linum);

	CHECK(srv_sk.state == 10 ||
	      !srv_sk.state ||
	      srv_sk.family != AF_INET6 ||
	      srv_sk.protocol != IPPROTO_TCP ||
	      memcmp(srv_sk.src_ip6, &in6addr_loopback,
		     sizeof(srv_sk.src_ip6)) ||
	      memcmp(srv_sk.dst_ip6, &in6addr_loopback,
		     sizeof(srv_sk.dst_ip6)) ||
	      srv_sk.src_port != ntohs(srv_sa6.sin6_port) ||
	      srv_sk.dst_port != cli_sa6.sin6_port,
	      "srv_sk", "Unexpected. Check srv_sk output. egress_linum:%u\n",
	      egress_linum);

	CHECK(!skel->bss->lsndtime, "srv_tp", "Unexpected lsndtime:0\n");

	CHECK(cli_sk.state == 10 ||
	      !cli_sk.state ||
	      cli_sk.family != AF_INET6 ||
	      cli_sk.protocol != IPPROTO_TCP ||
	      memcmp(cli_sk.src_ip6, &in6addr_loopback,
		     sizeof(cli_sk.src_ip6)) ||
	      memcmp(cli_sk.dst_ip6, &in6addr_loopback,
		     sizeof(cli_sk.dst_ip6)) ||
	      cli_sk.src_port != ntohs(cli_sa6.sin6_port) ||
	      cli_sk.dst_port != srv_sa6.sin6_port,
	      "cli_sk", "Unexpected. Check cli_sk output. egress_linum:%u\n",
	      egress_linum);

	CHECK(listen_tp.data_segs_out ||
	      listen_tp.data_segs_in ||
	      listen_tp.total_retrans ||
	      listen_tp.bytes_acked,
	      "listen_tp",
	      "Unexpected. Check listen_tp output. ingress_linum:%u\n",
	      ingress_linum);

	CHECK(srv_tp.data_segs_out != 2 ||
	      srv_tp.data_segs_in ||
	      srv_tp.snd_cwnd != 10 ||
	      srv_tp.total_retrans ||
	      srv_tp.bytes_acked < 2 * DATA_LEN,
	      "srv_tp", "Unexpected. Check srv_tp output. egress_linum:%u\n",
	      egress_linum);

	CHECK(cli_tp.data_segs_out ||
	      cli_tp.data_segs_in != 2 ||
	      cli_tp.snd_cwnd != 10 ||
	      cli_tp.total_retrans ||
	      cli_tp.bytes_received < 2 * DATA_LEN,
	      "cli_tp", "Unexpected. Check cli_tp output. egress_linum:%u\n",
	      egress_linum);

	CHECK(skel->bss->parent_cg_id != parent_cg_id,
	      "parent_cg_id", "%zu != %zu\n",
	      (size_t)skel->bss->parent_cg_id, (size_t)parent_cg_id);

	CHECK(skel->bss->child_cg_id != child_cg_id,
	      "child_cg_id", "%zu != %zu\n",
	       (size_t)skel->bss->child_cg_id, (size_t)child_cg_id);
}

static void check_sk_pkt_out_cnt(int accept_fd, int cli_fd)
{
	struct bpf_spinlock_cnt pkt_out_cnt = {}, pkt_out_cnt10 = {};
	int err;

	pkt_out_cnt.cnt = ~0;
	pkt_out_cnt10.cnt = ~0;
	err = bpf_map_lookup_elem(sk_pkt_out_cnt_fd, &accept_fd, &pkt_out_cnt);
	if (!err)
		err = bpf_map_lookup_elem(sk_pkt_out_cnt10_fd, &accept_fd,
					  &pkt_out_cnt10);

	/* The bpf prog only counts for fullsock and
	 * passive connection did not become fullsock until 3WHS
	 * had been finished, so the bpf prog only counted two data
	 * packet out.
	 */
	CHECK(err || pkt_out_cnt.cnt < 0xeB9F + 2 ||
	      pkt_out_cnt10.cnt < 0xeB9F + 20,
	      "bpf_map_lookup_elem(sk_pkt_out_cnt, &accept_fd)",
	      "err:%d errno:%d pkt_out_cnt:%u pkt_out_cnt10:%u\n",
	      err, errno, pkt_out_cnt.cnt, pkt_out_cnt10.cnt);

	pkt_out_cnt.cnt = ~0;
	pkt_out_cnt10.cnt = ~0;
	err = bpf_map_lookup_elem(sk_pkt_out_cnt_fd, &cli_fd, &pkt_out_cnt);
	if (!err)
		err = bpf_map_lookup_elem(sk_pkt_out_cnt10_fd, &cli_fd,
					  &pkt_out_cnt10);
	/* Active connection is fullsock from the beginning.
	 * 1 SYN and 1 ACK during 3WHS
	 * 2 Acks on data packet.
	 *
	 * The bpf_prog initialized it to 0xeB9F.
	 */
	CHECK(err || pkt_out_cnt.cnt < 0xeB9F + 4 ||
	      pkt_out_cnt10.cnt < 0xeB9F + 40,
	      "bpf_map_lookup_elem(sk_pkt_out_cnt, &cli_fd)",
	      "err:%d errno:%d pkt_out_cnt:%u pkt_out_cnt10:%u\n",
	      err, errno, pkt_out_cnt.cnt, pkt_out_cnt10.cnt);
}

static int init_sk_storage(int sk_fd, __u32 pkt_out_cnt)
{
	struct bpf_spinlock_cnt scnt = {};
	int err;

	scnt.cnt = pkt_out_cnt;
	err = bpf_map_update_elem(sk_pkt_out_cnt_fd, &sk_fd, &scnt,
				  BPF_NOEXIST);
	if (CHECK(err, "bpf_map_update_elem(sk_pkt_out_cnt_fd)",
		  "err:%d errno:%d\n", err, errno))
		return err;

	err = bpf_map_update_elem(sk_pkt_out_cnt10_fd, &sk_fd, &scnt,
				  BPF_NOEXIST);
	if (CHECK(err, "bpf_map_update_elem(sk_pkt_out_cnt10_fd)",
		  "err:%d errno:%d\n", err, errno))
		return err;

	return 0;
}

static void test(void)
{
	int listen_fd = -1, cli_fd = -1, accept_fd = -1, err, i;
	socklen_t addrlen = sizeof(struct sockaddr_in6);
	char buf[DATA_LEN];

	/* Prepare listen_fd */
	listen_fd = start_server(AF_INET6, SOCK_STREAM, "::1", 0xcafe, 0);
	/* start_server() has logged the error details */
	if (CHECK_FAIL(listen_fd == -1))
		goto done;

	err = getsockname(listen_fd, (struct sockaddr *)&srv_sa6, &addrlen);
	if (CHECK(err, "getsockname(listen_fd)", "err:%d errno:%d\n", err,
		  errno))
		goto done;
	memcpy(&skel->bss->srv_sa6, &srv_sa6, sizeof(srv_sa6));

	cli_fd = connect_to_fd(listen_fd, 0);
	if (CHECK_FAIL(cli_fd == -1))
		goto done;

	err = getsockname(cli_fd, (struct sockaddr *)&cli_sa6, &addrlen);
	if (CHECK(err, "getsockname(cli_fd)", "err:%d errno:%d\n",
		  err, errno))
		goto done;

	accept_fd = accept(listen_fd, NULL, NULL);
	if (CHECK(accept_fd == -1, "accept(listen_fd)",
		  "accept_fd:%d errno:%d\n",
		  accept_fd, errno))
		goto done;

	if (init_sk_storage(accept_fd, 0xeB9F))
		goto done;

	for (i = 0; i < 2; i++) {
		/* Send some data from accept_fd to cli_fd.
		 * MSG_EOR to stop kernel from coalescing two pkts.
		 */
		err = send(accept_fd, DATA, DATA_LEN, MSG_EOR);
		if (CHECK(err != DATA_LEN, "send(accept_fd)",
			  "err:%d errno:%d\n", err, errno))
			goto done;

		err = recv(cli_fd, buf, DATA_LEN, 0);
		if (CHECK(err != DATA_LEN, "recv(cli_fd)", "err:%d errno:%d\n",
			  err, errno))
			goto done;
	}

	shutdown(cli_fd, SHUT_WR);
	err = recv(accept_fd, buf, 1, 0);
	if (CHECK(err, "recv(accept_fd) for fin", "err:%d errno:%d\n",
		  err, errno))
		goto done;
	shutdown(accept_fd, SHUT_WR);
	err = recv(cli_fd, buf, 1, 0);
	if (CHECK(err, "recv(cli_fd) for fin", "err:%d errno:%d\n",
		  err, errno))
		goto done;
	check_sk_pkt_out_cnt(accept_fd, cli_fd);
	check_result();

done:
	if (accept_fd != -1)
		close(accept_fd);
	if (cli_fd != -1)
		close(cli_fd);
	if (listen_fd != -1)
		close(listen_fd);
}

void serial_test_sock_fields(void)
{
	int parent_cg_fd = -1, child_cg_fd = -1;
	struct bpf_link *link;

	/* Use a dedicated netns to have a fixed listen port */
	if (!create_netns())
		return;

	/* Create a cgroup, get fd, and join it */
	parent_cg_fd = test__join_cgroup(PARENT_CGROUP);
	if (CHECK_FAIL(parent_cg_fd < 0))
		return;
	parent_cg_id = get_cgroup_id(PARENT_CGROUP);
	if (CHECK_FAIL(!parent_cg_id))
		goto done;

	child_cg_fd = test__join_cgroup(CHILD_CGROUP);
	if (CHECK_FAIL(child_cg_fd < 0))
		goto done;
	child_cg_id = get_cgroup_id(CHILD_CGROUP);
	if (CHECK_FAIL(!child_cg_id))
		goto done;

	skel = test_sock_fields__open_and_load();
	if (CHECK(!skel, "test_sock_fields__open_and_load", "failed\n"))
		goto done;

	link = bpf_program__attach_cgroup(skel->progs.egress_read_sock_fields, child_cg_fd);
	if (!ASSERT_OK_PTR(link, "attach_cgroup(egress_read_sock_fields)"))
		goto done;
	skel->links.egress_read_sock_fields = link;

	link = bpf_program__attach_cgroup(skel->progs.ingress_read_sock_fields, child_cg_fd);
	if (!ASSERT_OK_PTR(link, "attach_cgroup(ingress_read_sock_fields)"))
		goto done;
	skel->links.ingress_read_sock_fields = link;

	link = bpf_program__attach_cgroup(skel->progs.read_sk_dst_port, child_cg_fd);
	if (!ASSERT_OK_PTR(link, "attach_cgroup(read_sk_dst_port"))
		goto done;
	skel->links.read_sk_dst_port = link;

	linum_map_fd = bpf_map__fd(skel->maps.linum_map);
	sk_pkt_out_cnt_fd = bpf_map__fd(skel->maps.sk_pkt_out_cnt);
	sk_pkt_out_cnt10_fd = bpf_map__fd(skel->maps.sk_pkt_out_cnt10);

	test();

done:
<<<<<<< HEAD
	test_sock_fields__detach(skel);
=======
>>>>>>> d60c95ef
	test_sock_fields__destroy(skel);
	if (child_cg_fd >= 0)
		close(child_cg_fd);
	if (parent_cg_fd >= 0)
		close(parent_cg_fd);
}<|MERGE_RESOLUTION|>--- conflicted
+++ resolved
@@ -394,10 +394,6 @@
 	test();
 
 done:
-<<<<<<< HEAD
-	test_sock_fields__detach(skel);
-=======
->>>>>>> d60c95ef
 	test_sock_fields__destroy(skel);
 	if (child_cg_fd >= 0)
 		close(child_cg_fd);
