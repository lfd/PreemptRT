// SPDX-License-Identifier: GPL-2.0
/*
 * Copyright (C) 2007 Oracle.  All rights reserved.
 */

#include <linux/blkdev.h>
#include <linux/module.h>
#include <linux/fs.h>
#include <linux/pagemap.h>
#include <linux/highmem.h>
#include <linux/time.h>
#include <linux/init.h>
#include <linux/seq_file.h>
#include <linux/string.h>
#include <linux/backing-dev.h>
#include <linux/mount.h>
#include <linux/writeback.h>
#include <linux/statfs.h>
#include <linux/compat.h>
#include <linux/parser.h>
#include <linux/ctype.h>
#include <linux/namei.h>
#include <linux/miscdevice.h>
#include <linux/magic.h>
#include <linux/slab.h>
#include <linux/ratelimit.h>
#include <linux/crc32c.h>
#include <linux/btrfs.h>
#include "delayed-inode.h"
#include "ctree.h"
#include "disk-io.h"
#include "transaction.h"
#include "btrfs_inode.h"
#include "print-tree.h"
#include "props.h"
#include "xattr.h"
#include "volumes.h"
#include "export.h"
#include "compression.h"
#include "rcu-string.h"
#include "dev-replace.h"
#include "free-space-cache.h"
#include "backref.h"
#include "space-info.h"
#include "sysfs.h"
#include "zoned.h"
#include "tests/btrfs-tests.h"
#include "block-group.h"
#include "discard.h"
#include "qgroup.h"
#include "raid56.h"
#define CREATE_TRACE_POINTS
#include <trace/events/btrfs.h>

static const struct super_operations btrfs_super_ops;

/*
 * Types for mounting the default subvolume and a subvolume explicitly
 * requested by subvol=/path. That way the callchain is straightforward and we
 * don't have to play tricks with the mount options and recursive calls to
 * btrfs_mount.
 *
 * The new btrfs_root_fs_type also servers as a tag for the bdev_holder.
 */
static struct file_system_type btrfs_fs_type;
static struct file_system_type btrfs_root_fs_type;

static int btrfs_remount(struct super_block *sb, int *flags, char *data);

#ifdef CONFIG_PRINTK

#define STATE_STRING_PREFACE	": state "
#define STATE_STRING_BUF_LEN	(sizeof(STATE_STRING_PREFACE) + BTRFS_FS_STATE_COUNT)

/*
 * Characters to print to indicate error conditions or uncommon filesystem state.
 * RO is not an error.
 */
static const char fs_state_chars[] = {
	[BTRFS_FS_STATE_ERROR]			= 'E',
	[BTRFS_FS_STATE_REMOUNTING]		= 'M',
	[BTRFS_FS_STATE_RO]			= 0,
	[BTRFS_FS_STATE_TRANS_ABORTED]		= 'A',
	[BTRFS_FS_STATE_DEV_REPLACING]		= 'R',
	[BTRFS_FS_STATE_DUMMY_FS_INFO]		= 0,
	[BTRFS_FS_STATE_NO_CSUMS]		= 'C',
	[BTRFS_FS_STATE_LOG_CLEANUP_ERROR]	= 'L',
};

static void btrfs_state_to_string(const struct btrfs_fs_info *info, char *buf)
{
	unsigned int bit;
	bool states_printed = false;
	unsigned long fs_state = READ_ONCE(info->fs_state);
	char *curr = buf;

	memcpy(curr, STATE_STRING_PREFACE, sizeof(STATE_STRING_PREFACE));
	curr += sizeof(STATE_STRING_PREFACE) - 1;

	for_each_set_bit(bit, &fs_state, sizeof(fs_state)) {
		WARN_ON_ONCE(bit >= BTRFS_FS_STATE_COUNT);
		if ((bit < BTRFS_FS_STATE_COUNT) && fs_state_chars[bit]) {
			*curr++ = fs_state_chars[bit];
			states_printed = true;
		}
	}

	/* If no states were printed, reset the buffer */
	if (!states_printed)
		curr = buf;

	*curr++ = 0;
}
#endif

/*
 * Generally the error codes correspond to their respective errors, but there
 * are a few special cases.
 *
 * EUCLEAN: Any sort of corruption that we encounter.  The tree-checker for
 *          instance will return EUCLEAN if any of the blocks are corrupted in
 *          a way that is problematic.  We want to reserve EUCLEAN for these
 *          sort of corruptions.
 *
 * EROFS: If we check BTRFS_FS_STATE_ERROR and fail out with a return error, we
 *        need to use EROFS for this case.  We will have no idea of the
 *        original failure, that will have been reported at the time we tripped
 *        over the error.  Each subsequent error that doesn't have any context
 *        of the original error should use EROFS when handling BTRFS_FS_STATE_ERROR.
 */
const char * __attribute_const__ btrfs_decode_error(int errno)
{
	char *errstr = "unknown";

	switch (errno) {
	case -ENOENT:		/* -2 */
		errstr = "No such entry";
		break;
	case -EIO:		/* -5 */
		errstr = "IO failure";
		break;
	case -ENOMEM:		/* -12*/
		errstr = "Out of memory";
		break;
	case -EEXIST:		/* -17 */
		errstr = "Object already exists";
		break;
	case -ENOSPC:		/* -28 */
		errstr = "No space left";
		break;
	case -EROFS:		/* -30 */
		errstr = "Readonly filesystem";
		break;
	case -EOPNOTSUPP:	/* -95 */
		errstr = "Operation not supported";
		break;
	case -EUCLEAN:		/* -117 */
		errstr = "Filesystem corrupted";
		break;
	case -EDQUOT:		/* -122 */
		errstr = "Quota exceeded";
		break;
	}

	return errstr;
}

/*
 * __btrfs_handle_fs_error decodes expected errors from the caller and
 * invokes the appropriate error response.
 */
__cold
void __btrfs_handle_fs_error(struct btrfs_fs_info *fs_info, const char *function,
		       unsigned int line, int errno, const char *fmt, ...)
{
	struct super_block *sb = fs_info->sb;
#ifdef CONFIG_PRINTK
	char statestr[STATE_STRING_BUF_LEN];
	const char *errstr;
#endif

	/*
	 * Special case: if the error is EROFS, and we're already
	 * under SB_RDONLY, then it is safe here.
	 */
	if (errno == -EROFS && sb_rdonly(sb))
  		return;

#ifdef CONFIG_PRINTK
	errstr = btrfs_decode_error(errno);
	btrfs_state_to_string(fs_info, statestr);
	if (fmt) {
		struct va_format vaf;
		va_list args;

		va_start(args, fmt);
		vaf.fmt = fmt;
		vaf.va = &args;

		pr_crit("BTRFS: error (device %s%s) in %s:%d: errno=%d %s (%pV)\n",
			sb->s_id, statestr, function, line, errno, errstr, &vaf);
		va_end(args);
	} else {
		pr_crit("BTRFS: error (device %s%s) in %s:%d: errno=%d %s\n",
			sb->s_id, statestr, function, line, errno, errstr);
	}
#endif

	/*
	 * Today we only save the error info to memory.  Long term we'll
	 * also send it down to the disk
	 */
	set_bit(BTRFS_FS_STATE_ERROR, &fs_info->fs_state);

	/* Don't go through full error handling during mount */
	if (!(sb->s_flags & SB_BORN))
		return;

	if (sb_rdonly(sb))
		return;

	btrfs_discard_stop(fs_info);

	/* btrfs handle error by forcing the filesystem readonly */
	btrfs_set_sb_rdonly(sb);
	btrfs_info(fs_info, "forced readonly");
	/*
	 * Note that a running device replace operation is not canceled here
	 * although there is no way to update the progress. It would add the
	 * risk of a deadlock, therefore the canceling is omitted. The only
	 * penalty is that some I/O remains active until the procedure
	 * completes. The next time when the filesystem is mounted writable
	 * again, the device replace operation continues.
	 */
}

#ifdef CONFIG_PRINTK
static const char * const logtypes[] = {
	"emergency",
	"alert",
	"critical",
	"error",
	"warning",
	"notice",
	"info",
	"debug",
};


/*
 * Use one ratelimit state per log level so that a flood of less important
 * messages doesn't cause more important ones to be dropped.
 */
static struct ratelimit_state printk_limits[] = {
	RATELIMIT_STATE_INIT(printk_limits[0], DEFAULT_RATELIMIT_INTERVAL, 100),
	RATELIMIT_STATE_INIT(printk_limits[1], DEFAULT_RATELIMIT_INTERVAL, 100),
	RATELIMIT_STATE_INIT(printk_limits[2], DEFAULT_RATELIMIT_INTERVAL, 100),
	RATELIMIT_STATE_INIT(printk_limits[3], DEFAULT_RATELIMIT_INTERVAL, 100),
	RATELIMIT_STATE_INIT(printk_limits[4], DEFAULT_RATELIMIT_INTERVAL, 100),
	RATELIMIT_STATE_INIT(printk_limits[5], DEFAULT_RATELIMIT_INTERVAL, 100),
	RATELIMIT_STATE_INIT(printk_limits[6], DEFAULT_RATELIMIT_INTERVAL, 100),
	RATELIMIT_STATE_INIT(printk_limits[7], DEFAULT_RATELIMIT_INTERVAL, 100),
};

void __cold _btrfs_printk(const struct btrfs_fs_info *fs_info, const char *fmt, ...)
{
	char lvl[PRINTK_MAX_SINGLE_HEADER_LEN + 1] = "\0";
	struct va_format vaf;
	va_list args;
	int kern_level;
	const char *type = logtypes[4];
	struct ratelimit_state *ratelimit = &printk_limits[4];

	va_start(args, fmt);

	while ((kern_level = printk_get_level(fmt)) != 0) {
		size_t size = printk_skip_level(fmt) - fmt;

		if (kern_level >= '0' && kern_level <= '7') {
			memcpy(lvl, fmt,  size);
			lvl[size] = '\0';
			type = logtypes[kern_level - '0'];
			ratelimit = &printk_limits[kern_level - '0'];
		}
		fmt += size;
	}

	vaf.fmt = fmt;
	vaf.va = &args;

	if (__ratelimit(ratelimit)) {
		if (fs_info) {
			char statestr[STATE_STRING_BUF_LEN];

			btrfs_state_to_string(fs_info, statestr);
			_printk("%sBTRFS %s (device %s%s): %pV\n", lvl, type,
				fs_info->sb->s_id, statestr, &vaf);
		} else {
			_printk("%sBTRFS %s: %pV\n", lvl, type, &vaf);
		}
	}

	va_end(args);
}
#endif

#if BITS_PER_LONG == 32
void __cold btrfs_warn_32bit_limit(struct btrfs_fs_info *fs_info)
{
	if (!test_and_set_bit(BTRFS_FS_32BIT_WARN, &fs_info->flags)) {
		btrfs_warn(fs_info, "reaching 32bit limit for logical addresses");
		btrfs_warn(fs_info,
"due to page cache limit on 32bit systems, btrfs can't access metadata at or beyond %lluT",
			   BTRFS_32BIT_MAX_FILE_SIZE >> 40);
		btrfs_warn(fs_info,
			   "please consider upgrading to 64bit kernel/hardware");
	}
}

void __cold btrfs_err_32bit_limit(struct btrfs_fs_info *fs_info)
{
	if (!test_and_set_bit(BTRFS_FS_32BIT_ERROR, &fs_info->flags)) {
		btrfs_err(fs_info, "reached 32bit limit for logical addresses");
		btrfs_err(fs_info,
"due to page cache limit on 32bit systems, metadata beyond %lluT can't be accessed",
			  BTRFS_32BIT_MAX_FILE_SIZE >> 40);
		btrfs_err(fs_info,
			   "please consider upgrading to 64bit kernel/hardware");
	}
}
#endif

/*
 * We only mark the transaction aborted and then set the file system read-only.
 * This will prevent new transactions from starting or trying to join this
 * one.
 *
 * This means that error recovery at the call site is limited to freeing
 * any local memory allocations and passing the error code up without
 * further cleanup. The transaction should complete as it normally would
 * in the call path but will return -EIO.
 *
 * We'll complete the cleanup in btrfs_end_transaction and
 * btrfs_commit_transaction.
 */
__cold
void __btrfs_abort_transaction(struct btrfs_trans_handle *trans,
			       const char *function,
			       unsigned int line, int errno, bool first_hit)
{
	struct btrfs_fs_info *fs_info = trans->fs_info;

	WRITE_ONCE(trans->aborted, errno);
	WRITE_ONCE(trans->transaction->aborted, errno);
	if (first_hit && errno == -ENOSPC)
		btrfs_dump_space_info_for_trans_abort(fs_info);
	/* Wake up anybody who may be waiting on this transaction */
	wake_up(&fs_info->transaction_wait);
	wake_up(&fs_info->transaction_blocked_wait);
	__btrfs_handle_fs_error(fs_info, function, line, errno, NULL);
}
/*
 * __btrfs_panic decodes unexpected, fatal errors from the caller,
 * issues an alert, and either panics or BUGs, depending on mount options.
 */
__cold
void __btrfs_panic(struct btrfs_fs_info *fs_info, const char *function,
		   unsigned int line, int errno, const char *fmt, ...)
{
	char *s_id = "<unknown>";
	const char *errstr;
	struct va_format vaf = { .fmt = fmt };
	va_list args;

	if (fs_info)
		s_id = fs_info->sb->s_id;

	va_start(args, fmt);
	vaf.va = &args;

	errstr = btrfs_decode_error(errno);
	if (fs_info && (btrfs_test_opt(fs_info, PANIC_ON_FATAL_ERROR)))
		panic(KERN_CRIT "BTRFS panic (device %s) in %s:%d: %pV (errno=%d %s)\n",
			s_id, function, line, &vaf, errno, errstr);

	btrfs_crit(fs_info, "panic in %s:%d: %pV (errno=%d %s)",
		   function, line, &vaf, errno, errstr);
	va_end(args);
	/* Caller calls BUG() */
}

static void btrfs_put_super(struct super_block *sb)
{
	close_ctree(btrfs_sb(sb));
}

enum {
	Opt_acl, Opt_noacl,
	Opt_clear_cache,
	Opt_commit_interval,
	Opt_compress,
	Opt_compress_force,
	Opt_compress_force_type,
	Opt_compress_type,
	Opt_degraded,
	Opt_device,
	Opt_fatal_errors,
	Opt_flushoncommit, Opt_noflushoncommit,
	Opt_max_inline,
	Opt_barrier, Opt_nobarrier,
	Opt_datacow, Opt_nodatacow,
	Opt_datasum, Opt_nodatasum,
	Opt_defrag, Opt_nodefrag,
	Opt_discard, Opt_nodiscard,
	Opt_discard_mode,
	Opt_norecovery,
	Opt_ratio,
	Opt_rescan_uuid_tree,
	Opt_skip_balance,
	Opt_space_cache, Opt_no_space_cache,
	Opt_space_cache_version,
	Opt_ssd, Opt_nossd,
	Opt_ssd_spread, Opt_nossd_spread,
	Opt_subvol,
	Opt_subvol_empty,
	Opt_subvolid,
	Opt_thread_pool,
	Opt_treelog, Opt_notreelog,
	Opt_user_subvol_rm_allowed,

	/* Rescue options */
	Opt_rescue,
	Opt_usebackuproot,
	Opt_nologreplay,
	Opt_ignorebadroots,
	Opt_ignoredatacsums,
	Opt_rescue_all,

	/* Deprecated options */
	Opt_recovery,
	Opt_inode_cache, Opt_noinode_cache,

	/* Debugging options */
	Opt_check_integrity,
	Opt_check_integrity_including_extent_data,
	Opt_check_integrity_print_mask,
	Opt_enospc_debug, Opt_noenospc_debug,
#ifdef CONFIG_BTRFS_DEBUG
	Opt_fragment_data, Opt_fragment_metadata, Opt_fragment_all,
#endif
#ifdef CONFIG_BTRFS_FS_REF_VERIFY
	Opt_ref_verify,
#endif
	Opt_err,
};

static const match_table_t tokens = {
	{Opt_acl, "acl"},
	{Opt_noacl, "noacl"},
	{Opt_clear_cache, "clear_cache"},
	{Opt_commit_interval, "commit=%u"},
	{Opt_compress, "compress"},
	{Opt_compress_type, "compress=%s"},
	{Opt_compress_force, "compress-force"},
	{Opt_compress_force_type, "compress-force=%s"},
	{Opt_degraded, "degraded"},
	{Opt_device, "device=%s"},
	{Opt_fatal_errors, "fatal_errors=%s"},
	{Opt_flushoncommit, "flushoncommit"},
	{Opt_noflushoncommit, "noflushoncommit"},
	{Opt_inode_cache, "inode_cache"},
	{Opt_noinode_cache, "noinode_cache"},
	{Opt_max_inline, "max_inline=%s"},
	{Opt_barrier, "barrier"},
	{Opt_nobarrier, "nobarrier"},
	{Opt_datacow, "datacow"},
	{Opt_nodatacow, "nodatacow"},
	{Opt_datasum, "datasum"},
	{Opt_nodatasum, "nodatasum"},
	{Opt_defrag, "autodefrag"},
	{Opt_nodefrag, "noautodefrag"},
	{Opt_discard, "discard"},
	{Opt_discard_mode, "discard=%s"},
	{Opt_nodiscard, "nodiscard"},
	{Opt_norecovery, "norecovery"},
	{Opt_ratio, "metadata_ratio=%u"},
	{Opt_rescan_uuid_tree, "rescan_uuid_tree"},
	{Opt_skip_balance, "skip_balance"},
	{Opt_space_cache, "space_cache"},
	{Opt_no_space_cache, "nospace_cache"},
	{Opt_space_cache_version, "space_cache=%s"},
	{Opt_ssd, "ssd"},
	{Opt_nossd, "nossd"},
	{Opt_ssd_spread, "ssd_spread"},
	{Opt_nossd_spread, "nossd_spread"},
	{Opt_subvol, "subvol=%s"},
	{Opt_subvol_empty, "subvol="},
	{Opt_subvolid, "subvolid=%s"},
	{Opt_thread_pool, "thread_pool=%u"},
	{Opt_treelog, "treelog"},
	{Opt_notreelog, "notreelog"},
	{Opt_user_subvol_rm_allowed, "user_subvol_rm_allowed"},

	/* Rescue options */
	{Opt_rescue, "rescue=%s"},
	/* Deprecated, with alias rescue=nologreplay */
	{Opt_nologreplay, "nologreplay"},
	/* Deprecated, with alias rescue=usebackuproot */
	{Opt_usebackuproot, "usebackuproot"},

	/* Deprecated options */
	{Opt_recovery, "recovery"},

	/* Debugging options */
	{Opt_check_integrity, "check_int"},
	{Opt_check_integrity_including_extent_data, "check_int_data"},
	{Opt_check_integrity_print_mask, "check_int_print_mask=%u"},
	{Opt_enospc_debug, "enospc_debug"},
	{Opt_noenospc_debug, "noenospc_debug"},
#ifdef CONFIG_BTRFS_DEBUG
	{Opt_fragment_data, "fragment=data"},
	{Opt_fragment_metadata, "fragment=metadata"},
	{Opt_fragment_all, "fragment=all"},
#endif
#ifdef CONFIG_BTRFS_FS_REF_VERIFY
	{Opt_ref_verify, "ref_verify"},
#endif
	{Opt_err, NULL},
};

static const match_table_t rescue_tokens = {
	{Opt_usebackuproot, "usebackuproot"},
	{Opt_nologreplay, "nologreplay"},
	{Opt_ignorebadroots, "ignorebadroots"},
	{Opt_ignorebadroots, "ibadroots"},
	{Opt_ignoredatacsums, "ignoredatacsums"},
	{Opt_ignoredatacsums, "idatacsums"},
	{Opt_rescue_all, "all"},
	{Opt_err, NULL},
};

static bool check_ro_option(struct btrfs_fs_info *fs_info, unsigned long opt,
			    const char *opt_name)
{
	if (fs_info->mount_opt & opt) {
		btrfs_err(fs_info, "%s must be used with ro mount option",
			  opt_name);
		return true;
	}
	return false;
}

static int parse_rescue_options(struct btrfs_fs_info *info, const char *options)
{
	char *opts;
	char *orig;
	char *p;
	substring_t args[MAX_OPT_ARGS];
	int ret = 0;

	opts = kstrdup(options, GFP_KERNEL);
	if (!opts)
		return -ENOMEM;
	orig = opts;

	while ((p = strsep(&opts, ":")) != NULL) {
		int token;

		if (!*p)
			continue;
		token = match_token(p, rescue_tokens, args);
		switch (token){
		case Opt_usebackuproot:
			btrfs_info(info,
				   "trying to use backup root at mount time");
			btrfs_set_opt(info->mount_opt, USEBACKUPROOT);
			break;
		case Opt_nologreplay:
			btrfs_set_and_info(info, NOLOGREPLAY,
					   "disabling log replay at mount time");
			break;
		case Opt_ignorebadroots:
			btrfs_set_and_info(info, IGNOREBADROOTS,
					   "ignoring bad roots");
			break;
		case Opt_ignoredatacsums:
			btrfs_set_and_info(info, IGNOREDATACSUMS,
					   "ignoring data csums");
			break;
		case Opt_rescue_all:
			btrfs_info(info, "enabling all of the rescue options");
			btrfs_set_and_info(info, IGNOREDATACSUMS,
					   "ignoring data csums");
			btrfs_set_and_info(info, IGNOREBADROOTS,
					   "ignoring bad roots");
			btrfs_set_and_info(info, NOLOGREPLAY,
					   "disabling log replay at mount time");
			break;
		case Opt_err:
			btrfs_info(info, "unrecognized rescue option '%s'", p);
			ret = -EINVAL;
			goto out;
		default:
			break;
		}

	}
out:
	kfree(orig);
	return ret;
}

/*
 * Regular mount options parser.  Everything that is needed only when
 * reading in a new superblock is parsed here.
 * XXX JDM: This needs to be cleaned up for remount.
 */
int btrfs_parse_options(struct btrfs_fs_info *info, char *options,
			unsigned long new_flags)
{
	substring_t args[MAX_OPT_ARGS];
	char *p, *num;
	int intarg;
	int ret = 0;
	char *compress_type;
	bool compress_force = false;
	enum btrfs_compression_type saved_compress_type;
	int saved_compress_level;
	bool saved_compress_force;
	int no_compress = 0;
	const bool remounting = test_bit(BTRFS_FS_STATE_REMOUNTING, &info->fs_state);

	if (btrfs_fs_compat_ro(info, FREE_SPACE_TREE))
		btrfs_set_opt(info->mount_opt, FREE_SPACE_TREE);
	else if (btrfs_free_space_cache_v1_active(info)) {
		if (btrfs_is_zoned(info)) {
			btrfs_info(info,
			"zoned: clearing existing space cache");
			btrfs_set_super_cache_generation(info->super_copy, 0);
		} else {
			btrfs_set_opt(info->mount_opt, SPACE_CACHE);
		}
	}

	/*
	 * Even the options are empty, we still need to do extra check
	 * against new flags
	 */
	if (!options)
		goto check;

	while ((p = strsep(&options, ",")) != NULL) {
		int token;
		if (!*p)
			continue;

		token = match_token(p, tokens, args);
		switch (token) {
		case Opt_degraded:
			btrfs_info(info, "allowing degraded mounts");
			btrfs_set_opt(info->mount_opt, DEGRADED);
			break;
		case Opt_subvol:
		case Opt_subvol_empty:
		case Opt_subvolid:
		case Opt_device:
			/*
			 * These are parsed by btrfs_parse_subvol_options or
			 * btrfs_parse_device_options and can be ignored here.
			 */
			break;
		case Opt_nodatasum:
			btrfs_set_and_info(info, NODATASUM,
					   "setting nodatasum");
			break;
		case Opt_datasum:
			if (btrfs_test_opt(info, NODATASUM)) {
				if (btrfs_test_opt(info, NODATACOW))
					btrfs_info(info,
						   "setting datasum, datacow enabled");
				else
					btrfs_info(info, "setting datasum");
			}
			btrfs_clear_opt(info->mount_opt, NODATACOW);
			btrfs_clear_opt(info->mount_opt, NODATASUM);
			break;
		case Opt_nodatacow:
			if (!btrfs_test_opt(info, NODATACOW)) {
				if (!btrfs_test_opt(info, COMPRESS) ||
				    !btrfs_test_opt(info, FORCE_COMPRESS)) {
					btrfs_info(info,
						   "setting nodatacow, compression disabled");
				} else {
					btrfs_info(info, "setting nodatacow");
				}
			}
			btrfs_clear_opt(info->mount_opt, COMPRESS);
			btrfs_clear_opt(info->mount_opt, FORCE_COMPRESS);
			btrfs_set_opt(info->mount_opt, NODATACOW);
			btrfs_set_opt(info->mount_opt, NODATASUM);
			break;
		case Opt_datacow:
			btrfs_clear_and_info(info, NODATACOW,
					     "setting datacow");
			break;
		case Opt_compress_force:
		case Opt_compress_force_type:
			compress_force = true;
			fallthrough;
		case Opt_compress:
		case Opt_compress_type:
			saved_compress_type = btrfs_test_opt(info,
							     COMPRESS) ?
				info->compress_type : BTRFS_COMPRESS_NONE;
			saved_compress_force =
				btrfs_test_opt(info, FORCE_COMPRESS);
			saved_compress_level = info->compress_level;
			if (token == Opt_compress ||
			    token == Opt_compress_force ||
			    strncmp(args[0].from, "zlib", 4) == 0) {
				compress_type = "zlib";

				info->compress_type = BTRFS_COMPRESS_ZLIB;
				info->compress_level = BTRFS_ZLIB_DEFAULT_LEVEL;
				/*
				 * args[0] contains uninitialized data since
				 * for these tokens we don't expect any
				 * parameter.
				 */
				if (token != Opt_compress &&
				    token != Opt_compress_force)
					info->compress_level =
					  btrfs_compress_str2level(
							BTRFS_COMPRESS_ZLIB,
							args[0].from + 4);
				btrfs_set_opt(info->mount_opt, COMPRESS);
				btrfs_clear_opt(info->mount_opt, NODATACOW);
				btrfs_clear_opt(info->mount_opt, NODATASUM);
				no_compress = 0;
			} else if (strncmp(args[0].from, "lzo", 3) == 0) {
				compress_type = "lzo";
				info->compress_type = BTRFS_COMPRESS_LZO;
				info->compress_level = 0;
				btrfs_set_opt(info->mount_opt, COMPRESS);
				btrfs_clear_opt(info->mount_opt, NODATACOW);
				btrfs_clear_opt(info->mount_opt, NODATASUM);
				btrfs_set_fs_incompat(info, COMPRESS_LZO);
				no_compress = 0;
			} else if (strncmp(args[0].from, "zstd", 4) == 0) {
				compress_type = "zstd";
				info->compress_type = BTRFS_COMPRESS_ZSTD;
				info->compress_level =
					btrfs_compress_str2level(
							 BTRFS_COMPRESS_ZSTD,
							 args[0].from + 4);
				btrfs_set_opt(info->mount_opt, COMPRESS);
				btrfs_clear_opt(info->mount_opt, NODATACOW);
				btrfs_clear_opt(info->mount_opt, NODATASUM);
				btrfs_set_fs_incompat(info, COMPRESS_ZSTD);
				no_compress = 0;
			} else if (strncmp(args[0].from, "no", 2) == 0) {
				compress_type = "no";
				info->compress_level = 0;
				info->compress_type = 0;
				btrfs_clear_opt(info->mount_opt, COMPRESS);
				btrfs_clear_opt(info->mount_opt, FORCE_COMPRESS);
				compress_force = false;
				no_compress++;
			} else {
				btrfs_err(info, "unrecognized compression value %s",
					  args[0].from);
				ret = -EINVAL;
				goto out;
			}

			if (compress_force) {
				btrfs_set_opt(info->mount_opt, FORCE_COMPRESS);
			} else {
				/*
				 * If we remount from compress-force=xxx to
				 * compress=xxx, we need clear FORCE_COMPRESS
				 * flag, otherwise, there is no way for users
				 * to disable forcible compression separately.
				 */
				btrfs_clear_opt(info->mount_opt, FORCE_COMPRESS);
			}
			if (no_compress == 1) {
				btrfs_info(info, "use no compression");
			} else if ((info->compress_type != saved_compress_type) ||
				   (compress_force != saved_compress_force) ||
				   (info->compress_level != saved_compress_level)) {
				btrfs_info(info, "%s %s compression, level %d",
					   (compress_force) ? "force" : "use",
					   compress_type, info->compress_level);
			}
			compress_force = false;
			break;
		case Opt_ssd:
			btrfs_set_and_info(info, SSD,
					   "enabling ssd optimizations");
			btrfs_clear_opt(info->mount_opt, NOSSD);
			break;
		case Opt_ssd_spread:
			btrfs_set_and_info(info, SSD,
					   "enabling ssd optimizations");
			btrfs_set_and_info(info, SSD_SPREAD,
					   "using spread ssd allocation scheme");
			btrfs_clear_opt(info->mount_opt, NOSSD);
			break;
		case Opt_nossd:
			btrfs_set_opt(info->mount_opt, NOSSD);
			btrfs_clear_and_info(info, SSD,
					     "not using ssd optimizations");
			fallthrough;
		case Opt_nossd_spread:
			btrfs_clear_and_info(info, SSD_SPREAD,
					     "not using spread ssd allocation scheme");
			break;
		case Opt_barrier:
			btrfs_clear_and_info(info, NOBARRIER,
					     "turning on barriers");
			break;
		case Opt_nobarrier:
			btrfs_set_and_info(info, NOBARRIER,
					   "turning off barriers");
			break;
		case Opt_thread_pool:
			ret = match_int(&args[0], &intarg);
			if (ret) {
				btrfs_err(info, "unrecognized thread_pool value %s",
					  args[0].from);
				goto out;
			} else if (intarg == 0) {
				btrfs_err(info, "invalid value 0 for thread_pool");
				ret = -EINVAL;
				goto out;
			}
			info->thread_pool_size = intarg;
			break;
		case Opt_max_inline:
			num = match_strdup(&args[0]);
			if (num) {
				info->max_inline = memparse(num, NULL);
				kfree(num);

				if (info->max_inline) {
					info->max_inline = min_t(u64,
						info->max_inline,
						info->sectorsize);
				}
				btrfs_info(info, "max_inline at %llu",
					   info->max_inline);
			} else {
				ret = -ENOMEM;
				goto out;
			}
			break;
		case Opt_acl:
#ifdef CONFIG_BTRFS_FS_POSIX_ACL
			info->sb->s_flags |= SB_POSIXACL;
			break;
#else
			btrfs_err(info, "support for ACL not compiled in!");
			ret = -EINVAL;
			goto out;
#endif
		case Opt_noacl:
			info->sb->s_flags &= ~SB_POSIXACL;
			break;
		case Opt_notreelog:
			btrfs_set_and_info(info, NOTREELOG,
					   "disabling tree log");
			break;
		case Opt_treelog:
			btrfs_clear_and_info(info, NOTREELOG,
					     "enabling tree log");
			break;
		case Opt_norecovery:
		case Opt_nologreplay:
			btrfs_warn(info,
		"'nologreplay' is deprecated, use 'rescue=nologreplay' instead");
			btrfs_set_and_info(info, NOLOGREPLAY,
					   "disabling log replay at mount time");
			break;
		case Opt_flushoncommit:
			btrfs_set_and_info(info, FLUSHONCOMMIT,
					   "turning on flush-on-commit");
			break;
		case Opt_noflushoncommit:
			btrfs_clear_and_info(info, FLUSHONCOMMIT,
					     "turning off flush-on-commit");
			break;
		case Opt_ratio:
			ret = match_int(&args[0], &intarg);
			if (ret) {
				btrfs_err(info, "unrecognized metadata_ratio value %s",
					  args[0].from);
				goto out;
			}
			info->metadata_ratio = intarg;
			btrfs_info(info, "metadata ratio %u",
				   info->metadata_ratio);
			break;
		case Opt_discard:
		case Opt_discard_mode:
			if (token == Opt_discard ||
			    strcmp(args[0].from, "sync") == 0) {
				btrfs_clear_opt(info->mount_opt, DISCARD_ASYNC);
				btrfs_set_and_info(info, DISCARD_SYNC,
						   "turning on sync discard");
			} else if (strcmp(args[0].from, "async") == 0) {
				btrfs_clear_opt(info->mount_opt, DISCARD_SYNC);
				btrfs_set_and_info(info, DISCARD_ASYNC,
						   "turning on async discard");
			} else {
				btrfs_err(info, "unrecognized discard mode value %s",
					  args[0].from);
				ret = -EINVAL;
				goto out;
			}
			break;
		case Opt_nodiscard:
			btrfs_clear_and_info(info, DISCARD_SYNC,
					     "turning off discard");
			btrfs_clear_and_info(info, DISCARD_ASYNC,
					     "turning off async discard");
			break;
		case Opt_space_cache:
		case Opt_space_cache_version:
			/*
			 * We already set FREE_SPACE_TREE above because we have
			 * compat_ro(FREE_SPACE_TREE) set, and we aren't going
			 * to allow v1 to be set for extent tree v2, simply
			 * ignore this setting if we're extent tree v2.
			 */
			if (btrfs_fs_incompat(info, EXTENT_TREE_V2))
				break;
			if (token == Opt_space_cache ||
			    strcmp(args[0].from, "v1") == 0) {
				btrfs_clear_opt(info->mount_opt,
						FREE_SPACE_TREE);
				btrfs_set_and_info(info, SPACE_CACHE,
					   "enabling disk space caching");
			} else if (strcmp(args[0].from, "v2") == 0) {
				btrfs_clear_opt(info->mount_opt,
						SPACE_CACHE);
				btrfs_set_and_info(info, FREE_SPACE_TREE,
						   "enabling free space tree");
			} else {
				btrfs_err(info, "unrecognized space_cache value %s",
					  args[0].from);
				ret = -EINVAL;
				goto out;
			}
			break;
		case Opt_rescan_uuid_tree:
			btrfs_set_opt(info->mount_opt, RESCAN_UUID_TREE);
			break;
		case Opt_no_space_cache:
			/*
			 * We cannot operate without the free space tree with
			 * extent tree v2, ignore this option.
			 */
			if (btrfs_fs_incompat(info, EXTENT_TREE_V2))
				break;
			if (btrfs_test_opt(info, SPACE_CACHE)) {
				btrfs_clear_and_info(info, SPACE_CACHE,
					     "disabling disk space caching");
			}
			if (btrfs_test_opt(info, FREE_SPACE_TREE)) {
				btrfs_clear_and_info(info, FREE_SPACE_TREE,
					     "disabling free space tree");
			}
			break;
		case Opt_inode_cache:
		case Opt_noinode_cache:
			btrfs_warn(info,
	"the 'inode_cache' option is deprecated and has no effect since 5.11");
			break;
		case Opt_clear_cache:
			/*
			 * We cannot clear the free space tree with extent tree
			 * v2, ignore this option.
			 */
			if (btrfs_fs_incompat(info, EXTENT_TREE_V2))
				break;
			btrfs_set_and_info(info, CLEAR_CACHE,
					   "force clearing of disk cache");
			break;
		case Opt_user_subvol_rm_allowed:
			btrfs_set_opt(info->mount_opt, USER_SUBVOL_RM_ALLOWED);
			break;
		case Opt_enospc_debug:
			btrfs_set_opt(info->mount_opt, ENOSPC_DEBUG);
			break;
		case Opt_noenospc_debug:
			btrfs_clear_opt(info->mount_opt, ENOSPC_DEBUG);
			break;
		case Opt_defrag:
			btrfs_set_and_info(info, AUTO_DEFRAG,
					   "enabling auto defrag");
			break;
		case Opt_nodefrag:
			btrfs_clear_and_info(info, AUTO_DEFRAG,
					     "disabling auto defrag");
			break;
		case Opt_recovery:
		case Opt_usebackuproot:
			btrfs_warn(info,
			"'%s' is deprecated, use 'rescue=usebackuproot' instead",
				   token == Opt_recovery ? "recovery" :
				   "usebackuproot");
			btrfs_info(info,
				   "trying to use backup root at mount time");
			btrfs_set_opt(info->mount_opt, USEBACKUPROOT);
			break;
		case Opt_skip_balance:
			btrfs_set_opt(info->mount_opt, SKIP_BALANCE);
			break;
#ifdef CONFIG_BTRFS_FS_CHECK_INTEGRITY
		case Opt_check_integrity_including_extent_data:
			btrfs_info(info,
				   "enabling check integrity including extent data");
			btrfs_set_opt(info->mount_opt, CHECK_INTEGRITY_DATA);
			btrfs_set_opt(info->mount_opt, CHECK_INTEGRITY);
			break;
		case Opt_check_integrity:
			btrfs_info(info, "enabling check integrity");
			btrfs_set_opt(info->mount_opt, CHECK_INTEGRITY);
			break;
		case Opt_check_integrity_print_mask:
			ret = match_int(&args[0], &intarg);
			if (ret) {
				btrfs_err(info,
				"unrecognized check_integrity_print_mask value %s",
					args[0].from);
				goto out;
			}
			info->check_integrity_print_mask = intarg;
			btrfs_info(info, "check_integrity_print_mask 0x%x",
				   info->check_integrity_print_mask);
			break;
#else
		case Opt_check_integrity_including_extent_data:
		case Opt_check_integrity:
		case Opt_check_integrity_print_mask:
			btrfs_err(info,
				  "support for check_integrity* not compiled in!");
			ret = -EINVAL;
			goto out;
#endif
		case Opt_fatal_errors:
			if (strcmp(args[0].from, "panic") == 0) {
				btrfs_set_opt(info->mount_opt,
					      PANIC_ON_FATAL_ERROR);
			} else if (strcmp(args[0].from, "bug") == 0) {
				btrfs_clear_opt(info->mount_opt,
					      PANIC_ON_FATAL_ERROR);
			} else {
				btrfs_err(info, "unrecognized fatal_errors value %s",
					  args[0].from);
				ret = -EINVAL;
				goto out;
			}
			break;
		case Opt_commit_interval:
			intarg = 0;
			ret = match_int(&args[0], &intarg);
			if (ret) {
				btrfs_err(info, "unrecognized commit_interval value %s",
					  args[0].from);
				ret = -EINVAL;
				goto out;
			}
			if (intarg == 0) {
				btrfs_info(info,
					   "using default commit interval %us",
					   BTRFS_DEFAULT_COMMIT_INTERVAL);
				intarg = BTRFS_DEFAULT_COMMIT_INTERVAL;
			} else if (intarg > 300) {
				btrfs_warn(info, "excessive commit interval %d",
					   intarg);
			}
			info->commit_interval = intarg;
			break;
		case Opt_rescue:
			ret = parse_rescue_options(info, args[0].from);
			if (ret < 0) {
				btrfs_err(info, "unrecognized rescue value %s",
					  args[0].from);
				goto out;
			}
			break;
#ifdef CONFIG_BTRFS_DEBUG
		case Opt_fragment_all:
			btrfs_info(info, "fragmenting all space");
			btrfs_set_opt(info->mount_opt, FRAGMENT_DATA);
			btrfs_set_opt(info->mount_opt, FRAGMENT_METADATA);
			break;
		case Opt_fragment_metadata:
			btrfs_info(info, "fragmenting metadata");
			btrfs_set_opt(info->mount_opt,
				      FRAGMENT_METADATA);
			break;
		case Opt_fragment_data:
			btrfs_info(info, "fragmenting data");
			btrfs_set_opt(info->mount_opt, FRAGMENT_DATA);
			break;
#endif
#ifdef CONFIG_BTRFS_FS_REF_VERIFY
		case Opt_ref_verify:
			btrfs_info(info, "doing ref verification");
			btrfs_set_opt(info->mount_opt, REF_VERIFY);
			break;
#endif
		case Opt_err:
			btrfs_err(info, "unrecognized mount option '%s'", p);
			ret = -EINVAL;
			goto out;
		default:
			break;
		}
	}
check:
	/* We're read-only, don't have to check. */
	if (new_flags & SB_RDONLY)
		goto out;

	if (check_ro_option(info, BTRFS_MOUNT_NOLOGREPLAY, "nologreplay") ||
	    check_ro_option(info, BTRFS_MOUNT_IGNOREBADROOTS, "ignorebadroots") ||
	    check_ro_option(info, BTRFS_MOUNT_IGNOREDATACSUMS, "ignoredatacsums"))
		ret = -EINVAL;
out:
	if (btrfs_fs_compat_ro(info, FREE_SPACE_TREE) &&
	    !btrfs_test_opt(info, FREE_SPACE_TREE) &&
	    !btrfs_test_opt(info, CLEAR_CACHE)) {
		btrfs_err(info, "cannot disable free space tree");
		ret = -EINVAL;

	}
	if (!ret)
		ret = btrfs_check_mountopts_zoned(info);
	if (!ret && !remounting) {
		if (btrfs_test_opt(info, SPACE_CACHE))
			btrfs_info(info, "disk space caching is enabled");
		if (btrfs_test_opt(info, FREE_SPACE_TREE))
			btrfs_info(info, "using free space tree");
	}
	return ret;
}

/*
 * Parse mount options that are required early in the mount process.
 *
 * All other options will be parsed on much later in the mount process and
 * only when we need to allocate a new super block.
 */
static int btrfs_parse_device_options(const char *options, fmode_t flags,
				      void *holder)
{
	substring_t args[MAX_OPT_ARGS];
	char *device_name, *opts, *orig, *p;
	struct btrfs_device *device = NULL;
	int error = 0;

	lockdep_assert_held(&uuid_mutex);

	if (!options)
		return 0;

	/*
	 * strsep changes the string, duplicate it because btrfs_parse_options
	 * gets called later
	 */
	opts = kstrdup(options, GFP_KERNEL);
	if (!opts)
		return -ENOMEM;
	orig = opts;

	while ((p = strsep(&opts, ",")) != NULL) {
		int token;

		if (!*p)
			continue;

		token = match_token(p, tokens, args);
		if (token == Opt_device) {
			device_name = match_strdup(&args[0]);
			if (!device_name) {
				error = -ENOMEM;
				goto out;
			}
			device = btrfs_scan_one_device(device_name, flags,
					holder);
			kfree(device_name);
			if (IS_ERR(device)) {
				error = PTR_ERR(device);
				goto out;
			}
		}
	}

out:
	kfree(orig);
	return error;
}

/*
 * Parse mount options that are related to subvolume id
 *
 * The value is later passed to mount_subvol()
 */
static int btrfs_parse_subvol_options(const char *options, char **subvol_name,
		u64 *subvol_objectid)
{
	substring_t args[MAX_OPT_ARGS];
	char *opts, *orig, *p;
	int error = 0;
	u64 subvolid;

	if (!options)
		return 0;

	/*
	 * strsep changes the string, duplicate it because
	 * btrfs_parse_device_options gets called later
	 */
	opts = kstrdup(options, GFP_KERNEL);
	if (!opts)
		return -ENOMEM;
	orig = opts;

	while ((p = strsep(&opts, ",")) != NULL) {
		int token;
		if (!*p)
			continue;

		token = match_token(p, tokens, args);
		switch (token) {
		case Opt_subvol:
			kfree(*subvol_name);
			*subvol_name = match_strdup(&args[0]);
			if (!*subvol_name) {
				error = -ENOMEM;
				goto out;
			}
			break;
		case Opt_subvolid:
			error = match_u64(&args[0], &subvolid);
			if (error)
				goto out;

			/* we want the original fs_tree */
			if (subvolid == 0)
				subvolid = BTRFS_FS_TREE_OBJECTID;

			*subvol_objectid = subvolid;
			break;
		default:
			break;
		}
	}

out:
	kfree(orig);
	return error;
}

char *btrfs_get_subvol_name_from_objectid(struct btrfs_fs_info *fs_info,
					  u64 subvol_objectid)
{
	struct btrfs_root *root = fs_info->tree_root;
	struct btrfs_root *fs_root = NULL;
	struct btrfs_root_ref *root_ref;
	struct btrfs_inode_ref *inode_ref;
	struct btrfs_key key;
	struct btrfs_path *path = NULL;
	char *name = NULL, *ptr;
	u64 dirid;
	int len;
	int ret;

	path = btrfs_alloc_path();
	if (!path) {
		ret = -ENOMEM;
		goto err;
	}

	name = kmalloc(PATH_MAX, GFP_KERNEL);
	if (!name) {
		ret = -ENOMEM;
		goto err;
	}
	ptr = name + PATH_MAX - 1;
	ptr[0] = '\0';

	/*
	 * Walk up the subvolume trees in the tree of tree roots by root
	 * backrefs until we hit the top-level subvolume.
	 */
	while (subvol_objectid != BTRFS_FS_TREE_OBJECTID) {
		key.objectid = subvol_objectid;
		key.type = BTRFS_ROOT_BACKREF_KEY;
		key.offset = (u64)-1;

		ret = btrfs_search_backwards(root, &key, path);
		if (ret < 0) {
			goto err;
		} else if (ret > 0) {
			ret = -ENOENT;
			goto err;
		}

		subvol_objectid = key.offset;

		root_ref = btrfs_item_ptr(path->nodes[0], path->slots[0],
					  struct btrfs_root_ref);
		len = btrfs_root_ref_name_len(path->nodes[0], root_ref);
		ptr -= len + 1;
		if (ptr < name) {
			ret = -ENAMETOOLONG;
			goto err;
		}
		read_extent_buffer(path->nodes[0], ptr + 1,
				   (unsigned long)(root_ref + 1), len);
		ptr[0] = '/';
		dirid = btrfs_root_ref_dirid(path->nodes[0], root_ref);
		btrfs_release_path(path);

		fs_root = btrfs_get_fs_root(fs_info, subvol_objectid, true);
		if (IS_ERR(fs_root)) {
			ret = PTR_ERR(fs_root);
			fs_root = NULL;
			goto err;
		}

		/*
		 * Walk up the filesystem tree by inode refs until we hit the
		 * root directory.
		 */
		while (dirid != BTRFS_FIRST_FREE_OBJECTID) {
			key.objectid = dirid;
			key.type = BTRFS_INODE_REF_KEY;
			key.offset = (u64)-1;

			ret = btrfs_search_backwards(fs_root, &key, path);
			if (ret < 0) {
				goto err;
			} else if (ret > 0) {
				ret = -ENOENT;
				goto err;
			}

			dirid = key.offset;

			inode_ref = btrfs_item_ptr(path->nodes[0],
						   path->slots[0],
						   struct btrfs_inode_ref);
			len = btrfs_inode_ref_name_len(path->nodes[0],
						       inode_ref);
			ptr -= len + 1;
			if (ptr < name) {
				ret = -ENAMETOOLONG;
				goto err;
			}
			read_extent_buffer(path->nodes[0], ptr + 1,
					   (unsigned long)(inode_ref + 1), len);
			ptr[0] = '/';
			btrfs_release_path(path);
		}
		btrfs_put_root(fs_root);
		fs_root = NULL;
	}

	btrfs_free_path(path);
	if (ptr == name + PATH_MAX - 1) {
		name[0] = '/';
		name[1] = '\0';
	} else {
		memmove(name, ptr, name + PATH_MAX - ptr);
	}
	return name;

err:
	btrfs_put_root(fs_root);
	btrfs_free_path(path);
	kfree(name);
	return ERR_PTR(ret);
}

static int get_default_subvol_objectid(struct btrfs_fs_info *fs_info, u64 *objectid)
{
	struct btrfs_root *root = fs_info->tree_root;
	struct btrfs_dir_item *di;
	struct btrfs_path *path;
	struct btrfs_key location;
	u64 dir_id;

	path = btrfs_alloc_path();
	if (!path)
		return -ENOMEM;

	/*
	 * Find the "default" dir item which points to the root item that we
	 * will mount by default if we haven't been given a specific subvolume
	 * to mount.
	 */
	dir_id = btrfs_super_root_dir(fs_info->super_copy);
	di = btrfs_lookup_dir_item(NULL, root, path, dir_id, "default", 7, 0);
	if (IS_ERR(di)) {
		btrfs_free_path(path);
		return PTR_ERR(di);
	}
	if (!di) {
		/*
		 * Ok the default dir item isn't there.  This is weird since
		 * it's always been there, but don't freak out, just try and
		 * mount the top-level subvolume.
		 */
		btrfs_free_path(path);
		*objectid = BTRFS_FS_TREE_OBJECTID;
		return 0;
	}

	btrfs_dir_item_key_to_cpu(path->nodes[0], di, &location);
	btrfs_free_path(path);
	*objectid = location.objectid;
	return 0;
}

static int btrfs_fill_super(struct super_block *sb,
			    struct btrfs_fs_devices *fs_devices,
			    void *data)
{
	struct inode *inode;
	struct btrfs_fs_info *fs_info = btrfs_sb(sb);
	int err;

	sb->s_maxbytes = MAX_LFS_FILESIZE;
	sb->s_magic = BTRFS_SUPER_MAGIC;
	sb->s_op = &btrfs_super_ops;
	sb->s_d_op = &btrfs_dentry_operations;
	sb->s_export_op = &btrfs_export_ops;
#ifdef CONFIG_FS_VERITY
	sb->s_vop = &btrfs_verityops;
#endif
	sb->s_xattr = btrfs_xattr_handlers;
	sb->s_time_gran = 1;
#ifdef CONFIG_BTRFS_FS_POSIX_ACL
	sb->s_flags |= SB_POSIXACL;
#endif
	sb->s_flags |= SB_I_VERSION;
	sb->s_iflags |= SB_I_CGROUPWB;

	err = super_setup_bdi(sb);
	if (err) {
		btrfs_err(fs_info, "super_setup_bdi failed");
		return err;
	}

	err = open_ctree(sb, fs_devices, (char *)data);
	if (err) {
		btrfs_err(fs_info, "open_ctree failed");
		return err;
	}

	inode = btrfs_iget(sb, BTRFS_FIRST_FREE_OBJECTID, fs_info->fs_root);
	if (IS_ERR(inode)) {
		err = PTR_ERR(inode);
		goto fail_close;
	}

	sb->s_root = d_make_root(inode);
	if (!sb->s_root) {
		err = -ENOMEM;
		goto fail_close;
	}

	sb->s_flags |= SB_ACTIVE;
	return 0;

fail_close:
	close_ctree(fs_info);
	return err;
}

int btrfs_sync_fs(struct super_block *sb, int wait)
{
	struct btrfs_trans_handle *trans;
	struct btrfs_fs_info *fs_info = btrfs_sb(sb);
	struct btrfs_root *root = fs_info->tree_root;

	trace_btrfs_sync_fs(fs_info, wait);

	if (!wait) {
		filemap_flush(fs_info->btree_inode->i_mapping);
		return 0;
	}

	btrfs_wait_ordered_roots(fs_info, U64_MAX, 0, (u64)-1);

	trans = btrfs_attach_transaction_barrier(root);
	if (IS_ERR(trans)) {
		/* no transaction, don't bother */
		if (PTR_ERR(trans) == -ENOENT) {
			/*
			 * Exit unless we have some pending changes
			 * that need to go through commit
			 */
			if (fs_info->pending_changes == 0)
				return 0;
			/*
			 * A non-blocking test if the fs is frozen. We must not
			 * start a new transaction here otherwise a deadlock
			 * happens. The pending operations are delayed to the
			 * next commit after thawing.
			 */
			if (sb_start_write_trylock(sb))
				sb_end_write(sb);
			else
				return 0;
			trans = btrfs_start_transaction(root, 0);
		}
		if (IS_ERR(trans))
			return PTR_ERR(trans);
	}
	return btrfs_commit_transaction(trans);
}

static void print_rescue_option(struct seq_file *seq, const char *s, bool *printed)
{
	seq_printf(seq, "%s%s", (*printed) ? ":" : ",rescue=", s);
	*printed = true;
}

static int btrfs_show_options(struct seq_file *seq, struct dentry *dentry)
{
	struct btrfs_fs_info *info = btrfs_sb(dentry->d_sb);
	const char *compress_type;
	const char *subvol_name;
	bool printed = false;

	if (btrfs_test_opt(info, DEGRADED))
		seq_puts(seq, ",degraded");
	if (btrfs_test_opt(info, NODATASUM))
		seq_puts(seq, ",nodatasum");
	if (btrfs_test_opt(info, NODATACOW))
		seq_puts(seq, ",nodatacow");
	if (btrfs_test_opt(info, NOBARRIER))
		seq_puts(seq, ",nobarrier");
	if (info->max_inline != BTRFS_DEFAULT_MAX_INLINE)
		seq_printf(seq, ",max_inline=%llu", info->max_inline);
	if (info->thread_pool_size !=  min_t(unsigned long,
					     num_online_cpus() + 2, 8))
		seq_printf(seq, ",thread_pool=%u", info->thread_pool_size);
	if (btrfs_test_opt(info, COMPRESS)) {
		compress_type = btrfs_compress_type2str(info->compress_type);
		if (btrfs_test_opt(info, FORCE_COMPRESS))
			seq_printf(seq, ",compress-force=%s", compress_type);
		else
			seq_printf(seq, ",compress=%s", compress_type);
		if (info->compress_level)
			seq_printf(seq, ":%d", info->compress_level);
	}
	if (btrfs_test_opt(info, NOSSD))
		seq_puts(seq, ",nossd");
	if (btrfs_test_opt(info, SSD_SPREAD))
		seq_puts(seq, ",ssd_spread");
	else if (btrfs_test_opt(info, SSD))
		seq_puts(seq, ",ssd");
	if (btrfs_test_opt(info, NOTREELOG))
		seq_puts(seq, ",notreelog");
	if (btrfs_test_opt(info, NOLOGREPLAY))
		print_rescue_option(seq, "nologreplay", &printed);
	if (btrfs_test_opt(info, USEBACKUPROOT))
		print_rescue_option(seq, "usebackuproot", &printed);
	if (btrfs_test_opt(info, IGNOREBADROOTS))
		print_rescue_option(seq, "ignorebadroots", &printed);
	if (btrfs_test_opt(info, IGNOREDATACSUMS))
		print_rescue_option(seq, "ignoredatacsums", &printed);
	if (btrfs_test_opt(info, FLUSHONCOMMIT))
		seq_puts(seq, ",flushoncommit");
	if (btrfs_test_opt(info, DISCARD_SYNC))
		seq_puts(seq, ",discard");
	if (btrfs_test_opt(info, DISCARD_ASYNC))
		seq_puts(seq, ",discard=async");
	if (!(info->sb->s_flags & SB_POSIXACL))
		seq_puts(seq, ",noacl");
	if (btrfs_free_space_cache_v1_active(info))
		seq_puts(seq, ",space_cache");
	else if (btrfs_fs_compat_ro(info, FREE_SPACE_TREE))
		seq_puts(seq, ",space_cache=v2");
	else
		seq_puts(seq, ",nospace_cache");
	if (btrfs_test_opt(info, RESCAN_UUID_TREE))
		seq_puts(seq, ",rescan_uuid_tree");
	if (btrfs_test_opt(info, CLEAR_CACHE))
		seq_puts(seq, ",clear_cache");
	if (btrfs_test_opt(info, USER_SUBVOL_RM_ALLOWED))
		seq_puts(seq, ",user_subvol_rm_allowed");
	if (btrfs_test_opt(info, ENOSPC_DEBUG))
		seq_puts(seq, ",enospc_debug");
	if (btrfs_test_opt(info, AUTO_DEFRAG))
		seq_puts(seq, ",autodefrag");
	if (btrfs_test_opt(info, SKIP_BALANCE))
		seq_puts(seq, ",skip_balance");
#ifdef CONFIG_BTRFS_FS_CHECK_INTEGRITY
	if (btrfs_test_opt(info, CHECK_INTEGRITY_DATA))
		seq_puts(seq, ",check_int_data");
	else if (btrfs_test_opt(info, CHECK_INTEGRITY))
		seq_puts(seq, ",check_int");
	if (info->check_integrity_print_mask)
		seq_printf(seq, ",check_int_print_mask=%d",
				info->check_integrity_print_mask);
#endif
	if (info->metadata_ratio)
		seq_printf(seq, ",metadata_ratio=%u", info->metadata_ratio);
	if (btrfs_test_opt(info, PANIC_ON_FATAL_ERROR))
		seq_puts(seq, ",fatal_errors=panic");
	if (info->commit_interval != BTRFS_DEFAULT_COMMIT_INTERVAL)
		seq_printf(seq, ",commit=%u", info->commit_interval);
#ifdef CONFIG_BTRFS_DEBUG
	if (btrfs_test_opt(info, FRAGMENT_DATA))
		seq_puts(seq, ",fragment=data");
	if (btrfs_test_opt(info, FRAGMENT_METADATA))
		seq_puts(seq, ",fragment=metadata");
#endif
	if (btrfs_test_opt(info, REF_VERIFY))
		seq_puts(seq, ",ref_verify");
	seq_printf(seq, ",subvolid=%llu",
		  BTRFS_I(d_inode(dentry))->root->root_key.objectid);
	subvol_name = btrfs_get_subvol_name_from_objectid(info,
			BTRFS_I(d_inode(dentry))->root->root_key.objectid);
	if (!IS_ERR(subvol_name)) {
		seq_puts(seq, ",subvol=");
		seq_escape(seq, subvol_name, " \t\n\\");
		kfree(subvol_name);
	}
	return 0;
}

static int btrfs_test_super(struct super_block *s, void *data)
{
	struct btrfs_fs_info *p = data;
	struct btrfs_fs_info *fs_info = btrfs_sb(s);

	return fs_info->fs_devices == p->fs_devices;
}

static int btrfs_set_super(struct super_block *s, void *data)
{
	int err = set_anon_super(s, data);
	if (!err)
		s->s_fs_info = data;
	return err;
}

/*
 * subvolumes are identified by ino 256
 */
static inline int is_subvolume_inode(struct inode *inode)
{
	if (inode && inode->i_ino == BTRFS_FIRST_FREE_OBJECTID)
		return 1;
	return 0;
}

static struct dentry *mount_subvol(const char *subvol_name, u64 subvol_objectid,
				   struct vfsmount *mnt)
{
	struct dentry *root;
	int ret;

	if (!subvol_name) {
		if (!subvol_objectid) {
			ret = get_default_subvol_objectid(btrfs_sb(mnt->mnt_sb),
							  &subvol_objectid);
			if (ret) {
				root = ERR_PTR(ret);
				goto out;
			}
		}
		subvol_name = btrfs_get_subvol_name_from_objectid(
					btrfs_sb(mnt->mnt_sb), subvol_objectid);
		if (IS_ERR(subvol_name)) {
			root = ERR_CAST(subvol_name);
			subvol_name = NULL;
			goto out;
		}

	}

	root = mount_subtree(mnt, subvol_name);
	/* mount_subtree() drops our reference on the vfsmount. */
	mnt = NULL;

	if (!IS_ERR(root)) {
		struct super_block *s = root->d_sb;
		struct btrfs_fs_info *fs_info = btrfs_sb(s);
		struct inode *root_inode = d_inode(root);
		u64 root_objectid = BTRFS_I(root_inode)->root->root_key.objectid;

		ret = 0;
		if (!is_subvolume_inode(root_inode)) {
			btrfs_err(fs_info, "'%s' is not a valid subvolume",
			       subvol_name);
			ret = -EINVAL;
		}
		if (subvol_objectid && root_objectid != subvol_objectid) {
			/*
			 * This will also catch a race condition where a
			 * subvolume which was passed by ID is renamed and
			 * another subvolume is renamed over the old location.
			 */
			btrfs_err(fs_info,
				  "subvol '%s' does not match subvolid %llu",
				  subvol_name, subvol_objectid);
			ret = -EINVAL;
		}
		if (ret) {
			dput(root);
			root = ERR_PTR(ret);
			deactivate_locked_super(s);
		}
	}

out:
	mntput(mnt);
	kfree(subvol_name);
	return root;
}

/*
 * Find a superblock for the given device / mount point.
 *
 * Note: This is based on mount_bdev from fs/super.c with a few additions
 *       for multiple device setup.  Make sure to keep it in sync.
 */
static struct dentry *btrfs_mount_root(struct file_system_type *fs_type,
		int flags, const char *device_name, void *data)
{
	struct block_device *bdev = NULL;
	struct super_block *s;
	struct btrfs_device *device = NULL;
	struct btrfs_fs_devices *fs_devices = NULL;
	struct btrfs_fs_info *fs_info = NULL;
	void *new_sec_opts = NULL;
	fmode_t mode = FMODE_READ;
	int error = 0;

	if (!(flags & SB_RDONLY))
		mode |= FMODE_WRITE;

	if (data) {
		error = security_sb_eat_lsm_opts(data, &new_sec_opts);
		if (error)
			return ERR_PTR(error);
	}

	/*
	 * Setup a dummy root and fs_info for test/set super.  This is because
	 * we don't actually fill this stuff out until open_ctree, but we need
	 * then open_ctree will properly initialize the file system specific
	 * settings later.  btrfs_init_fs_info initializes the static elements
	 * of the fs_info (locks and such) to make cleanup easier if we find a
	 * superblock with our given fs_devices later on at sget() time.
	 */
	fs_info = kvzalloc(sizeof(struct btrfs_fs_info), GFP_KERNEL);
	if (!fs_info) {
		error = -ENOMEM;
		goto error_sec_opts;
	}
	btrfs_init_fs_info(fs_info);

	fs_info->super_copy = kzalloc(BTRFS_SUPER_INFO_SIZE, GFP_KERNEL);
	fs_info->super_for_commit = kzalloc(BTRFS_SUPER_INFO_SIZE, GFP_KERNEL);
	if (!fs_info->super_copy || !fs_info->super_for_commit) {
		error = -ENOMEM;
		goto error_fs_info;
	}

	mutex_lock(&uuid_mutex);
	error = btrfs_parse_device_options(data, mode, fs_type);
	if (error) {
		mutex_unlock(&uuid_mutex);
		goto error_fs_info;
	}

	device = btrfs_scan_one_device(device_name, mode, fs_type);
	if (IS_ERR(device)) {
		mutex_unlock(&uuid_mutex);
		error = PTR_ERR(device);
		goto error_fs_info;
	}

	fs_devices = device->fs_devices;
	fs_info->fs_devices = fs_devices;

	error = btrfs_open_devices(fs_devices, mode, fs_type);
	mutex_unlock(&uuid_mutex);
	if (error)
		goto error_fs_info;

	if (!(flags & SB_RDONLY) && fs_devices->rw_devices == 0) {
		error = -EACCES;
		goto error_close_devices;
	}

	bdev = fs_devices->latest_dev->bdev;
	s = sget(fs_type, btrfs_test_super, btrfs_set_super, flags | SB_NOSEC,
		 fs_info);
	if (IS_ERR(s)) {
		error = PTR_ERR(s);
		goto error_close_devices;
	}

	if (s->s_root) {
		btrfs_close_devices(fs_devices);
		btrfs_free_fs_info(fs_info);
		if ((flags ^ s->s_flags) & SB_RDONLY)
			error = -EBUSY;
	} else {
		snprintf(s->s_id, sizeof(s->s_id), "%pg", bdev);
		shrinker_debugfs_rename(&s->s_shrink, "sb-%s:%s", fs_type->name,
					s->s_id);
		btrfs_sb(s)->bdev_holder = fs_type;
		if (!strstr(crc32c_impl(), "generic"))
			set_bit(BTRFS_FS_CSUM_IMPL_FAST, &fs_info->flags);
		error = btrfs_fill_super(s, fs_devices, data);
	}
	if (!error)
		error = security_sb_set_mnt_opts(s, new_sec_opts, 0, NULL);
	security_free_mnt_opts(&new_sec_opts);
	if (error) {
		deactivate_locked_super(s);
		return ERR_PTR(error);
	}

	return dget(s->s_root);

error_close_devices:
	btrfs_close_devices(fs_devices);
error_fs_info:
	btrfs_free_fs_info(fs_info);
error_sec_opts:
	security_free_mnt_opts(&new_sec_opts);
	return ERR_PTR(error);
}

/*
 * Mount function which is called by VFS layer.
 *
 * In order to allow mounting a subvolume directly, btrfs uses mount_subtree()
 * which needs vfsmount* of device's root (/).  This means device's root has to
 * be mounted internally in any case.
 *
 * Operation flow:
 *   1. Parse subvol id related options for later use in mount_subvol().
 *
 *   2. Mount device's root (/) by calling vfs_kern_mount().
 *
 *      NOTE: vfs_kern_mount() is used by VFS to call btrfs_mount() in the
 *      first place. In order to avoid calling btrfs_mount() again, we use
 *      different file_system_type which is not registered to VFS by
 *      register_filesystem() (btrfs_root_fs_type). As a result,
 *      btrfs_mount_root() is called. The return value will be used by
 *      mount_subtree() in mount_subvol().
 *
 *   3. Call mount_subvol() to get the dentry of subvolume. Since there is
 *      "btrfs subvolume set-default", mount_subvol() is called always.
 */
static struct dentry *btrfs_mount(struct file_system_type *fs_type, int flags,
		const char *device_name, void *data)
{
	struct vfsmount *mnt_root;
	struct dentry *root;
	char *subvol_name = NULL;
	u64 subvol_objectid = 0;
	int error = 0;

	error = btrfs_parse_subvol_options(data, &subvol_name,
					&subvol_objectid);
	if (error) {
		kfree(subvol_name);
		return ERR_PTR(error);
	}

	/* mount device's root (/) */
	mnt_root = vfs_kern_mount(&btrfs_root_fs_type, flags, device_name, data);
	if (PTR_ERR_OR_ZERO(mnt_root) == -EBUSY) {
		if (flags & SB_RDONLY) {
			mnt_root = vfs_kern_mount(&btrfs_root_fs_type,
				flags & ~SB_RDONLY, device_name, data);
		} else {
			mnt_root = vfs_kern_mount(&btrfs_root_fs_type,
				flags | SB_RDONLY, device_name, data);
			if (IS_ERR(mnt_root)) {
				root = ERR_CAST(mnt_root);
				kfree(subvol_name);
				goto out;
			}

			down_write(&mnt_root->mnt_sb->s_umount);
			error = btrfs_remount(mnt_root->mnt_sb, &flags, NULL);
			up_write(&mnt_root->mnt_sb->s_umount);
			if (error < 0) {
				root = ERR_PTR(error);
				mntput(mnt_root);
				kfree(subvol_name);
				goto out;
			}
		}
	}
	if (IS_ERR(mnt_root)) {
		root = ERR_CAST(mnt_root);
		kfree(subvol_name);
		goto out;
	}

	/* mount_subvol() will free subvol_name and mnt_root */
	root = mount_subvol(subvol_name, subvol_objectid, mnt_root);

out:
	return root;
}

static void btrfs_resize_thread_pool(struct btrfs_fs_info *fs_info,
				     u32 new_pool_size, u32 old_pool_size)
{
	if (new_pool_size == old_pool_size)
		return;

	fs_info->thread_pool_size = new_pool_size;

	btrfs_info(fs_info, "resize thread pool %d -> %d",
	       old_pool_size, new_pool_size);

	btrfs_workqueue_set_max(fs_info->workers, new_pool_size);
	btrfs_workqueue_set_max(fs_info->hipri_workers, new_pool_size);
	btrfs_workqueue_set_max(fs_info->delalloc_workers, new_pool_size);
	btrfs_workqueue_set_max(fs_info->caching_workers, new_pool_size);
	btrfs_workqueue_set_max(fs_info->endio_write_workers, new_pool_size);
	btrfs_workqueue_set_max(fs_info->endio_freespace_worker, new_pool_size);
	btrfs_workqueue_set_max(fs_info->delayed_workers, new_pool_size);
}

static inline void btrfs_remount_begin(struct btrfs_fs_info *fs_info,
				       unsigned long old_opts, int flags)
{
	if (btrfs_raw_test_opt(old_opts, AUTO_DEFRAG) &&
	    (!btrfs_raw_test_opt(fs_info->mount_opt, AUTO_DEFRAG) ||
	     (flags & SB_RDONLY))) {
		/* wait for any defraggers to finish */
		wait_event(fs_info->transaction_wait,
			   (atomic_read(&fs_info->defrag_running) == 0));
		if (flags & SB_RDONLY)
			sync_filesystem(fs_info->sb);
	}
}

static inline void btrfs_remount_cleanup(struct btrfs_fs_info *fs_info,
					 unsigned long old_opts)
{
	const bool cache_opt = btrfs_test_opt(fs_info, SPACE_CACHE);

	/*
	 * We need to cleanup all defragable inodes if the autodefragment is
	 * close or the filesystem is read only.
	 */
	if (btrfs_raw_test_opt(old_opts, AUTO_DEFRAG) &&
	    (!btrfs_raw_test_opt(fs_info->mount_opt, AUTO_DEFRAG) || sb_rdonly(fs_info->sb))) {
		btrfs_cleanup_defrag_inodes(fs_info);
	}

	/* If we toggled discard async */
	if (!btrfs_raw_test_opt(old_opts, DISCARD_ASYNC) &&
	    btrfs_test_opt(fs_info, DISCARD_ASYNC))
		btrfs_discard_resume(fs_info);
	else if (btrfs_raw_test_opt(old_opts, DISCARD_ASYNC) &&
		 !btrfs_test_opt(fs_info, DISCARD_ASYNC))
		btrfs_discard_cleanup(fs_info);

	/* If we toggled space cache */
	if (cache_opt != btrfs_free_space_cache_v1_active(fs_info))
		btrfs_set_free_space_cache_v1_active(fs_info, cache_opt);
}

static int btrfs_remount(struct super_block *sb, int *flags, char *data)
{
	struct btrfs_fs_info *fs_info = btrfs_sb(sb);
	unsigned old_flags = sb->s_flags;
	unsigned long old_opts = fs_info->mount_opt;
	unsigned long old_compress_type = fs_info->compress_type;
	u64 old_max_inline = fs_info->max_inline;
	u32 old_thread_pool_size = fs_info->thread_pool_size;
	u32 old_metadata_ratio = fs_info->metadata_ratio;
	int ret;

	sync_filesystem(sb);
	set_bit(BTRFS_FS_STATE_REMOUNTING, &fs_info->fs_state);

	if (data) {
		void *new_sec_opts = NULL;

		ret = security_sb_eat_lsm_opts(data, &new_sec_opts);
		if (!ret)
			ret = security_sb_remount(sb, new_sec_opts);
		security_free_mnt_opts(&new_sec_opts);
		if (ret)
			goto restore;
	}

	ret = btrfs_parse_options(fs_info, data, *flags);
	if (ret)
		goto restore;

<<<<<<< HEAD
	/* V1 cache is not supported for subpage mount. */
	if (fs_info->sectorsize < PAGE_SIZE && btrfs_test_opt(fs_info, SPACE_CACHE)) {
		btrfs_warn(fs_info,
	"v1 space cache is not supported for page size %lu with sectorsize %u",
			   PAGE_SIZE, fs_info->sectorsize);
		ret = -EINVAL;
		goto restore;
	}
=======
	ret = btrfs_check_features(fs_info, !(*flags & SB_RDONLY));
	if (ret < 0)
		goto restore;

>>>>>>> d60c95ef
	btrfs_remount_begin(fs_info, old_opts, *flags);
	btrfs_resize_thread_pool(fs_info,
		fs_info->thread_pool_size, old_thread_pool_size);

	if ((bool)btrfs_test_opt(fs_info, FREE_SPACE_TREE) !=
	    (bool)btrfs_fs_compat_ro(fs_info, FREE_SPACE_TREE) &&
	    (!sb_rdonly(sb) || (*flags & SB_RDONLY))) {
		btrfs_warn(fs_info,
		"remount supports changing free space tree only from ro to rw");
		/* Make sure free space cache options match the state on disk */
		if (btrfs_fs_compat_ro(fs_info, FREE_SPACE_TREE)) {
			btrfs_set_opt(fs_info->mount_opt, FREE_SPACE_TREE);
			btrfs_clear_opt(fs_info->mount_opt, SPACE_CACHE);
		}
		if (btrfs_free_space_cache_v1_active(fs_info)) {
			btrfs_clear_opt(fs_info->mount_opt, FREE_SPACE_TREE);
			btrfs_set_opt(fs_info->mount_opt, SPACE_CACHE);
		}
	}

	if ((bool)(*flags & SB_RDONLY) == sb_rdonly(sb))
		goto out;

	if (*flags & SB_RDONLY) {
		/*
		 * this also happens on 'umount -rf' or on shutdown, when
		 * the filesystem is busy.
		 */
		cancel_work_sync(&fs_info->async_reclaim_work);
		cancel_work_sync(&fs_info->async_data_reclaim_work);

		btrfs_discard_cleanup(fs_info);

		/* wait for the uuid_scan task to finish */
		down(&fs_info->uuid_tree_rescan_sem);
		/* avoid complains from lockdep et al. */
		up(&fs_info->uuid_tree_rescan_sem);

		btrfs_set_sb_rdonly(sb);

		/*
		 * Setting SB_RDONLY will put the cleaner thread to
		 * sleep at the next loop if it's already active.
		 * If it's already asleep, we'll leave unused block
		 * groups on disk until we're mounted read-write again
		 * unless we clean them up here.
		 */
		btrfs_delete_unused_bgs(fs_info);

		/*
		 * The cleaner task could be already running before we set the
		 * flag BTRFS_FS_STATE_RO (and SB_RDONLY in the superblock).
		 * We must make sure that after we finish the remount, i.e. after
		 * we call btrfs_commit_super(), the cleaner can no longer start
		 * a transaction - either because it was dropping a dead root,
		 * running delayed iputs or deleting an unused block group (the
		 * cleaner picked a block group from the list of unused block
		 * groups before we were able to in the previous call to
		 * btrfs_delete_unused_bgs()).
		 */
		wait_on_bit(&fs_info->flags, BTRFS_FS_CLEANER_RUNNING,
			    TASK_UNINTERRUPTIBLE);

		/*
		 * We've set the superblock to RO mode, so we might have made
		 * the cleaner task sleep without running all pending delayed
		 * iputs. Go through all the delayed iputs here, so that if an
		 * unmount happens without remounting RW we don't end up at
		 * finishing close_ctree() with a non-empty list of delayed
		 * iputs.
		 */
		btrfs_run_delayed_iputs(fs_info);

		btrfs_dev_replace_suspend_for_unmount(fs_info);
		btrfs_scrub_cancel(fs_info);
		btrfs_pause_balance(fs_info);

		/*
		 * Pause the qgroup rescan worker if it is running. We don't want
		 * it to be still running after we are in RO mode, as after that,
		 * by the time we unmount, it might have left a transaction open,
		 * so we would leak the transaction and/or crash.
		 */
		btrfs_qgroup_wait_for_completion(fs_info, false);

		ret = btrfs_commit_super(fs_info);
		if (ret)
			goto restore;
	} else {
		if (BTRFS_FS_ERROR(fs_info)) {
			btrfs_err(fs_info,
				"Remounting read-write after error is not allowed");
			ret = -EINVAL;
			goto restore;
		}
		if (btrfs_super_compat_ro_flags(fs_info->super_copy) &
		    ~BTRFS_FEATURE_COMPAT_RO_SUPP) {
			btrfs_err(fs_info,
		"can not remount read-write due to unsupported optional flags 0x%llx",
				btrfs_super_compat_ro_flags(fs_info->super_copy) &
				~BTRFS_FEATURE_COMPAT_RO_SUPP);
			ret = -EINVAL;
			goto restore;
		}
		if (fs_info->fs_devices->rw_devices == 0) {
			ret = -EACCES;
			goto restore;
		}

		if (!btrfs_check_rw_degradable(fs_info, NULL)) {
			btrfs_warn(fs_info,
		"too many missing devices, writable remount is not allowed");
			ret = -EACCES;
			goto restore;
		}

		if (btrfs_super_log_root(fs_info->super_copy) != 0) {
			btrfs_warn(fs_info,
		"mount required to replay tree-log, cannot remount read-write");
			ret = -EINVAL;
			goto restore;
		}

		/*
		 * NOTE: when remounting with a change that does writes, don't
		 * put it anywhere above this point, as we are not sure to be
		 * safe to write until we pass the above checks.
		 */
		ret = btrfs_start_pre_rw_mount(fs_info);
		if (ret)
			goto restore;

		btrfs_clear_sb_rdonly(sb);

		set_bit(BTRFS_FS_OPEN, &fs_info->flags);
	}
out:
	/*
	 * We need to set SB_I_VERSION here otherwise it'll get cleared by VFS,
	 * since the absence of the flag means it can be toggled off by remount.
	 */
	*flags |= SB_I_VERSION;

	wake_up_process(fs_info->transaction_kthread);
	btrfs_remount_cleanup(fs_info, old_opts);
	btrfs_clear_oneshot_options(fs_info);
	clear_bit(BTRFS_FS_STATE_REMOUNTING, &fs_info->fs_state);

	return 0;

restore:
	/* We've hit an error - don't reset SB_RDONLY */
	if (sb_rdonly(sb))
		old_flags |= SB_RDONLY;
	if (!(old_flags & SB_RDONLY))
		clear_bit(BTRFS_FS_STATE_RO, &fs_info->fs_state);
	sb->s_flags = old_flags;
	fs_info->mount_opt = old_opts;
	fs_info->compress_type = old_compress_type;
	fs_info->max_inline = old_max_inline;
	btrfs_resize_thread_pool(fs_info,
		old_thread_pool_size, fs_info->thread_pool_size);
	fs_info->metadata_ratio = old_metadata_ratio;
	btrfs_remount_cleanup(fs_info, old_opts);
	clear_bit(BTRFS_FS_STATE_REMOUNTING, &fs_info->fs_state);

	return ret;
}

/* Used to sort the devices by max_avail(descending sort) */
static int btrfs_cmp_device_free_bytes(const void *a, const void *b)
{
	const struct btrfs_device_info *dev_info1 = a;
	const struct btrfs_device_info *dev_info2 = b;

	if (dev_info1->max_avail > dev_info2->max_avail)
		return -1;
	else if (dev_info1->max_avail < dev_info2->max_avail)
		return 1;
	return 0;
}

/*
 * sort the devices by max_avail, in which max free extent size of each device
 * is stored.(Descending Sort)
 */
static inline void btrfs_descending_sort_devices(
					struct btrfs_device_info *devices,
					size_t nr_devices)
{
	sort(devices, nr_devices, sizeof(struct btrfs_device_info),
	     btrfs_cmp_device_free_bytes, NULL);
}

/*
 * The helper to calc the free space on the devices that can be used to store
 * file data.
 */
static inline int btrfs_calc_avail_data_space(struct btrfs_fs_info *fs_info,
					      u64 *free_bytes)
{
	struct btrfs_device_info *devices_info;
	struct btrfs_fs_devices *fs_devices = fs_info->fs_devices;
	struct btrfs_device *device;
	u64 type;
	u64 avail_space;
	u64 min_stripe_size;
	int num_stripes = 1;
	int i = 0, nr_devices;
	const struct btrfs_raid_attr *rattr;

	/*
	 * We aren't under the device list lock, so this is racy-ish, but good
	 * enough for our purposes.
	 */
	nr_devices = fs_info->fs_devices->open_devices;
	if (!nr_devices) {
		smp_mb();
		nr_devices = fs_info->fs_devices->open_devices;
		ASSERT(nr_devices);
		if (!nr_devices) {
			*free_bytes = 0;
			return 0;
		}
	}

	devices_info = kmalloc_array(nr_devices, sizeof(*devices_info),
			       GFP_KERNEL);
	if (!devices_info)
		return -ENOMEM;

	/* calc min stripe number for data space allocation */
	type = btrfs_data_alloc_profile(fs_info);
	rattr = &btrfs_raid_array[btrfs_bg_flags_to_raid_index(type)];

	if (type & BTRFS_BLOCK_GROUP_RAID0)
		num_stripes = nr_devices;
	else if (type & BTRFS_BLOCK_GROUP_RAID1_MASK)
		num_stripes = rattr->ncopies;
	else if (type & BTRFS_BLOCK_GROUP_RAID10)
		num_stripes = 4;

	/* Adjust for more than 1 stripe per device */
	min_stripe_size = rattr->dev_stripes * BTRFS_STRIPE_LEN;

	rcu_read_lock();
	list_for_each_entry_rcu(device, &fs_devices->devices, dev_list) {
		if (!test_bit(BTRFS_DEV_STATE_IN_FS_METADATA,
						&device->dev_state) ||
		    !device->bdev ||
		    test_bit(BTRFS_DEV_STATE_REPLACE_TGT, &device->dev_state))
			continue;

		if (i >= nr_devices)
			break;

		avail_space = device->total_bytes - device->bytes_used;

		/* align with stripe_len */
		avail_space = rounddown(avail_space, BTRFS_STRIPE_LEN);

		/*
		 * Ensure we have at least min_stripe_size on top of the
		 * reserved space on the device.
		 */
		if (avail_space <= BTRFS_DEVICE_RANGE_RESERVED + min_stripe_size)
			continue;

		avail_space -= BTRFS_DEVICE_RANGE_RESERVED;

		devices_info[i].dev = device;
		devices_info[i].max_avail = avail_space;

		i++;
	}
	rcu_read_unlock();

	nr_devices = i;

	btrfs_descending_sort_devices(devices_info, nr_devices);

	i = nr_devices - 1;
	avail_space = 0;
	while (nr_devices >= rattr->devs_min) {
		num_stripes = min(num_stripes, nr_devices);

		if (devices_info[i].max_avail >= min_stripe_size) {
			int j;
			u64 alloc_size;

			avail_space += devices_info[i].max_avail * num_stripes;
			alloc_size = devices_info[i].max_avail;
			for (j = i + 1 - num_stripes; j <= i; j++)
				devices_info[j].max_avail -= alloc_size;
		}
		i--;
		nr_devices--;
	}

	kfree(devices_info);
	*free_bytes = avail_space;
	return 0;
}

/*
 * Calculate numbers for 'df', pessimistic in case of mixed raid profiles.
 *
 * If there's a redundant raid level at DATA block groups, use the respective
 * multiplier to scale the sizes.
 *
 * Unused device space usage is based on simulating the chunk allocator
 * algorithm that respects the device sizes and order of allocations.  This is
 * a close approximation of the actual use but there are other factors that may
 * change the result (like a new metadata chunk).
 *
 * If metadata is exhausted, f_bavail will be 0.
 */
static int btrfs_statfs(struct dentry *dentry, struct kstatfs *buf)
{
	struct btrfs_fs_info *fs_info = btrfs_sb(dentry->d_sb);
	struct btrfs_super_block *disk_super = fs_info->super_copy;
	struct btrfs_space_info *found;
	u64 total_used = 0;
	u64 total_free_data = 0;
	u64 total_free_meta = 0;
	u32 bits = fs_info->sectorsize_bits;
	__be32 *fsid = (__be32 *)fs_info->fs_devices->fsid;
	unsigned factor = 1;
	struct btrfs_block_rsv *block_rsv = &fs_info->global_block_rsv;
	int ret;
	u64 thresh = 0;
	int mixed = 0;

	list_for_each_entry(found, &fs_info->space_info, list) {
		if (found->flags & BTRFS_BLOCK_GROUP_DATA) {
			int i;

			total_free_data += found->disk_total - found->disk_used;
			total_free_data -=
				btrfs_account_ro_block_groups_free_space(found);

			for (i = 0; i < BTRFS_NR_RAID_TYPES; i++) {
				if (!list_empty(&found->block_groups[i]))
					factor = btrfs_bg_type_to_factor(
						btrfs_raid_array[i].bg_flag);
			}
		}

		/*
		 * Metadata in mixed block goup profiles are accounted in data
		 */
		if (!mixed && found->flags & BTRFS_BLOCK_GROUP_METADATA) {
			if (found->flags & BTRFS_BLOCK_GROUP_DATA)
				mixed = 1;
			else
				total_free_meta += found->disk_total -
					found->disk_used;
		}

		total_used += found->disk_used;
	}

	buf->f_blocks = div_u64(btrfs_super_total_bytes(disk_super), factor);
	buf->f_blocks >>= bits;
	buf->f_bfree = buf->f_blocks - (div_u64(total_used, factor) >> bits);

	/* Account global block reserve as used, it's in logical size already */
	spin_lock(&block_rsv->lock);
	/* Mixed block groups accounting is not byte-accurate, avoid overflow */
	if (buf->f_bfree >= block_rsv->size >> bits)
		buf->f_bfree -= block_rsv->size >> bits;
	else
		buf->f_bfree = 0;
	spin_unlock(&block_rsv->lock);

	buf->f_bavail = div_u64(total_free_data, factor);
	ret = btrfs_calc_avail_data_space(fs_info, &total_free_data);
	if (ret)
		return ret;
	buf->f_bavail += div_u64(total_free_data, factor);
	buf->f_bavail = buf->f_bavail >> bits;

	/*
	 * We calculate the remaining metadata space minus global reserve. If
	 * this is (supposedly) smaller than zero, there's no space. But this
	 * does not hold in practice, the exhausted state happens where's still
	 * some positive delta. So we apply some guesswork and compare the
	 * delta to a 4M threshold.  (Practically observed delta was ~2M.)
	 *
	 * We probably cannot calculate the exact threshold value because this
	 * depends on the internal reservations requested by various
	 * operations, so some operations that consume a few metadata will
	 * succeed even if the Avail is zero. But this is better than the other
	 * way around.
	 */
	thresh = SZ_4M;

	/*
	 * We only want to claim there's no available space if we can no longer
	 * allocate chunks for our metadata profile and our global reserve will
	 * not fit in the free metadata space.  If we aren't ->full then we
	 * still can allocate chunks and thus are fine using the currently
	 * calculated f_bavail.
	 */
	if (!mixed && block_rsv->space_info->full &&
	    total_free_meta - thresh < block_rsv->size)
		buf->f_bavail = 0;

	buf->f_type = BTRFS_SUPER_MAGIC;
	buf->f_bsize = dentry->d_sb->s_blocksize;
	buf->f_namelen = BTRFS_NAME_LEN;

	/* We treat it as constant endianness (it doesn't matter _which_)
	   because we want the fsid to come out the same whether mounted
	   on a big-endian or little-endian host */
	buf->f_fsid.val[0] = be32_to_cpu(fsid[0]) ^ be32_to_cpu(fsid[2]);
	buf->f_fsid.val[1] = be32_to_cpu(fsid[1]) ^ be32_to_cpu(fsid[3]);
	/* Mask in the root object ID too, to disambiguate subvols */
	buf->f_fsid.val[0] ^=
		BTRFS_I(d_inode(dentry))->root->root_key.objectid >> 32;
	buf->f_fsid.val[1] ^=
		BTRFS_I(d_inode(dentry))->root->root_key.objectid;

	return 0;
}

static void btrfs_kill_super(struct super_block *sb)
{
	struct btrfs_fs_info *fs_info = btrfs_sb(sb);
	kill_anon_super(sb);
	btrfs_free_fs_info(fs_info);
}

static struct file_system_type btrfs_fs_type = {
	.owner		= THIS_MODULE,
	.name		= "btrfs",
	.mount		= btrfs_mount,
	.kill_sb	= btrfs_kill_super,
	.fs_flags	= FS_REQUIRES_DEV | FS_BINARY_MOUNTDATA,
};

static struct file_system_type btrfs_root_fs_type = {
	.owner		= THIS_MODULE,
	.name		= "btrfs",
	.mount		= btrfs_mount_root,
	.kill_sb	= btrfs_kill_super,
	.fs_flags	= FS_REQUIRES_DEV | FS_BINARY_MOUNTDATA | FS_ALLOW_IDMAP,
};

MODULE_ALIAS_FS("btrfs");

static int btrfs_control_open(struct inode *inode, struct file *file)
{
	/*
	 * The control file's private_data is used to hold the
	 * transaction when it is started and is used to keep
	 * track of whether a transaction is already in progress.
	 */
	file->private_data = NULL;
	return 0;
}

/*
 * Used by /dev/btrfs-control for devices ioctls.
 */
static long btrfs_control_ioctl(struct file *file, unsigned int cmd,
				unsigned long arg)
{
	struct btrfs_ioctl_vol_args *vol;
	struct btrfs_device *device = NULL;
	dev_t devt = 0;
	int ret = -ENOTTY;

	if (!capable(CAP_SYS_ADMIN))
		return -EPERM;

	vol = memdup_user((void __user *)arg, sizeof(*vol));
	if (IS_ERR(vol))
		return PTR_ERR(vol);
	vol->name[BTRFS_PATH_NAME_MAX] = '\0';

	switch (cmd) {
	case BTRFS_IOC_SCAN_DEV:
		mutex_lock(&uuid_mutex);
		device = btrfs_scan_one_device(vol->name, FMODE_READ,
					       &btrfs_root_fs_type);
		ret = PTR_ERR_OR_ZERO(device);
		mutex_unlock(&uuid_mutex);
		break;
	case BTRFS_IOC_FORGET_DEV:
		if (vol->name[0] != 0) {
			ret = lookup_bdev(vol->name, &devt);
			if (ret)
				break;
		}
		ret = btrfs_forget_devices(devt);
		break;
	case BTRFS_IOC_DEVICES_READY:
		mutex_lock(&uuid_mutex);
		device = btrfs_scan_one_device(vol->name, FMODE_READ,
					       &btrfs_root_fs_type);
		if (IS_ERR(device)) {
			mutex_unlock(&uuid_mutex);
			ret = PTR_ERR(device);
			break;
		}
		ret = !(device->fs_devices->num_devices ==
			device->fs_devices->total_devices);
		mutex_unlock(&uuid_mutex);
		break;
	case BTRFS_IOC_GET_SUPPORTED_FEATURES:
		ret = btrfs_ioctl_get_supported_features((void __user*)arg);
		break;
	}

	kfree(vol);
	return ret;
}

static int btrfs_freeze(struct super_block *sb)
{
	struct btrfs_trans_handle *trans;
	struct btrfs_fs_info *fs_info = btrfs_sb(sb);
	struct btrfs_root *root = fs_info->tree_root;

	set_bit(BTRFS_FS_FROZEN, &fs_info->flags);
	/*
	 * We don't need a barrier here, we'll wait for any transaction that
	 * could be in progress on other threads (and do delayed iputs that
	 * we want to avoid on a frozen filesystem), or do the commit
	 * ourselves.
	 */
	trans = btrfs_attach_transaction_barrier(root);
	if (IS_ERR(trans)) {
		/* no transaction, don't bother */
		if (PTR_ERR(trans) == -ENOENT)
			return 0;
		return PTR_ERR(trans);
	}
	return btrfs_commit_transaction(trans);
}

static int check_dev_super(struct btrfs_device *dev)
{
	struct btrfs_fs_info *fs_info = dev->fs_info;
	struct btrfs_super_block *sb;
	u16 csum_type;
	int ret = 0;

	/* This should be called with fs still frozen. */
	ASSERT(test_bit(BTRFS_FS_FROZEN, &fs_info->flags));

	/* Missing dev, no need to check. */
	if (!dev->bdev)
		return 0;

	/* Only need to check the primary super block. */
	sb = btrfs_read_dev_one_super(dev->bdev, 0, true);
	if (IS_ERR(sb))
		return PTR_ERR(sb);

	/* Verify the checksum. */
	csum_type = btrfs_super_csum_type(sb);
	if (csum_type != btrfs_super_csum_type(fs_info->super_copy)) {
		btrfs_err(fs_info, "csum type changed, has %u expect %u",
			  csum_type, btrfs_super_csum_type(fs_info->super_copy));
		ret = -EUCLEAN;
		goto out;
	}

	if (btrfs_check_super_csum(fs_info, sb)) {
		btrfs_err(fs_info, "csum for on-disk super block no longer matches");
		ret = -EUCLEAN;
		goto out;
	}

	/* Btrfs_validate_super() includes fsid check against super->fsid. */
	ret = btrfs_validate_super(fs_info, sb, 0);
	if (ret < 0)
		goto out;

	if (btrfs_super_generation(sb) != fs_info->last_trans_committed) {
		btrfs_err(fs_info, "transid mismatch, has %llu expect %llu",
			btrfs_super_generation(sb),
			fs_info->last_trans_committed);
		ret = -EUCLEAN;
		goto out;
	}
out:
	btrfs_release_disk_super(sb);
	return ret;
}

static int btrfs_unfreeze(struct super_block *sb)
{
	struct btrfs_fs_info *fs_info = btrfs_sb(sb);
	struct btrfs_device *device;
	int ret = 0;

	/*
	 * Make sure the fs is not changed by accident (like hibernation then
	 * modified by other OS).
	 * If we found anything wrong, we mark the fs error immediately.
	 *
	 * And since the fs is frozen, no one can modify the fs yet, thus
	 * we don't need to hold device_list_mutex.
	 */
	list_for_each_entry(device, &fs_info->fs_devices->devices, dev_list) {
		ret = check_dev_super(device);
		if (ret < 0) {
			btrfs_handle_fs_error(fs_info, ret,
				"super block on devid %llu got modified unexpectedly",
				device->devid);
			break;
		}
	}
	clear_bit(BTRFS_FS_FROZEN, &fs_info->flags);

	/*
	 * We still return 0, to allow VFS layer to unfreeze the fs even the
	 * above checks failed. Since the fs is either fine or read-only, we're
	 * safe to continue, without causing further damage.
	 */
	return 0;
}

static int btrfs_show_devname(struct seq_file *m, struct dentry *root)
{
	struct btrfs_fs_info *fs_info = btrfs_sb(root->d_sb);

	/*
	 * There should be always a valid pointer in latest_dev, it may be stale
	 * for a short moment in case it's being deleted but still valid until
	 * the end of RCU grace period.
	 */
	rcu_read_lock();
	seq_escape(m, rcu_str_deref(fs_info->fs_devices->latest_dev->name), " \t\n\\");
	rcu_read_unlock();

	return 0;
}

static const struct super_operations btrfs_super_ops = {
	.drop_inode	= btrfs_drop_inode,
	.evict_inode	= btrfs_evict_inode,
	.put_super	= btrfs_put_super,
	.sync_fs	= btrfs_sync_fs,
	.show_options	= btrfs_show_options,
	.show_devname	= btrfs_show_devname,
	.alloc_inode	= btrfs_alloc_inode,
	.destroy_inode	= btrfs_destroy_inode,
	.free_inode	= btrfs_free_inode,
	.statfs		= btrfs_statfs,
	.remount_fs	= btrfs_remount,
	.freeze_fs	= btrfs_freeze,
	.unfreeze_fs	= btrfs_unfreeze,
};

static const struct file_operations btrfs_ctl_fops = {
	.open = btrfs_control_open,
	.unlocked_ioctl	 = btrfs_control_ioctl,
	.compat_ioctl = compat_ptr_ioctl,
	.owner	 = THIS_MODULE,
	.llseek = noop_llseek,
};

static struct miscdevice btrfs_misc = {
	.minor		= BTRFS_MINOR,
	.name		= "btrfs-control",
	.fops		= &btrfs_ctl_fops
};

MODULE_ALIAS_MISCDEV(BTRFS_MINOR);
MODULE_ALIAS("devname:btrfs-control");

static int __init btrfs_interface_init(void)
{
	return misc_register(&btrfs_misc);
}

static __cold void btrfs_interface_exit(void)
{
	misc_deregister(&btrfs_misc);
}

static void __init btrfs_print_mod_info(void)
{
	static const char options[] = ""
#ifdef CONFIG_BTRFS_DEBUG
			", debug=on"
#endif
#ifdef CONFIG_BTRFS_ASSERT
			", assert=on"
#endif
#ifdef CONFIG_BTRFS_FS_CHECK_INTEGRITY
			", integrity-checker=on"
#endif
#ifdef CONFIG_BTRFS_FS_REF_VERIFY
			", ref-verify=on"
#endif
#ifdef CONFIG_BLK_DEV_ZONED
			", zoned=yes"
#else
			", zoned=no"
#endif
#ifdef CONFIG_FS_VERITY
			", fsverity=yes"
#else
			", fsverity=no"
#endif
			;
	pr_info("Btrfs loaded, crc32c=%s%s\n", crc32c_impl(), options);
}

static int __init init_btrfs_fs(void)
{
	int err;

	btrfs_props_init();

	err = btrfs_init_sysfs();
	if (err)
		return err;

	btrfs_init_compress();

	err = btrfs_init_cachep();
	if (err)
		goto free_compress;

	err = extent_state_init_cachep();
	if (err)
		goto free_cachep;

	err = extent_buffer_init_cachep();
	if (err)
		goto free_extent_cachep;

	err = btrfs_bioset_init();
	if (err)
		goto free_eb_cachep;

	err = extent_map_init();
	if (err)
		goto free_bioset;

	err = ordered_data_init();
	if (err)
		goto free_extent_map;

	err = btrfs_delayed_inode_init();
	if (err)
		goto free_ordered_data;

	err = btrfs_auto_defrag_init();
	if (err)
		goto free_delayed_inode;

	err = btrfs_delayed_ref_init();
	if (err)
		goto free_auto_defrag;

	err = btrfs_prelim_ref_init();
	if (err)
		goto free_delayed_ref;

	err = btrfs_interface_init();
	if (err)
		goto free_prelim_ref;

	btrfs_print_mod_info();

	err = btrfs_run_sanity_tests();
	if (err)
		goto unregister_ioctl;

	err = register_filesystem(&btrfs_fs_type);
	if (err)
		goto unregister_ioctl;

	return 0;

unregister_ioctl:
	btrfs_interface_exit();
free_prelim_ref:
	btrfs_prelim_ref_exit();
free_delayed_ref:
	btrfs_delayed_ref_exit();
free_auto_defrag:
	btrfs_auto_defrag_exit();
free_delayed_inode:
	btrfs_delayed_inode_exit();
free_ordered_data:
	ordered_data_exit();
free_extent_map:
	extent_map_exit();
free_bioset:
	btrfs_bioset_exit();
free_eb_cachep:
	extent_buffer_free_cachep();
free_extent_cachep:
	extent_state_free_cachep();
free_cachep:
	btrfs_destroy_cachep();
free_compress:
	btrfs_exit_compress();
	btrfs_exit_sysfs();

	return err;
}

static void __exit exit_btrfs_fs(void)
{
	btrfs_destroy_cachep();
	btrfs_delayed_ref_exit();
	btrfs_auto_defrag_exit();
	btrfs_delayed_inode_exit();
	btrfs_prelim_ref_exit();
	ordered_data_exit();
	extent_map_exit();
	btrfs_bioset_exit();
	extent_state_free_cachep();
	extent_buffer_free_cachep();
	btrfs_interface_exit();
	unregister_filesystem(&btrfs_fs_type);
	btrfs_exit_sysfs();
	btrfs_cleanup_fs_uuids();
	btrfs_exit_compress();
}

late_initcall(init_btrfs_fs);
module_exit(exit_btrfs_fs)

MODULE_LICENSE("GPL");
MODULE_SOFTDEP("pre: crc32c");
MODULE_SOFTDEP("pre: xxhash64");
MODULE_SOFTDEP("pre: sha256");
MODULE_SOFTDEP("pre: blake2b-256");<|MERGE_RESOLUTION|>--- conflicted
+++ resolved
@@ -2014,21 +2014,10 @@
 	if (ret)
 		goto restore;
 
-<<<<<<< HEAD
-	/* V1 cache is not supported for subpage mount. */
-	if (fs_info->sectorsize < PAGE_SIZE && btrfs_test_opt(fs_info, SPACE_CACHE)) {
-		btrfs_warn(fs_info,
-	"v1 space cache is not supported for page size %lu with sectorsize %u",
-			   PAGE_SIZE, fs_info->sectorsize);
-		ret = -EINVAL;
-		goto restore;
-	}
-=======
 	ret = btrfs_check_features(fs_info, !(*flags & SB_RDONLY));
 	if (ret < 0)
 		goto restore;
 
->>>>>>> d60c95ef
 	btrfs_remount_begin(fs_info, old_opts, *flags);
 	btrfs_resize_thread_pool(fs_info,
 		fs_info->thread_pool_size, old_thread_pool_size);
@@ -2121,15 +2110,6 @@
 		if (BTRFS_FS_ERROR(fs_info)) {
 			btrfs_err(fs_info,
 				"Remounting read-write after error is not allowed");
-			ret = -EINVAL;
-			goto restore;
-		}
-		if (btrfs_super_compat_ro_flags(fs_info->super_copy) &
-		    ~BTRFS_FEATURE_COMPAT_RO_SUPP) {
-			btrfs_err(fs_info,
-		"can not remount read-write due to unsupported optional flags 0x%llx",
-				btrfs_super_compat_ro_flags(fs_info->super_copy) &
-				~BTRFS_FEATURE_COMPAT_RO_SUPP);
 			ret = -EINVAL;
 			goto restore;
 		}
