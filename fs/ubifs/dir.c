// SPDX-License-Identifier: GPL-2.0-only
/* * This file is part of UBIFS.
 *
 * Copyright (C) 2006-2008 Nokia Corporation.
 * Copyright (C) 2006, 2007 University of Szeged, Hungary
 *
 * Authors: Artem Bityutskiy (Битюцкий Артём)
 *          Adrian Hunter
 *          Zoltan Sogor
 */

/*
 * This file implements directory operations.
 *
 * All FS operations in this file allocate budget before writing anything to the
 * media. If they fail to allocate it, the error is returned. The only
 * exceptions are 'ubifs_unlink()' and 'ubifs_rmdir()' which keep working even
 * if they unable to allocate the budget, because deletion %-ENOSPC failure is
 * not what users are usually ready to get. UBIFS budgeting subsystem has some
 * space reserved for these purposes.
 *
 * All operations in this file write all inodes which they change straight
 * away, instead of marking them dirty. For example, 'ubifs_link()' changes
 * @i_size of the parent inode and writes the parent inode together with the
 * target inode. This was done to simplify file-system recovery which would
 * otherwise be very difficult to do. The only exception is rename which marks
 * the re-named inode dirty (because its @i_ctime is updated) but does not
 * write it, but just marks it as dirty.
 */

#include "ubifs.h"

/**
 * inherit_flags - inherit flags of the parent inode.
 * @dir: parent inode
 * @mode: new inode mode flags
 *
 * This is a helper function for 'ubifs_new_inode()' which inherits flag of the
 * parent directory inode @dir. UBIFS inodes inherit the following flags:
 * o %UBIFS_COMPR_FL, which is useful to switch compression on/of on
 *   sub-directory basis;
 * o %UBIFS_SYNC_FL - useful for the same reasons;
 * o %UBIFS_DIRSYNC_FL - similar, but relevant only to directories.
 *
 * This function returns the inherited flags.
 */
static int inherit_flags(const struct inode *dir, umode_t mode)
{
	int flags;
	const struct ubifs_inode *ui = ubifs_inode(dir);

	if (!S_ISDIR(dir->i_mode))
		/*
		 * The parent is not a directory, which means that an extended
		 * attribute inode is being created. No flags.
		 */
		return 0;

	flags = ui->flags & (UBIFS_COMPR_FL | UBIFS_SYNC_FL | UBIFS_DIRSYNC_FL);
	if (!S_ISDIR(mode))
		/* The "DIRSYNC" flag only applies to directories */
		flags &= ~UBIFS_DIRSYNC_FL;
	return flags;
}

/**
 * ubifs_new_inode - allocate new UBIFS inode object.
 * @c: UBIFS file-system description object
 * @dir: parent directory inode
 * @mode: inode mode flags
 * @is_xattr: whether the inode is xattr inode
 *
 * This function finds an unused inode number, allocates new inode and
 * initializes it. Returns new inode in case of success and an error code in
 * case of failure.
 */
struct inode *ubifs_new_inode(struct ubifs_info *c, struct inode *dir,
			      umode_t mode, bool is_xattr)
{
	int err;
	struct inode *inode;
	struct ubifs_inode *ui;
	bool encrypted = false;

	inode = new_inode(c->vfs_sb);
	ui = ubifs_inode(inode);
	if (!inode)
		return ERR_PTR(-ENOMEM);

	/*
	 * Set 'S_NOCMTIME' to prevent VFS form updating [mc]time of inodes and
	 * marking them dirty in file write path (see 'file_update_time()').
	 * UBIFS has to fully control "clean <-> dirty" transitions of inodes
	 * to make budgeting work.
	 */
	inode->i_flags |= S_NOCMTIME;

	inode_init_owner(&init_user_ns, inode, dir, mode);
	inode->i_mtime = inode->i_atime = inode->i_ctime =
			 current_time(inode);
	inode->i_mapping->nrpages = 0;

	if (!is_xattr) {
		err = fscrypt_prepare_new_inode(dir, inode, &encrypted);
		if (err) {
			ubifs_err(c, "fscrypt_prepare_new_inode failed: %i", err);
			goto out_iput;
		}
	}

	switch (mode & S_IFMT) {
	case S_IFREG:
		inode->i_mapping->a_ops = &ubifs_file_address_operations;
		inode->i_op = &ubifs_file_inode_operations;
		inode->i_fop = &ubifs_file_operations;
		break;
	case S_IFDIR:
		inode->i_op  = &ubifs_dir_inode_operations;
		inode->i_fop = &ubifs_dir_operations;
		inode->i_size = ui->ui_size = UBIFS_INO_NODE_SZ;
		break;
	case S_IFLNK:
		inode->i_op = &ubifs_symlink_inode_operations;
		break;
	case S_IFSOCK:
	case S_IFIFO:
	case S_IFBLK:
	case S_IFCHR:
		inode->i_op  = &ubifs_file_inode_operations;
		break;
	default:
		BUG();
	}

	ui->flags = inherit_flags(dir, mode);
	ubifs_set_inode_flags(inode);
	if (S_ISREG(mode))
		ui->compr_type = c->default_compr;
	else
		ui->compr_type = UBIFS_COMPR_NONE;
	ui->synced_i_size = 0;

	spin_lock(&c->cnt_lock);
	/* Inode number overflow is currently not supported */
	if (c->highest_inum >= INUM_WARN_WATERMARK) {
		if (c->highest_inum >= INUM_WATERMARK) {
			spin_unlock(&c->cnt_lock);
			ubifs_err(c, "out of inode numbers");
			err = -EINVAL;
			goto out_iput;
		}
		ubifs_warn(c, "running out of inode numbers (current %lu, max %u)",
			   (unsigned long)c->highest_inum, INUM_WATERMARK);
	}

	inode->i_ino = ++c->highest_inum;
	/*
	 * The creation sequence number remains with this inode for its
	 * lifetime. All nodes for this inode have a greater sequence number,
	 * and so it is possible to distinguish obsolete nodes belonging to a
	 * previous incarnation of the same inode number - for example, for the
	 * purpose of rebuilding the index.
	 */
	ui->creat_sqnum = ++c->max_sqnum;
	spin_unlock(&c->cnt_lock);

	if (encrypted) {
		err = fscrypt_set_context(inode, NULL);
		if (err) {
			ubifs_err(c, "fscrypt_set_context failed: %i", err);
			goto out_iput;
		}
	}

	return inode;

out_iput:
	make_bad_inode(inode);
	iput(inode);
	return ERR_PTR(err);
}

static int dbg_check_name(const struct ubifs_info *c,
			  const struct ubifs_dent_node *dent,
			  const struct fscrypt_name *nm)
{
	if (!dbg_is_chk_gen(c))
		return 0;
	if (le16_to_cpu(dent->nlen) != fname_len(nm))
		return -EINVAL;
	if (memcmp(dent->name, fname_name(nm), fname_len(nm)))
		return -EINVAL;
	return 0;
}

static struct dentry *ubifs_lookup(struct inode *dir, struct dentry *dentry,
				   unsigned int flags)
{
	int err;
	union ubifs_key key;
	struct inode *inode = NULL;
	struct ubifs_dent_node *dent = NULL;
	struct ubifs_info *c = dir->i_sb->s_fs_info;
	struct fscrypt_name nm;

	dbg_gen("'%pd' in dir ino %lu", dentry, dir->i_ino);

	err = fscrypt_prepare_lookup(dir, dentry, &nm);
	generic_set_encrypted_ci_d_ops(dentry);
	if (err == -ENOENT)
		return d_splice_alias(NULL, dentry);
	if (err)
		return ERR_PTR(err);

	if (fname_len(&nm) > UBIFS_MAX_NLEN) {
		inode = ERR_PTR(-ENAMETOOLONG);
		goto done;
	}

	dent = kmalloc(UBIFS_MAX_DENT_NODE_SZ, GFP_NOFS);
	if (!dent) {
		inode = ERR_PTR(-ENOMEM);
		goto done;
	}

	if (fname_name(&nm) == NULL) {
		if (nm.hash & ~UBIFS_S_KEY_HASH_MASK)
			goto done; /* ENOENT */
		dent_key_init_hash(c, &key, dir->i_ino, nm.hash);
		err = ubifs_tnc_lookup_dh(c, &key, dent, nm.minor_hash);
	} else {
		dent_key_init(c, &key, dir->i_ino, &nm);
		err = ubifs_tnc_lookup_nm(c, &key, dent, &nm);
	}

	if (err) {
		if (err == -ENOENT)
			dbg_gen("not found");
		else
			inode = ERR_PTR(err);
		goto done;
	}

	if (dbg_check_name(c, dent, &nm)) {
		inode = ERR_PTR(-EINVAL);
		goto done;
	}

	inode = ubifs_iget(dir->i_sb, le64_to_cpu(dent->inum));
	if (IS_ERR(inode)) {
		/*
		 * This should not happen. Probably the file-system needs
		 * checking.
		 */
		err = PTR_ERR(inode);
		ubifs_err(c, "dead directory entry '%pd', error %d",
			  dentry, err);
		ubifs_ro_mode(c, err);
		goto done;
	}

	if (IS_ENCRYPTED(dir) &&
	    (S_ISDIR(inode->i_mode) || S_ISLNK(inode->i_mode)) &&
	    !fscrypt_has_permitted_context(dir, inode)) {
		ubifs_warn(c, "Inconsistent encryption contexts: %lu/%lu",
			   dir->i_ino, inode->i_ino);
		iput(inode);
		inode = ERR_PTR(-EPERM);
	}

done:
	kfree(dent);
	fscrypt_free_filename(&nm);
	return d_splice_alias(inode, dentry);
}

static int ubifs_prepare_create(struct inode *dir, struct dentry *dentry,
				struct fscrypt_name *nm)
{
	if (fscrypt_is_nokey_name(dentry))
		return -ENOKEY;

	return fscrypt_setup_filename(dir, &dentry->d_name, 0, nm);
}

static int ubifs_create(struct user_namespace *mnt_userns, struct inode *dir,
			struct dentry *dentry, umode_t mode, bool excl)
{
	struct inode *inode;
	struct ubifs_info *c = dir->i_sb->s_fs_info;
	struct ubifs_budget_req req = { .new_ino = 1, .new_dent = 1,
					.dirtied_ino = 1 };
	struct ubifs_inode *dir_ui = ubifs_inode(dir);
	struct fscrypt_name nm;
	int err, sz_change;

	/*
	 * Budget request settings: new inode, new direntry, changing the
	 * parent directory inode.
	 */

	dbg_gen("dent '%pd', mode %#hx in dir ino %lu",
		dentry, mode, dir->i_ino);

	err = ubifs_budget_space(c, &req);
	if (err)
		return err;

	err = ubifs_prepare_create(dir, dentry, &nm);
	if (err)
		goto out_budg;

	sz_change = CALC_DENT_SIZE(fname_len(&nm));

	inode = ubifs_new_inode(c, dir, mode, false);
	if (IS_ERR(inode)) {
		err = PTR_ERR(inode);
		goto out_fname;
	}

	err = ubifs_init_security(dir, inode, &dentry->d_name);
	if (err)
		goto out_inode;

	mutex_lock(&dir_ui->ui_mutex);
	dir->i_size += sz_change;
	dir_ui->ui_size = dir->i_size;
	dir->i_mtime = dir->i_ctime = inode->i_ctime;
	err = ubifs_jnl_update(c, dir, &nm, inode, 0, 0);
	if (err)
		goto out_cancel;
	mutex_unlock(&dir_ui->ui_mutex);

	ubifs_release_budget(c, &req);
	fscrypt_free_filename(&nm);
	insert_inode_hash(inode);
	d_instantiate(dentry, inode);
	return 0;

out_cancel:
	dir->i_size -= sz_change;
	dir_ui->ui_size = dir->i_size;
	mutex_unlock(&dir_ui->ui_mutex);
out_inode:
	make_bad_inode(inode);
	iput(inode);
out_fname:
	fscrypt_free_filename(&nm);
out_budg:
	ubifs_release_budget(c, &req);
	ubifs_err(c, "cannot create regular file, error %d", err);
	return err;
}

static struct inode *create_whiteout(struct inode *dir, struct dentry *dentry)
<<<<<<< HEAD
{
	int err;
	umode_t mode = S_IFCHR | WHITEOUT_MODE;
	struct inode *inode;
	struct ubifs_info *c = dir->i_sb->s_fs_info;
	struct fscrypt_name nm;

	/*
	 * Create an inode('nlink = 1') for whiteout without updating journal,
	 * let ubifs_jnl_rename() store it on flash to complete rename whiteout
	 * atomically.
	 */

	dbg_gen("dent '%pd', mode %#hx in dir ino %lu",
		dentry, mode, dir->i_ino);

	err = fscrypt_setup_filename(dir, &dentry->d_name, 0, &nm);
	if (err)
		return ERR_PTR(err);

	inode = ubifs_new_inode(c, dir, mode);
	if (IS_ERR(inode)) {
		err = PTR_ERR(inode);
		goto out_free;
	}

	init_special_inode(inode, inode->i_mode, WHITEOUT_DEV);
	ubifs_assert(c, inode->i_op == &ubifs_file_inode_operations);

	err = ubifs_init_security(dir, inode, &dentry->d_name);
	if (err)
		goto out_inode;

	/* The dir size is updated by do_rename. */
	insert_inode_hash(inode);

	return inode;

out_inode:
	make_bad_inode(inode);
	iput(inode);
out_free:
	fscrypt_free_filename(&nm);
	ubifs_err(c, "cannot create whiteout file, error %d", err);
	return ERR_PTR(err);
}

/**
 * lock_2_inodes - a wrapper for locking two UBIFS inodes.
 * @inode1: first inode
 * @inode2: second inode
 *
 * We do not implement any tricks to guarantee strict lock ordering, because
 * VFS has already done it for us on the @i_mutex. So this is just a simple
 * wrapper function.
 */
static void lock_2_inodes(struct inode *inode1, struct inode *inode2)
{
	mutex_lock_nested(&ubifs_inode(inode1)->ui_mutex, WB_MUTEX_1);
	mutex_lock_nested(&ubifs_inode(inode2)->ui_mutex, WB_MUTEX_2);
}

/**
 * unlock_2_inodes - a wrapper for unlocking two UBIFS inodes.
 * @inode1: first inode
 * @inode2: second inode
 */
static void unlock_2_inodes(struct inode *inode1, struct inode *inode2)
{
	mutex_unlock(&ubifs_inode(inode2)->ui_mutex);
	mutex_unlock(&ubifs_inode(inode1)->ui_mutex);
}

static int ubifs_tmpfile(struct user_namespace *mnt_userns, struct inode *dir,
			 struct dentry *dentry, umode_t mode)
=======
>>>>>>> d60c95ef
{
	int err;
	umode_t mode = S_IFCHR | WHITEOUT_MODE;
	struct inode *inode;
	struct ubifs_info *c = dir->i_sb->s_fs_info;
<<<<<<< HEAD
=======
	struct fscrypt_name nm;

	/*
	 * Create an inode('nlink = 1') for whiteout without updating journal,
	 * let ubifs_jnl_rename() store it on flash to complete rename whiteout
	 * atomically.
	 */

	dbg_gen("dent '%pd', mode %#hx in dir ino %lu",
		dentry, mode, dir->i_ino);

	err = fscrypt_setup_filename(dir, &dentry->d_name, 0, &nm);
	if (err)
		return ERR_PTR(err);

	inode = ubifs_new_inode(c, dir, mode, false);
	if (IS_ERR(inode)) {
		err = PTR_ERR(inode);
		goto out_free;
	}

	init_special_inode(inode, inode->i_mode, WHITEOUT_DEV);
	ubifs_assert(c, inode->i_op == &ubifs_file_inode_operations);

	err = ubifs_init_security(dir, inode, &dentry->d_name);
	if (err)
		goto out_inode;

	/* The dir size is updated by do_rename. */
	insert_inode_hash(inode);

	return inode;

out_inode:
	make_bad_inode(inode);
	iput(inode);
out_free:
	fscrypt_free_filename(&nm);
	ubifs_err(c, "cannot create whiteout file, error %d", err);
	return ERR_PTR(err);
}

/**
 * lock_2_inodes - a wrapper for locking two UBIFS inodes.
 * @inode1: first inode
 * @inode2: second inode
 *
 * We do not implement any tricks to guarantee strict lock ordering, because
 * VFS has already done it for us on the @i_mutex. So this is just a simple
 * wrapper function.
 */
static void lock_2_inodes(struct inode *inode1, struct inode *inode2)
{
	mutex_lock_nested(&ubifs_inode(inode1)->ui_mutex, WB_MUTEX_1);
	mutex_lock_nested(&ubifs_inode(inode2)->ui_mutex, WB_MUTEX_2);
}

/**
 * unlock_2_inodes - a wrapper for unlocking two UBIFS inodes.
 * @inode1: first inode
 * @inode2: second inode
 */
static void unlock_2_inodes(struct inode *inode1, struct inode *inode2)
{
	mutex_unlock(&ubifs_inode(inode2)->ui_mutex);
	mutex_unlock(&ubifs_inode(inode1)->ui_mutex);
}

static int ubifs_tmpfile(struct user_namespace *mnt_userns, struct inode *dir,
			 struct file *file, umode_t mode)
{
	struct dentry *dentry = file->f_path.dentry;
	struct inode *inode;
	struct ubifs_info *c = dir->i_sb->s_fs_info;
>>>>>>> d60c95ef
	struct ubifs_budget_req req = { .new_ino = 1, .new_dent = 1,
					.dirtied_ino = 1};
	struct ubifs_budget_req ino_req = { .dirtied_ino = 1 };
	struct ubifs_inode *ui;
	int err, instantiated = 0;
	struct fscrypt_name nm;

	/*
	 * Budget request settings: new inode, new direntry, changing the
	 * parent directory inode.
	 * Allocate budget separately for new dirtied inode, the budget will
	 * be released via writeback.
	 */

	dbg_gen("dent '%pd', mode %#hx in dir ino %lu",
		dentry, mode, dir->i_ino);

	err = fscrypt_setup_filename(dir, &dentry->d_name, 0, &nm);
	if (err)
		return err;

	err = ubifs_budget_space(c, &req);
	if (err) {
		fscrypt_free_filename(&nm);
		return err;
	}

	err = ubifs_budget_space(c, &ino_req);
	if (err) {
		ubifs_release_budget(c, &req);
		fscrypt_free_filename(&nm);
		return err;
	}

	inode = ubifs_new_inode(c, dir, mode, false);
	if (IS_ERR(inode)) {
		err = PTR_ERR(inode);
		goto out_budg;
	}
	ui = ubifs_inode(inode);

	err = ubifs_init_security(dir, inode, &dentry->d_name);
	if (err)
		goto out_inode;

	mutex_lock(&ui->ui_mutex);
	insert_inode_hash(inode);
<<<<<<< HEAD
	d_tmpfile(dentry, inode);
=======
	d_tmpfile(file, inode);
>>>>>>> d60c95ef
	ubifs_assert(c, ui->dirty);

	instantiated = 1;
	mutex_unlock(&ui->ui_mutex);

	lock_2_inodes(dir, inode);
	err = ubifs_jnl_update(c, dir, &nm, inode, 1, 0);
	if (err)
		goto out_cancel;
	unlock_2_inodes(dir, inode);

	ubifs_release_budget(c, &req);

	return finish_open_simple(file, 0);

out_cancel:
	unlock_2_inodes(dir, inode);
out_inode:
	make_bad_inode(inode);
	if (!instantiated)
		iput(inode);
out_budg:
	ubifs_release_budget(c, &req);
	if (!instantiated)
		ubifs_release_budget(c, &ino_req);
	fscrypt_free_filename(&nm);
	ubifs_err(c, "cannot create temporary file, error %d", err);
	return err;
}

/**
 * vfs_dent_type - get VFS directory entry type.
 * @type: UBIFS directory entry type
 *
 * This function converts UBIFS directory entry type into VFS directory entry
 * type.
 */
static unsigned int vfs_dent_type(uint8_t type)
{
	switch (type) {
	case UBIFS_ITYPE_REG:
		return DT_REG;
	case UBIFS_ITYPE_DIR:
		return DT_DIR;
	case UBIFS_ITYPE_LNK:
		return DT_LNK;
	case UBIFS_ITYPE_BLK:
		return DT_BLK;
	case UBIFS_ITYPE_CHR:
		return DT_CHR;
	case UBIFS_ITYPE_FIFO:
		return DT_FIFO;
	case UBIFS_ITYPE_SOCK:
		return DT_SOCK;
	default:
		BUG();
	}
	return 0;
}

/*
 * The classical Unix view for directory is that it is a linear array of
 * (name, inode number) entries. Linux/VFS assumes this model as well.
 * Particularly, 'readdir()' call wants us to return a directory entry offset
 * which later may be used to continue 'readdir()'ing the directory or to
 * 'seek()' to that specific direntry. Obviously UBIFS does not really fit this
 * model because directory entries are identified by keys, which may collide.
 *
 * UBIFS uses directory entry hash value for directory offsets, so
 * 'seekdir()'/'telldir()' may not always work because of possible key
 * collisions. But UBIFS guarantees that consecutive 'readdir()' calls work
 * properly by means of saving full directory entry name in the private field
 * of the file description object.
 *
 * This means that UBIFS cannot support NFS which requires full
 * 'seekdir()'/'telldir()' support.
 */
static int ubifs_readdir(struct file *file, struct dir_context *ctx)
{
	int fstr_real_len = 0, err = 0;
	struct fscrypt_name nm;
	struct fscrypt_str fstr = {0};
	union ubifs_key key;
	struct ubifs_dent_node *dent;
	struct inode *dir = file_inode(file);
	struct ubifs_info *c = dir->i_sb->s_fs_info;
	bool encrypted = IS_ENCRYPTED(dir);

	dbg_gen("dir ino %lu, f_pos %#llx", dir->i_ino, ctx->pos);

	if (ctx->pos > UBIFS_S_KEY_HASH_MASK || ctx->pos == 2)
		/*
		 * The directory was seek'ed to a senseless position or there
		 * are no more entries.
		 */
		return 0;

	if (encrypted) {
		err = fscrypt_prepare_readdir(dir);
		if (err)
			return err;

		err = fscrypt_fname_alloc_buffer(UBIFS_MAX_NLEN, &fstr);
		if (err)
			return err;

		fstr_real_len = fstr.len;
	}

	if (file->f_version == 0) {
		/*
		 * The file was seek'ed, which means that @file->private_data
		 * is now invalid. This may also be just the first
		 * 'ubifs_readdir()' invocation, in which case
		 * @file->private_data is NULL, and the below code is
		 * basically a no-op.
		 */
		kfree(file->private_data);
		file->private_data = NULL;
	}

	/*
	 * 'generic_file_llseek()' unconditionally sets @file->f_version to
	 * zero, and we use this for detecting whether the file was seek'ed.
	 */
	file->f_version = 1;

	/* File positions 0 and 1 correspond to "." and ".." */
	if (ctx->pos < 2) {
		ubifs_assert(c, !file->private_data);
		if (!dir_emit_dots(file, ctx)) {
			if (encrypted)
				fscrypt_fname_free_buffer(&fstr);
			return 0;
		}

		/* Find the first entry in TNC and save it */
		lowest_dent_key(c, &key, dir->i_ino);
		fname_len(&nm) = 0;
		dent = ubifs_tnc_next_ent(c, &key, &nm);
		if (IS_ERR(dent)) {
			err = PTR_ERR(dent);
			goto out;
		}

		ctx->pos = key_hash_flash(c, &dent->key);
		file->private_data = dent;
	}

	dent = file->private_data;
	if (!dent) {
		/*
		 * The directory was seek'ed to and is now readdir'ed.
		 * Find the entry corresponding to @ctx->pos or the closest one.
		 */
		dent_key_init_hash(c, &key, dir->i_ino, ctx->pos);
		fname_len(&nm) = 0;
		dent = ubifs_tnc_next_ent(c, &key, &nm);
		if (IS_ERR(dent)) {
			err = PTR_ERR(dent);
			goto out;
		}
		ctx->pos = key_hash_flash(c, &dent->key);
		file->private_data = dent;
	}

	while (1) {
		dbg_gen("ino %llu, new f_pos %#x",
			(unsigned long long)le64_to_cpu(dent->inum),
			key_hash_flash(c, &dent->key));
		ubifs_assert(c, le64_to_cpu(dent->ch.sqnum) >
			     ubifs_inode(dir)->creat_sqnum);

		fname_len(&nm) = le16_to_cpu(dent->nlen);
		fname_name(&nm) = dent->name;

		if (encrypted) {
			fstr.len = fstr_real_len;

			err = fscrypt_fname_disk_to_usr(dir, key_hash_flash(c,
							&dent->key),
							le32_to_cpu(dent->cookie),
							&nm.disk_name, &fstr);
			if (err)
				goto out;
		} else {
			fstr.len = fname_len(&nm);
			fstr.name = fname_name(&nm);
		}

		if (!dir_emit(ctx, fstr.name, fstr.len,
			       le64_to_cpu(dent->inum),
			       vfs_dent_type(dent->type))) {
			if (encrypted)
				fscrypt_fname_free_buffer(&fstr);
			return 0;
		}

		/* Switch to the next entry */
		key_read(c, &dent->key, &key);
		dent = ubifs_tnc_next_ent(c, &key, &nm);
		if (IS_ERR(dent)) {
			err = PTR_ERR(dent);
			goto out;
		}

		kfree(file->private_data);
		ctx->pos = key_hash_flash(c, &dent->key);
		file->private_data = dent;
		cond_resched();
	}

out:
	kfree(file->private_data);
	file->private_data = NULL;

	if (encrypted)
		fscrypt_fname_free_buffer(&fstr);

	if (err != -ENOENT)
		ubifs_err(c, "cannot find next direntry, error %d", err);
	else
		/*
		 * -ENOENT is a non-fatal error in this context, the TNC uses
		 * it to indicate that the cursor moved past the current directory
		 * and readdir() has to stop.
		 */
		err = 0;


	/* 2 is a special value indicating that there are no more direntries */
	ctx->pos = 2;
	return err;
}

/* Free saved readdir() state when the directory is closed */
static int ubifs_dir_release(struct inode *dir, struct file *file)
{
	kfree(file->private_data);
	file->private_data = NULL;
	return 0;
}

static int ubifs_link(struct dentry *old_dentry, struct inode *dir,
		      struct dentry *dentry)
{
	struct ubifs_info *c = dir->i_sb->s_fs_info;
	struct inode *inode = d_inode(old_dentry);
	struct ubifs_inode *ui = ubifs_inode(inode);
	struct ubifs_inode *dir_ui = ubifs_inode(dir);
	int err, sz_change = CALC_DENT_SIZE(dentry->d_name.len);
	struct ubifs_budget_req req = { .new_dent = 1, .dirtied_ino = 2,
				.dirtied_ino_d = ALIGN(ui->data_len, 8) };
	struct fscrypt_name nm;

	/*
	 * Budget request settings: new direntry, changing the target inode,
	 * changing the parent inode.
	 */

	dbg_gen("dent '%pd' to ino %lu (nlink %d) in dir ino %lu",
		dentry, inode->i_ino,
		inode->i_nlink, dir->i_ino);
	ubifs_assert(c, inode_is_locked(dir));
	ubifs_assert(c, inode_is_locked(inode));

	err = fscrypt_prepare_link(old_dentry, dir, dentry);
	if (err)
		return err;

	err = fscrypt_setup_filename(dir, &dentry->d_name, 0, &nm);
	if (err)
		return err;

	err = dbg_check_synced_i_size(c, inode);
	if (err)
		goto out_fname;

	err = ubifs_budget_space(c, &req);
	if (err)
		goto out_fname;

	lock_2_inodes(dir, inode);

	/* Handle O_TMPFILE corner case, it is allowed to link a O_TMPFILE. */
	if (inode->i_nlink == 0)
		ubifs_delete_orphan(c, inode->i_ino);

	inc_nlink(inode);
	ihold(inode);
	inode->i_ctime = current_time(inode);
	dir->i_size += sz_change;
	dir_ui->ui_size = dir->i_size;
	dir->i_mtime = dir->i_ctime = inode->i_ctime;
	err = ubifs_jnl_update(c, dir, &nm, inode, 0, 0);
	if (err)
		goto out_cancel;
	unlock_2_inodes(dir, inode);

	ubifs_release_budget(c, &req);
	d_instantiate(dentry, inode);
	fscrypt_free_filename(&nm);
	return 0;

out_cancel:
	dir->i_size -= sz_change;
	dir_ui->ui_size = dir->i_size;
	drop_nlink(inode);
	if (inode->i_nlink == 0)
		ubifs_add_orphan(c, inode->i_ino);
	unlock_2_inodes(dir, inode);
	ubifs_release_budget(c, &req);
	iput(inode);
out_fname:
	fscrypt_free_filename(&nm);
	return err;
}

static int ubifs_unlink(struct inode *dir, struct dentry *dentry)
{
	struct ubifs_info *c = dir->i_sb->s_fs_info;
	struct inode *inode = d_inode(dentry);
	struct ubifs_inode *dir_ui = ubifs_inode(dir);
	int err, sz_change, budgeted = 1;
	struct ubifs_budget_req req = { .mod_dent = 1, .dirtied_ino = 2 };
	unsigned int saved_nlink = inode->i_nlink;
	struct fscrypt_name nm;

	/*
	 * Budget request settings: deletion direntry, deletion inode (+1 for
	 * @dirtied_ino), changing the parent directory inode. If budgeting
	 * fails, go ahead anyway because we have extra space reserved for
	 * deletions.
	 */

	dbg_gen("dent '%pd' from ino %lu (nlink %d) in dir ino %lu",
		dentry, inode->i_ino,
		inode->i_nlink, dir->i_ino);

	err = fscrypt_setup_filename(dir, &dentry->d_name, 1, &nm);
	if (err)
		return err;

	err = ubifs_purge_xattrs(inode);
	if (err)
		return err;

	sz_change = CALC_DENT_SIZE(fname_len(&nm));

	ubifs_assert(c, inode_is_locked(dir));
	ubifs_assert(c, inode_is_locked(inode));
	err = dbg_check_synced_i_size(c, inode);
	if (err)
		goto out_fname;

	err = ubifs_budget_space(c, &req);
	if (err) {
		if (err != -ENOSPC)
			goto out_fname;
		budgeted = 0;
	}

	lock_2_inodes(dir, inode);
	inode->i_ctime = current_time(dir);
	drop_nlink(inode);
	dir->i_size -= sz_change;
	dir_ui->ui_size = dir->i_size;
	dir->i_mtime = dir->i_ctime = inode->i_ctime;
	err = ubifs_jnl_update(c, dir, &nm, inode, 1, 0);
	if (err)
		goto out_cancel;
	unlock_2_inodes(dir, inode);

	if (budgeted)
		ubifs_release_budget(c, &req);
	else {
		/* We've deleted something - clean the "no space" flags */
		c->bi.nospace = c->bi.nospace_rp = 0;
		smp_wmb();
	}
	fscrypt_free_filename(&nm);
	return 0;

out_cancel:
	dir->i_size += sz_change;
	dir_ui->ui_size = dir->i_size;
	set_nlink(inode, saved_nlink);
	unlock_2_inodes(dir, inode);
	if (budgeted)
		ubifs_release_budget(c, &req);
out_fname:
	fscrypt_free_filename(&nm);
	return err;
}

/**
 * ubifs_check_dir_empty - check if a directory is empty or not.
 * @dir: VFS inode object of the directory to check
 *
 * This function checks if directory @dir is empty. Returns zero if the
 * directory is empty, %-ENOTEMPTY if it is not, and other negative error codes
 * in case of errors.
 */
int ubifs_check_dir_empty(struct inode *dir)
{
	struct ubifs_info *c = dir->i_sb->s_fs_info;
	struct fscrypt_name nm = { 0 };
	struct ubifs_dent_node *dent;
	union ubifs_key key;
	int err;

	lowest_dent_key(c, &key, dir->i_ino);
	dent = ubifs_tnc_next_ent(c, &key, &nm);
	if (IS_ERR(dent)) {
		err = PTR_ERR(dent);
		if (err == -ENOENT)
			err = 0;
	} else {
		kfree(dent);
		err = -ENOTEMPTY;
	}
	return err;
}

static int ubifs_rmdir(struct inode *dir, struct dentry *dentry)
{
	struct ubifs_info *c = dir->i_sb->s_fs_info;
	struct inode *inode = d_inode(dentry);
	int err, sz_change, budgeted = 1;
	struct ubifs_inode *dir_ui = ubifs_inode(dir);
	struct ubifs_budget_req req = { .mod_dent = 1, .dirtied_ino = 2 };
	struct fscrypt_name nm;

	/*
	 * Budget request settings: deletion direntry, deletion inode and
	 * changing the parent inode. If budgeting fails, go ahead anyway
	 * because we have extra space reserved for deletions.
	 */

	dbg_gen("directory '%pd', ino %lu in dir ino %lu", dentry,
		inode->i_ino, dir->i_ino);
	ubifs_assert(c, inode_is_locked(dir));
	ubifs_assert(c, inode_is_locked(inode));
	err = ubifs_check_dir_empty(d_inode(dentry));
	if (err)
		return err;

	err = fscrypt_setup_filename(dir, &dentry->d_name, 1, &nm);
	if (err)
		return err;

	err = ubifs_purge_xattrs(inode);
	if (err)
		return err;

	sz_change = CALC_DENT_SIZE(fname_len(&nm));

	err = ubifs_budget_space(c, &req);
	if (err) {
		if (err != -ENOSPC)
			goto out_fname;
		budgeted = 0;
	}

	lock_2_inodes(dir, inode);
	inode->i_ctime = current_time(dir);
	clear_nlink(inode);
	drop_nlink(dir);
	dir->i_size -= sz_change;
	dir_ui->ui_size = dir->i_size;
	dir->i_mtime = dir->i_ctime = inode->i_ctime;
	err = ubifs_jnl_update(c, dir, &nm, inode, 1, 0);
	if (err)
		goto out_cancel;
	unlock_2_inodes(dir, inode);

	if (budgeted)
		ubifs_release_budget(c, &req);
	else {
		/* We've deleted something - clean the "no space" flags */
		c->bi.nospace = c->bi.nospace_rp = 0;
		smp_wmb();
	}
	fscrypt_free_filename(&nm);
	return 0;

out_cancel:
	dir->i_size += sz_change;
	dir_ui->ui_size = dir->i_size;
	inc_nlink(dir);
	set_nlink(inode, 2);
	unlock_2_inodes(dir, inode);
	if (budgeted)
		ubifs_release_budget(c, &req);
out_fname:
	fscrypt_free_filename(&nm);
	return err;
}

static int ubifs_mkdir(struct user_namespace *mnt_userns, struct inode *dir,
		       struct dentry *dentry, umode_t mode)
{
	struct inode *inode;
	struct ubifs_inode *dir_ui = ubifs_inode(dir);
	struct ubifs_info *c = dir->i_sb->s_fs_info;
	int err, sz_change;
	struct ubifs_budget_req req = { .new_ino = 1, .new_dent = 1,
					.dirtied_ino = 1};
	struct fscrypt_name nm;

	/*
	 * Budget request settings: new inode, new direntry and changing parent
	 * directory inode.
	 */

	dbg_gen("dent '%pd', mode %#hx in dir ino %lu",
		dentry, mode, dir->i_ino);

	err = ubifs_budget_space(c, &req);
	if (err)
		return err;

	err = ubifs_prepare_create(dir, dentry, &nm);
	if (err)
		goto out_budg;

	sz_change = CALC_DENT_SIZE(fname_len(&nm));

	inode = ubifs_new_inode(c, dir, S_IFDIR | mode, false);
	if (IS_ERR(inode)) {
		err = PTR_ERR(inode);
		goto out_fname;
	}

	err = ubifs_init_security(dir, inode, &dentry->d_name);
	if (err)
		goto out_inode;

	mutex_lock(&dir_ui->ui_mutex);
	insert_inode_hash(inode);
	inc_nlink(inode);
	inc_nlink(dir);
	dir->i_size += sz_change;
	dir_ui->ui_size = dir->i_size;
	dir->i_mtime = dir->i_ctime = inode->i_ctime;
	err = ubifs_jnl_update(c, dir, &nm, inode, 0, 0);
	if (err) {
		ubifs_err(c, "cannot create directory, error %d", err);
		goto out_cancel;
	}
	mutex_unlock(&dir_ui->ui_mutex);

	ubifs_release_budget(c, &req);
	d_instantiate(dentry, inode);
	fscrypt_free_filename(&nm);
	return 0;

out_cancel:
	dir->i_size -= sz_change;
	dir_ui->ui_size = dir->i_size;
	drop_nlink(dir);
	mutex_unlock(&dir_ui->ui_mutex);
out_inode:
	make_bad_inode(inode);
	iput(inode);
out_fname:
	fscrypt_free_filename(&nm);
out_budg:
	ubifs_release_budget(c, &req);
	return err;
}

static int ubifs_mknod(struct user_namespace *mnt_userns, struct inode *dir,
		       struct dentry *dentry, umode_t mode, dev_t rdev)
{
	struct inode *inode;
	struct ubifs_inode *ui;
	struct ubifs_inode *dir_ui = ubifs_inode(dir);
	struct ubifs_info *c = dir->i_sb->s_fs_info;
	union ubifs_dev_desc *dev = NULL;
	int sz_change;
	int err, devlen = 0;
	struct ubifs_budget_req req = { .new_ino = 1, .new_dent = 1,
					.dirtied_ino = 1 };
	struct fscrypt_name nm;

	/*
	 * Budget request settings: new inode, new direntry and changing parent
	 * directory inode.
	 */

	dbg_gen("dent '%pd' in dir ino %lu", dentry, dir->i_ino);

	if (S_ISBLK(mode) || S_ISCHR(mode)) {
		dev = kmalloc(sizeof(union ubifs_dev_desc), GFP_NOFS);
		if (!dev)
			return -ENOMEM;
		devlen = ubifs_encode_dev(dev, rdev);
	}

	req.new_ino_d = ALIGN(devlen, 8);
	err = ubifs_budget_space(c, &req);
	if (err) {
		kfree(dev);
		return err;
	}

	err = ubifs_prepare_create(dir, dentry, &nm);
	if (err) {
		kfree(dev);
		goto out_budg;
	}

	sz_change = CALC_DENT_SIZE(fname_len(&nm));

	inode = ubifs_new_inode(c, dir, mode, false);
	if (IS_ERR(inode)) {
		kfree(dev);
		err = PTR_ERR(inode);
		goto out_fname;
	}

	init_special_inode(inode, inode->i_mode, rdev);
	inode->i_size = ubifs_inode(inode)->ui_size = devlen;
	ui = ubifs_inode(inode);
	ui->data = dev;
	ui->data_len = devlen;

	err = ubifs_init_security(dir, inode, &dentry->d_name);
	if (err)
		goto out_inode;

	mutex_lock(&dir_ui->ui_mutex);
	dir->i_size += sz_change;
	dir_ui->ui_size = dir->i_size;
	dir->i_mtime = dir->i_ctime = inode->i_ctime;
	err = ubifs_jnl_update(c, dir, &nm, inode, 0, 0);
	if (err)
		goto out_cancel;
	mutex_unlock(&dir_ui->ui_mutex);

	ubifs_release_budget(c, &req);
	insert_inode_hash(inode);
	d_instantiate(dentry, inode);
	fscrypt_free_filename(&nm);
	return 0;

out_cancel:
	dir->i_size -= sz_change;
	dir_ui->ui_size = dir->i_size;
	mutex_unlock(&dir_ui->ui_mutex);
out_inode:
	make_bad_inode(inode);
	iput(inode);
out_fname:
	fscrypt_free_filename(&nm);
out_budg:
	ubifs_release_budget(c, &req);
	return err;
}

static int ubifs_symlink(struct user_namespace *mnt_userns, struct inode *dir,
			 struct dentry *dentry, const char *symname)
{
	struct inode *inode;
	struct ubifs_inode *ui;
	struct ubifs_inode *dir_ui = ubifs_inode(dir);
	struct ubifs_info *c = dir->i_sb->s_fs_info;
	int err, sz_change, len = strlen(symname);
	struct fscrypt_str disk_link;
	struct ubifs_budget_req req = { .new_ino = 1, .new_dent = 1,
					.new_ino_d = ALIGN(len, 8),
					.dirtied_ino = 1 };
	struct fscrypt_name nm;

	dbg_gen("dent '%pd', target '%s' in dir ino %lu", dentry,
		symname, dir->i_ino);

	err = fscrypt_prepare_symlink(dir, symname, len, UBIFS_MAX_INO_DATA,
				      &disk_link);
	if (err)
		return err;

	/*
	 * Budget request settings: new inode, new direntry and changing parent
	 * directory inode.
	 */
	err = ubifs_budget_space(c, &req);
	if (err)
		return err;

	err = ubifs_prepare_create(dir, dentry, &nm);
	if (err)
		goto out_budg;

	sz_change = CALC_DENT_SIZE(fname_len(&nm));

	inode = ubifs_new_inode(c, dir, S_IFLNK | S_IRWXUGO, false);
	if (IS_ERR(inode)) {
		err = PTR_ERR(inode);
		goto out_fname;
	}

	ui = ubifs_inode(inode);
	ui->data = kmalloc(disk_link.len, GFP_NOFS);
	if (!ui->data) {
		err = -ENOMEM;
		goto out_inode;
	}

	if (IS_ENCRYPTED(inode)) {
		disk_link.name = ui->data; /* encrypt directly into ui->data */
		err = fscrypt_encrypt_symlink(inode, symname, len, &disk_link);
		if (err)
			goto out_inode;
	} else {
		memcpy(ui->data, disk_link.name, disk_link.len);
		inode->i_link = ui->data;
	}

	/*
	 * The terminating zero byte is not written to the flash media and it
	 * is put just to make later in-memory string processing simpler. Thus,
	 * data length is @disk_link.len - 1, not @disk_link.len.
	 */
	ui->data_len = disk_link.len - 1;
	inode->i_size = ubifs_inode(inode)->ui_size = disk_link.len - 1;

	err = ubifs_init_security(dir, inode, &dentry->d_name);
	if (err)
		goto out_inode;

	mutex_lock(&dir_ui->ui_mutex);
	dir->i_size += sz_change;
	dir_ui->ui_size = dir->i_size;
	dir->i_mtime = dir->i_ctime = inode->i_ctime;
	err = ubifs_jnl_update(c, dir, &nm, inode, 0, 0);
	if (err)
		goto out_cancel;
	mutex_unlock(&dir_ui->ui_mutex);

	insert_inode_hash(inode);
	d_instantiate(dentry, inode);
	err = 0;
	goto out_fname;

out_cancel:
	dir->i_size -= sz_change;
	dir_ui->ui_size = dir->i_size;
	mutex_unlock(&dir_ui->ui_mutex);
out_inode:
	make_bad_inode(inode);
	iput(inode);
out_fname:
	fscrypt_free_filename(&nm);
out_budg:
	ubifs_release_budget(c, &req);
	return err;
}

/**
 * lock_4_inodes - a wrapper for locking three UBIFS inodes.
 * @inode1: first inode
 * @inode2: second inode
 * @inode3: third inode
 * @inode4: fourth inode
 *
 * This function is used for 'ubifs_rename()' and @inode1 may be the same as
 * @inode2 whereas @inode3 and @inode4 may be %NULL.
 *
 * We do not implement any tricks to guarantee strict lock ordering, because
 * VFS has already done it for us on the @i_mutex. So this is just a simple
 * wrapper function.
 */
static void lock_4_inodes(struct inode *inode1, struct inode *inode2,
			  struct inode *inode3, struct inode *inode4)
{
	mutex_lock_nested(&ubifs_inode(inode1)->ui_mutex, WB_MUTEX_1);
	if (inode2 != inode1)
		mutex_lock_nested(&ubifs_inode(inode2)->ui_mutex, WB_MUTEX_2);
	if (inode3)
		mutex_lock_nested(&ubifs_inode(inode3)->ui_mutex, WB_MUTEX_3);
	if (inode4)
		mutex_lock_nested(&ubifs_inode(inode4)->ui_mutex, WB_MUTEX_4);
}

/**
 * unlock_4_inodes - a wrapper for unlocking three UBIFS inodes for rename.
 * @inode1: first inode
 * @inode2: second inode
 * @inode3: third inode
 * @inode4: fourth inode
 */
static void unlock_4_inodes(struct inode *inode1, struct inode *inode2,
			    struct inode *inode3, struct inode *inode4)
{
	if (inode4)
		mutex_unlock(&ubifs_inode(inode4)->ui_mutex);
	if (inode3)
		mutex_unlock(&ubifs_inode(inode3)->ui_mutex);
	if (inode1 != inode2)
		mutex_unlock(&ubifs_inode(inode2)->ui_mutex);
	mutex_unlock(&ubifs_inode(inode1)->ui_mutex);
}

static int do_rename(struct inode *old_dir, struct dentry *old_dentry,
		     struct inode *new_dir, struct dentry *new_dentry,
		     unsigned int flags)
{
	struct ubifs_info *c = old_dir->i_sb->s_fs_info;
	struct inode *old_inode = d_inode(old_dentry);
	struct inode *new_inode = d_inode(new_dentry);
	struct inode *whiteout = NULL;
	struct ubifs_inode *old_inode_ui = ubifs_inode(old_inode);
	struct ubifs_inode *whiteout_ui = NULL;
	int err, release, sync = 0, move = (new_dir != old_dir);
	int is_dir = S_ISDIR(old_inode->i_mode);
	int unlink = !!new_inode, new_sz, old_sz;
	struct ubifs_budget_req req = { .new_dent = 1, .mod_dent = 1,
					.dirtied_ino = 3 };
	struct ubifs_budget_req ino_req = { .dirtied_ino = 1,
			.dirtied_ino_d = ALIGN(old_inode_ui->data_len, 8) };
	struct ubifs_budget_req wht_req;
	struct timespec64 time;
	unsigned int saved_nlink;
	struct fscrypt_name old_nm, new_nm;

	/*
	 * Budget request settings:
	 *   req: deletion direntry, new direntry, removing the old inode,
	 *   and changing old and new parent directory inodes.
<<<<<<< HEAD
	 *
	 *   wht_req: new whiteout inode for RENAME_WHITEOUT.
	 *
=======
	 *
	 *   wht_req: new whiteout inode for RENAME_WHITEOUT.
	 *
>>>>>>> d60c95ef
	 *   ino_req: marks the target inode as dirty and does not write it.
	 */

	dbg_gen("dent '%pd' ino %lu in dir ino %lu to dent '%pd' in dir ino %lu flags 0x%x",
		old_dentry, old_inode->i_ino, old_dir->i_ino,
		new_dentry, new_dir->i_ino, flags);

	if (unlink) {
		ubifs_assert(c, inode_is_locked(new_inode));

		err = ubifs_purge_xattrs(new_inode);
		if (err)
			return err;
	}

	if (unlink && is_dir) {
		err = ubifs_check_dir_empty(new_inode);
		if (err)
			return err;
	}

	err = fscrypt_setup_filename(old_dir, &old_dentry->d_name, 0, &old_nm);
	if (err)
		return err;

	err = fscrypt_setup_filename(new_dir, &new_dentry->d_name, 0, &new_nm);
	if (err) {
		fscrypt_free_filename(&old_nm);
		return err;
	}

	new_sz = CALC_DENT_SIZE(fname_len(&new_nm));
	old_sz = CALC_DENT_SIZE(fname_len(&old_nm));

	err = ubifs_budget_space(c, &req);
	if (err) {
		fscrypt_free_filename(&old_nm);
		fscrypt_free_filename(&new_nm);
		return err;
	}
	err = ubifs_budget_space(c, &ino_req);
	if (err) {
		fscrypt_free_filename(&old_nm);
		fscrypt_free_filename(&new_nm);
		ubifs_release_budget(c, &req);
		return err;
	}

	if (flags & RENAME_WHITEOUT) {
		union ubifs_dev_desc *dev = NULL;

		dev = kmalloc(sizeof(union ubifs_dev_desc), GFP_NOFS);
		if (!dev) {
			err = -ENOMEM;
			goto out_release;
		}

		/*
		 * The whiteout inode without dentry is pinned in memory,
		 * umount won't happen during rename process because we
		 * got parent dentry.
		 */
		whiteout = create_whiteout(old_dir, old_dentry);
		if (IS_ERR(whiteout)) {
			err = PTR_ERR(whiteout);
			kfree(dev);
			goto out_release;
		}

		whiteout_ui = ubifs_inode(whiteout);
		whiteout_ui->data = dev;
		whiteout_ui->data_len = ubifs_encode_dev(dev, MKDEV(0, 0));
		ubifs_assert(c, !whiteout_ui->dirty);

		memset(&wht_req, 0, sizeof(struct ubifs_budget_req));
		wht_req.new_ino = 1;
		wht_req.new_ino_d = ALIGN(whiteout_ui->data_len, 8);
		/*
		 * To avoid deadlock between space budget (holds ui_mutex and
		 * waits wb work) and writeback work(waits ui_mutex), do space
		 * budget before ubifs inodes locked.
		 */
		err = ubifs_budget_space(c, &wht_req);
		if (err) {
			/*
			 * Whiteout inode can not be written on flash by
			 * ubifs_jnl_write_inode(), because it's neither
			 * dirty nor zero-nlink.
			 */
			iput(whiteout);
			goto out_release;
		}

		/* Add the old_dentry size to the old_dir size. */
		old_sz -= CALC_DENT_SIZE(fname_len(&old_nm));
	}

	lock_4_inodes(old_dir, new_dir, new_inode, whiteout);

	/*
	 * Like most other Unix systems, set the @i_ctime for inodes on a
	 * rename.
	 */
	time = current_time(old_dir);
	old_inode->i_ctime = time;

	/* We must adjust parent link count when renaming directories */
	if (is_dir) {
		if (move) {
			/*
			 * @old_dir loses a link because we are moving
			 * @old_inode to a different directory.
			 */
			drop_nlink(old_dir);
			/*
			 * @new_dir only gains a link if we are not also
			 * overwriting an existing directory.
			 */
			if (!unlink)
				inc_nlink(new_dir);
		} else {
			/*
			 * @old_inode is not moving to a different directory,
			 * but @old_dir still loses a link if we are
			 * overwriting an existing directory.
			 */
			if (unlink)
				drop_nlink(old_dir);
		}
	}

	old_dir->i_size -= old_sz;
	ubifs_inode(old_dir)->ui_size = old_dir->i_size;
	old_dir->i_mtime = old_dir->i_ctime = time;
	new_dir->i_mtime = new_dir->i_ctime = time;

	/*
	 * And finally, if we unlinked a direntry which happened to have the
	 * same name as the moved direntry, we have to decrement @i_nlink of
	 * the unlinked inode and change its ctime.
	 */
	if (unlink) {
		/*
		 * Directories cannot have hard-links, so if this is a
		 * directory, just clear @i_nlink.
		 */
		saved_nlink = new_inode->i_nlink;
		if (is_dir)
			clear_nlink(new_inode);
		else
			drop_nlink(new_inode);
		new_inode->i_ctime = time;
	} else {
		new_dir->i_size += new_sz;
		ubifs_inode(new_dir)->ui_size = new_dir->i_size;
	}

	/*
	 * Do not ask 'ubifs_jnl_rename()' to flush write-buffer if @old_inode
	 * is dirty, because this will be done later on at the end of
	 * 'ubifs_rename()'.
	 */
	if (IS_SYNC(old_inode)) {
		sync = IS_DIRSYNC(old_dir) || IS_DIRSYNC(new_dir);
		if (unlink && IS_SYNC(new_inode))
			sync = 1;
		/*
		 * S_SYNC flag of whiteout inherits from the old_dir, and we
		 * have already checked the old dir inode. So there is no need
		 * to check whiteout.
		 */
	}

	err = ubifs_jnl_rename(c, old_dir, old_inode, &old_nm, new_dir,
			       new_inode, &new_nm, whiteout, sync);
	if (err)
		goto out_cancel;

	unlock_4_inodes(old_dir, new_dir, new_inode, whiteout);
	ubifs_release_budget(c, &req);

	if (whiteout) {
		ubifs_release_budget(c, &wht_req);
		iput(whiteout);
	}

	mutex_lock(&old_inode_ui->ui_mutex);
	release = old_inode_ui->dirty;
	mark_inode_dirty_sync(old_inode);
	mutex_unlock(&old_inode_ui->ui_mutex);

	if (release)
		ubifs_release_budget(c, &ino_req);
	if (IS_SYNC(old_inode))
		/*
		 * Rename finished here. Although old inode cannot be updated
		 * on flash, old ctime is not a big problem, don't return err
		 * code to userspace.
		 */
		old_inode->i_sb->s_op->write_inode(old_inode, NULL);

	fscrypt_free_filename(&old_nm);
	fscrypt_free_filename(&new_nm);
	return 0;

out_cancel:
	if (unlink) {
		set_nlink(new_inode, saved_nlink);
	} else {
		new_dir->i_size -= new_sz;
		ubifs_inode(new_dir)->ui_size = new_dir->i_size;
	}
	old_dir->i_size += old_sz;
	ubifs_inode(old_dir)->ui_size = old_dir->i_size;
	if (is_dir) {
		if (move) {
			inc_nlink(old_dir);
			if (!unlink)
				drop_nlink(new_dir);
		} else {
			if (unlink)
				inc_nlink(old_dir);
		}
	}
	unlock_4_inodes(old_dir, new_dir, new_inode, whiteout);
	if (whiteout) {
		ubifs_release_budget(c, &wht_req);
		iput(whiteout);
	}
out_release:
	ubifs_release_budget(c, &ino_req);
	ubifs_release_budget(c, &req);
	fscrypt_free_filename(&old_nm);
	fscrypt_free_filename(&new_nm);
	return err;
}

static int ubifs_xrename(struct inode *old_dir, struct dentry *old_dentry,
			struct inode *new_dir, struct dentry *new_dentry)
{
	struct ubifs_info *c = old_dir->i_sb->s_fs_info;
	struct ubifs_budget_req req = { .new_dent = 1, .mod_dent = 1,
				.dirtied_ino = 2 };
	int sync = IS_DIRSYNC(old_dir) || IS_DIRSYNC(new_dir);
	struct inode *fst_inode = d_inode(old_dentry);
	struct inode *snd_inode = d_inode(new_dentry);
	struct timespec64 time;
	int err;
	struct fscrypt_name fst_nm, snd_nm;

	ubifs_assert(c, fst_inode && snd_inode);

	err = fscrypt_setup_filename(old_dir, &old_dentry->d_name, 0, &fst_nm);
	if (err)
		return err;

	err = fscrypt_setup_filename(new_dir, &new_dentry->d_name, 0, &snd_nm);
	if (err) {
		fscrypt_free_filename(&fst_nm);
		return err;
	}

	lock_4_inodes(old_dir, new_dir, NULL, NULL);

	time = current_time(old_dir);
	fst_inode->i_ctime = time;
	snd_inode->i_ctime = time;
	old_dir->i_mtime = old_dir->i_ctime = time;
	new_dir->i_mtime = new_dir->i_ctime = time;

	if (old_dir != new_dir) {
		if (S_ISDIR(fst_inode->i_mode) && !S_ISDIR(snd_inode->i_mode)) {
			inc_nlink(new_dir);
			drop_nlink(old_dir);
		}
		else if (!S_ISDIR(fst_inode->i_mode) && S_ISDIR(snd_inode->i_mode)) {
			drop_nlink(new_dir);
			inc_nlink(old_dir);
		}
	}

	err = ubifs_jnl_xrename(c, old_dir, fst_inode, &fst_nm, new_dir,
				snd_inode, &snd_nm, sync);

	unlock_4_inodes(old_dir, new_dir, NULL, NULL);
	ubifs_release_budget(c, &req);

	fscrypt_free_filename(&fst_nm);
	fscrypt_free_filename(&snd_nm);
	return err;
}

static int ubifs_rename(struct user_namespace *mnt_userns,
			struct inode *old_dir, struct dentry *old_dentry,
			struct inode *new_dir, struct dentry *new_dentry,
			unsigned int flags)
{
	int err;
	struct ubifs_info *c = old_dir->i_sb->s_fs_info;

	if (flags & ~(RENAME_NOREPLACE | RENAME_WHITEOUT | RENAME_EXCHANGE))
		return -EINVAL;

	ubifs_assert(c, inode_is_locked(old_dir));
	ubifs_assert(c, inode_is_locked(new_dir));

	err = fscrypt_prepare_rename(old_dir, old_dentry, new_dir, new_dentry,
				     flags);
	if (err)
		return err;

	if (flags & RENAME_EXCHANGE)
		return ubifs_xrename(old_dir, old_dentry, new_dir, new_dentry);

	return do_rename(old_dir, old_dentry, new_dir, new_dentry, flags);
}

int ubifs_getattr(struct user_namespace *mnt_userns, const struct path *path,
		  struct kstat *stat, u32 request_mask, unsigned int flags)
{
	loff_t size;
	struct inode *inode = d_inode(path->dentry);
	struct ubifs_inode *ui = ubifs_inode(inode);

	mutex_lock(&ui->ui_mutex);

	if (ui->flags & UBIFS_APPEND_FL)
		stat->attributes |= STATX_ATTR_APPEND;
	if (ui->flags & UBIFS_COMPR_FL)
		stat->attributes |= STATX_ATTR_COMPRESSED;
	if (ui->flags & UBIFS_CRYPT_FL)
		stat->attributes |= STATX_ATTR_ENCRYPTED;
	if (ui->flags & UBIFS_IMMUTABLE_FL)
		stat->attributes |= STATX_ATTR_IMMUTABLE;

	stat->attributes_mask |= (STATX_ATTR_APPEND |
				STATX_ATTR_COMPRESSED |
				STATX_ATTR_ENCRYPTED |
				STATX_ATTR_IMMUTABLE);

	generic_fillattr(&init_user_ns, inode, stat);
	stat->blksize = UBIFS_BLOCK_SIZE;
	stat->size = ui->ui_size;

	/*
	 * Unfortunately, the 'stat()' system call was designed for block
	 * device based file systems, and it is not appropriate for UBIFS,
	 * because UBIFS does not have notion of "block". For example, it is
	 * difficult to tell how many block a directory takes - it actually
	 * takes less than 300 bytes, but we have to round it to block size,
	 * which introduces large mistake. This makes utilities like 'du' to
	 * report completely senseless numbers. This is the reason why UBIFS
	 * goes the same way as JFFS2 - it reports zero blocks for everything
	 * but regular files, which makes more sense than reporting completely
	 * wrong sizes.
	 */
	if (S_ISREG(inode->i_mode)) {
		size = ui->xattr_size;
		size += stat->size;
		size = ALIGN(size, UBIFS_BLOCK_SIZE);
		/*
		 * Note, user-space expects 512-byte blocks count irrespectively
		 * of what was reported in @stat->size.
		 */
		stat->blocks = size >> 9;
	} else
		stat->blocks = 0;
	mutex_unlock(&ui->ui_mutex);
	return 0;
}

const struct inode_operations ubifs_dir_inode_operations = {
	.lookup      = ubifs_lookup,
	.create      = ubifs_create,
	.link        = ubifs_link,
	.symlink     = ubifs_symlink,
	.unlink      = ubifs_unlink,
	.mkdir       = ubifs_mkdir,
	.rmdir       = ubifs_rmdir,
	.mknod       = ubifs_mknod,
	.rename      = ubifs_rename,
	.setattr     = ubifs_setattr,
	.getattr     = ubifs_getattr,
	.listxattr   = ubifs_listxattr,
	.update_time = ubifs_update_time,
	.tmpfile     = ubifs_tmpfile,
	.fileattr_get = ubifs_fileattr_get,
	.fileattr_set = ubifs_fileattr_set,
};

const struct file_operations ubifs_dir_operations = {
	.llseek         = generic_file_llseek,
	.release        = ubifs_dir_release,
	.read           = generic_read_dir,
	.iterate_shared = ubifs_readdir,
	.fsync          = ubifs_fsync,
	.unlocked_ioctl = ubifs_ioctl,
#ifdef CONFIG_COMPAT
	.compat_ioctl   = ubifs_compat_ioctl,
#endif
};<|MERGE_RESOLUTION|>--- conflicted
+++ resolved
@@ -353,7 +353,6 @@
 }
 
 static struct inode *create_whiteout(struct inode *dir, struct dentry *dentry)
-<<<<<<< HEAD
 {
 	int err;
 	umode_t mode = S_IFCHR | WHITEOUT_MODE;
@@ -374,7 +373,7 @@
 	if (err)
 		return ERR_PTR(err);
 
-	inode = ubifs_new_inode(c, dir, mode);
+	inode = ubifs_new_inode(c, dir, mode, false);
 	if (IS_ERR(inode)) {
 		err = PTR_ERR(inode);
 		goto out_free;
@@ -428,91 +427,11 @@
 }
 
 static int ubifs_tmpfile(struct user_namespace *mnt_userns, struct inode *dir,
-			 struct dentry *dentry, umode_t mode)
-=======
->>>>>>> d60c95ef
-{
-	int err;
-	umode_t mode = S_IFCHR | WHITEOUT_MODE;
-	struct inode *inode;
-	struct ubifs_info *c = dir->i_sb->s_fs_info;
-<<<<<<< HEAD
-=======
-	struct fscrypt_name nm;
-
-	/*
-	 * Create an inode('nlink = 1') for whiteout without updating journal,
-	 * let ubifs_jnl_rename() store it on flash to complete rename whiteout
-	 * atomically.
-	 */
-
-	dbg_gen("dent '%pd', mode %#hx in dir ino %lu",
-		dentry, mode, dir->i_ino);
-
-	err = fscrypt_setup_filename(dir, &dentry->d_name, 0, &nm);
-	if (err)
-		return ERR_PTR(err);
-
-	inode = ubifs_new_inode(c, dir, mode, false);
-	if (IS_ERR(inode)) {
-		err = PTR_ERR(inode);
-		goto out_free;
-	}
-
-	init_special_inode(inode, inode->i_mode, WHITEOUT_DEV);
-	ubifs_assert(c, inode->i_op == &ubifs_file_inode_operations);
-
-	err = ubifs_init_security(dir, inode, &dentry->d_name);
-	if (err)
-		goto out_inode;
-
-	/* The dir size is updated by do_rename. */
-	insert_inode_hash(inode);
-
-	return inode;
-
-out_inode:
-	make_bad_inode(inode);
-	iput(inode);
-out_free:
-	fscrypt_free_filename(&nm);
-	ubifs_err(c, "cannot create whiteout file, error %d", err);
-	return ERR_PTR(err);
-}
-
-/**
- * lock_2_inodes - a wrapper for locking two UBIFS inodes.
- * @inode1: first inode
- * @inode2: second inode
- *
- * We do not implement any tricks to guarantee strict lock ordering, because
- * VFS has already done it for us on the @i_mutex. So this is just a simple
- * wrapper function.
- */
-static void lock_2_inodes(struct inode *inode1, struct inode *inode2)
-{
-	mutex_lock_nested(&ubifs_inode(inode1)->ui_mutex, WB_MUTEX_1);
-	mutex_lock_nested(&ubifs_inode(inode2)->ui_mutex, WB_MUTEX_2);
-}
-
-/**
- * unlock_2_inodes - a wrapper for unlocking two UBIFS inodes.
- * @inode1: first inode
- * @inode2: second inode
- */
-static void unlock_2_inodes(struct inode *inode1, struct inode *inode2)
-{
-	mutex_unlock(&ubifs_inode(inode2)->ui_mutex);
-	mutex_unlock(&ubifs_inode(inode1)->ui_mutex);
-}
-
-static int ubifs_tmpfile(struct user_namespace *mnt_userns, struct inode *dir,
 			 struct file *file, umode_t mode)
 {
 	struct dentry *dentry = file->f_path.dentry;
 	struct inode *inode;
 	struct ubifs_info *c = dir->i_sb->s_fs_info;
->>>>>>> d60c95ef
 	struct ubifs_budget_req req = { .new_ino = 1, .new_dent = 1,
 					.dirtied_ino = 1};
 	struct ubifs_budget_req ino_req = { .dirtied_ino = 1 };
@@ -560,11 +479,7 @@
 
 	mutex_lock(&ui->ui_mutex);
 	insert_inode_hash(inode);
-<<<<<<< HEAD
-	d_tmpfile(dentry, inode);
-=======
 	d_tmpfile(file, inode);
->>>>>>> d60c95ef
 	ubifs_assert(c, ui->dirty);
 
 	instantiated = 1;
@@ -1396,15 +1311,9 @@
 	 * Budget request settings:
 	 *   req: deletion direntry, new direntry, removing the old inode,
 	 *   and changing old and new parent directory inodes.
-<<<<<<< HEAD
 	 *
 	 *   wht_req: new whiteout inode for RENAME_WHITEOUT.
 	 *
-=======
-	 *
-	 *   wht_req: new whiteout inode for RENAME_WHITEOUT.
-	 *
->>>>>>> d60c95ef
 	 *   ino_req: marks the target inode as dirty and does not write it.
 	 */
 
