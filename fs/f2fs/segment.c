// SPDX-License-Identifier: GPL-2.0
/*
 * fs/f2fs/segment.c
 *
 * Copyright (c) 2012 Samsung Electronics Co., Ltd.
 *             http://www.samsung.com/
 */
#include <linux/fs.h>
#include <linux/f2fs_fs.h>
#include <linux/bio.h>
#include <linux/blkdev.h>
#include <linux/sched/mm.h>
#include <linux/prefetch.h>
#include <linux/kthread.h>
#include <linux/swap.h>
#include <linux/timer.h>
#include <linux/freezer.h>
#include <linux/sched/signal.h>
#include <linux/random.h>

#include "f2fs.h"
#include "segment.h"
#include "node.h"
#include "gc.h"
#include "iostat.h"
#include <trace/events/f2fs.h>

#define __reverse_ffz(x) __reverse_ffs(~(x))

static struct kmem_cache *discard_entry_slab;
static struct kmem_cache *discard_cmd_slab;
static struct kmem_cache *sit_entry_set_slab;
static struct kmem_cache *revoke_entry_slab;

static unsigned long __reverse_ulong(unsigned char *str)
{
	unsigned long tmp = 0;
	int shift = 24, idx = 0;

#if BITS_PER_LONG == 64
	shift = 56;
#endif
	while (shift >= 0) {
		tmp |= (unsigned long)str[idx++] << shift;
		shift -= BITS_PER_BYTE;
	}
	return tmp;
}

/*
 * __reverse_ffs is copied from include/asm-generic/bitops/__ffs.h since
 * MSB and LSB are reversed in a byte by f2fs_set_bit.
 */
static inline unsigned long __reverse_ffs(unsigned long word)
{
	int num = 0;

#if BITS_PER_LONG == 64
	if ((word & 0xffffffff00000000UL) == 0)
		num += 32;
	else
		word >>= 32;
#endif
	if ((word & 0xffff0000) == 0)
		num += 16;
	else
		word >>= 16;

	if ((word & 0xff00) == 0)
		num += 8;
	else
		word >>= 8;

	if ((word & 0xf0) == 0)
		num += 4;
	else
		word >>= 4;

	if ((word & 0xc) == 0)
		num += 2;
	else
		word >>= 2;

	if ((word & 0x2) == 0)
		num += 1;
	return num;
}

/*
 * __find_rev_next(_zero)_bit is copied from lib/find_next_bit.c because
 * f2fs_set_bit makes MSB and LSB reversed in a byte.
 * @size must be integral times of unsigned long.
 * Example:
 *                             MSB <--> LSB
 *   f2fs_set_bit(0, bitmap) => 1000 0000
 *   f2fs_set_bit(7, bitmap) => 0000 0001
 */
static unsigned long __find_rev_next_bit(const unsigned long *addr,
			unsigned long size, unsigned long offset)
{
	const unsigned long *p = addr + BIT_WORD(offset);
	unsigned long result = size;
	unsigned long tmp;

	if (offset >= size)
		return size;

	size -= (offset & ~(BITS_PER_LONG - 1));
	offset %= BITS_PER_LONG;

	while (1) {
		if (*p == 0)
			goto pass;

		tmp = __reverse_ulong((unsigned char *)p);

		tmp &= ~0UL >> offset;
		if (size < BITS_PER_LONG)
			tmp &= (~0UL << (BITS_PER_LONG - size));
		if (tmp)
			goto found;
pass:
		if (size <= BITS_PER_LONG)
			break;
		size -= BITS_PER_LONG;
		offset = 0;
		p++;
	}
	return result;
found:
	return result - size + __reverse_ffs(tmp);
}

static unsigned long __find_rev_next_zero_bit(const unsigned long *addr,
			unsigned long size, unsigned long offset)
{
	const unsigned long *p = addr + BIT_WORD(offset);
	unsigned long result = size;
	unsigned long tmp;

	if (offset >= size)
		return size;

	size -= (offset & ~(BITS_PER_LONG - 1));
	offset %= BITS_PER_LONG;

	while (1) {
		if (*p == ~0UL)
			goto pass;

		tmp = __reverse_ulong((unsigned char *)p);

		if (offset)
			tmp |= ~0UL << (BITS_PER_LONG - offset);
		if (size < BITS_PER_LONG)
			tmp |= ~0UL >> size;
		if (tmp != ~0UL)
			goto found;
pass:
		if (size <= BITS_PER_LONG)
			break;
		size -= BITS_PER_LONG;
		offset = 0;
		p++;
	}
	return result;
found:
	return result - size + __reverse_ffz(tmp);
}

bool f2fs_need_SSR(struct f2fs_sb_info *sbi)
{
	int node_secs = get_blocktype_secs(sbi, F2FS_DIRTY_NODES);
	int dent_secs = get_blocktype_secs(sbi, F2FS_DIRTY_DENTS);
	int imeta_secs = get_blocktype_secs(sbi, F2FS_DIRTY_IMETA);

	if (f2fs_lfs_mode(sbi))
		return false;
	if (sbi->gc_mode == GC_URGENT_HIGH)
		return true;
	if (unlikely(is_sbi_flag_set(sbi, SBI_CP_DISABLED)))
		return true;

	return free_sections(sbi) <= (node_secs + 2 * dent_secs + imeta_secs +
			SM_I(sbi)->min_ssr_sections + reserved_sections(sbi));
}

void f2fs_abort_atomic_write(struct inode *inode, bool clean)
{
	struct f2fs_sb_info *sbi = F2FS_I_SB(inode);
	struct f2fs_inode_info *fi = F2FS_I(inode);

	if (f2fs_is_atomic_file(inode)) {
		if (clean)
			truncate_inode_pages_final(inode->i_mapping);
<<<<<<< HEAD
		clear_inode_flag(fi->cow_inode, FI_COW_FILE);
=======
		clear_inode_flag(fi->cow_inode, FI_ATOMIC_FILE);
>>>>>>> bf44eed7
		iput(fi->cow_inode);
		fi->cow_inode = NULL;
		clear_inode_flag(inode, FI_ATOMIC_FILE);

		spin_lock(&sbi->inode_lock[ATOMIC_FILE]);
		sbi->atomic_files--;
		spin_unlock(&sbi->inode_lock[ATOMIC_FILE]);
	}
}

static int __replace_atomic_write_block(struct inode *inode, pgoff_t index,
			block_t new_addr, block_t *old_addr, bool recover)
{
	struct f2fs_sb_info *sbi = F2FS_I_SB(inode);
	struct dnode_of_data dn;
	struct node_info ni;
	int err;

retry:
	set_new_dnode(&dn, inode, NULL, NULL, 0);
	err = f2fs_get_dnode_of_data(&dn, index, LOOKUP_NODE_RA);
	if (err) {
		if (err == -ENOMEM) {
			f2fs_io_schedule_timeout(DEFAULT_IO_TIMEOUT);
			goto retry;
		}
		return err;
	}

	err = f2fs_get_node_info(sbi, dn.nid, &ni, false);
	if (err) {
		f2fs_put_dnode(&dn);
		return err;
	}

	if (recover) {
		/* dn.data_blkaddr is always valid */
		if (!__is_valid_data_blkaddr(new_addr)) {
			if (new_addr == NULL_ADDR)
				dec_valid_block_count(sbi, inode, 1);
			f2fs_invalidate_blocks(sbi, dn.data_blkaddr);
			f2fs_update_data_blkaddr(&dn, new_addr);
		} else {
			f2fs_replace_block(sbi, &dn, dn.data_blkaddr,
				new_addr, ni.version, true, true);
		}
	} else {
		blkcnt_t count = 1;

		*old_addr = dn.data_blkaddr;
		f2fs_truncate_data_blocks_range(&dn, 1);
		dec_valid_block_count(sbi, F2FS_I(inode)->cow_inode, count);
		inc_valid_block_count(sbi, inode, &count);
		f2fs_replace_block(sbi, &dn, dn.data_blkaddr, new_addr,
					ni.version, true, false);
	}

	f2fs_put_dnode(&dn);
	return 0;
}

static void __complete_revoke_list(struct inode *inode, struct list_head *head,
					bool revoke)
{
	struct revoke_entry *cur, *tmp;

	list_for_each_entry_safe(cur, tmp, head, list) {
		if (revoke)
			__replace_atomic_write_block(inode, cur->index,
						cur->old_addr, NULL, true);
		list_del(&cur->list);
		kmem_cache_free(revoke_entry_slab, cur);
	}
}

static int __f2fs_commit_atomic_write(struct inode *inode)
{
	struct f2fs_sb_info *sbi = F2FS_I_SB(inode);
	struct f2fs_inode_info *fi = F2FS_I(inode);
	struct inode *cow_inode = fi->cow_inode;
	struct revoke_entry *new;
	struct list_head revoke_list;
	block_t blkaddr;
	struct dnode_of_data dn;
	pgoff_t len = DIV_ROUND_UP(i_size_read(inode), PAGE_SIZE);
	pgoff_t off = 0, blen, index;
	int ret = 0, i;

	INIT_LIST_HEAD(&revoke_list);

	while (len) {
		blen = min_t(pgoff_t, ADDRS_PER_BLOCK(cow_inode), len);

		set_new_dnode(&dn, cow_inode, NULL, NULL, 0);
		ret = f2fs_get_dnode_of_data(&dn, off, LOOKUP_NODE_RA);
		if (ret && ret != -ENOENT) {
			goto out;
		} else if (ret == -ENOENT) {
			ret = 0;
			if (dn.max_level == 0)
				goto out;
			goto next;
		}

		blen = min((pgoff_t)ADDRS_PER_PAGE(dn.node_page, cow_inode),
				len);
		index = off;
		for (i = 0; i < blen; i++, dn.ofs_in_node++, index++) {
			blkaddr = f2fs_data_blkaddr(&dn);

			if (!__is_valid_data_blkaddr(blkaddr)) {
				continue;
			} else if (!f2fs_is_valid_blkaddr(sbi, blkaddr,
					DATA_GENERIC_ENHANCE)) {
				f2fs_put_dnode(&dn);
				ret = -EFSCORRUPTED;
				goto out;
			}

			new = f2fs_kmem_cache_alloc(revoke_entry_slab, GFP_NOFS,
							true, NULL);
<<<<<<< HEAD
			if (!new) {
				f2fs_put_dnode(&dn);
				ret = -ENOMEM;
				goto out;
			}
=======
>>>>>>> bf44eed7

			ret = __replace_atomic_write_block(inode, index, blkaddr,
							&new->old_addr, false);
			if (ret) {
				f2fs_put_dnode(&dn);
				kmem_cache_free(revoke_entry_slab, new);
				goto out;
			}

			f2fs_update_data_blkaddr(&dn, NULL_ADDR);
			new->index = index;
			list_add_tail(&new->list, &revoke_list);
		}
		f2fs_put_dnode(&dn);
next:
		off += blen;
		len -= blen;
	}

out:
	__complete_revoke_list(inode, &revoke_list, ret ? true : false);

	return ret;
}

int f2fs_commit_atomic_write(struct inode *inode)
{
	struct f2fs_sb_info *sbi = F2FS_I_SB(inode);
	struct f2fs_inode_info *fi = F2FS_I(inode);
	int err;

	err = filemap_write_and_wait_range(inode->i_mapping, 0, LLONG_MAX);
	if (err)
		return err;

	f2fs_down_write(&fi->i_gc_rwsem[WRITE]);
	f2fs_lock_op(sbi);

	err = __f2fs_commit_atomic_write(inode);

	f2fs_unlock_op(sbi);
	f2fs_up_write(&fi->i_gc_rwsem[WRITE]);

	return err;
}

/*
 * This function balances dirty node and dentry pages.
 * In addition, it controls garbage collection.
 */
void f2fs_balance_fs(struct f2fs_sb_info *sbi, bool need)
{
	if (time_to_inject(sbi, FAULT_CHECKPOINT)) {
		f2fs_show_injection_info(sbi, FAULT_CHECKPOINT);
		f2fs_stop_checkpoint(sbi, false);
	}

	/* balance_fs_bg is able to be pending */
	if (need && excess_cached_nats(sbi))
		f2fs_balance_fs_bg(sbi, false);

	if (!f2fs_is_checkpoint_ready(sbi))
		return;

	/*
	 * We should do GC or end up with checkpoint, if there are so many dirty
	 * dir/node pages without enough free segments.
	 */
	if (has_not_enough_free_secs(sbi, 0, 0)) {
		if (test_opt(sbi, GC_MERGE) && sbi->gc_thread &&
					sbi->gc_thread->f2fs_gc_task) {
			DEFINE_WAIT(wait);

			prepare_to_wait(&sbi->gc_thread->fggc_wq, &wait,
						TASK_UNINTERRUPTIBLE);
			wake_up(&sbi->gc_thread->gc_wait_queue_head);
			io_schedule();
			finish_wait(&sbi->gc_thread->fggc_wq, &wait);
		} else {
			struct f2fs_gc_control gc_control = {
				.victim_segno = NULL_SEGNO,
				.init_gc_type = BG_GC,
				.no_bg_gc = true,
				.should_migrate_blocks = false,
				.err_gc_skipped = false,
				.nr_free_secs = 1 };
			f2fs_down_write(&sbi->gc_lock);
			f2fs_gc(sbi, &gc_control);
		}
	}
}

static inline bool excess_dirty_threshold(struct f2fs_sb_info *sbi)
{
	int factor = f2fs_rwsem_is_locked(&sbi->cp_rwsem) ? 3 : 2;
	unsigned int dents = get_pages(sbi, F2FS_DIRTY_DENTS);
	unsigned int qdata = get_pages(sbi, F2FS_DIRTY_QDATA);
	unsigned int nodes = get_pages(sbi, F2FS_DIRTY_NODES);
	unsigned int meta = get_pages(sbi, F2FS_DIRTY_META);
	unsigned int imeta = get_pages(sbi, F2FS_DIRTY_IMETA);
	unsigned int threshold = sbi->blocks_per_seg * factor *
					DEFAULT_DIRTY_THRESHOLD;
	unsigned int global_threshold = threshold * 3 / 2;

	if (dents >= threshold || qdata >= threshold ||
		nodes >= threshold || meta >= threshold ||
		imeta >= threshold)
		return true;
	return dents + qdata + nodes + meta + imeta >  global_threshold;
}

void f2fs_balance_fs_bg(struct f2fs_sb_info *sbi, bool from_bg)
{
	if (unlikely(is_sbi_flag_set(sbi, SBI_POR_DOING)))
		return;

	/* try to shrink extent cache when there is no enough memory */
	if (!f2fs_available_free_memory(sbi, EXTENT_CACHE))
		f2fs_shrink_extent_tree(sbi, EXTENT_CACHE_SHRINK_NUMBER);

	/* check the # of cached NAT entries */
	if (!f2fs_available_free_memory(sbi, NAT_ENTRIES))
		f2fs_try_to_free_nats(sbi, NAT_ENTRY_PER_BLOCK);

	if (!f2fs_available_free_memory(sbi, FREE_NIDS))
		f2fs_try_to_free_nids(sbi, MAX_FREE_NIDS);
	else
		f2fs_build_free_nids(sbi, false, false);

	if (excess_dirty_nats(sbi) || excess_dirty_threshold(sbi) ||
		excess_prefree_segs(sbi) || !f2fs_space_for_roll_forward(sbi))
		goto do_sync;

	/* there is background inflight IO or foreground operation recently */
	if (is_inflight_io(sbi, REQ_TIME) ||
		(!f2fs_time_over(sbi, REQ_TIME) && f2fs_rwsem_is_locked(&sbi->cp_rwsem)))
		return;

	/* exceed periodical checkpoint timeout threshold */
	if (f2fs_time_over(sbi, CP_TIME))
		goto do_sync;

	/* checkpoint is the only way to shrink partial cached entries */
	if (f2fs_available_free_memory(sbi, NAT_ENTRIES) &&
		f2fs_available_free_memory(sbi, INO_ENTRIES))
		return;

do_sync:
	if (test_opt(sbi, DATA_FLUSH) && from_bg) {
		struct blk_plug plug;

		mutex_lock(&sbi->flush_lock);

		blk_start_plug(&plug);
		f2fs_sync_dirty_inodes(sbi, FILE_INODE);
		blk_finish_plug(&plug);

		mutex_unlock(&sbi->flush_lock);
	}
	f2fs_sync_fs(sbi->sb, true);
	stat_inc_bg_cp_count(sbi->stat_info);
}

static int __submit_flush_wait(struct f2fs_sb_info *sbi,
				struct block_device *bdev)
{
	int ret = blkdev_issue_flush(bdev);

	trace_f2fs_issue_flush(bdev, test_opt(sbi, NOBARRIER),
				test_opt(sbi, FLUSH_MERGE), ret);
	return ret;
}

static int submit_flush_wait(struct f2fs_sb_info *sbi, nid_t ino)
{
	int ret = 0;
	int i;

	if (!f2fs_is_multi_device(sbi))
		return __submit_flush_wait(sbi, sbi->sb->s_bdev);

	for (i = 0; i < sbi->s_ndevs; i++) {
		if (!f2fs_is_dirty_device(sbi, ino, i, FLUSH_INO))
			continue;
		ret = __submit_flush_wait(sbi, FDEV(i).bdev);
		if (ret)
			break;
	}
	return ret;
}

static int issue_flush_thread(void *data)
{
	struct f2fs_sb_info *sbi = data;
	struct flush_cmd_control *fcc = SM_I(sbi)->fcc_info;
	wait_queue_head_t *q = &fcc->flush_wait_queue;
repeat:
	if (kthread_should_stop())
		return 0;

	if (!llist_empty(&fcc->issue_list)) {
		struct flush_cmd *cmd, *next;
		int ret;

		fcc->dispatch_list = llist_del_all(&fcc->issue_list);
		fcc->dispatch_list = llist_reverse_order(fcc->dispatch_list);

		cmd = llist_entry(fcc->dispatch_list, struct flush_cmd, llnode);

		ret = submit_flush_wait(sbi, cmd->ino);
		atomic_inc(&fcc->issued_flush);

		llist_for_each_entry_safe(cmd, next,
					  fcc->dispatch_list, llnode) {
			cmd->ret = ret;
			complete(&cmd->wait);
		}
		fcc->dispatch_list = NULL;
	}

	wait_event_interruptible(*q,
		kthread_should_stop() || !llist_empty(&fcc->issue_list));
	goto repeat;
}

int f2fs_issue_flush(struct f2fs_sb_info *sbi, nid_t ino)
{
	struct flush_cmd_control *fcc = SM_I(sbi)->fcc_info;
	struct flush_cmd cmd;
	int ret;

	if (test_opt(sbi, NOBARRIER))
		return 0;

	if (!test_opt(sbi, FLUSH_MERGE)) {
		atomic_inc(&fcc->queued_flush);
		ret = submit_flush_wait(sbi, ino);
		atomic_dec(&fcc->queued_flush);
		atomic_inc(&fcc->issued_flush);
		return ret;
	}

	if (atomic_inc_return(&fcc->queued_flush) == 1 ||
	    f2fs_is_multi_device(sbi)) {
		ret = submit_flush_wait(sbi, ino);
		atomic_dec(&fcc->queued_flush);

		atomic_inc(&fcc->issued_flush);
		return ret;
	}

	cmd.ino = ino;
	init_completion(&cmd.wait);

	llist_add(&cmd.llnode, &fcc->issue_list);

	/*
	 * update issue_list before we wake up issue_flush thread, this
	 * smp_mb() pairs with another barrier in ___wait_event(), see
	 * more details in comments of waitqueue_active().
	 */
	smp_mb();

	if (waitqueue_active(&fcc->flush_wait_queue))
		wake_up(&fcc->flush_wait_queue);

	if (fcc->f2fs_issue_flush) {
		wait_for_completion(&cmd.wait);
		atomic_dec(&fcc->queued_flush);
	} else {
		struct llist_node *list;

		list = llist_del_all(&fcc->issue_list);
		if (!list) {
			wait_for_completion(&cmd.wait);
			atomic_dec(&fcc->queued_flush);
		} else {
			struct flush_cmd *tmp, *next;

			ret = submit_flush_wait(sbi, ino);

			llist_for_each_entry_safe(tmp, next, list, llnode) {
				if (tmp == &cmd) {
					cmd.ret = ret;
					atomic_dec(&fcc->queued_flush);
					continue;
				}
				tmp->ret = ret;
				complete(&tmp->wait);
			}
		}
	}

	return cmd.ret;
}

int f2fs_create_flush_cmd_control(struct f2fs_sb_info *sbi)
{
	dev_t dev = sbi->sb->s_bdev->bd_dev;
	struct flush_cmd_control *fcc;
	int err = 0;

	if (SM_I(sbi)->fcc_info) {
		fcc = SM_I(sbi)->fcc_info;
		if (fcc->f2fs_issue_flush)
			return err;
		goto init_thread;
	}

	fcc = f2fs_kzalloc(sbi, sizeof(struct flush_cmd_control), GFP_KERNEL);
	if (!fcc)
		return -ENOMEM;
	atomic_set(&fcc->issued_flush, 0);
	atomic_set(&fcc->queued_flush, 0);
	init_waitqueue_head(&fcc->flush_wait_queue);
	init_llist_head(&fcc->issue_list);
	SM_I(sbi)->fcc_info = fcc;
	if (!test_opt(sbi, FLUSH_MERGE))
		return err;

init_thread:
	fcc->f2fs_issue_flush = kthread_run(issue_flush_thread, sbi,
				"f2fs_flush-%u:%u", MAJOR(dev), MINOR(dev));
	if (IS_ERR(fcc->f2fs_issue_flush)) {
		err = PTR_ERR(fcc->f2fs_issue_flush);
		kfree(fcc);
		SM_I(sbi)->fcc_info = NULL;
		return err;
	}

	return err;
}

void f2fs_destroy_flush_cmd_control(struct f2fs_sb_info *sbi, bool free)
{
	struct flush_cmd_control *fcc = SM_I(sbi)->fcc_info;

	if (fcc && fcc->f2fs_issue_flush) {
		struct task_struct *flush_thread = fcc->f2fs_issue_flush;

		fcc->f2fs_issue_flush = NULL;
		kthread_stop(flush_thread);
	}
	if (free) {
		kfree(fcc);
		SM_I(sbi)->fcc_info = NULL;
	}
}

int f2fs_flush_device_cache(struct f2fs_sb_info *sbi)
{
	int ret = 0, i;

	if (!f2fs_is_multi_device(sbi))
		return 0;

	if (test_opt(sbi, NOBARRIER))
		return 0;

	for (i = 1; i < sbi->s_ndevs; i++) {
		int count = DEFAULT_RETRY_IO_COUNT;

		if (!f2fs_test_bit(i, (char *)&sbi->dirty_device))
			continue;

		do {
			ret = __submit_flush_wait(sbi, FDEV(i).bdev);
			if (ret)
				f2fs_io_schedule_timeout(DEFAULT_IO_TIMEOUT);
		} while (ret && --count);

		if (ret) {
			f2fs_stop_checkpoint(sbi, false);
			break;
		}

		spin_lock(&sbi->dev_lock);
		f2fs_clear_bit(i, (char *)&sbi->dirty_device);
		spin_unlock(&sbi->dev_lock);
	}

	return ret;
}

static void __locate_dirty_segment(struct f2fs_sb_info *sbi, unsigned int segno,
		enum dirty_type dirty_type)
{
	struct dirty_seglist_info *dirty_i = DIRTY_I(sbi);

	/* need not be added */
	if (IS_CURSEG(sbi, segno))
		return;

	if (!test_and_set_bit(segno, dirty_i->dirty_segmap[dirty_type]))
		dirty_i->nr_dirty[dirty_type]++;

	if (dirty_type == DIRTY) {
		struct seg_entry *sentry = get_seg_entry(sbi, segno);
		enum dirty_type t = sentry->type;

		if (unlikely(t >= DIRTY)) {
			f2fs_bug_on(sbi, 1);
			return;
		}
		if (!test_and_set_bit(segno, dirty_i->dirty_segmap[t]))
			dirty_i->nr_dirty[t]++;

		if (__is_large_section(sbi)) {
			unsigned int secno = GET_SEC_FROM_SEG(sbi, segno);
			block_t valid_blocks =
				get_valid_blocks(sbi, segno, true);

			f2fs_bug_on(sbi, unlikely(!valid_blocks ||
					valid_blocks == BLKS_PER_SEC(sbi)));

			if (!IS_CURSEC(sbi, secno))
				set_bit(secno, dirty_i->dirty_secmap);
		}
	}
}

static void __remove_dirty_segment(struct f2fs_sb_info *sbi, unsigned int segno,
		enum dirty_type dirty_type)
{
	struct dirty_seglist_info *dirty_i = DIRTY_I(sbi);
	block_t valid_blocks;

	if (test_and_clear_bit(segno, dirty_i->dirty_segmap[dirty_type]))
		dirty_i->nr_dirty[dirty_type]--;

	if (dirty_type == DIRTY) {
		struct seg_entry *sentry = get_seg_entry(sbi, segno);
		enum dirty_type t = sentry->type;

		if (test_and_clear_bit(segno, dirty_i->dirty_segmap[t]))
			dirty_i->nr_dirty[t]--;

		valid_blocks = get_valid_blocks(sbi, segno, true);
		if (valid_blocks == 0) {
			clear_bit(GET_SEC_FROM_SEG(sbi, segno),
						dirty_i->victim_secmap);
#ifdef CONFIG_F2FS_CHECK_FS
			clear_bit(segno, SIT_I(sbi)->invalid_segmap);
#endif
		}
		if (__is_large_section(sbi)) {
			unsigned int secno = GET_SEC_FROM_SEG(sbi, segno);

			if (!valid_blocks ||
					valid_blocks == BLKS_PER_SEC(sbi)) {
				clear_bit(secno, dirty_i->dirty_secmap);
				return;
			}

			if (!IS_CURSEC(sbi, secno))
				set_bit(secno, dirty_i->dirty_secmap);
		}
	}
}

/*
 * Should not occur error such as -ENOMEM.
 * Adding dirty entry into seglist is not critical operation.
 * If a given segment is one of current working segments, it won't be added.
 */
static void locate_dirty_segment(struct f2fs_sb_info *sbi, unsigned int segno)
{
	struct dirty_seglist_info *dirty_i = DIRTY_I(sbi);
	unsigned short valid_blocks, ckpt_valid_blocks;
	unsigned int usable_blocks;

	if (segno == NULL_SEGNO || IS_CURSEG(sbi, segno))
		return;

	usable_blocks = f2fs_usable_blks_in_seg(sbi, segno);
	mutex_lock(&dirty_i->seglist_lock);

	valid_blocks = get_valid_blocks(sbi, segno, false);
	ckpt_valid_blocks = get_ckpt_valid_blocks(sbi, segno, false);

	if (valid_blocks == 0 && (!is_sbi_flag_set(sbi, SBI_CP_DISABLED) ||
		ckpt_valid_blocks == usable_blocks)) {
		__locate_dirty_segment(sbi, segno, PRE);
		__remove_dirty_segment(sbi, segno, DIRTY);
	} else if (valid_blocks < usable_blocks) {
		__locate_dirty_segment(sbi, segno, DIRTY);
	} else {
		/* Recovery routine with SSR needs this */
		__remove_dirty_segment(sbi, segno, DIRTY);
	}

	mutex_unlock(&dirty_i->seglist_lock);
}

/* This moves currently empty dirty blocks to prefree. Must hold seglist_lock */
void f2fs_dirty_to_prefree(struct f2fs_sb_info *sbi)
{
	struct dirty_seglist_info *dirty_i = DIRTY_I(sbi);
	unsigned int segno;

	mutex_lock(&dirty_i->seglist_lock);
	for_each_set_bit(segno, dirty_i->dirty_segmap[DIRTY], MAIN_SEGS(sbi)) {
		if (get_valid_blocks(sbi, segno, false))
			continue;
		if (IS_CURSEG(sbi, segno))
			continue;
		__locate_dirty_segment(sbi, segno, PRE);
		__remove_dirty_segment(sbi, segno, DIRTY);
	}
	mutex_unlock(&dirty_i->seglist_lock);
}

block_t f2fs_get_unusable_blocks(struct f2fs_sb_info *sbi)
{
	int ovp_hole_segs =
		(overprovision_segments(sbi) - reserved_segments(sbi));
	block_t ovp_holes = ovp_hole_segs << sbi->log_blocks_per_seg;
	struct dirty_seglist_info *dirty_i = DIRTY_I(sbi);
	block_t holes[2] = {0, 0};	/* DATA and NODE */
	block_t unusable;
	struct seg_entry *se;
	unsigned int segno;

	mutex_lock(&dirty_i->seglist_lock);
	for_each_set_bit(segno, dirty_i->dirty_segmap[DIRTY], MAIN_SEGS(sbi)) {
		se = get_seg_entry(sbi, segno);
		if (IS_NODESEG(se->type))
			holes[NODE] += f2fs_usable_blks_in_seg(sbi, segno) -
							se->valid_blocks;
		else
			holes[DATA] += f2fs_usable_blks_in_seg(sbi, segno) -
							se->valid_blocks;
	}
	mutex_unlock(&dirty_i->seglist_lock);

	unusable = holes[DATA] > holes[NODE] ? holes[DATA] : holes[NODE];
	if (unusable > ovp_holes)
		return unusable - ovp_holes;
	return 0;
}

int f2fs_disable_cp_again(struct f2fs_sb_info *sbi, block_t unusable)
{
	int ovp_hole_segs =
		(overprovision_segments(sbi) - reserved_segments(sbi));
	if (unusable > F2FS_OPTION(sbi).unusable_cap)
		return -EAGAIN;
	if (is_sbi_flag_set(sbi, SBI_CP_DISABLED_QUICK) &&
		dirty_segments(sbi) > ovp_hole_segs)
		return -EAGAIN;
	return 0;
}

/* This is only used by SBI_CP_DISABLED */
static unsigned int get_free_segment(struct f2fs_sb_info *sbi)
{
	struct dirty_seglist_info *dirty_i = DIRTY_I(sbi);
	unsigned int segno = 0;

	mutex_lock(&dirty_i->seglist_lock);
	for_each_set_bit(segno, dirty_i->dirty_segmap[DIRTY], MAIN_SEGS(sbi)) {
		if (get_valid_blocks(sbi, segno, false))
			continue;
		if (get_ckpt_valid_blocks(sbi, segno, false))
			continue;
		mutex_unlock(&dirty_i->seglist_lock);
		return segno;
	}
	mutex_unlock(&dirty_i->seglist_lock);
	return NULL_SEGNO;
}

static struct discard_cmd *__create_discard_cmd(struct f2fs_sb_info *sbi,
		struct block_device *bdev, block_t lstart,
		block_t start, block_t len)
{
	struct discard_cmd_control *dcc = SM_I(sbi)->dcc_info;
	struct list_head *pend_list;
	struct discard_cmd *dc;

	f2fs_bug_on(sbi, !len);

	pend_list = &dcc->pend_list[plist_idx(len)];

	dc = f2fs_kmem_cache_alloc(discard_cmd_slab, GFP_NOFS, true, NULL);
	INIT_LIST_HEAD(&dc->list);
	dc->bdev = bdev;
	dc->lstart = lstart;
	dc->start = start;
	dc->len = len;
	dc->ref = 0;
	dc->state = D_PREP;
	dc->queued = 0;
	dc->error = 0;
	init_completion(&dc->wait);
	list_add_tail(&dc->list, pend_list);
	spin_lock_init(&dc->lock);
	dc->bio_ref = 0;
	atomic_inc(&dcc->discard_cmd_cnt);
	dcc->undiscard_blks += len;

	return dc;
}

static struct discard_cmd *__attach_discard_cmd(struct f2fs_sb_info *sbi,
				struct block_device *bdev, block_t lstart,
				block_t start, block_t len,
				struct rb_node *parent, struct rb_node **p,
				bool leftmost)
{
	struct discard_cmd_control *dcc = SM_I(sbi)->dcc_info;
	struct discard_cmd *dc;

	dc = __create_discard_cmd(sbi, bdev, lstart, start, len);

	rb_link_node(&dc->rb_node, parent, p);
	rb_insert_color_cached(&dc->rb_node, &dcc->root, leftmost);

	return dc;
}

static void __detach_discard_cmd(struct discard_cmd_control *dcc,
							struct discard_cmd *dc)
{
	if (dc->state == D_DONE)
		atomic_sub(dc->queued, &dcc->queued_discard);

	list_del(&dc->list);
	rb_erase_cached(&dc->rb_node, &dcc->root);
	dcc->undiscard_blks -= dc->len;

	kmem_cache_free(discard_cmd_slab, dc);

	atomic_dec(&dcc->discard_cmd_cnt);
}

static void __remove_discard_cmd(struct f2fs_sb_info *sbi,
							struct discard_cmd *dc)
{
	struct discard_cmd_control *dcc = SM_I(sbi)->dcc_info;
	unsigned long flags;

	trace_f2fs_remove_discard(dc->bdev, dc->start, dc->len);

	spin_lock_irqsave(&dc->lock, flags);
	if (dc->bio_ref) {
		spin_unlock_irqrestore(&dc->lock, flags);
		return;
	}
	spin_unlock_irqrestore(&dc->lock, flags);

	f2fs_bug_on(sbi, dc->ref);

	if (dc->error == -EOPNOTSUPP)
		dc->error = 0;

	if (dc->error)
		printk_ratelimited(
			"%sF2FS-fs (%s): Issue discard(%u, %u, %u) failed, ret: %d",
			KERN_INFO, sbi->sb->s_id,
			dc->lstart, dc->start, dc->len, dc->error);
	__detach_discard_cmd(dcc, dc);
}

static void f2fs_submit_discard_endio(struct bio *bio)
{
	struct discard_cmd *dc = (struct discard_cmd *)bio->bi_private;
	unsigned long flags;

	spin_lock_irqsave(&dc->lock, flags);
	if (!dc->error)
		dc->error = blk_status_to_errno(bio->bi_status);
	dc->bio_ref--;
	if (!dc->bio_ref && dc->state == D_SUBMIT) {
		dc->state = D_DONE;
		complete_all(&dc->wait);
	}
	spin_unlock_irqrestore(&dc->lock, flags);
	bio_put(bio);
}

static void __check_sit_bitmap(struct f2fs_sb_info *sbi,
				block_t start, block_t end)
{
#ifdef CONFIG_F2FS_CHECK_FS
	struct seg_entry *sentry;
	unsigned int segno;
	block_t blk = start;
	unsigned long offset, size, max_blocks = sbi->blocks_per_seg;
	unsigned long *map;

	while (blk < end) {
		segno = GET_SEGNO(sbi, blk);
		sentry = get_seg_entry(sbi, segno);
		offset = GET_BLKOFF_FROM_SEG0(sbi, blk);

		if (end < START_BLOCK(sbi, segno + 1))
			size = GET_BLKOFF_FROM_SEG0(sbi, end);
		else
			size = max_blocks;
		map = (unsigned long *)(sentry->cur_valid_map);
		offset = __find_rev_next_bit(map, size, offset);
		f2fs_bug_on(sbi, offset != size);
		blk = START_BLOCK(sbi, segno + 1);
	}
#endif
}

static void __init_discard_policy(struct f2fs_sb_info *sbi,
				struct discard_policy *dpolicy,
				int discard_type, unsigned int granularity)
{
	struct discard_cmd_control *dcc = SM_I(sbi)->dcc_info;

	/* common policy */
	dpolicy->type = discard_type;
	dpolicy->sync = true;
	dpolicy->ordered = false;
	dpolicy->granularity = granularity;

	dpolicy->max_requests = dcc->max_discard_request;
	dpolicy->io_aware_gran = MAX_PLIST_NUM;
	dpolicy->timeout = false;

	if (discard_type == DPOLICY_BG) {
		dpolicy->min_interval = dcc->min_discard_issue_time;
		dpolicy->mid_interval = dcc->mid_discard_issue_time;
		dpolicy->max_interval = dcc->max_discard_issue_time;
		dpolicy->io_aware = true;
		dpolicy->sync = false;
		dpolicy->ordered = true;
		if (utilization(sbi) > DEF_DISCARD_URGENT_UTIL) {
			dpolicy->granularity = 1;
			if (atomic_read(&dcc->discard_cmd_cnt))
				dpolicy->max_interval =
					dcc->min_discard_issue_time;
		}
	} else if (discard_type == DPOLICY_FORCE) {
		dpolicy->min_interval = dcc->min_discard_issue_time;
		dpolicy->mid_interval = dcc->mid_discard_issue_time;
		dpolicy->max_interval = dcc->max_discard_issue_time;
		dpolicy->io_aware = false;
	} else if (discard_type == DPOLICY_FSTRIM) {
		dpolicy->io_aware = false;
	} else if (discard_type == DPOLICY_UMOUNT) {
		dpolicy->io_aware = false;
		/* we need to issue all to keep CP_TRIMMED_FLAG */
		dpolicy->granularity = 1;
		dpolicy->timeout = true;
	}
}

static void __update_discard_tree_range(struct f2fs_sb_info *sbi,
				struct block_device *bdev, block_t lstart,
				block_t start, block_t len);
/* this function is copied from blkdev_issue_discard from block/blk-lib.c */
static int __submit_discard_cmd(struct f2fs_sb_info *sbi,
						struct discard_policy *dpolicy,
						struct discard_cmd *dc,
						unsigned int *issued)
{
	struct block_device *bdev = dc->bdev;
	unsigned int max_discard_blocks =
			SECTOR_TO_BLOCK(bdev_max_discard_sectors(bdev));
	struct discard_cmd_control *dcc = SM_I(sbi)->dcc_info;
	struct list_head *wait_list = (dpolicy->type == DPOLICY_FSTRIM) ?
					&(dcc->fstrim_list) : &(dcc->wait_list);
	int flag = dpolicy->sync ? REQ_SYNC : 0;
	block_t lstart, start, len, total_len;
	int err = 0;

	if (dc->state != D_PREP)
		return 0;

	if (is_sbi_flag_set(sbi, SBI_NEED_FSCK))
		return 0;

	trace_f2fs_issue_discard(bdev, dc->start, dc->len);

	lstart = dc->lstart;
	start = dc->start;
	len = dc->len;
	total_len = len;

	dc->len = 0;

	while (total_len && *issued < dpolicy->max_requests && !err) {
		struct bio *bio = NULL;
		unsigned long flags;
		bool last = true;

		if (len > max_discard_blocks) {
			len = max_discard_blocks;
			last = false;
		}

		(*issued)++;
		if (*issued == dpolicy->max_requests)
			last = true;

		dc->len += len;

		if (time_to_inject(sbi, FAULT_DISCARD)) {
			f2fs_show_injection_info(sbi, FAULT_DISCARD);
			err = -EIO;
			goto submit;
		}
		err = __blkdev_issue_discard(bdev,
					SECTOR_FROM_BLOCK(start),
					SECTOR_FROM_BLOCK(len),
					GFP_NOFS, &bio);
submit:
		if (err) {
			spin_lock_irqsave(&dc->lock, flags);
			if (dc->state == D_PARTIAL)
				dc->state = D_SUBMIT;
			spin_unlock_irqrestore(&dc->lock, flags);

			break;
		}

		f2fs_bug_on(sbi, !bio);

		/*
		 * should keep before submission to avoid D_DONE
		 * right away
		 */
		spin_lock_irqsave(&dc->lock, flags);
		if (last)
			dc->state = D_SUBMIT;
		else
			dc->state = D_PARTIAL;
		dc->bio_ref++;
		spin_unlock_irqrestore(&dc->lock, flags);

		atomic_inc(&dcc->queued_discard);
		dc->queued++;
		list_move_tail(&dc->list, wait_list);

		/* sanity check on discard range */
		__check_sit_bitmap(sbi, lstart, lstart + len);

		bio->bi_private = dc;
		bio->bi_end_io = f2fs_submit_discard_endio;
		bio->bi_opf |= flag;
		submit_bio(bio);

		atomic_inc(&dcc->issued_discard);

		f2fs_update_iostat(sbi, FS_DISCARD, 1);

		lstart += len;
		start += len;
		total_len -= len;
		len = total_len;
	}

	if (!err && len) {
		dcc->undiscard_blks -= len;
		__update_discard_tree_range(sbi, bdev, lstart, start, len);
	}
	return err;
}

static void __insert_discard_tree(struct f2fs_sb_info *sbi,
				struct block_device *bdev, block_t lstart,
				block_t start, block_t len,
				struct rb_node **insert_p,
				struct rb_node *insert_parent)
{
	struct discard_cmd_control *dcc = SM_I(sbi)->dcc_info;
	struct rb_node **p;
	struct rb_node *parent = NULL;
	bool leftmost = true;

	if (insert_p && insert_parent) {
		parent = insert_parent;
		p = insert_p;
		goto do_insert;
	}

	p = f2fs_lookup_rb_tree_for_insert(sbi, &dcc->root, &parent,
							lstart, &leftmost);
do_insert:
	__attach_discard_cmd(sbi, bdev, lstart, start, len, parent,
								p, leftmost);
}

static void __relocate_discard_cmd(struct discard_cmd_control *dcc,
						struct discard_cmd *dc)
{
	list_move_tail(&dc->list, &dcc->pend_list[plist_idx(dc->len)]);
}

static void __punch_discard_cmd(struct f2fs_sb_info *sbi,
				struct discard_cmd *dc, block_t blkaddr)
{
	struct discard_cmd_control *dcc = SM_I(sbi)->dcc_info;
	struct discard_info di = dc->di;
	bool modified = false;

	if (dc->state == D_DONE || dc->len == 1) {
		__remove_discard_cmd(sbi, dc);
		return;
	}

	dcc->undiscard_blks -= di.len;

	if (blkaddr > di.lstart) {
		dc->len = blkaddr - dc->lstart;
		dcc->undiscard_blks += dc->len;
		__relocate_discard_cmd(dcc, dc);
		modified = true;
	}

	if (blkaddr < di.lstart + di.len - 1) {
		if (modified) {
			__insert_discard_tree(sbi, dc->bdev, blkaddr + 1,
					di.start + blkaddr + 1 - di.lstart,
					di.lstart + di.len - 1 - blkaddr,
					NULL, NULL);
		} else {
			dc->lstart++;
			dc->len--;
			dc->start++;
			dcc->undiscard_blks += dc->len;
			__relocate_discard_cmd(dcc, dc);
		}
	}
}

static void __update_discard_tree_range(struct f2fs_sb_info *sbi,
				struct block_device *bdev, block_t lstart,
				block_t start, block_t len)
{
	struct discard_cmd_control *dcc = SM_I(sbi)->dcc_info;
	struct discard_cmd *prev_dc = NULL, *next_dc = NULL;
	struct discard_cmd *dc;
	struct discard_info di = {0};
	struct rb_node **insert_p = NULL, *insert_parent = NULL;
	unsigned int max_discard_blocks =
			SECTOR_TO_BLOCK(bdev_max_discard_sectors(bdev));
	block_t end = lstart + len;

	dc = (struct discard_cmd *)f2fs_lookup_rb_tree_ret(&dcc->root,
					NULL, lstart,
					(struct rb_entry **)&prev_dc,
					(struct rb_entry **)&next_dc,
					&insert_p, &insert_parent, true, NULL);
	if (dc)
		prev_dc = dc;

	if (!prev_dc) {
		di.lstart = lstart;
		di.len = next_dc ? next_dc->lstart - lstart : len;
		di.len = min(di.len, len);
		di.start = start;
	}

	while (1) {
		struct rb_node *node;
		bool merged = false;
		struct discard_cmd *tdc = NULL;

		if (prev_dc) {
			di.lstart = prev_dc->lstart + prev_dc->len;
			if (di.lstart < lstart)
				di.lstart = lstart;
			if (di.lstart >= end)
				break;

			if (!next_dc || next_dc->lstart > end)
				di.len = end - di.lstart;
			else
				di.len = next_dc->lstart - di.lstart;
			di.start = start + di.lstart - lstart;
		}

		if (!di.len)
			goto next;

		if (prev_dc && prev_dc->state == D_PREP &&
			prev_dc->bdev == bdev &&
			__is_discard_back_mergeable(&di, &prev_dc->di,
							max_discard_blocks)) {
			prev_dc->di.len += di.len;
			dcc->undiscard_blks += di.len;
			__relocate_discard_cmd(dcc, prev_dc);
			di = prev_dc->di;
			tdc = prev_dc;
			merged = true;
		}

		if (next_dc && next_dc->state == D_PREP &&
			next_dc->bdev == bdev &&
			__is_discard_front_mergeable(&di, &next_dc->di,
							max_discard_blocks)) {
			next_dc->di.lstart = di.lstart;
			next_dc->di.len += di.len;
			next_dc->di.start = di.start;
			dcc->undiscard_blks += di.len;
			__relocate_discard_cmd(dcc, next_dc);
			if (tdc)
				__remove_discard_cmd(sbi, tdc);
			merged = true;
		}

		if (!merged) {
			__insert_discard_tree(sbi, bdev, di.lstart, di.start,
							di.len, NULL, NULL);
		}
 next:
		prev_dc = next_dc;
		if (!prev_dc)
			break;

		node = rb_next(&prev_dc->rb_node);
		next_dc = rb_entry_safe(node, struct discard_cmd, rb_node);
	}
}

static int __queue_discard_cmd(struct f2fs_sb_info *sbi,
		struct block_device *bdev, block_t blkstart, block_t blklen)
{
	block_t lblkstart = blkstart;

	if (!f2fs_bdev_support_discard(bdev))
		return 0;

	trace_f2fs_queue_discard(bdev, blkstart, blklen);

	if (f2fs_is_multi_device(sbi)) {
		int devi = f2fs_target_device_index(sbi, blkstart);

		blkstart -= FDEV(devi).start_blk;
	}
	mutex_lock(&SM_I(sbi)->dcc_info->cmd_lock);
	__update_discard_tree_range(sbi, bdev, lblkstart, blkstart, blklen);
	mutex_unlock(&SM_I(sbi)->dcc_info->cmd_lock);
	return 0;
}

static unsigned int __issue_discard_cmd_orderly(struct f2fs_sb_info *sbi,
					struct discard_policy *dpolicy)
{
	struct discard_cmd_control *dcc = SM_I(sbi)->dcc_info;
	struct discard_cmd *prev_dc = NULL, *next_dc = NULL;
	struct rb_node **insert_p = NULL, *insert_parent = NULL;
	struct discard_cmd *dc;
	struct blk_plug plug;
	unsigned int pos = dcc->next_pos;
	unsigned int issued = 0;
	bool io_interrupted = false;

	mutex_lock(&dcc->cmd_lock);
	dc = (struct discard_cmd *)f2fs_lookup_rb_tree_ret(&dcc->root,
					NULL, pos,
					(struct rb_entry **)&prev_dc,
					(struct rb_entry **)&next_dc,
					&insert_p, &insert_parent, true, NULL);
	if (!dc)
		dc = next_dc;

	blk_start_plug(&plug);

	while (dc) {
		struct rb_node *node;
		int err = 0;

		if (dc->state != D_PREP)
			goto next;

		if (dpolicy->io_aware && !is_idle(sbi, DISCARD_TIME)) {
			io_interrupted = true;
			break;
		}

		dcc->next_pos = dc->lstart + dc->len;
		err = __submit_discard_cmd(sbi, dpolicy, dc, &issued);

		if (issued >= dpolicy->max_requests)
			break;
next:
		node = rb_next(&dc->rb_node);
		if (err)
			__remove_discard_cmd(sbi, dc);
		dc = rb_entry_safe(node, struct discard_cmd, rb_node);
	}

	blk_finish_plug(&plug);

	if (!dc)
		dcc->next_pos = 0;

	mutex_unlock(&dcc->cmd_lock);

	if (!issued && io_interrupted)
		issued = -1;

	return issued;
}
static unsigned int __wait_all_discard_cmd(struct f2fs_sb_info *sbi,
					struct discard_policy *dpolicy);

static int __issue_discard_cmd(struct f2fs_sb_info *sbi,
					struct discard_policy *dpolicy)
{
	struct discard_cmd_control *dcc = SM_I(sbi)->dcc_info;
	struct list_head *pend_list;
	struct discard_cmd *dc, *tmp;
	struct blk_plug plug;
	int i, issued;
	bool io_interrupted = false;

	if (dpolicy->timeout)
		f2fs_update_time(sbi, UMOUNT_DISCARD_TIMEOUT);

retry:
	issued = 0;
	for (i = MAX_PLIST_NUM - 1; i >= 0; i--) {
		if (dpolicy->timeout &&
				f2fs_time_over(sbi, UMOUNT_DISCARD_TIMEOUT))
			break;

		if (i + 1 < dpolicy->granularity)
			break;

		if (i < DEFAULT_DISCARD_GRANULARITY && dpolicy->ordered)
			return __issue_discard_cmd_orderly(sbi, dpolicy);

		pend_list = &dcc->pend_list[i];

		mutex_lock(&dcc->cmd_lock);
		if (list_empty(pend_list))
			goto next;
		if (unlikely(dcc->rbtree_check))
			f2fs_bug_on(sbi, !f2fs_check_rb_tree_consistence(sbi,
							&dcc->root, false));
		blk_start_plug(&plug);
		list_for_each_entry_safe(dc, tmp, pend_list, list) {
			f2fs_bug_on(sbi, dc->state != D_PREP);

			if (dpolicy->timeout &&
				f2fs_time_over(sbi, UMOUNT_DISCARD_TIMEOUT))
				break;

			if (dpolicy->io_aware && i < dpolicy->io_aware_gran &&
						!is_idle(sbi, DISCARD_TIME)) {
				io_interrupted = true;
				break;
			}

			__submit_discard_cmd(sbi, dpolicy, dc, &issued);

			if (issued >= dpolicy->max_requests)
				break;
		}
		blk_finish_plug(&plug);
next:
		mutex_unlock(&dcc->cmd_lock);

		if (issued >= dpolicy->max_requests || io_interrupted)
			break;
	}

	if (dpolicy->type == DPOLICY_UMOUNT && issued) {
		__wait_all_discard_cmd(sbi, dpolicy);
		goto retry;
	}

	if (!issued && io_interrupted)
		issued = -1;

	return issued;
}

static bool __drop_discard_cmd(struct f2fs_sb_info *sbi)
{
	struct discard_cmd_control *dcc = SM_I(sbi)->dcc_info;
	struct list_head *pend_list;
	struct discard_cmd *dc, *tmp;
	int i;
	bool dropped = false;

	mutex_lock(&dcc->cmd_lock);
	for (i = MAX_PLIST_NUM - 1; i >= 0; i--) {
		pend_list = &dcc->pend_list[i];
		list_for_each_entry_safe(dc, tmp, pend_list, list) {
			f2fs_bug_on(sbi, dc->state != D_PREP);
			__remove_discard_cmd(sbi, dc);
			dropped = true;
		}
	}
	mutex_unlock(&dcc->cmd_lock);

	return dropped;
}

void f2fs_drop_discard_cmd(struct f2fs_sb_info *sbi)
{
	__drop_discard_cmd(sbi);
}

static unsigned int __wait_one_discard_bio(struct f2fs_sb_info *sbi,
							struct discard_cmd *dc)
{
	struct discard_cmd_control *dcc = SM_I(sbi)->dcc_info;
	unsigned int len = 0;

	wait_for_completion_io(&dc->wait);
	mutex_lock(&dcc->cmd_lock);
	f2fs_bug_on(sbi, dc->state != D_DONE);
	dc->ref--;
	if (!dc->ref) {
		if (!dc->error)
			len = dc->len;
		__remove_discard_cmd(sbi, dc);
	}
	mutex_unlock(&dcc->cmd_lock);

	return len;
}

static unsigned int __wait_discard_cmd_range(struct f2fs_sb_info *sbi,
						struct discard_policy *dpolicy,
						block_t start, block_t end)
{
	struct discard_cmd_control *dcc = SM_I(sbi)->dcc_info;
	struct list_head *wait_list = (dpolicy->type == DPOLICY_FSTRIM) ?
					&(dcc->fstrim_list) : &(dcc->wait_list);
	struct discard_cmd *dc = NULL, *iter, *tmp;
	unsigned int trimmed = 0;

next:
	dc = NULL;

	mutex_lock(&dcc->cmd_lock);
	list_for_each_entry_safe(iter, tmp, wait_list, list) {
		if (iter->lstart + iter->len <= start || end <= iter->lstart)
			continue;
		if (iter->len < dpolicy->granularity)
			continue;
		if (iter->state == D_DONE && !iter->ref) {
			wait_for_completion_io(&iter->wait);
			if (!iter->error)
				trimmed += iter->len;
			__remove_discard_cmd(sbi, iter);
		} else {
			iter->ref++;
			dc = iter;
			break;
		}
	}
	mutex_unlock(&dcc->cmd_lock);

	if (dc) {
		trimmed += __wait_one_discard_bio(sbi, dc);
		goto next;
	}

	return trimmed;
}

static unsigned int __wait_all_discard_cmd(struct f2fs_sb_info *sbi,
						struct discard_policy *dpolicy)
{
	struct discard_policy dp;
	unsigned int discard_blks;

	if (dpolicy)
		return __wait_discard_cmd_range(sbi, dpolicy, 0, UINT_MAX);

	/* wait all */
	__init_discard_policy(sbi, &dp, DPOLICY_FSTRIM, 1);
	discard_blks = __wait_discard_cmd_range(sbi, &dp, 0, UINT_MAX);
	__init_discard_policy(sbi, &dp, DPOLICY_UMOUNT, 1);
	discard_blks += __wait_discard_cmd_range(sbi, &dp, 0, UINT_MAX);

	return discard_blks;
}

/* This should be covered by global mutex, &sit_i->sentry_lock */
static void f2fs_wait_discard_bio(struct f2fs_sb_info *sbi, block_t blkaddr)
{
	struct discard_cmd_control *dcc = SM_I(sbi)->dcc_info;
	struct discard_cmd *dc;
	bool need_wait = false;

	mutex_lock(&dcc->cmd_lock);
	dc = (struct discard_cmd *)f2fs_lookup_rb_tree(&dcc->root,
							NULL, blkaddr);
	if (dc) {
		if (dc->state == D_PREP) {
			__punch_discard_cmd(sbi, dc, blkaddr);
		} else {
			dc->ref++;
			need_wait = true;
		}
	}
	mutex_unlock(&dcc->cmd_lock);

	if (need_wait)
		__wait_one_discard_bio(sbi, dc);
}

void f2fs_stop_discard_thread(struct f2fs_sb_info *sbi)
{
	struct discard_cmd_control *dcc = SM_I(sbi)->dcc_info;

	if (dcc && dcc->f2fs_issue_discard) {
		struct task_struct *discard_thread = dcc->f2fs_issue_discard;

		dcc->f2fs_issue_discard = NULL;
		kthread_stop(discard_thread);
	}
}

/* This comes from f2fs_put_super */
bool f2fs_issue_discard_timeout(struct f2fs_sb_info *sbi)
{
	struct discard_cmd_control *dcc = SM_I(sbi)->dcc_info;
	struct discard_policy dpolicy;
	bool dropped;

	__init_discard_policy(sbi, &dpolicy, DPOLICY_UMOUNT,
					dcc->discard_granularity);
	__issue_discard_cmd(sbi, &dpolicy);
	dropped = __drop_discard_cmd(sbi);

	/* just to make sure there is no pending discard commands */
	__wait_all_discard_cmd(sbi, NULL);

	f2fs_bug_on(sbi, atomic_read(&dcc->discard_cmd_cnt));
	return dropped;
}

static int issue_discard_thread(void *data)
{
	struct f2fs_sb_info *sbi = data;
	struct discard_cmd_control *dcc = SM_I(sbi)->dcc_info;
	wait_queue_head_t *q = &dcc->discard_wait_queue;
	struct discard_policy dpolicy;
	unsigned int wait_ms = dcc->min_discard_issue_time;
	int issued;

	set_freezable();

	do {
		if (sbi->gc_mode == GC_URGENT_HIGH ||
			!f2fs_available_free_memory(sbi, DISCARD_CACHE))
			__init_discard_policy(sbi, &dpolicy, DPOLICY_FORCE, 1);
		else
			__init_discard_policy(sbi, &dpolicy, DPOLICY_BG,
						dcc->discard_granularity);

		if (!atomic_read(&dcc->discard_cmd_cnt))
		       wait_ms = dpolicy.max_interval;

		wait_event_interruptible_timeout(*q,
				kthread_should_stop() || freezing(current) ||
				dcc->discard_wake,
				msecs_to_jiffies(wait_ms));

		if (dcc->discard_wake)
			dcc->discard_wake = 0;

		/* clean up pending candidates before going to sleep */
		if (atomic_read(&dcc->queued_discard))
			__wait_all_discard_cmd(sbi, NULL);

		if (try_to_freeze())
			continue;
		if (f2fs_readonly(sbi->sb))
			continue;
		if (kthread_should_stop())
			return 0;
		if (is_sbi_flag_set(sbi, SBI_NEED_FSCK)) {
			wait_ms = dpolicy.max_interval;
			continue;
		}
		if (!atomic_read(&dcc->discard_cmd_cnt))
			continue;

		sb_start_intwrite(sbi->sb);

		issued = __issue_discard_cmd(sbi, &dpolicy);
		if (issued > 0) {
			__wait_all_discard_cmd(sbi, &dpolicy);
			wait_ms = dpolicy.min_interval;
		} else if (issued == -1) {
			wait_ms = f2fs_time_to_wait(sbi, DISCARD_TIME);
			if (!wait_ms)
				wait_ms = dpolicy.mid_interval;
		} else {
			wait_ms = dpolicy.max_interval;
		}

		sb_end_intwrite(sbi->sb);

	} while (!kthread_should_stop());
	return 0;
}

#ifdef CONFIG_BLK_DEV_ZONED
static int __f2fs_issue_discard_zone(struct f2fs_sb_info *sbi,
		struct block_device *bdev, block_t blkstart, block_t blklen)
{
	sector_t sector, nr_sects;
	block_t lblkstart = blkstart;
	int devi = 0;

	if (f2fs_is_multi_device(sbi)) {
		devi = f2fs_target_device_index(sbi, blkstart);
		if (blkstart < FDEV(devi).start_blk ||
		    blkstart > FDEV(devi).end_blk) {
			f2fs_err(sbi, "Invalid block %x", blkstart);
			return -EIO;
		}
		blkstart -= FDEV(devi).start_blk;
	}

	/* For sequential zones, reset the zone write pointer */
	if (f2fs_blkz_is_seq(sbi, devi, blkstart)) {
		sector = SECTOR_FROM_BLOCK(blkstart);
		nr_sects = SECTOR_FROM_BLOCK(blklen);

		if (sector & (bdev_zone_sectors(bdev) - 1) ||
				nr_sects != bdev_zone_sectors(bdev)) {
			f2fs_err(sbi, "(%d) %s: Unaligned zone reset attempted (block %x + %x)",
				 devi, sbi->s_ndevs ? FDEV(devi).path : "",
				 blkstart, blklen);
			return -EIO;
		}
		trace_f2fs_issue_reset_zone(bdev, blkstart);
		return blkdev_zone_mgmt(bdev, REQ_OP_ZONE_RESET,
					sector, nr_sects, GFP_NOFS);
	}

	/* For conventional zones, use regular discard if supported */
	return __queue_discard_cmd(sbi, bdev, lblkstart, blklen);
}
#endif

static int __issue_discard_async(struct f2fs_sb_info *sbi,
		struct block_device *bdev, block_t blkstart, block_t blklen)
{
#ifdef CONFIG_BLK_DEV_ZONED
	if (f2fs_sb_has_blkzoned(sbi) && bdev_is_zoned(bdev))
		return __f2fs_issue_discard_zone(sbi, bdev, blkstart, blklen);
#endif
	return __queue_discard_cmd(sbi, bdev, blkstart, blklen);
}

static int f2fs_issue_discard(struct f2fs_sb_info *sbi,
				block_t blkstart, block_t blklen)
{
	sector_t start = blkstart, len = 0;
	struct block_device *bdev;
	struct seg_entry *se;
	unsigned int offset;
	block_t i;
	int err = 0;

	bdev = f2fs_target_device(sbi, blkstart, NULL);

	for (i = blkstart; i < blkstart + blklen; i++, len++) {
		if (i != start) {
			struct block_device *bdev2 =
				f2fs_target_device(sbi, i, NULL);

			if (bdev2 != bdev) {
				err = __issue_discard_async(sbi, bdev,
						start, len);
				if (err)
					return err;
				bdev = bdev2;
				start = i;
				len = 0;
			}
		}

		se = get_seg_entry(sbi, GET_SEGNO(sbi, i));
		offset = GET_BLKOFF_FROM_SEG0(sbi, i);

		if (f2fs_block_unit_discard(sbi) &&
				!f2fs_test_and_set_bit(offset, se->discard_map))
			sbi->discard_blks--;
	}

	if (len)
		err = __issue_discard_async(sbi, bdev, start, len);
	return err;
}

static bool add_discard_addrs(struct f2fs_sb_info *sbi, struct cp_control *cpc,
							bool check_only)
{
	int entries = SIT_VBLOCK_MAP_SIZE / sizeof(unsigned long);
	int max_blocks = sbi->blocks_per_seg;
	struct seg_entry *se = get_seg_entry(sbi, cpc->trim_start);
	unsigned long *cur_map = (unsigned long *)se->cur_valid_map;
	unsigned long *ckpt_map = (unsigned long *)se->ckpt_valid_map;
	unsigned long *discard_map = (unsigned long *)se->discard_map;
	unsigned long *dmap = SIT_I(sbi)->tmp_map;
	unsigned int start = 0, end = -1;
	bool force = (cpc->reason & CP_DISCARD);
	struct discard_entry *de = NULL;
	struct list_head *head = &SM_I(sbi)->dcc_info->entry_list;
	int i;

	if (se->valid_blocks == max_blocks || !f2fs_hw_support_discard(sbi) ||
			!f2fs_block_unit_discard(sbi))
		return false;

	if (!force) {
		if (!f2fs_realtime_discard_enable(sbi) || !se->valid_blocks ||
			SM_I(sbi)->dcc_info->nr_discards >=
				SM_I(sbi)->dcc_info->max_discards)
			return false;
	}

	/* SIT_VBLOCK_MAP_SIZE should be multiple of sizeof(unsigned long) */
	for (i = 0; i < entries; i++)
		dmap[i] = force ? ~ckpt_map[i] & ~discard_map[i] :
				(cur_map[i] ^ ckpt_map[i]) & ckpt_map[i];

	while (force || SM_I(sbi)->dcc_info->nr_discards <=
				SM_I(sbi)->dcc_info->max_discards) {
		start = __find_rev_next_bit(dmap, max_blocks, end + 1);
		if (start >= max_blocks)
			break;

		end = __find_rev_next_zero_bit(dmap, max_blocks, start + 1);
		if (force && start && end != max_blocks
					&& (end - start) < cpc->trim_minlen)
			continue;

		if (check_only)
			return true;

		if (!de) {
			de = f2fs_kmem_cache_alloc(discard_entry_slab,
						GFP_F2FS_ZERO, true, NULL);
			de->start_blkaddr = START_BLOCK(sbi, cpc->trim_start);
			list_add_tail(&de->list, head);
		}

		for (i = start; i < end; i++)
			__set_bit_le(i, (void *)de->discard_map);

		SM_I(sbi)->dcc_info->nr_discards += end - start;
	}
	return false;
}

static void release_discard_addr(struct discard_entry *entry)
{
	list_del(&entry->list);
	kmem_cache_free(discard_entry_slab, entry);
}

void f2fs_release_discard_addrs(struct f2fs_sb_info *sbi)
{
	struct list_head *head = &(SM_I(sbi)->dcc_info->entry_list);
	struct discard_entry *entry, *this;

	/* drop caches */
	list_for_each_entry_safe(entry, this, head, list)
		release_discard_addr(entry);
}

/*
 * Should call f2fs_clear_prefree_segments after checkpoint is done.
 */
static void set_prefree_as_free_segments(struct f2fs_sb_info *sbi)
{
	struct dirty_seglist_info *dirty_i = DIRTY_I(sbi);
	unsigned int segno;

	mutex_lock(&dirty_i->seglist_lock);
	for_each_set_bit(segno, dirty_i->dirty_segmap[PRE], MAIN_SEGS(sbi))
		__set_test_and_free(sbi, segno, false);
	mutex_unlock(&dirty_i->seglist_lock);
}

void f2fs_clear_prefree_segments(struct f2fs_sb_info *sbi,
						struct cp_control *cpc)
{
	struct discard_cmd_control *dcc = SM_I(sbi)->dcc_info;
	struct list_head *head = &dcc->entry_list;
	struct discard_entry *entry, *this;
	struct dirty_seglist_info *dirty_i = DIRTY_I(sbi);
	unsigned long *prefree_map = dirty_i->dirty_segmap[PRE];
	unsigned int start = 0, end = -1;
	unsigned int secno, start_segno;
	bool force = (cpc->reason & CP_DISCARD);
	bool section_alignment = F2FS_OPTION(sbi).discard_unit ==
						DISCARD_UNIT_SECTION;

	if (f2fs_lfs_mode(sbi) && __is_large_section(sbi))
		section_alignment = true;

	mutex_lock(&dirty_i->seglist_lock);

	while (1) {
		int i;

		if (section_alignment && end != -1)
			end--;
		start = find_next_bit(prefree_map, MAIN_SEGS(sbi), end + 1);
		if (start >= MAIN_SEGS(sbi))
			break;
		end = find_next_zero_bit(prefree_map, MAIN_SEGS(sbi),
								start + 1);

		if (section_alignment) {
			start = rounddown(start, sbi->segs_per_sec);
			end = roundup(end, sbi->segs_per_sec);
		}

		for (i = start; i < end; i++) {
			if (test_and_clear_bit(i, prefree_map))
				dirty_i->nr_dirty[PRE]--;
		}

		if (!f2fs_realtime_discard_enable(sbi))
			continue;

		if (force && start >= cpc->trim_start &&
					(end - 1) <= cpc->trim_end)
				continue;

		if (!f2fs_lfs_mode(sbi) || !__is_large_section(sbi)) {
			f2fs_issue_discard(sbi, START_BLOCK(sbi, start),
				(end - start) << sbi->log_blocks_per_seg);
			continue;
		}
next:
		secno = GET_SEC_FROM_SEG(sbi, start);
		start_segno = GET_SEG_FROM_SEC(sbi, secno);
		if (!IS_CURSEC(sbi, secno) &&
			!get_valid_blocks(sbi, start, true))
			f2fs_issue_discard(sbi, START_BLOCK(sbi, start_segno),
				sbi->segs_per_sec << sbi->log_blocks_per_seg);

		start = start_segno + sbi->segs_per_sec;
		if (start < end)
			goto next;
		else
			end = start - 1;
	}
	mutex_unlock(&dirty_i->seglist_lock);

	if (!f2fs_block_unit_discard(sbi))
		goto wakeup;

	/* send small discards */
	list_for_each_entry_safe(entry, this, head, list) {
		unsigned int cur_pos = 0, next_pos, len, total_len = 0;
		bool is_valid = test_bit_le(0, entry->discard_map);

find_next:
		if (is_valid) {
			next_pos = find_next_zero_bit_le(entry->discard_map,
					sbi->blocks_per_seg, cur_pos);
			len = next_pos - cur_pos;

			if (f2fs_sb_has_blkzoned(sbi) ||
			    (force && len < cpc->trim_minlen))
				goto skip;

			f2fs_issue_discard(sbi, entry->start_blkaddr + cur_pos,
									len);
			total_len += len;
		} else {
			next_pos = find_next_bit_le(entry->discard_map,
					sbi->blocks_per_seg, cur_pos);
		}
skip:
		cur_pos = next_pos;
		is_valid = !is_valid;

		if (cur_pos < sbi->blocks_per_seg)
			goto find_next;

		release_discard_addr(entry);
		dcc->nr_discards -= total_len;
	}

wakeup:
	wake_up_discard_thread(sbi, false);
}

int f2fs_start_discard_thread(struct f2fs_sb_info *sbi)
{
	dev_t dev = sbi->sb->s_bdev->bd_dev;
	struct discard_cmd_control *dcc = SM_I(sbi)->dcc_info;
	int err = 0;

	if (!f2fs_realtime_discard_enable(sbi))
		return 0;

	dcc->f2fs_issue_discard = kthread_run(issue_discard_thread, sbi,
				"f2fs_discard-%u:%u", MAJOR(dev), MINOR(dev));
	if (IS_ERR(dcc->f2fs_issue_discard))
		err = PTR_ERR(dcc->f2fs_issue_discard);

	return err;
}

static int create_discard_cmd_control(struct f2fs_sb_info *sbi)
{
	struct discard_cmd_control *dcc;
	int err = 0, i;

	if (SM_I(sbi)->dcc_info) {
		dcc = SM_I(sbi)->dcc_info;
		goto init_thread;
	}

	dcc = f2fs_kzalloc(sbi, sizeof(struct discard_cmd_control), GFP_KERNEL);
	if (!dcc)
		return -ENOMEM;

	dcc->discard_granularity = DEFAULT_DISCARD_GRANULARITY;
	if (F2FS_OPTION(sbi).discard_unit == DISCARD_UNIT_SEGMENT)
		dcc->discard_granularity = sbi->blocks_per_seg;
	else if (F2FS_OPTION(sbi).discard_unit == DISCARD_UNIT_SECTION)
		dcc->discard_granularity = BLKS_PER_SEC(sbi);

	INIT_LIST_HEAD(&dcc->entry_list);
	for (i = 0; i < MAX_PLIST_NUM; i++)
		INIT_LIST_HEAD(&dcc->pend_list[i]);
	INIT_LIST_HEAD(&dcc->wait_list);
	INIT_LIST_HEAD(&dcc->fstrim_list);
	mutex_init(&dcc->cmd_lock);
	atomic_set(&dcc->issued_discard, 0);
	atomic_set(&dcc->queued_discard, 0);
	atomic_set(&dcc->discard_cmd_cnt, 0);
	dcc->nr_discards = 0;
	dcc->max_discards = MAIN_SEGS(sbi) << sbi->log_blocks_per_seg;
	dcc->max_discard_request = DEF_MAX_DISCARD_REQUEST;
	dcc->min_discard_issue_time = DEF_MIN_DISCARD_ISSUE_TIME;
	dcc->mid_discard_issue_time = DEF_MID_DISCARD_ISSUE_TIME;
	dcc->max_discard_issue_time = DEF_MAX_DISCARD_ISSUE_TIME;
	dcc->undiscard_blks = 0;
	dcc->next_pos = 0;
	dcc->root = RB_ROOT_CACHED;
	dcc->rbtree_check = false;

	init_waitqueue_head(&dcc->discard_wait_queue);
	SM_I(sbi)->dcc_info = dcc;
init_thread:
	err = f2fs_start_discard_thread(sbi);
	if (err) {
		kfree(dcc);
		SM_I(sbi)->dcc_info = NULL;
	}

	return err;
}

static void destroy_discard_cmd_control(struct f2fs_sb_info *sbi)
{
	struct discard_cmd_control *dcc = SM_I(sbi)->dcc_info;

	if (!dcc)
		return;

	f2fs_stop_discard_thread(sbi);

	/*
	 * Recovery can cache discard commands, so in error path of
	 * fill_super(), it needs to give a chance to handle them.
	 */
	if (unlikely(atomic_read(&dcc->discard_cmd_cnt)))
		f2fs_issue_discard_timeout(sbi);

	kfree(dcc);
	SM_I(sbi)->dcc_info = NULL;
}

static bool __mark_sit_entry_dirty(struct f2fs_sb_info *sbi, unsigned int segno)
{
	struct sit_info *sit_i = SIT_I(sbi);

	if (!__test_and_set_bit(segno, sit_i->dirty_sentries_bitmap)) {
		sit_i->dirty_sentries++;
		return false;
	}

	return true;
}

static void __set_sit_entry_type(struct f2fs_sb_info *sbi, int type,
					unsigned int segno, int modified)
{
	struct seg_entry *se = get_seg_entry(sbi, segno);

	se->type = type;
	if (modified)
		__mark_sit_entry_dirty(sbi, segno);
}

static inline unsigned long long get_segment_mtime(struct f2fs_sb_info *sbi,
								block_t blkaddr)
{
	unsigned int segno = GET_SEGNO(sbi, blkaddr);

	if (segno == NULL_SEGNO)
		return 0;
	return get_seg_entry(sbi, segno)->mtime;
}

static void update_segment_mtime(struct f2fs_sb_info *sbi, block_t blkaddr,
						unsigned long long old_mtime)
{
	struct seg_entry *se;
	unsigned int segno = GET_SEGNO(sbi, blkaddr);
	unsigned long long ctime = get_mtime(sbi, false);
	unsigned long long mtime = old_mtime ? old_mtime : ctime;

	if (segno == NULL_SEGNO)
		return;

	se = get_seg_entry(sbi, segno);

	if (!se->mtime)
		se->mtime = mtime;
	else
		se->mtime = div_u64(se->mtime * se->valid_blocks + mtime,
						se->valid_blocks + 1);

	if (ctime > SIT_I(sbi)->max_mtime)
		SIT_I(sbi)->max_mtime = ctime;
}

static void update_sit_entry(struct f2fs_sb_info *sbi, block_t blkaddr, int del)
{
	struct seg_entry *se;
	unsigned int segno, offset;
	long int new_vblocks;
	bool exist;
#ifdef CONFIG_F2FS_CHECK_FS
	bool mir_exist;
#endif

	segno = GET_SEGNO(sbi, blkaddr);

	se = get_seg_entry(sbi, segno);
	new_vblocks = se->valid_blocks + del;
	offset = GET_BLKOFF_FROM_SEG0(sbi, blkaddr);

	f2fs_bug_on(sbi, (new_vblocks < 0 ||
			(new_vblocks > f2fs_usable_blks_in_seg(sbi, segno))));

	se->valid_blocks = new_vblocks;

	/* Update valid block bitmap */
	if (del > 0) {
		exist = f2fs_test_and_set_bit(offset, se->cur_valid_map);
#ifdef CONFIG_F2FS_CHECK_FS
		mir_exist = f2fs_test_and_set_bit(offset,
						se->cur_valid_map_mir);
		if (unlikely(exist != mir_exist)) {
			f2fs_err(sbi, "Inconsistent error when setting bitmap, blk:%u, old bit:%d",
				 blkaddr, exist);
			f2fs_bug_on(sbi, 1);
		}
#endif
		if (unlikely(exist)) {
			f2fs_err(sbi, "Bitmap was wrongly set, blk:%u",
				 blkaddr);
			f2fs_bug_on(sbi, 1);
			se->valid_blocks--;
			del = 0;
		}

		if (f2fs_block_unit_discard(sbi) &&
				!f2fs_test_and_set_bit(offset, se->discard_map))
			sbi->discard_blks--;

		/*
		 * SSR should never reuse block which is checkpointed
		 * or newly invalidated.
		 */
		if (!is_sbi_flag_set(sbi, SBI_CP_DISABLED)) {
			if (!f2fs_test_and_set_bit(offset, se->ckpt_valid_map))
				se->ckpt_valid_blocks++;
		}
	} else {
		exist = f2fs_test_and_clear_bit(offset, se->cur_valid_map);
#ifdef CONFIG_F2FS_CHECK_FS
		mir_exist = f2fs_test_and_clear_bit(offset,
						se->cur_valid_map_mir);
		if (unlikely(exist != mir_exist)) {
			f2fs_err(sbi, "Inconsistent error when clearing bitmap, blk:%u, old bit:%d",
				 blkaddr, exist);
			f2fs_bug_on(sbi, 1);
		}
#endif
		if (unlikely(!exist)) {
			f2fs_err(sbi, "Bitmap was wrongly cleared, blk:%u",
				 blkaddr);
			f2fs_bug_on(sbi, 1);
			se->valid_blocks++;
			del = 0;
		} else if (unlikely(is_sbi_flag_set(sbi, SBI_CP_DISABLED))) {
			/*
			 * If checkpoints are off, we must not reuse data that
			 * was used in the previous checkpoint. If it was used
			 * before, we must track that to know how much space we
			 * really have.
			 */
			if (f2fs_test_bit(offset, se->ckpt_valid_map)) {
				spin_lock(&sbi->stat_lock);
				sbi->unusable_block_count++;
				spin_unlock(&sbi->stat_lock);
			}
		}

		if (f2fs_block_unit_discard(sbi) &&
			f2fs_test_and_clear_bit(offset, se->discard_map))
			sbi->discard_blks++;
	}
	if (!f2fs_test_bit(offset, se->ckpt_valid_map))
		se->ckpt_valid_blocks += del;

	__mark_sit_entry_dirty(sbi, segno);

	/* update total number of valid blocks to be written in ckpt area */
	SIT_I(sbi)->written_valid_blocks += del;

	if (__is_large_section(sbi))
		get_sec_entry(sbi, segno)->valid_blocks += del;
}

void f2fs_invalidate_blocks(struct f2fs_sb_info *sbi, block_t addr)
{
	unsigned int segno = GET_SEGNO(sbi, addr);
	struct sit_info *sit_i = SIT_I(sbi);

	f2fs_bug_on(sbi, addr == NULL_ADDR);
	if (addr == NEW_ADDR || addr == COMPRESS_ADDR)
		return;

	invalidate_mapping_pages(META_MAPPING(sbi), addr, addr);
	f2fs_invalidate_compress_page(sbi, addr);

	/* add it into sit main buffer */
	down_write(&sit_i->sentry_lock);

	update_segment_mtime(sbi, addr, 0);
	update_sit_entry(sbi, addr, -1);

	/* add it into dirty seglist */
	locate_dirty_segment(sbi, segno);

	up_write(&sit_i->sentry_lock);
}

bool f2fs_is_checkpointed_data(struct f2fs_sb_info *sbi, block_t blkaddr)
{
	struct sit_info *sit_i = SIT_I(sbi);
	unsigned int segno, offset;
	struct seg_entry *se;
	bool is_cp = false;

	if (!__is_valid_data_blkaddr(blkaddr))
		return true;

	down_read(&sit_i->sentry_lock);

	segno = GET_SEGNO(sbi, blkaddr);
	se = get_seg_entry(sbi, segno);
	offset = GET_BLKOFF_FROM_SEG0(sbi, blkaddr);

	if (f2fs_test_bit(offset, se->ckpt_valid_map))
		is_cp = true;

	up_read(&sit_i->sentry_lock);

	return is_cp;
}

/*
 * This function should be resided under the curseg_mutex lock
 */
static void __add_sum_entry(struct f2fs_sb_info *sbi, int type,
					struct f2fs_summary *sum)
{
	struct curseg_info *curseg = CURSEG_I(sbi, type);
	void *addr = curseg->sum_blk;

	addr += curseg->next_blkoff * sizeof(struct f2fs_summary);
	memcpy(addr, sum, sizeof(struct f2fs_summary));
}

/*
 * Calculate the number of current summary pages for writing
 */
int f2fs_npages_for_summary_flush(struct f2fs_sb_info *sbi, bool for_ra)
{
	int valid_sum_count = 0;
	int i, sum_in_page;

	for (i = CURSEG_HOT_DATA; i <= CURSEG_COLD_DATA; i++) {
		if (sbi->ckpt->alloc_type[i] == SSR)
			valid_sum_count += sbi->blocks_per_seg;
		else {
			if (for_ra)
				valid_sum_count += le16_to_cpu(
					F2FS_CKPT(sbi)->cur_data_blkoff[i]);
			else
				valid_sum_count += curseg_blkoff(sbi, i);
		}
	}

	sum_in_page = (PAGE_SIZE - 2 * SUM_JOURNAL_SIZE -
			SUM_FOOTER_SIZE) / SUMMARY_SIZE;
	if (valid_sum_count <= sum_in_page)
		return 1;
	else if ((valid_sum_count - sum_in_page) <=
		(PAGE_SIZE - SUM_FOOTER_SIZE) / SUMMARY_SIZE)
		return 2;
	return 3;
}

/*
 * Caller should put this summary page
 */
struct page *f2fs_get_sum_page(struct f2fs_sb_info *sbi, unsigned int segno)
{
	if (unlikely(f2fs_cp_error(sbi)))
		return ERR_PTR(-EIO);
	return f2fs_get_meta_page_retry(sbi, GET_SUM_BLOCK(sbi, segno));
}

void f2fs_update_meta_page(struct f2fs_sb_info *sbi,
					void *src, block_t blk_addr)
{
	struct page *page = f2fs_grab_meta_page(sbi, blk_addr);

	memcpy(page_address(page), src, PAGE_SIZE);
	set_page_dirty(page);
	f2fs_put_page(page, 1);
}

static void write_sum_page(struct f2fs_sb_info *sbi,
			struct f2fs_summary_block *sum_blk, block_t blk_addr)
{
	f2fs_update_meta_page(sbi, (void *)sum_blk, blk_addr);
}

static void write_current_sum_page(struct f2fs_sb_info *sbi,
						int type, block_t blk_addr)
{
	struct curseg_info *curseg = CURSEG_I(sbi, type);
	struct page *page = f2fs_grab_meta_page(sbi, blk_addr);
	struct f2fs_summary_block *src = curseg->sum_blk;
	struct f2fs_summary_block *dst;

	dst = (struct f2fs_summary_block *)page_address(page);
	memset(dst, 0, PAGE_SIZE);

	mutex_lock(&curseg->curseg_mutex);

	down_read(&curseg->journal_rwsem);
	memcpy(&dst->journal, curseg->journal, SUM_JOURNAL_SIZE);
	up_read(&curseg->journal_rwsem);

	memcpy(dst->entries, src->entries, SUM_ENTRY_SIZE);
	memcpy(&dst->footer, &src->footer, SUM_FOOTER_SIZE);

	mutex_unlock(&curseg->curseg_mutex);

	set_page_dirty(page);
	f2fs_put_page(page, 1);
}

static int is_next_segment_free(struct f2fs_sb_info *sbi,
				struct curseg_info *curseg, int type)
{
	unsigned int segno = curseg->segno + 1;
	struct free_segmap_info *free_i = FREE_I(sbi);

	if (segno < MAIN_SEGS(sbi) && segno % sbi->segs_per_sec)
		return !test_bit(segno, free_i->free_segmap);
	return 0;
}

/*
 * Find a new segment from the free segments bitmap to right order
 * This function should be returned with success, otherwise BUG
 */
static void get_new_segment(struct f2fs_sb_info *sbi,
			unsigned int *newseg, bool new_sec, int dir)
{
	struct free_segmap_info *free_i = FREE_I(sbi);
	unsigned int segno, secno, zoneno;
	unsigned int total_zones = MAIN_SECS(sbi) / sbi->secs_per_zone;
	unsigned int hint = GET_SEC_FROM_SEG(sbi, *newseg);
	unsigned int old_zoneno = GET_ZONE_FROM_SEG(sbi, *newseg);
	unsigned int left_start = hint;
	bool init = true;
	int go_left = 0;
	int i;

	spin_lock(&free_i->segmap_lock);

	if (!new_sec && ((*newseg + 1) % sbi->segs_per_sec)) {
		segno = find_next_zero_bit(free_i->free_segmap,
			GET_SEG_FROM_SEC(sbi, hint + 1), *newseg + 1);
		if (segno < GET_SEG_FROM_SEC(sbi, hint + 1))
			goto got_it;
	}
find_other_zone:
	secno = find_next_zero_bit(free_i->free_secmap, MAIN_SECS(sbi), hint);
	if (secno >= MAIN_SECS(sbi)) {
		if (dir == ALLOC_RIGHT) {
			secno = find_first_zero_bit(free_i->free_secmap,
							MAIN_SECS(sbi));
			f2fs_bug_on(sbi, secno >= MAIN_SECS(sbi));
		} else {
			go_left = 1;
			left_start = hint - 1;
		}
	}
	if (go_left == 0)
		goto skip_left;

	while (test_bit(left_start, free_i->free_secmap)) {
		if (left_start > 0) {
			left_start--;
			continue;
		}
		left_start = find_first_zero_bit(free_i->free_secmap,
							MAIN_SECS(sbi));
		f2fs_bug_on(sbi, left_start >= MAIN_SECS(sbi));
		break;
	}
	secno = left_start;
skip_left:
	segno = GET_SEG_FROM_SEC(sbi, secno);
	zoneno = GET_ZONE_FROM_SEC(sbi, secno);

	/* give up on finding another zone */
	if (!init)
		goto got_it;
	if (sbi->secs_per_zone == 1)
		goto got_it;
	if (zoneno == old_zoneno)
		goto got_it;
	if (dir == ALLOC_LEFT) {
		if (!go_left && zoneno + 1 >= total_zones)
			goto got_it;
		if (go_left && zoneno == 0)
			goto got_it;
	}
	for (i = 0; i < NR_CURSEG_TYPE; i++)
		if (CURSEG_I(sbi, i)->zone == zoneno)
			break;

	if (i < NR_CURSEG_TYPE) {
		/* zone is in user, try another */
		if (go_left)
			hint = zoneno * sbi->secs_per_zone - 1;
		else if (zoneno + 1 >= total_zones)
			hint = 0;
		else
			hint = (zoneno + 1) * sbi->secs_per_zone;
		init = false;
		goto find_other_zone;
	}
got_it:
	/* set it as dirty segment in free segmap */
	f2fs_bug_on(sbi, test_bit(segno, free_i->free_segmap));
	__set_inuse(sbi, segno);
	*newseg = segno;
	spin_unlock(&free_i->segmap_lock);
}

static void reset_curseg(struct f2fs_sb_info *sbi, int type, int modified)
{
	struct curseg_info *curseg = CURSEG_I(sbi, type);
	struct summary_footer *sum_footer;
	unsigned short seg_type = curseg->seg_type;

	curseg->inited = true;
	curseg->segno = curseg->next_segno;
	curseg->zone = GET_ZONE_FROM_SEG(sbi, curseg->segno);
	curseg->next_blkoff = 0;
	curseg->next_segno = NULL_SEGNO;

	sum_footer = &(curseg->sum_blk->footer);
	memset(sum_footer, 0, sizeof(struct summary_footer));

	sanity_check_seg_type(sbi, seg_type);

	if (IS_DATASEG(seg_type))
		SET_SUM_TYPE(sum_footer, SUM_TYPE_DATA);
	if (IS_NODESEG(seg_type))
		SET_SUM_TYPE(sum_footer, SUM_TYPE_NODE);
	__set_sit_entry_type(sbi, seg_type, curseg->segno, modified);
}

static unsigned int __get_next_segno(struct f2fs_sb_info *sbi, int type)
{
	struct curseg_info *curseg = CURSEG_I(sbi, type);
	unsigned short seg_type = curseg->seg_type;

	sanity_check_seg_type(sbi, seg_type);
	if (f2fs_need_rand_seg(sbi))
		return prandom_u32() % (MAIN_SECS(sbi) * sbi->segs_per_sec);

	/* if segs_per_sec is large than 1, we need to keep original policy. */
	if (__is_large_section(sbi))
		return curseg->segno;

	/* inmem log may not locate on any segment after mount */
	if (!curseg->inited)
		return 0;

	if (unlikely(is_sbi_flag_set(sbi, SBI_CP_DISABLED)))
		return 0;

	if (test_opt(sbi, NOHEAP) &&
		(seg_type == CURSEG_HOT_DATA || IS_NODESEG(seg_type)))
		return 0;

	if (SIT_I(sbi)->last_victim[ALLOC_NEXT])
		return SIT_I(sbi)->last_victim[ALLOC_NEXT];

	/* find segments from 0 to reuse freed segments */
	if (F2FS_OPTION(sbi).alloc_mode == ALLOC_MODE_REUSE)
		return 0;

	return curseg->segno;
}

/*
 * Allocate a current working segment.
 * This function always allocates a free segment in LFS manner.
 */
static void new_curseg(struct f2fs_sb_info *sbi, int type, bool new_sec)
{
	struct curseg_info *curseg = CURSEG_I(sbi, type);
	unsigned short seg_type = curseg->seg_type;
	unsigned int segno = curseg->segno;
	int dir = ALLOC_LEFT;

	if (curseg->inited)
		write_sum_page(sbi, curseg->sum_blk,
				GET_SUM_BLOCK(sbi, segno));
	if (seg_type == CURSEG_WARM_DATA || seg_type == CURSEG_COLD_DATA)
		dir = ALLOC_RIGHT;

	if (test_opt(sbi, NOHEAP))
		dir = ALLOC_RIGHT;

	segno = __get_next_segno(sbi, type);
	get_new_segment(sbi, &segno, new_sec, dir);
	curseg->next_segno = segno;
	reset_curseg(sbi, type, 1);
	curseg->alloc_type = LFS;
	if (F2FS_OPTION(sbi).fs_mode == FS_MODE_FRAGMENT_BLK)
		curseg->fragment_remained_chunk =
				prandom_u32() % sbi->max_fragment_chunk + 1;
}

static int __next_free_blkoff(struct f2fs_sb_info *sbi,
					int segno, block_t start)
{
	struct seg_entry *se = get_seg_entry(sbi, segno);
	int entries = SIT_VBLOCK_MAP_SIZE / sizeof(unsigned long);
	unsigned long *target_map = SIT_I(sbi)->tmp_map;
	unsigned long *ckpt_map = (unsigned long *)se->ckpt_valid_map;
	unsigned long *cur_map = (unsigned long *)se->cur_valid_map;
	int i;

	for (i = 0; i < entries; i++)
		target_map[i] = ckpt_map[i] | cur_map[i];

	return __find_rev_next_zero_bit(target_map, sbi->blocks_per_seg, start);
}

/*
 * If a segment is written by LFS manner, next block offset is just obtained
 * by increasing the current block offset. However, if a segment is written by
 * SSR manner, next block offset obtained by calling __next_free_blkoff
 */
static void __refresh_next_blkoff(struct f2fs_sb_info *sbi,
				struct curseg_info *seg)
{
	if (seg->alloc_type == SSR) {
		seg->next_blkoff =
			__next_free_blkoff(sbi, seg->segno,
						seg->next_blkoff + 1);
	} else {
		seg->next_blkoff++;
		if (F2FS_OPTION(sbi).fs_mode == FS_MODE_FRAGMENT_BLK) {
			/* To allocate block chunks in different sizes, use random number */
			if (--seg->fragment_remained_chunk <= 0) {
				seg->fragment_remained_chunk =
				   prandom_u32() % sbi->max_fragment_chunk + 1;
				seg->next_blkoff +=
				   prandom_u32() % sbi->max_fragment_hole + 1;
			}
		}
	}
}

bool f2fs_segment_has_free_slot(struct f2fs_sb_info *sbi, int segno)
{
	return __next_free_blkoff(sbi, segno, 0) < sbi->blocks_per_seg;
}

/*
 * This function always allocates a used segment(from dirty seglist) by SSR
 * manner, so it should recover the existing segment information of valid blocks
 */
static void change_curseg(struct f2fs_sb_info *sbi, int type, bool flush)
{
	struct dirty_seglist_info *dirty_i = DIRTY_I(sbi);
	struct curseg_info *curseg = CURSEG_I(sbi, type);
	unsigned int new_segno = curseg->next_segno;
	struct f2fs_summary_block *sum_node;
	struct page *sum_page;

	if (flush)
		write_sum_page(sbi, curseg->sum_blk,
					GET_SUM_BLOCK(sbi, curseg->segno));

	__set_test_and_inuse(sbi, new_segno);

	mutex_lock(&dirty_i->seglist_lock);
	__remove_dirty_segment(sbi, new_segno, PRE);
	__remove_dirty_segment(sbi, new_segno, DIRTY);
	mutex_unlock(&dirty_i->seglist_lock);

	reset_curseg(sbi, type, 1);
	curseg->alloc_type = SSR;
	curseg->next_blkoff = __next_free_blkoff(sbi, curseg->segno, 0);

	sum_page = f2fs_get_sum_page(sbi, new_segno);
	if (IS_ERR(sum_page)) {
		/* GC won't be able to use stale summary pages by cp_error */
		memset(curseg->sum_blk, 0, SUM_ENTRY_SIZE);
		return;
	}
	sum_node = (struct f2fs_summary_block *)page_address(sum_page);
	memcpy(curseg->sum_blk, sum_node, SUM_ENTRY_SIZE);
	f2fs_put_page(sum_page, 1);
}

static int get_ssr_segment(struct f2fs_sb_info *sbi, int type,
				int alloc_mode, unsigned long long age);

static void get_atssr_segment(struct f2fs_sb_info *sbi, int type,
					int target_type, int alloc_mode,
					unsigned long long age)
{
	struct curseg_info *curseg = CURSEG_I(sbi, type);

	curseg->seg_type = target_type;

	if (get_ssr_segment(sbi, type, alloc_mode, age)) {
		struct seg_entry *se = get_seg_entry(sbi, curseg->next_segno);

		curseg->seg_type = se->type;
		change_curseg(sbi, type, true);
	} else {
		/* allocate cold segment by default */
		curseg->seg_type = CURSEG_COLD_DATA;
		new_curseg(sbi, type, true);
	}
	stat_inc_seg_type(sbi, curseg);
}

static void __f2fs_init_atgc_curseg(struct f2fs_sb_info *sbi)
{
	struct curseg_info *curseg = CURSEG_I(sbi, CURSEG_ALL_DATA_ATGC);

	if (!sbi->am.atgc_enabled)
		return;

	f2fs_down_read(&SM_I(sbi)->curseg_lock);

	mutex_lock(&curseg->curseg_mutex);
	down_write(&SIT_I(sbi)->sentry_lock);

	get_atssr_segment(sbi, CURSEG_ALL_DATA_ATGC, CURSEG_COLD_DATA, SSR, 0);

	up_write(&SIT_I(sbi)->sentry_lock);
	mutex_unlock(&curseg->curseg_mutex);

	f2fs_up_read(&SM_I(sbi)->curseg_lock);

}
void f2fs_init_inmem_curseg(struct f2fs_sb_info *sbi)
{
	__f2fs_init_atgc_curseg(sbi);
}

static void __f2fs_save_inmem_curseg(struct f2fs_sb_info *sbi, int type)
{
	struct curseg_info *curseg = CURSEG_I(sbi, type);

	mutex_lock(&curseg->curseg_mutex);
	if (!curseg->inited)
		goto out;

	if (get_valid_blocks(sbi, curseg->segno, false)) {
		write_sum_page(sbi, curseg->sum_blk,
				GET_SUM_BLOCK(sbi, curseg->segno));
	} else {
		mutex_lock(&DIRTY_I(sbi)->seglist_lock);
		__set_test_and_free(sbi, curseg->segno, true);
		mutex_unlock(&DIRTY_I(sbi)->seglist_lock);
	}
out:
	mutex_unlock(&curseg->curseg_mutex);
}

void f2fs_save_inmem_curseg(struct f2fs_sb_info *sbi)
{
	__f2fs_save_inmem_curseg(sbi, CURSEG_COLD_DATA_PINNED);

	if (sbi->am.atgc_enabled)
		__f2fs_save_inmem_curseg(sbi, CURSEG_ALL_DATA_ATGC);
}

static void __f2fs_restore_inmem_curseg(struct f2fs_sb_info *sbi, int type)
{
	struct curseg_info *curseg = CURSEG_I(sbi, type);

	mutex_lock(&curseg->curseg_mutex);
	if (!curseg->inited)
		goto out;
	if (get_valid_blocks(sbi, curseg->segno, false))
		goto out;

	mutex_lock(&DIRTY_I(sbi)->seglist_lock);
	__set_test_and_inuse(sbi, curseg->segno);
	mutex_unlock(&DIRTY_I(sbi)->seglist_lock);
out:
	mutex_unlock(&curseg->curseg_mutex);
}

void f2fs_restore_inmem_curseg(struct f2fs_sb_info *sbi)
{
	__f2fs_restore_inmem_curseg(sbi, CURSEG_COLD_DATA_PINNED);

	if (sbi->am.atgc_enabled)
		__f2fs_restore_inmem_curseg(sbi, CURSEG_ALL_DATA_ATGC);
}

static int get_ssr_segment(struct f2fs_sb_info *sbi, int type,
				int alloc_mode, unsigned long long age)
{
	struct curseg_info *curseg = CURSEG_I(sbi, type);
	const struct victim_selection *v_ops = DIRTY_I(sbi)->v_ops;
	unsigned segno = NULL_SEGNO;
	unsigned short seg_type = curseg->seg_type;
	int i, cnt;
	bool reversed = false;

	sanity_check_seg_type(sbi, seg_type);

	/* f2fs_need_SSR() already forces to do this */
	if (!v_ops->get_victim(sbi, &segno, BG_GC, seg_type, alloc_mode, age)) {
		curseg->next_segno = segno;
		return 1;
	}

	/* For node segments, let's do SSR more intensively */
	if (IS_NODESEG(seg_type)) {
		if (seg_type >= CURSEG_WARM_NODE) {
			reversed = true;
			i = CURSEG_COLD_NODE;
		} else {
			i = CURSEG_HOT_NODE;
		}
		cnt = NR_CURSEG_NODE_TYPE;
	} else {
		if (seg_type >= CURSEG_WARM_DATA) {
			reversed = true;
			i = CURSEG_COLD_DATA;
		} else {
			i = CURSEG_HOT_DATA;
		}
		cnt = NR_CURSEG_DATA_TYPE;
	}

	for (; cnt-- > 0; reversed ? i-- : i++) {
		if (i == seg_type)
			continue;
		if (!v_ops->get_victim(sbi, &segno, BG_GC, i, alloc_mode, age)) {
			curseg->next_segno = segno;
			return 1;
		}
	}

	/* find valid_blocks=0 in dirty list */
	if (unlikely(is_sbi_flag_set(sbi, SBI_CP_DISABLED))) {
		segno = get_free_segment(sbi);
		if (segno != NULL_SEGNO) {
			curseg->next_segno = segno;
			return 1;
		}
	}
	return 0;
}

/*
 * flush out current segment and replace it with new segment
 * This function should be returned with success, otherwise BUG
 */
static void allocate_segment_by_default(struct f2fs_sb_info *sbi,
						int type, bool force)
{
	struct curseg_info *curseg = CURSEG_I(sbi, type);

	if (force)
		new_curseg(sbi, type, true);
	else if (!is_set_ckpt_flags(sbi, CP_CRC_RECOVERY_FLAG) &&
					curseg->seg_type == CURSEG_WARM_NODE)
		new_curseg(sbi, type, false);
	else if (curseg->alloc_type == LFS &&
			is_next_segment_free(sbi, curseg, type) &&
			likely(!is_sbi_flag_set(sbi, SBI_CP_DISABLED)))
		new_curseg(sbi, type, false);
	else if (f2fs_need_SSR(sbi) &&
			get_ssr_segment(sbi, type, SSR, 0))
		change_curseg(sbi, type, true);
	else
		new_curseg(sbi, type, false);

	stat_inc_seg_type(sbi, curseg);
}

void f2fs_allocate_segment_for_resize(struct f2fs_sb_info *sbi, int type,
					unsigned int start, unsigned int end)
{
	struct curseg_info *curseg = CURSEG_I(sbi, type);
	unsigned int segno;

	f2fs_down_read(&SM_I(sbi)->curseg_lock);
	mutex_lock(&curseg->curseg_mutex);
	down_write(&SIT_I(sbi)->sentry_lock);

	segno = CURSEG_I(sbi, type)->segno;
	if (segno < start || segno > end)
		goto unlock;

	if (f2fs_need_SSR(sbi) && get_ssr_segment(sbi, type, SSR, 0))
		change_curseg(sbi, type, true);
	else
		new_curseg(sbi, type, true);

	stat_inc_seg_type(sbi, curseg);

	locate_dirty_segment(sbi, segno);
unlock:
	up_write(&SIT_I(sbi)->sentry_lock);

	if (segno != curseg->segno)
		f2fs_notice(sbi, "For resize: curseg of type %d: %u ==> %u",
			    type, segno, curseg->segno);

	mutex_unlock(&curseg->curseg_mutex);
	f2fs_up_read(&SM_I(sbi)->curseg_lock);
}

static void __allocate_new_segment(struct f2fs_sb_info *sbi, int type,
						bool new_sec, bool force)
{
	struct curseg_info *curseg = CURSEG_I(sbi, type);
	unsigned int old_segno;

	if (!curseg->inited)
		goto alloc;

	if (force || curseg->next_blkoff ||
		get_valid_blocks(sbi, curseg->segno, new_sec))
		goto alloc;

	if (!get_ckpt_valid_blocks(sbi, curseg->segno, new_sec))
		return;
alloc:
	old_segno = curseg->segno;
	SIT_I(sbi)->s_ops->allocate_segment(sbi, type, true);
	locate_dirty_segment(sbi, old_segno);
}

static void __allocate_new_section(struct f2fs_sb_info *sbi,
						int type, bool force)
{
	__allocate_new_segment(sbi, type, true, force);
}

void f2fs_allocate_new_section(struct f2fs_sb_info *sbi, int type, bool force)
{
	f2fs_down_read(&SM_I(sbi)->curseg_lock);
	down_write(&SIT_I(sbi)->sentry_lock);
	__allocate_new_section(sbi, type, force);
	up_write(&SIT_I(sbi)->sentry_lock);
	f2fs_up_read(&SM_I(sbi)->curseg_lock);
}

void f2fs_allocate_new_segments(struct f2fs_sb_info *sbi)
{
	int i;

	f2fs_down_read(&SM_I(sbi)->curseg_lock);
	down_write(&SIT_I(sbi)->sentry_lock);
	for (i = CURSEG_HOT_DATA; i <= CURSEG_COLD_DATA; i++)
		__allocate_new_segment(sbi, i, false, false);
	up_write(&SIT_I(sbi)->sentry_lock);
	f2fs_up_read(&SM_I(sbi)->curseg_lock);
}

static const struct segment_allocation default_salloc_ops = {
	.allocate_segment = allocate_segment_by_default,
};

bool f2fs_exist_trim_candidates(struct f2fs_sb_info *sbi,
						struct cp_control *cpc)
{
	__u64 trim_start = cpc->trim_start;
	bool has_candidate = false;

	down_write(&SIT_I(sbi)->sentry_lock);
	for (; cpc->trim_start <= cpc->trim_end; cpc->trim_start++) {
		if (add_discard_addrs(sbi, cpc, true)) {
			has_candidate = true;
			break;
		}
	}
	up_write(&SIT_I(sbi)->sentry_lock);

	cpc->trim_start = trim_start;
	return has_candidate;
}

static unsigned int __issue_discard_cmd_range(struct f2fs_sb_info *sbi,
					struct discard_policy *dpolicy,
					unsigned int start, unsigned int end)
{
	struct discard_cmd_control *dcc = SM_I(sbi)->dcc_info;
	struct discard_cmd *prev_dc = NULL, *next_dc = NULL;
	struct rb_node **insert_p = NULL, *insert_parent = NULL;
	struct discard_cmd *dc;
	struct blk_plug plug;
	int issued;
	unsigned int trimmed = 0;

next:
	issued = 0;

	mutex_lock(&dcc->cmd_lock);
	if (unlikely(dcc->rbtree_check))
		f2fs_bug_on(sbi, !f2fs_check_rb_tree_consistence(sbi,
							&dcc->root, false));

	dc = (struct discard_cmd *)f2fs_lookup_rb_tree_ret(&dcc->root,
					NULL, start,
					(struct rb_entry **)&prev_dc,
					(struct rb_entry **)&next_dc,
					&insert_p, &insert_parent, true, NULL);
	if (!dc)
		dc = next_dc;

	blk_start_plug(&plug);

	while (dc && dc->lstart <= end) {
		struct rb_node *node;
		int err = 0;

		if (dc->len < dpolicy->granularity)
			goto skip;

		if (dc->state != D_PREP) {
			list_move_tail(&dc->list, &dcc->fstrim_list);
			goto skip;
		}

		err = __submit_discard_cmd(sbi, dpolicy, dc, &issued);

		if (issued >= dpolicy->max_requests) {
			start = dc->lstart + dc->len;

			if (err)
				__remove_discard_cmd(sbi, dc);

			blk_finish_plug(&plug);
			mutex_unlock(&dcc->cmd_lock);
			trimmed += __wait_all_discard_cmd(sbi, NULL);
			f2fs_io_schedule_timeout(DEFAULT_IO_TIMEOUT);
			goto next;
		}
skip:
		node = rb_next(&dc->rb_node);
		if (err)
			__remove_discard_cmd(sbi, dc);
		dc = rb_entry_safe(node, struct discard_cmd, rb_node);

		if (fatal_signal_pending(current))
			break;
	}

	blk_finish_plug(&plug);
	mutex_unlock(&dcc->cmd_lock);

	return trimmed;
}

int f2fs_trim_fs(struct f2fs_sb_info *sbi, struct fstrim_range *range)
{
	__u64 start = F2FS_BYTES_TO_BLK(range->start);
	__u64 end = start + F2FS_BYTES_TO_BLK(range->len) - 1;
	unsigned int start_segno, end_segno;
	block_t start_block, end_block;
	struct cp_control cpc;
	struct discard_policy dpolicy;
	unsigned long long trimmed = 0;
	int err = 0;
	bool need_align = f2fs_lfs_mode(sbi) && __is_large_section(sbi);

	if (start >= MAX_BLKADDR(sbi) || range->len < sbi->blocksize)
		return -EINVAL;

	if (end < MAIN_BLKADDR(sbi))
		goto out;

	if (is_sbi_flag_set(sbi, SBI_NEED_FSCK)) {
		f2fs_warn(sbi, "Found FS corruption, run fsck to fix.");
		return -EFSCORRUPTED;
	}

	/* start/end segment number in main_area */
	start_segno = (start <= MAIN_BLKADDR(sbi)) ? 0 : GET_SEGNO(sbi, start);
	end_segno = (end >= MAX_BLKADDR(sbi)) ? MAIN_SEGS(sbi) - 1 :
						GET_SEGNO(sbi, end);
	if (need_align) {
		start_segno = rounddown(start_segno, sbi->segs_per_sec);
		end_segno = roundup(end_segno + 1, sbi->segs_per_sec) - 1;
	}

	cpc.reason = CP_DISCARD;
	cpc.trim_minlen = max_t(__u64, 1, F2FS_BYTES_TO_BLK(range->minlen));
	cpc.trim_start = start_segno;
	cpc.trim_end = end_segno;

	if (sbi->discard_blks == 0)
		goto out;

	f2fs_down_write(&sbi->gc_lock);
	err = f2fs_write_checkpoint(sbi, &cpc);
	f2fs_up_write(&sbi->gc_lock);
	if (err)
		goto out;

	/*
	 * We filed discard candidates, but actually we don't need to wait for
	 * all of them, since they'll be issued in idle time along with runtime
	 * discard option. User configuration looks like using runtime discard
	 * or periodic fstrim instead of it.
	 */
	if (f2fs_realtime_discard_enable(sbi))
		goto out;

	start_block = START_BLOCK(sbi, start_segno);
	end_block = START_BLOCK(sbi, end_segno + 1);

	__init_discard_policy(sbi, &dpolicy, DPOLICY_FSTRIM, cpc.trim_minlen);
	trimmed = __issue_discard_cmd_range(sbi, &dpolicy,
					start_block, end_block);

	trimmed += __wait_discard_cmd_range(sbi, &dpolicy,
					start_block, end_block);
out:
	if (!err)
		range->len = F2FS_BLK_TO_BYTES(trimmed);
	return err;
}

static bool __has_curseg_space(struct f2fs_sb_info *sbi,
					struct curseg_info *curseg)
{
	return curseg->next_blkoff < f2fs_usable_blks_in_seg(sbi,
							curseg->segno);
}

int f2fs_rw_hint_to_seg_type(enum rw_hint hint)
{
	switch (hint) {
	case WRITE_LIFE_SHORT:
		return CURSEG_HOT_DATA;
	case WRITE_LIFE_EXTREME:
		return CURSEG_COLD_DATA;
	default:
		return CURSEG_WARM_DATA;
	}
}

static int __get_segment_type_2(struct f2fs_io_info *fio)
{
	if (fio->type == DATA)
		return CURSEG_HOT_DATA;
	else
		return CURSEG_HOT_NODE;
}

static int __get_segment_type_4(struct f2fs_io_info *fio)
{
	if (fio->type == DATA) {
		struct inode *inode = fio->page->mapping->host;

		if (S_ISDIR(inode->i_mode))
			return CURSEG_HOT_DATA;
		else
			return CURSEG_COLD_DATA;
	} else {
		if (IS_DNODE(fio->page) && is_cold_node(fio->page))
			return CURSEG_WARM_NODE;
		else
			return CURSEG_COLD_NODE;
	}
}

static int __get_segment_type_6(struct f2fs_io_info *fio)
{
	if (fio->type == DATA) {
		struct inode *inode = fio->page->mapping->host;

		if (is_inode_flag_set(inode, FI_ALIGNED_WRITE))
			return CURSEG_COLD_DATA_PINNED;

		if (page_private_gcing(fio->page)) {
			if (fio->sbi->am.atgc_enabled &&
				(fio->io_type == FS_DATA_IO) &&
				(fio->sbi->gc_mode != GC_URGENT_HIGH))
				return CURSEG_ALL_DATA_ATGC;
			else
				return CURSEG_COLD_DATA;
		}
		if (file_is_cold(inode) || f2fs_need_compress_data(inode))
			return CURSEG_COLD_DATA;
		if (file_is_hot(inode) ||
				is_inode_flag_set(inode, FI_HOT_DATA) ||
<<<<<<< HEAD
				f2fs_is_cow_file(inode))
=======
				f2fs_is_atomic_file(inode))
>>>>>>> bf44eed7
			return CURSEG_HOT_DATA;
		return f2fs_rw_hint_to_seg_type(inode->i_write_hint);
	} else {
		if (IS_DNODE(fio->page))
			return is_cold_node(fio->page) ? CURSEG_WARM_NODE :
						CURSEG_HOT_NODE;
		return CURSEG_COLD_NODE;
	}
}

static int __get_segment_type(struct f2fs_io_info *fio)
{
	int type = 0;

	switch (F2FS_OPTION(fio->sbi).active_logs) {
	case 2:
		type = __get_segment_type_2(fio);
		break;
	case 4:
		type = __get_segment_type_4(fio);
		break;
	case 6:
		type = __get_segment_type_6(fio);
		break;
	default:
		f2fs_bug_on(fio->sbi, true);
	}

	if (IS_HOT(type))
		fio->temp = HOT;
	else if (IS_WARM(type))
		fio->temp = WARM;
	else
		fio->temp = COLD;
	return type;
}

void f2fs_allocate_data_block(struct f2fs_sb_info *sbi, struct page *page,
		block_t old_blkaddr, block_t *new_blkaddr,
		struct f2fs_summary *sum, int type,
		struct f2fs_io_info *fio)
{
	struct sit_info *sit_i = SIT_I(sbi);
	struct curseg_info *curseg = CURSEG_I(sbi, type);
	unsigned long long old_mtime;
	bool from_gc = (type == CURSEG_ALL_DATA_ATGC);
	struct seg_entry *se = NULL;

	f2fs_down_read(&SM_I(sbi)->curseg_lock);

	mutex_lock(&curseg->curseg_mutex);
	down_write(&sit_i->sentry_lock);

	if (from_gc) {
		f2fs_bug_on(sbi, GET_SEGNO(sbi, old_blkaddr) == NULL_SEGNO);
		se = get_seg_entry(sbi, GET_SEGNO(sbi, old_blkaddr));
		sanity_check_seg_type(sbi, se->type);
		f2fs_bug_on(sbi, IS_NODESEG(se->type));
	}
	*new_blkaddr = NEXT_FREE_BLKADDR(sbi, curseg);

	f2fs_bug_on(sbi, curseg->next_blkoff >= sbi->blocks_per_seg);

	f2fs_wait_discard_bio(sbi, *new_blkaddr);

	/*
	 * __add_sum_entry should be resided under the curseg_mutex
	 * because, this function updates a summary entry in the
	 * current summary block.
	 */
	__add_sum_entry(sbi, type, sum);

	__refresh_next_blkoff(sbi, curseg);

	stat_inc_block_count(sbi, curseg);

	if (from_gc) {
		old_mtime = get_segment_mtime(sbi, old_blkaddr);
	} else {
		update_segment_mtime(sbi, old_blkaddr, 0);
		old_mtime = 0;
	}
	update_segment_mtime(sbi, *new_blkaddr, old_mtime);

	/*
	 * SIT information should be updated before segment allocation,
	 * since SSR needs latest valid block information.
	 */
	update_sit_entry(sbi, *new_blkaddr, 1);
	if (GET_SEGNO(sbi, old_blkaddr) != NULL_SEGNO)
		update_sit_entry(sbi, old_blkaddr, -1);

	if (!__has_curseg_space(sbi, curseg)) {
		if (from_gc)
			get_atssr_segment(sbi, type, se->type,
						AT_SSR, se->mtime);
		else
			sit_i->s_ops->allocate_segment(sbi, type, false);
	}
	/*
	 * segment dirty status should be updated after segment allocation,
	 * so we just need to update status only one time after previous
	 * segment being closed.
	 */
	locate_dirty_segment(sbi, GET_SEGNO(sbi, old_blkaddr));
	locate_dirty_segment(sbi, GET_SEGNO(sbi, *new_blkaddr));

	up_write(&sit_i->sentry_lock);

	if (page && IS_NODESEG(type)) {
		fill_node_footer_blkaddr(page, NEXT_FREE_BLKADDR(sbi, curseg));

		f2fs_inode_chksum_set(sbi, page);
	}

	if (fio) {
		struct f2fs_bio_info *io;

		if (F2FS_IO_ALIGNED(sbi))
			fio->retry = false;

		INIT_LIST_HEAD(&fio->list);
		fio->in_list = true;
		io = sbi->write_io[fio->type] + fio->temp;
		spin_lock(&io->io_lock);
		list_add_tail(&fio->list, &io->io_list);
		spin_unlock(&io->io_lock);
	}

	mutex_unlock(&curseg->curseg_mutex);

	f2fs_up_read(&SM_I(sbi)->curseg_lock);
}

void f2fs_update_device_state(struct f2fs_sb_info *sbi, nid_t ino,
					block_t blkaddr, unsigned int blkcnt)
{
	if (!f2fs_is_multi_device(sbi))
		return;

	while (1) {
		unsigned int devidx = f2fs_target_device_index(sbi, blkaddr);
		unsigned int blks = FDEV(devidx).end_blk - blkaddr + 1;

		/* update device state for fsync */
		f2fs_set_dirty_device(sbi, ino, devidx, FLUSH_INO);

		/* update device state for checkpoint */
		if (!f2fs_test_bit(devidx, (char *)&sbi->dirty_device)) {
			spin_lock(&sbi->dev_lock);
			f2fs_set_bit(devidx, (char *)&sbi->dirty_device);
			spin_unlock(&sbi->dev_lock);
		}

		if (blkcnt <= blks)
			break;
		blkcnt -= blks;
		blkaddr += blks;
	}
}

static void do_write_page(struct f2fs_summary *sum, struct f2fs_io_info *fio)
{
	int type = __get_segment_type(fio);
	bool keep_order = (f2fs_lfs_mode(fio->sbi) && type == CURSEG_COLD_DATA);

	if (keep_order)
		f2fs_down_read(&fio->sbi->io_order_lock);
reallocate:
	f2fs_allocate_data_block(fio->sbi, fio->page, fio->old_blkaddr,
			&fio->new_blkaddr, sum, type, fio);
	if (GET_SEGNO(fio->sbi, fio->old_blkaddr) != NULL_SEGNO) {
		invalidate_mapping_pages(META_MAPPING(fio->sbi),
					fio->old_blkaddr, fio->old_blkaddr);
		f2fs_invalidate_compress_page(fio->sbi, fio->old_blkaddr);
	}

	/* writeout dirty page into bdev */
	f2fs_submit_page_write(fio);
	if (fio->retry) {
		fio->old_blkaddr = fio->new_blkaddr;
		goto reallocate;
	}

	f2fs_update_device_state(fio->sbi, fio->ino, fio->new_blkaddr, 1);

	if (keep_order)
		f2fs_up_read(&fio->sbi->io_order_lock);
}

void f2fs_do_write_meta_page(struct f2fs_sb_info *sbi, struct page *page,
					enum iostat_type io_type)
{
	struct f2fs_io_info fio = {
		.sbi = sbi,
		.type = META,
		.temp = HOT,
		.op = REQ_OP_WRITE,
		.op_flags = REQ_SYNC | REQ_META | REQ_PRIO,
		.old_blkaddr = page->index,
		.new_blkaddr = page->index,
		.page = page,
		.encrypted_page = NULL,
		.in_list = false,
	};

	if (unlikely(page->index >= MAIN_BLKADDR(sbi)))
		fio.op_flags &= ~REQ_META;

	set_page_writeback(page);
	ClearPageError(page);
	f2fs_submit_page_write(&fio);

	stat_inc_meta_count(sbi, page->index);
	f2fs_update_iostat(sbi, io_type, F2FS_BLKSIZE);
}

void f2fs_do_write_node_page(unsigned int nid, struct f2fs_io_info *fio)
{
	struct f2fs_summary sum;

	set_summary(&sum, nid, 0, 0);
	do_write_page(&sum, fio);

	f2fs_update_iostat(fio->sbi, fio->io_type, F2FS_BLKSIZE);
}

void f2fs_outplace_write_data(struct dnode_of_data *dn,
					struct f2fs_io_info *fio)
{
	struct f2fs_sb_info *sbi = fio->sbi;
	struct f2fs_summary sum;

	f2fs_bug_on(sbi, dn->data_blkaddr == NULL_ADDR);
	set_summary(&sum, dn->nid, dn->ofs_in_node, fio->version);
	do_write_page(&sum, fio);
	f2fs_update_data_blkaddr(dn, fio->new_blkaddr);

	f2fs_update_iostat(sbi, fio->io_type, F2FS_BLKSIZE);
}

int f2fs_inplace_write_data(struct f2fs_io_info *fio)
{
	int err;
	struct f2fs_sb_info *sbi = fio->sbi;
	unsigned int segno;

	fio->new_blkaddr = fio->old_blkaddr;
	/* i/o temperature is needed for passing down write hints */
	__get_segment_type(fio);

	segno = GET_SEGNO(sbi, fio->new_blkaddr);

	if (!IS_DATASEG(get_seg_entry(sbi, segno)->type)) {
		set_sbi_flag(sbi, SBI_NEED_FSCK);
		f2fs_warn(sbi, "%s: incorrect segment(%u) type, run fsck to fix.",
			  __func__, segno);
		err = -EFSCORRUPTED;
		goto drop_bio;
	}

	if (f2fs_cp_error(sbi)) {
		err = -EIO;
		goto drop_bio;
	}

	invalidate_mapping_pages(META_MAPPING(sbi),
				fio->new_blkaddr, fio->new_blkaddr);

	stat_inc_inplace_blocks(fio->sbi);

	if (fio->bio && !(SM_I(sbi)->ipu_policy & (1 << F2FS_IPU_NOCACHE)))
		err = f2fs_merge_page_bio(fio);
	else
		err = f2fs_submit_page_bio(fio);
	if (!err) {
		f2fs_update_device_state(fio->sbi, fio->ino,
						fio->new_blkaddr, 1);
		f2fs_update_iostat(fio->sbi, fio->io_type, F2FS_BLKSIZE);
	}

	return err;
drop_bio:
	if (fio->bio && *(fio->bio)) {
		struct bio *bio = *(fio->bio);

		bio->bi_status = BLK_STS_IOERR;
		bio_endio(bio);
		*(fio->bio) = NULL;
	}
	return err;
}

static inline int __f2fs_get_curseg(struct f2fs_sb_info *sbi,
						unsigned int segno)
{
	int i;

	for (i = CURSEG_HOT_DATA; i < NO_CHECK_TYPE; i++) {
		if (CURSEG_I(sbi, i)->segno == segno)
			break;
	}
	return i;
}

void f2fs_do_replace_block(struct f2fs_sb_info *sbi, struct f2fs_summary *sum,
				block_t old_blkaddr, block_t new_blkaddr,
				bool recover_curseg, bool recover_newaddr,
				bool from_gc)
{
	struct sit_info *sit_i = SIT_I(sbi);
	struct curseg_info *curseg;
	unsigned int segno, old_cursegno;
	struct seg_entry *se;
	int type;
	unsigned short old_blkoff;
	unsigned char old_alloc_type;

	segno = GET_SEGNO(sbi, new_blkaddr);
	se = get_seg_entry(sbi, segno);
	type = se->type;

	f2fs_down_write(&SM_I(sbi)->curseg_lock);

	if (!recover_curseg) {
		/* for recovery flow */
		if (se->valid_blocks == 0 && !IS_CURSEG(sbi, segno)) {
			if (old_blkaddr == NULL_ADDR)
				type = CURSEG_COLD_DATA;
			else
				type = CURSEG_WARM_DATA;
		}
	} else {
		if (IS_CURSEG(sbi, segno)) {
			/* se->type is volatile as SSR allocation */
			type = __f2fs_get_curseg(sbi, segno);
			f2fs_bug_on(sbi, type == NO_CHECK_TYPE);
		} else {
			type = CURSEG_WARM_DATA;
		}
	}

	f2fs_bug_on(sbi, !IS_DATASEG(type));
	curseg = CURSEG_I(sbi, type);

	mutex_lock(&curseg->curseg_mutex);
	down_write(&sit_i->sentry_lock);

	old_cursegno = curseg->segno;
	old_blkoff = curseg->next_blkoff;
	old_alloc_type = curseg->alloc_type;

	/* change the current segment */
	if (segno != curseg->segno) {
		curseg->next_segno = segno;
		change_curseg(sbi, type, true);
	}

	curseg->next_blkoff = GET_BLKOFF_FROM_SEG0(sbi, new_blkaddr);
	__add_sum_entry(sbi, type, sum);

	if (!recover_curseg || recover_newaddr) {
		if (!from_gc)
			update_segment_mtime(sbi, new_blkaddr, 0);
		update_sit_entry(sbi, new_blkaddr, 1);
	}
	if (GET_SEGNO(sbi, old_blkaddr) != NULL_SEGNO) {
		invalidate_mapping_pages(META_MAPPING(sbi),
					old_blkaddr, old_blkaddr);
		f2fs_invalidate_compress_page(sbi, old_blkaddr);
		if (!from_gc)
			update_segment_mtime(sbi, old_blkaddr, 0);
		update_sit_entry(sbi, old_blkaddr, -1);
	}

	locate_dirty_segment(sbi, GET_SEGNO(sbi, old_blkaddr));
	locate_dirty_segment(sbi, GET_SEGNO(sbi, new_blkaddr));

	locate_dirty_segment(sbi, old_cursegno);

	if (recover_curseg) {
		if (old_cursegno != curseg->segno) {
			curseg->next_segno = old_cursegno;
			change_curseg(sbi, type, true);
		}
		curseg->next_blkoff = old_blkoff;
		curseg->alloc_type = old_alloc_type;
	}

	up_write(&sit_i->sentry_lock);
	mutex_unlock(&curseg->curseg_mutex);
	f2fs_up_write(&SM_I(sbi)->curseg_lock);
}

void f2fs_replace_block(struct f2fs_sb_info *sbi, struct dnode_of_data *dn,
				block_t old_addr, block_t new_addr,
				unsigned char version, bool recover_curseg,
				bool recover_newaddr)
{
	struct f2fs_summary sum;

	set_summary(&sum, dn->nid, dn->ofs_in_node, version);

	f2fs_do_replace_block(sbi, &sum, old_addr, new_addr,
					recover_curseg, recover_newaddr, false);

	f2fs_update_data_blkaddr(dn, new_addr);
}

void f2fs_wait_on_page_writeback(struct page *page,
				enum page_type type, bool ordered, bool locked)
{
	if (PageWriteback(page)) {
		struct f2fs_sb_info *sbi = F2FS_P_SB(page);

		/* submit cached LFS IO */
		f2fs_submit_merged_write_cond(sbi, NULL, page, 0, type);
		/* sbumit cached IPU IO */
		f2fs_submit_merged_ipu_write(sbi, NULL, page);
		if (ordered) {
			wait_on_page_writeback(page);
			f2fs_bug_on(sbi, locked && PageWriteback(page));
		} else {
			wait_for_stable_page(page);
		}
	}
}

void f2fs_wait_on_block_writeback(struct inode *inode, block_t blkaddr)
{
	struct f2fs_sb_info *sbi = F2FS_I_SB(inode);
	struct page *cpage;

	if (!f2fs_post_read_required(inode))
		return;

	if (!__is_valid_data_blkaddr(blkaddr))
		return;

	cpage = find_lock_page(META_MAPPING(sbi), blkaddr);
	if (cpage) {
		f2fs_wait_on_page_writeback(cpage, DATA, true, true);
		f2fs_put_page(cpage, 1);
	}
}

void f2fs_wait_on_block_writeback_range(struct inode *inode, block_t blkaddr,
								block_t len)
{
	block_t i;

	for (i = 0; i < len; i++)
		f2fs_wait_on_block_writeback(inode, blkaddr + i);
}

static int read_compacted_summaries(struct f2fs_sb_info *sbi)
{
	struct f2fs_checkpoint *ckpt = F2FS_CKPT(sbi);
	struct curseg_info *seg_i;
	unsigned char *kaddr;
	struct page *page;
	block_t start;
	int i, j, offset;

	start = start_sum_block(sbi);

	page = f2fs_get_meta_page(sbi, start++);
	if (IS_ERR(page))
		return PTR_ERR(page);
	kaddr = (unsigned char *)page_address(page);

	/* Step 1: restore nat cache */
	seg_i = CURSEG_I(sbi, CURSEG_HOT_DATA);
	memcpy(seg_i->journal, kaddr, SUM_JOURNAL_SIZE);

	/* Step 2: restore sit cache */
	seg_i = CURSEG_I(sbi, CURSEG_COLD_DATA);
	memcpy(seg_i->journal, kaddr + SUM_JOURNAL_SIZE, SUM_JOURNAL_SIZE);
	offset = 2 * SUM_JOURNAL_SIZE;

	/* Step 3: restore summary entries */
	for (i = CURSEG_HOT_DATA; i <= CURSEG_COLD_DATA; i++) {
		unsigned short blk_off;
		unsigned int segno;

		seg_i = CURSEG_I(sbi, i);
		segno = le32_to_cpu(ckpt->cur_data_segno[i]);
		blk_off = le16_to_cpu(ckpt->cur_data_blkoff[i]);
		seg_i->next_segno = segno;
		reset_curseg(sbi, i, 0);
		seg_i->alloc_type = ckpt->alloc_type[i];
		seg_i->next_blkoff = blk_off;

		if (seg_i->alloc_type == SSR)
			blk_off = sbi->blocks_per_seg;

		for (j = 0; j < blk_off; j++) {
			struct f2fs_summary *s;

			s = (struct f2fs_summary *)(kaddr + offset);
			seg_i->sum_blk->entries[j] = *s;
			offset += SUMMARY_SIZE;
			if (offset + SUMMARY_SIZE <= PAGE_SIZE -
						SUM_FOOTER_SIZE)
				continue;

			f2fs_put_page(page, 1);
			page = NULL;

			page = f2fs_get_meta_page(sbi, start++);
			if (IS_ERR(page))
				return PTR_ERR(page);
			kaddr = (unsigned char *)page_address(page);
			offset = 0;
		}
	}
	f2fs_put_page(page, 1);
	return 0;
}

static int read_normal_summaries(struct f2fs_sb_info *sbi, int type)
{
	struct f2fs_checkpoint *ckpt = F2FS_CKPT(sbi);
	struct f2fs_summary_block *sum;
	struct curseg_info *curseg;
	struct page *new;
	unsigned short blk_off;
	unsigned int segno = 0;
	block_t blk_addr = 0;
	int err = 0;

	/* get segment number and block addr */
	if (IS_DATASEG(type)) {
		segno = le32_to_cpu(ckpt->cur_data_segno[type]);
		blk_off = le16_to_cpu(ckpt->cur_data_blkoff[type -
							CURSEG_HOT_DATA]);
		if (__exist_node_summaries(sbi))
			blk_addr = sum_blk_addr(sbi, NR_CURSEG_PERSIST_TYPE, type);
		else
			blk_addr = sum_blk_addr(sbi, NR_CURSEG_DATA_TYPE, type);
	} else {
		segno = le32_to_cpu(ckpt->cur_node_segno[type -
							CURSEG_HOT_NODE]);
		blk_off = le16_to_cpu(ckpt->cur_node_blkoff[type -
							CURSEG_HOT_NODE]);
		if (__exist_node_summaries(sbi))
			blk_addr = sum_blk_addr(sbi, NR_CURSEG_NODE_TYPE,
							type - CURSEG_HOT_NODE);
		else
			blk_addr = GET_SUM_BLOCK(sbi, segno);
	}

	new = f2fs_get_meta_page(sbi, blk_addr);
	if (IS_ERR(new))
		return PTR_ERR(new);
	sum = (struct f2fs_summary_block *)page_address(new);

	if (IS_NODESEG(type)) {
		if (__exist_node_summaries(sbi)) {
			struct f2fs_summary *ns = &sum->entries[0];
			int i;

			for (i = 0; i < sbi->blocks_per_seg; i++, ns++) {
				ns->version = 0;
				ns->ofs_in_node = 0;
			}
		} else {
			err = f2fs_restore_node_summary(sbi, segno, sum);
			if (err)
				goto out;
		}
	}

	/* set uncompleted segment to curseg */
	curseg = CURSEG_I(sbi, type);
	mutex_lock(&curseg->curseg_mutex);

	/* update journal info */
	down_write(&curseg->journal_rwsem);
	memcpy(curseg->journal, &sum->journal, SUM_JOURNAL_SIZE);
	up_write(&curseg->journal_rwsem);

	memcpy(curseg->sum_blk->entries, sum->entries, SUM_ENTRY_SIZE);
	memcpy(&curseg->sum_blk->footer, &sum->footer, SUM_FOOTER_SIZE);
	curseg->next_segno = segno;
	reset_curseg(sbi, type, 0);
	curseg->alloc_type = ckpt->alloc_type[type];
	curseg->next_blkoff = blk_off;
	mutex_unlock(&curseg->curseg_mutex);
out:
	f2fs_put_page(new, 1);
	return err;
}

static int restore_curseg_summaries(struct f2fs_sb_info *sbi)
{
	struct f2fs_journal *sit_j = CURSEG_I(sbi, CURSEG_COLD_DATA)->journal;
	struct f2fs_journal *nat_j = CURSEG_I(sbi, CURSEG_HOT_DATA)->journal;
	int type = CURSEG_HOT_DATA;
	int err;

	if (is_set_ckpt_flags(sbi, CP_COMPACT_SUM_FLAG)) {
		int npages = f2fs_npages_for_summary_flush(sbi, true);

		if (npages >= 2)
			f2fs_ra_meta_pages(sbi, start_sum_block(sbi), npages,
							META_CP, true);

		/* restore for compacted data summary */
		err = read_compacted_summaries(sbi);
		if (err)
			return err;
		type = CURSEG_HOT_NODE;
	}

	if (__exist_node_summaries(sbi))
		f2fs_ra_meta_pages(sbi,
				sum_blk_addr(sbi, NR_CURSEG_PERSIST_TYPE, type),
				NR_CURSEG_PERSIST_TYPE - type, META_CP, true);

	for (; type <= CURSEG_COLD_NODE; type++) {
		err = read_normal_summaries(sbi, type);
		if (err)
			return err;
	}

	/* sanity check for summary blocks */
	if (nats_in_cursum(nat_j) > NAT_JOURNAL_ENTRIES ||
			sits_in_cursum(sit_j) > SIT_JOURNAL_ENTRIES) {
		f2fs_err(sbi, "invalid journal entries nats %u sits %u",
			 nats_in_cursum(nat_j), sits_in_cursum(sit_j));
		return -EINVAL;
	}

	return 0;
}

static void write_compacted_summaries(struct f2fs_sb_info *sbi, block_t blkaddr)
{
	struct page *page;
	unsigned char *kaddr;
	struct f2fs_summary *summary;
	struct curseg_info *seg_i;
	int written_size = 0;
	int i, j;

	page = f2fs_grab_meta_page(sbi, blkaddr++);
	kaddr = (unsigned char *)page_address(page);
	memset(kaddr, 0, PAGE_SIZE);

	/* Step 1: write nat cache */
	seg_i = CURSEG_I(sbi, CURSEG_HOT_DATA);
	memcpy(kaddr, seg_i->journal, SUM_JOURNAL_SIZE);
	written_size += SUM_JOURNAL_SIZE;

	/* Step 2: write sit cache */
	seg_i = CURSEG_I(sbi, CURSEG_COLD_DATA);
	memcpy(kaddr + written_size, seg_i->journal, SUM_JOURNAL_SIZE);
	written_size += SUM_JOURNAL_SIZE;

	/* Step 3: write summary entries */
	for (i = CURSEG_HOT_DATA; i <= CURSEG_COLD_DATA; i++) {
		unsigned short blkoff;

		seg_i = CURSEG_I(sbi, i);
		if (sbi->ckpt->alloc_type[i] == SSR)
			blkoff = sbi->blocks_per_seg;
		else
			blkoff = curseg_blkoff(sbi, i);

		for (j = 0; j < blkoff; j++) {
			if (!page) {
				page = f2fs_grab_meta_page(sbi, blkaddr++);
				kaddr = (unsigned char *)page_address(page);
				memset(kaddr, 0, PAGE_SIZE);
				written_size = 0;
			}
			summary = (struct f2fs_summary *)(kaddr + written_size);
			*summary = seg_i->sum_blk->entries[j];
			written_size += SUMMARY_SIZE;

			if (written_size + SUMMARY_SIZE <= PAGE_SIZE -
							SUM_FOOTER_SIZE)
				continue;

			set_page_dirty(page);
			f2fs_put_page(page, 1);
			page = NULL;
		}
	}
	if (page) {
		set_page_dirty(page);
		f2fs_put_page(page, 1);
	}
}

static void write_normal_summaries(struct f2fs_sb_info *sbi,
					block_t blkaddr, int type)
{
	int i, end;

	if (IS_DATASEG(type))
		end = type + NR_CURSEG_DATA_TYPE;
	else
		end = type + NR_CURSEG_NODE_TYPE;

	for (i = type; i < end; i++)
		write_current_sum_page(sbi, i, blkaddr + (i - type));
}

void f2fs_write_data_summaries(struct f2fs_sb_info *sbi, block_t start_blk)
{
	if (is_set_ckpt_flags(sbi, CP_COMPACT_SUM_FLAG))
		write_compacted_summaries(sbi, start_blk);
	else
		write_normal_summaries(sbi, start_blk, CURSEG_HOT_DATA);
}

void f2fs_write_node_summaries(struct f2fs_sb_info *sbi, block_t start_blk)
{
	write_normal_summaries(sbi, start_blk, CURSEG_HOT_NODE);
}

int f2fs_lookup_journal_in_cursum(struct f2fs_journal *journal, int type,
					unsigned int val, int alloc)
{
	int i;

	if (type == NAT_JOURNAL) {
		for (i = 0; i < nats_in_cursum(journal); i++) {
			if (le32_to_cpu(nid_in_journal(journal, i)) == val)
				return i;
		}
		if (alloc && __has_cursum_space(journal, 1, NAT_JOURNAL))
			return update_nats_in_cursum(journal, 1);
	} else if (type == SIT_JOURNAL) {
		for (i = 0; i < sits_in_cursum(journal); i++)
			if (le32_to_cpu(segno_in_journal(journal, i)) == val)
				return i;
		if (alloc && __has_cursum_space(journal, 1, SIT_JOURNAL))
			return update_sits_in_cursum(journal, 1);
	}
	return -1;
}

static struct page *get_current_sit_page(struct f2fs_sb_info *sbi,
					unsigned int segno)
{
	return f2fs_get_meta_page(sbi, current_sit_addr(sbi, segno));
}

static struct page *get_next_sit_page(struct f2fs_sb_info *sbi,
					unsigned int start)
{
	struct sit_info *sit_i = SIT_I(sbi);
	struct page *page;
	pgoff_t src_off, dst_off;

	src_off = current_sit_addr(sbi, start);
	dst_off = next_sit_addr(sbi, src_off);

	page = f2fs_grab_meta_page(sbi, dst_off);
	seg_info_to_sit_page(sbi, page, start);

	set_page_dirty(page);
	set_to_next_sit(sit_i, start);

	return page;
}

static struct sit_entry_set *grab_sit_entry_set(void)
{
	struct sit_entry_set *ses =
			f2fs_kmem_cache_alloc(sit_entry_set_slab,
						GFP_NOFS, true, NULL);

	ses->entry_cnt = 0;
	INIT_LIST_HEAD(&ses->set_list);
	return ses;
}

static void release_sit_entry_set(struct sit_entry_set *ses)
{
	list_del(&ses->set_list);
	kmem_cache_free(sit_entry_set_slab, ses);
}

static void adjust_sit_entry_set(struct sit_entry_set *ses,
						struct list_head *head)
{
	struct sit_entry_set *next = ses;

	if (list_is_last(&ses->set_list, head))
		return;

	list_for_each_entry_continue(next, head, set_list)
		if (ses->entry_cnt <= next->entry_cnt) {
			list_move_tail(&ses->set_list, &next->set_list);
			return;
		}

	list_move_tail(&ses->set_list, head);
}

static void add_sit_entry(unsigned int segno, struct list_head *head)
{
	struct sit_entry_set *ses;
	unsigned int start_segno = START_SEGNO(segno);

	list_for_each_entry(ses, head, set_list) {
		if (ses->start_segno == start_segno) {
			ses->entry_cnt++;
			adjust_sit_entry_set(ses, head);
			return;
		}
	}

	ses = grab_sit_entry_set();

	ses->start_segno = start_segno;
	ses->entry_cnt++;
	list_add(&ses->set_list, head);
}

static void add_sits_in_set(struct f2fs_sb_info *sbi)
{
	struct f2fs_sm_info *sm_info = SM_I(sbi);
	struct list_head *set_list = &sm_info->sit_entry_set;
	unsigned long *bitmap = SIT_I(sbi)->dirty_sentries_bitmap;
	unsigned int segno;

	for_each_set_bit(segno, bitmap, MAIN_SEGS(sbi))
		add_sit_entry(segno, set_list);
}

static void remove_sits_in_journal(struct f2fs_sb_info *sbi)
{
	struct curseg_info *curseg = CURSEG_I(sbi, CURSEG_COLD_DATA);
	struct f2fs_journal *journal = curseg->journal;
	int i;

	down_write(&curseg->journal_rwsem);
	for (i = 0; i < sits_in_cursum(journal); i++) {
		unsigned int segno;
		bool dirtied;

		segno = le32_to_cpu(segno_in_journal(journal, i));
		dirtied = __mark_sit_entry_dirty(sbi, segno);

		if (!dirtied)
			add_sit_entry(segno, &SM_I(sbi)->sit_entry_set);
	}
	update_sits_in_cursum(journal, -i);
	up_write(&curseg->journal_rwsem);
}

/*
 * CP calls this function, which flushes SIT entries including sit_journal,
 * and moves prefree segs to free segs.
 */
void f2fs_flush_sit_entries(struct f2fs_sb_info *sbi, struct cp_control *cpc)
{
	struct sit_info *sit_i = SIT_I(sbi);
	unsigned long *bitmap = sit_i->dirty_sentries_bitmap;
	struct curseg_info *curseg = CURSEG_I(sbi, CURSEG_COLD_DATA);
	struct f2fs_journal *journal = curseg->journal;
	struct sit_entry_set *ses, *tmp;
	struct list_head *head = &SM_I(sbi)->sit_entry_set;
	bool to_journal = !is_sbi_flag_set(sbi, SBI_IS_RESIZEFS);
	struct seg_entry *se;

	down_write(&sit_i->sentry_lock);

	if (!sit_i->dirty_sentries)
		goto out;

	/*
	 * add and account sit entries of dirty bitmap in sit entry
	 * set temporarily
	 */
	add_sits_in_set(sbi);

	/*
	 * if there are no enough space in journal to store dirty sit
	 * entries, remove all entries from journal and add and account
	 * them in sit entry set.
	 */
	if (!__has_cursum_space(journal, sit_i->dirty_sentries, SIT_JOURNAL) ||
								!to_journal)
		remove_sits_in_journal(sbi);

	/*
	 * there are two steps to flush sit entries:
	 * #1, flush sit entries to journal in current cold data summary block.
	 * #2, flush sit entries to sit page.
	 */
	list_for_each_entry_safe(ses, tmp, head, set_list) {
		struct page *page = NULL;
		struct f2fs_sit_block *raw_sit = NULL;
		unsigned int start_segno = ses->start_segno;
		unsigned int end = min(start_segno + SIT_ENTRY_PER_BLOCK,
						(unsigned long)MAIN_SEGS(sbi));
		unsigned int segno = start_segno;

		if (to_journal &&
			!__has_cursum_space(journal, ses->entry_cnt, SIT_JOURNAL))
			to_journal = false;

		if (to_journal) {
			down_write(&curseg->journal_rwsem);
		} else {
			page = get_next_sit_page(sbi, start_segno);
			raw_sit = page_address(page);
		}

		/* flush dirty sit entries in region of current sit set */
		for_each_set_bit_from(segno, bitmap, end) {
			int offset, sit_offset;

			se = get_seg_entry(sbi, segno);
#ifdef CONFIG_F2FS_CHECK_FS
			if (memcmp(se->cur_valid_map, se->cur_valid_map_mir,
						SIT_VBLOCK_MAP_SIZE))
				f2fs_bug_on(sbi, 1);
#endif

			/* add discard candidates */
			if (!(cpc->reason & CP_DISCARD)) {
				cpc->trim_start = segno;
				add_discard_addrs(sbi, cpc, false);
			}

			if (to_journal) {
				offset = f2fs_lookup_journal_in_cursum(journal,
							SIT_JOURNAL, segno, 1);
				f2fs_bug_on(sbi, offset < 0);
				segno_in_journal(journal, offset) =
							cpu_to_le32(segno);
				seg_info_to_raw_sit(se,
					&sit_in_journal(journal, offset));
				check_block_count(sbi, segno,
					&sit_in_journal(journal, offset));
			} else {
				sit_offset = SIT_ENTRY_OFFSET(sit_i, segno);
				seg_info_to_raw_sit(se,
						&raw_sit->entries[sit_offset]);
				check_block_count(sbi, segno,
						&raw_sit->entries[sit_offset]);
			}

			__clear_bit(segno, bitmap);
			sit_i->dirty_sentries--;
			ses->entry_cnt--;
		}

		if (to_journal)
			up_write(&curseg->journal_rwsem);
		else
			f2fs_put_page(page, 1);

		f2fs_bug_on(sbi, ses->entry_cnt);
		release_sit_entry_set(ses);
	}

	f2fs_bug_on(sbi, !list_empty(head));
	f2fs_bug_on(sbi, sit_i->dirty_sentries);
out:
	if (cpc->reason & CP_DISCARD) {
		__u64 trim_start = cpc->trim_start;

		for (; cpc->trim_start <= cpc->trim_end; cpc->trim_start++)
			add_discard_addrs(sbi, cpc, false);

		cpc->trim_start = trim_start;
	}
	up_write(&sit_i->sentry_lock);

	set_prefree_as_free_segments(sbi);
}

static int build_sit_info(struct f2fs_sb_info *sbi)
{
	struct f2fs_super_block *raw_super = F2FS_RAW_SUPER(sbi);
	struct sit_info *sit_i;
	unsigned int sit_segs, start;
	char *src_bitmap, *bitmap;
	unsigned int bitmap_size, main_bitmap_size, sit_bitmap_size;
	unsigned int discard_map = f2fs_block_unit_discard(sbi) ? 1 : 0;

	/* allocate memory for SIT information */
	sit_i = f2fs_kzalloc(sbi, sizeof(struct sit_info), GFP_KERNEL);
	if (!sit_i)
		return -ENOMEM;

	SM_I(sbi)->sit_info = sit_i;

	sit_i->sentries =
		f2fs_kvzalloc(sbi, array_size(sizeof(struct seg_entry),
					      MAIN_SEGS(sbi)),
			      GFP_KERNEL);
	if (!sit_i->sentries)
		return -ENOMEM;

	main_bitmap_size = f2fs_bitmap_size(MAIN_SEGS(sbi));
	sit_i->dirty_sentries_bitmap = f2fs_kvzalloc(sbi, main_bitmap_size,
								GFP_KERNEL);
	if (!sit_i->dirty_sentries_bitmap)
		return -ENOMEM;

#ifdef CONFIG_F2FS_CHECK_FS
	bitmap_size = MAIN_SEGS(sbi) * SIT_VBLOCK_MAP_SIZE * (3 + discard_map);
#else
	bitmap_size = MAIN_SEGS(sbi) * SIT_VBLOCK_MAP_SIZE * (2 + discard_map);
#endif
	sit_i->bitmap = f2fs_kvzalloc(sbi, bitmap_size, GFP_KERNEL);
	if (!sit_i->bitmap)
		return -ENOMEM;

	bitmap = sit_i->bitmap;

	for (start = 0; start < MAIN_SEGS(sbi); start++) {
		sit_i->sentries[start].cur_valid_map = bitmap;
		bitmap += SIT_VBLOCK_MAP_SIZE;

		sit_i->sentries[start].ckpt_valid_map = bitmap;
		bitmap += SIT_VBLOCK_MAP_SIZE;

#ifdef CONFIG_F2FS_CHECK_FS
		sit_i->sentries[start].cur_valid_map_mir = bitmap;
		bitmap += SIT_VBLOCK_MAP_SIZE;
#endif

		if (discard_map) {
			sit_i->sentries[start].discard_map = bitmap;
			bitmap += SIT_VBLOCK_MAP_SIZE;
		}
	}

	sit_i->tmp_map = f2fs_kzalloc(sbi, SIT_VBLOCK_MAP_SIZE, GFP_KERNEL);
	if (!sit_i->tmp_map)
		return -ENOMEM;

	if (__is_large_section(sbi)) {
		sit_i->sec_entries =
			f2fs_kvzalloc(sbi, array_size(sizeof(struct sec_entry),
						      MAIN_SECS(sbi)),
				      GFP_KERNEL);
		if (!sit_i->sec_entries)
			return -ENOMEM;
	}

	/* get information related with SIT */
	sit_segs = le32_to_cpu(raw_super->segment_count_sit) >> 1;

	/* setup SIT bitmap from ckeckpoint pack */
	sit_bitmap_size = __bitmap_size(sbi, SIT_BITMAP);
	src_bitmap = __bitmap_ptr(sbi, SIT_BITMAP);

	sit_i->sit_bitmap = kmemdup(src_bitmap, sit_bitmap_size, GFP_KERNEL);
	if (!sit_i->sit_bitmap)
		return -ENOMEM;

#ifdef CONFIG_F2FS_CHECK_FS
	sit_i->sit_bitmap_mir = kmemdup(src_bitmap,
					sit_bitmap_size, GFP_KERNEL);
	if (!sit_i->sit_bitmap_mir)
		return -ENOMEM;

	sit_i->invalid_segmap = f2fs_kvzalloc(sbi,
					main_bitmap_size, GFP_KERNEL);
	if (!sit_i->invalid_segmap)
		return -ENOMEM;
#endif

	/* init SIT information */
	sit_i->s_ops = &default_salloc_ops;

	sit_i->sit_base_addr = le32_to_cpu(raw_super->sit_blkaddr);
	sit_i->sit_blocks = sit_segs << sbi->log_blocks_per_seg;
	sit_i->written_valid_blocks = 0;
	sit_i->bitmap_size = sit_bitmap_size;
	sit_i->dirty_sentries = 0;
	sit_i->sents_per_block = SIT_ENTRY_PER_BLOCK;
	sit_i->elapsed_time = le64_to_cpu(sbi->ckpt->elapsed_time);
	sit_i->mounted_time = ktime_get_boottime_seconds();
	init_rwsem(&sit_i->sentry_lock);
	return 0;
}

static int build_free_segmap(struct f2fs_sb_info *sbi)
{
	struct free_segmap_info *free_i;
	unsigned int bitmap_size, sec_bitmap_size;

	/* allocate memory for free segmap information */
	free_i = f2fs_kzalloc(sbi, sizeof(struct free_segmap_info), GFP_KERNEL);
	if (!free_i)
		return -ENOMEM;

	SM_I(sbi)->free_info = free_i;

	bitmap_size = f2fs_bitmap_size(MAIN_SEGS(sbi));
	free_i->free_segmap = f2fs_kvmalloc(sbi, bitmap_size, GFP_KERNEL);
	if (!free_i->free_segmap)
		return -ENOMEM;

	sec_bitmap_size = f2fs_bitmap_size(MAIN_SECS(sbi));
	free_i->free_secmap = f2fs_kvmalloc(sbi, sec_bitmap_size, GFP_KERNEL);
	if (!free_i->free_secmap)
		return -ENOMEM;

	/* set all segments as dirty temporarily */
	memset(free_i->free_segmap, 0xff, bitmap_size);
	memset(free_i->free_secmap, 0xff, sec_bitmap_size);

	/* init free segmap information */
	free_i->start_segno = GET_SEGNO_FROM_SEG0(sbi, MAIN_BLKADDR(sbi));
	free_i->free_segments = 0;
	free_i->free_sections = 0;
	spin_lock_init(&free_i->segmap_lock);
	return 0;
}

static int build_curseg(struct f2fs_sb_info *sbi)
{
	struct curseg_info *array;
	int i;

	array = f2fs_kzalloc(sbi, array_size(NR_CURSEG_TYPE,
					sizeof(*array)), GFP_KERNEL);
	if (!array)
		return -ENOMEM;

	SM_I(sbi)->curseg_array = array;

	for (i = 0; i < NO_CHECK_TYPE; i++) {
		mutex_init(&array[i].curseg_mutex);
		array[i].sum_blk = f2fs_kzalloc(sbi, PAGE_SIZE, GFP_KERNEL);
		if (!array[i].sum_blk)
			return -ENOMEM;
		init_rwsem(&array[i].journal_rwsem);
		array[i].journal = f2fs_kzalloc(sbi,
				sizeof(struct f2fs_journal), GFP_KERNEL);
		if (!array[i].journal)
			return -ENOMEM;
		if (i < NR_PERSISTENT_LOG)
			array[i].seg_type = CURSEG_HOT_DATA + i;
		else if (i == CURSEG_COLD_DATA_PINNED)
			array[i].seg_type = CURSEG_COLD_DATA;
		else if (i == CURSEG_ALL_DATA_ATGC)
			array[i].seg_type = CURSEG_COLD_DATA;
		array[i].segno = NULL_SEGNO;
		array[i].next_blkoff = 0;
		array[i].inited = false;
	}
	return restore_curseg_summaries(sbi);
}

static int build_sit_entries(struct f2fs_sb_info *sbi)
{
	struct sit_info *sit_i = SIT_I(sbi);
	struct curseg_info *curseg = CURSEG_I(sbi, CURSEG_COLD_DATA);
	struct f2fs_journal *journal = curseg->journal;
	struct seg_entry *se;
	struct f2fs_sit_entry sit;
	int sit_blk_cnt = SIT_BLK_CNT(sbi);
	unsigned int i, start, end;
	unsigned int readed, start_blk = 0;
	int err = 0;
	block_t sit_valid_blocks[2] = {0, 0};

	do {
		readed = f2fs_ra_meta_pages(sbi, start_blk, BIO_MAX_VECS,
							META_SIT, true);

		start = start_blk * sit_i->sents_per_block;
		end = (start_blk + readed) * sit_i->sents_per_block;

		for (; start < end && start < MAIN_SEGS(sbi); start++) {
			struct f2fs_sit_block *sit_blk;
			struct page *page;

			se = &sit_i->sentries[start];
			page = get_current_sit_page(sbi, start);
			if (IS_ERR(page))
				return PTR_ERR(page);
			sit_blk = (struct f2fs_sit_block *)page_address(page);
			sit = sit_blk->entries[SIT_ENTRY_OFFSET(sit_i, start)];
			f2fs_put_page(page, 1);

			err = check_block_count(sbi, start, &sit);
			if (err)
				return err;
			seg_info_from_raw_sit(se, &sit);

			sit_valid_blocks[SE_PAGETYPE(se)] += se->valid_blocks;

			if (f2fs_block_unit_discard(sbi)) {
				/* build discard map only one time */
				if (is_set_ckpt_flags(sbi, CP_TRIMMED_FLAG)) {
					memset(se->discard_map, 0xff,
						SIT_VBLOCK_MAP_SIZE);
				} else {
					memcpy(se->discard_map,
						se->cur_valid_map,
						SIT_VBLOCK_MAP_SIZE);
					sbi->discard_blks +=
						sbi->blocks_per_seg -
						se->valid_blocks;
				}
			}

			if (__is_large_section(sbi))
				get_sec_entry(sbi, start)->valid_blocks +=
							se->valid_blocks;
		}
		start_blk += readed;
	} while (start_blk < sit_blk_cnt);

	down_read(&curseg->journal_rwsem);
	for (i = 0; i < sits_in_cursum(journal); i++) {
		unsigned int old_valid_blocks;

		start = le32_to_cpu(segno_in_journal(journal, i));
		if (start >= MAIN_SEGS(sbi)) {
			f2fs_err(sbi, "Wrong journal entry on segno %u",
				 start);
			err = -EFSCORRUPTED;
			break;
		}

		se = &sit_i->sentries[start];
		sit = sit_in_journal(journal, i);

		old_valid_blocks = se->valid_blocks;

		sit_valid_blocks[SE_PAGETYPE(se)] -= old_valid_blocks;

		err = check_block_count(sbi, start, &sit);
		if (err)
			break;
		seg_info_from_raw_sit(se, &sit);

		sit_valid_blocks[SE_PAGETYPE(se)] += se->valid_blocks;

		if (f2fs_block_unit_discard(sbi)) {
			if (is_set_ckpt_flags(sbi, CP_TRIMMED_FLAG)) {
				memset(se->discard_map, 0xff, SIT_VBLOCK_MAP_SIZE);
			} else {
				memcpy(se->discard_map, se->cur_valid_map,
							SIT_VBLOCK_MAP_SIZE);
				sbi->discard_blks += old_valid_blocks;
				sbi->discard_blks -= se->valid_blocks;
			}
		}

		if (__is_large_section(sbi)) {
			get_sec_entry(sbi, start)->valid_blocks +=
							se->valid_blocks;
			get_sec_entry(sbi, start)->valid_blocks -=
							old_valid_blocks;
		}
	}
	up_read(&curseg->journal_rwsem);

	if (err)
		return err;

	if (sit_valid_blocks[NODE] != valid_node_count(sbi)) {
		f2fs_err(sbi, "SIT is corrupted node# %u vs %u",
			 sit_valid_blocks[NODE], valid_node_count(sbi));
		return -EFSCORRUPTED;
	}

	if (sit_valid_blocks[DATA] + sit_valid_blocks[NODE] >
				valid_user_blocks(sbi)) {
		f2fs_err(sbi, "SIT is corrupted data# %u %u vs %u",
			 sit_valid_blocks[DATA], sit_valid_blocks[NODE],
			 valid_user_blocks(sbi));
		return -EFSCORRUPTED;
	}

	return 0;
}

static void init_free_segmap(struct f2fs_sb_info *sbi)
{
	unsigned int start;
	int type;
	struct seg_entry *sentry;

	for (start = 0; start < MAIN_SEGS(sbi); start++) {
		if (f2fs_usable_blks_in_seg(sbi, start) == 0)
			continue;
		sentry = get_seg_entry(sbi, start);
		if (!sentry->valid_blocks)
			__set_free(sbi, start);
		else
			SIT_I(sbi)->written_valid_blocks +=
						sentry->valid_blocks;
	}

	/* set use the current segments */
	for (type = CURSEG_HOT_DATA; type <= CURSEG_COLD_NODE; type++) {
		struct curseg_info *curseg_t = CURSEG_I(sbi, type);

		__set_test_and_inuse(sbi, curseg_t->segno);
	}
}

static void init_dirty_segmap(struct f2fs_sb_info *sbi)
{
	struct dirty_seglist_info *dirty_i = DIRTY_I(sbi);
	struct free_segmap_info *free_i = FREE_I(sbi);
	unsigned int segno = 0, offset = 0, secno;
	block_t valid_blocks, usable_blks_in_seg;
	block_t blks_per_sec = BLKS_PER_SEC(sbi);

	while (1) {
		/* find dirty segment based on free segmap */
		segno = find_next_inuse(free_i, MAIN_SEGS(sbi), offset);
		if (segno >= MAIN_SEGS(sbi))
			break;
		offset = segno + 1;
		valid_blocks = get_valid_blocks(sbi, segno, false);
		usable_blks_in_seg = f2fs_usable_blks_in_seg(sbi, segno);
		if (valid_blocks == usable_blks_in_seg || !valid_blocks)
			continue;
		if (valid_blocks > usable_blks_in_seg) {
			f2fs_bug_on(sbi, 1);
			continue;
		}
		mutex_lock(&dirty_i->seglist_lock);
		__locate_dirty_segment(sbi, segno, DIRTY);
		mutex_unlock(&dirty_i->seglist_lock);
	}

	if (!__is_large_section(sbi))
		return;

	mutex_lock(&dirty_i->seglist_lock);
	for (segno = 0; segno < MAIN_SEGS(sbi); segno += sbi->segs_per_sec) {
		valid_blocks = get_valid_blocks(sbi, segno, true);
		secno = GET_SEC_FROM_SEG(sbi, segno);

		if (!valid_blocks || valid_blocks == blks_per_sec)
			continue;
		if (IS_CURSEC(sbi, secno))
			continue;
		set_bit(secno, dirty_i->dirty_secmap);
	}
	mutex_unlock(&dirty_i->seglist_lock);
}

static int init_victim_secmap(struct f2fs_sb_info *sbi)
{
	struct dirty_seglist_info *dirty_i = DIRTY_I(sbi);
	unsigned int bitmap_size = f2fs_bitmap_size(MAIN_SECS(sbi));

	dirty_i->victim_secmap = f2fs_kvzalloc(sbi, bitmap_size, GFP_KERNEL);
	if (!dirty_i->victim_secmap)
		return -ENOMEM;

	dirty_i->pinned_secmap = f2fs_kvzalloc(sbi, bitmap_size, GFP_KERNEL);
	if (!dirty_i->pinned_secmap)
		return -ENOMEM;

	dirty_i->pinned_secmap_cnt = 0;
	dirty_i->enable_pin_section = true;
	return 0;
}

static int build_dirty_segmap(struct f2fs_sb_info *sbi)
{
	struct dirty_seglist_info *dirty_i;
	unsigned int bitmap_size, i;

	/* allocate memory for dirty segments list information */
	dirty_i = f2fs_kzalloc(sbi, sizeof(struct dirty_seglist_info),
								GFP_KERNEL);
	if (!dirty_i)
		return -ENOMEM;

	SM_I(sbi)->dirty_info = dirty_i;
	mutex_init(&dirty_i->seglist_lock);

	bitmap_size = f2fs_bitmap_size(MAIN_SEGS(sbi));

	for (i = 0; i < NR_DIRTY_TYPE; i++) {
		dirty_i->dirty_segmap[i] = f2fs_kvzalloc(sbi, bitmap_size,
								GFP_KERNEL);
		if (!dirty_i->dirty_segmap[i])
			return -ENOMEM;
	}

	if (__is_large_section(sbi)) {
		bitmap_size = f2fs_bitmap_size(MAIN_SECS(sbi));
		dirty_i->dirty_secmap = f2fs_kvzalloc(sbi,
						bitmap_size, GFP_KERNEL);
		if (!dirty_i->dirty_secmap)
			return -ENOMEM;
	}

	init_dirty_segmap(sbi);
	return init_victim_secmap(sbi);
}

static int sanity_check_curseg(struct f2fs_sb_info *sbi)
{
	int i;

	/*
	 * In LFS/SSR curseg, .next_blkoff should point to an unused blkaddr;
	 * In LFS curseg, all blkaddr after .next_blkoff should be unused.
	 */
	for (i = 0; i < NR_PERSISTENT_LOG; i++) {
		struct curseg_info *curseg = CURSEG_I(sbi, i);
		struct seg_entry *se = get_seg_entry(sbi, curseg->segno);
		unsigned int blkofs = curseg->next_blkoff;

		if (f2fs_sb_has_readonly(sbi) &&
			i != CURSEG_HOT_DATA && i != CURSEG_HOT_NODE)
			continue;

		sanity_check_seg_type(sbi, curseg->seg_type);

		if (curseg->alloc_type != LFS && curseg->alloc_type != SSR) {
			f2fs_err(sbi,
				 "Current segment has invalid alloc_type:%d",
				 curseg->alloc_type);
			return -EFSCORRUPTED;
		}

		if (f2fs_test_bit(blkofs, se->cur_valid_map))
			goto out;

		if (curseg->alloc_type == SSR)
			continue;

		for (blkofs += 1; blkofs < sbi->blocks_per_seg; blkofs++) {
			if (!f2fs_test_bit(blkofs, se->cur_valid_map))
				continue;
out:
			f2fs_err(sbi,
				 "Current segment's next free block offset is inconsistent with bitmap, logtype:%u, segno:%u, type:%u, next_blkoff:%u, blkofs:%u",
				 i, curseg->segno, curseg->alloc_type,
				 curseg->next_blkoff, blkofs);
			return -EFSCORRUPTED;
		}
	}
	return 0;
}

#ifdef CONFIG_BLK_DEV_ZONED

static int check_zone_write_pointer(struct f2fs_sb_info *sbi,
				    struct f2fs_dev_info *fdev,
				    struct blk_zone *zone)
{
	unsigned int wp_segno, wp_blkoff, zone_secno, zone_segno, segno;
	block_t zone_block, wp_block, last_valid_block;
	unsigned int log_sectors_per_block = sbi->log_blocksize - SECTOR_SHIFT;
	int i, s, b, ret;
	struct seg_entry *se;

	if (zone->type != BLK_ZONE_TYPE_SEQWRITE_REQ)
		return 0;

	wp_block = fdev->start_blk + (zone->wp >> log_sectors_per_block);
	wp_segno = GET_SEGNO(sbi, wp_block);
	wp_blkoff = wp_block - START_BLOCK(sbi, wp_segno);
	zone_block = fdev->start_blk + (zone->start >> log_sectors_per_block);
	zone_segno = GET_SEGNO(sbi, zone_block);
	zone_secno = GET_SEC_FROM_SEG(sbi, zone_segno);

	if (zone_segno >= MAIN_SEGS(sbi))
		return 0;

	/*
	 * Skip check of zones cursegs point to, since
	 * fix_curseg_write_pointer() checks them.
	 */
	for (i = 0; i < NO_CHECK_TYPE; i++)
		if (zone_secno == GET_SEC_FROM_SEG(sbi,
						   CURSEG_I(sbi, i)->segno))
			return 0;

	/*
	 * Get last valid block of the zone.
	 */
	last_valid_block = zone_block - 1;
	for (s = sbi->segs_per_sec - 1; s >= 0; s--) {
		segno = zone_segno + s;
		se = get_seg_entry(sbi, segno);
		for (b = sbi->blocks_per_seg - 1; b >= 0; b--)
			if (f2fs_test_bit(b, se->cur_valid_map)) {
				last_valid_block = START_BLOCK(sbi, segno) + b;
				break;
			}
		if (last_valid_block >= zone_block)
			break;
	}

	/*
	 * If last valid block is beyond the write pointer, report the
	 * inconsistency. This inconsistency does not cause write error
	 * because the zone will not be selected for write operation until
	 * it get discarded. Just report it.
	 */
	if (last_valid_block >= wp_block) {
		f2fs_notice(sbi, "Valid block beyond write pointer: "
			    "valid block[0x%x,0x%x] wp[0x%x,0x%x]",
			    GET_SEGNO(sbi, last_valid_block),
			    GET_BLKOFF_FROM_SEG0(sbi, last_valid_block),
			    wp_segno, wp_blkoff);
		return 0;
	}

	/*
	 * If there is no valid block in the zone and if write pointer is
	 * not at zone start, reset the write pointer.
	 */
	if (last_valid_block + 1 == zone_block && zone->wp != zone->start) {
		f2fs_notice(sbi,
			    "Zone without valid block has non-zero write "
			    "pointer. Reset the write pointer: wp[0x%x,0x%x]",
			    wp_segno, wp_blkoff);
		ret = __f2fs_issue_discard_zone(sbi, fdev->bdev, zone_block,
					zone->len >> log_sectors_per_block);
		if (ret) {
			f2fs_err(sbi, "Discard zone failed: %s (errno=%d)",
				 fdev->path, ret);
			return ret;
		}
	}

	return 0;
}

static struct f2fs_dev_info *get_target_zoned_dev(struct f2fs_sb_info *sbi,
						  block_t zone_blkaddr)
{
	int i;

	for (i = 0; i < sbi->s_ndevs; i++) {
		if (!bdev_is_zoned(FDEV(i).bdev))
			continue;
		if (sbi->s_ndevs == 1 || (FDEV(i).start_blk <= zone_blkaddr &&
				zone_blkaddr <= FDEV(i).end_blk))
			return &FDEV(i);
	}

	return NULL;
}

static int report_one_zone_cb(struct blk_zone *zone, unsigned int idx,
			      void *data)
{
	memcpy(data, zone, sizeof(struct blk_zone));
	return 0;
}

static int fix_curseg_write_pointer(struct f2fs_sb_info *sbi, int type)
{
	struct curseg_info *cs = CURSEG_I(sbi, type);
	struct f2fs_dev_info *zbd;
	struct blk_zone zone;
	unsigned int cs_section, wp_segno, wp_blkoff, wp_sector_off;
	block_t cs_zone_block, wp_block;
	unsigned int log_sectors_per_block = sbi->log_blocksize - SECTOR_SHIFT;
	sector_t zone_sector;
	int err;

	cs_section = GET_SEC_FROM_SEG(sbi, cs->segno);
	cs_zone_block = START_BLOCK(sbi, GET_SEG_FROM_SEC(sbi, cs_section));

	zbd = get_target_zoned_dev(sbi, cs_zone_block);
	if (!zbd)
		return 0;

	/* report zone for the sector the curseg points to */
	zone_sector = (sector_t)(cs_zone_block - zbd->start_blk)
		<< log_sectors_per_block;
	err = blkdev_report_zones(zbd->bdev, zone_sector, 1,
				  report_one_zone_cb, &zone);
	if (err != 1) {
		f2fs_err(sbi, "Report zone failed: %s errno=(%d)",
			 zbd->path, err);
		return err;
	}

	if (zone.type != BLK_ZONE_TYPE_SEQWRITE_REQ)
		return 0;

	wp_block = zbd->start_blk + (zone.wp >> log_sectors_per_block);
	wp_segno = GET_SEGNO(sbi, wp_block);
	wp_blkoff = wp_block - START_BLOCK(sbi, wp_segno);
	wp_sector_off = zone.wp & GENMASK(log_sectors_per_block - 1, 0);

	if (cs->segno == wp_segno && cs->next_blkoff == wp_blkoff &&
		wp_sector_off == 0)
		return 0;

	f2fs_notice(sbi, "Unaligned curseg[%d] with write pointer: "
		    "curseg[0x%x,0x%x] wp[0x%x,0x%x]",
		    type, cs->segno, cs->next_blkoff, wp_segno, wp_blkoff);

	f2fs_notice(sbi, "Assign new section to curseg[%d]: "
		    "curseg[0x%x,0x%x]", type, cs->segno, cs->next_blkoff);

	f2fs_allocate_new_section(sbi, type, true);

	/* check consistency of the zone curseg pointed to */
	if (check_zone_write_pointer(sbi, zbd, &zone))
		return -EIO;

	/* check newly assigned zone */
	cs_section = GET_SEC_FROM_SEG(sbi, cs->segno);
	cs_zone_block = START_BLOCK(sbi, GET_SEG_FROM_SEC(sbi, cs_section));

	zbd = get_target_zoned_dev(sbi, cs_zone_block);
	if (!zbd)
		return 0;

	zone_sector = (sector_t)(cs_zone_block - zbd->start_blk)
		<< log_sectors_per_block;
	err = blkdev_report_zones(zbd->bdev, zone_sector, 1,
				  report_one_zone_cb, &zone);
	if (err != 1) {
		f2fs_err(sbi, "Report zone failed: %s errno=(%d)",
			 zbd->path, err);
		return err;
	}

	if (zone.type != BLK_ZONE_TYPE_SEQWRITE_REQ)
		return 0;

	if (zone.wp != zone.start) {
		f2fs_notice(sbi,
			    "New zone for curseg[%d] is not yet discarded. "
			    "Reset the zone: curseg[0x%x,0x%x]",
			    type, cs->segno, cs->next_blkoff);
		err = __f2fs_issue_discard_zone(sbi, zbd->bdev,
				zone_sector >> log_sectors_per_block,
				zone.len >> log_sectors_per_block);
		if (err) {
			f2fs_err(sbi, "Discard zone failed: %s (errno=%d)",
				 zbd->path, err);
			return err;
		}
	}

	return 0;
}

int f2fs_fix_curseg_write_pointer(struct f2fs_sb_info *sbi)
{
	int i, ret;

	for (i = 0; i < NR_PERSISTENT_LOG; i++) {
		ret = fix_curseg_write_pointer(sbi, i);
		if (ret)
			return ret;
	}

	return 0;
}

struct check_zone_write_pointer_args {
	struct f2fs_sb_info *sbi;
	struct f2fs_dev_info *fdev;
};

static int check_zone_write_pointer_cb(struct blk_zone *zone, unsigned int idx,
				      void *data)
{
	struct check_zone_write_pointer_args *args;

	args = (struct check_zone_write_pointer_args *)data;

	return check_zone_write_pointer(args->sbi, args->fdev, zone);
}

int f2fs_check_write_pointer(struct f2fs_sb_info *sbi)
{
	int i, ret;
	struct check_zone_write_pointer_args args;

	for (i = 0; i < sbi->s_ndevs; i++) {
		if (!bdev_is_zoned(FDEV(i).bdev))
			continue;

		args.sbi = sbi;
		args.fdev = &FDEV(i);
		ret = blkdev_report_zones(FDEV(i).bdev, 0, BLK_ALL_ZONES,
					  check_zone_write_pointer_cb, &args);
		if (ret < 0)
			return ret;
	}

	return 0;
}

static bool is_conv_zone(struct f2fs_sb_info *sbi, unsigned int zone_idx,
						unsigned int dev_idx)
{
	if (!bdev_is_zoned(FDEV(dev_idx).bdev))
		return true;
	return !test_bit(zone_idx, FDEV(dev_idx).blkz_seq);
}

/* Return the zone index in the given device */
static unsigned int get_zone_idx(struct f2fs_sb_info *sbi, unsigned int secno,
					int dev_idx)
{
	block_t sec_start_blkaddr = START_BLOCK(sbi, GET_SEG_FROM_SEC(sbi, secno));

	return (sec_start_blkaddr - FDEV(dev_idx).start_blk) >>
						sbi->log_blocks_per_blkz;
}

/*
 * Return the usable segments in a section based on the zone's
 * corresponding zone capacity. Zone is equal to a section.
 */
static inline unsigned int f2fs_usable_zone_segs_in_sec(
		struct f2fs_sb_info *sbi, unsigned int segno)
{
	unsigned int dev_idx, zone_idx, unusable_segs_in_sec;

	dev_idx = f2fs_target_device_index(sbi, START_BLOCK(sbi, segno));
	zone_idx = get_zone_idx(sbi, GET_SEC_FROM_SEG(sbi, segno), dev_idx);

	/* Conventional zone's capacity is always equal to zone size */
	if (is_conv_zone(sbi, zone_idx, dev_idx))
		return sbi->segs_per_sec;

	/*
	 * If the zone_capacity_blocks array is NULL, then zone capacity
	 * is equal to the zone size for all zones
	 */
	if (!FDEV(dev_idx).zone_capacity_blocks)
		return sbi->segs_per_sec;

	/* Get the segment count beyond zone capacity block */
	unusable_segs_in_sec = (sbi->blocks_per_blkz -
				FDEV(dev_idx).zone_capacity_blocks[zone_idx]) >>
				sbi->log_blocks_per_seg;
	return sbi->segs_per_sec - unusable_segs_in_sec;
}

/*
 * Return the number of usable blocks in a segment. The number of blocks
 * returned is always equal to the number of blocks in a segment for
 * segments fully contained within a sequential zone capacity or a
 * conventional zone. For segments partially contained in a sequential
 * zone capacity, the number of usable blocks up to the zone capacity
 * is returned. 0 is returned in all other cases.
 */
static inline unsigned int f2fs_usable_zone_blks_in_seg(
			struct f2fs_sb_info *sbi, unsigned int segno)
{
	block_t seg_start, sec_start_blkaddr, sec_cap_blkaddr;
	unsigned int zone_idx, dev_idx, secno;

	secno = GET_SEC_FROM_SEG(sbi, segno);
	seg_start = START_BLOCK(sbi, segno);
	dev_idx = f2fs_target_device_index(sbi, seg_start);
	zone_idx = get_zone_idx(sbi, secno, dev_idx);

	/*
	 * Conventional zone's capacity is always equal to zone size,
	 * so, blocks per segment is unchanged.
	 */
	if (is_conv_zone(sbi, zone_idx, dev_idx))
		return sbi->blocks_per_seg;

	if (!FDEV(dev_idx).zone_capacity_blocks)
		return sbi->blocks_per_seg;

	sec_start_blkaddr = START_BLOCK(sbi, GET_SEG_FROM_SEC(sbi, secno));
	sec_cap_blkaddr = sec_start_blkaddr +
				FDEV(dev_idx).zone_capacity_blocks[zone_idx];

	/*
	 * If segment starts before zone capacity and spans beyond
	 * zone capacity, then usable blocks are from seg start to
	 * zone capacity. If the segment starts after the zone capacity,
	 * then there are no usable blocks.
	 */
	if (seg_start >= sec_cap_blkaddr)
		return 0;
	if (seg_start + sbi->blocks_per_seg > sec_cap_blkaddr)
		return sec_cap_blkaddr - seg_start;

	return sbi->blocks_per_seg;
}
#else
int f2fs_fix_curseg_write_pointer(struct f2fs_sb_info *sbi)
{
	return 0;
}

int f2fs_check_write_pointer(struct f2fs_sb_info *sbi)
{
	return 0;
}

static inline unsigned int f2fs_usable_zone_blks_in_seg(struct f2fs_sb_info *sbi,
							unsigned int segno)
{
	return 0;
}

static inline unsigned int f2fs_usable_zone_segs_in_sec(struct f2fs_sb_info *sbi,
							unsigned int segno)
{
	return 0;
}
#endif
unsigned int f2fs_usable_blks_in_seg(struct f2fs_sb_info *sbi,
					unsigned int segno)
{
	if (f2fs_sb_has_blkzoned(sbi))
		return f2fs_usable_zone_blks_in_seg(sbi, segno);

	return sbi->blocks_per_seg;
}

unsigned int f2fs_usable_segs_in_sec(struct f2fs_sb_info *sbi,
					unsigned int segno)
{
	if (f2fs_sb_has_blkzoned(sbi))
		return f2fs_usable_zone_segs_in_sec(sbi, segno);

	return sbi->segs_per_sec;
}

/*
 * Update min, max modified time for cost-benefit GC algorithm
 */
static void init_min_max_mtime(struct f2fs_sb_info *sbi)
{
	struct sit_info *sit_i = SIT_I(sbi);
	unsigned int segno;

	down_write(&sit_i->sentry_lock);

	sit_i->min_mtime = ULLONG_MAX;

	for (segno = 0; segno < MAIN_SEGS(sbi); segno += sbi->segs_per_sec) {
		unsigned int i;
		unsigned long long mtime = 0;

		for (i = 0; i < sbi->segs_per_sec; i++)
			mtime += get_seg_entry(sbi, segno + i)->mtime;

		mtime = div_u64(mtime, sbi->segs_per_sec);

		if (sit_i->min_mtime > mtime)
			sit_i->min_mtime = mtime;
	}
	sit_i->max_mtime = get_mtime(sbi, false);
	sit_i->dirty_max_mtime = 0;
	up_write(&sit_i->sentry_lock);
}

int f2fs_build_segment_manager(struct f2fs_sb_info *sbi)
{
	struct f2fs_super_block *raw_super = F2FS_RAW_SUPER(sbi);
	struct f2fs_checkpoint *ckpt = F2FS_CKPT(sbi);
	struct f2fs_sm_info *sm_info;
	int err;

	sm_info = f2fs_kzalloc(sbi, sizeof(struct f2fs_sm_info), GFP_KERNEL);
	if (!sm_info)
		return -ENOMEM;

	/* init sm info */
	sbi->sm_info = sm_info;
	sm_info->seg0_blkaddr = le32_to_cpu(raw_super->segment0_blkaddr);
	sm_info->main_blkaddr = le32_to_cpu(raw_super->main_blkaddr);
	sm_info->segment_count = le32_to_cpu(raw_super->segment_count);
	sm_info->reserved_segments = le32_to_cpu(ckpt->rsvd_segment_count);
	sm_info->ovp_segments = le32_to_cpu(ckpt->overprov_segment_count);
	sm_info->main_segments = le32_to_cpu(raw_super->segment_count_main);
	sm_info->ssa_blkaddr = le32_to_cpu(raw_super->ssa_blkaddr);
	sm_info->rec_prefree_segments = sm_info->main_segments *
					DEF_RECLAIM_PREFREE_SEGMENTS / 100;
	if (sm_info->rec_prefree_segments > DEF_MAX_RECLAIM_PREFREE_SEGMENTS)
		sm_info->rec_prefree_segments = DEF_MAX_RECLAIM_PREFREE_SEGMENTS;

	if (!f2fs_lfs_mode(sbi))
		sm_info->ipu_policy = 1 << F2FS_IPU_FSYNC;
	sm_info->min_ipu_util = DEF_MIN_IPU_UTIL;
	sm_info->min_fsync_blocks = DEF_MIN_FSYNC_BLOCKS;
	sm_info->min_seq_blocks = sbi->blocks_per_seg;
	sm_info->min_hot_blocks = DEF_MIN_HOT_BLOCKS;
	sm_info->min_ssr_sections = reserved_sections(sbi);

	INIT_LIST_HEAD(&sm_info->sit_entry_set);

	init_f2fs_rwsem(&sm_info->curseg_lock);

	if (!f2fs_readonly(sbi->sb)) {
		err = f2fs_create_flush_cmd_control(sbi);
		if (err)
			return err;
	}

	err = create_discard_cmd_control(sbi);
	if (err)
		return err;

	err = build_sit_info(sbi);
	if (err)
		return err;
	err = build_free_segmap(sbi);
	if (err)
		return err;
	err = build_curseg(sbi);
	if (err)
		return err;

	/* reinit free segmap based on SIT */
	err = build_sit_entries(sbi);
	if (err)
		return err;

	init_free_segmap(sbi);
	err = build_dirty_segmap(sbi);
	if (err)
		return err;

	err = sanity_check_curseg(sbi);
	if (err)
		return err;

	init_min_max_mtime(sbi);
	return 0;
}

static void discard_dirty_segmap(struct f2fs_sb_info *sbi,
		enum dirty_type dirty_type)
{
	struct dirty_seglist_info *dirty_i = DIRTY_I(sbi);

	mutex_lock(&dirty_i->seglist_lock);
	kvfree(dirty_i->dirty_segmap[dirty_type]);
	dirty_i->nr_dirty[dirty_type] = 0;
	mutex_unlock(&dirty_i->seglist_lock);
}

static void destroy_victim_secmap(struct f2fs_sb_info *sbi)
{
	struct dirty_seglist_info *dirty_i = DIRTY_I(sbi);

	kvfree(dirty_i->pinned_secmap);
	kvfree(dirty_i->victim_secmap);
}

static void destroy_dirty_segmap(struct f2fs_sb_info *sbi)
{
	struct dirty_seglist_info *dirty_i = DIRTY_I(sbi);
	int i;

	if (!dirty_i)
		return;

	/* discard pre-free/dirty segments list */
	for (i = 0; i < NR_DIRTY_TYPE; i++)
		discard_dirty_segmap(sbi, i);

	if (__is_large_section(sbi)) {
		mutex_lock(&dirty_i->seglist_lock);
		kvfree(dirty_i->dirty_secmap);
		mutex_unlock(&dirty_i->seglist_lock);
	}

	destroy_victim_secmap(sbi);
	SM_I(sbi)->dirty_info = NULL;
	kfree(dirty_i);
}

static void destroy_curseg(struct f2fs_sb_info *sbi)
{
	struct curseg_info *array = SM_I(sbi)->curseg_array;
	int i;

	if (!array)
		return;
	SM_I(sbi)->curseg_array = NULL;
	for (i = 0; i < NR_CURSEG_TYPE; i++) {
		kfree(array[i].sum_blk);
		kfree(array[i].journal);
	}
	kfree(array);
}

static void destroy_free_segmap(struct f2fs_sb_info *sbi)
{
	struct free_segmap_info *free_i = SM_I(sbi)->free_info;

	if (!free_i)
		return;
	SM_I(sbi)->free_info = NULL;
	kvfree(free_i->free_segmap);
	kvfree(free_i->free_secmap);
	kfree(free_i);
}

static void destroy_sit_info(struct f2fs_sb_info *sbi)
{
	struct sit_info *sit_i = SIT_I(sbi);

	if (!sit_i)
		return;

	if (sit_i->sentries)
		kvfree(sit_i->bitmap);
	kfree(sit_i->tmp_map);

	kvfree(sit_i->sentries);
	kvfree(sit_i->sec_entries);
	kvfree(sit_i->dirty_sentries_bitmap);

	SM_I(sbi)->sit_info = NULL;
	kvfree(sit_i->sit_bitmap);
#ifdef CONFIG_F2FS_CHECK_FS
	kvfree(sit_i->sit_bitmap_mir);
	kvfree(sit_i->invalid_segmap);
#endif
	kfree(sit_i);
}

void f2fs_destroy_segment_manager(struct f2fs_sb_info *sbi)
{
	struct f2fs_sm_info *sm_info = SM_I(sbi);

	if (!sm_info)
		return;
	f2fs_destroy_flush_cmd_control(sbi, true);
	destroy_discard_cmd_control(sbi);
	destroy_dirty_segmap(sbi);
	destroy_curseg(sbi);
	destroy_free_segmap(sbi);
	destroy_sit_info(sbi);
	sbi->sm_info = NULL;
	kfree(sm_info);
}

int __init f2fs_create_segment_manager_caches(void)
{
	discard_entry_slab = f2fs_kmem_cache_create("f2fs_discard_entry",
			sizeof(struct discard_entry));
	if (!discard_entry_slab)
		goto fail;

	discard_cmd_slab = f2fs_kmem_cache_create("f2fs_discard_cmd",
			sizeof(struct discard_cmd));
	if (!discard_cmd_slab)
		goto destroy_discard_entry;

	sit_entry_set_slab = f2fs_kmem_cache_create("f2fs_sit_entry_set",
			sizeof(struct sit_entry_set));
	if (!sit_entry_set_slab)
		goto destroy_discard_cmd;

	revoke_entry_slab = f2fs_kmem_cache_create("f2fs_revoke_entry",
			sizeof(struct revoke_entry));
	if (!revoke_entry_slab)
		goto destroy_sit_entry_set;
	return 0;

destroy_sit_entry_set:
	kmem_cache_destroy(sit_entry_set_slab);
destroy_discard_cmd:
	kmem_cache_destroy(discard_cmd_slab);
destroy_discard_entry:
	kmem_cache_destroy(discard_entry_slab);
fail:
	return -ENOMEM;
}

void f2fs_destroy_segment_manager_caches(void)
{
	kmem_cache_destroy(sit_entry_set_slab);
	kmem_cache_destroy(discard_cmd_slab);
	kmem_cache_destroy(discard_entry_slab);
	kmem_cache_destroy(revoke_entry_slab);
}<|MERGE_RESOLUTION|>--- conflicted
+++ resolved
@@ -193,11 +193,7 @@
 	if (f2fs_is_atomic_file(inode)) {
 		if (clean)
 			truncate_inode_pages_final(inode->i_mapping);
-<<<<<<< HEAD
-		clear_inode_flag(fi->cow_inode, FI_COW_FILE);
-=======
 		clear_inode_flag(fi->cow_inode, FI_ATOMIC_FILE);
->>>>>>> bf44eed7
 		iput(fi->cow_inode);
 		fi->cow_inode = NULL;
 		clear_inode_flag(inode, FI_ATOMIC_FILE);
@@ -319,14 +315,6 @@
 
 			new = f2fs_kmem_cache_alloc(revoke_entry_slab, GFP_NOFS,
 							true, NULL);
-<<<<<<< HEAD
-			if (!new) {
-				f2fs_put_dnode(&dn);
-				ret = -ENOMEM;
-				goto out;
-			}
-=======
->>>>>>> bf44eed7
 
 			ret = __replace_atomic_write_block(inode, index, blkaddr,
 							&new->old_addr, false);
@@ -3178,11 +3166,7 @@
 			return CURSEG_COLD_DATA;
 		if (file_is_hot(inode) ||
 				is_inode_flag_set(inode, FI_HOT_DATA) ||
-<<<<<<< HEAD
-				f2fs_is_cow_file(inode))
-=======
 				f2fs_is_atomic_file(inode))
->>>>>>> bf44eed7
 			return CURSEG_HOT_DATA;
 		return f2fs_rw_hint_to_seg_type(inode->i_write_hint);
 	} else {
