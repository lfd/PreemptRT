--- conflicted
+++ resolved
@@ -822,13 +822,10 @@
 	hpet_set_mapping();
 	if (!hpet_virt_address)
 		return 0;
-<<<<<<< HEAD
-=======
 
 	/* Validate that the config register is working */
 	if (!hpet_cfg_working())
 		goto out_nohpet;
->>>>>>> f7688b48
 
 	/*
 	 * Read the period and check for a sane value:
