// SPDX-License-Identifier: GPL-2.0
// Copyright (c) 2019 MediaTek Inc.

/*
 * Bluetooth support for MediaTek SDIO devices
 *
 * This file is written based on btsdio.c and btmtkuart.c.
 *
 * Author: Sean Wang <sean.wang@mediatek.com>
 *
 */

#include <asm/unaligned.h>
#include <linux/atomic.h>
#include <linux/gpio/consumer.h>
#include <linux/init.h>
#include <linux/iopoll.h>
#include <linux/kernel.h>
#include <linux/module.h>
#include <linux/of.h>
#include <linux/pm_runtime.h>
#include <linux/skbuff.h>

#include <linux/mmc/host.h>
#include <linux/mmc/sdio_ids.h>
#include <linux/mmc/sdio_func.h>

#include <net/bluetooth/bluetooth.h>
#include <net/bluetooth/hci_core.h>

#include "h4_recv.h"
#include "btmtk.h"

#define VERSION "0.1"

#define MTKBTSDIO_AUTOSUSPEND_DELAY	1000

static bool enable_autosuspend = true;

struct btmtksdio_data {
	const char *fwname;
	u16 chipid;
	bool lp_mbox_supported;
};

static const struct btmtksdio_data mt7663_data = {
	.fwname = FIRMWARE_MT7663,
	.chipid = 0x7663,
	.lp_mbox_supported = false,
};

static const struct btmtksdio_data mt7668_data = {
	.fwname = FIRMWARE_MT7668,
	.chipid = 0x7668,
	.lp_mbox_supported = false,
};

static const struct btmtksdio_data mt7921_data = {
	.fwname = FIRMWARE_MT7961,
	.chipid = 0x7921,
	.lp_mbox_supported = true,
};

static const struct sdio_device_id btmtksdio_table[] = {
	{SDIO_DEVICE(SDIO_VENDOR_ID_MEDIATEK, SDIO_DEVICE_ID_MEDIATEK_MT7663),
	 .driver_data = (kernel_ulong_t)&mt7663_data },
	{SDIO_DEVICE(SDIO_VENDOR_ID_MEDIATEK, SDIO_DEVICE_ID_MEDIATEK_MT7668),
	 .driver_data = (kernel_ulong_t)&mt7668_data },
	{SDIO_DEVICE(SDIO_VENDOR_ID_MEDIATEK, SDIO_DEVICE_ID_MEDIATEK_MT7961),
	 .driver_data = (kernel_ulong_t)&mt7921_data },
	{ }	/* Terminating entry */
};
MODULE_DEVICE_TABLE(sdio, btmtksdio_table);

#define MTK_REG_CHLPCR		0x4	/* W1S */
#define C_INT_EN_SET		BIT(0)
#define C_INT_EN_CLR		BIT(1)
#define C_FW_OWN_REQ_SET	BIT(8)  /* For write */
#define C_COM_DRV_OWN		BIT(8)  /* For read */
#define C_FW_OWN_REQ_CLR	BIT(9)

#define MTK_REG_CSDIOCSR	0x8
#define SDIO_RE_INIT_EN		BIT(0)
#define SDIO_INT_CTL		BIT(2)

#define MTK_REG_CHCR		0xc
#define C_INT_CLR_CTRL		BIT(1)
#define BT_RST_DONE		BIT(8)

/* CHISR have the same bits field definition with CHIER */
#define MTK_REG_CHISR		0x10
#define MTK_REG_CHIER		0x14
#define FW_OWN_BACK_INT		BIT(0)
#define RX_DONE_INT		BIT(1)
#define TX_EMPTY		BIT(2)
#define TX_FIFO_OVERFLOW	BIT(8)
#define FW_MAILBOX_INT		BIT(15)
#define INT_MASK		GENMASK(15, 0)
#define RX_PKT_LEN		GENMASK(31, 16)

#define MTK_REG_CSICR		0xc0
#define CSICR_CLR_MBOX_ACK BIT(0)
#define MTK_REG_PH2DSM0R	0xc4
#define PH2DSM0R_DRIVER_OWN	BIT(0)
#define MTK_REG_PD2HRM0R	0xdc
#define PD2HRM0R_DRV_OWN	BIT(0)

#define MTK_REG_CTDR		0x18

#define MTK_REG_CRDR		0x1c

#define MTK_REG_CRPLR		0x24

#define MTK_SDIO_BLOCK_SIZE	256

#define BTMTKSDIO_TX_WAIT_VND_EVT	1
#define BTMTKSDIO_HW_TX_READY		2
#define BTMTKSDIO_FUNC_ENABLED		3
#define BTMTKSDIO_PATCH_ENABLED		4
#define BTMTKSDIO_HW_RESET_ACTIVE	5

struct mtkbtsdio_hdr {
	__le16	len;
	__le16	reserved;
	u8	bt_type;
} __packed;

struct btmtksdio_dev {
	struct hci_dev *hdev;
	struct sdio_func *func;
	struct device *dev;

	struct work_struct txrx_work;
	unsigned long tx_state;
	struct sk_buff_head txq;

	struct sk_buff *evt_skb;

	const struct btmtksdio_data *data;

	struct gpio_desc *reset;
};

static int mtk_hci_wmt_sync(struct hci_dev *hdev,
			    struct btmtk_hci_wmt_params *wmt_params)
{
	struct btmtksdio_dev *bdev = hci_get_drvdata(hdev);
	struct btmtk_hci_wmt_evt_funcc *wmt_evt_funcc;
	struct btmtk_hci_wmt_evt_reg *wmt_evt_reg;
	u32 hlen, status = BTMTK_WMT_INVALID;
	struct btmtk_hci_wmt_evt *wmt_evt;
	struct btmtk_hci_wmt_cmd *wc;
	struct btmtk_wmt_hdr *hdr;
	int err;

	/* Send the WMT command and wait until the WMT event returns */
	hlen = sizeof(*hdr) + wmt_params->dlen;
	if (hlen > 255)
		return -EINVAL;

	wc = kzalloc(hlen, GFP_KERNEL);
	if (!wc)
		return -ENOMEM;

	hdr = &wc->hdr;
	hdr->dir = 1;
	hdr->op = wmt_params->op;
	hdr->dlen = cpu_to_le16(wmt_params->dlen + 1);
	hdr->flag = wmt_params->flag;
	memcpy(wc->data, wmt_params->data, wmt_params->dlen);

	set_bit(BTMTKSDIO_TX_WAIT_VND_EVT, &bdev->tx_state);

	err = __hci_cmd_send(hdev, 0xfc6f, hlen, wc);
	if (err < 0) {
		clear_bit(BTMTKSDIO_TX_WAIT_VND_EVT, &bdev->tx_state);
		goto err_free_wc;
	}

	/* The vendor specific WMT commands are all answered by a vendor
	 * specific event and will not have the Command Status or Command
	 * Complete as with usual HCI command flow control.
	 *
	 * After sending the command, wait for BTMTKSDIO_TX_WAIT_VND_EVT
	 * state to be cleared. The driver specific event receive routine
	 * will clear that state and with that indicate completion of the
	 * WMT command.
	 */
	err = wait_on_bit_timeout(&bdev->tx_state, BTMTKSDIO_TX_WAIT_VND_EVT,
				  TASK_INTERRUPTIBLE, HCI_INIT_TIMEOUT);
	if (err == -EINTR) {
		bt_dev_err(hdev, "Execution of wmt command interrupted");
		clear_bit(BTMTKSDIO_TX_WAIT_VND_EVT, &bdev->tx_state);
		goto err_free_wc;
	}

	if (err) {
		bt_dev_err(hdev, "Execution of wmt command timed out");
		clear_bit(BTMTKSDIO_TX_WAIT_VND_EVT, &bdev->tx_state);
		err = -ETIMEDOUT;
		goto err_free_wc;
	}

	/* Parse and handle the return WMT event */
	wmt_evt = (struct btmtk_hci_wmt_evt *)bdev->evt_skb->data;
	if (wmt_evt->whdr.op != hdr->op) {
		bt_dev_err(hdev, "Wrong op received %d expected %d",
			   wmt_evt->whdr.op, hdr->op);
		err = -EIO;
		goto err_free_skb;
	}

	switch (wmt_evt->whdr.op) {
	case BTMTK_WMT_SEMAPHORE:
		if (wmt_evt->whdr.flag == 2)
			status = BTMTK_WMT_PATCH_UNDONE;
		else
			status = BTMTK_WMT_PATCH_DONE;
		break;
	case BTMTK_WMT_FUNC_CTRL:
		wmt_evt_funcc = (struct btmtk_hci_wmt_evt_funcc *)wmt_evt;
		if (be16_to_cpu(wmt_evt_funcc->status) == 0x404)
			status = BTMTK_WMT_ON_DONE;
		else if (be16_to_cpu(wmt_evt_funcc->status) == 0x420)
			status = BTMTK_WMT_ON_PROGRESS;
		else
			status = BTMTK_WMT_ON_UNDONE;
		break;
	case BTMTK_WMT_PATCH_DWNLD:
		if (wmt_evt->whdr.flag == 2)
			status = BTMTK_WMT_PATCH_DONE;
		else if (wmt_evt->whdr.flag == 1)
			status = BTMTK_WMT_PATCH_PROGRESS;
		else
			status = BTMTK_WMT_PATCH_UNDONE;
		break;
	case BTMTK_WMT_REGISTER:
		wmt_evt_reg = (struct btmtk_hci_wmt_evt_reg *)wmt_evt;
		if (le16_to_cpu(wmt_evt->whdr.dlen) == 12)
			status = le32_to_cpu(wmt_evt_reg->val);
		break;
	}

	if (wmt_params->status)
		*wmt_params->status = status;

err_free_skb:
	kfree_skb(bdev->evt_skb);
	bdev->evt_skb = NULL;
err_free_wc:
	kfree(wc);

	return err;
}

static int btmtksdio_tx_packet(struct btmtksdio_dev *bdev,
			       struct sk_buff *skb)
{
	struct mtkbtsdio_hdr *sdio_hdr;
	int err;

	/* Make sure that there are enough rooms for SDIO header */
	if (unlikely(skb_headroom(skb) < sizeof(*sdio_hdr))) {
		err = pskb_expand_head(skb, sizeof(*sdio_hdr), 0,
				       GFP_ATOMIC);
		if (err < 0)
			return err;
	}

	/* Prepend MediaTek SDIO Specific Header */
	skb_push(skb, sizeof(*sdio_hdr));

	sdio_hdr = (void *)skb->data;
	sdio_hdr->len = cpu_to_le16(skb->len);
	sdio_hdr->reserved = cpu_to_le16(0);
	sdio_hdr->bt_type = hci_skb_pkt_type(skb);

	clear_bit(BTMTKSDIO_HW_TX_READY, &bdev->tx_state);
	err = sdio_writesb(bdev->func, MTK_REG_CTDR, skb->data,
			   round_up(skb->len, MTK_SDIO_BLOCK_SIZE));
	if (err < 0)
		goto err_skb_pull;

	bdev->hdev->stat.byte_tx += skb->len;

	kfree_skb(skb);

	return 0;

err_skb_pull:
	skb_pull(skb, sizeof(*sdio_hdr));

	return err;
}

static u32 btmtksdio_drv_own_query(struct btmtksdio_dev *bdev)
{
	return sdio_readl(bdev->func, MTK_REG_CHLPCR, NULL);
}

static u32 btmtksdio_drv_own_query_79xx(struct btmtksdio_dev *bdev)
{
	return sdio_readl(bdev->func, MTK_REG_PD2HRM0R, NULL);
}

static u32 btmtksdio_chcr_query(struct btmtksdio_dev *bdev)
{
	return sdio_readl(bdev->func, MTK_REG_CHCR, NULL);
}

static int btmtksdio_fw_pmctrl(struct btmtksdio_dev *bdev)
{
	u32 status;
	int err;

	sdio_claim_host(bdev->func);

	if (bdev->data->lp_mbox_supported &&
	    test_bit(BTMTKSDIO_PATCH_ENABLED, &bdev->tx_state)) {
		sdio_writel(bdev->func, CSICR_CLR_MBOX_ACK, MTK_REG_CSICR,
			    &err);
		err = readx_poll_timeout(btmtksdio_drv_own_query_79xx, bdev,
					 status, !(status & PD2HRM0R_DRV_OWN),
					 2000, 1000000);
		if (err < 0) {
			bt_dev_err(bdev->hdev, "mailbox ACK not cleared");
			goto out;
		}
	}

	/* Return ownership to the device */
	sdio_writel(bdev->func, C_FW_OWN_REQ_SET, MTK_REG_CHLPCR, &err);
	if (err < 0)
		goto out;

	err = readx_poll_timeout(btmtksdio_drv_own_query, bdev, status,
				 !(status & C_COM_DRV_OWN), 2000, 1000000);

out:
	sdio_release_host(bdev->func);

	if (err < 0)
		bt_dev_err(bdev->hdev, "Cannot return ownership to device");

	return err;
}

static int btmtksdio_drv_pmctrl(struct btmtksdio_dev *bdev)
{
	u32 status;
	int err;

	sdio_claim_host(bdev->func);

	/* Get ownership from the device */
	sdio_writel(bdev->func, C_FW_OWN_REQ_CLR, MTK_REG_CHLPCR, &err);
	if (err < 0)
		goto out;

	err = readx_poll_timeout(btmtksdio_drv_own_query, bdev, status,
				 status & C_COM_DRV_OWN, 2000, 1000000);

	if (!err && bdev->data->lp_mbox_supported &&
	    test_bit(BTMTKSDIO_PATCH_ENABLED, &bdev->tx_state))
		err = readx_poll_timeout(btmtksdio_drv_own_query_79xx, bdev,
					 status, status & PD2HRM0R_DRV_OWN,
					 2000, 1000000);

out:
	sdio_release_host(bdev->func);

	if (err < 0)
		bt_dev_err(bdev->hdev, "Cannot get ownership from device");

	return err;
}

static int btmtksdio_recv_event(struct hci_dev *hdev, struct sk_buff *skb)
{
	struct btmtksdio_dev *bdev = hci_get_drvdata(hdev);
	struct hci_event_hdr *hdr = (void *)skb->data;
	u8 evt = hdr->evt;
	int err;

	/* When someone waits for the WMT event, the skb is being cloned
	 * and being processed the events from there then.
	 */
	if (test_bit(BTMTKSDIO_TX_WAIT_VND_EVT, &bdev->tx_state)) {
		bdev->evt_skb = skb_clone(skb, GFP_KERNEL);
		if (!bdev->evt_skb) {
			err = -ENOMEM;
			goto err_out;
		}
	}

	err = hci_recv_frame(hdev, skb);
	if (err < 0)
		goto err_free_skb;

<<<<<<< HEAD
	if (evt == HCI_EV_VENDOR) {
=======
	if (evt == HCI_EV_WMT) {
>>>>>>> d60c95ef
		if (test_and_clear_bit(BTMTKSDIO_TX_WAIT_VND_EVT,
				       &bdev->tx_state)) {
			/* Barrier to sync with other CPUs */
			smp_mb__after_atomic();
			wake_up_bit(&bdev->tx_state, BTMTKSDIO_TX_WAIT_VND_EVT);
		}
	}

	return 0;

err_free_skb:
	kfree_skb(bdev->evt_skb);
	bdev->evt_skb = NULL;

err_out:
	return err;
}

static int btmtksdio_recv_acl(struct hci_dev *hdev, struct sk_buff *skb)
{
	struct btmtksdio_dev *bdev = hci_get_drvdata(hdev);
	u16 handle = le16_to_cpu(hci_acl_hdr(skb)->handle);

	switch (handle) {
	case 0xfc6f:
		/* Firmware dump from device: when the firmware hangs, the
		 * device can no longer suspend and thus disable auto-suspend.
		 */
		pm_runtime_forbid(bdev->dev);
		fallthrough;
	case 0x05ff:
	case 0x05fe:
		/* Firmware debug logging */
		return hci_recv_diag(hdev, skb);
	}

	return hci_recv_frame(hdev, skb);
}

static const struct h4_recv_pkt mtk_recv_pkts[] = {
	{ H4_RECV_ACL,      .recv = btmtksdio_recv_acl },
	{ H4_RECV_SCO,      .recv = hci_recv_frame },
	{ H4_RECV_EVENT,    .recv = btmtksdio_recv_event },
};

static int btmtksdio_rx_packet(struct btmtksdio_dev *bdev, u16 rx_size)
{
	const struct h4_recv_pkt *pkts = mtk_recv_pkts;
	int pkts_count = ARRAY_SIZE(mtk_recv_pkts);
	struct mtkbtsdio_hdr *sdio_hdr;
	int err, i, pad_size;
	struct sk_buff *skb;
	u16 dlen;

	if (rx_size < sizeof(*sdio_hdr))
		return -EILSEQ;

	/* A SDIO packet is exactly containing a Bluetooth packet */
	skb = bt_skb_alloc(rx_size, GFP_KERNEL);
	if (!skb)
		return -ENOMEM;

	skb_put(skb, rx_size);

	err = sdio_readsb(bdev->func, skb->data, MTK_REG_CRDR, rx_size);
	if (err < 0)
		goto err_kfree_skb;

	sdio_hdr = (void *)skb->data;

	/* We assume the default error as -EILSEQ simply to make the error path
	 * be cleaner.
	 */
	err = -EILSEQ;

	if (rx_size != le16_to_cpu(sdio_hdr->len)) {
		bt_dev_err(bdev->hdev, "Rx size in sdio header is mismatched ");
		goto err_kfree_skb;
	}

	hci_skb_pkt_type(skb) = sdio_hdr->bt_type;

	/* Remove MediaTek SDIO header */
	skb_pull(skb, sizeof(*sdio_hdr));

	/* We have to dig into the packet to get payload size and then know how
	 * many padding bytes at the tail, these padding bytes should be removed
	 * before the packet is indicated to the core layer.
	 */
	for (i = 0; i < pkts_count; i++) {
		if (sdio_hdr->bt_type == (&pkts[i])->type)
			break;
	}

	if (i >= pkts_count) {
		bt_dev_err(bdev->hdev, "Invalid bt type 0x%02x",
			   sdio_hdr->bt_type);
		goto err_kfree_skb;
	}

	/* Remaining bytes cannot hold a header*/
	if (skb->len < (&pkts[i])->hlen) {
		bt_dev_err(bdev->hdev, "The size of bt header is mismatched");
		goto err_kfree_skb;
	}

	switch ((&pkts[i])->lsize) {
	case 1:
		dlen = skb->data[(&pkts[i])->loff];
		break;
	case 2:
		dlen = get_unaligned_le16(skb->data +
						  (&pkts[i])->loff);
		break;
	default:
		goto err_kfree_skb;
	}

	pad_size = skb->len - (&pkts[i])->hlen -  dlen;

	/* Remaining bytes cannot hold a payload */
	if (pad_size < 0) {
		bt_dev_err(bdev->hdev, "The size of bt payload is mismatched");
		goto err_kfree_skb;
	}

	/* Remove padding bytes */
	skb_trim(skb, skb->len - pad_size);

	/* Complete frame */
	(&pkts[i])->recv(bdev->hdev, skb);

	bdev->hdev->stat.byte_rx += rx_size;

	return 0;

err_kfree_skb:
	kfree_skb(skb);

	return err;
}

static void btmtksdio_txrx_work(struct work_struct *work)
{
	struct btmtksdio_dev *bdev = container_of(work, struct btmtksdio_dev,
						  txrx_work);
	unsigned long txrx_timeout;
	u32 int_status, rx_size;
	struct sk_buff *skb;
	int err;

	pm_runtime_get_sync(bdev->dev);

	sdio_claim_host(bdev->func);

	/* Disable interrupt */
	sdio_writel(bdev->func, C_INT_EN_CLR, MTK_REG_CHLPCR, 0);

	txrx_timeout = jiffies + 5 * HZ;

	do {
		int_status = sdio_readl(bdev->func, MTK_REG_CHISR, NULL);

		/* Ack an interrupt as soon as possible before any operation on
		 * hardware.
		 *
		 * Note that we don't ack any status during operations to avoid race
		 * condition between the host and the device such as it's possible to
		 * mistakenly ack RX_DONE for the next packet and then cause interrupts
		 * not be raised again but there is still pending data in the hardware
		 * FIFO.
		 */
		sdio_writel(bdev->func, int_status, MTK_REG_CHISR, NULL);
		int_status &= INT_MASK;

		if ((int_status & FW_MAILBOX_INT) &&
		    bdev->data->chipid == 0x7921) {
			sdio_writel(bdev->func, PH2DSM0R_DRIVER_OWN,
				    MTK_REG_PH2DSM0R, 0);
		}

		if (int_status & FW_OWN_BACK_INT)
			bt_dev_dbg(bdev->hdev, "Get fw own back");

		if (int_status & TX_EMPTY)
			set_bit(BTMTKSDIO_HW_TX_READY, &bdev->tx_state);

		else if (unlikely(int_status & TX_FIFO_OVERFLOW))
			bt_dev_warn(bdev->hdev, "Tx fifo overflow");

		if (test_bit(BTMTKSDIO_HW_TX_READY, &bdev->tx_state)) {
			skb = skb_dequeue(&bdev->txq);
			if (skb) {
				err = btmtksdio_tx_packet(bdev, skb);
				if (err < 0) {
					bdev->hdev->stat.err_tx++;
					skb_queue_head(&bdev->txq, skb);
				}
			}
		}

		if (int_status & RX_DONE_INT) {
			rx_size = sdio_readl(bdev->func, MTK_REG_CRPLR, NULL);
			rx_size = (rx_size & RX_PKT_LEN) >> 16;
			if (btmtksdio_rx_packet(bdev, rx_size) < 0)
				bdev->hdev->stat.err_rx++;
		}
	} while (int_status || time_is_before_jiffies(txrx_timeout));

	/* Enable interrupt */
	sdio_writel(bdev->func, C_INT_EN_SET, MTK_REG_CHLPCR, 0);

	sdio_release_host(bdev->func);

	pm_runtime_mark_last_busy(bdev->dev);
	pm_runtime_put_autosuspend(bdev->dev);
}

static void btmtksdio_interrupt(struct sdio_func *func)
{
	struct btmtksdio_dev *bdev = sdio_get_drvdata(func);

	/* Disable interrupt */
	sdio_writel(bdev->func, C_INT_EN_CLR, MTK_REG_CHLPCR, 0);

	schedule_work(&bdev->txrx_work);
}

static int btmtksdio_open(struct hci_dev *hdev)
{
	struct btmtksdio_dev *bdev = hci_get_drvdata(hdev);
	u32 val;
	int err;

	sdio_claim_host(bdev->func);

	err = sdio_enable_func(bdev->func);
	if (err < 0)
		goto err_release_host;

	set_bit(BTMTKSDIO_FUNC_ENABLED, &bdev->tx_state);

	err = btmtksdio_drv_pmctrl(bdev);
	if (err < 0)
		goto err_disable_func;

	/* Disable interrupt & mask out all interrupt sources */
	sdio_writel(bdev->func, C_INT_EN_CLR, MTK_REG_CHLPCR, &err);
	if (err < 0)
		goto err_disable_func;

	sdio_writel(bdev->func, 0, MTK_REG_CHIER, &err);
	if (err < 0)
		goto err_disable_func;

	err = sdio_claim_irq(bdev->func, btmtksdio_interrupt);
	if (err < 0)
		goto err_disable_func;

	err = sdio_set_block_size(bdev->func, MTK_SDIO_BLOCK_SIZE);
	if (err < 0)
		goto err_release_irq;

	/* SDIO CMD 5 allows the SDIO device back to idle state an
	 * synchronous interrupt is supported in SDIO 4-bit mode
	 */
	val = sdio_readl(bdev->func, MTK_REG_CSDIOCSR, &err);
	if (err < 0)
		goto err_release_irq;

	val |= SDIO_INT_CTL;
	sdio_writel(bdev->func, val, MTK_REG_CSDIOCSR, &err);
	if (err < 0)
		goto err_release_irq;

	/* Explitly set write-1-clear method */
	val = sdio_readl(bdev->func, MTK_REG_CHCR, &err);
	if (err < 0)
		goto err_release_irq;

	val |= C_INT_CLR_CTRL;
	sdio_writel(bdev->func, val, MTK_REG_CHCR, &err);
	if (err < 0)
		goto err_release_irq;

	/* Setup interrupt sources */
	sdio_writel(bdev->func, RX_DONE_INT | TX_EMPTY | TX_FIFO_OVERFLOW,
		    MTK_REG_CHIER, &err);
	if (err < 0)
		goto err_release_irq;

	/* Enable interrupt */
	sdio_writel(bdev->func, C_INT_EN_SET, MTK_REG_CHLPCR, &err);
	if (err < 0)
		goto err_release_irq;

	sdio_release_host(bdev->func);

	return 0;

err_release_irq:
	sdio_release_irq(bdev->func);

err_disable_func:
	sdio_disable_func(bdev->func);

err_release_host:
	sdio_release_host(bdev->func);

	return err;
}

static int btmtksdio_close(struct hci_dev *hdev)
{
	struct btmtksdio_dev *bdev = hci_get_drvdata(hdev);

	sdio_claim_host(bdev->func);

	/* Disable interrupt */
	sdio_writel(bdev->func, C_INT_EN_CLR, MTK_REG_CHLPCR, NULL);

	sdio_release_irq(bdev->func);

	cancel_work_sync(&bdev->txrx_work);

	btmtksdio_fw_pmctrl(bdev);

	clear_bit(BTMTKSDIO_FUNC_ENABLED, &bdev->tx_state);
	sdio_disable_func(bdev->func);

	sdio_release_host(bdev->func);

	return 0;
}

static int btmtksdio_flush(struct hci_dev *hdev)
{
	struct btmtksdio_dev *bdev = hci_get_drvdata(hdev);

	skb_queue_purge(&bdev->txq);

	cancel_work_sync(&bdev->txrx_work);

	return 0;
}

static int btmtksdio_func_query(struct hci_dev *hdev)
{
	struct btmtk_hci_wmt_params wmt_params;
	int status, err;
	u8 param = 0;

	/* Query whether the function is enabled */
	wmt_params.op = BTMTK_WMT_FUNC_CTRL;
	wmt_params.flag = 4;
	wmt_params.dlen = sizeof(param);
	wmt_params.data = &param;
	wmt_params.status = &status;

	err = mtk_hci_wmt_sync(hdev, &wmt_params);
	if (err < 0) {
		bt_dev_err(hdev, "Failed to query function status (%d)", err);
		return err;
	}

	return status;
}

static int mt76xx_setup(struct hci_dev *hdev, const char *fwname)
{
	struct btmtksdio_dev *bdev = hci_get_drvdata(hdev);
	struct btmtk_hci_wmt_params wmt_params;
	struct btmtk_tci_sleep tci_sleep;
	struct sk_buff *skb;
	int err, status;
	u8 param = 0x1;

	/* Query whether the firmware is already download */
	wmt_params.op = BTMTK_WMT_SEMAPHORE;
	wmt_params.flag = 1;
	wmt_params.dlen = 0;
	wmt_params.data = NULL;
	wmt_params.status = &status;

	err = mtk_hci_wmt_sync(hdev, &wmt_params);
	if (err < 0) {
		bt_dev_err(hdev, "Failed to query firmware status (%d)", err);
		return err;
	}

	if (status == BTMTK_WMT_PATCH_DONE) {
		bt_dev_info(hdev, "Firmware already downloaded");
		goto ignore_setup_fw;
	}

	/* Setup a firmware which the device definitely requires */
	err = btmtk_setup_firmware(hdev, fwname, mtk_hci_wmt_sync);
	if (err < 0)
		return err;

ignore_setup_fw:
	/* Query whether the device is already enabled */
	err = readx_poll_timeout(btmtksdio_func_query, hdev, status,
				 status < 0 || status != BTMTK_WMT_ON_PROGRESS,
				 2000, 5000000);
	/* -ETIMEDOUT happens */
	if (err < 0)
		return err;

	/* The other errors happen in btusb_mtk_func_query */
	if (status < 0)
		return status;

	if (status == BTMTK_WMT_ON_DONE) {
		bt_dev_info(hdev, "function already on");
		goto ignore_func_on;
	}

	/* Enable Bluetooth protocol */
	wmt_params.op = BTMTK_WMT_FUNC_CTRL;
	wmt_params.flag = 0;
	wmt_params.dlen = sizeof(param);
	wmt_params.data = &param;
	wmt_params.status = NULL;

	err = mtk_hci_wmt_sync(hdev, &wmt_params);
	if (err < 0) {
		bt_dev_err(hdev, "Failed to send wmt func ctrl (%d)", err);
		return err;
	}

	set_bit(BTMTKSDIO_PATCH_ENABLED, &bdev->tx_state);

ignore_func_on:
	/* Apply the low power environment setup */
	tci_sleep.mode = 0x5;
	tci_sleep.duration = cpu_to_le16(0x640);
	tci_sleep.host_duration = cpu_to_le16(0x640);
	tci_sleep.host_wakeup_pin = 0;
	tci_sleep.time_compensation = 0;

	skb = __hci_cmd_sync(hdev, 0xfc7a, sizeof(tci_sleep), &tci_sleep,
			     HCI_INIT_TIMEOUT);
	if (IS_ERR(skb)) {
		err = PTR_ERR(skb);
		bt_dev_err(hdev, "Failed to apply low power setting (%d)", err);
		return err;
	}
	kfree_skb(skb);

	return 0;
}

static int mt79xx_setup(struct hci_dev *hdev, const char *fwname)
{
	struct btmtksdio_dev *bdev = hci_get_drvdata(hdev);
	struct btmtk_hci_wmt_params wmt_params;
	u8 param = 0x1;
	int err;

	err = btmtk_setup_firmware_79xx(hdev, fwname, mtk_hci_wmt_sync);
	if (err < 0) {
		bt_dev_err(hdev, "Failed to setup 79xx firmware (%d)", err);
		return err;
	}

	err = btmtksdio_fw_pmctrl(bdev);
	if (err < 0)
		return err;

	err = btmtksdio_drv_pmctrl(bdev);
	if (err < 0)
		return err;

	/* Enable Bluetooth protocol */
	wmt_params.op = BTMTK_WMT_FUNC_CTRL;
	wmt_params.flag = 0;
	wmt_params.dlen = sizeof(param);
	wmt_params.data = &param;
	wmt_params.status = NULL;

	err = mtk_hci_wmt_sync(hdev, &wmt_params);
	if (err < 0) {
		bt_dev_err(hdev, "Failed to send wmt func ctrl (%d)", err);
		return err;
	}

	hci_set_msft_opcode(hdev, 0xFD30);
	hci_set_aosp_capable(hdev);
	set_bit(BTMTKSDIO_PATCH_ENABLED, &bdev->tx_state);

	return err;
}

static int btmtksdio_mtk_reg_read(struct hci_dev *hdev, u32 reg, u32 *val)
{
	struct btmtk_hci_wmt_params wmt_params;
	struct reg_read_cmd reg_read = {
		.type = 1,
		.num = 1,
	};
	u32 status;
	int err;

	reg_read.addr = cpu_to_le32(reg);
	wmt_params.op = BTMTK_WMT_REGISTER;
	wmt_params.flag = BTMTK_WMT_REG_READ;
	wmt_params.dlen = sizeof(reg_read);
	wmt_params.data = &reg_read;
	wmt_params.status = &status;

	err = mtk_hci_wmt_sync(hdev, &wmt_params);
	if (err < 0) {
		bt_dev_err(hdev, "Failed to read reg (%d)", err);
		return err;
	}

	*val = status;

	return err;
}

static int btmtksdio_mtk_reg_write(struct hci_dev *hdev, u32 reg, u32 val, u32 mask)
{
	struct btmtk_hci_wmt_params wmt_params;
	const struct reg_write_cmd reg_write = {
		.type = 1,
		.num = 1,
		.addr = cpu_to_le32(reg),
		.data = cpu_to_le32(val),
		.mask = cpu_to_le32(mask),
	};
	int err, status;

	wmt_params.op = BTMTK_WMT_REGISTER;
	wmt_params.flag = BTMTK_WMT_REG_WRITE;
	wmt_params.dlen = sizeof(reg_write);
	wmt_params.data = &reg_write;
	wmt_params.status = &status;

	err = mtk_hci_wmt_sync(hdev, &wmt_params);
	if (err < 0)
		bt_dev_err(hdev, "Failed to write reg (%d)", err);

	return err;
}

static int btmtksdio_get_data_path_id(struct hci_dev *hdev, __u8 *data_path_id)
{
	/* uses 1 as data path id for all the usecases */
	*data_path_id = 1;
	return 0;
}

static int btmtksdio_get_codec_config_data(struct hci_dev *hdev,
					   __u8 link, struct bt_codec *codec,
					   __u8 *ven_len, __u8 **ven_data)
{
	int err = 0;

	if (!ven_data || !ven_len)
		return -EINVAL;

	*ven_len = 0;
	*ven_data = NULL;

	if (link != ESCO_LINK) {
		bt_dev_err(hdev, "Invalid link type(%u)", link);
		return -EINVAL;
	}

	*ven_data = kmalloc(sizeof(__u8), GFP_KERNEL);
	if (!*ven_data) {
		err = -ENOMEM;
		goto error;
	}

	/* supports only CVSD and mSBC offload codecs */
	switch (codec->id) {
	case 0x02:
		**ven_data = 0x00;
		break;
	case 0x05:
		**ven_data = 0x01;
		break;
	default:
		err = -EINVAL;
		bt_dev_err(hdev, "Invalid codec id(%u)", codec->id);
		goto error;
	}
	/* codec and its capabilities are pre-defined to ids
	 * preset id = 0x00 represents CVSD codec with sampling rate 8K
	 * preset id = 0x01 represents mSBC codec with sampling rate 16K
	 */
	*ven_len = sizeof(__u8);
	return err;

error:
	kfree(*ven_data);
	*ven_data = NULL;
	return err;
}

static int btmtksdio_sco_setting(struct hci_dev *hdev)
{
	const struct btmtk_sco sco_setting = {
		.clock_config = 0x49,
		.channel_format_config = 0x80,
	};
	struct sk_buff *skb;
	u32 val;
	int err;

	/* Enable SCO over I2S/PCM for MediaTek chipset */
	skb =  __hci_cmd_sync(hdev, 0xfc72, sizeof(sco_setting),
			      &sco_setting, HCI_CMD_TIMEOUT);
	if (IS_ERR(skb))
		return PTR_ERR(skb);

	kfree_skb(skb);

	err = btmtksdio_mtk_reg_read(hdev, MT7921_PINMUX_0, &val);
	if (err < 0)
		return err;

	val |= 0x11000000;
	err = btmtksdio_mtk_reg_write(hdev, MT7921_PINMUX_0, val, ~0);
	if (err < 0)
		return err;

	err = btmtksdio_mtk_reg_read(hdev, MT7921_PINMUX_1, &val);
	if (err < 0)
		return err;

	val |= 0x00000101;
	err =  btmtksdio_mtk_reg_write(hdev, MT7921_PINMUX_1, val, ~0);
	if (err < 0)
		return err;

	hdev->get_data_path_id = btmtksdio_get_data_path_id;
	hdev->get_codec_config_data = btmtksdio_get_codec_config_data;

	return err;
}

static int btmtksdio_reset_setting(struct hci_dev *hdev)
{
	int err;
	u32 val;

	err = btmtksdio_mtk_reg_read(hdev, MT7921_PINMUX_1, &val);
	if (err < 0)
		return err;

	val |= 0x20; /* set the pin (bit field 11:8) work as GPIO mode */
	err = btmtksdio_mtk_reg_write(hdev, MT7921_PINMUX_1, val, ~0);
	if (err < 0)
		return err;

	err = btmtksdio_mtk_reg_read(hdev, MT7921_BTSYS_RST, &val);
	if (err < 0)
		return err;

	val |= MT7921_BTSYS_RST_WITH_GPIO;
	return btmtksdio_mtk_reg_write(hdev, MT7921_BTSYS_RST, val, ~0);
}

static int btmtksdio_setup(struct hci_dev *hdev)
{
	struct btmtksdio_dev *bdev = hci_get_drvdata(hdev);
	ktime_t calltime, delta, rettime;
	unsigned long long duration;
	char fwname[64];
	int err, dev_id;
	u32 fw_version = 0, val;

	calltime = ktime_get();
	set_bit(BTMTKSDIO_HW_TX_READY, &bdev->tx_state);

	switch (bdev->data->chipid) {
	case 0x7921:
		if (test_bit(BTMTKSDIO_HW_RESET_ACTIVE, &bdev->tx_state)) {
			err = btmtksdio_mtk_reg_read(hdev, MT7921_DLSTATUS,
						     &val);
			if (err < 0)
				return err;

			val &= ~BT_DL_STATE;
			err = btmtksdio_mtk_reg_write(hdev, MT7921_DLSTATUS,
						      val, ~0);
			if (err < 0)
				return err;

			btmtksdio_fw_pmctrl(bdev);
			msleep(20);
			btmtksdio_drv_pmctrl(bdev);

			clear_bit(BTMTKSDIO_HW_RESET_ACTIVE, &bdev->tx_state);
		}

		err = btmtksdio_mtk_reg_read(hdev, 0x70010200, &dev_id);
		if (err < 0) {
			bt_dev_err(hdev, "Failed to get device id (%d)", err);
			return err;
		}

		err = btmtksdio_mtk_reg_read(hdev, 0x80021004, &fw_version);
		if (err < 0) {
			bt_dev_err(hdev, "Failed to get fw version (%d)", err);
			return err;
		}

		snprintf(fwname, sizeof(fwname),
			 "mediatek/BT_RAM_CODE_MT%04x_1_%x_hdr.bin",
			 dev_id & 0xffff, (fw_version & 0xff) + 1);
		err = mt79xx_setup(hdev, fwname);
		if (err < 0)
			return err;

		/* Enable SCO over I2S/PCM */
		err = btmtksdio_sco_setting(hdev);
		if (err < 0) {
			bt_dev_err(hdev, "Failed to enable SCO setting (%d)", err);
			return err;
		}

		/* Enable WBS with mSBC codec */
		set_bit(HCI_QUIRK_WIDEBAND_SPEECH_SUPPORTED, &hdev->quirks);

		/* Enable GPIO reset mechanism */
		if (bdev->reset) {
			err = btmtksdio_reset_setting(hdev);
			if (err < 0) {
				bt_dev_err(hdev, "Failed to enable Reset setting (%d)", err);
				devm_gpiod_put(bdev->dev, bdev->reset);
				bdev->reset = NULL;
			}
		}

		/* Valid LE States quirk for MediaTek 7921 */
		set_bit(HCI_QUIRK_VALID_LE_STATES, &hdev->quirks);

		break;
	case 0x7663:
	case 0x7668:
		err = mt76xx_setup(hdev, bdev->data->fwname);
		if (err < 0)
			return err;
		break;
	default:
		return -ENODEV;
	}

	rettime = ktime_get();
	delta = ktime_sub(rettime, calltime);
	duration = (unsigned long long)ktime_to_ns(delta) >> 10;

	pm_runtime_set_autosuspend_delay(bdev->dev,
					 MTKBTSDIO_AUTOSUSPEND_DELAY);
	pm_runtime_use_autosuspend(bdev->dev);

	err = pm_runtime_set_active(bdev->dev);
	if (err < 0)
		return err;

	/* Default forbid runtime auto suspend, that can be allowed by
	 * enable_autosuspend flag or the PM runtime entry under sysfs.
	 */
	pm_runtime_forbid(bdev->dev);
	pm_runtime_enable(bdev->dev);

	if (enable_autosuspend)
		pm_runtime_allow(bdev->dev);

	bt_dev_info(hdev, "Device setup in %llu usecs", duration);

	return 0;
}

static int btmtksdio_shutdown(struct hci_dev *hdev)
{
	struct btmtksdio_dev *bdev = hci_get_drvdata(hdev);
	struct btmtk_hci_wmt_params wmt_params;
	u8 param = 0x0;
	int err;

	/* Get back the state to be consistent with the state
	 * in btmtksdio_setup.
	 */
	pm_runtime_get_sync(bdev->dev);

	/* wmt command only works until the reset is complete */
	if (test_bit(BTMTKSDIO_HW_RESET_ACTIVE, &bdev->tx_state))
		goto ignore_wmt_cmd;

	/* Disable the device */
	wmt_params.op = BTMTK_WMT_FUNC_CTRL;
	wmt_params.flag = 0;
	wmt_params.dlen = sizeof(param);
	wmt_params.data = &param;
	wmt_params.status = NULL;

	err = mtk_hci_wmt_sync(hdev, &wmt_params);
	if (err < 0) {
		bt_dev_err(hdev, "Failed to send wmt func ctrl (%d)", err);
		return err;
	}

ignore_wmt_cmd:
	pm_runtime_put_noidle(bdev->dev);
	pm_runtime_disable(bdev->dev);

	return 0;
}

static int btmtksdio_send_frame(struct hci_dev *hdev, struct sk_buff *skb)
{
	struct btmtksdio_dev *bdev = hci_get_drvdata(hdev);

	switch (hci_skb_pkt_type(skb)) {
	case HCI_COMMAND_PKT:
		hdev->stat.cmd_tx++;
		break;

	case HCI_ACLDATA_PKT:
		hdev->stat.acl_tx++;
		break;

	case HCI_SCODATA_PKT:
		hdev->stat.sco_tx++;
		break;

	default:
		return -EILSEQ;
	}

	skb_queue_tail(&bdev->txq, skb);

	schedule_work(&bdev->txrx_work);

	return 0;
}

static void btmtksdio_cmd_timeout(struct hci_dev *hdev)
{
	struct btmtksdio_dev *bdev = hci_get_drvdata(hdev);
	u32 status;
	int err;

	if (!bdev->reset || bdev->data->chipid != 0x7921)
		return;

	pm_runtime_get_sync(bdev->dev);

	if (test_and_set_bit(BTMTKSDIO_HW_RESET_ACTIVE, &bdev->tx_state))
		return;

	sdio_claim_host(bdev->func);

	sdio_writel(bdev->func, C_INT_EN_CLR, MTK_REG_CHLPCR, NULL);
	skb_queue_purge(&bdev->txq);
	cancel_work_sync(&bdev->txrx_work);

	gpiod_set_value_cansleep(bdev->reset, 1);
	msleep(100);
	gpiod_set_value_cansleep(bdev->reset, 0);

	err = readx_poll_timeout(btmtksdio_chcr_query, bdev, status,
				 status & BT_RST_DONE, 100000, 2000000);
	if (err < 0) {
		bt_dev_err(hdev, "Failed to reset (%d)", err);
		goto err;
	}

	clear_bit(BTMTKSDIO_PATCH_ENABLED, &bdev->tx_state);
err:
	sdio_release_host(bdev->func);

	pm_runtime_put_noidle(bdev->dev);
	pm_runtime_disable(bdev->dev);

	hci_reset_dev(hdev);
}

static bool btmtksdio_sdio_inband_wakeup(struct hci_dev *hdev)
{
	struct btmtksdio_dev *bdev = hci_get_drvdata(hdev);

	return device_may_wakeup(bdev->dev);
}

static bool btmtksdio_sdio_wakeup(struct hci_dev *hdev)
{
	struct btmtksdio_dev *bdev = hci_get_drvdata(hdev);
	bool may_wakeup = device_may_wakeup(bdev->dev);
	const struct btmtk_wakeon bt_awake = {
		.mode = 0x1,
		.gpo = 0,
		.active_high = 0x1,
		.enable_delay = cpu_to_le16(0xc80),
		.wakeup_delay = cpu_to_le16(0x20),
	};

	if (may_wakeup && bdev->data->chipid == 0x7921) {
		struct sk_buff *skb;

		skb =  __hci_cmd_sync(hdev, 0xfc27, sizeof(bt_awake),
				      &bt_awake, HCI_CMD_TIMEOUT);
		if (IS_ERR(skb))
			may_wakeup = false;
		else
			kfree_skb(skb);
	}

	return may_wakeup;
}

static int btmtksdio_probe(struct sdio_func *func,
			   const struct sdio_device_id *id)
{
	struct btmtksdio_dev *bdev;
	struct hci_dev *hdev;
	int err;

	bdev = devm_kzalloc(&func->dev, sizeof(*bdev), GFP_KERNEL);
	if (!bdev)
		return -ENOMEM;

	bdev->data = (void *)id->driver_data;
	if (!bdev->data)
		return -ENODEV;

	bdev->dev = &func->dev;
	bdev->func = func;

	INIT_WORK(&bdev->txrx_work, btmtksdio_txrx_work);
	skb_queue_head_init(&bdev->txq);

	/* Initialize and register HCI device */
	hdev = hci_alloc_dev();
	if (!hdev) {
		dev_err(&func->dev, "Can't allocate HCI device\n");
		return -ENOMEM;
	}

	bdev->hdev = hdev;

	hdev->bus = HCI_SDIO;
	hci_set_drvdata(hdev, bdev);

	hdev->open     = btmtksdio_open;
	hdev->close    = btmtksdio_close;
	hdev->cmd_timeout = btmtksdio_cmd_timeout;
	hdev->flush    = btmtksdio_flush;
	hdev->setup    = btmtksdio_setup;
	hdev->shutdown = btmtksdio_shutdown;
	hdev->send     = btmtksdio_send_frame;
	hdev->wakeup   = btmtksdio_sdio_wakeup;
	/*
	 * If SDIO controller supports wake on Bluetooth, sending a wakeon
	 * command is not necessary.
	 */
	if (device_can_wakeup(func->card->host->parent))
		hdev->wakeup = btmtksdio_sdio_inband_wakeup;
	else
		hdev->wakeup = btmtksdio_sdio_wakeup;
	hdev->set_bdaddr = btmtk_set_bdaddr;

	SET_HCIDEV_DEV(hdev, &func->dev);

	hdev->manufacturer = 70;
	set_bit(HCI_QUIRK_NON_PERSISTENT_SETUP, &hdev->quirks);

	sdio_set_drvdata(func, bdev);

	err = hci_register_dev(hdev);
	if (err < 0) {
		dev_err(&func->dev, "Can't register HCI device\n");
		hci_free_dev(hdev);
		return err;
	}

	/* pm_runtime_enable would be done after the firmware is being
	 * downloaded because the core layer probably already enables
	 * runtime PM for this func such as the case host->caps &
	 * MMC_CAP_POWER_OFF_CARD.
	 */
	if (pm_runtime_enabled(bdev->dev))
		pm_runtime_disable(bdev->dev);

	/* As explaination in drivers/mmc/core/sdio_bus.c tells us:
	 * Unbound SDIO functions are always suspended.
	 * During probe, the function is set active and the usage count
	 * is incremented.  If the driver supports runtime PM,
	 * it should call pm_runtime_put_noidle() in its probe routine and
	 * pm_runtime_get_noresume() in its remove routine.
	 *
	 * So, put a pm_runtime_put_noidle here !
	 */
	pm_runtime_put_noidle(bdev->dev);

	err = device_init_wakeup(bdev->dev, true);
	if (err)
		bt_dev_err(hdev, "failed to initialize device wakeup");

	bdev->dev->of_node = of_find_compatible_node(NULL, NULL,
						     "mediatek,mt7921s-bluetooth");
	bdev->reset = devm_gpiod_get_optional(bdev->dev, "reset",
					      GPIOD_OUT_LOW);
	if (IS_ERR(bdev->reset))
		err = PTR_ERR(bdev->reset);

	return err;
}

static void btmtksdio_remove(struct sdio_func *func)
{
	struct btmtksdio_dev *bdev = sdio_get_drvdata(func);
	struct hci_dev *hdev;

	if (!bdev)
		return;

	/* Be consistent the state in btmtksdio_probe */
	pm_runtime_get_noresume(bdev->dev);

	hdev = bdev->hdev;

	sdio_set_drvdata(func, NULL);
	hci_unregister_dev(hdev);
	hci_free_dev(hdev);
}

#ifdef CONFIG_PM
static int btmtksdio_runtime_suspend(struct device *dev)
{
	struct sdio_func *func = dev_to_sdio_func(dev);
	struct btmtksdio_dev *bdev;
	int err;

	bdev = sdio_get_drvdata(func);
	if (!bdev)
		return 0;

<<<<<<< HEAD
	sdio_set_host_pm_flags(func, MMC_PM_KEEP_POWER);

	sdio_claim_host(bdev->func);
=======
	if (!test_bit(BTMTKSDIO_FUNC_ENABLED, &bdev->tx_state))
		return 0;
>>>>>>> d60c95ef

	sdio_set_host_pm_flags(func, MMC_PM_KEEP_POWER);

	err = btmtksdio_fw_pmctrl(bdev);

	bt_dev_dbg(bdev->hdev, "status (%d) return ownership to device", err);

	return err;
}

static int btmtksdio_runtime_resume(struct device *dev)
{
	struct sdio_func *func = dev_to_sdio_func(dev);
	struct btmtksdio_dev *bdev;
	int err;

	bdev = sdio_get_drvdata(func);
	if (!bdev)
		return 0;

	if (!test_bit(BTMTKSDIO_FUNC_ENABLED, &bdev->tx_state))
		return 0;

	err = btmtksdio_drv_pmctrl(bdev);

	bt_dev_dbg(bdev->hdev, "status (%d) get ownership from device", err);

	return err;
}

static UNIVERSAL_DEV_PM_OPS(btmtksdio_pm_ops, btmtksdio_runtime_suspend,
			    btmtksdio_runtime_resume, NULL);
#define BTMTKSDIO_PM_OPS (&btmtksdio_pm_ops)
#else	/* CONFIG_PM */
#define BTMTKSDIO_PM_OPS NULL
#endif	/* CONFIG_PM */

static struct sdio_driver btmtksdio_driver = {
	.name		= "btmtksdio",
	.probe		= btmtksdio_probe,
	.remove		= btmtksdio_remove,
	.id_table	= btmtksdio_table,
	.drv = {
		.owner = THIS_MODULE,
		.pm = BTMTKSDIO_PM_OPS,
	}
};

module_sdio_driver(btmtksdio_driver);

module_param(enable_autosuspend, bool, 0644);
MODULE_PARM_DESC(enable_autosuspend, "Enable autosuspend by default");

MODULE_AUTHOR("Sean Wang <sean.wang@mediatek.com>");
MODULE_DESCRIPTION("MediaTek Bluetooth SDIO driver ver " VERSION);
MODULE_VERSION(VERSION);
MODULE_LICENSE("GPL");<|MERGE_RESOLUTION|>--- conflicted
+++ resolved
@@ -397,11 +397,7 @@
 	if (err < 0)
 		goto err_free_skb;
 
-<<<<<<< HEAD
-	if (evt == HCI_EV_VENDOR) {
-=======
 	if (evt == HCI_EV_WMT) {
->>>>>>> d60c95ef
 		if (test_and_clear_bit(BTMTKSDIO_TX_WAIT_VND_EVT,
 				       &bdev->tx_state)) {
 			/* Barrier to sync with other CPUs */
@@ -1446,14 +1442,8 @@
 	if (!bdev)
 		return 0;
 
-<<<<<<< HEAD
-	sdio_set_host_pm_flags(func, MMC_PM_KEEP_POWER);
-
-	sdio_claim_host(bdev->func);
-=======
 	if (!test_bit(BTMTKSDIO_FUNC_ENABLED, &bdev->tx_state))
 		return 0;
->>>>>>> d60c95ef
 
 	sdio_set_host_pm_flags(func, MMC_PM_KEEP_POWER);
 
