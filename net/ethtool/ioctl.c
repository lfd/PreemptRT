// SPDX-License-Identifier: GPL-2.0-or-later
/*
 * net/core/ethtool.c - Ethtool ioctl handler
 * Copyright (c) 2003 Matthew Wilcox <matthew@wil.cx>
 *
 * This file is where we call all the ethtool_ops commands to get
 * the information ethtool needs.
 */

#include <linux/compat.h>
#include <linux/etherdevice.h>
#include <linux/module.h>
#include <linux/types.h>
#include <linux/capability.h>
#include <linux/errno.h>
#include <linux/ethtool.h>
#include <linux/netdevice.h>
#include <linux/net_tstamp.h>
#include <linux/phy.h>
#include <linux/bitops.h>
#include <linux/uaccess.h>
#include <linux/vmalloc.h>
#include <linux/sfp.h>
#include <linux/slab.h>
#include <linux/rtnetlink.h>
#include <linux/sched/signal.h>
#include <linux/net.h>
#include <linux/pm_runtime.h>
#include <net/devlink.h>
#include <net/xdp_sock_drv.h>
#include <net/flow_offload.h>
#include <linux/ethtool_netlink.h>
#include <generated/utsrelease.h>
#include "common.h"

/* State held across locks and calls for commands which have devlink fallback */
struct ethtool_devlink_compat {
	struct devlink *devlink;
	union {
		struct ethtool_flash efl;
		struct ethtool_drvinfo info;
	};
};

static struct devlink *netdev_to_devlink_get(struct net_device *dev)
{
	if (!dev->devlink_port)
		return NULL;
	return devlink_try_get(dev->devlink_port->devlink);
}

/*
 * Some useful ethtool_ops methods that're device independent.
 * If we find that all drivers want to do the same thing here,
 * we can turn these into dev_() function calls.
 */

u32 ethtool_op_get_link(struct net_device *dev)
{
	return netif_carrier_ok(dev) ? 1 : 0;
}
EXPORT_SYMBOL(ethtool_op_get_link);

int ethtool_op_get_ts_info(struct net_device *dev, struct ethtool_ts_info *info)
{
	info->so_timestamping =
		SOF_TIMESTAMPING_TX_SOFTWARE |
		SOF_TIMESTAMPING_RX_SOFTWARE |
		SOF_TIMESTAMPING_SOFTWARE;
	info->phc_index = -1;
	return 0;
}
EXPORT_SYMBOL(ethtool_op_get_ts_info);

/* Handlers for each ethtool command */

static int ethtool_get_features(struct net_device *dev, void __user *useraddr)
{
	struct ethtool_gfeatures cmd = {
		.cmd = ETHTOOL_GFEATURES,
		.size = ETHTOOL_DEV_FEATURE_WORDS,
	};
	struct ethtool_get_features_block features[ETHTOOL_DEV_FEATURE_WORDS];
	u32 __user *sizeaddr;
	u32 copy_size;
	int i;

	/* in case feature bits run out again */
	BUILD_BUG_ON(ETHTOOL_DEV_FEATURE_WORDS * sizeof(u32) > sizeof(netdev_features_t));

	for (i = 0; i < ETHTOOL_DEV_FEATURE_WORDS; ++i) {
		features[i].available = (u32)(dev->hw_features >> (32 * i));
		features[i].requested = (u32)(dev->wanted_features >> (32 * i));
		features[i].active = (u32)(dev->features >> (32 * i));
		features[i].never_changed =
			(u32)(NETIF_F_NEVER_CHANGE >> (32 * i));
	}

	sizeaddr = useraddr + offsetof(struct ethtool_gfeatures, size);
	if (get_user(copy_size, sizeaddr))
		return -EFAULT;

	if (copy_size > ETHTOOL_DEV_FEATURE_WORDS)
		copy_size = ETHTOOL_DEV_FEATURE_WORDS;

	if (copy_to_user(useraddr, &cmd, sizeof(cmd)))
		return -EFAULT;
	useraddr += sizeof(cmd);
	if (copy_to_user(useraddr, features,
			 array_size(copy_size, sizeof(*features))))
		return -EFAULT;

	return 0;
}

static int ethtool_set_features(struct net_device *dev, void __user *useraddr)
{
	struct ethtool_sfeatures cmd;
	struct ethtool_set_features_block features[ETHTOOL_DEV_FEATURE_WORDS];
	netdev_features_t wanted = 0, valid = 0;
	int i, ret = 0;

	if (copy_from_user(&cmd, useraddr, sizeof(cmd)))
		return -EFAULT;
	useraddr += sizeof(cmd);

	if (cmd.size != ETHTOOL_DEV_FEATURE_WORDS)
		return -EINVAL;

	if (copy_from_user(features, useraddr, sizeof(features)))
		return -EFAULT;

	for (i = 0; i < ETHTOOL_DEV_FEATURE_WORDS; ++i) {
		valid |= (netdev_features_t)features[i].valid << (32 * i);
		wanted |= (netdev_features_t)features[i].requested << (32 * i);
	}

	if (valid & ~NETIF_F_ETHTOOL_BITS)
		return -EINVAL;

	if (valid & ~dev->hw_features) {
		valid &= dev->hw_features;
		ret |= ETHTOOL_F_UNSUPPORTED;
	}

	dev->wanted_features &= ~valid;
	dev->wanted_features |= wanted & valid;
	__netdev_update_features(dev);

	if ((dev->wanted_features ^ dev->features) & valid)
		ret |= ETHTOOL_F_WISH;

	return ret;
}

static int __ethtool_get_sset_count(struct net_device *dev, int sset)
{
	const struct ethtool_phy_ops *phy_ops = ethtool_phy_ops;
	const struct ethtool_ops *ops = dev->ethtool_ops;

	if (sset == ETH_SS_FEATURES)
		return ARRAY_SIZE(netdev_features_strings);

	if (sset == ETH_SS_RSS_HASH_FUNCS)
		return ARRAY_SIZE(rss_hash_func_strings);

	if (sset == ETH_SS_TUNABLES)
		return ARRAY_SIZE(tunable_strings);

	if (sset == ETH_SS_PHY_TUNABLES)
		return ARRAY_SIZE(phy_tunable_strings);

	if (sset == ETH_SS_PHY_STATS && dev->phydev &&
	    !ops->get_ethtool_phy_stats &&
	    phy_ops && phy_ops->get_sset_count)
		return phy_ops->get_sset_count(dev->phydev);

	if (sset == ETH_SS_LINK_MODES)
		return __ETHTOOL_LINK_MODE_MASK_NBITS;

	if (ops->get_sset_count && ops->get_strings)
		return ops->get_sset_count(dev, sset);
	else
		return -EOPNOTSUPP;
}

static void __ethtool_get_strings(struct net_device *dev,
	u32 stringset, u8 *data)
{
	const struct ethtool_phy_ops *phy_ops = ethtool_phy_ops;
	const struct ethtool_ops *ops = dev->ethtool_ops;

	if (stringset == ETH_SS_FEATURES)
		memcpy(data, netdev_features_strings,
			sizeof(netdev_features_strings));
	else if (stringset == ETH_SS_RSS_HASH_FUNCS)
		memcpy(data, rss_hash_func_strings,
		       sizeof(rss_hash_func_strings));
	else if (stringset == ETH_SS_TUNABLES)
		memcpy(data, tunable_strings, sizeof(tunable_strings));
	else if (stringset == ETH_SS_PHY_TUNABLES)
		memcpy(data, phy_tunable_strings, sizeof(phy_tunable_strings));
	else if (stringset == ETH_SS_PHY_STATS && dev->phydev &&
		 !ops->get_ethtool_phy_stats && phy_ops &&
		 phy_ops->get_strings)
		phy_ops->get_strings(dev->phydev, data);
	else if (stringset == ETH_SS_LINK_MODES)
		memcpy(data, link_mode_names,
		       __ETHTOOL_LINK_MODE_MASK_NBITS * ETH_GSTRING_LEN);
	else
		/* ops->get_strings is valid because checked earlier */
		ops->get_strings(dev, stringset, data);
}

static netdev_features_t ethtool_get_feature_mask(u32 eth_cmd)
{
	/* feature masks of legacy discrete ethtool ops */

	switch (eth_cmd) {
	case ETHTOOL_GTXCSUM:
	case ETHTOOL_STXCSUM:
		return NETIF_F_CSUM_MASK | NETIF_F_FCOE_CRC |
		       NETIF_F_SCTP_CRC;
	case ETHTOOL_GRXCSUM:
	case ETHTOOL_SRXCSUM:
		return NETIF_F_RXCSUM;
	case ETHTOOL_GSG:
	case ETHTOOL_SSG:
		return NETIF_F_SG | NETIF_F_FRAGLIST;
	case ETHTOOL_GTSO:
	case ETHTOOL_STSO:
		return NETIF_F_ALL_TSO;
	case ETHTOOL_GGSO:
	case ETHTOOL_SGSO:
		return NETIF_F_GSO;
	case ETHTOOL_GGRO:
	case ETHTOOL_SGRO:
		return NETIF_F_GRO;
	default:
		BUG();
	}
}

static int ethtool_get_one_feature(struct net_device *dev,
	char __user *useraddr, u32 ethcmd)
{
	netdev_features_t mask = ethtool_get_feature_mask(ethcmd);
	struct ethtool_value edata = {
		.cmd = ethcmd,
		.data = !!(dev->features & mask),
	};

	if (copy_to_user(useraddr, &edata, sizeof(edata)))
		return -EFAULT;
	return 0;
}

static int ethtool_set_one_feature(struct net_device *dev,
	void __user *useraddr, u32 ethcmd)
{
	struct ethtool_value edata;
	netdev_features_t mask;

	if (copy_from_user(&edata, useraddr, sizeof(edata)))
		return -EFAULT;

	mask = ethtool_get_feature_mask(ethcmd);
	mask &= dev->hw_features;
	if (!mask)
		return -EOPNOTSUPP;

	if (edata.data)
		dev->wanted_features |= mask;
	else
		dev->wanted_features &= ~mask;

	__netdev_update_features(dev);

	return 0;
}

#define ETH_ALL_FLAGS    (ETH_FLAG_LRO | ETH_FLAG_RXVLAN | ETH_FLAG_TXVLAN | \
			  ETH_FLAG_NTUPLE | ETH_FLAG_RXHASH)
#define ETH_ALL_FEATURES (NETIF_F_LRO | NETIF_F_HW_VLAN_CTAG_RX | \
			  NETIF_F_HW_VLAN_CTAG_TX | NETIF_F_NTUPLE | \
			  NETIF_F_RXHASH)

static u32 __ethtool_get_flags(struct net_device *dev)
{
	u32 flags = 0;

	if (dev->features & NETIF_F_LRO)
		flags |= ETH_FLAG_LRO;
	if (dev->features & NETIF_F_HW_VLAN_CTAG_RX)
		flags |= ETH_FLAG_RXVLAN;
	if (dev->features & NETIF_F_HW_VLAN_CTAG_TX)
		flags |= ETH_FLAG_TXVLAN;
	if (dev->features & NETIF_F_NTUPLE)
		flags |= ETH_FLAG_NTUPLE;
	if (dev->features & NETIF_F_RXHASH)
		flags |= ETH_FLAG_RXHASH;

	return flags;
}

static int __ethtool_set_flags(struct net_device *dev, u32 data)
{
	netdev_features_t features = 0, changed;

	if (data & ~ETH_ALL_FLAGS)
		return -EINVAL;

	if (data & ETH_FLAG_LRO)
		features |= NETIF_F_LRO;
	if (data & ETH_FLAG_RXVLAN)
		features |= NETIF_F_HW_VLAN_CTAG_RX;
	if (data & ETH_FLAG_TXVLAN)
		features |= NETIF_F_HW_VLAN_CTAG_TX;
	if (data & ETH_FLAG_NTUPLE)
		features |= NETIF_F_NTUPLE;
	if (data & ETH_FLAG_RXHASH)
		features |= NETIF_F_RXHASH;

	/* allow changing only bits set in hw_features */
	changed = (features ^ dev->features) & ETH_ALL_FEATURES;
	if (changed & ~dev->hw_features)
		return (changed & dev->hw_features) ? -EINVAL : -EOPNOTSUPP;

	dev->wanted_features =
		(dev->wanted_features & ~changed) | (features & changed);

	__netdev_update_features(dev);

	return 0;
}

/* Given two link masks, AND them together and save the result in dst. */
void ethtool_intersect_link_masks(struct ethtool_link_ksettings *dst,
				  struct ethtool_link_ksettings *src)
{
	unsigned int size = BITS_TO_LONGS(__ETHTOOL_LINK_MODE_MASK_NBITS);
	unsigned int idx = 0;

	for (; idx < size; idx++) {
		dst->link_modes.supported[idx] &=
			src->link_modes.supported[idx];
		dst->link_modes.advertising[idx] &=
			src->link_modes.advertising[idx];
	}
}
EXPORT_SYMBOL(ethtool_intersect_link_masks);

void ethtool_convert_legacy_u32_to_link_mode(unsigned long *dst,
					     u32 legacy_u32)
{
	linkmode_zero(dst);
	dst[0] = legacy_u32;
}
EXPORT_SYMBOL(ethtool_convert_legacy_u32_to_link_mode);

/* return false if src had higher bits set. lower bits always updated. */
bool ethtool_convert_link_mode_to_legacy_u32(u32 *legacy_u32,
					     const unsigned long *src)
{
	*legacy_u32 = src[0];
	return find_next_bit(src, __ETHTOOL_LINK_MODE_MASK_NBITS, 32) ==
		__ETHTOOL_LINK_MODE_MASK_NBITS;
}
EXPORT_SYMBOL(ethtool_convert_link_mode_to_legacy_u32);

/* return false if ksettings link modes had higher bits
 * set. legacy_settings always updated (best effort)
 */
static bool
convert_link_ksettings_to_legacy_settings(
	struct ethtool_cmd *legacy_settings,
	const struct ethtool_link_ksettings *link_ksettings)
{
	bool retval = true;

	memset(legacy_settings, 0, sizeof(*legacy_settings));
	/* this also clears the deprecated fields in legacy structure:
	 * __u8		transceiver;
	 * __u32	maxtxpkt;
	 * __u32	maxrxpkt;
	 */

	retval &= ethtool_convert_link_mode_to_legacy_u32(
		&legacy_settings->supported,
		link_ksettings->link_modes.supported);
	retval &= ethtool_convert_link_mode_to_legacy_u32(
		&legacy_settings->advertising,
		link_ksettings->link_modes.advertising);
	retval &= ethtool_convert_link_mode_to_legacy_u32(
		&legacy_settings->lp_advertising,
		link_ksettings->link_modes.lp_advertising);
	ethtool_cmd_speed_set(legacy_settings, link_ksettings->base.speed);
	legacy_settings->duplex
		= link_ksettings->base.duplex;
	legacy_settings->port
		= link_ksettings->base.port;
	legacy_settings->phy_address
		= link_ksettings->base.phy_address;
	legacy_settings->autoneg
		= link_ksettings->base.autoneg;
	legacy_settings->mdio_support
		= link_ksettings->base.mdio_support;
	legacy_settings->eth_tp_mdix
		= link_ksettings->base.eth_tp_mdix;
	legacy_settings->eth_tp_mdix_ctrl
		= link_ksettings->base.eth_tp_mdix_ctrl;
	legacy_settings->transceiver
		= link_ksettings->base.transceiver;
	return retval;
}

/* number of 32-bit words to store the user's link mode bitmaps */
#define __ETHTOOL_LINK_MODE_MASK_NU32			\
	DIV_ROUND_UP(__ETHTOOL_LINK_MODE_MASK_NBITS, 32)

/* layout of the struct passed from/to userland */
struct ethtool_link_usettings {
	struct ethtool_link_settings base;
	struct {
		__u32 supported[__ETHTOOL_LINK_MODE_MASK_NU32];
		__u32 advertising[__ETHTOOL_LINK_MODE_MASK_NU32];
		__u32 lp_advertising[__ETHTOOL_LINK_MODE_MASK_NU32];
	} link_modes;
};

/* Internal kernel helper to query a device ethtool_link_settings. */
int __ethtool_get_link_ksettings(struct net_device *dev,
				 struct ethtool_link_ksettings *link_ksettings)
{
	ASSERT_RTNL();

	if (!dev->ethtool_ops->get_link_ksettings)
		return -EOPNOTSUPP;

	memset(link_ksettings, 0, sizeof(*link_ksettings));
	return dev->ethtool_ops->get_link_ksettings(dev, link_ksettings);
}
EXPORT_SYMBOL(__ethtool_get_link_ksettings);

/* convert ethtool_link_usettings in user space to a kernel internal
 * ethtool_link_ksettings. return 0 on success, errno on error.
 */
static int load_link_ksettings_from_user(struct ethtool_link_ksettings *to,
					 const void __user *from)
{
	struct ethtool_link_usettings link_usettings;

	if (copy_from_user(&link_usettings, from, sizeof(link_usettings)))
		return -EFAULT;

	memcpy(&to->base, &link_usettings.base, sizeof(to->base));
	bitmap_from_arr32(to->link_modes.supported,
			  link_usettings.link_modes.supported,
			  __ETHTOOL_LINK_MODE_MASK_NBITS);
	bitmap_from_arr32(to->link_modes.advertising,
			  link_usettings.link_modes.advertising,
			  __ETHTOOL_LINK_MODE_MASK_NBITS);
	bitmap_from_arr32(to->link_modes.lp_advertising,
			  link_usettings.link_modes.lp_advertising,
			  __ETHTOOL_LINK_MODE_MASK_NBITS);

	return 0;
}

/* Check if the user is trying to change anything besides speed/duplex */
bool ethtool_virtdev_validate_cmd(const struct ethtool_link_ksettings *cmd)
{
	struct ethtool_link_settings base2 = {};

	base2.speed = cmd->base.speed;
	base2.port = PORT_OTHER;
	base2.duplex = cmd->base.duplex;
	base2.cmd = cmd->base.cmd;
	base2.link_mode_masks_nwords = cmd->base.link_mode_masks_nwords;

	return !memcmp(&base2, &cmd->base, sizeof(base2)) &&
		bitmap_empty(cmd->link_modes.supported,
			     __ETHTOOL_LINK_MODE_MASK_NBITS) &&
		bitmap_empty(cmd->link_modes.lp_advertising,
			     __ETHTOOL_LINK_MODE_MASK_NBITS);
}

/* convert a kernel internal ethtool_link_ksettings to
 * ethtool_link_usettings in user space. return 0 on success, errno on
 * error.
 */
static int
store_link_ksettings_for_user(void __user *to,
			      const struct ethtool_link_ksettings *from)
{
	struct ethtool_link_usettings link_usettings;

	memcpy(&link_usettings, from, sizeof(link_usettings));
	bitmap_to_arr32(link_usettings.link_modes.supported,
			from->link_modes.supported,
			__ETHTOOL_LINK_MODE_MASK_NBITS);
	bitmap_to_arr32(link_usettings.link_modes.advertising,
			from->link_modes.advertising,
			__ETHTOOL_LINK_MODE_MASK_NBITS);
	bitmap_to_arr32(link_usettings.link_modes.lp_advertising,
			from->link_modes.lp_advertising,
			__ETHTOOL_LINK_MODE_MASK_NBITS);

	if (copy_to_user(to, &link_usettings, sizeof(link_usettings)))
		return -EFAULT;

	return 0;
}

/* Query device for its ethtool_link_settings. */
static int ethtool_get_link_ksettings(struct net_device *dev,
				      void __user *useraddr)
{
	int err = 0;
	struct ethtool_link_ksettings link_ksettings;

	ASSERT_RTNL();
	if (!dev->ethtool_ops->get_link_ksettings)
		return -EOPNOTSUPP;

	/* handle bitmap nbits handshake */
	if (copy_from_user(&link_ksettings.base, useraddr,
			   sizeof(link_ksettings.base)))
		return -EFAULT;

	if (__ETHTOOL_LINK_MODE_MASK_NU32
	    != link_ksettings.base.link_mode_masks_nwords) {
		/* wrong link mode nbits requested */
		memset(&link_ksettings, 0, sizeof(link_ksettings));
		link_ksettings.base.cmd = ETHTOOL_GLINKSETTINGS;
		/* send back number of words required as negative val */
		compiletime_assert(__ETHTOOL_LINK_MODE_MASK_NU32 <= S8_MAX,
				   "need too many bits for link modes!");
		link_ksettings.base.link_mode_masks_nwords
			= -((s8)__ETHTOOL_LINK_MODE_MASK_NU32);

		/* copy the base fields back to user, not the link
		 * mode bitmaps
		 */
		if (copy_to_user(useraddr, &link_ksettings.base,
				 sizeof(link_ksettings.base)))
			return -EFAULT;

		return 0;
	}

	/* handshake successful: user/kernel agree on
	 * link_mode_masks_nwords
	 */

	memset(&link_ksettings, 0, sizeof(link_ksettings));
	err = dev->ethtool_ops->get_link_ksettings(dev, &link_ksettings);
	if (err < 0)
		return err;

	/* make sure we tell the right values to user */
	link_ksettings.base.cmd = ETHTOOL_GLINKSETTINGS;
	link_ksettings.base.link_mode_masks_nwords
		= __ETHTOOL_LINK_MODE_MASK_NU32;
	link_ksettings.base.master_slave_cfg = MASTER_SLAVE_CFG_UNSUPPORTED;
	link_ksettings.base.master_slave_state = MASTER_SLAVE_STATE_UNSUPPORTED;
	link_ksettings.base.rate_matching = RATE_MATCH_NONE;

	return store_link_ksettings_for_user(useraddr, &link_ksettings);
}

/* Update device ethtool_link_settings. */
static int ethtool_set_link_ksettings(struct net_device *dev,
				      void __user *useraddr)
{
	int err;
	struct ethtool_link_ksettings link_ksettings;

	ASSERT_RTNL();

	if (!dev->ethtool_ops->set_link_ksettings)
		return -EOPNOTSUPP;

	/* make sure nbits field has expected value */
	if (copy_from_user(&link_ksettings.base, useraddr,
			   sizeof(link_ksettings.base)))
		return -EFAULT;

	if (__ETHTOOL_LINK_MODE_MASK_NU32
	    != link_ksettings.base.link_mode_masks_nwords)
		return -EINVAL;

	/* copy the whole structure, now that we know it has expected
	 * format
	 */
	err = load_link_ksettings_from_user(&link_ksettings, useraddr);
	if (err)
		return err;

	/* re-check nwords field, just in case */
	if (__ETHTOOL_LINK_MODE_MASK_NU32
	    != link_ksettings.base.link_mode_masks_nwords)
		return -EINVAL;

	if (link_ksettings.base.master_slave_cfg ||
	    link_ksettings.base.master_slave_state)
		return -EINVAL;

	err = dev->ethtool_ops->set_link_ksettings(dev, &link_ksettings);
	if (err >= 0) {
		ethtool_notify(dev, ETHTOOL_MSG_LINKINFO_NTF, NULL);
		ethtool_notify(dev, ETHTOOL_MSG_LINKMODES_NTF, NULL);
	}
	return err;
}

int ethtool_virtdev_set_link_ksettings(struct net_device *dev,
				       const struct ethtool_link_ksettings *cmd,
				       u32 *dev_speed, u8 *dev_duplex)
{
	u32 speed;
	u8 duplex;

	speed = cmd->base.speed;
	duplex = cmd->base.duplex;
	/* don't allow custom speed and duplex */
	if (!ethtool_validate_speed(speed) ||
	    !ethtool_validate_duplex(duplex) ||
	    !ethtool_virtdev_validate_cmd(cmd))
		return -EINVAL;
	*dev_speed = speed;
	*dev_duplex = duplex;

	return 0;
}
EXPORT_SYMBOL(ethtool_virtdev_set_link_ksettings);

/* Query device for its ethtool_cmd settings.
 *
 * Backward compatibility note: for compatibility with legacy ethtool, this is
 * now implemented via get_link_ksettings. When driver reports higher link mode
 * bits, a kernel warning is logged once (with name of 1st driver/device) to
 * recommend user to upgrade ethtool, but the command is successful (only the
 * lower link mode bits reported back to user). Deprecated fields from
 * ethtool_cmd (transceiver/maxrxpkt/maxtxpkt) are always set to zero.
 */
static int ethtool_get_settings(struct net_device *dev, void __user *useraddr)
{
	struct ethtool_link_ksettings link_ksettings;
	struct ethtool_cmd cmd;
	int err;

	ASSERT_RTNL();
	if (!dev->ethtool_ops->get_link_ksettings)
		return -EOPNOTSUPP;

	memset(&link_ksettings, 0, sizeof(link_ksettings));
	err = dev->ethtool_ops->get_link_ksettings(dev, &link_ksettings);
	if (err < 0)
		return err;
	convert_link_ksettings_to_legacy_settings(&cmd, &link_ksettings);

	/* send a sensible cmd tag back to user */
	cmd.cmd = ETHTOOL_GSET;

	if (copy_to_user(useraddr, &cmd, sizeof(cmd)))
		return -EFAULT;

	return 0;
}

/* Update device link settings with given ethtool_cmd.
 *
 * Backward compatibility note: for compatibility with legacy ethtool, this is
 * now always implemented via set_link_settings. When user's request updates
 * deprecated ethtool_cmd fields (transceiver/maxrxpkt/maxtxpkt), a kernel
 * warning is logged once (with name of 1st driver/device) to recommend user to
 * upgrade ethtool, and the request is rejected.
 */
static int ethtool_set_settings(struct net_device *dev, void __user *useraddr)
{
	struct ethtool_link_ksettings link_ksettings;
	struct ethtool_cmd cmd;
	int ret;

	ASSERT_RTNL();

	if (copy_from_user(&cmd, useraddr, sizeof(cmd)))
		return -EFAULT;
	if (!dev->ethtool_ops->set_link_ksettings)
		return -EOPNOTSUPP;

	if (!convert_legacy_settings_to_link_ksettings(&link_ksettings, &cmd))
		return -EINVAL;
	link_ksettings.base.link_mode_masks_nwords =
		__ETHTOOL_LINK_MODE_MASK_NU32;
	ret = dev->ethtool_ops->set_link_ksettings(dev, &link_ksettings);
	if (ret >= 0) {
		ethtool_notify(dev, ETHTOOL_MSG_LINKINFO_NTF, NULL);
		ethtool_notify(dev, ETHTOOL_MSG_LINKMODES_NTF, NULL);
	}
	return ret;
}

static int
ethtool_get_drvinfo(struct net_device *dev, struct ethtool_devlink_compat *rsp)
{
	const struct ethtool_ops *ops = dev->ethtool_ops;
	struct device *parent = dev->dev.parent;

	rsp->info.cmd = ETHTOOL_GDRVINFO;
	strscpy(rsp->info.version, UTS_RELEASE, sizeof(rsp->info.version));
	if (ops->get_drvinfo) {
		ops->get_drvinfo(dev, &rsp->info);
		if (!rsp->info.bus_info[0] && parent)
			strscpy(rsp->info.bus_info, dev_name(parent),
				sizeof(rsp->info.bus_info));
		if (!rsp->info.driver[0] && parent && parent->driver)
			strscpy(rsp->info.driver, parent->driver->name,
				sizeof(rsp->info.driver));
	} else if (parent && parent->driver) {
		strscpy(rsp->info.bus_info, dev_name(parent),
			sizeof(rsp->info.bus_info));
		strscpy(rsp->info.driver, parent->driver->name,
			sizeof(rsp->info.driver));
	} else if (dev->rtnl_link_ops) {
		strscpy(rsp->info.driver, dev->rtnl_link_ops->kind,
			sizeof(rsp->info.driver));
	} else {
		return -EOPNOTSUPP;
	}

	/*
	 * this method of obtaining string set info is deprecated;
	 * Use ETHTOOL_GSSET_INFO instead.
	 */
	if (ops->get_sset_count) {
		int rc;

		rc = ops->get_sset_count(dev, ETH_SS_TEST);
		if (rc >= 0)
			rsp->info.testinfo_len = rc;
		rc = ops->get_sset_count(dev, ETH_SS_STATS);
		if (rc >= 0)
			rsp->info.n_stats = rc;
		rc = ops->get_sset_count(dev, ETH_SS_PRIV_FLAGS);
		if (rc >= 0)
			rsp->info.n_priv_flags = rc;
	}
	if (ops->get_regs_len) {
		int ret = ops->get_regs_len(dev);

		if (ret > 0)
			rsp->info.regdump_len = ret;
	}

	if (ops->get_eeprom_len)
		rsp->info.eedump_len = ops->get_eeprom_len(dev);

	if (!rsp->info.fw_version[0])
		rsp->devlink = netdev_to_devlink_get(dev);

	return 0;
}

static noinline_for_stack int ethtool_get_sset_info(struct net_device *dev,
						    void __user *useraddr)
{
	struct ethtool_sset_info info;
	u64 sset_mask;
	int i, idx = 0, n_bits = 0, ret, rc;
	u32 *info_buf = NULL;

	if (copy_from_user(&info, useraddr, sizeof(info)))
		return -EFAULT;

	/* store copy of mask, because we zero struct later on */
	sset_mask = info.sset_mask;
	if (!sset_mask)
		return 0;

	/* calculate size of return buffer */
	n_bits = hweight64(sset_mask);

	memset(&info, 0, sizeof(info));
	info.cmd = ETHTOOL_GSSET_INFO;

	info_buf = kcalloc(n_bits, sizeof(u32), GFP_USER);
	if (!info_buf)
		return -ENOMEM;

	/*
	 * fill return buffer based on input bitmask and successful
	 * get_sset_count return
	 */
	for (i = 0; i < 64; i++) {
		if (!(sset_mask & (1ULL << i)))
			continue;

		rc = __ethtool_get_sset_count(dev, i);
		if (rc >= 0) {
			info.sset_mask |= (1ULL << i);
			info_buf[idx++] = rc;
		}
	}

	ret = -EFAULT;
	if (copy_to_user(useraddr, &info, sizeof(info)))
		goto out;

	useraddr += offsetof(struct ethtool_sset_info, data);
	if (copy_to_user(useraddr, info_buf, array_size(idx, sizeof(u32))))
		goto out;

	ret = 0;

out:
	kfree(info_buf);
	return ret;
}

static noinline_for_stack int
ethtool_rxnfc_copy_from_compat(struct ethtool_rxnfc *rxnfc,
			       const struct compat_ethtool_rxnfc __user *useraddr,
			       size_t size)
{
	struct compat_ethtool_rxnfc crxnfc = {};

	/* We expect there to be holes between fs.m_ext and
	 * fs.ring_cookie and at the end of fs, but nowhere else.
	 * On non-x86, no conversion should be needed.
	 */
	BUILD_BUG_ON(!IS_ENABLED(CONFIG_X86_64) &&
		     sizeof(struct compat_ethtool_rxnfc) !=
		     sizeof(struct ethtool_rxnfc));
	BUILD_BUG_ON(offsetof(struct compat_ethtool_rxnfc, fs.m_ext) +
		     sizeof(useraddr->fs.m_ext) !=
		     offsetof(struct ethtool_rxnfc, fs.m_ext) +
		     sizeof(rxnfc->fs.m_ext));
	BUILD_BUG_ON(offsetof(struct compat_ethtool_rxnfc, fs.location) -
		     offsetof(struct compat_ethtool_rxnfc, fs.ring_cookie) !=
		     offsetof(struct ethtool_rxnfc, fs.location) -
		     offsetof(struct ethtool_rxnfc, fs.ring_cookie));

	if (copy_from_user(&crxnfc, useraddr, min(size, sizeof(crxnfc))))
		return -EFAULT;

	*rxnfc = (struct ethtool_rxnfc) {
		.cmd		= crxnfc.cmd,
		.flow_type	= crxnfc.flow_type,
		.data		= crxnfc.data,
		.fs		= {
			.flow_type	= crxnfc.fs.flow_type,
			.h_u		= crxnfc.fs.h_u,
			.h_ext		= crxnfc.fs.h_ext,
			.m_u		= crxnfc.fs.m_u,
			.m_ext		= crxnfc.fs.m_ext,
			.ring_cookie	= crxnfc.fs.ring_cookie,
			.location	= crxnfc.fs.location,
		},
		.rule_cnt	= crxnfc.rule_cnt,
	};

	return 0;
}

static int ethtool_rxnfc_copy_from_user(struct ethtool_rxnfc *rxnfc,
					const void __user *useraddr,
					size_t size)
{
	if (compat_need_64bit_alignment_fixup())
		return ethtool_rxnfc_copy_from_compat(rxnfc, useraddr, size);

	if (copy_from_user(rxnfc, useraddr, size))
		return -EFAULT;

	return 0;
}

static int ethtool_rxnfc_copy_to_compat(void __user *useraddr,
					const struct ethtool_rxnfc *rxnfc,
					size_t size, const u32 *rule_buf)
{
	struct compat_ethtool_rxnfc crxnfc;

	memset(&crxnfc, 0, sizeof(crxnfc));
	crxnfc = (struct compat_ethtool_rxnfc) {
		.cmd		= rxnfc->cmd,
		.flow_type	= rxnfc->flow_type,
		.data		= rxnfc->data,
		.fs		= {
			.flow_type	= rxnfc->fs.flow_type,
			.h_u		= rxnfc->fs.h_u,
			.h_ext		= rxnfc->fs.h_ext,
			.m_u		= rxnfc->fs.m_u,
			.m_ext		= rxnfc->fs.m_ext,
			.ring_cookie	= rxnfc->fs.ring_cookie,
			.location	= rxnfc->fs.location,
		},
		.rule_cnt	= rxnfc->rule_cnt,
	};

	if (copy_to_user(useraddr, &crxnfc, min(size, sizeof(crxnfc))))
		return -EFAULT;

	return 0;
}

static int ethtool_rxnfc_copy_to_user(void __user *useraddr,
				      const struct ethtool_rxnfc *rxnfc,
				      size_t size, const u32 *rule_buf)
{
	int ret;

	if (compat_need_64bit_alignment_fixup()) {
		ret = ethtool_rxnfc_copy_to_compat(useraddr, rxnfc, size,
						   rule_buf);
		useraddr += offsetof(struct compat_ethtool_rxnfc, rule_locs);
	} else {
		ret = copy_to_user(useraddr, rxnfc, size);
		useraddr += offsetof(struct ethtool_rxnfc, rule_locs);
	}

	if (ret)
		return -EFAULT;

	if (rule_buf) {
		if (copy_to_user(useraddr, rule_buf,
				 rxnfc->rule_cnt * sizeof(u32)))
			return -EFAULT;
	}

	return 0;
}

static noinline_for_stack int ethtool_set_rxnfc(struct net_device *dev,
						u32 cmd, void __user *useraddr)
{
	struct ethtool_rxnfc info;
	size_t info_size = sizeof(info);
	int rc;

	if (!dev->ethtool_ops->set_rxnfc)
		return -EOPNOTSUPP;

	/* struct ethtool_rxnfc was originally defined for
	 * ETHTOOL_{G,S}RXFH with only the cmd, flow_type and data
	 * members.  User-space might still be using that
	 * definition. */
	if (cmd == ETHTOOL_SRXFH)
		info_size = (offsetof(struct ethtool_rxnfc, data) +
			     sizeof(info.data));

	if (ethtool_rxnfc_copy_from_user(&info, useraddr, info_size))
		return -EFAULT;

	rc = dev->ethtool_ops->set_rxnfc(dev, &info);
	if (rc)
		return rc;

	if (cmd == ETHTOOL_SRXCLSRLINS &&
	    ethtool_rxnfc_copy_to_user(useraddr, &info, info_size, NULL))
		return -EFAULT;

	return 0;
}

static noinline_for_stack int ethtool_get_rxnfc(struct net_device *dev,
						u32 cmd, void __user *useraddr)
{
	struct ethtool_rxnfc info;
	size_t info_size = sizeof(info);
	const struct ethtool_ops *ops = dev->ethtool_ops;
	int ret;
	void *rule_buf = NULL;

	if (!ops->get_rxnfc)
		return -EOPNOTSUPP;

	/* struct ethtool_rxnfc was originally defined for
	 * ETHTOOL_{G,S}RXFH with only the cmd, flow_type and data
	 * members.  User-space might still be using that
	 * definition. */
	if (cmd == ETHTOOL_GRXFH)
		info_size = (offsetof(struct ethtool_rxnfc, data) +
			     sizeof(info.data));

	if (ethtool_rxnfc_copy_from_user(&info, useraddr, info_size))
		return -EFAULT;

	/* If FLOW_RSS was requested then user-space must be using the
	 * new definition, as FLOW_RSS is newer.
	 */
	if (cmd == ETHTOOL_GRXFH && info.flow_type & FLOW_RSS) {
		info_size = sizeof(info);
		if (ethtool_rxnfc_copy_from_user(&info, useraddr, info_size))
			return -EFAULT;
		/* Since malicious users may modify the original data,
		 * we need to check whether FLOW_RSS is still requested.
		 */
		if (!(info.flow_type & FLOW_RSS))
			return -EINVAL;
	}

	if (info.cmd != cmd)
		return -EINVAL;

	if (info.cmd == ETHTOOL_GRXCLSRLALL) {
		if (info.rule_cnt > 0) {
			if (info.rule_cnt <= KMALLOC_MAX_SIZE / sizeof(u32))
				rule_buf = kcalloc(info.rule_cnt, sizeof(u32),
						   GFP_USER);
			if (!rule_buf)
				return -ENOMEM;
		}
	}

	ret = ops->get_rxnfc(dev, &info, rule_buf);
	if (ret < 0)
		goto err_out;

	ret = ethtool_rxnfc_copy_to_user(useraddr, &info, info_size, rule_buf);
err_out:
	kfree(rule_buf);

	return ret;
}

static int ethtool_copy_validate_indir(u32 *indir, void __user *useraddr,
					struct ethtool_rxnfc *rx_rings,
					u32 size)
{
	int i;

	if (copy_from_user(indir, useraddr, array_size(size, sizeof(indir[0]))))
		return -EFAULT;

	/* Validate ring indices */
	for (i = 0; i < size; i++)
		if (indir[i] >= rx_rings->data)
			return -EINVAL;

	return 0;
}

u8 netdev_rss_key[NETDEV_RSS_KEY_LEN] __read_mostly;

void netdev_rss_key_fill(void *buffer, size_t len)
{
	BUG_ON(len > sizeof(netdev_rss_key));
	net_get_random_once(netdev_rss_key, sizeof(netdev_rss_key));
	memcpy(buffer, netdev_rss_key, len);
}
EXPORT_SYMBOL(netdev_rss_key_fill);

static noinline_for_stack int ethtool_get_rxfh_indir(struct net_device *dev,
						     void __user *useraddr)
{
	u32 user_size, dev_size;
	u32 *indir;
	int ret;

	if (!dev->ethtool_ops->get_rxfh_indir_size ||
	    !dev->ethtool_ops->get_rxfh)
		return -EOPNOTSUPP;
	dev_size = dev->ethtool_ops->get_rxfh_indir_size(dev);
	if (dev_size == 0)
		return -EOPNOTSUPP;

	if (copy_from_user(&user_size,
			   useraddr + offsetof(struct ethtool_rxfh_indir, size),
			   sizeof(user_size)))
		return -EFAULT;

	if (copy_to_user(useraddr + offsetof(struct ethtool_rxfh_indir, size),
			 &dev_size, sizeof(dev_size)))
		return -EFAULT;

	/* If the user buffer size is 0, this is just a query for the
	 * device table size.  Otherwise, if it's smaller than the
	 * device table size it's an error.
	 */
	if (user_size < dev_size)
		return user_size == 0 ? 0 : -EINVAL;

	indir = kcalloc(dev_size, sizeof(indir[0]), GFP_USER);
	if (!indir)
		return -ENOMEM;

	ret = dev->ethtool_ops->get_rxfh(dev, indir, NULL, NULL);
	if (ret)
		goto out;

	if (copy_to_user(useraddr +
			 offsetof(struct ethtool_rxfh_indir, ring_index[0]),
			 indir, dev_size * sizeof(indir[0])))
		ret = -EFAULT;

out:
	kfree(indir);
	return ret;
}

static noinline_for_stack int ethtool_set_rxfh_indir(struct net_device *dev,
						     void __user *useraddr)
{
	struct ethtool_rxnfc rx_rings;
	u32 user_size, dev_size, i;
	u32 *indir;
	const struct ethtool_ops *ops = dev->ethtool_ops;
	int ret;
	u32 ringidx_offset = offsetof(struct ethtool_rxfh_indir, ring_index[0]);

	if (!ops->get_rxfh_indir_size || !ops->set_rxfh ||
	    !ops->get_rxnfc)
		return -EOPNOTSUPP;

	dev_size = ops->get_rxfh_indir_size(dev);
	if (dev_size == 0)
		return -EOPNOTSUPP;

	if (copy_from_user(&user_size,
			   useraddr + offsetof(struct ethtool_rxfh_indir, size),
			   sizeof(user_size)))
		return -EFAULT;

	if (user_size != 0 && user_size != dev_size)
		return -EINVAL;

	indir = kcalloc(dev_size, sizeof(indir[0]), GFP_USER);
	if (!indir)
		return -ENOMEM;

	rx_rings.cmd = ETHTOOL_GRXRINGS;
	ret = ops->get_rxnfc(dev, &rx_rings, NULL);
	if (ret)
		goto out;

	if (user_size == 0) {
		for (i = 0; i < dev_size; i++)
			indir[i] = ethtool_rxfh_indir_default(i, rx_rings.data);
	} else {
		ret = ethtool_copy_validate_indir(indir,
						  useraddr + ringidx_offset,
						  &rx_rings,
						  dev_size);
		if (ret)
			goto out;
	}

	ret = ops->set_rxfh(dev, indir, NULL, ETH_RSS_HASH_NO_CHANGE);
	if (ret)
		goto out;

	/* indicate whether rxfh was set to default */
	if (user_size == 0)
		dev->priv_flags &= ~IFF_RXFH_CONFIGURED;
	else
		dev->priv_flags |= IFF_RXFH_CONFIGURED;

out:
	kfree(indir);
	return ret;
}

static noinline_for_stack int ethtool_get_rxfh(struct net_device *dev,
					       void __user *useraddr)
{
	int ret;
	const struct ethtool_ops *ops = dev->ethtool_ops;
	u32 user_indir_size, user_key_size;
	u32 dev_indir_size = 0, dev_key_size = 0;
	struct ethtool_rxfh rxfh;
	u32 total_size;
	u32 indir_bytes;
	u32 *indir = NULL;
	u8 dev_hfunc = 0;
	u8 *hkey = NULL;
	u8 *rss_config;

	if (!ops->get_rxfh)
		return -EOPNOTSUPP;

	if (ops->get_rxfh_indir_size)
		dev_indir_size = ops->get_rxfh_indir_size(dev);
	if (ops->get_rxfh_key_size)
		dev_key_size = ops->get_rxfh_key_size(dev);

	if (copy_from_user(&rxfh, useraddr, sizeof(rxfh)))
		return -EFAULT;
	user_indir_size = rxfh.indir_size;
	user_key_size = rxfh.key_size;

	/* Check that reserved fields are 0 for now */
	if (rxfh.rsvd8[0] || rxfh.rsvd8[1] || rxfh.rsvd8[2] || rxfh.rsvd32)
		return -EINVAL;
	/* Most drivers don't handle rss_context, check it's 0 as well */
	if (rxfh.rss_context && !ops->get_rxfh_context)
		return -EOPNOTSUPP;

	rxfh.indir_size = dev_indir_size;
	rxfh.key_size = dev_key_size;
	if (copy_to_user(useraddr, &rxfh, sizeof(rxfh)))
		return -EFAULT;

	if ((user_indir_size && (user_indir_size != dev_indir_size)) ||
	    (user_key_size && (user_key_size != dev_key_size)))
		return -EINVAL;

	indir_bytes = user_indir_size * sizeof(indir[0]);
	total_size = indir_bytes + user_key_size;
	rss_config = kzalloc(total_size, GFP_USER);
	if (!rss_config)
		return -ENOMEM;

	if (user_indir_size)
		indir = (u32 *)rss_config;

	if (user_key_size)
		hkey = rss_config + indir_bytes;

	if (rxfh.rss_context)
		ret = dev->ethtool_ops->get_rxfh_context(dev, indir, hkey,
							 &dev_hfunc,
							 rxfh.rss_context);
	else
		ret = dev->ethtool_ops->get_rxfh(dev, indir, hkey, &dev_hfunc);
	if (ret)
		goto out;

	if (copy_to_user(useraddr + offsetof(struct ethtool_rxfh, hfunc),
			 &dev_hfunc, sizeof(rxfh.hfunc))) {
		ret = -EFAULT;
	} else if (copy_to_user(useraddr +
			      offsetof(struct ethtool_rxfh, rss_config[0]),
			      rss_config, total_size)) {
		ret = -EFAULT;
	}
out:
	kfree(rss_config);

	return ret;
}

static noinline_for_stack int ethtool_set_rxfh(struct net_device *dev,
					       void __user *useraddr)
{
	int ret;
	const struct ethtool_ops *ops = dev->ethtool_ops;
	struct ethtool_rxnfc rx_rings;
	struct ethtool_rxfh rxfh;
	u32 dev_indir_size = 0, dev_key_size = 0, i;
	u32 *indir = NULL, indir_bytes = 0;
	u8 *hkey = NULL;
	u8 *rss_config;
	u32 rss_cfg_offset = offsetof(struct ethtool_rxfh, rss_config[0]);
	bool delete = false;

	if (!ops->get_rxnfc || !ops->set_rxfh)
		return -EOPNOTSUPP;

	if (ops->get_rxfh_indir_size)
		dev_indir_size = ops->get_rxfh_indir_size(dev);
	if (ops->get_rxfh_key_size)
		dev_key_size = ops->get_rxfh_key_size(dev);

	if (copy_from_user(&rxfh, useraddr, sizeof(rxfh)))
		return -EFAULT;

	/* Check that reserved fields are 0 for now */
	if (rxfh.rsvd8[0] || rxfh.rsvd8[1] || rxfh.rsvd8[2] || rxfh.rsvd32)
		return -EINVAL;
	/* Most drivers don't handle rss_context, check it's 0 as well */
	if (rxfh.rss_context && !ops->set_rxfh_context)
		return -EOPNOTSUPP;

	/* If either indir, hash key or function is valid, proceed further.
	 * Must request at least one change: indir size, hash key or function.
	 */
	if ((rxfh.indir_size &&
	     rxfh.indir_size != ETH_RXFH_INDIR_NO_CHANGE &&
	     rxfh.indir_size != dev_indir_size) ||
	    (rxfh.key_size && (rxfh.key_size != dev_key_size)) ||
	    (rxfh.indir_size == ETH_RXFH_INDIR_NO_CHANGE &&
	     rxfh.key_size == 0 && rxfh.hfunc == ETH_RSS_HASH_NO_CHANGE))
		return -EINVAL;

	if (rxfh.indir_size != ETH_RXFH_INDIR_NO_CHANGE)
		indir_bytes = dev_indir_size * sizeof(indir[0]);

	rss_config = kzalloc(indir_bytes + rxfh.key_size, GFP_USER);
	if (!rss_config)
		return -ENOMEM;

	rx_rings.cmd = ETHTOOL_GRXRINGS;
	ret = ops->get_rxnfc(dev, &rx_rings, NULL);
	if (ret)
		goto out;

	/* rxfh.indir_size == 0 means reset the indir table to default (master
	 * context) or delete the context (other RSS contexts).
	 * rxfh.indir_size == ETH_RXFH_INDIR_NO_CHANGE means leave it unchanged.
	 */
	if (rxfh.indir_size &&
	    rxfh.indir_size != ETH_RXFH_INDIR_NO_CHANGE) {
		indir = (u32 *)rss_config;
		ret = ethtool_copy_validate_indir(indir,
						  useraddr + rss_cfg_offset,
						  &rx_rings,
						  rxfh.indir_size);
		if (ret)
			goto out;
	} else if (rxfh.indir_size == 0) {
		if (rxfh.rss_context == 0) {
			indir = (u32 *)rss_config;
			for (i = 0; i < dev_indir_size; i++)
				indir[i] = ethtool_rxfh_indir_default(i, rx_rings.data);
		} else {
			delete = true;
		}
	}

	if (rxfh.key_size) {
		hkey = rss_config + indir_bytes;
		if (copy_from_user(hkey,
				   useraddr + rss_cfg_offset + indir_bytes,
				   rxfh.key_size)) {
			ret = -EFAULT;
			goto out;
		}
	}

	if (rxfh.rss_context)
		ret = ops->set_rxfh_context(dev, indir, hkey, rxfh.hfunc,
					    &rxfh.rss_context, delete);
	else
		ret = ops->set_rxfh(dev, indir, hkey, rxfh.hfunc);
	if (ret)
		goto out;

	if (copy_to_user(useraddr + offsetof(struct ethtool_rxfh, rss_context),
			 &rxfh.rss_context, sizeof(rxfh.rss_context)))
		ret = -EFAULT;

	if (!rxfh.rss_context) {
		/* indicate whether rxfh was set to default */
		if (rxfh.indir_size == 0)
			dev->priv_flags &= ~IFF_RXFH_CONFIGURED;
		else if (rxfh.indir_size != ETH_RXFH_INDIR_NO_CHANGE)
			dev->priv_flags |= IFF_RXFH_CONFIGURED;
	}

out:
	kfree(rss_config);
	return ret;
}

static int ethtool_get_regs(struct net_device *dev, char __user *useraddr)
{
	struct ethtool_regs regs;
	const struct ethtool_ops *ops = dev->ethtool_ops;
	void *regbuf;
	int reglen, ret;

	if (!ops->get_regs || !ops->get_regs_len)
		return -EOPNOTSUPP;

	if (copy_from_user(&regs, useraddr, sizeof(regs)))
		return -EFAULT;

	reglen = ops->get_regs_len(dev);
	if (reglen <= 0)
		return reglen;

	if (regs.len > reglen)
		regs.len = reglen;

	regbuf = vzalloc(reglen);
	if (!regbuf)
		return -ENOMEM;

	if (regs.len < reglen)
		reglen = regs.len;

	ops->get_regs(dev, &regs, regbuf);

	ret = -EFAULT;
	if (copy_to_user(useraddr, &regs, sizeof(regs)))
		goto out;
	useraddr += offsetof(struct ethtool_regs, data);
	if (copy_to_user(useraddr, regbuf, reglen))
		goto out;
	ret = 0;

 out:
	vfree(regbuf);
	return ret;
}

static int ethtool_reset(struct net_device *dev, char __user *useraddr)
{
	struct ethtool_value reset;
	int ret;

	if (!dev->ethtool_ops->reset)
		return -EOPNOTSUPP;

	if (copy_from_user(&reset, useraddr, sizeof(reset)))
		return -EFAULT;

	ret = dev->ethtool_ops->reset(dev, &reset.data);
	if (ret)
		return ret;

	if (copy_to_user(useraddr, &reset, sizeof(reset)))
		return -EFAULT;
	return 0;
}

static int ethtool_get_wol(struct net_device *dev, char __user *useraddr)
{
	struct ethtool_wolinfo wol;

	if (!dev->ethtool_ops->get_wol)
		return -EOPNOTSUPP;

	memset(&wol, 0, sizeof(struct ethtool_wolinfo));
	wol.cmd = ETHTOOL_GWOL;
	dev->ethtool_ops->get_wol(dev, &wol);

	if (copy_to_user(useraddr, &wol, sizeof(wol)))
		return -EFAULT;
	return 0;
}

static int ethtool_set_wol(struct net_device *dev, char __user *useraddr)
{
	struct ethtool_wolinfo wol;
	int ret;

	if (!dev->ethtool_ops->set_wol)
		return -EOPNOTSUPP;

	if (copy_from_user(&wol, useraddr, sizeof(wol)))
		return -EFAULT;

	ret = dev->ethtool_ops->set_wol(dev, &wol);
	if (ret)
		return ret;

	dev->wol_enabled = !!wol.wolopts;
	ethtool_notify(dev, ETHTOOL_MSG_WOL_NTF, NULL);

	return 0;
}

static int ethtool_get_eee(struct net_device *dev, char __user *useraddr)
{
	struct ethtool_eee edata;
	int rc;

	if (!dev->ethtool_ops->get_eee)
		return -EOPNOTSUPP;

	memset(&edata, 0, sizeof(struct ethtool_eee));
	edata.cmd = ETHTOOL_GEEE;
	rc = dev->ethtool_ops->get_eee(dev, &edata);

	if (rc)
		return rc;

	if (copy_to_user(useraddr, &edata, sizeof(edata)))
		return -EFAULT;

	return 0;
}

static int ethtool_set_eee(struct net_device *dev, char __user *useraddr)
{
	struct ethtool_eee edata;
	int ret;

	if (!dev->ethtool_ops->set_eee)
		return -EOPNOTSUPP;

	if (copy_from_user(&edata, useraddr, sizeof(edata)))
		return -EFAULT;

	ret = dev->ethtool_ops->set_eee(dev, &edata);
	if (!ret)
		ethtool_notify(dev, ETHTOOL_MSG_EEE_NTF, NULL);
	return ret;
}

static int ethtool_nway_reset(struct net_device *dev)
{
	if (!dev->ethtool_ops->nway_reset)
		return -EOPNOTSUPP;

	return dev->ethtool_ops->nway_reset(dev);
}

static int ethtool_get_link(struct net_device *dev, char __user *useraddr)
{
	struct ethtool_value edata = { .cmd = ETHTOOL_GLINK };
	int link = __ethtool_get_link(dev);

	if (link < 0)
		return link;

	edata.data = link;
	if (copy_to_user(useraddr, &edata, sizeof(edata)))
		return -EFAULT;
	return 0;
}

static int ethtool_get_any_eeprom(struct net_device *dev, void __user *useraddr,
				  int (*getter)(struct net_device *,
						struct ethtool_eeprom *, u8 *),
				  u32 total_len)
{
	struct ethtool_eeprom eeprom;
	void __user *userbuf = useraddr + sizeof(eeprom);
	u32 bytes_remaining;
	u8 *data;
	int ret = 0;

	if (copy_from_user(&eeprom, useraddr, sizeof(eeprom)))
		return -EFAULT;

	/* Check for wrap and zero */
	if (eeprom.offset + eeprom.len <= eeprom.offset)
		return -EINVAL;

	/* Check for exceeding total eeprom len */
	if (eeprom.offset + eeprom.len > total_len)
		return -EINVAL;

	data = kzalloc(PAGE_SIZE, GFP_USER);
	if (!data)
		return -ENOMEM;

	bytes_remaining = eeprom.len;
	while (bytes_remaining > 0) {
		eeprom.len = min(bytes_remaining, (u32)PAGE_SIZE);

		ret = getter(dev, &eeprom, data);
		if (ret)
			break;
		if (!eeprom.len) {
			ret = -EIO;
			break;
		}
		if (copy_to_user(userbuf, data, eeprom.len)) {
			ret = -EFAULT;
			break;
		}
		userbuf += eeprom.len;
		eeprom.offset += eeprom.len;
		bytes_remaining -= eeprom.len;
	}

	eeprom.len = userbuf - (useraddr + sizeof(eeprom));
	eeprom.offset -= eeprom.len;
	if (copy_to_user(useraddr, &eeprom, sizeof(eeprom)))
		ret = -EFAULT;

	kfree(data);
	return ret;
}

static int ethtool_get_eeprom(struct net_device *dev, void __user *useraddr)
{
	const struct ethtool_ops *ops = dev->ethtool_ops;

	if (!ops->get_eeprom || !ops->get_eeprom_len ||
	    !ops->get_eeprom_len(dev))
		return -EOPNOTSUPP;

	return ethtool_get_any_eeprom(dev, useraddr, ops->get_eeprom,
				      ops->get_eeprom_len(dev));
}

static int ethtool_set_eeprom(struct net_device *dev, void __user *useraddr)
{
	struct ethtool_eeprom eeprom;
	const struct ethtool_ops *ops = dev->ethtool_ops;
	void __user *userbuf = useraddr + sizeof(eeprom);
	u32 bytes_remaining;
	u8 *data;
	int ret = 0;

	if (!ops->set_eeprom || !ops->get_eeprom_len ||
	    !ops->get_eeprom_len(dev))
		return -EOPNOTSUPP;

	if (copy_from_user(&eeprom, useraddr, sizeof(eeprom)))
		return -EFAULT;

	/* Check for wrap and zero */
	if (eeprom.offset + eeprom.len <= eeprom.offset)
		return -EINVAL;

	/* Check for exceeding total eeprom len */
	if (eeprom.offset + eeprom.len > ops->get_eeprom_len(dev))
		return -EINVAL;

	data = kzalloc(PAGE_SIZE, GFP_USER);
	if (!data)
		return -ENOMEM;

	bytes_remaining = eeprom.len;
	while (bytes_remaining > 0) {
		eeprom.len = min(bytes_remaining, (u32)PAGE_SIZE);

		if (copy_from_user(data, userbuf, eeprom.len)) {
			ret = -EFAULT;
			break;
		}
		ret = ops->set_eeprom(dev, &eeprom, data);
		if (ret)
			break;
		userbuf += eeprom.len;
		eeprom.offset += eeprom.len;
		bytes_remaining -= eeprom.len;
	}

	kfree(data);
	return ret;
}

static noinline_for_stack int ethtool_get_coalesce(struct net_device *dev,
						   void __user *useraddr)
{
	struct ethtool_coalesce coalesce = { .cmd = ETHTOOL_GCOALESCE };
	struct kernel_ethtool_coalesce kernel_coalesce = {};
	int ret;

	if (!dev->ethtool_ops->get_coalesce)
		return -EOPNOTSUPP;

	ret = dev->ethtool_ops->get_coalesce(dev, &coalesce, &kernel_coalesce,
					     NULL);
	if (ret)
		return ret;

	if (copy_to_user(useraddr, &coalesce, sizeof(coalesce)))
		return -EFAULT;
	return 0;
}

static bool
ethtool_set_coalesce_supported(struct net_device *dev,
			       struct ethtool_coalesce *coalesce)
{
	u32 supported_params = dev->ethtool_ops->supported_coalesce_params;
	u32 nonzero_params = 0;

	if (coalesce->rx_coalesce_usecs)
		nonzero_params |= ETHTOOL_COALESCE_RX_USECS;
	if (coalesce->rx_max_coalesced_frames)
		nonzero_params |= ETHTOOL_COALESCE_RX_MAX_FRAMES;
	if (coalesce->rx_coalesce_usecs_irq)
		nonzero_params |= ETHTOOL_COALESCE_RX_USECS_IRQ;
	if (coalesce->rx_max_coalesced_frames_irq)
		nonzero_params |= ETHTOOL_COALESCE_RX_MAX_FRAMES_IRQ;
	if (coalesce->tx_coalesce_usecs)
		nonzero_params |= ETHTOOL_COALESCE_TX_USECS;
	if (coalesce->tx_max_coalesced_frames)
		nonzero_params |= ETHTOOL_COALESCE_TX_MAX_FRAMES;
	if (coalesce->tx_coalesce_usecs_irq)
		nonzero_params |= ETHTOOL_COALESCE_TX_USECS_IRQ;
	if (coalesce->tx_max_coalesced_frames_irq)
		nonzero_params |= ETHTOOL_COALESCE_TX_MAX_FRAMES_IRQ;
	if (coalesce->stats_block_coalesce_usecs)
		nonzero_params |= ETHTOOL_COALESCE_STATS_BLOCK_USECS;
	if (coalesce->use_adaptive_rx_coalesce)
		nonzero_params |= ETHTOOL_COALESCE_USE_ADAPTIVE_RX;
	if (coalesce->use_adaptive_tx_coalesce)
		nonzero_params |= ETHTOOL_COALESCE_USE_ADAPTIVE_TX;
	if (coalesce->pkt_rate_low)
		nonzero_params |= ETHTOOL_COALESCE_PKT_RATE_LOW;
	if (coalesce->rx_coalesce_usecs_low)
		nonzero_params |= ETHTOOL_COALESCE_RX_USECS_LOW;
	if (coalesce->rx_max_coalesced_frames_low)
		nonzero_params |= ETHTOOL_COALESCE_RX_MAX_FRAMES_LOW;
	if (coalesce->tx_coalesce_usecs_low)
		nonzero_params |= ETHTOOL_COALESCE_TX_USECS_LOW;
	if (coalesce->tx_max_coalesced_frames_low)
		nonzero_params |= ETHTOOL_COALESCE_TX_MAX_FRAMES_LOW;
	if (coalesce->pkt_rate_high)
		nonzero_params |= ETHTOOL_COALESCE_PKT_RATE_HIGH;
	if (coalesce->rx_coalesce_usecs_high)
		nonzero_params |= ETHTOOL_COALESCE_RX_USECS_HIGH;
	if (coalesce->rx_max_coalesced_frames_high)
		nonzero_params |= ETHTOOL_COALESCE_RX_MAX_FRAMES_HIGH;
	if (coalesce->tx_coalesce_usecs_high)
		nonzero_params |= ETHTOOL_COALESCE_TX_USECS_HIGH;
	if (coalesce->tx_max_coalesced_frames_high)
		nonzero_params |= ETHTOOL_COALESCE_TX_MAX_FRAMES_HIGH;
	if (coalesce->rate_sample_interval)
		nonzero_params |= ETHTOOL_COALESCE_RATE_SAMPLE_INTERVAL;

	return (supported_params & nonzero_params) == nonzero_params;
}

static noinline_for_stack int ethtool_set_coalesce(struct net_device *dev,
						   void __user *useraddr)
{
	struct kernel_ethtool_coalesce kernel_coalesce = {};
	struct ethtool_coalesce coalesce;
	int ret;

	if (!dev->ethtool_ops->set_coalesce || !dev->ethtool_ops->get_coalesce)
		return -EOPNOTSUPP;

	ret = dev->ethtool_ops->get_coalesce(dev, &coalesce, &kernel_coalesce,
					     NULL);
	if (ret)
		return ret;

	if (copy_from_user(&coalesce, useraddr, sizeof(coalesce)))
		return -EFAULT;

	if (!ethtool_set_coalesce_supported(dev, &coalesce))
		return -EOPNOTSUPP;

	ret = dev->ethtool_ops->set_coalesce(dev, &coalesce, &kernel_coalesce,
					     NULL);
	if (!ret)
		ethtool_notify(dev, ETHTOOL_MSG_COALESCE_NTF, NULL);
	return ret;
}

static int ethtool_get_ringparam(struct net_device *dev, void __user *useraddr)
{
	struct ethtool_ringparam ringparam = { .cmd = ETHTOOL_GRINGPARAM };
	struct kernel_ethtool_ringparam kernel_ringparam = {};

	if (!dev->ethtool_ops->get_ringparam)
		return -EOPNOTSUPP;

	dev->ethtool_ops->get_ringparam(dev, &ringparam,
					&kernel_ringparam, NULL);

	if (copy_to_user(useraddr, &ringparam, sizeof(ringparam)))
		return -EFAULT;
	return 0;
}

static int ethtool_set_ringparam(struct net_device *dev, void __user *useraddr)
{
	struct ethtool_ringparam ringparam, max = { .cmd = ETHTOOL_GRINGPARAM };
	struct kernel_ethtool_ringparam kernel_ringparam;
	int ret;

	if (!dev->ethtool_ops->set_ringparam || !dev->ethtool_ops->get_ringparam)
		return -EOPNOTSUPP;

	if (copy_from_user(&ringparam, useraddr, sizeof(ringparam)))
		return -EFAULT;

	dev->ethtool_ops->get_ringparam(dev, &max, &kernel_ringparam, NULL);

	/* ensure new ring parameters are within the maximums */
	if (ringparam.rx_pending > max.rx_max_pending ||
	    ringparam.rx_mini_pending > max.rx_mini_max_pending ||
	    ringparam.rx_jumbo_pending > max.rx_jumbo_max_pending ||
	    ringparam.tx_pending > max.tx_max_pending)
		return -EINVAL;

	ret = dev->ethtool_ops->set_ringparam(dev, &ringparam,
					      &kernel_ringparam, NULL);
	if (!ret)
		ethtool_notify(dev, ETHTOOL_MSG_RINGS_NTF, NULL);
	return ret;
}

static noinline_for_stack int ethtool_get_channels(struct net_device *dev,
						   void __user *useraddr)
{
	struct ethtool_channels channels = { .cmd = ETHTOOL_GCHANNELS };

	if (!dev->ethtool_ops->get_channels)
		return -EOPNOTSUPP;

	dev->ethtool_ops->get_channels(dev, &channels);

	if (copy_to_user(useraddr, &channels, sizeof(channels)))
		return -EFAULT;
	return 0;
}

static noinline_for_stack int ethtool_set_channels(struct net_device *dev,
						   void __user *useraddr)
{
	struct ethtool_channels channels, curr = { .cmd = ETHTOOL_GCHANNELS };
	u16 from_channel, to_channel;
	u64 max_rxnfc_in_use;
	u32 max_rxfh_in_use;
	unsigned int i;
	int ret;

	if (!dev->ethtool_ops->set_channels || !dev->ethtool_ops->get_channels)
		return -EOPNOTSUPP;

	if (copy_from_user(&channels, useraddr, sizeof(channels)))
		return -EFAULT;

	dev->ethtool_ops->get_channels(dev, &curr);

	if (channels.rx_count == curr.rx_count &&
	    channels.tx_count == curr.tx_count &&
	    channels.combined_count == curr.combined_count &&
	    channels.other_count == curr.other_count)
		return 0;

	/* ensure new counts are within the maximums */
	if (channels.rx_count > curr.max_rx ||
	    channels.tx_count > curr.max_tx ||
	    channels.combined_count > curr.max_combined ||
	    channels.other_count > curr.max_other)
		return -EINVAL;

	/* ensure there is at least one RX and one TX channel */
	if (!channels.combined_count &&
	    (!channels.rx_count || !channels.tx_count))
		return -EINVAL;

	/* ensure the new Rx count fits within the configured Rx flow
	 * indirection table/rxnfc settings */
	if (ethtool_get_max_rxnfc_channel(dev, &max_rxnfc_in_use))
		max_rxnfc_in_use = 0;
	if (!netif_is_rxfh_configured(dev) ||
	    ethtool_get_max_rxfh_channel(dev, &max_rxfh_in_use))
		max_rxfh_in_use = 0;
	if (channels.combined_count + channels.rx_count <=
	    max_t(u64, max_rxnfc_in_use, max_rxfh_in_use))
		return -EINVAL;

	/* Disabling channels, query zero-copy AF_XDP sockets */
	from_channel = channels.combined_count +
		min(channels.rx_count, channels.tx_count);
	to_channel = curr.combined_count + max(curr.rx_count, curr.tx_count);
	for (i = from_channel; i < to_channel; i++)
		if (xsk_get_pool_from_qid(dev, i))
			return -EINVAL;

	ret = dev->ethtool_ops->set_channels(dev, &channels);
	if (!ret)
		ethtool_notify(dev, ETHTOOL_MSG_CHANNELS_NTF, NULL);
	return ret;
}

static int ethtool_get_pauseparam(struct net_device *dev, void __user *useraddr)
{
	struct ethtool_pauseparam pauseparam = { .cmd = ETHTOOL_GPAUSEPARAM };

	if (!dev->ethtool_ops->get_pauseparam)
		return -EOPNOTSUPP;

	dev->ethtool_ops->get_pauseparam(dev, &pauseparam);

	if (copy_to_user(useraddr, &pauseparam, sizeof(pauseparam)))
		return -EFAULT;
	return 0;
}

static int ethtool_set_pauseparam(struct net_device *dev, void __user *useraddr)
{
	struct ethtool_pauseparam pauseparam;
	int ret;

	if (!dev->ethtool_ops->set_pauseparam)
		return -EOPNOTSUPP;

	if (copy_from_user(&pauseparam, useraddr, sizeof(pauseparam)))
		return -EFAULT;

	ret = dev->ethtool_ops->set_pauseparam(dev, &pauseparam);
	if (!ret)
		ethtool_notify(dev, ETHTOOL_MSG_PAUSE_NTF, NULL);
	return ret;
}

static int ethtool_self_test(struct net_device *dev, char __user *useraddr)
{
	struct ethtool_test test;
	const struct ethtool_ops *ops = dev->ethtool_ops;
	u64 *data;
	int ret, test_len;

	if (!ops->self_test || !ops->get_sset_count)
		return -EOPNOTSUPP;

	test_len = ops->get_sset_count(dev, ETH_SS_TEST);
	if (test_len < 0)
		return test_len;
	WARN_ON(test_len == 0);

	if (copy_from_user(&test, useraddr, sizeof(test)))
		return -EFAULT;

	test.len = test_len;
	data = kcalloc(test_len, sizeof(u64), GFP_USER);
	if (!data)
		return -ENOMEM;

	netif_testing_on(dev);
	ops->self_test(dev, &test, data);
	netif_testing_off(dev);

	ret = -EFAULT;
	if (copy_to_user(useraddr, &test, sizeof(test)))
		goto out;
	useraddr += sizeof(test);
	if (copy_to_user(useraddr, data, array_size(test.len, sizeof(u64))))
		goto out;
	ret = 0;

 out:
	kfree(data);
	return ret;
}

static int ethtool_get_strings(struct net_device *dev, void __user *useraddr)
{
	struct ethtool_gstrings gstrings;
	u8 *data;
	int ret;

	if (copy_from_user(&gstrings, useraddr, sizeof(gstrings)))
		return -EFAULT;

	ret = __ethtool_get_sset_count(dev, gstrings.string_set);
	if (ret < 0)
		return ret;
	if (ret > S32_MAX / ETH_GSTRING_LEN)
		return -ENOMEM;
	WARN_ON_ONCE(!ret);

	gstrings.len = ret;

	if (gstrings.len) {
		data = vzalloc(array_size(gstrings.len, ETH_GSTRING_LEN));
		if (!data)
			return -ENOMEM;

		__ethtool_get_strings(dev, gstrings.string_set, data);
	} else {
		data = NULL;
	}

	ret = -EFAULT;
	if (copy_to_user(useraddr, &gstrings, sizeof(gstrings)))
		goto out;
	useraddr += sizeof(gstrings);
	if (gstrings.len &&
	    copy_to_user(useraddr, data,
			 array_size(gstrings.len, ETH_GSTRING_LEN)))
		goto out;
	ret = 0;

out:
	vfree(data);
	return ret;
}

__printf(2, 3) void ethtool_sprintf(u8 **data, const char *fmt, ...)
{
	va_list args;

	va_start(args, fmt);
	vsnprintf(*data, ETH_GSTRING_LEN, fmt, args);
	va_end(args);

	*data += ETH_GSTRING_LEN;
}
EXPORT_SYMBOL(ethtool_sprintf);

static int ethtool_phys_id(struct net_device *dev, void __user *useraddr)
{
	struct ethtool_value id;
	static bool busy;
	const struct ethtool_ops *ops = dev->ethtool_ops;
	netdevice_tracker dev_tracker;
	int rc;

	if (!ops->set_phys_id)
		return -EOPNOTSUPP;

	if (busy)
		return -EBUSY;

	if (copy_from_user(&id, useraddr, sizeof(id)))
		return -EFAULT;

	rc = ops->set_phys_id(dev, ETHTOOL_ID_ACTIVE);
	if (rc < 0)
		return rc;

	/* Drop the RTNL lock while waiting, but prevent reentry or
	 * removal of the device.
	 */
	busy = true;
	netdev_hold(dev, &dev_tracker, GFP_KERNEL);
	rtnl_unlock();

	if (rc == 0) {
		/* Driver will handle this itself */
		schedule_timeout_interruptible(
			id.data ? (id.data * HZ) : MAX_SCHEDULE_TIMEOUT);
	} else {
		/* Driver expects to be called at twice the frequency in rc */
		int n = rc * 2, interval = HZ / n;
		u64 count = mul_u32_u32(n, id.data);
		u64 i = 0;

		do {
			rtnl_lock();
			rc = ops->set_phys_id(dev,
				    (i++ & 1) ? ETHTOOL_ID_OFF : ETHTOOL_ID_ON);
			rtnl_unlock();
			if (rc)
				break;
			schedule_timeout_interruptible(interval);
		} while (!signal_pending(current) && (!id.data || i < count));
	}

	rtnl_lock();
	netdev_put(dev, &dev_tracker);
	busy = false;

	(void) ops->set_phys_id(dev, ETHTOOL_ID_INACTIVE);
	return rc;
}

static int ethtool_get_stats(struct net_device *dev, void __user *useraddr)
{
	struct ethtool_stats stats;
	const struct ethtool_ops *ops = dev->ethtool_ops;
	u64 *data;
	int ret, n_stats;

	if (!ops->get_ethtool_stats || !ops->get_sset_count)
		return -EOPNOTSUPP;

	n_stats = ops->get_sset_count(dev, ETH_SS_STATS);
	if (n_stats < 0)
		return n_stats;
	if (n_stats > S32_MAX / sizeof(u64))
		return -ENOMEM;
	WARN_ON_ONCE(!n_stats);
	if (copy_from_user(&stats, useraddr, sizeof(stats)))
		return -EFAULT;

	stats.n_stats = n_stats;

	if (n_stats) {
		data = vzalloc(array_size(n_stats, sizeof(u64)));
		if (!data)
			return -ENOMEM;
		ops->get_ethtool_stats(dev, &stats, data);
	} else {
		data = NULL;
	}

	ret = -EFAULT;
	if (copy_to_user(useraddr, &stats, sizeof(stats)))
		goto out;
	useraddr += sizeof(stats);
	if (n_stats && copy_to_user(useraddr, data, array_size(n_stats, sizeof(u64))))
		goto out;
	ret = 0;

 out:
	vfree(data);
	return ret;
}

static int ethtool_vzalloc_stats_array(int n_stats, u64 **data)
{
	if (n_stats < 0)
		return n_stats;
	if (n_stats > S32_MAX / sizeof(u64))
		return -ENOMEM;
	if (WARN_ON_ONCE(!n_stats))
		return -EOPNOTSUPP;

	*data = vzalloc(array_size(n_stats, sizeof(u64)));
	if (!*data)
		return -ENOMEM;

	return 0;
}

static int ethtool_get_phy_stats_phydev(struct phy_device *phydev,
					 struct ethtool_stats *stats,
					 u64 **data)
 {
	const struct ethtool_phy_ops *phy_ops = ethtool_phy_ops;
	int n_stats, ret;

	if (!phy_ops || !phy_ops->get_sset_count || !phy_ops->get_stats)
		return -EOPNOTSUPP;

	n_stats = phy_ops->get_sset_count(phydev);

	ret = ethtool_vzalloc_stats_array(n_stats, data);
	if (ret)
		return ret;

	stats->n_stats = n_stats;
	return phy_ops->get_stats(phydev, stats, *data);
}

static int ethtool_get_phy_stats_ethtool(struct net_device *dev,
					  struct ethtool_stats *stats,
					  u64 **data)
{
	const struct ethtool_ops *ops = dev->ethtool_ops;
	int n_stats, ret;

	if (!ops || !ops->get_sset_count || ops->get_ethtool_phy_stats)
		return -EOPNOTSUPP;

<<<<<<< HEAD
	if (phydev && !ops->get_ethtool_phy_stats &&
	    phy_ops && phy_ops->get_sset_count)
		n_stats = phy_ops->get_sset_count(phydev);
	else
		n_stats = ops->get_sset_count(dev, ETH_SS_PHY_STATS);
	if (n_stats < 0)
		return n_stats;
	if (n_stats > S32_MAX / sizeof(u64))
		return -ENOMEM;
	if (WARN_ON_ONCE(!n_stats))
		return -EOPNOTSUPP;
=======
	n_stats = ops->get_sset_count(dev, ETH_SS_PHY_STATS);

	ret = ethtool_vzalloc_stats_array(n_stats, data);
	if (ret)
		return ret;

	stats->n_stats = n_stats;
	ops->get_ethtool_phy_stats(dev, stats, *data);

	return 0;
}

static int ethtool_get_phy_stats(struct net_device *dev, void __user *useraddr)
{
	struct phy_device *phydev = dev->phydev;
	struct ethtool_stats stats;
	u64 *data = NULL;
	int ret = -EOPNOTSUPP;
>>>>>>> 6ab3eda1

	if (copy_from_user(&stats, useraddr, sizeof(stats)))
		return -EFAULT;

	if (phydev)
		ret = ethtool_get_phy_stats_phydev(phydev, &stats, &data);

	if (ret == -EOPNOTSUPP)
		ret = ethtool_get_phy_stats_ethtool(dev, &stats, &data);

	if (ret)
		goto out;

	if (copy_to_user(useraddr, &stats, sizeof(stats))) {
		ret = -EFAULT;
		goto out;
	}

	useraddr += sizeof(stats);
	if (copy_to_user(useraddr, data, array_size(stats.n_stats, sizeof(u64))))
		ret = -EFAULT;

 out:
	vfree(data);
	return ret;
}

static int ethtool_get_perm_addr(struct net_device *dev, void __user *useraddr)
{
	struct ethtool_perm_addr epaddr;

	if (copy_from_user(&epaddr, useraddr, sizeof(epaddr)))
		return -EFAULT;

	if (epaddr.size < dev->addr_len)
		return -ETOOSMALL;
	epaddr.size = dev->addr_len;

	if (copy_to_user(useraddr, &epaddr, sizeof(epaddr)))
		return -EFAULT;
	useraddr += sizeof(epaddr);
	if (copy_to_user(useraddr, dev->perm_addr, epaddr.size))
		return -EFAULT;
	return 0;
}

static int ethtool_get_value(struct net_device *dev, char __user *useraddr,
			     u32 cmd, u32 (*actor)(struct net_device *))
{
	struct ethtool_value edata = { .cmd = cmd };

	if (!actor)
		return -EOPNOTSUPP;

	edata.data = actor(dev);

	if (copy_to_user(useraddr, &edata, sizeof(edata)))
		return -EFAULT;
	return 0;
}

static int ethtool_set_value_void(struct net_device *dev, char __user *useraddr,
			     void (*actor)(struct net_device *, u32))
{
	struct ethtool_value edata;

	if (!actor)
		return -EOPNOTSUPP;

	if (copy_from_user(&edata, useraddr, sizeof(edata)))
		return -EFAULT;

	actor(dev, edata.data);
	return 0;
}

static int ethtool_set_value(struct net_device *dev, char __user *useraddr,
			     int (*actor)(struct net_device *, u32))
{
	struct ethtool_value edata;

	if (!actor)
		return -EOPNOTSUPP;

	if (copy_from_user(&edata, useraddr, sizeof(edata)))
		return -EFAULT;

	return actor(dev, edata.data);
}

static int
ethtool_flash_device(struct net_device *dev, struct ethtool_devlink_compat *req)
{
	if (!dev->ethtool_ops->flash_device) {
		req->devlink = netdev_to_devlink_get(dev);
		return 0;
	}

	return dev->ethtool_ops->flash_device(dev, &req->efl);
}

static int ethtool_set_dump(struct net_device *dev,
			void __user *useraddr)
{
	struct ethtool_dump dump;

	if (!dev->ethtool_ops->set_dump)
		return -EOPNOTSUPP;

	if (copy_from_user(&dump, useraddr, sizeof(dump)))
		return -EFAULT;

	return dev->ethtool_ops->set_dump(dev, &dump);
}

static int ethtool_get_dump_flag(struct net_device *dev,
				void __user *useraddr)
{
	int ret;
	struct ethtool_dump dump;
	const struct ethtool_ops *ops = dev->ethtool_ops;

	if (!ops->get_dump_flag)
		return -EOPNOTSUPP;

	if (copy_from_user(&dump, useraddr, sizeof(dump)))
		return -EFAULT;

	ret = ops->get_dump_flag(dev, &dump);
	if (ret)
		return ret;

	if (copy_to_user(useraddr, &dump, sizeof(dump)))
		return -EFAULT;
	return 0;
}

static int ethtool_get_dump_data(struct net_device *dev,
				void __user *useraddr)
{
	int ret;
	__u32 len;
	struct ethtool_dump dump, tmp;
	const struct ethtool_ops *ops = dev->ethtool_ops;
	void *data = NULL;

	if (!ops->get_dump_data || !ops->get_dump_flag)
		return -EOPNOTSUPP;

	if (copy_from_user(&dump, useraddr, sizeof(dump)))
		return -EFAULT;

	memset(&tmp, 0, sizeof(tmp));
	tmp.cmd = ETHTOOL_GET_DUMP_FLAG;
	ret = ops->get_dump_flag(dev, &tmp);
	if (ret)
		return ret;

	len = min(tmp.len, dump.len);
	if (!len)
		return -EFAULT;

	/* Don't ever let the driver think there's more space available
	 * than it requested with .get_dump_flag().
	 */
	dump.len = len;

	/* Always allocate enough space to hold the whole thing so that the
	 * driver does not need to check the length and bother with partial
	 * dumping.
	 */
	data = vzalloc(tmp.len);
	if (!data)
		return -ENOMEM;
	ret = ops->get_dump_data(dev, &dump, data);
	if (ret)
		goto out;

	/* There are two sane possibilities:
	 * 1. The driver's .get_dump_data() does not touch dump.len.
	 * 2. Or it may set dump.len to how much it really writes, which
	 *    should be tmp.len (or len if it can do a partial dump).
	 * In any case respond to userspace with the actual length of data
	 * it's receiving.
	 */
	WARN_ON(dump.len != len && dump.len != tmp.len);
	dump.len = len;

	if (copy_to_user(useraddr, &dump, sizeof(dump))) {
		ret = -EFAULT;
		goto out;
	}
	useraddr += offsetof(struct ethtool_dump, data);
	if (copy_to_user(useraddr, data, len))
		ret = -EFAULT;
out:
	vfree(data);
	return ret;
}

static int ethtool_get_ts_info(struct net_device *dev, void __user *useraddr)
{
	struct ethtool_ts_info info;
	int err;

	err = __ethtool_get_ts_info(dev, &info);
	if (err)
		return err;

	if (copy_to_user(useraddr, &info, sizeof(info)))
		return -EFAULT;

	return 0;
}

int ethtool_get_module_info_call(struct net_device *dev,
				 struct ethtool_modinfo *modinfo)
{
	const struct ethtool_ops *ops = dev->ethtool_ops;
	struct phy_device *phydev = dev->phydev;

	if (dev->sfp_bus)
		return sfp_get_module_info(dev->sfp_bus, modinfo);

	if (phydev && phydev->drv && phydev->drv->module_info)
		return phydev->drv->module_info(phydev, modinfo);

	if (ops->get_module_info)
		return ops->get_module_info(dev, modinfo);

	return -EOPNOTSUPP;
}

static int ethtool_get_module_info(struct net_device *dev,
				   void __user *useraddr)
{
	int ret;
	struct ethtool_modinfo modinfo;

	if (copy_from_user(&modinfo, useraddr, sizeof(modinfo)))
		return -EFAULT;

	ret = ethtool_get_module_info_call(dev, &modinfo);
	if (ret)
		return ret;

	if (copy_to_user(useraddr, &modinfo, sizeof(modinfo)))
		return -EFAULT;

	return 0;
}

int ethtool_get_module_eeprom_call(struct net_device *dev,
				   struct ethtool_eeprom *ee, u8 *data)
{
	const struct ethtool_ops *ops = dev->ethtool_ops;
	struct phy_device *phydev = dev->phydev;

	if (dev->sfp_bus)
		return sfp_get_module_eeprom(dev->sfp_bus, ee, data);

	if (phydev && phydev->drv && phydev->drv->module_eeprom)
		return phydev->drv->module_eeprom(phydev, ee, data);

	if (ops->get_module_eeprom)
		return ops->get_module_eeprom(dev, ee, data);

	return -EOPNOTSUPP;
}

static int ethtool_get_module_eeprom(struct net_device *dev,
				     void __user *useraddr)
{
	int ret;
	struct ethtool_modinfo modinfo;

	ret = ethtool_get_module_info_call(dev, &modinfo);
	if (ret)
		return ret;

	return ethtool_get_any_eeprom(dev, useraddr,
				      ethtool_get_module_eeprom_call,
				      modinfo.eeprom_len);
}

static int ethtool_tunable_valid(const struct ethtool_tunable *tuna)
{
	switch (tuna->id) {
	case ETHTOOL_RX_COPYBREAK:
	case ETHTOOL_TX_COPYBREAK:
	case ETHTOOL_TX_COPYBREAK_BUF_SIZE:
		if (tuna->len != sizeof(u32) ||
		    tuna->type_id != ETHTOOL_TUNABLE_U32)
			return -EINVAL;
		break;
	case ETHTOOL_PFC_PREVENTION_TOUT:
		if (tuna->len != sizeof(u16) ||
		    tuna->type_id != ETHTOOL_TUNABLE_U16)
			return -EINVAL;
		break;
	default:
		return -EINVAL;
	}

	return 0;
}

static int ethtool_get_tunable(struct net_device *dev, void __user *useraddr)
{
	int ret;
	struct ethtool_tunable tuna;
	const struct ethtool_ops *ops = dev->ethtool_ops;
	void *data;

	if (!ops->get_tunable)
		return -EOPNOTSUPP;
	if (copy_from_user(&tuna, useraddr, sizeof(tuna)))
		return -EFAULT;
	ret = ethtool_tunable_valid(&tuna);
	if (ret)
		return ret;
	data = kzalloc(tuna.len, GFP_USER);
	if (!data)
		return -ENOMEM;
	ret = ops->get_tunable(dev, &tuna, data);
	if (ret)
		goto out;
	useraddr += sizeof(tuna);
	ret = -EFAULT;
	if (copy_to_user(useraddr, data, tuna.len))
		goto out;
	ret = 0;

out:
	kfree(data);
	return ret;
}

static int ethtool_set_tunable(struct net_device *dev, void __user *useraddr)
{
	int ret;
	struct ethtool_tunable tuna;
	const struct ethtool_ops *ops = dev->ethtool_ops;
	void *data;

	if (!ops->set_tunable)
		return -EOPNOTSUPP;
	if (copy_from_user(&tuna, useraddr, sizeof(tuna)))
		return -EFAULT;
	ret = ethtool_tunable_valid(&tuna);
	if (ret)
		return ret;
	useraddr += sizeof(tuna);
	data = memdup_user(useraddr, tuna.len);
	if (IS_ERR(data))
		return PTR_ERR(data);
	ret = ops->set_tunable(dev, &tuna, data);

	kfree(data);
	return ret;
}

static noinline_for_stack int
ethtool_get_per_queue_coalesce(struct net_device *dev,
			       void __user *useraddr,
			       struct ethtool_per_queue_op *per_queue_opt)
{
	u32 bit;
	int ret;
	DECLARE_BITMAP(queue_mask, MAX_NUM_QUEUE);

	if (!dev->ethtool_ops->get_per_queue_coalesce)
		return -EOPNOTSUPP;

	useraddr += sizeof(*per_queue_opt);

	bitmap_from_arr32(queue_mask, per_queue_opt->queue_mask,
			  MAX_NUM_QUEUE);

	for_each_set_bit(bit, queue_mask, MAX_NUM_QUEUE) {
		struct ethtool_coalesce coalesce = { .cmd = ETHTOOL_GCOALESCE };

		ret = dev->ethtool_ops->get_per_queue_coalesce(dev, bit, &coalesce);
		if (ret != 0)
			return ret;
		if (copy_to_user(useraddr, &coalesce, sizeof(coalesce)))
			return -EFAULT;
		useraddr += sizeof(coalesce);
	}

	return 0;
}

static noinline_for_stack int
ethtool_set_per_queue_coalesce(struct net_device *dev,
			       void __user *useraddr,
			       struct ethtool_per_queue_op *per_queue_opt)
{
	u32 bit;
	int i, ret = 0;
	int n_queue;
	struct ethtool_coalesce *backup = NULL, *tmp = NULL;
	DECLARE_BITMAP(queue_mask, MAX_NUM_QUEUE);

	if ((!dev->ethtool_ops->set_per_queue_coalesce) ||
	    (!dev->ethtool_ops->get_per_queue_coalesce))
		return -EOPNOTSUPP;

	useraddr += sizeof(*per_queue_opt);

	bitmap_from_arr32(queue_mask, per_queue_opt->queue_mask, MAX_NUM_QUEUE);
	n_queue = bitmap_weight(queue_mask, MAX_NUM_QUEUE);
	tmp = backup = kmalloc_array(n_queue, sizeof(*backup), GFP_KERNEL);
	if (!backup)
		return -ENOMEM;

	for_each_set_bit(bit, queue_mask, MAX_NUM_QUEUE) {
		struct ethtool_coalesce coalesce;

		ret = dev->ethtool_ops->get_per_queue_coalesce(dev, bit, tmp);
		if (ret != 0)
			goto roll_back;

		tmp++;

		if (copy_from_user(&coalesce, useraddr, sizeof(coalesce))) {
			ret = -EFAULT;
			goto roll_back;
		}

		if (!ethtool_set_coalesce_supported(dev, &coalesce)) {
			ret = -EOPNOTSUPP;
			goto roll_back;
		}

		ret = dev->ethtool_ops->set_per_queue_coalesce(dev, bit, &coalesce);
		if (ret != 0)
			goto roll_back;

		useraddr += sizeof(coalesce);
	}

roll_back:
	if (ret != 0) {
		tmp = backup;
		for_each_set_bit(i, queue_mask, bit) {
			dev->ethtool_ops->set_per_queue_coalesce(dev, i, tmp);
			tmp++;
		}
	}
	kfree(backup);

	return ret;
}

static int noinline_for_stack ethtool_set_per_queue(struct net_device *dev,
				 void __user *useraddr, u32 sub_cmd)
{
	struct ethtool_per_queue_op per_queue_opt;

	if (copy_from_user(&per_queue_opt, useraddr, sizeof(per_queue_opt)))
		return -EFAULT;

	if (per_queue_opt.sub_command != sub_cmd)
		return -EINVAL;

	switch (per_queue_opt.sub_command) {
	case ETHTOOL_GCOALESCE:
		return ethtool_get_per_queue_coalesce(dev, useraddr, &per_queue_opt);
	case ETHTOOL_SCOALESCE:
		return ethtool_set_per_queue_coalesce(dev, useraddr, &per_queue_opt);
	default:
		return -EOPNOTSUPP;
	}
}

static int ethtool_phy_tunable_valid(const struct ethtool_tunable *tuna)
{
	switch (tuna->id) {
	case ETHTOOL_PHY_DOWNSHIFT:
	case ETHTOOL_PHY_FAST_LINK_DOWN:
		if (tuna->len != sizeof(u8) ||
		    tuna->type_id != ETHTOOL_TUNABLE_U8)
			return -EINVAL;
		break;
	case ETHTOOL_PHY_EDPD:
		if (tuna->len != sizeof(u16) ||
		    tuna->type_id != ETHTOOL_TUNABLE_U16)
			return -EINVAL;
		break;
	default:
		return -EINVAL;
	}

	return 0;
}

static int get_phy_tunable(struct net_device *dev, void __user *useraddr)
{
	struct phy_device *phydev = dev->phydev;
	struct ethtool_tunable tuna;
	bool phy_drv_tunable;
	void *data;
	int ret;

	phy_drv_tunable = phydev && phydev->drv && phydev->drv->get_tunable;
	if (!phy_drv_tunable && !dev->ethtool_ops->get_phy_tunable)
		return -EOPNOTSUPP;
	if (copy_from_user(&tuna, useraddr, sizeof(tuna)))
		return -EFAULT;
	ret = ethtool_phy_tunable_valid(&tuna);
	if (ret)
		return ret;
	data = kzalloc(tuna.len, GFP_USER);
	if (!data)
		return -ENOMEM;
	if (phy_drv_tunable) {
		mutex_lock(&phydev->lock);
		ret = phydev->drv->get_tunable(phydev, &tuna, data);
		mutex_unlock(&phydev->lock);
	} else {
		ret = dev->ethtool_ops->get_phy_tunable(dev, &tuna, data);
	}
	if (ret)
		goto out;
	useraddr += sizeof(tuna);
	ret = -EFAULT;
	if (copy_to_user(useraddr, data, tuna.len))
		goto out;
	ret = 0;

out:
	kfree(data);
	return ret;
}

static int set_phy_tunable(struct net_device *dev, void __user *useraddr)
{
	struct phy_device *phydev = dev->phydev;
	struct ethtool_tunable tuna;
	bool phy_drv_tunable;
	void *data;
	int ret;

	phy_drv_tunable = phydev && phydev->drv && phydev->drv->get_tunable;
	if (!phy_drv_tunable && !dev->ethtool_ops->set_phy_tunable)
		return -EOPNOTSUPP;
	if (copy_from_user(&tuna, useraddr, sizeof(tuna)))
		return -EFAULT;
	ret = ethtool_phy_tunable_valid(&tuna);
	if (ret)
		return ret;
	useraddr += sizeof(tuna);
	data = memdup_user(useraddr, tuna.len);
	if (IS_ERR(data))
		return PTR_ERR(data);
	if (phy_drv_tunable) {
		mutex_lock(&phydev->lock);
		ret = phydev->drv->set_tunable(phydev, &tuna, data);
		mutex_unlock(&phydev->lock);
	} else {
		ret = dev->ethtool_ops->set_phy_tunable(dev, &tuna, data);
	}

	kfree(data);
	return ret;
}

static int ethtool_get_fecparam(struct net_device *dev, void __user *useraddr)
{
	struct ethtool_fecparam fecparam = { .cmd = ETHTOOL_GFECPARAM };
	int rc;

	if (!dev->ethtool_ops->get_fecparam)
		return -EOPNOTSUPP;

	rc = dev->ethtool_ops->get_fecparam(dev, &fecparam);
	if (rc)
		return rc;

	if (WARN_ON_ONCE(fecparam.reserved))
		fecparam.reserved = 0;

	if (copy_to_user(useraddr, &fecparam, sizeof(fecparam)))
		return -EFAULT;
	return 0;
}

static int ethtool_set_fecparam(struct net_device *dev, void __user *useraddr)
{
	struct ethtool_fecparam fecparam;

	if (!dev->ethtool_ops->set_fecparam)
		return -EOPNOTSUPP;

	if (copy_from_user(&fecparam, useraddr, sizeof(fecparam)))
		return -EFAULT;

	if (!fecparam.fec || fecparam.fec & ETHTOOL_FEC_NONE)
		return -EINVAL;

	fecparam.active_fec = 0;
	fecparam.reserved = 0;

	return dev->ethtool_ops->set_fecparam(dev, &fecparam);
}

/* The main entry point in this file.  Called from net/core/dev_ioctl.c */

static int
__dev_ethtool(struct net *net, struct ifreq *ifr, void __user *useraddr,
	      u32 ethcmd, struct ethtool_devlink_compat *devlink_state)
{
	struct net_device *dev;
	u32 sub_cmd;
	int rc;
	netdev_features_t old_features;

	dev = __dev_get_by_name(net, ifr->ifr_name);
	if (!dev)
		return -ENODEV;

	if (ethcmd == ETHTOOL_PERQUEUE) {
		if (copy_from_user(&sub_cmd, useraddr + sizeof(ethcmd), sizeof(sub_cmd)))
			return -EFAULT;
	} else {
		sub_cmd = ethcmd;
	}
	/* Allow some commands to be done by anyone */
	switch (sub_cmd) {
	case ETHTOOL_GSET:
	case ETHTOOL_GDRVINFO:
	case ETHTOOL_GMSGLVL:
	case ETHTOOL_GLINK:
	case ETHTOOL_GCOALESCE:
	case ETHTOOL_GRINGPARAM:
	case ETHTOOL_GPAUSEPARAM:
	case ETHTOOL_GRXCSUM:
	case ETHTOOL_GTXCSUM:
	case ETHTOOL_GSG:
	case ETHTOOL_GSSET_INFO:
	case ETHTOOL_GSTRINGS:
	case ETHTOOL_GSTATS:
	case ETHTOOL_GPHYSTATS:
	case ETHTOOL_GTSO:
	case ETHTOOL_GPERMADDR:
	case ETHTOOL_GUFO:
	case ETHTOOL_GGSO:
	case ETHTOOL_GGRO:
	case ETHTOOL_GFLAGS:
	case ETHTOOL_GPFLAGS:
	case ETHTOOL_GRXFH:
	case ETHTOOL_GRXRINGS:
	case ETHTOOL_GRXCLSRLCNT:
	case ETHTOOL_GRXCLSRULE:
	case ETHTOOL_GRXCLSRLALL:
	case ETHTOOL_GRXFHINDIR:
	case ETHTOOL_GRSSH:
	case ETHTOOL_GFEATURES:
	case ETHTOOL_GCHANNELS:
	case ETHTOOL_GET_TS_INFO:
	case ETHTOOL_GEEE:
	case ETHTOOL_GTUNABLE:
	case ETHTOOL_PHY_GTUNABLE:
	case ETHTOOL_GLINKSETTINGS:
	case ETHTOOL_GFECPARAM:
		break;
	default:
		if (!ns_capable(net->user_ns, CAP_NET_ADMIN))
			return -EPERM;
	}

	if (dev->dev.parent)
		pm_runtime_get_sync(dev->dev.parent);

	if (!netif_device_present(dev)) {
		rc = -ENODEV;
		goto out;
	}

	if (dev->ethtool_ops->begin) {
		rc = dev->ethtool_ops->begin(dev);
		if (rc < 0)
			goto out;
	}
	old_features = dev->features;

	switch (ethcmd) {
	case ETHTOOL_GSET:
		rc = ethtool_get_settings(dev, useraddr);
		break;
	case ETHTOOL_SSET:
		rc = ethtool_set_settings(dev, useraddr);
		break;
	case ETHTOOL_GDRVINFO:
		rc = ethtool_get_drvinfo(dev, devlink_state);
		break;
	case ETHTOOL_GREGS:
		rc = ethtool_get_regs(dev, useraddr);
		break;
	case ETHTOOL_GWOL:
		rc = ethtool_get_wol(dev, useraddr);
		break;
	case ETHTOOL_SWOL:
		rc = ethtool_set_wol(dev, useraddr);
		break;
	case ETHTOOL_GMSGLVL:
		rc = ethtool_get_value(dev, useraddr, ethcmd,
				       dev->ethtool_ops->get_msglevel);
		break;
	case ETHTOOL_SMSGLVL:
		rc = ethtool_set_value_void(dev, useraddr,
				       dev->ethtool_ops->set_msglevel);
		if (!rc)
			ethtool_notify(dev, ETHTOOL_MSG_DEBUG_NTF, NULL);
		break;
	case ETHTOOL_GEEE:
		rc = ethtool_get_eee(dev, useraddr);
		break;
	case ETHTOOL_SEEE:
		rc = ethtool_set_eee(dev, useraddr);
		break;
	case ETHTOOL_NWAY_RST:
		rc = ethtool_nway_reset(dev);
		break;
	case ETHTOOL_GLINK:
		rc = ethtool_get_link(dev, useraddr);
		break;
	case ETHTOOL_GEEPROM:
		rc = ethtool_get_eeprom(dev, useraddr);
		break;
	case ETHTOOL_SEEPROM:
		rc = ethtool_set_eeprom(dev, useraddr);
		break;
	case ETHTOOL_GCOALESCE:
		rc = ethtool_get_coalesce(dev, useraddr);
		break;
	case ETHTOOL_SCOALESCE:
		rc = ethtool_set_coalesce(dev, useraddr);
		break;
	case ETHTOOL_GRINGPARAM:
		rc = ethtool_get_ringparam(dev, useraddr);
		break;
	case ETHTOOL_SRINGPARAM:
		rc = ethtool_set_ringparam(dev, useraddr);
		break;
	case ETHTOOL_GPAUSEPARAM:
		rc = ethtool_get_pauseparam(dev, useraddr);
		break;
	case ETHTOOL_SPAUSEPARAM:
		rc = ethtool_set_pauseparam(dev, useraddr);
		break;
	case ETHTOOL_TEST:
		rc = ethtool_self_test(dev, useraddr);
		break;
	case ETHTOOL_GSTRINGS:
		rc = ethtool_get_strings(dev, useraddr);
		break;
	case ETHTOOL_PHYS_ID:
		rc = ethtool_phys_id(dev, useraddr);
		break;
	case ETHTOOL_GSTATS:
		rc = ethtool_get_stats(dev, useraddr);
		break;
	case ETHTOOL_GPERMADDR:
		rc = ethtool_get_perm_addr(dev, useraddr);
		break;
	case ETHTOOL_GFLAGS:
		rc = ethtool_get_value(dev, useraddr, ethcmd,
					__ethtool_get_flags);
		break;
	case ETHTOOL_SFLAGS:
		rc = ethtool_set_value(dev, useraddr, __ethtool_set_flags);
		break;
	case ETHTOOL_GPFLAGS:
		rc = ethtool_get_value(dev, useraddr, ethcmd,
				       dev->ethtool_ops->get_priv_flags);
		if (!rc)
			ethtool_notify(dev, ETHTOOL_MSG_PRIVFLAGS_NTF, NULL);
		break;
	case ETHTOOL_SPFLAGS:
		rc = ethtool_set_value(dev, useraddr,
				       dev->ethtool_ops->set_priv_flags);
		break;
	case ETHTOOL_GRXFH:
	case ETHTOOL_GRXRINGS:
	case ETHTOOL_GRXCLSRLCNT:
	case ETHTOOL_GRXCLSRULE:
	case ETHTOOL_GRXCLSRLALL:
		rc = ethtool_get_rxnfc(dev, ethcmd, useraddr);
		break;
	case ETHTOOL_SRXFH:
	case ETHTOOL_SRXCLSRLDEL:
	case ETHTOOL_SRXCLSRLINS:
		rc = ethtool_set_rxnfc(dev, ethcmd, useraddr);
		break;
	case ETHTOOL_FLASHDEV:
		rc = ethtool_flash_device(dev, devlink_state);
		break;
	case ETHTOOL_RESET:
		rc = ethtool_reset(dev, useraddr);
		break;
	case ETHTOOL_GSSET_INFO:
		rc = ethtool_get_sset_info(dev, useraddr);
		break;
	case ETHTOOL_GRXFHINDIR:
		rc = ethtool_get_rxfh_indir(dev, useraddr);
		break;
	case ETHTOOL_SRXFHINDIR:
		rc = ethtool_set_rxfh_indir(dev, useraddr);
		break;
	case ETHTOOL_GRSSH:
		rc = ethtool_get_rxfh(dev, useraddr);
		break;
	case ETHTOOL_SRSSH:
		rc = ethtool_set_rxfh(dev, useraddr);
		break;
	case ETHTOOL_GFEATURES:
		rc = ethtool_get_features(dev, useraddr);
		break;
	case ETHTOOL_SFEATURES:
		rc = ethtool_set_features(dev, useraddr);
		break;
	case ETHTOOL_GTXCSUM:
	case ETHTOOL_GRXCSUM:
	case ETHTOOL_GSG:
	case ETHTOOL_GTSO:
	case ETHTOOL_GGSO:
	case ETHTOOL_GGRO:
		rc = ethtool_get_one_feature(dev, useraddr, ethcmd);
		break;
	case ETHTOOL_STXCSUM:
	case ETHTOOL_SRXCSUM:
	case ETHTOOL_SSG:
	case ETHTOOL_STSO:
	case ETHTOOL_SGSO:
	case ETHTOOL_SGRO:
		rc = ethtool_set_one_feature(dev, useraddr, ethcmd);
		break;
	case ETHTOOL_GCHANNELS:
		rc = ethtool_get_channels(dev, useraddr);
		break;
	case ETHTOOL_SCHANNELS:
		rc = ethtool_set_channels(dev, useraddr);
		break;
	case ETHTOOL_SET_DUMP:
		rc = ethtool_set_dump(dev, useraddr);
		break;
	case ETHTOOL_GET_DUMP_FLAG:
		rc = ethtool_get_dump_flag(dev, useraddr);
		break;
	case ETHTOOL_GET_DUMP_DATA:
		rc = ethtool_get_dump_data(dev, useraddr);
		break;
	case ETHTOOL_GET_TS_INFO:
		rc = ethtool_get_ts_info(dev, useraddr);
		break;
	case ETHTOOL_GMODULEINFO:
		rc = ethtool_get_module_info(dev, useraddr);
		break;
	case ETHTOOL_GMODULEEEPROM:
		rc = ethtool_get_module_eeprom(dev, useraddr);
		break;
	case ETHTOOL_GTUNABLE:
		rc = ethtool_get_tunable(dev, useraddr);
		break;
	case ETHTOOL_STUNABLE:
		rc = ethtool_set_tunable(dev, useraddr);
		break;
	case ETHTOOL_GPHYSTATS:
		rc = ethtool_get_phy_stats(dev, useraddr);
		break;
	case ETHTOOL_PERQUEUE:
		rc = ethtool_set_per_queue(dev, useraddr, sub_cmd);
		break;
	case ETHTOOL_GLINKSETTINGS:
		rc = ethtool_get_link_ksettings(dev, useraddr);
		break;
	case ETHTOOL_SLINKSETTINGS:
		rc = ethtool_set_link_ksettings(dev, useraddr);
		break;
	case ETHTOOL_PHY_GTUNABLE:
		rc = get_phy_tunable(dev, useraddr);
		break;
	case ETHTOOL_PHY_STUNABLE:
		rc = set_phy_tunable(dev, useraddr);
		break;
	case ETHTOOL_GFECPARAM:
		rc = ethtool_get_fecparam(dev, useraddr);
		break;
	case ETHTOOL_SFECPARAM:
		rc = ethtool_set_fecparam(dev, useraddr);
		break;
	default:
		rc = -EOPNOTSUPP;
	}

	if (dev->ethtool_ops->complete)
		dev->ethtool_ops->complete(dev);

	if (old_features != dev->features)
		netdev_features_change(dev);
out:
	if (dev->dev.parent)
		pm_runtime_put(dev->dev.parent);

	return rc;
}

int dev_ethtool(struct net *net, struct ifreq *ifr, void __user *useraddr)
{
	struct ethtool_devlink_compat *state;
	u32 ethcmd;
	int rc;

	if (copy_from_user(&ethcmd, useraddr, sizeof(ethcmd)))
		return -EFAULT;

	state = kzalloc(sizeof(*state), GFP_KERNEL);
	if (!state)
		return -ENOMEM;

	switch (ethcmd) {
	case ETHTOOL_FLASHDEV:
		if (copy_from_user(&state->efl, useraddr, sizeof(state->efl))) {
			rc = -EFAULT;
			goto exit_free;
		}
		state->efl.data[ETHTOOL_FLASH_MAX_FILENAME - 1] = 0;
		break;
	}

	rtnl_lock();
	rc = __dev_ethtool(net, ifr, useraddr, ethcmd, state);
	rtnl_unlock();
	if (rc)
		goto exit_free;

	switch (ethcmd) {
	case ETHTOOL_FLASHDEV:
		if (state->devlink)
			rc = devlink_compat_flash_update(state->devlink,
							 state->efl.data);
		break;
	case ETHTOOL_GDRVINFO:
		if (state->devlink)
			devlink_compat_running_version(state->devlink,
						       state->info.fw_version,
						       sizeof(state->info.fw_version));
		if (copy_to_user(useraddr, &state->info, sizeof(state->info))) {
			rc = -EFAULT;
			goto exit_free;
		}
		break;
	}

exit_free:
	if (state->devlink)
		devlink_put(state->devlink);
	kfree(state);
	return rc;
}

struct ethtool_rx_flow_key {
	struct flow_dissector_key_basic			basic;
	union {
		struct flow_dissector_key_ipv4_addrs	ipv4;
		struct flow_dissector_key_ipv6_addrs	ipv6;
	};
	struct flow_dissector_key_ports			tp;
	struct flow_dissector_key_ip			ip;
	struct flow_dissector_key_vlan			vlan;
	struct flow_dissector_key_eth_addrs		eth_addrs;
} __aligned(BITS_PER_LONG / 8); /* Ensure that we can do comparisons as longs. */

struct ethtool_rx_flow_match {
	struct flow_dissector		dissector;
	struct ethtool_rx_flow_key	key;
	struct ethtool_rx_flow_key	mask;
};

struct ethtool_rx_flow_rule *
ethtool_rx_flow_rule_create(const struct ethtool_rx_flow_spec_input *input)
{
	const struct ethtool_rx_flow_spec *fs = input->fs;
	static struct in6_addr zero_addr = {};
	struct ethtool_rx_flow_match *match;
	struct ethtool_rx_flow_rule *flow;
	struct flow_action_entry *act;

	flow = kzalloc(sizeof(struct ethtool_rx_flow_rule) +
		       sizeof(struct ethtool_rx_flow_match), GFP_KERNEL);
	if (!flow)
		return ERR_PTR(-ENOMEM);

	/* ethtool_rx supports only one single action per rule. */
	flow->rule = flow_rule_alloc(1);
	if (!flow->rule) {
		kfree(flow);
		return ERR_PTR(-ENOMEM);
	}

	match = (struct ethtool_rx_flow_match *)flow->priv;
	flow->rule->match.dissector	= &match->dissector;
	flow->rule->match.mask		= &match->mask;
	flow->rule->match.key		= &match->key;

	match->mask.basic.n_proto = htons(0xffff);

	switch (fs->flow_type & ~(FLOW_EXT | FLOW_MAC_EXT | FLOW_RSS)) {
	case ETHER_FLOW: {
		const struct ethhdr *ether_spec, *ether_m_spec;

		ether_spec = &fs->h_u.ether_spec;
		ether_m_spec = &fs->m_u.ether_spec;

		if (!is_zero_ether_addr(ether_m_spec->h_source)) {
			ether_addr_copy(match->key.eth_addrs.src,
					ether_spec->h_source);
			ether_addr_copy(match->mask.eth_addrs.src,
					ether_m_spec->h_source);
		}
		if (!is_zero_ether_addr(ether_m_spec->h_dest)) {
			ether_addr_copy(match->key.eth_addrs.dst,
					ether_spec->h_dest);
			ether_addr_copy(match->mask.eth_addrs.dst,
					ether_m_spec->h_dest);
		}
		if (ether_m_spec->h_proto) {
			match->key.basic.n_proto = ether_spec->h_proto;
			match->mask.basic.n_proto = ether_m_spec->h_proto;
		}
		}
		break;
	case TCP_V4_FLOW:
	case UDP_V4_FLOW: {
		const struct ethtool_tcpip4_spec *v4_spec, *v4_m_spec;

		match->key.basic.n_proto = htons(ETH_P_IP);

		v4_spec = &fs->h_u.tcp_ip4_spec;
		v4_m_spec = &fs->m_u.tcp_ip4_spec;

		if (v4_m_spec->ip4src) {
			match->key.ipv4.src = v4_spec->ip4src;
			match->mask.ipv4.src = v4_m_spec->ip4src;
		}
		if (v4_m_spec->ip4dst) {
			match->key.ipv4.dst = v4_spec->ip4dst;
			match->mask.ipv4.dst = v4_m_spec->ip4dst;
		}
		if (v4_m_spec->ip4src ||
		    v4_m_spec->ip4dst) {
			match->dissector.used_keys |=
				BIT(FLOW_DISSECTOR_KEY_IPV4_ADDRS);
			match->dissector.offset[FLOW_DISSECTOR_KEY_IPV4_ADDRS] =
				offsetof(struct ethtool_rx_flow_key, ipv4);
		}
		if (v4_m_spec->psrc) {
			match->key.tp.src = v4_spec->psrc;
			match->mask.tp.src = v4_m_spec->psrc;
		}
		if (v4_m_spec->pdst) {
			match->key.tp.dst = v4_spec->pdst;
			match->mask.tp.dst = v4_m_spec->pdst;
		}
		if (v4_m_spec->psrc ||
		    v4_m_spec->pdst) {
			match->dissector.used_keys |=
				BIT(FLOW_DISSECTOR_KEY_PORTS);
			match->dissector.offset[FLOW_DISSECTOR_KEY_PORTS] =
				offsetof(struct ethtool_rx_flow_key, tp);
		}
		if (v4_m_spec->tos) {
			match->key.ip.tos = v4_spec->tos;
			match->mask.ip.tos = v4_m_spec->tos;
			match->dissector.used_keys |=
				BIT(FLOW_DISSECTOR_KEY_IP);
			match->dissector.offset[FLOW_DISSECTOR_KEY_IP] =
				offsetof(struct ethtool_rx_flow_key, ip);
		}
		}
		break;
	case TCP_V6_FLOW:
	case UDP_V6_FLOW: {
		const struct ethtool_tcpip6_spec *v6_spec, *v6_m_spec;

		match->key.basic.n_proto = htons(ETH_P_IPV6);

		v6_spec = &fs->h_u.tcp_ip6_spec;
		v6_m_spec = &fs->m_u.tcp_ip6_spec;
		if (memcmp(v6_m_spec->ip6src, &zero_addr, sizeof(zero_addr))) {
			memcpy(&match->key.ipv6.src, v6_spec->ip6src,
			       sizeof(match->key.ipv6.src));
			memcpy(&match->mask.ipv6.src, v6_m_spec->ip6src,
			       sizeof(match->mask.ipv6.src));
		}
		if (memcmp(v6_m_spec->ip6dst, &zero_addr, sizeof(zero_addr))) {
			memcpy(&match->key.ipv6.dst, v6_spec->ip6dst,
			       sizeof(match->key.ipv6.dst));
			memcpy(&match->mask.ipv6.dst, v6_m_spec->ip6dst,
			       sizeof(match->mask.ipv6.dst));
		}
		if (memcmp(v6_m_spec->ip6src, &zero_addr, sizeof(zero_addr)) ||
		    memcmp(v6_m_spec->ip6dst, &zero_addr, sizeof(zero_addr))) {
			match->dissector.used_keys |=
				BIT(FLOW_DISSECTOR_KEY_IPV6_ADDRS);
			match->dissector.offset[FLOW_DISSECTOR_KEY_IPV6_ADDRS] =
				offsetof(struct ethtool_rx_flow_key, ipv6);
		}
		if (v6_m_spec->psrc) {
			match->key.tp.src = v6_spec->psrc;
			match->mask.tp.src = v6_m_spec->psrc;
		}
		if (v6_m_spec->pdst) {
			match->key.tp.dst = v6_spec->pdst;
			match->mask.tp.dst = v6_m_spec->pdst;
		}
		if (v6_m_spec->psrc ||
		    v6_m_spec->pdst) {
			match->dissector.used_keys |=
				BIT(FLOW_DISSECTOR_KEY_PORTS);
			match->dissector.offset[FLOW_DISSECTOR_KEY_PORTS] =
				offsetof(struct ethtool_rx_flow_key, tp);
		}
		if (v6_m_spec->tclass) {
			match->key.ip.tos = v6_spec->tclass;
			match->mask.ip.tos = v6_m_spec->tclass;
			match->dissector.used_keys |=
				BIT(FLOW_DISSECTOR_KEY_IP);
			match->dissector.offset[FLOW_DISSECTOR_KEY_IP] =
				offsetof(struct ethtool_rx_flow_key, ip);
		}
		}
		break;
	default:
		ethtool_rx_flow_rule_destroy(flow);
		return ERR_PTR(-EINVAL);
	}

	switch (fs->flow_type & ~(FLOW_EXT | FLOW_MAC_EXT | FLOW_RSS)) {
	case TCP_V4_FLOW:
	case TCP_V6_FLOW:
		match->key.basic.ip_proto = IPPROTO_TCP;
		match->mask.basic.ip_proto = 0xff;
		break;
	case UDP_V4_FLOW:
	case UDP_V6_FLOW:
		match->key.basic.ip_proto = IPPROTO_UDP;
		match->mask.basic.ip_proto = 0xff;
		break;
	}

	match->dissector.used_keys |= BIT(FLOW_DISSECTOR_KEY_BASIC);
	match->dissector.offset[FLOW_DISSECTOR_KEY_BASIC] =
		offsetof(struct ethtool_rx_flow_key, basic);

	if (fs->flow_type & FLOW_EXT) {
		const struct ethtool_flow_ext *ext_h_spec = &fs->h_ext;
		const struct ethtool_flow_ext *ext_m_spec = &fs->m_ext;

		if (ext_m_spec->vlan_etype) {
			match->key.vlan.vlan_tpid = ext_h_spec->vlan_etype;
			match->mask.vlan.vlan_tpid = ext_m_spec->vlan_etype;
		}

		if (ext_m_spec->vlan_tci) {
			match->key.vlan.vlan_id =
				ntohs(ext_h_spec->vlan_tci) & 0x0fff;
			match->mask.vlan.vlan_id =
				ntohs(ext_m_spec->vlan_tci) & 0x0fff;

			match->key.vlan.vlan_dei =
				!!(ext_h_spec->vlan_tci & htons(0x1000));
			match->mask.vlan.vlan_dei =
				!!(ext_m_spec->vlan_tci & htons(0x1000));

			match->key.vlan.vlan_priority =
				(ntohs(ext_h_spec->vlan_tci) & 0xe000) >> 13;
			match->mask.vlan.vlan_priority =
				(ntohs(ext_m_spec->vlan_tci) & 0xe000) >> 13;
		}

		if (ext_m_spec->vlan_etype ||
		    ext_m_spec->vlan_tci) {
			match->dissector.used_keys |=
				BIT(FLOW_DISSECTOR_KEY_VLAN);
			match->dissector.offset[FLOW_DISSECTOR_KEY_VLAN] =
				offsetof(struct ethtool_rx_flow_key, vlan);
		}
	}
	if (fs->flow_type & FLOW_MAC_EXT) {
		const struct ethtool_flow_ext *ext_h_spec = &fs->h_ext;
		const struct ethtool_flow_ext *ext_m_spec = &fs->m_ext;

		memcpy(match->key.eth_addrs.dst, ext_h_spec->h_dest,
		       ETH_ALEN);
		memcpy(match->mask.eth_addrs.dst, ext_m_spec->h_dest,
		       ETH_ALEN);

		match->dissector.used_keys |=
			BIT(FLOW_DISSECTOR_KEY_ETH_ADDRS);
		match->dissector.offset[FLOW_DISSECTOR_KEY_ETH_ADDRS] =
			offsetof(struct ethtool_rx_flow_key, eth_addrs);
	}

	act = &flow->rule->action.entries[0];
	switch (fs->ring_cookie) {
	case RX_CLS_FLOW_DISC:
		act->id = FLOW_ACTION_DROP;
		break;
	case RX_CLS_FLOW_WAKE:
		act->id = FLOW_ACTION_WAKE;
		break;
	default:
		act->id = FLOW_ACTION_QUEUE;
		if (fs->flow_type & FLOW_RSS)
			act->queue.ctx = input->rss_ctx;

		act->queue.vf = ethtool_get_flow_spec_ring_vf(fs->ring_cookie);
		act->queue.index = ethtool_get_flow_spec_ring(fs->ring_cookie);
		break;
	}

	return flow;
}
EXPORT_SYMBOL(ethtool_rx_flow_rule_create);

void ethtool_rx_flow_rule_destroy(struct ethtool_rx_flow_rule *flow)
{
	kfree(flow->rule);
	kfree(flow);
}
EXPORT_SYMBOL(ethtool_rx_flow_rule_destroy);<|MERGE_RESOLUTION|>--- conflicted
+++ resolved
@@ -2124,19 +2124,6 @@
 	if (!ops || !ops->get_sset_count || ops->get_ethtool_phy_stats)
 		return -EOPNOTSUPP;
 
-<<<<<<< HEAD
-	if (phydev && !ops->get_ethtool_phy_stats &&
-	    phy_ops && phy_ops->get_sset_count)
-		n_stats = phy_ops->get_sset_count(phydev);
-	else
-		n_stats = ops->get_sset_count(dev, ETH_SS_PHY_STATS);
-	if (n_stats < 0)
-		return n_stats;
-	if (n_stats > S32_MAX / sizeof(u64))
-		return -ENOMEM;
-	if (WARN_ON_ONCE(!n_stats))
-		return -EOPNOTSUPP;
-=======
 	n_stats = ops->get_sset_count(dev, ETH_SS_PHY_STATS);
 
 	ret = ethtool_vzalloc_stats_array(n_stats, data);
@@ -2155,7 +2142,6 @@
 	struct ethtool_stats stats;
 	u64 *data = NULL;
 	int ret = -EOPNOTSUPP;
->>>>>>> 6ab3eda1
 
 	if (copy_from_user(&stats, useraddr, sizeof(stats)))
 		return -EFAULT;
