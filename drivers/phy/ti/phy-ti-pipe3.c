--- conflicted
+++ resolved
@@ -447,31 +447,6 @@
 
 	val = ti_pipe3_readl(phy->phy_rx, PIPE3_PHY_RX_ANA_PROGRAMMABILITY);
 	val &= ~(INTERFACE_MASK | LOSD_MASK | MEM_PLLDIV);
-<<<<<<< HEAD
-	val |= (0x1 << INTERFACE_SHIFT | 0xA << LOSD_SHIFT);
-	ti_pipe3_writel(phy->phy_rx, PCIEPHYRX_ANA_PROGRAMMABILITY, val);
-
-	val = ti_pipe3_readl(phy->phy_rx, PCIEPHYRX_DIGITAL_MODES);
-	val &= ~(MEM_CDR_STEPCNT | MEM_CDR_STL_MASK | MEM_CDR_THR_MASK |
-		 MEM_CDR_CDR_2NDO_SDM_MODE | MEM_OVRD_HS_RATE);
-	val |= (MEM_CDR_FASTLOCK | MEM_CDR_LBW | 0x3 << MEM_CDR_STL_SHIFT |
-		0x1 << MEM_CDR_THR_SHIFT | MEM_CDR_THR_MODE);
-	ti_pipe3_writel(phy->phy_rx, PCIEPHYRX_DIGITAL_MODES, val);
-
-	val = ti_pipe3_readl(phy->phy_rx, PCIEPHYRX_TRIM);
-	val &= ~MEM_DLL_TRIM_SEL;
-	val |= 0x2 << MEM_DLL_TRIM_SHIFT;
-	ti_pipe3_writel(phy->phy_rx, PCIEPHYRX_TRIM, val);
-
-	val = ti_pipe3_readl(phy->phy_rx, PCIEPHYRX_DLL);
-	val |= MEM_DLL_PHINT_RATE;
-	ti_pipe3_writel(phy->phy_rx, PCIEPHYRX_DLL, val);
-
-	val = ti_pipe3_readl(phy->phy_rx, PCIEPHYRX_EQUALIZER);
-	val &= ~(MEM_EQLEV | MEM_EQCTL | MEM_OVRD_EQLEV | MEM_OVRD_EQFTC);
-	val |= MEM_EQFTC | 0x1 << MEM_EQCTL_SHIFT;
-	ti_pipe3_writel(phy->phy_rx, PCIEPHYRX_EQUALIZER, val);
-=======
 	val |= (s->ana_interface << INTERFACE_SHIFT | s->ana_losd << LOSD_SHIFT);
 	ti_pipe3_writel(phy->phy_rx, PIPE3_PHY_RX_ANA_PROGRAMMABILITY, val);
 
@@ -517,7 +492,6 @@
 		ti_pipe3_writel(phy->phy_rx, SATA_PHY_RX_IO_AND_A2D_OVERRIDES,
 				val);
 	}
->>>>>>> f7688b48
 }
 
 static int ti_pipe3_init(struct phy *x)
