--- conflicted
+++ resolved
@@ -262,10 +262,7 @@
 	u32 ret_btf_id;
 	u32 subprogno;
 	struct bpf_map_value_off_desc *kptr_off_desc;
-<<<<<<< HEAD
-=======
 	u8 uninit_dynptr_regno;
->>>>>>> bf44eed7
 };
 
 struct btf *btf_vmlinux;
@@ -3658,11 +3655,6 @@
 			       struct bpf_reg_state *reg, u32 regno)
 {
 	const char *targ_name = kernel_type_name(off_desc->kptr.btf, off_desc->kptr.btf_id);
-<<<<<<< HEAD
-	const char *reg_name = "";
-
-	if (base_type(reg->type) != PTR_TO_BTF_ID || type_flag(reg->type) != PTR_MAYBE_NULL)
-=======
 	int perm_flags = PTR_MAYBE_NULL;
 	const char *reg_name = "";
 
@@ -3671,7 +3663,6 @@
 		perm_flags |= PTR_UNTRUSTED;
 
 	if (base_type(reg->type) != PTR_TO_BTF_ID || (type_flag(reg->type) & ~perm_flags))
->>>>>>> bf44eed7
 		goto bad_type;
 
 	if (!btf_is_kernel(reg->btf)) {
@@ -3709,12 +3700,6 @@
 	 *                    // to match type
 	 *
 	 * In the kptr_ref case, check_func_arg_reg_off already ensures reg->off
-<<<<<<< HEAD
-	 * is zero.
-	 */
-	if (!btf_struct_ids_match(&env->log, reg->btf, reg->btf_id, reg->off,
-				  off_desc->kptr.btf, off_desc->kptr.btf_id))
-=======
 	 * is zero. We must also ensure that btf_struct_ids_match does not walk
 	 * the struct to match type against first member of struct, i.e. reject
 	 * second case from above. Hence, when type is BPF_KPTR_REF, we set
@@ -3723,22 +3708,17 @@
 	if (!btf_struct_ids_match(&env->log, reg->btf, reg->btf_id, reg->off,
 				  off_desc->kptr.btf, off_desc->kptr.btf_id,
 				  off_desc->type == BPF_KPTR_REF))
->>>>>>> bf44eed7
 		goto bad_type;
 	return 0;
 bad_type:
 	verbose(env, "invalid kptr access, R%d type=%s%s ", regno,
 		reg_type_str(env, reg->type), reg_name);
-<<<<<<< HEAD
-	verbose(env, "expected=%s%s\n", reg_type_str(env, PTR_TO_BTF_ID), targ_name);
-=======
 	verbose(env, "expected=%s%s", reg_type_str(env, PTR_TO_BTF_ID), targ_name);
 	if (off_desc->type == BPF_KPTR_UNREF)
 		verbose(env, " or %s%s\n", reg_type_str(env, PTR_TO_BTF_ID | PTR_UNTRUSTED),
 			targ_name);
 	else
 		verbose(env, "\n");
->>>>>>> bf44eed7
 	return -EINVAL;
 }
 
@@ -3762,17 +3742,11 @@
 		return -EACCES;
 	}
 
-<<<<<<< HEAD
-	/* We cannot directly access kptr_ref */
-	if (off_desc->type == BPF_KPTR_REF) {
-		verbose(env, "accessing referenced kptr disallowed\n");
-=======
 	/* We only allow loading referenced kptr, since it will be marked as
 	 * untrusted, similar to unreferenced kptr.
 	 */
 	if (class != BPF_LDX && off_desc->type == BPF_KPTR_REF) {
 		verbose(env, "store to referenced kptr disallowed\n");
->>>>>>> bf44eed7
 		return -EACCES;
 	}
 
@@ -3782,11 +3756,7 @@
 		 * value from map as PTR_TO_BTF_ID, with the correct type.
 		 */
 		mark_btf_ld_reg(env, cur_regs(env), value_regno, PTR_TO_BTF_ID, off_desc->kptr.btf,
-<<<<<<< HEAD
-				off_desc->kptr.btf_id, PTR_MAYBE_NULL);
-=======
 				off_desc->kptr.btf_id, PTR_MAYBE_NULL | PTR_UNTRUSTED);
->>>>>>> bf44eed7
 		/* For mark_ptr_or_null_reg */
 		val_reg->id = ++env->id_gen;
 	} else if (class == BPF_STX) {
@@ -5512,7 +5482,6 @@
 
 static int process_kptr_func(struct bpf_verifier_env *env, int regno,
 			     struct bpf_call_arg_meta *meta)
-<<<<<<< HEAD
 {
 	struct bpf_reg_state *regs = cur_regs(env), *reg = &regs[regno];
 	struct bpf_map_value_off_desc *off_desc;
@@ -5558,54 +5527,6 @@
 	return 0;
 }
 
-static bool arg_type_is_mem_ptr(enum bpf_arg_type type)
-=======
->>>>>>> bf44eed7
-{
-	struct bpf_reg_state *regs = cur_regs(env), *reg = &regs[regno];
-	struct bpf_map_value_off_desc *off_desc;
-	struct bpf_map *map_ptr = reg->map_ptr;
-	u32 kptr_off;
-	int ret;
-
-	if (!tnum_is_const(reg->var_off)) {
-		verbose(env,
-			"R%d doesn't have constant offset. kptr has to be at the constant offset\n",
-			regno);
-		return -EINVAL;
-	}
-	if (!map_ptr->btf) {
-		verbose(env, "map '%s' has to have BTF in order to use bpf_kptr_xchg\n",
-			map_ptr->name);
-		return -EINVAL;
-	}
-	if (!map_value_has_kptrs(map_ptr)) {
-		ret = PTR_ERR_OR_ZERO(map_ptr->kptr_off_tab);
-		if (ret == -E2BIG)
-			verbose(env, "map '%s' has more than %d kptr\n", map_ptr->name,
-				BPF_MAP_VALUE_OFF_MAX);
-		else if (ret == -EEXIST)
-			verbose(env, "map '%s' has repeating kptr BTF tags\n", map_ptr->name);
-		else
-			verbose(env, "map '%s' has no valid kptr\n", map_ptr->name);
-		return -EINVAL;
-	}
-
-	meta->map_ptr = map_ptr;
-	kptr_off = reg->off + reg->var_off.value;
-	off_desc = bpf_map_kptr_off_contains(map_ptr, kptr_off);
-	if (!off_desc) {
-		verbose(env, "off=%d doesn't point to kptr\n", kptr_off);
-		return -EACCES;
-	}
-	if (off_desc->type != BPF_KPTR_REF) {
-		verbose(env, "off=%d kptr isn't referenced kptr\n", kptr_off);
-		return -EACCES;
-	}
-	meta->kptr_off_desc = off_desc;
-	return 0;
-}
-
 static bool arg_type_is_mem_size(enum bpf_arg_type type)
 {
 	return type == ARG_CONST_SIZE ||
@@ -5628,14 +5549,11 @@
 	return type & OBJ_RELEASE;
 }
 
-<<<<<<< HEAD
-=======
 static bool arg_type_is_dynptr(enum bpf_arg_type type)
 {
 	return base_type(type) == ARG_PTR_TO_DYNPTR;
 }
 
->>>>>>> bf44eed7
 static int int_ptr_type_to_size(enum bpf_arg_type type)
 {
 	if (type == ARG_PTR_TO_INT)
@@ -5775,10 +5693,7 @@
 	[ARG_PTR_TO_CONST_STR]		= &const_str_ptr_types,
 	[ARG_PTR_TO_TIMER]		= &timer_types,
 	[ARG_PTR_TO_KPTR]		= &kptr_types,
-<<<<<<< HEAD
-=======
 	[ARG_PTR_TO_DYNPTR]		= &stack_ptr_types,
->>>>>>> bf44eed7
 };
 
 static int check_reg_type(struct bpf_verifier_env *env, u32 regno,
@@ -5848,12 +5763,8 @@
 			if (map_kptr_match_type(env, meta->kptr_off_desc, reg, regno))
 				return -EACCES;
 		} else if (!btf_struct_ids_match(&env->log, reg->btf, reg->btf_id, reg->off,
-<<<<<<< HEAD
-						 btf_vmlinux, *arg_btf_id)) {
-=======
 						 btf_vmlinux, *arg_btf_id,
 						 strict_type_match)) {
->>>>>>> bf44eed7
 			verbose(env, "R%d is of type %s but %s is expected\n",
 				regno, kernel_type_name(reg->btf, reg->btf_id),
 				kernel_type_name(btf_vmlinux, *arg_btf_id));
@@ -5982,9 +5893,6 @@
 
 skip_type_check:
 	if (arg_type_is_release(arg_type)) {
-<<<<<<< HEAD
-		if (!reg->ref_obj_id && !register_is_null(reg)) {
-=======
 		if (arg_type_is_dynptr(arg_type)) {
 			struct bpf_func_state *state = func(env, reg);
 			int spi = get_spi(reg->off);
@@ -5995,7 +5903,6 @@
 				return -EINVAL;
 			}
 		} else if (!reg->ref_obj_id && !register_is_null(reg)) {
->>>>>>> bf44eed7
 			verbose(env, "R%d must be referenced when passed to release function\n",
 				regno);
 			return -EINVAL;
@@ -7279,11 +7186,6 @@
 
 	regs = cur_regs(env);
 
-<<<<<<< HEAD
-	if (meta.release_regno) {
-		err = -EINVAL;
-		if (meta.ref_obj_id)
-=======
 	if (meta.uninit_dynptr_regno) {
 		/* we write BPF_DW bits (8 bytes) at a time */
 		for (i = 0; i < BPF_DYNPTR_SIZE; i += 8) {
@@ -7305,7 +7207,6 @@
 		if (arg_type_is_dynptr(fn->arg_type[meta.release_regno - BPF_REG_1]))
 			err = unmark_stack_slots_dynptr(env, &regs[meta.release_regno]);
 		else if (meta.ref_obj_id)
->>>>>>> bf44eed7
 			err = release_reference(env, meta.ref_obj_id);
 		/* meta.ref_obj_id can only be 0 if register that is meant to be
 		 * released is NULL, which must be > R0.
