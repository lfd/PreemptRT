--- conflicted
+++ resolved
@@ -82,11 +82,7 @@
 		if (this_cpu_cmpxchg(scs_cache[i], 0, s) == NULL)
 			return;
 
-<<<<<<< HEAD
-	kasan_unpoison_vmalloc(s, SCS_SIZE);
-=======
 	kasan_unpoison_vmalloc(s, SCS_SIZE, KASAN_VMALLOC_PROT_NORMAL);
->>>>>>> d60c95ef
 	vfree_atomic(s);
 }
 
