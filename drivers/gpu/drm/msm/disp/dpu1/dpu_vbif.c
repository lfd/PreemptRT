// SPDX-License-Identifier: GPL-2.0-only
/* Copyright (c) 2015-2018, The Linux Foundation. All rights reserved.
 */

#define pr_fmt(fmt)	"[drm:%s:%d] " fmt, __func__, __LINE__

#include <linux/debugfs.h>
#include <linux/delay.h>

#include "dpu_vbif.h"
#include "dpu_hw_vbif.h"
#include "dpu_trace.h"

static struct dpu_hw_vbif *dpu_get_vbif(struct dpu_kms *dpu_kms, enum dpu_vbif vbif_idx)
{
	if (vbif_idx < ARRAY_SIZE(dpu_kms->hw_vbif))
		return dpu_kms->hw_vbif[vbif_idx];

	return NULL;
}

<<<<<<< HEAD
=======
static const char *dpu_vbif_name(enum dpu_vbif idx)
{
	switch (idx) {
	case VBIF_RT:
		return "VBIF_RT";
	case VBIF_NRT:
		return "VBIF_NRT";
	default:
		return "??";
	}
}

>>>>>>> d60c95ef
/**
 * _dpu_vbif_wait_for_xin_halt - wait for the xin to halt
 * @vbif:	Pointer to hardware vbif driver
 * @xin_id:	Client interface identifier
 * @return:	0 if success; error code otherwise
 */
static int _dpu_vbif_wait_for_xin_halt(struct dpu_hw_vbif *vbif, u32 xin_id)
{
	ktime_t timeout;
	bool status;
	int rc;

	if (!vbif || !vbif->cap || !vbif->ops.get_halt_ctrl) {
		DPU_ERROR("invalid arguments vbif %d\n", vbif != NULL);
		return -EINVAL;
	}

	timeout = ktime_add_us(ktime_get(), vbif->cap->xin_halt_timeout);
	for (;;) {
		status = vbif->ops.get_halt_ctrl(vbif, xin_id);
		if (status)
			break;
		if (ktime_compare_safe(ktime_get(), timeout) > 0) {
			status = vbif->ops.get_halt_ctrl(vbif, xin_id);
			break;
		}
		usleep_range(501, 1000);
	}

	if (!status) {
		rc = -ETIMEDOUT;
		DPU_ERROR("%s client %d not halting. TIMEDOUT.\n",
				dpu_vbif_name(vbif->idx), xin_id);
	} else {
		rc = 0;
		DRM_DEBUG_ATOMIC("%s client %d is halted\n",
				dpu_vbif_name(vbif->idx), xin_id);
	}

	return rc;
}

/**
 * _dpu_vbif_apply_dynamic_ot_limit - determine OT based on usecase parameters
 * @vbif:	Pointer to hardware vbif driver
 * @ot_lim:	Pointer to OT limit to be modified
 * @params:	Pointer to usecase parameters
 */
static void _dpu_vbif_apply_dynamic_ot_limit(struct dpu_hw_vbif *vbif,
		u32 *ot_lim, struct dpu_vbif_set_ot_params *params)
{
	u64 pps;
	const struct dpu_vbif_dynamic_ot_tbl *tbl;
	u32 i;

	if (!vbif || !(vbif->cap->features & BIT(DPU_VBIF_QOS_OTLIM)))
		return;

	/* Dynamic OT setting done only for WFD */
	if (!params->is_wfd)
		return;

	pps = params->frame_rate;
	pps *= params->width;
	pps *= params->height;

	tbl = params->rd ? &vbif->cap->dynamic_ot_rd_tbl :
			&vbif->cap->dynamic_ot_wr_tbl;

	for (i = 0; i < tbl->count; i++) {
		if (pps <= tbl->cfg[i].pps) {
			*ot_lim = tbl->cfg[i].ot_limit;
			break;
		}
	}

	DRM_DEBUG_ATOMIC("%s xin:%d w:%d h:%d fps:%d pps:%llu ot:%u\n",
			dpu_vbif_name(vbif->idx), params->xin_id,
			params->width, params->height, params->frame_rate,
			pps, *ot_lim);
}

/**
 * _dpu_vbif_get_ot_limit - get OT based on usecase & configuration parameters
 * @vbif:	Pointer to hardware vbif driver
 * @params:	Pointer to usecase parameters
 * @return:	OT limit
 */
static u32 _dpu_vbif_get_ot_limit(struct dpu_hw_vbif *vbif,
	struct dpu_vbif_set_ot_params *params)
{
	u32 ot_lim = 0;
	u32 val;

	if (!vbif || !vbif->cap) {
		DPU_ERROR("invalid arguments vbif %d\n", vbif != NULL);
		return -EINVAL;
	}

	if (vbif->cap->default_ot_wr_limit && !params->rd)
		ot_lim = vbif->cap->default_ot_wr_limit;
	else if (vbif->cap->default_ot_rd_limit && params->rd)
		ot_lim = vbif->cap->default_ot_rd_limit;

	/*
	 * If default ot is not set from dt/catalog,
	 * then do not configure it.
	 */
	if (ot_lim == 0)
		goto exit;

	/* Modify the limits if the target and the use case requires it */
	_dpu_vbif_apply_dynamic_ot_limit(vbif, &ot_lim, params);

	if (vbif && vbif->ops.get_limit_conf) {
		val = vbif->ops.get_limit_conf(vbif,
				params->xin_id, params->rd);
		if (val == ot_lim)
			ot_lim = 0;
	}

exit:
	DRM_DEBUG_ATOMIC("%s xin:%d ot_lim:%d\n",
			dpu_vbif_name(vbif->idx), params->xin_id, ot_lim);
	return ot_lim;
}

/**
 * dpu_vbif_set_ot_limit - set OT based on usecase & configuration parameters
 * @dpu_kms:	DPU handler
 * @params:	Pointer to usecase parameters
 *
 * Note this function would block waiting for bus halt.
 */
void dpu_vbif_set_ot_limit(struct dpu_kms *dpu_kms,
		struct dpu_vbif_set_ot_params *params)
{
	struct dpu_hw_vbif *vbif;
	struct dpu_hw_mdp *mdp;
	bool forced_on = false;
	u32 ot_lim;
	int ret;

	mdp = dpu_kms->hw_mdp;

	vbif = dpu_get_vbif(dpu_kms, params->vbif_idx);
	if (!vbif || !mdp) {
		DRM_DEBUG_ATOMIC("invalid arguments vbif %d mdp %d\n",
				vbif != NULL, mdp != NULL);
		return;
	}

	if (!mdp->ops.setup_clk_force_ctrl ||
			!vbif->ops.set_limit_conf ||
			!vbif->ops.set_halt_ctrl)
		return;

	/* set write_gather_en for all write clients */
	if (vbif->ops.set_write_gather_en && !params->rd)
		vbif->ops.set_write_gather_en(vbif, params->xin_id);

	ot_lim = _dpu_vbif_get_ot_limit(vbif, params) & 0xFF;

	if (ot_lim == 0)
		return;

	trace_dpu_perf_set_ot(params->num, params->xin_id, ot_lim,
		params->vbif_idx);

	forced_on = mdp->ops.setup_clk_force_ctrl(mdp, params->clk_ctrl, true);

	vbif->ops.set_limit_conf(vbif, params->xin_id, params->rd, ot_lim);

	vbif->ops.set_halt_ctrl(vbif, params->xin_id, true);

	ret = _dpu_vbif_wait_for_xin_halt(vbif, params->xin_id);
	if (ret)
		trace_dpu_vbif_wait_xin_halt_fail(vbif->idx, params->xin_id);

	vbif->ops.set_halt_ctrl(vbif, params->xin_id, false);

	if (forced_on)
		mdp->ops.setup_clk_force_ctrl(mdp, params->clk_ctrl, false);
}

void dpu_vbif_set_qos_remap(struct dpu_kms *dpu_kms,
		struct dpu_vbif_set_qos_params *params)
{
	struct dpu_hw_vbif *vbif;
	struct dpu_hw_mdp *mdp;
	bool forced_on = false;
	const struct dpu_vbif_qos_tbl *qos_tbl;
	int i;

	if (!params || !dpu_kms->hw_mdp) {
		DPU_ERROR("invalid arguments\n");
		return;
	}
	mdp = dpu_kms->hw_mdp;

	vbif = dpu_get_vbif(dpu_kms, params->vbif_idx);

	if (!vbif || !vbif->cap) {
		DPU_ERROR("invalid vbif %d\n", params->vbif_idx);
		return;
	}

	if (!vbif->ops.set_qos_remap || !mdp->ops.setup_clk_force_ctrl) {
		DRM_DEBUG_ATOMIC("qos remap not supported\n");
		return;
	}

	qos_tbl = params->is_rt ? &vbif->cap->qos_rt_tbl :
			&vbif->cap->qos_nrt_tbl;

	if (!qos_tbl->npriority_lvl || !qos_tbl->priority_lvl) {
		DRM_DEBUG_ATOMIC("qos tbl not defined\n");
		return;
	}

	forced_on = mdp->ops.setup_clk_force_ctrl(mdp, params->clk_ctrl, true);

	for (i = 0; i < qos_tbl->npriority_lvl; i++) {
		DRM_DEBUG_ATOMIC("%s xin:%d lvl:%d/%d\n",
				dpu_vbif_name(params->vbif_idx), params->xin_id, i,
				qos_tbl->priority_lvl[i]);
		vbif->ops.set_qos_remap(vbif, params->xin_id, i,
				qos_tbl->priority_lvl[i]);
	}

	if (forced_on)
		mdp->ops.setup_clk_force_ctrl(mdp, params->clk_ctrl, false);
}

void dpu_vbif_clear_errors(struct dpu_kms *dpu_kms)
{
	struct dpu_hw_vbif *vbif;
	u32 i, pnd, src;

	for (i = 0; i < ARRAY_SIZE(dpu_kms->hw_vbif); i++) {
		vbif = dpu_kms->hw_vbif[i];
		if (vbif && vbif->ops.clear_errors) {
			vbif->ops.clear_errors(vbif, &pnd, &src);
			if (pnd || src) {
				DRM_DEBUG_KMS("%s: pnd 0x%X, src 0x%X\n",
					      dpu_vbif_name(vbif->idx), pnd, src);
			}
		}
	}
}

void dpu_vbif_init_memtypes(struct dpu_kms *dpu_kms)
{
	struct dpu_hw_vbif *vbif;
	int i, j;

	for (i = 0; i < ARRAY_SIZE(dpu_kms->hw_vbif); i++) {
		vbif = dpu_kms->hw_vbif[i];
		if (vbif && vbif->cap && vbif->ops.set_mem_type) {
			for (j = 0; j < vbif->cap->memtype_count; j++)
				vbif->ops.set_mem_type(
						vbif, j, vbif->cap->memtype[j]);
		}
	}
}

#ifdef CONFIG_DEBUG_FS

void dpu_debugfs_vbif_init(struct dpu_kms *dpu_kms, struct dentry *debugfs_root)
{
	char vbif_name[32];
	struct dentry *entry, *debugfs_vbif;
	int i, j;

	entry = debugfs_create_dir("vbif", debugfs_root);

	for (i = 0; i < dpu_kms->catalog->vbif_count; i++) {
		const struct dpu_vbif_cfg *vbif = &dpu_kms->catalog->vbif[i];

		snprintf(vbif_name, sizeof(vbif_name), "%d", vbif->id);

		debugfs_vbif = debugfs_create_dir(vbif_name, entry);

		debugfs_create_u32("features", 0600, debugfs_vbif,
			(u32 *)&vbif->features);

		debugfs_create_u32("xin_halt_timeout", 0400, debugfs_vbif,
			(u32 *)&vbif->xin_halt_timeout);

		debugfs_create_u32("default_rd_ot_limit", 0400, debugfs_vbif,
			(u32 *)&vbif->default_ot_rd_limit);

		debugfs_create_u32("default_wr_ot_limit", 0400, debugfs_vbif,
			(u32 *)&vbif->default_ot_wr_limit);

		for (j = 0; j < vbif->dynamic_ot_rd_tbl.count; j++) {
			const struct dpu_vbif_dynamic_ot_cfg *cfg =
					&vbif->dynamic_ot_rd_tbl.cfg[j];

			snprintf(vbif_name, sizeof(vbif_name),
					"dynamic_ot_rd_%d_pps", j);
			debugfs_create_u64(vbif_name, 0400, debugfs_vbif,
					(u64 *)&cfg->pps);
			snprintf(vbif_name, sizeof(vbif_name),
					"dynamic_ot_rd_%d_ot_limit", j);
			debugfs_create_u32(vbif_name, 0400, debugfs_vbif,
					(u32 *)&cfg->ot_limit);
		}

		for (j = 0; j < vbif->dynamic_ot_wr_tbl.count; j++) {
			const struct dpu_vbif_dynamic_ot_cfg *cfg =
					&vbif->dynamic_ot_wr_tbl.cfg[j];

			snprintf(vbif_name, sizeof(vbif_name),
					"dynamic_ot_wr_%d_pps", j);
			debugfs_create_u64(vbif_name, 0400, debugfs_vbif,
					(u64 *)&cfg->pps);
			snprintf(vbif_name, sizeof(vbif_name),
					"dynamic_ot_wr_%d_ot_limit", j);
			debugfs_create_u32(vbif_name, 0400, debugfs_vbif,
					(u32 *)&cfg->ot_limit);
		}
	}
}
#endif<|MERGE_RESOLUTION|>--- conflicted
+++ resolved
@@ -19,8 +19,6 @@
 	return NULL;
 }
 
-<<<<<<< HEAD
-=======
 static const char *dpu_vbif_name(enum dpu_vbif idx)
 {
 	switch (idx) {
@@ -33,7 +31,6 @@
 	}
 }
 
->>>>>>> d60c95ef
 /**
  * _dpu_vbif_wait_for_xin_halt - wait for the xin to halt
  * @vbif:	Pointer to hardware vbif driver
