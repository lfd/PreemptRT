--- conflicted
+++ resolved
@@ -148,39 +148,22 @@
 
 static int snd_usx2y_card_used[SNDRV_CARDS];
 
-<<<<<<< HEAD
-static int snd_usx2y_card_used[SNDRV_CARDS];
-
-static void usx2y_usb_disconnect(struct usb_device* usb_device, void* ptr);
-static void snd_usx2y_card_private_free(struct snd_card *card);
-
-/* 
- * pipe 4 is used for switching the lamps, setting samplerate, volumes ....   
-=======
 static void snd_usx2y_card_private_free(struct snd_card *card);
 static void usx2y_unlinkseq(struct snd_usx2y_async_seq *s);
 
 /*
  * pipe 4 is used for switching the lamps, setting samplerate, volumes ....
->>>>>>> d92805b6
  */
 static void i_usx2y_out04_int(struct urb *urb)
 {
 #ifdef CONFIG_SND_DEBUG
 	if (urb->status) {
-<<<<<<< HEAD
-		int 		i;
-		struct usx2ydev *usx2y = urb->context;
-		for (i = 0; i < 10 && usx2y->as04.urb[i] != urb; i++);
-		snd_printdd("i_usx2y_out04_int() urb %i status=%i\n", i, urb->status);
-=======
 		int i;
 		struct usx2ydev *usx2y = urb->context;
 
 		for (i = 0; i < 10 && usx2y->as04.urb[i] != urb; i++)
 			;
 		snd_printdd("%s urb %i status=%i\n", __func__, i, urb->status);
->>>>>>> d92805b6
 	}
 #endif
 }
@@ -190,11 +173,8 @@
 	int			err = 0;
 	struct usx2ydev		*usx2y = urb->context;
 	struct us428ctls_sharedmem	*us428ctls = usx2y->us428ctls_sharedmem;
-<<<<<<< HEAD
-=======
 	struct us428_p4out *p4out;
 	int i, j, n, diff, send;
->>>>>>> d92805b6
 
 	usx2y->in04_int_calls++;
 
@@ -205,30 +185,13 @@
 
 	//	printk("%i:0x%02X ", 8, (int)((unsigned char*)usx2y->in04_buf)[8]); Master volume shows 0 here if fader is at max during boot ?!?
 	if (us428ctls) {
-<<<<<<< HEAD
-		int diff = -1;
-		if (-2 == us428ctls->ctl_snapshot_last) {
-=======
 		diff = -1;
 		if (us428ctls->ctl_snapshot_last == -2) {
->>>>>>> d92805b6
 			diff = 0;
 			memcpy(usx2y->in04_last, usx2y->in04_buf, sizeof(usx2y->in04_last));
 			us428ctls->ctl_snapshot_last = -1;
 		} else {
 			for (i = 0; i < 21; i++) {
-<<<<<<< HEAD
-				if (usx2y->in04_last[i] != ((char*)usx2y->in04_buf)[i]) {
-					if (diff < 0)
-						diff = i;
-					usx2y->in04_last[i] = ((char*)usx2y->in04_buf)[i];
-				}
-			}
-		}
-		if (0 <= diff) {
-			int n = us428ctls->ctl_snapshot_last + 1;
-			if (n >= N_US428_CTL_BUFS  ||  n < 0)
-=======
 				if (usx2y->in04_last[i] != ((char *)usx2y->in04_buf)[i]) {
 					if (diff < 0)
 						diff = i;
@@ -239,7 +202,6 @@
 		if (diff >= 0) {
 			n = us428ctls->ctl_snapshot_last + 1;
 			if (n >= N_US428_CTL_BUFS || n < 0)
->>>>>>> d92805b6
 				n = 0;
 			memcpy(us428ctls->ctl_snapshot + n, usx2y->in04_buf, sizeof(us428ctls->ctl_snapshot[0]));
 			us428ctls->ctl_snapshot_differs_at[n] = diff;
@@ -247,24 +209,6 @@
 			wake_up(&usx2y->us428ctls_wait_queue_head);
 		}
 	}
-<<<<<<< HEAD
-	
-	
-	if (usx2y->us04) {
-		if (0 == usx2y->us04->submitted)
-			do {
-				err = usb_submit_urb(usx2y->us04->urb[usx2y->us04->submitted++], GFP_ATOMIC);
-			} while (!err && usx2y->us04->submitted < usx2y->us04->len);
-	} else
-		if (us428ctls && us428ctls->p4out_last >= 0 && us428ctls->p4out_last < N_US428_P4OUT_BUFS) {
-			if (us428ctls->p4out_last != us428ctls->p4out_sent) {
-				int j, send = us428ctls->p4out_sent + 1;
-				if (send >= N_US428_P4OUT_BUFS)
-					send = 0;
-				for (j = 0; j < URBS_ASYNC_SEQ  &&  !err; ++j)
-					if (0 == usx2y->as04.urb[j]->status) {
-						struct us428_p4out *p4out = us428ctls->p4out + send;	// FIXME if more than 1 p4out is new, 1 gets lost.
-=======
 
 	if (usx2y->us04) {
 		if (!usx2y->us04->submitted) {
@@ -281,7 +225,6 @@
 				for (j = 0; j < URBS_ASYNC_SEQ && !err; ++j) {
 					if (!usx2y->as04.urb[j]->status) {
 						p4out = us428ctls->p4out + send;	// FIXME if more than 1 p4out is new, 1 gets lost.
->>>>>>> d92805b6
 						usb_fill_bulk_urb(usx2y->as04.urb[j], usx2y->dev,
 								  usb_sndbulkpipe(usx2y->dev, 0x04), &p4out->val.vol,
 								  p4out->type == ELT_LIGHT ? sizeof(struct us428_lights) : 5,
@@ -314,21 +257,6 @@
 
 	usx2y->as04.buffer = kmalloc_array(URBS_ASYNC_SEQ,
 					   URB_DATA_LEN_ASYNC_SEQ, GFP_KERNEL);
-<<<<<<< HEAD
-	if (NULL == usx2y->as04.buffer) {
-		err = -ENOMEM;
-	} else
-		for (i = 0; i < URBS_ASYNC_SEQ; ++i) {
-			if (NULL == (usx2y->as04.urb[i] = usb_alloc_urb(0, GFP_KERNEL))) {
-				err = -ENOMEM;
-				break;
-			}
-			usb_fill_bulk_urb(	usx2y->as04.urb[i], usx2y->dev,
-						usb_sndbulkpipe(usx2y->dev, 0x04),
-						usx2y->as04.buffer + URB_DATA_LEN_ASYNC_SEQ*i, 0,
-						i_usx2y_out04_int, usx2y
-				);
-=======
 	if (!usx2y->as04.buffer) {
 		err = -ENOMEM;
 	} else {
@@ -342,7 +270,6 @@
 					  usb_sndbulkpipe(usx2y->dev, 0x04),
 					  usx2y->as04.buffer + URB_DATA_LEN_ASYNC_SEQ * i, 0,
 					  i_usx2y_out04_int, usx2y);
->>>>>>> d92805b6
 			err = usb_urb_ep_type_check(usx2y->as04.urb[i]);
 			if (err < 0)
 				break;
@@ -355,14 +282,6 @@
 
 int usx2y_in04_init(struct usx2ydev *usx2y)
 {
-<<<<<<< HEAD
-	if (! (usx2y->in04_urb = usb_alloc_urb(0, GFP_KERNEL)))
-		return -ENOMEM;
-
-	if (! (usx2y->in04_buf = kmalloc(21, GFP_KERNEL)))
-		return -ENOMEM;
-	 
-=======
 	int err;
 
 	if (WARN_ON(usx2y->in04_urb))
@@ -380,17 +299,11 @@
 		goto error;
 	}
 
->>>>>>> d92805b6
 	init_waitqueue_head(&usx2y->in04_wait_queue);
 	usb_fill_int_urb(usx2y->in04_urb, usx2y->dev, usb_rcvintpipe(usx2y->dev, 0x4),
 			 usx2y->in04_buf, 21,
 			 i_usx2y_in04_int, usx2y,
 			 10);
-<<<<<<< HEAD
-	if (usb_urb_ep_type_check(usx2y->in04_urb))
-		return -EINVAL;
-	return usb_submit_urb(usx2y->in04_urb, GFP_KERNEL);
-=======
 	if (usb_urb_ep_type_check(usx2y->in04_urb)) {
 		err = -EINVAL;
 		goto error;
@@ -403,34 +316,23 @@
 	usx2y->in04_buf = NULL;
 	usx2y->in04_urb = NULL;
 	return err;
->>>>>>> d92805b6
 }
 
 static void usx2y_unlinkseq(struct snd_usx2y_async_seq *s)
 {
 	int	i;
-<<<<<<< HEAD
-	for (i = 0; i < URBS_ASYNC_SEQ; ++i) {
-=======
 
 	for (i = 0; i < URBS_ASYNC_SEQ; ++i) {
 		if (!s->urb[i])
 			continue;
->>>>>>> d92805b6
 		usb_kill_urb(s->urb[i]);
 		usb_free_urb(s->urb[i]);
 		s->urb[i] = NULL;
 	}
 	kfree(s->buffer);
-<<<<<<< HEAD
-}
-
-
-=======
 	s->buffer = NULL;
 }
 
->>>>>>> d92805b6
 static const struct usb_device_id snd_usx2y_usb_id_table[] = {
 	{
 		.match_flags =	USB_DEVICE_ID_MATCH_DEVICE,
@@ -472,10 +374,7 @@
 	card->private_free = snd_usx2y_card_private_free;
 	usx2y(card)->dev = device;
 	init_waitqueue_head(&usx2y(card)->prepare_wait_queue);
-<<<<<<< HEAD
-=======
 	init_waitqueue_head(&usx2y(card)->us428ctls_wait_queue_head);
->>>>>>> d92805b6
 	mutex_init(&usx2y(card)->pcm_mutex);
 	INIT_LIST_HEAD(&usx2y(card)->midi_list);
 	strcpy(card->driver, "USB "NAME_ALLCAPS"");
@@ -485,25 +384,12 @@
 		le16_to_cpu(device->descriptor.idVendor),
 		le16_to_cpu(device->descriptor.idProduct),
 		0,//us428(card)->usbmidi.ifnum,
-<<<<<<< HEAD
-		usx2y(card)->dev->bus->busnum, usx2y(card)->dev->devnum
-		);
-=======
 		usx2y(card)->dev->bus->busnum, usx2y(card)->dev->devnum);
->>>>>>> d92805b6
 	*cardp = card;
 	return 0;
 }
 
-<<<<<<< HEAD
-
-static int usx2y_usb_probe(struct usb_device *device,
-			   struct usb_interface *intf,
-			   const struct usb_device_id *device_id,
-			   struct snd_card **cardp)
-=======
 static void snd_usx2y_card_private_free(struct snd_card *card)
->>>>>>> d92805b6
 {
 	struct usx2ydev *usx2y = usx2y(card);
 
@@ -522,15 +408,6 @@
 	struct usx2ydev *usx2y;
 	struct list_head *p;
 
-<<<<<<< HEAD
-	err = usx2y_create_card(device, intf, &card);
-	if (err < 0)
-		return err;
-	if ((err = usx2y_hwdep_new(card, device)) < 0  ||
-	    (err = snd_card_register(card)) < 0) {
-		snd_card_free(card);
-		return err;
-=======
 	card = usb_get_intfdata(intf);
 	if (!card)
 		return;
@@ -543,30 +420,19 @@
 	/* release the midi resources */
 	list_for_each(p, &usx2y->midi_list) {
 		snd_usbmidi_disconnect(p);
->>>>>>> d92805b6
 	}
 	if (usx2y->us428ctls_sharedmem)
 		wake_up(&usx2y->us428ctls_wait_queue_head);
 	snd_card_free(card);
 }
 
-<<<<<<< HEAD
-/*
- * new 2.5 USB kernel API
- */
-static int snd_usx2y_probe(struct usb_interface *intf, const struct usb_device_id *id)
-=======
 static int snd_usx2y_probe(struct usb_interface *intf,
 			   const struct usb_device_id *id)
->>>>>>> d92805b6
 {
 	struct usb_device *device = interface_to_usbdev(intf);
 	struct snd_card *card;
 	int err;
 
-<<<<<<< HEAD
-	err = usx2y_usb_probe(interface_to_usbdev(intf), intf, id, &card);
-=======
 	if (le16_to_cpu(device->descriptor.idVendor) != 0x1604 ||
 	    (le16_to_cpu(device->descriptor.idProduct) != USB_ID_US122 &&
 	     le16_to_cpu(device->descriptor.idProduct) != USB_ID_US224 &&
@@ -574,7 +440,6 @@
 		return -EINVAL;
 
 	err = usx2y_create_card(device, intf, &card);
->>>>>>> d92805b6
 	if (err < 0)
 		return err;
 	err = usx2y_hwdep_new(card, device);
@@ -587,63 +452,15 @@
 	dev_set_drvdata(&intf->dev, card);
 	return 0;
 
-<<<<<<< HEAD
-static void snd_usx2y_disconnect(struct usb_interface *intf)
-{
-	usx2y_usb_disconnect(interface_to_usbdev(intf),
-				 usb_get_intfdata(intf));
-}
-
-MODULE_DEVICE_TABLE(usb, snd_usx2y_usb_id_table);
-=======
  error:
 	snd_card_free(card);
 	return err;
 }
 
->>>>>>> d92805b6
 static struct usb_driver snd_usx2y_usb_driver = {
 	.name =		"snd-usb-usx2y",
 	.probe =	snd_usx2y_probe,
 	.disconnect =	snd_usx2y_disconnect,
 	.id_table =	snd_usx2y_usb_id_table,
 };
-<<<<<<< HEAD
-
-static void snd_usx2y_card_private_free(struct snd_card *card)
-{
-	kfree(usx2y(card)->in04_buf);
-	usb_free_urb(usx2y(card)->in04_urb);
-	if (usx2y(card)->us428ctls_sharedmem)
-		free_pages_exact(usx2y(card)->us428ctls_sharedmem,
-				 sizeof(*usx2y(card)->us428ctls_sharedmem));
-	if (usx2y(card)->card_index >= 0  &&  usx2y(card)->card_index < SNDRV_CARDS)
-		snd_usx2y_card_used[usx2y(card)->card_index] = 0;
-}
-
-/*
- * Frees the device.
- */
-static void usx2y_usb_disconnect(struct usb_device *device, void* ptr)
-{
-	if (ptr) {
-		struct snd_card *card = ptr;
-		struct usx2ydev *usx2y = usx2y(card);
-		struct list_head *p;
-		usx2y->chip_status = USX2Y_STAT_CHIP_HUP;
-		usx2y_unlinkseq(&usx2y->as04);
-		usb_kill_urb(usx2y->in04_urb);
-		snd_card_disconnect(card);
-		/* release the midi resources */
-		list_for_each(p, &usx2y->midi_list) {
-			snd_usbmidi_disconnect(p);
-		}
-		if (usx2y->us428ctls_sharedmem) 
-			wake_up(&usx2y->us428ctls_wait_queue_head);
-		snd_card_free(card);
-	}
-}
-
-=======
->>>>>>> d92805b6
 module_usb_driver(snd_usx2y_usb_driver);