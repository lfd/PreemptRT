// SPDX-License-Identifier: GPL-2.0-only
/*
 * Testsuite for BPF interpreter and BPF JIT compiler
 *
 * Copyright (c) 2011-2014 PLUMgrid, http://plumgrid.com
 */

#define pr_fmt(fmt) KBUILD_MODNAME ": " fmt

#include <linux/init.h>
#include <linux/module.h>
#include <linux/filter.h>
#include <linux/bpf.h>
#include <linux/skbuff.h>
#include <linux/netdevice.h>
#include <linux/if_vlan.h>
#include <linux/random.h>
#include <linux/highmem.h>
#include <linux/sched.h>

/* General test specific settings */
#define MAX_SUBTESTS	3
#define MAX_TESTRUNS	1000
#define MAX_DATA	128
#define MAX_INSNS	512
#define MAX_K		0xffffFFFF

/* Few constants used to init test 'skb' */
#define SKB_TYPE	3
#define SKB_MARK	0x1234aaaa
#define SKB_HASH	0x1234aaab
#define SKB_QUEUE_MAP	123
#define SKB_VLAN_TCI	0xffff
#define SKB_VLAN_PRESENT	1
#define SKB_DEV_IFINDEX	577
#define SKB_DEV_TYPE	588

/* Redefine REGs to make tests less verbose */
#define R0		BPF_REG_0
#define R1		BPF_REG_1
#define R2		BPF_REG_2
#define R3		BPF_REG_3
#define R4		BPF_REG_4
#define R5		BPF_REG_5
#define R6		BPF_REG_6
#define R7		BPF_REG_7
#define R8		BPF_REG_8
#define R9		BPF_REG_9
#define R10		BPF_REG_10

/* Flags that can be passed to test cases */
#define FLAG_NO_DATA		BIT(0)
#define FLAG_EXPECTED_FAIL	BIT(1)
#define FLAG_SKB_FRAG		BIT(2)
#define FLAG_VERIFIER_ZEXT	BIT(3)
#define FLAG_LARGE_MEM		BIT(4)

enum {
	CLASSIC  = BIT(6),	/* Old BPF instructions only. */
	INTERNAL = BIT(7),	/* Extended instruction set.  */
};

#define TEST_TYPE_MASK		(CLASSIC | INTERNAL)

struct bpf_test {
	const char *descr;
	union {
		struct sock_filter insns[MAX_INSNS];
		struct bpf_insn insns_int[MAX_INSNS];
		struct {
			void *insns;
			unsigned int len;
		} ptr;
	} u;
	__u8 aux;
	__u8 data[MAX_DATA];
	struct {
		int data_size;
		__u32 result;
	} test[MAX_SUBTESTS];
	int (*fill_helper)(struct bpf_test *self);
	int expected_errcode; /* used when FLAG_EXPECTED_FAIL is set in the aux */
	__u8 frag_data[MAX_DATA];
	int stack_depth; /* for eBPF only, since tests don't call verifier */
	int nr_testruns; /* Custom run count, defaults to MAX_TESTRUNS if 0 */
};

/* Large test cases need separate allocation and fill handler. */

static int bpf_fill_maxinsns1(struct bpf_test *self)
{
	unsigned int len = BPF_MAXINSNS;
	struct sock_filter *insn;
	__u32 k = ~0;
	int i;

	insn = kmalloc_array(len, sizeof(*insn), GFP_KERNEL);
	if (!insn)
		return -ENOMEM;

	for (i = 0; i < len; i++, k--)
		insn[i] = __BPF_STMT(BPF_RET | BPF_K, k);

	self->u.ptr.insns = insn;
	self->u.ptr.len = len;

	return 0;
}

static int bpf_fill_maxinsns2(struct bpf_test *self)
{
	unsigned int len = BPF_MAXINSNS;
	struct sock_filter *insn;
	int i;

	insn = kmalloc_array(len, sizeof(*insn), GFP_KERNEL);
	if (!insn)
		return -ENOMEM;

	for (i = 0; i < len; i++)
		insn[i] = __BPF_STMT(BPF_RET | BPF_K, 0xfefefefe);

	self->u.ptr.insns = insn;
	self->u.ptr.len = len;

	return 0;
}

static int bpf_fill_maxinsns3(struct bpf_test *self)
{
	unsigned int len = BPF_MAXINSNS;
	struct sock_filter *insn;
	struct rnd_state rnd;
	int i;

	insn = kmalloc_array(len, sizeof(*insn), GFP_KERNEL);
	if (!insn)
		return -ENOMEM;

	prandom_seed_state(&rnd, 3141592653589793238ULL);

	for (i = 0; i < len - 1; i++) {
		__u32 k = prandom_u32_state(&rnd);

		insn[i] = __BPF_STMT(BPF_ALU | BPF_ADD | BPF_K, k);
	}

	insn[len - 1] = __BPF_STMT(BPF_RET | BPF_A, 0);

	self->u.ptr.insns = insn;
	self->u.ptr.len = len;

	return 0;
}

static int bpf_fill_maxinsns4(struct bpf_test *self)
{
	unsigned int len = BPF_MAXINSNS + 1;
	struct sock_filter *insn;
	int i;

	insn = kmalloc_array(len, sizeof(*insn), GFP_KERNEL);
	if (!insn)
		return -ENOMEM;

	for (i = 0; i < len; i++)
		insn[i] = __BPF_STMT(BPF_RET | BPF_K, 0xfefefefe);

	self->u.ptr.insns = insn;
	self->u.ptr.len = len;

	return 0;
}

static int bpf_fill_maxinsns5(struct bpf_test *self)
{
	unsigned int len = BPF_MAXINSNS;
	struct sock_filter *insn;
	int i;

	insn = kmalloc_array(len, sizeof(*insn), GFP_KERNEL);
	if (!insn)
		return -ENOMEM;

	insn[0] = __BPF_JUMP(BPF_JMP | BPF_JA, len - 2, 0, 0);

	for (i = 1; i < len - 1; i++)
		insn[i] = __BPF_STMT(BPF_RET | BPF_K, 0xfefefefe);

	insn[len - 1] = __BPF_STMT(BPF_RET | BPF_K, 0xabababab);

	self->u.ptr.insns = insn;
	self->u.ptr.len = len;

	return 0;
}

static int bpf_fill_maxinsns6(struct bpf_test *self)
{
	unsigned int len = BPF_MAXINSNS;
	struct sock_filter *insn;
	int i;

	insn = kmalloc_array(len, sizeof(*insn), GFP_KERNEL);
	if (!insn)
		return -ENOMEM;

	for (i = 0; i < len - 1; i++)
		insn[i] = __BPF_STMT(BPF_LD | BPF_W | BPF_ABS, SKF_AD_OFF +
				     SKF_AD_VLAN_TAG_PRESENT);

	insn[len - 1] = __BPF_STMT(BPF_RET | BPF_A, 0);

	self->u.ptr.insns = insn;
	self->u.ptr.len = len;

	return 0;
}

static int bpf_fill_maxinsns7(struct bpf_test *self)
{
	unsigned int len = BPF_MAXINSNS;
	struct sock_filter *insn;
	int i;

	insn = kmalloc_array(len, sizeof(*insn), GFP_KERNEL);
	if (!insn)
		return -ENOMEM;

	for (i = 0; i < len - 4; i++)
		insn[i] = __BPF_STMT(BPF_LD | BPF_W | BPF_ABS, SKF_AD_OFF +
				     SKF_AD_CPU);

	insn[len - 4] = __BPF_STMT(BPF_MISC | BPF_TAX, 0);
	insn[len - 3] = __BPF_STMT(BPF_LD | BPF_W | BPF_ABS, SKF_AD_OFF +
				   SKF_AD_CPU);
	insn[len - 2] = __BPF_STMT(BPF_ALU | BPF_SUB | BPF_X, 0);
	insn[len - 1] = __BPF_STMT(BPF_RET | BPF_A, 0);

	self->u.ptr.insns = insn;
	self->u.ptr.len = len;

	return 0;
}

static int bpf_fill_maxinsns8(struct bpf_test *self)
{
	unsigned int len = BPF_MAXINSNS;
	struct sock_filter *insn;
	int i, jmp_off = len - 3;

	insn = kmalloc_array(len, sizeof(*insn), GFP_KERNEL);
	if (!insn)
		return -ENOMEM;

	insn[0] = __BPF_STMT(BPF_LD | BPF_IMM, 0xffffffff);

	for (i = 1; i < len - 1; i++)
		insn[i] = __BPF_JUMP(BPF_JMP | BPF_JGT, 0xffffffff, jmp_off--, 0);

	insn[len - 1] = __BPF_STMT(BPF_RET | BPF_A, 0);

	self->u.ptr.insns = insn;
	self->u.ptr.len = len;

	return 0;
}

static int bpf_fill_maxinsns9(struct bpf_test *self)
{
	unsigned int len = BPF_MAXINSNS;
	struct bpf_insn *insn;
	int i;

	insn = kmalloc_array(len, sizeof(*insn), GFP_KERNEL);
	if (!insn)
		return -ENOMEM;

	insn[0] = BPF_JMP_IMM(BPF_JA, 0, 0, len - 2);
	insn[1] = BPF_ALU32_IMM(BPF_MOV, R0, 0xcbababab);
	insn[2] = BPF_EXIT_INSN();

	for (i = 3; i < len - 2; i++)
		insn[i] = BPF_ALU32_IMM(BPF_MOV, R0, 0xfefefefe);

	insn[len - 2] = BPF_EXIT_INSN();
	insn[len - 1] = BPF_JMP_IMM(BPF_JA, 0, 0, -(len - 1));

	self->u.ptr.insns = insn;
	self->u.ptr.len = len;

	return 0;
}

static int bpf_fill_maxinsns10(struct bpf_test *self)
{
	unsigned int len = BPF_MAXINSNS, hlen = len - 2;
	struct bpf_insn *insn;
	int i;

	insn = kmalloc_array(len, sizeof(*insn), GFP_KERNEL);
	if (!insn)
		return -ENOMEM;

	for (i = 0; i < hlen / 2; i++)
		insn[i] = BPF_JMP_IMM(BPF_JA, 0, 0, hlen - 2 - 2 * i);
	for (i = hlen - 1; i > hlen / 2; i--)
		insn[i] = BPF_JMP_IMM(BPF_JA, 0, 0, hlen - 1 - 2 * i);

	insn[hlen / 2] = BPF_JMP_IMM(BPF_JA, 0, 0, hlen / 2 - 1);
	insn[hlen]     = BPF_ALU32_IMM(BPF_MOV, R0, 0xabababac);
	insn[hlen + 1] = BPF_EXIT_INSN();

	self->u.ptr.insns = insn;
	self->u.ptr.len = len;

	return 0;
}

static int __bpf_fill_ja(struct bpf_test *self, unsigned int len,
			 unsigned int plen)
{
	struct sock_filter *insn;
	unsigned int rlen;
	int i, j;

	insn = kmalloc_array(len, sizeof(*insn), GFP_KERNEL);
	if (!insn)
		return -ENOMEM;

	rlen = (len % plen) - 1;

	for (i = 0; i + plen < len; i += plen)
		for (j = 0; j < plen; j++)
			insn[i + j] = __BPF_JUMP(BPF_JMP | BPF_JA,
						 plen - 1 - j, 0, 0);
	for (j = 0; j < rlen; j++)
		insn[i + j] = __BPF_JUMP(BPF_JMP | BPF_JA, rlen - 1 - j,
					 0, 0);

	insn[len - 1] = __BPF_STMT(BPF_RET | BPF_K, 0xababcbac);

	self->u.ptr.insns = insn;
	self->u.ptr.len = len;

	return 0;
}

static int bpf_fill_maxinsns11(struct bpf_test *self)
{
	/* Hits 70 passes on x86_64 and triggers NOPs padding. */
	return __bpf_fill_ja(self, BPF_MAXINSNS, 68);
}

static int bpf_fill_maxinsns12(struct bpf_test *self)
{
	unsigned int len = BPF_MAXINSNS;
	struct sock_filter *insn;
	int i = 0;

	insn = kmalloc_array(len, sizeof(*insn), GFP_KERNEL);
	if (!insn)
		return -ENOMEM;

	insn[0] = __BPF_JUMP(BPF_JMP | BPF_JA, len - 2, 0, 0);

	for (i = 1; i < len - 1; i++)
		insn[i] = __BPF_STMT(BPF_LDX | BPF_B | BPF_MSH, 0);

	insn[len - 1] = __BPF_STMT(BPF_RET | BPF_K, 0xabababab);

	self->u.ptr.insns = insn;
	self->u.ptr.len = len;

	return 0;
}

static int bpf_fill_maxinsns13(struct bpf_test *self)
{
	unsigned int len = BPF_MAXINSNS;
	struct sock_filter *insn;
	int i = 0;

	insn = kmalloc_array(len, sizeof(*insn), GFP_KERNEL);
	if (!insn)
		return -ENOMEM;

	for (i = 0; i < len - 3; i++)
		insn[i] = __BPF_STMT(BPF_LDX | BPF_B | BPF_MSH, 0);

	insn[len - 3] = __BPF_STMT(BPF_LD | BPF_IMM, 0xabababab);
	insn[len - 2] = __BPF_STMT(BPF_ALU | BPF_XOR | BPF_X, 0);
	insn[len - 1] = __BPF_STMT(BPF_RET | BPF_A, 0);

	self->u.ptr.insns = insn;
	self->u.ptr.len = len;

	return 0;
}

static int bpf_fill_ja(struct bpf_test *self)
{
	/* Hits exactly 11 passes on x86_64 JIT. */
	return __bpf_fill_ja(self, 12, 9);
}

static int bpf_fill_ld_abs_get_processor_id(struct bpf_test *self)
{
	unsigned int len = BPF_MAXINSNS;
	struct sock_filter *insn;
	int i;

	insn = kmalloc_array(len, sizeof(*insn), GFP_KERNEL);
	if (!insn)
		return -ENOMEM;

	for (i = 0; i < len - 1; i += 2) {
		insn[i] = __BPF_STMT(BPF_LD | BPF_B | BPF_ABS, 0);
		insn[i + 1] = __BPF_STMT(BPF_LD | BPF_W | BPF_ABS,
					 SKF_AD_OFF + SKF_AD_CPU);
	}

	insn[len - 1] = __BPF_STMT(BPF_RET | BPF_K, 0xbee);

	self->u.ptr.insns = insn;
	self->u.ptr.len = len;

	return 0;
}

static int __bpf_fill_stxdw(struct bpf_test *self, int size)
{
	unsigned int len = BPF_MAXINSNS;
	struct bpf_insn *insn;
	int i;

	insn = kmalloc_array(len, sizeof(*insn), GFP_KERNEL);
	if (!insn)
		return -ENOMEM;

	insn[0] = BPF_ALU32_IMM(BPF_MOV, R0, 1);
	insn[1] = BPF_ST_MEM(size, R10, -40, 42);

	for (i = 2; i < len - 2; i++)
		insn[i] = BPF_STX_XADD(size, R10, R0, -40);

	insn[len - 2] = BPF_LDX_MEM(size, R0, R10, -40);
	insn[len - 1] = BPF_EXIT_INSN();

	self->u.ptr.insns = insn;
	self->u.ptr.len = len;
	self->stack_depth = 40;

	return 0;
}

static int bpf_fill_stxw(struct bpf_test *self)
{
	return __bpf_fill_stxdw(self, BPF_W);
}

static int bpf_fill_stxdw(struct bpf_test *self)
{
	return __bpf_fill_stxdw(self, BPF_DW);
}

static int __bpf_ld_imm64(struct bpf_insn insns[2], u8 reg, s64 imm64)
{
	struct bpf_insn tmp[] = {BPF_LD_IMM64(reg, imm64)};

	memcpy(insns, tmp, sizeof(tmp));
	return 2;
}

/*
 * Branch conversion tests. Complex operations can expand to a lot
 * of instructions when JITed. This in turn may cause jump offsets
 * to overflow the field size of the native instruction, triggering
 * a branch conversion mechanism in some JITs.
 */
static int __bpf_fill_max_jmp(struct bpf_test *self, int jmp, int imm)
{
	struct bpf_insn *insns;
	int len = S16_MAX + 5;
	int i;

	insns = kmalloc_array(len, sizeof(*insns), GFP_KERNEL);
	if (!insns)
		return -ENOMEM;

	i = __bpf_ld_imm64(insns, R1, 0x0123456789abcdefULL);
	insns[i++] = BPF_ALU64_IMM(BPF_MOV, R0, 1);
	insns[i++] = BPF_JMP_IMM(jmp, R0, imm, S16_MAX);
	insns[i++] = BPF_ALU64_IMM(BPF_MOV, R0, 2);
	insns[i++] = BPF_EXIT_INSN();

	while (i < len - 1) {
		static const int ops[] = {
			BPF_LSH, BPF_RSH, BPF_ARSH, BPF_ADD,
			BPF_SUB, BPF_MUL, BPF_DIV, BPF_MOD,
		};
		int op = ops[(i >> 1) % ARRAY_SIZE(ops)];

		if (i & 1)
			insns[i++] = BPF_ALU32_REG(op, R0, R1);
		else
			insns[i++] = BPF_ALU64_REG(op, R0, R1);
	}

	insns[i++] = BPF_EXIT_INSN();
	self->u.ptr.insns = insns;
	self->u.ptr.len = len;
	BUG_ON(i != len);

	return 0;
}

/* Branch taken by runtime decision */
static int bpf_fill_max_jmp_taken(struct bpf_test *self)
{
	return __bpf_fill_max_jmp(self, BPF_JEQ, 1);
}

/* Branch not taken by runtime decision */
static int bpf_fill_max_jmp_not_taken(struct bpf_test *self)
{
	return __bpf_fill_max_jmp(self, BPF_JEQ, 0);
}

/* Branch always taken, known at JIT time */
static int bpf_fill_max_jmp_always_taken(struct bpf_test *self)
{
	return __bpf_fill_max_jmp(self, BPF_JGE, 0);
}

/* Branch never taken, known at JIT time */
static int bpf_fill_max_jmp_never_taken(struct bpf_test *self)
{
	return __bpf_fill_max_jmp(self, BPF_JLT, 0);
}

/* ALU result computation used in tests */
static bool __bpf_alu_result(u64 *res, u64 v1, u64 v2, u8 op)
{
	*res = 0;
	switch (op) {
	case BPF_MOV:
		*res = v2;
		break;
	case BPF_AND:
		*res = v1 & v2;
		break;
	case BPF_OR:
		*res = v1 | v2;
		break;
	case BPF_XOR:
		*res = v1 ^ v2;
		break;
	case BPF_LSH:
		*res = v1 << v2;
		break;
	case BPF_RSH:
		*res = v1 >> v2;
		break;
	case BPF_ARSH:
		*res = v1 >> v2;
		if (v2 > 0 && v1 > S64_MAX)
			*res |= ~0ULL << (64 - v2);
		break;
	case BPF_ADD:
		*res = v1 + v2;
		break;
	case BPF_SUB:
		*res = v1 - v2;
		break;
	case BPF_MUL:
		*res = v1 * v2;
		break;
	case BPF_DIV:
		if (v2 == 0)
			return false;
		*res = div64_u64(v1, v2);
		break;
	case BPF_MOD:
		if (v2 == 0)
			return false;
		div64_u64_rem(v1, v2, res);
		break;
	}
	return true;
}

/* Test an ALU shift operation for all valid shift values */
static int __bpf_fill_alu_shift(struct bpf_test *self, u8 op,
				u8 mode, bool alu32)
{
	static const s64 regs[] = {
		0x0123456789abcdefLL, /* dword > 0, word < 0 */
		0xfedcba9876543210LL, /* dowrd < 0, word > 0 */
		0xfedcba0198765432LL, /* dowrd < 0, word < 0 */
		0x0123458967abcdefLL, /* dword > 0, word > 0 */
	};
	int bits = alu32 ? 32 : 64;
	int len = (2 + 7 * bits) * ARRAY_SIZE(regs) + 3;
	struct bpf_insn *insn;
	int imm, k;
	int i = 0;

	insn = kmalloc_array(len, sizeof(*insn), GFP_KERNEL);
	if (!insn)
		return -ENOMEM;

	insn[i++] = BPF_ALU64_IMM(BPF_MOV, R0, 0);

	for (k = 0; k < ARRAY_SIZE(regs); k++) {
		s64 reg = regs[k];

		i += __bpf_ld_imm64(&insn[i], R3, reg);

		for (imm = 0; imm < bits; imm++) {
			u64 val;

			/* Perform operation */
			insn[i++] = BPF_ALU64_REG(BPF_MOV, R1, R3);
			insn[i++] = BPF_ALU64_IMM(BPF_MOV, R2, imm);
			if (alu32) {
				if (mode == BPF_K)
					insn[i++] = BPF_ALU32_IMM(op, R1, imm);
				else
					insn[i++] = BPF_ALU32_REG(op, R1, R2);

				if (op == BPF_ARSH)
					reg = (s32)reg;
				else
					reg = (u32)reg;
				__bpf_alu_result(&val, reg, imm, op);
				val = (u32)val;
			} else {
				if (mode == BPF_K)
					insn[i++] = BPF_ALU64_IMM(op, R1, imm);
				else
					insn[i++] = BPF_ALU64_REG(op, R1, R2);
				__bpf_alu_result(&val, reg, imm, op);
			}

			/*
			 * When debugging a JIT that fails this test, one
			 * can write the immediate value to R0 here to find
			 * out which operand values that fail.
			 */

			/* Load reference and check the result */
			i += __bpf_ld_imm64(&insn[i], R4, val);
			insn[i++] = BPF_JMP_REG(BPF_JEQ, R1, R4, 1);
			insn[i++] = BPF_EXIT_INSN();
		}
	}

	insn[i++] = BPF_ALU64_IMM(BPF_MOV, R0, 1);
	insn[i++] = BPF_EXIT_INSN();

	self->u.ptr.insns = insn;
	self->u.ptr.len = len;
	BUG_ON(i != len);

	return 0;
}

static int bpf_fill_alu64_lsh_imm(struct bpf_test *self)
{
	return __bpf_fill_alu_shift(self, BPF_LSH, BPF_K, false);
}

static int bpf_fill_alu64_rsh_imm(struct bpf_test *self)
{
	return __bpf_fill_alu_shift(self, BPF_RSH, BPF_K, false);
}

static int bpf_fill_alu64_arsh_imm(struct bpf_test *self)
{
	return __bpf_fill_alu_shift(self, BPF_ARSH, BPF_K, false);
}

static int bpf_fill_alu64_lsh_reg(struct bpf_test *self)
{
	return __bpf_fill_alu_shift(self, BPF_LSH, BPF_X, false);
}

static int bpf_fill_alu64_rsh_reg(struct bpf_test *self)
{
	return __bpf_fill_alu_shift(self, BPF_RSH, BPF_X, false);
}

static int bpf_fill_alu64_arsh_reg(struct bpf_test *self)
{
	return __bpf_fill_alu_shift(self, BPF_ARSH, BPF_X, false);
}

static int bpf_fill_alu32_lsh_imm(struct bpf_test *self)
{
	return __bpf_fill_alu_shift(self, BPF_LSH, BPF_K, true);
}

static int bpf_fill_alu32_rsh_imm(struct bpf_test *self)
{
	return __bpf_fill_alu_shift(self, BPF_RSH, BPF_K, true);
}

static int bpf_fill_alu32_arsh_imm(struct bpf_test *self)
{
	return __bpf_fill_alu_shift(self, BPF_ARSH, BPF_K, true);
}

static int bpf_fill_alu32_lsh_reg(struct bpf_test *self)
{
	return __bpf_fill_alu_shift(self, BPF_LSH, BPF_X, true);
}

static int bpf_fill_alu32_rsh_reg(struct bpf_test *self)
{
	return __bpf_fill_alu_shift(self, BPF_RSH, BPF_X, true);
}

static int bpf_fill_alu32_arsh_reg(struct bpf_test *self)
{
	return __bpf_fill_alu_shift(self, BPF_ARSH, BPF_X, true);
}

/*
 * Test an ALU register shift operation for all valid shift values
 * for the case when the source and destination are the same.
 */
static int __bpf_fill_alu_shift_same_reg(struct bpf_test *self, u8 op,
					 bool alu32)
{
	int bits = alu32 ? 32 : 64;
	int len = 3 + 6 * bits;
	struct bpf_insn *insn;
	int i = 0;
	u64 val;

	insn = kmalloc_array(len, sizeof(*insn), GFP_KERNEL);
	if (!insn)
		return -ENOMEM;

	insn[i++] = BPF_ALU64_IMM(BPF_MOV, R0, 0);

	for (val = 0; val < bits; val++) {
		u64 res;

		/* Perform operation */
		insn[i++] = BPF_ALU64_IMM(BPF_MOV, R1, val);
		if (alu32)
			insn[i++] = BPF_ALU32_REG(op, R1, R1);
		else
			insn[i++] = BPF_ALU64_REG(op, R1, R1);

		/* Compute the reference result */
		__bpf_alu_result(&res, val, val, op);
		if (alu32)
			res = (u32)res;
		i += __bpf_ld_imm64(&insn[i], R2, res);

		/* Check the actual result */
		insn[i++] = BPF_JMP_REG(BPF_JEQ, R1, R2, 1);
		insn[i++] = BPF_EXIT_INSN();
	}

	insn[i++] = BPF_ALU64_IMM(BPF_MOV, R0, 1);
	insn[i++] = BPF_EXIT_INSN();

	self->u.ptr.insns = insn;
	self->u.ptr.len = len;
	BUG_ON(i != len);

	return 0;
}

static int bpf_fill_alu64_lsh_same_reg(struct bpf_test *self)
{
	return __bpf_fill_alu_shift_same_reg(self, BPF_LSH, false);
}

static int bpf_fill_alu64_rsh_same_reg(struct bpf_test *self)
{
	return __bpf_fill_alu_shift_same_reg(self, BPF_RSH, false);
}

static int bpf_fill_alu64_arsh_same_reg(struct bpf_test *self)
{
	return __bpf_fill_alu_shift_same_reg(self, BPF_ARSH, false);
}

static int bpf_fill_alu32_lsh_same_reg(struct bpf_test *self)
{
	return __bpf_fill_alu_shift_same_reg(self, BPF_LSH, true);
}

static int bpf_fill_alu32_rsh_same_reg(struct bpf_test *self)
{
	return __bpf_fill_alu_shift_same_reg(self, BPF_RSH, true);
}

static int bpf_fill_alu32_arsh_same_reg(struct bpf_test *self)
{
	return __bpf_fill_alu_shift_same_reg(self, BPF_ARSH, true);
}

/*
 * Common operand pattern generator for exhaustive power-of-two magnitudes
 * tests. The block size parameters can be adjusted to increase/reduce the
 * number of combinatons tested and thereby execution speed and memory
 * footprint.
 */

static inline s64 value(int msb, int delta, int sign)
{
	return sign * (1LL << msb) + delta;
}

static int __bpf_fill_pattern(struct bpf_test *self, void *arg,
			      int dbits, int sbits, int block1, int block2,
			      int (*emit)(struct bpf_test*, void*,
					  struct bpf_insn*, s64, s64))
{
	static const int sgn[][2] = {{1, 1}, {1, -1}, {-1, 1}, {-1, -1}};
	struct bpf_insn *insns;
	int di, si, bt, db, sb;
	int count, len, k;
	int extra = 1 + 2;
	int i = 0;

	/* Total number of iterations for the two pattern */
	count = (dbits - 1) * (sbits - 1) * block1 * block1 * ARRAY_SIZE(sgn);
	count += (max(dbits, sbits) - 1) * block2 * block2 * ARRAY_SIZE(sgn);

	/* Compute the maximum number of insns and allocate the buffer */
	len = extra + count * (*emit)(self, arg, NULL, 0, 0);
	insns = kmalloc_array(len, sizeof(*insns), GFP_KERNEL);
	if (!insns)
		return -ENOMEM;

	/* Add head instruction(s) */
	insns[i++] = BPF_ALU64_IMM(BPF_MOV, R0, 0);

	/*
	 * Pattern 1: all combinations of power-of-two magnitudes and sign,
	 * and with a block of contiguous values around each magnitude.
	 */
	for (di = 0; di < dbits - 1; di++)                 /* Dst magnitudes */
		for (si = 0; si < sbits - 1; si++)         /* Src magnitudes */
			for (k = 0; k < ARRAY_SIZE(sgn); k++) /* Sign combos */
				for (db = -(block1 / 2);
				     db < (block1 + 1) / 2; db++)
					for (sb = -(block1 / 2);
					     sb < (block1 + 1) / 2; sb++) {
						s64 dst, src;

						dst = value(di, db, sgn[k][0]);
						src = value(si, sb, sgn[k][1]);
						i += (*emit)(self, arg,
							     &insns[i],
							     dst, src);
					}
	/*
	 * Pattern 2: all combinations for a larger block of values
	 * for each power-of-two magnitude and sign, where the magnitude is
	 * the same for both operands.
	 */
	for (bt = 0; bt < max(dbits, sbits) - 1; bt++)        /* Magnitude   */
		for (k = 0; k < ARRAY_SIZE(sgn); k++)         /* Sign combos */
			for (db = -(block2 / 2); db < (block2 + 1) / 2; db++)
				for (sb = -(block2 / 2);
				     sb < (block2 + 1) / 2; sb++) {
					s64 dst, src;

					dst = value(bt % dbits, db, sgn[k][0]);
					src = value(bt % sbits, sb, sgn[k][1]);
					i += (*emit)(self, arg, &insns[i],
						     dst, src);
				}

	/* Append tail instructions */
	insns[i++] = BPF_ALU64_IMM(BPF_MOV, R0, 1);
	insns[i++] = BPF_EXIT_INSN();
	BUG_ON(i > len);

	self->u.ptr.insns = insns;
	self->u.ptr.len = i;

	return 0;
}

/*
 * Block size parameters used in pattern tests below. une as needed to
 * increase/reduce the number combinations tested, see following examples.
 *        block   values per operand MSB
 * ----------------------------------------
 *           0     none
 *           1     (1 << MSB)
 *           2     (1 << MSB) + [-1, 0]
 *           3     (1 << MSB) + [-1, 0, 1]
 */
#define PATTERN_BLOCK1 1
#define PATTERN_BLOCK2 5

/* Number of test runs for a pattern test */
#define NR_PATTERN_RUNS 1

/*
 * Exhaustive tests of ALU operations for all combinations of power-of-two
 * magnitudes of the operands, both for positive and negative values. The
 * test is designed to verify e.g. the ALU and ALU64 operations for JITs that
 * emit different code depending on the magnitude of the immediate value.
 */
static int __bpf_emit_alu64_imm(struct bpf_test *self, void *arg,
				struct bpf_insn *insns, s64 dst, s64 imm)
{
	int op = *(int *)arg;
	int i = 0;
	u64 res;

	if (!insns)
		return 7;

	if (__bpf_alu_result(&res, dst, (s32)imm, op)) {
		i += __bpf_ld_imm64(&insns[i], R1, dst);
		i += __bpf_ld_imm64(&insns[i], R3, res);
		insns[i++] = BPF_ALU64_IMM(op, R1, imm);
		insns[i++] = BPF_JMP_REG(BPF_JEQ, R1, R3, 1);
		insns[i++] = BPF_EXIT_INSN();
	}

	return i;
}

static int __bpf_emit_alu32_imm(struct bpf_test *self, void *arg,
				struct bpf_insn *insns, s64 dst, s64 imm)
{
	int op = *(int *)arg;
	int i = 0;
	u64 res;

	if (!insns)
		return 7;

	if (__bpf_alu_result(&res, (u32)dst, (u32)imm, op)) {
		i += __bpf_ld_imm64(&insns[i], R1, dst);
		i += __bpf_ld_imm64(&insns[i], R3, (u32)res);
		insns[i++] = BPF_ALU32_IMM(op, R1, imm);
		insns[i++] = BPF_JMP_REG(BPF_JEQ, R1, R3, 1);
		insns[i++] = BPF_EXIT_INSN();
	}

	return i;
}

static int __bpf_emit_alu64_reg(struct bpf_test *self, void *arg,
				struct bpf_insn *insns, s64 dst, s64 src)
{
	int op = *(int *)arg;
	int i = 0;
	u64 res;

	if (!insns)
		return 9;

	if (__bpf_alu_result(&res, dst, src, op)) {
		i += __bpf_ld_imm64(&insns[i], R1, dst);
		i += __bpf_ld_imm64(&insns[i], R2, src);
		i += __bpf_ld_imm64(&insns[i], R3, res);
		insns[i++] = BPF_ALU64_REG(op, R1, R2);
		insns[i++] = BPF_JMP_REG(BPF_JEQ, R1, R3, 1);
		insns[i++] = BPF_EXIT_INSN();
	}

	return i;
}

static int __bpf_emit_alu32_reg(struct bpf_test *self, void *arg,
				struct bpf_insn *insns, s64 dst, s64 src)
{
	int op = *(int *)arg;
	int i = 0;
	u64 res;

	if (!insns)
		return 9;

	if (__bpf_alu_result(&res, (u32)dst, (u32)src, op)) {
		i += __bpf_ld_imm64(&insns[i], R1, dst);
		i += __bpf_ld_imm64(&insns[i], R2, src);
		i += __bpf_ld_imm64(&insns[i], R3, (u32)res);
		insns[i++] = BPF_ALU32_REG(op, R1, R2);
		insns[i++] = BPF_JMP_REG(BPF_JEQ, R1, R3, 1);
		insns[i++] = BPF_EXIT_INSN();
	}

	return i;
}

static int __bpf_fill_alu64_imm(struct bpf_test *self, int op)
{
	return __bpf_fill_pattern(self, &op, 64, 32,
				  PATTERN_BLOCK1, PATTERN_BLOCK2,
				  &__bpf_emit_alu64_imm);
}

static int __bpf_fill_alu32_imm(struct bpf_test *self, int op)
{
	return __bpf_fill_pattern(self, &op, 64, 32,
				  PATTERN_BLOCK1, PATTERN_BLOCK2,
				  &__bpf_emit_alu32_imm);
}

static int __bpf_fill_alu64_reg(struct bpf_test *self, int op)
{
	return __bpf_fill_pattern(self, &op, 64, 64,
				  PATTERN_BLOCK1, PATTERN_BLOCK2,
				  &__bpf_emit_alu64_reg);
}

static int __bpf_fill_alu32_reg(struct bpf_test *self, int op)
{
	return __bpf_fill_pattern(self, &op, 64, 64,
				  PATTERN_BLOCK1, PATTERN_BLOCK2,
				  &__bpf_emit_alu32_reg);
}

/* ALU64 immediate operations */
static int bpf_fill_alu64_mov_imm(struct bpf_test *self)
{
	return __bpf_fill_alu64_imm(self, BPF_MOV);
}

static int bpf_fill_alu64_and_imm(struct bpf_test *self)
{
	return __bpf_fill_alu64_imm(self, BPF_AND);
}

static int bpf_fill_alu64_or_imm(struct bpf_test *self)
{
	return __bpf_fill_alu64_imm(self, BPF_OR);
}

static int bpf_fill_alu64_xor_imm(struct bpf_test *self)
{
	return __bpf_fill_alu64_imm(self, BPF_XOR);
}

static int bpf_fill_alu64_add_imm(struct bpf_test *self)
{
	return __bpf_fill_alu64_imm(self, BPF_ADD);
}

static int bpf_fill_alu64_sub_imm(struct bpf_test *self)
{
	return __bpf_fill_alu64_imm(self, BPF_SUB);
}

static int bpf_fill_alu64_mul_imm(struct bpf_test *self)
{
	return __bpf_fill_alu64_imm(self, BPF_MUL);
}

static int bpf_fill_alu64_div_imm(struct bpf_test *self)
{
	return __bpf_fill_alu64_imm(self, BPF_DIV);
}

static int bpf_fill_alu64_mod_imm(struct bpf_test *self)
{
	return __bpf_fill_alu64_imm(self, BPF_MOD);
}

/* ALU32 immediate operations */
static int bpf_fill_alu32_mov_imm(struct bpf_test *self)
{
	return __bpf_fill_alu32_imm(self, BPF_MOV);
}

static int bpf_fill_alu32_and_imm(struct bpf_test *self)
{
	return __bpf_fill_alu32_imm(self, BPF_AND);
}

static int bpf_fill_alu32_or_imm(struct bpf_test *self)
{
	return __bpf_fill_alu32_imm(self, BPF_OR);
}

static int bpf_fill_alu32_xor_imm(struct bpf_test *self)
{
	return __bpf_fill_alu32_imm(self, BPF_XOR);
}

static int bpf_fill_alu32_add_imm(struct bpf_test *self)
{
	return __bpf_fill_alu32_imm(self, BPF_ADD);
}

static int bpf_fill_alu32_sub_imm(struct bpf_test *self)
{
	return __bpf_fill_alu32_imm(self, BPF_SUB);
}

static int bpf_fill_alu32_mul_imm(struct bpf_test *self)
{
	return __bpf_fill_alu32_imm(self, BPF_MUL);
}

static int bpf_fill_alu32_div_imm(struct bpf_test *self)
{
	return __bpf_fill_alu32_imm(self, BPF_DIV);
}

static int bpf_fill_alu32_mod_imm(struct bpf_test *self)
{
	return __bpf_fill_alu32_imm(self, BPF_MOD);
}

/* ALU64 register operations */
static int bpf_fill_alu64_mov_reg(struct bpf_test *self)
{
	return __bpf_fill_alu64_reg(self, BPF_MOV);
}

static int bpf_fill_alu64_and_reg(struct bpf_test *self)
{
	return __bpf_fill_alu64_reg(self, BPF_AND);
}

static int bpf_fill_alu64_or_reg(struct bpf_test *self)
{
	return __bpf_fill_alu64_reg(self, BPF_OR);
}

static int bpf_fill_alu64_xor_reg(struct bpf_test *self)
{
	return __bpf_fill_alu64_reg(self, BPF_XOR);
}

static int bpf_fill_alu64_add_reg(struct bpf_test *self)
{
	return __bpf_fill_alu64_reg(self, BPF_ADD);
}

static int bpf_fill_alu64_sub_reg(struct bpf_test *self)
{
	return __bpf_fill_alu64_reg(self, BPF_SUB);
}

static int bpf_fill_alu64_mul_reg(struct bpf_test *self)
{
	return __bpf_fill_alu64_reg(self, BPF_MUL);
}

static int bpf_fill_alu64_div_reg(struct bpf_test *self)
{
	return __bpf_fill_alu64_reg(self, BPF_DIV);
}

static int bpf_fill_alu64_mod_reg(struct bpf_test *self)
{
	return __bpf_fill_alu64_reg(self, BPF_MOD);
}

/* ALU32 register operations */
static int bpf_fill_alu32_mov_reg(struct bpf_test *self)
{
	return __bpf_fill_alu32_reg(self, BPF_MOV);
}

static int bpf_fill_alu32_and_reg(struct bpf_test *self)
{
	return __bpf_fill_alu32_reg(self, BPF_AND);
}

static int bpf_fill_alu32_or_reg(struct bpf_test *self)
{
	return __bpf_fill_alu32_reg(self, BPF_OR);
}

static int bpf_fill_alu32_xor_reg(struct bpf_test *self)
{
	return __bpf_fill_alu32_reg(self, BPF_XOR);
}

static int bpf_fill_alu32_add_reg(struct bpf_test *self)
{
	return __bpf_fill_alu32_reg(self, BPF_ADD);
}

static int bpf_fill_alu32_sub_reg(struct bpf_test *self)
{
	return __bpf_fill_alu32_reg(self, BPF_SUB);
}

static int bpf_fill_alu32_mul_reg(struct bpf_test *self)
{
	return __bpf_fill_alu32_reg(self, BPF_MUL);
}

static int bpf_fill_alu32_div_reg(struct bpf_test *self)
{
	return __bpf_fill_alu32_reg(self, BPF_DIV);
}

static int bpf_fill_alu32_mod_reg(struct bpf_test *self)
{
	return __bpf_fill_alu32_reg(self, BPF_MOD);
}

/*
 * Test JITs that implement complex ALU operations as function
 * calls, and must re-arrange operands for argument passing.
 */
static int __bpf_fill_alu_imm_regs(struct bpf_test *self, u8 op, bool alu32)
{
	int len = 2 + 10 * 10;
	struct bpf_insn *insns;
	u64 dst, res;
	int i = 0;
	u32 imm;
	int rd;

	insns = kmalloc_array(len, sizeof(*insns), GFP_KERNEL);
	if (!insns)
		return -ENOMEM;

	/* Operand and result values according to operation */
	if (alu32)
		dst = 0x76543210U;
	else
		dst = 0x7edcba9876543210ULL;
	imm = 0x01234567U;

	if (op == BPF_LSH || op == BPF_RSH || op == BPF_ARSH)
		imm &= 31;

	__bpf_alu_result(&res, dst, imm, op);

	if (alu32)
		res = (u32)res;

	/* Check all operand registers */
	for (rd = R0; rd <= R9; rd++) {
		i += __bpf_ld_imm64(&insns[i], rd, dst);

		if (alu32)
			insns[i++] = BPF_ALU32_IMM(op, rd, imm);
		else
			insns[i++] = BPF_ALU64_IMM(op, rd, imm);

		insns[i++] = BPF_JMP32_IMM(BPF_JEQ, rd, res, 2);
		insns[i++] = BPF_MOV64_IMM(R0, __LINE__);
		insns[i++] = BPF_EXIT_INSN();

		insns[i++] = BPF_ALU64_IMM(BPF_RSH, rd, 32);
		insns[i++] = BPF_JMP32_IMM(BPF_JEQ, rd, res >> 32, 2);
		insns[i++] = BPF_MOV64_IMM(R0, __LINE__);
		insns[i++] = BPF_EXIT_INSN();
	}

	insns[i++] = BPF_MOV64_IMM(R0, 1);
	insns[i++] = BPF_EXIT_INSN();

	self->u.ptr.insns = insns;
	self->u.ptr.len = len;
	BUG_ON(i != len);

	return 0;
}

/* ALU64 K registers */
static int bpf_fill_alu64_mov_imm_regs(struct bpf_test *self)
{
	return __bpf_fill_alu_imm_regs(self, BPF_MOV, false);
}

static int bpf_fill_alu64_and_imm_regs(struct bpf_test *self)
{
	return __bpf_fill_alu_imm_regs(self, BPF_AND, false);
}

static int bpf_fill_alu64_or_imm_regs(struct bpf_test *self)
{
	return __bpf_fill_alu_imm_regs(self, BPF_OR, false);
}

static int bpf_fill_alu64_xor_imm_regs(struct bpf_test *self)
{
	return __bpf_fill_alu_imm_regs(self, BPF_XOR, false);
}

static int bpf_fill_alu64_lsh_imm_regs(struct bpf_test *self)
{
	return __bpf_fill_alu_imm_regs(self, BPF_LSH, false);
}

static int bpf_fill_alu64_rsh_imm_regs(struct bpf_test *self)
{
	return __bpf_fill_alu_imm_regs(self, BPF_RSH, false);
}

static int bpf_fill_alu64_arsh_imm_regs(struct bpf_test *self)
{
	return __bpf_fill_alu_imm_regs(self, BPF_ARSH, false);
}

static int bpf_fill_alu64_add_imm_regs(struct bpf_test *self)
{
	return __bpf_fill_alu_imm_regs(self, BPF_ADD, false);
}

static int bpf_fill_alu64_sub_imm_regs(struct bpf_test *self)
{
	return __bpf_fill_alu_imm_regs(self, BPF_SUB, false);
}

static int bpf_fill_alu64_mul_imm_regs(struct bpf_test *self)
{
	return __bpf_fill_alu_imm_regs(self, BPF_MUL, false);
}

static int bpf_fill_alu64_div_imm_regs(struct bpf_test *self)
{
	return __bpf_fill_alu_imm_regs(self, BPF_DIV, false);
}

static int bpf_fill_alu64_mod_imm_regs(struct bpf_test *self)
{
	return __bpf_fill_alu_imm_regs(self, BPF_MOD, false);
}

/* ALU32 K registers */
static int bpf_fill_alu32_mov_imm_regs(struct bpf_test *self)
{
	return __bpf_fill_alu_imm_regs(self, BPF_MOV, true);
}

static int bpf_fill_alu32_and_imm_regs(struct bpf_test *self)
{
	return __bpf_fill_alu_imm_regs(self, BPF_AND, true);
}

static int bpf_fill_alu32_or_imm_regs(struct bpf_test *self)
{
	return __bpf_fill_alu_imm_regs(self, BPF_OR, true);
}

static int bpf_fill_alu32_xor_imm_regs(struct bpf_test *self)
{
	return __bpf_fill_alu_imm_regs(self, BPF_XOR, true);
}

static int bpf_fill_alu32_lsh_imm_regs(struct bpf_test *self)
{
	return __bpf_fill_alu_imm_regs(self, BPF_LSH, true);
}

static int bpf_fill_alu32_rsh_imm_regs(struct bpf_test *self)
{
	return __bpf_fill_alu_imm_regs(self, BPF_RSH, true);
}

static int bpf_fill_alu32_arsh_imm_regs(struct bpf_test *self)
{
	return __bpf_fill_alu_imm_regs(self, BPF_ARSH, true);
}

static int bpf_fill_alu32_add_imm_regs(struct bpf_test *self)
{
	return __bpf_fill_alu_imm_regs(self, BPF_ADD, true);
}

static int bpf_fill_alu32_sub_imm_regs(struct bpf_test *self)
{
	return __bpf_fill_alu_imm_regs(self, BPF_SUB, true);
}

static int bpf_fill_alu32_mul_imm_regs(struct bpf_test *self)
{
	return __bpf_fill_alu_imm_regs(self, BPF_MUL, true);
}

static int bpf_fill_alu32_div_imm_regs(struct bpf_test *self)
{
	return __bpf_fill_alu_imm_regs(self, BPF_DIV, true);
}

static int bpf_fill_alu32_mod_imm_regs(struct bpf_test *self)
{
	return __bpf_fill_alu_imm_regs(self, BPF_MOD, true);
}

/*
 * Test JITs that implement complex ALU operations as function
 * calls, and must re-arrange operands for argument passing.
 */
static int __bpf_fill_alu_reg_pairs(struct bpf_test *self, u8 op, bool alu32)
{
	int len = 2 + 10 * 10 * 12;
	u64 dst, src, res, same;
	struct bpf_insn *insns;
	int rd, rs;
	int i = 0;

	insns = kmalloc_array(len, sizeof(*insns), GFP_KERNEL);
	if (!insns)
		return -ENOMEM;

	/* Operand and result values according to operation */
	if (alu32) {
		dst = 0x76543210U;
		src = 0x01234567U;
	} else {
		dst = 0x7edcba9876543210ULL;
		src = 0x0123456789abcdefULL;
	}

	if (op == BPF_LSH || op == BPF_RSH || op == BPF_ARSH)
		src &= 31;

	__bpf_alu_result(&res, dst, src, op);
	__bpf_alu_result(&same, src, src, op);

	if (alu32) {
		res = (u32)res;
		same = (u32)same;
	}

	/* Check all combinations of operand registers */
	for (rd = R0; rd <= R9; rd++) {
		for (rs = R0; rs <= R9; rs++) {
			u64 val = rd == rs ? same : res;

			i += __bpf_ld_imm64(&insns[i], rd, dst);
			i += __bpf_ld_imm64(&insns[i], rs, src);

			if (alu32)
				insns[i++] = BPF_ALU32_REG(op, rd, rs);
			else
				insns[i++] = BPF_ALU64_REG(op, rd, rs);

			insns[i++] = BPF_JMP32_IMM(BPF_JEQ, rd, val, 2);
			insns[i++] = BPF_MOV64_IMM(R0, __LINE__);
			insns[i++] = BPF_EXIT_INSN();

			insns[i++] = BPF_ALU64_IMM(BPF_RSH, rd, 32);
			insns[i++] = BPF_JMP32_IMM(BPF_JEQ, rd, val >> 32, 2);
			insns[i++] = BPF_MOV64_IMM(R0, __LINE__);
			insns[i++] = BPF_EXIT_INSN();
		}
	}

	insns[i++] = BPF_MOV64_IMM(R0, 1);
	insns[i++] = BPF_EXIT_INSN();

	self->u.ptr.insns = insns;
	self->u.ptr.len = len;
	BUG_ON(i != len);

	return 0;
}

/* ALU64 X register combinations */
static int bpf_fill_alu64_mov_reg_pairs(struct bpf_test *self)
{
	return __bpf_fill_alu_reg_pairs(self, BPF_MOV, false);
}

static int bpf_fill_alu64_and_reg_pairs(struct bpf_test *self)
{
	return __bpf_fill_alu_reg_pairs(self, BPF_AND, false);
}

static int bpf_fill_alu64_or_reg_pairs(struct bpf_test *self)
{
	return __bpf_fill_alu_reg_pairs(self, BPF_OR, false);
}

static int bpf_fill_alu64_xor_reg_pairs(struct bpf_test *self)
{
	return __bpf_fill_alu_reg_pairs(self, BPF_XOR, false);
}

static int bpf_fill_alu64_lsh_reg_pairs(struct bpf_test *self)
{
	return __bpf_fill_alu_reg_pairs(self, BPF_LSH, false);
}

static int bpf_fill_alu64_rsh_reg_pairs(struct bpf_test *self)
{
	return __bpf_fill_alu_reg_pairs(self, BPF_RSH, false);
}

static int bpf_fill_alu64_arsh_reg_pairs(struct bpf_test *self)
{
	return __bpf_fill_alu_reg_pairs(self, BPF_ARSH, false);
}

static int bpf_fill_alu64_add_reg_pairs(struct bpf_test *self)
{
	return __bpf_fill_alu_reg_pairs(self, BPF_ADD, false);
}

static int bpf_fill_alu64_sub_reg_pairs(struct bpf_test *self)
{
	return __bpf_fill_alu_reg_pairs(self, BPF_SUB, false);
}

static int bpf_fill_alu64_mul_reg_pairs(struct bpf_test *self)
{
	return __bpf_fill_alu_reg_pairs(self, BPF_MUL, false);
}

static int bpf_fill_alu64_div_reg_pairs(struct bpf_test *self)
{
	return __bpf_fill_alu_reg_pairs(self, BPF_DIV, false);
}

static int bpf_fill_alu64_mod_reg_pairs(struct bpf_test *self)
{
	return __bpf_fill_alu_reg_pairs(self, BPF_MOD, false);
}

/* ALU32 X register combinations */
static int bpf_fill_alu32_mov_reg_pairs(struct bpf_test *self)
{
	return __bpf_fill_alu_reg_pairs(self, BPF_MOV, true);
}

static int bpf_fill_alu32_and_reg_pairs(struct bpf_test *self)
{
	return __bpf_fill_alu_reg_pairs(self, BPF_AND, true);
}

static int bpf_fill_alu32_or_reg_pairs(struct bpf_test *self)
{
	return __bpf_fill_alu_reg_pairs(self, BPF_OR, true);
}

static int bpf_fill_alu32_xor_reg_pairs(struct bpf_test *self)
{
	return __bpf_fill_alu_reg_pairs(self, BPF_XOR, true);
}

static int bpf_fill_alu32_lsh_reg_pairs(struct bpf_test *self)
{
	return __bpf_fill_alu_reg_pairs(self, BPF_LSH, true);
}

static int bpf_fill_alu32_rsh_reg_pairs(struct bpf_test *self)
{
	return __bpf_fill_alu_reg_pairs(self, BPF_RSH, true);
}

static int bpf_fill_alu32_arsh_reg_pairs(struct bpf_test *self)
{
	return __bpf_fill_alu_reg_pairs(self, BPF_ARSH, true);
}

static int bpf_fill_alu32_add_reg_pairs(struct bpf_test *self)
{
	return __bpf_fill_alu_reg_pairs(self, BPF_ADD, true);
}

static int bpf_fill_alu32_sub_reg_pairs(struct bpf_test *self)
{
	return __bpf_fill_alu_reg_pairs(self, BPF_SUB, true);
}

static int bpf_fill_alu32_mul_reg_pairs(struct bpf_test *self)
{
	return __bpf_fill_alu_reg_pairs(self, BPF_MUL, true);
}

static int bpf_fill_alu32_div_reg_pairs(struct bpf_test *self)
{
	return __bpf_fill_alu_reg_pairs(self, BPF_DIV, true);
}

static int bpf_fill_alu32_mod_reg_pairs(struct bpf_test *self)
{
	return __bpf_fill_alu_reg_pairs(self, BPF_MOD, true);
}

/*
 * Exhaustive tests of atomic operations for all power-of-two operand
 * magnitudes, both for positive and negative values.
 */

static int __bpf_emit_atomic64(struct bpf_test *self, void *arg,
			       struct bpf_insn *insns, s64 dst, s64 src)
{
	int op = *(int *)arg;
	u64 keep, fetch, res;
	int i = 0;

	if (!insns)
		return 21;

	switch (op) {
	case BPF_XCHG:
		res = src;
		break;
	default:
		__bpf_alu_result(&res, dst, src, BPF_OP(op));
	}

	keep = 0x0123456789abcdefULL;
	if (op & BPF_FETCH)
		fetch = dst;
	else
		fetch = src;

	i += __bpf_ld_imm64(&insns[i], R0, keep);
	i += __bpf_ld_imm64(&insns[i], R1, dst);
	i += __bpf_ld_imm64(&insns[i], R2, src);
	i += __bpf_ld_imm64(&insns[i], R3, res);
	i += __bpf_ld_imm64(&insns[i], R4, fetch);
	i += __bpf_ld_imm64(&insns[i], R5, keep);

	insns[i++] = BPF_STX_MEM(BPF_DW, R10, R1, -8);
	insns[i++] = BPF_ATOMIC_OP(BPF_DW, op, R10, R2, -8);
	insns[i++] = BPF_LDX_MEM(BPF_DW, R1, R10, -8);

	insns[i++] = BPF_JMP_REG(BPF_JEQ, R1, R3, 1);
	insns[i++] = BPF_EXIT_INSN();

	insns[i++] = BPF_JMP_REG(BPF_JEQ, R2, R4, 1);
	insns[i++] = BPF_EXIT_INSN();

	insns[i++] = BPF_JMP_REG(BPF_JEQ, R0, R5, 1);
	insns[i++] = BPF_EXIT_INSN();

	return i;
}

static int __bpf_emit_atomic32(struct bpf_test *self, void *arg,
			       struct bpf_insn *insns, s64 dst, s64 src)
{
	int op = *(int *)arg;
	u64 keep, fetch, res;
	int i = 0;

	if (!insns)
		return 21;

	switch (op) {
	case BPF_XCHG:
		res = src;
		break;
	default:
		__bpf_alu_result(&res, (u32)dst, (u32)src, BPF_OP(op));
	}

	keep = 0x0123456789abcdefULL;
	if (op & BPF_FETCH)
		fetch = (u32)dst;
	else
		fetch = src;

	i += __bpf_ld_imm64(&insns[i], R0, keep);
	i += __bpf_ld_imm64(&insns[i], R1, (u32)dst);
	i += __bpf_ld_imm64(&insns[i], R2, src);
	i += __bpf_ld_imm64(&insns[i], R3, (u32)res);
	i += __bpf_ld_imm64(&insns[i], R4, fetch);
	i += __bpf_ld_imm64(&insns[i], R5, keep);

	insns[i++] = BPF_STX_MEM(BPF_W, R10, R1, -4);
	insns[i++] = BPF_ATOMIC_OP(BPF_W, op, R10, R2, -4);
	insns[i++] = BPF_LDX_MEM(BPF_W, R1, R10, -4);

	insns[i++] = BPF_JMP_REG(BPF_JEQ, R1, R3, 1);
	insns[i++] = BPF_EXIT_INSN();

	insns[i++] = BPF_JMP_REG(BPF_JEQ, R2, R4, 1);
	insns[i++] = BPF_EXIT_INSN();

	insns[i++] = BPF_JMP_REG(BPF_JEQ, R0, R5, 1);
	insns[i++] = BPF_EXIT_INSN();

	return i;
}

static int __bpf_emit_cmpxchg64(struct bpf_test *self, void *arg,
				struct bpf_insn *insns, s64 dst, s64 src)
{
	int i = 0;

	if (!insns)
		return 23;

	i += __bpf_ld_imm64(&insns[i], R0, ~dst);
	i += __bpf_ld_imm64(&insns[i], R1, dst);
	i += __bpf_ld_imm64(&insns[i], R2, src);

	/* Result unsuccessful */
	insns[i++] = BPF_STX_MEM(BPF_DW, R10, R1, -8);
	insns[i++] = BPF_ATOMIC_OP(BPF_DW, BPF_CMPXCHG, R10, R2, -8);
	insns[i++] = BPF_LDX_MEM(BPF_DW, R3, R10, -8);

	insns[i++] = BPF_JMP_REG(BPF_JEQ, R1, R3, 2);
	insns[i++] = BPF_MOV64_IMM(R0, __LINE__);
	insns[i++] = BPF_EXIT_INSN();

	insns[i++] = BPF_JMP_REG(BPF_JEQ, R0, R3, 2);
	insns[i++] = BPF_MOV64_IMM(R0, __LINE__);
	insns[i++] = BPF_EXIT_INSN();

	/* Result successful */
	insns[i++] = BPF_ATOMIC_OP(BPF_DW, BPF_CMPXCHG, R10, R2, -8);
	insns[i++] = BPF_LDX_MEM(BPF_DW, R3, R10, -8);

	insns[i++] = BPF_JMP_REG(BPF_JEQ, R2, R3, 2);
	insns[i++] = BPF_MOV64_IMM(R0, __LINE__);
	insns[i++] = BPF_EXIT_INSN();

	insns[i++] = BPF_JMP_REG(BPF_JEQ, R0, R1, 2);
	insns[i++] = BPF_MOV64_IMM(R0, __LINE__);
	insns[i++] = BPF_EXIT_INSN();

	return i;
}

static int __bpf_emit_cmpxchg32(struct bpf_test *self, void *arg,
				struct bpf_insn *insns, s64 dst, s64 src)
{
	int i = 0;

	if (!insns)
		return 27;

	i += __bpf_ld_imm64(&insns[i], R0, ~dst);
	i += __bpf_ld_imm64(&insns[i], R1, (u32)dst);
	i += __bpf_ld_imm64(&insns[i], R2, src);

	/* Result unsuccessful */
	insns[i++] = BPF_STX_MEM(BPF_W, R10, R1, -4);
	insns[i++] = BPF_ATOMIC_OP(BPF_W, BPF_CMPXCHG, R10, R2, -4);
	insns[i++] = BPF_ZEXT_REG(R0), /* Zext always inserted by verifier */
	insns[i++] = BPF_LDX_MEM(BPF_W, R3, R10, -4);

	insns[i++] = BPF_JMP32_REG(BPF_JEQ, R1, R3, 2);
	insns[i++] = BPF_MOV32_IMM(R0, __LINE__);
	insns[i++] = BPF_EXIT_INSN();

	insns[i++] = BPF_JMP_REG(BPF_JEQ, R0, R3, 2);
	insns[i++] = BPF_MOV32_IMM(R0, __LINE__);
	insns[i++] = BPF_EXIT_INSN();

	/* Result successful */
	i += __bpf_ld_imm64(&insns[i], R0, dst);
	insns[i++] = BPF_ATOMIC_OP(BPF_W, BPF_CMPXCHG, R10, R2, -4);
	insns[i++] = BPF_ZEXT_REG(R0), /* Zext always inserted by verifier */
	insns[i++] = BPF_LDX_MEM(BPF_W, R3, R10, -4);

	insns[i++] = BPF_JMP32_REG(BPF_JEQ, R2, R3, 2);
	insns[i++] = BPF_MOV32_IMM(R0, __LINE__);
	insns[i++] = BPF_EXIT_INSN();

	insns[i++] = BPF_JMP_REG(BPF_JEQ, R0, R1, 2);
	insns[i++] = BPF_MOV32_IMM(R0, __LINE__);
	insns[i++] = BPF_EXIT_INSN();

	return i;
}

static int __bpf_fill_atomic64(struct bpf_test *self, int op)
{
	return __bpf_fill_pattern(self, &op, 64, 64,
				  0, PATTERN_BLOCK2,
				  &__bpf_emit_atomic64);
}

static int __bpf_fill_atomic32(struct bpf_test *self, int op)
{
	return __bpf_fill_pattern(self, &op, 64, 64,
				  0, PATTERN_BLOCK2,
				  &__bpf_emit_atomic32);
}

/* 64-bit atomic operations */
static int bpf_fill_atomic64_add(struct bpf_test *self)
{
	return __bpf_fill_atomic64(self, BPF_ADD);
}

static int bpf_fill_atomic64_and(struct bpf_test *self)
{
	return __bpf_fill_atomic64(self, BPF_AND);
}

static int bpf_fill_atomic64_or(struct bpf_test *self)
{
	return __bpf_fill_atomic64(self, BPF_OR);
}

static int bpf_fill_atomic64_xor(struct bpf_test *self)
{
	return __bpf_fill_atomic64(self, BPF_XOR);
}

static int bpf_fill_atomic64_add_fetch(struct bpf_test *self)
{
	return __bpf_fill_atomic64(self, BPF_ADD | BPF_FETCH);
}

static int bpf_fill_atomic64_and_fetch(struct bpf_test *self)
{
	return __bpf_fill_atomic64(self, BPF_AND | BPF_FETCH);
}

static int bpf_fill_atomic64_or_fetch(struct bpf_test *self)
{
	return __bpf_fill_atomic64(self, BPF_OR | BPF_FETCH);
}

static int bpf_fill_atomic64_xor_fetch(struct bpf_test *self)
{
	return __bpf_fill_atomic64(self, BPF_XOR | BPF_FETCH);
}

static int bpf_fill_atomic64_xchg(struct bpf_test *self)
{
	return __bpf_fill_atomic64(self, BPF_XCHG);
}

static int bpf_fill_cmpxchg64(struct bpf_test *self)
{
	return __bpf_fill_pattern(self, NULL, 64, 64, 0, PATTERN_BLOCK2,
				  &__bpf_emit_cmpxchg64);
}

/* 32-bit atomic operations */
static int bpf_fill_atomic32_add(struct bpf_test *self)
{
	return __bpf_fill_atomic32(self, BPF_ADD);
}

static int bpf_fill_atomic32_and(struct bpf_test *self)
{
	return __bpf_fill_atomic32(self, BPF_AND);
}

static int bpf_fill_atomic32_or(struct bpf_test *self)
{
	return __bpf_fill_atomic32(self, BPF_OR);
}

static int bpf_fill_atomic32_xor(struct bpf_test *self)
{
	return __bpf_fill_atomic32(self, BPF_XOR);
}

static int bpf_fill_atomic32_add_fetch(struct bpf_test *self)
{
	return __bpf_fill_atomic32(self, BPF_ADD | BPF_FETCH);
}

static int bpf_fill_atomic32_and_fetch(struct bpf_test *self)
{
	return __bpf_fill_atomic32(self, BPF_AND | BPF_FETCH);
}

static int bpf_fill_atomic32_or_fetch(struct bpf_test *self)
{
	return __bpf_fill_atomic32(self, BPF_OR | BPF_FETCH);
}

static int bpf_fill_atomic32_xor_fetch(struct bpf_test *self)
{
	return __bpf_fill_atomic32(self, BPF_XOR | BPF_FETCH);
}

static int bpf_fill_atomic32_xchg(struct bpf_test *self)
{
	return __bpf_fill_atomic32(self, BPF_XCHG);
}

static int bpf_fill_cmpxchg32(struct bpf_test *self)
{
	return __bpf_fill_pattern(self, NULL, 64, 64, 0, PATTERN_BLOCK2,
				  &__bpf_emit_cmpxchg32);
}

/*
 * Test JITs that implement ATOMIC operations as function calls or
 * other primitives, and must re-arrange operands for argument passing.
 */
static int __bpf_fill_atomic_reg_pairs(struct bpf_test *self, u8 width, u8 op)
{
	struct bpf_insn *insn;
	int len = 2 + 34 * 10 * 10;
	u64 mem, upd, res;
	int rd, rs, i = 0;

	insn = kmalloc_array(len, sizeof(*insn), GFP_KERNEL);
	if (!insn)
		return -ENOMEM;

	/* Operand and memory values */
	if (width == BPF_DW) {
		mem = 0x0123456789abcdefULL;
		upd = 0xfedcba9876543210ULL;
	} else { /* BPF_W */
		mem = 0x01234567U;
		upd = 0x76543210U;
	}

	/* Memory updated according to operation */
	switch (op) {
	case BPF_XCHG:
		res = upd;
		break;
	case BPF_CMPXCHG:
		res = mem;
		break;
	default:
		__bpf_alu_result(&res, mem, upd, BPF_OP(op));
	}

	/* Test all operand registers */
	for (rd = R0; rd <= R9; rd++) {
		for (rs = R0; rs <= R9; rs++) {
			u64 cmp, src;

			/* Initialize value in memory */
			i += __bpf_ld_imm64(&insn[i], R0, mem);
			insn[i++] = BPF_STX_MEM(width, R10, R0, -8);

			/* Initialize registers in order */
			i += __bpf_ld_imm64(&insn[i], R0, ~mem);
			i += __bpf_ld_imm64(&insn[i], rs, upd);
			insn[i++] = BPF_MOV64_REG(rd, R10);

			/* Perform atomic operation */
			insn[i++] = BPF_ATOMIC_OP(width, op, rd, rs, -8);
			if (op == BPF_CMPXCHG && width == BPF_W)
				insn[i++] = BPF_ZEXT_REG(R0);

			/* Check R0 register value */
			if (op == BPF_CMPXCHG)
				cmp = mem;  /* Expect value from memory */
			else if (R0 == rd || R0 == rs)
				cmp = 0;    /* Aliased, checked below */
			else
				cmp = ~mem; /* Expect value to be preserved */
			if (cmp) {
				insn[i++] = BPF_JMP32_IMM(BPF_JEQ, R0,
							   (u32)cmp, 2);
				insn[i++] = BPF_MOV32_IMM(R0, __LINE__);
				insn[i++] = BPF_EXIT_INSN();
				insn[i++] = BPF_ALU64_IMM(BPF_RSH, R0, 32);
				insn[i++] = BPF_JMP32_IMM(BPF_JEQ, R0,
							   cmp >> 32, 2);
				insn[i++] = BPF_MOV32_IMM(R0, __LINE__);
				insn[i++] = BPF_EXIT_INSN();
			}

			/* Check source register value */
			if (rs == R0 && op == BPF_CMPXCHG)
				src = 0;   /* Aliased with R0, checked above */
			else if (rs == rd && (op == BPF_CMPXCHG ||
					      !(op & BPF_FETCH)))
				src = 0;   /* Aliased with rd, checked below */
			else if (op == BPF_CMPXCHG)
				src = upd; /* Expect value to be preserved */
			else if (op & BPF_FETCH)
				src = mem; /* Expect fetched value from mem */
			else /* no fetch */
				src = upd; /* Expect value to be preserved */
			if (src) {
				insn[i++] = BPF_JMP32_IMM(BPF_JEQ, rs,
							   (u32)src, 2);
				insn[i++] = BPF_MOV32_IMM(R0, __LINE__);
				insn[i++] = BPF_EXIT_INSN();
				insn[i++] = BPF_ALU64_IMM(BPF_RSH, rs, 32);
				insn[i++] = BPF_JMP32_IMM(BPF_JEQ, rs,
							   src >> 32, 2);
				insn[i++] = BPF_MOV32_IMM(R0, __LINE__);
				insn[i++] = BPF_EXIT_INSN();
			}

			/* Check destination register value */
			if (!(rd == R0 && op == BPF_CMPXCHG) &&
			    !(rd == rs && (op & BPF_FETCH))) {
				insn[i++] = BPF_JMP_REG(BPF_JEQ, rd, R10, 2);
				insn[i++] = BPF_MOV32_IMM(R0, __LINE__);
				insn[i++] = BPF_EXIT_INSN();
			}

			/* Check value in memory */
			if (rs != rd) {                  /* No aliasing */
				i += __bpf_ld_imm64(&insn[i], R1, res);
			} else if (op == BPF_XCHG) {     /* Aliased, XCHG */
				insn[i++] = BPF_MOV64_REG(R1, R10);
			} else if (op == BPF_CMPXCHG) {  /* Aliased, CMPXCHG */
				i += __bpf_ld_imm64(&insn[i], R1, mem);
			} else {                        /* Aliased, ALU oper */
				i += __bpf_ld_imm64(&insn[i], R1, mem);
				insn[i++] = BPF_ALU64_REG(BPF_OP(op), R1, R10);
			}

			insn[i++] = BPF_LDX_MEM(width, R0, R10, -8);
			if (width == BPF_DW)
				insn[i++] = BPF_JMP_REG(BPF_JEQ, R0, R1, 2);
			else /* width == BPF_W */
				insn[i++] = BPF_JMP32_REG(BPF_JEQ, R0, R1, 2);
			insn[i++] = BPF_MOV32_IMM(R0, __LINE__);
			insn[i++] = BPF_EXIT_INSN();
		}
	}

	insn[i++] = BPF_MOV64_IMM(R0, 1);
	insn[i++] = BPF_EXIT_INSN();

	self->u.ptr.insns = insn;
	self->u.ptr.len = i;
	BUG_ON(i > len);

	return 0;
}

/* 64-bit atomic register tests */
static int bpf_fill_atomic64_add_reg_pairs(struct bpf_test *self)
{
	return __bpf_fill_atomic_reg_pairs(self, BPF_DW, BPF_ADD);
}

static int bpf_fill_atomic64_and_reg_pairs(struct bpf_test *self)
{
	return __bpf_fill_atomic_reg_pairs(self, BPF_DW, BPF_AND);
}

static int bpf_fill_atomic64_or_reg_pairs(struct bpf_test *self)
{
	return __bpf_fill_atomic_reg_pairs(self, BPF_DW, BPF_OR);
}

static int bpf_fill_atomic64_xor_reg_pairs(struct bpf_test *self)
{
	return __bpf_fill_atomic_reg_pairs(self, BPF_DW, BPF_XOR);
}

static int bpf_fill_atomic64_add_fetch_reg_pairs(struct bpf_test *self)
{
	return __bpf_fill_atomic_reg_pairs(self, BPF_DW, BPF_ADD | BPF_FETCH);
}

static int bpf_fill_atomic64_and_fetch_reg_pairs(struct bpf_test *self)
{
	return __bpf_fill_atomic_reg_pairs(self, BPF_DW, BPF_AND | BPF_FETCH);
}

static int bpf_fill_atomic64_or_fetch_reg_pairs(struct bpf_test *self)
{
	return __bpf_fill_atomic_reg_pairs(self, BPF_DW, BPF_OR | BPF_FETCH);
}

static int bpf_fill_atomic64_xor_fetch_reg_pairs(struct bpf_test *self)
{
	return __bpf_fill_atomic_reg_pairs(self, BPF_DW, BPF_XOR | BPF_FETCH);
}

static int bpf_fill_atomic64_xchg_reg_pairs(struct bpf_test *self)
{
	return __bpf_fill_atomic_reg_pairs(self, BPF_DW, BPF_XCHG);
}

static int bpf_fill_atomic64_cmpxchg_reg_pairs(struct bpf_test *self)
{
	return __bpf_fill_atomic_reg_pairs(self, BPF_DW, BPF_CMPXCHG);
}

/* 32-bit atomic register tests */
static int bpf_fill_atomic32_add_reg_pairs(struct bpf_test *self)
{
	return __bpf_fill_atomic_reg_pairs(self, BPF_W, BPF_ADD);
}

static int bpf_fill_atomic32_and_reg_pairs(struct bpf_test *self)
{
	return __bpf_fill_atomic_reg_pairs(self, BPF_W, BPF_AND);
}

static int bpf_fill_atomic32_or_reg_pairs(struct bpf_test *self)
{
	return __bpf_fill_atomic_reg_pairs(self, BPF_W, BPF_OR);
}

static int bpf_fill_atomic32_xor_reg_pairs(struct bpf_test *self)
{
	return __bpf_fill_atomic_reg_pairs(self, BPF_W, BPF_XOR);
}

static int bpf_fill_atomic32_add_fetch_reg_pairs(struct bpf_test *self)
{
	return __bpf_fill_atomic_reg_pairs(self, BPF_W, BPF_ADD | BPF_FETCH);
}

static int bpf_fill_atomic32_and_fetch_reg_pairs(struct bpf_test *self)
{
	return __bpf_fill_atomic_reg_pairs(self, BPF_W, BPF_AND | BPF_FETCH);
}

static int bpf_fill_atomic32_or_fetch_reg_pairs(struct bpf_test *self)
{
	return __bpf_fill_atomic_reg_pairs(self, BPF_W, BPF_OR | BPF_FETCH);
}

static int bpf_fill_atomic32_xor_fetch_reg_pairs(struct bpf_test *self)
{
	return __bpf_fill_atomic_reg_pairs(self, BPF_W, BPF_XOR | BPF_FETCH);
}

static int bpf_fill_atomic32_xchg_reg_pairs(struct bpf_test *self)
{
	return __bpf_fill_atomic_reg_pairs(self, BPF_W, BPF_XCHG);
}

static int bpf_fill_atomic32_cmpxchg_reg_pairs(struct bpf_test *self)
{
	return __bpf_fill_atomic_reg_pairs(self, BPF_W, BPF_CMPXCHG);
}

/*
 * Test the two-instruction 64-bit immediate load operation for all
 * power-of-two magnitudes of the immediate operand. For each MSB, a block
 * of immediate values centered around the power-of-two MSB are tested,
 * both for positive and negative values. The test is designed to verify
 * the operation for JITs that emit different code depending on the magnitude
 * of the immediate value. This is often the case if the native instruction
 * immediate field width is narrower than 32 bits.
 */
static int bpf_fill_ld_imm64_magn(struct bpf_test *self)
{
	int block = 64; /* Increase for more tests per MSB position */
	int len = 3 + 8 * 63 * block * 2;
	struct bpf_insn *insn;
	int bit, adj, sign;
	int i = 0;

	insn = kmalloc_array(len, sizeof(*insn), GFP_KERNEL);
	if (!insn)
		return -ENOMEM;

	insn[i++] = BPF_ALU64_IMM(BPF_MOV, R0, 0);

	for (bit = 0; bit <= 62; bit++) {
		for (adj = -block / 2; adj < block / 2; adj++) {
			for (sign = -1; sign <= 1; sign += 2) {
				s64 imm = sign * ((1LL << bit) + adj);

				/* Perform operation */
				i += __bpf_ld_imm64(&insn[i], R1, imm);

				/* Load reference */
				insn[i++] = BPF_ALU32_IMM(BPF_MOV, R2, imm);
				insn[i++] = BPF_ALU32_IMM(BPF_MOV, R3,
							  (u32)(imm >> 32));
				insn[i++] = BPF_ALU64_IMM(BPF_LSH, R3, 32);
				insn[i++] = BPF_ALU64_REG(BPF_OR, R2, R3);

				/* Check result */
				insn[i++] = BPF_JMP_REG(BPF_JEQ, R1, R2, 1);
				insn[i++] = BPF_EXIT_INSN();
			}
		}
	}

	insn[i++] = BPF_ALU64_IMM(BPF_MOV, R0, 1);
	insn[i++] = BPF_EXIT_INSN();

	self->u.ptr.insns = insn;
	self->u.ptr.len = len;
	BUG_ON(i != len);

	return 0;
}

/*
 * Test the two-instruction 64-bit immediate load operation for different
 * combinations of bytes. Each byte in the 64-bit word is constructed as
 * (base & mask) | (rand() & ~mask), where rand() is a deterministic LCG.
 * All patterns (base1, mask1) and (base2, mask2) bytes are tested.
 */
static int __bpf_fill_ld_imm64_bytes(struct bpf_test *self,
				     u8 base1, u8 mask1,
				     u8 base2, u8 mask2)
{
	struct bpf_insn *insn;
	int len = 3 + 8 * BIT(8);
	int pattern, index;
	u32 rand = 1;
	int i = 0;

	insn = kmalloc_array(len, sizeof(*insn), GFP_KERNEL);
	if (!insn)
		return -ENOMEM;

	insn[i++] = BPF_ALU64_IMM(BPF_MOV, R0, 0);

	for (pattern = 0; pattern < BIT(8); pattern++) {
		u64 imm = 0;

		for (index = 0; index < 8; index++) {
			int byte;

			if (pattern & BIT(index))
				byte = (base1 & mask1) | (rand & ~mask1);
			else
				byte = (base2 & mask2) | (rand & ~mask2);
			imm = (imm << 8) | byte;
		}

		/* Update our LCG */
		rand = rand * 1664525 + 1013904223;

		/* Perform operation */
		i += __bpf_ld_imm64(&insn[i], R1, imm);

		/* Load reference */
		insn[i++] = BPF_ALU32_IMM(BPF_MOV, R2, imm);
		insn[i++] = BPF_ALU32_IMM(BPF_MOV, R3, (u32)(imm >> 32));
		insn[i++] = BPF_ALU64_IMM(BPF_LSH, R3, 32);
		insn[i++] = BPF_ALU64_REG(BPF_OR, R2, R3);

		/* Check result */
		insn[i++] = BPF_JMP_REG(BPF_JEQ, R1, R2, 1);
		insn[i++] = BPF_EXIT_INSN();
	}

	insn[i++] = BPF_ALU64_IMM(BPF_MOV, R0, 1);
	insn[i++] = BPF_EXIT_INSN();

	self->u.ptr.insns = insn;
	self->u.ptr.len = len;
	BUG_ON(i != len);

	return 0;
}

static int bpf_fill_ld_imm64_checker(struct bpf_test *self)
{
	return __bpf_fill_ld_imm64_bytes(self, 0, 0xff, 0xff, 0xff);
}

static int bpf_fill_ld_imm64_pos_neg(struct bpf_test *self)
{
	return __bpf_fill_ld_imm64_bytes(self, 1, 0x81, 0x80, 0x80);
}

static int bpf_fill_ld_imm64_pos_zero(struct bpf_test *self)
{
	return __bpf_fill_ld_imm64_bytes(self, 1, 0x81, 0, 0xff);
}

static int bpf_fill_ld_imm64_neg_zero(struct bpf_test *self)
{
	return __bpf_fill_ld_imm64_bytes(self, 0x80, 0x80, 0, 0xff);
}

/*
 * Exhaustive tests of JMP operations for all combinations of power-of-two
 * magnitudes of the operands, both for positive and negative values. The
 * test is designed to verify e.g. the JMP and JMP32 operations for JITs that
 * emit different code depending on the magnitude of the immediate value.
 */

static bool __bpf_match_jmp_cond(s64 v1, s64 v2, u8 op)
{
	switch (op) {
	case BPF_JSET:
		return !!(v1 & v2);
	case BPF_JEQ:
		return v1 == v2;
	case BPF_JNE:
		return v1 != v2;
	case BPF_JGT:
		return (u64)v1 > (u64)v2;
	case BPF_JGE:
		return (u64)v1 >= (u64)v2;
	case BPF_JLT:
		return (u64)v1 < (u64)v2;
	case BPF_JLE:
		return (u64)v1 <= (u64)v2;
	case BPF_JSGT:
		return v1 > v2;
	case BPF_JSGE:
		return v1 >= v2;
	case BPF_JSLT:
		return v1 < v2;
	case BPF_JSLE:
		return v1 <= v2;
	}
	return false;
}

static int __bpf_emit_jmp_imm(struct bpf_test *self, void *arg,
			      struct bpf_insn *insns, s64 dst, s64 imm)
{
	int op = *(int *)arg;

	if (insns) {
		bool match = __bpf_match_jmp_cond(dst, (s32)imm, op);
		int i = 0;

		insns[i++] = BPF_ALU32_IMM(BPF_MOV, R0, match);

		i += __bpf_ld_imm64(&insns[i], R1, dst);
		insns[i++] = BPF_JMP_IMM(op, R1, imm, 1);
		if (!match)
			insns[i++] = BPF_JMP_IMM(BPF_JA, 0, 0, 1);
		insns[i++] = BPF_EXIT_INSN();

		return i;
	}

	return 5 + 1;
}

static int __bpf_emit_jmp32_imm(struct bpf_test *self, void *arg,
				struct bpf_insn *insns, s64 dst, s64 imm)
{
	int op = *(int *)arg;

	if (insns) {
		bool match = __bpf_match_jmp_cond((s32)dst, (s32)imm, op);
		int i = 0;

		i += __bpf_ld_imm64(&insns[i], R1, dst);
		insns[i++] = BPF_JMP32_IMM(op, R1, imm, 1);
		if (!match)
			insns[i++] = BPF_JMP_IMM(BPF_JA, 0, 0, 1);
		insns[i++] = BPF_EXIT_INSN();

		return i;
	}

	return 5;
}

static int __bpf_emit_jmp_reg(struct bpf_test *self, void *arg,
			      struct bpf_insn *insns, s64 dst, s64 src)
{
	int op = *(int *)arg;

	if (insns) {
		bool match = __bpf_match_jmp_cond(dst, src, op);
		int i = 0;

		i += __bpf_ld_imm64(&insns[i], R1, dst);
		i += __bpf_ld_imm64(&insns[i], R2, src);
		insns[i++] = BPF_JMP_REG(op, R1, R2, 1);
		if (!match)
			insns[i++] = BPF_JMP_IMM(BPF_JA, 0, 0, 1);
		insns[i++] = BPF_EXIT_INSN();

		return i;
	}

	return 7;
}

static int __bpf_emit_jmp32_reg(struct bpf_test *self, void *arg,
				struct bpf_insn *insns, s64 dst, s64 src)
{
	int op = *(int *)arg;

	if (insns) {
		bool match = __bpf_match_jmp_cond((s32)dst, (s32)src, op);
		int i = 0;

		i += __bpf_ld_imm64(&insns[i], R1, dst);
		i += __bpf_ld_imm64(&insns[i], R2, src);
		insns[i++] = BPF_JMP32_REG(op, R1, R2, 1);
		if (!match)
			insns[i++] = BPF_JMP_IMM(BPF_JA, 0, 0, 1);
		insns[i++] = BPF_EXIT_INSN();

		return i;
	}

	return 7;
}

static int __bpf_fill_jmp_imm(struct bpf_test *self, int op)
{
	return __bpf_fill_pattern(self, &op, 64, 32,
				  PATTERN_BLOCK1, PATTERN_BLOCK2,
				  &__bpf_emit_jmp_imm);
}

static int __bpf_fill_jmp32_imm(struct bpf_test *self, int op)
{
	return __bpf_fill_pattern(self, &op, 64, 32,
				  PATTERN_BLOCK1, PATTERN_BLOCK2,
				  &__bpf_emit_jmp32_imm);
}

static int __bpf_fill_jmp_reg(struct bpf_test *self, int op)
{
	return __bpf_fill_pattern(self, &op, 64, 64,
				  PATTERN_BLOCK1, PATTERN_BLOCK2,
				  &__bpf_emit_jmp_reg);
}

static int __bpf_fill_jmp32_reg(struct bpf_test *self, int op)
{
	return __bpf_fill_pattern(self, &op, 64, 64,
				  PATTERN_BLOCK1, PATTERN_BLOCK2,
				  &__bpf_emit_jmp32_reg);
}

/* JMP immediate tests */
static int bpf_fill_jmp_jset_imm(struct bpf_test *self)
{
	return __bpf_fill_jmp_imm(self, BPF_JSET);
}

static int bpf_fill_jmp_jeq_imm(struct bpf_test *self)
{
	return __bpf_fill_jmp_imm(self, BPF_JEQ);
}

static int bpf_fill_jmp_jne_imm(struct bpf_test *self)
{
	return __bpf_fill_jmp_imm(self, BPF_JNE);
}

static int bpf_fill_jmp_jgt_imm(struct bpf_test *self)
{
	return __bpf_fill_jmp_imm(self, BPF_JGT);
}

static int bpf_fill_jmp_jge_imm(struct bpf_test *self)
{
	return __bpf_fill_jmp_imm(self, BPF_JGE);
}

static int bpf_fill_jmp_jlt_imm(struct bpf_test *self)
{
	return __bpf_fill_jmp_imm(self, BPF_JLT);
}

static int bpf_fill_jmp_jle_imm(struct bpf_test *self)
{
	return __bpf_fill_jmp_imm(self, BPF_JLE);
}

static int bpf_fill_jmp_jsgt_imm(struct bpf_test *self)
{
	return __bpf_fill_jmp_imm(self, BPF_JSGT);
}

static int bpf_fill_jmp_jsge_imm(struct bpf_test *self)
{
	return __bpf_fill_jmp_imm(self, BPF_JSGE);
}

static int bpf_fill_jmp_jslt_imm(struct bpf_test *self)
{
	return __bpf_fill_jmp_imm(self, BPF_JSLT);
}

static int bpf_fill_jmp_jsle_imm(struct bpf_test *self)
{
	return __bpf_fill_jmp_imm(self, BPF_JSLE);
}

/* JMP32 immediate tests */
static int bpf_fill_jmp32_jset_imm(struct bpf_test *self)
{
	return __bpf_fill_jmp32_imm(self, BPF_JSET);
}

static int bpf_fill_jmp32_jeq_imm(struct bpf_test *self)
{
	return __bpf_fill_jmp32_imm(self, BPF_JEQ);
}

static int bpf_fill_jmp32_jne_imm(struct bpf_test *self)
{
	return __bpf_fill_jmp32_imm(self, BPF_JNE);
}

static int bpf_fill_jmp32_jgt_imm(struct bpf_test *self)
{
	return __bpf_fill_jmp32_imm(self, BPF_JGT);
}

static int bpf_fill_jmp32_jge_imm(struct bpf_test *self)
{
	return __bpf_fill_jmp32_imm(self, BPF_JGE);
}

static int bpf_fill_jmp32_jlt_imm(struct bpf_test *self)
{
	return __bpf_fill_jmp32_imm(self, BPF_JLT);
}

static int bpf_fill_jmp32_jle_imm(struct bpf_test *self)
{
	return __bpf_fill_jmp32_imm(self, BPF_JLE);
}

static int bpf_fill_jmp32_jsgt_imm(struct bpf_test *self)
{
	return __bpf_fill_jmp32_imm(self, BPF_JSGT);
}

static int bpf_fill_jmp32_jsge_imm(struct bpf_test *self)
{
	return __bpf_fill_jmp32_imm(self, BPF_JSGE);
}

static int bpf_fill_jmp32_jslt_imm(struct bpf_test *self)
{
	return __bpf_fill_jmp32_imm(self, BPF_JSLT);
}

static int bpf_fill_jmp32_jsle_imm(struct bpf_test *self)
{
	return __bpf_fill_jmp32_imm(self, BPF_JSLE);
}

/* JMP register tests */
static int bpf_fill_jmp_jset_reg(struct bpf_test *self)
{
	return __bpf_fill_jmp_reg(self, BPF_JSET);
}

static int bpf_fill_jmp_jeq_reg(struct bpf_test *self)
{
	return __bpf_fill_jmp_reg(self, BPF_JEQ);
}

static int bpf_fill_jmp_jne_reg(struct bpf_test *self)
{
	return __bpf_fill_jmp_reg(self, BPF_JNE);
}

static int bpf_fill_jmp_jgt_reg(struct bpf_test *self)
{
	return __bpf_fill_jmp_reg(self, BPF_JGT);
}

static int bpf_fill_jmp_jge_reg(struct bpf_test *self)
{
	return __bpf_fill_jmp_reg(self, BPF_JGE);
}

static int bpf_fill_jmp_jlt_reg(struct bpf_test *self)
{
	return __bpf_fill_jmp_reg(self, BPF_JLT);
}

static int bpf_fill_jmp_jle_reg(struct bpf_test *self)
{
	return __bpf_fill_jmp_reg(self, BPF_JLE);
}

static int bpf_fill_jmp_jsgt_reg(struct bpf_test *self)
{
	return __bpf_fill_jmp_reg(self, BPF_JSGT);
}

static int bpf_fill_jmp_jsge_reg(struct bpf_test *self)
{
	return __bpf_fill_jmp_reg(self, BPF_JSGE);
}

static int bpf_fill_jmp_jslt_reg(struct bpf_test *self)
{
	return __bpf_fill_jmp_reg(self, BPF_JSLT);
}

static int bpf_fill_jmp_jsle_reg(struct bpf_test *self)
{
	return __bpf_fill_jmp_reg(self, BPF_JSLE);
}

/* JMP32 register tests */
static int bpf_fill_jmp32_jset_reg(struct bpf_test *self)
{
	return __bpf_fill_jmp32_reg(self, BPF_JSET);
}

static int bpf_fill_jmp32_jeq_reg(struct bpf_test *self)
{
	return __bpf_fill_jmp32_reg(self, BPF_JEQ);
}

static int bpf_fill_jmp32_jne_reg(struct bpf_test *self)
{
	return __bpf_fill_jmp32_reg(self, BPF_JNE);
}

static int bpf_fill_jmp32_jgt_reg(struct bpf_test *self)
{
	return __bpf_fill_jmp32_reg(self, BPF_JGT);
}

static int bpf_fill_jmp32_jge_reg(struct bpf_test *self)
{
	return __bpf_fill_jmp32_reg(self, BPF_JGE);
}

static int bpf_fill_jmp32_jlt_reg(struct bpf_test *self)
{
	return __bpf_fill_jmp32_reg(self, BPF_JLT);
}

static int bpf_fill_jmp32_jle_reg(struct bpf_test *self)
{
	return __bpf_fill_jmp32_reg(self, BPF_JLE);
}

static int bpf_fill_jmp32_jsgt_reg(struct bpf_test *self)
{
	return __bpf_fill_jmp32_reg(self, BPF_JSGT);
}

static int bpf_fill_jmp32_jsge_reg(struct bpf_test *self)
{
	return __bpf_fill_jmp32_reg(self, BPF_JSGE);
}

static int bpf_fill_jmp32_jslt_reg(struct bpf_test *self)
{
	return __bpf_fill_jmp32_reg(self, BPF_JSLT);
}

static int bpf_fill_jmp32_jsle_reg(struct bpf_test *self)
{
	return __bpf_fill_jmp32_reg(self, BPF_JSLE);
}

/*
 * Set up a sequence of staggered jumps, forwards and backwards with
 * increasing offset. This tests the conversion of relative jumps to
 * JITed native jumps. On some architectures, for example MIPS, a large
 * PC-relative jump offset may overflow the immediate field of the native
 * conditional branch instruction, triggering a conversion to use an
 * absolute jump instead. Since this changes the jump offsets, another
 * offset computation pass is necessary, and that may in turn trigger
 * another branch conversion. This jump sequence is particularly nasty
 * in that regard.
 *
 * The sequence generation is parameterized by size and jump type.
 * The size must be even, and the expected result is always size + 1.
 * Below is an example with size=8 and result=9.
 *
 *                     ________________________Start
 *                     R0 = 0
 *                     R1 = r1
 *                     R2 = r2
 *            ,------- JMP +4 * 3______________Preamble: 4 insns
 * ,----------|-ind 0- if R0 != 7 JMP 8 * 3 + 1 <--------------------.
 * |          |        R0 = 8                                        |
 * |          |        JMP +7 * 3               ------------------------.
 * | ,--------|-----1- if R0 != 5 JMP 7 * 3 + 1 <--------------.     |  |
 * | |        |        R0 = 6                                  |     |  |
 * | |        |        JMP +5 * 3               ------------------.  |  |
 * | | ,------|-----2- if R0 != 3 JMP 6 * 3 + 1 <--------.     |  |  |  |
 * | | |      |        R0 = 4                            |     |  |  |  |
 * | | |      |        JMP +3 * 3               ------------.  |  |  |  |
 * | | | ,----|-----3- if R0 != 1 JMP 5 * 3 + 1 <--.     |  |  |  |  |  |
 * | | | |    |        R0 = 2                      |     |  |  |  |  |  |
 * | | | |    |        JMP +1 * 3               ------.  |  |  |  |  |  |
 * | | | | ,--t=====4> if R0 != 0 JMP 4 * 3 + 1    1  2  3  4  5  6  7  8 loc
 * | | | | |           R0 = 1                     -1 +2 -3 +4 -5 +6 -7 +8 off
 * | | | | |           JMP -2 * 3               ---'  |  |  |  |  |  |  |
 * | | | | | ,------5- if R0 != 2 JMP 3 * 3 + 1 <-----'  |  |  |  |  |  |
 * | | | | | |         R0 = 3                            |  |  |  |  |  |
 * | | | | | |         JMP -4 * 3               ---------'  |  |  |  |  |
 * | | | | | | ,----6- if R0 != 4 JMP 2 * 3 + 1 <-----------'  |  |  |  |
 * | | | | | | |       R0 = 5                                  |  |  |  |
 * | | | | | | |       JMP -6 * 3               ---------------'  |  |  |
 * | | | | | | | ,--7- if R0 != 6 JMP 1 * 3 + 1 <-----------------'  |  |
 * | | | | | | | |     R0 = 7                                        |  |
 * | | Error | | |     JMP -8 * 3               ---------------------'  |
 * | | paths | | | ,8- if R0 != 8 JMP 0 * 3 + 1 <-----------------------'
 * | | | | | | | | |   R0 = 9__________________Sequence: 3 * size - 1 insns
 * `-+-+-+-+-+-+-+-+-> EXIT____________________Return: 1 insn
 *
 */

/* The maximum size parameter */
#define MAX_STAGGERED_JMP_SIZE ((0x7fff / 3) & ~1)

/* We use a reduced number of iterations to get a reasonable execution time */
#define NR_STAGGERED_JMP_RUNS 10

static int __bpf_fill_staggered_jumps(struct bpf_test *self,
				      const struct bpf_insn *jmp,
				      u64 r1, u64 r2)
{
	int size = self->test[0].result - 1;
	int len = 4 + 3 * (size + 1);
	struct bpf_insn *insns;
	int off, ind;

	insns = kmalloc_array(len, sizeof(*insns), GFP_KERNEL);
	if (!insns)
		return -ENOMEM;

	/* Preamble */
	insns[0] = BPF_ALU64_IMM(BPF_MOV, R0, 0);
	insns[1] = BPF_ALU64_IMM(BPF_MOV, R1, r1);
	insns[2] = BPF_ALU64_IMM(BPF_MOV, R2, r2);
	insns[3] = BPF_JMP_IMM(BPF_JA, 0, 0, 3 * size / 2);

	/* Sequence */
	for (ind = 0, off = size; ind <= size; ind++, off -= 2) {
		struct bpf_insn *ins = &insns[4 + 3 * ind];
		int loc;

		if (off == 0)
			off--;

		loc = abs(off);
		ins[0] = BPF_JMP_IMM(BPF_JNE, R0, loc - 1,
				     3 * (size - ind) + 1);
		ins[1] = BPF_ALU64_IMM(BPF_MOV, R0, loc);
		ins[2] = *jmp;
		ins[2].off = 3 * (off - 1);
	}

	/* Return */
	insns[len - 1] = BPF_EXIT_INSN();

	self->u.ptr.insns = insns;
	self->u.ptr.len = len;

	return 0;
}

/* 64-bit unconditional jump */
static int bpf_fill_staggered_ja(struct bpf_test *self)
{
	struct bpf_insn jmp = BPF_JMP_IMM(BPF_JA, 0, 0, 0);

	return __bpf_fill_staggered_jumps(self, &jmp, 0, 0);
}

/* 64-bit immediate jumps */
static int bpf_fill_staggered_jeq_imm(struct bpf_test *self)
{
	struct bpf_insn jmp = BPF_JMP_IMM(BPF_JEQ, R1, 1234, 0);

	return __bpf_fill_staggered_jumps(self, &jmp, 1234, 0);
}

static int bpf_fill_staggered_jne_imm(struct bpf_test *self)
{
	struct bpf_insn jmp = BPF_JMP_IMM(BPF_JNE, R1, 1234, 0);

	return __bpf_fill_staggered_jumps(self, &jmp, 4321, 0);
}

static int bpf_fill_staggered_jset_imm(struct bpf_test *self)
{
	struct bpf_insn jmp = BPF_JMP_IMM(BPF_JSET, R1, 0x82, 0);

	return __bpf_fill_staggered_jumps(self, &jmp, 0x86, 0);
}

static int bpf_fill_staggered_jgt_imm(struct bpf_test *self)
{
	struct bpf_insn jmp = BPF_JMP_IMM(BPF_JGT, R1, 1234, 0);

	return __bpf_fill_staggered_jumps(self, &jmp, 0x80000000, 0);
}

static int bpf_fill_staggered_jge_imm(struct bpf_test *self)
{
	struct bpf_insn jmp = BPF_JMP_IMM(BPF_JGE, R1, 1234, 0);

	return __bpf_fill_staggered_jumps(self, &jmp, 1234, 0);
}

static int bpf_fill_staggered_jlt_imm(struct bpf_test *self)
{
	struct bpf_insn jmp = BPF_JMP_IMM(BPF_JLT, R1, 0x80000000, 0);

	return __bpf_fill_staggered_jumps(self, &jmp, 1234, 0);
}

static int bpf_fill_staggered_jle_imm(struct bpf_test *self)
{
	struct bpf_insn jmp = BPF_JMP_IMM(BPF_JLE, R1, 1234, 0);

	return __bpf_fill_staggered_jumps(self, &jmp, 1234, 0);
}

static int bpf_fill_staggered_jsgt_imm(struct bpf_test *self)
{
	struct bpf_insn jmp = BPF_JMP_IMM(BPF_JSGT, R1, -2, 0);

	return __bpf_fill_staggered_jumps(self, &jmp, -1, 0);
}

static int bpf_fill_staggered_jsge_imm(struct bpf_test *self)
{
	struct bpf_insn jmp = BPF_JMP_IMM(BPF_JSGE, R1, -2, 0);

	return __bpf_fill_staggered_jumps(self, &jmp, -2, 0);
}

static int bpf_fill_staggered_jslt_imm(struct bpf_test *self)
{
	struct bpf_insn jmp = BPF_JMP_IMM(BPF_JSLT, R1, -1, 0);

	return __bpf_fill_staggered_jumps(self, &jmp, -2, 0);
}

static int bpf_fill_staggered_jsle_imm(struct bpf_test *self)
{
	struct bpf_insn jmp = BPF_JMP_IMM(BPF_JSLE, R1, -1, 0);

	return __bpf_fill_staggered_jumps(self, &jmp, -1, 0);
}

/* 64-bit register jumps */
static int bpf_fill_staggered_jeq_reg(struct bpf_test *self)
{
	struct bpf_insn jmp = BPF_JMP_REG(BPF_JEQ, R1, R2, 0);

	return __bpf_fill_staggered_jumps(self, &jmp, 1234, 1234);
}

static int bpf_fill_staggered_jne_reg(struct bpf_test *self)
{
	struct bpf_insn jmp = BPF_JMP_REG(BPF_JNE, R1, R2, 0);

	return __bpf_fill_staggered_jumps(self, &jmp, 4321, 1234);
}

static int bpf_fill_staggered_jset_reg(struct bpf_test *self)
{
	struct bpf_insn jmp = BPF_JMP_REG(BPF_JSET, R1, R2, 0);

	return __bpf_fill_staggered_jumps(self, &jmp, 0x86, 0x82);
}

static int bpf_fill_staggered_jgt_reg(struct bpf_test *self)
{
	struct bpf_insn jmp = BPF_JMP_REG(BPF_JGT, R1, R2, 0);

	return __bpf_fill_staggered_jumps(self, &jmp, 0x80000000, 1234);
}

static int bpf_fill_staggered_jge_reg(struct bpf_test *self)
{
	struct bpf_insn jmp = BPF_JMP_REG(BPF_JGE, R1, R2, 0);

	return __bpf_fill_staggered_jumps(self, &jmp, 1234, 1234);
}

static int bpf_fill_staggered_jlt_reg(struct bpf_test *self)
{
	struct bpf_insn jmp = BPF_JMP_REG(BPF_JLT, R1, R2, 0);

	return __bpf_fill_staggered_jumps(self, &jmp, 1234, 0x80000000);
}

static int bpf_fill_staggered_jle_reg(struct bpf_test *self)
{
	struct bpf_insn jmp = BPF_JMP_REG(BPF_JLE, R1, R2, 0);

	return __bpf_fill_staggered_jumps(self, &jmp, 1234, 1234);
}

static int bpf_fill_staggered_jsgt_reg(struct bpf_test *self)
{
	struct bpf_insn jmp = BPF_JMP_REG(BPF_JSGT, R1, R2, 0);

	return __bpf_fill_staggered_jumps(self, &jmp, -1, -2);
}

static int bpf_fill_staggered_jsge_reg(struct bpf_test *self)
{
	struct bpf_insn jmp = BPF_JMP_REG(BPF_JSGE, R1, R2, 0);

	return __bpf_fill_staggered_jumps(self, &jmp, -2, -2);
}

static int bpf_fill_staggered_jslt_reg(struct bpf_test *self)
{
	struct bpf_insn jmp = BPF_JMP_REG(BPF_JSLT, R1, R2, 0);

	return __bpf_fill_staggered_jumps(self, &jmp, -2, -1);
}

static int bpf_fill_staggered_jsle_reg(struct bpf_test *self)
{
	struct bpf_insn jmp = BPF_JMP_REG(BPF_JSLE, R1, R2, 0);

	return __bpf_fill_staggered_jumps(self, &jmp, -1, -1);
}

/* 32-bit immediate jumps */
static int bpf_fill_staggered_jeq32_imm(struct bpf_test *self)
{
	struct bpf_insn jmp = BPF_JMP32_IMM(BPF_JEQ, R1, 1234, 0);

	return __bpf_fill_staggered_jumps(self, &jmp, 1234, 0);
}

static int bpf_fill_staggered_jne32_imm(struct bpf_test *self)
{
	struct bpf_insn jmp = BPF_JMP32_IMM(BPF_JNE, R1, 1234, 0);

	return __bpf_fill_staggered_jumps(self, &jmp, 4321, 0);
}

static int bpf_fill_staggered_jset32_imm(struct bpf_test *self)
{
	struct bpf_insn jmp = BPF_JMP32_IMM(BPF_JSET, R1, 0x82, 0);

	return __bpf_fill_staggered_jumps(self, &jmp, 0x86, 0);
}

static int bpf_fill_staggered_jgt32_imm(struct bpf_test *self)
{
	struct bpf_insn jmp = BPF_JMP32_IMM(BPF_JGT, R1, 1234, 0);

	return __bpf_fill_staggered_jumps(self, &jmp, 0x80000000, 0);
}

static int bpf_fill_staggered_jge32_imm(struct bpf_test *self)
{
	struct bpf_insn jmp = BPF_JMP32_IMM(BPF_JGE, R1, 1234, 0);

	return __bpf_fill_staggered_jumps(self, &jmp, 1234, 0);
}

static int bpf_fill_staggered_jlt32_imm(struct bpf_test *self)
{
	struct bpf_insn jmp = BPF_JMP32_IMM(BPF_JLT, R1, 0x80000000, 0);

	return __bpf_fill_staggered_jumps(self, &jmp, 1234, 0);
}

static int bpf_fill_staggered_jle32_imm(struct bpf_test *self)
{
	struct bpf_insn jmp = BPF_JMP32_IMM(BPF_JLE, R1, 1234, 0);

	return __bpf_fill_staggered_jumps(self, &jmp, 1234, 0);
}

static int bpf_fill_staggered_jsgt32_imm(struct bpf_test *self)
{
	struct bpf_insn jmp = BPF_JMP32_IMM(BPF_JSGT, R1, -2, 0);

	return __bpf_fill_staggered_jumps(self, &jmp, -1, 0);
}

static int bpf_fill_staggered_jsge32_imm(struct bpf_test *self)
{
	struct bpf_insn jmp = BPF_JMP32_IMM(BPF_JSGE, R1, -2, 0);

	return __bpf_fill_staggered_jumps(self, &jmp, -2, 0);
}

static int bpf_fill_staggered_jslt32_imm(struct bpf_test *self)
{
	struct bpf_insn jmp = BPF_JMP32_IMM(BPF_JSLT, R1, -1, 0);

	return __bpf_fill_staggered_jumps(self, &jmp, -2, 0);
}

static int bpf_fill_staggered_jsle32_imm(struct bpf_test *self)
{
	struct bpf_insn jmp = BPF_JMP32_IMM(BPF_JSLE, R1, -1, 0);

	return __bpf_fill_staggered_jumps(self, &jmp, -1, 0);
}

/* 32-bit register jumps */
static int bpf_fill_staggered_jeq32_reg(struct bpf_test *self)
{
	struct bpf_insn jmp = BPF_JMP32_REG(BPF_JEQ, R1, R2, 0);

	return __bpf_fill_staggered_jumps(self, &jmp, 1234, 1234);
}

static int bpf_fill_staggered_jne32_reg(struct bpf_test *self)
{
	struct bpf_insn jmp = BPF_JMP32_REG(BPF_JNE, R1, R2, 0);

	return __bpf_fill_staggered_jumps(self, &jmp, 4321, 1234);
}

static int bpf_fill_staggered_jset32_reg(struct bpf_test *self)
{
	struct bpf_insn jmp = BPF_JMP32_REG(BPF_JSET, R1, R2, 0);

	return __bpf_fill_staggered_jumps(self, &jmp, 0x86, 0x82);
}

static int bpf_fill_staggered_jgt32_reg(struct bpf_test *self)
{
	struct bpf_insn jmp = BPF_JMP32_REG(BPF_JGT, R1, R2, 0);

	return __bpf_fill_staggered_jumps(self, &jmp, 0x80000000, 1234);
}

static int bpf_fill_staggered_jge32_reg(struct bpf_test *self)
{
	struct bpf_insn jmp = BPF_JMP32_REG(BPF_JGE, R1, R2, 0);

	return __bpf_fill_staggered_jumps(self, &jmp, 1234, 1234);
}

static int bpf_fill_staggered_jlt32_reg(struct bpf_test *self)
{
	struct bpf_insn jmp = BPF_JMP32_REG(BPF_JLT, R1, R2, 0);

	return __bpf_fill_staggered_jumps(self, &jmp, 1234, 0x80000000);
}

static int bpf_fill_staggered_jle32_reg(struct bpf_test *self)
{
	struct bpf_insn jmp = BPF_JMP32_REG(BPF_JLE, R1, R2, 0);

	return __bpf_fill_staggered_jumps(self, &jmp, 1234, 1234);
}

static int bpf_fill_staggered_jsgt32_reg(struct bpf_test *self)
{
	struct bpf_insn jmp = BPF_JMP32_REG(BPF_JSGT, R1, R2, 0);

	return __bpf_fill_staggered_jumps(self, &jmp, -1, -2);
}

static int bpf_fill_staggered_jsge32_reg(struct bpf_test *self)
{
	struct bpf_insn jmp = BPF_JMP32_REG(BPF_JSGE, R1, R2, 0);

	return __bpf_fill_staggered_jumps(self, &jmp, -2, -2);
}

static int bpf_fill_staggered_jslt32_reg(struct bpf_test *self)
{
	struct bpf_insn jmp = BPF_JMP32_REG(BPF_JSLT, R1, R2, 0);

	return __bpf_fill_staggered_jumps(self, &jmp, -2, -1);
}

static int bpf_fill_staggered_jsle32_reg(struct bpf_test *self)
{
	struct bpf_insn jmp = BPF_JMP32_REG(BPF_JSLE, R1, R2, 0);

	return __bpf_fill_staggered_jumps(self, &jmp, -1, -1);
}


static struct bpf_test tests[] = {
	{
		"TAX",
		.u.insns = {
			BPF_STMT(BPF_LD | BPF_IMM, 1),
			BPF_STMT(BPF_MISC | BPF_TAX, 0),
			BPF_STMT(BPF_LD | BPF_IMM, 2),
			BPF_STMT(BPF_ALU | BPF_ADD | BPF_X, 0),
			BPF_STMT(BPF_ALU | BPF_NEG, 0), /* A == -3 */
			BPF_STMT(BPF_MISC | BPF_TAX, 0),
			BPF_STMT(BPF_LD | BPF_LEN, 0),
			BPF_STMT(BPF_ALU | BPF_ADD | BPF_X, 0),
			BPF_STMT(BPF_MISC | BPF_TAX, 0), /* X == len - 3 */
			BPF_STMT(BPF_LD | BPF_B | BPF_IND, 1),
			BPF_STMT(BPF_RET | BPF_A, 0)
		},
		CLASSIC,
		{ 10, 20, 30, 40, 50 },
		{ { 2, 10 }, { 3, 20 }, { 4, 30 } },
	},
	{
		"TXA",
		.u.insns = {
			BPF_STMT(BPF_LDX | BPF_LEN, 0),
			BPF_STMT(BPF_MISC | BPF_TXA, 0),
			BPF_STMT(BPF_ALU | BPF_ADD | BPF_X, 0),
			BPF_STMT(BPF_RET | BPF_A, 0) /* A == len * 2 */
		},
		CLASSIC,
		{ 10, 20, 30, 40, 50 },
		{ { 1, 2 }, { 3, 6 }, { 4, 8 } },
	},
	{
		"ADD_SUB_MUL_K",
		.u.insns = {
			BPF_STMT(BPF_LD | BPF_IMM, 1),
			BPF_STMT(BPF_ALU | BPF_ADD | BPF_K, 2),
			BPF_STMT(BPF_LDX | BPF_IMM, 3),
			BPF_STMT(BPF_ALU | BPF_SUB | BPF_X, 0),
			BPF_STMT(BPF_ALU | BPF_ADD | BPF_K, 0xffffffff),
			BPF_STMT(BPF_ALU | BPF_MUL | BPF_K, 3),
			BPF_STMT(BPF_RET | BPF_A, 0)
		},
		CLASSIC | FLAG_NO_DATA,
		{ },
		{ { 0, 0xfffffffd } }
	},
	{
		"DIV_MOD_KX",
		.u.insns = {
			BPF_STMT(BPF_LD | BPF_IMM, 8),
			BPF_STMT(BPF_ALU | BPF_DIV | BPF_K, 2),
			BPF_STMT(BPF_MISC | BPF_TAX, 0),
			BPF_STMT(BPF_LD | BPF_IMM, 0xffffffff),
			BPF_STMT(BPF_ALU | BPF_DIV | BPF_X, 0),
			BPF_STMT(BPF_MISC | BPF_TAX, 0),
			BPF_STMT(BPF_LD | BPF_IMM, 0xffffffff),
			BPF_STMT(BPF_ALU | BPF_DIV | BPF_K, 0x70000000),
			BPF_STMT(BPF_MISC | BPF_TAX, 0),
			BPF_STMT(BPF_LD | BPF_IMM, 0xffffffff),
			BPF_STMT(BPF_ALU | BPF_MOD | BPF_X, 0),
			BPF_STMT(BPF_MISC | BPF_TAX, 0),
			BPF_STMT(BPF_LD | BPF_IMM, 0xffffffff),
			BPF_STMT(BPF_ALU | BPF_MOD | BPF_K, 0x70000000),
			BPF_STMT(BPF_ALU | BPF_ADD | BPF_X, 0),
			BPF_STMT(BPF_RET | BPF_A, 0)
		},
		CLASSIC | FLAG_NO_DATA,
		{ },
		{ { 0, 0x20000000 } }
	},
	{
		"AND_OR_LSH_K",
		.u.insns = {
			BPF_STMT(BPF_LD | BPF_IMM, 0xff),
			BPF_STMT(BPF_ALU | BPF_AND | BPF_K, 0xf0),
			BPF_STMT(BPF_ALU | BPF_LSH | BPF_K, 27),
			BPF_STMT(BPF_MISC | BPF_TAX, 0),
			BPF_STMT(BPF_LD | BPF_IMM, 0xf),
			BPF_STMT(BPF_ALU | BPF_OR | BPF_K, 0xf0),
			BPF_STMT(BPF_ALU | BPF_ADD | BPF_X, 0),
			BPF_STMT(BPF_RET | BPF_A, 0)
		},
		CLASSIC | FLAG_NO_DATA,
		{ },
		{ { 0, 0x800000ff }, { 1, 0x800000ff } },
	},
	{
		"LD_IMM_0",
		.u.insns = {
			BPF_STMT(BPF_LD | BPF_IMM, 0), /* ld #0 */
			BPF_JUMP(BPF_JMP | BPF_JEQ | BPF_K, 0, 1, 0),
			BPF_STMT(BPF_RET | BPF_K, 0),
			BPF_STMT(BPF_RET | BPF_K, 1),
		},
		CLASSIC,
		{ },
		{ { 1, 1 } },
	},
	{
		"LD_IND",
		.u.insns = {
			BPF_STMT(BPF_LDX | BPF_LEN, 0),
			BPF_STMT(BPF_LD | BPF_H | BPF_IND, MAX_K),
			BPF_STMT(BPF_RET | BPF_K, 1)
		},
		CLASSIC,
		{ },
		{ { 1, 0 }, { 10, 0 }, { 60, 0 } },
	},
	{
		"LD_ABS",
		.u.insns = {
			BPF_STMT(BPF_LD | BPF_W | BPF_ABS, 1000),
			BPF_STMT(BPF_RET | BPF_K, 1)
		},
		CLASSIC,
		{ },
		{ { 1, 0 }, { 10, 0 }, { 60, 0 } },
	},
	{
		"LD_ABS_LL",
		.u.insns = {
			BPF_STMT(BPF_LD | BPF_B | BPF_ABS, SKF_LL_OFF),
			BPF_STMT(BPF_MISC | BPF_TAX, 0),
			BPF_STMT(BPF_LD | BPF_B | BPF_ABS, SKF_LL_OFF + 1),
			BPF_STMT(BPF_ALU | BPF_ADD | BPF_X, 0),
			BPF_STMT(BPF_RET | BPF_A, 0)
		},
		CLASSIC,
		{ 1, 2, 3 },
		{ { 1, 0 }, { 2, 3 } },
	},
	{
		"LD_IND_LL",
		.u.insns = {
			BPF_STMT(BPF_LD | BPF_IMM, SKF_LL_OFF - 1),
			BPF_STMT(BPF_LDX | BPF_LEN, 0),
			BPF_STMT(BPF_ALU | BPF_ADD | BPF_X, 0),
			BPF_STMT(BPF_MISC | BPF_TAX, 0),
			BPF_STMT(BPF_LD | BPF_B | BPF_IND, 0),
			BPF_STMT(BPF_RET | BPF_A, 0)
		},
		CLASSIC,
		{ 1, 2, 3, 0xff },
		{ { 1, 1 }, { 3, 3 }, { 4, 0xff } },
	},
	{
		"LD_ABS_NET",
		.u.insns = {
			BPF_STMT(BPF_LD | BPF_B | BPF_ABS, SKF_NET_OFF),
			BPF_STMT(BPF_MISC | BPF_TAX, 0),
			BPF_STMT(BPF_LD | BPF_B | BPF_ABS, SKF_NET_OFF + 1),
			BPF_STMT(BPF_ALU | BPF_ADD | BPF_X, 0),
			BPF_STMT(BPF_RET | BPF_A, 0)
		},
		CLASSIC,
		{ 0, 0, 0, 0, 0, 0, 0, 0, 0, 0, 0, 0, 0, 0, 1, 2, 3 },
		{ { 15, 0 }, { 16, 3 } },
	},
	{
		"LD_IND_NET",
		.u.insns = {
			BPF_STMT(BPF_LD | BPF_IMM, SKF_NET_OFF - 15),
			BPF_STMT(BPF_LDX | BPF_LEN, 0),
			BPF_STMT(BPF_ALU | BPF_ADD | BPF_X, 0),
			BPF_STMT(BPF_MISC | BPF_TAX, 0),
			BPF_STMT(BPF_LD | BPF_B | BPF_IND, 0),
			BPF_STMT(BPF_RET | BPF_A, 0)
		},
		CLASSIC,
		{ 0, 0, 0, 0, 0, 0, 0, 0, 0, 0, 0, 0, 0, 0, 1, 2, 3 },
		{ { 14, 0 }, { 15, 1 }, { 17, 3 } },
	},
	{
		"LD_PKTTYPE",
		.u.insns = {
			BPF_STMT(BPF_LD | BPF_W | BPF_ABS,
				 SKF_AD_OFF + SKF_AD_PKTTYPE),
			BPF_JUMP(BPF_JMP | BPF_JEQ | BPF_K, SKB_TYPE, 1, 0),
			BPF_STMT(BPF_RET | BPF_K, 1),
			BPF_STMT(BPF_LD | BPF_W | BPF_ABS,
				 SKF_AD_OFF + SKF_AD_PKTTYPE),
			BPF_JUMP(BPF_JMP | BPF_JEQ | BPF_K, SKB_TYPE, 1, 0),
			BPF_STMT(BPF_RET | BPF_K, 1),
			BPF_STMT(BPF_LD | BPF_W | BPF_ABS,
				 SKF_AD_OFF + SKF_AD_PKTTYPE),
			BPF_JUMP(BPF_JMP | BPF_JEQ | BPF_K, SKB_TYPE, 1, 0),
			BPF_STMT(BPF_RET | BPF_K, 1),
			BPF_STMT(BPF_RET | BPF_A, 0)
		},
		CLASSIC,
		{ },
		{ { 1, 3 }, { 10, 3 } },
	},
	{
		"LD_MARK",
		.u.insns = {
			BPF_STMT(BPF_LD | BPF_W | BPF_ABS,
				 SKF_AD_OFF + SKF_AD_MARK),
			BPF_STMT(BPF_RET | BPF_A, 0)
		},
		CLASSIC,
		{ },
		{ { 1, SKB_MARK}, { 10, SKB_MARK} },
	},
	{
		"LD_RXHASH",
		.u.insns = {
			BPF_STMT(BPF_LD | BPF_W | BPF_ABS,
				 SKF_AD_OFF + SKF_AD_RXHASH),
			BPF_STMT(BPF_RET | BPF_A, 0)
		},
		CLASSIC,
		{ },
		{ { 1, SKB_HASH}, { 10, SKB_HASH} },
	},
	{
		"LD_QUEUE",
		.u.insns = {
			BPF_STMT(BPF_LD | BPF_W | BPF_ABS,
				 SKF_AD_OFF + SKF_AD_QUEUE),
			BPF_STMT(BPF_RET | BPF_A, 0)
		},
		CLASSIC,
		{ },
		{ { 1, SKB_QUEUE_MAP }, { 10, SKB_QUEUE_MAP } },
	},
	{
		"LD_PROTOCOL",
		.u.insns = {
			BPF_STMT(BPF_LD | BPF_B | BPF_ABS, 1),
			BPF_JUMP(BPF_JMP | BPF_JEQ | BPF_K, 20, 1, 0),
			BPF_STMT(BPF_RET | BPF_K, 0),
			BPF_STMT(BPF_LD | BPF_W | BPF_ABS,
				 SKF_AD_OFF + SKF_AD_PROTOCOL),
			BPF_STMT(BPF_MISC | BPF_TAX, 0),
			BPF_STMT(BPF_LD | BPF_B | BPF_ABS, 2),
			BPF_JUMP(BPF_JMP | BPF_JEQ | BPF_K, 30, 1, 0),
			BPF_STMT(BPF_RET | BPF_K, 0),
			BPF_STMT(BPF_MISC | BPF_TXA, 0),
			BPF_STMT(BPF_RET | BPF_A, 0)
		},
		CLASSIC,
		{ 10, 20, 30 },
		{ { 10, ETH_P_IP }, { 100, ETH_P_IP } },
	},
	{
		"LD_VLAN_TAG",
		.u.insns = {
			BPF_STMT(BPF_LD | BPF_W | BPF_ABS,
				 SKF_AD_OFF + SKF_AD_VLAN_TAG),
			BPF_STMT(BPF_RET | BPF_A, 0)
		},
		CLASSIC,
		{ },
		{
			{ 1, SKB_VLAN_TCI },
			{ 10, SKB_VLAN_TCI }
		},
	},
	{
		"LD_VLAN_TAG_PRESENT",
		.u.insns = {
			BPF_STMT(BPF_LD | BPF_W | BPF_ABS,
				 SKF_AD_OFF + SKF_AD_VLAN_TAG_PRESENT),
			BPF_STMT(BPF_RET | BPF_A, 0)
		},
		CLASSIC,
		{ },
		{
			{ 1, SKB_VLAN_PRESENT },
			{ 10, SKB_VLAN_PRESENT }
		},
	},
	{
		"LD_IFINDEX",
		.u.insns = {
			BPF_STMT(BPF_LD | BPF_W | BPF_ABS,
				 SKF_AD_OFF + SKF_AD_IFINDEX),
			BPF_STMT(BPF_RET | BPF_A, 0)
		},
		CLASSIC,
		{ },
		{ { 1, SKB_DEV_IFINDEX }, { 10, SKB_DEV_IFINDEX } },
	},
	{
		"LD_HATYPE",
		.u.insns = {
			BPF_STMT(BPF_LD | BPF_W | BPF_ABS,
				 SKF_AD_OFF + SKF_AD_HATYPE),
			BPF_STMT(BPF_RET | BPF_A, 0)
		},
		CLASSIC,
		{ },
		{ { 1, SKB_DEV_TYPE }, { 10, SKB_DEV_TYPE } },
	},
	{
		"LD_CPU",
		.u.insns = {
			BPF_STMT(BPF_LD | BPF_W | BPF_ABS,
				 SKF_AD_OFF + SKF_AD_CPU),
			BPF_STMT(BPF_MISC | BPF_TAX, 0),
			BPF_STMT(BPF_LD | BPF_W | BPF_ABS,
				 SKF_AD_OFF + SKF_AD_CPU),
			BPF_STMT(BPF_ALU | BPF_SUB | BPF_X, 0),
			BPF_STMT(BPF_RET | BPF_A, 0)
		},
		CLASSIC,
		{ },
		{ { 1, 0 }, { 10, 0 } },
	},
	{
		"LD_NLATTR",
		.u.insns = {
			BPF_STMT(BPF_LDX | BPF_IMM, 2),
			BPF_STMT(BPF_MISC | BPF_TXA, 0),
			BPF_STMT(BPF_LDX | BPF_IMM, 3),
			BPF_STMT(BPF_LD | BPF_W | BPF_ABS,
				 SKF_AD_OFF + SKF_AD_NLATTR),
			BPF_STMT(BPF_RET | BPF_A, 0)
		},
		CLASSIC,
#ifdef __BIG_ENDIAN
		{ 0xff, 0xff, 0, 4, 0, 2, 0, 4, 0, 3 },
#else
		{ 0xff, 0xff, 4, 0, 2, 0, 4, 0, 3, 0 },
#endif
		{ { 4, 0 }, { 20, 6 } },
	},
	{
		"LD_NLATTR_NEST",
		.u.insns = {
			BPF_STMT(BPF_LD | BPF_IMM, 2),
			BPF_STMT(BPF_LDX | BPF_IMM, 3),
			BPF_STMT(BPF_LD | BPF_W | BPF_ABS,
				 SKF_AD_OFF + SKF_AD_NLATTR_NEST),
			BPF_STMT(BPF_LD | BPF_IMM, 2),
			BPF_STMT(BPF_LD | BPF_W | BPF_ABS,
				 SKF_AD_OFF + SKF_AD_NLATTR_NEST),
			BPF_STMT(BPF_LD | BPF_IMM, 2),
			BPF_STMT(BPF_LD | BPF_W | BPF_ABS,
				 SKF_AD_OFF + SKF_AD_NLATTR_NEST),
			BPF_STMT(BPF_LD | BPF_IMM, 2),
			BPF_STMT(BPF_LD | BPF_W | BPF_ABS,
				 SKF_AD_OFF + SKF_AD_NLATTR_NEST),
			BPF_STMT(BPF_LD | BPF_IMM, 2),
			BPF_STMT(BPF_LD | BPF_W | BPF_ABS,
				 SKF_AD_OFF + SKF_AD_NLATTR_NEST),
			BPF_STMT(BPF_LD | BPF_IMM, 2),
			BPF_STMT(BPF_LD | BPF_W | BPF_ABS,
				 SKF_AD_OFF + SKF_AD_NLATTR_NEST),
			BPF_STMT(BPF_LD | BPF_IMM, 2),
			BPF_STMT(BPF_LD | BPF_W | BPF_ABS,
				 SKF_AD_OFF + SKF_AD_NLATTR_NEST),
			BPF_STMT(BPF_LD | BPF_IMM, 2),
			BPF_STMT(BPF_LD | BPF_W | BPF_ABS,
				 SKF_AD_OFF + SKF_AD_NLATTR_NEST),
			BPF_STMT(BPF_RET | BPF_A, 0)
		},
		CLASSIC,
#ifdef __BIG_ENDIAN
		{ 0xff, 0xff, 0, 12, 0, 1, 0, 4, 0, 2, 0, 4, 0, 3 },
#else
		{ 0xff, 0xff, 12, 0, 1, 0, 4, 0, 2, 0, 4, 0, 3, 0 },
#endif
		{ { 4, 0 }, { 20, 10 } },
	},
	{
		"LD_PAYLOAD_OFF",
		.u.insns = {
			BPF_STMT(BPF_LD | BPF_W | BPF_ABS,
				 SKF_AD_OFF + SKF_AD_PAY_OFFSET),
			BPF_STMT(BPF_LD | BPF_W | BPF_ABS,
				 SKF_AD_OFF + SKF_AD_PAY_OFFSET),
			BPF_STMT(BPF_LD | BPF_W | BPF_ABS,
				 SKF_AD_OFF + SKF_AD_PAY_OFFSET),
			BPF_STMT(BPF_LD | BPF_W | BPF_ABS,
				 SKF_AD_OFF + SKF_AD_PAY_OFFSET),
			BPF_STMT(BPF_LD | BPF_W | BPF_ABS,
				 SKF_AD_OFF + SKF_AD_PAY_OFFSET),
			BPF_STMT(BPF_RET | BPF_A, 0)
		},
		CLASSIC,
		/* 00:00:00:00:00:00 > 00:00:00:00:00:00, ethtype IPv4 (0x0800),
		 * length 98: 127.0.0.1 > 127.0.0.1: ICMP echo request,
		 * id 9737, seq 1, length 64
		 */
		{ 0x00, 0x00, 0x00, 0x00, 0x00, 0x00,
		  0x00, 0x00, 0x00, 0x00, 0x00, 0x00,
		  0x08, 0x00,
		  0x45, 0x00, 0x00, 0x54, 0xac, 0x8b, 0x40, 0x00, 0x40,
		  0x01, 0x90, 0x1b, 0x7f, 0x00, 0x00, 0x01 },
		{ { 30, 0 }, { 100, 42 } },
	},
	{
		"LD_ANC_XOR",
		.u.insns = {
			BPF_STMT(BPF_LD | BPF_IMM, 10),
			BPF_STMT(BPF_LDX | BPF_IMM, 300),
			BPF_STMT(BPF_LD | BPF_W | BPF_ABS,
				 SKF_AD_OFF + SKF_AD_ALU_XOR_X),
			BPF_STMT(BPF_RET | BPF_A, 0)
		},
		CLASSIC,
		{ },
		{ { 4, 0xA ^ 300 }, { 20, 0xA ^ 300 } },
	},
	{
		"SPILL_FILL",
		.u.insns = {
			BPF_STMT(BPF_LDX | BPF_LEN, 0),
			BPF_STMT(BPF_LD | BPF_IMM, 2),
			BPF_STMT(BPF_ALU | BPF_RSH, 1),
			BPF_STMT(BPF_ALU | BPF_XOR | BPF_X, 0),
			BPF_STMT(BPF_ST, 1), /* M1 = 1 ^ len */
			BPF_STMT(BPF_ALU | BPF_XOR | BPF_K, 0x80000000),
			BPF_STMT(BPF_ST, 2), /* M2 = 1 ^ len ^ 0x80000000 */
			BPF_STMT(BPF_STX, 15), /* M3 = len */
			BPF_STMT(BPF_LDX | BPF_MEM, 1),
			BPF_STMT(BPF_LD | BPF_MEM, 2),
			BPF_STMT(BPF_ALU | BPF_XOR | BPF_X, 0),
			BPF_STMT(BPF_LDX | BPF_MEM, 15),
			BPF_STMT(BPF_ALU | BPF_XOR | BPF_X, 0),
			BPF_STMT(BPF_RET | BPF_A, 0)
		},
		CLASSIC,
		{ },
		{ { 1, 0x80000001 }, { 2, 0x80000002 }, { 60, 0x80000000 ^ 60 } }
	},
	{
		"JEQ",
		.u.insns = {
			BPF_STMT(BPF_LDX | BPF_LEN, 0),
			BPF_STMT(BPF_LD | BPF_B | BPF_ABS, 2),
			BPF_JUMP(BPF_JMP | BPF_JEQ | BPF_X, 0, 0, 1),
			BPF_STMT(BPF_RET | BPF_K, 1),
			BPF_STMT(BPF_RET | BPF_K, MAX_K)
		},
		CLASSIC,
		{ 3, 3, 3, 3, 3 },
		{ { 1, 0 }, { 3, 1 }, { 4, MAX_K } },
	},
	{
		"JGT",
		.u.insns = {
			BPF_STMT(BPF_LDX | BPF_LEN, 0),
			BPF_STMT(BPF_LD | BPF_B | BPF_ABS, 2),
			BPF_JUMP(BPF_JMP | BPF_JGT | BPF_X, 0, 0, 1),
			BPF_STMT(BPF_RET | BPF_K, 1),
			BPF_STMT(BPF_RET | BPF_K, MAX_K)
		},
		CLASSIC,
		{ 4, 4, 4, 3, 3 },
		{ { 2, 0 }, { 3, 1 }, { 4, MAX_K } },
	},
	{
		"JGE (jt 0), test 1",
		.u.insns = {
			BPF_STMT(BPF_LDX | BPF_LEN, 0),
			BPF_STMT(BPF_LD | BPF_B | BPF_ABS, 2),
			BPF_JUMP(BPF_JMP | BPF_JGE | BPF_X, 0, 0, 1),
			BPF_STMT(BPF_RET | BPF_K, 1),
			BPF_STMT(BPF_RET | BPF_K, MAX_K)
		},
		CLASSIC,
		{ 4, 4, 4, 3, 3 },
		{ { 2, 0 }, { 3, 1 }, { 4, 1 } },
	},
	{
		"JGE (jt 0), test 2",
		.u.insns = {
			BPF_STMT(BPF_LDX | BPF_LEN, 0),
			BPF_STMT(BPF_LD | BPF_B | BPF_ABS, 2),
			BPF_JUMP(BPF_JMP | BPF_JGE | BPF_X, 0, 0, 1),
			BPF_STMT(BPF_RET | BPF_K, 1),
			BPF_STMT(BPF_RET | BPF_K, MAX_K)
		},
		CLASSIC,
		{ 4, 4, 5, 3, 3 },
		{ { 4, 1 }, { 5, 1 }, { 6, MAX_K } },
	},
	{
		"JGE",
		.u.insns = {
			BPF_STMT(BPF_LDX | BPF_LEN, 0),
			BPF_STMT(BPF_LD | BPF_B | BPF_IND, MAX_K),
			BPF_JUMP(BPF_JMP | BPF_JGE | BPF_K, 1, 1, 0),
			BPF_STMT(BPF_RET | BPF_K, 10),
			BPF_JUMP(BPF_JMP | BPF_JGE | BPF_K, 2, 1, 0),
			BPF_STMT(BPF_RET | BPF_K, 20),
			BPF_JUMP(BPF_JMP | BPF_JGE | BPF_K, 3, 1, 0),
			BPF_STMT(BPF_RET | BPF_K, 30),
			BPF_JUMP(BPF_JMP | BPF_JGE | BPF_K, 4, 1, 0),
			BPF_STMT(BPF_RET | BPF_K, 40),
			BPF_STMT(BPF_RET | BPF_K, MAX_K)
		},
		CLASSIC,
		{ 1, 2, 3, 4, 5 },
		{ { 1, 20 }, { 3, 40 }, { 5, MAX_K } },
	},
	{
		"JSET",
		.u.insns = {
			BPF_JUMP(BPF_JMP | BPF_JA, 0, 0, 0),
			BPF_JUMP(BPF_JMP | BPF_JA, 1, 1, 1),
			BPF_JUMP(BPF_JMP | BPF_JA, 0, 0, 0),
			BPF_JUMP(BPF_JMP | BPF_JA, 0, 0, 0),
			BPF_STMT(BPF_LDX | BPF_LEN, 0),
			BPF_STMT(BPF_MISC | BPF_TXA, 0),
			BPF_STMT(BPF_ALU | BPF_SUB | BPF_K, 4),
			BPF_STMT(BPF_MISC | BPF_TAX, 0),
			BPF_STMT(BPF_LD | BPF_W | BPF_IND, 0),
			BPF_JUMP(BPF_JMP | BPF_JSET | BPF_K, 1, 0, 1),
			BPF_STMT(BPF_RET | BPF_K, 10),
			BPF_JUMP(BPF_JMP | BPF_JSET | BPF_K, 0x80000000, 0, 1),
			BPF_STMT(BPF_RET | BPF_K, 20),
			BPF_JUMP(BPF_JMP | BPF_JSET | BPF_K, 0xffffff, 1, 0),
			BPF_STMT(BPF_RET | BPF_K, 30),
			BPF_JUMP(BPF_JMP | BPF_JSET | BPF_K, 0xffffff, 1, 0),
			BPF_STMT(BPF_RET | BPF_K, 30),
			BPF_JUMP(BPF_JMP | BPF_JSET | BPF_K, 0xffffff, 1, 0),
			BPF_STMT(BPF_RET | BPF_K, 30),
			BPF_JUMP(BPF_JMP | BPF_JSET | BPF_K, 0xffffff, 1, 0),
			BPF_STMT(BPF_RET | BPF_K, 30),
			BPF_JUMP(BPF_JMP | BPF_JSET | BPF_K, 0xffffff, 1, 0),
			BPF_STMT(BPF_RET | BPF_K, 30),
			BPF_STMT(BPF_RET | BPF_K, MAX_K)
		},
		CLASSIC,
		{ 0, 0xAA, 0x55, 1 },
		{ { 4, 10 }, { 5, 20 }, { 6, MAX_K } },
	},
	{
		"tcpdump port 22",
		.u.insns = {
			BPF_STMT(BPF_LD | BPF_H | BPF_ABS, 12),
			BPF_JUMP(BPF_JMP | BPF_JEQ | BPF_K, 0x86dd, 0, 8), /* IPv6 */
			BPF_STMT(BPF_LD | BPF_B | BPF_ABS, 20),
			BPF_JUMP(BPF_JMP | BPF_JEQ | BPF_K, 0x84, 2, 0),
			BPF_JUMP(BPF_JMP | BPF_JEQ | BPF_K, 0x6, 1, 0),
			BPF_JUMP(BPF_JMP | BPF_JEQ | BPF_K, 0x11, 0, 17),
			BPF_STMT(BPF_LD | BPF_H | BPF_ABS, 54),
			BPF_JUMP(BPF_JMP | BPF_JEQ | BPF_K, 22, 14, 0),
			BPF_STMT(BPF_LD | BPF_H | BPF_ABS, 56),
			BPF_JUMP(BPF_JMP | BPF_JEQ | BPF_K, 22, 12, 13),
			BPF_JUMP(BPF_JMP | BPF_JEQ | BPF_K, 0x0800, 0, 12), /* IPv4 */
			BPF_STMT(BPF_LD | BPF_B | BPF_ABS, 23),
			BPF_JUMP(BPF_JMP | BPF_JEQ | BPF_K, 0x84, 2, 0),
			BPF_JUMP(BPF_JMP | BPF_JEQ | BPF_K, 0x6, 1, 0),
			BPF_JUMP(BPF_JMP | BPF_JEQ | BPF_K, 0x11, 0, 8),
			BPF_STMT(BPF_LD | BPF_H | BPF_ABS, 20),
			BPF_JUMP(BPF_JMP | BPF_JSET | BPF_K, 0x1fff, 6, 0),
			BPF_STMT(BPF_LDX | BPF_B | BPF_MSH, 14),
			BPF_STMT(BPF_LD | BPF_H | BPF_IND, 14),
			BPF_JUMP(BPF_JMP | BPF_JEQ | BPF_K, 22, 2, 0),
			BPF_STMT(BPF_LD | BPF_H | BPF_IND, 16),
			BPF_JUMP(BPF_JMP | BPF_JEQ | BPF_K, 22, 0, 1),
			BPF_STMT(BPF_RET | BPF_K, 0xffff),
			BPF_STMT(BPF_RET | BPF_K, 0),
		},
		CLASSIC,
		/* 3c:07:54:43:e5:76 > 10:bf:48:d6:43:d6, ethertype IPv4(0x0800)
		 * length 114: 10.1.1.149.49700 > 10.1.2.10.22: Flags [P.],
		 * seq 1305692979:1305693027, ack 3650467037, win 65535,
		 * options [nop,nop,TS val 2502645400 ecr 3971138], length 48
		 */
		{ 0x10, 0xbf, 0x48, 0xd6, 0x43, 0xd6,
		  0x3c, 0x07, 0x54, 0x43, 0xe5, 0x76,
		  0x08, 0x00,
		  0x45, 0x10, 0x00, 0x64, 0x75, 0xb5,
		  0x40, 0x00, 0x40, 0x06, 0xad, 0x2e, /* IP header */
		  0x0a, 0x01, 0x01, 0x95, /* ip src */
		  0x0a, 0x01, 0x02, 0x0a, /* ip dst */
		  0xc2, 0x24,
		  0x00, 0x16 /* dst port */ },
		{ { 10, 0 }, { 30, 0 }, { 100, 65535 } },
	},
	{
		"tcpdump complex",
		.u.insns = {
			/* tcpdump -nei eth0 'tcp port 22 and (((ip[2:2] -
			 * ((ip[0]&0xf)<<2)) - ((tcp[12]&0xf0)>>2)) != 0) and
			 * (len > 115 or len < 30000000000)' -d
			 */
			BPF_STMT(BPF_LD | BPF_H | BPF_ABS, 12),
			BPF_JUMP(BPF_JMP | BPF_JEQ | BPF_K, 0x86dd, 30, 0),
			BPF_JUMP(BPF_JMP | BPF_JEQ | BPF_K, 0x800, 0, 29),
			BPF_STMT(BPF_LD | BPF_B | BPF_ABS, 23),
			BPF_JUMP(BPF_JMP | BPF_JEQ | BPF_K, 0x6, 0, 27),
			BPF_STMT(BPF_LD | BPF_H | BPF_ABS, 20),
			BPF_JUMP(BPF_JMP | BPF_JSET | BPF_K, 0x1fff, 25, 0),
			BPF_STMT(BPF_LDX | BPF_B | BPF_MSH, 14),
			BPF_STMT(BPF_LD | BPF_H | BPF_IND, 14),
			BPF_JUMP(BPF_JMP | BPF_JEQ | BPF_K, 22, 2, 0),
			BPF_STMT(BPF_LD | BPF_H | BPF_IND, 16),
			BPF_JUMP(BPF_JMP | BPF_JEQ | BPF_K, 22, 0, 20),
			BPF_STMT(BPF_LD | BPF_H | BPF_ABS, 16),
			BPF_STMT(BPF_ST, 1),
			BPF_STMT(BPF_LD | BPF_B | BPF_ABS, 14),
			BPF_STMT(BPF_ALU | BPF_AND | BPF_K, 0xf),
			BPF_STMT(BPF_ALU | BPF_LSH | BPF_K, 2),
			BPF_STMT(BPF_MISC | BPF_TAX, 0x5), /* libpcap emits K on TAX */
			BPF_STMT(BPF_LD | BPF_MEM, 1),
			BPF_STMT(BPF_ALU | BPF_SUB | BPF_X, 0),
			BPF_STMT(BPF_ST, 5),
			BPF_STMT(BPF_LDX | BPF_B | BPF_MSH, 14),
			BPF_STMT(BPF_LD | BPF_B | BPF_IND, 26),
			BPF_STMT(BPF_ALU | BPF_AND | BPF_K, 0xf0),
			BPF_STMT(BPF_ALU | BPF_RSH | BPF_K, 2),
			BPF_STMT(BPF_MISC | BPF_TAX, 0x9), /* libpcap emits K on TAX */
			BPF_STMT(BPF_LD | BPF_MEM, 5),
			BPF_JUMP(BPF_JMP | BPF_JEQ | BPF_X, 0, 4, 0),
			BPF_STMT(BPF_LD | BPF_LEN, 0),
			BPF_JUMP(BPF_JMP | BPF_JGT | BPF_K, 0x73, 1, 0),
			BPF_JUMP(BPF_JMP | BPF_JGE | BPF_K, 0xfc23ac00, 1, 0),
			BPF_STMT(BPF_RET | BPF_K, 0xffff),
			BPF_STMT(BPF_RET | BPF_K, 0),
		},
		CLASSIC,
		{ 0x10, 0xbf, 0x48, 0xd6, 0x43, 0xd6,
		  0x3c, 0x07, 0x54, 0x43, 0xe5, 0x76,
		  0x08, 0x00,
		  0x45, 0x10, 0x00, 0x64, 0x75, 0xb5,
		  0x40, 0x00, 0x40, 0x06, 0xad, 0x2e, /* IP header */
		  0x0a, 0x01, 0x01, 0x95, /* ip src */
		  0x0a, 0x01, 0x02, 0x0a, /* ip dst */
		  0xc2, 0x24,
		  0x00, 0x16 /* dst port */ },
		{ { 10, 0 }, { 30, 0 }, { 100, 65535 } },
	},
	{
		"RET_A",
		.u.insns = {
			/* check that uninitialized X and A contain zeros */
			BPF_STMT(BPF_MISC | BPF_TXA, 0),
			BPF_STMT(BPF_RET | BPF_A, 0)
		},
		CLASSIC,
		{ },
		{ {1, 0}, {2, 0} },
	},
	{
		"INT: ADD trivial",
		.u.insns_int = {
			BPF_ALU64_IMM(BPF_MOV, R1, 1),
			BPF_ALU64_IMM(BPF_ADD, R1, 2),
			BPF_ALU64_IMM(BPF_MOV, R2, 3),
			BPF_ALU64_REG(BPF_SUB, R1, R2),
			BPF_ALU64_IMM(BPF_ADD, R1, -1),
			BPF_ALU64_IMM(BPF_MUL, R1, 3),
			BPF_ALU64_REG(BPF_MOV, R0, R1),
			BPF_EXIT_INSN(),
		},
		INTERNAL,
		{ },
		{ { 0, 0xfffffffd } }
	},
	{
		"INT: MUL_X",
		.u.insns_int = {
			BPF_ALU64_IMM(BPF_MOV, R0, -1),
			BPF_ALU64_IMM(BPF_MOV, R1, -1),
			BPF_ALU64_IMM(BPF_MOV, R2, 3),
			BPF_ALU64_REG(BPF_MUL, R1, R2),
			BPF_JMP_IMM(BPF_JEQ, R1, 0xfffffffd, 1),
			BPF_EXIT_INSN(),
			BPF_ALU64_IMM(BPF_MOV, R0, 1),
			BPF_EXIT_INSN(),
		},
		INTERNAL,
		{ },
		{ { 0, 1 } }
	},
	{
		"INT: MUL_X2",
		.u.insns_int = {
			BPF_ALU32_IMM(BPF_MOV, R0, -1),
			BPF_ALU32_IMM(BPF_MOV, R1, -1),
			BPF_ALU32_IMM(BPF_MOV, R2, 3),
			BPF_ALU64_REG(BPF_MUL, R1, R2),
			BPF_ALU64_IMM(BPF_RSH, R1, 8),
			BPF_JMP_IMM(BPF_JEQ, R1, 0x2ffffff, 1),
			BPF_EXIT_INSN(),
			BPF_ALU32_IMM(BPF_MOV, R0, 1),
			BPF_EXIT_INSN(),
		},
		INTERNAL,
		{ },
		{ { 0, 1 } }
	},
	{
		"INT: MUL32_X",
		.u.insns_int = {
			BPF_ALU32_IMM(BPF_MOV, R0, -1),
			BPF_ALU64_IMM(BPF_MOV, R1, -1),
			BPF_ALU32_IMM(BPF_MOV, R2, 3),
			BPF_ALU32_REG(BPF_MUL, R1, R2),
			BPF_ALU64_IMM(BPF_RSH, R1, 8),
			BPF_JMP_IMM(BPF_JEQ, R1, 0xffffff, 1),
			BPF_EXIT_INSN(),
			BPF_ALU32_IMM(BPF_MOV, R0, 1),
			BPF_EXIT_INSN(),
		},
		INTERNAL,
		{ },
		{ { 0, 1 } }
	},
	{
		/* Have to test all register combinations, since
		 * JITing of different registers will produce
		 * different asm code.
		 */
		"INT: ADD 64-bit",
		.u.insns_int = {
			BPF_ALU64_IMM(BPF_MOV, R0, 0),
			BPF_ALU64_IMM(BPF_MOV, R1, 1),
			BPF_ALU64_IMM(BPF_MOV, R2, 2),
			BPF_ALU64_IMM(BPF_MOV, R3, 3),
			BPF_ALU64_IMM(BPF_MOV, R4, 4),
			BPF_ALU64_IMM(BPF_MOV, R5, 5),
			BPF_ALU64_IMM(BPF_MOV, R6, 6),
			BPF_ALU64_IMM(BPF_MOV, R7, 7),
			BPF_ALU64_IMM(BPF_MOV, R8, 8),
			BPF_ALU64_IMM(BPF_MOV, R9, 9),
			BPF_ALU64_IMM(BPF_ADD, R0, 20),
			BPF_ALU64_IMM(BPF_ADD, R1, 20),
			BPF_ALU64_IMM(BPF_ADD, R2, 20),
			BPF_ALU64_IMM(BPF_ADD, R3, 20),
			BPF_ALU64_IMM(BPF_ADD, R4, 20),
			BPF_ALU64_IMM(BPF_ADD, R5, 20),
			BPF_ALU64_IMM(BPF_ADD, R6, 20),
			BPF_ALU64_IMM(BPF_ADD, R7, 20),
			BPF_ALU64_IMM(BPF_ADD, R8, 20),
			BPF_ALU64_IMM(BPF_ADD, R9, 20),
			BPF_ALU64_IMM(BPF_SUB, R0, 10),
			BPF_ALU64_IMM(BPF_SUB, R1, 10),
			BPF_ALU64_IMM(BPF_SUB, R2, 10),
			BPF_ALU64_IMM(BPF_SUB, R3, 10),
			BPF_ALU64_IMM(BPF_SUB, R4, 10),
			BPF_ALU64_IMM(BPF_SUB, R5, 10),
			BPF_ALU64_IMM(BPF_SUB, R6, 10),
			BPF_ALU64_IMM(BPF_SUB, R7, 10),
			BPF_ALU64_IMM(BPF_SUB, R8, 10),
			BPF_ALU64_IMM(BPF_SUB, R9, 10),
			BPF_ALU64_REG(BPF_ADD, R0, R0),
			BPF_ALU64_REG(BPF_ADD, R0, R1),
			BPF_ALU64_REG(BPF_ADD, R0, R2),
			BPF_ALU64_REG(BPF_ADD, R0, R3),
			BPF_ALU64_REG(BPF_ADD, R0, R4),
			BPF_ALU64_REG(BPF_ADD, R0, R5),
			BPF_ALU64_REG(BPF_ADD, R0, R6),
			BPF_ALU64_REG(BPF_ADD, R0, R7),
			BPF_ALU64_REG(BPF_ADD, R0, R8),
			BPF_ALU64_REG(BPF_ADD, R0, R9), /* R0 == 155 */
			BPF_JMP_IMM(BPF_JEQ, R0, 155, 1),
			BPF_EXIT_INSN(),
			BPF_ALU64_REG(BPF_ADD, R1, R0),
			BPF_ALU64_REG(BPF_ADD, R1, R1),
			BPF_ALU64_REG(BPF_ADD, R1, R2),
			BPF_ALU64_REG(BPF_ADD, R1, R3),
			BPF_ALU64_REG(BPF_ADD, R1, R4),
			BPF_ALU64_REG(BPF_ADD, R1, R5),
			BPF_ALU64_REG(BPF_ADD, R1, R6),
			BPF_ALU64_REG(BPF_ADD, R1, R7),
			BPF_ALU64_REG(BPF_ADD, R1, R8),
			BPF_ALU64_REG(BPF_ADD, R1, R9), /* R1 == 456 */
			BPF_JMP_IMM(BPF_JEQ, R1, 456, 1),
			BPF_EXIT_INSN(),
			BPF_ALU64_REG(BPF_ADD, R2, R0),
			BPF_ALU64_REG(BPF_ADD, R2, R1),
			BPF_ALU64_REG(BPF_ADD, R2, R2),
			BPF_ALU64_REG(BPF_ADD, R2, R3),
			BPF_ALU64_REG(BPF_ADD, R2, R4),
			BPF_ALU64_REG(BPF_ADD, R2, R5),
			BPF_ALU64_REG(BPF_ADD, R2, R6),
			BPF_ALU64_REG(BPF_ADD, R2, R7),
			BPF_ALU64_REG(BPF_ADD, R2, R8),
			BPF_ALU64_REG(BPF_ADD, R2, R9), /* R2 == 1358 */
			BPF_JMP_IMM(BPF_JEQ, R2, 1358, 1),
			BPF_EXIT_INSN(),
			BPF_ALU64_REG(BPF_ADD, R3, R0),
			BPF_ALU64_REG(BPF_ADD, R3, R1),
			BPF_ALU64_REG(BPF_ADD, R3, R2),
			BPF_ALU64_REG(BPF_ADD, R3, R3),
			BPF_ALU64_REG(BPF_ADD, R3, R4),
			BPF_ALU64_REG(BPF_ADD, R3, R5),
			BPF_ALU64_REG(BPF_ADD, R3, R6),
			BPF_ALU64_REG(BPF_ADD, R3, R7),
			BPF_ALU64_REG(BPF_ADD, R3, R8),
			BPF_ALU64_REG(BPF_ADD, R3, R9), /* R3 == 4063 */
			BPF_JMP_IMM(BPF_JEQ, R3, 4063, 1),
			BPF_EXIT_INSN(),
			BPF_ALU64_REG(BPF_ADD, R4, R0),
			BPF_ALU64_REG(BPF_ADD, R4, R1),
			BPF_ALU64_REG(BPF_ADD, R4, R2),
			BPF_ALU64_REG(BPF_ADD, R4, R3),
			BPF_ALU64_REG(BPF_ADD, R4, R4),
			BPF_ALU64_REG(BPF_ADD, R4, R5),
			BPF_ALU64_REG(BPF_ADD, R4, R6),
			BPF_ALU64_REG(BPF_ADD, R4, R7),
			BPF_ALU64_REG(BPF_ADD, R4, R8),
			BPF_ALU64_REG(BPF_ADD, R4, R9), /* R4 == 12177 */
			BPF_JMP_IMM(BPF_JEQ, R4, 12177, 1),
			BPF_EXIT_INSN(),
			BPF_ALU64_REG(BPF_ADD, R5, R0),
			BPF_ALU64_REG(BPF_ADD, R5, R1),
			BPF_ALU64_REG(BPF_ADD, R5, R2),
			BPF_ALU64_REG(BPF_ADD, R5, R3),
			BPF_ALU64_REG(BPF_ADD, R5, R4),
			BPF_ALU64_REG(BPF_ADD, R5, R5),
			BPF_ALU64_REG(BPF_ADD, R5, R6),
			BPF_ALU64_REG(BPF_ADD, R5, R7),
			BPF_ALU64_REG(BPF_ADD, R5, R8),
			BPF_ALU64_REG(BPF_ADD, R5, R9), /* R5 == 36518 */
			BPF_JMP_IMM(BPF_JEQ, R5, 36518, 1),
			BPF_EXIT_INSN(),
			BPF_ALU64_REG(BPF_ADD, R6, R0),
			BPF_ALU64_REG(BPF_ADD, R6, R1),
			BPF_ALU64_REG(BPF_ADD, R6, R2),
			BPF_ALU64_REG(BPF_ADD, R6, R3),
			BPF_ALU64_REG(BPF_ADD, R6, R4),
			BPF_ALU64_REG(BPF_ADD, R6, R5),
			BPF_ALU64_REG(BPF_ADD, R6, R6),
			BPF_ALU64_REG(BPF_ADD, R6, R7),
			BPF_ALU64_REG(BPF_ADD, R6, R8),
			BPF_ALU64_REG(BPF_ADD, R6, R9), /* R6 == 109540 */
			BPF_JMP_IMM(BPF_JEQ, R6, 109540, 1),
			BPF_EXIT_INSN(),
			BPF_ALU64_REG(BPF_ADD, R7, R0),
			BPF_ALU64_REG(BPF_ADD, R7, R1),
			BPF_ALU64_REG(BPF_ADD, R7, R2),
			BPF_ALU64_REG(BPF_ADD, R7, R3),
			BPF_ALU64_REG(BPF_ADD, R7, R4),
			BPF_ALU64_REG(BPF_ADD, R7, R5),
			BPF_ALU64_REG(BPF_ADD, R7, R6),
			BPF_ALU64_REG(BPF_ADD, R7, R7),
			BPF_ALU64_REG(BPF_ADD, R7, R8),
			BPF_ALU64_REG(BPF_ADD, R7, R9), /* R7 == 328605 */
			BPF_JMP_IMM(BPF_JEQ, R7, 328605, 1),
			BPF_EXIT_INSN(),
			BPF_ALU64_REG(BPF_ADD, R8, R0),
			BPF_ALU64_REG(BPF_ADD, R8, R1),
			BPF_ALU64_REG(BPF_ADD, R8, R2),
			BPF_ALU64_REG(BPF_ADD, R8, R3),
			BPF_ALU64_REG(BPF_ADD, R8, R4),
			BPF_ALU64_REG(BPF_ADD, R8, R5),
			BPF_ALU64_REG(BPF_ADD, R8, R6),
			BPF_ALU64_REG(BPF_ADD, R8, R7),
			BPF_ALU64_REG(BPF_ADD, R8, R8),
			BPF_ALU64_REG(BPF_ADD, R8, R9), /* R8 == 985799 */
			BPF_JMP_IMM(BPF_JEQ, R8, 985799, 1),
			BPF_EXIT_INSN(),
			BPF_ALU64_REG(BPF_ADD, R9, R0),
			BPF_ALU64_REG(BPF_ADD, R9, R1),
			BPF_ALU64_REG(BPF_ADD, R9, R2),
			BPF_ALU64_REG(BPF_ADD, R9, R3),
			BPF_ALU64_REG(BPF_ADD, R9, R4),
			BPF_ALU64_REG(BPF_ADD, R9, R5),
			BPF_ALU64_REG(BPF_ADD, R9, R6),
			BPF_ALU64_REG(BPF_ADD, R9, R7),
			BPF_ALU64_REG(BPF_ADD, R9, R8),
			BPF_ALU64_REG(BPF_ADD, R9, R9), /* R9 == 2957380 */
			BPF_ALU64_REG(BPF_MOV, R0, R9),
			BPF_EXIT_INSN(),
		},
		INTERNAL,
		{ },
		{ { 0, 2957380 } }
	},
	{
		"INT: ADD 32-bit",
		.u.insns_int = {
			BPF_ALU32_IMM(BPF_MOV, R0, 20),
			BPF_ALU32_IMM(BPF_MOV, R1, 1),
			BPF_ALU32_IMM(BPF_MOV, R2, 2),
			BPF_ALU32_IMM(BPF_MOV, R3, 3),
			BPF_ALU32_IMM(BPF_MOV, R4, 4),
			BPF_ALU32_IMM(BPF_MOV, R5, 5),
			BPF_ALU32_IMM(BPF_MOV, R6, 6),
			BPF_ALU32_IMM(BPF_MOV, R7, 7),
			BPF_ALU32_IMM(BPF_MOV, R8, 8),
			BPF_ALU32_IMM(BPF_MOV, R9, 9),
			BPF_ALU64_IMM(BPF_ADD, R1, 10),
			BPF_ALU64_IMM(BPF_ADD, R2, 10),
			BPF_ALU64_IMM(BPF_ADD, R3, 10),
			BPF_ALU64_IMM(BPF_ADD, R4, 10),
			BPF_ALU64_IMM(BPF_ADD, R5, 10),
			BPF_ALU64_IMM(BPF_ADD, R6, 10),
			BPF_ALU64_IMM(BPF_ADD, R7, 10),
			BPF_ALU64_IMM(BPF_ADD, R8, 10),
			BPF_ALU64_IMM(BPF_ADD, R9, 10),
			BPF_ALU32_REG(BPF_ADD, R0, R1),
			BPF_ALU32_REG(BPF_ADD, R0, R2),
			BPF_ALU32_REG(BPF_ADD, R0, R3),
			BPF_ALU32_REG(BPF_ADD, R0, R4),
			BPF_ALU32_REG(BPF_ADD, R0, R5),
			BPF_ALU32_REG(BPF_ADD, R0, R6),
			BPF_ALU32_REG(BPF_ADD, R0, R7),
			BPF_ALU32_REG(BPF_ADD, R0, R8),
			BPF_ALU32_REG(BPF_ADD, R0, R9), /* R0 == 155 */
			BPF_JMP_IMM(BPF_JEQ, R0, 155, 1),
			BPF_EXIT_INSN(),
			BPF_ALU32_REG(BPF_ADD, R1, R0),
			BPF_ALU32_REG(BPF_ADD, R1, R1),
			BPF_ALU32_REG(BPF_ADD, R1, R2),
			BPF_ALU32_REG(BPF_ADD, R1, R3),
			BPF_ALU32_REG(BPF_ADD, R1, R4),
			BPF_ALU32_REG(BPF_ADD, R1, R5),
			BPF_ALU32_REG(BPF_ADD, R1, R6),
			BPF_ALU32_REG(BPF_ADD, R1, R7),
			BPF_ALU32_REG(BPF_ADD, R1, R8),
			BPF_ALU32_REG(BPF_ADD, R1, R9), /* R1 == 456 */
			BPF_JMP_IMM(BPF_JEQ, R1, 456, 1),
			BPF_EXIT_INSN(),
			BPF_ALU32_REG(BPF_ADD, R2, R0),
			BPF_ALU32_REG(BPF_ADD, R2, R1),
			BPF_ALU32_REG(BPF_ADD, R2, R2),
			BPF_ALU32_REG(BPF_ADD, R2, R3),
			BPF_ALU32_REG(BPF_ADD, R2, R4),
			BPF_ALU32_REG(BPF_ADD, R2, R5),
			BPF_ALU32_REG(BPF_ADD, R2, R6),
			BPF_ALU32_REG(BPF_ADD, R2, R7),
			BPF_ALU32_REG(BPF_ADD, R2, R8),
			BPF_ALU32_REG(BPF_ADD, R2, R9), /* R2 == 1358 */
			BPF_JMP_IMM(BPF_JEQ, R2, 1358, 1),
			BPF_EXIT_INSN(),
			BPF_ALU32_REG(BPF_ADD, R3, R0),
			BPF_ALU32_REG(BPF_ADD, R3, R1),
			BPF_ALU32_REG(BPF_ADD, R3, R2),
			BPF_ALU32_REG(BPF_ADD, R3, R3),
			BPF_ALU32_REG(BPF_ADD, R3, R4),
			BPF_ALU32_REG(BPF_ADD, R3, R5),
			BPF_ALU32_REG(BPF_ADD, R3, R6),
			BPF_ALU32_REG(BPF_ADD, R3, R7),
			BPF_ALU32_REG(BPF_ADD, R3, R8),
			BPF_ALU32_REG(BPF_ADD, R3, R9), /* R3 == 4063 */
			BPF_JMP_IMM(BPF_JEQ, R3, 4063, 1),
			BPF_EXIT_INSN(),
			BPF_ALU32_REG(BPF_ADD, R4, R0),
			BPF_ALU32_REG(BPF_ADD, R4, R1),
			BPF_ALU32_REG(BPF_ADD, R4, R2),
			BPF_ALU32_REG(BPF_ADD, R4, R3),
			BPF_ALU32_REG(BPF_ADD, R4, R4),
			BPF_ALU32_REG(BPF_ADD, R4, R5),
			BPF_ALU32_REG(BPF_ADD, R4, R6),
			BPF_ALU32_REG(BPF_ADD, R4, R7),
			BPF_ALU32_REG(BPF_ADD, R4, R8),
			BPF_ALU32_REG(BPF_ADD, R4, R9), /* R4 == 12177 */
			BPF_JMP_IMM(BPF_JEQ, R4, 12177, 1),
			BPF_EXIT_INSN(),
			BPF_ALU32_REG(BPF_ADD, R5, R0),
			BPF_ALU32_REG(BPF_ADD, R5, R1),
			BPF_ALU32_REG(BPF_ADD, R5, R2),
			BPF_ALU32_REG(BPF_ADD, R5, R3),
			BPF_ALU32_REG(BPF_ADD, R5, R4),
			BPF_ALU32_REG(BPF_ADD, R5, R5),
			BPF_ALU32_REG(BPF_ADD, R5, R6),
			BPF_ALU32_REG(BPF_ADD, R5, R7),
			BPF_ALU32_REG(BPF_ADD, R5, R8),
			BPF_ALU32_REG(BPF_ADD, R5, R9), /* R5 == 36518 */
			BPF_JMP_IMM(BPF_JEQ, R5, 36518, 1),
			BPF_EXIT_INSN(),
			BPF_ALU32_REG(BPF_ADD, R6, R0),
			BPF_ALU32_REG(BPF_ADD, R6, R1),
			BPF_ALU32_REG(BPF_ADD, R6, R2),
			BPF_ALU32_REG(BPF_ADD, R6, R3),
			BPF_ALU32_REG(BPF_ADD, R6, R4),
			BPF_ALU32_REG(BPF_ADD, R6, R5),
			BPF_ALU32_REG(BPF_ADD, R6, R6),
			BPF_ALU32_REG(BPF_ADD, R6, R7),
			BPF_ALU32_REG(BPF_ADD, R6, R8),
			BPF_ALU32_REG(BPF_ADD, R6, R9), /* R6 == 109540 */
			BPF_JMP_IMM(BPF_JEQ, R6, 109540, 1),
			BPF_EXIT_INSN(),
			BPF_ALU32_REG(BPF_ADD, R7, R0),
			BPF_ALU32_REG(BPF_ADD, R7, R1),
			BPF_ALU32_REG(BPF_ADD, R7, R2),
			BPF_ALU32_REG(BPF_ADD, R7, R3),
			BPF_ALU32_REG(BPF_ADD, R7, R4),
			BPF_ALU32_REG(BPF_ADD, R7, R5),
			BPF_ALU32_REG(BPF_ADD, R7, R6),
			BPF_ALU32_REG(BPF_ADD, R7, R7),
			BPF_ALU32_REG(BPF_ADD, R7, R8),
			BPF_ALU32_REG(BPF_ADD, R7, R9), /* R7 == 328605 */
			BPF_JMP_IMM(BPF_JEQ, R7, 328605, 1),
			BPF_EXIT_INSN(),
			BPF_ALU32_REG(BPF_ADD, R8, R0),
			BPF_ALU32_REG(BPF_ADD, R8, R1),
			BPF_ALU32_REG(BPF_ADD, R8, R2),
			BPF_ALU32_REG(BPF_ADD, R8, R3),
			BPF_ALU32_REG(BPF_ADD, R8, R4),
			BPF_ALU32_REG(BPF_ADD, R8, R5),
			BPF_ALU32_REG(BPF_ADD, R8, R6),
			BPF_ALU32_REG(BPF_ADD, R8, R7),
			BPF_ALU32_REG(BPF_ADD, R8, R8),
			BPF_ALU32_REG(BPF_ADD, R8, R9), /* R8 == 985799 */
			BPF_JMP_IMM(BPF_JEQ, R8, 985799, 1),
			BPF_EXIT_INSN(),
			BPF_ALU32_REG(BPF_ADD, R9, R0),
			BPF_ALU32_REG(BPF_ADD, R9, R1),
			BPF_ALU32_REG(BPF_ADD, R9, R2),
			BPF_ALU32_REG(BPF_ADD, R9, R3),
			BPF_ALU32_REG(BPF_ADD, R9, R4),
			BPF_ALU32_REG(BPF_ADD, R9, R5),
			BPF_ALU32_REG(BPF_ADD, R9, R6),
			BPF_ALU32_REG(BPF_ADD, R9, R7),
			BPF_ALU32_REG(BPF_ADD, R9, R8),
			BPF_ALU32_REG(BPF_ADD, R9, R9), /* R9 == 2957380 */
			BPF_ALU32_REG(BPF_MOV, R0, R9),
			BPF_EXIT_INSN(),
		},
		INTERNAL,
		{ },
		{ { 0, 2957380 } }
	},
	{	/* Mainly checking JIT here. */
		"INT: SUB",
		.u.insns_int = {
			BPF_ALU64_IMM(BPF_MOV, R0, 0),
			BPF_ALU64_IMM(BPF_MOV, R1, 1),
			BPF_ALU64_IMM(BPF_MOV, R2, 2),
			BPF_ALU64_IMM(BPF_MOV, R3, 3),
			BPF_ALU64_IMM(BPF_MOV, R4, 4),
			BPF_ALU64_IMM(BPF_MOV, R5, 5),
			BPF_ALU64_IMM(BPF_MOV, R6, 6),
			BPF_ALU64_IMM(BPF_MOV, R7, 7),
			BPF_ALU64_IMM(BPF_MOV, R8, 8),
			BPF_ALU64_IMM(BPF_MOV, R9, 9),
			BPF_ALU64_REG(BPF_SUB, R0, R0),
			BPF_ALU64_REG(BPF_SUB, R0, R1),
			BPF_ALU64_REG(BPF_SUB, R0, R2),
			BPF_ALU64_REG(BPF_SUB, R0, R3),
			BPF_ALU64_REG(BPF_SUB, R0, R4),
			BPF_ALU64_REG(BPF_SUB, R0, R5),
			BPF_ALU64_REG(BPF_SUB, R0, R6),
			BPF_ALU64_REG(BPF_SUB, R0, R7),
			BPF_ALU64_REG(BPF_SUB, R0, R8),
			BPF_ALU64_REG(BPF_SUB, R0, R9),
			BPF_ALU64_IMM(BPF_SUB, R0, 10),
			BPF_JMP_IMM(BPF_JEQ, R0, -55, 1),
			BPF_EXIT_INSN(),
			BPF_ALU64_REG(BPF_SUB, R1, R0),
			BPF_ALU64_REG(BPF_SUB, R1, R2),
			BPF_ALU64_REG(BPF_SUB, R1, R3),
			BPF_ALU64_REG(BPF_SUB, R1, R4),
			BPF_ALU64_REG(BPF_SUB, R1, R5),
			BPF_ALU64_REG(BPF_SUB, R1, R6),
			BPF_ALU64_REG(BPF_SUB, R1, R7),
			BPF_ALU64_REG(BPF_SUB, R1, R8),
			BPF_ALU64_REG(BPF_SUB, R1, R9),
			BPF_ALU64_IMM(BPF_SUB, R1, 10),
			BPF_ALU64_REG(BPF_SUB, R2, R0),
			BPF_ALU64_REG(BPF_SUB, R2, R1),
			BPF_ALU64_REG(BPF_SUB, R2, R3),
			BPF_ALU64_REG(BPF_SUB, R2, R4),
			BPF_ALU64_REG(BPF_SUB, R2, R5),
			BPF_ALU64_REG(BPF_SUB, R2, R6),
			BPF_ALU64_REG(BPF_SUB, R2, R7),
			BPF_ALU64_REG(BPF_SUB, R2, R8),
			BPF_ALU64_REG(BPF_SUB, R2, R9),
			BPF_ALU64_IMM(BPF_SUB, R2, 10),
			BPF_ALU64_REG(BPF_SUB, R3, R0),
			BPF_ALU64_REG(BPF_SUB, R3, R1),
			BPF_ALU64_REG(BPF_SUB, R3, R2),
			BPF_ALU64_REG(BPF_SUB, R3, R4),
			BPF_ALU64_REG(BPF_SUB, R3, R5),
			BPF_ALU64_REG(BPF_SUB, R3, R6),
			BPF_ALU64_REG(BPF_SUB, R3, R7),
			BPF_ALU64_REG(BPF_SUB, R3, R8),
			BPF_ALU64_REG(BPF_SUB, R3, R9),
			BPF_ALU64_IMM(BPF_SUB, R3, 10),
			BPF_ALU64_REG(BPF_SUB, R4, R0),
			BPF_ALU64_REG(BPF_SUB, R4, R1),
			BPF_ALU64_REG(BPF_SUB, R4, R2),
			BPF_ALU64_REG(BPF_SUB, R4, R3),
			BPF_ALU64_REG(BPF_SUB, R4, R5),
			BPF_ALU64_REG(BPF_SUB, R4, R6),
			BPF_ALU64_REG(BPF_SUB, R4, R7),
			BPF_ALU64_REG(BPF_SUB, R4, R8),
			BPF_ALU64_REG(BPF_SUB, R4, R9),
			BPF_ALU64_IMM(BPF_SUB, R4, 10),
			BPF_ALU64_REG(BPF_SUB, R5, R0),
			BPF_ALU64_REG(BPF_SUB, R5, R1),
			BPF_ALU64_REG(BPF_SUB, R5, R2),
			BPF_ALU64_REG(BPF_SUB, R5, R3),
			BPF_ALU64_REG(BPF_SUB, R5, R4),
			BPF_ALU64_REG(BPF_SUB, R5, R6),
			BPF_ALU64_REG(BPF_SUB, R5, R7),
			BPF_ALU64_REG(BPF_SUB, R5, R8),
			BPF_ALU64_REG(BPF_SUB, R5, R9),
			BPF_ALU64_IMM(BPF_SUB, R5, 10),
			BPF_ALU64_REG(BPF_SUB, R6, R0),
			BPF_ALU64_REG(BPF_SUB, R6, R1),
			BPF_ALU64_REG(BPF_SUB, R6, R2),
			BPF_ALU64_REG(BPF_SUB, R6, R3),
			BPF_ALU64_REG(BPF_SUB, R6, R4),
			BPF_ALU64_REG(BPF_SUB, R6, R5),
			BPF_ALU64_REG(BPF_SUB, R6, R7),
			BPF_ALU64_REG(BPF_SUB, R6, R8),
			BPF_ALU64_REG(BPF_SUB, R6, R9),
			BPF_ALU64_IMM(BPF_SUB, R6, 10),
			BPF_ALU64_REG(BPF_SUB, R7, R0),
			BPF_ALU64_REG(BPF_SUB, R7, R1),
			BPF_ALU64_REG(BPF_SUB, R7, R2),
			BPF_ALU64_REG(BPF_SUB, R7, R3),
			BPF_ALU64_REG(BPF_SUB, R7, R4),
			BPF_ALU64_REG(BPF_SUB, R7, R5),
			BPF_ALU64_REG(BPF_SUB, R7, R6),
			BPF_ALU64_REG(BPF_SUB, R7, R8),
			BPF_ALU64_REG(BPF_SUB, R7, R9),
			BPF_ALU64_IMM(BPF_SUB, R7, 10),
			BPF_ALU64_REG(BPF_SUB, R8, R0),
			BPF_ALU64_REG(BPF_SUB, R8, R1),
			BPF_ALU64_REG(BPF_SUB, R8, R2),
			BPF_ALU64_REG(BPF_SUB, R8, R3),
			BPF_ALU64_REG(BPF_SUB, R8, R4),
			BPF_ALU64_REG(BPF_SUB, R8, R5),
			BPF_ALU64_REG(BPF_SUB, R8, R6),
			BPF_ALU64_REG(BPF_SUB, R8, R7),
			BPF_ALU64_REG(BPF_SUB, R8, R9),
			BPF_ALU64_IMM(BPF_SUB, R8, 10),
			BPF_ALU64_REG(BPF_SUB, R9, R0),
			BPF_ALU64_REG(BPF_SUB, R9, R1),
			BPF_ALU64_REG(BPF_SUB, R9, R2),
			BPF_ALU64_REG(BPF_SUB, R9, R3),
			BPF_ALU64_REG(BPF_SUB, R9, R4),
			BPF_ALU64_REG(BPF_SUB, R9, R5),
			BPF_ALU64_REG(BPF_SUB, R9, R6),
			BPF_ALU64_REG(BPF_SUB, R9, R7),
			BPF_ALU64_REG(BPF_SUB, R9, R8),
			BPF_ALU64_IMM(BPF_SUB, R9, 10),
			BPF_ALU64_IMM(BPF_SUB, R0, 10),
			BPF_ALU64_IMM(BPF_NEG, R0, 0),
			BPF_ALU64_REG(BPF_SUB, R0, R1),
			BPF_ALU64_REG(BPF_SUB, R0, R2),
			BPF_ALU64_REG(BPF_SUB, R0, R3),
			BPF_ALU64_REG(BPF_SUB, R0, R4),
			BPF_ALU64_REG(BPF_SUB, R0, R5),
			BPF_ALU64_REG(BPF_SUB, R0, R6),
			BPF_ALU64_REG(BPF_SUB, R0, R7),
			BPF_ALU64_REG(BPF_SUB, R0, R8),
			BPF_ALU64_REG(BPF_SUB, R0, R9),
			BPF_EXIT_INSN(),
		},
		INTERNAL,
		{ },
		{ { 0, 11 } }
	},
	{	/* Mainly checking JIT here. */
		"INT: XOR",
		.u.insns_int = {
			BPF_ALU64_REG(BPF_SUB, R0, R0),
			BPF_ALU64_REG(BPF_XOR, R1, R1),
			BPF_JMP_REG(BPF_JEQ, R0, R1, 1),
			BPF_EXIT_INSN(),
			BPF_ALU64_IMM(BPF_MOV, R0, 10),
			BPF_ALU64_IMM(BPF_MOV, R1, -1),
			BPF_ALU64_REG(BPF_SUB, R1, R1),
			BPF_ALU64_REG(BPF_XOR, R2, R2),
			BPF_JMP_REG(BPF_JEQ, R1, R2, 1),
			BPF_EXIT_INSN(),
			BPF_ALU64_REG(BPF_SUB, R2, R2),
			BPF_ALU64_REG(BPF_XOR, R3, R3),
			BPF_ALU64_IMM(BPF_MOV, R0, 10),
			BPF_ALU64_IMM(BPF_MOV, R1, -1),
			BPF_JMP_REG(BPF_JEQ, R2, R3, 1),
			BPF_EXIT_INSN(),
			BPF_ALU64_REG(BPF_SUB, R3, R3),
			BPF_ALU64_REG(BPF_XOR, R4, R4),
			BPF_ALU64_IMM(BPF_MOV, R2, 1),
			BPF_ALU64_IMM(BPF_MOV, R5, -1),
			BPF_JMP_REG(BPF_JEQ, R3, R4, 1),
			BPF_EXIT_INSN(),
			BPF_ALU64_REG(BPF_SUB, R4, R4),
			BPF_ALU64_REG(BPF_XOR, R5, R5),
			BPF_ALU64_IMM(BPF_MOV, R3, 1),
			BPF_ALU64_IMM(BPF_MOV, R7, -1),
			BPF_JMP_REG(BPF_JEQ, R5, R4, 1),
			BPF_EXIT_INSN(),
			BPF_ALU64_IMM(BPF_MOV, R5, 1),
			BPF_ALU64_REG(BPF_SUB, R5, R5),
			BPF_ALU64_REG(BPF_XOR, R6, R6),
			BPF_ALU64_IMM(BPF_MOV, R1, 1),
			BPF_ALU64_IMM(BPF_MOV, R8, -1),
			BPF_JMP_REG(BPF_JEQ, R5, R6, 1),
			BPF_EXIT_INSN(),
			BPF_ALU64_REG(BPF_SUB, R6, R6),
			BPF_ALU64_REG(BPF_XOR, R7, R7),
			BPF_JMP_REG(BPF_JEQ, R7, R6, 1),
			BPF_EXIT_INSN(),
			BPF_ALU64_REG(BPF_SUB, R7, R7),
			BPF_ALU64_REG(BPF_XOR, R8, R8),
			BPF_JMP_REG(BPF_JEQ, R7, R8, 1),
			BPF_EXIT_INSN(),
			BPF_ALU64_REG(BPF_SUB, R8, R8),
			BPF_ALU64_REG(BPF_XOR, R9, R9),
			BPF_JMP_REG(BPF_JEQ, R9, R8, 1),
			BPF_EXIT_INSN(),
			BPF_ALU64_REG(BPF_SUB, R9, R9),
			BPF_ALU64_REG(BPF_XOR, R0, R0),
			BPF_JMP_REG(BPF_JEQ, R9, R0, 1),
			BPF_EXIT_INSN(),
			BPF_ALU64_REG(BPF_SUB, R1, R1),
			BPF_ALU64_REG(BPF_XOR, R0, R0),
			BPF_JMP_REG(BPF_JEQ, R9, R0, 2),
			BPF_ALU64_IMM(BPF_MOV, R0, 0),
			BPF_EXIT_INSN(),
			BPF_ALU64_IMM(BPF_MOV, R0, 1),
			BPF_EXIT_INSN(),
		},
		INTERNAL,
		{ },
		{ { 0, 1 } }
	},
	{	/* Mainly checking JIT here. */
		"INT: MUL",
		.u.insns_int = {
			BPF_ALU64_IMM(BPF_MOV, R0, 11),
			BPF_ALU64_IMM(BPF_MOV, R1, 1),
			BPF_ALU64_IMM(BPF_MOV, R2, 2),
			BPF_ALU64_IMM(BPF_MOV, R3, 3),
			BPF_ALU64_IMM(BPF_MOV, R4, 4),
			BPF_ALU64_IMM(BPF_MOV, R5, 5),
			BPF_ALU64_IMM(BPF_MOV, R6, 6),
			BPF_ALU64_IMM(BPF_MOV, R7, 7),
			BPF_ALU64_IMM(BPF_MOV, R8, 8),
			BPF_ALU64_IMM(BPF_MOV, R9, 9),
			BPF_ALU64_REG(BPF_MUL, R0, R0),
			BPF_ALU64_REG(BPF_MUL, R0, R1),
			BPF_ALU64_REG(BPF_MUL, R0, R2),
			BPF_ALU64_REG(BPF_MUL, R0, R3),
			BPF_ALU64_REG(BPF_MUL, R0, R4),
			BPF_ALU64_REG(BPF_MUL, R0, R5),
			BPF_ALU64_REG(BPF_MUL, R0, R6),
			BPF_ALU64_REG(BPF_MUL, R0, R7),
			BPF_ALU64_REG(BPF_MUL, R0, R8),
			BPF_ALU64_REG(BPF_MUL, R0, R9),
			BPF_ALU64_IMM(BPF_MUL, R0, 10),
			BPF_JMP_IMM(BPF_JEQ, R0, 439084800, 1),
			BPF_EXIT_INSN(),
			BPF_ALU64_REG(BPF_MUL, R1, R0),
			BPF_ALU64_REG(BPF_MUL, R1, R2),
			BPF_ALU64_REG(BPF_MUL, R1, R3),
			BPF_ALU64_REG(BPF_MUL, R1, R4),
			BPF_ALU64_REG(BPF_MUL, R1, R5),
			BPF_ALU64_REG(BPF_MUL, R1, R6),
			BPF_ALU64_REG(BPF_MUL, R1, R7),
			BPF_ALU64_REG(BPF_MUL, R1, R8),
			BPF_ALU64_REG(BPF_MUL, R1, R9),
			BPF_ALU64_IMM(BPF_MUL, R1, 10),
			BPF_ALU64_REG(BPF_MOV, R2, R1),
			BPF_ALU64_IMM(BPF_RSH, R2, 32),
			BPF_JMP_IMM(BPF_JEQ, R2, 0x5a924, 1),
			BPF_EXIT_INSN(),
			BPF_ALU64_IMM(BPF_LSH, R1, 32),
			BPF_ALU64_IMM(BPF_ARSH, R1, 32),
			BPF_JMP_IMM(BPF_JEQ, R1, 0xebb90000, 1),
			BPF_EXIT_INSN(),
			BPF_ALU64_REG(BPF_MUL, R2, R0),
			BPF_ALU64_REG(BPF_MUL, R2, R1),
			BPF_ALU64_REG(BPF_MUL, R2, R3),
			BPF_ALU64_REG(BPF_MUL, R2, R4),
			BPF_ALU64_REG(BPF_MUL, R2, R5),
			BPF_ALU64_REG(BPF_MUL, R2, R6),
			BPF_ALU64_REG(BPF_MUL, R2, R7),
			BPF_ALU64_REG(BPF_MUL, R2, R8),
			BPF_ALU64_REG(BPF_MUL, R2, R9),
			BPF_ALU64_IMM(BPF_MUL, R2, 10),
			BPF_ALU64_IMM(BPF_RSH, R2, 32),
			BPF_ALU64_REG(BPF_MOV, R0, R2),
			BPF_EXIT_INSN(),
		},
		INTERNAL,
		{ },
		{ { 0, 0x35d97ef2 } }
	},
	{	/* Mainly checking JIT here. */
		"MOV REG64",
		.u.insns_int = {
			BPF_LD_IMM64(R0, 0xffffffffffffffffLL),
			BPF_MOV64_REG(R1, R0),
			BPF_MOV64_REG(R2, R1),
			BPF_MOV64_REG(R3, R2),
			BPF_MOV64_REG(R4, R3),
			BPF_MOV64_REG(R5, R4),
			BPF_MOV64_REG(R6, R5),
			BPF_MOV64_REG(R7, R6),
			BPF_MOV64_REG(R8, R7),
			BPF_MOV64_REG(R9, R8),
			BPF_ALU64_IMM(BPF_MOV, R0, 0),
			BPF_ALU64_IMM(BPF_MOV, R1, 0),
			BPF_ALU64_IMM(BPF_MOV, R2, 0),
			BPF_ALU64_IMM(BPF_MOV, R3, 0),
			BPF_ALU64_IMM(BPF_MOV, R4, 0),
			BPF_ALU64_IMM(BPF_MOV, R5, 0),
			BPF_ALU64_IMM(BPF_MOV, R6, 0),
			BPF_ALU64_IMM(BPF_MOV, R7, 0),
			BPF_ALU64_IMM(BPF_MOV, R8, 0),
			BPF_ALU64_IMM(BPF_MOV, R9, 0),
			BPF_ALU64_REG(BPF_ADD, R0, R0),
			BPF_ALU64_REG(BPF_ADD, R0, R1),
			BPF_ALU64_REG(BPF_ADD, R0, R2),
			BPF_ALU64_REG(BPF_ADD, R0, R3),
			BPF_ALU64_REG(BPF_ADD, R0, R4),
			BPF_ALU64_REG(BPF_ADD, R0, R5),
			BPF_ALU64_REG(BPF_ADD, R0, R6),
			BPF_ALU64_REG(BPF_ADD, R0, R7),
			BPF_ALU64_REG(BPF_ADD, R0, R8),
			BPF_ALU64_REG(BPF_ADD, R0, R9),
			BPF_ALU64_IMM(BPF_ADD, R0, 0xfefe),
			BPF_EXIT_INSN(),
		},
		INTERNAL,
		{ },
		{ { 0, 0xfefe } }
	},
	{	/* Mainly checking JIT here. */
		"MOV REG32",
		.u.insns_int = {
			BPF_LD_IMM64(R0, 0xffffffffffffffffLL),
			BPF_MOV64_REG(R1, R0),
			BPF_MOV64_REG(R2, R1),
			BPF_MOV64_REG(R3, R2),
			BPF_MOV64_REG(R4, R3),
			BPF_MOV64_REG(R5, R4),
			BPF_MOV64_REG(R6, R5),
			BPF_MOV64_REG(R7, R6),
			BPF_MOV64_REG(R8, R7),
			BPF_MOV64_REG(R9, R8),
			BPF_ALU32_IMM(BPF_MOV, R0, 0),
			BPF_ALU32_IMM(BPF_MOV, R1, 0),
			BPF_ALU32_IMM(BPF_MOV, R2, 0),
			BPF_ALU32_IMM(BPF_MOV, R3, 0),
			BPF_ALU32_IMM(BPF_MOV, R4, 0),
			BPF_ALU32_IMM(BPF_MOV, R5, 0),
			BPF_ALU32_IMM(BPF_MOV, R6, 0),
			BPF_ALU32_IMM(BPF_MOV, R7, 0),
			BPF_ALU32_IMM(BPF_MOV, R8, 0),
			BPF_ALU32_IMM(BPF_MOV, R9, 0),
			BPF_ALU64_REG(BPF_ADD, R0, R0),
			BPF_ALU64_REG(BPF_ADD, R0, R1),
			BPF_ALU64_REG(BPF_ADD, R0, R2),
			BPF_ALU64_REG(BPF_ADD, R0, R3),
			BPF_ALU64_REG(BPF_ADD, R0, R4),
			BPF_ALU64_REG(BPF_ADD, R0, R5),
			BPF_ALU64_REG(BPF_ADD, R0, R6),
			BPF_ALU64_REG(BPF_ADD, R0, R7),
			BPF_ALU64_REG(BPF_ADD, R0, R8),
			BPF_ALU64_REG(BPF_ADD, R0, R9),
			BPF_ALU64_IMM(BPF_ADD, R0, 0xfefe),
			BPF_EXIT_INSN(),
		},
		INTERNAL,
		{ },
		{ { 0, 0xfefe } }
	},
	{	/* Mainly checking JIT here. */
		"LD IMM64",
		.u.insns_int = {
			BPF_LD_IMM64(R0, 0xffffffffffffffffLL),
			BPF_MOV64_REG(R1, R0),
			BPF_MOV64_REG(R2, R1),
			BPF_MOV64_REG(R3, R2),
			BPF_MOV64_REG(R4, R3),
			BPF_MOV64_REG(R5, R4),
			BPF_MOV64_REG(R6, R5),
			BPF_MOV64_REG(R7, R6),
			BPF_MOV64_REG(R8, R7),
			BPF_MOV64_REG(R9, R8),
			BPF_LD_IMM64(R0, 0x0LL),
			BPF_LD_IMM64(R1, 0x0LL),
			BPF_LD_IMM64(R2, 0x0LL),
			BPF_LD_IMM64(R3, 0x0LL),
			BPF_LD_IMM64(R4, 0x0LL),
			BPF_LD_IMM64(R5, 0x0LL),
			BPF_LD_IMM64(R6, 0x0LL),
			BPF_LD_IMM64(R7, 0x0LL),
			BPF_LD_IMM64(R8, 0x0LL),
			BPF_LD_IMM64(R9, 0x0LL),
			BPF_ALU64_REG(BPF_ADD, R0, R0),
			BPF_ALU64_REG(BPF_ADD, R0, R1),
			BPF_ALU64_REG(BPF_ADD, R0, R2),
			BPF_ALU64_REG(BPF_ADD, R0, R3),
			BPF_ALU64_REG(BPF_ADD, R0, R4),
			BPF_ALU64_REG(BPF_ADD, R0, R5),
			BPF_ALU64_REG(BPF_ADD, R0, R6),
			BPF_ALU64_REG(BPF_ADD, R0, R7),
			BPF_ALU64_REG(BPF_ADD, R0, R8),
			BPF_ALU64_REG(BPF_ADD, R0, R9),
			BPF_ALU64_IMM(BPF_ADD, R0, 0xfefe),
			BPF_EXIT_INSN(),
		},
		INTERNAL,
		{ },
		{ { 0, 0xfefe } }
	},
	{
		"INT: ALU MIX",
		.u.insns_int = {
			BPF_ALU64_IMM(BPF_MOV, R0, 11),
			BPF_ALU64_IMM(BPF_ADD, R0, -1),
			BPF_ALU64_IMM(BPF_MOV, R2, 2),
			BPF_ALU64_IMM(BPF_XOR, R2, 3),
			BPF_ALU64_REG(BPF_DIV, R0, R2),
			BPF_JMP_IMM(BPF_JEQ, R0, 10, 1),
			BPF_EXIT_INSN(),
			BPF_ALU64_IMM(BPF_MOD, R0, 3),
			BPF_JMP_IMM(BPF_JEQ, R0, 1, 1),
			BPF_EXIT_INSN(),
			BPF_ALU64_IMM(BPF_MOV, R0, -1),
			BPF_EXIT_INSN(),
		},
		INTERNAL,
		{ },
		{ { 0, -1 } }
	},
	{
		"INT: shifts by register",
		.u.insns_int = {
			BPF_MOV64_IMM(R0, -1234),
			BPF_MOV64_IMM(R1, 1),
			BPF_ALU32_REG(BPF_RSH, R0, R1),
			BPF_JMP_IMM(BPF_JEQ, R0, 0x7ffffd97, 1),
			BPF_EXIT_INSN(),
			BPF_MOV64_IMM(R2, 1),
			BPF_ALU64_REG(BPF_LSH, R0, R2),
			BPF_MOV32_IMM(R4, -1234),
			BPF_JMP_REG(BPF_JEQ, R0, R4, 1),
			BPF_EXIT_INSN(),
			BPF_ALU64_IMM(BPF_AND, R4, 63),
			BPF_ALU64_REG(BPF_LSH, R0, R4), /* R0 <= 46 */
			BPF_MOV64_IMM(R3, 47),
			BPF_ALU64_REG(BPF_ARSH, R0, R3),
			BPF_JMP_IMM(BPF_JEQ, R0, -617, 1),
			BPF_EXIT_INSN(),
			BPF_MOV64_IMM(R2, 1),
			BPF_ALU64_REG(BPF_LSH, R4, R2), /* R4 = 46 << 1 */
			BPF_JMP_IMM(BPF_JEQ, R4, 92, 1),
			BPF_EXIT_INSN(),
			BPF_MOV64_IMM(R4, 4),
			BPF_ALU64_REG(BPF_LSH, R4, R4), /* R4 = 4 << 4 */
			BPF_JMP_IMM(BPF_JEQ, R4, 64, 1),
			BPF_EXIT_INSN(),
			BPF_MOV64_IMM(R4, 5),
			BPF_ALU32_REG(BPF_LSH, R4, R4), /* R4 = 5 << 5 */
			BPF_JMP_IMM(BPF_JEQ, R4, 160, 1),
			BPF_EXIT_INSN(),
			BPF_MOV64_IMM(R0, -1),
			BPF_EXIT_INSN(),
		},
		INTERNAL,
		{ },
		{ { 0, -1 } }
	},
#ifdef CONFIG_32BIT
	{
		"INT: 32-bit context pointer word order and zero-extension",
		.u.insns_int = {
			BPF_ALU32_IMM(BPF_MOV, R0, 0),
			BPF_JMP32_IMM(BPF_JEQ, R1, 0, 3),
			BPF_ALU64_IMM(BPF_RSH, R1, 32),
			BPF_JMP32_IMM(BPF_JNE, R1, 0, 1),
			BPF_ALU32_IMM(BPF_MOV, R0, 1),
			BPF_EXIT_INSN(),
		},
		INTERNAL,
		{ },
		{ { 0, 1 } }
	},
#endif
	{
		"check: missing ret",
		.u.insns = {
			BPF_STMT(BPF_LD | BPF_IMM, 1),
		},
		CLASSIC | FLAG_NO_DATA | FLAG_EXPECTED_FAIL,
		{ },
		{ },
		.fill_helper = NULL,
		.expected_errcode = -EINVAL,
	},
	{
		"check: div_k_0",
		.u.insns = {
			BPF_STMT(BPF_ALU | BPF_DIV | BPF_K, 0),
			BPF_STMT(BPF_RET | BPF_K, 0)
		},
		CLASSIC | FLAG_NO_DATA | FLAG_EXPECTED_FAIL,
		{ },
		{ },
		.fill_helper = NULL,
		.expected_errcode = -EINVAL,
	},
	{
		"check: unknown insn",
		.u.insns = {
			/* seccomp insn, rejected in socket filter */
			BPF_STMT(BPF_LDX | BPF_W | BPF_ABS, 0),
			BPF_STMT(BPF_RET | BPF_K, 0)
		},
		CLASSIC | FLAG_EXPECTED_FAIL,
		{ },
		{ },
		.fill_helper = NULL,
		.expected_errcode = -EINVAL,
	},
	{
		"check: out of range spill/fill",
		.u.insns = {
			BPF_STMT(BPF_STX, 16),
			BPF_STMT(BPF_RET | BPF_K, 0)
		},
		CLASSIC | FLAG_NO_DATA | FLAG_EXPECTED_FAIL,
		{ },
		{ },
		.fill_helper = NULL,
		.expected_errcode = -EINVAL,
	},
	{
		"JUMPS + HOLES",
		.u.insns = {
			BPF_STMT(BPF_LD | BPF_H | BPF_ABS, 0),
			BPF_JUMP(BPF_JMP | BPF_JGE, 0, 13, 15),
			BPF_STMT(BPF_LD | BPF_H | BPF_ABS, 0),
			BPF_STMT(BPF_LD | BPF_H | BPF_ABS, 0),
			BPF_STMT(BPF_LD | BPF_H | BPF_ABS, 0),
			BPF_STMT(BPF_LD | BPF_H | BPF_ABS, 0),
			BPF_STMT(BPF_LD | BPF_H | BPF_ABS, 0),
			BPF_STMT(BPF_LD | BPF_H | BPF_ABS, 0),
			BPF_STMT(BPF_LD | BPF_H | BPF_ABS, 0),
			BPF_STMT(BPF_LD | BPF_H | BPF_ABS, 0),
			BPF_STMT(BPF_LD | BPF_H | BPF_ABS, 0),
			BPF_STMT(BPF_LD | BPF_H | BPF_ABS, 0),
			BPF_STMT(BPF_LD | BPF_H | BPF_ABS, 0),
			BPF_STMT(BPF_LD | BPF_H | BPF_ABS, 0),
			BPF_STMT(BPF_LD | BPF_H | BPF_ABS, 0),
			BPF_JUMP(BPF_JMP | BPF_JEQ, 0x90c2894d, 3, 4),
			BPF_STMT(BPF_LD | BPF_H | BPF_ABS, 0),
			BPF_JUMP(BPF_JMP | BPF_JEQ, 0x90c2894d, 1, 2),
			BPF_STMT(BPF_LD | BPF_H | BPF_ABS, 0),
			BPF_JUMP(BPF_JMP | BPF_JGE, 0, 14, 15),
			BPF_JUMP(BPF_JMP | BPF_JGE, 0, 13, 14),
			BPF_STMT(BPF_LD | BPF_H | BPF_ABS, 0),
			BPF_STMT(BPF_LD | BPF_H | BPF_ABS, 0),
			BPF_STMT(BPF_LD | BPF_H | BPF_ABS, 0),
			BPF_STMT(BPF_LD | BPF_H | BPF_ABS, 0),
			BPF_STMT(BPF_LD | BPF_H | BPF_ABS, 0),
			BPF_STMT(BPF_LD | BPF_H | BPF_ABS, 0),
			BPF_STMT(BPF_LD | BPF_H | BPF_ABS, 0),
			BPF_STMT(BPF_LD | BPF_H | BPF_ABS, 0),
			BPF_STMT(BPF_LD | BPF_H | BPF_ABS, 0),
			BPF_STMT(BPF_LD | BPF_H | BPF_ABS, 0),
			BPF_STMT(BPF_LD | BPF_H | BPF_ABS, 0),
			BPF_STMT(BPF_LD | BPF_H | BPF_ABS, 0),
			BPF_STMT(BPF_LD | BPF_H | BPF_ABS, 0),
			BPF_JUMP(BPF_JMP | BPF_JEQ, 0x2ac28349, 2, 3),
			BPF_JUMP(BPF_JMP | BPF_JEQ, 0x2ac28349, 1, 2),
			BPF_STMT(BPF_LD | BPF_H | BPF_ABS, 0),
			BPF_JUMP(BPF_JMP | BPF_JGE, 0, 14, 15),
			BPF_JUMP(BPF_JMP | BPF_JGE, 0, 13, 14),
			BPF_STMT(BPF_LD | BPF_H | BPF_ABS, 0),
			BPF_STMT(BPF_LD | BPF_H | BPF_ABS, 0),
			BPF_STMT(BPF_LD | BPF_H | BPF_ABS, 0),
			BPF_STMT(BPF_LD | BPF_H | BPF_ABS, 0),
			BPF_STMT(BPF_LD | BPF_H | BPF_ABS, 0),
			BPF_STMT(BPF_LD | BPF_H | BPF_ABS, 0),
			BPF_STMT(BPF_LD | BPF_H | BPF_ABS, 0),
			BPF_STMT(BPF_LD | BPF_H | BPF_ABS, 0),
			BPF_STMT(BPF_LD | BPF_H | BPF_ABS, 0),
			BPF_STMT(BPF_LD | BPF_H | BPF_ABS, 0),
			BPF_STMT(BPF_LD | BPF_H | BPF_ABS, 0),
			BPF_STMT(BPF_LD | BPF_H | BPF_ABS, 0),
			BPF_STMT(BPF_LD | BPF_H | BPF_ABS, 0),
			BPF_JUMP(BPF_JMP | BPF_JEQ, 0x90d2ff41, 2, 3),
			BPF_JUMP(BPF_JMP | BPF_JEQ, 0x90d2ff41, 1, 2),
			BPF_STMT(BPF_LD | BPF_H | BPF_ABS, 0),
			BPF_STMT(BPF_RET | BPF_A, 0),
			BPF_STMT(BPF_RET | BPF_A, 0),
		},
		CLASSIC,
		{ 0x00, 0x1b, 0x21, 0x3c, 0x9d, 0xf8,
		  0x90, 0xe2, 0xba, 0x0a, 0x56, 0xb4,
		  0x08, 0x00,
		  0x45, 0x00, 0x00, 0x28, 0x00, 0x00,
		  0x20, 0x00, 0x40, 0x11, 0x00, 0x00, /* IP header */
		  0xc0, 0xa8, 0x33, 0x01,
		  0xc0, 0xa8, 0x33, 0x02,
		  0xbb, 0xb6,
		  0xa9, 0xfa,
		  0x00, 0x14, 0x00, 0x00,
		  0xcc, 0xcc, 0xcc, 0xcc, 0xcc, 0xcc,
		  0xcc, 0xcc, 0xcc, 0xcc, 0xcc, 0xcc,
		  0xcc, 0xcc, 0xcc, 0xcc, 0xcc, 0xcc,
		  0xcc, 0xcc, 0xcc, 0xcc, 0xcc, 0xcc,
		  0xcc, 0xcc, 0xcc, 0xcc, 0xcc, 0xcc,
		  0xcc, 0xcc, 0xcc, 0xcc, 0xcc, 0xcc,
		  0xcc, 0xcc, 0xcc, 0xcc, 0xcc, 0xcc,
		  0xcc, 0xcc, 0xcc, 0xcc },
		{ { 88, 0x001b } }
	},
	{
		"check: RET X",
		.u.insns = {
			BPF_STMT(BPF_RET | BPF_X, 0),
		},
		CLASSIC | FLAG_NO_DATA | FLAG_EXPECTED_FAIL,
		{ },
		{ },
		.fill_helper = NULL,
		.expected_errcode = -EINVAL,
	},
	{
		"check: LDX + RET X",
		.u.insns = {
			BPF_STMT(BPF_LDX | BPF_IMM, 42),
			BPF_STMT(BPF_RET | BPF_X, 0),
		},
		CLASSIC | FLAG_NO_DATA | FLAG_EXPECTED_FAIL,
		{ },
		{ },
		.fill_helper = NULL,
		.expected_errcode = -EINVAL,
	},
	{	/* Mainly checking JIT here. */
		"M[]: alt STX + LDX",
		.u.insns = {
			BPF_STMT(BPF_LDX | BPF_IMM, 100),
			BPF_STMT(BPF_STX, 0),
			BPF_STMT(BPF_LDX | BPF_MEM, 0),
			BPF_STMT(BPF_MISC | BPF_TXA, 0),
			BPF_STMT(BPF_ALU | BPF_ADD | BPF_K, 1),
			BPF_STMT(BPF_MISC | BPF_TAX, 0),
			BPF_STMT(BPF_STX, 1),
			BPF_STMT(BPF_LDX | BPF_MEM, 1),
			BPF_STMT(BPF_MISC | BPF_TXA, 0),
			BPF_STMT(BPF_ALU | BPF_ADD | BPF_K, 1),
			BPF_STMT(BPF_MISC | BPF_TAX, 0),
			BPF_STMT(BPF_STX, 2),
			BPF_STMT(BPF_LDX | BPF_MEM, 2),
			BPF_STMT(BPF_MISC | BPF_TXA, 0),
			BPF_STMT(BPF_ALU | BPF_ADD | BPF_K, 1),
			BPF_STMT(BPF_MISC | BPF_TAX, 0),
			BPF_STMT(BPF_STX, 3),
			BPF_STMT(BPF_LDX | BPF_MEM, 3),
			BPF_STMT(BPF_MISC | BPF_TXA, 0),
			BPF_STMT(BPF_ALU | BPF_ADD | BPF_K, 1),
			BPF_STMT(BPF_MISC | BPF_TAX, 0),
			BPF_STMT(BPF_STX, 4),
			BPF_STMT(BPF_LDX | BPF_MEM, 4),
			BPF_STMT(BPF_MISC | BPF_TXA, 0),
			BPF_STMT(BPF_ALU | BPF_ADD | BPF_K, 1),
			BPF_STMT(BPF_MISC | BPF_TAX, 0),
			BPF_STMT(BPF_STX, 5),
			BPF_STMT(BPF_LDX | BPF_MEM, 5),
			BPF_STMT(BPF_MISC | BPF_TXA, 0),
			BPF_STMT(BPF_ALU | BPF_ADD | BPF_K, 1),
			BPF_STMT(BPF_MISC | BPF_TAX, 0),
			BPF_STMT(BPF_STX, 6),
			BPF_STMT(BPF_LDX | BPF_MEM, 6),
			BPF_STMT(BPF_MISC | BPF_TXA, 0),
			BPF_STMT(BPF_ALU | BPF_ADD | BPF_K, 1),
			BPF_STMT(BPF_MISC | BPF_TAX, 0),
			BPF_STMT(BPF_STX, 7),
			BPF_STMT(BPF_LDX | BPF_MEM, 7),
			BPF_STMT(BPF_MISC | BPF_TXA, 0),
			BPF_STMT(BPF_ALU | BPF_ADD | BPF_K, 1),
			BPF_STMT(BPF_MISC | BPF_TAX, 0),
			BPF_STMT(BPF_STX, 8),
			BPF_STMT(BPF_LDX | BPF_MEM, 8),
			BPF_STMT(BPF_MISC | BPF_TXA, 0),
			BPF_STMT(BPF_ALU | BPF_ADD | BPF_K, 1),
			BPF_STMT(BPF_MISC | BPF_TAX, 0),
			BPF_STMT(BPF_STX, 9),
			BPF_STMT(BPF_LDX | BPF_MEM, 9),
			BPF_STMT(BPF_MISC | BPF_TXA, 0),
			BPF_STMT(BPF_ALU | BPF_ADD | BPF_K, 1),
			BPF_STMT(BPF_MISC | BPF_TAX, 0),
			BPF_STMT(BPF_STX, 10),
			BPF_STMT(BPF_LDX | BPF_MEM, 10),
			BPF_STMT(BPF_MISC | BPF_TXA, 0),
			BPF_STMT(BPF_ALU | BPF_ADD | BPF_K, 1),
			BPF_STMT(BPF_MISC | BPF_TAX, 0),
			BPF_STMT(BPF_STX, 11),
			BPF_STMT(BPF_LDX | BPF_MEM, 11),
			BPF_STMT(BPF_MISC | BPF_TXA, 0),
			BPF_STMT(BPF_ALU | BPF_ADD | BPF_K, 1),
			BPF_STMT(BPF_MISC | BPF_TAX, 0),
			BPF_STMT(BPF_STX, 12),
			BPF_STMT(BPF_LDX | BPF_MEM, 12),
			BPF_STMT(BPF_MISC | BPF_TXA, 0),
			BPF_STMT(BPF_ALU | BPF_ADD | BPF_K, 1),
			BPF_STMT(BPF_MISC | BPF_TAX, 0),
			BPF_STMT(BPF_STX, 13),
			BPF_STMT(BPF_LDX | BPF_MEM, 13),
			BPF_STMT(BPF_MISC | BPF_TXA, 0),
			BPF_STMT(BPF_ALU | BPF_ADD | BPF_K, 1),
			BPF_STMT(BPF_MISC | BPF_TAX, 0),
			BPF_STMT(BPF_STX, 14),
			BPF_STMT(BPF_LDX | BPF_MEM, 14),
			BPF_STMT(BPF_MISC | BPF_TXA, 0),
			BPF_STMT(BPF_ALU | BPF_ADD | BPF_K, 1),
			BPF_STMT(BPF_MISC | BPF_TAX, 0),
			BPF_STMT(BPF_STX, 15),
			BPF_STMT(BPF_LDX | BPF_MEM, 15),
			BPF_STMT(BPF_MISC | BPF_TXA, 0),
			BPF_STMT(BPF_ALU | BPF_ADD | BPF_K, 1),
			BPF_STMT(BPF_MISC | BPF_TAX, 0),
			BPF_STMT(BPF_RET | BPF_A, 0),
		},
		CLASSIC | FLAG_NO_DATA,
		{ },
		{ { 0, 116 } },
	},
	{	/* Mainly checking JIT here. */
		"M[]: full STX + full LDX",
		.u.insns = {
			BPF_STMT(BPF_LDX | BPF_IMM, 0xbadfeedb),
			BPF_STMT(BPF_STX, 0),
			BPF_STMT(BPF_LDX | BPF_IMM, 0xecabedae),
			BPF_STMT(BPF_STX, 1),
			BPF_STMT(BPF_LDX | BPF_IMM, 0xafccfeaf),
			BPF_STMT(BPF_STX, 2),
			BPF_STMT(BPF_LDX | BPF_IMM, 0xbffdcedc),
			BPF_STMT(BPF_STX, 3),
			BPF_STMT(BPF_LDX | BPF_IMM, 0xfbbbdccb),
			BPF_STMT(BPF_STX, 4),
			BPF_STMT(BPF_LDX | BPF_IMM, 0xfbabcbda),
			BPF_STMT(BPF_STX, 5),
			BPF_STMT(BPF_LDX | BPF_IMM, 0xaedecbdb),
			BPF_STMT(BPF_STX, 6),
			BPF_STMT(BPF_LDX | BPF_IMM, 0xadebbade),
			BPF_STMT(BPF_STX, 7),
			BPF_STMT(BPF_LDX | BPF_IMM, 0xfcfcfaec),
			BPF_STMT(BPF_STX, 8),
			BPF_STMT(BPF_LDX | BPF_IMM, 0xbcdddbdc),
			BPF_STMT(BPF_STX, 9),
			BPF_STMT(BPF_LDX | BPF_IMM, 0xfeefdfac),
			BPF_STMT(BPF_STX, 10),
			BPF_STMT(BPF_LDX | BPF_IMM, 0xcddcdeea),
			BPF_STMT(BPF_STX, 11),
			BPF_STMT(BPF_LDX | BPF_IMM, 0xaccfaebb),
			BPF_STMT(BPF_STX, 12),
			BPF_STMT(BPF_LDX | BPF_IMM, 0xbdcccdcf),
			BPF_STMT(BPF_STX, 13),
			BPF_STMT(BPF_LDX | BPF_IMM, 0xaaedecde),
			BPF_STMT(BPF_STX, 14),
			BPF_STMT(BPF_LDX | BPF_IMM, 0xfaeacdad),
			BPF_STMT(BPF_STX, 15),
			BPF_STMT(BPF_LDX | BPF_MEM, 0),
			BPF_STMT(BPF_MISC | BPF_TXA, 0),
			BPF_STMT(BPF_LDX | BPF_MEM, 1),
			BPF_STMT(BPF_ALU | BPF_ADD | BPF_X, 0),
			BPF_STMT(BPF_LDX | BPF_MEM, 2),
			BPF_STMT(BPF_ALU | BPF_ADD | BPF_X, 0),
			BPF_STMT(BPF_LDX | BPF_MEM, 3),
			BPF_STMT(BPF_ALU | BPF_ADD | BPF_X, 0),
			BPF_STMT(BPF_LDX | BPF_MEM, 4),
			BPF_STMT(BPF_ALU | BPF_ADD | BPF_X, 0),
			BPF_STMT(BPF_LDX | BPF_MEM, 5),
			BPF_STMT(BPF_ALU | BPF_ADD | BPF_X, 0),
			BPF_STMT(BPF_LDX | BPF_MEM, 6),
			BPF_STMT(BPF_ALU | BPF_ADD | BPF_X, 0),
			BPF_STMT(BPF_LDX | BPF_MEM, 7),
			BPF_STMT(BPF_ALU | BPF_ADD | BPF_X, 0),
			BPF_STMT(BPF_LDX | BPF_MEM, 8),
			BPF_STMT(BPF_ALU | BPF_ADD | BPF_X, 0),
			BPF_STMT(BPF_LDX | BPF_MEM, 9),
			BPF_STMT(BPF_ALU | BPF_ADD | BPF_X, 0),
			BPF_STMT(BPF_LDX | BPF_MEM, 10),
			BPF_STMT(BPF_ALU | BPF_ADD | BPF_X, 0),
			BPF_STMT(BPF_LDX | BPF_MEM, 11),
			BPF_STMT(BPF_ALU | BPF_ADD | BPF_X, 0),
			BPF_STMT(BPF_LDX | BPF_MEM, 12),
			BPF_STMT(BPF_ALU | BPF_ADD | BPF_X, 0),
			BPF_STMT(BPF_LDX | BPF_MEM, 13),
			BPF_STMT(BPF_ALU | BPF_ADD | BPF_X, 0),
			BPF_STMT(BPF_LDX | BPF_MEM, 14),
			BPF_STMT(BPF_ALU | BPF_ADD | BPF_X, 0),
			BPF_STMT(BPF_LDX | BPF_MEM, 15),
			BPF_STMT(BPF_ALU | BPF_ADD | BPF_X, 0),
			BPF_STMT(BPF_RET | BPF_A, 0),
		},
		CLASSIC | FLAG_NO_DATA,
		{ },
		{ { 0, 0x2a5a5e5 } },
	},
	{
		"check: SKF_AD_MAX",
		.u.insns = {
			BPF_STMT(BPF_LD | BPF_W | BPF_ABS,
				 SKF_AD_OFF + SKF_AD_MAX),
			BPF_STMT(BPF_RET | BPF_A, 0),
		},
		CLASSIC | FLAG_NO_DATA | FLAG_EXPECTED_FAIL,
		{ },
		{ },
		.fill_helper = NULL,
		.expected_errcode = -EINVAL,
	},
	{	/* Passes checker but fails during runtime. */
		"LD [SKF_AD_OFF-1]",
		.u.insns = {
			BPF_STMT(BPF_LD | BPF_W | BPF_ABS,
				 SKF_AD_OFF - 1),
			BPF_STMT(BPF_RET | BPF_K, 1),
		},
		CLASSIC,
		{ },
		{ { 1, 0 } },
	},
	{
		"load 64-bit immediate",
		.u.insns_int = {
			BPF_LD_IMM64(R1, 0x567800001234LL),
			BPF_MOV64_REG(R2, R1),
			BPF_MOV64_REG(R3, R2),
			BPF_ALU64_IMM(BPF_RSH, R2, 32),
			BPF_ALU64_IMM(BPF_LSH, R3, 32),
			BPF_ALU64_IMM(BPF_RSH, R3, 32),
			BPF_ALU64_IMM(BPF_MOV, R0, 0),
			BPF_JMP_IMM(BPF_JEQ, R2, 0x5678, 1),
			BPF_EXIT_INSN(),
			BPF_JMP_IMM(BPF_JEQ, R3, 0x1234, 1),
			BPF_EXIT_INSN(),
			BPF_LD_IMM64(R0, 0x1ffffffffLL),
			BPF_ALU64_IMM(BPF_RSH, R0, 32), /* R0 = 1 */
			BPF_EXIT_INSN(),
		},
		INTERNAL,
		{ },
		{ { 0, 1 } }
	},
	/* BPF_ALU | BPF_MOV | BPF_X */
	{
		"ALU_MOV_X: dst = 2",
		.u.insns_int = {
			BPF_ALU32_IMM(BPF_MOV, R1, 2),
			BPF_ALU32_REG(BPF_MOV, R0, R1),
			BPF_EXIT_INSN(),
		},
		INTERNAL,
		{ },
		{ { 0, 2 } },
	},
	{
		"ALU_MOV_X: dst = 4294967295",
		.u.insns_int = {
			BPF_ALU32_IMM(BPF_MOV, R1, 4294967295U),
			BPF_ALU32_REG(BPF_MOV, R0, R1),
			BPF_EXIT_INSN(),
		},
		INTERNAL,
		{ },
		{ { 0, 4294967295U } },
	},
	{
		"ALU64_MOV_X: dst = 2",
		.u.insns_int = {
			BPF_ALU32_IMM(BPF_MOV, R1, 2),
			BPF_ALU64_REG(BPF_MOV, R0, R1),
			BPF_EXIT_INSN(),
		},
		INTERNAL,
		{ },
		{ { 0, 2 } },
	},
	{
		"ALU64_MOV_X: dst = 4294967295",
		.u.insns_int = {
			BPF_ALU32_IMM(BPF_MOV, R1, 4294967295U),
			BPF_ALU64_REG(BPF_MOV, R0, R1),
			BPF_EXIT_INSN(),
		},
		INTERNAL,
		{ },
		{ { 0, 4294967295U } },
	},
	/* BPF_ALU | BPF_MOV | BPF_K */
	{
		"ALU_MOV_K: dst = 2",
		.u.insns_int = {
			BPF_ALU32_IMM(BPF_MOV, R0, 2),
			BPF_EXIT_INSN(),
		},
		INTERNAL,
		{ },
		{ { 0, 2 } },
	},
	{
		"ALU_MOV_K: dst = 4294967295",
		.u.insns_int = {
			BPF_ALU32_IMM(BPF_MOV, R0, 4294967295U),
			BPF_EXIT_INSN(),
		},
		INTERNAL,
		{ },
		{ { 0, 4294967295U } },
	},
	{
		"ALU_MOV_K: 0x0000ffffffff0000 = 0x00000000ffffffff",
		.u.insns_int = {
			BPF_LD_IMM64(R2, 0x0000ffffffff0000LL),
			BPF_LD_IMM64(R3, 0x00000000ffffffffLL),
			BPF_ALU32_IMM(BPF_MOV, R2, 0xffffffff),
			BPF_JMP_REG(BPF_JEQ, R2, R3, 2),
			BPF_MOV32_IMM(R0, 2),
			BPF_EXIT_INSN(),
			BPF_MOV32_IMM(R0, 1),
			BPF_EXIT_INSN(),
		},
		INTERNAL,
		{ },
		{ { 0, 0x1 } },
	},
	{
		"ALU_MOV_K: small negative",
		.u.insns_int = {
			BPF_ALU32_IMM(BPF_MOV, R0, -123),
			BPF_EXIT_INSN(),
		},
		INTERNAL,
		{ },
		{ { 0, -123 } }
	},
	{
		"ALU_MOV_K: small negative zero extension",
		.u.insns_int = {
			BPF_ALU32_IMM(BPF_MOV, R0, -123),
			BPF_ALU64_IMM(BPF_RSH, R0, 32),
			BPF_EXIT_INSN(),
		},
		INTERNAL,
		{ },
		{ { 0, 0 } }
	},
	{
		"ALU_MOV_K: large negative",
		.u.insns_int = {
			BPF_ALU32_IMM(BPF_MOV, R0, -123456789),
			BPF_EXIT_INSN(),
		},
		INTERNAL,
		{ },
		{ { 0, -123456789 } }
	},
	{
		"ALU_MOV_K: large negative zero extension",
		.u.insns_int = {
			BPF_ALU32_IMM(BPF_MOV, R0, -123456789),
			BPF_ALU64_IMM(BPF_RSH, R0, 32),
			BPF_EXIT_INSN(),
		},
		INTERNAL,
		{ },
		{ { 0, 0 } }
	},
	{
		"ALU64_MOV_K: dst = 2",
		.u.insns_int = {
			BPF_ALU64_IMM(BPF_MOV, R0, 2),
			BPF_EXIT_INSN(),
		},
		INTERNAL,
		{ },
		{ { 0, 2 } },
	},
	{
		"ALU64_MOV_K: dst = 2147483647",
		.u.insns_int = {
			BPF_ALU64_IMM(BPF_MOV, R0, 2147483647),
			BPF_EXIT_INSN(),
		},
		INTERNAL,
		{ },
		{ { 0, 2147483647 } },
	},
	{
		"ALU64_OR_K: dst = 0x0",
		.u.insns_int = {
			BPF_LD_IMM64(R2, 0x0000ffffffff0000LL),
			BPF_LD_IMM64(R3, 0x0),
			BPF_ALU64_IMM(BPF_MOV, R2, 0x0),
			BPF_JMP_REG(BPF_JEQ, R2, R3, 2),
			BPF_MOV32_IMM(R0, 2),
			BPF_EXIT_INSN(),
			BPF_MOV32_IMM(R0, 1),
			BPF_EXIT_INSN(),
		},
		INTERNAL,
		{ },
		{ { 0, 0x1 } },
	},
	{
		"ALU64_MOV_K: dst = -1",
		.u.insns_int = {
			BPF_LD_IMM64(R2, 0x0000ffffffff0000LL),
			BPF_LD_IMM64(R3, 0xffffffffffffffffLL),
			BPF_ALU64_IMM(BPF_MOV, R2, 0xffffffff),
			BPF_JMP_REG(BPF_JEQ, R2, R3, 2),
			BPF_MOV32_IMM(R0, 2),
			BPF_EXIT_INSN(),
			BPF_MOV32_IMM(R0, 1),
			BPF_EXIT_INSN(),
		},
		INTERNAL,
		{ },
		{ { 0, 0x1 } },
	},
	{
		"ALU64_MOV_K: small negative",
		.u.insns_int = {
			BPF_ALU64_IMM(BPF_MOV, R0, -123),
			BPF_EXIT_INSN(),
		},
		INTERNAL,
		{ },
		{ { 0, -123 } }
	},
	{
		"ALU64_MOV_K: small negative sign extension",
		.u.insns_int = {
			BPF_ALU64_IMM(BPF_MOV, R0, -123),
			BPF_ALU64_IMM(BPF_RSH, R0, 32),
			BPF_EXIT_INSN(),
		},
		INTERNAL,
		{ },
		{ { 0, 0xffffffff } }
	},
	{
		"ALU64_MOV_K: large negative",
		.u.insns_int = {
			BPF_ALU64_IMM(BPF_MOV, R0, -123456789),
			BPF_EXIT_INSN(),
		},
		INTERNAL,
		{ },
		{ { 0, -123456789 } }
	},
	{
		"ALU64_MOV_K: large negative sign extension",
		.u.insns_int = {
			BPF_ALU64_IMM(BPF_MOV, R0, -123456789),
			BPF_ALU64_IMM(BPF_RSH, R0, 32),
			BPF_EXIT_INSN(),
		},
		INTERNAL,
		{ },
		{ { 0, 0xffffffff } }
	},
	/* BPF_ALU | BPF_ADD | BPF_X */
	{
		"ALU_ADD_X: 1 + 2 = 3",
		.u.insns_int = {
			BPF_LD_IMM64(R0, 1),
			BPF_ALU32_IMM(BPF_MOV, R1, 2),
			BPF_ALU32_REG(BPF_ADD, R0, R1),
			BPF_EXIT_INSN(),
		},
		INTERNAL,
		{ },
		{ { 0, 3 } },
	},
	{
		"ALU_ADD_X: 1 + 4294967294 = 4294967295",
		.u.insns_int = {
			BPF_LD_IMM64(R0, 1),
			BPF_ALU32_IMM(BPF_MOV, R1, 4294967294U),
			BPF_ALU32_REG(BPF_ADD, R0, R1),
			BPF_EXIT_INSN(),
		},
		INTERNAL,
		{ },
		{ { 0, 4294967295U } },
	},
	{
		"ALU_ADD_X: 2 + 4294967294 = 0",
		.u.insns_int = {
			BPF_LD_IMM64(R0, 2),
			BPF_LD_IMM64(R1, 4294967294U),
			BPF_ALU32_REG(BPF_ADD, R0, R1),
			BPF_JMP_IMM(BPF_JEQ, R0, 0, 2),
			BPF_ALU32_IMM(BPF_MOV, R0, 0),
			BPF_EXIT_INSN(),
			BPF_ALU32_IMM(BPF_MOV, R0, 1),
			BPF_EXIT_INSN(),
		},
		INTERNAL,
		{ },
		{ { 0, 1 } },
	},
	{
		"ALU64_ADD_X: 1 + 2 = 3",
		.u.insns_int = {
			BPF_LD_IMM64(R0, 1),
			BPF_ALU32_IMM(BPF_MOV, R1, 2),
			BPF_ALU64_REG(BPF_ADD, R0, R1),
			BPF_EXIT_INSN(),
		},
		INTERNAL,
		{ },
		{ { 0, 3 } },
	},
	{
		"ALU64_ADD_X: 1 + 4294967294 = 4294967295",
		.u.insns_int = {
			BPF_LD_IMM64(R0, 1),
			BPF_ALU32_IMM(BPF_MOV, R1, 4294967294U),
			BPF_ALU64_REG(BPF_ADD, R0, R1),
			BPF_EXIT_INSN(),
		},
		INTERNAL,
		{ },
		{ { 0, 4294967295U } },
	},
	{
		"ALU64_ADD_X: 2 + 4294967294 = 4294967296",
		.u.insns_int = {
			BPF_LD_IMM64(R0, 2),
			BPF_LD_IMM64(R1, 4294967294U),
			BPF_LD_IMM64(R2, 4294967296ULL),
			BPF_ALU64_REG(BPF_ADD, R0, R1),
			BPF_JMP_REG(BPF_JEQ, R0, R2, 2),
			BPF_MOV32_IMM(R0, 0),
			BPF_EXIT_INSN(),
			BPF_MOV32_IMM(R0, 1),
			BPF_EXIT_INSN(),
		},
		INTERNAL,
		{ },
		{ { 0, 1 } },
	},
	/* BPF_ALU | BPF_ADD | BPF_K */
	{
		"ALU_ADD_K: 1 + 2 = 3",
		.u.insns_int = {
			BPF_LD_IMM64(R0, 1),
			BPF_ALU32_IMM(BPF_ADD, R0, 2),
			BPF_EXIT_INSN(),
		},
		INTERNAL,
		{ },
		{ { 0, 3 } },
	},
	{
		"ALU_ADD_K: 3 + 0 = 3",
		.u.insns_int = {
			BPF_LD_IMM64(R0, 3),
			BPF_ALU32_IMM(BPF_ADD, R0, 0),
			BPF_EXIT_INSN(),
		},
		INTERNAL,
		{ },
		{ { 0, 3 } },
	},
	{
		"ALU_ADD_K: 1 + 4294967294 = 4294967295",
		.u.insns_int = {
			BPF_LD_IMM64(R0, 1),
			BPF_ALU32_IMM(BPF_ADD, R0, 4294967294U),
			BPF_EXIT_INSN(),
		},
		INTERNAL,
		{ },
		{ { 0, 4294967295U } },
	},
	{
		"ALU_ADD_K: 4294967294 + 2 = 0",
		.u.insns_int = {
			BPF_LD_IMM64(R0, 4294967294U),
			BPF_ALU32_IMM(BPF_ADD, R0, 2),
			BPF_JMP_IMM(BPF_JEQ, R0, 0, 2),
			BPF_ALU32_IMM(BPF_MOV, R0, 0),
			BPF_EXIT_INSN(),
			BPF_ALU32_IMM(BPF_MOV, R0, 1),
			BPF_EXIT_INSN(),
		},
		INTERNAL,
		{ },
		{ { 0, 1 } },
	},
	{
		"ALU_ADD_K: 0 + (-1) = 0x00000000ffffffff",
		.u.insns_int = {
			BPF_LD_IMM64(R2, 0x0),
			BPF_LD_IMM64(R3, 0x00000000ffffffff),
			BPF_ALU32_IMM(BPF_ADD, R2, 0xffffffff),
			BPF_JMP_REG(BPF_JEQ, R2, R3, 2),
			BPF_MOV32_IMM(R0, 2),
			BPF_EXIT_INSN(),
			BPF_MOV32_IMM(R0, 1),
			BPF_EXIT_INSN(),
		},
		INTERNAL,
		{ },
		{ { 0, 0x1 } },
	},
	{
		"ALU_ADD_K: 0 + 0xffff = 0xffff",
		.u.insns_int = {
			BPF_LD_IMM64(R2, 0x0),
			BPF_LD_IMM64(R3, 0xffff),
			BPF_ALU32_IMM(BPF_ADD, R2, 0xffff),
			BPF_JMP_REG(BPF_JEQ, R2, R3, 2),
			BPF_MOV32_IMM(R0, 2),
			BPF_EXIT_INSN(),
			BPF_MOV32_IMM(R0, 1),
			BPF_EXIT_INSN(),
		},
		INTERNAL,
		{ },
		{ { 0, 0x1 } },
	},
	{
		"ALU_ADD_K: 0 + 0x7fffffff = 0x7fffffff",
		.u.insns_int = {
			BPF_LD_IMM64(R2, 0x0),
			BPF_LD_IMM64(R3, 0x7fffffff),
			BPF_ALU32_IMM(BPF_ADD, R2, 0x7fffffff),
			BPF_JMP_REG(BPF_JEQ, R2, R3, 2),
			BPF_MOV32_IMM(R0, 2),
			BPF_EXIT_INSN(),
			BPF_MOV32_IMM(R0, 1),
			BPF_EXIT_INSN(),
		},
		INTERNAL,
		{ },
		{ { 0, 0x1 } },
	},
	{
		"ALU_ADD_K: 0 + 0x80000000 = 0x80000000",
		.u.insns_int = {
			BPF_LD_IMM64(R2, 0x0),
			BPF_LD_IMM64(R3, 0x80000000),
			BPF_ALU32_IMM(BPF_ADD, R2, 0x80000000),
			BPF_JMP_REG(BPF_JEQ, R2, R3, 2),
			BPF_MOV32_IMM(R0, 2),
			BPF_EXIT_INSN(),
			BPF_MOV32_IMM(R0, 1),
			BPF_EXIT_INSN(),
		},
		INTERNAL,
		{ },
		{ { 0, 0x1 } },
	},
	{
		"ALU_ADD_K: 0 + 0x80008000 = 0x80008000",
		.u.insns_int = {
			BPF_LD_IMM64(R2, 0x0),
			BPF_LD_IMM64(R3, 0x80008000),
			BPF_ALU32_IMM(BPF_ADD, R2, 0x80008000),
			BPF_JMP_REG(BPF_JEQ, R2, R3, 2),
			BPF_MOV32_IMM(R0, 2),
			BPF_EXIT_INSN(),
			BPF_MOV32_IMM(R0, 1),
			BPF_EXIT_INSN(),
		},
		INTERNAL,
		{ },
		{ { 0, 0x1 } },
	},
	{
		"ALU64_ADD_K: 1 + 2 = 3",
		.u.insns_int = {
			BPF_LD_IMM64(R0, 1),
			BPF_ALU64_IMM(BPF_ADD, R0, 2),
			BPF_EXIT_INSN(),
		},
		INTERNAL,
		{ },
		{ { 0, 3 } },
	},
	{
		"ALU64_ADD_K: 3 + 0 = 3",
		.u.insns_int = {
			BPF_LD_IMM64(R0, 3),
			BPF_ALU64_IMM(BPF_ADD, R0, 0),
			BPF_EXIT_INSN(),
		},
		INTERNAL,
		{ },
		{ { 0, 3 } },
	},
	{
		"ALU64_ADD_K: 1 + 2147483646 = 2147483647",
		.u.insns_int = {
			BPF_LD_IMM64(R0, 1),
			BPF_ALU64_IMM(BPF_ADD, R0, 2147483646),
			BPF_EXIT_INSN(),
		},
		INTERNAL,
		{ },
		{ { 0, 2147483647 } },
	},
	{
		"ALU64_ADD_K: 4294967294 + 2 = 4294967296",
		.u.insns_int = {
			BPF_LD_IMM64(R0, 4294967294U),
			BPF_LD_IMM64(R1, 4294967296ULL),
			BPF_ALU64_IMM(BPF_ADD, R0, 2),
			BPF_JMP_REG(BPF_JEQ, R0, R1, 2),
			BPF_ALU32_IMM(BPF_MOV, R0, 0),
			BPF_EXIT_INSN(),
			BPF_ALU32_IMM(BPF_MOV, R0, 1),
			BPF_EXIT_INSN(),
		},
		INTERNAL,
		{ },
		{ { 0, 1 } },
	},
	{
		"ALU64_ADD_K: 2147483646 + -2147483647 = -1",
		.u.insns_int = {
			BPF_LD_IMM64(R0, 2147483646),
			BPF_ALU64_IMM(BPF_ADD, R0, -2147483647),
			BPF_EXIT_INSN(),
		},
		INTERNAL,
		{ },
		{ { 0, -1 } },
	},
	{
		"ALU64_ADD_K: 1 + 0 = 1",
		.u.insns_int = {
			BPF_LD_IMM64(R2, 0x1),
			BPF_LD_IMM64(R3, 0x1),
			BPF_ALU64_IMM(BPF_ADD, R2, 0x0),
			BPF_JMP_REG(BPF_JEQ, R2, R3, 2),
			BPF_MOV32_IMM(R0, 2),
			BPF_EXIT_INSN(),
			BPF_MOV32_IMM(R0, 1),
			BPF_EXIT_INSN(),
		},
		INTERNAL,
		{ },
		{ { 0, 0x1 } },
	},
	{
		"ALU64_ADD_K: 0 + (-1) = 0xffffffffffffffff",
		.u.insns_int = {
			BPF_LD_IMM64(R2, 0x0),
			BPF_LD_IMM64(R3, 0xffffffffffffffffLL),
			BPF_ALU64_IMM(BPF_ADD, R2, 0xffffffff),
			BPF_JMP_REG(BPF_JEQ, R2, R3, 2),
			BPF_MOV32_IMM(R0, 2),
			BPF_EXIT_INSN(),
			BPF_MOV32_IMM(R0, 1),
			BPF_EXIT_INSN(),
		},
		INTERNAL,
		{ },
		{ { 0, 0x1 } },
	},
	{
		"ALU64_ADD_K: 0 + 0xffff = 0xffff",
		.u.insns_int = {
			BPF_LD_IMM64(R2, 0x0),
			BPF_LD_IMM64(R3, 0xffff),
			BPF_ALU64_IMM(BPF_ADD, R2, 0xffff),
			BPF_JMP_REG(BPF_JEQ, R2, R3, 2),
			BPF_MOV32_IMM(R0, 2),
			BPF_EXIT_INSN(),
			BPF_MOV32_IMM(R0, 1),
			BPF_EXIT_INSN(),
		},
		INTERNAL,
		{ },
		{ { 0, 0x1 } },
	},
	{
		"ALU64_ADD_K: 0 + 0x7fffffff = 0x7fffffff",
		.u.insns_int = {
			BPF_LD_IMM64(R2, 0x0),
			BPF_LD_IMM64(R3, 0x7fffffff),
			BPF_ALU64_IMM(BPF_ADD, R2, 0x7fffffff),
			BPF_JMP_REG(BPF_JEQ, R2, R3, 2),
			BPF_MOV32_IMM(R0, 2),
			BPF_EXIT_INSN(),
			BPF_MOV32_IMM(R0, 1),
			BPF_EXIT_INSN(),
		},
		INTERNAL,
		{ },
		{ { 0, 0x1 } },
	},
	{
		"ALU64_ADD_K: 0 + 0x80000000 = 0xffffffff80000000",
		.u.insns_int = {
			BPF_LD_IMM64(R2, 0x0),
			BPF_LD_IMM64(R3, 0xffffffff80000000LL),
			BPF_ALU64_IMM(BPF_ADD, R2, 0x80000000),
			BPF_JMP_REG(BPF_JEQ, R2, R3, 2),
			BPF_MOV32_IMM(R0, 2),
			BPF_EXIT_INSN(),
			BPF_MOV32_IMM(R0, 1),
			BPF_EXIT_INSN(),
		},
		INTERNAL,
		{ },
		{ { 0, 0x1 } },
	},
	{
		"ALU_ADD_K: 0 + 0x80008000 = 0xffffffff80008000",
		.u.insns_int = {
			BPF_LD_IMM64(R2, 0x0),
			BPF_LD_IMM64(R3, 0xffffffff80008000LL),
			BPF_ALU64_IMM(BPF_ADD, R2, 0x80008000),
			BPF_JMP_REG(BPF_JEQ, R2, R3, 2),
			BPF_MOV32_IMM(R0, 2),
			BPF_EXIT_INSN(),
			BPF_MOV32_IMM(R0, 1),
			BPF_EXIT_INSN(),
		},
		INTERNAL,
		{ },
		{ { 0, 0x1 } },
	},
	/* BPF_ALU | BPF_SUB | BPF_X */
	{
		"ALU_SUB_X: 3 - 1 = 2",
		.u.insns_int = {
			BPF_LD_IMM64(R0, 3),
			BPF_ALU32_IMM(BPF_MOV, R1, 1),
			BPF_ALU32_REG(BPF_SUB, R0, R1),
			BPF_EXIT_INSN(),
		},
		INTERNAL,
		{ },
		{ { 0, 2 } },
	},
	{
		"ALU_SUB_X: 4294967295 - 4294967294 = 1",
		.u.insns_int = {
			BPF_LD_IMM64(R0, 4294967295U),
			BPF_ALU32_IMM(BPF_MOV, R1, 4294967294U),
			BPF_ALU32_REG(BPF_SUB, R0, R1),
			BPF_EXIT_INSN(),
		},
		INTERNAL,
		{ },
		{ { 0, 1 } },
	},
	{
		"ALU64_SUB_X: 3 - 1 = 2",
		.u.insns_int = {
			BPF_LD_IMM64(R0, 3),
			BPF_ALU32_IMM(BPF_MOV, R1, 1),
			BPF_ALU64_REG(BPF_SUB, R0, R1),
			BPF_EXIT_INSN(),
		},
		INTERNAL,
		{ },
		{ { 0, 2 } },
	},
	{
		"ALU64_SUB_X: 4294967295 - 4294967294 = 1",
		.u.insns_int = {
			BPF_LD_IMM64(R0, 4294967295U),
			BPF_ALU32_IMM(BPF_MOV, R1, 4294967294U),
			BPF_ALU64_REG(BPF_SUB, R0, R1),
			BPF_EXIT_INSN(),
		},
		INTERNAL,
		{ },
		{ { 0, 1 } },
	},
	/* BPF_ALU | BPF_SUB | BPF_K */
	{
		"ALU_SUB_K: 3 - 1 = 2",
		.u.insns_int = {
			BPF_LD_IMM64(R0, 3),
			BPF_ALU32_IMM(BPF_SUB, R0, 1),
			BPF_EXIT_INSN(),
		},
		INTERNAL,
		{ },
		{ { 0, 2 } },
	},
	{
		"ALU_SUB_K: 3 - 0 = 3",
		.u.insns_int = {
			BPF_LD_IMM64(R0, 3),
			BPF_ALU32_IMM(BPF_SUB, R0, 0),
			BPF_EXIT_INSN(),
		},
		INTERNAL,
		{ },
		{ { 0, 3 } },
	},
	{
		"ALU_SUB_K: 4294967295 - 4294967294 = 1",
		.u.insns_int = {
			BPF_LD_IMM64(R0, 4294967295U),
			BPF_ALU32_IMM(BPF_SUB, R0, 4294967294U),
			BPF_EXIT_INSN(),
		},
		INTERNAL,
		{ },
		{ { 0, 1 } },
	},
	{
		"ALU64_SUB_K: 3 - 1 = 2",
		.u.insns_int = {
			BPF_LD_IMM64(R0, 3),
			BPF_ALU64_IMM(BPF_SUB, R0, 1),
			BPF_EXIT_INSN(),
		},
		INTERNAL,
		{ },
		{ { 0, 2 } },
	},
	{
		"ALU64_SUB_K: 3 - 0 = 3",
		.u.insns_int = {
			BPF_LD_IMM64(R0, 3),
			BPF_ALU64_IMM(BPF_SUB, R0, 0),
			BPF_EXIT_INSN(),
		},
		INTERNAL,
		{ },
		{ { 0, 3 } },
	},
	{
		"ALU64_SUB_K: 4294967294 - 4294967295 = -1",
		.u.insns_int = {
			BPF_LD_IMM64(R0, 4294967294U),
			BPF_ALU64_IMM(BPF_SUB, R0, 4294967295U),
			BPF_EXIT_INSN(),
		},
		INTERNAL,
		{ },
		{ { 0, -1 } },
	},
	{
		"ALU64_ADD_K: 2147483646 - 2147483647 = -1",
		.u.insns_int = {
			BPF_LD_IMM64(R0, 2147483646),
			BPF_ALU64_IMM(BPF_SUB, R0, 2147483647),
			BPF_EXIT_INSN(),
		},
		INTERNAL,
		{ },
		{ { 0, -1 } },
	},
	/* BPF_ALU | BPF_MUL | BPF_X */
	{
		"ALU_MUL_X: 2 * 3 = 6",
		.u.insns_int = {
			BPF_LD_IMM64(R0, 2),
			BPF_ALU32_IMM(BPF_MOV, R1, 3),
			BPF_ALU32_REG(BPF_MUL, R0, R1),
			BPF_EXIT_INSN(),
		},
		INTERNAL,
		{ },
		{ { 0, 6 } },
	},
	{
		"ALU_MUL_X: 2 * 0x7FFFFFF8 = 0xFFFFFFF0",
		.u.insns_int = {
			BPF_LD_IMM64(R0, 2),
			BPF_ALU32_IMM(BPF_MOV, R1, 0x7FFFFFF8),
			BPF_ALU32_REG(BPF_MUL, R0, R1),
			BPF_EXIT_INSN(),
		},
		INTERNAL,
		{ },
		{ { 0, 0xFFFFFFF0 } },
	},
	{
		"ALU_MUL_X: -1 * -1 = 1",
		.u.insns_int = {
			BPF_LD_IMM64(R0, -1),
			BPF_ALU32_IMM(BPF_MOV, R1, -1),
			BPF_ALU32_REG(BPF_MUL, R0, R1),
			BPF_EXIT_INSN(),
		},
		INTERNAL,
		{ },
		{ { 0, 1 } },
	},
	{
		"ALU64_MUL_X: 2 * 3 = 6",
		.u.insns_int = {
			BPF_LD_IMM64(R0, 2),
			BPF_ALU32_IMM(BPF_MOV, R1, 3),
			BPF_ALU64_REG(BPF_MUL, R0, R1),
			BPF_EXIT_INSN(),
		},
		INTERNAL,
		{ },
		{ { 0, 6 } },
	},
	{
		"ALU64_MUL_X: 1 * 2147483647 = 2147483647",
		.u.insns_int = {
			BPF_LD_IMM64(R0, 1),
			BPF_ALU32_IMM(BPF_MOV, R1, 2147483647),
			BPF_ALU64_REG(BPF_MUL, R0, R1),
			BPF_EXIT_INSN(),
		},
		INTERNAL,
		{ },
		{ { 0, 2147483647 } },
	},
	{
		"ALU64_MUL_X: 64x64 multiply, low word",
		.u.insns_int = {
			BPF_LD_IMM64(R0, 0x0fedcba987654321LL),
			BPF_LD_IMM64(R1, 0x123456789abcdef0LL),
			BPF_ALU64_REG(BPF_MUL, R0, R1),
			BPF_EXIT_INSN(),
		},
		INTERNAL,
		{ },
		{ { 0, 0xe5618cf0 } }
	},
	{
		"ALU64_MUL_X: 64x64 multiply, high word",
		.u.insns_int = {
			BPF_LD_IMM64(R0, 0x0fedcba987654321LL),
			BPF_LD_IMM64(R1, 0x123456789abcdef0LL),
			BPF_ALU64_REG(BPF_MUL, R0, R1),
			BPF_ALU64_IMM(BPF_RSH, R0, 32),
			BPF_EXIT_INSN(),
		},
		INTERNAL,
		{ },
		{ { 0, 0x2236d88f } }
	},
	/* BPF_ALU | BPF_MUL | BPF_K */
	{
		"ALU_MUL_K: 2 * 3 = 6",
		.u.insns_int = {
			BPF_LD_IMM64(R0, 2),
			BPF_ALU32_IMM(BPF_MUL, R0, 3),
			BPF_EXIT_INSN(),
		},
		INTERNAL,
		{ },
		{ { 0, 6 } },
	},
	{
		"ALU_MUL_K: 3 * 1 = 3",
		.u.insns_int = {
			BPF_LD_IMM64(R0, 3),
			BPF_ALU32_IMM(BPF_MUL, R0, 1),
			BPF_EXIT_INSN(),
		},
		INTERNAL,
		{ },
		{ { 0, 3 } },
	},
	{
		"ALU_MUL_K: 2 * 0x7FFFFFF8 = 0xFFFFFFF0",
		.u.insns_int = {
			BPF_LD_IMM64(R0, 2),
			BPF_ALU32_IMM(BPF_MUL, R0, 0x7FFFFFF8),
			BPF_EXIT_INSN(),
		},
		INTERNAL,
		{ },
		{ { 0, 0xFFFFFFF0 } },
	},
	{
		"ALU_MUL_K: 1 * (-1) = 0x00000000ffffffff",
		.u.insns_int = {
			BPF_LD_IMM64(R2, 0x1),
			BPF_LD_IMM64(R3, 0x00000000ffffffff),
			BPF_ALU32_IMM(BPF_MUL, R2, 0xffffffff),
			BPF_JMP_REG(BPF_JEQ, R2, R3, 2),
			BPF_MOV32_IMM(R0, 2),
			BPF_EXIT_INSN(),
			BPF_MOV32_IMM(R0, 1),
			BPF_EXIT_INSN(),
		},
		INTERNAL,
		{ },
		{ { 0, 0x1 } },
	},
	{
		"ALU64_MUL_K: 2 * 3 = 6",
		.u.insns_int = {
			BPF_LD_IMM64(R0, 2),
			BPF_ALU64_IMM(BPF_MUL, R0, 3),
			BPF_EXIT_INSN(),
		},
		INTERNAL,
		{ },
		{ { 0, 6 } },
	},
	{
		"ALU64_MUL_K: 3 * 1 = 3",
		.u.insns_int = {
			BPF_LD_IMM64(R0, 3),
			BPF_ALU64_IMM(BPF_MUL, R0, 1),
			BPF_EXIT_INSN(),
		},
		INTERNAL,
		{ },
		{ { 0, 3 } },
	},
	{
		"ALU64_MUL_K: 1 * 2147483647 = 2147483647",
		.u.insns_int = {
			BPF_LD_IMM64(R0, 1),
			BPF_ALU64_IMM(BPF_MUL, R0, 2147483647),
			BPF_EXIT_INSN(),
		},
		INTERNAL,
		{ },
		{ { 0, 2147483647 } },
	},
	{
		"ALU64_MUL_K: 1 * -2147483647 = -2147483647",
		.u.insns_int = {
			BPF_LD_IMM64(R0, 1),
			BPF_ALU64_IMM(BPF_MUL, R0, -2147483647),
			BPF_EXIT_INSN(),
		},
		INTERNAL,
		{ },
		{ { 0, -2147483647 } },
	},
	{
		"ALU64_MUL_K: 1 * (-1) = 0xffffffffffffffff",
		.u.insns_int = {
			BPF_LD_IMM64(R2, 0x1),
			BPF_LD_IMM64(R3, 0xffffffffffffffffLL),
			BPF_ALU64_IMM(BPF_MUL, R2, 0xffffffff),
			BPF_JMP_REG(BPF_JEQ, R2, R3, 2),
			BPF_MOV32_IMM(R0, 2),
			BPF_EXIT_INSN(),
			BPF_MOV32_IMM(R0, 1),
			BPF_EXIT_INSN(),
		},
		INTERNAL,
		{ },
		{ { 0, 0x1 } },
	},
	{
		"ALU64_MUL_K: 64x32 multiply, low word",
		.u.insns_int = {
			BPF_LD_IMM64(R0, 0x0123456789abcdefLL),
			BPF_ALU64_IMM(BPF_MUL, R0, 0x12345678),
			BPF_EXIT_INSN(),
		},
		INTERNAL,
		{ },
		{ { 0, 0xe242d208 } }
	},
	{
		"ALU64_MUL_K: 64x32 multiply, high word",
		.u.insns_int = {
			BPF_LD_IMM64(R0, 0x0123456789abcdefLL),
			BPF_ALU64_IMM(BPF_MUL, R0, 0x12345678),
			BPF_ALU64_IMM(BPF_RSH, R0, 32),
			BPF_EXIT_INSN(),
		},
		INTERNAL,
		{ },
		{ { 0, 0xc28f5c28 } }
	},
	/* BPF_ALU | BPF_DIV | BPF_X */
	{
		"ALU_DIV_X: 6 / 2 = 3",
		.u.insns_int = {
			BPF_LD_IMM64(R0, 6),
			BPF_ALU32_IMM(BPF_MOV, R1, 2),
			BPF_ALU32_REG(BPF_DIV, R0, R1),
			BPF_EXIT_INSN(),
		},
		INTERNAL,
		{ },
		{ { 0, 3 } },
	},
	{
		"ALU_DIV_X: 4294967295 / 4294967295 = 1",
		.u.insns_int = {
			BPF_LD_IMM64(R0, 4294967295U),
			BPF_ALU32_IMM(BPF_MOV, R1, 4294967295U),
			BPF_ALU32_REG(BPF_DIV, R0, R1),
			BPF_EXIT_INSN(),
		},
		INTERNAL,
		{ },
		{ { 0, 1 } },
	},
	{
		"ALU64_DIV_X: 6 / 2 = 3",
		.u.insns_int = {
			BPF_LD_IMM64(R0, 6),
			BPF_ALU32_IMM(BPF_MOV, R1, 2),
			BPF_ALU64_REG(BPF_DIV, R0, R1),
			BPF_EXIT_INSN(),
		},
		INTERNAL,
		{ },
		{ { 0, 3 } },
	},
	{
		"ALU64_DIV_X: 2147483647 / 2147483647 = 1",
		.u.insns_int = {
			BPF_LD_IMM64(R0, 2147483647),
			BPF_ALU32_IMM(BPF_MOV, R1, 2147483647),
			BPF_ALU64_REG(BPF_DIV, R0, R1),
			BPF_EXIT_INSN(),
		},
		INTERNAL,
		{ },
		{ { 0, 1 } },
	},
	{
		"ALU64_DIV_X: 0xffffffffffffffff / (-1) = 0x0000000000000001",
		.u.insns_int = {
			BPF_LD_IMM64(R2, 0xffffffffffffffffLL),
			BPF_LD_IMM64(R4, 0xffffffffffffffffLL),
			BPF_LD_IMM64(R3, 0x0000000000000001LL),
			BPF_ALU64_REG(BPF_DIV, R2, R4),
			BPF_JMP_REG(BPF_JEQ, R2, R3, 2),
			BPF_MOV32_IMM(R0, 2),
			BPF_EXIT_INSN(),
			BPF_MOV32_IMM(R0, 1),
			BPF_EXIT_INSN(),
		},
		INTERNAL,
		{ },
		{ { 0, 0x1 } },
	},
	/* BPF_ALU | BPF_DIV | BPF_K */
	{
		"ALU_DIV_K: 6 / 2 = 3",
		.u.insns_int = {
			BPF_LD_IMM64(R0, 6),
			BPF_ALU32_IMM(BPF_DIV, R0, 2),
			BPF_EXIT_INSN(),
		},
		INTERNAL,
		{ },
		{ { 0, 3 } },
	},
	{
		"ALU_DIV_K: 3 / 1 = 3",
		.u.insns_int = {
			BPF_LD_IMM64(R0, 3),
			BPF_ALU32_IMM(BPF_DIV, R0, 1),
			BPF_EXIT_INSN(),
		},
		INTERNAL,
		{ },
		{ { 0, 3 } },
	},
	{
		"ALU_DIV_K: 4294967295 / 4294967295 = 1",
		.u.insns_int = {
			BPF_LD_IMM64(R0, 4294967295U),
			BPF_ALU32_IMM(BPF_DIV, R0, 4294967295U),
			BPF_EXIT_INSN(),
		},
		INTERNAL,
		{ },
		{ { 0, 1 } },
	},
	{
		"ALU_DIV_K: 0xffffffffffffffff / (-1) = 0x1",
		.u.insns_int = {
			BPF_LD_IMM64(R2, 0xffffffffffffffffLL),
			BPF_LD_IMM64(R3, 0x1UL),
			BPF_ALU32_IMM(BPF_DIV, R2, 0xffffffff),
			BPF_JMP_REG(BPF_JEQ, R2, R3, 2),
			BPF_MOV32_IMM(R0, 2),
			BPF_EXIT_INSN(),
			BPF_MOV32_IMM(R0, 1),
			BPF_EXIT_INSN(),
		},
		INTERNAL,
		{ },
		{ { 0, 0x1 } },
	},
	{
		"ALU64_DIV_K: 6 / 2 = 3",
		.u.insns_int = {
			BPF_LD_IMM64(R0, 6),
			BPF_ALU64_IMM(BPF_DIV, R0, 2),
			BPF_EXIT_INSN(),
		},
		INTERNAL,
		{ },
		{ { 0, 3 } },
	},
	{
		"ALU64_DIV_K: 3 / 1 = 3",
		.u.insns_int = {
			BPF_LD_IMM64(R0, 3),
			BPF_ALU64_IMM(BPF_DIV, R0, 1),
			BPF_EXIT_INSN(),
		},
		INTERNAL,
		{ },
		{ { 0, 3 } },
	},
	{
		"ALU64_DIV_K: 2147483647 / 2147483647 = 1",
		.u.insns_int = {
			BPF_LD_IMM64(R0, 2147483647),
			BPF_ALU64_IMM(BPF_DIV, R0, 2147483647),
			BPF_EXIT_INSN(),
		},
		INTERNAL,
		{ },
		{ { 0, 1 } },
	},
	{
		"ALU64_DIV_K: 0xffffffffffffffff / (-1) = 0x0000000000000001",
		.u.insns_int = {
			BPF_LD_IMM64(R2, 0xffffffffffffffffLL),
			BPF_LD_IMM64(R3, 0x0000000000000001LL),
			BPF_ALU64_IMM(BPF_DIV, R2, 0xffffffff),
			BPF_JMP_REG(BPF_JEQ, R2, R3, 2),
			BPF_MOV32_IMM(R0, 2),
			BPF_EXIT_INSN(),
			BPF_MOV32_IMM(R0, 1),
			BPF_EXIT_INSN(),
		},
		INTERNAL,
		{ },
		{ { 0, 0x1 } },
	},
	/* BPF_ALU | BPF_MOD | BPF_X */
	{
		"ALU_MOD_X: 3 % 2 = 1",
		.u.insns_int = {
			BPF_LD_IMM64(R0, 3),
			BPF_ALU32_IMM(BPF_MOV, R1, 2),
			BPF_ALU32_REG(BPF_MOD, R0, R1),
			BPF_EXIT_INSN(),
		},
		INTERNAL,
		{ },
		{ { 0, 1 } },
	},
	{
		"ALU_MOD_X: 4294967295 % 4294967293 = 2",
		.u.insns_int = {
			BPF_LD_IMM64(R0, 4294967295U),
			BPF_ALU32_IMM(BPF_MOV, R1, 4294967293U),
			BPF_ALU32_REG(BPF_MOD, R0, R1),
			BPF_EXIT_INSN(),
		},
		INTERNAL,
		{ },
		{ { 0, 2 } },
	},
	{
		"ALU64_MOD_X: 3 % 2 = 1",
		.u.insns_int = {
			BPF_LD_IMM64(R0, 3),
			BPF_ALU32_IMM(BPF_MOV, R1, 2),
			BPF_ALU64_REG(BPF_MOD, R0, R1),
			BPF_EXIT_INSN(),
		},
		INTERNAL,
		{ },
		{ { 0, 1 } },
	},
	{
		"ALU64_MOD_X: 2147483647 % 2147483645 = 2",
		.u.insns_int = {
			BPF_LD_IMM64(R0, 2147483647),
			BPF_ALU32_IMM(BPF_MOV, R1, 2147483645),
			BPF_ALU64_REG(BPF_MOD, R0, R1),
			BPF_EXIT_INSN(),
		},
		INTERNAL,
		{ },
		{ { 0, 2 } },
	},
	/* BPF_ALU | BPF_MOD | BPF_K */
	{
		"ALU_MOD_K: 3 % 2 = 1",
		.u.insns_int = {
			BPF_LD_IMM64(R0, 3),
			BPF_ALU32_IMM(BPF_MOD, R0, 2),
			BPF_EXIT_INSN(),
		},
		INTERNAL,
		{ },
		{ { 0, 1 } },
	},
	{
		"ALU_MOD_K: 3 % 1 = 0",
		.u.insns_int = {
			BPF_LD_IMM64(R0, 3),
			BPF_ALU32_IMM(BPF_MOD, R0, 1),
			BPF_EXIT_INSN(),
		},
		INTERNAL,
		{ },
		{ { 0, 0 } },
	},
	{
		"ALU_MOD_K: 4294967295 % 4294967293 = 2",
		.u.insns_int = {
			BPF_LD_IMM64(R0, 4294967295U),
			BPF_ALU32_IMM(BPF_MOD, R0, 4294967293U),
			BPF_EXIT_INSN(),
		},
		INTERNAL,
		{ },
		{ { 0, 2 } },
	},
	{
		"ALU64_MOD_K: 3 % 2 = 1",
		.u.insns_int = {
			BPF_LD_IMM64(R0, 3),
			BPF_ALU64_IMM(BPF_MOD, R0, 2),
			BPF_EXIT_INSN(),
		},
		INTERNAL,
		{ },
		{ { 0, 1 } },
	},
	{
		"ALU64_MOD_K: 3 % 1 = 0",
		.u.insns_int = {
			BPF_LD_IMM64(R0, 3),
			BPF_ALU64_IMM(BPF_MOD, R0, 1),
			BPF_EXIT_INSN(),
		},
		INTERNAL,
		{ },
		{ { 0, 0 } },
	},
	{
		"ALU64_MOD_K: 2147483647 % 2147483645 = 2",
		.u.insns_int = {
			BPF_LD_IMM64(R0, 2147483647),
			BPF_ALU64_IMM(BPF_MOD, R0, 2147483645),
			BPF_EXIT_INSN(),
		},
		INTERNAL,
		{ },
		{ { 0, 2 } },
	},
	/* BPF_ALU | BPF_AND | BPF_X */
	{
		"ALU_AND_X: 3 & 2 = 2",
		.u.insns_int = {
			BPF_LD_IMM64(R0, 3),
			BPF_ALU32_IMM(BPF_MOV, R1, 2),
			BPF_ALU32_REG(BPF_AND, R0, R1),
			BPF_EXIT_INSN(),
		},
		INTERNAL,
		{ },
		{ { 0, 2 } },
	},
	{
		"ALU_AND_X: 0xffffffff & 0xffffffff = 0xffffffff",
		.u.insns_int = {
			BPF_LD_IMM64(R0, 0xffffffff),
			BPF_ALU32_IMM(BPF_MOV, R1, 0xffffffff),
			BPF_ALU32_REG(BPF_AND, R0, R1),
			BPF_EXIT_INSN(),
		},
		INTERNAL,
		{ },
		{ { 0, 0xffffffff } },
	},
	{
		"ALU64_AND_X: 3 & 2 = 2",
		.u.insns_int = {
			BPF_LD_IMM64(R0, 3),
			BPF_ALU32_IMM(BPF_MOV, R1, 2),
			BPF_ALU64_REG(BPF_AND, R0, R1),
			BPF_EXIT_INSN(),
		},
		INTERNAL,
		{ },
		{ { 0, 2 } },
	},
	{
		"ALU64_AND_X: 0xffffffff & 0xffffffff = 0xffffffff",
		.u.insns_int = {
			BPF_LD_IMM64(R0, 0xffffffff),
			BPF_ALU32_IMM(BPF_MOV, R1, 0xffffffff),
			BPF_ALU64_REG(BPF_AND, R0, R1),
			BPF_EXIT_INSN(),
		},
		INTERNAL,
		{ },
		{ { 0, 0xffffffff } },
	},
	/* BPF_ALU | BPF_AND | BPF_K */
	{
		"ALU_AND_K: 3 & 2 = 2",
		.u.insns_int = {
			BPF_LD_IMM64(R0, 3),
			BPF_ALU32_IMM(BPF_AND, R0, 2),
			BPF_EXIT_INSN(),
		},
		INTERNAL,
		{ },
		{ { 0, 2 } },
	},
	{
		"ALU_AND_K: 0xffffffff & 0xffffffff = 0xffffffff",
		.u.insns_int = {
			BPF_LD_IMM64(R0, 0xffffffff),
			BPF_ALU32_IMM(BPF_AND, R0, 0xffffffff),
			BPF_EXIT_INSN(),
		},
		INTERNAL,
		{ },
		{ { 0, 0xffffffff } },
	},
	{
		"ALU_AND_K: Small immediate",
		.u.insns_int = {
			BPF_ALU32_IMM(BPF_MOV, R0, 0x01020304),
			BPF_ALU32_IMM(BPF_AND, R0, 15),
			BPF_EXIT_INSN(),
		},
		INTERNAL,
		{ },
		{ { 0, 4 } }
	},
	{
		"ALU_AND_K: Large immediate",
		.u.insns_int = {
			BPF_ALU32_IMM(BPF_MOV, R0, 0xf1f2f3f4),
			BPF_ALU32_IMM(BPF_AND, R0, 0xafbfcfdf),
			BPF_EXIT_INSN(),
		},
		INTERNAL,
		{ },
		{ { 0, 0xa1b2c3d4 } }
	},
	{
		"ALU_AND_K: Zero extension",
		.u.insns_int = {
			BPF_LD_IMM64(R0, 0x0123456789abcdefLL),
			BPF_LD_IMM64(R1, 0x0000000080a0c0e0LL),
			BPF_ALU32_IMM(BPF_AND, R0, 0xf0f0f0f0),
			BPF_JMP_REG(BPF_JEQ, R0, R1, 2),
			BPF_MOV32_IMM(R0, 2),
			BPF_EXIT_INSN(),
			BPF_MOV32_IMM(R0, 1),
			BPF_EXIT_INSN(),
		},
		INTERNAL,
		{ },
		{ { 0, 1 } }
	},
	{
		"ALU64_AND_K: 3 & 2 = 2",
		.u.insns_int = {
			BPF_LD_IMM64(R0, 3),
			BPF_ALU64_IMM(BPF_AND, R0, 2),
			BPF_EXIT_INSN(),
		},
		INTERNAL,
		{ },
		{ { 0, 2 } },
	},
	{
		"ALU64_AND_K: 0xffffffff & 0xffffffff = 0xffffffff",
		.u.insns_int = {
			BPF_LD_IMM64(R0, 0xffffffff),
			BPF_ALU64_IMM(BPF_AND, R0, 0xffffffff),
			BPF_EXIT_INSN(),
		},
		INTERNAL,
		{ },
		{ { 0, 0xffffffff } },
	},
	{
		"ALU64_AND_K: 0x0000ffffffff0000 & 0x0 = 0x0000000000000000",
		.u.insns_int = {
			BPF_LD_IMM64(R2, 0x0000ffffffff0000LL),
			BPF_LD_IMM64(R3, 0x0000000000000000LL),
			BPF_ALU64_IMM(BPF_AND, R2, 0x0),
			BPF_JMP_REG(BPF_JEQ, R2, R3, 2),
			BPF_MOV32_IMM(R0, 2),
			BPF_EXIT_INSN(),
			BPF_MOV32_IMM(R0, 1),
			BPF_EXIT_INSN(),
		},
		INTERNAL,
		{ },
		{ { 0, 0x1 } },
	},
	{
		"ALU64_AND_K: 0x0000ffffffff0000 & -1 = 0x0000ffffffff0000",
		.u.insns_int = {
			BPF_LD_IMM64(R2, 0x0000ffffffff0000LL),
			BPF_LD_IMM64(R3, 0x0000ffffffff0000LL),
			BPF_ALU64_IMM(BPF_AND, R2, 0xffffffff),
			BPF_JMP_REG(BPF_JEQ, R2, R3, 2),
			BPF_MOV32_IMM(R0, 2),
			BPF_EXIT_INSN(),
			BPF_MOV32_IMM(R0, 1),
			BPF_EXIT_INSN(),
		},
		INTERNAL,
		{ },
		{ { 0, 0x1 } },
	},
	{
		"ALU64_AND_K: 0xffffffffffffffff & -1 = 0xffffffffffffffff",
		.u.insns_int = {
			BPF_LD_IMM64(R2, 0xffffffffffffffffLL),
			BPF_LD_IMM64(R3, 0xffffffffffffffffLL),
			BPF_ALU64_IMM(BPF_AND, R2, 0xffffffff),
			BPF_JMP_REG(BPF_JEQ, R2, R3, 2),
			BPF_MOV32_IMM(R0, 2),
			BPF_EXIT_INSN(),
			BPF_MOV32_IMM(R0, 1),
			BPF_EXIT_INSN(),
		},
		INTERNAL,
		{ },
		{ { 0, 0x1 } },
	},
	{
		"ALU64_AND_K: Sign extension 1",
		.u.insns_int = {
			BPF_LD_IMM64(R0, 0x0123456789abcdefLL),
			BPF_LD_IMM64(R1, 0x00000000090b0d0fLL),
			BPF_ALU64_IMM(BPF_AND, R0, 0x0f0f0f0f),
			BPF_JMP_REG(BPF_JEQ, R0, R1, 2),
			BPF_MOV32_IMM(R0, 2),
			BPF_EXIT_INSN(),
			BPF_MOV32_IMM(R0, 1),
			BPF_EXIT_INSN(),
		},
		INTERNAL,
		{ },
		{ { 0, 1 } }
	},
	{
		"ALU64_AND_K: Sign extension 2",
		.u.insns_int = {
			BPF_LD_IMM64(R0, 0x0123456789abcdefLL),
			BPF_LD_IMM64(R1, 0x0123456780a0c0e0LL),
			BPF_ALU64_IMM(BPF_AND, R0, 0xf0f0f0f0),
			BPF_JMP_REG(BPF_JEQ, R0, R1, 2),
			BPF_MOV32_IMM(R0, 2),
			BPF_EXIT_INSN(),
			BPF_MOV32_IMM(R0, 1),
			BPF_EXIT_INSN(),
		},
		INTERNAL,
		{ },
		{ { 0, 1 } }
	},
	/* BPF_ALU | BPF_OR | BPF_X */
	{
		"ALU_OR_X: 1 | 2 = 3",
		.u.insns_int = {
			BPF_LD_IMM64(R0, 1),
			BPF_ALU32_IMM(BPF_MOV, R1, 2),
			BPF_ALU32_REG(BPF_OR, R0, R1),
			BPF_EXIT_INSN(),
		},
		INTERNAL,
		{ },
		{ { 0, 3 } },
	},
	{
		"ALU_OR_X: 0x0 | 0xffffffff = 0xffffffff",
		.u.insns_int = {
			BPF_LD_IMM64(R0, 0),
			BPF_ALU32_IMM(BPF_MOV, R1, 0xffffffff),
			BPF_ALU32_REG(BPF_OR, R0, R1),
			BPF_EXIT_INSN(),
		},
		INTERNAL,
		{ },
		{ { 0, 0xffffffff } },
	},
	{
		"ALU64_OR_X: 1 | 2 = 3",
		.u.insns_int = {
			BPF_LD_IMM64(R0, 1),
			BPF_ALU32_IMM(BPF_MOV, R1, 2),
			BPF_ALU64_REG(BPF_OR, R0, R1),
			BPF_EXIT_INSN(),
		},
		INTERNAL,
		{ },
		{ { 0, 3 } },
	},
	{
		"ALU64_OR_X: 0 | 0xffffffff = 0xffffffff",
		.u.insns_int = {
			BPF_LD_IMM64(R0, 0),
			BPF_ALU32_IMM(BPF_MOV, R1, 0xffffffff),
			BPF_ALU64_REG(BPF_OR, R0, R1),
			BPF_EXIT_INSN(),
		},
		INTERNAL,
		{ },
		{ { 0, 0xffffffff } },
	},
	/* BPF_ALU | BPF_OR | BPF_K */
	{
		"ALU_OR_K: 1 | 2 = 3",
		.u.insns_int = {
			BPF_LD_IMM64(R0, 1),
			BPF_ALU32_IMM(BPF_OR, R0, 2),
			BPF_EXIT_INSN(),
		},
		INTERNAL,
		{ },
		{ { 0, 3 } },
	},
	{
		"ALU_OR_K: 0 & 0xffffffff = 0xffffffff",
		.u.insns_int = {
			BPF_LD_IMM64(R0, 0),
			BPF_ALU32_IMM(BPF_OR, R0, 0xffffffff),
			BPF_EXIT_INSN(),
		},
		INTERNAL,
		{ },
		{ { 0, 0xffffffff } },
	},
	{
		"ALU_OR_K: Small immediate",
		.u.insns_int = {
			BPF_ALU32_IMM(BPF_MOV, R0, 0x01020304),
			BPF_ALU32_IMM(BPF_OR, R0, 1),
			BPF_EXIT_INSN(),
		},
		INTERNAL,
		{ },
		{ { 0, 0x01020305 } }
	},
	{
		"ALU_OR_K: Large immediate",
		.u.insns_int = {
			BPF_ALU32_IMM(BPF_MOV, R0, 0x01020304),
			BPF_ALU32_IMM(BPF_OR, R0, 0xa0b0c0d0),
			BPF_EXIT_INSN(),
		},
		INTERNAL,
		{ },
		{ { 0, 0xa1b2c3d4 } }
	},
	{
		"ALU_OR_K: Zero extension",
		.u.insns_int = {
			BPF_LD_IMM64(R0, 0x0123456789abcdefLL),
			BPF_LD_IMM64(R1, 0x00000000f9fbfdffLL),
			BPF_ALU32_IMM(BPF_OR, R0, 0xf0f0f0f0),
			BPF_JMP_REG(BPF_JEQ, R0, R1, 2),
			BPF_MOV32_IMM(R0, 2),
			BPF_EXIT_INSN(),
			BPF_MOV32_IMM(R0, 1),
			BPF_EXIT_INSN(),
		},
		INTERNAL,
		{ },
		{ { 0, 1 } }
	},
	{
		"ALU64_OR_K: 1 | 2 = 3",
		.u.insns_int = {
			BPF_LD_IMM64(R0, 1),
			BPF_ALU64_IMM(BPF_OR, R0, 2),
			BPF_EXIT_INSN(),
		},
		INTERNAL,
		{ },
		{ { 0, 3 } },
	},
	{
		"ALU64_OR_K: 0 & 0xffffffff = 0xffffffff",
		.u.insns_int = {
			BPF_LD_IMM64(R0, 0),
			BPF_ALU64_IMM(BPF_OR, R0, 0xffffffff),
			BPF_EXIT_INSN(),
		},
		INTERNAL,
		{ },
		{ { 0, 0xffffffff } },
	},
	{
		"ALU64_OR_K: 0x0000ffffffff0000 | 0x0 = 0x0000ffffffff0000",
		.u.insns_int = {
			BPF_LD_IMM64(R2, 0x0000ffffffff0000LL),
			BPF_LD_IMM64(R3, 0x0000ffffffff0000LL),
			BPF_ALU64_IMM(BPF_OR, R2, 0x0),
			BPF_JMP_REG(BPF_JEQ, R2, R3, 2),
			BPF_MOV32_IMM(R0, 2),
			BPF_EXIT_INSN(),
			BPF_MOV32_IMM(R0, 1),
			BPF_EXIT_INSN(),
		},
		INTERNAL,
		{ },
		{ { 0, 0x1 } },
	},
	{
		"ALU64_OR_K: 0x0000ffffffff0000 | -1 = 0xffffffffffffffff",
		.u.insns_int = {
			BPF_LD_IMM64(R2, 0x0000ffffffff0000LL),
			BPF_LD_IMM64(R3, 0xffffffffffffffffLL),
			BPF_ALU64_IMM(BPF_OR, R2, 0xffffffff),
			BPF_JMP_REG(BPF_JEQ, R2, R3, 2),
			BPF_MOV32_IMM(R0, 2),
			BPF_EXIT_INSN(),
			BPF_MOV32_IMM(R0, 1),
			BPF_EXIT_INSN(),
		},
		INTERNAL,
		{ },
		{ { 0, 0x1 } },
	},
	{
		"ALU64_OR_K: 0x000000000000000 | -1 = 0xffffffffffffffff",
		.u.insns_int = {
			BPF_LD_IMM64(R2, 0x0000000000000000LL),
			BPF_LD_IMM64(R3, 0xffffffffffffffffLL),
			BPF_ALU64_IMM(BPF_OR, R2, 0xffffffff),
			BPF_JMP_REG(BPF_JEQ, R2, R3, 2),
			BPF_MOV32_IMM(R0, 2),
			BPF_EXIT_INSN(),
			BPF_MOV32_IMM(R0, 1),
			BPF_EXIT_INSN(),
		},
		INTERNAL,
		{ },
		{ { 0, 0x1 } },
	},
	{
		"ALU64_OR_K: Sign extension 1",
		.u.insns_int = {
			BPF_LD_IMM64(R0, 0x0123456789abcdefLL),
			BPF_LD_IMM64(R1, 0x012345678fafcfefLL),
			BPF_ALU64_IMM(BPF_OR, R0, 0x0f0f0f0f),
			BPF_JMP_REG(BPF_JEQ, R0, R1, 2),
			BPF_MOV32_IMM(R0, 2),
			BPF_EXIT_INSN(),
			BPF_MOV32_IMM(R0, 1),
			BPF_EXIT_INSN(),
		},
		INTERNAL,
		{ },
		{ { 0, 1 } }
	},
	{
		"ALU64_OR_K: Sign extension 2",
		.u.insns_int = {
			BPF_LD_IMM64(R0, 0x0123456789abcdefLL),
			BPF_LD_IMM64(R1, 0xfffffffff9fbfdffLL),
			BPF_ALU64_IMM(BPF_OR, R0, 0xf0f0f0f0),
			BPF_JMP_REG(BPF_JEQ, R0, R1, 2),
			BPF_MOV32_IMM(R0, 2),
			BPF_EXIT_INSN(),
			BPF_MOV32_IMM(R0, 1),
			BPF_EXIT_INSN(),
		},
		INTERNAL,
		{ },
		{ { 0, 1 } }
	},
	/* BPF_ALU | BPF_XOR | BPF_X */
	{
		"ALU_XOR_X: 5 ^ 6 = 3",
		.u.insns_int = {
			BPF_LD_IMM64(R0, 5),
			BPF_ALU32_IMM(BPF_MOV, R1, 6),
			BPF_ALU32_REG(BPF_XOR, R0, R1),
			BPF_EXIT_INSN(),
		},
		INTERNAL,
		{ },
		{ { 0, 3 } },
	},
	{
		"ALU_XOR_X: 0x1 ^ 0xffffffff = 0xfffffffe",
		.u.insns_int = {
			BPF_LD_IMM64(R0, 1),
			BPF_ALU32_IMM(BPF_MOV, R1, 0xffffffff),
			BPF_ALU32_REG(BPF_XOR, R0, R1),
			BPF_EXIT_INSN(),
		},
		INTERNAL,
		{ },
		{ { 0, 0xfffffffe } },
	},
	{
		"ALU64_XOR_X: 5 ^ 6 = 3",
		.u.insns_int = {
			BPF_LD_IMM64(R0, 5),
			BPF_ALU32_IMM(BPF_MOV, R1, 6),
			BPF_ALU64_REG(BPF_XOR, R0, R1),
			BPF_EXIT_INSN(),
		},
		INTERNAL,
		{ },
		{ { 0, 3 } },
	},
	{
		"ALU64_XOR_X: 1 ^ 0xffffffff = 0xfffffffe",
		.u.insns_int = {
			BPF_LD_IMM64(R0, 1),
			BPF_ALU32_IMM(BPF_MOV, R1, 0xffffffff),
			BPF_ALU64_REG(BPF_XOR, R0, R1),
			BPF_EXIT_INSN(),
		},
		INTERNAL,
		{ },
		{ { 0, 0xfffffffe } },
	},
	/* BPF_ALU | BPF_XOR | BPF_K */
	{
		"ALU_XOR_K: 5 ^ 6 = 3",
		.u.insns_int = {
			BPF_LD_IMM64(R0, 5),
			BPF_ALU32_IMM(BPF_XOR, R0, 6),
			BPF_EXIT_INSN(),
		},
		INTERNAL,
		{ },
		{ { 0, 3 } },
	},
	{
		"ALU_XOR_K: 1 ^ 0xffffffff = 0xfffffffe",
		.u.insns_int = {
			BPF_LD_IMM64(R0, 1),
			BPF_ALU32_IMM(BPF_XOR, R0, 0xffffffff),
			BPF_EXIT_INSN(),
		},
		INTERNAL,
		{ },
		{ { 0, 0xfffffffe } },
	},
	{
		"ALU_XOR_K: Small immediate",
		.u.insns_int = {
			BPF_ALU32_IMM(BPF_MOV, R0, 0x01020304),
			BPF_ALU32_IMM(BPF_XOR, R0, 15),
			BPF_EXIT_INSN(),
		},
		INTERNAL,
		{ },
		{ { 0, 0x0102030b } }
	},
	{
		"ALU_XOR_K: Large immediate",
		.u.insns_int = {
			BPF_ALU32_IMM(BPF_MOV, R0, 0xf1f2f3f4),
			BPF_ALU32_IMM(BPF_XOR, R0, 0xafbfcfdf),
			BPF_EXIT_INSN(),
		},
		INTERNAL,
		{ },
		{ { 0, 0x5e4d3c2b } }
	},
	{
		"ALU_XOR_K: Zero extension",
		.u.insns_int = {
			BPF_LD_IMM64(R0, 0x0123456789abcdefLL),
			BPF_LD_IMM64(R1, 0x00000000795b3d1fLL),
			BPF_ALU32_IMM(BPF_XOR, R0, 0xf0f0f0f0),
			BPF_JMP_REG(BPF_JEQ, R0, R1, 2),
			BPF_MOV32_IMM(R0, 2),
			BPF_EXIT_INSN(),
			BPF_MOV32_IMM(R0, 1),
			BPF_EXIT_INSN(),
		},
		INTERNAL,
		{ },
		{ { 0, 1 } }
	},
	{
		"ALU64_XOR_K: 5 ^ 6 = 3",
		.u.insns_int = {
			BPF_LD_IMM64(R0, 5),
			BPF_ALU64_IMM(BPF_XOR, R0, 6),
			BPF_EXIT_INSN(),
		},
		INTERNAL,
		{ },
		{ { 0, 3 } },
	},
	{
		"ALU64_XOR_K: 1 ^ 0xffffffff = 0xfffffffe",
		.u.insns_int = {
			BPF_LD_IMM64(R0, 1),
			BPF_ALU64_IMM(BPF_XOR, R0, 0xffffffff),
			BPF_EXIT_INSN(),
		},
		INTERNAL,
		{ },
		{ { 0, 0xfffffffe } },
	},
	{
		"ALU64_XOR_K: 0x0000ffffffff0000 ^ 0x0 = 0x0000ffffffff0000",
		.u.insns_int = {
			BPF_LD_IMM64(R2, 0x0000ffffffff0000LL),
			BPF_LD_IMM64(R3, 0x0000ffffffff0000LL),
			BPF_ALU64_IMM(BPF_XOR, R2, 0x0),
			BPF_JMP_REG(BPF_JEQ, R2, R3, 2),
			BPF_MOV32_IMM(R0, 2),
			BPF_EXIT_INSN(),
			BPF_MOV32_IMM(R0, 1),
			BPF_EXIT_INSN(),
		},
		INTERNAL,
		{ },
		{ { 0, 0x1 } },
	},
	{
		"ALU64_XOR_K: 0x0000ffffffff0000 ^ -1 = 0xffff00000000ffff",
		.u.insns_int = {
			BPF_LD_IMM64(R2, 0x0000ffffffff0000LL),
			BPF_LD_IMM64(R3, 0xffff00000000ffffLL),
			BPF_ALU64_IMM(BPF_XOR, R2, 0xffffffff),
			BPF_JMP_REG(BPF_JEQ, R2, R3, 2),
			BPF_MOV32_IMM(R0, 2),
			BPF_EXIT_INSN(),
			BPF_MOV32_IMM(R0, 1),
			BPF_EXIT_INSN(),
		},
		INTERNAL,
		{ },
		{ { 0, 0x1 } },
	},
	{
		"ALU64_XOR_K: 0x000000000000000 ^ -1 = 0xffffffffffffffff",
		.u.insns_int = {
			BPF_LD_IMM64(R2, 0x0000000000000000LL),
			BPF_LD_IMM64(R3, 0xffffffffffffffffLL),
			BPF_ALU64_IMM(BPF_XOR, R2, 0xffffffff),
			BPF_JMP_REG(BPF_JEQ, R2, R3, 2),
			BPF_MOV32_IMM(R0, 2),
			BPF_EXIT_INSN(),
			BPF_MOV32_IMM(R0, 1),
			BPF_EXIT_INSN(),
		},
		INTERNAL,
		{ },
		{ { 0, 0x1 } },
	},
	{
		"ALU64_XOR_K: Sign extension 1",
		.u.insns_int = {
			BPF_LD_IMM64(R0, 0x0123456789abcdefLL),
			BPF_LD_IMM64(R1, 0x0123456786a4c2e0LL),
			BPF_ALU64_IMM(BPF_XOR, R0, 0x0f0f0f0f),
			BPF_JMP_REG(BPF_JEQ, R0, R1, 2),
			BPF_MOV32_IMM(R0, 2),
			BPF_EXIT_INSN(),
			BPF_MOV32_IMM(R0, 1),
			BPF_EXIT_INSN(),
		},
		INTERNAL,
		{ },
		{ { 0, 1 } }
	},
	{
		"ALU64_XOR_K: Sign extension 2",
		.u.insns_int = {
			BPF_LD_IMM64(R0, 0x0123456789abcdefLL),
			BPF_LD_IMM64(R1, 0xfedcba98795b3d1fLL),
			BPF_ALU64_IMM(BPF_XOR, R0, 0xf0f0f0f0),
			BPF_JMP_REG(BPF_JEQ, R0, R1, 2),
			BPF_MOV32_IMM(R0, 2),
			BPF_EXIT_INSN(),
			BPF_MOV32_IMM(R0, 1),
			BPF_EXIT_INSN(),
		},
		INTERNAL,
		{ },
		{ { 0, 1 } }
	},
	/* BPF_ALU | BPF_LSH | BPF_X */
	{
		"ALU_LSH_X: 1 << 1 = 2",
		.u.insns_int = {
			BPF_LD_IMM64(R0, 1),
			BPF_ALU32_IMM(BPF_MOV, R1, 1),
			BPF_ALU32_REG(BPF_LSH, R0, R1),
			BPF_EXIT_INSN(),
		},
		INTERNAL,
		{ },
		{ { 0, 2 } },
	},
	{
		"ALU_LSH_X: 1 << 31 = 0x80000000",
		.u.insns_int = {
			BPF_LD_IMM64(R0, 1),
			BPF_ALU32_IMM(BPF_MOV, R1, 31),
			BPF_ALU32_REG(BPF_LSH, R0, R1),
			BPF_EXIT_INSN(),
		},
		INTERNAL,
		{ },
		{ { 0, 0x80000000 } },
	},
	{
		"ALU_LSH_X: 0x12345678 << 12 = 0x45678000",
		.u.insns_int = {
			BPF_ALU32_IMM(BPF_MOV, R0, 0x12345678),
			BPF_ALU32_IMM(BPF_MOV, R1, 12),
			BPF_ALU32_REG(BPF_LSH, R0, R1),
			BPF_EXIT_INSN(),
		},
		INTERNAL,
		{ },
		{ { 0, 0x45678000 } }
	},
	{
		"ALU64_LSH_X: 1 << 1 = 2",
		.u.insns_int = {
			BPF_LD_IMM64(R0, 1),
			BPF_ALU32_IMM(BPF_MOV, R1, 1),
			BPF_ALU64_REG(BPF_LSH, R0, R1),
			BPF_EXIT_INSN(),
		},
		INTERNAL,
		{ },
		{ { 0, 2 } },
	},
	{
		"ALU64_LSH_X: 1 << 31 = 0x80000000",
		.u.insns_int = {
			BPF_LD_IMM64(R0, 1),
			BPF_ALU32_IMM(BPF_MOV, R1, 31),
			BPF_ALU64_REG(BPF_LSH, R0, R1),
			BPF_EXIT_INSN(),
		},
		INTERNAL,
		{ },
		{ { 0, 0x80000000 } },
	},
	{
		"ALU64_LSH_X: Shift < 32, low word",
		.u.insns_int = {
			BPF_LD_IMM64(R0, 0x0123456789abcdefLL),
			BPF_ALU32_IMM(BPF_MOV, R1, 12),
			BPF_ALU64_REG(BPF_LSH, R0, R1),
			BPF_EXIT_INSN(),
		},
		INTERNAL,
		{ },
		{ { 0, 0xbcdef000 } }
	},
	{
		"ALU64_LSH_X: Shift < 32, high word",
		.u.insns_int = {
			BPF_LD_IMM64(R0, 0x0123456789abcdefLL),
			BPF_ALU32_IMM(BPF_MOV, R1, 12),
			BPF_ALU64_REG(BPF_LSH, R0, R1),
			BPF_ALU64_IMM(BPF_RSH, R0, 32),
			BPF_EXIT_INSN(),
		},
		INTERNAL,
		{ },
		{ { 0, 0x3456789a } }
	},
	{
		"ALU64_LSH_X: Shift > 32, low word",
		.u.insns_int = {
			BPF_LD_IMM64(R0, 0x0123456789abcdefLL),
			BPF_ALU32_IMM(BPF_MOV, R1, 36),
			BPF_ALU64_REG(BPF_LSH, R0, R1),
			BPF_EXIT_INSN(),
		},
		INTERNAL,
		{ },
		{ { 0, 0 } }
	},
	{
		"ALU64_LSH_X: Shift > 32, high word",
		.u.insns_int = {
			BPF_LD_IMM64(R0, 0x0123456789abcdefLL),
			BPF_ALU32_IMM(BPF_MOV, R1, 36),
			BPF_ALU64_REG(BPF_LSH, R0, R1),
			BPF_ALU64_IMM(BPF_RSH, R0, 32),
			BPF_EXIT_INSN(),
		},
		INTERNAL,
		{ },
		{ { 0, 0x9abcdef0 } }
	},
	{
		"ALU64_LSH_X: Shift == 32, low word",
		.u.insns_int = {
			BPF_LD_IMM64(R0, 0x0123456789abcdefLL),
			BPF_ALU32_IMM(BPF_MOV, R1, 32),
			BPF_ALU64_REG(BPF_LSH, R0, R1),
			BPF_EXIT_INSN(),
		},
		INTERNAL,
		{ },
		{ { 0, 0 } }
	},
	{
		"ALU64_LSH_X: Shift == 32, high word",
		.u.insns_int = {
			BPF_LD_IMM64(R0, 0x0123456789abcdefLL),
			BPF_ALU32_IMM(BPF_MOV, R1, 32),
			BPF_ALU64_REG(BPF_LSH, R0, R1),
			BPF_ALU64_IMM(BPF_RSH, R0, 32),
			BPF_EXIT_INSN(),
		},
		INTERNAL,
		{ },
		{ { 0, 0x89abcdef } }
	},
	{
		"ALU64_LSH_X: Zero shift, low word",
		.u.insns_int = {
			BPF_LD_IMM64(R0, 0x0123456789abcdefLL),
			BPF_ALU32_IMM(BPF_MOV, R1, 0),
			BPF_ALU64_REG(BPF_LSH, R0, R1),
			BPF_EXIT_INSN(),
		},
		INTERNAL,
		{ },
		{ { 0, 0x89abcdef } }
	},
	{
		"ALU64_LSH_X: Zero shift, high word",
		.u.insns_int = {
			BPF_LD_IMM64(R0, 0x0123456789abcdefLL),
			BPF_ALU32_IMM(BPF_MOV, R1, 0),
			BPF_ALU64_REG(BPF_LSH, R0, R1),
			BPF_ALU64_IMM(BPF_RSH, R0, 32),
			BPF_EXIT_INSN(),
		},
		INTERNAL,
		{ },
		{ { 0, 0x01234567 } }
	},
	/* BPF_ALU | BPF_LSH | BPF_K */
	{
		"ALU_LSH_K: 1 << 1 = 2",
		.u.insns_int = {
			BPF_LD_IMM64(R0, 1),
			BPF_ALU32_IMM(BPF_LSH, R0, 1),
			BPF_EXIT_INSN(),
		},
		INTERNAL,
		{ },
		{ { 0, 2 } },
	},
	{
		"ALU_LSH_K: 1 << 31 = 0x80000000",
		.u.insns_int = {
			BPF_LD_IMM64(R0, 1),
			BPF_ALU32_IMM(BPF_LSH, R0, 31),
			BPF_EXIT_INSN(),
		},
		INTERNAL,
		{ },
		{ { 0, 0x80000000 } },
	},
	{
		"ALU_LSH_K: 0x12345678 << 12 = 0x45678000",
		.u.insns_int = {
			BPF_ALU32_IMM(BPF_MOV, R0, 0x12345678),
			BPF_ALU32_IMM(BPF_LSH, R0, 12),
			BPF_EXIT_INSN(),
		},
		INTERNAL,
		{ },
		{ { 0, 0x45678000 } }
	},
	{
		"ALU_LSH_K: 0x12345678 << 0 = 0x12345678",
		.u.insns_int = {
			BPF_ALU32_IMM(BPF_MOV, R0, 0x12345678),
			BPF_ALU32_IMM(BPF_LSH, R0, 0),
			BPF_EXIT_INSN(),
		},
		INTERNAL,
		{ },
		{ { 0, 0x12345678 } }
	},
	{
		"ALU64_LSH_K: 1 << 1 = 2",
		.u.insns_int = {
			BPF_LD_IMM64(R0, 1),
			BPF_ALU64_IMM(BPF_LSH, R0, 1),
			BPF_EXIT_INSN(),
		},
		INTERNAL,
		{ },
		{ { 0, 2 } },
	},
	{
		"ALU64_LSH_K: 1 << 31 = 0x80000000",
		.u.insns_int = {
			BPF_LD_IMM64(R0, 1),
			BPF_ALU64_IMM(BPF_LSH, R0, 31),
			BPF_EXIT_INSN(),
		},
		INTERNAL,
		{ },
		{ { 0, 0x80000000 } },
	},
	{
		"ALU64_LSH_K: Shift < 32, low word",
		.u.insns_int = {
			BPF_LD_IMM64(R0, 0x0123456789abcdefLL),
			BPF_ALU64_IMM(BPF_LSH, R0, 12),
			BPF_EXIT_INSN(),
		},
		INTERNAL,
		{ },
		{ { 0, 0xbcdef000 } }
	},
	{
		"ALU64_LSH_K: Shift < 32, high word",
		.u.insns_int = {
			BPF_LD_IMM64(R0, 0x0123456789abcdefLL),
			BPF_ALU64_IMM(BPF_LSH, R0, 12),
			BPF_ALU64_IMM(BPF_RSH, R0, 32),
			BPF_EXIT_INSN(),
		},
		INTERNAL,
		{ },
		{ { 0, 0x3456789a } }
	},
	{
		"ALU64_LSH_K: Shift > 32, low word",
		.u.insns_int = {
			BPF_LD_IMM64(R0, 0x0123456789abcdefLL),
			BPF_ALU64_IMM(BPF_LSH, R0, 36),
			BPF_EXIT_INSN(),
		},
		INTERNAL,
		{ },
		{ { 0, 0 } }
	},
	{
		"ALU64_LSH_K: Shift > 32, high word",
		.u.insns_int = {
			BPF_LD_IMM64(R0, 0x0123456789abcdefLL),
			BPF_ALU64_IMM(BPF_LSH, R0, 36),
			BPF_ALU64_IMM(BPF_RSH, R0, 32),
			BPF_EXIT_INSN(),
		},
		INTERNAL,
		{ },
		{ { 0, 0x9abcdef0 } }
	},
	{
		"ALU64_LSH_K: Shift == 32, low word",
		.u.insns_int = {
			BPF_LD_IMM64(R0, 0x0123456789abcdefLL),
			BPF_ALU64_IMM(BPF_LSH, R0, 32),
			BPF_EXIT_INSN(),
		},
		INTERNAL,
		{ },
		{ { 0, 0 } }
	},
	{
		"ALU64_LSH_K: Shift == 32, high word",
		.u.insns_int = {
			BPF_LD_IMM64(R0, 0x0123456789abcdefLL),
			BPF_ALU64_IMM(BPF_LSH, R0, 32),
			BPF_ALU64_IMM(BPF_RSH, R0, 32),
			BPF_EXIT_INSN(),
		},
		INTERNAL,
		{ },
		{ { 0, 0x89abcdef } }
	},
	{
		"ALU64_LSH_K: Zero shift",
		.u.insns_int = {
			BPF_LD_IMM64(R0, 0x0123456789abcdefLL),
			BPF_ALU64_IMM(BPF_LSH, R0, 0),
			BPF_EXIT_INSN(),
		},
		INTERNAL,
		{ },
		{ { 0, 0x89abcdef } }
	},
	/* BPF_ALU | BPF_RSH | BPF_X */
	{
		"ALU_RSH_X: 2 >> 1 = 1",
		.u.insns_int = {
			BPF_LD_IMM64(R0, 2),
			BPF_ALU32_IMM(BPF_MOV, R1, 1),
			BPF_ALU32_REG(BPF_RSH, R0, R1),
			BPF_EXIT_INSN(),
		},
		INTERNAL,
		{ },
		{ { 0, 1 } },
	},
	{
		"ALU_RSH_X: 0x80000000 >> 31 = 1",
		.u.insns_int = {
			BPF_LD_IMM64(R0, 0x80000000),
			BPF_ALU32_IMM(BPF_MOV, R1, 31),
			BPF_ALU32_REG(BPF_RSH, R0, R1),
			BPF_EXIT_INSN(),
		},
		INTERNAL,
		{ },
		{ { 0, 1 } },
	},
	{
		"ALU_RSH_X: 0x12345678 >> 20 = 0x123",
		.u.insns_int = {
			BPF_ALU32_IMM(BPF_MOV, R0, 0x12345678),
			BPF_ALU32_IMM(BPF_MOV, R1, 20),
			BPF_ALU32_REG(BPF_RSH, R0, R1),
			BPF_EXIT_INSN(),
		},
		INTERNAL,
		{ },
		{ { 0, 0x123 } }
	},
	{
		"ALU64_RSH_X: 2 >> 1 = 1",
		.u.insns_int = {
			BPF_LD_IMM64(R0, 2),
			BPF_ALU32_IMM(BPF_MOV, R1, 1),
			BPF_ALU64_REG(BPF_RSH, R0, R1),
			BPF_EXIT_INSN(),
		},
		INTERNAL,
		{ },
		{ { 0, 1 } },
	},
	{
		"ALU64_RSH_X: 0x80000000 >> 31 = 1",
		.u.insns_int = {
			BPF_LD_IMM64(R0, 0x80000000),
			BPF_ALU32_IMM(BPF_MOV, R1, 31),
			BPF_ALU64_REG(BPF_RSH, R0, R1),
			BPF_EXIT_INSN(),
		},
		INTERNAL,
		{ },
		{ { 0, 1 } },
	},
	{
		"ALU64_RSH_X: Shift < 32, low word",
		.u.insns_int = {
			BPF_LD_IMM64(R0, 0x8123456789abcdefLL),
			BPF_ALU32_IMM(BPF_MOV, R1, 12),
			BPF_ALU64_REG(BPF_RSH, R0, R1),
			BPF_EXIT_INSN(),
		},
		INTERNAL,
		{ },
		{ { 0, 0x56789abc } }
	},
	{
		"ALU64_RSH_X: Shift < 32, high word",
		.u.insns_int = {
			BPF_LD_IMM64(R0, 0x8123456789abcdefLL),
			BPF_ALU32_IMM(BPF_MOV, R1, 12),
			BPF_ALU64_REG(BPF_RSH, R0, R1),
			BPF_ALU64_IMM(BPF_RSH, R0, 32),
			BPF_EXIT_INSN(),
		},
		INTERNAL,
		{ },
		{ { 0, 0x00081234 } }
	},
	{
		"ALU64_RSH_X: Shift > 32, low word",
		.u.insns_int = {
			BPF_LD_IMM64(R0, 0x8123456789abcdefLL),
			BPF_ALU32_IMM(BPF_MOV, R1, 36),
			BPF_ALU64_REG(BPF_RSH, R0, R1),
			BPF_EXIT_INSN(),
		},
		INTERNAL,
		{ },
		{ { 0, 0x08123456 } }
	},
	{
		"ALU64_RSH_X: Shift > 32, high word",
		.u.insns_int = {
			BPF_LD_IMM64(R0, 0x8123456789abcdefLL),
			BPF_ALU32_IMM(BPF_MOV, R1, 36),
			BPF_ALU64_REG(BPF_RSH, R0, R1),
			BPF_ALU64_IMM(BPF_RSH, R0, 32),
			BPF_EXIT_INSN(),
		},
		INTERNAL,
		{ },
		{ { 0, 0 } }
	},
	{
		"ALU64_RSH_X: Shift == 32, low word",
		.u.insns_int = {
			BPF_LD_IMM64(R0, 0x8123456789abcdefLL),
			BPF_ALU32_IMM(BPF_MOV, R1, 32),
			BPF_ALU64_REG(BPF_RSH, R0, R1),
			BPF_EXIT_INSN(),
		},
		INTERNAL,
		{ },
		{ { 0, 0x81234567 } }
	},
	{
		"ALU64_RSH_X: Shift == 32, high word",
		.u.insns_int = {
			BPF_LD_IMM64(R0, 0x8123456789abcdefLL),
			BPF_ALU32_IMM(BPF_MOV, R1, 32),
			BPF_ALU64_REG(BPF_RSH, R0, R1),
			BPF_ALU64_IMM(BPF_RSH, R0, 32),
			BPF_EXIT_INSN(),
		},
		INTERNAL,
		{ },
		{ { 0, 0 } }
	},
	{
		"ALU64_RSH_X: Zero shift, low word",
		.u.insns_int = {
			BPF_LD_IMM64(R0, 0x8123456789abcdefLL),
			BPF_ALU32_IMM(BPF_MOV, R1, 0),
			BPF_ALU64_REG(BPF_RSH, R0, R1),
			BPF_EXIT_INSN(),
		},
		INTERNAL,
		{ },
		{ { 0, 0x89abcdef } }
	},
	{
		"ALU64_RSH_X: Zero shift, high word",
		.u.insns_int = {
			BPF_LD_IMM64(R0, 0x8123456789abcdefLL),
			BPF_ALU32_IMM(BPF_MOV, R1, 0),
			BPF_ALU64_REG(BPF_RSH, R0, R1),
			BPF_ALU64_IMM(BPF_RSH, R0, 32),
			BPF_EXIT_INSN(),
		},
		INTERNAL,
		{ },
		{ { 0, 0x81234567 } }
	},
	/* BPF_ALU | BPF_RSH | BPF_K */
	{
		"ALU_RSH_K: 2 >> 1 = 1",
		.u.insns_int = {
			BPF_LD_IMM64(R0, 2),
			BPF_ALU32_IMM(BPF_RSH, R0, 1),
			BPF_EXIT_INSN(),
		},
		INTERNAL,
		{ },
		{ { 0, 1 } },
	},
	{
		"ALU_RSH_K: 0x80000000 >> 31 = 1",
		.u.insns_int = {
			BPF_LD_IMM64(R0, 0x80000000),
			BPF_ALU32_IMM(BPF_RSH, R0, 31),
			BPF_EXIT_INSN(),
		},
		INTERNAL,
		{ },
		{ { 0, 1 } },
	},
	{
		"ALU_RSH_K: 0x12345678 >> 20 = 0x123",
		.u.insns_int = {
			BPF_ALU32_IMM(BPF_MOV, R0, 0x12345678),
			BPF_ALU32_IMM(BPF_RSH, R0, 20),
			BPF_EXIT_INSN(),
		},
		INTERNAL,
		{ },
		{ { 0, 0x123 } }
	},
	{
		"ALU_RSH_K: 0x12345678 >> 0 = 0x12345678",
		.u.insns_int = {
			BPF_ALU32_IMM(BPF_MOV, R0, 0x12345678),
			BPF_ALU32_IMM(BPF_RSH, R0, 0),
			BPF_EXIT_INSN(),
		},
		INTERNAL,
		{ },
		{ { 0, 0x12345678 } }
	},
	{
		"ALU64_RSH_K: 2 >> 1 = 1",
		.u.insns_int = {
			BPF_LD_IMM64(R0, 2),
			BPF_ALU64_IMM(BPF_RSH, R0, 1),
			BPF_EXIT_INSN(),
		},
		INTERNAL,
		{ },
		{ { 0, 1 } },
	},
	{
		"ALU64_RSH_K: 0x80000000 >> 31 = 1",
		.u.insns_int = {
			BPF_LD_IMM64(R0, 0x80000000),
			BPF_ALU64_IMM(BPF_RSH, R0, 31),
			BPF_EXIT_INSN(),
		},
		INTERNAL,
		{ },
		{ { 0, 1 } },
	},
	{
		"ALU64_RSH_K: Shift < 32, low word",
		.u.insns_int = {
			BPF_LD_IMM64(R0, 0x8123456789abcdefLL),
			BPF_ALU64_IMM(BPF_RSH, R0, 12),
			BPF_EXIT_INSN(),
		},
		INTERNAL,
		{ },
		{ { 0, 0x56789abc } }
	},
	{
		"ALU64_RSH_K: Shift < 32, high word",
		.u.insns_int = {
			BPF_LD_IMM64(R0, 0x8123456789abcdefLL),
			BPF_ALU64_IMM(BPF_RSH, R0, 12),
			BPF_ALU64_IMM(BPF_RSH, R0, 32),
			BPF_EXIT_INSN(),
		},
		INTERNAL,
		{ },
		{ { 0, 0x00081234 } }
	},
	{
		"ALU64_RSH_K: Shift > 32, low word",
		.u.insns_int = {
			BPF_LD_IMM64(R0, 0x8123456789abcdefLL),
			BPF_ALU64_IMM(BPF_RSH, R0, 36),
			BPF_EXIT_INSN(),
		},
		INTERNAL,
		{ },
		{ { 0, 0x08123456 } }
	},
	{
		"ALU64_RSH_K: Shift > 32, high word",
		.u.insns_int = {
			BPF_LD_IMM64(R0, 0x8123456789abcdefLL),
			BPF_ALU64_IMM(BPF_RSH, R0, 36),
			BPF_ALU64_IMM(BPF_RSH, R0, 32),
			BPF_EXIT_INSN(),
		},
		INTERNAL,
		{ },
		{ { 0, 0 } }
	},
	{
		"ALU64_RSH_K: Shift == 32, low word",
		.u.insns_int = {
			BPF_LD_IMM64(R0, 0x8123456789abcdefLL),
			BPF_ALU64_IMM(BPF_RSH, R0, 32),
			BPF_EXIT_INSN(),
		},
		INTERNAL,
		{ },
		{ { 0, 0x81234567 } }
	},
	{
		"ALU64_RSH_K: Shift == 32, high word",
		.u.insns_int = {
			BPF_LD_IMM64(R0, 0x8123456789abcdefLL),
			BPF_ALU64_IMM(BPF_RSH, R0, 32),
			BPF_ALU64_IMM(BPF_RSH, R0, 32),
			BPF_EXIT_INSN(),
		},
		INTERNAL,
		{ },
		{ { 0, 0 } }
	},
	{
		"ALU64_RSH_K: Zero shift",
		.u.insns_int = {
			BPF_LD_IMM64(R0, 0x0123456789abcdefLL),
			BPF_ALU64_IMM(BPF_RSH, R0, 0),
			BPF_EXIT_INSN(),
		},
		INTERNAL,
		{ },
		{ { 0, 0x89abcdef } }
	},
	/* BPF_ALU | BPF_ARSH | BPF_X */
	{
		"ALU32_ARSH_X: -1234 >> 7 = -10",
		.u.insns_int = {
			BPF_ALU32_IMM(BPF_MOV, R0, -1234),
			BPF_ALU32_IMM(BPF_MOV, R1, 7),
			BPF_ALU32_REG(BPF_ARSH, R0, R1),
			BPF_EXIT_INSN(),
		},
		INTERNAL,
		{ },
		{ { 0, -10 } }
	},
	{
		"ALU64_ARSH_X: 0xff00ff0000000000 >> 40 = 0xffffffffffff00ff",
		.u.insns_int = {
			BPF_LD_IMM64(R0, 0xff00ff0000000000LL),
			BPF_ALU32_IMM(BPF_MOV, R1, 40),
			BPF_ALU64_REG(BPF_ARSH, R0, R1),
			BPF_EXIT_INSN(),
		},
		INTERNAL,
		{ },
		{ { 0, 0xffff00ff } },
	},
	{
		"ALU64_ARSH_X: Shift < 32, low word",
		.u.insns_int = {
			BPF_LD_IMM64(R0, 0x8123456789abcdefLL),
			BPF_ALU32_IMM(BPF_MOV, R1, 12),
			BPF_ALU64_REG(BPF_ARSH, R0, R1),
			BPF_EXIT_INSN(),
		},
		INTERNAL,
		{ },
		{ { 0, 0x56789abc } }
	},
	{
		"ALU64_ARSH_X: Shift < 32, high word",
		.u.insns_int = {
			BPF_LD_IMM64(R0, 0x8123456789abcdefLL),
			BPF_ALU32_IMM(BPF_MOV, R1, 12),
			BPF_ALU64_REG(BPF_ARSH, R0, R1),
			BPF_ALU64_IMM(BPF_RSH, R0, 32),
			BPF_EXIT_INSN(),
		},
		INTERNAL,
		{ },
		{ { 0, 0xfff81234 } }
	},
	{
		"ALU64_ARSH_X: Shift > 32, low word",
		.u.insns_int = {
			BPF_LD_IMM64(R0, 0x8123456789abcdefLL),
			BPF_ALU32_IMM(BPF_MOV, R1, 36),
			BPF_ALU64_REG(BPF_ARSH, R0, R1),
			BPF_EXIT_INSN(),
		},
		INTERNAL,
		{ },
		{ { 0, 0xf8123456 } }
	},
	{
		"ALU64_ARSH_X: Shift > 32, high word",
		.u.insns_int = {
			BPF_LD_IMM64(R0, 0x8123456789abcdefLL),
			BPF_ALU32_IMM(BPF_MOV, R1, 36),
			BPF_ALU64_REG(BPF_ARSH, R0, R1),
			BPF_ALU64_IMM(BPF_RSH, R0, 32),
			BPF_EXIT_INSN(),
		},
		INTERNAL,
		{ },
		{ { 0, -1 } }
	},
	{
		"ALU64_ARSH_X: Shift == 32, low word",
		.u.insns_int = {
			BPF_LD_IMM64(R0, 0x8123456789abcdefLL),
			BPF_ALU32_IMM(BPF_MOV, R1, 32),
			BPF_ALU64_REG(BPF_ARSH, R0, R1),
			BPF_EXIT_INSN(),
		},
		INTERNAL,
		{ },
		{ { 0, 0x81234567 } }
	},
	{
		"ALU64_ARSH_X: Shift == 32, high word",
		.u.insns_int = {
			BPF_LD_IMM64(R0, 0x8123456789abcdefLL),
			BPF_ALU32_IMM(BPF_MOV, R1, 32),
			BPF_ALU64_REG(BPF_ARSH, R0, R1),
			BPF_ALU64_IMM(BPF_RSH, R0, 32),
			BPF_EXIT_INSN(),
		},
		INTERNAL,
		{ },
		{ { 0, -1 } }
	},
	{
		"ALU64_ARSH_X: Zero shift, low word",
		.u.insns_int = {
			BPF_LD_IMM64(R0, 0x8123456789abcdefLL),
			BPF_ALU32_IMM(BPF_MOV, R1, 0),
			BPF_ALU64_REG(BPF_ARSH, R0, R1),
			BPF_EXIT_INSN(),
		},
		INTERNAL,
		{ },
		{ { 0, 0x89abcdef } }
	},
	{
		"ALU64_ARSH_X: Zero shift, high word",
		.u.insns_int = {
			BPF_LD_IMM64(R0, 0x8123456789abcdefLL),
			BPF_ALU32_IMM(BPF_MOV, R1, 0),
			BPF_ALU64_REG(BPF_ARSH, R0, R1),
			BPF_ALU64_IMM(BPF_RSH, R0, 32),
			BPF_EXIT_INSN(),
		},
		INTERNAL,
		{ },
		{ { 0, 0x81234567 } }
	},
	/* BPF_ALU | BPF_ARSH | BPF_K */
	{
		"ALU32_ARSH_K: -1234 >> 7 = -10",
		.u.insns_int = {
			BPF_ALU32_IMM(BPF_MOV, R0, -1234),
			BPF_ALU32_IMM(BPF_ARSH, R0, 7),
			BPF_EXIT_INSN(),
		},
		INTERNAL,
		{ },
		{ { 0, -10 } }
	},
	{
		"ALU32_ARSH_K: -1234 >> 0 = -1234",
		.u.insns_int = {
			BPF_ALU32_IMM(BPF_MOV, R0, -1234),
			BPF_ALU32_IMM(BPF_ARSH, R0, 0),
			BPF_EXIT_INSN(),
		},
		INTERNAL,
		{ },
		{ { 0, -1234 } }
	},
	{
		"ALU64_ARSH_K: 0xff00ff0000000000 >> 40 = 0xffffffffffff00ff",
		.u.insns_int = {
			BPF_LD_IMM64(R0, 0xff00ff0000000000LL),
			BPF_ALU64_IMM(BPF_ARSH, R0, 40),
			BPF_EXIT_INSN(),
		},
		INTERNAL,
		{ },
		{ { 0, 0xffff00ff } },
	},
	{
		"ALU64_ARSH_K: Shift < 32, low word",
		.u.insns_int = {
			BPF_LD_IMM64(R0, 0x8123456789abcdefLL),
			BPF_ALU64_IMM(BPF_RSH, R0, 12),
			BPF_EXIT_INSN(),
		},
		INTERNAL,
		{ },
		{ { 0, 0x56789abc } }
	},
	{
		"ALU64_ARSH_K: Shift < 32, high word",
		.u.insns_int = {
			BPF_LD_IMM64(R0, 0x8123456789abcdefLL),
			BPF_ALU64_IMM(BPF_ARSH, R0, 12),
			BPF_ALU64_IMM(BPF_RSH, R0, 32),
			BPF_EXIT_INSN(),
		},
		INTERNAL,
		{ },
		{ { 0, 0xfff81234 } }
	},
	{
		"ALU64_ARSH_K: Shift > 32, low word",
		.u.insns_int = {
			BPF_LD_IMM64(R0, 0x8123456789abcdefLL),
			BPF_ALU64_IMM(BPF_ARSH, R0, 36),
			BPF_EXIT_INSN(),
		},
		INTERNAL,
		{ },
		{ { 0, 0xf8123456 } }
	},
	{
		"ALU64_ARSH_K: Shift > 32, high word",
		.u.insns_int = {
			BPF_LD_IMM64(R0, 0xf123456789abcdefLL),
			BPF_ALU64_IMM(BPF_ARSH, R0, 36),
			BPF_ALU64_IMM(BPF_RSH, R0, 32),
			BPF_EXIT_INSN(),
		},
		INTERNAL,
		{ },
		{ { 0, -1 } }
	},
	{
		"ALU64_ARSH_K: Shift == 32, low word",
		.u.insns_int = {
			BPF_LD_IMM64(R0, 0x8123456789abcdefLL),
			BPF_ALU64_IMM(BPF_ARSH, R0, 32),
			BPF_EXIT_INSN(),
		},
		INTERNAL,
		{ },
		{ { 0, 0x81234567 } }
	},
	{
		"ALU64_ARSH_K: Shift == 32, high word",
		.u.insns_int = {
			BPF_LD_IMM64(R0, 0x8123456789abcdefLL),
			BPF_ALU64_IMM(BPF_ARSH, R0, 32),
			BPF_ALU64_IMM(BPF_RSH, R0, 32),
			BPF_EXIT_INSN(),
		},
		INTERNAL,
		{ },
		{ { 0, -1 } }
	},
	{
		"ALU64_ARSH_K: Zero shift",
		.u.insns_int = {
			BPF_LD_IMM64(R0, 0x8123456789abcdefLL),
			BPF_ALU64_IMM(BPF_ARSH, R0, 0),
			BPF_EXIT_INSN(),
		},
		INTERNAL,
		{ },
		{ { 0, 0x89abcdef } }
	},
	/* BPF_ALU | BPF_NEG */
	{
		"ALU_NEG: -(3) = -3",
		.u.insns_int = {
			BPF_ALU32_IMM(BPF_MOV, R0, 3),
			BPF_ALU32_IMM(BPF_NEG, R0, 0),
			BPF_EXIT_INSN(),
		},
		INTERNAL,
		{ },
		{ { 0, -3 } },
	},
	{
		"ALU_NEG: -(-3) = 3",
		.u.insns_int = {
			BPF_ALU32_IMM(BPF_MOV, R0, -3),
			BPF_ALU32_IMM(BPF_NEG, R0, 0),
			BPF_EXIT_INSN(),
		},
		INTERNAL,
		{ },
		{ { 0, 3 } },
	},
	{
		"ALU64_NEG: -(3) = -3",
		.u.insns_int = {
			BPF_LD_IMM64(R0, 3),
			BPF_ALU64_IMM(BPF_NEG, R0, 0),
			BPF_EXIT_INSN(),
		},
		INTERNAL,
		{ },
		{ { 0, -3 } },
	},
	{
		"ALU64_NEG: -(-3) = 3",
		.u.insns_int = {
			BPF_LD_IMM64(R0, -3),
			BPF_ALU64_IMM(BPF_NEG, R0, 0),
			BPF_EXIT_INSN(),
		},
		INTERNAL,
		{ },
		{ { 0, 3 } },
	},
	/* BPF_ALU | BPF_END | BPF_FROM_BE */
	{
		"ALU_END_FROM_BE 16: 0x0123456789abcdef -> 0xcdef",
		.u.insns_int = {
			BPF_LD_IMM64(R0, 0x0123456789abcdefLL),
			BPF_ENDIAN(BPF_FROM_BE, R0, 16),
			BPF_EXIT_INSN(),
		},
		INTERNAL,
		{ },
		{ { 0,  cpu_to_be16(0xcdef) } },
	},
	{
		"ALU_END_FROM_BE 32: 0x0123456789abcdef -> 0x89abcdef",
		.u.insns_int = {
			BPF_LD_IMM64(R0, 0x0123456789abcdefLL),
			BPF_ENDIAN(BPF_FROM_BE, R0, 32),
			BPF_ALU64_REG(BPF_MOV, R1, R0),
			BPF_ALU64_IMM(BPF_RSH, R1, 32),
			BPF_ALU32_REG(BPF_ADD, R0, R1), /* R1 = 0 */
			BPF_EXIT_INSN(),
		},
		INTERNAL,
		{ },
		{ { 0, cpu_to_be32(0x89abcdef) } },
	},
	{
		"ALU_END_FROM_BE 64: 0x0123456789abcdef -> 0x89abcdef",
		.u.insns_int = {
			BPF_LD_IMM64(R0, 0x0123456789abcdefLL),
			BPF_ENDIAN(BPF_FROM_BE, R0, 64),
			BPF_EXIT_INSN(),
		},
		INTERNAL,
		{ },
		{ { 0, (u32) cpu_to_be64(0x0123456789abcdefLL) } },
	},
	{
		"ALU_END_FROM_BE 64: 0x0123456789abcdef >> 32 -> 0x01234567",
		.u.insns_int = {
			BPF_LD_IMM64(R0, 0x0123456789abcdefLL),
			BPF_ENDIAN(BPF_FROM_BE, R0, 64),
			BPF_ALU64_IMM(BPF_RSH, R0, 32),
			BPF_EXIT_INSN(),
		},
		INTERNAL,
		{ },
		{ { 0, (u32) (cpu_to_be64(0x0123456789abcdefLL) >> 32) } },
	},
	/* BPF_ALU | BPF_END | BPF_FROM_BE, reversed */
	{
		"ALU_END_FROM_BE 16: 0xfedcba9876543210 -> 0x3210",
		.u.insns_int = {
			BPF_LD_IMM64(R0, 0xfedcba9876543210ULL),
			BPF_ENDIAN(BPF_FROM_BE, R0, 16),
			BPF_EXIT_INSN(),
		},
		INTERNAL,
		{ },
		{ { 0,  cpu_to_be16(0x3210) } },
	},
	{
		"ALU_END_FROM_BE 32: 0xfedcba9876543210 -> 0x76543210",
		.u.insns_int = {
			BPF_LD_IMM64(R0, 0xfedcba9876543210ULL),
			BPF_ENDIAN(BPF_FROM_BE, R0, 32),
			BPF_ALU64_REG(BPF_MOV, R1, R0),
			BPF_ALU64_IMM(BPF_RSH, R1, 32),
			BPF_ALU32_REG(BPF_ADD, R0, R1), /* R1 = 0 */
			BPF_EXIT_INSN(),
		},
		INTERNAL,
		{ },
		{ { 0, cpu_to_be32(0x76543210) } },
	},
	{
		"ALU_END_FROM_BE 64: 0xfedcba9876543210 -> 0x76543210",
		.u.insns_int = {
			BPF_LD_IMM64(R0, 0xfedcba9876543210ULL),
			BPF_ENDIAN(BPF_FROM_BE, R0, 64),
			BPF_EXIT_INSN(),
		},
		INTERNAL,
		{ },
		{ { 0, (u32) cpu_to_be64(0xfedcba9876543210ULL) } },
	},
	{
		"ALU_END_FROM_BE 64: 0xfedcba9876543210 >> 32 -> 0xfedcba98",
		.u.insns_int = {
			BPF_LD_IMM64(R0, 0xfedcba9876543210ULL),
			BPF_ENDIAN(BPF_FROM_BE, R0, 64),
			BPF_ALU64_IMM(BPF_RSH, R0, 32),
			BPF_EXIT_INSN(),
		},
		INTERNAL,
		{ },
		{ { 0, (u32) (cpu_to_be64(0xfedcba9876543210ULL) >> 32) } },
	},
	/* BPF_ALU | BPF_END | BPF_FROM_LE */
	{
		"ALU_END_FROM_LE 16: 0x0123456789abcdef -> 0xefcd",
		.u.insns_int = {
			BPF_LD_IMM64(R0, 0x0123456789abcdefLL),
			BPF_ENDIAN(BPF_FROM_LE, R0, 16),
			BPF_EXIT_INSN(),
		},
		INTERNAL,
		{ },
		{ { 0, cpu_to_le16(0xcdef) } },
	},
	{
		"ALU_END_FROM_LE 32: 0x0123456789abcdef -> 0xefcdab89",
		.u.insns_int = {
			BPF_LD_IMM64(R0, 0x0123456789abcdefLL),
			BPF_ENDIAN(BPF_FROM_LE, R0, 32),
			BPF_ALU64_REG(BPF_MOV, R1, R0),
			BPF_ALU64_IMM(BPF_RSH, R1, 32),
			BPF_ALU32_REG(BPF_ADD, R0, R1), /* R1 = 0 */
			BPF_EXIT_INSN(),
		},
		INTERNAL,
		{ },
		{ { 0, cpu_to_le32(0x89abcdef) } },
	},
	{
		"ALU_END_FROM_LE 64: 0x0123456789abcdef -> 0x67452301",
		.u.insns_int = {
			BPF_LD_IMM64(R0, 0x0123456789abcdefLL),
			BPF_ENDIAN(BPF_FROM_LE, R0, 64),
			BPF_EXIT_INSN(),
		},
		INTERNAL,
		{ },
		{ { 0, (u32) cpu_to_le64(0x0123456789abcdefLL) } },
	},
	{
		"ALU_END_FROM_LE 64: 0x0123456789abcdef >> 32 -> 0xefcdab89",
		.u.insns_int = {
			BPF_LD_IMM64(R0, 0x0123456789abcdefLL),
			BPF_ENDIAN(BPF_FROM_LE, R0, 64),
			BPF_ALU64_IMM(BPF_RSH, R0, 32),
			BPF_EXIT_INSN(),
		},
		INTERNAL,
		{ },
		{ { 0, (u32) (cpu_to_le64(0x0123456789abcdefLL) >> 32) } },
	},
	/* BPF_ALU | BPF_END | BPF_FROM_LE, reversed */
	{
		"ALU_END_FROM_LE 16: 0xfedcba9876543210 -> 0x1032",
		.u.insns_int = {
			BPF_LD_IMM64(R0, 0xfedcba9876543210ULL),
			BPF_ENDIAN(BPF_FROM_LE, R0, 16),
			BPF_EXIT_INSN(),
		},
		INTERNAL,
		{ },
		{ { 0,  cpu_to_le16(0x3210) } },
	},
	{
		"ALU_END_FROM_LE 32: 0xfedcba9876543210 -> 0x10325476",
		.u.insns_int = {
			BPF_LD_IMM64(R0, 0xfedcba9876543210ULL),
			BPF_ENDIAN(BPF_FROM_LE, R0, 32),
			BPF_ALU64_REG(BPF_MOV, R1, R0),
			BPF_ALU64_IMM(BPF_RSH, R1, 32),
			BPF_ALU32_REG(BPF_ADD, R0, R1), /* R1 = 0 */
			BPF_EXIT_INSN(),
		},
		INTERNAL,
		{ },
		{ { 0, cpu_to_le32(0x76543210) } },
	},
	{
		"ALU_END_FROM_LE 64: 0xfedcba9876543210 -> 0x10325476",
		.u.insns_int = {
			BPF_LD_IMM64(R0, 0xfedcba9876543210ULL),
			BPF_ENDIAN(BPF_FROM_LE, R0, 64),
			BPF_EXIT_INSN(),
		},
		INTERNAL,
		{ },
		{ { 0, (u32) cpu_to_le64(0xfedcba9876543210ULL) } },
	},
	{
		"ALU_END_FROM_LE 64: 0xfedcba9876543210 >> 32 -> 0x98badcfe",
		.u.insns_int = {
			BPF_LD_IMM64(R0, 0xfedcba9876543210ULL),
			BPF_ENDIAN(BPF_FROM_LE, R0, 64),
			BPF_ALU64_IMM(BPF_RSH, R0, 32),
			BPF_EXIT_INSN(),
		},
		INTERNAL,
		{ },
		{ { 0, (u32) (cpu_to_le64(0xfedcba9876543210ULL) >> 32) } },
	},
	/* BPF_LDX_MEM B/H/W/DW */
	{
		"BPF_LDX_MEM | BPF_B, base",
		.u.insns_int = {
			BPF_LD_IMM64(R1, 0x0102030405060708ULL),
			BPF_LD_IMM64(R2, 0x0000000000000008ULL),
			BPF_STX_MEM(BPF_DW, R10, R1, -8),
#ifdef __BIG_ENDIAN
			BPF_LDX_MEM(BPF_B, R0, R10, -1),
#else
			BPF_LDX_MEM(BPF_B, R0, R10, -8),
#endif
			BPF_JMP_REG(BPF_JNE, R0, R2, 1),
			BPF_ALU64_IMM(BPF_MOV, R0, 0),
			BPF_EXIT_INSN(),
		},
		INTERNAL,
		{ },
		{ { 0, 0 } },
		.stack_depth = 8,
	},
	{
		"BPF_LDX_MEM | BPF_B, MSB set",
		.u.insns_int = {
			BPF_LD_IMM64(R1, 0x8182838485868788ULL),
			BPF_LD_IMM64(R2, 0x0000000000000088ULL),
			BPF_STX_MEM(BPF_DW, R10, R1, -8),
#ifdef __BIG_ENDIAN
			BPF_LDX_MEM(BPF_B, R0, R10, -1),
#else
			BPF_LDX_MEM(BPF_B, R0, R10, -8),
#endif
			BPF_JMP_REG(BPF_JNE, R0, R2, 1),
			BPF_ALU64_IMM(BPF_MOV, R0, 0),
			BPF_EXIT_INSN(),
		},
		INTERNAL,
		{ },
		{ { 0, 0 } },
		.stack_depth = 8,
	},
	{
		"BPF_LDX_MEM | BPF_B, negative offset",
		.u.insns_int = {
			BPF_LD_IMM64(R2, 0x8182838485868788ULL),
			BPF_LD_IMM64(R3, 0x0000000000000088ULL),
			BPF_ALU64_IMM(BPF_ADD, R1, 512),
			BPF_STX_MEM(BPF_B, R1, R2, -256),
			BPF_LDX_MEM(BPF_B, R0, R1, -256),
			BPF_JMP_REG(BPF_JNE, R0, R3, 1),
			BPF_ALU64_IMM(BPF_MOV, R0, 0),
			BPF_EXIT_INSN(),
		},
		INTERNAL | FLAG_LARGE_MEM,
		{ },
		{ { 512, 0 } },
		.stack_depth = 0,
	},
	{
		"BPF_LDX_MEM | BPF_B, small positive offset",
		.u.insns_int = {
			BPF_LD_IMM64(R2, 0x8182838485868788ULL),
			BPF_LD_IMM64(R3, 0x0000000000000088ULL),
			BPF_STX_MEM(BPF_B, R1, R2, 256),
			BPF_LDX_MEM(BPF_B, R0, R1, 256),
			BPF_JMP_REG(BPF_JNE, R0, R3, 1),
			BPF_ALU64_IMM(BPF_MOV, R0, 0),
			BPF_EXIT_INSN(),
		},
		INTERNAL | FLAG_LARGE_MEM,
		{ },
		{ { 512, 0 } },
		.stack_depth = 0,
	},
	{
		"BPF_LDX_MEM | BPF_B, large positive offset",
		.u.insns_int = {
			BPF_LD_IMM64(R2, 0x8182838485868788ULL),
			BPF_LD_IMM64(R3, 0x0000000000000088ULL),
			BPF_STX_MEM(BPF_B, R1, R2, 4096),
			BPF_LDX_MEM(BPF_B, R0, R1, 4096),
			BPF_JMP_REG(BPF_JNE, R0, R3, 1),
			BPF_ALU64_IMM(BPF_MOV, R0, 0),
			BPF_EXIT_INSN(),
		},
		INTERNAL | FLAG_LARGE_MEM,
		{ },
		{ { 4096 + 16, 0 } },
		.stack_depth = 0,
	},
	{
		"BPF_LDX_MEM | BPF_H, base",
		.u.insns_int = {
			BPF_LD_IMM64(R1, 0x0102030405060708ULL),
			BPF_LD_IMM64(R2, 0x0000000000000708ULL),
			BPF_STX_MEM(BPF_DW, R10, R1, -8),
#ifdef __BIG_ENDIAN
			BPF_LDX_MEM(BPF_H, R0, R10, -2),
#else
			BPF_LDX_MEM(BPF_H, R0, R10, -8),
#endif
			BPF_JMP_REG(BPF_JNE, R0, R2, 1),
			BPF_ALU64_IMM(BPF_MOV, R0, 0),
			BPF_EXIT_INSN(),
		},
		INTERNAL,
		{ },
		{ { 0, 0 } },
		.stack_depth = 8,
	},
	{
		"BPF_LDX_MEM | BPF_H, MSB set",
		.u.insns_int = {
			BPF_LD_IMM64(R1, 0x8182838485868788ULL),
			BPF_LD_IMM64(R2, 0x0000000000008788ULL),
			BPF_STX_MEM(BPF_DW, R10, R1, -8),
#ifdef __BIG_ENDIAN
			BPF_LDX_MEM(BPF_H, R0, R10, -2),
#else
			BPF_LDX_MEM(BPF_H, R0, R10, -8),
#endif
			BPF_JMP_REG(BPF_JNE, R0, R2, 1),
			BPF_ALU64_IMM(BPF_MOV, R0, 0),
			BPF_EXIT_INSN(),
		},
		INTERNAL,
		{ },
		{ { 0, 0 } },
		.stack_depth = 8,
	},
	{
		"BPF_LDX_MEM | BPF_H, negative offset",
		.u.insns_int = {
			BPF_LD_IMM64(R2, 0x8182838485868788ULL),
			BPF_LD_IMM64(R3, 0x0000000000008788ULL),
			BPF_ALU64_IMM(BPF_ADD, R1, 512),
			BPF_STX_MEM(BPF_H, R1, R2, -256),
			BPF_LDX_MEM(BPF_H, R0, R1, -256),
			BPF_JMP_REG(BPF_JNE, R0, R3, 1),
			BPF_ALU64_IMM(BPF_MOV, R0, 0),
			BPF_EXIT_INSN(),
		},
		INTERNAL | FLAG_LARGE_MEM,
		{ },
		{ { 512, 0 } },
		.stack_depth = 0,
	},
	{
		"BPF_LDX_MEM | BPF_H, small positive offset",
		.u.insns_int = {
			BPF_LD_IMM64(R2, 0x8182838485868788ULL),
			BPF_LD_IMM64(R3, 0x0000000000008788ULL),
			BPF_STX_MEM(BPF_H, R1, R2, 256),
			BPF_LDX_MEM(BPF_H, R0, R1, 256),
			BPF_JMP_REG(BPF_JNE, R0, R3, 1),
			BPF_ALU64_IMM(BPF_MOV, R0, 0),
			BPF_EXIT_INSN(),
		},
		INTERNAL | FLAG_LARGE_MEM,
		{ },
		{ { 512, 0 } },
		.stack_depth = 0,
	},
	{
		"BPF_LDX_MEM | BPF_H, large positive offset",
		.u.insns_int = {
			BPF_LD_IMM64(R2, 0x8182838485868788ULL),
			BPF_LD_IMM64(R3, 0x0000000000008788ULL),
			BPF_STX_MEM(BPF_H, R1, R2, 8192),
			BPF_LDX_MEM(BPF_H, R0, R1, 8192),
			BPF_JMP_REG(BPF_JNE, R0, R3, 1),
			BPF_ALU64_IMM(BPF_MOV, R0, 0),
			BPF_EXIT_INSN(),
		},
		INTERNAL | FLAG_LARGE_MEM,
		{ },
		{ { 8192 + 16, 0 } },
		.stack_depth = 0,
	},
	{
		"BPF_LDX_MEM | BPF_H, unaligned positive offset",
		.u.insns_int = {
			BPF_LD_IMM64(R2, 0x8182838485868788ULL),
			BPF_LD_IMM64(R3, 0x0000000000008788ULL),
			BPF_STX_MEM(BPF_H, R1, R2, 13),
			BPF_LDX_MEM(BPF_H, R0, R1, 13),
			BPF_JMP_REG(BPF_JNE, R0, R3, 1),
			BPF_ALU64_IMM(BPF_MOV, R0, 0),
			BPF_EXIT_INSN(),
		},
		INTERNAL | FLAG_LARGE_MEM,
		{ },
		{ { 32, 0 } },
		.stack_depth = 0,
	},
	{
		"BPF_LDX_MEM | BPF_W, base",
		.u.insns_int = {
			BPF_LD_IMM64(R1, 0x0102030405060708ULL),
			BPF_LD_IMM64(R2, 0x0000000005060708ULL),
			BPF_STX_MEM(BPF_DW, R10, R1, -8),
#ifdef __BIG_ENDIAN
			BPF_LDX_MEM(BPF_W, R0, R10, -4),
#else
			BPF_LDX_MEM(BPF_W, R0, R10, -8),
#endif
			BPF_JMP_REG(BPF_JNE, R0, R2, 1),
			BPF_ALU64_IMM(BPF_MOV, R0, 0),
			BPF_EXIT_INSN(),
		},
		INTERNAL,
		{ },
		{ { 0, 0 } },
		.stack_depth = 8,
	},
	{
		"BPF_LDX_MEM | BPF_W, MSB set",
		.u.insns_int = {
			BPF_LD_IMM64(R1, 0x8182838485868788ULL),
			BPF_LD_IMM64(R2, 0x0000000085868788ULL),
			BPF_STX_MEM(BPF_DW, R10, R1, -8),
#ifdef __BIG_ENDIAN
			BPF_LDX_MEM(BPF_W, R0, R10, -4),
#else
			BPF_LDX_MEM(BPF_W, R0, R10, -8),
#endif
			BPF_JMP_REG(BPF_JNE, R0, R2, 1),
			BPF_ALU64_IMM(BPF_MOV, R0, 0),
			BPF_EXIT_INSN(),
		},
		INTERNAL,
		{ },
		{ { 0, 0 } },
		.stack_depth = 8,
	},
	{
		"BPF_LDX_MEM | BPF_W, negative offset",
		.u.insns_int = {
			BPF_LD_IMM64(R2, 0x8182838485868788ULL),
			BPF_LD_IMM64(R3, 0x0000000085868788ULL),
			BPF_ALU64_IMM(BPF_ADD, R1, 512),
			BPF_STX_MEM(BPF_W, R1, R2, -256),
			BPF_LDX_MEM(BPF_W, R0, R1, -256),
			BPF_JMP_REG(BPF_JNE, R0, R3, 1),
			BPF_ALU64_IMM(BPF_MOV, R0, 0),
			BPF_EXIT_INSN(),
		},
		INTERNAL | FLAG_LARGE_MEM,
		{ },
		{ { 512, 0 } },
		.stack_depth = 0,
	},
	{
		"BPF_LDX_MEM | BPF_W, small positive offset",
		.u.insns_int = {
			BPF_LD_IMM64(R2, 0x8182838485868788ULL),
			BPF_LD_IMM64(R3, 0x0000000085868788ULL),
			BPF_STX_MEM(BPF_W, R1, R2, 256),
			BPF_LDX_MEM(BPF_W, R0, R1, 256),
			BPF_JMP_REG(BPF_JNE, R0, R3, 1),
			BPF_ALU64_IMM(BPF_MOV, R0, 0),
			BPF_EXIT_INSN(),
		},
		INTERNAL | FLAG_LARGE_MEM,
		{ },
		{ { 512, 0 } },
		.stack_depth = 0,
	},
	{
		"BPF_LDX_MEM | BPF_W, large positive offset",
		.u.insns_int = {
			BPF_LD_IMM64(R2, 0x8182838485868788ULL),
			BPF_LD_IMM64(R3, 0x0000000085868788ULL),
			BPF_STX_MEM(BPF_W, R1, R2, 16384),
			BPF_LDX_MEM(BPF_W, R0, R1, 16384),
			BPF_JMP_REG(BPF_JNE, R0, R3, 1),
			BPF_ALU64_IMM(BPF_MOV, R0, 0),
			BPF_EXIT_INSN(),
		},
		INTERNAL | FLAG_LARGE_MEM,
		{ },
		{ { 16384 + 16, 0 } },
		.stack_depth = 0,
	},
	{
		"BPF_LDX_MEM | BPF_W, unaligned positive offset",
		.u.insns_int = {
			BPF_LD_IMM64(R2, 0x8182838485868788ULL),
			BPF_LD_IMM64(R3, 0x0000000085868788ULL),
			BPF_STX_MEM(BPF_W, R1, R2, 13),
			BPF_LDX_MEM(BPF_W, R0, R1, 13),
			BPF_JMP_REG(BPF_JNE, R0, R3, 1),
			BPF_ALU64_IMM(BPF_MOV, R0, 0),
			BPF_EXIT_INSN(),
		},
		INTERNAL | FLAG_LARGE_MEM,
		{ },
		{ { 32, 0 } },
		.stack_depth = 0,
	},
	{
		"BPF_LDX_MEM | BPF_DW, base",
		.u.insns_int = {
			BPF_LD_IMM64(R1, 0x0102030405060708ULL),
			BPF_STX_MEM(BPF_DW, R10, R1, -8),
			BPF_LDX_MEM(BPF_DW, R0, R10, -8),
			BPF_JMP_REG(BPF_JNE, R0, R1, 1),
			BPF_ALU64_IMM(BPF_MOV, R0, 0),
			BPF_EXIT_INSN(),
		},
		INTERNAL,
		{ },
		{ { 0, 0 } },
		.stack_depth = 8,
	},
	{
		"BPF_LDX_MEM | BPF_DW, MSB set",
		.u.insns_int = {
			BPF_LD_IMM64(R1, 0x8182838485868788ULL),
			BPF_STX_MEM(BPF_DW, R10, R1, -8),
			BPF_LDX_MEM(BPF_DW, R0, R10, -8),
			BPF_JMP_REG(BPF_JNE, R0, R1, 1),
			BPF_ALU64_IMM(BPF_MOV, R0, 0),
			BPF_EXIT_INSN(),
		},
		INTERNAL,
		{ },
		{ { 0, 0 } },
		.stack_depth = 8,
	},
	{
		"BPF_LDX_MEM | BPF_DW, negative offset",
		.u.insns_int = {
			BPF_LD_IMM64(R2, 0x8182838485868788ULL),
			BPF_ALU64_IMM(BPF_ADD, R1, 512),
			BPF_STX_MEM(BPF_DW, R1, R2, -256),
			BPF_LDX_MEM(BPF_DW, R0, R1, -256),
			BPF_JMP_REG(BPF_JNE, R0, R2, 1),
			BPF_ALU64_IMM(BPF_MOV, R0, 0),
			BPF_EXIT_INSN(),
		},
		INTERNAL | FLAG_LARGE_MEM,
		{ },
		{ { 512, 0 } },
		.stack_depth = 0,
	},
	{
		"BPF_LDX_MEM | BPF_DW, small positive offset",
		.u.insns_int = {
			BPF_LD_IMM64(R2, 0x8182838485868788ULL),
			BPF_STX_MEM(BPF_DW, R1, R2, 256),
			BPF_LDX_MEM(BPF_DW, R0, R1, 256),
			BPF_JMP_REG(BPF_JNE, R0, R2, 1),
			BPF_ALU64_IMM(BPF_MOV, R0, 0),
			BPF_EXIT_INSN(),
		},
		INTERNAL | FLAG_LARGE_MEM,
		{ },
		{ { 512, 0 } },
		.stack_depth = 8,
	},
	{
		"BPF_LDX_MEM | BPF_DW, large positive offset",
		.u.insns_int = {
			BPF_LD_IMM64(R2, 0x8182838485868788ULL),
			BPF_STX_MEM(BPF_DW, R1, R2, 32760),
			BPF_LDX_MEM(BPF_DW, R0, R1, 32760),
			BPF_JMP_REG(BPF_JNE, R0, R2, 1),
			BPF_ALU64_IMM(BPF_MOV, R0, 0),
			BPF_EXIT_INSN(),
		},
		INTERNAL | FLAG_LARGE_MEM,
		{ },
		{ { 32768, 0 } },
		.stack_depth = 0,
	},
	{
		"BPF_LDX_MEM | BPF_DW, unaligned positive offset",
		.u.insns_int = {
			BPF_LD_IMM64(R2, 0x8182838485868788ULL),
			BPF_STX_MEM(BPF_DW, R1, R2, 13),
			BPF_LDX_MEM(BPF_DW, R0, R1, 13),
			BPF_JMP_REG(BPF_JNE, R0, R2, 1),
			BPF_ALU64_IMM(BPF_MOV, R0, 0),
			BPF_EXIT_INSN(),
		},
		INTERNAL | FLAG_LARGE_MEM,
		{ },
		{ { 32, 0 } },
		.stack_depth = 0,
	},
	/* BPF_STX_MEM B/H/W/DW */
	{
		"BPF_STX_MEM | BPF_B",
		.u.insns_int = {
			BPF_LD_IMM64(R1, 0x8090a0b0c0d0e0f0ULL),
			BPF_LD_IMM64(R2, 0x0102030405060708ULL),
			BPF_LD_IMM64(R3, 0x8090a0b0c0d0e008ULL),
			BPF_STX_MEM(BPF_DW, R10, R1, -8),
#ifdef __BIG_ENDIAN
			BPF_STX_MEM(BPF_B, R10, R2, -1),
#else
			BPF_STX_MEM(BPF_B, R10, R2, -8),
#endif
			BPF_LDX_MEM(BPF_DW, R0, R10, -8),
			BPF_JMP_REG(BPF_JNE, R0, R3, 1),
			BPF_ALU64_IMM(BPF_MOV, R0, 0),
			BPF_EXIT_INSN(),
		},
		INTERNAL,
		{ },
		{ { 0, 0 } },
		.stack_depth = 8,
	},
	{
		"BPF_STX_MEM | BPF_B, MSB set",
		.u.insns_int = {
			BPF_LD_IMM64(R1, 0x8090a0b0c0d0e0f0ULL),
			BPF_LD_IMM64(R2, 0x8182838485868788ULL),
			BPF_LD_IMM64(R3, 0x8090a0b0c0d0e088ULL),
			BPF_STX_MEM(BPF_DW, R10, R1, -8),
#ifdef __BIG_ENDIAN
			BPF_STX_MEM(BPF_B, R10, R2, -1),
#else
			BPF_STX_MEM(BPF_B, R10, R2, -8),
#endif
			BPF_LDX_MEM(BPF_DW, R0, R10, -8),
			BPF_JMP_REG(BPF_JNE, R0, R3, 1),
			BPF_ALU64_IMM(BPF_MOV, R0, 0),
			BPF_EXIT_INSN(),
		},
		INTERNAL,
		{ },
		{ { 0, 0 } },
		.stack_depth = 8,
	},
	{
		"BPF_STX_MEM | BPF_H",
		.u.insns_int = {
			BPF_LD_IMM64(R1, 0x8090a0b0c0d0e0f0ULL),
			BPF_LD_IMM64(R2, 0x0102030405060708ULL),
			BPF_LD_IMM64(R3, 0x8090a0b0c0d00708ULL),
			BPF_STX_MEM(BPF_DW, R10, R1, -8),
#ifdef __BIG_ENDIAN
			BPF_STX_MEM(BPF_H, R10, R2, -2),
#else
			BPF_STX_MEM(BPF_H, R10, R2, -8),
#endif
			BPF_LDX_MEM(BPF_DW, R0, R10, -8),
			BPF_JMP_REG(BPF_JNE, R0, R3, 1),
			BPF_ALU64_IMM(BPF_MOV, R0, 0),
			BPF_EXIT_INSN(),
		},
		INTERNAL,
		{ },
		{ { 0, 0 } },
		.stack_depth = 8,
	},
	{
		"BPF_STX_MEM | BPF_H, MSB set",
		.u.insns_int = {
			BPF_LD_IMM64(R1, 0x8090a0b0c0d0e0f0ULL),
			BPF_LD_IMM64(R2, 0x8182838485868788ULL),
			BPF_LD_IMM64(R3, 0x8090a0b0c0d08788ULL),
			BPF_STX_MEM(BPF_DW, R10, R1, -8),
#ifdef __BIG_ENDIAN
			BPF_STX_MEM(BPF_H, R10, R2, -2),
#else
			BPF_STX_MEM(BPF_H, R10, R2, -8),
#endif
			BPF_LDX_MEM(BPF_DW, R0, R10, -8),
			BPF_JMP_REG(BPF_JNE, R0, R3, 1),
			BPF_ALU64_IMM(BPF_MOV, R0, 0),
			BPF_EXIT_INSN(),
		},
		INTERNAL,
		{ },
		{ { 0, 0 } },
		.stack_depth = 8,
	},
	{
		"BPF_STX_MEM | BPF_W",
		.u.insns_int = {
			BPF_LD_IMM64(R1, 0x8090a0b0c0d0e0f0ULL),
			BPF_LD_IMM64(R2, 0x0102030405060708ULL),
			BPF_LD_IMM64(R3, 0x8090a0b005060708ULL),
			BPF_STX_MEM(BPF_DW, R10, R1, -8),
#ifdef __BIG_ENDIAN
			BPF_STX_MEM(BPF_W, R10, R2, -4),
#else
			BPF_STX_MEM(BPF_W, R10, R2, -8),
#endif
			BPF_LDX_MEM(BPF_DW, R0, R10, -8),
			BPF_JMP_REG(BPF_JNE, R0, R3, 1),
			BPF_ALU64_IMM(BPF_MOV, R0, 0),
			BPF_EXIT_INSN(),
		},
		INTERNAL,
		{ },
		{ { 0, 0 } },
		.stack_depth = 8,
	},
	{
		"BPF_STX_MEM | BPF_W, MSB set",
		.u.insns_int = {
			BPF_LD_IMM64(R1, 0x8090a0b0c0d0e0f0ULL),
			BPF_LD_IMM64(R2, 0x8182838485868788ULL),
			BPF_LD_IMM64(R3, 0x8090a0b085868788ULL),
			BPF_STX_MEM(BPF_DW, R10, R1, -8),
#ifdef __BIG_ENDIAN
			BPF_STX_MEM(BPF_W, R10, R2, -4),
#else
			BPF_STX_MEM(BPF_W, R10, R2, -8),
#endif
			BPF_LDX_MEM(BPF_DW, R0, R10, -8),
			BPF_JMP_REG(BPF_JNE, R0, R3, 1),
			BPF_ALU64_IMM(BPF_MOV, R0, 0),
			BPF_EXIT_INSN(),
		},
		INTERNAL,
		{ },
		{ { 0, 0 } },
		.stack_depth = 8,
	},
	/* BPF_ST(X) | BPF_MEM | BPF_B/H/W/DW */
	{
		"ST_MEM_B: Store/Load byte: max negative",
		.u.insns_int = {
			BPF_ALU32_IMM(BPF_MOV, R0, 1),
			BPF_ST_MEM(BPF_B, R10, -40, 0xff),
			BPF_LDX_MEM(BPF_B, R0, R10, -40),
			BPF_EXIT_INSN(),
		},
		INTERNAL,
		{ },
		{ { 0, 0xff } },
		.stack_depth = 40,
	},
	{
		"ST_MEM_B: Store/Load byte: max positive",
		.u.insns_int = {
			BPF_ALU32_IMM(BPF_MOV, R0, 1),
			BPF_ST_MEM(BPF_H, R10, -40, 0x7f),
			BPF_LDX_MEM(BPF_H, R0, R10, -40),
			BPF_EXIT_INSN(),
		},
		INTERNAL,
		{ },
		{ { 0, 0x7f } },
		.stack_depth = 40,
	},
	{
		"STX_MEM_B: Store/Load byte: max negative",
		.u.insns_int = {
			BPF_LD_IMM64(R0, 0),
			BPF_LD_IMM64(R1, 0xffLL),
			BPF_STX_MEM(BPF_B, R10, R1, -40),
			BPF_LDX_MEM(BPF_B, R0, R10, -40),
			BPF_EXIT_INSN(),
		},
		INTERNAL,
		{ },
		{ { 0, 0xff } },
		.stack_depth = 40,
	},
	{
		"ST_MEM_H: Store/Load half word: max negative",
		.u.insns_int = {
			BPF_ALU32_IMM(BPF_MOV, R0, 1),
			BPF_ST_MEM(BPF_H, R10, -40, 0xffff),
			BPF_LDX_MEM(BPF_H, R0, R10, -40),
			BPF_EXIT_INSN(),
		},
		INTERNAL,
		{ },
		{ { 0, 0xffff } },
		.stack_depth = 40,
	},
	{
		"ST_MEM_H: Store/Load half word: max positive",
		.u.insns_int = {
			BPF_ALU32_IMM(BPF_MOV, R0, 1),
			BPF_ST_MEM(BPF_H, R10, -40, 0x7fff),
			BPF_LDX_MEM(BPF_H, R0, R10, -40),
			BPF_EXIT_INSN(),
		},
		INTERNAL,
		{ },
		{ { 0, 0x7fff } },
		.stack_depth = 40,
	},
	{
		"STX_MEM_H: Store/Load half word: max negative",
		.u.insns_int = {
			BPF_LD_IMM64(R0, 0),
			BPF_LD_IMM64(R1, 0xffffLL),
			BPF_STX_MEM(BPF_H, R10, R1, -40),
			BPF_LDX_MEM(BPF_H, R0, R10, -40),
			BPF_EXIT_INSN(),
		},
		INTERNAL,
		{ },
		{ { 0, 0xffff } },
		.stack_depth = 40,
	},
	{
		"ST_MEM_W: Store/Load word: max negative",
		.u.insns_int = {
			BPF_ALU32_IMM(BPF_MOV, R0, 1),
			BPF_ST_MEM(BPF_W, R10, -40, 0xffffffff),
			BPF_LDX_MEM(BPF_W, R0, R10, -40),
			BPF_EXIT_INSN(),
		},
		INTERNAL,
		{ },
		{ { 0, 0xffffffff } },
		.stack_depth = 40,
	},
	{
		"ST_MEM_W: Store/Load word: max positive",
		.u.insns_int = {
			BPF_ALU32_IMM(BPF_MOV, R0, 1),
			BPF_ST_MEM(BPF_W, R10, -40, 0x7fffffff),
			BPF_LDX_MEM(BPF_W, R0, R10, -40),
			BPF_EXIT_INSN(),
		},
		INTERNAL,
		{ },
		{ { 0, 0x7fffffff } },
		.stack_depth = 40,
	},
	{
		"STX_MEM_W: Store/Load word: max negative",
		.u.insns_int = {
			BPF_LD_IMM64(R0, 0),
			BPF_LD_IMM64(R1, 0xffffffffLL),
			BPF_STX_MEM(BPF_W, R10, R1, -40),
			BPF_LDX_MEM(BPF_W, R0, R10, -40),
			BPF_EXIT_INSN(),
		},
		INTERNAL,
		{ },
		{ { 0, 0xffffffff } },
		.stack_depth = 40,
	},
	{
		"ST_MEM_DW: Store/Load double word: max negative",
		.u.insns_int = {
			BPF_ALU32_IMM(BPF_MOV, R0, 1),
			BPF_ST_MEM(BPF_DW, R10, -40, 0xffffffff),
			BPF_LDX_MEM(BPF_DW, R0, R10, -40),
			BPF_EXIT_INSN(),
		},
		INTERNAL,
		{ },
		{ { 0, 0xffffffff } },
		.stack_depth = 40,
	},
	{
		"ST_MEM_DW: Store/Load double word: max negative 2",
		.u.insns_int = {
			BPF_LD_IMM64(R2, 0xffff00000000ffffLL),
			BPF_LD_IMM64(R3, 0xffffffffffffffffLL),
			BPF_ST_MEM(BPF_DW, R10, -40, 0xffffffff),
			BPF_LDX_MEM(BPF_DW, R2, R10, -40),
			BPF_JMP_REG(BPF_JEQ, R2, R3, 2),
			BPF_MOV32_IMM(R0, 2),
			BPF_EXIT_INSN(),
			BPF_MOV32_IMM(R0, 1),
			BPF_EXIT_INSN(),
		},
		INTERNAL,
		{ },
		{ { 0, 0x1 } },
		.stack_depth = 40,
	},
	{
		"ST_MEM_DW: Store/Load double word: max positive",
		.u.insns_int = {
			BPF_ALU32_IMM(BPF_MOV, R0, 1),
			BPF_ST_MEM(BPF_DW, R10, -40, 0x7fffffff),
			BPF_LDX_MEM(BPF_DW, R0, R10, -40),
			BPF_EXIT_INSN(),
		},
		INTERNAL,
		{ },
		{ { 0, 0x7fffffff } },
		.stack_depth = 40,
	},
	{
		"STX_MEM_DW: Store/Load double word: max negative",
		.u.insns_int = {
			BPF_LD_IMM64(R0, 0),
			BPF_LD_IMM64(R1, 0xffffffffffffffffLL),
			BPF_STX_MEM(BPF_DW, R10, R1, -40),
			BPF_LDX_MEM(BPF_DW, R0, R10, -40),
			BPF_EXIT_INSN(),
		},
		INTERNAL,
		{ },
		{ { 0, 0xffffffff } },
		.stack_depth = 40,
	},
	{
		"STX_MEM_DW: Store double word: first word in memory",
		.u.insns_int = {
			BPF_LD_IMM64(R0, 0),
			BPF_LD_IMM64(R1, 0x0123456789abcdefLL),
			BPF_STX_MEM(BPF_DW, R10, R1, -40),
			BPF_LDX_MEM(BPF_W, R0, R10, -40),
			BPF_EXIT_INSN(),
		},
		INTERNAL,
		{ },
#ifdef __BIG_ENDIAN
		{ { 0, 0x01234567 } },
#else
		{ { 0, 0x89abcdef } },
#endif
		.stack_depth = 40,
	},
	{
		"STX_MEM_DW: Store double word: second word in memory",
		.u.insns_int = {
			BPF_LD_IMM64(R0, 0),
			BPF_LD_IMM64(R1, 0x0123456789abcdefLL),
			BPF_STX_MEM(BPF_DW, R10, R1, -40),
			BPF_LDX_MEM(BPF_W, R0, R10, -36),
			BPF_EXIT_INSN(),
		},
		INTERNAL,
		{ },
#ifdef __BIG_ENDIAN
		{ { 0, 0x89abcdef } },
#else
		{ { 0, 0x01234567 } },
#endif
		.stack_depth = 40,
	},
	/* BPF_STX | BPF_ATOMIC | BPF_W/DW */
	{
		"STX_XADD_W: X + 1 + 1 + 1 + ...",
		{ },
		INTERNAL,
		{ },
		{ { 0, 4134 } },
		.fill_helper = bpf_fill_stxw,
	},
	{
		"STX_XADD_DW: X + 1 + 1 + 1 + ...",
		{ },
		INTERNAL,
		{ },
		{ { 0, 4134 } },
		.fill_helper = bpf_fill_stxdw,
	},
	/*
	 * Exhaustive tests of atomic operation variants.
	 * Individual tests are expanded from template macros for all
	 * combinations of ALU operation, word size and fetching.
	 */
#define BPF_ATOMIC_POISON(width) ((width) == BPF_W ? (0xbaadf00dULL << 32) : 0)

#define BPF_ATOMIC_OP_TEST1(width, op, logic, old, update, result)	\
{									\
	"BPF_ATOMIC | " #width ", " #op ": Test: "			\
		#old " " #logic " " #update " = " #result,		\
	.u.insns_int = {						\
		BPF_LD_IMM64(R5, (update) | BPF_ATOMIC_POISON(width)),	\
		BPF_ST_MEM(width, R10, -40, old),			\
		BPF_ATOMIC_OP(width, op, R10, R5, -40),			\
		BPF_LDX_MEM(width, R0, R10, -40),			\
		BPF_ALU64_REG(BPF_MOV, R1, R0),				\
		BPF_ALU64_IMM(BPF_RSH, R1, 32),				\
		BPF_ALU64_REG(BPF_OR, R0, R1),				\
		BPF_EXIT_INSN(),					\
	},								\
	INTERNAL,							\
	{ },								\
	{ { 0, result } },						\
	.stack_depth = 40,						\
}
#define BPF_ATOMIC_OP_TEST2(width, op, logic, old, update, result)	\
{									\
	"BPF_ATOMIC | " #width ", " #op ": Test side effects, r10: "	\
		#old " " #logic " " #update " = " #result,		\
	.u.insns_int = {						\
		BPF_ALU64_REG(BPF_MOV, R1, R10),			\
		BPF_LD_IMM64(R0, (update) | BPF_ATOMIC_POISON(width)),	\
		BPF_ST_MEM(BPF_W, R10, -40, old),			\
		BPF_ATOMIC_OP(width, op, R10, R0, -40),			\
		BPF_ALU64_REG(BPF_MOV, R0, R10),			\
		BPF_ALU64_REG(BPF_SUB, R0, R1),				\
		BPF_ALU64_REG(BPF_MOV, R1, R0),				\
		BPF_ALU64_IMM(BPF_RSH, R1, 32),				\
		BPF_ALU64_REG(BPF_OR, R0, R1),				\
		BPF_EXIT_INSN(),					\
	},								\
	INTERNAL,							\
	{ },								\
	{ { 0, 0 } },							\
	.stack_depth = 40,						\
}
#define BPF_ATOMIC_OP_TEST3(width, op, logic, old, update, result)	\
{									\
	"BPF_ATOMIC | " #width ", " #op ": Test side effects, r0: "	\
		#old " " #logic " " #update " = " #result,		\
	.u.insns_int = {						\
		BPF_ALU64_REG(BPF_MOV, R0, R10),			\
		BPF_LD_IMM64(R1, (update) | BPF_ATOMIC_POISON(width)),	\
		BPF_ST_MEM(width, R10, -40, old),			\
		BPF_ATOMIC_OP(width, op, R10, R1, -40),			\
		BPF_ALU64_REG(BPF_SUB, R0, R10),			\
		BPF_ALU64_REG(BPF_MOV, R1, R0),				\
		BPF_ALU64_IMM(BPF_RSH, R1, 32),				\
		BPF_ALU64_REG(BPF_OR, R0, R1),				\
		BPF_EXIT_INSN(),					\
	},								\
	INTERNAL,                                                       \
	{ },                                                            \
	{ { 0, 0 } },                                                   \
	.stack_depth = 40,                                              \
}
#define BPF_ATOMIC_OP_TEST4(width, op, logic, old, update, result)	\
{									\
	"BPF_ATOMIC | " #width ", " #op ": Test fetch: "		\
		#old " " #logic " " #update " = " #result,		\
	.u.insns_int = {						\
		BPF_LD_IMM64(R3, (update) | BPF_ATOMIC_POISON(width)),	\
		BPF_ST_MEM(width, R10, -40, old),			\
		BPF_ATOMIC_OP(width, op, R10, R3, -40),			\
		BPF_ALU32_REG(BPF_MOV, R0, R3),                         \
		BPF_EXIT_INSN(),					\
	},								\
	INTERNAL,                                                       \
	{ },                                                            \
	{ { 0, (op) & BPF_FETCH ? old : update } },			\
	.stack_depth = 40,                                              \
}
	/* BPF_ATOMIC | BPF_W: BPF_ADD */
	BPF_ATOMIC_OP_TEST1(BPF_W, BPF_ADD, +, 0x12, 0xab, 0xbd),
	BPF_ATOMIC_OP_TEST2(BPF_W, BPF_ADD, +, 0x12, 0xab, 0xbd),
	BPF_ATOMIC_OP_TEST3(BPF_W, BPF_ADD, +, 0x12, 0xab, 0xbd),
	BPF_ATOMIC_OP_TEST4(BPF_W, BPF_ADD, +, 0x12, 0xab, 0xbd),
	/* BPF_ATOMIC | BPF_W: BPF_ADD | BPF_FETCH */
	BPF_ATOMIC_OP_TEST1(BPF_W, BPF_ADD | BPF_FETCH, +, 0x12, 0xab, 0xbd),
	BPF_ATOMIC_OP_TEST2(BPF_W, BPF_ADD | BPF_FETCH, +, 0x12, 0xab, 0xbd),
	BPF_ATOMIC_OP_TEST3(BPF_W, BPF_ADD | BPF_FETCH, +, 0x12, 0xab, 0xbd),
	BPF_ATOMIC_OP_TEST4(BPF_W, BPF_ADD | BPF_FETCH, +, 0x12, 0xab, 0xbd),
	/* BPF_ATOMIC | BPF_DW: BPF_ADD */
	BPF_ATOMIC_OP_TEST1(BPF_DW, BPF_ADD, +, 0x12, 0xab, 0xbd),
	BPF_ATOMIC_OP_TEST2(BPF_DW, BPF_ADD, +, 0x12, 0xab, 0xbd),
	BPF_ATOMIC_OP_TEST3(BPF_DW, BPF_ADD, +, 0x12, 0xab, 0xbd),
	BPF_ATOMIC_OP_TEST4(BPF_DW, BPF_ADD, +, 0x12, 0xab, 0xbd),
	/* BPF_ATOMIC | BPF_DW: BPF_ADD | BPF_FETCH */
	BPF_ATOMIC_OP_TEST1(BPF_DW, BPF_ADD | BPF_FETCH, +, 0x12, 0xab, 0xbd),
	BPF_ATOMIC_OP_TEST2(BPF_DW, BPF_ADD | BPF_FETCH, +, 0x12, 0xab, 0xbd),
	BPF_ATOMIC_OP_TEST3(BPF_DW, BPF_ADD | BPF_FETCH, +, 0x12, 0xab, 0xbd),
	BPF_ATOMIC_OP_TEST4(BPF_DW, BPF_ADD | BPF_FETCH, +, 0x12, 0xab, 0xbd),
	/* BPF_ATOMIC | BPF_W: BPF_AND */
	BPF_ATOMIC_OP_TEST1(BPF_W, BPF_AND, &, 0x12, 0xab, 0x02),
	BPF_ATOMIC_OP_TEST2(BPF_W, BPF_AND, &, 0x12, 0xab, 0x02),
	BPF_ATOMIC_OP_TEST3(BPF_W, BPF_AND, &, 0x12, 0xab, 0x02),
	BPF_ATOMIC_OP_TEST4(BPF_W, BPF_AND, &, 0x12, 0xab, 0x02),
	/* BPF_ATOMIC | BPF_W: BPF_AND | BPF_FETCH */
	BPF_ATOMIC_OP_TEST1(BPF_W, BPF_AND | BPF_FETCH, &, 0x12, 0xab, 0x02),
	BPF_ATOMIC_OP_TEST2(BPF_W, BPF_AND | BPF_FETCH, &, 0x12, 0xab, 0x02),
	BPF_ATOMIC_OP_TEST3(BPF_W, BPF_AND | BPF_FETCH, &, 0x12, 0xab, 0x02),
	BPF_ATOMIC_OP_TEST4(BPF_W, BPF_AND | BPF_FETCH, &, 0x12, 0xab, 0x02),
	/* BPF_ATOMIC | BPF_DW: BPF_AND */
	BPF_ATOMIC_OP_TEST1(BPF_DW, BPF_AND, &, 0x12, 0xab, 0x02),
	BPF_ATOMIC_OP_TEST2(BPF_DW, BPF_AND, &, 0x12, 0xab, 0x02),
	BPF_ATOMIC_OP_TEST3(BPF_DW, BPF_AND, &, 0x12, 0xab, 0x02),
	BPF_ATOMIC_OP_TEST4(BPF_DW, BPF_AND, &, 0x12, 0xab, 0x02),
	/* BPF_ATOMIC | BPF_DW: BPF_AND | BPF_FETCH */
	BPF_ATOMIC_OP_TEST1(BPF_DW, BPF_AND | BPF_FETCH, &, 0x12, 0xab, 0x02),
	BPF_ATOMIC_OP_TEST2(BPF_DW, BPF_AND | BPF_FETCH, &, 0x12, 0xab, 0x02),
	BPF_ATOMIC_OP_TEST3(BPF_DW, BPF_AND | BPF_FETCH, &, 0x12, 0xab, 0x02),
	BPF_ATOMIC_OP_TEST4(BPF_DW, BPF_AND | BPF_FETCH, &, 0x12, 0xab, 0x02),
	/* BPF_ATOMIC | BPF_W: BPF_OR */
	BPF_ATOMIC_OP_TEST1(BPF_W, BPF_OR, |, 0x12, 0xab, 0xbb),
	BPF_ATOMIC_OP_TEST2(BPF_W, BPF_OR, |, 0x12, 0xab, 0xbb),
	BPF_ATOMIC_OP_TEST3(BPF_W, BPF_OR, |, 0x12, 0xab, 0xbb),
	BPF_ATOMIC_OP_TEST4(BPF_W, BPF_OR, |, 0x12, 0xab, 0xbb),
	/* BPF_ATOMIC | BPF_W: BPF_OR | BPF_FETCH */
	BPF_ATOMIC_OP_TEST1(BPF_W, BPF_OR | BPF_FETCH, |, 0x12, 0xab, 0xbb),
	BPF_ATOMIC_OP_TEST2(BPF_W, BPF_OR | BPF_FETCH, |, 0x12, 0xab, 0xbb),
	BPF_ATOMIC_OP_TEST3(BPF_W, BPF_OR | BPF_FETCH, |, 0x12, 0xab, 0xbb),
	BPF_ATOMIC_OP_TEST4(BPF_W, BPF_OR | BPF_FETCH, |, 0x12, 0xab, 0xbb),
	/* BPF_ATOMIC | BPF_DW: BPF_OR */
	BPF_ATOMIC_OP_TEST1(BPF_DW, BPF_OR, |, 0x12, 0xab, 0xbb),
	BPF_ATOMIC_OP_TEST2(BPF_DW, BPF_OR, |, 0x12, 0xab, 0xbb),
	BPF_ATOMIC_OP_TEST3(BPF_DW, BPF_OR, |, 0x12, 0xab, 0xbb),
	BPF_ATOMIC_OP_TEST4(BPF_DW, BPF_OR, |, 0x12, 0xab, 0xbb),
	/* BPF_ATOMIC | BPF_DW: BPF_OR | BPF_FETCH */
	BPF_ATOMIC_OP_TEST1(BPF_DW, BPF_OR | BPF_FETCH, |, 0x12, 0xab, 0xbb),
	BPF_ATOMIC_OP_TEST2(BPF_DW, BPF_OR | BPF_FETCH, |, 0x12, 0xab, 0xbb),
	BPF_ATOMIC_OP_TEST3(BPF_DW, BPF_OR | BPF_FETCH, |, 0x12, 0xab, 0xbb),
	BPF_ATOMIC_OP_TEST4(BPF_DW, BPF_OR | BPF_FETCH, |, 0x12, 0xab, 0xbb),
	/* BPF_ATOMIC | BPF_W: BPF_XOR */
	BPF_ATOMIC_OP_TEST1(BPF_W, BPF_XOR, ^, 0x12, 0xab, 0xb9),
	BPF_ATOMIC_OP_TEST2(BPF_W, BPF_XOR, ^, 0x12, 0xab, 0xb9),
	BPF_ATOMIC_OP_TEST3(BPF_W, BPF_XOR, ^, 0x12, 0xab, 0xb9),
	BPF_ATOMIC_OP_TEST4(BPF_W, BPF_XOR, ^, 0x12, 0xab, 0xb9),
	/* BPF_ATOMIC | BPF_W: BPF_XOR | BPF_FETCH */
	BPF_ATOMIC_OP_TEST1(BPF_W, BPF_XOR | BPF_FETCH, ^, 0x12, 0xab, 0xb9),
	BPF_ATOMIC_OP_TEST2(BPF_W, BPF_XOR | BPF_FETCH, ^, 0x12, 0xab, 0xb9),
	BPF_ATOMIC_OP_TEST3(BPF_W, BPF_XOR | BPF_FETCH, ^, 0x12, 0xab, 0xb9),
	BPF_ATOMIC_OP_TEST4(BPF_W, BPF_XOR | BPF_FETCH, ^, 0x12, 0xab, 0xb9),
	/* BPF_ATOMIC | BPF_DW: BPF_XOR */
	BPF_ATOMIC_OP_TEST1(BPF_DW, BPF_XOR, ^, 0x12, 0xab, 0xb9),
	BPF_ATOMIC_OP_TEST2(BPF_DW, BPF_XOR, ^, 0x12, 0xab, 0xb9),
	BPF_ATOMIC_OP_TEST3(BPF_DW, BPF_XOR, ^, 0x12, 0xab, 0xb9),
	BPF_ATOMIC_OP_TEST4(BPF_DW, BPF_XOR, ^, 0x12, 0xab, 0xb9),
	/* BPF_ATOMIC | BPF_DW: BPF_XOR | BPF_FETCH */
	BPF_ATOMIC_OP_TEST1(BPF_DW, BPF_XOR | BPF_FETCH, ^, 0x12, 0xab, 0xb9),
	BPF_ATOMIC_OP_TEST2(BPF_DW, BPF_XOR | BPF_FETCH, ^, 0x12, 0xab, 0xb9),
	BPF_ATOMIC_OP_TEST3(BPF_DW, BPF_XOR | BPF_FETCH, ^, 0x12, 0xab, 0xb9),
	BPF_ATOMIC_OP_TEST4(BPF_DW, BPF_XOR | BPF_FETCH, ^, 0x12, 0xab, 0xb9),
	/* BPF_ATOMIC | BPF_W: BPF_XCHG */
	BPF_ATOMIC_OP_TEST1(BPF_W, BPF_XCHG, xchg, 0x12, 0xab, 0xab),
	BPF_ATOMIC_OP_TEST2(BPF_W, BPF_XCHG, xchg, 0x12, 0xab, 0xab),
	BPF_ATOMIC_OP_TEST3(BPF_W, BPF_XCHG, xchg, 0x12, 0xab, 0xab),
	BPF_ATOMIC_OP_TEST4(BPF_W, BPF_XCHG, xchg, 0x12, 0xab, 0xab),
	/* BPF_ATOMIC | BPF_DW: BPF_XCHG */
	BPF_ATOMIC_OP_TEST1(BPF_DW, BPF_XCHG, xchg, 0x12, 0xab, 0xab),
	BPF_ATOMIC_OP_TEST2(BPF_DW, BPF_XCHG, xchg, 0x12, 0xab, 0xab),
	BPF_ATOMIC_OP_TEST3(BPF_DW, BPF_XCHG, xchg, 0x12, 0xab, 0xab),
	BPF_ATOMIC_OP_TEST4(BPF_DW, BPF_XCHG, xchg, 0x12, 0xab, 0xab),
#undef BPF_ATOMIC_POISON
#undef BPF_ATOMIC_OP_TEST1
#undef BPF_ATOMIC_OP_TEST2
#undef BPF_ATOMIC_OP_TEST3
#undef BPF_ATOMIC_OP_TEST4
	/* BPF_ATOMIC | BPF_W, BPF_CMPXCHG */
	{
		"BPF_ATOMIC | BPF_W, BPF_CMPXCHG: Test successful return",
		.u.insns_int = {
			BPF_ST_MEM(BPF_W, R10, -40, 0x01234567),
			BPF_ALU32_IMM(BPF_MOV, R0, 0x01234567),
			BPF_ALU32_IMM(BPF_MOV, R3, 0x89abcdef),
			BPF_ATOMIC_OP(BPF_W, BPF_CMPXCHG, R10, R3, -40),
			BPF_EXIT_INSN(),
		},
		INTERNAL,
		{ },
		{ { 0, 0x01234567 } },
		.stack_depth = 40,
	},
	{
		"BPF_ATOMIC | BPF_W, BPF_CMPXCHG: Test successful store",
		.u.insns_int = {
			BPF_ST_MEM(BPF_W, R10, -40, 0x01234567),
			BPF_ALU32_IMM(BPF_MOV, R0, 0x01234567),
			BPF_ALU32_IMM(BPF_MOV, R3, 0x89abcdef),
			BPF_ATOMIC_OP(BPF_W, BPF_CMPXCHG, R10, R3, -40),
			BPF_LDX_MEM(BPF_W, R0, R10, -40),
			BPF_EXIT_INSN(),
		},
		INTERNAL,
		{ },
		{ { 0, 0x89abcdef } },
		.stack_depth = 40,
	},
	{
		"BPF_ATOMIC | BPF_W, BPF_CMPXCHG: Test failure return",
		.u.insns_int = {
			BPF_ST_MEM(BPF_W, R10, -40, 0x01234567),
			BPF_ALU32_IMM(BPF_MOV, R0, 0x76543210),
			BPF_ALU32_IMM(BPF_MOV, R3, 0x89abcdef),
			BPF_ATOMIC_OP(BPF_W, BPF_CMPXCHG, R10, R3, -40),
			BPF_EXIT_INSN(),
		},
		INTERNAL,
		{ },
		{ { 0, 0x01234567 } },
		.stack_depth = 40,
	},
	{
		"BPF_ATOMIC | BPF_W, BPF_CMPXCHG: Test failure store",
		.u.insns_int = {
			BPF_ST_MEM(BPF_W, R10, -40, 0x01234567),
			BPF_ALU32_IMM(BPF_MOV, R0, 0x76543210),
			BPF_ALU32_IMM(BPF_MOV, R3, 0x89abcdef),
			BPF_ATOMIC_OP(BPF_W, BPF_CMPXCHG, R10, R3, -40),
			BPF_LDX_MEM(BPF_W, R0, R10, -40),
			BPF_EXIT_INSN(),
		},
		INTERNAL,
		{ },
		{ { 0, 0x01234567 } },
		.stack_depth = 40,
	},
	{
		"BPF_ATOMIC | BPF_W, BPF_CMPXCHG: Test side effects",
		.u.insns_int = {
			BPF_ST_MEM(BPF_W, R10, -40, 0x01234567),
			BPF_ALU32_IMM(BPF_MOV, R0, 0x01234567),
			BPF_ALU32_IMM(BPF_MOV, R3, 0x89abcdef),
			BPF_ATOMIC_OP(BPF_W, BPF_CMPXCHG, R10, R3, -40),
			BPF_ATOMIC_OP(BPF_W, BPF_CMPXCHG, R10, R3, -40),
			BPF_ALU32_REG(BPF_MOV, R0, R3),
			BPF_EXIT_INSN(),
		},
		INTERNAL,
		{ },
		{ { 0, 0x89abcdef } },
		.stack_depth = 40,
	},
	/* BPF_ATOMIC | BPF_DW, BPF_CMPXCHG */
	{
		"BPF_ATOMIC | BPF_DW, BPF_CMPXCHG: Test successful return",
		.u.insns_int = {
			BPF_LD_IMM64(R1, 0x0123456789abcdefULL),
			BPF_LD_IMM64(R2, 0xfedcba9876543210ULL),
			BPF_ALU64_REG(BPF_MOV, R0, R1),
			BPF_STX_MEM(BPF_DW, R10, R1, -40),
			BPF_ATOMIC_OP(BPF_DW, BPF_CMPXCHG, R10, R2, -40),
			BPF_JMP_REG(BPF_JNE, R0, R1, 1),
			BPF_ALU64_REG(BPF_SUB, R0, R1),
			BPF_EXIT_INSN(),
		},
		INTERNAL,
		{ },
		{ { 0, 0 } },
		.stack_depth = 40,
	},
	{
		"BPF_ATOMIC | BPF_DW, BPF_CMPXCHG: Test successful store",
		.u.insns_int = {
			BPF_LD_IMM64(R1, 0x0123456789abcdefULL),
			BPF_LD_IMM64(R2, 0xfedcba9876543210ULL),
			BPF_ALU64_REG(BPF_MOV, R0, R1),
			BPF_STX_MEM(BPF_DW, R10, R0, -40),
			BPF_ATOMIC_OP(BPF_DW, BPF_CMPXCHG, R10, R2, -40),
			BPF_LDX_MEM(BPF_DW, R0, R10, -40),
			BPF_JMP_REG(BPF_JNE, R0, R2, 1),
			BPF_ALU64_REG(BPF_SUB, R0, R2),
			BPF_EXIT_INSN(),
		},
		INTERNAL,
		{ },
		{ { 0, 0 } },
		.stack_depth = 40,
	},
	{
		"BPF_ATOMIC | BPF_DW, BPF_CMPXCHG: Test failure return",
		.u.insns_int = {
			BPF_LD_IMM64(R1, 0x0123456789abcdefULL),
			BPF_LD_IMM64(R2, 0xfedcba9876543210ULL),
			BPF_ALU64_REG(BPF_MOV, R0, R1),
			BPF_ALU64_IMM(BPF_ADD, R0, 1),
			BPF_STX_MEM(BPF_DW, R10, R1, -40),
			BPF_ATOMIC_OP(BPF_DW, BPF_CMPXCHG, R10, R2, -40),
			BPF_JMP_REG(BPF_JNE, R0, R1, 1),
			BPF_ALU64_REG(BPF_SUB, R0, R1),
			BPF_EXIT_INSN(),
		},
		INTERNAL,
		{ },
		{ { 0, 0 } },
		.stack_depth = 40,
	},
	{
		"BPF_ATOMIC | BPF_DW, BPF_CMPXCHG: Test failure store",
		.u.insns_int = {
			BPF_LD_IMM64(R1, 0x0123456789abcdefULL),
			BPF_LD_IMM64(R2, 0xfedcba9876543210ULL),
			BPF_ALU64_REG(BPF_MOV, R0, R1),
			BPF_ALU64_IMM(BPF_ADD, R0, 1),
			BPF_STX_MEM(BPF_DW, R10, R1, -40),
			BPF_ATOMIC_OP(BPF_DW, BPF_CMPXCHG, R10, R2, -40),
			BPF_LDX_MEM(BPF_DW, R0, R10, -40),
			BPF_JMP_REG(BPF_JNE, R0, R1, 1),
			BPF_ALU64_REG(BPF_SUB, R0, R1),
			BPF_EXIT_INSN(),
		},
		INTERNAL,
		{ },
		{ { 0, 0 } },
		.stack_depth = 40,
	},
	{
		"BPF_ATOMIC | BPF_DW, BPF_CMPXCHG: Test side effects",
		.u.insns_int = {
			BPF_LD_IMM64(R1, 0x0123456789abcdefULL),
			BPF_LD_IMM64(R2, 0xfedcba9876543210ULL),
			BPF_ALU64_REG(BPF_MOV, R0, R1),
			BPF_STX_MEM(BPF_DW, R10, R1, -40),
			BPF_ATOMIC_OP(BPF_DW, BPF_CMPXCHG, R10, R2, -40),
			BPF_LD_IMM64(R0, 0xfedcba9876543210ULL),
			BPF_JMP_REG(BPF_JNE, R0, R2, 1),
			BPF_ALU64_REG(BPF_SUB, R0, R2),
			BPF_EXIT_INSN(),
		},
		INTERNAL,
		{ },
		{ { 0, 0 } },
		.stack_depth = 40,
	},
	/* BPF_JMP32 | BPF_JEQ | BPF_K */
	{
		"JMP32_JEQ_K: Small immediate",
		.u.insns_int = {
			BPF_ALU32_IMM(BPF_MOV, R0, 123),
			BPF_JMP32_IMM(BPF_JEQ, R0, 321, 1),
			BPF_JMP32_IMM(BPF_JEQ, R0, 123, 1),
			BPF_ALU32_IMM(BPF_MOV, R0, 0),
			BPF_EXIT_INSN(),
		},
		INTERNAL,
		{ },
		{ { 0, 123 } }
	},
	{
		"JMP32_JEQ_K: Large immediate",
		.u.insns_int = {
			BPF_ALU32_IMM(BPF_MOV, R0, 12345678),
			BPF_JMP32_IMM(BPF_JEQ, R0, 12345678 & 0xffff, 1),
			BPF_JMP32_IMM(BPF_JEQ, R0, 12345678, 1),
			BPF_ALU32_IMM(BPF_MOV, R0, 0),
			BPF_EXIT_INSN(),
		},
		INTERNAL,
		{ },
		{ { 0, 12345678 } }
	},
	{
		"JMP32_JEQ_K: negative immediate",
		.u.insns_int = {
			BPF_ALU32_IMM(BPF_MOV, R0, -123),
			BPF_JMP32_IMM(BPF_JEQ, R0,  123, 1),
			BPF_JMP32_IMM(BPF_JEQ, R0, -123, 1),
			BPF_ALU32_IMM(BPF_MOV, R0, 0),
			BPF_EXIT_INSN(),
		},
		INTERNAL,
		{ },
		{ { 0, -123 } }
	},
	/* BPF_JMP32 | BPF_JEQ | BPF_X */
	{
		"JMP32_JEQ_X",
		.u.insns_int = {
			BPF_ALU32_IMM(BPF_MOV, R0, 1234),
			BPF_ALU32_IMM(BPF_MOV, R1, 4321),
			BPF_JMP32_REG(BPF_JEQ, R0, R1, 2),
			BPF_ALU32_IMM(BPF_MOV, R1, 1234),
			BPF_JMP32_REG(BPF_JEQ, R0, R1, 1),
			BPF_ALU32_IMM(BPF_MOV, R0, 0),
			BPF_EXIT_INSN(),
		},
		INTERNAL,
		{ },
		{ { 0, 1234 } }
	},
	/* BPF_JMP32 | BPF_JNE | BPF_K */
	{
		"JMP32_JNE_K: Small immediate",
		.u.insns_int = {
			BPF_ALU32_IMM(BPF_MOV, R0, 123),
			BPF_JMP32_IMM(BPF_JNE, R0, 123, 1),
			BPF_JMP32_IMM(BPF_JNE, R0, 321, 1),
			BPF_ALU32_IMM(BPF_MOV, R0, 0),
			BPF_EXIT_INSN(),
		},
		INTERNAL,
		{ },
		{ { 0, 123 } }
	},
	{
		"JMP32_JNE_K: Large immediate",
		.u.insns_int = {
			BPF_ALU32_IMM(BPF_MOV, R0, 12345678),
			BPF_JMP32_IMM(BPF_JNE, R0, 12345678, 1),
			BPF_JMP32_IMM(BPF_JNE, R0, 12345678 & 0xffff, 1),
			BPF_ALU32_IMM(BPF_MOV, R0, 0),
			BPF_EXIT_INSN(),
		},
		INTERNAL,
		{ },
		{ { 0, 12345678 } }
	},
	{
		"JMP32_JNE_K: negative immediate",
		.u.insns_int = {
			BPF_ALU32_IMM(BPF_MOV, R0, -123),
			BPF_JMP32_IMM(BPF_JNE, R0, -123, 1),
			BPF_JMP32_IMM(BPF_JNE, R0,  123, 1),
			BPF_ALU32_IMM(BPF_MOV, R0, 0),
			BPF_EXIT_INSN(),
		},
		INTERNAL,
		{ },
		{ { 0, -123 } }
	},
	/* BPF_JMP32 | BPF_JNE | BPF_X */
	{
		"JMP32_JNE_X",
		.u.insns_int = {
			BPF_ALU32_IMM(BPF_MOV, R0, 1234),
			BPF_ALU32_IMM(BPF_MOV, R1, 1234),
			BPF_JMP32_REG(BPF_JNE, R0, R1, 2),
			BPF_ALU32_IMM(BPF_MOV, R1, 4321),
			BPF_JMP32_REG(BPF_JNE, R0, R1, 1),
			BPF_ALU32_IMM(BPF_MOV, R0, 0),
			BPF_EXIT_INSN(),
		},
		INTERNAL,
		{ },
		{ { 0, 1234 } }
	},
	/* BPF_JMP32 | BPF_JSET | BPF_K */
	{
		"JMP32_JSET_K: Small immediate",
		.u.insns_int = {
			BPF_ALU32_IMM(BPF_MOV, R0, 1),
			BPF_JMP32_IMM(BPF_JSET, R0, 2, 1),
			BPF_JMP32_IMM(BPF_JSET, R0, 3, 1),
			BPF_ALU32_IMM(BPF_MOV, R0, 0),
			BPF_EXIT_INSN(),
		},
		INTERNAL,
		{ },
		{ { 0, 1 } }
	},
	{
		"JMP32_JSET_K: Large immediate",
		.u.insns_int = {
			BPF_ALU32_IMM(BPF_MOV, R0, 0x40000000),
			BPF_JMP32_IMM(BPF_JSET, R0, 0x3fffffff, 1),
			BPF_JMP32_IMM(BPF_JSET, R0, 0x60000000, 1),
			BPF_ALU32_IMM(BPF_MOV, R0, 0),
			BPF_EXIT_INSN(),
		},
		INTERNAL,
		{ },
		{ { 0, 0x40000000 } }
	},
	{
		"JMP32_JSET_K: negative immediate",
		.u.insns_int = {
			BPF_ALU32_IMM(BPF_MOV, R0, -123),
			BPF_JMP32_IMM(BPF_JSET, R0, -1, 1),
			BPF_ALU32_IMM(BPF_MOV, R0, 0),
			BPF_EXIT_INSN(),
		},
		INTERNAL,
		{ },
		{ { 0, -123 } }
	},
	/* BPF_JMP32 | BPF_JSET | BPF_X */
	{
		"JMP32_JSET_X",
		.u.insns_int = {
			BPF_ALU32_IMM(BPF_MOV, R0, 8),
			BPF_ALU32_IMM(BPF_MOV, R1, 7),
			BPF_JMP32_REG(BPF_JSET, R0, R1, 2),
			BPF_ALU32_IMM(BPF_MOV, R1, 8 | 2),
			BPF_JMP32_REG(BPF_JNE, R0, R1, 1),
			BPF_ALU32_IMM(BPF_MOV, R0, 0),
			BPF_EXIT_INSN(),
		},
		INTERNAL,
		{ },
		{ { 0, 8 } }
	},
	/* BPF_JMP32 | BPF_JGT | BPF_K */
	{
		"JMP32_JGT_K: Small immediate",
		.u.insns_int = {
			BPF_ALU32_IMM(BPF_MOV, R0, 123),
			BPF_JMP32_IMM(BPF_JGT, R0, 123, 1),
			BPF_JMP32_IMM(BPF_JGT, R0, 122, 1),
			BPF_ALU32_IMM(BPF_MOV, R0, 0),
			BPF_EXIT_INSN(),
		},
		INTERNAL,
		{ },
		{ { 0, 123 } }
	},
	{
		"JMP32_JGT_K: Large immediate",
		.u.insns_int = {
			BPF_ALU32_IMM(BPF_MOV, R0, 0xfffffffe),
			BPF_JMP32_IMM(BPF_JGT, R0, 0xffffffff, 1),
			BPF_JMP32_IMM(BPF_JGT, R0, 0xfffffffd, 1),
			BPF_ALU32_IMM(BPF_MOV, R0, 0),
			BPF_EXIT_INSN(),
		},
		INTERNAL,
		{ },
		{ { 0, 0xfffffffe } }
	},
	/* BPF_JMP32 | BPF_JGT | BPF_X */
	{
		"JMP32_JGT_X",
		.u.insns_int = {
			BPF_ALU32_IMM(BPF_MOV, R0, 0xfffffffe),
			BPF_ALU32_IMM(BPF_MOV, R1, 0xffffffff),
			BPF_JMP32_REG(BPF_JGT, R0, R1, 2),
			BPF_ALU32_IMM(BPF_MOV, R1, 0xfffffffd),
			BPF_JMP32_REG(BPF_JGT, R0, R1, 1),
			BPF_ALU32_IMM(BPF_MOV, R0, 0),
			BPF_EXIT_INSN(),
		},
		INTERNAL,
		{ },
		{ { 0, 0xfffffffe } }
	},
	/* BPF_JMP32 | BPF_JGE | BPF_K */
	{
		"JMP32_JGE_K: Small immediate",
		.u.insns_int = {
			BPF_ALU32_IMM(BPF_MOV, R0, 123),
			BPF_JMP32_IMM(BPF_JGE, R0, 124, 1),
			BPF_JMP32_IMM(BPF_JGE, R0, 123, 1),
			BPF_ALU32_IMM(BPF_MOV, R0, 0),
			BPF_EXIT_INSN(),
		},
		INTERNAL,
		{ },
		{ { 0, 123 } }
	},
	{
		"JMP32_JGE_K: Large immediate",
		.u.insns_int = {
			BPF_ALU32_IMM(BPF_MOV, R0, 0xfffffffe),
			BPF_JMP32_IMM(BPF_JGE, R0, 0xffffffff, 1),
			BPF_JMP32_IMM(BPF_JGE, R0, 0xfffffffe, 1),
			BPF_ALU32_IMM(BPF_MOV, R0, 0),
			BPF_EXIT_INSN(),
		},
		INTERNAL,
		{ },
		{ { 0, 0xfffffffe } }
	},
	/* BPF_JMP32 | BPF_JGE | BPF_X */
	{
		"JMP32_JGE_X",
		.u.insns_int = {
			BPF_ALU32_IMM(BPF_MOV, R0, 0xfffffffe),
			BPF_ALU32_IMM(BPF_MOV, R1, 0xffffffff),
			BPF_JMP32_REG(BPF_JGE, R0, R1, 2),
			BPF_ALU32_IMM(BPF_MOV, R1, 0xfffffffe),
			BPF_JMP32_REG(BPF_JGE, R0, R1, 1),
			BPF_ALU32_IMM(BPF_MOV, R0, 0),
			BPF_EXIT_INSN(),
		},
		INTERNAL,
		{ },
		{ { 0, 0xfffffffe } }
	},
	/* BPF_JMP32 | BPF_JLT | BPF_K */
	{
		"JMP32_JLT_K: Small immediate",
		.u.insns_int = {
			BPF_ALU32_IMM(BPF_MOV, R0, 123),
			BPF_JMP32_IMM(BPF_JLT, R0, 123, 1),
			BPF_JMP32_IMM(BPF_JLT, R0, 124, 1),
			BPF_ALU32_IMM(BPF_MOV, R0, 0),
			BPF_EXIT_INSN(),
		},
		INTERNAL,
		{ },
		{ { 0, 123 } }
	},
	{
		"JMP32_JLT_K: Large immediate",
		.u.insns_int = {
			BPF_ALU32_IMM(BPF_MOV, R0, 0xfffffffe),
			BPF_JMP32_IMM(BPF_JLT, R0, 0xfffffffd, 1),
			BPF_JMP32_IMM(BPF_JLT, R0, 0xffffffff, 1),
			BPF_ALU32_IMM(BPF_MOV, R0, 0),
			BPF_EXIT_INSN(),
		},
		INTERNAL,
		{ },
		{ { 0, 0xfffffffe } }
	},
	/* BPF_JMP32 | BPF_JLT | BPF_X */
	{
		"JMP32_JLT_X",
		.u.insns_int = {
			BPF_ALU32_IMM(BPF_MOV, R0, 0xfffffffe),
			BPF_ALU32_IMM(BPF_MOV, R1, 0xfffffffd),
			BPF_JMP32_REG(BPF_JLT, R0, R1, 2),
			BPF_ALU32_IMM(BPF_MOV, R1, 0xffffffff),
			BPF_JMP32_REG(BPF_JLT, R0, R1, 1),
			BPF_ALU32_IMM(BPF_MOV, R0, 0),
			BPF_EXIT_INSN(),
		},
		INTERNAL,
		{ },
		{ { 0, 0xfffffffe } }
	},
	/* BPF_JMP32 | BPF_JLE | BPF_K */
	{
		"JMP32_JLE_K: Small immediate",
		.u.insns_int = {
			BPF_ALU32_IMM(BPF_MOV, R0, 123),
			BPF_JMP32_IMM(BPF_JLE, R0, 122, 1),
			BPF_JMP32_IMM(BPF_JLE, R0, 123, 1),
			BPF_ALU32_IMM(BPF_MOV, R0, 0),
			BPF_EXIT_INSN(),
		},
		INTERNAL,
		{ },
		{ { 0, 123 } }
	},
	{
		"JMP32_JLE_K: Large immediate",
		.u.insns_int = {
			BPF_ALU32_IMM(BPF_MOV, R0, 0xfffffffe),
			BPF_JMP32_IMM(BPF_JLE, R0, 0xfffffffd, 1),
			BPF_JMP32_IMM(BPF_JLE, R0, 0xfffffffe, 1),
			BPF_ALU32_IMM(BPF_MOV, R0, 0),
			BPF_EXIT_INSN(),
		},
		INTERNAL,
		{ },
		{ { 0, 0xfffffffe } }
	},
	/* BPF_JMP32 | BPF_JLE | BPF_X */
	{
		"JMP32_JLE_X",
		.u.insns_int = {
			BPF_ALU32_IMM(BPF_MOV, R0, 0xfffffffe),
			BPF_ALU32_IMM(BPF_MOV, R1, 0xfffffffd),
			BPF_JMP32_REG(BPF_JLE, R0, R1, 2),
			BPF_ALU32_IMM(BPF_MOV, R1, 0xfffffffe),
			BPF_JMP32_REG(BPF_JLE, R0, R1, 1),
			BPF_ALU32_IMM(BPF_MOV, R0, 0),
			BPF_EXIT_INSN(),
		},
		INTERNAL,
		{ },
		{ { 0, 0xfffffffe } }
	},
	/* BPF_JMP32 | BPF_JSGT | BPF_K */
	{
		"JMP32_JSGT_K: Small immediate",
		.u.insns_int = {
			BPF_ALU32_IMM(BPF_MOV, R0, -123),
			BPF_JMP32_IMM(BPF_JSGT, R0, -123, 1),
			BPF_JMP32_IMM(BPF_JSGT, R0, -124, 1),
			BPF_ALU32_IMM(BPF_MOV, R0, 0),
			BPF_EXIT_INSN(),
		},
		INTERNAL,
		{ },
		{ { 0, -123 } }
	},
	{
		"JMP32_JSGT_K: Large immediate",
		.u.insns_int = {
			BPF_ALU32_IMM(BPF_MOV, R0, -12345678),
			BPF_JMP32_IMM(BPF_JSGT, R0, -12345678, 1),
			BPF_JMP32_IMM(BPF_JSGT, R0, -12345679, 1),
			BPF_ALU32_IMM(BPF_MOV, R0, 0),
			BPF_EXIT_INSN(),
		},
		INTERNAL,
		{ },
		{ { 0, -12345678 } }
	},
	/* BPF_JMP32 | BPF_JSGT | BPF_X */
	{
		"JMP32_JSGT_X",
		.u.insns_int = {
			BPF_ALU32_IMM(BPF_MOV, R0, -12345678),
			BPF_ALU32_IMM(BPF_MOV, R1, -12345678),
			BPF_JMP32_REG(BPF_JSGT, R0, R1, 2),
			BPF_ALU32_IMM(BPF_MOV, R1, -12345679),
			BPF_JMP32_REG(BPF_JSGT, R0, R1, 1),
			BPF_ALU32_IMM(BPF_MOV, R0, 0),
			BPF_EXIT_INSN(),
		},
		INTERNAL,
		{ },
		{ { 0, -12345678 } }
	},
	/* BPF_JMP32 | BPF_JSGE | BPF_K */
	{
		"JMP32_JSGE_K: Small immediate",
		.u.insns_int = {
			BPF_ALU32_IMM(BPF_MOV, R0, -123),
			BPF_JMP32_IMM(BPF_JSGE, R0, -122, 1),
			BPF_JMP32_IMM(BPF_JSGE, R0, -123, 1),
			BPF_ALU32_IMM(BPF_MOV, R0, 0),
			BPF_EXIT_INSN(),
		},
		INTERNAL,
		{ },
		{ { 0, -123 } }
	},
	{
		"JMP32_JSGE_K: Large immediate",
		.u.insns_int = {
			BPF_ALU32_IMM(BPF_MOV, R0, -12345678),
			BPF_JMP32_IMM(BPF_JSGE, R0, -12345677, 1),
			BPF_JMP32_IMM(BPF_JSGE, R0, -12345678, 1),
			BPF_ALU32_IMM(BPF_MOV, R0, 0),
			BPF_EXIT_INSN(),
		},
		INTERNAL,
		{ },
		{ { 0, -12345678 } }
	},
	/* BPF_JMP32 | BPF_JSGE | BPF_X */
	{
		"JMP32_JSGE_X",
		.u.insns_int = {
			BPF_ALU32_IMM(BPF_MOV, R0, -12345678),
			BPF_ALU32_IMM(BPF_MOV, R1, -12345677),
			BPF_JMP32_REG(BPF_JSGE, R0, R1, 2),
			BPF_ALU32_IMM(BPF_MOV, R1, -12345678),
			BPF_JMP32_REG(BPF_JSGE, R0, R1, 1),
			BPF_ALU32_IMM(BPF_MOV, R0, 0),
			BPF_EXIT_INSN(),
		},
		INTERNAL,
		{ },
		{ { 0, -12345678 } }
	},
	/* BPF_JMP32 | BPF_JSLT | BPF_K */
	{
		"JMP32_JSLT_K: Small immediate",
		.u.insns_int = {
			BPF_ALU32_IMM(BPF_MOV, R0, -123),
			BPF_JMP32_IMM(BPF_JSLT, R0, -123, 1),
			BPF_JMP32_IMM(BPF_JSLT, R0, -122, 1),
			BPF_ALU32_IMM(BPF_MOV, R0, 0),
			BPF_EXIT_INSN(),
		},
		INTERNAL,
		{ },
		{ { 0, -123 } }
	},
	{
		"JMP32_JSLT_K: Large immediate",
		.u.insns_int = {
			BPF_ALU32_IMM(BPF_MOV, R0, -12345678),
			BPF_JMP32_IMM(BPF_JSLT, R0, -12345678, 1),
			BPF_JMP32_IMM(BPF_JSLT, R0, -12345677, 1),
			BPF_ALU32_IMM(BPF_MOV, R0, 0),
			BPF_EXIT_INSN(),
		},
		INTERNAL,
		{ },
		{ { 0, -12345678 } }
	},
	/* BPF_JMP32 | BPF_JSLT | BPF_X */
	{
		"JMP32_JSLT_X",
		.u.insns_int = {
			BPF_ALU32_IMM(BPF_MOV, R0, -12345678),
			BPF_ALU32_IMM(BPF_MOV, R1, -12345678),
			BPF_JMP32_REG(BPF_JSLT, R0, R1, 2),
			BPF_ALU32_IMM(BPF_MOV, R1, -12345677),
			BPF_JMP32_REG(BPF_JSLT, R0, R1, 1),
			BPF_ALU32_IMM(BPF_MOV, R0, 0),
			BPF_EXIT_INSN(),
		},
		INTERNAL,
		{ },
		{ { 0, -12345678 } }
	},
	/* BPF_JMP32 | BPF_JSLE | BPF_K */
	{
		"JMP32_JSLE_K: Small immediate",
		.u.insns_int = {
			BPF_ALU32_IMM(BPF_MOV, R0, -123),
			BPF_JMP32_IMM(BPF_JSLE, R0, -124, 1),
			BPF_JMP32_IMM(BPF_JSLE, R0, -123, 1),
			BPF_ALU32_IMM(BPF_MOV, R0, 0),
			BPF_EXIT_INSN(),
		},
		INTERNAL,
		{ },
		{ { 0, -123 } }
	},
	{
		"JMP32_JSLE_K: Large immediate",
		.u.insns_int = {
			BPF_ALU32_IMM(BPF_MOV, R0, -12345678),
			BPF_JMP32_IMM(BPF_JSLE, R0, -12345679, 1),
			BPF_JMP32_IMM(BPF_JSLE, R0, -12345678, 1),
			BPF_ALU32_IMM(BPF_MOV, R0, 0),
			BPF_EXIT_INSN(),
		},
		INTERNAL,
		{ },
		{ { 0, -12345678 } }
	},
	/* BPF_JMP32 | BPF_JSLE | BPF_K */
	{
		"JMP32_JSLE_X",
		.u.insns_int = {
			BPF_ALU32_IMM(BPF_MOV, R0, -12345678),
			BPF_ALU32_IMM(BPF_MOV, R1, -12345679),
			BPF_JMP32_REG(BPF_JSLE, R0, R1, 2),
			BPF_ALU32_IMM(BPF_MOV, R1, -12345678),
			BPF_JMP32_REG(BPF_JSLE, R0, R1, 1),
			BPF_ALU32_IMM(BPF_MOV, R0, 0),
			BPF_EXIT_INSN(),
		},
		INTERNAL,
		{ },
		{ { 0, -12345678 } }
	},
	/* BPF_JMP | BPF_EXIT */
	{
		"JMP_EXIT",
		.u.insns_int = {
			BPF_ALU32_IMM(BPF_MOV, R0, 0x4711),
			BPF_EXIT_INSN(),
			BPF_ALU32_IMM(BPF_MOV, R0, 0x4712),
		},
		INTERNAL,
		{ },
		{ { 0, 0x4711 } },
	},
	/* BPF_JMP | BPF_JA */
	{
		"JMP_JA: Unconditional jump: if (true) return 1",
		.u.insns_int = {
			BPF_ALU32_IMM(BPF_MOV, R0, 0),
			BPF_JMP_IMM(BPF_JA, 0, 0, 1),
			BPF_EXIT_INSN(),
			BPF_ALU32_IMM(BPF_MOV, R0, 1),
			BPF_EXIT_INSN(),
		},
		INTERNAL,
		{ },
		{ { 0, 1 } },
	},
	/* BPF_JMP | BPF_JSLT | BPF_K */
	{
		"JMP_JSLT_K: Signed jump: if (-2 < -1) return 1",
		.u.insns_int = {
			BPF_ALU32_IMM(BPF_MOV, R0, 0),
			BPF_LD_IMM64(R1, 0xfffffffffffffffeLL),
			BPF_JMP_IMM(BPF_JSLT, R1, -1, 1),
			BPF_EXIT_INSN(),
			BPF_ALU32_IMM(BPF_MOV, R0, 1),
			BPF_EXIT_INSN(),
		},
		INTERNAL,
		{ },
		{ { 0, 1 } },
	},
	{
		"JMP_JSLT_K: Signed jump: if (-1 < -1) return 0",
		.u.insns_int = {
			BPF_ALU32_IMM(BPF_MOV, R0, 1),
			BPF_LD_IMM64(R1, 0xffffffffffffffffLL),
			BPF_JMP_IMM(BPF_JSLT, R1, -1, 1),
			BPF_EXIT_INSN(),
			BPF_ALU32_IMM(BPF_MOV, R0, 0),
			BPF_EXIT_INSN(),
		},
		INTERNAL,
		{ },
		{ { 0, 1 } },
	},
	/* BPF_JMP | BPF_JSGT | BPF_K */
	{
		"JMP_JSGT_K: Signed jump: if (-1 > -2) return 1",
		.u.insns_int = {
			BPF_ALU32_IMM(BPF_MOV, R0, 0),
			BPF_LD_IMM64(R1, 0xffffffffffffffffLL),
			BPF_JMP_IMM(BPF_JSGT, R1, -2, 1),
			BPF_EXIT_INSN(),
			BPF_ALU32_IMM(BPF_MOV, R0, 1),
			BPF_EXIT_INSN(),
		},
		INTERNAL,
		{ },
		{ { 0, 1 } },
	},
	{
		"JMP_JSGT_K: Signed jump: if (-1 > -1) return 0",
		.u.insns_int = {
			BPF_ALU32_IMM(BPF_MOV, R0, 1),
			BPF_LD_IMM64(R1, 0xffffffffffffffffLL),
			BPF_JMP_IMM(BPF_JSGT, R1, -1, 1),
			BPF_EXIT_INSN(),
			BPF_ALU32_IMM(BPF_MOV, R0, 0),
			BPF_EXIT_INSN(),
		},
		INTERNAL,
		{ },
		{ { 0, 1 } },
	},
	/* BPF_JMP | BPF_JSLE | BPF_K */
	{
		"JMP_JSLE_K: Signed jump: if (-2 <= -1) return 1",
		.u.insns_int = {
			BPF_ALU32_IMM(BPF_MOV, R0, 0),
			BPF_LD_IMM64(R1, 0xfffffffffffffffeLL),
			BPF_JMP_IMM(BPF_JSLE, R1, -1, 1),
			BPF_EXIT_INSN(),
			BPF_ALU32_IMM(BPF_MOV, R0, 1),
			BPF_EXIT_INSN(),
		},
		INTERNAL,
		{ },
		{ { 0, 1 } },
	},
	{
		"JMP_JSLE_K: Signed jump: if (-1 <= -1) return 1",
		.u.insns_int = {
			BPF_ALU32_IMM(BPF_MOV, R0, 0),
			BPF_LD_IMM64(R1, 0xffffffffffffffffLL),
			BPF_JMP_IMM(BPF_JSLE, R1, -1, 1),
			BPF_EXIT_INSN(),
			BPF_ALU32_IMM(BPF_MOV, R0, 1),
			BPF_EXIT_INSN(),
		},
		INTERNAL,
		{ },
		{ { 0, 1 } },
	},
	{
		"JMP_JSLE_K: Signed jump: value walk 1",
		.u.insns_int = {
			BPF_ALU32_IMM(BPF_MOV, R0, 0),
			BPF_LD_IMM64(R1, 3),
			BPF_JMP_IMM(BPF_JSLE, R1, 0, 6),
			BPF_ALU64_IMM(BPF_SUB, R1, 1),
			BPF_JMP_IMM(BPF_JSLE, R1, 0, 4),
			BPF_ALU64_IMM(BPF_SUB, R1, 1),
			BPF_JMP_IMM(BPF_JSLE, R1, 0, 2),
			BPF_ALU64_IMM(BPF_SUB, R1, 1),
			BPF_JMP_IMM(BPF_JSLE, R1, 0, 1),
			BPF_EXIT_INSN(),		/* bad exit */
			BPF_ALU32_IMM(BPF_MOV, R0, 1),	/* good exit */
			BPF_EXIT_INSN(),
		},
		INTERNAL,
		{ },
		{ { 0, 1 } },
	},
	{
		"JMP_JSLE_K: Signed jump: value walk 2",
		.u.insns_int = {
			BPF_ALU32_IMM(BPF_MOV, R0, 0),
			BPF_LD_IMM64(R1, 3),
			BPF_JMP_IMM(BPF_JSLE, R1, 0, 4),
			BPF_ALU64_IMM(BPF_SUB, R1, 2),
			BPF_JMP_IMM(BPF_JSLE, R1, 0, 2),
			BPF_ALU64_IMM(BPF_SUB, R1, 2),
			BPF_JMP_IMM(BPF_JSLE, R1, 0, 1),
			BPF_EXIT_INSN(),		/* bad exit */
			BPF_ALU32_IMM(BPF_MOV, R0, 1),	/* good exit */
			BPF_EXIT_INSN(),
		},
		INTERNAL,
		{ },
		{ { 0, 1 } },
	},
	/* BPF_JMP | BPF_JSGE | BPF_K */
	{
		"JMP_JSGE_K: Signed jump: if (-1 >= -2) return 1",
		.u.insns_int = {
			BPF_ALU32_IMM(BPF_MOV, R0, 0),
			BPF_LD_IMM64(R1, 0xffffffffffffffffLL),
			BPF_JMP_IMM(BPF_JSGE, R1, -2, 1),
			BPF_EXIT_INSN(),
			BPF_ALU32_IMM(BPF_MOV, R0, 1),
			BPF_EXIT_INSN(),
		},
		INTERNAL,
		{ },
		{ { 0, 1 } },
	},
	{
		"JMP_JSGE_K: Signed jump: if (-1 >= -1) return 1",
		.u.insns_int = {
			BPF_ALU32_IMM(BPF_MOV, R0, 0),
			BPF_LD_IMM64(R1, 0xffffffffffffffffLL),
			BPF_JMP_IMM(BPF_JSGE, R1, -1, 1),
			BPF_EXIT_INSN(),
			BPF_ALU32_IMM(BPF_MOV, R0, 1),
			BPF_EXIT_INSN(),
		},
		INTERNAL,
		{ },
		{ { 0, 1 } },
	},
	{
		"JMP_JSGE_K: Signed jump: value walk 1",
		.u.insns_int = {
			BPF_ALU32_IMM(BPF_MOV, R0, 0),
			BPF_LD_IMM64(R1, -3),
			BPF_JMP_IMM(BPF_JSGE, R1, 0, 6),
			BPF_ALU64_IMM(BPF_ADD, R1, 1),
			BPF_JMP_IMM(BPF_JSGE, R1, 0, 4),
			BPF_ALU64_IMM(BPF_ADD, R1, 1),
			BPF_JMP_IMM(BPF_JSGE, R1, 0, 2),
			BPF_ALU64_IMM(BPF_ADD, R1, 1),
			BPF_JMP_IMM(BPF_JSGE, R1, 0, 1),
			BPF_EXIT_INSN(),		/* bad exit */
			BPF_ALU32_IMM(BPF_MOV, R0, 1),	/* good exit */
			BPF_EXIT_INSN(),
		},
		INTERNAL,
		{ },
		{ { 0, 1 } },
	},
	{
		"JMP_JSGE_K: Signed jump: value walk 2",
		.u.insns_int = {
			BPF_ALU32_IMM(BPF_MOV, R0, 0),
			BPF_LD_IMM64(R1, -3),
			BPF_JMP_IMM(BPF_JSGE, R1, 0, 4),
			BPF_ALU64_IMM(BPF_ADD, R1, 2),
			BPF_JMP_IMM(BPF_JSGE, R1, 0, 2),
			BPF_ALU64_IMM(BPF_ADD, R1, 2),
			BPF_JMP_IMM(BPF_JSGE, R1, 0, 1),
			BPF_EXIT_INSN(),		/* bad exit */
			BPF_ALU32_IMM(BPF_MOV, R0, 1),	/* good exit */
			BPF_EXIT_INSN(),
		},
		INTERNAL,
		{ },
		{ { 0, 1 } },
	},
	/* BPF_JMP | BPF_JGT | BPF_K */
	{
		"JMP_JGT_K: if (3 > 2) return 1",
		.u.insns_int = {
			BPF_ALU32_IMM(BPF_MOV, R0, 0),
			BPF_LD_IMM64(R1, 3),
			BPF_JMP_IMM(BPF_JGT, R1, 2, 1),
			BPF_EXIT_INSN(),
			BPF_ALU32_IMM(BPF_MOV, R0, 1),
			BPF_EXIT_INSN(),
		},
		INTERNAL,
		{ },
		{ { 0, 1 } },
	},
	{
		"JMP_JGT_K: Unsigned jump: if (-1 > 1) return 1",
		.u.insns_int = {
			BPF_ALU32_IMM(BPF_MOV, R0, 0),
			BPF_LD_IMM64(R1, -1),
			BPF_JMP_IMM(BPF_JGT, R1, 1, 1),
			BPF_EXIT_INSN(),
			BPF_ALU32_IMM(BPF_MOV, R0, 1),
			BPF_EXIT_INSN(),
		},
		INTERNAL,
		{ },
		{ { 0, 1 } },
	},
	/* BPF_JMP | BPF_JLT | BPF_K */
	{
		"JMP_JLT_K: if (2 < 3) return 1",
		.u.insns_int = {
			BPF_ALU32_IMM(BPF_MOV, R0, 0),
			BPF_LD_IMM64(R1, 2),
			BPF_JMP_IMM(BPF_JLT, R1, 3, 1),
			BPF_EXIT_INSN(),
			BPF_ALU32_IMM(BPF_MOV, R0, 1),
			BPF_EXIT_INSN(),
		},
		INTERNAL,
		{ },
		{ { 0, 1 } },
	},
	{
		"JMP_JGT_K: Unsigned jump: if (1 < -1) return 1",
		.u.insns_int = {
			BPF_ALU32_IMM(BPF_MOV, R0, 0),
			BPF_LD_IMM64(R1, 1),
			BPF_JMP_IMM(BPF_JLT, R1, -1, 1),
			BPF_EXIT_INSN(),
			BPF_ALU32_IMM(BPF_MOV, R0, 1),
			BPF_EXIT_INSN(),
		},
		INTERNAL,
		{ },
		{ { 0, 1 } },
	},
	/* BPF_JMP | BPF_JGE | BPF_K */
	{
		"JMP_JGE_K: if (3 >= 2) return 1",
		.u.insns_int = {
			BPF_ALU32_IMM(BPF_MOV, R0, 0),
			BPF_LD_IMM64(R1, 3),
			BPF_JMP_IMM(BPF_JGE, R1, 2, 1),
			BPF_EXIT_INSN(),
			BPF_ALU32_IMM(BPF_MOV, R0, 1),
			BPF_EXIT_INSN(),
		},
		INTERNAL,
		{ },
		{ { 0, 1 } },
	},
	/* BPF_JMP | BPF_JLE | BPF_K */
	{
		"JMP_JLE_K: if (2 <= 3) return 1",
		.u.insns_int = {
			BPF_ALU32_IMM(BPF_MOV, R0, 0),
			BPF_LD_IMM64(R1, 2),
			BPF_JMP_IMM(BPF_JLE, R1, 3, 1),
			BPF_EXIT_INSN(),
			BPF_ALU32_IMM(BPF_MOV, R0, 1),
			BPF_EXIT_INSN(),
		},
		INTERNAL,
		{ },
		{ { 0, 1 } },
	},
	/* BPF_JMP | BPF_JGT | BPF_K jump backwards */
	{
		"JMP_JGT_K: if (3 > 2) return 1 (jump backwards)",
		.u.insns_int = {
			BPF_JMP_IMM(BPF_JA, 0, 0, 2), /* goto start */
			BPF_ALU32_IMM(BPF_MOV, R0, 1), /* out: */
			BPF_EXIT_INSN(),
			BPF_ALU32_IMM(BPF_MOV, R0, 0), /* start: */
			BPF_LD_IMM64(R1, 3), /* note: this takes 2 insns */
			BPF_JMP_IMM(BPF_JGT, R1, 2, -6), /* goto out */
			BPF_EXIT_INSN(),
		},
		INTERNAL,
		{ },
		{ { 0, 1 } },
	},
	{
		"JMP_JGE_K: if (3 >= 3) return 1",
		.u.insns_int = {
			BPF_ALU32_IMM(BPF_MOV, R0, 0),
			BPF_LD_IMM64(R1, 3),
			BPF_JMP_IMM(BPF_JGE, R1, 3, 1),
			BPF_EXIT_INSN(),
			BPF_ALU32_IMM(BPF_MOV, R0, 1),
			BPF_EXIT_INSN(),
		},
		INTERNAL,
		{ },
		{ { 0, 1 } },
	},
	/* BPF_JMP | BPF_JLT | BPF_K jump backwards */
	{
		"JMP_JGT_K: if (2 < 3) return 1 (jump backwards)",
		.u.insns_int = {
			BPF_JMP_IMM(BPF_JA, 0, 0, 2), /* goto start */
			BPF_ALU32_IMM(BPF_MOV, R0, 1), /* out: */
			BPF_EXIT_INSN(),
			BPF_ALU32_IMM(BPF_MOV, R0, 0), /* start: */
			BPF_LD_IMM64(R1, 2), /* note: this takes 2 insns */
			BPF_JMP_IMM(BPF_JLT, R1, 3, -6), /* goto out */
			BPF_EXIT_INSN(),
		},
		INTERNAL,
		{ },
		{ { 0, 1 } },
	},
	{
		"JMP_JLE_K: if (3 <= 3) return 1",
		.u.insns_int = {
			BPF_ALU32_IMM(BPF_MOV, R0, 0),
			BPF_LD_IMM64(R1, 3),
			BPF_JMP_IMM(BPF_JLE, R1, 3, 1),
			BPF_EXIT_INSN(),
			BPF_ALU32_IMM(BPF_MOV, R0, 1),
			BPF_EXIT_INSN(),
		},
		INTERNAL,
		{ },
		{ { 0, 1 } },
	},
	/* BPF_JMP | BPF_JNE | BPF_K */
	{
		"JMP_JNE_K: if (3 != 2) return 1",
		.u.insns_int = {
			BPF_ALU32_IMM(BPF_MOV, R0, 0),
			BPF_LD_IMM64(R1, 3),
			BPF_JMP_IMM(BPF_JNE, R1, 2, 1),
			BPF_EXIT_INSN(),
			BPF_ALU32_IMM(BPF_MOV, R0, 1),
			BPF_EXIT_INSN(),
		},
		INTERNAL,
		{ },
		{ { 0, 1 } },
	},
	/* BPF_JMP | BPF_JEQ | BPF_K */
	{
		"JMP_JEQ_K: if (3 == 3) return 1",
		.u.insns_int = {
			BPF_ALU32_IMM(BPF_MOV, R0, 0),
			BPF_LD_IMM64(R1, 3),
			BPF_JMP_IMM(BPF_JEQ, R1, 3, 1),
			BPF_EXIT_INSN(),
			BPF_ALU32_IMM(BPF_MOV, R0, 1),
			BPF_EXIT_INSN(),
		},
		INTERNAL,
		{ },
		{ { 0, 1 } },
	},
	/* BPF_JMP | BPF_JSET | BPF_K */
	{
		"JMP_JSET_K: if (0x3 & 0x2) return 1",
		.u.insns_int = {
			BPF_ALU32_IMM(BPF_MOV, R0, 0),
			BPF_LD_IMM64(R1, 3),
			BPF_JMP_IMM(BPF_JSET, R1, 2, 1),
			BPF_EXIT_INSN(),
			BPF_ALU32_IMM(BPF_MOV, R0, 1),
			BPF_EXIT_INSN(),
		},
		INTERNAL,
		{ },
		{ { 0, 1 } },
	},
	{
		"JMP_JSET_K: if (0x3 & 0xffffffff) return 1",
		.u.insns_int = {
			BPF_ALU32_IMM(BPF_MOV, R0, 0),
			BPF_LD_IMM64(R1, 3),
			BPF_JMP_IMM(BPF_JSET, R1, 0xffffffff, 1),
			BPF_EXIT_INSN(),
			BPF_ALU32_IMM(BPF_MOV, R0, 1),
			BPF_EXIT_INSN(),
		},
		INTERNAL,
		{ },
		{ { 0, 1 } },
	},
	/* BPF_JMP | BPF_JSGT | BPF_X */
	{
		"JMP_JSGT_X: Signed jump: if (-1 > -2) return 1",
		.u.insns_int = {
			BPF_ALU32_IMM(BPF_MOV, R0, 0),
			BPF_LD_IMM64(R1, -1),
			BPF_LD_IMM64(R2, -2),
			BPF_JMP_REG(BPF_JSGT, R1, R2, 1),
			BPF_EXIT_INSN(),
			BPF_ALU32_IMM(BPF_MOV, R0, 1),
			BPF_EXIT_INSN(),
		},
		INTERNAL,
		{ },
		{ { 0, 1 } },
	},
	{
		"JMP_JSGT_X: Signed jump: if (-1 > -1) return 0",
		.u.insns_int = {
			BPF_ALU32_IMM(BPF_MOV, R0, 1),
			BPF_LD_IMM64(R1, -1),
			BPF_LD_IMM64(R2, -1),
			BPF_JMP_REG(BPF_JSGT, R1, R2, 1),
			BPF_EXIT_INSN(),
			BPF_ALU32_IMM(BPF_MOV, R0, 0),
			BPF_EXIT_INSN(),
		},
		INTERNAL,
		{ },
		{ { 0, 1 } },
	},
	/* BPF_JMP | BPF_JSLT | BPF_X */
	{
		"JMP_JSLT_X: Signed jump: if (-2 < -1) return 1",
		.u.insns_int = {
			BPF_ALU32_IMM(BPF_MOV, R0, 0),
			BPF_LD_IMM64(R1, -1),
			BPF_LD_IMM64(R2, -2),
			BPF_JMP_REG(BPF_JSLT, R2, R1, 1),
			BPF_EXIT_INSN(),
			BPF_ALU32_IMM(BPF_MOV, R0, 1),
			BPF_EXIT_INSN(),
		},
		INTERNAL,
		{ },
		{ { 0, 1 } },
	},
	{
		"JMP_JSLT_X: Signed jump: if (-1 < -1) return 0",
		.u.insns_int = {
			BPF_ALU32_IMM(BPF_MOV, R0, 1),
			BPF_LD_IMM64(R1, -1),
			BPF_LD_IMM64(R2, -1),
			BPF_JMP_REG(BPF_JSLT, R1, R2, 1),
			BPF_EXIT_INSN(),
			BPF_ALU32_IMM(BPF_MOV, R0, 0),
			BPF_EXIT_INSN(),
		},
		INTERNAL,
		{ },
		{ { 0, 1 } },
	},
	/* BPF_JMP | BPF_JSGE | BPF_X */
	{
		"JMP_JSGE_X: Signed jump: if (-1 >= -2) return 1",
		.u.insns_int = {
			BPF_ALU32_IMM(BPF_MOV, R0, 0),
			BPF_LD_IMM64(R1, -1),
			BPF_LD_IMM64(R2, -2),
			BPF_JMP_REG(BPF_JSGE, R1, R2, 1),
			BPF_EXIT_INSN(),
			BPF_ALU32_IMM(BPF_MOV, R0, 1),
			BPF_EXIT_INSN(),
		},
		INTERNAL,
		{ },
		{ { 0, 1 } },
	},
	{
		"JMP_JSGE_X: Signed jump: if (-1 >= -1) return 1",
		.u.insns_int = {
			BPF_ALU32_IMM(BPF_MOV, R0, 0),
			BPF_LD_IMM64(R1, -1),
			BPF_LD_IMM64(R2, -1),
			BPF_JMP_REG(BPF_JSGE, R1, R2, 1),
			BPF_EXIT_INSN(),
			BPF_ALU32_IMM(BPF_MOV, R0, 1),
			BPF_EXIT_INSN(),
		},
		INTERNAL,
		{ },
		{ { 0, 1 } },
	},
	/* BPF_JMP | BPF_JSLE | BPF_X */
	{
		"JMP_JSLE_X: Signed jump: if (-2 <= -1) return 1",
		.u.insns_int = {
			BPF_ALU32_IMM(BPF_MOV, R0, 0),
			BPF_LD_IMM64(R1, -1),
			BPF_LD_IMM64(R2, -2),
			BPF_JMP_REG(BPF_JSLE, R2, R1, 1),
			BPF_EXIT_INSN(),
			BPF_ALU32_IMM(BPF_MOV, R0, 1),
			BPF_EXIT_INSN(),
		},
		INTERNAL,
		{ },
		{ { 0, 1 } },
	},
	{
		"JMP_JSLE_X: Signed jump: if (-1 <= -1) return 1",
		.u.insns_int = {
			BPF_ALU32_IMM(BPF_MOV, R0, 0),
			BPF_LD_IMM64(R1, -1),
			BPF_LD_IMM64(R2, -1),
			BPF_JMP_REG(BPF_JSLE, R1, R2, 1),
			BPF_EXIT_INSN(),
			BPF_ALU32_IMM(BPF_MOV, R0, 1),
			BPF_EXIT_INSN(),
		},
		INTERNAL,
		{ },
		{ { 0, 1 } },
	},
	/* BPF_JMP | BPF_JGT | BPF_X */
	{
		"JMP_JGT_X: if (3 > 2) return 1",
		.u.insns_int = {
			BPF_ALU32_IMM(BPF_MOV, R0, 0),
			BPF_LD_IMM64(R1, 3),
			BPF_LD_IMM64(R2, 2),
			BPF_JMP_REG(BPF_JGT, R1, R2, 1),
			BPF_EXIT_INSN(),
			BPF_ALU32_IMM(BPF_MOV, R0, 1),
			BPF_EXIT_INSN(),
		},
		INTERNAL,
		{ },
		{ { 0, 1 } },
	},
	{
		"JMP_JGT_X: Unsigned jump: if (-1 > 1) return 1",
		.u.insns_int = {
			BPF_ALU32_IMM(BPF_MOV, R0, 0),
			BPF_LD_IMM64(R1, -1),
			BPF_LD_IMM64(R2, 1),
			BPF_JMP_REG(BPF_JGT, R1, R2, 1),
			BPF_EXIT_INSN(),
			BPF_ALU32_IMM(BPF_MOV, R0, 1),
			BPF_EXIT_INSN(),
		},
		INTERNAL,
		{ },
		{ { 0, 1 } },
	},
	/* BPF_JMP | BPF_JLT | BPF_X */
	{
		"JMP_JLT_X: if (2 < 3) return 1",
		.u.insns_int = {
			BPF_ALU32_IMM(BPF_MOV, R0, 0),
			BPF_LD_IMM64(R1, 3),
			BPF_LD_IMM64(R2, 2),
			BPF_JMP_REG(BPF_JLT, R2, R1, 1),
			BPF_EXIT_INSN(),
			BPF_ALU32_IMM(BPF_MOV, R0, 1),
			BPF_EXIT_INSN(),
		},
		INTERNAL,
		{ },
		{ { 0, 1 } },
	},
	{
		"JMP_JLT_X: Unsigned jump: if (1 < -1) return 1",
		.u.insns_int = {
			BPF_ALU32_IMM(BPF_MOV, R0, 0),
			BPF_LD_IMM64(R1, -1),
			BPF_LD_IMM64(R2, 1),
			BPF_JMP_REG(BPF_JLT, R2, R1, 1),
			BPF_EXIT_INSN(),
			BPF_ALU32_IMM(BPF_MOV, R0, 1),
			BPF_EXIT_INSN(),
		},
		INTERNAL,
		{ },
		{ { 0, 1 } },
	},
	/* BPF_JMP | BPF_JGE | BPF_X */
	{
		"JMP_JGE_X: if (3 >= 2) return 1",
		.u.insns_int = {
			BPF_ALU32_IMM(BPF_MOV, R0, 0),
			BPF_LD_IMM64(R1, 3),
			BPF_LD_IMM64(R2, 2),
			BPF_JMP_REG(BPF_JGE, R1, R2, 1),
			BPF_EXIT_INSN(),
			BPF_ALU32_IMM(BPF_MOV, R0, 1),
			BPF_EXIT_INSN(),
		},
		INTERNAL,
		{ },
		{ { 0, 1 } },
	},
	{
		"JMP_JGE_X: if (3 >= 3) return 1",
		.u.insns_int = {
			BPF_ALU32_IMM(BPF_MOV, R0, 0),
			BPF_LD_IMM64(R1, 3),
			BPF_LD_IMM64(R2, 3),
			BPF_JMP_REG(BPF_JGE, R1, R2, 1),
			BPF_EXIT_INSN(),
			BPF_ALU32_IMM(BPF_MOV, R0, 1),
			BPF_EXIT_INSN(),
		},
		INTERNAL,
		{ },
		{ { 0, 1 } },
	},
	/* BPF_JMP | BPF_JLE | BPF_X */
	{
		"JMP_JLE_X: if (2 <= 3) return 1",
		.u.insns_int = {
			BPF_ALU32_IMM(BPF_MOV, R0, 0),
			BPF_LD_IMM64(R1, 3),
			BPF_LD_IMM64(R2, 2),
			BPF_JMP_REG(BPF_JLE, R2, R1, 1),
			BPF_EXIT_INSN(),
			BPF_ALU32_IMM(BPF_MOV, R0, 1),
			BPF_EXIT_INSN(),
		},
		INTERNAL,
		{ },
		{ { 0, 1 } },
	},
	{
		"JMP_JLE_X: if (3 <= 3) return 1",
		.u.insns_int = {
			BPF_ALU32_IMM(BPF_MOV, R0, 0),
			BPF_LD_IMM64(R1, 3),
			BPF_LD_IMM64(R2, 3),
			BPF_JMP_REG(BPF_JLE, R1, R2, 1),
			BPF_EXIT_INSN(),
			BPF_ALU32_IMM(BPF_MOV, R0, 1),
			BPF_EXIT_INSN(),
		},
		INTERNAL,
		{ },
		{ { 0, 1 } },
	},
	{
		/* Mainly testing JIT + imm64 here. */
		"JMP_JGE_X: ldimm64 test 1",
		.u.insns_int = {
			BPF_ALU32_IMM(BPF_MOV, R0, 0),
			BPF_LD_IMM64(R1, 3),
			BPF_LD_IMM64(R2, 2),
			BPF_JMP_REG(BPF_JGE, R1, R2, 2),
			BPF_LD_IMM64(R0, 0xffffffffffffffffULL),
			BPF_LD_IMM64(R0, 0xeeeeeeeeeeeeeeeeULL),
			BPF_EXIT_INSN(),
		},
		INTERNAL,
		{ },
		{ { 0, 0xeeeeeeeeU } },
	},
	{
		"JMP_JGE_X: ldimm64 test 2",
		.u.insns_int = {
			BPF_ALU32_IMM(BPF_MOV, R0, 0),
			BPF_LD_IMM64(R1, 3),
			BPF_LD_IMM64(R2, 2),
			BPF_JMP_REG(BPF_JGE, R1, R2, 0),
			BPF_LD_IMM64(R0, 0xffffffffffffffffULL),
			BPF_EXIT_INSN(),
		},
		INTERNAL,
		{ },
		{ { 0, 0xffffffffU } },
	},
	{
		"JMP_JGE_X: ldimm64 test 3",
		.u.insns_int = {
			BPF_ALU32_IMM(BPF_MOV, R0, 1),
			BPF_LD_IMM64(R1, 3),
			BPF_LD_IMM64(R2, 2),
			BPF_JMP_REG(BPF_JGE, R1, R2, 4),
			BPF_LD_IMM64(R0, 0xffffffffffffffffULL),
			BPF_LD_IMM64(R0, 0xeeeeeeeeeeeeeeeeULL),
			BPF_EXIT_INSN(),
		},
		INTERNAL,
		{ },
		{ { 0, 1 } },
	},
	{
		"JMP_JLE_X: ldimm64 test 1",
		.u.insns_int = {
			BPF_ALU32_IMM(BPF_MOV, R0, 0),
			BPF_LD_IMM64(R1, 3),
			BPF_LD_IMM64(R2, 2),
			BPF_JMP_REG(BPF_JLE, R2, R1, 2),
			BPF_LD_IMM64(R0, 0xffffffffffffffffULL),
			BPF_LD_IMM64(R0, 0xeeeeeeeeeeeeeeeeULL),
			BPF_EXIT_INSN(),
		},
		INTERNAL,
		{ },
		{ { 0, 0xeeeeeeeeU } },
	},
	{
		"JMP_JLE_X: ldimm64 test 2",
		.u.insns_int = {
			BPF_ALU32_IMM(BPF_MOV, R0, 0),
			BPF_LD_IMM64(R1, 3),
			BPF_LD_IMM64(R2, 2),
			BPF_JMP_REG(BPF_JLE, R2, R1, 0),
			BPF_LD_IMM64(R0, 0xffffffffffffffffULL),
			BPF_EXIT_INSN(),
		},
		INTERNAL,
		{ },
		{ { 0, 0xffffffffU } },
	},
	{
		"JMP_JLE_X: ldimm64 test 3",
		.u.insns_int = {
			BPF_ALU32_IMM(BPF_MOV, R0, 1),
			BPF_LD_IMM64(R1, 3),
			BPF_LD_IMM64(R2, 2),
			BPF_JMP_REG(BPF_JLE, R2, R1, 4),
			BPF_LD_IMM64(R0, 0xffffffffffffffffULL),
			BPF_LD_IMM64(R0, 0xeeeeeeeeeeeeeeeeULL),
			BPF_EXIT_INSN(),
		},
		INTERNAL,
		{ },
		{ { 0, 1 } },
	},
	/* BPF_JMP | BPF_JNE | BPF_X */
	{
		"JMP_JNE_X: if (3 != 2) return 1",
		.u.insns_int = {
			BPF_ALU32_IMM(BPF_MOV, R0, 0),
			BPF_LD_IMM64(R1, 3),
			BPF_LD_IMM64(R2, 2),
			BPF_JMP_REG(BPF_JNE, R1, R2, 1),
			BPF_EXIT_INSN(),
			BPF_ALU32_IMM(BPF_MOV, R0, 1),
			BPF_EXIT_INSN(),
		},
		INTERNAL,
		{ },
		{ { 0, 1 } },
	},
	/* BPF_JMP | BPF_JEQ | BPF_X */
	{
		"JMP_JEQ_X: if (3 == 3) return 1",
		.u.insns_int = {
			BPF_ALU32_IMM(BPF_MOV, R0, 0),
			BPF_LD_IMM64(R1, 3),
			BPF_LD_IMM64(R2, 3),
			BPF_JMP_REG(BPF_JEQ, R1, R2, 1),
			BPF_EXIT_INSN(),
			BPF_ALU32_IMM(BPF_MOV, R0, 1),
			BPF_EXIT_INSN(),
		},
		INTERNAL,
		{ },
		{ { 0, 1 } },
	},
	/* BPF_JMP | BPF_JSET | BPF_X */
	{
		"JMP_JSET_X: if (0x3 & 0x2) return 1",
		.u.insns_int = {
			BPF_ALU32_IMM(BPF_MOV, R0, 0),
			BPF_LD_IMM64(R1, 3),
			BPF_LD_IMM64(R2, 2),
			BPF_JMP_REG(BPF_JSET, R1, R2, 1),
			BPF_EXIT_INSN(),
			BPF_ALU32_IMM(BPF_MOV, R0, 1),
			BPF_EXIT_INSN(),
		},
		INTERNAL,
		{ },
		{ { 0, 1 } },
	},
	{
		"JMP_JSET_X: if (0x3 & 0xffffffff) return 1",
		.u.insns_int = {
			BPF_ALU32_IMM(BPF_MOV, R0, 0),
			BPF_LD_IMM64(R1, 3),
			BPF_LD_IMM64(R2, 0xffffffff),
			BPF_JMP_REG(BPF_JSET, R1, R2, 1),
			BPF_EXIT_INSN(),
			BPF_ALU32_IMM(BPF_MOV, R0, 1),
			BPF_EXIT_INSN(),
		},
		INTERNAL,
		{ },
		{ { 0, 1 } },
	},
	{
		"JMP_JA: Jump, gap, jump, ...",
		{ },
		CLASSIC | FLAG_NO_DATA,
		{ },
		{ { 0, 0xababcbac } },
		.fill_helper = bpf_fill_ja,
	},
	{	/* Mainly checking JIT here. */
		"BPF_MAXINSNS: Maximum possible literals",
		{ },
		CLASSIC | FLAG_NO_DATA,
		{ },
		{ { 0, 0xffffffff } },
		.fill_helper = bpf_fill_maxinsns1,
	},
	{	/* Mainly checking JIT here. */
		"BPF_MAXINSNS: Single literal",
		{ },
		CLASSIC | FLAG_NO_DATA,
		{ },
		{ { 0, 0xfefefefe } },
		.fill_helper = bpf_fill_maxinsns2,
	},
	{	/* Mainly checking JIT here. */
		"BPF_MAXINSNS: Run/add until end",
		{ },
		CLASSIC | FLAG_NO_DATA,
		{ },
		{ { 0, 0x947bf368 } },
		.fill_helper = bpf_fill_maxinsns3,
	},
	{
		"BPF_MAXINSNS: Too many instructions",
		{ },
		CLASSIC | FLAG_NO_DATA | FLAG_EXPECTED_FAIL,
		{ },
		{ },
		.fill_helper = bpf_fill_maxinsns4,
		.expected_errcode = -EINVAL,
	},
	{	/* Mainly checking JIT here. */
		"BPF_MAXINSNS: Very long jump",
		{ },
		CLASSIC | FLAG_NO_DATA,
		{ },
		{ { 0, 0xabababab } },
		.fill_helper = bpf_fill_maxinsns5,
	},
	{	/* Mainly checking JIT here. */
		"BPF_MAXINSNS: Ctx heavy transformations",
		{ },
		CLASSIC,
		{ },
		{
			{  1, SKB_VLAN_PRESENT },
			{ 10, SKB_VLAN_PRESENT }
		},
		.fill_helper = bpf_fill_maxinsns6,
	},
	{	/* Mainly checking JIT here. */
		"BPF_MAXINSNS: Call heavy transformations",
		{ },
		CLASSIC | FLAG_NO_DATA,
		{ },
		{ { 1, 0 }, { 10, 0 } },
		.fill_helper = bpf_fill_maxinsns7,
	},
	{	/* Mainly checking JIT here. */
		"BPF_MAXINSNS: Jump heavy test",
		{ },
		CLASSIC | FLAG_NO_DATA,
		{ },
		{ { 0, 0xffffffff } },
		.fill_helper = bpf_fill_maxinsns8,
	},
	{	/* Mainly checking JIT here. */
		"BPF_MAXINSNS: Very long jump backwards",
		{ },
		INTERNAL | FLAG_NO_DATA,
		{ },
		{ { 0, 0xcbababab } },
		.fill_helper = bpf_fill_maxinsns9,
	},
	{	/* Mainly checking JIT here. */
		"BPF_MAXINSNS: Edge hopping nuthouse",
		{ },
		INTERNAL | FLAG_NO_DATA,
		{ },
		{ { 0, 0xabababac } },
		.fill_helper = bpf_fill_maxinsns10,
	},
	{
		"BPF_MAXINSNS: Jump, gap, jump, ...",
		{ },
		CLASSIC | FLAG_NO_DATA,
		{ },
		{ { 0, 0xababcbac } },
		.fill_helper = bpf_fill_maxinsns11,
	},
	{
		"BPF_MAXINSNS: jump over MSH",
		{ },
		CLASSIC | FLAG_EXPECTED_FAIL,
		{ 0xfa, 0xfb, 0xfc, 0xfd, },
		{ { 4, 0xabababab } },
		.fill_helper = bpf_fill_maxinsns12,
		.expected_errcode = -EINVAL,
	},
	{
		"BPF_MAXINSNS: exec all MSH",
		{ },
		CLASSIC,
		{ 0xfa, 0xfb, 0xfc, 0xfd, },
		{ { 4, 0xababab83 } },
		.fill_helper = bpf_fill_maxinsns13,
	},
	{
		"BPF_MAXINSNS: ld_abs+get_processor_id",
		{ },
		CLASSIC,
		{ },
		{ { 1, 0xbee } },
		.fill_helper = bpf_fill_ld_abs_get_processor_id,
	},
	/*
	 * LD_IND / LD_ABS on fragmented SKBs
	 */
	{
		"LD_IND byte frag",
		.u.insns = {
			BPF_STMT(BPF_LDX | BPF_IMM, 0x40),
			BPF_STMT(BPF_LD | BPF_IND | BPF_B, 0x0),
			BPF_STMT(BPF_RET | BPF_A, 0x0),
		},
		CLASSIC | FLAG_SKB_FRAG,
		{ },
		{ {0x40, 0x42} },
		.frag_data = {
			0x42, 0x00, 0x00, 0x00,
			0x43, 0x44, 0x00, 0x00,
			0x21, 0x07, 0x19, 0x83,
		},
	},
	{
		"LD_IND halfword frag",
		.u.insns = {
			BPF_STMT(BPF_LDX | BPF_IMM, 0x40),
			BPF_STMT(BPF_LD | BPF_IND | BPF_H, 0x4),
			BPF_STMT(BPF_RET | BPF_A, 0x0),
		},
		CLASSIC | FLAG_SKB_FRAG,
		{ },
		{ {0x40, 0x4344} },
		.frag_data = {
			0x42, 0x00, 0x00, 0x00,
			0x43, 0x44, 0x00, 0x00,
			0x21, 0x07, 0x19, 0x83,
		},
	},
	{
		"LD_IND word frag",
		.u.insns = {
			BPF_STMT(BPF_LDX | BPF_IMM, 0x40),
			BPF_STMT(BPF_LD | BPF_IND | BPF_W, 0x8),
			BPF_STMT(BPF_RET | BPF_A, 0x0),
		},
		CLASSIC | FLAG_SKB_FRAG,
		{ },
		{ {0x40, 0x21071983} },
		.frag_data = {
			0x42, 0x00, 0x00, 0x00,
			0x43, 0x44, 0x00, 0x00,
			0x21, 0x07, 0x19, 0x83,
		},
	},
	{
		"LD_IND halfword mixed head/frag",
		.u.insns = {
			BPF_STMT(BPF_LDX | BPF_IMM, 0x40),
			BPF_STMT(BPF_LD | BPF_IND | BPF_H, -0x1),
			BPF_STMT(BPF_RET | BPF_A, 0x0),
		},
		CLASSIC | FLAG_SKB_FRAG,
		{ [0x3e] = 0x25, [0x3f] = 0x05, },
		{ {0x40, 0x0519} },
		.frag_data = { 0x19, 0x82 },
	},
	{
		"LD_IND word mixed head/frag",
		.u.insns = {
			BPF_STMT(BPF_LDX | BPF_IMM, 0x40),
			BPF_STMT(BPF_LD | BPF_IND | BPF_W, -0x2),
			BPF_STMT(BPF_RET | BPF_A, 0x0),
		},
		CLASSIC | FLAG_SKB_FRAG,
		{ [0x3e] = 0x25, [0x3f] = 0x05, },
		{ {0x40, 0x25051982} },
		.frag_data = { 0x19, 0x82 },
	},
	{
		"LD_ABS byte frag",
		.u.insns = {
			BPF_STMT(BPF_LD | BPF_ABS | BPF_B, 0x40),
			BPF_STMT(BPF_RET | BPF_A, 0x0),
		},
		CLASSIC | FLAG_SKB_FRAG,
		{ },
		{ {0x40, 0x42} },
		.frag_data = {
			0x42, 0x00, 0x00, 0x00,
			0x43, 0x44, 0x00, 0x00,
			0x21, 0x07, 0x19, 0x83,
		},
	},
	{
		"LD_ABS halfword frag",
		.u.insns = {
			BPF_STMT(BPF_LD | BPF_ABS | BPF_H, 0x44),
			BPF_STMT(BPF_RET | BPF_A, 0x0),
		},
		CLASSIC | FLAG_SKB_FRAG,
		{ },
		{ {0x40, 0x4344} },
		.frag_data = {
			0x42, 0x00, 0x00, 0x00,
			0x43, 0x44, 0x00, 0x00,
			0x21, 0x07, 0x19, 0x83,
		},
	},
	{
		"LD_ABS word frag",
		.u.insns = {
			BPF_STMT(BPF_LD | BPF_ABS | BPF_W, 0x48),
			BPF_STMT(BPF_RET | BPF_A, 0x0),
		},
		CLASSIC | FLAG_SKB_FRAG,
		{ },
		{ {0x40, 0x21071983} },
		.frag_data = {
			0x42, 0x00, 0x00, 0x00,
			0x43, 0x44, 0x00, 0x00,
			0x21, 0x07, 0x19, 0x83,
		},
	},
	{
		"LD_ABS halfword mixed head/frag",
		.u.insns = {
			BPF_STMT(BPF_LD | BPF_ABS | BPF_H, 0x3f),
			BPF_STMT(BPF_RET | BPF_A, 0x0),
		},
		CLASSIC | FLAG_SKB_FRAG,
		{ [0x3e] = 0x25, [0x3f] = 0x05, },
		{ {0x40, 0x0519} },
		.frag_data = { 0x19, 0x82 },
	},
	{
		"LD_ABS word mixed head/frag",
		.u.insns = {
			BPF_STMT(BPF_LD | BPF_ABS | BPF_W, 0x3e),
			BPF_STMT(BPF_RET | BPF_A, 0x0),
		},
		CLASSIC | FLAG_SKB_FRAG,
		{ [0x3e] = 0x25, [0x3f] = 0x05, },
		{ {0x40, 0x25051982} },
		.frag_data = { 0x19, 0x82 },
	},
	/*
	 * LD_IND / LD_ABS on non fragmented SKBs
	 */
	{
		/*
		 * this tests that the JIT/interpreter correctly resets X
		 * before using it in an LD_IND instruction.
		 */
		"LD_IND byte default X",
		.u.insns = {
			BPF_STMT(BPF_LD | BPF_IND | BPF_B, 0x1),
			BPF_STMT(BPF_RET | BPF_A, 0x0),
		},
		CLASSIC,
		{ [0x1] = 0x42 },
		{ {0x40, 0x42 } },
	},
	{
		"LD_IND byte positive offset",
		.u.insns = {
			BPF_STMT(BPF_LDX | BPF_IMM, 0x3e),
			BPF_STMT(BPF_LD | BPF_IND | BPF_B, 0x1),
			BPF_STMT(BPF_RET | BPF_A, 0x0),
		},
		CLASSIC,
		{ [0x3c] = 0x25, [0x3d] = 0x05,  [0x3e] = 0x19, [0x3f] = 0x82 },
		{ {0x40, 0x82 } },
	},
	{
		"LD_IND byte negative offset",
		.u.insns = {
			BPF_STMT(BPF_LDX | BPF_IMM, 0x3e),
			BPF_STMT(BPF_LD | BPF_IND | BPF_B, -0x1),
			BPF_STMT(BPF_RET | BPF_A, 0x0),
		},
		CLASSIC,
		{ [0x3c] = 0x25, [0x3d] = 0x05,  [0x3e] = 0x19, [0x3f] = 0x82 },
		{ {0x40, 0x05 } },
	},
	{
		"LD_IND byte positive offset, all ff",
		.u.insns = {
			BPF_STMT(BPF_LDX | BPF_IMM, 0x3e),
			BPF_STMT(BPF_LD | BPF_IND | BPF_B, 0x1),
			BPF_STMT(BPF_RET | BPF_A, 0x0),
		},
		CLASSIC,
		{ [0x3c] = 0xff, [0x3d] = 0xff,  [0x3e] = 0xff, [0x3f] = 0xff },
		{ {0x40, 0xff } },
	},
	{
		"LD_IND byte positive offset, out of bounds",
		.u.insns = {
			BPF_STMT(BPF_LDX | BPF_IMM, 0x3e),
			BPF_STMT(BPF_LD | BPF_IND | BPF_B, 0x1),
			BPF_STMT(BPF_RET | BPF_A, 0x0),
		},
		CLASSIC,
		{ [0x3c] = 0x25, [0x3d] = 0x05,  [0x3e] = 0x19, [0x3f] = 0x82 },
		{ {0x3f, 0 }, },
	},
	{
		"LD_IND byte negative offset, out of bounds",
		.u.insns = {
			BPF_STMT(BPF_LDX | BPF_IMM, 0x3e),
			BPF_STMT(BPF_LD | BPF_IND | BPF_B, -0x3f),
			BPF_STMT(BPF_RET | BPF_A, 0x0),
		},
		CLASSIC,
		{ [0x3c] = 0x25, [0x3d] = 0x05,  [0x3e] = 0x19, [0x3f] = 0x82 },
		{ {0x3f, 0 } },
	},
	{
		"LD_IND byte negative offset, multiple calls",
		.u.insns = {
			BPF_STMT(BPF_LDX | BPF_IMM, 0x3b),
			BPF_STMT(BPF_LD | BPF_IND | BPF_B, SKF_LL_OFF + 1),
			BPF_STMT(BPF_LD | BPF_IND | BPF_B, SKF_LL_OFF + 2),
			BPF_STMT(BPF_LD | BPF_IND | BPF_B, SKF_LL_OFF + 3),
			BPF_STMT(BPF_LD | BPF_IND | BPF_B, SKF_LL_OFF + 4),
			BPF_STMT(BPF_RET | BPF_A, 0x0),
		},
		CLASSIC,
		{ [0x3c] = 0x25, [0x3d] = 0x05,  [0x3e] = 0x19, [0x3f] = 0x82 },
		{ {0x40, 0x82 }, },
	},
	{
		"LD_IND halfword positive offset",
		.u.insns = {
			BPF_STMT(BPF_LDX | BPF_IMM, 0x20),
			BPF_STMT(BPF_LD | BPF_IND | BPF_H, 0x2),
			BPF_STMT(BPF_RET | BPF_A, 0x0),
		},
		CLASSIC,
		{
			[0x1c] = 0xaa, [0x1d] = 0x55,
			[0x1e] = 0xbb, [0x1f] = 0x66,
			[0x20] = 0xcc, [0x21] = 0x77,
			[0x22] = 0xdd, [0x23] = 0x88,
		},
		{ {0x40, 0xdd88 } },
	},
	{
		"LD_IND halfword negative offset",
		.u.insns = {
			BPF_STMT(BPF_LDX | BPF_IMM, 0x20),
			BPF_STMT(BPF_LD | BPF_IND | BPF_H, -0x2),
			BPF_STMT(BPF_RET | BPF_A, 0x0),
		},
		CLASSIC,
		{
			[0x1c] = 0xaa, [0x1d] = 0x55,
			[0x1e] = 0xbb, [0x1f] = 0x66,
			[0x20] = 0xcc, [0x21] = 0x77,
			[0x22] = 0xdd, [0x23] = 0x88,
		},
		{ {0x40, 0xbb66 } },
	},
	{
		"LD_IND halfword unaligned",
		.u.insns = {
			BPF_STMT(BPF_LDX | BPF_IMM, 0x20),
			BPF_STMT(BPF_LD | BPF_IND | BPF_H, -0x1),
			BPF_STMT(BPF_RET | BPF_A, 0x0),
		},
		CLASSIC,
		{
			[0x1c] = 0xaa, [0x1d] = 0x55,
			[0x1e] = 0xbb, [0x1f] = 0x66,
			[0x20] = 0xcc, [0x21] = 0x77,
			[0x22] = 0xdd, [0x23] = 0x88,
		},
		{ {0x40, 0x66cc } },
	},
	{
		"LD_IND halfword positive offset, all ff",
		.u.insns = {
			BPF_STMT(BPF_LDX | BPF_IMM, 0x3d),
			BPF_STMT(BPF_LD | BPF_IND | BPF_H, 0x1),
			BPF_STMT(BPF_RET | BPF_A, 0x0),
		},
		CLASSIC,
		{ [0x3c] = 0xff, [0x3d] = 0xff,  [0x3e] = 0xff, [0x3f] = 0xff },
		{ {0x40, 0xffff } },
	},
	{
		"LD_IND halfword positive offset, out of bounds",
		.u.insns = {
			BPF_STMT(BPF_LDX | BPF_IMM, 0x3e),
			BPF_STMT(BPF_LD | BPF_IND | BPF_H, 0x1),
			BPF_STMT(BPF_RET | BPF_A, 0x0),
		},
		CLASSIC,
		{ [0x3c] = 0x25, [0x3d] = 0x05,  [0x3e] = 0x19, [0x3f] = 0x82 },
		{ {0x3f, 0 }, },
	},
	{
		"LD_IND halfword negative offset, out of bounds",
		.u.insns = {
			BPF_STMT(BPF_LDX | BPF_IMM, 0x3e),
			BPF_STMT(BPF_LD | BPF_IND | BPF_H, -0x3f),
			BPF_STMT(BPF_RET | BPF_A, 0x0),
		},
		CLASSIC,
		{ [0x3c] = 0x25, [0x3d] = 0x05,  [0x3e] = 0x19, [0x3f] = 0x82 },
		{ {0x3f, 0 } },
	},
	{
		"LD_IND word positive offset",
		.u.insns = {
			BPF_STMT(BPF_LDX | BPF_IMM, 0x20),
			BPF_STMT(BPF_LD | BPF_IND | BPF_W, 0x4),
			BPF_STMT(BPF_RET | BPF_A, 0x0),
		},
		CLASSIC,
		{
			[0x1c] = 0xaa, [0x1d] = 0x55,
			[0x1e] = 0xbb, [0x1f] = 0x66,
			[0x20] = 0xcc, [0x21] = 0x77,
			[0x22] = 0xdd, [0x23] = 0x88,
			[0x24] = 0xee, [0x25] = 0x99,
			[0x26] = 0xff, [0x27] = 0xaa,
		},
		{ {0x40, 0xee99ffaa } },
	},
	{
		"LD_IND word negative offset",
		.u.insns = {
			BPF_STMT(BPF_LDX | BPF_IMM, 0x20),
			BPF_STMT(BPF_LD | BPF_IND | BPF_W, -0x4),
			BPF_STMT(BPF_RET | BPF_A, 0x0),
		},
		CLASSIC,
		{
			[0x1c] = 0xaa, [0x1d] = 0x55,
			[0x1e] = 0xbb, [0x1f] = 0x66,
			[0x20] = 0xcc, [0x21] = 0x77,
			[0x22] = 0xdd, [0x23] = 0x88,
			[0x24] = 0xee, [0x25] = 0x99,
			[0x26] = 0xff, [0x27] = 0xaa,
		},
		{ {0x40, 0xaa55bb66 } },
	},
	{
		"LD_IND word unaligned (addr & 3 == 2)",
		.u.insns = {
			BPF_STMT(BPF_LDX | BPF_IMM, 0x20),
			BPF_STMT(BPF_LD | BPF_IND | BPF_W, -0x2),
			BPF_STMT(BPF_RET | BPF_A, 0x0),
		},
		CLASSIC,
		{
			[0x1c] = 0xaa, [0x1d] = 0x55,
			[0x1e] = 0xbb, [0x1f] = 0x66,
			[0x20] = 0xcc, [0x21] = 0x77,
			[0x22] = 0xdd, [0x23] = 0x88,
			[0x24] = 0xee, [0x25] = 0x99,
			[0x26] = 0xff, [0x27] = 0xaa,
		},
		{ {0x40, 0xbb66cc77 } },
	},
	{
		"LD_IND word unaligned (addr & 3 == 1)",
		.u.insns = {
			BPF_STMT(BPF_LDX | BPF_IMM, 0x20),
			BPF_STMT(BPF_LD | BPF_IND | BPF_W, -0x3),
			BPF_STMT(BPF_RET | BPF_A, 0x0),
		},
		CLASSIC,
		{
			[0x1c] = 0xaa, [0x1d] = 0x55,
			[0x1e] = 0xbb, [0x1f] = 0x66,
			[0x20] = 0xcc, [0x21] = 0x77,
			[0x22] = 0xdd, [0x23] = 0x88,
			[0x24] = 0xee, [0x25] = 0x99,
			[0x26] = 0xff, [0x27] = 0xaa,
		},
		{ {0x40, 0x55bb66cc } },
	},
	{
		"LD_IND word unaligned (addr & 3 == 3)",
		.u.insns = {
			BPF_STMT(BPF_LDX | BPF_IMM, 0x20),
			BPF_STMT(BPF_LD | BPF_IND | BPF_W, -0x1),
			BPF_STMT(BPF_RET | BPF_A, 0x0),
		},
		CLASSIC,
		{
			[0x1c] = 0xaa, [0x1d] = 0x55,
			[0x1e] = 0xbb, [0x1f] = 0x66,
			[0x20] = 0xcc, [0x21] = 0x77,
			[0x22] = 0xdd, [0x23] = 0x88,
			[0x24] = 0xee, [0x25] = 0x99,
			[0x26] = 0xff, [0x27] = 0xaa,
		},
		{ {0x40, 0x66cc77dd } },
	},
	{
		"LD_IND word positive offset, all ff",
		.u.insns = {
			BPF_STMT(BPF_LDX | BPF_IMM, 0x3b),
			BPF_STMT(BPF_LD | BPF_IND | BPF_W, 0x1),
			BPF_STMT(BPF_RET | BPF_A, 0x0),
		},
		CLASSIC,
		{ [0x3c] = 0xff, [0x3d] = 0xff,  [0x3e] = 0xff, [0x3f] = 0xff },
		{ {0x40, 0xffffffff } },
	},
	{
		"LD_IND word positive offset, out of bounds",
		.u.insns = {
			BPF_STMT(BPF_LDX | BPF_IMM, 0x3e),
			BPF_STMT(BPF_LD | BPF_IND | BPF_W, 0x1),
			BPF_STMT(BPF_RET | BPF_A, 0x0),
		},
		CLASSIC,
		{ [0x3c] = 0x25, [0x3d] = 0x05,  [0x3e] = 0x19, [0x3f] = 0x82 },
		{ {0x3f, 0 }, },
	},
	{
		"LD_IND word negative offset, out of bounds",
		.u.insns = {
			BPF_STMT(BPF_LDX | BPF_IMM, 0x3e),
			BPF_STMT(BPF_LD | BPF_IND | BPF_W, -0x3f),
			BPF_STMT(BPF_RET | BPF_A, 0x0),
		},
		CLASSIC,
		{ [0x3c] = 0x25, [0x3d] = 0x05,  [0x3e] = 0x19, [0x3f] = 0x82 },
		{ {0x3f, 0 } },
	},
	{
		"LD_ABS byte",
		.u.insns = {
			BPF_STMT(BPF_LD | BPF_ABS | BPF_B, 0x20),
			BPF_STMT(BPF_RET | BPF_A, 0x0),
		},
		CLASSIC,
		{
			[0x1c] = 0xaa, [0x1d] = 0x55,
			[0x1e] = 0xbb, [0x1f] = 0x66,
			[0x20] = 0xcc, [0x21] = 0x77,
			[0x22] = 0xdd, [0x23] = 0x88,
			[0x24] = 0xee, [0x25] = 0x99,
			[0x26] = 0xff, [0x27] = 0xaa,
		},
		{ {0x40, 0xcc } },
	},
	{
		"LD_ABS byte positive offset, all ff",
		.u.insns = {
			BPF_STMT(BPF_LD | BPF_ABS | BPF_B, 0x3f),
			BPF_STMT(BPF_RET | BPF_A, 0x0),
		},
		CLASSIC,
		{ [0x3c] = 0xff, [0x3d] = 0xff,  [0x3e] = 0xff, [0x3f] = 0xff },
		{ {0x40, 0xff } },
	},
	{
		"LD_ABS byte positive offset, out of bounds",
		.u.insns = {
			BPF_STMT(BPF_LD | BPF_ABS | BPF_B, 0x3f),
			BPF_STMT(BPF_RET | BPF_A, 0x0),
		},
		CLASSIC,
		{ [0x3c] = 0x25, [0x3d] = 0x05,  [0x3e] = 0x19, [0x3f] = 0x82 },
		{ {0x3f, 0 }, },
	},
	{
		"LD_ABS byte negative offset, out of bounds load",
		.u.insns = {
			BPF_STMT(BPF_LD | BPF_ABS | BPF_B, -1),
			BPF_STMT(BPF_RET | BPF_A, 0x0),
		},
		CLASSIC | FLAG_EXPECTED_FAIL,
		.expected_errcode = -EINVAL,
	},
	{
		"LD_ABS byte negative offset, in bounds",
		.u.insns = {
			BPF_STMT(BPF_LD | BPF_ABS | BPF_B, SKF_LL_OFF + 0x3f),
			BPF_STMT(BPF_RET | BPF_A, 0x0),
		},
		CLASSIC,
		{ [0x3c] = 0x25, [0x3d] = 0x05,  [0x3e] = 0x19, [0x3f] = 0x82 },
		{ {0x40, 0x82 }, },
	},
	{
		"LD_ABS byte negative offset, out of bounds",
		.u.insns = {
			BPF_STMT(BPF_LD | BPF_ABS | BPF_B, SKF_LL_OFF + 0x3f),
			BPF_STMT(BPF_RET | BPF_A, 0x0),
		},
		CLASSIC,
		{ [0x3c] = 0x25, [0x3d] = 0x05,  [0x3e] = 0x19, [0x3f] = 0x82 },
		{ {0x3f, 0 }, },
	},
	{
		"LD_ABS byte negative offset, multiple calls",
		.u.insns = {
			BPF_STMT(BPF_LD | BPF_ABS | BPF_B, SKF_LL_OFF + 0x3c),
			BPF_STMT(BPF_LD | BPF_ABS | BPF_B, SKF_LL_OFF + 0x3d),
			BPF_STMT(BPF_LD | BPF_ABS | BPF_B, SKF_LL_OFF + 0x3e),
			BPF_STMT(BPF_LD | BPF_ABS | BPF_B, SKF_LL_OFF + 0x3f),
			BPF_STMT(BPF_RET | BPF_A, 0x0),
		},
		CLASSIC,
		{ [0x3c] = 0x25, [0x3d] = 0x05,  [0x3e] = 0x19, [0x3f] = 0x82 },
		{ {0x40, 0x82 }, },
	},
	{
		"LD_ABS halfword",
		.u.insns = {
			BPF_STMT(BPF_LD | BPF_ABS | BPF_H, 0x22),
			BPF_STMT(BPF_RET | BPF_A, 0x0),
		},
		CLASSIC,
		{
			[0x1c] = 0xaa, [0x1d] = 0x55,
			[0x1e] = 0xbb, [0x1f] = 0x66,
			[0x20] = 0xcc, [0x21] = 0x77,
			[0x22] = 0xdd, [0x23] = 0x88,
			[0x24] = 0xee, [0x25] = 0x99,
			[0x26] = 0xff, [0x27] = 0xaa,
		},
		{ {0x40, 0xdd88 } },
	},
	{
		"LD_ABS halfword unaligned",
		.u.insns = {
			BPF_STMT(BPF_LD | BPF_ABS | BPF_H, 0x25),
			BPF_STMT(BPF_RET | BPF_A, 0x0),
		},
		CLASSIC,
		{
			[0x1c] = 0xaa, [0x1d] = 0x55,
			[0x1e] = 0xbb, [0x1f] = 0x66,
			[0x20] = 0xcc, [0x21] = 0x77,
			[0x22] = 0xdd, [0x23] = 0x88,
			[0x24] = 0xee, [0x25] = 0x99,
			[0x26] = 0xff, [0x27] = 0xaa,
		},
		{ {0x40, 0x99ff } },
	},
	{
		"LD_ABS halfword positive offset, all ff",
		.u.insns = {
			BPF_STMT(BPF_LD | BPF_ABS | BPF_H, 0x3e),
			BPF_STMT(BPF_RET | BPF_A, 0x0),
		},
		CLASSIC,
		{ [0x3c] = 0xff, [0x3d] = 0xff,  [0x3e] = 0xff, [0x3f] = 0xff },
		{ {0x40, 0xffff } },
	},
	{
		"LD_ABS halfword positive offset, out of bounds",
		.u.insns = {
			BPF_STMT(BPF_LD | BPF_ABS | BPF_H, 0x3f),
			BPF_STMT(BPF_RET | BPF_A, 0x0),
		},
		CLASSIC,
		{ [0x3c] = 0x25, [0x3d] = 0x05,  [0x3e] = 0x19, [0x3f] = 0x82 },
		{ {0x3f, 0 }, },
	},
	{
		"LD_ABS halfword negative offset, out of bounds load",
		.u.insns = {
			BPF_STMT(BPF_LD | BPF_ABS | BPF_H, -1),
			BPF_STMT(BPF_RET | BPF_A, 0x0),
		},
		CLASSIC | FLAG_EXPECTED_FAIL,
		.expected_errcode = -EINVAL,
	},
	{
		"LD_ABS halfword negative offset, in bounds",
		.u.insns = {
			BPF_STMT(BPF_LD | BPF_ABS | BPF_H, SKF_LL_OFF + 0x3e),
			BPF_STMT(BPF_RET | BPF_A, 0x0),
		},
		CLASSIC,
		{ [0x3c] = 0x25, [0x3d] = 0x05,  [0x3e] = 0x19, [0x3f] = 0x82 },
		{ {0x40, 0x1982 }, },
	},
	{
		"LD_ABS halfword negative offset, out of bounds",
		.u.insns = {
			BPF_STMT(BPF_LD | BPF_ABS | BPF_H, SKF_LL_OFF + 0x3e),
			BPF_STMT(BPF_RET | BPF_A, 0x0),
		},
		CLASSIC,
		{ [0x3c] = 0x25, [0x3d] = 0x05,  [0x3e] = 0x19, [0x3f] = 0x82 },
		{ {0x3f, 0 }, },
	},
	{
		"LD_ABS word",
		.u.insns = {
			BPF_STMT(BPF_LD | BPF_ABS | BPF_W, 0x1c),
			BPF_STMT(BPF_RET | BPF_A, 0x0),
		},
		CLASSIC,
		{
			[0x1c] = 0xaa, [0x1d] = 0x55,
			[0x1e] = 0xbb, [0x1f] = 0x66,
			[0x20] = 0xcc, [0x21] = 0x77,
			[0x22] = 0xdd, [0x23] = 0x88,
			[0x24] = 0xee, [0x25] = 0x99,
			[0x26] = 0xff, [0x27] = 0xaa,
		},
		{ {0x40, 0xaa55bb66 } },
	},
	{
		"LD_ABS word unaligned (addr & 3 == 2)",
		.u.insns = {
			BPF_STMT(BPF_LD | BPF_ABS | BPF_W, 0x22),
			BPF_STMT(BPF_RET | BPF_A, 0x0),
		},
		CLASSIC,
		{
			[0x1c] = 0xaa, [0x1d] = 0x55,
			[0x1e] = 0xbb, [0x1f] = 0x66,
			[0x20] = 0xcc, [0x21] = 0x77,
			[0x22] = 0xdd, [0x23] = 0x88,
			[0x24] = 0xee, [0x25] = 0x99,
			[0x26] = 0xff, [0x27] = 0xaa,
		},
		{ {0x40, 0xdd88ee99 } },
	},
	{
		"LD_ABS word unaligned (addr & 3 == 1)",
		.u.insns = {
			BPF_STMT(BPF_LD | BPF_ABS | BPF_W, 0x21),
			BPF_STMT(BPF_RET | BPF_A, 0x0),
		},
		CLASSIC,
		{
			[0x1c] = 0xaa, [0x1d] = 0x55,
			[0x1e] = 0xbb, [0x1f] = 0x66,
			[0x20] = 0xcc, [0x21] = 0x77,
			[0x22] = 0xdd, [0x23] = 0x88,
			[0x24] = 0xee, [0x25] = 0x99,
			[0x26] = 0xff, [0x27] = 0xaa,
		},
		{ {0x40, 0x77dd88ee } },
	},
	{
		"LD_ABS word unaligned (addr & 3 == 3)",
		.u.insns = {
			BPF_STMT(BPF_LD | BPF_ABS | BPF_W, 0x23),
			BPF_STMT(BPF_RET | BPF_A, 0x0),
		},
		CLASSIC,
		{
			[0x1c] = 0xaa, [0x1d] = 0x55,
			[0x1e] = 0xbb, [0x1f] = 0x66,
			[0x20] = 0xcc, [0x21] = 0x77,
			[0x22] = 0xdd, [0x23] = 0x88,
			[0x24] = 0xee, [0x25] = 0x99,
			[0x26] = 0xff, [0x27] = 0xaa,
		},
		{ {0x40, 0x88ee99ff } },
	},
	{
		"LD_ABS word positive offset, all ff",
		.u.insns = {
			BPF_STMT(BPF_LD | BPF_ABS | BPF_W, 0x3c),
			BPF_STMT(BPF_RET | BPF_A, 0x0),
		},
		CLASSIC,
		{ [0x3c] = 0xff, [0x3d] = 0xff,  [0x3e] = 0xff, [0x3f] = 0xff },
		{ {0x40, 0xffffffff } },
	},
	{
		"LD_ABS word positive offset, out of bounds",
		.u.insns = {
			BPF_STMT(BPF_LD | BPF_ABS | BPF_W, 0x3f),
			BPF_STMT(BPF_RET | BPF_A, 0x0),
		},
		CLASSIC,
		{ [0x3c] = 0x25, [0x3d] = 0x05,  [0x3e] = 0x19, [0x3f] = 0x82 },
		{ {0x3f, 0 }, },
	},
	{
		"LD_ABS word negative offset, out of bounds load",
		.u.insns = {
			BPF_STMT(BPF_LD | BPF_ABS | BPF_W, -1),
			BPF_STMT(BPF_RET | BPF_A, 0x0),
		},
		CLASSIC | FLAG_EXPECTED_FAIL,
		.expected_errcode = -EINVAL,
	},
	{
		"LD_ABS word negative offset, in bounds",
		.u.insns = {
			BPF_STMT(BPF_LD | BPF_ABS | BPF_W, SKF_LL_OFF + 0x3c),
			BPF_STMT(BPF_RET | BPF_A, 0x0),
		},
		CLASSIC,
		{ [0x3c] = 0x25, [0x3d] = 0x05,  [0x3e] = 0x19, [0x3f] = 0x82 },
		{ {0x40, 0x25051982 }, },
	},
	{
		"LD_ABS word negative offset, out of bounds",
		.u.insns = {
			BPF_STMT(BPF_LD | BPF_ABS | BPF_W, SKF_LL_OFF + 0x3c),
			BPF_STMT(BPF_RET | BPF_A, 0x0),
		},
		CLASSIC,
		{ [0x3c] = 0x25, [0x3d] = 0x05,  [0x3e] = 0x19, [0x3f] = 0x82 },
		{ {0x3f, 0 }, },
	},
	{
		"LDX_MSH standalone, preserved A",
		.u.insns = {
			BPF_STMT(BPF_LD | BPF_IMM, 0xffeebbaa),
			BPF_STMT(BPF_LDX | BPF_B | BPF_MSH, 0x3c),
			BPF_STMT(BPF_RET | BPF_A, 0x0),
		},
		CLASSIC,
		{ [0x3c] = 0x25, [0x3d] = 0x05,  [0x3e] = 0x19, [0x3f] = 0x82 },
		{ {0x40, 0xffeebbaa }, },
	},
	{
		"LDX_MSH standalone, preserved A 2",
		.u.insns = {
			BPF_STMT(BPF_LD | BPF_IMM, 0x175e9d63),
			BPF_STMT(BPF_LDX | BPF_B | BPF_MSH, 0x3c),
			BPF_STMT(BPF_LDX | BPF_B | BPF_MSH, 0x3d),
			BPF_STMT(BPF_LDX | BPF_B | BPF_MSH, 0x3e),
			BPF_STMT(BPF_LDX | BPF_B | BPF_MSH, 0x3f),
			BPF_STMT(BPF_RET | BPF_A, 0x0),
		},
		CLASSIC,
		{ [0x3c] = 0x25, [0x3d] = 0x05,  [0x3e] = 0x19, [0x3f] = 0x82 },
		{ {0x40, 0x175e9d63 }, },
	},
	{
		"LDX_MSH standalone, test result 1",
		.u.insns = {
			BPF_STMT(BPF_LD | BPF_IMM, 0xffeebbaa),
			BPF_STMT(BPF_LDX | BPF_B | BPF_MSH, 0x3c),
			BPF_STMT(BPF_MISC | BPF_TXA, 0),
			BPF_STMT(BPF_RET | BPF_A, 0x0),
		},
		CLASSIC,
		{ [0x3c] = 0x25, [0x3d] = 0x05,  [0x3e] = 0x19, [0x3f] = 0x82 },
		{ {0x40, 0x14 }, },
	},
	{
		"LDX_MSH standalone, test result 2",
		.u.insns = {
			BPF_STMT(BPF_LD | BPF_IMM, 0xffeebbaa),
			BPF_STMT(BPF_LDX | BPF_B | BPF_MSH, 0x3e),
			BPF_STMT(BPF_MISC | BPF_TXA, 0),
			BPF_STMT(BPF_RET | BPF_A, 0x0),
		},
		CLASSIC,
		{ [0x3c] = 0x25, [0x3d] = 0x05,  [0x3e] = 0x19, [0x3f] = 0x82 },
		{ {0x40, 0x24 }, },
	},
	{
		"LDX_MSH standalone, negative offset",
		.u.insns = {
			BPF_STMT(BPF_LD | BPF_IMM, 0xffeebbaa),
			BPF_STMT(BPF_LDX | BPF_B | BPF_MSH, -1),
			BPF_STMT(BPF_MISC | BPF_TXA, 0),
			BPF_STMT(BPF_RET | BPF_A, 0x0),
		},
		CLASSIC,
		{ [0x3c] = 0x25, [0x3d] = 0x05,  [0x3e] = 0x19, [0x3f] = 0x82 },
		{ {0x40, 0 }, },
	},
	{
		"LDX_MSH standalone, negative offset 2",
		.u.insns = {
			BPF_STMT(BPF_LD | BPF_IMM, 0xffeebbaa),
			BPF_STMT(BPF_LDX | BPF_B | BPF_MSH, SKF_LL_OFF + 0x3e),
			BPF_STMT(BPF_MISC | BPF_TXA, 0),
			BPF_STMT(BPF_RET | BPF_A, 0x0),
		},
		CLASSIC,
		{ [0x3c] = 0x25, [0x3d] = 0x05,  [0x3e] = 0x19, [0x3f] = 0x82 },
		{ {0x40, 0x24 }, },
	},
	{
		"LDX_MSH standalone, out of bounds",
		.u.insns = {
			BPF_STMT(BPF_LD | BPF_IMM, 0xffeebbaa),
			BPF_STMT(BPF_LDX | BPF_B | BPF_MSH, 0x40),
			BPF_STMT(BPF_MISC | BPF_TXA, 0),
			BPF_STMT(BPF_RET | BPF_A, 0x0),
		},
		CLASSIC,
		{ [0x3c] = 0x25, [0x3d] = 0x05,  [0x3e] = 0x19, [0x3f] = 0x82 },
		{ {0x40, 0 }, },
	},
	/*
	 * verify that the interpreter or JIT correctly sets A and X
	 * to 0.
	 */
	{
		"ADD default X",
		.u.insns = {
			/*
			 * A = 0x42
			 * A = A + X
			 * ret A
			 */
			BPF_STMT(BPF_LD | BPF_IMM, 0x42),
			BPF_STMT(BPF_ALU | BPF_ADD | BPF_X, 0),
			BPF_STMT(BPF_RET | BPF_A, 0x0),
		},
		CLASSIC | FLAG_NO_DATA,
		{},
		{ {0x1, 0x42 } },
	},
	{
		"ADD default A",
		.u.insns = {
			/*
			 * A = A + 0x42
			 * ret A
			 */
			BPF_STMT(BPF_ALU | BPF_ADD | BPF_K, 0x42),
			BPF_STMT(BPF_RET | BPF_A, 0x0),
		},
		CLASSIC | FLAG_NO_DATA,
		{},
		{ {0x1, 0x42 } },
	},
	{
		"SUB default X",
		.u.insns = {
			/*
			 * A = 0x66
			 * A = A - X
			 * ret A
			 */
			BPF_STMT(BPF_LD | BPF_IMM, 0x66),
			BPF_STMT(BPF_ALU | BPF_SUB | BPF_X, 0),
			BPF_STMT(BPF_RET | BPF_A, 0x0),
		},
		CLASSIC | FLAG_NO_DATA,
		{},
		{ {0x1, 0x66 } },
	},
	{
		"SUB default A",
		.u.insns = {
			/*
			 * A = A - -0x66
			 * ret A
			 */
			BPF_STMT(BPF_ALU | BPF_SUB | BPF_K, -0x66),
			BPF_STMT(BPF_RET | BPF_A, 0x0),
		},
		CLASSIC | FLAG_NO_DATA,
		{},
		{ {0x1, 0x66 } },
	},
	{
		"MUL default X",
		.u.insns = {
			/*
			 * A = 0x42
			 * A = A * X
			 * ret A
			 */
			BPF_STMT(BPF_LD | BPF_IMM, 0x42),
			BPF_STMT(BPF_ALU | BPF_MUL | BPF_X, 0),
			BPF_STMT(BPF_RET | BPF_A, 0x0),
		},
		CLASSIC | FLAG_NO_DATA,
		{},
		{ {0x1, 0x0 } },
	},
	{
		"MUL default A",
		.u.insns = {
			/*
			 * A = A * 0x66
			 * ret A
			 */
			BPF_STMT(BPF_ALU | BPF_MUL | BPF_K, 0x66),
			BPF_STMT(BPF_RET | BPF_A, 0x0),
		},
		CLASSIC | FLAG_NO_DATA,
		{},
		{ {0x1, 0x0 } },
	},
	{
		"DIV default X",
		.u.insns = {
			/*
			 * A = 0x42
			 * A = A / X ; this halt the filter execution if X is 0
			 * ret 0x42
			 */
			BPF_STMT(BPF_LD | BPF_IMM, 0x42),
			BPF_STMT(BPF_ALU | BPF_DIV | BPF_X, 0),
			BPF_STMT(BPF_RET | BPF_K, 0x42),
		},
		CLASSIC | FLAG_NO_DATA,
		{},
		{ {0x1, 0x0 } },
	},
	{
		"DIV default A",
		.u.insns = {
			/*
			 * A = A / 1
			 * ret A
			 */
			BPF_STMT(BPF_ALU | BPF_DIV | BPF_K, 0x1),
			BPF_STMT(BPF_RET | BPF_A, 0x0),
		},
		CLASSIC | FLAG_NO_DATA,
		{},
		{ {0x1, 0x0 } },
	},
	{
		"MOD default X",
		.u.insns = {
			/*
			 * A = 0x42
			 * A = A mod X ; this halt the filter execution if X is 0
			 * ret 0x42
			 */
			BPF_STMT(BPF_LD | BPF_IMM, 0x42),
			BPF_STMT(BPF_ALU | BPF_MOD | BPF_X, 0),
			BPF_STMT(BPF_RET | BPF_K, 0x42),
		},
		CLASSIC | FLAG_NO_DATA,
		{},
		{ {0x1, 0x0 } },
	},
	{
		"MOD default A",
		.u.insns = {
			/*
			 * A = A mod 1
			 * ret A
			 */
			BPF_STMT(BPF_ALU | BPF_MOD | BPF_K, 0x1),
			BPF_STMT(BPF_RET | BPF_A, 0x0),
		},
		CLASSIC | FLAG_NO_DATA,
		{},
		{ {0x1, 0x0 } },
	},
	{
		"JMP EQ default A",
		.u.insns = {
			/*
			 * cmp A, 0x0, 0, 1
			 * ret 0x42
			 * ret 0x66
			 */
			BPF_JUMP(BPF_JMP | BPF_JEQ | BPF_K, 0x0, 0, 1),
			BPF_STMT(BPF_RET | BPF_K, 0x42),
			BPF_STMT(BPF_RET | BPF_K, 0x66),
		},
		CLASSIC | FLAG_NO_DATA,
		{},
		{ {0x1, 0x42 } },
	},
	{
		"JMP EQ default X",
		.u.insns = {
			/*
			 * A = 0x0
			 * cmp A, X, 0, 1
			 * ret 0x42
			 * ret 0x66
			 */
			BPF_STMT(BPF_LD | BPF_IMM, 0x0),
			BPF_JUMP(BPF_JMP | BPF_JEQ | BPF_X, 0x0, 0, 1),
			BPF_STMT(BPF_RET | BPF_K, 0x42),
			BPF_STMT(BPF_RET | BPF_K, 0x66),
		},
		CLASSIC | FLAG_NO_DATA,
		{},
		{ {0x1, 0x42 } },
	},
	/* Checking interpreter vs JIT wrt signed extended imms. */
	{
		"JNE signed compare, test 1",
		.u.insns_int = {
			BPF_ALU32_IMM(BPF_MOV, R1, 0xfefbbc12),
			BPF_ALU32_IMM(BPF_MOV, R3, 0xffff0000),
			BPF_MOV64_REG(R2, R1),
			BPF_ALU64_REG(BPF_AND, R2, R3),
			BPF_ALU32_IMM(BPF_MOV, R0, 1),
			BPF_JMP_IMM(BPF_JNE, R2, -17104896, 1),
			BPF_ALU32_IMM(BPF_MOV, R0, 2),
			BPF_EXIT_INSN(),
		},
		INTERNAL,
		{ },
		{ { 0, 1 } },
	},
	{
		"JNE signed compare, test 2",
		.u.insns_int = {
			BPF_ALU32_IMM(BPF_MOV, R1, 0xfefbbc12),
			BPF_ALU32_IMM(BPF_MOV, R3, 0xffff0000),
			BPF_MOV64_REG(R2, R1),
			BPF_ALU64_REG(BPF_AND, R2, R3),
			BPF_ALU32_IMM(BPF_MOV, R0, 1),
			BPF_JMP_IMM(BPF_JNE, R2, 0xfefb0000, 1),
			BPF_ALU32_IMM(BPF_MOV, R0, 2),
			BPF_EXIT_INSN(),
		},
		INTERNAL,
		{ },
		{ { 0, 1 } },
	},
	{
		"JNE signed compare, test 3",
		.u.insns_int = {
			BPF_ALU32_IMM(BPF_MOV, R1, 0xfefbbc12),
			BPF_ALU32_IMM(BPF_MOV, R3, 0xffff0000),
			BPF_ALU32_IMM(BPF_MOV, R4, 0xfefb0000),
			BPF_MOV64_REG(R2, R1),
			BPF_ALU64_REG(BPF_AND, R2, R3),
			BPF_ALU32_IMM(BPF_MOV, R0, 1),
			BPF_JMP_REG(BPF_JNE, R2, R4, 1),
			BPF_ALU32_IMM(BPF_MOV, R0, 2),
			BPF_EXIT_INSN(),
		},
		INTERNAL,
		{ },
		{ { 0, 2 } },
	},
	{
		"JNE signed compare, test 4",
		.u.insns_int = {
			BPF_LD_IMM64(R1, -17104896),
			BPF_ALU32_IMM(BPF_MOV, R0, 1),
			BPF_JMP_IMM(BPF_JNE, R1, -17104896, 1),
			BPF_ALU32_IMM(BPF_MOV, R0, 2),
			BPF_EXIT_INSN(),
		},
		INTERNAL,
		{ },
		{ { 0, 2 } },
	},
	{
		"JNE signed compare, test 5",
		.u.insns_int = {
			BPF_LD_IMM64(R1, 0xfefb0000),
			BPF_ALU32_IMM(BPF_MOV, R0, 1),
			BPF_JMP_IMM(BPF_JNE, R1, 0xfefb0000, 1),
			BPF_ALU32_IMM(BPF_MOV, R0, 2),
			BPF_EXIT_INSN(),
		},
		INTERNAL,
		{ },
		{ { 0, 1 } },
	},
	{
		"JNE signed compare, test 6",
		.u.insns_int = {
			BPF_LD_IMM64(R1, 0x7efb0000),
			BPF_ALU32_IMM(BPF_MOV, R0, 1),
			BPF_JMP_IMM(BPF_JNE, R1, 0x7efb0000, 1),
			BPF_ALU32_IMM(BPF_MOV, R0, 2),
			BPF_EXIT_INSN(),
		},
		INTERNAL,
		{ },
		{ { 0, 2 } },
	},
	{
		"JNE signed compare, test 7",
		.u.insns = {
			BPF_STMT(BPF_LD | BPF_IMM, 0xffff0000),
			BPF_STMT(BPF_MISC | BPF_TAX, 0),
			BPF_STMT(BPF_LD | BPF_IMM, 0xfefbbc12),
			BPF_STMT(BPF_ALU | BPF_AND | BPF_X, 0),
			BPF_JUMP(BPF_JMP | BPF_JEQ | BPF_K, 0xfefb0000, 1, 0),
			BPF_STMT(BPF_RET | BPF_K, 1),
			BPF_STMT(BPF_RET | BPF_K, 2),
		},
		CLASSIC | FLAG_NO_DATA,
		{},
		{ { 0, 2 } },
	},
	/* BPF_LDX_MEM with operand aliasing */
	{
		"LDX_MEM_B: operand register aliasing",
		.u.insns_int = {
			BPF_ST_MEM(BPF_B, R10, -8, 123),
			BPF_MOV64_REG(R0, R10),
			BPF_LDX_MEM(BPF_B, R0, R0, -8),
			BPF_EXIT_INSN(),
		},
		INTERNAL,
		{ },
		{ { 0, 123 } },
		.stack_depth = 8,
	},
	{
		"LDX_MEM_H: operand register aliasing",
		.u.insns_int = {
			BPF_ST_MEM(BPF_H, R10, -8, 12345),
			BPF_MOV64_REG(R0, R10),
			BPF_LDX_MEM(BPF_H, R0, R0, -8),
			BPF_EXIT_INSN(),
		},
		INTERNAL,
		{ },
		{ { 0, 12345 } },
		.stack_depth = 8,
	},
	{
		"LDX_MEM_W: operand register aliasing",
		.u.insns_int = {
			BPF_ST_MEM(BPF_W, R10, -8, 123456789),
			BPF_MOV64_REG(R0, R10),
			BPF_LDX_MEM(BPF_W, R0, R0, -8),
			BPF_EXIT_INSN(),
		},
		INTERNAL,
		{ },
		{ { 0, 123456789 } },
		.stack_depth = 8,
	},
	{
		"LDX_MEM_DW: operand register aliasing",
		.u.insns_int = {
			BPF_LD_IMM64(R1, 0x123456789abcdefULL),
			BPF_STX_MEM(BPF_DW, R10, R1, -8),
			BPF_MOV64_REG(R0, R10),
			BPF_LDX_MEM(BPF_DW, R0, R0, -8),
			BPF_ALU64_REG(BPF_SUB, R0, R1),
			BPF_MOV64_REG(R1, R0),
			BPF_ALU64_IMM(BPF_RSH, R1, 32),
			BPF_ALU64_REG(BPF_OR, R0, R1),
			BPF_EXIT_INSN(),
		},
		INTERNAL,
		{ },
		{ { 0, 0 } },
		.stack_depth = 8,
	},
	/*
	 * Register (non-)clobbering tests for the case where a JIT implements
	 * complex ALU or ATOMIC operations via function calls. If so, the
	 * function call must be transparent to the eBPF registers. The JIT
	 * must therefore save and restore relevant registers across the call.
	 * The following tests check that the eBPF registers retain their
	 * values after such an operation. Mainly intended for complex ALU
	 * and atomic operation, but we run it for all. You never know...
	 *
	 * Note that each operations should be tested twice with different
	 * destinations, to check preservation for all registers.
	 */
#define BPF_TEST_CLOBBER_ALU(alu, op, dst, src)			\
	{							\
		#alu "_" #op " to " #dst ": no clobbering",	\
		.u.insns_int = {				\
			BPF_ALU64_IMM(BPF_MOV, R0, R0),		\
			BPF_ALU64_IMM(BPF_MOV, R1, R1),		\
			BPF_ALU64_IMM(BPF_MOV, R2, R2),		\
			BPF_ALU64_IMM(BPF_MOV, R3, R3),		\
			BPF_ALU64_IMM(BPF_MOV, R4, R4),		\
			BPF_ALU64_IMM(BPF_MOV, R5, R5),		\
			BPF_ALU64_IMM(BPF_MOV, R6, R6),		\
			BPF_ALU64_IMM(BPF_MOV, R7, R7),		\
			BPF_ALU64_IMM(BPF_MOV, R8, R8),		\
			BPF_ALU64_IMM(BPF_MOV, R9, R9),		\
			BPF_##alu(BPF_ ##op, dst, src),		\
			BPF_ALU32_IMM(BPF_MOV, dst, dst),	\
			BPF_JMP_IMM(BPF_JNE, R0, R0, 10),	\
			BPF_JMP_IMM(BPF_JNE, R1, R1, 9),	\
			BPF_JMP_IMM(BPF_JNE, R2, R2, 8),	\
			BPF_JMP_IMM(BPF_JNE, R3, R3, 7),	\
			BPF_JMP_IMM(BPF_JNE, R4, R4, 6),	\
			BPF_JMP_IMM(BPF_JNE, R5, R5, 5),	\
			BPF_JMP_IMM(BPF_JNE, R6, R6, 4),	\
			BPF_JMP_IMM(BPF_JNE, R7, R7, 3),	\
			BPF_JMP_IMM(BPF_JNE, R8, R8, 2),	\
			BPF_JMP_IMM(BPF_JNE, R9, R9, 1),	\
			BPF_ALU64_IMM(BPF_MOV, R0, 1),		\
			BPF_EXIT_INSN(),			\
		},						\
		INTERNAL,					\
		{ },						\
		{ { 0, 1 } }					\
	}
	/* ALU64 operations, register clobbering */
	BPF_TEST_CLOBBER_ALU(ALU64_IMM, AND, R8, 123456789),
	BPF_TEST_CLOBBER_ALU(ALU64_IMM, AND, R9, 123456789),
	BPF_TEST_CLOBBER_ALU(ALU64_IMM, OR, R8, 123456789),
	BPF_TEST_CLOBBER_ALU(ALU64_IMM, OR, R9, 123456789),
	BPF_TEST_CLOBBER_ALU(ALU64_IMM, XOR, R8, 123456789),
	BPF_TEST_CLOBBER_ALU(ALU64_IMM, XOR, R9, 123456789),
	BPF_TEST_CLOBBER_ALU(ALU64_IMM, LSH, R8, 12),
	BPF_TEST_CLOBBER_ALU(ALU64_IMM, LSH, R9, 12),
	BPF_TEST_CLOBBER_ALU(ALU64_IMM, RSH, R8, 12),
	BPF_TEST_CLOBBER_ALU(ALU64_IMM, RSH, R9, 12),
	BPF_TEST_CLOBBER_ALU(ALU64_IMM, ARSH, R8, 12),
	BPF_TEST_CLOBBER_ALU(ALU64_IMM, ARSH, R9, 12),
	BPF_TEST_CLOBBER_ALU(ALU64_IMM, ADD, R8, 123456789),
	BPF_TEST_CLOBBER_ALU(ALU64_IMM, ADD, R9, 123456789),
	BPF_TEST_CLOBBER_ALU(ALU64_IMM, SUB, R8, 123456789),
	BPF_TEST_CLOBBER_ALU(ALU64_IMM, SUB, R9, 123456789),
	BPF_TEST_CLOBBER_ALU(ALU64_IMM, MUL, R8, 123456789),
	BPF_TEST_CLOBBER_ALU(ALU64_IMM, MUL, R9, 123456789),
	BPF_TEST_CLOBBER_ALU(ALU64_IMM, DIV, R8, 123456789),
	BPF_TEST_CLOBBER_ALU(ALU64_IMM, DIV, R9, 123456789),
	BPF_TEST_CLOBBER_ALU(ALU64_IMM, MOD, R8, 123456789),
	BPF_TEST_CLOBBER_ALU(ALU64_IMM, MOD, R9, 123456789),
	/* ALU32 immediate operations, register clobbering */
	BPF_TEST_CLOBBER_ALU(ALU32_IMM, AND, R8, 123456789),
	BPF_TEST_CLOBBER_ALU(ALU32_IMM, AND, R9, 123456789),
	BPF_TEST_CLOBBER_ALU(ALU32_IMM, OR, R8, 123456789),
	BPF_TEST_CLOBBER_ALU(ALU32_IMM, OR, R9, 123456789),
	BPF_TEST_CLOBBER_ALU(ALU32_IMM, XOR, R8, 123456789),
	BPF_TEST_CLOBBER_ALU(ALU32_IMM, XOR, R9, 123456789),
	BPF_TEST_CLOBBER_ALU(ALU32_IMM, LSH, R8, 12),
	BPF_TEST_CLOBBER_ALU(ALU32_IMM, LSH, R9, 12),
	BPF_TEST_CLOBBER_ALU(ALU32_IMM, RSH, R8, 12),
	BPF_TEST_CLOBBER_ALU(ALU32_IMM, RSH, R9, 12),
	BPF_TEST_CLOBBER_ALU(ALU32_IMM, ARSH, R8, 12),
	BPF_TEST_CLOBBER_ALU(ALU32_IMM, ARSH, R9, 12),
	BPF_TEST_CLOBBER_ALU(ALU32_IMM, ADD, R8, 123456789),
	BPF_TEST_CLOBBER_ALU(ALU32_IMM, ADD, R9, 123456789),
	BPF_TEST_CLOBBER_ALU(ALU32_IMM, SUB, R8, 123456789),
	BPF_TEST_CLOBBER_ALU(ALU32_IMM, SUB, R9, 123456789),
	BPF_TEST_CLOBBER_ALU(ALU32_IMM, MUL, R8, 123456789),
	BPF_TEST_CLOBBER_ALU(ALU32_IMM, MUL, R9, 123456789),
	BPF_TEST_CLOBBER_ALU(ALU32_IMM, DIV, R8, 123456789),
	BPF_TEST_CLOBBER_ALU(ALU32_IMM, DIV, R9, 123456789),
	BPF_TEST_CLOBBER_ALU(ALU32_IMM, MOD, R8, 123456789),
	BPF_TEST_CLOBBER_ALU(ALU32_IMM, MOD, R9, 123456789),
	/* ALU64 register operations, register clobbering */
	BPF_TEST_CLOBBER_ALU(ALU64_REG, AND, R8, R1),
	BPF_TEST_CLOBBER_ALU(ALU64_REG, AND, R9, R1),
	BPF_TEST_CLOBBER_ALU(ALU64_REG, OR, R8, R1),
	BPF_TEST_CLOBBER_ALU(ALU64_REG, OR, R9, R1),
	BPF_TEST_CLOBBER_ALU(ALU64_REG, XOR, R8, R1),
	BPF_TEST_CLOBBER_ALU(ALU64_REG, XOR, R9, R1),
	BPF_TEST_CLOBBER_ALU(ALU64_REG, LSH, R8, R1),
	BPF_TEST_CLOBBER_ALU(ALU64_REG, LSH, R9, R1),
	BPF_TEST_CLOBBER_ALU(ALU64_REG, RSH, R8, R1),
	BPF_TEST_CLOBBER_ALU(ALU64_REG, RSH, R9, R1),
	BPF_TEST_CLOBBER_ALU(ALU64_REG, ARSH, R8, R1),
	BPF_TEST_CLOBBER_ALU(ALU64_REG, ARSH, R9, R1),
	BPF_TEST_CLOBBER_ALU(ALU64_REG, ADD, R8, R1),
	BPF_TEST_CLOBBER_ALU(ALU64_REG, ADD, R9, R1),
	BPF_TEST_CLOBBER_ALU(ALU64_REG, SUB, R8, R1),
	BPF_TEST_CLOBBER_ALU(ALU64_REG, SUB, R9, R1),
	BPF_TEST_CLOBBER_ALU(ALU64_REG, MUL, R8, R1),
	BPF_TEST_CLOBBER_ALU(ALU64_REG, MUL, R9, R1),
	BPF_TEST_CLOBBER_ALU(ALU64_REG, DIV, R8, R1),
	BPF_TEST_CLOBBER_ALU(ALU64_REG, DIV, R9, R1),
	BPF_TEST_CLOBBER_ALU(ALU64_REG, MOD, R8, R1),
	BPF_TEST_CLOBBER_ALU(ALU64_REG, MOD, R9, R1),
	/* ALU32 register operations, register clobbering */
	BPF_TEST_CLOBBER_ALU(ALU32_REG, AND, R8, R1),
	BPF_TEST_CLOBBER_ALU(ALU32_REG, AND, R9, R1),
	BPF_TEST_CLOBBER_ALU(ALU32_REG, OR, R8, R1),
	BPF_TEST_CLOBBER_ALU(ALU32_REG, OR, R9, R1),
	BPF_TEST_CLOBBER_ALU(ALU32_REG, XOR, R8, R1),
	BPF_TEST_CLOBBER_ALU(ALU32_REG, XOR, R9, R1),
	BPF_TEST_CLOBBER_ALU(ALU32_REG, LSH, R8, R1),
	BPF_TEST_CLOBBER_ALU(ALU32_REG, LSH, R9, R1),
	BPF_TEST_CLOBBER_ALU(ALU32_REG, RSH, R8, R1),
	BPF_TEST_CLOBBER_ALU(ALU32_REG, RSH, R9, R1),
	BPF_TEST_CLOBBER_ALU(ALU32_REG, ARSH, R8, R1),
	BPF_TEST_CLOBBER_ALU(ALU32_REG, ARSH, R9, R1),
	BPF_TEST_CLOBBER_ALU(ALU32_REG, ADD, R8, R1),
	BPF_TEST_CLOBBER_ALU(ALU32_REG, ADD, R9, R1),
	BPF_TEST_CLOBBER_ALU(ALU32_REG, SUB, R8, R1),
	BPF_TEST_CLOBBER_ALU(ALU32_REG, SUB, R9, R1),
	BPF_TEST_CLOBBER_ALU(ALU32_REG, MUL, R8, R1),
	BPF_TEST_CLOBBER_ALU(ALU32_REG, MUL, R9, R1),
	BPF_TEST_CLOBBER_ALU(ALU32_REG, DIV, R8, R1),
	BPF_TEST_CLOBBER_ALU(ALU32_REG, DIV, R9, R1),
	BPF_TEST_CLOBBER_ALU(ALU32_REG, MOD, R8, R1),
	BPF_TEST_CLOBBER_ALU(ALU32_REG, MOD, R9, R1),
#undef BPF_TEST_CLOBBER_ALU
#define BPF_TEST_CLOBBER_ATOMIC(width, op)			\
	{							\
		"Atomic_" #width " " #op ": no clobbering",	\
		.u.insns_int = {				\
			BPF_ALU64_IMM(BPF_MOV, R0, 0),		\
			BPF_ALU64_IMM(BPF_MOV, R1, 1),		\
			BPF_ALU64_IMM(BPF_MOV, R2, 2),		\
			BPF_ALU64_IMM(BPF_MOV, R3, 3),		\
			BPF_ALU64_IMM(BPF_MOV, R4, 4),		\
			BPF_ALU64_IMM(BPF_MOV, R5, 5),		\
			BPF_ALU64_IMM(BPF_MOV, R6, 6),		\
			BPF_ALU64_IMM(BPF_MOV, R7, 7),		\
			BPF_ALU64_IMM(BPF_MOV, R8, 8),		\
			BPF_ALU64_IMM(BPF_MOV, R9, 9),		\
			BPF_ST_MEM(width, R10, -8,		\
				   (op) == BPF_CMPXCHG ? 0 :	\
				   (op) & BPF_FETCH ? 1 : 0),	\
			BPF_ATOMIC_OP(width, op, R10, R1, -8),	\
			BPF_JMP_IMM(BPF_JNE, R0, 0, 10),	\
			BPF_JMP_IMM(BPF_JNE, R1, 1, 9),		\
			BPF_JMP_IMM(BPF_JNE, R2, 2, 8),		\
			BPF_JMP_IMM(BPF_JNE, R3, 3, 7),		\
			BPF_JMP_IMM(BPF_JNE, R4, 4, 6),		\
			BPF_JMP_IMM(BPF_JNE, R5, 5, 5),		\
			BPF_JMP_IMM(BPF_JNE, R6, 6, 4),		\
			BPF_JMP_IMM(BPF_JNE, R7, 7, 3),		\
			BPF_JMP_IMM(BPF_JNE, R8, 8, 2),		\
			BPF_JMP_IMM(BPF_JNE, R9, 9, 1),		\
			BPF_ALU64_IMM(BPF_MOV, R0, 1),		\
			BPF_EXIT_INSN(),			\
		},						\
		INTERNAL,					\
		{ },						\
		{ { 0, 1 } },					\
		.stack_depth = 8,				\
	}
	/* 64-bit atomic operations, register clobbering */
	BPF_TEST_CLOBBER_ATOMIC(BPF_DW, BPF_ADD),
	BPF_TEST_CLOBBER_ATOMIC(BPF_DW, BPF_AND),
	BPF_TEST_CLOBBER_ATOMIC(BPF_DW, BPF_OR),
	BPF_TEST_CLOBBER_ATOMIC(BPF_DW, BPF_XOR),
	BPF_TEST_CLOBBER_ATOMIC(BPF_DW, BPF_ADD | BPF_FETCH),
	BPF_TEST_CLOBBER_ATOMIC(BPF_DW, BPF_AND | BPF_FETCH),
	BPF_TEST_CLOBBER_ATOMIC(BPF_DW, BPF_OR | BPF_FETCH),
	BPF_TEST_CLOBBER_ATOMIC(BPF_DW, BPF_XOR | BPF_FETCH),
	BPF_TEST_CLOBBER_ATOMIC(BPF_DW, BPF_XCHG),
	BPF_TEST_CLOBBER_ATOMIC(BPF_DW, BPF_CMPXCHG),
	/* 32-bit atomic operations, register clobbering */
	BPF_TEST_CLOBBER_ATOMIC(BPF_W, BPF_ADD),
	BPF_TEST_CLOBBER_ATOMIC(BPF_W, BPF_AND),
	BPF_TEST_CLOBBER_ATOMIC(BPF_W, BPF_OR),
	BPF_TEST_CLOBBER_ATOMIC(BPF_W, BPF_XOR),
	BPF_TEST_CLOBBER_ATOMIC(BPF_W, BPF_ADD | BPF_FETCH),
	BPF_TEST_CLOBBER_ATOMIC(BPF_W, BPF_AND | BPF_FETCH),
	BPF_TEST_CLOBBER_ATOMIC(BPF_W, BPF_OR | BPF_FETCH),
	BPF_TEST_CLOBBER_ATOMIC(BPF_W, BPF_XOR | BPF_FETCH),
	BPF_TEST_CLOBBER_ATOMIC(BPF_W, BPF_XCHG),
	BPF_TEST_CLOBBER_ATOMIC(BPF_W, BPF_CMPXCHG),
#undef BPF_TEST_CLOBBER_ATOMIC
	/* Checking that ALU32 src is not zero extended in place */
#define BPF_ALU32_SRC_ZEXT(op)					\
	{							\
		"ALU32_" #op "_X: src preserved in zext",	\
		.u.insns_int = {				\
			BPF_LD_IMM64(R1, 0x0123456789acbdefULL),\
			BPF_LD_IMM64(R2, 0xfedcba9876543210ULL),\
			BPF_ALU64_REG(BPF_MOV, R0, R1),		\
			BPF_ALU32_REG(BPF_##op, R2, R1),	\
			BPF_ALU64_REG(BPF_SUB, R0, R1),		\
			BPF_ALU64_REG(BPF_MOV, R1, R0),		\
			BPF_ALU64_IMM(BPF_RSH, R1, 32),		\
			BPF_ALU64_REG(BPF_OR, R0, R1),		\
			BPF_EXIT_INSN(),			\
		},						\
		INTERNAL,					\
		{ },						\
		{ { 0, 0 } },					\
	}
	BPF_ALU32_SRC_ZEXT(MOV),
	BPF_ALU32_SRC_ZEXT(AND),
	BPF_ALU32_SRC_ZEXT(OR),
	BPF_ALU32_SRC_ZEXT(XOR),
	BPF_ALU32_SRC_ZEXT(ADD),
	BPF_ALU32_SRC_ZEXT(SUB),
	BPF_ALU32_SRC_ZEXT(MUL),
	BPF_ALU32_SRC_ZEXT(DIV),
	BPF_ALU32_SRC_ZEXT(MOD),
#undef BPF_ALU32_SRC_ZEXT
	/* Checking that ATOMIC32 src is not zero extended in place */
#define BPF_ATOMIC32_SRC_ZEXT(op)					\
	{								\
		"ATOMIC_W_" #op ": src preserved in zext",		\
		.u.insns_int = {					\
			BPF_LD_IMM64(R0, 0x0123456789acbdefULL),	\
			BPF_ALU64_REG(BPF_MOV, R1, R0),			\
			BPF_ST_MEM(BPF_W, R10, -4, 0),			\
			BPF_ATOMIC_OP(BPF_W, BPF_##op, R10, R1, -4),	\
			BPF_ALU64_REG(BPF_SUB, R0, R1),			\
			BPF_ALU64_REG(BPF_MOV, R1, R0),			\
			BPF_ALU64_IMM(BPF_RSH, R1, 32),			\
			BPF_ALU64_REG(BPF_OR, R0, R1),			\
			BPF_EXIT_INSN(),				\
		},							\
		INTERNAL,						\
		{ },							\
		{ { 0, 0 } },						\
		.stack_depth = 8,					\
	}
	BPF_ATOMIC32_SRC_ZEXT(ADD),
	BPF_ATOMIC32_SRC_ZEXT(AND),
	BPF_ATOMIC32_SRC_ZEXT(OR),
	BPF_ATOMIC32_SRC_ZEXT(XOR),
#undef BPF_ATOMIC32_SRC_ZEXT
	/* Checking that CMPXCHG32 src is not zero extended in place */
	{
		"ATOMIC_W_CMPXCHG: src preserved in zext",
		.u.insns_int = {
			BPF_LD_IMM64(R1, 0x0123456789acbdefULL),
			BPF_ALU64_REG(BPF_MOV, R2, R1),
			BPF_ALU64_REG(BPF_MOV, R0, 0),
			BPF_ST_MEM(BPF_W, R10, -4, 0),
			BPF_ATOMIC_OP(BPF_W, BPF_CMPXCHG, R10, R1, -4),
			BPF_ALU64_REG(BPF_SUB, R1, R2),
			BPF_ALU64_REG(BPF_MOV, R2, R1),
			BPF_ALU64_IMM(BPF_RSH, R2, 32),
			BPF_ALU64_REG(BPF_OR, R1, R2),
			BPF_ALU64_REG(BPF_MOV, R0, R1),
			BPF_EXIT_INSN(),
		},
		INTERNAL,
		{ },
		{ { 0, 0 } },
		.stack_depth = 8,
	},
	/* Checking that JMP32 immediate src is not zero extended in place */
#define BPF_JMP32_IMM_ZEXT(op)					\
	{							\
		"JMP32_" #op "_K: operand preserved in zext",	\
		.u.insns_int = {				\
			BPF_LD_IMM64(R0, 0x0123456789acbdefULL),\
			BPF_ALU64_REG(BPF_MOV, R1, R0),		\
			BPF_JMP32_IMM(BPF_##op, R0, 1234, 1),	\
			BPF_JMP_A(0), /* Nop */			\
			BPF_ALU64_REG(BPF_SUB, R0, R1),		\
			BPF_ALU64_REG(BPF_MOV, R1, R0),		\
			BPF_ALU64_IMM(BPF_RSH, R1, 32),		\
			BPF_ALU64_REG(BPF_OR, R0, R1),		\
			BPF_EXIT_INSN(),			\
		},						\
		INTERNAL,					\
		{ },						\
		{ { 0, 0 } },					\
	}
	BPF_JMP32_IMM_ZEXT(JEQ),
	BPF_JMP32_IMM_ZEXT(JNE),
	BPF_JMP32_IMM_ZEXT(JSET),
	BPF_JMP32_IMM_ZEXT(JGT),
	BPF_JMP32_IMM_ZEXT(JGE),
	BPF_JMP32_IMM_ZEXT(JLT),
	BPF_JMP32_IMM_ZEXT(JLE),
	BPF_JMP32_IMM_ZEXT(JSGT),
	BPF_JMP32_IMM_ZEXT(JSGE),
	BPF_JMP32_IMM_ZEXT(JSGT),
	BPF_JMP32_IMM_ZEXT(JSLT),
	BPF_JMP32_IMM_ZEXT(JSLE),
#undef BPF_JMP2_IMM_ZEXT
	/* Checking that JMP32 dst & src are not zero extended in place */
#define BPF_JMP32_REG_ZEXT(op)					\
	{							\
		"JMP32_" #op "_X: operands preserved in zext",	\
		.u.insns_int = {				\
			BPF_LD_IMM64(R0, 0x0123456789acbdefULL),\
			BPF_LD_IMM64(R1, 0xfedcba9876543210ULL),\
			BPF_ALU64_REG(BPF_MOV, R2, R0),		\
			BPF_ALU64_REG(BPF_MOV, R3, R1),		\
			BPF_JMP32_IMM(BPF_##op, R0, R1, 1),	\
			BPF_JMP_A(0), /* Nop */			\
			BPF_ALU64_REG(BPF_SUB, R0, R2),		\
			BPF_ALU64_REG(BPF_SUB, R1, R3),		\
			BPF_ALU64_REG(BPF_OR, R0, R1),		\
			BPF_ALU64_REG(BPF_MOV, R1, R0),		\
			BPF_ALU64_IMM(BPF_RSH, R1, 32),		\
			BPF_ALU64_REG(BPF_OR, R0, R1),		\
			BPF_EXIT_INSN(),			\
		},						\
		INTERNAL,					\
		{ },						\
		{ { 0, 0 } },					\
	}
	BPF_JMP32_REG_ZEXT(JEQ),
	BPF_JMP32_REG_ZEXT(JNE),
	BPF_JMP32_REG_ZEXT(JSET),
	BPF_JMP32_REG_ZEXT(JGT),
	BPF_JMP32_REG_ZEXT(JGE),
	BPF_JMP32_REG_ZEXT(JLT),
	BPF_JMP32_REG_ZEXT(JLE),
	BPF_JMP32_REG_ZEXT(JSGT),
	BPF_JMP32_REG_ZEXT(JSGE),
	BPF_JMP32_REG_ZEXT(JSGT),
	BPF_JMP32_REG_ZEXT(JSLT),
	BPF_JMP32_REG_ZEXT(JSLE),
#undef BPF_JMP2_REG_ZEXT
	/* ALU64 K register combinations */
	{
		"ALU64_MOV_K: registers",
		{ },
		INTERNAL,
		{ },
		{ { 0, 1 } },
		.fill_helper = bpf_fill_alu64_mov_imm_regs,
	},
	{
		"ALU64_AND_K: registers",
		{ },
		INTERNAL,
		{ },
		{ { 0, 1 } },
		.fill_helper = bpf_fill_alu64_and_imm_regs,
	},
	{
		"ALU64_OR_K: registers",
		{ },
		INTERNAL,
		{ },
		{ { 0, 1 } },
		.fill_helper = bpf_fill_alu64_or_imm_regs,
	},
	{
		"ALU64_XOR_K: registers",
		{ },
		INTERNAL,
		{ },
		{ { 0, 1 } },
		.fill_helper = bpf_fill_alu64_xor_imm_regs,
	},
	{
		"ALU64_LSH_K: registers",
		{ },
		INTERNAL,
		{ },
		{ { 0, 1 } },
		.fill_helper = bpf_fill_alu64_lsh_imm_regs,
	},
	{
		"ALU64_RSH_K: registers",
		{ },
		INTERNAL,
		{ },
		{ { 0, 1 } },
		.fill_helper = bpf_fill_alu64_rsh_imm_regs,
	},
	{
		"ALU64_ARSH_K: registers",
		{ },
		INTERNAL,
		{ },
		{ { 0, 1 } },
		.fill_helper = bpf_fill_alu64_arsh_imm_regs,
	},
	{
		"ALU64_ADD_K: registers",
		{ },
		INTERNAL,
		{ },
		{ { 0, 1 } },
		.fill_helper = bpf_fill_alu64_add_imm_regs,
	},
	{
		"ALU64_SUB_K: registers",
		{ },
		INTERNAL,
		{ },
		{ { 0, 1 } },
		.fill_helper = bpf_fill_alu64_sub_imm_regs,
	},
	{
		"ALU64_MUL_K: registers",
		{ },
		INTERNAL,
		{ },
		{ { 0, 1 } },
		.fill_helper = bpf_fill_alu64_mul_imm_regs,
	},
	{
		"ALU64_DIV_K: registers",
		{ },
		INTERNAL,
		{ },
		{ { 0, 1 } },
		.fill_helper = bpf_fill_alu64_div_imm_regs,
	},
	{
		"ALU64_MOD_K: registers",
		{ },
		INTERNAL,
		{ },
		{ { 0, 1 } },
		.fill_helper = bpf_fill_alu64_mod_imm_regs,
	},
	/* ALU32 K registers */
	{
		"ALU32_MOV_K: registers",
		{ },
		INTERNAL,
		{ },
		{ { 0, 1 } },
		.fill_helper = bpf_fill_alu32_mov_imm_regs,
	},
	{
		"ALU32_AND_K: registers",
		{ },
		INTERNAL,
		{ },
		{ { 0, 1 } },
		.fill_helper = bpf_fill_alu32_and_imm_regs,
	},
	{
		"ALU32_OR_K: registers",
		{ },
		INTERNAL,
		{ },
		{ { 0, 1 } },
		.fill_helper = bpf_fill_alu32_or_imm_regs,
	},
	{
		"ALU32_XOR_K: registers",
		{ },
		INTERNAL,
		{ },
		{ { 0, 1 } },
		.fill_helper = bpf_fill_alu32_xor_imm_regs,
	},
	{
		"ALU32_LSH_K: registers",
		{ },
		INTERNAL,
		{ },
		{ { 0, 1 } },
		.fill_helper = bpf_fill_alu32_lsh_imm_regs,
	},
	{
		"ALU32_RSH_K: registers",
		{ },
		INTERNAL,
		{ },
		{ { 0, 1 } },
		.fill_helper = bpf_fill_alu32_rsh_imm_regs,
	},
	{
		"ALU32_ARSH_K: registers",
		{ },
		INTERNAL,
		{ },
		{ { 0, 1 } },
		.fill_helper = bpf_fill_alu32_arsh_imm_regs,
	},
	{
		"ALU32_ADD_K: registers",
		{ },
		INTERNAL,
		{ },
		{ { 0, 1 } },
		.fill_helper = bpf_fill_alu32_add_imm_regs,
	},
	{
		"ALU32_SUB_K: registers",
		{ },
		INTERNAL,
		{ },
		{ { 0, 1 } },
		.fill_helper = bpf_fill_alu32_sub_imm_regs,
	},
	{
		"ALU32_MUL_K: registers",
		{ },
		INTERNAL,
		{ },
		{ { 0, 1 } },
		.fill_helper = bpf_fill_alu32_mul_imm_regs,
	},
	{
		"ALU32_DIV_K: registers",
		{ },
		INTERNAL,
		{ },
		{ { 0, 1 } },
		.fill_helper = bpf_fill_alu32_div_imm_regs,
	},
	{
		"ALU32_MOD_K: registers",
		{ },
		INTERNAL,
		{ },
		{ { 0, 1 } },
		.fill_helper = bpf_fill_alu32_mod_imm_regs,
	},
	/* ALU64 X register combinations */
	{
		"ALU64_MOV_X: register combinations",
		{ },
		INTERNAL,
		{ },
		{ { 0, 1 } },
		.fill_helper = bpf_fill_alu64_mov_reg_pairs,
	},
	{
		"ALU64_AND_X: register combinations",
		{ },
		INTERNAL,
		{ },
		{ { 0, 1 } },
		.fill_helper = bpf_fill_alu64_and_reg_pairs,
	},
	{
		"ALU64_OR_X: register combinations",
		{ },
		INTERNAL,
		{ },
		{ { 0, 1 } },
		.fill_helper = bpf_fill_alu64_or_reg_pairs,
	},
	{
		"ALU64_XOR_X: register combinations",
		{ },
		INTERNAL,
		{ },
		{ { 0, 1 } },
		.fill_helper = bpf_fill_alu64_xor_reg_pairs,
	},
	{
		"ALU64_LSH_X: register combinations",
		{ },
		INTERNAL,
		{ },
		{ { 0, 1 } },
		.fill_helper = bpf_fill_alu64_lsh_reg_pairs,
	},
	{
		"ALU64_RSH_X: register combinations",
		{ },
		INTERNAL,
		{ },
		{ { 0, 1 } },
		.fill_helper = bpf_fill_alu64_rsh_reg_pairs,
	},
	{
		"ALU64_ARSH_X: register combinations",
		{ },
		INTERNAL,
		{ },
		{ { 0, 1 } },
		.fill_helper = bpf_fill_alu64_arsh_reg_pairs,
	},
	{
		"ALU64_ADD_X: register combinations",
		{ },
		INTERNAL,
		{ },
		{ { 0, 1 } },
		.fill_helper = bpf_fill_alu64_add_reg_pairs,
	},
	{
		"ALU64_SUB_X: register combinations",
		{ },
		INTERNAL,
		{ },
		{ { 0, 1 } },
		.fill_helper = bpf_fill_alu64_sub_reg_pairs,
	},
	{
		"ALU64_MUL_X: register combinations",
		{ },
		INTERNAL,
		{ },
		{ { 0, 1 } },
		.fill_helper = bpf_fill_alu64_mul_reg_pairs,
	},
	{
		"ALU64_DIV_X: register combinations",
		{ },
		INTERNAL,
		{ },
		{ { 0, 1 } },
		.fill_helper = bpf_fill_alu64_div_reg_pairs,
	},
	{
		"ALU64_MOD_X: register combinations",
		{ },
		INTERNAL,
		{ },
		{ { 0, 1 } },
		.fill_helper = bpf_fill_alu64_mod_reg_pairs,
	},
	/* ALU32 X register combinations */
	{
		"ALU32_MOV_X: register combinations",
		{ },
		INTERNAL,
		{ },
		{ { 0, 1 } },
		.fill_helper = bpf_fill_alu32_mov_reg_pairs,
	},
	{
		"ALU32_AND_X: register combinations",
		{ },
		INTERNAL,
		{ },
		{ { 0, 1 } },
		.fill_helper = bpf_fill_alu32_and_reg_pairs,
	},
	{
		"ALU32_OR_X: register combinations",
		{ },
		INTERNAL,
		{ },
		{ { 0, 1 } },
		.fill_helper = bpf_fill_alu32_or_reg_pairs,
	},
	{
		"ALU32_XOR_X: register combinations",
		{ },
		INTERNAL,
		{ },
		{ { 0, 1 } },
		.fill_helper = bpf_fill_alu32_xor_reg_pairs,
	},
	{
		"ALU32_LSH_X: register combinations",
		{ },
		INTERNAL,
		{ },
		{ { 0, 1 } },
		.fill_helper = bpf_fill_alu32_lsh_reg_pairs,
	},
	{
		"ALU32_RSH_X: register combinations",
		{ },
		INTERNAL,
		{ },
		{ { 0, 1 } },
		.fill_helper = bpf_fill_alu32_rsh_reg_pairs,
	},
	{
		"ALU32_ARSH_X: register combinations",
		{ },
		INTERNAL,
		{ },
		{ { 0, 1 } },
		.fill_helper = bpf_fill_alu32_arsh_reg_pairs,
	},
	{
		"ALU32_ADD_X: register combinations",
		{ },
		INTERNAL,
		{ },
		{ { 0, 1 } },
		.fill_helper = bpf_fill_alu32_add_reg_pairs,
	},
	{
		"ALU32_SUB_X: register combinations",
		{ },
		INTERNAL,
		{ },
		{ { 0, 1 } },
		.fill_helper = bpf_fill_alu32_sub_reg_pairs,
	},
	{
		"ALU32_MUL_X: register combinations",
		{ },
		INTERNAL,
		{ },
		{ { 0, 1 } },
		.fill_helper = bpf_fill_alu32_mul_reg_pairs,
	},
	{
		"ALU32_DIV_X: register combinations",
		{ },
		INTERNAL,
		{ },
		{ { 0, 1 } },
		.fill_helper = bpf_fill_alu32_div_reg_pairs,
	},
	{
		"ALU32_MOD_X register combinations",
		{ },
		INTERNAL,
		{ },
		{ { 0, 1 } },
		.fill_helper = bpf_fill_alu32_mod_reg_pairs,
	},
	/* Exhaustive test of ALU64 shift operations */
	{
		"ALU64_LSH_K: all shift values",
		{ },
		INTERNAL | FLAG_NO_DATA,
		{ },
		{ { 0, 1 } },
		.fill_helper = bpf_fill_alu64_lsh_imm,
	},
	{
		"ALU64_RSH_K: all shift values",
		{ },
		INTERNAL | FLAG_NO_DATA,
		{ },
		{ { 0, 1 } },
		.fill_helper = bpf_fill_alu64_rsh_imm,
	},
	{
		"ALU64_ARSH_K: all shift values",
		{ },
		INTERNAL | FLAG_NO_DATA,
		{ },
		{ { 0, 1 } },
		.fill_helper = bpf_fill_alu64_arsh_imm,
	},
	{
		"ALU64_LSH_X: all shift values",
		{ },
		INTERNAL | FLAG_NO_DATA,
		{ },
		{ { 0, 1 } },
		.fill_helper = bpf_fill_alu64_lsh_reg,
	},
	{
		"ALU64_RSH_X: all shift values",
		{ },
		INTERNAL | FLAG_NO_DATA,
		{ },
		{ { 0, 1 } },
		.fill_helper = bpf_fill_alu64_rsh_reg,
	},
	{
		"ALU64_ARSH_X: all shift values",
		{ },
		INTERNAL | FLAG_NO_DATA,
		{ },
		{ { 0, 1 } },
		.fill_helper = bpf_fill_alu64_arsh_reg,
	},
	/* Exhaustive test of ALU32 shift operations */
	{
		"ALU32_LSH_K: all shift values",
		{ },
		INTERNAL | FLAG_NO_DATA,
		{ },
		{ { 0, 1 } },
		.fill_helper = bpf_fill_alu32_lsh_imm,
	},
	{
		"ALU32_RSH_K: all shift values",
		{ },
		INTERNAL | FLAG_NO_DATA,
		{ },
		{ { 0, 1 } },
		.fill_helper = bpf_fill_alu32_rsh_imm,
	},
	{
		"ALU32_ARSH_K: all shift values",
		{ },
		INTERNAL | FLAG_NO_DATA,
		{ },
		{ { 0, 1 } },
		.fill_helper = bpf_fill_alu32_arsh_imm,
	},
	{
		"ALU32_LSH_X: all shift values",
		{ },
		INTERNAL | FLAG_NO_DATA,
		{ },
		{ { 0, 1 } },
		.fill_helper = bpf_fill_alu32_lsh_reg,
	},
	{
		"ALU32_RSH_X: all shift values",
		{ },
		INTERNAL | FLAG_NO_DATA,
		{ },
		{ { 0, 1 } },
		.fill_helper = bpf_fill_alu32_rsh_reg,
	},
	{
		"ALU32_ARSH_X: all shift values",
		{ },
		INTERNAL | FLAG_NO_DATA,
		{ },
		{ { 0, 1 } },
		.fill_helper = bpf_fill_alu32_arsh_reg,
	},
	/*
	 * Exhaustive test of ALU64 shift operations when
	 * source and destination register are the same.
	 */
	{
		"ALU64_LSH_X: all shift values with the same register",
		{ },
		INTERNAL | FLAG_NO_DATA,
		{ },
		{ { 0, 1 } },
		.fill_helper = bpf_fill_alu64_lsh_same_reg,
	},
	{
		"ALU64_RSH_X: all shift values with the same register",
		{ },
		INTERNAL | FLAG_NO_DATA,
		{ },
		{ { 0, 1 } },
		.fill_helper = bpf_fill_alu64_rsh_same_reg,
	},
	{
		"ALU64_ARSH_X: all shift values with the same register",
		{ },
		INTERNAL | FLAG_NO_DATA,
		{ },
		{ { 0, 1 } },
		.fill_helper = bpf_fill_alu64_arsh_same_reg,
	},
	/*
	 * Exhaustive test of ALU32 shift operations when
	 * source and destination register are the same.
	 */
	{
		"ALU32_LSH_X: all shift values with the same register",
		{ },
		INTERNAL | FLAG_NO_DATA,
		{ },
		{ { 0, 1 } },
		.fill_helper = bpf_fill_alu32_lsh_same_reg,
	},
	{
		"ALU32_RSH_X: all shift values with the same register",
		{ },
		INTERNAL | FLAG_NO_DATA,
		{ },
		{ { 0, 1 } },
		.fill_helper = bpf_fill_alu32_rsh_same_reg,
	},
	{
		"ALU32_ARSH_X: all shift values with the same register",
		{ },
		INTERNAL | FLAG_NO_DATA,
		{ },
		{ { 0, 1 } },
		.fill_helper = bpf_fill_alu32_arsh_same_reg,
	},
	/* ALU64 immediate magnitudes */
	{
		"ALU64_MOV_K: all immediate value magnitudes",
		{ },
		INTERNAL | FLAG_NO_DATA,
		{ },
		{ { 0, 1 } },
		.fill_helper = bpf_fill_alu64_mov_imm,
		.nr_testruns = NR_PATTERN_RUNS,
	},
	{
		"ALU64_AND_K: all immediate value magnitudes",
		{ },
		INTERNAL | FLAG_NO_DATA,
		{ },
		{ { 0, 1 } },
		.fill_helper = bpf_fill_alu64_and_imm,
		.nr_testruns = NR_PATTERN_RUNS,
	},
	{
		"ALU64_OR_K: all immediate value magnitudes",
		{ },
		INTERNAL | FLAG_NO_DATA,
		{ },
		{ { 0, 1 } },
		.fill_helper = bpf_fill_alu64_or_imm,
		.nr_testruns = NR_PATTERN_RUNS,
	},
	{
		"ALU64_XOR_K: all immediate value magnitudes",
		{ },
		INTERNAL | FLAG_NO_DATA,
		{ },
		{ { 0, 1 } },
		.fill_helper = bpf_fill_alu64_xor_imm,
		.nr_testruns = NR_PATTERN_RUNS,
	},
	{
		"ALU64_ADD_K: all immediate value magnitudes",
		{ },
		INTERNAL | FLAG_NO_DATA,
		{ },
		{ { 0, 1 } },
		.fill_helper = bpf_fill_alu64_add_imm,
		.nr_testruns = NR_PATTERN_RUNS,
	},
	{
		"ALU64_SUB_K: all immediate value magnitudes",
		{ },
		INTERNAL | FLAG_NO_DATA,
		{ },
		{ { 0, 1 } },
		.fill_helper = bpf_fill_alu64_sub_imm,
		.nr_testruns = NR_PATTERN_RUNS,
	},
	{
		"ALU64_MUL_K: all immediate value magnitudes",
		{ },
		INTERNAL | FLAG_NO_DATA,
		{ },
		{ { 0, 1 } },
		.fill_helper = bpf_fill_alu64_mul_imm,
		.nr_testruns = NR_PATTERN_RUNS,
	},
	{
		"ALU64_DIV_K: all immediate value magnitudes",
		{ },
		INTERNAL | FLAG_NO_DATA,
		{ },
		{ { 0, 1 } },
		.fill_helper = bpf_fill_alu64_div_imm,
		.nr_testruns = NR_PATTERN_RUNS,
	},
	{
		"ALU64_MOD_K: all immediate value magnitudes",
		{ },
		INTERNAL | FLAG_NO_DATA,
		{ },
		{ { 0, 1 } },
		.fill_helper = bpf_fill_alu64_mod_imm,
		.nr_testruns = NR_PATTERN_RUNS,
	},
	/* ALU32 immediate magnitudes */
	{
		"ALU32_MOV_K: all immediate value magnitudes",
		{ },
		INTERNAL | FLAG_NO_DATA,
		{ },
		{ { 0, 1 } },
		.fill_helper = bpf_fill_alu32_mov_imm,
		.nr_testruns = NR_PATTERN_RUNS,
	},
	{
		"ALU32_AND_K: all immediate value magnitudes",
		{ },
		INTERNAL | FLAG_NO_DATA,
		{ },
		{ { 0, 1 } },
		.fill_helper = bpf_fill_alu32_and_imm,
		.nr_testruns = NR_PATTERN_RUNS,
	},
	{
		"ALU32_OR_K: all immediate value magnitudes",
		{ },
		INTERNAL | FLAG_NO_DATA,
		{ },
		{ { 0, 1 } },
		.fill_helper = bpf_fill_alu32_or_imm,
		.nr_testruns = NR_PATTERN_RUNS,
	},
	{
		"ALU32_XOR_K: all immediate value magnitudes",
		{ },
		INTERNAL | FLAG_NO_DATA,
		{ },
		{ { 0, 1 } },
		.fill_helper = bpf_fill_alu32_xor_imm,
		.nr_testruns = NR_PATTERN_RUNS,
	},
	{
		"ALU32_ADD_K: all immediate value magnitudes",
		{ },
		INTERNAL | FLAG_NO_DATA,
		{ },
		{ { 0, 1 } },
		.fill_helper = bpf_fill_alu32_add_imm,
		.nr_testruns = NR_PATTERN_RUNS,
	},
	{
		"ALU32_SUB_K: all immediate value magnitudes",
		{ },
		INTERNAL | FLAG_NO_DATA,
		{ },
		{ { 0, 1 } },
		.fill_helper = bpf_fill_alu32_sub_imm,
		.nr_testruns = NR_PATTERN_RUNS,
	},
	{
		"ALU32_MUL_K: all immediate value magnitudes",
		{ },
		INTERNAL | FLAG_NO_DATA,
		{ },
		{ { 0, 1 } },
		.fill_helper = bpf_fill_alu32_mul_imm,
		.nr_testruns = NR_PATTERN_RUNS,
	},
	{
		"ALU32_DIV_K: all immediate value magnitudes",
		{ },
		INTERNAL | FLAG_NO_DATA,
		{ },
		{ { 0, 1 } },
		.fill_helper = bpf_fill_alu32_div_imm,
		.nr_testruns = NR_PATTERN_RUNS,
	},
	{
		"ALU32_MOD_K: all immediate value magnitudes",
		{ },
		INTERNAL | FLAG_NO_DATA,
		{ },
		{ { 0, 1 } },
		.fill_helper = bpf_fill_alu32_mod_imm,
		.nr_testruns = NR_PATTERN_RUNS,
	},
	/* ALU64 register magnitudes */
	{
		"ALU64_MOV_X: all register value magnitudes",
		{ },
		INTERNAL | FLAG_NO_DATA,
		{ },
		{ { 0, 1 } },
		.fill_helper = bpf_fill_alu64_mov_reg,
		.nr_testruns = NR_PATTERN_RUNS,
	},
	{
		"ALU64_AND_X: all register value magnitudes",
		{ },
		INTERNAL | FLAG_NO_DATA,
		{ },
		{ { 0, 1 } },
		.fill_helper = bpf_fill_alu64_and_reg,
		.nr_testruns = NR_PATTERN_RUNS,
	},
	{
		"ALU64_OR_X: all register value magnitudes",
		{ },
		INTERNAL | FLAG_NO_DATA,
		{ },
		{ { 0, 1 } },
		.fill_helper = bpf_fill_alu64_or_reg,
		.nr_testruns = NR_PATTERN_RUNS,
	},
	{
		"ALU64_XOR_X: all register value magnitudes",
		{ },
		INTERNAL | FLAG_NO_DATA,
		{ },
		{ { 0, 1 } },
		.fill_helper = bpf_fill_alu64_xor_reg,
		.nr_testruns = NR_PATTERN_RUNS,
	},
	{
		"ALU64_ADD_X: all register value magnitudes",
		{ },
		INTERNAL | FLAG_NO_DATA,
		{ },
		{ { 0, 1 } },
		.fill_helper = bpf_fill_alu64_add_reg,
		.nr_testruns = NR_PATTERN_RUNS,
	},
	{
		"ALU64_SUB_X: all register value magnitudes",
		{ },
		INTERNAL | FLAG_NO_DATA,
		{ },
		{ { 0, 1 } },
		.fill_helper = bpf_fill_alu64_sub_reg,
		.nr_testruns = NR_PATTERN_RUNS,
	},
	{
		"ALU64_MUL_X: all register value magnitudes",
		{ },
		INTERNAL | FLAG_NO_DATA,
		{ },
		{ { 0, 1 } },
		.fill_helper = bpf_fill_alu64_mul_reg,
		.nr_testruns = NR_PATTERN_RUNS,
	},
	{
		"ALU64_DIV_X: all register value magnitudes",
		{ },
		INTERNAL | FLAG_NO_DATA,
		{ },
		{ { 0, 1 } },
		.fill_helper = bpf_fill_alu64_div_reg,
		.nr_testruns = NR_PATTERN_RUNS,
	},
	{
		"ALU64_MOD_X: all register value magnitudes",
		{ },
		INTERNAL | FLAG_NO_DATA,
		{ },
		{ { 0, 1 } },
		.fill_helper = bpf_fill_alu64_mod_reg,
		.nr_testruns = NR_PATTERN_RUNS,
	},
	/* ALU32 register magnitudes */
	{
		"ALU32_MOV_X: all register value magnitudes",
		{ },
		INTERNAL | FLAG_NO_DATA,
		{ },
		{ { 0, 1 } },
		.fill_helper = bpf_fill_alu32_mov_reg,
		.nr_testruns = NR_PATTERN_RUNS,
	},
	{
		"ALU32_AND_X: all register value magnitudes",
		{ },
		INTERNAL | FLAG_NO_DATA,
		{ },
		{ { 0, 1 } },
		.fill_helper = bpf_fill_alu32_and_reg,
		.nr_testruns = NR_PATTERN_RUNS,
	},
	{
		"ALU32_OR_X: all register value magnitudes",
		{ },
		INTERNAL | FLAG_NO_DATA,
		{ },
		{ { 0, 1 } },
		.fill_helper = bpf_fill_alu32_or_reg,
		.nr_testruns = NR_PATTERN_RUNS,
	},
	{
		"ALU32_XOR_X: all register value magnitudes",
		{ },
		INTERNAL | FLAG_NO_DATA,
		{ },
		{ { 0, 1 } },
		.fill_helper = bpf_fill_alu32_xor_reg,
		.nr_testruns = NR_PATTERN_RUNS,
	},
	{
		"ALU32_ADD_X: all register value magnitudes",
		{ },
		INTERNAL | FLAG_NO_DATA,
		{ },
		{ { 0, 1 } },
		.fill_helper = bpf_fill_alu32_add_reg,
		.nr_testruns = NR_PATTERN_RUNS,
	},
	{
		"ALU32_SUB_X: all register value magnitudes",
		{ },
		INTERNAL | FLAG_NO_DATA,
		{ },
		{ { 0, 1 } },
		.fill_helper = bpf_fill_alu32_sub_reg,
		.nr_testruns = NR_PATTERN_RUNS,
	},
	{
		"ALU32_MUL_X: all register value magnitudes",
		{ },
		INTERNAL | FLAG_NO_DATA,
		{ },
		{ { 0, 1 } },
		.fill_helper = bpf_fill_alu32_mul_reg,
		.nr_testruns = NR_PATTERN_RUNS,
	},
	{
		"ALU32_DIV_X: all register value magnitudes",
		{ },
		INTERNAL | FLAG_NO_DATA,
		{ },
		{ { 0, 1 } },
		.fill_helper = bpf_fill_alu32_div_reg,
		.nr_testruns = NR_PATTERN_RUNS,
	},
	{
		"ALU32_MOD_X: all register value magnitudes",
		{ },
		INTERNAL | FLAG_NO_DATA,
		{ },
		{ { 0, 1 } },
		.fill_helper = bpf_fill_alu32_mod_reg,
		.nr_testruns = NR_PATTERN_RUNS,
	},
	/* LD_IMM64 immediate magnitudes and byte patterns */
	{
		"LD_IMM64: all immediate value magnitudes",
		{ },
		INTERNAL | FLAG_NO_DATA,
		{ },
		{ { 0, 1 } },
		.fill_helper = bpf_fill_ld_imm64_magn,
	},
	{
		"LD_IMM64: checker byte patterns",
		{ },
		INTERNAL | FLAG_NO_DATA,
		{ },
		{ { 0, 1 } },
		.fill_helper = bpf_fill_ld_imm64_checker,
	},
	{
		"LD_IMM64: random positive and zero byte patterns",
		{ },
		INTERNAL | FLAG_NO_DATA,
		{ },
		{ { 0, 1 } },
		.fill_helper = bpf_fill_ld_imm64_pos_zero,
	},
	{
		"LD_IMM64: random negative and zero byte patterns",
		{ },
		INTERNAL | FLAG_NO_DATA,
		{ },
		{ { 0, 1 } },
		.fill_helper = bpf_fill_ld_imm64_neg_zero,
	},
	{
		"LD_IMM64: random positive and negative byte patterns",
		{ },
		INTERNAL | FLAG_NO_DATA,
		{ },
		{ { 0, 1 } },
		.fill_helper = bpf_fill_ld_imm64_pos_neg,
	},
	/* 64-bit ATOMIC register combinations */
	{
		"ATOMIC_DW_ADD: register combinations",
		{ },
		INTERNAL,
		{ },
		{ { 0, 1 } },
		.fill_helper = bpf_fill_atomic64_add_reg_pairs,
		.stack_depth = 8,
	},
	{
		"ATOMIC_DW_AND: register combinations",
		{ },
		INTERNAL,
		{ },
		{ { 0, 1 } },
		.fill_helper = bpf_fill_atomic64_and_reg_pairs,
		.stack_depth = 8,
	},
	{
		"ATOMIC_DW_OR: register combinations",
		{ },
		INTERNAL,
		{ },
		{ { 0, 1 } },
		.fill_helper = bpf_fill_atomic64_or_reg_pairs,
		.stack_depth = 8,
	},
	{
		"ATOMIC_DW_XOR: register combinations",
		{ },
		INTERNAL,
		{ },
		{ { 0, 1 } },
		.fill_helper = bpf_fill_atomic64_xor_reg_pairs,
		.stack_depth = 8,
	},
	{
		"ATOMIC_DW_ADD_FETCH: register combinations",
		{ },
		INTERNAL,
		{ },
		{ { 0, 1 } },
		.fill_helper = bpf_fill_atomic64_add_fetch_reg_pairs,
		.stack_depth = 8,
	},
	{
		"ATOMIC_DW_AND_FETCH: register combinations",
		{ },
		INTERNAL,
		{ },
		{ { 0, 1 } },
		.fill_helper = bpf_fill_atomic64_and_fetch_reg_pairs,
		.stack_depth = 8,
	},
	{
		"ATOMIC_DW_OR_FETCH: register combinations",
		{ },
		INTERNAL,
		{ },
		{ { 0, 1 } },
		.fill_helper = bpf_fill_atomic64_or_fetch_reg_pairs,
		.stack_depth = 8,
	},
	{
		"ATOMIC_DW_XOR_FETCH: register combinations",
		{ },
		INTERNAL,
		{ },
		{ { 0, 1 } },
		.fill_helper = bpf_fill_atomic64_xor_fetch_reg_pairs,
		.stack_depth = 8,
	},
	{
		"ATOMIC_DW_XCHG: register combinations",
		{ },
		INTERNAL,
		{ },
		{ { 0, 1 } },
		.fill_helper = bpf_fill_atomic64_xchg_reg_pairs,
		.stack_depth = 8,
	},
	{
		"ATOMIC_DW_CMPXCHG: register combinations",
		{ },
		INTERNAL,
		{ },
		{ { 0, 1 } },
		.fill_helper = bpf_fill_atomic64_cmpxchg_reg_pairs,
		.stack_depth = 8,
	},
	/* 32-bit ATOMIC register combinations */
	{
		"ATOMIC_W_ADD: register combinations",
		{ },
		INTERNAL,
		{ },
		{ { 0, 1 } },
		.fill_helper = bpf_fill_atomic32_add_reg_pairs,
		.stack_depth = 8,
	},
	{
		"ATOMIC_W_AND: register combinations",
		{ },
		INTERNAL,
		{ },
		{ { 0, 1 } },
		.fill_helper = bpf_fill_atomic32_and_reg_pairs,
		.stack_depth = 8,
	},
	{
		"ATOMIC_W_OR: register combinations",
		{ },
		INTERNAL,
		{ },
		{ { 0, 1 } },
		.fill_helper = bpf_fill_atomic32_or_reg_pairs,
		.stack_depth = 8,
	},
	{
		"ATOMIC_W_XOR: register combinations",
		{ },
		INTERNAL,
		{ },
		{ { 0, 1 } },
		.fill_helper = bpf_fill_atomic32_xor_reg_pairs,
		.stack_depth = 8,
	},
	{
		"ATOMIC_W_ADD_FETCH: register combinations",
		{ },
		INTERNAL,
		{ },
		{ { 0, 1 } },
		.fill_helper = bpf_fill_atomic32_add_fetch_reg_pairs,
		.stack_depth = 8,
	},
	{
		"ATOMIC_W_AND_FETCH: register combinations",
		{ },
		INTERNAL,
		{ },
		{ { 0, 1 } },
		.fill_helper = bpf_fill_atomic32_and_fetch_reg_pairs,
		.stack_depth = 8,
	},
	{
		"ATOMIC_W_OR_FETCH: register combinations",
		{ },
		INTERNAL,
		{ },
		{ { 0, 1 } },
		.fill_helper = bpf_fill_atomic32_or_fetch_reg_pairs,
		.stack_depth = 8,
	},
	{
		"ATOMIC_W_XOR_FETCH: register combinations",
		{ },
		INTERNAL,
		{ },
		{ { 0, 1 } },
		.fill_helper = bpf_fill_atomic32_xor_fetch_reg_pairs,
		.stack_depth = 8,
	},
	{
		"ATOMIC_W_XCHG: register combinations",
		{ },
		INTERNAL,
		{ },
		{ { 0, 1 } },
		.fill_helper = bpf_fill_atomic32_xchg_reg_pairs,
		.stack_depth = 8,
	},
	{
		"ATOMIC_W_CMPXCHG: register combinations",
		{ },
		INTERNAL,
		{ },
		{ { 0, 1 } },
		.fill_helper = bpf_fill_atomic32_cmpxchg_reg_pairs,
		.stack_depth = 8,
	},
	/* 64-bit ATOMIC magnitudes */
	{
		"ATOMIC_DW_ADD: all operand magnitudes",
		{ },
		INTERNAL | FLAG_NO_DATA,
		{ },
		{ { 0, 1 } },
		.fill_helper = bpf_fill_atomic64_add,
		.stack_depth = 8,
		.nr_testruns = NR_PATTERN_RUNS,
	},
	{
		"ATOMIC_DW_AND: all operand magnitudes",
		{ },
		INTERNAL | FLAG_NO_DATA,
		{ },
		{ { 0, 1 } },
		.fill_helper = bpf_fill_atomic64_and,
		.stack_depth = 8,
		.nr_testruns = NR_PATTERN_RUNS,
	},
	{
		"ATOMIC_DW_OR: all operand magnitudes",
		{ },
		INTERNAL | FLAG_NO_DATA,
		{ },
		{ { 0, 1 } },
		.fill_helper = bpf_fill_atomic64_or,
		.stack_depth = 8,
		.nr_testruns = NR_PATTERN_RUNS,
	},
	{
		"ATOMIC_DW_XOR: all operand magnitudes",
		{ },
		INTERNAL | FLAG_NO_DATA,
		{ },
		{ { 0, 1 } },
		.fill_helper = bpf_fill_atomic64_xor,
		.stack_depth = 8,
		.nr_testruns = NR_PATTERN_RUNS,
	},
	{
		"ATOMIC_DW_ADD_FETCH: all operand magnitudes",
		{ },
		INTERNAL | FLAG_NO_DATA,
		{ },
		{ { 0, 1 } },
		.fill_helper = bpf_fill_atomic64_add_fetch,
		.stack_depth = 8,
		.nr_testruns = NR_PATTERN_RUNS,
	},
	{
		"ATOMIC_DW_AND_FETCH: all operand magnitudes",
		{ },
		INTERNAL | FLAG_NO_DATA,
		{ },
		{ { 0, 1 } },
		.fill_helper = bpf_fill_atomic64_and_fetch,
		.stack_depth = 8,
		.nr_testruns = NR_PATTERN_RUNS,
	},
	{
		"ATOMIC_DW_OR_FETCH: all operand magnitudes",
		{ },
		INTERNAL | FLAG_NO_DATA,
		{ },
		{ { 0, 1 } },
		.fill_helper = bpf_fill_atomic64_or_fetch,
		.stack_depth = 8,
		.nr_testruns = NR_PATTERN_RUNS,
	},
	{
		"ATOMIC_DW_XOR_FETCH: all operand magnitudes",
		{ },
		INTERNAL | FLAG_NO_DATA,
		{ },
		{ { 0, 1 } },
		.fill_helper = bpf_fill_atomic64_xor_fetch,
		.stack_depth = 8,
		.nr_testruns = NR_PATTERN_RUNS,
	},
	{
		"ATOMIC_DW_XCHG: all operand magnitudes",
		{ },
		INTERNAL | FLAG_NO_DATA,
		{ },
		{ { 0, 1 } },
		.fill_helper = bpf_fill_atomic64_xchg,
		.stack_depth = 8,
		.nr_testruns = NR_PATTERN_RUNS,
	},
	{
		"ATOMIC_DW_CMPXCHG: all operand magnitudes",
		{ },
		INTERNAL | FLAG_NO_DATA,
		{ },
		{ { 0, 1 } },
		.fill_helper = bpf_fill_cmpxchg64,
		.stack_depth = 8,
		.nr_testruns = NR_PATTERN_RUNS,
	},
	/* 64-bit atomic magnitudes */
	{
		"ATOMIC_W_ADD: all operand magnitudes",
		{ },
		INTERNAL | FLAG_NO_DATA,
		{ },
		{ { 0, 1 } },
		.fill_helper = bpf_fill_atomic32_add,
		.stack_depth = 8,
		.nr_testruns = NR_PATTERN_RUNS,
	},
	{
		"ATOMIC_W_AND: all operand magnitudes",
		{ },
		INTERNAL | FLAG_NO_DATA,
		{ },
		{ { 0, 1 } },
		.fill_helper = bpf_fill_atomic32_and,
		.stack_depth = 8,
		.nr_testruns = NR_PATTERN_RUNS,
	},
	{
		"ATOMIC_W_OR: all operand magnitudes",
		{ },
		INTERNAL | FLAG_NO_DATA,
		{ },
		{ { 0, 1 } },
		.fill_helper = bpf_fill_atomic32_or,
		.stack_depth = 8,
		.nr_testruns = NR_PATTERN_RUNS,
	},
	{
		"ATOMIC_W_XOR: all operand magnitudes",
		{ },
		INTERNAL | FLAG_NO_DATA,
		{ },
		{ { 0, 1 } },
		.fill_helper = bpf_fill_atomic32_xor,
		.stack_depth = 8,
		.nr_testruns = NR_PATTERN_RUNS,
	},
	{
		"ATOMIC_W_ADD_FETCH: all operand magnitudes",
		{ },
		INTERNAL | FLAG_NO_DATA,
		{ },
		{ { 0, 1 } },
		.fill_helper = bpf_fill_atomic32_add_fetch,
		.stack_depth = 8,
		.nr_testruns = NR_PATTERN_RUNS,
	},
	{
		"ATOMIC_W_AND_FETCH: all operand magnitudes",
		{ },
		INTERNAL | FLAG_NO_DATA,
		{ },
		{ { 0, 1 } },
		.fill_helper = bpf_fill_atomic32_and_fetch,
		.stack_depth = 8,
		.nr_testruns = NR_PATTERN_RUNS,
	},
	{
		"ATOMIC_W_OR_FETCH: all operand magnitudes",
		{ },
		INTERNAL | FLAG_NO_DATA,
		{ },
		{ { 0, 1 } },
		.fill_helper = bpf_fill_atomic32_or_fetch,
		.stack_depth = 8,
		.nr_testruns = NR_PATTERN_RUNS,
	},
	{
		"ATOMIC_W_XOR_FETCH: all operand magnitudes",
		{ },
		INTERNAL | FLAG_NO_DATA,
		{ },
		{ { 0, 1 } },
		.fill_helper = bpf_fill_atomic32_xor_fetch,
		.stack_depth = 8,
		.nr_testruns = NR_PATTERN_RUNS,
	},
	{
		"ATOMIC_W_XCHG: all operand magnitudes",
		{ },
		INTERNAL | FLAG_NO_DATA,
		{ },
		{ { 0, 1 } },
		.fill_helper = bpf_fill_atomic32_xchg,
		.stack_depth = 8,
		.nr_testruns = NR_PATTERN_RUNS,
	},
	{
		"ATOMIC_W_CMPXCHG: all operand magnitudes",
		{ },
		INTERNAL | FLAG_NO_DATA,
		{ },
		{ { 0, 1 } },
		.fill_helper = bpf_fill_cmpxchg32,
		.stack_depth = 8,
		.nr_testruns = NR_PATTERN_RUNS,
	},
	/* JMP immediate magnitudes */
	{
		"JMP_JSET_K: all immediate value magnitudes",
		{ },
		INTERNAL | FLAG_NO_DATA,
		{ },
		{ { 0, 1 } },
		.fill_helper = bpf_fill_jmp_jset_imm,
		.nr_testruns = NR_PATTERN_RUNS,
	},
	{
		"JMP_JEQ_K: all immediate value magnitudes",
		{ },
		INTERNAL | FLAG_NO_DATA,
		{ },
		{ { 0, 1 } },
		.fill_helper = bpf_fill_jmp_jeq_imm,
		.nr_testruns = NR_PATTERN_RUNS,
	},
	{
		"JMP_JNE_K: all immediate value magnitudes",
		{ },
		INTERNAL | FLAG_NO_DATA,
		{ },
		{ { 0, 1 } },
		.fill_helper = bpf_fill_jmp_jne_imm,
		.nr_testruns = NR_PATTERN_RUNS,
	},
	{
		"JMP_JGT_K: all immediate value magnitudes",
		{ },
		INTERNAL | FLAG_NO_DATA,
		{ },
		{ { 0, 1 } },
		.fill_helper = bpf_fill_jmp_jgt_imm,
		.nr_testruns = NR_PATTERN_RUNS,
	},
	{
		"JMP_JGE_K: all immediate value magnitudes",
		{ },
		INTERNAL | FLAG_NO_DATA,
		{ },
		{ { 0, 1 } },
		.fill_helper = bpf_fill_jmp_jge_imm,
		.nr_testruns = NR_PATTERN_RUNS,
	},
	{
		"JMP_JLT_K: all immediate value magnitudes",
		{ },
		INTERNAL | FLAG_NO_DATA,
		{ },
		{ { 0, 1 } },
		.fill_helper = bpf_fill_jmp_jlt_imm,
		.nr_testruns = NR_PATTERN_RUNS,
	},
	{
		"JMP_JLE_K: all immediate value magnitudes",
		{ },
		INTERNAL | FLAG_NO_DATA,
		{ },
		{ { 0, 1 } },
		.fill_helper = bpf_fill_jmp_jle_imm,
		.nr_testruns = NR_PATTERN_RUNS,
	},
	{
		"JMP_JSGT_K: all immediate value magnitudes",
		{ },
		INTERNAL | FLAG_NO_DATA,
		{ },
		{ { 0, 1 } },
		.fill_helper = bpf_fill_jmp_jsgt_imm,
		.nr_testruns = NR_PATTERN_RUNS,
	},
	{
		"JMP_JSGE_K: all immediate value magnitudes",
		{ },
		INTERNAL | FLAG_NO_DATA,
		{ },
		{ { 0, 1 } },
		.fill_helper = bpf_fill_jmp_jsge_imm,
		.nr_testruns = NR_PATTERN_RUNS,
	},
	{
		"JMP_JSLT_K: all immediate value magnitudes",
		{ },
		INTERNAL | FLAG_NO_DATA,
		{ },
		{ { 0, 1 } },
		.fill_helper = bpf_fill_jmp_jslt_imm,
		.nr_testruns = NR_PATTERN_RUNS,
	},
	{
		"JMP_JSLE_K: all immediate value magnitudes",
		{ },
		INTERNAL | FLAG_NO_DATA,
		{ },
		{ { 0, 1 } },
		.fill_helper = bpf_fill_jmp_jsle_imm,
		.nr_testruns = NR_PATTERN_RUNS,
	},
	/* JMP register magnitudes */
	{
		"JMP_JSET_X: all register value magnitudes",
		{ },
		INTERNAL | FLAG_NO_DATA,
		{ },
		{ { 0, 1 } },
		.fill_helper = bpf_fill_jmp_jset_reg,
		.nr_testruns = NR_PATTERN_RUNS,
	},
	{
		"JMP_JEQ_X: all register value magnitudes",
		{ },
		INTERNAL | FLAG_NO_DATA,
		{ },
		{ { 0, 1 } },
		.fill_helper = bpf_fill_jmp_jeq_reg,
		.nr_testruns = NR_PATTERN_RUNS,
	},
	{
		"JMP_JNE_X: all register value magnitudes",
		{ },
		INTERNAL | FLAG_NO_DATA,
		{ },
		{ { 0, 1 } },
		.fill_helper = bpf_fill_jmp_jne_reg,
		.nr_testruns = NR_PATTERN_RUNS,
	},
	{
		"JMP_JGT_X: all register value magnitudes",
		{ },
		INTERNAL | FLAG_NO_DATA,
		{ },
		{ { 0, 1 } },
		.fill_helper = bpf_fill_jmp_jgt_reg,
		.nr_testruns = NR_PATTERN_RUNS,
	},
	{
		"JMP_JGE_X: all register value magnitudes",
		{ },
		INTERNAL | FLAG_NO_DATA,
		{ },
		{ { 0, 1 } },
		.fill_helper = bpf_fill_jmp_jge_reg,
		.nr_testruns = NR_PATTERN_RUNS,
	},
	{
		"JMP_JLT_X: all register value magnitudes",
		{ },
		INTERNAL | FLAG_NO_DATA,
		{ },
		{ { 0, 1 } },
		.fill_helper = bpf_fill_jmp_jlt_reg,
		.nr_testruns = NR_PATTERN_RUNS,
	},
	{
		"JMP_JLE_X: all register value magnitudes",
		{ },
		INTERNAL | FLAG_NO_DATA,
		{ },
		{ { 0, 1 } },
		.fill_helper = bpf_fill_jmp_jle_reg,
		.nr_testruns = NR_PATTERN_RUNS,
	},
	{
		"JMP_JSGT_X: all register value magnitudes",
		{ },
		INTERNAL | FLAG_NO_DATA,
		{ },
		{ { 0, 1 } },
		.fill_helper = bpf_fill_jmp_jsgt_reg,
		.nr_testruns = NR_PATTERN_RUNS,
	},
	{
		"JMP_JSGE_X: all register value magnitudes",
		{ },
		INTERNAL | FLAG_NO_DATA,
		{ },
		{ { 0, 1 } },
		.fill_helper = bpf_fill_jmp_jsge_reg,
		.nr_testruns = NR_PATTERN_RUNS,
	},
	{
		"JMP_JSLT_X: all register value magnitudes",
		{ },
		INTERNAL | FLAG_NO_DATA,
		{ },
		{ { 0, 1 } },
		.fill_helper = bpf_fill_jmp_jslt_reg,
		.nr_testruns = NR_PATTERN_RUNS,
	},
	{
		"JMP_JSLE_X: all register value magnitudes",
		{ },
		INTERNAL | FLAG_NO_DATA,
		{ },
		{ { 0, 1 } },
		.fill_helper = bpf_fill_jmp_jsle_reg,
		.nr_testruns = NR_PATTERN_RUNS,
	},
	/* JMP32 immediate magnitudes */
	{
		"JMP32_JSET_K: all immediate value magnitudes",
		{ },
		INTERNAL | FLAG_NO_DATA,
		{ },
		{ { 0, 1 } },
		.fill_helper = bpf_fill_jmp32_jset_imm,
		.nr_testruns = NR_PATTERN_RUNS,
	},
	{
		"JMP32_JEQ_K: all immediate value magnitudes",
		{ },
		INTERNAL | FLAG_NO_DATA,
		{ },
		{ { 0, 1 } },
		.fill_helper = bpf_fill_jmp32_jeq_imm,
		.nr_testruns = NR_PATTERN_RUNS,
	},
	{
		"JMP32_JNE_K: all immediate value magnitudes",
		{ },
		INTERNAL | FLAG_NO_DATA,
		{ },
		{ { 0, 1 } },
		.fill_helper = bpf_fill_jmp32_jne_imm,
		.nr_testruns = NR_PATTERN_RUNS,
	},
	{
		"JMP32_JGT_K: all immediate value magnitudes",
		{ },
		INTERNAL | FLAG_NO_DATA,
		{ },
		{ { 0, 1 } },
		.fill_helper = bpf_fill_jmp32_jgt_imm,
		.nr_testruns = NR_PATTERN_RUNS,
	},
	{
		"JMP32_JGE_K: all immediate value magnitudes",
		{ },
		INTERNAL | FLAG_NO_DATA,
		{ },
		{ { 0, 1 } },
		.fill_helper = bpf_fill_jmp32_jge_imm,
		.nr_testruns = NR_PATTERN_RUNS,
	},
	{
		"JMP32_JLT_K: all immediate value magnitudes",
		{ },
		INTERNAL | FLAG_NO_DATA,
		{ },
		{ { 0, 1 } },
		.fill_helper = bpf_fill_jmp32_jlt_imm,
		.nr_testruns = NR_PATTERN_RUNS,
	},
	{
		"JMP32_JLE_K: all immediate value magnitudes",
		{ },
		INTERNAL | FLAG_NO_DATA,
		{ },
		{ { 0, 1 } },
		.fill_helper = bpf_fill_jmp32_jle_imm,
		.nr_testruns = NR_PATTERN_RUNS,
	},
	{
		"JMP32_JSGT_K: all immediate value magnitudes",
		{ },
		INTERNAL | FLAG_NO_DATA,
		{ },
		{ { 0, 1 } },
		.fill_helper = bpf_fill_jmp32_jsgt_imm,
		.nr_testruns = NR_PATTERN_RUNS,
	},
	{
		"JMP32_JSGE_K: all immediate value magnitudes",
		{ },
		INTERNAL | FLAG_NO_DATA,
		{ },
		{ { 0, 1 } },
		.fill_helper = bpf_fill_jmp32_jsge_imm,
		.nr_testruns = NR_PATTERN_RUNS,
	},
	{
		"JMP32_JSLT_K: all immediate value magnitudes",
		{ },
		INTERNAL | FLAG_NO_DATA,
		{ },
		{ { 0, 1 } },
		.fill_helper = bpf_fill_jmp32_jslt_imm,
		.nr_testruns = NR_PATTERN_RUNS,
	},
	{
		"JMP32_JSLE_K: all immediate value magnitudes",
		{ },
		INTERNAL | FLAG_NO_DATA,
		{ },
		{ { 0, 1 } },
		.fill_helper = bpf_fill_jmp32_jsle_imm,
		.nr_testruns = NR_PATTERN_RUNS,
	},
	/* JMP32 register magnitudes */
	{
		"JMP32_JSET_X: all register value magnitudes",
		{ },
		INTERNAL | FLAG_NO_DATA,
		{ },
		{ { 0, 1 } },
		.fill_helper = bpf_fill_jmp32_jset_reg,
		.nr_testruns = NR_PATTERN_RUNS,
	},
	{
		"JMP32_JEQ_X: all register value magnitudes",
		{ },
		INTERNAL | FLAG_NO_DATA,
		{ },
		{ { 0, 1 } },
		.fill_helper = bpf_fill_jmp32_jeq_reg,
		.nr_testruns = NR_PATTERN_RUNS,
	},
	{
		"JMP32_JNE_X: all register value magnitudes",
		{ },
		INTERNAL | FLAG_NO_DATA,
		{ },
		{ { 0, 1 } },
		.fill_helper = bpf_fill_jmp32_jne_reg,
		.nr_testruns = NR_PATTERN_RUNS,
	},
	{
		"JMP32_JGT_X: all register value magnitudes",
		{ },
		INTERNAL | FLAG_NO_DATA,
		{ },
		{ { 0, 1 } },
		.fill_helper = bpf_fill_jmp32_jgt_reg,
		.nr_testruns = NR_PATTERN_RUNS,
	},
	{
		"JMP32_JGE_X: all register value magnitudes",
		{ },
		INTERNAL | FLAG_NO_DATA,
		{ },
		{ { 0, 1 } },
		.fill_helper = bpf_fill_jmp32_jge_reg,
		.nr_testruns = NR_PATTERN_RUNS,
	},
	{
		"JMP32_JLT_X: all register value magnitudes",
		{ },
		INTERNAL | FLAG_NO_DATA,
		{ },
		{ { 0, 1 } },
		.fill_helper = bpf_fill_jmp32_jlt_reg,
		.nr_testruns = NR_PATTERN_RUNS,
	},
	{
		"JMP32_JLE_X: all register value magnitudes",
		{ },
		INTERNAL | FLAG_NO_DATA,
		{ },
		{ { 0, 1 } },
		.fill_helper = bpf_fill_jmp32_jle_reg,
		.nr_testruns = NR_PATTERN_RUNS,
	},
	{
		"JMP32_JSGT_X: all register value magnitudes",
		{ },
		INTERNAL | FLAG_NO_DATA,
		{ },
		{ { 0, 1 } },
		.fill_helper = bpf_fill_jmp32_jsgt_reg,
		.nr_testruns = NR_PATTERN_RUNS,
	},
	{
		"JMP32_JSGE_X: all register value magnitudes",
		{ },
		INTERNAL | FLAG_NO_DATA,
		{ },
		{ { 0, 1 } },
		.fill_helper = bpf_fill_jmp32_jsge_reg,
		.nr_testruns = NR_PATTERN_RUNS,
	},
	{
		"JMP32_JSLT_X: all register value magnitudes",
		{ },
		INTERNAL | FLAG_NO_DATA,
		{ },
		{ { 0, 1 } },
		.fill_helper = bpf_fill_jmp32_jslt_reg,
		.nr_testruns = NR_PATTERN_RUNS,
	},
	{
		"JMP32_JSLE_X: all register value magnitudes",
		{ },
		INTERNAL | FLAG_NO_DATA,
		{ },
		{ { 0, 1 } },
		.fill_helper = bpf_fill_jmp32_jsle_reg,
		.nr_testruns = NR_PATTERN_RUNS,
	},
	/* Conditional jumps with constant decision */
	{
		"JMP_JSET_K: imm = 0 -> never taken",
		.u.insns_int = {
			BPF_ALU64_IMM(BPF_MOV, R0, 1),
			BPF_JMP_IMM(BPF_JSET, R1, 0, 1),
			BPF_ALU64_IMM(BPF_MOV, R0, 0),
			BPF_EXIT_INSN(),
		},
		INTERNAL | FLAG_NO_DATA,
		{ },
		{ { 0, 0 } },
	},
	{
		"JMP_JLT_K: imm = 0 -> never taken",
		.u.insns_int = {
			BPF_ALU64_IMM(BPF_MOV, R0, 1),
			BPF_JMP_IMM(BPF_JLT, R1, 0, 1),
			BPF_ALU64_IMM(BPF_MOV, R0, 0),
			BPF_EXIT_INSN(),
		},
		INTERNAL | FLAG_NO_DATA,
		{ },
		{ { 0, 0 } },
	},
	{
		"JMP_JGE_K: imm = 0 -> always taken",
		.u.insns_int = {
			BPF_ALU64_IMM(BPF_MOV, R0, 1),
			BPF_JMP_IMM(BPF_JGE, R1, 0, 1),
			BPF_ALU64_IMM(BPF_MOV, R0, 0),
			BPF_EXIT_INSN(),
		},
		INTERNAL | FLAG_NO_DATA,
		{ },
		{ { 0, 1 } },
	},
	{
		"JMP_JGT_K: imm = 0xffffffff -> never taken",
		.u.insns_int = {
			BPF_ALU64_IMM(BPF_MOV, R0, 1),
			BPF_JMP_IMM(BPF_JGT, R1, U32_MAX, 1),
			BPF_ALU64_IMM(BPF_MOV, R0, 0),
			BPF_EXIT_INSN(),
		},
		INTERNAL | FLAG_NO_DATA,
		{ },
		{ { 0, 0 } },
	},
	{
		"JMP_JLE_K: imm = 0xffffffff -> always taken",
		.u.insns_int = {
			BPF_ALU64_IMM(BPF_MOV, R0, 1),
			BPF_JMP_IMM(BPF_JLE, R1, U32_MAX, 1),
			BPF_ALU64_IMM(BPF_MOV, R0, 0),
			BPF_EXIT_INSN(),
		},
		INTERNAL | FLAG_NO_DATA,
		{ },
		{ { 0, 1 } },
	},
	{
		"JMP32_JSGT_K: imm = 0x7fffffff -> never taken",
		.u.insns_int = {
			BPF_ALU64_IMM(BPF_MOV, R0, 1),
			BPF_JMP32_IMM(BPF_JSGT, R1, S32_MAX, 1),
			BPF_ALU64_IMM(BPF_MOV, R0, 0),
			BPF_EXIT_INSN(),
		},
		INTERNAL | FLAG_NO_DATA,
		{ },
		{ { 0, 0 } },
	},
	{
		"JMP32_JSGE_K: imm = -0x80000000 -> always taken",
		.u.insns_int = {
			BPF_ALU64_IMM(BPF_MOV, R0, 1),
			BPF_JMP32_IMM(BPF_JSGE, R1, S32_MIN, 1),
			BPF_ALU64_IMM(BPF_MOV, R0, 0),
			BPF_EXIT_INSN(),
		},
		INTERNAL | FLAG_NO_DATA,
		{ },
		{ { 0, 1 } },
	},
	{
		"JMP32_JSLT_K: imm = -0x80000000 -> never taken",
		.u.insns_int = {
			BPF_ALU64_IMM(BPF_MOV, R0, 1),
			BPF_JMP32_IMM(BPF_JSLT, R1, S32_MIN, 1),
			BPF_ALU64_IMM(BPF_MOV, R0, 0),
			BPF_EXIT_INSN(),
		},
		INTERNAL | FLAG_NO_DATA,
		{ },
		{ { 0, 0 } },
	},
	{
		"JMP32_JSLE_K: imm = 0x7fffffff -> always taken",
		.u.insns_int = {
			BPF_ALU64_IMM(BPF_MOV, R0, 1),
			BPF_JMP32_IMM(BPF_JSLE, R1, S32_MAX, 1),
			BPF_ALU64_IMM(BPF_MOV, R0, 0),
			BPF_EXIT_INSN(),
		},
		INTERNAL | FLAG_NO_DATA,
		{ },
		{ { 0, 1 } },
	},
	{
		"JMP_JEQ_X: dst = src -> always taken",
		.u.insns_int = {
			BPF_ALU64_IMM(BPF_MOV, R0, 1),
			BPF_JMP_REG(BPF_JEQ, R1, R1, 1),
			BPF_ALU64_IMM(BPF_MOV, R0, 0),
			BPF_EXIT_INSN(),
		},
		INTERNAL | FLAG_NO_DATA,
		{ },
		{ { 0, 1 } },
	},
	{
		"JMP_JGE_X: dst = src -> always taken",
		.u.insns_int = {
			BPF_ALU64_IMM(BPF_MOV, R0, 1),
			BPF_JMP_REG(BPF_JGE, R1, R1, 1),
			BPF_ALU64_IMM(BPF_MOV, R0, 0),
			BPF_EXIT_INSN(),
		},
		INTERNAL | FLAG_NO_DATA,
		{ },
		{ { 0, 1 } },
	},
	{
		"JMP_JLE_X: dst = src -> always taken",
		.u.insns_int = {
			BPF_ALU64_IMM(BPF_MOV, R0, 1),
			BPF_JMP_REG(BPF_JLE, R1, R1, 1),
			BPF_ALU64_IMM(BPF_MOV, R0, 0),
			BPF_EXIT_INSN(),
		},
		INTERNAL | FLAG_NO_DATA,
		{ },
		{ { 0, 1 } },
	},
	{
		"JMP_JSGE_X: dst = src -> always taken",
		.u.insns_int = {
			BPF_ALU64_IMM(BPF_MOV, R0, 1),
			BPF_JMP_REG(BPF_JSGE, R1, R1, 1),
			BPF_ALU64_IMM(BPF_MOV, R0, 0),
			BPF_EXIT_INSN(),
		},
		INTERNAL | FLAG_NO_DATA,
		{ },
		{ { 0, 1 } },
	},
	{
		"JMP_JSLE_X: dst = src -> always taken",
		.u.insns_int = {
			BPF_ALU64_IMM(BPF_MOV, R0, 1),
			BPF_JMP_REG(BPF_JSLE, R1, R1, 1),
			BPF_ALU64_IMM(BPF_MOV, R0, 0),
			BPF_EXIT_INSN(),
		},
		INTERNAL | FLAG_NO_DATA,
		{ },
		{ { 0, 1 } },
	},
	{
		"JMP_JNE_X: dst = src -> never taken",
		.u.insns_int = {
			BPF_ALU64_IMM(BPF_MOV, R0, 1),
			BPF_JMP_REG(BPF_JNE, R1, R1, 1),
			BPF_ALU64_IMM(BPF_MOV, R0, 0),
			BPF_EXIT_INSN(),
		},
		INTERNAL | FLAG_NO_DATA,
		{ },
		{ { 0, 0 } },
	},
	{
		"JMP_JGT_X: dst = src -> never taken",
		.u.insns_int = {
			BPF_ALU64_IMM(BPF_MOV, R0, 1),
			BPF_JMP_REG(BPF_JGT, R1, R1, 1),
			BPF_ALU64_IMM(BPF_MOV, R0, 0),
			BPF_EXIT_INSN(),
		},
		INTERNAL | FLAG_NO_DATA,
		{ },
		{ { 0, 0 } },
	},
	{
		"JMP_JLT_X: dst = src -> never taken",
		.u.insns_int = {
			BPF_ALU64_IMM(BPF_MOV, R0, 1),
			BPF_JMP_REG(BPF_JLT, R1, R1, 1),
			BPF_ALU64_IMM(BPF_MOV, R0, 0),
			BPF_EXIT_INSN(),
		},
		INTERNAL | FLAG_NO_DATA,
		{ },
		{ { 0, 0 } },
	},
	{
		"JMP_JSGT_X: dst = src -> never taken",
		.u.insns_int = {
			BPF_ALU64_IMM(BPF_MOV, R0, 1),
			BPF_JMP_REG(BPF_JSGT, R1, R1, 1),
			BPF_ALU64_IMM(BPF_MOV, R0, 0),
			BPF_EXIT_INSN(),
		},
		INTERNAL | FLAG_NO_DATA,
		{ },
		{ { 0, 0 } },
	},
	{
		"JMP_JSLT_X: dst = src -> never taken",
		.u.insns_int = {
			BPF_ALU64_IMM(BPF_MOV, R0, 1),
			BPF_JMP_REG(BPF_JSLT, R1, R1, 1),
			BPF_ALU64_IMM(BPF_MOV, R0, 0),
			BPF_EXIT_INSN(),
		},
		INTERNAL | FLAG_NO_DATA,
		{ },
		{ { 0, 0 } },
	},
	/* Short relative jumps */
	{
		"Short relative jump: offset=0",
		.u.insns_int = {
			BPF_ALU64_IMM(BPF_MOV, R0, 0),
			BPF_JMP_IMM(BPF_JEQ, R0, 0, 0),
			BPF_EXIT_INSN(),
			BPF_ALU32_IMM(BPF_MOV, R0, -1),
		},
		INTERNAL | FLAG_NO_DATA | FLAG_VERIFIER_ZEXT,
		{ },
		{ { 0, 0 } },
	},
	{
		"Short relative jump: offset=1",
		.u.insns_int = {
			BPF_ALU64_IMM(BPF_MOV, R0, 0),
			BPF_JMP_IMM(BPF_JEQ, R0, 0, 1),
			BPF_ALU32_IMM(BPF_ADD, R0, 1),
			BPF_EXIT_INSN(),
			BPF_ALU32_IMM(BPF_MOV, R0, -1),
		},
		INTERNAL | FLAG_NO_DATA | FLAG_VERIFIER_ZEXT,
		{ },
		{ { 0, 0 } },
	},
	{
		"Short relative jump: offset=2",
		.u.insns_int = {
			BPF_ALU64_IMM(BPF_MOV, R0, 0),
			BPF_JMP_IMM(BPF_JEQ, R0, 0, 2),
			BPF_ALU32_IMM(BPF_ADD, R0, 1),
			BPF_ALU32_IMM(BPF_ADD, R0, 1),
			BPF_EXIT_INSN(),
			BPF_ALU32_IMM(BPF_MOV, R0, -1),
		},
		INTERNAL | FLAG_NO_DATA | FLAG_VERIFIER_ZEXT,
		{ },
		{ { 0, 0 } },
	},
	{
		"Short relative jump: offset=3",
		.u.insns_int = {
			BPF_ALU64_IMM(BPF_MOV, R0, 0),
			BPF_JMP_IMM(BPF_JEQ, R0, 0, 3),
			BPF_ALU32_IMM(BPF_ADD, R0, 1),
			BPF_ALU32_IMM(BPF_ADD, R0, 1),
			BPF_ALU32_IMM(BPF_ADD, R0, 1),
			BPF_EXIT_INSN(),
			BPF_ALU32_IMM(BPF_MOV, R0, -1),
		},
		INTERNAL | FLAG_NO_DATA | FLAG_VERIFIER_ZEXT,
		{ },
		{ { 0, 0 } },
	},
	{
		"Short relative jump: offset=4",
		.u.insns_int = {
			BPF_ALU64_IMM(BPF_MOV, R0, 0),
			BPF_JMP_IMM(BPF_JEQ, R0, 0, 4),
			BPF_ALU32_IMM(BPF_ADD, R0, 1),
			BPF_ALU32_IMM(BPF_ADD, R0, 1),
			BPF_ALU32_IMM(BPF_ADD, R0, 1),
			BPF_ALU32_IMM(BPF_ADD, R0, 1),
			BPF_EXIT_INSN(),
			BPF_ALU32_IMM(BPF_MOV, R0, -1),
		},
		INTERNAL | FLAG_NO_DATA | FLAG_VERIFIER_ZEXT,
		{ },
		{ { 0, 0 } },
	},
	/* Conditional branch conversions */
	{
		"Long conditional jump: taken at runtime",
		{ },
		INTERNAL | FLAG_NO_DATA,
		{ },
		{ { 0, 1 } },
		.fill_helper = bpf_fill_max_jmp_taken,
	},
	{
		"Long conditional jump: not taken at runtime",
		{ },
		INTERNAL | FLAG_NO_DATA,
		{ },
		{ { 0, 2 } },
		.fill_helper = bpf_fill_max_jmp_not_taken,
	},
	{
		"Long conditional jump: always taken, known at JIT time",
		{ },
		INTERNAL | FLAG_NO_DATA,
		{ },
		{ { 0, 1 } },
		.fill_helper = bpf_fill_max_jmp_always_taken,
	},
	{
		"Long conditional jump: never taken, known at JIT time",
		{ },
		INTERNAL | FLAG_NO_DATA,
		{ },
		{ { 0, 2 } },
		.fill_helper = bpf_fill_max_jmp_never_taken,
	},
	/* Staggered jump sequences, immediate */
	{
		"Staggered jumps: JMP_JA",
		{ },
		INTERNAL | FLAG_NO_DATA,
		{ },
		{ { 0, MAX_STAGGERED_JMP_SIZE + 1 } },
		.fill_helper = bpf_fill_staggered_ja,
		.nr_testruns = NR_STAGGERED_JMP_RUNS,
	},
	{
		"Staggered jumps: JMP_JEQ_K",
		{ },
		INTERNAL | FLAG_NO_DATA,
		{ },
		{ { 0, MAX_STAGGERED_JMP_SIZE + 1 } },
		.fill_helper = bpf_fill_staggered_jeq_imm,
		.nr_testruns = NR_STAGGERED_JMP_RUNS,
	},
	{
		"Staggered jumps: JMP_JNE_K",
		{ },
		INTERNAL | FLAG_NO_DATA,
		{ },
		{ { 0, MAX_STAGGERED_JMP_SIZE + 1 } },
		.fill_helper = bpf_fill_staggered_jne_imm,
		.nr_testruns = NR_STAGGERED_JMP_RUNS,
	},
	{
		"Staggered jumps: JMP_JSET_K",
		{ },
		INTERNAL | FLAG_NO_DATA,
		{ },
		{ { 0, MAX_STAGGERED_JMP_SIZE + 1 } },
		.fill_helper = bpf_fill_staggered_jset_imm,
		.nr_testruns = NR_STAGGERED_JMP_RUNS,
	},
	{
		"Staggered jumps: JMP_JGT_K",
		{ },
		INTERNAL | FLAG_NO_DATA,
		{ },
		{ { 0, MAX_STAGGERED_JMP_SIZE + 1 } },
		.fill_helper = bpf_fill_staggered_jgt_imm,
		.nr_testruns = NR_STAGGERED_JMP_RUNS,
	},
	{
		"Staggered jumps: JMP_JGE_K",
		{ },
		INTERNAL | FLAG_NO_DATA,
		{ },
		{ { 0, MAX_STAGGERED_JMP_SIZE + 1 } },
		.fill_helper = bpf_fill_staggered_jge_imm,
		.nr_testruns = NR_STAGGERED_JMP_RUNS,
	},
	{
		"Staggered jumps: JMP_JLT_K",
		{ },
		INTERNAL | FLAG_NO_DATA,
		{ },
		{ { 0, MAX_STAGGERED_JMP_SIZE + 1 } },
		.fill_helper = bpf_fill_staggered_jlt_imm,
		.nr_testruns = NR_STAGGERED_JMP_RUNS,
	},
	{
		"Staggered jumps: JMP_JLE_K",
		{ },
		INTERNAL | FLAG_NO_DATA,
		{ },
		{ { 0, MAX_STAGGERED_JMP_SIZE + 1 } },
		.fill_helper = bpf_fill_staggered_jle_imm,
		.nr_testruns = NR_STAGGERED_JMP_RUNS,
	},
	{
		"Staggered jumps: JMP_JSGT_K",
		{ },
		INTERNAL | FLAG_NO_DATA,
		{ },
		{ { 0, MAX_STAGGERED_JMP_SIZE + 1 } },
		.fill_helper = bpf_fill_staggered_jsgt_imm,
		.nr_testruns = NR_STAGGERED_JMP_RUNS,
	},
	{
		"Staggered jumps: JMP_JSGE_K",
		{ },
		INTERNAL | FLAG_NO_DATA,
		{ },
		{ { 0, MAX_STAGGERED_JMP_SIZE + 1 } },
		.fill_helper = bpf_fill_staggered_jsge_imm,
		.nr_testruns = NR_STAGGERED_JMP_RUNS,
	},
	{
		"Staggered jumps: JMP_JSLT_K",
		{ },
		INTERNAL | FLAG_NO_DATA,
		{ },
		{ { 0, MAX_STAGGERED_JMP_SIZE + 1 } },
		.fill_helper = bpf_fill_staggered_jslt_imm,
		.nr_testruns = NR_STAGGERED_JMP_RUNS,
	},
	{
		"Staggered jumps: JMP_JSLE_K",
		{ },
		INTERNAL | FLAG_NO_DATA,
		{ },
		{ { 0, MAX_STAGGERED_JMP_SIZE + 1 } },
		.fill_helper = bpf_fill_staggered_jsle_imm,
		.nr_testruns = NR_STAGGERED_JMP_RUNS,
	},
	/* Staggered jump sequences, register */
	{
		"Staggered jumps: JMP_JEQ_X",
		{ },
		INTERNAL | FLAG_NO_DATA,
		{ },
		{ { 0, MAX_STAGGERED_JMP_SIZE + 1 } },
		.fill_helper = bpf_fill_staggered_jeq_reg,
		.nr_testruns = NR_STAGGERED_JMP_RUNS,
	},
	{
		"Staggered jumps: JMP_JNE_X",
		{ },
		INTERNAL | FLAG_NO_DATA,
		{ },
		{ { 0, MAX_STAGGERED_JMP_SIZE + 1 } },
		.fill_helper = bpf_fill_staggered_jne_reg,
		.nr_testruns = NR_STAGGERED_JMP_RUNS,
	},
	{
		"Staggered jumps: JMP_JSET_X",
		{ },
		INTERNAL | FLAG_NO_DATA,
		{ },
		{ { 0, MAX_STAGGERED_JMP_SIZE + 1 } },
		.fill_helper = bpf_fill_staggered_jset_reg,
		.nr_testruns = NR_STAGGERED_JMP_RUNS,
	},
	{
		"Staggered jumps: JMP_JGT_X",
		{ },
		INTERNAL | FLAG_NO_DATA,
		{ },
		{ { 0, MAX_STAGGERED_JMP_SIZE + 1 } },
		.fill_helper = bpf_fill_staggered_jgt_reg,
		.nr_testruns = NR_STAGGERED_JMP_RUNS,
	},
	{
		"Staggered jumps: JMP_JGE_X",
		{ },
		INTERNAL | FLAG_NO_DATA,
		{ },
		{ { 0, MAX_STAGGERED_JMP_SIZE + 1 } },
		.fill_helper = bpf_fill_staggered_jge_reg,
		.nr_testruns = NR_STAGGERED_JMP_RUNS,
	},
	{
		"Staggered jumps: JMP_JLT_X",
		{ },
		INTERNAL | FLAG_NO_DATA,
		{ },
		{ { 0, MAX_STAGGERED_JMP_SIZE + 1 } },
		.fill_helper = bpf_fill_staggered_jlt_reg,
		.nr_testruns = NR_STAGGERED_JMP_RUNS,
	},
	{
		"Staggered jumps: JMP_JLE_X",
		{ },
		INTERNAL | FLAG_NO_DATA,
		{ },
		{ { 0, MAX_STAGGERED_JMP_SIZE + 1 } },
		.fill_helper = bpf_fill_staggered_jle_reg,
		.nr_testruns = NR_STAGGERED_JMP_RUNS,
	},
	{
		"Staggered jumps: JMP_JSGT_X",
		{ },
		INTERNAL | FLAG_NO_DATA,
		{ },
		{ { 0, MAX_STAGGERED_JMP_SIZE + 1 } },
		.fill_helper = bpf_fill_staggered_jsgt_reg,
		.nr_testruns = NR_STAGGERED_JMP_RUNS,
	},
	{
		"Staggered jumps: JMP_JSGE_X",
		{ },
		INTERNAL | FLAG_NO_DATA,
		{ },
		{ { 0, MAX_STAGGERED_JMP_SIZE + 1 } },
		.fill_helper = bpf_fill_staggered_jsge_reg,
		.nr_testruns = NR_STAGGERED_JMP_RUNS,
	},
	{
		"Staggered jumps: JMP_JSLT_X",
		{ },
		INTERNAL | FLAG_NO_DATA,
		{ },
		{ { 0, MAX_STAGGERED_JMP_SIZE + 1 } },
		.fill_helper = bpf_fill_staggered_jslt_reg,
		.nr_testruns = NR_STAGGERED_JMP_RUNS,
	},
	{
		"Staggered jumps: JMP_JSLE_X",
		{ },
		INTERNAL | FLAG_NO_DATA,
		{ },
		{ { 0, MAX_STAGGERED_JMP_SIZE + 1 } },
		.fill_helper = bpf_fill_staggered_jsle_reg,
		.nr_testruns = NR_STAGGERED_JMP_RUNS,
	},
	/* Staggered jump sequences, JMP32 immediate */
	{
		"Staggered jumps: JMP32_JEQ_K",
		{ },
		INTERNAL | FLAG_NO_DATA,
		{ },
		{ { 0, MAX_STAGGERED_JMP_SIZE + 1 } },
		.fill_helper = bpf_fill_staggered_jeq32_imm,
		.nr_testruns = NR_STAGGERED_JMP_RUNS,
	},
	{
		"Staggered jumps: JMP32_JNE_K",
		{ },
		INTERNAL | FLAG_NO_DATA,
		{ },
		{ { 0, MAX_STAGGERED_JMP_SIZE + 1 } },
		.fill_helper = bpf_fill_staggered_jne32_imm,
		.nr_testruns = NR_STAGGERED_JMP_RUNS,
	},
	{
		"Staggered jumps: JMP32_JSET_K",
		{ },
		INTERNAL | FLAG_NO_DATA,
		{ },
		{ { 0, MAX_STAGGERED_JMP_SIZE + 1 } },
		.fill_helper = bpf_fill_staggered_jset32_imm,
		.nr_testruns = NR_STAGGERED_JMP_RUNS,
	},
	{
		"Staggered jumps: JMP32_JGT_K",
		{ },
		INTERNAL | FLAG_NO_DATA,
		{ },
		{ { 0, MAX_STAGGERED_JMP_SIZE + 1 } },
		.fill_helper = bpf_fill_staggered_jgt32_imm,
		.nr_testruns = NR_STAGGERED_JMP_RUNS,
	},
	{
		"Staggered jumps: JMP32_JGE_K",
		{ },
		INTERNAL | FLAG_NO_DATA,
		{ },
		{ { 0, MAX_STAGGERED_JMP_SIZE + 1 } },
		.fill_helper = bpf_fill_staggered_jge32_imm,
		.nr_testruns = NR_STAGGERED_JMP_RUNS,
	},
	{
		"Staggered jumps: JMP32_JLT_K",
		{ },
		INTERNAL | FLAG_NO_DATA,
		{ },
		{ { 0, MAX_STAGGERED_JMP_SIZE + 1 } },
		.fill_helper = bpf_fill_staggered_jlt32_imm,
		.nr_testruns = NR_STAGGERED_JMP_RUNS,
	},
	{
		"Staggered jumps: JMP32_JLE_K",
		{ },
		INTERNAL | FLAG_NO_DATA,
		{ },
		{ { 0, MAX_STAGGERED_JMP_SIZE + 1 } },
		.fill_helper = bpf_fill_staggered_jle32_imm,
		.nr_testruns = NR_STAGGERED_JMP_RUNS,
	},
	{
		"Staggered jumps: JMP32_JSGT_K",
		{ },
		INTERNAL | FLAG_NO_DATA,
		{ },
		{ { 0, MAX_STAGGERED_JMP_SIZE + 1 } },
		.fill_helper = bpf_fill_staggered_jsgt32_imm,
		.nr_testruns = NR_STAGGERED_JMP_RUNS,
	},
	{
		"Staggered jumps: JMP32_JSGE_K",
		{ },
		INTERNAL | FLAG_NO_DATA,
		{ },
		{ { 0, MAX_STAGGERED_JMP_SIZE + 1 } },
		.fill_helper = bpf_fill_staggered_jsge32_imm,
		.nr_testruns = NR_STAGGERED_JMP_RUNS,
	},
	{
		"Staggered jumps: JMP32_JSLT_K",
		{ },
		INTERNAL | FLAG_NO_DATA,
		{ },
		{ { 0, MAX_STAGGERED_JMP_SIZE + 1 } },
		.fill_helper = bpf_fill_staggered_jslt32_imm,
		.nr_testruns = NR_STAGGERED_JMP_RUNS,
	},
	{
		"Staggered jumps: JMP32_JSLE_K",
		{ },
		INTERNAL | FLAG_NO_DATA,
		{ },
		{ { 0, MAX_STAGGERED_JMP_SIZE + 1 } },
		.fill_helper = bpf_fill_staggered_jsle32_imm,
		.nr_testruns = NR_STAGGERED_JMP_RUNS,
	},
	/* Staggered jump sequences, JMP32 register */
	{
		"Staggered jumps: JMP32_JEQ_X",
		{ },
		INTERNAL | FLAG_NO_DATA,
		{ },
		{ { 0, MAX_STAGGERED_JMP_SIZE + 1 } },
		.fill_helper = bpf_fill_staggered_jeq32_reg,
		.nr_testruns = NR_STAGGERED_JMP_RUNS,
	},
	{
		"Staggered jumps: JMP32_JNE_X",
		{ },
		INTERNAL | FLAG_NO_DATA,
		{ },
		{ { 0, MAX_STAGGERED_JMP_SIZE + 1 } },
		.fill_helper = bpf_fill_staggered_jne32_reg,
		.nr_testruns = NR_STAGGERED_JMP_RUNS,
	},
	{
		"Staggered jumps: JMP32_JSET_X",
		{ },
		INTERNAL | FLAG_NO_DATA,
		{ },
		{ { 0, MAX_STAGGERED_JMP_SIZE + 1 } },
		.fill_helper = bpf_fill_staggered_jset32_reg,
		.nr_testruns = NR_STAGGERED_JMP_RUNS,
	},
	{
		"Staggered jumps: JMP32_JGT_X",
		{ },
		INTERNAL | FLAG_NO_DATA,
		{ },
		{ { 0, MAX_STAGGERED_JMP_SIZE + 1 } },
		.fill_helper = bpf_fill_staggered_jgt32_reg,
		.nr_testruns = NR_STAGGERED_JMP_RUNS,
	},
	{
		"Staggered jumps: JMP32_JGE_X",
		{ },
		INTERNAL | FLAG_NO_DATA,
		{ },
		{ { 0, MAX_STAGGERED_JMP_SIZE + 1 } },
		.fill_helper = bpf_fill_staggered_jge32_reg,
		.nr_testruns = NR_STAGGERED_JMP_RUNS,
	},
	{
		"Staggered jumps: JMP32_JLT_X",
		{ },
		INTERNAL | FLAG_NO_DATA,
		{ },
		{ { 0, MAX_STAGGERED_JMP_SIZE + 1 } },
		.fill_helper = bpf_fill_staggered_jlt32_reg,
		.nr_testruns = NR_STAGGERED_JMP_RUNS,
	},
	{
		"Staggered jumps: JMP32_JLE_X",
		{ },
		INTERNAL | FLAG_NO_DATA,
		{ },
		{ { 0, MAX_STAGGERED_JMP_SIZE + 1 } },
		.fill_helper = bpf_fill_staggered_jle32_reg,
		.nr_testruns = NR_STAGGERED_JMP_RUNS,
	},
	{
		"Staggered jumps: JMP32_JSGT_X",
		{ },
		INTERNAL | FLAG_NO_DATA,
		{ },
		{ { 0, MAX_STAGGERED_JMP_SIZE + 1 } },
		.fill_helper = bpf_fill_staggered_jsgt32_reg,
		.nr_testruns = NR_STAGGERED_JMP_RUNS,
	},
	{
		"Staggered jumps: JMP32_JSGE_X",
		{ },
		INTERNAL | FLAG_NO_DATA,
		{ },
		{ { 0, MAX_STAGGERED_JMP_SIZE + 1 } },
		.fill_helper = bpf_fill_staggered_jsge32_reg,
		.nr_testruns = NR_STAGGERED_JMP_RUNS,
	},
	{
		"Staggered jumps: JMP32_JSLT_X",
		{ },
		INTERNAL | FLAG_NO_DATA,
		{ },
		{ { 0, MAX_STAGGERED_JMP_SIZE + 1 } },
		.fill_helper = bpf_fill_staggered_jslt32_reg,
		.nr_testruns = NR_STAGGERED_JMP_RUNS,
	},
	{
		"Staggered jumps: JMP32_JSLE_X",
		{ },
		INTERNAL | FLAG_NO_DATA,
		{ },
		{ { 0, MAX_STAGGERED_JMP_SIZE + 1 } },
		.fill_helper = bpf_fill_staggered_jsle32_reg,
		.nr_testruns = NR_STAGGERED_JMP_RUNS,
	},
};

static struct net_device dev;

static struct sk_buff *populate_skb(char *buf, int size)
{
	struct sk_buff *skb;

	if (size >= MAX_DATA)
		return NULL;

	skb = alloc_skb(MAX_DATA, GFP_KERNEL);
	if (!skb)
		return NULL;

	__skb_put_data(skb, buf, size);

	/* Initialize a fake skb with test pattern. */
	skb_reset_mac_header(skb);
	skb->protocol = htons(ETH_P_IP);
	skb->pkt_type = SKB_TYPE;
	skb->mark = SKB_MARK;
	skb->hash = SKB_HASH;
	skb->queue_mapping = SKB_QUEUE_MAP;
	skb->vlan_tci = SKB_VLAN_TCI;
	skb->vlan_present = SKB_VLAN_PRESENT;
	skb->vlan_proto = htons(ETH_P_IP);
	dev_net_set(&dev, &init_net);
	skb->dev = &dev;
	skb->dev->ifindex = SKB_DEV_IFINDEX;
	skb->dev->type = SKB_DEV_TYPE;
	skb_set_network_header(skb, min(size, ETH_HLEN));

	return skb;
}

static void *generate_test_data(struct bpf_test *test, int sub)
{
	struct sk_buff *skb;
	struct page *page;

	if (test->aux & FLAG_NO_DATA)
		return NULL;

	if (test->aux & FLAG_LARGE_MEM)
		return kmalloc(test->test[sub].data_size, GFP_KERNEL);

	/* Test case expects an skb, so populate one. Various
	 * subtests generate skbs of different sizes based on
	 * the same data.
	 */
	skb = populate_skb(test->data, test->test[sub].data_size);
	if (!skb)
		return NULL;

	if (test->aux & FLAG_SKB_FRAG) {
		/*
		 * when the test requires a fragmented skb, add a
		 * single fragment to the skb, filled with
		 * test->frag_data.
		 */
		void *ptr;

		page = alloc_page(GFP_KERNEL);

		if (!page)
			goto err_kfree_skb;

		ptr = kmap(page);
		if (!ptr)
			goto err_free_page;
		memcpy(ptr, test->frag_data, MAX_DATA);
		kunmap(page);
		skb_add_rx_frag(skb, 0, page, 0, MAX_DATA, MAX_DATA);
	}

	return skb;

err_free_page:
	__free_page(page);
err_kfree_skb:
	kfree_skb(skb);
	return NULL;
}

static void release_test_data(const struct bpf_test *test, void *data)
{
	if (test->aux & FLAG_NO_DATA)
		return;

	if (test->aux & FLAG_LARGE_MEM)
		kfree(data);
	else
		kfree_skb(data);
}

static int filter_length(int which)
{
	struct sock_filter *fp;
	int len;

	if (tests[which].fill_helper)
		return tests[which].u.ptr.len;

	fp = tests[which].u.insns;
	for (len = MAX_INSNS - 1; len > 0; --len)
		if (fp[len].code != 0 || fp[len].k != 0)
			break;

	return len + 1;
}

static void *filter_pointer(int which)
{
	if (tests[which].fill_helper)
		return tests[which].u.ptr.insns;
	else
		return tests[which].u.insns;
}

static struct bpf_prog *generate_filter(int which, int *err)
{
	__u8 test_type = tests[which].aux & TEST_TYPE_MASK;
	unsigned int flen = filter_length(which);
	void *fptr = filter_pointer(which);
	struct sock_fprog_kern fprog;
	struct bpf_prog *fp;

	switch (test_type) {
	case CLASSIC:
		fprog.filter = fptr;
		fprog.len = flen;

		*err = bpf_prog_create(&fp, &fprog);
		if (tests[which].aux & FLAG_EXPECTED_FAIL) {
			if (*err == tests[which].expected_errcode) {
				pr_cont("PASS\n");
				/* Verifier rejected filter as expected. */
				*err = 0;
				return NULL;
			} else {
				pr_cont("UNEXPECTED_PASS\n");
				/* Verifier didn't reject the test that's
				 * bad enough, just return!
				 */
				*err = -EINVAL;
				return NULL;
			}
		}
		if (*err) {
			pr_cont("FAIL to prog_create err=%d len=%d\n",
				*err, fprog.len);
			return NULL;
		}
		break;

	case INTERNAL:
		fp = bpf_prog_alloc(bpf_prog_size(flen), 0);
		if (fp == NULL) {
			pr_cont("UNEXPECTED_FAIL no memory left\n");
			*err = -ENOMEM;
			return NULL;
		}

		fp->len = flen;
		/* Type doesn't really matter here as long as it's not unspec. */
		fp->type = BPF_PROG_TYPE_SOCKET_FILTER;
		memcpy(fp->insnsi, fptr, fp->len * sizeof(struct bpf_insn));
		fp->aux->stack_depth = tests[which].stack_depth;
		fp->aux->verifier_zext = !!(tests[which].aux &
					    FLAG_VERIFIER_ZEXT);

		/* We cannot error here as we don't need type compatibility
		 * checks.
		 */
		fp = bpf_prog_select_runtime(fp, err);
		if (*err) {
			pr_cont("FAIL to select_runtime err=%d\n", *err);
			return NULL;
		}
		break;
	}

	*err = 0;
	return fp;
}

static void release_filter(struct bpf_prog *fp, int which)
{
	__u8 test_type = tests[which].aux & TEST_TYPE_MASK;

	switch (test_type) {
	case CLASSIC:
		bpf_prog_destroy(fp);
		break;
	case INTERNAL:
		bpf_prog_free(fp);
		break;
	}
}

static int __run_one(const struct bpf_prog *fp, const void *data,
		     int runs, u64 *duration)
{
	u64 start, finish;
	int ret = 0, i;

	migrate_disable();
	start = ktime_get_ns();

	for (i = 0; i < runs; i++)
		ret = bpf_prog_run(fp, data);

	finish = ktime_get_ns();
	migrate_enable();

	*duration = finish - start;
	do_div(*duration, runs);

	return ret;
}

static int run_one(const struct bpf_prog *fp, struct bpf_test *test)
{
	int err_cnt = 0, i, runs = MAX_TESTRUNS;

	if (test->nr_testruns)
		runs = min(test->nr_testruns, MAX_TESTRUNS);

	for (i = 0; i < MAX_SUBTESTS; i++) {
		void *data;
		u64 duration;
		u32 ret;

		/*
		 * NOTE: Several sub-tests may be present, in which case
		 * a zero {data_size, result} tuple indicates the end of
		 * the sub-test array. The first test is always run,
		 * even if both data_size and result happen to be zero.
		 */
		if (i > 0 &&
		    test->test[i].data_size == 0 &&
		    test->test[i].result == 0)
			break;

		data = generate_test_data(test, i);
		if (!data && !(test->aux & FLAG_NO_DATA)) {
			pr_cont("data generation failed ");
			err_cnt++;
			break;
		}
		ret = __run_one(fp, data, runs, &duration);
		release_test_data(test, data);

		if (ret == test->test[i].result) {
			pr_cont("%lld ", duration);
		} else {
			pr_cont("ret %d != %d ", ret,
				test->test[i].result);
			err_cnt++;
		}
	}

	return err_cnt;
}

static char test_name[64];
module_param_string(test_name, test_name, sizeof(test_name), 0);

static int test_id = -1;
module_param(test_id, int, 0);

static int test_range[2] = { 0, INT_MAX };
module_param_array(test_range, int, NULL, 0);

static bool exclude_test(int test_id)
{
	return test_id < test_range[0] || test_id > test_range[1];
}

static __init struct sk_buff *build_test_skb(void)
{
	u32 headroom = NET_SKB_PAD + NET_IP_ALIGN + ETH_HLEN;
	struct sk_buff *skb[2];
	struct page *page[2];
	int i, data_size = 8;

	for (i = 0; i < 2; i++) {
		page[i] = alloc_page(GFP_KERNEL);
		if (!page[i]) {
			if (i == 0)
				goto err_page0;
			else
				goto err_page1;
		}

		/* this will set skb[i]->head_frag */
		skb[i] = dev_alloc_skb(headroom + data_size);
		if (!skb[i]) {
			if (i == 0)
				goto err_skb0;
			else
				goto err_skb1;
		}

		skb_reserve(skb[i], headroom);
		skb_put(skb[i], data_size);
		skb[i]->protocol = htons(ETH_P_IP);
		skb_reset_network_header(skb[i]);
		skb_set_mac_header(skb[i], -ETH_HLEN);

		skb_add_rx_frag(skb[i], 0, page[i], 0, 64, 64);
		// skb_headlen(skb[i]): 8, skb[i]->head_frag = 1
	}

	/* setup shinfo */
	skb_shinfo(skb[0])->gso_size = 1448;
	skb_shinfo(skb[0])->gso_type = SKB_GSO_TCPV4;
	skb_shinfo(skb[0])->gso_type |= SKB_GSO_DODGY;
	skb_shinfo(skb[0])->gso_segs = 0;
	skb_shinfo(skb[0])->frag_list = skb[1];
	skb_shinfo(skb[0])->hwtstamps.hwtstamp = 1000;

	/* adjust skb[0]'s len */
	skb[0]->len += skb[1]->len;
	skb[0]->data_len += skb[1]->data_len;
	skb[0]->truesize += skb[1]->truesize;

	return skb[0];

err_skb1:
	__free_page(page[1]);
err_page1:
	kfree_skb(skb[0]);
err_skb0:
	__free_page(page[0]);
err_page0:
	return NULL;
}

static __init struct sk_buff *build_test_skb_linear_no_head_frag(void)
{
	unsigned int alloc_size = 2000;
	unsigned int headroom = 102, doffset = 72, data_size = 1308;
	struct sk_buff *skb[2];
	int i;

	/* skbs linked in a frag_list, both with linear data, with head_frag=0
	 * (data allocated by kmalloc), both have tcp data of 1308 bytes
	 * (total payload is 2616 bytes).
	 * Data offset is 72 bytes (40 ipv6 hdr, 32 tcp hdr). Some headroom.
	 */
	for (i = 0; i < 2; i++) {
		skb[i] = alloc_skb(alloc_size, GFP_KERNEL);
		if (!skb[i]) {
			if (i == 0)
				goto err_skb0;
			else
				goto err_skb1;
		}

		skb[i]->protocol = htons(ETH_P_IPV6);
		skb_reserve(skb[i], headroom);
		skb_put(skb[i], doffset + data_size);
		skb_reset_network_header(skb[i]);
		if (i == 0)
			skb_reset_mac_header(skb[i]);
		else
			skb_set_mac_header(skb[i], -ETH_HLEN);
		__skb_pull(skb[i], doffset);
	}

	/* setup shinfo.
	 * mimic bpf_skb_proto_4_to_6, which resets gso_segs and assigns a
	 * reduced gso_size.
	 */
	skb_shinfo(skb[0])->gso_size = 1288;
	skb_shinfo(skb[0])->gso_type = SKB_GSO_TCPV6 | SKB_GSO_DODGY;
	skb_shinfo(skb[0])->gso_segs = 0;
	skb_shinfo(skb[0])->frag_list = skb[1];

	/* adjust skb[0]'s len */
	skb[0]->len += skb[1]->len;
	skb[0]->data_len += skb[1]->len;
	skb[0]->truesize += skb[1]->truesize;

	return skb[0];

err_skb1:
	kfree_skb(skb[0]);
err_skb0:
	return NULL;
}

struct skb_segment_test {
	const char *descr;
	struct sk_buff *(*build_skb)(void);
	netdev_features_t features;
};

static struct skb_segment_test skb_segment_tests[] __initconst = {
	{
		.descr = "gso_with_rx_frags",
		.build_skb = build_test_skb,
		.features = NETIF_F_SG | NETIF_F_GSO_PARTIAL | NETIF_F_IP_CSUM |
			    NETIF_F_IPV6_CSUM | NETIF_F_RXCSUM
	},
	{
		.descr = "gso_linear_no_head_frag",
		.build_skb = build_test_skb_linear_no_head_frag,
		.features = NETIF_F_SG | NETIF_F_FRAGLIST |
			    NETIF_F_HW_VLAN_CTAG_TX | NETIF_F_GSO |
			    NETIF_F_LLTX | NETIF_F_GRO |
			    NETIF_F_IPV6_CSUM | NETIF_F_RXCSUM |
			    NETIF_F_HW_VLAN_STAG_TX
	}
};

static __init int test_skb_segment_single(const struct skb_segment_test *test)
{
	struct sk_buff *skb, *segs;
	int ret = -1;

	skb = test->build_skb();
	if (!skb) {
		pr_info("%s: failed to build_test_skb", __func__);
		goto done;
	}

	segs = skb_segment(skb, test->features);
	if (!IS_ERR(segs)) {
		kfree_skb_list(segs);
		ret = 0;
	}
	kfree_skb(skb);
done:
	return ret;
}

static __init int test_skb_segment(void)
{
	int i, err_cnt = 0, pass_cnt = 0;

	for (i = 0; i < ARRAY_SIZE(skb_segment_tests); i++) {
		const struct skb_segment_test *test = &skb_segment_tests[i];

		cond_resched();
		if (exclude_test(i))
			continue;

		pr_info("#%d %s ", i, test->descr);

		if (test_skb_segment_single(test)) {
			pr_cont("FAIL\n");
			err_cnt++;
		} else {
			pr_cont("PASS\n");
			pass_cnt++;
		}
	}

	pr_info("%s: Summary: %d PASSED, %d FAILED\n", __func__,
		pass_cnt, err_cnt);
	return err_cnt ? -EINVAL : 0;
}

static __init int test_bpf(void)
{
	int i, err_cnt = 0, pass_cnt = 0;
	int jit_cnt = 0, run_cnt = 0;

	for (i = 0; i < ARRAY_SIZE(tests); i++) {
		struct bpf_prog *fp;
		int err;

		cond_resched();
		if (exclude_test(i))
			continue;

		pr_info("#%d %s ", i, tests[i].descr);

		if (tests[i].fill_helper &&
		    tests[i].fill_helper(&tests[i]) < 0) {
			pr_cont("FAIL to prog_fill\n");
			continue;
		}

		fp = generate_filter(i, &err);

		if (tests[i].fill_helper) {
			kfree(tests[i].u.ptr.insns);
			tests[i].u.ptr.insns = NULL;
		}

		if (fp == NULL) {
			if (err == 0) {
				pass_cnt++;
				continue;
			}
			err_cnt++;
			continue;
		}

		pr_cont("jited:%u ", fp->jited);

		run_cnt++;
		if (fp->jited)
			jit_cnt++;

		err = run_one(fp, &tests[i]);
		release_filter(fp, i);

		if (err) {
			pr_cont("FAIL (%d times)\n", err);
			err_cnt++;
		} else {
			pr_cont("PASS\n");
			pass_cnt++;
		}
	}

	pr_info("Summary: %d PASSED, %d FAILED, [%d/%d JIT'ed]\n",
		pass_cnt, err_cnt, jit_cnt, run_cnt);

	return err_cnt ? -EINVAL : 0;
}

struct tail_call_test {
	const char *descr;
	struct bpf_insn insns[MAX_INSNS];
	int flags;
	int result;
	int stack_depth;
};

/* Flags that can be passed to tail call test cases */
#define FLAG_NEED_STATE		BIT(0)
#define FLAG_RESULT_IN_STATE	BIT(1)

/*
 * Magic marker used in test snippets for tail calls below.
 * BPF_LD/MOV to R2 and R2 with this immediate value is replaced
 * with the proper values by the test runner.
 */
#define TAIL_CALL_MARKER 0x7a11ca11

/* Special offset to indicate a NULL call target */
#define TAIL_CALL_NULL 0x7fff

/* Special offset to indicate an out-of-range index */
#define TAIL_CALL_INVALID 0x7ffe

#define TAIL_CALL(offset)			       \
	BPF_LD_IMM64(R2, TAIL_CALL_MARKER),	       \
	BPF_RAW_INSN(BPF_ALU | BPF_MOV | BPF_K, R3, 0, \
		     offset, TAIL_CALL_MARKER),	       \
	BPF_JMP_IMM(BPF_TAIL_CALL, 0, 0, 0)

/*
 * A test function to be called from a BPF program, clobbering a lot of
 * CPU registers in the process. A JITed BPF program calling this function
 * must save and restore any caller-saved registers it uses for internal
 * state, for example the current tail call count.
 */
BPF_CALL_1(bpf_test_func, u64, arg)
{
	char buf[64];
	long a = 0;
	long b = 1;
	long c = 2;
	long d = 3;
	long e = 4;
	long f = 5;
	long g = 6;
	long h = 7;

	return snprintf(buf, sizeof(buf),
			"%ld %lu %lx %ld %lu %lx %ld %lu %x",
			a, b, c, d, e, f, g, h, (int)arg);
}
#define BPF_FUNC_test_func __BPF_FUNC_MAX_ID

/*
 * Tail call tests. Each test case may call any other test in the table,
 * including itself, specified as a relative index offset from the calling
 * test. The index TAIL_CALL_NULL can be used to specify a NULL target
 * function to test the JIT error path. Similarly, the index TAIL_CALL_INVALID
 * results in a target index that is out of range.
 */
static struct tail_call_test tail_call_tests[] = {
	{
		"Tail call leaf",
		.insns = {
			BPF_ALU64_REG(BPF_MOV, R0, R1),
			BPF_ALU64_IMM(BPF_ADD, R0, 1),
			BPF_EXIT_INSN(),
		},
		.result = 1,
	},
	{
		"Tail call 2",
		.insns = {
			BPF_ALU64_IMM(BPF_ADD, R1, 2),
			TAIL_CALL(-1),
			BPF_ALU64_IMM(BPF_MOV, R0, -1),
			BPF_EXIT_INSN(),
		},
		.result = 3,
	},
	{
		"Tail call 3",
		.insns = {
			BPF_ALU64_IMM(BPF_ADD, R1, 3),
			TAIL_CALL(-1),
			BPF_ALU64_IMM(BPF_MOV, R0, -1),
			BPF_EXIT_INSN(),
		},
		.result = 6,
	},
	{
		"Tail call 4",
		.insns = {
			BPF_ALU64_IMM(BPF_ADD, R1, 4),
			TAIL_CALL(-1),
			BPF_ALU64_IMM(BPF_MOV, R0, -1),
			BPF_EXIT_INSN(),
		},
		.result = 10,
	},
	{
		"Tail call load/store leaf",
		.insns = {
			BPF_ALU64_IMM(BPF_MOV, R1, 1),
			BPF_ALU64_IMM(BPF_MOV, R2, 2),
			BPF_ALU64_REG(BPF_MOV, R3, BPF_REG_FP),
			BPF_STX_MEM(BPF_DW, R3, R1, -8),
			BPF_STX_MEM(BPF_DW, R3, R2, -16),
			BPF_LDX_MEM(BPF_DW, R0, BPF_REG_FP, -8),
			BPF_JMP_REG(BPF_JNE, R0, R1, 3),
			BPF_LDX_MEM(BPF_DW, R0, BPF_REG_FP, -16),
			BPF_JMP_REG(BPF_JNE, R0, R2, 1),
			BPF_ALU64_IMM(BPF_MOV, R0, 0),
			BPF_EXIT_INSN(),
		},
		.result = 0,
		.stack_depth = 32,
	},
	{
		"Tail call load/store",
		.insns = {
			BPF_ALU64_IMM(BPF_MOV, R0, 3),
			BPF_STX_MEM(BPF_DW, BPF_REG_FP, R0, -8),
			TAIL_CALL(-1),
			BPF_ALU64_IMM(BPF_MOV, R0, -1),
			BPF_EXIT_INSN(),
		},
		.result = 0,
		.stack_depth = 16,
	},
	{
		"Tail call error path, max count reached",
		.insns = {
			BPF_LDX_MEM(BPF_W, R2, R1, 0),
			BPF_ALU64_IMM(BPF_ADD, R2, 1),
			BPF_STX_MEM(BPF_W, R1, R2, 0),
<<<<<<< HEAD
			TAIL_CALL(0),
			BPF_EXIT_INSN(),
		},
		.flags = FLAG_NEED_STATE | FLAG_RESULT_IN_STATE,
		.result = (MAX_TAIL_CALL_CNT + 1 + 1) * MAX_TESTRUNS,
=======
			TAIL_CALL(0),
			BPF_EXIT_INSN(),
		},
		.flags = FLAG_NEED_STATE | FLAG_RESULT_IN_STATE,
		.result = (MAX_TAIL_CALL_CNT + 1) * MAX_TESTRUNS,
	},
	{
		"Tail call count preserved across function calls",
		.insns = {
			BPF_LDX_MEM(BPF_W, R2, R1, 0),
			BPF_ALU64_IMM(BPF_ADD, R2, 1),
			BPF_STX_MEM(BPF_W, R1, R2, 0),
			BPF_STX_MEM(BPF_DW, R10, R1, -8),
			BPF_CALL_REL(BPF_FUNC_get_numa_node_id),
			BPF_CALL_REL(BPF_FUNC_ktime_get_ns),
			BPF_CALL_REL(BPF_FUNC_ktime_get_boot_ns),
			BPF_CALL_REL(BPF_FUNC_ktime_get_coarse_ns),
			BPF_CALL_REL(BPF_FUNC_jiffies64),
			BPF_CALL_REL(BPF_FUNC_test_func),
			BPF_LDX_MEM(BPF_DW, R1, R10, -8),
			BPF_ALU32_REG(BPF_MOV, R0, R1),
			TAIL_CALL(0),
			BPF_EXIT_INSN(),
		},
		.stack_depth = 8,
		.flags = FLAG_NEED_STATE | FLAG_RESULT_IN_STATE,
		.result = (MAX_TAIL_CALL_CNT + 1) * MAX_TESTRUNS,
>>>>>>> d60c95ef
	},
	{
		"Tail call error path, NULL target",
		.insns = {
			BPF_LDX_MEM(BPF_W, R2, R1, 0),
			BPF_ALU64_IMM(BPF_ADD, R2, 1),
			BPF_STX_MEM(BPF_W, R1, R2, 0),
			TAIL_CALL(TAIL_CALL_NULL),
			BPF_EXIT_INSN(),
		},
		.flags = FLAG_NEED_STATE | FLAG_RESULT_IN_STATE,
		.result = MAX_TESTRUNS,
	},
	{
		"Tail call error path, index out of range",
		.insns = {
			BPF_LDX_MEM(BPF_W, R2, R1, 0),
			BPF_ALU64_IMM(BPF_ADD, R2, 1),
			BPF_STX_MEM(BPF_W, R1, R2, 0),
			TAIL_CALL(TAIL_CALL_INVALID),
			BPF_EXIT_INSN(),
		},
		.flags = FLAG_NEED_STATE | FLAG_RESULT_IN_STATE,
		.result = MAX_TESTRUNS,
	},
};

static void __init destroy_tail_call_tests(struct bpf_array *progs)
{
	int i;

	for (i = 0; i < ARRAY_SIZE(tail_call_tests); i++)
		if (progs->ptrs[i])
			bpf_prog_free(progs->ptrs[i]);
	kfree(progs);
}

static __init int prepare_tail_call_tests(struct bpf_array **pprogs)
{
	int ntests = ARRAY_SIZE(tail_call_tests);
	struct bpf_array *progs;
	int which, err;

	/* Allocate the table of programs to be used for tall calls */
	progs = kzalloc(sizeof(*progs) + (ntests + 1) * sizeof(progs->ptrs[0]),
			GFP_KERNEL);
	if (!progs)
		goto out_nomem;

	/* Create all eBPF programs and populate the table */
	for (which = 0; which < ntests; which++) {
		struct tail_call_test *test = &tail_call_tests[which];
		struct bpf_prog *fp;
		int len, i;

		/* Compute the number of program instructions */
		for (len = 0; len < MAX_INSNS; len++) {
			struct bpf_insn *insn = &test->insns[len];

			if (len < MAX_INSNS - 1 &&
			    insn->code == (BPF_LD | BPF_DW | BPF_IMM))
				len++;
			if (insn->code == 0)
				break;
		}

		/* Allocate and initialize the program */
		fp = bpf_prog_alloc(bpf_prog_size(len), 0);
		if (!fp)
			goto out_nomem;

		fp->len = len;
		fp->type = BPF_PROG_TYPE_SOCKET_FILTER;
		fp->aux->stack_depth = test->stack_depth;
		memcpy(fp->insnsi, test->insns, len * sizeof(struct bpf_insn));

		/* Relocate runtime tail call offsets and addresses */
		for (i = 0; i < len; i++) {
			struct bpf_insn *insn = &fp->insnsi[i];
			long addr = 0;

			switch (insn->code) {
			case BPF_LD | BPF_DW | BPF_IMM:
				if (insn->imm != TAIL_CALL_MARKER)
					break;
				insn[0].imm = (u32)(long)progs;
				insn[1].imm = ((u64)(long)progs) >> 32;
				break;

			case BPF_ALU | BPF_MOV | BPF_K:
				if (insn->imm != TAIL_CALL_MARKER)
					break;
				if (insn->off == TAIL_CALL_NULL)
					insn->imm = ntests;
				else if (insn->off == TAIL_CALL_INVALID)
					insn->imm = ntests + 1;
				else
					insn->imm = which + insn->off;
				insn->off = 0;
				break;

			case BPF_JMP | BPF_CALL:
				if (insn->src_reg != BPF_PSEUDO_CALL)
					break;
				switch (insn->imm) {
				case BPF_FUNC_get_numa_node_id:
					addr = (long)&numa_node_id;
					break;
				case BPF_FUNC_ktime_get_ns:
					addr = (long)&ktime_get_ns;
					break;
				case BPF_FUNC_ktime_get_boot_ns:
					addr = (long)&ktime_get_boot_fast_ns;
					break;
				case BPF_FUNC_ktime_get_coarse_ns:
					addr = (long)&ktime_get_coarse_ns;
					break;
				case BPF_FUNC_jiffies64:
					addr = (long)&get_jiffies_64;
					break;
				case BPF_FUNC_test_func:
					addr = (long)&bpf_test_func;
					break;
				default:
					err = -EFAULT;
					goto out_err;
				}
				*insn = BPF_EMIT_CALL(addr);
				if ((long)__bpf_call_base + insn->imm != addr)
					*insn = BPF_JMP_A(0); /* Skip: NOP */
				break;
			}
		}

		fp = bpf_prog_select_runtime(fp, &err);
		if (err)
			goto out_err;

		progs->ptrs[which] = fp;
	}

	/* The last entry contains a NULL program pointer */
	progs->map.max_entries = ntests + 1;
	*pprogs = progs;
	return 0;

out_nomem:
	err = -ENOMEM;

out_err:
	if (progs)
		destroy_tail_call_tests(progs);
	return err;
}

static __init int test_tail_calls(struct bpf_array *progs)
{
	int i, err_cnt = 0, pass_cnt = 0;
	int jit_cnt = 0, run_cnt = 0;

	for (i = 0; i < ARRAY_SIZE(tail_call_tests); i++) {
		struct tail_call_test *test = &tail_call_tests[i];
		struct bpf_prog *fp = progs->ptrs[i];
		int *data = NULL;
		int state = 0;
		u64 duration;
		int ret;

		cond_resched();
		if (exclude_test(i))
			continue;

		pr_info("#%d %s ", i, test->descr);
		if (!fp) {
			err_cnt++;
			continue;
		}
		pr_cont("jited:%u ", fp->jited);

		run_cnt++;
		if (fp->jited)
			jit_cnt++;

		if (test->flags & FLAG_NEED_STATE)
			data = &state;
		ret = __run_one(fp, data, MAX_TESTRUNS, &duration);
		if (test->flags & FLAG_RESULT_IN_STATE)
			ret = state;
		if (ret == test->result) {
			pr_cont("%lld PASS", duration);
			pass_cnt++;
		} else {
			pr_cont("ret %d != %d FAIL", ret, test->result);
			err_cnt++;
		}
	}

	pr_info("%s: Summary: %d PASSED, %d FAILED, [%d/%d JIT'ed]\n",
		__func__, pass_cnt, err_cnt, jit_cnt, run_cnt);

	return err_cnt ? -EINVAL : 0;
}

static char test_suite[32];
module_param_string(test_suite, test_suite, sizeof(test_suite), 0);

static __init int find_test_index(const char *test_name)
{
	int i;

	if (!strcmp(test_suite, "test_bpf")) {
		for (i = 0; i < ARRAY_SIZE(tests); i++) {
			if (!strcmp(tests[i].descr, test_name))
				return i;
		}
	}

	if (!strcmp(test_suite, "test_tail_calls")) {
		for (i = 0; i < ARRAY_SIZE(tail_call_tests); i++) {
			if (!strcmp(tail_call_tests[i].descr, test_name))
				return i;
		}
	}

	if (!strcmp(test_suite, "test_skb_segment")) {
		for (i = 0; i < ARRAY_SIZE(skb_segment_tests); i++) {
			if (!strcmp(skb_segment_tests[i].descr, test_name))
				return i;
		}
	}

	return -1;
}

static __init int prepare_test_range(void)
{
	int valid_range;

	if (!strcmp(test_suite, "test_bpf"))
		valid_range = ARRAY_SIZE(tests);
	else if (!strcmp(test_suite, "test_tail_calls"))
		valid_range = ARRAY_SIZE(tail_call_tests);
	else if (!strcmp(test_suite, "test_skb_segment"))
		valid_range = ARRAY_SIZE(skb_segment_tests);
	else
		return 0;

	if (test_id >= 0) {
		/*
		 * if a test_id was specified, use test_range to
		 * cover only that test.
		 */
		if (test_id >= valid_range) {
			pr_err("test_bpf: invalid test_id specified for '%s' suite.\n",
			       test_suite);
			return -EINVAL;
		}

		test_range[0] = test_id;
		test_range[1] = test_id;
	} else if (*test_name) {
		/*
		 * if a test_name was specified, find it and setup
		 * test_range to cover only that test.
		 */
		int idx = find_test_index(test_name);

		if (idx < 0) {
			pr_err("test_bpf: no test named '%s' found for '%s' suite.\n",
			       test_name, test_suite);
			return -EINVAL;
		}
		test_range[0] = idx;
		test_range[1] = idx;
	} else if (test_range[0] != 0 || test_range[1] != INT_MAX) {
		/*
		 * check that the supplied test_range is valid.
		 */
		if (test_range[0] < 0 || test_range[1] >= valid_range) {
			pr_err("test_bpf: test_range is out of bound for '%s' suite.\n",
			       test_suite);
			return -EINVAL;
		}

		if (test_range[1] < test_range[0]) {
			pr_err("test_bpf: test_range is ending before it starts.\n");
			return -EINVAL;
		}
	}

	return 0;
}

static int __init test_bpf_init(void)
{
	struct bpf_array *progs = NULL;
	int ret;

	if (strlen(test_suite) &&
	    strcmp(test_suite, "test_bpf") &&
	    strcmp(test_suite, "test_tail_calls") &&
	    strcmp(test_suite, "test_skb_segment")) {
		pr_err("test_bpf: invalid test_suite '%s' specified.\n", test_suite);
		return -EINVAL;
	}

	/*
	 * if test_suite is not specified, but test_id, test_name or test_range
	 * is specified, set 'test_bpf' as the default test suite.
	 */
	if (!strlen(test_suite) &&
	    (test_id != -1 || strlen(test_name) ||
	    (test_range[0] != 0 || test_range[1] != INT_MAX))) {
		pr_info("test_bpf: set 'test_bpf' as the default test_suite.\n");
		strscpy(test_suite, "test_bpf", sizeof(test_suite));
	}

	ret = prepare_test_range();
	if (ret < 0)
		return ret;

	if (!strlen(test_suite) || !strcmp(test_suite, "test_bpf")) {
		ret = test_bpf();
		if (ret)
			return ret;
	}

	if (!strlen(test_suite) || !strcmp(test_suite, "test_tail_calls")) {
		ret = prepare_tail_call_tests(&progs);
		if (ret)
			return ret;
		ret = test_tail_calls(progs);
		destroy_tail_call_tests(progs);
		if (ret)
			return ret;
	}

	if (!strlen(test_suite) || !strcmp(test_suite, "test_skb_segment"))
		return test_skb_segment();

	return 0;
}

static void __exit test_bpf_exit(void)
{
}

module_init(test_bpf_init);
module_exit(test_bpf_exit);

MODULE_LICENSE("GPL");<|MERGE_RESOLUTION|>--- conflicted
+++ resolved
@@ -14986,13 +14986,6 @@
 			BPF_LDX_MEM(BPF_W, R2, R1, 0),
 			BPF_ALU64_IMM(BPF_ADD, R2, 1),
 			BPF_STX_MEM(BPF_W, R1, R2, 0),
-<<<<<<< HEAD
-			TAIL_CALL(0),
-			BPF_EXIT_INSN(),
-		},
-		.flags = FLAG_NEED_STATE | FLAG_RESULT_IN_STATE,
-		.result = (MAX_TAIL_CALL_CNT + 1 + 1) * MAX_TESTRUNS,
-=======
 			TAIL_CALL(0),
 			BPF_EXIT_INSN(),
 		},
@@ -15020,7 +15013,6 @@
 		.stack_depth = 8,
 		.flags = FLAG_NEED_STATE | FLAG_RESULT_IN_STATE,
 		.result = (MAX_TAIL_CALL_CNT + 1) * MAX_TESTRUNS,
->>>>>>> d60c95ef
 	},
 	{
 		"Tail call error path, NULL target",
