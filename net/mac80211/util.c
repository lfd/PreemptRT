--- conflicted
+++ resolved
@@ -3239,13 +3239,10 @@
 	u32 vht_cap;
 	bool support_80_80 = false;
 	bool support_160 = false;
-<<<<<<< HEAD
-=======
 	u8 ext_nss_bw_supp = u32_get_bits(vht_cap_info,
 					  IEEE80211_VHT_CAP_EXT_NSS_BW_MASK);
 	u8 supp_chwidth = u32_get_bits(vht_cap_info,
 				       IEEE80211_VHT_CAP_SUPP_CHAN_WIDTH_MASK);
->>>>>>> d1988041
 
 	if (!oper || !htop)
 		return false;
