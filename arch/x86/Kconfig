# SPDX-License-Identifier: GPL-2.0
# Select 32 or 64 bit
config 64BIT
	bool "64-bit kernel" if "$(ARCH)" = "x86"
	default "$(ARCH)" != "i386"
	help
	  Say yes to build a 64-bit kernel - formerly known as x86_64
	  Say no to build a 32-bit kernel - formerly known as i386

config X86_32
	def_bool y
	depends on !64BIT
	# Options that are inherently 32-bit kernel only:
	select ARCH_WANT_IPC_PARSE_VERSION
	select CLKSRC_I8253
	select CLONE_BACKWARDS
	select GENERIC_VDSO_32
	select HAVE_DEBUG_STACKOVERFLOW
	select KMAP_LOCAL
	select MODULES_USE_ELF_REL
	select OLD_SIGACTION
	select ARCH_SPLIT_ARG64

config X86_64
	def_bool y
	depends on 64BIT
	# Options that are inherently 64-bit kernel only:
	select ARCH_HAS_GIGANTIC_PAGE
	select ARCH_SUPPORTS_INT128 if CC_HAS_INT128
	select ARCH_USE_CMPXCHG_LOCKREF
	select HAVE_ARCH_SOFT_DIRTY
	select MODULES_USE_ELF_RELA
	select NEED_DMA_MAP_STATE
	select SWIOTLB
	select ARCH_HAS_ELFCORE_COMPAT
	select ZONE_DMA32

config FORCE_DYNAMIC_FTRACE
	def_bool y
	depends on X86_32
	depends on FUNCTION_TRACER
	select DYNAMIC_FTRACE
	help
	  We keep the static function tracing (!DYNAMIC_FTRACE) around
	  in order to test the non static function tracing in the
	  generic code, as other architectures still use it. But we
	  only need to keep it around for x86_64. No need to keep it
	  for x86_32. For x86_32, force DYNAMIC_FTRACE.
#
# Arch settings
#
# ( Note that options that are marked 'if X86_64' could in principle be
#   ported to 32-bit as well. )
#
config X86
	def_bool y
	#
	# Note: keep this list sorted alphabetically
	#
	select ACPI_LEGACY_TABLES_LOOKUP	if ACPI
	select ACPI_SYSTEM_POWER_STATES_SUPPORT	if ACPI
	select ARCH_32BIT_OFF_T			if X86_32
	select ARCH_CLOCKSOURCE_INIT
	select ARCH_CORRECT_STACKTRACE_ON_KRETPROBE
	select ARCH_ENABLE_HUGEPAGE_MIGRATION if X86_64 && HUGETLB_PAGE && MIGRATION
	select ARCH_ENABLE_MEMORY_HOTPLUG if X86_64
	select ARCH_ENABLE_MEMORY_HOTREMOVE if MEMORY_HOTPLUG
	select ARCH_ENABLE_SPLIT_PMD_PTLOCK if (PGTABLE_LEVELS > 2) && (X86_64 || X86_PAE)
	select ARCH_ENABLE_THP_MIGRATION if X86_64 && TRANSPARENT_HUGEPAGE
	select ARCH_HAS_ACPI_TABLE_UPGRADE	if ACPI
	select ARCH_HAS_CACHE_LINE_SIZE
	select ARCH_HAS_CURRENT_STACK_POINTER
	select ARCH_HAS_DEBUG_VIRTUAL
	select ARCH_HAS_DEBUG_VM_PGTABLE	if !X86_PAE
	select ARCH_HAS_DEVMEM_IS_ALLOWED
	select ARCH_HAS_EARLY_DEBUG		if KGDB
	select ARCH_HAS_ELF_RANDOMIZE
	select ARCH_HAS_FAST_MULTIPLIER
	select ARCH_HAS_FORTIFY_SOURCE
	select ARCH_HAS_GCOV_PROFILE_ALL
	select ARCH_HAS_KCOV			if X86_64
	select ARCH_HAS_MEM_ENCRYPT
	select ARCH_HAS_MEMBARRIER_SYNC_CORE
	select ARCH_HAS_NON_OVERLAPPING_ADDRESS_SPACE
	select ARCH_HAS_PMEM_API		if X86_64
	select ARCH_HAS_PTE_DEVMAP		if X86_64
	select ARCH_HAS_PTE_SPECIAL
	select ARCH_HAS_UACCESS_FLUSHCACHE	if X86_64
	select ARCH_HAS_COPY_MC			if X86_64
	select ARCH_HAS_SET_MEMORY
	select ARCH_HAS_SET_DIRECT_MAP
	select ARCH_HAS_STRICT_KERNEL_RWX
	select ARCH_HAS_STRICT_MODULE_RWX
	select ARCH_HAS_SYNC_CORE_BEFORE_USERMODE
	select ARCH_HAS_SYSCALL_WRAPPER
	select ARCH_HAS_UBSAN_SANITIZE_ALL
	select ARCH_HAS_VM_GET_PAGE_PROT
	select ARCH_HAS_DEBUG_WX
	select ARCH_HAS_ZONE_DMA_SET if EXPERT
	select ARCH_HAVE_NMI_SAFE_CMPXCHG
	select ARCH_MIGHT_HAVE_ACPI_PDC		if ACPI
	select ARCH_MIGHT_HAVE_PC_PARPORT
	select ARCH_MIGHT_HAVE_PC_SERIO
	select ARCH_STACKWALK
	select ARCH_SUPPORTS_ACPI
	select ARCH_SUPPORTS_ATOMIC_RMW
	select ARCH_SUPPORTS_DEBUG_PAGEALLOC
	select ARCH_SUPPORTS_PAGE_TABLE_CHECK	if X86_64
	select ARCH_SUPPORTS_NUMA_BALANCING	if X86_64
	select ARCH_SUPPORTS_KMAP_LOCAL_FORCE_MAP	if NR_CPUS <= 4096
	select ARCH_SUPPORTS_LTO_CLANG
	select ARCH_SUPPORTS_LTO_CLANG_THIN
	select ARCH_USE_BUILTIN_BSWAP
	select ARCH_USE_MEMTEST
	select ARCH_USE_QUEUED_RWLOCKS
	select ARCH_USE_QUEUED_SPINLOCKS
	select ARCH_USE_SYM_ANNOTATIONS
	select ARCH_WANT_BATCHED_UNMAP_TLB_FLUSH
	select ARCH_WANT_DEFAULT_BPF_JIT	if X86_64
	select ARCH_WANTS_DYNAMIC_TASK_STRUCT
	select ARCH_WANTS_NO_INSTR
	select ARCH_WANT_GENERAL_HUGETLB
	select ARCH_WANT_HUGE_PMD_SHARE
	select ARCH_WANT_HUGETLB_PAGE_OPTIMIZE_VMEMMAP	if X86_64
	select ARCH_WANT_LD_ORPHAN_WARN
	select ARCH_WANTS_THP_SWAP		if X86_64
	select ARCH_HAS_PARANOID_L1D_FLUSH
	select BUILDTIME_TABLE_SORT
	select CLKEVT_I8253
	select CLOCKSOURCE_VALIDATE_LAST_CYCLE
	select CLOCKSOURCE_WATCHDOG
	select DCACHE_WORD_ACCESS
	select DYNAMIC_SIGFRAME
	select EDAC_ATOMIC_SCRUB
	select EDAC_SUPPORT
	select GENERIC_CLOCKEVENTS_BROADCAST	if X86_64 || (X86_32 && X86_LOCAL_APIC)
	select GENERIC_CLOCKEVENTS_MIN_ADJUST
	select GENERIC_CMOS_UPDATE
	select GENERIC_CPU_AUTOPROBE
	select GENERIC_CPU_VULNERABILITIES
	select GENERIC_EARLY_IOREMAP
	select GENERIC_ENTRY
	select GENERIC_IOMAP
	select GENERIC_IRQ_EFFECTIVE_AFF_MASK	if SMP
	select GENERIC_IRQ_MATRIX_ALLOCATOR	if X86_LOCAL_APIC
	select GENERIC_IRQ_MIGRATION		if SMP
	select GENERIC_IRQ_PROBE
	select GENERIC_IRQ_RESERVATION_MODE
	select GENERIC_IRQ_SHOW
	select GENERIC_PENDING_IRQ		if SMP
	select GENERIC_PTDUMP
	select GENERIC_SMP_IDLE_THREAD
	select GENERIC_TIME_VSYSCALL
	select GENERIC_GETTIMEOFDAY
	select GENERIC_VDSO_TIME_NS
	select GUP_GET_PTE_LOW_HIGH		if X86_PAE
	select HARDIRQS_SW_RESEND
	select HARDLOCKUP_CHECK_TIMESTAMP	if X86_64
	select HAVE_ACPI_APEI			if ACPI
	select HAVE_ACPI_APEI_NMI		if ACPI
	select HAVE_ALIGNED_STRUCT_PAGE		if SLUB
	select HAVE_ARCH_AUDITSYSCALL
	select HAVE_ARCH_HUGE_VMAP		if X86_64 || X86_PAE
	select HAVE_ARCH_HUGE_VMALLOC		if X86_64
	select HAVE_ARCH_JUMP_LABEL
	select HAVE_ARCH_JUMP_LABEL_RELATIVE
	select HAVE_ARCH_KASAN			if X86_64
	select HAVE_ARCH_KASAN_VMALLOC		if X86_64
	select HAVE_ARCH_KFENCE
	select HAVE_ARCH_KGDB
	select HAVE_ARCH_MMAP_RND_BITS		if MMU
	select HAVE_ARCH_MMAP_RND_COMPAT_BITS	if MMU && COMPAT
	select HAVE_ARCH_COMPAT_MMAP_BASES	if MMU && COMPAT
	select HAVE_ARCH_PREL32_RELOCATIONS
	select HAVE_ARCH_SECCOMP_FILTER
	select HAVE_ARCH_THREAD_STRUCT_WHITELIST
	select HAVE_ARCH_STACKLEAK
	select HAVE_ARCH_TRACEHOOK
	select HAVE_ARCH_TRANSPARENT_HUGEPAGE
	select HAVE_ARCH_TRANSPARENT_HUGEPAGE_PUD if X86_64
	select HAVE_ARCH_USERFAULTFD_WP         if X86_64 && USERFAULTFD
	select HAVE_ARCH_USERFAULTFD_MINOR	if X86_64 && USERFAULTFD
	select HAVE_ARCH_VMAP_STACK		if X86_64
	select HAVE_ARCH_RANDOMIZE_KSTACK_OFFSET
	select HAVE_ARCH_WITHIN_STACK_FRAMES
	select HAVE_ASM_MODVERSIONS
	select HAVE_CMPXCHG_DOUBLE
	select HAVE_CMPXCHG_LOCAL
	select HAVE_CONTEXT_TRACKING		if X86_64
	select HAVE_CONTEXT_TRACKING_OFFSTACK	if HAVE_CONTEXT_TRACKING
	select HAVE_C_RECORDMCOUNT
	select HAVE_OBJTOOL_MCOUNT		if HAVE_OBJTOOL
	select HAVE_BUILDTIME_MCOUNT_SORT
	select HAVE_DEBUG_KMEMLEAK
	select HAVE_DMA_CONTIGUOUS
	select HAVE_DYNAMIC_FTRACE
	select HAVE_DYNAMIC_FTRACE_WITH_REGS
	select HAVE_DYNAMIC_FTRACE_WITH_ARGS	if X86_64
	select HAVE_DYNAMIC_FTRACE_WITH_DIRECT_CALLS
	select HAVE_SAMPLE_FTRACE_DIRECT	if X86_64
	select HAVE_SAMPLE_FTRACE_DIRECT_MULTI	if X86_64
	select HAVE_EBPF_JIT
	select HAVE_EFFICIENT_UNALIGNED_ACCESS
	select HAVE_EISA
	select HAVE_EXIT_THREAD
	select HAVE_FAST_GUP
	select HAVE_FENTRY			if X86_64 || DYNAMIC_FTRACE
	select HAVE_FTRACE_MCOUNT_RECORD
	select HAVE_FUNCTION_GRAPH_TRACER	if X86_32 || (X86_64 && DYNAMIC_FTRACE)
	select HAVE_FUNCTION_TRACER
	select HAVE_GCC_PLUGINS
	select HAVE_HW_BREAKPOINT
	select HAVE_IOREMAP_PROT
	select HAVE_IRQ_EXIT_ON_IRQ_STACK	if X86_64
	select HAVE_IRQ_TIME_ACCOUNTING
	select HAVE_JUMP_LABEL_HACK		if HAVE_OBJTOOL
	select HAVE_KERNEL_BZIP2
	select HAVE_KERNEL_GZIP
	select HAVE_KERNEL_LZ4
	select HAVE_KERNEL_LZMA
	select HAVE_KERNEL_LZO
	select HAVE_KERNEL_XZ
	select HAVE_KERNEL_ZSTD
	select HAVE_KPROBES
	select HAVE_KPROBES_ON_FTRACE
	select HAVE_FUNCTION_ERROR_INJECTION
	select HAVE_KRETPROBES
	select HAVE_RETHOOK
	select HAVE_KVM
	select HAVE_LIVEPATCH			if X86_64
	select HAVE_MIXED_BREAKPOINTS_REGS
	select HAVE_MOD_ARCH_SPECIFIC
	select HAVE_MOVE_PMD
	select HAVE_MOVE_PUD
	select HAVE_NOINSTR_HACK		if HAVE_OBJTOOL
	select HAVE_NMI
	select HAVE_NOINSTR_VALIDATION		if HAVE_OBJTOOL
	select HAVE_OBJTOOL			if X86_64
	select HAVE_OPTPROBES
	select HAVE_PCSPKR_PLATFORM
	select HAVE_PERF_EVENTS
	select HAVE_PERF_EVENTS_NMI
	select HAVE_HARDLOCKUP_DETECTOR_PERF	if PERF_EVENTS && HAVE_PERF_EVENTS_NMI
	select HAVE_PCI
	select HAVE_PERF_REGS
	select HAVE_PERF_USER_STACK_DUMP
	select MMU_GATHER_RCU_TABLE_FREE	if PARAVIRT
	select MMU_GATHER_MERGE_VMAS
	select HAVE_POSIX_CPU_TIMERS_TASK_WORK
	select HAVE_REGS_AND_STACK_ACCESS_API
	select HAVE_RELIABLE_STACKTRACE		if UNWINDER_ORC || STACK_VALIDATION
	select HAVE_FUNCTION_ARG_ACCESS_API
	select HAVE_SETUP_PER_CPU_AREA
	select HAVE_SOFTIRQ_ON_OWN_STACK
	select HAVE_STACKPROTECTOR		if CC_HAS_SANE_STACKPROTECTOR
	select HAVE_STACK_VALIDATION		if HAVE_OBJTOOL
	select HAVE_STATIC_CALL
	select HAVE_STATIC_CALL_INLINE		if HAVE_OBJTOOL
	select HAVE_PREEMPT_DYNAMIC_CALL
	select HAVE_RSEQ
	select HAVE_SYSCALL_TRACEPOINTS
	select HAVE_UACCESS_VALIDATION		if HAVE_OBJTOOL
	select HAVE_UNSTABLE_SCHED_CLOCK
	select HAVE_USER_RETURN_NOTIFIER
	select HAVE_GENERIC_VDSO
	select HOTPLUG_SMT			if SMP
	select IRQ_FORCED_THREADING
	select NEED_PER_CPU_EMBED_FIRST_CHUNK
	select NEED_PER_CPU_PAGE_FIRST_CHUNK
	select NEED_SG_DMA_LENGTH
	select PCI_DOMAINS			if PCI
	select PCI_LOCKLESS_CONFIG		if PCI
	select PERF_EVENTS
	select RTC_LIB
	select RTC_MC146818_LIB
	select SPARSE_IRQ
	select SRCU
	select SYSCTL_EXCEPTION_TRACE
	select THREAD_INFO_IN_TASK
	select TRACE_IRQFLAGS_SUPPORT
	select TRACE_IRQFLAGS_NMI_SUPPORT
	select USER_STACKTRACE_SUPPORT
	select VIRT_TO_BUS
	select HAVE_ARCH_KCSAN			if X86_64
	select X86_FEATURE_NAMES		if PROC_FS
	select PROC_PID_ARCH_STATUS		if PROC_FS
	select HAVE_ARCH_NODE_DEV_GROUP		if X86_SGX
	imply IMA_SECURE_AND_OR_TRUSTED_BOOT    if EFI

config INSTRUCTION_DECODER
	def_bool y
	depends on KPROBES || PERF_EVENTS || UPROBES

config OUTPUT_FORMAT
	string
	default "elf32-i386" if X86_32
	default "elf64-x86-64" if X86_64

config LOCKDEP_SUPPORT
	def_bool y

config STACKTRACE_SUPPORT
	def_bool y

config MMU
	def_bool y

config ARCH_MMAP_RND_BITS_MIN
	default 28 if 64BIT
	default 8

config ARCH_MMAP_RND_BITS_MAX
	default 32 if 64BIT
	default 16

config ARCH_MMAP_RND_COMPAT_BITS_MIN
	default 8

config ARCH_MMAP_RND_COMPAT_BITS_MAX
	default 16

config SBUS
	bool

config GENERIC_ISA_DMA
	def_bool y
	depends on ISA_DMA_API

config GENERIC_BUG
	def_bool y
	depends on BUG
	select GENERIC_BUG_RELATIVE_POINTERS if X86_64

config GENERIC_BUG_RELATIVE_POINTERS
	bool

config ARCH_MAY_HAVE_PC_FDC
	def_bool y
	depends on ISA_DMA_API

config GENERIC_CALIBRATE_DELAY
	def_bool y

config ARCH_HAS_CPU_RELAX
	def_bool y

config ARCH_HIBERNATION_POSSIBLE
	def_bool y

config ARCH_NR_GPIO
	int
	default 1024 if X86_64
	default 512

config ARCH_SUSPEND_POSSIBLE
	def_bool y

config AUDIT_ARCH
	def_bool y if X86_64

config KASAN_SHADOW_OFFSET
	hex
	depends on KASAN
	default 0xdffffc0000000000

config HAVE_INTEL_TXT
	def_bool y
	depends on INTEL_IOMMU && ACPI

config X86_32_SMP
	def_bool y
	depends on X86_32 && SMP

config X86_64_SMP
	def_bool y
	depends on X86_64 && SMP

config ARCH_SUPPORTS_UPROBES
	def_bool y

config FIX_EARLYCON_MEM
	def_bool y

config DYNAMIC_PHYSICAL_MASK
	bool

config PGTABLE_LEVELS
	int
	default 5 if X86_5LEVEL
	default 4 if X86_64
	default 3 if X86_PAE
	default 2

config CC_HAS_SANE_STACKPROTECTOR
	bool
	default $(success,$(srctree)/scripts/gcc-x86_64-has-stack-protector.sh $(CC)) if 64BIT
	default $(success,$(srctree)/scripts/gcc-x86_32-has-stack-protector.sh $(CC))
	help
	  We have to make sure stack protector is unconditionally disabled if
	  the compiler produces broken code or if it does not let us control
	  the segment on 32-bit kernels.

menu "Processor type and features"

config SMP
	bool "Symmetric multi-processing support"
	help
	  This enables support for systems with more than one CPU. If you have
	  a system with only one CPU, say N. If you have a system with more
	  than one CPU, say Y.

	  If you say N here, the kernel will run on uni- and multiprocessor
	  machines, but will use only one CPU of a multiprocessor machine. If
	  you say Y here, the kernel will run on many, but not all,
	  uniprocessor machines. On a uniprocessor machine, the kernel
	  will run faster if you say N here.

	  Note that if you say Y here and choose architecture "586" or
	  "Pentium" under "Processor family", the kernel will not work on 486
	  architectures. Similarly, multiprocessor kernels for the "PPro"
	  architecture may not work on all Pentium based boards.

	  People using multiprocessor machines who say Y here should also say
	  Y to "Enhanced Real Time Clock Support", below. The "Advanced Power
	  Management" code will be disabled if you say Y here.

	  See also <file:Documentation/x86/i386/IO-APIC.rst>,
	  <file:Documentation/admin-guide/lockup-watchdogs.rst> and the SMP-HOWTO available at
	  <http://www.tldp.org/docs.html#howto>.

	  If you don't know what to do here, say N.

config X86_FEATURE_NAMES
	bool "Processor feature human-readable names" if EMBEDDED
	default y
	help
	  This option compiles in a table of x86 feature bits and corresponding
	  names.  This is required to support /proc/cpuinfo and a few kernel
	  messages.  You can disable this to save space, at the expense of
	  making those few kernel messages show numeric feature bits instead.

	  If in doubt, say Y.

config X86_X2APIC
	bool "Support x2apic"
	depends on X86_LOCAL_APIC && X86_64 && (IRQ_REMAP || HYPERVISOR_GUEST)
	help
	  This enables x2apic support on CPUs that have this feature.

	  This allows 32-bit apic IDs (so it can support very large systems),
	  and accesses the local apic via MSRs not via mmio.

	  If you don't know what to do here, say N.

config X86_MPPARSE
	bool "Enable MPS table" if ACPI
	default y
	depends on X86_LOCAL_APIC
	help
	  For old smp systems that do not have proper acpi support. Newer systems
	  (esp with 64bit cpus) with acpi support, MADT and DSDT will override it

config GOLDFISH
	def_bool y
	depends on X86_GOLDFISH

config X86_CPU_RESCTRL
	bool "x86 CPU resource control support"
	depends on X86 && (CPU_SUP_INTEL || CPU_SUP_AMD)
	select KERNFS
	select PROC_CPU_RESCTRL		if PROC_FS
	help
	  Enable x86 CPU resource control support.

	  Provide support for the allocation and monitoring of system resources
	  usage by the CPU.

	  Intel calls this Intel Resource Director Technology
	  (Intel(R) RDT). More information about RDT can be found in the
	  Intel x86 Architecture Software Developer Manual.

	  AMD calls this AMD Platform Quality of Service (AMD QoS).
	  More information about AMD QoS can be found in the AMD64 Technology
	  Platform Quality of Service Extensions manual.

	  Say N if unsure.

if X86_32
config X86_BIGSMP
	bool "Support for big SMP systems with more than 8 CPUs"
	depends on SMP
	help
	  This option is needed for the systems that have more than 8 CPUs.

config X86_EXTENDED_PLATFORM
	bool "Support for extended (non-PC) x86 platforms"
	default y
	help
	  If you disable this option then the kernel will only support
	  standard PC platforms. (which covers the vast majority of
	  systems out there.)

	  If you enable this option then you'll be able to select support
	  for the following (non-PC) 32 bit x86 platforms:
		Goldfish (Android emulator)
		AMD Elan
		RDC R-321x SoC
		SGI 320/540 (Visual Workstation)
		STA2X11-based (e.g. Northville)
		Moorestown MID devices

	  If you have one of these systems, or if you want to build a
	  generic distribution kernel, say Y here - otherwise say N.
endif # X86_32

if X86_64
config X86_EXTENDED_PLATFORM
	bool "Support for extended (non-PC) x86 platforms"
	default y
	help
	  If you disable this option then the kernel will only support
	  standard PC platforms. (which covers the vast majority of
	  systems out there.)

	  If you enable this option then you'll be able to select support
	  for the following (non-PC) 64 bit x86 platforms:
		Numascale NumaChip
		ScaleMP vSMP
		SGI Ultraviolet

	  If you have one of these systems, or if you want to build a
	  generic distribution kernel, say Y here - otherwise say N.
endif # X86_64
# This is an alphabetically sorted list of 64 bit extended platforms
# Please maintain the alphabetic order if and when there are additions
config X86_NUMACHIP
	bool "Numascale NumaChip"
	depends on X86_64
	depends on X86_EXTENDED_PLATFORM
	depends on NUMA
	depends on SMP
	depends on X86_X2APIC
	depends on PCI_MMCONFIG
	help
	  Adds support for Numascale NumaChip large-SMP systems. Needed to
	  enable more than ~168 cores.
	  If you don't have one of these, you should say N here.

config X86_VSMP
	bool "ScaleMP vSMP"
	select HYPERVISOR_GUEST
	select PARAVIRT
	depends on X86_64 && PCI
	depends on X86_EXTENDED_PLATFORM
	depends on SMP
	help
	  Support for ScaleMP vSMP systems.  Say 'Y' here if this kernel is
	  supposed to run on these EM64T-based machines.  Only choose this option
	  if you have one of these machines.

config X86_UV
	bool "SGI Ultraviolet"
	depends on X86_64
	depends on X86_EXTENDED_PLATFORM
	depends on NUMA
	depends on EFI
	depends on KEXEC_CORE
	depends on X86_X2APIC
	depends on PCI
	help
	  This option is needed in order to support SGI Ultraviolet systems.
	  If you don't have one of these, you should say N here.

# Following is an alphabetically sorted list of 32 bit extended platforms
# Please maintain the alphabetic order if and when there are additions

config X86_GOLDFISH
	bool "Goldfish (Virtual Platform)"
	depends on X86_EXTENDED_PLATFORM
	help
	  Enable support for the Goldfish virtual platform used primarily
	  for Android development. Unless you are building for the Android
	  Goldfish emulator say N here.

config X86_INTEL_CE
	bool "CE4100 TV platform"
	depends on PCI
	depends on PCI_GODIRECT
	depends on X86_IO_APIC
	depends on X86_32
	depends on X86_EXTENDED_PLATFORM
	select X86_REBOOTFIXUPS
	select OF
	select OF_EARLY_FLATTREE
	help
	  Select for the Intel CE media processor (CE4100) SOC.
	  This option compiles in support for the CE4100 SOC for settop
	  boxes and media devices.

config X86_INTEL_MID
	bool "Intel MID platform support"
	depends on X86_EXTENDED_PLATFORM
	depends on X86_PLATFORM_DEVICES
	depends on PCI
	depends on X86_64 || (PCI_GOANY && X86_32)
	depends on X86_IO_APIC
	select I2C
	select DW_APB_TIMER
	select INTEL_SCU_PCI
	help
	  Select to build a kernel capable of supporting Intel MID (Mobile
	  Internet Device) platform systems which do not have the PCI legacy
	  interfaces. If you are building for a PC class system say N here.

	  Intel MID platforms are based on an Intel processor and chipset which
	  consume less power than most of the x86 derivatives.

config X86_INTEL_QUARK
	bool "Intel Quark platform support"
	depends on X86_32
	depends on X86_EXTENDED_PLATFORM
	depends on X86_PLATFORM_DEVICES
	depends on X86_TSC
	depends on PCI
	depends on PCI_GOANY
	depends on X86_IO_APIC
	select IOSF_MBI
	select INTEL_IMR
	select COMMON_CLK
	help
	  Select to include support for Quark X1000 SoC.
	  Say Y here if you have a Quark based system such as the Arduino
	  compatible Intel Galileo.

config X86_INTEL_LPSS
	bool "Intel Low Power Subsystem Support"
	depends on X86 && ACPI && PCI
	select COMMON_CLK
	select PINCTRL
	select IOSF_MBI
	help
	  Select to build support for Intel Low Power Subsystem such as
	  found on Intel Lynxpoint PCH. Selecting this option enables
	  things like clock tree (common clock framework) and pincontrol
	  which are needed by the LPSS peripheral drivers.

config X86_AMD_PLATFORM_DEVICE
	bool "AMD ACPI2Platform devices support"
	depends on ACPI
	select COMMON_CLK
	select PINCTRL
	help
	  Select to interpret AMD specific ACPI device to platform device
	  such as I2C, UART, GPIO found on AMD Carrizo and later chipsets.
	  I2C and UART depend on COMMON_CLK to set clock. GPIO driver is
	  implemented under PINCTRL subsystem.

config IOSF_MBI
	tristate "Intel SoC IOSF Sideband support for SoC platforms"
	depends on PCI
	help
	  This option enables sideband register access support for Intel SoC
	  platforms. On these platforms the IOSF sideband is used in lieu of
	  MSR's for some register accesses, mostly but not limited to thermal
	  and power. Drivers may query the availability of this device to
	  determine if they need the sideband in order to work on these
	  platforms. The sideband is available on the following SoC products.
	  This list is not meant to be exclusive.
	   - BayTrail
	   - Braswell
	   - Quark

	  You should say Y if you are running a kernel on one of these SoC's.

config IOSF_MBI_DEBUG
	bool "Enable IOSF sideband access through debugfs"
	depends on IOSF_MBI && DEBUG_FS
	help
	  Select this option to expose the IOSF sideband access registers (MCR,
	  MDR, MCRX) through debugfs to write and read register information from
	  different units on the SoC. This is most useful for obtaining device
	  state information for debug and analysis. As this is a general access
	  mechanism, users of this option would have specific knowledge of the
	  device they want to access.

	  If you don't require the option or are in doubt, say N.

config X86_RDC321X
	bool "RDC R-321x SoC"
	depends on X86_32
	depends on X86_EXTENDED_PLATFORM
	select M486
	select X86_REBOOTFIXUPS
	help
	  This option is needed for RDC R-321x system-on-chip, also known
	  as R-8610-(G).
	  If you don't have one of these chips, you should say N here.

config X86_32_NON_STANDARD
	bool "Support non-standard 32-bit SMP architectures"
	depends on X86_32 && SMP
	depends on X86_EXTENDED_PLATFORM
	help
	  This option compiles in the bigsmp and STA2X11 default
	  subarchitectures.  It is intended for a generic binary
	  kernel. If you select them all, kernel will probe it one by
	  one and will fallback to default.

# Alphabetically sorted list of Non standard 32 bit platforms

config X86_SUPPORTS_MEMORY_FAILURE
	def_bool y
	# MCE code calls memory_failure():
	depends on X86_MCE
	# On 32-bit this adds too big of NODES_SHIFT and we run out of page flags:
	# On 32-bit SPARSEMEM adds too big of SECTIONS_WIDTH:
	depends on X86_64 || !SPARSEMEM
	select ARCH_SUPPORTS_MEMORY_FAILURE

config STA2X11
	bool "STA2X11 Companion Chip Support"
	depends on X86_32_NON_STANDARD && PCI
	select SWIOTLB
	select MFD_STA2X11
	select GPIOLIB
	help
	  This adds support for boards based on the STA2X11 IO-Hub,
	  a.k.a. "ConneXt". The chip is used in place of the standard
	  PC chipset, so all "standard" peripherals are missing. If this
	  option is selected the kernel will still be able to boot on
	  standard PC machines.

config X86_32_IRIS
	tristate "Eurobraille/Iris poweroff module"
	depends on X86_32
	help
	  The Iris machines from EuroBraille do not have APM or ACPI support
	  to shut themselves down properly.  A special I/O sequence is
	  needed to do so, which is what this module does at
	  kernel shutdown.

	  This is only for Iris machines from EuroBraille.

	  If unused, say N.

config SCHED_OMIT_FRAME_POINTER
	def_bool y
	prompt "Single-depth WCHAN output"
	depends on X86
	help
	  Calculate simpler /proc/<PID>/wchan values. If this option
	  is disabled then wchan values will recurse back to the
	  caller function. This provides more accurate wchan values,
	  at the expense of slightly more scheduling overhead.

	  If in doubt, say "Y".

menuconfig HYPERVISOR_GUEST
	bool "Linux guest support"
	help
	  Say Y here to enable options for running Linux under various hyper-
	  visors. This option enables basic hypervisor detection and platform
	  setup.

	  If you say N, all options in this submenu will be skipped and
	  disabled, and Linux guest support won't be built in.

if HYPERVISOR_GUEST

config PARAVIRT
	bool "Enable paravirtualization code"
	depends on HAVE_STATIC_CALL
	help
	  This changes the kernel so it can modify itself when it is run
	  under a hypervisor, potentially improving performance significantly
	  over full virtualization.  However, when run without a hypervisor
	  the kernel is theoretically slower and slightly larger.

config PARAVIRT_XXL
	bool

config PARAVIRT_DEBUG
	bool "paravirt-ops debugging"
	depends on PARAVIRT && DEBUG_KERNEL
	help
	  Enable to debug paravirt_ops internals.  Specifically, BUG if
	  a paravirt_op is missing when it is called.

config PARAVIRT_SPINLOCKS
	bool "Paravirtualization layer for spinlocks"
	depends on PARAVIRT && SMP
	help
	  Paravirtualized spinlocks allow a pvops backend to replace the
	  spinlock implementation with something virtualization-friendly
	  (for example, block the virtual CPU rather than spinning).

	  It has a minimal impact on native kernels and gives a nice performance
	  benefit on paravirtualized KVM / Xen kernels.

	  If you are unsure how to answer this question, answer Y.

config X86_HV_CALLBACK_VECTOR
	def_bool n

source "arch/x86/xen/Kconfig"

config KVM_GUEST
	bool "KVM Guest support (including kvmclock)"
	depends on PARAVIRT
	select PARAVIRT_CLOCK
	select ARCH_CPUIDLE_HALTPOLL
	select X86_HV_CALLBACK_VECTOR
	default y
	help
	  This option enables various optimizations for running under the KVM
	  hypervisor. It includes a paravirtualized clock, so that instead
	  of relying on a PIT (or probably other) emulation by the
	  underlying device model, the host provides the guest with
	  timing infrastructure such as time of day, and system time

config ARCH_CPUIDLE_HALTPOLL
	def_bool n
	prompt "Disable host haltpoll when loading haltpoll driver"
	help
	  If virtualized under KVM, disable host haltpoll.

config PVH
	bool "Support for running PVH guests"
	help
	  This option enables the PVH entry point for guest virtual machines
	  as specified in the x86/HVM direct boot ABI.

config PARAVIRT_TIME_ACCOUNTING
	bool "Paravirtual steal time accounting"
	depends on PARAVIRT
	help
	  Select this option to enable fine granularity task steal time
	  accounting. Time spent executing other tasks in parallel with
	  the current vCPU is discounted from the vCPU power. To account for
	  that, there can be a small performance impact.

	  If in doubt, say N here.

config PARAVIRT_CLOCK
	bool

config JAILHOUSE_GUEST
	bool "Jailhouse non-root cell support"
	depends on X86_64 && PCI
	select X86_PM_TIMER
	help
	  This option allows to run Linux as guest in a Jailhouse non-root
	  cell. You can leave this option disabled if you only want to start
	  Jailhouse and run Linux afterwards in the root cell.

config ACRN_GUEST
	bool "ACRN Guest support"
	depends on X86_64
	select X86_HV_CALLBACK_VECTOR
	help
	  This option allows to run Linux as guest in the ACRN hypervisor. ACRN is
	  a flexible, lightweight reference open-source hypervisor, built with
	  real-time and safety-criticality in mind. It is built for embedded
	  IOT with small footprint and real-time features. More details can be
	  found in https://projectacrn.org/.

config INTEL_TDX_GUEST
	bool "Intel TDX (Trust Domain Extensions) - Guest Support"
	depends on X86_64 && CPU_SUP_INTEL
	depends on X86_X2APIC
	select ARCH_HAS_CC_PLATFORM
	select X86_MEM_ENCRYPT
	select X86_MCE
	help
	  Support running as a guest under Intel TDX.  Without this support,
	  the guest kernel can not boot or run under TDX.
	  TDX includes memory encryption and integrity capabilities
	  which protect the confidentiality and integrity of guest
	  memory contents and CPU state. TDX guests are protected from
	  some attacks from the VMM.

endif # HYPERVISOR_GUEST

source "arch/x86/Kconfig.cpu"

config HPET_TIMER
	def_bool X86_64
	prompt "HPET Timer Support" if X86_32
	help
	  Use the IA-PC HPET (High Precision Event Timer) to manage
	  time in preference to the PIT and RTC, if a HPET is
	  present.
	  HPET is the next generation timer replacing legacy 8254s.
	  The HPET provides a stable time base on SMP
	  systems, unlike the TSC, but it is more expensive to access,
	  as it is off-chip.  The interface used is documented
	  in the HPET spec, revision 1.

	  You can safely choose Y here.  However, HPET will only be
	  activated if the platform and the BIOS support this feature.
	  Otherwise the 8254 will be used for timing services.

	  Choose N to continue using the legacy 8254 timer.

config HPET_EMULATE_RTC
	def_bool y
	depends on HPET_TIMER && (RTC_DRV_CMOS=m || RTC_DRV_CMOS=y)

# Mark as expert because too many people got it wrong.
# The code disables itself when not needed.
config DMI
	default y
	select DMI_SCAN_MACHINE_NON_EFI_FALLBACK
	bool "Enable DMI scanning" if EXPERT
	help
	  Enabled scanning of DMI to identify machine quirks. Say Y
	  here unless you have verified that your setup is not
	  affected by entries in the DMI blacklist. Required by PNP
	  BIOS code.

config GART_IOMMU
	bool "Old AMD GART IOMMU support"
	select DMA_OPS
	select IOMMU_HELPER
	select SWIOTLB
	depends on X86_64 && PCI && AMD_NB
	help
	  Provides a driver for older AMD Athlon64/Opteron/Turion/Sempron
	  GART based hardware IOMMUs.

	  The GART supports full DMA access for devices with 32-bit access
	  limitations, on systems with more than 3 GB. This is usually needed
	  for USB, sound, many IDE/SATA chipsets and some other devices.

	  Newer systems typically have a modern AMD IOMMU, supported via
	  the CONFIG_AMD_IOMMU=y config option.

	  In normal configurations this driver is only active when needed:
	  there's more than 3 GB of memory and the system contains a
	  32-bit limited device.

	  If unsure, say Y.

config BOOT_VESA_SUPPORT
	bool
	help
	  If true, at least one selected framebuffer driver can take advantage
	  of VESA video modes set at an early boot stage via the vga= parameter.

config MAXSMP
	bool "Enable Maximum number of SMP Processors and NUMA Nodes"
	depends on X86_64 && SMP && DEBUG_KERNEL
	select CPUMASK_OFFSTACK
	help
	  Enable maximum number of CPUS and NUMA Nodes for this architecture.
	  If unsure, say N.

#
# The maximum number of CPUs supported:
#
# The main config value is NR_CPUS, which defaults to NR_CPUS_DEFAULT,
# and which can be configured interactively in the
# [NR_CPUS_RANGE_BEGIN ... NR_CPUS_RANGE_END] range.
#
# The ranges are different on 32-bit and 64-bit kernels, depending on
# hardware capabilities and scalability features of the kernel.
#
# ( If MAXSMP is enabled we just use the highest possible value and disable
#   interactive configuration. )
#

config NR_CPUS_RANGE_BEGIN
	int
	default NR_CPUS_RANGE_END if MAXSMP
	default    1 if !SMP
	default    2

config NR_CPUS_RANGE_END
	int
	depends on X86_32
	default   64 if  SMP &&  X86_BIGSMP
	default    8 if  SMP && !X86_BIGSMP
	default    1 if !SMP

config NR_CPUS_RANGE_END
	int
	depends on X86_64
	default 8192 if  SMP && CPUMASK_OFFSTACK
	default  512 if  SMP && !CPUMASK_OFFSTACK
	default    1 if !SMP

config NR_CPUS_DEFAULT
	int
	depends on X86_32
	default   32 if  X86_BIGSMP
	default    8 if  SMP
	default    1 if !SMP

config NR_CPUS_DEFAULT
	int
	depends on X86_64
	default 8192 if  MAXSMP
	default   64 if  SMP
	default    1 if !SMP

config NR_CPUS
	int "Maximum number of CPUs" if SMP && !MAXSMP
	range NR_CPUS_RANGE_BEGIN NR_CPUS_RANGE_END
	default NR_CPUS_DEFAULT
	help
	  This allows you to specify the maximum number of CPUs which this
	  kernel will support.  If CPUMASK_OFFSTACK is enabled, the maximum
	  supported value is 8192, otherwise the maximum value is 512.  The
	  minimum value which makes sense is 2.

	  This is purely to save memory: each supported CPU adds about 8KB
	  to the kernel image.

config SCHED_CLUSTER
	bool "Cluster scheduler support"
	depends on SMP
	default y
	help
	  Cluster scheduler support improves the CPU scheduler's decision
	  making when dealing with machines that have clusters of CPUs.
	  Cluster usually means a couple of CPUs which are placed closely
	  by sharing mid-level caches, last-level cache tags or internal
	  busses.

config SCHED_SMT
	def_bool y if SMP

config SCHED_MC
	def_bool y
	prompt "Multi-core scheduler support"
	depends on SMP
	help
	  Multi-core scheduler support improves the CPU scheduler's decision
	  making when dealing with multi-core CPU chips at a cost of slightly
	  increased overhead in some places. If unsure say N here.

config SCHED_MC_PRIO
	bool "CPU core priorities scheduler support"
	depends on SCHED_MC && CPU_SUP_INTEL
	select X86_INTEL_PSTATE
	select CPU_FREQ
	default y
	help
	  Intel Turbo Boost Max Technology 3.0 enabled CPUs have a
	  core ordering determined at manufacturing time, which allows
	  certain cores to reach higher turbo frequencies (when running
	  single threaded workloads) than others.

	  Enabling this kernel feature teaches the scheduler about
	  the TBM3 (aka ITMT) priority order of the CPU cores and adjusts the
	  scheduler's CPU selection logic accordingly, so that higher
	  overall system performance can be achieved.

	  This feature will have no effect on CPUs without this feature.

	  If unsure say Y here.

config UP_LATE_INIT
	def_bool y
	depends on !SMP && X86_LOCAL_APIC

config X86_UP_APIC
	bool "Local APIC support on uniprocessors" if !PCI_MSI
	default PCI_MSI
	depends on X86_32 && !SMP && !X86_32_NON_STANDARD
	help
	  A local APIC (Advanced Programmable Interrupt Controller) is an
	  integrated interrupt controller in the CPU. If you have a single-CPU
	  system which has a processor with a local APIC, you can say Y here to
	  enable and use it. If you say Y here even though your machine doesn't
	  have a local APIC, then the kernel will still run with no slowdown at
	  all. The local APIC supports CPU-generated self-interrupts (timer,
	  performance counters), and the NMI watchdog which detects hard
	  lockups.

config X86_UP_IOAPIC
	bool "IO-APIC support on uniprocessors"
	depends on X86_UP_APIC
	help
	  An IO-APIC (I/O Advanced Programmable Interrupt Controller) is an
	  SMP-capable replacement for PC-style interrupt controllers. Most
	  SMP systems and many recent uniprocessor systems have one.

	  If you have a single-CPU system with an IO-APIC, you can say Y here
	  to use it. If you say Y here even though your machine doesn't have
	  an IO-APIC, then the kernel will still run with no slowdown at all.

config X86_LOCAL_APIC
	def_bool y
	depends on X86_64 || SMP || X86_32_NON_STANDARD || X86_UP_APIC || PCI_MSI
	select IRQ_DOMAIN_HIERARCHY
	select PCI_MSI_IRQ_DOMAIN if PCI_MSI

config X86_IO_APIC
	def_bool y
	depends on X86_LOCAL_APIC || X86_UP_IOAPIC

config X86_REROUTE_FOR_BROKEN_BOOT_IRQS
	bool "Reroute for broken boot IRQs"
	depends on X86_IO_APIC
	help
	  This option enables a workaround that fixes a source of
	  spurious interrupts. This is recommended when threaded
	  interrupt handling is used on systems where the generation of
	  superfluous "boot interrupts" cannot be disabled.

	  Some chipsets generate a legacy INTx "boot IRQ" when the IRQ
	  entry in the chipset's IO-APIC is masked (as, e.g. the RT
	  kernel does during interrupt handling). On chipsets where this
	  boot IRQ generation cannot be disabled, this workaround keeps
	  the original IRQ line masked so that only the equivalent "boot
	  IRQ" is delivered to the CPUs. The workaround also tells the
	  kernel to set up the IRQ handler on the boot IRQ line. In this
	  way only one interrupt is delivered to the kernel. Otherwise
	  the spurious second interrupt may cause the kernel to bring
	  down (vital) interrupt lines.

	  Only affects "broken" chipsets. Interrupt sharing may be
	  increased on these systems.

config X86_MCE
	bool "Machine Check / overheating reporting"
	select GENERIC_ALLOCATOR
	default y
	help
	  Machine Check support allows the processor to notify the
	  kernel if it detects a problem (e.g. overheating, data corruption).
	  The action the kernel takes depends on the severity of the problem,
	  ranging from warning messages to halting the machine.

config X86_MCELOG_LEGACY
	bool "Support for deprecated /dev/mcelog character device"
	depends on X86_MCE
	help
	  Enable support for /dev/mcelog which is needed by the old mcelog
	  userspace logging daemon. Consider switching to the new generation
	  rasdaemon solution.

config X86_MCE_INTEL
	def_bool y
	prompt "Intel MCE features"
	depends on X86_MCE && X86_LOCAL_APIC
	help
	  Additional support for intel specific MCE features such as
	  the thermal monitor.

config X86_MCE_AMD
	def_bool y
	prompt "AMD MCE features"
	depends on X86_MCE && X86_LOCAL_APIC && AMD_NB
	help
	  Additional support for AMD specific MCE features such as
	  the DRAM Error Threshold.

config X86_ANCIENT_MCE
	bool "Support for old Pentium 5 / WinChip machine checks"
	depends on X86_32 && X86_MCE
	help
	  Include support for machine check handling on old Pentium 5 or WinChip
	  systems. These typically need to be enabled explicitly on the command
	  line.

config X86_MCE_THRESHOLD
	depends on X86_MCE_AMD || X86_MCE_INTEL
	def_bool y

config X86_MCE_INJECT
	depends on X86_MCE && X86_LOCAL_APIC && DEBUG_FS
	tristate "Machine check injector support"
	help
	  Provide support for injecting machine checks for testing purposes.
	  If you don't know what a machine check is and you don't do kernel
	  QA it is safe to say n.

source "arch/x86/events/Kconfig"

config X86_LEGACY_VM86
	bool "Legacy VM86 support"
	depends on X86_32
	help
	  This option allows user programs to put the CPU into V8086
	  mode, which is an 80286-era approximation of 16-bit real mode.

	  Some very old versions of X and/or vbetool require this option
	  for user mode setting.  Similarly, DOSEMU will use it if
	  available to accelerate real mode DOS programs.  However, any
	  recent version of DOSEMU, X, or vbetool should be fully
	  functional even without kernel VM86 support, as they will all
	  fall back to software emulation. Nevertheless, if you are using
	  a 16-bit DOS program where 16-bit performance matters, vm86
	  mode might be faster than emulation and you might want to
	  enable this option.

	  Note that any app that works on a 64-bit kernel is unlikely to
	  need this option, as 64-bit kernels don't, and can't, support
	  V8086 mode. This option is also unrelated to 16-bit protected
	  mode and is not needed to run most 16-bit programs under Wine.

	  Enabling this option increases the complexity of the kernel
	  and slows down exception handling a tiny bit.

	  If unsure, say N here.

config VM86
	bool
	default X86_LEGACY_VM86

config X86_16BIT
	bool "Enable support for 16-bit segments" if EXPERT
	default y
	depends on MODIFY_LDT_SYSCALL
	help
	  This option is required by programs like Wine to run 16-bit
	  protected mode legacy code on x86 processors.  Disabling
	  this option saves about 300 bytes on i386, or around 6K text
	  plus 16K runtime memory on x86-64,

config X86_ESPFIX32
	def_bool y
	depends on X86_16BIT && X86_32

config X86_ESPFIX64
	def_bool y
	depends on X86_16BIT && X86_64

config X86_VSYSCALL_EMULATION
	bool "Enable vsyscall emulation" if EXPERT
	default y
	depends on X86_64
	help
	  This enables emulation of the legacy vsyscall page.  Disabling
	  it is roughly equivalent to booting with vsyscall=none, except
	  that it will also disable the helpful warning if a program
	  tries to use a vsyscall.  With this option set to N, offending
	  programs will just segfault, citing addresses of the form
	  0xffffffffff600?00.

	  This option is required by many programs built before 2013, and
	  care should be used even with newer programs if set to N.

	  Disabling this option saves about 7K of kernel size and
	  possibly 4K of additional runtime pagetable memory.

config X86_IOPL_IOPERM
	bool "IOPERM and IOPL Emulation"
	default y
	help
	  This enables the ioperm() and iopl() syscalls which are necessary
	  for legacy applications.

	  Legacy IOPL support is an overbroad mechanism which allows user
	  space aside of accessing all 65536 I/O ports also to disable
	  interrupts. To gain this access the caller needs CAP_SYS_RAWIO
	  capabilities and permission from potentially active security
	  modules.

	  The emulation restricts the functionality of the syscall to
	  only allowing the full range I/O port access, but prevents the
	  ability to disable interrupts from user space which would be
	  granted if the hardware IOPL mechanism would be used.

config TOSHIBA
	tristate "Toshiba Laptop support"
	depends on X86_32
	help
	  This adds a driver to safely access the System Management Mode of
	  the CPU on Toshiba portables with a genuine Toshiba BIOS. It does
	  not work on models with a Phoenix BIOS. The System Management Mode
	  is used to set the BIOS and power saving options on Toshiba portables.

	  For information on utilities to make use of this driver see the
	  Toshiba Linux utilities web site at:
	  <http://www.buzzard.org.uk/toshiba/>.

	  Say Y if you intend to run this kernel on a Toshiba portable.
	  Say N otherwise.

config X86_REBOOTFIXUPS
	bool "Enable X86 board specific fixups for reboot"
	depends on X86_32
	help
	  This enables chipset and/or board specific fixups to be done
	  in order to get reboot to work correctly. This is only needed on
	  some combinations of hardware and BIOS. The symptom, for which
	  this config is intended, is when reboot ends with a stalled/hung
	  system.

	  Currently, the only fixup is for the Geode machines using
	  CS5530A and CS5536 chipsets and the RDC R-321x SoC.

	  Say Y if you want to enable the fixup. Currently, it's safe to
	  enable this option even if you don't need it.
	  Say N otherwise.

config MICROCODE
	bool "CPU microcode loading support"
	default y
	depends on CPU_SUP_AMD || CPU_SUP_INTEL
	help
	  If you say Y here, you will be able to update the microcode on
	  Intel and AMD processors. The Intel support is for the IA32 family,
	  e.g. Pentium Pro, Pentium II, Pentium III, Pentium 4, Xeon etc. The
	  AMD support is for families 0x10 and later. You will obviously need
	  the actual microcode binary data itself which is not shipped with
	  the Linux kernel.

	  The preferred method to load microcode from a detached initrd is described
	  in Documentation/x86/microcode.rst. For that you need to enable
	  CONFIG_BLK_DEV_INITRD in order for the loader to be able to scan the
	  initrd for microcode blobs.

	  In addition, you can build the microcode into the kernel. For that you
	  need to add the vendor-supplied microcode to the CONFIG_EXTRA_FIRMWARE
	  config option.

config MICROCODE_INTEL
	bool "Intel microcode loading support"
	depends on CPU_SUP_INTEL && MICROCODE
	default MICROCODE
	help
	  This options enables microcode patch loading support for Intel
	  processors.

	  For the current Intel microcode data package go to
	  <https://downloadcenter.intel.com> and search for
	  'Linux Processor Microcode Data File'.

config MICROCODE_AMD
	bool "AMD microcode loading support"
	depends on CPU_SUP_AMD && MICROCODE
	help
	  If you select this option, microcode patch loading support for AMD
	  processors will be enabled.

config MICROCODE_LATE_LOADING
	bool "Late microcode loading (DANGEROUS)"
	default n
	depends on MICROCODE
	help
	  Loading microcode late, when the system is up and executing instructions
	  is a tricky business and should be avoided if possible. Just the sequence
	  of synchronizing all cores and SMT threads is one fragile dance which does
	  not guarantee that cores might not softlock after the loading. Therefore,
	  use this at your own risk. Late loading taints the kernel too.

config X86_MSR
	tristate "/dev/cpu/*/msr - Model-specific register support"
	help
	  This device gives privileged processes access to the x86
	  Model-Specific Registers (MSRs).  It is a character device with
	  major 202 and minors 0 to 31 for /dev/cpu/0/msr to /dev/cpu/31/msr.
	  MSR accesses are directed to a specific CPU on multi-processor
	  systems.

config X86_CPUID
	tristate "/dev/cpu/*/cpuid - CPU information support"
	help
	  This device gives processes access to the x86 CPUID instruction to
	  be executed on a specific processor.  It is a character device
	  with major 203 and minors 0 to 31 for /dev/cpu/0/cpuid to
	  /dev/cpu/31/cpuid.

choice
	prompt "High Memory Support"
	default HIGHMEM4G
	depends on X86_32

config NOHIGHMEM
	bool "off"
	help
	  Linux can use up to 64 Gigabytes of physical memory on x86 systems.
	  However, the address space of 32-bit x86 processors is only 4
	  Gigabytes large. That means that, if you have a large amount of
	  physical memory, not all of it can be "permanently mapped" by the
	  kernel. The physical memory that's not permanently mapped is called
	  "high memory".

	  If you are compiling a kernel which will never run on a machine with
	  more than 1 Gigabyte total physical RAM, answer "off" here (default
	  choice and suitable for most users). This will result in a "3GB/1GB"
	  split: 3GB are mapped so that each process sees a 3GB virtual memory
	  space and the remaining part of the 4GB virtual memory space is used
	  by the kernel to permanently map as much physical memory as
	  possible.

	  If the machine has between 1 and 4 Gigabytes physical RAM, then
	  answer "4GB" here.

	  If more than 4 Gigabytes is used then answer "64GB" here. This
	  selection turns Intel PAE (Physical Address Extension) mode on.
	  PAE implements 3-level paging on IA32 processors. PAE is fully
	  supported by Linux, PAE mode is implemented on all recent Intel
	  processors (Pentium Pro and better). NOTE: If you say "64GB" here,
	  then the kernel will not boot on CPUs that don't support PAE!

	  The actual amount of total physical memory will either be
	  auto detected or can be forced by using a kernel command line option
	  such as "mem=256M". (Try "man bootparam" or see the documentation of
	  your boot loader (lilo or loadlin) about how to pass options to the
	  kernel at boot time.)

	  If unsure, say "off".

config HIGHMEM4G
	bool "4GB"
	help
	  Select this if you have a 32-bit processor and between 1 and 4
	  gigabytes of physical RAM.

config HIGHMEM64G
	bool "64GB"
	depends on !M486SX && !M486 && !M586 && !M586TSC && !M586MMX && !MGEODE_LX && !MGEODEGX1 && !MCYRIXIII && !MELAN && !MWINCHIPC6 && !MWINCHIP3D && !MK6
	select X86_PAE
	help
	  Select this if you have a 32-bit processor and more than 4
	  gigabytes of physical RAM.

endchoice

choice
	prompt "Memory split" if EXPERT
	default VMSPLIT_3G
	depends on X86_32
	help
	  Select the desired split between kernel and user memory.

	  If the address range available to the kernel is less than the
	  physical memory installed, the remaining memory will be available
	  as "high memory". Accessing high memory is a little more costly
	  than low memory, as it needs to be mapped into the kernel first.
	  Note that increasing the kernel address space limits the range
	  available to user programs, making the address space there
	  tighter.  Selecting anything other than the default 3G/1G split
	  will also likely make your kernel incompatible with binary-only
	  kernel modules.

	  If you are not absolutely sure what you are doing, leave this
	  option alone!

	config VMSPLIT_3G
		bool "3G/1G user/kernel split"
	config VMSPLIT_3G_OPT
		depends on !X86_PAE
		bool "3G/1G user/kernel split (for full 1G low memory)"
	config VMSPLIT_2G
		bool "2G/2G user/kernel split"
	config VMSPLIT_2G_OPT
		depends on !X86_PAE
		bool "2G/2G user/kernel split (for full 2G low memory)"
	config VMSPLIT_1G
		bool "1G/3G user/kernel split"
endchoice

config PAGE_OFFSET
	hex
	default 0xB0000000 if VMSPLIT_3G_OPT
	default 0x80000000 if VMSPLIT_2G
	default 0x78000000 if VMSPLIT_2G_OPT
	default 0x40000000 if VMSPLIT_1G
	default 0xC0000000
	depends on X86_32

config HIGHMEM
	def_bool y
	depends on X86_32 && (HIGHMEM64G || HIGHMEM4G)

config X86_PAE
	bool "PAE (Physical Address Extension) Support"
	depends on X86_32 && !HIGHMEM4G
	select PHYS_ADDR_T_64BIT
	select SWIOTLB
	help
	  PAE is required for NX support, and furthermore enables
	  larger swapspace support for non-overcommit purposes. It
	  has the cost of more pagetable lookup overhead, and also
	  consumes more pagetable space per process.

config X86_5LEVEL
	bool "Enable 5-level page tables support"
	default y
	select DYNAMIC_MEMORY_LAYOUT
	select SPARSEMEM_VMEMMAP
	depends on X86_64
	help
	  5-level paging enables access to larger address space:
	  upto 128 PiB of virtual address space and 4 PiB of
	  physical address space.

	  It will be supported by future Intel CPUs.

	  A kernel with the option enabled can be booted on machines that
	  support 4- or 5-level paging.

	  See Documentation/x86/x86_64/5level-paging.rst for more
	  information.

	  Say N if unsure.

config X86_DIRECT_GBPAGES
	def_bool y
	depends on X86_64
	help
	  Certain kernel features effectively disable kernel
	  linear 1 GB mappings (even if the CPU otherwise
	  supports them), so don't confuse the user by printing
	  that we have them enabled.

config X86_CPA_STATISTICS
	bool "Enable statistic for Change Page Attribute"
	depends on DEBUG_FS
	help
	  Expose statistics about the Change Page Attribute mechanism, which
	  helps to determine the effectiveness of preserving large and huge
	  page mappings when mapping protections are changed.

config X86_MEM_ENCRYPT
	select ARCH_HAS_FORCE_DMA_UNENCRYPTED
	select DYNAMIC_PHYSICAL_MASK
	def_bool n

config AMD_MEM_ENCRYPT
	bool "AMD Secure Memory Encryption (SME) support"
	depends on X86_64 && CPU_SUP_AMD
	select DMA_COHERENT_POOL
	select ARCH_USE_MEMREMAP_PROT
	select INSTRUCTION_DECODER
	select ARCH_HAS_CC_PLATFORM
	select X86_MEM_ENCRYPT
	help
	  Say yes to enable support for the encryption of system memory.
	  This requires an AMD processor that supports Secure Memory
	  Encryption (SME).

config AMD_MEM_ENCRYPT_ACTIVE_BY_DEFAULT
	bool "Activate AMD Secure Memory Encryption (SME) by default"
	depends on AMD_MEM_ENCRYPT
	help
	  Say yes to have system memory encrypted by default if running on
	  an AMD processor that supports Secure Memory Encryption (SME).

	  If set to Y, then the encryption of system memory can be
	  deactivated with the mem_encrypt=off command line option.

	  If set to N, then the encryption of system memory can be
	  activated with the mem_encrypt=on command line option.

# Common NUMA Features
config NUMA
	bool "NUMA Memory Allocation and Scheduler Support"
	depends on SMP
	depends on X86_64 || (X86_32 && HIGHMEM64G && X86_BIGSMP)
	default y if X86_BIGSMP
	select USE_PERCPU_NUMA_NODE_ID
	help
	  Enable NUMA (Non-Uniform Memory Access) support.

	  The kernel will try to allocate memory used by a CPU on the
	  local memory controller of the CPU and add some more
	  NUMA awareness to the kernel.

	  For 64-bit this is recommended if the system is Intel Core i7
	  (or later), AMD Opteron, or EM64T NUMA.

	  For 32-bit this is only needed if you boot a 32-bit
	  kernel on a 64-bit NUMA platform.

	  Otherwise, you should say N.

config AMD_NUMA
	def_bool y
	prompt "Old style AMD Opteron NUMA detection"
	depends on X86_64 && NUMA && PCI
	help
	  Enable AMD NUMA node topology detection.  You should say Y here if
	  you have a multi processor AMD system. This uses an old method to
	  read the NUMA configuration directly from the builtin Northbridge
	  of Opteron. It is recommended to use X86_64_ACPI_NUMA instead,
	  which also takes priority if both are compiled in.

config X86_64_ACPI_NUMA
	def_bool y
	prompt "ACPI NUMA detection"
	depends on X86_64 && NUMA && ACPI && PCI
	select ACPI_NUMA
	help
	  Enable ACPI SRAT based node topology detection.

config NUMA_EMU
	bool "NUMA emulation"
	depends on NUMA
	help
	  Enable NUMA emulation. A flat machine will be split
	  into virtual nodes when booted with "numa=fake=N", where N is the
	  number of nodes. This is only useful for debugging.

config NODES_SHIFT
	int "Maximum NUMA Nodes (as a power of 2)" if !MAXSMP
	range 1 10
	default "10" if MAXSMP
	default "6" if X86_64
	default "3"
	depends on NUMA
	help
	  Specify the maximum number of NUMA Nodes available on the target
	  system.  Increases memory reserved to accommodate various tables.

config ARCH_FLATMEM_ENABLE
	def_bool y
	depends on X86_32 && !NUMA

config ARCH_SPARSEMEM_ENABLE
	def_bool y
	depends on X86_64 || NUMA || X86_32 || X86_32_NON_STANDARD
	select SPARSEMEM_STATIC if X86_32
	select SPARSEMEM_VMEMMAP_ENABLE if X86_64

config ARCH_SPARSEMEM_DEFAULT
	def_bool X86_64 || (NUMA && X86_32)

config ARCH_SELECT_MEMORY_MODEL
	def_bool y
	depends on ARCH_SPARSEMEM_ENABLE && ARCH_FLATMEM_ENABLE

config ARCH_MEMORY_PROBE
	bool "Enable sysfs memory/probe interface"
	depends on MEMORY_HOTPLUG
	help
	  This option enables a sysfs memory/probe interface for testing.
	  See Documentation/admin-guide/mm/memory-hotplug.rst for more information.
	  If you are unsure how to answer this question, answer N.

config ARCH_PROC_KCORE_TEXT
	def_bool y
	depends on X86_64 && PROC_KCORE

config ILLEGAL_POINTER_VALUE
	hex
	default 0 if X86_32
	default 0xdead000000000000 if X86_64

config X86_PMEM_LEGACY_DEVICE
	bool

config X86_PMEM_LEGACY
	tristate "Support non-standard NVDIMMs and ADR protected memory"
	depends on PHYS_ADDR_T_64BIT
	depends on BLK_DEV
	select X86_PMEM_LEGACY_DEVICE
	select NUMA_KEEP_MEMINFO if NUMA
	select LIBNVDIMM
	help
	  Treat memory marked using the non-standard e820 type of 12 as used
	  by the Intel Sandy Bridge-EP reference BIOS as protected memory.
	  The kernel will offer these regions to the 'pmem' driver so
	  they can be used for persistent storage.

	  Say Y if unsure.

config HIGHPTE
	bool "Allocate 3rd-level pagetables from highmem"
	depends on HIGHMEM
	help
	  The VM uses one page table entry for each page of physical memory.
	  For systems with a lot of RAM, this can be wasteful of precious
	  low memory.  Setting this option will put user-space page table
	  entries in high memory.

config X86_CHECK_BIOS_CORRUPTION
	bool "Check for low memory corruption"
	help
	  Periodically check for memory corruption in low memory, which
	  is suspected to be caused by BIOS.  Even when enabled in the
	  configuration, it is disabled at runtime.  Enable it by
	  setting "memory_corruption_check=1" on the kernel command
	  line.  By default it scans the low 64k of memory every 60
	  seconds; see the memory_corruption_check_size and
	  memory_corruption_check_period parameters in
	  Documentation/admin-guide/kernel-parameters.rst to adjust this.

	  When enabled with the default parameters, this option has
	  almost no overhead, as it reserves a relatively small amount
	  of memory and scans it infrequently.  It both detects corruption
	  and prevents it from affecting the running system.

	  It is, however, intended as a diagnostic tool; if repeatable
	  BIOS-originated corruption always affects the same memory,
	  you can use memmap= to prevent the kernel from using that
	  memory.

config X86_BOOTPARAM_MEMORY_CORRUPTION_CHECK
	bool "Set the default setting of memory_corruption_check"
	depends on X86_CHECK_BIOS_CORRUPTION
	default y
	help
	  Set whether the default state of memory_corruption_check is
	  on or off.

config MATH_EMULATION
	bool
	depends on MODIFY_LDT_SYSCALL
	prompt "Math emulation" if X86_32 && (M486SX || MELAN)
	help
	  Linux can emulate a math coprocessor (used for floating point
	  operations) if you don't have one. 486DX and Pentium processors have
	  a math coprocessor built in, 486SX and 386 do not, unless you added
	  a 487DX or 387, respectively. (The messages during boot time can
	  give you some hints here ["man dmesg"].) Everyone needs either a
	  coprocessor or this emulation.

	  If you don't have a math coprocessor, you need to say Y here; if you
	  say Y here even though you have a coprocessor, the coprocessor will
	  be used nevertheless. (This behavior can be changed with the kernel
	  command line option "no387", which comes handy if your coprocessor
	  is broken. Try "man bootparam" or see the documentation of your boot
	  loader (lilo or loadlin) about how to pass options to the kernel at
	  boot time.) This means that it is a good idea to say Y here if you
	  intend to use this kernel on different machines.

	  More information about the internals of the Linux math coprocessor
	  emulation can be found in <file:arch/x86/math-emu/README>.

	  If you are not sure, say Y; apart from resulting in a 66 KB bigger
	  kernel, it won't hurt.

config MTRR
	def_bool y
	prompt "MTRR (Memory Type Range Register) support" if EXPERT
	help
	  On Intel P6 family processors (Pentium Pro, Pentium II and later)
	  the Memory Type Range Registers (MTRRs) may be used to control
	  processor access to memory ranges. This is most useful if you have
	  a video (VGA) card on a PCI or AGP bus. Enabling write-combining
	  allows bus write transfers to be combined into a larger transfer
	  before bursting over the PCI/AGP bus. This can increase performance
	  of image write operations 2.5 times or more. Saying Y here creates a
	  /proc/mtrr file which may be used to manipulate your processor's
	  MTRRs. Typically the X server should use this.

	  This code has a reasonably generic interface so that similar
	  control registers on other processors can be easily supported
	  as well:

	  The Cyrix 6x86, 6x86MX and M II processors have Address Range
	  Registers (ARRs) which provide a similar functionality to MTRRs. For
	  these, the ARRs are used to emulate the MTRRs.
	  The AMD K6-2 (stepping 8 and above) and K6-3 processors have two
	  MTRRs. The Centaur C6 (WinChip) has 8 MCRs, allowing
	  write-combining. All of these processors are supported by this code
	  and it makes sense to say Y here if you have one of them.

	  Saying Y here also fixes a problem with buggy SMP BIOSes which only
	  set the MTRRs for the boot CPU and not for the secondary CPUs. This
	  can lead to all sorts of problems, so it's good to say Y here.

	  You can safely say Y even if your machine doesn't have MTRRs, you'll
	  just add about 9 KB to your kernel.

	  See <file:Documentation/x86/mtrr.rst> for more information.

config MTRR_SANITIZER
	def_bool y
	prompt "MTRR cleanup support"
	depends on MTRR
	help
	  Convert MTRR layout from continuous to discrete, so X drivers can
	  add writeback entries.

	  Can be disabled with disable_mtrr_cleanup on the kernel command line.
	  The largest mtrr entry size for a continuous block can be set with
	  mtrr_chunk_size.

	  If unsure, say Y.

config MTRR_SANITIZER_ENABLE_DEFAULT
	int "MTRR cleanup enable value (0-1)"
	range 0 1
	default "0"
	depends on MTRR_SANITIZER
	help
	  Enable mtrr cleanup default value

config MTRR_SANITIZER_SPARE_REG_NR_DEFAULT
	int "MTRR cleanup spare reg num (0-7)"
	range 0 7
	default "1"
	depends on MTRR_SANITIZER
	help
	  mtrr cleanup spare entries default, it can be changed via
	  mtrr_spare_reg_nr=N on the kernel command line.

config X86_PAT
	def_bool y
	prompt "x86 PAT support" if EXPERT
	depends on MTRR
	help
	  Use PAT attributes to setup page level cache control.

	  PATs are the modern equivalents of MTRRs and are much more
	  flexible than MTRRs.

	  Say N here if you see bootup problems (boot crash, boot hang,
	  spontaneous reboots) or a non-working video driver.

	  If unsure, say Y.

config ARCH_USES_PG_UNCACHED
	def_bool y
	depends on X86_PAT

config ARCH_RANDOM
	def_bool y
	prompt "x86 architectural random number generator" if EXPERT
	help
	  Enable the x86 architectural RDRAND instruction
	  (Intel Bull Mountain technology) to generate random numbers.
	  If supported, this is a high bandwidth, cryptographically
	  secure hardware random number generator.

config X86_UMIP
	def_bool y
	prompt "User Mode Instruction Prevention" if EXPERT
	help
	  User Mode Instruction Prevention (UMIP) is a security feature in
	  some x86 processors. If enabled, a general protection fault is
	  issued if the SGDT, SLDT, SIDT, SMSW or STR instructions are
	  executed in user mode. These instructions unnecessarily expose
	  information about the hardware state.

	  The vast majority of applications do not use these instructions.
	  For the very few that do, software emulation is provided in
	  specific cases in protected and virtual-8086 modes. Emulated
	  results are dummy.

config CC_HAS_IBT
	# GCC >= 9 and binutils >= 2.29
	# Retpoline check to work around https://gcc.gnu.org/bugzilla/show_bug.cgi?id=93654
	# Clang/LLVM >= 14
	# https://github.com/llvm/llvm-project/commit/e0b89df2e0f0130881bf6c39bf31d7f6aac00e0f
	# https://github.com/llvm/llvm-project/commit/dfcf69770bc522b9e411c66454934a37c1f35332
	def_bool ((CC_IS_GCC && $(cc-option, -fcf-protection=branch -mindirect-branch-register)) || \
		  (CC_IS_CLANG && CLANG_VERSION >= 140000)) && \
		  $(as-instr,endbr64)

config X86_KERNEL_IBT
	prompt "Indirect Branch Tracking"
	bool
	depends on X86_64 && CC_HAS_IBT && HAVE_OBJTOOL
	# https://github.com/llvm/llvm-project/commit/9d7001eba9c4cb311e03cd8cdc231f9e579f2d0f
	depends on !LD_IS_LLD || LLD_VERSION >= 140000
	select OBJTOOL
	help
	  Build the kernel with support for Indirect Branch Tracking, a
	  hardware support course-grain forward-edge Control Flow Integrity
	  protection. It enforces that all indirect calls must land on
	  an ENDBR instruction, as such, the compiler will instrument the
	  code with them to make this happen.

	  In addition to building the kernel with IBT, seal all functions that
	  are not indirect call targets, avoiding them ever becoming one.

	  This requires LTO like objtool runs and will slow down the build. It
	  does significantly reduce the number of ENDBR instructions in the
	  kernel image.

config X86_INTEL_MEMORY_PROTECTION_KEYS
	prompt "Memory Protection Keys"
	def_bool y
	# Note: only available in 64-bit mode
	depends on X86_64 && (CPU_SUP_INTEL || CPU_SUP_AMD)
	select ARCH_USES_HIGH_VMA_FLAGS
	select ARCH_HAS_PKEYS
	help
	  Memory Protection Keys provides a mechanism for enforcing
	  page-based protections, but without requiring modification of the
	  page tables when an application changes protection domains.

	  For details, see Documentation/core-api/protection-keys.rst

	  If unsure, say y.

choice
	prompt "TSX enable mode"
	depends on CPU_SUP_INTEL
	default X86_INTEL_TSX_MODE_OFF
	help
	  Intel's TSX (Transactional Synchronization Extensions) feature
	  allows to optimize locking protocols through lock elision which
	  can lead to a noticeable performance boost.

	  On the other hand it has been shown that TSX can be exploited
	  to form side channel attacks (e.g. TAA) and chances are there
	  will be more of those attacks discovered in the future.

	  Therefore TSX is not enabled by default (aka tsx=off). An admin
	  might override this decision by tsx=on the command line parameter.
	  Even with TSX enabled, the kernel will attempt to enable the best
	  possible TAA mitigation setting depending on the microcode available
	  for the particular machine.

	  This option allows to set the default tsx mode between tsx=on, =off
	  and =auto. See Documentation/admin-guide/kernel-parameters.txt for more
	  details.

	  Say off if not sure, auto if TSX is in use but it should be used on safe
	  platforms or on if TSX is in use and the security aspect of tsx is not
	  relevant.

config X86_INTEL_TSX_MODE_OFF
	bool "off"
	help
	  TSX is disabled if possible - equals to tsx=off command line parameter.

config X86_INTEL_TSX_MODE_ON
	bool "on"
	help
	  TSX is always enabled on TSX capable HW - equals the tsx=on command
	  line parameter.

config X86_INTEL_TSX_MODE_AUTO
	bool "auto"
	help
	  TSX is enabled on TSX capable HW that is believed to be safe against
	  side channel attacks- equals the tsx=auto command line parameter.
endchoice

config X86_SGX
	bool "Software Guard eXtensions (SGX)"
	depends on X86_64 && CPU_SUP_INTEL
	depends on CRYPTO=y
	depends on CRYPTO_SHA256=y
	select SRCU
	select MMU_NOTIFIER
	select NUMA_KEEP_MEMINFO if NUMA
	select XARRAY_MULTI
	help
	  Intel(R) Software Guard eXtensions (SGX) is a set of CPU instructions
	  that can be used by applications to set aside private regions of code
	  and data, referred to as enclaves. An enclave's private memory can
	  only be accessed by code running within the enclave. Accesses from
	  outside the enclave, including other enclaves, are disallowed by
	  hardware.

	  If unsure, say N.

config EFI
	bool "EFI runtime service support"
	depends on ACPI
	select UCS2_STRING
	select EFI_RUNTIME_WRAPPERS
	select ARCH_USE_MEMREMAP_PROT
	help
	  This enables the kernel to use EFI runtime services that are
	  available (such as the EFI variable services).

	  This option is only useful on systems that have EFI firmware.
	  In addition, you should use the latest ELILO loader available
	  at <http://elilo.sourceforge.net> in order to take advantage
	  of EFI runtime services. However, even with this option, the
	  resultant kernel should continue to boot on existing non-EFI
	  platforms.

config EFI_STUB
	bool "EFI stub support"
	depends on EFI
	depends on $(cc-option,-mabi=ms) || X86_32
	select RELOCATABLE
	help
	  This kernel feature allows a bzImage to be loaded directly
	  by EFI firmware without the use of a bootloader.

	  See Documentation/admin-guide/efi-stub.rst for more information.

config EFI_MIXED
	bool "EFI mixed-mode support"
	depends on EFI_STUB && X86_64
	help
	  Enabling this feature allows a 64-bit kernel to be booted
	  on a 32-bit firmware, provided that your CPU supports 64-bit
	  mode.

	  Note that it is not possible to boot a mixed-mode enabled
	  kernel via the EFI boot stub - a bootloader that supports
	  the EFI handover protocol must be used.

	  If unsure, say N.

source "kernel/Kconfig.hz"

config KEXEC
	bool "kexec system call"
	select KEXEC_CORE
	help
	  kexec is a system call that implements the ability to shutdown your
	  current kernel, and to start another kernel.  It is like a reboot
	  but it is independent of the system firmware.   And like a reboot
	  you can start any kernel with it, not just Linux.

	  The name comes from the similarity to the exec system call.

	  It is an ongoing process to be certain the hardware in a machine
	  is properly shutdown, so do not be surprised if this code does not
	  initially work for you.  As of this writing the exact hardware
	  interface is strongly in flux, so no good recommendation can be
	  made.

config KEXEC_FILE
	bool "kexec file based system call"
	select KEXEC_CORE
	select BUILD_BIN2C
	depends on X86_64
	depends on CRYPTO=y
	depends on CRYPTO_SHA256=y
	help
	  This is new version of kexec system call. This system call is
	  file based and takes file descriptors as system call argument
	  for kernel and initramfs as opposed to list of segments as
	  accepted by previous system call.

config ARCH_HAS_KEXEC_PURGATORY
	def_bool KEXEC_FILE

config KEXEC_SIG
	bool "Verify kernel signature during kexec_file_load() syscall"
	depends on KEXEC_FILE
	help

	  This option makes the kexec_file_load() syscall check for a valid
	  signature of the kernel image.  The image can still be loaded without
	  a valid signature unless you also enable KEXEC_SIG_FORCE, though if
	  there's a signature that we can check, then it must be valid.

	  In addition to this option, you need to enable signature
	  verification for the corresponding kernel image type being
	  loaded in order for this to work.

config KEXEC_SIG_FORCE
	bool "Require a valid signature in kexec_file_load() syscall"
	depends on KEXEC_SIG
	help
	  This option makes kernel signature verification mandatory for
	  the kexec_file_load() syscall.

config KEXEC_BZIMAGE_VERIFY_SIG
	bool "Enable bzImage signature verification support"
	depends on KEXEC_SIG
	depends on SIGNED_PE_FILE_VERIFICATION
	select SYSTEM_TRUSTED_KEYRING
	help
	  Enable bzImage signature verification support.

config CRASH_DUMP
	bool "kernel crash dumps"
	depends on X86_64 || (X86_32 && HIGHMEM)
	help
	  Generate crash dump after being started by kexec.
	  This should be normally only set in special crash dump kernels
	  which are loaded in the main kernel with kexec-tools into
	  a specially reserved region and then later executed after
	  a crash by kdump/kexec. The crash dump kernel must be compiled
	  to a memory address not used by the main kernel or BIOS using
	  PHYSICAL_START, or it must be built as a relocatable image
	  (CONFIG_RELOCATABLE=y).
	  For more details see Documentation/admin-guide/kdump/kdump.rst

config KEXEC_JUMP
	bool "kexec jump"
	depends on KEXEC && HIBERNATION
	help
	  Jump between original kernel and kexeced kernel and invoke
	  code in physical address mode via KEXEC

config PHYSICAL_START
	hex "Physical address where the kernel is loaded" if (EXPERT || CRASH_DUMP)
	default "0x1000000"
	help
	  This gives the physical address where the kernel is loaded.

	  If kernel is a not relocatable (CONFIG_RELOCATABLE=n) then
	  bzImage will decompress itself to above physical address and
	  run from there. Otherwise, bzImage will run from the address where
	  it has been loaded by the boot loader and will ignore above physical
	  address.

	  In normal kdump cases one does not have to set/change this option
	  as now bzImage can be compiled as a completely relocatable image
	  (CONFIG_RELOCATABLE=y) and be used to load and run from a different
	  address. This option is mainly useful for the folks who don't want
	  to use a bzImage for capturing the crash dump and want to use a
	  vmlinux instead. vmlinux is not relocatable hence a kernel needs
	  to be specifically compiled to run from a specific memory area
	  (normally a reserved region) and this option comes handy.

	  So if you are using bzImage for capturing the crash dump,
	  leave the value here unchanged to 0x1000000 and set
	  CONFIG_RELOCATABLE=y.  Otherwise if you plan to use vmlinux
	  for capturing the crash dump change this value to start of
	  the reserved region.  In other words, it can be set based on
	  the "X" value as specified in the "crashkernel=YM@XM"
	  command line boot parameter passed to the panic-ed
	  kernel. Please take a look at Documentation/admin-guide/kdump/kdump.rst
	  for more details about crash dumps.

	  Usage of bzImage for capturing the crash dump is recommended as
	  one does not have to build two kernels. Same kernel can be used
	  as production kernel and capture kernel. Above option should have
	  gone away after relocatable bzImage support is introduced. But it
	  is present because there are users out there who continue to use
	  vmlinux for dump capture. This option should go away down the
	  line.

	  Don't change this unless you know what you are doing.

config RELOCATABLE
	bool "Build a relocatable kernel"
	default y
	help
	  This builds a kernel image that retains relocation information
	  so it can be loaded someplace besides the default 1MB.
	  The relocations tend to make the kernel binary about 10% larger,
	  but are discarded at runtime.

	  One use is for the kexec on panic case where the recovery kernel
	  must live at a different physical address than the primary
	  kernel.

	  Note: If CONFIG_RELOCATABLE=y, then the kernel runs from the address
	  it has been loaded at and the compile time physical address
	  (CONFIG_PHYSICAL_START) is used as the minimum location.

config RANDOMIZE_BASE
	bool "Randomize the address of the kernel image (KASLR)"
	depends on RELOCATABLE
	default y
	help
	  In support of Kernel Address Space Layout Randomization (KASLR),
	  this randomizes the physical address at which the kernel image
	  is decompressed and the virtual address where the kernel
	  image is mapped, as a security feature that deters exploit
	  attempts relying on knowledge of the location of kernel
	  code internals.

	  On 64-bit, the kernel physical and virtual addresses are
	  randomized separately. The physical address will be anywhere
	  between 16MB and the top of physical memory (up to 64TB). The
	  virtual address will be randomized from 16MB up to 1GB (9 bits
	  of entropy). Note that this also reduces the memory space
	  available to kernel modules from 1.5GB to 1GB.

	  On 32-bit, the kernel physical and virtual addresses are
	  randomized together. They will be randomized from 16MB up to
	  512MB (8 bits of entropy).

	  Entropy is generated using the RDRAND instruction if it is
	  supported. If RDTSC is supported, its value is mixed into
	  the entropy pool as well. If neither RDRAND nor RDTSC are
	  supported, then entropy is read from the i8254 timer. The
	  usable entropy is limited by the kernel being built using
	  2GB addressing, and that PHYSICAL_ALIGN must be at a
	  minimum of 2MB. As a result, only 10 bits of entropy are
	  theoretically possible, but the implementations are further
	  limited due to memory layouts.

	  If unsure, say Y.

# Relocation on x86 needs some additional build support
config X86_NEED_RELOCS
	def_bool y
	depends on RANDOMIZE_BASE || (X86_32 && RELOCATABLE)

config PHYSICAL_ALIGN
	hex "Alignment value to which kernel should be aligned"
	default "0x200000"
	range 0x2000 0x1000000 if X86_32
	range 0x200000 0x1000000 if X86_64
	help
	  This value puts the alignment restrictions on physical address
	  where kernel is loaded and run from. Kernel is compiled for an
	  address which meets above alignment restriction.

	  If bootloader loads the kernel at a non-aligned address and
	  CONFIG_RELOCATABLE is set, kernel will move itself to nearest
	  address aligned to above value and run from there.

	  If bootloader loads the kernel at a non-aligned address and
	  CONFIG_RELOCATABLE is not set, kernel will ignore the run time
	  load address and decompress itself to the address it has been
	  compiled for and run from there. The address for which kernel is
	  compiled already meets above alignment restrictions. Hence the
	  end result is that kernel runs from a physical address meeting
	  above alignment restrictions.

	  On 32-bit this value must be a multiple of 0x2000. On 64-bit
	  this value must be a multiple of 0x200000.

	  Don't change this unless you know what you are doing.

config DYNAMIC_MEMORY_LAYOUT
	bool
	help
	  This option makes base addresses of vmalloc and vmemmap as well as
	  __PAGE_OFFSET movable during boot.

config RANDOMIZE_MEMORY
	bool "Randomize the kernel memory sections"
	depends on X86_64
	depends on RANDOMIZE_BASE
	select DYNAMIC_MEMORY_LAYOUT
	default RANDOMIZE_BASE
	help
	  Randomizes the base virtual address of kernel memory sections
	  (physical memory mapping, vmalloc & vmemmap). This security feature
	  makes exploits relying on predictable memory locations less reliable.

	  The order of allocations remains unchanged. Entropy is generated in
	  the same way as RANDOMIZE_BASE. Current implementation in the optimal
	  configuration have in average 30,000 different possible virtual
	  addresses for each memory section.

	  If unsure, say Y.

config RANDOMIZE_MEMORY_PHYSICAL_PADDING
	hex "Physical memory mapping padding" if EXPERT
	depends on RANDOMIZE_MEMORY
	default "0xa" if MEMORY_HOTPLUG
	default "0x0"
	range 0x1 0x40 if MEMORY_HOTPLUG
	range 0x0 0x40
	help
	  Define the padding in terabytes added to the existing physical
	  memory size during kernel memory randomization. It is useful
	  for memory hotplug support but reduces the entropy available for
	  address randomization.

	  If unsure, leave at the default value.

config HOTPLUG_CPU
	def_bool y
	depends on SMP

config BOOTPARAM_HOTPLUG_CPU0
	bool "Set default setting of cpu0_hotpluggable"
	depends on HOTPLUG_CPU
	help
	  Set whether default state of cpu0_hotpluggable is on or off.

	  Say Y here to enable CPU0 hotplug by default. If this switch
	  is turned on, there is no need to give cpu0_hotplug kernel
	  parameter and the CPU0 hotplug feature is enabled by default.

	  Please note: there are two known CPU0 dependencies if you want
	  to enable the CPU0 hotplug feature either by this switch or by
	  cpu0_hotplug kernel parameter.

	  First, resume from hibernate or suspend always starts from CPU0.
	  So hibernate and suspend are prevented if CPU0 is offline.

	  Second dependency is PIC interrupts always go to CPU0. CPU0 can not
	  offline if any interrupt can not migrate out of CPU0. There may
	  be other CPU0 dependencies.

	  Please make sure the dependencies are under your control before
	  you enable this feature.

	  Say N if you don't want to enable CPU0 hotplug feature by default.
	  You still can enable the CPU0 hotplug feature at boot by kernel
	  parameter cpu0_hotplug.

config DEBUG_HOTPLUG_CPU0
	def_bool n
	prompt "Debug CPU0 hotplug"
	depends on HOTPLUG_CPU
	help
	  Enabling this option offlines CPU0 (if CPU0 can be offlined) as
	  soon as possible and boots up userspace with CPU0 offlined. User
	  can online CPU0 back after boot time.

	  To debug CPU0 hotplug, you need to enable CPU0 offline/online
	  feature by either turning on CONFIG_BOOTPARAM_HOTPLUG_CPU0 during
	  compilation or giving cpu0_hotplug kernel parameter at boot.

	  If unsure, say N.

config COMPAT_VDSO
	def_bool n
	prompt "Disable the 32-bit vDSO (needed for glibc 2.3.3)"
	depends on COMPAT_32
	help
	  Certain buggy versions of glibc will crash if they are
	  presented with a 32-bit vDSO that is not mapped at the address
	  indicated in its segment table.

	  The bug was introduced by f866314b89d56845f55e6f365e18b31ec978ec3a
	  and fixed by 3b3ddb4f7db98ec9e912ccdf54d35df4aa30e04a and
	  49ad572a70b8aeb91e57483a11dd1b77e31c4468.  Glibc 2.3.3 is
	  the only released version with the bug, but OpenSUSE 9
	  contains a buggy "glibc 2.3.2".

	  The symptom of the bug is that everything crashes on startup, saying:
	  dl_main: Assertion `(void *) ph->p_vaddr == _rtld_local._dl_sysinfo_dso' failed!

	  Saying Y here changes the default value of the vdso32 boot
	  option from 1 to 0, which turns off the 32-bit vDSO entirely.
	  This works around the glibc bug but hurts performance.

	  If unsure, say N: if you are compiling your own kernel, you
	  are unlikely to be using a buggy version of glibc.

choice
	prompt "vsyscall table for legacy applications"
	depends on X86_64
	default LEGACY_VSYSCALL_XONLY
	help
	  Legacy user code that does not know how to find the vDSO expects
	  to be able to issue three syscalls by calling fixed addresses in
	  kernel space. Since this location is not randomized with ASLR,
	  it can be used to assist security vulnerability exploitation.

	  This setting can be changed at boot time via the kernel command
	  line parameter vsyscall=[emulate|xonly|none].  Emulate mode
	  is deprecated and can only be enabled using the kernel command
	  line.

	  On a system with recent enough glibc (2.14 or newer) and no
	  static binaries, you can say None without a performance penalty
	  to improve security.

	  If unsure, select "Emulate execution only".

	config LEGACY_VSYSCALL_XONLY
		bool "Emulate execution only"
		help
		  The kernel traps and emulates calls into the fixed vsyscall
		  address mapping and does not allow reads.  This
		  configuration is recommended when userspace might use the
		  legacy vsyscall area but support for legacy binary
		  instrumentation of legacy code is not needed.  It mitigates
		  certain uses of the vsyscall area as an ASLR-bypassing
		  buffer.

	config LEGACY_VSYSCALL_NONE
		bool "None"
		help
		  There will be no vsyscall mapping at all. This will
		  eliminate any risk of ASLR bypass due to the vsyscall
		  fixed address mapping. Attempts to use the vsyscalls
		  will be reported to dmesg, so that either old or
		  malicious userspace programs can be identified.

endchoice

config CMDLINE_BOOL
	bool "Built-in kernel command line"
	help
	  Allow for specifying boot arguments to the kernel at
	  build time.  On some systems (e.g. embedded ones), it is
	  necessary or convenient to provide some or all of the
	  kernel boot arguments with the kernel itself (that is,
	  to not rely on the boot loader to provide them.)

	  To compile command line arguments into the kernel,
	  set this option to 'Y', then fill in the
	  boot arguments in CONFIG_CMDLINE.

	  Systems with fully functional boot loaders (i.e. non-embedded)
	  should leave this option set to 'N'.

config CMDLINE
	string "Built-in kernel command string"
	depends on CMDLINE_BOOL
	default ""
	help
	  Enter arguments here that should be compiled into the kernel
	  image and used at boot time.  If the boot loader provides a
	  command line at boot time, it is appended to this string to
	  form the full kernel command line, when the system boots.

	  However, you can use the CONFIG_CMDLINE_OVERRIDE option to
	  change this behavior.

	  In most cases, the command line (whether built-in or provided
	  by the boot loader) should specify the device for the root
	  file system.

config CMDLINE_OVERRIDE
	bool "Built-in command line overrides boot loader arguments"
	depends on CMDLINE_BOOL && CMDLINE != ""
	help
	  Set this option to 'Y' to have the kernel ignore the boot loader
	  command line, and use ONLY the built-in command line.

	  This is used to work around broken boot loaders.  This should
	  be set to 'N' under normal conditions.

config MODIFY_LDT_SYSCALL
	bool "Enable the LDT (local descriptor table)" if EXPERT
	default y
	help
	  Linux can allow user programs to install a per-process x86
	  Local Descriptor Table (LDT) using the modify_ldt(2) system
	  call.  This is required to run 16-bit or segmented code such as
	  DOSEMU or some Wine programs.  It is also used by some very old
	  threading libraries.

	  Enabling this feature adds a small amount of overhead to
	  context switches and increases the low-level kernel attack
	  surface.  Disabling it removes the modify_ldt(2) system call.

	  Saying 'N' here may make sense for embedded or server kernels.

config STRICT_SIGALTSTACK_SIZE
	bool "Enforce strict size checking for sigaltstack"
	depends on DYNAMIC_SIGFRAME
	help
	  For historical reasons MINSIGSTKSZ is a constant which became
	  already too small with AVX512 support. Add a mechanism to
	  enforce strict checking of the sigaltstack size against the
	  real size of the FPU frame. This option enables the check
	  by default. It can also be controlled via the kernel command
	  line option 'strict_sas_size' independent of this config
	  switch. Enabling it might break existing applications which
	  allocate a too small sigaltstack but 'work' because they
	  never get a signal delivered.

	  Say 'N' unless you want to really enforce this check.

source "kernel/livepatch/Kconfig"

endmenu

config CC_HAS_SLS
	def_bool $(cc-option,-mharden-sls=all)

config CC_HAS_RETURN_THUNK
	def_bool $(cc-option,-mfunction-return=thunk-extern)

menuconfig SPECULATION_MITIGATIONS
	bool "Mitigations for speculative execution vulnerabilities"
	default y
	help
	  Say Y here to enable options which enable mitigations for
	  speculative execution hardware vulnerabilities.

	  If you say N, all mitigations will be disabled. You really
	  should know what you are doing to say so.

if SPECULATION_MITIGATIONS

config PAGE_TABLE_ISOLATION
	bool "Remove the kernel mapping in user mode"
	default y
	depends on (X86_64 || X86_PAE)
	help
	  This feature reduces the number of hardware side channels by
	  ensuring that the majority of kernel addresses are not mapped
	  into userspace.

	  See Documentation/x86/pti.rst for more details.

config RETPOLINE
	bool "Avoid speculative indirect branches in kernel"
<<<<<<< HEAD
=======
	select OBJTOOL if HAVE_OBJTOOL
>>>>>>> bf44eed7
	default y
	help
	  Compile kernel with the retpoline compiler options to guard against
	  kernel-to-user data leaks by avoiding speculative indirect
	  branches. Requires a compiler with -mindirect-branch=thunk-extern
	  support for full protection. The kernel may run slower.

config RETHUNK
	bool "Enable return-thunks"
	depends on RETPOLINE && CC_HAS_RETURN_THUNK
<<<<<<< HEAD
=======
	select OBJTOOL if HAVE_OBJTOOL
>>>>>>> bf44eed7
	default y if X86_64
	help
	  Compile the kernel with the return-thunks compiler option to guard
	  against kernel-to-user data leaks by avoiding return speculation.
	  Requires a compiler with -mfunction-return=thunk-extern
	  support for full protection. The kernel may run slower.

config CPU_UNRET_ENTRY
	bool "Enable UNRET on kernel entry"
	depends on CPU_SUP_AMD && RETHUNK && X86_64
	default y
	help
	  Compile the kernel with support for the retbleed=unret mitigation.

config CPU_IBPB_ENTRY
	bool "Enable IBPB on kernel entry"
	depends on CPU_SUP_AMD && X86_64
	default y
	help
	  Compile the kernel with support for the retbleed=ibpb mitigation.

config CPU_IBRS_ENTRY
	bool "Enable IBRS on kernel entry"
	depends on CPU_SUP_INTEL && X86_64
	default y
	help
	  Compile the kernel with support for the spectre_v2=ibrs mitigation.
	  This mitigates both spectre_v2 and retbleed at great cost to
	  performance.

config SLS
	bool "Mitigate Straight-Line-Speculation"
	depends on CC_HAS_SLS && X86_64
<<<<<<< HEAD
=======
	select OBJTOOL if HAVE_OBJTOOL
>>>>>>> bf44eed7
	default n
	help
	  Compile the kernel with straight-line-speculation options to guard
	  against straight line speculation. The kernel image might be slightly
	  larger.

endif

config ARCH_HAS_ADD_PAGES
	def_bool y
	depends on ARCH_ENABLE_MEMORY_HOTPLUG

config ARCH_MHP_MEMMAP_ON_MEMORY_ENABLE
	def_bool y

menu "Power management and ACPI options"

config ARCH_HIBERNATION_HEADER
	def_bool y
	depends on HIBERNATION

source "kernel/power/Kconfig"

source "drivers/acpi/Kconfig"

config X86_APM_BOOT
	def_bool y
	depends on APM

menuconfig APM
	tristate "APM (Advanced Power Management) BIOS support"
	depends on X86_32 && PM_SLEEP
	help
	  APM is a BIOS specification for saving power using several different
	  techniques. This is mostly useful for battery powered laptops with
	  APM compliant BIOSes. If you say Y here, the system time will be
	  reset after a RESUME operation, the /proc/apm device will provide
	  battery status information, and user-space programs will receive
	  notification of APM "events" (e.g. battery status change).

	  If you select "Y" here, you can disable actual use of the APM
	  BIOS by passing the "apm=off" option to the kernel at boot time.

	  Note that the APM support is almost completely disabled for
	  machines with more than one CPU.

	  In order to use APM, you will need supporting software. For location
	  and more information, read <file:Documentation/power/apm-acpi.rst>
	  and the Battery Powered Linux mini-HOWTO, available from
	  <http://www.tldp.org/docs.html#howto>.

	  This driver does not spin down disk drives (see the hdparm(8)
	  manpage ("man 8 hdparm") for that), and it doesn't turn off
	  VESA-compliant "green" monitors.

	  This driver does not support the TI 4000M TravelMate and the ACER
	  486/DX4/75 because they don't have compliant BIOSes. Many "green"
	  desktop machines also don't have compliant BIOSes, and this driver
	  may cause those machines to panic during the boot phase.

	  Generally, if you don't have a battery in your machine, there isn't
	  much point in using this driver and you should say N. If you get
	  random kernel OOPSes or reboots that don't seem to be related to
	  anything, try disabling/enabling this option (or disabling/enabling
	  APM in your BIOS).

	  Some other things you should try when experiencing seemingly random,
	  "weird" problems:

	  1) make sure that you have enough swap space and that it is
	  enabled.
	  2) pass the "no-hlt" option to the kernel
	  3) switch on floating point emulation in the kernel and pass
	  the "no387" option to the kernel
	  4) pass the "floppy=nodma" option to the kernel
	  5) pass the "mem=4M" option to the kernel (thereby disabling
	  all but the first 4 MB of RAM)
	  6) make sure that the CPU is not over clocked.
	  7) read the sig11 FAQ at <http://www.bitwizard.nl/sig11/>
	  8) disable the cache from your BIOS settings
	  9) install a fan for the video card or exchange video RAM
	  10) install a better fan for the CPU
	  11) exchange RAM chips
	  12) exchange the motherboard.

	  To compile this driver as a module, choose M here: the
	  module will be called apm.

if APM

config APM_IGNORE_USER_SUSPEND
	bool "Ignore USER SUSPEND"
	help
	  This option will ignore USER SUSPEND requests. On machines with a
	  compliant APM BIOS, you want to say N. However, on the NEC Versa M
	  series notebooks, it is necessary to say Y because of a BIOS bug.

config APM_DO_ENABLE
	bool "Enable PM at boot time"
	help
	  Enable APM features at boot time. From page 36 of the APM BIOS
	  specification: "When disabled, the APM BIOS does not automatically
	  power manage devices, enter the Standby State, enter the Suspend
	  State, or take power saving steps in response to CPU Idle calls."
	  This driver will make CPU Idle calls when Linux is idle (unless this
	  feature is turned off -- see "Do CPU IDLE calls", below). This
	  should always save battery power, but more complicated APM features
	  will be dependent on your BIOS implementation. You may need to turn
	  this option off if your computer hangs at boot time when using APM
	  support, or if it beeps continuously instead of suspending. Turn
	  this off if you have a NEC UltraLite Versa 33/C or a Toshiba
	  T400CDT. This is off by default since most machines do fine without
	  this feature.

config APM_CPU_IDLE
	depends on CPU_IDLE
	bool "Make CPU Idle calls when idle"
	help
	  Enable calls to APM CPU Idle/CPU Busy inside the kernel's idle loop.
	  On some machines, this can activate improved power savings, such as
	  a slowed CPU clock rate, when the machine is idle. These idle calls
	  are made after the idle loop has run for some length of time (e.g.,
	  333 mS). On some machines, this will cause a hang at boot time or
	  whenever the CPU becomes idle. (On machines with more than one CPU,
	  this option does nothing.)

config APM_DISPLAY_BLANK
	bool "Enable console blanking using APM"
	help
	  Enable console blanking using the APM. Some laptops can use this to
	  turn off the LCD backlight when the screen blanker of the Linux
	  virtual console blanks the screen. Note that this is only used by
	  the virtual console screen blanker, and won't turn off the backlight
	  when using the X Window system. This also doesn't have anything to
	  do with your VESA-compliant power-saving monitor. Further, this
	  option doesn't work for all laptops -- it might not turn off your
	  backlight at all, or it might print a lot of errors to the console,
	  especially if you are using gpm.

config APM_ALLOW_INTS
	bool "Allow interrupts during APM BIOS calls"
	help
	  Normally we disable external interrupts while we are making calls to
	  the APM BIOS as a measure to lessen the effects of a badly behaving
	  BIOS implementation.  The BIOS should reenable interrupts if it
	  needs to.  Unfortunately, some BIOSes do not -- especially those in
	  many of the newer IBM Thinkpads.  If you experience hangs when you
	  suspend, try setting this to Y.  Otherwise, say N.

endif # APM

source "drivers/cpufreq/Kconfig"

source "drivers/cpuidle/Kconfig"

source "drivers/idle/Kconfig"

endmenu

menu "Bus options (PCI etc.)"

choice
	prompt "PCI access mode"
	depends on X86_32 && PCI
	default PCI_GOANY
	help
	  On PCI systems, the BIOS can be used to detect the PCI devices and
	  determine their configuration. However, some old PCI motherboards
	  have BIOS bugs and may crash if this is done. Also, some embedded
	  PCI-based systems don't have any BIOS at all. Linux can also try to
	  detect the PCI hardware directly without using the BIOS.

	  With this option, you can specify how Linux should detect the
	  PCI devices. If you choose "BIOS", the BIOS will be used,
	  if you choose "Direct", the BIOS won't be used, and if you
	  choose "MMConfig", then PCI Express MMCONFIG will be used.
	  If you choose "Any", the kernel will try MMCONFIG, then the
	  direct access method and falls back to the BIOS if that doesn't
	  work. If unsure, go with the default, which is "Any".

config PCI_GOBIOS
	bool "BIOS"

config PCI_GOMMCONFIG
	bool "MMConfig"

config PCI_GODIRECT
	bool "Direct"

config PCI_GOOLPC
	bool "OLPC XO-1"
	depends on OLPC

config PCI_GOANY
	bool "Any"

endchoice

config PCI_BIOS
	def_bool y
	depends on X86_32 && PCI && (PCI_GOBIOS || PCI_GOANY)

# x86-64 doesn't support PCI BIOS access from long mode so always go direct.
config PCI_DIRECT
	def_bool y
	depends on PCI && (X86_64 || (PCI_GODIRECT || PCI_GOANY || PCI_GOOLPC || PCI_GOMMCONFIG))

config PCI_MMCONFIG
	bool "Support mmconfig PCI config space access" if X86_64
	default y
	depends on PCI && (ACPI || JAILHOUSE_GUEST)
	depends on X86_64 || (PCI_GOANY || PCI_GOMMCONFIG)

config PCI_OLPC
	def_bool y
	depends on PCI && OLPC && (PCI_GOOLPC || PCI_GOANY)

config PCI_XEN
	def_bool y
	depends on PCI && XEN

config MMCONF_FAM10H
	def_bool y
	depends on X86_64 && PCI_MMCONFIG && ACPI

config PCI_CNB20LE_QUIRK
	bool "Read CNB20LE Host Bridge Windows" if EXPERT
	depends on PCI
	help
	  Read the PCI windows out of the CNB20LE host bridge. This allows
	  PCI hotplug to work on systems with the CNB20LE chipset which do
	  not have ACPI.

	  There's no public spec for this chipset, and this functionality
	  is known to be incomplete.

	  You should say N unless you know you need this.

config ISA_BUS
	bool "ISA bus support on modern systems" if EXPERT
	help
	  Expose ISA bus device drivers and options available for selection and
	  configuration. Enable this option if your target machine has an ISA
	  bus. ISA is an older system, displaced by PCI and newer bus
	  architectures -- if your target machine is modern, it probably does
	  not have an ISA bus.

	  If unsure, say N.

# x86_64 have no ISA slots, but can have ISA-style DMA.
config ISA_DMA_API
	bool "ISA-style DMA support" if (X86_64 && EXPERT)
	default y
	help
	  Enables ISA-style DMA support for devices requiring such controllers.
	  If unsure, say Y.

if X86_32

config ISA
	bool "ISA support"
	help
	  Find out whether you have ISA slots on your motherboard.  ISA is the
	  name of a bus system, i.e. the way the CPU talks to the other stuff
	  inside your box.  Other bus systems are PCI, EISA, MicroChannel
	  (MCA) or VESA.  ISA is an older system, now being displaced by PCI;
	  newer boards don't support it.  If you have ISA, say Y, otherwise N.

config SCx200
	tristate "NatSemi SCx200 support"
	help
	  This provides basic support for National Semiconductor's
	  (now AMD's) Geode processors.  The driver probes for the
	  PCI-IDs of several on-chip devices, so its a good dependency
	  for other scx200_* drivers.

	  If compiled as a module, the driver is named scx200.

config SCx200HR_TIMER
	tristate "NatSemi SCx200 27MHz High-Resolution Timer Support"
	depends on SCx200
	default y
	help
	  This driver provides a clocksource built upon the on-chip
	  27MHz high-resolution timer.  Its also a workaround for
	  NSC Geode SC-1100's buggy TSC, which loses time when the
	  processor goes idle (as is done by the scheduler).  The
	  other workaround is idle=poll boot option.

config OLPC
	bool "One Laptop Per Child support"
	depends on !X86_PAE
	select GPIOLIB
	select OF
	select OF_PROMTREE
	select IRQ_DOMAIN
	select OLPC_EC
	help
	  Add support for detecting the unique features of the OLPC
	  XO hardware.

config OLPC_XO1_PM
	bool "OLPC XO-1 Power Management"
	depends on OLPC && MFD_CS5535=y && PM_SLEEP
	help
	  Add support for poweroff and suspend of the OLPC XO-1 laptop.

config OLPC_XO1_RTC
	bool "OLPC XO-1 Real Time Clock"
	depends on OLPC_XO1_PM && RTC_DRV_CMOS
	help
	  Add support for the XO-1 real time clock, which can be used as a
	  programmable wakeup source.

config OLPC_XO1_SCI
	bool "OLPC XO-1 SCI extras"
	depends on OLPC && OLPC_XO1_PM && GPIO_CS5535=y
	depends on INPUT=y
	select POWER_SUPPLY
	help
	  Add support for SCI-based features of the OLPC XO-1 laptop:
	   - EC-driven system wakeups
	   - Power button
	   - Ebook switch
	   - Lid switch
	   - AC adapter status updates
	   - Battery status updates

config OLPC_XO15_SCI
	bool "OLPC XO-1.5 SCI extras"
	depends on OLPC && ACPI
	select POWER_SUPPLY
	help
	  Add support for SCI-based features of the OLPC XO-1.5 laptop:
	   - EC-driven system wakeups
	   - AC adapter status updates
	   - Battery status updates

config ALIX
	bool "PCEngines ALIX System Support (LED setup)"
	select GPIOLIB
	help
	  This option enables system support for the PCEngines ALIX.
	  At present this just sets up LEDs for GPIO control on
	  ALIX2/3/6 boards.  However, other system specific setup should
	  get added here.

	  Note: You must still enable the drivers for GPIO and LED support
	  (GPIO_CS5535 & LEDS_GPIO) to actually use the LEDs

	  Note: You have to set alix.force=1 for boards with Award BIOS.

config NET5501
	bool "Soekris Engineering net5501 System Support (LEDS, GPIO, etc)"
	select GPIOLIB
	help
	  This option enables system support for the Soekris Engineering net5501.

config GEOS
	bool "Traverse Technologies GEOS System Support (LEDS, GPIO, etc)"
	select GPIOLIB
	depends on DMI
	help
	  This option enables system support for the Traverse Technologies GEOS.

config TS5500
	bool "Technologic Systems TS-5500 platform support"
	depends on MELAN
	select CHECK_SIGNATURE
	select NEW_LEDS
	select LEDS_CLASS
	help
	  This option enables system support for the Technologic Systems TS-5500.

endif # X86_32

config AMD_NB
	def_bool y
	depends on CPU_SUP_AMD && PCI

endmenu

menu "Binary Emulations"

config IA32_EMULATION
	bool "IA32 Emulation"
	depends on X86_64
	select ARCH_WANT_OLD_COMPAT_IPC
	select BINFMT_ELF
	select COMPAT_OLD_SIGACTION
	help
	  Include code to run legacy 32-bit programs under a
	  64-bit kernel. You should likely turn this on, unless you're
	  100% sure that you don't have any 32-bit programs left.

config X86_X32_ABI
	bool "x32 ABI for 64-bit mode"
	depends on X86_64
	# llvm-objcopy does not convert x86_64 .note.gnu.property or
	# compressed debug sections to x86_x32 properly:
	# https://github.com/ClangBuiltLinux/linux/issues/514
	# https://github.com/ClangBuiltLinux/linux/issues/1141
	depends on $(success,$(OBJCOPY) --version | head -n1 | grep -qv llvm)
	help
	  Include code to run binaries for the x32 native 32-bit ABI
	  for 64-bit processors.  An x32 process gets access to the
	  full 64-bit register file and wide data path while leaving
	  pointers at 32 bits for smaller memory footprint.

config COMPAT_32
	def_bool y
	depends on IA32_EMULATION || X86_32
	select HAVE_UID16
	select OLD_SIGSUSPEND3

config COMPAT
	def_bool y
	depends on IA32_EMULATION || X86_X32_ABI

config COMPAT_FOR_U64_ALIGNMENT
	def_bool y
	depends on COMPAT

endmenu

config HAVE_ATOMIC_IOMAP
	def_bool y
	depends on X86_32

source "arch/x86/kvm/Kconfig"

source "arch/x86/Kconfig.assembler"<|MERGE_RESOLUTION|>--- conflicted
+++ resolved
@@ -2463,10 +2463,7 @@
 
 config RETPOLINE
 	bool "Avoid speculative indirect branches in kernel"
-<<<<<<< HEAD
-=======
 	select OBJTOOL if HAVE_OBJTOOL
->>>>>>> bf44eed7
 	default y
 	help
 	  Compile kernel with the retpoline compiler options to guard against
@@ -2477,10 +2474,7 @@
 config RETHUNK
 	bool "Enable return-thunks"
 	depends on RETPOLINE && CC_HAS_RETURN_THUNK
-<<<<<<< HEAD
-=======
 	select OBJTOOL if HAVE_OBJTOOL
->>>>>>> bf44eed7
 	default y if X86_64
 	help
 	  Compile the kernel with the return-thunks compiler option to guard
@@ -2514,10 +2508,7 @@
 config SLS
 	bool "Mitigate Straight-Line-Speculation"
 	depends on CC_HAS_SLS && X86_64
-<<<<<<< HEAD
-=======
 	select OBJTOOL if HAVE_OBJTOOL
->>>>>>> bf44eed7
 	default n
 	help
 	  Compile the kernel with straight-line-speculation options to guard
