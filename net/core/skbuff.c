// SPDX-License-Identifier: GPL-2.0-or-later
/*
 *	Routines having to do with the 'struct sk_buff' memory handlers.
 *
 *	Authors:	Alan Cox <alan@lxorguk.ukuu.org.uk>
 *			Florian La Roche <rzsfl@rz.uni-sb.de>
 *
 *	Fixes:
 *		Alan Cox	:	Fixed the worst of the load
 *					balancer bugs.
 *		Dave Platt	:	Interrupt stacking fix.
 *	Richard Kooijman	:	Timestamp fixes.
 *		Alan Cox	:	Changed buffer format.
 *		Alan Cox	:	destructor hook for AF_UNIX etc.
 *		Linus Torvalds	:	Better skb_clone.
 *		Alan Cox	:	Added skb_copy.
 *		Alan Cox	:	Added all the changed routines Linus
 *					only put in the headers
 *		Ray VanTassle	:	Fixed --skb->lock in free
 *		Alan Cox	:	skb_copy copy arp field
 *		Andi Kleen	:	slabified it.
 *		Robert Olsson	:	Removed skb_head_pool
 *
 *	NOTE:
 *		The __skb_ routines should be called with interrupts
 *	disabled, or you better be *real* sure that the operation is atomic
 *	with respect to whatever list is being frobbed (e.g. via lock_sock()
 *	or via disabling bottom half handlers, etc).
 */

/*
 *	The functions in this file will not compile correctly with gcc 2.4.x
 */

#define pr_fmt(fmt) KBUILD_MODNAME ": " fmt

#include <linux/module.h>
#include <linux/types.h>
#include <linux/kernel.h>
#include <linux/mm.h>
#include <linux/interrupt.h>
#include <linux/in.h>
#include <linux/inet.h>
#include <linux/slab.h>
#include <linux/tcp.h>
#include <linux/udp.h>
#include <linux/sctp.h>
#include <linux/netdevice.h>
#ifdef CONFIG_NET_CLS_ACT
#include <net/pkt_sched.h>
#endif
#include <linux/string.h>
#include <linux/skbuff.h>
#include <linux/splice.h>
#include <linux/cache.h>
#include <linux/rtnetlink.h>
#include <linux/init.h>
#include <linux/scatterlist.h>
#include <linux/errqueue.h>
#include <linux/prefetch.h>
#include <linux/bitfield.h>
#include <linux/if_vlan.h>
#include <linux/mpls.h>
#include <linux/kcov.h>

#include <net/protocol.h>
#include <net/dst.h>
#include <net/sock.h>
#include <net/checksum.h>
#include <net/gso.h>
#include <net/ip6_checksum.h>
#include <net/xfrm.h>
#include <net/mpls.h>
#include <net/mptcp.h>
#include <net/mctp.h>
#include <net/page_pool.h>
#include <net/dropreason.h>

#include <linux/uaccess.h>
#include <trace/events/skb.h>
#include <linux/highmem.h>
#include <linux/capability.h>
#include <linux/user_namespace.h>
#include <linux/indirect_call_wrapper.h>
#include <linux/textsearch.h>

#include "dev.h"
#include "sock_destructor.h"

struct kmem_cache *skbuff_cache __ro_after_init;
static struct kmem_cache *skbuff_fclone_cache __ro_after_init;
#ifdef CONFIG_SKB_EXTENSIONS
static struct kmem_cache *skbuff_ext_cache __ro_after_init;
#endif


static struct kmem_cache *skb_small_head_cache __ro_after_init;

#define SKB_SMALL_HEAD_SIZE SKB_HEAD_ALIGN(MAX_TCP_HEADER)

/* We want SKB_SMALL_HEAD_CACHE_SIZE to not be a power of two.
 * This should ensure that SKB_SMALL_HEAD_HEADROOM is a unique
 * size, and we can differentiate heads from skb_small_head_cache
 * vs system slabs by looking at their size (skb_end_offset()).
 */
#define SKB_SMALL_HEAD_CACHE_SIZE					\
	(is_power_of_2(SKB_SMALL_HEAD_SIZE) ?			\
		(SKB_SMALL_HEAD_SIZE + L1_CACHE_BYTES) :	\
		SKB_SMALL_HEAD_SIZE)

#define SKB_SMALL_HEAD_HEADROOM						\
	SKB_WITH_OVERHEAD(SKB_SMALL_HEAD_CACHE_SIZE)

int sysctl_max_skb_frags __read_mostly = MAX_SKB_FRAGS;
EXPORT_SYMBOL(sysctl_max_skb_frags);

#undef FN
#define FN(reason) [SKB_DROP_REASON_##reason] = #reason,
static const char * const drop_reasons[] = {
	[SKB_CONSUMED] = "CONSUMED",
	DEFINE_DROP_REASON(FN, FN)
};

static const struct drop_reason_list drop_reasons_core = {
	.reasons = drop_reasons,
	.n_reasons = ARRAY_SIZE(drop_reasons),
};

const struct drop_reason_list __rcu *
drop_reasons_by_subsys[SKB_DROP_REASON_SUBSYS_NUM] = {
	[SKB_DROP_REASON_SUBSYS_CORE] = RCU_INITIALIZER(&drop_reasons_core),
};
EXPORT_SYMBOL(drop_reasons_by_subsys);

/**
 * drop_reasons_register_subsys - register another drop reason subsystem
 * @subsys: the subsystem to register, must not be the core
 * @list: the list of drop reasons within the subsystem, must point to
 *	a statically initialized list
 */
void drop_reasons_register_subsys(enum skb_drop_reason_subsys subsys,
				  const struct drop_reason_list *list)
{
	if (WARN(subsys <= SKB_DROP_REASON_SUBSYS_CORE ||
		 subsys >= ARRAY_SIZE(drop_reasons_by_subsys),
		 "invalid subsystem %d\n", subsys))
		return;

	/* must point to statically allocated memory, so INIT is OK */
	RCU_INIT_POINTER(drop_reasons_by_subsys[subsys], list);
}
EXPORT_SYMBOL_GPL(drop_reasons_register_subsys);

/**
 * drop_reasons_unregister_subsys - unregister a drop reason subsystem
 * @subsys: the subsystem to remove, must not be the core
 *
 * Note: This will synchronize_rcu() to ensure no users when it returns.
 */
void drop_reasons_unregister_subsys(enum skb_drop_reason_subsys subsys)
{
	if (WARN(subsys <= SKB_DROP_REASON_SUBSYS_CORE ||
		 subsys >= ARRAY_SIZE(drop_reasons_by_subsys),
		 "invalid subsystem %d\n", subsys))
		return;

	RCU_INIT_POINTER(drop_reasons_by_subsys[subsys], NULL);

	synchronize_rcu();
}
EXPORT_SYMBOL_GPL(drop_reasons_unregister_subsys);

/**
 *	skb_panic - private function for out-of-line support
 *	@skb:	buffer
 *	@sz:	size
 *	@addr:	address
 *	@msg:	skb_over_panic or skb_under_panic
 *
 *	Out-of-line support for skb_put() and skb_push().
 *	Called via the wrapper skb_over_panic() or skb_under_panic().
 *	Keep out of line to prevent kernel bloat.
 *	__builtin_return_address is not used because it is not always reliable.
 */
static void skb_panic(struct sk_buff *skb, unsigned int sz, void *addr,
		      const char msg[])
{
	pr_emerg("%s: text:%px len:%d put:%d head:%px data:%px tail:%#lx end:%#lx dev:%s\n",
		 msg, addr, skb->len, sz, skb->head, skb->data,
		 (unsigned long)skb->tail, (unsigned long)skb->end,
		 skb->dev ? skb->dev->name : "<NULL>");
	BUG();
}

static void skb_over_panic(struct sk_buff *skb, unsigned int sz, void *addr)
{
	skb_panic(skb, sz, addr, __func__);
}

static void skb_under_panic(struct sk_buff *skb, unsigned int sz, void *addr)
{
	skb_panic(skb, sz, addr, __func__);
}

#define NAPI_SKB_CACHE_SIZE	64
#define NAPI_SKB_CACHE_BULK	16
#define NAPI_SKB_CACHE_HALF	(NAPI_SKB_CACHE_SIZE / 2)

#if PAGE_SIZE == SZ_4K

#define NAPI_HAS_SMALL_PAGE_FRAG	1
#define NAPI_SMALL_PAGE_PFMEMALLOC(nc)	((nc).pfmemalloc)

/* specialized page frag allocator using a single order 0 page
 * and slicing it into 1K sized fragment. Constrained to systems
 * with a very limited amount of 1K fragments fitting a single
 * page - to avoid excessive truesize underestimation
 */

struct page_frag_1k {
	void *va;
	u16 offset;
	bool pfmemalloc;
};

static void *page_frag_alloc_1k(struct page_frag_1k *nc, gfp_t gfp)
{
	struct page *page;
	int offset;

	offset = nc->offset - SZ_1K;
	if (likely(offset >= 0))
		goto use_frag;

	page = alloc_pages_node(NUMA_NO_NODE, gfp, 0);
	if (!page)
		return NULL;

	nc->va = page_address(page);
	nc->pfmemalloc = page_is_pfmemalloc(page);
	offset = PAGE_SIZE - SZ_1K;
	page_ref_add(page, offset / SZ_1K);

use_frag:
	nc->offset = offset;
	return nc->va + offset;
}
#else

/* the small page is actually unused in this build; add dummy helpers
 * to please the compiler and avoid later preprocessor's conditionals
 */
#define NAPI_HAS_SMALL_PAGE_FRAG	0
#define NAPI_SMALL_PAGE_PFMEMALLOC(nc)	false

struct page_frag_1k {
};

static void *page_frag_alloc_1k(struct page_frag_1k *nc, gfp_t gfp_mask)
{
	return NULL;
}

#endif

struct napi_alloc_cache {
	struct page_frag_cache page;
	struct page_frag_1k page_small;
	unsigned int skb_count;
	void *skb_cache[NAPI_SKB_CACHE_SIZE];
};

static DEFINE_PER_CPU(struct page_frag_cache, netdev_alloc_cache);
static DEFINE_PER_CPU(struct napi_alloc_cache, napi_alloc_cache);

/* Double check that napi_get_frags() allocates skbs with
 * skb->head being backed by slab, not a page fragment.
 * This is to make sure bug fixed in 3226b158e67c
 * ("net: avoid 32 x truesize under-estimation for tiny skbs")
 * does not accidentally come back.
 */
void napi_get_frags_check(struct napi_struct *napi)
{
	struct sk_buff *skb;

	local_bh_disable();
	skb = napi_get_frags(napi);
	WARN_ON_ONCE(!NAPI_HAS_SMALL_PAGE_FRAG && skb && skb->head_frag);
	napi_free_frags(napi);
	local_bh_enable();
}

void *__napi_alloc_frag_align(unsigned int fragsz, unsigned int align_mask)
{
	struct napi_alloc_cache *nc = this_cpu_ptr(&napi_alloc_cache);

	fragsz = SKB_DATA_ALIGN(fragsz);

	return page_frag_alloc_align(&nc->page, fragsz, GFP_ATOMIC, align_mask);
}
EXPORT_SYMBOL(__napi_alloc_frag_align);

void *__netdev_alloc_frag_align(unsigned int fragsz, unsigned int align_mask)
{
	void *data;

	fragsz = SKB_DATA_ALIGN(fragsz);
	if (in_hardirq() || irqs_disabled()) {
		struct page_frag_cache *nc = this_cpu_ptr(&netdev_alloc_cache);

		data = page_frag_alloc_align(nc, fragsz, GFP_ATOMIC, align_mask);
	} else {
		struct napi_alloc_cache *nc;

		local_bh_disable();
		nc = this_cpu_ptr(&napi_alloc_cache);
		data = page_frag_alloc_align(&nc->page, fragsz, GFP_ATOMIC, align_mask);
		local_bh_enable();
	}
	return data;
}
EXPORT_SYMBOL(__netdev_alloc_frag_align);

static struct sk_buff *napi_skb_cache_get(void)
{
	struct napi_alloc_cache *nc = this_cpu_ptr(&napi_alloc_cache);
	struct sk_buff *skb;

	if (unlikely(!nc->skb_count)) {
		nc->skb_count = kmem_cache_alloc_bulk(skbuff_cache,
						      GFP_ATOMIC,
						      NAPI_SKB_CACHE_BULK,
						      nc->skb_cache);
		if (unlikely(!nc->skb_count))
			return NULL;
	}

	skb = nc->skb_cache[--nc->skb_count];
	kasan_unpoison_object_data(skbuff_cache, skb);

	return skb;
}

static inline void __finalize_skb_around(struct sk_buff *skb, void *data,
					 unsigned int size)
{
	struct skb_shared_info *shinfo;

	size -= SKB_DATA_ALIGN(sizeof(struct skb_shared_info));

	/* Assumes caller memset cleared SKB */
	skb->truesize = SKB_TRUESIZE(size);
	refcount_set(&skb->users, 1);
	skb->head = data;
	skb->data = data;
	skb_reset_tail_pointer(skb);
	skb_set_end_offset(skb, size);
	skb->mac_header = (typeof(skb->mac_header))~0U;
	skb->transport_header = (typeof(skb->transport_header))~0U;
	skb->alloc_cpu = raw_smp_processor_id();
	/* make sure we initialize shinfo sequentially */
	shinfo = skb_shinfo(skb);
	memset(shinfo, 0, offsetof(struct skb_shared_info, dataref));
	atomic_set(&shinfo->dataref, 1);

	skb_set_kcov_handle(skb, kcov_common_handle());
}

static inline void *__slab_build_skb(struct sk_buff *skb, void *data,
				     unsigned int *size)
{
	void *resized;

	/* Must find the allocation size (and grow it to match). */
	*size = ksize(data);
	/* krealloc() will immediately return "data" when
	 * "ksize(data)" is requested: it is the existing upper
	 * bounds. As a result, GFP_ATOMIC will be ignored. Note
	 * that this "new" pointer needs to be passed back to the
	 * caller for use so the __alloc_size hinting will be
	 * tracked correctly.
	 */
	resized = krealloc(data, *size, GFP_ATOMIC);
	WARN_ON_ONCE(resized != data);
	return resized;
}

/* build_skb() variant which can operate on slab buffers.
 * Note that this should be used sparingly as slab buffers
 * cannot be combined efficiently by GRO!
 */
struct sk_buff *slab_build_skb(void *data)
{
	struct sk_buff *skb;
	unsigned int size;

	skb = kmem_cache_alloc(skbuff_cache, GFP_ATOMIC);
	if (unlikely(!skb))
		return NULL;

	memset(skb, 0, offsetof(struct sk_buff, tail));
	data = __slab_build_skb(skb, data, &size);
	__finalize_skb_around(skb, data, size);

	return skb;
}
EXPORT_SYMBOL(slab_build_skb);

/* Caller must provide SKB that is memset cleared */
static void __build_skb_around(struct sk_buff *skb, void *data,
			       unsigned int frag_size)
{
	unsigned int size = frag_size;

	/* frag_size == 0 is considered deprecated now. Callers
	 * using slab buffer should use slab_build_skb() instead.
	 */
	if (WARN_ONCE(size == 0, "Use slab_build_skb() instead"))
		data = __slab_build_skb(skb, data, &size);

	__finalize_skb_around(skb, data, size);
}

/**
 * __build_skb - build a network buffer
 * @data: data buffer provided by caller
 * @frag_size: size of data (must not be 0)
 *
 * Allocate a new &sk_buff. Caller provides space holding head and
 * skb_shared_info. @data must have been allocated from the page
 * allocator or vmalloc(). (A @frag_size of 0 to indicate a kmalloc()
 * allocation is deprecated, and callers should use slab_build_skb()
 * instead.)
 * The return is the new skb buffer.
 * On a failure the return is %NULL, and @data is not freed.
 * Notes :
 *  Before IO, driver allocates only data buffer where NIC put incoming frame
 *  Driver should add room at head (NET_SKB_PAD) and
 *  MUST add room at tail (SKB_DATA_ALIGN(skb_shared_info))
 *  After IO, driver calls build_skb(), to allocate sk_buff and populate it
 *  before giving packet to stack.
 *  RX rings only contains data buffers, not full skbs.
 */
struct sk_buff *__build_skb(void *data, unsigned int frag_size)
{
	struct sk_buff *skb;

	skb = kmem_cache_alloc(skbuff_cache, GFP_ATOMIC);
	if (unlikely(!skb))
		return NULL;

	memset(skb, 0, offsetof(struct sk_buff, tail));
	__build_skb_around(skb, data, frag_size);

	return skb;
}

/* build_skb() is wrapper over __build_skb(), that specifically
 * takes care of skb->head and skb->pfmemalloc
 */
struct sk_buff *build_skb(void *data, unsigned int frag_size)
{
	struct sk_buff *skb = __build_skb(data, frag_size);

	if (likely(skb && frag_size)) {
		skb->head_frag = 1;
		skb_propagate_pfmemalloc(virt_to_head_page(data), skb);
	}
	return skb;
}
EXPORT_SYMBOL(build_skb);

/**
 * build_skb_around - build a network buffer around provided skb
 * @skb: sk_buff provide by caller, must be memset cleared
 * @data: data buffer provided by caller
 * @frag_size: size of data
 */
struct sk_buff *build_skb_around(struct sk_buff *skb,
				 void *data, unsigned int frag_size)
{
	if (unlikely(!skb))
		return NULL;

	__build_skb_around(skb, data, frag_size);

	if (frag_size) {
		skb->head_frag = 1;
		skb_propagate_pfmemalloc(virt_to_head_page(data), skb);
	}
	return skb;
}
EXPORT_SYMBOL(build_skb_around);

/**
 * __napi_build_skb - build a network buffer
 * @data: data buffer provided by caller
 * @frag_size: size of data
 *
 * Version of __build_skb() that uses NAPI percpu caches to obtain
 * skbuff_head instead of inplace allocation.
 *
 * Returns a new &sk_buff on success, %NULL on allocation failure.
 */
static struct sk_buff *__napi_build_skb(void *data, unsigned int frag_size)
{
	struct sk_buff *skb;

	skb = napi_skb_cache_get();
	if (unlikely(!skb))
		return NULL;

	memset(skb, 0, offsetof(struct sk_buff, tail));
	__build_skb_around(skb, data, frag_size);

	return skb;
}

/**
 * napi_build_skb - build a network buffer
 * @data: data buffer provided by caller
 * @frag_size: size of data
 *
 * Version of __napi_build_skb() that takes care of skb->head_frag
 * and skb->pfmemalloc when the data is a page or page fragment.
 *
 * Returns a new &sk_buff on success, %NULL on allocation failure.
 */
struct sk_buff *napi_build_skb(void *data, unsigned int frag_size)
{
	struct sk_buff *skb = __napi_build_skb(data, frag_size);

	if (likely(skb) && frag_size) {
		skb->head_frag = 1;
		skb_propagate_pfmemalloc(virt_to_head_page(data), skb);
	}

	return skb;
}
EXPORT_SYMBOL(napi_build_skb);

/*
 * kmalloc_reserve is a wrapper around kmalloc_node_track_caller that tells
 * the caller if emergency pfmemalloc reserves are being used. If it is and
 * the socket is later found to be SOCK_MEMALLOC then PFMEMALLOC reserves
 * may be used. Otherwise, the packet data may be discarded until enough
 * memory is free
 */
static void *kmalloc_reserve(unsigned int *size, gfp_t flags, int node,
			     bool *pfmemalloc)
{
	bool ret_pfmemalloc = false;
	size_t obj_size;
	void *obj;

	obj_size = SKB_HEAD_ALIGN(*size);
	if (obj_size <= SKB_SMALL_HEAD_CACHE_SIZE &&
	    !(flags & KMALLOC_NOT_NORMAL_BITS)) {
		obj = kmem_cache_alloc_node(skb_small_head_cache,
				flags | __GFP_NOMEMALLOC | __GFP_NOWARN,
				node);
		*size = SKB_SMALL_HEAD_CACHE_SIZE;
		if (obj || !(gfp_pfmemalloc_allowed(flags)))
			goto out;
		/* Try again but now we are using pfmemalloc reserves */
		ret_pfmemalloc = true;
		obj = kmem_cache_alloc_node(skb_small_head_cache, flags, node);
		goto out;
	}
<<<<<<< HEAD
#endif
=======
>>>>>>> 238589d0

	obj_size = kmalloc_size_roundup(obj_size);
	/* The following cast might truncate high-order bits of obj_size, this
	 * is harmless because kmalloc(obj_size >= 2^32) will fail anyway.
	 */
	*size = (unsigned int)obj_size;

	/*
	 * Try a regular allocation, when that fails and we're not entitled
	 * to the reserves, fail.
	 */
	obj = kmalloc_node_track_caller(obj_size,
					flags | __GFP_NOMEMALLOC | __GFP_NOWARN,
					node);
	if (obj || !(gfp_pfmemalloc_allowed(flags)))
		goto out;

	/* Try again but now we are using pfmemalloc reserves */
	ret_pfmemalloc = true;
	obj = kmalloc_node_track_caller(obj_size, flags, node);

out:
	if (pfmemalloc)
		*pfmemalloc = ret_pfmemalloc;

	return obj;
}

/* 	Allocate a new skbuff. We do this ourselves so we can fill in a few
 *	'private' fields and also do memory statistics to find all the
 *	[BEEP] leaks.
 *
 */

/**
 *	__alloc_skb	-	allocate a network buffer
 *	@size: size to allocate
 *	@gfp_mask: allocation mask
 *	@flags: If SKB_ALLOC_FCLONE is set, allocate from fclone cache
 *		instead of head cache and allocate a cloned (child) skb.
 *		If SKB_ALLOC_RX is set, __GFP_MEMALLOC will be used for
 *		allocations in case the data is required for writeback
 *	@node: numa node to allocate memory on
 *
 *	Allocate a new &sk_buff. The returned buffer has no headroom and a
 *	tail room of at least size bytes. The object has a reference count
 *	of one. The return is the buffer. On a failure the return is %NULL.
 *
 *	Buffers may only be allocated from interrupts using a @gfp_mask of
 *	%GFP_ATOMIC.
 */
struct sk_buff *__alloc_skb(unsigned int size, gfp_t gfp_mask,
			    int flags, int node)
{
	struct kmem_cache *cache;
	struct sk_buff *skb;
	bool pfmemalloc;
	u8 *data;

	cache = (flags & SKB_ALLOC_FCLONE)
		? skbuff_fclone_cache : skbuff_cache;

	if (sk_memalloc_socks() && (flags & SKB_ALLOC_RX))
		gfp_mask |= __GFP_MEMALLOC;

	/* Get the HEAD */
	if ((flags & (SKB_ALLOC_FCLONE | SKB_ALLOC_NAPI)) == SKB_ALLOC_NAPI &&
	    likely(node == NUMA_NO_NODE || node == numa_mem_id()))
		skb = napi_skb_cache_get();
	else
		skb = kmem_cache_alloc_node(cache, gfp_mask & ~GFP_DMA, node);
	if (unlikely(!skb))
		return NULL;
	prefetchw(skb);

	/* We do our best to align skb_shared_info on a separate cache
	 * line. It usually works because kmalloc(X > SMP_CACHE_BYTES) gives
	 * aligned memory blocks, unless SLUB/SLAB debug is enabled.
	 * Both skb->head and skb_shared_info are cache line aligned.
	 */
	data = kmalloc_reserve(&size, gfp_mask, node, &pfmemalloc);
	if (unlikely(!data))
		goto nodata;
	/* kmalloc_size_roundup() might give us more room than requested.
	 * Put skb_shared_info exactly at the end of allocated zone,
	 * to allow max possible filling before reallocation.
	 */
	prefetchw(data + SKB_WITH_OVERHEAD(size));

	/*
	 * Only clear those fields we need to clear, not those that we will
	 * actually initialise below. Hence, don't put any more fields after
	 * the tail pointer in struct sk_buff!
	 */
	memset(skb, 0, offsetof(struct sk_buff, tail));
	__build_skb_around(skb, data, size);
	skb->pfmemalloc = pfmemalloc;

	if (flags & SKB_ALLOC_FCLONE) {
		struct sk_buff_fclones *fclones;

		fclones = container_of(skb, struct sk_buff_fclones, skb1);

		skb->fclone = SKB_FCLONE_ORIG;
		refcount_set(&fclones->fclone_ref, 1);
	}

	return skb;

nodata:
	kmem_cache_free(cache, skb);
	return NULL;
}
EXPORT_SYMBOL(__alloc_skb);

/**
 *	__netdev_alloc_skb - allocate an skbuff for rx on a specific device
 *	@dev: network device to receive on
 *	@len: length to allocate
 *	@gfp_mask: get_free_pages mask, passed to alloc_skb
 *
 *	Allocate a new &sk_buff and assign it a usage count of one. The
 *	buffer has NET_SKB_PAD headroom built in. Users should allocate
 *	the headroom they think they need without accounting for the
 *	built in space. The built in space is used for optimisations.
 *
 *	%NULL is returned if there is no free memory.
 */
struct sk_buff *__netdev_alloc_skb(struct net_device *dev, unsigned int len,
				   gfp_t gfp_mask)
{
	struct page_frag_cache *nc;
	struct sk_buff *skb;
	bool pfmemalloc;
	void *data;

	len += NET_SKB_PAD;

	/* If requested length is either too small or too big,
	 * we use kmalloc() for skb->head allocation.
	 */
	if (len <= SKB_WITH_OVERHEAD(1024) ||
	    len > SKB_WITH_OVERHEAD(PAGE_SIZE) ||
	    (gfp_mask & (__GFP_DIRECT_RECLAIM | GFP_DMA))) {
		skb = __alloc_skb(len, gfp_mask, SKB_ALLOC_RX, NUMA_NO_NODE);
		if (!skb)
			goto skb_fail;
		goto skb_success;
	}

	len = SKB_HEAD_ALIGN(len);

	if (sk_memalloc_socks())
		gfp_mask |= __GFP_MEMALLOC;

	if (in_hardirq() || irqs_disabled()) {
		nc = this_cpu_ptr(&netdev_alloc_cache);
		data = page_frag_alloc(nc, len, gfp_mask);
		pfmemalloc = nc->pfmemalloc;
	} else {
		local_bh_disable();
		nc = this_cpu_ptr(&napi_alloc_cache.page);
		data = page_frag_alloc(nc, len, gfp_mask);
		pfmemalloc = nc->pfmemalloc;
		local_bh_enable();
	}

	if (unlikely(!data))
		return NULL;

	skb = __build_skb(data, len);
	if (unlikely(!skb)) {
		skb_free_frag(data);
		return NULL;
	}

	if (pfmemalloc)
		skb->pfmemalloc = 1;
	skb->head_frag = 1;

skb_success:
	skb_reserve(skb, NET_SKB_PAD);
	skb->dev = dev;

skb_fail:
	return skb;
}
EXPORT_SYMBOL(__netdev_alloc_skb);

/**
 *	__napi_alloc_skb - allocate skbuff for rx in a specific NAPI instance
 *	@napi: napi instance this buffer was allocated for
 *	@len: length to allocate
 *	@gfp_mask: get_free_pages mask, passed to alloc_skb and alloc_pages
 *
 *	Allocate a new sk_buff for use in NAPI receive.  This buffer will
 *	attempt to allocate the head from a special reserved region used
 *	only for NAPI Rx allocation.  By doing this we can save several
 *	CPU cycles by avoiding having to disable and re-enable IRQs.
 *
 *	%NULL is returned if there is no free memory.
 */
struct sk_buff *__napi_alloc_skb(struct napi_struct *napi, unsigned int len,
				 gfp_t gfp_mask)
{
	struct napi_alloc_cache *nc;
	struct sk_buff *skb;
	bool pfmemalloc;
	void *data;

	DEBUG_NET_WARN_ON_ONCE(!in_softirq());
	len += NET_SKB_PAD + NET_IP_ALIGN;

	/* If requested length is either too small or too big,
	 * we use kmalloc() for skb->head allocation.
	 * When the small frag allocator is available, prefer it over kmalloc
	 * for small fragments
	 */
	if ((!NAPI_HAS_SMALL_PAGE_FRAG && len <= SKB_WITH_OVERHEAD(1024)) ||
	    len > SKB_WITH_OVERHEAD(PAGE_SIZE) ||
	    (gfp_mask & (__GFP_DIRECT_RECLAIM | GFP_DMA))) {
		skb = __alloc_skb(len, gfp_mask, SKB_ALLOC_RX | SKB_ALLOC_NAPI,
				  NUMA_NO_NODE);
		if (!skb)
			goto skb_fail;
		goto skb_success;
	}

	nc = this_cpu_ptr(&napi_alloc_cache);

	if (sk_memalloc_socks())
		gfp_mask |= __GFP_MEMALLOC;

	if (NAPI_HAS_SMALL_PAGE_FRAG && len <= SKB_WITH_OVERHEAD(1024)) {
		/* we are artificially inflating the allocation size, but
		 * that is not as bad as it may look like, as:
		 * - 'len' less than GRO_MAX_HEAD makes little sense
		 * - On most systems, larger 'len' values lead to fragment
		 *   size above 512 bytes
		 * - kmalloc would use the kmalloc-1k slab for such values
		 * - Builds with smaller GRO_MAX_HEAD will very likely do
		 *   little networking, as that implies no WiFi and no
		 *   tunnels support, and 32 bits arches.
		 */
		len = SZ_1K;

		data = page_frag_alloc_1k(&nc->page_small, gfp_mask);
		pfmemalloc = NAPI_SMALL_PAGE_PFMEMALLOC(nc->page_small);
	} else {
		len = SKB_HEAD_ALIGN(len);

		data = page_frag_alloc(&nc->page, len, gfp_mask);
		pfmemalloc = nc->page.pfmemalloc;
	}

	if (unlikely(!data))
		return NULL;

	skb = __napi_build_skb(data, len);
	if (unlikely(!skb)) {
		skb_free_frag(data);
		return NULL;
	}

	if (pfmemalloc)
		skb->pfmemalloc = 1;
	skb->head_frag = 1;

skb_success:
	skb_reserve(skb, NET_SKB_PAD + NET_IP_ALIGN);
	skb->dev = napi->dev;

skb_fail:
	return skb;
}
EXPORT_SYMBOL(__napi_alloc_skb);

void skb_add_rx_frag(struct sk_buff *skb, int i, struct page *page, int off,
		     int size, unsigned int truesize)
{
	skb_fill_page_desc(skb, i, page, off, size);
	skb->len += size;
	skb->data_len += size;
	skb->truesize += truesize;
}
EXPORT_SYMBOL(skb_add_rx_frag);

void skb_coalesce_rx_frag(struct sk_buff *skb, int i, int size,
			  unsigned int truesize)
{
	skb_frag_t *frag = &skb_shinfo(skb)->frags[i];

	skb_frag_size_add(frag, size);
	skb->len += size;
	skb->data_len += size;
	skb->truesize += truesize;
}
EXPORT_SYMBOL(skb_coalesce_rx_frag);

static void skb_drop_list(struct sk_buff **listp)
{
	kfree_skb_list(*listp);
	*listp = NULL;
}

static inline void skb_drop_fraglist(struct sk_buff *skb)
{
	skb_drop_list(&skb_shinfo(skb)->frag_list);
}

static void skb_clone_fraglist(struct sk_buff *skb)
{
	struct sk_buff *list;

	skb_walk_frags(skb, list)
		skb_get(list);
}

static bool skb_pp_recycle(struct sk_buff *skb, void *data, bool napi_safe)
{
	if (!IS_ENABLED(CONFIG_PAGE_POOL) || !skb->pp_recycle)
		return false;
	return page_pool_return_skb_page(virt_to_page(data), napi_safe);
}

static void skb_kfree_head(void *head, unsigned int end_offset)
{
	if (end_offset == SKB_SMALL_HEAD_HEADROOM)
		kmem_cache_free(skb_small_head_cache, head);
	else
		kfree(head);
}

static void skb_free_head(struct sk_buff *skb, bool napi_safe)
{
	unsigned char *head = skb->head;

	if (skb->head_frag) {
		if (skb_pp_recycle(skb, head, napi_safe))
			return;
		skb_free_frag(head);
	} else {
		skb_kfree_head(head, skb_end_offset(skb));
	}
}

static void skb_release_data(struct sk_buff *skb, enum skb_drop_reason reason,
			     bool napi_safe)
{
	struct skb_shared_info *shinfo = skb_shinfo(skb);
	int i;

	if (skb->cloned &&
	    atomic_sub_return(skb->nohdr ? (1 << SKB_DATAREF_SHIFT) + 1 : 1,
			      &shinfo->dataref))
		goto exit;

	if (skb_zcopy(skb)) {
		bool skip_unref = shinfo->flags & SKBFL_MANAGED_FRAG_REFS;

		skb_zcopy_clear(skb, true);
		if (skip_unref)
			goto free_head;
	}

	for (i = 0; i < shinfo->nr_frags; i++)
		napi_frag_unref(&shinfo->frags[i], skb->pp_recycle, napi_safe);

free_head:
	if (shinfo->frag_list)
		kfree_skb_list_reason(shinfo->frag_list, reason);

	skb_free_head(skb, napi_safe);
exit:
	/* When we clone an SKB we copy the reycling bit. The pp_recycle
	 * bit is only set on the head though, so in order to avoid races
	 * while trying to recycle fragments on __skb_frag_unref() we need
	 * to make one SKB responsible for triggering the recycle path.
	 * So disable the recycling bit if an SKB is cloned and we have
	 * additional references to the fragmented part of the SKB.
	 * Eventually the last SKB will have the recycling bit set and it's
	 * dataref set to 0, which will trigger the recycling
	 */
	skb->pp_recycle = 0;
}

/*
 *	Free an skbuff by memory without cleaning the state.
 */
static void kfree_skbmem(struct sk_buff *skb)
{
	struct sk_buff_fclones *fclones;

	switch (skb->fclone) {
	case SKB_FCLONE_UNAVAILABLE:
		kmem_cache_free(skbuff_cache, skb);
		return;

	case SKB_FCLONE_ORIG:
		fclones = container_of(skb, struct sk_buff_fclones, skb1);

		/* We usually free the clone (TX completion) before original skb
		 * This test would have no chance to be true for the clone,
		 * while here, branch prediction will be good.
		 */
		if (refcount_read(&fclones->fclone_ref) == 1)
			goto fastpath;
		break;

	default: /* SKB_FCLONE_CLONE */
		fclones = container_of(skb, struct sk_buff_fclones, skb2);
		break;
	}
	if (!refcount_dec_and_test(&fclones->fclone_ref))
		return;
fastpath:
	kmem_cache_free(skbuff_fclone_cache, fclones);
}

void skb_release_head_state(struct sk_buff *skb)
{
	skb_dst_drop(skb);
	if (skb->destructor) {
		DEBUG_NET_WARN_ON_ONCE(in_hardirq());
		skb->destructor(skb);
	}
#if IS_ENABLED(CONFIG_NF_CONNTRACK)
	nf_conntrack_put(skb_nfct(skb));
#endif
	skb_ext_put(skb);
}

/* Free everything but the sk_buff shell. */
static void skb_release_all(struct sk_buff *skb, enum skb_drop_reason reason,
			    bool napi_safe)
{
	skb_release_head_state(skb);
	if (likely(skb->head))
		skb_release_data(skb, reason, napi_safe);
}

/**
 *	__kfree_skb - private function
 *	@skb: buffer
 *
 *	Free an sk_buff. Release anything attached to the buffer.
 *	Clean the state. This is an internal helper function. Users should
 *	always call kfree_skb
 */

void __kfree_skb(struct sk_buff *skb)
{
	skb_release_all(skb, SKB_DROP_REASON_NOT_SPECIFIED, false);
	kfree_skbmem(skb);
}
EXPORT_SYMBOL(__kfree_skb);

static __always_inline
bool __kfree_skb_reason(struct sk_buff *skb, enum skb_drop_reason reason)
{
	if (unlikely(!skb_unref(skb)))
		return false;

	DEBUG_NET_WARN_ON_ONCE(reason == SKB_NOT_DROPPED_YET ||
			       u32_get_bits(reason,
					    SKB_DROP_REASON_SUBSYS_MASK) >=
				SKB_DROP_REASON_SUBSYS_NUM);

	if (reason == SKB_CONSUMED)
		trace_consume_skb(skb, __builtin_return_address(0));
	else
		trace_kfree_skb(skb, __builtin_return_address(0), reason);
	return true;
}

/**
 *	kfree_skb_reason - free an sk_buff with special reason
 *	@skb: buffer to free
 *	@reason: reason why this skb is dropped
 *
 *	Drop a reference to the buffer and free it if the usage count has
 *	hit zero. Meanwhile, pass the drop reason to 'kfree_skb'
 *	tracepoint.
 */
void __fix_address
kfree_skb_reason(struct sk_buff *skb, enum skb_drop_reason reason)
{
	if (__kfree_skb_reason(skb, reason))
		__kfree_skb(skb);
}
EXPORT_SYMBOL(kfree_skb_reason);

#define KFREE_SKB_BULK_SIZE	16

struct skb_free_array {
	unsigned int skb_count;
	void *skb_array[KFREE_SKB_BULK_SIZE];
};

static void kfree_skb_add_bulk(struct sk_buff *skb,
			       struct skb_free_array *sa,
			       enum skb_drop_reason reason)
{
	/* if SKB is a clone, don't handle this case */
	if (unlikely(skb->fclone != SKB_FCLONE_UNAVAILABLE)) {
		__kfree_skb(skb);
		return;
	}

	skb_release_all(skb, reason, false);
	sa->skb_array[sa->skb_count++] = skb;

	if (unlikely(sa->skb_count == KFREE_SKB_BULK_SIZE)) {
		kmem_cache_free_bulk(skbuff_cache, KFREE_SKB_BULK_SIZE,
				     sa->skb_array);
		sa->skb_count = 0;
	}
}

void __fix_address
kfree_skb_list_reason(struct sk_buff *segs, enum skb_drop_reason reason)
{
	struct skb_free_array sa;

	sa.skb_count = 0;

	while (segs) {
		struct sk_buff *next = segs->next;

		if (__kfree_skb_reason(segs, reason)) {
			skb_poison_list(segs);
			kfree_skb_add_bulk(segs, &sa, reason);
		}

		segs = next;
	}

	if (sa.skb_count)
		kmem_cache_free_bulk(skbuff_cache, sa.skb_count, sa.skb_array);
}
EXPORT_SYMBOL(kfree_skb_list_reason);

/* Dump skb information and contents.
 *
 * Must only be called from net_ratelimit()-ed paths.
 *
 * Dumps whole packets if full_pkt, only headers otherwise.
 */
void skb_dump(const char *level, const struct sk_buff *skb, bool full_pkt)
{
	struct skb_shared_info *sh = skb_shinfo(skb);
	struct net_device *dev = skb->dev;
	struct sock *sk = skb->sk;
	struct sk_buff *list_skb;
	bool has_mac, has_trans;
	int headroom, tailroom;
	int i, len, seg_len;

	if (full_pkt)
		len = skb->len;
	else
		len = min_t(int, skb->len, MAX_HEADER + 128);

	headroom = skb_headroom(skb);
	tailroom = skb_tailroom(skb);

	has_mac = skb_mac_header_was_set(skb);
	has_trans = skb_transport_header_was_set(skb);

	printk("%sskb len=%u headroom=%u headlen=%u tailroom=%u\n"
	       "mac=(%d,%d) net=(%d,%d) trans=%d\n"
	       "shinfo(txflags=%u nr_frags=%u gso(size=%hu type=%u segs=%hu))\n"
	       "csum(0x%x ip_summed=%u complete_sw=%u valid=%u level=%u)\n"
	       "hash(0x%x sw=%u l4=%u) proto=0x%04x pkttype=%u iif=%d\n",
	       level, skb->len, headroom, skb_headlen(skb), tailroom,
	       has_mac ? skb->mac_header : -1,
	       has_mac ? skb_mac_header_len(skb) : -1,
	       skb->network_header,
	       has_trans ? skb_network_header_len(skb) : -1,
	       has_trans ? skb->transport_header : -1,
	       sh->tx_flags, sh->nr_frags,
	       sh->gso_size, sh->gso_type, sh->gso_segs,
	       skb->csum, skb->ip_summed, skb->csum_complete_sw,
	       skb->csum_valid, skb->csum_level,
	       skb->hash, skb->sw_hash, skb->l4_hash,
	       ntohs(skb->protocol), skb->pkt_type, skb->skb_iif);

	if (dev)
		printk("%sdev name=%s feat=%pNF\n",
		       level, dev->name, &dev->features);
	if (sk)
		printk("%ssk family=%hu type=%u proto=%u\n",
		       level, sk->sk_family, sk->sk_type, sk->sk_protocol);

	if (full_pkt && headroom)
		print_hex_dump(level, "skb headroom: ", DUMP_PREFIX_OFFSET,
			       16, 1, skb->head, headroom, false);

	seg_len = min_t(int, skb_headlen(skb), len);
	if (seg_len)
		print_hex_dump(level, "skb linear:   ", DUMP_PREFIX_OFFSET,
			       16, 1, skb->data, seg_len, false);
	len -= seg_len;

	if (full_pkt && tailroom)
		print_hex_dump(level, "skb tailroom: ", DUMP_PREFIX_OFFSET,
			       16, 1, skb_tail_pointer(skb), tailroom, false);

	for (i = 0; len && i < skb_shinfo(skb)->nr_frags; i++) {
		skb_frag_t *frag = &skb_shinfo(skb)->frags[i];
		u32 p_off, p_len, copied;
		struct page *p;
		u8 *vaddr;

		skb_frag_foreach_page(frag, skb_frag_off(frag),
				      skb_frag_size(frag), p, p_off, p_len,
				      copied) {
			seg_len = min_t(int, p_len, len);
			vaddr = kmap_atomic(p);
			print_hex_dump(level, "skb frag:     ",
				       DUMP_PREFIX_OFFSET,
				       16, 1, vaddr + p_off, seg_len, false);
			kunmap_atomic(vaddr);
			len -= seg_len;
			if (!len)
				break;
		}
	}

	if (full_pkt && skb_has_frag_list(skb)) {
		printk("skb fraglist:\n");
		skb_walk_frags(skb, list_skb)
			skb_dump(level, list_skb, true);
	}
}
EXPORT_SYMBOL(skb_dump);

/**
 *	skb_tx_error - report an sk_buff xmit error
 *	@skb: buffer that triggered an error
 *
 *	Report xmit error if a device callback is tracking this skb.
 *	skb must be freed afterwards.
 */
void skb_tx_error(struct sk_buff *skb)
{
	if (skb) {
		skb_zcopy_downgrade_managed(skb);
		skb_zcopy_clear(skb, true);
	}
}
EXPORT_SYMBOL(skb_tx_error);

#ifdef CONFIG_TRACEPOINTS
/**
 *	consume_skb - free an skbuff
 *	@skb: buffer to free
 *
 *	Drop a ref to the buffer and free it if the usage count has hit zero
 *	Functions identically to kfree_skb, but kfree_skb assumes that the frame
 *	is being dropped after a failure and notes that
 */
void consume_skb(struct sk_buff *skb)
{
	if (!skb_unref(skb))
		return;

	trace_consume_skb(skb, __builtin_return_address(0));
	__kfree_skb(skb);
}
EXPORT_SYMBOL(consume_skb);
#endif

/**
 *	__consume_stateless_skb - free an skbuff, assuming it is stateless
 *	@skb: buffer to free
 *
 *	Alike consume_skb(), but this variant assumes that this is the last
 *	skb reference and all the head states have been already dropped
 */
void __consume_stateless_skb(struct sk_buff *skb)
{
	trace_consume_skb(skb, __builtin_return_address(0));
	skb_release_data(skb, SKB_CONSUMED, false);
	kfree_skbmem(skb);
}

static void napi_skb_cache_put(struct sk_buff *skb)
{
	struct napi_alloc_cache *nc = this_cpu_ptr(&napi_alloc_cache);
	u32 i;

	kasan_poison_object_data(skbuff_cache, skb);
	nc->skb_cache[nc->skb_count++] = skb;

	if (unlikely(nc->skb_count == NAPI_SKB_CACHE_SIZE)) {
		for (i = NAPI_SKB_CACHE_HALF; i < NAPI_SKB_CACHE_SIZE; i++)
			kasan_unpoison_object_data(skbuff_cache,
						   nc->skb_cache[i]);

		kmem_cache_free_bulk(skbuff_cache, NAPI_SKB_CACHE_HALF,
				     nc->skb_cache + NAPI_SKB_CACHE_HALF);
		nc->skb_count = NAPI_SKB_CACHE_HALF;
	}
}

void __napi_kfree_skb(struct sk_buff *skb, enum skb_drop_reason reason)
{
	skb_release_all(skb, reason, true);
	napi_skb_cache_put(skb);
}

void napi_skb_free_stolen_head(struct sk_buff *skb)
{
	if (unlikely(skb->slow_gro)) {
		nf_reset_ct(skb);
		skb_dst_drop(skb);
		skb_ext_put(skb);
		skb_orphan(skb);
		skb->slow_gro = 0;
	}
	napi_skb_cache_put(skb);
}

void napi_consume_skb(struct sk_buff *skb, int budget)
{
	/* Zero budget indicate non-NAPI context called us, like netpoll */
	if (unlikely(!budget)) {
		dev_consume_skb_any(skb);
		return;
	}

	DEBUG_NET_WARN_ON_ONCE(!in_softirq());

	if (!skb_unref(skb))
		return;

	/* if reaching here SKB is ready to free */
	trace_consume_skb(skb, __builtin_return_address(0));

	/* if SKB is a clone, don't handle this case */
	if (skb->fclone != SKB_FCLONE_UNAVAILABLE) {
		__kfree_skb(skb);
		return;
	}

	skb_release_all(skb, SKB_CONSUMED, !!budget);
	napi_skb_cache_put(skb);
}
EXPORT_SYMBOL(napi_consume_skb);

/* Make sure a field is contained by headers group */
#define CHECK_SKB_FIELD(field) \
	BUILD_BUG_ON(offsetof(struct sk_buff, field) !=		\
		     offsetof(struct sk_buff, headers.field));	\

static void __copy_skb_header(struct sk_buff *new, const struct sk_buff *old)
{
	new->tstamp		= old->tstamp;
	/* We do not copy old->sk */
	new->dev		= old->dev;
	memcpy(new->cb, old->cb, sizeof(old->cb));
	skb_dst_copy(new, old);
	__skb_ext_copy(new, old);
	__nf_copy(new, old, false);

	/* Note : this field could be in the headers group.
	 * It is not yet because we do not want to have a 16 bit hole
	 */
	new->queue_mapping = old->queue_mapping;

	memcpy(&new->headers, &old->headers, sizeof(new->headers));
	CHECK_SKB_FIELD(protocol);
	CHECK_SKB_FIELD(csum);
	CHECK_SKB_FIELD(hash);
	CHECK_SKB_FIELD(priority);
	CHECK_SKB_FIELD(skb_iif);
	CHECK_SKB_FIELD(vlan_proto);
	CHECK_SKB_FIELD(vlan_tci);
	CHECK_SKB_FIELD(transport_header);
	CHECK_SKB_FIELD(network_header);
	CHECK_SKB_FIELD(mac_header);
	CHECK_SKB_FIELD(inner_protocol);
	CHECK_SKB_FIELD(inner_transport_header);
	CHECK_SKB_FIELD(inner_network_header);
	CHECK_SKB_FIELD(inner_mac_header);
	CHECK_SKB_FIELD(mark);
#ifdef CONFIG_NETWORK_SECMARK
	CHECK_SKB_FIELD(secmark);
#endif
#ifdef CONFIG_NET_RX_BUSY_POLL
	CHECK_SKB_FIELD(napi_id);
#endif
	CHECK_SKB_FIELD(alloc_cpu);
#ifdef CONFIG_XPS
	CHECK_SKB_FIELD(sender_cpu);
#endif
#ifdef CONFIG_NET_SCHED
	CHECK_SKB_FIELD(tc_index);
#endif

}

/*
 * You should not add any new code to this function.  Add it to
 * __copy_skb_header above instead.
 */
static struct sk_buff *__skb_clone(struct sk_buff *n, struct sk_buff *skb)
{
#define C(x) n->x = skb->x

	n->next = n->prev = NULL;
	n->sk = NULL;
	__copy_skb_header(n, skb);

	C(len);
	C(data_len);
	C(mac_len);
	n->hdr_len = skb->nohdr ? skb_headroom(skb) : skb->hdr_len;
	n->cloned = 1;
	n->nohdr = 0;
	n->peeked = 0;
	C(pfmemalloc);
	C(pp_recycle);
	n->destructor = NULL;
	C(tail);
	C(end);
	C(head);
	C(head_frag);
	C(data);
	C(truesize);
	refcount_set(&n->users, 1);

	atomic_inc(&(skb_shinfo(skb)->dataref));
	skb->cloned = 1;

	return n;
#undef C
}

/**
 * alloc_skb_for_msg() - allocate sk_buff to wrap frag list forming a msg
 * @first: first sk_buff of the msg
 */
struct sk_buff *alloc_skb_for_msg(struct sk_buff *first)
{
	struct sk_buff *n;

	n = alloc_skb(0, GFP_ATOMIC);
	if (!n)
		return NULL;

	n->len = first->len;
	n->data_len = first->len;
	n->truesize = first->truesize;

	skb_shinfo(n)->frag_list = first;

	__copy_skb_header(n, first);
	n->destructor = NULL;

	return n;
}
EXPORT_SYMBOL_GPL(alloc_skb_for_msg);

/**
 *	skb_morph	-	morph one skb into another
 *	@dst: the skb to receive the contents
 *	@src: the skb to supply the contents
 *
 *	This is identical to skb_clone except that the target skb is
 *	supplied by the user.
 *
 *	The target skb is returned upon exit.
 */
struct sk_buff *skb_morph(struct sk_buff *dst, struct sk_buff *src)
{
	skb_release_all(dst, SKB_CONSUMED, false);
	return __skb_clone(dst, src);
}
EXPORT_SYMBOL_GPL(skb_morph);

int mm_account_pinned_pages(struct mmpin *mmp, size_t size)
{
	unsigned long max_pg, num_pg, new_pg, old_pg, rlim;
	struct user_struct *user;

	if (capable(CAP_IPC_LOCK) || !size)
		return 0;

	rlim = rlimit(RLIMIT_MEMLOCK);
	if (rlim == RLIM_INFINITY)
		return 0;

	num_pg = (size >> PAGE_SHIFT) + 2;	/* worst case */
	max_pg = rlim >> PAGE_SHIFT;
	user = mmp->user ? : current_user();

	old_pg = atomic_long_read(&user->locked_vm);
	do {
		new_pg = old_pg + num_pg;
		if (new_pg > max_pg)
			return -ENOBUFS;
	} while (!atomic_long_try_cmpxchg(&user->locked_vm, &old_pg, new_pg));

	if (!mmp->user) {
		mmp->user = get_uid(user);
		mmp->num_pg = num_pg;
	} else {
		mmp->num_pg += num_pg;
	}

	return 0;
}
EXPORT_SYMBOL_GPL(mm_account_pinned_pages);

void mm_unaccount_pinned_pages(struct mmpin *mmp)
{
	if (mmp->user) {
		atomic_long_sub(mmp->num_pg, &mmp->user->locked_vm);
		free_uid(mmp->user);
	}
}
EXPORT_SYMBOL_GPL(mm_unaccount_pinned_pages);

static struct ubuf_info *msg_zerocopy_alloc(struct sock *sk, size_t size)
{
	struct ubuf_info_msgzc *uarg;
	struct sk_buff *skb;

	WARN_ON_ONCE(!in_task());

	skb = sock_omalloc(sk, 0, GFP_KERNEL);
	if (!skb)
		return NULL;

	BUILD_BUG_ON(sizeof(*uarg) > sizeof(skb->cb));
	uarg = (void *)skb->cb;
	uarg->mmp.user = NULL;

	if (mm_account_pinned_pages(&uarg->mmp, size)) {
		kfree_skb(skb);
		return NULL;
	}

	uarg->ubuf.callback = msg_zerocopy_callback;
	uarg->id = ((u32)atomic_inc_return(&sk->sk_zckey)) - 1;
	uarg->len = 1;
	uarg->bytelen = size;
	uarg->zerocopy = 1;
	uarg->ubuf.flags = SKBFL_ZEROCOPY_FRAG | SKBFL_DONT_ORPHAN;
	refcount_set(&uarg->ubuf.refcnt, 1);
	sock_hold(sk);

	return &uarg->ubuf;
}

static inline struct sk_buff *skb_from_uarg(struct ubuf_info_msgzc *uarg)
{
	return container_of((void *)uarg, struct sk_buff, cb);
}

struct ubuf_info *msg_zerocopy_realloc(struct sock *sk, size_t size,
				       struct ubuf_info *uarg)
{
	if (uarg) {
		struct ubuf_info_msgzc *uarg_zc;
		const u32 byte_limit = 1 << 19;		/* limit to a few TSO */
		u32 bytelen, next;

		/* there might be non MSG_ZEROCOPY users */
		if (uarg->callback != msg_zerocopy_callback)
			return NULL;

		/* realloc only when socket is locked (TCP, UDP cork),
		 * so uarg->len and sk_zckey access is serialized
		 */
		if (!sock_owned_by_user(sk)) {
			WARN_ON_ONCE(1);
			return NULL;
		}

		uarg_zc = uarg_to_msgzc(uarg);
		bytelen = uarg_zc->bytelen + size;
		if (uarg_zc->len == USHRT_MAX - 1 || bytelen > byte_limit) {
			/* TCP can create new skb to attach new uarg */
			if (sk->sk_type == SOCK_STREAM)
				goto new_alloc;
			return NULL;
		}

		next = (u32)atomic_read(&sk->sk_zckey);
		if ((u32)(uarg_zc->id + uarg_zc->len) == next) {
			if (mm_account_pinned_pages(&uarg_zc->mmp, size))
				return NULL;
			uarg_zc->len++;
			uarg_zc->bytelen = bytelen;
			atomic_set(&sk->sk_zckey, ++next);

			/* no extra ref when appending to datagram (MSG_MORE) */
			if (sk->sk_type == SOCK_STREAM)
				net_zcopy_get(uarg);

			return uarg;
		}
	}

new_alloc:
	return msg_zerocopy_alloc(sk, size);
}
EXPORT_SYMBOL_GPL(msg_zerocopy_realloc);

static bool skb_zerocopy_notify_extend(struct sk_buff *skb, u32 lo, u16 len)
{
	struct sock_exterr_skb *serr = SKB_EXT_ERR(skb);
	u32 old_lo, old_hi;
	u64 sum_len;

	old_lo = serr->ee.ee_info;
	old_hi = serr->ee.ee_data;
	sum_len = old_hi - old_lo + 1ULL + len;

	if (sum_len >= (1ULL << 32))
		return false;

	if (lo != old_hi + 1)
		return false;

	serr->ee.ee_data += len;
	return true;
}

static void __msg_zerocopy_callback(struct ubuf_info_msgzc *uarg)
{
	struct sk_buff *tail, *skb = skb_from_uarg(uarg);
	struct sock_exterr_skb *serr;
	struct sock *sk = skb->sk;
	struct sk_buff_head *q;
	unsigned long flags;
	bool is_zerocopy;
	u32 lo, hi;
	u16 len;

	mm_unaccount_pinned_pages(&uarg->mmp);

	/* if !len, there was only 1 call, and it was aborted
	 * so do not queue a completion notification
	 */
	if (!uarg->len || sock_flag(sk, SOCK_DEAD))
		goto release;

	len = uarg->len;
	lo = uarg->id;
	hi = uarg->id + len - 1;
	is_zerocopy = uarg->zerocopy;

	serr = SKB_EXT_ERR(skb);
	memset(serr, 0, sizeof(*serr));
	serr->ee.ee_errno = 0;
	serr->ee.ee_origin = SO_EE_ORIGIN_ZEROCOPY;
	serr->ee.ee_data = hi;
	serr->ee.ee_info = lo;
	if (!is_zerocopy)
		serr->ee.ee_code |= SO_EE_CODE_ZEROCOPY_COPIED;

	q = &sk->sk_error_queue;
	spin_lock_irqsave(&q->lock, flags);
	tail = skb_peek_tail(q);
	if (!tail || SKB_EXT_ERR(tail)->ee.ee_origin != SO_EE_ORIGIN_ZEROCOPY ||
	    !skb_zerocopy_notify_extend(tail, lo, len)) {
		__skb_queue_tail(q, skb);
		skb = NULL;
	}
	spin_unlock_irqrestore(&q->lock, flags);

	sk_error_report(sk);

release:
	consume_skb(skb);
	sock_put(sk);
}

void msg_zerocopy_callback(struct sk_buff *skb, struct ubuf_info *uarg,
			   bool success)
{
	struct ubuf_info_msgzc *uarg_zc = uarg_to_msgzc(uarg);

	uarg_zc->zerocopy = uarg_zc->zerocopy & success;

	if (refcount_dec_and_test(&uarg->refcnt))
		__msg_zerocopy_callback(uarg_zc);
}
EXPORT_SYMBOL_GPL(msg_zerocopy_callback);

void msg_zerocopy_put_abort(struct ubuf_info *uarg, bool have_uref)
{
	struct sock *sk = skb_from_uarg(uarg_to_msgzc(uarg))->sk;

	atomic_dec(&sk->sk_zckey);
	uarg_to_msgzc(uarg)->len--;

	if (have_uref)
		msg_zerocopy_callback(NULL, uarg, true);
}
EXPORT_SYMBOL_GPL(msg_zerocopy_put_abort);

int skb_zerocopy_iter_stream(struct sock *sk, struct sk_buff *skb,
			     struct msghdr *msg, int len,
			     struct ubuf_info *uarg)
{
	struct ubuf_info *orig_uarg = skb_zcopy(skb);
	int err, orig_len = skb->len;

	/* An skb can only point to one uarg. This edge case happens when
	 * TCP appends to an skb, but zerocopy_realloc triggered a new alloc.
	 */
	if (orig_uarg && uarg != orig_uarg)
		return -EEXIST;

	err = __zerocopy_sg_from_iter(msg, sk, skb, &msg->msg_iter, len);
	if (err == -EFAULT || (err == -EMSGSIZE && skb->len == orig_len)) {
		struct sock *save_sk = skb->sk;

		/* Streams do not free skb on error. Reset to prev state. */
		iov_iter_revert(&msg->msg_iter, skb->len - orig_len);
		skb->sk = sk;
		___pskb_trim(skb, orig_len);
		skb->sk = save_sk;
		return err;
	}

	skb_zcopy_set(skb, uarg, NULL);
	return skb->len - orig_len;
}
EXPORT_SYMBOL_GPL(skb_zerocopy_iter_stream);

void __skb_zcopy_downgrade_managed(struct sk_buff *skb)
{
	int i;

	skb_shinfo(skb)->flags &= ~SKBFL_MANAGED_FRAG_REFS;
	for (i = 0; i < skb_shinfo(skb)->nr_frags; i++)
		skb_frag_ref(skb, i);
}
EXPORT_SYMBOL_GPL(__skb_zcopy_downgrade_managed);

static int skb_zerocopy_clone(struct sk_buff *nskb, struct sk_buff *orig,
			      gfp_t gfp_mask)
{
	if (skb_zcopy(orig)) {
		if (skb_zcopy(nskb)) {
			/* !gfp_mask callers are verified to !skb_zcopy(nskb) */
			if (!gfp_mask) {
				WARN_ON_ONCE(1);
				return -ENOMEM;
			}
			if (skb_uarg(nskb) == skb_uarg(orig))
				return 0;
			if (skb_copy_ubufs(nskb, GFP_ATOMIC))
				return -EIO;
		}
		skb_zcopy_set(nskb, skb_uarg(orig), NULL);
	}
	return 0;
}

/**
 *	skb_copy_ubufs	-	copy userspace skb frags buffers to kernel
 *	@skb: the skb to modify
 *	@gfp_mask: allocation priority
 *
 *	This must be called on skb with SKBFL_ZEROCOPY_ENABLE.
 *	It will copy all frags into kernel and drop the reference
 *	to userspace pages.
 *
 *	If this function is called from an interrupt gfp_mask() must be
 *	%GFP_ATOMIC.
 *
 *	Returns 0 on success or a negative error code on failure
 *	to allocate kernel memory to copy to.
 */
int skb_copy_ubufs(struct sk_buff *skb, gfp_t gfp_mask)
{
	int num_frags = skb_shinfo(skb)->nr_frags;
	struct page *page, *head = NULL;
	int i, order, psize, new_frags;
	u32 d_off;

	if (skb_shared(skb) || skb_unclone(skb, gfp_mask))
		return -EINVAL;

	if (!num_frags)
		goto release;

	/* We might have to allocate high order pages, so compute what minimum
	 * page order is needed.
	 */
	order = 0;
	while ((PAGE_SIZE << order) * MAX_SKB_FRAGS < __skb_pagelen(skb))
		order++;
	psize = (PAGE_SIZE << order);

	new_frags = (__skb_pagelen(skb) + psize - 1) >> (PAGE_SHIFT + order);
	for (i = 0; i < new_frags; i++) {
		page = alloc_pages(gfp_mask | __GFP_COMP, order);
		if (!page) {
			while (head) {
				struct page *next = (struct page *)page_private(head);
				put_page(head);
				head = next;
			}
			return -ENOMEM;
		}
		set_page_private(page, (unsigned long)head);
		head = page;
	}

	page = head;
	d_off = 0;
	for (i = 0; i < num_frags; i++) {
		skb_frag_t *f = &skb_shinfo(skb)->frags[i];
		u32 p_off, p_len, copied;
		struct page *p;
		u8 *vaddr;

		skb_frag_foreach_page(f, skb_frag_off(f), skb_frag_size(f),
				      p, p_off, p_len, copied) {
			u32 copy, done = 0;
			vaddr = kmap_atomic(p);

			while (done < p_len) {
				if (d_off == psize) {
					d_off = 0;
					page = (struct page *)page_private(page);
				}
				copy = min_t(u32, psize - d_off, p_len - done);
				memcpy(page_address(page) + d_off,
				       vaddr + p_off + done, copy);
				done += copy;
				d_off += copy;
			}
			kunmap_atomic(vaddr);
		}
	}

	/* skb frags release userspace buffers */
	for (i = 0; i < num_frags; i++)
		skb_frag_unref(skb, i);

	/* skb frags point to kernel buffers */
	for (i = 0; i < new_frags - 1; i++) {
		__skb_fill_page_desc(skb, i, head, 0, psize);
		head = (struct page *)page_private(head);
	}
	__skb_fill_page_desc(skb, new_frags - 1, head, 0, d_off);
	skb_shinfo(skb)->nr_frags = new_frags;

release:
	skb_zcopy_clear(skb, false);
	return 0;
}
EXPORT_SYMBOL_GPL(skb_copy_ubufs);

/**
 *	skb_clone	-	duplicate an sk_buff
 *	@skb: buffer to clone
 *	@gfp_mask: allocation priority
 *
 *	Duplicate an &sk_buff. The new one is not owned by a socket. Both
 *	copies share the same packet data but not structure. The new
 *	buffer has a reference count of 1. If the allocation fails the
 *	function returns %NULL otherwise the new buffer is returned.
 *
 *	If this function is called from an interrupt gfp_mask() must be
 *	%GFP_ATOMIC.
 */

struct sk_buff *skb_clone(struct sk_buff *skb, gfp_t gfp_mask)
{
	struct sk_buff_fclones *fclones = container_of(skb,
						       struct sk_buff_fclones,
						       skb1);
	struct sk_buff *n;

	if (skb_orphan_frags(skb, gfp_mask))
		return NULL;

	if (skb->fclone == SKB_FCLONE_ORIG &&
	    refcount_read(&fclones->fclone_ref) == 1) {
		n = &fclones->skb2;
		refcount_set(&fclones->fclone_ref, 2);
		n->fclone = SKB_FCLONE_CLONE;
	} else {
		if (skb_pfmemalloc(skb))
			gfp_mask |= __GFP_MEMALLOC;

		n = kmem_cache_alloc(skbuff_cache, gfp_mask);
		if (!n)
			return NULL;

		n->fclone = SKB_FCLONE_UNAVAILABLE;
	}

	return __skb_clone(n, skb);
}
EXPORT_SYMBOL(skb_clone);

void skb_headers_offset_update(struct sk_buff *skb, int off)
{
	/* Only adjust this if it actually is csum_start rather than csum */
	if (skb->ip_summed == CHECKSUM_PARTIAL)
		skb->csum_start += off;
	/* {transport,network,mac}_header and tail are relative to skb->head */
	skb->transport_header += off;
	skb->network_header   += off;
	if (skb_mac_header_was_set(skb))
		skb->mac_header += off;
	skb->inner_transport_header += off;
	skb->inner_network_header += off;
	skb->inner_mac_header += off;
}
EXPORT_SYMBOL(skb_headers_offset_update);

void skb_copy_header(struct sk_buff *new, const struct sk_buff *old)
{
	__copy_skb_header(new, old);

	skb_shinfo(new)->gso_size = skb_shinfo(old)->gso_size;
	skb_shinfo(new)->gso_segs = skb_shinfo(old)->gso_segs;
	skb_shinfo(new)->gso_type = skb_shinfo(old)->gso_type;
}
EXPORT_SYMBOL(skb_copy_header);

static inline int skb_alloc_rx_flag(const struct sk_buff *skb)
{
	if (skb_pfmemalloc(skb))
		return SKB_ALLOC_RX;
	return 0;
}

/**
 *	skb_copy	-	create private copy of an sk_buff
 *	@skb: buffer to copy
 *	@gfp_mask: allocation priority
 *
 *	Make a copy of both an &sk_buff and its data. This is used when the
 *	caller wishes to modify the data and needs a private copy of the
 *	data to alter. Returns %NULL on failure or the pointer to the buffer
 *	on success. The returned buffer has a reference count of 1.
 *
 *	As by-product this function converts non-linear &sk_buff to linear
 *	one, so that &sk_buff becomes completely private and caller is allowed
 *	to modify all the data of returned buffer. This means that this
 *	function is not recommended for use in circumstances when only
 *	header is going to be modified. Use pskb_copy() instead.
 */

struct sk_buff *skb_copy(const struct sk_buff *skb, gfp_t gfp_mask)
{
	int headerlen = skb_headroom(skb);
	unsigned int size = skb_end_offset(skb) + skb->data_len;
	struct sk_buff *n = __alloc_skb(size, gfp_mask,
					skb_alloc_rx_flag(skb), NUMA_NO_NODE);

	if (!n)
		return NULL;

	/* Set the data pointer */
	skb_reserve(n, headerlen);
	/* Set the tail pointer and length */
	skb_put(n, skb->len);

	BUG_ON(skb_copy_bits(skb, -headerlen, n->head, headerlen + skb->len));

	skb_copy_header(n, skb);
	return n;
}
EXPORT_SYMBOL(skb_copy);

/**
 *	__pskb_copy_fclone	-  create copy of an sk_buff with private head.
 *	@skb: buffer to copy
 *	@headroom: headroom of new skb
 *	@gfp_mask: allocation priority
 *	@fclone: if true allocate the copy of the skb from the fclone
 *	cache instead of the head cache; it is recommended to set this
 *	to true for the cases where the copy will likely be cloned
 *
 *	Make a copy of both an &sk_buff and part of its data, located
 *	in header. Fragmented data remain shared. This is used when
 *	the caller wishes to modify only header of &sk_buff and needs
 *	private copy of the header to alter. Returns %NULL on failure
 *	or the pointer to the buffer on success.
 *	The returned buffer has a reference count of 1.
 */

struct sk_buff *__pskb_copy_fclone(struct sk_buff *skb, int headroom,
				   gfp_t gfp_mask, bool fclone)
{
	unsigned int size = skb_headlen(skb) + headroom;
	int flags = skb_alloc_rx_flag(skb) | (fclone ? SKB_ALLOC_FCLONE : 0);
	struct sk_buff *n = __alloc_skb(size, gfp_mask, flags, NUMA_NO_NODE);

	if (!n)
		goto out;

	/* Set the data pointer */
	skb_reserve(n, headroom);
	/* Set the tail pointer and length */
	skb_put(n, skb_headlen(skb));
	/* Copy the bytes */
	skb_copy_from_linear_data(skb, n->data, n->len);

	n->truesize += skb->data_len;
	n->data_len  = skb->data_len;
	n->len	     = skb->len;

	if (skb_shinfo(skb)->nr_frags) {
		int i;

		if (skb_orphan_frags(skb, gfp_mask) ||
		    skb_zerocopy_clone(n, skb, gfp_mask)) {
			kfree_skb(n);
			n = NULL;
			goto out;
		}
		for (i = 0; i < skb_shinfo(skb)->nr_frags; i++) {
			skb_shinfo(n)->frags[i] = skb_shinfo(skb)->frags[i];
			skb_frag_ref(skb, i);
		}
		skb_shinfo(n)->nr_frags = i;
	}

	if (skb_has_frag_list(skb)) {
		skb_shinfo(n)->frag_list = skb_shinfo(skb)->frag_list;
		skb_clone_fraglist(n);
	}

	skb_copy_header(n, skb);
out:
	return n;
}
EXPORT_SYMBOL(__pskb_copy_fclone);

/**
 *	pskb_expand_head - reallocate header of &sk_buff
 *	@skb: buffer to reallocate
 *	@nhead: room to add at head
 *	@ntail: room to add at tail
 *	@gfp_mask: allocation priority
 *
 *	Expands (or creates identical copy, if @nhead and @ntail are zero)
 *	header of @skb. &sk_buff itself is not changed. &sk_buff MUST have
 *	reference count of 1. Returns zero in the case of success or error,
 *	if expansion failed. In the last case, &sk_buff is not changed.
 *
 *	All the pointers pointing into skb header may change and must be
 *	reloaded after call to this function.
 */

int pskb_expand_head(struct sk_buff *skb, int nhead, int ntail,
		     gfp_t gfp_mask)
{
	unsigned int osize = skb_end_offset(skb);
	unsigned int size = osize + nhead + ntail;
	long off;
	u8 *data;
	int i;

	BUG_ON(nhead < 0);

	BUG_ON(skb_shared(skb));

	skb_zcopy_downgrade_managed(skb);

	if (skb_pfmemalloc(skb))
		gfp_mask |= __GFP_MEMALLOC;

	data = kmalloc_reserve(&size, gfp_mask, NUMA_NO_NODE, NULL);
	if (!data)
		goto nodata;
	size = SKB_WITH_OVERHEAD(size);

	/* Copy only real data... and, alas, header. This should be
	 * optimized for the cases when header is void.
	 */
	memcpy(data + nhead, skb->head, skb_tail_pointer(skb) - skb->head);

	memcpy((struct skb_shared_info *)(data + size),
	       skb_shinfo(skb),
	       offsetof(struct skb_shared_info, frags[skb_shinfo(skb)->nr_frags]));

	/*
	 * if shinfo is shared we must drop the old head gracefully, but if it
	 * is not we can just drop the old head and let the existing refcount
	 * be since all we did is relocate the values
	 */
	if (skb_cloned(skb)) {
		if (skb_orphan_frags(skb, gfp_mask))
			goto nofrags;
		if (skb_zcopy(skb))
			refcount_inc(&skb_uarg(skb)->refcnt);
		for (i = 0; i < skb_shinfo(skb)->nr_frags; i++)
			skb_frag_ref(skb, i);

		if (skb_has_frag_list(skb))
			skb_clone_fraglist(skb);

		skb_release_data(skb, SKB_CONSUMED, false);
	} else {
		skb_free_head(skb, false);
	}
	off = (data + nhead) - skb->head;

	skb->head     = data;
	skb->head_frag = 0;
	skb->data    += off;

	skb_set_end_offset(skb, size);
#ifdef NET_SKBUFF_DATA_USES_OFFSET
	off           = nhead;
#endif
	skb->tail	      += off;
	skb_headers_offset_update(skb, nhead);
	skb->cloned   = 0;
	skb->hdr_len  = 0;
	skb->nohdr    = 0;
	atomic_set(&skb_shinfo(skb)->dataref, 1);

	skb_metadata_clear(skb);

	/* It is not generally safe to change skb->truesize.
	 * For the moment, we really care of rx path, or
	 * when skb is orphaned (not attached to a socket).
	 */
	if (!skb->sk || skb->destructor == sock_edemux)
		skb->truesize += size - osize;

	return 0;

nofrags:
	skb_kfree_head(data, size);
nodata:
	return -ENOMEM;
}
EXPORT_SYMBOL(pskb_expand_head);

/* Make private copy of skb with writable head and some headroom */

struct sk_buff *skb_realloc_headroom(struct sk_buff *skb, unsigned int headroom)
{
	struct sk_buff *skb2;
	int delta = headroom - skb_headroom(skb);

	if (delta <= 0)
		skb2 = pskb_copy(skb, GFP_ATOMIC);
	else {
		skb2 = skb_clone(skb, GFP_ATOMIC);
		if (skb2 && pskb_expand_head(skb2, SKB_DATA_ALIGN(delta), 0,
					     GFP_ATOMIC)) {
			kfree_skb(skb2);
			skb2 = NULL;
		}
	}
	return skb2;
}
EXPORT_SYMBOL(skb_realloc_headroom);

/* Note: We plan to rework this in linux-6.4 */
int __skb_unclone_keeptruesize(struct sk_buff *skb, gfp_t pri)
{
	unsigned int saved_end_offset, saved_truesize;
	struct skb_shared_info *shinfo;
	int res;

	saved_end_offset = skb_end_offset(skb);
	saved_truesize = skb->truesize;

	res = pskb_expand_head(skb, 0, 0, pri);
	if (res)
		return res;

	skb->truesize = saved_truesize;

	if (likely(skb_end_offset(skb) == saved_end_offset))
		return 0;

	/* We can not change skb->end if the original or new value
	 * is SKB_SMALL_HEAD_HEADROOM, as it might break skb_kfree_head().
	 */
	if (saved_end_offset == SKB_SMALL_HEAD_HEADROOM ||
	    skb_end_offset(skb) == SKB_SMALL_HEAD_HEADROOM) {
		/* We think this path should not be taken.
		 * Add a temporary trace to warn us just in case.
		 */
		pr_err_once("__skb_unclone_keeptruesize() skb_end_offset() %u -> %u\n",
			    saved_end_offset, skb_end_offset(skb));
		WARN_ON_ONCE(1);
		return 0;
	}

	shinfo = skb_shinfo(skb);

	/* We are about to change back skb->end,
	 * we need to move skb_shinfo() to its new location.
	 */
	memmove(skb->head + saved_end_offset,
		shinfo,
		offsetof(struct skb_shared_info, frags[shinfo->nr_frags]));

	skb_set_end_offset(skb, saved_end_offset);

	return 0;
}

/**
 *	skb_expand_head - reallocate header of &sk_buff
 *	@skb: buffer to reallocate
 *	@headroom: needed headroom
 *
 *	Unlike skb_realloc_headroom, this one does not allocate a new skb
 *	if possible; copies skb->sk to new skb as needed
 *	and frees original skb in case of failures.
 *
 *	It expect increased headroom and generates warning otherwise.
 */

struct sk_buff *skb_expand_head(struct sk_buff *skb, unsigned int headroom)
{
	int delta = headroom - skb_headroom(skb);
	int osize = skb_end_offset(skb);
	struct sock *sk = skb->sk;

	if (WARN_ONCE(delta <= 0,
		      "%s is expecting an increase in the headroom", __func__))
		return skb;

	delta = SKB_DATA_ALIGN(delta);
	/* pskb_expand_head() might crash, if skb is shared. */
	if (skb_shared(skb) || !is_skb_wmem(skb)) {
		struct sk_buff *nskb = skb_clone(skb, GFP_ATOMIC);

		if (unlikely(!nskb))
			goto fail;

		if (sk)
			skb_set_owner_w(nskb, sk);
		consume_skb(skb);
		skb = nskb;
	}
	if (pskb_expand_head(skb, delta, 0, GFP_ATOMIC))
		goto fail;

	if (sk && is_skb_wmem(skb)) {
		delta = skb_end_offset(skb) - osize;
		refcount_add(delta, &sk->sk_wmem_alloc);
		skb->truesize += delta;
	}
	return skb;

fail:
	kfree_skb(skb);
	return NULL;
}
EXPORT_SYMBOL(skb_expand_head);

/**
 *	skb_copy_expand	-	copy and expand sk_buff
 *	@skb: buffer to copy
 *	@newheadroom: new free bytes at head
 *	@newtailroom: new free bytes at tail
 *	@gfp_mask: allocation priority
 *
 *	Make a copy of both an &sk_buff and its data and while doing so
 *	allocate additional space.
 *
 *	This is used when the caller wishes to modify the data and needs a
 *	private copy of the data to alter as well as more space for new fields.
 *	Returns %NULL on failure or the pointer to the buffer
 *	on success. The returned buffer has a reference count of 1.
 *
 *	You must pass %GFP_ATOMIC as the allocation priority if this function
 *	is called from an interrupt.
 */
struct sk_buff *skb_copy_expand(const struct sk_buff *skb,
				int newheadroom, int newtailroom,
				gfp_t gfp_mask)
{
	/*
	 *	Allocate the copy buffer
	 */
	struct sk_buff *n = __alloc_skb(newheadroom + skb->len + newtailroom,
					gfp_mask, skb_alloc_rx_flag(skb),
					NUMA_NO_NODE);
	int oldheadroom = skb_headroom(skb);
	int head_copy_len, head_copy_off;

	if (!n)
		return NULL;

	skb_reserve(n, newheadroom);

	/* Set the tail pointer and length */
	skb_put(n, skb->len);

	head_copy_len = oldheadroom;
	head_copy_off = 0;
	if (newheadroom <= head_copy_len)
		head_copy_len = newheadroom;
	else
		head_copy_off = newheadroom - head_copy_len;

	/* Copy the linear header and data. */
	BUG_ON(skb_copy_bits(skb, -head_copy_len, n->head + head_copy_off,
			     skb->len + head_copy_len));

	skb_copy_header(n, skb);

	skb_headers_offset_update(n, newheadroom - oldheadroom);

	return n;
}
EXPORT_SYMBOL(skb_copy_expand);

/**
 *	__skb_pad		-	zero pad the tail of an skb
 *	@skb: buffer to pad
 *	@pad: space to pad
 *	@free_on_error: free buffer on error
 *
 *	Ensure that a buffer is followed by a padding area that is zero
 *	filled. Used by network drivers which may DMA or transfer data
 *	beyond the buffer end onto the wire.
 *
 *	May return error in out of memory cases. The skb is freed on error
 *	if @free_on_error is true.
 */

int __skb_pad(struct sk_buff *skb, int pad, bool free_on_error)
{
	int err;
	int ntail;

	/* If the skbuff is non linear tailroom is always zero.. */
	if (!skb_cloned(skb) && skb_tailroom(skb) >= pad) {
		memset(skb->data+skb->len, 0, pad);
		return 0;
	}

	ntail = skb->data_len + pad - (skb->end - skb->tail);
	if (likely(skb_cloned(skb) || ntail > 0)) {
		err = pskb_expand_head(skb, 0, ntail, GFP_ATOMIC);
		if (unlikely(err))
			goto free_skb;
	}

	/* FIXME: The use of this function with non-linear skb's really needs
	 * to be audited.
	 */
	err = skb_linearize(skb);
	if (unlikely(err))
		goto free_skb;

	memset(skb->data + skb->len, 0, pad);
	return 0;

free_skb:
	if (free_on_error)
		kfree_skb(skb);
	return err;
}
EXPORT_SYMBOL(__skb_pad);

/**
 *	pskb_put - add data to the tail of a potentially fragmented buffer
 *	@skb: start of the buffer to use
 *	@tail: tail fragment of the buffer to use
 *	@len: amount of data to add
 *
 *	This function extends the used data area of the potentially
 *	fragmented buffer. @tail must be the last fragment of @skb -- or
 *	@skb itself. If this would exceed the total buffer size the kernel
 *	will panic. A pointer to the first byte of the extra data is
 *	returned.
 */

void *pskb_put(struct sk_buff *skb, struct sk_buff *tail, int len)
{
	if (tail != skb) {
		skb->data_len += len;
		skb->len += len;
	}
	return skb_put(tail, len);
}
EXPORT_SYMBOL_GPL(pskb_put);

/**
 *	skb_put - add data to a buffer
 *	@skb: buffer to use
 *	@len: amount of data to add
 *
 *	This function extends the used data area of the buffer. If this would
 *	exceed the total buffer size the kernel will panic. A pointer to the
 *	first byte of the extra data is returned.
 */
void *skb_put(struct sk_buff *skb, unsigned int len)
{
	void *tmp = skb_tail_pointer(skb);
	SKB_LINEAR_ASSERT(skb);
	skb->tail += len;
	skb->len  += len;
	if (unlikely(skb->tail > skb->end))
		skb_over_panic(skb, len, __builtin_return_address(0));
	return tmp;
}
EXPORT_SYMBOL(skb_put);

/**
 *	skb_push - add data to the start of a buffer
 *	@skb: buffer to use
 *	@len: amount of data to add
 *
 *	This function extends the used data area of the buffer at the buffer
 *	start. If this would exceed the total buffer headroom the kernel will
 *	panic. A pointer to the first byte of the extra data is returned.
 */
void *skb_push(struct sk_buff *skb, unsigned int len)
{
	skb->data -= len;
	skb->len  += len;
	if (unlikely(skb->data < skb->head))
		skb_under_panic(skb, len, __builtin_return_address(0));
	return skb->data;
}
EXPORT_SYMBOL(skb_push);

/**
 *	skb_pull - remove data from the start of a buffer
 *	@skb: buffer to use
 *	@len: amount of data to remove
 *
 *	This function removes data from the start of a buffer, returning
 *	the memory to the headroom. A pointer to the next data in the buffer
 *	is returned. Once the data has been pulled future pushes will overwrite
 *	the old data.
 */
void *skb_pull(struct sk_buff *skb, unsigned int len)
{
	return skb_pull_inline(skb, len);
}
EXPORT_SYMBOL(skb_pull);

/**
 *	skb_pull_data - remove data from the start of a buffer returning its
 *	original position.
 *	@skb: buffer to use
 *	@len: amount of data to remove
 *
 *	This function removes data from the start of a buffer, returning
 *	the memory to the headroom. A pointer to the original data in the buffer
 *	is returned after checking if there is enough data to pull. Once the
 *	data has been pulled future pushes will overwrite the old data.
 */
void *skb_pull_data(struct sk_buff *skb, size_t len)
{
	void *data = skb->data;

	if (skb->len < len)
		return NULL;

	skb_pull(skb, len);

	return data;
}
EXPORT_SYMBOL(skb_pull_data);

/**
 *	skb_trim - remove end from a buffer
 *	@skb: buffer to alter
 *	@len: new length
 *
 *	Cut the length of a buffer down by removing data from the tail. If
 *	the buffer is already under the length specified it is not modified.
 *	The skb must be linear.
 */
void skb_trim(struct sk_buff *skb, unsigned int len)
{
	if (skb->len > len)
		__skb_trim(skb, len);
}
EXPORT_SYMBOL(skb_trim);

/* Trims skb to length len. It can change skb pointers.
 */

int ___pskb_trim(struct sk_buff *skb, unsigned int len)
{
	struct sk_buff **fragp;
	struct sk_buff *frag;
	int offset = skb_headlen(skb);
	int nfrags = skb_shinfo(skb)->nr_frags;
	int i;
	int err;

	if (skb_cloned(skb) &&
	    unlikely((err = pskb_expand_head(skb, 0, 0, GFP_ATOMIC))))
		return err;

	i = 0;
	if (offset >= len)
		goto drop_pages;

	for (; i < nfrags; i++) {
		int end = offset + skb_frag_size(&skb_shinfo(skb)->frags[i]);

		if (end < len) {
			offset = end;
			continue;
		}

		skb_frag_size_set(&skb_shinfo(skb)->frags[i++], len - offset);

drop_pages:
		skb_shinfo(skb)->nr_frags = i;

		for (; i < nfrags; i++)
			skb_frag_unref(skb, i);

		if (skb_has_frag_list(skb))
			skb_drop_fraglist(skb);
		goto done;
	}

	for (fragp = &skb_shinfo(skb)->frag_list; (frag = *fragp);
	     fragp = &frag->next) {
		int end = offset + frag->len;

		if (skb_shared(frag)) {
			struct sk_buff *nfrag;

			nfrag = skb_clone(frag, GFP_ATOMIC);
			if (unlikely(!nfrag))
				return -ENOMEM;

			nfrag->next = frag->next;
			consume_skb(frag);
			frag = nfrag;
			*fragp = frag;
		}

		if (end < len) {
			offset = end;
			continue;
		}

		if (end > len &&
		    unlikely((err = pskb_trim(frag, len - offset))))
			return err;

		if (frag->next)
			skb_drop_list(&frag->next);
		break;
	}

done:
	if (len > skb_headlen(skb)) {
		skb->data_len -= skb->len - len;
		skb->len       = len;
	} else {
		skb->len       = len;
		skb->data_len  = 0;
		skb_set_tail_pointer(skb, len);
	}

	if (!skb->sk || skb->destructor == sock_edemux)
		skb_condense(skb);
	return 0;
}
EXPORT_SYMBOL(___pskb_trim);

/* Note : use pskb_trim_rcsum() instead of calling this directly
 */
int pskb_trim_rcsum_slow(struct sk_buff *skb, unsigned int len)
{
	if (skb->ip_summed == CHECKSUM_COMPLETE) {
		int delta = skb->len - len;

		skb->csum = csum_block_sub(skb->csum,
					   skb_checksum(skb, len, delta, 0),
					   len);
	} else if (skb->ip_summed == CHECKSUM_PARTIAL) {
		int hdlen = (len > skb_headlen(skb)) ? skb_headlen(skb) : len;
		int offset = skb_checksum_start_offset(skb) + skb->csum_offset;

		if (offset + sizeof(__sum16) > hdlen)
			return -EINVAL;
	}
	return __pskb_trim(skb, len);
}
EXPORT_SYMBOL(pskb_trim_rcsum_slow);

/**
 *	__pskb_pull_tail - advance tail of skb header
 *	@skb: buffer to reallocate
 *	@delta: number of bytes to advance tail
 *
 *	The function makes a sense only on a fragmented &sk_buff,
 *	it expands header moving its tail forward and copying necessary
 *	data from fragmented part.
 *
 *	&sk_buff MUST have reference count of 1.
 *
 *	Returns %NULL (and &sk_buff does not change) if pull failed
 *	or value of new tail of skb in the case of success.
 *
 *	All the pointers pointing into skb header may change and must be
 *	reloaded after call to this function.
 */

/* Moves tail of skb head forward, copying data from fragmented part,
 * when it is necessary.
 * 1. It may fail due to malloc failure.
 * 2. It may change skb pointers.
 *
 * It is pretty complicated. Luckily, it is called only in exceptional cases.
 */
void *__pskb_pull_tail(struct sk_buff *skb, int delta)
{
	/* If skb has not enough free space at tail, get new one
	 * plus 128 bytes for future expansions. If we have enough
	 * room at tail, reallocate without expansion only if skb is cloned.
	 */
	int i, k, eat = (skb->tail + delta) - skb->end;

	if (eat > 0 || skb_cloned(skb)) {
		if (pskb_expand_head(skb, 0, eat > 0 ? eat + 128 : 0,
				     GFP_ATOMIC))
			return NULL;
	}

	BUG_ON(skb_copy_bits(skb, skb_headlen(skb),
			     skb_tail_pointer(skb), delta));

	/* Optimization: no fragments, no reasons to preestimate
	 * size of pulled pages. Superb.
	 */
	if (!skb_has_frag_list(skb))
		goto pull_pages;

	/* Estimate size of pulled pages. */
	eat = delta;
	for (i = 0; i < skb_shinfo(skb)->nr_frags; i++) {
		int size = skb_frag_size(&skb_shinfo(skb)->frags[i]);

		if (size >= eat)
			goto pull_pages;
		eat -= size;
	}

	/* If we need update frag list, we are in troubles.
	 * Certainly, it is possible to add an offset to skb data,
	 * but taking into account that pulling is expected to
	 * be very rare operation, it is worth to fight against
	 * further bloating skb head and crucify ourselves here instead.
	 * Pure masohism, indeed. 8)8)
	 */
	if (eat) {
		struct sk_buff *list = skb_shinfo(skb)->frag_list;
		struct sk_buff *clone = NULL;
		struct sk_buff *insp = NULL;

		do {
			if (list->len <= eat) {
				/* Eaten as whole. */
				eat -= list->len;
				list = list->next;
				insp = list;
			} else {
				/* Eaten partially. */
				if (skb_is_gso(skb) && !list->head_frag &&
				    skb_headlen(list))
					skb_shinfo(skb)->gso_type |= SKB_GSO_DODGY;

				if (skb_shared(list)) {
					/* Sucks! We need to fork list. :-( */
					clone = skb_clone(list, GFP_ATOMIC);
					if (!clone)
						return NULL;
					insp = list->next;
					list = clone;
				} else {
					/* This may be pulled without
					 * problems. */
					insp = list;
				}
				if (!pskb_pull(list, eat)) {
					kfree_skb(clone);
					return NULL;
				}
				break;
			}
		} while (eat);

		/* Free pulled out fragments. */
		while ((list = skb_shinfo(skb)->frag_list) != insp) {
			skb_shinfo(skb)->frag_list = list->next;
			consume_skb(list);
		}
		/* And insert new clone at head. */
		if (clone) {
			clone->next = list;
			skb_shinfo(skb)->frag_list = clone;
		}
	}
	/* Success! Now we may commit changes to skb data. */

pull_pages:
	eat = delta;
	k = 0;
	for (i = 0; i < skb_shinfo(skb)->nr_frags; i++) {
		int size = skb_frag_size(&skb_shinfo(skb)->frags[i]);

		if (size <= eat) {
			skb_frag_unref(skb, i);
			eat -= size;
		} else {
			skb_frag_t *frag = &skb_shinfo(skb)->frags[k];

			*frag = skb_shinfo(skb)->frags[i];
			if (eat) {
				skb_frag_off_add(frag, eat);
				skb_frag_size_sub(frag, eat);
				if (!i)
					goto end;
				eat = 0;
			}
			k++;
		}
	}
	skb_shinfo(skb)->nr_frags = k;

end:
	skb->tail     += delta;
	skb->data_len -= delta;

	if (!skb->data_len)
		skb_zcopy_clear(skb, false);

	return skb_tail_pointer(skb);
}
EXPORT_SYMBOL(__pskb_pull_tail);

/**
 *	skb_copy_bits - copy bits from skb to kernel buffer
 *	@skb: source skb
 *	@offset: offset in source
 *	@to: destination buffer
 *	@len: number of bytes to copy
 *
 *	Copy the specified number of bytes from the source skb to the
 *	destination buffer.
 *
 *	CAUTION ! :
 *		If its prototype is ever changed,
 *		check arch/{*}/net/{*}.S files,
 *		since it is called from BPF assembly code.
 */
int skb_copy_bits(const struct sk_buff *skb, int offset, void *to, int len)
{
	int start = skb_headlen(skb);
	struct sk_buff *frag_iter;
	int i, copy;

	if (offset > (int)skb->len - len)
		goto fault;

	/* Copy header. */
	if ((copy = start - offset) > 0) {
		if (copy > len)
			copy = len;
		skb_copy_from_linear_data_offset(skb, offset, to, copy);
		if ((len -= copy) == 0)
			return 0;
		offset += copy;
		to     += copy;
	}

	for (i = 0; i < skb_shinfo(skb)->nr_frags; i++) {
		int end;
		skb_frag_t *f = &skb_shinfo(skb)->frags[i];

		WARN_ON(start > offset + len);

		end = start + skb_frag_size(f);
		if ((copy = end - offset) > 0) {
			u32 p_off, p_len, copied;
			struct page *p;
			u8 *vaddr;

			if (copy > len)
				copy = len;

			skb_frag_foreach_page(f,
					      skb_frag_off(f) + offset - start,
					      copy, p, p_off, p_len, copied) {
				vaddr = kmap_atomic(p);
				memcpy(to + copied, vaddr + p_off, p_len);
				kunmap_atomic(vaddr);
			}

			if ((len -= copy) == 0)
				return 0;
			offset += copy;
			to     += copy;
		}
		start = end;
	}

	skb_walk_frags(skb, frag_iter) {
		int end;

		WARN_ON(start > offset + len);

		end = start + frag_iter->len;
		if ((copy = end - offset) > 0) {
			if (copy > len)
				copy = len;
			if (skb_copy_bits(frag_iter, offset - start, to, copy))
				goto fault;
			if ((len -= copy) == 0)
				return 0;
			offset += copy;
			to     += copy;
		}
		start = end;
	}

	if (!len)
		return 0;

fault:
	return -EFAULT;
}
EXPORT_SYMBOL(skb_copy_bits);

/*
 * Callback from splice_to_pipe(), if we need to release some pages
 * at the end of the spd in case we error'ed out in filling the pipe.
 */
static void sock_spd_release(struct splice_pipe_desc *spd, unsigned int i)
{
	put_page(spd->pages[i]);
}

static struct page *linear_to_page(struct page *page, unsigned int *len,
				   unsigned int *offset,
				   struct sock *sk)
{
	struct page_frag *pfrag = sk_page_frag(sk);

	if (!sk_page_frag_refill(sk, pfrag))
		return NULL;

	*len = min_t(unsigned int, *len, pfrag->size - pfrag->offset);

	memcpy(page_address(pfrag->page) + pfrag->offset,
	       page_address(page) + *offset, *len);
	*offset = pfrag->offset;
	pfrag->offset += *len;

	return pfrag->page;
}

static bool spd_can_coalesce(const struct splice_pipe_desc *spd,
			     struct page *page,
			     unsigned int offset)
{
	return	spd->nr_pages &&
		spd->pages[spd->nr_pages - 1] == page &&
		(spd->partial[spd->nr_pages - 1].offset +
		 spd->partial[spd->nr_pages - 1].len == offset);
}

/*
 * Fill page/offset/length into spd, if it can hold more pages.
 */
static bool spd_fill_page(struct splice_pipe_desc *spd,
			  struct pipe_inode_info *pipe, struct page *page,
			  unsigned int *len, unsigned int offset,
			  bool linear,
			  struct sock *sk)
{
	if (unlikely(spd->nr_pages == MAX_SKB_FRAGS))
		return true;

	if (linear) {
		page = linear_to_page(page, len, &offset, sk);
		if (!page)
			return true;
	}
	if (spd_can_coalesce(spd, page, offset)) {
		spd->partial[spd->nr_pages - 1].len += *len;
		return false;
	}
	get_page(page);
	spd->pages[spd->nr_pages] = page;
	spd->partial[spd->nr_pages].len = *len;
	spd->partial[spd->nr_pages].offset = offset;
	spd->nr_pages++;

	return false;
}

static bool __splice_segment(struct page *page, unsigned int poff,
			     unsigned int plen, unsigned int *off,
			     unsigned int *len,
			     struct splice_pipe_desc *spd, bool linear,
			     struct sock *sk,
			     struct pipe_inode_info *pipe)
{
	if (!*len)
		return true;

	/* skip this segment if already processed */
	if (*off >= plen) {
		*off -= plen;
		return false;
	}

	/* ignore any bits we already processed */
	poff += *off;
	plen -= *off;
	*off = 0;

	do {
		unsigned int flen = min(*len, plen);

		if (spd_fill_page(spd, pipe, page, &flen, poff,
				  linear, sk))
			return true;
		poff += flen;
		plen -= flen;
		*len -= flen;
	} while (*len && plen);

	return false;
}

/*
 * Map linear and fragment data from the skb to spd. It reports true if the
 * pipe is full or if we already spliced the requested length.
 */
static bool __skb_splice_bits(struct sk_buff *skb, struct pipe_inode_info *pipe,
			      unsigned int *offset, unsigned int *len,
			      struct splice_pipe_desc *spd, struct sock *sk)
{
	int seg;
	struct sk_buff *iter;

	/* map the linear part :
	 * If skb->head_frag is set, this 'linear' part is backed by a
	 * fragment, and if the head is not shared with any clones then
	 * we can avoid a copy since we own the head portion of this page.
	 */
	if (__splice_segment(virt_to_page(skb->data),
			     (unsigned long) skb->data & (PAGE_SIZE - 1),
			     skb_headlen(skb),
			     offset, len, spd,
			     skb_head_is_locked(skb),
			     sk, pipe))
		return true;

	/*
	 * then map the fragments
	 */
	for (seg = 0; seg < skb_shinfo(skb)->nr_frags; seg++) {
		const skb_frag_t *f = &skb_shinfo(skb)->frags[seg];

		if (__splice_segment(skb_frag_page(f),
				     skb_frag_off(f), skb_frag_size(f),
				     offset, len, spd, false, sk, pipe))
			return true;
	}

	skb_walk_frags(skb, iter) {
		if (*offset >= iter->len) {
			*offset -= iter->len;
			continue;
		}
		/* __skb_splice_bits() only fails if the output has no room
		 * left, so no point in going over the frag_list for the error
		 * case.
		 */
		if (__skb_splice_bits(iter, pipe, offset, len, spd, sk))
			return true;
	}

	return false;
}

/*
 * Map data from the skb to a pipe. Should handle both the linear part,
 * the fragments, and the frag list.
 */
int skb_splice_bits(struct sk_buff *skb, struct sock *sk, unsigned int offset,
		    struct pipe_inode_info *pipe, unsigned int tlen,
		    unsigned int flags)
{
	struct partial_page partial[MAX_SKB_FRAGS];
	struct page *pages[MAX_SKB_FRAGS];
	struct splice_pipe_desc spd = {
		.pages = pages,
		.partial = partial,
		.nr_pages_max = MAX_SKB_FRAGS,
		.ops = &nosteal_pipe_buf_ops,
		.spd_release = sock_spd_release,
	};
	int ret = 0;

	__skb_splice_bits(skb, pipe, &offset, &tlen, &spd, sk);

	if (spd.nr_pages)
		ret = splice_to_pipe(pipe, &spd);

	return ret;
}
EXPORT_SYMBOL_GPL(skb_splice_bits);

static int sendmsg_locked(struct sock *sk, struct msghdr *msg)
{
	struct socket *sock = sk->sk_socket;
	size_t size = msg_data_left(msg);

	if (!sock)
		return -EINVAL;

	if (!sock->ops->sendmsg_locked)
		return sock_no_sendmsg_locked(sk, msg, size);

	return sock->ops->sendmsg_locked(sk, msg, size);
}

static int sendmsg_unlocked(struct sock *sk, struct msghdr *msg)
{
	struct socket *sock = sk->sk_socket;

	if (!sock)
		return -EINVAL;
	return sock_sendmsg(sock, msg);
}

typedef int (*sendmsg_func)(struct sock *sk, struct msghdr *msg);
static int __skb_send_sock(struct sock *sk, struct sk_buff *skb, int offset,
			   int len, sendmsg_func sendmsg)
{
	unsigned int orig_len = len;
	struct sk_buff *head = skb;
	unsigned short fragidx;
	int slen, ret;

do_frag_list:

	/* Deal with head data */
	while (offset < skb_headlen(skb) && len) {
		struct kvec kv;
		struct msghdr msg;

		slen = min_t(int, len, skb_headlen(skb) - offset);
		kv.iov_base = skb->data + offset;
		kv.iov_len = slen;
		memset(&msg, 0, sizeof(msg));
		msg.msg_flags = MSG_DONTWAIT;

		iov_iter_kvec(&msg.msg_iter, ITER_SOURCE, &kv, 1, slen);
		ret = INDIRECT_CALL_2(sendmsg, sendmsg_locked,
				      sendmsg_unlocked, sk, &msg);
		if (ret <= 0)
			goto error;

		offset += ret;
		len -= ret;
	}

	/* All the data was skb head? */
	if (!len)
		goto out;

	/* Make offset relative to start of frags */
	offset -= skb_headlen(skb);

	/* Find where we are in frag list */
	for (fragidx = 0; fragidx < skb_shinfo(skb)->nr_frags; fragidx++) {
		skb_frag_t *frag  = &skb_shinfo(skb)->frags[fragidx];

		if (offset < skb_frag_size(frag))
			break;

		offset -= skb_frag_size(frag);
	}

	for (; len && fragidx < skb_shinfo(skb)->nr_frags; fragidx++) {
		skb_frag_t *frag  = &skb_shinfo(skb)->frags[fragidx];

		slen = min_t(size_t, len, skb_frag_size(frag) - offset);

		while (slen) {
			struct bio_vec bvec;
			struct msghdr msg = {
				.msg_flags = MSG_SPLICE_PAGES | MSG_DONTWAIT,
			};

			bvec_set_page(&bvec, skb_frag_page(frag), slen,
				      skb_frag_off(frag) + offset);
			iov_iter_bvec(&msg.msg_iter, ITER_SOURCE, &bvec, 1,
				      slen);

			ret = INDIRECT_CALL_2(sendmsg, sendmsg_locked,
					      sendmsg_unlocked, sk, &msg);
			if (ret <= 0)
				goto error;

			len -= ret;
			offset += ret;
			slen -= ret;
		}

		offset = 0;
	}

	if (len) {
		/* Process any frag lists */

		if (skb == head) {
			if (skb_has_frag_list(skb)) {
				skb = skb_shinfo(skb)->frag_list;
				goto do_frag_list;
			}
		} else if (skb->next) {
			skb = skb->next;
			goto do_frag_list;
		}
	}

out:
	return orig_len - len;

error:
	return orig_len == len ? ret : orig_len - len;
}

/* Send skb data on a socket. Socket must be locked. */
int skb_send_sock_locked(struct sock *sk, struct sk_buff *skb, int offset,
			 int len)
{
	return __skb_send_sock(sk, skb, offset, len, sendmsg_locked);
}
EXPORT_SYMBOL_GPL(skb_send_sock_locked);

/* Send skb data on a socket. Socket must be unlocked. */
int skb_send_sock(struct sock *sk, struct sk_buff *skb, int offset, int len)
{
	return __skb_send_sock(sk, skb, offset, len, sendmsg_unlocked);
}

/**
 *	skb_store_bits - store bits from kernel buffer to skb
 *	@skb: destination buffer
 *	@offset: offset in destination
 *	@from: source buffer
 *	@len: number of bytes to copy
 *
 *	Copy the specified number of bytes from the source buffer to the
 *	destination skb.  This function handles all the messy bits of
 *	traversing fragment lists and such.
 */

int skb_store_bits(struct sk_buff *skb, int offset, const void *from, int len)
{
	int start = skb_headlen(skb);
	struct sk_buff *frag_iter;
	int i, copy;

	if (offset > (int)skb->len - len)
		goto fault;

	if ((copy = start - offset) > 0) {
		if (copy > len)
			copy = len;
		skb_copy_to_linear_data_offset(skb, offset, from, copy);
		if ((len -= copy) == 0)
			return 0;
		offset += copy;
		from += copy;
	}

	for (i = 0; i < skb_shinfo(skb)->nr_frags; i++) {
		skb_frag_t *frag = &skb_shinfo(skb)->frags[i];
		int end;

		WARN_ON(start > offset + len);

		end = start + skb_frag_size(frag);
		if ((copy = end - offset) > 0) {
			u32 p_off, p_len, copied;
			struct page *p;
			u8 *vaddr;

			if (copy > len)
				copy = len;

			skb_frag_foreach_page(frag,
					      skb_frag_off(frag) + offset - start,
					      copy, p, p_off, p_len, copied) {
				vaddr = kmap_atomic(p);
				memcpy(vaddr + p_off, from + copied, p_len);
				kunmap_atomic(vaddr);
			}

			if ((len -= copy) == 0)
				return 0;
			offset += copy;
			from += copy;
		}
		start = end;
	}

	skb_walk_frags(skb, frag_iter) {
		int end;

		WARN_ON(start > offset + len);

		end = start + frag_iter->len;
		if ((copy = end - offset) > 0) {
			if (copy > len)
				copy = len;
			if (skb_store_bits(frag_iter, offset - start,
					   from, copy))
				goto fault;
			if ((len -= copy) == 0)
				return 0;
			offset += copy;
			from += copy;
		}
		start = end;
	}
	if (!len)
		return 0;

fault:
	return -EFAULT;
}
EXPORT_SYMBOL(skb_store_bits);

/* Checksum skb data. */
__wsum __skb_checksum(const struct sk_buff *skb, int offset, int len,
		      __wsum csum, const struct skb_checksum_ops *ops)
{
	int start = skb_headlen(skb);
	int i, copy = start - offset;
	struct sk_buff *frag_iter;
	int pos = 0;

	/* Checksum header. */
	if (copy > 0) {
		if (copy > len)
			copy = len;
		csum = INDIRECT_CALL_1(ops->update, csum_partial_ext,
				       skb->data + offset, copy, csum);
		if ((len -= copy) == 0)
			return csum;
		offset += copy;
		pos	= copy;
	}

	for (i = 0; i < skb_shinfo(skb)->nr_frags; i++) {
		int end;
		skb_frag_t *frag = &skb_shinfo(skb)->frags[i];

		WARN_ON(start > offset + len);

		end = start + skb_frag_size(frag);
		if ((copy = end - offset) > 0) {
			u32 p_off, p_len, copied;
			struct page *p;
			__wsum csum2;
			u8 *vaddr;

			if (copy > len)
				copy = len;

			skb_frag_foreach_page(frag,
					      skb_frag_off(frag) + offset - start,
					      copy, p, p_off, p_len, copied) {
				vaddr = kmap_atomic(p);
				csum2 = INDIRECT_CALL_1(ops->update,
							csum_partial_ext,
							vaddr + p_off, p_len, 0);
				kunmap_atomic(vaddr);
				csum = INDIRECT_CALL_1(ops->combine,
						       csum_block_add_ext, csum,
						       csum2, pos, p_len);
				pos += p_len;
			}

			if (!(len -= copy))
				return csum;
			offset += copy;
		}
		start = end;
	}

	skb_walk_frags(skb, frag_iter) {
		int end;

		WARN_ON(start > offset + len);

		end = start + frag_iter->len;
		if ((copy = end - offset) > 0) {
			__wsum csum2;
			if (copy > len)
				copy = len;
			csum2 = __skb_checksum(frag_iter, offset - start,
					       copy, 0, ops);
			csum = INDIRECT_CALL_1(ops->combine, csum_block_add_ext,
					       csum, csum2, pos, copy);
			if ((len -= copy) == 0)
				return csum;
			offset += copy;
			pos    += copy;
		}
		start = end;
	}
	BUG_ON(len);

	return csum;
}
EXPORT_SYMBOL(__skb_checksum);

__wsum skb_checksum(const struct sk_buff *skb, int offset,
		    int len, __wsum csum)
{
	const struct skb_checksum_ops ops = {
		.update  = csum_partial_ext,
		.combine = csum_block_add_ext,
	};

	return __skb_checksum(skb, offset, len, csum, &ops);
}
EXPORT_SYMBOL(skb_checksum);

/* Both of above in one bottle. */

__wsum skb_copy_and_csum_bits(const struct sk_buff *skb, int offset,
				    u8 *to, int len)
{
	int start = skb_headlen(skb);
	int i, copy = start - offset;
	struct sk_buff *frag_iter;
	int pos = 0;
	__wsum csum = 0;

	/* Copy header. */
	if (copy > 0) {
		if (copy > len)
			copy = len;
		csum = csum_partial_copy_nocheck(skb->data + offset, to,
						 copy);
		if ((len -= copy) == 0)
			return csum;
		offset += copy;
		to     += copy;
		pos	= copy;
	}

	for (i = 0; i < skb_shinfo(skb)->nr_frags; i++) {
		int end;

		WARN_ON(start > offset + len);

		end = start + skb_frag_size(&skb_shinfo(skb)->frags[i]);
		if ((copy = end - offset) > 0) {
			skb_frag_t *frag = &skb_shinfo(skb)->frags[i];
			u32 p_off, p_len, copied;
			struct page *p;
			__wsum csum2;
			u8 *vaddr;

			if (copy > len)
				copy = len;

			skb_frag_foreach_page(frag,
					      skb_frag_off(frag) + offset - start,
					      copy, p, p_off, p_len, copied) {
				vaddr = kmap_atomic(p);
				csum2 = csum_partial_copy_nocheck(vaddr + p_off,
								  to + copied,
								  p_len);
				kunmap_atomic(vaddr);
				csum = csum_block_add(csum, csum2, pos);
				pos += p_len;
			}

			if (!(len -= copy))
				return csum;
			offset += copy;
			to     += copy;
		}
		start = end;
	}

	skb_walk_frags(skb, frag_iter) {
		__wsum csum2;
		int end;

		WARN_ON(start > offset + len);

		end = start + frag_iter->len;
		if ((copy = end - offset) > 0) {
			if (copy > len)
				copy = len;
			csum2 = skb_copy_and_csum_bits(frag_iter,
						       offset - start,
						       to, copy);
			csum = csum_block_add(csum, csum2, pos);
			if ((len -= copy) == 0)
				return csum;
			offset += copy;
			to     += copy;
			pos    += copy;
		}
		start = end;
	}
	BUG_ON(len);
	return csum;
}
EXPORT_SYMBOL(skb_copy_and_csum_bits);

__sum16 __skb_checksum_complete_head(struct sk_buff *skb, int len)
{
	__sum16 sum;

	sum = csum_fold(skb_checksum(skb, 0, len, skb->csum));
	/* See comments in __skb_checksum_complete(). */
	if (likely(!sum)) {
		if (unlikely(skb->ip_summed == CHECKSUM_COMPLETE) &&
		    !skb->csum_complete_sw)
			netdev_rx_csum_fault(skb->dev, skb);
	}
	if (!skb_shared(skb))
		skb->csum_valid = !sum;
	return sum;
}
EXPORT_SYMBOL(__skb_checksum_complete_head);

/* This function assumes skb->csum already holds pseudo header's checksum,
 * which has been changed from the hardware checksum, for example, by
 * __skb_checksum_validate_complete(). And, the original skb->csum must
 * have been validated unsuccessfully for CHECKSUM_COMPLETE case.
 *
 * It returns non-zero if the recomputed checksum is still invalid, otherwise
 * zero. The new checksum is stored back into skb->csum unless the skb is
 * shared.
 */
__sum16 __skb_checksum_complete(struct sk_buff *skb)
{
	__wsum csum;
	__sum16 sum;

	csum = skb_checksum(skb, 0, skb->len, 0);

	sum = csum_fold(csum_add(skb->csum, csum));
	/* This check is inverted, because we already knew the hardware
	 * checksum is invalid before calling this function. So, if the
	 * re-computed checksum is valid instead, then we have a mismatch
	 * between the original skb->csum and skb_checksum(). This means either
	 * the original hardware checksum is incorrect or we screw up skb->csum
	 * when moving skb->data around.
	 */
	if (likely(!sum)) {
		if (unlikely(skb->ip_summed == CHECKSUM_COMPLETE) &&
		    !skb->csum_complete_sw)
			netdev_rx_csum_fault(skb->dev, skb);
	}

	if (!skb_shared(skb)) {
		/* Save full packet checksum */
		skb->csum = csum;
		skb->ip_summed = CHECKSUM_COMPLETE;
		skb->csum_complete_sw = 1;
		skb->csum_valid = !sum;
	}

	return sum;
}
EXPORT_SYMBOL(__skb_checksum_complete);

static __wsum warn_crc32c_csum_update(const void *buff, int len, __wsum sum)
{
	net_warn_ratelimited(
		"%s: attempt to compute crc32c without libcrc32c.ko\n",
		__func__);
	return 0;
}

static __wsum warn_crc32c_csum_combine(__wsum csum, __wsum csum2,
				       int offset, int len)
{
	net_warn_ratelimited(
		"%s: attempt to compute crc32c without libcrc32c.ko\n",
		__func__);
	return 0;
}

static const struct skb_checksum_ops default_crc32c_ops = {
	.update  = warn_crc32c_csum_update,
	.combine = warn_crc32c_csum_combine,
};

const struct skb_checksum_ops *crc32c_csum_stub __read_mostly =
	&default_crc32c_ops;
EXPORT_SYMBOL(crc32c_csum_stub);

 /**
 *	skb_zerocopy_headlen - Calculate headroom needed for skb_zerocopy()
 *	@from: source buffer
 *
 *	Calculates the amount of linear headroom needed in the 'to' skb passed
 *	into skb_zerocopy().
 */
unsigned int
skb_zerocopy_headlen(const struct sk_buff *from)
{
	unsigned int hlen = 0;

	if (!from->head_frag ||
	    skb_headlen(from) < L1_CACHE_BYTES ||
	    skb_shinfo(from)->nr_frags >= MAX_SKB_FRAGS) {
		hlen = skb_headlen(from);
		if (!hlen)
			hlen = from->len;
	}

	if (skb_has_frag_list(from))
		hlen = from->len;

	return hlen;
}
EXPORT_SYMBOL_GPL(skb_zerocopy_headlen);

/**
 *	skb_zerocopy - Zero copy skb to skb
 *	@to: destination buffer
 *	@from: source buffer
 *	@len: number of bytes to copy from source buffer
 *	@hlen: size of linear headroom in destination buffer
 *
 *	Copies up to `len` bytes from `from` to `to` by creating references
 *	to the frags in the source buffer.
 *
 *	The `hlen` as calculated by skb_zerocopy_headlen() specifies the
 *	headroom in the `to` buffer.
 *
 *	Return value:
 *	0: everything is OK
 *	-ENOMEM: couldn't orphan frags of @from due to lack of memory
 *	-EFAULT: skb_copy_bits() found some problem with skb geometry
 */
int
skb_zerocopy(struct sk_buff *to, struct sk_buff *from, int len, int hlen)
{
	int i, j = 0;
	int plen = 0; /* length of skb->head fragment */
	int ret;
	struct page *page;
	unsigned int offset;

	BUG_ON(!from->head_frag && !hlen);

	/* dont bother with small payloads */
	if (len <= skb_tailroom(to))
		return skb_copy_bits(from, 0, skb_put(to, len), len);

	if (hlen) {
		ret = skb_copy_bits(from, 0, skb_put(to, hlen), hlen);
		if (unlikely(ret))
			return ret;
		len -= hlen;
	} else {
		plen = min_t(int, skb_headlen(from), len);
		if (plen) {
			page = virt_to_head_page(from->head);
			offset = from->data - (unsigned char *)page_address(page);
			__skb_fill_page_desc(to, 0, page, offset, plen);
			get_page(page);
			j = 1;
			len -= plen;
		}
	}

	skb_len_add(to, len + plen);

	if (unlikely(skb_orphan_frags(from, GFP_ATOMIC))) {
		skb_tx_error(from);
		return -ENOMEM;
	}
	skb_zerocopy_clone(to, from, GFP_ATOMIC);

	for (i = 0; i < skb_shinfo(from)->nr_frags; i++) {
		int size;

		if (!len)
			break;
		skb_shinfo(to)->frags[j] = skb_shinfo(from)->frags[i];
		size = min_t(int, skb_frag_size(&skb_shinfo(to)->frags[j]),
					len);
		skb_frag_size_set(&skb_shinfo(to)->frags[j], size);
		len -= size;
		skb_frag_ref(to, j);
		j++;
	}
	skb_shinfo(to)->nr_frags = j;

	return 0;
}
EXPORT_SYMBOL_GPL(skb_zerocopy);

void skb_copy_and_csum_dev(const struct sk_buff *skb, u8 *to)
{
	__wsum csum;
	long csstart;

	if (skb->ip_summed == CHECKSUM_PARTIAL)
		csstart = skb_checksum_start_offset(skb);
	else
		csstart = skb_headlen(skb);

	BUG_ON(csstart > skb_headlen(skb));

	skb_copy_from_linear_data(skb, to, csstart);

	csum = 0;
	if (csstart != skb->len)
		csum = skb_copy_and_csum_bits(skb, csstart, to + csstart,
					      skb->len - csstart);

	if (skb->ip_summed == CHECKSUM_PARTIAL) {
		long csstuff = csstart + skb->csum_offset;

		*((__sum16 *)(to + csstuff)) = csum_fold(csum);
	}
}
EXPORT_SYMBOL(skb_copy_and_csum_dev);

/**
 *	skb_dequeue - remove from the head of the queue
 *	@list: list to dequeue from
 *
 *	Remove the head of the list. The list lock is taken so the function
 *	may be used safely with other locking list functions. The head item is
 *	returned or %NULL if the list is empty.
 */

struct sk_buff *skb_dequeue(struct sk_buff_head *list)
{
	unsigned long flags;
	struct sk_buff *result;

	spin_lock_irqsave(&list->lock, flags);
	result = __skb_dequeue(list);
	spin_unlock_irqrestore(&list->lock, flags);
	return result;
}
EXPORT_SYMBOL(skb_dequeue);

/**
 *	skb_dequeue_tail - remove from the tail of the queue
 *	@list: list to dequeue from
 *
 *	Remove the tail of the list. The list lock is taken so the function
 *	may be used safely with other locking list functions. The tail item is
 *	returned or %NULL if the list is empty.
 */
struct sk_buff *skb_dequeue_tail(struct sk_buff_head *list)
{
	unsigned long flags;
	struct sk_buff *result;

	spin_lock_irqsave(&list->lock, flags);
	result = __skb_dequeue_tail(list);
	spin_unlock_irqrestore(&list->lock, flags);
	return result;
}
EXPORT_SYMBOL(skb_dequeue_tail);

/**
 *	skb_queue_purge - empty a list
 *	@list: list to empty
 *
 *	Delete all buffers on an &sk_buff list. Each buffer is removed from
 *	the list and one reference dropped. This function takes the list
 *	lock and is atomic with respect to other list locking functions.
 */
void skb_queue_purge(struct sk_buff_head *list)
{
	struct sk_buff *skb;
	while ((skb = skb_dequeue(list)) != NULL)
		kfree_skb(skb);
}
EXPORT_SYMBOL(skb_queue_purge);

/**
 *	skb_rbtree_purge - empty a skb rbtree
 *	@root: root of the rbtree to empty
 *	Return value: the sum of truesizes of all purged skbs.
 *
 *	Delete all buffers on an &sk_buff rbtree. Each buffer is removed from
 *	the list and one reference dropped. This function does not take
 *	any lock. Synchronization should be handled by the caller (e.g., TCP
 *	out-of-order queue is protected by the socket lock).
 */
unsigned int skb_rbtree_purge(struct rb_root *root)
{
	struct rb_node *p = rb_first(root);
	unsigned int sum = 0;

	while (p) {
		struct sk_buff *skb = rb_entry(p, struct sk_buff, rbnode);

		p = rb_next(p);
		rb_erase(&skb->rbnode, root);
		sum += skb->truesize;
		kfree_skb(skb);
	}
	return sum;
}

/**
 *	skb_queue_head - queue a buffer at the list head
 *	@list: list to use
 *	@newsk: buffer to queue
 *
 *	Queue a buffer at the start of the list. This function takes the
 *	list lock and can be used safely with other locking &sk_buff functions
 *	safely.
 *
 *	A buffer cannot be placed on two lists at the same time.
 */
void skb_queue_head(struct sk_buff_head *list, struct sk_buff *newsk)
{
	unsigned long flags;

	spin_lock_irqsave(&list->lock, flags);
	__skb_queue_head(list, newsk);
	spin_unlock_irqrestore(&list->lock, flags);
}
EXPORT_SYMBOL(skb_queue_head);

/**
 *	skb_queue_tail - queue a buffer at the list tail
 *	@list: list to use
 *	@newsk: buffer to queue
 *
 *	Queue a buffer at the tail of the list. This function takes the
 *	list lock and can be used safely with other locking &sk_buff functions
 *	safely.
 *
 *	A buffer cannot be placed on two lists at the same time.
 */
void skb_queue_tail(struct sk_buff_head *list, struct sk_buff *newsk)
{
	unsigned long flags;

	spin_lock_irqsave(&list->lock, flags);
	__skb_queue_tail(list, newsk);
	spin_unlock_irqrestore(&list->lock, flags);
}
EXPORT_SYMBOL(skb_queue_tail);

/**
 *	skb_unlink	-	remove a buffer from a list
 *	@skb: buffer to remove
 *	@list: list to use
 *
 *	Remove a packet from a list. The list locks are taken and this
 *	function is atomic with respect to other list locked calls
 *
 *	You must know what list the SKB is on.
 */
void skb_unlink(struct sk_buff *skb, struct sk_buff_head *list)
{
	unsigned long flags;

	spin_lock_irqsave(&list->lock, flags);
	__skb_unlink(skb, list);
	spin_unlock_irqrestore(&list->lock, flags);
}
EXPORT_SYMBOL(skb_unlink);

/**
 *	skb_append	-	append a buffer
 *	@old: buffer to insert after
 *	@newsk: buffer to insert
 *	@list: list to use
 *
 *	Place a packet after a given packet in a list. The list locks are taken
 *	and this function is atomic with respect to other list locked calls.
 *	A buffer cannot be placed on two lists at the same time.
 */
void skb_append(struct sk_buff *old, struct sk_buff *newsk, struct sk_buff_head *list)
{
	unsigned long flags;

	spin_lock_irqsave(&list->lock, flags);
	__skb_queue_after(list, old, newsk);
	spin_unlock_irqrestore(&list->lock, flags);
}
EXPORT_SYMBOL(skb_append);

static inline void skb_split_inside_header(struct sk_buff *skb,
					   struct sk_buff* skb1,
					   const u32 len, const int pos)
{
	int i;

	skb_copy_from_linear_data_offset(skb, len, skb_put(skb1, pos - len),
					 pos - len);
	/* And move data appendix as is. */
	for (i = 0; i < skb_shinfo(skb)->nr_frags; i++)
		skb_shinfo(skb1)->frags[i] = skb_shinfo(skb)->frags[i];

	skb_shinfo(skb1)->nr_frags = skb_shinfo(skb)->nr_frags;
	skb_shinfo(skb)->nr_frags  = 0;
	skb1->data_len		   = skb->data_len;
	skb1->len		   += skb1->data_len;
	skb->data_len		   = 0;
	skb->len		   = len;
	skb_set_tail_pointer(skb, len);
}

static inline void skb_split_no_header(struct sk_buff *skb,
				       struct sk_buff* skb1,
				       const u32 len, int pos)
{
	int i, k = 0;
	const int nfrags = skb_shinfo(skb)->nr_frags;

	skb_shinfo(skb)->nr_frags = 0;
	skb1->len		  = skb1->data_len = skb->len - len;
	skb->len		  = len;
	skb->data_len		  = len - pos;

	for (i = 0; i < nfrags; i++) {
		int size = skb_frag_size(&skb_shinfo(skb)->frags[i]);

		if (pos + size > len) {
			skb_shinfo(skb1)->frags[k] = skb_shinfo(skb)->frags[i];

			if (pos < len) {
				/* Split frag.
				 * We have two variants in this case:
				 * 1. Move all the frag to the second
				 *    part, if it is possible. F.e.
				 *    this approach is mandatory for TUX,
				 *    where splitting is expensive.
				 * 2. Split is accurately. We make this.
				 */
				skb_frag_ref(skb, i);
				skb_frag_off_add(&skb_shinfo(skb1)->frags[0], len - pos);
				skb_frag_size_sub(&skb_shinfo(skb1)->frags[0], len - pos);
				skb_frag_size_set(&skb_shinfo(skb)->frags[i], len - pos);
				skb_shinfo(skb)->nr_frags++;
			}
			k++;
		} else
			skb_shinfo(skb)->nr_frags++;
		pos += size;
	}
	skb_shinfo(skb1)->nr_frags = k;
}

/**
 * skb_split - Split fragmented skb to two parts at length len.
 * @skb: the buffer to split
 * @skb1: the buffer to receive the second part
 * @len: new length for skb
 */
void skb_split(struct sk_buff *skb, struct sk_buff *skb1, const u32 len)
{
	int pos = skb_headlen(skb);
	const int zc_flags = SKBFL_SHARED_FRAG | SKBFL_PURE_ZEROCOPY;

	skb_zcopy_downgrade_managed(skb);

	skb_shinfo(skb1)->flags |= skb_shinfo(skb)->flags & zc_flags;
	skb_zerocopy_clone(skb1, skb, 0);
	if (len < pos)	/* Split line is inside header. */
		skb_split_inside_header(skb, skb1, len, pos);
	else		/* Second chunk has no header, nothing to copy. */
		skb_split_no_header(skb, skb1, len, pos);
}
EXPORT_SYMBOL(skb_split);

/* Shifting from/to a cloned skb is a no-go.
 *
 * Caller cannot keep skb_shinfo related pointers past calling here!
 */
static int skb_prepare_for_shift(struct sk_buff *skb)
{
	return skb_unclone_keeptruesize(skb, GFP_ATOMIC);
}

/**
 * skb_shift - Shifts paged data partially from skb to another
 * @tgt: buffer into which tail data gets added
 * @skb: buffer from which the paged data comes from
 * @shiftlen: shift up to this many bytes
 *
 * Attempts to shift up to shiftlen worth of bytes, which may be less than
 * the length of the skb, from skb to tgt. Returns number bytes shifted.
 * It's up to caller to free skb if everything was shifted.
 *
 * If @tgt runs out of frags, the whole operation is aborted.
 *
 * Skb cannot include anything else but paged data while tgt is allowed
 * to have non-paged data as well.
 *
 * TODO: full sized shift could be optimized but that would need
 * specialized skb free'er to handle frags without up-to-date nr_frags.
 */
int skb_shift(struct sk_buff *tgt, struct sk_buff *skb, int shiftlen)
{
	int from, to, merge, todo;
	skb_frag_t *fragfrom, *fragto;

	BUG_ON(shiftlen > skb->len);

	if (skb_headlen(skb))
		return 0;
	if (skb_zcopy(tgt) || skb_zcopy(skb))
		return 0;

	todo = shiftlen;
	from = 0;
	to = skb_shinfo(tgt)->nr_frags;
	fragfrom = &skb_shinfo(skb)->frags[from];

	/* Actual merge is delayed until the point when we know we can
	 * commit all, so that we don't have to undo partial changes
	 */
	if (!to ||
	    !skb_can_coalesce(tgt, to, skb_frag_page(fragfrom),
			      skb_frag_off(fragfrom))) {
		merge = -1;
	} else {
		merge = to - 1;

		todo -= skb_frag_size(fragfrom);
		if (todo < 0) {
			if (skb_prepare_for_shift(skb) ||
			    skb_prepare_for_shift(tgt))
				return 0;

			/* All previous frag pointers might be stale! */
			fragfrom = &skb_shinfo(skb)->frags[from];
			fragto = &skb_shinfo(tgt)->frags[merge];

			skb_frag_size_add(fragto, shiftlen);
			skb_frag_size_sub(fragfrom, shiftlen);
			skb_frag_off_add(fragfrom, shiftlen);

			goto onlymerged;
		}

		from++;
	}

	/* Skip full, not-fitting skb to avoid expensive operations */
	if ((shiftlen == skb->len) &&
	    (skb_shinfo(skb)->nr_frags - from) > (MAX_SKB_FRAGS - to))
		return 0;

	if (skb_prepare_for_shift(skb) || skb_prepare_for_shift(tgt))
		return 0;

	while ((todo > 0) && (from < skb_shinfo(skb)->nr_frags)) {
		if (to == MAX_SKB_FRAGS)
			return 0;

		fragfrom = &skb_shinfo(skb)->frags[from];
		fragto = &skb_shinfo(tgt)->frags[to];

		if (todo >= skb_frag_size(fragfrom)) {
			*fragto = *fragfrom;
			todo -= skb_frag_size(fragfrom);
			from++;
			to++;

		} else {
			__skb_frag_ref(fragfrom);
			skb_frag_page_copy(fragto, fragfrom);
			skb_frag_off_copy(fragto, fragfrom);
			skb_frag_size_set(fragto, todo);

			skb_frag_off_add(fragfrom, todo);
			skb_frag_size_sub(fragfrom, todo);
			todo = 0;

			to++;
			break;
		}
	}

	/* Ready to "commit" this state change to tgt */
	skb_shinfo(tgt)->nr_frags = to;

	if (merge >= 0) {
		fragfrom = &skb_shinfo(skb)->frags[0];
		fragto = &skb_shinfo(tgt)->frags[merge];

		skb_frag_size_add(fragto, skb_frag_size(fragfrom));
		__skb_frag_unref(fragfrom, skb->pp_recycle);
	}

	/* Reposition in the original skb */
	to = 0;
	while (from < skb_shinfo(skb)->nr_frags)
		skb_shinfo(skb)->frags[to++] = skb_shinfo(skb)->frags[from++];
	skb_shinfo(skb)->nr_frags = to;

	BUG_ON(todo > 0 && !skb_shinfo(skb)->nr_frags);

onlymerged:
	/* Most likely the tgt won't ever need its checksum anymore, skb on
	 * the other hand might need it if it needs to be resent
	 */
	tgt->ip_summed = CHECKSUM_PARTIAL;
	skb->ip_summed = CHECKSUM_PARTIAL;

	skb_len_add(skb, -shiftlen);
	skb_len_add(tgt, shiftlen);

	return shiftlen;
}

/**
 * skb_prepare_seq_read - Prepare a sequential read of skb data
 * @skb: the buffer to read
 * @from: lower offset of data to be read
 * @to: upper offset of data to be read
 * @st: state variable
 *
 * Initializes the specified state variable. Must be called before
 * invoking skb_seq_read() for the first time.
 */
void skb_prepare_seq_read(struct sk_buff *skb, unsigned int from,
			  unsigned int to, struct skb_seq_state *st)
{
	st->lower_offset = from;
	st->upper_offset = to;
	st->root_skb = st->cur_skb = skb;
	st->frag_idx = st->stepped_offset = 0;
	st->frag_data = NULL;
	st->frag_off = 0;
}
EXPORT_SYMBOL(skb_prepare_seq_read);

/**
 * skb_seq_read - Sequentially read skb data
 * @consumed: number of bytes consumed by the caller so far
 * @data: destination pointer for data to be returned
 * @st: state variable
 *
 * Reads a block of skb data at @consumed relative to the
 * lower offset specified to skb_prepare_seq_read(). Assigns
 * the head of the data block to @data and returns the length
 * of the block or 0 if the end of the skb data or the upper
 * offset has been reached.
 *
 * The caller is not required to consume all of the data
 * returned, i.e. @consumed is typically set to the number
 * of bytes already consumed and the next call to
 * skb_seq_read() will return the remaining part of the block.
 *
 * Note 1: The size of each block of data returned can be arbitrary,
 *       this limitation is the cost for zerocopy sequential
 *       reads of potentially non linear data.
 *
 * Note 2: Fragment lists within fragments are not implemented
 *       at the moment, state->root_skb could be replaced with
 *       a stack for this purpose.
 */
unsigned int skb_seq_read(unsigned int consumed, const u8 **data,
			  struct skb_seq_state *st)
{
	unsigned int block_limit, abs_offset = consumed + st->lower_offset;
	skb_frag_t *frag;

	if (unlikely(abs_offset >= st->upper_offset)) {
		if (st->frag_data) {
			kunmap_atomic(st->frag_data);
			st->frag_data = NULL;
		}
		return 0;
	}

next_skb:
	block_limit = skb_headlen(st->cur_skb) + st->stepped_offset;

	if (abs_offset < block_limit && !st->frag_data) {
		*data = st->cur_skb->data + (abs_offset - st->stepped_offset);
		return block_limit - abs_offset;
	}

	if (st->frag_idx == 0 && !st->frag_data)
		st->stepped_offset += skb_headlen(st->cur_skb);

	while (st->frag_idx < skb_shinfo(st->cur_skb)->nr_frags) {
		unsigned int pg_idx, pg_off, pg_sz;

		frag = &skb_shinfo(st->cur_skb)->frags[st->frag_idx];

		pg_idx = 0;
		pg_off = skb_frag_off(frag);
		pg_sz = skb_frag_size(frag);

		if (skb_frag_must_loop(skb_frag_page(frag))) {
			pg_idx = (pg_off + st->frag_off) >> PAGE_SHIFT;
			pg_off = offset_in_page(pg_off + st->frag_off);
			pg_sz = min_t(unsigned int, pg_sz - st->frag_off,
						    PAGE_SIZE - pg_off);
		}

		block_limit = pg_sz + st->stepped_offset;
		if (abs_offset < block_limit) {
			if (!st->frag_data)
				st->frag_data = kmap_atomic(skb_frag_page(frag) + pg_idx);

			*data = (u8 *)st->frag_data + pg_off +
				(abs_offset - st->stepped_offset);

			return block_limit - abs_offset;
		}

		if (st->frag_data) {
			kunmap_atomic(st->frag_data);
			st->frag_data = NULL;
		}

		st->stepped_offset += pg_sz;
		st->frag_off += pg_sz;
		if (st->frag_off == skb_frag_size(frag)) {
			st->frag_off = 0;
			st->frag_idx++;
		}
	}

	if (st->frag_data) {
		kunmap_atomic(st->frag_data);
		st->frag_data = NULL;
	}

	if (st->root_skb == st->cur_skb && skb_has_frag_list(st->root_skb)) {
		st->cur_skb = skb_shinfo(st->root_skb)->frag_list;
		st->frag_idx = 0;
		goto next_skb;
	} else if (st->cur_skb->next) {
		st->cur_skb = st->cur_skb->next;
		st->frag_idx = 0;
		goto next_skb;
	}

	return 0;
}
EXPORT_SYMBOL(skb_seq_read);

/**
 * skb_abort_seq_read - Abort a sequential read of skb data
 * @st: state variable
 *
 * Must be called if skb_seq_read() was not called until it
 * returned 0.
 */
void skb_abort_seq_read(struct skb_seq_state *st)
{
	if (st->frag_data)
		kunmap_atomic(st->frag_data);
}
EXPORT_SYMBOL(skb_abort_seq_read);

#define TS_SKB_CB(state)	((struct skb_seq_state *) &((state)->cb))

static unsigned int skb_ts_get_next_block(unsigned int offset, const u8 **text,
					  struct ts_config *conf,
					  struct ts_state *state)
{
	return skb_seq_read(offset, text, TS_SKB_CB(state));
}

static void skb_ts_finish(struct ts_config *conf, struct ts_state *state)
{
	skb_abort_seq_read(TS_SKB_CB(state));
}

/**
 * skb_find_text - Find a text pattern in skb data
 * @skb: the buffer to look in
 * @from: search offset
 * @to: search limit
 * @config: textsearch configuration
 *
 * Finds a pattern in the skb data according to the specified
 * textsearch configuration. Use textsearch_next() to retrieve
 * subsequent occurrences of the pattern. Returns the offset
 * to the first occurrence or UINT_MAX if no match was found.
 */
unsigned int skb_find_text(struct sk_buff *skb, unsigned int from,
			   unsigned int to, struct ts_config *config)
{
	struct ts_state state;
	unsigned int ret;

	BUILD_BUG_ON(sizeof(struct skb_seq_state) > sizeof(state.cb));

	config->get_next_block = skb_ts_get_next_block;
	config->finish = skb_ts_finish;

	skb_prepare_seq_read(skb, from, to, TS_SKB_CB(&state));

	ret = textsearch_find(config, &state);
	return (ret <= to - from ? ret : UINT_MAX);
}
EXPORT_SYMBOL(skb_find_text);

int skb_append_pagefrags(struct sk_buff *skb, struct page *page,
			 int offset, size_t size, size_t max_frags)
{
	int i = skb_shinfo(skb)->nr_frags;

	if (skb_can_coalesce(skb, i, page, offset)) {
		skb_frag_size_add(&skb_shinfo(skb)->frags[i - 1], size);
	} else if (i < max_frags) {
		skb_zcopy_downgrade_managed(skb);
		get_page(page);
		skb_fill_page_desc_noacc(skb, i, page, offset, size);
	} else {
		return -EMSGSIZE;
	}

	return 0;
}
EXPORT_SYMBOL_GPL(skb_append_pagefrags);

/**
 *	skb_pull_rcsum - pull skb and update receive checksum
 *	@skb: buffer to update
 *	@len: length of data pulled
 *
 *	This function performs an skb_pull on the packet and updates
 *	the CHECKSUM_COMPLETE checksum.  It should be used on
 *	receive path processing instead of skb_pull unless you know
 *	that the checksum difference is zero (e.g., a valid IP header)
 *	or you are setting ip_summed to CHECKSUM_NONE.
 */
void *skb_pull_rcsum(struct sk_buff *skb, unsigned int len)
{
	unsigned char *data = skb->data;

	BUG_ON(len > skb->len);
	__skb_pull(skb, len);
	skb_postpull_rcsum(skb, data, len);
	return skb->data;
}
EXPORT_SYMBOL_GPL(skb_pull_rcsum);

static inline skb_frag_t skb_head_frag_to_page_desc(struct sk_buff *frag_skb)
{
	skb_frag_t head_frag;
	struct page *page;

	page = virt_to_head_page(frag_skb->head);
	skb_frag_fill_page_desc(&head_frag, page, frag_skb->data -
				(unsigned char *)page_address(page),
				skb_headlen(frag_skb));
	return head_frag;
}

struct sk_buff *skb_segment_list(struct sk_buff *skb,
				 netdev_features_t features,
				 unsigned int offset)
{
	struct sk_buff *list_skb = skb_shinfo(skb)->frag_list;
	unsigned int tnl_hlen = skb_tnl_header_len(skb);
	unsigned int delta_truesize = 0;
	unsigned int delta_len = 0;
	struct sk_buff *tail = NULL;
	struct sk_buff *nskb, *tmp;
	int len_diff, err;

	skb_push(skb, -skb_network_offset(skb) + offset);

	/* Ensure the head is writeable before touching the shared info */
	err = skb_unclone(skb, GFP_ATOMIC);
	if (err)
		goto err_linearize;

	skb_shinfo(skb)->frag_list = NULL;

	while (list_skb) {
		nskb = list_skb;
		list_skb = list_skb->next;

		err = 0;
		delta_truesize += nskb->truesize;
		if (skb_shared(nskb)) {
			tmp = skb_clone(nskb, GFP_ATOMIC);
			if (tmp) {
				consume_skb(nskb);
				nskb = tmp;
				err = skb_unclone(nskb, GFP_ATOMIC);
			} else {
				err = -ENOMEM;
			}
		}

		if (!tail)
			skb->next = nskb;
		else
			tail->next = nskb;

		if (unlikely(err)) {
			nskb->next = list_skb;
			goto err_linearize;
		}

		tail = nskb;

		delta_len += nskb->len;

		skb_push(nskb, -skb_network_offset(nskb) + offset);

		skb_release_head_state(nskb);
		len_diff = skb_network_header_len(nskb) - skb_network_header_len(skb);
		__copy_skb_header(nskb, skb);

		skb_headers_offset_update(nskb, skb_headroom(nskb) - skb_headroom(skb));
		nskb->transport_header += len_diff;
		skb_copy_from_linear_data_offset(skb, -tnl_hlen,
						 nskb->data - tnl_hlen,
						 offset + tnl_hlen);

		if (skb_needs_linearize(nskb, features) &&
		    __skb_linearize(nskb))
			goto err_linearize;
	}

	skb->truesize = skb->truesize - delta_truesize;
	skb->data_len = skb->data_len - delta_len;
	skb->len = skb->len - delta_len;

	skb_gso_reset(skb);

	skb->prev = tail;

	if (skb_needs_linearize(skb, features) &&
	    __skb_linearize(skb))
		goto err_linearize;

	skb_get(skb);

	return skb;

err_linearize:
	kfree_skb_list(skb->next);
	skb->next = NULL;
	return ERR_PTR(-ENOMEM);
}
EXPORT_SYMBOL_GPL(skb_segment_list);

/**
 *	skb_segment - Perform protocol segmentation on skb.
 *	@head_skb: buffer to segment
 *	@features: features for the output path (see dev->features)
 *
 *	This function performs segmentation on the given skb.  It returns
 *	a pointer to the first in a list of new skbs for the segments.
 *	In case of error it returns ERR_PTR(err).
 */
struct sk_buff *skb_segment(struct sk_buff *head_skb,
			    netdev_features_t features)
{
	struct sk_buff *segs = NULL;
	struct sk_buff *tail = NULL;
	struct sk_buff *list_skb = skb_shinfo(head_skb)->frag_list;
	unsigned int mss = skb_shinfo(head_skb)->gso_size;
	unsigned int doffset = head_skb->data - skb_mac_header(head_skb);
	unsigned int offset = doffset;
	unsigned int tnl_hlen = skb_tnl_header_len(head_skb);
	unsigned int partial_segs = 0;
	unsigned int headroom;
	unsigned int len = head_skb->len;
	struct sk_buff *frag_skb;
	skb_frag_t *frag;
	__be16 proto;
	bool csum, sg;
	int err = -ENOMEM;
	int i = 0;
	int nfrags, pos;

	if ((skb_shinfo(head_skb)->gso_type & SKB_GSO_DODGY) &&
	    mss != GSO_BY_FRAGS && mss != skb_headlen(head_skb)) {
		struct sk_buff *check_skb;

		for (check_skb = list_skb; check_skb; check_skb = check_skb->next) {
			if (skb_headlen(check_skb) && !check_skb->head_frag) {
				/* gso_size is untrusted, and we have a frag_list with
				 * a linear non head_frag item.
				 *
				 * If head_skb's headlen does not fit requested gso_size,
				 * it means that the frag_list members do NOT terminate
				 * on exact gso_size boundaries. Hence we cannot perform
				 * skb_frag_t page sharing. Therefore we must fallback to
				 * copying the frag_list skbs; we do so by disabling SG.
				 */
				features &= ~NETIF_F_SG;
				break;
			}
		}
	}

	__skb_push(head_skb, doffset);
	proto = skb_network_protocol(head_skb, NULL);
	if (unlikely(!proto))
		return ERR_PTR(-EINVAL);

	sg = !!(features & NETIF_F_SG);
	csum = !!can_checksum_protocol(features, proto);

	if (sg && csum && (mss != GSO_BY_FRAGS))  {
		if (!(features & NETIF_F_GSO_PARTIAL)) {
			struct sk_buff *iter;
			unsigned int frag_len;

			if (!list_skb ||
			    !net_gso_ok(features, skb_shinfo(head_skb)->gso_type))
				goto normal;

			/* If we get here then all the required
			 * GSO features except frag_list are supported.
			 * Try to split the SKB to multiple GSO SKBs
			 * with no frag_list.
			 * Currently we can do that only when the buffers don't
			 * have a linear part and all the buffers except
			 * the last are of the same length.
			 */
			frag_len = list_skb->len;
			skb_walk_frags(head_skb, iter) {
				if (frag_len != iter->len && iter->next)
					goto normal;
				if (skb_headlen(iter) && !iter->head_frag)
					goto normal;

				len -= iter->len;
			}

			if (len != frag_len)
				goto normal;
		}

		/* GSO partial only requires that we trim off any excess that
		 * doesn't fit into an MSS sized block, so take care of that
		 * now.
		 */
		partial_segs = len / mss;
		if (partial_segs > 1)
			mss *= partial_segs;
		else
			partial_segs = 0;
	}

normal:
	headroom = skb_headroom(head_skb);
	pos = skb_headlen(head_skb);

	if (skb_orphan_frags(head_skb, GFP_ATOMIC))
		return ERR_PTR(-ENOMEM);

	nfrags = skb_shinfo(head_skb)->nr_frags;
	frag = skb_shinfo(head_skb)->frags;
	frag_skb = head_skb;

	do {
		struct sk_buff *nskb;
		skb_frag_t *nskb_frag;
		int hsize;
		int size;

		if (unlikely(mss == GSO_BY_FRAGS)) {
			len = list_skb->len;
		} else {
			len = head_skb->len - offset;
			if (len > mss)
				len = mss;
		}

		hsize = skb_headlen(head_skb) - offset;

		if (hsize <= 0 && i >= nfrags && skb_headlen(list_skb) &&
		    (skb_headlen(list_skb) == len || sg)) {
			BUG_ON(skb_headlen(list_skb) > len);

			nskb = skb_clone(list_skb, GFP_ATOMIC);
			if (unlikely(!nskb))
				goto err;

			i = 0;
			nfrags = skb_shinfo(list_skb)->nr_frags;
			frag = skb_shinfo(list_skb)->frags;
			frag_skb = list_skb;
			pos += skb_headlen(list_skb);

			while (pos < offset + len) {
				BUG_ON(i >= nfrags);

				size = skb_frag_size(frag);
				if (pos + size > offset + len)
					break;

				i++;
				pos += size;
				frag++;
			}

			list_skb = list_skb->next;

			if (unlikely(pskb_trim(nskb, len))) {
				kfree_skb(nskb);
				goto err;
			}

			hsize = skb_end_offset(nskb);
			if (skb_cow_head(nskb, doffset + headroom)) {
				kfree_skb(nskb);
				goto err;
			}

			nskb->truesize += skb_end_offset(nskb) - hsize;
			skb_release_head_state(nskb);
			__skb_push(nskb, doffset);
		} else {
			if (hsize < 0)
				hsize = 0;
			if (hsize > len || !sg)
				hsize = len;

			nskb = __alloc_skb(hsize + doffset + headroom,
					   GFP_ATOMIC, skb_alloc_rx_flag(head_skb),
					   NUMA_NO_NODE);

			if (unlikely(!nskb))
				goto err;

			skb_reserve(nskb, headroom);
			__skb_put(nskb, doffset);
		}

		if (segs)
			tail->next = nskb;
		else
			segs = nskb;
		tail = nskb;

		__copy_skb_header(nskb, head_skb);

		skb_headers_offset_update(nskb, skb_headroom(nskb) - headroom);
		skb_reset_mac_len(nskb);

		skb_copy_from_linear_data_offset(head_skb, -tnl_hlen,
						 nskb->data - tnl_hlen,
						 doffset + tnl_hlen);

		if (nskb->len == len + doffset)
			goto perform_csum_check;

		if (!sg) {
			if (!csum) {
				if (!nskb->remcsum_offload)
					nskb->ip_summed = CHECKSUM_NONE;
				SKB_GSO_CB(nskb)->csum =
					skb_copy_and_csum_bits(head_skb, offset,
							       skb_put(nskb,
								       len),
							       len);
				SKB_GSO_CB(nskb)->csum_start =
					skb_headroom(nskb) + doffset;
			} else {
				if (skb_copy_bits(head_skb, offset, skb_put(nskb, len), len))
					goto err;
			}
			continue;
		}

		nskb_frag = skb_shinfo(nskb)->frags;

		skb_copy_from_linear_data_offset(head_skb, offset,
						 skb_put(nskb, hsize), hsize);

		skb_shinfo(nskb)->flags |= skb_shinfo(head_skb)->flags &
					   SKBFL_SHARED_FRAG;

		if (skb_zerocopy_clone(nskb, frag_skb, GFP_ATOMIC))
			goto err;

		while (pos < offset + len) {
			if (i >= nfrags) {
				if (skb_orphan_frags(list_skb, GFP_ATOMIC) ||
				    skb_zerocopy_clone(nskb, list_skb,
						       GFP_ATOMIC))
					goto err;

				i = 0;
				nfrags = skb_shinfo(list_skb)->nr_frags;
				frag = skb_shinfo(list_skb)->frags;
				frag_skb = list_skb;
				if (!skb_headlen(list_skb)) {
					BUG_ON(!nfrags);
				} else {
					BUG_ON(!list_skb->head_frag);

					/* to make room for head_frag. */
					i--;
					frag--;
				}

				list_skb = list_skb->next;
			}

			if (unlikely(skb_shinfo(nskb)->nr_frags >=
				     MAX_SKB_FRAGS)) {
				net_warn_ratelimited(
					"skb_segment: too many frags: %u %u\n",
					pos, mss);
				err = -EINVAL;
				goto err;
			}

			*nskb_frag = (i < 0) ? skb_head_frag_to_page_desc(frag_skb) : *frag;
			__skb_frag_ref(nskb_frag);
			size = skb_frag_size(nskb_frag);

			if (pos < offset) {
				skb_frag_off_add(nskb_frag, offset - pos);
				skb_frag_size_sub(nskb_frag, offset - pos);
			}

			skb_shinfo(nskb)->nr_frags++;

			if (pos + size <= offset + len) {
				i++;
				frag++;
				pos += size;
			} else {
				skb_frag_size_sub(nskb_frag, pos + size - (offset + len));
				goto skip_fraglist;
			}

			nskb_frag++;
		}

skip_fraglist:
		nskb->data_len = len - hsize;
		nskb->len += nskb->data_len;
		nskb->truesize += nskb->data_len;

perform_csum_check:
		if (!csum) {
			if (skb_has_shared_frag(nskb) &&
			    __skb_linearize(nskb))
				goto err;

			if (!nskb->remcsum_offload)
				nskb->ip_summed = CHECKSUM_NONE;
			SKB_GSO_CB(nskb)->csum =
				skb_checksum(nskb, doffset,
					     nskb->len - doffset, 0);
			SKB_GSO_CB(nskb)->csum_start =
				skb_headroom(nskb) + doffset;
		}
	} while ((offset += len) < head_skb->len);

	/* Some callers want to get the end of the list.
	 * Put it in segs->prev to avoid walking the list.
	 * (see validate_xmit_skb_list() for example)
	 */
	segs->prev = tail;

	if (partial_segs) {
		struct sk_buff *iter;
		int type = skb_shinfo(head_skb)->gso_type;
		unsigned short gso_size = skb_shinfo(head_skb)->gso_size;

		/* Update type to add partial and then remove dodgy if set */
		type |= (features & NETIF_F_GSO_PARTIAL) / NETIF_F_GSO_PARTIAL * SKB_GSO_PARTIAL;
		type &= ~SKB_GSO_DODGY;

		/* Update GSO info and prepare to start updating headers on
		 * our way back down the stack of protocols.
		 */
		for (iter = segs; iter; iter = iter->next) {
			skb_shinfo(iter)->gso_size = gso_size;
			skb_shinfo(iter)->gso_segs = partial_segs;
			skb_shinfo(iter)->gso_type = type;
			SKB_GSO_CB(iter)->data_offset = skb_headroom(iter) + doffset;
		}

		if (tail->len - doffset <= gso_size)
			skb_shinfo(tail)->gso_size = 0;
		else if (tail != segs)
			skb_shinfo(tail)->gso_segs = DIV_ROUND_UP(tail->len - doffset, gso_size);
	}

	/* Following permits correct backpressure, for protocols
	 * using skb_set_owner_w().
	 * Idea is to tranfert ownership from head_skb to last segment.
	 */
	if (head_skb->destructor == sock_wfree) {
		swap(tail->truesize, head_skb->truesize);
		swap(tail->destructor, head_skb->destructor);
		swap(tail->sk, head_skb->sk);
	}
	return segs;

err:
	kfree_skb_list(segs);
	return ERR_PTR(err);
}
EXPORT_SYMBOL_GPL(skb_segment);

#ifdef CONFIG_SKB_EXTENSIONS
#define SKB_EXT_ALIGN_VALUE	8
#define SKB_EXT_CHUNKSIZEOF(x)	(ALIGN((sizeof(x)), SKB_EXT_ALIGN_VALUE) / SKB_EXT_ALIGN_VALUE)

static const u8 skb_ext_type_len[] = {
#if IS_ENABLED(CONFIG_BRIDGE_NETFILTER)
	[SKB_EXT_BRIDGE_NF] = SKB_EXT_CHUNKSIZEOF(struct nf_bridge_info),
#endif
#ifdef CONFIG_XFRM
	[SKB_EXT_SEC_PATH] = SKB_EXT_CHUNKSIZEOF(struct sec_path),
#endif
#if IS_ENABLED(CONFIG_NET_TC_SKB_EXT)
	[TC_SKB_EXT] = SKB_EXT_CHUNKSIZEOF(struct tc_skb_ext),
#endif
#if IS_ENABLED(CONFIG_MPTCP)
	[SKB_EXT_MPTCP] = SKB_EXT_CHUNKSIZEOF(struct mptcp_ext),
#endif
#if IS_ENABLED(CONFIG_MCTP_FLOWS)
	[SKB_EXT_MCTP] = SKB_EXT_CHUNKSIZEOF(struct mctp_flow),
#endif
};

static __always_inline unsigned int skb_ext_total_length(void)
{
	return SKB_EXT_CHUNKSIZEOF(struct skb_ext) +
#if IS_ENABLED(CONFIG_BRIDGE_NETFILTER)
		skb_ext_type_len[SKB_EXT_BRIDGE_NF] +
#endif
#ifdef CONFIG_XFRM
		skb_ext_type_len[SKB_EXT_SEC_PATH] +
#endif
#if IS_ENABLED(CONFIG_NET_TC_SKB_EXT)
		skb_ext_type_len[TC_SKB_EXT] +
#endif
#if IS_ENABLED(CONFIG_MPTCP)
		skb_ext_type_len[SKB_EXT_MPTCP] +
#endif
#if IS_ENABLED(CONFIG_MCTP_FLOWS)
		skb_ext_type_len[SKB_EXT_MCTP] +
#endif
		0;
}

static void skb_extensions_init(void)
{
	BUILD_BUG_ON(SKB_EXT_NUM >= 8);
	BUILD_BUG_ON(skb_ext_total_length() > 255);

	skbuff_ext_cache = kmem_cache_create("skbuff_ext_cache",
					     SKB_EXT_ALIGN_VALUE * skb_ext_total_length(),
					     0,
					     SLAB_HWCACHE_ALIGN|SLAB_PANIC,
					     NULL);
}
#else
static void skb_extensions_init(void) {}
#endif

void __init skb_init(void)
{
	skbuff_cache = kmem_cache_create_usercopy("skbuff_head_cache",
					      sizeof(struct sk_buff),
					      0,
					      SLAB_HWCACHE_ALIGN|SLAB_PANIC,
					      offsetof(struct sk_buff, cb),
					      sizeof_field(struct sk_buff, cb),
					      NULL);
	skbuff_fclone_cache = kmem_cache_create("skbuff_fclone_cache",
						sizeof(struct sk_buff_fclones),
						0,
						SLAB_HWCACHE_ALIGN|SLAB_PANIC,
						NULL);
	/* usercopy should only access first SKB_SMALL_HEAD_HEADROOM bytes.
	 * struct skb_shared_info is located at the end of skb->head,
	 * and should not be copied to/from user.
	 */
	skb_small_head_cache = kmem_cache_create_usercopy("skbuff_small_head",
						SKB_SMALL_HEAD_CACHE_SIZE,
						0,
						SLAB_HWCACHE_ALIGN | SLAB_PANIC,
						0,
						SKB_SMALL_HEAD_HEADROOM,
						NULL);
	skb_extensions_init();
}

static int
__skb_to_sgvec(struct sk_buff *skb, struct scatterlist *sg, int offset, int len,
	       unsigned int recursion_level)
{
	int start = skb_headlen(skb);
	int i, copy = start - offset;
	struct sk_buff *frag_iter;
	int elt = 0;

	if (unlikely(recursion_level >= 24))
		return -EMSGSIZE;

	if (copy > 0) {
		if (copy > len)
			copy = len;
		sg_set_buf(sg, skb->data + offset, copy);
		elt++;
		if ((len -= copy) == 0)
			return elt;
		offset += copy;
	}

	for (i = 0; i < skb_shinfo(skb)->nr_frags; i++) {
		int end;

		WARN_ON(start > offset + len);

		end = start + skb_frag_size(&skb_shinfo(skb)->frags[i]);
		if ((copy = end - offset) > 0) {
			skb_frag_t *frag = &skb_shinfo(skb)->frags[i];
			if (unlikely(elt && sg_is_last(&sg[elt - 1])))
				return -EMSGSIZE;

			if (copy > len)
				copy = len;
			sg_set_page(&sg[elt], skb_frag_page(frag), copy,
				    skb_frag_off(frag) + offset - start);
			elt++;
			if (!(len -= copy))
				return elt;
			offset += copy;
		}
		start = end;
	}

	skb_walk_frags(skb, frag_iter) {
		int end, ret;

		WARN_ON(start > offset + len);

		end = start + frag_iter->len;
		if ((copy = end - offset) > 0) {
			if (unlikely(elt && sg_is_last(&sg[elt - 1])))
				return -EMSGSIZE;

			if (copy > len)
				copy = len;
			ret = __skb_to_sgvec(frag_iter, sg+elt, offset - start,
					      copy, recursion_level + 1);
			if (unlikely(ret < 0))
				return ret;
			elt += ret;
			if ((len -= copy) == 0)
				return elt;
			offset += copy;
		}
		start = end;
	}
	BUG_ON(len);
	return elt;
}

/**
 *	skb_to_sgvec - Fill a scatter-gather list from a socket buffer
 *	@skb: Socket buffer containing the buffers to be mapped
 *	@sg: The scatter-gather list to map into
 *	@offset: The offset into the buffer's contents to start mapping
 *	@len: Length of buffer space to be mapped
 *
 *	Fill the specified scatter-gather list with mappings/pointers into a
 *	region of the buffer space attached to a socket buffer. Returns either
 *	the number of scatterlist items used, or -EMSGSIZE if the contents
 *	could not fit.
 */
int skb_to_sgvec(struct sk_buff *skb, struct scatterlist *sg, int offset, int len)
{
	int nsg = __skb_to_sgvec(skb, sg, offset, len, 0);

	if (nsg <= 0)
		return nsg;

	sg_mark_end(&sg[nsg - 1]);

	return nsg;
}
EXPORT_SYMBOL_GPL(skb_to_sgvec);

/* As compared with skb_to_sgvec, skb_to_sgvec_nomark only map skb to given
 * sglist without mark the sg which contain last skb data as the end.
 * So the caller can mannipulate sg list as will when padding new data after
 * the first call without calling sg_unmark_end to expend sg list.
 *
 * Scenario to use skb_to_sgvec_nomark:
 * 1. sg_init_table
 * 2. skb_to_sgvec_nomark(payload1)
 * 3. skb_to_sgvec_nomark(payload2)
 *
 * This is equivalent to:
 * 1. sg_init_table
 * 2. skb_to_sgvec(payload1)
 * 3. sg_unmark_end
 * 4. skb_to_sgvec(payload2)
 *
 * When mapping mutilple payload conditionally, skb_to_sgvec_nomark
 * is more preferable.
 */
int skb_to_sgvec_nomark(struct sk_buff *skb, struct scatterlist *sg,
			int offset, int len)
{
	return __skb_to_sgvec(skb, sg, offset, len, 0);
}
EXPORT_SYMBOL_GPL(skb_to_sgvec_nomark);



/**
 *	skb_cow_data - Check that a socket buffer's data buffers are writable
 *	@skb: The socket buffer to check.
 *	@tailbits: Amount of trailing space to be added
 *	@trailer: Returned pointer to the skb where the @tailbits space begins
 *
 *	Make sure that the data buffers attached to a socket buffer are
 *	writable. If they are not, private copies are made of the data buffers
 *	and the socket buffer is set to use these instead.
 *
 *	If @tailbits is given, make sure that there is space to write @tailbits
 *	bytes of data beyond current end of socket buffer.  @trailer will be
 *	set to point to the skb in which this space begins.
 *
 *	The number of scatterlist elements required to completely map the
 *	COW'd and extended socket buffer will be returned.
 */
int skb_cow_data(struct sk_buff *skb, int tailbits, struct sk_buff **trailer)
{
	int copyflag;
	int elt;
	struct sk_buff *skb1, **skb_p;

	/* If skb is cloned or its head is paged, reallocate
	 * head pulling out all the pages (pages are considered not writable
	 * at the moment even if they are anonymous).
	 */
	if ((skb_cloned(skb) || skb_shinfo(skb)->nr_frags) &&
	    !__pskb_pull_tail(skb, __skb_pagelen(skb)))
		return -ENOMEM;

	/* Easy case. Most of packets will go this way. */
	if (!skb_has_frag_list(skb)) {
		/* A little of trouble, not enough of space for trailer.
		 * This should not happen, when stack is tuned to generate
		 * good frames. OK, on miss we reallocate and reserve even more
		 * space, 128 bytes is fair. */

		if (skb_tailroom(skb) < tailbits &&
		    pskb_expand_head(skb, 0, tailbits-skb_tailroom(skb)+128, GFP_ATOMIC))
			return -ENOMEM;

		/* Voila! */
		*trailer = skb;
		return 1;
	}

	/* Misery. We are in troubles, going to mincer fragments... */

	elt = 1;
	skb_p = &skb_shinfo(skb)->frag_list;
	copyflag = 0;

	while ((skb1 = *skb_p) != NULL) {
		int ntail = 0;

		/* The fragment is partially pulled by someone,
		 * this can happen on input. Copy it and everything
		 * after it. */

		if (skb_shared(skb1))
			copyflag = 1;

		/* If the skb is the last, worry about trailer. */

		if (skb1->next == NULL && tailbits) {
			if (skb_shinfo(skb1)->nr_frags ||
			    skb_has_frag_list(skb1) ||
			    skb_tailroom(skb1) < tailbits)
				ntail = tailbits + 128;
		}

		if (copyflag ||
		    skb_cloned(skb1) ||
		    ntail ||
		    skb_shinfo(skb1)->nr_frags ||
		    skb_has_frag_list(skb1)) {
			struct sk_buff *skb2;

			/* Fuck, we are miserable poor guys... */
			if (ntail == 0)
				skb2 = skb_copy(skb1, GFP_ATOMIC);
			else
				skb2 = skb_copy_expand(skb1,
						       skb_headroom(skb1),
						       ntail,
						       GFP_ATOMIC);
			if (unlikely(skb2 == NULL))
				return -ENOMEM;

			if (skb1->sk)
				skb_set_owner_w(skb2, skb1->sk);

			/* Looking around. Are we still alive?
			 * OK, link new skb, drop old one */

			skb2->next = skb1->next;
			*skb_p = skb2;
			kfree_skb(skb1);
			skb1 = skb2;
		}
		elt++;
		*trailer = skb1;
		skb_p = &skb1->next;
	}

	return elt;
}
EXPORT_SYMBOL_GPL(skb_cow_data);

static void sock_rmem_free(struct sk_buff *skb)
{
	struct sock *sk = skb->sk;

	atomic_sub(skb->truesize, &sk->sk_rmem_alloc);
}

static void skb_set_err_queue(struct sk_buff *skb)
{
	/* pkt_type of skbs received on local sockets is never PACKET_OUTGOING.
	 * So, it is safe to (mis)use it to mark skbs on the error queue.
	 */
	skb->pkt_type = PACKET_OUTGOING;
	BUILD_BUG_ON(PACKET_OUTGOING == 0);
}

/*
 * Note: We dont mem charge error packets (no sk_forward_alloc changes)
 */
int sock_queue_err_skb(struct sock *sk, struct sk_buff *skb)
{
	if (atomic_read(&sk->sk_rmem_alloc) + skb->truesize >=
	    (unsigned int)READ_ONCE(sk->sk_rcvbuf))
		return -ENOMEM;

	skb_orphan(skb);
	skb->sk = sk;
	skb->destructor = sock_rmem_free;
	atomic_add(skb->truesize, &sk->sk_rmem_alloc);
	skb_set_err_queue(skb);

	/* before exiting rcu section, make sure dst is refcounted */
	skb_dst_force(skb);

	skb_queue_tail(&sk->sk_error_queue, skb);
	if (!sock_flag(sk, SOCK_DEAD))
		sk_error_report(sk);
	return 0;
}
EXPORT_SYMBOL(sock_queue_err_skb);

static bool is_icmp_err_skb(const struct sk_buff *skb)
{
	return skb && (SKB_EXT_ERR(skb)->ee.ee_origin == SO_EE_ORIGIN_ICMP ||
		       SKB_EXT_ERR(skb)->ee.ee_origin == SO_EE_ORIGIN_ICMP6);
}

struct sk_buff *sock_dequeue_err_skb(struct sock *sk)
{
	struct sk_buff_head *q = &sk->sk_error_queue;
	struct sk_buff *skb, *skb_next = NULL;
	bool icmp_next = false;
	unsigned long flags;

	spin_lock_irqsave(&q->lock, flags);
	skb = __skb_dequeue(q);
	if (skb && (skb_next = skb_peek(q))) {
		icmp_next = is_icmp_err_skb(skb_next);
		if (icmp_next)
			sk->sk_err = SKB_EXT_ERR(skb_next)->ee.ee_errno;
	}
	spin_unlock_irqrestore(&q->lock, flags);

	if (is_icmp_err_skb(skb) && !icmp_next)
		sk->sk_err = 0;

	if (skb_next)
		sk_error_report(sk);

	return skb;
}
EXPORT_SYMBOL(sock_dequeue_err_skb);

/**
 * skb_clone_sk - create clone of skb, and take reference to socket
 * @skb: the skb to clone
 *
 * This function creates a clone of a buffer that holds a reference on
 * sk_refcnt.  Buffers created via this function are meant to be
 * returned using sock_queue_err_skb, or free via kfree_skb.
 *
 * When passing buffers allocated with this function to sock_queue_err_skb
 * it is necessary to wrap the call with sock_hold/sock_put in order to
 * prevent the socket from being released prior to being enqueued on
 * the sk_error_queue.
 */
struct sk_buff *skb_clone_sk(struct sk_buff *skb)
{
	struct sock *sk = skb->sk;
	struct sk_buff *clone;

	if (!sk || !refcount_inc_not_zero(&sk->sk_refcnt))
		return NULL;

	clone = skb_clone(skb, GFP_ATOMIC);
	if (!clone) {
		sock_put(sk);
		return NULL;
	}

	clone->sk = sk;
	clone->destructor = sock_efree;

	return clone;
}
EXPORT_SYMBOL(skb_clone_sk);

static void __skb_complete_tx_timestamp(struct sk_buff *skb,
					struct sock *sk,
					int tstype,
					bool opt_stats)
{
	struct sock_exterr_skb *serr;
	int err;

	BUILD_BUG_ON(sizeof(struct sock_exterr_skb) > sizeof(skb->cb));

	serr = SKB_EXT_ERR(skb);
	memset(serr, 0, sizeof(*serr));
	serr->ee.ee_errno = ENOMSG;
	serr->ee.ee_origin = SO_EE_ORIGIN_TIMESTAMPING;
	serr->ee.ee_info = tstype;
	serr->opt_stats = opt_stats;
	serr->header.h4.iif = skb->dev ? skb->dev->ifindex : 0;
	if (sk->sk_tsflags & SOF_TIMESTAMPING_OPT_ID) {
		serr->ee.ee_data = skb_shinfo(skb)->tskey;
		if (sk_is_tcp(sk))
			serr->ee.ee_data -= atomic_read(&sk->sk_tskey);
	}

	err = sock_queue_err_skb(sk, skb);

	if (err)
		kfree_skb(skb);
}

static bool skb_may_tx_timestamp(struct sock *sk, bool tsonly)
{
	bool ret;

	if (likely(READ_ONCE(sysctl_tstamp_allow_data) || tsonly))
		return true;

	read_lock_bh(&sk->sk_callback_lock);
	ret = sk->sk_socket && sk->sk_socket->file &&
	      file_ns_capable(sk->sk_socket->file, &init_user_ns, CAP_NET_RAW);
	read_unlock_bh(&sk->sk_callback_lock);
	return ret;
}

void skb_complete_tx_timestamp(struct sk_buff *skb,
			       struct skb_shared_hwtstamps *hwtstamps)
{
	struct sock *sk = skb->sk;

	if (!skb_may_tx_timestamp(sk, false))
		goto err;

	/* Take a reference to prevent skb_orphan() from freeing the socket,
	 * but only if the socket refcount is not zero.
	 */
	if (likely(refcount_inc_not_zero(&sk->sk_refcnt))) {
		*skb_hwtstamps(skb) = *hwtstamps;
		__skb_complete_tx_timestamp(skb, sk, SCM_TSTAMP_SND, false);
		sock_put(sk);
		return;
	}

err:
	kfree_skb(skb);
}
EXPORT_SYMBOL_GPL(skb_complete_tx_timestamp);

void __skb_tstamp_tx(struct sk_buff *orig_skb,
		     const struct sk_buff *ack_skb,
		     struct skb_shared_hwtstamps *hwtstamps,
		     struct sock *sk, int tstype)
{
	struct sk_buff *skb;
	bool tsonly, opt_stats = false;

	if (!sk)
		return;

	if (!hwtstamps && !(sk->sk_tsflags & SOF_TIMESTAMPING_OPT_TX_SWHW) &&
	    skb_shinfo(orig_skb)->tx_flags & SKBTX_IN_PROGRESS)
		return;

	tsonly = sk->sk_tsflags & SOF_TIMESTAMPING_OPT_TSONLY;
	if (!skb_may_tx_timestamp(sk, tsonly))
		return;

	if (tsonly) {
#ifdef CONFIG_INET
		if ((sk->sk_tsflags & SOF_TIMESTAMPING_OPT_STATS) &&
		    sk_is_tcp(sk)) {
			skb = tcp_get_timestamping_opt_stats(sk, orig_skb,
							     ack_skb);
			opt_stats = true;
		} else
#endif
			skb = alloc_skb(0, GFP_ATOMIC);
	} else {
		skb = skb_clone(orig_skb, GFP_ATOMIC);

		if (skb_orphan_frags_rx(skb, GFP_ATOMIC)) {
			kfree_skb(skb);
			return;
		}
	}
	if (!skb)
		return;

	if (tsonly) {
		skb_shinfo(skb)->tx_flags |= skb_shinfo(orig_skb)->tx_flags &
					     SKBTX_ANY_TSTAMP;
		skb_shinfo(skb)->tskey = skb_shinfo(orig_skb)->tskey;
	}

	if (hwtstamps)
		*skb_hwtstamps(skb) = *hwtstamps;
	else
		__net_timestamp(skb);

	__skb_complete_tx_timestamp(skb, sk, tstype, opt_stats);
}
EXPORT_SYMBOL_GPL(__skb_tstamp_tx);

void skb_tstamp_tx(struct sk_buff *orig_skb,
		   struct skb_shared_hwtstamps *hwtstamps)
{
	return __skb_tstamp_tx(orig_skb, NULL, hwtstamps, orig_skb->sk,
			       SCM_TSTAMP_SND);
}
EXPORT_SYMBOL_GPL(skb_tstamp_tx);

#ifdef CONFIG_WIRELESS
void skb_complete_wifi_ack(struct sk_buff *skb, bool acked)
{
	struct sock *sk = skb->sk;
	struct sock_exterr_skb *serr;
	int err = 1;

	skb->wifi_acked_valid = 1;
	skb->wifi_acked = acked;

	serr = SKB_EXT_ERR(skb);
	memset(serr, 0, sizeof(*serr));
	serr->ee.ee_errno = ENOMSG;
	serr->ee.ee_origin = SO_EE_ORIGIN_TXSTATUS;

	/* Take a reference to prevent skb_orphan() from freeing the socket,
	 * but only if the socket refcount is not zero.
	 */
	if (likely(refcount_inc_not_zero(&sk->sk_refcnt))) {
		err = sock_queue_err_skb(sk, skb);
		sock_put(sk);
	}
	if (err)
		kfree_skb(skb);
}
EXPORT_SYMBOL_GPL(skb_complete_wifi_ack);
#endif /* CONFIG_WIRELESS */

/**
 * skb_partial_csum_set - set up and verify partial csum values for packet
 * @skb: the skb to set
 * @start: the number of bytes after skb->data to start checksumming.
 * @off: the offset from start to place the checksum.
 *
 * For untrusted partially-checksummed packets, we need to make sure the values
 * for skb->csum_start and skb->csum_offset are valid so we don't oops.
 *
 * This function checks and sets those values and skb->ip_summed: if this
 * returns false you should drop the packet.
 */
bool skb_partial_csum_set(struct sk_buff *skb, u16 start, u16 off)
{
	u32 csum_end = (u32)start + (u32)off + sizeof(__sum16);
	u32 csum_start = skb_headroom(skb) + (u32)start;

	if (unlikely(csum_start >= U16_MAX || csum_end > skb_headlen(skb))) {
		net_warn_ratelimited("bad partial csum: csum=%u/%u headroom=%u headlen=%u\n",
				     start, off, skb_headroom(skb), skb_headlen(skb));
		return false;
	}
	skb->ip_summed = CHECKSUM_PARTIAL;
	skb->csum_start = csum_start;
	skb->csum_offset = off;
	skb->transport_header = csum_start;
	return true;
}
EXPORT_SYMBOL_GPL(skb_partial_csum_set);

static int skb_maybe_pull_tail(struct sk_buff *skb, unsigned int len,
			       unsigned int max)
{
	if (skb_headlen(skb) >= len)
		return 0;

	/* If we need to pullup then pullup to the max, so we
	 * won't need to do it again.
	 */
	if (max > skb->len)
		max = skb->len;

	if (__pskb_pull_tail(skb, max - skb_headlen(skb)) == NULL)
		return -ENOMEM;

	if (skb_headlen(skb) < len)
		return -EPROTO;

	return 0;
}

#define MAX_TCP_HDR_LEN (15 * 4)

static __sum16 *skb_checksum_setup_ip(struct sk_buff *skb,
				      typeof(IPPROTO_IP) proto,
				      unsigned int off)
{
	int err;

	switch (proto) {
	case IPPROTO_TCP:
		err = skb_maybe_pull_tail(skb, off + sizeof(struct tcphdr),
					  off + MAX_TCP_HDR_LEN);
		if (!err && !skb_partial_csum_set(skb, off,
						  offsetof(struct tcphdr,
							   check)))
			err = -EPROTO;
		return err ? ERR_PTR(err) : &tcp_hdr(skb)->check;

	case IPPROTO_UDP:
		err = skb_maybe_pull_tail(skb, off + sizeof(struct udphdr),
					  off + sizeof(struct udphdr));
		if (!err && !skb_partial_csum_set(skb, off,
						  offsetof(struct udphdr,
							   check)))
			err = -EPROTO;
		return err ? ERR_PTR(err) : &udp_hdr(skb)->check;
	}

	return ERR_PTR(-EPROTO);
}

/* This value should be large enough to cover a tagged ethernet header plus
 * maximally sized IP and TCP or UDP headers.
 */
#define MAX_IP_HDR_LEN 128

static int skb_checksum_setup_ipv4(struct sk_buff *skb, bool recalculate)
{
	unsigned int off;
	bool fragment;
	__sum16 *csum;
	int err;

	fragment = false;

	err = skb_maybe_pull_tail(skb,
				  sizeof(struct iphdr),
				  MAX_IP_HDR_LEN);
	if (err < 0)
		goto out;

	if (ip_is_fragment(ip_hdr(skb)))
		fragment = true;

	off = ip_hdrlen(skb);

	err = -EPROTO;

	if (fragment)
		goto out;

	csum = skb_checksum_setup_ip(skb, ip_hdr(skb)->protocol, off);
	if (IS_ERR(csum))
		return PTR_ERR(csum);

	if (recalculate)
		*csum = ~csum_tcpudp_magic(ip_hdr(skb)->saddr,
					   ip_hdr(skb)->daddr,
					   skb->len - off,
					   ip_hdr(skb)->protocol, 0);
	err = 0;

out:
	return err;
}

/* This value should be large enough to cover a tagged ethernet header plus
 * an IPv6 header, all options, and a maximal TCP or UDP header.
 */
#define MAX_IPV6_HDR_LEN 256

#define OPT_HDR(type, skb, off) \
	(type *)(skb_network_header(skb) + (off))

static int skb_checksum_setup_ipv6(struct sk_buff *skb, bool recalculate)
{
	int err;
	u8 nexthdr;
	unsigned int off;
	unsigned int len;
	bool fragment;
	bool done;
	__sum16 *csum;

	fragment = false;
	done = false;

	off = sizeof(struct ipv6hdr);

	err = skb_maybe_pull_tail(skb, off, MAX_IPV6_HDR_LEN);
	if (err < 0)
		goto out;

	nexthdr = ipv6_hdr(skb)->nexthdr;

	len = sizeof(struct ipv6hdr) + ntohs(ipv6_hdr(skb)->payload_len);
	while (off <= len && !done) {
		switch (nexthdr) {
		case IPPROTO_DSTOPTS:
		case IPPROTO_HOPOPTS:
		case IPPROTO_ROUTING: {
			struct ipv6_opt_hdr *hp;

			err = skb_maybe_pull_tail(skb,
						  off +
						  sizeof(struct ipv6_opt_hdr),
						  MAX_IPV6_HDR_LEN);
			if (err < 0)
				goto out;

			hp = OPT_HDR(struct ipv6_opt_hdr, skb, off);
			nexthdr = hp->nexthdr;
			off += ipv6_optlen(hp);
			break;
		}
		case IPPROTO_AH: {
			struct ip_auth_hdr *hp;

			err = skb_maybe_pull_tail(skb,
						  off +
						  sizeof(struct ip_auth_hdr),
						  MAX_IPV6_HDR_LEN);
			if (err < 0)
				goto out;

			hp = OPT_HDR(struct ip_auth_hdr, skb, off);
			nexthdr = hp->nexthdr;
			off += ipv6_authlen(hp);
			break;
		}
		case IPPROTO_FRAGMENT: {
			struct frag_hdr *hp;

			err = skb_maybe_pull_tail(skb,
						  off +
						  sizeof(struct frag_hdr),
						  MAX_IPV6_HDR_LEN);
			if (err < 0)
				goto out;

			hp = OPT_HDR(struct frag_hdr, skb, off);

			if (hp->frag_off & htons(IP6_OFFSET | IP6_MF))
				fragment = true;

			nexthdr = hp->nexthdr;
			off += sizeof(struct frag_hdr);
			break;
		}
		default:
			done = true;
			break;
		}
	}

	err = -EPROTO;

	if (!done || fragment)
		goto out;

	csum = skb_checksum_setup_ip(skb, nexthdr, off);
	if (IS_ERR(csum))
		return PTR_ERR(csum);

	if (recalculate)
		*csum = ~csum_ipv6_magic(&ipv6_hdr(skb)->saddr,
					 &ipv6_hdr(skb)->daddr,
					 skb->len - off, nexthdr, 0);
	err = 0;

out:
	return err;
}

/**
 * skb_checksum_setup - set up partial checksum offset
 * @skb: the skb to set up
 * @recalculate: if true the pseudo-header checksum will be recalculated
 */
int skb_checksum_setup(struct sk_buff *skb, bool recalculate)
{
	int err;

	switch (skb->protocol) {
	case htons(ETH_P_IP):
		err = skb_checksum_setup_ipv4(skb, recalculate);
		break;

	case htons(ETH_P_IPV6):
		err = skb_checksum_setup_ipv6(skb, recalculate);
		break;

	default:
		err = -EPROTO;
		break;
	}

	return err;
}
EXPORT_SYMBOL(skb_checksum_setup);

/**
 * skb_checksum_maybe_trim - maybe trims the given skb
 * @skb: the skb to check
 * @transport_len: the data length beyond the network header
 *
 * Checks whether the given skb has data beyond the given transport length.
 * If so, returns a cloned skb trimmed to this transport length.
 * Otherwise returns the provided skb. Returns NULL in error cases
 * (e.g. transport_len exceeds skb length or out-of-memory).
 *
 * Caller needs to set the skb transport header and free any returned skb if it
 * differs from the provided skb.
 */
static struct sk_buff *skb_checksum_maybe_trim(struct sk_buff *skb,
					       unsigned int transport_len)
{
	struct sk_buff *skb_chk;
	unsigned int len = skb_transport_offset(skb) + transport_len;
	int ret;

	if (skb->len < len)
		return NULL;
	else if (skb->len == len)
		return skb;

	skb_chk = skb_clone(skb, GFP_ATOMIC);
	if (!skb_chk)
		return NULL;

	ret = pskb_trim_rcsum(skb_chk, len);
	if (ret) {
		kfree_skb(skb_chk);
		return NULL;
	}

	return skb_chk;
}

/**
 * skb_checksum_trimmed - validate checksum of an skb
 * @skb: the skb to check
 * @transport_len: the data length beyond the network header
 * @skb_chkf: checksum function to use
 *
 * Applies the given checksum function skb_chkf to the provided skb.
 * Returns a checked and maybe trimmed skb. Returns NULL on error.
 *
 * If the skb has data beyond the given transport length, then a
 * trimmed & cloned skb is checked and returned.
 *
 * Caller needs to set the skb transport header and free any returned skb if it
 * differs from the provided skb.
 */
struct sk_buff *skb_checksum_trimmed(struct sk_buff *skb,
				     unsigned int transport_len,
				     __sum16(*skb_chkf)(struct sk_buff *skb))
{
	struct sk_buff *skb_chk;
	unsigned int offset = skb_transport_offset(skb);
	__sum16 ret;

	skb_chk = skb_checksum_maybe_trim(skb, transport_len);
	if (!skb_chk)
		goto err;

	if (!pskb_may_pull(skb_chk, offset))
		goto err;

	skb_pull_rcsum(skb_chk, offset);
	ret = skb_chkf(skb_chk);
	skb_push_rcsum(skb_chk, offset);

	if (ret)
		goto err;

	return skb_chk;

err:
	if (skb_chk && skb_chk != skb)
		kfree_skb(skb_chk);

	return NULL;

}
EXPORT_SYMBOL(skb_checksum_trimmed);

void __skb_warn_lro_forwarding(const struct sk_buff *skb)
{
	net_warn_ratelimited("%s: received packets cannot be forwarded while LRO is enabled\n",
			     skb->dev->name);
}
EXPORT_SYMBOL(__skb_warn_lro_forwarding);

void kfree_skb_partial(struct sk_buff *skb, bool head_stolen)
{
	if (head_stolen) {
		skb_release_head_state(skb);
		kmem_cache_free(skbuff_cache, skb);
	} else {
		__kfree_skb(skb);
	}
}
EXPORT_SYMBOL(kfree_skb_partial);

/**
 * skb_try_coalesce - try to merge skb to prior one
 * @to: prior buffer
 * @from: buffer to add
 * @fragstolen: pointer to boolean
 * @delta_truesize: how much more was allocated than was requested
 */
bool skb_try_coalesce(struct sk_buff *to, struct sk_buff *from,
		      bool *fragstolen, int *delta_truesize)
{
	struct skb_shared_info *to_shinfo, *from_shinfo;
	int i, delta, len = from->len;

	*fragstolen = false;

	if (skb_cloned(to))
		return false;

	/* In general, avoid mixing page_pool and non-page_pool allocated
	 * pages within the same SKB. Additionally avoid dealing with clones
	 * with page_pool pages, in case the SKB is using page_pool fragment
	 * references (PP_FLAG_PAGE_FRAG). Since we only take full page
	 * references for cloned SKBs at the moment that would result in
	 * inconsistent reference counts.
	 * In theory we could take full references if @from is cloned and
	 * !@to->pp_recycle but its tricky (due to potential race with
	 * the clone disappearing) and rare, so not worth dealing with.
	 */
	if (to->pp_recycle != from->pp_recycle ||
	    (from->pp_recycle && skb_cloned(from)))
		return false;

	if (len <= skb_tailroom(to)) {
		if (len)
			BUG_ON(skb_copy_bits(from, 0, skb_put(to, len), len));
		*delta_truesize = 0;
		return true;
	}

	to_shinfo = skb_shinfo(to);
	from_shinfo = skb_shinfo(from);
	if (to_shinfo->frag_list || from_shinfo->frag_list)
		return false;
	if (skb_zcopy(to) || skb_zcopy(from))
		return false;

	if (skb_headlen(from) != 0) {
		struct page *page;
		unsigned int offset;

		if (to_shinfo->nr_frags +
		    from_shinfo->nr_frags >= MAX_SKB_FRAGS)
			return false;

		if (skb_head_is_locked(from))
			return false;

		delta = from->truesize - SKB_DATA_ALIGN(sizeof(struct sk_buff));

		page = virt_to_head_page(from->head);
		offset = from->data - (unsigned char *)page_address(page);

		skb_fill_page_desc(to, to_shinfo->nr_frags,
				   page, offset, skb_headlen(from));
		*fragstolen = true;
	} else {
		if (to_shinfo->nr_frags +
		    from_shinfo->nr_frags > MAX_SKB_FRAGS)
			return false;

		delta = from->truesize - SKB_TRUESIZE(skb_end_offset(from));
	}

	WARN_ON_ONCE(delta < len);

	memcpy(to_shinfo->frags + to_shinfo->nr_frags,
	       from_shinfo->frags,
	       from_shinfo->nr_frags * sizeof(skb_frag_t));
	to_shinfo->nr_frags += from_shinfo->nr_frags;

	if (!skb_cloned(from))
		from_shinfo->nr_frags = 0;

	/* if the skb is not cloned this does nothing
	 * since we set nr_frags to 0.
	 */
	for (i = 0; i < from_shinfo->nr_frags; i++)
		__skb_frag_ref(&from_shinfo->frags[i]);

	to->truesize += delta;
	to->len += len;
	to->data_len += len;

	*delta_truesize = delta;
	return true;
}
EXPORT_SYMBOL(skb_try_coalesce);

/**
 * skb_scrub_packet - scrub an skb
 *
 * @skb: buffer to clean
 * @xnet: packet is crossing netns
 *
 * skb_scrub_packet can be used after encapsulating or decapsulting a packet
 * into/from a tunnel. Some information have to be cleared during these
 * operations.
 * skb_scrub_packet can also be used to clean a skb before injecting it in
 * another namespace (@xnet == true). We have to clear all information in the
 * skb that could impact namespace isolation.
 */
void skb_scrub_packet(struct sk_buff *skb, bool xnet)
{
	skb->pkt_type = PACKET_HOST;
	skb->skb_iif = 0;
	skb->ignore_df = 0;
	skb_dst_drop(skb);
	skb_ext_reset(skb);
	nf_reset_ct(skb);
	nf_reset_trace(skb);

#ifdef CONFIG_NET_SWITCHDEV
	skb->offload_fwd_mark = 0;
	skb->offload_l3_fwd_mark = 0;
#endif

	if (!xnet)
		return;

	ipvs_reset(skb);
	skb->mark = 0;
	skb_clear_tstamp(skb);
}
EXPORT_SYMBOL_GPL(skb_scrub_packet);

static struct sk_buff *skb_reorder_vlan_header(struct sk_buff *skb)
{
	int mac_len, meta_len;
	void *meta;

	if (skb_cow(skb, skb_headroom(skb)) < 0) {
		kfree_skb(skb);
		return NULL;
	}

	mac_len = skb->data - skb_mac_header(skb);
	if (likely(mac_len > VLAN_HLEN + ETH_TLEN)) {
		memmove(skb_mac_header(skb) + VLAN_HLEN, skb_mac_header(skb),
			mac_len - VLAN_HLEN - ETH_TLEN);
	}

	meta_len = skb_metadata_len(skb);
	if (meta_len) {
		meta = skb_metadata_end(skb) - meta_len;
		memmove(meta + VLAN_HLEN, meta, meta_len);
	}

	skb->mac_header += VLAN_HLEN;
	return skb;
}

struct sk_buff *skb_vlan_untag(struct sk_buff *skb)
{
	struct vlan_hdr *vhdr;
	u16 vlan_tci;

	if (unlikely(skb_vlan_tag_present(skb))) {
		/* vlan_tci is already set-up so leave this for another time */
		return skb;
	}

	skb = skb_share_check(skb, GFP_ATOMIC);
	if (unlikely(!skb))
		goto err_free;
	/* We may access the two bytes after vlan_hdr in vlan_set_encap_proto(). */
	if (unlikely(!pskb_may_pull(skb, VLAN_HLEN + sizeof(unsigned short))))
		goto err_free;

	vhdr = (struct vlan_hdr *)skb->data;
	vlan_tci = ntohs(vhdr->h_vlan_TCI);
	__vlan_hwaccel_put_tag(skb, skb->protocol, vlan_tci);

	skb_pull_rcsum(skb, VLAN_HLEN);
	vlan_set_encap_proto(skb, vhdr);

	skb = skb_reorder_vlan_header(skb);
	if (unlikely(!skb))
		goto err_free;

	skb_reset_network_header(skb);
	if (!skb_transport_header_was_set(skb))
		skb_reset_transport_header(skb);
	skb_reset_mac_len(skb);

	return skb;

err_free:
	kfree_skb(skb);
	return NULL;
}
EXPORT_SYMBOL(skb_vlan_untag);

int skb_ensure_writable(struct sk_buff *skb, unsigned int write_len)
{
	if (!pskb_may_pull(skb, write_len))
		return -ENOMEM;

	if (!skb_cloned(skb) || skb_clone_writable(skb, write_len))
		return 0;

	return pskb_expand_head(skb, 0, 0, GFP_ATOMIC);
}
EXPORT_SYMBOL(skb_ensure_writable);

/* remove VLAN header from packet and update csum accordingly.
 * expects a non skb_vlan_tag_present skb with a vlan tag payload
 */
int __skb_vlan_pop(struct sk_buff *skb, u16 *vlan_tci)
{
	int offset = skb->data - skb_mac_header(skb);
	int err;

	if (WARN_ONCE(offset,
		      "__skb_vlan_pop got skb with skb->data not at mac header (offset %d)\n",
		      offset)) {
		return -EINVAL;
	}

	err = skb_ensure_writable(skb, VLAN_ETH_HLEN);
	if (unlikely(err))
		return err;

	skb_postpull_rcsum(skb, skb->data + (2 * ETH_ALEN), VLAN_HLEN);

	vlan_remove_tag(skb, vlan_tci);

	skb->mac_header += VLAN_HLEN;

	if (skb_network_offset(skb) < ETH_HLEN)
		skb_set_network_header(skb, ETH_HLEN);

	skb_reset_mac_len(skb);

	return err;
}
EXPORT_SYMBOL(__skb_vlan_pop);

/* Pop a vlan tag either from hwaccel or from payload.
 * Expects skb->data at mac header.
 */
int skb_vlan_pop(struct sk_buff *skb)
{
	u16 vlan_tci;
	__be16 vlan_proto;
	int err;

	if (likely(skb_vlan_tag_present(skb))) {
		__vlan_hwaccel_clear_tag(skb);
	} else {
		if (unlikely(!eth_type_vlan(skb->protocol)))
			return 0;

		err = __skb_vlan_pop(skb, &vlan_tci);
		if (err)
			return err;
	}
	/* move next vlan tag to hw accel tag */
	if (likely(!eth_type_vlan(skb->protocol)))
		return 0;

	vlan_proto = skb->protocol;
	err = __skb_vlan_pop(skb, &vlan_tci);
	if (unlikely(err))
		return err;

	__vlan_hwaccel_put_tag(skb, vlan_proto, vlan_tci);
	return 0;
}
EXPORT_SYMBOL(skb_vlan_pop);

/* Push a vlan tag either into hwaccel or into payload (if hwaccel tag present).
 * Expects skb->data at mac header.
 */
int skb_vlan_push(struct sk_buff *skb, __be16 vlan_proto, u16 vlan_tci)
{
	if (skb_vlan_tag_present(skb)) {
		int offset = skb->data - skb_mac_header(skb);
		int err;

		if (WARN_ONCE(offset,
			      "skb_vlan_push got skb with skb->data not at mac header (offset %d)\n",
			      offset)) {
			return -EINVAL;
		}

		err = __vlan_insert_tag(skb, skb->vlan_proto,
					skb_vlan_tag_get(skb));
		if (err)
			return err;

		skb->protocol = skb->vlan_proto;
		skb->mac_len += VLAN_HLEN;

		skb_postpush_rcsum(skb, skb->data + (2 * ETH_ALEN), VLAN_HLEN);
	}
	__vlan_hwaccel_put_tag(skb, vlan_proto, vlan_tci);
	return 0;
}
EXPORT_SYMBOL(skb_vlan_push);

/**
 * skb_eth_pop() - Drop the Ethernet header at the head of a packet
 *
 * @skb: Socket buffer to modify
 *
 * Drop the Ethernet header of @skb.
 *
 * Expects that skb->data points to the mac header and that no VLAN tags are
 * present.
 *
 * Returns 0 on success, -errno otherwise.
 */
int skb_eth_pop(struct sk_buff *skb)
{
	if (!pskb_may_pull(skb, ETH_HLEN) || skb_vlan_tagged(skb) ||
	    skb_network_offset(skb) < ETH_HLEN)
		return -EPROTO;

	skb_pull_rcsum(skb, ETH_HLEN);
	skb_reset_mac_header(skb);
	skb_reset_mac_len(skb);

	return 0;
}
EXPORT_SYMBOL(skb_eth_pop);

/**
 * skb_eth_push() - Add a new Ethernet header at the head of a packet
 *
 * @skb: Socket buffer to modify
 * @dst: Destination MAC address of the new header
 * @src: Source MAC address of the new header
 *
 * Prepend @skb with a new Ethernet header.
 *
 * Expects that skb->data points to the mac header, which must be empty.
 *
 * Returns 0 on success, -errno otherwise.
 */
int skb_eth_push(struct sk_buff *skb, const unsigned char *dst,
		 const unsigned char *src)
{
	struct ethhdr *eth;
	int err;

	if (skb_network_offset(skb) || skb_vlan_tag_present(skb))
		return -EPROTO;

	err = skb_cow_head(skb, sizeof(*eth));
	if (err < 0)
		return err;

	skb_push(skb, sizeof(*eth));
	skb_reset_mac_header(skb);
	skb_reset_mac_len(skb);

	eth = eth_hdr(skb);
	ether_addr_copy(eth->h_dest, dst);
	ether_addr_copy(eth->h_source, src);
	eth->h_proto = skb->protocol;

	skb_postpush_rcsum(skb, eth, sizeof(*eth));

	return 0;
}
EXPORT_SYMBOL(skb_eth_push);

/* Update the ethertype of hdr and the skb csum value if required. */
static void skb_mod_eth_type(struct sk_buff *skb, struct ethhdr *hdr,
			     __be16 ethertype)
{
	if (skb->ip_summed == CHECKSUM_COMPLETE) {
		__be16 diff[] = { ~hdr->h_proto, ethertype };

		skb->csum = csum_partial((char *)diff, sizeof(diff), skb->csum);
	}

	hdr->h_proto = ethertype;
}

/**
 * skb_mpls_push() - push a new MPLS header after mac_len bytes from start of
 *                   the packet
 *
 * @skb: buffer
 * @mpls_lse: MPLS label stack entry to push
 * @mpls_proto: ethertype of the new MPLS header (expects 0x8847 or 0x8848)
 * @mac_len: length of the MAC header
 * @ethernet: flag to indicate if the resulting packet after skb_mpls_push is
 *            ethernet
 *
 * Expects skb->data at mac header.
 *
 * Returns 0 on success, -errno otherwise.
 */
int skb_mpls_push(struct sk_buff *skb, __be32 mpls_lse, __be16 mpls_proto,
		  int mac_len, bool ethernet)
{
	struct mpls_shim_hdr *lse;
	int err;

	if (unlikely(!eth_p_mpls(mpls_proto)))
		return -EINVAL;

	/* Networking stack does not allow simultaneous Tunnel and MPLS GSO. */
	if (skb->encapsulation)
		return -EINVAL;

	err = skb_cow_head(skb, MPLS_HLEN);
	if (unlikely(err))
		return err;

	if (!skb->inner_protocol) {
		skb_set_inner_network_header(skb, skb_network_offset(skb));
		skb_set_inner_protocol(skb, skb->protocol);
	}

	skb_push(skb, MPLS_HLEN);
	memmove(skb_mac_header(skb) - MPLS_HLEN, skb_mac_header(skb),
		mac_len);
	skb_reset_mac_header(skb);
	skb_set_network_header(skb, mac_len);
	skb_reset_mac_len(skb);

	lse = mpls_hdr(skb);
	lse->label_stack_entry = mpls_lse;
	skb_postpush_rcsum(skb, lse, MPLS_HLEN);

	if (ethernet && mac_len >= ETH_HLEN)
		skb_mod_eth_type(skb, eth_hdr(skb), mpls_proto);
	skb->protocol = mpls_proto;

	return 0;
}
EXPORT_SYMBOL_GPL(skb_mpls_push);

/**
 * skb_mpls_pop() - pop the outermost MPLS header
 *
 * @skb: buffer
 * @next_proto: ethertype of header after popped MPLS header
 * @mac_len: length of the MAC header
 * @ethernet: flag to indicate if the packet is ethernet
 *
 * Expects skb->data at mac header.
 *
 * Returns 0 on success, -errno otherwise.
 */
int skb_mpls_pop(struct sk_buff *skb, __be16 next_proto, int mac_len,
		 bool ethernet)
{
	int err;

	if (unlikely(!eth_p_mpls(skb->protocol)))
		return 0;

	err = skb_ensure_writable(skb, mac_len + MPLS_HLEN);
	if (unlikely(err))
		return err;

	skb_postpull_rcsum(skb, mpls_hdr(skb), MPLS_HLEN);
	memmove(skb_mac_header(skb) + MPLS_HLEN, skb_mac_header(skb),
		mac_len);

	__skb_pull(skb, MPLS_HLEN);
	skb_reset_mac_header(skb);
	skb_set_network_header(skb, mac_len);

	if (ethernet && mac_len >= ETH_HLEN) {
		struct ethhdr *hdr;

		/* use mpls_hdr() to get ethertype to account for VLANs. */
		hdr = (struct ethhdr *)((void *)mpls_hdr(skb) - ETH_HLEN);
		skb_mod_eth_type(skb, hdr, next_proto);
	}
	skb->protocol = next_proto;

	return 0;
}
EXPORT_SYMBOL_GPL(skb_mpls_pop);

/**
 * skb_mpls_update_lse() - modify outermost MPLS header and update csum
 *
 * @skb: buffer
 * @mpls_lse: new MPLS label stack entry to update to
 *
 * Expects skb->data at mac header.
 *
 * Returns 0 on success, -errno otherwise.
 */
int skb_mpls_update_lse(struct sk_buff *skb, __be32 mpls_lse)
{
	int err;

	if (unlikely(!eth_p_mpls(skb->protocol)))
		return -EINVAL;

	err = skb_ensure_writable(skb, skb->mac_len + MPLS_HLEN);
	if (unlikely(err))
		return err;

	if (skb->ip_summed == CHECKSUM_COMPLETE) {
		__be32 diff[] = { ~mpls_hdr(skb)->label_stack_entry, mpls_lse };

		skb->csum = csum_partial((char *)diff, sizeof(diff), skb->csum);
	}

	mpls_hdr(skb)->label_stack_entry = mpls_lse;

	return 0;
}
EXPORT_SYMBOL_GPL(skb_mpls_update_lse);

/**
 * skb_mpls_dec_ttl() - decrement the TTL of the outermost MPLS header
 *
 * @skb: buffer
 *
 * Expects skb->data at mac header.
 *
 * Returns 0 on success, -errno otherwise.
 */
int skb_mpls_dec_ttl(struct sk_buff *skb)
{
	u32 lse;
	u8 ttl;

	if (unlikely(!eth_p_mpls(skb->protocol)))
		return -EINVAL;

	if (!pskb_may_pull(skb, skb_network_offset(skb) + MPLS_HLEN))
		return -ENOMEM;

	lse = be32_to_cpu(mpls_hdr(skb)->label_stack_entry);
	ttl = (lse & MPLS_LS_TTL_MASK) >> MPLS_LS_TTL_SHIFT;
	if (!--ttl)
		return -EINVAL;

	lse &= ~MPLS_LS_TTL_MASK;
	lse |= ttl << MPLS_LS_TTL_SHIFT;

	return skb_mpls_update_lse(skb, cpu_to_be32(lse));
}
EXPORT_SYMBOL_GPL(skb_mpls_dec_ttl);

/**
 * alloc_skb_with_frags - allocate skb with page frags
 *
 * @header_len: size of linear part
 * @data_len: needed length in frags
 * @max_page_order: max page order desired.
 * @errcode: pointer to error code if any
 * @gfp_mask: allocation mask
 *
 * This can be used to allocate a paged skb, given a maximal order for frags.
 */
struct sk_buff *alloc_skb_with_frags(unsigned long header_len,
				     unsigned long data_len,
				     int max_page_order,
				     int *errcode,
				     gfp_t gfp_mask)
{
	int npages = (data_len + (PAGE_SIZE - 1)) >> PAGE_SHIFT;
	unsigned long chunk;
	struct sk_buff *skb;
	struct page *page;
	int i;

	*errcode = -EMSGSIZE;
	/* Note this test could be relaxed, if we succeed to allocate
	 * high order pages...
	 */
	if (npages > MAX_SKB_FRAGS)
		return NULL;

	*errcode = -ENOBUFS;
	skb = alloc_skb(header_len, gfp_mask);
	if (!skb)
		return NULL;

	skb->truesize += npages << PAGE_SHIFT;

	for (i = 0; npages > 0; i++) {
		int order = max_page_order;

		while (order) {
			if (npages >= 1 << order) {
				page = alloc_pages((gfp_mask & ~__GFP_DIRECT_RECLAIM) |
						   __GFP_COMP |
						   __GFP_NOWARN,
						   order);
				if (page)
					goto fill_page;
				/* Do not retry other high order allocations */
				order = 1;
				max_page_order = 0;
			}
			order--;
		}
		page = alloc_page(gfp_mask);
		if (!page)
			goto failure;
fill_page:
		chunk = min_t(unsigned long, data_len,
			      PAGE_SIZE << order);
		skb_fill_page_desc(skb, i, page, 0, chunk);
		data_len -= chunk;
		npages -= 1 << order;
	}
	return skb;

failure:
	kfree_skb(skb);
	return NULL;
}
EXPORT_SYMBOL(alloc_skb_with_frags);

/* carve out the first off bytes from skb when off < headlen */
static int pskb_carve_inside_header(struct sk_buff *skb, const u32 off,
				    const int headlen, gfp_t gfp_mask)
{
	int i;
	unsigned int size = skb_end_offset(skb);
	int new_hlen = headlen - off;
	u8 *data;

	if (skb_pfmemalloc(skb))
		gfp_mask |= __GFP_MEMALLOC;

	data = kmalloc_reserve(&size, gfp_mask, NUMA_NO_NODE, NULL);
	if (!data)
		return -ENOMEM;
	size = SKB_WITH_OVERHEAD(size);

	/* Copy real data, and all frags */
	skb_copy_from_linear_data_offset(skb, off, data, new_hlen);
	skb->len -= off;

	memcpy((struct skb_shared_info *)(data + size),
	       skb_shinfo(skb),
	       offsetof(struct skb_shared_info,
			frags[skb_shinfo(skb)->nr_frags]));
	if (skb_cloned(skb)) {
		/* drop the old head gracefully */
		if (skb_orphan_frags(skb, gfp_mask)) {
			skb_kfree_head(data, size);
			return -ENOMEM;
		}
		for (i = 0; i < skb_shinfo(skb)->nr_frags; i++)
			skb_frag_ref(skb, i);
		if (skb_has_frag_list(skb))
			skb_clone_fraglist(skb);
		skb_release_data(skb, SKB_CONSUMED, false);
	} else {
		/* we can reuse existing recount- all we did was
		 * relocate values
		 */
		skb_free_head(skb, false);
	}

	skb->head = data;
	skb->data = data;
	skb->head_frag = 0;
	skb_set_end_offset(skb, size);
	skb_set_tail_pointer(skb, skb_headlen(skb));
	skb_headers_offset_update(skb, 0);
	skb->cloned = 0;
	skb->hdr_len = 0;
	skb->nohdr = 0;
	atomic_set(&skb_shinfo(skb)->dataref, 1);

	return 0;
}

static int pskb_carve(struct sk_buff *skb, const u32 off, gfp_t gfp);

/* carve out the first eat bytes from skb's frag_list. May recurse into
 * pskb_carve()
 */
static int pskb_carve_frag_list(struct sk_buff *skb,
				struct skb_shared_info *shinfo, int eat,
				gfp_t gfp_mask)
{
	struct sk_buff *list = shinfo->frag_list;
	struct sk_buff *clone = NULL;
	struct sk_buff *insp = NULL;

	do {
		if (!list) {
			pr_err("Not enough bytes to eat. Want %d\n", eat);
			return -EFAULT;
		}
		if (list->len <= eat) {
			/* Eaten as whole. */
			eat -= list->len;
			list = list->next;
			insp = list;
		} else {
			/* Eaten partially. */
			if (skb_shared(list)) {
				clone = skb_clone(list, gfp_mask);
				if (!clone)
					return -ENOMEM;
				insp = list->next;
				list = clone;
			} else {
				/* This may be pulled without problems. */
				insp = list;
			}
			if (pskb_carve(list, eat, gfp_mask) < 0) {
				kfree_skb(clone);
				return -ENOMEM;
			}
			break;
		}
	} while (eat);

	/* Free pulled out fragments. */
	while ((list = shinfo->frag_list) != insp) {
		shinfo->frag_list = list->next;
		consume_skb(list);
	}
	/* And insert new clone at head. */
	if (clone) {
		clone->next = list;
		shinfo->frag_list = clone;
	}
	return 0;
}

/* carve off first len bytes from skb. Split line (off) is in the
 * non-linear part of skb
 */
static int pskb_carve_inside_nonlinear(struct sk_buff *skb, const u32 off,
				       int pos, gfp_t gfp_mask)
{
	int i, k = 0;
	unsigned int size = skb_end_offset(skb);
	u8 *data;
	const int nfrags = skb_shinfo(skb)->nr_frags;
	struct skb_shared_info *shinfo;

	if (skb_pfmemalloc(skb))
		gfp_mask |= __GFP_MEMALLOC;

	data = kmalloc_reserve(&size, gfp_mask, NUMA_NO_NODE, NULL);
	if (!data)
		return -ENOMEM;
	size = SKB_WITH_OVERHEAD(size);

	memcpy((struct skb_shared_info *)(data + size),
	       skb_shinfo(skb), offsetof(struct skb_shared_info, frags[0]));
	if (skb_orphan_frags(skb, gfp_mask)) {
		skb_kfree_head(data, size);
		return -ENOMEM;
	}
	shinfo = (struct skb_shared_info *)(data + size);
	for (i = 0; i < nfrags; i++) {
		int fsize = skb_frag_size(&skb_shinfo(skb)->frags[i]);

		if (pos + fsize > off) {
			shinfo->frags[k] = skb_shinfo(skb)->frags[i];

			if (pos < off) {
				/* Split frag.
				 * We have two variants in this case:
				 * 1. Move all the frag to the second
				 *    part, if it is possible. F.e.
				 *    this approach is mandatory for TUX,
				 *    where splitting is expensive.
				 * 2. Split is accurately. We make this.
				 */
				skb_frag_off_add(&shinfo->frags[0], off - pos);
				skb_frag_size_sub(&shinfo->frags[0], off - pos);
			}
			skb_frag_ref(skb, i);
			k++;
		}
		pos += fsize;
	}
	shinfo->nr_frags = k;
	if (skb_has_frag_list(skb))
		skb_clone_fraglist(skb);

	/* split line is in frag list */
	if (k == 0 && pskb_carve_frag_list(skb, shinfo, off - pos, gfp_mask)) {
		/* skb_frag_unref() is not needed here as shinfo->nr_frags = 0. */
		if (skb_has_frag_list(skb))
			kfree_skb_list(skb_shinfo(skb)->frag_list);
		skb_kfree_head(data, size);
		return -ENOMEM;
	}
	skb_release_data(skb, SKB_CONSUMED, false);

	skb->head = data;
	skb->head_frag = 0;
	skb->data = data;
	skb_set_end_offset(skb, size);
	skb_reset_tail_pointer(skb);
	skb_headers_offset_update(skb, 0);
	skb->cloned   = 0;
	skb->hdr_len  = 0;
	skb->nohdr    = 0;
	skb->len -= off;
	skb->data_len = skb->len;
	atomic_set(&skb_shinfo(skb)->dataref, 1);
	return 0;
}

/* remove len bytes from the beginning of the skb */
static int pskb_carve(struct sk_buff *skb, const u32 len, gfp_t gfp)
{
	int headlen = skb_headlen(skb);

	if (len < headlen)
		return pskb_carve_inside_header(skb, len, headlen, gfp);
	else
		return pskb_carve_inside_nonlinear(skb, len, headlen, gfp);
}

/* Extract to_copy bytes starting at off from skb, and return this in
 * a new skb
 */
struct sk_buff *pskb_extract(struct sk_buff *skb, int off,
			     int to_copy, gfp_t gfp)
{
	struct sk_buff  *clone = skb_clone(skb, gfp);

	if (!clone)
		return NULL;

	if (pskb_carve(clone, off, gfp) < 0 ||
	    pskb_trim(clone, to_copy)) {
		kfree_skb(clone);
		return NULL;
	}
	return clone;
}
EXPORT_SYMBOL(pskb_extract);

/**
 * skb_condense - try to get rid of fragments/frag_list if possible
 * @skb: buffer
 *
 * Can be used to save memory before skb is added to a busy queue.
 * If packet has bytes in frags and enough tail room in skb->head,
 * pull all of them, so that we can free the frags right now and adjust
 * truesize.
 * Notes:
 *	We do not reallocate skb->head thus can not fail.
 *	Caller must re-evaluate skb->truesize if needed.
 */
void skb_condense(struct sk_buff *skb)
{
	if (skb->data_len) {
		if (skb->data_len > skb->end - skb->tail ||
		    skb_cloned(skb))
			return;

		/* Nice, we can free page frag(s) right now */
		__pskb_pull_tail(skb, skb->data_len);
	}
	/* At this point, skb->truesize might be over estimated,
	 * because skb had a fragment, and fragments do not tell
	 * their truesize.
	 * When we pulled its content into skb->head, fragment
	 * was freed, but __pskb_pull_tail() could not possibly
	 * adjust skb->truesize, not knowing the frag truesize.
	 */
	skb->truesize = SKB_TRUESIZE(skb_end_offset(skb));
}
EXPORT_SYMBOL(skb_condense);

#ifdef CONFIG_SKB_EXTENSIONS
static void *skb_ext_get_ptr(struct skb_ext *ext, enum skb_ext_id id)
{
	return (void *)ext + (ext->offset[id] * SKB_EXT_ALIGN_VALUE);
}

/**
 * __skb_ext_alloc - allocate a new skb extensions storage
 *
 * @flags: See kmalloc().
 *
 * Returns the newly allocated pointer. The pointer can later attached to a
 * skb via __skb_ext_set().
 * Note: caller must handle the skb_ext as an opaque data.
 */
struct skb_ext *__skb_ext_alloc(gfp_t flags)
{
	struct skb_ext *new = kmem_cache_alloc(skbuff_ext_cache, flags);

	if (new) {
		memset(new->offset, 0, sizeof(new->offset));
		refcount_set(&new->refcnt, 1);
	}

	return new;
}

static struct skb_ext *skb_ext_maybe_cow(struct skb_ext *old,
					 unsigned int old_active)
{
	struct skb_ext *new;

	if (refcount_read(&old->refcnt) == 1)
		return old;

	new = kmem_cache_alloc(skbuff_ext_cache, GFP_ATOMIC);
	if (!new)
		return NULL;

	memcpy(new, old, old->chunks * SKB_EXT_ALIGN_VALUE);
	refcount_set(&new->refcnt, 1);

#ifdef CONFIG_XFRM
	if (old_active & (1 << SKB_EXT_SEC_PATH)) {
		struct sec_path *sp = skb_ext_get_ptr(old, SKB_EXT_SEC_PATH);
		unsigned int i;

		for (i = 0; i < sp->len; i++)
			xfrm_state_hold(sp->xvec[i]);
	}
#endif
	__skb_ext_put(old);
	return new;
}

/**
 * __skb_ext_set - attach the specified extension storage to this skb
 * @skb: buffer
 * @id: extension id
 * @ext: extension storage previously allocated via __skb_ext_alloc()
 *
 * Existing extensions, if any, are cleared.
 *
 * Returns the pointer to the extension.
 */
void *__skb_ext_set(struct sk_buff *skb, enum skb_ext_id id,
		    struct skb_ext *ext)
{
	unsigned int newlen, newoff = SKB_EXT_CHUNKSIZEOF(*ext);

	skb_ext_put(skb);
	newlen = newoff + skb_ext_type_len[id];
	ext->chunks = newlen;
	ext->offset[id] = newoff;
	skb->extensions = ext;
	skb->active_extensions = 1 << id;
	return skb_ext_get_ptr(ext, id);
}

/**
 * skb_ext_add - allocate space for given extension, COW if needed
 * @skb: buffer
 * @id: extension to allocate space for
 *
 * Allocates enough space for the given extension.
 * If the extension is already present, a pointer to that extension
 * is returned.
 *
 * If the skb was cloned, COW applies and the returned memory can be
 * modified without changing the extension space of clones buffers.
 *
 * Returns pointer to the extension or NULL on allocation failure.
 */
void *skb_ext_add(struct sk_buff *skb, enum skb_ext_id id)
{
	struct skb_ext *new, *old = NULL;
	unsigned int newlen, newoff;

	if (skb->active_extensions) {
		old = skb->extensions;

		new = skb_ext_maybe_cow(old, skb->active_extensions);
		if (!new)
			return NULL;

		if (__skb_ext_exist(new, id))
			goto set_active;

		newoff = new->chunks;
	} else {
		newoff = SKB_EXT_CHUNKSIZEOF(*new);

		new = __skb_ext_alloc(GFP_ATOMIC);
		if (!new)
			return NULL;
	}

	newlen = newoff + skb_ext_type_len[id];
	new->chunks = newlen;
	new->offset[id] = newoff;
set_active:
	skb->slow_gro = 1;
	skb->extensions = new;
	skb->active_extensions |= 1 << id;
	return skb_ext_get_ptr(new, id);
}
EXPORT_SYMBOL(skb_ext_add);

#ifdef CONFIG_XFRM
static void skb_ext_put_sp(struct sec_path *sp)
{
	unsigned int i;

	for (i = 0; i < sp->len; i++)
		xfrm_state_put(sp->xvec[i]);
}
#endif

#ifdef CONFIG_MCTP_FLOWS
static void skb_ext_put_mctp(struct mctp_flow *flow)
{
	if (flow->key)
		mctp_key_unref(flow->key);
}
#endif

void __skb_ext_del(struct sk_buff *skb, enum skb_ext_id id)
{
	struct skb_ext *ext = skb->extensions;

	skb->active_extensions &= ~(1 << id);
	if (skb->active_extensions == 0) {
		skb->extensions = NULL;
		__skb_ext_put(ext);
#ifdef CONFIG_XFRM
	} else if (id == SKB_EXT_SEC_PATH &&
		   refcount_read(&ext->refcnt) == 1) {
		struct sec_path *sp = skb_ext_get_ptr(ext, SKB_EXT_SEC_PATH);

		skb_ext_put_sp(sp);
		sp->len = 0;
#endif
	}
}
EXPORT_SYMBOL(__skb_ext_del);

void __skb_ext_put(struct skb_ext *ext)
{
	/* If this is last clone, nothing can increment
	 * it after check passes.  Avoids one atomic op.
	 */
	if (refcount_read(&ext->refcnt) == 1)
		goto free_now;

	if (!refcount_dec_and_test(&ext->refcnt))
		return;
free_now:
#ifdef CONFIG_XFRM
	if (__skb_ext_exist(ext, SKB_EXT_SEC_PATH))
		skb_ext_put_sp(skb_ext_get_ptr(ext, SKB_EXT_SEC_PATH));
#endif
#ifdef CONFIG_MCTP_FLOWS
	if (__skb_ext_exist(ext, SKB_EXT_MCTP))
		skb_ext_put_mctp(skb_ext_get_ptr(ext, SKB_EXT_MCTP));
#endif

	kmem_cache_free(skbuff_ext_cache, ext);
}
EXPORT_SYMBOL(__skb_ext_put);
#endif /* CONFIG_SKB_EXTENSIONS */

/**
 * skb_attempt_defer_free - queue skb for remote freeing
 * @skb: buffer
 *
 * Put @skb in a per-cpu list, using the cpu which
 * allocated the skb/pages to reduce false sharing
 * and memory zone spinlock contention.
 */
void skb_attempt_defer_free(struct sk_buff *skb)
{
	int cpu = skb->alloc_cpu;
	struct softnet_data *sd;
	unsigned int defer_max;
	bool kick;

	if (WARN_ON_ONCE(cpu >= nr_cpu_ids) ||
	    !cpu_online(cpu) ||
	    cpu == raw_smp_processor_id()) {
nodefer:	__kfree_skb(skb);
		return;
	}

	DEBUG_NET_WARN_ON_ONCE(skb_dst(skb));
	DEBUG_NET_WARN_ON_ONCE(skb->destructor);

	sd = &per_cpu(softnet_data, cpu);
	defer_max = READ_ONCE(sysctl_skb_defer_max);
	if (READ_ONCE(sd->defer_count) >= defer_max)
		goto nodefer;

	spin_lock_bh(&sd->defer_lock);
	/* Send an IPI every time queue reaches half capacity. */
	kick = sd->defer_count == (defer_max >> 1);
	/* Paired with the READ_ONCE() few lines above */
	WRITE_ONCE(sd->defer_count, sd->defer_count + 1);

	skb->next = sd->defer_list;
	/* Paired with READ_ONCE() in skb_defer_free_flush() */
	WRITE_ONCE(sd->defer_list, skb);
	spin_unlock_bh(&sd->defer_lock);

	/* Make sure to trigger NET_RX_SOFTIRQ on the remote CPU
	 * if we are unlucky enough (this seems very unlikely).
	 */
	if (unlikely(kick) && !cmpxchg(&sd->defer_ipi_scheduled, 0, 1))
		smp_call_function_single_async(cpu, &sd->defer_csd);
}

static void skb_splice_csum_page(struct sk_buff *skb, struct page *page,
				 size_t offset, size_t len)
{
	const char *kaddr;
	__wsum csum;

	kaddr = kmap_local_page(page);
	csum = csum_partial(kaddr + offset, len, 0);
	kunmap_local(kaddr);
	skb->csum = csum_block_add(skb->csum, csum, skb->len);
}

/**
 * skb_splice_from_iter - Splice (or copy) pages to skbuff
 * @skb: The buffer to add pages to
 * @iter: Iterator representing the pages to be added
 * @maxsize: Maximum amount of pages to be added
 * @gfp: Allocation flags
 *
 * This is a common helper function for supporting MSG_SPLICE_PAGES.  It
 * extracts pages from an iterator and adds them to the socket buffer if
 * possible, copying them to fragments if not possible (such as if they're slab
 * pages).
 *
 * Returns the amount of data spliced/copied or -EMSGSIZE if there's
 * insufficient space in the buffer to transfer anything.
 */
ssize_t skb_splice_from_iter(struct sk_buff *skb, struct iov_iter *iter,
			     ssize_t maxsize, gfp_t gfp)
{
	size_t frag_limit = READ_ONCE(sysctl_max_skb_frags);
	struct page *pages[8], **ppages = pages;
	ssize_t spliced = 0, ret = 0;
	unsigned int i;

	while (iter->count > 0) {
		ssize_t space, nr, len;
		size_t off;

		ret = -EMSGSIZE;
		space = frag_limit - skb_shinfo(skb)->nr_frags;
		if (space < 0)
			break;

		/* We might be able to coalesce without increasing nr_frags */
		nr = clamp_t(size_t, space, 1, ARRAY_SIZE(pages));

		len = iov_iter_extract_pages(iter, &ppages, maxsize, nr, 0, &off);
		if (len <= 0) {
			ret = len ?: -EIO;
			break;
		}

		i = 0;
		do {
			struct page *page = pages[i++];
			size_t part = min_t(size_t, PAGE_SIZE - off, len);

			ret = -EIO;
			if (WARN_ON_ONCE(!sendpage_ok(page)))
				goto out;

			ret = skb_append_pagefrags(skb, page, off, part,
						   frag_limit);
			if (ret < 0) {
				iov_iter_revert(iter, len);
				goto out;
			}

			if (skb->ip_summed == CHECKSUM_NONE)
				skb_splice_csum_page(skb, page, off, part);

			off = 0;
			spliced += part;
			maxsize -= part;
			len -= part;
		} while (len > 0);

		if (maxsize <= 0)
			break;
	}

out:
	skb_len_add(skb, spliced);
	return spliced ?: ret;
}
EXPORT_SYMBOL(skb_splice_from_iter);<|MERGE_RESOLUTION|>--- conflicted
+++ resolved
@@ -567,10 +567,6 @@
 		obj = kmem_cache_alloc_node(skb_small_head_cache, flags, node);
 		goto out;
 	}
-<<<<<<< HEAD
-#endif
-=======
->>>>>>> 238589d0
 
 	obj_size = kmalloc_size_roundup(obj_size);
 	/* The following cast might truncate high-order bits of obj_size, this
