--- conflicted
+++ resolved
@@ -699,21 +699,12 @@
 				ieee80211_conn_flags_t conn_flags)
 {
 	u8 *pos, *pre_he_pos;
-<<<<<<< HEAD
-	const struct ieee80211_sta_he_cap *he_cap = NULL;
-	struct ieee80211_chanctx_conf *chanctx_conf;
-=======
 	const struct ieee80211_sta_he_cap *he_cap;
->>>>>>> d60c95ef
 	u8 he_cap_size;
 
 	he_cap = ieee80211_get_he_iftype_cap(sband,
 					     ieee80211_vif_type_p2p(&sdata->vif));
-<<<<<<< HEAD
-	if (!he_cap || !chanctx_conf || !reg_cap)
-=======
 	if (WARN_ON(!he_cap))
->>>>>>> d60c95ef
 		return;
 
 	/* get a max size estimate */
@@ -724,11 +715,7 @@
 				      he_cap->he_cap_elem.phy_cap_info);
 	pos = skb_put(skb, he_cap_size);
 	pre_he_pos = pos;
-<<<<<<< HEAD
-	pos = ieee80211_ie_build_he_cap(sdata->u.mgd.flags,
-=======
 	pos = ieee80211_ie_build_he_cap(conn_flags,
->>>>>>> d60c95ef
 					pos, he_cap, pos + he_cap_size);
 	/* trim excess if any */
 	skb_trim(skb, skb->len - (pre_he_pos + he_cap_size - pos));
@@ -736,35 +723,6 @@
 	ieee80211_ie_build_he_6ghz_cap(sdata, smps_mode, skb);
 }
 
-<<<<<<< HEAD
-static int ieee80211_send_assoc(struct ieee80211_sub_if_data *sdata)
-{
-	struct ieee80211_local *local = sdata->local;
-	struct ieee80211_if_managed *ifmgd = &sdata->u.mgd;
-	struct ieee80211_mgd_assoc_data *assoc_data = ifmgd->assoc_data;
-	struct sk_buff *skb;
-	struct ieee80211_mgmt *mgmt;
-	u8 *pos, qos_info, *ie_start;
-	size_t offset = 0, noffset;
-	int i, count, rates_len, supp_rates_len, shift;
-	u16 capab;
-	struct ieee80211_supported_band *sband;
-	struct ieee80211_chanctx_conf *chanctx_conf;
-	struct ieee80211_channel *chan;
-	u32 rates = 0;
-	__le16 listen_int;
-	struct element *ext_capa = NULL;
-	enum nl80211_iftype iftype = ieee80211_vif_type_p2p(&sdata->vif);
-	const struct ieee80211_sband_iftype_data *iftd;
-	struct ieee80211_prep_tx_info info = {};
-	int ret;
-
-	/* we know it's writable, cast away the const */
-	if (assoc_data->ie_len)
-		ext_capa = (void *)cfg80211_find_elem(WLAN_EID_EXT_CAPABILITY,
-						      assoc_data->ie,
-						      assoc_data->ie_len);
-=======
 static void ieee80211_add_eht_ie(struct ieee80211_sub_if_data *sdata,
 				 struct sk_buff *skb,
 				 struct ieee80211_supported_band *sband)
@@ -773,25 +731,12 @@
 	const struct ieee80211_sta_he_cap *he_cap;
 	const struct ieee80211_sta_eht_cap *eht_cap;
 	u8 eht_cap_size;
->>>>>>> d60c95ef
 
 	he_cap = ieee80211_get_he_iftype_cap(sband,
 					     ieee80211_vif_type_p2p(&sdata->vif));
 	eht_cap = ieee80211_get_eht_iftype_cap(sband,
 					       ieee80211_vif_type_p2p(&sdata->vif));
 
-<<<<<<< HEAD
-	rcu_read_lock();
-	chanctx_conf = rcu_dereference(sdata->vif.chanctx_conf);
-	if (WARN_ON(!chanctx_conf)) {
-		rcu_read_unlock();
-		return -EINVAL;
-	}
-	chan = chanctx_conf->def.chan;
-	rcu_read_unlock();
-	sband = local->hw.wiphy->bands[chan->band];
-	shift = ieee80211_vif_get_shift(&sdata->vif);
-=======
 	/*
 	 * EHT capabilities element is only added if the HE capabilities element
 	 * was added so assume that 'he_cap' is valid and don't check it.
@@ -821,7 +766,6 @@
 	u32 rates = 0;
 	int i, count;
 	u8 *pos;
->>>>>>> d60c95ef
 
 	if (assoc_data->supp_rates_len) {
 		/*
@@ -843,78 +787,6 @@
 		rates_len = sband->n_bitrates;
 		for (i = 0; i < sband->n_bitrates; i++)
 			rates |= BIT(i);
-<<<<<<< HEAD
-			rates_len++;
-		}
-	}
-
-	iftd = ieee80211_get_sband_iftype_data(sband, iftype);
-
-	skb = alloc_skb(local->hw.extra_tx_headroom +
-			sizeof(*mgmt) + /* bit too much but doesn't matter */
-			2 + assoc_data->ssid_len + /* SSID */
-			4 + rates_len + /* (extended) rates */
-			4 + /* power capability */
-			2 + 2 * sband->n_channels + /* supported channels */
-			2 + sizeof(struct ieee80211_ht_cap) + /* HT */
-			2 + sizeof(struct ieee80211_vht_cap) + /* VHT */
-			2 + 1 + sizeof(struct ieee80211_he_cap_elem) + /* HE */
-				sizeof(struct ieee80211_he_mcs_nss_supp) +
-				IEEE80211_HE_PPE_THRES_MAX_LEN +
-			2 + 1 + sizeof(struct ieee80211_he_6ghz_capa) +
-			assoc_data->ie_len + /* extra IEs */
-			(assoc_data->fils_kek_len ? 16 /* AES-SIV */ : 0) +
-			9 + /* WMM */
-			(iftd ? iftd->vendor_elems.len : 0),
-			GFP_KERNEL);
-	if (!skb)
-		return -ENOMEM;
-
-	skb_reserve(skb, local->hw.extra_tx_headroom);
-
-	capab = WLAN_CAPABILITY_ESS;
-
-	if (sband->band == NL80211_BAND_2GHZ) {
-		capab |= WLAN_CAPABILITY_SHORT_SLOT_TIME;
-		capab |= WLAN_CAPABILITY_SHORT_PREAMBLE;
-	}
-
-	if (assoc_data->capability & WLAN_CAPABILITY_PRIVACY)
-		capab |= WLAN_CAPABILITY_PRIVACY;
-
-	if ((assoc_data->capability & WLAN_CAPABILITY_SPECTRUM_MGMT) &&
-	    ieee80211_hw_check(&local->hw, SPECTRUM_MGMT))
-		capab |= WLAN_CAPABILITY_SPECTRUM_MGMT;
-
-	if (ifmgd->flags & IEEE80211_STA_ENABLE_RRM)
-		capab |= WLAN_CAPABILITY_RADIO_MEASURE;
-
-	mgmt = skb_put_zero(skb, 24);
-	memcpy(mgmt->da, assoc_data->bss->bssid, ETH_ALEN);
-	memcpy(mgmt->sa, sdata->vif.addr, ETH_ALEN);
-	memcpy(mgmt->bssid, assoc_data->bss->bssid, ETH_ALEN);
-
-	listen_int = cpu_to_le16(sband->band == NL80211_BAND_S1GHZ ?
-			ieee80211_encode_usf(local->hw.conf.listen_interval) :
-			local->hw.conf.listen_interval);
-	if (!is_zero_ether_addr(assoc_data->prev_bssid)) {
-		skb_put(skb, 10);
-		mgmt->frame_control = cpu_to_le16(IEEE80211_FTYPE_MGMT |
-						  IEEE80211_STYPE_REASSOC_REQ);
-		mgmt->u.reassoc_req.capab_info = cpu_to_le16(capab);
-		mgmt->u.reassoc_req.listen_interval = listen_int;
-		memcpy(mgmt->u.reassoc_req.current_ap, assoc_data->prev_bssid,
-		       ETH_ALEN);
-		info.subtype = IEEE80211_STYPE_REASSOC_REQ;
-	} else {
-		skb_put(skb, 4);
-		mgmt->frame_control = cpu_to_le16(IEEE80211_FTYPE_MGMT |
-						  IEEE80211_STYPE_ASSOC_REQ);
-		mgmt->u.assoc_req.capab_info = cpu_to_le16(capab);
-		mgmt->u.assoc_req.listen_interval = listen_int;
-		info.subtype = IEEE80211_STYPE_ASSOC_REQ;
-=======
->>>>>>> d60c95ef
 	}
 
 	supp_rates_len = rates_len;
@@ -1260,46 +1132,10 @@
 	if (iftd && iftd->vendor_elems.data && iftd->vendor_elems.len)
 		skb_put_data(skb, iftd->vendor_elems.data, iftd->vendor_elems.len);
 
-<<<<<<< HEAD
-	/* add any remaining custom (i.e. vendor specific here) IEs */
-	if (assoc_data->ie_len) {
-		noffset = assoc_data->ie_len;
-		skb_put_data(skb, assoc_data->ie + offset, noffset - offset);
-	}
-
-	if (assoc_data->fils_kek_len) {
-		ret = fils_encrypt_assoc_req(skb, assoc_data);
-		if (ret < 0) {
-			dev_kfree_skb(skb);
-			return ret;
-		}
-	}
-
-	pos = skb_tail_pointer(skb);
-	kfree(ifmgd->assoc_req_ies);
-	ifmgd->assoc_req_ies = kmemdup(ie_start, pos - ie_start, GFP_ATOMIC);
-	if (!ifmgd->assoc_req_ies) {
-		dev_kfree_skb(skb);
-		return -ENOMEM;
-	}
-
-	ifmgd->assoc_req_ies_len = pos - ie_start;
-
-	drv_mgd_prepare_tx(local, sdata, &info);
-
-	IEEE80211_SKB_CB(skb)->flags |= IEEE80211_TX_INTFL_DONT_ENCRYPT;
-	if (ieee80211_hw_check(&local->hw, REPORTS_TX_ACK_STATUS))
-		IEEE80211_SKB_CB(skb)->flags |= IEEE80211_TX_CTL_REQ_TX_STATUS |
-						IEEE80211_TX_INTFL_MLME_CONN_TX;
-	ieee80211_tx_skb(sdata, skb);
-
-	return 0;
-=======
 	if (link)
 		link->u.mgd.conn_flags = assoc_data->link[link_id].conn_flags;
 
 	return offset;
->>>>>>> d60c95ef
 }
 
 static void ieee80211_add_non_inheritance_elem(struct sk_buff *skb,
@@ -3703,11 +3539,7 @@
 	ieee80211_send_auth(sdata, 3, auth_data->algorithm, 0,
 			    (void *)challenge,
 			    challenge->datalen + sizeof(*challenge),
-<<<<<<< HEAD
-			    auth_data->bss->bssid, auth_data->bss->bssid,
-=======
 			    auth_data->ap_addr, auth_data->ap_addr,
->>>>>>> d60c95ef
 			    auth_data->key, auth_data->key_len,
 			    auth_data->key_idx, tx_flags);
 }
@@ -4112,32 +3944,6 @@
 
 	/* FIXME: use from STA profile element after parsing that */
 	capab_info = le16_to_cpu(mgmt->u.assoc_resp.capab_info);
-<<<<<<< HEAD
-	elems = ieee802_11_parse_elems(pos, len - (pos - (u8 *)mgmt), false,
-				       mgmt->bssid, assoc_data->bss->bssid);
-
-	if (!elems)
-		return false;
-
-	if (elems->aid_resp)
-		aid = le16_to_cpu(elems->aid_resp->aid);
-
-	/*
-	 * The 5 MSB of the AID field are reserved
-	 * (802.11-2016 9.4.1.8 AID field)
-	 */
-	aid &= 0x7ff;
-
-	ifmgd->broken_ap = false;
-
-	if (aid == 0 || aid > IEEE80211_MAX_AID) {
-		sdata_info(sdata, "invalid AID value %d (out of range), turn off PS\n",
-			   aid);
-		aid = 0;
-		ifmgd->broken_ap = true;
-	}
-=======
->>>>>>> d60c95ef
 
 	if (!is_s1g && !elems->supp_rates) {
 		sdata_info(sdata, "no SuppRates element in AssocResp\n");
@@ -4176,15 +3982,9 @@
 			goto out;
 		}
 
-<<<<<<< HEAD
-		bss_elems = ieee802_11_parse_elems(bss_ies->data, bss_ies->len,
-						   false, mgmt->bssid,
-						   assoc_data->bss->bssid);
-=======
 		parse_params.start = bss_ies->data;
 		parse_params.len = bss_ies->len;
 		bss_elems = ieee802_11_parse_elems_full(&parse_params);
->>>>>>> d60c95ef
 		if (!bss_elems) {
 			ret = false;
 			goto out;
@@ -4202,41 +4002,25 @@
 		 * have to include the IEs in the (re)association response.
 		 */
 		if (!elems->ht_cap_elem && bss_elems->ht_cap_elem &&
-<<<<<<< HEAD
-		    !(ifmgd->flags & IEEE80211_STA_DISABLE_HT)) {
-=======
 		    !(link->u.mgd.conn_flags & IEEE80211_CONN_DISABLE_HT)) {
->>>>>>> d60c95ef
 			elems->ht_cap_elem = bss_elems->ht_cap_elem;
 			sdata_info(sdata,
 				   "AP bug: HT capability missing from AssocResp\n");
 		}
 		if (!elems->ht_operation && bss_elems->ht_operation &&
-<<<<<<< HEAD
-		    !(ifmgd->flags & IEEE80211_STA_DISABLE_HT)) {
-=======
 		    !(link->u.mgd.conn_flags & IEEE80211_CONN_DISABLE_HT)) {
->>>>>>> d60c95ef
 			elems->ht_operation = bss_elems->ht_operation;
 			sdata_info(sdata,
 				   "AP bug: HT operation missing from AssocResp\n");
 		}
 		if (!elems->vht_cap_elem && bss_elems->vht_cap_elem &&
-<<<<<<< HEAD
-		    !(ifmgd->flags & IEEE80211_STA_DISABLE_VHT)) {
-=======
 		    !(link->u.mgd.conn_flags & IEEE80211_CONN_DISABLE_VHT)) {
->>>>>>> d60c95ef
 			elems->vht_cap_elem = bss_elems->vht_cap_elem;
 			sdata_info(sdata,
 				   "AP bug: VHT capa missing from AssocResp\n");
 		}
 		if (!elems->vht_operation && bss_elems->vht_operation &&
-<<<<<<< HEAD
-		    !(ifmgd->flags & IEEE80211_STA_DISABLE_VHT)) {
-=======
 		    !(link->u.mgd.conn_flags & IEEE80211_CONN_DISABLE_VHT)) {
->>>>>>> d60c95ef
 			elems->vht_operation = bss_elems->vht_operation;
 			sdata_info(sdata,
 				   "AP bug: VHT operation missing from AssocResp\n");
@@ -4376,12 +4160,6 @@
 				cbss->transmitted_bss->bssid);
 		bss_conf->bssid_indicator = cbss->max_bssid_indicator;
 		bss_conf->bssid_index = cbss->bssid_index;
-	} else {
-		bss_conf->nontransmitted = false;
-		memset(bss_conf->transmitter_bssid, 0,
-		       sizeof(bss_conf->transmitter_bssid));
-		bss_conf->bssid_indicator = 0;
-		bss_conf->bssid_index = 0;
 	}
 
 	/*
@@ -4449,11 +4227,7 @@
 	bss_conf->assoc_capability = capab_info;
 
 	ret = true;
-<<<<<<< HEAD
- out:
-=======
 out:
->>>>>>> d60c95ef
 	kfree(elems);
 	kfree(bss_ies);
 	return ret;
@@ -4464,21 +4238,6 @@
 					struct link_sta_info *link_sta,
 					struct cfg80211_bss *cbss)
 {
-<<<<<<< HEAD
-	struct ieee80211_if_managed *ifmgd = &sdata->u.mgd;
-	struct ieee80211_mgd_assoc_data *assoc_data = ifmgd->assoc_data;
-	u16 capab_info, status_code, aid;
-	struct ieee802_11_elems *elems;
-	int ac, uapsd_queues = -1;
-	u8 *pos;
-	bool reassoc;
-	struct cfg80211_bss *cbss;
-	struct ieee80211_event event = {
-		.type = MLME_EVENT,
-		.u.mlme.data = ASSOC_EVENT,
-	};
-	struct ieee80211_prep_tx_info info = {};
-=======
 	struct ieee80211_sub_if_data *sdata = link->sdata;
 	struct ieee80211_local *local = sdata->local;
 	struct ieee80211_bss *bss = (void *)cbss->priv;
@@ -4488,7 +4247,6 @@
 	/* this is clearly wrong for MLO but we'll just remove it later */
 	int shift = ieee80211_vif_get_shift(&sdata->vif);
 	struct ieee80211_supported_band *sband;
->>>>>>> d60c95ef
 
 	memcpy(link_sta->addr, cbss->bssid, ETH_ALEN);
 	memcpy(link_sta->pub->addr, cbss->bssid, ETH_ALEN);
@@ -4534,46 +4292,6 @@
 	link->operating_11g_mode = sband->band == NL80211_BAND_2GHZ &&
 				   have_higher_than_11mbit;
 
-<<<<<<< HEAD
-	elems = ieee802_11_parse_elems(pos, len - (pos - (u8 *)mgmt), false,
-				       mgmt->bssid, assoc_data->bss->bssid);
-	if (!elems)
-		goto notify_driver;
-
-	if (status_code == WLAN_STATUS_ASSOC_REJECTED_TEMPORARILY &&
-	    elems->timeout_int &&
-	    elems->timeout_int->type == WLAN_TIMEOUT_ASSOC_COMEBACK) {
-		u32 tu, ms;
-		tu = le32_to_cpu(elems->timeout_int->value);
-		ms = tu * 1024 / 1000;
-		sdata_info(sdata,
-			   "%pM rejected association temporarily; comeback duration %u TU (%u ms)\n",
-			   mgmt->sa, tu, ms);
-		assoc_data->timeout = jiffies + msecs_to_jiffies(ms);
-		assoc_data->timeout_started = true;
-		if (ms > IEEE80211_ASSOC_TIMEOUT)
-			run_again(sdata, assoc_data->timeout);
-		goto notify_driver;
-	}
-
-	if (status_code != WLAN_STATUS_SUCCESS) {
-		sdata_info(sdata, "%pM denied association (code=%d)\n",
-			   mgmt->sa, status_code);
-		ieee80211_destroy_assoc_data(sdata, false, false);
-		event.u.mlme.status = MLME_DENIED;
-		event.u.mlme.reason = status_code;
-		drv_event_callback(sdata->local, sdata, &event);
-	} else {
-		if (!ieee80211_assoc_success(sdata, cbss, mgmt, len, elems)) {
-			/* oops -- internal error -- send timeout for now */
-			ieee80211_destroy_assoc_data(sdata, false, false);
-			cfg80211_assoc_timeout(sdata->dev, cbss);
-			goto notify_driver;
-		}
-		event.u.mlme.status = MLME_SUCCESS;
-		drv_event_callback(sdata->local, sdata, &event);
-		sdata_info(sdata, "associated\n");
-=======
 	return 0;
 }
 
@@ -4594,7 +4312,6 @@
 
 	if (link->u.mgd.conn_flags & IEEE80211_CONN_DISABLE_HT)
 		return chains;
->>>>>>> d60c95ef
 
 	ht_cap_elem = ieee80211_bss_get_elem(cbss, WLAN_EID_HT_CAPABILITY);
 	if (ht_cap_elem && ht_cap_elem->datalen >= sizeof(*ht_cap)) {
@@ -4606,17 +4323,8 @@
 		 */
 	}
 
-<<<<<<< HEAD
-	cfg80211_rx_assoc_resp(sdata->dev, cbss, (u8 *)mgmt, len, uapsd_queues,
-			       ifmgd->assoc_req_ies, ifmgd->assoc_req_ies_len);
-notify_driver:
-	drv_mgd_complete_tx(sdata->local, sdata, &info);
-	kfree(elems);
-}
-=======
 	if (link->u.mgd.conn_flags & IEEE80211_CONN_DISABLE_VHT)
 		return chains;
->>>>>>> d60c95ef
 
 	vht_cap_elem = ieee80211_bss_get_elem(cbss, WLAN_EID_VHT_CAPABILITY);
 	if (vht_cap_elem && vht_cap_elem->datalen >= sizeof(*vht_cap)) {
@@ -5778,41 +5486,25 @@
 	rcu_read_unlock();
 
 	if (ifmgd->assoc_data && ifmgd->assoc_data->need_beacon &&
-<<<<<<< HEAD
-	    ieee80211_rx_our_beacon(bssid, ifmgd->assoc_data->bss)) {
-		elems = ieee802_11_parse_elems(variable, len - baselen, false,
-					       bssid,
-					       ifmgd->assoc_data->bss->bssid);
-=======
 	    !WARN_ON(sdata->vif.valid_links) &&
 	    ieee80211_rx_our_beacon(bssid, ifmgd->assoc_data->link[0].bss)) {
 		parse_params.bss = ifmgd->assoc_data->link[0].bss;
 		elems = ieee802_11_parse_elems_full(&parse_params);
->>>>>>> d60c95ef
 		if (!elems)
 			return;
 
 		ieee80211_rx_bss_info(link, mgmt, len, rx_status);
 
 		if (elems->dtim_period)
-<<<<<<< HEAD
-			ifmgd->dtim_period = elems->dtim_period;
-		ifmgd->have_beacon = true;
-=======
 			link->u.mgd.dtim_period = elems->dtim_period;
 		link->u.mgd.have_beacon = true;
->>>>>>> d60c95ef
 		ifmgd->assoc_data->need_beacon = false;
 		if (ieee80211_hw_check(&local->hw, TIMING_BEACON_ONLY)) {
 			link->conf->sync_tsf =
 				le64_to_cpu(mgmt->u.beacon.timestamp);
 			link->conf->sync_device_ts =
 				rx_status->device_timestamp;
-<<<<<<< HEAD
-			sdata->vif.bss_conf.sync_dtim_count = elems->dtim_count;
-=======
 			link->conf->sync_dtim_count = elems->dtim_count;
->>>>>>> d60c95ef
 		}
 
 		if (elems->mbssid_config_ie)
@@ -5863,26 +5555,16 @@
 	 */
 	if (!ieee80211_is_s1g_beacon(hdr->frame_control))
 		ncrc = crc32_be(0, (void *)&mgmt->u.beacon.beacon_int, 4);
-<<<<<<< HEAD
-	elems = ieee802_11_parse_elems_crc(variable, len - baselen,
-					   false, care_about_ies, ncrc,
-					   mgmt->bssid, bssid);
-=======
 	parse_params.bss = link->u.mgd.bss;
 	parse_params.filter = care_about_ies;
 	parse_params.crc = ncrc;
 	elems = ieee802_11_parse_elems_full(&parse_params);
->>>>>>> d60c95ef
 	if (!elems)
 		return;
 	ncrc = elems->crc;
 
 	if (ieee80211_hw_check(&local->hw, PS_NULLFUNC_STACK) &&
-<<<<<<< HEAD
-	    ieee80211_check_tim(elems->tim, elems->tim_len, bss_conf->aid)) {
-=======
 	    ieee80211_check_tim(elems->tim, elems->tim_len, vif_cfg->aid)) {
->>>>>>> d60c95ef
 		if (local->hw.conf.dynamic_ps_timeout > 0) {
 			if (local->hw.conf.flags & IEEE80211_CONF_PS) {
 				local->hw.conf.flags &= ~IEEE80211_CONF_PS;
@@ -5952,23 +5634,14 @@
 			le64_to_cpu(mgmt->u.beacon.timestamp);
 		link->conf->sync_device_ts =
 			rx_status->device_timestamp;
-<<<<<<< HEAD
-		sdata->vif.bss_conf.sync_dtim_count = elems->dtim_count;
-=======
 		link->conf->sync_dtim_count = elems->dtim_count;
->>>>>>> d60c95ef
 	}
 
 	if ((ncrc == link->u.mgd.beacon_crc && link->u.mgd.beacon_crc_valid) ||
 	    ieee80211_is_s1g_short_beacon(mgmt->frame_control))
 		goto free;
-<<<<<<< HEAD
-	ifmgd->beacon_crc = ncrc;
-	ifmgd->beacon_crc_valid = true;
-=======
 	link->u.mgd.beacon_crc = ncrc;
 	link->u.mgd.beacon_crc_valid = true;
->>>>>>> d60c95ef
 
 	ieee80211_rx_bss_info(link, mgmt, len, rx_status);
 
@@ -5976,13 +5649,8 @@
 					 rx_status->device_timestamp,
 					 elems, true);
 
-<<<<<<< HEAD
-	if (!(ifmgd->flags & IEEE80211_STA_DISABLE_WMM) &&
-	    ieee80211_sta_wmm_params(local, sdata, elems->wmm_param,
-=======
 	if (!link->u.mgd.disable_wmm_tracking &&
 	    ieee80211_sta_wmm_params(local, link, elems->wmm_param,
->>>>>>> d60c95ef
 				     elems->wmm_param_len,
 				     elems->mu_edca_param_set))
 		changed |= BSS_CHANGED_QOS;
@@ -6030,20 +5698,12 @@
 		goto free;
 	}
 
-<<<<<<< HEAD
-	changed |= ieee80211_recalc_twt_req(sdata, sta, elems);
-
-	if (ieee80211_config_bw(sdata, sta, elems->ht_cap_elem,
-				elems->vht_cap_elem, elems->ht_operation,
-				elems->vht_operation, elems->he_operation,
-=======
 	changed |= ieee80211_recalc_twt_req(link, link_sta, elems);
 
 	if (ieee80211_config_bw(link, elems->ht_cap_elem,
 				elems->vht_cap_elem, elems->ht_operation,
 				elems->vht_operation, elems->he_operation,
 				elems->eht_operation,
->>>>>>> d60c95ef
 				elems->s1g_oper, bssid, &changed)) {
 		mutex_unlock(&local->sta_mtx);
 		sdata_info(sdata,
@@ -6060,30 +5720,18 @@
 	}
 
 	if (sta && elems->opmode_notif)
-<<<<<<< HEAD
-		ieee80211_vht_handle_opmode(sdata, sta, *elems->opmode_notif,
-					    rx_status->band);
-	mutex_unlock(&local->sta_mtx);
-
-	changed |= ieee80211_handle_pwr_constr(sdata, chan, mgmt,
-=======
 		ieee80211_vht_handle_opmode(sdata, link_sta,
 					    *elems->opmode_notif,
 					    rx_status->band);
 	mutex_unlock(&local->sta_mtx);
 
 	changed |= ieee80211_handle_pwr_constr(link, chan, mgmt,
->>>>>>> d60c95ef
 					       elems->country_elem,
 					       elems->country_elem_len,
 					       elems->pwr_constr_elem,
 					       elems->cisco_dtpc_elem);
 
-<<<<<<< HEAD
-	ieee80211_bss_info_change_notify(sdata, changed);
-=======
 	ieee80211_link_info_change_notify(sdata, link, changed);
->>>>>>> d60c95ef
 free:
 	kfree(elems);
 }
@@ -6166,17 +5814,10 @@
 			/* CSA IE cannot be overridden, no need for BSSID */
 			elems = ieee802_11_parse_elems(
 					mgmt->u.action.u.chan_switch.variable,
-<<<<<<< HEAD
-					ies_len, true, mgmt->bssid, NULL);
-
-			if (elems && !elems->parse_error)
-				ieee80211_sta_process_chanswitch(sdata,
-=======
 					ies_len, true, NULL);
 
 			if (elems && !elems->parse_error)
 				ieee80211_sta_process_chanswitch(link,
->>>>>>> d60c95ef
 								 rx_status->mactime,
 								 rx_status->device_timestamp,
 								 elems, false);
@@ -6197,22 +5838,14 @@
 			 */
 			elems = ieee802_11_parse_elems(
 					mgmt->u.action.u.ext_chan_switch.variable,
-<<<<<<< HEAD
-					ies_len, true, mgmt->bssid, NULL);
-=======
 					ies_len, true, NULL);
->>>>>>> d60c95ef
 
 			if (elems && !elems->parse_error) {
 				/* for the handling code pretend it was an IE */
 				elems->ext_chansw_ie =
 					&mgmt->u.action.u.ext_chan_switch.data;
 
-<<<<<<< HEAD
-				ieee80211_sta_process_chanswitch(sdata,
-=======
 				ieee80211_sta_process_chanswitch(link,
->>>>>>> d60c95ef
 								 rx_status->mactime,
 								 rx_status->device_timestamp,
 								 elems, false);
@@ -6860,12 +6493,6 @@
 	 * it might need the new channel for that.
 	 */
 	if (new_sta) {
-<<<<<<< HEAD
-		u32 rates = 0, basic_rates = 0;
-		bool have_higher_than_11mbit = false;
-		int min_rate = INT_MAX, min_rate_index = -1;
-=======
->>>>>>> d60c95ef
 		const struct cfg80211_bss_ies *ies;
 		struct link_sta_info *link_sta;
 
