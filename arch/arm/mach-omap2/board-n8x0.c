--- conflicted
+++ resolved
@@ -158,11 +158,7 @@
 				"vsd", 1, GPIO_ACTIVE_HIGH),
 		/* Slot index 1, VIO power, GPIO 9 */
 		GPIO_LOOKUP_IDX("gpio-0-15", 9,
-<<<<<<< HEAD
-				"vsd", 1, GPIO_ACTIVE_HIGH),
-=======
 				"vio", 1, GPIO_ACTIVE_HIGH),
->>>>>>> 238589d0
 		{ }
 	},
 };
