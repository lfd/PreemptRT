--- conflicted
+++ resolved
@@ -1298,12 +1298,9 @@
 	}
 
 	rdev->num_msix = 0;
-<<<<<<< HEAD
-=======
 
 	if (rdev->pacing.dbr_pacing)
 		bnxt_re_deinitialize_dbr_pacing(rdev);
->>>>>>> 238589d0
 
 	bnxt_re_destroy_chip_ctx(rdev);
 	if (test_and_clear_bit(BNXT_RE_FLAG_NETDEV_REGISTERED, &rdev->flags))
