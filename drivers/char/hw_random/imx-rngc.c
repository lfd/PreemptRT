--- conflicted
+++ resolved
@@ -261,15 +261,8 @@
 	 * This driver supports only RNGC and RNGB. (There's a different
 	 * driver for RNGA.)
 	 */
-<<<<<<< HEAD
-	if (rng_type != RNGC_TYPE_RNGC && rng_type != RNGC_TYPE_RNGB) {
-		ret = -ENODEV;
-		goto err;
-	}
-=======
 	if (rng_type != RNGC_TYPE_RNGC && rng_type != RNGC_TYPE_RNGB)
 		return -ENODEV;
->>>>>>> d60c95ef
 
 	init_completion(&rngc->rng_op_done);
 
