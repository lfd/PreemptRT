--- conflicted
+++ resolved
@@ -594,11 +594,7 @@
 		};
 
 		qspi: spi@ff8d2000 {
-<<<<<<< HEAD
-			compatible =  "intel,socfpga-qspi", "cdns,qspi-nor";
-=======
 			compatible = "intel,socfpga-qspi", "cdns,qspi-nor";
->>>>>>> d60c95ef
 			#address-cells = <1>;
 			#size-cells = <0>;
 			reg = <0xff8d2000 0x100>,
