--- conflicted
+++ resolved
@@ -139,11 +139,7 @@
 int perf_pmu__caps_parse(struct perf_pmu *pmu);
 
 void perf_pmu__warn_invalid_config(struct perf_pmu *pmu, __u64 config,
-<<<<<<< HEAD
-				   char *name);
-=======
 				   const char *name);
->>>>>>> d60c95ef
 void perf_pmu__warn_invalid_formats(struct perf_pmu *pmu);
 
 bool perf_pmu__has_hybrid(void);
