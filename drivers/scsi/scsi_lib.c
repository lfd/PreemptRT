// SPDX-License-Identifier: GPL-2.0-only
/*
 * Copyright (C) 1999 Eric Youngdale
 * Copyright (C) 2014 Christoph Hellwig
 *
 *  SCSI queueing library.
 *      Initial versions: Eric Youngdale (eric@andante.org).
 *                        Based upon conversations with large numbers
 *                        of people at Linux Expo.
 */

#include <linux/bio.h>
#include <linux/bitops.h>
#include <linux/blkdev.h>
#include <linux/completion.h>
#include <linux/kernel.h>
#include <linux/export.h>
#include <linux/init.h>
#include <linux/pci.h>
#include <linux/delay.h>
#include <linux/hardirq.h>
#include <linux/scatterlist.h>
#include <linux/blk-mq.h>
#include <linux/blk-integrity.h>
#include <linux/ratelimit.h>
#include <asm/unaligned.h>

#include <scsi/scsi.h>
#include <scsi/scsi_cmnd.h>
#include <scsi/scsi_dbg.h>
#include <scsi/scsi_device.h>
#include <scsi/scsi_driver.h>
#include <scsi/scsi_eh.h>
#include <scsi/scsi_host.h>
#include <scsi/scsi_transport.h> /* __scsi_init_queue() */
#include <scsi/scsi_dh.h>

#include <trace/events/scsi.h>

#include "scsi_debugfs.h"
#include "scsi_priv.h"
#include "scsi_logging.h"

/*
 * Size of integrity metadata is usually small, 1 inline sg should
 * cover normal cases.
 */
#ifdef CONFIG_ARCH_NO_SG_CHAIN
#define  SCSI_INLINE_PROT_SG_CNT  0
#define  SCSI_INLINE_SG_CNT  0
#else
#define  SCSI_INLINE_PROT_SG_CNT  1
#define  SCSI_INLINE_SG_CNT  2
#endif

static struct kmem_cache *scsi_sense_cache;
static DEFINE_MUTEX(scsi_sense_cache_mutex);

static void scsi_mq_uninit_cmd(struct scsi_cmnd *cmd);

int scsi_init_sense_cache(struct Scsi_Host *shost)
{
	int ret = 0;

	mutex_lock(&scsi_sense_cache_mutex);
	if (!scsi_sense_cache) {
		scsi_sense_cache =
			kmem_cache_create_usercopy("scsi_sense_cache",
				SCSI_SENSE_BUFFERSIZE, 0, SLAB_HWCACHE_ALIGN,
				0, SCSI_SENSE_BUFFERSIZE, NULL);
		if (!scsi_sense_cache)
			ret = -ENOMEM;
	}
	mutex_unlock(&scsi_sense_cache_mutex);
	return ret;
}

static void
scsi_set_blocked(struct scsi_cmnd *cmd, int reason)
{
	struct Scsi_Host *host = cmd->device->host;
	struct scsi_device *device = cmd->device;
	struct scsi_target *starget = scsi_target(device);

	/*
	 * Set the appropriate busy bit for the device/host.
	 *
	 * If the host/device isn't busy, assume that something actually
	 * completed, and that we should be able to queue a command now.
	 *
	 * Note that the prior mid-layer assumption that any host could
	 * always queue at least one command is now broken.  The mid-layer
	 * will implement a user specifiable stall (see
	 * scsi_host.max_host_blocked and scsi_device.max_device_blocked)
	 * if a command is requeued with no other commands outstanding
	 * either for the device or for the host.
	 */
	switch (reason) {
	case SCSI_MLQUEUE_HOST_BUSY:
		atomic_set(&host->host_blocked, host->max_host_blocked);
		break;
	case SCSI_MLQUEUE_DEVICE_BUSY:
	case SCSI_MLQUEUE_EH_RETRY:
		atomic_set(&device->device_blocked,
			   device->max_device_blocked);
		break;
	case SCSI_MLQUEUE_TARGET_BUSY:
		atomic_set(&starget->target_blocked,
			   starget->max_target_blocked);
		break;
	}
}

static void scsi_mq_requeue_cmd(struct scsi_cmnd *cmd, unsigned long msecs)
{
	struct request *rq = scsi_cmd_to_rq(cmd);

	if (rq->rq_flags & RQF_DONTPREP) {
		rq->rq_flags &= ~RQF_DONTPREP;
		scsi_mq_uninit_cmd(cmd);
	} else {
		WARN_ON_ONCE(true);
	}

	if (msecs) {
		blk_mq_requeue_request(rq, false);
		blk_mq_delay_kick_requeue_list(rq->q, msecs);
	} else
		blk_mq_requeue_request(rq, true);
}

/**
 * __scsi_queue_insert - private queue insertion
 * @cmd: The SCSI command being requeued
 * @reason:  The reason for the requeue
 * @unbusy: Whether the queue should be unbusied
 *
 * This is a private queue insertion.  The public interface
 * scsi_queue_insert() always assumes the queue should be unbusied
 * because it's always called before the completion.  This function is
 * for a requeue after completion, which should only occur in this
 * file.
 */
static void __scsi_queue_insert(struct scsi_cmnd *cmd, int reason, bool unbusy)
{
	struct scsi_device *device = cmd->device;

	SCSI_LOG_MLQUEUE(1, scmd_printk(KERN_INFO, cmd,
		"Inserting command %p into mlqueue\n", cmd));

	scsi_set_blocked(cmd, reason);

	/*
	 * Decrement the counters, since these commands are no longer
	 * active on the host/device.
	 */
	if (unbusy)
		scsi_device_unbusy(device, cmd);

	/*
	 * Requeue this command.  It will go before all other commands
	 * that are already in the queue. Schedule requeue work under
	 * lock such that the kblockd_schedule_work() call happens
	 * before blk_mq_destroy_queue() finishes.
	 */
	cmd->result = 0;

	blk_mq_requeue_request(scsi_cmd_to_rq(cmd), true);
}

/**
 * scsi_queue_insert - Reinsert a command in the queue.
 * @cmd:    command that we are adding to queue.
 * @reason: why we are inserting command to queue.
 *
 * We do this for one of two cases. Either the host is busy and it cannot accept
 * any more commands for the time being, or the device returned QUEUE_FULL and
 * can accept no more commands.
 *
 * Context: This could be called either from an interrupt context or a normal
 * process context.
 */
void scsi_queue_insert(struct scsi_cmnd *cmd, int reason)
{
	__scsi_queue_insert(cmd, reason, true);
}


/**
 * __scsi_execute - insert request and wait for the result
 * @sdev:	scsi device
 * @cmd:	scsi command
 * @data_direction: data direction
 * @buffer:	data buffer
 * @bufflen:	len of buffer
 * @sense:	optional sense buffer
 * @sshdr:	optional decoded sense header
 * @timeout:	request timeout in HZ
 * @retries:	number of times to retry request
 * @flags:	flags for ->cmd_flags
 * @rq_flags:	flags for ->rq_flags
 * @resid:	optional residual length
 *
 * Returns the scsi_cmnd result field if a command was executed, or a negative
 * Linux error code if we didn't get that far.
 */
int __scsi_execute(struct scsi_device *sdev, const unsigned char *cmd,
		 int data_direction, void *buffer, unsigned bufflen,
		 unsigned char *sense, struct scsi_sense_hdr *sshdr,
		 int timeout, int retries, blk_opf_t flags,
		 req_flags_t rq_flags, int *resid)
{
	struct request *req;
	struct scsi_cmnd *scmd;
	int ret;

	req = scsi_alloc_request(sdev->request_queue,
			data_direction == DMA_TO_DEVICE ?
			REQ_OP_DRV_OUT : REQ_OP_DRV_IN,
			rq_flags & RQF_PM ? BLK_MQ_REQ_PM : 0);
	if (IS_ERR(req))
		return PTR_ERR(req);

	if (bufflen) {
		ret = blk_rq_map_kern(sdev->request_queue, req,
				      buffer, bufflen, GFP_NOIO);
		if (ret)
			goto out;
	}
	scmd = blk_mq_rq_to_pdu(req);
	scmd->cmd_len = COMMAND_SIZE(cmd[0]);
	memcpy(scmd->cmnd, cmd, scmd->cmd_len);
	scmd->allowed = retries;
	req->timeout = timeout;
	req->cmd_flags |= flags;
	req->rq_flags |= rq_flags | RQF_QUIET;

	/*
	 * head injection *required* here otherwise quiesce won't work
	 */
	blk_execute_rq(req, true);

	/*
	 * Some devices (USB mass-storage in particular) may transfer
	 * garbage data together with a residue indicating that the data
	 * is invalid.  Prevent the garbage from being misinterpreted
	 * and prevent security leaks by zeroing out the excess data.
	 */
	if (unlikely(scmd->resid_len > 0 && scmd->resid_len <= bufflen))
		memset(buffer + bufflen - scmd->resid_len, 0, scmd->resid_len);

	if (resid)
		*resid = scmd->resid_len;
	if (sense && scmd->sense_len)
		memcpy(sense, scmd->sense_buffer, SCSI_SENSE_BUFFERSIZE);
	if (sshdr)
		scsi_normalize_sense(scmd->sense_buffer, scmd->sense_len,
				     sshdr);
	ret = scmd->result;
 out:
	blk_mq_free_request(req);

	return ret;
}
EXPORT_SYMBOL(__scsi_execute);

/*
 * Wake up the error handler if necessary. Avoid as follows that the error
 * handler is not woken up if host in-flight requests number ==
 * shost->host_failed: use call_rcu() in scsi_eh_scmd_add() in combination
 * with an RCU read lock in this function to ensure that this function in
 * its entirety either finishes before scsi_eh_scmd_add() increases the
 * host_failed counter or that it notices the shost state change made by
 * scsi_eh_scmd_add().
 */
static void scsi_dec_host_busy(struct Scsi_Host *shost, struct scsi_cmnd *cmd)
{
	unsigned long flags;

	rcu_read_lock();
	__clear_bit(SCMD_STATE_INFLIGHT, &cmd->state);
	if (unlikely(scsi_host_in_recovery(shost))) {
		spin_lock_irqsave(shost->host_lock, flags);
		if (shost->host_failed || shost->host_eh_scheduled)
			scsi_eh_wakeup(shost);
		spin_unlock_irqrestore(shost->host_lock, flags);
	}
	rcu_read_unlock();
}

void scsi_device_unbusy(struct scsi_device *sdev, struct scsi_cmnd *cmd)
{
	struct Scsi_Host *shost = sdev->host;
	struct scsi_target *starget = scsi_target(sdev);

	scsi_dec_host_busy(shost, cmd);

	if (starget->can_queue > 0)
		atomic_dec(&starget->target_busy);

	sbitmap_put(&sdev->budget_map, cmd->budget_token);
	cmd->budget_token = -1;
}

static void scsi_kick_queue(struct request_queue *q)
{
	blk_mq_run_hw_queues(q, false);
}

/*
 * Called for single_lun devices on IO completion. Clear starget_sdev_user,
 * and call blk_run_queue for all the scsi_devices on the target -
 * including current_sdev first.
 *
 * Called with *no* scsi locks held.
 */
static void scsi_single_lun_run(struct scsi_device *current_sdev)
{
	struct Scsi_Host *shost = current_sdev->host;
	struct scsi_device *sdev, *tmp;
	struct scsi_target *starget = scsi_target(current_sdev);
	unsigned long flags;

	spin_lock_irqsave(shost->host_lock, flags);
	starget->starget_sdev_user = NULL;
	spin_unlock_irqrestore(shost->host_lock, flags);

	/*
	 * Call blk_run_queue for all LUNs on the target, starting with
	 * current_sdev. We race with others (to set starget_sdev_user),
	 * but in most cases, we will be first. Ideally, each LU on the
	 * target would get some limited time or requests on the target.
	 */
	scsi_kick_queue(current_sdev->request_queue);

	spin_lock_irqsave(shost->host_lock, flags);
	if (starget->starget_sdev_user)
		goto out;
	list_for_each_entry_safe(sdev, tmp, &starget->devices,
			same_target_siblings) {
		if (sdev == current_sdev)
			continue;
		if (scsi_device_get(sdev))
			continue;

		spin_unlock_irqrestore(shost->host_lock, flags);
		scsi_kick_queue(sdev->request_queue);
		spin_lock_irqsave(shost->host_lock, flags);

		scsi_device_put(sdev);
	}
 out:
	spin_unlock_irqrestore(shost->host_lock, flags);
}

static inline bool scsi_device_is_busy(struct scsi_device *sdev)
{
	if (scsi_device_busy(sdev) >= sdev->queue_depth)
		return true;
	if (atomic_read(&sdev->device_blocked) > 0)
		return true;
	return false;
}

static inline bool scsi_target_is_busy(struct scsi_target *starget)
{
	if (starget->can_queue > 0) {
		if (atomic_read(&starget->target_busy) >= starget->can_queue)
			return true;
		if (atomic_read(&starget->target_blocked) > 0)
			return true;
	}
	return false;
}

static inline bool scsi_host_is_busy(struct Scsi_Host *shost)
{
	if (atomic_read(&shost->host_blocked) > 0)
		return true;
	if (shost->host_self_blocked)
		return true;
	return false;
}

static void scsi_starved_list_run(struct Scsi_Host *shost)
{
	LIST_HEAD(starved_list);
	struct scsi_device *sdev;
	unsigned long flags;

	spin_lock_irqsave(shost->host_lock, flags);
	list_splice_init(&shost->starved_list, &starved_list);

	while (!list_empty(&starved_list)) {
		struct request_queue *slq;

		/*
		 * As long as shost is accepting commands and we have
		 * starved queues, call blk_run_queue. scsi_request_fn
		 * drops the queue_lock and can add us back to the
		 * starved_list.
		 *
		 * host_lock protects the starved_list and starved_entry.
		 * scsi_request_fn must get the host_lock before checking
		 * or modifying starved_list or starved_entry.
		 */
		if (scsi_host_is_busy(shost))
			break;

		sdev = list_entry(starved_list.next,
				  struct scsi_device, starved_entry);
		list_del_init(&sdev->starved_entry);
		if (scsi_target_is_busy(scsi_target(sdev))) {
			list_move_tail(&sdev->starved_entry,
				       &shost->starved_list);
			continue;
		}

		/*
		 * Once we drop the host lock, a racing scsi_remove_device()
		 * call may remove the sdev from the starved list and destroy
		 * it and the queue.  Mitigate by taking a reference to the
		 * queue and never touching the sdev again after we drop the
		 * host lock.  Note: if __scsi_remove_device() invokes
		 * blk_mq_destroy_queue() before the queue is run from this
		 * function then blk_run_queue() will return immediately since
		 * blk_mq_destroy_queue() marks the queue with QUEUE_FLAG_DYING.
		 */
		slq = sdev->request_queue;
		if (!blk_get_queue(slq))
			continue;
		spin_unlock_irqrestore(shost->host_lock, flags);

		scsi_kick_queue(slq);
		blk_put_queue(slq);

		spin_lock_irqsave(shost->host_lock, flags);
	}
	/* put any unprocessed entries back */
	list_splice(&starved_list, &shost->starved_list);
	spin_unlock_irqrestore(shost->host_lock, flags);
}

/**
 * scsi_run_queue - Select a proper request queue to serve next.
 * @q:  last request's queue
 *
 * The previous command was completely finished, start a new one if possible.
 */
static void scsi_run_queue(struct request_queue *q)
{
	struct scsi_device *sdev = q->queuedata;

	if (scsi_target(sdev)->single_lun)
		scsi_single_lun_run(sdev);
	if (!list_empty(&sdev->host->starved_list))
		scsi_starved_list_run(sdev->host);

	blk_mq_run_hw_queues(q, false);
}

void scsi_requeue_run_queue(struct work_struct *work)
{
	struct scsi_device *sdev;
	struct request_queue *q;

	sdev = container_of(work, struct scsi_device, requeue_work);
	q = sdev->request_queue;
	scsi_run_queue(q);
}

void scsi_run_host_queues(struct Scsi_Host *shost)
{
	struct scsi_device *sdev;

	shost_for_each_device(sdev, shost)
		scsi_run_queue(sdev->request_queue);
}

static void scsi_uninit_cmd(struct scsi_cmnd *cmd)
{
	if (!blk_rq_is_passthrough(scsi_cmd_to_rq(cmd))) {
		struct scsi_driver *drv = scsi_cmd_to_driver(cmd);

		if (drv->uninit_command)
			drv->uninit_command(cmd);
	}
}

void scsi_free_sgtables(struct scsi_cmnd *cmd)
{
	if (cmd->sdb.table.nents)
		sg_free_table_chained(&cmd->sdb.table,
				SCSI_INLINE_SG_CNT);
	if (scsi_prot_sg_count(cmd))
		sg_free_table_chained(&cmd->prot_sdb->table,
				SCSI_INLINE_PROT_SG_CNT);
}
EXPORT_SYMBOL_GPL(scsi_free_sgtables);

static void scsi_mq_uninit_cmd(struct scsi_cmnd *cmd)
{
	scsi_free_sgtables(cmd);
	scsi_uninit_cmd(cmd);
}

static void scsi_run_queue_async(struct scsi_device *sdev)
{
	if (scsi_target(sdev)->single_lun ||
	    !list_empty(&sdev->host->starved_list)) {
		kblockd_schedule_work(&sdev->requeue_work);
	} else {
		/*
		 * smp_mb() present in sbitmap_queue_clear() or implied in
		 * .end_io is for ordering writing .device_busy in
		 * scsi_device_unbusy() and reading sdev->restarts.
		 */
		int old = atomic_read(&sdev->restarts);

		/*
		 * ->restarts has to be kept as non-zero if new budget
		 *  contention occurs.
		 *
		 *  No need to run queue when either another re-run
		 *  queue wins in updating ->restarts or a new budget
		 *  contention occurs.
		 */
		if (old && atomic_cmpxchg(&sdev->restarts, old, 0) == old)
			blk_mq_run_hw_queues(sdev->request_queue, true);
	}
}

/* Returns false when no more bytes to process, true if there are more */
static bool scsi_end_request(struct request *req, blk_status_t error,
		unsigned int bytes)
{
	struct scsi_cmnd *cmd = blk_mq_rq_to_pdu(req);
	struct scsi_device *sdev = cmd->device;
	struct request_queue *q = sdev->request_queue;

	if (blk_update_request(req, error, bytes))
		return true;

	// XXX:
	if (blk_queue_add_random(q))
		add_disk_randomness(req->q->disk);

	if (!blk_rq_is_passthrough(req)) {
		WARN_ON_ONCE(!(cmd->flags & SCMD_INITIALIZED));
		cmd->flags &= ~SCMD_INITIALIZED;
	}

	/*
	 * Calling rcu_barrier() is not necessary here because the
	 * SCSI error handler guarantees that the function called by
	 * call_rcu() has been called before scsi_end_request() is
	 * called.
	 */
	destroy_rcu_head(&cmd->rcu);

	/*
	 * In the MQ case the command gets freed by __blk_mq_end_request,
	 * so we have to do all cleanup that depends on it earlier.
	 *
	 * We also can't kick the queues from irq context, so we
	 * will have to defer it to a workqueue.
	 */
	scsi_mq_uninit_cmd(cmd);

	/*
	 * queue is still alive, so grab the ref for preventing it
	 * from being cleaned up during running queue.
	 */
	percpu_ref_get(&q->q_usage_counter);

	__blk_mq_end_request(req, error);

	scsi_run_queue_async(sdev);

	percpu_ref_put(&q->q_usage_counter);
	return false;
}

static inline u8 get_scsi_ml_byte(int result)
{
	return (result >> 8) & 0xff;
}

/**
 * scsi_result_to_blk_status - translate a SCSI result code into blk_status_t
 * @result:	scsi error code
 *
 * Translate a SCSI result code into a blk_status_t value.
 */
static blk_status_t scsi_result_to_blk_status(int result)
{
	/*
	 * Check the scsi-ml byte first in case we converted a host or status
	 * byte.
	 */
	switch (get_scsi_ml_byte(result)) {
	case SCSIML_STAT_OK:
		break;
	case SCSIML_STAT_RESV_CONFLICT:
		return BLK_STS_NEXUS;
	case SCSIML_STAT_NOSPC:
		return BLK_STS_NOSPC;
	case SCSIML_STAT_MED_ERROR:
		return BLK_STS_MEDIUM;
	case SCSIML_STAT_TGT_FAILURE:
		return BLK_STS_TARGET;
	}

	switch (host_byte(result)) {
	case DID_OK:
		if (scsi_status_is_good(result))
			return BLK_STS_OK;
		return BLK_STS_IOERR;
	case DID_TRANSPORT_FAILFAST:
	case DID_TRANSPORT_MARGINAL:
		return BLK_STS_TRANSPORT;
	default:
		return BLK_STS_IOERR;
	}
}

/**
 * scsi_rq_err_bytes - determine number of bytes till the next failure boundary
 * @rq: request to examine
 *
 * Description:
 *     A request could be merge of IOs which require different failure
 *     handling.  This function determines the number of bytes which
 *     can be failed from the beginning of the request without
 *     crossing into area which need to be retried further.
 *
 * Return:
 *     The number of bytes to fail.
 */
static unsigned int scsi_rq_err_bytes(const struct request *rq)
{
	blk_opf_t ff = rq->cmd_flags & REQ_FAILFAST_MASK;
	unsigned int bytes = 0;
	struct bio *bio;

	if (!(rq->rq_flags & RQF_MIXED_MERGE))
		return blk_rq_bytes(rq);

	/*
	 * Currently the only 'mixing' which can happen is between
	 * different fastfail types.  We can safely fail portions
	 * which have all the failfast bits that the first one has -
	 * the ones which are at least as eager to fail as the first
	 * one.
	 */
	for (bio = rq->bio; bio; bio = bio->bi_next) {
		if ((bio->bi_opf & ff) != ff)
			break;
		bytes += bio->bi_iter.bi_size;
	}

	/* this could lead to infinite loop */
	BUG_ON(blk_rq_bytes(rq) && !bytes);
	return bytes;
}

static bool scsi_cmd_runtime_exceeced(struct scsi_cmnd *cmd)
{
	struct request *req = scsi_cmd_to_rq(cmd);
	unsigned long wait_for;

	if (cmd->allowed == SCSI_CMD_RETRIES_NO_LIMIT)
		return false;

	wait_for = (cmd->allowed + 1) * req->timeout;
	if (time_before(cmd->jiffies_at_alloc + wait_for, jiffies)) {
		scmd_printk(KERN_ERR, cmd, "timing out command, waited %lus\n",
			    wait_for/HZ);
		return true;
	}
	return false;
}

/*
 * When ALUA transition state is returned, reprep the cmd to
 * use the ALUA handler's transition timeout. Delay the reprep
 * 1 sec to avoid aggressive retries of the target in that
 * state.
 */
#define ALUA_TRANSITION_REPREP_DELAY	1000

/* Helper for scsi_io_completion() when special action required. */
static void scsi_io_completion_action(struct scsi_cmnd *cmd, int result)
{
	struct request *req = scsi_cmd_to_rq(cmd);
	int level = 0;
	enum {ACTION_FAIL, ACTION_REPREP, ACTION_DELAYED_REPREP,
	      ACTION_RETRY, ACTION_DELAYED_RETRY} action;
	struct scsi_sense_hdr sshdr;
	bool sense_valid;
	bool sense_current = true;      /* false implies "deferred sense" */
	blk_status_t blk_stat;

	sense_valid = scsi_command_normalize_sense(cmd, &sshdr);
	if (sense_valid)
		sense_current = !scsi_sense_is_deferred(&sshdr);

	blk_stat = scsi_result_to_blk_status(result);

	if (host_byte(result) == DID_RESET) {
		/* Third party bus reset or reset for error recovery
		 * reasons.  Just retry the command and see what
		 * happens.
		 */
		action = ACTION_RETRY;
	} else if (sense_valid && sense_current) {
		switch (sshdr.sense_key) {
		case UNIT_ATTENTION:
			if (cmd->device->removable) {
				/* Detected disc change.  Set a bit
				 * and quietly refuse further access.
				 */
				cmd->device->changed = 1;
				action = ACTION_FAIL;
			} else {
				/* Must have been a power glitch, or a
				 * bus reset.  Could not have been a
				 * media change, so we just retry the
				 * command and see what happens.
				 */
				action = ACTION_RETRY;
			}
			break;
		case ILLEGAL_REQUEST:
			/* If we had an ILLEGAL REQUEST returned, then
			 * we may have performed an unsupported
			 * command.  The only thing this should be
			 * would be a ten byte read where only a six
			 * byte read was supported.  Also, on a system
			 * where READ CAPACITY failed, we may have
			 * read past the end of the disk.
			 */
			if ((cmd->device->use_10_for_rw &&
			    sshdr.asc == 0x20 && sshdr.ascq == 0x00) &&
			    (cmd->cmnd[0] == READ_10 ||
			     cmd->cmnd[0] == WRITE_10)) {
				/* This will issue a new 6-byte command. */
				cmd->device->use_10_for_rw = 0;
				action = ACTION_REPREP;
			} else if (sshdr.asc == 0x10) /* DIX */ {
				action = ACTION_FAIL;
				blk_stat = BLK_STS_PROTECTION;
			/* INVALID COMMAND OPCODE or INVALID FIELD IN CDB */
			} else if (sshdr.asc == 0x20 || sshdr.asc == 0x24) {
				action = ACTION_FAIL;
				blk_stat = BLK_STS_TARGET;
			} else
				action = ACTION_FAIL;
			break;
		case ABORTED_COMMAND:
			action = ACTION_FAIL;
			if (sshdr.asc == 0x10) /* DIF */
				blk_stat = BLK_STS_PROTECTION;
			break;
		case NOT_READY:
			/* If the device is in the process of becoming
			 * ready, or has a temporary blockage, retry.
			 */
			if (sshdr.asc == 0x04) {
				switch (sshdr.ascq) {
				case 0x01: /* becoming ready */
				case 0x04: /* format in progress */
				case 0x05: /* rebuild in progress */
				case 0x06: /* recalculation in progress */
				case 0x07: /* operation in progress */
				case 0x08: /* Long write in progress */
				case 0x09: /* self test in progress */
				case 0x11: /* notify (enable spinup) required */
				case 0x14: /* space allocation in progress */
				case 0x1a: /* start stop unit in progress */
				case 0x1b: /* sanitize in progress */
				case 0x1d: /* configuration in progress */
				case 0x24: /* depopulation in progress */
					action = ACTION_DELAYED_RETRY;
					break;
				case 0x0a: /* ALUA state transition */
					action = ACTION_DELAYED_REPREP;
					break;
				default:
					action = ACTION_FAIL;
					break;
				}
			} else
				action = ACTION_FAIL;
			break;
		case VOLUME_OVERFLOW:
			/* See SSC3rXX or current. */
			action = ACTION_FAIL;
			break;
		case DATA_PROTECT:
			action = ACTION_FAIL;
			if ((sshdr.asc == 0x0C && sshdr.ascq == 0x12) ||
			    (sshdr.asc == 0x55 &&
			     (sshdr.ascq == 0x0E || sshdr.ascq == 0x0F))) {
				/* Insufficient zone resources */
				blk_stat = BLK_STS_ZONE_OPEN_RESOURCE;
			}
			break;
		default:
			action = ACTION_FAIL;
			break;
		}
	} else
		action = ACTION_FAIL;

	if (action != ACTION_FAIL && scsi_cmd_runtime_exceeced(cmd))
		action = ACTION_FAIL;

	switch (action) {
	case ACTION_FAIL:
		/* Give up and fail the remainder of the request */
		if (!(req->rq_flags & RQF_QUIET)) {
			static DEFINE_RATELIMIT_STATE(_rs,
					DEFAULT_RATELIMIT_INTERVAL,
					DEFAULT_RATELIMIT_BURST);

			if (unlikely(scsi_logging_level))
				level =
				     SCSI_LOG_LEVEL(SCSI_LOG_MLCOMPLETE_SHIFT,
						    SCSI_LOG_MLCOMPLETE_BITS);

			/*
			 * if logging is enabled the failure will be printed
			 * in scsi_log_completion(), so avoid duplicate messages
			 */
			if (!level && __ratelimit(&_rs)) {
				scsi_print_result(cmd, NULL, FAILED);
				if (sense_valid)
					scsi_print_sense(cmd);
				scsi_print_command(cmd);
			}
		}
		if (!scsi_end_request(req, blk_stat, scsi_rq_err_bytes(req)))
			return;
		fallthrough;
	case ACTION_REPREP:
		scsi_mq_requeue_cmd(cmd, 0);
		break;
	case ACTION_DELAYED_REPREP:
		scsi_mq_requeue_cmd(cmd, ALUA_TRANSITION_REPREP_DELAY);
		break;
	case ACTION_RETRY:
		/* Retry the same command immediately */
		__scsi_queue_insert(cmd, SCSI_MLQUEUE_EH_RETRY, false);
		break;
	case ACTION_DELAYED_RETRY:
		/* Retry the same command after a delay */
		__scsi_queue_insert(cmd, SCSI_MLQUEUE_DEVICE_BUSY, false);
		break;
	}
}

/*
 * Helper for scsi_io_completion() when cmd->result is non-zero. Returns a
 * new result that may suppress further error checking. Also modifies
 * *blk_statp in some cases.
 */
static int scsi_io_completion_nz_result(struct scsi_cmnd *cmd, int result,
					blk_status_t *blk_statp)
{
	bool sense_valid;
	bool sense_current = true;	/* false implies "deferred sense" */
	struct request *req = scsi_cmd_to_rq(cmd);
	struct scsi_sense_hdr sshdr;

	sense_valid = scsi_command_normalize_sense(cmd, &sshdr);
	if (sense_valid)
		sense_current = !scsi_sense_is_deferred(&sshdr);

	if (blk_rq_is_passthrough(req)) {
		if (sense_valid) {
			/*
			 * SG_IO wants current and deferred errors
			 */
			cmd->sense_len = min(8 + cmd->sense_buffer[7],
					     SCSI_SENSE_BUFFERSIZE);
		}
		if (sense_current)
			*blk_statp = scsi_result_to_blk_status(result);
	} else if (blk_rq_bytes(req) == 0 && sense_current) {
		/*
		 * Flush commands do not transfers any data, and thus cannot use
		 * good_bytes != blk_rq_bytes(req) as the signal for an error.
		 * This sets *blk_statp explicitly for the problem case.
		 */
		*blk_statp = scsi_result_to_blk_status(result);
	}
	/*
	 * Recovered errors need reporting, but they're always treated as
	 * success, so fiddle the result code here.  For passthrough requests
	 * we already took a copy of the original into sreq->result which
	 * is what gets returned to the user
	 */
	if (sense_valid && (sshdr.sense_key == RECOVERED_ERROR)) {
		bool do_print = true;
		/*
		 * if ATA PASS-THROUGH INFORMATION AVAILABLE [0x0, 0x1d]
		 * skip print since caller wants ATA registers. Only occurs
		 * on SCSI ATA PASS_THROUGH commands when CK_COND=1
		 */
		if ((sshdr.asc == 0x0) && (sshdr.ascq == 0x1d))
			do_print = false;
		else if (req->rq_flags & RQF_QUIET)
			do_print = false;
		if (do_print)
			scsi_print_sense(cmd);
		result = 0;
		/* for passthrough, *blk_statp may be set */
		*blk_statp = BLK_STS_OK;
	}
	/*
	 * Another corner case: the SCSI status byte is non-zero but 'good'.
	 * Example: PRE-FETCH command returns SAM_STAT_CONDITION_MET when
	 * it is able to fit nominated LBs in its cache (and SAM_STAT_GOOD
	 * if it can't fit). Treat SAM_STAT_CONDITION_MET and the related
	 * intermediate statuses (both obsolete in SAM-4) as good.
	 */
	if ((result & 0xff) && scsi_status_is_good(result)) {
		result = 0;
		*blk_statp = BLK_STS_OK;
	}
	return result;
}

/**
 * scsi_io_completion - Completion processing for SCSI commands.
 * @cmd:	command that is finished.
 * @good_bytes:	number of processed bytes.
 *
 * We will finish off the specified number of sectors. If we are done, the
 * command block will be released and the queue function will be goosed. If we
 * are not done then we have to figure out what to do next:
 *
 *   a) We can call scsi_mq_requeue_cmd().  The request will be
 *	unprepared and put back on the queue.  Then a new command will
 *	be created for it.  This should be used if we made forward
 *	progress, or if we want to switch from READ(10) to READ(6) for
 *	example.
 *
 *   b) We can call scsi_io_completion_action().  The request will be
 *	put back on the queue and retried using the same command as
 *	before, possibly after a delay.
 *
 *   c) We can call scsi_end_request() with blk_stat other than
 *	BLK_STS_OK, to fail the remainder of the request.
 */
void scsi_io_completion(struct scsi_cmnd *cmd, unsigned int good_bytes)
{
	int result = cmd->result;
	struct request *req = scsi_cmd_to_rq(cmd);
	blk_status_t blk_stat = BLK_STS_OK;

	if (unlikely(result))	/* a nz result may or may not be an error */
		result = scsi_io_completion_nz_result(cmd, result, &blk_stat);

	/*
	 * Next deal with any sectors which we were able to correctly
	 * handle.
	 */
	SCSI_LOG_HLCOMPLETE(1, scmd_printk(KERN_INFO, cmd,
		"%u sectors total, %d bytes done.\n",
		blk_rq_sectors(req), good_bytes));

	/*
	 * Failed, zero length commands always need to drop down
	 * to retry code. Fast path should return in this block.
	 */
	if (likely(blk_rq_bytes(req) > 0 || blk_stat == BLK_STS_OK)) {
		if (likely(!scsi_end_request(req, blk_stat, good_bytes)))
			return; /* no bytes remaining */
	}

	/* Kill remainder if no retries. */
	if (unlikely(blk_stat && scsi_noretry_cmd(cmd))) {
		if (scsi_end_request(req, blk_stat, blk_rq_bytes(req)))
			WARN_ONCE(true,
			    "Bytes remaining after failed, no-retry command");
		return;
	}

	/*
	 * If there had been no error, but we have leftover bytes in the
	 * request just queue the command up again.
	 */
	if (likely(result == 0))
		scsi_mq_requeue_cmd(cmd, 0);
	else
		scsi_io_completion_action(cmd, result);
}

static inline bool scsi_cmd_needs_dma_drain(struct scsi_device *sdev,
		struct request *rq)
{
	return sdev->dma_drain_len && blk_rq_is_passthrough(rq) &&
	       !op_is_write(req_op(rq)) &&
	       sdev->host->hostt->dma_need_drain(rq);
}

/**
 * scsi_alloc_sgtables - Allocate and initialize data and integrity scatterlists
 * @cmd: SCSI command data structure to initialize.
 *
 * Initializes @cmd->sdb and also @cmd->prot_sdb if data integrity is enabled
 * for @cmd.
 *
 * Returns:
 * * BLK_STS_OK       - on success
 * * BLK_STS_RESOURCE - if the failure is retryable
 * * BLK_STS_IOERR    - if the failure is fatal
 */
blk_status_t scsi_alloc_sgtables(struct scsi_cmnd *cmd)
{
	struct scsi_device *sdev = cmd->device;
	struct request *rq = scsi_cmd_to_rq(cmd);
	unsigned short nr_segs = blk_rq_nr_phys_segments(rq);
	struct scatterlist *last_sg = NULL;
	blk_status_t ret;
	bool need_drain = scsi_cmd_needs_dma_drain(sdev, rq);
	int count;

	if (WARN_ON_ONCE(!nr_segs))
		return BLK_STS_IOERR;

	/*
	 * Make sure there is space for the drain.  The driver must adjust
	 * max_hw_segments to be prepared for this.
	 */
	if (need_drain)
		nr_segs++;

	/*
	 * If sg table allocation fails, requeue request later.
	 */
	if (unlikely(sg_alloc_table_chained(&cmd->sdb.table, nr_segs,
			cmd->sdb.table.sgl, SCSI_INLINE_SG_CNT)))
		return BLK_STS_RESOURCE;

	/*
	 * Next, walk the list, and fill in the addresses and sizes of
	 * each segment.
	 */
	count = __blk_rq_map_sg(rq->q, rq, cmd->sdb.table.sgl, &last_sg);

	if (blk_rq_bytes(rq) & rq->q->dma_pad_mask) {
		unsigned int pad_len =
			(rq->q->dma_pad_mask & ~blk_rq_bytes(rq)) + 1;

		last_sg->length += pad_len;
		cmd->extra_len += pad_len;
	}

	if (need_drain) {
		sg_unmark_end(last_sg);
		last_sg = sg_next(last_sg);
		sg_set_buf(last_sg, sdev->dma_drain_buf, sdev->dma_drain_len);
		sg_mark_end(last_sg);

		cmd->extra_len += sdev->dma_drain_len;
		count++;
	}

	BUG_ON(count > cmd->sdb.table.nents);
	cmd->sdb.table.nents = count;
	cmd->sdb.length = blk_rq_payload_bytes(rq);

	if (blk_integrity_rq(rq)) {
		struct scsi_data_buffer *prot_sdb = cmd->prot_sdb;
		int ivecs;

		if (WARN_ON_ONCE(!prot_sdb)) {
			/*
			 * This can happen if someone (e.g. multipath)
			 * queues a command to a device on an adapter
			 * that does not support DIX.
			 */
			ret = BLK_STS_IOERR;
			goto out_free_sgtables;
		}

		ivecs = blk_rq_count_integrity_sg(rq->q, rq->bio);

		if (sg_alloc_table_chained(&prot_sdb->table, ivecs,
				prot_sdb->table.sgl,
				SCSI_INLINE_PROT_SG_CNT)) {
			ret = BLK_STS_RESOURCE;
			goto out_free_sgtables;
		}

		count = blk_rq_map_integrity_sg(rq->q, rq->bio,
						prot_sdb->table.sgl);
		BUG_ON(count > ivecs);
		BUG_ON(count > queue_max_integrity_segments(rq->q));

		cmd->prot_sdb = prot_sdb;
		cmd->prot_sdb->table.nents = count;
	}

	return BLK_STS_OK;
out_free_sgtables:
	scsi_free_sgtables(cmd);
	return ret;
}
EXPORT_SYMBOL(scsi_alloc_sgtables);

/**
 * scsi_initialize_rq - initialize struct scsi_cmnd partially
 * @rq: Request associated with the SCSI command to be initialized.
 *
 * This function initializes the members of struct scsi_cmnd that must be
 * initialized before request processing starts and that won't be
 * reinitialized if a SCSI command is requeued.
 */
static void scsi_initialize_rq(struct request *rq)
{
	struct scsi_cmnd *cmd = blk_mq_rq_to_pdu(rq);

	memset(cmd->cmnd, 0, sizeof(cmd->cmnd));
	cmd->cmd_len = MAX_COMMAND_SIZE;
	cmd->sense_len = 0;
	init_rcu_head(&cmd->rcu);
	cmd->jiffies_at_alloc = jiffies;
	cmd->retries = 0;
}

struct request *scsi_alloc_request(struct request_queue *q, blk_opf_t opf,
				   blk_mq_req_flags_t flags)
{
	struct request *rq;

	rq = blk_mq_alloc_request(q, opf, flags);
	if (!IS_ERR(rq))
		scsi_initialize_rq(rq);
	return rq;
}
EXPORT_SYMBOL_GPL(scsi_alloc_request);

/*
 * Only called when the request isn't completed by SCSI, and not freed by
 * SCSI
 */
static void scsi_cleanup_rq(struct request *rq)
{
	if (rq->rq_flags & RQF_DONTPREP) {
		scsi_mq_uninit_cmd(blk_mq_rq_to_pdu(rq));
		rq->rq_flags &= ~RQF_DONTPREP;
	}
}

/* Called before a request is prepared. See also scsi_mq_prep_fn(). */
void scsi_init_command(struct scsi_device *dev, struct scsi_cmnd *cmd)
{
	struct request *rq = scsi_cmd_to_rq(cmd);

	if (!blk_rq_is_passthrough(rq) && !(cmd->flags & SCMD_INITIALIZED)) {
		cmd->flags |= SCMD_INITIALIZED;
		scsi_initialize_rq(rq);
	}

	cmd->device = dev;
<<<<<<< HEAD
	cmd->sense_buffer = buf;
	cmd->prot_sdb = prot;
	cmd->flags = flags;
=======
>>>>>>> d60c95ef
	INIT_LIST_HEAD(&cmd->eh_entry);
	INIT_DELAYED_WORK(&cmd->abort_work, scmd_eh_abort_handler);
}

static blk_status_t scsi_setup_scsi_cmnd(struct scsi_device *sdev,
		struct request *req)
{
	struct scsi_cmnd *cmd = blk_mq_rq_to_pdu(req);

	/*
	 * Passthrough requests may transfer data, in which case they must
	 * a bio attached to them.  Or they might contain a SCSI command
	 * that does not transfer data, in which case they may optionally
	 * submit a request without an attached bio.
	 */
	if (req->bio) {
		blk_status_t ret = scsi_alloc_sgtables(cmd);
		if (unlikely(ret != BLK_STS_OK))
			return ret;
	} else {
		BUG_ON(blk_rq_bytes(req));

		memset(&cmd->sdb, 0, sizeof(cmd->sdb));
	}

<<<<<<< HEAD
	cmd->cmd_len = scsi_req(req)->cmd_len;
	cmd->cmnd = scsi_req(req)->cmd;
=======
>>>>>>> d60c95ef
	cmd->transfersize = blk_rq_bytes(req);
	return BLK_STS_OK;
}

static blk_status_t
scsi_device_state_check(struct scsi_device *sdev, struct request *req)
{
	switch (sdev->sdev_state) {
	case SDEV_CREATED:
		return BLK_STS_OK;
	case SDEV_OFFLINE:
	case SDEV_TRANSPORT_OFFLINE:
		/*
		 * If the device is offline we refuse to process any
		 * commands.  The device must be brought online
		 * before trying any recovery commands.
		 */
		if (!sdev->offline_already) {
			sdev->offline_already = true;
			sdev_printk(KERN_ERR, sdev,
				    "rejecting I/O to offline device\n");
		}
		return BLK_STS_IOERR;
	case SDEV_DEL:
		/*
		 * If the device is fully deleted, we refuse to
		 * process any commands as well.
		 */
		sdev_printk(KERN_ERR, sdev,
			    "rejecting I/O to dead device\n");
		return BLK_STS_IOERR;
	case SDEV_BLOCK:
	case SDEV_CREATED_BLOCK:
		return BLK_STS_RESOURCE;
	case SDEV_QUIESCE:
		/*
		 * If the device is blocked we only accept power management
		 * commands.
		 */
		if (req && WARN_ON_ONCE(!(req->rq_flags & RQF_PM)))
			return BLK_STS_RESOURCE;
		return BLK_STS_OK;
	default:
		/*
		 * For any other not fully online state we only allow
		 * power management commands.
		 */
		if (req && !(req->rq_flags & RQF_PM))
			return BLK_STS_OFFLINE;
		return BLK_STS_OK;
	}
}

/*
 * scsi_dev_queue_ready: if we can send requests to sdev, assign one token
 * and return the token else return -1.
 */
static inline int scsi_dev_queue_ready(struct request_queue *q,
				  struct scsi_device *sdev)
{
	int token;

	token = sbitmap_get(&sdev->budget_map);
	if (atomic_read(&sdev->device_blocked)) {
		if (token < 0)
			goto out;

		if (scsi_device_busy(sdev) > 1)
			goto out_dec;

		/*
		 * unblock after device_blocked iterates to zero
		 */
		if (atomic_dec_return(&sdev->device_blocked) > 0)
			goto out_dec;
		SCSI_LOG_MLQUEUE(3, sdev_printk(KERN_INFO, sdev,
				   "unblocking device at zero depth\n"));
	}

	return token;
out_dec:
	if (token >= 0)
		sbitmap_put(&sdev->budget_map, token);
out:
	return -1;
}

/*
 * scsi_target_queue_ready: checks if there we can send commands to target
 * @sdev: scsi device on starget to check.
 */
static inline int scsi_target_queue_ready(struct Scsi_Host *shost,
					   struct scsi_device *sdev)
{
	struct scsi_target *starget = scsi_target(sdev);
	unsigned int busy;

	if (starget->single_lun) {
		spin_lock_irq(shost->host_lock);
		if (starget->starget_sdev_user &&
		    starget->starget_sdev_user != sdev) {
			spin_unlock_irq(shost->host_lock);
			return 0;
		}
		starget->starget_sdev_user = sdev;
		spin_unlock_irq(shost->host_lock);
	}

	if (starget->can_queue <= 0)
		return 1;

	busy = atomic_inc_return(&starget->target_busy) - 1;
	if (atomic_read(&starget->target_blocked) > 0) {
		if (busy)
			goto starved;

		/*
		 * unblock after target_blocked iterates to zero
		 */
		if (atomic_dec_return(&starget->target_blocked) > 0)
			goto out_dec;

		SCSI_LOG_MLQUEUE(3, starget_printk(KERN_INFO, starget,
				 "unblocking target at zero depth\n"));
	}

	if (busy >= starget->can_queue)
		goto starved;

	return 1;

starved:
	spin_lock_irq(shost->host_lock);
	list_move_tail(&sdev->starved_entry, &shost->starved_list);
	spin_unlock_irq(shost->host_lock);
out_dec:
	if (starget->can_queue > 0)
		atomic_dec(&starget->target_busy);
	return 0;
}

/*
 * scsi_host_queue_ready: if we can send requests to shost, return 1 else
 * return 0. We must end up running the queue again whenever 0 is
 * returned, else IO can hang.
 */
static inline int scsi_host_queue_ready(struct request_queue *q,
				   struct Scsi_Host *shost,
				   struct scsi_device *sdev,
				   struct scsi_cmnd *cmd)
{
	if (scsi_host_in_recovery(shost))
		return 0;

	if (atomic_read(&shost->host_blocked) > 0) {
		if (scsi_host_busy(shost) > 0)
			goto starved;

		/*
		 * unblock after host_blocked iterates to zero
		 */
		if (atomic_dec_return(&shost->host_blocked) > 0)
			goto out_dec;

		SCSI_LOG_MLQUEUE(3,
			shost_printk(KERN_INFO, shost,
				     "unblocking host at zero depth\n"));
	}

	if (shost->host_self_blocked)
		goto starved;

	/* We're OK to process the command, so we can't be starved */
	if (!list_empty(&sdev->starved_entry)) {
		spin_lock_irq(shost->host_lock);
		if (!list_empty(&sdev->starved_entry))
			list_del_init(&sdev->starved_entry);
		spin_unlock_irq(shost->host_lock);
	}

	__set_bit(SCMD_STATE_INFLIGHT, &cmd->state);

	return 1;

starved:
	spin_lock_irq(shost->host_lock);
	if (list_empty(&sdev->starved_entry))
		list_add_tail(&sdev->starved_entry, &shost->starved_list);
	spin_unlock_irq(shost->host_lock);
out_dec:
	scsi_dec_host_busy(shost, cmd);
	return 0;
}

/*
 * Busy state exporting function for request stacking drivers.
 *
 * For efficiency, no lock is taken to check the busy state of
 * shost/starget/sdev, since the returned value is not guaranteed and
 * may be changed after request stacking drivers call the function,
 * regardless of taking lock or not.
 *
 * When scsi can't dispatch I/Os anymore and needs to kill I/Os scsi
 * needs to return 'not busy'. Otherwise, request stacking drivers
 * may hold requests forever.
 */
static bool scsi_mq_lld_busy(struct request_queue *q)
{
	struct scsi_device *sdev = q->queuedata;
	struct Scsi_Host *shost;

	if (blk_queue_dying(q))
		return false;

	shost = sdev->host;

	/*
	 * Ignore host/starget busy state.
	 * Since block layer does not have a concept of fairness across
	 * multiple queues, congestion of host/starget needs to be handled
	 * in SCSI layer.
	 */
	if (scsi_host_in_recovery(shost) || scsi_device_is_busy(sdev))
		return true;

	return false;
}

/*
 * Block layer request completion callback. May be called from interrupt
 * context.
 */
static void scsi_complete(struct request *rq)
{
	struct scsi_cmnd *cmd = blk_mq_rq_to_pdu(rq);
	enum scsi_disposition disposition;

	INIT_LIST_HEAD(&cmd->eh_entry);

	atomic_inc(&cmd->device->iodone_cnt);
	if (cmd->result)
		atomic_inc(&cmd->device->ioerr_cnt);

	disposition = scsi_decide_disposition(cmd);
	if (disposition != SUCCESS && scsi_cmd_runtime_exceeced(cmd))
		disposition = SUCCESS;

	scsi_log_completion(cmd, disposition);

	switch (disposition) {
	case SUCCESS:
		scsi_finish_command(cmd);
		break;
	case NEEDS_RETRY:
		scsi_queue_insert(cmd, SCSI_MLQUEUE_EH_RETRY);
		break;
	case ADD_TO_MLQUEUE:
		scsi_queue_insert(cmd, SCSI_MLQUEUE_DEVICE_BUSY);
		break;
	default:
		scsi_eh_scmd_add(cmd);
		break;
	}
}

/**
 * scsi_dispatch_cmd - Dispatch a command to the low-level driver.
 * @cmd: command block we are dispatching.
 *
 * Return: nonzero return request was rejected and device's queue needs to be
 * plugged.
 */
static int scsi_dispatch_cmd(struct scsi_cmnd *cmd)
{
	struct Scsi_Host *host = cmd->device->host;
	int rtn = 0;

	atomic_inc(&cmd->device->iorequest_cnt);

	/* check if the device is still usable */
	if (unlikely(cmd->device->sdev_state == SDEV_DEL)) {
		/* in SDEV_DEL we error all commands. DID_NO_CONNECT
		 * returns an immediate error upwards, and signals
		 * that the device is no longer present */
		cmd->result = DID_NO_CONNECT << 16;
		goto done;
	}

	/* Check to see if the scsi lld made this device blocked. */
	if (unlikely(scsi_device_blocked(cmd->device))) {
		/*
		 * in blocked state, the command is just put back on
		 * the device queue.  The suspend state has already
		 * blocked the queue so future requests should not
		 * occur until the device transitions out of the
		 * suspend state.
		 */
		SCSI_LOG_MLQUEUE(3, scmd_printk(KERN_INFO, cmd,
			"queuecommand : device blocked\n"));
		return SCSI_MLQUEUE_DEVICE_BUSY;
	}

	/* Store the LUN value in cmnd, if needed. */
	if (cmd->device->lun_in_cdb)
		cmd->cmnd[1] = (cmd->cmnd[1] & 0x1f) |
			       (cmd->device->lun << 5 & 0xe0);

	scsi_log_send(cmd);

	/*
	 * Before we queue this command, check if the command
	 * length exceeds what the host adapter can handle.
	 */
	if (cmd->cmd_len > cmd->device->host->max_cmd_len) {
		SCSI_LOG_MLQUEUE(3, scmd_printk(KERN_INFO, cmd,
			       "queuecommand : command too long. "
			       "cdb_size=%d host->max_cmd_len=%d\n",
			       cmd->cmd_len, cmd->device->host->max_cmd_len));
		cmd->result = (DID_ABORT << 16);
		goto done;
	}

	if (unlikely(host->shost_state == SHOST_DEL)) {
		cmd->result = (DID_NO_CONNECT << 16);
		goto done;

	}

	trace_scsi_dispatch_cmd_start(cmd);
	rtn = host->hostt->queuecommand(host, cmd);
	if (rtn) {
		trace_scsi_dispatch_cmd_error(cmd, rtn);
		if (rtn != SCSI_MLQUEUE_DEVICE_BUSY &&
		    rtn != SCSI_MLQUEUE_TARGET_BUSY)
			rtn = SCSI_MLQUEUE_HOST_BUSY;

		SCSI_LOG_MLQUEUE(3, scmd_printk(KERN_INFO, cmd,
			"queuecommand : request rejected\n"));
	}

	return rtn;
 done:
	scsi_done(cmd);
	return 0;
}

/* Size in bytes of the sg-list stored in the scsi-mq command-private data. */
static unsigned int scsi_mq_inline_sgl_size(struct Scsi_Host *shost)
{
	return min_t(unsigned int, shost->sg_tablesize, SCSI_INLINE_SG_CNT) *
		sizeof(struct scatterlist);
}

static blk_status_t scsi_prepare_cmd(struct request *req)
{
	struct scsi_cmnd *cmd = blk_mq_rq_to_pdu(req);
	struct scsi_device *sdev = req->q->queuedata;
	struct Scsi_Host *shost = sdev->host;
	bool in_flight = test_bit(SCMD_STATE_INFLIGHT, &cmd->state);
	struct scatterlist *sg;

	scsi_init_command(sdev, cmd);

	cmd->eh_eflags = 0;
	cmd->prot_type = 0;
	cmd->prot_flags = 0;
	cmd->submitter = 0;
	memset(&cmd->sdb, 0, sizeof(cmd->sdb));
	cmd->underflow = 0;
	cmd->transfersize = 0;
	cmd->host_scribble = NULL;
	cmd->result = 0;
	cmd->extra_len = 0;
	cmd->state = 0;
	if (in_flight)
		__set_bit(SCMD_STATE_INFLIGHT, &cmd->state);

	/*
	 * Only clear the driver-private command data if the LLD does not supply
	 * a function to initialize that data.
	 */
	if (!shost->hostt->init_cmd_priv)
		memset(cmd + 1, 0, shost->hostt->cmd_size);

	cmd->prot_op = SCSI_PROT_NORMAL;
	if (blk_rq_bytes(req))
		cmd->sc_data_direction = rq_dma_dir(req);
	else
		cmd->sc_data_direction = DMA_NONE;

	sg = (void *)cmd + sizeof(struct scsi_cmnd) + shost->hostt->cmd_size;
	cmd->sdb.table.sgl = sg;

	if (scsi_host_get_prot(shost)) {
		memset(cmd->prot_sdb, 0, sizeof(struct scsi_data_buffer));

		cmd->prot_sdb->table.sgl =
			(struct scatterlist *)(cmd->prot_sdb + 1);
	}

	/*
	 * Special handling for passthrough commands, which don't go to the ULP
	 * at all:
	 */
	if (blk_rq_is_passthrough(req))
		return scsi_setup_scsi_cmnd(sdev, req);

	if (sdev->handler && sdev->handler->prep_fn) {
		blk_status_t ret = sdev->handler->prep_fn(sdev, req);

		if (ret != BLK_STS_OK)
			return ret;
	}

	/* Usually overridden by the ULP */
	cmd->allowed = 0;
	memset(cmd->cmnd, 0, sizeof(cmd->cmnd));
	return scsi_cmd_to_driver(cmd)->init_command(cmd);
}

static void scsi_done_internal(struct scsi_cmnd *cmd, bool complete_directly)
{
	struct request *req = scsi_cmd_to_rq(cmd);

	switch (cmd->submitter) {
	case SUBMITTED_BY_BLOCK_LAYER:
		break;
	case SUBMITTED_BY_SCSI_ERROR_HANDLER:
		return scsi_eh_done(cmd);
	case SUBMITTED_BY_SCSI_RESET_IOCTL:
		return;
	}

	if (unlikely(blk_should_fake_timeout(scsi_cmd_to_rq(cmd)->q)))
		return;
	if (unlikely(test_and_set_bit(SCMD_STATE_COMPLETE, &cmd->state)))
		return;
	trace_scsi_dispatch_cmd_done(cmd);

	if (complete_directly)
		blk_mq_complete_request_direct(req, scsi_complete);
	else
		blk_mq_complete_request(req);
}

void scsi_done(struct scsi_cmnd *cmd)
{
	scsi_done_internal(cmd, false);
}
EXPORT_SYMBOL(scsi_done);

void scsi_done_direct(struct scsi_cmnd *cmd)
{
	scsi_done_internal(cmd, true);
}
EXPORT_SYMBOL(scsi_done_direct);

static void scsi_mq_put_budget(struct request_queue *q, int budget_token)
{
	struct scsi_device *sdev = q->queuedata;

	sbitmap_put(&sdev->budget_map, budget_token);
}

/*
 * When to reinvoke queueing after a resource shortage. It's 3 msecs to
 * not change behaviour from the previous unplug mechanism, experimentation
 * may prove this needs changing.
 */
#define SCSI_QUEUE_DELAY 3

static int scsi_mq_get_budget(struct request_queue *q)
{
	struct scsi_device *sdev = q->queuedata;
	int token = scsi_dev_queue_ready(q, sdev);

	if (token >= 0)
		return token;

	atomic_inc(&sdev->restarts);

	/*
	 * Orders atomic_inc(&sdev->restarts) and atomic_read(&sdev->device_busy).
	 * .restarts must be incremented before .device_busy is read because the
	 * code in scsi_run_queue_async() depends on the order of these operations.
	 */
	smp_mb__after_atomic();

	/*
	 * If all in-flight requests originated from this LUN are completed
	 * before reading .device_busy, sdev->device_busy will be observed as
	 * zero, then blk_mq_delay_run_hw_queues() will dispatch this request
	 * soon. Otherwise, completion of one of these requests will observe
	 * the .restarts flag, and the request queue will be run for handling
	 * this request, see scsi_end_request().
	 */
	if (unlikely(scsi_device_busy(sdev) == 0 &&
				!scsi_device_blocked(sdev)))
		blk_mq_delay_run_hw_queues(sdev->request_queue, SCSI_QUEUE_DELAY);
	return -1;
}

static void scsi_mq_set_rq_budget_token(struct request *req, int token)
{
	struct scsi_cmnd *cmd = blk_mq_rq_to_pdu(req);

	cmd->budget_token = token;
}

static int scsi_mq_get_rq_budget_token(struct request *req)
{
	struct scsi_cmnd *cmd = blk_mq_rq_to_pdu(req);

	return cmd->budget_token;
}

static blk_status_t scsi_queue_rq(struct blk_mq_hw_ctx *hctx,
			 const struct blk_mq_queue_data *bd)
{
	struct request *req = bd->rq;
	struct request_queue *q = req->q;
	struct scsi_device *sdev = q->queuedata;
	struct Scsi_Host *shost = sdev->host;
	struct scsi_cmnd *cmd = blk_mq_rq_to_pdu(req);
	blk_status_t ret;
	int reason;

	WARN_ON_ONCE(cmd->budget_token < 0);

	/*
	 * If the device is not in running state we will reject some or all
	 * commands.
	 */
	if (unlikely(sdev->sdev_state != SDEV_RUNNING)) {
		ret = scsi_device_state_check(sdev, req);
		if (ret != BLK_STS_OK)
			goto out_put_budget;
	}

	ret = BLK_STS_RESOURCE;
	if (!scsi_target_queue_ready(shost, sdev))
		goto out_put_budget;
	if (!scsi_host_queue_ready(q, shost, sdev, cmd))
		goto out_dec_target_busy;

	if (!(req->rq_flags & RQF_DONTPREP)) {
		ret = scsi_prepare_cmd(req);
		if (ret != BLK_STS_OK)
			goto out_dec_host_busy;
		req->rq_flags |= RQF_DONTPREP;
	} else {
		clear_bit(SCMD_STATE_COMPLETE, &cmd->state);
	}

	cmd->flags &= SCMD_PRESERVED_FLAGS;
	if (sdev->simple_tags)
		cmd->flags |= SCMD_TAGGED;
	if (bd->last)
		cmd->flags |= SCMD_LAST;

	scsi_set_resid(cmd, 0);
	memset(cmd->sense_buffer, 0, SCSI_SENSE_BUFFERSIZE);
	cmd->submitter = SUBMITTED_BY_BLOCK_LAYER;

	blk_mq_start_request(req);
	reason = scsi_dispatch_cmd(cmd);
	if (reason) {
		scsi_set_blocked(cmd, reason);
		ret = BLK_STS_RESOURCE;
		goto out_dec_host_busy;
	}

	return BLK_STS_OK;

out_dec_host_busy:
	scsi_dec_host_busy(shost, cmd);
out_dec_target_busy:
	if (scsi_target(sdev)->can_queue > 0)
		atomic_dec(&scsi_target(sdev)->target_busy);
out_put_budget:
	scsi_mq_put_budget(q, cmd->budget_token);
	cmd->budget_token = -1;
	switch (ret) {
	case BLK_STS_OK:
		break;
	case BLK_STS_RESOURCE:
	case BLK_STS_ZONE_RESOURCE:
		if (scsi_device_blocked(sdev))
			ret = BLK_STS_DEV_RESOURCE;
		break;
	case BLK_STS_AGAIN:
		cmd->result = DID_BUS_BUSY << 16;
		if (req->rq_flags & RQF_DONTPREP)
			scsi_mq_uninit_cmd(cmd);
		break;
	default:
		if (unlikely(!scsi_device_online(sdev)))
			cmd->result = DID_NO_CONNECT << 16;
		else
			cmd->result = DID_ERROR << 16;
		/*
		 * Make sure to release all allocated resources when
		 * we hit an error, as we will never see this command
		 * again.
		 */
		if (req->rq_flags & RQF_DONTPREP)
			scsi_mq_uninit_cmd(cmd);
		scsi_run_queue_async(sdev);
		break;
	}
	return ret;
}

static int scsi_mq_init_request(struct blk_mq_tag_set *set, struct request *rq,
				unsigned int hctx_idx, unsigned int numa_node)
{
	struct Scsi_Host *shost = set->driver_data;
	struct scsi_cmnd *cmd = blk_mq_rq_to_pdu(rq);
	struct scatterlist *sg;
	int ret = 0;

	cmd->sense_buffer =
		kmem_cache_alloc_node(scsi_sense_cache, GFP_KERNEL, numa_node);
	if (!cmd->sense_buffer)
		return -ENOMEM;

	if (scsi_host_get_prot(shost)) {
		sg = (void *)cmd + sizeof(struct scsi_cmnd) +
			shost->hostt->cmd_size;
		cmd->prot_sdb = (void *)sg + scsi_mq_inline_sgl_size(shost);
	}

	if (shost->hostt->init_cmd_priv) {
		ret = shost->hostt->init_cmd_priv(shost, cmd);
		if (ret < 0)
			kmem_cache_free(scsi_sense_cache, cmd->sense_buffer);
	}

	return ret;
}

static void scsi_mq_exit_request(struct blk_mq_tag_set *set, struct request *rq,
				 unsigned int hctx_idx)
{
	struct Scsi_Host *shost = set->driver_data;
	struct scsi_cmnd *cmd = blk_mq_rq_to_pdu(rq);

	if (shost->hostt->exit_cmd_priv)
		shost->hostt->exit_cmd_priv(shost, cmd);
	kmem_cache_free(scsi_sense_cache, cmd->sense_buffer);
}


static int scsi_mq_poll(struct blk_mq_hw_ctx *hctx, struct io_comp_batch *iob)
{
	struct Scsi_Host *shost = hctx->driver_data;

	if (shost->hostt->mq_poll)
		return shost->hostt->mq_poll(shost, hctx->queue_num);

	return 0;
}

static int scsi_init_hctx(struct blk_mq_hw_ctx *hctx, void *data,
			  unsigned int hctx_idx)
{
	struct Scsi_Host *shost = data;

	hctx->driver_data = shost;
	return 0;
}

static void scsi_map_queues(struct blk_mq_tag_set *set)
{
	struct Scsi_Host *shost = container_of(set, struct Scsi_Host, tag_set);

	if (shost->hostt->map_queues)
		return shost->hostt->map_queues(shost);
	blk_mq_map_queues(&set->map[HCTX_TYPE_DEFAULT]);
}

void __scsi_init_queue(struct Scsi_Host *shost, struct request_queue *q)
{
	struct device *dev = shost->dma_dev;

	/*
	 * this limit is imposed by hardware restrictions
	 */
	blk_queue_max_segments(q, min_t(unsigned short, shost->sg_tablesize,
					SG_MAX_SEGMENTS));

	if (scsi_host_prot_dma(shost)) {
		shost->sg_prot_tablesize =
			min_not_zero(shost->sg_prot_tablesize,
				     (unsigned short)SCSI_MAX_PROT_SG_SEGMENTS);
		BUG_ON(shost->sg_prot_tablesize < shost->sg_tablesize);
		blk_queue_max_integrity_segments(q, shost->sg_prot_tablesize);
	}

	blk_queue_max_hw_sectors(q, shost->max_sectors);
	blk_queue_segment_boundary(q, shost->dma_boundary);
	dma_set_seg_boundary(dev, shost->dma_boundary);

	blk_queue_max_segment_size(q, shost->max_segment_size);
	blk_queue_virt_boundary(q, shost->virt_boundary_mask);
	dma_set_max_seg_size(dev, queue_max_segment_size(q));

	/*
	 * Set a reasonable default alignment:  The larger of 32-byte (dword),
	 * which is a common minimum for HBAs, and the minimum DMA alignment,
	 * which is set by the platform.
	 *
	 * Devices that require a bigger alignment can increase it later.
	 */
	blk_queue_dma_alignment(q, max(4, dma_get_cache_alignment()) - 1);
}
EXPORT_SYMBOL_GPL(__scsi_init_queue);

static const struct blk_mq_ops scsi_mq_ops_no_commit = {
	.get_budget	= scsi_mq_get_budget,
	.put_budget	= scsi_mq_put_budget,
	.queue_rq	= scsi_queue_rq,
	.complete	= scsi_complete,
	.timeout	= scsi_timeout,
#ifdef CONFIG_BLK_DEBUG_FS
	.show_rq	= scsi_show_rq,
#endif
	.init_request	= scsi_mq_init_request,
	.exit_request	= scsi_mq_exit_request,
	.cleanup_rq	= scsi_cleanup_rq,
	.busy		= scsi_mq_lld_busy,
	.map_queues	= scsi_map_queues,
	.init_hctx	= scsi_init_hctx,
	.poll		= scsi_mq_poll,
	.set_rq_budget_token = scsi_mq_set_rq_budget_token,
	.get_rq_budget_token = scsi_mq_get_rq_budget_token,
};


static void scsi_commit_rqs(struct blk_mq_hw_ctx *hctx)
{
	struct Scsi_Host *shost = hctx->driver_data;

	shost->hostt->commit_rqs(shost, hctx->queue_num);
}

static const struct blk_mq_ops scsi_mq_ops = {
	.get_budget	= scsi_mq_get_budget,
	.put_budget	= scsi_mq_put_budget,
	.queue_rq	= scsi_queue_rq,
	.commit_rqs	= scsi_commit_rqs,
	.complete	= scsi_complete,
	.timeout	= scsi_timeout,
#ifdef CONFIG_BLK_DEBUG_FS
	.show_rq	= scsi_show_rq,
#endif
	.init_request	= scsi_mq_init_request,
	.exit_request	= scsi_mq_exit_request,
	.cleanup_rq	= scsi_cleanup_rq,
	.busy		= scsi_mq_lld_busy,
	.map_queues	= scsi_map_queues,
	.init_hctx	= scsi_init_hctx,
	.poll		= scsi_mq_poll,
	.set_rq_budget_token = scsi_mq_set_rq_budget_token,
	.get_rq_budget_token = scsi_mq_get_rq_budget_token,
};

int scsi_mq_setup_tags(struct Scsi_Host *shost)
{
	unsigned int cmd_size, sgl_size;
	struct blk_mq_tag_set *tag_set = &shost->tag_set;

	sgl_size = max_t(unsigned int, sizeof(struct scatterlist),
				scsi_mq_inline_sgl_size(shost));
	cmd_size = sizeof(struct scsi_cmnd) + shost->hostt->cmd_size + sgl_size;
	if (scsi_host_get_prot(shost))
		cmd_size += sizeof(struct scsi_data_buffer) +
			sizeof(struct scatterlist) * SCSI_INLINE_PROT_SG_CNT;

	memset(tag_set, 0, sizeof(*tag_set));
	if (shost->hostt->commit_rqs)
		tag_set->ops = &scsi_mq_ops;
	else
		tag_set->ops = &scsi_mq_ops_no_commit;
	tag_set->nr_hw_queues = shost->nr_hw_queues ? : 1;
	tag_set->nr_maps = shost->nr_maps ? : 1;
	tag_set->queue_depth = shost->can_queue;
	tag_set->cmd_size = cmd_size;
	tag_set->numa_node = dev_to_node(shost->dma_dev);
	tag_set->flags = BLK_MQ_F_SHOULD_MERGE;
	tag_set->flags |=
		BLK_ALLOC_POLICY_TO_MQ_FLAG(shost->hostt->tag_alloc_policy);
	tag_set->driver_data = shost;
	if (shost->host_tagset)
		tag_set->flags |= BLK_MQ_F_TAG_HCTX_SHARED;

	return blk_mq_alloc_tag_set(tag_set);
}

void scsi_mq_free_tags(struct kref *kref)
{
	struct Scsi_Host *shost = container_of(kref, typeof(*shost),
					       tagset_refcnt);

	blk_mq_free_tag_set(&shost->tag_set);
	complete(&shost->tagset_freed);
}

/**
 * scsi_device_from_queue - return sdev associated with a request_queue
 * @q: The request queue to return the sdev from
 *
 * Return the sdev associated with a request queue or NULL if the
 * request_queue does not reference a SCSI device.
 */
struct scsi_device *scsi_device_from_queue(struct request_queue *q)
{
	struct scsi_device *sdev = NULL;

	if (q->mq_ops == &scsi_mq_ops_no_commit ||
	    q->mq_ops == &scsi_mq_ops)
		sdev = q->queuedata;
	if (!sdev || !get_device(&sdev->sdev_gendev))
		sdev = NULL;

	return sdev;
}
/*
 * pktcdvd should have been integrated into the SCSI layers, but for historical
 * reasons like the old IDE driver it isn't.  This export allows it to safely
 * probe if a given device is a SCSI one and only attach to that.
 */
#ifdef CONFIG_CDROM_PKTCDVD_MODULE
EXPORT_SYMBOL_GPL(scsi_device_from_queue);
#endif

/**
 * scsi_block_requests - Utility function used by low-level drivers to prevent
 * further commands from being queued to the device.
 * @shost:  host in question
 *
 * There is no timer nor any other means by which the requests get unblocked
 * other than the low-level driver calling scsi_unblock_requests().
 */
void scsi_block_requests(struct Scsi_Host *shost)
{
	shost->host_self_blocked = 1;
}
EXPORT_SYMBOL(scsi_block_requests);

/**
 * scsi_unblock_requests - Utility function used by low-level drivers to allow
 * further commands to be queued to the device.
 * @shost:  host in question
 *
 * There is no timer nor any other means by which the requests get unblocked
 * other than the low-level driver calling scsi_unblock_requests(). This is done
 * as an API function so that changes to the internals of the scsi mid-layer
 * won't require wholesale changes to drivers that use this feature.
 */
void scsi_unblock_requests(struct Scsi_Host *shost)
{
	shost->host_self_blocked = 0;
	scsi_run_host_queues(shost);
}
EXPORT_SYMBOL(scsi_unblock_requests);

void scsi_exit_queue(void)
{
	kmem_cache_destroy(scsi_sense_cache);
}

/**
 *	scsi_mode_select - issue a mode select
 *	@sdev:	SCSI device to be queried
 *	@pf:	Page format bit (1 == standard, 0 == vendor specific)
 *	@sp:	Save page bit (0 == don't save, 1 == save)
 *	@buffer: request buffer (may not be smaller than eight bytes)
 *	@len:	length of request buffer.
 *	@timeout: command timeout
 *	@retries: number of retries before failing
 *	@data: returns a structure abstracting the mode header data
 *	@sshdr: place to put sense data (or NULL if no sense to be collected).
 *		must be SCSI_SENSE_BUFFERSIZE big.
 *
 *	Returns zero if successful; negative error number or scsi
 *	status on error
 *
 */
int scsi_mode_select(struct scsi_device *sdev, int pf, int sp,
		     unsigned char *buffer, int len, int timeout, int retries,
		     struct scsi_mode_data *data, struct scsi_sense_hdr *sshdr)
{
	unsigned char cmd[10];
	unsigned char *real_buffer;
	int ret;

	memset(cmd, 0, sizeof(cmd));
	cmd[1] = (pf ? 0x10 : 0) | (sp ? 0x01 : 0);

	/*
	 * Use MODE SELECT(10) if the device asked for it or if the mode page
	 * and the mode select header cannot fit within the maximumm 255 bytes
	 * of the MODE SELECT(6) command.
	 */
	if (sdev->use_10_for_ms ||
	    len + 4 > 255 ||
	    data->block_descriptor_length > 255) {
		if (len > 65535 - 8)
			return -EINVAL;
		real_buffer = kmalloc(8 + len, GFP_KERNEL);
		if (!real_buffer)
			return -ENOMEM;
		memcpy(real_buffer + 8, buffer, len);
		len += 8;
		real_buffer[0] = 0;
		real_buffer[1] = 0;
		real_buffer[2] = data->medium_type;
		real_buffer[3] = data->device_specific;
		real_buffer[4] = data->longlba ? 0x01 : 0;
		real_buffer[5] = 0;
		put_unaligned_be16(data->block_descriptor_length,
				   &real_buffer[6]);

		cmd[0] = MODE_SELECT_10;
		put_unaligned_be16(len, &cmd[7]);
	} else {
		if (data->longlba)
			return -EINVAL;

		real_buffer = kmalloc(4 + len, GFP_KERNEL);
		if (!real_buffer)
			return -ENOMEM;
		memcpy(real_buffer + 4, buffer, len);
		len += 4;
		real_buffer[0] = 0;
		real_buffer[1] = data->medium_type;
		real_buffer[2] = data->device_specific;
		real_buffer[3] = data->block_descriptor_length;

		cmd[0] = MODE_SELECT;
		cmd[4] = len;
	}

	ret = scsi_execute_req(sdev, cmd, DMA_TO_DEVICE, real_buffer, len,
			       sshdr, timeout, retries, NULL);
	kfree(real_buffer);
	return ret;
}
EXPORT_SYMBOL_GPL(scsi_mode_select);

/**
 *	scsi_mode_sense - issue a mode sense, falling back from 10 to six bytes if necessary.
 *	@sdev:	SCSI device to be queried
 *	@dbd:	set to prevent mode sense from returning block descriptors
 *	@modepage: mode page being requested
 *	@buffer: request buffer (may not be smaller than eight bytes)
 *	@len:	length of request buffer.
 *	@timeout: command timeout
 *	@retries: number of retries before failing
 *	@data: returns a structure abstracting the mode header data
 *	@sshdr: place to put sense data (or NULL if no sense to be collected).
 *		must be SCSI_SENSE_BUFFERSIZE big.
 *
 *	Returns zero if successful, or a negative error number on failure
 */
int
scsi_mode_sense(struct scsi_device *sdev, int dbd, int modepage,
		  unsigned char *buffer, int len, int timeout, int retries,
		  struct scsi_mode_data *data, struct scsi_sense_hdr *sshdr)
{
	unsigned char cmd[12];
	int use_10_for_ms;
	int header_length;
	int result, retry_count = retries;
	struct scsi_sense_hdr my_sshdr;

	memset(data, 0, sizeof(*data));
	memset(&cmd[0], 0, 12);

	dbd = sdev->set_dbd_for_ms ? 8 : dbd;
	cmd[1] = dbd & 0x18;	/* allows DBD and LLBA bits */
	cmd[2] = modepage;

	/* caller might not be interested in sense, but we need it */
	if (!sshdr)
		sshdr = &my_sshdr;

 retry:
	use_10_for_ms = sdev->use_10_for_ms || len > 255;

	if (use_10_for_ms) {
		if (len < 8 || len > 65535)
			return -EINVAL;

		cmd[0] = MODE_SENSE_10;
		put_unaligned_be16(len, &cmd[7]);
		header_length = 8;
	} else {
		if (len < 4)
			return -EINVAL;

		cmd[0] = MODE_SENSE;
		cmd[4] = len;
		header_length = 4;
	}

	memset(buffer, 0, len);

	result = scsi_execute_req(sdev, cmd, DMA_FROM_DEVICE, buffer, len,
				  sshdr, timeout, retries, NULL);
	if (result < 0)
		return result;

	/* This code looks awful: what it's doing is making sure an
	 * ILLEGAL REQUEST sense return identifies the actual command
	 * byte as the problem.  MODE_SENSE commands can return
	 * ILLEGAL REQUEST if the code page isn't supported */

	if (!scsi_status_is_good(result)) {
		if (scsi_sense_valid(sshdr)) {
			if ((sshdr->sense_key == ILLEGAL_REQUEST) &&
			    (sshdr->asc == 0x20) && (sshdr->ascq == 0)) {
				/*
				 * Invalid command operation code: retry using
				 * MODE SENSE(6) if this was a MODE SENSE(10)
				 * request, except if the request mode page is
				 * too large for MODE SENSE single byte
				 * allocation length field.
				 */
				if (use_10_for_ms) {
					if (len > 255)
						return -EIO;
					sdev->use_10_for_ms = 0;
					goto retry;
				}
			}
			if (scsi_status_is_check_condition(result) &&
			    sshdr->sense_key == UNIT_ATTENTION &&
			    retry_count) {
				retry_count--;
				goto retry;
			}
		}
		return -EIO;
	}
	if (unlikely(buffer[0] == 0x86 && buffer[1] == 0x0b &&
		     (modepage == 6 || modepage == 8))) {
		/* Initio breakage? */
		header_length = 0;
		data->length = 13;
		data->medium_type = 0;
		data->device_specific = 0;
		data->longlba = 0;
		data->block_descriptor_length = 0;
	} else if (use_10_for_ms) {
		data->length = get_unaligned_be16(&buffer[0]) + 2;
		data->medium_type = buffer[2];
		data->device_specific = buffer[3];
		data->longlba = buffer[4] & 0x01;
		data->block_descriptor_length = get_unaligned_be16(&buffer[6]);
	} else {
		data->length = buffer[0] + 1;
		data->medium_type = buffer[1];
		data->device_specific = buffer[2];
		data->block_descriptor_length = buffer[3];
	}
	data->header_length = header_length;

	return 0;
}
EXPORT_SYMBOL(scsi_mode_sense);

/**
 *	scsi_test_unit_ready - test if unit is ready
 *	@sdev:	scsi device to change the state of.
 *	@timeout: command timeout
 *	@retries: number of retries before failing
 *	@sshdr: outpout pointer for decoded sense information.
 *
 *	Returns zero if unsuccessful or an error if TUR failed.  For
 *	removable media, UNIT_ATTENTION sets ->changed flag.
 **/
int
scsi_test_unit_ready(struct scsi_device *sdev, int timeout, int retries,
		     struct scsi_sense_hdr *sshdr)
{
	char cmd[] = {
		TEST_UNIT_READY, 0, 0, 0, 0, 0,
	};
	int result;

	/* try to eat the UNIT_ATTENTION if there are enough retries */
	do {
		result = scsi_execute_req(sdev, cmd, DMA_NONE, NULL, 0, sshdr,
					  timeout, 1, NULL);
		if (sdev->removable && scsi_sense_valid(sshdr) &&
		    sshdr->sense_key == UNIT_ATTENTION)
			sdev->changed = 1;
	} while (scsi_sense_valid(sshdr) &&
		 sshdr->sense_key == UNIT_ATTENTION && --retries);

	return result;
}
EXPORT_SYMBOL(scsi_test_unit_ready);

/**
 *	scsi_device_set_state - Take the given device through the device state model.
 *	@sdev:	scsi device to change the state of.
 *	@state:	state to change to.
 *
 *	Returns zero if successful or an error if the requested
 *	transition is illegal.
 */
int
scsi_device_set_state(struct scsi_device *sdev, enum scsi_device_state state)
{
	enum scsi_device_state oldstate = sdev->sdev_state;

	if (state == oldstate)
		return 0;

	switch (state) {
	case SDEV_CREATED:
		switch (oldstate) {
		case SDEV_CREATED_BLOCK:
			break;
		default:
			goto illegal;
		}
		break;

	case SDEV_RUNNING:
		switch (oldstate) {
		case SDEV_CREATED:
		case SDEV_OFFLINE:
		case SDEV_TRANSPORT_OFFLINE:
		case SDEV_QUIESCE:
		case SDEV_BLOCK:
			break;
		default:
			goto illegal;
		}
		break;

	case SDEV_QUIESCE:
		switch (oldstate) {
		case SDEV_RUNNING:
		case SDEV_OFFLINE:
		case SDEV_TRANSPORT_OFFLINE:
			break;
		default:
			goto illegal;
		}
		break;

	case SDEV_OFFLINE:
	case SDEV_TRANSPORT_OFFLINE:
		switch (oldstate) {
		case SDEV_CREATED:
		case SDEV_RUNNING:
		case SDEV_QUIESCE:
		case SDEV_BLOCK:
			break;
		default:
			goto illegal;
		}
		break;

	case SDEV_BLOCK:
		switch (oldstate) {
		case SDEV_RUNNING:
		case SDEV_CREATED_BLOCK:
		case SDEV_QUIESCE:
		case SDEV_OFFLINE:
			break;
		default:
			goto illegal;
		}
		break;

	case SDEV_CREATED_BLOCK:
		switch (oldstate) {
		case SDEV_CREATED:
			break;
		default:
			goto illegal;
		}
		break;

	case SDEV_CANCEL:
		switch (oldstate) {
		case SDEV_CREATED:
		case SDEV_RUNNING:
		case SDEV_QUIESCE:
		case SDEV_OFFLINE:
		case SDEV_TRANSPORT_OFFLINE:
			break;
		default:
			goto illegal;
		}
		break;

	case SDEV_DEL:
		switch (oldstate) {
		case SDEV_CREATED:
		case SDEV_RUNNING:
		case SDEV_OFFLINE:
		case SDEV_TRANSPORT_OFFLINE:
		case SDEV_CANCEL:
		case SDEV_BLOCK:
		case SDEV_CREATED_BLOCK:
			break;
		default:
			goto illegal;
		}
		break;

	}
	sdev->offline_already = false;
	sdev->sdev_state = state;
	return 0;

 illegal:
	SCSI_LOG_ERROR_RECOVERY(1,
				sdev_printk(KERN_ERR, sdev,
					    "Illegal state transition %s->%s",
					    scsi_device_state_name(oldstate),
					    scsi_device_state_name(state))
				);
	return -EINVAL;
}
EXPORT_SYMBOL(scsi_device_set_state);

/**
 *	scsi_evt_emit - emit a single SCSI device uevent
 *	@sdev: associated SCSI device
 *	@evt: event to emit
 *
 *	Send a single uevent (scsi_event) to the associated scsi_device.
 */
static void scsi_evt_emit(struct scsi_device *sdev, struct scsi_event *evt)
{
	int idx = 0;
	char *envp[3];

	switch (evt->evt_type) {
	case SDEV_EVT_MEDIA_CHANGE:
		envp[idx++] = "SDEV_MEDIA_CHANGE=1";
		break;
	case SDEV_EVT_INQUIRY_CHANGE_REPORTED:
		scsi_rescan_device(&sdev->sdev_gendev);
		envp[idx++] = "SDEV_UA=INQUIRY_DATA_HAS_CHANGED";
		break;
	case SDEV_EVT_CAPACITY_CHANGE_REPORTED:
		envp[idx++] = "SDEV_UA=CAPACITY_DATA_HAS_CHANGED";
		break;
	case SDEV_EVT_SOFT_THRESHOLD_REACHED_REPORTED:
	       envp[idx++] = "SDEV_UA=THIN_PROVISIONING_SOFT_THRESHOLD_REACHED";
		break;
	case SDEV_EVT_MODE_PARAMETER_CHANGE_REPORTED:
		envp[idx++] = "SDEV_UA=MODE_PARAMETERS_CHANGED";
		break;
	case SDEV_EVT_LUN_CHANGE_REPORTED:
		envp[idx++] = "SDEV_UA=REPORTED_LUNS_DATA_HAS_CHANGED";
		break;
	case SDEV_EVT_ALUA_STATE_CHANGE_REPORTED:
		envp[idx++] = "SDEV_UA=ASYMMETRIC_ACCESS_STATE_CHANGED";
		break;
	case SDEV_EVT_POWER_ON_RESET_OCCURRED:
		envp[idx++] = "SDEV_UA=POWER_ON_RESET_OCCURRED";
		break;
	default:
		/* do nothing */
		break;
	}

	envp[idx++] = NULL;

	kobject_uevent_env(&sdev->sdev_gendev.kobj, KOBJ_CHANGE, envp);
}

/**
 *	scsi_evt_thread - send a uevent for each scsi event
 *	@work: work struct for scsi_device
 *
 *	Dispatch queued events to their associated scsi_device kobjects
 *	as uevents.
 */
void scsi_evt_thread(struct work_struct *work)
{
	struct scsi_device *sdev;
	enum scsi_device_event evt_type;
	LIST_HEAD(event_list);

	sdev = container_of(work, struct scsi_device, event_work);

	for (evt_type = SDEV_EVT_FIRST; evt_type <= SDEV_EVT_LAST; evt_type++)
		if (test_and_clear_bit(evt_type, sdev->pending_events))
			sdev_evt_send_simple(sdev, evt_type, GFP_KERNEL);

	while (1) {
		struct scsi_event *evt;
		struct list_head *this, *tmp;
		unsigned long flags;

		spin_lock_irqsave(&sdev->list_lock, flags);
		list_splice_init(&sdev->event_list, &event_list);
		spin_unlock_irqrestore(&sdev->list_lock, flags);

		if (list_empty(&event_list))
			break;

		list_for_each_safe(this, tmp, &event_list) {
			evt = list_entry(this, struct scsi_event, node);
			list_del(&evt->node);
			scsi_evt_emit(sdev, evt);
			kfree(evt);
		}
	}
}

/**
 * 	sdev_evt_send - send asserted event to uevent thread
 *	@sdev: scsi_device event occurred on
 *	@evt: event to send
 *
 *	Assert scsi device event asynchronously.
 */
void sdev_evt_send(struct scsi_device *sdev, struct scsi_event *evt)
{
	unsigned long flags;

#if 0
	/* FIXME: currently this check eliminates all media change events
	 * for polled devices.  Need to update to discriminate between AN
	 * and polled events */
	if (!test_bit(evt->evt_type, sdev->supported_events)) {
		kfree(evt);
		return;
	}
#endif

	spin_lock_irqsave(&sdev->list_lock, flags);
	list_add_tail(&evt->node, &sdev->event_list);
	schedule_work(&sdev->event_work);
	spin_unlock_irqrestore(&sdev->list_lock, flags);
}
EXPORT_SYMBOL_GPL(sdev_evt_send);

/**
 * 	sdev_evt_alloc - allocate a new scsi event
 *	@evt_type: type of event to allocate
 *	@gfpflags: GFP flags for allocation
 *
 *	Allocates and returns a new scsi_event.
 */
struct scsi_event *sdev_evt_alloc(enum scsi_device_event evt_type,
				  gfp_t gfpflags)
{
	struct scsi_event *evt = kzalloc(sizeof(struct scsi_event), gfpflags);
	if (!evt)
		return NULL;

	evt->evt_type = evt_type;
	INIT_LIST_HEAD(&evt->node);

	/* evt_type-specific initialization, if any */
	switch (evt_type) {
	case SDEV_EVT_MEDIA_CHANGE:
	case SDEV_EVT_INQUIRY_CHANGE_REPORTED:
	case SDEV_EVT_CAPACITY_CHANGE_REPORTED:
	case SDEV_EVT_SOFT_THRESHOLD_REACHED_REPORTED:
	case SDEV_EVT_MODE_PARAMETER_CHANGE_REPORTED:
	case SDEV_EVT_LUN_CHANGE_REPORTED:
	case SDEV_EVT_ALUA_STATE_CHANGE_REPORTED:
	case SDEV_EVT_POWER_ON_RESET_OCCURRED:
	default:
		/* do nothing */
		break;
	}

	return evt;
}
EXPORT_SYMBOL_GPL(sdev_evt_alloc);

/**
 * 	sdev_evt_send_simple - send asserted event to uevent thread
 *	@sdev: scsi_device event occurred on
 *	@evt_type: type of event to send
 *	@gfpflags: GFP flags for allocation
 *
 *	Assert scsi device event asynchronously, given an event type.
 */
void sdev_evt_send_simple(struct scsi_device *sdev,
			  enum scsi_device_event evt_type, gfp_t gfpflags)
{
	struct scsi_event *evt = sdev_evt_alloc(evt_type, gfpflags);
	if (!evt) {
		sdev_printk(KERN_ERR, sdev, "event %d eaten due to OOM\n",
			    evt_type);
		return;
	}

	sdev_evt_send(sdev, evt);
}
EXPORT_SYMBOL_GPL(sdev_evt_send_simple);

/**
 *	scsi_device_quiesce - Block all commands except power management.
 *	@sdev:	scsi device to quiesce.
 *
 *	This works by trying to transition to the SDEV_QUIESCE state
 *	(which must be a legal transition).  When the device is in this
 *	state, only power management requests will be accepted, all others will
 *	be deferred.
 *
 *	Must be called with user context, may sleep.
 *
 *	Returns zero if unsuccessful or an error if not.
 */
int
scsi_device_quiesce(struct scsi_device *sdev)
{
	struct request_queue *q = sdev->request_queue;
	int err;

	/*
	 * It is allowed to call scsi_device_quiesce() multiple times from
	 * the same context but concurrent scsi_device_quiesce() calls are
	 * not allowed.
	 */
	WARN_ON_ONCE(sdev->quiesced_by && sdev->quiesced_by != current);

	if (sdev->quiesced_by == current)
		return 0;

	blk_set_pm_only(q);

	blk_mq_freeze_queue(q);
	/*
	 * Ensure that the effect of blk_set_pm_only() will be visible
	 * for percpu_ref_tryget() callers that occur after the queue
	 * unfreeze even if the queue was already frozen before this function
	 * was called. See also https://lwn.net/Articles/573497/.
	 */
	synchronize_rcu();
	blk_mq_unfreeze_queue(q);

	mutex_lock(&sdev->state_mutex);
	err = scsi_device_set_state(sdev, SDEV_QUIESCE);
	if (err == 0)
		sdev->quiesced_by = current;
	else
		blk_clear_pm_only(q);
	mutex_unlock(&sdev->state_mutex);

	return err;
}
EXPORT_SYMBOL(scsi_device_quiesce);

/**
 *	scsi_device_resume - Restart user issued commands to a quiesced device.
 *	@sdev:	scsi device to resume.
 *
 *	Moves the device from quiesced back to running and restarts the
 *	queues.
 *
 *	Must be called with user context, may sleep.
 */
void scsi_device_resume(struct scsi_device *sdev)
{
	/* check if the device state was mutated prior to resume, and if
	 * so assume the state is being managed elsewhere (for example
	 * device deleted during suspend)
	 */
	mutex_lock(&sdev->state_mutex);
	if (sdev->sdev_state == SDEV_QUIESCE)
		scsi_device_set_state(sdev, SDEV_RUNNING);
	if (sdev->quiesced_by) {
		sdev->quiesced_by = NULL;
		blk_clear_pm_only(sdev->request_queue);
	}
	mutex_unlock(&sdev->state_mutex);
}
EXPORT_SYMBOL(scsi_device_resume);

static void
device_quiesce_fn(struct scsi_device *sdev, void *data)
{
	scsi_device_quiesce(sdev);
}

void
scsi_target_quiesce(struct scsi_target *starget)
{
	starget_for_each_device(starget, NULL, device_quiesce_fn);
}
EXPORT_SYMBOL(scsi_target_quiesce);

static void
device_resume_fn(struct scsi_device *sdev, void *data)
{
	scsi_device_resume(sdev);
}

void
scsi_target_resume(struct scsi_target *starget)
{
	starget_for_each_device(starget, NULL, device_resume_fn);
}
EXPORT_SYMBOL(scsi_target_resume);

static int __scsi_internal_device_block_nowait(struct scsi_device *sdev)
{
	if (scsi_device_set_state(sdev, SDEV_BLOCK))
		return scsi_device_set_state(sdev, SDEV_CREATED_BLOCK);

	return 0;
}

void scsi_start_queue(struct scsi_device *sdev)
{
	if (cmpxchg(&sdev->queue_stopped, 1, 0))
		blk_mq_unquiesce_queue(sdev->request_queue);
}

static void scsi_stop_queue(struct scsi_device *sdev, bool nowait)
{
	/*
	 * The atomic variable of ->queue_stopped covers that
	 * blk_mq_quiesce_queue* is balanced with blk_mq_unquiesce_queue.
	 *
	 * However, we still need to wait until quiesce is done
	 * in case that queue has been stopped.
	 */
	if (!cmpxchg(&sdev->queue_stopped, 0, 1)) {
		if (nowait)
			blk_mq_quiesce_queue_nowait(sdev->request_queue);
		else
			blk_mq_quiesce_queue(sdev->request_queue);
	} else {
		if (!nowait)
			blk_mq_wait_quiesce_done(sdev->request_queue);
	}
}

/**
 * scsi_internal_device_block_nowait - try to transition to the SDEV_BLOCK state
 * @sdev: device to block
 *
 * Pause SCSI command processing on the specified device. Does not sleep.
 *
 * Returns zero if successful or a negative error code upon failure.
 *
 * Notes:
 * This routine transitions the device to the SDEV_BLOCK state (which must be
 * a legal transition). When the device is in this state, command processing
 * is paused until the device leaves the SDEV_BLOCK state. See also
 * scsi_internal_device_unblock_nowait().
 */
int scsi_internal_device_block_nowait(struct scsi_device *sdev)
{
	int ret = __scsi_internal_device_block_nowait(sdev);

	/*
	 * The device has transitioned to SDEV_BLOCK.  Stop the
	 * block layer from calling the midlayer with this device's
	 * request queue.
	 */
	if (!ret)
		scsi_stop_queue(sdev, true);
	return ret;
}
EXPORT_SYMBOL_GPL(scsi_internal_device_block_nowait);

/**
 * scsi_internal_device_block - try to transition to the SDEV_BLOCK state
 * @sdev: device to block
 *
 * Pause SCSI command processing on the specified device and wait until all
 * ongoing scsi_request_fn() / scsi_queue_rq() calls have finished. May sleep.
 *
 * Returns zero if successful or a negative error code upon failure.
 *
 * Note:
 * This routine transitions the device to the SDEV_BLOCK state (which must be
 * a legal transition). When the device is in this state, command processing
 * is paused until the device leaves the SDEV_BLOCK state. See also
 * scsi_internal_device_unblock().
 */
static int scsi_internal_device_block(struct scsi_device *sdev)
{
	int err;

	mutex_lock(&sdev->state_mutex);
	err = __scsi_internal_device_block_nowait(sdev);
	if (err == 0)
		scsi_stop_queue(sdev, false);
	mutex_unlock(&sdev->state_mutex);

	return err;
}

/**
 * scsi_internal_device_unblock_nowait - resume a device after a block request
 * @sdev:	device to resume
 * @new_state:	state to set the device to after unblocking
 *
 * Restart the device queue for a previously suspended SCSI device. Does not
 * sleep.
 *
 * Returns zero if successful or a negative error code upon failure.
 *
 * Notes:
 * This routine transitions the device to the SDEV_RUNNING state or to one of
 * the offline states (which must be a legal transition) allowing the midlayer
 * to goose the queue for this device.
 */
int scsi_internal_device_unblock_nowait(struct scsi_device *sdev,
					enum scsi_device_state new_state)
{
	switch (new_state) {
	case SDEV_RUNNING:
	case SDEV_TRANSPORT_OFFLINE:
		break;
	default:
		return -EINVAL;
	}

	/*
	 * Try to transition the scsi device to SDEV_RUNNING or one of the
	 * offlined states and goose the device queue if successful.
	 */
	switch (sdev->sdev_state) {
	case SDEV_BLOCK:
	case SDEV_TRANSPORT_OFFLINE:
		sdev->sdev_state = new_state;
		break;
	case SDEV_CREATED_BLOCK:
		if (new_state == SDEV_TRANSPORT_OFFLINE ||
		    new_state == SDEV_OFFLINE)
			sdev->sdev_state = new_state;
		else
			sdev->sdev_state = SDEV_CREATED;
		break;
	case SDEV_CANCEL:
	case SDEV_OFFLINE:
		break;
	default:
		return -EINVAL;
	}
	scsi_start_queue(sdev);

	return 0;
}
EXPORT_SYMBOL_GPL(scsi_internal_device_unblock_nowait);

/**
 * scsi_internal_device_unblock - resume a device after a block request
 * @sdev:	device to resume
 * @new_state:	state to set the device to after unblocking
 *
 * Restart the device queue for a previously suspended SCSI device. May sleep.
 *
 * Returns zero if successful or a negative error code upon failure.
 *
 * Notes:
 * This routine transitions the device to the SDEV_RUNNING state or to one of
 * the offline states (which must be a legal transition) allowing the midlayer
 * to goose the queue for this device.
 */
static int scsi_internal_device_unblock(struct scsi_device *sdev,
					enum scsi_device_state new_state)
{
	int ret;

	mutex_lock(&sdev->state_mutex);
	ret = scsi_internal_device_unblock_nowait(sdev, new_state);
	mutex_unlock(&sdev->state_mutex);

	return ret;
}

static void
device_block(struct scsi_device *sdev, void *data)
{
	int ret;

	ret = scsi_internal_device_block(sdev);

	WARN_ONCE(ret, "scsi_internal_device_block(%s) failed: ret = %d\n",
		  dev_name(&sdev->sdev_gendev), ret);
}

static int
target_block(struct device *dev, void *data)
{
	if (scsi_is_target_device(dev))
		starget_for_each_device(to_scsi_target(dev), NULL,
					device_block);
	return 0;
}

void
scsi_target_block(struct device *dev)
{
	if (scsi_is_target_device(dev))
		starget_for_each_device(to_scsi_target(dev), NULL,
					device_block);
	else
		device_for_each_child(dev, NULL, target_block);
}
EXPORT_SYMBOL_GPL(scsi_target_block);

static void
device_unblock(struct scsi_device *sdev, void *data)
{
	scsi_internal_device_unblock(sdev, *(enum scsi_device_state *)data);
}

static int
target_unblock(struct device *dev, void *data)
{
	if (scsi_is_target_device(dev))
		starget_for_each_device(to_scsi_target(dev), data,
					device_unblock);
	return 0;
}

void
scsi_target_unblock(struct device *dev, enum scsi_device_state new_state)
{
	if (scsi_is_target_device(dev))
		starget_for_each_device(to_scsi_target(dev), &new_state,
					device_unblock);
	else
		device_for_each_child(dev, &new_state, target_unblock);
}
EXPORT_SYMBOL_GPL(scsi_target_unblock);

int
scsi_host_block(struct Scsi_Host *shost)
{
	struct scsi_device *sdev;
	int ret = 0;

	/*
	 * Call scsi_internal_device_block_nowait so we can avoid
	 * calling synchronize_rcu() for each LUN.
	 */
	shost_for_each_device(sdev, shost) {
		mutex_lock(&sdev->state_mutex);
		ret = scsi_internal_device_block_nowait(sdev);
		mutex_unlock(&sdev->state_mutex);
		if (ret) {
			scsi_device_put(sdev);
			break;
		}
	}

	/*
	 * SCSI never enables blk-mq's BLK_MQ_F_BLOCKING flag so
	 * calling synchronize_rcu() once is enough.
	 */
	WARN_ON_ONCE(shost->tag_set.flags & BLK_MQ_F_BLOCKING);

	if (!ret)
		synchronize_rcu();

	return ret;
}
EXPORT_SYMBOL_GPL(scsi_host_block);

int
scsi_host_unblock(struct Scsi_Host *shost, int new_state)
{
	struct scsi_device *sdev;
	int ret = 0;

	shost_for_each_device(sdev, shost) {
		ret = scsi_internal_device_unblock(sdev, new_state);
		if (ret) {
			scsi_device_put(sdev);
			break;
		}
	}
	return ret;
}
EXPORT_SYMBOL_GPL(scsi_host_unblock);

/**
 * scsi_kmap_atomic_sg - find and atomically map an sg-elemnt
 * @sgl:	scatter-gather list
 * @sg_count:	number of segments in sg
 * @offset:	offset in bytes into sg, on return offset into the mapped area
 * @len:	bytes to map, on return number of bytes mapped
 *
 * Returns virtual address of the start of the mapped page
 */
void *scsi_kmap_atomic_sg(struct scatterlist *sgl, int sg_count,
			  size_t *offset, size_t *len)
{
	int i;
	size_t sg_len = 0, len_complete = 0;
	struct scatterlist *sg;
	struct page *page;

	WARN_ON(!irqs_disabled());

	for_each_sg(sgl, sg, sg_count, i) {
		len_complete = sg_len; /* Complete sg-entries */
		sg_len += sg->length;
		if (sg_len > *offset)
			break;
	}

	if (unlikely(i == sg_count)) {
		printk(KERN_ERR "%s: Bytes in sg: %zu, requested offset %zu, "
			"elements %d\n",
		       __func__, sg_len, *offset, sg_count);
		WARN_ON(1);
		return NULL;
	}

	/* Offset starting from the beginning of first page in this sg-entry */
	*offset = *offset - len_complete + sg->offset;

	/* Assumption: contiguous pages can be accessed as "page + i" */
	page = nth_page(sg_page(sg), (*offset >> PAGE_SHIFT));
	*offset &= ~PAGE_MASK;

	/* Bytes in this sg-entry from *offset to the end of the page */
	sg_len = PAGE_SIZE - *offset;
	if (*len > sg_len)
		*len = sg_len;

	return kmap_atomic(page);
}
EXPORT_SYMBOL(scsi_kmap_atomic_sg);

/**
 * scsi_kunmap_atomic_sg - atomically unmap a virtual address, previously mapped with scsi_kmap_atomic_sg
 * @virt:	virtual address to be unmapped
 */
void scsi_kunmap_atomic_sg(void *virt)
{
	kunmap_atomic(virt);
}
EXPORT_SYMBOL(scsi_kunmap_atomic_sg);

void sdev_disable_disk_events(struct scsi_device *sdev)
{
	atomic_inc(&sdev->disk_events_disable_depth);
}
EXPORT_SYMBOL(sdev_disable_disk_events);

void sdev_enable_disk_events(struct scsi_device *sdev)
{
	if (WARN_ON_ONCE(atomic_read(&sdev->disk_events_disable_depth) <= 0))
		return;
	atomic_dec(&sdev->disk_events_disable_depth);
}
EXPORT_SYMBOL(sdev_enable_disk_events);

static unsigned char designator_prio(const unsigned char *d)
{
	if (d[1] & 0x30)
		/* not associated with LUN */
		return 0;

	if (d[3] == 0)
		/* invalid length */
		return 0;

	/*
	 * Order of preference for lun descriptor:
	 * - SCSI name string
	 * - NAA IEEE Registered Extended
	 * - EUI-64 based 16-byte
	 * - EUI-64 based 12-byte
	 * - NAA IEEE Registered
	 * - NAA IEEE Extended
	 * - EUI-64 based 8-byte
	 * - SCSI name string (truncated)
	 * - T10 Vendor ID
	 * as longer descriptors reduce the likelyhood
	 * of identification clashes.
	 */

	switch (d[1] & 0xf) {
	case 8:
		/* SCSI name string, variable-length UTF-8 */
		return 9;
	case 3:
		switch (d[4] >> 4) {
		case 6:
			/* NAA registered extended */
			return 8;
		case 5:
			/* NAA registered */
			return 5;
		case 4:
			/* NAA extended */
			return 4;
		case 3:
			/* NAA locally assigned */
			return 1;
		default:
			break;
		}
		break;
	case 2:
		switch (d[3]) {
		case 16:
			/* EUI64-based, 16 byte */
			return 7;
		case 12:
			/* EUI64-based, 12 byte */
			return 6;
		case 8:
			/* EUI64-based, 8 byte */
			return 3;
		default:
			break;
		}
		break;
	case 1:
		/* T10 vendor ID */
		return 1;
	default:
		break;
	}

	return 0;
}

/**
 * scsi_vpd_lun_id - return a unique device identification
 * @sdev: SCSI device
 * @id:   buffer for the identification
 * @id_len:  length of the buffer
 *
 * Copies a unique device identification into @id based
 * on the information in the VPD page 0x83 of the device.
 * The string will be formatted as a SCSI name string.
 *
 * Returns the length of the identification or error on failure.
 * If the identifier is longer than the supplied buffer the actual
 * identifier length is returned and the buffer is not zero-padded.
 */
int scsi_vpd_lun_id(struct scsi_device *sdev, char *id, size_t id_len)
{
	u8 cur_id_prio = 0;
	u8 cur_id_size = 0;
	const unsigned char *d, *cur_id_str;
	const struct scsi_vpd *vpd_pg83;
	int id_size = -EINVAL;

	rcu_read_lock();
	vpd_pg83 = rcu_dereference(sdev->vpd_pg83);
	if (!vpd_pg83) {
		rcu_read_unlock();
		return -ENXIO;
	}

	/* The id string must be at least 20 bytes + terminating NULL byte */
	if (id_len < 21) {
		rcu_read_unlock();
		return -EINVAL;
	}

	memset(id, 0, id_len);
	for (d = vpd_pg83->data + 4;
	     d < vpd_pg83->data + vpd_pg83->len;
	     d += d[3] + 4) {
		u8 prio = designator_prio(d);

		if (prio == 0 || cur_id_prio > prio)
			continue;

		switch (d[1] & 0xf) {
		case 0x1:
			/* T10 Vendor ID */
			if (cur_id_size > d[3])
				break;
			cur_id_prio = prio;
			cur_id_size = d[3];
			if (cur_id_size + 4 > id_len)
				cur_id_size = id_len - 4;
			cur_id_str = d + 4;
			id_size = snprintf(id, id_len, "t10.%*pE",
					   cur_id_size, cur_id_str);
			break;
		case 0x2:
			/* EUI-64 */
			cur_id_prio = prio;
			cur_id_size = d[3];
			cur_id_str = d + 4;
			switch (cur_id_size) {
			case 8:
				id_size = snprintf(id, id_len,
						   "eui.%8phN",
						   cur_id_str);
				break;
			case 12:
				id_size = snprintf(id, id_len,
						   "eui.%12phN",
						   cur_id_str);
				break;
			case 16:
				id_size = snprintf(id, id_len,
						   "eui.%16phN",
						   cur_id_str);
				break;
			default:
				break;
			}
			break;
		case 0x3:
			/* NAA */
			cur_id_prio = prio;
			cur_id_size = d[3];
			cur_id_str = d + 4;
			switch (cur_id_size) {
			case 8:
				id_size = snprintf(id, id_len,
						   "naa.%8phN",
						   cur_id_str);
				break;
			case 16:
				id_size = snprintf(id, id_len,
						   "naa.%16phN",
						   cur_id_str);
				break;
			default:
				break;
			}
			break;
		case 0x8:
			/* SCSI name string */
			if (cur_id_size > d[3])
				break;
			/* Prefer others for truncated descriptor */
			if (d[3] > id_len) {
				prio = 2;
				if (cur_id_prio > prio)
					break;
			}
			cur_id_prio = prio;
			cur_id_size = id_size = d[3];
			cur_id_str = d + 4;
			if (cur_id_size >= id_len)
				cur_id_size = id_len - 1;
			memcpy(id, cur_id_str, cur_id_size);
			break;
		default:
			break;
		}
	}
	rcu_read_unlock();

	return id_size;
}
EXPORT_SYMBOL(scsi_vpd_lun_id);

/*
 * scsi_vpd_tpg_id - return a target port group identifier
 * @sdev: SCSI device
 *
 * Returns the Target Port Group identifier from the information
 * froom VPD page 0x83 of the device.
 *
 * Returns the identifier or error on failure.
 */
int scsi_vpd_tpg_id(struct scsi_device *sdev, int *rel_id)
{
	const unsigned char *d;
	const struct scsi_vpd *vpd_pg83;
	int group_id = -EAGAIN, rel_port = -1;

	rcu_read_lock();
	vpd_pg83 = rcu_dereference(sdev->vpd_pg83);
	if (!vpd_pg83) {
		rcu_read_unlock();
		return -ENXIO;
	}

	d = vpd_pg83->data + 4;
	while (d < vpd_pg83->data + vpd_pg83->len) {
		switch (d[1] & 0xf) {
		case 0x4:
			/* Relative target port */
			rel_port = get_unaligned_be16(&d[6]);
			break;
		case 0x5:
			/* Target port group */
			group_id = get_unaligned_be16(&d[6]);
			break;
		default:
			break;
		}
		d += d[3] + 4;
	}
	rcu_read_unlock();

	if (group_id >= 0 && rel_id && rel_port != -1)
		*rel_id = rel_port;

	return group_id;
}
EXPORT_SYMBOL(scsi_vpd_tpg_id);

/**
 * scsi_build_sense - build sense data for a command
 * @scmd:	scsi command for which the sense should be formatted
 * @desc:	Sense format (non-zero == descriptor format,
 *              0 == fixed format)
 * @key:	Sense key
 * @asc:	Additional sense code
 * @ascq:	Additional sense code qualifier
 *
 **/
void scsi_build_sense(struct scsi_cmnd *scmd, int desc, u8 key, u8 asc, u8 ascq)
{
	scsi_build_sense_buffer(desc, scmd->sense_buffer, key, asc, ascq);
	scmd->result = SAM_STAT_CHECK_CONDITION;
}
EXPORT_SYMBOL_GPL(scsi_build_sense);<|MERGE_RESOLUTION|>--- conflicted
+++ resolved
@@ -1167,12 +1167,6 @@
 	}
 
 	cmd->device = dev;
-<<<<<<< HEAD
-	cmd->sense_buffer = buf;
-	cmd->prot_sdb = prot;
-	cmd->flags = flags;
-=======
->>>>>>> d60c95ef
 	INIT_LIST_HEAD(&cmd->eh_entry);
 	INIT_DELAYED_WORK(&cmd->abort_work, scmd_eh_abort_handler);
 }
@@ -1198,11 +1192,6 @@
 		memset(&cmd->sdb, 0, sizeof(cmd->sdb));
 	}
 
-<<<<<<< HEAD
-	cmd->cmd_len = scsi_req(req)->cmd_len;
-	cmd->cmnd = scsi_req(req)->cmd;
-=======
->>>>>>> d60c95ef
 	cmd->transfersize = blk_rq_bytes(req);
 	return BLK_STS_OK;
 }
