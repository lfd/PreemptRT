/* SPDX-License-Identifier: GPL-2.0 */
/*
 * sysctl.h: General linux system control interface
 *
 * Begun 24 March 1995, Stephen Tweedie
 *
 ****************************************************************
 ****************************************************************
 **
 **  WARNING:
 **  The values in this file are exported to user space via 
 **  the sysctl() binary interface.  Do *NOT* change the
 **  numbering of any existing values here, and do not change
 **  any numbers within any one set of values.  If you have to
 **  redefine an existing interface, use a new number for it.
 **  The kernel will then return -ENOTDIR to any application using
 **  the old binary interface.
 **
 ****************************************************************
 ****************************************************************
 */
#ifndef _LINUX_SYSCTL_H
#define _LINUX_SYSCTL_H

#include <linux/list.h>
#include <linux/rcupdate.h>
#include <linux/wait.h>
#include <linux/rbtree.h>
#include <linux/uidgid.h>
#include <uapi/linux/sysctl.h>

/* For the /proc/sys support */
struct completion;
struct ctl_table;
struct nsproxy;
struct ctl_table_root;
struct ctl_table_header;
struct ctl_dir;

/* Keep the same order as in fs/proc/proc_sysctl.c */
<<<<<<< HEAD
#define SYSCTL_NEG_ONE			((void *)&sysctl_vals[0])
#define SYSCTL_ZERO			((void *)&sysctl_vals[1])
#define SYSCTL_ONE			((void *)&sysctl_vals[2])
#define SYSCTL_TWO			((void *)&sysctl_vals[3])
=======
#define SYSCTL_ZERO			((void *)&sysctl_vals[0])
#define SYSCTL_ONE			((void *)&sysctl_vals[1])
#define SYSCTL_TWO			((void *)&sysctl_vals[2])
#define SYSCTL_THREE			((void *)&sysctl_vals[3])
>>>>>>> d60c95ef
#define SYSCTL_FOUR			((void *)&sysctl_vals[4])
#define SYSCTL_ONE_HUNDRED		((void *)&sysctl_vals[5])
#define SYSCTL_TWO_HUNDRED		((void *)&sysctl_vals[6])
#define SYSCTL_ONE_THOUSAND		((void *)&sysctl_vals[7])
#define SYSCTL_THREE_THOUSAND		((void *)&sysctl_vals[8])
#define SYSCTL_INT_MAX			((void *)&sysctl_vals[9])
<<<<<<< HEAD
=======

/* this is needed for the proc_dointvec_minmax for [fs_]overflow UID and GID */
#define SYSCTL_MAXOLDUID		((void *)&sysctl_vals[10])
#define SYSCTL_NEG_ONE			((void *)&sysctl_vals[11])
>>>>>>> d60c95ef

extern const int sysctl_vals[];

#define SYSCTL_LONG_ZERO	((void *)&sysctl_long_vals[0])
#define SYSCTL_LONG_ONE		((void *)&sysctl_long_vals[1])
#define SYSCTL_LONG_MAX		((void *)&sysctl_long_vals[2])

extern const unsigned long sysctl_long_vals[];

typedef int proc_handler(struct ctl_table *ctl, int write, void *buffer,
		size_t *lenp, loff_t *ppos);

int proc_dostring(struct ctl_table *, int, void *, size_t *, loff_t *);
int proc_dobool(struct ctl_table *table, int write, void *buffer,
		size_t *lenp, loff_t *ppos);
int proc_dointvec(struct ctl_table *, int, void *, size_t *, loff_t *);
int proc_douintvec(struct ctl_table *, int, void *, size_t *, loff_t *);
int proc_dointvec_minmax(struct ctl_table *, int, void *, size_t *, loff_t *);
int proc_douintvec_minmax(struct ctl_table *table, int write, void *buffer,
		size_t *lenp, loff_t *ppos);
int proc_dou8vec_minmax(struct ctl_table *table, int write, void *buffer,
			size_t *lenp, loff_t *ppos);
int proc_dointvec_jiffies(struct ctl_table *, int, void *, size_t *, loff_t *);
int proc_dointvec_ms_jiffies_minmax(struct ctl_table *table, int write,
		void *buffer, size_t *lenp, loff_t *ppos);
int proc_dointvec_userhz_jiffies(struct ctl_table *, int, void *, size_t *,
		loff_t *);
int proc_dointvec_ms_jiffies(struct ctl_table *, int, void *, size_t *,
		loff_t *);
int proc_doulongvec_minmax(struct ctl_table *, int, void *, size_t *, loff_t *);
int proc_doulongvec_ms_jiffies_minmax(struct ctl_table *table, int, void *,
		size_t *, loff_t *);
int proc_do_large_bitmap(struct ctl_table *, int, void *, size_t *, loff_t *);
int proc_do_static_key(struct ctl_table *table, int write, void *buffer,
		size_t *lenp, loff_t *ppos);

/*
 * Register a set of sysctl names by calling register_sysctl_table
 * with an initialised array of struct ctl_table's.  An entry with 
 * NULL procname terminates the table.  table->de will be
 * set up by the registration and need not be initialised in advance.
 *
 * sysctl names can be mirrored automatically under /proc/sys.  The
 * procname supplied controls /proc naming.
 *
 * The table's mode will be honoured for proc-fs access.
 *
 * Leaf nodes in the sysctl tree will be represented by a single file
 * under /proc; non-leaf nodes will be represented by directories.  A
 * null procname disables /proc mirroring at this node.
 *
 * The data and maxlen fields of the ctl_table
 * struct enable minimal validation of the values being written to be
 * performed, and the mode field allows minimal authentication.
 * 
 * There must be a proc_handler routine for any terminal nodes
 * mirrored under /proc/sys (non-terminals are handled by a built-in
 * directory handler).  Several default handlers are available to
 * cover common cases.
 */

/* Support for userspace poll() to watch for changes */
struct ctl_table_poll {
	atomic_t event;
	wait_queue_head_t wait;
};

static inline void *proc_sys_poll_event(struct ctl_table_poll *poll)
{
	return (void *)(unsigned long)atomic_read(&poll->event);
}

#define __CTL_TABLE_POLL_INITIALIZER(name) {				\
	.event = ATOMIC_INIT(0),					\
	.wait = __WAIT_QUEUE_HEAD_INITIALIZER(name.wait) }

#define DEFINE_CTL_TABLE_POLL(name)					\
	struct ctl_table_poll name = __CTL_TABLE_POLL_INITIALIZER(name)

/* A sysctl table is an array of struct ctl_table: */
struct ctl_table {
	const char *procname;		/* Text ID for /proc/sys, or zero */
	void *data;
	int maxlen;
	umode_t mode;
	struct ctl_table *child;	/* Deprecated */
	proc_handler *proc_handler;	/* Callback for text formatting */
	struct ctl_table_poll *poll;
	void *extra1;
	void *extra2;
} __randomize_layout;

struct ctl_node {
	struct rb_node node;
	struct ctl_table_header *header;
};

/* struct ctl_table_header is used to maintain dynamic lists of
   struct ctl_table trees. */
struct ctl_table_header {
	union {
		struct {
			struct ctl_table *ctl_table;
			int used;
			int count;
			int nreg;
		};
		struct rcu_head rcu;
	};
	struct completion *unregistering;
	struct ctl_table *ctl_table_arg;
	struct ctl_table_root *root;
	struct ctl_table_set *set;
	struct ctl_dir *parent;
	struct ctl_node *node;
	struct hlist_head inodes; /* head for proc_inode->sysctl_inodes */
};

struct ctl_dir {
	/* Header must be at the start of ctl_dir */
	struct ctl_table_header header;
	struct rb_root root;
};

struct ctl_table_set {
	int (*is_seen)(struct ctl_table_set *);
	struct ctl_dir dir;
};

struct ctl_table_root {
	struct ctl_table_set default_set;
	struct ctl_table_set *(*lookup)(struct ctl_table_root *root);
	void (*set_ownership)(struct ctl_table_header *head,
			      struct ctl_table *table,
			      kuid_t *uid, kgid_t *gid);
	int (*permissions)(struct ctl_table_header *head, struct ctl_table *table);
};

/* struct ctl_path describes where in the hierarchy a table is added */
struct ctl_path {
	const char *procname;
};

#ifdef CONFIG_SYSCTL

#define DECLARE_SYSCTL_BASE(_name, _table)				\
static struct ctl_table _name##_base_table[] = {			\
	{								\
		.procname	= #_name,				\
		.mode		= 0555,					\
		.child		= _table,				\
	},								\
	{ },								\
}

extern int __register_sysctl_base(struct ctl_table *base_table);

#define register_sysctl_base(_name) __register_sysctl_base(_name##_base_table)

void proc_sys_poll_notify(struct ctl_table_poll *poll);

extern void setup_sysctl_set(struct ctl_table_set *p,
	struct ctl_table_root *root,
	int (*is_seen)(struct ctl_table_set *));
extern void retire_sysctl_set(struct ctl_table_set *set);

struct ctl_table_header *__register_sysctl_table(
	struct ctl_table_set *set,
	const char *path, struct ctl_table *table);
struct ctl_table_header *__register_sysctl_paths(
	struct ctl_table_set *set,
	const struct ctl_path *path, struct ctl_table *table);
struct ctl_table_header *register_sysctl(const char *path, struct ctl_table *table);
struct ctl_table_header *register_sysctl_table(struct ctl_table * table);
struct ctl_table_header *register_sysctl_paths(const struct ctl_path *path,
						struct ctl_table *table);

void unregister_sysctl_table(struct ctl_table_header * table);

<<<<<<< HEAD
extern int sysctl_init(void);
extern void __register_sysctl_init(const char *path, struct ctl_table *table,
				 const char *table_name);
#define register_sysctl_init(path, table) __register_sysctl_init(path, table, #table)
=======
extern int sysctl_init_bases(void);
extern void __register_sysctl_init(const char *path, struct ctl_table *table,
				 const char *table_name);
#define register_sysctl_init(path, table) __register_sysctl_init(path, table, #table)
extern struct ctl_table_header *register_sysctl_mount_point(const char *path);

>>>>>>> d60c95ef
void do_sysctl_args(void);
int do_proc_douintvec(struct ctl_table *table, int write,
		      void *buffer, size_t *lenp, loff_t *ppos,
		      int (*conv)(unsigned long *lvalp,
				  unsigned int *valp,
				  int write, void *data),
		      void *data);

extern int pwrsw_enabled;
extern int unaligned_enabled;
extern int unaligned_dump_stack;
extern int no_unaligned_warning;

extern struct ctl_table sysctl_mount_point[];

#else /* CONFIG_SYSCTL */

#define DECLARE_SYSCTL_BASE(_name, _table)

static inline int __register_sysctl_base(struct ctl_table *base_table)
{
	return 0;
}

#define register_sysctl_base(table) __register_sysctl_base(table)

static inline struct ctl_table_header *register_sysctl_table(struct ctl_table * table)
{
	return NULL;
}

static inline void register_sysctl_init(const char *path, struct ctl_table *table)
{
}

static inline struct ctl_table_header *register_sysctl_mount_point(const char *path)
{
	return NULL;
}

static inline struct ctl_table_header *register_sysctl_paths(
			const struct ctl_path *path, struct ctl_table *table)
{
	return NULL;
}

static inline struct ctl_table_header *register_sysctl(const char *path, struct ctl_table *table)
{
	return NULL;
}

static inline void unregister_sysctl_table(struct ctl_table_header * table)
{
}

static inline void setup_sysctl_set(struct ctl_table_set *p,
	struct ctl_table_root *root,
	int (*is_seen)(struct ctl_table_set *))
{
}

static inline void do_sysctl_args(void)
{
}
#endif /* CONFIG_SYSCTL */

int sysctl_max_threads(struct ctl_table *table, int write, void *buffer,
		size_t *lenp, loff_t *ppos);

#endif /* _LINUX_SYSCTL_H */<|MERGE_RESOLUTION|>--- conflicted
+++ resolved
@@ -38,30 +38,20 @@
 struct ctl_dir;
 
 /* Keep the same order as in fs/proc/proc_sysctl.c */
-<<<<<<< HEAD
-#define SYSCTL_NEG_ONE			((void *)&sysctl_vals[0])
-#define SYSCTL_ZERO			((void *)&sysctl_vals[1])
-#define SYSCTL_ONE			((void *)&sysctl_vals[2])
-#define SYSCTL_TWO			((void *)&sysctl_vals[3])
-=======
 #define SYSCTL_ZERO			((void *)&sysctl_vals[0])
 #define SYSCTL_ONE			((void *)&sysctl_vals[1])
 #define SYSCTL_TWO			((void *)&sysctl_vals[2])
 #define SYSCTL_THREE			((void *)&sysctl_vals[3])
->>>>>>> d60c95ef
 #define SYSCTL_FOUR			((void *)&sysctl_vals[4])
 #define SYSCTL_ONE_HUNDRED		((void *)&sysctl_vals[5])
 #define SYSCTL_TWO_HUNDRED		((void *)&sysctl_vals[6])
 #define SYSCTL_ONE_THOUSAND		((void *)&sysctl_vals[7])
 #define SYSCTL_THREE_THOUSAND		((void *)&sysctl_vals[8])
 #define SYSCTL_INT_MAX			((void *)&sysctl_vals[9])
-<<<<<<< HEAD
-=======
 
 /* this is needed for the proc_dointvec_minmax for [fs_]overflow UID and GID */
 #define SYSCTL_MAXOLDUID		((void *)&sysctl_vals[10])
 #define SYSCTL_NEG_ONE			((void *)&sysctl_vals[11])
->>>>>>> d60c95ef
 
 extern const int sysctl_vals[];
 
@@ -241,19 +231,12 @@
 
 void unregister_sysctl_table(struct ctl_table_header * table);
 
-<<<<<<< HEAD
-extern int sysctl_init(void);
-extern void __register_sysctl_init(const char *path, struct ctl_table *table,
-				 const char *table_name);
-#define register_sysctl_init(path, table) __register_sysctl_init(path, table, #table)
-=======
 extern int sysctl_init_bases(void);
 extern void __register_sysctl_init(const char *path, struct ctl_table *table,
 				 const char *table_name);
 #define register_sysctl_init(path, table) __register_sysctl_init(path, table, #table)
 extern struct ctl_table_header *register_sysctl_mount_point(const char *path);
 
->>>>>>> d60c95ef
 void do_sysctl_args(void);
 int do_proc_douintvec(struct ctl_table *table, int write,
 		      void *buffer, size_t *lenp, loff_t *ppos,
