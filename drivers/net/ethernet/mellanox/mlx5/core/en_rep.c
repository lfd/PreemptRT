--- conflicted
+++ resolved
@@ -178,19 +178,11 @@
 	memset(s, 0, sizeof(*s));
 	mlx5e_fold_sw_stats64(priv, &stats64);
 
-<<<<<<< HEAD
-			s->tx_packets		+= sq_stats->packets;
-			s->tx_bytes		+= sq_stats->bytes;
-			s->tx_queue_dropped	+= sq_stats->dropped;
-		}
-	}
-=======
 	s->rx_packets = stats64.rx_packets;
 	s->rx_bytes   = stats64.rx_bytes;
 	s->tx_packets = stats64.tx_packets;
 	s->tx_bytes   = stats64.tx_bytes;
 	s->tx_queue_dropped = stats64.tx_dropped;
->>>>>>> f7688b48
 }
 
 static void mlx5e_rep_get_ethtool_stats(struct net_device *dev,
