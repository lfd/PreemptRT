--- conflicted
+++ resolved
@@ -1277,13 +1277,10 @@
 		 * and the adapter was unconfigured, so bail out.
 		 */
 		if (adap->phys_addr == CEC_PHYS_ADDR_INVALID)
-<<<<<<< HEAD
-=======
 			return -EINTR;
 
 		/* Also bail out if the PA changed while configuring. */
 		if (adap->must_reconfigure)
->>>>>>> d60c95ef
 			return -EINTR;
 
 		if (err)
@@ -1546,10 +1543,7 @@
 		las->log_addr[i] = CEC_LOG_ADDR_INVALID;
 	cec_adap_unconfigure(adap);
 	adap->is_configuring = false;
-<<<<<<< HEAD
-=======
 	adap->must_reconfigure = false;
->>>>>>> d60c95ef
 	adap->kthread_config = NULL;
 	complete(&adap->config_completion);
 	mutex_unlock(&adap->lock);
@@ -1657,51 +1651,12 @@
 		adap->phys_addr = CEC_PHYS_ADDR_INVALID;
 		cec_post_state_event(adap);
 		cec_adap_unconfigure(adap);
-<<<<<<< HEAD
-		/* Disabling monitor all mode should always succeed */
-		if (adap->monitor_all_cnt)
-			WARN_ON(call_op(adap, adap_monitor_all_enable, false));
-		/* serialize adap_enable */
-		mutex_lock(&adap->devnode.lock);
-		if (adap->needs_hpd || list_empty(&adap->devnode.fhs)) {
-			WARN_ON(adap->ops->adap_enable(adap, false));
-			adap->transmit_in_progress = false;
-			wake_up_interruptible(&adap->kthread_waitq);
-		}
-		mutex_unlock(&adap->devnode.lock);
-		if (phys_addr == CEC_PHYS_ADDR_INVALID)
-=======
 		if (becomes_invalid) {
 			cec_adap_enable(adap);
->>>>>>> d60c95ef
 			return;
 		}
 	}
 
-<<<<<<< HEAD
-	/* serialize adap_enable */
-	mutex_lock(&adap->devnode.lock);
-	adap->last_initiator = 0xff;
-	adap->transmit_in_progress = false;
-
-	if (adap->needs_hpd || list_empty(&adap->devnode.fhs)) {
-		if (adap->ops->adap_enable(adap, true)) {
-			mutex_unlock(&adap->devnode.lock);
-			return;
-		}
-	}
-
-	if (adap->monitor_all_cnt &&
-	    call_op(adap, adap_monitor_all_enable, true)) {
-		if (adap->needs_hpd || list_empty(&adap->devnode.fhs))
-			WARN_ON(adap->ops->adap_enable(adap, false));
-		mutex_unlock(&adap->devnode.lock);
-		return;
-	}
-	mutex_unlock(&adap->devnode.lock);
-
-=======
->>>>>>> d60c95ef
 	adap->phys_addr = phys_addr;
 	if (is_invalid)
 		cec_adap_enable(adap);
