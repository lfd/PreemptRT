--- conflicted
+++ resolved
@@ -99,10 +99,7 @@
 	}
 	ret = sprintf(buf, "%s\n", xprt->address_strings[RPC_DISPLAY_ADDR]);
 	xprt_put(xprt);
-<<<<<<< HEAD
-=======
 out:
->>>>>>> 3a82f341
 	return ret;
 }
 
@@ -112,17 +109,10 @@
 {
 	struct rpc_xprt *xprt = rpc_sysfs_xprt_kobj_get_xprt(kobj);
 	size_t buflen = PAGE_SIZE;
-<<<<<<< HEAD
-	ssize_t ret = -ENOTSOCK;
-
-	if (!xprt || !xprt_connected(xprt)) {
-		ret = -ENOTCONN;
-=======
 	ssize_t ret;
 
 	if (!xprt || !xprt_connected(xprt)) {
 		ret = sprintf(buf, "<closed>\n");
->>>>>>> 3a82f341
 	} else if (xprt->ops->get_srcaddr) {
 		ret = xprt->ops->get_srcaddr(xprt, buf, buflen);
 		if (ret > 0) {
@@ -131,15 +121,10 @@
 				ret++;
 				buf[ret] = '\0';
 			}
-<<<<<<< HEAD
-		}
-	}
-=======
 		} else
 			ret = sprintf(buf, "<closed>\n");
 	} else
 		ret = sprintf(buf, "<not a socket>\n");
->>>>>>> 3a82f341
 	xprt_put(xprt);
 	return ret;
 }
@@ -172,10 +157,7 @@
 		       xprt->backlog.qlen, xprt->main, srcport,
 		       atomic_long_read(&xprt->queuelen),
 		       xprt->address_strings[RPC_DISPLAY_PORT]);
-<<<<<<< HEAD
-=======
 out:
->>>>>>> 3a82f341
 	xprt_put(xprt);
 	return ret;
 }
