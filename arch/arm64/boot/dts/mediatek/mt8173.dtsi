/*
 * Copyright (c) 2014 MediaTek Inc.
 * Author: Eddie Huang <eddie.huang@mediatek.com>
 *
 * This program is free software; you can redistribute it and/or modify
 * it under the terms of the GNU General Public License version 2 as
 * published by the Free Software Foundation.
 *
 * This program is distributed in the hope that it will be useful,
 * MERCHANTABILITY or FITNESS FOR A PARTICULAR PURPOSE.  See the
 * GNU General Public License for more details.
 */

#include <dt-bindings/clock/mt8173-clk.h>
#include <dt-bindings/interrupt-controller/irq.h>
#include <dt-bindings/interrupt-controller/arm-gic.h>
#include <dt-bindings/memory/mt8173-larb-port.h>
#include <dt-bindings/phy/phy.h>
#include <dt-bindings/power/mt8173-power.h>
#include <dt-bindings/reset/mt8173-resets.h>
#include <dt-bindings/gce/mt8173-gce.h>
#include <dt-bindings/thermal/thermal.h>
#include "mt8173-pinfunc.h"

/ {
	compatible = "mediatek,mt8173";
	interrupt-parent = <&sysirq>;
	#address-cells = <2>;
	#size-cells = <2>;

	aliases {
		ovl0 = &ovl0;
		ovl1 = &ovl1;
		rdma0 = &rdma0;
		rdma1 = &rdma1;
		rdma2 = &rdma2;
		wdma0 = &wdma0;
		wdma1 = &wdma1;
		color0 = &color0;
		color1 = &color1;
		split0 = &split0;
		split1 = &split1;
		dpi0 = &dpi0;
		dsi0 = &dsi0;
		dsi1 = &dsi1;
		mdp-rdma0 = &mdp_rdma0;
		mdp-rdma1 = &mdp_rdma1;
		mdp-rsz0 = &mdp_rsz0;
		mdp-rsz1 = &mdp_rsz1;
		mdp-rsz2 = &mdp_rsz2;
		mdp-wdma0 = &mdp_wdma0;
		mdp-wrot0 = &mdp_wrot0;
		mdp-wrot1 = &mdp_wrot1;
		serial0 = &uart0;
		serial1 = &uart1;
		serial2 = &uart2;
		serial3 = &uart3;
	};

	cluster0_opp: opp_table0 {
		compatible = "operating-points-v2";
		opp-shared;
		opp-507000000 {
			opp-hz = /bits/ 64 <507000000>;
			opp-microvolt = <859000>;
		};
		opp-702000000 {
			opp-hz = /bits/ 64 <702000000>;
			opp-microvolt = <908000>;
		};
		opp-1001000000 {
			opp-hz = /bits/ 64 <1001000000>;
			opp-microvolt = <983000>;
		};
		opp-1105000000 {
			opp-hz = /bits/ 64 <1105000000>;
			opp-microvolt = <1009000>;
		};
		opp-1209000000 {
			opp-hz = /bits/ 64 <1209000000>;
			opp-microvolt = <1034000>;
		};
		opp-1300000000 {
			opp-hz = /bits/ 64 <1300000000>;
			opp-microvolt = <1057000>;
		};
		opp-1508000000 {
			opp-hz = /bits/ 64 <1508000000>;
			opp-microvolt = <1109000>;
		};
		opp-1703000000 {
			opp-hz = /bits/ 64 <1703000000>;
			opp-microvolt = <1125000>;
		};
	};

	cluster1_opp: opp_table1 {
		compatible = "operating-points-v2";
		opp-shared;
		opp-507000000 {
			opp-hz = /bits/ 64 <507000000>;
			opp-microvolt = <828000>;
		};
		opp-702000000 {
			opp-hz = /bits/ 64 <702000000>;
			opp-microvolt = <867000>;
		};
		opp-1001000000 {
			opp-hz = /bits/ 64 <1001000000>;
			opp-microvolt = <927000>;
		};
		opp-1209000000 {
			opp-hz = /bits/ 64 <1209000000>;
			opp-microvolt = <968000>;
		};
		opp-1404000000 {
			opp-hz = /bits/ 64 <1404000000>;
			opp-microvolt = <1007000>;
		};
		opp-1612000000 {
			opp-hz = /bits/ 64 <1612000000>;
			opp-microvolt = <1049000>;
		};
		opp-1807000000 {
			opp-hz = /bits/ 64 <1807000000>;
			opp-microvolt = <1089000>;
		};
		opp-2106000000 {
			opp-hz = /bits/ 64 <2106000000>;
			opp-microvolt = <1125000>;
		};
	};

	cpus {
		#address-cells = <1>;
		#size-cells = <0>;

		cpu-map {
			cluster0 {
				core0 {
					cpu = <&cpu0>;
				};
				core1 {
					cpu = <&cpu1>;
				};
			};

			cluster1 {
				core0 {
					cpu = <&cpu2>;
				};
				core1 {
					cpu = <&cpu3>;
				};
			};
		};

		cpu0: cpu@0 {
			device_type = "cpu";
			compatible = "arm,cortex-a53";
			reg = <0x000>;
			enable-method = "psci";
			cpu-idle-states = <&CPU_SLEEP_0>;
			#cooling-cells = <2>;
			dynamic-power-coefficient = <263>;
			clocks = <&infracfg CLK_INFRA_CA53SEL>,
				 <&apmixedsys CLK_APMIXED_MAINPLL>;
			clock-names = "cpu", "intermediate";
			operating-points-v2 = <&cluster0_opp>;
			capacity-dmips-mhz = <740>;
		};

		cpu1: cpu@1 {
			device_type = "cpu";
			compatible = "arm,cortex-a53";
			reg = <0x001>;
			enable-method = "psci";
			cpu-idle-states = <&CPU_SLEEP_0>;
			#cooling-cells = <2>;
			dynamic-power-coefficient = <263>;
			clocks = <&infracfg CLK_INFRA_CA53SEL>,
				 <&apmixedsys CLK_APMIXED_MAINPLL>;
			clock-names = "cpu", "intermediate";
			operating-points-v2 = <&cluster0_opp>;
			capacity-dmips-mhz = <740>;
		};

		cpu2: cpu@100 {
			device_type = "cpu";
			compatible = "arm,cortex-a72";
			reg = <0x100>;
			enable-method = "psci";
			cpu-idle-states = <&CPU_SLEEP_0>;
			#cooling-cells = <2>;
			dynamic-power-coefficient = <530>;
			clocks = <&infracfg CLK_INFRA_CA72SEL>,
				 <&apmixedsys CLK_APMIXED_MAINPLL>;
			clock-names = "cpu", "intermediate";
			operating-points-v2 = <&cluster1_opp>;
			capacity-dmips-mhz = <1024>;
		};

		cpu3: cpu@101 {
			device_type = "cpu";
			compatible = "arm,cortex-a72";
			reg = <0x101>;
			enable-method = "psci";
			cpu-idle-states = <&CPU_SLEEP_0>;
			#cooling-cells = <2>;
			dynamic-power-coefficient = <530>;
			clocks = <&infracfg CLK_INFRA_CA72SEL>,
				 <&apmixedsys CLK_APMIXED_MAINPLL>;
			clock-names = "cpu", "intermediate";
			operating-points-v2 = <&cluster1_opp>;
			capacity-dmips-mhz = <1024>;
		};

		idle-states {
			entry-method = "psci";

			CPU_SLEEP_0: cpu-sleep-0 {
				compatible = "arm,idle-state";
				local-timer-stop;
				entry-latency-us = <639>;
				exit-latency-us = <680>;
				min-residency-us = <1088>;
				arm,psci-suspend-param = <0x0010000>;
			};
		};
	};

	pmu_a53 {
		compatible = "arm,cortex-a53-pmu";
		interrupts = <GIC_SPI 8 IRQ_TYPE_LEVEL_LOW>,
			     <GIC_SPI 9 IRQ_TYPE_LEVEL_LOW>;
		interrupt-affinity = <&cpu0>, <&cpu1>;
	};

	pmu_a72 {
		compatible = "arm,cortex-a72-pmu";
		interrupts = <GIC_SPI 12 IRQ_TYPE_LEVEL_LOW>,
			     <GIC_SPI 13 IRQ_TYPE_LEVEL_LOW>;
		interrupt-affinity = <&cpu2>, <&cpu3>;
	};

	psci {
		compatible = "arm,psci-1.0", "arm,psci-0.2", "arm,psci";
		method = "smc";
		cpu_suspend   = <0x84000001>;
		cpu_off	      = <0x84000002>;
		cpu_on	      = <0x84000003>;
	};

	clk26m: oscillator0 {
		compatible = "fixed-clock";
		#clock-cells = <0>;
		clock-frequency = <26000000>;
		clock-output-names = "clk26m";
	};

	clk32k: oscillator1 {
		compatible = "fixed-clock";
		#clock-cells = <0>;
		clock-frequency = <32000>;
		clock-output-names = "clk32k";
	};

	cpum_ck: oscillator2 {
		compatible = "fixed-clock";
		#clock-cells = <0>;
		clock-frequency = <0>;
		clock-output-names = "cpum_ck";
	};

	thermal-zones {
		cpu_thermal: cpu_thermal {
			polling-delay-passive = <1000>; /* milliseconds */
			polling-delay = <1000>; /* milliseconds */

			thermal-sensors = <&thermal>;
			sustainable-power = <1500>; /* milliwatts */

			trips {
				threshold: trip-point0 {
					temperature = <68000>;
					hysteresis = <2000>;
					type = "passive";
				};

				target: trip-point1 {
					temperature = <85000>;
					hysteresis = <2000>;
					type = "passive";
				};

				cpu_crit: cpu_crit0 {
					temperature = <115000>;
					hysteresis = <2000>;
					type = "critical";
				};
			};

			cooling-maps {
				map0 {
					trip = <&target>;
					cooling-device = <&cpu0 THERMAL_NO_LIMIT
							  THERMAL_NO_LIMIT>,
							 <&cpu1 THERMAL_NO_LIMIT
							  THERMAL_NO_LIMIT>;
					contribution = <3072>;
				};
				map1 {
					trip = <&target>;
					cooling-device = <&cpu2 THERMAL_NO_LIMIT
							  THERMAL_NO_LIMIT>,
							 <&cpu3 THERMAL_NO_LIMIT
							  THERMAL_NO_LIMIT>;
					contribution = <1024>;
				};
			};
		};
	};

	reserved-memory {
		#address-cells = <2>;
		#size-cells = <2>;
		ranges;
		vpu_dma_reserved: vpu_dma_mem_region@b7000000 {
			compatible = "shared-dma-pool";
			reg = <0 0xb7000000 0 0x500000>;
			alignment = <0x1000>;
			no-map;
		};
	};

	timer {
		compatible = "arm,armv8-timer";
		interrupt-parent = <&gic>;
		interrupts = <GIC_PPI 13
			      (GIC_CPU_MASK_SIMPLE(4) | IRQ_TYPE_LEVEL_LOW)>,
			     <GIC_PPI 14
			      (GIC_CPU_MASK_SIMPLE(4) | IRQ_TYPE_LEVEL_LOW)>,
			     <GIC_PPI 11
			      (GIC_CPU_MASK_SIMPLE(4) | IRQ_TYPE_LEVEL_LOW)>,
			     <GIC_PPI 10
			      (GIC_CPU_MASK_SIMPLE(4) | IRQ_TYPE_LEVEL_LOW)>;
		arm,no-tick-in-suspend;
	};

	soc {
		#address-cells = <2>;
		#size-cells = <2>;
		compatible = "simple-bus";
		ranges;

		topckgen: clock-controller@10000000 {
			compatible = "mediatek,mt8173-topckgen";
			reg = <0 0x10000000 0 0x1000>;
			#clock-cells = <1>;
		};

		infracfg: power-controller@10001000 {
			compatible = "mediatek,mt8173-infracfg", "syscon";
			reg = <0 0x10001000 0 0x1000>;
			#clock-cells = <1>;
			#reset-cells = <1>;
		};

		pericfg: power-controller@10003000 {
			compatible = "mediatek,mt8173-pericfg", "syscon";
			reg = <0 0x10003000 0 0x1000>;
			#clock-cells = <1>;
			#reset-cells = <1>;
		};

		syscfg_pctl_a: syscfg_pctl_a@10005000 {
			compatible = "mediatek,mt8173-pctl-a-syscfg", "syscon";
			reg = <0 0x10005000 0 0x1000>;
		};

		pio: pinctrl@1000b000 {
			compatible = "mediatek,mt8173-pinctrl";
			reg = <0 0x1000b000 0 0x1000>;
			mediatek,pctl-regmap = <&syscfg_pctl_a>;
			pins-are-numbered;
			gpio-controller;
			#gpio-cells = <2>;
			interrupt-controller;
			#interrupt-cells = <2>;
			interrupts = <GIC_SPI 145 IRQ_TYPE_LEVEL_HIGH>,
				     <GIC_SPI 146 IRQ_TYPE_LEVEL_HIGH>,
				     <GIC_SPI 147 IRQ_TYPE_LEVEL_HIGH>;

			hdmi_pin: xxx {

				/*hdmi htplg pin*/
				pins1 {
					pinmux = <MT8173_PIN_21_HTPLG__FUNC_HTPLG>;
					input-enable;
					bias-pull-down;
				};
			};

			i2c0_pins_a: i2c0 {
				pins1 {
					pinmux = <MT8173_PIN_45_SDA0__FUNC_SDA0>,
						 <MT8173_PIN_46_SCL0__FUNC_SCL0>;
					bias-disable;
				};
			};

			i2c1_pins_a: i2c1 {
				pins1 {
					pinmux = <MT8173_PIN_125_SDA1__FUNC_SDA1>,
						 <MT8173_PIN_126_SCL1__FUNC_SCL1>;
					bias-disable;
				};
			};

			i2c2_pins_a: i2c2 {
				pins1 {
					pinmux = <MT8173_PIN_43_SDA2__FUNC_SDA2>,
						 <MT8173_PIN_44_SCL2__FUNC_SCL2>;
					bias-disable;
				};
			};

			i2c3_pins_a: i2c3 {
				pins1 {
					pinmux = <MT8173_PIN_106_SDA3__FUNC_SDA3>,
						 <MT8173_PIN_107_SCL3__FUNC_SCL3>;
					bias-disable;
				};
			};

			i2c4_pins_a: i2c4 {
				pins1 {
					pinmux = <MT8173_PIN_133_SDA4__FUNC_SDA4>,
						 <MT8173_PIN_134_SCL4__FUNC_SCL4>;
					bias-disable;
				};
			};

			i2c6_pins_a: i2c6 {
				pins1 {
					pinmux = <MT8173_PIN_100_MSDC2_DAT0__FUNC_SDA5>,
						 <MT8173_PIN_101_MSDC2_DAT1__FUNC_SCL5>;
					bias-disable;
				};
			};
		};

		scpsys: power-controller@10006000 {
			compatible = "mediatek,mt8173-scpsys";
			#power-domain-cells = <1>;
			reg = <0 0x10006000 0 0x1000>;
			clocks = <&clk26m>,
				 <&topckgen CLK_TOP_MM_SEL>,
				 <&topckgen CLK_TOP_VENC_SEL>,
				 <&topckgen CLK_TOP_VENC_LT_SEL>;
			clock-names = "mfg", "mm", "venc", "venc_lt";
			infracfg = <&infracfg>;
		};

		watchdog: watchdog@10007000 {
			compatible = "mediatek,mt8173-wdt",
				     "mediatek,mt6589-wdt";
			reg = <0 0x10007000 0 0x100>;
		};

		timer: timer@10008000 {
			compatible = "mediatek,mt8173-timer",
				     "mediatek,mt6577-timer";
			reg = <0 0x10008000 0 0x1000>;
			interrupts = <GIC_SPI 144 IRQ_TYPE_LEVEL_LOW>;
			clocks = <&infracfg CLK_INFRA_CLK_13M>,
				 <&topckgen CLK_TOP_RTC_SEL>;
		};

		pwrap: pwrap@1000d000 {
			compatible = "mediatek,mt8173-pwrap";
			reg = <0 0x1000d000 0 0x1000>;
			reg-names = "pwrap";
			interrupts = <GIC_SPI 153 IRQ_TYPE_LEVEL_HIGH>;
			resets = <&infracfg MT8173_INFRA_PMIC_WRAP_RST>;
			reset-names = "pwrap";
			clocks = <&infracfg CLK_INFRA_PMICSPI>, <&infracfg CLK_INFRA_PMICWRAP>;
			clock-names = "spi", "wrap";
		};

		cec: cec@10013000 {
			compatible = "mediatek,mt8173-cec";
			reg = <0 0x10013000 0 0xbc>;
			interrupts = <GIC_SPI 167 IRQ_TYPE_LEVEL_LOW>;
			clocks = <&infracfg CLK_INFRA_CEC>;
			status = "disabled";
		};

		vpu: vpu@10020000 {
			compatible = "mediatek,mt8173-vpu";
			reg = <0 0x10020000 0 0x30000>,
			      <0 0x10050000 0 0x100>;
			reg-names = "tcm", "cfg_reg";
			interrupts = <GIC_SPI 166 IRQ_TYPE_LEVEL_HIGH>;
			clocks = <&topckgen CLK_TOP_SCP_SEL>;
			clock-names = "main";
			memory-region = <&vpu_dma_reserved>;
		};

		sysirq: intpol-controller@10200620 {
			compatible = "mediatek,mt8173-sysirq",
				     "mediatek,mt6577-sysirq";
			interrupt-controller;
			#interrupt-cells = <3>;
			interrupt-parent = <&gic>;
			reg = <0 0x10200620 0 0x20>;
		};

		iommu: iommu@10205000 {
			compatible = "mediatek,mt8173-m4u";
			reg = <0 0x10205000 0 0x1000>;
			interrupts = <GIC_SPI 139 IRQ_TYPE_LEVEL_LOW>;
			clocks = <&infracfg CLK_INFRA_M4U>;
			clock-names = "bclk";
			mediatek,larbs = <&larb0 &larb1 &larb2
					  &larb3 &larb4 &larb5>;
			#iommu-cells = <1>;
		};

		efuse: efuse@10206000 {
			compatible = "mediatek,mt8173-efuse";
			reg = <0 0x10206000 0 0x1000>;
			#address-cells = <1>;
			#size-cells = <1>;
			thermal_calibration: calib@528 {
				reg = <0x528 0xc>;
			};
		};

		apmixedsys: clock-controller@10209000 {
			compatible = "mediatek,mt8173-apmixedsys";
			reg = <0 0x10209000 0 0x1000>;
			#clock-cells = <1>;
		};

		hdmi_phy: hdmi-phy@10209100 {
			compatible = "mediatek,mt8173-hdmi-phy";
			reg = <0 0x10209100 0 0x24>;
			clocks = <&apmixedsys CLK_APMIXED_HDMI_REF>;
			clock-names = "pll_ref";
			clock-output-names = "hdmitx_dig_cts";
			mediatek,ibias = <0xa>;
			mediatek,ibias_up = <0x1c>;
			#clock-cells = <0>;
			#phy-cells = <0>;
			status = "disabled";
		};

		gce: mailbox@10212000 {
			compatible = "mediatek,mt8173-gce";
			reg = <0 0x10212000 0 0x1000>;
			interrupts = <GIC_SPI 135 IRQ_TYPE_LEVEL_LOW>;
			clocks = <&infracfg CLK_INFRA_GCE>;
			clock-names = "gce";
			#mbox-cells = <2>;
		};

		mipi_tx0: mipi-dphy@10215000 {
			compatible = "mediatek,mt8173-mipi-tx";
			reg = <0 0x10215000 0 0x1000>;
			clocks = <&clk26m>;
			clock-output-names = "mipi_tx0_pll";
			#clock-cells = <0>;
			#phy-cells = <0>;
			status = "disabled";
		};

		mipi_tx1: mipi-dphy@10216000 {
			compatible = "mediatek,mt8173-mipi-tx";
			reg = <0 0x10216000 0 0x1000>;
			clocks = <&clk26m>;
			clock-output-names = "mipi_tx1_pll";
			#clock-cells = <0>;
			#phy-cells = <0>;
			status = "disabled";
		};

		gic: interrupt-controller@10221000 {
			compatible = "arm,gic-400";
			#interrupt-cells = <3>;
			interrupt-parent = <&gic>;
			interrupt-controller;
			reg = <0 0x10221000 0 0x1000>,
			      <0 0x10222000 0 0x2000>,
			      <0 0x10224000 0 0x2000>,
			      <0 0x10226000 0 0x2000>;
			interrupts = <GIC_PPI 9
				(GIC_CPU_MASK_SIMPLE(4) | IRQ_TYPE_LEVEL_HIGH)>;
		};

		auxadc: auxadc@11001000 {
			compatible = "mediatek,mt8173-auxadc";
			reg = <0 0x11001000 0 0x1000>;
			clocks = <&pericfg CLK_PERI_AUXADC>;
			clock-names = "main";
			#io-channel-cells = <1>;
		};

		uart0: serial@11002000 {
			compatible = "mediatek,mt8173-uart",
				     "mediatek,mt6577-uart";
			reg = <0 0x11002000 0 0x400>;
			interrupts = <GIC_SPI 83 IRQ_TYPE_LEVEL_LOW>;
			clocks = <&pericfg CLK_PERI_UART0_SEL>, <&pericfg CLK_PERI_UART0>;
			clock-names = "baud", "bus";
			status = "disabled";
		};

		uart1: serial@11003000 {
			compatible = "mediatek,mt8173-uart",
				     "mediatek,mt6577-uart";
			reg = <0 0x11003000 0 0x400>;
			interrupts = <GIC_SPI 84 IRQ_TYPE_LEVEL_LOW>;
			clocks = <&pericfg CLK_PERI_UART1_SEL>, <&pericfg CLK_PERI_UART1>;
			clock-names = "baud", "bus";
			status = "disabled";
		};

		uart2: serial@11004000 {
			compatible = "mediatek,mt8173-uart",
				     "mediatek,mt6577-uart";
			reg = <0 0x11004000 0 0x400>;
			interrupts = <GIC_SPI 85 IRQ_TYPE_LEVEL_LOW>;
			clocks = <&pericfg CLK_PERI_UART2_SEL>, <&pericfg CLK_PERI_UART2>;
			clock-names = "baud", "bus";
			status = "disabled";
		};

		uart3: serial@11005000 {
			compatible = "mediatek,mt8173-uart",
				     "mediatek,mt6577-uart";
			reg = <0 0x11005000 0 0x400>;
			interrupts = <GIC_SPI 86 IRQ_TYPE_LEVEL_LOW>;
			clocks = <&pericfg CLK_PERI_UART3_SEL>, <&pericfg CLK_PERI_UART3>;
			clock-names = "baud", "bus";
			status = "disabled";
		};

		i2c0: i2c@11007000 {
			compatible = "mediatek,mt8173-i2c";
			reg = <0 0x11007000 0 0x70>,
			      <0 0x11000100 0 0x80>;
			interrupts = <GIC_SPI 76 IRQ_TYPE_LEVEL_LOW>;
			clock-div = <16>;
			clocks = <&pericfg CLK_PERI_I2C0>,
				 <&pericfg CLK_PERI_AP_DMA>;
			clock-names = "main", "dma";
			pinctrl-names = "default";
			pinctrl-0 = <&i2c0_pins_a>;
			#address-cells = <1>;
			#size-cells = <0>;
			status = "disabled";
		};

		i2c1: i2c@11008000 {
			compatible = "mediatek,mt8173-i2c";
			reg = <0 0x11008000 0 0x70>,
			      <0 0x11000180 0 0x80>;
			interrupts = <GIC_SPI 77 IRQ_TYPE_LEVEL_LOW>;
			clock-div = <16>;
			clocks = <&pericfg CLK_PERI_I2C1>,
				 <&pericfg CLK_PERI_AP_DMA>;
			clock-names = "main", "dma";
			pinctrl-names = "default";
			pinctrl-0 = <&i2c1_pins_a>;
			#address-cells = <1>;
			#size-cells = <0>;
			status = "disabled";
		};

		i2c2: i2c@11009000 {
			compatible = "mediatek,mt8173-i2c";
			reg = <0 0x11009000 0 0x70>,
			      <0 0x11000200 0 0x80>;
			interrupts = <GIC_SPI 78 IRQ_TYPE_LEVEL_LOW>;
			clock-div = <16>;
			clocks = <&pericfg CLK_PERI_I2C2>,
				 <&pericfg CLK_PERI_AP_DMA>;
			clock-names = "main", "dma";
			pinctrl-names = "default";
			pinctrl-0 = <&i2c2_pins_a>;
			#address-cells = <1>;
			#size-cells = <0>;
			status = "disabled";
		};

		spi: spi@1100a000 {
			compatible = "mediatek,mt8173-spi";
			#address-cells = <1>;
			#size-cells = <0>;
			reg = <0 0x1100a000 0 0x1000>;
			interrupts = <GIC_SPI 110 IRQ_TYPE_LEVEL_LOW>;
			clocks = <&topckgen CLK_TOP_SYSPLL3_D2>,
				 <&topckgen CLK_TOP_SPI_SEL>,
				 <&pericfg CLK_PERI_SPI0>;
			clock-names = "parent-clk", "sel-clk", "spi-clk";
			status = "disabled";
		};

		thermal: thermal@1100b000 {
			#thermal-sensor-cells = <0>;
			compatible = "mediatek,mt8173-thermal";
			reg = <0 0x1100b000 0 0x1000>;
			interrupts = <0 70 IRQ_TYPE_LEVEL_LOW>;
			clocks = <&pericfg CLK_PERI_THERM>, <&pericfg CLK_PERI_AUXADC>;
			clock-names = "therm", "auxadc";
			resets = <&pericfg MT8173_PERI_THERM_SW_RST>;
			mediatek,auxadc = <&auxadc>;
			mediatek,apmixedsys = <&apmixedsys>;
			nvmem-cells = <&thermal_calibration>;
			nvmem-cell-names = "calibration-data";
		};

		nor_flash: spi@1100d000 {
			compatible = "mediatek,mt8173-nor";
			reg = <0 0x1100d000 0 0xe0>;
			clocks = <&pericfg CLK_PERI_SPI>,
				 <&topckgen CLK_TOP_SPINFI_IFR_SEL>;
			clock-names = "spi", "sf";
			#address-cells = <1>;
			#size-cells = <0>;
			status = "disabled";
		};

		i2c3: i2c@11010000 {
			compatible = "mediatek,mt8173-i2c";
			reg = <0 0x11010000 0 0x70>,
			      <0 0x11000280 0 0x80>;
			interrupts = <GIC_SPI 79 IRQ_TYPE_LEVEL_LOW>;
			clock-div = <16>;
			clocks = <&pericfg CLK_PERI_I2C3>,
				 <&pericfg CLK_PERI_AP_DMA>;
			clock-names = "main", "dma";
			pinctrl-names = "default";
			pinctrl-0 = <&i2c3_pins_a>;
			#address-cells = <1>;
			#size-cells = <0>;
			status = "disabled";
		};

		i2c4: i2c@11011000 {
			compatible = "mediatek,mt8173-i2c";
			reg = <0 0x11011000 0 0x70>,
			      <0 0x11000300 0 0x80>;
			interrupts = <GIC_SPI 80 IRQ_TYPE_LEVEL_LOW>;
			clock-div = <16>;
			clocks = <&pericfg CLK_PERI_I2C4>,
				 <&pericfg CLK_PERI_AP_DMA>;
			clock-names = "main", "dma";
			pinctrl-names = "default";
			pinctrl-0 = <&i2c4_pins_a>;
			#address-cells = <1>;
			#size-cells = <0>;
			status = "disabled";
		};

		hdmiddc0: i2c@11012000 {
			compatible = "mediatek,mt8173-hdmi-ddc";
			interrupts = <GIC_SPI 81 IRQ_TYPE_LEVEL_LOW>;
			reg = <0 0x11012000 0 0x1C>;
			clocks = <&pericfg CLK_PERI_I2C5>;
			clock-names = "ddc-i2c";
		};

		i2c6: i2c@11013000 {
			compatible = "mediatek,mt8173-i2c";
			reg = <0 0x11013000 0 0x70>,
			      <0 0x11000080 0 0x80>;
			interrupts = <GIC_SPI 82 IRQ_TYPE_LEVEL_LOW>;
			clock-div = <16>;
			clocks = <&pericfg CLK_PERI_I2C6>,
				 <&pericfg CLK_PERI_AP_DMA>;
			clock-names = "main", "dma";
			pinctrl-names = "default";
			pinctrl-0 = <&i2c6_pins_a>;
			#address-cells = <1>;
			#size-cells = <0>;
			status = "disabled";
		};

		afe: audio-controller@11220000  {
			compatible = "mediatek,mt8173-afe-pcm";
			reg = <0 0x11220000 0 0x1000>;
			interrupts = <GIC_SPI 134 IRQ_TYPE_EDGE_FALLING>;
			power-domains = <&scpsys MT8173_POWER_DOMAIN_AUDIO>;
			clocks = <&infracfg CLK_INFRA_AUDIO>,
				 <&topckgen CLK_TOP_AUDIO_SEL>,
				 <&topckgen CLK_TOP_AUD_INTBUS_SEL>,
				 <&topckgen CLK_TOP_APLL1_DIV0>,
				 <&topckgen CLK_TOP_APLL2_DIV0>,
				 <&topckgen CLK_TOP_I2S0_M_SEL>,
				 <&topckgen CLK_TOP_I2S1_M_SEL>,
				 <&topckgen CLK_TOP_I2S2_M_SEL>,
				 <&topckgen CLK_TOP_I2S3_M_SEL>,
				 <&topckgen CLK_TOP_I2S3_B_SEL>;
			clock-names = "infra_sys_audio_clk",
				      "top_pdn_audio",
				      "top_pdn_aud_intbus",
				      "bck0",
				      "bck1",
				      "i2s0_m",
				      "i2s1_m",
				      "i2s2_m",
				      "i2s3_m",
				      "i2s3_b";
			assigned-clocks = <&topckgen CLK_TOP_AUD_1_SEL>,
					  <&topckgen CLK_TOP_AUD_2_SEL>;
			assigned-clock-parents = <&topckgen CLK_TOP_APLL1>,
						 <&topckgen CLK_TOP_APLL2>;
		};

		mmc0: mmc@11230000 {
			compatible = "mediatek,mt8173-mmc";
			reg = <0 0x11230000 0 0x1000>;
			interrupts = <GIC_SPI 71 IRQ_TYPE_LEVEL_LOW>;
			clocks = <&pericfg CLK_PERI_MSDC30_0>,
				 <&topckgen CLK_TOP_MSDC50_0_H_SEL>;
			clock-names = "source", "hclk";
			status = "disabled";
		};

		mmc1: mmc@11240000 {
			compatible = "mediatek,mt8173-mmc";
			reg = <0 0x11240000 0 0x1000>;
			interrupts = <GIC_SPI 72 IRQ_TYPE_LEVEL_LOW>;
			clocks = <&pericfg CLK_PERI_MSDC30_1>,
				 <&topckgen CLK_TOP_AXI_SEL>;
			clock-names = "source", "hclk";
			status = "disabled";
		};

		mmc2: mmc@11250000 {
			compatible = "mediatek,mt8173-mmc";
			reg = <0 0x11250000 0 0x1000>;
			interrupts = <GIC_SPI 73 IRQ_TYPE_LEVEL_LOW>;
			clocks = <&pericfg CLK_PERI_MSDC30_2>,
				 <&topckgen CLK_TOP_AXI_SEL>;
			clock-names = "source", "hclk";
			status = "disabled";
		};

		mmc3: mmc@11260000 {
			compatible = "mediatek,mt8173-mmc";
			reg = <0 0x11260000 0 0x1000>;
			interrupts = <GIC_SPI 74 IRQ_TYPE_LEVEL_LOW>;
			clocks = <&pericfg CLK_PERI_MSDC30_3>,
				 <&topckgen CLK_TOP_MSDC50_2_H_SEL>;
			clock-names = "source", "hclk";
			status = "disabled";
		};

		ssusb: usb@11271000 {
			compatible = "mediatek,mt8173-mtu3";
			reg = <0 0x11271000 0 0x3000>,
			      <0 0x11280700 0 0x0100>;
			reg-names = "mac", "ippc";
			interrupts = <GIC_SPI 64 IRQ_TYPE_LEVEL_LOW>;
			phys = <&u2port0 PHY_TYPE_USB2>,
			       <&u3port0 PHY_TYPE_USB3>,
			       <&u2port1 PHY_TYPE_USB2>;
			power-domains = <&scpsys MT8173_POWER_DOMAIN_USB>;
			clocks = <&topckgen CLK_TOP_USB30_SEL>, <&clk26m>;
			clock-names = "sys_ck", "ref_ck";
			mediatek,syscon-wakeup = <&pericfg 0x400 1>;
			#address-cells = <2>;
			#size-cells = <2>;
			ranges;
			status = "disabled";

			usb_host: xhci@11270000 {
				compatible = "mediatek,mt8173-xhci";
				reg = <0 0x11270000 0 0x1000>;
				reg-names = "mac";
				interrupts = <GIC_SPI 115 IRQ_TYPE_LEVEL_LOW>;
				power-domains = <&scpsys MT8173_POWER_DOMAIN_USB>;
				clocks = <&topckgen CLK_TOP_USB30_SEL>, <&clk26m>;
				clock-names = "sys_ck", "ref_ck";
				status = "disabled";
			};
		};

		u3phy: usb-phy@11290000 {
			compatible = "mediatek,mt8173-u3phy";
			reg = <0 0x11290000 0 0x800>;
			#address-cells = <2>;
			#size-cells = <2>;
			ranges;
			status = "okay";

			u2port0: usb-phy@11290800 {
				reg = <0 0x11290800 0 0x100>;
				clocks = <&apmixedsys CLK_APMIXED_REF2USB_TX>;
				clock-names = "ref";
				#phy-cells = <1>;
				status = "okay";
			};

			u3port0: usb-phy@11290900 {
				reg = <0 0x11290900 0 0x700>;
				clocks = <&clk26m>;
				clock-names = "ref";
				#phy-cells = <1>;
				status = "okay";
			};

			u2port1: usb-phy@11291000 {
				reg = <0 0x11291000 0 0x100>;
				clocks = <&apmixedsys CLK_APMIXED_REF2USB_TX>;
				clock-names = "ref";
				#phy-cells = <1>;
				status = "okay";
			};
		};

		mmsys: syscon@14000000 {
			compatible = "mediatek,mt8173-mmsys", "syscon";
			reg = <0 0x14000000 0 0x1000>;
			power-domains = <&scpsys MT8173_POWER_DOMAIN_MM>;
			assigned-clocks = <&topckgen CLK_TOP_MM_SEL>;
			assigned-clock-rates = <400000000>;
			#clock-cells = <1>;
			mboxes = <&gce 0 CMDQ_THR_PRIO_HIGHEST>,
				 <&gce 1 CMDQ_THR_PRIO_HIGHEST>;
			mediatek,gce-client-reg = <&gce SUBSYS_1400XXXX 0 0x1000>;
		};

		mdp_rdma0: rdma@14001000 {
			compatible = "mediatek,mt8173-mdp-rdma",
				     "mediatek,mt8173-mdp";
			reg = <0 0x14001000 0 0x1000>;
			clocks = <&mmsys CLK_MM_MDP_RDMA0>,
				 <&mmsys CLK_MM_MUTEX_32K>;
			power-domains = <&scpsys MT8173_POWER_DOMAIN_MM>;
			iommus = <&iommu M4U_PORT_MDP_RDMA0>;
			mediatek,larb = <&larb0>;
			mediatek,vpu = <&vpu>;
		};

		mdp_rdma1: rdma@14002000 {
			compatible = "mediatek,mt8173-mdp-rdma";
			reg = <0 0x14002000 0 0x1000>;
			clocks = <&mmsys CLK_MM_MDP_RDMA1>,
				 <&mmsys CLK_MM_MUTEX_32K>;
			power-domains = <&scpsys MT8173_POWER_DOMAIN_MM>;
			iommus = <&iommu M4U_PORT_MDP_RDMA1>;
			mediatek,larb = <&larb4>;
		};

		mdp_rsz0: rsz@14003000 {
			compatible = "mediatek,mt8173-mdp-rsz";
			reg = <0 0x14003000 0 0x1000>;
			clocks = <&mmsys CLK_MM_MDP_RSZ0>;
			power-domains = <&scpsys MT8173_POWER_DOMAIN_MM>;
		};

		mdp_rsz1: rsz@14004000 {
			compatible = "mediatek,mt8173-mdp-rsz";
			reg = <0 0x14004000 0 0x1000>;
			clocks = <&mmsys CLK_MM_MDP_RSZ1>;
			power-domains = <&scpsys MT8173_POWER_DOMAIN_MM>;
		};

		mdp_rsz2: rsz@14005000 {
			compatible = "mediatek,mt8173-mdp-rsz";
			reg = <0 0x14005000 0 0x1000>;
			clocks = <&mmsys CLK_MM_MDP_RSZ2>;
			power-domains = <&scpsys MT8173_POWER_DOMAIN_MM>;
		};

		mdp_wdma0: wdma@14006000 {
			compatible = "mediatek,mt8173-mdp-wdma";
			reg = <0 0x14006000 0 0x1000>;
			clocks = <&mmsys CLK_MM_MDP_WDMA>;
			power-domains = <&scpsys MT8173_POWER_DOMAIN_MM>;
			iommus = <&iommu M4U_PORT_MDP_WDMA>;
			mediatek,larb = <&larb0>;
		};

		mdp_wrot0: wrot@14007000 {
			compatible = "mediatek,mt8173-mdp-wrot";
			reg = <0 0x14007000 0 0x1000>;
			clocks = <&mmsys CLK_MM_MDP_WROT0>;
			power-domains = <&scpsys MT8173_POWER_DOMAIN_MM>;
			iommus = <&iommu M4U_PORT_MDP_WROT0>;
			mediatek,larb = <&larb0>;
		};

		mdp_wrot1: wrot@14008000 {
			compatible = "mediatek,mt8173-mdp-wrot";
			reg = <0 0x14008000 0 0x1000>;
			clocks = <&mmsys CLK_MM_MDP_WROT1>;
			power-domains = <&scpsys MT8173_POWER_DOMAIN_MM>;
			iommus = <&iommu M4U_PORT_MDP_WROT1>;
			mediatek,larb = <&larb4>;
		};

		ovl0: ovl@1400c000 {
			compatible = "mediatek,mt8173-disp-ovl";
			reg = <0 0x1400c000 0 0x1000>;
			interrupts = <GIC_SPI 180 IRQ_TYPE_LEVEL_LOW>;
			power-domains = <&scpsys MT8173_POWER_DOMAIN_MM>;
			clocks = <&mmsys CLK_MM_DISP_OVL0>;
			iommus = <&iommu M4U_PORT_DISP_OVL0>;
			mediatek,larb = <&larb0>;
			mediatek,gce-client-reg = <&gce SUBSYS_1400XXXX 0xc000 0x1000>;
		};

		ovl1: ovl@1400d000 {
			compatible = "mediatek,mt8173-disp-ovl";
			reg = <0 0x1400d000 0 0x1000>;
			interrupts = <GIC_SPI 181 IRQ_TYPE_LEVEL_LOW>;
			power-domains = <&scpsys MT8173_POWER_DOMAIN_MM>;
			clocks = <&mmsys CLK_MM_DISP_OVL1>;
			iommus = <&iommu M4U_PORT_DISP_OVL1>;
			mediatek,larb = <&larb4>;
			mediatek,gce-client-reg = <&gce SUBSYS_1400XXXX 0xd000 0x1000>;
		};

		rdma0: rdma@1400e000 {
			compatible = "mediatek,mt8173-disp-rdma";
			reg = <0 0x1400e000 0 0x1000>;
			interrupts = <GIC_SPI 182 IRQ_TYPE_LEVEL_LOW>;
			power-domains = <&scpsys MT8173_POWER_DOMAIN_MM>;
			clocks = <&mmsys CLK_MM_DISP_RDMA0>;
			iommus = <&iommu M4U_PORT_DISP_RDMA0>;
			mediatek,larb = <&larb0>;
			mediatek,gce-client-reg = <&gce SUBSYS_1400XXXX 0xe000 0x1000>;
		};

		rdma1: rdma@1400f000 {
			compatible = "mediatek,mt8173-disp-rdma";
			reg = <0 0x1400f000 0 0x1000>;
			interrupts = <GIC_SPI 183 IRQ_TYPE_LEVEL_LOW>;
			power-domains = <&scpsys MT8173_POWER_DOMAIN_MM>;
			clocks = <&mmsys CLK_MM_DISP_RDMA1>;
			iommus = <&iommu M4U_PORT_DISP_RDMA1>;
			mediatek,larb = <&larb4>;
			mediatek,gce-client-reg = <&gce SUBSYS_1400XXXX 0xf000 0x1000>;
		};

		rdma2: rdma@14010000 {
			compatible = "mediatek,mt8173-disp-rdma";
			reg = <0 0x14010000 0 0x1000>;
			interrupts = <GIC_SPI 184 IRQ_TYPE_LEVEL_LOW>;
			power-domains = <&scpsys MT8173_POWER_DOMAIN_MM>;
			clocks = <&mmsys CLK_MM_DISP_RDMA2>;
			iommus = <&iommu M4U_PORT_DISP_RDMA2>;
			mediatek,larb = <&larb4>;
			mediatek,gce-client-reg = <&gce SUBSYS_1401XXXX 0 0x1000>;
		};

		wdma0: wdma@14011000 {
			compatible = "mediatek,mt8173-disp-wdma";
			reg = <0 0x14011000 0 0x1000>;
			interrupts = <GIC_SPI 185 IRQ_TYPE_LEVEL_LOW>;
			power-domains = <&scpsys MT8173_POWER_DOMAIN_MM>;
			clocks = <&mmsys CLK_MM_DISP_WDMA0>;
			iommus = <&iommu M4U_PORT_DISP_WDMA0>;
			mediatek,larb = <&larb0>;
			mediatek,gce-client-reg = <&gce SUBSYS_1401XXXX 0x1000 0x1000>;
		};

		wdma1: wdma@14012000 {
			compatible = "mediatek,mt8173-disp-wdma";
			reg = <0 0x14012000 0 0x1000>;
			interrupts = <GIC_SPI 186 IRQ_TYPE_LEVEL_LOW>;
			power-domains = <&scpsys MT8173_POWER_DOMAIN_MM>;
			clocks = <&mmsys CLK_MM_DISP_WDMA1>;
			iommus = <&iommu M4U_PORT_DISP_WDMA1>;
			mediatek,larb = <&larb4>;
			mediatek,gce-client-reg = <&gce SUBSYS_1401XXXX 0x2000 0x1000>;
		};

		color0: color@14013000 {
			compatible = "mediatek,mt8173-disp-color";
			reg = <0 0x14013000 0 0x1000>;
			interrupts = <GIC_SPI 187 IRQ_TYPE_LEVEL_LOW>;
			power-domains = <&scpsys MT8173_POWER_DOMAIN_MM>;
			clocks = <&mmsys CLK_MM_DISP_COLOR0>;
			mediatek,gce-client-reg = <&gce SUBSYS_1401XXXX 0x3000 0x1000>;
		};

		color1: color@14014000 {
			compatible = "mediatek,mt8173-disp-color";
			reg = <0 0x14014000 0 0x1000>;
			interrupts = <GIC_SPI 188 IRQ_TYPE_LEVEL_LOW>;
			power-domains = <&scpsys MT8173_POWER_DOMAIN_MM>;
			clocks = <&mmsys CLK_MM_DISP_COLOR1>;
			mediatek,gce-client-reg = <&gce SUBSYS_1401XXXX 0x4000 0x1000>;
		};

		aal@14015000 {
			compatible = "mediatek,mt8173-disp-aal";
			reg = <0 0x14015000 0 0x1000>;
			interrupts = <GIC_SPI 189 IRQ_TYPE_LEVEL_LOW>;
			power-domains = <&scpsys MT8173_POWER_DOMAIN_MM>;
			clocks = <&mmsys CLK_MM_DISP_AAL>;
			mediatek,gce-client-reg = <&gce SUBSYS_1401XXXX 0x5000 0x1000>;
		};

		gamma@14016000 {
			compatible = "mediatek,mt8173-disp-gamma";
			reg = <0 0x14016000 0 0x1000>;
			interrupts = <GIC_SPI 190 IRQ_TYPE_LEVEL_LOW>;
			power-domains = <&scpsys MT8173_POWER_DOMAIN_MM>;
			clocks = <&mmsys CLK_MM_DISP_GAMMA>;
			mediatek,gce-client-reg = <&gce SUBSYS_1401XXXX 0x6000 0x1000>;
		};

		merge@14017000 {
			compatible = "mediatek,mt8173-disp-merge";
			reg = <0 0x14017000 0 0x1000>;
			power-domains = <&scpsys MT8173_POWER_DOMAIN_MM>;
			clocks = <&mmsys CLK_MM_DISP_MERGE>;
		};

		split0: split@14018000 {
			compatible = "mediatek,mt8173-disp-split";
			reg = <0 0x14018000 0 0x1000>;
			power-domains = <&scpsys MT8173_POWER_DOMAIN_MM>;
			clocks = <&mmsys CLK_MM_DISP_SPLIT0>;
		};

		split1: split@14019000 {
			compatible = "mediatek,mt8173-disp-split";
			reg = <0 0x14019000 0 0x1000>;
			power-domains = <&scpsys MT8173_POWER_DOMAIN_MM>;
			clocks = <&mmsys CLK_MM_DISP_SPLIT1>;
		};

		ufoe@1401a000 {
			compatible = "mediatek,mt8173-disp-ufoe";
			reg = <0 0x1401a000 0 0x1000>;
			interrupts = <GIC_SPI 191 IRQ_TYPE_LEVEL_LOW>;
			power-domains = <&scpsys MT8173_POWER_DOMAIN_MM>;
			clocks = <&mmsys CLK_MM_DISP_UFOE>;
		};

		dsi0: dsi@1401b000 {
			compatible = "mediatek,mt8173-dsi";
			reg = <0 0x1401b000 0 0x1000>;
			interrupts = <GIC_SPI 192 IRQ_TYPE_LEVEL_LOW>;
			power-domains = <&scpsys MT8173_POWER_DOMAIN_MM>;
			clocks = <&mmsys CLK_MM_DSI0_ENGINE>,
				 <&mmsys CLK_MM_DSI0_DIGITAL>,
				 <&mipi_tx0>;
			clock-names = "engine", "digital", "hs";
			phys = <&mipi_tx0>;
			phy-names = "dphy";
			status = "disabled";
		};

		dsi1: dsi@1401c000 {
			compatible = "mediatek,mt8173-dsi";
			reg = <0 0x1401c000 0 0x1000>;
			interrupts = <GIC_SPI 193 IRQ_TYPE_LEVEL_LOW>;
			power-domains = <&scpsys MT8173_POWER_DOMAIN_MM>;
			clocks = <&mmsys CLK_MM_DSI1_ENGINE>,
				 <&mmsys CLK_MM_DSI1_DIGITAL>,
				 <&mipi_tx1>;
			clock-names = "engine", "digital", "hs";
			phy = <&mipi_tx1>;
			phy-names = "dphy";
			status = "disabled";
		};

		dpi0: dpi@1401d000 {
			compatible = "mediatek,mt8173-dpi";
			reg = <0 0x1401d000 0 0x1000>;
			interrupts = <GIC_SPI 194 IRQ_TYPE_LEVEL_LOW>;
			power-domains = <&scpsys MT8173_POWER_DOMAIN_MM>;
			clocks = <&mmsys CLK_MM_DPI_PIXEL>,
				 <&mmsys CLK_MM_DPI_ENGINE>,
				 <&apmixedsys CLK_APMIXED_TVDPLL>;
			clock-names = "pixel", "engine", "pll";
			status = "disabled";

			port {
				dpi0_out: endpoint {
					remote-endpoint = <&hdmi0_in>;
				};
			};
		};

		pwm0: pwm@1401e000 {
			compatible = "mediatek,mt8173-disp-pwm",
				     "mediatek,mt6595-disp-pwm";
			reg = <0 0x1401e000 0 0x1000>;
			#pwm-cells = <2>;
			clocks = <&mmsys CLK_MM_DISP_PWM026M>,
				 <&mmsys CLK_MM_DISP_PWM0MM>;
			clock-names = "main", "mm";
			status = "disabled";
		};

		pwm1: pwm@1401f000 {
			compatible = "mediatek,mt8173-disp-pwm",
				     "mediatek,mt6595-disp-pwm";
			reg = <0 0x1401f000 0 0x1000>;
			#pwm-cells = <2>;
			clocks = <&mmsys CLK_MM_DISP_PWM126M>,
				 <&mmsys CLK_MM_DISP_PWM1MM>;
			clock-names = "main", "mm";
			status = "disabled";
		};

		mutex: mutex@14020000 {
			compatible = "mediatek,mt8173-disp-mutex";
			reg = <0 0x14020000 0 0x1000>;
			interrupts = <GIC_SPI 169 IRQ_TYPE_LEVEL_LOW>;
			power-domains = <&scpsys MT8173_POWER_DOMAIN_MM>;
			clocks = <&mmsys CLK_MM_MUTEX_32K>;
			mediatek,gce-events = <CMDQ_EVENT_MUTEX0_STREAM_EOF>,
                                              <CMDQ_EVENT_MUTEX1_STREAM_EOF>;
		};

		larb0: larb@14021000 {
			compatible = "mediatek,mt8173-smi-larb";
			reg = <0 0x14021000 0 0x1000>;
			mediatek,smi = <&smi_common>;
			power-domains = <&scpsys MT8173_POWER_DOMAIN_MM>;
			clocks = <&mmsys CLK_MM_SMI_LARB0>,
				 <&mmsys CLK_MM_SMI_LARB0>;
			clock-names = "apb", "smi";
		};

		smi_common: smi@14022000 {
			compatible = "mediatek,mt8173-smi-common";
			reg = <0 0x14022000 0 0x1000>;
			power-domains = <&scpsys MT8173_POWER_DOMAIN_MM>;
			clocks = <&mmsys CLK_MM_SMI_COMMON>,
				 <&mmsys CLK_MM_SMI_COMMON>;
			clock-names = "apb", "smi";
		};

		od@14023000 {
			compatible = "mediatek,mt8173-disp-od";
			reg = <0 0x14023000 0 0x1000>;
			clocks = <&mmsys CLK_MM_DISP_OD>;
		};

		hdmi0: hdmi@14025000 {
			compatible = "mediatek,mt8173-hdmi";
			reg = <0 0x14025000 0 0x400>;
			interrupts = <GIC_SPI 206 IRQ_TYPE_LEVEL_LOW>;
			clocks = <&mmsys CLK_MM_HDMI_PIXEL>,
				 <&mmsys CLK_MM_HDMI_PLLCK>,
				 <&mmsys CLK_MM_HDMI_AUDIO>,
				 <&mmsys CLK_MM_HDMI_SPDIF>;
			clock-names = "pixel", "pll", "bclk", "spdif";
			pinctrl-names = "default";
			pinctrl-0 = <&hdmi_pin>;
			phys = <&hdmi_phy>;
			phy-names = "hdmi";
			mediatek,syscon-hdmi = <&mmsys 0x900>;
			assigned-clocks = <&topckgen CLK_TOP_HDMI_SEL>;
			assigned-clock-parents = <&hdmi_phy>;
			status = "disabled";

			ports {
				#address-cells = <1>;
				#size-cells = <0>;

				port@0 {
					reg = <0>;

					hdmi0_in: endpoint {
						remote-endpoint = <&dpi0_out>;
					};
				};
			};
		};

		larb4: larb@14027000 {
			compatible = "mediatek,mt8173-smi-larb";
			reg = <0 0x14027000 0 0x1000>;
			mediatek,smi = <&smi_common>;
			power-domains = <&scpsys MT8173_POWER_DOMAIN_MM>;
			clocks = <&mmsys CLK_MM_SMI_LARB4>,
				 <&mmsys CLK_MM_SMI_LARB4>;
			clock-names = "apb", "smi";
		};

		imgsys: clock-controller@15000000 {
			compatible = "mediatek,mt8173-imgsys", "syscon";
			reg = <0 0x15000000 0 0x1000>;
			#clock-cells = <1>;
		};

		larb2: larb@15001000 {
			compatible = "mediatek,mt8173-smi-larb";
			reg = <0 0x15001000 0 0x1000>;
			mediatek,smi = <&smi_common>;
			power-domains = <&scpsys MT8173_POWER_DOMAIN_ISP>;
			clocks = <&imgsys CLK_IMG_LARB2_SMI>,
				 <&imgsys CLK_IMG_LARB2_SMI>;
			clock-names = "apb", "smi";
		};

		vdecsys: clock-controller@16000000 {
			compatible = "mediatek,mt8173-vdecsys", "syscon";
			reg = <0 0x16000000 0 0x1000>;
			#clock-cells = <1>;
		};

		vcodec_dec: vcodec@16000000 {
			compatible = "mediatek,mt8173-vcodec-dec";
			reg = <0 0x16000000 0 0x100>,	/* VDEC_SYS */
			      <0 0x16020000 0 0x1000>,	/* VDEC_MISC */
			      <0 0x16021000 0 0x800>,	/* VDEC_LD */
			      <0 0x16021800 0 0x800>,	/* VDEC_TOP */
			      <0 0x16022000 0 0x1000>,	/* VDEC_CM */
			      <0 0x16023000 0 0x1000>,	/* VDEC_AD */
			      <0 0x16024000 0 0x1000>,	/* VDEC_AV */
			      <0 0x16025000 0 0x1000>,	/* VDEC_PP */
			      <0 0x16026800 0 0x800>,	/* VDEC_HWD */
			      <0 0x16027000 0 0x800>,	/* VDEC_HWQ */
			      <0 0x16027800 0 0x800>,	/* VDEC_HWB */
			      <0 0x16028400 0 0x400>;	/* VDEC_HWG */
			interrupts = <GIC_SPI 204 IRQ_TYPE_LEVEL_LOW>;
			mediatek,larb = <&larb1>;
			iommus = <&iommu M4U_PORT_HW_VDEC_MC_EXT>,
				 <&iommu M4U_PORT_HW_VDEC_PP_EXT>,
				 <&iommu M4U_PORT_HW_VDEC_AVC_MV_EXT>,
				 <&iommu M4U_PORT_HW_VDEC_PRED_RD_EXT>,
				 <&iommu M4U_PORT_HW_VDEC_PRED_WR_EXT>,
				 <&iommu M4U_PORT_HW_VDEC_UFO_EXT>,
				 <&iommu M4U_PORT_HW_VDEC_VLD_EXT>,
				 <&iommu M4U_PORT_HW_VDEC_VLD2_EXT>;
			mediatek,vpu = <&vpu>;
			power-domains = <&scpsys MT8173_POWER_DOMAIN_VDEC>;
			clocks = <&apmixedsys CLK_APMIXED_VCODECPLL>,
				 <&topckgen CLK_TOP_UNIVPLL_D2>,
				 <&topckgen CLK_TOP_CCI400_SEL>,
				 <&topckgen CLK_TOP_VDEC_SEL>,
				 <&topckgen CLK_TOP_VCODECPLL>,
				 <&apmixedsys CLK_APMIXED_VENCPLL>,
				 <&topckgen CLK_TOP_VENC_LT_SEL>,
				 <&topckgen CLK_TOP_VCODECPLL_370P5>;
			clock-names = "vcodecpll",
				      "univpll_d2",
				      "clk_cci400_sel",
				      "vdec_sel",
				      "vdecpll",
				      "vencpll",
				      "venc_lt_sel",
				      "vdec_bus_clk_src";
			assigned-clocks = <&topckgen CLK_TOP_VENC_LT_SEL>,
					  <&topckgen CLK_TOP_CCI400_SEL>,
					  <&topckgen CLK_TOP_VDEC_SEL>,
					  <&apmixedsys CLK_APMIXED_VCODECPLL>,
					  <&apmixedsys CLK_APMIXED_VENCPLL>;
			assigned-clock-parents = <&topckgen CLK_TOP_VCODECPLL_370P5>,
						 <&topckgen CLK_TOP_UNIVPLL_D2>,
						 <&topckgen CLK_TOP_VCODECPLL>;
			assigned-clock-rates = <0>, <0>, <0>, <1482000000>, <800000000>;
		};

		larb1: larb@16010000 {
			compatible = "mediatek,mt8173-smi-larb";
			reg = <0 0x16010000 0 0x1000>;
			mediatek,smi = <&smi_common>;
			power-domains = <&scpsys MT8173_POWER_DOMAIN_VDEC>;
			clocks = <&vdecsys CLK_VDEC_CKEN>,
				 <&vdecsys CLK_VDEC_LARB_CKEN>;
			clock-names = "apb", "smi";
		};

		vencsys: clock-controller@18000000 {
			compatible = "mediatek,mt8173-vencsys", "syscon";
			reg = <0 0x18000000 0 0x1000>;
			#clock-cells = <1>;
		};

		larb3: larb@18001000 {
			compatible = "mediatek,mt8173-smi-larb";
			reg = <0 0x18001000 0 0x1000>;
			mediatek,smi = <&smi_common>;
			power-domains = <&scpsys MT8173_POWER_DOMAIN_VENC>;
			clocks = <&vencsys CLK_VENC_CKE1>,
				 <&vencsys CLK_VENC_CKE0>;
			clock-names = "apb", "smi";
		};

		vcodec_enc: vcodec@18002000 {
			compatible = "mediatek,mt8173-vcodec-enc";
			reg = <0 0x18002000 0 0x1000>,	/* VENC_SYS */
			      <0 0x19002000 0 0x1000>;	/* VENC_LT_SYS */
			interrupts = <GIC_SPI 198 IRQ_TYPE_LEVEL_LOW>,
				     <GIC_SPI 202 IRQ_TYPE_LEVEL_LOW>;
			mediatek,larb = <&larb3>,
					<&larb5>;
			iommus = <&iommu M4U_PORT_VENC_RCPU>,
				 <&iommu M4U_PORT_VENC_REC>,
				 <&iommu M4U_PORT_VENC_BSDMA>,
				 <&iommu M4U_PORT_VENC_SV_COMV>,
				 <&iommu M4U_PORT_VENC_RD_COMV>,
				 <&iommu M4U_PORT_VENC_CUR_LUMA>,
				 <&iommu M4U_PORT_VENC_CUR_CHROMA>,
				 <&iommu M4U_PORT_VENC_REF_LUMA>,
				 <&iommu M4U_PORT_VENC_REF_CHROMA>,
				 <&iommu M4U_PORT_VENC_NBM_RDMA>,
				 <&iommu M4U_PORT_VENC_NBM_WDMA>,
				 <&iommu M4U_PORT_VENC_RCPU_SET2>,
				 <&iommu M4U_PORT_VENC_REC_FRM_SET2>,
				 <&iommu M4U_PORT_VENC_BSDMA_SET2>,
				 <&iommu M4U_PORT_VENC_SV_COMA_SET2>,
				 <&iommu M4U_PORT_VENC_RD_COMA_SET2>,
				 <&iommu M4U_PORT_VENC_CUR_LUMA_SET2>,
				 <&iommu M4U_PORT_VENC_CUR_CHROMA_SET2>,
				 <&iommu M4U_PORT_VENC_REF_LUMA_SET2>,
				 <&iommu M4U_PORT_VENC_REC_CHROMA_SET2>;
			mediatek,vpu = <&vpu>;
			clocks = <&topckgen CLK_TOP_VENCPLL_D2>,
				 <&topckgen CLK_TOP_VENC_SEL>,
				 <&topckgen CLK_TOP_UNIVPLL1_D2>,
				 <&topckgen CLK_TOP_VENC_LT_SEL>;
			clock-names = "venc_sel_src",
				      "venc_sel",
				      "venc_lt_sel_src",
				      "venc_lt_sel";
			assigned-clocks = <&topckgen CLK_TOP_VENC_SEL>,
					  <&topckgen CLK_TOP_VENC_LT_SEL>;
			assigned-clock-parents = <&topckgen CLK_TOP_VCODECPLL>,
						 <&topckgen CLK_TOP_VCODECPLL_370P5>;
<<<<<<< HEAD
=======
		};

		jpegdec: jpegdec@18004000 {
			compatible = "mediatek,mt8173-jpgdec";
			reg = <0 0x18004000 0 0x1000>;
			interrupts = <GIC_SPI 203 IRQ_TYPE_LEVEL_LOW>;
			clocks = <&vencsys CLK_VENC_CKE0>,
				 <&vencsys CLK_VENC_CKE3>;
			clock-names = "jpgdec-smi",
				      "jpgdec";
			power-domains = <&scpsys MT8173_POWER_DOMAIN_VENC>;
			mediatek,larb = <&larb3>;
			iommus = <&iommu M4U_PORT_JPGDEC_WDMA>,
				 <&iommu M4U_PORT_JPGDEC_BSDMA>;
>>>>>>> d1988041
		};

		vencltsys: clock-controller@19000000 {
			compatible = "mediatek,mt8173-vencltsys", "syscon";
			reg = <0 0x19000000 0 0x1000>;
			#clock-cells = <1>;
		};

		larb5: larb@19001000 {
			compatible = "mediatek,mt8173-smi-larb";
			reg = <0 0x19001000 0 0x1000>;
			mediatek,smi = <&smi_common>;
			power-domains = <&scpsys MT8173_POWER_DOMAIN_VENC_LT>;
			clocks = <&vencltsys CLK_VENCLT_CKE1>,
				 <&vencltsys CLK_VENCLT_CKE0>;
			clock-names = "apb", "smi";
		};
	};
};<|MERGE_RESOLUTION|>--- conflicted
+++ resolved
@@ -1433,8 +1433,6 @@
 					  <&topckgen CLK_TOP_VENC_LT_SEL>;
 			assigned-clock-parents = <&topckgen CLK_TOP_VCODECPLL>,
 						 <&topckgen CLK_TOP_VCODECPLL_370P5>;
-<<<<<<< HEAD
-=======
 		};
 
 		jpegdec: jpegdec@18004000 {
@@ -1449,7 +1447,6 @@
 			mediatek,larb = <&larb3>;
 			iommus = <&iommu M4U_PORT_JPGDEC_WDMA>,
 				 <&iommu M4U_PORT_JPGDEC_BSDMA>;
->>>>>>> d1988041
 		};
 
 		vencltsys: clock-controller@19000000 {
