// SPDX-License-Identifier: GPL-2.0-or-later
/*
  * Copyright (C) 2010 Brian King IBM Corporation
  */

#include <linux/cpu.h>
#include <linux/delay.h>
#include <linux/suspend.h>
#include <linux/stat.h>
#include <asm/firmware.h>
#include <asm/hvcall.h>
#include <asm/machdep.h>
#include <asm/mmu.h>
#include <asm/rtas.h>
#include <asm/topology.h>
#include "../../kernel/cacheinfo.h"

static u64 stream_id;
static struct device suspend_dev;
static DECLARE_COMPLETION(suspend_work);
static struct rtas_suspend_me_data suspend_data;
static atomic_t suspending;

/**
 * pseries_suspend_begin - First phase of hibernation
 *
 * Check to ensure we are in a valid state to hibernate
 *
 * Return value:
 * 	0 on success / other on failure
 **/
static int pseries_suspend_begin(suspend_state_t state)
{
	long vasi_state, rc;
	unsigned long retbuf[PLPAR_HCALL_BUFSIZE];

	/* Make sure the state is valid */
	rc = plpar_hcall(H_VASI_STATE, retbuf, stream_id);

	vasi_state = retbuf[0];

	if (rc) {
		pr_err("pseries_suspend_begin: vasi_state returned %ld\n",rc);
		return rc;
	} else if (vasi_state == H_VASI_ENABLED) {
		return -EAGAIN;
	} else if (vasi_state != H_VASI_SUSPENDING) {
		pr_err("pseries_suspend_begin: vasi_state returned state %ld\n",
		       vasi_state);
		return -EIO;
	}

	return 0;
}

/**
 * pseries_suspend_cpu - Suspend a single CPU
 *
 * Makes the H_JOIN call to suspend the CPU
 *
 **/
static int pseries_suspend_cpu(void)
{
	if (atomic_read(&suspending))
		return rtas_suspend_cpu(&suspend_data);
	return 0;
}

/**
 * pseries_suspend_enable_irqs
 *
 * Post suspend configuration updates
 *
 **/
static void pseries_suspend_enable_irqs(void)
{
	/*
	 * Update configuration which can be modified based on device tree
	 * changes during resume.
	 */
	cacheinfo_cpu_offline(smp_processor_id());
	post_mobility_fixup();
	cacheinfo_cpu_online(smp_processor_id());
}

/**
 * pseries_suspend_enter - Final phase of hibernation
 *
 * Return value:
 * 	0 on success / other on failure
 **/
static int pseries_suspend_enter(suspend_state_t state)
{
	int rc = rtas_suspend_last_cpu(&suspend_data);

	atomic_set(&suspending, 0);
	atomic_set(&suspend_data.done, 1);
	return rc;
}

/**
 * pseries_prepare_late - Prepare to suspend all other CPUs
 *
 * Return value:
 * 	0 on success / other on failure
 **/
static int pseries_prepare_late(void)
{
	atomic_set(&suspending, 1);
	atomic_set(&suspend_data.working, 0);
	atomic_set(&suspend_data.done, 0);
	atomic_set(&suspend_data.error, 0);
	suspend_data.complete = &suspend_work;
	reinit_completion(&suspend_work);
	return 0;
}

/**
 * store_hibernate - Initiate partition hibernation
 * @dev:		subsys root device
 * @attr:		device attribute struct
 * @buf:		buffer
 * @count:		buffer size
 *
 * Write the stream ID received from the HMC to this file
 * to trigger hibernating the partition
 *
 * Return value:
 * 	number of bytes printed to buffer / other on failure
 **/
static ssize_t store_hibernate(struct device *dev,
			       struct device_attribute *attr,
			       const char *buf, size_t count)
{
	int rc;

	if (!capable(CAP_SYS_ADMIN))
		return -EPERM;

	stream_id = simple_strtoul(buf, NULL, 16);

	do {
		rc = pseries_suspend_begin(PM_SUSPEND_MEM);
		if (rc == -EAGAIN)
			ssleep(1);
	} while (rc == -EAGAIN);

<<<<<<< HEAD
	if (!rc) {
		stop_topology_update();
		rc = pm_suspend(PM_SUSPEND_MEM);
		start_topology_update();
	}
=======
	if (!rc)
		rc = pm_suspend(PM_SUSPEND_MEM);
>>>>>>> 85b047c6

	stream_id = 0;

	if (!rc)
		rc = count;

	return rc;
}

#define USER_DT_UPDATE	0
#define KERN_DT_UPDATE	1

/**
 * show_hibernate - Report device tree update responsibilty
 * @dev:		subsys root device
 * @attr:		device attribute struct
 * @buf:		buffer
 *
 * Report whether a device tree update is performed by the kernel after a
 * resume, or if drmgr must coordinate the update from user space.
 *
 * Return value:
 *	0 if drmgr is to initiate update, and 1 otherwise
 **/
static ssize_t show_hibernate(struct device *dev,
			      struct device_attribute *attr,
			      char *buf)
{
	return sprintf(buf, "%d\n", KERN_DT_UPDATE);
}

static DEVICE_ATTR(hibernate, 0644, show_hibernate, store_hibernate);

static struct bus_type suspend_subsys = {
	.name = "power",
	.dev_name = "power",
};

static const struct platform_suspend_ops pseries_suspend_ops = {
	.valid		= suspend_valid_only_mem,
	.begin		= pseries_suspend_begin,
	.prepare_late	= pseries_prepare_late,
	.enter		= pseries_suspend_enter,
};

/**
 * pseries_suspend_sysfs_register - Register with sysfs
 *
 * Return value:
 * 	0 on success / other on failure
 **/
static int pseries_suspend_sysfs_register(struct device *dev)
{
	int rc;

	if ((rc = subsys_system_register(&suspend_subsys, NULL)))
		return rc;

	dev->id = 0;
	dev->bus = &suspend_subsys;

	if ((rc = device_create_file(suspend_subsys.dev_root, &dev_attr_hibernate)))
		goto subsys_unregister;

	return 0;

subsys_unregister:
	bus_unregister(&suspend_subsys);
	return rc;
}

/**
 * pseries_suspend_init - initcall for pSeries suspend
 *
 * Return value:
 * 	0 on success / other on failure
 **/
static int __init pseries_suspend_init(void)
{
	int rc;

	if (!firmware_has_feature(FW_FEATURE_LPAR))
		return 0;

	suspend_data.token = rtas_token("ibm,suspend-me");
	if (suspend_data.token == RTAS_UNKNOWN_SERVICE)
		return 0;

	if ((rc = pseries_suspend_sysfs_register(&suspend_dev)))
		return rc;

	ppc_md.suspend_disable_cpu = pseries_suspend_cpu;
	ppc_md.suspend_enable_irqs = pseries_suspend_enable_irqs;
	suspend_set_ops(&pseries_suspend_ops);
	return 0;
}
machine_device_initcall(pseries, pseries_suspend_init);<|MERGE_RESOLUTION|>--- conflicted
+++ resolved
@@ -145,16 +145,8 @@
 			ssleep(1);
 	} while (rc == -EAGAIN);
 
-<<<<<<< HEAD
-	if (!rc) {
-		stop_topology_update();
-		rc = pm_suspend(PM_SUSPEND_MEM);
-		start_topology_update();
-	}
-=======
 	if (!rc)
 		rc = pm_suspend(PM_SUSPEND_MEM);
->>>>>>> 85b047c6
 
 	stream_id = 0;
 
