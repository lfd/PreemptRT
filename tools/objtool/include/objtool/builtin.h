--- conflicted
+++ resolved
@@ -8,10 +8,6 @@
 #include <subcmd/parse-options.h>
 
 extern const struct option check_options[];
-<<<<<<< HEAD
-extern bool no_fp, no_unreachable, retpoline, module, backtrace, uaccess, stats,
-            validate_dup, vmlinux, mcount, noinstr, backup, sls, unret, rethunk;
-=======
 
 struct opts {
 	/* actions: */
@@ -42,7 +38,6 @@
 };
 
 extern struct opts opts;
->>>>>>> d60c95ef
 
 extern int cmd_parse_options(int argc, const char **argv, const char * const usage[]);
 
