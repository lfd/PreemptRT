// SPDX-License-Identifier: GPL-2.0-only
/*
 * Copyright (C) 2015 Broadcom
 * Copyright (c) 2014 The Linux Foundation. All rights reserved.
 * Copyright (C) 2013 Red Hat
 * Author: Rob Clark <robdclark@gmail.com>
 */

/**
 * DOC: VC4 Falcon HDMI module
 *
 * The HDMI core has a state machine and a PHY.  On BCM2835, most of
 * the unit operates off of the HSM clock from CPRMAN.  It also
 * internally uses the PLLH_PIX clock for the PHY.
 *
 * HDMI infoframes are kept within a small packet ram, where each
 * packet can be individually enabled for including in a frame.
 *
 * HDMI audio is implemented entirely within the HDMI IP block.  A
 * register in the HDMI encoder takes SPDIF frames from the DMA engine
 * and transfers them over an internal MAI (multi-channel audio
 * interconnect) bus to the encoder side for insertion into the video
 * blank regions.
 *
 * The driver's HDMI encoder does not yet support power management.
 * The HDMI encoder's power domain and the HSM/pixel clocks are kept
 * continuously running, and only the HDMI logic and packet ram are
 * powered off/on at disable/enable time.
 *
 * The driver does not yet support CEC control, though the HDMI
 * encoder block has CEC support.
 */

#include <drm/drm_atomic_helper.h>
#include <drm/drm_edid.h>
#include <drm/drm_probe_helper.h>
#include <drm/drm_simple_kms_helper.h>
#include <drm/drm_scdc_helper.h>
#include <linux/clk.h>
#include <linux/component.h>
#include <linux/i2c.h>
#include <linux/of_address.h>
#include <linux/of_gpio.h>
#include <linux/of_platform.h>
#include <linux/pm_runtime.h>
#include <linux/rational.h>
#include <linux/reset.h>
#include <sound/dmaengine_pcm.h>
#include <sound/hdmi-codec.h>
#include <sound/pcm_drm_eld.h>
#include <sound/pcm_params.h>
#include <sound/soc.h>
#include "media/cec.h"
#include "vc4_drv.h"
#include "vc4_hdmi.h"
#include "vc4_hdmi_regs.h"
#include "vc4_regs.h"

#define VC5_HDMI_HORZA_HFP_SHIFT		16
#define VC5_HDMI_HORZA_HFP_MASK			VC4_MASK(28, 16)
#define VC5_HDMI_HORZA_VPOS			BIT(15)
#define VC5_HDMI_HORZA_HPOS			BIT(14)
#define VC5_HDMI_HORZA_HAP_SHIFT		0
#define VC5_HDMI_HORZA_HAP_MASK			VC4_MASK(13, 0)

#define VC5_HDMI_HORZB_HBP_SHIFT		16
#define VC5_HDMI_HORZB_HBP_MASK			VC4_MASK(26, 16)
#define VC5_HDMI_HORZB_HSP_SHIFT		0
#define VC5_HDMI_HORZB_HSP_MASK			VC4_MASK(10, 0)

#define VC5_HDMI_VERTA_VSP_SHIFT		24
#define VC5_HDMI_VERTA_VSP_MASK			VC4_MASK(28, 24)
#define VC5_HDMI_VERTA_VFP_SHIFT		16
#define VC5_HDMI_VERTA_VFP_MASK			VC4_MASK(22, 16)
#define VC5_HDMI_VERTA_VAL_SHIFT		0
#define VC5_HDMI_VERTA_VAL_MASK			VC4_MASK(12, 0)

#define VC5_HDMI_VERTB_VSPO_SHIFT		16
#define VC5_HDMI_VERTB_VSPO_MASK		VC4_MASK(29, 16)

#define VC5_HDMI_SCRAMBLER_CTL_ENABLE		BIT(0)

#define VC5_HDMI_DEEP_COLOR_CONFIG_1_INIT_PACK_PHASE_SHIFT	8
#define VC5_HDMI_DEEP_COLOR_CONFIG_1_INIT_PACK_PHASE_MASK	VC4_MASK(10, 8)

#define VC5_HDMI_DEEP_COLOR_CONFIG_1_COLOR_DEPTH_SHIFT		0
#define VC5_HDMI_DEEP_COLOR_CONFIG_1_COLOR_DEPTH_MASK		VC4_MASK(3, 0)

#define VC5_HDMI_GCP_CONFIG_GCP_ENABLE		BIT(31)

#define VC5_HDMI_GCP_WORD_1_GCP_SUBPACKET_BYTE_1_SHIFT	8
#define VC5_HDMI_GCP_WORD_1_GCP_SUBPACKET_BYTE_1_MASK	VC4_MASK(15, 8)

# define VC4_HD_M_SW_RST			BIT(2)
# define VC4_HD_M_ENABLE			BIT(0)

#define CEC_CLOCK_FREQ 40000

#define HDMI_14_MAX_TMDS_CLK   (340 * 1000 * 1000)

static bool vc4_hdmi_mode_needs_scrambling(const struct drm_display_mode *mode)
{
	return (mode->clock * 1000) > HDMI_14_MAX_TMDS_CLK;
}

static int vc4_hdmi_debugfs_regs(struct seq_file *m, void *unused)
{
	struct drm_info_node *node = (struct drm_info_node *)m->private;
	struct vc4_hdmi *vc4_hdmi = node->info_ent->data;
	struct drm_printer p = drm_seq_file_printer(m);

	drm_print_regset32(&p, &vc4_hdmi->hdmi_regset);
	drm_print_regset32(&p, &vc4_hdmi->hd_regset);

	return 0;
}

static void vc4_hdmi_reset(struct vc4_hdmi *vc4_hdmi)
{
	HDMI_WRITE(HDMI_M_CTL, VC4_HD_M_SW_RST);
	udelay(1);
	HDMI_WRITE(HDMI_M_CTL, 0);

	HDMI_WRITE(HDMI_M_CTL, VC4_HD_M_ENABLE);

	HDMI_WRITE(HDMI_SW_RESET_CONTROL,
		   VC4_HDMI_SW_RESET_HDMI |
		   VC4_HDMI_SW_RESET_FORMAT_DETECT);

	HDMI_WRITE(HDMI_SW_RESET_CONTROL, 0);
}

static void vc5_hdmi_reset(struct vc4_hdmi *vc4_hdmi)
{
	reset_control_reset(vc4_hdmi->reset);

	HDMI_WRITE(HDMI_DVP_CTL, 0);

	HDMI_WRITE(HDMI_CLOCK_STOP,
		   HDMI_READ(HDMI_CLOCK_STOP) | VC4_DVP_HT_CLOCK_STOP_PIXEL);
}

#ifdef CONFIG_DRM_VC4_HDMI_CEC
static void vc4_hdmi_cec_update_clk_div(struct vc4_hdmi *vc4_hdmi)
{
	u16 clk_cnt;
	u32 value;

	value = HDMI_READ(HDMI_CEC_CNTRL_1);
	value &= ~VC4_HDMI_CEC_DIV_CLK_CNT_MASK;

	/*
	 * Set the clock divider: the hsm_clock rate and this divider
	 * setting will give a 40 kHz CEC clock.
	 */
<<<<<<< HEAD
	clk_cnt = clk_get_rate(vc4_hdmi->hsm_clock) / CEC_CLOCK_FREQ;
=======
	clk_cnt = clk_get_rate(vc4_hdmi->cec_clock) / CEC_CLOCK_FREQ;
>>>>>>> 3b17187f
	value |= clk_cnt << VC4_HDMI_CEC_DIV_CLK_CNT_SHIFT;
	HDMI_WRITE(HDMI_CEC_CNTRL_1, value);
}
#else
static void vc4_hdmi_cec_update_clk_div(struct vc4_hdmi *vc4_hdmi) {}
#endif

static enum drm_connector_status
vc4_hdmi_connector_detect(struct drm_connector *connector, bool force)
{
	struct vc4_hdmi *vc4_hdmi = connector_to_vc4_hdmi(connector);
	bool connected = false;

<<<<<<< HEAD
	WARN_ON(pm_runtime_resume_and_get(&vc4_hdmi->pdev->dev));

	if (vc4_hdmi->hpd_gpio) {
		if (gpio_get_value_cansleep(vc4_hdmi->hpd_gpio) ^
		    vc4_hdmi->hpd_active_low)
			connected = true;
=======
	if (vc4_hdmi->hpd_gpio &&
	    gpiod_get_value_cansleep(vc4_hdmi->hpd_gpio)) {
		connected = true;
>>>>>>> 3b17187f
	} else if (drm_probe_ddc(vc4_hdmi->ddc)) {
		connected = true;
	} else if (HDMI_READ(HDMI_HOTPLUG) & VC4_HDMI_HOTPLUG_CONNECTED) {
		connected = true;
	}

	if (connected) {
		if (connector->status != connector_status_connected) {
			struct edid *edid = drm_get_edid(connector, vc4_hdmi->ddc);

			if (edid) {
				cec_s_phys_addr_from_edid(vc4_hdmi->cec_adap, edid);
				vc4_hdmi->encoder.hdmi_monitor = drm_detect_hdmi_monitor(edid);
				kfree(edid);
			}
		}

<<<<<<< HEAD
		pm_runtime_put(&vc4_hdmi->pdev->dev);
=======
>>>>>>> 3b17187f
		return connector_status_connected;
	}

	cec_phys_addr_invalidate(vc4_hdmi->cec_adap);
	pm_runtime_put(&vc4_hdmi->pdev->dev);
	return connector_status_disconnected;
}

static void vc4_hdmi_connector_destroy(struct drm_connector *connector)
{
	drm_connector_unregister(connector);
	drm_connector_cleanup(connector);
}

static int vc4_hdmi_connector_get_modes(struct drm_connector *connector)
{
	struct vc4_hdmi *vc4_hdmi = connector_to_vc4_hdmi(connector);
	struct vc4_hdmi_encoder *vc4_encoder = &vc4_hdmi->encoder;
	int ret = 0;
	struct edid *edid;

	edid = drm_get_edid(connector, vc4_hdmi->ddc);
	cec_s_phys_addr_from_edid(vc4_hdmi->cec_adap, edid);
	if (!edid)
		return -ENODEV;

	vc4_encoder->hdmi_monitor = drm_detect_hdmi_monitor(edid);

	drm_connector_update_edid_property(connector, edid);
	ret = drm_add_edid_modes(connector, edid);
	kfree(edid);

	if (vc4_hdmi->disable_4kp60) {
		struct drm_device *drm = connector->dev;
		struct drm_display_mode *mode;

		list_for_each_entry(mode, &connector->probed_modes, head) {
			if (vc4_hdmi_mode_needs_scrambling(mode)) {
				drm_warn_once(drm, "The core clock cannot reach frequencies high enough to support 4k @ 60Hz.");
				drm_warn_once(drm, "Please change your config.txt file to add hdmi_enable_4kp60.");
			}
		}
	}

	return ret;
}

static int vc4_hdmi_connector_atomic_check(struct drm_connector *connector,
					   struct drm_atomic_state *state)
{
	struct drm_connector_state *old_state =
		drm_atomic_get_old_connector_state(state, connector);
	struct drm_connector_state *new_state =
		drm_atomic_get_new_connector_state(state, connector);
	struct drm_crtc *crtc = new_state->crtc;

	if (!crtc)
		return 0;

	if (old_state->colorspace != new_state->colorspace ||
	    !drm_connector_atomic_hdr_metadata_equal(old_state, new_state)) {
		struct drm_crtc_state *crtc_state;

		crtc_state = drm_atomic_get_crtc_state(state, crtc);
		if (IS_ERR(crtc_state))
			return PTR_ERR(crtc_state);

		crtc_state->mode_changed = true;
	}

	return 0;
}

static void vc4_hdmi_connector_reset(struct drm_connector *connector)
{
	struct vc4_hdmi_connector_state *old_state =
		conn_state_to_vc4_hdmi_conn_state(connector->state);
	struct vc4_hdmi_connector_state *new_state =
		kzalloc(sizeof(*new_state), GFP_KERNEL);

	if (connector->state)
		__drm_atomic_helper_connector_destroy_state(connector->state);

	kfree(old_state);
	__drm_atomic_helper_connector_reset(connector, &new_state->base);

	if (!new_state)
		return;

	new_state->base.max_bpc = 8;
	new_state->base.max_requested_bpc = 8;
	drm_atomic_helper_connector_tv_reset(connector);
}

static struct drm_connector_state *
vc4_hdmi_connector_duplicate_state(struct drm_connector *connector)
{
	struct drm_connector_state *conn_state = connector->state;
	struct vc4_hdmi_connector_state *vc4_state = conn_state_to_vc4_hdmi_conn_state(conn_state);
	struct vc4_hdmi_connector_state *new_state;

	new_state = kzalloc(sizeof(*new_state), GFP_KERNEL);
	if (!new_state)
		return NULL;

	new_state->pixel_rate = vc4_state->pixel_rate;
	__drm_atomic_helper_connector_duplicate_state(connector, &new_state->base);

	return &new_state->base;
}

static const struct drm_connector_funcs vc4_hdmi_connector_funcs = {
	.detect = vc4_hdmi_connector_detect,
	.fill_modes = drm_helper_probe_single_connector_modes,
	.destroy = vc4_hdmi_connector_destroy,
	.reset = vc4_hdmi_connector_reset,
	.atomic_duplicate_state = vc4_hdmi_connector_duplicate_state,
	.atomic_destroy_state = drm_atomic_helper_connector_destroy_state,
};

static const struct drm_connector_helper_funcs vc4_hdmi_connector_helper_funcs = {
	.get_modes = vc4_hdmi_connector_get_modes,
	.atomic_check = vc4_hdmi_connector_atomic_check,
};

static int vc4_hdmi_connector_init(struct drm_device *dev,
				   struct vc4_hdmi *vc4_hdmi)
{
	struct drm_connector *connector = &vc4_hdmi->connector;
	struct drm_encoder *encoder = &vc4_hdmi->encoder.base.base;
	int ret;

	drm_connector_init_with_ddc(dev, connector,
				    &vc4_hdmi_connector_funcs,
				    DRM_MODE_CONNECTOR_HDMIA,
				    vc4_hdmi->ddc);
	drm_connector_helper_add(connector, &vc4_hdmi_connector_helper_funcs);

	/*
	 * Some of the properties below require access to state, like bpc.
	 * Allocate some default initial connector state with our reset helper.
	 */
	if (connector->funcs->reset)
		connector->funcs->reset(connector);

	/* Create and attach TV margin props to this connector. */
	ret = drm_mode_create_tv_margin_properties(dev);
	if (ret)
		return ret;

	ret = drm_mode_create_hdmi_colorspace_property(connector);
	if (ret)
		return ret;

	drm_connector_attach_colorspace_property(connector);
	drm_connector_attach_tv_margin_properties(connector);
	drm_connector_attach_max_bpc_property(connector, 8, 12);

	connector->polled = (DRM_CONNECTOR_POLL_CONNECT |
			     DRM_CONNECTOR_POLL_DISCONNECT);

	connector->interlace_allowed = 1;
	connector->doublescan_allowed = 0;

	if (vc4_hdmi->variant->supports_hdr)
		drm_connector_attach_hdr_output_metadata_property(connector);

	drm_connector_attach_encoder(connector, encoder);

	return 0;
}

static int vc4_hdmi_stop_packet(struct drm_encoder *encoder,
				enum hdmi_infoframe_type type,
				bool poll)
{
	struct vc4_hdmi *vc4_hdmi = encoder_to_vc4_hdmi(encoder);
	u32 packet_id = type - 0x80;

	HDMI_WRITE(HDMI_RAM_PACKET_CONFIG,
		   HDMI_READ(HDMI_RAM_PACKET_CONFIG) & ~BIT(packet_id));

	if (!poll)
		return 0;

	return wait_for(!(HDMI_READ(HDMI_RAM_PACKET_STATUS) &
			  BIT(packet_id)), 100);
}

static void vc4_hdmi_write_infoframe(struct drm_encoder *encoder,
				     union hdmi_infoframe *frame)
{
	struct vc4_hdmi *vc4_hdmi = encoder_to_vc4_hdmi(encoder);
	u32 packet_id = frame->any.type - 0x80;
	const struct vc4_hdmi_register *ram_packet_start =
		&vc4_hdmi->variant->registers[HDMI_RAM_PACKET_START];
	u32 packet_reg = ram_packet_start->offset + VC4_HDMI_PACKET_STRIDE * packet_id;
	void __iomem *base = __vc4_hdmi_get_field_base(vc4_hdmi,
						       ram_packet_start->reg);
	uint8_t buffer[VC4_HDMI_PACKET_STRIDE];
	ssize_t len, i;
	int ret;

	WARN_ONCE(!(HDMI_READ(HDMI_RAM_PACKET_CONFIG) &
		    VC4_HDMI_RAM_PACKET_ENABLE),
		  "Packet RAM has to be on to store the packet.");

	len = hdmi_infoframe_pack(frame, buffer, sizeof(buffer));
	if (len < 0)
		return;

	ret = vc4_hdmi_stop_packet(encoder, frame->any.type, true);
	if (ret) {
		DRM_ERROR("Failed to wait for infoframe to go idle: %d\n", ret);
		return;
	}

	for (i = 0; i < len; i += 7) {
		writel(buffer[i + 0] << 0 |
		       buffer[i + 1] << 8 |
		       buffer[i + 2] << 16,
		       base + packet_reg);
		packet_reg += 4;

		writel(buffer[i + 3] << 0 |
		       buffer[i + 4] << 8 |
		       buffer[i + 5] << 16 |
		       buffer[i + 6] << 24,
		       base + packet_reg);
		packet_reg += 4;
	}

	HDMI_WRITE(HDMI_RAM_PACKET_CONFIG,
		   HDMI_READ(HDMI_RAM_PACKET_CONFIG) | BIT(packet_id));
	ret = wait_for((HDMI_READ(HDMI_RAM_PACKET_STATUS) &
			BIT(packet_id)), 100);
	if (ret)
		DRM_ERROR("Failed to wait for infoframe to start: %d\n", ret);
}

static void vc4_hdmi_set_avi_infoframe(struct drm_encoder *encoder)
{
	struct vc4_hdmi *vc4_hdmi = encoder_to_vc4_hdmi(encoder);
	struct vc4_hdmi_encoder *vc4_encoder = to_vc4_hdmi_encoder(encoder);
	struct drm_connector *connector = &vc4_hdmi->connector;
	struct drm_connector_state *cstate = connector->state;
	struct drm_crtc *crtc = encoder->crtc;
	const struct drm_display_mode *mode = &crtc->state->adjusted_mode;
	union hdmi_infoframe frame;
	int ret;

	ret = drm_hdmi_avi_infoframe_from_display_mode(&frame.avi,
						       connector, mode);
	if (ret < 0) {
		DRM_ERROR("couldn't fill AVI infoframe\n");
		return;
	}

	drm_hdmi_avi_infoframe_quant_range(&frame.avi,
					   connector, mode,
					   vc4_encoder->limited_rgb_range ?
					   HDMI_QUANTIZATION_RANGE_LIMITED :
					   HDMI_QUANTIZATION_RANGE_FULL);
	drm_hdmi_avi_infoframe_colorspace(&frame.avi, cstate);
	drm_hdmi_avi_infoframe_bars(&frame.avi, cstate);

	vc4_hdmi_write_infoframe(encoder, &frame);
}

static void vc4_hdmi_set_spd_infoframe(struct drm_encoder *encoder)
{
	union hdmi_infoframe frame;
	int ret;

	ret = hdmi_spd_infoframe_init(&frame.spd, "Broadcom", "Videocore");
	if (ret < 0) {
		DRM_ERROR("couldn't fill SPD infoframe\n");
		return;
	}

	frame.spd.sdi = HDMI_SPD_SDI_PC;

	vc4_hdmi_write_infoframe(encoder, &frame);
}

static void vc4_hdmi_set_audio_infoframe(struct drm_encoder *encoder)
{
	struct vc4_hdmi *vc4_hdmi = encoder_to_vc4_hdmi(encoder);
	struct hdmi_audio_infoframe *audio = &vc4_hdmi->audio.infoframe;
	union hdmi_infoframe frame;

	memcpy(&frame.audio, audio, sizeof(*audio));
	vc4_hdmi_write_infoframe(encoder, &frame);
}

static void vc4_hdmi_set_hdr_infoframe(struct drm_encoder *encoder)
{
	struct vc4_hdmi *vc4_hdmi = encoder_to_vc4_hdmi(encoder);
	struct drm_connector *connector = &vc4_hdmi->connector;
	struct drm_connector_state *conn_state = connector->state;
	union hdmi_infoframe frame;

	if (!vc4_hdmi->variant->supports_hdr)
		return;

	if (!conn_state->hdr_output_metadata)
		return;

	if (drm_hdmi_infoframe_set_hdr_metadata(&frame.drm, conn_state))
		return;

	vc4_hdmi_write_infoframe(encoder, &frame);
}

static void vc4_hdmi_set_infoframes(struct drm_encoder *encoder)
{
	struct vc4_hdmi *vc4_hdmi = encoder_to_vc4_hdmi(encoder);

	vc4_hdmi_set_avi_infoframe(encoder);
	vc4_hdmi_set_spd_infoframe(encoder);
	/*
	 * If audio was streaming, then we need to reenabled the audio
	 * infoframe here during encoder_enable.
	 */
	if (vc4_hdmi->audio.streaming)
		vc4_hdmi_set_audio_infoframe(encoder);

	vc4_hdmi_set_hdr_infoframe(encoder);
}

static bool vc4_hdmi_supports_scrambling(struct drm_encoder *encoder,
					 struct drm_display_mode *mode)
{
	struct vc4_hdmi_encoder *vc4_encoder = to_vc4_hdmi_encoder(encoder);
	struct vc4_hdmi *vc4_hdmi = encoder_to_vc4_hdmi(encoder);
	struct drm_display_info *display = &vc4_hdmi->connector.display_info;

	if (!vc4_encoder->hdmi_monitor)
		return false;

	if (!display->hdmi.scdc.supported ||
	    !display->hdmi.scdc.scrambling.supported)
		return false;

	return true;
}

#define SCRAMBLING_POLLING_DELAY_MS	1000

static void vc4_hdmi_enable_scrambling(struct drm_encoder *encoder)
{
	struct drm_display_mode *mode = &encoder->crtc->state->adjusted_mode;
	struct vc4_hdmi *vc4_hdmi = encoder_to_vc4_hdmi(encoder);

	if (!vc4_hdmi_supports_scrambling(encoder, mode))
		return;

	if (!vc4_hdmi_mode_needs_scrambling(mode))
		return;

	drm_scdc_set_high_tmds_clock_ratio(vc4_hdmi->ddc, true);
	drm_scdc_set_scrambling(vc4_hdmi->ddc, true);

	HDMI_WRITE(HDMI_SCRAMBLER_CTL, HDMI_READ(HDMI_SCRAMBLER_CTL) |
		   VC5_HDMI_SCRAMBLER_CTL_ENABLE);

	queue_delayed_work(system_wq, &vc4_hdmi->scrambling_work,
			   msecs_to_jiffies(SCRAMBLING_POLLING_DELAY_MS));
}

static void vc4_hdmi_disable_scrambling(struct drm_encoder *encoder)
{
	struct vc4_hdmi *vc4_hdmi = encoder_to_vc4_hdmi(encoder);
	struct drm_crtc *crtc = encoder->crtc;

	/*
	 * At boot, encoder->crtc will be NULL. Since we don't know the
	 * state of the scrambler and in order to avoid any
	 * inconsistency, let's disable it all the time.
	 */
	if (crtc && !vc4_hdmi_supports_scrambling(encoder, &crtc->mode))
		return;

	if (crtc && !vc4_hdmi_mode_needs_scrambling(&crtc->mode))
		return;

	if (delayed_work_pending(&vc4_hdmi->scrambling_work))
		cancel_delayed_work_sync(&vc4_hdmi->scrambling_work);

	HDMI_WRITE(HDMI_SCRAMBLER_CTL, HDMI_READ(HDMI_SCRAMBLER_CTL) &
		   ~VC5_HDMI_SCRAMBLER_CTL_ENABLE);

	drm_scdc_set_scrambling(vc4_hdmi->ddc, false);
	drm_scdc_set_high_tmds_clock_ratio(vc4_hdmi->ddc, false);
}

static void vc4_hdmi_scrambling_wq(struct work_struct *work)
{
	struct vc4_hdmi *vc4_hdmi = container_of(to_delayed_work(work),
						 struct vc4_hdmi,
						 scrambling_work);

	if (drm_scdc_get_scrambling_status(vc4_hdmi->ddc))
		return;

	drm_scdc_set_high_tmds_clock_ratio(vc4_hdmi->ddc, true);
	drm_scdc_set_scrambling(vc4_hdmi->ddc, true);

	queue_delayed_work(system_wq, &vc4_hdmi->scrambling_work,
			   msecs_to_jiffies(SCRAMBLING_POLLING_DELAY_MS));
}

static void vc4_hdmi_encoder_post_crtc_disable(struct drm_encoder *encoder,
					       struct drm_atomic_state *state)
{
	struct vc4_hdmi *vc4_hdmi = encoder_to_vc4_hdmi(encoder);

	HDMI_WRITE(HDMI_RAM_PACKET_CONFIG, 0);

	HDMI_WRITE(HDMI_VID_CTL, HDMI_READ(HDMI_VID_CTL) | VC4_HD_VID_CTL_CLRRGB);

	mdelay(1);

	HDMI_WRITE(HDMI_VID_CTL,
		   HDMI_READ(HDMI_VID_CTL) & ~VC4_HD_VID_CTL_ENABLE);
	vc4_hdmi_disable_scrambling(encoder);
}

static void vc4_hdmi_encoder_post_crtc_powerdown(struct drm_encoder *encoder,
						 struct drm_atomic_state *state)
{
	struct vc4_hdmi *vc4_hdmi = encoder_to_vc4_hdmi(encoder);
	int ret;

	HDMI_WRITE(HDMI_VID_CTL,
		   HDMI_READ(HDMI_VID_CTL) | VC4_HD_VID_CTL_BLANKPIX);

	if (vc4_hdmi->variant->phy_disable)
		vc4_hdmi->variant->phy_disable(vc4_hdmi);

	clk_disable_unprepare(vc4_hdmi->pixel_bvb_clock);
	clk_disable_unprepare(vc4_hdmi->pixel_clock);

	ret = pm_runtime_put(&vc4_hdmi->pdev->dev);
	if (ret < 0)
		DRM_ERROR("Failed to release power domain: %d\n", ret);
}

static void vc4_hdmi_encoder_disable(struct drm_encoder *encoder)
{
}

static void vc4_hdmi_csc_setup(struct vc4_hdmi *vc4_hdmi, bool enable)
{
	u32 csc_ctl;

	csc_ctl = VC4_SET_FIELD(VC4_HD_CSC_CTL_ORDER_BGR,
				VC4_HD_CSC_CTL_ORDER);

	if (enable) {
		/* CEA VICs other than #1 requre limited range RGB
		 * output unless overridden by an AVI infoframe.
		 * Apply a colorspace conversion to squash 0-255 down
		 * to 16-235.  The matrix here is:
		 *
		 * [ 0      0      0.8594 16]
		 * [ 0      0.8594 0      16]
		 * [ 0.8594 0      0      16]
		 * [ 0      0      0       1]
		 */
		csc_ctl |= VC4_HD_CSC_CTL_ENABLE;
		csc_ctl |= VC4_HD_CSC_CTL_RGB2YCC;
		csc_ctl |= VC4_SET_FIELD(VC4_HD_CSC_CTL_MODE_CUSTOM,
					 VC4_HD_CSC_CTL_MODE);

		HDMI_WRITE(HDMI_CSC_12_11, (0x000 << 16) | 0x000);
		HDMI_WRITE(HDMI_CSC_14_13, (0x100 << 16) | 0x6e0);
		HDMI_WRITE(HDMI_CSC_22_21, (0x6e0 << 16) | 0x000);
		HDMI_WRITE(HDMI_CSC_24_23, (0x100 << 16) | 0x000);
		HDMI_WRITE(HDMI_CSC_32_31, (0x000 << 16) | 0x6e0);
		HDMI_WRITE(HDMI_CSC_34_33, (0x100 << 16) | 0x000);
	}

	/* The RGB order applies even when CSC is disabled. */
	HDMI_WRITE(HDMI_CSC_CTL, csc_ctl);
}

static void vc5_hdmi_csc_setup(struct vc4_hdmi *vc4_hdmi, bool enable)
{
	u32 csc_ctl;

	csc_ctl = 0x07;	/* RGB_CONVERT_MODE = custom matrix, || USE_RGB_TO_YCBCR */

	if (enable) {
		/* CEA VICs other than #1 requre limited range RGB
		 * output unless overridden by an AVI infoframe.
		 * Apply a colorspace conversion to squash 0-255 down
		 * to 16-235.  The matrix here is:
		 *
		 * [ 0.8594 0      0      16]
		 * [ 0      0.8594 0      16]
		 * [ 0      0      0.8594 16]
		 * [ 0      0      0       1]
		 * Matrix is signed 2p13 fixed point, with signed 9p6 offsets
		 */
		HDMI_WRITE(HDMI_CSC_12_11, (0x0000 << 16) | 0x1b80);
		HDMI_WRITE(HDMI_CSC_14_13, (0x0400 << 16) | 0x0000);
		HDMI_WRITE(HDMI_CSC_22_21, (0x1b80 << 16) | 0x0000);
		HDMI_WRITE(HDMI_CSC_24_23, (0x0400 << 16) | 0x0000);
		HDMI_WRITE(HDMI_CSC_32_31, (0x0000 << 16) | 0x0000);
		HDMI_WRITE(HDMI_CSC_34_33, (0x0400 << 16) | 0x1b80);
	} else {
		/* Still use the matrix for full range, but make it unity.
		 * Matrix is signed 2p13 fixed point, with signed 9p6 offsets
		 */
		HDMI_WRITE(HDMI_CSC_12_11, (0x0000 << 16) | 0x2000);
		HDMI_WRITE(HDMI_CSC_14_13, (0x0000 << 16) | 0x0000);
		HDMI_WRITE(HDMI_CSC_22_21, (0x2000 << 16) | 0x0000);
		HDMI_WRITE(HDMI_CSC_24_23, (0x0000 << 16) | 0x0000);
		HDMI_WRITE(HDMI_CSC_32_31, (0x0000 << 16) | 0x0000);
		HDMI_WRITE(HDMI_CSC_34_33, (0x0000 << 16) | 0x2000);
	}

	HDMI_WRITE(HDMI_CSC_CTL, csc_ctl);
}

static void vc4_hdmi_set_timings(struct vc4_hdmi *vc4_hdmi,
				 struct drm_connector_state *state,
				 struct drm_display_mode *mode)
{
	bool hsync_pos = mode->flags & DRM_MODE_FLAG_PHSYNC;
	bool vsync_pos = mode->flags & DRM_MODE_FLAG_PVSYNC;
	bool interlaced = mode->flags & DRM_MODE_FLAG_INTERLACE;
	u32 pixel_rep = (mode->flags & DRM_MODE_FLAG_DBLCLK) ? 2 : 1;
	u32 verta = (VC4_SET_FIELD(mode->crtc_vsync_end - mode->crtc_vsync_start,
				   VC4_HDMI_VERTA_VSP) |
		     VC4_SET_FIELD(mode->crtc_vsync_start - mode->crtc_vdisplay,
				   VC4_HDMI_VERTA_VFP) |
		     VC4_SET_FIELD(mode->crtc_vdisplay, VC4_HDMI_VERTA_VAL));
	u32 vertb = (VC4_SET_FIELD(0, VC4_HDMI_VERTB_VSPO) |
		     VC4_SET_FIELD(mode->crtc_vtotal - mode->crtc_vsync_end,
				   VC4_HDMI_VERTB_VBP));
	u32 vertb_even = (VC4_SET_FIELD(0, VC4_HDMI_VERTB_VSPO) |
			  VC4_SET_FIELD(mode->crtc_vtotal -
					mode->crtc_vsync_end -
					interlaced,
					VC4_HDMI_VERTB_VBP));

	HDMI_WRITE(HDMI_HORZA,
		   (vsync_pos ? VC4_HDMI_HORZA_VPOS : 0) |
		   (hsync_pos ? VC4_HDMI_HORZA_HPOS : 0) |
		   VC4_SET_FIELD(mode->hdisplay * pixel_rep,
				 VC4_HDMI_HORZA_HAP));

	HDMI_WRITE(HDMI_HORZB,
		   VC4_SET_FIELD((mode->htotal -
				  mode->hsync_end) * pixel_rep,
				 VC4_HDMI_HORZB_HBP) |
		   VC4_SET_FIELD((mode->hsync_end -
				  mode->hsync_start) * pixel_rep,
				 VC4_HDMI_HORZB_HSP) |
		   VC4_SET_FIELD((mode->hsync_start -
				  mode->hdisplay) * pixel_rep,
				 VC4_HDMI_HORZB_HFP));

	HDMI_WRITE(HDMI_VERTA0, verta);
	HDMI_WRITE(HDMI_VERTA1, verta);

	HDMI_WRITE(HDMI_VERTB0, vertb_even);
	HDMI_WRITE(HDMI_VERTB1, vertb);
}

static void vc5_hdmi_set_timings(struct vc4_hdmi *vc4_hdmi,
				 struct drm_connector_state *state,
				 struct drm_display_mode *mode)
{
	bool hsync_pos = mode->flags & DRM_MODE_FLAG_PHSYNC;
	bool vsync_pos = mode->flags & DRM_MODE_FLAG_PVSYNC;
	bool interlaced = mode->flags & DRM_MODE_FLAG_INTERLACE;
	u32 pixel_rep = (mode->flags & DRM_MODE_FLAG_DBLCLK) ? 2 : 1;
	u32 verta = (VC4_SET_FIELD(mode->crtc_vsync_end - mode->crtc_vsync_start,
				   VC5_HDMI_VERTA_VSP) |
		     VC4_SET_FIELD(mode->crtc_vsync_start - mode->crtc_vdisplay,
				   VC5_HDMI_VERTA_VFP) |
		     VC4_SET_FIELD(mode->crtc_vdisplay, VC5_HDMI_VERTA_VAL));
	u32 vertb = (VC4_SET_FIELD(0, VC5_HDMI_VERTB_VSPO) |
		     VC4_SET_FIELD(mode->crtc_vtotal - mode->crtc_vsync_end,
				   VC4_HDMI_VERTB_VBP));
	u32 vertb_even = (VC4_SET_FIELD(0, VC5_HDMI_VERTB_VSPO) |
			  VC4_SET_FIELD(mode->crtc_vtotal -
					mode->crtc_vsync_end -
					interlaced,
					VC4_HDMI_VERTB_VBP));
	unsigned char gcp;
	bool gcp_en;
	u32 reg;

	HDMI_WRITE(HDMI_VEC_INTERFACE_XBAR, 0x354021);
	HDMI_WRITE(HDMI_HORZA,
		   (vsync_pos ? VC5_HDMI_HORZA_VPOS : 0) |
		   (hsync_pos ? VC5_HDMI_HORZA_HPOS : 0) |
		   VC4_SET_FIELD(mode->hdisplay * pixel_rep,
				 VC5_HDMI_HORZA_HAP) |
		   VC4_SET_FIELD((mode->hsync_start -
				  mode->hdisplay) * pixel_rep,
				 VC5_HDMI_HORZA_HFP));

	HDMI_WRITE(HDMI_HORZB,
		   VC4_SET_FIELD((mode->htotal -
				  mode->hsync_end) * pixel_rep,
				 VC5_HDMI_HORZB_HBP) |
		   VC4_SET_FIELD((mode->hsync_end -
				  mode->hsync_start) * pixel_rep,
				 VC5_HDMI_HORZB_HSP));

	HDMI_WRITE(HDMI_VERTA0, verta);
	HDMI_WRITE(HDMI_VERTA1, verta);

	HDMI_WRITE(HDMI_VERTB0, vertb_even);
	HDMI_WRITE(HDMI_VERTB1, vertb);

	switch (state->max_bpc) {
	case 12:
		gcp = 6;
		gcp_en = true;
		break;
	case 10:
		gcp = 5;
		gcp_en = true;
		break;
	case 8:
	default:
		gcp = 4;
		gcp_en = false;
		break;
	}

	reg = HDMI_READ(HDMI_DEEP_COLOR_CONFIG_1);
	reg &= ~(VC5_HDMI_DEEP_COLOR_CONFIG_1_INIT_PACK_PHASE_MASK |
		 VC5_HDMI_DEEP_COLOR_CONFIG_1_COLOR_DEPTH_MASK);
	reg |= VC4_SET_FIELD(2, VC5_HDMI_DEEP_COLOR_CONFIG_1_INIT_PACK_PHASE) |
	       VC4_SET_FIELD(gcp, VC5_HDMI_DEEP_COLOR_CONFIG_1_COLOR_DEPTH);
	HDMI_WRITE(HDMI_DEEP_COLOR_CONFIG_1, reg);

	reg = HDMI_READ(HDMI_GCP_WORD_1);
	reg &= ~VC5_HDMI_GCP_WORD_1_GCP_SUBPACKET_BYTE_1_MASK;
	reg |= VC4_SET_FIELD(gcp, VC5_HDMI_GCP_WORD_1_GCP_SUBPACKET_BYTE_1);
	HDMI_WRITE(HDMI_GCP_WORD_1, reg);

	reg = HDMI_READ(HDMI_GCP_CONFIG);
	reg &= ~VC5_HDMI_GCP_CONFIG_GCP_ENABLE;
	reg |= gcp_en ? VC5_HDMI_GCP_CONFIG_GCP_ENABLE : 0;
	HDMI_WRITE(HDMI_GCP_CONFIG, reg);

	HDMI_WRITE(HDMI_CLOCK_STOP, 0);
}

static void vc4_hdmi_recenter_fifo(struct vc4_hdmi *vc4_hdmi)
{
	u32 drift;
	int ret;

	drift = HDMI_READ(HDMI_FIFO_CTL);
	drift &= VC4_HDMI_FIFO_VALID_WRITE_MASK;

	HDMI_WRITE(HDMI_FIFO_CTL,
		   drift & ~VC4_HDMI_FIFO_CTL_RECENTER);
	HDMI_WRITE(HDMI_FIFO_CTL,
		   drift | VC4_HDMI_FIFO_CTL_RECENTER);
	usleep_range(1000, 1100);
	HDMI_WRITE(HDMI_FIFO_CTL,
		   drift & ~VC4_HDMI_FIFO_CTL_RECENTER);
	HDMI_WRITE(HDMI_FIFO_CTL,
		   drift | VC4_HDMI_FIFO_CTL_RECENTER);

	ret = wait_for(HDMI_READ(HDMI_FIFO_CTL) &
		       VC4_HDMI_FIFO_CTL_RECENTER_DONE, 1);
	WARN_ONCE(ret, "Timeout waiting for "
		  "VC4_HDMI_FIFO_CTL_RECENTER_DONE");
}

static struct drm_connector_state *
vc4_hdmi_encoder_get_connector_state(struct drm_encoder *encoder,
				     struct drm_atomic_state *state)
{
	struct drm_connector_state *conn_state;
	struct drm_connector *connector;
	unsigned int i;

	for_each_new_connector_in_state(state, connector, conn_state, i) {
		if (conn_state->best_encoder == encoder)
			return conn_state;
	}

	return NULL;
}

static void vc4_hdmi_encoder_pre_crtc_configure(struct drm_encoder *encoder,
						struct drm_atomic_state *state)
{
	struct drm_connector_state *conn_state =
		vc4_hdmi_encoder_get_connector_state(encoder, state);
	struct vc4_hdmi_connector_state *vc4_conn_state =
		conn_state_to_vc4_hdmi_conn_state(conn_state);
	struct drm_display_mode *mode = &encoder->crtc->state->adjusted_mode;
	struct vc4_hdmi *vc4_hdmi = encoder_to_vc4_hdmi(encoder);
	unsigned long bvb_rate, pixel_rate, hsm_rate;
	int ret;

	ret = pm_runtime_resume_and_get(&vc4_hdmi->pdev->dev);
	if (ret < 0) {
		DRM_ERROR("Failed to retain power domain: %d\n", ret);
		return;
	}

	pixel_rate = vc4_conn_state->pixel_rate;
	ret = clk_set_rate(vc4_hdmi->pixel_clock, pixel_rate);
	if (ret) {
		DRM_ERROR("Failed to set pixel clock rate: %d\n", ret);
		return;
	}

	ret = clk_prepare_enable(vc4_hdmi->pixel_clock);
	if (ret) {
		DRM_ERROR("Failed to turn on pixel clock: %d\n", ret);
		return;
	}

	/*
	 * As stated in RPi's vc4 firmware "HDMI state machine (HSM) clock must
	 * be faster than pixel clock, infinitesimally faster, tested in
	 * simulation. Otherwise, exact value is unimportant for HDMI
	 * operation." This conflicts with bcm2835's vc4 documentation, which
	 * states HSM's clock has to be at least 108% of the pixel clock.
	 *
	 * Real life tests reveal that vc4's firmware statement holds up, and
	 * users are able to use pixel clocks closer to HSM's, namely for
	 * 1920x1200@60Hz. So it was decided to have leave a 1% margin between
	 * both clocks. Which, for RPi0-3 implies a maximum pixel clock of
	 * 162MHz.
	 *
	 * Additionally, the AXI clock needs to be at least 25% of
	 * pixel clock, but HSM ends up being the limiting factor.
	 */
	hsm_rate = max_t(unsigned long, 120000000, (pixel_rate / 100) * 101);
	ret = clk_set_min_rate(vc4_hdmi->hsm_clock, hsm_rate);
	if (ret) {
		DRM_ERROR("Failed to set HSM clock rate: %d\n", ret);
		return;
	}

	vc4_hdmi_cec_update_clk_div(vc4_hdmi);

	vc4_hdmi_cec_update_clk_div(vc4_hdmi);

	if (pixel_rate > 297000000)
		bvb_rate = 300000000;
	else if (pixel_rate > 148500000)
		bvb_rate = 150000000;
	else
		bvb_rate = 75000000;

	ret = clk_set_min_rate(vc4_hdmi->pixel_bvb_clock, bvb_rate);
	if (ret) {
		DRM_ERROR("Failed to set pixel bvb clock rate: %d\n", ret);
		clk_disable_unprepare(vc4_hdmi->pixel_clock);
		return;
	}

	ret = clk_prepare_enable(vc4_hdmi->pixel_bvb_clock);
	if (ret) {
		DRM_ERROR("Failed to turn on pixel bvb clock: %d\n", ret);
		clk_disable_unprepare(vc4_hdmi->pixel_clock);
		return;
	}

	if (vc4_hdmi->variant->phy_init)
		vc4_hdmi->variant->phy_init(vc4_hdmi, vc4_conn_state);

	HDMI_WRITE(HDMI_SCHEDULER_CONTROL,
		   HDMI_READ(HDMI_SCHEDULER_CONTROL) |
		   VC4_HDMI_SCHEDULER_CONTROL_MANUAL_FORMAT |
		   VC4_HDMI_SCHEDULER_CONTROL_IGNORE_VSYNC_PREDICTS);

	if (vc4_hdmi->variant->set_timings)
		vc4_hdmi->variant->set_timings(vc4_hdmi, conn_state, mode);
}

static void vc4_hdmi_encoder_pre_crtc_enable(struct drm_encoder *encoder,
					     struct drm_atomic_state *state)
{
	struct drm_display_mode *mode = &encoder->crtc->state->adjusted_mode;
	struct vc4_hdmi_encoder *vc4_encoder = to_vc4_hdmi_encoder(encoder);
	struct vc4_hdmi *vc4_hdmi = encoder_to_vc4_hdmi(encoder);

	if (vc4_encoder->hdmi_monitor &&
	    drm_default_rgb_quant_range(mode) == HDMI_QUANTIZATION_RANGE_LIMITED) {
		if (vc4_hdmi->variant->csc_setup)
			vc4_hdmi->variant->csc_setup(vc4_hdmi, true);

		vc4_encoder->limited_rgb_range = true;
	} else {
		if (vc4_hdmi->variant->csc_setup)
			vc4_hdmi->variant->csc_setup(vc4_hdmi, false);

		vc4_encoder->limited_rgb_range = false;
	}

	HDMI_WRITE(HDMI_FIFO_CTL, VC4_HDMI_FIFO_CTL_MASTER_SLAVE_N);
}

static void vc4_hdmi_encoder_post_crtc_enable(struct drm_encoder *encoder,
					      struct drm_atomic_state *state)
{
	struct drm_display_mode *mode = &encoder->crtc->state->adjusted_mode;
	struct vc4_hdmi *vc4_hdmi = encoder_to_vc4_hdmi(encoder);
	struct vc4_hdmi_encoder *vc4_encoder = to_vc4_hdmi_encoder(encoder);
	bool hsync_pos = mode->flags & DRM_MODE_FLAG_PHSYNC;
	bool vsync_pos = mode->flags & DRM_MODE_FLAG_PVSYNC;
	int ret;

	HDMI_WRITE(HDMI_VID_CTL,
		   VC4_HD_VID_CTL_ENABLE |
		   VC4_HD_VID_CTL_CLRRGB |
		   VC4_HD_VID_CTL_UNDERFLOW_ENABLE |
		   VC4_HD_VID_CTL_FRAME_COUNTER_RESET |
		   (vsync_pos ? 0 : VC4_HD_VID_CTL_VSYNC_LOW) |
		   (hsync_pos ? 0 : VC4_HD_VID_CTL_HSYNC_LOW));

	HDMI_WRITE(HDMI_VID_CTL,
		   HDMI_READ(HDMI_VID_CTL) & ~VC4_HD_VID_CTL_BLANKPIX);

	if (vc4_encoder->hdmi_monitor) {
		HDMI_WRITE(HDMI_SCHEDULER_CONTROL,
			   HDMI_READ(HDMI_SCHEDULER_CONTROL) |
			   VC4_HDMI_SCHEDULER_CONTROL_MODE_HDMI);

		ret = wait_for(HDMI_READ(HDMI_SCHEDULER_CONTROL) &
			       VC4_HDMI_SCHEDULER_CONTROL_HDMI_ACTIVE, 1000);
		WARN_ONCE(ret, "Timeout waiting for "
			  "VC4_HDMI_SCHEDULER_CONTROL_HDMI_ACTIVE\n");
	} else {
		HDMI_WRITE(HDMI_RAM_PACKET_CONFIG,
			   HDMI_READ(HDMI_RAM_PACKET_CONFIG) &
			   ~(VC4_HDMI_RAM_PACKET_ENABLE));
		HDMI_WRITE(HDMI_SCHEDULER_CONTROL,
			   HDMI_READ(HDMI_SCHEDULER_CONTROL) &
			   ~VC4_HDMI_SCHEDULER_CONTROL_MODE_HDMI);

		ret = wait_for(!(HDMI_READ(HDMI_SCHEDULER_CONTROL) &
				 VC4_HDMI_SCHEDULER_CONTROL_HDMI_ACTIVE), 1000);
		WARN_ONCE(ret, "Timeout waiting for "
			  "!VC4_HDMI_SCHEDULER_CONTROL_HDMI_ACTIVE\n");
	}

	if (vc4_encoder->hdmi_monitor) {
		WARN_ON(!(HDMI_READ(HDMI_SCHEDULER_CONTROL) &
			  VC4_HDMI_SCHEDULER_CONTROL_HDMI_ACTIVE));
		HDMI_WRITE(HDMI_SCHEDULER_CONTROL,
			   HDMI_READ(HDMI_SCHEDULER_CONTROL) |
			   VC4_HDMI_SCHEDULER_CONTROL_VERT_ALWAYS_KEEPOUT);

		HDMI_WRITE(HDMI_RAM_PACKET_CONFIG,
			   VC4_HDMI_RAM_PACKET_ENABLE);

		vc4_hdmi_set_infoframes(encoder);
	}

	vc4_hdmi_recenter_fifo(vc4_hdmi);
	vc4_hdmi_enable_scrambling(encoder);
}

static void vc4_hdmi_encoder_enable(struct drm_encoder *encoder)
{
}

#define WIFI_2_4GHz_CH1_MIN_FREQ	2400000000ULL
#define WIFI_2_4GHz_CH1_MAX_FREQ	2422000000ULL

static int vc4_hdmi_encoder_atomic_check(struct drm_encoder *encoder,
					 struct drm_crtc_state *crtc_state,
					 struct drm_connector_state *conn_state)
{
	struct vc4_hdmi_connector_state *vc4_state = conn_state_to_vc4_hdmi_conn_state(conn_state);
	struct drm_display_mode *mode = &crtc_state->adjusted_mode;
	struct vc4_hdmi *vc4_hdmi = encoder_to_vc4_hdmi(encoder);
	unsigned long long pixel_rate = mode->clock * 1000;
	unsigned long long tmds_rate;

	if (vc4_hdmi->variant->unsupported_odd_h_timings &&
	    ((mode->hdisplay % 2) || (mode->hsync_start % 2) ||
	     (mode->hsync_end % 2) || (mode->htotal % 2)))
		return -EINVAL;

	/*
	 * The 1440p@60 pixel rate is in the same range than the first
	 * WiFi channel (between 2.4GHz and 2.422GHz with 22MHz
	 * bandwidth). Slightly lower the frequency to bring it out of
	 * the WiFi range.
	 */
	tmds_rate = pixel_rate * 10;
	if (vc4_hdmi->disable_wifi_frequencies &&
	    (tmds_rate >= WIFI_2_4GHz_CH1_MIN_FREQ &&
	     tmds_rate <= WIFI_2_4GHz_CH1_MAX_FREQ)) {
		mode->clock = 238560;
		pixel_rate = mode->clock * 1000;
	}

<<<<<<< HEAD
=======
	if (conn_state->max_bpc == 12) {
		pixel_rate = pixel_rate * 150;
		do_div(pixel_rate, 100);
	} else if (conn_state->max_bpc == 10) {
		pixel_rate = pixel_rate * 125;
		do_div(pixel_rate, 100);
	}

>>>>>>> 3b17187f
	if (mode->flags & DRM_MODE_FLAG_DBLCLK)
		pixel_rate = pixel_rate * 2;

	if (pixel_rate > vc4_hdmi->variant->max_pixel_clock)
		return -EINVAL;

	if (vc4_hdmi->disable_4kp60 && (pixel_rate > HDMI_14_MAX_TMDS_CLK))
		return -EINVAL;

	vc4_state->pixel_rate = pixel_rate;

	return 0;
}

static enum drm_mode_status
vc4_hdmi_encoder_mode_valid(struct drm_encoder *encoder,
			    const struct drm_display_mode *mode)
{
	struct vc4_hdmi *vc4_hdmi = encoder_to_vc4_hdmi(encoder);

	if (vc4_hdmi->variant->unsupported_odd_h_timings &&
	    ((mode->hdisplay % 2) || (mode->hsync_start % 2) ||
	     (mode->hsync_end % 2) || (mode->htotal % 2)))
		return MODE_H_ILLEGAL;

	if ((mode->clock * 1000) > vc4_hdmi->variant->max_pixel_clock)
		return MODE_CLOCK_HIGH;

	if (vc4_hdmi->disable_4kp60 && vc4_hdmi_mode_needs_scrambling(mode))
		return MODE_CLOCK_HIGH;

	return MODE_OK;
}

static const struct drm_encoder_helper_funcs vc4_hdmi_encoder_helper_funcs = {
	.atomic_check = vc4_hdmi_encoder_atomic_check,
	.mode_valid = vc4_hdmi_encoder_mode_valid,
	.disable = vc4_hdmi_encoder_disable,
	.enable = vc4_hdmi_encoder_enable,
};

static u32 vc4_hdmi_channel_map(struct vc4_hdmi *vc4_hdmi, u32 channel_mask)
{
	int i;
	u32 channel_map = 0;

	for (i = 0; i < 8; i++) {
		if (channel_mask & BIT(i))
			channel_map |= i << (3 * i);
	}
	return channel_map;
}

static u32 vc5_hdmi_channel_map(struct vc4_hdmi *vc4_hdmi, u32 channel_mask)
{
	int i;
	u32 channel_map = 0;

	for (i = 0; i < 8; i++) {
		if (channel_mask & BIT(i))
			channel_map |= i << (4 * i);
	}
	return channel_map;
}

/* HDMI audio codec callbacks */
static void vc4_hdmi_audio_set_mai_clock(struct vc4_hdmi *vc4_hdmi,
					 unsigned int samplerate)
{
	u32 hsm_clock = clk_get_rate(vc4_hdmi->audio_clock);
	unsigned long n, m;

	rational_best_approximation(hsm_clock, samplerate,
				    VC4_HD_MAI_SMP_N_MASK >>
				    VC4_HD_MAI_SMP_N_SHIFT,
				    (VC4_HD_MAI_SMP_M_MASK >>
				     VC4_HD_MAI_SMP_M_SHIFT) + 1,
				    &n, &m);

	HDMI_WRITE(HDMI_MAI_SMP,
		   VC4_SET_FIELD(n, VC4_HD_MAI_SMP_N) |
		   VC4_SET_FIELD(m - 1, VC4_HD_MAI_SMP_M));
}

static void vc4_hdmi_set_n_cts(struct vc4_hdmi *vc4_hdmi, unsigned int samplerate)
{
	struct drm_encoder *encoder = &vc4_hdmi->encoder.base.base;
	struct drm_crtc *crtc = encoder->crtc;
	const struct drm_display_mode *mode = &crtc->state->adjusted_mode;
	u32 n, cts;
	u64 tmp;

	n = 128 * samplerate / 1000;
	tmp = (u64)(mode->clock * 1000) * n;
	do_div(tmp, 128 * samplerate);
	cts = tmp;

	HDMI_WRITE(HDMI_CRP_CFG,
		   VC4_HDMI_CRP_CFG_EXTERNAL_CTS_EN |
		   VC4_SET_FIELD(n, VC4_HDMI_CRP_CFG_N));

	/*
	 * We could get slightly more accurate clocks in some cases by
	 * providing a CTS_1 value.  The two CTS values are alternated
	 * between based on the period fields
	 */
	HDMI_WRITE(HDMI_CTS_0, cts);
	HDMI_WRITE(HDMI_CTS_1, cts);
}

static inline struct vc4_hdmi *dai_to_hdmi(struct snd_soc_dai *dai)
{
	struct snd_soc_card *card = snd_soc_dai_get_drvdata(dai);

	return snd_soc_card_get_drvdata(card);
}

static int vc4_hdmi_audio_startup(struct device *dev, void *data)
{
	struct vc4_hdmi *vc4_hdmi = dev_get_drvdata(dev);
	struct drm_encoder *encoder = &vc4_hdmi->encoder.base.base;

	/*
	 * If the HDMI encoder hasn't probed, or the encoder is
	 * currently in DVI mode, treat the codec dai as missing.
	 */
	if (!encoder->crtc || !(HDMI_READ(HDMI_RAM_PACKET_CONFIG) &
				VC4_HDMI_RAM_PACKET_ENABLE))
		return -ENODEV;

	vc4_hdmi->audio.streaming = true;

	HDMI_WRITE(HDMI_MAI_CTL,
		   VC4_HD_MAI_CTL_RESET |
		   VC4_HD_MAI_CTL_FLUSH |
		   VC4_HD_MAI_CTL_DLATE |
		   VC4_HD_MAI_CTL_ERRORE |
		   VC4_HD_MAI_CTL_ERRORF);

	if (vc4_hdmi->variant->phy_rng_enable)
		vc4_hdmi->variant->phy_rng_enable(vc4_hdmi);

	return 0;
}

static void vc4_hdmi_audio_reset(struct vc4_hdmi *vc4_hdmi)
{
	struct drm_encoder *encoder = &vc4_hdmi->encoder.base.base;
	struct device *dev = &vc4_hdmi->pdev->dev;
	int ret;

	vc4_hdmi->audio.streaming = false;
	ret = vc4_hdmi_stop_packet(encoder, HDMI_INFOFRAME_TYPE_AUDIO, false);
	if (ret)
		dev_err(dev, "Failed to stop audio infoframe: %d\n", ret);

	HDMI_WRITE(HDMI_MAI_CTL, VC4_HD_MAI_CTL_RESET);
	HDMI_WRITE(HDMI_MAI_CTL, VC4_HD_MAI_CTL_ERRORF);
	HDMI_WRITE(HDMI_MAI_CTL, VC4_HD_MAI_CTL_FLUSH);
}

static void vc4_hdmi_audio_shutdown(struct device *dev, void *data)
{
	struct vc4_hdmi *vc4_hdmi = dev_get_drvdata(dev);

	HDMI_WRITE(HDMI_MAI_CTL,
		   VC4_HD_MAI_CTL_DLATE |
		   VC4_HD_MAI_CTL_ERRORE |
		   VC4_HD_MAI_CTL_ERRORF);

	if (vc4_hdmi->variant->phy_rng_disable)
		vc4_hdmi->variant->phy_rng_disable(vc4_hdmi);

	vc4_hdmi->audio.streaming = false;
	vc4_hdmi_audio_reset(vc4_hdmi);
}

static int sample_rate_to_mai_fmt(int samplerate)
{
	switch (samplerate) {
	case 8000:
		return VC4_HDMI_MAI_SAMPLE_RATE_8000;
	case 11025:
		return VC4_HDMI_MAI_SAMPLE_RATE_11025;
	case 12000:
		return VC4_HDMI_MAI_SAMPLE_RATE_12000;
	case 16000:
		return VC4_HDMI_MAI_SAMPLE_RATE_16000;
	case 22050:
		return VC4_HDMI_MAI_SAMPLE_RATE_22050;
	case 24000:
		return VC4_HDMI_MAI_SAMPLE_RATE_24000;
	case 32000:
		return VC4_HDMI_MAI_SAMPLE_RATE_32000;
	case 44100:
		return VC4_HDMI_MAI_SAMPLE_RATE_44100;
	case 48000:
		return VC4_HDMI_MAI_SAMPLE_RATE_48000;
	case 64000:
		return VC4_HDMI_MAI_SAMPLE_RATE_64000;
	case 88200:
		return VC4_HDMI_MAI_SAMPLE_RATE_88200;
	case 96000:
		return VC4_HDMI_MAI_SAMPLE_RATE_96000;
	case 128000:
		return VC4_HDMI_MAI_SAMPLE_RATE_128000;
	case 176400:
		return VC4_HDMI_MAI_SAMPLE_RATE_176400;
	case 192000:
		return VC4_HDMI_MAI_SAMPLE_RATE_192000;
	default:
		return VC4_HDMI_MAI_SAMPLE_RATE_NOT_INDICATED;
	}
}

/* HDMI audio codec callbacks */
static int vc4_hdmi_audio_prepare(struct device *dev, void *data,
				  struct hdmi_codec_daifmt *daifmt,
				  struct hdmi_codec_params *params)
{
	struct vc4_hdmi *vc4_hdmi = dev_get_drvdata(dev);
	struct drm_encoder *encoder = &vc4_hdmi->encoder.base.base;
	unsigned int sample_rate = params->sample_rate;
	unsigned int channels = params->channels;
	u32 audio_packet_config, channel_mask;
	u32 channel_map;
	u32 mai_audio_format;
	u32 mai_sample_rate;

	dev_dbg(dev, "%s: %u Hz, %d bit, %d channels\n", __func__,
		sample_rate, params->sample_width, channels);

	HDMI_WRITE(HDMI_MAI_CTL,
		   VC4_SET_FIELD(channels, VC4_HD_MAI_CTL_CHNUM) |
		   VC4_HD_MAI_CTL_WHOLSMP |
		   VC4_HD_MAI_CTL_CHALIGN |
		   VC4_HD_MAI_CTL_ENABLE);

	vc4_hdmi_audio_set_mai_clock(vc4_hdmi, sample_rate);

	mai_sample_rate = sample_rate_to_mai_fmt(sample_rate);
	if (params->iec.status[0] & IEC958_AES0_NONAUDIO &&
	    params->channels == 8)
		mai_audio_format = VC4_HDMI_MAI_FORMAT_HBR;
	else
		mai_audio_format = VC4_HDMI_MAI_FORMAT_PCM;
	HDMI_WRITE(HDMI_MAI_FMT,
		   VC4_SET_FIELD(mai_sample_rate,
				 VC4_HDMI_MAI_FORMAT_SAMPLE_RATE) |
		   VC4_SET_FIELD(mai_audio_format,
				 VC4_HDMI_MAI_FORMAT_AUDIO_FORMAT));

	/* The B frame identifier should match the value used by alsa-lib (8) */
	audio_packet_config =
		VC4_HDMI_AUDIO_PACKET_ZERO_DATA_ON_SAMPLE_FLAT |
		VC4_HDMI_AUDIO_PACKET_ZERO_DATA_ON_INACTIVE_CHANNELS |
		VC4_SET_FIELD(0x8, VC4_HDMI_AUDIO_PACKET_B_FRAME_IDENTIFIER);

	channel_mask = GENMASK(channels - 1, 0);
	audio_packet_config |= VC4_SET_FIELD(channel_mask,
					     VC4_HDMI_AUDIO_PACKET_CEA_MASK);

	/* Set the MAI threshold */
	HDMI_WRITE(HDMI_MAI_THR,
		   VC4_SET_FIELD(0x10, VC4_HD_MAI_THR_PANICHIGH) |
		   VC4_SET_FIELD(0x10, VC4_HD_MAI_THR_PANICLOW) |
		   VC4_SET_FIELD(0x10, VC4_HD_MAI_THR_DREQHIGH) |
		   VC4_SET_FIELD(0x10, VC4_HD_MAI_THR_DREQLOW));

	HDMI_WRITE(HDMI_MAI_CONFIG,
		   VC4_HDMI_MAI_CONFIG_BIT_REVERSE |
		   VC4_HDMI_MAI_CONFIG_FORMAT_REVERSE |
		   VC4_SET_FIELD(channel_mask, VC4_HDMI_MAI_CHANNEL_MASK));

	channel_map = vc4_hdmi->variant->channel_map(vc4_hdmi, channel_mask);
	HDMI_WRITE(HDMI_MAI_CHANNEL_MAP, channel_map);
	HDMI_WRITE(HDMI_AUDIO_PACKET_CONFIG, audio_packet_config);
	vc4_hdmi_set_n_cts(vc4_hdmi, sample_rate);

	memcpy(&vc4_hdmi->audio.infoframe, &params->cea, sizeof(params->cea));
	vc4_hdmi_set_audio_infoframe(encoder);

	return 0;
}

<<<<<<< HEAD
static int vc4_hdmi_audio_trigger(struct snd_pcm_substream *substream, int cmd,
				  struct snd_soc_dai *dai)
{
	struct vc4_hdmi *vc4_hdmi = dai_to_hdmi(dai);

	switch (cmd) {
	case SNDRV_PCM_TRIGGER_START:
		vc4_hdmi->audio.streaming = true;

		if (vc4_hdmi->variant->phy_rng_enable)
			vc4_hdmi->variant->phy_rng_enable(vc4_hdmi);

		HDMI_WRITE(HDMI_MAI_CTL,
			   VC4_SET_FIELD(vc4_hdmi->audio.channels,
					 VC4_HD_MAI_CTL_CHNUM) |
					 VC4_HD_MAI_CTL_WHOLSMP |
					 VC4_HD_MAI_CTL_CHALIGN |
					 VC4_HD_MAI_CTL_ENABLE);
		break;
	case SNDRV_PCM_TRIGGER_STOP:
		HDMI_WRITE(HDMI_MAI_CTL,
			   VC4_HD_MAI_CTL_DLATE |
			   VC4_HD_MAI_CTL_ERRORE |
			   VC4_HD_MAI_CTL_ERRORF);

		if (vc4_hdmi->variant->phy_rng_disable)
			vc4_hdmi->variant->phy_rng_disable(vc4_hdmi);

		vc4_hdmi->audio.streaming = false;

		break;
	default:
		break;
	}

	return 0;
}

static inline struct vc4_hdmi *
snd_component_to_hdmi(struct snd_soc_component *component)
{
	struct snd_soc_card *card = snd_soc_component_get_drvdata(component);

	return snd_soc_card_get_drvdata(card);
}

static int vc4_hdmi_audio_eld_ctl_info(struct snd_kcontrol *kcontrol,
				       struct snd_ctl_elem_info *uinfo)
{
	struct snd_soc_component *component = snd_kcontrol_chip(kcontrol);
	struct vc4_hdmi *vc4_hdmi = snd_component_to_hdmi(component);
	struct drm_connector *connector = &vc4_hdmi->connector;

	uinfo->type = SNDRV_CTL_ELEM_TYPE_BYTES;
	uinfo->count = sizeof(connector->eld);

	return 0;
}

static int vc4_hdmi_audio_eld_ctl_get(struct snd_kcontrol *kcontrol,
				      struct snd_ctl_elem_value *ucontrol)
{
	struct snd_soc_component *component = snd_kcontrol_chip(kcontrol);
	struct vc4_hdmi *vc4_hdmi = snd_component_to_hdmi(component);
	struct drm_connector *connector = &vc4_hdmi->connector;

	memcpy(ucontrol->value.bytes.data, connector->eld,
	       sizeof(connector->eld));

	return 0;
}

static const struct snd_kcontrol_new vc4_hdmi_audio_controls[] = {
	{
		.access = SNDRV_CTL_ELEM_ACCESS_READ |
			  SNDRV_CTL_ELEM_ACCESS_VOLATILE,
		.iface = SNDRV_CTL_ELEM_IFACE_PCM,
		.name = "ELD",
		.info = vc4_hdmi_audio_eld_ctl_info,
		.get = vc4_hdmi_audio_eld_ctl_get,
	},
};

static const struct snd_soc_dapm_widget vc4_hdmi_audio_widgets[] = {
	SND_SOC_DAPM_OUTPUT("TX"),
};

static const struct snd_soc_dapm_route vc4_hdmi_audio_routes[] = {
	{ "TX", NULL, "Playback" },
};

static const struct snd_soc_component_driver vc4_hdmi_audio_component_drv = {
	.name			= "vc4-hdmi-codec-dai-component",
	.controls		= vc4_hdmi_audio_controls,
	.num_controls		= ARRAY_SIZE(vc4_hdmi_audio_controls),
	.dapm_widgets		= vc4_hdmi_audio_widgets,
	.num_dapm_widgets	= ARRAY_SIZE(vc4_hdmi_audio_widgets),
	.dapm_routes		= vc4_hdmi_audio_routes,
	.num_dapm_routes	= ARRAY_SIZE(vc4_hdmi_audio_routes),
	.idle_bias_on		= 1,
	.use_pmdown_time	= 1,
	.endianness		= 1,
	.non_legacy_dai_naming	= 1,
};

static const struct snd_soc_dai_ops vc4_hdmi_audio_dai_ops = {
	.startup = vc4_hdmi_audio_startup,
	.shutdown = vc4_hdmi_audio_shutdown,
	.hw_params = vc4_hdmi_audio_hw_params,
	.set_fmt = vc4_hdmi_audio_set_fmt,
	.trigger = vc4_hdmi_audio_trigger,
};

static struct snd_soc_dai_driver vc4_hdmi_audio_codec_dai_drv = {
	.name = "vc4-hdmi-hifi",
	.playback = {
		.stream_name = "Playback",
		.channels_min = 2,
		.channels_max = 8,
		.rates = SNDRV_PCM_RATE_32000 | SNDRV_PCM_RATE_44100 |
			 SNDRV_PCM_RATE_48000 | SNDRV_PCM_RATE_88200 |
			 SNDRV_PCM_RATE_96000 | SNDRV_PCM_RATE_176400 |
			 SNDRV_PCM_RATE_192000,
		.formats = SNDRV_PCM_FMTBIT_IEC958_SUBFRAME_LE,
	},
};

=======
>>>>>>> 3b17187f
static const struct snd_soc_component_driver vc4_hdmi_audio_cpu_dai_comp = {
	.name = "vc4-hdmi-cpu-dai-component",
};

static int vc4_hdmi_audio_cpu_dai_probe(struct snd_soc_dai *dai)
{
	struct vc4_hdmi *vc4_hdmi = dai_to_hdmi(dai);

	snd_soc_dai_init_dma_data(dai, &vc4_hdmi->audio.dma_data, NULL);

	return 0;
}

static struct snd_soc_dai_driver vc4_hdmi_audio_cpu_dai_drv = {
	.name = "vc4-hdmi-cpu-dai",
	.probe  = vc4_hdmi_audio_cpu_dai_probe,
	.playback = {
		.stream_name = "Playback",
		.channels_min = 1,
		.channels_max = 8,
		.rates = SNDRV_PCM_RATE_32000 | SNDRV_PCM_RATE_44100 |
			 SNDRV_PCM_RATE_48000 | SNDRV_PCM_RATE_88200 |
			 SNDRV_PCM_RATE_96000 | SNDRV_PCM_RATE_176400 |
			 SNDRV_PCM_RATE_192000,
		.formats = SNDRV_PCM_FMTBIT_IEC958_SUBFRAME_LE,
	},
};

static const struct snd_dmaengine_pcm_config pcm_conf = {
	.chan_names[SNDRV_PCM_STREAM_PLAYBACK] = "audio-rx",
	.prepare_slave_config = snd_dmaengine_pcm_prepare_slave_config,
};

static int vc4_hdmi_audio_get_eld(struct device *dev, void *data,
				  uint8_t *buf, size_t len)
{
	struct vc4_hdmi *vc4_hdmi = dev_get_drvdata(dev);
	struct drm_connector *connector = &vc4_hdmi->connector;

	memcpy(buf, connector->eld, min(sizeof(connector->eld), len));

	return 0;
}

static const struct hdmi_codec_ops vc4_hdmi_codec_ops = {
	.get_eld = vc4_hdmi_audio_get_eld,
	.prepare = vc4_hdmi_audio_prepare,
	.audio_shutdown = vc4_hdmi_audio_shutdown,
	.audio_startup = vc4_hdmi_audio_startup,
};

static struct hdmi_codec_pdata vc4_hdmi_codec_pdata = {
	.ops = &vc4_hdmi_codec_ops,
	.max_i2s_channels = 8,
	.i2s = 1,
};

static int vc4_hdmi_audio_init(struct vc4_hdmi *vc4_hdmi)
{
	const struct vc4_hdmi_register *mai_data =
		&vc4_hdmi->variant->registers[HDMI_MAI_DATA];
	struct snd_soc_dai_link *dai_link = &vc4_hdmi->audio.link;
	struct snd_soc_card *card = &vc4_hdmi->audio.card;
	struct device *dev = &vc4_hdmi->pdev->dev;
	struct platform_device *codec_pdev;
	const __be32 *addr;
	int index;
	int ret;

	if (!of_find_property(dev->of_node, "dmas", NULL)) {
		dev_warn(dev,
			 "'dmas' DT property is missing, no HDMI audio\n");
		return 0;
	}

	if (mai_data->reg != VC4_HD) {
		WARN_ONCE(true, "MAI isn't in the HD block\n");
		return -EINVAL;
	}

	/*
	 * Get the physical address of VC4_HD_MAI_DATA. We need to retrieve
	 * the bus address specified in the DT, because the physical address
	 * (the one returned by platform_get_resource()) is not appropriate
	 * for DMA transfers.
	 * This VC/MMU should probably be exposed to avoid this kind of hacks.
	 */
	index = of_property_match_string(dev->of_node, "reg-names", "hd");
	/* Before BCM2711, we don't have a named register range */
	if (index < 0)
		index = 1;

	addr = of_get_address(dev->of_node, index, NULL, NULL);

	vc4_hdmi->audio.dma_data.addr = be32_to_cpup(addr) + mai_data->offset;
	vc4_hdmi->audio.dma_data.addr_width = DMA_SLAVE_BUSWIDTH_4_BYTES;
	vc4_hdmi->audio.dma_data.maxburst = 2;

	ret = devm_snd_dmaengine_pcm_register(dev, &pcm_conf, 0);
	if (ret) {
		dev_err(dev, "Could not register PCM component: %d\n", ret);
		return ret;
	}

	ret = devm_snd_soc_register_component(dev, &vc4_hdmi_audio_cpu_dai_comp,
					      &vc4_hdmi_audio_cpu_dai_drv, 1);
	if (ret) {
		dev_err(dev, "Could not register CPU DAI: %d\n", ret);
		return ret;
	}

	codec_pdev = platform_device_register_data(dev, HDMI_CODEC_DRV_NAME,
						   PLATFORM_DEVID_AUTO,
						   &vc4_hdmi_codec_pdata,
						   sizeof(vc4_hdmi_codec_pdata));
	if (IS_ERR(codec_pdev)) {
		dev_err(dev, "Couldn't register the HDMI codec: %ld\n", PTR_ERR(codec_pdev));
		return PTR_ERR(codec_pdev);
	}

	dai_link->cpus		= &vc4_hdmi->audio.cpu;
	dai_link->codecs	= &vc4_hdmi->audio.codec;
	dai_link->platforms	= &vc4_hdmi->audio.platform;

	dai_link->num_cpus	= 1;
	dai_link->num_codecs	= 1;
	dai_link->num_platforms	= 1;

	dai_link->name = "MAI";
	dai_link->stream_name = "MAI PCM";
	dai_link->codecs->dai_name = "i2s-hifi";
	dai_link->cpus->dai_name = dev_name(dev);
	dai_link->codecs->name = dev_name(&codec_pdev->dev);
	dai_link->platforms->name = dev_name(dev);

	card->dai_link = dai_link;
	card->num_links = 1;
	card->name = vc4_hdmi->variant->card_name;
	card->driver_name = "vc4-hdmi";
	card->dev = dev;
	card->owner = THIS_MODULE;

	/*
	 * Be careful, snd_soc_register_card() calls dev_set_drvdata() and
	 * stores a pointer to the snd card object in dev->driver_data. This
	 * means we cannot use it for something else. The hdmi back-pointer is
	 * now stored in card->drvdata and should be retrieved with
	 * snd_soc_card_get_drvdata() if needed.
	 */
	snd_soc_card_set_drvdata(card, vc4_hdmi);
	ret = devm_snd_soc_register_card(dev, card);
	if (ret)
		dev_err_probe(dev, ret, "Could not register sound card\n");

	return ret;

}

static irqreturn_t vc4_hdmi_hpd_irq_thread(int irq, void *priv)
{
	struct vc4_hdmi *vc4_hdmi = priv;
	struct drm_device *dev = vc4_hdmi->connector.dev;

	if (dev && dev->registered)
		drm_kms_helper_hotplug_event(dev);

	return IRQ_HANDLED;
}

static int vc4_hdmi_hotplug_init(struct vc4_hdmi *vc4_hdmi)
{
	struct drm_connector *connector = &vc4_hdmi->connector;
	struct platform_device *pdev = vc4_hdmi->pdev;
	int ret;

	if (vc4_hdmi->variant->external_irq_controller) {
		unsigned int hpd_con = platform_get_irq_byname(pdev, "hpd-connected");
		unsigned int hpd_rm = platform_get_irq_byname(pdev, "hpd-removed");

		ret = request_threaded_irq(hpd_con,
					   NULL,
					   vc4_hdmi_hpd_irq_thread, IRQF_ONESHOT,
					   "vc4 hdmi hpd connected", vc4_hdmi);
		if (ret)
			return ret;

		ret = request_threaded_irq(hpd_rm,
					   NULL,
					   vc4_hdmi_hpd_irq_thread, IRQF_ONESHOT,
					   "vc4 hdmi hpd disconnected", vc4_hdmi);
		if (ret) {
			free_irq(hpd_con, vc4_hdmi);
			return ret;
		}

		connector->polled = DRM_CONNECTOR_POLL_HPD;
	}

	return 0;
}

static void vc4_hdmi_hotplug_exit(struct vc4_hdmi *vc4_hdmi)
{
	struct platform_device *pdev = vc4_hdmi->pdev;

	if (vc4_hdmi->variant->external_irq_controller) {
		free_irq(platform_get_irq_byname(pdev, "hpd-connected"), vc4_hdmi);
		free_irq(platform_get_irq_byname(pdev, "hpd-removed"), vc4_hdmi);
	}
}

#ifdef CONFIG_DRM_VC4_HDMI_CEC
static irqreturn_t vc4_cec_irq_handler_rx_thread(int irq, void *priv)
{
	struct vc4_hdmi *vc4_hdmi = priv;

	if (vc4_hdmi->cec_rx_msg.len)
		cec_received_msg(vc4_hdmi->cec_adap,
				 &vc4_hdmi->cec_rx_msg);

	return IRQ_HANDLED;
}

static irqreturn_t vc4_cec_irq_handler_tx_thread(int irq, void *priv)
{
	struct vc4_hdmi *vc4_hdmi = priv;

	if (vc4_hdmi->cec_tx_ok) {
		cec_transmit_done(vc4_hdmi->cec_adap, CEC_TX_STATUS_OK,
				  0, 0, 0, 0);
	} else {
		/*
		 * This CEC implementation makes 1 retry, so if we
		 * get a NACK, then that means it made 2 attempts.
		 */
		cec_transmit_done(vc4_hdmi->cec_adap, CEC_TX_STATUS_NACK,
				  0, 2, 0, 0);
	}
	return IRQ_HANDLED;
}

static irqreturn_t vc4_cec_irq_handler_thread(int irq, void *priv)
{
	struct vc4_hdmi *vc4_hdmi = priv;
	irqreturn_t ret;

	if (vc4_hdmi->cec_irq_was_rx)
		ret = vc4_cec_irq_handler_rx_thread(irq, priv);
	else
		ret = vc4_cec_irq_handler_tx_thread(irq, priv);

	return ret;
}

static void vc4_cec_read_msg(struct vc4_hdmi *vc4_hdmi, u32 cntrl1)
{
	struct drm_device *dev = vc4_hdmi->connector.dev;
	struct cec_msg *msg = &vc4_hdmi->cec_rx_msg;
	unsigned int i;

	msg->len = 1 + ((cntrl1 & VC4_HDMI_CEC_REC_WRD_CNT_MASK) >>
					VC4_HDMI_CEC_REC_WRD_CNT_SHIFT);

	if (msg->len > 16) {
		drm_err(dev, "Attempting to read too much data (%d)\n", msg->len);
		return;
	}

	for (i = 0; i < msg->len; i += 4) {
		u32 val = HDMI_READ(HDMI_CEC_RX_DATA_1 + (i >> 2));

		msg->msg[i] = val & 0xff;
		msg->msg[i + 1] = (val >> 8) & 0xff;
		msg->msg[i + 2] = (val >> 16) & 0xff;
		msg->msg[i + 3] = (val >> 24) & 0xff;
	}
}

static irqreturn_t vc4_cec_irq_handler_tx_bare(int irq, void *priv)
{
	struct vc4_hdmi *vc4_hdmi = priv;
	u32 cntrl1;

	cntrl1 = HDMI_READ(HDMI_CEC_CNTRL_1);
	vc4_hdmi->cec_tx_ok = cntrl1 & VC4_HDMI_CEC_TX_STATUS_GOOD;
	cntrl1 &= ~VC4_HDMI_CEC_START_XMIT_BEGIN;
	HDMI_WRITE(HDMI_CEC_CNTRL_1, cntrl1);

	return IRQ_WAKE_THREAD;
}

static irqreturn_t vc4_cec_irq_handler_rx_bare(int irq, void *priv)
{
	struct vc4_hdmi *vc4_hdmi = priv;
	u32 cntrl1;

	vc4_hdmi->cec_rx_msg.len = 0;
	cntrl1 = HDMI_READ(HDMI_CEC_CNTRL_1);
	vc4_cec_read_msg(vc4_hdmi, cntrl1);
	cntrl1 |= VC4_HDMI_CEC_CLEAR_RECEIVE_OFF;
	HDMI_WRITE(HDMI_CEC_CNTRL_1, cntrl1);
	cntrl1 &= ~VC4_HDMI_CEC_CLEAR_RECEIVE_OFF;

	HDMI_WRITE(HDMI_CEC_CNTRL_1, cntrl1);

	return IRQ_WAKE_THREAD;
}

static irqreturn_t vc4_cec_irq_handler(int irq, void *priv)
{
	struct vc4_hdmi *vc4_hdmi = priv;
	u32 stat = HDMI_READ(HDMI_CEC_CPU_STATUS);
	irqreturn_t ret;
	u32 cntrl5;

	if (!(stat & VC4_HDMI_CPU_CEC))
		return IRQ_NONE;

	cntrl5 = HDMI_READ(HDMI_CEC_CNTRL_5);
	vc4_hdmi->cec_irq_was_rx = cntrl5 & VC4_HDMI_CEC_RX_CEC_INT;
	if (vc4_hdmi->cec_irq_was_rx)
		ret = vc4_cec_irq_handler_rx_bare(irq, priv);
	else
		ret = vc4_cec_irq_handler_tx_bare(irq, priv);

	HDMI_WRITE(HDMI_CEC_CPU_CLEAR, VC4_HDMI_CPU_CEC);
	return ret;
}

static int vc4_hdmi_cec_adap_enable(struct cec_adapter *adap, bool enable)
{
	struct vc4_hdmi *vc4_hdmi = cec_get_drvdata(adap);
	/* clock period in microseconds */
	const u32 usecs = 1000000 / CEC_CLOCK_FREQ;
	u32 val = HDMI_READ(HDMI_CEC_CNTRL_5);

	val &= ~(VC4_HDMI_CEC_TX_SW_RESET | VC4_HDMI_CEC_RX_SW_RESET |
		 VC4_HDMI_CEC_CNT_TO_4700_US_MASK |
		 VC4_HDMI_CEC_CNT_TO_4500_US_MASK);
	val |= ((4700 / usecs) << VC4_HDMI_CEC_CNT_TO_4700_US_SHIFT) |
	       ((4500 / usecs) << VC4_HDMI_CEC_CNT_TO_4500_US_SHIFT);

	if (enable) {
		HDMI_WRITE(HDMI_CEC_CNTRL_5, val |
			   VC4_HDMI_CEC_TX_SW_RESET | VC4_HDMI_CEC_RX_SW_RESET);
		HDMI_WRITE(HDMI_CEC_CNTRL_5, val);
		HDMI_WRITE(HDMI_CEC_CNTRL_2,
			   ((1500 / usecs) << VC4_HDMI_CEC_CNT_TO_1500_US_SHIFT) |
			   ((1300 / usecs) << VC4_HDMI_CEC_CNT_TO_1300_US_SHIFT) |
			   ((800 / usecs) << VC4_HDMI_CEC_CNT_TO_800_US_SHIFT) |
			   ((600 / usecs) << VC4_HDMI_CEC_CNT_TO_600_US_SHIFT) |
			   ((400 / usecs) << VC4_HDMI_CEC_CNT_TO_400_US_SHIFT));
		HDMI_WRITE(HDMI_CEC_CNTRL_3,
			   ((2750 / usecs) << VC4_HDMI_CEC_CNT_TO_2750_US_SHIFT) |
			   ((2400 / usecs) << VC4_HDMI_CEC_CNT_TO_2400_US_SHIFT) |
			   ((2050 / usecs) << VC4_HDMI_CEC_CNT_TO_2050_US_SHIFT) |
			   ((1700 / usecs) << VC4_HDMI_CEC_CNT_TO_1700_US_SHIFT));
		HDMI_WRITE(HDMI_CEC_CNTRL_4,
			   ((4300 / usecs) << VC4_HDMI_CEC_CNT_TO_4300_US_SHIFT) |
			   ((3900 / usecs) << VC4_HDMI_CEC_CNT_TO_3900_US_SHIFT) |
			   ((3600 / usecs) << VC4_HDMI_CEC_CNT_TO_3600_US_SHIFT) |
			   ((3500 / usecs) << VC4_HDMI_CEC_CNT_TO_3500_US_SHIFT));

		if (!vc4_hdmi->variant->external_irq_controller)
			HDMI_WRITE(HDMI_CEC_CPU_MASK_CLEAR, VC4_HDMI_CPU_CEC);
	} else {
		if (!vc4_hdmi->variant->external_irq_controller)
			HDMI_WRITE(HDMI_CEC_CPU_MASK_SET, VC4_HDMI_CPU_CEC);
		HDMI_WRITE(HDMI_CEC_CNTRL_5, val |
			   VC4_HDMI_CEC_TX_SW_RESET | VC4_HDMI_CEC_RX_SW_RESET);
	}
	return 0;
}

static int vc4_hdmi_cec_adap_log_addr(struct cec_adapter *adap, u8 log_addr)
{
	struct vc4_hdmi *vc4_hdmi = cec_get_drvdata(adap);

	HDMI_WRITE(HDMI_CEC_CNTRL_1,
		   (HDMI_READ(HDMI_CEC_CNTRL_1) & ~VC4_HDMI_CEC_ADDR_MASK) |
		   (log_addr & 0xf) << VC4_HDMI_CEC_ADDR_SHIFT);
	return 0;
}

static int vc4_hdmi_cec_adap_transmit(struct cec_adapter *adap, u8 attempts,
				      u32 signal_free_time, struct cec_msg *msg)
{
	struct vc4_hdmi *vc4_hdmi = cec_get_drvdata(adap);
	struct drm_device *dev = vc4_hdmi->connector.dev;
	u32 val;
	unsigned int i;

	if (msg->len > 16) {
		drm_err(dev, "Attempting to transmit too much data (%d)\n", msg->len);
		return -ENOMEM;
	}

	for (i = 0; i < msg->len; i += 4)
		HDMI_WRITE(HDMI_CEC_TX_DATA_1 + (i >> 2),
			   (msg->msg[i]) |
			   (msg->msg[i + 1] << 8) |
			   (msg->msg[i + 2] << 16) |
			   (msg->msg[i + 3] << 24));

	val = HDMI_READ(HDMI_CEC_CNTRL_1);
	val &= ~VC4_HDMI_CEC_START_XMIT_BEGIN;
	HDMI_WRITE(HDMI_CEC_CNTRL_1, val);
	val &= ~VC4_HDMI_CEC_MESSAGE_LENGTH_MASK;
	val |= (msg->len - 1) << VC4_HDMI_CEC_MESSAGE_LENGTH_SHIFT;
	val |= VC4_HDMI_CEC_START_XMIT_BEGIN;

	HDMI_WRITE(HDMI_CEC_CNTRL_1, val);
	return 0;
}

static const struct cec_adap_ops vc4_hdmi_cec_adap_ops = {
	.adap_enable = vc4_hdmi_cec_adap_enable,
	.adap_log_addr = vc4_hdmi_cec_adap_log_addr,
	.adap_transmit = vc4_hdmi_cec_adap_transmit,
};

static int vc4_hdmi_cec_init(struct vc4_hdmi *vc4_hdmi)
{
	struct cec_connector_info conn_info;
	struct platform_device *pdev = vc4_hdmi->pdev;
	struct device *dev = &pdev->dev;
	u32 value;
	int ret;

	if (!of_find_property(dev->of_node, "interrupts", NULL)) {
		dev_warn(dev, "'interrupts' DT property is missing, no CEC\n");
		return 0;
	}

	vc4_hdmi->cec_adap = cec_allocate_adapter(&vc4_hdmi_cec_adap_ops,
						  vc4_hdmi, "vc4",
						  CEC_CAP_DEFAULTS |
						  CEC_CAP_CONNECTOR_INFO, 1);
	ret = PTR_ERR_OR_ZERO(vc4_hdmi->cec_adap);
	if (ret < 0)
		return ret;

	cec_fill_conn_info_from_drm(&conn_info, &vc4_hdmi->connector);
	cec_s_conn_info(vc4_hdmi->cec_adap, &conn_info);

<<<<<<< HEAD
	HDMI_WRITE(HDMI_CEC_CPU_MASK_SET, 0xffffffff);

=======
>>>>>>> 3b17187f
	value = HDMI_READ(HDMI_CEC_CNTRL_1);
	/* Set the logical address to Unregistered */
	value |= VC4_HDMI_CEC_ADDR_MASK;
	HDMI_WRITE(HDMI_CEC_CNTRL_1, value);

	vc4_hdmi_cec_update_clk_div(vc4_hdmi);

<<<<<<< HEAD
	ret = devm_request_threaded_irq(&pdev->dev, platform_get_irq(pdev, 0),
					vc4_cec_irq_handler,
					vc4_cec_irq_handler_thread, 0,
					"vc4 hdmi cec", vc4_hdmi);
	if (ret)
		goto err_delete_cec_adap;
=======
	if (vc4_hdmi->variant->external_irq_controller) {
		ret = request_threaded_irq(platform_get_irq_byname(pdev, "cec-rx"),
					   vc4_cec_irq_handler_rx_bare,
					   vc4_cec_irq_handler_rx_thread, 0,
					   "vc4 hdmi cec rx", vc4_hdmi);
		if (ret)
			goto err_delete_cec_adap;

		ret = request_threaded_irq(platform_get_irq_byname(pdev, "cec-tx"),
					   vc4_cec_irq_handler_tx_bare,
					   vc4_cec_irq_handler_tx_thread, 0,
					   "vc4 hdmi cec tx", vc4_hdmi);
		if (ret)
			goto err_remove_cec_rx_handler;
	} else {
		HDMI_WRITE(HDMI_CEC_CPU_MASK_SET, 0xffffffff);

		ret = request_threaded_irq(platform_get_irq(pdev, 0),
					   vc4_cec_irq_handler,
					   vc4_cec_irq_handler_thread, 0,
					   "vc4 hdmi cec", vc4_hdmi);
		if (ret)
			goto err_delete_cec_adap;
	}
>>>>>>> 3b17187f

	ret = cec_register_adapter(vc4_hdmi->cec_adap, &pdev->dev);
	if (ret < 0)
		goto err_remove_handlers;

	return 0;

err_remove_handlers:
	if (vc4_hdmi->variant->external_irq_controller)
		free_irq(platform_get_irq_byname(pdev, "cec-tx"), vc4_hdmi);
	else
		free_irq(platform_get_irq(pdev, 0), vc4_hdmi);

err_remove_cec_rx_handler:
	if (vc4_hdmi->variant->external_irq_controller)
		free_irq(platform_get_irq_byname(pdev, "cec-rx"), vc4_hdmi);

err_delete_cec_adap:
	cec_delete_adapter(vc4_hdmi->cec_adap);

	return ret;
}

static void vc4_hdmi_cec_exit(struct vc4_hdmi *vc4_hdmi)
{
	struct platform_device *pdev = vc4_hdmi->pdev;

	if (vc4_hdmi->variant->external_irq_controller) {
		free_irq(platform_get_irq_byname(pdev, "cec-rx"), vc4_hdmi);
		free_irq(platform_get_irq_byname(pdev, "cec-tx"), vc4_hdmi);
	} else {
		free_irq(platform_get_irq(pdev, 0), vc4_hdmi);
	}

	cec_unregister_adapter(vc4_hdmi->cec_adap);
}
#else
static int vc4_hdmi_cec_init(struct vc4_hdmi *vc4_hdmi)
{
	return 0;
}

static void vc4_hdmi_cec_exit(struct vc4_hdmi *vc4_hdmi) {};

#endif

static int vc4_hdmi_build_regset(struct vc4_hdmi *vc4_hdmi,
				 struct debugfs_regset32 *regset,
				 enum vc4_hdmi_regs reg)
{
	const struct vc4_hdmi_variant *variant = vc4_hdmi->variant;
	struct debugfs_reg32 *regs, *new_regs;
	unsigned int count = 0;
	unsigned int i;

	regs = kcalloc(variant->num_registers, sizeof(*regs),
		       GFP_KERNEL);
	if (!regs)
		return -ENOMEM;

	for (i = 0; i < variant->num_registers; i++) {
		const struct vc4_hdmi_register *field =	&variant->registers[i];

		if (field->reg != reg)
			continue;

		regs[count].name = field->name;
		regs[count].offset = field->offset;
		count++;
	}

	new_regs = krealloc(regs, count * sizeof(*regs), GFP_KERNEL);
	if (!new_regs)
		return -ENOMEM;

	regset->base = __vc4_hdmi_get_field_base(vc4_hdmi, reg);
	regset->regs = new_regs;
	regset->nregs = count;

	return 0;
}

static int vc4_hdmi_init_resources(struct vc4_hdmi *vc4_hdmi)
{
	struct platform_device *pdev = vc4_hdmi->pdev;
	struct device *dev = &pdev->dev;
	int ret;

	vc4_hdmi->hdmicore_regs = vc4_ioremap_regs(pdev, 0);
	if (IS_ERR(vc4_hdmi->hdmicore_regs))
		return PTR_ERR(vc4_hdmi->hdmicore_regs);

	vc4_hdmi->hd_regs = vc4_ioremap_regs(pdev, 1);
	if (IS_ERR(vc4_hdmi->hd_regs))
		return PTR_ERR(vc4_hdmi->hd_regs);

	ret = vc4_hdmi_build_regset(vc4_hdmi, &vc4_hdmi->hd_regset, VC4_HD);
	if (ret)
		return ret;

	ret = vc4_hdmi_build_regset(vc4_hdmi, &vc4_hdmi->hdmi_regset, VC4_HDMI);
	if (ret)
		return ret;

	vc4_hdmi->pixel_clock = devm_clk_get(dev, "pixel");
	if (IS_ERR(vc4_hdmi->pixel_clock)) {
		ret = PTR_ERR(vc4_hdmi->pixel_clock);
		if (ret != -EPROBE_DEFER)
			DRM_ERROR("Failed to get pixel clock\n");
		return ret;
	}

	vc4_hdmi->hsm_clock = devm_clk_get(dev, "hdmi");
	if (IS_ERR(vc4_hdmi->hsm_clock)) {
		DRM_ERROR("Failed to get HDMI state machine clock\n");
		return PTR_ERR(vc4_hdmi->hsm_clock);
	}
	vc4_hdmi->audio_clock = vc4_hdmi->hsm_clock;
	vc4_hdmi->cec_clock = vc4_hdmi->hsm_clock;

	return 0;
}

static int vc5_hdmi_init_resources(struct vc4_hdmi *vc4_hdmi)
{
	struct platform_device *pdev = vc4_hdmi->pdev;
	struct device *dev = &pdev->dev;
	struct resource *res;

	res = platform_get_resource_byname(pdev, IORESOURCE_MEM, "hdmi");
	if (!res)
		return -ENODEV;

	vc4_hdmi->hdmicore_regs = devm_ioremap(dev, res->start,
					       resource_size(res));
	if (!vc4_hdmi->hdmicore_regs)
		return -ENOMEM;

	res = platform_get_resource_byname(pdev, IORESOURCE_MEM, "hd");
	if (!res)
		return -ENODEV;

	vc4_hdmi->hd_regs = devm_ioremap(dev, res->start, resource_size(res));
	if (!vc4_hdmi->hd_regs)
		return -ENOMEM;

	res = platform_get_resource_byname(pdev, IORESOURCE_MEM, "cec");
	if (!res)
		return -ENODEV;

	vc4_hdmi->cec_regs = devm_ioremap(dev, res->start, resource_size(res));
	if (!vc4_hdmi->cec_regs)
		return -ENOMEM;

	res = platform_get_resource_byname(pdev, IORESOURCE_MEM, "csc");
	if (!res)
		return -ENODEV;

	vc4_hdmi->csc_regs = devm_ioremap(dev, res->start, resource_size(res));
	if (!vc4_hdmi->csc_regs)
		return -ENOMEM;

	res = platform_get_resource_byname(pdev, IORESOURCE_MEM, "dvp");
	if (!res)
		return -ENODEV;

	vc4_hdmi->dvp_regs = devm_ioremap(dev, res->start, resource_size(res));
	if (!vc4_hdmi->dvp_regs)
		return -ENOMEM;

	res = platform_get_resource_byname(pdev, IORESOURCE_MEM, "phy");
	if (!res)
		return -ENODEV;

	vc4_hdmi->phy_regs = devm_ioremap(dev, res->start, resource_size(res));
	if (!vc4_hdmi->phy_regs)
		return -ENOMEM;

	res = platform_get_resource_byname(pdev, IORESOURCE_MEM, "packet");
	if (!res)
		return -ENODEV;

	vc4_hdmi->ram_regs = devm_ioremap(dev, res->start, resource_size(res));
	if (!vc4_hdmi->ram_regs)
		return -ENOMEM;

	res = platform_get_resource_byname(pdev, IORESOURCE_MEM, "rm");
	if (!res)
		return -ENODEV;

	vc4_hdmi->rm_regs = devm_ioremap(dev, res->start, resource_size(res));
	if (!vc4_hdmi->rm_regs)
		return -ENOMEM;

	vc4_hdmi->hsm_clock = devm_clk_get(dev, "hdmi");
	if (IS_ERR(vc4_hdmi->hsm_clock)) {
		DRM_ERROR("Failed to get HDMI state machine clock\n");
		return PTR_ERR(vc4_hdmi->hsm_clock);
	}

	vc4_hdmi->pixel_bvb_clock = devm_clk_get(dev, "bvb");
	if (IS_ERR(vc4_hdmi->pixel_bvb_clock)) {
		DRM_ERROR("Failed to get pixel bvb clock\n");
		return PTR_ERR(vc4_hdmi->pixel_bvb_clock);
	}

	vc4_hdmi->audio_clock = devm_clk_get(dev, "audio");
	if (IS_ERR(vc4_hdmi->audio_clock)) {
		DRM_ERROR("Failed to get audio clock\n");
		return PTR_ERR(vc4_hdmi->audio_clock);
	}

	vc4_hdmi->cec_clock = devm_clk_get(dev, "cec");
	if (IS_ERR(vc4_hdmi->cec_clock)) {
		DRM_ERROR("Failed to get CEC clock\n");
		return PTR_ERR(vc4_hdmi->cec_clock);
	}

	vc4_hdmi->reset = devm_reset_control_get(dev, NULL);
	if (IS_ERR(vc4_hdmi->reset)) {
		DRM_ERROR("Failed to get HDMI reset line\n");
		return PTR_ERR(vc4_hdmi->reset);
	}

	return 0;
}

#ifdef CONFIG_PM
static int vc4_hdmi_runtime_suspend(struct device *dev)
{
	struct vc4_hdmi *vc4_hdmi = dev_get_drvdata(dev);

	clk_disable_unprepare(vc4_hdmi->hsm_clock);

	return 0;
}

static int vc4_hdmi_runtime_resume(struct device *dev)
{
	struct vc4_hdmi *vc4_hdmi = dev_get_drvdata(dev);
	int ret;

	ret = clk_prepare_enable(vc4_hdmi->hsm_clock);
	if (ret)
		return ret;

	return 0;
}
#endif

static int vc4_hdmi_bind(struct device *dev, struct device *master, void *data)
{
	const struct vc4_hdmi_variant *variant = of_device_get_match_data(dev);
	struct platform_device *pdev = to_platform_device(dev);
	struct drm_device *drm = dev_get_drvdata(master);
	struct vc4_hdmi *vc4_hdmi;
	struct drm_encoder *encoder;
	struct device_node *ddc_node;
	int ret;

	vc4_hdmi = devm_kzalloc(dev, sizeof(*vc4_hdmi), GFP_KERNEL);
	if (!vc4_hdmi)
		return -ENOMEM;
	INIT_DELAYED_WORK(&vc4_hdmi->scrambling_work, vc4_hdmi_scrambling_wq);

	dev_set_drvdata(dev, vc4_hdmi);
	encoder = &vc4_hdmi->encoder.base.base;
	vc4_hdmi->encoder.base.type = variant->encoder_type;
	vc4_hdmi->encoder.base.pre_crtc_configure = vc4_hdmi_encoder_pre_crtc_configure;
	vc4_hdmi->encoder.base.pre_crtc_enable = vc4_hdmi_encoder_pre_crtc_enable;
	vc4_hdmi->encoder.base.post_crtc_enable = vc4_hdmi_encoder_post_crtc_enable;
	vc4_hdmi->encoder.base.post_crtc_disable = vc4_hdmi_encoder_post_crtc_disable;
	vc4_hdmi->encoder.base.post_crtc_powerdown = vc4_hdmi_encoder_post_crtc_powerdown;
	vc4_hdmi->pdev = pdev;
	vc4_hdmi->variant = variant;

	ret = variant->init_resources(vc4_hdmi);
	if (ret)
		return ret;

	ddc_node = of_parse_phandle(dev->of_node, "ddc", 0);
	if (!ddc_node) {
		DRM_ERROR("Failed to find ddc node in device tree\n");
		return -ENODEV;
	}

	vc4_hdmi->ddc = of_find_i2c_adapter_by_node(ddc_node);
	of_node_put(ddc_node);
	if (!vc4_hdmi->ddc) {
		DRM_DEBUG("Failed to get ddc i2c adapter by node\n");
		return -EPROBE_DEFER;
	}

	/* Only use the GPIO HPD pin if present in the DT, otherwise
	 * we'll use the HDMI core's register.
	 */
<<<<<<< HEAD
	if (of_find_property(dev->of_node, "hpd-gpios", &value)) {
		enum of_gpio_flags hpd_gpio_flags;

		vc4_hdmi->hpd_gpio = of_get_named_gpio_flags(dev->of_node,
							     "hpd-gpios", 0,
							     &hpd_gpio_flags);
		if (vc4_hdmi->hpd_gpio < 0) {
			ret = vc4_hdmi->hpd_gpio;
			goto err_put_ddc;
		}

		vc4_hdmi->hpd_active_low = hpd_gpio_flags & OF_GPIO_ACTIVE_LOW;
=======
	vc4_hdmi->hpd_gpio = devm_gpiod_get_optional(dev, "hpd", GPIOD_IN);
	if (IS_ERR(vc4_hdmi->hpd_gpio)) {
		ret = PTR_ERR(vc4_hdmi->hpd_gpio);
		goto err_put_ddc;
>>>>>>> 3b17187f
	}

	vc4_hdmi->disable_wifi_frequencies =
		of_property_read_bool(dev->of_node, "wifi-2.4ghz-coexistence");

<<<<<<< HEAD
=======
	if (variant->max_pixel_clock == 600000000) {
		struct vc4_dev *vc4 = to_vc4_dev(drm);
		long max_rate = clk_round_rate(vc4->hvs->core_clk, 550000000);

		if (max_rate < 550000000)
			vc4_hdmi->disable_4kp60 = true;
	}

>>>>>>> 3b17187f
	if (vc4_hdmi->variant->reset)
		vc4_hdmi->variant->reset(vc4_hdmi);

	if ((of_device_is_compatible(dev->of_node, "brcm,bcm2711-hdmi0") ||
	     of_device_is_compatible(dev->of_node, "brcm,bcm2711-hdmi1")) &&
	    HDMI_READ(HDMI_VID_CTL) & VC4_HD_VID_CTL_ENABLE) {
		clk_prepare_enable(vc4_hdmi->pixel_clock);
		clk_prepare_enable(vc4_hdmi->hsm_clock);
		clk_prepare_enable(vc4_hdmi->pixel_bvb_clock);
	}

	pm_runtime_enable(dev);

	drm_simple_encoder_init(drm, encoder, DRM_MODE_ENCODER_TMDS);
	drm_encoder_helper_add(encoder, &vc4_hdmi_encoder_helper_funcs);

	ret = vc4_hdmi_connector_init(drm, vc4_hdmi);
	if (ret)
		goto err_destroy_encoder;

	ret = vc4_hdmi_hotplug_init(vc4_hdmi);
	if (ret)
		goto err_destroy_conn;

	ret = vc4_hdmi_cec_init(vc4_hdmi);
	if (ret)
		goto err_free_hotplug;

	ret = vc4_hdmi_audio_init(vc4_hdmi);
	if (ret)
		goto err_free_cec;

	vc4_debugfs_add_file(drm, variant->debugfs_name,
			     vc4_hdmi_debugfs_regs,
			     vc4_hdmi);

	return 0;

err_free_cec:
	vc4_hdmi_cec_exit(vc4_hdmi);
err_free_hotplug:
	vc4_hdmi_hotplug_exit(vc4_hdmi);
err_destroy_conn:
	vc4_hdmi_connector_destroy(&vc4_hdmi->connector);
err_destroy_encoder:
	drm_encoder_cleanup(encoder);
	pm_runtime_disable(dev);
err_put_ddc:
	put_device(&vc4_hdmi->ddc->dev);

	return ret;
}

static void vc4_hdmi_unbind(struct device *dev, struct device *master,
			    void *data)
{
	struct vc4_hdmi *vc4_hdmi;

	/*
	 * ASoC makes it a bit hard to retrieve a pointer to the
	 * vc4_hdmi structure. Registering the card will overwrite our
	 * device drvdata with a pointer to the snd_soc_card structure,
	 * which can then be used to retrieve whatever drvdata we want
	 * to associate.
	 *
	 * However, that doesn't fly in the case where we wouldn't
	 * register an ASoC card (because of an old DT that is missing
	 * the dmas properties for example), then the card isn't
	 * registered and the device drvdata wouldn't be set.
	 *
	 * We can deal with both cases by making sure a snd_soc_card
	 * pointer and a vc4_hdmi structure are pointing to the same
	 * memory address, so we can treat them indistinctly without any
	 * issue.
	 */
	BUILD_BUG_ON(offsetof(struct vc4_hdmi_audio, card) != 0);
	BUILD_BUG_ON(offsetof(struct vc4_hdmi, audio) != 0);
	vc4_hdmi = dev_get_drvdata(dev);

	kfree(vc4_hdmi->hdmi_regset.regs);
	kfree(vc4_hdmi->hd_regset.regs);

	vc4_hdmi_cec_exit(vc4_hdmi);
	vc4_hdmi_hotplug_exit(vc4_hdmi);
	vc4_hdmi_connector_destroy(&vc4_hdmi->connector);
	drm_encoder_cleanup(&vc4_hdmi->encoder.base.base);

	pm_runtime_disable(dev);

	put_device(&vc4_hdmi->ddc->dev);
}

static const struct component_ops vc4_hdmi_ops = {
	.bind   = vc4_hdmi_bind,
	.unbind = vc4_hdmi_unbind,
};

static int vc4_hdmi_dev_probe(struct platform_device *pdev)
{
	return component_add(&pdev->dev, &vc4_hdmi_ops);
}

static int vc4_hdmi_dev_remove(struct platform_device *pdev)
{
	component_del(&pdev->dev, &vc4_hdmi_ops);
	return 0;
}

static const struct vc4_hdmi_variant bcm2835_variant = {
	.encoder_type		= VC4_ENCODER_TYPE_HDMI0,
	.debugfs_name		= "hdmi_regs",
	.card_name		= "vc4-hdmi",
	.max_pixel_clock	= 162000000,
	.registers		= vc4_hdmi_fields,
	.num_registers		= ARRAY_SIZE(vc4_hdmi_fields),

	.init_resources		= vc4_hdmi_init_resources,
	.csc_setup		= vc4_hdmi_csc_setup,
	.reset			= vc4_hdmi_reset,
	.set_timings		= vc4_hdmi_set_timings,
	.phy_init		= vc4_hdmi_phy_init,
	.phy_disable		= vc4_hdmi_phy_disable,
	.phy_rng_enable		= vc4_hdmi_phy_rng_enable,
	.phy_rng_disable	= vc4_hdmi_phy_rng_disable,
	.channel_map		= vc4_hdmi_channel_map,
	.supports_hdr		= false,
};

static const struct vc4_hdmi_variant bcm2711_hdmi0_variant = {
	.encoder_type		= VC4_ENCODER_TYPE_HDMI0,
	.debugfs_name		= "hdmi0_regs",
	.card_name		= "vc4-hdmi-0",
	.max_pixel_clock	= HDMI_14_MAX_TMDS_CLK,
	.registers		= vc5_hdmi_hdmi0_fields,
	.num_registers		= ARRAY_SIZE(vc5_hdmi_hdmi0_fields),
	.phy_lane_mapping	= {
		PHY_LANE_0,
		PHY_LANE_1,
		PHY_LANE_2,
		PHY_LANE_CK,
	},
	.unsupported_odd_h_timings	= true,
	.external_irq_controller	= true,

	.init_resources		= vc5_hdmi_init_resources,
	.csc_setup		= vc5_hdmi_csc_setup,
	.reset			= vc5_hdmi_reset,
	.set_timings		= vc5_hdmi_set_timings,
	.phy_init		= vc5_hdmi_phy_init,
	.phy_disable		= vc5_hdmi_phy_disable,
	.phy_rng_enable		= vc5_hdmi_phy_rng_enable,
	.phy_rng_disable	= vc5_hdmi_phy_rng_disable,
	.channel_map		= vc5_hdmi_channel_map,
	.supports_hdr		= true,
};

static const struct vc4_hdmi_variant bcm2711_hdmi1_variant = {
	.encoder_type		= VC4_ENCODER_TYPE_HDMI1,
	.debugfs_name		= "hdmi1_regs",
	.card_name		= "vc4-hdmi-1",
	.max_pixel_clock	= HDMI_14_MAX_TMDS_CLK,
	.registers		= vc5_hdmi_hdmi1_fields,
	.num_registers		= ARRAY_SIZE(vc5_hdmi_hdmi1_fields),
	.phy_lane_mapping	= {
		PHY_LANE_1,
		PHY_LANE_0,
		PHY_LANE_CK,
		PHY_LANE_2,
	},
	.unsupported_odd_h_timings	= true,
	.external_irq_controller	= true,

	.init_resources		= vc5_hdmi_init_resources,
	.csc_setup		= vc5_hdmi_csc_setup,
	.reset			= vc5_hdmi_reset,
	.set_timings		= vc5_hdmi_set_timings,
	.phy_init		= vc5_hdmi_phy_init,
	.phy_disable		= vc5_hdmi_phy_disable,
	.phy_rng_enable		= vc5_hdmi_phy_rng_enable,
	.phy_rng_disable	= vc5_hdmi_phy_rng_disable,
	.channel_map		= vc5_hdmi_channel_map,
	.supports_hdr		= true,
};

static const struct of_device_id vc4_hdmi_dt_match[] = {
	{ .compatible = "brcm,bcm2835-hdmi", .data = &bcm2835_variant },
	{ .compatible = "brcm,bcm2711-hdmi0", .data = &bcm2711_hdmi0_variant },
	{ .compatible = "brcm,bcm2711-hdmi1", .data = &bcm2711_hdmi1_variant },
	{}
};

static const struct dev_pm_ops vc4_hdmi_pm_ops = {
	SET_RUNTIME_PM_OPS(vc4_hdmi_runtime_suspend,
			   vc4_hdmi_runtime_resume,
			   NULL)
};

struct platform_driver vc4_hdmi_driver = {
	.probe = vc4_hdmi_dev_probe,
	.remove = vc4_hdmi_dev_remove,
	.driver = {
		.name = "vc4_hdmi",
		.of_match_table = vc4_hdmi_dt_match,
		.pm = &vc4_hdmi_pm_ops,
	},
};<|MERGE_RESOLUTION|>--- conflicted
+++ resolved
@@ -153,11 +153,7 @@
 	 * Set the clock divider: the hsm_clock rate and this divider
 	 * setting will give a 40 kHz CEC clock.
 	 */
-<<<<<<< HEAD
-	clk_cnt = clk_get_rate(vc4_hdmi->hsm_clock) / CEC_CLOCK_FREQ;
-=======
 	clk_cnt = clk_get_rate(vc4_hdmi->cec_clock) / CEC_CLOCK_FREQ;
->>>>>>> 3b17187f
 	value |= clk_cnt << VC4_HDMI_CEC_DIV_CLK_CNT_SHIFT;
 	HDMI_WRITE(HDMI_CEC_CNTRL_1, value);
 }
@@ -171,18 +167,9 @@
 	struct vc4_hdmi *vc4_hdmi = connector_to_vc4_hdmi(connector);
 	bool connected = false;
 
-<<<<<<< HEAD
-	WARN_ON(pm_runtime_resume_and_get(&vc4_hdmi->pdev->dev));
-
-	if (vc4_hdmi->hpd_gpio) {
-		if (gpio_get_value_cansleep(vc4_hdmi->hpd_gpio) ^
-		    vc4_hdmi->hpd_active_low)
-			connected = true;
-=======
 	if (vc4_hdmi->hpd_gpio &&
 	    gpiod_get_value_cansleep(vc4_hdmi->hpd_gpio)) {
 		connected = true;
->>>>>>> 3b17187f
 	} else if (drm_probe_ddc(vc4_hdmi->ddc)) {
 		connected = true;
 	} else if (HDMI_READ(HDMI_HOTPLUG) & VC4_HDMI_HOTPLUG_CONNECTED) {
@@ -200,15 +187,10 @@
 			}
 		}
 
-<<<<<<< HEAD
-		pm_runtime_put(&vc4_hdmi->pdev->dev);
-=======
->>>>>>> 3b17187f
 		return connector_status_connected;
 	}
 
 	cec_phys_addr_invalidate(vc4_hdmi->cec_adap);
-	pm_runtime_put(&vc4_hdmi->pdev->dev);
 	return connector_status_disconnected;
 }
 
@@ -645,6 +627,7 @@
 		vc4_hdmi->variant->phy_disable(vc4_hdmi);
 
 	clk_disable_unprepare(vc4_hdmi->pixel_bvb_clock);
+	clk_disable_unprepare(vc4_hdmi->hsm_clock);
 	clk_disable_unprepare(vc4_hdmi->pixel_clock);
 
 	ret = pm_runtime_put(&vc4_hdmi->pdev->dev);
@@ -955,7 +938,12 @@
 		return;
 	}
 
-	vc4_hdmi_cec_update_clk_div(vc4_hdmi);
+	ret = clk_prepare_enable(vc4_hdmi->hsm_clock);
+	if (ret) {
+		DRM_ERROR("Failed to turn on HSM clock: %d\n", ret);
+		clk_disable_unprepare(vc4_hdmi->pixel_clock);
+		return;
+	}
 
 	vc4_hdmi_cec_update_clk_div(vc4_hdmi);
 
@@ -969,6 +957,7 @@
 	ret = clk_set_min_rate(vc4_hdmi->pixel_bvb_clock, bvb_rate);
 	if (ret) {
 		DRM_ERROR("Failed to set pixel bvb clock rate: %d\n", ret);
+		clk_disable_unprepare(vc4_hdmi->hsm_clock);
 		clk_disable_unprepare(vc4_hdmi->pixel_clock);
 		return;
 	}
@@ -976,6 +965,7 @@
 	ret = clk_prepare_enable(vc4_hdmi->pixel_bvb_clock);
 	if (ret) {
 		DRM_ERROR("Failed to turn on pixel bvb clock: %d\n", ret);
+		clk_disable_unprepare(vc4_hdmi->hsm_clock);
 		clk_disable_unprepare(vc4_hdmi->pixel_clock);
 		return;
 	}
@@ -1112,8 +1102,6 @@
 		pixel_rate = mode->clock * 1000;
 	}
 
-<<<<<<< HEAD
-=======
 	if (conn_state->max_bpc == 12) {
 		pixel_rate = pixel_rate * 150;
 		do_div(pixel_rate, 100);
@@ -1122,7 +1110,6 @@
 		do_div(pixel_rate, 100);
 	}
 
->>>>>>> 3b17187f
 	if (mode->flags & DRM_MODE_FLAG_DBLCLK)
 		pixel_rate = pixel_rate * 2;
 
@@ -1408,136 +1395,6 @@
 	return 0;
 }
 
-<<<<<<< HEAD
-static int vc4_hdmi_audio_trigger(struct snd_pcm_substream *substream, int cmd,
-				  struct snd_soc_dai *dai)
-{
-	struct vc4_hdmi *vc4_hdmi = dai_to_hdmi(dai);
-
-	switch (cmd) {
-	case SNDRV_PCM_TRIGGER_START:
-		vc4_hdmi->audio.streaming = true;
-
-		if (vc4_hdmi->variant->phy_rng_enable)
-			vc4_hdmi->variant->phy_rng_enable(vc4_hdmi);
-
-		HDMI_WRITE(HDMI_MAI_CTL,
-			   VC4_SET_FIELD(vc4_hdmi->audio.channels,
-					 VC4_HD_MAI_CTL_CHNUM) |
-					 VC4_HD_MAI_CTL_WHOLSMP |
-					 VC4_HD_MAI_CTL_CHALIGN |
-					 VC4_HD_MAI_CTL_ENABLE);
-		break;
-	case SNDRV_PCM_TRIGGER_STOP:
-		HDMI_WRITE(HDMI_MAI_CTL,
-			   VC4_HD_MAI_CTL_DLATE |
-			   VC4_HD_MAI_CTL_ERRORE |
-			   VC4_HD_MAI_CTL_ERRORF);
-
-		if (vc4_hdmi->variant->phy_rng_disable)
-			vc4_hdmi->variant->phy_rng_disable(vc4_hdmi);
-
-		vc4_hdmi->audio.streaming = false;
-
-		break;
-	default:
-		break;
-	}
-
-	return 0;
-}
-
-static inline struct vc4_hdmi *
-snd_component_to_hdmi(struct snd_soc_component *component)
-{
-	struct snd_soc_card *card = snd_soc_component_get_drvdata(component);
-
-	return snd_soc_card_get_drvdata(card);
-}
-
-static int vc4_hdmi_audio_eld_ctl_info(struct snd_kcontrol *kcontrol,
-				       struct snd_ctl_elem_info *uinfo)
-{
-	struct snd_soc_component *component = snd_kcontrol_chip(kcontrol);
-	struct vc4_hdmi *vc4_hdmi = snd_component_to_hdmi(component);
-	struct drm_connector *connector = &vc4_hdmi->connector;
-
-	uinfo->type = SNDRV_CTL_ELEM_TYPE_BYTES;
-	uinfo->count = sizeof(connector->eld);
-
-	return 0;
-}
-
-static int vc4_hdmi_audio_eld_ctl_get(struct snd_kcontrol *kcontrol,
-				      struct snd_ctl_elem_value *ucontrol)
-{
-	struct snd_soc_component *component = snd_kcontrol_chip(kcontrol);
-	struct vc4_hdmi *vc4_hdmi = snd_component_to_hdmi(component);
-	struct drm_connector *connector = &vc4_hdmi->connector;
-
-	memcpy(ucontrol->value.bytes.data, connector->eld,
-	       sizeof(connector->eld));
-
-	return 0;
-}
-
-static const struct snd_kcontrol_new vc4_hdmi_audio_controls[] = {
-	{
-		.access = SNDRV_CTL_ELEM_ACCESS_READ |
-			  SNDRV_CTL_ELEM_ACCESS_VOLATILE,
-		.iface = SNDRV_CTL_ELEM_IFACE_PCM,
-		.name = "ELD",
-		.info = vc4_hdmi_audio_eld_ctl_info,
-		.get = vc4_hdmi_audio_eld_ctl_get,
-	},
-};
-
-static const struct snd_soc_dapm_widget vc4_hdmi_audio_widgets[] = {
-	SND_SOC_DAPM_OUTPUT("TX"),
-};
-
-static const struct snd_soc_dapm_route vc4_hdmi_audio_routes[] = {
-	{ "TX", NULL, "Playback" },
-};
-
-static const struct snd_soc_component_driver vc4_hdmi_audio_component_drv = {
-	.name			= "vc4-hdmi-codec-dai-component",
-	.controls		= vc4_hdmi_audio_controls,
-	.num_controls		= ARRAY_SIZE(vc4_hdmi_audio_controls),
-	.dapm_widgets		= vc4_hdmi_audio_widgets,
-	.num_dapm_widgets	= ARRAY_SIZE(vc4_hdmi_audio_widgets),
-	.dapm_routes		= vc4_hdmi_audio_routes,
-	.num_dapm_routes	= ARRAY_SIZE(vc4_hdmi_audio_routes),
-	.idle_bias_on		= 1,
-	.use_pmdown_time	= 1,
-	.endianness		= 1,
-	.non_legacy_dai_naming	= 1,
-};
-
-static const struct snd_soc_dai_ops vc4_hdmi_audio_dai_ops = {
-	.startup = vc4_hdmi_audio_startup,
-	.shutdown = vc4_hdmi_audio_shutdown,
-	.hw_params = vc4_hdmi_audio_hw_params,
-	.set_fmt = vc4_hdmi_audio_set_fmt,
-	.trigger = vc4_hdmi_audio_trigger,
-};
-
-static struct snd_soc_dai_driver vc4_hdmi_audio_codec_dai_drv = {
-	.name = "vc4-hdmi-hifi",
-	.playback = {
-		.stream_name = "Playback",
-		.channels_min = 2,
-		.channels_max = 8,
-		.rates = SNDRV_PCM_RATE_32000 | SNDRV_PCM_RATE_44100 |
-			 SNDRV_PCM_RATE_48000 | SNDRV_PCM_RATE_88200 |
-			 SNDRV_PCM_RATE_96000 | SNDRV_PCM_RATE_176400 |
-			 SNDRV_PCM_RATE_192000,
-		.formats = SNDRV_PCM_FMTBIT_IEC958_SUBFRAME_LE,
-	},
-};
-
-=======
->>>>>>> 3b17187f
 static const struct snd_soc_component_driver vc4_hdmi_audio_cpu_dai_comp = {
 	.name = "vc4-hdmi-cpu-dai-component",
 };
@@ -1983,11 +1840,6 @@
 	cec_fill_conn_info_from_drm(&conn_info, &vc4_hdmi->connector);
 	cec_s_conn_info(vc4_hdmi->cec_adap, &conn_info);
 
-<<<<<<< HEAD
-	HDMI_WRITE(HDMI_CEC_CPU_MASK_SET, 0xffffffff);
-
-=======
->>>>>>> 3b17187f
 	value = HDMI_READ(HDMI_CEC_CNTRL_1);
 	/* Set the logical address to Unregistered */
 	value |= VC4_HDMI_CEC_ADDR_MASK;
@@ -1995,14 +1847,6 @@
 
 	vc4_hdmi_cec_update_clk_div(vc4_hdmi);
 
-<<<<<<< HEAD
-	ret = devm_request_threaded_irq(&pdev->dev, platform_get_irq(pdev, 0),
-					vc4_cec_irq_handler,
-					vc4_cec_irq_handler_thread, 0,
-					"vc4 hdmi cec", vc4_hdmi);
-	if (ret)
-		goto err_delete_cec_adap;
-=======
 	if (vc4_hdmi->variant->external_irq_controller) {
 		ret = request_threaded_irq(platform_get_irq_byname(pdev, "cec-rx"),
 					   vc4_cec_irq_handler_rx_bare,
@@ -2027,7 +1871,6 @@
 		if (ret)
 			goto err_delete_cec_adap;
 	}
->>>>>>> 3b17187f
 
 	ret = cec_register_adapter(vc4_hdmi->cec_adap, &pdev->dev);
 	if (ret < 0)
@@ -2254,29 +2097,6 @@
 
 	return 0;
 }
-
-#ifdef CONFIG_PM
-static int vc4_hdmi_runtime_suspend(struct device *dev)
-{
-	struct vc4_hdmi *vc4_hdmi = dev_get_drvdata(dev);
-
-	clk_disable_unprepare(vc4_hdmi->hsm_clock);
-
-	return 0;
-}
-
-static int vc4_hdmi_runtime_resume(struct device *dev)
-{
-	struct vc4_hdmi *vc4_hdmi = dev_get_drvdata(dev);
-	int ret;
-
-	ret = clk_prepare_enable(vc4_hdmi->hsm_clock);
-	if (ret)
-		return ret;
-
-	return 0;
-}
-#endif
 
 static int vc4_hdmi_bind(struct device *dev, struct device *master, void *data)
 {
@@ -2324,32 +2144,15 @@
 	/* Only use the GPIO HPD pin if present in the DT, otherwise
 	 * we'll use the HDMI core's register.
 	 */
-<<<<<<< HEAD
-	if (of_find_property(dev->of_node, "hpd-gpios", &value)) {
-		enum of_gpio_flags hpd_gpio_flags;
-
-		vc4_hdmi->hpd_gpio = of_get_named_gpio_flags(dev->of_node,
-							     "hpd-gpios", 0,
-							     &hpd_gpio_flags);
-		if (vc4_hdmi->hpd_gpio < 0) {
-			ret = vc4_hdmi->hpd_gpio;
-			goto err_put_ddc;
-		}
-
-		vc4_hdmi->hpd_active_low = hpd_gpio_flags & OF_GPIO_ACTIVE_LOW;
-=======
 	vc4_hdmi->hpd_gpio = devm_gpiod_get_optional(dev, "hpd", GPIOD_IN);
 	if (IS_ERR(vc4_hdmi->hpd_gpio)) {
 		ret = PTR_ERR(vc4_hdmi->hpd_gpio);
 		goto err_put_ddc;
->>>>>>> 3b17187f
 	}
 
 	vc4_hdmi->disable_wifi_frequencies =
 		of_property_read_bool(dev->of_node, "wifi-2.4ghz-coexistence");
 
-<<<<<<< HEAD
-=======
 	if (variant->max_pixel_clock == 600000000) {
 		struct vc4_dev *vc4 = to_vc4_dev(drm);
 		long max_rate = clk_round_rate(vc4->hvs->core_clk, 550000000);
@@ -2358,7 +2161,6 @@
 			vc4_hdmi->disable_4kp60 = true;
 	}
 
->>>>>>> 3b17187f
 	if (vc4_hdmi->variant->reset)
 		vc4_hdmi->variant->reset(vc4_hdmi);
 
@@ -2550,18 +2352,11 @@
 	{}
 };
 
-static const struct dev_pm_ops vc4_hdmi_pm_ops = {
-	SET_RUNTIME_PM_OPS(vc4_hdmi_runtime_suspend,
-			   vc4_hdmi_runtime_resume,
-			   NULL)
-};
-
 struct platform_driver vc4_hdmi_driver = {
 	.probe = vc4_hdmi_dev_probe,
 	.remove = vc4_hdmi_dev_remove,
 	.driver = {
 		.name = "vc4_hdmi",
 		.of_match_table = vc4_hdmi_dt_match,
-		.pm = &vc4_hdmi_pm_ops,
 	},
 };