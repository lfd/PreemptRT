// SPDX-License-Identifier: GPL-2.0-only
/*
 * Copyright 2021 Microsoft
 */

#include <linux/efi.h>
#include <linux/hyperv.h>
#include <linux/module.h>
#include <linux/pci.h>

#include <drm/drm_aperture.h>
#include <drm/drm_atomic_helper.h>
#include <drm/drm_drv.h>
#include <drm/drm_fb_helper.h>
#include <drm/drm_gem_shmem_helper.h>
#include <drm/drm_simple_kms_helper.h>

#include "hyperv_drm.h"

#define DRIVER_NAME "hyperv_drm"
#define DRIVER_DESC "DRM driver for Hyper-V synthetic video device"
#define DRIVER_DATE "2020"
#define DRIVER_MAJOR 1
#define DRIVER_MINOR 0

DEFINE_DRM_GEM_FOPS(hv_fops);

static struct drm_driver hyperv_driver = {
	.driver_features = DRIVER_MODESET | DRIVER_GEM | DRIVER_ATOMIC,

	.name		 = DRIVER_NAME,
	.desc		 = DRIVER_DESC,
	.date		 = DRIVER_DATE,
	.major		 = DRIVER_MAJOR,
	.minor		 = DRIVER_MINOR,

	.fops		 = &hv_fops,
	DRM_GEM_SHMEM_DRIVER_OPS,
};

static int hyperv_pci_probe(struct pci_dev *pdev,
			    const struct pci_device_id *ent)
{
	return 0;
}

static void hyperv_pci_remove(struct pci_dev *pdev)
{
}

static const struct pci_device_id hyperv_pci_tbl[] = {
	{
		.vendor = PCI_VENDOR_ID_MICROSOFT,
		.device = PCI_DEVICE_ID_HYPERV_VIDEO,
	},
	{ /* end of list */ }
};

/*
 * PCI stub to support gen1 VM.
 */
static struct pci_driver hyperv_pci_driver = {
	.name =		KBUILD_MODNAME,
	.id_table =	hyperv_pci_tbl,
	.probe =	hyperv_pci_probe,
	.remove =	hyperv_pci_remove,
};

static int hyperv_setup_vram(struct hyperv_drm_device *hv,
			     struct hv_device *hdev)
{
	struct drm_device *dev = &hv->dev;
	int ret;

	drm_aperture_remove_conflicting_framebuffers(screen_info.lfb_base,
						     screen_info.lfb_size,
						     false,
						     &hyperv_driver);

	hv->fb_size = (unsigned long)hv->mmio_megabytes * 1024 * 1024;

	ret = vmbus_allocate_mmio(&hv->mem, hdev, 0, -1, hv->fb_size, 0x100000,
				  true);
	if (ret) {
		drm_err(dev, "Failed to allocate mmio\n");
		return -ENOMEM;
	}

	/*
	 * Map the VRAM cacheable for performance. This is also required for VM
	 * connect to display properly for ARM64 Linux VM, as the host also maps
	 * the VRAM cacheable.
	 */
	hv->vram = ioremap_cache(hv->mem->start, hv->fb_size);
	if (!hv->vram) {
		drm_err(dev, "Failed to map vram\n");
		ret = -ENOMEM;
		goto error;
	}

	hv->fb_base = hv->mem->start;
	return 0;

error:
	vmbus_free_mmio(hv->mem->start, hv->fb_size);
	return ret;
}

static int hyperv_vmbus_probe(struct hv_device *hdev,
			      const struct hv_vmbus_device_id *dev_id)
{
	struct hyperv_drm_device *hv;
	struct drm_device *dev;
	int ret;

	hv = devm_drm_dev_alloc(&hdev->device, &hyperv_driver,
				struct hyperv_drm_device, dev);
	if (IS_ERR(hv))
		return PTR_ERR(hv);

	dev = &hv->dev;
	init_completion(&hv->wait);
	hv_set_drvdata(hdev, hv);
	hv->hdev = hdev;

	ret = hyperv_connect_vsp(hdev);
	if (ret) {
		drm_err(dev, "Failed to connect to vmbus.\n");
		goto err_hv_set_drv_data;
	}

	ret = hyperv_setup_vram(hv, hdev);
	if (ret)
		goto err_vmbus_close;

	/*
	 * Should be done only once during init and resume. Failing to update
	 * vram location is not fatal. Device will update dirty area till
	 * preferred resolution only.
	 */
	ret = hyperv_update_vram_location(hdev, hv->fb_base);
	if (ret)
		drm_warn(dev, "Failed to update vram location.\n");

	ret = hyperv_mode_config_init(hv);
	if (ret)
		goto err_free_mmio;

	ret = drm_dev_register(dev, 0);
	if (ret) {
		drm_err(dev, "Failed to register drm driver.\n");
		goto err_free_mmio;
	}

	drm_fbdev_generic_setup(dev, 0);

	return 0;

err_free_mmio:
	vmbus_free_mmio(hv->mem->start, hv->fb_size);
err_vmbus_close:
	vmbus_close(hdev->channel);
err_hv_set_drv_data:
	hv_set_drvdata(hdev, NULL);
	return ret;
}

static int hyperv_vmbus_remove(struct hv_device *hdev)
{
	struct drm_device *dev = hv_get_drvdata(hdev);
	struct hyperv_drm_device *hv = to_hv(dev);
	struct pci_dev *pdev;

	drm_dev_unplug(dev);
	drm_atomic_helper_shutdown(dev);
	vmbus_close(hdev->channel);
	hv_set_drvdata(hdev, NULL);

<<<<<<< HEAD
	/*
	 * Free allocated MMIO memory only on Gen2 VMs.
	 * On Gen1 VMs, release the PCI device
	 */
	if (efi_enabled(EFI_BOOT)) {
		vmbus_free_mmio(hv->mem->start, hv->fb_size);
	} else {
		pdev = pci_get_device(PCI_VENDOR_ID_MICROSOFT,
				      PCI_DEVICE_ID_HYPERV_VIDEO, NULL);
		if (!pdev) {
			drm_err(dev, "Unable to find PCI Hyper-V video\n");
			return -ENODEV;
		}
		pci_release_region(pdev, 0);
		pci_dev_put(pdev);
	}
=======
	vmbus_free_mmio(hv->mem->start, hv->fb_size);
>>>>>>> d60c95ef

	return 0;
}

static int hyperv_vmbus_suspend(struct hv_device *hdev)
{
	struct drm_device *dev = hv_get_drvdata(hdev);
	int ret;

	ret = drm_mode_config_helper_suspend(dev);
	if (ret)
		return ret;

	vmbus_close(hdev->channel);

	return 0;
}

static int hyperv_vmbus_resume(struct hv_device *hdev)
{
	struct drm_device *dev = hv_get_drvdata(hdev);
	struct hyperv_drm_device *hv = to_hv(dev);
	int ret;

	ret = hyperv_connect_vsp(hdev);
	if (ret)
		return ret;

	ret = hyperv_update_vram_location(hdev, hv->fb_base);
	if (ret)
		return ret;

	return drm_mode_config_helper_resume(dev);
}

static const struct hv_vmbus_device_id hyperv_vmbus_tbl[] = {
	/* Synthetic Video Device GUID */
	{HV_SYNTHVID_GUID},
	{}
};

static struct hv_driver hyperv_hv_driver = {
	.name = KBUILD_MODNAME,
	.id_table = hyperv_vmbus_tbl,
	.probe = hyperv_vmbus_probe,
	.remove = hyperv_vmbus_remove,
	.suspend = hyperv_vmbus_suspend,
	.resume = hyperv_vmbus_resume,
	.driver = {
		.probe_type = PROBE_PREFER_ASYNCHRONOUS,
	},
};

static int __init hyperv_init(void)
{
	int ret;

	if (drm_firmware_drivers_only())
		return -ENODEV;

	ret = pci_register_driver(&hyperv_pci_driver);
	if (ret != 0)
		return ret;

	return vmbus_driver_register(&hyperv_hv_driver);
}

static void __exit hyperv_exit(void)
{
	vmbus_driver_unregister(&hyperv_hv_driver);
	pci_unregister_driver(&hyperv_pci_driver);
}

module_init(hyperv_init);
module_exit(hyperv_exit);

MODULE_DEVICE_TABLE(pci, hyperv_pci_tbl);
MODULE_DEVICE_TABLE(vmbus, hyperv_vmbus_tbl);
MODULE_LICENSE("GPL");
MODULE_AUTHOR("Deepak Rawat <drawat.floss@gmail.com>");
MODULE_DESCRIPTION("DRM driver for Hyper-V synthetic video device");<|MERGE_RESOLUTION|>--- conflicted
+++ resolved
@@ -169,33 +169,13 @@
 {
 	struct drm_device *dev = hv_get_drvdata(hdev);
 	struct hyperv_drm_device *hv = to_hv(dev);
-	struct pci_dev *pdev;
 
 	drm_dev_unplug(dev);
 	drm_atomic_helper_shutdown(dev);
 	vmbus_close(hdev->channel);
 	hv_set_drvdata(hdev, NULL);
 
-<<<<<<< HEAD
-	/*
-	 * Free allocated MMIO memory only on Gen2 VMs.
-	 * On Gen1 VMs, release the PCI device
-	 */
-	if (efi_enabled(EFI_BOOT)) {
-		vmbus_free_mmio(hv->mem->start, hv->fb_size);
-	} else {
-		pdev = pci_get_device(PCI_VENDOR_ID_MICROSOFT,
-				      PCI_DEVICE_ID_HYPERV_VIDEO, NULL);
-		if (!pdev) {
-			drm_err(dev, "Unable to find PCI Hyper-V video\n");
-			return -ENODEV;
-		}
-		pci_release_region(pdev, 0);
-		pci_dev_put(pdev);
-	}
-=======
 	vmbus_free_mmio(hv->mem->start, hv->fb_size);
->>>>>>> d60c95ef
 
 	return 0;
 }
