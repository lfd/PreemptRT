// SPDX-License-Identifier: GPL-2.0-or-later
/*
 * Handling of a single switch port
 *
 * Copyright (c) 2017 Savoir-faire Linux Inc.
 *	Vivien Didelot <vivien.didelot@savoirfairelinux.com>
 */

#include <linux/if_bridge.h>
#include <linux/notifier.h>
#include <linux/of_mdio.h>
#include <linux/of_net.h>

#include "dsa_priv.h"

static int dsa_broadcast(unsigned long e, void *v)
{
	struct dsa_switch_tree *dst;
	int err = 0;

	list_for_each_entry(dst, &dsa_tree_list, list) {
		struct raw_notifier_head *nh = &dst->nh;

		err = raw_notifier_call_chain(nh, e, v);
		err = notifier_to_errno(err);
		if (err)
			break;
	}

	return err;
}

static int dsa_port_notify(const struct dsa_port *dp, unsigned long e, void *v)
{
	struct raw_notifier_head *nh = &dp->ds->dst->nh;
	int err;

	err = raw_notifier_call_chain(nh, e, v);

	return notifier_to_errno(err);
}

int dsa_port_set_state(struct dsa_port *dp, u8 state,
		       struct switchdev_trans *trans)
{
	struct dsa_switch *ds = dp->ds;
	int port = dp->index;

	if (switchdev_trans_ph_prepare(trans))
		return ds->ops->port_stp_state_set ? 0 : -EOPNOTSUPP;

	if (ds->ops->port_stp_state_set)
		ds->ops->port_stp_state_set(ds, port, state);

	if (ds->ops->port_fast_age) {
		/* Fast age FDB entries or flush appropriate forwarding database
		 * for the given port, if we are moving it from Learning or
		 * Forwarding state, to Disabled or Blocking or Listening state.
		 */

		if ((dp->stp_state == BR_STATE_LEARNING ||
		     dp->stp_state == BR_STATE_FORWARDING) &&
		    (state == BR_STATE_DISABLED ||
		     state == BR_STATE_BLOCKING ||
		     state == BR_STATE_LISTENING))
			ds->ops->port_fast_age(ds, port);
	}

	dp->stp_state = state;

	return 0;
}

static void dsa_port_set_state_now(struct dsa_port *dp, u8 state)
{
	int err;

	err = dsa_port_set_state(dp, state, NULL);
	if (err)
		pr_err("DSA: failed to set STP state %u (%d)\n", state, err);
}

int dsa_port_enable_rt(struct dsa_port *dp, struct phy_device *phy)
{
	struct dsa_switch *ds = dp->ds;
	int port = dp->index;
	int err;

	if (ds->ops->port_enable) {
		err = ds->ops->port_enable(ds, port, phy);
		if (err)
			return err;
	}

	if (!dp->bridge_dev)
		dsa_port_set_state_now(dp, BR_STATE_FORWARDING);

	if (dp->pl)
		phylink_start(dp->pl);

	return 0;
}

int dsa_port_enable(struct dsa_port *dp, struct phy_device *phy)
{
	int err;

	rtnl_lock();
	err = dsa_port_enable_rt(dp, phy);
	rtnl_unlock();

	return err;
}

void dsa_port_disable_rt(struct dsa_port *dp)
{
	struct dsa_switch *ds = dp->ds;
	int port = dp->index;

	if (dp->pl)
		phylink_stop(dp->pl);

	if (!dp->bridge_dev)
		dsa_port_set_state_now(dp, BR_STATE_DISABLED);

	if (ds->ops->port_disable)
		ds->ops->port_disable(ds, port);
}

void dsa_port_disable(struct dsa_port *dp)
{
	rtnl_lock();
	dsa_port_disable_rt(dp);
	rtnl_unlock();
}

int dsa_port_bridge_join(struct dsa_port *dp, struct net_device *br)
{
	struct dsa_notifier_bridge_info info = {
		.tree_index = dp->ds->dst->index,
		.sw_index = dp->ds->index,
		.port = dp->index,
		.br = br,
	};
	int err;

	/* Set the flooding mode before joining the port in the switch */
	err = dsa_port_bridge_flags(dp, BR_FLOOD | BR_MCAST_FLOOD, NULL);
	if (err)
		return err;

	/* Here the interface is already bridged. Reflect the current
	 * configuration so that drivers can program their chips accordingly.
	 */
	dp->bridge_dev = br;

	err = dsa_broadcast(DSA_NOTIFIER_BRIDGE_JOIN, &info);

	/* The bridging is rolled back on error */
	if (err) {
		dsa_port_bridge_flags(dp, 0, NULL);
		dp->bridge_dev = NULL;
	}

	return err;
}

void dsa_port_bridge_leave(struct dsa_port *dp, struct net_device *br)
{
	struct dsa_notifier_bridge_info info = {
		.tree_index = dp->ds->dst->index,
		.sw_index = dp->ds->index,
		.port = dp->index,
		.br = br,
	};
	int err;

	/* Here the port is already unbridged. Reflect the current configuration
	 * so that drivers can program their chips accordingly.
	 */
	dp->bridge_dev = NULL;

	err = dsa_broadcast(DSA_NOTIFIER_BRIDGE_LEAVE, &info);
	if (err)
		pr_err("DSA: failed to notify DSA_NOTIFIER_BRIDGE_LEAVE\n");

	/* Port is leaving the bridge, disable flooding */
	dsa_port_bridge_flags(dp, 0, NULL);

	/* Port left the bridge, put in BR_STATE_DISABLED by the bridge layer,
	 * so allow it to be in BR_STATE_FORWARDING to be kept functional
	 */
	dsa_port_set_state_now(dp, BR_STATE_FORWARDING);
}

/* Must be called under rcu_read_lock() */
static bool dsa_port_can_apply_vlan_filtering(struct dsa_port *dp,
					      bool vlan_filtering)
{
	struct dsa_switch *ds = dp->ds;
	int err, i;

	/* VLAN awareness was off, so the question is "can we turn it on".
	 * We may have had 8021q uppers, those need to go. Make sure we don't
	 * enter an inconsistent state: deny changing the VLAN awareness state
	 * as long as we have 8021q uppers.
	 */
	if (vlan_filtering && dsa_is_user_port(ds, dp->index)) {
		struct net_device *upper_dev, *slave = dp->slave;
		struct net_device *br = dp->bridge_dev;
		struct list_head *iter;

		netdev_for_each_upper_dev_rcu(slave, upper_dev, iter) {
			struct bridge_vlan_info br_info;
			u16 vid;

			if (!is_vlan_dev(upper_dev))
				continue;

			vid = vlan_dev_vlan_id(upper_dev);

			/* br_vlan_get_info() returns -EINVAL or -ENOENT if the
			 * device, respectively the VID is not found, returning
			 * 0 means success, which is a failure for us here.
			 */
			err = br_vlan_get_info(br, vid, &br_info);
			if (err == 0) {
				dev_err(ds->dev, "Must remove upper %s first\n",
					upper_dev->name);
				return false;
			}
		}
	}

	if (!ds->vlan_filtering_is_global)
		return true;

	/* For cases where enabling/disabling VLAN awareness is global to the
	 * switch, we need to handle the case where multiple bridges span
	 * different ports of the same switch device and one of them has a
	 * different setting than what is being requested.
	 */
	for (i = 0; i < ds->num_ports; i++) {
		struct net_device *other_bridge;

		other_bridge = dsa_to_port(ds, i)->bridge_dev;
		if (!other_bridge)
			continue;
		/* If it's the same bridge, it also has same
		 * vlan_filtering setting => no need to check
		 */
		if (other_bridge == dp->bridge_dev)
			continue;
		if (br_vlan_enabled(other_bridge) != vlan_filtering) {
			dev_err(ds->dev, "VLAN filtering is a global setting\n");
			return false;
		}
	}
	return true;
}

int dsa_port_vlan_filtering(struct dsa_port *dp, bool vlan_filtering,
			    struct switchdev_trans *trans)
{
	struct dsa_switch *ds = dp->ds;
	int err;

	if (switchdev_trans_ph_prepare(trans)) {
		bool apply;

		if (!ds->ops->port_vlan_filtering)
			return -EOPNOTSUPP;

		/* We are called from dsa_slave_switchdev_blocking_event(),
		 * which is not under rcu_read_lock(), unlike
		 * dsa_slave_switchdev_event().
		 */
		rcu_read_lock();
		apply = dsa_port_can_apply_vlan_filtering(dp, vlan_filtering);
		rcu_read_unlock();
		if (!apply)
			return -EINVAL;
	}

	if (dsa_port_is_vlan_filtering(dp) == vlan_filtering)
		return 0;

	err = ds->ops->port_vlan_filtering(ds, dp->index, vlan_filtering,
					   trans);
	if (err)
		return err;

	if (switchdev_trans_ph_commit(trans)) {
		if (ds->vlan_filtering_is_global)
			ds->vlan_filtering = vlan_filtering;
		else
			dp->vlan_filtering = vlan_filtering;
	}

	return 0;
}

/* This enforces legacy behavior for switch drivers which assume they can't
 * receive VLAN configuration when enslaved to a bridge with vlan_filtering=0
 */
bool dsa_port_skip_vlan_configuration(struct dsa_port *dp)
{
	struct dsa_switch *ds = dp->ds;

	if (!dp->bridge_dev)
		return false;

	return (!ds->configure_vlan_while_not_filtering &&
		!br_vlan_enabled(dp->bridge_dev));
}

int dsa_port_ageing_time(struct dsa_port *dp, clock_t ageing_clock,
			 struct switchdev_trans *trans)
{
	unsigned long ageing_jiffies = clock_t_to_jiffies(ageing_clock);
	unsigned int ageing_time = jiffies_to_msecs(ageing_jiffies);
	struct dsa_notifier_ageing_time_info info = {
		.ageing_time = ageing_time,
		.trans = trans,
	};

	if (switchdev_trans_ph_prepare(trans))
		return dsa_port_notify(dp, DSA_NOTIFIER_AGEING_TIME, &info);

	dp->ageing_time = ageing_time;

	return dsa_port_notify(dp, DSA_NOTIFIER_AGEING_TIME, &info);
}

int dsa_port_pre_bridge_flags(const struct dsa_port *dp, unsigned long flags,
			      struct switchdev_trans *trans)
{
	struct dsa_switch *ds = dp->ds;

	if (!ds->ops->port_egress_floods ||
	    (flags & ~(BR_FLOOD | BR_MCAST_FLOOD)))
		return -EINVAL;

	return 0;
}

int dsa_port_bridge_flags(const struct dsa_port *dp, unsigned long flags,
			  struct switchdev_trans *trans)
{
	struct dsa_switch *ds = dp->ds;
	int port = dp->index;
	int err = 0;

	if (switchdev_trans_ph_prepare(trans))
		return 0;

	if (ds->ops->port_egress_floods)
		err = ds->ops->port_egress_floods(ds, port, flags & BR_FLOOD,
						  flags & BR_MCAST_FLOOD);

	return err;
}

int dsa_port_mrouter(struct dsa_port *dp, bool mrouter,
		     struct switchdev_trans *trans)
{
	struct dsa_switch *ds = dp->ds;
	int port = dp->index;

	if (switchdev_trans_ph_prepare(trans))
		return ds->ops->port_egress_floods ? 0 : -EOPNOTSUPP;

	return ds->ops->port_egress_floods(ds, port, true, mrouter);
}

int dsa_port_mtu_change(struct dsa_port *dp, int new_mtu,
			bool propagate_upstream)
{
	struct dsa_notifier_mtu_info info = {
		.sw_index = dp->ds->index,
		.propagate_upstream = propagate_upstream,
		.port = dp->index,
		.mtu = new_mtu,
	};

	return dsa_port_notify(dp, DSA_NOTIFIER_MTU, &info);
}

int dsa_port_fdb_add(struct dsa_port *dp, const unsigned char *addr,
		     u16 vid)
{
	struct dsa_notifier_fdb_info info = {
		.sw_index = dp->ds->index,
		.port = dp->index,
		.addr = addr,
		.vid = vid,
	};

	return dsa_port_notify(dp, DSA_NOTIFIER_FDB_ADD, &info);
}

int dsa_port_fdb_del(struct dsa_port *dp, const unsigned char *addr,
		     u16 vid)
{
	struct dsa_notifier_fdb_info info = {
		.sw_index = dp->ds->index,
		.port = dp->index,
		.addr = addr,
		.vid = vid,

	};

	return dsa_port_notify(dp, DSA_NOTIFIER_FDB_DEL, &info);
}

int dsa_port_fdb_dump(struct dsa_port *dp, dsa_fdb_dump_cb_t *cb, void *data)
{
	struct dsa_switch *ds = dp->ds;
	int port = dp->index;

	if (!ds->ops->port_fdb_dump)
		return -EOPNOTSUPP;

	return ds->ops->port_fdb_dump(ds, port, cb, data);
}

int dsa_port_mdb_add(const struct dsa_port *dp,
		     const struct switchdev_obj_port_mdb *mdb,
		     struct switchdev_trans *trans)
{
	struct dsa_notifier_mdb_info info = {
		.sw_index = dp->ds->index,
		.port = dp->index,
		.trans = trans,
		.mdb = mdb,
	};

	return dsa_port_notify(dp, DSA_NOTIFIER_MDB_ADD, &info);
}

int dsa_port_mdb_del(const struct dsa_port *dp,
		     const struct switchdev_obj_port_mdb *mdb)
{
	struct dsa_notifier_mdb_info info = {
		.sw_index = dp->ds->index,
		.port = dp->index,
		.mdb = mdb,
	};

	return dsa_port_notify(dp, DSA_NOTIFIER_MDB_DEL, &info);
}

int dsa_port_vlan_add(struct dsa_port *dp,
		      const struct switchdev_obj_port_vlan *vlan,
		      struct switchdev_trans *trans)
{
	struct dsa_notifier_vlan_info info = {
		.sw_index = dp->ds->index,
		.port = dp->index,
		.trans = trans,
		.vlan = vlan,
	};

	return dsa_port_notify(dp, DSA_NOTIFIER_VLAN_ADD, &info);
}

int dsa_port_vlan_del(struct dsa_port *dp,
		      const struct switchdev_obj_port_vlan *vlan)
{
	struct dsa_notifier_vlan_info info = {
		.sw_index = dp->ds->index,
		.port = dp->index,
		.vlan = vlan,
	};

	return dsa_port_notify(dp, DSA_NOTIFIER_VLAN_DEL, &info);
}

static struct phy_device *dsa_port_get_phy_device(struct dsa_port *dp)
{
	struct device_node *phy_dn;
	struct phy_device *phydev;

	phy_dn = of_parse_phandle(dp->dn, "phy-handle", 0);
	if (!phy_dn)
		return NULL;

	phydev = of_phy_find_device(phy_dn);
	if (!phydev) {
		of_node_put(phy_dn);
		return ERR_PTR(-EPROBE_DEFER);
	}

	of_node_put(phy_dn);
	return phydev;
}

static void dsa_port_phylink_validate(struct phylink_config *config,
				      unsigned long *supported,
				      struct phylink_link_state *state)
{
	struct dsa_port *dp = container_of(config, struct dsa_port, pl_config);
	struct dsa_switch *ds = dp->ds;

	if (!ds->ops->phylink_validate)
		return;

	ds->ops->phylink_validate(ds, dp->index, supported, state);
}

static void dsa_port_phylink_mac_pcs_get_state(struct phylink_config *config,
					       struct phylink_link_state *state)
{
	struct dsa_port *dp = container_of(config, struct dsa_port, pl_config);
	struct dsa_switch *ds = dp->ds;
	int err;

	/* Only called for inband modes */
	if (!ds->ops->phylink_mac_link_state) {
		state->link = 0;
		return;
	}

	err = ds->ops->phylink_mac_link_state(ds, dp->index, state);
	if (err < 0) {
		dev_err(ds->dev, "p%d: phylink_mac_link_state() failed: %d\n",
			dp->index, err);
		state->link = 0;
	}
}

static void dsa_port_phylink_mac_config(struct phylink_config *config,
					unsigned int mode,
					const struct phylink_link_state *state)
{
	struct dsa_port *dp = container_of(config, struct dsa_port, pl_config);
	struct dsa_switch *ds = dp->ds;

	if (!ds->ops->phylink_mac_config)
		return;

	ds->ops->phylink_mac_config(ds, dp->index, mode, state);
}

static void dsa_port_phylink_mac_an_restart(struct phylink_config *config)
{
	struct dsa_port *dp = container_of(config, struct dsa_port, pl_config);
	struct dsa_switch *ds = dp->ds;

	if (!ds->ops->phylink_mac_an_restart)
		return;

	ds->ops->phylink_mac_an_restart(ds, dp->index);
}

static void dsa_port_phylink_mac_link_down(struct phylink_config *config,
					   unsigned int mode,
					   phy_interface_t interface)
{
	struct dsa_port *dp = container_of(config, struct dsa_port, pl_config);
	struct phy_device *phydev = NULL;
	struct dsa_switch *ds = dp->ds;

	if (dsa_is_user_port(ds, dp->index))
		phydev = dp->slave->phydev;

	if (!ds->ops->phylink_mac_link_down) {
		if (ds->ops->adjust_link && phydev)
			ds->ops->adjust_link(ds, dp->index, phydev);
		return;
	}

	ds->ops->phylink_mac_link_down(ds, dp->index, mode, interface);
}

static void dsa_port_phylink_mac_link_up(struct phylink_config *config,
					 struct phy_device *phydev,
					 unsigned int mode,
					 phy_interface_t interface,
					 int speed, int duplex,
					 bool tx_pause, bool rx_pause)
{
	struct dsa_port *dp = container_of(config, struct dsa_port, pl_config);
	struct dsa_switch *ds = dp->ds;

	if (!ds->ops->phylink_mac_link_up) {
		if (ds->ops->adjust_link && phydev)
			ds->ops->adjust_link(ds, dp->index, phydev);
		return;
	}

	ds->ops->phylink_mac_link_up(ds, dp->index, mode, interface, phydev,
				     speed, duplex, tx_pause, rx_pause);
}

const struct phylink_mac_ops dsa_port_phylink_mac_ops = {
	.validate = dsa_port_phylink_validate,
	.mac_pcs_get_state = dsa_port_phylink_mac_pcs_get_state,
	.mac_config = dsa_port_phylink_mac_config,
	.mac_an_restart = dsa_port_phylink_mac_an_restart,
	.mac_link_down = dsa_port_phylink_mac_link_down,
	.mac_link_up = dsa_port_phylink_mac_link_up,
};

static int dsa_port_setup_phy_of(struct dsa_port *dp, bool enable)
{
	struct dsa_switch *ds = dp->ds;
	struct phy_device *phydev;
	int port = dp->index;
	int err = 0;

	phydev = dsa_port_get_phy_device(dp);
	if (!phydev)
		return 0;

	if (IS_ERR(phydev))
		return PTR_ERR(phydev);

	if (enable) {
		err = genphy_resume(phydev);
		if (err < 0)
			goto err_put_dev;

		err = genphy_read_status(phydev);
		if (err < 0)
			goto err_put_dev;
	} else {
		err = genphy_suspend(phydev);
		if (err < 0)
			goto err_put_dev;
	}

	if (ds->ops->adjust_link)
		ds->ops->adjust_link(ds, port, phydev);

	dev_dbg(ds->dev, "enabled port's phy: %s", phydev_name(phydev));

err_put_dev:
	put_device(&phydev->mdio.dev);
	return err;
}

static int dsa_port_fixed_link_register_of(struct dsa_port *dp)
{
	struct device_node *dn = dp->dn;
	struct dsa_switch *ds = dp->ds;
	struct phy_device *phydev;
	int port = dp->index;
	phy_interface_t mode;
	int err;

	err = of_phy_register_fixed_link(dn);
	if (err) {
		dev_err(ds->dev,
			"failed to register the fixed PHY of port %d\n",
			port);
		return err;
	}

	phydev = of_phy_find_device(dn);

	err = of_get_phy_mode(dn, &mode);
	if (err)
		mode = PHY_INTERFACE_MODE_NA;
	phydev->interface = mode;

	genphy_read_status(phydev);

	if (ds->ops->adjust_link)
		ds->ops->adjust_link(ds, port, phydev);

	put_device(&phydev->mdio.dev);

	return 0;
}

static int dsa_port_phylink_register(struct dsa_port *dp)
{
	struct dsa_switch *ds = dp->ds;
	struct device_node *port_dn = dp->dn;
	phy_interface_t mode;
	int err;

	err = of_get_phy_mode(port_dn, &mode);
	if (err)
		mode = PHY_INTERFACE_MODE_NA;

	dp->pl_config.dev = ds->dev;
	dp->pl_config.type = PHYLINK_DEV;
	dp->pl_config.pcs_poll = ds->pcs_poll;

	dp->pl = phylink_create(&dp->pl_config, of_fwnode_handle(port_dn),
				mode, &dsa_port_phylink_mac_ops);
	if (IS_ERR(dp->pl)) {
		pr_err("error creating PHYLINK: %ld\n", PTR_ERR(dp->pl));
		return PTR_ERR(dp->pl);
	}

	err = phylink_of_phy_connect(dp->pl, port_dn, 0);
	if (err && err != -ENODEV) {
		pr_err("could not attach to PHY: %d\n", err);
		goto err_phy_connect;
	}

	return 0;

err_phy_connect:
	phylink_destroy(dp->pl);
	return err;
}

int dsa_port_link_register_of(struct dsa_port *dp)
{
	struct dsa_switch *ds = dp->ds;
	struct device_node *phy_np;
<<<<<<< HEAD

	if (!ds->ops->adjust_link) {
		phy_np = of_parse_phandle(dp->dn, "phy-handle", 0);
		if (of_phy_is_fixed_link(dp->dn) || phy_np)
			return dsa_port_phylink_register(dp);
=======
	int port = dp->index;

	if (!ds->ops->adjust_link) {
		phy_np = of_parse_phandle(dp->dn, "phy-handle", 0);
		if (of_phy_is_fixed_link(dp->dn) || phy_np) {
			if (ds->ops->phylink_mac_link_down)
				ds->ops->phylink_mac_link_down(ds, port,
					MLO_AN_FIXED, PHY_INTERFACE_MODE_NA);
			return dsa_port_phylink_register(dp);
		}
>>>>>>> d1988041
		return 0;
	}

	dev_warn(ds->dev,
		 "Using legacy PHYLIB callbacks. Please migrate to PHYLINK!\n");

	if (of_phy_is_fixed_link(dp->dn))
		return dsa_port_fixed_link_register_of(dp);
	else
		return dsa_port_setup_phy_of(dp, true);
}

void dsa_port_link_unregister_of(struct dsa_port *dp)
{
	struct dsa_switch *ds = dp->ds;

	if (!ds->ops->adjust_link && dp->pl) {
		rtnl_lock();
		phylink_disconnect_phy(dp->pl);
		rtnl_unlock();
		phylink_destroy(dp->pl);
		dp->pl = NULL;
		return;
	}

	if (of_phy_is_fixed_link(dp->dn))
		of_phy_deregister_fixed_link(dp->dn);
	else
		dsa_port_setup_phy_of(dp, false);
}

int dsa_port_get_phy_strings(struct dsa_port *dp, uint8_t *data)
{
	struct phy_device *phydev;
	int ret = -EOPNOTSUPP;

	if (of_phy_is_fixed_link(dp->dn))
		return ret;

	phydev = dsa_port_get_phy_device(dp);
	if (IS_ERR_OR_NULL(phydev))
		return ret;

	ret = phy_ethtool_get_strings(phydev, data);
	put_device(&phydev->mdio.dev);

	return ret;
}
EXPORT_SYMBOL_GPL(dsa_port_get_phy_strings);

int dsa_port_get_ethtool_phy_stats(struct dsa_port *dp, uint64_t *data)
{
	struct phy_device *phydev;
	int ret = -EOPNOTSUPP;

	if (of_phy_is_fixed_link(dp->dn))
		return ret;

	phydev = dsa_port_get_phy_device(dp);
	if (IS_ERR_OR_NULL(phydev))
		return ret;

	ret = phy_ethtool_get_stats(phydev, NULL, data);
	put_device(&phydev->mdio.dev);

	return ret;
}
EXPORT_SYMBOL_GPL(dsa_port_get_ethtool_phy_stats);

int dsa_port_get_phy_sset_count(struct dsa_port *dp)
{
	struct phy_device *phydev;
	int ret = -EOPNOTSUPP;

	if (of_phy_is_fixed_link(dp->dn))
		return ret;

	phydev = dsa_port_get_phy_device(dp);
	if (IS_ERR_OR_NULL(phydev))
		return ret;

	ret = phy_ethtool_get_sset_count(phydev);
	put_device(&phydev->mdio.dev);

	return ret;
}
EXPORT_SYMBOL_GPL(dsa_port_get_phy_sset_count);<|MERGE_RESOLUTION|>--- conflicted
+++ resolved
@@ -713,13 +713,6 @@
 {
 	struct dsa_switch *ds = dp->ds;
 	struct device_node *phy_np;
-<<<<<<< HEAD
-
-	if (!ds->ops->adjust_link) {
-		phy_np = of_parse_phandle(dp->dn, "phy-handle", 0);
-		if (of_phy_is_fixed_link(dp->dn) || phy_np)
-			return dsa_port_phylink_register(dp);
-=======
 	int port = dp->index;
 
 	if (!ds->ops->adjust_link) {
@@ -730,7 +723,6 @@
 					MLO_AN_FIXED, PHY_INTERFACE_MODE_NA);
 			return dsa_port_phylink_register(dp);
 		}
->>>>>>> d1988041
 		return 0;
 	}
 
