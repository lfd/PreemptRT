--- conflicted
+++ resolved
@@ -2419,7 +2419,6 @@
 
 	BUILD_BUG_ON(sizeof(svm->sev_es.valid_bitmap) != sizeof(ghcb->save.valid_bitmap));
 	memcpy(&svm->sev_es.valid_bitmap, &ghcb->save.valid_bitmap, sizeof(ghcb->save.valid_bitmap));
-<<<<<<< HEAD
 
 	vcpu->arch.regs[VCPU_REGS_RAX] = kvm_ghcb_get_rax_if_valid(svm, ghcb);
 	vcpu->arch.regs[VCPU_REGS_RBX] = kvm_ghcb_get_rbx_if_valid(svm, ghcb);
@@ -2429,17 +2428,6 @@
 
 	svm->vmcb->save.cpl = kvm_ghcb_get_cpl_if_valid(svm, ghcb);
 
-=======
-
-	vcpu->arch.regs[VCPU_REGS_RAX] = kvm_ghcb_get_rax_if_valid(svm, ghcb);
-	vcpu->arch.regs[VCPU_REGS_RBX] = kvm_ghcb_get_rbx_if_valid(svm, ghcb);
-	vcpu->arch.regs[VCPU_REGS_RCX] = kvm_ghcb_get_rcx_if_valid(svm, ghcb);
-	vcpu->arch.regs[VCPU_REGS_RDX] = kvm_ghcb_get_rdx_if_valid(svm, ghcb);
-	vcpu->arch.regs[VCPU_REGS_RSI] = kvm_ghcb_get_rsi_if_valid(svm, ghcb);
-
-	svm->vmcb->save.cpl = kvm_ghcb_get_cpl_if_valid(svm, ghcb);
-
->>>>>>> 238589d0
 	if (kvm_ghcb_xcr0_is_valid(svm)) {
 		vcpu->arch.xcr0 = ghcb_get_xcr0(ghcb);
 		kvm_update_cpuid_runtime(vcpu);
@@ -2466,10 +2454,6 @@
 {
 	struct vmcb_control_area *control = &svm->vmcb->control;
 	struct kvm_vcpu *vcpu = &svm->vcpu;
-<<<<<<< HEAD
-	struct ghcb *ghcb;
-=======
->>>>>>> 238589d0
 	u64 exit_code;
 	u64 reason;
 
@@ -2584,13 +2568,8 @@
 		dump_ghcb(svm);
 	}
 
-<<<<<<< HEAD
-	ghcb_set_sw_exit_info_1(ghcb, 2);
-	ghcb_set_sw_exit_info_2(ghcb, reason);
-=======
 	ghcb_set_sw_exit_info_1(svm->sev_es.ghcb, 2);
 	ghcb_set_sw_exit_info_2(svm->sev_es.ghcb, reason);
->>>>>>> 238589d0
 
 	/* Resume the guest to "return" the error code. */
 	return 1;
@@ -2869,23 +2848,15 @@
 
 	svm->sev_es.ghcb = svm->sev_es.ghcb_map.hva;
 
-<<<<<<< HEAD
-=======
 	trace_kvm_vmgexit_enter(vcpu->vcpu_id, svm->sev_es.ghcb);
 
->>>>>>> 238589d0
 	sev_es_sync_from_ghcb(svm);
 	ret = sev_es_validate_vmgexit(svm);
 	if (ret)
 		return ret;
 
-<<<<<<< HEAD
-	ghcb_set_sw_exit_info_1(ghcb, 0);
-	ghcb_set_sw_exit_info_2(ghcb, 0);
-=======
 	ghcb_set_sw_exit_info_1(svm->sev_es.ghcb, 0);
 	ghcb_set_sw_exit_info_2(svm->sev_es.ghcb, 0);
->>>>>>> 238589d0
 
 	exit_code = kvm_ghcb_get_sw_exit_code(control);
 	switch (exit_code) {
