// SPDX-License-Identifier: LGPL-2.1
/*
 *
 *   Copyright (C) International Business Machines  Corp., 2002,2011
 *   Author(s): Steve French (sfrench@us.ibm.com)
 *
 */
#include <linux/fs.h>
#include <linux/net.h>
#include <linux/string.h>
#include <linux/sched/mm.h>
#include <linux/sched/signal.h>
#include <linux/list.h>
#include <linux/wait.h>
#include <linux/slab.h>
#include <linux/pagemap.h>
#include <linux/ctype.h>
#include <linux/utsname.h>
#include <linux/mempool.h>
#include <linux/delay.h>
#include <linux/completion.h>
#include <linux/kthread.h>
#include <linux/pagevec.h>
#include <linux/freezer.h>
#include <linux/namei.h>
#include <linux/uuid.h>
#include <linux/uaccess.h>
#include <asm/processor.h>
#include <linux/inet.h>
#include <linux/module.h>
#include <keys/user-type.h>
#include <net/ipv6.h>
#include <linux/parser.h>
#include <linux/bvec.h>
#include "cifspdu.h"
#include "cifsglob.h"
#include "cifsproto.h"
#include "cifs_unicode.h"
#include "cifs_debug.h"
#include "cifs_fs_sb.h"
#include "ntlmssp.h"
#include "nterr.h"
#include "rfc1002pdu.h"
#include "fscache.h"
#include "smb2proto.h"
#include "smbdirect.h"
#include "dns_resolve.h"
#ifdef CONFIG_CIFS_DFS_UPCALL
#include "dfs_cache.h"
#endif
#include "fs_context.h"
#include "cifs_swn.h"

extern mempool_t *cifs_req_poolp;
extern bool disable_legacy_dialects;

/* FIXME: should these be tunable? */
#define TLINK_ERROR_EXPIRE	(1 * HZ)
#define TLINK_IDLE_EXPIRE	(600 * HZ)

/* Drop the connection to not overload the server */
#define NUM_STATUS_IO_TIMEOUT   5

struct mount_ctx {
	struct cifs_sb_info *cifs_sb;
	struct smb3_fs_context *fs_ctx;
	unsigned int xid;
	struct TCP_Server_Info *server;
	struct cifs_ses *ses;
	struct cifs_tcon *tcon;
#ifdef CONFIG_CIFS_DFS_UPCALL
	struct cifs_ses *root_ses;
	uuid_t mount_id;
	char *origin_fullpath, *leaf_fullpath;
#endif
};

static int ip_connect(struct TCP_Server_Info *server);
static int generic_ip_connect(struct TCP_Server_Info *server);
static void tlink_rb_insert(struct rb_root *root, struct tcon_link *new_tlink);
static void cifs_prune_tlinks(struct work_struct *work);

/*
 * Resolve hostname and set ip addr in tcp ses. Useful for hostnames that may
 * get their ip addresses changed at some point.
 *
 * This should be called with server->srv_mutex held.
 */
static int reconn_set_ipaddr_from_hostname(struct TCP_Server_Info *server)
{
	int rc;
	int len;
	char *unc, *ipaddr = NULL;
	time64_t expiry, now;
	unsigned long ttl = SMB_DNS_RESOLVE_INTERVAL_DEFAULT;

	if (!server->hostname)
		return -EINVAL;

	/* if server hostname isn't populated, there's nothing to do here */
	if (server->hostname[0] == '\0')
		return 0;

	len = strlen(server->hostname) + 3;

	unc = kmalloc(len, GFP_KERNEL);
	if (!unc) {
		cifs_dbg(FYI, "%s: failed to create UNC path\n", __func__);
		return -ENOMEM;
	}
	scnprintf(unc, len, "\\\\%s", server->hostname);

	rc = dns_resolve_server_name_to_ip(unc, &ipaddr, &expiry);
	kfree(unc);

	if (rc < 0) {
		cifs_dbg(FYI, "%s: failed to resolve server part of %s to IP: %d\n",
			 __func__, server->hostname, rc);
		goto requeue_resolve;
	}

	spin_lock(&server->srv_lock);
	rc = cifs_convert_address((struct sockaddr *)&server->dstaddr, ipaddr,
				  strlen(ipaddr));
	spin_unlock(&server->srv_lock);
	kfree(ipaddr);

	/* rc == 1 means success here */
	if (rc) {
		now = ktime_get_real_seconds();
		if (expiry && expiry > now)
			/*
			 * To make sure we don't use the cached entry, retry 1s
			 * after expiry.
			 */
			ttl = max_t(unsigned long, expiry - now, SMB_DNS_RESOLVE_INTERVAL_MIN) + 1;
	}
	rc = !rc ? -1 : 0;

requeue_resolve:
	cifs_dbg(FYI, "%s: next dns resolution scheduled for %lu seconds in the future\n",
		 __func__, ttl);
	mod_delayed_work(cifsiod_wq, &server->resolve, (ttl * HZ));

	return rc;
}

static void smb2_query_server_interfaces(struct work_struct *work)
{
	int rc;
	struct cifs_tcon *tcon = container_of(work,
					struct cifs_tcon,
					query_interfaces.work);

	/*
	 * query server network interfaces, in case they change
	 */
	rc = SMB3_request_interfaces(0, tcon, false);
	if (rc) {
		cifs_dbg(FYI, "%s: failed to query server interfaces: %d\n",
				__func__, rc);
	}

	queue_delayed_work(cifsiod_wq, &tcon->query_interfaces,
			   (SMB_INTERFACE_POLL_INTERVAL * HZ));
}

static void cifs_resolve_server(struct work_struct *work)
{
	int rc;
	struct TCP_Server_Info *server = container_of(work,
					struct TCP_Server_Info, resolve.work);

	cifs_server_lock(server);

	/*
	 * Resolve the hostname again to make sure that IP address is up-to-date.
	 */
	rc = reconn_set_ipaddr_from_hostname(server);
	if (rc) {
		cifs_dbg(FYI, "%s: failed to resolve hostname: %d\n",
				__func__, rc);
	}

	cifs_server_unlock(server);
}

<<<<<<< HEAD
/**
 * Mark all sessions and tcons for reconnect.
 *
 * @server needs to be previously set to CifsNeedReconnect.
 */
static void cifs_mark_tcp_ses_conns_for_reconnect(struct TCP_Server_Info *server)
{
	struct list_head *tmp, *tmp2;
	struct cifs_ses *ses;
	struct cifs_tcon *tcon;
	struct mid_q_entry *mid_entry;
	struct list_head retry_list;

	server->maxBuf = 0;
	server->max_read = 0;

	cifs_dbg(FYI, "Mark tcp session as need reconnect\n");
	trace_smb3_reconnect(server->CurrentMid, server->conn_id, server->hostname);
	/*
	 * before reconnecting the tcp session, mark the smb session (uid) and the tid bad so they
	 * are not used until reconnected.
	 */
	cifs_dbg(FYI, "%s: marking sessions and tcons for reconnect\n", __func__);
=======
/*
 * Update the tcpStatus for the server.
 * This is used to signal the cifsd thread to call cifs_reconnect
 * ONLY cifsd thread should call cifs_reconnect. For any other
 * thread, use this function
 *
 * @server: the tcp ses for which reconnect is needed
 * @all_channels: if this needs to be done for all channels
 */
void
cifs_signal_cifsd_for_reconnect(struct TCP_Server_Info *server,
				bool all_channels)
{
	struct TCP_Server_Info *pserver;
	struct cifs_ses *ses;
	int i;

	/* If server is a channel, select the primary channel */
	pserver = CIFS_SERVER_IS_CHAN(server) ? server->primary_server : server;

	spin_lock(&pserver->srv_lock);
	if (!all_channels) {
		pserver->tcpStatus = CifsNeedReconnect;
		spin_unlock(&pserver->srv_lock);
		return;
	}
	spin_unlock(&pserver->srv_lock);

	spin_lock(&cifs_tcp_ses_lock);
	list_for_each_entry(ses, &pserver->smb_ses_list, smb_ses_list) {
		spin_lock(&ses->chan_lock);
		for (i = 0; i < ses->chan_count; i++) {
			spin_lock(&ses->chans[i].server->srv_lock);
			ses->chans[i].server->tcpStatus = CifsNeedReconnect;
			spin_unlock(&ses->chans[i].server->srv_lock);
		}
		spin_unlock(&ses->chan_lock);
	}
	spin_unlock(&cifs_tcp_ses_lock);
}

/*
 * Mark all sessions and tcons for reconnect.
 * IMPORTANT: make sure that this gets called only from
 * cifsd thread. For any other thread, use
 * cifs_signal_cifsd_for_reconnect
 *
 * @server: the tcp ses for which reconnect is needed
 * @server needs to be previously set to CifsNeedReconnect.
 * @mark_smb_session: whether even sessions need to be marked
 */
void
cifs_mark_tcp_ses_conns_for_reconnect(struct TCP_Server_Info *server,
				      bool mark_smb_session)
{
	struct TCP_Server_Info *pserver;
	struct cifs_ses *ses, *nses;
	struct cifs_tcon *tcon;

	/*
	 * before reconnecting the tcp session, mark the smb session (uid) and the tid bad so they
	 * are not used until reconnected.
	 */
	cifs_dbg(FYI, "%s: marking necessary sessions and tcons for reconnect\n", __func__);

	/* If server is a channel, select the primary channel */
	pserver = CIFS_SERVER_IS_CHAN(server) ? server->primary_server : server;


>>>>>>> d60c95ef
	spin_lock(&cifs_tcp_ses_lock);
	list_for_each_entry_safe(ses, nses, &pserver->smb_ses_list, smb_ses_list) {
		/* check if iface is still active */
		if (!cifs_chan_is_iface_active(ses, server))
			cifs_chan_update_iface(ses, server);

		spin_lock(&ses->chan_lock);
		if (!mark_smb_session && cifs_chan_needs_reconnect(ses, server))
			goto next_session;

		if (mark_smb_session)
			CIFS_SET_ALL_CHANS_NEED_RECONNECT(ses);
		else
			cifs_chan_set_need_reconnect(ses, server);

		/* If all channels need reconnect, then tcon needs reconnect */
		if (!mark_smb_session && !CIFS_ALL_CHANS_NEED_RECONNECT(ses))
			goto next_session;

		ses->ses_status = SES_NEED_RECON;

		list_for_each_entry(tcon, &ses->tcon_list, tcon_list) {
			tcon->need_reconnect = true;
			tcon->status = TID_NEED_RECON;
		}
		if (ses->tcon_ipc) {
			ses->tcon_ipc->need_reconnect = true;
			ses->tcon_ipc->status = TID_NEED_RECON;
		}

next_session:
		spin_unlock(&ses->chan_lock);
	}
	spin_unlock(&cifs_tcp_ses_lock);
}

static void
cifs_abort_connection(struct TCP_Server_Info *server)
{
	struct mid_q_entry *mid, *nmid;
	struct list_head retry_list;

	server->maxBuf = 0;
	server->max_read = 0;

	/* do not want to be sending data on a socket we are freeing */
	cifs_dbg(FYI, "%s: tearing down socket\n", __func__);
	cifs_server_lock(server);
	if (server->ssocket) {
		cifs_dbg(FYI, "State: 0x%x Flags: 0x%lx\n", server->ssocket->state,
			 server->ssocket->flags);
		kernel_sock_shutdown(server->ssocket, SHUT_WR);
		cifs_dbg(FYI, "Post shutdown state: 0x%x Flags: 0x%lx\n", server->ssocket->state,
			 server->ssocket->flags);
		sock_release(server->ssocket);
		server->ssocket = NULL;
	}
	server->sequence_number = 0;
	server->session_estab = false;
	kfree_sensitive(server->session_key.response);
	server->session_key.response = NULL;
	server->session_key.len = 0;
	server->lstrp = jiffies;

	/* mark submitted MIDs for retry and issue callback */
	INIT_LIST_HEAD(&retry_list);
	cifs_dbg(FYI, "%s: moving mids to private list\n", __func__);
	spin_lock(&server->mid_lock);
	list_for_each_entry_safe(mid, nmid, &server->pending_mid_q, qhead) {
		kref_get(&mid->refcount);
		if (mid->mid_state == MID_REQUEST_SUBMITTED)
			mid->mid_state = MID_RETRY_NEEDED;
		list_move(&mid->qhead, &retry_list);
		mid->mid_flags |= MID_DELETED;
	}
	spin_unlock(&server->mid_lock);
	cifs_server_unlock(server);

	cifs_dbg(FYI, "%s: issuing mid callbacks\n", __func__);
	list_for_each_entry_safe(mid, nmid, &retry_list, qhead) {
		list_del_init(&mid->qhead);
		mid->callback(mid);
		release_mid(mid);
	}

	if (cifs_rdma_enabled(server)) {
		cifs_server_lock(server);
		smbd_destroy(server);
		cifs_server_unlock(server);
	}
}
<<<<<<< HEAD

static bool cifs_tcp_ses_needs_reconnect(struct TCP_Server_Info *server, int num_targets)
{
	spin_lock(&GlobalMid_Lock);
	server->nr_targets = num_targets;
	if (server->tcpStatus == CifsExiting) {
		/* the demux thread will exit normally next time through the loop */
		spin_unlock(&GlobalMid_Lock);
		wake_up(&server->response_q);
		return false;
	}
	server->tcpStatus = CifsNeedReconnect;
	spin_unlock(&GlobalMid_Lock);
	return true;
}

/*
 * cifs tcp session reconnection
 *
 * mark tcp session as reconnecting so temporarily locked
 * mark all smb sessions as reconnecting for tcp session
 * reconnect tcp session
 * wake up waiters on reconnection? - (not needed currently)
 */
static int __cifs_reconnect(struct TCP_Server_Info *server)
{
	int rc = 0;

	if (!cifs_tcp_ses_needs_reconnect(server, 1))
		return 0;

	cifs_mark_tcp_ses_conns_for_reconnect(server);

	do {
		try_to_freeze();
		mutex_lock(&server->srv_mutex);

=======

static bool cifs_tcp_ses_needs_reconnect(struct TCP_Server_Info *server, int num_targets)
{
	spin_lock(&server->srv_lock);
	server->nr_targets = num_targets;
	if (server->tcpStatus == CifsExiting) {
		/* the demux thread will exit normally next time through the loop */
		spin_unlock(&server->srv_lock);
		wake_up(&server->response_q);
		return false;
	}

	cifs_dbg(FYI, "Mark tcp session as need reconnect\n");
	trace_smb3_reconnect(server->CurrentMid, server->conn_id,
			     server->hostname);
	server->tcpStatus = CifsNeedReconnect;

	spin_unlock(&server->srv_lock);
	return true;
}

/*
 * cifs tcp session reconnection
 *
 * mark tcp session as reconnecting so temporarily locked
 * mark all smb sessions as reconnecting for tcp session
 * reconnect tcp session
 * wake up waiters on reconnection? - (not needed currently)
 *
 * if mark_smb_session is passed as true, unconditionally mark
 * the smb session (and tcon) for reconnect as well. This value
 * doesn't really matter for non-multichannel scenario.
 *
 */
static int __cifs_reconnect(struct TCP_Server_Info *server,
			    bool mark_smb_session)
{
	int rc = 0;

	if (!cifs_tcp_ses_needs_reconnect(server, 1))
		return 0;

	cifs_mark_tcp_ses_conns_for_reconnect(server, mark_smb_session);

	cifs_abort_connection(server);

	do {
		try_to_freeze();
		cifs_server_lock(server);

>>>>>>> d60c95ef
		if (!cifs_swn_set_server_dstaddr(server)) {
			/* resolve the hostname again to make sure that IP address is up-to-date */
			rc = reconn_set_ipaddr_from_hostname(server);
			cifs_dbg(FYI, "%s: reconn_set_ipaddr_from_hostname: rc=%d\n", __func__, rc);
		}

		if (cifs_rdma_enabled(server))
			rc = smbd_reconnect(server);
		else
			rc = generic_ip_connect(server);
		if (rc) {
<<<<<<< HEAD
			mutex_unlock(&server->srv_mutex);
=======
			cifs_server_unlock(server);
>>>>>>> d60c95ef
			cifs_dbg(FYI, "%s: reconnect error %d\n", __func__, rc);
			msleep(3000);
		} else {
			atomic_inc(&tcpSesReconnectCount);
			set_credits(server, 1);
			spin_lock(&server->srv_lock);
			if (server->tcpStatus != CifsExiting)
				server->tcpStatus = CifsNeedNegotiate;
			spin_unlock(&server->srv_lock);
			cifs_swn_reset_server_dstaddr(server);
			cifs_server_unlock(server);
			mod_delayed_work(cifsiod_wq, &server->reconnect, 0);
		}
	} while (server->tcpStatus == CifsNeedReconnect);

<<<<<<< HEAD
	if (server->tcpStatus == CifsNeedNegotiate)
		mod_delayed_work(cifsiod_wq, &server->echo, 0);
=======
	spin_lock(&server->srv_lock);
	if (server->tcpStatus == CifsNeedNegotiate)
		mod_delayed_work(cifsiod_wq, &server->echo, 0);
	spin_unlock(&server->srv_lock);
>>>>>>> d60c95ef

	wake_up(&server->response_q);
	return rc;
}

#ifdef CONFIG_CIFS_DFS_UPCALL
static int __reconnect_target_unlocked(struct TCP_Server_Info *server, const char *target)
{
	int rc;
	char *hostname;

	if (!cifs_swn_set_server_dstaddr(server)) {
		if (server->hostname != target) {
			hostname = extract_hostname(target);
			if (!IS_ERR(hostname)) {
				kfree(server->hostname);
				server->hostname = hostname;
			} else {
				cifs_dbg(FYI, "%s: couldn't extract hostname or address from dfs target: %ld\n",
					 __func__, PTR_ERR(hostname));
				cifs_dbg(FYI, "%s: default to last target server: %s\n", __func__,
					 server->hostname);
			}
		}
		/* resolve the hostname again to make sure that IP address is up-to-date. */
		rc = reconn_set_ipaddr_from_hostname(server);
		cifs_dbg(FYI, "%s: reconn_set_ipaddr_from_hostname: rc=%d\n", __func__, rc);
	}
	/* Reconnect the socket */
	if (cifs_rdma_enabled(server))
		rc = smbd_reconnect(server);
	else
		rc = generic_ip_connect(server);

	return rc;
}

static int reconnect_target_unlocked(struct TCP_Server_Info *server, struct dfs_cache_tgt_list *tl,
				     struct dfs_cache_tgt_iterator **target_hint)
{
	int rc;
	struct dfs_cache_tgt_iterator *tit;

	*target_hint = NULL;

	/* If dfs target list is empty, then reconnect to last server */
	tit = dfs_cache_get_tgt_iterator(tl);
	if (!tit)
		return __reconnect_target_unlocked(server, server->hostname);

	/* Otherwise, try every dfs target in @tl */
	for (; tit; tit = dfs_cache_get_next_tgt(tl, tit)) {
		rc = __reconnect_target_unlocked(server, dfs_cache_get_tgt_name(tit));
		if (!rc) {
			*target_hint = tit;
			break;
		}
	}
	return rc;
}

static int reconnect_dfs_server(struct TCP_Server_Info *server)
{
	int rc = 0;
	const char *refpath = server->current_fullpath + 1;
	struct dfs_cache_tgt_list tl = DFS_CACHE_TGT_LIST_INIT(tl);
	struct dfs_cache_tgt_iterator *target_hint = NULL;
	int num_targets = 0;

	/*
	 * Determine the number of dfs targets the referral path in @cifs_sb resolves to.
	 *
	 * smb2_reconnect() needs to know how long it should wait based upon the number of dfs
	 * targets (server->nr_targets).  It's also possible that the cached referral was cleared
	 * through /proc/fs/cifs/dfscache or the target list is empty due to server settings after
	 * refreshing the referral, so, in this case, default it to 1.
	 */
	if (!dfs_cache_noreq_find(refpath, NULL, &tl))
		num_targets = dfs_cache_get_nr_tgts(&tl);
	if (!num_targets)
		num_targets = 1;

	if (!cifs_tcp_ses_needs_reconnect(server, num_targets))
		return 0;

<<<<<<< HEAD
	cifs_mark_tcp_ses_conns_for_reconnect(server);

	do {
		try_to_freeze();
		mutex_lock(&server->srv_mutex);
=======
	/*
	 * Unconditionally mark all sessions & tcons for reconnect as we might be connecting to a
	 * different server or share during failover.  It could be improved by adding some logic to
	 * only do that in case it connects to a different server or share, though.
	 */
	cifs_mark_tcp_ses_conns_for_reconnect(server, true);

	cifs_abort_connection(server);

	do {
		try_to_freeze();
		cifs_server_lock(server);
>>>>>>> d60c95ef

		rc = reconnect_target_unlocked(server, &tl, &target_hint);
		if (rc) {
			/* Failed to reconnect socket */
<<<<<<< HEAD
			mutex_unlock(&server->srv_mutex);
=======
			cifs_server_unlock(server);
>>>>>>> d60c95ef
			cifs_dbg(FYI, "%s: reconnect error %d\n", __func__, rc);
			msleep(3000);
			continue;
		}
		/*
		 * Socket was created.  Update tcp session status to CifsNeedNegotiate so that a
		 * process waiting for reconnect will know it needs to re-establish session and tcon
		 * through the reconnected target server.
		 */
		atomic_inc(&tcpSesReconnectCount);
		set_credits(server, 1);
<<<<<<< HEAD
		spin_lock(&GlobalMid_Lock);
		if (server->tcpStatus != CifsExiting)
			server->tcpStatus = CifsNeedNegotiate;
		spin_unlock(&GlobalMid_Lock);
		cifs_swn_reset_server_dstaddr(server);
		mutex_unlock(&server->srv_mutex);
=======
		spin_lock(&server->srv_lock);
		if (server->tcpStatus != CifsExiting)
			server->tcpStatus = CifsNeedNegotiate;
		spin_unlock(&server->srv_lock);
		cifs_swn_reset_server_dstaddr(server);
		cifs_server_unlock(server);
		mod_delayed_work(cifsiod_wq, &server->reconnect, 0);
>>>>>>> d60c95ef
	} while (server->tcpStatus == CifsNeedReconnect);

	if (target_hint)
		dfs_cache_noreq_update_tgthint(refpath, target_hint);

	dfs_cache_free_tgts(&tl);

	/* Need to set up echo worker again once connection has been established */
<<<<<<< HEAD
=======
	spin_lock(&server->srv_lock);
>>>>>>> d60c95ef
	if (server->tcpStatus == CifsNeedNegotiate)
		mod_delayed_work(cifsiod_wq, &server->echo, 0);
	spin_unlock(&server->srv_lock);

	wake_up(&server->response_q);
	return rc;
}

<<<<<<< HEAD
int cifs_reconnect(struct TCP_Server_Info *server)
{
	/* If tcp session is not an dfs connection, then reconnect to last target server */
	spin_lock(&cifs_tcp_ses_lock);
	if (!server->is_dfs_conn || !server->origin_fullpath || !server->leaf_fullpath) {
		spin_unlock(&cifs_tcp_ses_lock);
		return __cifs_reconnect(server);
	}
	spin_unlock(&cifs_tcp_ses_lock);
=======
int cifs_reconnect(struct TCP_Server_Info *server, bool mark_smb_session)
{
	/* If tcp session is not an dfs connection, then reconnect to last target server */
	spin_lock(&server->srv_lock);
	if (!server->is_dfs_conn) {
		spin_unlock(&server->srv_lock);
		return __cifs_reconnect(server, mark_smb_session);
	}
	spin_unlock(&server->srv_lock);

	mutex_lock(&server->refpath_lock);
	if (!server->origin_fullpath || !server->leaf_fullpath) {
		mutex_unlock(&server->refpath_lock);
		return __cifs_reconnect(server, mark_smb_session);
	}
	mutex_unlock(&server->refpath_lock);
>>>>>>> d60c95ef

	return reconnect_dfs_server(server);
}
#else
<<<<<<< HEAD
int cifs_reconnect(struct TCP_Server_Info *server)
{
	return __cifs_reconnect(server);
=======
int cifs_reconnect(struct TCP_Server_Info *server, bool mark_smb_session)
{
	return __cifs_reconnect(server, mark_smb_session);
>>>>>>> d60c95ef
}
#endif

static void
cifs_echo_request(struct work_struct *work)
{
	int rc;
	struct TCP_Server_Info *server = container_of(work,
					struct TCP_Server_Info, echo.work);

	/*
	 * We cannot send an echo if it is disabled.
	 * Also, no need to ping if we got a response recently.
	 */

	if (server->tcpStatus == CifsNeedReconnect ||
	    server->tcpStatus == CifsExiting ||
	    server->tcpStatus == CifsNew ||
	    (server->ops->can_echo && !server->ops->can_echo(server)) ||
	    time_before(jiffies, server->lstrp + server->echo_interval - HZ))
		goto requeue_echo;

	rc = server->ops->echo ? server->ops->echo(server) : -ENOSYS;
	if (rc)
		cifs_dbg(FYI, "Unable to send echo request to server: %s\n",
			 server->hostname);

	/* Check witness registrations */
	cifs_swn_check();

requeue_echo:
	queue_delayed_work(cifsiod_wq, &server->echo, server->echo_interval);
}

static bool
allocate_buffers(struct TCP_Server_Info *server)
{
	if (!server->bigbuf) {
		server->bigbuf = (char *)cifs_buf_get();
		if (!server->bigbuf) {
			cifs_server_dbg(VFS, "No memory for large SMB response\n");
			msleep(3000);
			/* retry will check if exiting */
			return false;
		}
	} else if (server->large_buf) {
		/* we are reusing a dirty large buf, clear its start */
		memset(server->bigbuf, 0, HEADER_SIZE(server));
	}

	if (!server->smallbuf) {
		server->smallbuf = (char *)cifs_small_buf_get();
		if (!server->smallbuf) {
			cifs_server_dbg(VFS, "No memory for SMB response\n");
			msleep(1000);
			/* retry will check if exiting */
			return false;
		}
		/* beginning of smb buffer is cleared in our buf_get */
	} else {
		/* if existing small buf clear beginning */
		memset(server->smallbuf, 0, HEADER_SIZE(server));
	}

	return true;
}

static bool
server_unresponsive(struct TCP_Server_Info *server)
{
	/*
	 * We need to wait 3 echo intervals to make sure we handle such
	 * situations right:
	 * 1s  client sends a normal SMB request
	 * 2s  client gets a response
	 * 30s echo workqueue job pops, and decides we got a response recently
	 *     and don't need to send another
	 * ...
	 * 65s kernel_recvmsg times out, and we see that we haven't gotten
	 *     a response in >60s.
	 */
	spin_lock(&server->srv_lock);
	if ((server->tcpStatus == CifsGood ||
	    server->tcpStatus == CifsNeedNegotiate) &&
	    (!server->ops->can_echo || server->ops->can_echo(server)) &&
	    time_after(jiffies, server->lstrp + 3 * server->echo_interval)) {
		spin_unlock(&server->srv_lock);
		cifs_server_dbg(VFS, "has not responded in %lu seconds. Reconnecting...\n",
			 (3 * server->echo_interval) / HZ);
		cifs_reconnect(server, false);
		return true;
	}
	spin_unlock(&server->srv_lock);

	return false;
}

static inline bool
zero_credits(struct TCP_Server_Info *server)
{
	int val;

	spin_lock(&server->req_lock);
	val = server->credits + server->echo_credits + server->oplock_credits;
	if (server->in_flight == 0 && val == 0) {
		spin_unlock(&server->req_lock);
		return true;
	}
	spin_unlock(&server->req_lock);
	return false;
}

static int
cifs_readv_from_socket(struct TCP_Server_Info *server, struct msghdr *smb_msg)
{
	int length = 0;
	int total_read;

	for (total_read = 0; msg_data_left(smb_msg); total_read += length) {
		try_to_freeze();

		/* reconnect if no credits and no requests in flight */
		if (zero_credits(server)) {
			cifs_reconnect(server, false);
			return -ECONNABORTED;
		}

		if (server_unresponsive(server))
			return -ECONNABORTED;
		if (cifs_rdma_enabled(server) && server->smbd_conn)
			length = smbd_recv(server->smbd_conn, smb_msg);
		else
			length = sock_recvmsg(server->ssocket, smb_msg, 0);

		spin_lock(&server->srv_lock);
		if (server->tcpStatus == CifsExiting) {
			spin_unlock(&server->srv_lock);
			return -ESHUTDOWN;
		}

		if (server->tcpStatus == CifsNeedReconnect) {
			spin_unlock(&server->srv_lock);
			cifs_reconnect(server, false);
			return -ECONNABORTED;
		}
		spin_unlock(&server->srv_lock);

		if (length == -ERESTARTSYS ||
		    length == -EAGAIN ||
		    length == -EINTR) {
			/*
			 * Minimum sleep to prevent looping, allowing socket
			 * to clear and app threads to set tcpStatus
			 * CifsNeedReconnect if server hung.
			 */
			usleep_range(1000, 2000);
			length = 0;
			continue;
		}

		if (length <= 0) {
			cifs_dbg(FYI, "Received no data or error: %d\n", length);
			cifs_reconnect(server, false);
			return -ECONNABORTED;
		}
	}
	return total_read;
}

int
cifs_read_from_socket(struct TCP_Server_Info *server, char *buf,
		      unsigned int to_read)
{
	struct msghdr smb_msg = {};
	struct kvec iov = {.iov_base = buf, .iov_len = to_read};
	iov_iter_kvec(&smb_msg.msg_iter, ITER_DEST, &iov, 1, to_read);

	return cifs_readv_from_socket(server, &smb_msg);
}

ssize_t
cifs_discard_from_socket(struct TCP_Server_Info *server, size_t to_read)
{
	struct msghdr smb_msg = {};

	/*
	 *  iov_iter_discard already sets smb_msg.type and count and iov_offset
	 *  and cifs_readv_from_socket sets msg_control and msg_controllen
	 *  so little to initialize in struct msghdr
	 */
<<<<<<< HEAD
	iov_iter_discard(&smb_msg.msg_iter, READ, to_read);
=======
	iov_iter_discard(&smb_msg.msg_iter, ITER_DEST, to_read);
>>>>>>> d60c95ef

	return cifs_readv_from_socket(server, &smb_msg);
}

int
cifs_read_page_from_socket(struct TCP_Server_Info *server, struct page *page,
	unsigned int page_offset, unsigned int to_read)
{
	struct msghdr smb_msg = {};
	struct bio_vec bv = {
		.bv_page = page, .bv_len = to_read, .bv_offset = page_offset};
	iov_iter_bvec(&smb_msg.msg_iter, ITER_DEST, &bv, 1, to_read);
	return cifs_readv_from_socket(server, &smb_msg);
}

static bool
is_smb_response(struct TCP_Server_Info *server, unsigned char type)
{
	/*
	 * The first byte big endian of the length field,
	 * is actually not part of the length but the type
	 * with the most common, zero, as regular data.
	 */
	switch (type) {
	case RFC1002_SESSION_MESSAGE:
		/* Regular SMB response */
		return true;
	case RFC1002_SESSION_KEEP_ALIVE:
		cifs_dbg(FYI, "RFC 1002 session keep alive\n");
		break;
	case RFC1002_POSITIVE_SESSION_RESPONSE:
		cifs_dbg(FYI, "RFC 1002 positive session response\n");
		break;
	case RFC1002_NEGATIVE_SESSION_RESPONSE:
		/*
		 * We get this from Windows 98 instead of an error on
		 * SMB negprot response.
		 */
		cifs_dbg(FYI, "RFC 1002 negative session response\n");
		/* give server a second to clean up */
		msleep(1000);
		/*
		 * Always try 445 first on reconnect since we get NACK
		 * on some if we ever connected to port 139 (the NACK
		 * is since we do not begin with RFC1001 session
		 * initialize frame).
		 */
		cifs_set_port((struct sockaddr *)&server->dstaddr, CIFS_PORT);
		cifs_reconnect(server, true);
		break;
	default:
		cifs_server_dbg(VFS, "RFC 1002 unknown response type 0x%x\n", type);
		cifs_reconnect(server, true);
	}

	return false;
}

void
dequeue_mid(struct mid_q_entry *mid, bool malformed)
{
#ifdef CONFIG_CIFS_STATS2
	mid->when_received = jiffies;
#endif
	spin_lock(&mid->server->mid_lock);
	if (!malformed)
		mid->mid_state = MID_RESPONSE_RECEIVED;
	else
		mid->mid_state = MID_RESPONSE_MALFORMED;
	/*
	 * Trying to handle/dequeue a mid after the send_recv()
	 * function has finished processing it is a bug.
	 */
	if (mid->mid_flags & MID_DELETED) {
		spin_unlock(&mid->server->mid_lock);
		pr_warn_once("trying to dequeue a deleted mid\n");
	} else {
		list_del_init(&mid->qhead);
		mid->mid_flags |= MID_DELETED;
		spin_unlock(&mid->server->mid_lock);
	}
}

static unsigned int
smb2_get_credits_from_hdr(char *buffer, struct TCP_Server_Info *server)
{
	struct smb2_hdr *shdr = (struct smb2_hdr *)buffer;

	/*
	 * SMB1 does not use credits.
	 */
	if (is_smb1(server))
		return 0;

	return le16_to_cpu(shdr->CreditRequest);
}

static void
handle_mid(struct mid_q_entry *mid, struct TCP_Server_Info *server,
	   char *buf, int malformed)
{
	if (server->ops->check_trans2 &&
	    server->ops->check_trans2(mid, server, buf, malformed))
		return;
	mid->credits_received = smb2_get_credits_from_hdr(buf, server);
	mid->resp_buf = buf;
	mid->large_buf = server->large_buf;
	/* Was previous buf put in mpx struct for multi-rsp? */
	if (!mid->multiRsp) {
		/* smb buffer will be freed by user thread */
		if (server->large_buf)
			server->bigbuf = NULL;
		else
			server->smallbuf = NULL;
	}
	dequeue_mid(mid, malformed);
}

int
cifs_enable_signing(struct TCP_Server_Info *server, bool mnt_sign_required)
{
	bool srv_sign_required = server->sec_mode & server->vals->signing_required;
	bool srv_sign_enabled = server->sec_mode & server->vals->signing_enabled;
	bool mnt_sign_enabled;

	/*
	 * Is signing required by mnt options? If not then check
	 * global_secflags to see if it is there.
	 */
	if (!mnt_sign_required)
		mnt_sign_required = ((global_secflags & CIFSSEC_MUST_SIGN) ==
						CIFSSEC_MUST_SIGN);

	/*
	 * If signing is required then it's automatically enabled too,
	 * otherwise, check to see if the secflags allow it.
	 */
	mnt_sign_enabled = mnt_sign_required ? mnt_sign_required :
				(global_secflags & CIFSSEC_MAY_SIGN);

	/* If server requires signing, does client allow it? */
	if (srv_sign_required) {
		if (!mnt_sign_enabled) {
			cifs_dbg(VFS, "Server requires signing, but it's disabled in SecurityFlags!\n");
			return -EOPNOTSUPP;
		}
		server->sign = true;
	}

	/* If client requires signing, does server allow it? */
	if (mnt_sign_required) {
		if (!srv_sign_enabled) {
			cifs_dbg(VFS, "Server does not support signing!\n");
			return -EOPNOTSUPP;
		}
		server->sign = true;
	}

	if (cifs_rdma_enabled(server) && server->sign)
		cifs_dbg(VFS, "Signing is enabled, and RDMA read/write will be disabled\n");

	return 0;
}


static void clean_demultiplex_info(struct TCP_Server_Info *server)
{
	int length;

	/* take it off the list, if it's not already */
	spin_lock(&server->srv_lock);
	list_del_init(&server->tcp_ses_list);
	spin_unlock(&server->srv_lock);

	cancel_delayed_work_sync(&server->echo);
	cancel_delayed_work_sync(&server->resolve);

	spin_lock(&server->srv_lock);
	server->tcpStatus = CifsExiting;
	spin_unlock(&server->srv_lock);
	wake_up_all(&server->response_q);

	/* check if we have blocked requests that need to free */
	spin_lock(&server->req_lock);
	if (server->credits <= 0)
		server->credits = 1;
	spin_unlock(&server->req_lock);
	/*
	 * Although there should not be any requests blocked on this queue it
	 * can not hurt to be paranoid and try to wake up requests that may
	 * haven been blocked when more than 50 at time were on the wire to the
	 * same server - they now will see the session is in exit state and get
	 * out of SendReceive.
	 */
	wake_up_all(&server->request_q);
	/* give those requests time to exit */
	msleep(125);
	if (cifs_rdma_enabled(server))
		smbd_destroy(server);
	if (server->ssocket) {
		sock_release(server->ssocket);
		server->ssocket = NULL;
	}

	if (!list_empty(&server->pending_mid_q)) {
		struct list_head dispose_list;
		struct mid_q_entry *mid_entry;
		struct list_head *tmp, *tmp2;

		INIT_LIST_HEAD(&dispose_list);
		spin_lock(&server->mid_lock);
		list_for_each_safe(tmp, tmp2, &server->pending_mid_q) {
			mid_entry = list_entry(tmp, struct mid_q_entry, qhead);
			cifs_dbg(FYI, "Clearing mid %llu\n", mid_entry->mid);
			kref_get(&mid_entry->refcount);
			mid_entry->mid_state = MID_SHUTDOWN;
			list_move(&mid_entry->qhead, &dispose_list);
			mid_entry->mid_flags |= MID_DELETED;
		}
		spin_unlock(&server->mid_lock);

		/* now walk dispose list and issue callbacks */
		list_for_each_safe(tmp, tmp2, &dispose_list) {
			mid_entry = list_entry(tmp, struct mid_q_entry, qhead);
			cifs_dbg(FYI, "Callback mid %llu\n", mid_entry->mid);
			list_del_init(&mid_entry->qhead);
			mid_entry->callback(mid_entry);
			release_mid(mid_entry);
		}
		/* 1/8th of sec is more than enough time for them to exit */
		msleep(125);
	}

	if (!list_empty(&server->pending_mid_q)) {
		/*
		 * mpx threads have not exited yet give them at least the smb
		 * send timeout time for long ops.
		 *
		 * Due to delays on oplock break requests, we need to wait at
		 * least 45 seconds before giving up on a request getting a
		 * response and going ahead and killing cifsd.
		 */
		cifs_dbg(FYI, "Wait for exit from demultiplex thread\n");
		msleep(46000);
		/*
		 * If threads still have not exited they are probably never
		 * coming home not much else we can do but free the memory.
		 */
	}

#ifdef CONFIG_CIFS_DFS_UPCALL
	kfree(server->origin_fullpath);
	kfree(server->leaf_fullpath);
#endif
	kfree(server);

	length = atomic_dec_return(&tcpSesAllocCount);
	if (length > 0)
		mempool_resize(cifs_req_poolp, length + cifs_min_rcv);
}

static int
standard_receive3(struct TCP_Server_Info *server, struct mid_q_entry *mid)
{
	int length;
	char *buf = server->smallbuf;
	unsigned int pdu_length = server->pdu_size;

	/* make sure this will fit in a large buffer */
	if (pdu_length > CIFSMaxBufSize + MAX_HEADER_SIZE(server) -
	    HEADER_PREAMBLE_SIZE(server)) {
		cifs_server_dbg(VFS, "SMB response too long (%u bytes)\n", pdu_length);
		cifs_reconnect(server, true);
		return -ECONNABORTED;
	}

	/* switch to large buffer if too big for a small one */
	if (pdu_length > MAX_CIFS_SMALL_BUFFER_SIZE - 4) {
		server->large_buf = true;
		memcpy(server->bigbuf, buf, server->total_read);
		buf = server->bigbuf;
	}

	/* now read the rest */
	length = cifs_read_from_socket(server, buf + HEADER_SIZE(server) - 1,
				       pdu_length - MID_HEADER_SIZE(server));

	if (length < 0)
		return length;
	server->total_read += length;

	dump_smb(buf, server->total_read);

	return cifs_handle_standard(server, mid);
}

int
cifs_handle_standard(struct TCP_Server_Info *server, struct mid_q_entry *mid)
{
	char *buf = server->large_buf ? server->bigbuf : server->smallbuf;
	int rc;

	/*
	 * We know that we received enough to get to the MID as we
	 * checked the pdu_length earlier. Now check to see
	 * if the rest of the header is OK.
	 *
	 * 48 bytes is enough to display the header and a little bit
	 * into the payload for debugging purposes.
	 */
	rc = server->ops->check_message(buf, server->total_read, server);
	if (rc)
		cifs_dump_mem("Bad SMB: ", buf,
			min_t(unsigned int, server->total_read, 48));

	if (server->ops->is_session_expired &&
	    server->ops->is_session_expired(buf)) {
		cifs_reconnect(server, true);
		return -1;
	}

	if (server->ops->is_status_pending &&
	    server->ops->is_status_pending(buf, server))
		return -1;

	if (!mid)
		return rc;

	handle_mid(mid, server, buf, rc);
	return 0;
}

static void
smb2_add_credits_from_hdr(char *buffer, struct TCP_Server_Info *server)
{
	struct smb2_hdr *shdr = (struct smb2_hdr *)buffer;
	int scredits, in_flight;

	/*
	 * SMB1 does not use credits.
	 */
	if (is_smb1(server))
		return;

	if (shdr->CreditRequest) {
		spin_lock(&server->req_lock);
		server->credits += le16_to_cpu(shdr->CreditRequest);
		scredits = server->credits;
		in_flight = server->in_flight;
		spin_unlock(&server->req_lock);
		wake_up(&server->request_q);

		trace_smb3_hdr_credits(server->CurrentMid,
				server->conn_id, server->hostname, scredits,
				le16_to_cpu(shdr->CreditRequest), in_flight);
		cifs_server_dbg(FYI, "%s: added %u credits total=%d\n",
				__func__, le16_to_cpu(shdr->CreditRequest),
				scredits);
	}
}


static int
cifs_demultiplex_thread(void *p)
{
	int i, num_mids, length;
	struct TCP_Server_Info *server = p;
	unsigned int pdu_length;
	unsigned int next_offset;
	char *buf = NULL;
	struct task_struct *task_to_wake = NULL;
	struct mid_q_entry *mids[MAX_COMPOUND];
	char *bufs[MAX_COMPOUND];
	unsigned int noreclaim_flag, num_io_timeout = 0;

	noreclaim_flag = memalloc_noreclaim_save();
	cifs_dbg(FYI, "Demultiplex PID: %d\n", task_pid_nr(current));

	length = atomic_inc_return(&tcpSesAllocCount);
	if (length > 1)
		mempool_resize(cifs_req_poolp, length + cifs_min_rcv);

	set_freezable();
	allow_kernel_signal(SIGKILL);
	while (server->tcpStatus != CifsExiting) {
		if (try_to_freeze())
			continue;

		if (!allocate_buffers(server))
			continue;

		server->large_buf = false;
		buf = server->smallbuf;
		pdu_length = 4; /* enough to get RFC1001 header */

		length = cifs_read_from_socket(server, buf, pdu_length);
		if (length < 0)
			continue;

		if (is_smb1(server))
			server->total_read = length;
		else
			server->total_read = 0;

		/*
		 * The right amount was read from socket - 4 bytes,
		 * so we can now interpret the length field.
		 */
		pdu_length = get_rfc1002_length(buf);

		cifs_dbg(FYI, "RFC1002 header 0x%x\n", pdu_length);
		if (!is_smb_response(server, buf[0]))
			continue;
next_pdu:
		server->pdu_size = pdu_length;

		/* make sure we have enough to get to the MID */
		if (server->pdu_size < MID_HEADER_SIZE(server)) {
			cifs_server_dbg(VFS, "SMB response too short (%u bytes)\n",
				 server->pdu_size);
			cifs_reconnect(server, true);
			continue;
		}

		/* read down to the MID */
		length = cifs_read_from_socket(server,
			     buf + HEADER_PREAMBLE_SIZE(server),
			     MID_HEADER_SIZE(server));
		if (length < 0)
			continue;
		server->total_read += length;

		if (server->ops->next_header) {
			next_offset = server->ops->next_header(buf);
			if (next_offset)
				server->pdu_size = next_offset;
		}

		memset(mids, 0, sizeof(mids));
		memset(bufs, 0, sizeof(bufs));
		num_mids = 0;

		if (server->ops->is_transform_hdr &&
		    server->ops->receive_transform &&
		    server->ops->is_transform_hdr(buf)) {
			length = server->ops->receive_transform(server,
								mids,
								bufs,
								&num_mids);
		} else {
			mids[0] = server->ops->find_mid(server, buf);
			bufs[0] = buf;
			num_mids = 1;

			if (!mids[0] || !mids[0]->receive)
				length = standard_receive3(server, mids[0]);
			else
				length = mids[0]->receive(server, mids[0]);
		}

		if (length < 0) {
			for (i = 0; i < num_mids; i++)
				if (mids[i])
					release_mid(mids[i]);
			continue;
		}

		if (server->ops->is_status_io_timeout &&
		    server->ops->is_status_io_timeout(buf)) {
			num_io_timeout++;
			if (num_io_timeout > NUM_STATUS_IO_TIMEOUT) {
				cifs_reconnect(server, false);
				num_io_timeout = 0;
				continue;
			}
		}

		server->lstrp = jiffies;

		for (i = 0; i < num_mids; i++) {
			if (mids[i] != NULL) {
				mids[i]->resp_buf_size = server->pdu_size;

				if (bufs[i] && server->ops->is_network_name_deleted)
					server->ops->is_network_name_deleted(bufs[i],
									server);

				if (!mids[i]->multiRsp || mids[i]->multiEnd)
					mids[i]->callback(mids[i]);

				release_mid(mids[i]);
			} else if (server->ops->is_oplock_break &&
				   server->ops->is_oplock_break(bufs[i],
								server)) {
				smb2_add_credits_from_hdr(bufs[i], server);
				cifs_dbg(FYI, "Received oplock break\n");
			} else {
				cifs_server_dbg(VFS, "No task to wake, unknown frame received! NumMids %d\n",
						atomic_read(&mid_count));
				cifs_dump_mem("Received Data is: ", bufs[i],
					      HEADER_SIZE(server));
				smb2_add_credits_from_hdr(bufs[i], server);
#ifdef CONFIG_CIFS_DEBUG2
				if (server->ops->dump_detail)
					server->ops->dump_detail(bufs[i],
								 server);
				cifs_dump_mids(server);
#endif /* CIFS_DEBUG2 */
			}
		}

		if (pdu_length > server->pdu_size) {
			if (!allocate_buffers(server))
				continue;
			pdu_length -= server->pdu_size;
			server->total_read = 0;
			server->large_buf = false;
			buf = server->smallbuf;
			goto next_pdu;
		}
	} /* end while !EXITING */

	/* buffer usually freed in free_mid - need to free it here on exit */
	cifs_buf_release(server->bigbuf);
	if (server->smallbuf) /* no sense logging a debug message if NULL */
		cifs_small_buf_release(server->smallbuf);

	task_to_wake = xchg(&server->tsk, NULL);
	clean_demultiplex_info(server);

	/* if server->tsk was NULL then wait for a signal before exiting */
	if (!task_to_wake) {
		set_current_state(TASK_INTERRUPTIBLE);
		while (!signal_pending(current)) {
			schedule();
			set_current_state(TASK_INTERRUPTIBLE);
		}
		set_current_state(TASK_RUNNING);
	}

	memalloc_noreclaim_restore(noreclaim_flag);
	module_put_and_kthread_exit(0);
}

/*
 * Returns true if srcaddr isn't specified and rhs isn't specified, or
 * if srcaddr is specified and matches the IP address of the rhs argument
 */
bool
cifs_match_ipaddr(struct sockaddr *srcaddr, struct sockaddr *rhs)
{
	switch (srcaddr->sa_family) {
	case AF_UNSPEC:
		return (rhs->sa_family == AF_UNSPEC);
	case AF_INET: {
		struct sockaddr_in *saddr4 = (struct sockaddr_in *)srcaddr;
		struct sockaddr_in *vaddr4 = (struct sockaddr_in *)rhs;
		return (saddr4->sin_addr.s_addr == vaddr4->sin_addr.s_addr);
	}
	case AF_INET6: {
		struct sockaddr_in6 *saddr6 = (struct sockaddr_in6 *)srcaddr;
		struct sockaddr_in6 *vaddr6 = (struct sockaddr_in6 *)rhs;
		return ipv6_addr_equal(&saddr6->sin6_addr, &vaddr6->sin6_addr);
	}
	default:
		WARN_ON(1);
		return false; /* don't expect to be here */
	}
}

/*
 * If no port is specified in addr structure, we try to match with 445 port
 * and if it fails - with 139 ports. It should be called only if address
 * families of server and addr are equal.
 */
static bool
match_port(struct TCP_Server_Info *server, struct sockaddr *addr)
{
	__be16 port, *sport;

	/* SMBDirect manages its own ports, don't match it here */
	if (server->rdma)
		return true;

	switch (addr->sa_family) {
	case AF_INET:
		sport = &((struct sockaddr_in *) &server->dstaddr)->sin_port;
		port = ((struct sockaddr_in *) addr)->sin_port;
		break;
	case AF_INET6:
		sport = &((struct sockaddr_in6 *) &server->dstaddr)->sin6_port;
		port = ((struct sockaddr_in6 *) addr)->sin6_port;
		break;
	default:
		WARN_ON(1);
		return false;
	}

	if (!port) {
		port = htons(CIFS_PORT);
		if (port == *sport)
			return true;

		port = htons(RFC1001_PORT);
	}

	return port == *sport;
}

static bool
match_address(struct TCP_Server_Info *server, struct sockaddr *addr,
	      struct sockaddr *srcaddr)
{
	switch (addr->sa_family) {
	case AF_INET: {
		struct sockaddr_in *addr4 = (struct sockaddr_in *)addr;
		struct sockaddr_in *srv_addr4 =
					(struct sockaddr_in *)&server->dstaddr;

		if (addr4->sin_addr.s_addr != srv_addr4->sin_addr.s_addr)
			return false;
		break;
	}
	case AF_INET6: {
		struct sockaddr_in6 *addr6 = (struct sockaddr_in6 *)addr;
		struct sockaddr_in6 *srv_addr6 =
					(struct sockaddr_in6 *)&server->dstaddr;

		if (!ipv6_addr_equal(&addr6->sin6_addr,
				     &srv_addr6->sin6_addr))
			return false;
		if (addr6->sin6_scope_id != srv_addr6->sin6_scope_id)
			return false;
		break;
	}
	default:
		WARN_ON(1);
		return false; /* don't expect to be here */
	}

	if (!cifs_match_ipaddr(srcaddr, (struct sockaddr *)&server->srcaddr))
		return false;

	return true;
}

static bool
match_security(struct TCP_Server_Info *server, struct smb3_fs_context *ctx)
{
	/*
	 * The select_sectype function should either return the ctx->sectype
	 * that was specified, or "Unspecified" if that sectype was not
	 * compatible with the given NEGOTIATE request.
	 */
	if (server->ops->select_sectype(server, ctx->sectype)
	     == Unspecified)
		return false;

	/*
	 * Now check if signing mode is acceptable. No need to check
	 * global_secflags at this point since if MUST_SIGN is set then
	 * the server->sign had better be too.
	 */
	if (ctx->sign && !server->sign)
		return false;

	return true;
}

/* this function must be called with srv_lock held */
static int match_server(struct TCP_Server_Info *server, struct smb3_fs_context *ctx)
{
	struct sockaddr *addr = (struct sockaddr *)&ctx->dstaddr;

	if (ctx->nosharesock)
		return 0;

	/* this server does not share socket */
	if (server->nosharesock)
		return 0;

	/* If multidialect negotiation see if existing sessions match one */
	if (strcmp(ctx->vals->version_string, SMB3ANY_VERSION_STRING) == 0) {
		if (server->vals->protocol_id < SMB30_PROT_ID)
			return 0;
	} else if (strcmp(ctx->vals->version_string,
		   SMBDEFAULT_VERSION_STRING) == 0) {
		if (server->vals->protocol_id < SMB21_PROT_ID)
			return 0;
	} else if ((server->vals != ctx->vals) || (server->ops != ctx->ops))
		return 0;

	if (!net_eq(cifs_net_ns(server), current->nsproxy->net_ns))
		return 0;

	if (strcasecmp(server->hostname, ctx->server_hostname))
		return 0;

	if (!match_address(server, addr,
			   (struct sockaddr *)&ctx->srcaddr))
		return 0;

	if (!match_port(server, addr))
		return 0;

	if (!match_security(server, ctx))
		return 0;

	if (server->echo_interval != ctx->echo_interval * HZ)
		return 0;

	if (server->rdma != ctx->rdma)
		return 0;

	if (server->ignore_signature != ctx->ignore_signature)
		return 0;

	if (server->min_offload != ctx->min_offload)
		return 0;

	return 1;
}

struct TCP_Server_Info *
cifs_find_tcp_session(struct smb3_fs_context *ctx)
{
	struct TCP_Server_Info *server;

	spin_lock(&cifs_tcp_ses_lock);
	list_for_each_entry(server, &cifs_tcp_ses_list, tcp_ses_list) {
		spin_lock(&server->srv_lock);
#ifdef CONFIG_CIFS_DFS_UPCALL
		/*
		 * DFS failover implementation in cifs_reconnect() requires unique tcp sessions for
		 * DFS connections to do failover properly, so avoid sharing them with regular
		 * shares or even links that may connect to same server but having completely
		 * different failover targets.
		 */
		if (server->is_dfs_conn) {
			spin_unlock(&server->srv_lock);
			continue;
		}
#endif
		/*
		 * Skip ses channels since they're only handled in lower layers
		 * (e.g. cifs_send_recv).
		 */
		if (CIFS_SERVER_IS_CHAN(server) || !match_server(server, ctx)) {
			spin_unlock(&server->srv_lock);
			continue;
		}
		spin_unlock(&server->srv_lock);

		++server->srv_count;
		spin_unlock(&cifs_tcp_ses_lock);
		cifs_dbg(FYI, "Existing tcp session with server found\n");
		return server;
	}
	spin_unlock(&cifs_tcp_ses_lock);
	return NULL;
}

void
cifs_put_tcp_session(struct TCP_Server_Info *server, int from_reconnect)
{
	struct task_struct *task;

	spin_lock(&cifs_tcp_ses_lock);
	if (--server->srv_count > 0) {
		spin_unlock(&cifs_tcp_ses_lock);
		return;
	}

	/* srv_count can never go negative */
	WARN_ON(server->srv_count < 0);

	put_net(cifs_net_ns(server));

	list_del_init(&server->tcp_ses_list);
	spin_unlock(&cifs_tcp_ses_lock);

	/* For secondary channels, we pick up ref-count on the primary server */
	if (CIFS_SERVER_IS_CHAN(server))
		cifs_put_tcp_session(server->primary_server, from_reconnect);

	cancel_delayed_work_sync(&server->echo);
	cancel_delayed_work_sync(&server->resolve);

	if (from_reconnect)
		/*
		 * Avoid deadlock here: reconnect work calls
		 * cifs_put_tcp_session() at its end. Need to be sure
		 * that reconnect work does nothing with server pointer after
		 * that step.
		 */
		cancel_delayed_work(&server->reconnect);
	else
		cancel_delayed_work_sync(&server->reconnect);

	spin_lock(&server->srv_lock);
	server->tcpStatus = CifsExiting;
	spin_unlock(&server->srv_lock);

	cifs_crypto_secmech_release(server);

	kfree_sensitive(server->session_key.response);
	server->session_key.response = NULL;
	server->session_key.len = 0;
	kfree(server->hostname);
	server->hostname = NULL;

	task = xchg(&server->tsk, NULL);
	if (task)
		send_sig(SIGKILL, task, 1);
}

struct TCP_Server_Info *
cifs_get_tcp_session(struct smb3_fs_context *ctx,
		     struct TCP_Server_Info *primary_server)
{
	struct TCP_Server_Info *tcp_ses = NULL;
	int rc;

	cifs_dbg(FYI, "UNC: %s\n", ctx->UNC);

	/* see if we already have a matching tcp_ses */
	tcp_ses = cifs_find_tcp_session(ctx);
	if (tcp_ses)
		return tcp_ses;

	tcp_ses = kzalloc(sizeof(struct TCP_Server_Info), GFP_KERNEL);
	if (!tcp_ses) {
		rc = -ENOMEM;
		goto out_err;
	}

	tcp_ses->hostname = kstrdup(ctx->server_hostname, GFP_KERNEL);
	if (!tcp_ses->hostname) {
		rc = -ENOMEM;
		goto out_err;
	}

	if (ctx->nosharesock)
		tcp_ses->nosharesock = true;

	tcp_ses->ops = ctx->ops;
	tcp_ses->vals = ctx->vals;
	cifs_set_net_ns(tcp_ses, get_net(current->nsproxy->net_ns));

	tcp_ses->conn_id = atomic_inc_return(&tcpSesNextId);
	tcp_ses->noblockcnt = ctx->rootfs;
	tcp_ses->noblocksnd = ctx->noblocksnd || ctx->rootfs;
	tcp_ses->noautotune = ctx->noautotune;
	tcp_ses->tcp_nodelay = ctx->sockopt_tcp_nodelay;
	tcp_ses->rdma = ctx->rdma;
	tcp_ses->in_flight = 0;
	tcp_ses->max_in_flight = 0;
	tcp_ses->credits = 1;
	if (primary_server) {
		spin_lock(&cifs_tcp_ses_lock);
		++primary_server->srv_count;
		spin_unlock(&cifs_tcp_ses_lock);
		tcp_ses->primary_server = primary_server;
	}
	init_waitqueue_head(&tcp_ses->response_q);
	init_waitqueue_head(&tcp_ses->request_q);
	INIT_LIST_HEAD(&tcp_ses->pending_mid_q);
	mutex_init(&tcp_ses->_srv_mutex);
	memcpy(tcp_ses->workstation_RFC1001_name,
		ctx->source_rfc1001_name, RFC1001_NAME_LEN_WITH_NULL);
	memcpy(tcp_ses->server_RFC1001_name,
		ctx->target_rfc1001_name, RFC1001_NAME_LEN_WITH_NULL);
	tcp_ses->session_estab = false;
	tcp_ses->sequence_number = 0;
	tcp_ses->reconnect_instance = 1;
	tcp_ses->lstrp = jiffies;
	tcp_ses->compress_algorithm = cpu_to_le16(ctx->compression);
	spin_lock_init(&tcp_ses->req_lock);
	spin_lock_init(&tcp_ses->srv_lock);
	spin_lock_init(&tcp_ses->mid_lock);
	INIT_LIST_HEAD(&tcp_ses->tcp_ses_list);
	INIT_LIST_HEAD(&tcp_ses->smb_ses_list);
	INIT_DELAYED_WORK(&tcp_ses->echo, cifs_echo_request);
	INIT_DELAYED_WORK(&tcp_ses->resolve, cifs_resolve_server);
	INIT_DELAYED_WORK(&tcp_ses->reconnect, smb2_reconnect_server);
	mutex_init(&tcp_ses->reconnect_mutex);
#ifdef CONFIG_CIFS_DFS_UPCALL
	mutex_init(&tcp_ses->refpath_lock);
#endif
	memcpy(&tcp_ses->srcaddr, &ctx->srcaddr,
	       sizeof(tcp_ses->srcaddr));
	memcpy(&tcp_ses->dstaddr, &ctx->dstaddr,
		sizeof(tcp_ses->dstaddr));
	if (ctx->use_client_guid)
		memcpy(tcp_ses->client_guid, ctx->client_guid,
		       SMB2_CLIENT_GUID_SIZE);
	else
		generate_random_uuid(tcp_ses->client_guid);
	/*
	 * at this point we are the only ones with the pointer
	 * to the struct since the kernel thread not created yet
	 * no need to spinlock this init of tcpStatus or srv_count
	 */
	tcp_ses->tcpStatus = CifsNew;
	++tcp_ses->srv_count;

	if (ctx->echo_interval >= SMB_ECHO_INTERVAL_MIN &&
		ctx->echo_interval <= SMB_ECHO_INTERVAL_MAX)
		tcp_ses->echo_interval = ctx->echo_interval * HZ;
	else
		tcp_ses->echo_interval = SMB_ECHO_INTERVAL_DEFAULT * HZ;
	if (tcp_ses->rdma) {
#ifndef CONFIG_CIFS_SMB_DIRECT
		cifs_dbg(VFS, "CONFIG_CIFS_SMB_DIRECT is not enabled\n");
		rc = -ENOENT;
		goto out_err_crypto_release;
#endif
		tcp_ses->smbd_conn = smbd_get_connection(
			tcp_ses, (struct sockaddr *)&ctx->dstaddr);
		if (tcp_ses->smbd_conn) {
			cifs_dbg(VFS, "RDMA transport established\n");
			rc = 0;
			goto smbd_connected;
		} else {
			rc = -ENOENT;
			goto out_err_crypto_release;
		}
	}
	rc = ip_connect(tcp_ses);
	if (rc < 0) {
		cifs_dbg(VFS, "Error connecting to socket. Aborting operation.\n");
		goto out_err_crypto_release;
	}
smbd_connected:
	/*
	 * since we're in a cifs function already, we know that
	 * this will succeed. No need for try_module_get().
	 */
	__module_get(THIS_MODULE);
	tcp_ses->tsk = kthread_run(cifs_demultiplex_thread,
				  tcp_ses, "cifsd");
	if (IS_ERR(tcp_ses->tsk)) {
		rc = PTR_ERR(tcp_ses->tsk);
		cifs_dbg(VFS, "error %d create cifsd thread\n", rc);
		module_put(THIS_MODULE);
		goto out_err_crypto_release;
	}
	tcp_ses->min_offload = ctx->min_offload;
	/*
	 * at this point we are the only ones with the pointer
	 * to the struct since the kernel thread not created yet
	 * no need to spinlock this update of tcpStatus
	 */
	spin_lock(&tcp_ses->srv_lock);
	tcp_ses->tcpStatus = CifsNeedNegotiate;
	spin_unlock(&tcp_ses->srv_lock);

	if ((ctx->max_credits < 20) || (ctx->max_credits > 60000))
		tcp_ses->max_credits = SMB2_MAX_CREDITS_AVAILABLE;
	else
		tcp_ses->max_credits = ctx->max_credits;

	tcp_ses->nr_targets = 1;
	tcp_ses->ignore_signature = ctx->ignore_signature;
	/* thread spawned, put it on the list */
	spin_lock(&cifs_tcp_ses_lock);
	list_add(&tcp_ses->tcp_ses_list, &cifs_tcp_ses_list);
	spin_unlock(&cifs_tcp_ses_lock);

	/* queue echo request delayed work */
	queue_delayed_work(cifsiod_wq, &tcp_ses->echo, tcp_ses->echo_interval);

	/* queue dns resolution delayed work */
	cifs_dbg(FYI, "%s: next dns resolution scheduled for %d seconds in the future\n",
		 __func__, SMB_DNS_RESOLVE_INTERVAL_DEFAULT);

	queue_delayed_work(cifsiod_wq, &tcp_ses->resolve, (SMB_DNS_RESOLVE_INTERVAL_DEFAULT * HZ));

	return tcp_ses;

out_err_crypto_release:
	cifs_crypto_secmech_release(tcp_ses);

	put_net(cifs_net_ns(tcp_ses));

out_err:
	if (tcp_ses) {
<<<<<<< HEAD
=======
		if (CIFS_SERVER_IS_CHAN(tcp_ses))
			cifs_put_tcp_session(tcp_ses->primary_server, false);
>>>>>>> d60c95ef
		kfree(tcp_ses->hostname);
		if (tcp_ses->ssocket)
			sock_release(tcp_ses->ssocket);
		kfree(tcp_ses);
	}
	return ERR_PTR(rc);
}

/* this function must be called with ses_lock held */
static int match_session(struct cifs_ses *ses, struct smb3_fs_context *ctx)
{
	if (ctx->sectype != Unspecified &&
	    ctx->sectype != ses->sectype)
		return 0;

	/*
	 * If an existing session is limited to less channels than
	 * requested, it should not be reused
	 */
	spin_lock(&ses->chan_lock);
	if (ses->chan_max < ctx->max_channels) {
		spin_unlock(&ses->chan_lock);
		return 0;
	}
	spin_unlock(&ses->chan_lock);

	switch (ses->sectype) {
	case Kerberos:
		if (!uid_eq(ctx->cred_uid, ses->cred_uid))
			return 0;
		break;
	default:
		/* NULL username means anonymous session */
		if (ses->user_name == NULL) {
			if (!ctx->nullauth)
				return 0;
			break;
		}

		/* anything else takes username/password */
		if (strncmp(ses->user_name,
			    ctx->username ? ctx->username : "",
			    CIFS_MAX_USERNAME_LEN))
			return 0;
		if ((ctx->username && strlen(ctx->username) != 0) &&
		    ses->password != NULL &&
		    strncmp(ses->password,
			    ctx->password ? ctx->password : "",
			    CIFS_MAX_PASSWORD_LEN))
			return 0;
	}
	return 1;
}

/**
 * cifs_setup_ipc - helper to setup the IPC tcon for the session
 * @ses: smb session to issue the request on
 * @ctx: the superblock configuration context to use for building the
 *       new tree connection for the IPC (interprocess communication RPC)
 *
 * A new IPC connection is made and stored in the session
 * tcon_ipc. The IPC tcon has the same lifetime as the session.
 */
static int
cifs_setup_ipc(struct cifs_ses *ses, struct smb3_fs_context *ctx)
{
	int rc = 0, xid;
	struct cifs_tcon *tcon;
	char unc[SERVER_NAME_LENGTH + sizeof("//x/IPC$")] = {0};
	bool seal = false;
	struct TCP_Server_Info *server = ses->server;

	/*
	 * If the mount request that resulted in the creation of the
	 * session requires encryption, force IPC to be encrypted too.
	 */
	if (ctx->seal) {
		if (server->capabilities & SMB2_GLOBAL_CAP_ENCRYPTION)
			seal = true;
		else {
			cifs_server_dbg(VFS,
				 "IPC: server doesn't support encryption\n");
			return -EOPNOTSUPP;
		}
	}

	tcon = tconInfoAlloc();
	if (tcon == NULL)
		return -ENOMEM;

	scnprintf(unc, sizeof(unc), "\\\\%s\\IPC$", server->hostname);

	xid = get_xid();
	tcon->ses = ses;
	tcon->ipc = true;
	tcon->seal = seal;
	rc = server->ops->tree_connect(xid, ses, unc, tcon, ctx->local_nls);
	free_xid(xid);

	if (rc) {
		cifs_server_dbg(VFS, "failed to connect to IPC (rc=%d)\n", rc);
		tconInfoFree(tcon);
		goto out;
	}

	cifs_dbg(FYI, "IPC tcon rc=%d ipc tid=0x%x\n", rc, tcon->tid);

	spin_lock(&tcon->tc_lock);
	tcon->status = TID_GOOD;
	spin_unlock(&tcon->tc_lock);
	ses->tcon_ipc = tcon;
out:
	return rc;
}

/**
 * cifs_free_ipc - helper to release the session IPC tcon
 * @ses: smb session to unmount the IPC from
 *
 * Needs to be called everytime a session is destroyed.
 *
 * On session close, the IPC is closed and the server must release all tcons of the session.
 * No need to send a tree disconnect here.
 *
 * Besides, it will make the server to not close durable and resilient files on session close, as
 * specified in MS-SMB2 3.3.5.6 Receiving an SMB2 LOGOFF Request.
 */
static int
cifs_free_ipc(struct cifs_ses *ses)
{
	struct cifs_tcon *tcon = ses->tcon_ipc;

	if (tcon == NULL)
		return 0;

	tconInfoFree(tcon);
	ses->tcon_ipc = NULL;
	return 0;
}

static struct cifs_ses *
cifs_find_smb_ses(struct TCP_Server_Info *server, struct smb3_fs_context *ctx)
{
	struct cifs_ses *ses;

	spin_lock(&cifs_tcp_ses_lock);
	list_for_each_entry(ses, &server->smb_ses_list, smb_ses_list) {
		spin_lock(&ses->ses_lock);
		if (ses->ses_status == SES_EXITING) {
			spin_unlock(&ses->ses_lock);
			continue;
		}
		if (!match_session(ses, ctx)) {
			spin_unlock(&ses->ses_lock);
			continue;
		}
		spin_unlock(&ses->ses_lock);

		++ses->ses_count;
		spin_unlock(&cifs_tcp_ses_lock);
		return ses;
	}
	spin_unlock(&cifs_tcp_ses_lock);
	return NULL;
}

void cifs_put_smb_ses(struct cifs_ses *ses)
{
	unsigned int rc, xid;
	unsigned int chan_count;
	struct TCP_Server_Info *server = ses->server;

	spin_lock(&ses->ses_lock);
	if (ses->ses_status == SES_EXITING) {
		spin_unlock(&ses->ses_lock);
		return;
	}
	spin_unlock(&ses->ses_lock);

	cifs_dbg(FYI, "%s: ses_count=%d\n", __func__, ses->ses_count);
	cifs_dbg(FYI,
		 "%s: ses ipc: %s\n", __func__, ses->tcon_ipc ? ses->tcon_ipc->tree_name : "NONE");

	spin_lock(&cifs_tcp_ses_lock);
	if (--ses->ses_count > 0) {
		spin_unlock(&cifs_tcp_ses_lock);
		return;
	}
	spin_unlock(&cifs_tcp_ses_lock);

	/* ses_count can never go negative */
	WARN_ON(ses->ses_count < 0);

	if (ses->ses_status == SES_GOOD)
		ses->ses_status = SES_EXITING;

	cifs_free_ipc(ses);

	if (ses->ses_status == SES_EXITING && server->ops->logoff) {
		xid = get_xid();
		rc = server->ops->logoff(xid, ses);
		if (rc)
			cifs_server_dbg(VFS, "%s: Session Logoff failure rc=%d\n",
				__func__, rc);
		_free_xid(xid);
	}

	spin_lock(&cifs_tcp_ses_lock);
	list_del_init(&ses->smb_ses_list);
	spin_unlock(&cifs_tcp_ses_lock);

<<<<<<< HEAD
	spin_lock(&ses->chan_lock);
	chan_count = ses->chan_count;
	spin_unlock(&ses->chan_lock);
=======
	chan_count = ses->chan_count;
>>>>>>> d60c95ef

	/* close any extra channels */
	if (chan_count > 1) {
		int i;

		for (i = 1; i < chan_count; i++) {
<<<<<<< HEAD
			/*
			 * note: for now, we're okay accessing ses->chans
			 * without chan_lock. But when chans can go away, we'll
			 * need to introduce ref counting to make sure that chan
			 * is not freed from under us.
			 */
=======
			if (ses->chans[i].iface) {
				kref_put(&ses->chans[i].iface->refcount, release_iface);
				ses->chans[i].iface = NULL;
			}
>>>>>>> d60c95ef
			cifs_put_tcp_session(ses->chans[i].server, 0);
			ses->chans[i].server = NULL;
		}
	}

	sesInfoFree(ses);
	cifs_put_tcp_session(server, 0);
}

#ifdef CONFIG_KEYS

/* strlen("cifs:a:") + CIFS_MAX_DOMAINNAME_LEN + 1 */
#define CIFSCREDS_DESC_SIZE (7 + CIFS_MAX_DOMAINNAME_LEN + 1)

/* Populate username and pw fields from keyring if possible */
static int
cifs_set_cifscreds(struct smb3_fs_context *ctx, struct cifs_ses *ses)
{
	int rc = 0;
	int is_domain = 0;
	const char *delim, *payload;
	char *desc;
	ssize_t len;
	struct key *key;
	struct TCP_Server_Info *server = ses->server;
	struct sockaddr_in *sa;
	struct sockaddr_in6 *sa6;
	const struct user_key_payload *upayload;

	desc = kmalloc(CIFSCREDS_DESC_SIZE, GFP_KERNEL);
	if (!desc)
		return -ENOMEM;

	/* try to find an address key first */
	switch (server->dstaddr.ss_family) {
	case AF_INET:
		sa = (struct sockaddr_in *)&server->dstaddr;
		sprintf(desc, "cifs:a:%pI4", &sa->sin_addr.s_addr);
		break;
	case AF_INET6:
		sa6 = (struct sockaddr_in6 *)&server->dstaddr;
		sprintf(desc, "cifs:a:%pI6c", &sa6->sin6_addr.s6_addr);
		break;
	default:
		cifs_dbg(FYI, "Bad ss_family (%hu)\n",
			 server->dstaddr.ss_family);
		rc = -EINVAL;
		goto out_err;
	}

	cifs_dbg(FYI, "%s: desc=%s\n", __func__, desc);
	key = request_key(&key_type_logon, desc, "");
	if (IS_ERR(key)) {
		if (!ses->domainName) {
			cifs_dbg(FYI, "domainName is NULL\n");
			rc = PTR_ERR(key);
			goto out_err;
		}

		/* didn't work, try to find a domain key */
		sprintf(desc, "cifs:d:%s", ses->domainName);
		cifs_dbg(FYI, "%s: desc=%s\n", __func__, desc);
		key = request_key(&key_type_logon, desc, "");
		if (IS_ERR(key)) {
			rc = PTR_ERR(key);
			goto out_err;
		}
		is_domain = 1;
	}

	down_read(&key->sem);
	upayload = user_key_payload_locked(key);
	if (IS_ERR_OR_NULL(upayload)) {
		rc = upayload ? PTR_ERR(upayload) : -EINVAL;
		goto out_key_put;
	}

	/* find first : in payload */
	payload = upayload->data;
	delim = strnchr(payload, upayload->datalen, ':');
	cifs_dbg(FYI, "payload=%s\n", payload);
	if (!delim) {
		cifs_dbg(FYI, "Unable to find ':' in payload (datalen=%d)\n",
			 upayload->datalen);
		rc = -EINVAL;
		goto out_key_put;
	}

	len = delim - payload;
	if (len > CIFS_MAX_USERNAME_LEN || len <= 0) {
		cifs_dbg(FYI, "Bad value from username search (len=%zd)\n",
			 len);
		rc = -EINVAL;
		goto out_key_put;
	}

	ctx->username = kstrndup(payload, len, GFP_KERNEL);
	if (!ctx->username) {
		cifs_dbg(FYI, "Unable to allocate %zd bytes for username\n",
			 len);
		rc = -ENOMEM;
		goto out_key_put;
	}
	cifs_dbg(FYI, "%s: username=%s\n", __func__, ctx->username);

	len = key->datalen - (len + 1);
	if (len > CIFS_MAX_PASSWORD_LEN || len <= 0) {
		cifs_dbg(FYI, "Bad len for password search (len=%zd)\n", len);
		rc = -EINVAL;
		kfree(ctx->username);
		ctx->username = NULL;
		goto out_key_put;
	}

	++delim;
	ctx->password = kstrndup(delim, len, GFP_KERNEL);
	if (!ctx->password) {
		cifs_dbg(FYI, "Unable to allocate %zd bytes for password\n",
			 len);
		rc = -ENOMEM;
		kfree(ctx->username);
		ctx->username = NULL;
		goto out_key_put;
	}

	/*
	 * If we have a domain key then we must set the domainName in the
	 * for the request.
	 */
	if (is_domain && ses->domainName) {
		ctx->domainname = kstrdup(ses->domainName, GFP_KERNEL);
		if (!ctx->domainname) {
			cifs_dbg(FYI, "Unable to allocate %zd bytes for domain\n",
				 len);
			rc = -ENOMEM;
			kfree(ctx->username);
			ctx->username = NULL;
			kfree_sensitive(ctx->password);
			ctx->password = NULL;
			goto out_key_put;
		}
	}

	strscpy(ctx->workstation_name, ses->workstation_name, sizeof(ctx->workstation_name));

out_key_put:
	up_read(&key->sem);
	key_put(key);
out_err:
	kfree(desc);
	cifs_dbg(FYI, "%s: returning %d\n", __func__, rc);
	return rc;
}
#else /* ! CONFIG_KEYS */
static inline int
cifs_set_cifscreds(struct smb3_fs_context *ctx __attribute__((unused)),
		   struct cifs_ses *ses __attribute__((unused)))
{
	return -ENOSYS;
}
#endif /* CONFIG_KEYS */

/**
 * cifs_get_smb_ses - get a session matching @ctx data from @server
 * @server: server to setup the session to
 * @ctx: superblock configuration context to use to setup the session
 *
 * This function assumes it is being called from cifs_mount() where we
 * already got a server reference (server refcount +1). See
 * cifs_get_tcon() for refcount explanations.
 */
struct cifs_ses *
cifs_get_smb_ses(struct TCP_Server_Info *server, struct smb3_fs_context *ctx)
{
	int rc = 0;
	unsigned int xid;
	struct cifs_ses *ses;
	struct sockaddr_in *addr = (struct sockaddr_in *)&server->dstaddr;
	struct sockaddr_in6 *addr6 = (struct sockaddr_in6 *)&server->dstaddr;

	xid = get_xid();

	ses = cifs_find_smb_ses(server, ctx);
	if (ses) {
		cifs_dbg(FYI, "Existing smb sess found (status=%d)\n",
			 ses->ses_status);

		spin_lock(&ses->chan_lock);
		if (cifs_chan_needs_reconnect(ses, server)) {
			spin_unlock(&ses->chan_lock);
			cifs_dbg(FYI, "Session needs reconnect\n");

			mutex_lock(&ses->session_mutex);
			rc = cifs_negotiate_protocol(xid, ses, server);
			if (rc) {
				mutex_unlock(&ses->session_mutex);
				/* problem -- put our ses reference */
				cifs_put_smb_ses(ses);
				free_xid(xid);
				return ERR_PTR(rc);
			}

			rc = cifs_setup_session(xid, ses, server,
						ctx->local_nls);
			if (rc) {
				mutex_unlock(&ses->session_mutex);
				/* problem -- put our reference */
				cifs_put_smb_ses(ses);
				free_xid(xid);
				return ERR_PTR(rc);
			}
			mutex_unlock(&ses->session_mutex);

			spin_lock(&ses->chan_lock);
		}
		spin_unlock(&ses->chan_lock);

		/* existing SMB ses has a server reference already */
		cifs_put_tcp_session(server, 0);
		free_xid(xid);
		return ses;
	}

	rc = -ENOMEM;

	cifs_dbg(FYI, "Existing smb sess not found\n");
	ses = sesInfoAlloc();
	if (ses == NULL)
		goto get_ses_fail;

	/* new SMB session uses our server ref */
	ses->server = server;
	if (server->dstaddr.ss_family == AF_INET6)
		sprintf(ses->ip_addr, "%pI6", &addr6->sin6_addr);
	else
		sprintf(ses->ip_addr, "%pI4", &addr->sin_addr);

	if (ctx->username) {
		ses->user_name = kstrdup(ctx->username, GFP_KERNEL);
		if (!ses->user_name)
			goto get_ses_fail;
	}

	/* ctx->password freed at unmount */
	if (ctx->password) {
		ses->password = kstrdup(ctx->password, GFP_KERNEL);
		if (!ses->password)
			goto get_ses_fail;
	}
	if (ctx->domainname) {
		ses->domainName = kstrdup(ctx->domainname, GFP_KERNEL);
		if (!ses->domainName)
			goto get_ses_fail;
	}

	strscpy(ses->workstation_name, ctx->workstation_name, sizeof(ses->workstation_name));

	if (ctx->domainauto)
		ses->domainAuto = ctx->domainauto;
	ses->cred_uid = ctx->cred_uid;
	ses->linux_uid = ctx->linux_uid;

	ses->sectype = ctx->sectype;
	ses->sign = ctx->sign;

	/* add server as first channel */
	spin_lock(&ses->chan_lock);
	ses->chans[0].server = server;
	ses->chan_count = 1;
	ses->chan_max = ctx->multichannel ? ctx->max_channels:1;
<<<<<<< HEAD
=======
	ses->chans_need_reconnect = 1;
>>>>>>> d60c95ef
	spin_unlock(&ses->chan_lock);

	mutex_lock(&ses->session_mutex);
	rc = cifs_negotiate_protocol(xid, ses, server);
	if (!rc)
		rc = cifs_setup_session(xid, ses, server, ctx->local_nls);
	mutex_unlock(&ses->session_mutex);

	/* each channel uses a different signing key */
	spin_lock(&ses->chan_lock);
	memcpy(ses->chans[0].signkey, ses->smb3signingkey,
	       sizeof(ses->smb3signingkey));
	spin_unlock(&ses->chan_lock);

	if (rc)
		goto get_ses_fail;

	/*
	 * success, put it on the list and add it as first channel
	 * note: the session becomes active soon after this. So you'll
	 * need to lock before changing something in the session.
	 */
	spin_lock(&cifs_tcp_ses_lock);
	list_add(&ses->smb_ses_list, &server->smb_ses_list);
	spin_unlock(&cifs_tcp_ses_lock);

	cifs_setup_ipc(ses, ctx);

	free_xid(xid);

	return ses;

get_ses_fail:
	sesInfoFree(ses);
	free_xid(xid);
	return ERR_PTR(rc);
}

/* this function must be called with tc_lock held */
static int match_tcon(struct cifs_tcon *tcon, struct smb3_fs_context *ctx)
{
	if (tcon->status == TID_EXITING)
		return 0;
	if (strncmp(tcon->tree_name, ctx->UNC, MAX_TREE_SIZE))
		return 0;
	if (tcon->seal != ctx->seal)
		return 0;
	if (tcon->snapshot_time != ctx->snapshot_time)
		return 0;
	if (tcon->handle_timeout != ctx->handle_timeout)
		return 0;
	if (tcon->no_lease != ctx->no_lease)
		return 0;
	if (tcon->nodelete != ctx->nodelete)
		return 0;
	return 1;
}

static struct cifs_tcon *
cifs_find_tcon(struct cifs_ses *ses, struct smb3_fs_context *ctx)
{
	struct cifs_tcon *tcon;

	spin_lock(&cifs_tcp_ses_lock);
	list_for_each_entry(tcon, &ses->tcon_list, tcon_list) {
		spin_lock(&tcon->tc_lock);
		if (!match_tcon(tcon, ctx)) {
			spin_unlock(&tcon->tc_lock);
			continue;
		}
		++tcon->tc_count;
		spin_unlock(&tcon->tc_lock);
		spin_unlock(&cifs_tcp_ses_lock);
		return tcon;
	}
	spin_unlock(&cifs_tcp_ses_lock);
	return NULL;
}

void
cifs_put_tcon(struct cifs_tcon *tcon)
{
	unsigned int xid;
	struct cifs_ses *ses;

	/*
	 * IPC tcon share the lifetime of their session and are
	 * destroyed in the session put function
	 */
	if (tcon == NULL || tcon->ipc)
		return;

	ses = tcon->ses;
	cifs_dbg(FYI, "%s: tc_count=%d\n", __func__, tcon->tc_count);
	spin_lock(&cifs_tcp_ses_lock);
	spin_lock(&tcon->tc_lock);
	if (--tcon->tc_count > 0) {
		spin_unlock(&tcon->tc_lock);
		spin_unlock(&cifs_tcp_ses_lock);
		return;
	}

	/* tc_count can never go negative */
	WARN_ON(tcon->tc_count < 0);

	list_del_init(&tcon->tcon_list);
	spin_unlock(&tcon->tc_lock);
	spin_unlock(&cifs_tcp_ses_lock);

	/* cancel polling of interfaces */
	cancel_delayed_work_sync(&tcon->query_interfaces);

	if (tcon->use_witness) {
		int rc;

		rc = cifs_swn_unregister(tcon);
		if (rc < 0) {
			cifs_dbg(VFS, "%s: Failed to unregister for witness notifications: %d\n",
					__func__, rc);
		}
	}

	xid = get_xid();
	if (ses->server->ops->tree_disconnect)
		ses->server->ops->tree_disconnect(xid, tcon);
	_free_xid(xid);

	cifs_fscache_release_super_cookie(tcon);
	tconInfoFree(tcon);
	cifs_put_smb_ses(ses);
}

/**
 * cifs_get_tcon - get a tcon matching @ctx data from @ses
 * @ses: smb session to issue the request on
 * @ctx: the superblock configuration context to use for building the
 *
 * - tcon refcount is the number of mount points using the tcon.
 * - ses refcount is the number of tcon using the session.
 *
 * 1. This function assumes it is being called from cifs_mount() where
 *    we already got a session reference (ses refcount +1).
 *
 * 2. Since we're in the context of adding a mount point, the end
 *    result should be either:
 *
 * a) a new tcon already allocated with refcount=1 (1 mount point) and
 *    its session refcount incremented (1 new tcon). This +1 was
 *    already done in (1).
 *
 * b) an existing tcon with refcount+1 (add a mount point to it) and
 *    identical ses refcount (no new tcon). Because of (1) we need to
 *    decrement the ses refcount.
 */
static struct cifs_tcon *
cifs_get_tcon(struct cifs_ses *ses, struct smb3_fs_context *ctx)
{
	int rc, xid;
	struct cifs_tcon *tcon;

	tcon = cifs_find_tcon(ses, ctx);
	if (tcon) {
		/*
		 * tcon has refcount already incremented but we need to
		 * decrement extra ses reference gotten by caller (case b)
		 */
		cifs_dbg(FYI, "Found match on UNC path\n");
		cifs_put_smb_ses(ses);
		return tcon;
	}

	if (!ses->server->ops->tree_connect) {
		rc = -ENOSYS;
		goto out_fail;
	}

	tcon = tconInfoAlloc();
	if (tcon == NULL) {
		rc = -ENOMEM;
		goto out_fail;
	}

	if (ctx->snapshot_time) {
		if (ses->server->vals->protocol_id == 0) {
			cifs_dbg(VFS,
			     "Use SMB2 or later for snapshot mount option\n");
			rc = -EOPNOTSUPP;
			goto out_fail;
		} else
			tcon->snapshot_time = ctx->snapshot_time;
	}

	if (ctx->handle_timeout) {
		if (ses->server->vals->protocol_id == 0) {
			cifs_dbg(VFS,
			     "Use SMB2.1 or later for handle timeout option\n");
			rc = -EOPNOTSUPP;
			goto out_fail;
		} else
			tcon->handle_timeout = ctx->handle_timeout;
	}

	tcon->ses = ses;
	if (ctx->password) {
		tcon->password = kstrdup(ctx->password, GFP_KERNEL);
		if (!tcon->password) {
			rc = -ENOMEM;
			goto out_fail;
		}
	}

	if (ctx->seal) {
		if (ses->server->vals->protocol_id == 0) {
			cifs_dbg(VFS,
				 "SMB3 or later required for encryption\n");
			rc = -EOPNOTSUPP;
			goto out_fail;
		} else if (tcon->ses->server->capabilities &
					SMB2_GLOBAL_CAP_ENCRYPTION)
			tcon->seal = true;
		else {
			cifs_dbg(VFS, "Encryption is not supported on share\n");
			rc = -EOPNOTSUPP;
			goto out_fail;
		}
	}

	if (ctx->linux_ext) {
		if (ses->server->posix_ext_supported) {
			tcon->posix_extensions = true;
			pr_warn_once("SMB3.11 POSIX Extensions are experimental\n");
		} else if ((ses->server->vals->protocol_id == SMB311_PROT_ID) ||
		    (strcmp(ses->server->vals->version_string,
		     SMB3ANY_VERSION_STRING) == 0) ||
		    (strcmp(ses->server->vals->version_string,
		     SMBDEFAULT_VERSION_STRING) == 0)) {
			cifs_dbg(VFS, "Server does not support mounting with posix SMB3.11 extensions\n");
			rc = -EOPNOTSUPP;
			goto out_fail;
		} else {
			cifs_dbg(VFS, "Check vers= mount option. SMB3.11 "
				"disabled but required for POSIX extensions\n");
			rc = -EOPNOTSUPP;
			goto out_fail;
		}
	}

	xid = get_xid();
	rc = ses->server->ops->tree_connect(xid, ses, ctx->UNC, tcon,
					    ctx->local_nls);
	free_xid(xid);
	cifs_dbg(FYI, "Tcon rc = %d\n", rc);
	if (rc)
		goto out_fail;

	tcon->use_persistent = false;
	/* check if SMB2 or later, CIFS does not support persistent handles */
	if (ctx->persistent) {
		if (ses->server->vals->protocol_id == 0) {
			cifs_dbg(VFS,
			     "SMB3 or later required for persistent handles\n");
			rc = -EOPNOTSUPP;
			goto out_fail;
		} else if (ses->server->capabilities &
			   SMB2_GLOBAL_CAP_PERSISTENT_HANDLES)
			tcon->use_persistent = true;
		else /* persistent handles requested but not supported */ {
			cifs_dbg(VFS,
				"Persistent handles not supported on share\n");
			rc = -EOPNOTSUPP;
			goto out_fail;
		}
	} else if ((tcon->capabilities & SMB2_SHARE_CAP_CONTINUOUS_AVAILABILITY)
	     && (ses->server->capabilities & SMB2_GLOBAL_CAP_PERSISTENT_HANDLES)
	     && (ctx->nopersistent == false)) {
		cifs_dbg(FYI, "enabling persistent handles\n");
		tcon->use_persistent = true;
	} else if (ctx->resilient) {
		if (ses->server->vals->protocol_id == 0) {
			cifs_dbg(VFS,
			     "SMB2.1 or later required for resilient handles\n");
			rc = -EOPNOTSUPP;
			goto out_fail;
		}
		tcon->use_resilient = true;
	}

	tcon->use_witness = false;
	if (IS_ENABLED(CONFIG_CIFS_SWN_UPCALL) && ctx->witness) {
		if (ses->server->vals->protocol_id >= SMB30_PROT_ID) {
			if (tcon->capabilities & SMB2_SHARE_CAP_CLUSTER) {
				/*
				 * Set witness in use flag in first place
				 * to retry registration in the echo task
				 */
				tcon->use_witness = true;
				/* And try to register immediately */
				rc = cifs_swn_register(tcon);
				if (rc < 0) {
					cifs_dbg(VFS, "Failed to register for witness notifications: %d\n", rc);
					goto out_fail;
				}
			} else {
				/* TODO: try to extend for non-cluster uses (eg multichannel) */
				cifs_dbg(VFS, "witness requested on mount but no CLUSTER capability on share\n");
				rc = -EOPNOTSUPP;
				goto out_fail;
			}
		} else {
			cifs_dbg(VFS, "SMB3 or later required for witness option\n");
			rc = -EOPNOTSUPP;
			goto out_fail;
		}
	}

	/* If the user really knows what they are doing they can override */
	if (tcon->share_flags & SMB2_SHAREFLAG_NO_CACHING) {
		if (ctx->cache_ro)
			cifs_dbg(VFS, "cache=ro requested on mount but NO_CACHING flag set on share\n");
		else if (ctx->cache_rw)
			cifs_dbg(VFS, "cache=singleclient requested on mount but NO_CACHING flag set on share\n");
	}

	if (ctx->no_lease) {
		if (ses->server->vals->protocol_id == 0) {
			cifs_dbg(VFS,
				"SMB2 or later required for nolease option\n");
			rc = -EOPNOTSUPP;
			goto out_fail;
		} else
			tcon->no_lease = ctx->no_lease;
	}

	/*
	 * We can have only one retry value for a connection to a share so for
	 * resources mounted more than once to the same server share the last
	 * value passed in for the retry flag is used.
	 */
	tcon->retry = ctx->retry;
	tcon->nocase = ctx->nocase;
	tcon->broken_sparse_sup = ctx->no_sparse;
	if (ses->server->capabilities & SMB2_GLOBAL_CAP_DIRECTORY_LEASING)
		tcon->nohandlecache = ctx->nohandlecache;
	else
		tcon->nohandlecache = true;
	tcon->nodelete = ctx->nodelete;
	tcon->local_lease = ctx->local_lease;
	INIT_LIST_HEAD(&tcon->pending_opens);
	tcon->status = TID_GOOD;

	INIT_DELAYED_WORK(&tcon->query_interfaces,
			  smb2_query_server_interfaces);
	if (ses->server->dialect >= SMB30_PROT_ID &&
	    (ses->server->capabilities & SMB2_GLOBAL_CAP_MULTI_CHANNEL)) {
		/* schedule query interfaces poll */
		queue_delayed_work(cifsiod_wq, &tcon->query_interfaces,
				   (SMB_INTERFACE_POLL_INTERVAL * HZ));
	}

	spin_lock(&cifs_tcp_ses_lock);
	list_add(&tcon->tcon_list, &ses->tcon_list);
	spin_unlock(&cifs_tcp_ses_lock);

	return tcon;

out_fail:
	tconInfoFree(tcon);
	return ERR_PTR(rc);
}

void
cifs_put_tlink(struct tcon_link *tlink)
{
	if (!tlink || IS_ERR(tlink))
		return;

	if (!atomic_dec_and_test(&tlink->tl_count) ||
	    test_bit(TCON_LINK_IN_TREE, &tlink->tl_flags)) {
		tlink->tl_time = jiffies;
		return;
	}

	if (!IS_ERR(tlink_tcon(tlink)))
		cifs_put_tcon(tlink_tcon(tlink));
	kfree(tlink);
	return;
}

static int
compare_mount_options(struct super_block *sb, struct cifs_mnt_data *mnt_data)
{
	struct cifs_sb_info *old = CIFS_SB(sb);
	struct cifs_sb_info *new = mnt_data->cifs_sb;
	unsigned int oldflags = old->mnt_cifs_flags & CIFS_MOUNT_MASK;
	unsigned int newflags = new->mnt_cifs_flags & CIFS_MOUNT_MASK;

	if ((sb->s_flags & CIFS_MS_MASK) != (mnt_data->flags & CIFS_MS_MASK))
		return 0;

	if (old->mnt_cifs_serverino_autodisabled)
		newflags &= ~CIFS_MOUNT_SERVER_INUM;

	if (oldflags != newflags)
		return 0;

	/*
	 * We want to share sb only if we don't specify an r/wsize or
	 * specified r/wsize is greater than or equal to existing one.
	 */
	if (new->ctx->wsize && new->ctx->wsize < old->ctx->wsize)
		return 0;

	if (new->ctx->rsize && new->ctx->rsize < old->ctx->rsize)
		return 0;

	if (!uid_eq(old->ctx->linux_uid, new->ctx->linux_uid) ||
	    !gid_eq(old->ctx->linux_gid, new->ctx->linux_gid))
		return 0;

	if (old->ctx->file_mode != new->ctx->file_mode ||
	    old->ctx->dir_mode != new->ctx->dir_mode)
		return 0;

	if (strcmp(old->local_nls->charset, new->local_nls->charset))
		return 0;

	if (old->ctx->acregmax != new->ctx->acregmax)
		return 0;
	if (old->ctx->acdirmax != new->ctx->acdirmax)
		return 0;
	if (old->ctx->closetimeo != new->ctx->closetimeo)
		return 0;

	return 1;
}

static int
match_prepath(struct super_block *sb, struct cifs_mnt_data *mnt_data)
{
	struct cifs_sb_info *old = CIFS_SB(sb);
	struct cifs_sb_info *new = mnt_data->cifs_sb;
	bool old_set = (old->mnt_cifs_flags & CIFS_MOUNT_USE_PREFIX_PATH) &&
		old->prepath;
	bool new_set = (new->mnt_cifs_flags & CIFS_MOUNT_USE_PREFIX_PATH) &&
		new->prepath;

	if (old_set && new_set && !strcmp(new->prepath, old->prepath))
		return 1;
	else if (!old_set && !new_set)
		return 1;

	return 0;
}

int
cifs_match_super(struct super_block *sb, void *data)
{
	struct cifs_mnt_data *mnt_data = data;
	struct smb3_fs_context *ctx;
	struct cifs_sb_info *cifs_sb;
	struct TCP_Server_Info *tcp_srv;
	struct cifs_ses *ses;
	struct cifs_tcon *tcon;
	struct tcon_link *tlink;
	int rc = 0;

	spin_lock(&cifs_tcp_ses_lock);
	cifs_sb = CIFS_SB(sb);
	tlink = cifs_get_tlink(cifs_sb_master_tlink(cifs_sb));
	if (tlink == NULL) {
		/* can not match superblock if tlink were ever null */
		spin_unlock(&cifs_tcp_ses_lock);
		return 0;
	}
	tcon = tlink_tcon(tlink);
	ses = tcon->ses;
	tcp_srv = ses->server;

	ctx = mnt_data->ctx;

	spin_lock(&tcp_srv->srv_lock);
	spin_lock(&ses->ses_lock);
	spin_lock(&tcon->tc_lock);
	if (!match_server(tcp_srv, ctx) ||
	    !match_session(ses, ctx) ||
	    !match_tcon(tcon, ctx) ||
	    !match_prepath(sb, mnt_data)) {
		rc = 0;
		goto out;
	}

	rc = compare_mount_options(sb, mnt_data);
out:
	spin_unlock(&tcon->tc_lock);
	spin_unlock(&ses->ses_lock);
	spin_unlock(&tcp_srv->srv_lock);

	spin_unlock(&cifs_tcp_ses_lock);
	cifs_put_tlink(tlink);
	return rc;
}

#ifdef CONFIG_DEBUG_LOCK_ALLOC
static struct lock_class_key cifs_key[2];
static struct lock_class_key cifs_slock_key[2];

static inline void
cifs_reclassify_socket4(struct socket *sock)
{
	struct sock *sk = sock->sk;
	BUG_ON(!sock_allow_reclassification(sk));
	sock_lock_init_class_and_name(sk, "slock-AF_INET-CIFS",
		&cifs_slock_key[0], "sk_lock-AF_INET-CIFS", &cifs_key[0]);
}

static inline void
cifs_reclassify_socket6(struct socket *sock)
{
	struct sock *sk = sock->sk;
	BUG_ON(!sock_allow_reclassification(sk));
	sock_lock_init_class_and_name(sk, "slock-AF_INET6-CIFS",
		&cifs_slock_key[1], "sk_lock-AF_INET6-CIFS", &cifs_key[1]);
}
#else
static inline void
cifs_reclassify_socket4(struct socket *sock)
{
}

static inline void
cifs_reclassify_socket6(struct socket *sock)
{
}
#endif

/* See RFC1001 section 14 on representation of Netbios names */
static void rfc1002mangle(char *target, char *source, unsigned int length)
{
	unsigned int i, j;

	for (i = 0, j = 0; i < (length); i++) {
		/* mask a nibble at a time and encode */
		target[j] = 'A' + (0x0F & (source[i] >> 4));
		target[j+1] = 'A' + (0x0F & source[i]);
		j += 2;
	}

}

static int
bind_socket(struct TCP_Server_Info *server)
{
	int rc = 0;
	if (server->srcaddr.ss_family != AF_UNSPEC) {
		/* Bind to the specified local IP address */
		struct socket *socket = server->ssocket;
		rc = socket->ops->bind(socket,
				       (struct sockaddr *) &server->srcaddr,
				       sizeof(server->srcaddr));
		if (rc < 0) {
			struct sockaddr_in *saddr4;
			struct sockaddr_in6 *saddr6;
			saddr4 = (struct sockaddr_in *)&server->srcaddr;
			saddr6 = (struct sockaddr_in6 *)&server->srcaddr;
			if (saddr6->sin6_family == AF_INET6)
				cifs_server_dbg(VFS, "Failed to bind to: %pI6c, error: %d\n",
					 &saddr6->sin6_addr, rc);
			else
				cifs_server_dbg(VFS, "Failed to bind to: %pI4, error: %d\n",
					 &saddr4->sin_addr.s_addr, rc);
		}
	}
	return rc;
}

static int
ip_rfc1001_connect(struct TCP_Server_Info *server)
{
	int rc = 0;
	/*
	 * some servers require RFC1001 sessinit before sending
	 * negprot - BB check reconnection in case where second
	 * sessinit is sent but no second negprot
	 */
	struct rfc1002_session_packet *ses_init_buf;
	unsigned int req_noscope_len;
	struct smb_hdr *smb_buf;

	ses_init_buf = kzalloc(sizeof(struct rfc1002_session_packet),
			       GFP_KERNEL);

	if (ses_init_buf) {
		ses_init_buf->trailer.session_req.called_len = 32;

		if (server->server_RFC1001_name[0] != 0)
			rfc1002mangle(ses_init_buf->trailer.
				      session_req.called_name,
				      server->server_RFC1001_name,
				      RFC1001_NAME_LEN_WITH_NULL);
		else
			rfc1002mangle(ses_init_buf->trailer.
				      session_req.called_name,
				      DEFAULT_CIFS_CALLED_NAME,
				      RFC1001_NAME_LEN_WITH_NULL);

		ses_init_buf->trailer.session_req.calling_len = 32;

		/*
		 * calling name ends in null (byte 16) from old smb
		 * convention.
		 */
		if (server->workstation_RFC1001_name[0] != 0)
			rfc1002mangle(ses_init_buf->trailer.
				      session_req.calling_name,
				      server->workstation_RFC1001_name,
				      RFC1001_NAME_LEN_WITH_NULL);
		else
			rfc1002mangle(ses_init_buf->trailer.
				      session_req.calling_name,
				      "LINUX_CIFS_CLNT",
				      RFC1001_NAME_LEN_WITH_NULL);

		ses_init_buf->trailer.session_req.scope1 = 0;
		ses_init_buf->trailer.session_req.scope2 = 0;
		smb_buf = (struct smb_hdr *)ses_init_buf;

		/* sizeof RFC1002_SESSION_REQUEST with no scopes */
		req_noscope_len = sizeof(struct rfc1002_session_packet) - 2;

		/* == cpu_to_be32(0x81000044) */
		smb_buf->smb_buf_length =
			cpu_to_be32((RFC1002_SESSION_REQUEST << 24) | req_noscope_len);
		rc = smb_send(server, smb_buf, 0x44);
		kfree(ses_init_buf);
		/*
		 * RFC1001 layer in at least one server
		 * requires very short break before negprot
		 * presumably because not expecting negprot
		 * to follow so fast.  This is a simple
		 * solution that works without
		 * complicating the code and causes no
		 * significant slowing down on mount
		 * for everyone else
		 */
		usleep_range(1000, 2000);
	}
	/*
	 * else the negprot may still work without this
	 * even though malloc failed
	 */

	return rc;
}

static int
generic_ip_connect(struct TCP_Server_Info *server)
{
	int rc = 0;
	__be16 sport;
	int slen, sfamily;
	struct socket *socket = server->ssocket;
	struct sockaddr *saddr;

	saddr = (struct sockaddr *) &server->dstaddr;

	if (server->dstaddr.ss_family == AF_INET6) {
		struct sockaddr_in6 *ipv6 = (struct sockaddr_in6 *)&server->dstaddr;

		sport = ipv6->sin6_port;
		slen = sizeof(struct sockaddr_in6);
		sfamily = AF_INET6;
		cifs_dbg(FYI, "%s: connecting to [%pI6]:%d\n", __func__, &ipv6->sin6_addr,
				ntohs(sport));
	} else {
		struct sockaddr_in *ipv4 = (struct sockaddr_in *)&server->dstaddr;

		sport = ipv4->sin_port;
		slen = sizeof(struct sockaddr_in);
		sfamily = AF_INET;
		cifs_dbg(FYI, "%s: connecting to %pI4:%d\n", __func__, &ipv4->sin_addr,
				ntohs(sport));
	}

	if (socket == NULL) {
		rc = __sock_create(cifs_net_ns(server), sfamily, SOCK_STREAM,
				   IPPROTO_TCP, &socket, 1);
		if (rc < 0) {
			cifs_server_dbg(VFS, "Error %d creating socket\n", rc);
			server->ssocket = NULL;
			return rc;
		}

		/* BB other socket options to set KEEPALIVE, NODELAY? */
		cifs_dbg(FYI, "Socket created\n");
		server->ssocket = socket;
		socket->sk->sk_allocation = GFP_NOFS;
		if (sfamily == AF_INET6)
			cifs_reclassify_socket6(socket);
		else
			cifs_reclassify_socket4(socket);
	}

	rc = bind_socket(server);
	if (rc < 0)
		return rc;

	/*
	 * Eventually check for other socket options to change from
	 * the default. sock_setsockopt not used because it expects
	 * user space buffer
	 */
	socket->sk->sk_rcvtimeo = 7 * HZ;
	socket->sk->sk_sndtimeo = 5 * HZ;

	/* make the bufsizes depend on wsize/rsize and max requests */
	if (server->noautotune) {
		if (socket->sk->sk_sndbuf < (200 * 1024))
			socket->sk->sk_sndbuf = 200 * 1024;
		if (socket->sk->sk_rcvbuf < (140 * 1024))
			socket->sk->sk_rcvbuf = 140 * 1024;
	}

	if (server->tcp_nodelay)
		tcp_sock_set_nodelay(socket->sk);

	cifs_dbg(FYI, "sndbuf %d rcvbuf %d rcvtimeo 0x%lx\n",
		 socket->sk->sk_sndbuf,
		 socket->sk->sk_rcvbuf, socket->sk->sk_rcvtimeo);

	rc = socket->ops->connect(socket, saddr, slen,
				  server->noblockcnt ? O_NONBLOCK : 0);
	/*
	 * When mounting SMB root file systems, we do not want to block in
	 * connect. Otherwise bail out and then let cifs_reconnect() perform
	 * reconnect failover - if possible.
	 */
	if (server->noblockcnt && rc == -EINPROGRESS)
		rc = 0;
	if (rc < 0) {
		cifs_dbg(FYI, "Error %d connecting to server\n", rc);
		trace_smb3_connect_err(server->hostname, server->conn_id, &server->dstaddr, rc);
		sock_release(socket);
		server->ssocket = NULL;
		return rc;
	}
	trace_smb3_connect_done(server->hostname, server->conn_id, &server->dstaddr);
	if (sport == htons(RFC1001_PORT))
		rc = ip_rfc1001_connect(server);

	return rc;
}

static int
ip_connect(struct TCP_Server_Info *server)
{
	__be16 *sport;
	struct sockaddr_in6 *addr6 = (struct sockaddr_in6 *)&server->dstaddr;
	struct sockaddr_in *addr = (struct sockaddr_in *)&server->dstaddr;

	if (server->dstaddr.ss_family == AF_INET6)
		sport = &addr6->sin6_port;
	else
		sport = &addr->sin_port;

	if (*sport == 0) {
		int rc;

		/* try with 445 port at first */
		*sport = htons(CIFS_PORT);

		rc = generic_ip_connect(server);
		if (rc >= 0)
			return rc;

		/* if it failed, try with 139 port */
		*sport = htons(RFC1001_PORT);
	}

	return generic_ip_connect(server);
}

#ifdef CONFIG_CIFS_ALLOW_INSECURE_LEGACY
void reset_cifs_unix_caps(unsigned int xid, struct cifs_tcon *tcon,
			  struct cifs_sb_info *cifs_sb, struct smb3_fs_context *ctx)
{
	/*
	 * If we are reconnecting then should we check to see if
	 * any requested capabilities changed locally e.g. via
	 * remount but we can not do much about it here
	 * if they have (even if we could detect it by the following)
	 * Perhaps we could add a backpointer to array of sb from tcon
	 * or if we change to make all sb to same share the same
	 * sb as NFS - then we only have one backpointer to sb.
	 * What if we wanted to mount the server share twice once with
	 * and once without posixacls or posix paths?
	 */
	__u64 saved_cap = le64_to_cpu(tcon->fsUnixInfo.Capability);

	if (ctx && ctx->no_linux_ext) {
		tcon->fsUnixInfo.Capability = 0;
		tcon->unix_ext = 0; /* Unix Extensions disabled */
		cifs_dbg(FYI, "Linux protocol extensions disabled\n");
		return;
	} else if (ctx)
		tcon->unix_ext = 1; /* Unix Extensions supported */

	if (!tcon->unix_ext) {
		cifs_dbg(FYI, "Unix extensions disabled so not set on reconnect\n");
		return;
	}

	if (!CIFSSMBQFSUnixInfo(xid, tcon)) {
		__u64 cap = le64_to_cpu(tcon->fsUnixInfo.Capability);
		cifs_dbg(FYI, "unix caps which server supports %lld\n", cap);
		/*
		 * check for reconnect case in which we do not
		 * want to change the mount behavior if we can avoid it
		 */
		if (ctx == NULL) {
			/*
			 * turn off POSIX ACL and PATHNAMES if not set
			 * originally at mount time
			 */
			if ((saved_cap & CIFS_UNIX_POSIX_ACL_CAP) == 0)
				cap &= ~CIFS_UNIX_POSIX_ACL_CAP;
			if ((saved_cap & CIFS_UNIX_POSIX_PATHNAMES_CAP) == 0) {
				if (cap & CIFS_UNIX_POSIX_PATHNAMES_CAP)
					cifs_dbg(VFS, "POSIXPATH support change\n");
				cap &= ~CIFS_UNIX_POSIX_PATHNAMES_CAP;
			} else if ((cap & CIFS_UNIX_POSIX_PATHNAMES_CAP) == 0) {
				cifs_dbg(VFS, "possible reconnect error\n");
				cifs_dbg(VFS, "server disabled POSIX path support\n");
			}
		}

		if (cap & CIFS_UNIX_TRANSPORT_ENCRYPTION_MANDATORY_CAP)
			cifs_dbg(VFS, "per-share encryption not supported yet\n");

		cap &= CIFS_UNIX_CAP_MASK;
		if (ctx && ctx->no_psx_acl)
			cap &= ~CIFS_UNIX_POSIX_ACL_CAP;
		else if (CIFS_UNIX_POSIX_ACL_CAP & cap) {
			cifs_dbg(FYI, "negotiated posix acl support\n");
			if (cifs_sb)
				cifs_sb->mnt_cifs_flags |=
					CIFS_MOUNT_POSIXACL;
		}

		if (ctx && ctx->posix_paths == 0)
			cap &= ~CIFS_UNIX_POSIX_PATHNAMES_CAP;
		else if (cap & CIFS_UNIX_POSIX_PATHNAMES_CAP) {
			cifs_dbg(FYI, "negotiate posix pathnames\n");
			if (cifs_sb)
				cifs_sb->mnt_cifs_flags |=
					CIFS_MOUNT_POSIX_PATHS;
		}

		cifs_dbg(FYI, "Negotiate caps 0x%x\n", (int)cap);
#ifdef CONFIG_CIFS_DEBUG2
		if (cap & CIFS_UNIX_FCNTL_CAP)
			cifs_dbg(FYI, "FCNTL cap\n");
		if (cap & CIFS_UNIX_EXTATTR_CAP)
			cifs_dbg(FYI, "EXTATTR cap\n");
		if (cap & CIFS_UNIX_POSIX_PATHNAMES_CAP)
			cifs_dbg(FYI, "POSIX path cap\n");
		if (cap & CIFS_UNIX_XATTR_CAP)
			cifs_dbg(FYI, "XATTR cap\n");
		if (cap & CIFS_UNIX_POSIX_ACL_CAP)
			cifs_dbg(FYI, "POSIX ACL cap\n");
		if (cap & CIFS_UNIX_LARGE_READ_CAP)
			cifs_dbg(FYI, "very large read cap\n");
		if (cap & CIFS_UNIX_LARGE_WRITE_CAP)
			cifs_dbg(FYI, "very large write cap\n");
		if (cap & CIFS_UNIX_TRANSPORT_ENCRYPTION_CAP)
			cifs_dbg(FYI, "transport encryption cap\n");
		if (cap & CIFS_UNIX_TRANSPORT_ENCRYPTION_MANDATORY_CAP)
			cifs_dbg(FYI, "mandatory transport encryption cap\n");
#endif /* CIFS_DEBUG2 */
		if (CIFSSMBSetFSUnixInfo(xid, tcon, cap)) {
			if (ctx == NULL)
				cifs_dbg(FYI, "resetting capabilities failed\n");
			else
				cifs_dbg(VFS, "Negotiating Unix capabilities with the server failed. Consider mounting with the Unix Extensions disabled if problems are found by specifying the nounix mount option.\n");

		}
	}
}
#endif /* CONFIG_CIFS_ALLOW_INSECURE_LEGACY */

int cifs_setup_cifs_sb(struct cifs_sb_info *cifs_sb)
{
	struct smb3_fs_context *ctx = cifs_sb->ctx;

	INIT_DELAYED_WORK(&cifs_sb->prune_tlinks, cifs_prune_tlinks);

	spin_lock_init(&cifs_sb->tlink_tree_lock);
	cifs_sb->tlink_tree = RB_ROOT;

	cifs_dbg(FYI, "file mode: %04ho  dir mode: %04ho\n",
		 ctx->file_mode, ctx->dir_mode);

	/* this is needed for ASCII cp to Unicode converts */
	if (ctx->iocharset == NULL) {
		/* load_nls_default cannot return null */
		cifs_sb->local_nls = load_nls_default();
	} else {
		cifs_sb->local_nls = load_nls(ctx->iocharset);
		if (cifs_sb->local_nls == NULL) {
			cifs_dbg(VFS, "CIFS mount error: iocharset %s not found\n",
				 ctx->iocharset);
			return -ELIBACC;
		}
	}
	ctx->local_nls = cifs_sb->local_nls;

	smb3_update_mnt_flags(cifs_sb);

	if (ctx->direct_io)
		cifs_dbg(FYI, "mounting share using direct i/o\n");
	if (ctx->cache_ro) {
		cifs_dbg(VFS, "mounting share with read only caching. Ensure that the share will not be modified while in use.\n");
		cifs_sb->mnt_cifs_flags |= CIFS_MOUNT_RO_CACHE;
	} else if (ctx->cache_rw) {
		cifs_dbg(VFS, "mounting share in single client RW caching mode. Ensure that no other systems will be accessing the share.\n");
		cifs_sb->mnt_cifs_flags |= (CIFS_MOUNT_RO_CACHE |
					    CIFS_MOUNT_RW_CACHE);
	}

	if ((ctx->cifs_acl) && (ctx->dynperm))
		cifs_dbg(VFS, "mount option dynperm ignored if cifsacl mount option supported\n");

	if (ctx->prepath) {
		cifs_sb->prepath = kstrdup(ctx->prepath, GFP_KERNEL);
		if (cifs_sb->prepath == NULL)
			return -ENOMEM;
		cifs_sb->mnt_cifs_flags |= CIFS_MOUNT_USE_PREFIX_PATH;
	}

	return 0;
}

/* Release all succeed connections */
static inline void mount_put_conns(struct mount_ctx *mnt_ctx)
{
	int rc = 0;

	if (mnt_ctx->tcon)
		cifs_put_tcon(mnt_ctx->tcon);
	else if (mnt_ctx->ses)
		cifs_put_smb_ses(mnt_ctx->ses);
	else if (mnt_ctx->server)
		cifs_put_tcp_session(mnt_ctx->server, 0);
	mnt_ctx->cifs_sb->mnt_cifs_flags &= ~CIFS_MOUNT_POSIX_PATHS;
	free_xid(mnt_ctx->xid);
}

/* Get connections for tcp, ses and tcon */
static int mount_get_conns(struct mount_ctx *mnt_ctx)
{
	int rc = 0;
	struct TCP_Server_Info *server = NULL;
	struct cifs_ses *ses = NULL;
	struct cifs_tcon *tcon = NULL;
	struct smb3_fs_context *ctx = mnt_ctx->fs_ctx;
	struct cifs_sb_info *cifs_sb = mnt_ctx->cifs_sb;
	unsigned int xid;

	xid = get_xid();

	/* get a reference to a tcp session */
	server = cifs_get_tcp_session(ctx, NULL);
	if (IS_ERR(server)) {
		rc = PTR_ERR(server);
		server = NULL;
		goto out;
	}

	/* get a reference to a SMB session */
	ses = cifs_get_smb_ses(server, ctx);
	if (IS_ERR(ses)) {
		rc = PTR_ERR(ses);
		ses = NULL;
		goto out;
	}

	if ((ctx->persistent == true) && (!(ses->server->capabilities &
					    SMB2_GLOBAL_CAP_PERSISTENT_HANDLES))) {
		cifs_server_dbg(VFS, "persistent handles not supported by server\n");
		rc = -EOPNOTSUPP;
		goto out;
	}

	/* search for existing tcon to this server share */
	tcon = cifs_get_tcon(ses, ctx);
	if (IS_ERR(tcon)) {
		rc = PTR_ERR(tcon);
		tcon = NULL;
		goto out;
	}

	/* if new SMB3.11 POSIX extensions are supported do not remap / and \ */
	if (tcon->posix_extensions)
		cifs_sb->mnt_cifs_flags |= CIFS_MOUNT_POSIX_PATHS;

#ifdef CONFIG_CIFS_ALLOW_INSECURE_LEGACY
	/* tell server which Unix caps we support */
	if (cap_unix(tcon->ses)) {
		/*
		 * reset of caps checks mount to see if unix extensions disabled
		 * for just this mount.
		 */
		reset_cifs_unix_caps(xid, tcon, cifs_sb, ctx);
<<<<<<< HEAD
		if ((tcon->ses->server->tcpStatus == CifsNeedReconnect) &&
		    (le64_to_cpu(tcon->fsUnixInfo.Capability) &
		     CIFS_UNIX_TRANSPORT_ENCRYPTION_MANDATORY_CAP)) {
			rc = -EACCES;
			goto out;
		}
=======
		spin_lock(&tcon->ses->server->srv_lock);
		if ((tcon->ses->server->tcpStatus == CifsNeedReconnect) &&
		    (le64_to_cpu(tcon->fsUnixInfo.Capability) &
		     CIFS_UNIX_TRANSPORT_ENCRYPTION_MANDATORY_CAP)) {
			spin_unlock(&tcon->ses->server->srv_lock);
			rc = -EACCES;
			goto out;
		}
		spin_unlock(&tcon->ses->server->srv_lock);
>>>>>>> d60c95ef
	} else
#endif /* CONFIG_CIFS_ALLOW_INSECURE_LEGACY */
		tcon->unix_ext = 0; /* server does not support them */

	/* do not care if a following call succeed - informational */
	if (!tcon->pipe && server->ops->qfs_tcon) {
		server->ops->qfs_tcon(xid, tcon, cifs_sb);
		if (cifs_sb->mnt_cifs_flags & CIFS_MOUNT_RO_CACHE) {
			if (tcon->fsDevInfo.DeviceCharacteristics &
			    cpu_to_le32(FILE_READ_ONLY_DEVICE))
				cifs_dbg(VFS, "mounted to read only share\n");
			else if ((cifs_sb->mnt_cifs_flags &
				  CIFS_MOUNT_RW_CACHE) == 0)
				cifs_dbg(VFS, "read only mount of RW share\n");
			/* no need to log a RW mount of a typical RW share */
		}
	}

	/*
	 * Clamp the rsize/wsize mount arguments if they are too big for the server
	 * and set the rsize/wsize to the negotiated values if not passed in by
	 * the user on mount
	 */
	if ((cifs_sb->ctx->wsize == 0) ||
	    (cifs_sb->ctx->wsize > server->ops->negotiate_wsize(tcon, ctx)))
		cifs_sb->ctx->wsize = server->ops->negotiate_wsize(tcon, ctx);
	if ((cifs_sb->ctx->rsize == 0) ||
	    (cifs_sb->ctx->rsize > server->ops->negotiate_rsize(tcon, ctx)))
		cifs_sb->ctx->rsize = server->ops->negotiate_rsize(tcon, ctx);

<<<<<<< HEAD
=======
	/*
	 * The cookie is initialized from volume info returned above.
	 * Inside cifs_fscache_get_super_cookie it checks
	 * that we do not get super cookie twice.
	 */
	if (cifs_sb->mnt_cifs_flags & CIFS_MOUNT_FSCACHE)
		cifs_fscache_get_super_cookie(tcon);

>>>>>>> d60c95ef
out:
	mnt_ctx->server = server;
	mnt_ctx->ses = ses;
	mnt_ctx->tcon = tcon;
	mnt_ctx->xid = xid;

	return rc;
}

static int mount_setup_tlink(struct cifs_sb_info *cifs_sb, struct cifs_ses *ses,
			     struct cifs_tcon *tcon)
{
	struct tcon_link *tlink;

	/* hang the tcon off of the superblock */
	tlink = kzalloc(sizeof(*tlink), GFP_KERNEL);
	if (tlink == NULL)
		return -ENOMEM;

	tlink->tl_uid = ses->linux_uid;
	tlink->tl_tcon = tcon;
	tlink->tl_time = jiffies;
	set_bit(TCON_LINK_MASTER, &tlink->tl_flags);
	set_bit(TCON_LINK_IN_TREE, &tlink->tl_flags);

	cifs_sb->master_tlink = tlink;
	spin_lock(&cifs_sb->tlink_tree_lock);
	tlink_rb_insert(&cifs_sb->tlink_tree, tlink);
	spin_unlock(&cifs_sb->tlink_tree_lock);

	queue_delayed_work(cifsiod_wq, &cifs_sb->prune_tlinks,
				TLINK_IDLE_EXPIRE);
	return 0;
}

#ifdef CONFIG_CIFS_DFS_UPCALL
/* Get unique dfs connections */
static int mount_get_dfs_conns(struct mount_ctx *mnt_ctx)
{
	int rc;

	mnt_ctx->fs_ctx->nosharesock = true;
	rc = mount_get_conns(mnt_ctx);
	if (mnt_ctx->server) {
		cifs_dbg(FYI, "%s: marking tcp session as a dfs connection\n", __func__);
<<<<<<< HEAD
		spin_lock(&cifs_tcp_ses_lock);
		mnt_ctx->server->is_dfs_conn = true;
		spin_unlock(&cifs_tcp_ses_lock);
=======
		spin_lock(&mnt_ctx->server->srv_lock);
		mnt_ctx->server->is_dfs_conn = true;
		spin_unlock(&mnt_ctx->server->srv_lock);
>>>>>>> d60c95ef
	}
	return rc;
}

/*
 * cifs_build_path_to_root returns full path to root when we do not have an
 * existing connection (tcon)
 */
static char *
build_unc_path_to_root(const struct smb3_fs_context *ctx,
		       const struct cifs_sb_info *cifs_sb, bool useppath)
{
	char *full_path, *pos;
	unsigned int pplen = useppath && ctx->prepath ?
		strlen(ctx->prepath) + 1 : 0;
	unsigned int unc_len = strnlen(ctx->UNC, MAX_TREE_SIZE + 1);

	if (unc_len > MAX_TREE_SIZE)
		return ERR_PTR(-EINVAL);

	full_path = kmalloc(unc_len + pplen + 1, GFP_KERNEL);
	if (full_path == NULL)
		return ERR_PTR(-ENOMEM);

	memcpy(full_path, ctx->UNC, unc_len);
	pos = full_path + unc_len;

	if (pplen) {
		*pos = CIFS_DIR_SEP(cifs_sb);
		memcpy(pos + 1, ctx->prepath, pplen);
		pos += pplen;
	}

	*pos = '\0'; /* add trailing null */
	convert_delimiter(full_path, CIFS_DIR_SEP(cifs_sb));
	cifs_dbg(FYI, "%s: full_path=%s\n", __func__, full_path);
	return full_path;
}

/*
 * expand_dfs_referral - Update cifs_sb from dfs referral path
 *
 * cifs_sb->ctx->mount_options will be (re-)allocated to a string containing updated options for the
 * submount.  Otherwise it will be left untouched.
 */
static int expand_dfs_referral(struct mount_ctx *mnt_ctx, const char *full_path,
			       struct dfs_info3_param *referral)
{
	int rc;
	struct cifs_sb_info *cifs_sb = mnt_ctx->cifs_sb;
	struct smb3_fs_context *ctx = mnt_ctx->fs_ctx;
	char *fake_devname = NULL, *mdata = NULL;

	mdata = cifs_compose_mount_options(cifs_sb->ctx->mount_options, full_path + 1, referral,
					   &fake_devname);
	if (IS_ERR(mdata)) {
		rc = PTR_ERR(mdata);
		mdata = NULL;
	} else {
		/*
		 * We can not clear out the whole structure since we no longer have an explicit
		 * function to parse a mount-string. Instead we need to clear out the individual
		 * fields that are no longer valid.
		 */
		kfree(ctx->prepath);
		ctx->prepath = NULL;
		rc = cifs_setup_volume_info(ctx, mdata, fake_devname);
	}
	kfree(fake_devname);
	kfree(cifs_sb->ctx->mount_options);
	cifs_sb->ctx->mount_options = mdata;

	return rc;
}
#endif

/* TODO: all callers to this are broken. We are not parsing mount_options here
 * we should pass a clone of the original context?
 */
int
cifs_setup_volume_info(struct smb3_fs_context *ctx, const char *mntopts, const char *devname)
{
	int rc;

	if (devname) {
		cifs_dbg(FYI, "%s: devname=%s\n", __func__, devname);
		rc = smb3_parse_devname(devname, ctx);
		if (rc) {
			cifs_dbg(VFS, "%s: failed to parse %s: %d\n", __func__, devname, rc);
			return rc;
		}
	}

	if (mntopts) {
		char *ip;

		rc = smb3_parse_opt(mntopts, "ip", &ip);
		if (rc) {
			cifs_dbg(VFS, "%s: failed to parse ip options: %d\n", __func__, rc);
			return rc;
		}

		rc = cifs_convert_address((struct sockaddr *)&ctx->dstaddr, ip, strlen(ip));
		kfree(ip);
		if (!rc) {
			cifs_dbg(VFS, "%s: failed to convert ip address\n", __func__);
			return -EINVAL;
		}
	}

	if (ctx->nullauth) {
		cifs_dbg(FYI, "Anonymous login\n");
		kfree(ctx->username);
		ctx->username = NULL;
	} else if (ctx->username) {
		/* BB fixme parse for domain name here */
		cifs_dbg(FYI, "Username: %s\n", ctx->username);
	} else {
		cifs_dbg(VFS, "No username specified\n");
	/* In userspace mount helper we can get user name from alternate
	   locations such as env variables and files on disk */
		return -EINVAL;
	}

	return 0;
}

static int
cifs_are_all_path_components_accessible(struct TCP_Server_Info *server,
					unsigned int xid,
					struct cifs_tcon *tcon,
					struct cifs_sb_info *cifs_sb,
					char *full_path,
					int added_treename)
{
	int rc;
	char *s;
	char sep, tmp;
	int skip = added_treename ? 1 : 0;

	sep = CIFS_DIR_SEP(cifs_sb);
	s = full_path;

	rc = server->ops->is_path_accessible(xid, tcon, cifs_sb, "");
	while (rc == 0) {
		/* skip separators */
		while (*s == sep)
			s++;
		if (!*s)
			break;
		/* next separator */
		while (*s && *s != sep)
			s++;
		/*
		 * if the treename is added, we then have to skip the first
		 * part within the separators
		 */
		if (skip) {
			skip = 0;
			continue;
		}
		/*
		 * temporarily null-terminate the path at the end of
		 * the current component
		 */
		tmp = *s;
		*s = 0;
		rc = server->ops->is_path_accessible(xid, tcon, cifs_sb,
						     full_path);
		*s = tmp;
	}
	return rc;
}

/*
 * Check if path is remote (i.e. a DFS share).
 *
 * Return -EREMOTE if it is, otherwise 0 or -errno.
 */
static int is_path_remote(struct mount_ctx *mnt_ctx)
{
	int rc;
	struct cifs_sb_info *cifs_sb = mnt_ctx->cifs_sb;
	struct TCP_Server_Info *server = mnt_ctx->server;
	unsigned int xid = mnt_ctx->xid;
	struct cifs_tcon *tcon = mnt_ctx->tcon;
	struct smb3_fs_context *ctx = mnt_ctx->fs_ctx;
	char *full_path;

	if (!server->ops->is_path_accessible)
		return -EOPNOTSUPP;

	/*
	 * cifs_build_path_to_root works only when we have a valid tcon
	 */
	full_path = cifs_build_path_to_root(ctx, cifs_sb, tcon,
					    tcon->Flags & SMB_SHARE_IS_IN_DFS);
	if (full_path == NULL)
		return -ENOMEM;

	cifs_dbg(FYI, "%s: full_path: %s\n", __func__, full_path);

	rc = server->ops->is_path_accessible(xid, tcon, cifs_sb,
					     full_path);
	if (rc != 0 && rc != -EREMOTE)
		goto out;

	if (rc != -EREMOTE) {
		rc = cifs_are_all_path_components_accessible(server, xid, tcon,
			cifs_sb, full_path, tcon->Flags & SMB_SHARE_IS_IN_DFS);
		if (rc != 0) {
			cifs_server_dbg(VFS, "cannot query dirs between root and final path, enabling CIFS_MOUNT_USE_PREFIX_PATH\n");
			cifs_sb->mnt_cifs_flags |= CIFS_MOUNT_USE_PREFIX_PATH;
			rc = 0;
		}
	}

out:
	kfree(full_path);
	return rc;
}

#ifdef CONFIG_CIFS_DFS_UPCALL
static void set_root_ses(struct mount_ctx *mnt_ctx)
{
	if (mnt_ctx->ses) {
		spin_lock(&cifs_tcp_ses_lock);
		mnt_ctx->ses->ses_count++;
		spin_unlock(&cifs_tcp_ses_lock);
		dfs_cache_add_refsrv_session(&mnt_ctx->mount_id, mnt_ctx->ses);
	}
	mnt_ctx->root_ses = mnt_ctx->ses;
}

static int is_dfs_mount(struct mount_ctx *mnt_ctx, bool *isdfs, struct dfs_cache_tgt_list *root_tl)
{
	int rc;
	struct cifs_sb_info *cifs_sb = mnt_ctx->cifs_sb;
	struct smb3_fs_context *ctx = mnt_ctx->fs_ctx;

	*isdfs = true;

	rc = mount_get_conns(mnt_ctx);
	/*
	 * If called with 'nodfs' mount option, then skip DFS resolving.  Otherwise unconditionally
	 * try to get an DFS referral (even cached) to determine whether it is an DFS mount.
	 *
	 * Skip prefix path to provide support for DFS referrals from w2k8 servers which don't seem
	 * to respond with PATH_NOT_COVERED to requests that include the prefix.
	 */
	if ((cifs_sb->mnt_cifs_flags & CIFS_MOUNT_NO_DFS) ||
	    dfs_cache_find(mnt_ctx->xid, mnt_ctx->ses, cifs_sb->local_nls, cifs_remap(cifs_sb),
			   ctx->UNC + 1, NULL, root_tl)) {
		if (rc)
			return rc;
		/* Check if it is fully accessible and then mount it */
		rc = is_path_remote(mnt_ctx);
		if (!rc)
			*isdfs = false;
		else if (rc != -EREMOTE)
			return rc;
	}
	return 0;
}

static int connect_dfs_target(struct mount_ctx *mnt_ctx, const char *full_path,
			      const char *ref_path, struct dfs_cache_tgt_iterator *tit)
{
	int rc;
	struct dfs_info3_param ref = {};
	struct cifs_sb_info *cifs_sb = mnt_ctx->cifs_sb;
	char *oldmnt = cifs_sb->ctx->mount_options;

<<<<<<< HEAD
=======
	cifs_dbg(FYI, "%s: full_path=%s ref_path=%s target=%s\n", __func__, full_path, ref_path,
		 dfs_cache_get_tgt_name(tit));

>>>>>>> d60c95ef
	rc = dfs_cache_get_tgt_referral(ref_path, tit, &ref);
	if (rc)
		goto out;

	rc = expand_dfs_referral(mnt_ctx, full_path, &ref);
	if (rc)
		goto out;

	/* Connect to new target only if we were redirected (e.g. mount options changed) */
	if (oldmnt != cifs_sb->ctx->mount_options) {
		mount_put_conns(mnt_ctx);
		rc = mount_get_dfs_conns(mnt_ctx);
	}
	if (!rc) {
		if (cifs_is_referral_server(mnt_ctx->tcon, &ref))
			set_root_ses(mnt_ctx);
		rc = dfs_cache_update_tgthint(mnt_ctx->xid, mnt_ctx->root_ses, cifs_sb->local_nls,
					      cifs_remap(cifs_sb), ref_path, tit);
	}

out:
	free_dfs_info_param(&ref);
	return rc;
}

static int connect_dfs_root(struct mount_ctx *mnt_ctx, struct dfs_cache_tgt_list *root_tl)
{
	int rc;
	char *full_path;
	struct cifs_sb_info *cifs_sb = mnt_ctx->cifs_sb;
	struct smb3_fs_context *ctx = mnt_ctx->fs_ctx;
	struct dfs_cache_tgt_iterator *tit;

	/* Put initial connections as they might be shared with other mounts.  We need unique dfs
	 * connections per mount to properly failover, so mount_get_dfs_conns() must be used from
	 * now on.
	 */
	mount_put_conns(mnt_ctx);
	mount_get_dfs_conns(mnt_ctx);
	set_root_ses(mnt_ctx);

	full_path = build_unc_path_to_root(ctx, cifs_sb, true);
	if (IS_ERR(full_path))
		return PTR_ERR(full_path);

	mnt_ctx->origin_fullpath = dfs_cache_canonical_path(ctx->UNC, cifs_sb->local_nls,
							    cifs_remap(cifs_sb));
	if (IS_ERR(mnt_ctx->origin_fullpath)) {
		rc = PTR_ERR(mnt_ctx->origin_fullpath);
		mnt_ctx->origin_fullpath = NULL;
		goto out;
	}

	/* Try all dfs root targets */
	for (rc = -ENOENT, tit = dfs_cache_get_tgt_iterator(root_tl);
	     tit; tit = dfs_cache_get_next_tgt(root_tl, tit)) {
		rc = connect_dfs_target(mnt_ctx, full_path, mnt_ctx->origin_fullpath + 1, tit);
		if (!rc) {
			mnt_ctx->leaf_fullpath = kstrdup(mnt_ctx->origin_fullpath, GFP_KERNEL);
			if (!mnt_ctx->leaf_fullpath)
				rc = -ENOMEM;
			break;
		}
	}

out:
	kfree(full_path);
	return rc;
}

static int __follow_dfs_link(struct mount_ctx *mnt_ctx)
{
	int rc;
	struct cifs_sb_info *cifs_sb = mnt_ctx->cifs_sb;
	struct smb3_fs_context *ctx = mnt_ctx->fs_ctx;
	char *full_path;
	struct dfs_cache_tgt_list tl = DFS_CACHE_TGT_LIST_INIT(tl);
	struct dfs_cache_tgt_iterator *tit;

	full_path = build_unc_path_to_root(ctx, cifs_sb, true);
	if (IS_ERR(full_path))
		return PTR_ERR(full_path);

	kfree(mnt_ctx->leaf_fullpath);
	mnt_ctx->leaf_fullpath = dfs_cache_canonical_path(full_path, cifs_sb->local_nls,
							  cifs_remap(cifs_sb));
	if (IS_ERR(mnt_ctx->leaf_fullpath)) {
		rc = PTR_ERR(mnt_ctx->leaf_fullpath);
		mnt_ctx->leaf_fullpath = NULL;
		goto out;
	}

	/* Get referral from dfs link */
	rc = dfs_cache_find(mnt_ctx->xid, mnt_ctx->root_ses, cifs_sb->local_nls,
			    cifs_remap(cifs_sb), mnt_ctx->leaf_fullpath + 1, NULL, &tl);
	if (rc)
		goto out;
<<<<<<< HEAD

	/* Try all dfs link targets */
	for (rc = -ENOENT, tit = dfs_cache_get_tgt_iterator(&tl);
	     tit; tit = dfs_cache_get_next_tgt(&tl, tit)) {
		rc = connect_dfs_target(mnt_ctx, full_path, mnt_ctx->leaf_fullpath + 1, tit);
		if (!rc) {
			rc = is_path_remote(mnt_ctx);
			break;
		}
	}

=======

	/* Try all dfs link targets.  If an I/O fails from currently connected DFS target with an
	 * error other than STATUS_PATH_NOT_COVERED (-EREMOTE), then retry it from other targets as
	 * specified in MS-DFSC "3.1.5.2 I/O Operation to Target Fails with an Error Other Than
	 * STATUS_PATH_NOT_COVERED."
	 */
	for (rc = -ENOENT, tit = dfs_cache_get_tgt_iterator(&tl);
	     tit; tit = dfs_cache_get_next_tgt(&tl, tit)) {
		rc = connect_dfs_target(mnt_ctx, full_path, mnt_ctx->leaf_fullpath + 1, tit);
		if (!rc) {
			rc = is_path_remote(mnt_ctx);
			if (!rc || rc == -EREMOTE)
				break;
		}
	}

>>>>>>> d60c95ef
out:
	kfree(full_path);
	dfs_cache_free_tgts(&tl);
	return rc;
}

static int follow_dfs_link(struct mount_ctx *mnt_ctx)
{
	int rc;
	struct cifs_sb_info *cifs_sb = mnt_ctx->cifs_sb;
	struct smb3_fs_context *ctx = mnt_ctx->fs_ctx;
	char *full_path;
	int num_links = 0;

	full_path = build_unc_path_to_root(ctx, cifs_sb, true);
	if (IS_ERR(full_path))
		return PTR_ERR(full_path);

	kfree(mnt_ctx->origin_fullpath);
	mnt_ctx->origin_fullpath = dfs_cache_canonical_path(full_path, cifs_sb->local_nls,
							    cifs_remap(cifs_sb));
	kfree(full_path);

	if (IS_ERR(mnt_ctx->origin_fullpath)) {
		rc = PTR_ERR(mnt_ctx->origin_fullpath);
		mnt_ctx->origin_fullpath = NULL;
		return rc;
	}

	do {
		rc = __follow_dfs_link(mnt_ctx);
		if (!rc || rc != -EREMOTE)
			break;
	} while (rc = -ELOOP, ++num_links < MAX_NESTED_LINKS);

	return rc;
}
<<<<<<< HEAD

/* Set up DFS referral paths for failover */
static void setup_server_referral_paths(struct mount_ctx *mnt_ctx)
{
	struct TCP_Server_Info *server = mnt_ctx->server;

	server->origin_fullpath = mnt_ctx->origin_fullpath;
	server->leaf_fullpath = mnt_ctx->leaf_fullpath;
	server->current_fullpath = mnt_ctx->leaf_fullpath;
	mnt_ctx->origin_fullpath = mnt_ctx->leaf_fullpath = NULL;
}

int cifs_mount(struct cifs_sb_info *cifs_sb, struct smb3_fs_context *ctx)
{
	int rc;
	struct mount_ctx mnt_ctx = { .cifs_sb = cifs_sb, .fs_ctx = ctx, };
	struct dfs_cache_tgt_list tl = DFS_CACHE_TGT_LIST_INIT(tl);
	bool isdfs;

=======

/* Set up DFS referral paths for failover */
static void setup_server_referral_paths(struct mount_ctx *mnt_ctx)
{
	struct TCP_Server_Info *server = mnt_ctx->server;

	mutex_lock(&server->refpath_lock);
	server->origin_fullpath = mnt_ctx->origin_fullpath;
	server->leaf_fullpath = mnt_ctx->leaf_fullpath;
	server->current_fullpath = mnt_ctx->leaf_fullpath;
	mutex_unlock(&server->refpath_lock);
	mnt_ctx->origin_fullpath = mnt_ctx->leaf_fullpath = NULL;
}

int cifs_mount(struct cifs_sb_info *cifs_sb, struct smb3_fs_context *ctx)
{
	int rc;
	struct mount_ctx mnt_ctx = { .cifs_sb = cifs_sb, .fs_ctx = ctx, };
	struct dfs_cache_tgt_list tl = DFS_CACHE_TGT_LIST_INIT(tl);
	bool isdfs;

>>>>>>> d60c95ef
	rc = is_dfs_mount(&mnt_ctx, &isdfs, &tl);
	if (rc)
		goto error;
	if (!isdfs)
		goto out;

<<<<<<< HEAD
=======
	/* proceed as DFS mount */
>>>>>>> d60c95ef
	uuid_gen(&mnt_ctx.mount_id);
	rc = connect_dfs_root(&mnt_ctx, &tl);
	dfs_cache_free_tgts(&tl);

	if (rc)
		goto error;

	rc = is_path_remote(&mnt_ctx);
<<<<<<< HEAD
	if (rc == -EREMOTE)
=======
	if (rc)
>>>>>>> d60c95ef
		rc = follow_dfs_link(&mnt_ctx);
	if (rc)
		goto error;

	setup_server_referral_paths(&mnt_ctx);
	/*
	 * After reconnecting to a different server, unique ids won't match anymore, so we disable
	 * serverino. This prevents dentry revalidation to think the dentry are stale (ESTALE).
	 */
	cifs_autodisable_serverino(cifs_sb);
	/*
	 * Force the use of prefix path to support failover on DFS paths that resolve to targets
	 * that have different prefix paths.
	 */
	cifs_sb->mnt_cifs_flags |= CIFS_MOUNT_USE_PREFIX_PATH;
	kfree(cifs_sb->prepath);
	cifs_sb->prepath = ctx->prepath;
	ctx->prepath = NULL;
	uuid_copy(&cifs_sb->dfs_mount_id, &mnt_ctx.mount_id);

out:
	cifs_try_adding_channels(cifs_sb, mnt_ctx.ses);
	rc = mount_setup_tlink(cifs_sb, mnt_ctx.ses, mnt_ctx.tcon);
	if (rc)
		goto error;

	free_xid(mnt_ctx.xid);
	return rc;

error:
	dfs_cache_put_refsrv_sessions(&mnt_ctx.mount_id);
	kfree(mnt_ctx.origin_fullpath);
	kfree(mnt_ctx.leaf_fullpath);
	mount_put_conns(&mnt_ctx);
	return rc;
}
#else
int cifs_mount(struct cifs_sb_info *cifs_sb, struct smb3_fs_context *ctx)
{
	int rc = 0;
	struct mount_ctx mnt_ctx = { .cifs_sb = cifs_sb, .fs_ctx = ctx, };

	rc = mount_get_conns(&mnt_ctx);
	if (rc)
		goto error;

	if (mnt_ctx.tcon) {
		rc = is_path_remote(&mnt_ctx);
		if (rc == -EREMOTE)
			rc = -EOPNOTSUPP;
		if (rc)
			goto error;
	}

	rc = mount_setup_tlink(cifs_sb, mnt_ctx.ses, mnt_ctx.tcon);
	if (rc)
		goto error;

	free_xid(mnt_ctx.xid);
	return rc;

error:
	mount_put_conns(&mnt_ctx);
	return rc;
}
#endif

/*
 * Issue a TREE_CONNECT request.
 */
int
CIFSTCon(const unsigned int xid, struct cifs_ses *ses,
	 const char *tree, struct cifs_tcon *tcon,
	 const struct nls_table *nls_codepage)
{
	struct smb_hdr *smb_buffer;
	struct smb_hdr *smb_buffer_response;
	TCONX_REQ *pSMB;
	TCONX_RSP *pSMBr;
	unsigned char *bcc_ptr;
	int rc = 0;
	int length;
	__u16 bytes_left, count;

	if (ses == NULL)
		return -EIO;

	smb_buffer = cifs_buf_get();
	if (smb_buffer == NULL)
		return -ENOMEM;

	smb_buffer_response = smb_buffer;

	header_assemble(smb_buffer, SMB_COM_TREE_CONNECT_ANDX,
			NULL /*no tid */ , 4 /*wct */ );

	smb_buffer->Mid = get_next_mid(ses->server);
	smb_buffer->Uid = ses->Suid;
	pSMB = (TCONX_REQ *) smb_buffer;
	pSMBr = (TCONX_RSP *) smb_buffer_response;

	pSMB->AndXCommand = 0xFF;
	pSMB->Flags = cpu_to_le16(TCON_EXTENDED_SECINFO);
	bcc_ptr = &pSMB->Password[0];

	pSMB->PasswordLength = cpu_to_le16(1);	/* minimum */
	*bcc_ptr = 0; /* password is null byte */
	bcc_ptr++;              /* skip password */
	/* already aligned so no need to do it below */

	if (ses->server->sign)
		smb_buffer->Flags2 |= SMBFLG2_SECURITY_SIGNATURE;

	if (ses->capabilities & CAP_STATUS32) {
		smb_buffer->Flags2 |= SMBFLG2_ERR_STATUS;
	}
	if (ses->capabilities & CAP_DFS) {
		smb_buffer->Flags2 |= SMBFLG2_DFS;
	}
	if (ses->capabilities & CAP_UNICODE) {
		smb_buffer->Flags2 |= SMBFLG2_UNICODE;
		length =
		    cifs_strtoUTF16((__le16 *) bcc_ptr, tree,
			6 /* max utf8 char length in bytes */ *
			(/* server len*/ + 256 /* share len */), nls_codepage);
		bcc_ptr += 2 * length;	/* convert num 16 bit words to bytes */
		bcc_ptr += 2;	/* skip trailing null */
	} else {		/* ASCII */
		strcpy(bcc_ptr, tree);
		bcc_ptr += strlen(tree) + 1;
	}
	strcpy(bcc_ptr, "?????");
	bcc_ptr += strlen("?????");
	bcc_ptr += 1;
	count = bcc_ptr - &pSMB->Password[0];
	be32_add_cpu(&pSMB->hdr.smb_buf_length, count);
	pSMB->ByteCount = cpu_to_le16(count);

	rc = SendReceive(xid, ses, smb_buffer, smb_buffer_response, &length,
			 0);

	/* above now done in SendReceive */
	if (rc == 0) {
		bool is_unicode;

		tcon->tid = smb_buffer_response->Tid;
		bcc_ptr = pByteArea(smb_buffer_response);
		bytes_left = get_bcc(smb_buffer_response);
		length = strnlen(bcc_ptr, bytes_left - 2);
		if (smb_buffer->Flags2 & SMBFLG2_UNICODE)
			is_unicode = true;
		else
			is_unicode = false;


		/* skip service field (NB: this field is always ASCII) */
		if (length == 3) {
			if ((bcc_ptr[0] == 'I') && (bcc_ptr[1] == 'P') &&
			    (bcc_ptr[2] == 'C')) {
				cifs_dbg(FYI, "IPC connection\n");
				tcon->ipc = true;
				tcon->pipe = true;
			}
		} else if (length == 2) {
			if ((bcc_ptr[0] == 'A') && (bcc_ptr[1] == ':')) {
				/* the most common case */
				cifs_dbg(FYI, "disk share connection\n");
			}
		}
		bcc_ptr += length + 1;
		bytes_left -= (length + 1);
		strscpy(tcon->tree_name, tree, sizeof(tcon->tree_name));

		/* mostly informational -- no need to fail on error here */
		kfree(tcon->nativeFileSystem);
		tcon->nativeFileSystem = cifs_strndup_from_utf16(bcc_ptr,
						      bytes_left, is_unicode,
						      nls_codepage);

		cifs_dbg(FYI, "nativeFileSystem=%s\n", tcon->nativeFileSystem);

		if ((smb_buffer_response->WordCount == 3) ||
			 (smb_buffer_response->WordCount == 7))
			/* field is in same location */
			tcon->Flags = le16_to_cpu(pSMBr->OptionalSupport);
		else
			tcon->Flags = 0;
		cifs_dbg(FYI, "Tcon flags: 0x%x\n", tcon->Flags);
	}

	cifs_buf_release(smb_buffer);
	return rc;
}

static void delayed_free(struct rcu_head *p)
{
	struct cifs_sb_info *cifs_sb = container_of(p, struct cifs_sb_info, rcu);

	unload_nls(cifs_sb->local_nls);
	smb3_cleanup_fs_context(cifs_sb->ctx);
	kfree(cifs_sb);
}

void
cifs_umount(struct cifs_sb_info *cifs_sb)
{
	struct rb_root *root = &cifs_sb->tlink_tree;
	struct rb_node *node;
	struct tcon_link *tlink;

	cancel_delayed_work_sync(&cifs_sb->prune_tlinks);

	spin_lock(&cifs_sb->tlink_tree_lock);
	while ((node = rb_first(root))) {
		tlink = rb_entry(node, struct tcon_link, tl_rbnode);
		cifs_get_tlink(tlink);
		clear_bit(TCON_LINK_IN_TREE, &tlink->tl_flags);
		rb_erase(node, root);

		spin_unlock(&cifs_sb->tlink_tree_lock);
		cifs_put_tlink(tlink);
		spin_lock(&cifs_sb->tlink_tree_lock);
	}
	spin_unlock(&cifs_sb->tlink_tree_lock);

	kfree(cifs_sb->prepath);
#ifdef CONFIG_CIFS_DFS_UPCALL
	dfs_cache_put_refsrv_sessions(&cifs_sb->dfs_mount_id);
#endif
	call_rcu(&cifs_sb->rcu, delayed_free);
}

int
cifs_negotiate_protocol(const unsigned int xid, struct cifs_ses *ses,
			struct TCP_Server_Info *server)
{
	int rc = 0;

	if (!server->ops->need_neg || !server->ops->negotiate)
		return -ENOSYS;

	/* only send once per connect */
	spin_lock(&server->srv_lock);
	if (!server->ops->need_neg(server) ||
	    server->tcpStatus != CifsNeedNegotiate) {
		spin_unlock(&server->srv_lock);
		return 0;
	}
	server->tcpStatus = CifsInNegotiate;
	spin_unlock(&server->srv_lock);

	rc = server->ops->negotiate(xid, ses, server);
	if (rc == 0) {
		spin_lock(&server->srv_lock);
		if (server->tcpStatus == CifsInNegotiate)
			server->tcpStatus = CifsGood;
		else
			rc = -EHOSTDOWN;
		spin_unlock(&server->srv_lock);
	} else {
		spin_lock(&server->srv_lock);
		if (server->tcpStatus == CifsInNegotiate)
			server->tcpStatus = CifsNeedNegotiate;
		spin_unlock(&server->srv_lock);
	}

	return rc;
}

int
cifs_setup_session(const unsigned int xid, struct cifs_ses *ses,
		   struct TCP_Server_Info *server,
		   struct nls_table *nls_info)
{
	int rc = -ENOSYS;
	struct sockaddr_in6 *addr6 = (struct sockaddr_in6 *)&server->dstaddr;
	struct sockaddr_in *addr = (struct sockaddr_in *)&server->dstaddr;
	bool is_binding = false;

	spin_lock(&ses->ses_lock);
	if (server->dstaddr.ss_family == AF_INET6)
		scnprintf(ses->ip_addr, sizeof(ses->ip_addr), "%pI6", &addr6->sin6_addr);
	else
		scnprintf(ses->ip_addr, sizeof(ses->ip_addr), "%pI4", &addr->sin_addr);

	if (ses->ses_status != SES_GOOD &&
	    ses->ses_status != SES_NEW &&
	    ses->ses_status != SES_NEED_RECON) {
		spin_unlock(&ses->ses_lock);
		return 0;
	}

	/* only send once per connect */
	spin_lock(&ses->chan_lock);
	if (CIFS_ALL_CHANS_GOOD(ses) ||
	    cifs_chan_in_reconnect(ses, server)) {
		spin_unlock(&ses->chan_lock);
		spin_unlock(&ses->ses_lock);
		return 0;
	}
	is_binding = !CIFS_ALL_CHANS_NEED_RECONNECT(ses);
	cifs_chan_set_in_reconnect(ses, server);
	spin_unlock(&ses->chan_lock);

	if (!is_binding)
		ses->ses_status = SES_IN_SETUP;
	spin_unlock(&ses->ses_lock);

	if (!is_binding) {
		ses->capabilities = server->capabilities;
		if (!linuxExtEnabled)
			ses->capabilities &= (~server->vals->cap_unix);

		if (ses->auth_key.response) {
			cifs_dbg(FYI, "Free previous auth_key.response = %p\n",
				 ses->auth_key.response);
			kfree_sensitive(ses->auth_key.response);
			ses->auth_key.response = NULL;
			ses->auth_key.len = 0;
		}
	}

	cifs_dbg(FYI, "Security Mode: 0x%x Capabilities: 0x%x TimeAdjust: %d\n",
		 server->sec_mode, server->capabilities, server->timeAdj);

	if (server->ops->sess_setup)
		rc = server->ops->sess_setup(xid, ses, server, nls_info);

	if (rc) {
		cifs_server_dbg(VFS, "Send error in SessSetup = %d\n", rc);
		spin_lock(&ses->ses_lock);
		if (ses->ses_status == SES_IN_SETUP)
			ses->ses_status = SES_NEED_RECON;
		spin_lock(&ses->chan_lock);
		cifs_chan_clear_in_reconnect(ses, server);
		spin_unlock(&ses->chan_lock);
		spin_unlock(&ses->ses_lock);
	} else {
		spin_lock(&ses->ses_lock);
		if (ses->ses_status == SES_IN_SETUP)
			ses->ses_status = SES_GOOD;
		spin_lock(&ses->chan_lock);
		cifs_chan_clear_in_reconnect(ses, server);
		cifs_chan_clear_need_reconnect(ses, server);
		spin_unlock(&ses->chan_lock);
		spin_unlock(&ses->ses_lock);
	}

	return rc;
}

static int
cifs_set_vol_auth(struct smb3_fs_context *ctx, struct cifs_ses *ses)
{
	ctx->sectype = ses->sectype;

	/* krb5 is special, since we don't need username or pw */
	if (ctx->sectype == Kerberos)
		return 0;

	return cifs_set_cifscreds(ctx, ses);
}

static struct cifs_tcon *
cifs_construct_tcon(struct cifs_sb_info *cifs_sb, kuid_t fsuid)
{
	int rc;
	struct cifs_tcon *master_tcon = cifs_sb_master_tcon(cifs_sb);
	struct cifs_ses *ses;
	struct cifs_tcon *tcon = NULL;
	struct smb3_fs_context *ctx;

	ctx = kzalloc(sizeof(*ctx), GFP_KERNEL);
	if (ctx == NULL)
		return ERR_PTR(-ENOMEM);

	ctx->local_nls = cifs_sb->local_nls;
	ctx->linux_uid = fsuid;
	ctx->cred_uid = fsuid;
	ctx->UNC = master_tcon->tree_name;
	ctx->retry = master_tcon->retry;
	ctx->nocase = master_tcon->nocase;
	ctx->nohandlecache = master_tcon->nohandlecache;
	ctx->local_lease = master_tcon->local_lease;
	ctx->no_lease = master_tcon->no_lease;
	ctx->resilient = master_tcon->use_resilient;
	ctx->persistent = master_tcon->use_persistent;
	ctx->handle_timeout = master_tcon->handle_timeout;
	ctx->no_linux_ext = !master_tcon->unix_ext;
	ctx->linux_ext = master_tcon->posix_extensions;
	ctx->sectype = master_tcon->ses->sectype;
	ctx->sign = master_tcon->ses->sign;
	ctx->seal = master_tcon->seal;
	ctx->witness = master_tcon->use_witness;

	rc = cifs_set_vol_auth(ctx, master_tcon->ses);
	if (rc) {
		tcon = ERR_PTR(rc);
		goto out;
	}

	/* get a reference for the same TCP session */
	spin_lock(&cifs_tcp_ses_lock);
	++master_tcon->ses->server->srv_count;
	spin_unlock(&cifs_tcp_ses_lock);

	ses = cifs_get_smb_ses(master_tcon->ses->server, ctx);
	if (IS_ERR(ses)) {
		tcon = (struct cifs_tcon *)ses;
		cifs_put_tcp_session(master_tcon->ses->server, 0);
		goto out;
	}

	tcon = cifs_get_tcon(ses, ctx);
	if (IS_ERR(tcon)) {
		cifs_put_smb_ses(ses);
		goto out;
	}

#ifdef CONFIG_CIFS_ALLOW_INSECURE_LEGACY
	if (cap_unix(ses))
		reset_cifs_unix_caps(0, tcon, NULL, ctx);
#endif /* CONFIG_CIFS_ALLOW_INSECURE_LEGACY */

out:
	kfree(ctx->username);
	kfree_sensitive(ctx->password);
	kfree(ctx);

	return tcon;
}

struct cifs_tcon *
cifs_sb_master_tcon(struct cifs_sb_info *cifs_sb)
{
	return tlink_tcon(cifs_sb_master_tlink(cifs_sb));
}

/* find and return a tlink with given uid */
static struct tcon_link *
tlink_rb_search(struct rb_root *root, kuid_t uid)
{
	struct rb_node *node = root->rb_node;
	struct tcon_link *tlink;

	while (node) {
		tlink = rb_entry(node, struct tcon_link, tl_rbnode);

		if (uid_gt(tlink->tl_uid, uid))
			node = node->rb_left;
		else if (uid_lt(tlink->tl_uid, uid))
			node = node->rb_right;
		else
			return tlink;
	}
	return NULL;
}

/* insert a tcon_link into the tree */
static void
tlink_rb_insert(struct rb_root *root, struct tcon_link *new_tlink)
{
	struct rb_node **new = &(root->rb_node), *parent = NULL;
	struct tcon_link *tlink;

	while (*new) {
		tlink = rb_entry(*new, struct tcon_link, tl_rbnode);
		parent = *new;

		if (uid_gt(tlink->tl_uid, new_tlink->tl_uid))
			new = &((*new)->rb_left);
		else
			new = &((*new)->rb_right);
	}

	rb_link_node(&new_tlink->tl_rbnode, parent, new);
	rb_insert_color(&new_tlink->tl_rbnode, root);
}

/*
 * Find or construct an appropriate tcon given a cifs_sb and the fsuid of the
 * current task.
 *
 * If the superblock doesn't refer to a multiuser mount, then just return
 * the master tcon for the mount.
 *
 * First, search the rbtree for an existing tcon for this fsuid. If one
 * exists, then check to see if it's pending construction. If it is then wait
 * for construction to complete. Once it's no longer pending, check to see if
 * it failed and either return an error or retry construction, depending on
 * the timeout.
 *
 * If one doesn't exist then insert a new tcon_link struct into the tree and
 * try to construct a new one.
 */
struct tcon_link *
cifs_sb_tlink(struct cifs_sb_info *cifs_sb)
{
	int ret;
	kuid_t fsuid = current_fsuid();
	struct tcon_link *tlink, *newtlink;

	if (!(cifs_sb->mnt_cifs_flags & CIFS_MOUNT_MULTIUSER))
		return cifs_get_tlink(cifs_sb_master_tlink(cifs_sb));

	spin_lock(&cifs_sb->tlink_tree_lock);
	tlink = tlink_rb_search(&cifs_sb->tlink_tree, fsuid);
	if (tlink)
		cifs_get_tlink(tlink);
	spin_unlock(&cifs_sb->tlink_tree_lock);

	if (tlink == NULL) {
		newtlink = kzalloc(sizeof(*tlink), GFP_KERNEL);
		if (newtlink == NULL)
			return ERR_PTR(-ENOMEM);
		newtlink->tl_uid = fsuid;
		newtlink->tl_tcon = ERR_PTR(-EACCES);
		set_bit(TCON_LINK_PENDING, &newtlink->tl_flags);
		set_bit(TCON_LINK_IN_TREE, &newtlink->tl_flags);
		cifs_get_tlink(newtlink);

		spin_lock(&cifs_sb->tlink_tree_lock);
		/* was one inserted after previous search? */
		tlink = tlink_rb_search(&cifs_sb->tlink_tree, fsuid);
		if (tlink) {
			cifs_get_tlink(tlink);
			spin_unlock(&cifs_sb->tlink_tree_lock);
			kfree(newtlink);
			goto wait_for_construction;
		}
		tlink = newtlink;
		tlink_rb_insert(&cifs_sb->tlink_tree, tlink);
		spin_unlock(&cifs_sb->tlink_tree_lock);
	} else {
wait_for_construction:
		ret = wait_on_bit(&tlink->tl_flags, TCON_LINK_PENDING,
				  TASK_INTERRUPTIBLE);
		if (ret) {
			cifs_put_tlink(tlink);
			return ERR_PTR(-ERESTARTSYS);
		}

		/* if it's good, return it */
		if (!IS_ERR(tlink->tl_tcon))
			return tlink;

		/* return error if we tried this already recently */
		if (time_before(jiffies, tlink->tl_time + TLINK_ERROR_EXPIRE)) {
			cifs_put_tlink(tlink);
			return ERR_PTR(-EACCES);
		}

		if (test_and_set_bit(TCON_LINK_PENDING, &tlink->tl_flags))
			goto wait_for_construction;
	}

	tlink->tl_tcon = cifs_construct_tcon(cifs_sb, fsuid);
	clear_bit(TCON_LINK_PENDING, &tlink->tl_flags);
	wake_up_bit(&tlink->tl_flags, TCON_LINK_PENDING);

	if (IS_ERR(tlink->tl_tcon)) {
		cifs_put_tlink(tlink);
		return ERR_PTR(-EACCES);
	}

	return tlink;
}

/*
 * periodic workqueue job that scans tcon_tree for a superblock and closes
 * out tcons.
 */
static void
cifs_prune_tlinks(struct work_struct *work)
{
	struct cifs_sb_info *cifs_sb = container_of(work, struct cifs_sb_info,
						    prune_tlinks.work);
	struct rb_root *root = &cifs_sb->tlink_tree;
	struct rb_node *node;
	struct rb_node *tmp;
	struct tcon_link *tlink;

	/*
	 * Because we drop the spinlock in the loop in order to put the tlink
	 * it's not guarded against removal of links from the tree. The only
	 * places that remove entries from the tree are this function and
	 * umounts. Because this function is non-reentrant and is canceled
	 * before umount can proceed, this is safe.
	 */
	spin_lock(&cifs_sb->tlink_tree_lock);
	node = rb_first(root);
	while (node != NULL) {
		tmp = node;
		node = rb_next(tmp);
		tlink = rb_entry(tmp, struct tcon_link, tl_rbnode);

		if (test_bit(TCON_LINK_MASTER, &tlink->tl_flags) ||
		    atomic_read(&tlink->tl_count) != 0 ||
		    time_after(tlink->tl_time + TLINK_IDLE_EXPIRE, jiffies))
			continue;

		cifs_get_tlink(tlink);
		clear_bit(TCON_LINK_IN_TREE, &tlink->tl_flags);
		rb_erase(tmp, root);

		spin_unlock(&cifs_sb->tlink_tree_lock);
		cifs_put_tlink(tlink);
		spin_lock(&cifs_sb->tlink_tree_lock);
	}
	spin_unlock(&cifs_sb->tlink_tree_lock);

	queue_delayed_work(cifsiod_wq, &cifs_sb->prune_tlinks,
				TLINK_IDLE_EXPIRE);
}

#ifdef CONFIG_CIFS_DFS_UPCALL
<<<<<<< HEAD
static void mark_tcon_tcp_ses_for_reconnect(struct cifs_tcon *tcon)
{
	int i;

	for (i = 0; i < tcon->ses->chan_count; i++) {
		spin_lock(&GlobalMid_Lock);
		if (tcon->ses->chans[i].server->tcpStatus != CifsExiting)
			tcon->ses->chans[i].server->tcpStatus = CifsNeedReconnect;
		spin_unlock(&GlobalMid_Lock);
	}
}

=======
>>>>>>> d60c95ef
/* Update dfs referral path of superblock */
static int update_server_fullpath(struct TCP_Server_Info *server, struct cifs_sb_info *cifs_sb,
				  const char *target)
{
	int rc = 0;
	size_t len = strlen(target);
	char *refpath, *npath;

	if (unlikely(len < 2 || *target != '\\'))
		return -EINVAL;

	if (target[1] == '\\') {
		len += 1;
		refpath = kmalloc(len, GFP_KERNEL);
		if (!refpath)
			return -ENOMEM;

		scnprintf(refpath, len, "%s", target);
	} else {
		len += sizeof("\\");
		refpath = kmalloc(len, GFP_KERNEL);
		if (!refpath)
			return -ENOMEM;

		scnprintf(refpath, len, "\\%s", target);
	}

	npath = dfs_cache_canonical_path(refpath, cifs_sb->local_nls, cifs_remap(cifs_sb));
	kfree(refpath);

	if (IS_ERR(npath)) {
		rc = PTR_ERR(npath);
	} else {
		mutex_lock(&server->refpath_lock);
		kfree(server->leaf_fullpath);
		server->leaf_fullpath = npath;
		mutex_unlock(&server->refpath_lock);
		server->current_fullpath = server->leaf_fullpath;
	}
	return rc;
}

static int target_share_matches_server(struct TCP_Server_Info *server, const char *tcp_host,
				       size_t tcp_host_len, char *share, bool *target_match)
{
	int rc = 0;
	const char *dfs_host;
	size_t dfs_host_len;

	*target_match = true;
	extract_unc_hostname(share, &dfs_host, &dfs_host_len);

	/* Check if hostnames or addresses match */
	if (dfs_host_len != tcp_host_len || strncasecmp(dfs_host, tcp_host, dfs_host_len) != 0) {
		cifs_dbg(FYI, "%s: %.*s doesn't match %.*s\n", __func__, (int)dfs_host_len,
			 dfs_host, (int)tcp_host_len, tcp_host);
		rc = match_target_ip(server, dfs_host, dfs_host_len, target_match);
		if (rc)
			cifs_dbg(VFS, "%s: failed to match target ip: %d\n", __func__, rc);
	}
	return rc;
}

<<<<<<< HEAD
int __tree_connect_dfs_target(const unsigned int xid, struct cifs_tcon *tcon,
			      struct cifs_sb_info *cifs_sb, char *tree,
			      struct dfs_cache_tgt_list *tl, struct dfs_info3_param *ref)
=======
static int __tree_connect_dfs_target(const unsigned int xid, struct cifs_tcon *tcon,
				     struct cifs_sb_info *cifs_sb, char *tree, bool islink,
				     struct dfs_cache_tgt_list *tl)
>>>>>>> d60c95ef
{
	int rc;
	struct TCP_Server_Info *server = tcon->ses->server;
	const struct smb_version_operations *ops = server->ops;
	struct cifs_tcon *ipc = tcon->ses->tcon_ipc;
<<<<<<< HEAD
	bool islink;
=======
>>>>>>> d60c95ef
	char *share = NULL, *prefix = NULL;
	const char *tcp_host;
	size_t tcp_host_len;
	struct dfs_cache_tgt_iterator *tit;
	bool target_match;

	extract_unc_hostname(server->hostname, &tcp_host, &tcp_host_len);

<<<<<<< HEAD
	islink = ref->server_type == DFS_TYPE_LINK;
	free_dfs_info_param(ref);

=======
>>>>>>> d60c95ef
	tit = dfs_cache_get_tgt_iterator(tl);
	if (!tit) {
		rc = -ENOENT;
		goto out;
	}

	/* Try to tree connect to all dfs targets */
	for (; tit; tit = dfs_cache_get_next_tgt(tl, tit)) {
		const char *target = dfs_cache_get_tgt_name(tit);
		struct dfs_cache_tgt_list ntl = DFS_CACHE_TGT_LIST_INIT(ntl);

		kfree(share);
		kfree(prefix);
<<<<<<< HEAD
=======
		share = prefix = NULL;
>>>>>>> d60c95ef

		/* Check if share matches with tcp ses */
		rc = dfs_cache_get_tgt_share(server->current_fullpath + 1, tit, &share, &prefix);
		if (rc) {
			cifs_dbg(VFS, "%s: failed to parse target share: %d\n", __func__, rc);
			break;
		}

		rc = target_share_matches_server(server, tcp_host, tcp_host_len, share,
						 &target_match);
		if (rc)
			break;
		if (!target_match) {
			rc = -EHOSTUNREACH;
			continue;
		}

		if (ipc->need_reconnect) {
			scnprintf(tree, MAX_TREE_SIZE, "\\\\%s\\IPC$", server->hostname);
			rc = ops->tree_connect(xid, ipc->ses, tree, ipc, cifs_sb->local_nls);
			if (rc)
				break;
<<<<<<< HEAD
		}

		scnprintf(tree, MAX_TREE_SIZE, "\\%s", share);
		if (!islink) {
			rc = ops->tree_connect(xid, tcon->ses, tree, tcon, cifs_sb->local_nls);
			break;
		}
		/*
		 * If no dfs referrals were returned from link target, then just do a TREE_CONNECT
		 * to it.  Otherwise, cache the dfs referral and then mark current tcp ses for
		 * reconnect so either the demultiplex thread or the echo worker will reconnect to
		 * newly resolved target.
		 */
		if (dfs_cache_find(xid, tcon->ses, cifs_sb->local_nls, cifs_remap(cifs_sb), target,
				   ref, &ntl)) {
			rc = ops->tree_connect(xid, tcon->ses, tree, tcon, cifs_sb->local_nls);
			if (rc)
				continue;
			rc = dfs_cache_noreq_update_tgthint(server->current_fullpath + 1, tit);
			if (!rc)
				rc = cifs_update_super_prepath(cifs_sb, prefix);
			break;
=======
>>>>>>> d60c95ef
		}
		/* Target is another dfs share */
		rc = update_server_fullpath(server, cifs_sb, target);
		dfs_cache_free_tgts(tl);

<<<<<<< HEAD
		if (!rc) {
			rc = -EREMOTE;
			list_replace_init(&ntl.tl_list, &tl->tl_list);
		} else {
			dfs_cache_free_tgts(&ntl);
			free_dfs_info_param(ref);
=======
		scnprintf(tree, MAX_TREE_SIZE, "\\%s", share);
		if (!islink) {
			rc = ops->tree_connect(xid, tcon->ses, tree, tcon, cifs_sb->local_nls);
			break;
		}
		/*
		 * If no dfs referrals were returned from link target, then just do a TREE_CONNECT
		 * to it.  Otherwise, cache the dfs referral and then mark current tcp ses for
		 * reconnect so either the demultiplex thread or the echo worker will reconnect to
		 * newly resolved target.
		 */
		if (dfs_cache_find(xid, tcon->ses, cifs_sb->local_nls, cifs_remap(cifs_sb), target,
				   NULL, &ntl)) {
			rc = ops->tree_connect(xid, tcon->ses, tree, tcon, cifs_sb->local_nls);
			if (rc)
				continue;
			rc = dfs_cache_noreq_update_tgthint(server->current_fullpath + 1, tit);
			if (!rc)
				rc = cifs_update_super_prepath(cifs_sb, prefix);
		} else {
			/* Target is another dfs share */
			rc = update_server_fullpath(server, cifs_sb, target);
			dfs_cache_free_tgts(tl);

			if (!rc) {
				rc = -EREMOTE;
				list_replace_init(&ntl.tl_list, &tl->tl_list);
			} else
				dfs_cache_free_tgts(&ntl);
>>>>>>> d60c95ef
		}
		break;
	}

out:
	kfree(share);
	kfree(prefix);

	return rc;
}

<<<<<<< HEAD
int tree_connect_dfs_target(const unsigned int xid, struct cifs_tcon *tcon,
			    struct cifs_sb_info *cifs_sb, char *tree,
			    struct dfs_cache_tgt_list *tl, struct dfs_info3_param *ref)
=======
static int tree_connect_dfs_target(const unsigned int xid, struct cifs_tcon *tcon,
				   struct cifs_sb_info *cifs_sb, char *tree, bool islink,
				   struct dfs_cache_tgt_list *tl)
>>>>>>> d60c95ef
{
	int rc;
	int num_links = 0;
	struct TCP_Server_Info *server = tcon->ses->server;

	do {
<<<<<<< HEAD
		rc = __tree_connect_dfs_target(xid, tcon, cifs_sb, tree, tl, ref);
=======
		rc = __tree_connect_dfs_target(xid, tcon, cifs_sb, tree, islink, tl);
>>>>>>> d60c95ef
		if (!rc || rc != -EREMOTE)
			break;
	} while (rc = -ELOOP, ++num_links < MAX_NESTED_LINKS);
	/*
	 * If we couldn't tree connect to any targets from last referral path, then retry from
	 * original referral path.
	 */
	if (rc && server->current_fullpath != server->origin_fullpath) {
		server->current_fullpath = server->origin_fullpath;
<<<<<<< HEAD
		mark_tcon_tcp_ses_for_reconnect(tcon);
=======
		cifs_signal_cifsd_for_reconnect(server, true);
>>>>>>> d60c95ef
	}

	dfs_cache_free_tgts(tl);
	return rc;
}

int cifs_tree_connect(const unsigned int xid, struct cifs_tcon *tcon, const struct nls_table *nlsc)
{
	int rc;
	struct TCP_Server_Info *server = tcon->ses->server;
	const struct smb_version_operations *ops = server->ops;
	struct super_block *sb = NULL;
	struct cifs_sb_info *cifs_sb;
	struct dfs_cache_tgt_list tl = DFS_CACHE_TGT_LIST_INIT(tl);
	char *tree;
	struct dfs_info3_param ref = {0};

<<<<<<< HEAD
	tree = kzalloc(MAX_TREE_SIZE, GFP_KERNEL);
	if (!tree)
		return -ENOMEM;
=======
	/* only send once per connect */
	spin_lock(&tcon->tc_lock);
	if (tcon->ses->ses_status != SES_GOOD ||
	    (tcon->status != TID_NEW &&
	    tcon->status != TID_NEED_TCON)) {
		spin_unlock(&tcon->tc_lock);
		return 0;
	}
	tcon->status = TID_IN_TCON;
	spin_unlock(&tcon->tc_lock);

	tree = kzalloc(MAX_TREE_SIZE, GFP_KERNEL);
	if (!tree) {
		rc = -ENOMEM;
		goto out;
	}
>>>>>>> d60c95ef

	if (tcon->ipc) {
		scnprintf(tree, MAX_TREE_SIZE, "\\\\%s\\IPC$", server->hostname);
		rc = ops->tree_connect(xid, tcon->ses, tree, tcon, nlsc);
		goto out;
	}

	sb = cifs_get_tcp_super(server);
	if (IS_ERR(sb)) {
		rc = PTR_ERR(sb);
		cifs_dbg(VFS, "%s: could not find superblock: %d\n", __func__, rc);
		goto out;
	}

	cifs_sb = CIFS_SB(sb);

	/* If it is not dfs or there was no cached dfs referral, then reconnect to same share */
	if (!server->current_fullpath ||
	    dfs_cache_noreq_find(server->current_fullpath + 1, &ref, &tl)) {
<<<<<<< HEAD
		rc = ops->tree_connect(xid, tcon->ses, tcon->treeName, tcon, cifs_sb->local_nls);
		goto out;
	}

	rc = tree_connect_dfs_target(xid, tcon, cifs_sb, tree, &tl, &ref);
=======
		rc = ops->tree_connect(xid, tcon->ses, tcon->tree_name, tcon, cifs_sb->local_nls);
		goto out;
	}

	rc = tree_connect_dfs_target(xid, tcon, cifs_sb, tree, ref.server_type == DFS_TYPE_LINK,
				     &tl);
	free_dfs_info_param(&ref);
>>>>>>> d60c95ef

out:
	kfree(tree);
	cifs_put_tcp_super(sb);

<<<<<<< HEAD
=======
	if (rc) {
		spin_lock(&tcon->tc_lock);
		if (tcon->status == TID_IN_TCON)
			tcon->status = TID_NEED_TCON;
		spin_unlock(&tcon->tc_lock);
	} else {
		spin_lock(&tcon->tc_lock);
		if (tcon->status == TID_IN_TCON)
			tcon->status = TID_GOOD;
		spin_unlock(&tcon->tc_lock);
		tcon->need_reconnect = false;
	}

>>>>>>> d60c95ef
	return rc;
}
#else
int cifs_tree_connect(const unsigned int xid, struct cifs_tcon *tcon, const struct nls_table *nlsc)
{
	int rc;
	const struct smb_version_operations *ops = tcon->ses->server->ops;

	/* only send once per connect */
	spin_lock(&tcon->tc_lock);
	if (tcon->ses->ses_status != SES_GOOD ||
	    (tcon->status != TID_NEW &&
	    tcon->status != TID_NEED_TCON)) {
		spin_unlock(&tcon->tc_lock);
		return 0;
	}
	tcon->status = TID_IN_TCON;
	spin_unlock(&tcon->tc_lock);

	rc = ops->tree_connect(xid, tcon->ses, tcon->tree_name, tcon, nlsc);
	if (rc) {
		spin_lock(&tcon->tc_lock);
		if (tcon->status == TID_IN_TCON)
			tcon->status = TID_NEED_TCON;
		spin_unlock(&tcon->tc_lock);
	} else {
		spin_lock(&tcon->tc_lock);
		if (tcon->status == TID_IN_TCON)
			tcon->status = TID_GOOD;
		tcon->need_reconnect = false;
		spin_unlock(&tcon->tc_lock);
	}

	return rc;
}
#endif<|MERGE_RESOLUTION|>--- conflicted
+++ resolved
@@ -185,31 +185,6 @@
 	cifs_server_unlock(server);
 }
 
-<<<<<<< HEAD
-/**
- * Mark all sessions and tcons for reconnect.
- *
- * @server needs to be previously set to CifsNeedReconnect.
- */
-static void cifs_mark_tcp_ses_conns_for_reconnect(struct TCP_Server_Info *server)
-{
-	struct list_head *tmp, *tmp2;
-	struct cifs_ses *ses;
-	struct cifs_tcon *tcon;
-	struct mid_q_entry *mid_entry;
-	struct list_head retry_list;
-
-	server->maxBuf = 0;
-	server->max_read = 0;
-
-	cifs_dbg(FYI, "Mark tcp session as need reconnect\n");
-	trace_smb3_reconnect(server->CurrentMid, server->conn_id, server->hostname);
-	/*
-	 * before reconnecting the tcp session, mark the smb session (uid) and the tid bad so they
-	 * are not used until reconnected.
-	 */
-	cifs_dbg(FYI, "%s: marking sessions and tcons for reconnect\n", __func__);
-=======
 /*
  * Update the tcpStatus for the server.
  * This is used to signal the cifsd thread to call cifs_reconnect
@@ -279,7 +254,6 @@
 	pserver = CIFS_SERVER_IS_CHAN(server) ? server->primary_server : server;
 
 
->>>>>>> d60c95ef
 	spin_lock(&cifs_tcp_ses_lock);
 	list_for_each_entry_safe(ses, nses, &pserver->smb_ses_list, smb_ses_list) {
 		/* check if iface is still active */
@@ -371,45 +345,6 @@
 		cifs_server_unlock(server);
 	}
 }
-<<<<<<< HEAD
-
-static bool cifs_tcp_ses_needs_reconnect(struct TCP_Server_Info *server, int num_targets)
-{
-	spin_lock(&GlobalMid_Lock);
-	server->nr_targets = num_targets;
-	if (server->tcpStatus == CifsExiting) {
-		/* the demux thread will exit normally next time through the loop */
-		spin_unlock(&GlobalMid_Lock);
-		wake_up(&server->response_q);
-		return false;
-	}
-	server->tcpStatus = CifsNeedReconnect;
-	spin_unlock(&GlobalMid_Lock);
-	return true;
-}
-
-/*
- * cifs tcp session reconnection
- *
- * mark tcp session as reconnecting so temporarily locked
- * mark all smb sessions as reconnecting for tcp session
- * reconnect tcp session
- * wake up waiters on reconnection? - (not needed currently)
- */
-static int __cifs_reconnect(struct TCP_Server_Info *server)
-{
-	int rc = 0;
-
-	if (!cifs_tcp_ses_needs_reconnect(server, 1))
-		return 0;
-
-	cifs_mark_tcp_ses_conns_for_reconnect(server);
-
-	do {
-		try_to_freeze();
-		mutex_lock(&server->srv_mutex);
-
-=======
 
 static bool cifs_tcp_ses_needs_reconnect(struct TCP_Server_Info *server, int num_targets)
 {
@@ -460,7 +395,6 @@
 		try_to_freeze();
 		cifs_server_lock(server);
 
->>>>>>> d60c95ef
 		if (!cifs_swn_set_server_dstaddr(server)) {
 			/* resolve the hostname again to make sure that IP address is up-to-date */
 			rc = reconn_set_ipaddr_from_hostname(server);
@@ -472,11 +406,7 @@
 		else
 			rc = generic_ip_connect(server);
 		if (rc) {
-<<<<<<< HEAD
-			mutex_unlock(&server->srv_mutex);
-=======
 			cifs_server_unlock(server);
->>>>>>> d60c95ef
 			cifs_dbg(FYI, "%s: reconnect error %d\n", __func__, rc);
 			msleep(3000);
 		} else {
@@ -492,15 +422,10 @@
 		}
 	} while (server->tcpStatus == CifsNeedReconnect);
 
-<<<<<<< HEAD
-	if (server->tcpStatus == CifsNeedNegotiate)
-		mod_delayed_work(cifsiod_wq, &server->echo, 0);
-=======
 	spin_lock(&server->srv_lock);
 	if (server->tcpStatus == CifsNeedNegotiate)
 		mod_delayed_work(cifsiod_wq, &server->echo, 0);
 	spin_unlock(&server->srv_lock);
->>>>>>> d60c95ef
 
 	wake_up(&server->response_q);
 	return rc;
@@ -586,13 +511,6 @@
 	if (!cifs_tcp_ses_needs_reconnect(server, num_targets))
 		return 0;
 
-<<<<<<< HEAD
-	cifs_mark_tcp_ses_conns_for_reconnect(server);
-
-	do {
-		try_to_freeze();
-		mutex_lock(&server->srv_mutex);
-=======
 	/*
 	 * Unconditionally mark all sessions & tcons for reconnect as we might be connecting to a
 	 * different server or share during failover.  It could be improved by adding some logic to
@@ -605,16 +523,11 @@
 	do {
 		try_to_freeze();
 		cifs_server_lock(server);
->>>>>>> d60c95ef
 
 		rc = reconnect_target_unlocked(server, &tl, &target_hint);
 		if (rc) {
 			/* Failed to reconnect socket */
-<<<<<<< HEAD
-			mutex_unlock(&server->srv_mutex);
-=======
 			cifs_server_unlock(server);
->>>>>>> d60c95ef
 			cifs_dbg(FYI, "%s: reconnect error %d\n", __func__, rc);
 			msleep(3000);
 			continue;
@@ -626,14 +539,6 @@
 		 */
 		atomic_inc(&tcpSesReconnectCount);
 		set_credits(server, 1);
-<<<<<<< HEAD
-		spin_lock(&GlobalMid_Lock);
-		if (server->tcpStatus != CifsExiting)
-			server->tcpStatus = CifsNeedNegotiate;
-		spin_unlock(&GlobalMid_Lock);
-		cifs_swn_reset_server_dstaddr(server);
-		mutex_unlock(&server->srv_mutex);
-=======
 		spin_lock(&server->srv_lock);
 		if (server->tcpStatus != CifsExiting)
 			server->tcpStatus = CifsNeedNegotiate;
@@ -641,7 +546,6 @@
 		cifs_swn_reset_server_dstaddr(server);
 		cifs_server_unlock(server);
 		mod_delayed_work(cifsiod_wq, &server->reconnect, 0);
->>>>>>> d60c95ef
 	} while (server->tcpStatus == CifsNeedReconnect);
 
 	if (target_hint)
@@ -650,10 +554,7 @@
 	dfs_cache_free_tgts(&tl);
 
 	/* Need to set up echo worker again once connection has been established */
-<<<<<<< HEAD
-=======
 	spin_lock(&server->srv_lock);
->>>>>>> d60c95ef
 	if (server->tcpStatus == CifsNeedNegotiate)
 		mod_delayed_work(cifsiod_wq, &server->echo, 0);
 	spin_unlock(&server->srv_lock);
@@ -662,17 +563,6 @@
 	return rc;
 }
 
-<<<<<<< HEAD
-int cifs_reconnect(struct TCP_Server_Info *server)
-{
-	/* If tcp session is not an dfs connection, then reconnect to last target server */
-	spin_lock(&cifs_tcp_ses_lock);
-	if (!server->is_dfs_conn || !server->origin_fullpath || !server->leaf_fullpath) {
-		spin_unlock(&cifs_tcp_ses_lock);
-		return __cifs_reconnect(server);
-	}
-	spin_unlock(&cifs_tcp_ses_lock);
-=======
 int cifs_reconnect(struct TCP_Server_Info *server, bool mark_smb_session)
 {
 	/* If tcp session is not an dfs connection, then reconnect to last target server */
@@ -689,20 +579,13 @@
 		return __cifs_reconnect(server, mark_smb_session);
 	}
 	mutex_unlock(&server->refpath_lock);
->>>>>>> d60c95ef
 
 	return reconnect_dfs_server(server);
 }
 #else
-<<<<<<< HEAD
-int cifs_reconnect(struct TCP_Server_Info *server)
-{
-	return __cifs_reconnect(server);
-=======
 int cifs_reconnect(struct TCP_Server_Info *server, bool mark_smb_session)
 {
 	return __cifs_reconnect(server, mark_smb_session);
->>>>>>> d60c95ef
 }
 #endif
 
@@ -893,11 +776,7 @@
 	 *  and cifs_readv_from_socket sets msg_control and msg_controllen
 	 *  so little to initialize in struct msghdr
 	 */
-<<<<<<< HEAD
-	iov_iter_discard(&smb_msg.msg_iter, READ, to_read);
-=======
 	iov_iter_discard(&smb_msg.msg_iter, ITER_DEST, to_read);
->>>>>>> d60c95ef
 
 	return cifs_readv_from_socket(server, &smb_msg);
 }
@@ -1885,11 +1764,8 @@
 
 out_err:
 	if (tcp_ses) {
-<<<<<<< HEAD
-=======
 		if (CIFS_SERVER_IS_CHAN(tcp_ses))
 			cifs_put_tcp_session(tcp_ses->primary_server, false);
->>>>>>> d60c95ef
 		kfree(tcp_ses->hostname);
 		if (tcp_ses->ssocket)
 			sock_release(tcp_ses->ssocket);
@@ -2101,32 +1977,17 @@
 	list_del_init(&ses->smb_ses_list);
 	spin_unlock(&cifs_tcp_ses_lock);
 
-<<<<<<< HEAD
-	spin_lock(&ses->chan_lock);
 	chan_count = ses->chan_count;
-	spin_unlock(&ses->chan_lock);
-=======
-	chan_count = ses->chan_count;
->>>>>>> d60c95ef
 
 	/* close any extra channels */
 	if (chan_count > 1) {
 		int i;
 
 		for (i = 1; i < chan_count; i++) {
-<<<<<<< HEAD
-			/*
-			 * note: for now, we're okay accessing ses->chans
-			 * without chan_lock. But when chans can go away, we'll
-			 * need to introduce ref counting to make sure that chan
-			 * is not freed from under us.
-			 */
-=======
 			if (ses->chans[i].iface) {
 				kref_put(&ses->chans[i].iface->refcount, release_iface);
 				ses->chans[i].iface = NULL;
 			}
->>>>>>> d60c95ef
 			cifs_put_tcp_session(ses->chans[i].server, 0);
 			ses->chans[i].server = NULL;
 		}
@@ -2397,10 +2258,7 @@
 	ses->chans[0].server = server;
 	ses->chan_count = 1;
 	ses->chan_max = ctx->multichannel ? ctx->max_channels:1;
-<<<<<<< HEAD
-=======
 	ses->chans_need_reconnect = 1;
->>>>>>> d60c95ef
 	spin_unlock(&ses->chan_lock);
 
 	mutex_lock(&ses->session_mutex);
@@ -3413,14 +3271,6 @@
 		 * for just this mount.
 		 */
 		reset_cifs_unix_caps(xid, tcon, cifs_sb, ctx);
-<<<<<<< HEAD
-		if ((tcon->ses->server->tcpStatus == CifsNeedReconnect) &&
-		    (le64_to_cpu(tcon->fsUnixInfo.Capability) &
-		     CIFS_UNIX_TRANSPORT_ENCRYPTION_MANDATORY_CAP)) {
-			rc = -EACCES;
-			goto out;
-		}
-=======
 		spin_lock(&tcon->ses->server->srv_lock);
 		if ((tcon->ses->server->tcpStatus == CifsNeedReconnect) &&
 		    (le64_to_cpu(tcon->fsUnixInfo.Capability) &
@@ -3430,7 +3280,6 @@
 			goto out;
 		}
 		spin_unlock(&tcon->ses->server->srv_lock);
->>>>>>> d60c95ef
 	} else
 #endif /* CONFIG_CIFS_ALLOW_INSECURE_LEGACY */
 		tcon->unix_ext = 0; /* server does not support them */
@@ -3461,8 +3310,6 @@
 	    (cifs_sb->ctx->rsize > server->ops->negotiate_rsize(tcon, ctx)))
 		cifs_sb->ctx->rsize = server->ops->negotiate_rsize(tcon, ctx);
 
-<<<<<<< HEAD
-=======
 	/*
 	 * The cookie is initialized from volume info returned above.
 	 * Inside cifs_fscache_get_super_cookie it checks
@@ -3471,7 +3318,6 @@
 	if (cifs_sb->mnt_cifs_flags & CIFS_MOUNT_FSCACHE)
 		cifs_fscache_get_super_cookie(tcon);
 
->>>>>>> d60c95ef
 out:
 	mnt_ctx->server = server;
 	mnt_ctx->ses = ses;
@@ -3517,15 +3363,9 @@
 	rc = mount_get_conns(mnt_ctx);
 	if (mnt_ctx->server) {
 		cifs_dbg(FYI, "%s: marking tcp session as a dfs connection\n", __func__);
-<<<<<<< HEAD
-		spin_lock(&cifs_tcp_ses_lock);
-		mnt_ctx->server->is_dfs_conn = true;
-		spin_unlock(&cifs_tcp_ses_lock);
-=======
 		spin_lock(&mnt_ctx->server->srv_lock);
 		mnt_ctx->server->is_dfs_conn = true;
 		spin_unlock(&mnt_ctx->server->srv_lock);
->>>>>>> d60c95ef
 	}
 	return rc;
 }
@@ -3799,12 +3639,9 @@
 	struct cifs_sb_info *cifs_sb = mnt_ctx->cifs_sb;
 	char *oldmnt = cifs_sb->ctx->mount_options;
 
-<<<<<<< HEAD
-=======
 	cifs_dbg(FYI, "%s: full_path=%s ref_path=%s target=%s\n", __func__, full_path, ref_path,
 		 dfs_cache_get_tgt_name(tit));
 
->>>>>>> d60c95ef
 	rc = dfs_cache_get_tgt_referral(ref_path, tit, &ref);
 	if (rc)
 		goto out;
@@ -3902,19 +3739,6 @@
 			    cifs_remap(cifs_sb), mnt_ctx->leaf_fullpath + 1, NULL, &tl);
 	if (rc)
 		goto out;
-<<<<<<< HEAD
-
-	/* Try all dfs link targets */
-	for (rc = -ENOENT, tit = dfs_cache_get_tgt_iterator(&tl);
-	     tit; tit = dfs_cache_get_next_tgt(&tl, tit)) {
-		rc = connect_dfs_target(mnt_ctx, full_path, mnt_ctx->leaf_fullpath + 1, tit);
-		if (!rc) {
-			rc = is_path_remote(mnt_ctx);
-			break;
-		}
-	}
-
-=======
 
 	/* Try all dfs link targets.  If an I/O fails from currently connected DFS target with an
 	 * error other than STATUS_PATH_NOT_COVERED (-EREMOTE), then retry it from other targets as
@@ -3931,7 +3755,6 @@
 		}
 	}
 
->>>>>>> d60c95ef
 out:
 	kfree(full_path);
 	dfs_cache_free_tgts(&tl);
@@ -3969,27 +3792,6 @@
 
 	return rc;
 }
-<<<<<<< HEAD
-
-/* Set up DFS referral paths for failover */
-static void setup_server_referral_paths(struct mount_ctx *mnt_ctx)
-{
-	struct TCP_Server_Info *server = mnt_ctx->server;
-
-	server->origin_fullpath = mnt_ctx->origin_fullpath;
-	server->leaf_fullpath = mnt_ctx->leaf_fullpath;
-	server->current_fullpath = mnt_ctx->leaf_fullpath;
-	mnt_ctx->origin_fullpath = mnt_ctx->leaf_fullpath = NULL;
-}
-
-int cifs_mount(struct cifs_sb_info *cifs_sb, struct smb3_fs_context *ctx)
-{
-	int rc;
-	struct mount_ctx mnt_ctx = { .cifs_sb = cifs_sb, .fs_ctx = ctx, };
-	struct dfs_cache_tgt_list tl = DFS_CACHE_TGT_LIST_INIT(tl);
-	bool isdfs;
-
-=======
 
 /* Set up DFS referral paths for failover */
 static void setup_server_referral_paths(struct mount_ctx *mnt_ctx)
@@ -4011,17 +3813,13 @@
 	struct dfs_cache_tgt_list tl = DFS_CACHE_TGT_LIST_INIT(tl);
 	bool isdfs;
 
->>>>>>> d60c95ef
 	rc = is_dfs_mount(&mnt_ctx, &isdfs, &tl);
 	if (rc)
 		goto error;
 	if (!isdfs)
 		goto out;
 
-<<<<<<< HEAD
-=======
 	/* proceed as DFS mount */
->>>>>>> d60c95ef
 	uuid_gen(&mnt_ctx.mount_id);
 	rc = connect_dfs_root(&mnt_ctx, &tl);
 	dfs_cache_free_tgts(&tl);
@@ -4030,11 +3828,7 @@
 		goto error;
 
 	rc = is_path_remote(&mnt_ctx);
-<<<<<<< HEAD
-	if (rc == -EREMOTE)
-=======
 	if (rc)
->>>>>>> d60c95ef
 		rc = follow_dfs_link(&mnt_ctx);
 	if (rc)
 		goto error;
@@ -4651,21 +4445,6 @@
 }
 
 #ifdef CONFIG_CIFS_DFS_UPCALL
-<<<<<<< HEAD
-static void mark_tcon_tcp_ses_for_reconnect(struct cifs_tcon *tcon)
-{
-	int i;
-
-	for (i = 0; i < tcon->ses->chan_count; i++) {
-		spin_lock(&GlobalMid_Lock);
-		if (tcon->ses->chans[i].server->tcpStatus != CifsExiting)
-			tcon->ses->chans[i].server->tcpStatus = CifsNeedReconnect;
-		spin_unlock(&GlobalMid_Lock);
-	}
-}
-
-=======
->>>>>>> d60c95ef
 /* Update dfs referral path of superblock */
 static int update_server_fullpath(struct TCP_Server_Info *server, struct cifs_sb_info *cifs_sb,
 				  const char *target)
@@ -4729,24 +4508,14 @@
 	return rc;
 }
 
-<<<<<<< HEAD
-int __tree_connect_dfs_target(const unsigned int xid, struct cifs_tcon *tcon,
-			      struct cifs_sb_info *cifs_sb, char *tree,
-			      struct dfs_cache_tgt_list *tl, struct dfs_info3_param *ref)
-=======
 static int __tree_connect_dfs_target(const unsigned int xid, struct cifs_tcon *tcon,
 				     struct cifs_sb_info *cifs_sb, char *tree, bool islink,
 				     struct dfs_cache_tgt_list *tl)
->>>>>>> d60c95ef
 {
 	int rc;
 	struct TCP_Server_Info *server = tcon->ses->server;
 	const struct smb_version_operations *ops = server->ops;
 	struct cifs_tcon *ipc = tcon->ses->tcon_ipc;
-<<<<<<< HEAD
-	bool islink;
-=======
->>>>>>> d60c95ef
 	char *share = NULL, *prefix = NULL;
 	const char *tcp_host;
 	size_t tcp_host_len;
@@ -4755,12 +4524,6 @@
 
 	extract_unc_hostname(server->hostname, &tcp_host, &tcp_host_len);
 
-<<<<<<< HEAD
-	islink = ref->server_type == DFS_TYPE_LINK;
-	free_dfs_info_param(ref);
-
-=======
->>>>>>> d60c95ef
 	tit = dfs_cache_get_tgt_iterator(tl);
 	if (!tit) {
 		rc = -ENOENT;
@@ -4774,10 +4537,7 @@
 
 		kfree(share);
 		kfree(prefix);
-<<<<<<< HEAD
-=======
 		share = prefix = NULL;
->>>>>>> d60c95ef
 
 		/* Check if share matches with tcp ses */
 		rc = dfs_cache_get_tgt_share(server->current_fullpath + 1, tit, &share, &prefix);
@@ -4800,44 +4560,8 @@
 			rc = ops->tree_connect(xid, ipc->ses, tree, ipc, cifs_sb->local_nls);
 			if (rc)
 				break;
-<<<<<<< HEAD
-		}
-
-		scnprintf(tree, MAX_TREE_SIZE, "\\%s", share);
-		if (!islink) {
-			rc = ops->tree_connect(xid, tcon->ses, tree, tcon, cifs_sb->local_nls);
-			break;
-		}
-		/*
-		 * If no dfs referrals were returned from link target, then just do a TREE_CONNECT
-		 * to it.  Otherwise, cache the dfs referral and then mark current tcp ses for
-		 * reconnect so either the demultiplex thread or the echo worker will reconnect to
-		 * newly resolved target.
-		 */
-		if (dfs_cache_find(xid, tcon->ses, cifs_sb->local_nls, cifs_remap(cifs_sb), target,
-				   ref, &ntl)) {
-			rc = ops->tree_connect(xid, tcon->ses, tree, tcon, cifs_sb->local_nls);
-			if (rc)
-				continue;
-			rc = dfs_cache_noreq_update_tgthint(server->current_fullpath + 1, tit);
-			if (!rc)
-				rc = cifs_update_super_prepath(cifs_sb, prefix);
-			break;
-=======
->>>>>>> d60c95ef
-		}
-		/* Target is another dfs share */
-		rc = update_server_fullpath(server, cifs_sb, target);
-		dfs_cache_free_tgts(tl);
-
-<<<<<<< HEAD
-		if (!rc) {
-			rc = -EREMOTE;
-			list_replace_init(&ntl.tl_list, &tl->tl_list);
-		} else {
-			dfs_cache_free_tgts(&ntl);
-			free_dfs_info_param(ref);
-=======
+		}
+
 		scnprintf(tree, MAX_TREE_SIZE, "\\%s", share);
 		if (!islink) {
 			rc = ops->tree_connect(xid, tcon->ses, tree, tcon, cifs_sb->local_nls);
@@ -4867,7 +4591,6 @@
 				list_replace_init(&ntl.tl_list, &tl->tl_list);
 			} else
 				dfs_cache_free_tgts(&ntl);
->>>>>>> d60c95ef
 		}
 		break;
 	}
@@ -4879,26 +4602,16 @@
 	return rc;
 }
 
-<<<<<<< HEAD
-int tree_connect_dfs_target(const unsigned int xid, struct cifs_tcon *tcon,
-			    struct cifs_sb_info *cifs_sb, char *tree,
-			    struct dfs_cache_tgt_list *tl, struct dfs_info3_param *ref)
-=======
 static int tree_connect_dfs_target(const unsigned int xid, struct cifs_tcon *tcon,
 				   struct cifs_sb_info *cifs_sb, char *tree, bool islink,
 				   struct dfs_cache_tgt_list *tl)
->>>>>>> d60c95ef
 {
 	int rc;
 	int num_links = 0;
 	struct TCP_Server_Info *server = tcon->ses->server;
 
 	do {
-<<<<<<< HEAD
-		rc = __tree_connect_dfs_target(xid, tcon, cifs_sb, tree, tl, ref);
-=======
 		rc = __tree_connect_dfs_target(xid, tcon, cifs_sb, tree, islink, tl);
->>>>>>> d60c95ef
 		if (!rc || rc != -EREMOTE)
 			break;
 	} while (rc = -ELOOP, ++num_links < MAX_NESTED_LINKS);
@@ -4908,11 +4621,7 @@
 	 */
 	if (rc && server->current_fullpath != server->origin_fullpath) {
 		server->current_fullpath = server->origin_fullpath;
-<<<<<<< HEAD
-		mark_tcon_tcp_ses_for_reconnect(tcon);
-=======
 		cifs_signal_cifsd_for_reconnect(server, true);
->>>>>>> d60c95ef
 	}
 
 	dfs_cache_free_tgts(tl);
@@ -4930,11 +4639,6 @@
 	char *tree;
 	struct dfs_info3_param ref = {0};
 
-<<<<<<< HEAD
-	tree = kzalloc(MAX_TREE_SIZE, GFP_KERNEL);
-	if (!tree)
-		return -ENOMEM;
-=======
 	/* only send once per connect */
 	spin_lock(&tcon->tc_lock);
 	if (tcon->ses->ses_status != SES_GOOD ||
@@ -4951,7 +4655,6 @@
 		rc = -ENOMEM;
 		goto out;
 	}
->>>>>>> d60c95ef
 
 	if (tcon->ipc) {
 		scnprintf(tree, MAX_TREE_SIZE, "\\\\%s\\IPC$", server->hostname);
@@ -4971,13 +4674,6 @@
 	/* If it is not dfs or there was no cached dfs referral, then reconnect to same share */
 	if (!server->current_fullpath ||
 	    dfs_cache_noreq_find(server->current_fullpath + 1, &ref, &tl)) {
-<<<<<<< HEAD
-		rc = ops->tree_connect(xid, tcon->ses, tcon->treeName, tcon, cifs_sb->local_nls);
-		goto out;
-	}
-
-	rc = tree_connect_dfs_target(xid, tcon, cifs_sb, tree, &tl, &ref);
-=======
 		rc = ops->tree_connect(xid, tcon->ses, tcon->tree_name, tcon, cifs_sb->local_nls);
 		goto out;
 	}
@@ -4985,14 +4681,11 @@
 	rc = tree_connect_dfs_target(xid, tcon, cifs_sb, tree, ref.server_type == DFS_TYPE_LINK,
 				     &tl);
 	free_dfs_info_param(&ref);
->>>>>>> d60c95ef
 
 out:
 	kfree(tree);
 	cifs_put_tcp_super(sb);
 
-<<<<<<< HEAD
-=======
 	if (rc) {
 		spin_lock(&tcon->tc_lock);
 		if (tcon->status == TID_IN_TCON)
@@ -5006,7 +4699,6 @@
 		tcon->need_reconnect = false;
 	}
 
->>>>>>> d60c95ef
 	return rc;
 }
 #else
