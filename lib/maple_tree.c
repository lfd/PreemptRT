--- conflicted
+++ resolved
@@ -4280,16 +4280,6 @@
 
 	if (mt_in_rcu(mas->tree))
 		return false;
-<<<<<<< HEAD
-
-	if ((mas->index != wr_mas->r_min) && (mas->last == wr_mas->r_max)) {
-		if (new_end < node_pivots)
-			wr_mas->pivots[new_end] = wr_mas->pivots[end];
-
-		if (new_end < node_pivots)
-			ma_set_meta(wr_mas->node, maple_leaf_64, 0, new_end);
-=======
->>>>>>> 238589d0
 
 	if (mas->offset != wr_mas->node_end)
 		return false;
