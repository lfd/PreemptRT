// SPDX-License-Identifier: (GPL-2.0+ OR MIT)
/*
 * Rockchip ISP1 Driver - Params subdevice
 *
 * Copyright (C) 2017 Rockchip Electronics Co., Ltd.
 */

#include <media/v4l2-common.h>
#include <media/v4l2-event.h>
#include <media/v4l2-ioctl.h>
#include <media/videobuf2-core.h>
#include <media/videobuf2-vmalloc.h>	/* for ISP params */

#include "rkisp1-common.h"

#define RKISP1_PARAMS_DEV_NAME	RKISP1_DRIVER_NAME "_params"

#define RKISP1_ISP_PARAMS_REQ_BUFS_MIN	2
#define RKISP1_ISP_PARAMS_REQ_BUFS_MAX	8

#define RKISP1_ISP_DPCC_METHODS_SET(n) \
			(RKISP1_CIF_ISP_DPCC_METHODS_SET_1 + 0x4 * (n))
#define RKISP1_ISP_DPCC_LINE_THRESH(n) \
			(RKISP1_CIF_ISP_DPCC_LINE_THRESH_1 + 0x14 * (n))
#define RKISP1_ISP_DPCC_LINE_MAD_FAC(n) \
			(RKISP1_CIF_ISP_DPCC_LINE_MAD_FAC_1 + 0x14 * (n))
#define RKISP1_ISP_DPCC_PG_FAC(n) \
			(RKISP1_CIF_ISP_DPCC_PG_FAC_1 + 0x14 * (n))
#define RKISP1_ISP_DPCC_RND_THRESH(n) \
			(RKISP1_CIF_ISP_DPCC_RND_THRESH_1 + 0x14 * (n))
#define RKISP1_ISP_DPCC_RG_FAC(n) \
			(RKISP1_CIF_ISP_DPCC_RG_FAC_1 + 0x14 * (n))
#define RKISP1_ISP_CC_COEFF(n) \
			(RKISP1_CIF_ISP_CC_COEFF_0 + (n) * 4)

static inline void
rkisp1_param_set_bits(struct rkisp1_params *params, u32 reg, u32 bit_mask)
{
	u32 val;

	val = rkisp1_read(params->rkisp1, reg);
	rkisp1_write(params->rkisp1, reg, val | bit_mask);
}

static inline void
rkisp1_param_clear_bits(struct rkisp1_params *params, u32 reg, u32 bit_mask)
{
	u32 val;

	val = rkisp1_read(params->rkisp1, reg);
	rkisp1_write(params->rkisp1, reg, val & ~bit_mask);
}

/* ISP BP interface function */
static void rkisp1_dpcc_config(struct rkisp1_params *params,
			       const struct rkisp1_cif_isp_dpcc_config *arg)
{
	unsigned int i;
	u32 mode;

	/*
	 * The enable bit is controlled in rkisp1_isp_isr_other_config() and
	 * must be preserved. The grayscale mode should be configured
	 * automatically based on the media bus code on the ISP sink pad, so
	 * only the STAGE1_ENABLE bit can be set by userspace.
	 */
	mode = rkisp1_read(params->rkisp1, RKISP1_CIF_ISP_DPCC_MODE);
	mode &= RKISP1_CIF_ISP_DPCC_MODE_DPCC_ENABLE;
	mode |= arg->mode & RKISP1_CIF_ISP_DPCC_MODE_STAGE1_ENABLE;
	rkisp1_write(params->rkisp1, RKISP1_CIF_ISP_DPCC_MODE, mode);

	rkisp1_write(params->rkisp1, RKISP1_CIF_ISP_DPCC_OUTPUT_MODE,
		     arg->output_mode & RKISP1_CIF_ISP_DPCC_OUTPUT_MODE_MASK);
	rkisp1_write(params->rkisp1, RKISP1_CIF_ISP_DPCC_SET_USE,
		     arg->set_use & RKISP1_CIF_ISP_DPCC_SET_USE_MASK);

	for (i = 0; i < RKISP1_CIF_ISP_DPCC_METHODS_MAX; i++) {
		rkisp1_write(params->rkisp1, RKISP1_ISP_DPCC_METHODS_SET(i),
			     arg->methods[i].method &
			     RKISP1_CIF_ISP_DPCC_METHODS_SET_MASK);
		rkisp1_write(params->rkisp1, RKISP1_ISP_DPCC_LINE_THRESH(i),
			     arg->methods[i].line_thresh &
			     RKISP1_CIF_ISP_DPCC_LINE_THRESH_MASK);
		rkisp1_write(params->rkisp1, RKISP1_ISP_DPCC_LINE_MAD_FAC(i),
			     arg->methods[i].line_mad_fac &
			     RKISP1_CIF_ISP_DPCC_LINE_MAD_FAC_MASK);
		rkisp1_write(params->rkisp1, RKISP1_ISP_DPCC_PG_FAC(i),
			     arg->methods[i].pg_fac &
			     RKISP1_CIF_ISP_DPCC_PG_FAC_MASK);
		rkisp1_write(params->rkisp1, RKISP1_ISP_DPCC_RND_THRESH(i),
			     arg->methods[i].rnd_thresh &
			     RKISP1_CIF_ISP_DPCC_RND_THRESH_MASK);
		rkisp1_write(params->rkisp1, RKISP1_ISP_DPCC_RG_FAC(i),
			     arg->methods[i].rg_fac &
			     RKISP1_CIF_ISP_DPCC_RG_FAC_MASK);
	}

	rkisp1_write(params->rkisp1, RKISP1_CIF_ISP_DPCC_RND_OFFS,
		     arg->rnd_offs & RKISP1_CIF_ISP_DPCC_RND_OFFS_MASK);
	rkisp1_write(params->rkisp1, RKISP1_CIF_ISP_DPCC_RO_LIMITS,
		     arg->ro_limits & RKISP1_CIF_ISP_DPCC_RO_LIMIT_MASK);
}

/* ISP black level subtraction interface function */
static void rkisp1_bls_config(struct rkisp1_params *params,
			      const struct rkisp1_cif_isp_bls_config *arg)
{
	/* avoid to override the old enable value */
	u32 new_control;

	new_control = rkisp1_read(params->rkisp1, RKISP1_CIF_ISP_BLS_CTRL);
	new_control &= RKISP1_CIF_ISP_BLS_ENA;
	/* fixed subtraction values */
	if (!arg->enable_auto) {
		const struct rkisp1_cif_isp_bls_fixed_val *pval =
								&arg->fixed_val;

		switch (params->raw_type) {
		case RKISP1_RAW_BGGR:
			rkisp1_write(params->rkisp1, RKISP1_CIF_ISP_BLS_D_FIXED,
				     pval->r);
			rkisp1_write(params->rkisp1, RKISP1_CIF_ISP_BLS_C_FIXED,
				     pval->gr);
			rkisp1_write(params->rkisp1, RKISP1_CIF_ISP_BLS_B_FIXED,
				     pval->gb);
			rkisp1_write(params->rkisp1, RKISP1_CIF_ISP_BLS_A_FIXED,
				     pval->b);
			break;
		case RKISP1_RAW_GBRG:
			rkisp1_write(params->rkisp1, RKISP1_CIF_ISP_BLS_C_FIXED,
				     pval->r);
			rkisp1_write(params->rkisp1, RKISP1_CIF_ISP_BLS_D_FIXED,
				     pval->gr);
			rkisp1_write(params->rkisp1, RKISP1_CIF_ISP_BLS_A_FIXED,
				     pval->gb);
			rkisp1_write(params->rkisp1, RKISP1_CIF_ISP_BLS_B_FIXED,
				     pval->b);
			break;
		case RKISP1_RAW_GRBG:
			rkisp1_write(params->rkisp1, RKISP1_CIF_ISP_BLS_B_FIXED,
				     pval->r);
			rkisp1_write(params->rkisp1, RKISP1_CIF_ISP_BLS_A_FIXED,
				     pval->gr);
			rkisp1_write(params->rkisp1, RKISP1_CIF_ISP_BLS_D_FIXED,
				     pval->gb);
			rkisp1_write(params->rkisp1, RKISP1_CIF_ISP_BLS_C_FIXED,
				     pval->b);
			break;
		case RKISP1_RAW_RGGB:
			rkisp1_write(params->rkisp1, RKISP1_CIF_ISP_BLS_A_FIXED,
				     pval->r);
			rkisp1_write(params->rkisp1, RKISP1_CIF_ISP_BLS_B_FIXED,
				     pval->gr);
			rkisp1_write(params->rkisp1, RKISP1_CIF_ISP_BLS_C_FIXED,
				     pval->gb);
			rkisp1_write(params->rkisp1, RKISP1_CIF_ISP_BLS_D_FIXED,
				     pval->b);
			break;
		default:
			break;
		}

	} else {
		if (arg->en_windows & BIT(1)) {
			rkisp1_write(params->rkisp1, RKISP1_CIF_ISP_BLS_H2_START,
				     arg->bls_window2.h_offs);
			rkisp1_write(params->rkisp1, RKISP1_CIF_ISP_BLS_H2_STOP,
				     arg->bls_window2.h_size);
			rkisp1_write(params->rkisp1, RKISP1_CIF_ISP_BLS_V2_START,
				     arg->bls_window2.v_offs);
			rkisp1_write(params->rkisp1, RKISP1_CIF_ISP_BLS_V2_STOP,
				     arg->bls_window2.v_size);
			new_control |= RKISP1_CIF_ISP_BLS_WINDOW_2;
		}

		if (arg->en_windows & BIT(0)) {
			rkisp1_write(params->rkisp1, RKISP1_CIF_ISP_BLS_H1_START,
				     arg->bls_window1.h_offs);
			rkisp1_write(params->rkisp1, RKISP1_CIF_ISP_BLS_H1_STOP,
				     arg->bls_window1.h_size);
			rkisp1_write(params->rkisp1, RKISP1_CIF_ISP_BLS_V1_START,
				     arg->bls_window1.v_offs);
			rkisp1_write(params->rkisp1, RKISP1_CIF_ISP_BLS_V1_STOP,
				     arg->bls_window1.v_size);
			new_control |= RKISP1_CIF_ISP_BLS_WINDOW_1;
		}

		rkisp1_write(params->rkisp1, RKISP1_CIF_ISP_BLS_SAMPLES,
			     arg->bls_samples);

		new_control |= RKISP1_CIF_ISP_BLS_MODE_MEASURED;
	}
	rkisp1_write(params->rkisp1, RKISP1_CIF_ISP_BLS_CTRL, new_control);
}

/* ISP LS correction interface function */
static void
rkisp1_lsc_matrix_config_v10(struct rkisp1_params *params,
			     const struct rkisp1_cif_isp_lsc_config *pconfig)
{
	struct rkisp1_device *rkisp1 = params->rkisp1;
	u32 lsc_status, sram_addr, lsc_table_sel;
	unsigned int i, j;

	lsc_status = rkisp1_read(rkisp1, RKISP1_CIF_ISP_LSC_STATUS);

	/* RKISP1_CIF_ISP_LSC_TABLE_ADDRESS_153 = ( 17 * 18 ) >> 1 */
	sram_addr = lsc_status & RKISP1_CIF_ISP_LSC_ACTIVE_TABLE ?
		    RKISP1_CIF_ISP_LSC_TABLE_ADDRESS_0 :
		    RKISP1_CIF_ISP_LSC_TABLE_ADDRESS_153;
	rkisp1_write(rkisp1, RKISP1_CIF_ISP_LSC_R_TABLE_ADDR, sram_addr);
	rkisp1_write(rkisp1, RKISP1_CIF_ISP_LSC_GR_TABLE_ADDR, sram_addr);
	rkisp1_write(rkisp1, RKISP1_CIF_ISP_LSC_GB_TABLE_ADDR, sram_addr);
	rkisp1_write(rkisp1, RKISP1_CIF_ISP_LSC_B_TABLE_ADDR, sram_addr);

	/* program data tables (table size is 9 * 17 = 153) */
	for (i = 0; i < RKISP1_CIF_ISP_LSC_SAMPLES_MAX; i++) {
		const __u16 *r_tbl = pconfig->r_data_tbl[i];
		const __u16 *gr_tbl = pconfig->gr_data_tbl[i];
		const __u16 *gb_tbl = pconfig->gb_data_tbl[i];
		const __u16 *b_tbl = pconfig->b_data_tbl[i];

		/*
		 * 17 sectors with 2 values in one DWORD = 9
		 * DWORDs (2nd value of last DWORD unused)
		 */
		for (j = 0; j < RKISP1_CIF_ISP_LSC_SAMPLES_MAX - 1; j += 2) {
			rkisp1_write(rkisp1, RKISP1_CIF_ISP_LSC_R_TABLE_DATA,
				     RKISP1_CIF_ISP_LSC_TABLE_DATA_V10(
					r_tbl[j], r_tbl[j + 1]));
			rkisp1_write(rkisp1, RKISP1_CIF_ISP_LSC_GR_TABLE_DATA,
				     RKISP1_CIF_ISP_LSC_TABLE_DATA_V10(
					gr_tbl[j], gr_tbl[j + 1]));
			rkisp1_write(rkisp1, RKISP1_CIF_ISP_LSC_GB_TABLE_DATA,
				     RKISP1_CIF_ISP_LSC_TABLE_DATA_V10(
					gb_tbl[j], gb_tbl[j + 1]));
			rkisp1_write(rkisp1, RKISP1_CIF_ISP_LSC_B_TABLE_DATA,
				     RKISP1_CIF_ISP_LSC_TABLE_DATA_V10(
					b_tbl[j], b_tbl[j + 1]));
		}

		rkisp1_write(rkisp1, RKISP1_CIF_ISP_LSC_R_TABLE_DATA,
			     RKISP1_CIF_ISP_LSC_TABLE_DATA_V10(r_tbl[j], 0));
		rkisp1_write(rkisp1, RKISP1_CIF_ISP_LSC_GR_TABLE_DATA,
			     RKISP1_CIF_ISP_LSC_TABLE_DATA_V10(gr_tbl[j], 0));
		rkisp1_write(rkisp1, RKISP1_CIF_ISP_LSC_GB_TABLE_DATA,
			     RKISP1_CIF_ISP_LSC_TABLE_DATA_V10(gb_tbl[j], 0));
		rkisp1_write(rkisp1, RKISP1_CIF_ISP_LSC_B_TABLE_DATA,
			     RKISP1_CIF_ISP_LSC_TABLE_DATA_V10(b_tbl[j], 0));
	}

	lsc_table_sel = lsc_status & RKISP1_CIF_ISP_LSC_ACTIVE_TABLE ?
			RKISP1_CIF_ISP_LSC_TABLE_0 : RKISP1_CIF_ISP_LSC_TABLE_1;
	rkisp1_write(rkisp1, RKISP1_CIF_ISP_LSC_TABLE_SEL, lsc_table_sel);
}

static void
rkisp1_lsc_matrix_config_v12(struct rkisp1_params *params,
			     const struct rkisp1_cif_isp_lsc_config *pconfig)
{
	struct rkisp1_device *rkisp1 = params->rkisp1;
	u32 lsc_status, sram_addr, lsc_table_sel;
	unsigned int i, j;

	lsc_status = rkisp1_read(rkisp1, RKISP1_CIF_ISP_LSC_STATUS);

	/* RKISP1_CIF_ISP_LSC_TABLE_ADDRESS_153 = ( 17 * 18 ) >> 1 */
	sram_addr = lsc_status & RKISP1_CIF_ISP_LSC_ACTIVE_TABLE ?
		    RKISP1_CIF_ISP_LSC_TABLE_ADDRESS_0 :
		    RKISP1_CIF_ISP_LSC_TABLE_ADDRESS_153;
	rkisp1_write(rkisp1, RKISP1_CIF_ISP_LSC_R_TABLE_ADDR, sram_addr);
	rkisp1_write(rkisp1, RKISP1_CIF_ISP_LSC_GR_TABLE_ADDR, sram_addr);
	rkisp1_write(rkisp1, RKISP1_CIF_ISP_LSC_GB_TABLE_ADDR, sram_addr);
	rkisp1_write(rkisp1, RKISP1_CIF_ISP_LSC_B_TABLE_ADDR, sram_addr);

	/* program data tables (table size is 9 * 17 = 153) */
	for (i = 0; i < RKISP1_CIF_ISP_LSC_SAMPLES_MAX; i++) {
		const __u16 *r_tbl = pconfig->r_data_tbl[i];
		const __u16 *gr_tbl = pconfig->gr_data_tbl[i];
		const __u16 *gb_tbl = pconfig->gb_data_tbl[i];
		const __u16 *b_tbl = pconfig->b_data_tbl[i];

		/*
		 * 17 sectors with 2 values in one DWORD = 9
		 * DWORDs (2nd value of last DWORD unused)
		 */
		for (j = 0; j < RKISP1_CIF_ISP_LSC_SAMPLES_MAX - 1; j += 2) {
			rkisp1_write(rkisp1, RKISP1_CIF_ISP_LSC_R_TABLE_DATA,
				     RKISP1_CIF_ISP_LSC_TABLE_DATA_V12(
					r_tbl[j], r_tbl[j + 1]));
			rkisp1_write(rkisp1, RKISP1_CIF_ISP_LSC_GR_TABLE_DATA,
				     RKISP1_CIF_ISP_LSC_TABLE_DATA_V12(
					gr_tbl[j], gr_tbl[j + 1]));
			rkisp1_write(rkisp1, RKISP1_CIF_ISP_LSC_GB_TABLE_DATA,
				     RKISP1_CIF_ISP_LSC_TABLE_DATA_V12(
					gb_tbl[j], gb_tbl[j + 1]));
			rkisp1_write(rkisp1, RKISP1_CIF_ISP_LSC_B_TABLE_DATA,
				     RKISP1_CIF_ISP_LSC_TABLE_DATA_V12(
					b_tbl[j], b_tbl[j + 1]));
		}

		rkisp1_write(rkisp1, RKISP1_CIF_ISP_LSC_R_TABLE_DATA,
			     RKISP1_CIF_ISP_LSC_TABLE_DATA_V12(r_tbl[j], 0));
		rkisp1_write(rkisp1, RKISP1_CIF_ISP_LSC_GR_TABLE_DATA,
			     RKISP1_CIF_ISP_LSC_TABLE_DATA_V12(gr_tbl[j], 0));
		rkisp1_write(rkisp1, RKISP1_CIF_ISP_LSC_GB_TABLE_DATA,
			     RKISP1_CIF_ISP_LSC_TABLE_DATA_V12(gb_tbl[j], 0));
		rkisp1_write(rkisp1, RKISP1_CIF_ISP_LSC_B_TABLE_DATA,
			     RKISP1_CIF_ISP_LSC_TABLE_DATA_V12(b_tbl[j], 0));
	}

	lsc_table_sel = lsc_status & RKISP1_CIF_ISP_LSC_ACTIVE_TABLE ?
			RKISP1_CIF_ISP_LSC_TABLE_0 : RKISP1_CIF_ISP_LSC_TABLE_1;
	rkisp1_write(rkisp1, RKISP1_CIF_ISP_LSC_TABLE_SEL, lsc_table_sel);
}

static void rkisp1_lsc_config(struct rkisp1_params *params,
			      const struct rkisp1_cif_isp_lsc_config *arg)
{
	struct rkisp1_device *rkisp1 = params->rkisp1;
	u32 lsc_ctrl, data;
	unsigned int i;

	/* To config must be off , store the current status firstly */
	lsc_ctrl = rkisp1_read(rkisp1, RKISP1_CIF_ISP_LSC_CTRL);
	rkisp1_param_clear_bits(params, RKISP1_CIF_ISP_LSC_CTRL,
				RKISP1_CIF_ISP_LSC_CTRL_ENA);
	params->ops->lsc_matrix_config(params, arg);

	for (i = 0; i < RKISP1_CIF_ISP_LSC_SECTORS_TBL_SIZE / 2; i++) {
		/* program x size tables */
		data = RKISP1_CIF_ISP_LSC_SECT_SIZE(arg->x_size_tbl[i * 2],
						    arg->x_size_tbl[i * 2 + 1]);
		rkisp1_write(rkisp1, RKISP1_CIF_ISP_LSC_XSIZE(i), data);

		/* program x grad tables */
		data = RKISP1_CIF_ISP_LSC_SECT_GRAD(arg->x_grad_tbl[i * 2],
						    arg->x_grad_tbl[i * 2 + 1]);
		rkisp1_write(rkisp1, RKISP1_CIF_ISP_LSC_XGRAD(i), data);

		/* program y size tables */
		data = RKISP1_CIF_ISP_LSC_SECT_SIZE(arg->y_size_tbl[i * 2],
						    arg->y_size_tbl[i * 2 + 1]);
		rkisp1_write(rkisp1, RKISP1_CIF_ISP_LSC_YSIZE(i), data);

		/* program y grad tables */
		data = RKISP1_CIF_ISP_LSC_SECT_GRAD(arg->y_grad_tbl[i * 2],
						    arg->y_grad_tbl[i * 2 + 1]);
		rkisp1_write(rkisp1, RKISP1_CIF_ISP_LSC_YGRAD(i), data);
	}

	/* restore the lsc ctrl status */
	if (lsc_ctrl & RKISP1_CIF_ISP_LSC_CTRL_ENA)
		rkisp1_param_set_bits(params, RKISP1_CIF_ISP_LSC_CTRL,
				      RKISP1_CIF_ISP_LSC_CTRL_ENA);
	else
		rkisp1_param_clear_bits(params, RKISP1_CIF_ISP_LSC_CTRL,
					RKISP1_CIF_ISP_LSC_CTRL_ENA);
}

/* ISP Filtering function */
static void rkisp1_flt_config(struct rkisp1_params *params,
			      const struct rkisp1_cif_isp_flt_config *arg)
{
	u32 filt_mode;

	rkisp1_write(params->rkisp1, RKISP1_CIF_ISP_FILT_THRESH_BL0,
		     arg->thresh_bl0);
	rkisp1_write(params->rkisp1, RKISP1_CIF_ISP_FILT_THRESH_BL1,
		     arg->thresh_bl1);
	rkisp1_write(params->rkisp1, RKISP1_CIF_ISP_FILT_THRESH_SH0,
		     arg->thresh_sh0);
	rkisp1_write(params->rkisp1, RKISP1_CIF_ISP_FILT_THRESH_SH1,
		     arg->thresh_sh1);
	rkisp1_write(params->rkisp1, RKISP1_CIF_ISP_FILT_FAC_BL0,
		     arg->fac_bl0);
	rkisp1_write(params->rkisp1, RKISP1_CIF_ISP_FILT_FAC_BL1,
		     arg->fac_bl1);
	rkisp1_write(params->rkisp1, RKISP1_CIF_ISP_FILT_FAC_MID,
		     arg->fac_mid);
	rkisp1_write(params->rkisp1, RKISP1_CIF_ISP_FILT_FAC_SH0,
		     arg->fac_sh0);
	rkisp1_write(params->rkisp1, RKISP1_CIF_ISP_FILT_FAC_SH1,
		     arg->fac_sh1);
	rkisp1_write(params->rkisp1, RKISP1_CIF_ISP_FILT_LUM_WEIGHT,
		     arg->lum_weight);

	rkisp1_write(params->rkisp1, RKISP1_CIF_ISP_FILT_MODE,
		     (arg->mode ? RKISP1_CIF_ISP_FLT_MODE_DNR : 0) |
		     RKISP1_CIF_ISP_FLT_CHROMA_V_MODE(arg->chr_v_mode) |
		     RKISP1_CIF_ISP_FLT_CHROMA_H_MODE(arg->chr_h_mode) |
		     RKISP1_CIF_ISP_FLT_GREEN_STAGE1(arg->grn_stage1));

	/* avoid to override the old enable value */
	filt_mode = rkisp1_read(params->rkisp1, RKISP1_CIF_ISP_FILT_MODE);
	filt_mode &= RKISP1_CIF_ISP_FLT_ENA;
	if (arg->mode)
		filt_mode |= RKISP1_CIF_ISP_FLT_MODE_DNR;
	filt_mode |= RKISP1_CIF_ISP_FLT_CHROMA_V_MODE(arg->chr_v_mode) |
		     RKISP1_CIF_ISP_FLT_CHROMA_H_MODE(arg->chr_h_mode) |
		     RKISP1_CIF_ISP_FLT_GREEN_STAGE1(arg->grn_stage1);
	rkisp1_write(params->rkisp1, RKISP1_CIF_ISP_FILT_MODE, filt_mode);
}

/* ISP demosaic interface function */
static int rkisp1_bdm_config(struct rkisp1_params *params,
			     const struct rkisp1_cif_isp_bdm_config *arg)
{
	u32 bdm_th;

	/* avoid to override the old enable value */
	bdm_th = rkisp1_read(params->rkisp1, RKISP1_CIF_ISP_DEMOSAIC);
	bdm_th &= RKISP1_CIF_ISP_DEMOSAIC_BYPASS;
	bdm_th |= arg->demosaic_th & ~RKISP1_CIF_ISP_DEMOSAIC_BYPASS;
	/* set demosaic threshold */
	rkisp1_write(params->rkisp1, RKISP1_CIF_ISP_DEMOSAIC, bdm_th);
	return 0;
}

/* ISP GAMMA correction interface function */
static void rkisp1_sdg_config(struct rkisp1_params *params,
			      const struct rkisp1_cif_isp_sdg_config *arg)
{
	unsigned int i;

	rkisp1_write(params->rkisp1, RKISP1_CIF_ISP_GAMMA_DX_LO,
		     arg->xa_pnts.gamma_dx0);
	rkisp1_write(params->rkisp1, RKISP1_CIF_ISP_GAMMA_DX_HI,
		     arg->xa_pnts.gamma_dx1);

	for (i = 0; i < RKISP1_CIF_ISP_DEGAMMA_CURVE_SIZE; i++) {
		rkisp1_write(params->rkisp1,
			     RKISP1_CIF_ISP_GAMMA_R_Y0 + i * 4,
			     arg->curve_r.gamma_y[i]);
		rkisp1_write(params->rkisp1,
			     RKISP1_CIF_ISP_GAMMA_G_Y0 + i * 4,
			     arg->curve_g.gamma_y[i]);
		rkisp1_write(params->rkisp1,
			     RKISP1_CIF_ISP_GAMMA_B_Y0 + i * 4,
			     arg->curve_b.gamma_y[i]);
	}
}

/* ISP GAMMA correction interface function */
static void rkisp1_goc_config_v10(struct rkisp1_params *params,
				  const struct rkisp1_cif_isp_goc_config *arg)
{
	unsigned int i;

	rkisp1_param_clear_bits(params, RKISP1_CIF_ISP_CTRL,
				RKISP1_CIF_ISP_CTRL_ISP_GAMMA_OUT_ENA);
	rkisp1_write(params->rkisp1, RKISP1_CIF_ISP_GAMMA_OUT_MODE_V10,
		     arg->mode);

	for (i = 0; i < RKISP1_CIF_ISP_GAMMA_OUT_MAX_SAMPLES_V10; i++)
		rkisp1_write(params->rkisp1,
			     RKISP1_CIF_ISP_GAMMA_OUT_Y_0_V10 + i * 4,
			     arg->gamma_y[i]);
}

static void rkisp1_goc_config_v12(struct rkisp1_params *params,
				  const struct rkisp1_cif_isp_goc_config *arg)
{
	unsigned int i;
	u32 value;

	rkisp1_param_clear_bits(params, RKISP1_CIF_ISP_CTRL,
				RKISP1_CIF_ISP_CTRL_ISP_GAMMA_OUT_ENA);
	rkisp1_write(params->rkisp1, RKISP1_CIF_ISP_GAMMA_OUT_MODE_V12,
		     arg->mode);

	for (i = 0; i < RKISP1_CIF_ISP_GAMMA_OUT_MAX_SAMPLES_V12 / 2; i++) {
		value = RKISP1_CIF_ISP_GAMMA_VALUE_V12(
			arg->gamma_y[2 * i + 1],
			arg->gamma_y[2 * i]);
		rkisp1_write(params->rkisp1,
			     RKISP1_CIF_ISP_GAMMA_OUT_Y_0_V12 + i * 4, value);
	}
}

/* ISP Cross Talk */
static void rkisp1_ctk_config(struct rkisp1_params *params,
			      const struct rkisp1_cif_isp_ctk_config *arg)
{
	unsigned int i, j, k = 0;

	for (i = 0; i < 3; i++)
		for (j = 0; j < 3; j++)
			rkisp1_write(params->rkisp1,
				     RKISP1_CIF_ISP_CT_COEFF_0 + 4 * k++,
				     arg->coeff[i][j]);
	for (i = 0; i < 3; i++)
		rkisp1_write(params->rkisp1,
			     RKISP1_CIF_ISP_CT_OFFSET_R + i * 4,
			     arg->ct_offset[i]);
}

static void rkisp1_ctk_enable(struct rkisp1_params *params, bool en)
{
	if (en)
		return;

	/* Write back the default values. */
	rkisp1_write(params->rkisp1, RKISP1_CIF_ISP_CT_COEFF_0, 0x80);
	rkisp1_write(params->rkisp1, RKISP1_CIF_ISP_CT_COEFF_1, 0);
	rkisp1_write(params->rkisp1, RKISP1_CIF_ISP_CT_COEFF_2, 0);
	rkisp1_write(params->rkisp1, RKISP1_CIF_ISP_CT_COEFF_3, 0);
	rkisp1_write(params->rkisp1, RKISP1_CIF_ISP_CT_COEFF_4, 0x80);
	rkisp1_write(params->rkisp1, RKISP1_CIF_ISP_CT_COEFF_5, 0);
	rkisp1_write(params->rkisp1, RKISP1_CIF_ISP_CT_COEFF_6, 0);
	rkisp1_write(params->rkisp1, RKISP1_CIF_ISP_CT_COEFF_7, 0);
	rkisp1_write(params->rkisp1, RKISP1_CIF_ISP_CT_COEFF_8, 0x80);

	rkisp1_write(params->rkisp1, RKISP1_CIF_ISP_CT_OFFSET_R, 0);
	rkisp1_write(params->rkisp1, RKISP1_CIF_ISP_CT_OFFSET_G, 0);
	rkisp1_write(params->rkisp1, RKISP1_CIF_ISP_CT_OFFSET_B, 0);
}

/* ISP White Balance Mode */
static void rkisp1_awb_meas_config_v10(struct rkisp1_params *params,
				       const struct rkisp1_cif_isp_awb_meas_config *arg)
{
	u32 reg_val = 0;
	/* based on the mode,configure the awb module */
	if (arg->awb_mode == RKISP1_CIF_ISP_AWB_MODE_YCBCR) {
		/* Reference Cb and Cr */
		rkisp1_write(params->rkisp1, RKISP1_CIF_ISP_AWB_REF_V10,
			     RKISP1_CIF_ISP_AWB_REF_CR_SET(arg->awb_ref_cr) |
			     arg->awb_ref_cb);
		/* Yc Threshold */
		rkisp1_write(params->rkisp1, RKISP1_CIF_ISP_AWB_THRESH_V10,
			     RKISP1_CIF_ISP_AWB_MAX_Y_SET(arg->max_y) |
			     RKISP1_CIF_ISP_AWB_MIN_Y_SET(arg->min_y) |
			     RKISP1_CIF_ISP_AWB_MAX_CS_SET(arg->max_csum) |
			     arg->min_c);
	}

	reg_val = rkisp1_read(params->rkisp1, RKISP1_CIF_ISP_AWB_PROP_V10);
	if (arg->enable_ymax_cmp)
		reg_val |= RKISP1_CIF_ISP_AWB_YMAX_CMP_EN;
	else
		reg_val &= ~RKISP1_CIF_ISP_AWB_YMAX_CMP_EN;
	rkisp1_write(params->rkisp1, RKISP1_CIF_ISP_AWB_PROP_V10, reg_val);

	/* window offset */
	rkisp1_write(params->rkisp1, RKISP1_CIF_ISP_AWB_WND_V_OFFS_V10,
		     arg->awb_wnd.v_offs);
	rkisp1_write(params->rkisp1, RKISP1_CIF_ISP_AWB_WND_H_OFFS_V10,
		     arg->awb_wnd.h_offs);
	/* AWB window size */
	rkisp1_write(params->rkisp1, RKISP1_CIF_ISP_AWB_WND_V_SIZE_V10,
		     arg->awb_wnd.v_size);
	rkisp1_write(params->rkisp1, RKISP1_CIF_ISP_AWB_WND_H_SIZE_V10,
		     arg->awb_wnd.h_size);
	/* Number of frames */
	rkisp1_write(params->rkisp1, RKISP1_CIF_ISP_AWB_FRAMES_V10,
		     arg->frames);
}

static void rkisp1_awb_meas_config_v12(struct rkisp1_params *params,
				       const struct rkisp1_cif_isp_awb_meas_config *arg)
{
	u32 reg_val = 0;
	/* based on the mode,configure the awb module */
	if (arg->awb_mode == RKISP1_CIF_ISP_AWB_MODE_YCBCR) {
		/* Reference Cb and Cr */
		rkisp1_write(params->rkisp1, RKISP1_CIF_ISP_AWB_REF_V12,
			     RKISP1_CIF_ISP_AWB_REF_CR_SET(arg->awb_ref_cr) |
			     arg->awb_ref_cb);
		/* Yc Threshold */
		rkisp1_write(params->rkisp1, RKISP1_CIF_ISP_AWB_THRESH_V12,
			     RKISP1_CIF_ISP_AWB_MAX_Y_SET(arg->max_y) |
			     RKISP1_CIF_ISP_AWB_MIN_Y_SET(arg->min_y) |
			     RKISP1_CIF_ISP_AWB_MAX_CS_SET(arg->max_csum) |
			     arg->min_c);
	}

	reg_val = rkisp1_read(params->rkisp1, RKISP1_CIF_ISP_AWB_PROP_V12);
	if (arg->enable_ymax_cmp)
		reg_val |= RKISP1_CIF_ISP_AWB_YMAX_CMP_EN;
	else
		reg_val &= ~RKISP1_CIF_ISP_AWB_YMAX_CMP_EN;
	reg_val &= ~RKISP1_CIF_ISP_AWB_SET_FRAMES_MASK_V12;
	reg_val |= RKISP1_CIF_ISP_AWB_SET_FRAMES_V12(arg->frames);
	rkisp1_write(params->rkisp1, RKISP1_CIF_ISP_AWB_PROP_V12, reg_val);

	/* window offset */
	rkisp1_write(params->rkisp1, RKISP1_CIF_ISP_AWB_OFFS_V12,
		     arg->awb_wnd.v_offs << 16 | arg->awb_wnd.h_offs);
	/* AWB window size */
	rkisp1_write(params->rkisp1, RKISP1_CIF_ISP_AWB_SIZE_V12,
		     arg->awb_wnd.v_size << 16 | arg->awb_wnd.h_size);
}

static void
rkisp1_awb_meas_enable_v10(struct rkisp1_params *params,
			   const struct rkisp1_cif_isp_awb_meas_config *arg,
			   bool en)
{
	u32 reg_val = rkisp1_read(params->rkisp1, RKISP1_CIF_ISP_AWB_PROP_V10);

	/* switch off */
	reg_val &= RKISP1_CIF_ISP_AWB_MODE_MASK_NONE;

	if (en) {
		if (arg->awb_mode == RKISP1_CIF_ISP_AWB_MODE_RGB)
			reg_val |= RKISP1_CIF_ISP_AWB_MODE_RGB_EN;
		else
			reg_val |= RKISP1_CIF_ISP_AWB_MODE_YCBCR_EN;

		rkisp1_write(params->rkisp1, RKISP1_CIF_ISP_AWB_PROP_V10,
			     reg_val);

		/* Measurements require AWB block be active. */
		rkisp1_param_set_bits(params, RKISP1_CIF_ISP_CTRL,
				      RKISP1_CIF_ISP_CTRL_ISP_AWB_ENA);
	} else {
		rkisp1_write(params->rkisp1, RKISP1_CIF_ISP_AWB_PROP_V10,
			     reg_val);
		rkisp1_param_clear_bits(params, RKISP1_CIF_ISP_CTRL,
					RKISP1_CIF_ISP_CTRL_ISP_AWB_ENA);
	}
}

static void
rkisp1_awb_meas_enable_v12(struct rkisp1_params *params,
			   const struct rkisp1_cif_isp_awb_meas_config *arg,
			   bool en)
{
	u32 reg_val = rkisp1_read(params->rkisp1, RKISP1_CIF_ISP_AWB_PROP_V12);

	/* switch off */
	reg_val &= RKISP1_CIF_ISP_AWB_MODE_MASK_NONE;

	if (en) {
		if (arg->awb_mode == RKISP1_CIF_ISP_AWB_MODE_RGB)
			reg_val |= RKISP1_CIF_ISP_AWB_MODE_RGB_EN;
		else
			reg_val |= RKISP1_CIF_ISP_AWB_MODE_YCBCR_EN;

		rkisp1_write(params->rkisp1, RKISP1_CIF_ISP_AWB_PROP_V12,
			     reg_val);

		/* Measurements require AWB block be active. */
		rkisp1_param_set_bits(params, RKISP1_CIF_ISP_CTRL,
				      RKISP1_CIF_ISP_CTRL_ISP_AWB_ENA);
	} else {
		rkisp1_write(params->rkisp1, RKISP1_CIF_ISP_AWB_PROP_V12,
			     reg_val);
		rkisp1_param_clear_bits(params, RKISP1_CIF_ISP_CTRL,
					RKISP1_CIF_ISP_CTRL_ISP_AWB_ENA);
	}
}

static void
rkisp1_awb_gain_config_v10(struct rkisp1_params *params,
			   const struct rkisp1_cif_isp_awb_gain_config *arg)
{
	rkisp1_write(params->rkisp1, RKISP1_CIF_ISP_AWB_GAIN_G_V10,
		     RKISP1_CIF_ISP_AWB_GAIN_R_SET(arg->gain_green_r) |
		     arg->gain_green_b);

	rkisp1_write(params->rkisp1, RKISP1_CIF_ISP_AWB_GAIN_RB_V10,
		     RKISP1_CIF_ISP_AWB_GAIN_R_SET(arg->gain_red) |
		     arg->gain_blue);
}

static void
rkisp1_awb_gain_config_v12(struct rkisp1_params *params,
			   const struct rkisp1_cif_isp_awb_gain_config *arg)
{
	rkisp1_write(params->rkisp1, RKISP1_CIF_ISP_AWB_GAIN_G_V12,
		     RKISP1_CIF_ISP_AWB_GAIN_R_SET(arg->gain_green_r) |
		     arg->gain_green_b);

	rkisp1_write(params->rkisp1, RKISP1_CIF_ISP_AWB_GAIN_RB_V12,
		     RKISP1_CIF_ISP_AWB_GAIN_R_SET(arg->gain_red) |
		     arg->gain_blue);
}

static void rkisp1_aec_config_v10(struct rkisp1_params *params,
				  const struct rkisp1_cif_isp_aec_config *arg)
{
	unsigned int block_hsize, block_vsize;
	u32 exp_ctrl;

	/* avoid to override the old enable value */
	exp_ctrl = rkisp1_read(params->rkisp1, RKISP1_CIF_ISP_EXP_CTRL);
	exp_ctrl &= RKISP1_CIF_ISP_EXP_ENA;
	if (arg->autostop)
		exp_ctrl |= RKISP1_CIF_ISP_EXP_CTRL_AUTOSTOP;
	if (arg->mode == RKISP1_CIF_ISP_EXP_MEASURING_MODE_1)
		exp_ctrl |= RKISP1_CIF_ISP_EXP_CTRL_MEASMODE_1;
	rkisp1_write(params->rkisp1, RKISP1_CIF_ISP_EXP_CTRL, exp_ctrl);

	rkisp1_write(params->rkisp1, RKISP1_CIF_ISP_EXP_H_OFFSET_V10,
		     arg->meas_window.h_offs);
	rkisp1_write(params->rkisp1, RKISP1_CIF_ISP_EXP_V_OFFSET_V10,
		     arg->meas_window.v_offs);

	block_hsize = arg->meas_window.h_size /
		      RKISP1_CIF_ISP_EXP_COLUMN_NUM_V10 - 1;
	block_vsize = arg->meas_window.v_size /
		      RKISP1_CIF_ISP_EXP_ROW_NUM_V10 - 1;

	rkisp1_write(params->rkisp1, RKISP1_CIF_ISP_EXP_H_SIZE_V10,
		     RKISP1_CIF_ISP_EXP_H_SIZE_SET_V10(block_hsize));
	rkisp1_write(params->rkisp1, RKISP1_CIF_ISP_EXP_V_SIZE_V10,
		     RKISP1_CIF_ISP_EXP_V_SIZE_SET_V10(block_vsize));
}

static void rkisp1_aec_config_v12(struct rkisp1_params *params,
			       const struct rkisp1_cif_isp_aec_config *arg)
{
	u32 exp_ctrl;
	u32 block_hsize, block_vsize;
	u32 wnd_num_idx = 1;
	const u32 ae_wnd_num[] = { 5, 9, 15, 15 };

	/* avoid to override the old enable value */
	exp_ctrl = rkisp1_read(params->rkisp1, RKISP1_CIF_ISP_EXP_CTRL);
	exp_ctrl &= RKISP1_CIF_ISP_EXP_ENA;
	if (arg->autostop)
		exp_ctrl |= RKISP1_CIF_ISP_EXP_CTRL_AUTOSTOP;
	if (arg->mode == RKISP1_CIF_ISP_EXP_MEASURING_MODE_1)
		exp_ctrl |= RKISP1_CIF_ISP_EXP_CTRL_MEASMODE_1;
	exp_ctrl |= RKISP1_CIF_ISP_EXP_CTRL_WNDNUM_SET_V12(wnd_num_idx);
	rkisp1_write(params->rkisp1, RKISP1_CIF_ISP_EXP_CTRL, exp_ctrl);

	rkisp1_write(params->rkisp1, RKISP1_CIF_ISP_EXP_OFFS_V12,
		     RKISP1_CIF_ISP_EXP_V_OFFSET_SET_V12(arg->meas_window.v_offs) |
		     RKISP1_CIF_ISP_EXP_H_OFFSET_SET_V12(arg->meas_window.h_offs));

	block_hsize = arg->meas_window.h_size / ae_wnd_num[wnd_num_idx] - 1;
	block_vsize = arg->meas_window.v_size / ae_wnd_num[wnd_num_idx] - 1;

	rkisp1_write(params->rkisp1, RKISP1_CIF_ISP_EXP_SIZE_V12,
		     RKISP1_CIF_ISP_EXP_V_SIZE_SET_V12(block_vsize) |
		     RKISP1_CIF_ISP_EXP_H_SIZE_SET_V12(block_hsize));
}

static void rkisp1_cproc_config(struct rkisp1_params *params,
				const struct rkisp1_cif_isp_cproc_config *arg)
{
	struct rkisp1_cif_isp_isp_other_cfg *cur_other_cfg =
		container_of(arg, struct rkisp1_cif_isp_isp_other_cfg, cproc_config);
	struct rkisp1_cif_isp_ie_config *cur_ie_config =
						&cur_other_cfg->ie_config;
	u32 effect = cur_ie_config->effect;
	u32 quantization = params->quantization;

	rkisp1_write(params->rkisp1, RKISP1_CIF_C_PROC_CONTRAST,
		     arg->contrast);
	rkisp1_write(params->rkisp1, RKISP1_CIF_C_PROC_HUE, arg->hue);
	rkisp1_write(params->rkisp1, RKISP1_CIF_C_PROC_SATURATION, arg->sat);
	rkisp1_write(params->rkisp1, RKISP1_CIF_C_PROC_BRIGHTNESS,
		     arg->brightness);

	if (quantization != V4L2_QUANTIZATION_FULL_RANGE ||
	    effect != V4L2_COLORFX_NONE) {
		rkisp1_param_clear_bits(params, RKISP1_CIF_C_PROC_CTRL,
					RKISP1_CIF_C_PROC_YOUT_FULL |
					RKISP1_CIF_C_PROC_YIN_FULL |
					RKISP1_CIF_C_PROC_COUT_FULL);
	} else {
		rkisp1_param_set_bits(params, RKISP1_CIF_C_PROC_CTRL,
				      RKISP1_CIF_C_PROC_YOUT_FULL |
				      RKISP1_CIF_C_PROC_YIN_FULL |
				      RKISP1_CIF_C_PROC_COUT_FULL);
	}
}

static void rkisp1_hst_config_v10(struct rkisp1_params *params,
				  const struct rkisp1_cif_isp_hst_config *arg)
{
	unsigned int block_hsize, block_vsize;
	static const u32 hist_weight_regs[] = {
		RKISP1_CIF_ISP_HIST_WEIGHT_00TO30_V10,
		RKISP1_CIF_ISP_HIST_WEIGHT_40TO21_V10,
		RKISP1_CIF_ISP_HIST_WEIGHT_31TO12_V10,
		RKISP1_CIF_ISP_HIST_WEIGHT_22TO03_V10,
		RKISP1_CIF_ISP_HIST_WEIGHT_13TO43_V10,
		RKISP1_CIF_ISP_HIST_WEIGHT_04TO34_V10,
	};
	const u8 *weight;
	unsigned int i;
	u32 hist_prop;

	/* avoid to override the old enable value */
	hist_prop = rkisp1_read(params->rkisp1, RKISP1_CIF_ISP_HIST_PROP_V10);
	hist_prop &= RKISP1_CIF_ISP_HIST_PROP_MODE_MASK_V10;
	hist_prop |= RKISP1_CIF_ISP_HIST_PREDIV_SET_V10(arg->histogram_predivider);
	rkisp1_write(params->rkisp1, RKISP1_CIF_ISP_HIST_PROP_V10, hist_prop);
	rkisp1_write(params->rkisp1, RKISP1_CIF_ISP_HIST_H_OFFS_V10,
		     arg->meas_window.h_offs);
	rkisp1_write(params->rkisp1, RKISP1_CIF_ISP_HIST_V_OFFS_V10,
		     arg->meas_window.v_offs);

	block_hsize = arg->meas_window.h_size /
		      RKISP1_CIF_ISP_HIST_COLUMN_NUM_V10 - 1;
	block_vsize = arg->meas_window.v_size / RKISP1_CIF_ISP_HIST_ROW_NUM_V10 - 1;

	rkisp1_write(params->rkisp1, RKISP1_CIF_ISP_HIST_H_SIZE_V10,
		     block_hsize);
	rkisp1_write(params->rkisp1, RKISP1_CIF_ISP_HIST_V_SIZE_V10,
		     block_vsize);

	weight = arg->hist_weight;
	for (i = 0; i < ARRAY_SIZE(hist_weight_regs); ++i, weight += 4)
		rkisp1_write(params->rkisp1, hist_weight_regs[i],
			     RKISP1_CIF_ISP_HIST_WEIGHT_SET_V10(weight[0], weight[1],
								weight[2], weight[3]));

	rkisp1_write(params->rkisp1, RKISP1_CIF_ISP_HIST_WEIGHT_44_V10,
		     weight[0] & 0x1F);
}

static void rkisp1_hst_config_v12(struct rkisp1_params *params,
				  const struct rkisp1_cif_isp_hst_config *arg)
{
	unsigned int i, j;
	u32 block_hsize, block_vsize;
	u32 wnd_num_idx, hist_weight_num, hist_ctrl, value;
	u8 weight15x15[RKISP1_CIF_ISP_HIST_WEIGHT_REG_SIZE_V12];
	const u32 hist_wnd_num[] = { 5, 9, 15, 15 };

	/* now we just support 9x9 window */
	wnd_num_idx = 1;
	memset(weight15x15, 0x00, sizeof(weight15x15));
	/* avoid to override the old enable value */
	hist_ctrl = rkisp1_read(params->rkisp1, RKISP1_CIF_ISP_HIST_CTRL_V12);
	hist_ctrl &= RKISP1_CIF_ISP_HIST_CTRL_MODE_MASK_V12 |
		     RKISP1_CIF_ISP_HIST_CTRL_EN_MASK_V12;
	hist_ctrl = hist_ctrl |
		    RKISP1_CIF_ISP_HIST_CTRL_INTRSEL_SET_V12(1) |
		    RKISP1_CIF_ISP_HIST_CTRL_DATASEL_SET_V12(0) |
		    RKISP1_CIF_ISP_HIST_CTRL_WATERLINE_SET_V12(0) |
		    RKISP1_CIF_ISP_HIST_CTRL_AUTOSTOP_SET_V12(0) |
		    RKISP1_CIF_ISP_HIST_CTRL_WNDNUM_SET_V12(1) |
		    RKISP1_CIF_ISP_HIST_CTRL_STEPSIZE_SET_V12(arg->histogram_predivider);
	rkisp1_write(params->rkisp1, RKISP1_CIF_ISP_HIST_CTRL_V12, hist_ctrl);

	rkisp1_write(params->rkisp1, RKISP1_CIF_ISP_HIST_OFFS_V12,
		     RKISP1_CIF_ISP_HIST_OFFS_SET_V12(arg->meas_window.h_offs,
						      arg->meas_window.v_offs));

	block_hsize = arg->meas_window.h_size / hist_wnd_num[wnd_num_idx] - 1;
	block_vsize = arg->meas_window.v_size / hist_wnd_num[wnd_num_idx] - 1;
	rkisp1_write(params->rkisp1, RKISP1_CIF_ISP_HIST_SIZE_V12,
		     RKISP1_CIF_ISP_HIST_SIZE_SET_V12(block_hsize, block_vsize));

	for (i = 0; i < hist_wnd_num[wnd_num_idx]; i++) {
		for (j = 0; j < hist_wnd_num[wnd_num_idx]; j++) {
			weight15x15[i * RKISP1_CIF_ISP_HIST_ROW_NUM_V12 + j] =
				arg->hist_weight[i * hist_wnd_num[wnd_num_idx] + j];
		}
	}

	hist_weight_num = RKISP1_CIF_ISP_HIST_WEIGHT_REG_SIZE_V12;
	for (i = 0; i < (hist_weight_num / 4); i++) {
		value = RKISP1_CIF_ISP_HIST_WEIGHT_SET_V12(
				 weight15x15[4 * i + 0],
				 weight15x15[4 * i + 1],
				 weight15x15[4 * i + 2],
				 weight15x15[4 * i + 3]);
		rkisp1_write(params->rkisp1,
			     RKISP1_CIF_ISP_HIST_WEIGHT_V12 + 4 * i, value);
	}
	value = RKISP1_CIF_ISP_HIST_WEIGHT_SET_V12(weight15x15[4 * i + 0], 0, 0, 0);
	rkisp1_write(params->rkisp1, RKISP1_CIF_ISP_HIST_WEIGHT_V12 + 4 * i,
		     value);
}

static void
rkisp1_hst_enable_v10(struct rkisp1_params *params,
		      const struct rkisp1_cif_isp_hst_config *arg, bool en)
{
	if (en)	{
		u32 hist_prop = rkisp1_read(params->rkisp1,
					    RKISP1_CIF_ISP_HIST_PROP_V10);

		hist_prop &= ~RKISP1_CIF_ISP_HIST_PROP_MODE_MASK_V10;
		hist_prop |= arg->mode;
		rkisp1_param_set_bits(params, RKISP1_CIF_ISP_HIST_PROP_V10,
				      hist_prop);
	} else {
		rkisp1_param_clear_bits(params, RKISP1_CIF_ISP_HIST_PROP_V10,
					RKISP1_CIF_ISP_HIST_PROP_MODE_MASK_V10);
	}
}

static void
rkisp1_hst_enable_v12(struct rkisp1_params *params,
		      const struct rkisp1_cif_isp_hst_config *arg, bool en)
{
	if (en) {
		u32 hist_ctrl = rkisp1_read(params->rkisp1,
					    RKISP1_CIF_ISP_HIST_CTRL_V12);

		hist_ctrl &= ~RKISP1_CIF_ISP_HIST_CTRL_MODE_MASK_V12;
		hist_ctrl |= RKISP1_CIF_ISP_HIST_CTRL_MODE_SET_V12(arg->mode);
		hist_ctrl |= RKISP1_CIF_ISP_HIST_CTRL_EN_SET_V12(1);
		rkisp1_param_set_bits(params, RKISP1_CIF_ISP_HIST_CTRL_V12,
				      hist_ctrl);
	} else {
		rkisp1_param_clear_bits(params, RKISP1_CIF_ISP_HIST_CTRL_V12,
					RKISP1_CIF_ISP_HIST_CTRL_MODE_MASK_V12 |
					RKISP1_CIF_ISP_HIST_CTRL_EN_MASK_V12);
	}
}

static void rkisp1_afm_config_v10(struct rkisp1_params *params,
				  const struct rkisp1_cif_isp_afc_config *arg)
{
	size_t num_of_win = min_t(size_t, ARRAY_SIZE(arg->afm_win),
				  arg->num_afm_win);
	u32 afm_ctrl = rkisp1_read(params->rkisp1, RKISP1_CIF_ISP_AFM_CTRL);
	unsigned int i;

	/* Switch off to configure. */
	rkisp1_param_clear_bits(params, RKISP1_CIF_ISP_AFM_CTRL,
				RKISP1_CIF_ISP_AFM_ENA);

	for (i = 0; i < num_of_win; i++) {
		rkisp1_write(params->rkisp1, RKISP1_CIF_ISP_AFM_LT_A + i * 8,
			     RKISP1_CIF_ISP_AFM_WINDOW_X(arg->afm_win[i].h_offs) |
			     RKISP1_CIF_ISP_AFM_WINDOW_Y(arg->afm_win[i].v_offs));
		rkisp1_write(params->rkisp1, RKISP1_CIF_ISP_AFM_RB_A + i * 8,
			     RKISP1_CIF_ISP_AFM_WINDOW_X(arg->afm_win[i].h_size +
							 arg->afm_win[i].h_offs) |
			     RKISP1_CIF_ISP_AFM_WINDOW_Y(arg->afm_win[i].v_size +
							 arg->afm_win[i].v_offs));
	}
	rkisp1_write(params->rkisp1, RKISP1_CIF_ISP_AFM_THRES, arg->thres);
	rkisp1_write(params->rkisp1, RKISP1_CIF_ISP_AFM_VAR_SHIFT,
		     arg->var_shift);
	/* restore afm status */
	rkisp1_write(params->rkisp1, RKISP1_CIF_ISP_AFM_CTRL, afm_ctrl);
}

static void rkisp1_afm_config_v12(struct rkisp1_params *params,
				  const struct rkisp1_cif_isp_afc_config *arg)
{
	size_t num_of_win = min_t(size_t, ARRAY_SIZE(arg->afm_win),
				  arg->num_afm_win);
	u32 afm_ctrl = rkisp1_read(params->rkisp1, RKISP1_CIF_ISP_AFM_CTRL);
	u32 lum_var_shift, afm_var_shift;
	unsigned int i;

	/* Switch off to configure. */
	rkisp1_param_clear_bits(params, RKISP1_CIF_ISP_AFM_CTRL,
				RKISP1_CIF_ISP_AFM_ENA);

	for (i = 0; i < num_of_win; i++) {
		rkisp1_write(params->rkisp1, RKISP1_CIF_ISP_AFM_LT_A + i * 8,
			     RKISP1_CIF_ISP_AFM_WINDOW_X(arg->afm_win[i].h_offs) |
			     RKISP1_CIF_ISP_AFM_WINDOW_Y(arg->afm_win[i].v_offs));
		rkisp1_write(params->rkisp1, RKISP1_CIF_ISP_AFM_RB_A + i * 8,
			     RKISP1_CIF_ISP_AFM_WINDOW_X(arg->afm_win[i].h_size +
							 arg->afm_win[i].h_offs) |
			     RKISP1_CIF_ISP_AFM_WINDOW_Y(arg->afm_win[i].v_size +
							 arg->afm_win[i].v_offs));
	}
	rkisp1_write(params->rkisp1, RKISP1_CIF_ISP_AFM_THRES, arg->thres);

	lum_var_shift = RKISP1_CIF_ISP_AFM_GET_LUM_SHIFT_a_V12(arg->var_shift);
	afm_var_shift = RKISP1_CIF_ISP_AFM_GET_AFM_SHIFT_a_V12(arg->var_shift);
	rkisp1_write(params->rkisp1, RKISP1_CIF_ISP_AFM_VAR_SHIFT,
		     RKISP1_CIF_ISP_AFM_SET_SHIFT_a_V12(lum_var_shift, afm_var_shift) |
		     RKISP1_CIF_ISP_AFM_SET_SHIFT_b_V12(lum_var_shift, afm_var_shift) |
		     RKISP1_CIF_ISP_AFM_SET_SHIFT_c_V12(lum_var_shift, afm_var_shift));

	/* restore afm status */
	rkisp1_write(params->rkisp1, RKISP1_CIF_ISP_AFM_CTRL, afm_ctrl);
}

static void rkisp1_ie_config(struct rkisp1_params *params,
			     const struct rkisp1_cif_isp_ie_config *arg)
{
	u32 eff_ctrl;

	eff_ctrl = rkisp1_read(params->rkisp1, RKISP1_CIF_IMG_EFF_CTRL);
	eff_ctrl &= ~RKISP1_CIF_IMG_EFF_CTRL_MODE_MASK;

	if (params->quantization == V4L2_QUANTIZATION_FULL_RANGE)
		eff_ctrl |= RKISP1_CIF_IMG_EFF_CTRL_YCBCR_FULL;

	switch (arg->effect) {
	case V4L2_COLORFX_SEPIA:
		eff_ctrl |= RKISP1_CIF_IMG_EFF_CTRL_MODE_SEPIA;
		break;
	case V4L2_COLORFX_SET_CBCR:
		rkisp1_write(params->rkisp1, RKISP1_CIF_IMG_EFF_TINT,
			     arg->eff_tint);
		eff_ctrl |= RKISP1_CIF_IMG_EFF_CTRL_MODE_SEPIA;
		break;
		/*
		 * Color selection is similar to water color(AQUA):
		 * grayscale + selected color w threshold
		 */
	case V4L2_COLORFX_AQUA:
		eff_ctrl |= RKISP1_CIF_IMG_EFF_CTRL_MODE_COLOR_SEL;
		rkisp1_write(params->rkisp1, RKISP1_CIF_IMG_EFF_COLOR_SEL,
			     arg->color_sel);
		break;
	case V4L2_COLORFX_EMBOSS:
		eff_ctrl |= RKISP1_CIF_IMG_EFF_CTRL_MODE_EMBOSS;
		rkisp1_write(params->rkisp1, RKISP1_CIF_IMG_EFF_MAT_1,
			     arg->eff_mat_1);
		rkisp1_write(params->rkisp1, RKISP1_CIF_IMG_EFF_MAT_2,
			     arg->eff_mat_2);
		rkisp1_write(params->rkisp1, RKISP1_CIF_IMG_EFF_MAT_3,
			     arg->eff_mat_3);
		break;
	case V4L2_COLORFX_SKETCH:
		eff_ctrl |= RKISP1_CIF_IMG_EFF_CTRL_MODE_SKETCH;
		rkisp1_write(params->rkisp1, RKISP1_CIF_IMG_EFF_MAT_3,
			     arg->eff_mat_3);
		rkisp1_write(params->rkisp1, RKISP1_CIF_IMG_EFF_MAT_4,
			     arg->eff_mat_4);
		rkisp1_write(params->rkisp1, RKISP1_CIF_IMG_EFF_MAT_5,
			     arg->eff_mat_5);
		break;
	case V4L2_COLORFX_BW:
		eff_ctrl |= RKISP1_CIF_IMG_EFF_CTRL_MODE_BLACKWHITE;
		break;
	case V4L2_COLORFX_NEGATIVE:
		eff_ctrl |= RKISP1_CIF_IMG_EFF_CTRL_MODE_NEGATIVE;
		break;
	default:
		break;
	}

	rkisp1_write(params->rkisp1, RKISP1_CIF_IMG_EFF_CTRL, eff_ctrl);
}

static void rkisp1_ie_enable(struct rkisp1_params *params, bool en)
{
	if (en) {
		rkisp1_param_set_bits(params, RKISP1_CIF_VI_ICCL,
				      RKISP1_CIF_VI_ICCL_IE_CLK);
		rkisp1_write(params->rkisp1, RKISP1_CIF_IMG_EFF_CTRL,
			     RKISP1_CIF_IMG_EFF_CTRL_ENABLE);
		rkisp1_param_set_bits(params, RKISP1_CIF_IMG_EFF_CTRL,
				      RKISP1_CIF_IMG_EFF_CTRL_CFG_UPD);
	} else {
		rkisp1_param_clear_bits(params, RKISP1_CIF_IMG_EFF_CTRL,
					RKISP1_CIF_IMG_EFF_CTRL_ENABLE);
		rkisp1_param_clear_bits(params, RKISP1_CIF_VI_ICCL,
					RKISP1_CIF_VI_ICCL_IE_CLK);
	}
}

static void rkisp1_csm_config(struct rkisp1_params *params)
{
	struct csm_coeffs {
		u16 limited[9];
		u16 full[9];
	};
	static const struct csm_coeffs rec601_coeffs = {
		.limited = {
			0x0021, 0x0042, 0x000d,
			0x01ed, 0x01db, 0x0038,
			0x0038, 0x01d1, 0x01f7,
		},
		.full = {
			0x0026, 0x004b, 0x000f,
			0x01ea, 0x01d6, 0x0040,
			0x0040, 0x01ca, 0x01f6,
		},
	};
	static const struct csm_coeffs rec709_coeffs = {
		.limited = {
			0x0018, 0x0050, 0x0008,
			0x01f3, 0x01d5, 0x0038,
			0x0038, 0x01cd, 0x01fb,
		},
		.full = {
			0x001b, 0x005c, 0x0009,
			0x01f1, 0x01cf, 0x0040,
			0x0040, 0x01c6, 0x01fa,
		},
	};
	static const struct csm_coeffs rec2020_coeffs = {
		.limited = {
			0x001d, 0x004c, 0x0007,
			0x01f0, 0x01d8, 0x0038,
			0x0038, 0x01cd, 0x01fb,
		},
		.full = {
			0x0022, 0x0057, 0x0008,
			0x01ee, 0x01d2, 0x0040,
			0x0040, 0x01c5, 0x01fb,
		},
	};
	static const struct csm_coeffs smpte240m_coeffs = {
		.limited = {
			0x0018, 0x004f, 0x000a,
			0x01f3, 0x01d5, 0x0038,
			0x0038, 0x01ce, 0x01fa,
		},
		.full = {
			0x001b, 0x005a, 0x000b,
			0x01f1, 0x01cf, 0x0040,
			0x0040, 0x01c7, 0x01f9,
		},
	};

	const struct csm_coeffs *coeffs;
	const u16 *csm;
	unsigned int i;

<<<<<<< HEAD
	if (params->quantization == V4L2_QUANTIZATION_FULL_RANGE) {
		for (i = 0; i < ARRAY_SIZE(full_range_coeff); i++)
			rkisp1_write(params->rkisp1,
				     RKISP1_CIF_ISP_CC_COEFF_0 + i * 4,
				     full_range_coeff[i]);
=======
	switch (params->ycbcr_encoding) {
	case V4L2_YCBCR_ENC_601:
	default:
		coeffs = &rec601_coeffs;
		break;
	case V4L2_YCBCR_ENC_709:
		coeffs = &rec709_coeffs;
		break;
	case V4L2_YCBCR_ENC_BT2020:
		coeffs = &rec2020_coeffs;
		break;
	case V4L2_YCBCR_ENC_SMPTE240M:
		coeffs = &smpte240m_coeffs;
		break;
	}
>>>>>>> 2cb8e624

	if (params->quantization == V4L2_QUANTIZATION_FULL_RANGE) {
		csm = coeffs->full;
		rkisp1_param_set_bits(params, RKISP1_CIF_ISP_CTRL,
				      RKISP1_CIF_ISP_CTRL_ISP_CSM_Y_FULL_ENA |
				      RKISP1_CIF_ISP_CTRL_ISP_CSM_C_FULL_ENA);
	} else {
		csm = coeffs->limited;
		rkisp1_param_clear_bits(params, RKISP1_CIF_ISP_CTRL,
					RKISP1_CIF_ISP_CTRL_ISP_CSM_Y_FULL_ENA |
					RKISP1_CIF_ISP_CTRL_ISP_CSM_C_FULL_ENA);
	}

	for (i = 0; i < 9; i++)
		rkisp1_write(params->rkisp1, RKISP1_CIF_ISP_CC_COEFF_0 + i * 4,
			     csm[i]);
}

/* ISP De-noise Pre-Filter(DPF) function */
static void rkisp1_dpf_config(struct rkisp1_params *params,
			      const struct rkisp1_cif_isp_dpf_config *arg)
{
	unsigned int isp_dpf_mode, spatial_coeff, i;

	switch (arg->gain.mode) {
	case RKISP1_CIF_ISP_DPF_GAIN_USAGE_NF_GAINS:
		isp_dpf_mode = RKISP1_CIF_ISP_DPF_MODE_USE_NF_GAIN |
			       RKISP1_CIF_ISP_DPF_MODE_AWB_GAIN_COMP;
		break;
	case RKISP1_CIF_ISP_DPF_GAIN_USAGE_LSC_GAINS:
		isp_dpf_mode = RKISP1_CIF_ISP_DPF_MODE_LSC_GAIN_COMP;
		break;
	case RKISP1_CIF_ISP_DPF_GAIN_USAGE_NF_LSC_GAINS:
		isp_dpf_mode = RKISP1_CIF_ISP_DPF_MODE_USE_NF_GAIN |
			       RKISP1_CIF_ISP_DPF_MODE_AWB_GAIN_COMP |
			       RKISP1_CIF_ISP_DPF_MODE_LSC_GAIN_COMP;
		break;
	case RKISP1_CIF_ISP_DPF_GAIN_USAGE_AWB_GAINS:
		isp_dpf_mode = RKISP1_CIF_ISP_DPF_MODE_AWB_GAIN_COMP;
		break;
	case RKISP1_CIF_ISP_DPF_GAIN_USAGE_AWB_LSC_GAINS:
		isp_dpf_mode = RKISP1_CIF_ISP_DPF_MODE_LSC_GAIN_COMP |
			       RKISP1_CIF_ISP_DPF_MODE_AWB_GAIN_COMP;
		break;
	case RKISP1_CIF_ISP_DPF_GAIN_USAGE_DISABLED:
	default:
		isp_dpf_mode = 0;
		break;
	}

	if (arg->nll.scale_mode == RKISP1_CIF_ISP_NLL_SCALE_LOGARITHMIC)
		isp_dpf_mode |= RKISP1_CIF_ISP_DPF_MODE_NLL_SEGMENTATION;
	if (arg->rb_flt.fltsize == RKISP1_CIF_ISP_DPF_RB_FILTERSIZE_9x9)
		isp_dpf_mode |= RKISP1_CIF_ISP_DPF_MODE_RB_FLTSIZE_9x9;
	if (!arg->rb_flt.r_enable)
		isp_dpf_mode |= RKISP1_CIF_ISP_DPF_MODE_R_FLT_DIS;
	if (!arg->rb_flt.b_enable)
		isp_dpf_mode |= RKISP1_CIF_ISP_DPF_MODE_B_FLT_DIS;
	if (!arg->g_flt.gb_enable)
		isp_dpf_mode |= RKISP1_CIF_ISP_DPF_MODE_GB_FLT_DIS;
	if (!arg->g_flt.gr_enable)
		isp_dpf_mode |= RKISP1_CIF_ISP_DPF_MODE_GR_FLT_DIS;

	rkisp1_param_set_bits(params, RKISP1_CIF_ISP_DPF_MODE,
			      isp_dpf_mode);
	rkisp1_write(params->rkisp1, RKISP1_CIF_ISP_DPF_NF_GAIN_B,
		     arg->gain.nf_b_gain);
	rkisp1_write(params->rkisp1, RKISP1_CIF_ISP_DPF_NF_GAIN_R,
		     arg->gain.nf_r_gain);
	rkisp1_write(params->rkisp1, RKISP1_CIF_ISP_DPF_NF_GAIN_GB,
		     arg->gain.nf_gb_gain);
	rkisp1_write(params->rkisp1, RKISP1_CIF_ISP_DPF_NF_GAIN_GR,
		     arg->gain.nf_gr_gain);

	for (i = 0; i < RKISP1_CIF_ISP_DPF_MAX_NLF_COEFFS; i++) {
		rkisp1_write(params->rkisp1,
			     RKISP1_CIF_ISP_DPF_NULL_COEFF_0 + i * 4,
			     arg->nll.coeff[i]);
	}

	spatial_coeff = arg->g_flt.spatial_coeff[0] |
			(arg->g_flt.spatial_coeff[1] << 8) |
			(arg->g_flt.spatial_coeff[2] << 16) |
			(arg->g_flt.spatial_coeff[3] << 24);
	rkisp1_write(params->rkisp1, RKISP1_CIF_ISP_DPF_S_WEIGHT_G_1_4,
		     spatial_coeff);

	spatial_coeff = arg->g_flt.spatial_coeff[4] |
			(arg->g_flt.spatial_coeff[5] << 8);
	rkisp1_write(params->rkisp1, RKISP1_CIF_ISP_DPF_S_WEIGHT_G_5_6,
		     spatial_coeff);

	spatial_coeff = arg->rb_flt.spatial_coeff[0] |
			(arg->rb_flt.spatial_coeff[1] << 8) |
			(arg->rb_flt.spatial_coeff[2] << 16) |
			(arg->rb_flt.spatial_coeff[3] << 24);
	rkisp1_write(params->rkisp1, RKISP1_CIF_ISP_DPF_S_WEIGHT_RB_1_4,
		     spatial_coeff);

	spatial_coeff = arg->rb_flt.spatial_coeff[4] |
			(arg->rb_flt.spatial_coeff[5] << 8);
	rkisp1_write(params->rkisp1, RKISP1_CIF_ISP_DPF_S_WEIGHT_RB_5_6,
		     spatial_coeff);
}

static void
rkisp1_dpf_strength_config(struct rkisp1_params *params,
			   const struct rkisp1_cif_isp_dpf_strength_config *arg)
{
	rkisp1_write(params->rkisp1, RKISP1_CIF_ISP_DPF_STRENGTH_B, arg->b);
	rkisp1_write(params->rkisp1, RKISP1_CIF_ISP_DPF_STRENGTH_G, arg->g);
	rkisp1_write(params->rkisp1, RKISP1_CIF_ISP_DPF_STRENGTH_R, arg->r);
}

static void
rkisp1_isp_isr_other_config(struct rkisp1_params *params,
			    const struct rkisp1_params_cfg *new_params)
{
	unsigned int module_en_update, module_cfg_update, module_ens;

	module_en_update = new_params->module_en_update;
	module_cfg_update = new_params->module_cfg_update;
	module_ens = new_params->module_ens;

	/* update dpc config */
	if (module_cfg_update & RKISP1_CIF_ISP_MODULE_DPCC)
		rkisp1_dpcc_config(params,
				   &new_params->others.dpcc_config);

	if (module_en_update & RKISP1_CIF_ISP_MODULE_DPCC) {
		if (module_ens & RKISP1_CIF_ISP_MODULE_DPCC)
			rkisp1_param_set_bits(params,
					      RKISP1_CIF_ISP_DPCC_MODE,
					      RKISP1_CIF_ISP_DPCC_MODE_DPCC_ENABLE);
		else
			rkisp1_param_clear_bits(params,
						RKISP1_CIF_ISP_DPCC_MODE,
						RKISP1_CIF_ISP_DPCC_MODE_DPCC_ENABLE);
	}

	/* update bls config */
	if (module_cfg_update & RKISP1_CIF_ISP_MODULE_BLS)
		rkisp1_bls_config(params,
				  &new_params->others.bls_config);

	if (module_en_update & RKISP1_CIF_ISP_MODULE_BLS) {
		if (module_ens & RKISP1_CIF_ISP_MODULE_BLS)
			rkisp1_param_set_bits(params,
					      RKISP1_CIF_ISP_BLS_CTRL,
					      RKISP1_CIF_ISP_BLS_ENA);
		else
			rkisp1_param_clear_bits(params,
						RKISP1_CIF_ISP_BLS_CTRL,
						RKISP1_CIF_ISP_BLS_ENA);
	}

	/* update sdg config */
	if (module_cfg_update & RKISP1_CIF_ISP_MODULE_SDG)
		rkisp1_sdg_config(params,
				  &new_params->others.sdg_config);

	if (module_en_update & RKISP1_CIF_ISP_MODULE_SDG) {
		if (module_ens & RKISP1_CIF_ISP_MODULE_SDG)
			rkisp1_param_set_bits(params,
					      RKISP1_CIF_ISP_CTRL,
					      RKISP1_CIF_ISP_CTRL_ISP_GAMMA_IN_ENA);
		else
			rkisp1_param_clear_bits(params,
						RKISP1_CIF_ISP_CTRL,
						RKISP1_CIF_ISP_CTRL_ISP_GAMMA_IN_ENA);
	}

	/* update awb gains */
	if (module_cfg_update & RKISP1_CIF_ISP_MODULE_AWB_GAIN)
		params->ops->awb_gain_config(params, &new_params->others.awb_gain_config);

	if (module_en_update & RKISP1_CIF_ISP_MODULE_AWB_GAIN) {
		if (module_ens & RKISP1_CIF_ISP_MODULE_AWB_GAIN)
			rkisp1_param_set_bits(params,
					      RKISP1_CIF_ISP_CTRL,
					      RKISP1_CIF_ISP_CTRL_ISP_AWB_ENA);
		else
			rkisp1_param_clear_bits(params,
						RKISP1_CIF_ISP_CTRL,
						RKISP1_CIF_ISP_CTRL_ISP_AWB_ENA);
	}

	/* update bdm config */
	if (module_cfg_update & RKISP1_CIF_ISP_MODULE_BDM)
		rkisp1_bdm_config(params,
				  &new_params->others.bdm_config);

	if (module_en_update & RKISP1_CIF_ISP_MODULE_BDM) {
		if (module_ens & RKISP1_CIF_ISP_MODULE_BDM)
			rkisp1_param_set_bits(params,
					      RKISP1_CIF_ISP_DEMOSAIC,
					      RKISP1_CIF_ISP_DEMOSAIC_BYPASS);
		else
			rkisp1_param_clear_bits(params,
						RKISP1_CIF_ISP_DEMOSAIC,
						RKISP1_CIF_ISP_DEMOSAIC_BYPASS);
	}

	/* update filter config */
	if (module_cfg_update & RKISP1_CIF_ISP_MODULE_FLT)
		rkisp1_flt_config(params,
				  &new_params->others.flt_config);

	if (module_en_update & RKISP1_CIF_ISP_MODULE_FLT) {
		if (module_ens & RKISP1_CIF_ISP_MODULE_FLT)
			rkisp1_param_set_bits(params,
					      RKISP1_CIF_ISP_FILT_MODE,
					      RKISP1_CIF_ISP_FLT_ENA);
		else
			rkisp1_param_clear_bits(params,
						RKISP1_CIF_ISP_FILT_MODE,
						RKISP1_CIF_ISP_FLT_ENA);
	}

	/* update ctk config */
	if (module_cfg_update & RKISP1_CIF_ISP_MODULE_CTK)
		rkisp1_ctk_config(params,
				  &new_params->others.ctk_config);

	if (module_en_update & RKISP1_CIF_ISP_MODULE_CTK)
		rkisp1_ctk_enable(params, !!(module_ens & RKISP1_CIF_ISP_MODULE_CTK));

	/* update goc config */
	if (module_cfg_update & RKISP1_CIF_ISP_MODULE_GOC)
		params->ops->goc_config(params, &new_params->others.goc_config);

	if (module_en_update & RKISP1_CIF_ISP_MODULE_GOC) {
		if (module_ens & RKISP1_CIF_ISP_MODULE_GOC)
			rkisp1_param_set_bits(params,
					      RKISP1_CIF_ISP_CTRL,
					      RKISP1_CIF_ISP_CTRL_ISP_GAMMA_OUT_ENA);
		else
			rkisp1_param_clear_bits(params,
						RKISP1_CIF_ISP_CTRL,
						RKISP1_CIF_ISP_CTRL_ISP_GAMMA_OUT_ENA);
	}

	/* update cproc config */
	if (module_cfg_update & RKISP1_CIF_ISP_MODULE_CPROC)
		rkisp1_cproc_config(params,
				    &new_params->others.cproc_config);

	if (module_en_update & RKISP1_CIF_ISP_MODULE_CPROC) {
		if (module_ens & RKISP1_CIF_ISP_MODULE_CPROC)
			rkisp1_param_set_bits(params,
					      RKISP1_CIF_C_PROC_CTRL,
					      RKISP1_CIF_C_PROC_CTR_ENABLE);
		else
			rkisp1_param_clear_bits(params,
						RKISP1_CIF_C_PROC_CTRL,
						RKISP1_CIF_C_PROC_CTR_ENABLE);
	}

	/* update ie config */
	if (module_cfg_update & RKISP1_CIF_ISP_MODULE_IE)
		rkisp1_ie_config(params, &new_params->others.ie_config);

	if (module_en_update & RKISP1_CIF_ISP_MODULE_IE)
		rkisp1_ie_enable(params, !!(module_ens & RKISP1_CIF_ISP_MODULE_IE));

	/* update dpf config */
	if (module_cfg_update & RKISP1_CIF_ISP_MODULE_DPF)
		rkisp1_dpf_config(params, &new_params->others.dpf_config);

	if (module_en_update & RKISP1_CIF_ISP_MODULE_DPF) {
		if (module_ens & RKISP1_CIF_ISP_MODULE_DPF)
			rkisp1_param_set_bits(params,
					      RKISP1_CIF_ISP_DPF_MODE,
					      RKISP1_CIF_ISP_DPF_MODE_EN);
		else
			rkisp1_param_clear_bits(params,
						RKISP1_CIF_ISP_DPF_MODE,
						RKISP1_CIF_ISP_DPF_MODE_EN);
	}

	if ((module_en_update & RKISP1_CIF_ISP_MODULE_DPF_STRENGTH) ||
	    (module_cfg_update & RKISP1_CIF_ISP_MODULE_DPF_STRENGTH)) {
		/* update dpf strength config */
		rkisp1_dpf_strength_config(params,
					   &new_params->others.dpf_strength_config);
	}
}

static void
rkisp1_isp_isr_lsc_config(struct rkisp1_params *params,
			  const struct rkisp1_params_cfg *new_params)
{
	unsigned int module_en_update, module_cfg_update, module_ens;

	module_en_update = new_params->module_en_update;
	module_cfg_update = new_params->module_cfg_update;
	module_ens = new_params->module_ens;

	/* update lsc config */
	if (module_cfg_update & RKISP1_CIF_ISP_MODULE_LSC)
		rkisp1_lsc_config(params,
				  &new_params->others.lsc_config);

	if (module_en_update & RKISP1_CIF_ISP_MODULE_LSC) {
		if (module_ens & RKISP1_CIF_ISP_MODULE_LSC)
			rkisp1_param_set_bits(params,
					      RKISP1_CIF_ISP_LSC_CTRL,
					      RKISP1_CIF_ISP_LSC_CTRL_ENA);
		else
			rkisp1_param_clear_bits(params,
						RKISP1_CIF_ISP_LSC_CTRL,
						RKISP1_CIF_ISP_LSC_CTRL_ENA);
	}
}

static void rkisp1_isp_isr_meas_config(struct rkisp1_params *params,
				       struct  rkisp1_params_cfg *new_params)
{
	unsigned int module_en_update, module_cfg_update, module_ens;

	module_en_update = new_params->module_en_update;
	module_cfg_update = new_params->module_cfg_update;
	module_ens = new_params->module_ens;

	/* update awb config */
	if (module_cfg_update & RKISP1_CIF_ISP_MODULE_AWB)
		params->ops->awb_meas_config(params, &new_params->meas.awb_meas_config);

	if (module_en_update & RKISP1_CIF_ISP_MODULE_AWB)
		params->ops->awb_meas_enable(params,
					     &new_params->meas.awb_meas_config,
					     !!(module_ens & RKISP1_CIF_ISP_MODULE_AWB));

	/* update afc config */
	if (module_cfg_update & RKISP1_CIF_ISP_MODULE_AFC)
		params->ops->afm_config(params,
					&new_params->meas.afc_config);

	if (module_en_update & RKISP1_CIF_ISP_MODULE_AFC) {
		if (module_ens & RKISP1_CIF_ISP_MODULE_AFC)
			rkisp1_param_set_bits(params,
					      RKISP1_CIF_ISP_AFM_CTRL,
					      RKISP1_CIF_ISP_AFM_ENA);
		else
			rkisp1_param_clear_bits(params,
						RKISP1_CIF_ISP_AFM_CTRL,
						RKISP1_CIF_ISP_AFM_ENA);
	}

	/* update hst config */
	if (module_cfg_update & RKISP1_CIF_ISP_MODULE_HST)
		params->ops->hst_config(params,
					&new_params->meas.hst_config);

	if (module_en_update & RKISP1_CIF_ISP_MODULE_HST)
		params->ops->hst_enable(params,
					&new_params->meas.hst_config,
					!!(module_ens & RKISP1_CIF_ISP_MODULE_HST));

	/* update aec config */
	if (module_cfg_update & RKISP1_CIF_ISP_MODULE_AEC)
		params->ops->aec_config(params,
					&new_params->meas.aec_config);

	if (module_en_update & RKISP1_CIF_ISP_MODULE_AEC) {
		if (module_ens & RKISP1_CIF_ISP_MODULE_AEC)
			rkisp1_param_set_bits(params,
					      RKISP1_CIF_ISP_EXP_CTRL,
					      RKISP1_CIF_ISP_EXP_ENA);
		else
			rkisp1_param_clear_bits(params,
						RKISP1_CIF_ISP_EXP_CTRL,
						RKISP1_CIF_ISP_EXP_ENA);
	}
}

static bool rkisp1_params_get_buffer(struct rkisp1_params *params,
				     struct rkisp1_buffer **buf,
				     struct rkisp1_params_cfg **cfg)
{
	if (list_empty(&params->params))
		return false;

	*buf = list_first_entry(&params->params, struct rkisp1_buffer, queue);
	*cfg = vb2_plane_vaddr(&(*buf)->vb.vb2_buf, 0);

	return true;
}

static void rkisp1_params_complete_buffer(struct rkisp1_params *params,
					  struct rkisp1_buffer *buf,
					  unsigned int frame_sequence)
{
	list_del(&buf->queue);

	buf->vb.sequence = frame_sequence;
	vb2_buffer_done(&buf->vb.vb2_buf, VB2_BUF_STATE_DONE);
}

void rkisp1_params_isr(struct rkisp1_device *rkisp1)
{
	struct rkisp1_params *params = &rkisp1->params;
	struct rkisp1_params_cfg *new_params;
	struct rkisp1_buffer *cur_buf;

	spin_lock(&params->config_lock);

	if (!rkisp1_params_get_buffer(params, &cur_buf, &new_params))
		goto unlock;

	rkisp1_isp_isr_other_config(params, new_params);
	rkisp1_isp_isr_lsc_config(params, new_params);
	rkisp1_isp_isr_meas_config(params, new_params);

	/* update shadow register immediately */
	rkisp1_param_set_bits(params, RKISP1_CIF_ISP_CTRL,
			      RKISP1_CIF_ISP_CTRL_ISP_CFG_UPD);

	/*
	 * This isr is called when the ISR finishes processing a frame
	 * (RKISP1_CIF_ISP_FRAME). Configurations performed here will be
	 * applied on the next frame. Since frame_sequence is updated on the
	 * vertical sync signal, we should use frame_sequence + 1 here to
	 * indicate to userspace on which frame these parameters are being
	 * applied.
	 */
	rkisp1_params_complete_buffer(params, cur_buf,
				      rkisp1->isp.frame_sequence + 1);

unlock:
	spin_unlock(&params->config_lock);
}

static const struct rkisp1_cif_isp_awb_meas_config rkisp1_awb_params_default_config = {
	{
		0, 0, RKISP1_DEFAULT_WIDTH, RKISP1_DEFAULT_HEIGHT
	},
	RKISP1_CIF_ISP_AWB_MODE_YCBCR, 200, 30, 20, 20, 0, 128, 128
};

static const struct rkisp1_cif_isp_aec_config rkisp1_aec_params_default_config = {
	RKISP1_CIF_ISP_EXP_MEASURING_MODE_0,
	RKISP1_CIF_ISP_EXP_CTRL_AUTOSTOP_0,
	{
		RKISP1_DEFAULT_WIDTH >> 2, RKISP1_DEFAULT_HEIGHT >> 2,
		RKISP1_DEFAULT_WIDTH >> 1, RKISP1_DEFAULT_HEIGHT >> 1
	}
};

static const struct rkisp1_cif_isp_hst_config rkisp1_hst_params_default_config = {
	RKISP1_CIF_ISP_HISTOGRAM_MODE_RGB_COMBINED,
	3,
	{
		RKISP1_DEFAULT_WIDTH >> 2, RKISP1_DEFAULT_HEIGHT >> 2,
		RKISP1_DEFAULT_WIDTH >> 1, RKISP1_DEFAULT_HEIGHT >> 1
	},
	{
		0, /* To be filled in with 0x01 at runtime. */
	}
};

static const struct rkisp1_cif_isp_afc_config rkisp1_afc_params_default_config = {
	1,
	{
		{
			300, 225, 200, 150
		}
	},
	4,
	14
};

void rkisp1_params_pre_configure(struct rkisp1_params *params,
				 enum rkisp1_fmt_raw_pat_type bayer_pat,
				 enum v4l2_quantization quantization,
				 enum v4l2_ycbcr_encoding ycbcr_encoding)
{
	struct rkisp1_cif_isp_hst_config hst = rkisp1_hst_params_default_config;
	struct rkisp1_params_cfg *new_params;
	struct rkisp1_buffer *cur_buf;

	params->quantization = quantization;
	params->ycbcr_encoding = ycbcr_encoding;
	params->raw_type = bayer_pat;

	params->ops->awb_meas_config(params, &rkisp1_awb_params_default_config);
	params->ops->awb_meas_enable(params, &rkisp1_awb_params_default_config,
				     true);

	params->ops->aec_config(params, &rkisp1_aec_params_default_config);
	rkisp1_param_set_bits(params, RKISP1_CIF_ISP_EXP_CTRL,
			      RKISP1_CIF_ISP_EXP_ENA);

	params->ops->afm_config(params, &rkisp1_afc_params_default_config);
	rkisp1_param_set_bits(params, RKISP1_CIF_ISP_AFM_CTRL,
			      RKISP1_CIF_ISP_AFM_ENA);

	memset(hst.hist_weight, 0x01, sizeof(hst.hist_weight));
	params->ops->hst_config(params, &hst);
	rkisp1_param_set_bits(params, RKISP1_CIF_ISP_HIST_PROP_V10,
			      rkisp1_hst_params_default_config.mode);

	rkisp1_csm_config(params);

	spin_lock_irq(&params->config_lock);

	/* apply the first buffer if there is one already */

	if (!rkisp1_params_get_buffer(params, &cur_buf, &new_params))
		goto unlock;

	rkisp1_isp_isr_other_config(params, new_params);
	rkisp1_isp_isr_meas_config(params, new_params);

	/* update shadow register immediately */
	rkisp1_param_set_bits(params, RKISP1_CIF_ISP_CTRL,
			      RKISP1_CIF_ISP_CTRL_ISP_CFG_UPD);

unlock:
	spin_unlock_irq(&params->config_lock);
}

void rkisp1_params_post_configure(struct rkisp1_params *params)
{
	struct rkisp1_params_cfg *new_params;
	struct rkisp1_buffer *cur_buf;

	spin_lock_irq(&params->config_lock);

	/*
	 * Apply LSC parameters from the first buffer (if any is already
	 * available. This must be done after the ISP gets started in the
	 * ISP8000Nano v18.02 (found in the i.MX8MP) as access to the LSC RAM
	 * is gated by the ISP_CTRL.ISP_ENABLE bit. As this initialization
	 * ordering doesn't affect other ISP versions negatively, do so
	 * unconditionally.
	 */

	if (!rkisp1_params_get_buffer(params, &cur_buf, &new_params))
		goto unlock;

	rkisp1_isp_isr_lsc_config(params, new_params);

	/* update shadow register immediately */
	rkisp1_param_set_bits(params, RKISP1_CIF_ISP_CTRL,
			      RKISP1_CIF_ISP_CTRL_ISP_CFG_UPD);

	rkisp1_params_complete_buffer(params, cur_buf, 0);

unlock:
	spin_unlock_irq(&params->config_lock);
}

/*
 * Not called when the camera is active, therefore there is no need to acquire
 * a lock.
 */
void rkisp1_params_disable(struct rkisp1_params *params)
{
	rkisp1_param_clear_bits(params, RKISP1_CIF_ISP_DPCC_MODE,
				RKISP1_CIF_ISP_DPCC_MODE_DPCC_ENABLE);
	rkisp1_param_clear_bits(params, RKISP1_CIF_ISP_LSC_CTRL,
				RKISP1_CIF_ISP_LSC_CTRL_ENA);
	rkisp1_param_clear_bits(params, RKISP1_CIF_ISP_BLS_CTRL,
				RKISP1_CIF_ISP_BLS_ENA);
	rkisp1_param_clear_bits(params, RKISP1_CIF_ISP_CTRL,
				RKISP1_CIF_ISP_CTRL_ISP_GAMMA_IN_ENA);
	rkisp1_param_clear_bits(params, RKISP1_CIF_ISP_CTRL,
				RKISP1_CIF_ISP_CTRL_ISP_GAMMA_OUT_ENA);
	rkisp1_param_clear_bits(params, RKISP1_CIF_ISP_DEMOSAIC,
				RKISP1_CIF_ISP_DEMOSAIC_BYPASS);
	rkisp1_param_clear_bits(params, RKISP1_CIF_ISP_FILT_MODE,
				RKISP1_CIF_ISP_FLT_ENA);
	params->ops->awb_meas_enable(params, NULL, false);
	rkisp1_param_clear_bits(params, RKISP1_CIF_ISP_CTRL,
				RKISP1_CIF_ISP_CTRL_ISP_AWB_ENA);
	rkisp1_param_clear_bits(params, RKISP1_CIF_ISP_EXP_CTRL,
				RKISP1_CIF_ISP_EXP_ENA);
	rkisp1_ctk_enable(params, false);
	rkisp1_param_clear_bits(params, RKISP1_CIF_C_PROC_CTRL,
				RKISP1_CIF_C_PROC_CTR_ENABLE);
	params->ops->hst_enable(params, NULL, false);
	rkisp1_param_clear_bits(params, RKISP1_CIF_ISP_AFM_CTRL,
				RKISP1_CIF_ISP_AFM_ENA);
	rkisp1_ie_enable(params, false);
	rkisp1_param_clear_bits(params, RKISP1_CIF_ISP_DPF_MODE,
				RKISP1_CIF_ISP_DPF_MODE_EN);
}

static const struct rkisp1_params_ops rkisp1_v10_params_ops = {
	.lsc_matrix_config = rkisp1_lsc_matrix_config_v10,
	.goc_config = rkisp1_goc_config_v10,
	.awb_meas_config = rkisp1_awb_meas_config_v10,
	.awb_meas_enable = rkisp1_awb_meas_enable_v10,
	.awb_gain_config = rkisp1_awb_gain_config_v10,
	.aec_config = rkisp1_aec_config_v10,
	.hst_config = rkisp1_hst_config_v10,
	.hst_enable = rkisp1_hst_enable_v10,
	.afm_config = rkisp1_afm_config_v10,
};

static struct rkisp1_params_ops rkisp1_v12_params_ops = {
	.lsc_matrix_config = rkisp1_lsc_matrix_config_v12,
	.goc_config = rkisp1_goc_config_v12,
	.awb_meas_config = rkisp1_awb_meas_config_v12,
	.awb_meas_enable = rkisp1_awb_meas_enable_v12,
	.awb_gain_config = rkisp1_awb_gain_config_v12,
	.aec_config = rkisp1_aec_config_v12,
	.hst_config = rkisp1_hst_config_v12,
	.hst_enable = rkisp1_hst_enable_v12,
	.afm_config = rkisp1_afm_config_v12,
};

static int rkisp1_params_enum_fmt_meta_out(struct file *file, void *priv,
					   struct v4l2_fmtdesc *f)
{
	struct video_device *video = video_devdata(file);
	struct rkisp1_params *params = video_get_drvdata(video);

	if (f->index > 0 || f->type != video->queue->type)
		return -EINVAL;

	f->pixelformat = params->vdev_fmt.fmt.meta.dataformat;

	return 0;
}

static int rkisp1_params_g_fmt_meta_out(struct file *file, void *fh,
					struct v4l2_format *f)
{
	struct video_device *video = video_devdata(file);
	struct rkisp1_params *params = video_get_drvdata(video);
	struct v4l2_meta_format *meta = &f->fmt.meta;

	if (f->type != video->queue->type)
		return -EINVAL;

	memset(meta, 0, sizeof(*meta));
	meta->dataformat = params->vdev_fmt.fmt.meta.dataformat;
	meta->buffersize = params->vdev_fmt.fmt.meta.buffersize;

	return 0;
}

static int rkisp1_params_querycap(struct file *file,
				  void *priv, struct v4l2_capability *cap)
{
	struct video_device *vdev = video_devdata(file);

	strscpy(cap->driver, RKISP1_DRIVER_NAME, sizeof(cap->driver));
	strscpy(cap->card, vdev->name, sizeof(cap->card));
	strscpy(cap->bus_info, RKISP1_BUS_INFO, sizeof(cap->bus_info));

	return 0;
}

/* ISP params video device IOCTLs */
static const struct v4l2_ioctl_ops rkisp1_params_ioctl = {
	.vidioc_reqbufs = vb2_ioctl_reqbufs,
	.vidioc_querybuf = vb2_ioctl_querybuf,
	.vidioc_create_bufs = vb2_ioctl_create_bufs,
	.vidioc_qbuf = vb2_ioctl_qbuf,
	.vidioc_dqbuf = vb2_ioctl_dqbuf,
	.vidioc_prepare_buf = vb2_ioctl_prepare_buf,
	.vidioc_expbuf = vb2_ioctl_expbuf,
	.vidioc_streamon = vb2_ioctl_streamon,
	.vidioc_streamoff = vb2_ioctl_streamoff,
	.vidioc_enum_fmt_meta_out = rkisp1_params_enum_fmt_meta_out,
	.vidioc_g_fmt_meta_out = rkisp1_params_g_fmt_meta_out,
	.vidioc_s_fmt_meta_out = rkisp1_params_g_fmt_meta_out,
	.vidioc_try_fmt_meta_out = rkisp1_params_g_fmt_meta_out,
	.vidioc_querycap = rkisp1_params_querycap,
	.vidioc_subscribe_event = v4l2_ctrl_subscribe_event,
	.vidioc_unsubscribe_event = v4l2_event_unsubscribe,
};

static int rkisp1_params_vb2_queue_setup(struct vb2_queue *vq,
					 unsigned int *num_buffers,
					 unsigned int *num_planes,
					 unsigned int sizes[],
					 struct device *alloc_devs[])
{
	*num_buffers = clamp_t(u32, *num_buffers,
			       RKISP1_ISP_PARAMS_REQ_BUFS_MIN,
			       RKISP1_ISP_PARAMS_REQ_BUFS_MAX);

	*num_planes = 1;

	sizes[0] = sizeof(struct rkisp1_params_cfg);

	return 0;
}

static void rkisp1_params_vb2_buf_queue(struct vb2_buffer *vb)
{
	struct vb2_v4l2_buffer *vbuf = to_vb2_v4l2_buffer(vb);
	struct rkisp1_buffer *params_buf =
		container_of(vbuf, struct rkisp1_buffer, vb);
	struct vb2_queue *vq = vb->vb2_queue;
	struct rkisp1_params *params = vq->drv_priv;

	spin_lock_irq(&params->config_lock);
	list_add_tail(&params_buf->queue, &params->params);
	spin_unlock_irq(&params->config_lock);
}

static int rkisp1_params_vb2_buf_prepare(struct vb2_buffer *vb)
{
	if (vb2_plane_size(vb, 0) < sizeof(struct rkisp1_params_cfg))
		return -EINVAL;

	vb2_set_plane_payload(vb, 0, sizeof(struct rkisp1_params_cfg));

	return 0;
}

static void rkisp1_params_vb2_stop_streaming(struct vb2_queue *vq)
{
	struct rkisp1_params *params = vq->drv_priv;
	struct rkisp1_buffer *buf;
	LIST_HEAD(tmp_list);

	/*
	 * we first move the buffers into a local list 'tmp_list'
	 * and then we can iterate it and call vb2_buffer_done
	 * without holding the lock
	 */
	spin_lock_irq(&params->config_lock);
	list_splice_init(&params->params, &tmp_list);
	spin_unlock_irq(&params->config_lock);

	list_for_each_entry(buf, &tmp_list, queue)
		vb2_buffer_done(&buf->vb.vb2_buf, VB2_BUF_STATE_ERROR);
}

static const struct vb2_ops rkisp1_params_vb2_ops = {
	.queue_setup = rkisp1_params_vb2_queue_setup,
	.wait_prepare = vb2_ops_wait_prepare,
	.wait_finish = vb2_ops_wait_finish,
	.buf_queue = rkisp1_params_vb2_buf_queue,
	.buf_prepare = rkisp1_params_vb2_buf_prepare,
	.stop_streaming = rkisp1_params_vb2_stop_streaming,

};

static const struct v4l2_file_operations rkisp1_params_fops = {
	.mmap = vb2_fop_mmap,
	.unlocked_ioctl = video_ioctl2,
	.poll = vb2_fop_poll,
	.open = v4l2_fh_open,
	.release = vb2_fop_release
};

static int rkisp1_params_init_vb2_queue(struct vb2_queue *q,
					struct rkisp1_params *params)
{
	struct rkisp1_vdev_node *node;

	node = container_of(q, struct rkisp1_vdev_node, buf_queue);

	q->type = V4L2_BUF_TYPE_META_OUTPUT;
	q->io_modes = VB2_MMAP | VB2_USERPTR | VB2_DMABUF;
	q->drv_priv = params;
	q->ops = &rkisp1_params_vb2_ops;
	q->mem_ops = &vb2_vmalloc_memops;
	q->buf_struct_size = sizeof(struct rkisp1_buffer);
	q->timestamp_flags = V4L2_BUF_FLAG_TIMESTAMP_MONOTONIC;
	q->lock = &node->vlock;

	return vb2_queue_init(q);
}

static void rkisp1_init_params(struct rkisp1_params *params)
{
	params->vdev_fmt.fmt.meta.dataformat =
		V4L2_META_FMT_RK_ISP1_PARAMS;
	params->vdev_fmt.fmt.meta.buffersize =
		sizeof(struct rkisp1_params_cfg);

	if (params->rkisp1->info->isp_ver == RKISP1_V12)
		params->ops = &rkisp1_v12_params_ops;
	else
		params->ops = &rkisp1_v10_params_ops;
}

int rkisp1_params_register(struct rkisp1_device *rkisp1)
{
	struct rkisp1_params *params = &rkisp1->params;
	struct rkisp1_vdev_node *node = &params->vnode;
	struct video_device *vdev = &node->vdev;
	int ret;

	params->rkisp1 = rkisp1;
	mutex_init(&node->vlock);
	INIT_LIST_HEAD(&params->params);
	spin_lock_init(&params->config_lock);

	strscpy(vdev->name, RKISP1_PARAMS_DEV_NAME, sizeof(vdev->name));

	video_set_drvdata(vdev, params);
	vdev->ioctl_ops = &rkisp1_params_ioctl;
	vdev->fops = &rkisp1_params_fops;
	vdev->release = video_device_release_empty;
	/*
	 * Provide a mutex to v4l2 core. It will be used
	 * to protect all fops and v4l2 ioctls.
	 */
	vdev->lock = &node->vlock;
	vdev->v4l2_dev = &rkisp1->v4l2_dev;
	vdev->queue = &node->buf_queue;
	vdev->device_caps = V4L2_CAP_STREAMING | V4L2_CAP_META_OUTPUT;
	vdev->vfl_dir = VFL_DIR_TX;
	rkisp1_params_init_vb2_queue(vdev->queue, params);
	rkisp1_init_params(params);
	video_set_drvdata(vdev, params);

	node->pad.flags = MEDIA_PAD_FL_SOURCE;
	ret = media_entity_pads_init(&vdev->entity, 1, &node->pad);
	if (ret)
		goto error;

	ret = video_register_device(vdev, VFL_TYPE_VIDEO, -1);
	if (ret) {
		dev_err(rkisp1->dev,
			"failed to register %s, ret=%d\n", vdev->name, ret);
		goto error;
	}

	return 0;

error:
	media_entity_cleanup(&vdev->entity);
	mutex_destroy(&node->vlock);
	return ret;
}

void rkisp1_params_unregister(struct rkisp1_device *rkisp1)
{
	struct rkisp1_params *params = &rkisp1->params;
	struct rkisp1_vdev_node *node = &params->vnode;
	struct video_device *vdev = &node->vdev;

	if (!video_is_registered(vdev))
		return;

	vb2_video_unregister_device(vdev);
	media_entity_cleanup(&vdev->entity);
	mutex_destroy(&node->vlock);
}<|MERGE_RESOLUTION|>--- conflicted
+++ resolved
@@ -1110,13 +1110,6 @@
 	const u16 *csm;
 	unsigned int i;
 
-<<<<<<< HEAD
-	if (params->quantization == V4L2_QUANTIZATION_FULL_RANGE) {
-		for (i = 0; i < ARRAY_SIZE(full_range_coeff); i++)
-			rkisp1_write(params->rkisp1,
-				     RKISP1_CIF_ISP_CC_COEFF_0 + i * 4,
-				     full_range_coeff[i]);
-=======
 	switch (params->ycbcr_encoding) {
 	case V4L2_YCBCR_ENC_601:
 	default:
@@ -1132,7 +1125,6 @@
 		coeffs = &smpte240m_coeffs;
 		break;
 	}
->>>>>>> 2cb8e624
 
 	if (params->quantization == V4L2_QUANTIZATION_FULL_RANGE) {
 		csm = coeffs->full;
