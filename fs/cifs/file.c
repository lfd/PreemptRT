// SPDX-License-Identifier: LGPL-2.1
/*
 *
 *   vfs operations that deal with files
 *
 *   Copyright (C) International Business Machines  Corp., 2002,2010
 *   Author(s): Steve French (sfrench@us.ibm.com)
 *              Jeremy Allison (jra@samba.org)
 *
 */
#include <linux/fs.h>
#include <linux/backing-dev.h>
#include <linux/stat.h>
#include <linux/fcntl.h>
#include <linux/pagemap.h>
#include <linux/pagevec.h>
#include <linux/writeback.h>
#include <linux/task_io_accounting_ops.h>
#include <linux/delay.h>
#include <linux/mount.h>
#include <linux/slab.h>
#include <linux/swap.h>
#include <linux/mm.h>
#include <asm/div64.h>
#include "cifsfs.h"
#include "cifspdu.h"
#include "cifsglob.h"
#include "cifsproto.h"
#include "smb2proto.h"
#include "cifs_unicode.h"
#include "cifs_debug.h"
#include "cifs_fs_sb.h"
#include "fscache.h"
#include "smbdirect.h"
#include "fs_context.h"
#include "cifs_ioctl.h"
#include "cached_dir.h"

/*
 * Mark as invalid, all open files on tree connections since they
 * were closed when session to server was lost.
 */
void
cifs_mark_open_files_invalid(struct cifs_tcon *tcon)
{
	struct cifsFileInfo *open_file = NULL;
	struct list_head *tmp;
	struct list_head *tmp1;

	/* only send once per connect */
	spin_lock(&tcon->ses->ses_lock);
	if ((tcon->ses->ses_status != SES_GOOD) || (tcon->status != TID_NEED_RECON)) {
		spin_unlock(&tcon->ses->ses_lock);
		return;
	}
	tcon->status = TID_IN_FILES_INVALIDATE;
	spin_unlock(&tcon->ses->ses_lock);

	/* list all files open on tree connection and mark them invalid */
	spin_lock(&tcon->open_file_lock);
	list_for_each_safe(tmp, tmp1, &tcon->openFileList) {
		open_file = list_entry(tmp, struct cifsFileInfo, tlist);
		open_file->invalidHandle = true;
		open_file->oplock_break_cancelled = true;
	}
	spin_unlock(&tcon->open_file_lock);

	invalidate_all_cached_dirs(tcon);
	spin_lock(&tcon->tc_lock);
	if (tcon->status == TID_IN_FILES_INVALIDATE)
		tcon->status = TID_NEED_TCON;
	spin_unlock(&tcon->tc_lock);

	/*
	 * BB Add call to invalidate_inodes(sb) for all superblocks mounted
	 * to this tcon.
	 */
}

static inline int cifs_convert_flags(unsigned int flags)
{
	if ((flags & O_ACCMODE) == O_RDONLY)
		return GENERIC_READ;
	else if ((flags & O_ACCMODE) == O_WRONLY)
		return GENERIC_WRITE;
	else if ((flags & O_ACCMODE) == O_RDWR) {
		/* GENERIC_ALL is too much permission to request
		   can cause unnecessary access denied on create */
		/* return GENERIC_ALL; */
		return (GENERIC_READ | GENERIC_WRITE);
	}

	return (READ_CONTROL | FILE_WRITE_ATTRIBUTES | FILE_READ_ATTRIBUTES |
		FILE_WRITE_EA | FILE_APPEND_DATA | FILE_WRITE_DATA |
		FILE_READ_DATA);
}

#ifdef CONFIG_CIFS_ALLOW_INSECURE_LEGACY
static u32 cifs_posix_convert_flags(unsigned int flags)
{
	u32 posix_flags = 0;

	if ((flags & O_ACCMODE) == O_RDONLY)
		posix_flags = SMB_O_RDONLY;
	else if ((flags & O_ACCMODE) == O_WRONLY)
		posix_flags = SMB_O_WRONLY;
	else if ((flags & O_ACCMODE) == O_RDWR)
		posix_flags = SMB_O_RDWR;

	if (flags & O_CREAT) {
		posix_flags |= SMB_O_CREAT;
		if (flags & O_EXCL)
			posix_flags |= SMB_O_EXCL;
	} else if (flags & O_EXCL)
		cifs_dbg(FYI, "Application %s pid %d has incorrectly set O_EXCL flag but not O_CREAT on file open. Ignoring O_EXCL\n",
			 current->comm, current->tgid);

	if (flags & O_TRUNC)
		posix_flags |= SMB_O_TRUNC;
	/* be safe and imply O_SYNC for O_DSYNC */
	if (flags & O_DSYNC)
		posix_flags |= SMB_O_SYNC;
	if (flags & O_DIRECTORY)
		posix_flags |= SMB_O_DIRECTORY;
	if (flags & O_NOFOLLOW)
		posix_flags |= SMB_O_NOFOLLOW;
	if (flags & O_DIRECT)
		posix_flags |= SMB_O_DIRECT;

	return posix_flags;
}
#endif /* CONFIG_CIFS_ALLOW_INSECURE_LEGACY */

static inline int cifs_get_disposition(unsigned int flags)
{
	if ((flags & (O_CREAT | O_EXCL)) == (O_CREAT | O_EXCL))
		return FILE_CREATE;
	else if ((flags & (O_CREAT | O_TRUNC)) == (O_CREAT | O_TRUNC))
		return FILE_OVERWRITE_IF;
	else if ((flags & O_CREAT) == O_CREAT)
		return FILE_OPEN_IF;
	else if ((flags & O_TRUNC) == O_TRUNC)
		return FILE_OVERWRITE;
	else
		return FILE_OPEN;
}

#ifdef CONFIG_CIFS_ALLOW_INSECURE_LEGACY
int cifs_posix_open(const char *full_path, struct inode **pinode,
			struct super_block *sb, int mode, unsigned int f_flags,
			__u32 *poplock, __u16 *pnetfid, unsigned int xid)
{
	int rc;
	FILE_UNIX_BASIC_INFO *presp_data;
	__u32 posix_flags = 0;
	struct cifs_sb_info *cifs_sb = CIFS_SB(sb);
	struct cifs_fattr fattr;
	struct tcon_link *tlink;
	struct cifs_tcon *tcon;

	cifs_dbg(FYI, "posix open %s\n", full_path);

	presp_data = kzalloc(sizeof(FILE_UNIX_BASIC_INFO), GFP_KERNEL);
	if (presp_data == NULL)
		return -ENOMEM;

	tlink = cifs_sb_tlink(cifs_sb);
	if (IS_ERR(tlink)) {
		rc = PTR_ERR(tlink);
		goto posix_open_ret;
	}

	tcon = tlink_tcon(tlink);
	mode &= ~current_umask();

	posix_flags = cifs_posix_convert_flags(f_flags);
	rc = CIFSPOSIXCreate(xid, tcon, posix_flags, mode, pnetfid, presp_data,
			     poplock, full_path, cifs_sb->local_nls,
			     cifs_remap(cifs_sb));
	cifs_put_tlink(tlink);

	if (rc)
		goto posix_open_ret;

	if (presp_data->Type == cpu_to_le32(-1))
		goto posix_open_ret; /* open ok, caller does qpathinfo */

	if (!pinode)
		goto posix_open_ret; /* caller does not need info */

	cifs_unix_basic_to_fattr(&fattr, presp_data, cifs_sb);

	/* get new inode and set it up */
	if (*pinode == NULL) {
		cifs_fill_uniqueid(sb, &fattr);
		*pinode = cifs_iget(sb, &fattr);
		if (!*pinode) {
			rc = -ENOMEM;
			goto posix_open_ret;
		}
	} else {
		cifs_revalidate_mapping(*pinode);
		rc = cifs_fattr_to_inode(*pinode, &fattr);
	}

posix_open_ret:
	kfree(presp_data);
	return rc;
}
#endif /* CONFIG_CIFS_ALLOW_INSECURE_LEGACY */

static int
cifs_nt_open(const char *full_path, struct inode *inode, struct cifs_sb_info *cifs_sb,
	     struct cifs_tcon *tcon, unsigned int f_flags, __u32 *oplock,
	     struct cifs_fid *fid, unsigned int xid)
{
	int rc;
	int desired_access;
	int disposition;
	int create_options = CREATE_NOT_DIR;
	FILE_ALL_INFO *buf;
	struct TCP_Server_Info *server = tcon->ses->server;
	struct cifs_open_parms oparms;

	if (!server->ops->open)
		return -ENOSYS;

	desired_access = cifs_convert_flags(f_flags);

/*********************************************************************
 *  open flag mapping table:
 *
 *	POSIX Flag            CIFS Disposition
 *	----------            ----------------
 *	O_CREAT               FILE_OPEN_IF
 *	O_CREAT | O_EXCL      FILE_CREATE
 *	O_CREAT | O_TRUNC     FILE_OVERWRITE_IF
 *	O_TRUNC               FILE_OVERWRITE
 *	none of the above     FILE_OPEN
 *
 *	Note that there is not a direct match between disposition
 *	FILE_SUPERSEDE (ie create whether or not file exists although
 *	O_CREAT | O_TRUNC is similar but truncates the existing
 *	file rather than creating a new file as FILE_SUPERSEDE does
 *	(which uses the attributes / metadata passed in on open call)
 *?
 *?  O_SYNC is a reasonable match to CIFS writethrough flag
 *?  and the read write flags match reasonably.  O_LARGEFILE
 *?  is irrelevant because largefile support is always used
 *?  by this client. Flags O_APPEND, O_DIRECT, O_DIRECTORY,
 *	 O_FASYNC, O_NOFOLLOW, O_NONBLOCK need further investigation
 *********************************************************************/

	disposition = cifs_get_disposition(f_flags);

	/* BB pass O_SYNC flag through on file attributes .. BB */

	buf = kmalloc(sizeof(FILE_ALL_INFO), GFP_KERNEL);
	if (!buf)
		return -ENOMEM;

	/* O_SYNC also has bit for O_DSYNC so following check picks up either */
	if (f_flags & O_SYNC)
		create_options |= CREATE_WRITE_THROUGH;

	if (f_flags & O_DIRECT)
		create_options |= CREATE_NO_BUFFER;

	oparms.tcon = tcon;
	oparms.cifs_sb = cifs_sb;
	oparms.desired_access = desired_access;
	oparms.create_options = cifs_create_options(cifs_sb, create_options);
	oparms.disposition = disposition;
	oparms.path = full_path;
	oparms.fid = fid;
	oparms.reconnect = false;

	rc = server->ops->open(xid, &oparms, oplock, buf);

	if (rc)
		goto out;

	/* TODO: Add support for calling posix query info but with passing in fid */
	if (tcon->unix_ext)
		rc = cifs_get_inode_info_unix(&inode, full_path, inode->i_sb,
					      xid);
	else
		rc = cifs_get_inode_info(&inode, full_path, buf, inode->i_sb,
					 xid, fid);

	if (rc) {
		server->ops->close(xid, tcon, fid);
		if (rc == -ESTALE)
			rc = -EOPENSTALE;
	}

out:
	kfree(buf);
	return rc;
}

static bool
cifs_has_mand_locks(struct cifsInodeInfo *cinode)
{
	struct cifs_fid_locks *cur;
	bool has_locks = false;

	down_read(&cinode->lock_sem);
	list_for_each_entry(cur, &cinode->llist, llist) {
		if (!list_empty(&cur->locks)) {
			has_locks = true;
			break;
		}
	}
	up_read(&cinode->lock_sem);
	return has_locks;
}

void
cifs_down_write(struct rw_semaphore *sem)
{
	while (!down_write_trylock(sem))
		msleep(10);
}

static void cifsFileInfo_put_work(struct work_struct *work);

struct cifsFileInfo *
cifs_new_fileinfo(struct cifs_fid *fid, struct file *file,
		  struct tcon_link *tlink, __u32 oplock)
{
	struct dentry *dentry = file_dentry(file);
	struct inode *inode = d_inode(dentry);
	struct cifsInodeInfo *cinode = CIFS_I(inode);
	struct cifsFileInfo *cfile;
	struct cifs_fid_locks *fdlocks;
	struct cifs_tcon *tcon = tlink_tcon(tlink);
	struct TCP_Server_Info *server = tcon->ses->server;

	cfile = kzalloc(sizeof(struct cifsFileInfo), GFP_KERNEL);
	if (cfile == NULL)
		return cfile;

	fdlocks = kzalloc(sizeof(struct cifs_fid_locks), GFP_KERNEL);
	if (!fdlocks) {
		kfree(cfile);
		return NULL;
	}

	INIT_LIST_HEAD(&fdlocks->locks);
	fdlocks->cfile = cfile;
	cfile->llist = fdlocks;

	cfile->count = 1;
	cfile->pid = current->tgid;
	cfile->uid = current_fsuid();
	cfile->dentry = dget(dentry);
	cfile->f_flags = file->f_flags;
	cfile->invalidHandle = false;
	cfile->deferred_close_scheduled = false;
	cfile->tlink = cifs_get_tlink(tlink);
	INIT_WORK(&cfile->oplock_break, cifs_oplock_break);
	INIT_WORK(&cfile->put, cifsFileInfo_put_work);
	INIT_DELAYED_WORK(&cfile->deferred, smb2_deferred_work_close);
	mutex_init(&cfile->fh_mutex);
	spin_lock_init(&cfile->file_info_lock);

	cifs_sb_active(inode->i_sb);

	/*
	 * If the server returned a read oplock and we have mandatory brlocks,
	 * set oplock level to None.
	 */
	if (server->ops->is_read_op(oplock) && cifs_has_mand_locks(cinode)) {
		cifs_dbg(FYI, "Reset oplock val from read to None due to mand locks\n");
		oplock = 0;
	}

	cifs_down_write(&cinode->lock_sem);
	list_add(&fdlocks->llist, &cinode->llist);
	up_write(&cinode->lock_sem);

	spin_lock(&tcon->open_file_lock);
	if (fid->pending_open->oplock != CIFS_OPLOCK_NO_CHANGE && oplock)
		oplock = fid->pending_open->oplock;
	list_del(&fid->pending_open->olist);

	fid->purge_cache = false;
	server->ops->set_fid(cfile, fid, oplock);

	list_add(&cfile->tlist, &tcon->openFileList);
	atomic_inc(&tcon->num_local_opens);

	/* if readable file instance put first in list*/
	spin_lock(&cinode->open_file_lock);
	if (file->f_mode & FMODE_READ)
		list_add(&cfile->flist, &cinode->openFileList);
	else
		list_add_tail(&cfile->flist, &cinode->openFileList);
	spin_unlock(&cinode->open_file_lock);
	spin_unlock(&tcon->open_file_lock);

	if (fid->purge_cache)
		cifs_zap_mapping(inode);

	file->private_data = cfile;
	return cfile;
}

struct cifsFileInfo *
cifsFileInfo_get(struct cifsFileInfo *cifs_file)
{
	spin_lock(&cifs_file->file_info_lock);
	cifsFileInfo_get_locked(cifs_file);
	spin_unlock(&cifs_file->file_info_lock);
	return cifs_file;
}

static void cifsFileInfo_put_final(struct cifsFileInfo *cifs_file)
{
	struct inode *inode = d_inode(cifs_file->dentry);
	struct cifsInodeInfo *cifsi = CIFS_I(inode);
	struct cifsLockInfo *li, *tmp;
	struct super_block *sb = inode->i_sb;

	/*
	 * Delete any outstanding lock records. We'll lose them when the file
	 * is closed anyway.
	 */
	cifs_down_write(&cifsi->lock_sem);
	list_for_each_entry_safe(li, tmp, &cifs_file->llist->locks, llist) {
		list_del(&li->llist);
		cifs_del_lock_waiters(li);
		kfree(li);
	}
	list_del(&cifs_file->llist->llist);
	kfree(cifs_file->llist);
	up_write(&cifsi->lock_sem);

	cifs_put_tlink(cifs_file->tlink);
	dput(cifs_file->dentry);
	cifs_sb_deactive(sb);
	kfree(cifs_file);
}

static void cifsFileInfo_put_work(struct work_struct *work)
{
	struct cifsFileInfo *cifs_file = container_of(work,
			struct cifsFileInfo, put);

	cifsFileInfo_put_final(cifs_file);
}

/**
 * cifsFileInfo_put - release a reference of file priv data
 *
 * Always potentially wait for oplock handler. See _cifsFileInfo_put().
 *
 * @cifs_file:	cifs/smb3 specific info (eg refcounts) for an open file
 */
void cifsFileInfo_put(struct cifsFileInfo *cifs_file)
{
	_cifsFileInfo_put(cifs_file, true, true);
}

/**
 * _cifsFileInfo_put - release a reference of file priv data
 *
 * This may involve closing the filehandle @cifs_file out on the
 * server. Must be called without holding tcon->open_file_lock,
 * cinode->open_file_lock and cifs_file->file_info_lock.
 *
 * If @wait_for_oplock_handler is true and we are releasing the last
 * reference, wait for any running oplock break handler of the file
 * and cancel any pending one.
 *
 * @cifs_file:	cifs/smb3 specific info (eg refcounts) for an open file
 * @wait_oplock_handler: must be false if called from oplock_break_handler
 * @offload:	not offloaded on close and oplock breaks
 *
 */
void _cifsFileInfo_put(struct cifsFileInfo *cifs_file,
		       bool wait_oplock_handler, bool offload)
{
	struct inode *inode = d_inode(cifs_file->dentry);
	struct cifs_tcon *tcon = tlink_tcon(cifs_file->tlink);
	struct TCP_Server_Info *server = tcon->ses->server;
	struct cifsInodeInfo *cifsi = CIFS_I(inode);
	struct super_block *sb = inode->i_sb;
	struct cifs_sb_info *cifs_sb = CIFS_SB(sb);
	struct cifs_fid fid;
	struct cifs_pending_open open;
	bool oplock_break_cancelled;

	spin_lock(&tcon->open_file_lock);
	spin_lock(&cifsi->open_file_lock);
	spin_lock(&cifs_file->file_info_lock);
	if (--cifs_file->count > 0) {
		spin_unlock(&cifs_file->file_info_lock);
		spin_unlock(&cifsi->open_file_lock);
		spin_unlock(&tcon->open_file_lock);
		return;
	}
	spin_unlock(&cifs_file->file_info_lock);

	if (server->ops->get_lease_key)
		server->ops->get_lease_key(inode, &fid);

	/* store open in pending opens to make sure we don't miss lease break */
	cifs_add_pending_open_locked(&fid, cifs_file->tlink, &open);

	/* remove it from the lists */
	list_del(&cifs_file->flist);
	list_del(&cifs_file->tlist);
	atomic_dec(&tcon->num_local_opens);

	if (list_empty(&cifsi->openFileList)) {
		cifs_dbg(FYI, "closing last open instance for inode %p\n",
			 d_inode(cifs_file->dentry));
		/*
		 * In strict cache mode we need invalidate mapping on the last
		 * close  because it may cause a error when we open this file
		 * again and get at least level II oplock.
		 */
		if (cifs_sb->mnt_cifs_flags & CIFS_MOUNT_STRICT_IO)
			set_bit(CIFS_INO_INVALID_MAPPING, &cifsi->flags);
		cifs_set_oplock_level(cifsi, 0);
	}

	spin_unlock(&cifsi->open_file_lock);
	spin_unlock(&tcon->open_file_lock);

	oplock_break_cancelled = wait_oplock_handler ?
		cancel_work_sync(&cifs_file->oplock_break) : false;

	if (!tcon->need_reconnect && !cifs_file->invalidHandle) {
		struct TCP_Server_Info *server = tcon->ses->server;
		unsigned int xid;

		xid = get_xid();
		if (server->ops->close_getattr)
			server->ops->close_getattr(xid, tcon, cifs_file);
		else if (server->ops->close)
			server->ops->close(xid, tcon, &cifs_file->fid);
		_free_xid(xid);
	}

	if (oplock_break_cancelled)
		cifs_done_oplock_break(cifsi);

	cifs_del_pending_open(&open);

	if (offload)
		queue_work(fileinfo_put_wq, &cifs_file->put);
	else
		cifsFileInfo_put_final(cifs_file);
}

int cifs_open(struct inode *inode, struct file *file)

{
	int rc = -EACCES;
	unsigned int xid;
	__u32 oplock;
	struct cifs_sb_info *cifs_sb;
	struct TCP_Server_Info *server;
	struct cifs_tcon *tcon;
	struct tcon_link *tlink;
	struct cifsFileInfo *cfile = NULL;
	void *page;
	const char *full_path;
	bool posix_open_ok = false;
	struct cifs_fid fid;
	struct cifs_pending_open open;

	xid = get_xid();

	cifs_sb = CIFS_SB(inode->i_sb);
	if (unlikely(cifs_forced_shutdown(cifs_sb))) {
		free_xid(xid);
		return -EIO;
	}

	tlink = cifs_sb_tlink(cifs_sb);
	if (IS_ERR(tlink)) {
		free_xid(xid);
		return PTR_ERR(tlink);
	}
	tcon = tlink_tcon(tlink);
	server = tcon->ses->server;

	page = alloc_dentry_path();
	full_path = build_path_from_dentry(file_dentry(file), page);
	if (IS_ERR(full_path)) {
		rc = PTR_ERR(full_path);
		goto out;
	}

	cifs_dbg(FYI, "inode = 0x%p file flags are 0x%x for %s\n",
		 inode, file->f_flags, full_path);

	if (file->f_flags & O_DIRECT &&
	    cifs_sb->mnt_cifs_flags & CIFS_MOUNT_STRICT_IO) {
		if (cifs_sb->mnt_cifs_flags & CIFS_MOUNT_NO_BRL)
			file->f_op = &cifs_file_direct_nobrl_ops;
		else
			file->f_op = &cifs_file_direct_ops;
	}

	/* Get the cached handle as SMB2 close is deferred */
	rc = cifs_get_readable_path(tcon, full_path, &cfile);
	if (rc == 0) {
		if (file->f_flags == cfile->f_flags) {
			file->private_data = cfile;
			spin_lock(&CIFS_I(inode)->deferred_lock);
			cifs_del_deferred_close(cfile);
			spin_unlock(&CIFS_I(inode)->deferred_lock);
			goto use_cache;
		} else {
			_cifsFileInfo_put(cfile, true, false);
		}
	}

	if (server->oplocks)
		oplock = REQ_OPLOCK;
	else
		oplock = 0;

#ifdef CONFIG_CIFS_ALLOW_INSECURE_LEGACY
	if (!tcon->broken_posix_open && tcon->unix_ext &&
	    cap_unix(tcon->ses) && (CIFS_UNIX_POSIX_PATH_OPS_CAP &
				le64_to_cpu(tcon->fsUnixInfo.Capability))) {
		/* can not refresh inode info since size could be stale */
		rc = cifs_posix_open(full_path, &inode, inode->i_sb,
				cifs_sb->ctx->file_mode /* ignored */,
				file->f_flags, &oplock, &fid.netfid, xid);
		if (rc == 0) {
			cifs_dbg(FYI, "posix open succeeded\n");
			posix_open_ok = true;
		} else if ((rc == -EINVAL) || (rc == -EOPNOTSUPP)) {
			if (tcon->ses->serverNOS)
				cifs_dbg(VFS, "server %s of type %s returned unexpected error on SMB posix open, disabling posix open support. Check if server update available.\n",
					 tcon->ses->ip_addr,
					 tcon->ses->serverNOS);
			tcon->broken_posix_open = true;
		} else if ((rc != -EIO) && (rc != -EREMOTE) &&
			 (rc != -EOPNOTSUPP)) /* path not found or net err */
			goto out;
		/*
		 * Else fallthrough to retry open the old way on network i/o
		 * or DFS errors.
		 */
	}
#endif /* CONFIG_CIFS_ALLOW_INSECURE_LEGACY */

	if (server->ops->get_lease_key)
		server->ops->get_lease_key(inode, &fid);

	cifs_add_pending_open(&fid, tlink, &open);

	if (!posix_open_ok) {
		if (server->ops->get_lease_key)
			server->ops->get_lease_key(inode, &fid);

		rc = cifs_nt_open(full_path, inode, cifs_sb, tcon,
				  file->f_flags, &oplock, &fid, xid);
		if (rc) {
			cifs_del_pending_open(&open);
			goto out;
		}
	}

	cfile = cifs_new_fileinfo(&fid, file, tlink, oplock);
	if (cfile == NULL) {
		if (server->ops->close)
			server->ops->close(xid, tcon, &fid);
		cifs_del_pending_open(&open);
		rc = -ENOMEM;
		goto out;
	}

#ifdef CONFIG_CIFS_ALLOW_INSECURE_LEGACY
	if ((oplock & CIFS_CREATE_ACTION) && !posix_open_ok && tcon->unix_ext) {
		/*
		 * Time to set mode which we can not set earlier due to
		 * problems creating new read-only files.
		 */
		struct cifs_unix_set_info_args args = {
			.mode	= inode->i_mode,
			.uid	= INVALID_UID, /* no change */
			.gid	= INVALID_GID, /* no change */
			.ctime	= NO_CHANGE_64,
			.atime	= NO_CHANGE_64,
			.mtime	= NO_CHANGE_64,
			.device	= 0,
		};
		CIFSSMBUnixSetFileInfo(xid, tcon, &args, fid.netfid,
				       cfile->pid);
	}
#endif /* CONFIG_CIFS_ALLOW_INSECURE_LEGACY */

use_cache:
	fscache_use_cookie(cifs_inode_cookie(file_inode(file)),
			   file->f_mode & FMODE_WRITE);
	if (file->f_flags & O_DIRECT &&
	    (!((file->f_flags & O_ACCMODE) != O_RDONLY) ||
	     file->f_flags & O_APPEND))
		cifs_invalidate_cache(file_inode(file),
				      FSCACHE_INVAL_DIO_WRITE);

out:
	free_dentry_path(page);
	free_xid(xid);
	cifs_put_tlink(tlink);
	return rc;
}

#ifdef CONFIG_CIFS_ALLOW_INSECURE_LEGACY
static int cifs_push_posix_locks(struct cifsFileInfo *cfile);
#endif /* CONFIG_CIFS_ALLOW_INSECURE_LEGACY */

/*
 * Try to reacquire byte range locks that were released when session
 * to server was lost.
 */
static int
cifs_relock_file(struct cifsFileInfo *cfile)
{
	struct cifsInodeInfo *cinode = CIFS_I(d_inode(cfile->dentry));
	struct cifs_tcon *tcon = tlink_tcon(cfile->tlink);
	int rc = 0;
#ifdef CONFIG_CIFS_ALLOW_INSECURE_LEGACY
	struct cifs_sb_info *cifs_sb = CIFS_SB(cfile->dentry->d_sb);
#endif /* CONFIG_CIFS_ALLOW_INSECURE_LEGACY */

	down_read_nested(&cinode->lock_sem, SINGLE_DEPTH_NESTING);
	if (cinode->can_cache_brlcks) {
		/* can cache locks - no need to relock */
		up_read(&cinode->lock_sem);
		return rc;
	}

#ifdef CONFIG_CIFS_ALLOW_INSECURE_LEGACY
	if (cap_unix(tcon->ses) &&
	    (CIFS_UNIX_FCNTL_CAP & le64_to_cpu(tcon->fsUnixInfo.Capability)) &&
	    ((cifs_sb->mnt_cifs_flags & CIFS_MOUNT_NOPOSIXBRL) == 0))
		rc = cifs_push_posix_locks(cfile);
	else
#endif /* CONFIG_CIFS_ALLOW_INSECURE_LEGACY */
		rc = tcon->ses->server->ops->push_mand_locks(cfile);

	up_read(&cinode->lock_sem);
	return rc;
}

static int
cifs_reopen_file(struct cifsFileInfo *cfile, bool can_flush)
{
	int rc = -EACCES;
	unsigned int xid;
	__u32 oplock;
	struct cifs_sb_info *cifs_sb;
	struct cifs_tcon *tcon;
	struct TCP_Server_Info *server;
	struct cifsInodeInfo *cinode;
	struct inode *inode;
	void *page;
	const char *full_path;
	int desired_access;
	int disposition = FILE_OPEN;
	int create_options = CREATE_NOT_DIR;
	struct cifs_open_parms oparms;

	xid = get_xid();
	mutex_lock(&cfile->fh_mutex);
	if (!cfile->invalidHandle) {
		mutex_unlock(&cfile->fh_mutex);
		free_xid(xid);
		return 0;
	}

	inode = d_inode(cfile->dentry);
	cifs_sb = CIFS_SB(inode->i_sb);
	tcon = tlink_tcon(cfile->tlink);
	server = tcon->ses->server;

	/*
	 * Can not grab rename sem here because various ops, including those
	 * that already have the rename sem can end up causing writepage to get
	 * called and if the server was down that means we end up here, and we
	 * can never tell if the caller already has the rename_sem.
	 */
	page = alloc_dentry_path();
	full_path = build_path_from_dentry(cfile->dentry, page);
	if (IS_ERR(full_path)) {
		mutex_unlock(&cfile->fh_mutex);
		free_dentry_path(page);
		free_xid(xid);
		return PTR_ERR(full_path);
	}

	cifs_dbg(FYI, "inode = 0x%p file flags 0x%x for %s\n",
		 inode, cfile->f_flags, full_path);

	if (tcon->ses->server->oplocks)
		oplock = REQ_OPLOCK;
	else
		oplock = 0;

#ifdef CONFIG_CIFS_ALLOW_INSECURE_LEGACY
	if (tcon->unix_ext && cap_unix(tcon->ses) &&
	    (CIFS_UNIX_POSIX_PATH_OPS_CAP &
				le64_to_cpu(tcon->fsUnixInfo.Capability))) {
		/*
		 * O_CREAT, O_EXCL and O_TRUNC already had their effect on the
		 * original open. Must mask them off for a reopen.
		 */
		unsigned int oflags = cfile->f_flags &
						~(O_CREAT | O_EXCL | O_TRUNC);

		rc = cifs_posix_open(full_path, NULL, inode->i_sb,
				     cifs_sb->ctx->file_mode /* ignored */,
				     oflags, &oplock, &cfile->fid.netfid, xid);
		if (rc == 0) {
			cifs_dbg(FYI, "posix reopen succeeded\n");
			oparms.reconnect = true;
			goto reopen_success;
		}
		/*
		 * fallthrough to retry open the old way on errors, especially
		 * in the reconnect path it is important to retry hard
		 */
	}
#endif /* CONFIG_CIFS_ALLOW_INSECURE_LEGACY */

	desired_access = cifs_convert_flags(cfile->f_flags);

	/* O_SYNC also has bit for O_DSYNC so following check picks up either */
	if (cfile->f_flags & O_SYNC)
		create_options |= CREATE_WRITE_THROUGH;

	if (cfile->f_flags & O_DIRECT)
		create_options |= CREATE_NO_BUFFER;

	if (server->ops->get_lease_key)
		server->ops->get_lease_key(inode, &cfile->fid);

	oparms.tcon = tcon;
	oparms.cifs_sb = cifs_sb;
	oparms.desired_access = desired_access;
	oparms.create_options = cifs_create_options(cifs_sb, create_options);
	oparms.disposition = disposition;
	oparms.path = full_path;
	oparms.fid = &cfile->fid;
	oparms.reconnect = true;

	/*
	 * Can not refresh inode by passing in file_info buf to be returned by
	 * ops->open and then calling get_inode_info with returned buf since
	 * file might have write behind data that needs to be flushed and server
	 * version of file size can be stale. If we knew for sure that inode was
	 * not dirty locally we could do this.
	 */
	rc = server->ops->open(xid, &oparms, &oplock, NULL);
	if (rc == -ENOENT && oparms.reconnect == false) {
		/* durable handle timeout is expired - open the file again */
		rc = server->ops->open(xid, &oparms, &oplock, NULL);
		/* indicate that we need to relock the file */
		oparms.reconnect = true;
	}

	if (rc) {
		mutex_unlock(&cfile->fh_mutex);
		cifs_dbg(FYI, "cifs_reopen returned 0x%x\n", rc);
		cifs_dbg(FYI, "oplock: %d\n", oplock);
		goto reopen_error_exit;
	}

#ifdef CONFIG_CIFS_ALLOW_INSECURE_LEGACY
reopen_success:
#endif /* CONFIG_CIFS_ALLOW_INSECURE_LEGACY */
	cfile->invalidHandle = false;
	mutex_unlock(&cfile->fh_mutex);
	cinode = CIFS_I(inode);

	if (can_flush) {
		rc = filemap_write_and_wait(inode->i_mapping);
		if (!is_interrupt_error(rc))
			mapping_set_error(inode->i_mapping, rc);

		if (tcon->posix_extensions)
			rc = smb311_posix_get_inode_info(&inode, full_path, inode->i_sb, xid);
		else if (tcon->unix_ext)
			rc = cifs_get_inode_info_unix(&inode, full_path,
						      inode->i_sb, xid);
		else
			rc = cifs_get_inode_info(&inode, full_path, NULL,
						 inode->i_sb, xid, NULL);
	}
	/*
	 * Else we are writing out data to server already and could deadlock if
	 * we tried to flush data, and since we do not know if we have data that
	 * would invalidate the current end of file on the server we can not go
	 * to the server to get the new inode info.
	 */

	/*
	 * If the server returned a read oplock and we have mandatory brlocks,
	 * set oplock level to None.
	 */
	if (server->ops->is_read_op(oplock) && cifs_has_mand_locks(cinode)) {
		cifs_dbg(FYI, "Reset oplock val from read to None due to mand locks\n");
		oplock = 0;
	}

	server->ops->set_fid(cfile, &cfile->fid, oplock);
	if (oparms.reconnect)
		cifs_relock_file(cfile);

reopen_error_exit:
	free_dentry_path(page);
	free_xid(xid);
	return rc;
}

void smb2_deferred_work_close(struct work_struct *work)
{
	struct cifsFileInfo *cfile = container_of(work,
			struct cifsFileInfo, deferred.work);

	spin_lock(&CIFS_I(d_inode(cfile->dentry))->deferred_lock);
	cifs_del_deferred_close(cfile);
	cfile->deferred_close_scheduled = false;
	spin_unlock(&CIFS_I(d_inode(cfile->dentry))->deferred_lock);
	_cifsFileInfo_put(cfile, true, false);
}

int cifs_close(struct inode *inode, struct file *file)
{
	struct cifsFileInfo *cfile;
	struct cifsInodeInfo *cinode = CIFS_I(inode);
	struct cifs_sb_info *cifs_sb = CIFS_SB(inode->i_sb);
	struct cifs_deferred_close *dclose;

	cifs_fscache_unuse_inode_cookie(inode, file->f_mode & FMODE_WRITE);

	if (file->private_data != NULL) {
		cfile = file->private_data;
		file->private_data = NULL;
		dclose = kmalloc(sizeof(struct cifs_deferred_close), GFP_KERNEL);
		if ((cinode->oplock == CIFS_CACHE_RHW_FLG) &&
		    cinode->lease_granted &&
		    !test_bit(CIFS_INO_CLOSE_ON_LOCK, &cinode->flags) &&
		    dclose) {
			if (test_and_clear_bit(CIFS_INO_MODIFIED_ATTR, &cinode->flags)) {
				inode->i_ctime = inode->i_mtime = current_time(inode);
			}
			spin_lock(&cinode->deferred_lock);
			cifs_add_deferred_close(cfile, dclose);
			if (cfile->deferred_close_scheduled &&
			    delayed_work_pending(&cfile->deferred)) {
				/*
				 * If there is no pending work, mod_delayed_work queues new work.
				 * So, Increase the ref count to avoid use-after-free.
				 */
				if (!mod_delayed_work(deferredclose_wq,
						&cfile->deferred, cifs_sb->ctx->closetimeo))
					cifsFileInfo_get(cfile);
			} else {
				/* Deferred close for files */
				queue_delayed_work(deferredclose_wq,
						&cfile->deferred, cifs_sb->ctx->closetimeo);
				cfile->deferred_close_scheduled = true;
				spin_unlock(&cinode->deferred_lock);
				return 0;
			}
			spin_unlock(&cinode->deferred_lock);
			_cifsFileInfo_put(cfile, true, false);
		} else {
			_cifsFileInfo_put(cfile, true, false);
			kfree(dclose);
		}
	}

	/* return code from the ->release op is always ignored */
	return 0;
}

void
cifs_reopen_persistent_handles(struct cifs_tcon *tcon)
{
	struct cifsFileInfo *open_file, *tmp;
	struct list_head tmp_list;

	if (!tcon->use_persistent || !tcon->need_reopen_files)
		return;

	tcon->need_reopen_files = false;

	cifs_dbg(FYI, "Reopen persistent handles\n");
	INIT_LIST_HEAD(&tmp_list);

	/* list all files open on tree connection, reopen resilient handles  */
	spin_lock(&tcon->open_file_lock);
	list_for_each_entry(open_file, &tcon->openFileList, tlist) {
		if (!open_file->invalidHandle)
			continue;
		cifsFileInfo_get(open_file);
		list_add_tail(&open_file->rlist, &tmp_list);
	}
	spin_unlock(&tcon->open_file_lock);

	list_for_each_entry_safe(open_file, tmp, &tmp_list, rlist) {
		if (cifs_reopen_file(open_file, false /* do not flush */))
			tcon->need_reopen_files = true;
		list_del_init(&open_file->rlist);
		cifsFileInfo_put(open_file);
	}
}

int cifs_closedir(struct inode *inode, struct file *file)
{
	int rc = 0;
	unsigned int xid;
	struct cifsFileInfo *cfile = file->private_data;
	struct cifs_tcon *tcon;
	struct TCP_Server_Info *server;
	char *buf;

	cifs_dbg(FYI, "Closedir inode = 0x%p\n", inode);

	if (cfile == NULL)
		return rc;

	xid = get_xid();
	tcon = tlink_tcon(cfile->tlink);
	server = tcon->ses->server;

	cifs_dbg(FYI, "Freeing private data in close dir\n");
	spin_lock(&cfile->file_info_lock);
	if (server->ops->dir_needs_close(cfile)) {
		cfile->invalidHandle = true;
		spin_unlock(&cfile->file_info_lock);
		if (server->ops->close_dir)
			rc = server->ops->close_dir(xid, tcon, &cfile->fid);
		else
			rc = -ENOSYS;
		cifs_dbg(FYI, "Closing uncompleted readdir with rc %d\n", rc);
		/* not much we can do if it fails anyway, ignore rc */
		rc = 0;
	} else
		spin_unlock(&cfile->file_info_lock);

	buf = cfile->srch_inf.ntwrk_buf_start;
	if (buf) {
		cifs_dbg(FYI, "closedir free smb buf in srch struct\n");
		cfile->srch_inf.ntwrk_buf_start = NULL;
		if (cfile->srch_inf.smallBuf)
			cifs_small_buf_release(buf);
		else
			cifs_buf_release(buf);
	}

	cifs_put_tlink(cfile->tlink);
	kfree(file->private_data);
	file->private_data = NULL;
	/* BB can we lock the filestruct while this is going on? */
	free_xid(xid);
	return rc;
}

static struct cifsLockInfo *
cifs_lock_init(__u64 offset, __u64 length, __u8 type, __u16 flags)
{
	struct cifsLockInfo *lock =
		kmalloc(sizeof(struct cifsLockInfo), GFP_KERNEL);
	if (!lock)
		return lock;
	lock->offset = offset;
	lock->length = length;
	lock->type = type;
	lock->pid = current->tgid;
	lock->flags = flags;
	INIT_LIST_HEAD(&lock->blist);
	init_waitqueue_head(&lock->block_q);
	return lock;
}

void
cifs_del_lock_waiters(struct cifsLockInfo *lock)
{
	struct cifsLockInfo *li, *tmp;
	list_for_each_entry_safe(li, tmp, &lock->blist, blist) {
		list_del_init(&li->blist);
		wake_up(&li->block_q);
	}
}

#define CIFS_LOCK_OP	0
#define CIFS_READ_OP	1
#define CIFS_WRITE_OP	2

/* @rw_check : 0 - no op, 1 - read, 2 - write */
static bool
cifs_find_fid_lock_conflict(struct cifs_fid_locks *fdlocks, __u64 offset,
			    __u64 length, __u8 type, __u16 flags,
			    struct cifsFileInfo *cfile,
			    struct cifsLockInfo **conf_lock, int rw_check)
{
	struct cifsLockInfo *li;
	struct cifsFileInfo *cur_cfile = fdlocks->cfile;
	struct TCP_Server_Info *server = tlink_tcon(cfile->tlink)->ses->server;

	list_for_each_entry(li, &fdlocks->locks, llist) {
		if (offset + length <= li->offset ||
		    offset >= li->offset + li->length)
			continue;
		if (rw_check != CIFS_LOCK_OP && current->tgid == li->pid &&
		    server->ops->compare_fids(cfile, cur_cfile)) {
			/* shared lock prevents write op through the same fid */
			if (!(li->type & server->vals->shared_lock_type) ||
			    rw_check != CIFS_WRITE_OP)
				continue;
		}
		if ((type & server->vals->shared_lock_type) &&
		    ((server->ops->compare_fids(cfile, cur_cfile) &&
		     current->tgid == li->pid) || type == li->type))
			continue;
		if (rw_check == CIFS_LOCK_OP &&
		    (flags & FL_OFDLCK) && (li->flags & FL_OFDLCK) &&
		    server->ops->compare_fids(cfile, cur_cfile))
			continue;
		if (conf_lock)
			*conf_lock = li;
		return true;
	}
	return false;
}

bool
cifs_find_lock_conflict(struct cifsFileInfo *cfile, __u64 offset, __u64 length,
			__u8 type, __u16 flags,
			struct cifsLockInfo **conf_lock, int rw_check)
{
	bool rc = false;
	struct cifs_fid_locks *cur;
	struct cifsInodeInfo *cinode = CIFS_I(d_inode(cfile->dentry));

	list_for_each_entry(cur, &cinode->llist, llist) {
		rc = cifs_find_fid_lock_conflict(cur, offset, length, type,
						 flags, cfile, conf_lock,
						 rw_check);
		if (rc)
			break;
	}

	return rc;
}

/*
 * Check if there is another lock that prevents us to set the lock (mandatory
 * style). If such a lock exists, update the flock structure with its
 * properties. Otherwise, set the flock type to F_UNLCK if we can cache brlocks
 * or leave it the same if we can't. Returns 0 if we don't need to request to
 * the server or 1 otherwise.
 */
static int
cifs_lock_test(struct cifsFileInfo *cfile, __u64 offset, __u64 length,
	       __u8 type, struct file_lock *flock)
{
	int rc = 0;
	struct cifsLockInfo *conf_lock;
	struct cifsInodeInfo *cinode = CIFS_I(d_inode(cfile->dentry));
	struct TCP_Server_Info *server = tlink_tcon(cfile->tlink)->ses->server;
	bool exist;

	down_read(&cinode->lock_sem);

	exist = cifs_find_lock_conflict(cfile, offset, length, type,
					flock->fl_flags, &conf_lock,
					CIFS_LOCK_OP);
	if (exist) {
		flock->fl_start = conf_lock->offset;
		flock->fl_end = conf_lock->offset + conf_lock->length - 1;
		flock->fl_pid = conf_lock->pid;
		if (conf_lock->type & server->vals->shared_lock_type)
			flock->fl_type = F_RDLCK;
		else
			flock->fl_type = F_WRLCK;
	} else if (!cinode->can_cache_brlcks)
		rc = 1;
	else
		flock->fl_type = F_UNLCK;

	up_read(&cinode->lock_sem);
	return rc;
}

static void
cifs_lock_add(struct cifsFileInfo *cfile, struct cifsLockInfo *lock)
{
	struct cifsInodeInfo *cinode = CIFS_I(d_inode(cfile->dentry));
	cifs_down_write(&cinode->lock_sem);
	list_add_tail(&lock->llist, &cfile->llist->locks);
	up_write(&cinode->lock_sem);
}

/*
 * Set the byte-range lock (mandatory style). Returns:
 * 1) 0, if we set the lock and don't need to request to the server;
 * 2) 1, if no locks prevent us but we need to request to the server;
 * 3) -EACCES, if there is a lock that prevents us and wait is false.
 */
static int
cifs_lock_add_if(struct cifsFileInfo *cfile, struct cifsLockInfo *lock,
		 bool wait)
{
	struct cifsLockInfo *conf_lock;
	struct cifsInodeInfo *cinode = CIFS_I(d_inode(cfile->dentry));
	bool exist;
	int rc = 0;

try_again:
	exist = false;
	cifs_down_write(&cinode->lock_sem);

	exist = cifs_find_lock_conflict(cfile, lock->offset, lock->length,
					lock->type, lock->flags, &conf_lock,
					CIFS_LOCK_OP);
	if (!exist && cinode->can_cache_brlcks) {
		list_add_tail(&lock->llist, &cfile->llist->locks);
		up_write(&cinode->lock_sem);
		return rc;
	}

	if (!exist)
		rc = 1;
	else if (!wait)
		rc = -EACCES;
	else {
		list_add_tail(&lock->blist, &conf_lock->blist);
		up_write(&cinode->lock_sem);
		rc = wait_event_interruptible(lock->block_q,
					(lock->blist.prev == &lock->blist) &&
					(lock->blist.next == &lock->blist));
		if (!rc)
			goto try_again;
		cifs_down_write(&cinode->lock_sem);
		list_del_init(&lock->blist);
	}

	up_write(&cinode->lock_sem);
	return rc;
}

#ifdef CONFIG_CIFS_ALLOW_INSECURE_LEGACY
/*
 * Check if there is another lock that prevents us to set the lock (posix
 * style). If such a lock exists, update the flock structure with its
 * properties. Otherwise, set the flock type to F_UNLCK if we can cache brlocks
 * or leave it the same if we can't. Returns 0 if we don't need to request to
 * the server or 1 otherwise.
 */
static int
cifs_posix_lock_test(struct file *file, struct file_lock *flock)
{
	int rc = 0;
	struct cifsInodeInfo *cinode = CIFS_I(file_inode(file));
	unsigned char saved_type = flock->fl_type;

	if ((flock->fl_flags & FL_POSIX) == 0)
		return 1;

	down_read(&cinode->lock_sem);
	posix_test_lock(file, flock);

	if (flock->fl_type == F_UNLCK && !cinode->can_cache_brlcks) {
		flock->fl_type = saved_type;
		rc = 1;
	}

	up_read(&cinode->lock_sem);
	return rc;
}

/*
 * Set the byte-range lock (posix style). Returns:
 * 1) <0, if the error occurs while setting the lock;
 * 2) 0, if we set the lock and don't need to request to the server;
 * 3) FILE_LOCK_DEFERRED, if we will wait for some other file_lock;
 * 4) FILE_LOCK_DEFERRED + 1, if we need to request to the server.
 */
static int
cifs_posix_lock_set(struct file *file, struct file_lock *flock)
{
	struct cifsInodeInfo *cinode = CIFS_I(file_inode(file));
	int rc = FILE_LOCK_DEFERRED + 1;

	if ((flock->fl_flags & FL_POSIX) == 0)
		return rc;

	cifs_down_write(&cinode->lock_sem);
	if (!cinode->can_cache_brlcks) {
		up_write(&cinode->lock_sem);
		return rc;
	}

	rc = posix_lock_file(file, flock, NULL);
	up_write(&cinode->lock_sem);
	return rc;
}

int
cifs_push_mandatory_locks(struct cifsFileInfo *cfile)
{
	unsigned int xid;
	int rc = 0, stored_rc;
	struct cifsLockInfo *li, *tmp;
	struct cifs_tcon *tcon;
	unsigned int num, max_num, max_buf;
	LOCKING_ANDX_RANGE *buf, *cur;
	static const int types[] = {
		LOCKING_ANDX_LARGE_FILES,
		LOCKING_ANDX_SHARED_LOCK | LOCKING_ANDX_LARGE_FILES
	};
	int i;

	xid = get_xid();
	tcon = tlink_tcon(cfile->tlink);

	/*
	 * Accessing maxBuf is racy with cifs_reconnect - need to store value
	 * and check it before using.
	 */
	max_buf = tcon->ses->server->maxBuf;
	if (max_buf < (sizeof(struct smb_hdr) + sizeof(LOCKING_ANDX_RANGE))) {
		free_xid(xid);
		return -EINVAL;
	}

	BUILD_BUG_ON(sizeof(struct smb_hdr) + sizeof(LOCKING_ANDX_RANGE) >
		     PAGE_SIZE);
	max_buf = min_t(unsigned int, max_buf - sizeof(struct smb_hdr),
			PAGE_SIZE);
	max_num = (max_buf - sizeof(struct smb_hdr)) /
						sizeof(LOCKING_ANDX_RANGE);
	buf = kcalloc(max_num, sizeof(LOCKING_ANDX_RANGE), GFP_KERNEL);
	if (!buf) {
		free_xid(xid);
		return -ENOMEM;
	}

	for (i = 0; i < 2; i++) {
		cur = buf;
		num = 0;
		list_for_each_entry_safe(li, tmp, &cfile->llist->locks, llist) {
			if (li->type != types[i])
				continue;
			cur->Pid = cpu_to_le16(li->pid);
			cur->LengthLow = cpu_to_le32((u32)li->length);
			cur->LengthHigh = cpu_to_le32((u32)(li->length>>32));
			cur->OffsetLow = cpu_to_le32((u32)li->offset);
			cur->OffsetHigh = cpu_to_le32((u32)(li->offset>>32));
			if (++num == max_num) {
				stored_rc = cifs_lockv(xid, tcon,
						       cfile->fid.netfid,
						       (__u8)li->type, 0, num,
						       buf);
				if (stored_rc)
					rc = stored_rc;
				cur = buf;
				num = 0;
			} else
				cur++;
		}

		if (num) {
			stored_rc = cifs_lockv(xid, tcon, cfile->fid.netfid,
					       (__u8)types[i], 0, num, buf);
			if (stored_rc)
				rc = stored_rc;
		}
	}

	kfree(buf);
	free_xid(xid);
	return rc;
}

static __u32
hash_lockowner(fl_owner_t owner)
{
	return cifs_lock_secret ^ hash32_ptr((const void *)owner);
}
#endif /* CONFIG_CIFS_ALLOW_INSECURE_LEGACY */

struct lock_to_push {
	struct list_head llist;
	__u64 offset;
	__u64 length;
	__u32 pid;
	__u16 netfid;
	__u8 type;
};

#ifdef CONFIG_CIFS_ALLOW_INSECURE_LEGACY
static int
cifs_push_posix_locks(struct cifsFileInfo *cfile)
{
	struct inode *inode = d_inode(cfile->dentry);
	struct cifs_tcon *tcon = tlink_tcon(cfile->tlink);
	struct file_lock *flock;
	struct file_lock_context *flctx = inode->i_flctx;
	unsigned int count = 0, i;
	int rc = 0, xid, type;
	struct list_head locks_to_send, *el;
	struct lock_to_push *lck, *tmp;
	__u64 length;

	xid = get_xid();

	if (!flctx)
		goto out;

	spin_lock(&flctx->flc_lock);
	list_for_each(el, &flctx->flc_posix) {
		count++;
	}
	spin_unlock(&flctx->flc_lock);

	INIT_LIST_HEAD(&locks_to_send);

	/*
	 * Allocating count locks is enough because no FL_POSIX locks can be
	 * added to the list while we are holding cinode->lock_sem that
	 * protects locking operations of this inode.
	 */
	for (i = 0; i < count; i++) {
		lck = kmalloc(sizeof(struct lock_to_push), GFP_KERNEL);
		if (!lck) {
			rc = -ENOMEM;
			goto err_out;
		}
		list_add_tail(&lck->llist, &locks_to_send);
	}

	el = locks_to_send.next;
	spin_lock(&flctx->flc_lock);
	list_for_each_entry(flock, &flctx->flc_posix, fl_list) {
		if (el == &locks_to_send) {
			/*
			 * The list ended. We don't have enough allocated
			 * structures - something is really wrong.
			 */
			cifs_dbg(VFS, "Can't push all brlocks!\n");
			break;
		}
		length = cifs_flock_len(flock);
		if (flock->fl_type == F_RDLCK || flock->fl_type == F_SHLCK)
			type = CIFS_RDLCK;
		else
			type = CIFS_WRLCK;
		lck = list_entry(el, struct lock_to_push, llist);
		lck->pid = hash_lockowner(flock->fl_owner);
		lck->netfid = cfile->fid.netfid;
		lck->length = length;
		lck->type = type;
		lck->offset = flock->fl_start;
	}
	spin_unlock(&flctx->flc_lock);

	list_for_each_entry_safe(lck, tmp, &locks_to_send, llist) {
		int stored_rc;

		stored_rc = CIFSSMBPosixLock(xid, tcon, lck->netfid, lck->pid,
					     lck->offset, lck->length, NULL,
					     lck->type, 0);
		if (stored_rc)
			rc = stored_rc;
		list_del(&lck->llist);
		kfree(lck);
	}

out:
	free_xid(xid);
	return rc;
err_out:
	list_for_each_entry_safe(lck, tmp, &locks_to_send, llist) {
		list_del(&lck->llist);
		kfree(lck);
	}
	goto out;
}
#endif /* CONFIG_CIFS_ALLOW_INSECURE_LEGACY */

static int
cifs_push_locks(struct cifsFileInfo *cfile)
{
	struct cifsInodeInfo *cinode = CIFS_I(d_inode(cfile->dentry));
	struct cifs_tcon *tcon = tlink_tcon(cfile->tlink);
	int rc = 0;
#ifdef CONFIG_CIFS_ALLOW_INSECURE_LEGACY
	struct cifs_sb_info *cifs_sb = CIFS_SB(cfile->dentry->d_sb);
#endif /* CONFIG_CIFS_ALLOW_INSECURE_LEGACY */

	/* we are going to update can_cache_brlcks here - need a write access */
	cifs_down_write(&cinode->lock_sem);
	if (!cinode->can_cache_brlcks) {
		up_write(&cinode->lock_sem);
		return rc;
	}

#ifdef CONFIG_CIFS_ALLOW_INSECURE_LEGACY
	if (cap_unix(tcon->ses) &&
	    (CIFS_UNIX_FCNTL_CAP & le64_to_cpu(tcon->fsUnixInfo.Capability)) &&
	    ((cifs_sb->mnt_cifs_flags & CIFS_MOUNT_NOPOSIXBRL) == 0))
		rc = cifs_push_posix_locks(cfile);
	else
#endif /* CONFIG_CIFS_ALLOW_INSECURE_LEGACY */
		rc = tcon->ses->server->ops->push_mand_locks(cfile);

	cinode->can_cache_brlcks = false;
	up_write(&cinode->lock_sem);
	return rc;
}

static void
cifs_read_flock(struct file_lock *flock, __u32 *type, int *lock, int *unlock,
		bool *wait_flag, struct TCP_Server_Info *server)
{
	if (flock->fl_flags & FL_POSIX)
		cifs_dbg(FYI, "Posix\n");
	if (flock->fl_flags & FL_FLOCK)
		cifs_dbg(FYI, "Flock\n");
	if (flock->fl_flags & FL_SLEEP) {
		cifs_dbg(FYI, "Blocking lock\n");
		*wait_flag = true;
	}
	if (flock->fl_flags & FL_ACCESS)
		cifs_dbg(FYI, "Process suspended by mandatory locking - not implemented yet\n");
	if (flock->fl_flags & FL_LEASE)
		cifs_dbg(FYI, "Lease on file - not implemented yet\n");
	if (flock->fl_flags &
	    (~(FL_POSIX | FL_FLOCK | FL_SLEEP |
	       FL_ACCESS | FL_LEASE | FL_CLOSE | FL_OFDLCK)))
		cifs_dbg(FYI, "Unknown lock flags 0x%x\n", flock->fl_flags);

	*type = server->vals->large_lock_type;
	if (flock->fl_type == F_WRLCK) {
		cifs_dbg(FYI, "F_WRLCK\n");
		*type |= server->vals->exclusive_lock_type;
		*lock = 1;
	} else if (flock->fl_type == F_UNLCK) {
		cifs_dbg(FYI, "F_UNLCK\n");
		*type |= server->vals->unlock_lock_type;
		*unlock = 1;
		/* Check if unlock includes more than one lock range */
	} else if (flock->fl_type == F_RDLCK) {
		cifs_dbg(FYI, "F_RDLCK\n");
		*type |= server->vals->shared_lock_type;
		*lock = 1;
	} else if (flock->fl_type == F_EXLCK) {
		cifs_dbg(FYI, "F_EXLCK\n");
		*type |= server->vals->exclusive_lock_type;
		*lock = 1;
	} else if (flock->fl_type == F_SHLCK) {
		cifs_dbg(FYI, "F_SHLCK\n");
		*type |= server->vals->shared_lock_type;
		*lock = 1;
	} else
		cifs_dbg(FYI, "Unknown type of lock\n");
}

static int
cifs_getlk(struct file *file, struct file_lock *flock, __u32 type,
	   bool wait_flag, bool posix_lck, unsigned int xid)
{
	int rc = 0;
	__u64 length = cifs_flock_len(flock);
	struct cifsFileInfo *cfile = (struct cifsFileInfo *)file->private_data;
	struct cifs_tcon *tcon = tlink_tcon(cfile->tlink);
	struct TCP_Server_Info *server = tcon->ses->server;
#ifdef CONFIG_CIFS_ALLOW_INSECURE_LEGACY
	__u16 netfid = cfile->fid.netfid;

	if (posix_lck) {
		int posix_lock_type;

		rc = cifs_posix_lock_test(file, flock);
		if (!rc)
			return rc;

		if (type & server->vals->shared_lock_type)
			posix_lock_type = CIFS_RDLCK;
		else
			posix_lock_type = CIFS_WRLCK;
		rc = CIFSSMBPosixLock(xid, tcon, netfid,
				      hash_lockowner(flock->fl_owner),
				      flock->fl_start, length, flock,
				      posix_lock_type, wait_flag);
		return rc;
	}
#endif /* CONFIG_CIFS_ALLOW_INSECURE_LEGACY */

	rc = cifs_lock_test(cfile, flock->fl_start, length, type, flock);
	if (!rc)
		return rc;

	/* BB we could chain these into one lock request BB */
	rc = server->ops->mand_lock(xid, cfile, flock->fl_start, length, type,
				    1, 0, false);
	if (rc == 0) {
		rc = server->ops->mand_lock(xid, cfile, flock->fl_start, length,
					    type, 0, 1, false);
		flock->fl_type = F_UNLCK;
		if (rc != 0)
			cifs_dbg(VFS, "Error unlocking previously locked range %d during test of lock\n",
				 rc);
		return 0;
	}

	if (type & server->vals->shared_lock_type) {
		flock->fl_type = F_WRLCK;
		return 0;
	}

	type &= ~server->vals->exclusive_lock_type;

	rc = server->ops->mand_lock(xid, cfile, flock->fl_start, length,
				    type | server->vals->shared_lock_type,
				    1, 0, false);
	if (rc == 0) {
		rc = server->ops->mand_lock(xid, cfile, flock->fl_start, length,
			type | server->vals->shared_lock_type, 0, 1, false);
		flock->fl_type = F_RDLCK;
		if (rc != 0)
			cifs_dbg(VFS, "Error unlocking previously locked range %d during test of lock\n",
				 rc);
	} else
		flock->fl_type = F_WRLCK;

	return 0;
}

void
cifs_move_llist(struct list_head *source, struct list_head *dest)
{
	struct list_head *li, *tmp;
	list_for_each_safe(li, tmp, source)
		list_move(li, dest);
}

void
cifs_free_llist(struct list_head *llist)
{
	struct cifsLockInfo *li, *tmp;
	list_for_each_entry_safe(li, tmp, llist, llist) {
		cifs_del_lock_waiters(li);
		list_del(&li->llist);
		kfree(li);
	}
}

#ifdef CONFIG_CIFS_ALLOW_INSECURE_LEGACY
int
cifs_unlock_range(struct cifsFileInfo *cfile, struct file_lock *flock,
		  unsigned int xid)
{
	int rc = 0, stored_rc;
	static const int types[] = {
		LOCKING_ANDX_LARGE_FILES,
		LOCKING_ANDX_SHARED_LOCK | LOCKING_ANDX_LARGE_FILES
	};
	unsigned int i;
	unsigned int max_num, num, max_buf;
	LOCKING_ANDX_RANGE *buf, *cur;
	struct cifs_tcon *tcon = tlink_tcon(cfile->tlink);
	struct cifsInodeInfo *cinode = CIFS_I(d_inode(cfile->dentry));
	struct cifsLockInfo *li, *tmp;
	__u64 length = cifs_flock_len(flock);
	struct list_head tmp_llist;

	INIT_LIST_HEAD(&tmp_llist);

	/*
	 * Accessing maxBuf is racy with cifs_reconnect - need to store value
	 * and check it before using.
	 */
	max_buf = tcon->ses->server->maxBuf;
	if (max_buf < (sizeof(struct smb_hdr) + sizeof(LOCKING_ANDX_RANGE)))
		return -EINVAL;

	BUILD_BUG_ON(sizeof(struct smb_hdr) + sizeof(LOCKING_ANDX_RANGE) >
		     PAGE_SIZE);
	max_buf = min_t(unsigned int, max_buf - sizeof(struct smb_hdr),
			PAGE_SIZE);
	max_num = (max_buf - sizeof(struct smb_hdr)) /
						sizeof(LOCKING_ANDX_RANGE);
	buf = kcalloc(max_num, sizeof(LOCKING_ANDX_RANGE), GFP_KERNEL);
	if (!buf)
		return -ENOMEM;

	cifs_down_write(&cinode->lock_sem);
	for (i = 0; i < 2; i++) {
		cur = buf;
		num = 0;
		list_for_each_entry_safe(li, tmp, &cfile->llist->locks, llist) {
			if (flock->fl_start > li->offset ||
			    (flock->fl_start + length) <
			    (li->offset + li->length))
				continue;
			if (current->tgid != li->pid)
				continue;
			if (types[i] != li->type)
				continue;
			if (cinode->can_cache_brlcks) {
				/*
				 * We can cache brlock requests - simply remove
				 * a lock from the file's list.
				 */
				list_del(&li->llist);
				cifs_del_lock_waiters(li);
				kfree(li);
				continue;
			}
			cur->Pid = cpu_to_le16(li->pid);
			cur->LengthLow = cpu_to_le32((u32)li->length);
			cur->LengthHigh = cpu_to_le32((u32)(li->length>>32));
			cur->OffsetLow = cpu_to_le32((u32)li->offset);
			cur->OffsetHigh = cpu_to_le32((u32)(li->offset>>32));
			/*
			 * We need to save a lock here to let us add it again to
			 * the file's list if the unlock range request fails on
			 * the server.
			 */
			list_move(&li->llist, &tmp_llist);
			if (++num == max_num) {
				stored_rc = cifs_lockv(xid, tcon,
						       cfile->fid.netfid,
						       li->type, num, 0, buf);
				if (stored_rc) {
					/*
					 * We failed on the unlock range
					 * request - add all locks from the tmp
					 * list to the head of the file's list.
					 */
					cifs_move_llist(&tmp_llist,
							&cfile->llist->locks);
					rc = stored_rc;
				} else
					/*
					 * The unlock range request succeed -
					 * free the tmp list.
					 */
					cifs_free_llist(&tmp_llist);
				cur = buf;
				num = 0;
			} else
				cur++;
		}
		if (num) {
			stored_rc = cifs_lockv(xid, tcon, cfile->fid.netfid,
					       types[i], num, 0, buf);
			if (stored_rc) {
				cifs_move_llist(&tmp_llist,
						&cfile->llist->locks);
				rc = stored_rc;
			} else
				cifs_free_llist(&tmp_llist);
		}
	}

	up_write(&cinode->lock_sem);
	kfree(buf);
	return rc;
}
#endif /* CONFIG_CIFS_ALLOW_INSECURE_LEGACY */

static int
cifs_setlk(struct file *file, struct file_lock *flock, __u32 type,
	   bool wait_flag, bool posix_lck, int lock, int unlock,
	   unsigned int xid)
{
	int rc = 0;
	__u64 length = cifs_flock_len(flock);
	struct cifsFileInfo *cfile = (struct cifsFileInfo *)file->private_data;
	struct cifs_tcon *tcon = tlink_tcon(cfile->tlink);
	struct TCP_Server_Info *server = tcon->ses->server;
	struct inode *inode = d_inode(cfile->dentry);

#ifdef CONFIG_CIFS_ALLOW_INSECURE_LEGACY
	if (posix_lck) {
		int posix_lock_type;

		rc = cifs_posix_lock_set(file, flock);
		if (rc <= FILE_LOCK_DEFERRED)
			return rc;

		if (type & server->vals->shared_lock_type)
			posix_lock_type = CIFS_RDLCK;
		else
			posix_lock_type = CIFS_WRLCK;

		if (unlock == 1)
			posix_lock_type = CIFS_UNLCK;

		rc = CIFSSMBPosixLock(xid, tcon, cfile->fid.netfid,
				      hash_lockowner(flock->fl_owner),
				      flock->fl_start, length,
				      NULL, posix_lock_type, wait_flag);
		goto out;
	}
#endif /* CONFIG_CIFS_ALLOW_INSECURE_LEGACY */
	if (lock) {
		struct cifsLockInfo *lock;

		lock = cifs_lock_init(flock->fl_start, length, type,
				      flock->fl_flags);
		if (!lock)
			return -ENOMEM;

		rc = cifs_lock_add_if(cfile, lock, wait_flag);
		if (rc < 0) {
			kfree(lock);
			return rc;
		}
		if (!rc)
			goto out;

		/*
		 * Windows 7 server can delay breaking lease from read to None
		 * if we set a byte-range lock on a file - break it explicitly
		 * before sending the lock to the server to be sure the next
		 * read won't conflict with non-overlapted locks due to
		 * pagereading.
		 */
		if (!CIFS_CACHE_WRITE(CIFS_I(inode)) &&
					CIFS_CACHE_READ(CIFS_I(inode))) {
			cifs_zap_mapping(inode);
			cifs_dbg(FYI, "Set no oplock for inode=%p due to mand locks\n",
				 inode);
			CIFS_I(inode)->oplock = 0;
		}

		rc = server->ops->mand_lock(xid, cfile, flock->fl_start, length,
					    type, 1, 0, wait_flag);
		if (rc) {
			kfree(lock);
			return rc;
		}

		cifs_lock_add(cfile, lock);
	} else if (unlock)
		rc = server->ops->mand_unlock_range(cfile, flock, xid);

out:
	if ((flock->fl_flags & FL_POSIX) || (flock->fl_flags & FL_FLOCK)) {
		/*
		 * If this is a request to remove all locks because we
		 * are closing the file, it doesn't matter if the
		 * unlocking failed as both cifs.ko and the SMB server
		 * remove the lock on file close
		 */
		if (rc) {
			cifs_dbg(VFS, "%s failed rc=%d\n", __func__, rc);
			if (!(flock->fl_flags & FL_CLOSE))
				return rc;
		}
		rc = locks_lock_file_wait(file, flock);
	}
	return rc;
}

int cifs_flock(struct file *file, int cmd, struct file_lock *fl)
{
	int rc, xid;
	int lock = 0, unlock = 0;
	bool wait_flag = false;
	bool posix_lck = false;
	struct cifs_sb_info *cifs_sb;
	struct cifs_tcon *tcon;
	struct cifsFileInfo *cfile;
	__u32 type;

	rc = -EACCES;
	xid = get_xid();

	if (!(fl->fl_flags & FL_FLOCK))
		return -ENOLCK;

	cfile = (struct cifsFileInfo *)file->private_data;
	tcon = tlink_tcon(cfile->tlink);

	cifs_read_flock(fl, &type, &lock, &unlock, &wait_flag,
			tcon->ses->server);
	cifs_sb = CIFS_FILE_SB(file);

	if (cap_unix(tcon->ses) &&
	    (CIFS_UNIX_FCNTL_CAP & le64_to_cpu(tcon->fsUnixInfo.Capability)) &&
	    ((cifs_sb->mnt_cifs_flags & CIFS_MOUNT_NOPOSIXBRL) == 0))
		posix_lck = true;

	if (!lock && !unlock) {
		/*
		 * if no lock or unlock then nothing to do since we do not
		 * know what it is
		 */
		free_xid(xid);
		return -EOPNOTSUPP;
	}

	rc = cifs_setlk(file, fl, type, wait_flag, posix_lck, lock, unlock,
			xid);
	free_xid(xid);
	return rc;


}

int cifs_lock(struct file *file, int cmd, struct file_lock *flock)
{
	int rc, xid;
	int lock = 0, unlock = 0;
	bool wait_flag = false;
	bool posix_lck = false;
	struct cifs_sb_info *cifs_sb;
	struct cifs_tcon *tcon;
	struct cifsFileInfo *cfile;
	__u32 type;

	rc = -EACCES;
	xid = get_xid();

	cifs_dbg(FYI, "%s: %pD2 cmd=0x%x type=0x%x flags=0x%x r=%lld:%lld\n", __func__, file, cmd,
		 flock->fl_flags, flock->fl_type, (long long)flock->fl_start,
		 (long long)flock->fl_end);

	cfile = (struct cifsFileInfo *)file->private_data;
	tcon = tlink_tcon(cfile->tlink);

	cifs_read_flock(flock, &type, &lock, &unlock, &wait_flag,
			tcon->ses->server);
	cifs_sb = CIFS_FILE_SB(file);
	set_bit(CIFS_INO_CLOSE_ON_LOCK, &CIFS_I(d_inode(cfile->dentry))->flags);

	if (cap_unix(tcon->ses) &&
	    (CIFS_UNIX_FCNTL_CAP & le64_to_cpu(tcon->fsUnixInfo.Capability)) &&
	    ((cifs_sb->mnt_cifs_flags & CIFS_MOUNT_NOPOSIXBRL) == 0))
		posix_lck = true;
	/*
	 * BB add code here to normalize offset and length to account for
	 * negative length which we can not accept over the wire.
	 */
	if (IS_GETLK(cmd)) {
		rc = cifs_getlk(file, flock, type, wait_flag, posix_lck, xid);
		free_xid(xid);
		return rc;
	}

	if (!lock && !unlock) {
		/*
		 * if no lock or unlock then nothing to do since we do not
		 * know what it is
		 */
		free_xid(xid);
		return -EOPNOTSUPP;
	}

	rc = cifs_setlk(file, flock, type, wait_flag, posix_lck, lock, unlock,
			xid);
	free_xid(xid);
	return rc;
}

/*
 * update the file size (if needed) after a write. Should be called with
 * the inode->i_lock held
 */
void
cifs_update_eof(struct cifsInodeInfo *cifsi, loff_t offset,
		      unsigned int bytes_written)
{
	loff_t end_of_write = offset + bytes_written;

	if (end_of_write > cifsi->server_eof)
		cifsi->server_eof = end_of_write;
}

static ssize_t
cifs_write(struct cifsFileInfo *open_file, __u32 pid, const char *write_data,
	   size_t write_size, loff_t *offset)
{
	int rc = 0;
	unsigned int bytes_written = 0;
	unsigned int total_written;
	struct cifs_tcon *tcon;
	struct TCP_Server_Info *server;
	unsigned int xid;
	struct dentry *dentry = open_file->dentry;
	struct cifsInodeInfo *cifsi = CIFS_I(d_inode(dentry));
	struct cifs_io_parms io_parms = {0};

	cifs_dbg(FYI, "write %zd bytes to offset %lld of %pd\n",
		 write_size, *offset, dentry);

	tcon = tlink_tcon(open_file->tlink);
	server = tcon->ses->server;

	if (!server->ops->sync_write)
		return -ENOSYS;

	xid = get_xid();

	for (total_written = 0; write_size > total_written;
	     total_written += bytes_written) {
		rc = -EAGAIN;
		while (rc == -EAGAIN) {
			struct kvec iov[2];
			unsigned int len;

			if (open_file->invalidHandle) {
				/* we could deadlock if we called
				   filemap_fdatawait from here so tell
				   reopen_file not to flush data to
				   server now */
				rc = cifs_reopen_file(open_file, false);
				if (rc != 0)
					break;
			}

			len = min(server->ops->wp_retry_size(d_inode(dentry)),
				  (unsigned int)write_size - total_written);
			/* iov[0] is reserved for smb header */
			iov[1].iov_base = (char *)write_data + total_written;
			iov[1].iov_len = len;
			io_parms.pid = pid;
			io_parms.tcon = tcon;
			io_parms.offset = *offset;
			io_parms.length = len;
			rc = server->ops->sync_write(xid, &open_file->fid,
					&io_parms, &bytes_written, iov, 1);
		}
		if (rc || (bytes_written == 0)) {
			if (total_written)
				break;
			else {
				free_xid(xid);
				return rc;
			}
		} else {
			spin_lock(&d_inode(dentry)->i_lock);
			cifs_update_eof(cifsi, *offset, bytes_written);
			spin_unlock(&d_inode(dentry)->i_lock);
			*offset += bytes_written;
		}
	}

	cifs_stats_bytes_written(tcon, total_written);

	if (total_written > 0) {
		spin_lock(&d_inode(dentry)->i_lock);
		if (*offset > d_inode(dentry)->i_size) {
			i_size_write(d_inode(dentry), *offset);
			d_inode(dentry)->i_blocks = (512 - 1 + *offset) >> 9;
		}
		spin_unlock(&d_inode(dentry)->i_lock);
	}
	mark_inode_dirty_sync(d_inode(dentry));
	free_xid(xid);
	return total_written;
}

struct cifsFileInfo *find_readable_file(struct cifsInodeInfo *cifs_inode,
					bool fsuid_only)
{
	struct cifsFileInfo *open_file = NULL;
	struct cifs_sb_info *cifs_sb = CIFS_SB(cifs_inode->netfs.inode.i_sb);

	/* only filter by fsuid on multiuser mounts */
	if (!(cifs_sb->mnt_cifs_flags & CIFS_MOUNT_MULTIUSER))
		fsuid_only = false;

	spin_lock(&cifs_inode->open_file_lock);
	/* we could simply get the first_list_entry since write-only entries
	   are always at the end of the list but since the first entry might
	   have a close pending, we go through the whole list */
	list_for_each_entry(open_file, &cifs_inode->openFileList, flist) {
		if (fsuid_only && !uid_eq(open_file->uid, current_fsuid()))
			continue;
		if (OPEN_FMODE(open_file->f_flags) & FMODE_READ) {
			if ((!open_file->invalidHandle)) {
				/* found a good file */
				/* lock it so it will not be closed on us */
				cifsFileInfo_get(open_file);
				spin_unlock(&cifs_inode->open_file_lock);
				return open_file;
			} /* else might as well continue, and look for
			     another, or simply have the caller reopen it
			     again rather than trying to fix this handle */
		} else /* write only file */
			break; /* write only files are last so must be done */
	}
	spin_unlock(&cifs_inode->open_file_lock);
	return NULL;
}

/* Return -EBADF if no handle is found and general rc otherwise */
int
cifs_get_writable_file(struct cifsInodeInfo *cifs_inode, int flags,
		       struct cifsFileInfo **ret_file)
{
	struct cifsFileInfo *open_file, *inv_file = NULL;
	struct cifs_sb_info *cifs_sb;
	bool any_available = false;
	int rc = -EBADF;
	unsigned int refind = 0;
	bool fsuid_only = flags & FIND_WR_FSUID_ONLY;
	bool with_delete = flags & FIND_WR_WITH_DELETE;
	*ret_file = NULL;

	/*
	 * Having a null inode here (because mapping->host was set to zero by
	 * the VFS or MM) should not happen but we had reports of on oops (due
	 * to it being zero) during stress testcases so we need to check for it
	 */

	if (cifs_inode == NULL) {
		cifs_dbg(VFS, "Null inode passed to cifs_writeable_file\n");
		dump_stack();
		return rc;
	}

	cifs_sb = CIFS_SB(cifs_inode->netfs.inode.i_sb);

	/* only filter by fsuid on multiuser mounts */
	if (!(cifs_sb->mnt_cifs_flags & CIFS_MOUNT_MULTIUSER))
		fsuid_only = false;

	spin_lock(&cifs_inode->open_file_lock);
refind_writable:
	if (refind > MAX_REOPEN_ATT) {
		spin_unlock(&cifs_inode->open_file_lock);
		return rc;
	}
	list_for_each_entry(open_file, &cifs_inode->openFileList, flist) {
		if (!any_available && open_file->pid != current->tgid)
			continue;
		if (fsuid_only && !uid_eq(open_file->uid, current_fsuid()))
			continue;
		if (with_delete && !(open_file->fid.access & DELETE))
			continue;
		if (OPEN_FMODE(open_file->f_flags) & FMODE_WRITE) {
			if (!open_file->invalidHandle) {
				/* found a good writable file */
				cifsFileInfo_get(open_file);
				spin_unlock(&cifs_inode->open_file_lock);
				*ret_file = open_file;
				return 0;
			} else {
				if (!inv_file)
					inv_file = open_file;
			}
		}
	}
	/* couldn't find useable FH with same pid, try any available */
	if (!any_available) {
		any_available = true;
		goto refind_writable;
	}

	if (inv_file) {
		any_available = false;
		cifsFileInfo_get(inv_file);
	}

	spin_unlock(&cifs_inode->open_file_lock);

	if (inv_file) {
		rc = cifs_reopen_file(inv_file, false);
		if (!rc) {
			*ret_file = inv_file;
			return 0;
		}

		spin_lock(&cifs_inode->open_file_lock);
		list_move_tail(&inv_file->flist, &cifs_inode->openFileList);
		spin_unlock(&cifs_inode->open_file_lock);
		cifsFileInfo_put(inv_file);
		++refind;
		inv_file = NULL;
		spin_lock(&cifs_inode->open_file_lock);
		goto refind_writable;
	}

	return rc;
}

struct cifsFileInfo *
find_writable_file(struct cifsInodeInfo *cifs_inode, int flags)
{
	struct cifsFileInfo *cfile;
	int rc;

	rc = cifs_get_writable_file(cifs_inode, flags, &cfile);
	if (rc)
		cifs_dbg(FYI, "Couldn't find writable handle rc=%d\n", rc);

	return cfile;
}

int
cifs_get_writable_path(struct cifs_tcon *tcon, const char *name,
		       int flags,
		       struct cifsFileInfo **ret_file)
{
	struct cifsFileInfo *cfile;
	void *page = alloc_dentry_path();

	*ret_file = NULL;

	spin_lock(&tcon->open_file_lock);
	list_for_each_entry(cfile, &tcon->openFileList, tlist) {
		struct cifsInodeInfo *cinode;
		const char *full_path = build_path_from_dentry(cfile->dentry, page);
		if (IS_ERR(full_path)) {
			spin_unlock(&tcon->open_file_lock);
			free_dentry_path(page);
			return PTR_ERR(full_path);
		}
		if (strcmp(full_path, name))
			continue;

		cinode = CIFS_I(d_inode(cfile->dentry));
		spin_unlock(&tcon->open_file_lock);
		free_dentry_path(page);
		return cifs_get_writable_file(cinode, flags, ret_file);
	}

	spin_unlock(&tcon->open_file_lock);
	free_dentry_path(page);
	return -ENOENT;
}

int
cifs_get_readable_path(struct cifs_tcon *tcon, const char *name,
		       struct cifsFileInfo **ret_file)
{
	struct cifsFileInfo *cfile;
	void *page = alloc_dentry_path();

	*ret_file = NULL;

	spin_lock(&tcon->open_file_lock);
	list_for_each_entry(cfile, &tcon->openFileList, tlist) {
		struct cifsInodeInfo *cinode;
		const char *full_path = build_path_from_dentry(cfile->dentry, page);
		if (IS_ERR(full_path)) {
			spin_unlock(&tcon->open_file_lock);
			free_dentry_path(page);
			return PTR_ERR(full_path);
		}
		if (strcmp(full_path, name))
			continue;

		cinode = CIFS_I(d_inode(cfile->dentry));
		spin_unlock(&tcon->open_file_lock);
		free_dentry_path(page);
		*ret_file = find_readable_file(cinode, 0);
		return *ret_file ? 0 : -ENOENT;
	}

	spin_unlock(&tcon->open_file_lock);
	free_dentry_path(page);
	return -ENOENT;
}

void
cifs_writedata_release(struct kref *refcount)
{
	struct cifs_writedata *wdata = container_of(refcount,
					struct cifs_writedata, refcount);
#ifdef CONFIG_CIFS_SMB_DIRECT
	if (wdata->mr) {
		smbd_deregister_mr(wdata->mr);
		wdata->mr = NULL;
	}
#endif

	if (wdata->cfile)
		cifsFileInfo_put(wdata->cfile);

	kvfree(wdata->pages);
	kfree(wdata);
}

/*
 * Write failed with a retryable error. Resend the write request. It's also
 * possible that the page was redirtied so re-clean the page.
 */
static void
cifs_writev_requeue(struct cifs_writedata *wdata)
{
	int i, rc = 0;
	struct inode *inode = d_inode(wdata->cfile->dentry);
	struct TCP_Server_Info *server;
	unsigned int rest_len;

	server = tlink_tcon(wdata->cfile->tlink)->ses->server;
	i = 0;
	rest_len = wdata->bytes;
	do {
		struct cifs_writedata *wdata2;
		unsigned int j, nr_pages, wsize, tailsz, cur_len;

		wsize = server->ops->wp_retry_size(inode);
		if (wsize < rest_len) {
			nr_pages = wsize / PAGE_SIZE;
			if (!nr_pages) {
				rc = -EOPNOTSUPP;
				break;
			}
			cur_len = nr_pages * PAGE_SIZE;
			tailsz = PAGE_SIZE;
		} else {
			nr_pages = DIV_ROUND_UP(rest_len, PAGE_SIZE);
			cur_len = rest_len;
			tailsz = rest_len - (nr_pages - 1) * PAGE_SIZE;
		}

		wdata2 = cifs_writedata_alloc(nr_pages, cifs_writev_complete);
		if (!wdata2) {
			rc = -ENOMEM;
			break;
		}

		for (j = 0; j < nr_pages; j++) {
			wdata2->pages[j] = wdata->pages[i + j];
			lock_page(wdata2->pages[j]);
			clear_page_dirty_for_io(wdata2->pages[j]);
		}

		wdata2->sync_mode = wdata->sync_mode;
		wdata2->nr_pages = nr_pages;
		wdata2->offset = page_offset(wdata2->pages[0]);
		wdata2->pagesz = PAGE_SIZE;
		wdata2->tailsz = tailsz;
		wdata2->bytes = cur_len;

		rc = cifs_get_writable_file(CIFS_I(inode), FIND_WR_ANY,
					    &wdata2->cfile);
		if (!wdata2->cfile) {
			cifs_dbg(VFS, "No writable handle to retry writepages rc=%d\n",
				 rc);
			if (!is_retryable_error(rc))
				rc = -EBADF;
		} else {
			wdata2->pid = wdata2->cfile->pid;
			rc = server->ops->async_writev(wdata2,
						       cifs_writedata_release);
		}

		for (j = 0; j < nr_pages; j++) {
			unlock_page(wdata2->pages[j]);
			if (rc != 0 && !is_retryable_error(rc)) {
				SetPageError(wdata2->pages[j]);
				end_page_writeback(wdata2->pages[j]);
				put_page(wdata2->pages[j]);
			}
		}

		kref_put(&wdata2->refcount, cifs_writedata_release);
		if (rc) {
			if (is_retryable_error(rc))
				continue;
			i += nr_pages;
			break;
		}

		rest_len -= cur_len;
		i += nr_pages;
	} while (i < wdata->nr_pages);

	/* cleanup remaining pages from the original wdata */
	for (; i < wdata->nr_pages; i++) {
		SetPageError(wdata->pages[i]);
		end_page_writeback(wdata->pages[i]);
		put_page(wdata->pages[i]);
	}

	if (rc != 0 && !is_retryable_error(rc))
		mapping_set_error(inode->i_mapping, rc);
	kref_put(&wdata->refcount, cifs_writedata_release);
}

void
cifs_writev_complete(struct work_struct *work)
{
	struct cifs_writedata *wdata = container_of(work,
						struct cifs_writedata, work);
	struct inode *inode = d_inode(wdata->cfile->dentry);
	int i = 0;

	if (wdata->result == 0) {
		spin_lock(&inode->i_lock);
		cifs_update_eof(CIFS_I(inode), wdata->offset, wdata->bytes);
		spin_unlock(&inode->i_lock);
		cifs_stats_bytes_written(tlink_tcon(wdata->cfile->tlink),
					 wdata->bytes);
	} else if (wdata->sync_mode == WB_SYNC_ALL && wdata->result == -EAGAIN)
		return cifs_writev_requeue(wdata);

	for (i = 0; i < wdata->nr_pages; i++) {
		struct page *page = wdata->pages[i];

		if (wdata->result == -EAGAIN)
			__set_page_dirty_nobuffers(page);
		else if (wdata->result < 0)
			SetPageError(page);
		end_page_writeback(page);
		cifs_readpage_to_fscache(inode, page);
		put_page(page);
	}
	if (wdata->result != -EAGAIN)
		mapping_set_error(inode->i_mapping, wdata->result);
	kref_put(&wdata->refcount, cifs_writedata_release);
}

struct cifs_writedata *
cifs_writedata_alloc(unsigned int nr_pages, work_func_t complete)
{
	struct page **pages =
		kcalloc(nr_pages, sizeof(struct page *), GFP_NOFS);
	if (pages)
		return cifs_writedata_direct_alloc(pages, complete);

	return NULL;
}

struct cifs_writedata *
cifs_writedata_direct_alloc(struct page **pages, work_func_t complete)
{
	struct cifs_writedata *wdata;

	wdata = kzalloc(sizeof(*wdata), GFP_NOFS);
	if (wdata != NULL) {
		wdata->pages = pages;
		kref_init(&wdata->refcount);
		INIT_LIST_HEAD(&wdata->list);
		init_completion(&wdata->done);
		INIT_WORK(&wdata->work, complete);
	}
	return wdata;
}


static int cifs_partialpagewrite(struct page *page, unsigned from, unsigned to)
{
	struct address_space *mapping = page->mapping;
	loff_t offset = (loff_t)page->index << PAGE_SHIFT;
	char *write_data;
	int rc = -EFAULT;
	int bytes_written = 0;
	struct inode *inode;
	struct cifsFileInfo *open_file;

	if (!mapping || !mapping->host)
		return -EFAULT;

	inode = page->mapping->host;

	offset += (loff_t)from;
	write_data = kmap(page);
	write_data += from;

	if ((to > PAGE_SIZE) || (from > to)) {
		kunmap(page);
		return -EIO;
	}

	/* racing with truncate? */
	if (offset > mapping->host->i_size) {
		kunmap(page);
		return 0; /* don't care */
	}

	/* check to make sure that we are not extending the file */
	if (mapping->host->i_size - offset < (loff_t)to)
		to = (unsigned)(mapping->host->i_size - offset);

	rc = cifs_get_writable_file(CIFS_I(mapping->host), FIND_WR_ANY,
				    &open_file);
	if (!rc) {
		bytes_written = cifs_write(open_file, open_file->pid,
					   write_data, to - from, &offset);
		cifsFileInfo_put(open_file);
		/* Does mm or vfs already set times? */
		inode->i_atime = inode->i_mtime = current_time(inode);
		if ((bytes_written > 0) && (offset))
			rc = 0;
		else if (bytes_written < 0)
			rc = bytes_written;
		else
			rc = -EFAULT;
	} else {
		cifs_dbg(FYI, "No writable handle for write page rc=%d\n", rc);
		if (!is_retryable_error(rc))
			rc = -EIO;
	}

	kunmap(page);
	return rc;
}

static struct cifs_writedata *
wdata_alloc_and_fillpages(pgoff_t tofind, struct address_space *mapping,
			  pgoff_t end, pgoff_t *index,
			  unsigned int *found_pages)
{
	struct cifs_writedata *wdata;

	wdata = cifs_writedata_alloc((unsigned int)tofind,
				     cifs_writev_complete);
	if (!wdata)
		return NULL;

	*found_pages = find_get_pages_range_tag(mapping, index, end,
				PAGECACHE_TAG_DIRTY, tofind, wdata->pages);
	return wdata;
}

static unsigned int
wdata_prepare_pages(struct cifs_writedata *wdata, unsigned int found_pages,
		    struct address_space *mapping,
		    struct writeback_control *wbc,
		    pgoff_t end, pgoff_t *index, pgoff_t *next, bool *done)
{
	unsigned int nr_pages = 0, i;
	struct page *page;

	for (i = 0; i < found_pages; i++) {
		page = wdata->pages[i];
		/*
		 * At this point we hold neither the i_pages lock nor the
		 * page lock: the page may be truncated or invalidated
		 * (changing page->mapping to NULL), or even swizzled
		 * back from swapper_space to tmpfs file mapping
		 */

		if (nr_pages == 0)
			lock_page(page);
		else if (!trylock_page(page))
			break;

		if (unlikely(page->mapping != mapping)) {
			unlock_page(page);
			break;
		}

		if (!wbc->range_cyclic && page->index > end) {
			*done = true;
			unlock_page(page);
			break;
		}

		if (*next && (page->index != *next)) {
			/* Not next consecutive page */
			unlock_page(page);
			break;
		}

		if (wbc->sync_mode != WB_SYNC_NONE)
			wait_on_page_writeback(page);

		if (PageWriteback(page) ||
				!clear_page_dirty_for_io(page)) {
			unlock_page(page);
			break;
		}

		/*
		 * This actually clears the dirty bit in the radix tree.
		 * See cifs_writepage() for more commentary.
		 */
		set_page_writeback(page);
		if (page_offset(page) >= i_size_read(mapping->host)) {
			*done = true;
			unlock_page(page);
			end_page_writeback(page);
			break;
		}

		wdata->pages[i] = page;
		*next = page->index + 1;
		++nr_pages;
	}

	/* reset index to refind any pages skipped */
	if (nr_pages == 0)
		*index = wdata->pages[0]->index + 1;

	/* put any pages we aren't going to use */
	for (i = nr_pages; i < found_pages; i++) {
		put_page(wdata->pages[i]);
		wdata->pages[i] = NULL;
	}

	return nr_pages;
}

static int
wdata_send_pages(struct cifs_writedata *wdata, unsigned int nr_pages,
		 struct address_space *mapping, struct writeback_control *wbc)
{
	int rc;

	wdata->sync_mode = wbc->sync_mode;
	wdata->nr_pages = nr_pages;
	wdata->offset = page_offset(wdata->pages[0]);
	wdata->pagesz = PAGE_SIZE;
	wdata->tailsz = min(i_size_read(mapping->host) -
			page_offset(wdata->pages[nr_pages - 1]),
			(loff_t)PAGE_SIZE);
	wdata->bytes = ((nr_pages - 1) * PAGE_SIZE) + wdata->tailsz;
	wdata->pid = wdata->cfile->pid;

	rc = adjust_credits(wdata->server, &wdata->credits, wdata->bytes);
	if (rc)
		return rc;

	if (wdata->cfile->invalidHandle)
		rc = -EAGAIN;
	else
		rc = wdata->server->ops->async_writev(wdata,
						      cifs_writedata_release);

	return rc;
}

static int cifs_writepages(struct address_space *mapping,
			   struct writeback_control *wbc)
{
	struct inode *inode = mapping->host;
	struct cifs_sb_info *cifs_sb = CIFS_SB(inode->i_sb);
	struct TCP_Server_Info *server;
	bool done = false, scanned = false, range_whole = false;
	pgoff_t end, index;
	struct cifs_writedata *wdata;
	struct cifsFileInfo *cfile = NULL;
	int rc = 0;
	int saved_rc = 0;
	unsigned int xid;

	/*
	 * If wsize is smaller than the page cache size, default to writing
	 * one page at a time via cifs_writepage
	 */
	if (cifs_sb->ctx->wsize < PAGE_SIZE)
		return generic_writepages(mapping, wbc);

	xid = get_xid();
	if (wbc->range_cyclic) {
		index = mapping->writeback_index; /* Start from prev offset */
		end = -1;
	} else {
		index = wbc->range_start >> PAGE_SHIFT;
		end = wbc->range_end >> PAGE_SHIFT;
		if (wbc->range_start == 0 && wbc->range_end == LLONG_MAX)
			range_whole = true;
		scanned = true;
	}
	server = cifs_pick_channel(cifs_sb_master_tcon(cifs_sb)->ses);

retry:
	while (!done && index <= end) {
		unsigned int i, nr_pages, found_pages, wsize;
		pgoff_t next = 0, tofind, saved_index = index;
		struct cifs_credits credits_on_stack;
		struct cifs_credits *credits = &credits_on_stack;
		int get_file_rc = 0;

		if (cfile)
			cifsFileInfo_put(cfile);

		rc = cifs_get_writable_file(CIFS_I(inode), FIND_WR_ANY, &cfile);

		/* in case of an error store it to return later */
		if (rc)
			get_file_rc = rc;

		rc = server->ops->wait_mtu_credits(server, cifs_sb->ctx->wsize,
						   &wsize, credits);
		if (rc != 0) {
			done = true;
			break;
		}

		tofind = min((wsize / PAGE_SIZE) - 1, end - index) + 1;

		wdata = wdata_alloc_and_fillpages(tofind, mapping, end, &index,
						  &found_pages);
		if (!wdata) {
			rc = -ENOMEM;
			done = true;
			add_credits_and_wake_if(server, credits, 0);
			break;
		}

		if (found_pages == 0) {
			kref_put(&wdata->refcount, cifs_writedata_release);
			add_credits_and_wake_if(server, credits, 0);
			break;
		}

		nr_pages = wdata_prepare_pages(wdata, found_pages, mapping, wbc,
					       end, &index, &next, &done);

		/* nothing to write? */
		if (nr_pages == 0) {
			kref_put(&wdata->refcount, cifs_writedata_release);
			add_credits_and_wake_if(server, credits, 0);
			continue;
		}

		wdata->credits = credits_on_stack;
		wdata->cfile = cfile;
		wdata->server = server;
		cfile = NULL;

		if (!wdata->cfile) {
			cifs_dbg(VFS, "No writable handle in writepages rc=%d\n",
				 get_file_rc);
			if (is_retryable_error(get_file_rc))
				rc = get_file_rc;
			else
				rc = -EBADF;
		} else
			rc = wdata_send_pages(wdata, nr_pages, mapping, wbc);

		for (i = 0; i < nr_pages; ++i)
			unlock_page(wdata->pages[i]);

		/* send failure -- clean up the mess */
		if (rc != 0) {
			add_credits_and_wake_if(server, &wdata->credits, 0);
			for (i = 0; i < nr_pages; ++i) {
				if (is_retryable_error(rc))
					redirty_page_for_writepage(wbc,
							   wdata->pages[i]);
				else
					SetPageError(wdata->pages[i]);
				end_page_writeback(wdata->pages[i]);
				put_page(wdata->pages[i]);
			}
			if (!is_retryable_error(rc))
				mapping_set_error(mapping, rc);
		}
		kref_put(&wdata->refcount, cifs_writedata_release);

		if (wbc->sync_mode == WB_SYNC_ALL && rc == -EAGAIN) {
			index = saved_index;
			continue;
		}

		/* Return immediately if we received a signal during writing */
		if (is_interrupt_error(rc)) {
			done = true;
			break;
		}

		if (rc != 0 && saved_rc == 0)
			saved_rc = rc;

		wbc->nr_to_write -= nr_pages;
		if (wbc->nr_to_write <= 0)
			done = true;

		index = next;
	}

	if (!scanned && !done) {
		/*
		 * We hit the last page and there is more work to be done: wrap
		 * back to the start of the file
		 */
		scanned = true;
		index = 0;
		goto retry;
	}

	if (saved_rc != 0)
		rc = saved_rc;

	if (wbc->range_cyclic || (range_whole && wbc->nr_to_write > 0))
		mapping->writeback_index = index;

	if (cfile)
		cifsFileInfo_put(cfile);
	free_xid(xid);
	/* Indication to update ctime and mtime as close is deferred */
	set_bit(CIFS_INO_MODIFIED_ATTR, &CIFS_I(inode)->flags);
	return rc;
}

static int
cifs_writepage_locked(struct page *page, struct writeback_control *wbc)
{
	int rc;
	unsigned int xid;

	xid = get_xid();
/* BB add check for wbc flags */
	get_page(page);
	if (!PageUptodate(page))
		cifs_dbg(FYI, "ppw - page not up to date\n");

	/*
	 * Set the "writeback" flag, and clear "dirty" in the radix tree.
	 *
	 * A writepage() implementation always needs to do either this,
	 * or re-dirty the page with "redirty_page_for_writepage()" in
	 * the case of a failure.
	 *
	 * Just unlocking the page will cause the radix tree tag-bits
	 * to fail to update with the state of the page correctly.
	 */
	set_page_writeback(page);
retry_write:
	rc = cifs_partialpagewrite(page, 0, PAGE_SIZE);
	if (is_retryable_error(rc)) {
		if (wbc->sync_mode == WB_SYNC_ALL && rc == -EAGAIN)
			goto retry_write;
		redirty_page_for_writepage(wbc, page);
	} else if (rc != 0) {
		SetPageError(page);
		mapping_set_error(page->mapping, rc);
	} else {
		SetPageUptodate(page);
	}
	end_page_writeback(page);
	put_page(page);
	free_xid(xid);
	return rc;
}

static int cifs_writepage(struct page *page, struct writeback_control *wbc)
{
	int rc = cifs_writepage_locked(page, wbc);
	unlock_page(page);
	return rc;
}

static int cifs_write_end(struct file *file, struct address_space *mapping,
			loff_t pos, unsigned len, unsigned copied,
			struct page *page, void *fsdata)
{
	int rc;
	struct inode *inode = mapping->host;
	struct cifsFileInfo *cfile = file->private_data;
	struct cifs_sb_info *cifs_sb = CIFS_SB(cfile->dentry->d_sb);
	__u32 pid;

	if (cifs_sb->mnt_cifs_flags & CIFS_MOUNT_RWPIDFORWARD)
		pid = cfile->pid;
	else
		pid = current->tgid;

	cifs_dbg(FYI, "write_end for page %p from pos %lld with %d bytes\n",
		 page, pos, copied);

	if (PageChecked(page)) {
		if (copied == len)
			SetPageUptodate(page);
		ClearPageChecked(page);
	} else if (!PageUptodate(page) && copied == PAGE_SIZE)
		SetPageUptodate(page);

	if (!PageUptodate(page)) {
		char *page_data;
		unsigned offset = pos & (PAGE_SIZE - 1);
		unsigned int xid;

		xid = get_xid();
		/* this is probably better than directly calling
		   partialpage_write since in this function the file handle is
		   known which we might as well	leverage */
		/* BB check if anything else missing out of ppw
		   such as updating last write time */
		page_data = kmap(page);
		rc = cifs_write(cfile, pid, page_data + offset, copied, &pos);
		/* if (rc < 0) should we set writebehind rc? */
		kunmap(page);

		free_xid(xid);
	} else {
		rc = copied;
		pos += copied;
		set_page_dirty(page);
	}

	if (rc > 0) {
		spin_lock(&inode->i_lock);
		if (pos > inode->i_size) {
			i_size_write(inode, pos);
			inode->i_blocks = (512 - 1 + pos) >> 9;
		}
		spin_unlock(&inode->i_lock);
	}

	unlock_page(page);
	put_page(page);
	/* Indication to update ctime and mtime as close is deferred */
	set_bit(CIFS_INO_MODIFIED_ATTR, &CIFS_I(inode)->flags);

	return rc;
}

int cifs_strict_fsync(struct file *file, loff_t start, loff_t end,
		      int datasync)
{
	unsigned int xid;
	int rc = 0;
	struct cifs_tcon *tcon;
	struct TCP_Server_Info *server;
	struct cifsFileInfo *smbfile = file->private_data;
	struct inode *inode = file_inode(file);
	struct cifs_sb_info *cifs_sb = CIFS_SB(inode->i_sb);

	rc = file_write_and_wait_range(file, start, end);
	if (rc) {
		trace_cifs_fsync_err(inode->i_ino, rc);
		return rc;
	}

	xid = get_xid();

	cifs_dbg(FYI, "Sync file - name: %pD datasync: 0x%x\n",
		 file, datasync);

	if (!CIFS_CACHE_READ(CIFS_I(inode))) {
		rc = cifs_zap_mapping(inode);
		if (rc) {
			cifs_dbg(FYI, "rc: %d during invalidate phase\n", rc);
			rc = 0; /* don't care about it in fsync */
		}
	}

	tcon = tlink_tcon(smbfile->tlink);
	if (!(cifs_sb->mnt_cifs_flags & CIFS_MOUNT_NOSSYNC)) {
		server = tcon->ses->server;
		if (server->ops->flush == NULL) {
			rc = -ENOSYS;
			goto strict_fsync_exit;
		}

		if ((OPEN_FMODE(smbfile->f_flags) & FMODE_WRITE) == 0) {
			smbfile = find_writable_file(CIFS_I(inode), FIND_WR_ANY);
			if (smbfile) {
				rc = server->ops->flush(xid, tcon, &smbfile->fid);
				cifsFileInfo_put(smbfile);
			} else
				cifs_dbg(FYI, "ignore fsync for file not open for write\n");
		} else
			rc = server->ops->flush(xid, tcon, &smbfile->fid);
	}

strict_fsync_exit:
	free_xid(xid);
	return rc;
}

int cifs_fsync(struct file *file, loff_t start, loff_t end, int datasync)
{
	unsigned int xid;
	int rc = 0;
	struct cifs_tcon *tcon;
	struct TCP_Server_Info *server;
	struct cifsFileInfo *smbfile = file->private_data;
	struct inode *inode = file_inode(file);
	struct cifs_sb_info *cifs_sb = CIFS_FILE_SB(file);

	rc = file_write_and_wait_range(file, start, end);
	if (rc) {
		trace_cifs_fsync_err(file_inode(file)->i_ino, rc);
		return rc;
	}

	xid = get_xid();

	cifs_dbg(FYI, "Sync file - name: %pD datasync: 0x%x\n",
		 file, datasync);

	tcon = tlink_tcon(smbfile->tlink);
	if (!(cifs_sb->mnt_cifs_flags & CIFS_MOUNT_NOSSYNC)) {
		server = tcon->ses->server;
		if (server->ops->flush == NULL) {
			rc = -ENOSYS;
			goto fsync_exit;
		}

		if ((OPEN_FMODE(smbfile->f_flags) & FMODE_WRITE) == 0) {
			smbfile = find_writable_file(CIFS_I(inode), FIND_WR_ANY);
			if (smbfile) {
				rc = server->ops->flush(xid, tcon, &smbfile->fid);
				cifsFileInfo_put(smbfile);
			} else
				cifs_dbg(FYI, "ignore fsync for file not open for write\n");
		} else
			rc = server->ops->flush(xid, tcon, &smbfile->fid);
	}

fsync_exit:
	free_xid(xid);
	return rc;
}

/*
 * As file closes, flush all cached write data for this inode checking
 * for write behind errors.
 */
int cifs_flush(struct file *file, fl_owner_t id)
{
	struct inode *inode = file_inode(file);
	int rc = 0;

	if (file->f_mode & FMODE_WRITE)
		rc = filemap_write_and_wait(inode->i_mapping);

	cifs_dbg(FYI, "Flush inode %p file %p rc %d\n", inode, file, rc);
	if (rc) {
		/* get more nuanced writeback errors */
		rc = filemap_check_wb_err(file->f_mapping, 0);
		trace_cifs_flush_err(inode->i_ino, rc);
	}
	return rc;
}

static int
cifs_write_allocate_pages(struct page **pages, unsigned long num_pages)
{
	int rc = 0;
	unsigned long i;

	for (i = 0; i < num_pages; i++) {
		pages[i] = alloc_page(GFP_KERNEL|__GFP_HIGHMEM);
		if (!pages[i]) {
			/*
			 * save number of pages we have already allocated and
			 * return with ENOMEM error
			 */
			num_pages = i;
			rc = -ENOMEM;
			break;
		}
	}

	if (rc) {
		for (i = 0; i < num_pages; i++)
			put_page(pages[i]);
	}
	return rc;
}

static inline
size_t get_numpages(const size_t wsize, const size_t len, size_t *cur_len)
{
	size_t num_pages;
	size_t clen;

	clen = min_t(const size_t, len, wsize);
	num_pages = DIV_ROUND_UP(clen, PAGE_SIZE);

	if (cur_len)
		*cur_len = clen;

	return num_pages;
}

static void
cifs_uncached_writedata_release(struct kref *refcount)
{
	int i;
	struct cifs_writedata *wdata = container_of(refcount,
					struct cifs_writedata, refcount);

	kref_put(&wdata->ctx->refcount, cifs_aio_ctx_release);
	for (i = 0; i < wdata->nr_pages; i++)
		put_page(wdata->pages[i]);
	cifs_writedata_release(refcount);
}

static void collect_uncached_write_data(struct cifs_aio_ctx *ctx);

static void
cifs_uncached_writev_complete(struct work_struct *work)
{
	struct cifs_writedata *wdata = container_of(work,
					struct cifs_writedata, work);
	struct inode *inode = d_inode(wdata->cfile->dentry);
	struct cifsInodeInfo *cifsi = CIFS_I(inode);

	spin_lock(&inode->i_lock);
	cifs_update_eof(cifsi, wdata->offset, wdata->bytes);
	if (cifsi->server_eof > inode->i_size)
		i_size_write(inode, cifsi->server_eof);
	spin_unlock(&inode->i_lock);

	complete(&wdata->done);
	collect_uncached_write_data(wdata->ctx);
	/* the below call can possibly free the last ref to aio ctx */
	kref_put(&wdata->refcount, cifs_uncached_writedata_release);
}

static int
wdata_fill_from_iovec(struct cifs_writedata *wdata, struct iov_iter *from,
		      size_t *len, unsigned long *num_pages)
{
	size_t save_len, copied, bytes, cur_len = *len;
	unsigned long i, nr_pages = *num_pages;

	save_len = cur_len;
	for (i = 0; i < nr_pages; i++) {
		bytes = min_t(const size_t, cur_len, PAGE_SIZE);
		copied = copy_page_from_iter(wdata->pages[i], 0, bytes, from);
		cur_len -= copied;
		/*
		 * If we didn't copy as much as we expected, then that
		 * may mean we trod into an unmapped area. Stop copying
		 * at that point. On the next pass through the big
		 * loop, we'll likely end up getting a zero-length
		 * write and bailing out of it.
		 */
		if (copied < bytes)
			break;
	}
	cur_len = save_len - cur_len;
	*len = cur_len;

	/*
	 * If we have no data to send, then that probably means that
	 * the copy above failed altogether. That's most likely because
	 * the address in the iovec was bogus. Return -EFAULT and let
	 * the caller free anything we allocated and bail out.
	 */
	if (!cur_len)
		return -EFAULT;

	/*
	 * i + 1 now represents the number of pages we actually used in
	 * the copy phase above.
	 */
	*num_pages = i + 1;
	return 0;
}

static int
cifs_resend_wdata(struct cifs_writedata *wdata, struct list_head *wdata_list,
	struct cifs_aio_ctx *ctx)
{
	unsigned int wsize;
	struct cifs_credits credits;
	int rc;
	struct TCP_Server_Info *server = wdata->server;

	do {
		if (wdata->cfile->invalidHandle) {
			rc = cifs_reopen_file(wdata->cfile, false);
			if (rc == -EAGAIN)
				continue;
			else if (rc)
				break;
		}


		/*
		 * Wait for credits to resend this wdata.
		 * Note: we are attempting to resend the whole wdata not in
		 * segments
		 */
		do {
			rc = server->ops->wait_mtu_credits(server, wdata->bytes,
						&wsize, &credits);
			if (rc)
				goto fail;

			if (wsize < wdata->bytes) {
				add_credits_and_wake_if(server, &credits, 0);
				msleep(1000);
			}
		} while (wsize < wdata->bytes);
		wdata->credits = credits;

		rc = adjust_credits(server, &wdata->credits, wdata->bytes);

		if (!rc) {
			if (wdata->cfile->invalidHandle)
				rc = -EAGAIN;
			else {
#ifdef CONFIG_CIFS_SMB_DIRECT
				if (wdata->mr) {
					wdata->mr->need_invalidate = true;
					smbd_deregister_mr(wdata->mr);
					wdata->mr = NULL;
				}
#endif
				rc = server->ops->async_writev(wdata,
					cifs_uncached_writedata_release);
			}
		}

		/* If the write was successfully sent, we are done */
		if (!rc) {
			list_add_tail(&wdata->list, wdata_list);
			return 0;
		}

		/* Roll back credits and retry if needed */
		add_credits_and_wake_if(server, &wdata->credits, 0);
	} while (rc == -EAGAIN);

fail:
	kref_put(&wdata->refcount, cifs_uncached_writedata_release);
	return rc;
}

static int
cifs_write_from_iter(loff_t offset, size_t len, struct iov_iter *from,
		     struct cifsFileInfo *open_file,
		     struct cifs_sb_info *cifs_sb, struct list_head *wdata_list,
		     struct cifs_aio_ctx *ctx)
{
	int rc = 0;
	size_t cur_len;
	unsigned long nr_pages, num_pages, i;
	struct cifs_writedata *wdata;
	struct iov_iter saved_from = *from;
	loff_t saved_offset = offset;
	pid_t pid;
	struct TCP_Server_Info *server;
	struct page **pagevec;
	size_t start;
	unsigned int xid;

	if (cifs_sb->mnt_cifs_flags & CIFS_MOUNT_RWPIDFORWARD)
		pid = open_file->pid;
	else
		pid = current->tgid;

	server = cifs_pick_channel(tlink_tcon(open_file->tlink)->ses);
	xid = get_xid();

	do {
		unsigned int wsize;
		struct cifs_credits credits_on_stack;
		struct cifs_credits *credits = &credits_on_stack;

		if (open_file->invalidHandle) {
			rc = cifs_reopen_file(open_file, false);
			if (rc == -EAGAIN)
				continue;
			else if (rc)
				break;
		}

		rc = server->ops->wait_mtu_credits(server, cifs_sb->ctx->wsize,
						   &wsize, credits);
		if (rc)
			break;

		cur_len = min_t(const size_t, len, wsize);

		if (ctx->direct_io) {
			ssize_t result;

			result = iov_iter_get_pages_alloc2(
				from, &pagevec, cur_len, &start);
			if (result < 0) {
				cifs_dbg(VFS,
					 "direct_writev couldn't get user pages (rc=%zd) iter type %d iov_offset %zd count %zd\n",
					 result, iov_iter_type(from),
					 from->iov_offset, from->count);
				dump_stack();

				rc = result;
				add_credits_and_wake_if(server, credits, 0);
				break;
			}
			cur_len = (size_t)result;

			nr_pages =
				(cur_len + start + PAGE_SIZE - 1) / PAGE_SIZE;

			wdata = cifs_writedata_direct_alloc(pagevec,
					     cifs_uncached_writev_complete);
			if (!wdata) {
				rc = -ENOMEM;
				add_credits_and_wake_if(server, credits, 0);
				break;
			}


			wdata->page_offset = start;
			wdata->tailsz =
				nr_pages > 1 ?
					cur_len - (PAGE_SIZE - start) -
					(nr_pages - 2) * PAGE_SIZE :
					cur_len;
		} else {
			nr_pages = get_numpages(wsize, len, &cur_len);
			wdata = cifs_writedata_alloc(nr_pages,
					     cifs_uncached_writev_complete);
			if (!wdata) {
				rc = -ENOMEM;
				add_credits_and_wake_if(server, credits, 0);
				break;
			}

			rc = cifs_write_allocate_pages(wdata->pages, nr_pages);
			if (rc) {
				kvfree(wdata->pages);
				kfree(wdata);
				add_credits_and_wake_if(server, credits, 0);
				break;
			}

			num_pages = nr_pages;
			rc = wdata_fill_from_iovec(
				wdata, from, &cur_len, &num_pages);
			if (rc) {
				for (i = 0; i < nr_pages; i++)
					put_page(wdata->pages[i]);
				kvfree(wdata->pages);
				kfree(wdata);
				add_credits_and_wake_if(server, credits, 0);
				break;
			}

			/*
			 * Bring nr_pages down to the number of pages we
			 * actually used, and free any pages that we didn't use.
			 */
			for ( ; nr_pages > num_pages; nr_pages--)
				put_page(wdata->pages[nr_pages - 1]);

			wdata->tailsz = cur_len - ((nr_pages - 1) * PAGE_SIZE);
		}

		wdata->sync_mode = WB_SYNC_ALL;
		wdata->nr_pages = nr_pages;
		wdata->offset = (__u64)offset;
		wdata->cfile = cifsFileInfo_get(open_file);
		wdata->server = server;
		wdata->pid = pid;
		wdata->bytes = cur_len;
		wdata->pagesz = PAGE_SIZE;
		wdata->credits = credits_on_stack;
		wdata->ctx = ctx;
		kref_get(&ctx->refcount);

		rc = adjust_credits(server, &wdata->credits, wdata->bytes);

		if (!rc) {
			if (wdata->cfile->invalidHandle)
				rc = -EAGAIN;
			else
				rc = server->ops->async_writev(wdata,
					cifs_uncached_writedata_release);
		}

		if (rc) {
			add_credits_and_wake_if(server, &wdata->credits, 0);
			kref_put(&wdata->refcount,
				 cifs_uncached_writedata_release);
			if (rc == -EAGAIN) {
				*from = saved_from;
				iov_iter_advance(from, offset - saved_offset);
				continue;
			}
			break;
		}

		list_add_tail(&wdata->list, wdata_list);
		offset += cur_len;
		len -= cur_len;
	} while (len > 0);

	free_xid(xid);
	return rc;
}

static void collect_uncached_write_data(struct cifs_aio_ctx *ctx)
{
	struct cifs_writedata *wdata, *tmp;
	struct cifs_tcon *tcon;
	struct cifs_sb_info *cifs_sb;
	struct dentry *dentry = ctx->cfile->dentry;
	ssize_t rc;

	tcon = tlink_tcon(ctx->cfile->tlink);
	cifs_sb = CIFS_SB(dentry->d_sb);

	mutex_lock(&ctx->aio_mutex);

	if (list_empty(&ctx->list)) {
		mutex_unlock(&ctx->aio_mutex);
		return;
	}

	rc = ctx->rc;
	/*
	 * Wait for and collect replies for any successful sends in order of
	 * increasing offset. Once an error is hit, then return without waiting
	 * for any more replies.
	 */
restart_loop:
	list_for_each_entry_safe(wdata, tmp, &ctx->list, list) {
		if (!rc) {
			if (!try_wait_for_completion(&wdata->done)) {
				mutex_unlock(&ctx->aio_mutex);
				return;
			}

			if (wdata->result)
				rc = wdata->result;
			else
				ctx->total_len += wdata->bytes;

			/* resend call if it's a retryable error */
			if (rc == -EAGAIN) {
				struct list_head tmp_list;
				struct iov_iter tmp_from = ctx->iter;

				INIT_LIST_HEAD(&tmp_list);
				list_del_init(&wdata->list);

				if (ctx->direct_io)
					rc = cifs_resend_wdata(
						wdata, &tmp_list, ctx);
				else {
					iov_iter_advance(&tmp_from,
						 wdata->offset - ctx->pos);

					rc = cifs_write_from_iter(wdata->offset,
						wdata->bytes, &tmp_from,
						ctx->cfile, cifs_sb, &tmp_list,
						ctx);

					kref_put(&wdata->refcount,
						cifs_uncached_writedata_release);
				}

				list_splice(&tmp_list, &ctx->list);
				goto restart_loop;
			}
		}
		list_del_init(&wdata->list);
		kref_put(&wdata->refcount, cifs_uncached_writedata_release);
	}

	cifs_stats_bytes_written(tcon, ctx->total_len);
	set_bit(CIFS_INO_INVALID_MAPPING, &CIFS_I(dentry->d_inode)->flags);

	ctx->rc = (rc == 0) ? ctx->total_len : rc;

	mutex_unlock(&ctx->aio_mutex);

	if (ctx->iocb && ctx->iocb->ki_complete)
		ctx->iocb->ki_complete(ctx->iocb, ctx->rc);
	else
		complete(&ctx->done);
}

static ssize_t __cifs_writev(
	struct kiocb *iocb, struct iov_iter *from, bool direct)
{
	struct file *file = iocb->ki_filp;
	ssize_t total_written = 0;
	struct cifsFileInfo *cfile;
	struct cifs_tcon *tcon;
	struct cifs_sb_info *cifs_sb;
	struct cifs_aio_ctx *ctx;
	struct iov_iter saved_from = *from;
	size_t len = iov_iter_count(from);
	int rc;

	/*
	 * iov_iter_get_pages_alloc doesn't work with ITER_KVEC.
	 * In this case, fall back to non-direct write function.
	 * this could be improved by getting pages directly in ITER_KVEC
	 */
	if (direct && iov_iter_is_kvec(from)) {
		cifs_dbg(FYI, "use non-direct cifs_writev for kvec I/O\n");
		direct = false;
	}

	rc = generic_write_checks(iocb, from);
	if (rc <= 0)
		return rc;

	cifs_sb = CIFS_FILE_SB(file);
	cfile = file->private_data;
	tcon = tlink_tcon(cfile->tlink);

	if (!tcon->ses->server->ops->async_writev)
		return -ENOSYS;

	ctx = cifs_aio_ctx_alloc();
	if (!ctx)
		return -ENOMEM;

	ctx->cfile = cifsFileInfo_get(cfile);

	if (!is_sync_kiocb(iocb))
		ctx->iocb = iocb;

	ctx->pos = iocb->ki_pos;

	if (direct) {
		ctx->direct_io = true;
		ctx->iter = *from;
		ctx->len = len;
	} else {
		rc = setup_aio_ctx_iter(ctx, from, WRITE);
		if (rc) {
			kref_put(&ctx->refcount, cifs_aio_ctx_release);
			return rc;
		}
	}

	/* grab a lock here due to read response handlers can access ctx */
	mutex_lock(&ctx->aio_mutex);

	rc = cifs_write_from_iter(iocb->ki_pos, ctx->len, &saved_from,
				  cfile, cifs_sb, &ctx->list, ctx);

	/*
	 * If at least one write was successfully sent, then discard any rc
	 * value from the later writes. If the other write succeeds, then
	 * we'll end up returning whatever was written. If it fails, then
	 * we'll get a new rc value from that.
	 */
	if (!list_empty(&ctx->list))
		rc = 0;

	mutex_unlock(&ctx->aio_mutex);

	if (rc) {
		kref_put(&ctx->refcount, cifs_aio_ctx_release);
		return rc;
	}

	if (!is_sync_kiocb(iocb)) {
		kref_put(&ctx->refcount, cifs_aio_ctx_release);
		return -EIOCBQUEUED;
	}

	rc = wait_for_completion_killable(&ctx->done);
	if (rc) {
		mutex_lock(&ctx->aio_mutex);
		ctx->rc = rc = -EINTR;
		total_written = ctx->total_len;
		mutex_unlock(&ctx->aio_mutex);
	} else {
		rc = ctx->rc;
		total_written = ctx->total_len;
	}

	kref_put(&ctx->refcount, cifs_aio_ctx_release);

	if (unlikely(!total_written))
		return rc;

	iocb->ki_pos += total_written;
	return total_written;
}

ssize_t cifs_direct_writev(struct kiocb *iocb, struct iov_iter *from)
{
	struct file *file = iocb->ki_filp;

	cifs_revalidate_mapping(file->f_inode);
	return __cifs_writev(iocb, from, true);
}

ssize_t cifs_user_writev(struct kiocb *iocb, struct iov_iter *from)
{
	return __cifs_writev(iocb, from, false);
}

static ssize_t
cifs_writev(struct kiocb *iocb, struct iov_iter *from)
{
	struct file *file = iocb->ki_filp;
	struct cifsFileInfo *cfile = (struct cifsFileInfo *)file->private_data;
	struct inode *inode = file->f_mapping->host;
	struct cifsInodeInfo *cinode = CIFS_I(inode);
	struct TCP_Server_Info *server = tlink_tcon(cfile->tlink)->ses->server;
	ssize_t rc;

	inode_lock(inode);
	/*
	 * We need to hold the sem to be sure nobody modifies lock list
	 * with a brlock that prevents writing.
	 */
	down_read(&cinode->lock_sem);

	rc = generic_write_checks(iocb, from);
	if (rc <= 0)
		goto out;

	if (!cifs_find_lock_conflict(cfile, iocb->ki_pos, iov_iter_count(from),
				     server->vals->exclusive_lock_type, 0,
				     NULL, CIFS_WRITE_OP))
		rc = __generic_file_write_iter(iocb, from);
	else
		rc = -EACCES;
out:
	up_read(&cinode->lock_sem);
	inode_unlock(inode);

	if (rc > 0)
		rc = generic_write_sync(iocb, rc);
	return rc;
}

ssize_t
cifs_strict_writev(struct kiocb *iocb, struct iov_iter *from)
{
	struct inode *inode = file_inode(iocb->ki_filp);
	struct cifsInodeInfo *cinode = CIFS_I(inode);
	struct cifs_sb_info *cifs_sb = CIFS_SB(inode->i_sb);
	struct cifsFileInfo *cfile = (struct cifsFileInfo *)
						iocb->ki_filp->private_data;
	struct cifs_tcon *tcon = tlink_tcon(cfile->tlink);
	ssize_t written;

	written = cifs_get_writer(cinode);
	if (written)
		return written;

	if (CIFS_CACHE_WRITE(cinode)) {
		if (cap_unix(tcon->ses) &&
		(CIFS_UNIX_FCNTL_CAP & le64_to_cpu(tcon->fsUnixInfo.Capability))
		  && ((cifs_sb->mnt_cifs_flags & CIFS_MOUNT_NOPOSIXBRL) == 0)) {
			written = generic_file_write_iter(iocb, from);
			goto out;
		}
		written = cifs_writev(iocb, from);
		goto out;
	}
	/*
	 * For non-oplocked files in strict cache mode we need to write the data
	 * to the server exactly from the pos to pos+len-1 rather than flush all
	 * affected pages because it may cause a error with mandatory locks on
	 * these pages but not on the region from pos to ppos+len-1.
	 */
	written = cifs_user_writev(iocb, from);
	if (CIFS_CACHE_READ(cinode)) {
		/*
		 * We have read level caching and we have just sent a write
		 * request to the server thus making data in the cache stale.
		 * Zap the cache and set oplock/lease level to NONE to avoid
		 * reading stale data from the cache. All subsequent read
		 * operations will read new data from the server.
		 */
		cifs_zap_mapping(inode);
		cifs_dbg(FYI, "Set Oplock/Lease to NONE for inode=%p after write\n",
			 inode);
		cinode->oplock = 0;
	}
out:
	cifs_put_writer(cinode);
	return written;
}

static struct cifs_readdata *
cifs_readdata_direct_alloc(struct page **pages, work_func_t complete)
{
	struct cifs_readdata *rdata;

	rdata = kzalloc(sizeof(*rdata), GFP_KERNEL);
	if (rdata != NULL) {
		rdata->pages = pages;
		kref_init(&rdata->refcount);
		INIT_LIST_HEAD(&rdata->list);
		init_completion(&rdata->done);
		INIT_WORK(&rdata->work, complete);
	}

	return rdata;
}

static struct cifs_readdata *
cifs_readdata_alloc(unsigned int nr_pages, work_func_t complete)
{
	struct page **pages =
		kcalloc(nr_pages, sizeof(struct page *), GFP_KERNEL);
	struct cifs_readdata *ret = NULL;

	if (pages) {
		ret = cifs_readdata_direct_alloc(pages, complete);
		if (!ret)
			kfree(pages);
	}

	return ret;
}

void
cifs_readdata_release(struct kref *refcount)
{
	struct cifs_readdata *rdata = container_of(refcount,
					struct cifs_readdata, refcount);
#ifdef CONFIG_CIFS_SMB_DIRECT
	if (rdata->mr) {
		smbd_deregister_mr(rdata->mr);
		rdata->mr = NULL;
	}
#endif
	if (rdata->cfile)
		cifsFileInfo_put(rdata->cfile);

	kvfree(rdata->pages);
	kfree(rdata);
}

static int
cifs_read_allocate_pages(struct cifs_readdata *rdata, unsigned int nr_pages)
{
	int rc = 0;
	struct page *page;
	unsigned int i;

	for (i = 0; i < nr_pages; i++) {
		page = alloc_page(GFP_KERNEL|__GFP_HIGHMEM);
		if (!page) {
			rc = -ENOMEM;
			break;
		}
		rdata->pages[i] = page;
	}

	if (rc) {
		unsigned int nr_page_failed = i;

		for (i = 0; i < nr_page_failed; i++) {
			put_page(rdata->pages[i]);
			rdata->pages[i] = NULL;
		}
	}
	return rc;
}

static void
cifs_uncached_readdata_release(struct kref *refcount)
{
	struct cifs_readdata *rdata = container_of(refcount,
					struct cifs_readdata, refcount);
	unsigned int i;

	kref_put(&rdata->ctx->refcount, cifs_aio_ctx_release);
	for (i = 0; i < rdata->nr_pages; i++) {
		put_page(rdata->pages[i]);
	}
	cifs_readdata_release(refcount);
}

/**
 * cifs_readdata_to_iov - copy data from pages in response to an iovec
 * @rdata:	the readdata response with list of pages holding data
 * @iter:	destination for our data
 *
 * This function copies data from a list of pages in a readdata response into
 * an array of iovecs. It will first calculate where the data should go
 * based on the info in the readdata and then copy the data into that spot.
 */
static int
cifs_readdata_to_iov(struct cifs_readdata *rdata, struct iov_iter *iter)
{
	size_t remaining = rdata->got_bytes;
	unsigned int i;

	for (i = 0; i < rdata->nr_pages; i++) {
		struct page *page = rdata->pages[i];
		size_t copy = min_t(size_t, remaining, PAGE_SIZE);
		size_t written;

		if (unlikely(iov_iter_is_pipe(iter))) {
			void *addr = kmap_atomic(page);

			written = copy_to_iter(addr, copy, iter);
			kunmap_atomic(addr);
		} else
			written = copy_page_to_iter(page, 0, copy, iter);
		remaining -= written;
		if (written < copy && iov_iter_count(iter) > 0)
			break;
	}
	return remaining ? -EFAULT : 0;
}

static void collect_uncached_read_data(struct cifs_aio_ctx *ctx);

static void
cifs_uncached_readv_complete(struct work_struct *work)
{
	struct cifs_readdata *rdata = container_of(work,
						struct cifs_readdata, work);

	complete(&rdata->done);
	collect_uncached_read_data(rdata->ctx);
	/* the below call can possibly free the last ref to aio ctx */
	kref_put(&rdata->refcount, cifs_uncached_readdata_release);
}

static int
uncached_fill_pages(struct TCP_Server_Info *server,
		    struct cifs_readdata *rdata, struct iov_iter *iter,
		    unsigned int len)
{
	int result = 0;
	unsigned int i;
	unsigned int nr_pages = rdata->nr_pages;
	unsigned int page_offset = rdata->page_offset;

	rdata->got_bytes = 0;
	rdata->tailsz = PAGE_SIZE;
	for (i = 0; i < nr_pages; i++) {
		struct page *page = rdata->pages[i];
		size_t n;
		unsigned int segment_size = rdata->pagesz;

		if (i == 0)
			segment_size -= page_offset;
		else
			page_offset = 0;


		if (len <= 0) {
			/* no need to hold page hostage */
			rdata->pages[i] = NULL;
			rdata->nr_pages--;
			put_page(page);
			continue;
		}

		n = len;
		if (len >= segment_size)
			/* enough data to fill the page */
			n = segment_size;
		else
			rdata->tailsz = len;
		len -= n;

		if (iter)
			result = copy_page_from_iter(
					page, page_offset, n, iter);
#ifdef CONFIG_CIFS_SMB_DIRECT
		else if (rdata->mr)
			result = n;
#endif
		else
			result = cifs_read_page_from_socket(
					server, page, page_offset, n);
		if (result < 0)
			break;

		rdata->got_bytes += result;
	}

	return rdata->got_bytes > 0 && result != -ECONNABORTED ?
						rdata->got_bytes : result;
}

static int
cifs_uncached_read_into_pages(struct TCP_Server_Info *server,
			      struct cifs_readdata *rdata, unsigned int len)
{
	return uncached_fill_pages(server, rdata, NULL, len);
}

static int
cifs_uncached_copy_into_pages(struct TCP_Server_Info *server,
			      struct cifs_readdata *rdata,
			      struct iov_iter *iter)
{
	return uncached_fill_pages(server, rdata, iter, iter->count);
}

static int cifs_resend_rdata(struct cifs_readdata *rdata,
			struct list_head *rdata_list,
			struct cifs_aio_ctx *ctx)
{
	unsigned int rsize;
	struct cifs_credits credits;
	int rc;
	struct TCP_Server_Info *server;

	/* XXX: should we pick a new channel here? */
	server = rdata->server;

	do {
		if (rdata->cfile->invalidHandle) {
			rc = cifs_reopen_file(rdata->cfile, true);
			if (rc == -EAGAIN)
				continue;
			else if (rc)
				break;
		}

		/*
		 * Wait for credits to resend this rdata.
		 * Note: we are attempting to resend the whole rdata not in
		 * segments
		 */
		do {
			rc = server->ops->wait_mtu_credits(server, rdata->bytes,
						&rsize, &credits);

			if (rc)
				goto fail;

			if (rsize < rdata->bytes) {
				add_credits_and_wake_if(server, &credits, 0);
				msleep(1000);
			}
		} while (rsize < rdata->bytes);
		rdata->credits = credits;

		rc = adjust_credits(server, &rdata->credits, rdata->bytes);
		if (!rc) {
			if (rdata->cfile->invalidHandle)
				rc = -EAGAIN;
			else {
#ifdef CONFIG_CIFS_SMB_DIRECT
				if (rdata->mr) {
					rdata->mr->need_invalidate = true;
					smbd_deregister_mr(rdata->mr);
					rdata->mr = NULL;
				}
#endif
				rc = server->ops->async_readv(rdata);
			}
		}

		/* If the read was successfully sent, we are done */
		if (!rc) {
			/* Add to aio pending list */
			list_add_tail(&rdata->list, rdata_list);
			return 0;
		}

		/* Roll back credits and retry if needed */
		add_credits_and_wake_if(server, &rdata->credits, 0);
	} while (rc == -EAGAIN);

fail:
	kref_put(&rdata->refcount, cifs_uncached_readdata_release);
	return rc;
}

static int
cifs_send_async_read(loff_t offset, size_t len, struct cifsFileInfo *open_file,
		     struct cifs_sb_info *cifs_sb, struct list_head *rdata_list,
		     struct cifs_aio_ctx *ctx)
{
	struct cifs_readdata *rdata;
	unsigned int npages, rsize;
	struct cifs_credits credits_on_stack;
	struct cifs_credits *credits = &credits_on_stack;
	size_t cur_len;
	int rc;
	pid_t pid;
	struct TCP_Server_Info *server;
	struct page **pagevec;
	size_t start;
	struct iov_iter direct_iov = ctx->iter;

	server = cifs_pick_channel(tlink_tcon(open_file->tlink)->ses);

	if (cifs_sb->mnt_cifs_flags & CIFS_MOUNT_RWPIDFORWARD)
		pid = open_file->pid;
	else
		pid = current->tgid;

	if (ctx->direct_io)
		iov_iter_advance(&direct_iov, offset - ctx->pos);

	do {
		if (open_file->invalidHandle) {
			rc = cifs_reopen_file(open_file, true);
			if (rc == -EAGAIN)
				continue;
			else if (rc)
				break;
		}

		if (cifs_sb->ctx->rsize == 0)
			cifs_sb->ctx->rsize =
				server->ops->negotiate_rsize(tlink_tcon(open_file->tlink),
							     cifs_sb->ctx);

		rc = server->ops->wait_mtu_credits(server, cifs_sb->ctx->rsize,
						   &rsize, credits);
		if (rc)
			break;

		cur_len = min_t(const size_t, len, rsize);

		if (ctx->direct_io) {
			ssize_t result;

			result = iov_iter_get_pages_alloc2(
					&direct_iov, &pagevec,
					cur_len, &start);
			if (result < 0) {
				cifs_dbg(VFS,
					 "Couldn't get user pages (rc=%zd) iter type %d iov_offset %zd count %zd\n",
					 result, iov_iter_type(&direct_iov),
					 direct_iov.iov_offset,
					 direct_iov.count);
				dump_stack();

				rc = result;
				add_credits_and_wake_if(server, credits, 0);
				break;
			}
			cur_len = (size_t)result;

			rdata = cifs_readdata_direct_alloc(
					pagevec, cifs_uncached_readv_complete);
			if (!rdata) {
				add_credits_and_wake_if(server, credits, 0);
				rc = -ENOMEM;
				break;
			}

			npages = (cur_len + start + PAGE_SIZE-1) / PAGE_SIZE;
			rdata->page_offset = start;
			rdata->tailsz = npages > 1 ?
				cur_len-(PAGE_SIZE-start)-(npages-2)*PAGE_SIZE :
				cur_len;

		} else {

			npages = DIV_ROUND_UP(cur_len, PAGE_SIZE);
			/* allocate a readdata struct */
			rdata = cifs_readdata_alloc(npages,
					    cifs_uncached_readv_complete);
			if (!rdata) {
				add_credits_and_wake_if(server, credits, 0);
				rc = -ENOMEM;
				break;
			}

			rc = cifs_read_allocate_pages(rdata, npages);
			if (rc) {
				kvfree(rdata->pages);
				kfree(rdata);
				add_credits_and_wake_if(server, credits, 0);
				break;
			}

			rdata->tailsz = PAGE_SIZE;
		}

		rdata->server = server;
		rdata->cfile = cifsFileInfo_get(open_file);
		rdata->nr_pages = npages;
		rdata->offset = offset;
		rdata->bytes = cur_len;
		rdata->pid = pid;
		rdata->pagesz = PAGE_SIZE;
		rdata->read_into_pages = cifs_uncached_read_into_pages;
		rdata->copy_into_pages = cifs_uncached_copy_into_pages;
		rdata->credits = credits_on_stack;
		rdata->ctx = ctx;
		kref_get(&ctx->refcount);

		rc = adjust_credits(server, &rdata->credits, rdata->bytes);

		if (!rc) {
			if (rdata->cfile->invalidHandle)
				rc = -EAGAIN;
			else
				rc = server->ops->async_readv(rdata);
		}

		if (rc) {
			add_credits_and_wake_if(server, &rdata->credits, 0);
			kref_put(&rdata->refcount,
				cifs_uncached_readdata_release);
			if (rc == -EAGAIN) {
				iov_iter_revert(&direct_iov, cur_len);
				continue;
			}
			break;
		}

		list_add_tail(&rdata->list, rdata_list);
		offset += cur_len;
		len -= cur_len;
	} while (len > 0);

	return rc;
}

static void
collect_uncached_read_data(struct cifs_aio_ctx *ctx)
{
	struct cifs_readdata *rdata, *tmp;
	struct iov_iter *to = &ctx->iter;
	struct cifs_sb_info *cifs_sb;
	int rc;

	cifs_sb = CIFS_SB(ctx->cfile->dentry->d_sb);

	mutex_lock(&ctx->aio_mutex);

	if (list_empty(&ctx->list)) {
		mutex_unlock(&ctx->aio_mutex);
		return;
	}

	rc = ctx->rc;
	/* the loop below should proceed in the order of increasing offsets */
again:
	list_for_each_entry_safe(rdata, tmp, &ctx->list, list) {
		if (!rc) {
			if (!try_wait_for_completion(&rdata->done)) {
				mutex_unlock(&ctx->aio_mutex);
				return;
			}

			if (rdata->result == -EAGAIN) {
				/* resend call if it's a retryable error */
				struct list_head tmp_list;
				unsigned int got_bytes = rdata->got_bytes;

				list_del_init(&rdata->list);
				INIT_LIST_HEAD(&tmp_list);

				/*
				 * Got a part of data and then reconnect has
				 * happened -- fill the buffer and continue
				 * reading.
				 */
				if (got_bytes && got_bytes < rdata->bytes) {
					rc = 0;
					if (!ctx->direct_io)
						rc = cifs_readdata_to_iov(rdata, to);
					if (rc) {
						kref_put(&rdata->refcount,
							cifs_uncached_readdata_release);
						continue;
					}
				}

				if (ctx->direct_io) {
					/*
					 * Re-use rdata as this is a
					 * direct I/O
					 */
					rc = cifs_resend_rdata(
						rdata,
						&tmp_list, ctx);
				} else {
					rc = cifs_send_async_read(
						rdata->offset + got_bytes,
						rdata->bytes - got_bytes,
						rdata->cfile, cifs_sb,
						&tmp_list, ctx);

					kref_put(&rdata->refcount,
						cifs_uncached_readdata_release);
				}

				list_splice(&tmp_list, &ctx->list);

				goto again;
			} else if (rdata->result)
				rc = rdata->result;
			else if (!ctx->direct_io)
				rc = cifs_readdata_to_iov(rdata, to);

			/* if there was a short read -- discard anything left */
			if (rdata->got_bytes && rdata->got_bytes < rdata->bytes)
				rc = -ENODATA;

			ctx->total_len += rdata->got_bytes;
		}
		list_del_init(&rdata->list);
		kref_put(&rdata->refcount, cifs_uncached_readdata_release);
	}

	if (!ctx->direct_io)
		ctx->total_len = ctx->len - iov_iter_count(to);

	/* mask nodata case */
	if (rc == -ENODATA)
		rc = 0;

	ctx->rc = (rc == 0) ? (ssize_t)ctx->total_len : rc;

	mutex_unlock(&ctx->aio_mutex);

	if (ctx->iocb && ctx->iocb->ki_complete)
		ctx->iocb->ki_complete(ctx->iocb, ctx->rc);
	else
		complete(&ctx->done);
}

static ssize_t __cifs_readv(
	struct kiocb *iocb, struct iov_iter *to, bool direct)
{
	size_t len;
	struct file *file = iocb->ki_filp;
	struct cifs_sb_info *cifs_sb;
	struct cifsFileInfo *cfile;
	struct cifs_tcon *tcon;
	ssize_t rc, total_read = 0;
	loff_t offset = iocb->ki_pos;
	struct cifs_aio_ctx *ctx;

	/*
	 * iov_iter_get_pages_alloc() doesn't work with ITER_KVEC,
	 * fall back to data copy read path
	 * this could be improved by getting pages directly in ITER_KVEC
	 */
	if (direct && iov_iter_is_kvec(to)) {
		cifs_dbg(FYI, "use non-direct cifs_user_readv for kvec I/O\n");
		direct = false;
	}

	len = iov_iter_count(to);
	if (!len)
		return 0;

	cifs_sb = CIFS_FILE_SB(file);
	cfile = file->private_data;
	tcon = tlink_tcon(cfile->tlink);

	if (!tcon->ses->server->ops->async_readv)
		return -ENOSYS;

	if ((file->f_flags & O_ACCMODE) == O_WRONLY)
		cifs_dbg(FYI, "attempting read on write only file instance\n");

	ctx = cifs_aio_ctx_alloc();
	if (!ctx)
		return -ENOMEM;

	ctx->cfile = cifsFileInfo_get(cfile);

	if (!is_sync_kiocb(iocb))
		ctx->iocb = iocb;

	if (user_backed_iter(to))
		ctx->should_dirty = true;

	if (direct) {
		ctx->pos = offset;
		ctx->direct_io = true;
		ctx->iter = *to;
		ctx->len = len;
	} else {
		rc = setup_aio_ctx_iter(ctx, to, READ);
		if (rc) {
			kref_put(&ctx->refcount, cifs_aio_ctx_release);
			return rc;
		}
		len = ctx->len;
	}

	if (direct) {
		rc = filemap_write_and_wait_range(file->f_inode->i_mapping,
						  offset, offset + len - 1);
		if (rc) {
			kref_put(&ctx->refcount, cifs_aio_ctx_release);
			return -EAGAIN;
		}
	}

	/* grab a lock here due to read response handlers can access ctx */
	mutex_lock(&ctx->aio_mutex);

	rc = cifs_send_async_read(offset, len, cfile, cifs_sb, &ctx->list, ctx);

	/* if at least one read request send succeeded, then reset rc */
	if (!list_empty(&ctx->list))
		rc = 0;

	mutex_unlock(&ctx->aio_mutex);

	if (rc) {
		kref_put(&ctx->refcount, cifs_aio_ctx_release);
		return rc;
	}

	if (!is_sync_kiocb(iocb)) {
		kref_put(&ctx->refcount, cifs_aio_ctx_release);
		return -EIOCBQUEUED;
	}

	rc = wait_for_completion_killable(&ctx->done);
	if (rc) {
		mutex_lock(&ctx->aio_mutex);
		ctx->rc = rc = -EINTR;
		total_read = ctx->total_len;
		mutex_unlock(&ctx->aio_mutex);
	} else {
		rc = ctx->rc;
		total_read = ctx->total_len;
	}

	kref_put(&ctx->refcount, cifs_aio_ctx_release);

	if (total_read) {
		iocb->ki_pos += total_read;
		return total_read;
	}
	return rc;
}

ssize_t cifs_direct_readv(struct kiocb *iocb, struct iov_iter *to)
{
	return __cifs_readv(iocb, to, true);
}

ssize_t cifs_user_readv(struct kiocb *iocb, struct iov_iter *to)
{
	return __cifs_readv(iocb, to, false);
}

ssize_t
cifs_strict_readv(struct kiocb *iocb, struct iov_iter *to)
{
	struct inode *inode = file_inode(iocb->ki_filp);
	struct cifsInodeInfo *cinode = CIFS_I(inode);
	struct cifs_sb_info *cifs_sb = CIFS_SB(inode->i_sb);
	struct cifsFileInfo *cfile = (struct cifsFileInfo *)
						iocb->ki_filp->private_data;
	struct cifs_tcon *tcon = tlink_tcon(cfile->tlink);
	int rc = -EACCES;

	/*
	 * In strict cache mode we need to read from the server all the time
	 * if we don't have level II oplock because the server can delay mtime
	 * change - so we can't make a decision about inode invalidating.
	 * And we can also fail with pagereading if there are mandatory locks
	 * on pages affected by this read but not on the region from pos to
	 * pos+len-1.
	 */
	if (!CIFS_CACHE_READ(cinode))
		return cifs_user_readv(iocb, to);

	if (cap_unix(tcon->ses) &&
	    (CIFS_UNIX_FCNTL_CAP & le64_to_cpu(tcon->fsUnixInfo.Capability)) &&
	    ((cifs_sb->mnt_cifs_flags & CIFS_MOUNT_NOPOSIXBRL) == 0))
		return generic_file_read_iter(iocb, to);

	/*
	 * We need to hold the sem to be sure nobody modifies lock list
	 * with a brlock that prevents reading.
	 */
	down_read(&cinode->lock_sem);
	if (!cifs_find_lock_conflict(cfile, iocb->ki_pos, iov_iter_count(to),
				     tcon->ses->server->vals->shared_lock_type,
				     0, NULL, CIFS_READ_OP))
		rc = generic_file_read_iter(iocb, to);
	up_read(&cinode->lock_sem);
	return rc;
}

static ssize_t
cifs_read(struct file *file, char *read_data, size_t read_size, loff_t *offset)
{
	int rc = -EACCES;
	unsigned int bytes_read = 0;
	unsigned int total_read;
	unsigned int current_read_size;
	unsigned int rsize;
	struct cifs_sb_info *cifs_sb;
	struct cifs_tcon *tcon;
	struct TCP_Server_Info *server;
	unsigned int xid;
	char *cur_offset;
	struct cifsFileInfo *open_file;
	struct cifs_io_parms io_parms = {0};
	int buf_type = CIFS_NO_BUFFER;
	__u32 pid;

	xid = get_xid();
	cifs_sb = CIFS_FILE_SB(file);

	/* FIXME: set up handlers for larger reads and/or convert to async */
	rsize = min_t(unsigned int, cifs_sb->ctx->rsize, CIFSMaxBufSize);

	if (file->private_data == NULL) {
		rc = -EBADF;
		free_xid(xid);
		return rc;
	}
	open_file = file->private_data;
	tcon = tlink_tcon(open_file->tlink);
	server = cifs_pick_channel(tcon->ses);

	if (!server->ops->sync_read) {
		free_xid(xid);
		return -ENOSYS;
	}

	if (cifs_sb->mnt_cifs_flags & CIFS_MOUNT_RWPIDFORWARD)
		pid = open_file->pid;
	else
		pid = current->tgid;

	if ((file->f_flags & O_ACCMODE) == O_WRONLY)
		cifs_dbg(FYI, "attempting read on write only file instance\n");

	for (total_read = 0, cur_offset = read_data; read_size > total_read;
	     total_read += bytes_read, cur_offset += bytes_read) {
		do {
			current_read_size = min_t(uint, read_size - total_read,
						  rsize);
			/*
			 * For windows me and 9x we do not want to request more
			 * than it negotiated since it will refuse the read
			 * then.
			 */
			if (!(tcon->ses->capabilities &
				tcon->ses->server->vals->cap_large_files)) {
				current_read_size = min_t(uint,
					current_read_size, CIFSMaxBufSize);
			}
			if (open_file->invalidHandle) {
				rc = cifs_reopen_file(open_file, true);
				if (rc != 0)
					break;
			}
			io_parms.pid = pid;
			io_parms.tcon = tcon;
			io_parms.offset = *offset;
			io_parms.length = current_read_size;
			io_parms.server = server;
			rc = server->ops->sync_read(xid, &open_file->fid, &io_parms,
						    &bytes_read, &cur_offset,
						    &buf_type);
		} while (rc == -EAGAIN);

		if (rc || (bytes_read == 0)) {
			if (total_read) {
				break;
			} else {
				free_xid(xid);
				return rc;
			}
		} else {
			cifs_stats_bytes_read(tcon, total_read);
			*offset += bytes_read;
		}
	}
	free_xid(xid);
	return total_read;
}

/*
 * If the page is mmap'ed into a process' page tables, then we need to make
 * sure that it doesn't change while being written back.
 */
static vm_fault_t
cifs_page_mkwrite(struct vm_fault *vmf)
{
	struct page *page = vmf->page;

	/* Wait for the page to be written to the cache before we allow it to
	 * be modified.  We then assume the entire page will need writing back.
	 */
#ifdef CONFIG_CIFS_FSCACHE
	if (PageFsCache(page) &&
	    wait_on_page_fscache_killable(page) < 0)
		return VM_FAULT_RETRY;
#endif

	wait_on_page_writeback(page);

	if (lock_page_killable(page) < 0)
		return VM_FAULT_RETRY;
	return VM_FAULT_LOCKED;
}

static const struct vm_operations_struct cifs_file_vm_ops = {
	.fault = filemap_fault,
	.map_pages = filemap_map_pages,
	.page_mkwrite = cifs_page_mkwrite,
};

int cifs_file_strict_mmap(struct file *file, struct vm_area_struct *vma)
{
	int xid, rc = 0;
	struct inode *inode = file_inode(file);

	xid = get_xid();

	if (!CIFS_CACHE_READ(CIFS_I(inode)))
		rc = cifs_zap_mapping(inode);
	if (!rc)
		rc = generic_file_mmap(file, vma);
	if (!rc)
		vma->vm_ops = &cifs_file_vm_ops;

	free_xid(xid);
	return rc;
}

int cifs_file_mmap(struct file *file, struct vm_area_struct *vma)
{
	int rc, xid;

	xid = get_xid();

	rc = cifs_revalidate_file(file);
	if (rc)
		cifs_dbg(FYI, "Validation prior to mmap failed, error=%d\n",
			 rc);
	if (!rc)
		rc = generic_file_mmap(file, vma);
	if (!rc)
		vma->vm_ops = &cifs_file_vm_ops;

	free_xid(xid);
	return rc;
}

static void
cifs_readv_complete(struct work_struct *work)
{
	unsigned int i, got_bytes;
	struct cifs_readdata *rdata = container_of(work,
						struct cifs_readdata, work);

	got_bytes = rdata->got_bytes;
	for (i = 0; i < rdata->nr_pages; i++) {
		struct page *page = rdata->pages[i];

		if (rdata->result == 0 ||
		    (rdata->result == -EAGAIN && got_bytes)) {
			flush_dcache_page(page);
			SetPageUptodate(page);
		} else
			SetPageError(page);

		if (rdata->result == 0 ||
		    (rdata->result == -EAGAIN && got_bytes))
			cifs_readpage_to_fscache(rdata->mapping->host, page);

		unlock_page(page);

		got_bytes -= min_t(unsigned int, PAGE_SIZE, got_bytes);

		put_page(page);
		rdata->pages[i] = NULL;
	}
	kref_put(&rdata->refcount, cifs_readdata_release);
}

static int
readpages_fill_pages(struct TCP_Server_Info *server,
		     struct cifs_readdata *rdata, struct iov_iter *iter,
		     unsigned int len)
{
	int result = 0;
	unsigned int i;
	u64 eof;
	pgoff_t eof_index;
	unsigned int nr_pages = rdata->nr_pages;
	unsigned int page_offset = rdata->page_offset;

	/* determine the eof that the server (probably) has */
	eof = CIFS_I(rdata->mapping->host)->server_eof;
	eof_index = eof ? (eof - 1) >> PAGE_SHIFT : 0;
	cifs_dbg(FYI, "eof=%llu eof_index=%lu\n", eof, eof_index);

	rdata->got_bytes = 0;
	rdata->tailsz = PAGE_SIZE;
	for (i = 0; i < nr_pages; i++) {
		struct page *page = rdata->pages[i];
		unsigned int to_read = rdata->pagesz;
		size_t n;

		if (i == 0)
			to_read -= page_offset;
		else
			page_offset = 0;

		n = to_read;

		if (len >= to_read) {
			len -= to_read;
		} else if (len > 0) {
			/* enough for partial page, fill and zero the rest */
			zero_user(page, len + page_offset, to_read - len);
			n = rdata->tailsz = len;
			len = 0;
		} else if (page->index > eof_index) {
			/*
			 * The VFS will not try to do readahead past the
			 * i_size, but it's possible that we have outstanding
			 * writes with gaps in the middle and the i_size hasn't
			 * caught up yet. Populate those with zeroed out pages
			 * to prevent the VFS from repeatedly attempting to
			 * fill them until the writes are flushed.
			 */
			zero_user(page, 0, PAGE_SIZE);
			flush_dcache_page(page);
			SetPageUptodate(page);
			unlock_page(page);
			put_page(page);
			rdata->pages[i] = NULL;
			rdata->nr_pages--;
			continue;
		} else {
			/* no need to hold page hostage */
			unlock_page(page);
			put_page(page);
			rdata->pages[i] = NULL;
			rdata->nr_pages--;
			continue;
		}

		if (iter)
			result = copy_page_from_iter(
					page, page_offset, n, iter);
#ifdef CONFIG_CIFS_SMB_DIRECT
		else if (rdata->mr)
			result = n;
#endif
		else
			result = cifs_read_page_from_socket(
					server, page, page_offset, n);
		if (result < 0)
			break;

		rdata->got_bytes += result;
	}

	return rdata->got_bytes > 0 && result != -ECONNABORTED ?
						rdata->got_bytes : result;
}

static int
cifs_readpages_read_into_pages(struct TCP_Server_Info *server,
			       struct cifs_readdata *rdata, unsigned int len)
{
	return readpages_fill_pages(server, rdata, NULL, len);
}

static int
cifs_readpages_copy_into_pages(struct TCP_Server_Info *server,
			       struct cifs_readdata *rdata,
			       struct iov_iter *iter)
{
	return readpages_fill_pages(server, rdata, iter, iter->count);
}

static void cifs_readahead(struct readahead_control *ractl)
{
	int rc;
	struct cifsFileInfo *open_file = ractl->file->private_data;
	struct cifs_sb_info *cifs_sb = CIFS_FILE_SB(ractl->file);
	struct TCP_Server_Info *server;
	pid_t pid;
	unsigned int xid, nr_pages, last_batch_size = 0, cache_nr_pages = 0;
	pgoff_t next_cached = ULONG_MAX;
	bool caching = fscache_cookie_enabled(cifs_inode_cookie(ractl->mapping->host)) &&
		cifs_inode_cookie(ractl->mapping->host)->cache_priv;
	bool check_cache = caching;

	xid = get_xid();

	if (cifs_sb->mnt_cifs_flags & CIFS_MOUNT_RWPIDFORWARD)
		pid = open_file->pid;
	else
		pid = current->tgid;

	rc = 0;
	server = cifs_pick_channel(tlink_tcon(open_file->tlink)->ses);

	cifs_dbg(FYI, "%s: file=%p mapping=%p num_pages=%u\n",
		 __func__, ractl->file, ractl->mapping, readahead_count(ractl));

	/*
	 * Chop the readahead request up into rsize-sized read requests.
	 */
	while ((nr_pages = readahead_count(ractl) - last_batch_size)) {
		unsigned int i, got, rsize;
		struct page *page;
		struct cifs_readdata *rdata;
		struct cifs_credits credits_on_stack;
		struct cifs_credits *credits = &credits_on_stack;
		pgoff_t index = readahead_index(ractl) + last_batch_size;

		/*
		 * Find out if we have anything cached in the range of
		 * interest, and if so, where the next chunk of cached data is.
		 */
		if (caching) {
			if (check_cache) {
				rc = cifs_fscache_query_occupancy(
					ractl->mapping->host, index, nr_pages,
					&next_cached, &cache_nr_pages);
				if (rc < 0)
					caching = false;
				check_cache = false;
			}

			if (index == next_cached) {
				/*
				 * TODO: Send a whole batch of pages to be read
				 * by the cache.
				 */
				struct folio *folio = readahead_folio(ractl);
<<<<<<< HEAD
=======

>>>>>>> e6f4ff3f
				last_batch_size = folio_nr_pages(folio);
				if (cifs_readpage_from_fscache(ractl->mapping->host,
							       &folio->page) < 0) {
					/*
					 * TODO: Deal with cache read failure
					 * here, but for the moment, delegate
					 * that to readpage.
					 */
					caching = false;
				}
				folio_unlock(folio);
				next_cached++;
				cache_nr_pages--;
				if (cache_nr_pages == 0)
					check_cache = true;
				continue;
			}
		}

		if (open_file->invalidHandle) {
			rc = cifs_reopen_file(open_file, true);
			if (rc) {
				if (rc == -EAGAIN)
					continue;
				break;
			}
		}

		if (cifs_sb->ctx->rsize == 0)
			cifs_sb->ctx->rsize =
				server->ops->negotiate_rsize(tlink_tcon(open_file->tlink),
							     cifs_sb->ctx);

		rc = server->ops->wait_mtu_credits(server, cifs_sb->ctx->rsize,
						   &rsize, credits);
		if (rc)
			break;
		nr_pages = min_t(size_t, rsize / PAGE_SIZE, readahead_count(ractl));
		nr_pages = min_t(size_t, nr_pages, next_cached - index);

		/*
		 * Give up immediately if rsize is too small to read an entire
		 * page. The VFS will fall back to readpage. We should never
		 * reach this point however since we set ra_pages to 0 when the
		 * rsize is smaller than a cache page.
		 */
		if (unlikely(!nr_pages)) {
			add_credits_and_wake_if(server, credits, 0);
			break;
		}

		rdata = cifs_readdata_alloc(nr_pages, cifs_readv_complete);
		if (!rdata) {
			/* best to give up if we're out of mem */
			add_credits_and_wake_if(server, credits, 0);
			break;
		}

		got = __readahead_batch(ractl, rdata->pages, nr_pages);
		if (got != nr_pages) {
			pr_warn("__readahead_batch() returned %u/%u\n",
				got, nr_pages);
			nr_pages = got;
		}

		rdata->nr_pages = nr_pages;
		rdata->bytes	= readahead_batch_length(ractl);
		rdata->cfile	= cifsFileInfo_get(open_file);
		rdata->server	= server;
		rdata->mapping	= ractl->mapping;
		rdata->offset	= readahead_pos(ractl);
		rdata->pid	= pid;
		rdata->pagesz	= PAGE_SIZE;
		rdata->tailsz	= PAGE_SIZE;
		rdata->read_into_pages = cifs_readpages_read_into_pages;
		rdata->copy_into_pages = cifs_readpages_copy_into_pages;
		rdata->credits	= credits_on_stack;

		rc = adjust_credits(server, &rdata->credits, rdata->bytes);
		if (!rc) {
			if (rdata->cfile->invalidHandle)
				rc = -EAGAIN;
			else
				rc = server->ops->async_readv(rdata);
		}

		if (rc) {
			add_credits_and_wake_if(server, &rdata->credits, 0);
			for (i = 0; i < rdata->nr_pages; i++) {
				page = rdata->pages[i];
				unlock_page(page);
				put_page(page);
			}
			/* Fallback to the readpage in error/reconnect cases */
			kref_put(&rdata->refcount, cifs_readdata_release);
			break;
		}

		kref_put(&rdata->refcount, cifs_readdata_release);
		last_batch_size = nr_pages;
	}

	free_xid(xid);
}

/*
 * cifs_readpage_worker must be called with the page pinned
 */
static int cifs_readpage_worker(struct file *file, struct page *page,
	loff_t *poffset)
{
	char *read_data;
	int rc;

	/* Is the page cached? */
	rc = cifs_readpage_from_fscache(file_inode(file), page);
	if (rc == 0)
		goto read_complete;

	read_data = kmap(page);
	/* for reads over a certain size could initiate async read ahead */

	rc = cifs_read(file, read_data, PAGE_SIZE, poffset);

	if (rc < 0)
		goto io_error;
	else
		cifs_dbg(FYI, "Bytes read %d\n", rc);

	/* we do not want atime to be less than mtime, it broke some apps */
	file_inode(file)->i_atime = current_time(file_inode(file));
	if (timespec64_compare(&(file_inode(file)->i_atime), &(file_inode(file)->i_mtime)))
		file_inode(file)->i_atime = file_inode(file)->i_mtime;
	else
		file_inode(file)->i_atime = current_time(file_inode(file));

	if (PAGE_SIZE > rc)
		memset(read_data + rc, 0, PAGE_SIZE - rc);

	flush_dcache_page(page);
	SetPageUptodate(page);

	/* send this page to the cache */
	cifs_readpage_to_fscache(file_inode(file), page);

	rc = 0;

io_error:
	kunmap(page);
	unlock_page(page);

read_complete:
	return rc;
}

static int cifs_read_folio(struct file *file, struct folio *folio)
{
	struct page *page = &folio->page;
	loff_t offset = page_file_offset(page);
	int rc = -EACCES;
	unsigned int xid;

	xid = get_xid();

	if (file->private_data == NULL) {
		rc = -EBADF;
		free_xid(xid);
		return rc;
	}

	cifs_dbg(FYI, "read_folio %p at offset %d 0x%x\n",
		 page, (int)offset, (int)offset);

	rc = cifs_readpage_worker(file, page, &offset);

	free_xid(xid);
	return rc;
}

static int is_inode_writable(struct cifsInodeInfo *cifs_inode)
{
	struct cifsFileInfo *open_file;

	spin_lock(&cifs_inode->open_file_lock);
	list_for_each_entry(open_file, &cifs_inode->openFileList, flist) {
		if (OPEN_FMODE(open_file->f_flags) & FMODE_WRITE) {
			spin_unlock(&cifs_inode->open_file_lock);
			return 1;
		}
	}
	spin_unlock(&cifs_inode->open_file_lock);
	return 0;
}

/* We do not want to update the file size from server for inodes
   open for write - to avoid races with writepage extending
   the file - in the future we could consider allowing
   refreshing the inode only on increases in the file size
   but this is tricky to do without racing with writebehind
   page caching in the current Linux kernel design */
bool is_size_safe_to_change(struct cifsInodeInfo *cifsInode, __u64 end_of_file)
{
	if (!cifsInode)
		return true;

	if (is_inode_writable(cifsInode)) {
		/* This inode is open for write at least once */
		struct cifs_sb_info *cifs_sb;

		cifs_sb = CIFS_SB(cifsInode->netfs.inode.i_sb);
		if (cifs_sb->mnt_cifs_flags & CIFS_MOUNT_DIRECT_IO) {
			/* since no page cache to corrupt on directio
			we can change size safely */
			return true;
		}

		if (i_size_read(&cifsInode->netfs.inode) < end_of_file)
			return true;

		return false;
	} else
		return true;
}

static int cifs_write_begin(struct file *file, struct address_space *mapping,
			loff_t pos, unsigned len,
			struct page **pagep, void **fsdata)
{
	int oncethru = 0;
	pgoff_t index = pos >> PAGE_SHIFT;
	loff_t offset = pos & (PAGE_SIZE - 1);
	loff_t page_start = pos & PAGE_MASK;
	loff_t i_size;
	struct page *page;
	int rc = 0;

	cifs_dbg(FYI, "write_begin from %lld len %d\n", (long long)pos, len);

start:
	page = grab_cache_page_write_begin(mapping, index);
	if (!page) {
		rc = -ENOMEM;
		goto out;
	}

	if (PageUptodate(page))
		goto out;

	/*
	 * If we write a full page it will be up to date, no need to read from
	 * the server. If the write is short, we'll end up doing a sync write
	 * instead.
	 */
	if (len == PAGE_SIZE)
		goto out;

	/*
	 * optimize away the read when we have an oplock, and we're not
	 * expecting to use any of the data we'd be reading in. That
	 * is, when the page lies beyond the EOF, or straddles the EOF
	 * and the write will cover all of the existing data.
	 */
	if (CIFS_CACHE_READ(CIFS_I(mapping->host))) {
		i_size = i_size_read(mapping->host);
		if (page_start >= i_size ||
		    (offset == 0 && (pos + len) >= i_size)) {
			zero_user_segments(page, 0, offset,
					   offset + len,
					   PAGE_SIZE);
			/*
			 * PageChecked means that the parts of the page
			 * to which we're not writing are considered up
			 * to date. Once the data is copied to the
			 * page, it can be set uptodate.
			 */
			SetPageChecked(page);
			goto out;
		}
	}

	if ((file->f_flags & O_ACCMODE) != O_WRONLY && !oncethru) {
		/*
		 * might as well read a page, it is fast enough. If we get
		 * an error, we don't need to return it. cifs_write_end will
		 * do a sync write instead since PG_uptodate isn't set.
		 */
		cifs_readpage_worker(file, page, &page_start);
		put_page(page);
		oncethru = 1;
		goto start;
	} else {
		/* we could try using another file handle if there is one -
		   but how would we lock it to prevent close of that handle
		   racing with this read? In any case
		   this will be written out by write_end so is fine */
	}
out:
	*pagep = page;
	return rc;
}

static bool cifs_release_folio(struct folio *folio, gfp_t gfp)
{
	if (folio_test_private(folio))
		return 0;
	if (folio_test_fscache(folio)) {
		if (current_is_kswapd() || !(gfp & __GFP_FS))
			return false;
		folio_wait_fscache(folio);
	}
	fscache_note_page_release(cifs_inode_cookie(folio->mapping->host));
	return true;
}

static void cifs_invalidate_folio(struct folio *folio, size_t offset,
				 size_t length)
{
	folio_wait_fscache(folio);
}

static int cifs_launder_folio(struct folio *folio)
{
	int rc = 0;
	loff_t range_start = folio_pos(folio);
	loff_t range_end = range_start + folio_size(folio);
	struct writeback_control wbc = {
		.sync_mode = WB_SYNC_ALL,
		.nr_to_write = 0,
		.range_start = range_start,
		.range_end = range_end,
	};

	cifs_dbg(FYI, "Launder page: %lu\n", folio->index);

	if (folio_clear_dirty_for_io(folio))
		rc = cifs_writepage_locked(&folio->page, &wbc);

	folio_wait_fscache(folio);
	return rc;
}

void cifs_oplock_break(struct work_struct *work)
{
	struct cifsFileInfo *cfile = container_of(work, struct cifsFileInfo,
						  oplock_break);
	struct inode *inode = d_inode(cfile->dentry);
	struct cifsInodeInfo *cinode = CIFS_I(inode);
	struct cifs_tcon *tcon = tlink_tcon(cfile->tlink);
	struct TCP_Server_Info *server = tcon->ses->server;
	int rc = 0;
	bool purge_cache = false;

	wait_on_bit(&cinode->flags, CIFS_INODE_PENDING_WRITERS,
			TASK_UNINTERRUPTIBLE);

	server->ops->downgrade_oplock(server, cinode, cfile->oplock_level,
				      cfile->oplock_epoch, &purge_cache);

	if (!CIFS_CACHE_WRITE(cinode) && CIFS_CACHE_READ(cinode) &&
						cifs_has_mand_locks(cinode)) {
		cifs_dbg(FYI, "Reset oplock to None for inode=%p due to mand locks\n",
			 inode);
		cinode->oplock = 0;
	}

	if (inode && S_ISREG(inode->i_mode)) {
		if (CIFS_CACHE_READ(cinode))
			break_lease(inode, O_RDONLY);
		else
			break_lease(inode, O_WRONLY);
		rc = filemap_fdatawrite(inode->i_mapping);
		if (!CIFS_CACHE_READ(cinode) || purge_cache) {
			rc = filemap_fdatawait(inode->i_mapping);
			mapping_set_error(inode->i_mapping, rc);
			cifs_zap_mapping(inode);
		}
		cifs_dbg(FYI, "Oplock flush inode %p rc %d\n", inode, rc);
		if (CIFS_CACHE_WRITE(cinode))
			goto oplock_break_ack;
	}

	rc = cifs_push_locks(cfile);
	if (rc)
		cifs_dbg(VFS, "Push locks rc = %d\n", rc);

oplock_break_ack:
	/*
	 * releasing stale oplock after recent reconnect of smb session using
	 * a now incorrect file handle is not a data integrity issue but do
	 * not bother sending an oplock release if session to server still is
	 * disconnected since oplock already released by the server
	 */
	if (!cfile->oplock_break_cancelled) {
		rc = tcon->ses->server->ops->oplock_response(tcon, &cfile->fid,
							     cinode);
		cifs_dbg(FYI, "Oplock release rc = %d\n", rc);
	}

	_cifsFileInfo_put(cfile, false /* do not wait for ourself */, false);
	cifs_done_oplock_break(cinode);
}

/*
 * The presence of cifs_direct_io() in the address space ops vector
 * allowes open() O_DIRECT flags which would have failed otherwise.
 *
 * In the non-cached mode (mount with cache=none), we shunt off direct read and write requests
 * so this method should never be called.
 *
 * Direct IO is not yet supported in the cached mode.
 */
static ssize_t
cifs_direct_io(struct kiocb *iocb, struct iov_iter *iter)
{
        /*
         * FIXME
         * Eventually need to support direct IO for non forcedirectio mounts
         */
        return -EINVAL;
}

static int cifs_swap_activate(struct swap_info_struct *sis,
			      struct file *swap_file, sector_t *span)
{
	struct cifsFileInfo *cfile = swap_file->private_data;
	struct inode *inode = swap_file->f_mapping->host;
	unsigned long blocks;
	long long isize;

	cifs_dbg(FYI, "swap activate\n");

	if (!swap_file->f_mapping->a_ops->swap_rw)
		/* Cannot support swap */
		return -EINVAL;

	spin_lock(&inode->i_lock);
	blocks = inode->i_blocks;
	isize = inode->i_size;
	spin_unlock(&inode->i_lock);
	if (blocks*512 < isize) {
		pr_warn("swap activate: swapfile has holes\n");
		return -EINVAL;
	}
	*span = sis->pages;

	pr_warn_once("Swap support over SMB3 is experimental\n");

	/*
	 * TODO: consider adding ACL (or documenting how) to prevent other
	 * users (on this or other systems) from reading it
	 */


	/* TODO: add sk_set_memalloc(inet) or similar */

	if (cfile)
		cfile->swapfile = true;
	/*
	 * TODO: Since file already open, we can't open with DENY_ALL here
	 * but we could add call to grab a byte range lock to prevent others
	 * from reading or writing the file
	 */

	sis->flags |= SWP_FS_OPS;
	return add_swap_extent(sis, 0, sis->max, 0);
}

static void cifs_swap_deactivate(struct file *file)
{
	struct cifsFileInfo *cfile = file->private_data;

	cifs_dbg(FYI, "swap deactivate\n");

	/* TODO: undo sk_set_memalloc(inet) will eventually be needed */

	if (cfile)
		cfile->swapfile = false;

	/* do we need to unpin (or unlock) the file */
}

/*
 * Mark a page as having been made dirty and thus needing writeback.  We also
 * need to pin the cache object to write back to.
 */
#ifdef CONFIG_CIFS_FSCACHE
static bool cifs_dirty_folio(struct address_space *mapping, struct folio *folio)
{
	return fscache_dirty_folio(mapping, folio,
					cifs_inode_cookie(mapping->host));
}
#else
#define cifs_dirty_folio filemap_dirty_folio
#endif

const struct address_space_operations cifs_addr_ops = {
	.read_folio = cifs_read_folio,
	.readahead = cifs_readahead,
	.writepage = cifs_writepage,
	.writepages = cifs_writepages,
	.write_begin = cifs_write_begin,
	.write_end = cifs_write_end,
	.dirty_folio = cifs_dirty_folio,
	.release_folio = cifs_release_folio,
	.direct_IO = cifs_direct_io,
	.invalidate_folio = cifs_invalidate_folio,
	.launder_folio = cifs_launder_folio,
	/*
	 * TODO: investigate and if useful we could add an cifs_migratePage
	 * helper (under an CONFIG_MIGRATION) in the future, and also
	 * investigate and add an is_dirty_writeback helper if needed
	 */
	.swap_activate = cifs_swap_activate,
	.swap_deactivate = cifs_swap_deactivate,
};

/*
 * cifs_readahead requires the server to support a buffer large enough to
 * contain the header plus one complete page of data.  Otherwise, we need
 * to leave cifs_readahead out of the address space operations.
 */
const struct address_space_operations cifs_addr_ops_smallbuf = {
	.read_folio = cifs_read_folio,
	.writepage = cifs_writepage,
	.writepages = cifs_writepages,
	.write_begin = cifs_write_begin,
	.write_end = cifs_write_end,
	.dirty_folio = cifs_dirty_folio,
	.release_folio = cifs_release_folio,
	.invalidate_folio = cifs_invalidate_folio,
	.launder_folio = cifs_launder_folio,
};<|MERGE_RESOLUTION|>--- conflicted
+++ resolved
@@ -4719,10 +4719,7 @@
 				 * by the cache.
 				 */
 				struct folio *folio = readahead_folio(ractl);
-<<<<<<< HEAD
-=======
-
->>>>>>> e6f4ff3f
+
 				last_batch_size = folio_nr_pages(folio);
 				if (cifs_readpage_from_fscache(ractl->mapping->host,
 							       &folio->page) < 0) {
