// SPDX-License-Identifier: GPL-2.0
/*
 * Common code for the NVMe target.
 * Copyright (c) 2015-2016 HGST, a Western Digital Company.
 */
#define pr_fmt(fmt) KBUILD_MODNAME ": " fmt
#include <linux/module.h>
#include <linux/random.h>
#include <linux/rculist.h>
#include <linux/pci-p2pdma.h>
#include <linux/scatterlist.h>

#define CREATE_TRACE_POINTS
#include "trace.h"

#include "nvmet.h"

struct workqueue_struct *buffered_io_wq;
struct workqueue_struct *zbd_wq;
static const struct nvmet_fabrics_ops *nvmet_transports[NVMF_TRTYPE_MAX];
static DEFINE_IDA(cntlid_ida);

/*
 * This read/write semaphore is used to synchronize access to configuration
 * information on a target system that will result in discovery log page
 * information change for at least one host.
 * The full list of resources to protected by this semaphore is:
 *
 *  - subsystems list
 *  - per-subsystem allowed hosts list
 *  - allow_any_host subsystem attribute
 *  - nvmet_genctr
 *  - the nvmet_transports array
 *
 * When updating any of those lists/structures write lock should be obtained,
 * while when reading (popolating discovery log page or checking host-subsystem
 * link) read lock is obtained to allow concurrent reads.
 */
DECLARE_RWSEM(nvmet_config_sem);

u32 nvmet_ana_group_enabled[NVMET_MAX_ANAGRPS + 1];
u64 nvmet_ana_chgcnt;
DECLARE_RWSEM(nvmet_ana_sem);

inline u16 errno_to_nvme_status(struct nvmet_req *req, int errno)
{
	switch (errno) {
	case 0:
		return NVME_SC_SUCCESS;
	case -ENOSPC:
		req->error_loc = offsetof(struct nvme_rw_command, length);
		return NVME_SC_CAP_EXCEEDED | NVME_SC_DNR;
	case -EREMOTEIO:
		req->error_loc = offsetof(struct nvme_rw_command, slba);
		return  NVME_SC_LBA_RANGE | NVME_SC_DNR;
	case -EOPNOTSUPP:
		req->error_loc = offsetof(struct nvme_common_command, opcode);
		switch (req->cmd->common.opcode) {
		case nvme_cmd_dsm:
		case nvme_cmd_write_zeroes:
			return NVME_SC_ONCS_NOT_SUPPORTED | NVME_SC_DNR;
		default:
			return NVME_SC_INVALID_OPCODE | NVME_SC_DNR;
		}
		break;
	case -ENODATA:
		req->error_loc = offsetof(struct nvme_rw_command, nsid);
		return NVME_SC_ACCESS_DENIED;
	case -EIO:
		fallthrough;
	default:
		req->error_loc = offsetof(struct nvme_common_command, opcode);
		return NVME_SC_INTERNAL | NVME_SC_DNR;
	}
}

u16 nvmet_report_invalid_opcode(struct nvmet_req *req)
{
	pr_debug("unhandled cmd %d on qid %d\n", req->cmd->common.opcode,
		 req->sq->qid);

	req->error_loc = offsetof(struct nvme_common_command, opcode);
	return NVME_SC_INVALID_OPCODE | NVME_SC_DNR;
}

static struct nvmet_subsys *nvmet_find_get_subsys(struct nvmet_port *port,
		const char *subsysnqn);

u16 nvmet_copy_to_sgl(struct nvmet_req *req, off_t off, const void *buf,
		size_t len)
{
	if (sg_pcopy_from_buffer(req->sg, req->sg_cnt, buf, len, off) != len) {
		req->error_loc = offsetof(struct nvme_common_command, dptr);
		return NVME_SC_SGL_INVALID_DATA | NVME_SC_DNR;
	}
	return 0;
}

u16 nvmet_copy_from_sgl(struct nvmet_req *req, off_t off, void *buf, size_t len)
{
	if (sg_pcopy_to_buffer(req->sg, req->sg_cnt, buf, len, off) != len) {
		req->error_loc = offsetof(struct nvme_common_command, dptr);
		return NVME_SC_SGL_INVALID_DATA | NVME_SC_DNR;
	}
	return 0;
}

u16 nvmet_zero_sgl(struct nvmet_req *req, off_t off, size_t len)
{
	if (sg_zero_buffer(req->sg, req->sg_cnt, len, off) != len) {
		req->error_loc = offsetof(struct nvme_common_command, dptr);
		return NVME_SC_SGL_INVALID_DATA | NVME_SC_DNR;
	}
	return 0;
}

static u32 nvmet_max_nsid(struct nvmet_subsys *subsys)
{
	struct nvmet_ns *cur;
	unsigned long idx;
	u32 nsid = 0;

	xa_for_each(&subsys->namespaces, idx, cur)
		nsid = cur->nsid;

	return nsid;
}

static u32 nvmet_async_event_result(struct nvmet_async_event *aen)
{
	return aen->event_type | (aen->event_info << 8) | (aen->log_page << 16);
}

static void nvmet_async_events_failall(struct nvmet_ctrl *ctrl)
{
	struct nvmet_req *req;

	mutex_lock(&ctrl->lock);
	while (ctrl->nr_async_event_cmds) {
		req = ctrl->async_event_cmds[--ctrl->nr_async_event_cmds];
		mutex_unlock(&ctrl->lock);
		nvmet_req_complete(req, NVME_SC_INTERNAL | NVME_SC_DNR);
		mutex_lock(&ctrl->lock);
	}
	mutex_unlock(&ctrl->lock);
}

static void nvmet_async_events_process(struct nvmet_ctrl *ctrl)
{
	struct nvmet_async_event *aen;
	struct nvmet_req *req;

	mutex_lock(&ctrl->lock);
	while (ctrl->nr_async_event_cmds && !list_empty(&ctrl->async_events)) {
		aen = list_first_entry(&ctrl->async_events,
				       struct nvmet_async_event, entry);
		req = ctrl->async_event_cmds[--ctrl->nr_async_event_cmds];
		nvmet_set_result(req, nvmet_async_event_result(aen));

		list_del(&aen->entry);
		kfree(aen);

		mutex_unlock(&ctrl->lock);
		trace_nvmet_async_event(ctrl, req->cqe->result.u32);
		nvmet_req_complete(req, 0);
		mutex_lock(&ctrl->lock);
	}
	mutex_unlock(&ctrl->lock);
}

static void nvmet_async_events_free(struct nvmet_ctrl *ctrl)
{
	struct nvmet_async_event *aen, *tmp;

	mutex_lock(&ctrl->lock);
	list_for_each_entry_safe(aen, tmp, &ctrl->async_events, entry) {
		list_del(&aen->entry);
		kfree(aen);
	}
	mutex_unlock(&ctrl->lock);
}

static void nvmet_async_event_work(struct work_struct *work)
{
	struct nvmet_ctrl *ctrl =
		container_of(work, struct nvmet_ctrl, async_event_work);

	nvmet_async_events_process(ctrl);
}

void nvmet_add_async_event(struct nvmet_ctrl *ctrl, u8 event_type,
		u8 event_info, u8 log_page)
{
	struct nvmet_async_event *aen;

	aen = kmalloc(sizeof(*aen), GFP_KERNEL);
	if (!aen)
		return;

	aen->event_type = event_type;
	aen->event_info = event_info;
	aen->log_page = log_page;

	mutex_lock(&ctrl->lock);
	list_add_tail(&aen->entry, &ctrl->async_events);
	mutex_unlock(&ctrl->lock);

	schedule_work(&ctrl->async_event_work);
}

static void nvmet_add_to_changed_ns_log(struct nvmet_ctrl *ctrl, __le32 nsid)
{
	u32 i;

	mutex_lock(&ctrl->lock);
	if (ctrl->nr_changed_ns > NVME_MAX_CHANGED_NAMESPACES)
		goto out_unlock;

	for (i = 0; i < ctrl->nr_changed_ns; i++) {
		if (ctrl->changed_ns_list[i] == nsid)
			goto out_unlock;
	}

	if (ctrl->nr_changed_ns == NVME_MAX_CHANGED_NAMESPACES) {
		ctrl->changed_ns_list[0] = cpu_to_le32(0xffffffff);
		ctrl->nr_changed_ns = U32_MAX;
		goto out_unlock;
	}

	ctrl->changed_ns_list[ctrl->nr_changed_ns++] = nsid;
out_unlock:
	mutex_unlock(&ctrl->lock);
}

void nvmet_ns_changed(struct nvmet_subsys *subsys, u32 nsid)
{
	struct nvmet_ctrl *ctrl;

	lockdep_assert_held(&subsys->lock);

	list_for_each_entry(ctrl, &subsys->ctrls, subsys_entry) {
		nvmet_add_to_changed_ns_log(ctrl, cpu_to_le32(nsid));
		if (nvmet_aen_bit_disabled(ctrl, NVME_AEN_BIT_NS_ATTR))
			continue;
		nvmet_add_async_event(ctrl, NVME_AER_TYPE_NOTICE,
				NVME_AER_NOTICE_NS_CHANGED,
				NVME_LOG_CHANGED_NS);
	}
}

void nvmet_send_ana_event(struct nvmet_subsys *subsys,
		struct nvmet_port *port)
{
	struct nvmet_ctrl *ctrl;

	mutex_lock(&subsys->lock);
	list_for_each_entry(ctrl, &subsys->ctrls, subsys_entry) {
		if (port && ctrl->port != port)
			continue;
		if (nvmet_aen_bit_disabled(ctrl, NVME_AEN_BIT_ANA_CHANGE))
			continue;
		nvmet_add_async_event(ctrl, NVME_AER_TYPE_NOTICE,
				NVME_AER_NOTICE_ANA, NVME_LOG_ANA);
	}
	mutex_unlock(&subsys->lock);
}

void nvmet_port_send_ana_event(struct nvmet_port *port)
{
	struct nvmet_subsys_link *p;

	down_read(&nvmet_config_sem);
	list_for_each_entry(p, &port->subsystems, entry)
		nvmet_send_ana_event(p->subsys, port);
	up_read(&nvmet_config_sem);
}

int nvmet_register_transport(const struct nvmet_fabrics_ops *ops)
{
	int ret = 0;

	down_write(&nvmet_config_sem);
	if (nvmet_transports[ops->type])
		ret = -EINVAL;
	else
		nvmet_transports[ops->type] = ops;
	up_write(&nvmet_config_sem);

	return ret;
}
EXPORT_SYMBOL_GPL(nvmet_register_transport);

void nvmet_unregister_transport(const struct nvmet_fabrics_ops *ops)
{
	down_write(&nvmet_config_sem);
	nvmet_transports[ops->type] = NULL;
	up_write(&nvmet_config_sem);
}
EXPORT_SYMBOL_GPL(nvmet_unregister_transport);

void nvmet_port_del_ctrls(struct nvmet_port *port, struct nvmet_subsys *subsys)
{
	struct nvmet_ctrl *ctrl;

	mutex_lock(&subsys->lock);
	list_for_each_entry(ctrl, &subsys->ctrls, subsys_entry) {
		if (ctrl->port == port)
			ctrl->ops->delete_ctrl(ctrl);
	}
	mutex_unlock(&subsys->lock);
}

int nvmet_enable_port(struct nvmet_port *port)
{
	const struct nvmet_fabrics_ops *ops;
	int ret;

	lockdep_assert_held(&nvmet_config_sem);

	ops = nvmet_transports[port->disc_addr.trtype];
	if (!ops) {
		up_write(&nvmet_config_sem);
		request_module("nvmet-transport-%d", port->disc_addr.trtype);
		down_write(&nvmet_config_sem);
		ops = nvmet_transports[port->disc_addr.trtype];
		if (!ops) {
			pr_err("transport type %d not supported\n",
				port->disc_addr.trtype);
			return -EINVAL;
		}
	}

	if (!try_module_get(ops->owner))
		return -EINVAL;

	/*
	 * If the user requested PI support and the transport isn't pi capable,
	 * don't enable the port.
	 */
	if (port->pi_enable && !(ops->flags & NVMF_METADATA_SUPPORTED)) {
		pr_err("T10-PI is not supported by transport type %d\n",
		       port->disc_addr.trtype);
		ret = -EINVAL;
		goto out_put;
	}

	ret = ops->add_port(port);
	if (ret)
		goto out_put;

	/* If the transport didn't set inline_data_size, then disable it. */
	if (port->inline_data_size < 0)
		port->inline_data_size = 0;

	port->enabled = true;
	port->tr_ops = ops;
	return 0;

out_put:
	module_put(ops->owner);
	return ret;
}

void nvmet_disable_port(struct nvmet_port *port)
{
	const struct nvmet_fabrics_ops *ops;

	lockdep_assert_held(&nvmet_config_sem);

	port->enabled = false;
	port->tr_ops = NULL;

	ops = nvmet_transports[port->disc_addr.trtype];
	ops->remove_port(port);
	module_put(ops->owner);
}

static void nvmet_keep_alive_timer(struct work_struct *work)
{
	struct nvmet_ctrl *ctrl = container_of(to_delayed_work(work),
			struct nvmet_ctrl, ka_work);
	bool reset_tbkas = ctrl->reset_tbkas;

	ctrl->reset_tbkas = false;
	if (reset_tbkas) {
		pr_debug("ctrl %d reschedule traffic based keep-alive timer\n",
			ctrl->cntlid);
		schedule_delayed_work(&ctrl->ka_work, ctrl->kato * HZ);
		return;
	}

	pr_err("ctrl %d keep-alive timer (%d seconds) expired!\n",
		ctrl->cntlid, ctrl->kato);

	nvmet_ctrl_fatal_error(ctrl);
}

void nvmet_start_keep_alive_timer(struct nvmet_ctrl *ctrl)
{
	if (unlikely(ctrl->kato == 0))
		return;

	pr_debug("ctrl %d start keep-alive timer for %d secs\n",
		ctrl->cntlid, ctrl->kato);

	schedule_delayed_work(&ctrl->ka_work, ctrl->kato * HZ);
}

void nvmet_stop_keep_alive_timer(struct nvmet_ctrl *ctrl)
{
	if (unlikely(ctrl->kato == 0))
		return;

	pr_debug("ctrl %d stop keep-alive\n", ctrl->cntlid);

	cancel_delayed_work_sync(&ctrl->ka_work);
}

u16 nvmet_req_find_ns(struct nvmet_req *req)
{
	u32 nsid = le32_to_cpu(req->cmd->common.nsid);

	req->ns = xa_load(&nvmet_req_subsys(req)->namespaces, nsid);
	if (unlikely(!req->ns)) {
		req->error_loc = offsetof(struct nvme_common_command, nsid);
		return NVME_SC_INVALID_NS | NVME_SC_DNR;
	}

	percpu_ref_get(&req->ns->ref);
	return NVME_SC_SUCCESS;
}

static void nvmet_destroy_namespace(struct percpu_ref *ref)
{
	struct nvmet_ns *ns = container_of(ref, struct nvmet_ns, ref);

	complete(&ns->disable_done);
}

void nvmet_put_namespace(struct nvmet_ns *ns)
{
	percpu_ref_put(&ns->ref);
}

static void nvmet_ns_dev_disable(struct nvmet_ns *ns)
{
	nvmet_bdev_ns_disable(ns);
	nvmet_file_ns_disable(ns);
}

static int nvmet_p2pmem_ns_enable(struct nvmet_ns *ns)
{
	int ret;
	struct pci_dev *p2p_dev;

	if (!ns->use_p2pmem)
		return 0;

	if (!ns->bdev) {
		pr_err("peer-to-peer DMA is not supported by non-block device namespaces\n");
		return -EINVAL;
	}

	if (!blk_queue_pci_p2pdma(ns->bdev->bd_disk->queue)) {
		pr_err("peer-to-peer DMA is not supported by the driver of %s\n",
		       ns->device_path);
		return -EINVAL;
	}

	if (ns->p2p_dev) {
		ret = pci_p2pdma_distance(ns->p2p_dev, nvmet_ns_dev(ns), true);
		if (ret < 0)
			return -EINVAL;
	} else {
		/*
		 * Right now we just check that there is p2pmem available so
		 * we can report an error to the user right away if there
		 * is not. We'll find the actual device to use once we
		 * setup the controller when the port's device is available.
		 */

		p2p_dev = pci_p2pmem_find(nvmet_ns_dev(ns));
		if (!p2p_dev) {
			pr_err("no peer-to-peer memory is available for %s\n",
			       ns->device_path);
			return -EINVAL;
		}

		pci_dev_put(p2p_dev);
	}

	return 0;
}

/*
 * Note: ctrl->subsys->lock should be held when calling this function
 */
static void nvmet_p2pmem_ns_add_p2p(struct nvmet_ctrl *ctrl,
				    struct nvmet_ns *ns)
{
	struct device *clients[2];
	struct pci_dev *p2p_dev;
	int ret;

	if (!ctrl->p2p_client || !ns->use_p2pmem)
		return;

	if (ns->p2p_dev) {
		ret = pci_p2pdma_distance(ns->p2p_dev, ctrl->p2p_client, true);
		if (ret < 0)
			return;

		p2p_dev = pci_dev_get(ns->p2p_dev);
	} else {
		clients[0] = ctrl->p2p_client;
		clients[1] = nvmet_ns_dev(ns);

		p2p_dev = pci_p2pmem_find_many(clients, ARRAY_SIZE(clients));
		if (!p2p_dev) {
			pr_err("no peer-to-peer memory is available that's supported by %s and %s\n",
			       dev_name(ctrl->p2p_client), ns->device_path);
			return;
		}
	}

	ret = radix_tree_insert(&ctrl->p2p_ns_map, ns->nsid, p2p_dev);
	if (ret < 0)
		pci_dev_put(p2p_dev);

	pr_info("using p2pmem on %s for nsid %d\n", pci_name(p2p_dev),
		ns->nsid);
}

void nvmet_ns_revalidate(struct nvmet_ns *ns)
{
	loff_t oldsize = ns->size;

	if (ns->bdev)
		nvmet_bdev_ns_revalidate(ns);
	else
		nvmet_file_ns_revalidate(ns);

	if (oldsize != ns->size)
		nvmet_ns_changed(ns->subsys, ns->nsid);
}

int nvmet_ns_enable(struct nvmet_ns *ns)
{
	struct nvmet_subsys *subsys = ns->subsys;
	struct nvmet_ctrl *ctrl;
	int ret;

	mutex_lock(&subsys->lock);
	ret = 0;

	if (nvmet_is_passthru_subsys(subsys)) {
		pr_info("cannot enable both passthru and regular namespaces for a single subsystem");
		goto out_unlock;
	}

	if (ns->enabled)
		goto out_unlock;

	ret = -EMFILE;
	if (subsys->nr_namespaces == NVMET_MAX_NAMESPACES)
		goto out_unlock;

	ret = nvmet_bdev_ns_enable(ns);
	if (ret == -ENOTBLK)
		ret = nvmet_file_ns_enable(ns);
	if (ret)
		goto out_unlock;

	ret = nvmet_p2pmem_ns_enable(ns);
	if (ret)
		goto out_dev_disable;

	list_for_each_entry(ctrl, &subsys->ctrls, subsys_entry)
		nvmet_p2pmem_ns_add_p2p(ctrl, ns);

	ret = percpu_ref_init(&ns->ref, nvmet_destroy_namespace,
				0, GFP_KERNEL);
	if (ret)
		goto out_dev_put;

	if (ns->nsid > subsys->max_nsid)
		subsys->max_nsid = ns->nsid;

	ret = xa_insert(&subsys->namespaces, ns->nsid, ns, GFP_KERNEL);
	if (ret)
		goto out_restore_subsys_maxnsid;

	subsys->nr_namespaces++;

	nvmet_ns_changed(subsys, ns->nsid);
	ns->enabled = true;
	ret = 0;
out_unlock:
	mutex_unlock(&subsys->lock);
	return ret;

out_restore_subsys_maxnsid:
	subsys->max_nsid = nvmet_max_nsid(subsys);
	percpu_ref_exit(&ns->ref);
out_dev_put:
	list_for_each_entry(ctrl, &subsys->ctrls, subsys_entry)
		pci_dev_put(radix_tree_delete(&ctrl->p2p_ns_map, ns->nsid));
out_dev_disable:
	nvmet_ns_dev_disable(ns);
	goto out_unlock;
}

void nvmet_ns_disable(struct nvmet_ns *ns)
{
	struct nvmet_subsys *subsys = ns->subsys;
	struct nvmet_ctrl *ctrl;

	mutex_lock(&subsys->lock);
	if (!ns->enabled)
		goto out_unlock;

	ns->enabled = false;
	xa_erase(&ns->subsys->namespaces, ns->nsid);
	if (ns->nsid == subsys->max_nsid)
		subsys->max_nsid = nvmet_max_nsid(subsys);

	list_for_each_entry(ctrl, &subsys->ctrls, subsys_entry)
		pci_dev_put(radix_tree_delete(&ctrl->p2p_ns_map, ns->nsid));

	mutex_unlock(&subsys->lock);

	/*
	 * Now that we removed the namespaces from the lookup list, we
	 * can kill the per_cpu ref and wait for any remaining references
	 * to be dropped, as well as a RCU grace period for anyone only
	 * using the namepace under rcu_read_lock().  Note that we can't
	 * use call_rcu here as we need to ensure the namespaces have
	 * been fully destroyed before unloading the module.
	 */
	percpu_ref_kill(&ns->ref);
	synchronize_rcu();
	wait_for_completion(&ns->disable_done);
	percpu_ref_exit(&ns->ref);

	mutex_lock(&subsys->lock);

	subsys->nr_namespaces--;
	nvmet_ns_changed(subsys, ns->nsid);
	nvmet_ns_dev_disable(ns);
out_unlock:
	mutex_unlock(&subsys->lock);
}

void nvmet_ns_free(struct nvmet_ns *ns)
{
	nvmet_ns_disable(ns);

	down_write(&nvmet_ana_sem);
	nvmet_ana_group_enabled[ns->anagrpid]--;
	up_write(&nvmet_ana_sem);

	kfree(ns->device_path);
	kfree(ns);
}

struct nvmet_ns *nvmet_ns_alloc(struct nvmet_subsys *subsys, u32 nsid)
{
	struct nvmet_ns *ns;

	ns = kzalloc(sizeof(*ns), GFP_KERNEL);
	if (!ns)
		return NULL;

	init_completion(&ns->disable_done);

	ns->nsid = nsid;
	ns->subsys = subsys;

	down_write(&nvmet_ana_sem);
	ns->anagrpid = NVMET_DEFAULT_ANA_GRPID;
	nvmet_ana_group_enabled[ns->anagrpid]++;
	up_write(&nvmet_ana_sem);

	uuid_gen(&ns->uuid);
	ns->buffered_io = false;
	ns->csi = NVME_CSI_NVM;

	return ns;
}

static void nvmet_update_sq_head(struct nvmet_req *req)
{
	if (req->sq->size) {
		u32 old_sqhd, new_sqhd;

		do {
			old_sqhd = req->sq->sqhd;
			new_sqhd = (old_sqhd + 1) % req->sq->size;
		} while (cmpxchg(&req->sq->sqhd, old_sqhd, new_sqhd) !=
					old_sqhd);
	}
	req->cqe->sq_head = cpu_to_le16(req->sq->sqhd & 0x0000FFFF);
}

static void nvmet_set_error(struct nvmet_req *req, u16 status)
{
	struct nvmet_ctrl *ctrl = req->sq->ctrl;
	struct nvme_error_slot *new_error_slot;
	unsigned long flags;

	req->cqe->status = cpu_to_le16(status << 1);

	if (!ctrl || req->error_loc == NVMET_NO_ERROR_LOC)
		return;

	spin_lock_irqsave(&ctrl->error_lock, flags);
	ctrl->err_counter++;
	new_error_slot =
		&ctrl->slots[ctrl->err_counter % NVMET_ERROR_LOG_SLOTS];

	new_error_slot->error_count = cpu_to_le64(ctrl->err_counter);
	new_error_slot->sqid = cpu_to_le16(req->sq->qid);
	new_error_slot->cmdid = cpu_to_le16(req->cmd->common.command_id);
	new_error_slot->status_field = cpu_to_le16(status << 1);
	new_error_slot->param_error_location = cpu_to_le16(req->error_loc);
	new_error_slot->lba = cpu_to_le64(req->error_slba);
	new_error_slot->nsid = req->cmd->common.nsid;
	spin_unlock_irqrestore(&ctrl->error_lock, flags);

	/* set the more bit for this request */
	req->cqe->status |= cpu_to_le16(1 << 14);
}

static void __nvmet_req_complete(struct nvmet_req *req, u16 status)
{
	if (!req->sq->sqhd_disabled)
		nvmet_update_sq_head(req);
	req->cqe->sq_id = cpu_to_le16(req->sq->qid);
	req->cqe->command_id = req->cmd->common.command_id;

	if (unlikely(status))
		nvmet_set_error(req, status);

	trace_nvmet_req_complete(req);

	if (req->ns)
		nvmet_put_namespace(req->ns);
	req->ops->queue_response(req);
}

void nvmet_req_complete(struct nvmet_req *req, u16 status)
{
	__nvmet_req_complete(req, status);
	percpu_ref_put(&req->sq->ref);
}
EXPORT_SYMBOL_GPL(nvmet_req_complete);

void nvmet_cq_setup(struct nvmet_ctrl *ctrl, struct nvmet_cq *cq,
		u16 qid, u16 size)
{
	cq->qid = qid;
	cq->size = size;
}

void nvmet_sq_setup(struct nvmet_ctrl *ctrl, struct nvmet_sq *sq,
		u16 qid, u16 size)
{
	sq->sqhd = 0;
	sq->qid = qid;
	sq->size = size;

	ctrl->sqs[qid] = sq;
}

static void nvmet_confirm_sq(struct percpu_ref *ref)
{
	struct nvmet_sq *sq = container_of(ref, struct nvmet_sq, ref);

	complete(&sq->confirm_done);
}

void nvmet_sq_destroy(struct nvmet_sq *sq)
{
	struct nvmet_ctrl *ctrl = sq->ctrl;

	/*
	 * If this is the admin queue, complete all AERs so that our
	 * queue doesn't have outstanding requests on it.
	 */
	if (ctrl && ctrl->sqs && ctrl->sqs[0] == sq)
		nvmet_async_events_failall(ctrl);
	percpu_ref_kill_and_confirm(&sq->ref, nvmet_confirm_sq);
	wait_for_completion(&sq->confirm_done);
	wait_for_completion(&sq->free_done);
	percpu_ref_exit(&sq->ref);

	if (ctrl) {
		/*
		 * The teardown flow may take some time, and the host may not
		 * send us keep-alive during this period, hence reset the
		 * traffic based keep-alive timer so we don't trigger a
		 * controller teardown as a result of a keep-alive expiration.
		 */
		ctrl->reset_tbkas = true;
<<<<<<< HEAD
=======
		sq->ctrl->sqs[sq->qid] = NULL;
>>>>>>> 3b17187f
		nvmet_ctrl_put(ctrl);
		sq->ctrl = NULL; /* allows reusing the queue later */
	}
}
EXPORT_SYMBOL_GPL(nvmet_sq_destroy);

static void nvmet_sq_free(struct percpu_ref *ref)
{
	struct nvmet_sq *sq = container_of(ref, struct nvmet_sq, ref);

	complete(&sq->free_done);
}

int nvmet_sq_init(struct nvmet_sq *sq)
{
	int ret;

	ret = percpu_ref_init(&sq->ref, nvmet_sq_free, 0, GFP_KERNEL);
	if (ret) {
		pr_err("percpu_ref init failed!\n");
		return ret;
	}
	init_completion(&sq->free_done);
	init_completion(&sq->confirm_done);

	return 0;
}
EXPORT_SYMBOL_GPL(nvmet_sq_init);

static inline u16 nvmet_check_ana_state(struct nvmet_port *port,
		struct nvmet_ns *ns)
{
	enum nvme_ana_state state = port->ana_state[ns->anagrpid];

	if (unlikely(state == NVME_ANA_INACCESSIBLE))
		return NVME_SC_ANA_INACCESSIBLE;
	if (unlikely(state == NVME_ANA_PERSISTENT_LOSS))
		return NVME_SC_ANA_PERSISTENT_LOSS;
	if (unlikely(state == NVME_ANA_CHANGE))
		return NVME_SC_ANA_TRANSITION;
	return 0;
}

static inline u16 nvmet_io_cmd_check_access(struct nvmet_req *req)
{
	if (unlikely(req->ns->readonly)) {
		switch (req->cmd->common.opcode) {
		case nvme_cmd_read:
		case nvme_cmd_flush:
			break;
		default:
			return NVME_SC_NS_WRITE_PROTECTED;
		}
	}

	return 0;
}

static u16 nvmet_parse_io_cmd(struct nvmet_req *req)
{
	u16 ret;

	ret = nvmet_check_ctrl_status(req);
	if (unlikely(ret))
		return ret;

	if (nvmet_is_passthru_req(req))
		return nvmet_parse_passthru_io_cmd(req);

	ret = nvmet_req_find_ns(req);
	if (unlikely(ret))
		return ret;

	ret = nvmet_check_ana_state(req->port, req->ns);
	if (unlikely(ret)) {
		req->error_loc = offsetof(struct nvme_common_command, nsid);
		return ret;
	}
	ret = nvmet_io_cmd_check_access(req);
	if (unlikely(ret)) {
		req->error_loc = offsetof(struct nvme_common_command, nsid);
		return ret;
	}

	switch (req->ns->csi) {
	case NVME_CSI_NVM:
		if (req->ns->file)
			return nvmet_file_parse_io_cmd(req);
		return nvmet_bdev_parse_io_cmd(req);
	case NVME_CSI_ZNS:
		if (IS_ENABLED(CONFIG_BLK_DEV_ZONED))
			return nvmet_bdev_zns_parse_io_cmd(req);
		return NVME_SC_INVALID_IO_CMD_SET;
	default:
		return NVME_SC_INVALID_IO_CMD_SET;
	}
}

bool nvmet_req_init(struct nvmet_req *req, struct nvmet_cq *cq,
		struct nvmet_sq *sq, const struct nvmet_fabrics_ops *ops)
{
	u8 flags = req->cmd->common.flags;
	u16 status;

	req->cq = cq;
	req->sq = sq;
	req->ops = ops;
	req->sg = NULL;
	req->metadata_sg = NULL;
	req->sg_cnt = 0;
	req->metadata_sg_cnt = 0;
	req->transfer_len = 0;
	req->metadata_len = 0;
	req->cqe->status = 0;
	req->cqe->sq_head = 0;
	req->ns = NULL;
	req->error_loc = NVMET_NO_ERROR_LOC;
	req->error_slba = 0;

	/* no support for fused commands yet */
	if (unlikely(flags & (NVME_CMD_FUSE_FIRST | NVME_CMD_FUSE_SECOND))) {
		req->error_loc = offsetof(struct nvme_common_command, flags);
		status = NVME_SC_INVALID_FIELD | NVME_SC_DNR;
		goto fail;
	}

	/*
	 * For fabrics, PSDT field shall describe metadata pointer (MPTR) that
	 * contains an address of a single contiguous physical buffer that is
	 * byte aligned.
	 */
	if (unlikely((flags & NVME_CMD_SGL_ALL) != NVME_CMD_SGL_METABUF)) {
		req->error_loc = offsetof(struct nvme_common_command, flags);
		status = NVME_SC_INVALID_FIELD | NVME_SC_DNR;
		goto fail;
	}

	if (unlikely(!req->sq->ctrl))
		/* will return an error for any non-connect command: */
		status = nvmet_parse_connect_cmd(req);
	else if (likely(req->sq->qid != 0))
		status = nvmet_parse_io_cmd(req);
	else
		status = nvmet_parse_admin_cmd(req);

	if (status)
		goto fail;

	trace_nvmet_req_init(req, req->cmd);

	if (unlikely(!percpu_ref_tryget_live(&sq->ref))) {
		status = NVME_SC_INVALID_FIELD | NVME_SC_DNR;
		goto fail;
	}

	if (sq->ctrl)
		sq->ctrl->reset_tbkas = true;

	return true;

fail:
	__nvmet_req_complete(req, status);
	return false;
}
EXPORT_SYMBOL_GPL(nvmet_req_init);

void nvmet_req_uninit(struct nvmet_req *req)
{
	percpu_ref_put(&req->sq->ref);
	if (req->ns)
		nvmet_put_namespace(req->ns);
}
EXPORT_SYMBOL_GPL(nvmet_req_uninit);

bool nvmet_check_transfer_len(struct nvmet_req *req, size_t len)
{
	if (unlikely(len != req->transfer_len)) {
		req->error_loc = offsetof(struct nvme_common_command, dptr);
		nvmet_req_complete(req, NVME_SC_SGL_INVALID_DATA | NVME_SC_DNR);
		return false;
	}

	return true;
}
EXPORT_SYMBOL_GPL(nvmet_check_transfer_len);

bool nvmet_check_data_len_lte(struct nvmet_req *req, size_t data_len)
{
	if (unlikely(data_len > req->transfer_len)) {
		req->error_loc = offsetof(struct nvme_common_command, dptr);
		nvmet_req_complete(req, NVME_SC_SGL_INVALID_DATA | NVME_SC_DNR);
		return false;
	}

	return true;
}

static unsigned int nvmet_data_transfer_len(struct nvmet_req *req)
{
	return req->transfer_len - req->metadata_len;
}

static int nvmet_req_alloc_p2pmem_sgls(struct pci_dev *p2p_dev,
		struct nvmet_req *req)
{
	req->sg = pci_p2pmem_alloc_sgl(p2p_dev, &req->sg_cnt,
			nvmet_data_transfer_len(req));
	if (!req->sg)
		goto out_err;

	if (req->metadata_len) {
		req->metadata_sg = pci_p2pmem_alloc_sgl(p2p_dev,
				&req->metadata_sg_cnt, req->metadata_len);
		if (!req->metadata_sg)
			goto out_free_sg;
	}

	req->p2p_dev = p2p_dev;

	return 0;
out_free_sg:
	pci_p2pmem_free_sgl(req->p2p_dev, req->sg);
out_err:
	return -ENOMEM;
}

static struct pci_dev *nvmet_req_find_p2p_dev(struct nvmet_req *req)
{
	if (!IS_ENABLED(CONFIG_PCI_P2PDMA) ||
	    !req->sq->ctrl || !req->sq->qid || !req->ns)
		return NULL;
	return radix_tree_lookup(&req->sq->ctrl->p2p_ns_map, req->ns->nsid);
}

int nvmet_req_alloc_sgls(struct nvmet_req *req)
{
	struct pci_dev *p2p_dev = nvmet_req_find_p2p_dev(req);

	if (p2p_dev && !nvmet_req_alloc_p2pmem_sgls(p2p_dev, req))
		return 0;

	req->sg = sgl_alloc(nvmet_data_transfer_len(req), GFP_KERNEL,
			    &req->sg_cnt);
	if (unlikely(!req->sg))
		goto out;

	if (req->metadata_len) {
		req->metadata_sg = sgl_alloc(req->metadata_len, GFP_KERNEL,
					     &req->metadata_sg_cnt);
		if (unlikely(!req->metadata_sg))
			goto out_free;
	}

	return 0;
out_free:
	sgl_free(req->sg);
out:
	return -ENOMEM;
}
EXPORT_SYMBOL_GPL(nvmet_req_alloc_sgls);

void nvmet_req_free_sgls(struct nvmet_req *req)
{
	if (req->p2p_dev) {
		pci_p2pmem_free_sgl(req->p2p_dev, req->sg);
		if (req->metadata_sg)
			pci_p2pmem_free_sgl(req->p2p_dev, req->metadata_sg);
		req->p2p_dev = NULL;
	} else {
		sgl_free(req->sg);
		if (req->metadata_sg)
			sgl_free(req->metadata_sg);
	}

	req->sg = NULL;
	req->metadata_sg = NULL;
	req->sg_cnt = 0;
	req->metadata_sg_cnt = 0;
}
EXPORT_SYMBOL_GPL(nvmet_req_free_sgls);

static inline bool nvmet_cc_en(u32 cc)
{
	return (cc >> NVME_CC_EN_SHIFT) & 0x1;
}

static inline u8 nvmet_cc_css(u32 cc)
{
	return (cc >> NVME_CC_CSS_SHIFT) & 0x7;
}

static inline u8 nvmet_cc_mps(u32 cc)
{
	return (cc >> NVME_CC_MPS_SHIFT) & 0xf;
}

static inline u8 nvmet_cc_ams(u32 cc)
{
	return (cc >> NVME_CC_AMS_SHIFT) & 0x7;
}

static inline u8 nvmet_cc_shn(u32 cc)
{
	return (cc >> NVME_CC_SHN_SHIFT) & 0x3;
}

static inline u8 nvmet_cc_iosqes(u32 cc)
{
	return (cc >> NVME_CC_IOSQES_SHIFT) & 0xf;
}

static inline u8 nvmet_cc_iocqes(u32 cc)
{
	return (cc >> NVME_CC_IOCQES_SHIFT) & 0xf;
}

static inline bool nvmet_css_supported(u8 cc_css)
{
	switch (cc_css <<= NVME_CC_CSS_SHIFT) {
	case NVME_CC_CSS_NVM:
	case NVME_CC_CSS_CSI:
		return true;
	default:
		return false;
	}
}

static void nvmet_start_ctrl(struct nvmet_ctrl *ctrl)
{
	lockdep_assert_held(&ctrl->lock);

	/*
	 * Only I/O controllers should verify iosqes,iocqes.
	 * Strictly speaking, the spec says a discovery controller
	 * should verify iosqes,iocqes are zeroed, however that
	 * would break backwards compatibility, so don't enforce it.
	 */
	if (ctrl->subsys->type != NVME_NQN_DISC &&
	    (nvmet_cc_iosqes(ctrl->cc) != NVME_NVM_IOSQES ||
	     nvmet_cc_iocqes(ctrl->cc) != NVME_NVM_IOCQES)) {
		ctrl->csts = NVME_CSTS_CFS;
		return;
	}

	if (nvmet_cc_mps(ctrl->cc) != 0 ||
	    nvmet_cc_ams(ctrl->cc) != 0 ||
	    !nvmet_css_supported(nvmet_cc_css(ctrl->cc))) {
		ctrl->csts = NVME_CSTS_CFS;
		return;
	}

	ctrl->csts = NVME_CSTS_RDY;

	/*
	 * Controllers that are not yet enabled should not really enforce the
	 * keep alive timeout, but we still want to track a timeout and cleanup
	 * in case a host died before it enabled the controller.  Hence, simply
	 * reset the keep alive timer when the controller is enabled.
	 */
	if (ctrl->kato)
		mod_delayed_work(system_wq, &ctrl->ka_work, ctrl->kato * HZ);
}

static void nvmet_clear_ctrl(struct nvmet_ctrl *ctrl)
{
	lockdep_assert_held(&ctrl->lock);

	/* XXX: tear down queues? */
	ctrl->csts &= ~NVME_CSTS_RDY;
	ctrl->cc = 0;
}

void nvmet_update_cc(struct nvmet_ctrl *ctrl, u32 new)
{
	u32 old;

	mutex_lock(&ctrl->lock);
	old = ctrl->cc;
	ctrl->cc = new;

	if (nvmet_cc_en(new) && !nvmet_cc_en(old))
		nvmet_start_ctrl(ctrl);
	if (!nvmet_cc_en(new) && nvmet_cc_en(old))
		nvmet_clear_ctrl(ctrl);
	if (nvmet_cc_shn(new) && !nvmet_cc_shn(old)) {
		nvmet_clear_ctrl(ctrl);
		ctrl->csts |= NVME_CSTS_SHST_CMPLT;
	}
	if (!nvmet_cc_shn(new) && nvmet_cc_shn(old))
		ctrl->csts &= ~NVME_CSTS_SHST_CMPLT;
	mutex_unlock(&ctrl->lock);
}

static void nvmet_init_cap(struct nvmet_ctrl *ctrl)
{
	/* command sets supported: NVMe command set: */
	ctrl->cap = (1ULL << 37);
	/* Controller supports one or more I/O Command Sets */
	ctrl->cap |= (1ULL << 43);
	/* CC.EN timeout in 500msec units: */
	ctrl->cap |= (15ULL << 24);
	/* maximum queue entries supported: */
	ctrl->cap |= NVMET_QUEUE_SIZE - 1;

	if (nvmet_is_passthru_subsys(ctrl->subsys))
		nvmet_passthrough_override_cap(ctrl);
}

struct nvmet_ctrl *nvmet_ctrl_find_get(const char *subsysnqn,
				       const char *hostnqn, u16 cntlid,
				       struct nvmet_req *req)
{
	struct nvmet_ctrl *ctrl = NULL;
	struct nvmet_subsys *subsys;

	subsys = nvmet_find_get_subsys(req->port, subsysnqn);
	if (!subsys) {
		pr_warn("connect request for invalid subsystem %s!\n",
			subsysnqn);
		req->cqe->result.u32 = IPO_IATTR_CONNECT_DATA(subsysnqn);
		goto out;
	}

	mutex_lock(&subsys->lock);
	list_for_each_entry(ctrl, &subsys->ctrls, subsys_entry) {
		if (ctrl->cntlid == cntlid) {
			if (strncmp(hostnqn, ctrl->hostnqn, NVMF_NQN_SIZE)) {
				pr_warn("hostnqn mismatch.\n");
				continue;
			}
			if (!kref_get_unless_zero(&ctrl->ref))
				continue;

			/* ctrl found */
			goto found;
		}
	}

	ctrl = NULL; /* ctrl not found */
	pr_warn("could not find controller %d for subsys %s / host %s\n",
		cntlid, subsysnqn, hostnqn);
	req->cqe->result.u32 = IPO_IATTR_CONNECT_DATA(cntlid);

found:
	mutex_unlock(&subsys->lock);
	nvmet_subsys_put(subsys);
out:
	return ctrl;
}

u16 nvmet_check_ctrl_status(struct nvmet_req *req)
{
	if (unlikely(!(req->sq->ctrl->cc & NVME_CC_ENABLE))) {
		pr_err("got cmd %d while CC.EN == 0 on qid = %d\n",
		       req->cmd->common.opcode, req->sq->qid);
		return NVME_SC_CMD_SEQ_ERROR | NVME_SC_DNR;
	}

	if (unlikely(!(req->sq->ctrl->csts & NVME_CSTS_RDY))) {
		pr_err("got cmd %d while CSTS.RDY == 0 on qid = %d\n",
		       req->cmd->common.opcode, req->sq->qid);
		return NVME_SC_CMD_SEQ_ERROR | NVME_SC_DNR;
	}
	return 0;
}

bool nvmet_host_allowed(struct nvmet_subsys *subsys, const char *hostnqn)
{
	struct nvmet_host_link *p;

	lockdep_assert_held(&nvmet_config_sem);

	if (subsys->allow_any_host)
		return true;

	if (subsys->type == NVME_NQN_DISC) /* allow all access to disc subsys */
		return true;

	list_for_each_entry(p, &subsys->hosts, entry) {
		if (!strcmp(nvmet_host_name(p->host), hostnqn))
			return true;
	}

	return false;
}

/*
 * Note: ctrl->subsys->lock should be held when calling this function
 */
static void nvmet_setup_p2p_ns_map(struct nvmet_ctrl *ctrl,
		struct nvmet_req *req)
{
	struct nvmet_ns *ns;
	unsigned long idx;

	if (!req->p2p_client)
		return;

	ctrl->p2p_client = get_device(req->p2p_client);

	xa_for_each(&ctrl->subsys->namespaces, idx, ns)
		nvmet_p2pmem_ns_add_p2p(ctrl, ns);
}

/*
 * Note: ctrl->subsys->lock should be held when calling this function
 */
static void nvmet_release_p2p_ns_map(struct nvmet_ctrl *ctrl)
{
	struct radix_tree_iter iter;
	void __rcu **slot;

	radix_tree_for_each_slot(slot, &ctrl->p2p_ns_map, &iter, 0)
		pci_dev_put(radix_tree_deref_slot(slot));

	put_device(ctrl->p2p_client);
}

static void nvmet_fatal_error_handler(struct work_struct *work)
{
	struct nvmet_ctrl *ctrl =
			container_of(work, struct nvmet_ctrl, fatal_err_work);

	pr_err("ctrl %d fatal error occurred!\n", ctrl->cntlid);
	ctrl->ops->delete_ctrl(ctrl);
}

u16 nvmet_alloc_ctrl(const char *subsysnqn, const char *hostnqn,
		struct nvmet_req *req, u32 kato, struct nvmet_ctrl **ctrlp)
{
	struct nvmet_subsys *subsys;
	struct nvmet_ctrl *ctrl;
	int ret;
	u16 status;

	status = NVME_SC_CONNECT_INVALID_PARAM | NVME_SC_DNR;
	subsys = nvmet_find_get_subsys(req->port, subsysnqn);
	if (!subsys) {
		pr_warn("connect request for invalid subsystem %s!\n",
			subsysnqn);
		req->cqe->result.u32 = IPO_IATTR_CONNECT_DATA(subsysnqn);
		req->error_loc = offsetof(struct nvme_common_command, dptr);
		goto out;
	}

	down_read(&nvmet_config_sem);
	if (!nvmet_host_allowed(subsys, hostnqn)) {
		pr_info("connect by host %s for subsystem %s not allowed\n",
			hostnqn, subsysnqn);
		req->cqe->result.u32 = IPO_IATTR_CONNECT_DATA(hostnqn);
		up_read(&nvmet_config_sem);
		status = NVME_SC_CONNECT_INVALID_HOST | NVME_SC_DNR;
		req->error_loc = offsetof(struct nvme_common_command, dptr);
		goto out_put_subsystem;
	}
	up_read(&nvmet_config_sem);

	status = NVME_SC_INTERNAL;
	ctrl = kzalloc(sizeof(*ctrl), GFP_KERNEL);
	if (!ctrl)
		goto out_put_subsystem;
	mutex_init(&ctrl->lock);

	ctrl->port = req->port;

	INIT_WORK(&ctrl->async_event_work, nvmet_async_event_work);
	INIT_LIST_HEAD(&ctrl->async_events);
	INIT_RADIX_TREE(&ctrl->p2p_ns_map, GFP_KERNEL);
	INIT_WORK(&ctrl->fatal_err_work, nvmet_fatal_error_handler);
	INIT_DELAYED_WORK(&ctrl->ka_work, nvmet_keep_alive_timer);

	memcpy(ctrl->subsysnqn, subsysnqn, NVMF_NQN_SIZE);
	memcpy(ctrl->hostnqn, hostnqn, NVMF_NQN_SIZE);

	kref_init(&ctrl->ref);
	ctrl->subsys = subsys;
	nvmet_init_cap(ctrl);
	WRITE_ONCE(ctrl->aen_enabled, NVMET_AEN_CFG_OPTIONAL);

	ctrl->changed_ns_list = kmalloc_array(NVME_MAX_CHANGED_NAMESPACES,
			sizeof(__le32), GFP_KERNEL);
	if (!ctrl->changed_ns_list)
		goto out_free_ctrl;

	ctrl->sqs = kcalloc(subsys->max_qid + 1,
			sizeof(struct nvmet_sq *),
			GFP_KERNEL);
	if (!ctrl->sqs)
		goto out_free_changed_ns_list;

	if (subsys->cntlid_min > subsys->cntlid_max)
		goto out_free_sqs;

	ret = ida_simple_get(&cntlid_ida,
			     subsys->cntlid_min, subsys->cntlid_max,
			     GFP_KERNEL);
	if (ret < 0) {
		status = NVME_SC_CONNECT_CTRL_BUSY | NVME_SC_DNR;
		goto out_free_sqs;
	}
	ctrl->cntlid = ret;

	ctrl->ops = req->ops;

	/*
	 * Discovery controllers may use some arbitrary high value
	 * in order to cleanup stale discovery sessions
	 */
	if ((ctrl->subsys->type == NVME_NQN_DISC) && !kato)
		kato = NVMET_DISC_KATO_MS;

	/* keep-alive timeout in seconds */
	ctrl->kato = DIV_ROUND_UP(kato, 1000);

	ctrl->err_counter = 0;
	spin_lock_init(&ctrl->error_lock);

	nvmet_start_keep_alive_timer(ctrl);

	mutex_lock(&subsys->lock);
	list_add_tail(&ctrl->subsys_entry, &subsys->ctrls);
	nvmet_setup_p2p_ns_map(ctrl, req);
	mutex_unlock(&subsys->lock);

	*ctrlp = ctrl;
	return 0;

out_free_sqs:
	kfree(ctrl->sqs);
out_free_changed_ns_list:
	kfree(ctrl->changed_ns_list);
out_free_ctrl:
	kfree(ctrl);
out_put_subsystem:
	nvmet_subsys_put(subsys);
out:
	return status;
}

static void nvmet_ctrl_free(struct kref *ref)
{
	struct nvmet_ctrl *ctrl = container_of(ref, struct nvmet_ctrl, ref);
	struct nvmet_subsys *subsys = ctrl->subsys;

	mutex_lock(&subsys->lock);
	nvmet_release_p2p_ns_map(ctrl);
	list_del(&ctrl->subsys_entry);
	mutex_unlock(&subsys->lock);

	nvmet_stop_keep_alive_timer(ctrl);

	flush_work(&ctrl->async_event_work);
	cancel_work_sync(&ctrl->fatal_err_work);

	ida_simple_remove(&cntlid_ida, ctrl->cntlid);

	nvmet_async_events_free(ctrl);
	kfree(ctrl->sqs);
	kfree(ctrl->changed_ns_list);
	kfree(ctrl);

	nvmet_subsys_put(subsys);
}

void nvmet_ctrl_put(struct nvmet_ctrl *ctrl)
{
	kref_put(&ctrl->ref, nvmet_ctrl_free);
}

void nvmet_ctrl_fatal_error(struct nvmet_ctrl *ctrl)
{
	mutex_lock(&ctrl->lock);
	if (!(ctrl->csts & NVME_CSTS_CFS)) {
		ctrl->csts |= NVME_CSTS_CFS;
		schedule_work(&ctrl->fatal_err_work);
	}
	mutex_unlock(&ctrl->lock);
}
EXPORT_SYMBOL_GPL(nvmet_ctrl_fatal_error);

static struct nvmet_subsys *nvmet_find_get_subsys(struct nvmet_port *port,
		const char *subsysnqn)
{
	struct nvmet_subsys_link *p;

	if (!port)
		return NULL;

	if (!strcmp(NVME_DISC_SUBSYS_NAME, subsysnqn)) {
		if (!kref_get_unless_zero(&nvmet_disc_subsys->ref))
			return NULL;
		return nvmet_disc_subsys;
	}

	down_read(&nvmet_config_sem);
	list_for_each_entry(p, &port->subsystems, entry) {
		if (!strncmp(p->subsys->subsysnqn, subsysnqn,
				NVMF_NQN_SIZE)) {
			if (!kref_get_unless_zero(&p->subsys->ref))
				break;
			up_read(&nvmet_config_sem);
			return p->subsys;
		}
	}
	up_read(&nvmet_config_sem);
	return NULL;
}

struct nvmet_subsys *nvmet_subsys_alloc(const char *subsysnqn,
		enum nvme_subsys_type type)
{
	struct nvmet_subsys *subsys;
	char serial[NVMET_SN_MAX_SIZE / 2];
	int ret;

	subsys = kzalloc(sizeof(*subsys), GFP_KERNEL);
	if (!subsys)
		return ERR_PTR(-ENOMEM);

	subsys->ver = NVMET_DEFAULT_VS;
	/* generate a random serial number as our controllers are ephemeral: */
	get_random_bytes(&serial, sizeof(serial));
	bin2hex(subsys->serial, &serial, sizeof(serial));

	subsys->model_number = kstrdup(NVMET_DEFAULT_CTRL_MODEL, GFP_KERNEL);
	if (!subsys->model_number) {
		ret = -ENOMEM;
		goto free_subsys;
	}

	switch (type) {
	case NVME_NQN_NVME:
		subsys->max_qid = NVMET_NR_QUEUES;
		break;
	case NVME_NQN_DISC:
		subsys->max_qid = 0;
		break;
	default:
		pr_err("%s: Unknown Subsystem type - %d\n", __func__, type);
		ret = -EINVAL;
		goto free_mn;
	}
	subsys->type = type;
	subsys->subsysnqn = kstrndup(subsysnqn, NVMF_NQN_SIZE,
			GFP_KERNEL);
	if (!subsys->subsysnqn) {
		ret = -ENOMEM;
		goto free_mn;
	}
	subsys->cntlid_min = NVME_CNTLID_MIN;
	subsys->cntlid_max = NVME_CNTLID_MAX;
	kref_init(&subsys->ref);

	mutex_init(&subsys->lock);
	xa_init(&subsys->namespaces);
	INIT_LIST_HEAD(&subsys->ctrls);
	INIT_LIST_HEAD(&subsys->hosts);

	return subsys;

free_mn:
	kfree(subsys->model_number);
free_subsys:
	kfree(subsys);
	return ERR_PTR(ret);
}

static void nvmet_subsys_free(struct kref *ref)
{
	struct nvmet_subsys *subsys =
		container_of(ref, struct nvmet_subsys, ref);

	WARN_ON_ONCE(!xa_empty(&subsys->namespaces));

	xa_destroy(&subsys->namespaces);
	nvmet_passthru_subsys_free(subsys);

	kfree(subsys->subsysnqn);
	kfree(subsys->model_number);
	kfree(subsys);
}

void nvmet_subsys_del_ctrls(struct nvmet_subsys *subsys)
{
	struct nvmet_ctrl *ctrl;

	mutex_lock(&subsys->lock);
	list_for_each_entry(ctrl, &subsys->ctrls, subsys_entry)
		ctrl->ops->delete_ctrl(ctrl);
	mutex_unlock(&subsys->lock);
}

void nvmet_subsys_put(struct nvmet_subsys *subsys)
{
	kref_put(&subsys->ref, nvmet_subsys_free);
}

static int __init nvmet_init(void)
{
	int error;

	nvmet_ana_group_enabled[NVMET_DEFAULT_ANA_GRPID] = 1;

	zbd_wq = alloc_workqueue("nvmet-zbd-wq", WQ_MEM_RECLAIM, 0);
	if (!zbd_wq)
		return -ENOMEM;

	buffered_io_wq = alloc_workqueue("nvmet-buffered-io-wq",
			WQ_MEM_RECLAIM, 0);
	if (!buffered_io_wq) {
		error = -ENOMEM;
		goto out_free_zbd_work_queue;
	}

	error = nvmet_init_discovery();
	if (error)
		goto out_free_work_queue;

	error = nvmet_init_configfs();
	if (error)
		goto out_exit_discovery;
	return 0;

out_exit_discovery:
	nvmet_exit_discovery();
out_free_work_queue:
	destroy_workqueue(buffered_io_wq);
out_free_zbd_work_queue:
	destroy_workqueue(zbd_wq);
	return error;
}

static void __exit nvmet_exit(void)
{
	nvmet_exit_configfs();
	nvmet_exit_discovery();
	ida_destroy(&cntlid_ida);
	destroy_workqueue(buffered_io_wq);
	destroy_workqueue(zbd_wq);

	BUILD_BUG_ON(sizeof(struct nvmf_disc_rsp_page_entry) != 1024);
	BUILD_BUG_ON(sizeof(struct nvmf_disc_rsp_page_hdr) != 1024);
}

module_init(nvmet_init);
module_exit(nvmet_exit);

MODULE_LICENSE("GPL v2");<|MERGE_RESOLUTION|>--- conflicted
+++ resolved
@@ -802,10 +802,7 @@
 		 * controller teardown as a result of a keep-alive expiration.
 		 */
 		ctrl->reset_tbkas = true;
-<<<<<<< HEAD
-=======
 		sq->ctrl->sqs[sq->qid] = NULL;
->>>>>>> 3b17187f
 		nvmet_ctrl_put(ctrl);
 		sq->ctrl = NULL; /* allows reusing the queue later */
 	}
