--- conflicted
+++ resolved
@@ -934,11 +934,7 @@
 		int i;
 		bool has_stats = false;
 
-<<<<<<< HEAD
-		spin_lock_irq(blkg->q->queue_lock);
-=======
 		spin_lock_irq(&blkg->q->queue_lock);
->>>>>>> f7688b48
 
 		if (!blkg->online)
 			goto skip;
@@ -955,19 +951,6 @@
 		 */
 		off += scnprintf(buf+off, size-off, "%s ", dname);
 
-<<<<<<< HEAD
-		rwstat = blkg_rwstat_recursive_sum(blkg, NULL,
-					offsetof(struct blkcg_gq, stat_bytes));
-		rbytes = atomic64_read(&rwstat.aux_cnt[BLKG_RWSTAT_READ]);
-		wbytes = atomic64_read(&rwstat.aux_cnt[BLKG_RWSTAT_WRITE]);
-		dbytes = atomic64_read(&rwstat.aux_cnt[BLKG_RWSTAT_DISCARD]);
-
-		rwstat = blkg_rwstat_recursive_sum(blkg, NULL,
-					offsetof(struct blkcg_gq, stat_ios));
-		rios = atomic64_read(&rwstat.aux_cnt[BLKG_RWSTAT_READ]);
-		wios = atomic64_read(&rwstat.aux_cnt[BLKG_RWSTAT_WRITE]);
-		dios = atomic64_read(&rwstat.aux_cnt[BLKG_RWSTAT_DISCARD]);
-=======
 		blkg_rwstat_recursive_sum(blkg, NULL,
 				offsetof(struct blkcg_gq, stat_bytes), &rwstat);
 		rbytes = rwstat.cnt[BLKG_RWSTAT_READ];
@@ -979,7 +962,6 @@
 		rios = rwstat.cnt[BLKG_RWSTAT_READ];
 		wios = rwstat.cnt[BLKG_RWSTAT_WRITE];
 		dios = rwstat.cnt[BLKG_RWSTAT_DISCARD];
->>>>>>> f7688b48
 
 		if (rbytes || wbytes || rios || wios) {
 			has_stats = true;
@@ -1019,11 +1001,7 @@
 			}
 		}
 	skip:
-<<<<<<< HEAD
-		spin_unlock_irq(blkg->q->queue_lock);
-=======
 		spin_unlock_irq(&blkg->q->queue_lock);
->>>>>>> f7688b48
 	}
 
 	rcu_read_unlock();
