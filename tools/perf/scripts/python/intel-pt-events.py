--- conflicted
+++ resolved
@@ -420,19 +420,12 @@
 		machine_str = ""
 	elif vcpu is None:
 		machine_str = "machine PID %d" % machine_pid
-<<<<<<< HEAD
-	switch_str = "%16s %5d/%-5d [%03u] %9u.%09u %5d/%-5d %s %s" % \
-		(out_str, pid, tid, cpu, ts / 1000000000, ts %1000000000, np_pid, np_tid, machine_str, preempt_str)
-	if glb_args.all_switch_events:
-		print(switch_str);
-=======
 	else:
 		machine_str = "machine PID %d VCPU %d" % (machine_pid, vcpu)
 	switch_str = "%16s %5d/%-5d [%03u] %9u.%09u %5d/%-5d %s %s" % \
 		(out_str, pid, tid, cpu, ts / 1000000000, ts %1000000000, np_pid, np_tid, machine_str, preempt_str)
 	if glb_args.all_switch_events:
 		print(switch_str)
->>>>>>> d60c95ef
 	else:
 		global glb_switch_str
 		glb_switch_str[cpu] = switch_str