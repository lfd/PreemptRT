--- conflicted
+++ resolved
@@ -1499,11 +1499,7 @@
 		/* Now move the zspage to another fullness group, if required */
 		fix_fullness_group(class, zspage);
 		record_obj(handle, obj);
-<<<<<<< HEAD
-		class_stat_inc(class, OBJ_USED, 1);
-=======
 		class_stat_inc(class, ZS_OBJS_INUSE, 1);
->>>>>>> 160f4124
 
 		goto out;
 	}
