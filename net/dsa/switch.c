--- conflicted
+++ resolved
@@ -188,11 +188,7 @@
 			return err;
 	}
 
-<<<<<<< HEAD
-	return dsa_tag_8021q_bridge_leave(ds, info);
-=======
-	return 0;
->>>>>>> 3a82f341
+	return 0;
 }
 
 /* Matches for all upstream-facing ports (the CPU port and all upstream-facing
