// SPDX-License-Identifier: GPL-2.0-only
/*
 * Machine check handler.
 *
 * K8 parts Copyright 2002,2003 Andi Kleen, SuSE Labs.
 * Rest from unknown author(s).
 * 2004 Andi Kleen. Rewrote most of it.
 * Copyright 2008 Intel Corporation
 * Author: Andi Kleen
 */

#include <linux/thread_info.h>
#include <linux/capability.h>
#include <linux/miscdevice.h>
#include <linux/ratelimit.h>
#include <linux/rcupdate.h>
#include <linux/kobject.h>
#include <linux/uaccess.h>
#include <linux/kdebug.h>
#include <linux/kernel.h>
#include <linux/percpu.h>
#include <linux/string.h>
#include <linux/device.h>
#include <linux/syscore_ops.h>
#include <linux/delay.h>
#include <linux/ctype.h>
#include <linux/sched.h>
#include <linux/sysfs.h>
#include <linux/types.h>
#include <linux/slab.h>
#include <linux/init.h>
#include <linux/kmod.h>
#include <linux/poll.h>
#include <linux/nmi.h>
#include <linux/cpu.h>
#include <linux/ras.h>
#include <linux/smp.h>
#include <linux/fs.h>
#include <linux/mm.h>
#include <linux/debugfs.h>
#include <linux/irq_work.h>
#include <linux/export.h>
#include <linux/set_memory.h>
#include <linux/sync_core.h>
#include <linux/task_work.h>
#include <linux/hardirq.h>

#include <asm/intel-family.h>
#include <asm/processor.h>
#include <asm/traps.h>
#include <asm/tlbflush.h>
#include <asm/mce.h>
#include <asm/msr.h>
#include <asm/reboot.h>

#include "internal.h"

/* sysfs synchronization */
static DEFINE_MUTEX(mce_sysfs_mutex);

#define CREATE_TRACE_POINTS
#include <trace/events/mce.h>

#define SPINUNIT		100	/* 100ns */

DEFINE_PER_CPU(unsigned, mce_exception_count);

DEFINE_PER_CPU_READ_MOSTLY(unsigned int, mce_num_banks);

struct mce_bank {
	u64			ctl;			/* subevents to enable */
	bool			init;			/* initialise bank? */
};
static DEFINE_PER_CPU_READ_MOSTLY(struct mce_bank[MAX_NR_BANKS], mce_banks_array);

#define ATTR_LEN               16
/* One object for each MCE bank, shared by all CPUs */
struct mce_bank_dev {
	struct device_attribute	attr;			/* device attribute */
	char			attrname[ATTR_LEN];	/* attribute name */
	u8			bank;			/* bank number */
};
static struct mce_bank_dev mce_bank_devs[MAX_NR_BANKS];

struct mce_vendor_flags mce_flags __read_mostly;

struct mca_config mca_cfg __read_mostly = {
	.bootlog  = -1,
	/*
	 * Tolerant levels:
	 * 0: always panic on uncorrected errors, log corrected errors
	 * 1: panic or SIGBUS on uncorrected errors, log corrected errors
	 * 2: SIGBUS or log uncorrected errors (if possible), log corr. errors
	 * 3: never panic or SIGBUS, log all errors (for testing only)
	 */
	.tolerant = 1,
	.monarch_timeout = -1
};

static DEFINE_PER_CPU(struct mce, mces_seen);
static unsigned long mce_need_notify;
static int cpu_missing;

/*
 * MCA banks polled by the period polling timer for corrected events.
 * With Intel CMCI, this only has MCA banks which do not support CMCI (if any).
 */
DEFINE_PER_CPU(mce_banks_t, mce_poll_banks) = {
	[0 ... BITS_TO_LONGS(MAX_NR_BANKS)-1] = ~0UL
};

/*
 * MCA banks controlled through firmware first for corrected errors.
 * This is a global list of banks for which we won't enable CMCI and we
 * won't poll. Firmware controls these banks and is responsible for
 * reporting corrected errors through GHES. Uncorrected/recoverable
 * errors are still notified through a machine check.
 */
mce_banks_t mce_banks_ce_disabled;

static struct work_struct mce_work;
static struct irq_work mce_irq_work;

static void (*quirk_no_way_out)(int bank, struct mce *m, struct pt_regs *regs);

/*
 * CPU/chipset specific EDAC code can register a notifier call here to print
 * MCE errors in a human-readable form.
 */
BLOCKING_NOTIFIER_HEAD(x86_mce_decoder_chain);

/* Do initial initialization of a struct mce */
noinstr void mce_setup(struct mce *m)
{
	memset(m, 0, sizeof(struct mce));
	m->cpu = m->extcpu = smp_processor_id();
	/* need the internal __ version to avoid deadlocks */
	m->time = __ktime_get_real_seconds();
	m->cpuvendor = boot_cpu_data.x86_vendor;
	m->cpuid = cpuid_eax(1);
	m->socketid = cpu_data(m->extcpu).phys_proc_id;
	m->apicid = cpu_data(m->extcpu).initial_apicid;
	m->mcgcap = __rdmsr(MSR_IA32_MCG_CAP);

	if (this_cpu_has(X86_FEATURE_INTEL_PPIN))
		m->ppin = __rdmsr(MSR_PPIN);
	else if (this_cpu_has(X86_FEATURE_AMD_PPIN))
		m->ppin = __rdmsr(MSR_AMD_PPIN);

	m->microcode = boot_cpu_data.microcode;
}

DEFINE_PER_CPU(struct mce, injectm);
EXPORT_PER_CPU_SYMBOL_GPL(injectm);

void mce_log(struct mce *m)
{
	if (!mce_gen_pool_add(m))
		irq_work_queue(&mce_irq_work);
}
EXPORT_SYMBOL_GPL(mce_log);

void mce_register_decode_chain(struct notifier_block *nb)
{
	if (WARN_ON(nb->priority > MCE_PRIO_MCELOG && nb->priority < MCE_PRIO_EDAC))
		return;

	blocking_notifier_chain_register(&x86_mce_decoder_chain, nb);
}
EXPORT_SYMBOL_GPL(mce_register_decode_chain);

void mce_unregister_decode_chain(struct notifier_block *nb)
{
	blocking_notifier_chain_unregister(&x86_mce_decoder_chain, nb);
}
EXPORT_SYMBOL_GPL(mce_unregister_decode_chain);

static inline u32 ctl_reg(int bank)
{
	return MSR_IA32_MCx_CTL(bank);
}

static inline u32 status_reg(int bank)
{
	return MSR_IA32_MCx_STATUS(bank);
}

static inline u32 addr_reg(int bank)
{
	return MSR_IA32_MCx_ADDR(bank);
}

static inline u32 misc_reg(int bank)
{
	return MSR_IA32_MCx_MISC(bank);
}

static inline u32 smca_ctl_reg(int bank)
{
	return MSR_AMD64_SMCA_MCx_CTL(bank);
}

static inline u32 smca_status_reg(int bank)
{
	return MSR_AMD64_SMCA_MCx_STATUS(bank);
}

static inline u32 smca_addr_reg(int bank)
{
	return MSR_AMD64_SMCA_MCx_ADDR(bank);
}

static inline u32 smca_misc_reg(int bank)
{
	return MSR_AMD64_SMCA_MCx_MISC(bank);
}

struct mca_msr_regs msr_ops = {
	.ctl	= ctl_reg,
	.status	= status_reg,
	.addr	= addr_reg,
	.misc	= misc_reg
};

static void __print_mce(struct mce *m)
{
	pr_emerg(HW_ERR "CPU %d: Machine Check%s: %Lx Bank %d: %016Lx\n",
		 m->extcpu,
		 (m->mcgstatus & MCG_STATUS_MCIP ? " Exception" : ""),
		 m->mcgstatus, m->bank, m->status);

	if (m->ip) {
		pr_emerg(HW_ERR "RIP%s %02x:<%016Lx> ",
			!(m->mcgstatus & MCG_STATUS_EIPV) ? " !INEXACT!" : "",
			m->cs, m->ip);

		if (m->cs == __KERNEL_CS)
			pr_cont("{%pS}", (void *)(unsigned long)m->ip);
		pr_cont("\n");
	}

	pr_emerg(HW_ERR "TSC %llx ", m->tsc);
	if (m->addr)
		pr_cont("ADDR %llx ", m->addr);
	if (m->misc)
		pr_cont("MISC %llx ", m->misc);
	if (m->ppin)
		pr_cont("PPIN %llx ", m->ppin);

	if (mce_flags.smca) {
		if (m->synd)
			pr_cont("SYND %llx ", m->synd);
		if (m->ipid)
			pr_cont("IPID %llx ", m->ipid);
	}

	pr_cont("\n");

	/*
	 * Note this output is parsed by external tools and old fields
	 * should not be changed.
	 */
	pr_emerg(HW_ERR "PROCESSOR %u:%x TIME %llu SOCKET %u APIC %x microcode %x\n",
		m->cpuvendor, m->cpuid, m->time, m->socketid, m->apicid,
		m->microcode);
}

static void print_mce(struct mce *m)
{
	__print_mce(m);

	if (m->cpuvendor != X86_VENDOR_AMD && m->cpuvendor != X86_VENDOR_HYGON)
		pr_emerg_ratelimited(HW_ERR "Run the above through 'mcelog --ascii'\n");
}

#define PANIC_TIMEOUT 5 /* 5 seconds */

static atomic_t mce_panicked;

static int fake_panic;
static atomic_t mce_fake_panicked;

/* Panic in progress. Enable interrupts and wait for final IPI */
static void wait_for_panic(void)
{
	long timeout = PANIC_TIMEOUT*USEC_PER_SEC;

	preempt_disable();
	local_irq_enable();
	while (timeout-- > 0)
		udelay(1);
	if (panic_timeout == 0)
		panic_timeout = mca_cfg.panic_timeout;
	panic("Panicing machine check CPU died");
}

static void mce_panic(const char *msg, struct mce *final, char *exp)
{
	int apei_err = 0;
	struct llist_node *pending;
	struct mce_evt_llist *l;

	if (!fake_panic) {
		/*
		 * Make sure only one CPU runs in machine check panic
		 */
		if (atomic_inc_return(&mce_panicked) > 1)
			wait_for_panic();
		barrier();

		bust_spinlocks(1);
		console_verbose();
	} else {
		/* Don't log too much for fake panic */
		if (atomic_inc_return(&mce_fake_panicked) > 1)
			return;
	}
	pending = mce_gen_pool_prepare_records();
	/* First print corrected ones that are still unlogged */
	llist_for_each_entry(l, pending, llnode) {
		struct mce *m = &l->mce;
		if (!(m->status & MCI_STATUS_UC)) {
			print_mce(m);
			if (!apei_err)
				apei_err = apei_write_mce(m);
		}
	}
	/* Now print uncorrected but with the final one last */
	llist_for_each_entry(l, pending, llnode) {
		struct mce *m = &l->mce;
		if (!(m->status & MCI_STATUS_UC))
			continue;
		if (!final || mce_cmp(m, final)) {
			print_mce(m);
			if (!apei_err)
				apei_err = apei_write_mce(m);
		}
	}
	if (final) {
		print_mce(final);
		if (!apei_err)
			apei_err = apei_write_mce(final);
	}
	if (cpu_missing)
		pr_emerg(HW_ERR "Some CPUs didn't answer in synchronization\n");
	if (exp)
		pr_emerg(HW_ERR "Machine check: %s\n", exp);
	if (!fake_panic) {
		if (panic_timeout == 0)
			panic_timeout = mca_cfg.panic_timeout;
		panic(msg);
	} else
		pr_emerg(HW_ERR "Fake kernel panic: %s\n", msg);
}

/* Support code for software error injection */

static int msr_to_offset(u32 msr)
{
	unsigned bank = __this_cpu_read(injectm.bank);

	if (msr == mca_cfg.rip_msr)
		return offsetof(struct mce, ip);
	if (msr == msr_ops.status(bank))
		return offsetof(struct mce, status);
	if (msr == msr_ops.addr(bank))
		return offsetof(struct mce, addr);
	if (msr == msr_ops.misc(bank))
		return offsetof(struct mce, misc);
	if (msr == MSR_IA32_MCG_STATUS)
		return offsetof(struct mce, mcgstatus);
	return -1;
}

__visible bool ex_handler_rdmsr_fault(const struct exception_table_entry *fixup,
				      struct pt_regs *regs, int trapnr,
				      unsigned long error_code,
				      unsigned long fault_addr)
{
	pr_emerg("MSR access error: RDMSR from 0x%x at rIP: 0x%lx (%pS)\n",
		 (unsigned int)regs->cx, regs->ip, (void *)regs->ip);

	show_stack_regs(regs);

	panic("MCA architectural violation!\n");

	while (true)
		cpu_relax();

	return true;
}

/* MSR access wrappers used for error injection */
static noinstr u64 mce_rdmsrl(u32 msr)
{
	DECLARE_ARGS(val, low, high);

	if (__this_cpu_read(injectm.finished)) {
		int offset;
		u64 ret;

		instrumentation_begin();

		offset = msr_to_offset(msr);
		if (offset < 0)
			ret = 0;
		else
			ret = *(u64 *)((char *)this_cpu_ptr(&injectm) + offset);

<<<<<<< HEAD
	/*
	 * RDMSR on MCA MSRs should not fault. If they do, this is very much an
	 * architectural violation and needs to be reported to hw vendor. Panic
	 * the box to not allow any further progress.
	 */
	asm volatile("1: rdmsr\n"
		     "2:\n"
		     _ASM_EXTABLE_HANDLE(1b, 2b, ex_handler_rdmsr_fault)
		     : EAX_EDX_RET(val, low, high) : "c" (msr));


	return EAX_EDX_VAL(val, low, high);
}

__visible bool ex_handler_wrmsr_fault(const struct exception_table_entry *fixup,
				      struct pt_regs *regs, int trapnr,
				      unsigned long error_code,
				      unsigned long fault_addr)
{
	pr_emerg("MSR access error: WRMSR to 0x%x (tried to write 0x%08x%08x) at rIP: 0x%lx (%pS)\n",
		 (unsigned int)regs->cx, (unsigned int)regs->dx, (unsigned int)regs->ax,
		  regs->ip, (void *)regs->ip);

	show_stack_regs(regs);

=======
		instrumentation_end();

		return ret;
	}

	/*
	 * RDMSR on MCA MSRs should not fault. If they do, this is very much an
	 * architectural violation and needs to be reported to hw vendor. Panic
	 * the box to not allow any further progress.
	 */
	asm volatile("1: rdmsr\n"
		     "2:\n"
		     _ASM_EXTABLE_HANDLE(1b, 2b, ex_handler_rdmsr_fault)
		     : EAX_EDX_RET(val, low, high) : "c" (msr));


	return EAX_EDX_VAL(val, low, high);
}

__visible bool ex_handler_wrmsr_fault(const struct exception_table_entry *fixup,
				      struct pt_regs *regs, int trapnr,
				      unsigned long error_code,
				      unsigned long fault_addr)
{
	pr_emerg("MSR access error: WRMSR to 0x%x (tried to write 0x%08x%08x) at rIP: 0x%lx (%pS)\n",
		 (unsigned int)regs->cx, (unsigned int)regs->dx, (unsigned int)regs->ax,
		  regs->ip, (void *)regs->ip);

	show_stack_regs(regs);

>>>>>>> d1988041
	panic("MCA architectural violation!\n");

	while (true)
		cpu_relax();

	return true;
}

static noinstr void mce_wrmsrl(u32 msr, u64 v)
{
	u32 low, high;

	if (__this_cpu_read(injectm.finished)) {
		int offset;

		instrumentation_begin();

		offset = msr_to_offset(msr);
		if (offset >= 0)
			*(u64 *)((char *)this_cpu_ptr(&injectm) + offset) = v;

		instrumentation_end();

		return;
	}

	low  = (u32)v;
	high = (u32)(v >> 32);

	/* See comment in mce_rdmsrl() */
	asm volatile("1: wrmsr\n"
		     "2:\n"
		     _ASM_EXTABLE_HANDLE(1b, 2b, ex_handler_wrmsr_fault)
		     : : "c" (msr), "a"(low), "d" (high) : "memory");
}

/*
 * Collect all global (w.r.t. this processor) status about this machine
 * check into our "mce" struct so that we can use it later to assess
 * the severity of the problem as we read per-bank specific details.
 */
static inline void mce_gather_info(struct mce *m, struct pt_regs *regs)
{
	mce_setup(m);

	m->mcgstatus = mce_rdmsrl(MSR_IA32_MCG_STATUS);
	if (regs) {
		/*
		 * Get the address of the instruction at the time of
		 * the machine check error.
		 */
		if (m->mcgstatus & (MCG_STATUS_RIPV|MCG_STATUS_EIPV)) {
			m->ip = regs->ip;
			m->cs = regs->cs;

			/*
			 * When in VM86 mode make the cs look like ring 3
			 * always. This is a lie, but it's better than passing
			 * the additional vm86 bit around everywhere.
			 */
			if (v8086_mode(regs))
				m->cs |= 3;
		}
		/* Use accurate RIP reporting if available. */
		if (mca_cfg.rip_msr)
			m->ip = mce_rdmsrl(mca_cfg.rip_msr);
	}
}

int mce_available(struct cpuinfo_x86 *c)
{
	if (mca_cfg.disabled)
		return 0;
	return cpu_has(c, X86_FEATURE_MCE) && cpu_has(c, X86_FEATURE_MCA);
}

static void mce_schedule_work(void)
{
	if (!mce_gen_pool_empty())
		schedule_work(&mce_work);
}

static void mce_irq_work_cb(struct irq_work *entry)
{
	mce_schedule_work();
}

/*
 * Check if the address reported by the CPU is in a format we can parse.
 * It would be possible to add code for most other cases, but all would
 * be somewhat complicated (e.g. segment offset would require an instruction
 * parser). So only support physical addresses up to page granuality for now.
 */
int mce_usable_address(struct mce *m)
{
	if (!(m->status & MCI_STATUS_ADDRV))
		return 0;

	/* Checks after this one are Intel/Zhaoxin-specific: */
	if (boot_cpu_data.x86_vendor != X86_VENDOR_INTEL &&
	    boot_cpu_data.x86_vendor != X86_VENDOR_ZHAOXIN)
		return 1;

	if (!(m->status & MCI_STATUS_MISCV))
		return 0;

	if (MCI_MISC_ADDR_LSB(m->misc) > PAGE_SHIFT)
		return 0;

	if (MCI_MISC_ADDR_MODE(m->misc) != MCI_MISC_ADDR_PHYS)
		return 0;

	return 1;
}
EXPORT_SYMBOL_GPL(mce_usable_address);

bool mce_is_memory_error(struct mce *m)
{
	switch (m->cpuvendor) {
	case X86_VENDOR_AMD:
	case X86_VENDOR_HYGON:
		return amd_mce_is_memory_error(m);

	case X86_VENDOR_INTEL:
	case X86_VENDOR_ZHAOXIN:
		/*
		 * Intel SDM Volume 3B - 15.9.2 Compound Error Codes
		 *
		 * Bit 7 of the MCACOD field of IA32_MCi_STATUS is used for
		 * indicating a memory error. Bit 8 is used for indicating a
		 * cache hierarchy error. The combination of bit 2 and bit 3
		 * is used for indicating a `generic' cache hierarchy error
		 * But we can't just blindly check the above bits, because if
		 * bit 11 is set, then it is a bus/interconnect error - and
		 * either way the above bits just gives more detail on what
		 * bus/interconnect error happened. Note that bit 12 can be
		 * ignored, as it's the "filter" bit.
		 */
		return (m->status & 0xef80) == BIT(7) ||
		       (m->status & 0xef00) == BIT(8) ||
		       (m->status & 0xeffc) == 0xc;

	default:
		return false;
	}
}
EXPORT_SYMBOL_GPL(mce_is_memory_error);

static bool whole_page(struct mce *m)
{
	if (!mca_cfg.ser || !(m->status & MCI_STATUS_MISCV))
		return true;
<<<<<<< HEAD
=======

>>>>>>> d1988041
	return MCI_MISC_ADDR_LSB(m->misc) >= PAGE_SHIFT;
}

bool mce_is_correctable(struct mce *m)
{
	if (m->cpuvendor == X86_VENDOR_AMD && m->status & MCI_STATUS_DEFERRED)
		return false;

	if (m->cpuvendor == X86_VENDOR_HYGON && m->status & MCI_STATUS_DEFERRED)
		return false;

	if (m->status & MCI_STATUS_UC)
		return false;

	return true;
}
EXPORT_SYMBOL_GPL(mce_is_correctable);

static int mce_early_notifier(struct notifier_block *nb, unsigned long val,
			      void *data)
{
	struct mce *m = (struct mce *)data;

	if (!m)
		return NOTIFY_DONE;

	/* Emit the trace record: */
	trace_mce_record(m);

	set_bit(0, &mce_need_notify);

	mce_notify_irq();

	return NOTIFY_DONE;
}

static struct notifier_block early_nb = {
	.notifier_call	= mce_early_notifier,
	.priority	= MCE_PRIO_EARLY,
};

static int uc_decode_notifier(struct notifier_block *nb, unsigned long val,
			      void *data)
{
	struct mce *mce = (struct mce *)data;
	unsigned long pfn;

	if (!mce || !mce_usable_address(mce))
		return NOTIFY_DONE;

	if (mce->severity != MCE_AO_SEVERITY &&
	    mce->severity != MCE_DEFERRED_SEVERITY)
		return NOTIFY_DONE;

<<<<<<< HEAD
	if (mce_usable_address(mce) && (mce->severity == MCE_AO_SEVERITY)) {
		pfn = mce->addr >> PAGE_SHIFT;
		if (!memory_failure(pfn, 0))
			set_mce_nospec(pfn, whole_page(mce));
=======
	pfn = mce->addr >> PAGE_SHIFT;
	if (!memory_failure(pfn, 0)) {
		set_mce_nospec(pfn, whole_page(mce));
		mce->kflags |= MCE_HANDLED_UC;
>>>>>>> d1988041
	}

	return NOTIFY_OK;
}

static struct notifier_block mce_uc_nb = {
	.notifier_call	= uc_decode_notifier,
	.priority	= MCE_PRIO_UC,
};

static int mce_default_notifier(struct notifier_block *nb, unsigned long val,
				void *data)
{
	struct mce *m = (struct mce *)data;

	if (!m)
		return NOTIFY_DONE;

	if (mca_cfg.print_all || !m->kflags)
		__print_mce(m);

	return NOTIFY_DONE;
}

static struct notifier_block mce_default_nb = {
	.notifier_call	= mce_default_notifier,
	/* lowest prio, we want it to run last. */
	.priority	= MCE_PRIO_LOWEST,
};

/*
 * Read ADDR and MISC registers.
 */
static void mce_read_aux(struct mce *m, int i)
{
	if (m->status & MCI_STATUS_MISCV)
		m->misc = mce_rdmsrl(msr_ops.misc(i));

	if (m->status & MCI_STATUS_ADDRV) {
		m->addr = mce_rdmsrl(msr_ops.addr(i));

		/*
		 * Mask the reported address by the reported granularity.
		 */
		if (mca_cfg.ser && (m->status & MCI_STATUS_MISCV)) {
			u8 shift = MCI_MISC_ADDR_LSB(m->misc);
			m->addr >>= shift;
			m->addr <<= shift;
		}

		/*
		 * Extract [55:<lsb>] where lsb is the least significant
		 * *valid* bit of the address bits.
		 */
		if (mce_flags.smca) {
			u8 lsb = (m->addr >> 56) & 0x3f;

			m->addr &= GENMASK_ULL(55, lsb);
		}
	}

	if (mce_flags.smca) {
		m->ipid = mce_rdmsrl(MSR_AMD64_SMCA_MCx_IPID(i));

		if (m->status & MCI_STATUS_SYNDV)
			m->synd = mce_rdmsrl(MSR_AMD64_SMCA_MCx_SYND(i));
	}
}

DEFINE_PER_CPU(unsigned, mce_poll_count);

/*
 * Poll for corrected events or events that happened before reset.
 * Those are just logged through /dev/mcelog.
 *
 * This is executed in standard interrupt context.
 *
 * Note: spec recommends to panic for fatal unsignalled
 * errors here. However this would be quite problematic --
 * we would need to reimplement the Monarch handling and
 * it would mess up the exclusion between exception handler
 * and poll handler -- * so we skip this for now.
 * These cases should not happen anyways, or only when the CPU
 * is already totally * confused. In this case it's likely it will
 * not fully execute the machine check handler either.
 */
bool machine_check_poll(enum mcp_flags flags, mce_banks_t *b)
{
	struct mce_bank *mce_banks = this_cpu_ptr(mce_banks_array);
	bool error_seen = false;
	struct mce m;
	int i;

	this_cpu_inc(mce_poll_count);

	mce_gather_info(&m, NULL);

	if (flags & MCP_TIMESTAMP)
		m.tsc = rdtsc();

	for (i = 0; i < this_cpu_read(mce_num_banks); i++) {
		if (!mce_banks[i].ctl || !test_bit(i, *b))
			continue;

		m.misc = 0;
		m.addr = 0;
		m.bank = i;

		barrier();
		m.status = mce_rdmsrl(msr_ops.status(i));

		/* If this entry is not valid, ignore it */
		if (!(m.status & MCI_STATUS_VAL))
			continue;

		/*
		 * If we are logging everything (at CPU online) or this
		 * is a corrected error, then we must log it.
		 */
		if ((flags & MCP_UC) || !(m.status & MCI_STATUS_UC))
			goto log_it;

		/*
		 * Newer Intel systems that support software error
		 * recovery need to make additional checks. Other
		 * CPUs should skip over uncorrected errors, but log
		 * everything else.
		 */
		if (!mca_cfg.ser) {
			if (m.status & MCI_STATUS_UC)
				continue;
			goto log_it;
		}

		/* Log "not enabled" (speculative) errors */
		if (!(m.status & MCI_STATUS_EN))
			goto log_it;

		/*
		 * Log UCNA (SDM: 15.6.3 "UCR Error Classification")
		 * UC == 1 && PCC == 0 && S == 0
		 */
		if (!(m.status & MCI_STATUS_PCC) && !(m.status & MCI_STATUS_S))
			goto log_it;

		/*
		 * Skip anything else. Presumption is that our read of this
		 * bank is racing with a machine check. Leave the log alone
		 * for do_machine_check() to deal with it.
		 */
		continue;

log_it:
		error_seen = true;

		if (flags & MCP_DONTLOG)
			goto clear_it;

		mce_read_aux(&m, i);
		m.severity = mce_severity(&m, NULL, mca_cfg.tolerant, NULL, false);
		/*
		 * Don't get the IP here because it's unlikely to
		 * have anything to do with the actual error location.
		 */

		if (mca_cfg.dont_log_ce && !mce_usable_address(&m))
			goto clear_it;

		mce_log(&m);

clear_it:
		/*
		 * Clear state for this bank.
		 */
		mce_wrmsrl(msr_ops.status(i), 0);
	}

	/*
	 * Don't clear MCG_STATUS here because it's only defined for
	 * exceptions.
	 */

	sync_core();

	return error_seen;
}
EXPORT_SYMBOL_GPL(machine_check_poll);

/*
 * Do a quick check if any of the events requires a panic.
 * This decides if we keep the events around or clear them.
 */
static int mce_no_way_out(struct mce *m, char **msg, unsigned long *validp,
			  struct pt_regs *regs)
{
	char *tmp = *msg;
	int i;

	for (i = 0; i < this_cpu_read(mce_num_banks); i++) {
		m->status = mce_rdmsrl(msr_ops.status(i));
		if (!(m->status & MCI_STATUS_VAL))
			continue;

		__set_bit(i, validp);
		if (quirk_no_way_out)
			quirk_no_way_out(i, m, regs);

		m->bank = i;
<<<<<<< HEAD
		if (mce_severity(m, mca_cfg.tolerant, &tmp, true) >= MCE_PANIC_SEVERITY) {
=======
		if (mce_severity(m, regs, mca_cfg.tolerant, &tmp, true) >= MCE_PANIC_SEVERITY) {
>>>>>>> d1988041
			mce_read_aux(m, i);
			*msg = tmp;
			return 1;
		}
	}
	return 0;
}

/*
 * Variable to establish order between CPUs while scanning.
 * Each CPU spins initially until executing is equal its number.
 */
static atomic_t mce_executing;

/*
 * Defines order of CPUs on entry. First CPU becomes Monarch.
 */
static atomic_t mce_callin;

/*
 * Check if a timeout waiting for other CPUs happened.
 */
static int mce_timed_out(u64 *t, const char *msg)
{
	/*
	 * The others already did panic for some reason.
	 * Bail out like in a timeout.
	 * rmb() to tell the compiler that system_state
	 * might have been modified by someone else.
	 */
	rmb();
	if (atomic_read(&mce_panicked))
		wait_for_panic();
	if (!mca_cfg.monarch_timeout)
		goto out;
	if ((s64)*t < SPINUNIT) {
		if (mca_cfg.tolerant <= 1)
			mce_panic(msg, NULL, NULL);
		cpu_missing = 1;
		return 1;
	}
	*t -= SPINUNIT;
out:
	touch_nmi_watchdog();
	return 0;
}

/*
 * The Monarch's reign.  The Monarch is the CPU who entered
 * the machine check handler first. It waits for the others to
 * raise the exception too and then grades them. When any
 * error is fatal panic. Only then let the others continue.
 *
 * The other CPUs entering the MCE handler will be controlled by the
 * Monarch. They are called Subjects.
 *
 * This way we prevent any potential data corruption in a unrecoverable case
 * and also makes sure always all CPU's errors are examined.
 *
 * Also this detects the case of a machine check event coming from outer
 * space (not detected by any CPUs) In this case some external agent wants
 * us to shut down, so panic too.
 *
 * The other CPUs might still decide to panic if the handler happens
 * in a unrecoverable place, but in this case the system is in a semi-stable
 * state and won't corrupt anything by itself. It's ok to let the others
 * continue for a bit first.
 *
 * All the spin loops have timeouts; when a timeout happens a CPU
 * typically elects itself to be Monarch.
 */
static void mce_reign(void)
{
	int cpu;
	struct mce *m = NULL;
	int global_worst = 0;
	char *msg = NULL;

	/*
	 * This CPU is the Monarch and the other CPUs have run
	 * through their handlers.
	 * Grade the severity of the errors of all the CPUs.
	 */
	for_each_possible_cpu(cpu) {
		struct mce *mtmp = &per_cpu(mces_seen, cpu);

		if (mtmp->severity > global_worst) {
			global_worst = mtmp->severity;
			m = &per_cpu(mces_seen, cpu);
		}
	}

	/*
	 * Cannot recover? Panic here then.
	 * This dumps all the mces in the log buffer and stops the
	 * other CPUs.
	 */
	if (m && global_worst >= MCE_PANIC_SEVERITY && mca_cfg.tolerant < 3) {
		/* call mce_severity() to get "msg" for panic */
		mce_severity(m, NULL, mca_cfg.tolerant, &msg, true);
		mce_panic("Fatal machine check", m, msg);
	}

	/*
	 * For UC somewhere we let the CPU who detects it handle it.
	 * Also must let continue the others, otherwise the handling
	 * CPU could deadlock on a lock.
	 */

	/*
	 * No machine check event found. Must be some external
	 * source or one CPU is hung. Panic.
	 */
	if (global_worst <= MCE_KEEP_SEVERITY && mca_cfg.tolerant < 3)
		mce_panic("Fatal machine check from unknown source", NULL, NULL);

	/*
	 * Now clear all the mces_seen so that they don't reappear on
	 * the next mce.
	 */
	for_each_possible_cpu(cpu)
		memset(&per_cpu(mces_seen, cpu), 0, sizeof(struct mce));
}

static atomic_t global_nwo;

/*
 * Start of Monarch synchronization. This waits until all CPUs have
 * entered the exception handler and then determines if any of them
 * saw a fatal event that requires panic. Then it executes them
 * in the entry order.
 * TBD double check parallel CPU hotunplug
 */
static int mce_start(int *no_way_out)
{
	int order;
	int cpus = num_online_cpus();
	u64 timeout = (u64)mca_cfg.monarch_timeout * NSEC_PER_USEC;

	if (!timeout)
		return -1;

	atomic_add(*no_way_out, &global_nwo);
	/*
	 * Rely on the implied barrier below, such that global_nwo
	 * is updated before mce_callin.
	 */
	order = atomic_inc_return(&mce_callin);

	/*
	 * Wait for everyone.
	 */
	while (atomic_read(&mce_callin) != cpus) {
		if (mce_timed_out(&timeout,
				  "Timeout: Not all CPUs entered broadcast exception handler")) {
			atomic_set(&global_nwo, 0);
			return -1;
		}
		ndelay(SPINUNIT);
	}

	/*
	 * mce_callin should be read before global_nwo
	 */
	smp_rmb();

	if (order == 1) {
		/*
		 * Monarch: Starts executing now, the others wait.
		 */
		atomic_set(&mce_executing, 1);
	} else {
		/*
		 * Subject: Now start the scanning loop one by one in
		 * the original callin order.
		 * This way when there are any shared banks it will be
		 * only seen by one CPU before cleared, avoiding duplicates.
		 */
		while (atomic_read(&mce_executing) < order) {
			if (mce_timed_out(&timeout,
					  "Timeout: Subject CPUs unable to finish machine check processing")) {
				atomic_set(&global_nwo, 0);
				return -1;
			}
			ndelay(SPINUNIT);
		}
	}

	/*
	 * Cache the global no_way_out state.
	 */
	*no_way_out = atomic_read(&global_nwo);

	return order;
}

/*
 * Synchronize between CPUs after main scanning loop.
 * This invokes the bulk of the Monarch processing.
 */
static int mce_end(int order)
{
	int ret = -1;
	u64 timeout = (u64)mca_cfg.monarch_timeout * NSEC_PER_USEC;

	if (!timeout)
		goto reset;
	if (order < 0)
		goto reset;

	/*
	 * Allow others to run.
	 */
	atomic_inc(&mce_executing);

	if (order == 1) {
		/* CHECKME: Can this race with a parallel hotplug? */
		int cpus = num_online_cpus();

		/*
		 * Monarch: Wait for everyone to go through their scanning
		 * loops.
		 */
		while (atomic_read(&mce_executing) <= cpus) {
			if (mce_timed_out(&timeout,
					  "Timeout: Monarch CPU unable to finish machine check processing"))
				goto reset;
			ndelay(SPINUNIT);
		}

		mce_reign();
		barrier();
		ret = 0;
	} else {
		/*
		 * Subject: Wait for Monarch to finish.
		 */
		while (atomic_read(&mce_executing) != 0) {
			if (mce_timed_out(&timeout,
					  "Timeout: Monarch CPU did not finish machine check processing"))
				goto reset;
			ndelay(SPINUNIT);
		}

		/*
		 * Don't reset anything. That's done by the Monarch.
		 */
		return 0;
	}

	/*
	 * Reset all global state.
	 */
reset:
	atomic_set(&global_nwo, 0);
	atomic_set(&mce_callin, 0);
	barrier();

	/*
	 * Let others run again.
	 */
	atomic_set(&mce_executing, 0);
	return ret;
}

static void mce_clear_state(unsigned long *toclear)
{
	int i;

	for (i = 0; i < this_cpu_read(mce_num_banks); i++) {
		if (test_bit(i, toclear))
			mce_wrmsrl(msr_ops.status(i), 0);
	}
}

<<<<<<< HEAD
static int do_memory_failure(struct mce *m)
{
	int flags = MF_ACTION_REQUIRED;
	int ret;

	pr_err("Uncorrected hardware memory error in user-access at %llx", m->addr);
	if (!(m->mcgstatus & MCG_STATUS_RIPV))
		flags |= MF_MUST_KILL;
	ret = memory_failure(m->addr >> PAGE_SHIFT, flags);
	if (ret)
		pr_err("Memory error not recovered");
	else
		set_mce_nospec(m->addr >> PAGE_SHIFT, whole_page(m));
	return ret;
}


=======
>>>>>>> d1988041
/*
 * Cases where we avoid rendezvous handler timeout:
 * 1) If this CPU is offline.
 *
 * 2) If crashing_cpu was set, e.g. we're entering kdump and we need to
 *  skip those CPUs which remain looping in the 1st kernel - see
 *  crash_nmi_callback().
 *
 * Note: there still is a small window between kexec-ing and the new,
 * kdump kernel establishing a new #MC handler where a broadcasted MCE
 * might not get handled properly.
 */
static noinstr bool mce_check_crashing_cpu(void)
{
	unsigned int cpu = smp_processor_id();

	if (arch_cpu_is_offline(cpu) ||
	    (crashing_cpu != -1 && crashing_cpu != cpu)) {
		u64 mcgstatus;

		mcgstatus = __rdmsr(MSR_IA32_MCG_STATUS);

		if (boot_cpu_data.x86_vendor == X86_VENDOR_ZHAOXIN) {
			if (mcgstatus & MCG_STATUS_LMCES)
				return false;
		}

		if (mcgstatus & MCG_STATUS_RIPV) {
			__wrmsr(MSR_IA32_MCG_STATUS, 0, 0);
			return true;
		}
	}
	return false;
}

static void __mc_scan_banks(struct mce *m, struct pt_regs *regs, struct mce *final,
			    unsigned long *toclear, unsigned long *valid_banks,
			    int no_way_out, int *worst)
{
	struct mce_bank *mce_banks = this_cpu_ptr(mce_banks_array);
	struct mca_config *cfg = &mca_cfg;
	int severity, i;

	for (i = 0; i < this_cpu_read(mce_num_banks); i++) {
		__clear_bit(i, toclear);
		if (!test_bit(i, valid_banks))
			continue;

		if (!mce_banks[i].ctl)
			continue;

		m->misc = 0;
		m->addr = 0;
		m->bank = i;

		m->status = mce_rdmsrl(msr_ops.status(i));
		if (!(m->status & MCI_STATUS_VAL))
			continue;

		/*
		 * Corrected or non-signaled errors are handled by
		 * machine_check_poll(). Leave them alone, unless this panics.
		 */
		if (!(m->status & (cfg->ser ? MCI_STATUS_S : MCI_STATUS_UC)) &&
			!no_way_out)
			continue;

		/* Set taint even when machine check was not enabled. */
		add_taint(TAINT_MACHINE_CHECK, LOCKDEP_NOW_UNRELIABLE);

		severity = mce_severity(m, regs, cfg->tolerant, NULL, true);

		/*
		 * When machine check was for corrected/deferred handler don't
		 * touch, unless we're panicking.
		 */
		if ((severity == MCE_KEEP_SEVERITY ||
		     severity == MCE_UCNA_SEVERITY) && !no_way_out)
			continue;

		__set_bit(i, toclear);

		/* Machine check event was not enabled. Clear, but ignore. */
		if (severity == MCE_NO_SEVERITY)
			continue;

		mce_read_aux(m, i);

		/* assuming valid severity level != 0 */
		m->severity = severity;

		mce_log(m);

		if (severity > *worst) {
			*final = *m;
			*worst = severity;
		}
	}

	/* mce_clear_state will clear *final, save locally for use later */
	*m = *final;
}

static void kill_me_now(struct callback_head *ch)
{
	force_sig(SIGBUS);
}

static void kill_me_maybe(struct callback_head *cb)
{
	struct task_struct *p = container_of(cb, struct task_struct, mce_kill_me);
	int flags = MF_ACTION_REQUIRED;

	pr_err("Uncorrected hardware memory error in user-access at %llx", p->mce_addr);

	if (!p->mce_ripv)
		flags |= MF_MUST_KILL;

	if (!memory_failure(p->mce_addr >> PAGE_SHIFT, flags) &&
	    !(p->mce_kflags & MCE_IN_KERNEL_COPYIN)) {
		set_mce_nospec(p->mce_addr >> PAGE_SHIFT, p->mce_whole_page);
		sync_core();
		return;
	}

	if (p->mce_vaddr != (void __user *)-1l) {
		force_sig_mceerr(BUS_MCEERR_AR, p->mce_vaddr, PAGE_SHIFT);
	} else {
		pr_err("Memory error not recovered");
		kill_me_now(cb);
	}
}

static void queue_task_work(struct mce *m, int kill_it)
{
	current->mce_addr = m->addr;
	current->mce_kflags = m->kflags;
	current->mce_ripv = !!(m->mcgstatus & MCG_STATUS_RIPV);
	current->mce_whole_page = whole_page(m);

	if (kill_it)
		current->mce_kill_me.func = kill_me_now;
	else
		current->mce_kill_me.func = kill_me_maybe;

	task_work_add(current, &current->mce_kill_me, TWA_RESUME);
}

/*
 * The actual machine check handler. This only handles real
 * exceptions when something got corrupted coming in through int 18.
 *
 * This is executed in NMI context not subject to normal locking rules. This
 * implies that most kernel services cannot be safely used. Don't even
 * think about putting a printk in there!
 *
 * On Intel systems this is entered on all CPUs in parallel through
 * MCE broadcast. However some CPUs might be broken beyond repair,
 * so be always careful when synchronizing with others.
 *
 * Tracing and kprobes are disabled: if we interrupted a kernel context
 * with IF=1, we need to minimize stack usage.  There are also recursion
 * issues: if the machine check was due to a failure of the memory
 * backing the user stack, tracing that reads the user stack will cause
 * potentially infinite recursion.
 */
noinstr void do_machine_check(struct pt_regs *regs)
{
	DECLARE_BITMAP(valid_banks, MAX_NR_BANKS);
	DECLARE_BITMAP(toclear, MAX_NR_BANKS);
	struct mca_config *cfg = &mca_cfg;
	struct mce m, *final;
	char *msg = NULL;
	int worst = 0;

	/*
	 * Establish sequential order between the CPUs entering the machine
	 * check handler.
	 */
	int order = -1;

	/*
	 * If no_way_out gets set, there is no safe way to recover from this
	 * MCE.  If mca_cfg.tolerant is cranked up, we'll try anyway.
	 */
	int no_way_out = 0;

	/*
	 * If kill_it gets set, there might be a way to recover from this
	 * error.
	 */
	int kill_it = 0;

	/*
	 * MCEs are always local on AMD. Same is determined by MCG_STATUS_LMCES
	 * on Intel.
	 */
	int lmce = 1;

	this_cpu_inc(mce_exception_count);

	mce_gather_info(&m, regs);
	m.tsc = rdtsc();

	final = this_cpu_ptr(&mces_seen);
	*final = m;

	memset(valid_banks, 0, sizeof(valid_banks));
	no_way_out = mce_no_way_out(&m, &msg, valid_banks, regs);

	barrier();

	/*
	 * When no restart IP might need to kill or panic.
	 * Assume the worst for now, but if we find the
	 * severity is MCE_AR_SEVERITY we have other options.
	 */
	if (!(m.mcgstatus & MCG_STATUS_RIPV))
		kill_it = 1;

	/*
	 * Check if this MCE is signaled to only this logical processor,
	 * on Intel, Zhaoxin only.
	 */
	if (m.cpuvendor == X86_VENDOR_INTEL ||
	    m.cpuvendor == X86_VENDOR_ZHAOXIN)
		lmce = m.mcgstatus & MCG_STATUS_LMCES;

	/*
	 * Local machine check may already know that we have to panic.
	 * Broadcast machine check begins rendezvous in mce_start()
	 * Go through all banks in exclusion of the other CPUs. This way we
	 * don't report duplicated events on shared banks because the first one
	 * to see it will clear it.
	 */
	if (lmce) {
		if (no_way_out)
			mce_panic("Fatal local machine check", &m, msg);
	} else {
		order = mce_start(&no_way_out);
	}

	__mc_scan_banks(&m, regs, final, toclear, valid_banks, no_way_out, &worst);

	if (!no_way_out)
		mce_clear_state(toclear);

	/*
	 * Do most of the synchronization with other CPUs.
	 * When there's any problem use only local no_way_out state.
	 */
	if (!lmce) {
		if (mce_end(order) < 0) {
			if (!no_way_out)
				no_way_out = worst >= MCE_PANIC_SEVERITY;
		}
	} else {
		/*
		 * If there was a fatal machine check we should have
		 * already called mce_panic earlier in this function.
		 * Since we re-read the banks, we might have found
		 * something new. Check again to see if we found a
		 * fatal error. We call "mce_severity()" again to
		 * make sure we have the right "msg".
		 */
		if (worst >= MCE_PANIC_SEVERITY && mca_cfg.tolerant < 3) {
			mce_severity(&m, regs, cfg->tolerant, &msg, true);
			mce_panic("Local fatal machine check!", &m, msg);
		}
	}

	/*
	 * If tolerant is at an insane level we drop requests to kill
	 * processes and continue even when there is no way out.
	 */
	if (cfg->tolerant == 3)
		kill_it = 0;
	else if (no_way_out)
		mce_panic("Fatal machine check on current CPU", &m, msg);

	if (worst > 0)
		irq_work_queue(&mce_irq_work);

	if (worst != MCE_AR_SEVERITY && !kill_it)
		goto out;

	/* Fault was in user mode and we need to take some action */
	if ((m.cs & 3) == 3) {
		/* If this triggers there is no way to recover. Die hard. */
		BUG_ON(!on_thread_stack() || !user_mode(regs));

		queue_task_work(&m, kill_it);

	} else {
		/*
		 * Handle an MCE which has happened in kernel space but from
		 * which the kernel can recover: ex_has_fault_handler() has
		 * already verified that the rIP at which the error happened is
		 * a rIP from which the kernel can recover (by jumping to
		 * recovery code specified in _ASM_EXTABLE_FAULT()) and the
		 * corresponding exception handler which would do that is the
		 * proper one.
		 */
		if (m.kflags & MCE_IN_KERNEL_RECOV) {
			if (!fixup_exception(regs, X86_TRAP_MC, 0, 0))
				mce_panic("Failed kernel mode recovery", &m, msg);
		}

		if (m.kflags & MCE_IN_KERNEL_COPYIN)
			queue_task_work(&m, kill_it);
	}
out:
	mce_wrmsrl(MSR_IA32_MCG_STATUS, 0);
}
EXPORT_SYMBOL_GPL(do_machine_check);

#ifndef CONFIG_MEMORY_FAILURE
int memory_failure(unsigned long pfn, int flags)
{
	/* mce_severity() should not hand us an ACTION_REQUIRED error */
	BUG_ON(flags & MF_ACTION_REQUIRED);
	pr_err("Uncorrected memory error in page 0x%lx ignored\n"
	       "Rebuild kernel with CONFIG_MEMORY_FAILURE=y for smarter handling\n",
	       pfn);

	return 0;
}
#endif

/*
 * Periodic polling timer for "silent" machine check errors.  If the
 * poller finds an MCE, poll 2x faster.  When the poller finds no more
 * errors, poll 2x slower (up to check_interval seconds).
 */
static unsigned long check_interval = INITIAL_CHECK_INTERVAL;

static DEFINE_PER_CPU(unsigned long, mce_next_interval); /* in jiffies */
static DEFINE_PER_CPU(struct timer_list, mce_timer);

static unsigned long mce_adjust_timer_default(unsigned long interval)
{
	return interval;
}

static unsigned long (*mce_adjust_timer)(unsigned long interval) = mce_adjust_timer_default;

static void __start_timer(struct timer_list *t, unsigned long interval)
{
	unsigned long when = jiffies + interval;
	unsigned long flags;

	local_irq_save(flags);

	if (!timer_pending(t) || time_before(when, t->expires))
		mod_timer(t, round_jiffies(when));

	local_irq_restore(flags);
}

static void mce_timer_fn(struct timer_list *t)
{
	struct timer_list *cpu_t = this_cpu_ptr(&mce_timer);
	unsigned long iv;

	WARN_ON(cpu_t != t);

	iv = __this_cpu_read(mce_next_interval);

	if (mce_available(this_cpu_ptr(&cpu_info))) {
		machine_check_poll(0, this_cpu_ptr(&mce_poll_banks));

		if (mce_intel_cmci_poll()) {
			iv = mce_adjust_timer(iv);
			goto done;
		}
	}

	/*
	 * Alert userspace if needed. If we logged an MCE, reduce the polling
	 * interval, otherwise increase the polling interval.
	 */
	if (mce_notify_irq())
		iv = max(iv / 2, (unsigned long) HZ/100);
	else
		iv = min(iv * 2, round_jiffies_relative(check_interval * HZ));

done:
	__this_cpu_write(mce_next_interval, iv);
	__start_timer(t, iv);
}

/*
 * Ensure that the timer is firing in @interval from now.
 */
void mce_timer_kick(unsigned long interval)
{
	struct timer_list *t = this_cpu_ptr(&mce_timer);
	unsigned long iv = __this_cpu_read(mce_next_interval);

	__start_timer(t, interval);

	if (interval < iv)
		__this_cpu_write(mce_next_interval, interval);
}

/* Must not be called in IRQ context where del_timer_sync() can deadlock */
static void mce_timer_delete_all(void)
{
	int cpu;

	for_each_online_cpu(cpu)
		del_timer_sync(&per_cpu(mce_timer, cpu));
}

/*
 * Notify the user(s) about new machine check events.
 * Can be called from interrupt context, but not from machine check/NMI
 * context.
 */
int mce_notify_irq(void)
{
	/* Not more than two messages every minute */
	static DEFINE_RATELIMIT_STATE(ratelimit, 60*HZ, 2);

	if (test_and_clear_bit(0, &mce_need_notify)) {
		mce_work_trigger();

		if (__ratelimit(&ratelimit))
			pr_info(HW_ERR "Machine check events logged\n");

		return 1;
	}
	return 0;
}
EXPORT_SYMBOL_GPL(mce_notify_irq);

static void __mcheck_cpu_mce_banks_init(void)
{
	struct mce_bank *mce_banks = this_cpu_ptr(mce_banks_array);
	u8 n_banks = this_cpu_read(mce_num_banks);
	int i;

	for (i = 0; i < n_banks; i++) {
		struct mce_bank *b = &mce_banks[i];

		/*
		 * Init them all, __mcheck_cpu_apply_quirks() is going to apply
		 * the required vendor quirks before
		 * __mcheck_cpu_init_clear_banks() does the final bank setup.
		 */
		b->ctl = -1ULL;
		b->init = 1;
	}
}

/*
 * Initialize Machine Checks for a CPU.
 */
static void __mcheck_cpu_cap_init(void)
{
	u64 cap;
	u8 b;

	rdmsrl(MSR_IA32_MCG_CAP, cap);

	b = cap & MCG_BANKCNT_MASK;

	if (b > MAX_NR_BANKS) {
		pr_warn("CPU%d: Using only %u machine check banks out of %u\n",
			smp_processor_id(), MAX_NR_BANKS, b);
		b = MAX_NR_BANKS;
	}

	this_cpu_write(mce_num_banks, b);

	__mcheck_cpu_mce_banks_init();

	/* Use accurate RIP reporting if available. */
	if ((cap & MCG_EXT_P) && MCG_EXT_CNT(cap) >= 9)
		mca_cfg.rip_msr = MSR_IA32_MCG_EIP;

	if (cap & MCG_SER_P)
		mca_cfg.ser = 1;
}

static void __mcheck_cpu_init_generic(void)
{
	enum mcp_flags m_fl = 0;
	mce_banks_t all_banks;
	u64 cap;

	if (!mca_cfg.bootlog)
		m_fl = MCP_DONTLOG;

	/*
	 * Log the machine checks left over from the previous reset.
	 */
	bitmap_fill(all_banks, MAX_NR_BANKS);
	machine_check_poll(MCP_UC | m_fl, &all_banks);

	cr4_set_bits(X86_CR4_MCE);

	rdmsrl(MSR_IA32_MCG_CAP, cap);
	if (cap & MCG_CTL_P)
		wrmsr(MSR_IA32_MCG_CTL, 0xffffffff, 0xffffffff);
}

static void __mcheck_cpu_init_clear_banks(void)
{
	struct mce_bank *mce_banks = this_cpu_ptr(mce_banks_array);
	int i;

	for (i = 0; i < this_cpu_read(mce_num_banks); i++) {
		struct mce_bank *b = &mce_banks[i];

		if (!b->init)
			continue;
		wrmsrl(msr_ops.ctl(i), b->ctl);
		wrmsrl(msr_ops.status(i), 0);
	}
}

/*
 * Do a final check to see if there are any unused/RAZ banks.
 *
 * This must be done after the banks have been initialized and any quirks have
 * been applied.
 *
 * Do not call this from any user-initiated flows, e.g. CPU hotplug or sysfs.
 * Otherwise, a user who disables a bank will not be able to re-enable it
 * without a system reboot.
 */
static void __mcheck_cpu_check_banks(void)
{
	struct mce_bank *mce_banks = this_cpu_ptr(mce_banks_array);
	u64 msrval;
	int i;

	for (i = 0; i < this_cpu_read(mce_num_banks); i++) {
		struct mce_bank *b = &mce_banks[i];

		if (!b->init)
			continue;

		rdmsrl(msr_ops.ctl(i), msrval);
		b->init = !!msrval;
	}
}

/*
 * During IFU recovery Sandy Bridge -EP4S processors set the RIPV and
 * EIPV bits in MCG_STATUS to zero on the affected logical processor (SDM
 * Vol 3B Table 15-20). But this confuses both the code that determines
 * whether the machine check occurred in kernel or user mode, and also
 * the severity assessment code. Pretend that EIPV was set, and take the
 * ip/cs values from the pt_regs that mce_gather_info() ignored earlier.
 */
static void quirk_sandybridge_ifu(int bank, struct mce *m, struct pt_regs *regs)
{
	if (bank != 0)
		return;
	if ((m->mcgstatus & (MCG_STATUS_EIPV|MCG_STATUS_RIPV)) != 0)
		return;
	if ((m->status & (MCI_STATUS_OVER|MCI_STATUS_UC|
		          MCI_STATUS_EN|MCI_STATUS_MISCV|MCI_STATUS_ADDRV|
			  MCI_STATUS_PCC|MCI_STATUS_S|MCI_STATUS_AR|
			  MCACOD)) !=
			 (MCI_STATUS_UC|MCI_STATUS_EN|
			  MCI_STATUS_MISCV|MCI_STATUS_ADDRV|MCI_STATUS_S|
			  MCI_STATUS_AR|MCACOD_INSTR))
		return;

	m->mcgstatus |= MCG_STATUS_EIPV;
	m->ip = regs->ip;
	m->cs = regs->cs;
}

/* Add per CPU specific workarounds here */
static int __mcheck_cpu_apply_quirks(struct cpuinfo_x86 *c)
{
	struct mce_bank *mce_banks = this_cpu_ptr(mce_banks_array);
	struct mca_config *cfg = &mca_cfg;

	if (c->x86_vendor == X86_VENDOR_UNKNOWN) {
		pr_info("unknown CPU type - not enabling MCE support\n");
		return -EOPNOTSUPP;
	}

	/* This should be disabled by the BIOS, but isn't always */
	if (c->x86_vendor == X86_VENDOR_AMD) {
		if (c->x86 == 15 && this_cpu_read(mce_num_banks) > 4) {
			/*
			 * disable GART TBL walk error reporting, which
			 * trips off incorrectly with the IOMMU & 3ware
			 * & Cerberus:
			 */
			clear_bit(10, (unsigned long *)&mce_banks[4].ctl);
		}
		if (c->x86 < 0x11 && cfg->bootlog < 0) {
			/*
			 * Lots of broken BIOS around that don't clear them
			 * by default and leave crap in there. Don't log:
			 */
			cfg->bootlog = 0;
		}
		/*
		 * Various K7s with broken bank 0 around. Always disable
		 * by default.
		 */
		if (c->x86 == 6 && this_cpu_read(mce_num_banks) > 0)
			mce_banks[0].ctl = 0;

		/*
		 * overflow_recov is supported for F15h Models 00h-0fh
		 * even though we don't have a CPUID bit for it.
		 */
		if (c->x86 == 0x15 && c->x86_model <= 0xf)
			mce_flags.overflow_recov = 1;

	}

	if (c->x86_vendor == X86_VENDOR_INTEL) {
		/*
		 * SDM documents that on family 6 bank 0 should not be written
		 * because it aliases to another special BIOS controlled
		 * register.
		 * But it's not aliased anymore on model 0x1a+
		 * Don't ignore bank 0 completely because there could be a
		 * valid event later, merely don't write CTL0.
		 */

		if (c->x86 == 6 && c->x86_model < 0x1A && this_cpu_read(mce_num_banks) > 0)
			mce_banks[0].init = 0;

		/*
		 * All newer Intel systems support MCE broadcasting. Enable
		 * synchronization with a one second timeout.
		 */
		if ((c->x86 > 6 || (c->x86 == 6 && c->x86_model >= 0xe)) &&
			cfg->monarch_timeout < 0)
			cfg->monarch_timeout = USEC_PER_SEC;

		/*
		 * There are also broken BIOSes on some Pentium M and
		 * earlier systems:
		 */
		if (c->x86 == 6 && c->x86_model <= 13 && cfg->bootlog < 0)
			cfg->bootlog = 0;

		if (c->x86 == 6 && c->x86_model == 45)
			quirk_no_way_out = quirk_sandybridge_ifu;
	}

	if (c->x86_vendor == X86_VENDOR_ZHAOXIN) {
		/*
		 * All newer Zhaoxin CPUs support MCE broadcasting. Enable
		 * synchronization with a one second timeout.
		 */
		if (c->x86 > 6 || (c->x86_model == 0x19 || c->x86_model == 0x1f)) {
			if (cfg->monarch_timeout < 0)
				cfg->monarch_timeout = USEC_PER_SEC;
		}
	}

	if (cfg->monarch_timeout < 0)
		cfg->monarch_timeout = 0;
	if (cfg->bootlog != 0)
		cfg->panic_timeout = 30;

	return 0;
}

static int __mcheck_cpu_ancient_init(struct cpuinfo_x86 *c)
{
	if (c->x86 != 5)
		return 0;

	switch (c->x86_vendor) {
	case X86_VENDOR_INTEL:
		intel_p5_mcheck_init(c);
		return 1;
		break;
	case X86_VENDOR_CENTAUR:
		winchip_mcheck_init(c);
		return 1;
		break;
	default:
		return 0;
	}

	return 0;
}

/*
 * Init basic CPU features needed for early decoding of MCEs.
 */
static void __mcheck_cpu_init_early(struct cpuinfo_x86 *c)
{
	if (c->x86_vendor == X86_VENDOR_AMD || c->x86_vendor == X86_VENDOR_HYGON) {
		mce_flags.overflow_recov = !!cpu_has(c, X86_FEATURE_OVERFLOW_RECOV);
		mce_flags.succor	 = !!cpu_has(c, X86_FEATURE_SUCCOR);
		mce_flags.smca		 = !!cpu_has(c, X86_FEATURE_SMCA);
		mce_flags.amd_threshold	 = 1;

		if (mce_flags.smca) {
			msr_ops.ctl	= smca_ctl_reg;
			msr_ops.status	= smca_status_reg;
			msr_ops.addr	= smca_addr_reg;
			msr_ops.misc	= smca_misc_reg;
		}
	}
}

static void mce_centaur_feature_init(struct cpuinfo_x86 *c)
{
	struct mca_config *cfg = &mca_cfg;

	 /*
	  * All newer Centaur CPUs support MCE broadcasting. Enable
	  * synchronization with a one second timeout.
	  */
	if ((c->x86 == 6 && c->x86_model == 0xf && c->x86_stepping >= 0xe) ||
	     c->x86 > 6) {
		if (cfg->monarch_timeout < 0)
			cfg->monarch_timeout = USEC_PER_SEC;
	}
}

static void mce_zhaoxin_feature_init(struct cpuinfo_x86 *c)
{
	struct mce_bank *mce_banks = this_cpu_ptr(mce_banks_array);

	/*
	 * These CPUs have MCA bank 8 which reports only one error type called
	 * SVAD (System View Address Decoder). The reporting of that error is
	 * controlled by IA32_MC8.CTL.0.
	 *
	 * If enabled, prefetching on these CPUs will cause SVAD MCE when
	 * virtual machines start and result in a system  panic. Always disable
	 * bank 8 SVAD error by default.
	 */
	if ((c->x86 == 7 && c->x86_model == 0x1b) ||
	    (c->x86_model == 0x19 || c->x86_model == 0x1f)) {
		if (this_cpu_read(mce_num_banks) > 8)
			mce_banks[8].ctl = 0;
	}

	intel_init_cmci();
	intel_init_lmce();
	mce_adjust_timer = cmci_intel_adjust_timer;
}

static void mce_zhaoxin_feature_clear(struct cpuinfo_x86 *c)
{
	intel_clear_lmce();
}

static void __mcheck_cpu_init_vendor(struct cpuinfo_x86 *c)
{
	switch (c->x86_vendor) {
	case X86_VENDOR_INTEL:
		mce_intel_feature_init(c);
		mce_adjust_timer = cmci_intel_adjust_timer;
		break;

	case X86_VENDOR_AMD: {
		mce_amd_feature_init(c);
		break;
		}

	case X86_VENDOR_HYGON:
		mce_hygon_feature_init(c);
		break;

	case X86_VENDOR_CENTAUR:
		mce_centaur_feature_init(c);
		break;

	case X86_VENDOR_ZHAOXIN:
		mce_zhaoxin_feature_init(c);
		break;

	default:
		break;
	}
}

static void __mcheck_cpu_clear_vendor(struct cpuinfo_x86 *c)
{
	switch (c->x86_vendor) {
	case X86_VENDOR_INTEL:
		mce_intel_feature_clear(c);
		break;

	case X86_VENDOR_ZHAOXIN:
		mce_zhaoxin_feature_clear(c);
		break;

	default:
		break;
	}
}

static void mce_start_timer(struct timer_list *t)
{
	unsigned long iv = check_interval * HZ;

	if (mca_cfg.ignore_ce || !iv)
		return;

	this_cpu_write(mce_next_interval, iv);
	__start_timer(t, iv);
}

static void __mcheck_cpu_setup_timer(void)
{
	struct timer_list *t = this_cpu_ptr(&mce_timer);

	timer_setup(t, mce_timer_fn, TIMER_PINNED);
}

static void __mcheck_cpu_init_timer(void)
{
	struct timer_list *t = this_cpu_ptr(&mce_timer);

	timer_setup(t, mce_timer_fn, TIMER_PINNED);
	mce_start_timer(t);
}

bool filter_mce(struct mce *m)
{
	if (boot_cpu_data.x86_vendor == X86_VENDOR_AMD)
		return amd_filter_mce(m);
	if (boot_cpu_data.x86_vendor == X86_VENDOR_INTEL)
		return intel_filter_mce(m);

	return false;
}

/* Handle unconfigured int18 (should never happen) */
static noinstr void unexpected_machine_check(struct pt_regs *regs)
{
	instrumentation_begin();
	pr_err("CPU#%d: Unexpected int18 (Machine Check)\n",
	       smp_processor_id());
	instrumentation_end();
}

/* Call the installed machine check handler for this CPU setup. */
void (*machine_check_vector)(struct pt_regs *) = unexpected_machine_check;

static __always_inline void exc_machine_check_kernel(struct pt_regs *regs)
{
	bool irq_state;

	WARN_ON_ONCE(user_mode(regs));

	/*
	 * Only required when from kernel mode. See
	 * mce_check_crashing_cpu() for details.
	 */
	if (machine_check_vector == do_machine_check &&
	    mce_check_crashing_cpu())
		return;

	irq_state = idtentry_enter_nmi(regs);
	/*
	 * The call targets are marked noinstr, but objtool can't figure
	 * that out because it's an indirect call. Annotate it.
	 */
	instrumentation_begin();
	trace_hardirqs_off_finish();
	machine_check_vector(regs);
	if (regs->flags & X86_EFLAGS_IF)
		trace_hardirqs_on_prepare();
	instrumentation_end();
	idtentry_exit_nmi(regs, irq_state);
}

static __always_inline void exc_machine_check_user(struct pt_regs *regs)
{
	irqentry_enter_from_user_mode(regs);
	instrumentation_begin();
	machine_check_vector(regs);
	instrumentation_end();
	irqentry_exit_to_user_mode(regs);
}

#ifdef CONFIG_X86_64
/* MCE hit kernel mode */
DEFINE_IDTENTRY_MCE(exc_machine_check)
{
	unsigned long dr7;

	dr7 = local_db_save();
	exc_machine_check_kernel(regs);
	local_db_restore(dr7);
}

/* The user mode variant. */
DEFINE_IDTENTRY_MCE_USER(exc_machine_check)
{
	unsigned long dr7;

	dr7 = local_db_save();
	exc_machine_check_user(regs);
	local_db_restore(dr7);
}
#else
/* 32bit unified entry point */
DEFINE_IDTENTRY_RAW(exc_machine_check)
{
	unsigned long dr7;

	dr7 = local_db_save();
	if (user_mode(regs))
		exc_machine_check_user(regs);
	else
		exc_machine_check_kernel(regs);
	local_db_restore(dr7);
}
#endif

/*
 * Called for each booted CPU to set up machine checks.
 * Must be called with preempt off:
 */
void mcheck_cpu_init(struct cpuinfo_x86 *c)
{
	if (mca_cfg.disabled)
		return;

	if (__mcheck_cpu_ancient_init(c))
		return;

	if (!mce_available(c))
		return;

	__mcheck_cpu_cap_init();

	if (__mcheck_cpu_apply_quirks(c) < 0) {
		mca_cfg.disabled = 1;
		return;
	}

	if (mce_gen_pool_init()) {
		mca_cfg.disabled = 1;
		pr_emerg("Couldn't allocate MCE records pool!\n");
		return;
	}

	machine_check_vector = do_machine_check;

	__mcheck_cpu_init_early(c);
	__mcheck_cpu_init_generic();
	__mcheck_cpu_init_vendor(c);
	__mcheck_cpu_init_clear_banks();
	__mcheck_cpu_check_banks();
	__mcheck_cpu_setup_timer();
}

/*
 * Called for each booted CPU to clear some machine checks opt-ins
 */
void mcheck_cpu_clear(struct cpuinfo_x86 *c)
{
	if (mca_cfg.disabled)
		return;

	if (!mce_available(c))
		return;

	/*
	 * Possibly to clear general settings generic to x86
	 * __mcheck_cpu_clear_generic(c);
	 */
	__mcheck_cpu_clear_vendor(c);

}

static void __mce_disable_bank(void *arg)
{
	int bank = *((int *)arg);
	__clear_bit(bank, this_cpu_ptr(mce_poll_banks));
	cmci_disable_bank(bank);
}

void mce_disable_bank(int bank)
{
	if (bank >= this_cpu_read(mce_num_banks)) {
		pr_warn(FW_BUG
			"Ignoring request to disable invalid MCA bank %d.\n",
			bank);
		return;
	}
	set_bit(bank, mce_banks_ce_disabled);
	on_each_cpu(__mce_disable_bank, &bank, 1);
}

/*
 * mce=off Disables machine check
 * mce=no_cmci Disables CMCI
 * mce=no_lmce Disables LMCE
 * mce=dont_log_ce Clears corrected events silently, no log created for CEs.
 * mce=print_all Print all machine check logs to console
 * mce=ignore_ce Disables polling and CMCI, corrected events are not cleared.
 * mce=TOLERANCELEVEL[,monarchtimeout] (number, see above)
 *	monarchtimeout is how long to wait for other CPUs on machine
 *	check, or 0 to not wait
 * mce=bootlog Log MCEs from before booting. Disabled by default on AMD Fam10h
	and older.
 * mce=nobootlog Don't log MCEs from before booting.
 * mce=bios_cmci_threshold Don't program the CMCI threshold
 * mce=recovery force enable copy_mc_fragile()
 */
static int __init mcheck_enable(char *str)
{
	struct mca_config *cfg = &mca_cfg;

	if (*str == 0) {
		enable_p5_mce();
		return 1;
	}
	if (*str == '=')
		str++;
	if (!strcmp(str, "off"))
		cfg->disabled = 1;
	else if (!strcmp(str, "no_cmci"))
		cfg->cmci_disabled = true;
	else if (!strcmp(str, "no_lmce"))
		cfg->lmce_disabled = 1;
	else if (!strcmp(str, "dont_log_ce"))
		cfg->dont_log_ce = true;
	else if (!strcmp(str, "print_all"))
		cfg->print_all = true;
	else if (!strcmp(str, "ignore_ce"))
		cfg->ignore_ce = true;
	else if (!strcmp(str, "bootlog") || !strcmp(str, "nobootlog"))
		cfg->bootlog = (str[0] == 'b');
	else if (!strcmp(str, "bios_cmci_threshold"))
		cfg->bios_cmci_threshold = 1;
	else if (!strcmp(str, "recovery"))
		cfg->recovery = 1;
	else if (isdigit(str[0])) {
		if (get_option(&str, &cfg->tolerant) == 2)
			get_option(&str, &(cfg->monarch_timeout));
	} else {
		pr_info("mce argument %s ignored. Please use /sys\n", str);
		return 0;
	}
	return 1;
}
__setup("mce", mcheck_enable);

int __init mcheck_init(void)
{
	mcheck_intel_therm_init();
	mce_register_decode_chain(&early_nb);
	mce_register_decode_chain(&mce_uc_nb);
	mce_register_decode_chain(&mce_default_nb);
	mcheck_vendor_init_severity();

	INIT_WORK(&mce_work, mce_gen_pool_process);
	init_irq_work(&mce_irq_work, mce_irq_work_cb);

	return 0;
}

/*
 * mce_syscore: PM support
 */

/*
 * Disable machine checks on suspend and shutdown. We can't really handle
 * them later.
 */
static void mce_disable_error_reporting(void)
{
	struct mce_bank *mce_banks = this_cpu_ptr(mce_banks_array);
	int i;

	for (i = 0; i < this_cpu_read(mce_num_banks); i++) {
		struct mce_bank *b = &mce_banks[i];

		if (b->init)
			wrmsrl(msr_ops.ctl(i), 0);
	}
	return;
}

static void vendor_disable_error_reporting(void)
{
	/*
	 * Don't clear on Intel or AMD or Hygon or Zhaoxin CPUs. Some of these
	 * MSRs are socket-wide. Disabling them for just a single offlined CPU
	 * is bad, since it will inhibit reporting for all shared resources on
	 * the socket like the last level cache (LLC), the integrated memory
	 * controller (iMC), etc.
	 */
	if (boot_cpu_data.x86_vendor == X86_VENDOR_INTEL ||
	    boot_cpu_data.x86_vendor == X86_VENDOR_HYGON ||
	    boot_cpu_data.x86_vendor == X86_VENDOR_AMD ||
	    boot_cpu_data.x86_vendor == X86_VENDOR_ZHAOXIN)
		return;

	mce_disable_error_reporting();
}

static int mce_syscore_suspend(void)
{
	vendor_disable_error_reporting();
	return 0;
}

static void mce_syscore_shutdown(void)
{
	vendor_disable_error_reporting();
}

/*
 * On resume clear all MCE state. Don't want to see leftovers from the BIOS.
 * Only one CPU is active at this time, the others get re-added later using
 * CPU hotplug:
 */
static void mce_syscore_resume(void)
{
	__mcheck_cpu_init_generic();
	__mcheck_cpu_init_vendor(raw_cpu_ptr(&cpu_info));
	__mcheck_cpu_init_clear_banks();
}

static struct syscore_ops mce_syscore_ops = {
	.suspend	= mce_syscore_suspend,
	.shutdown	= mce_syscore_shutdown,
	.resume		= mce_syscore_resume,
};

/*
 * mce_device: Sysfs support
 */

static void mce_cpu_restart(void *data)
{
	if (!mce_available(raw_cpu_ptr(&cpu_info)))
		return;
	__mcheck_cpu_init_generic();
	__mcheck_cpu_init_clear_banks();
	__mcheck_cpu_init_timer();
}

/* Reinit MCEs after user configuration changes */
static void mce_restart(void)
{
	mce_timer_delete_all();
	on_each_cpu(mce_cpu_restart, NULL, 1);
}

/* Toggle features for corrected errors */
static void mce_disable_cmci(void *data)
{
	if (!mce_available(raw_cpu_ptr(&cpu_info)))
		return;
	cmci_clear();
}

static void mce_enable_ce(void *all)
{
	if (!mce_available(raw_cpu_ptr(&cpu_info)))
		return;
	cmci_reenable();
	cmci_recheck();
	if (all)
		__mcheck_cpu_init_timer();
}

static struct bus_type mce_subsys = {
	.name		= "machinecheck",
	.dev_name	= "machinecheck",
};

DEFINE_PER_CPU(struct device *, mce_device);

static inline struct mce_bank_dev *attr_to_bank(struct device_attribute *attr)
{
	return container_of(attr, struct mce_bank_dev, attr);
}

static ssize_t show_bank(struct device *s, struct device_attribute *attr,
			 char *buf)
{
	u8 bank = attr_to_bank(attr)->bank;
	struct mce_bank *b;

	if (bank >= per_cpu(mce_num_banks, s->id))
		return -EINVAL;

	b = &per_cpu(mce_banks_array, s->id)[bank];

	if (!b->init)
		return -ENODEV;

	return sprintf(buf, "%llx\n", b->ctl);
}

static ssize_t set_bank(struct device *s, struct device_attribute *attr,
			const char *buf, size_t size)
{
	u8 bank = attr_to_bank(attr)->bank;
	struct mce_bank *b;
	u64 new;

	if (kstrtou64(buf, 0, &new) < 0)
		return -EINVAL;

	if (bank >= per_cpu(mce_num_banks, s->id))
		return -EINVAL;

	b = &per_cpu(mce_banks_array, s->id)[bank];

	if (!b->init)
		return -ENODEV;

	b->ctl = new;
	mce_restart();

	return size;
}

static ssize_t set_ignore_ce(struct device *s,
			     struct device_attribute *attr,
			     const char *buf, size_t size)
{
	u64 new;

	if (kstrtou64(buf, 0, &new) < 0)
		return -EINVAL;

	mutex_lock(&mce_sysfs_mutex);
	if (mca_cfg.ignore_ce ^ !!new) {
		if (new) {
			/* disable ce features */
			mce_timer_delete_all();
			on_each_cpu(mce_disable_cmci, NULL, 1);
			mca_cfg.ignore_ce = true;
		} else {
			/* enable ce features */
			mca_cfg.ignore_ce = false;
			on_each_cpu(mce_enable_ce, (void *)1, 1);
		}
	}
	mutex_unlock(&mce_sysfs_mutex);

	return size;
}

static ssize_t set_cmci_disabled(struct device *s,
				 struct device_attribute *attr,
				 const char *buf, size_t size)
{
	u64 new;

	if (kstrtou64(buf, 0, &new) < 0)
		return -EINVAL;

	mutex_lock(&mce_sysfs_mutex);
	if (mca_cfg.cmci_disabled ^ !!new) {
		if (new) {
			/* disable cmci */
			on_each_cpu(mce_disable_cmci, NULL, 1);
			mca_cfg.cmci_disabled = true;
		} else {
			/* enable cmci */
			mca_cfg.cmci_disabled = false;
			on_each_cpu(mce_enable_ce, NULL, 1);
		}
	}
	mutex_unlock(&mce_sysfs_mutex);

	return size;
}

static ssize_t store_int_with_restart(struct device *s,
				      struct device_attribute *attr,
				      const char *buf, size_t size)
{
	unsigned long old_check_interval = check_interval;
	ssize_t ret = device_store_ulong(s, attr, buf, size);

	if (check_interval == old_check_interval)
		return ret;

	mutex_lock(&mce_sysfs_mutex);
	mce_restart();
	mutex_unlock(&mce_sysfs_mutex);

	return ret;
}

static DEVICE_INT_ATTR(tolerant, 0644, mca_cfg.tolerant);
static DEVICE_INT_ATTR(monarch_timeout, 0644, mca_cfg.monarch_timeout);
static DEVICE_BOOL_ATTR(dont_log_ce, 0644, mca_cfg.dont_log_ce);
static DEVICE_BOOL_ATTR(print_all, 0644, mca_cfg.print_all);

static struct dev_ext_attribute dev_attr_check_interval = {
	__ATTR(check_interval, 0644, device_show_int, store_int_with_restart),
	&check_interval
};

static struct dev_ext_attribute dev_attr_ignore_ce = {
	__ATTR(ignore_ce, 0644, device_show_bool, set_ignore_ce),
	&mca_cfg.ignore_ce
};

static struct dev_ext_attribute dev_attr_cmci_disabled = {
	__ATTR(cmci_disabled, 0644, device_show_bool, set_cmci_disabled),
	&mca_cfg.cmci_disabled
};

static struct device_attribute *mce_device_attrs[] = {
	&dev_attr_tolerant.attr,
	&dev_attr_check_interval.attr,
#ifdef CONFIG_X86_MCELOG_LEGACY
	&dev_attr_trigger,
#endif
	&dev_attr_monarch_timeout.attr,
	&dev_attr_dont_log_ce.attr,
	&dev_attr_print_all.attr,
	&dev_attr_ignore_ce.attr,
	&dev_attr_cmci_disabled.attr,
	NULL
};

static cpumask_var_t mce_device_initialized;

static void mce_device_release(struct device *dev)
{
	kfree(dev);
}

/* Per CPU device init. All of the CPUs still share the same bank device: */
static int mce_device_create(unsigned int cpu)
{
	struct device *dev;
	int err;
	int i, j;

	if (!mce_available(&boot_cpu_data))
		return -EIO;

	dev = per_cpu(mce_device, cpu);
	if (dev)
		return 0;

	dev = kzalloc(sizeof(*dev), GFP_KERNEL);
	if (!dev)
		return -ENOMEM;
	dev->id  = cpu;
	dev->bus = &mce_subsys;
	dev->release = &mce_device_release;

	err = device_register(dev);
	if (err) {
		put_device(dev);
		return err;
	}

	for (i = 0; mce_device_attrs[i]; i++) {
		err = device_create_file(dev, mce_device_attrs[i]);
		if (err)
			goto error;
	}
	for (j = 0; j < per_cpu(mce_num_banks, cpu); j++) {
		err = device_create_file(dev, &mce_bank_devs[j].attr);
		if (err)
			goto error2;
	}
	cpumask_set_cpu(cpu, mce_device_initialized);
	per_cpu(mce_device, cpu) = dev;

	return 0;
error2:
	while (--j >= 0)
		device_remove_file(dev, &mce_bank_devs[j].attr);
error:
	while (--i >= 0)
		device_remove_file(dev, mce_device_attrs[i]);

	device_unregister(dev);

	return err;
}

static void mce_device_remove(unsigned int cpu)
{
	struct device *dev = per_cpu(mce_device, cpu);
	int i;

	if (!cpumask_test_cpu(cpu, mce_device_initialized))
		return;

	for (i = 0; mce_device_attrs[i]; i++)
		device_remove_file(dev, mce_device_attrs[i]);

	for (i = 0; i < per_cpu(mce_num_banks, cpu); i++)
		device_remove_file(dev, &mce_bank_devs[i].attr);

	device_unregister(dev);
	cpumask_clear_cpu(cpu, mce_device_initialized);
	per_cpu(mce_device, cpu) = NULL;
}

/* Make sure there are no machine checks on offlined CPUs. */
static void mce_disable_cpu(void)
{
	if (!mce_available(raw_cpu_ptr(&cpu_info)))
		return;

	if (!cpuhp_tasks_frozen)
		cmci_clear();

	vendor_disable_error_reporting();
}

static void mce_reenable_cpu(void)
{
	struct mce_bank *mce_banks = this_cpu_ptr(mce_banks_array);
	int i;

	if (!mce_available(raw_cpu_ptr(&cpu_info)))
		return;

	if (!cpuhp_tasks_frozen)
		cmci_reenable();
	for (i = 0; i < this_cpu_read(mce_num_banks); i++) {
		struct mce_bank *b = &mce_banks[i];

		if (b->init)
			wrmsrl(msr_ops.ctl(i), b->ctl);
	}
}

static int mce_cpu_dead(unsigned int cpu)
{
	mce_intel_hcpu_update(cpu);

	/* intentionally ignoring frozen here */
	if (!cpuhp_tasks_frozen)
		cmci_rediscover();
	return 0;
}

static int mce_cpu_online(unsigned int cpu)
{
	struct timer_list *t = this_cpu_ptr(&mce_timer);
	int ret;

	mce_device_create(cpu);

	ret = mce_threshold_create_device(cpu);
	if (ret) {
		mce_device_remove(cpu);
		return ret;
	}
	mce_reenable_cpu();
	mce_start_timer(t);
	return 0;
}

static int mce_cpu_pre_down(unsigned int cpu)
{
	struct timer_list *t = this_cpu_ptr(&mce_timer);

	mce_disable_cpu();
	del_timer_sync(t);
	mce_threshold_remove_device(cpu);
	mce_device_remove(cpu);
	return 0;
}

static __init void mce_init_banks(void)
{
	int i;

	for (i = 0; i < MAX_NR_BANKS; i++) {
		struct mce_bank_dev *b = &mce_bank_devs[i];
		struct device_attribute *a = &b->attr;

		b->bank = i;

		sysfs_attr_init(&a->attr);
		a->attr.name	= b->attrname;
		snprintf(b->attrname, ATTR_LEN, "bank%d", i);

		a->attr.mode	= 0644;
		a->show		= show_bank;
		a->store	= set_bank;
	}
}

/*
 * When running on XEN, this initcall is ordered against the XEN mcelog
 * initcall:
 *
 *   device_initcall(xen_late_init_mcelog);
 *   device_initcall_sync(mcheck_init_device);
 */
static __init int mcheck_init_device(void)
{
	int err;

	/*
	 * Check if we have a spare virtual bit. This will only become
	 * a problem if/when we move beyond 5-level page tables.
	 */
	MAYBE_BUILD_BUG_ON(__VIRTUAL_MASK_SHIFT >= 63);

	if (!mce_available(&boot_cpu_data)) {
		err = -EIO;
		goto err_out;
	}

	if (!zalloc_cpumask_var(&mce_device_initialized, GFP_KERNEL)) {
		err = -ENOMEM;
		goto err_out;
	}

	mce_init_banks();

	err = subsys_system_register(&mce_subsys, NULL);
	if (err)
		goto err_out_mem;

	err = cpuhp_setup_state(CPUHP_X86_MCE_DEAD, "x86/mce:dead", NULL,
				mce_cpu_dead);
	if (err)
		goto err_out_mem;

	/*
	 * Invokes mce_cpu_online() on all CPUs which are online when
	 * the state is installed.
	 */
	err = cpuhp_setup_state(CPUHP_AP_ONLINE_DYN, "x86/mce:online",
				mce_cpu_online, mce_cpu_pre_down);
	if (err < 0)
		goto err_out_online;

	register_syscore_ops(&mce_syscore_ops);

	return 0;

err_out_online:
	cpuhp_remove_state(CPUHP_X86_MCE_DEAD);

err_out_mem:
	free_cpumask_var(mce_device_initialized);

err_out:
	pr_err("Unable to init MCE device (rc: %d)\n", err);

	return err;
}
device_initcall_sync(mcheck_init_device);

/*
 * Old style boot options parsing. Only for compatibility.
 */
static int __init mcheck_disable(char *str)
{
	mca_cfg.disabled = 1;
	return 1;
}
__setup("nomce", mcheck_disable);

#ifdef CONFIG_DEBUG_FS
struct dentry *mce_get_debugfs_dir(void)
{
	static struct dentry *dmce;

	if (!dmce)
		dmce = debugfs_create_dir("mce", NULL);

	return dmce;
}

static void mce_reset(void)
{
	cpu_missing = 0;
	atomic_set(&mce_fake_panicked, 0);
	atomic_set(&mce_executing, 0);
	atomic_set(&mce_callin, 0);
	atomic_set(&global_nwo, 0);
}

static int fake_panic_get(void *data, u64 *val)
{
	*val = fake_panic;
	return 0;
}

static int fake_panic_set(void *data, u64 val)
{
	mce_reset();
	fake_panic = val;
	return 0;
}

DEFINE_DEBUGFS_ATTRIBUTE(fake_panic_fops, fake_panic_get, fake_panic_set,
			 "%llu\n");

static void __init mcheck_debugfs_init(void)
{
	struct dentry *dmce;

	dmce = mce_get_debugfs_dir();
	debugfs_create_file_unsafe("fake_panic", 0444, dmce, NULL,
				   &fake_panic_fops);
}
#else
static void __init mcheck_debugfs_init(void) { }
#endif

static int __init mcheck_late_init(void)
{
	if (mca_cfg.recovery)
		enable_copy_mc_fragile();

	mcheck_debugfs_init();

	/*
	 * Flush out everything that has been logged during early boot, now that
	 * everything has been initialized (workqueues, decoders, ...).
	 */
	mce_schedule_work();

	return 0;
}
late_initcall(mcheck_late_init);<|MERGE_RESOLUTION|>--- conflicted
+++ resolved
@@ -407,7 +407,11 @@
 		else
 			ret = *(u64 *)((char *)this_cpu_ptr(&injectm) + offset);
 
-<<<<<<< HEAD
+		instrumentation_end();
+
+		return ret;
+	}
+
 	/*
 	 * RDMSR on MCA MSRs should not fault. If they do, this is very much an
 	 * architectural violation and needs to be reported to hw vendor. Panic
@@ -433,38 +437,6 @@
 
 	show_stack_regs(regs);
 
-=======
-		instrumentation_end();
-
-		return ret;
-	}
-
-	/*
-	 * RDMSR on MCA MSRs should not fault. If they do, this is very much an
-	 * architectural violation and needs to be reported to hw vendor. Panic
-	 * the box to not allow any further progress.
-	 */
-	asm volatile("1: rdmsr\n"
-		     "2:\n"
-		     _ASM_EXTABLE_HANDLE(1b, 2b, ex_handler_rdmsr_fault)
-		     : EAX_EDX_RET(val, low, high) : "c" (msr));
-
-
-	return EAX_EDX_VAL(val, low, high);
-}
-
-__visible bool ex_handler_wrmsr_fault(const struct exception_table_entry *fixup,
-				      struct pt_regs *regs, int trapnr,
-				      unsigned long error_code,
-				      unsigned long fault_addr)
-{
-	pr_emerg("MSR access error: WRMSR to 0x%x (tried to write 0x%08x%08x) at rIP: 0x%lx (%pS)\n",
-		 (unsigned int)regs->cx, (unsigned int)regs->dx, (unsigned int)regs->ax,
-		  regs->ip, (void *)regs->ip);
-
-	show_stack_regs(regs);
-
->>>>>>> d1988041
 	panic("MCA architectural violation!\n");
 
 	while (true)
@@ -617,10 +589,7 @@
 {
 	if (!mca_cfg.ser || !(m->status & MCI_STATUS_MISCV))
 		return true;
-<<<<<<< HEAD
-=======
-
->>>>>>> d1988041
+
 	return MCI_MISC_ADDR_LSB(m->misc) >= PAGE_SHIFT;
 }
 
@@ -675,17 +644,10 @@
 	    mce->severity != MCE_DEFERRED_SEVERITY)
 		return NOTIFY_DONE;
 
-<<<<<<< HEAD
-	if (mce_usable_address(mce) && (mce->severity == MCE_AO_SEVERITY)) {
-		pfn = mce->addr >> PAGE_SHIFT;
-		if (!memory_failure(pfn, 0))
-			set_mce_nospec(pfn, whole_page(mce));
-=======
 	pfn = mce->addr >> PAGE_SHIFT;
 	if (!memory_failure(pfn, 0)) {
 		set_mce_nospec(pfn, whole_page(mce));
 		mce->kflags |= MCE_HANDLED_UC;
->>>>>>> d1988041
 	}
 
 	return NOTIFY_OK;
@@ -894,11 +856,7 @@
 			quirk_no_way_out(i, m, regs);
 
 		m->bank = i;
-<<<<<<< HEAD
-		if (mce_severity(m, mca_cfg.tolerant, &tmp, true) >= MCE_PANIC_SEVERITY) {
-=======
 		if (mce_severity(m, regs, mca_cfg.tolerant, &tmp, true) >= MCE_PANIC_SEVERITY) {
->>>>>>> d1988041
 			mce_read_aux(m, i);
 			*msg = tmp;
 			return 1;
@@ -1174,26 +1132,6 @@
 	}
 }
 
-<<<<<<< HEAD
-static int do_memory_failure(struct mce *m)
-{
-	int flags = MF_ACTION_REQUIRED;
-	int ret;
-
-	pr_err("Uncorrected hardware memory error in user-access at %llx", m->addr);
-	if (!(m->mcgstatus & MCG_STATUS_RIPV))
-		flags |= MF_MUST_KILL;
-	ret = memory_failure(m->addr >> PAGE_SHIFT, flags);
-	if (ret)
-		pr_err("Memory error not recovered");
-	else
-		set_mce_nospec(m->addr >> PAGE_SHIFT, whole_page(m));
-	return ret;
-}
-
-
-=======
->>>>>>> d1988041
 /*
  * Cases where we avoid rendezvous handler timeout:
  * 1) If this CPU is offline.
