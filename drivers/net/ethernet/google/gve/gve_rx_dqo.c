// SPDX-License-Identifier: (GPL-2.0 OR MIT)
/* Google virtual Ethernet (gve) driver
 *
 * Copyright (C) 2015-2021 Google, Inc.
 */

#include "gve.h"
#include "gve_dqo.h"
#include "gve_adminq.h"
#include "gve_utils.h"
#include <linux/ip.h>
#include <linux/ipv6.h>
#include <linux/skbuff.h>
#include <linux/slab.h>
#include <net/ip6_checksum.h>
#include <net/ipv6.h>
#include <net/tcp.h>

static int gve_buf_ref_cnt(struct gve_rx_buf_state_dqo *bs)
{
	return page_count(bs->page_info.page) - bs->page_info.pagecnt_bias;
}

static void gve_free_page_dqo(struct gve_priv *priv,
			      struct gve_rx_buf_state_dqo *bs)
{
	page_ref_sub(bs->page_info.page, bs->page_info.pagecnt_bias - 1);
	gve_free_page(&priv->pdev->dev, bs->page_info.page, bs->addr,
		      DMA_FROM_DEVICE);
	bs->page_info.page = NULL;
}

static struct gve_rx_buf_state_dqo *gve_alloc_buf_state(struct gve_rx_ring *rx)
{
	struct gve_rx_buf_state_dqo *buf_state;
	s16 buffer_id;

	buffer_id = rx->dqo.free_buf_states;
	if (unlikely(buffer_id == -1))
		return NULL;

	buf_state = &rx->dqo.buf_states[buffer_id];

	/* Remove buf_state from free list */
	rx->dqo.free_buf_states = buf_state->next;

	/* Point buf_state to itself to mark it as allocated */
	buf_state->next = buffer_id;

	return buf_state;
}

static bool gve_buf_state_is_allocated(struct gve_rx_ring *rx,
				       struct gve_rx_buf_state_dqo *buf_state)
{
	s16 buffer_id = buf_state - rx->dqo.buf_states;

	return buf_state->next == buffer_id;
}

static void gve_free_buf_state(struct gve_rx_ring *rx,
			       struct gve_rx_buf_state_dqo *buf_state)
{
	s16 buffer_id = buf_state - rx->dqo.buf_states;

	buf_state->next = rx->dqo.free_buf_states;
	rx->dqo.free_buf_states = buffer_id;
}

static struct gve_rx_buf_state_dqo *
gve_dequeue_buf_state(struct gve_rx_ring *rx, struct gve_index_list *list)
{
	struct gve_rx_buf_state_dqo *buf_state;
	s16 buffer_id;

	buffer_id = list->head;
	if (unlikely(buffer_id == -1))
		return NULL;

	buf_state = &rx->dqo.buf_states[buffer_id];

	/* Remove buf_state from list */
	list->head = buf_state->next;
	if (buf_state->next == -1)
		list->tail = -1;

	/* Point buf_state to itself to mark it as allocated */
	buf_state->next = buffer_id;

	return buf_state;
}

static void gve_enqueue_buf_state(struct gve_rx_ring *rx,
				  struct gve_index_list *list,
				  struct gve_rx_buf_state_dqo *buf_state)
{
	s16 buffer_id = buf_state - rx->dqo.buf_states;

	buf_state->next = -1;

	if (list->head == -1) {
		list->head = buffer_id;
		list->tail = buffer_id;
	} else {
		int tail = list->tail;

		rx->dqo.buf_states[tail].next = buffer_id;
		list->tail = buffer_id;
	}
}

static struct gve_rx_buf_state_dqo *
gve_get_recycled_buf_state(struct gve_rx_ring *rx)
{
	struct gve_rx_buf_state_dqo *buf_state;
	int i;

	/* Recycled buf states are immediately usable. */
	buf_state = gve_dequeue_buf_state(rx, &rx->dqo.recycled_buf_states);
	if (likely(buf_state))
		return buf_state;

	if (unlikely(rx->dqo.used_buf_states.head == -1))
		return NULL;

	/* Used buf states are only usable when ref count reaches 0, which means
	 * no SKBs refer to them.
	 *
	 * Search a limited number before giving up.
	 */
	for (i = 0; i < 5; i++) {
		buf_state = gve_dequeue_buf_state(rx, &rx->dqo.used_buf_states);
		if (gve_buf_ref_cnt(buf_state) == 0)
			return buf_state;

		gve_enqueue_buf_state(rx, &rx->dqo.used_buf_states, buf_state);
	}

	/* If there are no free buf states discard an entry from
	 * `used_buf_states` so it can be used.
	 */
	if (unlikely(rx->dqo.free_buf_states == -1)) {
		buf_state = gve_dequeue_buf_state(rx, &rx->dqo.used_buf_states);
		if (gve_buf_ref_cnt(buf_state) == 0)
			return buf_state;

		gve_free_page_dqo(rx->gve, buf_state);
		gve_free_buf_state(rx, buf_state);
	}

	return NULL;
}

static int gve_alloc_page_dqo(struct gve_priv *priv,
			      struct gve_rx_buf_state_dqo *buf_state)
{
	int err;

	err = gve_alloc_page(priv, &priv->pdev->dev, &buf_state->page_info.page,
<<<<<<< HEAD
			     &buf_state->addr, DMA_FROM_DEVICE, GFP_KERNEL);
=======
			     &buf_state->addr, DMA_FROM_DEVICE, GFP_ATOMIC);
>>>>>>> d60c95ef
	if (err)
		return err;

	buf_state->page_info.page_offset = 0;
	buf_state->page_info.page_address =
		page_address(buf_state->page_info.page);
	buf_state->last_single_ref_offset = 0;

	/* The page already has 1 ref. */
	page_ref_add(buf_state->page_info.page, INT_MAX - 1);
	buf_state->page_info.pagecnt_bias = INT_MAX;

	return 0;
}

static void gve_rx_free_ring_dqo(struct gve_priv *priv, int idx)
{
	struct gve_rx_ring *rx = &priv->rx[idx];
	struct device *hdev = &priv->pdev->dev;
	size_t completion_queue_slots;
	size_t buffer_queue_slots;
	size_t size;
	int i;

	completion_queue_slots = rx->dqo.complq.mask + 1;
	buffer_queue_slots = rx->dqo.bufq.mask + 1;

	gve_rx_remove_from_block(priv, idx);

	if (rx->q_resources) {
		dma_free_coherent(hdev, sizeof(*rx->q_resources),
				  rx->q_resources, rx->q_resources_bus);
		rx->q_resources = NULL;
	}

	for (i = 0; i < rx->dqo.num_buf_states; i++) {
		struct gve_rx_buf_state_dqo *bs = &rx->dqo.buf_states[i];

		if (bs->page_info.page)
			gve_free_page_dqo(priv, bs);
	}

	if (rx->dqo.bufq.desc_ring) {
		size = sizeof(rx->dqo.bufq.desc_ring[0]) * buffer_queue_slots;
		dma_free_coherent(hdev, size, rx->dqo.bufq.desc_ring,
				  rx->dqo.bufq.bus);
		rx->dqo.bufq.desc_ring = NULL;
	}

	if (rx->dqo.complq.desc_ring) {
		size = sizeof(rx->dqo.complq.desc_ring[0]) *
			completion_queue_slots;
		dma_free_coherent(hdev, size, rx->dqo.complq.desc_ring,
				  rx->dqo.complq.bus);
		rx->dqo.complq.desc_ring = NULL;
	}

	kvfree(rx->dqo.buf_states);
	rx->dqo.buf_states = NULL;

	netif_dbg(priv, drv, priv->dev, "freed rx ring %d\n", idx);
}

static int gve_rx_alloc_ring_dqo(struct gve_priv *priv, int idx)
{
	struct gve_rx_ring *rx = &priv->rx[idx];
	struct device *hdev = &priv->pdev->dev;
	size_t size;
	int i;

	const u32 buffer_queue_slots =
		priv->options_dqo_rda.rx_buff_ring_entries;
	const u32 completion_queue_slots = priv->rx_desc_cnt;

	netif_dbg(priv, drv, priv->dev, "allocating rx ring DQO\n");

	memset(rx, 0, sizeof(*rx));
	rx->gve = priv;
	rx->q_num = idx;
	rx->dqo.bufq.mask = buffer_queue_slots - 1;
	rx->dqo.complq.num_free_slots = completion_queue_slots;
	rx->dqo.complq.mask = completion_queue_slots - 1;
	rx->ctx.skb_head = NULL;
	rx->ctx.skb_tail = NULL;

	rx->dqo.num_buf_states = min_t(s16, S16_MAX, buffer_queue_slots * 4);
	rx->dqo.buf_states = kvcalloc(rx->dqo.num_buf_states,
				      sizeof(rx->dqo.buf_states[0]),
				      GFP_KERNEL);
	if (!rx->dqo.buf_states)
		return -ENOMEM;

	/* Set up linked list of buffer IDs */
	for (i = 0; i < rx->dqo.num_buf_states - 1; i++)
		rx->dqo.buf_states[i].next = i + 1;

	rx->dqo.buf_states[rx->dqo.num_buf_states - 1].next = -1;
	rx->dqo.recycled_buf_states.head = -1;
	rx->dqo.recycled_buf_states.tail = -1;
	rx->dqo.used_buf_states.head = -1;
	rx->dqo.used_buf_states.tail = -1;

	/* Allocate RX completion queue */
	size = sizeof(rx->dqo.complq.desc_ring[0]) *
		completion_queue_slots;
	rx->dqo.complq.desc_ring =
		dma_alloc_coherent(hdev, size, &rx->dqo.complq.bus, GFP_KERNEL);
	if (!rx->dqo.complq.desc_ring)
		goto err;

	/* Allocate RX buffer queue */
	size = sizeof(rx->dqo.bufq.desc_ring[0]) * buffer_queue_slots;
	rx->dqo.bufq.desc_ring =
		dma_alloc_coherent(hdev, size, &rx->dqo.bufq.bus, GFP_KERNEL);
	if (!rx->dqo.bufq.desc_ring)
		goto err;

	rx->q_resources = dma_alloc_coherent(hdev, sizeof(*rx->q_resources),
					     &rx->q_resources_bus, GFP_KERNEL);
	if (!rx->q_resources)
		goto err;

	gve_rx_add_to_block(priv, idx);

	return 0;

err:
	gve_rx_free_ring_dqo(priv, idx);
	return -ENOMEM;
}

void gve_rx_write_doorbell_dqo(const struct gve_priv *priv, int queue_idx)
{
	const struct gve_rx_ring *rx = &priv->rx[queue_idx];
	u64 index = be32_to_cpu(rx->q_resources->db_index);

	iowrite32(rx->dqo.bufq.tail, &priv->db_bar2[index]);
}

int gve_rx_alloc_rings_dqo(struct gve_priv *priv)
{
	int err = 0;
	int i;

	for (i = 0; i < priv->rx_cfg.num_queues; i++) {
		err = gve_rx_alloc_ring_dqo(priv, i);
		if (err) {
			netif_err(priv, drv, priv->dev,
				  "Failed to alloc rx ring=%d: err=%d\n",
				  i, err);
			goto err;
		}
	}

	return 0;

err:
	for (i--; i >= 0; i--)
		gve_rx_free_ring_dqo(priv, i);

	return err;
}

void gve_rx_free_rings_dqo(struct gve_priv *priv)
{
	int i;

	for (i = 0; i < priv->rx_cfg.num_queues; i++)
		gve_rx_free_ring_dqo(priv, i);
}

void gve_rx_post_buffers_dqo(struct gve_rx_ring *rx)
{
	struct gve_rx_compl_queue_dqo *complq = &rx->dqo.complq;
	struct gve_rx_buf_queue_dqo *bufq = &rx->dqo.bufq;
	struct gve_priv *priv = rx->gve;
	u32 num_avail_slots;
	u32 num_full_slots;
	u32 num_posted = 0;

	num_full_slots = (bufq->tail - bufq->head) & bufq->mask;
	num_avail_slots = bufq->mask - num_full_slots;

	num_avail_slots = min_t(u32, num_avail_slots, complq->num_free_slots);
	while (num_posted < num_avail_slots) {
		struct gve_rx_desc_dqo *desc = &bufq->desc_ring[bufq->tail];
		struct gve_rx_buf_state_dqo *buf_state;

		buf_state = gve_get_recycled_buf_state(rx);
		if (unlikely(!buf_state)) {
			buf_state = gve_alloc_buf_state(rx);
			if (unlikely(!buf_state))
				break;

			if (unlikely(gve_alloc_page_dqo(priv, buf_state))) {
				u64_stats_update_begin(&rx->statss);
				rx->rx_buf_alloc_fail++;
				u64_stats_update_end(&rx->statss);
				gve_free_buf_state(rx, buf_state);
				break;
			}
		}

		desc->buf_id = cpu_to_le16(buf_state - rx->dqo.buf_states);
		desc->buf_addr = cpu_to_le64(buf_state->addr +
					     buf_state->page_info.page_offset);

		bufq->tail = (bufq->tail + 1) & bufq->mask;
		complq->num_free_slots--;
		num_posted++;

		if ((bufq->tail & (GVE_RX_BUF_THRESH_DQO - 1)) == 0)
			gve_rx_write_doorbell_dqo(priv, rx->q_num);
	}

	rx->fill_cnt += num_posted;
}

static void gve_try_recycle_buf(struct gve_priv *priv, struct gve_rx_ring *rx,
				struct gve_rx_buf_state_dqo *buf_state)
{
	const int data_buffer_size = priv->data_buffer_size_dqo;
	int pagecount;

	/* Can't reuse if we only fit one buffer per page */
	if (data_buffer_size * 2 > PAGE_SIZE)
		goto mark_used;

	pagecount = gve_buf_ref_cnt(buf_state);

	/* Record the offset when we have a single remaining reference.
	 *
	 * When this happens, we know all of the other offsets of the page are
	 * usable.
	 */
	if (pagecount == 1) {
		buf_state->last_single_ref_offset =
			buf_state->page_info.page_offset;
	}

	/* Use the next buffer sized chunk in the page. */
	buf_state->page_info.page_offset += data_buffer_size;
	buf_state->page_info.page_offset &= (PAGE_SIZE - 1);

	/* If we wrap around to the same offset without ever dropping to 1
	 * reference, then we don't know if this offset was ever freed.
	 */
	if (buf_state->page_info.page_offset ==
	    buf_state->last_single_ref_offset) {
		goto mark_used;
	}

	gve_enqueue_buf_state(rx, &rx->dqo.recycled_buf_states, buf_state);
	return;

mark_used:
	gve_enqueue_buf_state(rx, &rx->dqo.used_buf_states, buf_state);
}

static void gve_rx_skb_csum(struct sk_buff *skb,
			    const struct gve_rx_compl_desc_dqo *desc,
			    struct gve_ptype ptype)
{
	skb->ip_summed = CHECKSUM_NONE;

	/* HW did not identify and process L3 and L4 headers. */
	if (unlikely(!desc->l3_l4_processed))
		return;

	if (ptype.l3_type == GVE_L3_TYPE_IPV4) {
		if (unlikely(desc->csum_ip_err || desc->csum_external_ip_err))
			return;
	} else if (ptype.l3_type == GVE_L3_TYPE_IPV6) {
		/* Checksum should be skipped if this flag is set. */
		if (unlikely(desc->ipv6_ex_add))
			return;
	}

	if (unlikely(desc->csum_l4_err))
		return;

	switch (ptype.l4_type) {
	case GVE_L4_TYPE_TCP:
	case GVE_L4_TYPE_UDP:
	case GVE_L4_TYPE_ICMP:
	case GVE_L4_TYPE_SCTP:
		skb->ip_summed = CHECKSUM_UNNECESSARY;
		break;
	default:
		break;
	}
}

static void gve_rx_skb_hash(struct sk_buff *skb,
			    const struct gve_rx_compl_desc_dqo *compl_desc,
			    struct gve_ptype ptype)
{
	enum pkt_hash_types hash_type = PKT_HASH_TYPE_L2;

	if (ptype.l4_type != GVE_L4_TYPE_UNKNOWN)
		hash_type = PKT_HASH_TYPE_L4;
	else if (ptype.l3_type != GVE_L3_TYPE_UNKNOWN)
		hash_type = PKT_HASH_TYPE_L3;

	skb_set_hash(skb, le32_to_cpu(compl_desc->hash), hash_type);
}

static void gve_rx_free_skb(struct gve_rx_ring *rx)
{
	if (!rx->ctx.skb_head)
		return;

	dev_kfree_skb_any(rx->ctx.skb_head);
	rx->ctx.skb_head = NULL;
	rx->ctx.skb_tail = NULL;
}

/* Chains multi skbs for single rx packet.
 * Returns 0 if buffer is appended, -1 otherwise.
 */
static int gve_rx_append_frags(struct napi_struct *napi,
			       struct gve_rx_buf_state_dqo *buf_state,
			       u16 buf_len, struct gve_rx_ring *rx,
			       struct gve_priv *priv)
{
	int num_frags = skb_shinfo(rx->ctx.skb_tail)->nr_frags;

	if (unlikely(num_frags == MAX_SKB_FRAGS)) {
		struct sk_buff *skb;

		skb = napi_alloc_skb(napi, 0);
		if (!skb)
			return -1;

		skb_shinfo(rx->ctx.skb_tail)->frag_list = skb;
		rx->ctx.skb_tail = skb;
		num_frags = 0;
	}
	if (rx->ctx.skb_tail != rx->ctx.skb_head) {
		rx->ctx.skb_head->len += buf_len;
		rx->ctx.skb_head->data_len += buf_len;
		rx->ctx.skb_head->truesize += priv->data_buffer_size_dqo;
	}

	skb_add_rx_frag(rx->ctx.skb_tail, num_frags,
			buf_state->page_info.page,
			buf_state->page_info.page_offset,
			buf_len, priv->data_buffer_size_dqo);
	gve_dec_pagecnt_bias(&buf_state->page_info);

	return 0;
}

/* Returns 0 if descriptor is completed successfully.
 * Returns -EINVAL if descriptor is invalid.
 * Returns -ENOMEM if data cannot be copied to skb.
 */
static int gve_rx_dqo(struct napi_struct *napi, struct gve_rx_ring *rx,
		      const struct gve_rx_compl_desc_dqo *compl_desc,
		      int queue_idx)
{
	const u16 buffer_id = le16_to_cpu(compl_desc->buf_id);
	const bool eop = compl_desc->end_of_packet != 0;
	struct gve_rx_buf_state_dqo *buf_state;
	struct gve_priv *priv = rx->gve;
	u16 buf_len;

	if (unlikely(buffer_id >= rx->dqo.num_buf_states)) {
		net_err_ratelimited("%s: Invalid RX buffer_id=%u\n",
				    priv->dev->name, buffer_id);
		return -EINVAL;
	}
	buf_state = &rx->dqo.buf_states[buffer_id];
	if (unlikely(!gve_buf_state_is_allocated(rx, buf_state))) {
		net_err_ratelimited("%s: RX buffer_id is not allocated: %u\n",
				    priv->dev->name, buffer_id);
		return -EINVAL;
	}

	if (unlikely(compl_desc->rx_error)) {
		gve_enqueue_buf_state(rx, &rx->dqo.recycled_buf_states,
				      buf_state);
		return -EINVAL;
	}

	buf_len = compl_desc->packet_len;

	/* Page might have not been used for awhile and was likely last written
	 * by a different thread.
	 */
	prefetch(buf_state->page_info.page);

	/* Sync the portion of dma buffer for CPU to read. */
	dma_sync_single_range_for_cpu(&priv->pdev->dev, buf_state->addr,
				      buf_state->page_info.page_offset,
				      buf_len, DMA_FROM_DEVICE);

	/* Append to current skb if one exists. */
	if (rx->ctx.skb_head) {
		if (unlikely(gve_rx_append_frags(napi, buf_state, buf_len, rx,
						 priv)) != 0) {
			goto error;
		}

		gve_try_recycle_buf(priv, rx, buf_state);
		return 0;
	}

	if (eop && buf_len <= priv->rx_copybreak) {
		rx->ctx.skb_head = gve_rx_copy(priv->dev, napi,
					       &buf_state->page_info, buf_len, 0, NULL);
		if (unlikely(!rx->ctx.skb_head))
			goto error;
		rx->ctx.skb_tail = rx->ctx.skb_head;

		u64_stats_update_begin(&rx->statss);
		rx->rx_copied_pkt++;
		rx->rx_copybreak_pkt++;
		u64_stats_update_end(&rx->statss);

		gve_enqueue_buf_state(rx, &rx->dqo.recycled_buf_states,
				      buf_state);
		return 0;
	}

	rx->ctx.skb_head = napi_get_frags(napi);
	if (unlikely(!rx->ctx.skb_head))
		goto error;
	rx->ctx.skb_tail = rx->ctx.skb_head;

	skb_add_rx_frag(rx->ctx.skb_head, 0, buf_state->page_info.page,
			buf_state->page_info.page_offset, buf_len,
			priv->data_buffer_size_dqo);
	gve_dec_pagecnt_bias(&buf_state->page_info);

	gve_try_recycle_buf(priv, rx, buf_state);
	return 0;

error:
	gve_enqueue_buf_state(rx, &rx->dqo.recycled_buf_states, buf_state);
	return -ENOMEM;
}

static int gve_rx_complete_rsc(struct sk_buff *skb,
			       const struct gve_rx_compl_desc_dqo *desc,
			       struct gve_ptype ptype)
{
	struct skb_shared_info *shinfo = skb_shinfo(skb);

	/* Only TCP is supported right now. */
	if (ptype.l4_type != GVE_L4_TYPE_TCP)
		return -EINVAL;

	switch (ptype.l3_type) {
	case GVE_L3_TYPE_IPV4:
		shinfo->gso_type = SKB_GSO_TCPV4;
		break;
	case GVE_L3_TYPE_IPV6:
		shinfo->gso_type = SKB_GSO_TCPV6;
		break;
	default:
		return -EINVAL;
	}

	shinfo->gso_size = le16_to_cpu(desc->rsc_seg_len);
	return 0;
}

/* Returns 0 if skb is completed successfully, -1 otherwise. */
static int gve_rx_complete_skb(struct gve_rx_ring *rx, struct napi_struct *napi,
			       const struct gve_rx_compl_desc_dqo *desc,
			       netdev_features_t feat)
{
	struct gve_ptype ptype =
		rx->gve->ptype_lut_dqo->ptypes[desc->packet_type];
	int err;

	skb_record_rx_queue(rx->ctx.skb_head, rx->q_num);

	if (feat & NETIF_F_RXHASH)
		gve_rx_skb_hash(rx->ctx.skb_head, desc, ptype);

	if (feat & NETIF_F_RXCSUM)
		gve_rx_skb_csum(rx->ctx.skb_head, desc, ptype);

	/* RSC packets must set gso_size otherwise the TCP stack will complain
	 * that packets are larger than MTU.
	 */
	if (desc->rsc) {
		err = gve_rx_complete_rsc(rx->ctx.skb_head, desc, ptype);
		if (err < 0)
			return err;
	}

	if (skb_headlen(rx->ctx.skb_head) == 0)
		napi_gro_frags(napi);
	else
		napi_gro_receive(napi, rx->ctx.skb_head);

	return 0;
}

int gve_rx_poll_dqo(struct gve_notify_block *block, int budget)
{
	struct napi_struct *napi = &block->napi;
	netdev_features_t feat = napi->dev->features;

	struct gve_rx_ring *rx = block->rx;
	struct gve_rx_compl_queue_dqo *complq = &rx->dqo.complq;

	u32 work_done = 0;
	u64 bytes = 0;
	int err;

	while (work_done < budget) {
		struct gve_rx_compl_desc_dqo *compl_desc =
			&complq->desc_ring[complq->head];
		u32 pkt_bytes;

		/* No more new packets */
		if (compl_desc->generation == complq->cur_gen_bit)
			break;

		/* Prefetch the next two descriptors. */
		prefetch(&complq->desc_ring[(complq->head + 1) & complq->mask]);
		prefetch(&complq->desc_ring[(complq->head + 2) & complq->mask]);

		/* Do not read data until we own the descriptor */
		dma_rmb();

		err = gve_rx_dqo(napi, rx, compl_desc, rx->q_num);
		if (err < 0) {
			gve_rx_free_skb(rx);
			u64_stats_update_begin(&rx->statss);
			if (err == -ENOMEM)
				rx->rx_skb_alloc_fail++;
			else if (err == -EINVAL)
				rx->rx_desc_err_dropped_pkt++;
			u64_stats_update_end(&rx->statss);
		}

		complq->head = (complq->head + 1) & complq->mask;
		complq->num_free_slots++;

		/* When the ring wraps, the generation bit is flipped. */
		complq->cur_gen_bit ^= (complq->head == 0);

		/* Receiving a completion means we have space to post another
		 * buffer on the buffer queue.
		 */
		{
			struct gve_rx_buf_queue_dqo *bufq = &rx->dqo.bufq;

			bufq->head = (bufq->head + 1) & bufq->mask;
		}

		/* Free running counter of completed descriptors */
		rx->cnt++;

		if (!rx->ctx.skb_head)
			continue;

		if (!compl_desc->end_of_packet)
			continue;

		work_done++;
		pkt_bytes = rx->ctx.skb_head->len;
		/* The ethernet header (first ETH_HLEN bytes) is snipped off
		 * by eth_type_trans.
		 */
		if (skb_headlen(rx->ctx.skb_head))
			pkt_bytes += ETH_HLEN;

		/* gve_rx_complete_skb() will consume skb if successful */
		if (gve_rx_complete_skb(rx, napi, compl_desc, feat) != 0) {
			gve_rx_free_skb(rx);
			u64_stats_update_begin(&rx->statss);
			rx->rx_desc_err_dropped_pkt++;
			u64_stats_update_end(&rx->statss);
			continue;
		}

		bytes += pkt_bytes;
		rx->ctx.skb_head = NULL;
		rx->ctx.skb_tail = NULL;
	}

	gve_rx_post_buffers_dqo(rx);

	u64_stats_update_begin(&rx->statss);
	rx->rpackets += work_done;
	rx->rbytes += bytes;
	u64_stats_update_end(&rx->statss);

	return work_done;
}<|MERGE_RESOLUTION|>--- conflicted
+++ resolved
@@ -157,11 +157,7 @@
 	int err;
 
 	err = gve_alloc_page(priv, &priv->pdev->dev, &buf_state->page_info.page,
-<<<<<<< HEAD
-			     &buf_state->addr, DMA_FROM_DEVICE, GFP_KERNEL);
-=======
 			     &buf_state->addr, DMA_FROM_DEVICE, GFP_ATOMIC);
->>>>>>> d60c95ef
 	if (err)
 		return err;
 
