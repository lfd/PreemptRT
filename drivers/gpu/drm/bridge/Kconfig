--- conflicted
+++ resolved
@@ -87,15 +87,10 @@
 config DRM_ITE_IT6505
         tristate "ITE IT6505 DisplayPort bridge"
         depends on OF
-<<<<<<< HEAD
+	select DRM_DISPLAY_DP_HELPER
+	select DRM_DISPLAY_HDCP_HELPER
+	select DRM_DISPLAY_HELPER
         select DRM_DP_AUX_BUS
-	select DRM_DP_HELPER
-=======
-	select DRM_DISPLAY_DP_HELPER
-	select DRM_DISPLAY_HDCP_HELPER
-	select DRM_DISPLAY_HELPER
-        select DRM_DP_AUX_BUS
->>>>>>> bf44eed7
         select DRM_KMS_HELPER
         select DRM_DP_HELPER
         select EXTCON
