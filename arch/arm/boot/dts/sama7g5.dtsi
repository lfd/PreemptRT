// SPDX-License-Identifier: (GPL-2.0+ OR MIT)
/*
 *  sama7g5.dtsi - Device Tree Include file for SAMA7G5 family SoC
 *
 *  Copyright (C) 2020 Microchip Technology, Inc. and its subsidiaries
 *
 *  Author: Eugen Hristev <eugen.hristev@microchip.com>
 *  Author: Claudiu Beznea <claudiu.beznea@microchip.com>
 *
 */

#include <dt-bindings/interrupt-controller/irq.h>
#include <dt-bindings/interrupt-controller/arm-gic.h>
#include <dt-bindings/clock/at91.h>
#include <dt-bindings/dma/at91.h>
#include <dt-bindings/gpio/gpio.h>

/ {
	model = "Microchip SAMA7G5 family SoC";
	compatible = "microchip,sama7g5";
	#address-cells = <1>;
	#size-cells = <1>;
	interrupt-parent = <&gic>;

	cpus {
		#address-cells = <1>;
		#size-cells = <0>;

		cpu0: cpu@0 {
			device_type = "cpu";
			compatible = "arm,cortex-a7";
			reg = <0x0>;
			clocks = <&pmc PMC_TYPE_CORE PMC_CPUPLL>;
			clock-names = "cpu";
			operating-points-v2 = <&cpu_opp_table>;
		};
	};

	cpu_opp_table: opp-table {
		compatible = "operating-points-v2";

		opp-90000000 {
			opp-hz = /bits/ 64 <90000000>;
			opp-microvolt = <1050000 1050000 1225000>;
			clock-latency-ns = <320000>;
		};

		opp-250000000 {
			opp-hz = /bits/ 64 <250000000>;
			opp-microvolt = <1050000 1050000 1225000>;
			clock-latency-ns = <320000>;
		};

		opp-600000000 {
			opp-hz = /bits/ 64 <600000000>;
			opp-microvolt = <1050000 1050000 1225000>;
			clock-latency-ns = <320000>;
			opp-suspend;
		};

		opp-800000000 {
			opp-hz = /bits/ 64 <800000000>;
			opp-microvolt = <1150000 1125000 1225000>;
			clock-latency-ns = <320000>;
		};

		opp-1000000002 {
			opp-hz = /bits/ 64 <1000000002>;
			opp-microvolt = <1250000 1225000 1300000>;
			clock-latency-ns = <320000>;
		};
	};

	clocks {
		slow_xtal: slow_xtal {
			compatible = "fixed-clock";
			#clock-cells = <0>;
		};

		main_xtal: main_xtal {
			compatible = "fixed-clock";
			#clock-cells = <0>;
		};

		usb_clk: usb_clk {
			compatible = "fixed-clock";
			#clock-cells = <0>;
			clock-frequency = <48000000>;
		};
	};

	vddout25: fixed-regulator-vddout25 {
		compatible = "regulator-fixed";

		regulator-name = "VDDOUT25";
		regulator-min-microvolt = <2500000>;
		regulator-max-microvolt = <2500000>;
		regulator-boot-on;
		status = "disabled";
	};

	ns_sram: sram@100000 {
		compatible = "mmio-sram";
		#address-cells = <1>;
		#size-cells = <1>;
		reg = <0x100000 0x20000>;
		ranges;
	};

	soc {
		compatible = "simple-bus";
		#address-cells = <1>;
		#size-cells = <1>;
		ranges;

		nfc_sram: sram@600000 {
			compatible = "mmio-sram";
			no-memory-wc;
			reg = <0x00600000 0x2400>;
			#address-cells = <1>;
			#size-cells = <1>;
			ranges = <0 0x00600000 0x2400>;
		};

		nfc_io: nfc-io@10000000 {
			compatible = "atmel,sama5d3-nfc-io", "syscon";
			reg = <0x10000000 0x8000000>;
		};

		ebi: ebi@40000000 {
			compatible = "atmel,sama5d3-ebi";
			#address-cells = <2>;
			#size-cells = <1>;
			atmel,smc = <&hsmc>;
			reg = <0x40000000 0x20000000>;
			ranges = <0x0 0x0 0x40000000 0x8000000
				  0x1 0x0 0x48000000 0x8000000
				  0x2 0x0 0x50000000 0x8000000
				  0x3 0x0 0x58000000 0x8000000>;
			clocks = <&pmc PMC_TYPE_CORE PMC_MCK1>;
			status = "disabled";

			nand_controller: nand-controller {
				compatible = "atmel,sama5d3-nand-controller";
				atmel,nfc-sram = <&nfc_sram>;
				atmel,nfc-io = <&nfc_io>;
				ecc-engine = <&pmecc>;
				#address-cells = <2>;
				#size-cells = <1>;
				ranges;
				status = "disabled";
			};
		};

		securam: securam@e0000000 {
			compatible = "microchip,sama7g5-securam", "atmel,sama5d2-securam", "mmio-sram";
			reg = <0xe0000000 0x4000>;
			clocks = <&pmc PMC_TYPE_PERIPHERAL 18>;
			#address-cells = <1>;
			#size-cells = <1>;
			ranges = <0 0xe0000000 0x4000>;
			no-memory-wc;
		};

		secumod: secumod@e0004000 {
			compatible = "microchip,sama7g5-secumod", "atmel,sama5d2-secumod", "syscon";
			reg = <0xe0004000 0x4000>;
			gpio-controller;
			#gpio-cells = <2>;
		};

		sfrbu: sfr@e0008000 {
			compatible = "microchip,sama7g5-sfrbu", "atmel,sama5d2-sfrbu", "syscon";
			reg = <0xe0008000 0x20>;
		};

		pioA: pinctrl@e0014000 {
			compatible = "microchip,sama7g5-pinctrl";
			reg = <0xe0014000 0x800>;
			interrupts = <GIC_SPI 11 IRQ_TYPE_LEVEL_HIGH>,
				<GIC_SPI 12 IRQ_TYPE_LEVEL_HIGH>,
				<GIC_SPI 13 IRQ_TYPE_LEVEL_HIGH>,
				<GIC_SPI 14 IRQ_TYPE_LEVEL_HIGH>,
				<GIC_SPI 15 IRQ_TYPE_LEVEL_HIGH>;
			interrupt-controller;
			#interrupt-cells = <2>;
			gpio-controller;
			#gpio-cells = <2>;
			clocks = <&pmc PMC_TYPE_PERIPHERAL 11>;
		};

		pmc: pmc@e0018000 {
			compatible = "microchip,sama7g5-pmc", "syscon";
			reg = <0xe0018000 0x200>;
			interrupts = <GIC_SPI 10 IRQ_TYPE_LEVEL_HIGH>;
			#clock-cells = <2>;
			clocks = <&clk32k 1>, <&clk32k 0>, <&main_xtal>;
			clock-names = "td_slck", "md_slck", "main_xtal";
		};

		shdwc: shdwc@e001d010 {
			compatible = "microchip,sama7g5-shdwc", "syscon";
			reg = <0xe001d010 0x10>;
			clocks = <&clk32k 0>;
			#address-cells = <1>;
			#size-cells = <0>;
			atmel,wakeup-rtc-timer;
			atmel,wakeup-rtt-timer;
			status = "disabled";
		};

		rtt: rtt@e001d020 {
			compatible = "microchip,sama7g5-rtt", "microchip,sam9x60-rtt", "atmel,at91sam9260-rtt";
			reg = <0xe001d020 0x30>;
			interrupts = <GIC_SPI 8 IRQ_TYPE_LEVEL_HIGH>;
			clocks = <&clk32k 0>;
		};

		clk32k: clock-controller@e001d050 {
			compatible = "microchip,sama7g5-sckc", "microchip,sam9x60-sckc";
			reg = <0xe001d050 0x4>;
			clocks = <&slow_xtal>;
			#clock-cells = <1>;
		};

		gpbr: gpbr@e001d060 {
			compatible = "microchip,sama7g5-gpbr", "syscon";
			reg = <0xe001d060 0x48>;
		};

		rtc: rtc@e001d0a8 {
			compatible = "microchip,sama7g5-rtc", "microchip,sam9x60-rtc";
			reg = <0xe001d0a8 0x30>;
			interrupts = <GIC_SPI 7 IRQ_TYPE_LEVEL_HIGH>;
			clocks = <&clk32k 1>;
		};

		ps_wdt: watchdog@e001d180 {
			compatible = "microchip,sama7g5-wdt";
			reg = <0xe001d180 0x24>;
			interrupts = <GIC_SPI 2 IRQ_TYPE_LEVEL_HIGH>;
			clocks = <&clk32k 0>;
		};

		chipid@e0020000 {
			compatible = "microchip,sama7g5-chipid";
			reg = <0xe0020000 0x8>;
		};

		tcb1: timer@e0800000 {
			compatible = "atmel,sama5d2-tcb", "simple-mfd", "syscon";
			#address-cells = <1>;
			#size-cells = <0>;
			reg = <0xe0800000 0x100>;
			interrupts = <GIC_SPI 91 IRQ_TYPE_LEVEL_HIGH>, <GIC_SPI 92 IRQ_TYPE_LEVEL_HIGH>, <GIC_SPI 93 IRQ_TYPE_LEVEL_HIGH>;
			clocks = <&pmc PMC_TYPE_PERIPHERAL 91>, <&pmc PMC_TYPE_PERIPHERAL 92>, <&pmc PMC_TYPE_PERIPHERAL 93>, <&clk32k 1>;
			clock-names = "t0_clk", "t1_clk", "t2_clk", "slow_clk";
		};

		hsmc: hsmc@e0808000 {
			compatible = "atmel,sama5d2-smc", "syscon", "simple-mfd";
			reg = <0xe0808000 0x1000>;
			interrupts = <GIC_SPI 21 IRQ_TYPE_LEVEL_HIGH>;
			clocks = <&pmc PMC_TYPE_PERIPHERAL 21>;
			#address-cells = <1>;
			#size-cells = <1>;
			ranges;

			pmecc: ecc-engine@e0808070 {
				compatible = "atmel,sama5d2-pmecc";
				reg = <0xe0808070 0x490>,
				      <0xe0808500 0x200>;
			};
		};

		qspi0: spi@e080c000 {
			compatible = "microchip,sama7g5-ospi";
			reg = <0xe080c000 0x400>, <0x20000000 0x10000000>;
			reg-names = "qspi_base", "qspi_mmap";
			interrupts = <GIC_SPI 78 IRQ_TYPE_LEVEL_HIGH>;
			dmas = <&dma0 AT91_XDMAC_DT_PERID(41)>,
			       <&dma0 AT91_XDMAC_DT_PERID(40)>;
			dma-names = "tx", "rx";
			clocks = <&pmc PMC_TYPE_PERIPHERAL 78>, <&pmc PMC_TYPE_GCK 78>;
			clock-names = "pclk", "gclk";
			#address-cells = <1>;
			#size-cells = <0>;
			status = "disabled";
		};

		qspi1: spi@e0810000 {
			compatible = "microchip,sama7g5-qspi";
			reg = <0xe0810000 0x400>, <0x30000000 0x10000000>;
			reg-names = "qspi_base", "qspi_mmap";
			interrupts = <GIC_SPI 79 IRQ_TYPE_LEVEL_HIGH>;
			dmas = <&dma0 AT91_XDMAC_DT_PERID(43)>,
			       <&dma0 AT91_XDMAC_DT_PERID(42)>;
			dma-names = "tx", "rx";
			clocks = <&pmc PMC_TYPE_PERIPHERAL 79>, <&pmc PMC_TYPE_GCK 79>;
			clock-names = "pclk", "gclk";
			#address-cells = <1>;
			#size-cells = <0>;
			status = "disabled";
		};

		can0: can@e0828000 {
			compatible = "bosch,m_can";
			reg = <0xe0828000 0x100>, <0x100000 0x7800>;
			reg-names = "m_can", "message_ram";
			interrupts = <GIC_SPI 61 IRQ_TYPE_LEVEL_HIGH
				      GIC_SPI 123 IRQ_TYPE_LEVEL_HIGH>;
			interrupt-names = "int0", "int1";
			clocks = <&pmc PMC_TYPE_PERIPHERAL 61>, <&pmc PMC_TYPE_GCK 61>;
			clock-names = "hclk", "cclk";
			assigned-clocks = <&pmc PMC_TYPE_GCK 61>;
			assigned-clock-parents = <&pmc PMC_TYPE_CORE PMC_SYSPLL>;
			assigned-clock-rates = <40000000>;
			bosch,mram-cfg = <0x3400 0 0 64 0 0 32 32>;
			status = "disabled";
		};

		can1: can@e082c000 {
			compatible = "bosch,m_can";
			reg = <0xe082c000 0x100>, <0x100000 0xbc00>;
			reg-names = "m_can", "message_ram";
			interrupts = <GIC_SPI 62 IRQ_TYPE_LEVEL_HIGH
				      GIC_SPI 124 IRQ_TYPE_LEVEL_HIGH>;
			interrupt-names = "int0", "int1";
			clocks = <&pmc PMC_TYPE_PERIPHERAL 62>, <&pmc PMC_TYPE_GCK 62>;
			clock-names = "hclk", "cclk";
			assigned-clocks = <&pmc PMC_TYPE_GCK 62>;
			assigned-clock-parents = <&pmc PMC_TYPE_CORE PMC_SYSPLL>;
			assigned-clock-rates = <40000000>;
			bosch,mram-cfg = <0x7800 0 0 64 0 0 32 32>;
			status = "disabled";
		};

		can2: can@e0830000 {
			compatible = "bosch,m_can";
			reg = <0xe0830000 0x100>, <0x100000 0x10000>;
			reg-names = "m_can", "message_ram";
			interrupts = <GIC_SPI 63 IRQ_TYPE_LEVEL_HIGH
				      GIC_SPI 125 IRQ_TYPE_LEVEL_HIGH>;
			interrupt-names = "int0", "int1";
			clocks = <&pmc PMC_TYPE_PERIPHERAL 63>, <&pmc PMC_TYPE_GCK 63>;
			clock-names = "hclk", "cclk";
			assigned-clocks = <&pmc PMC_TYPE_GCK 63>;
			assigned-clock-parents = <&pmc PMC_TYPE_CORE PMC_SYSPLL>;
			assigned-clock-rates = <40000000>;
			bosch,mram-cfg = <0xbc00 0 0 64 0 0 32 32>;
			status = "disabled";
		};

		can3: can@e0834000 {
			compatible = "bosch,m_can";
			reg = <0xe0834000 0x100>, <0x110000 0x4400>;
			reg-names = "m_can", "message_ram";
			interrupts = <GIC_SPI 64 IRQ_TYPE_LEVEL_HIGH
				      GIC_SPI 126 IRQ_TYPE_LEVEL_HIGH>;
			interrupt-names = "int0", "int1";
			clocks = <&pmc PMC_TYPE_PERIPHERAL 64>, <&pmc PMC_TYPE_GCK 64>;
			clock-names = "hclk", "cclk";
			assigned-clocks = <&pmc PMC_TYPE_GCK 64>;
			assigned-clock-parents = <&pmc PMC_TYPE_CORE PMC_SYSPLL>;
			assigned-clock-rates = <40000000>;
			bosch,mram-cfg = <0x0 0 0 64 0 0 32 32>;
			status = "disabled";
		};

		can4: can@e0838000 {
			compatible = "bosch,m_can";
			reg = <0xe0838000 0x100>, <0x110000 0x8800>;
			reg-names = "m_can", "message_ram";
			interrupts = <GIC_SPI 65 IRQ_TYPE_LEVEL_HIGH
				      GIC_SPI 127 IRQ_TYPE_LEVEL_HIGH>;
			interrupt-names = "int0", "int1";
			clocks = <&pmc PMC_TYPE_PERIPHERAL 65>, <&pmc PMC_TYPE_GCK 65>;
			clock-names = "hclk", "cclk";
			assigned-clocks = <&pmc PMC_TYPE_GCK 65>;
			assigned-clock-parents = <&pmc PMC_TYPE_CORE PMC_SYSPLL>;
			assigned-clock-rates = <40000000>;
			bosch,mram-cfg = <0x4400 0 0 64 0 0 32 32>;
			status = "disabled";
		};

		can5: can@e083c000 {
			compatible = "bosch,m_can";
			reg = <0xe083c000 0x100>, <0x110000 0xcc00>;
			reg-names = "m_can", "message_ram";
			interrupts = <GIC_SPI 66 IRQ_TYPE_LEVEL_HIGH
				      GIC_SPI 128 IRQ_TYPE_LEVEL_HIGH>;
			interrupt-names = "int0", "int1";
			clocks = <&pmc PMC_TYPE_PERIPHERAL 66>, <&pmc PMC_TYPE_GCK 66>;
			clock-names = "hclk", "cclk";
			assigned-clocks = <&pmc PMC_TYPE_GCK 66>;
			assigned-clock-parents = <&pmc PMC_TYPE_CORE PMC_SYSPLL>;
			assigned-clock-rates = <40000000>;
			bosch,mram-cfg = <0x8800 0 0 64 0 0 32 32>;
			status = "disabled";
		};

		adc: adc@e1000000 {
			compatible = "microchip,sama7g5-adc";
			reg = <0xe1000000 0x200>;
			interrupts = <GIC_SPI 26 IRQ_TYPE_LEVEL_HIGH>;
			clocks = <&pmc PMC_TYPE_GCK 26>;
			assigned-clocks = <&pmc PMC_TYPE_GCK 26>;
			assigned-clock-rates = <100000000>;
			clock-names = "adc_clk";
			dmas = <&dma0 AT91_XDMAC_DT_PERID(0)>;
			dma-names = "rx";
			atmel,min-sample-rate-hz = <200000>;
			atmel,max-sample-rate-hz = <20000000>;
			atmel,startup-time-ms = <4>;
			status = "disabled";
		};

		sdmmc0: mmc@e1204000 {
			compatible = "microchip,sama7g5-sdhci", "microchip,sam9x60-sdhci";
			reg = <0xe1204000 0x4000>;
			interrupts = <GIC_SPI 80 IRQ_TYPE_LEVEL_HIGH>;
			clocks = <&pmc PMC_TYPE_PERIPHERAL 80>, <&pmc PMC_TYPE_GCK 80>;
			clock-names = "hclock", "multclk";
			assigned-clock-parents = <&pmc PMC_TYPE_CORE PMC_SYSPLL>;
			assigned-clocks = <&pmc PMC_TYPE_GCK 80>;
			assigned-clock-rates = <200000000>;
			microchip,sdcal-inverted;
			status = "disabled";
		};

		sdmmc1: mmc@e1208000 {
			compatible = "microchip,sama7g5-sdhci", "microchip,sam9x60-sdhci";
			reg = <0xe1208000 0x4000>;
			interrupts = <GIC_SPI 81 IRQ_TYPE_LEVEL_HIGH>;
			clocks = <&pmc PMC_TYPE_PERIPHERAL 81>, <&pmc PMC_TYPE_GCK 81>;
			clock-names = "hclock", "multclk";
			assigned-clock-parents = <&pmc PMC_TYPE_CORE PMC_SYSPLL>;
			assigned-clocks = <&pmc PMC_TYPE_GCK 81>;
			assigned-clock-rates = <200000000>;
			microchip,sdcal-inverted;
			status = "disabled";
		};

		sdmmc2: mmc@e120c000 {
			compatible = "microchip,sama7g5-sdhci", "microchip,sam9x60-sdhci";
			reg = <0xe120c000 0x4000>;
			interrupts = <GIC_SPI 82 IRQ_TYPE_LEVEL_HIGH>;
			clocks = <&pmc PMC_TYPE_PERIPHERAL 82>, <&pmc PMC_TYPE_GCK 82>;
			clock-names = "hclock", "multclk";
			assigned-clock-parents = <&pmc PMC_TYPE_CORE PMC_SYSPLL>;
			assigned-clocks = <&pmc PMC_TYPE_GCK 82>;
			assigned-clock-rates = <200000000>;
			microchip,sdcal-inverted;
			status = "disabled";
		};

		pwm: pwm@e1604000 {
			compatible = "microchip,sama7g5-pwm", "atmel,sama5d2-pwm";
			reg = <0xe1604000 0x4000>;
			interrupts = <GIC_SPI 77 IRQ_TYPE_LEVEL_HIGH>;
			#pwm-cells = <3>;
			clocks = <&pmc PMC_TYPE_PERIPHERAL 77>;
			status = "disabled";
		};

		spdifrx: spdifrx@e1614000 {
			#sound-dai-cells = <0>;
			compatible = "microchip,sama7g5-spdifrx";
			reg = <0xe1614000 0x4000>;
			interrupts = <GIC_SPI 84 IRQ_TYPE_LEVEL_HIGH>;
			dmas = <&dma0 AT91_XDMAC_DT_PERID(49)>;
			dma-names = "rx";
			clocks = <&pmc PMC_TYPE_PERIPHERAL 84>, <&pmc PMC_TYPE_GCK 84>;
			clock-names = "pclk", "gclk";
			status = "disabled";
		};

		spdiftx: spdiftx@e1618000 {
			#sound-dai-cells = <0>;
			compatible = "microchip,sama7g5-spdiftx";
			reg = <0xe1618000 0x4000>;
			interrupts = <GIC_SPI 85 IRQ_TYPE_LEVEL_HIGH>;
			dmas = <&dma0 AT91_XDMAC_DT_PERID(50)>;
			dma-names = "tx";
			clocks = <&pmc PMC_TYPE_PERIPHERAL 85>, <&pmc PMC_TYPE_GCK 85>;
			clock-names = "pclk", "gclk";
		};

		i2s0: i2s@e161c000 {
			compatible = "microchip,sama7g5-i2smcc";
			#sound-dai-cells = <0>;
			reg = <0xe161c000 0x4000>;
			interrupts = <GIC_SPI 57 IRQ_TYPE_LEVEL_HIGH>;
			dmas = <&dma0 AT91_XDMAC_DT_PERID(34)>, <&dma0 AT91_XDMAC_DT_PERID(33)>;
			dma-names = "tx", "rx";
			clocks = <&pmc PMC_TYPE_PERIPHERAL 57>, <&pmc PMC_TYPE_GCK 57>;
			clock-names = "pclk", "gclk";
			status = "disabled";
		};

		i2s1: i2s@e1620000 {
			compatible = "microchip,sama7g5-i2smcc";
			#sound-dai-cells = <0>;
			reg = <0xe1620000 0x4000>;
			interrupts = <GIC_SPI 58 IRQ_TYPE_LEVEL_HIGH>;
			dmas = <&dma0 AT91_XDMAC_DT_PERID(36)>, <&dma0 AT91_XDMAC_DT_PERID(35)>;
			dma-names = "tx", "rx";
			clocks = <&pmc PMC_TYPE_PERIPHERAL 58>, <&pmc PMC_TYPE_GCK 58>;
			clock-names = "pclk", "gclk";
			status = "disabled";
		};

		eic: interrupt-controller@e1628000 {
			compatible = "microchip,sama7g5-eic";
			reg = <0xe1628000 0xec>;
			interrupt-parent = <&gic>;
			interrupt-controller;
			#interrupt-cells = <2>;
			interrupts = <GIC_SPI 153 IRQ_TYPE_LEVEL_HIGH>,
				     <GIC_SPI 154 IRQ_TYPE_LEVEL_HIGH>;
			clocks = <&pmc PMC_TYPE_PERIPHERAL 37>;
			clock-names = "pclk";
			status = "disabled";
		};

		pit64b0: timer@e1800000 {
			compatible = "microchip,sama7g5-pit64b", "microchip,sam9x60-pit64b";
			reg = <0xe1800000 0x4000>;
			interrupts = <GIC_SPI 70 IRQ_TYPE_LEVEL_HIGH>;
			clocks = <&pmc PMC_TYPE_PERIPHERAL 70>, <&pmc PMC_TYPE_GCK 70>;
			clock-names = "pclk", "gclk";
		};

		pit64b1: timer@e1804000 {
			compatible = "microchip,sama7g5-pit64b", "microchip,sam9x60-pit64b";
			reg = <0xe1804000 0x4000>;
			interrupts = <GIC_SPI 71 IRQ_TYPE_LEVEL_HIGH>;
			clocks = <&pmc PMC_TYPE_PERIPHERAL 71>, <&pmc PMC_TYPE_GCK 71>;
			clock-names = "pclk", "gclk";
		};

		aes: crypto@e1810000 {
			compatible = "atmel,at91sam9g46-aes";
			reg = <0xe1810000 0x100>;
			interrupts = <GIC_SPI 27 IRQ_TYPE_LEVEL_HIGH>;
			clocks = <&pmc PMC_TYPE_PERIPHERAL 27>;
			clock-names = "aes_clk";
			dmas = <&dma0 AT91_XDMAC_DT_PERID(1)>,
			       <&dma0 AT91_XDMAC_DT_PERID(2)>;
			dma-names = "tx", "rx";
		};

		sha: crypto@e1814000 {
			compatible = "atmel,at91sam9g46-sha";
			reg = <0xe1814000 0x100>;
			interrupts = <GIC_SPI 83 IRQ_TYPE_LEVEL_HIGH>;
			clocks = <&pmc PMC_TYPE_PERIPHERAL 83>;
			clock-names = "sha_clk";
			dmas = <&dma0 AT91_XDMAC_DT_PERID(48)>;
			dma-names = "tx";
		};

		flx0: flexcom@e1818000 {
			compatible = "atmel,sama5d2-flexcom";
			reg = <0xe1818000 0x200>;
			clocks = <&pmc PMC_TYPE_PERIPHERAL 38>;
			#address-cells = <1>;
			#size-cells = <1>;
			ranges = <0x0 0xe1818000 0x800>;
			status = "disabled";

			uart0: serial@200 {
				compatible = "atmel,at91sam9260-usart";
				reg = <0x200 0x200>;
				interrupts = <GIC_SPI 38 IRQ_TYPE_LEVEL_HIGH>;
				clocks = <&pmc PMC_TYPE_PERIPHERAL 38>;
				clock-names = "usart";
				dmas = <&dma1 AT91_XDMAC_DT_PERID(6)>,
					<&dma1 AT91_XDMAC_DT_PERID(5)>;
				dma-names = "tx", "rx";
				atmel,use-dma-rx;
				atmel,use-dma-tx;
				status = "disabled";
			};
		};

		flx1: flexcom@e181c000 {
			compatible = "atmel,sama5d2-flexcom";
			reg = <0xe181c000 0x200>;
			clocks = <&pmc PMC_TYPE_PERIPHERAL 39>;
			#address-cells = <1>;
			#size-cells = <1>;
			ranges = <0x0 0xe181c000 0x800>;
			status = "disabled";

			i2c1: i2c@600 {
				compatible = "microchip,sama7g5-i2c", "microchip,sam9x60-i2c";
				reg = <0x600 0x200>;
				interrupts = <GIC_SPI 39 IRQ_TYPE_LEVEL_HIGH>;
				#address-cells = <1>;
				#size-cells = <0>;
				clocks = <&pmc PMC_TYPE_PERIPHERAL 39>;
				atmel,fifo-size = <32>;
<<<<<<< HEAD
				dmas = <&dma0 AT91_XDMAC_DT_PERID(7)>,
					<&dma0 AT91_XDMAC_DT_PERID(8)>;
				dma-names = "rx", "tx";
=======
				dmas = <&dma0 AT91_XDMAC_DT_PERID(8)>,
					<&dma0 AT91_XDMAC_DT_PERID(7)>;
				dma-names = "tx", "rx";
>>>>>>> 3a82f341
				status = "disabled";
			};
		};

		flx3: flexcom@e1824000 {
			compatible = "atmel,sama5d2-flexcom";
			reg = <0xe1824000 0x200>;
			clocks = <&pmc PMC_TYPE_PERIPHERAL 41>;
			#address-cells = <1>;
			#size-cells = <1>;
			ranges = <0x0 0xe1824000 0x800>;
			status = "disabled";

			uart3: serial@200 {
				compatible = "atmel,at91sam9260-usart";
				reg = <0x200 0x200>;
				interrupts = <GIC_SPI 41 IRQ_TYPE_LEVEL_HIGH>;
				clocks = <&pmc PMC_TYPE_PERIPHERAL 41>;
				clock-names = "usart";
				dmas = <&dma1 AT91_XDMAC_DT_PERID(12)>,
					<&dma1 AT91_XDMAC_DT_PERID(11)>;
				dma-names = "tx", "rx";
				atmel,use-dma-rx;
				atmel,use-dma-tx;
				status = "disabled";
			};
		};

		trng: rng@e2010000 {
			compatible = "microchip,sama7g5-trng", "atmel,at91sam9g45-trng";
			reg = <0xe2010000 0x100>;
			interrupts = <GIC_SPI 97 IRQ_TYPE_LEVEL_HIGH>;
			clocks = <&pmc PMC_TYPE_PERIPHERAL 97>;
			status = "disabled";
		};

		tdes: crypto@e2014000 {
			compatible = "atmel,at91sam9g46-tdes";
			reg = <0xe2014000 0x100>;
			interrupts = <GIC_SPI 96 IRQ_TYPE_LEVEL_HIGH>;
			clocks = <&pmc PMC_TYPE_PERIPHERAL 96>;
			clock-names = "tdes_clk";
			dmas = <&dma0 AT91_XDMAC_DT_PERID(54)>,
			       <&dma0 AT91_XDMAC_DT_PERID(53)>;
			dma-names = "tx", "rx";
		};

		flx4: flexcom@e2018000 {
			compatible = "atmel,sama5d2-flexcom";
			reg = <0xe2018000 0x200>;
			clocks = <&pmc PMC_TYPE_PERIPHERAL 42>;
			#address-cells = <1>;
			#size-cells = <1>;
			ranges = <0x0 0xe2018000 0x800>;
			status = "disabled";

			uart4: serial@200 {
				compatible = "atmel,at91sam9260-usart";
				reg = <0x200 0x200>;
				interrupts = <GIC_SPI 42 IRQ_TYPE_LEVEL_HIGH>;
				clocks = <&pmc PMC_TYPE_PERIPHERAL 42>;
				clock-names = "usart";
				dmas = <&dma1 AT91_XDMAC_DT_PERID(14)>,
					<&dma1 AT91_XDMAC_DT_PERID(13)>;
				dma-names = "tx", "rx";
				atmel,use-dma-rx;
				atmel,use-dma-tx;
				atmel,fifo-size = <16>;
				status = "disabled";
			};
		};

		flx7: flexcom@e2024000 {
			compatible = "atmel,sama5d2-flexcom";
			reg = <0xe2024000 0x200>;
			clocks = <&pmc PMC_TYPE_PERIPHERAL 45>;
			#address-cells = <1>;
			#size-cells = <1>;
			ranges = <0x0 0xe2024000 0x800>;
			status = "disabled";

			uart7: serial@200 {
				compatible = "atmel,at91sam9260-usart";
				reg = <0x200 0x200>;
				interrupts = <GIC_SPI 45 IRQ_TYPE_LEVEL_HIGH>;
				clocks = <&pmc PMC_TYPE_PERIPHERAL 45>;
				clock-names = "usart";
				dmas = <&dma1 AT91_XDMAC_DT_PERID(20)>,
					<&dma1 AT91_XDMAC_DT_PERID(19)>;
				dma-names = "tx", "rx";
				atmel,use-dma-rx;
				atmel,use-dma-tx;
				atmel,fifo-size = <16>;
				status = "disabled";
			};
		};

		gmac0: ethernet@e2800000 {
			compatible = "microchip,sama7g5-gem";
			reg = <0xe2800000 0x1000>;
			interrupts = <GIC_SPI 51 IRQ_TYPE_LEVEL_HIGH
				      GIC_SPI 116 IRQ_TYPE_LEVEL_HIGH
				      GIC_SPI 117 IRQ_TYPE_LEVEL_HIGH
				      GIC_SPI 118 IRQ_TYPE_LEVEL_HIGH
				      GIC_SPI 119 IRQ_TYPE_LEVEL_HIGH
				      GIC_SPI 120 IRQ_TYPE_LEVEL_HIGH>;
			clocks = <&pmc PMC_TYPE_PERIPHERAL 51>, <&pmc PMC_TYPE_PERIPHERAL 51>, <&pmc PMC_TYPE_GCK 51>, <&pmc PMC_TYPE_GCK 53>;
			clock-names = "pclk", "hclk", "tx_clk", "tsu_clk";
			assigned-clocks = <&pmc PMC_TYPE_GCK 51>;
			assigned-clock-rates = <125000000>;
			status = "disabled";
		};

		gmac1: ethernet@e2804000 {
			compatible = "microchip,sama7g5-emac";
			reg = <0xe2804000 0x1000>;
			interrupts = <GIC_SPI 52 IRQ_TYPE_LEVEL_HIGH
				      GIC_SPI 121 IRQ_TYPE_LEVEL_HIGH>;
			clocks = <&pmc PMC_TYPE_PERIPHERAL 52>, <&pmc PMC_TYPE_PERIPHERAL 52>;
			clock-names = "pclk", "hclk";
			status = "disabled";
		};

		dma0: dma-controller@e2808000 {
			compatible = "microchip,sama7g5-dma";
			reg = <0xe2808000 0x1000>;
			interrupts = <GIC_SPI 112 IRQ_TYPE_LEVEL_HIGH>;
			#dma-cells = <1>;
			clocks = <&pmc PMC_TYPE_PERIPHERAL 22>;
			clock-names = "dma_clk";
			status = "disabled";
		};

		dma1: dma-controller@e280c000 {
			compatible = "microchip,sama7g5-dma";
			reg = <0xe280c000 0x1000>;
			interrupts = <GIC_SPI 113 IRQ_TYPE_LEVEL_HIGH>;
			#dma-cells = <1>;
			clocks = <&pmc PMC_TYPE_PERIPHERAL 23>;
			clock-names = "dma_clk";
			status = "disabled";
		};

		/* Place dma2 here despite it's address */
		dma2: dma-controller@e1200000 {
			compatible = "microchip,sama7g5-dma";
			reg = <0xe1200000 0x1000>;
			interrupts = <GIC_SPI 114 IRQ_TYPE_LEVEL_HIGH>;
			#dma-cells = <1>;
			clocks = <&pmc PMC_TYPE_PERIPHERAL 24>;
			clock-names = "dma_clk";
			dma-requests = <0>;
			status = "disabled";
		};

		tcb0: timer@e2814000 {
			compatible = "atmel,sama5d2-tcb", "simple-mfd", "syscon";
			#address-cells = <1>;
			#size-cells = <0>;
			reg = <0xe2814000 0x100>;
			interrupts = <GIC_SPI 88 IRQ_TYPE_LEVEL_HIGH>, <GIC_SPI 89 IRQ_TYPE_LEVEL_HIGH>, <GIC_SPI 90 IRQ_TYPE_LEVEL_HIGH>;
			clocks = <&pmc PMC_TYPE_PERIPHERAL 88>, <&pmc PMC_TYPE_PERIPHERAL 89>, <&pmc PMC_TYPE_PERIPHERAL 90>, <&clk32k 1>;
			clock-names = "t0_clk", "t1_clk", "t2_clk", "slow_clk";
		};

		flx8: flexcom@e2818000 {
			compatible = "atmel,sama5d2-flexcom";
			reg = <0xe2818000 0x200>;
			clocks = <&pmc PMC_TYPE_PERIPHERAL 46>;
			#address-cells = <1>;
			#size-cells = <1>;
			ranges = <0x0 0xe2818000 0x800>;
			status = "disabled";

			i2c8: i2c@600 {
				compatible = "microchip,sama7g5-i2c", "microchip,sam9x60-i2c";
				reg = <0x600 0x200>;
				interrupts = <GIC_SPI 46 IRQ_TYPE_LEVEL_HIGH>;
				#address-cells = <1>;
				#size-cells = <0>;
				clocks = <&pmc PMC_TYPE_PERIPHERAL 46>;
				atmel,fifo-size = <32>;
<<<<<<< HEAD
				dmas = <&dma0 AT91_XDMAC_DT_PERID(21)>,
					<&dma0 AT91_XDMAC_DT_PERID(22)>;
				dma-names = "rx", "tx";
=======
				dmas = <&dma0 AT91_XDMAC_DT_PERID(22)>,
					<&dma0 AT91_XDMAC_DT_PERID(21)>;
				dma-names = "tx", "rx";
>>>>>>> 3a82f341
				status = "disabled";
			};
		};

		flx9: flexcom@e281c000 {
			compatible = "atmel,sama5d2-flexcom";
			reg = <0xe281c000 0x200>;
			clocks = <&pmc PMC_TYPE_PERIPHERAL 47>;
			#address-cells = <1>;
			#size-cells = <1>;
			ranges = <0x0 0xe281c000 0x800>;
			status = "disabled";

			i2c9: i2c@600 {
				compatible = "microchip,sama7g5-i2c", "microchip,sam9x60-i2c";
				reg = <0x600 0x200>;
				interrupts = <GIC_SPI 47 IRQ_TYPE_LEVEL_HIGH>;
				#address-cells = <1>;
				#size-cells = <0>;
				clocks = <&pmc PMC_TYPE_PERIPHERAL 47>;
				atmel,fifo-size = <32>;
<<<<<<< HEAD
				dmas = <&dma0 AT91_XDMAC_DT_PERID(23)>,
					<&dma0 AT91_XDMAC_DT_PERID(24)>;
				dma-names = "rx", "tx";
=======
				dmas = <&dma0 AT91_XDMAC_DT_PERID(24)>,
					<&dma0 AT91_XDMAC_DT_PERID(23)>;
				dma-names = "tx", "rx";
>>>>>>> 3a82f341
				status = "disabled";
			};
		};

		flx11: flexcom@e2824000 {
			compatible = "atmel,sama5d2-flexcom";
			reg = <0xe2824000 0x200>;
			clocks = <&pmc PMC_TYPE_PERIPHERAL 49>;
			#address-cells = <1>;
			#size-cells = <1>;
			ranges = <0x0 0xe2824000 0x800>;
			status = "disabled";

			spi11: spi@400 {
				compatible = "atmel,at91rm9200-spi";
				reg = <0x400 0x200>;
				interrupts = <GIC_SPI 49 IRQ_TYPE_LEVEL_HIGH>;
				clocks = <&pmc PMC_TYPE_PERIPHERAL 49>;
				clock-names = "spi_clk";
				#address-cells = <1>;
				#size-cells = <0>;
				atmel,fifo-size = <32>;
				dmas = <&dma0 AT91_XDMAC_DT_PERID(27)>,
					    <&dma0 AT91_XDMAC_DT_PERID(28)>;
				dma-names = "rx", "tx";
				status = "disabled";
			};
		};

		uddrc: uddrc@e3800000 {
			compatible = "microchip,sama7g5-uddrc";
			reg = <0xe3800000 0x4000>;
		};

		ddr3phy: ddr3phy@e3804000 {
			compatible = "microchip,sama7g5-ddr3phy";
			reg = <0xe3804000 0x1000>;
		};

		gic: interrupt-controller@e8c11000 {
			compatible = "arm,cortex-a7-gic";
			#interrupt-cells = <3>;
			#address-cells = <0>;
			interrupt-controller;
			reg = <0xe8c11000 0x1000>,
				<0xe8c12000 0x2000>;
		};
	};
};<|MERGE_RESOLUTION|>--- conflicted
+++ resolved
@@ -601,15 +601,9 @@
 				#size-cells = <0>;
 				clocks = <&pmc PMC_TYPE_PERIPHERAL 39>;
 				atmel,fifo-size = <32>;
-<<<<<<< HEAD
-				dmas = <&dma0 AT91_XDMAC_DT_PERID(7)>,
-					<&dma0 AT91_XDMAC_DT_PERID(8)>;
-				dma-names = "rx", "tx";
-=======
 				dmas = <&dma0 AT91_XDMAC_DT_PERID(8)>,
 					<&dma0 AT91_XDMAC_DT_PERID(7)>;
 				dma-names = "tx", "rx";
->>>>>>> 3a82f341
 				status = "disabled";
 			};
 		};
@@ -792,15 +786,9 @@
 				#size-cells = <0>;
 				clocks = <&pmc PMC_TYPE_PERIPHERAL 46>;
 				atmel,fifo-size = <32>;
-<<<<<<< HEAD
-				dmas = <&dma0 AT91_XDMAC_DT_PERID(21)>,
-					<&dma0 AT91_XDMAC_DT_PERID(22)>;
-				dma-names = "rx", "tx";
-=======
 				dmas = <&dma0 AT91_XDMAC_DT_PERID(22)>,
 					<&dma0 AT91_XDMAC_DT_PERID(21)>;
 				dma-names = "tx", "rx";
->>>>>>> 3a82f341
 				status = "disabled";
 			};
 		};
@@ -822,15 +810,9 @@
 				#size-cells = <0>;
 				clocks = <&pmc PMC_TYPE_PERIPHERAL 47>;
 				atmel,fifo-size = <32>;
-<<<<<<< HEAD
-				dmas = <&dma0 AT91_XDMAC_DT_PERID(23)>,
-					<&dma0 AT91_XDMAC_DT_PERID(24)>;
-				dma-names = "rx", "tx";
-=======
 				dmas = <&dma0 AT91_XDMAC_DT_PERID(24)>,
 					<&dma0 AT91_XDMAC_DT_PERID(23)>;
 				dma-names = "tx", "rx";
->>>>>>> 3a82f341
 				status = "disabled";
 			};
 		};
