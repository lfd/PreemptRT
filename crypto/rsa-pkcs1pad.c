// SPDX-License-Identifier: GPL-2.0-or-later
/*
 * RSA padding templates.
 *
 * Copyright (c) 2015  Intel Corporation
 */

#include <crypto/algapi.h>
#include <crypto/akcipher.h>
#include <crypto/internal/akcipher.h>
#include <crypto/internal/rsa.h>
#include <linux/err.h>
#include <linux/init.h>
#include <linux/kernel.h>
#include <linux/module.h>
#include <linux/random.h>
#include <linux/scatterlist.h>

/*
 * Hash algorithm OIDs plus ASN.1 DER wrappings [RFC4880 sec 5.2.2].
 */
static const u8 rsa_digest_info_md5[] = {
	0x30, 0x20, 0x30, 0x0c, 0x06, 0x08,
	0x2a, 0x86, 0x48, 0x86, 0xf7, 0x0d, 0x02, 0x05, /* OID */
	0x05, 0x00, 0x04, 0x10
};

static const u8 rsa_digest_info_sha1[] = {
	0x30, 0x21, 0x30, 0x09, 0x06, 0x05,
	0x2b, 0x0e, 0x03, 0x02, 0x1a,
	0x05, 0x00, 0x04, 0x14
};

static const u8 rsa_digest_info_rmd160[] = {
	0x30, 0x21, 0x30, 0x09, 0x06, 0x05,
	0x2b, 0x24, 0x03, 0x02, 0x01,
	0x05, 0x00, 0x04, 0x14
};

static const u8 rsa_digest_info_sha224[] = {
	0x30, 0x2d, 0x30, 0x0d, 0x06, 0x09,
	0x60, 0x86, 0x48, 0x01, 0x65, 0x03, 0x04, 0x02, 0x04,
	0x05, 0x00, 0x04, 0x1c
};

static const u8 rsa_digest_info_sha256[] = {
	0x30, 0x31, 0x30, 0x0d, 0x06, 0x09,
	0x60, 0x86, 0x48, 0x01, 0x65, 0x03, 0x04, 0x02, 0x01,
	0x05, 0x00, 0x04, 0x20
};

static const u8 rsa_digest_info_sha384[] = {
	0x30, 0x41, 0x30, 0x0d, 0x06, 0x09,
	0x60, 0x86, 0x48, 0x01, 0x65, 0x03, 0x04, 0x02, 0x02,
	0x05, 0x00, 0x04, 0x30
};

static const u8 rsa_digest_info_sha512[] = {
	0x30, 0x51, 0x30, 0x0d, 0x06, 0x09,
	0x60, 0x86, 0x48, 0x01, 0x65, 0x03, 0x04, 0x02, 0x03,
	0x05, 0x00, 0x04, 0x40
};

static const struct rsa_asn1_template {
	const char	*name;
	const u8	*data;
	size_t		size;
} rsa_asn1_templates[] = {
#define _(X) { #X, rsa_digest_info_##X, sizeof(rsa_digest_info_##X) }
	_(md5),
	_(sha1),
	_(rmd160),
	_(sha256),
	_(sha384),
	_(sha512),
	_(sha224),
	{ NULL }
#undef _
};

static const struct rsa_asn1_template *rsa_lookup_asn1(const char *name)
{
	const struct rsa_asn1_template *p;

	for (p = rsa_asn1_templates; p->name; p++)
		if (strcmp(name, p->name) == 0)
			return p;
	return NULL;
}

struct pkcs1pad_ctx {
	struct crypto_akcipher *child;
	unsigned int key_size;
};

struct pkcs1pad_inst_ctx {
	struct crypto_akcipher_spawn spawn;
	const struct rsa_asn1_template *digest_info;
};

struct pkcs1pad_request {
	struct scatterlist in_sg[2], out_sg[1];
	uint8_t *in_buf, *out_buf;
	struct akcipher_request child_req;
};

static int pkcs1pad_set_pub_key(struct crypto_akcipher *tfm, const void *key,
		unsigned int keylen)
{
	struct pkcs1pad_ctx *ctx = akcipher_tfm_ctx(tfm);
	int err;

	ctx->key_size = 0;

	err = crypto_akcipher_set_pub_key(ctx->child, key, keylen);
	if (err)
		return err;

	/* Find out new modulus size from rsa implementation */
	err = crypto_akcipher_maxsize(ctx->child);
	if (err > PAGE_SIZE)
		return -ENOTSUPP;

	ctx->key_size = err;
	return 0;
}

static int pkcs1pad_set_priv_key(struct crypto_akcipher *tfm, const void *key,
		unsigned int keylen)
{
	struct pkcs1pad_ctx *ctx = akcipher_tfm_ctx(tfm);
	int err;

	ctx->key_size = 0;

	err = crypto_akcipher_set_priv_key(ctx->child, key, keylen);
	if (err)
		return err;

	/* Find out new modulus size from rsa implementation */
	err = crypto_akcipher_maxsize(ctx->child);
	if (err > PAGE_SIZE)
		return -ENOTSUPP;

	ctx->key_size = err;
	return 0;
}

static unsigned int pkcs1pad_get_max_size(struct crypto_akcipher *tfm)
{
	struct pkcs1pad_ctx *ctx = akcipher_tfm_ctx(tfm);

	/*
	 * The maximum destination buffer size for the encrypt/sign operations
	 * will be the same as for RSA, even though it's smaller for
	 * decrypt/verify.
	 */

	return ctx->key_size;
}

static void pkcs1pad_sg_set_buf(struct scatterlist *sg, void *buf, size_t len,
		struct scatterlist *next)
{
	int nsegs = next ? 2 : 1;

	sg_init_table(sg, nsegs);
	sg_set_buf(sg, buf, len);

	if (next)
		sg_chain(sg, nsegs, next);
}

static int pkcs1pad_encrypt_sign_complete(struct akcipher_request *req, int err)
{
	struct crypto_akcipher *tfm = crypto_akcipher_reqtfm(req);
	struct pkcs1pad_ctx *ctx = akcipher_tfm_ctx(tfm);
	struct pkcs1pad_request *req_ctx = akcipher_request_ctx(req);
	unsigned int pad_len;
	unsigned int len;
	u8 *out_buf;

	if (err)
		goto out;

	len = req_ctx->child_req.dst_len;
	pad_len = ctx->key_size - len;

	/* Four billion to one */
	if (likely(!pad_len))
		goto out;

	out_buf = kzalloc(ctx->key_size, GFP_KERNEL);
	err = -ENOMEM;
	if (!out_buf)
		goto out;

	sg_copy_to_buffer(req->dst, sg_nents_for_len(req->dst, len),
			  out_buf + pad_len, len);
	sg_copy_from_buffer(req->dst,
			    sg_nents_for_len(req->dst, ctx->key_size),
			    out_buf, ctx->key_size);
	kfree_sensitive(out_buf);

out:
	req->dst_len = ctx->key_size;

	kfree(req_ctx->in_buf);

	return err;
}

static void pkcs1pad_encrypt_sign_complete_cb(
		struct crypto_async_request *child_async_req, int err)
{
	struct akcipher_request *req = child_async_req->data;
	struct crypto_async_request async_req;

	if (err == -EINPROGRESS)
		return;

	async_req.data = req->base.data;
	async_req.tfm = crypto_akcipher_tfm(crypto_akcipher_reqtfm(req));
	async_req.flags = child_async_req->flags;
	req->base.complete(&async_req,
			pkcs1pad_encrypt_sign_complete(req, err));
}

static int pkcs1pad_encrypt(struct akcipher_request *req)
{
	struct crypto_akcipher *tfm = crypto_akcipher_reqtfm(req);
	struct pkcs1pad_ctx *ctx = akcipher_tfm_ctx(tfm);
	struct pkcs1pad_request *req_ctx = akcipher_request_ctx(req);
	int err;
	unsigned int i, ps_end;

	if (!ctx->key_size)
		return -EINVAL;

	if (req->src_len > ctx->key_size - 11)
		return -EOVERFLOW;

	if (req->dst_len < ctx->key_size) {
		req->dst_len = ctx->key_size;
		return -EOVERFLOW;
	}

	req_ctx->in_buf = kmalloc(ctx->key_size - 1 - req->src_len,
				  GFP_KERNEL);
	if (!req_ctx->in_buf)
		return -ENOMEM;

	ps_end = ctx->key_size - req->src_len - 2;
	req_ctx->in_buf[0] = 0x02;
	for (i = 1; i < ps_end; i++)
		req_ctx->in_buf[i] = 1 + prandom_u32_max(255);
	req_ctx->in_buf[ps_end] = 0x00;

	pkcs1pad_sg_set_buf(req_ctx->in_sg, req_ctx->in_buf,
			ctx->key_size - 1 - req->src_len, req->src);

	akcipher_request_set_tfm(&req_ctx->child_req, ctx->child);
	akcipher_request_set_callback(&req_ctx->child_req, req->base.flags,
			pkcs1pad_encrypt_sign_complete_cb, req);

	/* Reuse output buffer */
	akcipher_request_set_crypt(&req_ctx->child_req, req_ctx->in_sg,
				   req->dst, ctx->key_size - 1, req->dst_len);

	err = crypto_akcipher_encrypt(&req_ctx->child_req);
	if (err != -EINPROGRESS && err != -EBUSY)
		return pkcs1pad_encrypt_sign_complete(req, err);

	return err;
}

static int pkcs1pad_decrypt_complete(struct akcipher_request *req, int err)
{
	struct crypto_akcipher *tfm = crypto_akcipher_reqtfm(req);
	struct pkcs1pad_ctx *ctx = akcipher_tfm_ctx(tfm);
	struct pkcs1pad_request *req_ctx = akcipher_request_ctx(req);
	unsigned int dst_len;
	unsigned int pos;
	u8 *out_buf;

	if (err)
		goto done;

	err = -EINVAL;
	dst_len = req_ctx->child_req.dst_len;
	if (dst_len < ctx->key_size - 1)
		goto done;

	out_buf = req_ctx->out_buf;
	if (dst_len == ctx->key_size) {
		if (out_buf[0] != 0x00)
			/* Decrypted value had no leading 0 byte */
			goto done;

		dst_len--;
		out_buf++;
	}

	if (out_buf[0] != 0x02)
		goto done;

	for (pos = 1; pos < dst_len; pos++)
		if (out_buf[pos] == 0x00)
			break;
	if (pos < 9 || pos == dst_len)
		goto done;
	pos++;

	err = 0;

	if (req->dst_len < dst_len - pos)
		err = -EOVERFLOW;
	req->dst_len = dst_len - pos;

	if (!err)
		sg_copy_from_buffer(req->dst,
				sg_nents_for_len(req->dst, req->dst_len),
				out_buf + pos, req->dst_len);

done:
	kfree_sensitive(req_ctx->out_buf);

	return err;
}

static void pkcs1pad_decrypt_complete_cb(
		struct crypto_async_request *child_async_req, int err)
{
	struct akcipher_request *req = child_async_req->data;
	struct crypto_async_request async_req;

	if (err == -EINPROGRESS)
		return;

	async_req.data = req->base.data;
	async_req.tfm = crypto_akcipher_tfm(crypto_akcipher_reqtfm(req));
	async_req.flags = child_async_req->flags;
	req->base.complete(&async_req, pkcs1pad_decrypt_complete(req, err));
}

static int pkcs1pad_decrypt(struct akcipher_request *req)
{
	struct crypto_akcipher *tfm = crypto_akcipher_reqtfm(req);
	struct pkcs1pad_ctx *ctx = akcipher_tfm_ctx(tfm);
	struct pkcs1pad_request *req_ctx = akcipher_request_ctx(req);
	int err;

	if (!ctx->key_size || req->src_len != ctx->key_size)
		return -EINVAL;

	req_ctx->out_buf = kmalloc(ctx->key_size, GFP_KERNEL);
	if (!req_ctx->out_buf)
		return -ENOMEM;

	pkcs1pad_sg_set_buf(req_ctx->out_sg, req_ctx->out_buf,
			    ctx->key_size, NULL);

	akcipher_request_set_tfm(&req_ctx->child_req, ctx->child);
	akcipher_request_set_callback(&req_ctx->child_req, req->base.flags,
			pkcs1pad_decrypt_complete_cb, req);

	/* Reuse input buffer, output to a new buffer */
	akcipher_request_set_crypt(&req_ctx->child_req, req->src,
				   req_ctx->out_sg, req->src_len,
				   ctx->key_size);

	err = crypto_akcipher_decrypt(&req_ctx->child_req);
	if (err != -EINPROGRESS && err != -EBUSY)
		return pkcs1pad_decrypt_complete(req, err);

	return err;
}

static int pkcs1pad_sign(struct akcipher_request *req)
{
	struct crypto_akcipher *tfm = crypto_akcipher_reqtfm(req);
	struct pkcs1pad_ctx *ctx = akcipher_tfm_ctx(tfm);
	struct pkcs1pad_request *req_ctx = akcipher_request_ctx(req);
	struct akcipher_instance *inst = akcipher_alg_instance(tfm);
	struct pkcs1pad_inst_ctx *ictx = akcipher_instance_ctx(inst);
	const struct rsa_asn1_template *digest_info = ictx->digest_info;
	int err;
	unsigned int ps_end, digest_info_size = 0;

	if (!ctx->key_size)
		return -EINVAL;

	if (digest_info)
		digest_info_size = digest_info->size;

	if (req->src_len + digest_info_size > ctx->key_size - 11)
		return -EOVERFLOW;

	if (req->dst_len < ctx->key_size) {
		req->dst_len = ctx->key_size;
		return -EOVERFLOW;
	}

	req_ctx->in_buf = kmalloc(ctx->key_size - 1 - req->src_len,
				  GFP_KERNEL);
	if (!req_ctx->in_buf)
		return -ENOMEM;

	ps_end = ctx->key_size - digest_info_size - req->src_len - 2;
	req_ctx->in_buf[0] = 0x01;
	memset(req_ctx->in_buf + 1, 0xff, ps_end - 1);
	req_ctx->in_buf[ps_end] = 0x00;

	if (digest_info)
		memcpy(req_ctx->in_buf + ps_end + 1, digest_info->data,
		       digest_info->size);

	pkcs1pad_sg_set_buf(req_ctx->in_sg, req_ctx->in_buf,
			ctx->key_size - 1 - req->src_len, req->src);

	akcipher_request_set_tfm(&req_ctx->child_req, ctx->child);
	akcipher_request_set_callback(&req_ctx->child_req, req->base.flags,
			pkcs1pad_encrypt_sign_complete_cb, req);

	/* Reuse output buffer */
	akcipher_request_set_crypt(&req_ctx->child_req, req_ctx->in_sg,
				   req->dst, ctx->key_size - 1, req->dst_len);

	err = crypto_akcipher_decrypt(&req_ctx->child_req);
	if (err != -EINPROGRESS && err != -EBUSY)
		return pkcs1pad_encrypt_sign_complete(req, err);

	return err;
}

static int pkcs1pad_verify_complete(struct akcipher_request *req, int err)
{
	struct crypto_akcipher *tfm = crypto_akcipher_reqtfm(req);
	struct pkcs1pad_ctx *ctx = akcipher_tfm_ctx(tfm);
	struct pkcs1pad_request *req_ctx = akcipher_request_ctx(req);
	struct akcipher_instance *inst = akcipher_alg_instance(tfm);
	struct pkcs1pad_inst_ctx *ictx = akcipher_instance_ctx(inst);
	const struct rsa_asn1_template *digest_info = ictx->digest_info;
	const unsigned int sig_size = req->src_len;
	const unsigned int digest_size = req->dst_len;
	unsigned int dst_len;
	unsigned int pos;
	u8 *out_buf;

	if (err)
		goto done;

	err = -EINVAL;
	dst_len = req_ctx->child_req.dst_len;
	if (dst_len < ctx->key_size - 1)
		goto done;

	out_buf = req_ctx->out_buf;
	if (dst_len == ctx->key_size) {
		if (out_buf[0] != 0x00)
			/* Decrypted value had no leading 0 byte */
			goto done;

		dst_len--;
		out_buf++;
	}

	err = -EBADMSG;
	if (out_buf[0] != 0x01)
		goto done;

	for (pos = 1; pos < dst_len; pos++)
		if (out_buf[pos] != 0xff)
			break;

	if (pos < 9 || pos == dst_len || out_buf[pos] != 0x00)
		goto done;
	pos++;

	if (digest_info) {
		if (digest_info->size > dst_len - pos)
			goto done;
		if (crypto_memneq(out_buf + pos, digest_info->data,
				  digest_info->size))
			goto done;

		pos += digest_info->size;
	}

	err = 0;

	if (digest_size != dst_len - pos) {
		err = -EKEYREJECTED;
		req->dst_len = dst_len - pos;
		goto done;
	}
	/* Extract appended digest. */
	sg_pcopy_to_buffer(req->src,
			   sg_nents_for_len(req->src, sig_size + digest_size),
			   req_ctx->out_buf + ctx->key_size,
<<<<<<< HEAD
			   req->dst_len, req->src_len);
=======
			   digest_size, sig_size);
>>>>>>> 3a82f341
	/* Do the actual verification step. */
	if (memcmp(req_ctx->out_buf + ctx->key_size, out_buf + pos,
		   digest_size) != 0)
		err = -EKEYREJECTED;
done:
	kfree_sensitive(req_ctx->out_buf);

	return err;
}

static void pkcs1pad_verify_complete_cb(
		struct crypto_async_request *child_async_req, int err)
{
	struct akcipher_request *req = child_async_req->data;
	struct crypto_async_request async_req;

	if (err == -EINPROGRESS)
		return;

	async_req.data = req->base.data;
	async_req.tfm = crypto_akcipher_tfm(crypto_akcipher_reqtfm(req));
	async_req.flags = child_async_req->flags;
	req->base.complete(&async_req, pkcs1pad_verify_complete(req, err));
}

/*
 * The verify operation is here for completeness similar to the verification
 * defined in RFC2313 section 10.2 except that block type 0 is not accepted,
 * as in RFC2437.  RFC2437 section 9.2 doesn't define any operation to
 * retrieve the DigestInfo from a signature, instead the user is expected
 * to call the sign operation to generate the expected signature and compare
 * signatures instead of the message-digests.
 */
static int pkcs1pad_verify(struct akcipher_request *req)
{
	struct crypto_akcipher *tfm = crypto_akcipher_reqtfm(req);
	struct pkcs1pad_ctx *ctx = akcipher_tfm_ctx(tfm);
	struct pkcs1pad_request *req_ctx = akcipher_request_ctx(req);
	const unsigned int sig_size = req->src_len;
	const unsigned int digest_size = req->dst_len;
	int err;

<<<<<<< HEAD
	if (WARN_ON(req->dst) ||
	    WARN_ON(!req->dst_len) ||
	    !ctx->key_size || req->src_len != ctx->key_size)
=======
	if (WARN_ON(req->dst) || WARN_ON(!digest_size) ||
	    !ctx->key_size || sig_size != ctx->key_size)
>>>>>>> 3a82f341
		return -EINVAL;

	req_ctx->out_buf = kmalloc(ctx->key_size + digest_size, GFP_KERNEL);
	if (!req_ctx->out_buf)
		return -ENOMEM;

	pkcs1pad_sg_set_buf(req_ctx->out_sg, req_ctx->out_buf,
			    ctx->key_size, NULL);

	akcipher_request_set_tfm(&req_ctx->child_req, ctx->child);
	akcipher_request_set_callback(&req_ctx->child_req, req->base.flags,
			pkcs1pad_verify_complete_cb, req);

	/* Reuse input buffer, output to a new buffer */
	akcipher_request_set_crypt(&req_ctx->child_req, req->src,
				   req_ctx->out_sg, sig_size, ctx->key_size);

	err = crypto_akcipher_encrypt(&req_ctx->child_req);
	if (err != -EINPROGRESS && err != -EBUSY)
		return pkcs1pad_verify_complete(req, err);

	return err;
}

static int pkcs1pad_init_tfm(struct crypto_akcipher *tfm)
{
	struct akcipher_instance *inst = akcipher_alg_instance(tfm);
	struct pkcs1pad_inst_ctx *ictx = akcipher_instance_ctx(inst);
	struct pkcs1pad_ctx *ctx = akcipher_tfm_ctx(tfm);
	struct crypto_akcipher *child_tfm;

	child_tfm = crypto_spawn_akcipher(&ictx->spawn);
	if (IS_ERR(child_tfm))
		return PTR_ERR(child_tfm);

	ctx->child = child_tfm;
	return 0;
}

static void pkcs1pad_exit_tfm(struct crypto_akcipher *tfm)
{
	struct pkcs1pad_ctx *ctx = akcipher_tfm_ctx(tfm);

	crypto_free_akcipher(ctx->child);
}

static void pkcs1pad_free(struct akcipher_instance *inst)
{
	struct pkcs1pad_inst_ctx *ctx = akcipher_instance_ctx(inst);
	struct crypto_akcipher_spawn *spawn = &ctx->spawn;

	crypto_drop_akcipher(spawn);
	kfree(inst);
}

static int pkcs1pad_create(struct crypto_template *tmpl, struct rtattr **tb)
{
	u32 mask;
	struct akcipher_instance *inst;
	struct pkcs1pad_inst_ctx *ctx;
	struct akcipher_alg *rsa_alg;
	const char *hash_name;
	int err;

	err = crypto_check_attr_type(tb, CRYPTO_ALG_TYPE_AKCIPHER, &mask);
	if (err)
		return err;

	inst = kzalloc(sizeof(*inst) + sizeof(*ctx), GFP_KERNEL);
	if (!inst)
		return -ENOMEM;

	ctx = akcipher_instance_ctx(inst);

	err = crypto_grab_akcipher(&ctx->spawn, akcipher_crypto_instance(inst),
				   crypto_attr_alg_name(tb[1]), 0, mask);
	if (err)
		goto err_free_inst;

	rsa_alg = crypto_spawn_akcipher_alg(&ctx->spawn);

	if (strcmp(rsa_alg->base.cra_name, "rsa") != 0) {
		err = -EINVAL;
		goto err_free_inst;
	}

	err = -ENAMETOOLONG;
	hash_name = crypto_attr_alg_name(tb[2]);
	if (IS_ERR(hash_name)) {
		if (snprintf(inst->alg.base.cra_name,
			     CRYPTO_MAX_ALG_NAME, "pkcs1pad(%s)",
			     rsa_alg->base.cra_name) >= CRYPTO_MAX_ALG_NAME)
			goto err_free_inst;

		if (snprintf(inst->alg.base.cra_driver_name,
			     CRYPTO_MAX_ALG_NAME, "pkcs1pad(%s)",
			     rsa_alg->base.cra_driver_name) >=
			     CRYPTO_MAX_ALG_NAME)
			goto err_free_inst;
	} else {
		ctx->digest_info = rsa_lookup_asn1(hash_name);
		if (!ctx->digest_info) {
			err = -EINVAL;
			goto err_free_inst;
		}

		if (snprintf(inst->alg.base.cra_name, CRYPTO_MAX_ALG_NAME,
			     "pkcs1pad(%s,%s)", rsa_alg->base.cra_name,
			     hash_name) >= CRYPTO_MAX_ALG_NAME)
			goto err_free_inst;

		if (snprintf(inst->alg.base.cra_driver_name,
			     CRYPTO_MAX_ALG_NAME, "pkcs1pad(%s,%s)",
			     rsa_alg->base.cra_driver_name,
			     hash_name) >= CRYPTO_MAX_ALG_NAME)
			goto err_free_inst;
	}

	inst->alg.base.cra_priority = rsa_alg->base.cra_priority;
	inst->alg.base.cra_ctxsize = sizeof(struct pkcs1pad_ctx);

	inst->alg.init = pkcs1pad_init_tfm;
	inst->alg.exit = pkcs1pad_exit_tfm;

	inst->alg.encrypt = pkcs1pad_encrypt;
	inst->alg.decrypt = pkcs1pad_decrypt;
	inst->alg.sign = pkcs1pad_sign;
	inst->alg.verify = pkcs1pad_verify;
	inst->alg.set_pub_key = pkcs1pad_set_pub_key;
	inst->alg.set_priv_key = pkcs1pad_set_priv_key;
	inst->alg.max_size = pkcs1pad_get_max_size;
	inst->alg.reqsize = sizeof(struct pkcs1pad_request) + rsa_alg->reqsize;

	inst->free = pkcs1pad_free;

	err = akcipher_register_instance(tmpl, inst);
	if (err) {
err_free_inst:
		pkcs1pad_free(inst);
	}
	return err;
}

struct crypto_template rsa_pkcs1pad_tmpl = {
	.name = "pkcs1pad",
	.create = pkcs1pad_create,
	.module = THIS_MODULE,
};<|MERGE_RESOLUTION|>--- conflicted
+++ resolved
@@ -498,11 +498,7 @@
 	sg_pcopy_to_buffer(req->src,
 			   sg_nents_for_len(req->src, sig_size + digest_size),
 			   req_ctx->out_buf + ctx->key_size,
-<<<<<<< HEAD
-			   req->dst_len, req->src_len);
-=======
 			   digest_size, sig_size);
->>>>>>> 3a82f341
 	/* Do the actual verification step. */
 	if (memcmp(req_ctx->out_buf + ctx->key_size, out_buf + pos,
 		   digest_size) != 0)
@@ -545,14 +541,8 @@
 	const unsigned int digest_size = req->dst_len;
 	int err;
 
-<<<<<<< HEAD
-	if (WARN_ON(req->dst) ||
-	    WARN_ON(!req->dst_len) ||
-	    !ctx->key_size || req->src_len != ctx->key_size)
-=======
 	if (WARN_ON(req->dst) || WARN_ON(!digest_size) ||
 	    !ctx->key_size || sig_size != ctx->key_size)
->>>>>>> 3a82f341
 		return -EINVAL;
 
 	req_ctx->out_buf = kmalloc(ctx->key_size + digest_size, GFP_KERNEL);
