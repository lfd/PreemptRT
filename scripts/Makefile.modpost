--- conflicted
+++ resolved
@@ -84,11 +84,7 @@
 src := $(obj)
 
 # Include the module's Makefile to find KBUILD_EXTRA_SYMBOLS
-<<<<<<< HEAD
-include $(if $(wildcard $(src)/Kbuild), $(src)/Kbuild, $(src)/Makefile)
-=======
 include $(or $(wildcard $(src)/Kbuild), $(src)/Makefile)
->>>>>>> bf44eed7
 
 # modpost option for external modules
 MODPOST += -e
