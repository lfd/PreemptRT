--- conflicted
+++ resolved
@@ -878,15 +878,9 @@
 
 		if (c->microcode >= p->patch_id)
 			continue;
-<<<<<<< HEAD
 
 		ret = UCODE_NEW;
 
-=======
-
-		ret = UCODE_NEW;
-
->>>>>>> 5729a900
 		memset(&amd_ucode_patch[nid], 0, PATCH_MAX_SIZE);
 		memcpy(&amd_ucode_patch[nid], p->data, min_t(u32, p->size, PATCH_MAX_SIZE));
 	}
