--- conflicted
+++ resolved
@@ -951,13 +951,8 @@
 			nvmem = mtd_otp_nvmem_register(mtd, "user-otp", size,
 						       mtd_nvmem_user_otp_reg_read);
 			if (IS_ERR(nvmem)) {
-<<<<<<< HEAD
-				dev_err(dev, "Failed to register OTP NVMEM device\n");
-				return PTR_ERR(nvmem);
-=======
 				err = PTR_ERR(nvmem);
 				goto err;
->>>>>>> 160f4124
 			}
 			mtd->otp_user_nvmem = nvmem;
 		}
@@ -974,10 +969,6 @@
 			nvmem = mtd_otp_nvmem_register(mtd, "factory-otp", size,
 						       mtd_nvmem_fact_otp_reg_read);
 			if (IS_ERR(nvmem)) {
-<<<<<<< HEAD
-				dev_err(dev, "Failed to register OTP NVMEM device\n");
-=======
->>>>>>> 160f4124
 				err = PTR_ERR(nvmem);
 				goto err;
 			}
