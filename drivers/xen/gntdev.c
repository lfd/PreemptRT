/******************************************************************************
 * gntdev.c
 *
 * Device for accessing (in user-space) pages that have been granted by other
 * domains.
 *
 * Copyright (c) 2006-2007, D G Murray.
 *           (c) 2009 Gerd Hoffmann <kraxel@redhat.com>
 *           (c) 2018 Oleksandr Andrushchenko, EPAM Systems Inc.
 *
 * This program is distributed in the hope that it will be useful,
 * but WITHOUT ANY WARRANTY; without even the implied warranty of
 * MERCHANTABILITY or FITNESS FOR A PARTICULAR PURPOSE.  See the
 * GNU General Public License for more details.
 *
 * You should have received a copy of the GNU General Public License
 * along with this program; if not, write to the Free Software
 * Foundation, Inc., 59 Temple Place, Suite 330, Boston, MA  02111-1307  USA
 */

#undef DEBUG

#define pr_fmt(fmt) "xen:" KBUILD_MODNAME ": " fmt

#include <linux/dma-mapping.h>
#include <linux/module.h>
#include <linux/kernel.h>
#include <linux/init.h>
#include <linux/miscdevice.h>
#include <linux/fs.h>
#include <linux/uaccess.h>
#include <linux/sched.h>
#include <linux/sched/mm.h>
#include <linux/spinlock.h>
#include <linux/slab.h>
#include <linux/highmem.h>
#include <linux/refcount.h>

#include <xen/xen.h>
#include <xen/grant_table.h>
#include <xen/balloon.h>
#include <xen/gntdev.h>
#include <xen/events.h>
#include <xen/page.h>
#include <asm/xen/hypervisor.h>
#include <asm/xen/hypercall.h>

#include "gntdev-common.h"
#ifdef CONFIG_XEN_GNTDEV_DMABUF
#include "gntdev-dmabuf.h"
#endif

MODULE_LICENSE("GPL");
MODULE_AUTHOR("Derek G. Murray <Derek.Murray@cl.cam.ac.uk>, "
	      "Gerd Hoffmann <kraxel@redhat.com>");
MODULE_DESCRIPTION("User-space granted page access driver");

static unsigned int limit = 64*1024;
module_param(limit, uint, 0644);
MODULE_PARM_DESC(limit,
	"Maximum number of grants that may be mapped by one mapping request");

static int use_ptemod;

static int unmap_grant_pages(struct gntdev_grant_map *map,
			     int offset, int pages);

static struct miscdevice gntdev_miscdev;

/* ------------------------------------------------------------------ */

bool gntdev_test_page_count(unsigned int count)
{
	return !count || count > limit;
}

static void gntdev_print_maps(struct gntdev_priv *priv,
			      char *text, int text_index)
{
#ifdef DEBUG
	struct gntdev_grant_map *map;

	pr_debug("%s: maps list (priv %p)\n", __func__, priv);
	list_for_each_entry(map, &priv->maps, next)
		pr_debug("  index %2d, count %2d %s\n",
		       map->index, map->count,
		       map->index == text_index && text ? text : "");
#endif
}

static void gntdev_free_map(struct gntdev_grant_map *map)
{
	if (map == NULL)
		return;

#ifdef CONFIG_XEN_GRANT_DMA_ALLOC
	if (map->dma_vaddr) {
		struct gnttab_dma_alloc_args args;

		args.dev = map->dma_dev;
		args.coherent = !!(map->dma_flags & GNTDEV_DMA_FLAG_COHERENT);
		args.nr_pages = map->count;
		args.pages = map->pages;
		args.frames = map->frames;
		args.vaddr = map->dma_vaddr;
		args.dev_bus_addr = map->dma_bus_addr;

		gnttab_dma_free_pages(&args);
	} else
#endif
	if (map->pages)
		gnttab_free_pages(map->count, map->pages);

#ifdef CONFIG_XEN_GRANT_DMA_ALLOC
	kvfree(map->frames);
#endif
	kvfree(map->pages);
	kvfree(map->grants);
	kvfree(map->map_ops);
	kvfree(map->unmap_ops);
	kvfree(map->kmap_ops);
	kvfree(map->kunmap_ops);
	kfree(map);
}

struct gntdev_grant_map *gntdev_alloc_map(struct gntdev_priv *priv, int count,
					  int dma_flags)
{
	struct gntdev_grant_map *add;
	int i;

	add = kzalloc(sizeof(*add), GFP_KERNEL);
	if (NULL == add)
		return NULL;

	add->grants    = kvmalloc_array(count, sizeof(add->grants[0]),
					GFP_KERNEL);
	add->map_ops   = kvmalloc_array(count, sizeof(add->map_ops[0]),
					GFP_KERNEL);
	add->unmap_ops = kvmalloc_array(count, sizeof(add->unmap_ops[0]),
					GFP_KERNEL);
	add->pages     = kvcalloc(count, sizeof(add->pages[0]), GFP_KERNEL);
	if (NULL == add->grants    ||
	    NULL == add->map_ops   ||
	    NULL == add->unmap_ops ||
	    NULL == add->pages)
		goto err;
	if (use_ptemod) {
		add->kmap_ops   = kvmalloc_array(count, sizeof(add->kmap_ops[0]),
						 GFP_KERNEL);
		add->kunmap_ops = kvmalloc_array(count, sizeof(add->kunmap_ops[0]),
						 GFP_KERNEL);
		if (NULL == add->kmap_ops || NULL == add->kunmap_ops)
			goto err;
	}

#ifdef CONFIG_XEN_GRANT_DMA_ALLOC
	add->dma_flags = dma_flags;

	/*
	 * Check if this mapping is requested to be backed
	 * by a DMA buffer.
	 */
	if (dma_flags & (GNTDEV_DMA_FLAG_WC | GNTDEV_DMA_FLAG_COHERENT)) {
		struct gnttab_dma_alloc_args args;

		add->frames = kvcalloc(count, sizeof(add->frames[0]),
				       GFP_KERNEL);
		if (!add->frames)
			goto err;

		/* Remember the device, so we can free DMA memory. */
		add->dma_dev = priv->dma_dev;

		args.dev = priv->dma_dev;
		args.coherent = !!(dma_flags & GNTDEV_DMA_FLAG_COHERENT);
		args.nr_pages = count;
		args.pages = add->pages;
		args.frames = add->frames;

		if (gnttab_dma_alloc_pages(&args))
			goto err;

		add->dma_vaddr = args.vaddr;
		add->dma_bus_addr = args.dev_bus_addr;
	} else
#endif
	if (gnttab_alloc_pages(count, add->pages))
		goto err;

	for (i = 0; i < count; i++) {
		add->grants[i].domid = DOMID_INVALID;
		add->grants[i].ref = INVALID_GRANT_REF;
		add->map_ops[i].handle = INVALID_GRANT_HANDLE;
		add->unmap_ops[i].handle = INVALID_GRANT_HANDLE;
		if (use_ptemod) {
			add->kmap_ops[i].handle = INVALID_GRANT_HANDLE;
			add->kunmap_ops[i].handle = INVALID_GRANT_HANDLE;
		}
	}

	add->index = 0;
	add->count = count;
	refcount_set(&add->users, 1);

	return add;

err:
	gntdev_free_map(add);
	return NULL;
}

void gntdev_add_map(struct gntdev_priv *priv, struct gntdev_grant_map *add)
{
	struct gntdev_grant_map *map;

	list_for_each_entry(map, &priv->maps, next) {
		if (add->index + add->count < map->index) {
			list_add_tail(&add->next, &map->next);
			goto done;
		}
		add->index = map->index + map->count;
	}
	list_add_tail(&add->next, &priv->maps);

done:
	gntdev_print_maps(priv, "[new]", add->index);
}

static struct gntdev_grant_map *gntdev_find_map_index(struct gntdev_priv *priv,
						      int index, int count)
{
	struct gntdev_grant_map *map;

	list_for_each_entry(map, &priv->maps, next) {
		if (map->index != index)
			continue;
		if (count && map->count != count)
			continue;
		return map;
	}
	return NULL;
}

void gntdev_put_map(struct gntdev_priv *priv, struct gntdev_grant_map *map)
{
	if (!map)
		return;

	if (!refcount_dec_and_test(&map->users))
		return;

	if (map->notify.flags & UNMAP_NOTIFY_SEND_EVENT) {
		notify_remote_via_evtchn(map->notify.event);
		evtchn_put(map->notify.event);
	}

	if (map->pages && !use_ptemod)
		unmap_grant_pages(map, 0, map->count);
	gntdev_free_map(map);
}

/* ------------------------------------------------------------------ */

static int find_grant_ptes(pte_t *pte, unsigned long addr, void *data)
{
	struct gntdev_grant_map *map = data;
	unsigned int pgnr = (addr - map->vma->vm_start) >> PAGE_SHIFT;
	int flags = map->flags | GNTMAP_application_map | GNTMAP_contains_pte |
		    (1 << _GNTMAP_guest_avail0);
	u64 pte_maddr;

	BUG_ON(pgnr >= map->count);
	pte_maddr = arbitrary_virt_to_machine(pte).maddr;

	gnttab_set_map_op(&map->map_ops[pgnr], pte_maddr, flags,
			  map->grants[pgnr].ref,
			  map->grants[pgnr].domid);
	gnttab_set_unmap_op(&map->unmap_ops[pgnr], pte_maddr, flags,
			    INVALID_GRANT_HANDLE);
	return 0;
}

int gntdev_map_grant_pages(struct gntdev_grant_map *map)
{
	int i, err = 0;

	if (!use_ptemod) {
		/* Note: it could already be mapped */
		if (map->map_ops[0].handle != INVALID_GRANT_HANDLE)
			return 0;
		for (i = 0; i < map->count; i++) {
			unsigned long addr = (unsigned long)
				pfn_to_kaddr(page_to_pfn(map->pages[i]));
			gnttab_set_map_op(&map->map_ops[i], addr, map->flags,
				map->grants[i].ref,
				map->grants[i].domid);
			gnttab_set_unmap_op(&map->unmap_ops[i], addr,
				map->flags, INVALID_GRANT_HANDLE);
		}
	} else {
		/*
		 * Setup the map_ops corresponding to the pte entries pointing
		 * to the kernel linear addresses of the struct pages.
		 * These ptes are completely different from the user ptes dealt
		 * with find_grant_ptes.
		 * Note that GNTMAP_device_map isn't needed here: The
		 * dev_bus_addr output field gets consumed only from ->map_ops,
		 * and by not requesting it when mapping we also avoid needing
		 * to mirror dev_bus_addr into ->unmap_ops (and holding an extra
		 * reference to the page in the hypervisor).
		 */
		unsigned int flags = (map->flags & ~GNTMAP_device_map) |
				     GNTMAP_host_map;

		for (i = 0; i < map->count; i++) {
			unsigned long address = (unsigned long)
				pfn_to_kaddr(page_to_pfn(map->pages[i]));
			BUG_ON(PageHighMem(map->pages[i]));

			gnttab_set_map_op(&map->kmap_ops[i], address, flags,
				map->grants[i].ref,
				map->grants[i].domid);
			gnttab_set_unmap_op(&map->kunmap_ops[i], address,
<<<<<<< HEAD
				flags, -1);
=======
				flags, INVALID_GRANT_HANDLE);
>>>>>>> 3b17187f
		}
	}

	pr_debug("map %d+%d\n", map->index, map->count);
<<<<<<< HEAD
	err = gnttab_map_refs(map->map_ops, use_ptemod ? map->kmap_ops : NULL,
			map->pages, map->count);
=======
	err = gnttab_map_refs(map->map_ops, map->kmap_ops, map->pages,
			map->count);
>>>>>>> 3b17187f

	for (i = 0; i < map->count; i++) {
		if (map->map_ops[i].status == GNTST_okay)
			map->unmap_ops[i].handle = map->map_ops[i].handle;
		else if (!err)
			err = -EINVAL;

		if (map->flags & GNTMAP_device_map)
			map->unmap_ops[i].dev_bus_addr = map->map_ops[i].dev_bus_addr;

		if (use_ptemod) {
			if (map->kmap_ops[i].status == GNTST_okay)
				map->kunmap_ops[i].handle = map->kmap_ops[i].handle;
			else if (!err)
				err = -EINVAL;
		}
	}
	return err;
}

static int __unmap_grant_pages(struct gntdev_grant_map *map, int offset,
			       int pages)
{
	int i, err = 0;
	struct gntab_unmap_queue_data unmap_data;

	if (map->notify.flags & UNMAP_NOTIFY_CLEAR_BYTE) {
		int pgno = (map->notify.addr >> PAGE_SHIFT);
		if (pgno >= offset && pgno < offset + pages) {
			/* No need for kmap, pages are in lowmem */
			uint8_t *tmp = pfn_to_kaddr(page_to_pfn(map->pages[pgno]));
			tmp[map->notify.addr & (PAGE_SIZE-1)] = 0;
			map->notify.flags &= ~UNMAP_NOTIFY_CLEAR_BYTE;
		}
	}

	unmap_data.unmap_ops = map->unmap_ops + offset;
	unmap_data.kunmap_ops = use_ptemod ? map->kunmap_ops + offset : NULL;
	unmap_data.pages = map->pages + offset;
	unmap_data.count = pages;

	err = gnttab_unmap_refs_sync(&unmap_data);
	if (err)
		return err;

	for (i = 0; i < pages; i++) {
		if (map->unmap_ops[offset+i].status)
			err = -EINVAL;
		pr_debug("unmap handle=%d st=%d\n",
			map->unmap_ops[offset+i].handle,
			map->unmap_ops[offset+i].status);
		map->unmap_ops[offset+i].handle = INVALID_GRANT_HANDLE;
		if (use_ptemod) {
			if (map->kunmap_ops[offset+i].status)
				err = -EINVAL;
			pr_debug("kunmap handle=%u st=%d\n",
				 map->kunmap_ops[offset+i].handle,
				 map->kunmap_ops[offset+i].status);
			map->kunmap_ops[offset+i].handle = INVALID_GRANT_HANDLE;
		}
	}
	return err;
}

static int unmap_grant_pages(struct gntdev_grant_map *map, int offset,
			     int pages)
{
	int range, err = 0;

	pr_debug("unmap %d+%d [%d+%d]\n", map->index, map->count, offset, pages);

	/* It is possible the requested range will have a "hole" where we
	 * already unmapped some of the grants. Only unmap valid ranges.
	 */
	while (pages && !err) {
		while (pages &&
		       map->unmap_ops[offset].handle == INVALID_GRANT_HANDLE) {
			offset++;
			pages--;
		}
		range = 0;
		while (range < pages) {
			if (map->unmap_ops[offset + range].handle ==
			    INVALID_GRANT_HANDLE)
				break;
			range++;
		}
		err = __unmap_grant_pages(map, offset, range);
		offset += range;
		pages -= range;
	}

	return err;
}

/* ------------------------------------------------------------------ */

static void gntdev_vma_open(struct vm_area_struct *vma)
{
	struct gntdev_grant_map *map = vma->vm_private_data;

	pr_debug("gntdev_vma_open %p\n", vma);
	refcount_inc(&map->users);
}

static void gntdev_vma_close(struct vm_area_struct *vma)
{
	struct gntdev_grant_map *map = vma->vm_private_data;
	struct file *file = vma->vm_file;
	struct gntdev_priv *priv = file->private_data;

	pr_debug("gntdev_vma_close %p\n", vma);
	if (use_ptemod) {
		WARN_ON(map->vma != vma);
		mmu_interval_notifier_remove(&map->notifier);
		map->vma = NULL;
	}
	vma->vm_private_data = NULL;
	gntdev_put_map(priv, map);
}

static struct page *gntdev_vma_find_special_page(struct vm_area_struct *vma,
						 unsigned long addr)
{
	struct gntdev_grant_map *map = vma->vm_private_data;

	return map->pages[(addr - map->pages_vm_start) >> PAGE_SHIFT];
}

static const struct vm_operations_struct gntdev_vmops = {
	.open = gntdev_vma_open,
	.close = gntdev_vma_close,
	.find_special_page = gntdev_vma_find_special_page,
};

/* ------------------------------------------------------------------ */

static bool gntdev_invalidate(struct mmu_interval_notifier *mn,
			      const struct mmu_notifier_range *range,
			      unsigned long cur_seq)
{
	struct gntdev_grant_map *map =
		container_of(mn, struct gntdev_grant_map, notifier);
	unsigned long mstart, mend;
	int err;

	if (!mmu_notifier_range_blockable(range))
		return false;

	/*
	 * If the VMA is split or otherwise changed the notifier is not
	 * updated, but we don't want to process VA's outside the modified
	 * VMA. FIXME: It would be much more understandable to just prevent
	 * modifying the VMA in the first place.
	 */
	if (map->vma->vm_start >= range->end ||
	    map->vma->vm_end <= range->start)
		return true;

	mstart = max(range->start, map->vma->vm_start);
	mend = min(range->end, map->vma->vm_end);
	pr_debug("map %d+%d (%lx %lx), range %lx %lx, mrange %lx %lx\n",
			map->index, map->count,
			map->vma->vm_start, map->vma->vm_end,
			range->start, range->end, mstart, mend);
	err = unmap_grant_pages(map,
				(mstart - map->vma->vm_start) >> PAGE_SHIFT,
				(mend - mstart) >> PAGE_SHIFT);
	WARN_ON(err);

	return true;
}

static const struct mmu_interval_notifier_ops gntdev_mmu_ops = {
	.invalidate = gntdev_invalidate,
};

/* ------------------------------------------------------------------ */

static int gntdev_open(struct inode *inode, struct file *flip)
{
	struct gntdev_priv *priv;

	priv = kzalloc(sizeof(*priv), GFP_KERNEL);
	if (!priv)
		return -ENOMEM;

	INIT_LIST_HEAD(&priv->maps);
	mutex_init(&priv->lock);

#ifdef CONFIG_XEN_GNTDEV_DMABUF
	priv->dmabuf_priv = gntdev_dmabuf_init(flip);
	if (IS_ERR(priv->dmabuf_priv)) {
		int ret = PTR_ERR(priv->dmabuf_priv);

		kfree(priv);
		return ret;
	}
#endif

	flip->private_data = priv;
#ifdef CONFIG_XEN_GRANT_DMA_ALLOC
	priv->dma_dev = gntdev_miscdev.this_device;
	dma_coerce_mask_and_coherent(priv->dma_dev, DMA_BIT_MASK(64));
#endif
	pr_debug("priv %p\n", priv);

	return 0;
}

static int gntdev_release(struct inode *inode, struct file *flip)
{
	struct gntdev_priv *priv = flip->private_data;
	struct gntdev_grant_map *map;

	pr_debug("priv %p\n", priv);

	mutex_lock(&priv->lock);
	while (!list_empty(&priv->maps)) {
		map = list_entry(priv->maps.next,
				 struct gntdev_grant_map, next);
		list_del(&map->next);
		gntdev_put_map(NULL /* already removed */, map);
	}
	mutex_unlock(&priv->lock);

#ifdef CONFIG_XEN_GNTDEV_DMABUF
	gntdev_dmabuf_fini(priv->dmabuf_priv);
#endif

	kfree(priv);
	return 0;
}

static long gntdev_ioctl_map_grant_ref(struct gntdev_priv *priv,
				       struct ioctl_gntdev_map_grant_ref __user *u)
{
	struct ioctl_gntdev_map_grant_ref op;
	struct gntdev_grant_map *map;
	int err;

	if (copy_from_user(&op, u, sizeof(op)) != 0)
		return -EFAULT;
	pr_debug("priv %p, add %d\n", priv, op.count);
	if (unlikely(gntdev_test_page_count(op.count)))
		return -EINVAL;

	err = -ENOMEM;
	map = gntdev_alloc_map(priv, op.count, 0 /* This is not a dma-buf. */);
	if (!map)
		return err;

	if (copy_from_user(map->grants, &u->refs,
			   sizeof(map->grants[0]) * op.count) != 0) {
		gntdev_put_map(NULL, map);
		return -EFAULT;
	}

	mutex_lock(&priv->lock);
	gntdev_add_map(priv, map);
	op.index = map->index << PAGE_SHIFT;
	mutex_unlock(&priv->lock);

	if (copy_to_user(u, &op, sizeof(op)) != 0)
		return -EFAULT;

	return 0;
}

static long gntdev_ioctl_unmap_grant_ref(struct gntdev_priv *priv,
					 struct ioctl_gntdev_unmap_grant_ref __user *u)
{
	struct ioctl_gntdev_unmap_grant_ref op;
	struct gntdev_grant_map *map;
	int err = -ENOENT;

	if (copy_from_user(&op, u, sizeof(op)) != 0)
		return -EFAULT;
	pr_debug("priv %p, del %d+%d\n", priv, (int)op.index, (int)op.count);

	mutex_lock(&priv->lock);
	map = gntdev_find_map_index(priv, op.index >> PAGE_SHIFT, op.count);
	if (map) {
		list_del(&map->next);
		err = 0;
	}
	mutex_unlock(&priv->lock);
	if (map)
		gntdev_put_map(priv, map);
	return err;
}

static long gntdev_ioctl_get_offset_for_vaddr(struct gntdev_priv *priv,
					      struct ioctl_gntdev_get_offset_for_vaddr __user *u)
{
	struct ioctl_gntdev_get_offset_for_vaddr op;
	struct vm_area_struct *vma;
	struct gntdev_grant_map *map;
	int rv = -EINVAL;

	if (copy_from_user(&op, u, sizeof(op)) != 0)
		return -EFAULT;
	pr_debug("priv %p, offset for vaddr %lx\n", priv, (unsigned long)op.vaddr);

	mmap_read_lock(current->mm);
	vma = find_vma(current->mm, op.vaddr);
	if (!vma || vma->vm_ops != &gntdev_vmops)
		goto out_unlock;

	map = vma->vm_private_data;
	if (!map)
		goto out_unlock;

	op.offset = map->index << PAGE_SHIFT;
	op.count = map->count;
	rv = 0;

 out_unlock:
	mmap_read_unlock(current->mm);

	if (rv == 0 && copy_to_user(u, &op, sizeof(op)) != 0)
		return -EFAULT;
	return rv;
}

static long gntdev_ioctl_notify(struct gntdev_priv *priv, void __user *u)
{
	struct ioctl_gntdev_unmap_notify op;
	struct gntdev_grant_map *map;
	int rc;
	int out_flags;
	evtchn_port_t out_event;

	if (copy_from_user(&op, u, sizeof(op)))
		return -EFAULT;

	if (op.action & ~(UNMAP_NOTIFY_CLEAR_BYTE|UNMAP_NOTIFY_SEND_EVENT))
		return -EINVAL;

	/* We need to grab a reference to the event channel we are going to use
	 * to send the notify before releasing the reference we may already have
	 * (if someone has called this ioctl twice). This is required so that
	 * it is possible to change the clear_byte part of the notification
	 * without disturbing the event channel part, which may now be the last
	 * reference to that event channel.
	 */
	if (op.action & UNMAP_NOTIFY_SEND_EVENT) {
		if (evtchn_get(op.event_channel_port))
			return -EINVAL;
	}

	out_flags = op.action;
	out_event = op.event_channel_port;

	mutex_lock(&priv->lock);

	list_for_each_entry(map, &priv->maps, next) {
		uint64_t begin = map->index << PAGE_SHIFT;
		uint64_t end = (map->index + map->count) << PAGE_SHIFT;
		if (op.index >= begin && op.index < end)
			goto found;
	}
	rc = -ENOENT;
	goto unlock_out;

 found:
	if ((op.action & UNMAP_NOTIFY_CLEAR_BYTE) &&
			(map->flags & GNTMAP_readonly)) {
		rc = -EINVAL;
		goto unlock_out;
	}

	out_flags = map->notify.flags;
	out_event = map->notify.event;

	map->notify.flags = op.action;
	map->notify.addr = op.index - (map->index << PAGE_SHIFT);
	map->notify.event = op.event_channel_port;

	rc = 0;

 unlock_out:
	mutex_unlock(&priv->lock);

	/* Drop the reference to the event channel we did not save in the map */
	if (out_flags & UNMAP_NOTIFY_SEND_EVENT)
		evtchn_put(out_event);

	return rc;
}

#define GNTDEV_COPY_BATCH 16

struct gntdev_copy_batch {
	struct gnttab_copy ops[GNTDEV_COPY_BATCH];
	struct page *pages[GNTDEV_COPY_BATCH];
	s16 __user *status[GNTDEV_COPY_BATCH];
	unsigned int nr_ops;
	unsigned int nr_pages;
	bool writeable;
};

static int gntdev_get_page(struct gntdev_copy_batch *batch, void __user *virt,
				unsigned long *gfn)
{
	unsigned long addr = (unsigned long)virt;
	struct page *page;
	unsigned long xen_pfn;
	int ret;

	ret = pin_user_pages_fast(addr, 1, batch->writeable ? FOLL_WRITE : 0, &page);
	if (ret < 0)
		return ret;

	batch->pages[batch->nr_pages++] = page;

	xen_pfn = page_to_xen_pfn(page) + XEN_PFN_DOWN(addr & ~PAGE_MASK);
	*gfn = pfn_to_gfn(xen_pfn);

	return 0;
}

static void gntdev_put_pages(struct gntdev_copy_batch *batch)
{
	unpin_user_pages_dirty_lock(batch->pages, batch->nr_pages, batch->writeable);
	batch->nr_pages = 0;
	batch->writeable = false;
}

static int gntdev_copy(struct gntdev_copy_batch *batch)
{
	unsigned int i;

	gnttab_batch_copy(batch->ops, batch->nr_ops);
	gntdev_put_pages(batch);

	/*
	 * For each completed op, update the status if the op failed
	 * and all previous ops for the segment were successful.
	 */
	for (i = 0; i < batch->nr_ops; i++) {
		s16 status = batch->ops[i].status;
		s16 old_status;

		if (status == GNTST_okay)
			continue;

		if (__get_user(old_status, batch->status[i]))
			return -EFAULT;

		if (old_status != GNTST_okay)
			continue;

		if (__put_user(status, batch->status[i]))
			return -EFAULT;
	}

	batch->nr_ops = 0;
	return 0;
}

static int gntdev_grant_copy_seg(struct gntdev_copy_batch *batch,
				 struct gntdev_grant_copy_segment *seg,
				 s16 __user *status)
{
	uint16_t copied = 0;

	/*
	 * Disallow local -> local copies since there is only space in
	 * batch->pages for one page per-op and this would be a very
	 * expensive memcpy().
	 */
	if (!(seg->flags & (GNTCOPY_source_gref | GNTCOPY_dest_gref)))
		return -EINVAL;

	/* Can't cross page if source/dest is a grant ref. */
	if (seg->flags & GNTCOPY_source_gref) {
		if (seg->source.foreign.offset + seg->len > XEN_PAGE_SIZE)
			return -EINVAL;
	}
	if (seg->flags & GNTCOPY_dest_gref) {
		if (seg->dest.foreign.offset + seg->len > XEN_PAGE_SIZE)
			return -EINVAL;
	}

	if (put_user(GNTST_okay, status))
		return -EFAULT;

	while (copied < seg->len) {
		struct gnttab_copy *op;
		void __user *virt;
		size_t len, off;
		unsigned long gfn;
		int ret;

		if (batch->nr_ops >= GNTDEV_COPY_BATCH) {
			ret = gntdev_copy(batch);
			if (ret < 0)
				return ret;
		}

		len = seg->len - copied;

		op = &batch->ops[batch->nr_ops];
		op->flags = 0;

		if (seg->flags & GNTCOPY_source_gref) {
			op->source.u.ref = seg->source.foreign.ref;
			op->source.domid = seg->source.foreign.domid;
			op->source.offset = seg->source.foreign.offset + copied;
			op->flags |= GNTCOPY_source_gref;
		} else {
			virt = seg->source.virt + copied;
			off = (unsigned long)virt & ~XEN_PAGE_MASK;
			len = min(len, (size_t)XEN_PAGE_SIZE - off);
			batch->writeable = false;

			ret = gntdev_get_page(batch, virt, &gfn);
			if (ret < 0)
				return ret;

			op->source.u.gmfn = gfn;
			op->source.domid = DOMID_SELF;
			op->source.offset = off;
		}

		if (seg->flags & GNTCOPY_dest_gref) {
			op->dest.u.ref = seg->dest.foreign.ref;
			op->dest.domid = seg->dest.foreign.domid;
			op->dest.offset = seg->dest.foreign.offset + copied;
			op->flags |= GNTCOPY_dest_gref;
		} else {
			virt = seg->dest.virt + copied;
			off = (unsigned long)virt & ~XEN_PAGE_MASK;
			len = min(len, (size_t)XEN_PAGE_SIZE - off);
			batch->writeable = true;

			ret = gntdev_get_page(batch, virt, &gfn);
			if (ret < 0)
				return ret;

			op->dest.u.gmfn = gfn;
			op->dest.domid = DOMID_SELF;
			op->dest.offset = off;
		}

		op->len = len;
		copied += len;

		batch->status[batch->nr_ops] = status;
		batch->nr_ops++;
	}

	return 0;
}

static long gntdev_ioctl_grant_copy(struct gntdev_priv *priv, void __user *u)
{
	struct ioctl_gntdev_grant_copy copy;
	struct gntdev_copy_batch batch;
	unsigned int i;
	int ret = 0;

	if (copy_from_user(&copy, u, sizeof(copy)))
		return -EFAULT;

	batch.nr_ops = 0;
	batch.nr_pages = 0;

	for (i = 0; i < copy.count; i++) {
		struct gntdev_grant_copy_segment seg;

		if (copy_from_user(&seg, &copy.segments[i], sizeof(seg))) {
			ret = -EFAULT;
			goto out;
		}

		ret = gntdev_grant_copy_seg(&batch, &seg, &copy.segments[i].status);
		if (ret < 0)
			goto out;

		cond_resched();
	}
	if (batch.nr_ops)
		ret = gntdev_copy(&batch);
	return ret;

  out:
	gntdev_put_pages(&batch);
	return ret;
}

static long gntdev_ioctl(struct file *flip,
			 unsigned int cmd, unsigned long arg)
{
	struct gntdev_priv *priv = flip->private_data;
	void __user *ptr = (void __user *)arg;

	switch (cmd) {
	case IOCTL_GNTDEV_MAP_GRANT_REF:
		return gntdev_ioctl_map_grant_ref(priv, ptr);

	case IOCTL_GNTDEV_UNMAP_GRANT_REF:
		return gntdev_ioctl_unmap_grant_ref(priv, ptr);

	case IOCTL_GNTDEV_GET_OFFSET_FOR_VADDR:
		return gntdev_ioctl_get_offset_for_vaddr(priv, ptr);

	case IOCTL_GNTDEV_SET_UNMAP_NOTIFY:
		return gntdev_ioctl_notify(priv, ptr);

	case IOCTL_GNTDEV_GRANT_COPY:
		return gntdev_ioctl_grant_copy(priv, ptr);

#ifdef CONFIG_XEN_GNTDEV_DMABUF
	case IOCTL_GNTDEV_DMABUF_EXP_FROM_REFS:
		return gntdev_ioctl_dmabuf_exp_from_refs(priv, use_ptemod, ptr);

	case IOCTL_GNTDEV_DMABUF_EXP_WAIT_RELEASED:
		return gntdev_ioctl_dmabuf_exp_wait_released(priv, ptr);

	case IOCTL_GNTDEV_DMABUF_IMP_TO_REFS:
		return gntdev_ioctl_dmabuf_imp_to_refs(priv, ptr);

	case IOCTL_GNTDEV_DMABUF_IMP_RELEASE:
		return gntdev_ioctl_dmabuf_imp_release(priv, ptr);
#endif

	default:
		pr_debug("priv %p, unknown cmd %x\n", priv, cmd);
		return -ENOIOCTLCMD;
	}

	return 0;
}

static int gntdev_mmap(struct file *flip, struct vm_area_struct *vma)
{
	struct gntdev_priv *priv = flip->private_data;
	int index = vma->vm_pgoff;
	int count = vma_pages(vma);
	struct gntdev_grant_map *map;
	int err = -EINVAL;

	if ((vma->vm_flags & VM_WRITE) && !(vma->vm_flags & VM_SHARED))
		return -EINVAL;

	pr_debug("map %d+%d at %lx (pgoff %lx)\n",
			index, count, vma->vm_start, vma->vm_pgoff);

	mutex_lock(&priv->lock);
	map = gntdev_find_map_index(priv, index, count);
	if (!map)
		goto unlock_out;
	if (use_ptemod && map->vma)
		goto unlock_out;
	refcount_inc(&map->users);

	vma->vm_ops = &gntdev_vmops;

	vma->vm_flags |= VM_DONTEXPAND | VM_DONTDUMP | VM_MIXEDMAP;

	if (use_ptemod)
		vma->vm_flags |= VM_DONTCOPY;

	vma->vm_private_data = map;
	if (map->flags) {
		if ((vma->vm_flags & VM_WRITE) &&
				(map->flags & GNTMAP_readonly))
			goto out_unlock_put;
	} else {
		map->flags = GNTMAP_host_map;
		if (!(vma->vm_flags & VM_WRITE))
			map->flags |= GNTMAP_readonly;
	}

	if (use_ptemod) {
		map->vma = vma;
		err = mmu_interval_notifier_insert_locked(
			&map->notifier, vma->vm_mm, vma->vm_start,
			vma->vm_end - vma->vm_start, &gntdev_mmu_ops);
		if (err) {
			map->vma = NULL;
			goto out_unlock_put;
		}
	}
	mutex_unlock(&priv->lock);

	if (use_ptemod) {
		/*
		 * gntdev takes the address of the PTE in find_grant_ptes() and
		 * passes it to the hypervisor in gntdev_map_grant_pages(). The
		 * purpose of the notifier is to prevent the hypervisor pointer
		 * to the PTE from going stale.
		 *
		 * Since this vma's mappings can't be touched without the
		 * mmap_lock, and we are holding it now, there is no need for
		 * the notifier_range locking pattern.
		 */
		mmu_interval_read_begin(&map->notifier);

		map->pages_vm_start = vma->vm_start;
		err = apply_to_page_range(vma->vm_mm, vma->vm_start,
					  vma->vm_end - vma->vm_start,
					  find_grant_ptes, map);
		if (err) {
			pr_warn("find_grant_ptes() failure.\n");
			goto out_put_map;
		}
	}

	err = gntdev_map_grant_pages(map);
	if (err)
		goto out_put_map;

	if (!use_ptemod) {
		err = vm_map_pages_zero(vma, map->pages, map->count);
		if (err)
			goto out_put_map;
	}

	return 0;

unlock_out:
	mutex_unlock(&priv->lock);
	return err;

out_unlock_put:
	mutex_unlock(&priv->lock);
out_put_map:
	if (use_ptemod) {
		unmap_grant_pages(map, 0, map->count);
		if (map->vma) {
			mmu_interval_notifier_remove(&map->notifier);
			map->vma = NULL;
		}
	}
	gntdev_put_map(priv, map);
	return err;
}

static const struct file_operations gntdev_fops = {
	.owner = THIS_MODULE,
	.open = gntdev_open,
	.release = gntdev_release,
	.mmap = gntdev_mmap,
	.unlocked_ioctl = gntdev_ioctl
};

static struct miscdevice gntdev_miscdev = {
	.minor        = MISC_DYNAMIC_MINOR,
	.name         = "xen/gntdev",
	.fops         = &gntdev_fops,
};

/* ------------------------------------------------------------------ */

static int __init gntdev_init(void)
{
	int err;

	if (!xen_domain())
		return -ENODEV;

	use_ptemod = !xen_feature(XENFEAT_auto_translated_physmap);

	err = misc_register(&gntdev_miscdev);
	if (err != 0) {
		pr_err("Could not register gntdev device\n");
		return err;
	}
	return 0;
}

static void __exit gntdev_exit(void)
{
	misc_deregister(&gntdev_miscdev);
}

module_init(gntdev_init);
module_exit(gntdev_exit);

/* ------------------------------------------------------------------ */<|MERGE_RESOLUTION|>--- conflicted
+++ resolved
@@ -322,22 +322,13 @@
 				map->grants[i].ref,
 				map->grants[i].domid);
 			gnttab_set_unmap_op(&map->kunmap_ops[i], address,
-<<<<<<< HEAD
-				flags, -1);
-=======
 				flags, INVALID_GRANT_HANDLE);
->>>>>>> 3b17187f
 		}
 	}
 
 	pr_debug("map %d+%d\n", map->index, map->count);
-<<<<<<< HEAD
-	err = gnttab_map_refs(map->map_ops, use_ptemod ? map->kmap_ops : NULL,
-			map->pages, map->count);
-=======
 	err = gnttab_map_refs(map->map_ops, map->kmap_ops, map->pages,
 			map->count);
->>>>>>> 3b17187f
 
 	for (i = 0; i < map->count; i++) {
 		if (map->map_ops[i].status == GNTST_okay)
