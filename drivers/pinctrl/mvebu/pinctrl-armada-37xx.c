/*
 * Marvell 37xx SoC pinctrl driver
 *
 * Copyright (C) 2017 Marvell
 *
 * Gregory CLEMENT <gregory.clement@free-electrons.com>
 *
 * This file is licensed under the terms of the GNU General Public
 * License version 2 or later. This program is licensed "as is"
 * without any warranty of any kind, whether express or implied.
 */

#include <linux/gpio/driver.h>
#include <linux/mfd/syscon.h>
#include <linux/of.h>
#include <linux/of_address.h>
#include <linux/of_device.h>
#include <linux/of_irq.h>
#include <linux/pinctrl/pinconf-generic.h>
#include <linux/pinctrl/pinconf.h>
#include <linux/pinctrl/pinctrl.h>
#include <linux/pinctrl/pinmux.h>
#include <linux/platform_device.h>
#include <linux/property.h>
#include <linux/regmap.h>
#include <linux/slab.h>
#include <linux/string_helpers.h>

#include "../pinctrl-utils.h"

#define OUTPUT_EN	0x0
#define INPUT_VAL	0x10
#define OUTPUT_VAL	0x18
#define OUTPUT_CTL	0x20
#define SELECTION	0x30

#define IRQ_EN		0x0
#define IRQ_POL		0x08
#define IRQ_STATUS	0x10
#define IRQ_WKUP	0x18

#define NB_FUNCS 3
#define GPIO_PER_REG	32

/**
 * struct armada_37xx_pin_group: represents group of pins of a pinmux function.
 * The pins of a pinmux groups are composed of one or two groups of contiguous
 * pins.
 * @name:	Name of the pin group, used to lookup the group.
 * @start_pin:	Index of the first pin of the main range of pins belonging to
 *		the group
 * @npins:	Number of pins included in the first range
 * @reg_mask:	Bit mask matching the group in the selection register
 * @val:	Value to write to the registers for a given function
 * @extra_pin:	Index of the first pin of the optional second range of pins
 *		belonging to the group
 * @extra_npins:Number of pins included in the second optional range
 * @funcs:	A list of pinmux functions that can be selected for this group.
 * @pins:	List of the pins included in the group
 */
struct armada_37xx_pin_group {
	const char	*name;
	unsigned int	start_pin;
	unsigned int	npins;
	u32		reg_mask;
	u32		val[NB_FUNCS];
	unsigned int	extra_pin;
	unsigned int	extra_npins;
	const char	*funcs[NB_FUNCS];
	unsigned int	*pins;
};

struct armada_37xx_pin_data {
	u8				nr_pins;
	char				*name;
	struct armada_37xx_pin_group	*groups;
	int				ngroups;
};

struct armada_37xx_pmx_func {
	const char		*name;
	const char		**groups;
	unsigned int		ngroups;
};

struct armada_37xx_pm_state {
	u32 out_en_l;
	u32 out_en_h;
	u32 out_val_l;
	u32 out_val_h;
	u32 irq_en_l;
	u32 irq_en_h;
	u32 irq_pol_l;
	u32 irq_pol_h;
	u32 selection;
};

struct armada_37xx_pinctrl {
	struct regmap			*regmap;
	void __iomem			*base;
	const struct armada_37xx_pin_data	*data;
	struct device			*dev;
	struct gpio_chip		gpio_chip;
	struct irq_chip			irq_chip;
	raw_spinlock_t			irq_lock;
	struct pinctrl_desc		pctl;
	struct pinctrl_dev		*pctl_dev;
	struct armada_37xx_pin_group	*groups;
	unsigned int			ngroups;
	struct armada_37xx_pmx_func	*funcs;
	unsigned int			nfuncs;
	struct armada_37xx_pm_state	pm;
};

#define PIN_GRP(_name, _start, _nr, _mask, _func1, _func2)	\
	{					\
		.name = _name,			\
		.start_pin = _start,		\
		.npins = _nr,			\
		.reg_mask = _mask,		\
		.val = {0, _mask},		\
		.funcs = {_func1, _func2}	\
	}

#define PIN_GRP_GPIO(_name, _start, _nr, _mask, _func1)	\
	{					\
		.name = _name,			\
		.start_pin = _start,		\
		.npins = _nr,			\
		.reg_mask = _mask,		\
		.val = {0, _mask},		\
		.funcs = {_func1, "gpio"}	\
	}

#define PIN_GRP_GPIO_2(_name, _start, _nr, _mask, _val1, _val2, _func1)   \
	{					\
		.name = _name,			\
		.start_pin = _start,		\
		.npins = _nr,			\
		.reg_mask = _mask,		\
		.val = {_val1, _val2},		\
		.funcs = {_func1, "gpio"}	\
	}

#define PIN_GRP_GPIO_3(_name, _start, _nr, _mask, _v1, _v2, _v3, _f1, _f2) \
	{					\
		.name = _name,			\
		.start_pin = _start,		\
		.npins = _nr,			\
		.reg_mask = _mask,		\
		.val = {_v1, _v2, _v3},	\
		.funcs = {_f1, _f2, "gpio"}	\
	}

#define PIN_GRP_EXTRA(_name, _start, _nr, _mask, _v1, _v2, _start2, _nr2, \
		      _f1, _f2)				\
	{						\
		.name = _name,				\
		.start_pin = _start,			\
		.npins = _nr,				\
		.reg_mask = _mask,			\
		.val = {_v1, _v2},			\
		.extra_pin = _start2,			\
		.extra_npins = _nr2,			\
		.funcs = {_f1, _f2}			\
	}

static struct armada_37xx_pin_group armada_37xx_nb_groups[] = {
	PIN_GRP_GPIO("jtag", 20, 5, BIT(0), "jtag"),
	PIN_GRP_GPIO("sdio0", 8, 3, BIT(1), "sdio"),
	PIN_GRP_GPIO("emmc_nb", 27, 9, BIT(2), "emmc"),
	PIN_GRP_GPIO_3("pwm0", 11, 1, BIT(3) | BIT(20), 0, BIT(20), BIT(3),
		       "pwm", "led"),
	PIN_GRP_GPIO_3("pwm1", 12, 1, BIT(4) | BIT(21), 0, BIT(21), BIT(4),
		       "pwm", "led"),
	PIN_GRP_GPIO_3("pwm2", 13, 1, BIT(5) | BIT(22), 0, BIT(22), BIT(5),
		       "pwm", "led"),
	PIN_GRP_GPIO_3("pwm3", 14, 1, BIT(6) | BIT(23), 0, BIT(23), BIT(6),
		       "pwm", "led"),
	PIN_GRP_GPIO("pmic1", 7, 1, BIT(7), "pmic"),
	PIN_GRP_GPIO("pmic0", 6, 1, BIT(8), "pmic"),
	PIN_GRP_GPIO("i2c2", 2, 2, BIT(9), "i2c"),
	PIN_GRP_GPIO("i2c1", 0, 2, BIT(10), "i2c"),
	PIN_GRP_GPIO("spi_cs1", 17, 1, BIT(12), "spi"),
	PIN_GRP_GPIO_2("spi_cs2", 18, 1, BIT(13) | BIT(19), 0, BIT(13), "spi"),
	PIN_GRP_GPIO_2("spi_cs3", 19, 1, BIT(14) | BIT(19), 0, BIT(14), "spi"),
	PIN_GRP_GPIO("onewire", 4, 1, BIT(16), "onewire"),
	PIN_GRP_GPIO("uart1", 25, 2, BIT(17), "uart"),
	PIN_GRP_GPIO("spi_quad", 15, 2, BIT(18), "spi"),
	PIN_GRP_EXTRA("uart2", 9, 2, BIT(1) | BIT(13) | BIT(14) | BIT(19),
		      BIT(1) | BIT(13) | BIT(14), BIT(1) | BIT(19),
		      18, 2, "gpio", "uart"),
};

static struct armada_37xx_pin_group armada_37xx_sb_groups[] = {
	PIN_GRP_GPIO("usb32_drvvbus0", 0, 1, BIT(0), "drvbus"),
	PIN_GRP_GPIO("usb2_drvvbus1", 1, 1, BIT(1), "drvbus"),
	PIN_GRP_GPIO("sdio_sb", 24, 6, BIT(2), "sdio"),
	PIN_GRP_GPIO("rgmii", 6, 12, BIT(3), "mii"),
	PIN_GRP_GPIO("smi", 18, 2, BIT(4), "smi"),
	PIN_GRP_GPIO("pcie1", 3, 1, BIT(5), "pcie"), /* this actually controls "pcie1_reset" */
	PIN_GRP_GPIO("pcie1_clkreq", 4, 1, BIT(9), "pcie"),
	PIN_GRP_GPIO("pcie1_wakeup", 5, 1, BIT(10), "pcie"),
	PIN_GRP_GPIO("ptp", 20, 3, BIT(11) | BIT(12) | BIT(13), "ptp"),
	PIN_GRP("ptp_clk", 21, 1, BIT(6), "ptp", "mii"),
	PIN_GRP("ptp_trig", 22, 1, BIT(7), "ptp", "mii"),
	PIN_GRP_GPIO_3("mii_col", 23, 1, BIT(8) | BIT(14), 0, BIT(8), BIT(14),
		       "mii", "mii_err"),
};

static const struct armada_37xx_pin_data armada_37xx_pin_nb = {
	.nr_pins = 36,
	.name = "GPIO1",
	.groups = armada_37xx_nb_groups,
	.ngroups = ARRAY_SIZE(armada_37xx_nb_groups),
};

static const struct armada_37xx_pin_data armada_37xx_pin_sb = {
	.nr_pins = 30,
	.name = "GPIO2",
	.groups = armada_37xx_sb_groups,
	.ngroups = ARRAY_SIZE(armada_37xx_sb_groups),
};

static inline void armada_37xx_update_reg(unsigned int *reg,
					  unsigned int *offset)
{
	/* We never have more than 2 registers */
	if (*offset >= GPIO_PER_REG) {
		*offset -= GPIO_PER_REG;
		*reg += sizeof(u32);
	}
}

static struct armada_37xx_pin_group *armada_37xx_find_next_grp_by_pin(
	struct armada_37xx_pinctrl *info, int pin, int *grp)
{
	while (*grp < info->ngroups) {
		struct armada_37xx_pin_group *group = &info->groups[*grp];
		int j;

		*grp = *grp + 1;
		for (j = 0; j < (group->npins + group->extra_npins); j++)
			if (group->pins[j] == pin)
				return group;
	}
	return NULL;
}

static int armada_37xx_pin_config_group_get(struct pinctrl_dev *pctldev,
			    unsigned int selector, unsigned long *config)
{
	return -ENOTSUPP;
}

static int armada_37xx_pin_config_group_set(struct pinctrl_dev *pctldev,
			    unsigned int selector, unsigned long *configs,
			    unsigned int num_configs)
{
	return -ENOTSUPP;
}

static const struct pinconf_ops armada_37xx_pinconf_ops = {
	.is_generic = true,
	.pin_config_group_get = armada_37xx_pin_config_group_get,
	.pin_config_group_set = armada_37xx_pin_config_group_set,
};

static int armada_37xx_get_groups_count(struct pinctrl_dev *pctldev)
{
	struct armada_37xx_pinctrl *info = pinctrl_dev_get_drvdata(pctldev);

	return info->ngroups;
}

static const char *armada_37xx_get_group_name(struct pinctrl_dev *pctldev,
					      unsigned int group)
{
	struct armada_37xx_pinctrl *info = pinctrl_dev_get_drvdata(pctldev);

	return info->groups[group].name;
}

static int armada_37xx_get_group_pins(struct pinctrl_dev *pctldev,
				      unsigned int selector,
				      const unsigned int **pins,
				      unsigned int *npins)
{
	struct armada_37xx_pinctrl *info = pinctrl_dev_get_drvdata(pctldev);

	if (selector >= info->ngroups)
		return -EINVAL;

	*pins = info->groups[selector].pins;
	*npins = info->groups[selector].npins +
		info->groups[selector].extra_npins;

	return 0;
}

static const struct pinctrl_ops armada_37xx_pctrl_ops = {
	.get_groups_count	= armada_37xx_get_groups_count,
	.get_group_name		= armada_37xx_get_group_name,
	.get_group_pins		= armada_37xx_get_group_pins,
	.dt_node_to_map		= pinconf_generic_dt_node_to_map_group,
	.dt_free_map		= pinctrl_utils_free_map,
};

/*
 * Pinmux_ops handling
 */

static int armada_37xx_pmx_get_funcs_count(struct pinctrl_dev *pctldev)
{
	struct armada_37xx_pinctrl *info = pinctrl_dev_get_drvdata(pctldev);

	return info->nfuncs;
}

static const char *armada_37xx_pmx_get_func_name(struct pinctrl_dev *pctldev,
						 unsigned int selector)
{
	struct armada_37xx_pinctrl *info = pinctrl_dev_get_drvdata(pctldev);

	return info->funcs[selector].name;
}

static int armada_37xx_pmx_get_groups(struct pinctrl_dev *pctldev,
				      unsigned int selector,
				      const char * const **groups,
				      unsigned int * const num_groups)
{
	struct armada_37xx_pinctrl *info = pinctrl_dev_get_drvdata(pctldev);

	*groups = info->funcs[selector].groups;
	*num_groups = info->funcs[selector].ngroups;

	return 0;
}

static int armada_37xx_pmx_set_by_name(struct pinctrl_dev *pctldev,
				       const char *name,
				       struct armada_37xx_pin_group *grp)
{
	struct armada_37xx_pinctrl *info = pinctrl_dev_get_drvdata(pctldev);
	struct device *dev = info->dev;
	unsigned int reg = SELECTION;
	unsigned int mask = grp->reg_mask;
	int func, val;

	dev_dbg(dev, "enable function %s group %s\n", name, grp->name);

	func = match_string(grp->funcs, NB_FUNCS, name);
	if (func < 0)
		return -ENOTSUPP;

	val = grp->val[func];

	regmap_update_bits(info->regmap, reg, mask, val);

	return 0;
}

static int armada_37xx_pmx_set(struct pinctrl_dev *pctldev,
			       unsigned int selector,
			       unsigned int group)
{

	struct armada_37xx_pinctrl *info = pinctrl_dev_get_drvdata(pctldev);
	struct armada_37xx_pin_group *grp = &info->groups[group];
	const char *name = info->funcs[selector].name;

	return armada_37xx_pmx_set_by_name(pctldev, name, grp);
}

static inline void armada_37xx_irq_update_reg(unsigned int *reg,
					  struct irq_data *d)
{
	int offset = irqd_to_hwirq(d);

	armada_37xx_update_reg(reg, &offset);
}

static int armada_37xx_gpio_direction_input(struct gpio_chip *chip,
					    unsigned int offset)
{
	struct armada_37xx_pinctrl *info = gpiochip_get_data(chip);
	unsigned int reg = OUTPUT_EN;
	unsigned int mask;

	armada_37xx_update_reg(&reg, &offset);
	mask = BIT(offset);

	return regmap_update_bits(info->regmap, reg, mask, 0);
}

static int armada_37xx_gpio_get_direction(struct gpio_chip *chip,
					  unsigned int offset)
{
	struct armada_37xx_pinctrl *info = gpiochip_get_data(chip);
	unsigned int reg = OUTPUT_EN;
	unsigned int val, mask;

	armada_37xx_update_reg(&reg, &offset);
	mask = BIT(offset);
	regmap_read(info->regmap, reg, &val);

	if (val & mask)
		return GPIO_LINE_DIRECTION_OUT;

	return GPIO_LINE_DIRECTION_IN;
}

static int armada_37xx_gpio_direction_output(struct gpio_chip *chip,
					     unsigned int offset, int value)
{
	struct armada_37xx_pinctrl *info = gpiochip_get_data(chip);
	unsigned int reg = OUTPUT_EN;
	unsigned int mask, val, ret;

	armada_37xx_update_reg(&reg, &offset);
	mask = BIT(offset);

	ret = regmap_update_bits(info->regmap, reg, mask, mask);

	if (ret)
		return ret;

	reg = OUTPUT_VAL;
	val = value ? mask : 0;
	regmap_update_bits(info->regmap, reg, mask, val);

	return 0;
}

static int armada_37xx_gpio_get(struct gpio_chip *chip, unsigned int offset)
{
	struct armada_37xx_pinctrl *info = gpiochip_get_data(chip);
	unsigned int reg = INPUT_VAL;
	unsigned int val, mask;

	armada_37xx_update_reg(&reg, &offset);
	mask = BIT(offset);

	regmap_read(info->regmap, reg, &val);

	return (val & mask) != 0;
}

static void armada_37xx_gpio_set(struct gpio_chip *chip, unsigned int offset,
				 int value)
{
	struct armada_37xx_pinctrl *info = gpiochip_get_data(chip);
	unsigned int reg = OUTPUT_VAL;
	unsigned int mask, val;

	armada_37xx_update_reg(&reg, &offset);
	mask = BIT(offset);
	val = value ? mask : 0;

	regmap_update_bits(info->regmap, reg, mask, val);
}

static int armada_37xx_pmx_gpio_set_direction(struct pinctrl_dev *pctldev,
					      struct pinctrl_gpio_range *range,
					      unsigned int offset, bool input)
{
	struct armada_37xx_pinctrl *info = pinctrl_dev_get_drvdata(pctldev);
	struct gpio_chip *chip = range->gc;

	dev_dbg(info->dev, "gpio_direction for pin %u as %s-%d to %s\n",
		offset, range->name, offset, input ? "input" : "output");

	if (input)
		armada_37xx_gpio_direction_input(chip, offset);
	else
		armada_37xx_gpio_direction_output(chip, offset, 0);

	return 0;
}

static int armada_37xx_gpio_request_enable(struct pinctrl_dev *pctldev,
					   struct pinctrl_gpio_range *range,
					   unsigned int offset)
{
	struct armada_37xx_pinctrl *info = pinctrl_dev_get_drvdata(pctldev);
	struct armada_37xx_pin_group *group;
	int grp = 0;

	dev_dbg(info->dev, "requesting gpio %d\n", offset);

	while ((group = armada_37xx_find_next_grp_by_pin(info, offset, &grp)))
		armada_37xx_pmx_set_by_name(pctldev, "gpio", group);

	return 0;
}

static const struct pinmux_ops armada_37xx_pmx_ops = {
	.get_functions_count	= armada_37xx_pmx_get_funcs_count,
	.get_function_name	= armada_37xx_pmx_get_func_name,
	.get_function_groups	= armada_37xx_pmx_get_groups,
	.set_mux		= armada_37xx_pmx_set,
	.gpio_request_enable	= armada_37xx_gpio_request_enable,
	.gpio_set_direction	= armada_37xx_pmx_gpio_set_direction,
};

static const struct gpio_chip armada_37xx_gpiolib_chip = {
	.request = gpiochip_generic_request,
	.free = gpiochip_generic_free,
	.set = armada_37xx_gpio_set,
	.get = armada_37xx_gpio_get,
	.get_direction	= armada_37xx_gpio_get_direction,
	.direction_input = armada_37xx_gpio_direction_input,
	.direction_output = armada_37xx_gpio_direction_output,
	.owner = THIS_MODULE,
};

static void armada_37xx_irq_ack(struct irq_data *d)
{
	struct gpio_chip *chip = irq_data_get_irq_chip_data(d);
	struct armada_37xx_pinctrl *info = gpiochip_get_data(chip);
	u32 reg = IRQ_STATUS;
	unsigned long flags;

	armada_37xx_irq_update_reg(&reg, d);
	raw_spin_lock_irqsave(&info->irq_lock, flags);
	writel(d->mask, info->base + reg);
	raw_spin_unlock_irqrestore(&info->irq_lock, flags);
}

static void armada_37xx_irq_mask(struct irq_data *d)
{
	struct gpio_chip *chip = irq_data_get_irq_chip_data(d);
	struct armada_37xx_pinctrl *info = gpiochip_get_data(chip);
	u32 val, reg = IRQ_EN;
	unsigned long flags;

	armada_37xx_irq_update_reg(&reg, d);
	raw_spin_lock_irqsave(&info->irq_lock, flags);
	val = readl(info->base + reg);
	writel(val & ~d->mask, info->base + reg);
	raw_spin_unlock_irqrestore(&info->irq_lock, flags);
}

static void armada_37xx_irq_unmask(struct irq_data *d)
{
	struct gpio_chip *chip = irq_data_get_irq_chip_data(d);
	struct armada_37xx_pinctrl *info = gpiochip_get_data(chip);
	u32 val, reg = IRQ_EN;
	unsigned long flags;

	armada_37xx_irq_update_reg(&reg, d);
	raw_spin_lock_irqsave(&info->irq_lock, flags);
	val = readl(info->base + reg);
	writel(val | d->mask, info->base + reg);
	raw_spin_unlock_irqrestore(&info->irq_lock, flags);
}

static int armada_37xx_irq_set_wake(struct irq_data *d, unsigned int on)
{
	struct gpio_chip *chip = irq_data_get_irq_chip_data(d);
	struct armada_37xx_pinctrl *info = gpiochip_get_data(chip);
	u32 val, reg = IRQ_WKUP;
	unsigned long flags;

	armada_37xx_irq_update_reg(&reg, d);
	raw_spin_lock_irqsave(&info->irq_lock, flags);
	val = readl(info->base + reg);
	if (on)
		val |= (BIT(d->hwirq % GPIO_PER_REG));
	else
		val &= ~(BIT(d->hwirq % GPIO_PER_REG));
	writel(val, info->base + reg);
	raw_spin_unlock_irqrestore(&info->irq_lock, flags);

	return 0;
}

static int armada_37xx_irq_set_type(struct irq_data *d, unsigned int type)
{
	struct gpio_chip *chip = irq_data_get_irq_chip_data(d);
	struct armada_37xx_pinctrl *info = gpiochip_get_data(chip);
	u32 val, reg = IRQ_POL;
	unsigned long flags;

	raw_spin_lock_irqsave(&info->irq_lock, flags);
	armada_37xx_irq_update_reg(&reg, d);
	val = readl(info->base + reg);
	switch (type) {
	case IRQ_TYPE_EDGE_RISING:
		val &= ~(BIT(d->hwirq % GPIO_PER_REG));
		break;
	case IRQ_TYPE_EDGE_FALLING:
		val |= (BIT(d->hwirq % GPIO_PER_REG));
		break;
	case IRQ_TYPE_EDGE_BOTH: {
		u32 in_val, in_reg = INPUT_VAL;

		armada_37xx_irq_update_reg(&in_reg, d);
		regmap_read(info->regmap, in_reg, &in_val);

		/* Set initial polarity based on current input level. */
		if (in_val & BIT(d->hwirq % GPIO_PER_REG))
			val |= BIT(d->hwirq % GPIO_PER_REG);	/* falling */
		else
			val &= ~(BIT(d->hwirq % GPIO_PER_REG));	/* rising */
		break;
	}
	default:
		raw_spin_unlock_irqrestore(&info->irq_lock, flags);
		return -EINVAL;
	}
	writel(val, info->base + reg);
	raw_spin_unlock_irqrestore(&info->irq_lock, flags);

	return 0;
}

static int armada_37xx_edge_both_irq_swap_pol(struct armada_37xx_pinctrl *info,
					     u32 pin_idx)
{
	u32 reg_idx = pin_idx / GPIO_PER_REG;
	u32 bit_num = pin_idx % GPIO_PER_REG;
	u32 p, l, ret;
	unsigned long flags;

	regmap_read(info->regmap, INPUT_VAL + 4*reg_idx, &l);

	raw_spin_lock_irqsave(&info->irq_lock, flags);
	p = readl(info->base + IRQ_POL + 4 * reg_idx);
	if ((p ^ l) & (1 << bit_num)) {
		/*
		 * For the gpios which are used for both-edge irqs, when their
		 * interrupts happen, their input levels are changed,
		 * yet their interrupt polarities are kept in old values, we
		 * should synchronize their interrupt polarities; for example,
		 * at first a gpio's input level is low and its interrupt
		 * polarity control is "Detect rising edge", then the gpio has
		 * a interrupt , its level turns to high, we should change its
		 * polarity control to "Detect falling edge" correspondingly.
		 */
		p ^= 1 << bit_num;
		writel(p, info->base + IRQ_POL + 4 * reg_idx);
		ret = 0;
	} else {
		/* Spurious irq */
		ret = -1;
	}

	raw_spin_unlock_irqrestore(&info->irq_lock, flags);
	return ret;
}

static void armada_37xx_irq_handler(struct irq_desc *desc)
{
	struct gpio_chip *gc = irq_desc_get_handler_data(desc);
	struct irq_chip *chip = irq_desc_get_chip(desc);
	struct armada_37xx_pinctrl *info = gpiochip_get_data(gc);
	struct irq_domain *d = gc->irq.domain;
	int i;

	chained_irq_enter(chip, desc);
	for (i = 0; i <= d->revmap_size / GPIO_PER_REG; i++) {
		u32 status;
		unsigned long flags;

		raw_spin_lock_irqsave(&info->irq_lock, flags);
		status = readl_relaxed(info->base + IRQ_STATUS + 4 * i);
		/* Manage only the interrupt that was enabled */
		status &= readl_relaxed(info->base + IRQ_EN + 4 * i);
		raw_spin_unlock_irqrestore(&info->irq_lock, flags);
		while (status) {
			u32 hwirq = ffs(status) - 1;
			u32 virq = irq_find_mapping(d, hwirq +
						     i * GPIO_PER_REG);
			u32 t = irq_get_trigger_type(virq);

			if ((t & IRQ_TYPE_SENSE_MASK) == IRQ_TYPE_EDGE_BOTH) {
				/* Swap polarity (race with GPIO line) */
				if (armada_37xx_edge_both_irq_swap_pol(info,
					hwirq + i * GPIO_PER_REG)) {
					/*
					 * For spurious irq, which gpio level
					 * is not as expected after incoming
					 * edge, just ack the gpio irq.
					 */
					writel(1 << hwirq,
					       info->base +
					       IRQ_STATUS + 4 * i);
					goto update_status;
				}
			}

			generic_handle_irq(virq);

update_status:
			/* Update status in case a new IRQ appears */
			raw_spin_lock_irqsave(&info->irq_lock, flags);
			status = readl_relaxed(info->base +
					       IRQ_STATUS + 4 * i);
			/* Manage only the interrupt that was enabled */
			status &= readl_relaxed(info->base + IRQ_EN + 4 * i);
			raw_spin_unlock_irqrestore(&info->irq_lock, flags);
		}
	}
	chained_irq_exit(chip, desc);
}

static unsigned int armada_37xx_irq_startup(struct irq_data *d)
{
	/*
	 * The mask field is a "precomputed bitmask for accessing the
	 * chip registers" which was introduced for the generic
	 * irqchip framework. As we don't use this framework, we can
	 * reuse this field for our own usage.
	 */
	d->mask = BIT(d->hwirq % GPIO_PER_REG);

	armada_37xx_irq_unmask(d);

	return 0;
}

static int armada_37xx_irqchip_register(struct platform_device *pdev,
					struct armada_37xx_pinctrl *info)
{
	struct gpio_chip *gc = &info->gpio_chip;
	struct irq_chip *irqchip = &info->irq_chip;
	struct gpio_irq_chip *girq = &gc->irq;
	struct device_node *np = to_of_node(gc->fwnode);
	struct device *dev = &pdev->dev;
	unsigned int i, nr_irq_parent;
<<<<<<< HEAD

	raw_spin_lock_init(&info->irq_lock);

=======

	raw_spin_lock_init(&info->irq_lock);

>>>>>>> bf44eed7
	nr_irq_parent = of_irq_count(np);
	if (!nr_irq_parent) {
		dev_err(dev, "invalid or no IRQ\n");
		return 0;
	}

	info->base = devm_platform_ioremap_resource(pdev, 1);
	if (IS_ERR(info->base))
		return PTR_ERR(info->base);

	irqchip->irq_ack = armada_37xx_irq_ack;
	irqchip->irq_mask = armada_37xx_irq_mask;
	irqchip->irq_unmask = armada_37xx_irq_unmask;
	irqchip->irq_set_wake = armada_37xx_irq_set_wake;
	irqchip->irq_set_type = armada_37xx_irq_set_type;
	irqchip->irq_startup = armada_37xx_irq_startup;
	irqchip->name = info->data->name;
	girq->chip = irqchip;
	girq->parent_handler = armada_37xx_irq_handler;
	/*
	 * Many interrupts are connected to the parent interrupt
	 * controller. But we do not take advantage of this and use
	 * the chained irq with all of them.
	 */
	girq->num_parents = nr_irq_parent;
	girq->parents = devm_kcalloc(dev, nr_irq_parent, sizeof(*girq->parents), GFP_KERNEL);
	if (!girq->parents)
		return -ENOMEM;
	for (i = 0; i < nr_irq_parent; i++) {
		int irq = irq_of_parse_and_map(np, i);

		if (!irq)
			continue;
		girq->parents[i] = irq;
	}
	girq->default_type = IRQ_TYPE_NONE;
	girq->handler = handle_edge_irq;

	return 0;
}

static int armada_37xx_gpiochip_register(struct platform_device *pdev,
					struct armada_37xx_pinctrl *info)
{
	struct device *dev = &pdev->dev;
	struct fwnode_handle *fwnode;
	struct gpio_chip *gc;
	int ret;

	fwnode = gpiochip_node_get_first(dev);
	if (!fwnode)
		return -ENODEV;

	info->gpio_chip = armada_37xx_gpiolib_chip;

	gc = &info->gpio_chip;
	gc->ngpio = info->data->nr_pins;
	gc->parent = dev;
	gc->base = -1;
	gc->fwnode = fwnode;
	gc->label = info->data->name;

	ret = armada_37xx_irqchip_register(pdev, info);
	if (ret)
		return ret;

	return devm_gpiochip_add_data(dev, gc, info);
}

/**
 * armada_37xx_add_function() - Add a new function to the list
 * @funcs: array of function to add the new one
 * @funcsize: size of the remaining space for the function
 * @name: name of the function to add
 *
 * If it is a new function then create it by adding its name else
 * increment the number of group associated to this function.
 */
static int armada_37xx_add_function(struct armada_37xx_pmx_func *funcs,
				    int *funcsize, const char *name)
{
	int i = 0;

	if (*funcsize <= 0)
		return -EOVERFLOW;

	while (funcs->ngroups) {
		/* function already there */
		if (strcmp(funcs->name, name) == 0) {
			funcs->ngroups++;

			return -EEXIST;
		}
		funcs++;
		i++;
	}

	/* append new unique function */
	funcs->name = name;
	funcs->ngroups = 1;
	(*funcsize)--;

	return 0;
}

/**
 * armada_37xx_fill_group() - complete the group array
 * @info: info driver instance
 *
 * Based on the data available from the armada_37xx_pin_group array
 * completes the last member of the struct for each function: the list
 * of the groups associated to this function.
 *
 */
static int armada_37xx_fill_group(struct armada_37xx_pinctrl *info)
{
	int n, num = 0, funcsize = info->data->nr_pins;
	struct device *dev = info->dev;

	for (n = 0; n < info->ngroups; n++) {
		struct armada_37xx_pin_group *grp = &info->groups[n];
		int i, j, f;

		grp->pins = devm_kcalloc(dev, grp->npins + grp->extra_npins,
					 sizeof(*grp->pins),
					 GFP_KERNEL);
		if (!grp->pins)
			return -ENOMEM;

		for (i = 0; i < grp->npins; i++)
			grp->pins[i] = grp->start_pin + i;

		for (j = 0; j < grp->extra_npins; j++)
			grp->pins[i+j] = grp->extra_pin + j;

		for (f = 0; (f < NB_FUNCS) && grp->funcs[f]; f++) {
			int ret;
			/* check for unique functions and count groups */
			ret = armada_37xx_add_function(info->funcs, &funcsize,
					    grp->funcs[f]);
			if (ret == -EOVERFLOW)
				dev_err(dev, "More functions than pins(%d)\n",
					info->data->nr_pins);
			if (ret < 0)
				continue;
			num++;
		}
	}

	info->nfuncs = num;

	return 0;
}

/**
 * armada_37xx_fill_func() - complete the funcs array
 * @info: info driver instance
 *
 * Based on the data available from the armada_37xx_pin_group array
 * completes the last two member of the struct for each group:
 * - the list of the pins included in the group
 * - the list of pinmux functions that can be selected for this group
 *
 */
static int armada_37xx_fill_func(struct armada_37xx_pinctrl *info)
{
	struct armada_37xx_pmx_func *funcs = info->funcs;
	struct device *dev = info->dev;
	int n;

	for (n = 0; n < info->nfuncs; n++) {
		const char *name = funcs[n].name;
		const char **groups;
		int g;

		funcs[n].groups = devm_kcalloc(dev, funcs[n].ngroups,
					       sizeof(*(funcs[n].groups)),
					       GFP_KERNEL);
		if (!funcs[n].groups)
			return -ENOMEM;

		groups = funcs[n].groups;

		for (g = 0; g < info->ngroups; g++) {
			struct armada_37xx_pin_group *gp = &info->groups[g];
			int f;

			f = match_string(gp->funcs, NB_FUNCS, name);
			if (f < 0)
				continue;

			*groups = gp->name;
			groups++;
		}
	}
	return 0;
}

static int armada_37xx_pinctrl_register(struct platform_device *pdev,
					struct armada_37xx_pinctrl *info)
{
	const struct armada_37xx_pin_data *pin_data = info->data;
	struct pinctrl_desc *ctrldesc = &info->pctl;
	struct pinctrl_pin_desc *pindesc, *pdesc;
	struct device *dev = &pdev->dev;
	char **pin_names;
	int pin, ret;

	info->groups = pin_data->groups;
	info->ngroups = pin_data->ngroups;

	ctrldesc->name = "armada_37xx-pinctrl";
	ctrldesc->owner = THIS_MODULE;
	ctrldesc->pctlops = &armada_37xx_pctrl_ops;
	ctrldesc->pmxops = &armada_37xx_pmx_ops;
	ctrldesc->confops = &armada_37xx_pinconf_ops;

	pindesc = devm_kcalloc(dev, pin_data->nr_pins, sizeof(*pindesc), GFP_KERNEL);
	if (!pindesc)
		return -ENOMEM;

	ctrldesc->pins = pindesc;
	ctrldesc->npins = pin_data->nr_pins;

	pin_names = devm_kasprintf_strarray(dev, pin_data->name, pin_data->nr_pins);
	if (IS_ERR(pin_names))
		return PTR_ERR(pin_names);

	pdesc = pindesc;
	for (pin = 0; pin < pin_data->nr_pins; pin++) {
		pdesc->number = pin;
		pdesc->name = pin_names[pin];
		pdesc++;
	}

	/*
	 * we allocate functions for number of pins and hope there are
	 * fewer unique functions than pins available
	 */
	info->funcs = devm_kcalloc(dev, pin_data->nr_pins, sizeof(*info->funcs), GFP_KERNEL);
	if (!info->funcs)
		return -ENOMEM;

	ret = armada_37xx_fill_group(info);
	if (ret)
		return ret;

	ret = armada_37xx_fill_func(info);
	if (ret)
		return ret;

	info->pctl_dev = devm_pinctrl_register(dev, ctrldesc, info);
	if (IS_ERR(info->pctl_dev))
		return dev_err_probe(dev, PTR_ERR(info->pctl_dev), "could not register pinctrl driver\n");

	return 0;
}

#if defined(CONFIG_PM)
static int armada_3700_pinctrl_suspend(struct device *dev)
{
	struct armada_37xx_pinctrl *info = dev_get_drvdata(dev);

	/* Save GPIO state */
	regmap_read(info->regmap, OUTPUT_EN, &info->pm.out_en_l);
	regmap_read(info->regmap, OUTPUT_EN + sizeof(u32), &info->pm.out_en_h);
	regmap_read(info->regmap, OUTPUT_VAL, &info->pm.out_val_l);
	regmap_read(info->regmap, OUTPUT_VAL + sizeof(u32),
		    &info->pm.out_val_h);

	info->pm.irq_en_l = readl(info->base + IRQ_EN);
	info->pm.irq_en_h = readl(info->base + IRQ_EN + sizeof(u32));
	info->pm.irq_pol_l = readl(info->base + IRQ_POL);
	info->pm.irq_pol_h = readl(info->base + IRQ_POL + sizeof(u32));

	/* Save pinctrl state */
	regmap_read(info->regmap, SELECTION, &info->pm.selection);

	return 0;
}

static int armada_3700_pinctrl_resume(struct device *dev)
{
	struct armada_37xx_pinctrl *info = dev_get_drvdata(dev);
	struct gpio_chip *gc;
	struct irq_domain *d;
	int i;

	/* Restore GPIO state */
	regmap_write(info->regmap, OUTPUT_EN, info->pm.out_en_l);
	regmap_write(info->regmap, OUTPUT_EN + sizeof(u32),
		     info->pm.out_en_h);
	regmap_write(info->regmap, OUTPUT_VAL, info->pm.out_val_l);
	regmap_write(info->regmap, OUTPUT_VAL + sizeof(u32),
		     info->pm.out_val_h);

	/*
	 * Input levels may change during suspend, which is not monitored at
	 * that time. GPIOs used for both-edge IRQs may not be synchronized
	 * anymore with their polarities (rising/falling edge) and must be
	 * re-configured manually.
	 */
	gc = &info->gpio_chip;
	d = gc->irq.domain;
	for (i = 0; i < gc->ngpio; i++) {
		u32 irq_bit = BIT(i % GPIO_PER_REG);
		u32 mask, *irq_pol, input_reg, virq, type, level;

		if (i < GPIO_PER_REG) {
			mask = info->pm.irq_en_l;
			irq_pol = &info->pm.irq_pol_l;
			input_reg = INPUT_VAL;
		} else {
			mask = info->pm.irq_en_h;
			irq_pol = &info->pm.irq_pol_h;
			input_reg = INPUT_VAL + sizeof(u32);
		}

		if (!(mask & irq_bit))
			continue;

		virq = irq_find_mapping(d, i);
		type = irq_get_trigger_type(virq);

		/*
		 * Synchronize level and polarity for both-edge irqs:
		 *     - a high input level expects a falling edge,
		 *     - a low input level exepects a rising edge.
		 */
		if ((type & IRQ_TYPE_SENSE_MASK) ==
		    IRQ_TYPE_EDGE_BOTH) {
			regmap_read(info->regmap, input_reg, &level);
			if ((*irq_pol ^ level) & irq_bit)
				*irq_pol ^= irq_bit;
		}
	}

	writel(info->pm.irq_en_l, info->base + IRQ_EN);
	writel(info->pm.irq_en_h, info->base + IRQ_EN + sizeof(u32));
	writel(info->pm.irq_pol_l, info->base + IRQ_POL);
	writel(info->pm.irq_pol_h, info->base + IRQ_POL + sizeof(u32));

	/* Restore pinctrl state */
	regmap_write(info->regmap, SELECTION, info->pm.selection);

	return 0;
}

/*
 * Since pinctrl is an infrastructure module, its resume should be issued prior
 * to other IO drivers.
 */
static const struct dev_pm_ops armada_3700_pinctrl_pm_ops = {
	.suspend_noirq = armada_3700_pinctrl_suspend,
	.resume_noirq = armada_3700_pinctrl_resume,
};

#define PINCTRL_ARMADA_37XX_DEV_PM_OPS (&armada_3700_pinctrl_pm_ops)
#else
#define PINCTRL_ARMADA_37XX_DEV_PM_OPS NULL
#endif /* CONFIG_PM */

static const struct of_device_id armada_37xx_pinctrl_of_match[] = {
	{
		.compatible = "marvell,armada3710-sb-pinctrl",
		.data = &armada_37xx_pin_sb,
	},
	{
		.compatible = "marvell,armada3710-nb-pinctrl",
		.data = &armada_37xx_pin_nb,
	},
	{ },
};

static const struct regmap_config armada_37xx_pinctrl_regmap_config = {
	.reg_bits = 32,
	.val_bits = 32,
	.reg_stride = 4,
	.use_raw_spinlock = true,
};

static int __init armada_37xx_pinctrl_probe(struct platform_device *pdev)
{
	struct armada_37xx_pinctrl *info;
	struct device *dev = &pdev->dev;
	struct regmap *regmap;
	void __iomem *base;
	int ret;

	base = devm_platform_get_and_ioremap_resource(pdev, 0, NULL);
	if (IS_ERR(base)) {
		dev_err(dev, "failed to ioremap base address: %pe\n", base);
		return PTR_ERR(base);
	}

	regmap = devm_regmap_init_mmio(dev, base,
				       &armada_37xx_pinctrl_regmap_config);
	if (IS_ERR(regmap)) {
		dev_err(dev, "failed to create regmap: %pe\n", regmap);
		return PTR_ERR(regmap);
	}

	info = devm_kzalloc(dev, sizeof(*info), GFP_KERNEL);
	if (!info)
		return -ENOMEM;

	info->dev = dev;
	info->regmap = regmap;
	info->data = of_device_get_match_data(dev);

	ret = armada_37xx_pinctrl_register(pdev, info);
	if (ret)
		return ret;

	ret = armada_37xx_gpiochip_register(pdev, info);
	if (ret)
		return ret;

	platform_set_drvdata(pdev, info);

	return 0;
}

static struct platform_driver armada_37xx_pinctrl_driver = {
	.driver = {
		.name = "armada-37xx-pinctrl",
		.of_match_table = armada_37xx_pinctrl_of_match,
		.pm = PINCTRL_ARMADA_37XX_DEV_PM_OPS,
	},
};

builtin_platform_driver_probe(armada_37xx_pinctrl_driver,
			      armada_37xx_pinctrl_probe);<|MERGE_RESOLUTION|>--- conflicted
+++ resolved
@@ -730,15 +730,9 @@
 	struct device_node *np = to_of_node(gc->fwnode);
 	struct device *dev = &pdev->dev;
 	unsigned int i, nr_irq_parent;
-<<<<<<< HEAD
 
 	raw_spin_lock_init(&info->irq_lock);
 
-=======
-
-	raw_spin_lock_init(&info->irq_lock);
-
->>>>>>> bf44eed7
 	nr_irq_parent = of_irq_count(np);
 	if (!nr_irq_parent) {
 		dev_err(dev, "invalid or no IRQ\n");
