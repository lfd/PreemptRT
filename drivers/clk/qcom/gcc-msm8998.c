--- conflicted
+++ resolved
@@ -2860,8 +2860,6 @@
 	[GCC_TSIF_BCR] = { 0x36000 },
 	[GCC_UFS_BCR] = { 0x75000 },
 	[GCC_USB_30_BCR] = { 0xf000 },
-<<<<<<< HEAD
-=======
 	[GCC_SYSTEM_NOC_BCR] = { 0x4000 },
 	[GCC_CONFIG_NOC_BCR] = { 0x5000 },
 	[GCC_AHB2PHY_EAST_BCR] = { 0x7000 },
@@ -2951,7 +2949,6 @@
 	[GCC_GLM_BCR] = { 0x8b000 },
 	[GCC_SKL_BCR] = { 0x8c000 },
 	[GCC_MSMPU_BCR] = { 0x8d000 },
->>>>>>> f7688b48
 };
 
 static const struct regmap_config gcc_msm8998_regmap_config = {
