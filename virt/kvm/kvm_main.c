// SPDX-License-Identifier: GPL-2.0-only
/*
 * Kernel-based Virtual Machine driver for Linux
 *
 * This module enables machines with Intel VT-x extensions to run virtual
 * machines without emulation or binary translation.
 *
 * Copyright (C) 2006 Qumranet, Inc.
 * Copyright 2010 Red Hat, Inc. and/or its affiliates.
 *
 * Authors:
 *   Avi Kivity   <avi@qumranet.com>
 *   Yaniv Kamay  <yaniv@qumranet.com>
 */

#include <kvm/iodev.h>

#include <linux/kvm_host.h>
#include <linux/kvm.h>
#include <linux/module.h>
#include <linux/errno.h>
#include <linux/percpu.h>
#include <linux/mm.h>
#include <linux/miscdevice.h>
#include <linux/vmalloc.h>
#include <linux/reboot.h>
#include <linux/debugfs.h>
#include <linux/highmem.h>
#include <linux/file.h>
#include <linux/syscore_ops.h>
#include <linux/cpu.h>
#include <linux/sched/signal.h>
#include <linux/sched/mm.h>
#include <linux/sched/stat.h>
#include <linux/cpumask.h>
#include <linux/smp.h>
#include <linux/anon_inodes.h>
#include <linux/profile.h>
#include <linux/kvm_para.h>
#include <linux/pagemap.h>
#include <linux/mman.h>
#include <linux/swap.h>
#include <linux/bitops.h>
#include <linux/spinlock.h>
#include <linux/compat.h>
#include <linux/srcu.h>
#include <linux/hugetlb.h>
#include <linux/slab.h>
#include <linux/sort.h>
#include <linux/bsearch.h>
#include <linux/io.h>
#include <linux/lockdep.h>
#include <linux/kthread.h>
#include <linux/suspend.h>

#include <asm/processor.h>
#include <asm/ioctl.h>
#include <linux/uaccess.h>

#include "coalesced_mmio.h"
#include "async_pf.h"
#include "kvm_mm.h"
#include "vfio.h"

#define CREATE_TRACE_POINTS
#include <trace/events/kvm.h>

#include <linux/kvm_dirty_ring.h>

/* Worst case buffer size needed for holding an integer. */
#define ITOA_MAX_LEN 12

MODULE_AUTHOR("Qumranet");
MODULE_LICENSE("GPL");

/* Architectures should define their poll value according to the halt latency */
unsigned int halt_poll_ns = KVM_HALT_POLL_NS_DEFAULT;
module_param(halt_poll_ns, uint, 0644);
EXPORT_SYMBOL_GPL(halt_poll_ns);

/* Default doubles per-vcpu halt_poll_ns. */
unsigned int halt_poll_ns_grow = 2;
module_param(halt_poll_ns_grow, uint, 0644);
EXPORT_SYMBOL_GPL(halt_poll_ns_grow);

/* The start value to grow halt_poll_ns from */
unsigned int halt_poll_ns_grow_start = 10000; /* 10us */
module_param(halt_poll_ns_grow_start, uint, 0644);
EXPORT_SYMBOL_GPL(halt_poll_ns_grow_start);

/* Default resets per-vcpu halt_poll_ns . */
unsigned int halt_poll_ns_shrink;
module_param(halt_poll_ns_shrink, uint, 0644);
EXPORT_SYMBOL_GPL(halt_poll_ns_shrink);

/*
 * Ordering of locks:
 *
 *	kvm->lock --> kvm->slots_lock --> kvm->irq_lock
 */

DEFINE_MUTEX(kvm_lock);
static DEFINE_RAW_SPINLOCK(kvm_count_lock);
LIST_HEAD(vm_list);

static cpumask_var_t cpus_hardware_enabled;
static int kvm_usage_count;
static atomic_t hardware_enable_failed;

static struct kmem_cache *kvm_vcpu_cache;

static __read_mostly struct preempt_ops kvm_preempt_ops;
static DEFINE_PER_CPU(struct kvm_vcpu *, kvm_running_vcpu);

struct dentry *kvm_debugfs_dir;
EXPORT_SYMBOL_GPL(kvm_debugfs_dir);

static const struct file_operations stat_fops_per_vm;

static struct file_operations kvm_chardev_ops;

static long kvm_vcpu_ioctl(struct file *file, unsigned int ioctl,
			   unsigned long arg);
#ifdef CONFIG_KVM_COMPAT
static long kvm_vcpu_compat_ioctl(struct file *file, unsigned int ioctl,
				  unsigned long arg);
#define KVM_COMPAT(c)	.compat_ioctl	= (c)
#else
/*
 * For architectures that don't implement a compat infrastructure,
 * adopt a double line of defense:
 * - Prevent a compat task from opening /dev/kvm
 * - If the open has been done by a 64bit task, and the KVM fd
 *   passed to a compat task, let the ioctls fail.
 */
static long kvm_no_compat_ioctl(struct file *file, unsigned int ioctl,
				unsigned long arg) { return -EINVAL; }

static int kvm_no_compat_open(struct inode *inode, struct file *file)
{
	return is_compat_task() ? -ENODEV : 0;
}
#define KVM_COMPAT(c)	.compat_ioctl	= kvm_no_compat_ioctl,	\
			.open		= kvm_no_compat_open
#endif
static int hardware_enable_all(void);
static void hardware_disable_all(void);

static void kvm_io_bus_destroy(struct kvm_io_bus *bus);

__visible bool kvm_rebooting;
EXPORT_SYMBOL_GPL(kvm_rebooting);

#define KVM_EVENT_CREATE_VM 0
#define KVM_EVENT_DESTROY_VM 1
static void kvm_uevent_notify_change(unsigned int type, struct kvm *kvm);
static unsigned long long kvm_createvm_count;
static unsigned long long kvm_active_vms;

static DEFINE_PER_CPU(cpumask_var_t, cpu_kick_mask);

__weak void kvm_arch_mmu_notifier_invalidate_range(struct kvm *kvm,
						   unsigned long start, unsigned long end)
{
}

__weak void kvm_arch_guest_memory_reclaimed(struct kvm *kvm)
{
}

bool kvm_is_zone_device_page(struct page *page)
{
	/*
	 * The metadata used by is_zone_device_page() to determine whether or
	 * not a page is ZONE_DEVICE is guaranteed to be valid if and only if
	 * the device has been pinned, e.g. by get_user_pages().  WARN if the
	 * page_count() is zero to help detect bad usage of this helper.
	 */
	if (WARN_ON_ONCE(!page_count(page)))
		return false;

	return is_zone_device_page(page);
}

/*
 * Returns a 'struct page' if the pfn is "valid" and backed by a refcounted
 * page, NULL otherwise.  Note, the list of refcounted PG_reserved page types
 * is likely incomplete, it has been compiled purely through people wanting to
 * back guest with a certain type of memory and encountering issues.
 */
struct page *kvm_pfn_to_refcounted_page(kvm_pfn_t pfn)
{
	struct page *page;

	if (!pfn_valid(pfn))
		return NULL;

	page = pfn_to_page(pfn);
	if (!PageReserved(page))
		return page;

	/* The ZERO_PAGE(s) is marked PG_reserved, but is refcounted. */
	if (is_zero_pfn(pfn))
		return page;

	/*
	 * ZONE_DEVICE pages currently set PG_reserved, but from a refcounting
	 * perspective they are "normal" pages, albeit with slightly different
	 * usage rules.
	 */
	if (kvm_is_zone_device_page(page))
		return page;

	return NULL;
}

/*
 * Switches to specified vcpu, until a matching vcpu_put()
 */
void vcpu_load(struct kvm_vcpu *vcpu)
{
	int cpu = get_cpu();

	__this_cpu_write(kvm_running_vcpu, vcpu);
	preempt_notifier_register(&vcpu->preempt_notifier);
	kvm_arch_vcpu_load(vcpu, cpu);
	put_cpu();
}
EXPORT_SYMBOL_GPL(vcpu_load);

void vcpu_put(struct kvm_vcpu *vcpu)
{
	preempt_disable();
	kvm_arch_vcpu_put(vcpu);
	preempt_notifier_unregister(&vcpu->preempt_notifier);
	__this_cpu_write(kvm_running_vcpu, NULL);
	preempt_enable();
}
EXPORT_SYMBOL_GPL(vcpu_put);

/* TODO: merge with kvm_arch_vcpu_should_kick */
static bool kvm_request_needs_ipi(struct kvm_vcpu *vcpu, unsigned req)
{
	int mode = kvm_vcpu_exiting_guest_mode(vcpu);

	/*
	 * We need to wait for the VCPU to reenable interrupts and get out of
	 * READING_SHADOW_PAGE_TABLES mode.
	 */
	if (req & KVM_REQUEST_WAIT)
		return mode != OUTSIDE_GUEST_MODE;

	/*
	 * Need to kick a running VCPU, but otherwise there is nothing to do.
	 */
	return mode == IN_GUEST_MODE;
}

static void ack_kick(void *_completed)
{
}

static inline bool kvm_kick_many_cpus(struct cpumask *cpus, bool wait)
{
	if (cpumask_empty(cpus))
		return false;

	smp_call_function_many(cpus, ack_kick, NULL, wait);
	return true;
}

static void kvm_make_vcpu_request(struct kvm_vcpu *vcpu, unsigned int req,
				  struct cpumask *tmp, int current_cpu)
{
	int cpu;

	if (likely(!(req & KVM_REQUEST_NO_ACTION)))
		__kvm_make_request(req, vcpu);

	if (!(req & KVM_REQUEST_NO_WAKEUP) && kvm_vcpu_wake_up(vcpu))
		return;

	/*
	 * Note, the vCPU could get migrated to a different pCPU at any point
	 * after kvm_request_needs_ipi(), which could result in sending an IPI
	 * to the previous pCPU.  But, that's OK because the purpose of the IPI
	 * is to ensure the vCPU returns to OUTSIDE_GUEST_MODE, which is
	 * satisfied if the vCPU migrates. Entering READING_SHADOW_PAGE_TABLES
	 * after this point is also OK, as the requirement is only that KVM wait
	 * for vCPUs that were reading SPTEs _before_ any changes were
	 * finalized. See kvm_vcpu_kick() for more details on handling requests.
	 */
	if (kvm_request_needs_ipi(vcpu, req)) {
		cpu = READ_ONCE(vcpu->cpu);
		if (cpu != -1 && cpu != current_cpu)
			__cpumask_set_cpu(cpu, tmp);
	}
}

bool kvm_make_vcpus_request_mask(struct kvm *kvm, unsigned int req,
				 unsigned long *vcpu_bitmap)
{
	struct kvm_vcpu *vcpu;
	struct cpumask *cpus;
	int i, me;
	bool called;

	me = get_cpu();

	cpus = this_cpu_cpumask_var_ptr(cpu_kick_mask);
	cpumask_clear(cpus);

	for_each_set_bit(i, vcpu_bitmap, KVM_MAX_VCPUS) {
		vcpu = kvm_get_vcpu(kvm, i);
		if (!vcpu)
			continue;
		kvm_make_vcpu_request(vcpu, req, cpus, me);
	}

	called = kvm_kick_many_cpus(cpus, !!(req & KVM_REQUEST_WAIT));
	put_cpu();

	return called;
}

bool kvm_make_all_cpus_request_except(struct kvm *kvm, unsigned int req,
				      struct kvm_vcpu *except)
{
	struct kvm_vcpu *vcpu;
	struct cpumask *cpus;
	unsigned long i;
	bool called;
	int me;

	me = get_cpu();

	cpus = this_cpu_cpumask_var_ptr(cpu_kick_mask);
	cpumask_clear(cpus);

	kvm_for_each_vcpu(i, vcpu, kvm) {
		if (vcpu == except)
			continue;
		kvm_make_vcpu_request(vcpu, req, cpus, me);
	}

	called = kvm_kick_many_cpus(cpus, !!(req & KVM_REQUEST_WAIT));
	put_cpu();

	return called;
}

bool kvm_make_all_cpus_request(struct kvm *kvm, unsigned int req)
{
	return kvm_make_all_cpus_request_except(kvm, req, NULL);
}
EXPORT_SYMBOL_GPL(kvm_make_all_cpus_request);

#ifndef CONFIG_HAVE_KVM_ARCH_TLB_FLUSH_ALL
void kvm_flush_remote_tlbs(struct kvm *kvm)
{
	++kvm->stat.generic.remote_tlb_flush_requests;

	/*
	 * We want to publish modifications to the page tables before reading
	 * mode. Pairs with a memory barrier in arch-specific code.
	 * - x86: smp_mb__after_srcu_read_unlock in vcpu_enter_guest
	 * and smp_mb in walk_shadow_page_lockless_begin/end.
	 * - powerpc: smp_mb in kvmppc_prepare_to_enter.
	 *
	 * There is already an smp_mb__after_atomic() before
	 * kvm_make_all_cpus_request() reads vcpu->mode. We reuse that
	 * barrier here.
	 */
	if (!kvm_arch_flush_remote_tlb(kvm)
	    || kvm_make_all_cpus_request(kvm, KVM_REQ_TLB_FLUSH))
		++kvm->stat.generic.remote_tlb_flush;
}
EXPORT_SYMBOL_GPL(kvm_flush_remote_tlbs);
#endif

static void kvm_flush_shadow_all(struct kvm *kvm)
{
	kvm_arch_flush_shadow_all(kvm);
	kvm_arch_guest_memory_reclaimed(kvm);
}

#ifdef KVM_ARCH_NR_OBJS_PER_MEMORY_CACHE
static inline void *mmu_memory_cache_alloc_obj(struct kvm_mmu_memory_cache *mc,
					       gfp_t gfp_flags)
{
	gfp_flags |= mc->gfp_zero;

	if (mc->kmem_cache)
		return kmem_cache_alloc(mc->kmem_cache, gfp_flags);
	else
		return (void *)__get_free_page(gfp_flags);
}

int __kvm_mmu_topup_memory_cache(struct kvm_mmu_memory_cache *mc, int capacity, int min)
{
	gfp_t gfp = mc->gfp_custom ? mc->gfp_custom : GFP_KERNEL_ACCOUNT;
	void *obj;

	if (mc->nobjs >= min)
		return 0;

	if (unlikely(!mc->objects)) {
		if (WARN_ON_ONCE(!capacity))
			return -EIO;

		mc->objects = kvmalloc_array(sizeof(void *), capacity, gfp);
		if (!mc->objects)
			return -ENOMEM;

		mc->capacity = capacity;
	}

	/* It is illegal to request a different capacity across topups. */
	if (WARN_ON_ONCE(mc->capacity != capacity))
		return -EIO;

	while (mc->nobjs < mc->capacity) {
		obj = mmu_memory_cache_alloc_obj(mc, gfp);
		if (!obj)
			return mc->nobjs >= min ? 0 : -ENOMEM;
		mc->objects[mc->nobjs++] = obj;
	}
	return 0;
}

int kvm_mmu_topup_memory_cache(struct kvm_mmu_memory_cache *mc, int min)
{
	return __kvm_mmu_topup_memory_cache(mc, KVM_ARCH_NR_OBJS_PER_MEMORY_CACHE, min);
}

int kvm_mmu_memory_cache_nr_free_objects(struct kvm_mmu_memory_cache *mc)
{
	return mc->nobjs;
}

void kvm_mmu_free_memory_cache(struct kvm_mmu_memory_cache *mc)
{
	while (mc->nobjs) {
		if (mc->kmem_cache)
			kmem_cache_free(mc->kmem_cache, mc->objects[--mc->nobjs]);
		else
			free_page((unsigned long)mc->objects[--mc->nobjs]);
	}

	kvfree(mc->objects);

	mc->objects = NULL;
	mc->capacity = 0;
}

void *kvm_mmu_memory_cache_alloc(struct kvm_mmu_memory_cache *mc)
{
	void *p;

	if (WARN_ON(!mc->nobjs))
		p = mmu_memory_cache_alloc_obj(mc, GFP_ATOMIC | __GFP_ACCOUNT);
	else
		p = mc->objects[--mc->nobjs];
	BUG_ON(!p);
	return p;
}
#endif

static void kvm_vcpu_init(struct kvm_vcpu *vcpu, struct kvm *kvm, unsigned id)
{
	mutex_init(&vcpu->mutex);
	vcpu->cpu = -1;
	vcpu->kvm = kvm;
	vcpu->vcpu_id = id;
	vcpu->pid = NULL;
#ifndef __KVM_HAVE_ARCH_WQP
	rcuwait_init(&vcpu->wait);
#endif
	kvm_async_pf_vcpu_init(vcpu);

	kvm_vcpu_set_in_spin_loop(vcpu, false);
	kvm_vcpu_set_dy_eligible(vcpu, false);
	vcpu->preempted = false;
	vcpu->ready = false;
	preempt_notifier_init(&vcpu->preempt_notifier, &kvm_preempt_ops);
	vcpu->last_used_slot = NULL;

	/* Fill the stats id string for the vcpu */
	snprintf(vcpu->stats_id, sizeof(vcpu->stats_id), "kvm-%d/vcpu-%d",
		 task_pid_nr(current), id);
}

static void kvm_vcpu_destroy(struct kvm_vcpu *vcpu)
{
	kvm_arch_vcpu_destroy(vcpu);
	kvm_dirty_ring_free(&vcpu->dirty_ring);

	/*
	 * No need for rcu_read_lock as VCPU_RUN is the only place that changes
	 * the vcpu->pid pointer, and at destruction time all file descriptors
	 * are already gone.
	 */
	put_pid(rcu_dereference_protected(vcpu->pid, 1));

	free_page((unsigned long)vcpu->run);
	kmem_cache_free(kvm_vcpu_cache, vcpu);
}

void kvm_destroy_vcpus(struct kvm *kvm)
{
	unsigned long i;
	struct kvm_vcpu *vcpu;

	kvm_for_each_vcpu(i, vcpu, kvm) {
		kvm_vcpu_destroy(vcpu);
		xa_erase(&kvm->vcpu_array, i);
	}

	atomic_set(&kvm->online_vcpus, 0);
}
EXPORT_SYMBOL_GPL(kvm_destroy_vcpus);

#if defined(CONFIG_MMU_NOTIFIER) && defined(KVM_ARCH_WANT_MMU_NOTIFIER)
static inline struct kvm *mmu_notifier_to_kvm(struct mmu_notifier *mn)
{
	return container_of(mn, struct kvm, mmu_notifier);
}

static void kvm_mmu_notifier_invalidate_range(struct mmu_notifier *mn,
					      struct mm_struct *mm,
					      unsigned long start, unsigned long end)
{
	struct kvm *kvm = mmu_notifier_to_kvm(mn);
	int idx;

	idx = srcu_read_lock(&kvm->srcu);
	kvm_arch_mmu_notifier_invalidate_range(kvm, start, end);
	srcu_read_unlock(&kvm->srcu, idx);
}

typedef bool (*hva_handler_t)(struct kvm *kvm, struct kvm_gfn_range *range);

typedef void (*on_lock_fn_t)(struct kvm *kvm, unsigned long start,
			     unsigned long end);

typedef void (*on_unlock_fn_t)(struct kvm *kvm);

struct kvm_hva_range {
	unsigned long start;
	unsigned long end;
	pte_t pte;
	hva_handler_t handler;
	on_lock_fn_t on_lock;
	on_unlock_fn_t on_unlock;
	bool flush_on_ret;
	bool may_block;
};

/*
 * Use a dedicated stub instead of NULL to indicate that there is no callback
 * function/handler.  The compiler technically can't guarantee that a real
 * function will have a non-zero address, and so it will generate code to
 * check for !NULL, whereas comparing against a stub will be elided at compile
 * time (unless the compiler is getting long in the tooth, e.g. gcc 4.9).
 */
static void kvm_null_fn(void)
{

}
#define IS_KVM_NULL_FN(fn) ((fn) == (void *)kvm_null_fn)

/* Iterate over each memslot intersecting [start, last] (inclusive) range */
#define kvm_for_each_memslot_in_hva_range(node, slots, start, last)	     \
	for (node = interval_tree_iter_first(&slots->hva_tree, start, last); \
	     node;							     \
	     node = interval_tree_iter_next(node, start, last))	     \

static __always_inline int __kvm_handle_hva_range(struct kvm *kvm,
						  const struct kvm_hva_range *range)
{
	bool ret = false, locked = false;
	struct kvm_gfn_range gfn_range;
	struct kvm_memory_slot *slot;
	struct kvm_memslots *slots;
	int i, idx;

	if (WARN_ON_ONCE(range->end <= range->start))
		return 0;

	/* A null handler is allowed if and only if on_lock() is provided. */
	if (WARN_ON_ONCE(IS_KVM_NULL_FN(range->on_lock) &&
			 IS_KVM_NULL_FN(range->handler)))
		return 0;

	idx = srcu_read_lock(&kvm->srcu);

	for (i = 0; i < KVM_ADDRESS_SPACE_NUM; i++) {
		struct interval_tree_node *node;

		slots = __kvm_memslots(kvm, i);
		kvm_for_each_memslot_in_hva_range(node, slots,
						  range->start, range->end - 1) {
			unsigned long hva_start, hva_end;

			slot = container_of(node, struct kvm_memory_slot, hva_node[slots->node_idx]);
			hva_start = max(range->start, slot->userspace_addr);
			hva_end = min(range->end, slot->userspace_addr +
						  (slot->npages << PAGE_SHIFT));

			/*
			 * To optimize for the likely case where the address
			 * range is covered by zero or one memslots, don't
			 * bother making these conditional (to avoid writes on
			 * the second or later invocation of the handler).
			 */
			gfn_range.pte = range->pte;
			gfn_range.may_block = range->may_block;

			/*
			 * {gfn(page) | page intersects with [hva_start, hva_end)} =
			 * {gfn_start, gfn_start+1, ..., gfn_end-1}.
			 */
			gfn_range.start = hva_to_gfn_memslot(hva_start, slot);
			gfn_range.end = hva_to_gfn_memslot(hva_end + PAGE_SIZE - 1, slot);
			gfn_range.slot = slot;

			if (!locked) {
				locked = true;
				KVM_MMU_LOCK(kvm);
				if (!IS_KVM_NULL_FN(range->on_lock))
					range->on_lock(kvm, range->start, range->end);
				if (IS_KVM_NULL_FN(range->handler))
					break;
			}
			ret |= range->handler(kvm, &gfn_range);
		}
	}

	if (range->flush_on_ret && ret)
		kvm_flush_remote_tlbs(kvm);

	if (locked) {
		KVM_MMU_UNLOCK(kvm);
		if (!IS_KVM_NULL_FN(range->on_unlock))
			range->on_unlock(kvm);
	}

	srcu_read_unlock(&kvm->srcu, idx);

	/* The notifiers are averse to booleans. :-( */
	return (int)ret;
}

static __always_inline int kvm_handle_hva_range(struct mmu_notifier *mn,
						unsigned long start,
						unsigned long end,
						pte_t pte,
						hva_handler_t handler)
{
	struct kvm *kvm = mmu_notifier_to_kvm(mn);
	const struct kvm_hva_range range = {
		.start		= start,
		.end		= end,
		.pte		= pte,
		.handler	= handler,
		.on_lock	= (void *)kvm_null_fn,
		.on_unlock	= (void *)kvm_null_fn,
		.flush_on_ret	= true,
		.may_block	= false,
	};

	return __kvm_handle_hva_range(kvm, &range);
}

static __always_inline int kvm_handle_hva_range_no_flush(struct mmu_notifier *mn,
							 unsigned long start,
							 unsigned long end,
							 hva_handler_t handler)
{
	struct kvm *kvm = mmu_notifier_to_kvm(mn);
	const struct kvm_hva_range range = {
		.start		= start,
		.end		= end,
		.pte		= __pte(0),
		.handler	= handler,
		.on_lock	= (void *)kvm_null_fn,
		.on_unlock	= (void *)kvm_null_fn,
		.flush_on_ret	= false,
		.may_block	= false,
	};

	return __kvm_handle_hva_range(kvm, &range);
}
static void kvm_mmu_notifier_change_pte(struct mmu_notifier *mn,
					struct mm_struct *mm,
					unsigned long address,
					pte_t pte)
{
	struct kvm *kvm = mmu_notifier_to_kvm(mn);

	trace_kvm_set_spte_hva(address);

	/*
	 * .change_pte() must be surrounded by .invalidate_range_{start,end}().
	 * If mmu_invalidate_in_progress is zero, then no in-progress
	 * invalidations, including this one, found a relevant memslot at
	 * start(); rechecking memslots here is unnecessary.  Note, a false
	 * positive (count elevated by a different invalidation) is sub-optimal
	 * but functionally ok.
	 */
	WARN_ON_ONCE(!READ_ONCE(kvm->mn_active_invalidate_count));
	if (!READ_ONCE(kvm->mmu_invalidate_in_progress))
		return;

	kvm_handle_hva_range(mn, address, address + 1, pte, kvm_set_spte_gfn);
}

void kvm_mmu_invalidate_begin(struct kvm *kvm, unsigned long start,
			      unsigned long end)
{
	/*
	 * The count increase must become visible at unlock time as no
	 * spte can be established without taking the mmu_lock and
	 * count is also read inside the mmu_lock critical section.
	 */
	kvm->mmu_invalidate_in_progress++;
	if (likely(kvm->mmu_invalidate_in_progress == 1)) {
		kvm->mmu_invalidate_range_start = start;
		kvm->mmu_invalidate_range_end = end;
	} else {
		/*
		 * Fully tracking multiple concurrent ranges has diminishing
		 * returns. Keep things simple and just find the minimal range
		 * which includes the current and new ranges. As there won't be
		 * enough information to subtract a range after its invalidate
		 * completes, any ranges invalidated concurrently will
		 * accumulate and persist until all outstanding invalidates
		 * complete.
		 */
		kvm->mmu_invalidate_range_start =
			min(kvm->mmu_invalidate_range_start, start);
		kvm->mmu_invalidate_range_end =
			max(kvm->mmu_invalidate_range_end, end);
	}
}

static int kvm_mmu_notifier_invalidate_range_start(struct mmu_notifier *mn,
					const struct mmu_notifier_range *range)
{
	struct kvm *kvm = mmu_notifier_to_kvm(mn);
	const struct kvm_hva_range hva_range = {
		.start		= range->start,
		.end		= range->end,
		.pte		= __pte(0),
		.handler	= kvm_unmap_gfn_range,
		.on_lock	= kvm_mmu_invalidate_begin,
		.on_unlock	= kvm_arch_guest_memory_reclaimed,
		.flush_on_ret	= true,
		.may_block	= mmu_notifier_range_blockable(range),
	};

	trace_kvm_unmap_hva_range(range->start, range->end);

	/*
	 * Prevent memslot modification between range_start() and range_end()
	 * so that conditionally locking provides the same result in both
	 * functions.  Without that guarantee, the mmu_invalidate_in_progress
	 * adjustments will be imbalanced.
	 *
	 * Pairs with the decrement in range_end().
	 */
	spin_lock(&kvm->mn_invalidate_lock);
	kvm->mn_active_invalidate_count++;
	spin_unlock(&kvm->mn_invalidate_lock);

	/*
	 * Invalidate pfn caches _before_ invalidating the secondary MMUs, i.e.
	 * before acquiring mmu_lock, to avoid holding mmu_lock while acquiring
	 * each cache's lock.  There are relatively few caches in existence at
	 * any given time, and the caches themselves can check for hva overlap,
	 * i.e. don't need to rely on memslot overlap checks for performance.
	 * Because this runs without holding mmu_lock, the pfn caches must use
<<<<<<< HEAD
	 * mn_active_invalidate_count (see above) instead of mmu_notifier_count.
=======
	 * mn_active_invalidate_count (see above) instead of
	 * mmu_invalidate_in_progress.
>>>>>>> e6f4ff3f
	 */
	gfn_to_pfn_cache_invalidate_start(kvm, range->start, range->end,
					  hva_range.may_block);

	__kvm_handle_hva_range(kvm, &hva_range);

	return 0;
}

void kvm_mmu_invalidate_end(struct kvm *kvm, unsigned long start,
			    unsigned long end)
{
	/*
	 * This sequence increase will notify the kvm page fault that
	 * the page that is going to be mapped in the spte could have
	 * been freed.
	 */
	kvm->mmu_invalidate_seq++;
	smp_wmb();
	/*
	 * The above sequence increase must be visible before the
	 * below count decrease, which is ensured by the smp_wmb above
	 * in conjunction with the smp_rmb in mmu_invalidate_retry().
	 */
	kvm->mmu_invalidate_in_progress--;
}

static void kvm_mmu_notifier_invalidate_range_end(struct mmu_notifier *mn,
					const struct mmu_notifier_range *range)
{
	struct kvm *kvm = mmu_notifier_to_kvm(mn);
	const struct kvm_hva_range hva_range = {
		.start		= range->start,
		.end		= range->end,
		.pte		= __pte(0),
		.handler	= (void *)kvm_null_fn,
		.on_lock	= kvm_mmu_invalidate_end,
		.on_unlock	= (void *)kvm_null_fn,
		.flush_on_ret	= false,
		.may_block	= mmu_notifier_range_blockable(range),
	};
	bool wake;

	__kvm_handle_hva_range(kvm, &hva_range);

	/* Pairs with the increment in range_start(). */
	spin_lock(&kvm->mn_invalidate_lock);
	wake = (--kvm->mn_active_invalidate_count == 0);
	spin_unlock(&kvm->mn_invalidate_lock);

	/*
	 * There can only be one waiter, since the wait happens under
	 * slots_lock.
	 */
	if (wake)
		rcuwait_wake_up(&kvm->mn_memslots_update_rcuwait);

	BUG_ON(kvm->mmu_invalidate_in_progress < 0);
}

static int kvm_mmu_notifier_clear_flush_young(struct mmu_notifier *mn,
					      struct mm_struct *mm,
					      unsigned long start,
					      unsigned long end)
{
	trace_kvm_age_hva(start, end);

	return kvm_handle_hva_range(mn, start, end, __pte(0), kvm_age_gfn);
}

static int kvm_mmu_notifier_clear_young(struct mmu_notifier *mn,
					struct mm_struct *mm,
					unsigned long start,
					unsigned long end)
{
	trace_kvm_age_hva(start, end);

	/*
	 * Even though we do not flush TLB, this will still adversely
	 * affect performance on pre-Haswell Intel EPT, where there is
	 * no EPT Access Bit to clear so that we have to tear down EPT
	 * tables instead. If we find this unacceptable, we can always
	 * add a parameter to kvm_age_hva so that it effectively doesn't
	 * do anything on clear_young.
	 *
	 * Also note that currently we never issue secondary TLB flushes
	 * from clear_young, leaving this job up to the regular system
	 * cadence. If we find this inaccurate, we might come up with a
	 * more sophisticated heuristic later.
	 */
	return kvm_handle_hva_range_no_flush(mn, start, end, kvm_age_gfn);
}

static int kvm_mmu_notifier_test_young(struct mmu_notifier *mn,
				       struct mm_struct *mm,
				       unsigned long address)
{
	trace_kvm_test_age_hva(address);

	return kvm_handle_hva_range_no_flush(mn, address, address + 1,
					     kvm_test_age_gfn);
}

static void kvm_mmu_notifier_release(struct mmu_notifier *mn,
				     struct mm_struct *mm)
{
	struct kvm *kvm = mmu_notifier_to_kvm(mn);
	int idx;

	idx = srcu_read_lock(&kvm->srcu);
	kvm_flush_shadow_all(kvm);
	srcu_read_unlock(&kvm->srcu, idx);
}

static const struct mmu_notifier_ops kvm_mmu_notifier_ops = {
	.invalidate_range	= kvm_mmu_notifier_invalidate_range,
	.invalidate_range_start	= kvm_mmu_notifier_invalidate_range_start,
	.invalidate_range_end	= kvm_mmu_notifier_invalidate_range_end,
	.clear_flush_young	= kvm_mmu_notifier_clear_flush_young,
	.clear_young		= kvm_mmu_notifier_clear_young,
	.test_young		= kvm_mmu_notifier_test_young,
	.change_pte		= kvm_mmu_notifier_change_pte,
	.release		= kvm_mmu_notifier_release,
};

static int kvm_init_mmu_notifier(struct kvm *kvm)
{
	kvm->mmu_notifier.ops = &kvm_mmu_notifier_ops;
	return mmu_notifier_register(&kvm->mmu_notifier, current->mm);
}

#else  /* !(CONFIG_MMU_NOTIFIER && KVM_ARCH_WANT_MMU_NOTIFIER) */

static int kvm_init_mmu_notifier(struct kvm *kvm)
{
	return 0;
}

#endif /* CONFIG_MMU_NOTIFIER && KVM_ARCH_WANT_MMU_NOTIFIER */

#ifdef CONFIG_HAVE_KVM_PM_NOTIFIER
static int kvm_pm_notifier_call(struct notifier_block *bl,
				unsigned long state,
				void *unused)
{
	struct kvm *kvm = container_of(bl, struct kvm, pm_notifier);

	return kvm_arch_pm_notifier(kvm, state);
}

static void kvm_init_pm_notifier(struct kvm *kvm)
{
	kvm->pm_notifier.notifier_call = kvm_pm_notifier_call;
	/* Suspend KVM before we suspend ftrace, RCU, etc. */
	kvm->pm_notifier.priority = INT_MAX;
	register_pm_notifier(&kvm->pm_notifier);
}

static void kvm_destroy_pm_notifier(struct kvm *kvm)
{
	unregister_pm_notifier(&kvm->pm_notifier);
}
#else /* !CONFIG_HAVE_KVM_PM_NOTIFIER */
static void kvm_init_pm_notifier(struct kvm *kvm)
{
}

static void kvm_destroy_pm_notifier(struct kvm *kvm)
{
}
#endif /* CONFIG_HAVE_KVM_PM_NOTIFIER */

static void kvm_destroy_dirty_bitmap(struct kvm_memory_slot *memslot)
{
	if (!memslot->dirty_bitmap)
		return;

	kvfree(memslot->dirty_bitmap);
	memslot->dirty_bitmap = NULL;
}

/* This does not remove the slot from struct kvm_memslots data structures */
static void kvm_free_memslot(struct kvm *kvm, struct kvm_memory_slot *slot)
{
	kvm_destroy_dirty_bitmap(slot);

	kvm_arch_free_memslot(kvm, slot);

	kfree(slot);
}

static void kvm_free_memslots(struct kvm *kvm, struct kvm_memslots *slots)
{
	struct hlist_node *idnode;
	struct kvm_memory_slot *memslot;
	int bkt;

	/*
	 * The same memslot objects live in both active and inactive sets,
	 * arbitrarily free using index '1' so the second invocation of this
	 * function isn't operating over a structure with dangling pointers
	 * (even though this function isn't actually touching them).
	 */
	if (!slots->node_idx)
		return;

	hash_for_each_safe(slots->id_hash, bkt, idnode, memslot, id_node[1])
		kvm_free_memslot(kvm, memslot);
}

static umode_t kvm_stats_debugfs_mode(const struct _kvm_stats_desc *pdesc)
{
	switch (pdesc->desc.flags & KVM_STATS_TYPE_MASK) {
	case KVM_STATS_TYPE_INSTANT:
		return 0444;
	case KVM_STATS_TYPE_CUMULATIVE:
	case KVM_STATS_TYPE_PEAK:
	default:
		return 0644;
	}
}


static void kvm_destroy_vm_debugfs(struct kvm *kvm)
{
	int i;
	int kvm_debugfs_num_entries = kvm_vm_stats_header.num_desc +
				      kvm_vcpu_stats_header.num_desc;

	if (IS_ERR(kvm->debugfs_dentry))
		return;

	debugfs_remove_recursive(kvm->debugfs_dentry);

	if (kvm->debugfs_stat_data) {
		for (i = 0; i < kvm_debugfs_num_entries; i++)
			kfree(kvm->debugfs_stat_data[i]);
		kfree(kvm->debugfs_stat_data);
	}
}

static int kvm_create_vm_debugfs(struct kvm *kvm, const char *fdname)
{
	static DEFINE_MUTEX(kvm_debugfs_lock);
	struct dentry *dent;
	char dir_name[ITOA_MAX_LEN * 2];
	struct kvm_stat_data *stat_data;
	const struct _kvm_stats_desc *pdesc;
	int i, ret = -ENOMEM;
	int kvm_debugfs_num_entries = kvm_vm_stats_header.num_desc +
				      kvm_vcpu_stats_header.num_desc;

	if (!debugfs_initialized())
		return 0;

	snprintf(dir_name, sizeof(dir_name), "%d-%s", task_pid_nr(current), fdname);
	mutex_lock(&kvm_debugfs_lock);
	dent = debugfs_lookup(dir_name, kvm_debugfs_dir);
	if (dent) {
		pr_warn_ratelimited("KVM: debugfs: duplicate directory %s\n", dir_name);
		dput(dent);
		mutex_unlock(&kvm_debugfs_lock);
		return 0;
	}
	dent = debugfs_create_dir(dir_name, kvm_debugfs_dir);
	mutex_unlock(&kvm_debugfs_lock);
	if (IS_ERR(dent))
		return 0;

	kvm->debugfs_dentry = dent;
	kvm->debugfs_stat_data = kcalloc(kvm_debugfs_num_entries,
					 sizeof(*kvm->debugfs_stat_data),
					 GFP_KERNEL_ACCOUNT);
	if (!kvm->debugfs_stat_data)
		goto out_err;

	for (i = 0; i < kvm_vm_stats_header.num_desc; ++i) {
		pdesc = &kvm_vm_stats_desc[i];
		stat_data = kzalloc(sizeof(*stat_data), GFP_KERNEL_ACCOUNT);
		if (!stat_data)
			goto out_err;

		stat_data->kvm = kvm;
		stat_data->desc = pdesc;
		stat_data->kind = KVM_STAT_VM;
		kvm->debugfs_stat_data[i] = stat_data;
		debugfs_create_file(pdesc->name, kvm_stats_debugfs_mode(pdesc),
				    kvm->debugfs_dentry, stat_data,
				    &stat_fops_per_vm);
	}

	for (i = 0; i < kvm_vcpu_stats_header.num_desc; ++i) {
		pdesc = &kvm_vcpu_stats_desc[i];
		stat_data = kzalloc(sizeof(*stat_data), GFP_KERNEL_ACCOUNT);
		if (!stat_data)
			goto out_err;

		stat_data->kvm = kvm;
		stat_data->desc = pdesc;
		stat_data->kind = KVM_STAT_VCPU;
		kvm->debugfs_stat_data[i + kvm_vm_stats_header.num_desc] = stat_data;
		debugfs_create_file(pdesc->name, kvm_stats_debugfs_mode(pdesc),
				    kvm->debugfs_dentry, stat_data,
				    &stat_fops_per_vm);
	}

	ret = kvm_arch_create_vm_debugfs(kvm);
	if (ret)
		goto out_err;

	return 0;
out_err:
	kvm_destroy_vm_debugfs(kvm);
	return ret;
}

/*
 * Called after the VM is otherwise initialized, but just before adding it to
 * the vm_list.
 */
int __weak kvm_arch_post_init_vm(struct kvm *kvm)
{
	return 0;
}

/*
 * Called just after removing the VM from the vm_list, but before doing any
 * other destruction.
 */
void __weak kvm_arch_pre_destroy_vm(struct kvm *kvm)
{
}

/*
 * Called after per-vm debugfs created.  When called kvm->debugfs_dentry should
 * be setup already, so we can create arch-specific debugfs entries under it.
 * Cleanup should be automatic done in kvm_destroy_vm_debugfs() recursively, so
 * a per-arch destroy interface is not needed.
 */
int __weak kvm_arch_create_vm_debugfs(struct kvm *kvm)
{
	return 0;
}

static struct kvm *kvm_create_vm(unsigned long type, const char *fdname)
{
	struct kvm *kvm = kvm_arch_alloc_vm();
	struct kvm_memslots *slots;
	int r = -ENOMEM;
	int i, j;

	if (!kvm)
		return ERR_PTR(-ENOMEM);

	/* KVM is pinned via open("/dev/kvm"), the fd passed to this ioctl(). */
	__module_get(kvm_chardev_ops.owner);

	KVM_MMU_LOCK_INIT(kvm);
	mmgrab(current->mm);
	kvm->mm = current->mm;
	kvm_eventfd_init(kvm);
	mutex_init(&kvm->lock);
	mutex_init(&kvm->irq_lock);
	mutex_init(&kvm->slots_lock);
	mutex_init(&kvm->slots_arch_lock);
	spin_lock_init(&kvm->mn_invalidate_lock);
	rcuwait_init(&kvm->mn_memslots_update_rcuwait);
	xa_init(&kvm->vcpu_array);

	INIT_LIST_HEAD(&kvm->gpc_list);
	spin_lock_init(&kvm->gpc_lock);

	INIT_LIST_HEAD(&kvm->devices);
	kvm->max_vcpus = KVM_MAX_VCPUS;

	BUILD_BUG_ON(KVM_MEM_SLOTS_NUM > SHRT_MAX);

	/*
	 * Force subsequent debugfs file creations to fail if the VM directory
	 * is not created (by kvm_create_vm_debugfs()).
	 */
	kvm->debugfs_dentry = ERR_PTR(-ENOENT);

	snprintf(kvm->stats_id, sizeof(kvm->stats_id), "kvm-%d",
		 task_pid_nr(current));

	if (init_srcu_struct(&kvm->srcu))
		goto out_err_no_srcu;
	if (init_srcu_struct(&kvm->irq_srcu))
		goto out_err_no_irq_srcu;

	refcount_set(&kvm->users_count, 1);
	for (i = 0; i < KVM_ADDRESS_SPACE_NUM; i++) {
		for (j = 0; j < 2; j++) {
			slots = &kvm->__memslots[i][j];

			atomic_long_set(&slots->last_used_slot, (unsigned long)NULL);
			slots->hva_tree = RB_ROOT_CACHED;
			slots->gfn_tree = RB_ROOT;
			hash_init(slots->id_hash);
			slots->node_idx = j;

			/* Generations must be different for each address space. */
			slots->generation = i;
		}

		rcu_assign_pointer(kvm->memslots[i], &kvm->__memslots[i][0]);
	}

	for (i = 0; i < KVM_NR_BUSES; i++) {
		rcu_assign_pointer(kvm->buses[i],
			kzalloc(sizeof(struct kvm_io_bus), GFP_KERNEL_ACCOUNT));
		if (!kvm->buses[i])
			goto out_err_no_arch_destroy_vm;
	}

	kvm->max_halt_poll_ns = halt_poll_ns;

	r = kvm_arch_init_vm(kvm, type);
	if (r)
		goto out_err_no_arch_destroy_vm;

	r = hardware_enable_all();
	if (r)
		goto out_err_no_disable;

#ifdef CONFIG_HAVE_KVM_IRQFD
	INIT_HLIST_HEAD(&kvm->irq_ack_notifier_list);
#endif

	r = kvm_init_mmu_notifier(kvm);
	if (r)
		goto out_err_no_mmu_notifier;

	r = kvm_coalesced_mmio_init(kvm);
	if (r < 0)
		goto out_no_coalesced_mmio;

	r = kvm_create_vm_debugfs(kvm, fdname);
	if (r)
		goto out_err_no_debugfs;

	r = kvm_arch_post_init_vm(kvm);
	if (r)
		goto out_err;

	mutex_lock(&kvm_lock);
	list_add(&kvm->vm_list, &vm_list);
	mutex_unlock(&kvm_lock);

	preempt_notifier_inc();
	kvm_init_pm_notifier(kvm);

	return kvm;

out_err:
	kvm_destroy_vm_debugfs(kvm);
out_err_no_debugfs:
	kvm_coalesced_mmio_free(kvm);
out_no_coalesced_mmio:
#if defined(CONFIG_MMU_NOTIFIER) && defined(KVM_ARCH_WANT_MMU_NOTIFIER)
	if (kvm->mmu_notifier.ops)
		mmu_notifier_unregister(&kvm->mmu_notifier, current->mm);
#endif
out_err_no_mmu_notifier:
	hardware_disable_all();
out_err_no_disable:
	kvm_arch_destroy_vm(kvm);
out_err_no_arch_destroy_vm:
	WARN_ON_ONCE(!refcount_dec_and_test(&kvm->users_count));
	for (i = 0; i < KVM_NR_BUSES; i++)
		kfree(kvm_get_bus(kvm, i));
	cleanup_srcu_struct(&kvm->irq_srcu);
out_err_no_irq_srcu:
	cleanup_srcu_struct(&kvm->srcu);
out_err_no_srcu:
	kvm_arch_free_vm(kvm);
	mmdrop(current->mm);
	module_put(kvm_chardev_ops.owner);
	return ERR_PTR(r);
}

static void kvm_destroy_devices(struct kvm *kvm)
{
	struct kvm_device *dev, *tmp;

	/*
	 * We do not need to take the kvm->lock here, because nobody else
	 * has a reference to the struct kvm at this point and therefore
	 * cannot access the devices list anyhow.
	 */
	list_for_each_entry_safe(dev, tmp, &kvm->devices, vm_node) {
		list_del(&dev->vm_node);
		dev->ops->destroy(dev);
	}
}

static void kvm_destroy_vm(struct kvm *kvm)
{
	int i;
	struct mm_struct *mm = kvm->mm;

	kvm_destroy_pm_notifier(kvm);
	kvm_uevent_notify_change(KVM_EVENT_DESTROY_VM, kvm);
	kvm_destroy_vm_debugfs(kvm);
	kvm_arch_sync_events(kvm);
	mutex_lock(&kvm_lock);
	list_del(&kvm->vm_list);
	mutex_unlock(&kvm_lock);
	kvm_arch_pre_destroy_vm(kvm);

	kvm_free_irq_routing(kvm);
	for (i = 0; i < KVM_NR_BUSES; i++) {
		struct kvm_io_bus *bus = kvm_get_bus(kvm, i);

		if (bus)
			kvm_io_bus_destroy(bus);
		kvm->buses[i] = NULL;
	}
	kvm_coalesced_mmio_free(kvm);
#if defined(CONFIG_MMU_NOTIFIER) && defined(KVM_ARCH_WANT_MMU_NOTIFIER)
	mmu_notifier_unregister(&kvm->mmu_notifier, kvm->mm);
	/*
	 * At this point, pending calls to invalidate_range_start()
	 * have completed but no more MMU notifiers will run, so
	 * mn_active_invalidate_count may remain unbalanced.
	 * No threads can be waiting in install_new_memslots as the
	 * last reference on KVM has been dropped, but freeing
	 * memslots would deadlock without this manual intervention.
	 */
	WARN_ON(rcuwait_active(&kvm->mn_memslots_update_rcuwait));
	kvm->mn_active_invalidate_count = 0;
#else
	kvm_flush_shadow_all(kvm);
#endif
	kvm_arch_destroy_vm(kvm);
	kvm_destroy_devices(kvm);
	for (i = 0; i < KVM_ADDRESS_SPACE_NUM; i++) {
		kvm_free_memslots(kvm, &kvm->__memslots[i][0]);
		kvm_free_memslots(kvm, &kvm->__memslots[i][1]);
	}
	cleanup_srcu_struct(&kvm->irq_srcu);
	cleanup_srcu_struct(&kvm->srcu);
	kvm_arch_free_vm(kvm);
	preempt_notifier_dec();
	hardware_disable_all();
	mmdrop(mm);
	module_put(kvm_chardev_ops.owner);
}

void kvm_get_kvm(struct kvm *kvm)
{
	refcount_inc(&kvm->users_count);
}
EXPORT_SYMBOL_GPL(kvm_get_kvm);

/*
 * Make sure the vm is not during destruction, which is a safe version of
 * kvm_get_kvm().  Return true if kvm referenced successfully, false otherwise.
 */
bool kvm_get_kvm_safe(struct kvm *kvm)
{
	return refcount_inc_not_zero(&kvm->users_count);
}
EXPORT_SYMBOL_GPL(kvm_get_kvm_safe);

void kvm_put_kvm(struct kvm *kvm)
{
	if (refcount_dec_and_test(&kvm->users_count))
		kvm_destroy_vm(kvm);
}
EXPORT_SYMBOL_GPL(kvm_put_kvm);

/*
 * Used to put a reference that was taken on behalf of an object associated
 * with a user-visible file descriptor, e.g. a vcpu or device, if installation
 * of the new file descriptor fails and the reference cannot be transferred to
 * its final owner.  In such cases, the caller is still actively using @kvm and
 * will fail miserably if the refcount unexpectedly hits zero.
 */
void kvm_put_kvm_no_destroy(struct kvm *kvm)
{
	WARN_ON(refcount_dec_and_test(&kvm->users_count));
}
EXPORT_SYMBOL_GPL(kvm_put_kvm_no_destroy);

static int kvm_vm_release(struct inode *inode, struct file *filp)
{
	struct kvm *kvm = filp->private_data;

	kvm_irqfd_release(kvm);

	kvm_put_kvm(kvm);
	return 0;
}

/*
 * Allocation size is twice as large as the actual dirty bitmap size.
 * See kvm_vm_ioctl_get_dirty_log() why this is needed.
 */
static int kvm_alloc_dirty_bitmap(struct kvm_memory_slot *memslot)
{
	unsigned long dirty_bytes = kvm_dirty_bitmap_bytes(memslot);

	memslot->dirty_bitmap = __vcalloc(2, dirty_bytes, GFP_KERNEL_ACCOUNT);
	if (!memslot->dirty_bitmap)
		return -ENOMEM;

	return 0;
}

static struct kvm_memslots *kvm_get_inactive_memslots(struct kvm *kvm, int as_id)
{
	struct kvm_memslots *active = __kvm_memslots(kvm, as_id);
	int node_idx_inactive = active->node_idx ^ 1;

	return &kvm->__memslots[as_id][node_idx_inactive];
}

/*
 * Helper to get the address space ID when one of memslot pointers may be NULL.
 * This also serves as a sanity that at least one of the pointers is non-NULL,
 * and that their address space IDs don't diverge.
 */
static int kvm_memslots_get_as_id(struct kvm_memory_slot *a,
				  struct kvm_memory_slot *b)
{
	if (WARN_ON_ONCE(!a && !b))
		return 0;

	if (!a)
		return b->as_id;
	if (!b)
		return a->as_id;

	WARN_ON_ONCE(a->as_id != b->as_id);
	return a->as_id;
}

static void kvm_insert_gfn_node(struct kvm_memslots *slots,
				struct kvm_memory_slot *slot)
{
	struct rb_root *gfn_tree = &slots->gfn_tree;
	struct rb_node **node, *parent;
	int idx = slots->node_idx;

	parent = NULL;
	for (node = &gfn_tree->rb_node; *node; ) {
		struct kvm_memory_slot *tmp;

		tmp = container_of(*node, struct kvm_memory_slot, gfn_node[idx]);
		parent = *node;
		if (slot->base_gfn < tmp->base_gfn)
			node = &(*node)->rb_left;
		else if (slot->base_gfn > tmp->base_gfn)
			node = &(*node)->rb_right;
		else
			BUG();
	}

	rb_link_node(&slot->gfn_node[idx], parent, node);
	rb_insert_color(&slot->gfn_node[idx], gfn_tree);
}

static void kvm_erase_gfn_node(struct kvm_memslots *slots,
			       struct kvm_memory_slot *slot)
{
	rb_erase(&slot->gfn_node[slots->node_idx], &slots->gfn_tree);
}

static void kvm_replace_gfn_node(struct kvm_memslots *slots,
				 struct kvm_memory_slot *old,
				 struct kvm_memory_slot *new)
{
	int idx = slots->node_idx;

	WARN_ON_ONCE(old->base_gfn != new->base_gfn);

	rb_replace_node(&old->gfn_node[idx], &new->gfn_node[idx],
			&slots->gfn_tree);
}

/*
 * Replace @old with @new in the inactive memslots.
 *
 * With NULL @old this simply adds @new.
 * With NULL @new this simply removes @old.
 *
 * If @new is non-NULL its hva_node[slots_idx] range has to be set
 * appropriately.
 */
static void kvm_replace_memslot(struct kvm *kvm,
				struct kvm_memory_slot *old,
				struct kvm_memory_slot *new)
{
	int as_id = kvm_memslots_get_as_id(old, new);
	struct kvm_memslots *slots = kvm_get_inactive_memslots(kvm, as_id);
	int idx = slots->node_idx;

	if (old) {
		hash_del(&old->id_node[idx]);
		interval_tree_remove(&old->hva_node[idx], &slots->hva_tree);

		if ((long)old == atomic_long_read(&slots->last_used_slot))
			atomic_long_set(&slots->last_used_slot, (long)new);

		if (!new) {
			kvm_erase_gfn_node(slots, old);
			return;
		}
	}

	/*
	 * Initialize @new's hva range.  Do this even when replacing an @old
	 * slot, kvm_copy_memslot() deliberately does not touch node data.
	 */
	new->hva_node[idx].start = new->userspace_addr;
	new->hva_node[idx].last = new->userspace_addr +
				  (new->npages << PAGE_SHIFT) - 1;

	/*
	 * (Re)Add the new memslot.  There is no O(1) interval_tree_replace(),
	 * hva_node needs to be swapped with remove+insert even though hva can't
	 * change when replacing an existing slot.
	 */
	hash_add(slots->id_hash, &new->id_node[idx], new->id);
	interval_tree_insert(&new->hva_node[idx], &slots->hva_tree);

	/*
	 * If the memslot gfn is unchanged, rb_replace_node() can be used to
	 * switch the node in the gfn tree instead of removing the old and
	 * inserting the new as two separate operations. Replacement is a
	 * single O(1) operation versus two O(log(n)) operations for
	 * remove+insert.
	 */
	if (old && old->base_gfn == new->base_gfn) {
		kvm_replace_gfn_node(slots, old, new);
	} else {
		if (old)
			kvm_erase_gfn_node(slots, old);
		kvm_insert_gfn_node(slots, new);
	}
}

static int check_memory_region_flags(const struct kvm_userspace_memory_region *mem)
{
	u32 valid_flags = KVM_MEM_LOG_DIRTY_PAGES;

#ifdef __KVM_HAVE_READONLY_MEM
	valid_flags |= KVM_MEM_READONLY;
#endif

	if (mem->flags & ~valid_flags)
		return -EINVAL;

	return 0;
}

static void kvm_swap_active_memslots(struct kvm *kvm, int as_id)
{
	struct kvm_memslots *slots = kvm_get_inactive_memslots(kvm, as_id);

	/* Grab the generation from the activate memslots. */
	u64 gen = __kvm_memslots(kvm, as_id)->generation;

	WARN_ON(gen & KVM_MEMSLOT_GEN_UPDATE_IN_PROGRESS);
	slots->generation = gen | KVM_MEMSLOT_GEN_UPDATE_IN_PROGRESS;

	/*
	 * Do not store the new memslots while there are invalidations in
	 * progress, otherwise the locking in invalidate_range_start and
	 * invalidate_range_end will be unbalanced.
	 */
	spin_lock(&kvm->mn_invalidate_lock);
	prepare_to_rcuwait(&kvm->mn_memslots_update_rcuwait);
	while (kvm->mn_active_invalidate_count) {
		set_current_state(TASK_UNINTERRUPTIBLE);
		spin_unlock(&kvm->mn_invalidate_lock);
		schedule();
		spin_lock(&kvm->mn_invalidate_lock);
	}
	finish_rcuwait(&kvm->mn_memslots_update_rcuwait);
	rcu_assign_pointer(kvm->memslots[as_id], slots);
	spin_unlock(&kvm->mn_invalidate_lock);

	/*
	 * Acquired in kvm_set_memslot. Must be released before synchronize
	 * SRCU below in order to avoid deadlock with another thread
	 * acquiring the slots_arch_lock in an srcu critical section.
	 */
	mutex_unlock(&kvm->slots_arch_lock);

	synchronize_srcu_expedited(&kvm->srcu);

	/*
	 * Increment the new memslot generation a second time, dropping the
	 * update in-progress flag and incrementing the generation based on
	 * the number of address spaces.  This provides a unique and easily
	 * identifiable generation number while the memslots are in flux.
	 */
	gen = slots->generation & ~KVM_MEMSLOT_GEN_UPDATE_IN_PROGRESS;

	/*
	 * Generations must be unique even across address spaces.  We do not need
	 * a global counter for that, instead the generation space is evenly split
	 * across address spaces.  For example, with two address spaces, address
	 * space 0 will use generations 0, 2, 4, ... while address space 1 will
	 * use generations 1, 3, 5, ...
	 */
	gen += KVM_ADDRESS_SPACE_NUM;

	kvm_arch_memslots_updated(kvm, gen);

	slots->generation = gen;
}

static int kvm_prepare_memory_region(struct kvm *kvm,
				     const struct kvm_memory_slot *old,
				     struct kvm_memory_slot *new,
				     enum kvm_mr_change change)
{
	int r;

	/*
	 * If dirty logging is disabled, nullify the bitmap; the old bitmap
	 * will be freed on "commit".  If logging is enabled in both old and
	 * new, reuse the existing bitmap.  If logging is enabled only in the
	 * new and KVM isn't using a ring buffer, allocate and initialize a
	 * new bitmap.
	 */
	if (change != KVM_MR_DELETE) {
		if (!(new->flags & KVM_MEM_LOG_DIRTY_PAGES))
			new->dirty_bitmap = NULL;
		else if (old && old->dirty_bitmap)
			new->dirty_bitmap = old->dirty_bitmap;
		else if (!kvm->dirty_ring_size) {
			r = kvm_alloc_dirty_bitmap(new);
			if (r)
				return r;

			if (kvm_dirty_log_manual_protect_and_init_set(kvm))
				bitmap_set(new->dirty_bitmap, 0, new->npages);
		}
	}

	r = kvm_arch_prepare_memory_region(kvm, old, new, change);

	/* Free the bitmap on failure if it was allocated above. */
	if (r && new && new->dirty_bitmap && (!old || !old->dirty_bitmap))
		kvm_destroy_dirty_bitmap(new);

	return r;
}

static void kvm_commit_memory_region(struct kvm *kvm,
				     struct kvm_memory_slot *old,
				     const struct kvm_memory_slot *new,
				     enum kvm_mr_change change)
{
	/*
	 * Update the total number of memslot pages before calling the arch
	 * hook so that architectures can consume the result directly.
	 */
	if (change == KVM_MR_DELETE)
		kvm->nr_memslot_pages -= old->npages;
	else if (change == KVM_MR_CREATE)
		kvm->nr_memslot_pages += new->npages;

	kvm_arch_commit_memory_region(kvm, old, new, change);

	switch (change) {
	case KVM_MR_CREATE:
		/* Nothing more to do. */
		break;
	case KVM_MR_DELETE:
		/* Free the old memslot and all its metadata. */
		kvm_free_memslot(kvm, old);
		break;
	case KVM_MR_MOVE:
	case KVM_MR_FLAGS_ONLY:
		/*
		 * Free the dirty bitmap as needed; the below check encompasses
		 * both the flags and whether a ring buffer is being used)
		 */
		if (old->dirty_bitmap && !new->dirty_bitmap)
			kvm_destroy_dirty_bitmap(old);

		/*
		 * The final quirk.  Free the detached, old slot, but only its
		 * memory, not any metadata.  Metadata, including arch specific
		 * data, may be reused by @new.
		 */
		kfree(old);
		break;
	default:
		BUG();
	}
}

/*
 * Activate @new, which must be installed in the inactive slots by the caller,
 * by swapping the active slots and then propagating @new to @old once @old is
 * unreachable and can be safely modified.
 *
 * With NULL @old this simply adds @new to @active (while swapping the sets).
 * With NULL @new this simply removes @old from @active and frees it
 * (while also swapping the sets).
 */
static void kvm_activate_memslot(struct kvm *kvm,
				 struct kvm_memory_slot *old,
				 struct kvm_memory_slot *new)
{
	int as_id = kvm_memslots_get_as_id(old, new);

	kvm_swap_active_memslots(kvm, as_id);

	/* Propagate the new memslot to the now inactive memslots. */
	kvm_replace_memslot(kvm, old, new);
}

static void kvm_copy_memslot(struct kvm_memory_slot *dest,
			     const struct kvm_memory_slot *src)
{
	dest->base_gfn = src->base_gfn;
	dest->npages = src->npages;
	dest->dirty_bitmap = src->dirty_bitmap;
	dest->arch = src->arch;
	dest->userspace_addr = src->userspace_addr;
	dest->flags = src->flags;
	dest->id = src->id;
	dest->as_id = src->as_id;
}

static void kvm_invalidate_memslot(struct kvm *kvm,
				   struct kvm_memory_slot *old,
				   struct kvm_memory_slot *invalid_slot)
{
	/*
	 * Mark the current slot INVALID.  As with all memslot modifications,
	 * this must be done on an unreachable slot to avoid modifying the
	 * current slot in the active tree.
	 */
	kvm_copy_memslot(invalid_slot, old);
	invalid_slot->flags |= KVM_MEMSLOT_INVALID;
	kvm_replace_memslot(kvm, old, invalid_slot);

	/*
	 * Activate the slot that is now marked INVALID, but don't propagate
	 * the slot to the now inactive slots. The slot is either going to be
	 * deleted or recreated as a new slot.
	 */
	kvm_swap_active_memslots(kvm, old->as_id);

	/*
	 * From this point no new shadow pages pointing to a deleted, or moved,
	 * memslot will be created.  Validation of sp->gfn happens in:
	 *	- gfn_to_hva (kvm_read_guest, gfn_to_pfn)
	 *	- kvm_is_visible_gfn (mmu_check_root)
	 */
	kvm_arch_flush_shadow_memslot(kvm, old);
	kvm_arch_guest_memory_reclaimed(kvm);

	/* Was released by kvm_swap_active_memslots, reacquire. */
	mutex_lock(&kvm->slots_arch_lock);

	/*
	 * Copy the arch-specific field of the newly-installed slot back to the
	 * old slot as the arch data could have changed between releasing
	 * slots_arch_lock in install_new_memslots() and re-acquiring the lock
	 * above.  Writers are required to retrieve memslots *after* acquiring
	 * slots_arch_lock, thus the active slot's data is guaranteed to be fresh.
	 */
	old->arch = invalid_slot->arch;
}

static void kvm_create_memslot(struct kvm *kvm,
			       struct kvm_memory_slot *new)
{
	/* Add the new memslot to the inactive set and activate. */
	kvm_replace_memslot(kvm, NULL, new);
	kvm_activate_memslot(kvm, NULL, new);
}

static void kvm_delete_memslot(struct kvm *kvm,
			       struct kvm_memory_slot *old,
			       struct kvm_memory_slot *invalid_slot)
{
	/*
	 * Remove the old memslot (in the inactive memslots) by passing NULL as
	 * the "new" slot, and for the invalid version in the active slots.
	 */
	kvm_replace_memslot(kvm, old, NULL);
	kvm_activate_memslot(kvm, invalid_slot, NULL);
}

static void kvm_move_memslot(struct kvm *kvm,
			     struct kvm_memory_slot *old,
			     struct kvm_memory_slot *new,
			     struct kvm_memory_slot *invalid_slot)
{
	/*
	 * Replace the old memslot in the inactive slots, and then swap slots
	 * and replace the current INVALID with the new as well.
	 */
	kvm_replace_memslot(kvm, old, new);
	kvm_activate_memslot(kvm, invalid_slot, new);
}

static void kvm_update_flags_memslot(struct kvm *kvm,
				     struct kvm_memory_slot *old,
				     struct kvm_memory_slot *new)
{
	/*
	 * Similar to the MOVE case, but the slot doesn't need to be zapped as
	 * an intermediate step. Instead, the old memslot is simply replaced
	 * with a new, updated copy in both memslot sets.
	 */
	kvm_replace_memslot(kvm, old, new);
	kvm_activate_memslot(kvm, old, new);
}

static int kvm_set_memslot(struct kvm *kvm,
			   struct kvm_memory_slot *old,
			   struct kvm_memory_slot *new,
			   enum kvm_mr_change change)
{
	struct kvm_memory_slot *invalid_slot;
	int r;

	/*
	 * Released in kvm_swap_active_memslots.
	 *
	 * Must be held from before the current memslots are copied until
	 * after the new memslots are installed with rcu_assign_pointer,
	 * then released before the synchronize srcu in kvm_swap_active_memslots.
	 *
	 * When modifying memslots outside of the slots_lock, must be held
	 * before reading the pointer to the current memslots until after all
	 * changes to those memslots are complete.
	 *
	 * These rules ensure that installing new memslots does not lose
	 * changes made to the previous memslots.
	 */
	mutex_lock(&kvm->slots_arch_lock);

	/*
	 * Invalidate the old slot if it's being deleted or moved.  This is
	 * done prior to actually deleting/moving the memslot to allow vCPUs to
	 * continue running by ensuring there are no mappings or shadow pages
	 * for the memslot when it is deleted/moved.  Without pre-invalidation
	 * (and without a lock), a window would exist between effecting the
	 * delete/move and committing the changes in arch code where KVM or a
	 * guest could access a non-existent memslot.
	 *
	 * Modifications are done on a temporary, unreachable slot.  The old
	 * slot needs to be preserved in case a later step fails and the
	 * invalidation needs to be reverted.
	 */
	if (change == KVM_MR_DELETE || change == KVM_MR_MOVE) {
		invalid_slot = kzalloc(sizeof(*invalid_slot), GFP_KERNEL_ACCOUNT);
		if (!invalid_slot) {
			mutex_unlock(&kvm->slots_arch_lock);
			return -ENOMEM;
		}
		kvm_invalidate_memslot(kvm, old, invalid_slot);
	}

	r = kvm_prepare_memory_region(kvm, old, new, change);
	if (r) {
		/*
		 * For DELETE/MOVE, revert the above INVALID change.  No
		 * modifications required since the original slot was preserved
		 * in the inactive slots.  Changing the active memslots also
		 * release slots_arch_lock.
		 */
		if (change == KVM_MR_DELETE || change == KVM_MR_MOVE) {
			kvm_activate_memslot(kvm, invalid_slot, old);
			kfree(invalid_slot);
		} else {
			mutex_unlock(&kvm->slots_arch_lock);
		}
		return r;
	}

	/*
	 * For DELETE and MOVE, the working slot is now active as the INVALID
	 * version of the old slot.  MOVE is particularly special as it reuses
	 * the old slot and returns a copy of the old slot (in working_slot).
	 * For CREATE, there is no old slot.  For DELETE and FLAGS_ONLY, the
	 * old slot is detached but otherwise preserved.
	 */
	if (change == KVM_MR_CREATE)
		kvm_create_memslot(kvm, new);
	else if (change == KVM_MR_DELETE)
		kvm_delete_memslot(kvm, old, invalid_slot);
	else if (change == KVM_MR_MOVE)
		kvm_move_memslot(kvm, old, new, invalid_slot);
	else if (change == KVM_MR_FLAGS_ONLY)
		kvm_update_flags_memslot(kvm, old, new);
	else
		BUG();

	/* Free the temporary INVALID slot used for DELETE and MOVE. */
	if (change == KVM_MR_DELETE || change == KVM_MR_MOVE)
		kfree(invalid_slot);

	/*
	 * No need to refresh new->arch, changes after dropping slots_arch_lock
	 * will directly hit the final, active memslot.  Architectures are
	 * responsible for knowing that new->arch may be stale.
	 */
	kvm_commit_memory_region(kvm, old, new, change);

	return 0;
}

static bool kvm_check_memslot_overlap(struct kvm_memslots *slots, int id,
				      gfn_t start, gfn_t end)
{
	struct kvm_memslot_iter iter;

	kvm_for_each_memslot_in_gfn_range(&iter, slots, start, end) {
		if (iter.slot->id != id)
			return true;
	}

	return false;
}

/*
 * Allocate some memory and give it an address in the guest physical address
 * space.
 *
 * Discontiguous memory is allowed, mostly for framebuffers.
 *
 * Must be called holding kvm->slots_lock for write.
 */
int __kvm_set_memory_region(struct kvm *kvm,
			    const struct kvm_userspace_memory_region *mem)
{
	struct kvm_memory_slot *old, *new;
	struct kvm_memslots *slots;
	enum kvm_mr_change change;
	unsigned long npages;
	gfn_t base_gfn;
	int as_id, id;
	int r;

	r = check_memory_region_flags(mem);
	if (r)
		return r;

	as_id = mem->slot >> 16;
	id = (u16)mem->slot;

	/* General sanity checks */
	if ((mem->memory_size & (PAGE_SIZE - 1)) ||
	    (mem->memory_size != (unsigned long)mem->memory_size))
		return -EINVAL;
	if (mem->guest_phys_addr & (PAGE_SIZE - 1))
		return -EINVAL;
	/* We can read the guest memory with __xxx_user() later on. */
	if ((mem->userspace_addr & (PAGE_SIZE - 1)) ||
	    (mem->userspace_addr != untagged_addr(mem->userspace_addr)) ||
	     !access_ok((void __user *)(unsigned long)mem->userspace_addr,
			mem->memory_size))
		return -EINVAL;
	if (as_id >= KVM_ADDRESS_SPACE_NUM || id >= KVM_MEM_SLOTS_NUM)
		return -EINVAL;
	if (mem->guest_phys_addr + mem->memory_size < mem->guest_phys_addr)
		return -EINVAL;
	if ((mem->memory_size >> PAGE_SHIFT) > KVM_MEM_MAX_NR_PAGES)
		return -EINVAL;

	slots = __kvm_memslots(kvm, as_id);

	/*
	 * Note, the old memslot (and the pointer itself!) may be invalidated
	 * and/or destroyed by kvm_set_memslot().
	 */
	old = id_to_memslot(slots, id);

	if (!mem->memory_size) {
		if (!old || !old->npages)
			return -EINVAL;

		if (WARN_ON_ONCE(kvm->nr_memslot_pages < old->npages))
			return -EIO;

		return kvm_set_memslot(kvm, old, NULL, KVM_MR_DELETE);
	}

	base_gfn = (mem->guest_phys_addr >> PAGE_SHIFT);
	npages = (mem->memory_size >> PAGE_SHIFT);

	if (!old || !old->npages) {
		change = KVM_MR_CREATE;

		/*
		 * To simplify KVM internals, the total number of pages across
		 * all memslots must fit in an unsigned long.
		 */
		if ((kvm->nr_memslot_pages + npages) < kvm->nr_memslot_pages)
			return -EINVAL;
	} else { /* Modify an existing slot. */
		if ((mem->userspace_addr != old->userspace_addr) ||
		    (npages != old->npages) ||
		    ((mem->flags ^ old->flags) & KVM_MEM_READONLY))
			return -EINVAL;

		if (base_gfn != old->base_gfn)
			change = KVM_MR_MOVE;
		else if (mem->flags != old->flags)
			change = KVM_MR_FLAGS_ONLY;
		else /* Nothing to change. */
			return 0;
	}

	if ((change == KVM_MR_CREATE || change == KVM_MR_MOVE) &&
	    kvm_check_memslot_overlap(slots, id, base_gfn, base_gfn + npages))
		return -EEXIST;

	/* Allocate a slot that will persist in the memslot. */
	new = kzalloc(sizeof(*new), GFP_KERNEL_ACCOUNT);
	if (!new)
		return -ENOMEM;

	new->as_id = as_id;
	new->id = id;
	new->base_gfn = base_gfn;
	new->npages = npages;
	new->flags = mem->flags;
	new->userspace_addr = mem->userspace_addr;

	r = kvm_set_memslot(kvm, old, new, change);
	if (r)
		kfree(new);
	return r;
}
EXPORT_SYMBOL_GPL(__kvm_set_memory_region);

int kvm_set_memory_region(struct kvm *kvm,
			  const struct kvm_userspace_memory_region *mem)
{
	int r;

	mutex_lock(&kvm->slots_lock);
	r = __kvm_set_memory_region(kvm, mem);
	mutex_unlock(&kvm->slots_lock);
	return r;
}
EXPORT_SYMBOL_GPL(kvm_set_memory_region);

static int kvm_vm_ioctl_set_memory_region(struct kvm *kvm,
					  struct kvm_userspace_memory_region *mem)
{
	if ((u16)mem->slot >= KVM_USER_MEM_SLOTS)
		return -EINVAL;

	return kvm_set_memory_region(kvm, mem);
}

#ifndef CONFIG_KVM_GENERIC_DIRTYLOG_READ_PROTECT
/**
 * kvm_get_dirty_log - get a snapshot of dirty pages
 * @kvm:	pointer to kvm instance
 * @log:	slot id and address to which we copy the log
 * @is_dirty:	set to '1' if any dirty pages were found
 * @memslot:	set to the associated memslot, always valid on success
 */
int kvm_get_dirty_log(struct kvm *kvm, struct kvm_dirty_log *log,
		      int *is_dirty, struct kvm_memory_slot **memslot)
{
	struct kvm_memslots *slots;
	int i, as_id, id;
	unsigned long n;
	unsigned long any = 0;

	/* Dirty ring tracking is exclusive to dirty log tracking */
	if (kvm->dirty_ring_size)
		return -ENXIO;

	*memslot = NULL;
	*is_dirty = 0;

	as_id = log->slot >> 16;
	id = (u16)log->slot;
	if (as_id >= KVM_ADDRESS_SPACE_NUM || id >= KVM_USER_MEM_SLOTS)
		return -EINVAL;

	slots = __kvm_memslots(kvm, as_id);
	*memslot = id_to_memslot(slots, id);
	if (!(*memslot) || !(*memslot)->dirty_bitmap)
		return -ENOENT;

	kvm_arch_sync_dirty_log(kvm, *memslot);

	n = kvm_dirty_bitmap_bytes(*memslot);

	for (i = 0; !any && i < n/sizeof(long); ++i)
		any = (*memslot)->dirty_bitmap[i];

	if (copy_to_user(log->dirty_bitmap, (*memslot)->dirty_bitmap, n))
		return -EFAULT;

	if (any)
		*is_dirty = 1;
	return 0;
}
EXPORT_SYMBOL_GPL(kvm_get_dirty_log);

#else /* CONFIG_KVM_GENERIC_DIRTYLOG_READ_PROTECT */
/**
 * kvm_get_dirty_log_protect - get a snapshot of dirty pages
 *	and reenable dirty page tracking for the corresponding pages.
 * @kvm:	pointer to kvm instance
 * @log:	slot id and address to which we copy the log
 *
 * We need to keep it in mind that VCPU threads can write to the bitmap
 * concurrently. So, to avoid losing track of dirty pages we keep the
 * following order:
 *
 *    1. Take a snapshot of the bit and clear it if needed.
 *    2. Write protect the corresponding page.
 *    3. Copy the snapshot to the userspace.
 *    4. Upon return caller flushes TLB's if needed.
 *
 * Between 2 and 4, the guest may write to the page using the remaining TLB
 * entry.  This is not a problem because the page is reported dirty using
 * the snapshot taken before and step 4 ensures that writes done after
 * exiting to userspace will be logged for the next call.
 *
 */
static int kvm_get_dirty_log_protect(struct kvm *kvm, struct kvm_dirty_log *log)
{
	struct kvm_memslots *slots;
	struct kvm_memory_slot *memslot;
	int i, as_id, id;
	unsigned long n;
	unsigned long *dirty_bitmap;
	unsigned long *dirty_bitmap_buffer;
	bool flush;

	/* Dirty ring tracking is exclusive to dirty log tracking */
	if (kvm->dirty_ring_size)
		return -ENXIO;

	as_id = log->slot >> 16;
	id = (u16)log->slot;
	if (as_id >= KVM_ADDRESS_SPACE_NUM || id >= KVM_USER_MEM_SLOTS)
		return -EINVAL;

	slots = __kvm_memslots(kvm, as_id);
	memslot = id_to_memslot(slots, id);
	if (!memslot || !memslot->dirty_bitmap)
		return -ENOENT;

	dirty_bitmap = memslot->dirty_bitmap;

	kvm_arch_sync_dirty_log(kvm, memslot);

	n = kvm_dirty_bitmap_bytes(memslot);
	flush = false;
	if (kvm->manual_dirty_log_protect) {
		/*
		 * Unlike kvm_get_dirty_log, we always return false in *flush,
		 * because no flush is needed until KVM_CLEAR_DIRTY_LOG.  There
		 * is some code duplication between this function and
		 * kvm_get_dirty_log, but hopefully all architecture
		 * transition to kvm_get_dirty_log_protect and kvm_get_dirty_log
		 * can be eliminated.
		 */
		dirty_bitmap_buffer = dirty_bitmap;
	} else {
		dirty_bitmap_buffer = kvm_second_dirty_bitmap(memslot);
		memset(dirty_bitmap_buffer, 0, n);

		KVM_MMU_LOCK(kvm);
		for (i = 0; i < n / sizeof(long); i++) {
			unsigned long mask;
			gfn_t offset;

			if (!dirty_bitmap[i])
				continue;

			flush = true;
			mask = xchg(&dirty_bitmap[i], 0);
			dirty_bitmap_buffer[i] = mask;

			offset = i * BITS_PER_LONG;
			kvm_arch_mmu_enable_log_dirty_pt_masked(kvm, memslot,
								offset, mask);
		}
		KVM_MMU_UNLOCK(kvm);
	}

	if (flush)
		kvm_arch_flush_remote_tlbs_memslot(kvm, memslot);

	if (copy_to_user(log->dirty_bitmap, dirty_bitmap_buffer, n))
		return -EFAULT;
	return 0;
}


/**
 * kvm_vm_ioctl_get_dirty_log - get and clear the log of dirty pages in a slot
 * @kvm: kvm instance
 * @log: slot id and address to which we copy the log
 *
 * Steps 1-4 below provide general overview of dirty page logging. See
 * kvm_get_dirty_log_protect() function description for additional details.
 *
 * We call kvm_get_dirty_log_protect() to handle steps 1-3, upon return we
 * always flush the TLB (step 4) even if previous step failed  and the dirty
 * bitmap may be corrupt. Regardless of previous outcome the KVM logging API
 * does not preclude user space subsequent dirty log read. Flushing TLB ensures
 * writes will be marked dirty for next log read.
 *
 *   1. Take a snapshot of the bit and clear it if needed.
 *   2. Write protect the corresponding page.
 *   3. Copy the snapshot to the userspace.
 *   4. Flush TLB's if needed.
 */
static int kvm_vm_ioctl_get_dirty_log(struct kvm *kvm,
				      struct kvm_dirty_log *log)
{
	int r;

	mutex_lock(&kvm->slots_lock);

	r = kvm_get_dirty_log_protect(kvm, log);

	mutex_unlock(&kvm->slots_lock);
	return r;
}

/**
 * kvm_clear_dirty_log_protect - clear dirty bits in the bitmap
 *	and reenable dirty page tracking for the corresponding pages.
 * @kvm:	pointer to kvm instance
 * @log:	slot id and address from which to fetch the bitmap of dirty pages
 */
static int kvm_clear_dirty_log_protect(struct kvm *kvm,
				       struct kvm_clear_dirty_log *log)
{
	struct kvm_memslots *slots;
	struct kvm_memory_slot *memslot;
	int as_id, id;
	gfn_t offset;
	unsigned long i, n;
	unsigned long *dirty_bitmap;
	unsigned long *dirty_bitmap_buffer;
	bool flush;

	/* Dirty ring tracking is exclusive to dirty log tracking */
	if (kvm->dirty_ring_size)
		return -ENXIO;

	as_id = log->slot >> 16;
	id = (u16)log->slot;
	if (as_id >= KVM_ADDRESS_SPACE_NUM || id >= KVM_USER_MEM_SLOTS)
		return -EINVAL;

	if (log->first_page & 63)
		return -EINVAL;

	slots = __kvm_memslots(kvm, as_id);
	memslot = id_to_memslot(slots, id);
	if (!memslot || !memslot->dirty_bitmap)
		return -ENOENT;

	dirty_bitmap = memslot->dirty_bitmap;

	n = ALIGN(log->num_pages, BITS_PER_LONG) / 8;

	if (log->first_page > memslot->npages ||
	    log->num_pages > memslot->npages - log->first_page ||
	    (log->num_pages < memslot->npages - log->first_page && (log->num_pages & 63)))
	    return -EINVAL;

	kvm_arch_sync_dirty_log(kvm, memslot);

	flush = false;
	dirty_bitmap_buffer = kvm_second_dirty_bitmap(memslot);
	if (copy_from_user(dirty_bitmap_buffer, log->dirty_bitmap, n))
		return -EFAULT;

	KVM_MMU_LOCK(kvm);
	for (offset = log->first_page, i = offset / BITS_PER_LONG,
		 n = DIV_ROUND_UP(log->num_pages, BITS_PER_LONG); n--;
	     i++, offset += BITS_PER_LONG) {
		unsigned long mask = *dirty_bitmap_buffer++;
		atomic_long_t *p = (atomic_long_t *) &dirty_bitmap[i];
		if (!mask)
			continue;

		mask &= atomic_long_fetch_andnot(mask, p);

		/*
		 * mask contains the bits that really have been cleared.  This
		 * never includes any bits beyond the length of the memslot (if
		 * the length is not aligned to 64 pages), therefore it is not
		 * a problem if userspace sets them in log->dirty_bitmap.
		*/
		if (mask) {
			flush = true;
			kvm_arch_mmu_enable_log_dirty_pt_masked(kvm, memslot,
								offset, mask);
		}
	}
	KVM_MMU_UNLOCK(kvm);

	if (flush)
		kvm_arch_flush_remote_tlbs_memslot(kvm, memslot);

	return 0;
}

static int kvm_vm_ioctl_clear_dirty_log(struct kvm *kvm,
					struct kvm_clear_dirty_log *log)
{
	int r;

	mutex_lock(&kvm->slots_lock);

	r = kvm_clear_dirty_log_protect(kvm, log);

	mutex_unlock(&kvm->slots_lock);
	return r;
}
#endif /* CONFIG_KVM_GENERIC_DIRTYLOG_READ_PROTECT */

struct kvm_memory_slot *gfn_to_memslot(struct kvm *kvm, gfn_t gfn)
{
	return __gfn_to_memslot(kvm_memslots(kvm), gfn);
}
EXPORT_SYMBOL_GPL(gfn_to_memslot);

struct kvm_memory_slot *kvm_vcpu_gfn_to_memslot(struct kvm_vcpu *vcpu, gfn_t gfn)
{
	struct kvm_memslots *slots = kvm_vcpu_memslots(vcpu);
	u64 gen = slots->generation;
	struct kvm_memory_slot *slot;

	/*
	 * This also protects against using a memslot from a different address space,
	 * since different address spaces have different generation numbers.
	 */
	if (unlikely(gen != vcpu->last_used_slot_gen)) {
		vcpu->last_used_slot = NULL;
		vcpu->last_used_slot_gen = gen;
	}

	slot = try_get_memslot(vcpu->last_used_slot, gfn);
	if (slot)
		return slot;

	/*
	 * Fall back to searching all memslots. We purposely use
	 * search_memslots() instead of __gfn_to_memslot() to avoid
	 * thrashing the VM-wide last_used_slot in kvm_memslots.
	 */
	slot = search_memslots(slots, gfn, false);
	if (slot) {
		vcpu->last_used_slot = slot;
		return slot;
	}

	return NULL;
}

bool kvm_is_visible_gfn(struct kvm *kvm, gfn_t gfn)
{
	struct kvm_memory_slot *memslot = gfn_to_memslot(kvm, gfn);

	return kvm_is_visible_memslot(memslot);
}
EXPORT_SYMBOL_GPL(kvm_is_visible_gfn);

bool kvm_vcpu_is_visible_gfn(struct kvm_vcpu *vcpu, gfn_t gfn)
{
	struct kvm_memory_slot *memslot = kvm_vcpu_gfn_to_memslot(vcpu, gfn);

	return kvm_is_visible_memslot(memslot);
}
EXPORT_SYMBOL_GPL(kvm_vcpu_is_visible_gfn);

unsigned long kvm_host_page_size(struct kvm_vcpu *vcpu, gfn_t gfn)
{
	struct vm_area_struct *vma;
	unsigned long addr, size;

	size = PAGE_SIZE;

	addr = kvm_vcpu_gfn_to_hva_prot(vcpu, gfn, NULL);
	if (kvm_is_error_hva(addr))
		return PAGE_SIZE;

	mmap_read_lock(current->mm);
	vma = find_vma(current->mm, addr);
	if (!vma)
		goto out;

	size = vma_kernel_pagesize(vma);

out:
	mmap_read_unlock(current->mm);

	return size;
}

static bool memslot_is_readonly(const struct kvm_memory_slot *slot)
{
	return slot->flags & KVM_MEM_READONLY;
}

static unsigned long __gfn_to_hva_many(const struct kvm_memory_slot *slot, gfn_t gfn,
				       gfn_t *nr_pages, bool write)
{
	if (!slot || slot->flags & KVM_MEMSLOT_INVALID)
		return KVM_HVA_ERR_BAD;

	if (memslot_is_readonly(slot) && write)
		return KVM_HVA_ERR_RO_BAD;

	if (nr_pages)
		*nr_pages = slot->npages - (gfn - slot->base_gfn);

	return __gfn_to_hva_memslot(slot, gfn);
}

static unsigned long gfn_to_hva_many(struct kvm_memory_slot *slot, gfn_t gfn,
				     gfn_t *nr_pages)
{
	return __gfn_to_hva_many(slot, gfn, nr_pages, true);
}

unsigned long gfn_to_hva_memslot(struct kvm_memory_slot *slot,
					gfn_t gfn)
{
	return gfn_to_hva_many(slot, gfn, NULL);
}
EXPORT_SYMBOL_GPL(gfn_to_hva_memslot);

unsigned long gfn_to_hva(struct kvm *kvm, gfn_t gfn)
{
	return gfn_to_hva_many(gfn_to_memslot(kvm, gfn), gfn, NULL);
}
EXPORT_SYMBOL_GPL(gfn_to_hva);

unsigned long kvm_vcpu_gfn_to_hva(struct kvm_vcpu *vcpu, gfn_t gfn)
{
	return gfn_to_hva_many(kvm_vcpu_gfn_to_memslot(vcpu, gfn), gfn, NULL);
}
EXPORT_SYMBOL_GPL(kvm_vcpu_gfn_to_hva);

/*
 * Return the hva of a @gfn and the R/W attribute if possible.
 *
 * @slot: the kvm_memory_slot which contains @gfn
 * @gfn: the gfn to be translated
 * @writable: used to return the read/write attribute of the @slot if the hva
 * is valid and @writable is not NULL
 */
unsigned long gfn_to_hva_memslot_prot(struct kvm_memory_slot *slot,
				      gfn_t gfn, bool *writable)
{
	unsigned long hva = __gfn_to_hva_many(slot, gfn, NULL, false);

	if (!kvm_is_error_hva(hva) && writable)
		*writable = !memslot_is_readonly(slot);

	return hva;
}

unsigned long gfn_to_hva_prot(struct kvm *kvm, gfn_t gfn, bool *writable)
{
	struct kvm_memory_slot *slot = gfn_to_memslot(kvm, gfn);

	return gfn_to_hva_memslot_prot(slot, gfn, writable);
}

unsigned long kvm_vcpu_gfn_to_hva_prot(struct kvm_vcpu *vcpu, gfn_t gfn, bool *writable)
{
	struct kvm_memory_slot *slot = kvm_vcpu_gfn_to_memslot(vcpu, gfn);

	return gfn_to_hva_memslot_prot(slot, gfn, writable);
}

static inline int check_user_page_hwpoison(unsigned long addr)
{
	int rc, flags = FOLL_HWPOISON | FOLL_WRITE;

	rc = get_user_pages(addr, 1, flags, NULL, NULL);
	return rc == -EHWPOISON;
}

/*
 * The fast path to get the writable pfn which will be stored in @pfn,
 * true indicates success, otherwise false is returned.  It's also the
 * only part that runs if we can in atomic context.
 */
static bool hva_to_pfn_fast(unsigned long addr, bool write_fault,
			    bool *writable, kvm_pfn_t *pfn)
{
	struct page *page[1];

	/*
	 * Fast pin a writable pfn only if it is a write fault request
	 * or the caller allows to map a writable pfn for a read fault
	 * request.
	 */
	if (!(write_fault || writable))
		return false;

	if (get_user_page_fast_only(addr, FOLL_WRITE, page)) {
		*pfn = page_to_pfn(page[0]);

		if (writable)
			*writable = true;
		return true;
	}

	return false;
}

/*
 * The slow path to get the pfn of the specified host virtual address,
 * 1 indicates success, -errno is returned if error is detected.
 */
static int hva_to_pfn_slow(unsigned long addr, bool *async, bool write_fault,
			   bool *writable, kvm_pfn_t *pfn)
{
	unsigned int flags = FOLL_HWPOISON;
	struct page *page;
	int npages;

	might_sleep();

	if (writable)
		*writable = write_fault;

	if (write_fault)
		flags |= FOLL_WRITE;
	if (async)
		flags |= FOLL_NOWAIT;

	npages = get_user_pages_unlocked(addr, 1, &page, flags);
	if (npages != 1)
		return npages;

	/* map read fault as writable if possible */
	if (unlikely(!write_fault) && writable) {
		struct page *wpage;

		if (get_user_page_fast_only(addr, FOLL_WRITE, &wpage)) {
			*writable = true;
			put_page(page);
			page = wpage;
		}
	}
	*pfn = page_to_pfn(page);
	return npages;
}

static bool vma_is_valid(struct vm_area_struct *vma, bool write_fault)
{
	if (unlikely(!(vma->vm_flags & VM_READ)))
		return false;

	if (write_fault && (unlikely(!(vma->vm_flags & VM_WRITE))))
		return false;

	return true;
}

static int kvm_try_get_pfn(kvm_pfn_t pfn)
{
	struct page *page = kvm_pfn_to_refcounted_page(pfn);

	if (!page)
		return 1;

	return get_page_unless_zero(page);
}

static int hva_to_pfn_remapped(struct vm_area_struct *vma,
			       unsigned long addr, bool write_fault,
			       bool *writable, kvm_pfn_t *p_pfn)
{
	kvm_pfn_t pfn;
	pte_t *ptep;
	spinlock_t *ptl;
	int r;

	r = follow_pte(vma->vm_mm, addr, &ptep, &ptl);
	if (r) {
		/*
		 * get_user_pages fails for VM_IO and VM_PFNMAP vmas and does
		 * not call the fault handler, so do it here.
		 */
		bool unlocked = false;
		r = fixup_user_fault(current->mm, addr,
				     (write_fault ? FAULT_FLAG_WRITE : 0),
				     &unlocked);
		if (unlocked)
			return -EAGAIN;
		if (r)
			return r;

		r = follow_pte(vma->vm_mm, addr, &ptep, &ptl);
		if (r)
			return r;
	}

	if (write_fault && !pte_write(*ptep)) {
		pfn = KVM_PFN_ERR_RO_FAULT;
		goto out;
	}

	if (writable)
		*writable = pte_write(*ptep);
	pfn = pte_pfn(*ptep);

	/*
	 * Get a reference here because callers of *hva_to_pfn* and
	 * *gfn_to_pfn* ultimately call kvm_release_pfn_clean on the
	 * returned pfn.  This is only needed if the VMA has VM_MIXEDMAP
	 * set, but the kvm_try_get_pfn/kvm_release_pfn_clean pair will
	 * simply do nothing for reserved pfns.
	 *
	 * Whoever called remap_pfn_range is also going to call e.g.
	 * unmap_mapping_range before the underlying pages are freed,
	 * causing a call to our MMU notifier.
	 *
	 * Certain IO or PFNMAP mappings can be backed with valid
	 * struct pages, but be allocated without refcounting e.g.,
	 * tail pages of non-compound higher order allocations, which
	 * would then underflow the refcount when the caller does the
	 * required put_page. Don't allow those pages here.
	 */ 
	if (!kvm_try_get_pfn(pfn))
		r = -EFAULT;

out:
	pte_unmap_unlock(ptep, ptl);
	*p_pfn = pfn;

	return r;
}

/*
 * Pin guest page in memory and return its pfn.
 * @addr: host virtual address which maps memory to the guest
 * @atomic: whether this function can sleep
 * @async: whether this function need to wait IO complete if the
 *         host page is not in the memory
 * @write_fault: whether we should get a writable host page
 * @writable: whether it allows to map a writable host page for !@write_fault
 *
 * The function will map a writable host page for these two cases:
 * 1): @write_fault = true
 * 2): @write_fault = false && @writable, @writable will tell the caller
 *     whether the mapping is writable.
 */
kvm_pfn_t hva_to_pfn(unsigned long addr, bool atomic, bool *async,
		     bool write_fault, bool *writable)
{
	struct vm_area_struct *vma;
	kvm_pfn_t pfn;
	int npages, r;

	/* we can do it either atomically or asynchronously, not both */
	BUG_ON(atomic && async);

	if (hva_to_pfn_fast(addr, write_fault, writable, &pfn))
		return pfn;

	if (atomic)
		return KVM_PFN_ERR_FAULT;

	npages = hva_to_pfn_slow(addr, async, write_fault, writable, &pfn);
	if (npages == 1)
		return pfn;

	mmap_read_lock(current->mm);
	if (npages == -EHWPOISON ||
	      (!async && check_user_page_hwpoison(addr))) {
		pfn = KVM_PFN_ERR_HWPOISON;
		goto exit;
	}

retry:
	vma = vma_lookup(current->mm, addr);

	if (vma == NULL)
		pfn = KVM_PFN_ERR_FAULT;
	else if (vma->vm_flags & (VM_IO | VM_PFNMAP)) {
		r = hva_to_pfn_remapped(vma, addr, write_fault, writable, &pfn);
		if (r == -EAGAIN)
			goto retry;
		if (r < 0)
			pfn = KVM_PFN_ERR_FAULT;
	} else {
		if (async && vma_is_valid(vma, write_fault))
			*async = true;
		pfn = KVM_PFN_ERR_FAULT;
	}
exit:
	mmap_read_unlock(current->mm);
	return pfn;
}

kvm_pfn_t __gfn_to_pfn_memslot(const struct kvm_memory_slot *slot, gfn_t gfn,
			       bool atomic, bool *async, bool write_fault,
			       bool *writable, hva_t *hva)
{
	unsigned long addr = __gfn_to_hva_many(slot, gfn, NULL, write_fault);

	if (hva)
		*hva = addr;

	if (addr == KVM_HVA_ERR_RO_BAD) {
		if (writable)
			*writable = false;
		return KVM_PFN_ERR_RO_FAULT;
	}

	if (kvm_is_error_hva(addr)) {
		if (writable)
			*writable = false;
		return KVM_PFN_NOSLOT;
	}

	/* Do not map writable pfn in the readonly memslot. */
	if (writable && memslot_is_readonly(slot)) {
		*writable = false;
		writable = NULL;
	}

	return hva_to_pfn(addr, atomic, async, write_fault,
			  writable);
}
EXPORT_SYMBOL_GPL(__gfn_to_pfn_memslot);

kvm_pfn_t gfn_to_pfn_prot(struct kvm *kvm, gfn_t gfn, bool write_fault,
		      bool *writable)
{
	return __gfn_to_pfn_memslot(gfn_to_memslot(kvm, gfn), gfn, false, NULL,
				    write_fault, writable, NULL);
}
EXPORT_SYMBOL_GPL(gfn_to_pfn_prot);

kvm_pfn_t gfn_to_pfn_memslot(const struct kvm_memory_slot *slot, gfn_t gfn)
{
	return __gfn_to_pfn_memslot(slot, gfn, false, NULL, true, NULL, NULL);
}
EXPORT_SYMBOL_GPL(gfn_to_pfn_memslot);

kvm_pfn_t gfn_to_pfn_memslot_atomic(const struct kvm_memory_slot *slot, gfn_t gfn)
{
	return __gfn_to_pfn_memslot(slot, gfn, true, NULL, true, NULL, NULL);
}
EXPORT_SYMBOL_GPL(gfn_to_pfn_memslot_atomic);

kvm_pfn_t kvm_vcpu_gfn_to_pfn_atomic(struct kvm_vcpu *vcpu, gfn_t gfn)
{
	return gfn_to_pfn_memslot_atomic(kvm_vcpu_gfn_to_memslot(vcpu, gfn), gfn);
}
EXPORT_SYMBOL_GPL(kvm_vcpu_gfn_to_pfn_atomic);

kvm_pfn_t gfn_to_pfn(struct kvm *kvm, gfn_t gfn)
{
	return gfn_to_pfn_memslot(gfn_to_memslot(kvm, gfn), gfn);
}
EXPORT_SYMBOL_GPL(gfn_to_pfn);

kvm_pfn_t kvm_vcpu_gfn_to_pfn(struct kvm_vcpu *vcpu, gfn_t gfn)
{
	return gfn_to_pfn_memslot(kvm_vcpu_gfn_to_memslot(vcpu, gfn), gfn);
}
EXPORT_SYMBOL_GPL(kvm_vcpu_gfn_to_pfn);

int gfn_to_page_many_atomic(struct kvm_memory_slot *slot, gfn_t gfn,
			    struct page **pages, int nr_pages)
{
	unsigned long addr;
	gfn_t entry = 0;

	addr = gfn_to_hva_many(slot, gfn, &entry);
	if (kvm_is_error_hva(addr))
		return -1;

	if (entry < nr_pages)
		return 0;

	return get_user_pages_fast_only(addr, nr_pages, FOLL_WRITE, pages);
}
EXPORT_SYMBOL_GPL(gfn_to_page_many_atomic);

/*
 * Do not use this helper unless you are absolutely certain the gfn _must_ be
 * backed by 'struct page'.  A valid example is if the backing memslot is
 * controlled by KVM.  Note, if the returned page is valid, it's refcount has
 * been elevated by gfn_to_pfn().
 */
struct page *gfn_to_page(struct kvm *kvm, gfn_t gfn)
{
	struct page *page;
	kvm_pfn_t pfn;

	pfn = gfn_to_pfn(kvm, gfn);

	if (is_error_noslot_pfn(pfn))
		return KVM_ERR_PTR_BAD_PAGE;

	page = kvm_pfn_to_refcounted_page(pfn);
	if (!page)
		return KVM_ERR_PTR_BAD_PAGE;

	return page;
}
EXPORT_SYMBOL_GPL(gfn_to_page);

void kvm_release_pfn(kvm_pfn_t pfn, bool dirty)
{
	if (dirty)
		kvm_release_pfn_dirty(pfn);
	else
		kvm_release_pfn_clean(pfn);
}

int kvm_vcpu_map(struct kvm_vcpu *vcpu, gfn_t gfn, struct kvm_host_map *map)
{
	kvm_pfn_t pfn;
	void *hva = NULL;
	struct page *page = KVM_UNMAPPED_PAGE;

	if (!map)
		return -EINVAL;

	pfn = gfn_to_pfn(vcpu->kvm, gfn);
	if (is_error_noslot_pfn(pfn))
		return -EINVAL;

	if (pfn_valid(pfn)) {
		page = pfn_to_page(pfn);
		hva = kmap(page);
#ifdef CONFIG_HAS_IOMEM
	} else {
		hva = memremap(pfn_to_hpa(pfn), PAGE_SIZE, MEMREMAP_WB);
#endif
	}

	if (!hva)
		return -EFAULT;

	map->page = page;
	map->hva = hva;
	map->pfn = pfn;
	map->gfn = gfn;

	return 0;
}
EXPORT_SYMBOL_GPL(kvm_vcpu_map);

void kvm_vcpu_unmap(struct kvm_vcpu *vcpu, struct kvm_host_map *map, bool dirty)
{
	if (!map)
		return;

	if (!map->hva)
		return;

	if (map->page != KVM_UNMAPPED_PAGE)
		kunmap(map->page);
#ifdef CONFIG_HAS_IOMEM
	else
		memunmap(map->hva);
#endif

	if (dirty)
		kvm_vcpu_mark_page_dirty(vcpu, map->gfn);

	kvm_release_pfn(map->pfn, dirty);

	map->hva = NULL;
	map->page = NULL;
}
EXPORT_SYMBOL_GPL(kvm_vcpu_unmap);

static bool kvm_is_ad_tracked_page(struct page *page)
{
	/*
	 * Per page-flags.h, pages tagged PG_reserved "should in general not be
	 * touched (e.g. set dirty) except by its owner".
	 */
	return !PageReserved(page);
}

static void kvm_set_page_dirty(struct page *page)
{
	if (kvm_is_ad_tracked_page(page))
		SetPageDirty(page);
}

static void kvm_set_page_accessed(struct page *page)
{
	if (kvm_is_ad_tracked_page(page))
		mark_page_accessed(page);
}

void kvm_release_page_clean(struct page *page)
{
	WARN_ON(is_error_page(page));

	kvm_set_page_accessed(page);
	put_page(page);
}
EXPORT_SYMBOL_GPL(kvm_release_page_clean);

void kvm_release_pfn_clean(kvm_pfn_t pfn)
{
	struct page *page;

	if (is_error_noslot_pfn(pfn))
		return;

	page = kvm_pfn_to_refcounted_page(pfn);
	if (!page)
		return;

	kvm_release_page_clean(page);
}
EXPORT_SYMBOL_GPL(kvm_release_pfn_clean);

void kvm_release_page_dirty(struct page *page)
{
	WARN_ON(is_error_page(page));

	kvm_set_page_dirty(page);
	kvm_release_page_clean(page);
}
EXPORT_SYMBOL_GPL(kvm_release_page_dirty);

void kvm_release_pfn_dirty(kvm_pfn_t pfn)
{
	struct page *page;

	if (is_error_noslot_pfn(pfn))
		return;

	page = kvm_pfn_to_refcounted_page(pfn);
	if (!page)
		return;

	kvm_release_page_dirty(page);
}
EXPORT_SYMBOL_GPL(kvm_release_pfn_dirty);

<<<<<<< HEAD
static bool kvm_is_ad_tracked_pfn(kvm_pfn_t pfn)
{
	if (!pfn_valid(pfn))
		return false;

	/*
	 * Per page-flags.h, pages tagged PG_reserved "should in general not be
	 * touched (e.g. set dirty) except by its owner".
	 */
	return !PageReserved(pfn_to_page(pfn));
}

void kvm_set_pfn_dirty(kvm_pfn_t pfn)
{
	if (kvm_is_ad_tracked_pfn(pfn))
		SetPageDirty(pfn_to_page(pfn));
=======
/*
 * Note, checking for an error/noslot pfn is the caller's responsibility when
 * directly marking a page dirty/accessed.  Unlike the "release" helpers, the
 * "set" helpers are not to be used when the pfn might point at garbage.
 */
void kvm_set_pfn_dirty(kvm_pfn_t pfn)
{
	if (WARN_ON(is_error_noslot_pfn(pfn)))
		return;

	if (pfn_valid(pfn))
		kvm_set_page_dirty(pfn_to_page(pfn));
>>>>>>> e6f4ff3f
}
EXPORT_SYMBOL_GPL(kvm_set_pfn_dirty);

void kvm_set_pfn_accessed(kvm_pfn_t pfn)
{
<<<<<<< HEAD
	if (kvm_is_ad_tracked_pfn(pfn))
		mark_page_accessed(pfn_to_page(pfn));
=======
	if (WARN_ON(is_error_noslot_pfn(pfn)))
		return;

	if (pfn_valid(pfn))
		kvm_set_page_accessed(pfn_to_page(pfn));
>>>>>>> e6f4ff3f
}
EXPORT_SYMBOL_GPL(kvm_set_pfn_accessed);

static int next_segment(unsigned long len, int offset)
{
	if (len > PAGE_SIZE - offset)
		return PAGE_SIZE - offset;
	else
		return len;
}

static int __kvm_read_guest_page(struct kvm_memory_slot *slot, gfn_t gfn,
				 void *data, int offset, int len)
{
	int r;
	unsigned long addr;

	addr = gfn_to_hva_memslot_prot(slot, gfn, NULL);
	if (kvm_is_error_hva(addr))
		return -EFAULT;
	r = __copy_from_user(data, (void __user *)addr + offset, len);
	if (r)
		return -EFAULT;
	return 0;
}

int kvm_read_guest_page(struct kvm *kvm, gfn_t gfn, void *data, int offset,
			int len)
{
	struct kvm_memory_slot *slot = gfn_to_memslot(kvm, gfn);

	return __kvm_read_guest_page(slot, gfn, data, offset, len);
}
EXPORT_SYMBOL_GPL(kvm_read_guest_page);

int kvm_vcpu_read_guest_page(struct kvm_vcpu *vcpu, gfn_t gfn, void *data,
			     int offset, int len)
{
	struct kvm_memory_slot *slot = kvm_vcpu_gfn_to_memslot(vcpu, gfn);

	return __kvm_read_guest_page(slot, gfn, data, offset, len);
}
EXPORT_SYMBOL_GPL(kvm_vcpu_read_guest_page);

int kvm_read_guest(struct kvm *kvm, gpa_t gpa, void *data, unsigned long len)
{
	gfn_t gfn = gpa >> PAGE_SHIFT;
	int seg;
	int offset = offset_in_page(gpa);
	int ret;

	while ((seg = next_segment(len, offset)) != 0) {
		ret = kvm_read_guest_page(kvm, gfn, data, offset, seg);
		if (ret < 0)
			return ret;
		offset = 0;
		len -= seg;
		data += seg;
		++gfn;
	}
	return 0;
}
EXPORT_SYMBOL_GPL(kvm_read_guest);

int kvm_vcpu_read_guest(struct kvm_vcpu *vcpu, gpa_t gpa, void *data, unsigned long len)
{
	gfn_t gfn = gpa >> PAGE_SHIFT;
	int seg;
	int offset = offset_in_page(gpa);
	int ret;

	while ((seg = next_segment(len, offset)) != 0) {
		ret = kvm_vcpu_read_guest_page(vcpu, gfn, data, offset, seg);
		if (ret < 0)
			return ret;
		offset = 0;
		len -= seg;
		data += seg;
		++gfn;
	}
	return 0;
}
EXPORT_SYMBOL_GPL(kvm_vcpu_read_guest);

static int __kvm_read_guest_atomic(struct kvm_memory_slot *slot, gfn_t gfn,
			           void *data, int offset, unsigned long len)
{
	int r;
	unsigned long addr;

	addr = gfn_to_hva_memslot_prot(slot, gfn, NULL);
	if (kvm_is_error_hva(addr))
		return -EFAULT;
	pagefault_disable();
	r = __copy_from_user_inatomic(data, (void __user *)addr + offset, len);
	pagefault_enable();
	if (r)
		return -EFAULT;
	return 0;
}

int kvm_vcpu_read_guest_atomic(struct kvm_vcpu *vcpu, gpa_t gpa,
			       void *data, unsigned long len)
{
	gfn_t gfn = gpa >> PAGE_SHIFT;
	struct kvm_memory_slot *slot = kvm_vcpu_gfn_to_memslot(vcpu, gfn);
	int offset = offset_in_page(gpa);

	return __kvm_read_guest_atomic(slot, gfn, data, offset, len);
}
EXPORT_SYMBOL_GPL(kvm_vcpu_read_guest_atomic);

static int __kvm_write_guest_page(struct kvm *kvm,
				  struct kvm_memory_slot *memslot, gfn_t gfn,
			          const void *data, int offset, int len)
{
	int r;
	unsigned long addr;

	addr = gfn_to_hva_memslot(memslot, gfn);
	if (kvm_is_error_hva(addr))
		return -EFAULT;
	r = __copy_to_user((void __user *)addr + offset, data, len);
	if (r)
		return -EFAULT;
	mark_page_dirty_in_slot(kvm, memslot, gfn);
	return 0;
}

int kvm_write_guest_page(struct kvm *kvm, gfn_t gfn,
			 const void *data, int offset, int len)
{
	struct kvm_memory_slot *slot = gfn_to_memslot(kvm, gfn);

	return __kvm_write_guest_page(kvm, slot, gfn, data, offset, len);
}
EXPORT_SYMBOL_GPL(kvm_write_guest_page);

int kvm_vcpu_write_guest_page(struct kvm_vcpu *vcpu, gfn_t gfn,
			      const void *data, int offset, int len)
{
	struct kvm_memory_slot *slot = kvm_vcpu_gfn_to_memslot(vcpu, gfn);

	return __kvm_write_guest_page(vcpu->kvm, slot, gfn, data, offset, len);
}
EXPORT_SYMBOL_GPL(kvm_vcpu_write_guest_page);

int kvm_write_guest(struct kvm *kvm, gpa_t gpa, const void *data,
		    unsigned long len)
{
	gfn_t gfn = gpa >> PAGE_SHIFT;
	int seg;
	int offset = offset_in_page(gpa);
	int ret;

	while ((seg = next_segment(len, offset)) != 0) {
		ret = kvm_write_guest_page(kvm, gfn, data, offset, seg);
		if (ret < 0)
			return ret;
		offset = 0;
		len -= seg;
		data += seg;
		++gfn;
	}
	return 0;
}
EXPORT_SYMBOL_GPL(kvm_write_guest);

int kvm_vcpu_write_guest(struct kvm_vcpu *vcpu, gpa_t gpa, const void *data,
		         unsigned long len)
{
	gfn_t gfn = gpa >> PAGE_SHIFT;
	int seg;
	int offset = offset_in_page(gpa);
	int ret;

	while ((seg = next_segment(len, offset)) != 0) {
		ret = kvm_vcpu_write_guest_page(vcpu, gfn, data, offset, seg);
		if (ret < 0)
			return ret;
		offset = 0;
		len -= seg;
		data += seg;
		++gfn;
	}
	return 0;
}
EXPORT_SYMBOL_GPL(kvm_vcpu_write_guest);

static int __kvm_gfn_to_hva_cache_init(struct kvm_memslots *slots,
				       struct gfn_to_hva_cache *ghc,
				       gpa_t gpa, unsigned long len)
{
	int offset = offset_in_page(gpa);
	gfn_t start_gfn = gpa >> PAGE_SHIFT;
	gfn_t end_gfn = (gpa + len - 1) >> PAGE_SHIFT;
	gfn_t nr_pages_needed = end_gfn - start_gfn + 1;
	gfn_t nr_pages_avail;

	/* Update ghc->generation before performing any error checks. */
	ghc->generation = slots->generation;

	if (start_gfn > end_gfn) {
		ghc->hva = KVM_HVA_ERR_BAD;
		return -EINVAL;
	}

	/*
	 * If the requested region crosses two memslots, we still
	 * verify that the entire region is valid here.
	 */
	for ( ; start_gfn <= end_gfn; start_gfn += nr_pages_avail) {
		ghc->memslot = __gfn_to_memslot(slots, start_gfn);
		ghc->hva = gfn_to_hva_many(ghc->memslot, start_gfn,
					   &nr_pages_avail);
		if (kvm_is_error_hva(ghc->hva))
			return -EFAULT;
	}

	/* Use the slow path for cross page reads and writes. */
	if (nr_pages_needed == 1)
		ghc->hva += offset;
	else
		ghc->memslot = NULL;

	ghc->gpa = gpa;
	ghc->len = len;
	return 0;
}

int kvm_gfn_to_hva_cache_init(struct kvm *kvm, struct gfn_to_hva_cache *ghc,
			      gpa_t gpa, unsigned long len)
{
	struct kvm_memslots *slots = kvm_memslots(kvm);
	return __kvm_gfn_to_hva_cache_init(slots, ghc, gpa, len);
}
EXPORT_SYMBOL_GPL(kvm_gfn_to_hva_cache_init);

int kvm_write_guest_offset_cached(struct kvm *kvm, struct gfn_to_hva_cache *ghc,
				  void *data, unsigned int offset,
				  unsigned long len)
{
	struct kvm_memslots *slots = kvm_memslots(kvm);
	int r;
	gpa_t gpa = ghc->gpa + offset;

	if (WARN_ON_ONCE(len + offset > ghc->len))
		return -EINVAL;

	if (slots->generation != ghc->generation) {
		if (__kvm_gfn_to_hva_cache_init(slots, ghc, ghc->gpa, ghc->len))
			return -EFAULT;
	}

	if (kvm_is_error_hva(ghc->hva))
		return -EFAULT;

	if (unlikely(!ghc->memslot))
		return kvm_write_guest(kvm, gpa, data, len);

	r = __copy_to_user((void __user *)ghc->hva + offset, data, len);
	if (r)
		return -EFAULT;
	mark_page_dirty_in_slot(kvm, ghc->memslot, gpa >> PAGE_SHIFT);

	return 0;
}
EXPORT_SYMBOL_GPL(kvm_write_guest_offset_cached);

int kvm_write_guest_cached(struct kvm *kvm, struct gfn_to_hva_cache *ghc,
			   void *data, unsigned long len)
{
	return kvm_write_guest_offset_cached(kvm, ghc, data, 0, len);
}
EXPORT_SYMBOL_GPL(kvm_write_guest_cached);

int kvm_read_guest_offset_cached(struct kvm *kvm, struct gfn_to_hva_cache *ghc,
				 void *data, unsigned int offset,
				 unsigned long len)
{
	struct kvm_memslots *slots = kvm_memslots(kvm);
	int r;
	gpa_t gpa = ghc->gpa + offset;

	if (WARN_ON_ONCE(len + offset > ghc->len))
		return -EINVAL;

	if (slots->generation != ghc->generation) {
		if (__kvm_gfn_to_hva_cache_init(slots, ghc, ghc->gpa, ghc->len))
			return -EFAULT;
	}

	if (kvm_is_error_hva(ghc->hva))
		return -EFAULT;

	if (unlikely(!ghc->memslot))
		return kvm_read_guest(kvm, gpa, data, len);

	r = __copy_from_user(data, (void __user *)ghc->hva + offset, len);
	if (r)
		return -EFAULT;

	return 0;
}
EXPORT_SYMBOL_GPL(kvm_read_guest_offset_cached);

int kvm_read_guest_cached(struct kvm *kvm, struct gfn_to_hva_cache *ghc,
			  void *data, unsigned long len)
{
	return kvm_read_guest_offset_cached(kvm, ghc, data, 0, len);
}
EXPORT_SYMBOL_GPL(kvm_read_guest_cached);

int kvm_clear_guest(struct kvm *kvm, gpa_t gpa, unsigned long len)
{
	const void *zero_page = (const void *) __va(page_to_phys(ZERO_PAGE(0)));
	gfn_t gfn = gpa >> PAGE_SHIFT;
	int seg;
	int offset = offset_in_page(gpa);
	int ret;

	while ((seg = next_segment(len, offset)) != 0) {
		ret = kvm_write_guest_page(kvm, gfn, zero_page, offset, len);
		if (ret < 0)
			return ret;
		offset = 0;
		len -= seg;
		++gfn;
	}
	return 0;
}
EXPORT_SYMBOL_GPL(kvm_clear_guest);

void mark_page_dirty_in_slot(struct kvm *kvm,
			     const struct kvm_memory_slot *memslot,
		 	     gfn_t gfn)
{
	struct kvm_vcpu *vcpu = kvm_get_running_vcpu();

#ifdef CONFIG_HAVE_KVM_DIRTY_RING
	if (WARN_ON_ONCE(!vcpu) || WARN_ON_ONCE(vcpu->kvm != kvm))
		return;
#endif

	if (memslot && kvm_slot_dirty_track_enabled(memslot)) {
		unsigned long rel_gfn = gfn - memslot->base_gfn;
		u32 slot = (memslot->as_id << 16) | memslot->id;

		if (kvm->dirty_ring_size)
			kvm_dirty_ring_push(&vcpu->dirty_ring,
					    slot, rel_gfn);
		else
			set_bit_le(rel_gfn, memslot->dirty_bitmap);
	}
}
EXPORT_SYMBOL_GPL(mark_page_dirty_in_slot);

void mark_page_dirty(struct kvm *kvm, gfn_t gfn)
{
	struct kvm_memory_slot *memslot;

	memslot = gfn_to_memslot(kvm, gfn);
	mark_page_dirty_in_slot(kvm, memslot, gfn);
}
EXPORT_SYMBOL_GPL(mark_page_dirty);

void kvm_vcpu_mark_page_dirty(struct kvm_vcpu *vcpu, gfn_t gfn)
{
	struct kvm_memory_slot *memslot;

	memslot = kvm_vcpu_gfn_to_memslot(vcpu, gfn);
	mark_page_dirty_in_slot(vcpu->kvm, memslot, gfn);
}
EXPORT_SYMBOL_GPL(kvm_vcpu_mark_page_dirty);

void kvm_sigset_activate(struct kvm_vcpu *vcpu)
{
	if (!vcpu->sigset_active)
		return;

	/*
	 * This does a lockless modification of ->real_blocked, which is fine
	 * because, only current can change ->real_blocked and all readers of
	 * ->real_blocked don't care as long ->real_blocked is always a subset
	 * of ->blocked.
	 */
	sigprocmask(SIG_SETMASK, &vcpu->sigset, &current->real_blocked);
}

void kvm_sigset_deactivate(struct kvm_vcpu *vcpu)
{
	if (!vcpu->sigset_active)
		return;

	sigprocmask(SIG_SETMASK, &current->real_blocked, NULL);
	sigemptyset(&current->real_blocked);
}

static void grow_halt_poll_ns(struct kvm_vcpu *vcpu)
{
	unsigned int old, val, grow, grow_start;

	old = val = vcpu->halt_poll_ns;
	grow_start = READ_ONCE(halt_poll_ns_grow_start);
	grow = READ_ONCE(halt_poll_ns_grow);
	if (!grow)
		goto out;

	val *= grow;
	if (val < grow_start)
		val = grow_start;

	if (val > vcpu->kvm->max_halt_poll_ns)
		val = vcpu->kvm->max_halt_poll_ns;

	vcpu->halt_poll_ns = val;
out:
	trace_kvm_halt_poll_ns_grow(vcpu->vcpu_id, val, old);
}

static void shrink_halt_poll_ns(struct kvm_vcpu *vcpu)
{
	unsigned int old, val, shrink, grow_start;

	old = val = vcpu->halt_poll_ns;
	shrink = READ_ONCE(halt_poll_ns_shrink);
	grow_start = READ_ONCE(halt_poll_ns_grow_start);
	if (shrink == 0)
		val = 0;
	else
		val /= shrink;

	if (val < grow_start)
		val = 0;

	vcpu->halt_poll_ns = val;
	trace_kvm_halt_poll_ns_shrink(vcpu->vcpu_id, val, old);
}

static int kvm_vcpu_check_block(struct kvm_vcpu *vcpu)
{
	int ret = -EINTR;
	int idx = srcu_read_lock(&vcpu->kvm->srcu);

	if (kvm_arch_vcpu_runnable(vcpu)) {
		kvm_make_request(KVM_REQ_UNHALT, vcpu);
		goto out;
	}
	if (kvm_cpu_has_pending_timer(vcpu))
		goto out;
	if (signal_pending(current))
		goto out;
	if (kvm_check_request(KVM_REQ_UNBLOCK, vcpu))
		goto out;

	ret = 0;
out:
	srcu_read_unlock(&vcpu->kvm->srcu, idx);
	return ret;
}

/*
 * Block the vCPU until the vCPU is runnable, an event arrives, or a signal is
 * pending.  This is mostly used when halting a vCPU, but may also be used
 * directly for other vCPU non-runnable states, e.g. x86's Wait-For-SIPI.
 */
bool kvm_vcpu_block(struct kvm_vcpu *vcpu)
{
	struct rcuwait *wait = kvm_arch_vcpu_get_wait(vcpu);
	bool waited = false;

	vcpu->stat.generic.blocking = 1;

	preempt_disable();
	kvm_arch_vcpu_blocking(vcpu);
	prepare_to_rcuwait(wait);
	preempt_enable();

	for (;;) {
		set_current_state(TASK_INTERRUPTIBLE);

		if (kvm_vcpu_check_block(vcpu) < 0)
			break;

		waited = true;
		schedule();
	}

	preempt_disable();
	finish_rcuwait(wait);
	kvm_arch_vcpu_unblocking(vcpu);
	preempt_enable();

	vcpu->stat.generic.blocking = 0;

	return waited;
}

static inline void update_halt_poll_stats(struct kvm_vcpu *vcpu, ktime_t start,
					  ktime_t end, bool success)
{
	struct kvm_vcpu_stat_generic *stats = &vcpu->stat.generic;
	u64 poll_ns = ktime_to_ns(ktime_sub(end, start));

	++vcpu->stat.generic.halt_attempted_poll;

	if (success) {
		++vcpu->stat.generic.halt_successful_poll;

		if (!vcpu_valid_wakeup(vcpu))
			++vcpu->stat.generic.halt_poll_invalid;

		stats->halt_poll_success_ns += poll_ns;
		KVM_STATS_LOG_HIST_UPDATE(stats->halt_poll_success_hist, poll_ns);
	} else {
		stats->halt_poll_fail_ns += poll_ns;
		KVM_STATS_LOG_HIST_UPDATE(stats->halt_poll_fail_hist, poll_ns);
	}
}

/*
 * Emulate a vCPU halt condition, e.g. HLT on x86, WFI on arm, etc...  If halt
 * polling is enabled, busy wait for a short time before blocking to avoid the
 * expensive block+unblock sequence if a wake event arrives soon after the vCPU
 * is halted.
 */
void kvm_vcpu_halt(struct kvm_vcpu *vcpu)
{
	bool halt_poll_allowed = !kvm_arch_no_poll(vcpu);
	bool do_halt_poll = halt_poll_allowed && vcpu->halt_poll_ns;
	ktime_t start, cur, poll_end;
	bool waited = false;
	u64 halt_ns;

	start = cur = poll_end = ktime_get();
	if (do_halt_poll) {
		ktime_t stop = ktime_add_ns(start, vcpu->halt_poll_ns);

		do {
			/*
			 * This sets KVM_REQ_UNHALT if an interrupt
			 * arrives.
			 */
			if (kvm_vcpu_check_block(vcpu) < 0)
				goto out;
			cpu_relax();
			poll_end = cur = ktime_get();
		} while (kvm_vcpu_can_poll(cur, stop));
	}

	waited = kvm_vcpu_block(vcpu);

	cur = ktime_get();
	if (waited) {
		vcpu->stat.generic.halt_wait_ns +=
			ktime_to_ns(cur) - ktime_to_ns(poll_end);
		KVM_STATS_LOG_HIST_UPDATE(vcpu->stat.generic.halt_wait_hist,
				ktime_to_ns(cur) - ktime_to_ns(poll_end));
	}
out:
	/* The total time the vCPU was "halted", including polling time. */
	halt_ns = ktime_to_ns(cur) - ktime_to_ns(start);

	/*
	 * Note, halt-polling is considered successful so long as the vCPU was
	 * never actually scheduled out, i.e. even if the wake event arrived
	 * after of the halt-polling loop itself, but before the full wait.
	 */
	if (do_halt_poll)
		update_halt_poll_stats(vcpu, start, poll_end, !waited);

	if (halt_poll_allowed) {
		if (!vcpu_valid_wakeup(vcpu)) {
			shrink_halt_poll_ns(vcpu);
		} else if (vcpu->kvm->max_halt_poll_ns) {
			if (halt_ns <= vcpu->halt_poll_ns)
				;
			/* we had a long block, shrink polling */
			else if (vcpu->halt_poll_ns &&
				 halt_ns > vcpu->kvm->max_halt_poll_ns)
				shrink_halt_poll_ns(vcpu);
			/* we had a short halt and our poll time is too small */
			else if (vcpu->halt_poll_ns < vcpu->kvm->max_halt_poll_ns &&
				 halt_ns < vcpu->kvm->max_halt_poll_ns)
				grow_halt_poll_ns(vcpu);
		} else {
			vcpu->halt_poll_ns = 0;
		}
	}

	trace_kvm_vcpu_wakeup(halt_ns, waited, vcpu_valid_wakeup(vcpu));
}
EXPORT_SYMBOL_GPL(kvm_vcpu_halt);

bool kvm_vcpu_wake_up(struct kvm_vcpu *vcpu)
{
	if (__kvm_vcpu_wake_up(vcpu)) {
		WRITE_ONCE(vcpu->ready, true);
		++vcpu->stat.generic.halt_wakeup;
		return true;
	}

	return false;
}
EXPORT_SYMBOL_GPL(kvm_vcpu_wake_up);

#ifndef CONFIG_S390
/*
 * Kick a sleeping VCPU, or a guest VCPU in guest mode, into host kernel mode.
 */
void kvm_vcpu_kick(struct kvm_vcpu *vcpu)
{
	int me, cpu;

	if (kvm_vcpu_wake_up(vcpu))
		return;

	me = get_cpu();
	/*
	 * The only state change done outside the vcpu mutex is IN_GUEST_MODE
	 * to EXITING_GUEST_MODE.  Therefore the moderately expensive "should
	 * kick" check does not need atomic operations if kvm_vcpu_kick is used
	 * within the vCPU thread itself.
	 */
	if (vcpu == __this_cpu_read(kvm_running_vcpu)) {
		if (vcpu->mode == IN_GUEST_MODE)
			WRITE_ONCE(vcpu->mode, EXITING_GUEST_MODE);
		goto out;
	}

	/*
	 * Note, the vCPU could get migrated to a different pCPU at any point
	 * after kvm_arch_vcpu_should_kick(), which could result in sending an
	 * IPI to the previous pCPU.  But, that's ok because the purpose of the
	 * IPI is to force the vCPU to leave IN_GUEST_MODE, and migrating the
	 * vCPU also requires it to leave IN_GUEST_MODE.
	 */
	if (kvm_arch_vcpu_should_kick(vcpu)) {
		cpu = READ_ONCE(vcpu->cpu);
		if (cpu != me && (unsigned)cpu < nr_cpu_ids && cpu_online(cpu))
			smp_send_reschedule(cpu);
	}
out:
	put_cpu();
}
EXPORT_SYMBOL_GPL(kvm_vcpu_kick);
#endif /* !CONFIG_S390 */

int kvm_vcpu_yield_to(struct kvm_vcpu *target)
{
	struct pid *pid;
	struct task_struct *task = NULL;
	int ret = 0;

	rcu_read_lock();
	pid = rcu_dereference(target->pid);
	if (pid)
		task = get_pid_task(pid, PIDTYPE_PID);
	rcu_read_unlock();
	if (!task)
		return ret;
	ret = yield_to(task, 1);
	put_task_struct(task);

	return ret;
}
EXPORT_SYMBOL_GPL(kvm_vcpu_yield_to);

/*
 * Helper that checks whether a VCPU is eligible for directed yield.
 * Most eligible candidate to yield is decided by following heuristics:
 *
 *  (a) VCPU which has not done pl-exit or cpu relax intercepted recently
 *  (preempted lock holder), indicated by @in_spin_loop.
 *  Set at the beginning and cleared at the end of interception/PLE handler.
 *
 *  (b) VCPU which has done pl-exit/ cpu relax intercepted but did not get
 *  chance last time (mostly it has become eligible now since we have probably
 *  yielded to lockholder in last iteration. This is done by toggling
 *  @dy_eligible each time a VCPU checked for eligibility.)
 *
 *  Yielding to a recently pl-exited/cpu relax intercepted VCPU before yielding
 *  to preempted lock-holder could result in wrong VCPU selection and CPU
 *  burning. Giving priority for a potential lock-holder increases lock
 *  progress.
 *
 *  Since algorithm is based on heuristics, accessing another VCPU data without
 *  locking does not harm. It may result in trying to yield to  same VCPU, fail
 *  and continue with next VCPU and so on.
 */
static bool kvm_vcpu_eligible_for_directed_yield(struct kvm_vcpu *vcpu)
{
#ifdef CONFIG_HAVE_KVM_CPU_RELAX_INTERCEPT
	bool eligible;

	eligible = !vcpu->spin_loop.in_spin_loop ||
		    vcpu->spin_loop.dy_eligible;

	if (vcpu->spin_loop.in_spin_loop)
		kvm_vcpu_set_dy_eligible(vcpu, !vcpu->spin_loop.dy_eligible);

	return eligible;
#else
	return true;
#endif
}

/*
 * Unlike kvm_arch_vcpu_runnable, this function is called outside
 * a vcpu_load/vcpu_put pair.  However, for most architectures
 * kvm_arch_vcpu_runnable does not require vcpu_load.
 */
bool __weak kvm_arch_dy_runnable(struct kvm_vcpu *vcpu)
{
	return kvm_arch_vcpu_runnable(vcpu);
}

static bool vcpu_dy_runnable(struct kvm_vcpu *vcpu)
{
	if (kvm_arch_dy_runnable(vcpu))
		return true;

#ifdef CONFIG_KVM_ASYNC_PF
	if (!list_empty_careful(&vcpu->async_pf.done))
		return true;
#endif

	return false;
}

bool __weak kvm_arch_dy_has_pending_interrupt(struct kvm_vcpu *vcpu)
{
	return false;
}

void kvm_vcpu_on_spin(struct kvm_vcpu *me, bool yield_to_kernel_mode)
{
	struct kvm *kvm = me->kvm;
	struct kvm_vcpu *vcpu;
	int last_boosted_vcpu = me->kvm->last_boosted_vcpu;
	unsigned long i;
	int yielded = 0;
	int try = 3;
	int pass;

	kvm_vcpu_set_in_spin_loop(me, true);
	/*
	 * We boost the priority of a VCPU that is runnable but not
	 * currently running, because it got preempted by something
	 * else and called schedule in __vcpu_run.  Hopefully that
	 * VCPU is holding the lock that we need and will release it.
	 * We approximate round-robin by starting at the last boosted VCPU.
	 */
	for (pass = 0; pass < 2 && !yielded && try; pass++) {
		kvm_for_each_vcpu(i, vcpu, kvm) {
			if (!pass && i <= last_boosted_vcpu) {
				i = last_boosted_vcpu;
				continue;
			} else if (pass && i > last_boosted_vcpu)
				break;
			if (!READ_ONCE(vcpu->ready))
				continue;
			if (vcpu == me)
				continue;
			if (kvm_vcpu_is_blocking(vcpu) && !vcpu_dy_runnable(vcpu))
				continue;
			if (READ_ONCE(vcpu->preempted) && yield_to_kernel_mode &&
			    !kvm_arch_dy_has_pending_interrupt(vcpu) &&
			    !kvm_arch_vcpu_in_kernel(vcpu))
				continue;
			if (!kvm_vcpu_eligible_for_directed_yield(vcpu))
				continue;

			yielded = kvm_vcpu_yield_to(vcpu);
			if (yielded > 0) {
				kvm->last_boosted_vcpu = i;
				break;
			} else if (yielded < 0) {
				try--;
				if (!try)
					break;
			}
		}
	}
	kvm_vcpu_set_in_spin_loop(me, false);

	/* Ensure vcpu is not eligible during next spinloop */
	kvm_vcpu_set_dy_eligible(me, false);
}
EXPORT_SYMBOL_GPL(kvm_vcpu_on_spin);

static bool kvm_page_in_dirty_ring(struct kvm *kvm, unsigned long pgoff)
{
#ifdef CONFIG_HAVE_KVM_DIRTY_RING
	return (pgoff >= KVM_DIRTY_LOG_PAGE_OFFSET) &&
	    (pgoff < KVM_DIRTY_LOG_PAGE_OFFSET +
	     kvm->dirty_ring_size / PAGE_SIZE);
#else
	return false;
#endif
}

static vm_fault_t kvm_vcpu_fault(struct vm_fault *vmf)
{
	struct kvm_vcpu *vcpu = vmf->vma->vm_file->private_data;
	struct page *page;

	if (vmf->pgoff == 0)
		page = virt_to_page(vcpu->run);
#ifdef CONFIG_X86
	else if (vmf->pgoff == KVM_PIO_PAGE_OFFSET)
		page = virt_to_page(vcpu->arch.pio_data);
#endif
#ifdef CONFIG_KVM_MMIO
	else if (vmf->pgoff == KVM_COALESCED_MMIO_PAGE_OFFSET)
		page = virt_to_page(vcpu->kvm->coalesced_mmio_ring);
#endif
	else if (kvm_page_in_dirty_ring(vcpu->kvm, vmf->pgoff))
		page = kvm_dirty_ring_get_page(
		    &vcpu->dirty_ring,
		    vmf->pgoff - KVM_DIRTY_LOG_PAGE_OFFSET);
	else
		return kvm_arch_vcpu_fault(vcpu, vmf);
	get_page(page);
	vmf->page = page;
	return 0;
}

static const struct vm_operations_struct kvm_vcpu_vm_ops = {
	.fault = kvm_vcpu_fault,
};

static int kvm_vcpu_mmap(struct file *file, struct vm_area_struct *vma)
{
	struct kvm_vcpu *vcpu = file->private_data;
	unsigned long pages = vma_pages(vma);

	if ((kvm_page_in_dirty_ring(vcpu->kvm, vma->vm_pgoff) ||
	     kvm_page_in_dirty_ring(vcpu->kvm, vma->vm_pgoff + pages - 1)) &&
	    ((vma->vm_flags & VM_EXEC) || !(vma->vm_flags & VM_SHARED)))
		return -EINVAL;

	vma->vm_ops = &kvm_vcpu_vm_ops;
	return 0;
}

static int kvm_vcpu_release(struct inode *inode, struct file *filp)
{
	struct kvm_vcpu *vcpu = filp->private_data;

	kvm_put_kvm(vcpu->kvm);
	return 0;
}

static const struct file_operations kvm_vcpu_fops = {
	.release        = kvm_vcpu_release,
	.unlocked_ioctl = kvm_vcpu_ioctl,
	.mmap           = kvm_vcpu_mmap,
	.llseek		= noop_llseek,
	KVM_COMPAT(kvm_vcpu_compat_ioctl),
};

/*
 * Allocates an inode for the vcpu.
 */
static int create_vcpu_fd(struct kvm_vcpu *vcpu)
{
	char name[8 + 1 + ITOA_MAX_LEN + 1];

	snprintf(name, sizeof(name), "kvm-vcpu:%d", vcpu->vcpu_id);
	return anon_inode_getfd(name, &kvm_vcpu_fops, vcpu, O_RDWR | O_CLOEXEC);
}

#ifdef __KVM_HAVE_ARCH_VCPU_DEBUGFS
static int vcpu_get_pid(void *data, u64 *val)
{
	struct kvm_vcpu *vcpu = (struct kvm_vcpu *) data;
	*val = pid_nr(rcu_access_pointer(vcpu->pid));
	return 0;
}

DEFINE_SIMPLE_ATTRIBUTE(vcpu_get_pid_fops, vcpu_get_pid, NULL, "%llu\n");

static void kvm_create_vcpu_debugfs(struct kvm_vcpu *vcpu)
{
	struct dentry *debugfs_dentry;
	char dir_name[ITOA_MAX_LEN * 2];

	if (!debugfs_initialized())
		return;

	snprintf(dir_name, sizeof(dir_name), "vcpu%d", vcpu->vcpu_id);
	debugfs_dentry = debugfs_create_dir(dir_name,
					    vcpu->kvm->debugfs_dentry);
	debugfs_create_file("pid", 0444, debugfs_dentry, vcpu,
			    &vcpu_get_pid_fops);

	kvm_arch_create_vcpu_debugfs(vcpu, debugfs_dentry);
}
#endif

/*
 * Creates some virtual cpus.  Good luck creating more than one.
 */
static int kvm_vm_ioctl_create_vcpu(struct kvm *kvm, u32 id)
{
	int r;
	struct kvm_vcpu *vcpu;
	struct page *page;

	if (id >= KVM_MAX_VCPU_IDS)
		return -EINVAL;

	mutex_lock(&kvm->lock);
	if (kvm->created_vcpus >= kvm->max_vcpus) {
		mutex_unlock(&kvm->lock);
		return -EINVAL;
	}

	r = kvm_arch_vcpu_precreate(kvm, id);
	if (r) {
		mutex_unlock(&kvm->lock);
		return r;
	}

	kvm->created_vcpus++;
	mutex_unlock(&kvm->lock);

	vcpu = kmem_cache_zalloc(kvm_vcpu_cache, GFP_KERNEL_ACCOUNT);
	if (!vcpu) {
		r = -ENOMEM;
		goto vcpu_decrement;
	}

	BUILD_BUG_ON(sizeof(struct kvm_run) > PAGE_SIZE);
	page = alloc_page(GFP_KERNEL_ACCOUNT | __GFP_ZERO);
	if (!page) {
		r = -ENOMEM;
		goto vcpu_free;
	}
	vcpu->run = page_address(page);

	kvm_vcpu_init(vcpu, kvm, id);

	r = kvm_arch_vcpu_create(vcpu);
	if (r)
		goto vcpu_free_run_page;

	if (kvm->dirty_ring_size) {
		r = kvm_dirty_ring_alloc(&vcpu->dirty_ring,
					 id, kvm->dirty_ring_size);
		if (r)
			goto arch_vcpu_destroy;
	}

	mutex_lock(&kvm->lock);
	if (kvm_get_vcpu_by_id(kvm, id)) {
		r = -EEXIST;
		goto unlock_vcpu_destroy;
	}

	vcpu->vcpu_idx = atomic_read(&kvm->online_vcpus);
	r = xa_insert(&kvm->vcpu_array, vcpu->vcpu_idx, vcpu, GFP_KERNEL_ACCOUNT);
	BUG_ON(r == -EBUSY);
	if (r)
		goto unlock_vcpu_destroy;

	/* Now it's all set up, let userspace reach it */
	kvm_get_kvm(kvm);
	r = create_vcpu_fd(vcpu);
	if (r < 0) {
		xa_erase(&kvm->vcpu_array, vcpu->vcpu_idx);
		kvm_put_kvm_no_destroy(kvm);
		goto unlock_vcpu_destroy;
	}

	/*
	 * Pairs with smp_rmb() in kvm_get_vcpu.  Store the vcpu
	 * pointer before kvm->online_vcpu's incremented value.
	 */
	smp_wmb();
	atomic_inc(&kvm->online_vcpus);

	mutex_unlock(&kvm->lock);
	kvm_arch_vcpu_postcreate(vcpu);
	kvm_create_vcpu_debugfs(vcpu);
	return r;

unlock_vcpu_destroy:
	mutex_unlock(&kvm->lock);
	kvm_dirty_ring_free(&vcpu->dirty_ring);
arch_vcpu_destroy:
	kvm_arch_vcpu_destroy(vcpu);
vcpu_free_run_page:
	free_page((unsigned long)vcpu->run);
vcpu_free:
	kmem_cache_free(kvm_vcpu_cache, vcpu);
vcpu_decrement:
	mutex_lock(&kvm->lock);
	kvm->created_vcpus--;
	mutex_unlock(&kvm->lock);
	return r;
}

static int kvm_vcpu_ioctl_set_sigmask(struct kvm_vcpu *vcpu, sigset_t *sigset)
{
	if (sigset) {
		sigdelsetmask(sigset, sigmask(SIGKILL)|sigmask(SIGSTOP));
		vcpu->sigset_active = 1;
		vcpu->sigset = *sigset;
	} else
		vcpu->sigset_active = 0;
	return 0;
}

static ssize_t kvm_vcpu_stats_read(struct file *file, char __user *user_buffer,
			      size_t size, loff_t *offset)
{
	struct kvm_vcpu *vcpu = file->private_data;

	return kvm_stats_read(vcpu->stats_id, &kvm_vcpu_stats_header,
			&kvm_vcpu_stats_desc[0], &vcpu->stat,
			sizeof(vcpu->stat), user_buffer, size, offset);
}

static const struct file_operations kvm_vcpu_stats_fops = {
	.read = kvm_vcpu_stats_read,
	.llseek = noop_llseek,
};

static int kvm_vcpu_ioctl_get_stats_fd(struct kvm_vcpu *vcpu)
{
	int fd;
	struct file *file;
	char name[15 + ITOA_MAX_LEN + 1];

	snprintf(name, sizeof(name), "kvm-vcpu-stats:%d", vcpu->vcpu_id);

	fd = get_unused_fd_flags(O_CLOEXEC);
	if (fd < 0)
		return fd;

	file = anon_inode_getfile(name, &kvm_vcpu_stats_fops, vcpu, O_RDONLY);
	if (IS_ERR(file)) {
		put_unused_fd(fd);
		return PTR_ERR(file);
	}
	file->f_mode |= FMODE_PREAD;
	fd_install(fd, file);

	return fd;
}

static long kvm_vcpu_ioctl(struct file *filp,
			   unsigned int ioctl, unsigned long arg)
{
	struct kvm_vcpu *vcpu = filp->private_data;
	void __user *argp = (void __user *)arg;
	int r;
	struct kvm_fpu *fpu = NULL;
	struct kvm_sregs *kvm_sregs = NULL;

	if (vcpu->kvm->mm != current->mm || vcpu->kvm->vm_dead)
		return -EIO;

	if (unlikely(_IOC_TYPE(ioctl) != KVMIO))
		return -EINVAL;

	/*
	 * Some architectures have vcpu ioctls that are asynchronous to vcpu
	 * execution; mutex_lock() would break them.
	 */
	r = kvm_arch_vcpu_async_ioctl(filp, ioctl, arg);
	if (r != -ENOIOCTLCMD)
		return r;

	if (mutex_lock_killable(&vcpu->mutex))
		return -EINTR;
	switch (ioctl) {
	case KVM_RUN: {
		struct pid *oldpid;
		r = -EINVAL;
		if (arg)
			goto out;
		oldpid = rcu_access_pointer(vcpu->pid);
		if (unlikely(oldpid != task_pid(current))) {
			/* The thread running this VCPU changed. */
			struct pid *newpid;

			r = kvm_arch_vcpu_run_pid_change(vcpu);
			if (r)
				break;

			newpid = get_task_pid(current, PIDTYPE_PID);
			rcu_assign_pointer(vcpu->pid, newpid);
			if (oldpid)
				synchronize_rcu();
			put_pid(oldpid);
		}
		r = kvm_arch_vcpu_ioctl_run(vcpu);
		trace_kvm_userspace_exit(vcpu->run->exit_reason, r);
		break;
	}
	case KVM_GET_REGS: {
		struct kvm_regs *kvm_regs;

		r = -ENOMEM;
		kvm_regs = kzalloc(sizeof(struct kvm_regs), GFP_KERNEL_ACCOUNT);
		if (!kvm_regs)
			goto out;
		r = kvm_arch_vcpu_ioctl_get_regs(vcpu, kvm_regs);
		if (r)
			goto out_free1;
		r = -EFAULT;
		if (copy_to_user(argp, kvm_regs, sizeof(struct kvm_regs)))
			goto out_free1;
		r = 0;
out_free1:
		kfree(kvm_regs);
		break;
	}
	case KVM_SET_REGS: {
		struct kvm_regs *kvm_regs;

		kvm_regs = memdup_user(argp, sizeof(*kvm_regs));
		if (IS_ERR(kvm_regs)) {
			r = PTR_ERR(kvm_regs);
			goto out;
		}
		r = kvm_arch_vcpu_ioctl_set_regs(vcpu, kvm_regs);
		kfree(kvm_regs);
		break;
	}
	case KVM_GET_SREGS: {
		kvm_sregs = kzalloc(sizeof(struct kvm_sregs),
				    GFP_KERNEL_ACCOUNT);
		r = -ENOMEM;
		if (!kvm_sregs)
			goto out;
		r = kvm_arch_vcpu_ioctl_get_sregs(vcpu, kvm_sregs);
		if (r)
			goto out;
		r = -EFAULT;
		if (copy_to_user(argp, kvm_sregs, sizeof(struct kvm_sregs)))
			goto out;
		r = 0;
		break;
	}
	case KVM_SET_SREGS: {
		kvm_sregs = memdup_user(argp, sizeof(*kvm_sregs));
		if (IS_ERR(kvm_sregs)) {
			r = PTR_ERR(kvm_sregs);
			kvm_sregs = NULL;
			goto out;
		}
		r = kvm_arch_vcpu_ioctl_set_sregs(vcpu, kvm_sregs);
		break;
	}
	case KVM_GET_MP_STATE: {
		struct kvm_mp_state mp_state;

		r = kvm_arch_vcpu_ioctl_get_mpstate(vcpu, &mp_state);
		if (r)
			goto out;
		r = -EFAULT;
		if (copy_to_user(argp, &mp_state, sizeof(mp_state)))
			goto out;
		r = 0;
		break;
	}
	case KVM_SET_MP_STATE: {
		struct kvm_mp_state mp_state;

		r = -EFAULT;
		if (copy_from_user(&mp_state, argp, sizeof(mp_state)))
			goto out;
		r = kvm_arch_vcpu_ioctl_set_mpstate(vcpu, &mp_state);
		break;
	}
	case KVM_TRANSLATE: {
		struct kvm_translation tr;

		r = -EFAULT;
		if (copy_from_user(&tr, argp, sizeof(tr)))
			goto out;
		r = kvm_arch_vcpu_ioctl_translate(vcpu, &tr);
		if (r)
			goto out;
		r = -EFAULT;
		if (copy_to_user(argp, &tr, sizeof(tr)))
			goto out;
		r = 0;
		break;
	}
	case KVM_SET_GUEST_DEBUG: {
		struct kvm_guest_debug dbg;

		r = -EFAULT;
		if (copy_from_user(&dbg, argp, sizeof(dbg)))
			goto out;
		r = kvm_arch_vcpu_ioctl_set_guest_debug(vcpu, &dbg);
		break;
	}
	case KVM_SET_SIGNAL_MASK: {
		struct kvm_signal_mask __user *sigmask_arg = argp;
		struct kvm_signal_mask kvm_sigmask;
		sigset_t sigset, *p;

		p = NULL;
		if (argp) {
			r = -EFAULT;
			if (copy_from_user(&kvm_sigmask, argp,
					   sizeof(kvm_sigmask)))
				goto out;
			r = -EINVAL;
			if (kvm_sigmask.len != sizeof(sigset))
				goto out;
			r = -EFAULT;
			if (copy_from_user(&sigset, sigmask_arg->sigset,
					   sizeof(sigset)))
				goto out;
			p = &sigset;
		}
		r = kvm_vcpu_ioctl_set_sigmask(vcpu, p);
		break;
	}
	case KVM_GET_FPU: {
		fpu = kzalloc(sizeof(struct kvm_fpu), GFP_KERNEL_ACCOUNT);
		r = -ENOMEM;
		if (!fpu)
			goto out;
		r = kvm_arch_vcpu_ioctl_get_fpu(vcpu, fpu);
		if (r)
			goto out;
		r = -EFAULT;
		if (copy_to_user(argp, fpu, sizeof(struct kvm_fpu)))
			goto out;
		r = 0;
		break;
	}
	case KVM_SET_FPU: {
		fpu = memdup_user(argp, sizeof(*fpu));
		if (IS_ERR(fpu)) {
			r = PTR_ERR(fpu);
			fpu = NULL;
			goto out;
		}
		r = kvm_arch_vcpu_ioctl_set_fpu(vcpu, fpu);
		break;
	}
	case KVM_GET_STATS_FD: {
		r = kvm_vcpu_ioctl_get_stats_fd(vcpu);
		break;
	}
	default:
		r = kvm_arch_vcpu_ioctl(filp, ioctl, arg);
	}
out:
	mutex_unlock(&vcpu->mutex);
	kfree(fpu);
	kfree(kvm_sregs);
	return r;
}

#ifdef CONFIG_KVM_COMPAT
static long kvm_vcpu_compat_ioctl(struct file *filp,
				  unsigned int ioctl, unsigned long arg)
{
	struct kvm_vcpu *vcpu = filp->private_data;
	void __user *argp = compat_ptr(arg);
	int r;

	if (vcpu->kvm->mm != current->mm || vcpu->kvm->vm_dead)
		return -EIO;

	switch (ioctl) {
	case KVM_SET_SIGNAL_MASK: {
		struct kvm_signal_mask __user *sigmask_arg = argp;
		struct kvm_signal_mask kvm_sigmask;
		sigset_t sigset;

		if (argp) {
			r = -EFAULT;
			if (copy_from_user(&kvm_sigmask, argp,
					   sizeof(kvm_sigmask)))
				goto out;
			r = -EINVAL;
			if (kvm_sigmask.len != sizeof(compat_sigset_t))
				goto out;
			r = -EFAULT;
			if (get_compat_sigset(&sigset,
					      (compat_sigset_t __user *)sigmask_arg->sigset))
				goto out;
			r = kvm_vcpu_ioctl_set_sigmask(vcpu, &sigset);
		} else
			r = kvm_vcpu_ioctl_set_sigmask(vcpu, NULL);
		break;
	}
	default:
		r = kvm_vcpu_ioctl(filp, ioctl, arg);
	}

out:
	return r;
}
#endif

static int kvm_device_mmap(struct file *filp, struct vm_area_struct *vma)
{
	struct kvm_device *dev = filp->private_data;

	if (dev->ops->mmap)
		return dev->ops->mmap(dev, vma);

	return -ENODEV;
}

static int kvm_device_ioctl_attr(struct kvm_device *dev,
				 int (*accessor)(struct kvm_device *dev,
						 struct kvm_device_attr *attr),
				 unsigned long arg)
{
	struct kvm_device_attr attr;

	if (!accessor)
		return -EPERM;

	if (copy_from_user(&attr, (void __user *)arg, sizeof(attr)))
		return -EFAULT;

	return accessor(dev, &attr);
}

static long kvm_device_ioctl(struct file *filp, unsigned int ioctl,
			     unsigned long arg)
{
	struct kvm_device *dev = filp->private_data;

	if (dev->kvm->mm != current->mm || dev->kvm->vm_dead)
		return -EIO;

	switch (ioctl) {
	case KVM_SET_DEVICE_ATTR:
		return kvm_device_ioctl_attr(dev, dev->ops->set_attr, arg);
	case KVM_GET_DEVICE_ATTR:
		return kvm_device_ioctl_attr(dev, dev->ops->get_attr, arg);
	case KVM_HAS_DEVICE_ATTR:
		return kvm_device_ioctl_attr(dev, dev->ops->has_attr, arg);
	default:
		if (dev->ops->ioctl)
			return dev->ops->ioctl(dev, ioctl, arg);

		return -ENOTTY;
	}
}

static int kvm_device_release(struct inode *inode, struct file *filp)
{
	struct kvm_device *dev = filp->private_data;
	struct kvm *kvm = dev->kvm;

	if (dev->ops->release) {
		mutex_lock(&kvm->lock);
		list_del(&dev->vm_node);
		dev->ops->release(dev);
		mutex_unlock(&kvm->lock);
	}

	kvm_put_kvm(kvm);
	return 0;
}

static const struct file_operations kvm_device_fops = {
	.unlocked_ioctl = kvm_device_ioctl,
	.release = kvm_device_release,
	KVM_COMPAT(kvm_device_ioctl),
	.mmap = kvm_device_mmap,
};

struct kvm_device *kvm_device_from_filp(struct file *filp)
{
	if (filp->f_op != &kvm_device_fops)
		return NULL;

	return filp->private_data;
}

static const struct kvm_device_ops *kvm_device_ops_table[KVM_DEV_TYPE_MAX] = {
#ifdef CONFIG_KVM_MPIC
	[KVM_DEV_TYPE_FSL_MPIC_20]	= &kvm_mpic_ops,
	[KVM_DEV_TYPE_FSL_MPIC_42]	= &kvm_mpic_ops,
#endif
};

int kvm_register_device_ops(const struct kvm_device_ops *ops, u32 type)
{
	if (type >= ARRAY_SIZE(kvm_device_ops_table))
		return -ENOSPC;

	if (kvm_device_ops_table[type] != NULL)
		return -EEXIST;

	kvm_device_ops_table[type] = ops;
	return 0;
}

void kvm_unregister_device_ops(u32 type)
{
	if (kvm_device_ops_table[type] != NULL)
		kvm_device_ops_table[type] = NULL;
}

static int kvm_ioctl_create_device(struct kvm *kvm,
				   struct kvm_create_device *cd)
{
	const struct kvm_device_ops *ops;
	struct kvm_device *dev;
	bool test = cd->flags & KVM_CREATE_DEVICE_TEST;
	int type;
	int ret;

	if (cd->type >= ARRAY_SIZE(kvm_device_ops_table))
		return -ENODEV;

	type = array_index_nospec(cd->type, ARRAY_SIZE(kvm_device_ops_table));
	ops = kvm_device_ops_table[type];
	if (ops == NULL)
		return -ENODEV;

	if (test)
		return 0;

	dev = kzalloc(sizeof(*dev), GFP_KERNEL_ACCOUNT);
	if (!dev)
		return -ENOMEM;

	dev->ops = ops;
	dev->kvm = kvm;

	mutex_lock(&kvm->lock);
	ret = ops->create(dev, type);
	if (ret < 0) {
		mutex_unlock(&kvm->lock);
		kfree(dev);
		return ret;
	}
	list_add(&dev->vm_node, &kvm->devices);
	mutex_unlock(&kvm->lock);

	if (ops->init)
		ops->init(dev);

	kvm_get_kvm(kvm);
	ret = anon_inode_getfd(ops->name, &kvm_device_fops, dev, O_RDWR | O_CLOEXEC);
	if (ret < 0) {
		kvm_put_kvm_no_destroy(kvm);
		mutex_lock(&kvm->lock);
		list_del(&dev->vm_node);
		if (ops->release)
			ops->release(dev);
		mutex_unlock(&kvm->lock);
		if (ops->destroy)
			ops->destroy(dev);
		return ret;
	}

	cd->fd = ret;
	return 0;
}

static long kvm_vm_ioctl_check_extension_generic(struct kvm *kvm, long arg)
{
	switch (arg) {
	case KVM_CAP_USER_MEMORY:
	case KVM_CAP_DESTROY_MEMORY_REGION_WORKS:
	case KVM_CAP_JOIN_MEMORY_REGIONS_WORKS:
	case KVM_CAP_INTERNAL_ERROR_DATA:
#ifdef CONFIG_HAVE_KVM_MSI
	case KVM_CAP_SIGNAL_MSI:
#endif
#ifdef CONFIG_HAVE_KVM_IRQFD
	case KVM_CAP_IRQFD:
	case KVM_CAP_IRQFD_RESAMPLE:
#endif
	case KVM_CAP_IOEVENTFD_ANY_LENGTH:
	case KVM_CAP_CHECK_EXTENSION_VM:
	case KVM_CAP_ENABLE_CAP_VM:
	case KVM_CAP_HALT_POLL:
		return 1;
#ifdef CONFIG_KVM_MMIO
	case KVM_CAP_COALESCED_MMIO:
		return KVM_COALESCED_MMIO_PAGE_OFFSET;
	case KVM_CAP_COALESCED_PIO:
		return 1;
#endif
#ifdef CONFIG_KVM_GENERIC_DIRTYLOG_READ_PROTECT
	case KVM_CAP_MANUAL_DIRTY_LOG_PROTECT2:
		return KVM_DIRTY_LOG_MANUAL_CAPS;
#endif
#ifdef CONFIG_HAVE_KVM_IRQ_ROUTING
	case KVM_CAP_IRQ_ROUTING:
		return KVM_MAX_IRQ_ROUTES;
#endif
#if KVM_ADDRESS_SPACE_NUM > 1
	case KVM_CAP_MULTI_ADDRESS_SPACE:
		return KVM_ADDRESS_SPACE_NUM;
#endif
	case KVM_CAP_NR_MEMSLOTS:
		return KVM_USER_MEM_SLOTS;
	case KVM_CAP_DIRTY_LOG_RING:
#ifdef CONFIG_HAVE_KVM_DIRTY_RING
		return KVM_DIRTY_RING_MAX_ENTRIES * sizeof(struct kvm_dirty_gfn);
#else
		return 0;
#endif
	case KVM_CAP_BINARY_STATS_FD:
	case KVM_CAP_SYSTEM_EVENT_DATA:
		return 1;
	default:
		break;
	}
	return kvm_vm_ioctl_check_extension(kvm, arg);
}

static int kvm_vm_ioctl_enable_dirty_log_ring(struct kvm *kvm, u32 size)
{
	int r;

	if (!KVM_DIRTY_LOG_PAGE_OFFSET)
		return -EINVAL;

	/* the size should be power of 2 */
	if (!size || (size & (size - 1)))
		return -EINVAL;

	/* Should be bigger to keep the reserved entries, or a page */
	if (size < kvm_dirty_ring_get_rsvd_entries() *
	    sizeof(struct kvm_dirty_gfn) || size < PAGE_SIZE)
		return -EINVAL;

	if (size > KVM_DIRTY_RING_MAX_ENTRIES *
	    sizeof(struct kvm_dirty_gfn))
		return -E2BIG;

	/* We only allow it to set once */
	if (kvm->dirty_ring_size)
		return -EINVAL;

	mutex_lock(&kvm->lock);

	if (kvm->created_vcpus) {
		/* We don't allow to change this value after vcpu created */
		r = -EINVAL;
	} else {
		kvm->dirty_ring_size = size;
		r = 0;
	}

	mutex_unlock(&kvm->lock);
	return r;
}

static int kvm_vm_ioctl_reset_dirty_pages(struct kvm *kvm)
{
	unsigned long i;
	struct kvm_vcpu *vcpu;
	int cleared = 0;

	if (!kvm->dirty_ring_size)
		return -EINVAL;

	mutex_lock(&kvm->slots_lock);

	kvm_for_each_vcpu(i, vcpu, kvm)
		cleared += kvm_dirty_ring_reset(vcpu->kvm, &vcpu->dirty_ring);

	mutex_unlock(&kvm->slots_lock);

	if (cleared)
		kvm_flush_remote_tlbs(kvm);

	return cleared;
}

int __attribute__((weak)) kvm_vm_ioctl_enable_cap(struct kvm *kvm,
						  struct kvm_enable_cap *cap)
{
	return -EINVAL;
}

static int kvm_vm_ioctl_enable_cap_generic(struct kvm *kvm,
					   struct kvm_enable_cap *cap)
{
	switch (cap->cap) {
#ifdef CONFIG_KVM_GENERIC_DIRTYLOG_READ_PROTECT
	case KVM_CAP_MANUAL_DIRTY_LOG_PROTECT2: {
		u64 allowed_options = KVM_DIRTY_LOG_MANUAL_PROTECT_ENABLE;

		if (cap->args[0] & KVM_DIRTY_LOG_MANUAL_PROTECT_ENABLE)
			allowed_options = KVM_DIRTY_LOG_MANUAL_CAPS;

		if (cap->flags || (cap->args[0] & ~allowed_options))
			return -EINVAL;
		kvm->manual_dirty_log_protect = cap->args[0];
		return 0;
	}
#endif
	case KVM_CAP_HALT_POLL: {
		if (cap->flags || cap->args[0] != (unsigned int)cap->args[0])
			return -EINVAL;

		kvm->max_halt_poll_ns = cap->args[0];
		return 0;
	}
	case KVM_CAP_DIRTY_LOG_RING:
		return kvm_vm_ioctl_enable_dirty_log_ring(kvm, cap->args[0]);
	default:
		return kvm_vm_ioctl_enable_cap(kvm, cap);
	}
}

static ssize_t kvm_vm_stats_read(struct file *file, char __user *user_buffer,
			      size_t size, loff_t *offset)
{
	struct kvm *kvm = file->private_data;

	return kvm_stats_read(kvm->stats_id, &kvm_vm_stats_header,
				&kvm_vm_stats_desc[0], &kvm->stat,
				sizeof(kvm->stat), user_buffer, size, offset);
}

static const struct file_operations kvm_vm_stats_fops = {
	.read = kvm_vm_stats_read,
	.llseek = noop_llseek,
};

static int kvm_vm_ioctl_get_stats_fd(struct kvm *kvm)
{
	int fd;
	struct file *file;

	fd = get_unused_fd_flags(O_CLOEXEC);
	if (fd < 0)
		return fd;

	file = anon_inode_getfile("kvm-vm-stats",
			&kvm_vm_stats_fops, kvm, O_RDONLY);
	if (IS_ERR(file)) {
		put_unused_fd(fd);
		return PTR_ERR(file);
	}
	file->f_mode |= FMODE_PREAD;
	fd_install(fd, file);

	return fd;
}

static long kvm_vm_ioctl(struct file *filp,
			   unsigned int ioctl, unsigned long arg)
{
	struct kvm *kvm = filp->private_data;
	void __user *argp = (void __user *)arg;
	int r;

	if (kvm->mm != current->mm || kvm->vm_dead)
		return -EIO;
	switch (ioctl) {
	case KVM_CREATE_VCPU:
		r = kvm_vm_ioctl_create_vcpu(kvm, arg);
		break;
	case KVM_ENABLE_CAP: {
		struct kvm_enable_cap cap;

		r = -EFAULT;
		if (copy_from_user(&cap, argp, sizeof(cap)))
			goto out;
		r = kvm_vm_ioctl_enable_cap_generic(kvm, &cap);
		break;
	}
	case KVM_SET_USER_MEMORY_REGION: {
		struct kvm_userspace_memory_region kvm_userspace_mem;

		r = -EFAULT;
		if (copy_from_user(&kvm_userspace_mem, argp,
						sizeof(kvm_userspace_mem)))
			goto out;

		r = kvm_vm_ioctl_set_memory_region(kvm, &kvm_userspace_mem);
		break;
	}
	case KVM_GET_DIRTY_LOG: {
		struct kvm_dirty_log log;

		r = -EFAULT;
		if (copy_from_user(&log, argp, sizeof(log)))
			goto out;
		r = kvm_vm_ioctl_get_dirty_log(kvm, &log);
		break;
	}
#ifdef CONFIG_KVM_GENERIC_DIRTYLOG_READ_PROTECT
	case KVM_CLEAR_DIRTY_LOG: {
		struct kvm_clear_dirty_log log;

		r = -EFAULT;
		if (copy_from_user(&log, argp, sizeof(log)))
			goto out;
		r = kvm_vm_ioctl_clear_dirty_log(kvm, &log);
		break;
	}
#endif
#ifdef CONFIG_KVM_MMIO
	case KVM_REGISTER_COALESCED_MMIO: {
		struct kvm_coalesced_mmio_zone zone;

		r = -EFAULT;
		if (copy_from_user(&zone, argp, sizeof(zone)))
			goto out;
		r = kvm_vm_ioctl_register_coalesced_mmio(kvm, &zone);
		break;
	}
	case KVM_UNREGISTER_COALESCED_MMIO: {
		struct kvm_coalesced_mmio_zone zone;

		r = -EFAULT;
		if (copy_from_user(&zone, argp, sizeof(zone)))
			goto out;
		r = kvm_vm_ioctl_unregister_coalesced_mmio(kvm, &zone);
		break;
	}
#endif
	case KVM_IRQFD: {
		struct kvm_irqfd data;

		r = -EFAULT;
		if (copy_from_user(&data, argp, sizeof(data)))
			goto out;
		r = kvm_irqfd(kvm, &data);
		break;
	}
	case KVM_IOEVENTFD: {
		struct kvm_ioeventfd data;

		r = -EFAULT;
		if (copy_from_user(&data, argp, sizeof(data)))
			goto out;
		r = kvm_ioeventfd(kvm, &data);
		break;
	}
#ifdef CONFIG_HAVE_KVM_MSI
	case KVM_SIGNAL_MSI: {
		struct kvm_msi msi;

		r = -EFAULT;
		if (copy_from_user(&msi, argp, sizeof(msi)))
			goto out;
		r = kvm_send_userspace_msi(kvm, &msi);
		break;
	}
#endif
#ifdef __KVM_HAVE_IRQ_LINE
	case KVM_IRQ_LINE_STATUS:
	case KVM_IRQ_LINE: {
		struct kvm_irq_level irq_event;

		r = -EFAULT;
		if (copy_from_user(&irq_event, argp, sizeof(irq_event)))
			goto out;

		r = kvm_vm_ioctl_irq_line(kvm, &irq_event,
					ioctl == KVM_IRQ_LINE_STATUS);
		if (r)
			goto out;

		r = -EFAULT;
		if (ioctl == KVM_IRQ_LINE_STATUS) {
			if (copy_to_user(argp, &irq_event, sizeof(irq_event)))
				goto out;
		}

		r = 0;
		break;
	}
#endif
#ifdef CONFIG_HAVE_KVM_IRQ_ROUTING
	case KVM_SET_GSI_ROUTING: {
		struct kvm_irq_routing routing;
		struct kvm_irq_routing __user *urouting;
		struct kvm_irq_routing_entry *entries = NULL;

		r = -EFAULT;
		if (copy_from_user(&routing, argp, sizeof(routing)))
			goto out;
		r = -EINVAL;
		if (!kvm_arch_can_set_irq_routing(kvm))
			goto out;
		if (routing.nr > KVM_MAX_IRQ_ROUTES)
			goto out;
		if (routing.flags)
			goto out;
		if (routing.nr) {
			urouting = argp;
			entries = vmemdup_user(urouting->entries,
					       array_size(sizeof(*entries),
							  routing.nr));
			if (IS_ERR(entries)) {
				r = PTR_ERR(entries);
				goto out;
			}
		}
		r = kvm_set_irq_routing(kvm, entries, routing.nr,
					routing.flags);
		kvfree(entries);
		break;
	}
#endif /* CONFIG_HAVE_KVM_IRQ_ROUTING */
	case KVM_CREATE_DEVICE: {
		struct kvm_create_device cd;

		r = -EFAULT;
		if (copy_from_user(&cd, argp, sizeof(cd)))
			goto out;

		r = kvm_ioctl_create_device(kvm, &cd);
		if (r)
			goto out;

		r = -EFAULT;
		if (copy_to_user(argp, &cd, sizeof(cd)))
			goto out;

		r = 0;
		break;
	}
	case KVM_CHECK_EXTENSION:
		r = kvm_vm_ioctl_check_extension_generic(kvm, arg);
		break;
	case KVM_RESET_DIRTY_RINGS:
		r = kvm_vm_ioctl_reset_dirty_pages(kvm);
		break;
	case KVM_GET_STATS_FD:
		r = kvm_vm_ioctl_get_stats_fd(kvm);
		break;
	default:
		r = kvm_arch_vm_ioctl(filp, ioctl, arg);
	}
out:
	return r;
}

#ifdef CONFIG_KVM_COMPAT
struct compat_kvm_dirty_log {
	__u32 slot;
	__u32 padding1;
	union {
		compat_uptr_t dirty_bitmap; /* one bit per page */
		__u64 padding2;
	};
};

struct compat_kvm_clear_dirty_log {
	__u32 slot;
	__u32 num_pages;
	__u64 first_page;
	union {
		compat_uptr_t dirty_bitmap; /* one bit per page */
		__u64 padding2;
	};
};

static long kvm_vm_compat_ioctl(struct file *filp,
			   unsigned int ioctl, unsigned long arg)
{
	struct kvm *kvm = filp->private_data;
	int r;

	if (kvm->mm != current->mm || kvm->vm_dead)
		return -EIO;
	switch (ioctl) {
#ifdef CONFIG_KVM_GENERIC_DIRTYLOG_READ_PROTECT
	case KVM_CLEAR_DIRTY_LOG: {
		struct compat_kvm_clear_dirty_log compat_log;
		struct kvm_clear_dirty_log log;

		if (copy_from_user(&compat_log, (void __user *)arg,
				   sizeof(compat_log)))
			return -EFAULT;
		log.slot	 = compat_log.slot;
		log.num_pages	 = compat_log.num_pages;
		log.first_page	 = compat_log.first_page;
		log.padding2	 = compat_log.padding2;
		log.dirty_bitmap = compat_ptr(compat_log.dirty_bitmap);

		r = kvm_vm_ioctl_clear_dirty_log(kvm, &log);
		break;
	}
#endif
	case KVM_GET_DIRTY_LOG: {
		struct compat_kvm_dirty_log compat_log;
		struct kvm_dirty_log log;

		if (copy_from_user(&compat_log, (void __user *)arg,
				   sizeof(compat_log)))
			return -EFAULT;
		log.slot	 = compat_log.slot;
		log.padding1	 = compat_log.padding1;
		log.padding2	 = compat_log.padding2;
		log.dirty_bitmap = compat_ptr(compat_log.dirty_bitmap);

		r = kvm_vm_ioctl_get_dirty_log(kvm, &log);
		break;
	}
	default:
		r = kvm_vm_ioctl(filp, ioctl, arg);
	}
	return r;
}
#endif

static const struct file_operations kvm_vm_fops = {
	.release        = kvm_vm_release,
	.unlocked_ioctl = kvm_vm_ioctl,
	.llseek		= noop_llseek,
	KVM_COMPAT(kvm_vm_compat_ioctl),
};

bool file_is_kvm(struct file *file)
{
	return file && file->f_op == &kvm_vm_fops;
}
EXPORT_SYMBOL_GPL(file_is_kvm);

static int kvm_dev_ioctl_create_vm(unsigned long type)
{
	char fdname[ITOA_MAX_LEN + 1];
	int r, fd;
	struct kvm *kvm;
	struct file *file;

	fd = get_unused_fd_flags(O_CLOEXEC);
	if (fd < 0)
		return fd;

	snprintf(fdname, sizeof(fdname), "%d", fd);

	kvm = kvm_create_vm(type, fdname);
	if (IS_ERR(kvm)) {
		r = PTR_ERR(kvm);
		goto put_fd;
	}

	file = anon_inode_getfile("kvm-vm", &kvm_vm_fops, kvm, O_RDWR);
	if (IS_ERR(file)) {
		r = PTR_ERR(file);
		goto put_kvm;
	}

	/*
	 * Don't call kvm_put_kvm anymore at this point; file->f_op is
	 * already set, with ->release() being kvm_vm_release().  In error
	 * cases it will be called by the final fput(file) and will take
	 * care of doing kvm_put_kvm(kvm).
	 */
	kvm_uevent_notify_change(KVM_EVENT_CREATE_VM, kvm);

	fd_install(fd, file);
	return fd;

put_kvm:
	kvm_put_kvm(kvm);
put_fd:
	put_unused_fd(fd);
	return r;
}

static long kvm_dev_ioctl(struct file *filp,
			  unsigned int ioctl, unsigned long arg)
{
	long r = -EINVAL;

	switch (ioctl) {
	case KVM_GET_API_VERSION:
		if (arg)
			goto out;
		r = KVM_API_VERSION;
		break;
	case KVM_CREATE_VM:
		r = kvm_dev_ioctl_create_vm(arg);
		break;
	case KVM_CHECK_EXTENSION:
		r = kvm_vm_ioctl_check_extension_generic(NULL, arg);
		break;
	case KVM_GET_VCPU_MMAP_SIZE:
		if (arg)
			goto out;
		r = PAGE_SIZE;     /* struct kvm_run */
#ifdef CONFIG_X86
		r += PAGE_SIZE;    /* pio data page */
#endif
#ifdef CONFIG_KVM_MMIO
		r += PAGE_SIZE;    /* coalesced mmio ring page */
#endif
		break;
	case KVM_TRACE_ENABLE:
	case KVM_TRACE_PAUSE:
	case KVM_TRACE_DISABLE:
		r = -EOPNOTSUPP;
		break;
	default:
		return kvm_arch_dev_ioctl(filp, ioctl, arg);
	}
out:
	return r;
}

static struct file_operations kvm_chardev_ops = {
	.unlocked_ioctl = kvm_dev_ioctl,
	.llseek		= noop_llseek,
	KVM_COMPAT(kvm_dev_ioctl),
};

static struct miscdevice kvm_dev = {
	KVM_MINOR,
	"kvm",
	&kvm_chardev_ops,
};

static void hardware_enable_nolock(void *junk)
{
	int cpu = raw_smp_processor_id();
	int r;

	if (cpumask_test_cpu(cpu, cpus_hardware_enabled))
		return;

	cpumask_set_cpu(cpu, cpus_hardware_enabled);

	r = kvm_arch_hardware_enable();

	if (r) {
		cpumask_clear_cpu(cpu, cpus_hardware_enabled);
		atomic_inc(&hardware_enable_failed);
		pr_info("kvm: enabling virtualization on CPU%d failed\n", cpu);
	}
}

static int kvm_starting_cpu(unsigned int cpu)
{
	raw_spin_lock(&kvm_count_lock);
	if (kvm_usage_count)
		hardware_enable_nolock(NULL);
	raw_spin_unlock(&kvm_count_lock);
	return 0;
}

static void hardware_disable_nolock(void *junk)
{
	int cpu = raw_smp_processor_id();

	if (!cpumask_test_cpu(cpu, cpus_hardware_enabled))
		return;
	cpumask_clear_cpu(cpu, cpus_hardware_enabled);
	kvm_arch_hardware_disable();
}

static int kvm_dying_cpu(unsigned int cpu)
{
	raw_spin_lock(&kvm_count_lock);
	if (kvm_usage_count)
		hardware_disable_nolock(NULL);
	raw_spin_unlock(&kvm_count_lock);
	return 0;
}

static void hardware_disable_all_nolock(void)
{
	BUG_ON(!kvm_usage_count);

	kvm_usage_count--;
	if (!kvm_usage_count)
		on_each_cpu(hardware_disable_nolock, NULL, 1);
}

static void hardware_disable_all(void)
{
	raw_spin_lock(&kvm_count_lock);
	hardware_disable_all_nolock();
	raw_spin_unlock(&kvm_count_lock);
}

static int hardware_enable_all(void)
{
	int r = 0;

	raw_spin_lock(&kvm_count_lock);

	kvm_usage_count++;
	if (kvm_usage_count == 1) {
		atomic_set(&hardware_enable_failed, 0);
		on_each_cpu(hardware_enable_nolock, NULL, 1);

		if (atomic_read(&hardware_enable_failed)) {
			hardware_disable_all_nolock();
			r = -EBUSY;
		}
	}

	raw_spin_unlock(&kvm_count_lock);

	return r;
}

static int kvm_reboot(struct notifier_block *notifier, unsigned long val,
		      void *v)
{
	/*
	 * Some (well, at least mine) BIOSes hang on reboot if
	 * in vmx root mode.
	 *
	 * And Intel TXT required VMX off for all cpu when system shutdown.
	 */
	pr_info("kvm: exiting hardware virtualization\n");
	kvm_rebooting = true;
	on_each_cpu(hardware_disable_nolock, NULL, 1);
	return NOTIFY_OK;
}

static struct notifier_block kvm_reboot_notifier = {
	.notifier_call = kvm_reboot,
	.priority = 0,
};

static void kvm_io_bus_destroy(struct kvm_io_bus *bus)
{
	int i;

	for (i = 0; i < bus->dev_count; i++) {
		struct kvm_io_device *pos = bus->range[i].dev;

		kvm_iodevice_destructor(pos);
	}
	kfree(bus);
}

static inline int kvm_io_bus_cmp(const struct kvm_io_range *r1,
				 const struct kvm_io_range *r2)
{
	gpa_t addr1 = r1->addr;
	gpa_t addr2 = r2->addr;

	if (addr1 < addr2)
		return -1;

	/* If r2->len == 0, match the exact address.  If r2->len != 0,
	 * accept any overlapping write.  Any order is acceptable for
	 * overlapping ranges, because kvm_io_bus_get_first_dev ensures
	 * we process all of them.
	 */
	if (r2->len) {
		addr1 += r1->len;
		addr2 += r2->len;
	}

	if (addr1 > addr2)
		return 1;

	return 0;
}

static int kvm_io_bus_sort_cmp(const void *p1, const void *p2)
{
	return kvm_io_bus_cmp(p1, p2);
}

static int kvm_io_bus_get_first_dev(struct kvm_io_bus *bus,
			     gpa_t addr, int len)
{
	struct kvm_io_range *range, key;
	int off;

	key = (struct kvm_io_range) {
		.addr = addr,
		.len = len,
	};

	range = bsearch(&key, bus->range, bus->dev_count,
			sizeof(struct kvm_io_range), kvm_io_bus_sort_cmp);
	if (range == NULL)
		return -ENOENT;

	off = range - bus->range;

	while (off > 0 && kvm_io_bus_cmp(&key, &bus->range[off-1]) == 0)
		off--;

	return off;
}

static int __kvm_io_bus_write(struct kvm_vcpu *vcpu, struct kvm_io_bus *bus,
			      struct kvm_io_range *range, const void *val)
{
	int idx;

	idx = kvm_io_bus_get_first_dev(bus, range->addr, range->len);
	if (idx < 0)
		return -EOPNOTSUPP;

	while (idx < bus->dev_count &&
		kvm_io_bus_cmp(range, &bus->range[idx]) == 0) {
		if (!kvm_iodevice_write(vcpu, bus->range[idx].dev, range->addr,
					range->len, val))
			return idx;
		idx++;
	}

	return -EOPNOTSUPP;
}

/* kvm_io_bus_write - called under kvm->slots_lock */
int kvm_io_bus_write(struct kvm_vcpu *vcpu, enum kvm_bus bus_idx, gpa_t addr,
		     int len, const void *val)
{
	struct kvm_io_bus *bus;
	struct kvm_io_range range;
	int r;

	range = (struct kvm_io_range) {
		.addr = addr,
		.len = len,
	};

	bus = srcu_dereference(vcpu->kvm->buses[bus_idx], &vcpu->kvm->srcu);
	if (!bus)
		return -ENOMEM;
	r = __kvm_io_bus_write(vcpu, bus, &range, val);
	return r < 0 ? r : 0;
}
EXPORT_SYMBOL_GPL(kvm_io_bus_write);

/* kvm_io_bus_write_cookie - called under kvm->slots_lock */
int kvm_io_bus_write_cookie(struct kvm_vcpu *vcpu, enum kvm_bus bus_idx,
			    gpa_t addr, int len, const void *val, long cookie)
{
	struct kvm_io_bus *bus;
	struct kvm_io_range range;

	range = (struct kvm_io_range) {
		.addr = addr,
		.len = len,
	};

	bus = srcu_dereference(vcpu->kvm->buses[bus_idx], &vcpu->kvm->srcu);
	if (!bus)
		return -ENOMEM;

	/* First try the device referenced by cookie. */
	if ((cookie >= 0) && (cookie < bus->dev_count) &&
	    (kvm_io_bus_cmp(&range, &bus->range[cookie]) == 0))
		if (!kvm_iodevice_write(vcpu, bus->range[cookie].dev, addr, len,
					val))
			return cookie;

	/*
	 * cookie contained garbage; fall back to search and return the
	 * correct cookie value.
	 */
	return __kvm_io_bus_write(vcpu, bus, &range, val);
}

static int __kvm_io_bus_read(struct kvm_vcpu *vcpu, struct kvm_io_bus *bus,
			     struct kvm_io_range *range, void *val)
{
	int idx;

	idx = kvm_io_bus_get_first_dev(bus, range->addr, range->len);
	if (idx < 0)
		return -EOPNOTSUPP;

	while (idx < bus->dev_count &&
		kvm_io_bus_cmp(range, &bus->range[idx]) == 0) {
		if (!kvm_iodevice_read(vcpu, bus->range[idx].dev, range->addr,
				       range->len, val))
			return idx;
		idx++;
	}

	return -EOPNOTSUPP;
}

/* kvm_io_bus_read - called under kvm->slots_lock */
int kvm_io_bus_read(struct kvm_vcpu *vcpu, enum kvm_bus bus_idx, gpa_t addr,
		    int len, void *val)
{
	struct kvm_io_bus *bus;
	struct kvm_io_range range;
	int r;

	range = (struct kvm_io_range) {
		.addr = addr,
		.len = len,
	};

	bus = srcu_dereference(vcpu->kvm->buses[bus_idx], &vcpu->kvm->srcu);
	if (!bus)
		return -ENOMEM;
	r = __kvm_io_bus_read(vcpu, bus, &range, val);
	return r < 0 ? r : 0;
}

/* Caller must hold slots_lock. */
int kvm_io_bus_register_dev(struct kvm *kvm, enum kvm_bus bus_idx, gpa_t addr,
			    int len, struct kvm_io_device *dev)
{
	int i;
	struct kvm_io_bus *new_bus, *bus;
	struct kvm_io_range range;

	bus = kvm_get_bus(kvm, bus_idx);
	if (!bus)
		return -ENOMEM;

	/* exclude ioeventfd which is limited by maximum fd */
	if (bus->dev_count - bus->ioeventfd_count > NR_IOBUS_DEVS - 1)
		return -ENOSPC;

	new_bus = kmalloc(struct_size(bus, range, bus->dev_count + 1),
			  GFP_KERNEL_ACCOUNT);
	if (!new_bus)
		return -ENOMEM;

	range = (struct kvm_io_range) {
		.addr = addr,
		.len = len,
		.dev = dev,
	};

	for (i = 0; i < bus->dev_count; i++)
		if (kvm_io_bus_cmp(&bus->range[i], &range) > 0)
			break;

	memcpy(new_bus, bus, sizeof(*bus) + i * sizeof(struct kvm_io_range));
	new_bus->dev_count++;
	new_bus->range[i] = range;
	memcpy(new_bus->range + i + 1, bus->range + i,
		(bus->dev_count - i) * sizeof(struct kvm_io_range));
	rcu_assign_pointer(kvm->buses[bus_idx], new_bus);
	synchronize_srcu_expedited(&kvm->srcu);
	kfree(bus);

	return 0;
}

int kvm_io_bus_unregister_dev(struct kvm *kvm, enum kvm_bus bus_idx,
			      struct kvm_io_device *dev)
{
	int i, j;
	struct kvm_io_bus *new_bus, *bus;

	lockdep_assert_held(&kvm->slots_lock);

	bus = kvm_get_bus(kvm, bus_idx);
	if (!bus)
		return 0;

	for (i = 0; i < bus->dev_count; i++) {
		if (bus->range[i].dev == dev) {
			break;
		}
	}

	if (i == bus->dev_count)
		return 0;

	new_bus = kmalloc(struct_size(bus, range, bus->dev_count - 1),
			  GFP_KERNEL_ACCOUNT);
	if (new_bus) {
		memcpy(new_bus, bus, struct_size(bus, range, i));
		new_bus->dev_count--;
		memcpy(new_bus->range + i, bus->range + i + 1,
				flex_array_size(new_bus, range, new_bus->dev_count - i));
	}

	rcu_assign_pointer(kvm->buses[bus_idx], new_bus);
	synchronize_srcu_expedited(&kvm->srcu);

	/* Destroy the old bus _after_ installing the (null) bus. */
	if (!new_bus) {
		pr_err("kvm: failed to shrink bus, removing it completely\n");
		for (j = 0; j < bus->dev_count; j++) {
			if (j == i)
				continue;
			kvm_iodevice_destructor(bus->range[j].dev);
		}
	}

	kfree(bus);
	return new_bus ? 0 : -ENOMEM;
}

struct kvm_io_device *kvm_io_bus_get_dev(struct kvm *kvm, enum kvm_bus bus_idx,
					 gpa_t addr)
{
	struct kvm_io_bus *bus;
	int dev_idx, srcu_idx;
	struct kvm_io_device *iodev = NULL;

	srcu_idx = srcu_read_lock(&kvm->srcu);

	bus = srcu_dereference(kvm->buses[bus_idx], &kvm->srcu);
	if (!bus)
		goto out_unlock;

	dev_idx = kvm_io_bus_get_first_dev(bus, addr, 1);
	if (dev_idx < 0)
		goto out_unlock;

	iodev = bus->range[dev_idx].dev;

out_unlock:
	srcu_read_unlock(&kvm->srcu, srcu_idx);

	return iodev;
}
EXPORT_SYMBOL_GPL(kvm_io_bus_get_dev);

static int kvm_debugfs_open(struct inode *inode, struct file *file,
			   int (*get)(void *, u64 *), int (*set)(void *, u64),
			   const char *fmt)
{
	struct kvm_stat_data *stat_data = (struct kvm_stat_data *)
					  inode->i_private;

	/*
	 * The debugfs files are a reference to the kvm struct which
        * is still valid when kvm_destroy_vm is called.  kvm_get_kvm_safe
        * avoids the race between open and the removal of the debugfs directory.
	 */
	if (!kvm_get_kvm_safe(stat_data->kvm))
		return -ENOENT;

	if (simple_attr_open(inode, file, get,
		    kvm_stats_debugfs_mode(stat_data->desc) & 0222
		    ? set : NULL,
		    fmt)) {
		kvm_put_kvm(stat_data->kvm);
		return -ENOMEM;
	}

	return 0;
}

static int kvm_debugfs_release(struct inode *inode, struct file *file)
{
	struct kvm_stat_data *stat_data = (struct kvm_stat_data *)
					  inode->i_private;

	simple_attr_release(inode, file);
	kvm_put_kvm(stat_data->kvm);

	return 0;
}

static int kvm_get_stat_per_vm(struct kvm *kvm, size_t offset, u64 *val)
{
	*val = *(u64 *)((void *)(&kvm->stat) + offset);

	return 0;
}

static int kvm_clear_stat_per_vm(struct kvm *kvm, size_t offset)
{
	*(u64 *)((void *)(&kvm->stat) + offset) = 0;

	return 0;
}

static int kvm_get_stat_per_vcpu(struct kvm *kvm, size_t offset, u64 *val)
{
	unsigned long i;
	struct kvm_vcpu *vcpu;

	*val = 0;

	kvm_for_each_vcpu(i, vcpu, kvm)
		*val += *(u64 *)((void *)(&vcpu->stat) + offset);

	return 0;
}

static int kvm_clear_stat_per_vcpu(struct kvm *kvm, size_t offset)
{
	unsigned long i;
	struct kvm_vcpu *vcpu;

	kvm_for_each_vcpu(i, vcpu, kvm)
		*(u64 *)((void *)(&vcpu->stat) + offset) = 0;

	return 0;
}

static int kvm_stat_data_get(void *data, u64 *val)
{
	int r = -EFAULT;
	struct kvm_stat_data *stat_data = (struct kvm_stat_data *)data;

	switch (stat_data->kind) {
	case KVM_STAT_VM:
		r = kvm_get_stat_per_vm(stat_data->kvm,
					stat_data->desc->desc.offset, val);
		break;
	case KVM_STAT_VCPU:
		r = kvm_get_stat_per_vcpu(stat_data->kvm,
					  stat_data->desc->desc.offset, val);
		break;
	}

	return r;
}

static int kvm_stat_data_clear(void *data, u64 val)
{
	int r = -EFAULT;
	struct kvm_stat_data *stat_data = (struct kvm_stat_data *)data;

	if (val)
		return -EINVAL;

	switch (stat_data->kind) {
	case KVM_STAT_VM:
		r = kvm_clear_stat_per_vm(stat_data->kvm,
					  stat_data->desc->desc.offset);
		break;
	case KVM_STAT_VCPU:
		r = kvm_clear_stat_per_vcpu(stat_data->kvm,
					    stat_data->desc->desc.offset);
		break;
	}

	return r;
}

static int kvm_stat_data_open(struct inode *inode, struct file *file)
{
	__simple_attr_check_format("%llu\n", 0ull);
	return kvm_debugfs_open(inode, file, kvm_stat_data_get,
				kvm_stat_data_clear, "%llu\n");
}

static const struct file_operations stat_fops_per_vm = {
	.owner = THIS_MODULE,
	.open = kvm_stat_data_open,
	.release = kvm_debugfs_release,
	.read = simple_attr_read,
	.write = simple_attr_write,
	.llseek = no_llseek,
};

static int vm_stat_get(void *_offset, u64 *val)
{
	unsigned offset = (long)_offset;
	struct kvm *kvm;
	u64 tmp_val;

	*val = 0;
	mutex_lock(&kvm_lock);
	list_for_each_entry(kvm, &vm_list, vm_list) {
		kvm_get_stat_per_vm(kvm, offset, &tmp_val);
		*val += tmp_val;
	}
	mutex_unlock(&kvm_lock);
	return 0;
}

static int vm_stat_clear(void *_offset, u64 val)
{
	unsigned offset = (long)_offset;
	struct kvm *kvm;

	if (val)
		return -EINVAL;

	mutex_lock(&kvm_lock);
	list_for_each_entry(kvm, &vm_list, vm_list) {
		kvm_clear_stat_per_vm(kvm, offset);
	}
	mutex_unlock(&kvm_lock);

	return 0;
}

DEFINE_SIMPLE_ATTRIBUTE(vm_stat_fops, vm_stat_get, vm_stat_clear, "%llu\n");
DEFINE_SIMPLE_ATTRIBUTE(vm_stat_readonly_fops, vm_stat_get, NULL, "%llu\n");

static int vcpu_stat_get(void *_offset, u64 *val)
{
	unsigned offset = (long)_offset;
	struct kvm *kvm;
	u64 tmp_val;

	*val = 0;
	mutex_lock(&kvm_lock);
	list_for_each_entry(kvm, &vm_list, vm_list) {
		kvm_get_stat_per_vcpu(kvm, offset, &tmp_val);
		*val += tmp_val;
	}
	mutex_unlock(&kvm_lock);
	return 0;
}

static int vcpu_stat_clear(void *_offset, u64 val)
{
	unsigned offset = (long)_offset;
	struct kvm *kvm;

	if (val)
		return -EINVAL;

	mutex_lock(&kvm_lock);
	list_for_each_entry(kvm, &vm_list, vm_list) {
		kvm_clear_stat_per_vcpu(kvm, offset);
	}
	mutex_unlock(&kvm_lock);

	return 0;
}

DEFINE_SIMPLE_ATTRIBUTE(vcpu_stat_fops, vcpu_stat_get, vcpu_stat_clear,
			"%llu\n");
DEFINE_SIMPLE_ATTRIBUTE(vcpu_stat_readonly_fops, vcpu_stat_get, NULL, "%llu\n");

static void kvm_uevent_notify_change(unsigned int type, struct kvm *kvm)
{
	struct kobj_uevent_env *env;
	unsigned long long created, active;

	if (!kvm_dev.this_device || !kvm)
		return;

	mutex_lock(&kvm_lock);
	if (type == KVM_EVENT_CREATE_VM) {
		kvm_createvm_count++;
		kvm_active_vms++;
	} else if (type == KVM_EVENT_DESTROY_VM) {
		kvm_active_vms--;
	}
	created = kvm_createvm_count;
	active = kvm_active_vms;
	mutex_unlock(&kvm_lock);

	env = kzalloc(sizeof(*env), GFP_KERNEL_ACCOUNT);
	if (!env)
		return;

	add_uevent_var(env, "CREATED=%llu", created);
	add_uevent_var(env, "COUNT=%llu", active);

	if (type == KVM_EVENT_CREATE_VM) {
		add_uevent_var(env, "EVENT=create");
		kvm->userspace_pid = task_pid_nr(current);
	} else if (type == KVM_EVENT_DESTROY_VM) {
		add_uevent_var(env, "EVENT=destroy");
	}
	add_uevent_var(env, "PID=%d", kvm->userspace_pid);

	if (!IS_ERR(kvm->debugfs_dentry)) {
		char *tmp, *p = kmalloc(PATH_MAX, GFP_KERNEL_ACCOUNT);

		if (p) {
			tmp = dentry_path_raw(kvm->debugfs_dentry, p, PATH_MAX);
			if (!IS_ERR(tmp))
				add_uevent_var(env, "STATS_PATH=%s", tmp);
			kfree(p);
		}
	}
	/* no need for checks, since we are adding at most only 5 keys */
	env->envp[env->envp_idx++] = NULL;
	kobject_uevent_env(&kvm_dev.this_device->kobj, KOBJ_CHANGE, env->envp);
	kfree(env);
}

static void kvm_init_debug(void)
{
	const struct file_operations *fops;
	const struct _kvm_stats_desc *pdesc;
	int i;

	kvm_debugfs_dir = debugfs_create_dir("kvm", NULL);

	for (i = 0; i < kvm_vm_stats_header.num_desc; ++i) {
		pdesc = &kvm_vm_stats_desc[i];
		if (kvm_stats_debugfs_mode(pdesc) & 0222)
			fops = &vm_stat_fops;
		else
			fops = &vm_stat_readonly_fops;
		debugfs_create_file(pdesc->name, kvm_stats_debugfs_mode(pdesc),
				kvm_debugfs_dir,
				(void *)(long)pdesc->desc.offset, fops);
	}

	for (i = 0; i < kvm_vcpu_stats_header.num_desc; ++i) {
		pdesc = &kvm_vcpu_stats_desc[i];
		if (kvm_stats_debugfs_mode(pdesc) & 0222)
			fops = &vcpu_stat_fops;
		else
			fops = &vcpu_stat_readonly_fops;
		debugfs_create_file(pdesc->name, kvm_stats_debugfs_mode(pdesc),
				kvm_debugfs_dir,
				(void *)(long)pdesc->desc.offset, fops);
	}
}

static int kvm_suspend(void)
{
	if (kvm_usage_count)
		hardware_disable_nolock(NULL);
	return 0;
}

static void kvm_resume(void)
{
	if (kvm_usage_count) {
		lockdep_assert_not_held(&kvm_count_lock);
		hardware_enable_nolock(NULL);
	}
}

static struct syscore_ops kvm_syscore_ops = {
	.suspend = kvm_suspend,
	.resume = kvm_resume,
};

static inline
struct kvm_vcpu *preempt_notifier_to_vcpu(struct preempt_notifier *pn)
{
	return container_of(pn, struct kvm_vcpu, preempt_notifier);
}

static void kvm_sched_in(struct preempt_notifier *pn, int cpu)
{
	struct kvm_vcpu *vcpu = preempt_notifier_to_vcpu(pn);

	WRITE_ONCE(vcpu->preempted, false);
	WRITE_ONCE(vcpu->ready, false);

	__this_cpu_write(kvm_running_vcpu, vcpu);
	kvm_arch_sched_in(vcpu, cpu);
	kvm_arch_vcpu_load(vcpu, cpu);
}

static void kvm_sched_out(struct preempt_notifier *pn,
			  struct task_struct *next)
{
	struct kvm_vcpu *vcpu = preempt_notifier_to_vcpu(pn);

	if (current->on_rq) {
		WRITE_ONCE(vcpu->preempted, true);
		WRITE_ONCE(vcpu->ready, true);
	}
	kvm_arch_vcpu_put(vcpu);
	__this_cpu_write(kvm_running_vcpu, NULL);
}

/**
 * kvm_get_running_vcpu - get the vcpu running on the current CPU.
 *
 * We can disable preemption locally around accessing the per-CPU variable,
 * and use the resolved vcpu pointer after enabling preemption again,
 * because even if the current thread is migrated to another CPU, reading
 * the per-CPU value later will give us the same value as we update the
 * per-CPU variable in the preempt notifier handlers.
 */
struct kvm_vcpu *kvm_get_running_vcpu(void)
{
	struct kvm_vcpu *vcpu;

	preempt_disable();
	vcpu = __this_cpu_read(kvm_running_vcpu);
	preempt_enable();

	return vcpu;
}
EXPORT_SYMBOL_GPL(kvm_get_running_vcpu);

/**
 * kvm_get_running_vcpus - get the per-CPU array of currently running vcpus.
 */
struct kvm_vcpu * __percpu *kvm_get_running_vcpus(void)
{
        return &kvm_running_vcpu;
}

#ifdef CONFIG_GUEST_PERF_EVENTS
static unsigned int kvm_guest_state(void)
{
	struct kvm_vcpu *vcpu = kvm_get_running_vcpu();
	unsigned int state;

	if (!kvm_arch_pmi_in_guest(vcpu))
		return 0;

	state = PERF_GUEST_ACTIVE;
	if (!kvm_arch_vcpu_in_kernel(vcpu))
		state |= PERF_GUEST_USER;

	return state;
}

static unsigned long kvm_guest_get_ip(void)
{
	struct kvm_vcpu *vcpu = kvm_get_running_vcpu();

	/* Retrieving the IP must be guarded by a call to kvm_guest_state(). */
	if (WARN_ON_ONCE(!kvm_arch_pmi_in_guest(vcpu)))
		return 0;

	return kvm_arch_vcpu_get_ip(vcpu);
}

static struct perf_guest_info_callbacks kvm_guest_cbs = {
	.state			= kvm_guest_state,
	.get_ip			= kvm_guest_get_ip,
	.handle_intel_pt_intr	= NULL,
};

void kvm_register_perf_callbacks(unsigned int (*pt_intr_handler)(void))
{
	kvm_guest_cbs.handle_intel_pt_intr = pt_intr_handler;
	perf_register_guest_info_callbacks(&kvm_guest_cbs);
}
void kvm_unregister_perf_callbacks(void)
{
	perf_unregister_guest_info_callbacks(&kvm_guest_cbs);
}
#endif

struct kvm_cpu_compat_check {
	void *opaque;
	int *ret;
};

static void check_processor_compat(void *data)
{
	struct kvm_cpu_compat_check *c = data;

	*c->ret = kvm_arch_check_processor_compat(c->opaque);
}

int kvm_init(void *opaque, unsigned vcpu_size, unsigned vcpu_align,
		  struct module *module)
{
	struct kvm_cpu_compat_check c;
	int r;
	int cpu;

	r = kvm_arch_init(opaque);
	if (r)
		goto out_fail;

	/*
	 * kvm_arch_init makes sure there's at most one caller
	 * for architectures that support multiple implementations,
	 * like intel and amd on x86.
	 * kvm_arch_init must be called before kvm_irqfd_init to avoid creating
	 * conflicts in case kvm is already setup for another implementation.
	 */
	r = kvm_irqfd_init();
	if (r)
		goto out_irqfd;

	if (!zalloc_cpumask_var(&cpus_hardware_enabled, GFP_KERNEL)) {
		r = -ENOMEM;
		goto out_free_0;
	}

	r = kvm_arch_hardware_setup(opaque);
	if (r < 0)
		goto out_free_1;

	c.ret = &r;
	c.opaque = opaque;
	for_each_online_cpu(cpu) {
		smp_call_function_single(cpu, check_processor_compat, &c, 1);
		if (r < 0)
			goto out_free_2;
	}

	r = cpuhp_setup_state_nocalls(CPUHP_AP_KVM_STARTING, "kvm/cpu:starting",
				      kvm_starting_cpu, kvm_dying_cpu);
	if (r)
		goto out_free_2;
	register_reboot_notifier(&kvm_reboot_notifier);

	/* A kmem cache lets us meet the alignment requirements of fx_save. */
	if (!vcpu_align)
		vcpu_align = __alignof__(struct kvm_vcpu);
	kvm_vcpu_cache =
		kmem_cache_create_usercopy("kvm_vcpu", vcpu_size, vcpu_align,
					   SLAB_ACCOUNT,
					   offsetof(struct kvm_vcpu, arch),
					   offsetofend(struct kvm_vcpu, stats_id)
					   - offsetof(struct kvm_vcpu, arch),
					   NULL);
	if (!kvm_vcpu_cache) {
		r = -ENOMEM;
		goto out_free_3;
	}

	for_each_possible_cpu(cpu) {
		if (!alloc_cpumask_var_node(&per_cpu(cpu_kick_mask, cpu),
					    GFP_KERNEL, cpu_to_node(cpu))) {
			r = -ENOMEM;
			goto out_free_4;
		}
	}

	r = kvm_async_pf_init();
	if (r)
		goto out_free_5;

	kvm_chardev_ops.owner = module;

	r = misc_register(&kvm_dev);
	if (r) {
		pr_err("kvm: misc device register failed\n");
		goto out_unreg;
	}

	register_syscore_ops(&kvm_syscore_ops);

	kvm_preempt_ops.sched_in = kvm_sched_in;
	kvm_preempt_ops.sched_out = kvm_sched_out;

	kvm_init_debug();

	r = kvm_vfio_ops_init();
	WARN_ON(r);

	return 0;

out_unreg:
	kvm_async_pf_deinit();
out_free_5:
	for_each_possible_cpu(cpu)
		free_cpumask_var(per_cpu(cpu_kick_mask, cpu));
out_free_4:
	kmem_cache_destroy(kvm_vcpu_cache);
out_free_3:
	unregister_reboot_notifier(&kvm_reboot_notifier);
	cpuhp_remove_state_nocalls(CPUHP_AP_KVM_STARTING);
out_free_2:
	kvm_arch_hardware_unsetup();
out_free_1:
	free_cpumask_var(cpus_hardware_enabled);
out_free_0:
	kvm_irqfd_exit();
out_irqfd:
	kvm_arch_exit();
out_fail:
	return r;
}
EXPORT_SYMBOL_GPL(kvm_init);

void kvm_exit(void)
{
	int cpu;

	debugfs_remove_recursive(kvm_debugfs_dir);
	misc_deregister(&kvm_dev);
	for_each_possible_cpu(cpu)
		free_cpumask_var(per_cpu(cpu_kick_mask, cpu));
	kmem_cache_destroy(kvm_vcpu_cache);
	kvm_async_pf_deinit();
	unregister_syscore_ops(&kvm_syscore_ops);
	unregister_reboot_notifier(&kvm_reboot_notifier);
	cpuhp_remove_state_nocalls(CPUHP_AP_KVM_STARTING);
	on_each_cpu(hardware_disable_nolock, NULL, 1);
	kvm_arch_hardware_unsetup();
	kvm_arch_exit();
	kvm_irqfd_exit();
	free_cpumask_var(cpus_hardware_enabled);
	kvm_vfio_ops_exit();
}
EXPORT_SYMBOL_GPL(kvm_exit);

struct kvm_vm_worker_thread_context {
	struct kvm *kvm;
	struct task_struct *parent;
	struct completion init_done;
	kvm_vm_thread_fn_t thread_fn;
	uintptr_t data;
	int err;
};

static int kvm_vm_worker_thread(void *context)
{
	/*
	 * The init_context is allocated on the stack of the parent thread, so
	 * we have to locally copy anything that is needed beyond initialization
	 */
	struct kvm_vm_worker_thread_context *init_context = context;
	struct task_struct *parent;
	struct kvm *kvm = init_context->kvm;
	kvm_vm_thread_fn_t thread_fn = init_context->thread_fn;
	uintptr_t data = init_context->data;
	int err;

	err = kthread_park(current);
	/* kthread_park(current) is never supposed to return an error */
	WARN_ON(err != 0);
	if (err)
		goto init_complete;

	err = cgroup_attach_task_all(init_context->parent, current);
	if (err) {
		kvm_err("%s: cgroup_attach_task_all failed with err %d\n",
			__func__, err);
		goto init_complete;
	}

	set_user_nice(current, task_nice(init_context->parent));

init_complete:
	init_context->err = err;
	complete(&init_context->init_done);
	init_context = NULL;

	if (err)
		goto out;

	/* Wait to be woken up by the spawner before proceeding. */
	kthread_parkme();

	if (!kthread_should_stop())
		err = thread_fn(kvm, data);

out:
	/*
	 * Move kthread back to its original cgroup to prevent it lingering in
	 * the cgroup of the VM process, after the latter finishes its
	 * execution.
	 *
	 * kthread_stop() waits on the 'exited' completion condition which is
	 * set in exit_mm(), via mm_release(), in do_exit(). However, the
	 * kthread is removed from the cgroup in the cgroup_exit() which is
	 * called after the exit_mm(). This causes the kthread_stop() to return
	 * before the kthread actually quits the cgroup.
	 */
	rcu_read_lock();
	parent = rcu_dereference(current->real_parent);
	get_task_struct(parent);
	rcu_read_unlock();
	cgroup_attach_task_all(parent, current);
	put_task_struct(parent);

	return err;
}

int kvm_vm_create_worker_thread(struct kvm *kvm, kvm_vm_thread_fn_t thread_fn,
				uintptr_t data, const char *name,
				struct task_struct **thread_ptr)
{
	struct kvm_vm_worker_thread_context init_context = {};
	struct task_struct *thread;

	*thread_ptr = NULL;
	init_context.kvm = kvm;
	init_context.parent = current;
	init_context.thread_fn = thread_fn;
	init_context.data = data;
	init_completion(&init_context.init_done);

	thread = kthread_run(kvm_vm_worker_thread, &init_context,
			     "%s-%d", name, task_pid_nr(current));
	if (IS_ERR(thread))
		return PTR_ERR(thread);

	/* kthread_run is never supposed to return NULL */
	WARN_ON(thread == NULL);

	wait_for_completion(&init_context.init_done);

	if (!init_context.err)
		*thread_ptr = thread;

	return init_context.err;
}<|MERGE_RESOLUTION|>--- conflicted
+++ resolved
@@ -780,12 +780,8 @@
 	 * any given time, and the caches themselves can check for hva overlap,
 	 * i.e. don't need to rely on memslot overlap checks for performance.
 	 * Because this runs without holding mmu_lock, the pfn caches must use
-<<<<<<< HEAD
-	 * mn_active_invalidate_count (see above) instead of mmu_notifier_count.
-=======
 	 * mn_active_invalidate_count (see above) instead of
 	 * mmu_invalidate_in_progress.
->>>>>>> e6f4ff3f
 	 */
 	gfn_to_pfn_cache_invalidate_start(kvm, range->start, range->end,
 					  hva_range.may_block);
@@ -2947,24 +2943,6 @@
 }
 EXPORT_SYMBOL_GPL(kvm_release_pfn_dirty);
 
-<<<<<<< HEAD
-static bool kvm_is_ad_tracked_pfn(kvm_pfn_t pfn)
-{
-	if (!pfn_valid(pfn))
-		return false;
-
-	/*
-	 * Per page-flags.h, pages tagged PG_reserved "should in general not be
-	 * touched (e.g. set dirty) except by its owner".
-	 */
-	return !PageReserved(pfn_to_page(pfn));
-}
-
-void kvm_set_pfn_dirty(kvm_pfn_t pfn)
-{
-	if (kvm_is_ad_tracked_pfn(pfn))
-		SetPageDirty(pfn_to_page(pfn));
-=======
 /*
  * Note, checking for an error/noslot pfn is the caller's responsibility when
  * directly marking a page dirty/accessed.  Unlike the "release" helpers, the
@@ -2977,22 +2955,16 @@
 
 	if (pfn_valid(pfn))
 		kvm_set_page_dirty(pfn_to_page(pfn));
->>>>>>> e6f4ff3f
 }
 EXPORT_SYMBOL_GPL(kvm_set_pfn_dirty);
 
 void kvm_set_pfn_accessed(kvm_pfn_t pfn)
 {
-<<<<<<< HEAD
-	if (kvm_is_ad_tracked_pfn(pfn))
-		mark_page_accessed(pfn_to_page(pfn));
-=======
 	if (WARN_ON(is_error_noslot_pfn(pfn)))
 		return;
 
 	if (pfn_valid(pfn))
 		kvm_set_page_accessed(pfn_to_page(pfn));
->>>>>>> e6f4ff3f
 }
 EXPORT_SYMBOL_GPL(kvm_set_pfn_accessed);
 
