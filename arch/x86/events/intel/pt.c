--- conflicted
+++ resolved
@@ -1376,27 +1376,10 @@
 }
 
 #ifdef CONFIG_X86_64
-<<<<<<< HEAD
-static u64 canonical_address(u64 vaddr, u8 vaddr_bits)
-{
-	return ((s64)vaddr << (64 - vaddr_bits)) >> (64 - vaddr_bits);
-}
-
-static u64 is_canonical_address(u64 vaddr, u8 vaddr_bits)
-{
-	return canonical_address(vaddr, vaddr_bits) == vaddr;
-}
-
 /* Clamp to a canonical address greater-than-or-equal-to the address given */
 static u64 clamp_to_ge_canonical_addr(u64 vaddr, u8 vaddr_bits)
 {
-	return is_canonical_address(vaddr, vaddr_bits) ?
-=======
-/* Clamp to a canonical address greater-than-or-equal-to the address given */
-static u64 clamp_to_ge_canonical_addr(u64 vaddr, u8 vaddr_bits)
-{
 	return __is_canonical_address(vaddr, vaddr_bits) ?
->>>>>>> d60c95ef
 	       vaddr :
 	       -BIT_ULL(vaddr_bits - 1);
 }
@@ -1404,11 +1387,7 @@
 /* Clamp to a canonical address less-than-or-equal-to the address given */
 static u64 clamp_to_le_canonical_addr(u64 vaddr, u8 vaddr_bits)
 {
-<<<<<<< HEAD
-	return is_canonical_address(vaddr, vaddr_bits) ?
-=======
 	return __is_canonical_address(vaddr, vaddr_bits) ?
->>>>>>> d60c95ef
 	       vaddr :
 	       BIT_ULL(vaddr_bits - 1) - 1;
 }
