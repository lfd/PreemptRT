--- conflicted
+++ resolved
@@ -794,58 +794,6 @@
 }
 
 /*
-<<<<<<< HEAD
- * Free the PCM, its associated widgets and set the prepared flag to false for all PCMs that
- * did not get suspended(ex: paused streams) so the widgets can be set up again during resume.
- */
-static int sof_tear_down_left_over_pipelines(struct snd_sof_dev *sdev)
-{
-	struct snd_sof_widget *swidget;
-	struct snd_sof_pcm *spcm;
-	int dir, ret;
-
-	/*
-	 * free all PCMs and their associated DAPM widgets if their connected DAPM widget
-	 * list is not NULL. This should only be true for paused streams at this point.
-	 * This is equivalent to the handling of FE DAI suspend trigger for running streams.
-	 */
-	list_for_each_entry(spcm, &sdev->pcm_list, list)
-		for_each_pcm_streams(dir) {
-			struct snd_pcm_substream *substream = spcm->stream[dir].substream;
-
-			if (!substream || !substream->runtime)
-				continue;
-
-			if (spcm->stream[dir].list) {
-				ret = sof_pcm_dsp_pcm_free(substream, sdev, spcm);
-				if (ret < 0)
-					return ret;
-
-				ret = sof_widget_list_free(sdev, spcm, dir);
-				if (ret < 0) {
-					dev_err(sdev->dev, "failed to free widgets during suspend\n");
-					return ret;
-				}
-			}
-		}
-
-	/*
-	 * free any left over DAI widgets. This is equivalent to the handling of suspend trigger
-	 * for the BE DAI for running streams.
-	 */
-	list_for_each_entry(swidget, &sdev->widget_list, list)
-		if (WIDGET_IS_DAI(swidget->id) && swidget->use_count == 1) {
-			ret = sof_widget_free(sdev, swidget);
-			if (ret < 0)
-				return ret;
-		}
-
-	return 0;
-}
-
-/*
-=======
->>>>>>> 77b5472d
  * For older firmware, this function doesn't free widgets for static pipelines during suspend.
  * It only resets use_count for all widgets.
  */
