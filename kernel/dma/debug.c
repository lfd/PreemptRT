--- conflicted
+++ resolved
@@ -566,11 +566,7 @@
 	if (rc == -ENOMEM) {
 		pr_err("cacheline tracking ENOMEM, dma-debug disabled\n");
 		global_disable = true;
-<<<<<<< HEAD
-	} else if (rc == -EEXIST) {
-=======
 	} else if (rc == -EEXIST && !(attrs & DMA_ATTR_SKIP_CPU_SYNC)) {
->>>>>>> 3b17187f
 		err_printk(entry->dev, entry,
 			"cacheline tracking EEXIST, overlapping mappings aren't supported\n");
 	}
