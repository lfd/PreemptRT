--- conflicted
+++ resolved
@@ -1648,13 +1648,10 @@
 	if (ret == 0)
 		ret = iwl_mvm_sar_geo_init(mvm);
 	if (ret < 0)
-<<<<<<< HEAD
-=======
 		goto error;
 
 	ret = iwl_mvm_sgom_init(mvm);
 	if (ret)
->>>>>>> d60c95ef
 		goto error;
 
 	iwl_mvm_tas_init(mvm);
