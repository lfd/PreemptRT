--- conflicted
+++ resolved
@@ -75,8 +75,6 @@
 	"sb",
 	"paca",
 	"pacg",
-<<<<<<< HEAD
-=======
 	"dcpodp",
 	"sve2",
 	"sveaes",
@@ -84,7 +82,6 @@
 	"svebitperm",
 	"svesha3",
 	"svesm4",
->>>>>>> 0ecfebd2
 	NULL
 };
 
