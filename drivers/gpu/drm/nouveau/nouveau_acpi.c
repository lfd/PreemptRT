#include <linux/pci.h>
#include <linux/acpi.h>
#include <linux/slab.h>
#include <linux/mxm-wmi.h>
#include <linux/vga_switcheroo.h>
#include <drm/drm_edid.h>
#include <acpi/video.h>

#include "nouveau_drm.h"
#include "nouveau_acpi.h"

#define NOUVEAU_DSM_LED 0x02
#define NOUVEAU_DSM_LED_STATE 0x00
#define NOUVEAU_DSM_LED_OFF 0x10
#define NOUVEAU_DSM_LED_STAMINA 0x11
#define NOUVEAU_DSM_LED_SPEED 0x12

#define NOUVEAU_DSM_POWER 0x03
#define NOUVEAU_DSM_POWER_STATE 0x00
#define NOUVEAU_DSM_POWER_SPEED 0x01
#define NOUVEAU_DSM_POWER_STAMINA 0x02

#define NOUVEAU_DSM_OPTIMUS_CAPS 0x1A
#define NOUVEAU_DSM_OPTIMUS_FLAGS 0x1B

#define NOUVEAU_DSM_OPTIMUS_POWERDOWN_PS3 (3 << 24)
#define NOUVEAU_DSM_OPTIMUS_NO_POWERDOWN_PS3 (2 << 24)
#define NOUVEAU_DSM_OPTIMUS_FLAGS_CHANGED (1)

#define NOUVEAU_DSM_OPTIMUS_SET_POWERDOWN (NOUVEAU_DSM_OPTIMUS_POWERDOWN_PS3 | NOUVEAU_DSM_OPTIMUS_FLAGS_CHANGED)

/* result of the optimus caps function */
#define OPTIMUS_ENABLED (1 << 0)
#define OPTIMUS_STATUS_MASK (3 << 3)
#define OPTIMUS_STATUS_OFF  (0 << 3)
#define OPTIMUS_STATUS_ON_ENABLED  (1 << 3)
#define OPTIMUS_STATUS_PWR_STABLE  (3 << 3)
#define OPTIMUS_DISPLAY_HOTPLUG (1 << 6)
#define OPTIMUS_CAPS_MASK (7 << 24)
#define OPTIMUS_DYNAMIC_PWR_CAP (1 << 24)

#define OPTIMUS_AUDIO_CAPS_MASK (3 << 27)
#define OPTIMUS_HDA_CODEC_MASK (2 << 27) /* hda bios control */

static struct nouveau_dsm_priv {
	bool dsm_detected;
	bool optimus_detected;
	acpi_handle dhandle;
	acpi_handle other_handle;
	acpi_handle rom_handle;
} nouveau_dsm_priv;

bool nouveau_is_optimus(void) {
	return nouveau_dsm_priv.optimus_detected;
}

bool nouveau_is_v1_dsm(void) {
	return nouveau_dsm_priv.dsm_detected;
}

#define NOUVEAU_DSM_HAS_MUX 0x1
#define NOUVEAU_DSM_HAS_OPT 0x2

#ifdef CONFIG_VGA_SWITCHEROO
static const char nouveau_dsm_muid[] = {
	0xA0, 0xA0, 0x95, 0x9D, 0x60, 0x00, 0x48, 0x4D,
	0xB3, 0x4D, 0x7E, 0x5F, 0xEA, 0x12, 0x9F, 0xD4,
};

static const char nouveau_op_dsm_muid[] = {
	0xF8, 0xD8, 0x86, 0xA4, 0xDA, 0x0B, 0x1B, 0x47,
	0xA7, 0x2B, 0x60, 0x42, 0xA6, 0xB5, 0xBE, 0xE0,
};

static int nouveau_optimus_dsm(acpi_handle handle, int func, int arg, uint32_t *result)
{
	int i;
	union acpi_object *obj;
	char args_buff[4];
	union acpi_object argv4 = {
		.buffer.type = ACPI_TYPE_BUFFER,
		.buffer.length = 4,
		.buffer.pointer = args_buff
	};

	/* ACPI is little endian, AABBCCDD becomes {DD,CC,BB,AA} */
	for (i = 0; i < 4; i++)
		args_buff[i] = (arg >> i * 8) & 0xFF;

	*result = 0;
	obj = acpi_evaluate_dsm_typed(handle, nouveau_op_dsm_muid, 0x00000100,
				      func, &argv4, ACPI_TYPE_BUFFER);
	if (!obj) {
		acpi_handle_info(handle, "failed to evaluate _DSM\n");
		return AE_ERROR;
	} else {
		if (obj->buffer.length == 4) {
			*result |= obj->buffer.pointer[0];
			*result |= (obj->buffer.pointer[1] << 8);
			*result |= (obj->buffer.pointer[2] << 16);
			*result |= (obj->buffer.pointer[3] << 24);
		}
		ACPI_FREE(obj);
	}

	return 0;
}

<<<<<<< HEAD
static int nouveau_dsm(acpi_handle handle, int func, int arg)
{
	int ret = 0;
	union acpi_object *obj;
	union acpi_object argv4 = {
		.integer.type = ACPI_TYPE_INTEGER,
		.integer.value = arg,
	};

	obj = acpi_evaluate_dsm_typed(handle, nouveau_dsm_muid, 0x00000102,
				      func, &argv4, ACPI_TYPE_INTEGER);
	if (!obj) {
		acpi_handle_info(handle, "failed to evaluate _DSM\n");
		return AE_ERROR;
	} else {
		if (obj->integer.value == 0x80000002)
			ret = -ENODEV;
		ACPI_FREE(obj);
	}

=======
/*
 * On some platforms, _DSM(nouveau_op_dsm_muid, func0) has special
 * requirements on the fourth parameter, so a private implementation
 * instead of using acpi_check_dsm().
 */
static int nouveau_check_optimus_dsm(acpi_handle handle)
{
	int result;

	/*
	 * Function 0 returns a Buffer containing available functions.
	 * The args parameter is ignored for function 0, so just put 0 in it
	 */
	if (nouveau_optimus_dsm(handle, 0, 0, &result))
		return 0;

	/*
	 * ACPI Spec v4 9.14.1: if bit 0 is zero, no function is supported.
	 * If the n-th bit is enabled, function n is supported
	 */
	return result & 1 && result & (1 << NOUVEAU_DSM_OPTIMUS_CAPS);
}

static int nouveau_dsm(acpi_handle handle, int func, int arg)
{
	int ret = 0;
	union acpi_object *obj;
	union acpi_object argv4 = {
		.integer.type = ACPI_TYPE_INTEGER,
		.integer.value = arg,
	};

	obj = acpi_evaluate_dsm_typed(handle, nouveau_dsm_muid, 0x00000102,
				      func, &argv4, ACPI_TYPE_INTEGER);
	if (!obj) {
		acpi_handle_info(handle, "failed to evaluate _DSM\n");
		return AE_ERROR;
	} else {
		if (obj->integer.value == 0x80000002)
			ret = -ENODEV;
		ACPI_FREE(obj);
	}

>>>>>>> e3703f8c
	return ret;
}

static int nouveau_dsm_switch_mux(acpi_handle handle, int mux_id)
{
	mxm_wmi_call_mxmx(mux_id == NOUVEAU_DSM_LED_STAMINA ? MXM_MXDS_ADAPTER_IGD : MXM_MXDS_ADAPTER_0);
	mxm_wmi_call_mxds(mux_id == NOUVEAU_DSM_LED_STAMINA ? MXM_MXDS_ADAPTER_IGD : MXM_MXDS_ADAPTER_0);
	return nouveau_dsm(handle, NOUVEAU_DSM_LED, mux_id);
}

static int nouveau_dsm_set_discrete_state(acpi_handle handle, enum vga_switcheroo_state state)
{
	int arg;
	if (state == VGA_SWITCHEROO_ON)
		arg = NOUVEAU_DSM_POWER_SPEED;
	else
		arg = NOUVEAU_DSM_POWER_STAMINA;
	nouveau_dsm(handle, NOUVEAU_DSM_POWER, arg);
	return 0;
}

static int nouveau_dsm_switchto(enum vga_switcheroo_client_id id)
{
	if (!nouveau_dsm_priv.dsm_detected)
		return 0;
	if (id == VGA_SWITCHEROO_IGD)
		return nouveau_dsm_switch_mux(nouveau_dsm_priv.dhandle, NOUVEAU_DSM_LED_STAMINA);
	else
		return nouveau_dsm_switch_mux(nouveau_dsm_priv.dhandle, NOUVEAU_DSM_LED_SPEED);
}

static int nouveau_dsm_power_state(enum vga_switcheroo_client_id id,
				   enum vga_switcheroo_state state)
{
	if (id == VGA_SWITCHEROO_IGD)
		return 0;

	/* Optimus laptops have the card already disabled in
	 * nouveau_switcheroo_set_state */
	if (!nouveau_dsm_priv.dsm_detected)
		return 0;

	return nouveau_dsm_set_discrete_state(nouveau_dsm_priv.dhandle, state);
}

static int nouveau_dsm_get_client_id(struct pci_dev *pdev)
{
	/* easy option one - intel vendor ID means Integrated */
	if (pdev->vendor == PCI_VENDOR_ID_INTEL)
		return VGA_SWITCHEROO_IGD;

	/* is this device on Bus 0? - this may need improving */
	if (pdev->bus->number == 0)
		return VGA_SWITCHEROO_IGD;

	return VGA_SWITCHEROO_DIS;
}

static struct vga_switcheroo_handler nouveau_dsm_handler = {
	.switchto = nouveau_dsm_switchto,
	.power_state = nouveau_dsm_power_state,
	.get_client_id = nouveau_dsm_get_client_id,
};

static int nouveau_dsm_pci_probe(struct pci_dev *pdev)
{
	acpi_handle dhandle;
	int retval = 0;

	dhandle = ACPI_HANDLE(&pdev->dev);
	if (!dhandle)
		return false;

	if (!acpi_has_method(dhandle, "_DSM")) {
		nouveau_dsm_priv.other_handle = dhandle;
		return false;
	}
	if (acpi_check_dsm(dhandle, nouveau_dsm_muid, 0x00000102,
			   1 << NOUVEAU_DSM_POWER))
		retval |= NOUVEAU_DSM_HAS_MUX;

<<<<<<< HEAD
	if (acpi_check_dsm(dhandle, nouveau_op_dsm_muid, 0x00000100,
			   1 << NOUVEAU_DSM_OPTIMUS_CAPS))
=======
	if (nouveau_check_optimus_dsm(dhandle))
>>>>>>> e3703f8c
		retval |= NOUVEAU_DSM_HAS_OPT;

	if (retval & NOUVEAU_DSM_HAS_OPT) {
		uint32_t result;
		nouveau_optimus_dsm(dhandle, NOUVEAU_DSM_OPTIMUS_CAPS, 0,
				    &result);
		dev_info(&pdev->dev, "optimus capabilities: %s, status %s%s\n",
			 (result & OPTIMUS_ENABLED) ? "enabled" : "disabled",
			 (result & OPTIMUS_DYNAMIC_PWR_CAP) ? "dynamic power, " : "",
			 (result & OPTIMUS_HDA_CODEC_MASK) ? "hda bios codec supported" : "");
	}
	if (retval)
		nouveau_dsm_priv.dhandle = dhandle;

	return retval;
}

static bool nouveau_dsm_detect(void)
{
	char acpi_method_name[255] = { 0 };
	struct acpi_buffer buffer = {sizeof(acpi_method_name), acpi_method_name};
	struct pci_dev *pdev = NULL;
	int has_dsm = 0;
	int has_optimus = 0;
	int vga_count = 0;
	bool guid_valid;
	int retval;
	bool ret = false;

	/* lookup the MXM GUID */
	guid_valid = mxm_wmi_supported();

	if (guid_valid)
		printk("MXM: GUID detected in BIOS\n");

	/* now do DSM detection */
	while ((pdev = pci_get_class(PCI_CLASS_DISPLAY_VGA << 8, pdev)) != NULL) {
		vga_count++;

		retval = nouveau_dsm_pci_probe(pdev);
		if (retval & NOUVEAU_DSM_HAS_MUX)
			has_dsm |= 1;
		if (retval & NOUVEAU_DSM_HAS_OPT)
			has_optimus = 1;
	}

	while ((pdev = pci_get_class(PCI_CLASS_DISPLAY_3D << 8, pdev)) != NULL) {
		vga_count++;

		retval = nouveau_dsm_pci_probe(pdev);
		if (retval & NOUVEAU_DSM_HAS_MUX)
			has_dsm |= 1;
		if (retval & NOUVEAU_DSM_HAS_OPT)
			has_optimus = 1;
	}

	/* find the optimus DSM or the old v1 DSM */
	if (has_optimus == 1) {
		acpi_get_name(nouveau_dsm_priv.dhandle, ACPI_FULL_PATHNAME,
			&buffer);
		printk(KERN_INFO "VGA switcheroo: detected Optimus DSM method %s handle\n",
			acpi_method_name);
		nouveau_dsm_priv.optimus_detected = true;
		ret = true;
	} else if (vga_count == 2 && has_dsm && guid_valid) {
		acpi_get_name(nouveau_dsm_priv.dhandle, ACPI_FULL_PATHNAME,
			&buffer);
		printk(KERN_INFO "VGA switcheroo: detected DSM switching method %s handle\n",
			acpi_method_name);
		nouveau_dsm_priv.dsm_detected = true;
		/*
		 * On some systems hotplug events are generated for the device
		 * being switched off when _DSM is executed.  They cause ACPI
		 * hotplug to trigger and attempt to remove the device from
		 * the system, which causes it to break down.  Prevent that from
		 * happening by setting the no_hotplug flag for the involved
		 * ACPI device objects.
		 */
		acpi_bus_no_hotplug(nouveau_dsm_priv.dhandle);
		acpi_bus_no_hotplug(nouveau_dsm_priv.other_handle);
		ret = true;
	}


	return ret;
}

void nouveau_register_dsm_handler(void)
{
	bool r;

	r = nouveau_dsm_detect();
	if (!r)
		return;

	vga_switcheroo_register_handler(&nouveau_dsm_handler);
}

/* Must be called for Optimus models before the card can be turned off */
void nouveau_switcheroo_optimus_dsm(void)
{
	u32 result = 0;
	if (!nouveau_dsm_priv.optimus_detected)
		return;

	nouveau_optimus_dsm(nouveau_dsm_priv.dhandle, NOUVEAU_DSM_OPTIMUS_FLAGS,
			    0x3, &result);

	nouveau_optimus_dsm(nouveau_dsm_priv.dhandle, NOUVEAU_DSM_OPTIMUS_CAPS,
		NOUVEAU_DSM_OPTIMUS_SET_POWERDOWN, &result);

}

void nouveau_unregister_dsm_handler(void)
{
	if (nouveau_dsm_priv.optimus_detected || nouveau_dsm_priv.dsm_detected)
		vga_switcheroo_unregister_handler();
}
#else
void nouveau_register_dsm_handler(void) {}
void nouveau_unregister_dsm_handler(void) {}
void nouveau_switcheroo_optimus_dsm(void) {}
#endif

/* retrieve the ROM in 4k blocks */
static int nouveau_rom_call(acpi_handle rom_handle, uint8_t *bios,
			    int offset, int len)
{
	acpi_status status;
	union acpi_object rom_arg_elements[2], *obj;
	struct acpi_object_list rom_arg;
	struct acpi_buffer buffer = { ACPI_ALLOCATE_BUFFER, NULL};

	rom_arg.count = 2;
	rom_arg.pointer = &rom_arg_elements[0];

	rom_arg_elements[0].type = ACPI_TYPE_INTEGER;
	rom_arg_elements[0].integer.value = offset;

	rom_arg_elements[1].type = ACPI_TYPE_INTEGER;
	rom_arg_elements[1].integer.value = len;

	status = acpi_evaluate_object(rom_handle, NULL, &rom_arg, &buffer);
	if (ACPI_FAILURE(status)) {
		printk(KERN_INFO "failed to evaluate ROM got %s\n", acpi_format_exception(status));
		return -ENODEV;
	}
	obj = (union acpi_object *)buffer.pointer;
	memcpy(bios+offset, obj->buffer.pointer, len);
	kfree(buffer.pointer);
	return len;
}

bool nouveau_acpi_rom_supported(struct pci_dev *pdev)
{
	acpi_status status;
	acpi_handle dhandle, rom_handle;

	if (!nouveau_dsm_priv.dsm_detected && !nouveau_dsm_priv.optimus_detected)
		return false;

	dhandle = ACPI_HANDLE(&pdev->dev);
	if (!dhandle)
		return false;

	status = acpi_get_handle(dhandle, "_ROM", &rom_handle);
	if (ACPI_FAILURE(status))
		return false;

	nouveau_dsm_priv.rom_handle = rom_handle;
	return true;
}

int nouveau_acpi_get_bios_chunk(uint8_t *bios, int offset, int len)
{
	return nouveau_rom_call(nouveau_dsm_priv.rom_handle, bios, offset, len);
}

void *
nouveau_acpi_edid(struct drm_device *dev, struct drm_connector *connector)
{
	struct acpi_device *acpidev;
	acpi_handle handle;
	int type, ret;
	void *edid;

	switch (connector->connector_type) {
	case DRM_MODE_CONNECTOR_LVDS:
	case DRM_MODE_CONNECTOR_eDP:
		type = ACPI_VIDEO_DISPLAY_LCD;
		break;
	default:
		return NULL;
	}

	handle = ACPI_HANDLE(&dev->pdev->dev);
	if (!handle)
		return NULL;

	ret = acpi_bus_get_device(handle, &acpidev);
	if (ret)
		return NULL;

	ret = acpi_video_get_edid(acpidev, type, -1, &edid);
	if (ret < 0)
		return NULL;

	return kmemdup(edid, EDID_LENGTH, GFP_KERNEL);
}<|MERGE_RESOLUTION|>--- conflicted
+++ resolved
@@ -106,7 +106,29 @@
 	return 0;
 }
 
-<<<<<<< HEAD
+/*
+ * On some platforms, _DSM(nouveau_op_dsm_muid, func0) has special
+ * requirements on the fourth parameter, so a private implementation
+ * instead of using acpi_check_dsm().
+ */
+static int nouveau_check_optimus_dsm(acpi_handle handle)
+{
+	int result;
+
+	/*
+	 * Function 0 returns a Buffer containing available functions.
+	 * The args parameter is ignored for function 0, so just put 0 in it
+	 */
+	if (nouveau_optimus_dsm(handle, 0, 0, &result))
+		return 0;
+
+	/*
+	 * ACPI Spec v4 9.14.1: if bit 0 is zero, no function is supported.
+	 * If the n-th bit is enabled, function n is supported
+	 */
+	return result & 1 && result & (1 << NOUVEAU_DSM_OPTIMUS_CAPS);
+}
+
 static int nouveau_dsm(acpi_handle handle, int func, int arg)
 {
 	int ret = 0;
@@ -127,51 +149,6 @@
 		ACPI_FREE(obj);
 	}
 
-=======
-/*
- * On some platforms, _DSM(nouveau_op_dsm_muid, func0) has special
- * requirements on the fourth parameter, so a private implementation
- * instead of using acpi_check_dsm().
- */
-static int nouveau_check_optimus_dsm(acpi_handle handle)
-{
-	int result;
-
-	/*
-	 * Function 0 returns a Buffer containing available functions.
-	 * The args parameter is ignored for function 0, so just put 0 in it
-	 */
-	if (nouveau_optimus_dsm(handle, 0, 0, &result))
-		return 0;
-
-	/*
-	 * ACPI Spec v4 9.14.1: if bit 0 is zero, no function is supported.
-	 * If the n-th bit is enabled, function n is supported
-	 */
-	return result & 1 && result & (1 << NOUVEAU_DSM_OPTIMUS_CAPS);
-}
-
-static int nouveau_dsm(acpi_handle handle, int func, int arg)
-{
-	int ret = 0;
-	union acpi_object *obj;
-	union acpi_object argv4 = {
-		.integer.type = ACPI_TYPE_INTEGER,
-		.integer.value = arg,
-	};
-
-	obj = acpi_evaluate_dsm_typed(handle, nouveau_dsm_muid, 0x00000102,
-				      func, &argv4, ACPI_TYPE_INTEGER);
-	if (!obj) {
-		acpi_handle_info(handle, "failed to evaluate _DSM\n");
-		return AE_ERROR;
-	} else {
-		if (obj->integer.value == 0x80000002)
-			ret = -ENODEV;
-		ACPI_FREE(obj);
-	}
-
->>>>>>> e3703f8c
 	return ret;
 }
 
@@ -253,12 +230,7 @@
 			   1 << NOUVEAU_DSM_POWER))
 		retval |= NOUVEAU_DSM_HAS_MUX;
 
-<<<<<<< HEAD
-	if (acpi_check_dsm(dhandle, nouveau_op_dsm_muid, 0x00000100,
-			   1 << NOUVEAU_DSM_OPTIMUS_CAPS))
-=======
 	if (nouveau_check_optimus_dsm(dhandle))
->>>>>>> e3703f8c
 		retval |= NOUVEAU_DSM_HAS_OPT;
 
 	if (retval & NOUVEAU_DSM_HAS_OPT) {
