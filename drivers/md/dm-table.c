/*
 * Copyright (C) 2001 Sistina Software (UK) Limited.
 * Copyright (C) 2004-2008 Red Hat, Inc. All rights reserved.
 *
 * This file is released under the GPL.
 */

#include "dm-core.h"

#include <linux/module.h>
#include <linux/vmalloc.h>
#include <linux/blkdev.h>
#include <linux/namei.h>
#include <linux/ctype.h>
#include <linux/string.h>
#include <linux/slab.h>
#include <linux/interrupt.h>
#include <linux/mutex.h>
#include <linux/delay.h>
#include <linux/atomic.h>
#include <linux/blk-mq.h>
#include <linux/mount.h>
#include <linux/dax.h>

#define DM_MSG_PREFIX "table"

#define NODE_SIZE L1_CACHE_BYTES
#define KEYS_PER_NODE (NODE_SIZE / sizeof(sector_t))
#define CHILDREN_PER_NODE (KEYS_PER_NODE + 1)

/*
 * Similar to ceiling(log_size(n))
 */
static unsigned int int_log(unsigned int n, unsigned int base)
{
	int result = 0;

	while (n > 1) {
		n = dm_div_up(n, base);
		result++;
	}

	return result;
}

/*
 * Calculate the index of the child node of the n'th node k'th key.
 */
static inline unsigned int get_child(unsigned int n, unsigned int k)
{
	return (n * CHILDREN_PER_NODE) + k;
}

/*
 * Return the n'th node of level l from table t.
 */
static inline sector_t *get_node(struct dm_table *t,
				 unsigned int l, unsigned int n)
{
	return t->index[l] + (n * KEYS_PER_NODE);
}

/*
 * Return the highest key that you could lookup from the n'th
 * node on level l of the btree.
 */
static sector_t high(struct dm_table *t, unsigned int l, unsigned int n)
{
	for (; l < t->depth - 1; l++)
		n = get_child(n, CHILDREN_PER_NODE - 1);

	if (n >= t->counts[l])
		return (sector_t) - 1;

	return get_node(t, l, n)[KEYS_PER_NODE - 1];
}

/*
 * Fills in a level of the btree based on the highs of the level
 * below it.
 */
static int setup_btree_index(unsigned int l, struct dm_table *t)
{
	unsigned int n, k;
	sector_t *node;

	for (n = 0U; n < t->counts[l]; n++) {
		node = get_node(t, l, n);

		for (k = 0U; k < KEYS_PER_NODE; k++)
			node[k] = high(t, l + 1, get_child(n, k));
	}

	return 0;
}

/*
 * highs, and targets are managed as dynamic arrays during a
 * table load.
 */
static int alloc_targets(struct dm_table *t, unsigned int num)
{
	sector_t *n_highs;
	struct dm_target *n_targets;

	/*
	 * Allocate both the target array and offset array at once.
	 */
	n_highs = kvcalloc(num, sizeof(struct dm_target) + sizeof(sector_t),
			   GFP_KERNEL);
	if (!n_highs)
		return -ENOMEM;

	n_targets = (struct dm_target *) (n_highs + num);

	memset(n_highs, -1, sizeof(*n_highs) * num);
	kvfree(t->highs);

	t->num_allocated = num;
	t->highs = n_highs;
	t->targets = n_targets;

	return 0;
}

int dm_table_create(struct dm_table **result, fmode_t mode,
		    unsigned num_targets, struct mapped_device *md)
{
	struct dm_table *t = kzalloc(sizeof(*t), GFP_KERNEL);

	if (!t)
		return -ENOMEM;

	INIT_LIST_HEAD(&t->devices);

	if (!num_targets)
		num_targets = KEYS_PER_NODE;

	num_targets = dm_round_up(num_targets, KEYS_PER_NODE);

	if (!num_targets) {
		kfree(t);
		return -ENOMEM;
	}

	if (alloc_targets(t, num_targets)) {
		kfree(t);
		return -ENOMEM;
	}

	t->type = DM_TYPE_NONE;
	t->mode = mode;
	t->md = md;
	*result = t;
	return 0;
}

static void free_devices(struct list_head *devices, struct mapped_device *md)
{
	struct list_head *tmp, *next;

	list_for_each_safe(tmp, next, devices) {
		struct dm_dev_internal *dd =
		    list_entry(tmp, struct dm_dev_internal, list);
		DMWARN("%s: dm_table_destroy: dm_put_device call missing for %s",
		       dm_device_name(md), dd->dm_dev->name);
		dm_put_table_device(md, dd->dm_dev);
		kfree(dd);
	}
}

static void dm_table_destroy_keyslot_manager(struct dm_table *t);

void dm_table_destroy(struct dm_table *t)
{
	unsigned int i;

	if (!t)
		return;

	/* free the indexes */
	if (t->depth >= 2)
		kvfree(t->index[t->depth - 2]);

	/* free the targets */
	for (i = 0; i < t->num_targets; i++) {
		struct dm_target *tgt = t->targets + i;

		if (tgt->type->dtr)
			tgt->type->dtr(tgt);

		dm_put_target_type(tgt->type);
	}

	kvfree(t->highs);

	/* free the device list */
	free_devices(&t->devices, t->md);

	dm_free_md_mempools(t->mempools);

	dm_table_destroy_keyslot_manager(t);

	kfree(t);
}

/*
 * See if we've already got a device in the list.
 */
static struct dm_dev_internal *find_device(struct list_head *l, dev_t dev)
{
	struct dm_dev_internal *dd;

	list_for_each_entry (dd, l, list)
		if (dd->dm_dev->bdev->bd_dev == dev)
			return dd;

	return NULL;
}

/*
 * If possible, this checks an area of a destination device is invalid.
 */
static int device_area_is_invalid(struct dm_target *ti, struct dm_dev *dev,
				  sector_t start, sector_t len, void *data)
{
	struct queue_limits *limits = data;
	struct block_device *bdev = dev->bdev;
	sector_t dev_size =
		i_size_read(bdev->bd_inode) >> SECTOR_SHIFT;
	unsigned short logical_block_size_sectors =
		limits->logical_block_size >> SECTOR_SHIFT;
	char b[BDEVNAME_SIZE];

	if (!dev_size)
		return 0;

	if ((start >= dev_size) || (start + len > dev_size)) {
		DMWARN("%s: %s too small for target: "
		       "start=%llu, len=%llu, dev_size=%llu",
		       dm_device_name(ti->table->md), bdevname(bdev, b),
		       (unsigned long long)start,
		       (unsigned long long)len,
		       (unsigned long long)dev_size);
		return 1;
	}

	/*
	 * If the target is mapped to zoned block device(s), check
	 * that the zones are not partially mapped.
	 */
	if (bdev_is_zoned(bdev)) {
		unsigned int zone_sectors = bdev_zone_sectors(bdev);

		if (start & (zone_sectors - 1)) {
			DMWARN("%s: start=%llu not aligned to h/w zone size %u of %s",
			       dm_device_name(ti->table->md),
			       (unsigned long long)start,
			       zone_sectors, bdevname(bdev, b));
			return 1;
		}

		/*
		 * Note: The last zone of a zoned block device may be smaller
		 * than other zones. So for a target mapping the end of a
		 * zoned block device with such a zone, len would not be zone
		 * aligned. We do not allow such last smaller zone to be part
		 * of the mapping here to ensure that mappings with multiple
		 * devices do not end up with a smaller zone in the middle of
		 * the sector range.
		 */
		if (len & (zone_sectors - 1)) {
			DMWARN("%s: len=%llu not aligned to h/w zone size %u of %s",
			       dm_device_name(ti->table->md),
			       (unsigned long long)len,
			       zone_sectors, bdevname(bdev, b));
			return 1;
		}
	}

	if (logical_block_size_sectors <= 1)
		return 0;

	if (start & (logical_block_size_sectors - 1)) {
		DMWARN("%s: start=%llu not aligned to h/w "
		       "logical block size %u of %s",
		       dm_device_name(ti->table->md),
		       (unsigned long long)start,
		       limits->logical_block_size, bdevname(bdev, b));
		return 1;
	}

	if (len & (logical_block_size_sectors - 1)) {
		DMWARN("%s: len=%llu not aligned to h/w "
		       "logical block size %u of %s",
		       dm_device_name(ti->table->md),
		       (unsigned long long)len,
		       limits->logical_block_size, bdevname(bdev, b));
		return 1;
	}

	return 0;
}

/*
 * This upgrades the mode on an already open dm_dev, being
 * careful to leave things as they were if we fail to reopen the
 * device and not to touch the existing bdev field in case
 * it is accessed concurrently.
 */
static int upgrade_mode(struct dm_dev_internal *dd, fmode_t new_mode,
			struct mapped_device *md)
{
	int r;
	struct dm_dev *old_dev, *new_dev;

	old_dev = dd->dm_dev;

	r = dm_get_table_device(md, dd->dm_dev->bdev->bd_dev,
				dd->dm_dev->mode | new_mode, &new_dev);
	if (r)
		return r;

	dd->dm_dev = new_dev;
	dm_put_table_device(md, old_dev);

	return 0;
}

/*
 * Convert the path to a device
 */
dev_t dm_get_dev_t(const char *path)
{
	dev_t dev;

	if (lookup_bdev(path, &dev))
		dev = name_to_dev_t(path);
	return dev;
}
EXPORT_SYMBOL_GPL(dm_get_dev_t);

/*
 * Add a device to the list, or just increment the usage count if
 * it's already present.
 */
int dm_get_device(struct dm_target *ti, const char *path, fmode_t mode,
		  struct dm_dev **result)
{
	int r;
	dev_t dev;
	unsigned int major, minor;
	char dummy;
	struct dm_dev_internal *dd;
	struct dm_table *t = ti->table;

	BUG_ON(!t);

	if (sscanf(path, "%u:%u%c", &major, &minor, &dummy) == 2) {
		/* Extract the major/minor numbers */
		dev = MKDEV(major, minor);
		if (MAJOR(dev) != major || MINOR(dev) != minor)
			return -EOVERFLOW;
	} else {
		dev = dm_get_dev_t(path);
		if (!dev)
			return -ENODEV;
	}

	dd = find_device(&t->devices, dev);
	if (!dd) {
		dd = kmalloc(sizeof(*dd), GFP_KERNEL);
		if (!dd)
			return -ENOMEM;

		if ((r = dm_get_table_device(t->md, dev, mode, &dd->dm_dev))) {
			kfree(dd);
			return r;
		}

		refcount_set(&dd->count, 1);
		list_add(&dd->list, &t->devices);
		goto out;

	} else if (dd->dm_dev->mode != (mode | dd->dm_dev->mode)) {
		r = upgrade_mode(dd, mode, t->md);
		if (r)
			return r;
	}
	refcount_inc(&dd->count);
out:
	*result = dd->dm_dev;
	return 0;
}
EXPORT_SYMBOL(dm_get_device);

static int dm_set_device_limits(struct dm_target *ti, struct dm_dev *dev,
				sector_t start, sector_t len, void *data)
{
	struct queue_limits *limits = data;
	struct block_device *bdev = dev->bdev;
	struct request_queue *q = bdev_get_queue(bdev);
	char b[BDEVNAME_SIZE];

	if (unlikely(!q)) {
		DMWARN("%s: Cannot set limits for nonexistent device %s",
		       dm_device_name(ti->table->md), bdevname(bdev, b));
		return 0;
	}

	if (blk_stack_limits(limits, &q->limits,
			get_start_sect(bdev) + start) < 0)
		DMWARN("%s: adding target device %s caused an alignment inconsistency: "
		       "physical_block_size=%u, logical_block_size=%u, "
		       "alignment_offset=%u, start=%llu",
		       dm_device_name(ti->table->md), bdevname(bdev, b),
		       q->limits.physical_block_size,
		       q->limits.logical_block_size,
		       q->limits.alignment_offset,
		       (unsigned long long) start << SECTOR_SHIFT);
	return 0;
}

/*
 * Decrement a device's use count and remove it if necessary.
 */
void dm_put_device(struct dm_target *ti, struct dm_dev *d)
{
	int found = 0;
	struct list_head *devices = &ti->table->devices;
	struct dm_dev_internal *dd;

	list_for_each_entry(dd, devices, list) {
		if (dd->dm_dev == d) {
			found = 1;
			break;
		}
	}
	if (!found) {
		DMWARN("%s: device %s not in table devices list",
		       dm_device_name(ti->table->md), d->name);
		return;
	}
	if (refcount_dec_and_test(&dd->count)) {
		dm_put_table_device(ti->table->md, d);
		list_del(&dd->list);
		kfree(dd);
	}
}
EXPORT_SYMBOL(dm_put_device);

/*
 * Checks to see if the target joins onto the end of the table.
 */
static int adjoin(struct dm_table *table, struct dm_target *ti)
{
	struct dm_target *prev;

	if (!table->num_targets)
		return !ti->begin;

	prev = &table->targets[table->num_targets - 1];
	return (ti->begin == (prev->begin + prev->len));
}

/*
 * Used to dynamically allocate the arg array.
 *
 * We do first allocation with GFP_NOIO because dm-mpath and dm-thin must
 * process messages even if some device is suspended. These messages have a
 * small fixed number of arguments.
 *
 * On the other hand, dm-switch needs to process bulk data using messages and
 * excessive use of GFP_NOIO could cause trouble.
 */
static char **realloc_argv(unsigned *size, char **old_argv)
{
	char **argv;
	unsigned new_size;
	gfp_t gfp;

	if (*size) {
		new_size = *size * 2;
		gfp = GFP_KERNEL;
	} else {
		new_size = 8;
		gfp = GFP_NOIO;
	}
	argv = kmalloc_array(new_size, sizeof(*argv), gfp);
	if (argv && old_argv) {
		memcpy(argv, old_argv, *size * sizeof(*argv));
		*size = new_size;
	}

	kfree(old_argv);
	return argv;
}

/*
 * Destructively splits up the argument list to pass to ctr.
 */
int dm_split_args(int *argc, char ***argvp, char *input)
{
	char *start, *end = input, *out, **argv = NULL;
	unsigned array_size = 0;

	*argc = 0;

	if (!input) {
		*argvp = NULL;
		return 0;
	}

	argv = realloc_argv(&array_size, argv);
	if (!argv)
		return -ENOMEM;

	while (1) {
		/* Skip whitespace */
		start = skip_spaces(end);

		if (!*start)
			break;	/* success, we hit the end */

		/* 'out' is used to remove any back-quotes */
		end = out = start;
		while (*end) {
			/* Everything apart from '\0' can be quoted */
			if (*end == '\\' && *(end + 1)) {
				*out++ = *(end + 1);
				end += 2;
				continue;
			}

			if (isspace(*end))
				break;	/* end of token */

			*out++ = *end++;
		}

		/* have we already filled the array ? */
		if ((*argc + 1) > array_size) {
			argv = realloc_argv(&array_size, argv);
			if (!argv)
				return -ENOMEM;
		}

		/* we know this is whitespace */
		if (*end)
			end++;

		/* terminate the string and put it in the array */
		*out = '\0';
		argv[*argc] = start;
		(*argc)++;
	}

	*argvp = argv;
	return 0;
}

/*
 * Impose necessary and sufficient conditions on a devices's table such
 * that any incoming bio which respects its logical_block_size can be
 * processed successfully.  If it falls across the boundary between
 * two or more targets, the size of each piece it gets split into must
 * be compatible with the logical_block_size of the target processing it.
 */
static int validate_hardware_logical_block_alignment(struct dm_table *table,
						 struct queue_limits *limits)
{
	/*
	 * This function uses arithmetic modulo the logical_block_size
	 * (in units of 512-byte sectors).
	 */
	unsigned short device_logical_block_size_sects =
		limits->logical_block_size >> SECTOR_SHIFT;

	/*
	 * Offset of the start of the next table entry, mod logical_block_size.
	 */
	unsigned short next_target_start = 0;

	/*
	 * Given an aligned bio that extends beyond the end of a
	 * target, how many sectors must the next target handle?
	 */
	unsigned short remaining = 0;

	struct dm_target *ti;
	struct queue_limits ti_limits;
	unsigned i;

	/*
	 * Check each entry in the table in turn.
	 */
	for (i = 0; i < dm_table_get_num_targets(table); i++) {
		ti = dm_table_get_target(table, i);

		blk_set_stacking_limits(&ti_limits);

		/* combine all target devices' limits */
		if (ti->type->iterate_devices)
			ti->type->iterate_devices(ti, dm_set_device_limits,
						  &ti_limits);

		/*
		 * If the remaining sectors fall entirely within this
		 * table entry are they compatible with its logical_block_size?
		 */
		if (remaining < ti->len &&
		    remaining & ((ti_limits.logical_block_size >>
				  SECTOR_SHIFT) - 1))
			break;	/* Error */

		next_target_start =
		    (unsigned short) ((next_target_start + ti->len) &
				      (device_logical_block_size_sects - 1));
		remaining = next_target_start ?
		    device_logical_block_size_sects - next_target_start : 0;
	}

	if (remaining) {
		DMWARN("%s: table line %u (start sect %llu len %llu) "
		       "not aligned to h/w logical block size %u",
		       dm_device_name(table->md), i,
		       (unsigned long long) ti->begin,
		       (unsigned long long) ti->len,
		       limits->logical_block_size);
		return -EINVAL;
	}

	return 0;
}

int dm_table_add_target(struct dm_table *t, const char *type,
			sector_t start, sector_t len, char *params)
{
	int r = -EINVAL, argc;
	char **argv;
	struct dm_target *tgt;

	if (t->singleton) {
		DMERR("%s: target type %s must appear alone in table",
		      dm_device_name(t->md), t->targets->type->name);
		return -EINVAL;
	}

	BUG_ON(t->num_targets >= t->num_allocated);

	tgt = t->targets + t->num_targets;
	memset(tgt, 0, sizeof(*tgt));

	if (!len) {
		DMERR("%s: zero-length target", dm_device_name(t->md));
		return -EINVAL;
	}

	tgt->type = dm_get_target_type(type);
	if (!tgt->type) {
		DMERR("%s: %s: unknown target type", dm_device_name(t->md), type);
		return -EINVAL;
	}

	if (dm_target_needs_singleton(tgt->type)) {
		if (t->num_targets) {
			tgt->error = "singleton target type must appear alone in table";
			goto bad;
		}
		t->singleton = true;
	}

	if (dm_target_always_writeable(tgt->type) && !(t->mode & FMODE_WRITE)) {
		tgt->error = "target type may not be included in a read-only table";
		goto bad;
	}

	if (t->immutable_target_type) {
		if (t->immutable_target_type != tgt->type) {
			tgt->error = "immutable target type cannot be mixed with other target types";
			goto bad;
		}
	} else if (dm_target_is_immutable(tgt->type)) {
		if (t->num_targets) {
			tgt->error = "immutable target type cannot be mixed with other target types";
			goto bad;
		}
		t->immutable_target_type = tgt->type;
	}

	if (dm_target_has_integrity(tgt->type))
		t->integrity_added = 1;

	tgt->table = t;
	tgt->begin = start;
	tgt->len = len;
	tgt->error = "Unknown error";

	/*
	 * Does this target adjoin the previous one ?
	 */
	if (!adjoin(t, tgt)) {
		tgt->error = "Gap in table";
		goto bad;
	}

	r = dm_split_args(&argc, &argv, params);
	if (r) {
		tgt->error = "couldn't split parameters (insufficient memory)";
		goto bad;
	}

	r = tgt->type->ctr(tgt, argc, argv);
	kfree(argv);
	if (r)
		goto bad;

	t->highs[t->num_targets++] = tgt->begin + tgt->len - 1;

	if (!tgt->num_discard_bios && tgt->discards_supported)
		DMWARN("%s: %s: ignoring discards_supported because num_discard_bios is zero.",
		       dm_device_name(t->md), type);

	return 0;

 bad:
	DMERR("%s: %s: %s", dm_device_name(t->md), type, tgt->error);
	dm_put_target_type(tgt->type);
	return r;
}

/*
 * Target argument parsing helpers.
 */
static int validate_next_arg(const struct dm_arg *arg,
			     struct dm_arg_set *arg_set,
			     unsigned *value, char **error, unsigned grouped)
{
	const char *arg_str = dm_shift_arg(arg_set);
	char dummy;

	if (!arg_str ||
	    (sscanf(arg_str, "%u%c", value, &dummy) != 1) ||
	    (*value < arg->min) ||
	    (*value > arg->max) ||
	    (grouped && arg_set->argc < *value)) {
		*error = arg->error;
		return -EINVAL;
	}

	return 0;
}

int dm_read_arg(const struct dm_arg *arg, struct dm_arg_set *arg_set,
		unsigned *value, char **error)
{
	return validate_next_arg(arg, arg_set, value, error, 0);
}
EXPORT_SYMBOL(dm_read_arg);

int dm_read_arg_group(const struct dm_arg *arg, struct dm_arg_set *arg_set,
		      unsigned *value, char **error)
{
	return validate_next_arg(arg, arg_set, value, error, 1);
}
EXPORT_SYMBOL(dm_read_arg_group);

const char *dm_shift_arg(struct dm_arg_set *as)
{
	char *r;

	if (as->argc) {
		as->argc--;
		r = *as->argv;
		as->argv++;
		return r;
	}

	return NULL;
}
EXPORT_SYMBOL(dm_shift_arg);

void dm_consume_args(struct dm_arg_set *as, unsigned num_args)
{
	BUG_ON(as->argc < num_args);
	as->argc -= num_args;
	as->argv += num_args;
}
EXPORT_SYMBOL(dm_consume_args);

static bool __table_type_bio_based(enum dm_queue_mode table_type)
{
	return (table_type == DM_TYPE_BIO_BASED ||
		table_type == DM_TYPE_DAX_BIO_BASED);
}

static bool __table_type_request_based(enum dm_queue_mode table_type)
{
	return table_type == DM_TYPE_REQUEST_BASED;
}

void dm_table_set_type(struct dm_table *t, enum dm_queue_mode type)
{
	t->type = type;
}
EXPORT_SYMBOL_GPL(dm_table_set_type);

/* validate the dax capability of the target device span */
int device_not_dax_capable(struct dm_target *ti, struct dm_dev *dev,
			sector_t start, sector_t len, void *data)
{
	int blocksize = *(int *) data;

<<<<<<< HEAD
	id = dax_read_lock();
	rc = !dax_supported(dev->dax_dev, dev->bdev, blocksize, start, len);
	dax_read_unlock(id);

	return rc;
=======
	return !dax_supported(dev->dax_dev, dev->bdev, blocksize, start, len);
>>>>>>> 3b17187f
}

/* Check devices support synchronous DAX */
static int device_not_dax_synchronous_capable(struct dm_target *ti, struct dm_dev *dev,
					      sector_t start, sector_t len, void *data)
{
	return !dev->dax_dev || !dax_synchronous(dev->dax_dev);
}

bool dm_table_supports_dax(struct dm_table *t,
			   iterate_devices_callout_fn iterate_fn, int *blocksize)
{
	struct dm_target *ti;
	unsigned i;

	/* Ensure that all targets support DAX. */
	for (i = 0; i < dm_table_get_num_targets(t); i++) {
		ti = dm_table_get_target(t, i);

		if (!ti->type->direct_access)
			return false;

		if (!ti->type->iterate_devices ||
		    ti->type->iterate_devices(ti, iterate_fn, blocksize))
			return false;
	}

	return true;
}

static int device_is_rq_stackable(struct dm_target *ti, struct dm_dev *dev,
				  sector_t start, sector_t len, void *data)
{
	struct block_device *bdev = dev->bdev;
	struct request_queue *q = bdev_get_queue(bdev);

	/* request-based cannot stack on partitions! */
	if (bdev_is_partition(bdev))
		return false;

	return queue_is_mq(q);
}

static int dm_table_determine_type(struct dm_table *t)
{
	unsigned i;
	unsigned bio_based = 0, request_based = 0, hybrid = 0;
	struct dm_target *tgt;
	struct list_head *devices = dm_table_get_devices(t);
	enum dm_queue_mode live_md_type = dm_get_md_type(t->md);
	int page_size = PAGE_SIZE;

	if (t->type != DM_TYPE_NONE) {
		/* target already set the table's type */
		if (t->type == DM_TYPE_BIO_BASED) {
			/* possibly upgrade to a variant of bio-based */
			goto verify_bio_based;
		}
		BUG_ON(t->type == DM_TYPE_DAX_BIO_BASED);
		goto verify_rq_based;
	}

	for (i = 0; i < t->num_targets; i++) {
		tgt = t->targets + i;
		if (dm_target_hybrid(tgt))
			hybrid = 1;
		else if (dm_target_request_based(tgt))
			request_based = 1;
		else
			bio_based = 1;

		if (bio_based && request_based) {
			DMERR("Inconsistent table: different target types"
			      " can't be mixed up");
			return -EINVAL;
		}
	}

	if (hybrid && !bio_based && !request_based) {
		/*
		 * The targets can work either way.
		 * Determine the type from the live device.
		 * Default to bio-based if device is new.
		 */
		if (__table_type_request_based(live_md_type))
			request_based = 1;
		else
			bio_based = 1;
	}

	if (bio_based) {
verify_bio_based:
		/* We must use this table as bio-based */
		t->type = DM_TYPE_BIO_BASED;
		if (dm_table_supports_dax(t, device_not_dax_capable, &page_size) ||
		    (list_empty(devices) && live_md_type == DM_TYPE_DAX_BIO_BASED)) {
			t->type = DM_TYPE_DAX_BIO_BASED;
		}
		return 0;
	}

	BUG_ON(!request_based); /* No targets in this table */

	t->type = DM_TYPE_REQUEST_BASED;

verify_rq_based:
	/*
	 * Request-based dm supports only tables that have a single target now.
	 * To support multiple targets, request splitting support is needed,
	 * and that needs lots of changes in the block-layer.
	 * (e.g. request completion process for partial completion.)
	 */
	if (t->num_targets > 1) {
		DMERR("request-based DM doesn't support multiple targets");
		return -EINVAL;
	}

	if (list_empty(devices)) {
		int srcu_idx;
		struct dm_table *live_table = dm_get_live_table(t->md, &srcu_idx);

		/* inherit live table's type */
		if (live_table)
			t->type = live_table->type;
		dm_put_live_table(t->md, srcu_idx);
		return 0;
	}

	tgt = dm_table_get_immutable_target(t);
	if (!tgt) {
		DMERR("table load rejected: immutable target is required");
		return -EINVAL;
	} else if (tgt->max_io_len) {
		DMERR("table load rejected: immutable target that splits IO is not supported");
		return -EINVAL;
	}

	/* Non-request-stackable devices can't be used for request-based dm */
	if (!tgt->type->iterate_devices ||
	    !tgt->type->iterate_devices(tgt, device_is_rq_stackable, NULL)) {
		DMERR("table load rejected: including non-request-stackable devices");
		return -EINVAL;
	}

	return 0;
}

enum dm_queue_mode dm_table_get_type(struct dm_table *t)
{
	return t->type;
}

struct target_type *dm_table_get_immutable_target_type(struct dm_table *t)
{
	return t->immutable_target_type;
}

struct dm_target *dm_table_get_immutable_target(struct dm_table *t)
{
	/* Immutable target is implicitly a singleton */
	if (t->num_targets > 1 ||
	    !dm_target_is_immutable(t->targets[0].type))
		return NULL;

	return t->targets;
}

struct dm_target *dm_table_get_wildcard_target(struct dm_table *t)
{
	struct dm_target *ti;
	unsigned i;

	for (i = 0; i < dm_table_get_num_targets(t); i++) {
		ti = dm_table_get_target(t, i);
		if (dm_target_is_wildcard(ti->type))
			return ti;
	}

	return NULL;
}

bool dm_table_bio_based(struct dm_table *t)
{
	return __table_type_bio_based(dm_table_get_type(t));
}

bool dm_table_request_based(struct dm_table *t)
{
	return __table_type_request_based(dm_table_get_type(t));
}

static int dm_table_alloc_md_mempools(struct dm_table *t, struct mapped_device *md)
{
	enum dm_queue_mode type = dm_table_get_type(t);
	unsigned per_io_data_size = 0;
	unsigned min_pool_size = 0;
	struct dm_target *ti;
	unsigned i;

	if (unlikely(type == DM_TYPE_NONE)) {
		DMWARN("no table type is set, can't allocate mempools");
		return -EINVAL;
	}

	if (__table_type_bio_based(type))
		for (i = 0; i < t->num_targets; i++) {
			ti = t->targets + i;
			per_io_data_size = max(per_io_data_size, ti->per_io_data_size);
			min_pool_size = max(min_pool_size, ti->num_flush_bios);
		}

	t->mempools = dm_alloc_md_mempools(md, type, t->integrity_supported,
					   per_io_data_size, min_pool_size);
	if (!t->mempools)
		return -ENOMEM;

	return 0;
}

void dm_table_free_md_mempools(struct dm_table *t)
{
	dm_free_md_mempools(t->mempools);
	t->mempools = NULL;
}

struct dm_md_mempools *dm_table_get_md_mempools(struct dm_table *t)
{
	return t->mempools;
}

static int setup_indexes(struct dm_table *t)
{
	int i;
	unsigned int total = 0;
	sector_t *indexes;

	/* allocate the space for *all* the indexes */
	for (i = t->depth - 2; i >= 0; i--) {
		t->counts[i] = dm_div_up(t->counts[i + 1], CHILDREN_PER_NODE);
		total += t->counts[i];
	}

	indexes = kvcalloc(total, NODE_SIZE, GFP_KERNEL);
	if (!indexes)
		return -ENOMEM;

	/* set up internal nodes, bottom-up */
	for (i = t->depth - 2; i >= 0; i--) {
		t->index[i] = indexes;
		indexes += (KEYS_PER_NODE * t->counts[i]);
		setup_btree_index(i, t);
	}

	return 0;
}

/*
 * Builds the btree to index the map.
 */
static int dm_table_build_index(struct dm_table *t)
{
	int r = 0;
	unsigned int leaf_nodes;

	/* how many indexes will the btree have ? */
	leaf_nodes = dm_div_up(t->num_targets, KEYS_PER_NODE);
	t->depth = 1 + int_log(leaf_nodes, CHILDREN_PER_NODE);

	/* leaf layer has already been set up */
	t->counts[t->depth - 1] = leaf_nodes;
	t->index[t->depth - 1] = t->highs;

	if (t->depth >= 2)
		r = setup_indexes(t);

	return r;
}

static bool integrity_profile_exists(struct gendisk *disk)
{
	return !!blk_get_integrity(disk);
}

/*
 * Get a disk whose integrity profile reflects the table's profile.
 * Returns NULL if integrity support was inconsistent or unavailable.
 */
static struct gendisk * dm_table_get_integrity_disk(struct dm_table *t)
{
	struct list_head *devices = dm_table_get_devices(t);
	struct dm_dev_internal *dd = NULL;
	struct gendisk *prev_disk = NULL, *template_disk = NULL;
	unsigned i;

	for (i = 0; i < dm_table_get_num_targets(t); i++) {
		struct dm_target *ti = dm_table_get_target(t, i);
		if (!dm_target_passes_integrity(ti->type))
			goto no_integrity;
	}

	list_for_each_entry(dd, devices, list) {
		template_disk = dd->dm_dev->bdev->bd_disk;
		if (!integrity_profile_exists(template_disk))
			goto no_integrity;
		else if (prev_disk &&
			 blk_integrity_compare(prev_disk, template_disk) < 0)
			goto no_integrity;
		prev_disk = template_disk;
	}

	return template_disk;

no_integrity:
	if (prev_disk)
		DMWARN("%s: integrity not set: %s and %s profile mismatch",
		       dm_device_name(t->md),
		       prev_disk->disk_name,
		       template_disk->disk_name);
	return NULL;
}

/*
 * Register the mapped device for blk_integrity support if the
 * underlying devices have an integrity profile.  But all devices may
 * not have matching profiles (checking all devices isn't reliable
 * during table load because this table may use other DM device(s) which
 * must be resumed before they will have an initialized integity
 * profile).  Consequently, stacked DM devices force a 2 stage integrity
 * profile validation: First pass during table load, final pass during
 * resume.
 */
static int dm_table_register_integrity(struct dm_table *t)
{
	struct mapped_device *md = t->md;
	struct gendisk *template_disk = NULL;

	/* If target handles integrity itself do not register it here. */
	if (t->integrity_added)
		return 0;

	template_disk = dm_table_get_integrity_disk(t);
	if (!template_disk)
		return 0;

	if (!integrity_profile_exists(dm_disk(md))) {
		t->integrity_supported = true;
		/*
		 * Register integrity profile during table load; we can do
		 * this because the final profile must match during resume.
		 */
		blk_integrity_register(dm_disk(md),
				       blk_get_integrity(template_disk));
		return 0;
	}

	/*
	 * If DM device already has an initialized integrity
	 * profile the new profile should not conflict.
	 */
	if (blk_integrity_compare(dm_disk(md), template_disk) < 0) {
		DMWARN("%s: conflict with existing integrity profile: "
		       "%s profile mismatch",
		       dm_device_name(t->md),
		       template_disk->disk_name);
		return 1;
	}

	/* Preserve existing integrity profile */
	t->integrity_supported = true;
	return 0;
}

#ifdef CONFIG_BLK_INLINE_ENCRYPTION

struct dm_keyslot_manager {
	struct blk_keyslot_manager ksm;
	struct mapped_device *md;
};

struct dm_keyslot_evict_args {
	const struct blk_crypto_key *key;
	int err;
};

static int dm_keyslot_evict_callback(struct dm_target *ti, struct dm_dev *dev,
				     sector_t start, sector_t len, void *data)
{
	struct dm_keyslot_evict_args *args = data;
	int err;

	err = blk_crypto_evict_key(bdev_get_queue(dev->bdev), args->key);
	if (!args->err)
		args->err = err;
	/* Always try to evict the key from all devices. */
	return 0;
}

/*
 * When an inline encryption key is evicted from a device-mapper device, evict
 * it from all the underlying devices.
 */
static int dm_keyslot_evict(struct blk_keyslot_manager *ksm,
			    const struct blk_crypto_key *key, unsigned int slot)
{
	struct dm_keyslot_manager *dksm = container_of(ksm,
						       struct dm_keyslot_manager,
						       ksm);
	struct mapped_device *md = dksm->md;
	struct dm_keyslot_evict_args args = { key };
	struct dm_table *t;
	int srcu_idx;
	int i;
	struct dm_target *ti;

	t = dm_get_live_table(md, &srcu_idx);
	if (!t)
		return 0;
	for (i = 0; i < dm_table_get_num_targets(t); i++) {
		ti = dm_table_get_target(t, i);
		if (!ti->type->iterate_devices)
			continue;
		ti->type->iterate_devices(ti, dm_keyslot_evict_callback, &args);
	}
	dm_put_live_table(md, srcu_idx);
	return args.err;
}

static const struct blk_ksm_ll_ops dm_ksm_ll_ops = {
	.keyslot_evict = dm_keyslot_evict,
};

static int device_intersect_crypto_modes(struct dm_target *ti,
					 struct dm_dev *dev, sector_t start,
					 sector_t len, void *data)
{
	struct blk_keyslot_manager *parent = data;
	struct blk_keyslot_manager *child = bdev_get_queue(dev->bdev)->ksm;

	blk_ksm_intersect_modes(parent, child);
	return 0;
}

void dm_destroy_keyslot_manager(struct blk_keyslot_manager *ksm)
{
	struct dm_keyslot_manager *dksm = container_of(ksm,
						       struct dm_keyslot_manager,
						       ksm);

	if (!ksm)
		return;

	blk_ksm_destroy(ksm);
	kfree(dksm);
}

static void dm_table_destroy_keyslot_manager(struct dm_table *t)
{
	dm_destroy_keyslot_manager(t->ksm);
	t->ksm = NULL;
}

/*
 * Constructs and initializes t->ksm with a keyslot manager that
 * represents the common set of crypto capabilities of the devices
 * described by the dm_table. However, if the constructed keyslot
 * manager does not support a superset of the crypto capabilities
 * supported by the current keyslot manager of the mapped_device,
 * it returns an error instead, since we don't support restricting
 * crypto capabilities on table changes. Finally, if the constructed
 * keyslot manager doesn't actually support any crypto modes at all,
 * it just returns NULL.
 */
static int dm_table_construct_keyslot_manager(struct dm_table *t)
{
	struct dm_keyslot_manager *dksm;
	struct blk_keyslot_manager *ksm;
	struct dm_target *ti;
	unsigned int i;
	bool ksm_is_empty = true;

	dksm = kmalloc(sizeof(*dksm), GFP_KERNEL);
	if (!dksm)
		return -ENOMEM;
	dksm->md = t->md;

	ksm = &dksm->ksm;
	blk_ksm_init_passthrough(ksm);
	ksm->ksm_ll_ops = dm_ksm_ll_ops;
	ksm->max_dun_bytes_supported = UINT_MAX;
	memset(ksm->crypto_modes_supported, 0xFF,
	       sizeof(ksm->crypto_modes_supported));

	for (i = 0; i < dm_table_get_num_targets(t); i++) {
		ti = dm_table_get_target(t, i);

		if (!dm_target_passes_crypto(ti->type)) {
			blk_ksm_intersect_modes(ksm, NULL);
			break;
		}
		if (!ti->type->iterate_devices)
			continue;
		ti->type->iterate_devices(ti, device_intersect_crypto_modes,
					  ksm);
	}

	if (t->md->queue && !blk_ksm_is_superset(ksm, t->md->queue->ksm)) {
		DMWARN("Inline encryption capabilities of new DM table were more restrictive than the old table's. This is not supported!");
		dm_destroy_keyslot_manager(ksm);
		return -EINVAL;
	}

	/*
	 * If the new KSM doesn't actually support any crypto modes, we may as
	 * well represent it with a NULL ksm.
	 */
	ksm_is_empty = true;
	for (i = 0; i < ARRAY_SIZE(ksm->crypto_modes_supported); i++) {
		if (ksm->crypto_modes_supported[i]) {
			ksm_is_empty = false;
			break;
		}
	}

	if (ksm_is_empty) {
		dm_destroy_keyslot_manager(ksm);
		ksm = NULL;
	}

	/*
	 * t->ksm is only set temporarily while the table is being set
	 * up, and it gets set to NULL after the capabilities have
	 * been transferred to the request_queue.
	 */
	t->ksm = ksm;

	return 0;
}

static void dm_update_keyslot_manager(struct request_queue *q,
				      struct dm_table *t)
{
	if (!t->ksm)
		return;

	/* Make the ksm less restrictive */
	if (!q->ksm) {
		blk_ksm_register(t->ksm, q);
	} else {
		blk_ksm_update_capabilities(q->ksm, t->ksm);
		dm_destroy_keyslot_manager(t->ksm);
	}
	t->ksm = NULL;
}

#else /* CONFIG_BLK_INLINE_ENCRYPTION */

static int dm_table_construct_keyslot_manager(struct dm_table *t)
{
	return 0;
}

void dm_destroy_keyslot_manager(struct blk_keyslot_manager *ksm)
{
}

static void dm_table_destroy_keyslot_manager(struct dm_table *t)
{
}

static void dm_update_keyslot_manager(struct request_queue *q,
				      struct dm_table *t)
{
}

#endif /* !CONFIG_BLK_INLINE_ENCRYPTION */

/*
 * Prepares the table for use by building the indices,
 * setting the type, and allocating mempools.
 */
int dm_table_complete(struct dm_table *t)
{
	int r;

	r = dm_table_determine_type(t);
	if (r) {
		DMERR("unable to determine table type");
		return r;
	}

	r = dm_table_build_index(t);
	if (r) {
		DMERR("unable to build btrees");
		return r;
	}

	r = dm_table_register_integrity(t);
	if (r) {
		DMERR("could not register integrity profile.");
		return r;
	}

	r = dm_table_construct_keyslot_manager(t);
	if (r) {
		DMERR("could not construct keyslot manager.");
		return r;
	}

	r = dm_table_alloc_md_mempools(t, t->md);
	if (r)
		DMERR("unable to allocate mempools");

	return r;
}

static DEFINE_MUTEX(_event_lock);
void dm_table_event_callback(struct dm_table *t,
			     void (*fn)(void *), void *context)
{
	mutex_lock(&_event_lock);
	t->event_fn = fn;
	t->event_context = context;
	mutex_unlock(&_event_lock);
}

void dm_table_event(struct dm_table *t)
{
	mutex_lock(&_event_lock);
	if (t->event_fn)
		t->event_fn(t->event_context);
	mutex_unlock(&_event_lock);
}
EXPORT_SYMBOL(dm_table_event);

inline sector_t dm_table_get_size(struct dm_table *t)
{
	return t->num_targets ? (t->highs[t->num_targets - 1] + 1) : 0;
}
EXPORT_SYMBOL(dm_table_get_size);

struct dm_target *dm_table_get_target(struct dm_table *t, unsigned int index)
{
	if (index >= t->num_targets)
		return NULL;

	return t->targets + index;
}

/*
 * Search the btree for the correct target.
 *
 * Caller should check returned pointer for NULL
 * to trap I/O beyond end of device.
 */
struct dm_target *dm_table_find_target(struct dm_table *t, sector_t sector)
{
	unsigned int l, n = 0, k = 0;
	sector_t *node;

	if (unlikely(sector >= dm_table_get_size(t)))
		return NULL;

	for (l = 0; l < t->depth; l++) {
		n = get_child(n, k);
		node = get_node(t, l, n);

		for (k = 0; k < KEYS_PER_NODE; k++)
			if (node[k] >= sector)
				break;
	}

	return &t->targets[(KEYS_PER_NODE * n) + k];
}

/*
 * type->iterate_devices() should be called when the sanity check needs to
 * iterate and check all underlying data devices. iterate_devices() will
 * iterate all underlying data devices until it encounters a non-zero return
 * code, returned by whether the input iterate_devices_callout_fn, or
 * iterate_devices() itself internally.
 *
 * For some target type (e.g. dm-stripe), one call of iterate_devices() may
 * iterate multiple underlying devices internally, in which case a non-zero
 * return code returned by iterate_devices_callout_fn will stop the iteration
 * in advance.
 *
 * Cases requiring _any_ underlying device supporting some kind of attribute,
 * should use the iteration structure like dm_table_any_dev_attr(), or call
 * it directly. @func should handle semantics of positive examples, e.g.
 * capable of something.
 *
 * Cases requiring _all_ underlying devices supporting some kind of attribute,
 * should use the iteration structure like dm_table_supports_nowait() or
 * dm_table_supports_discards(). Or introduce dm_table_all_devs_attr() that
 * uses an @anti_func that handle semantics of counter examples, e.g. not
 * capable of something. So: return !dm_table_any_dev_attr(t, anti_func, data);
 */
static bool dm_table_any_dev_attr(struct dm_table *t,
				  iterate_devices_callout_fn func, void *data)
{
	struct dm_target *ti;
	unsigned int i;

	for (i = 0; i < dm_table_get_num_targets(t); i++) {
		ti = dm_table_get_target(t, i);

		if (ti->type->iterate_devices &&
		    ti->type->iterate_devices(ti, func, data))
			return true;
        }

	return false;
}

static int count_device(struct dm_target *ti, struct dm_dev *dev,
			sector_t start, sector_t len, void *data)
{
	unsigned *num_devices = data;

	(*num_devices)++;

	return 0;
}

/*
 * Check whether a table has no data devices attached using each
 * target's iterate_devices method.
 * Returns false if the result is unknown because a target doesn't
 * support iterate_devices.
 */
bool dm_table_has_no_data_devices(struct dm_table *table)
{
	struct dm_target *ti;
	unsigned i, num_devices;

	for (i = 0; i < dm_table_get_num_targets(table); i++) {
		ti = dm_table_get_target(table, i);

		if (!ti->type->iterate_devices)
			return false;

		num_devices = 0;
		ti->type->iterate_devices(ti, count_device, &num_devices);
		if (num_devices)
			return false;
	}

	return true;
}

static int device_not_zoned_model(struct dm_target *ti, struct dm_dev *dev,
				  sector_t start, sector_t len, void *data)
{
	struct request_queue *q = bdev_get_queue(dev->bdev);
	enum blk_zoned_model *zoned_model = data;

<<<<<<< HEAD
	return !q || blk_queue_zoned_model(q) != *zoned_model;
=======
	return blk_queue_zoned_model(q) != *zoned_model;
>>>>>>> 3b17187f
}

/*
 * Check the device zoned model based on the target feature flag. If the target
 * has the DM_TARGET_ZONED_HM feature flag set, host-managed zoned devices are
 * also accepted but all devices must have the same zoned model. If the target
 * has the DM_TARGET_MIXED_ZONED_MODEL feature set, the devices can have any
 * zoned model with all zoned devices having the same zone size.
 */
static bool dm_table_supports_zoned_model(struct dm_table *t,
					  enum blk_zoned_model zoned_model)
{
	struct dm_target *ti;
	unsigned i;

	for (i = 0; i < dm_table_get_num_targets(t); i++) {
		ti = dm_table_get_target(t, i);

		if (dm_target_supports_zoned_hm(ti->type)) {
			if (!ti->type->iterate_devices ||
			    ti->type->iterate_devices(ti, device_not_zoned_model,
						      &zoned_model))
				return false;
		} else if (!dm_target_supports_mixed_zoned_model(ti->type)) {
			if (zoned_model == BLK_ZONED_HM)
				return false;
		}
	}

	return true;
}

static int device_not_matches_zone_sectors(struct dm_target *ti, struct dm_dev *dev,
					   sector_t start, sector_t len, void *data)
{
	struct request_queue *q = bdev_get_queue(dev->bdev);
	unsigned int *zone_sectors = data;

	if (!blk_queue_is_zoned(q))
		return 0;

<<<<<<< HEAD
	return !q || blk_queue_zone_sectors(q) != *zone_sectors;
=======
	return blk_queue_zone_sectors(q) != *zone_sectors;
>>>>>>> 3b17187f
}

/*
 * Check consistency of zoned model and zone sectors across all targets. For
 * zone sectors, if the destination device is a zoned block device, it shall
 * have the specified zone_sectors.
 */
static int validate_hardware_zoned_model(struct dm_table *table,
					 enum blk_zoned_model zoned_model,
					 unsigned int zone_sectors)
{
	if (zoned_model == BLK_ZONED_NONE)
		return 0;

	if (!dm_table_supports_zoned_model(table, zoned_model)) {
		DMERR("%s: zoned model is not consistent across all devices",
		      dm_device_name(table->md));
		return -EINVAL;
	}

	/* Check zone size validity and compatibility */
	if (!zone_sectors || !is_power_of_2(zone_sectors))
		return -EINVAL;

	if (dm_table_any_dev_attr(table, device_not_matches_zone_sectors, &zone_sectors)) {
		DMERR("%s: zone sectors is not consistent across all zoned devices",
		      dm_device_name(table->md));
		return -EINVAL;
	}

	return 0;
}

/*
 * Establish the new table's queue_limits and validate them.
 */
int dm_calculate_queue_limits(struct dm_table *table,
			      struct queue_limits *limits)
{
	struct dm_target *ti;
	struct queue_limits ti_limits;
	unsigned i;
	enum blk_zoned_model zoned_model = BLK_ZONED_NONE;
	unsigned int zone_sectors = 0;

	blk_set_stacking_limits(limits);

	for (i = 0; i < dm_table_get_num_targets(table); i++) {
		blk_set_stacking_limits(&ti_limits);

		ti = dm_table_get_target(table, i);

		if (!ti->type->iterate_devices)
			goto combine_limits;

		/*
		 * Combine queue limits of all the devices this target uses.
		 */
		ti->type->iterate_devices(ti, dm_set_device_limits,
					  &ti_limits);

		if (zoned_model == BLK_ZONED_NONE && ti_limits.zoned != BLK_ZONED_NONE) {
			/*
			 * After stacking all limits, validate all devices
			 * in table support this zoned model and zone sectors.
			 */
			zoned_model = ti_limits.zoned;
			zone_sectors = ti_limits.chunk_sectors;
		}

		/* Set I/O hints portion of queue limits */
		if (ti->type->io_hints)
			ti->type->io_hints(ti, &ti_limits);

		/*
		 * Check each device area is consistent with the target's
		 * overall queue limits.
		 */
		if (ti->type->iterate_devices(ti, device_area_is_invalid,
					      &ti_limits))
			return -EINVAL;

combine_limits:
		/*
		 * Merge this target's queue limits into the overall limits
		 * for the table.
		 */
		if (blk_stack_limits(limits, &ti_limits, 0) < 0)
			DMWARN("%s: adding target device "
			       "(start sect %llu len %llu) "
			       "caused an alignment inconsistency",
			       dm_device_name(table->md),
			       (unsigned long long) ti->begin,
			       (unsigned long long) ti->len);
	}

	/*
	 * Verify that the zoned model and zone sectors, as determined before
	 * any .io_hints override, are the same across all devices in the table.
	 * - this is especially relevant if .io_hints is emulating a disk-managed
	 *   zoned model (aka BLK_ZONED_NONE) on host-managed zoned block devices.
	 * BUT...
	 */
	if (limits->zoned != BLK_ZONED_NONE) {
		/*
		 * ...IF the above limits stacking determined a zoned model
		 * validate that all of the table's devices conform to it.
		 */
		zoned_model = limits->zoned;
		zone_sectors = limits->chunk_sectors;
	}
	if (validate_hardware_zoned_model(table, zoned_model, zone_sectors))
		return -EINVAL;

	return validate_hardware_logical_block_alignment(table, limits);
}

/*
 * Verify that all devices have an integrity profile that matches the
 * DM device's registered integrity profile.  If the profiles don't
 * match then unregister the DM device's integrity profile.
 */
static void dm_table_verify_integrity(struct dm_table *t)
{
	struct gendisk *template_disk = NULL;

	if (t->integrity_added)
		return;

	if (t->integrity_supported) {
		/*
		 * Verify that the original integrity profile
		 * matches all the devices in this table.
		 */
		template_disk = dm_table_get_integrity_disk(t);
		if (template_disk &&
		    blk_integrity_compare(dm_disk(t->md), template_disk) >= 0)
			return;
	}

	if (integrity_profile_exists(dm_disk(t->md))) {
		DMWARN("%s: unable to establish an integrity profile",
		       dm_device_name(t->md));
		blk_integrity_unregister(dm_disk(t->md));
	}
}

static int device_flush_capable(struct dm_target *ti, struct dm_dev *dev,
				sector_t start, sector_t len, void *data)
{
	unsigned long flush = (unsigned long) data;
	struct request_queue *q = bdev_get_queue(dev->bdev);

	return (q->queue_flags & flush);
}

static bool dm_table_supports_flush(struct dm_table *t, unsigned long flush)
{
	struct dm_target *ti;
	unsigned i;

	/*
	 * Require at least one underlying device to support flushes.
	 * t->devices includes internal dm devices such as mirror logs
	 * so we need to use iterate_devices here, which targets
	 * supporting flushes must provide.
	 */
	for (i = 0; i < dm_table_get_num_targets(t); i++) {
		ti = dm_table_get_target(t, i);

		if (!ti->num_flush_bios)
			continue;

		if (ti->flush_supported)
			return true;

		if (ti->type->iterate_devices &&
		    ti->type->iterate_devices(ti, device_flush_capable, (void *) flush))
			return true;
	}

	return false;
}

static int device_dax_write_cache_enabled(struct dm_target *ti,
					  struct dm_dev *dev, sector_t start,
					  sector_t len, void *data)
{
	struct dax_device *dax_dev = dev->dax_dev;

	if (!dax_dev)
		return false;

	if (dax_write_cache_enabled(dax_dev))
		return true;
	return false;
}

static int device_is_rotational(struct dm_target *ti, struct dm_dev *dev,
				sector_t start, sector_t len, void *data)
{
	struct request_queue *q = bdev_get_queue(dev->bdev);

<<<<<<< HEAD
	return q && !blk_queue_nonrot(q);
=======
	return !blk_queue_nonrot(q);
>>>>>>> 3b17187f
}

static int device_is_not_random(struct dm_target *ti, struct dm_dev *dev,
			     sector_t start, sector_t len, void *data)
{
	struct request_queue *q = bdev_get_queue(dev->bdev);

<<<<<<< HEAD
	return q && !blk_queue_add_random(q);
=======
	return !blk_queue_add_random(q);
>>>>>>> 3b17187f
}

static int device_not_write_same_capable(struct dm_target *ti, struct dm_dev *dev,
					 sector_t start, sector_t len, void *data)
{
	struct request_queue *q = bdev_get_queue(dev->bdev);

	return !q->limits.max_write_same_sectors;
}

static bool dm_table_supports_write_same(struct dm_table *t)
{
	struct dm_target *ti;
	unsigned i;

	for (i = 0; i < dm_table_get_num_targets(t); i++) {
		ti = dm_table_get_target(t, i);

		if (!ti->num_write_same_bios)
			return false;

		if (!ti->type->iterate_devices ||
		    ti->type->iterate_devices(ti, device_not_write_same_capable, NULL))
			return false;
	}

	return true;
}

static int device_not_write_zeroes_capable(struct dm_target *ti, struct dm_dev *dev,
					   sector_t start, sector_t len, void *data)
{
	struct request_queue *q = bdev_get_queue(dev->bdev);

	return !q->limits.max_write_zeroes_sectors;
}

static bool dm_table_supports_write_zeroes(struct dm_table *t)
{
	struct dm_target *ti;
	unsigned i = 0;

	while (i < dm_table_get_num_targets(t)) {
		ti = dm_table_get_target(t, i++);

		if (!ti->num_write_zeroes_bios)
			return false;

		if (!ti->type->iterate_devices ||
		    ti->type->iterate_devices(ti, device_not_write_zeroes_capable, NULL))
			return false;
	}

	return true;
}

static int device_not_nowait_capable(struct dm_target *ti, struct dm_dev *dev,
				     sector_t start, sector_t len, void *data)
{
	struct request_queue *q = bdev_get_queue(dev->bdev);

	return !blk_queue_nowait(q);
}

static bool dm_table_supports_nowait(struct dm_table *t)
{
	struct dm_target *ti;
	unsigned i = 0;

	while (i < dm_table_get_num_targets(t)) {
		ti = dm_table_get_target(t, i++);

		if (!dm_target_supports_nowait(ti->type))
			return false;

		if (!ti->type->iterate_devices ||
		    ti->type->iterate_devices(ti, device_not_nowait_capable, NULL))
			return false;
	}

	return true;
}

static int device_not_discard_capable(struct dm_target *ti, struct dm_dev *dev,
				      sector_t start, sector_t len, void *data)
{
	struct request_queue *q = bdev_get_queue(dev->bdev);

	return !blk_queue_discard(q);
}

static bool dm_table_supports_discards(struct dm_table *t)
{
	struct dm_target *ti;
	unsigned i;

	for (i = 0; i < dm_table_get_num_targets(t); i++) {
		ti = dm_table_get_target(t, i);

		if (!ti->num_discard_bios)
			return false;

		/*
		 * Either the target provides discard support (as implied by setting
		 * 'discards_supported') or it relies on _all_ data devices having
		 * discard support.
		 */
		if (!ti->discards_supported &&
		    (!ti->type->iterate_devices ||
		     ti->type->iterate_devices(ti, device_not_discard_capable, NULL)))
			return false;
	}

	return true;
}

static int device_not_secure_erase_capable(struct dm_target *ti,
					   struct dm_dev *dev, sector_t start,
					   sector_t len, void *data)
{
	struct request_queue *q = bdev_get_queue(dev->bdev);

	return !blk_queue_secure_erase(q);
}

static bool dm_table_supports_secure_erase(struct dm_table *t)
{
	struct dm_target *ti;
	unsigned int i;

	for (i = 0; i < dm_table_get_num_targets(t); i++) {
		ti = dm_table_get_target(t, i);

		if (!ti->num_secure_erase_bios)
			return false;

		if (!ti->type->iterate_devices ||
		    ti->type->iterate_devices(ti, device_not_secure_erase_capable, NULL))
			return false;
	}

	return true;
}

static int device_requires_stable_pages(struct dm_target *ti,
					struct dm_dev *dev, sector_t start,
					sector_t len, void *data)
{
	struct request_queue *q = bdev_get_queue(dev->bdev);

	return blk_queue_stable_writes(q);
}

<<<<<<< HEAD
void dm_table_set_restrictions(struct dm_table *t, struct request_queue *q,
			       struct queue_limits *limits)
=======
int dm_table_set_restrictions(struct dm_table *t, struct request_queue *q,
			      struct queue_limits *limits)
>>>>>>> 3b17187f
{
	bool wc = false, fua = false;
	int page_size = PAGE_SIZE;
	int r;

	/*
	 * Copy table's limits to the DM device's request_queue
	 */
	q->limits = *limits;

	if (dm_table_supports_nowait(t))
		blk_queue_flag_set(QUEUE_FLAG_NOWAIT, q);
	else
		blk_queue_flag_clear(QUEUE_FLAG_NOWAIT, q);

	if (!dm_table_supports_discards(t)) {
		blk_queue_flag_clear(QUEUE_FLAG_DISCARD, q);
		/* Must also clear discard limits... */
		q->limits.max_discard_sectors = 0;
		q->limits.max_hw_discard_sectors = 0;
		q->limits.discard_granularity = 0;
		q->limits.discard_alignment = 0;
		q->limits.discard_misaligned = 0;
	} else
		blk_queue_flag_set(QUEUE_FLAG_DISCARD, q);

	if (dm_table_supports_secure_erase(t))
		blk_queue_flag_set(QUEUE_FLAG_SECERASE, q);

	if (dm_table_supports_flush(t, (1UL << QUEUE_FLAG_WC))) {
		wc = true;
		if (dm_table_supports_flush(t, (1UL << QUEUE_FLAG_FUA)))
			fua = true;
	}
	blk_queue_write_cache(q, wc, fua);

	if (dm_table_supports_dax(t, device_not_dax_capable, &page_size)) {
		blk_queue_flag_set(QUEUE_FLAG_DAX, q);
		if (dm_table_supports_dax(t, device_not_dax_synchronous_capable, NULL))
			set_dax_synchronous(t->md->dax_dev);
	}
	else
		blk_queue_flag_clear(QUEUE_FLAG_DAX, q);

	if (dm_table_any_dev_attr(t, device_dax_write_cache_enabled, NULL))
		dax_write_cache(t->md->dax_dev, true);

	/* Ensure that all underlying devices are non-rotational. */
	if (dm_table_any_dev_attr(t, device_is_rotational, NULL))
		blk_queue_flag_clear(QUEUE_FLAG_NONROT, q);
	else
		blk_queue_flag_set(QUEUE_FLAG_NONROT, q);

	if (!dm_table_supports_write_same(t))
		q->limits.max_write_same_sectors = 0;
	if (!dm_table_supports_write_zeroes(t))
		q->limits.max_write_zeroes_sectors = 0;

	dm_table_verify_integrity(t);

	/*
	 * Some devices don't use blk_integrity but still want stable pages
	 * because they do their own checksumming.
	 * If any underlying device requires stable pages, a table must require
	 * them as well.  Only targets that support iterate_devices are considered:
	 * don't want error, zero, etc to require stable pages.
	 */
	if (dm_table_any_dev_attr(t, device_requires_stable_pages, NULL))
		blk_queue_flag_set(QUEUE_FLAG_STABLE_WRITES, q);
	else
		blk_queue_flag_clear(QUEUE_FLAG_STABLE_WRITES, q);

	/*
	 * Determine whether or not this queue's I/O timings contribute
	 * to the entropy pool, Only request-based targets use this.
	 * Clear QUEUE_FLAG_ADD_RANDOM if any underlying device does not
	 * have it set.
	 */
	if (blk_queue_add_random(q) &&
	    dm_table_any_dev_attr(t, device_is_not_random, NULL))
		blk_queue_flag_clear(QUEUE_FLAG_ADD_RANDOM, q);

	/*
	 * For a zoned target, setup the zones related queue attributes
	 * and resources necessary for zone append emulation if necessary.
	 */
	if (blk_queue_is_zoned(q)) {
		r = dm_set_zones_restrictions(t, q);
		if (r)
			return r;
	}

	dm_update_keyslot_manager(q, t);
	disk_update_readahead(t->md->disk);

	return 0;
}

unsigned int dm_table_get_num_targets(struct dm_table *t)
{
	return t->num_targets;
}

struct list_head *dm_table_get_devices(struct dm_table *t)
{
	return &t->devices;
}

fmode_t dm_table_get_mode(struct dm_table *t)
{
	return t->mode;
}
EXPORT_SYMBOL(dm_table_get_mode);

enum suspend_mode {
	PRESUSPEND,
	PRESUSPEND_UNDO,
	POSTSUSPEND,
};

static void suspend_targets(struct dm_table *t, enum suspend_mode mode)
{
	int i = t->num_targets;
	struct dm_target *ti = t->targets;

	lockdep_assert_held(&t->md->suspend_lock);

	while (i--) {
		switch (mode) {
		case PRESUSPEND:
			if (ti->type->presuspend)
				ti->type->presuspend(ti);
			break;
		case PRESUSPEND_UNDO:
			if (ti->type->presuspend_undo)
				ti->type->presuspend_undo(ti);
			break;
		case POSTSUSPEND:
			if (ti->type->postsuspend)
				ti->type->postsuspend(ti);
			break;
		}
		ti++;
	}
}

void dm_table_presuspend_targets(struct dm_table *t)
{
	if (!t)
		return;

	suspend_targets(t, PRESUSPEND);
}

void dm_table_presuspend_undo_targets(struct dm_table *t)
{
	if (!t)
		return;

	suspend_targets(t, PRESUSPEND_UNDO);
}

void dm_table_postsuspend_targets(struct dm_table *t)
{
	if (!t)
		return;

	suspend_targets(t, POSTSUSPEND);
}

int dm_table_resume_targets(struct dm_table *t)
{
	int i, r = 0;

	lockdep_assert_held(&t->md->suspend_lock);

	for (i = 0; i < t->num_targets; i++) {
		struct dm_target *ti = t->targets + i;

		if (!ti->type->preresume)
			continue;

		r = ti->type->preresume(ti);
		if (r) {
			DMERR("%s: %s: preresume failed, error = %d",
			      dm_device_name(t->md), ti->type->name, r);
			return r;
		}
	}

	for (i = 0; i < t->num_targets; i++) {
		struct dm_target *ti = t->targets + i;

		if (ti->type->resume)
			ti->type->resume(ti);
	}

	return 0;
}

struct mapped_device *dm_table_get_md(struct dm_table *t)
{
	return t->md;
}
EXPORT_SYMBOL(dm_table_get_md);

const char *dm_table_device_name(struct dm_table *t)
{
	return dm_device_name(t->md);
}
EXPORT_SYMBOL_GPL(dm_table_device_name);

void dm_table_run_md_queue_async(struct dm_table *t)
{
	if (!dm_table_request_based(t))
		return;

	if (t->md->queue)
		blk_mq_run_hw_queues(t->md->queue, true);
}
EXPORT_SYMBOL(dm_table_run_md_queue_async);
<|MERGE_RESOLUTION|>--- conflicted
+++ resolved
@@ -811,15 +811,7 @@
 {
 	int blocksize = *(int *) data;
 
-<<<<<<< HEAD
-	id = dax_read_lock();
-	rc = !dax_supported(dev->dax_dev, dev->bdev, blocksize, start, len);
-	dax_read_unlock(id);
-
-	return rc;
-=======
 	return !dax_supported(dev->dax_dev, dev->bdev, blocksize, start, len);
->>>>>>> 3b17187f
 }
 
 /* Check devices support synchronous DAX */
@@ -1576,11 +1568,7 @@
 	struct request_queue *q = bdev_get_queue(dev->bdev);
 	enum blk_zoned_model *zoned_model = data;
 
-<<<<<<< HEAD
-	return !q || blk_queue_zoned_model(q) != *zoned_model;
-=======
 	return blk_queue_zoned_model(q) != *zoned_model;
->>>>>>> 3b17187f
 }
 
 /*
@@ -1622,11 +1610,7 @@
 	if (!blk_queue_is_zoned(q))
 		return 0;
 
-<<<<<<< HEAD
-	return !q || blk_queue_zone_sectors(q) != *zone_sectors;
-=======
 	return blk_queue_zone_sectors(q) != *zone_sectors;
->>>>>>> 3b17187f
 }
 
 /*
@@ -1830,11 +1814,7 @@
 {
 	struct request_queue *q = bdev_get_queue(dev->bdev);
 
-<<<<<<< HEAD
-	return q && !blk_queue_nonrot(q);
-=======
 	return !blk_queue_nonrot(q);
->>>>>>> 3b17187f
 }
 
 static int device_is_not_random(struct dm_target *ti, struct dm_dev *dev,
@@ -1842,11 +1822,7 @@
 {
 	struct request_queue *q = bdev_get_queue(dev->bdev);
 
-<<<<<<< HEAD
-	return q && !blk_queue_add_random(q);
-=======
 	return !blk_queue_add_random(q);
->>>>>>> 3b17187f
 }
 
 static int device_not_write_same_capable(struct dm_target *ti, struct dm_dev *dev,
@@ -2000,13 +1976,8 @@
 	return blk_queue_stable_writes(q);
 }
 
-<<<<<<< HEAD
-void dm_table_set_restrictions(struct dm_table *t, struct request_queue *q,
-			       struct queue_limits *limits)
-=======
 int dm_table_set_restrictions(struct dm_table *t, struct request_queue *q,
 			      struct queue_limits *limits)
->>>>>>> 3b17187f
 {
 	bool wc = false, fua = false;
 	int page_size = PAGE_SIZE;
