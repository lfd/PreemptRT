--- conflicted
+++ resolved
@@ -1775,15 +1775,8 @@
 	 * here, but instead have to make sure we only set but never clear it
 	 * for now.
 	 */
-<<<<<<< HEAD
-	if (coherent) {
-		dev->archdata.dma_coherent = true;
-		dev->dma_coherent = true;
-	}
-=======
 	if (coherent)
 		dev->dma_coherent = true;
->>>>>>> 2cb8e624
 
 	/*
 	 * Don't override the dma_ops if they have already been set. Ideally
