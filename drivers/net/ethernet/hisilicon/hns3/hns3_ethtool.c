--- conflicted
+++ resolved
@@ -32,15 +32,12 @@
 	HNS3_TQP_STAT("tso_err", tx_tso_err),
 	HNS3_TQP_STAT("over_max_recursion", over_max_recursion),
 	HNS3_TQP_STAT("hw_limitation", hw_limitation),
-<<<<<<< HEAD
-=======
 	HNS3_TQP_STAT("bounce", tx_bounce),
 	HNS3_TQP_STAT("spare_full", tx_spare_full),
 	HNS3_TQP_STAT("copy_bits_err", copy_bits_err),
 	HNS3_TQP_STAT("sgl", tx_sgl),
 	HNS3_TQP_STAT("skb2sgl_err", skb2sgl_err),
 	HNS3_TQP_STAT("map_sg_err", map_sg_err),
->>>>>>> 3b17187f
 };
 
 #define HNS3_TXQ_STATS_COUNT ARRAY_SIZE(hns3_txq_stats)
@@ -411,21 +408,6 @@
 {
 	int st_param[HNS3_SELF_TEST_TYPE_NUM][2];
 	bool if_running = netif_running(ndev);
-<<<<<<< HEAD
-
-	if (hns3_nic_resetting(ndev)) {
-		netdev_err(ndev, "dev resetting!");
-		return;
-	}
-
-	/* Only do offline selftest, or pass by default */
-	if (eth_test->flags != ETH_TEST_FL_OFFLINE)
-		return;
-
-	hns3_selftest_prepare(ndev, if_running, st_param);
-	hns3_do_selftest(ndev, st_param, eth_test, data);
-	hns3_selftest_restore(ndev, if_running);
-=======
 
 	if (hns3_nic_resetting(ndev)) {
 		netdev_err(ndev, "dev resetting!");
@@ -452,7 +434,6 @@
 		clear_bit(HNAE3_PFLAG_LIMIT_PROMISC, &handle->priv_flags);
 
 	hns3_request_update_promisc_mode(handle);
->>>>>>> 3b17187f
 }
 
 static const struct hns3_pflag_desc hns3_priv_flags[HNAE3_PFLAG_MAX] = {
