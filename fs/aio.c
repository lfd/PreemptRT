/*
 *	An async IO implementation for Linux
 *	Written by Benjamin LaHaise <bcrl@kvack.org>
 *
 *	Implements an efficient asynchronous io interface.
 *
 *	Copyright 2000, 2001, 2002 Red Hat, Inc.  All Rights Reserved.
 *	Copyright 2018 Christoph Hellwig.
 *
 *	See ../COPYING for licensing terms.
 */
#define pr_fmt(fmt) "%s: " fmt, __func__

#include <linux/kernel.h>
#include <linux/init.h>
#include <linux/errno.h>
#include <linux/time.h>
#include <linux/aio_abi.h>
#include <linux/export.h>
#include <linux/syscalls.h>
#include <linux/backing-dev.h>
#include <linux/refcount.h>
#include <linux/uio.h>

#include <linux/sched/signal.h>
#include <linux/fs.h>
#include <linux/file.h>
#include <linux/mm.h>
#include <linux/mman.h>
#include <linux/mmu_context.h>
#include <linux/percpu.h>
#include <linux/slab.h>
#include <linux/timer.h>
#include <linux/aio.h>
#include <linux/highmem.h>
#include <linux/workqueue.h>
#include <linux/security.h>
#include <linux/eventfd.h>
#include <linux/blkdev.h>
#include <linux/compat.h>
#include <linux/migrate.h>
#include <linux/ramfs.h>
#include <linux/percpu-refcount.h>
#include <linux/mount.h>
#include <linux/pseudo_fs.h>

#include <asm/kmap_types.h>
#include <linux/uaccess.h>
#include <linux/nospec.h>

#include "internal.h"

#define KIOCB_KEY		0

#define AIO_RING_MAGIC			0xa10a10a1
#define AIO_RING_COMPAT_FEATURES	1
#define AIO_RING_INCOMPAT_FEATURES	0
struct aio_ring {
	unsigned	id;	/* kernel internal index number */
	unsigned	nr;	/* number of io_events */
	unsigned	head;	/* Written to by userland or under ring_lock
				 * mutex by aio_read_events_ring(). */
	unsigned	tail;

	unsigned	magic;
	unsigned	compat_features;
	unsigned	incompat_features;
	unsigned	header_length;	/* size of aio_ring */


	struct io_event		io_events[0];
}; /* 128 bytes + ring size */

/*
 * Plugging is meant to work with larger batches of IOs. If we don't
 * have more than the below, then don't bother setting up a plug.
 */
#define AIO_PLUG_THRESHOLD	2

#define AIO_RING_PAGES	8

struct kioctx_table {
	struct rcu_head		rcu;
	unsigned		nr;
	struct kioctx __rcu	*table[];
};

struct kioctx_cpu {
	unsigned		reqs_available;
};

struct ctx_rq_wait {
	struct completion comp;
	atomic_t count;
};

struct kioctx {
	struct percpu_ref	users;
	atomic_t		dead;

	struct percpu_ref	reqs;

	unsigned long		user_id;

	struct __percpu kioctx_cpu *cpu;

	/*
	 * For percpu reqs_available, number of slots we move to/from global
	 * counter at a time:
	 */
	unsigned		req_batch;
	/*
	 * This is what userspace passed to io_setup(), it's not used for
	 * anything but counting against the global max_reqs quota.
	 *
	 * The real limit is nr_events - 1, which will be larger (see
	 * aio_setup_ring())
	 */
	unsigned		max_reqs;

	/* Size of ringbuffer, in units of struct io_event */
	unsigned		nr_events;

	unsigned long		mmap_base;
	unsigned long		mmap_size;

	struct page		**ring_pages;
	long			nr_pages;

	struct rcu_work		free_rwork;	/* see free_ioctx() */

	/*
	 * signals when all in-flight requests are done
	 */
	struct ctx_rq_wait	*rq_wait;

	struct {
		/*
		 * This counts the number of available slots in the ringbuffer,
		 * so we avoid overflowing it: it's decremented (if positive)
		 * when allocating a kiocb and incremented when the resulting
		 * io_event is pulled off the ringbuffer.
		 *
		 * We batch accesses to it with a percpu version.
		 */
		atomic_t	reqs_available;
	} ____cacheline_aligned_in_smp;

	struct {
		spinlock_t	ctx_lock;
		struct list_head active_reqs;	/* used for cancellation */
	} ____cacheline_aligned_in_smp;

	struct {
		struct mutex	ring_lock;
		wait_queue_head_t wait;
	} ____cacheline_aligned_in_smp;

	struct {
		unsigned	tail;
		unsigned	completed_events;
		spinlock_t	completion_lock;
	} ____cacheline_aligned_in_smp;

	struct page		*internal_pages[AIO_RING_PAGES];
	struct file		*aio_ring_file;

	unsigned		id;
};

/*
 * First field must be the file pointer in all the
 * iocb unions! See also 'struct kiocb' in <linux/fs.h>
 */
struct fsync_iocb {
	struct file		*file;
	struct work_struct	work;
	bool			datasync;
};

struct poll_iocb {
	struct file		*file;
	struct wait_queue_head	*head;
	__poll_t		events;
	bool			done;
	bool			cancelled;
	struct wait_queue_entry	wait;
	struct work_struct	work;
};

/*
 * NOTE! Each of the iocb union members has the file pointer
 * as the first entry in their struct definition. So you can
 * access the file pointer through any of the sub-structs,
 * or directly as just 'ki_filp' in this struct.
 */
struct aio_kiocb {
	union {
		struct file		*ki_filp;
		struct kiocb		rw;
		struct fsync_iocb	fsync;
		struct poll_iocb	poll;
	};

	struct kioctx		*ki_ctx;
	kiocb_cancel_fn		*ki_cancel;

	struct io_event		ki_res;

	struct list_head	ki_list;	/* the aio core uses this
						 * for cancellation */
	refcount_t		ki_refcnt;

	/*
	 * If the aio_resfd field of the userspace iocb is not zero,
	 * this is the underlying eventfd context to deliver events to.
	 */
	struct eventfd_ctx	*ki_eventfd;
};

/*------ sysctl variables----*/
static DEFINE_SPINLOCK(aio_nr_lock);
unsigned long aio_nr;		/* current system wide number of aio requests */
unsigned long aio_max_nr = 0x10000; /* system wide maximum number of aio requests */
/*----end sysctl variables---*/

static struct kmem_cache	*kiocb_cachep;
static struct kmem_cache	*kioctx_cachep;

static struct vfsmount *aio_mnt;

static const struct file_operations aio_ring_fops;
static const struct address_space_operations aio_ctx_aops;

static struct file *aio_private_file(struct kioctx *ctx, loff_t nr_pages)
{
	struct file *file;
	struct inode *inode = alloc_anon_inode(aio_mnt->mnt_sb);
	if (IS_ERR(inode))
		return ERR_CAST(inode);

	inode->i_mapping->a_ops = &aio_ctx_aops;
	inode->i_mapping->private_data = ctx;
	inode->i_size = PAGE_SIZE * nr_pages;

	file = alloc_file_pseudo(inode, aio_mnt, "[aio]",
				O_RDWR, &aio_ring_fops);
	if (IS_ERR(file))
		iput(inode);
	return file;
}

static int aio_init_fs_context(struct fs_context *fc)
{
	if (!init_pseudo(fc, AIO_RING_MAGIC))
		return -ENOMEM;
	fc->s_iflags |= SB_I_NOEXEC;
	return 0;
}

/* aio_setup
 *	Creates the slab caches used by the aio routines, panic on
 *	failure as this is done early during the boot sequence.
 */
static int __init aio_setup(void)
{
	static struct file_system_type aio_fs = {
		.name		= "aio",
		.init_fs_context = aio_init_fs_context,
		.kill_sb	= kill_anon_super,
	};
	aio_mnt = kern_mount(&aio_fs);
	if (IS_ERR(aio_mnt))
		panic("Failed to create aio fs mount.");

	kiocb_cachep = KMEM_CACHE(aio_kiocb, SLAB_HWCACHE_ALIGN|SLAB_PANIC);
	kioctx_cachep = KMEM_CACHE(kioctx,SLAB_HWCACHE_ALIGN|SLAB_PANIC);
	return 0;
}
__initcall(aio_setup);

static void put_aio_ring_file(struct kioctx *ctx)
{
	struct file *aio_ring_file = ctx->aio_ring_file;
	struct address_space *i_mapping;

	if (aio_ring_file) {
		truncate_setsize(file_inode(aio_ring_file), 0);

		/* Prevent further access to the kioctx from migratepages */
		i_mapping = aio_ring_file->f_mapping;
		spin_lock(&i_mapping->private_lock);
		i_mapping->private_data = NULL;
		ctx->aio_ring_file = NULL;
		spin_unlock(&i_mapping->private_lock);

		fput(aio_ring_file);
	}
}

static void aio_free_ring(struct kioctx *ctx)
{
	int i;

	/* Disconnect the kiotx from the ring file.  This prevents future
	 * accesses to the kioctx from page migration.
	 */
	put_aio_ring_file(ctx);

	for (i = 0; i < ctx->nr_pages; i++) {
		struct page *page;
		pr_debug("pid(%d) [%d] page->count=%d\n", current->pid, i,
				page_count(ctx->ring_pages[i]));
		page = ctx->ring_pages[i];
		if (!page)
			continue;
		ctx->ring_pages[i] = NULL;
		put_page(page);
	}

	if (ctx->ring_pages && ctx->ring_pages != ctx->internal_pages) {
		kfree(ctx->ring_pages);
		ctx->ring_pages = NULL;
	}
}

static int aio_ring_mremap(struct vm_area_struct *vma)
{
	struct file *file = vma->vm_file;
	struct mm_struct *mm = vma->vm_mm;
	struct kioctx_table *table;
	int i, res = -EINVAL;

	spin_lock(&mm->ioctx_lock);
	rcu_read_lock();
	table = rcu_dereference(mm->ioctx_table);
	for (i = 0; i < table->nr; i++) {
		struct kioctx *ctx;

		ctx = rcu_dereference(table->table[i]);
		if (ctx && ctx->aio_ring_file == file) {
			if (!atomic_read(&ctx->dead)) {
				ctx->user_id = ctx->mmap_base = vma->vm_start;
				res = 0;
			}
			break;
		}
	}

	rcu_read_unlock();
	spin_unlock(&mm->ioctx_lock);
	return res;
}

static const struct vm_operations_struct aio_ring_vm_ops = {
	.mremap		= aio_ring_mremap,
#if IS_ENABLED(CONFIG_MMU)
	.fault		= filemap_fault,
	.map_pages	= filemap_map_pages,
	.page_mkwrite	= filemap_page_mkwrite,
#endif
};

static int aio_ring_mmap(struct file *file, struct vm_area_struct *vma)
{
	vma->vm_flags |= VM_DONTEXPAND;
	vma->vm_ops = &aio_ring_vm_ops;
	return 0;
}

static const struct file_operations aio_ring_fops = {
	.mmap = aio_ring_mmap,
};

#if IS_ENABLED(CONFIG_MIGRATION)
static int aio_migratepage(struct address_space *mapping, struct page *new,
			struct page *old, enum migrate_mode mode)
{
	struct kioctx *ctx;
	unsigned long flags;
	pgoff_t idx;
	int rc;

	/*
	 * We cannot support the _NO_COPY case here, because copy needs to
	 * happen under the ctx->completion_lock. That does not work with the
	 * migration workflow of MIGRATE_SYNC_NO_COPY.
	 */
	if (mode == MIGRATE_SYNC_NO_COPY)
		return -EINVAL;

	rc = 0;

	/* mapping->private_lock here protects against the kioctx teardown.  */
	spin_lock(&mapping->private_lock);
	ctx = mapping->private_data;
	if (!ctx) {
		rc = -EINVAL;
		goto out;
	}

	/* The ring_lock mutex.  The prevents aio_read_events() from writing
	 * to the ring's head, and prevents page migration from mucking in
	 * a partially initialized kiotx.
	 */
	if (!mutex_trylock(&ctx->ring_lock)) {
		rc = -EAGAIN;
		goto out;
	}

	idx = old->index;
	if (idx < (pgoff_t)ctx->nr_pages) {
		/* Make sure the old page hasn't already been changed */
		if (ctx->ring_pages[idx] != old)
			rc = -EAGAIN;
	} else
		rc = -EINVAL;

	if (rc != 0)
		goto out_unlock;

	/* Writeback must be complete */
	BUG_ON(PageWriteback(old));
	get_page(new);

	rc = migrate_page_move_mapping(mapping, new, old, 1);
	if (rc != MIGRATEPAGE_SUCCESS) {
		put_page(new);
		goto out_unlock;
	}

	/* Take completion_lock to prevent other writes to the ring buffer
	 * while the old page is copied to the new.  This prevents new
	 * events from being lost.
	 */
	spin_lock_irqsave(&ctx->completion_lock, flags);
	migrate_page_copy(new, old);
	BUG_ON(ctx->ring_pages[idx] != old);
	ctx->ring_pages[idx] = new;
	spin_unlock_irqrestore(&ctx->completion_lock, flags);

	/* The old page is no longer accessible. */
	put_page(old);

out_unlock:
	mutex_unlock(&ctx->ring_lock);
out:
	spin_unlock(&mapping->private_lock);
	return rc;
}
#endif

static const struct address_space_operations aio_ctx_aops = {
	.set_page_dirty = __set_page_dirty_no_writeback,
#if IS_ENABLED(CONFIG_MIGRATION)
	.migratepage	= aio_migratepage,
#endif
};

static int aio_setup_ring(struct kioctx *ctx, unsigned int nr_events)
{
	struct aio_ring *ring;
	struct mm_struct *mm = current->mm;
	unsigned long size, unused;
	int nr_pages;
	int i;
	struct file *file;

	/* Compensate for the ring buffer's head/tail overlap entry */
	nr_events += 2;	/* 1 is required, 2 for good luck */

	size = sizeof(struct aio_ring);
	size += sizeof(struct io_event) * nr_events;

	nr_pages = PFN_UP(size);
	if (nr_pages < 0)
		return -EINVAL;

	file = aio_private_file(ctx, nr_pages);
	if (IS_ERR(file)) {
		ctx->aio_ring_file = NULL;
		return -ENOMEM;
	}

	ctx->aio_ring_file = file;
	nr_events = (PAGE_SIZE * nr_pages - sizeof(struct aio_ring))
			/ sizeof(struct io_event);

	ctx->ring_pages = ctx->internal_pages;
	if (nr_pages > AIO_RING_PAGES) {
		ctx->ring_pages = kcalloc(nr_pages, sizeof(struct page *),
					  GFP_KERNEL);
		if (!ctx->ring_pages) {
			put_aio_ring_file(ctx);
			return -ENOMEM;
		}
	}

	for (i = 0; i < nr_pages; i++) {
		struct page *page;
		page = find_or_create_page(file->f_mapping,
					   i, GFP_HIGHUSER | __GFP_ZERO);
		if (!page)
			break;
		pr_debug("pid(%d) page[%d]->count=%d\n",
			 current->pid, i, page_count(page));
		SetPageUptodate(page);
		unlock_page(page);

		ctx->ring_pages[i] = page;
	}
	ctx->nr_pages = i;

	if (unlikely(i != nr_pages)) {
		aio_free_ring(ctx);
		return -ENOMEM;
	}

	ctx->mmap_size = nr_pages * PAGE_SIZE;
	pr_debug("attempting mmap of %lu bytes\n", ctx->mmap_size);

	if (down_write_killable(&mm->mmap_sem)) {
		ctx->mmap_size = 0;
		aio_free_ring(ctx);
		return -EINTR;
	}

	ctx->mmap_base = do_mmap_pgoff(ctx->aio_ring_file, 0, ctx->mmap_size,
				       PROT_READ | PROT_WRITE,
				       MAP_SHARED, 0, &unused, NULL);
	up_write(&mm->mmap_sem);
	if (IS_ERR((void *)ctx->mmap_base)) {
		ctx->mmap_size = 0;
		aio_free_ring(ctx);
		return -ENOMEM;
	}

	pr_debug("mmap address: 0x%08lx\n", ctx->mmap_base);

	ctx->user_id = ctx->mmap_base;
	ctx->nr_events = nr_events; /* trusted copy */

	ring = kmap_atomic(ctx->ring_pages[0]);
	ring->nr = nr_events;	/* user copy */
	ring->id = ~0U;
	ring->head = ring->tail = 0;
	ring->magic = AIO_RING_MAGIC;
	ring->compat_features = AIO_RING_COMPAT_FEATURES;
	ring->incompat_features = AIO_RING_INCOMPAT_FEATURES;
	ring->header_length = sizeof(struct aio_ring);
	kunmap_atomic(ring);
	flush_dcache_page(ctx->ring_pages[0]);

	return 0;
}

#define AIO_EVENTS_PER_PAGE	(PAGE_SIZE / sizeof(struct io_event))
#define AIO_EVENTS_FIRST_PAGE	((PAGE_SIZE - sizeof(struct aio_ring)) / sizeof(struct io_event))
#define AIO_EVENTS_OFFSET	(AIO_EVENTS_PER_PAGE - AIO_EVENTS_FIRST_PAGE)

void kiocb_set_cancel_fn(struct kiocb *iocb, kiocb_cancel_fn *cancel)
{
	struct aio_kiocb *req = container_of(iocb, struct aio_kiocb, rw);
	struct kioctx *ctx = req->ki_ctx;
	unsigned long flags;

	if (WARN_ON_ONCE(!list_empty(&req->ki_list)))
		return;

	spin_lock_irqsave(&ctx->ctx_lock, flags);
	list_add_tail(&req->ki_list, &ctx->active_reqs);
	req->ki_cancel = cancel;
	spin_unlock_irqrestore(&ctx->ctx_lock, flags);
}
EXPORT_SYMBOL(kiocb_set_cancel_fn);

/*
 * free_ioctx() should be RCU delayed to synchronize against the RCU
 * protected lookup_ioctx() and also needs process context to call
 * aio_free_ring().  Use rcu_work.
 */
static void free_ioctx(struct work_struct *work)
{
	struct kioctx *ctx = container_of(to_rcu_work(work), struct kioctx,
					  free_rwork);
	pr_debug("freeing %p\n", ctx);

	aio_free_ring(ctx);
	free_percpu(ctx->cpu);
	percpu_ref_exit(&ctx->reqs);
	percpu_ref_exit(&ctx->users);
	kmem_cache_free(kioctx_cachep, ctx);
}

static void free_ioctx_reqs(struct percpu_ref *ref)
{
	struct kioctx *ctx = container_of(ref, struct kioctx, reqs);

	/* At this point we know that there are no any in-flight requests */
	if (ctx->rq_wait && atomic_dec_and_test(&ctx->rq_wait->count))
		complete(&ctx->rq_wait->comp);

	/* Synchronize against RCU protected table->table[] dereferences */
	INIT_RCU_WORK(&ctx->free_rwork, free_ioctx);
	queue_rcu_work(system_wq, &ctx->free_rwork);
}

/*
 * When this function runs, the kioctx has been removed from the "hash table"
 * and ctx->users has dropped to 0, so we know no more kiocbs can be submitted -
 * now it's safe to cancel any that need to be.
 */
static void free_ioctx_users(struct percpu_ref *ref)
{
	struct kioctx *ctx = container_of(ref, struct kioctx, users);
	struct aio_kiocb *req;

	spin_lock_irq(&ctx->ctx_lock);

	while (!list_empty(&ctx->active_reqs)) {
		req = list_first_entry(&ctx->active_reqs,
				       struct aio_kiocb, ki_list);
		req->ki_cancel(&req->rw);
		list_del_init(&req->ki_list);
	}

	spin_unlock_irq(&ctx->ctx_lock);

	percpu_ref_kill(&ctx->reqs);
	percpu_ref_put(&ctx->reqs);
}

static int ioctx_add_table(struct kioctx *ctx, struct mm_struct *mm)
{
	unsigned i, new_nr;
	struct kioctx_table *table, *old;
	struct aio_ring *ring;

	spin_lock(&mm->ioctx_lock);
	table = rcu_dereference_raw(mm->ioctx_table);

	while (1) {
		if (table)
			for (i = 0; i < table->nr; i++)
				if (!rcu_access_pointer(table->table[i])) {
					ctx->id = i;
					rcu_assign_pointer(table->table[i], ctx);
					spin_unlock(&mm->ioctx_lock);

					/* While kioctx setup is in progress,
					 * we are protected from page migration
					 * changes ring_pages by ->ring_lock.
					 */
					ring = kmap_atomic(ctx->ring_pages[0]);
					ring->id = ctx->id;
					kunmap_atomic(ring);
					return 0;
				}

		new_nr = (table ? table->nr : 1) * 4;
		spin_unlock(&mm->ioctx_lock);

		table = kzalloc(sizeof(*table) + sizeof(struct kioctx *) *
				new_nr, GFP_KERNEL);
		if (!table)
			return -ENOMEM;

		table->nr = new_nr;

		spin_lock(&mm->ioctx_lock);
		old = rcu_dereference_raw(mm->ioctx_table);

		if (!old) {
			rcu_assign_pointer(mm->ioctx_table, table);
		} else if (table->nr > old->nr) {
			memcpy(table->table, old->table,
			       old->nr * sizeof(struct kioctx *));

			rcu_assign_pointer(mm->ioctx_table, table);
			kfree_rcu(old, rcu);
		} else {
			kfree(table);
			table = old;
		}
	}
}

static void aio_nr_sub(unsigned nr)
{
	spin_lock(&aio_nr_lock);
	if (WARN_ON(aio_nr - nr > aio_nr))
		aio_nr = 0;
	else
		aio_nr -= nr;
	spin_unlock(&aio_nr_lock);
}

/* ioctx_alloc
 *	Allocates and initializes an ioctx.  Returns an ERR_PTR if it failed.
 */
static struct kioctx *ioctx_alloc(unsigned nr_events)
{
	struct mm_struct *mm = current->mm;
	struct kioctx *ctx;
	int err = -ENOMEM;

	/*
	 * Store the original nr_events -- what userspace passed to io_setup(),
	 * for counting against the global limit -- before it changes.
	 */
	unsigned int max_reqs = nr_events;

	/*
	 * We keep track of the number of available ringbuffer slots, to prevent
	 * overflow (reqs_available), and we also use percpu counters for this.
	 *
	 * So since up to half the slots might be on other cpu's percpu counters
	 * and unavailable, double nr_events so userspace sees what they
	 * expected: additionally, we move req_batch slots to/from percpu
	 * counters at a time, so make sure that isn't 0:
	 */
	nr_events = max(nr_events, num_possible_cpus() * 4);
	nr_events *= 2;

	/* Prevent overflows */
	if (nr_events > (0x10000000U / sizeof(struct io_event))) {
		pr_debug("ENOMEM: nr_events too high\n");
		return ERR_PTR(-EINVAL);
	}

	if (!nr_events || (unsigned long)max_reqs > aio_max_nr)
		return ERR_PTR(-EAGAIN);

	ctx = kmem_cache_zalloc(kioctx_cachep, GFP_KERNEL);
	if (!ctx)
		return ERR_PTR(-ENOMEM);

	ctx->max_reqs = max_reqs;

	spin_lock_init(&ctx->ctx_lock);
	spin_lock_init(&ctx->completion_lock);
	mutex_init(&ctx->ring_lock);
	/* Protect against page migration throughout kiotx setup by keeping
	 * the ring_lock mutex held until setup is complete. */
	mutex_lock(&ctx->ring_lock);
	init_waitqueue_head(&ctx->wait);

	INIT_LIST_HEAD(&ctx->active_reqs);

	if (percpu_ref_init(&ctx->users, free_ioctx_users, 0, GFP_KERNEL))
		goto err;

	if (percpu_ref_init(&ctx->reqs, free_ioctx_reqs, 0, GFP_KERNEL))
		goto err;

	ctx->cpu = alloc_percpu(struct kioctx_cpu);
	if (!ctx->cpu)
		goto err;

	err = aio_setup_ring(ctx, nr_events);
	if (err < 0)
		goto err;

	atomic_set(&ctx->reqs_available, ctx->nr_events - 1);
	ctx->req_batch = (ctx->nr_events - 1) / (num_possible_cpus() * 4);
	if (ctx->req_batch < 1)
		ctx->req_batch = 1;

	/* limit the number of system wide aios */
	spin_lock(&aio_nr_lock);
	if (aio_nr + ctx->max_reqs > aio_max_nr ||
	    aio_nr + ctx->max_reqs < aio_nr) {
		spin_unlock(&aio_nr_lock);
		err = -EAGAIN;
		goto err_ctx;
	}
	aio_nr += ctx->max_reqs;
	spin_unlock(&aio_nr_lock);

	percpu_ref_get(&ctx->users);	/* io_setup() will drop this ref */
	percpu_ref_get(&ctx->reqs);	/* free_ioctx_users() will drop this */

	err = ioctx_add_table(ctx, mm);
	if (err)
		goto err_cleanup;

	/* Release the ring_lock mutex now that all setup is complete. */
	mutex_unlock(&ctx->ring_lock);

	pr_debug("allocated ioctx %p[%ld]: mm=%p mask=0x%x\n",
		 ctx, ctx->user_id, mm, ctx->nr_events);
	return ctx;

err_cleanup:
	aio_nr_sub(ctx->max_reqs);
err_ctx:
	atomic_set(&ctx->dead, 1);
	if (ctx->mmap_size)
		vm_munmap(ctx->mmap_base, ctx->mmap_size);
	aio_free_ring(ctx);
err:
	mutex_unlock(&ctx->ring_lock);
	free_percpu(ctx->cpu);
	percpu_ref_exit(&ctx->reqs);
	percpu_ref_exit(&ctx->users);
	kmem_cache_free(kioctx_cachep, ctx);
	pr_debug("error allocating ioctx %d\n", err);
	return ERR_PTR(err);
}

/* kill_ioctx
 *	Cancels all outstanding aio requests on an aio context.  Used
 *	when the processes owning a context have all exited to encourage
 *	the rapid destruction of the kioctx.
 */
static int kill_ioctx(struct mm_struct *mm, struct kioctx *ctx,
		      struct ctx_rq_wait *wait)
{
	struct kioctx_table *table;

	spin_lock(&mm->ioctx_lock);
	if (atomic_xchg(&ctx->dead, 1)) {
		spin_unlock(&mm->ioctx_lock);
		return -EINVAL;
	}

	table = rcu_dereference_raw(mm->ioctx_table);
	WARN_ON(ctx != rcu_access_pointer(table->table[ctx->id]));
	RCU_INIT_POINTER(table->table[ctx->id], NULL);
	spin_unlock(&mm->ioctx_lock);

	/* free_ioctx_reqs() will do the necessary RCU synchronization */
	wake_up_all(&ctx->wait);

	/*
	 * It'd be more correct to do this in free_ioctx(), after all
	 * the outstanding kiocbs have finished - but by then io_destroy
	 * has already returned, so io_setup() could potentially return
	 * -EAGAIN with no ioctxs actually in use (as far as userspace
	 *  could tell).
	 */
	aio_nr_sub(ctx->max_reqs);

	if (ctx->mmap_size)
		vm_munmap(ctx->mmap_base, ctx->mmap_size);

	ctx->rq_wait = wait;
	percpu_ref_kill(&ctx->users);
	return 0;
}

/*
 * exit_aio: called when the last user of mm goes away.  At this point, there is
 * no way for any new requests to be submited or any of the io_* syscalls to be
 * called on the context.
 *
 * There may be outstanding kiocbs, but free_ioctx() will explicitly wait on
 * them.
 */
void exit_aio(struct mm_struct *mm)
{
	struct kioctx_table *table = rcu_dereference_raw(mm->ioctx_table);
	struct ctx_rq_wait wait;
	int i, skipped;

	if (!table)
		return;

	atomic_set(&wait.count, table->nr);
	init_completion(&wait.comp);

	skipped = 0;
	for (i = 0; i < table->nr; ++i) {
		struct kioctx *ctx =
			rcu_dereference_protected(table->table[i], true);

		if (!ctx) {
			skipped++;
			continue;
		}

		/*
		 * We don't need to bother with munmap() here - exit_mmap(mm)
		 * is coming and it'll unmap everything. And we simply can't,
		 * this is not necessarily our ->mm.
		 * Since kill_ioctx() uses non-zero ->mmap_size as indicator
		 * that it needs to unmap the area, just set it to 0.
		 */
		ctx->mmap_size = 0;
		kill_ioctx(mm, ctx, &wait);
	}

	if (!atomic_sub_and_test(skipped, &wait.count)) {
		/* Wait until all IO for the context are done. */
		wait_for_completion(&wait.comp);
	}

	RCU_INIT_POINTER(mm->ioctx_table, NULL);
	kfree(table);
}

static void put_reqs_available(struct kioctx *ctx, unsigned nr)
{
	struct kioctx_cpu *kcpu;
	unsigned long flags;

	local_irq_save(flags);
	kcpu = this_cpu_ptr(ctx->cpu);
	kcpu->reqs_available += nr;

	while (kcpu->reqs_available >= ctx->req_batch * 2) {
		kcpu->reqs_available -= ctx->req_batch;
		atomic_add(ctx->req_batch, &ctx->reqs_available);
	}

	local_irq_restore(flags);
}

static bool __get_reqs_available(struct kioctx *ctx)
{
	struct kioctx_cpu *kcpu;
	bool ret = false;
	unsigned long flags;

	local_irq_save(flags);
	kcpu = this_cpu_ptr(ctx->cpu);
	if (!kcpu->reqs_available) {
		int old, avail = atomic_read(&ctx->reqs_available);

		do {
			if (avail < ctx->req_batch)
				goto out;

			old = avail;
			avail = atomic_cmpxchg(&ctx->reqs_available,
					       avail, avail - ctx->req_batch);
		} while (avail != old);

		kcpu->reqs_available += ctx->req_batch;
	}

	ret = true;
	kcpu->reqs_available--;
out:
	local_irq_restore(flags);
	return ret;
}

/* refill_reqs_available
 *	Updates the reqs_available reference counts used for tracking the
 *	number of free slots in the completion ring.  This can be called
 *	from aio_complete() (to optimistically update reqs_available) or
 *	from aio_get_req() (the we're out of events case).  It must be
 *	called holding ctx->completion_lock.
 */
static void refill_reqs_available(struct kioctx *ctx, unsigned head,
                                  unsigned tail)
{
	unsigned events_in_ring, completed;

	/* Clamp head since userland can write to it. */
	head %= ctx->nr_events;
	if (head <= tail)
		events_in_ring = tail - head;
	else
		events_in_ring = ctx->nr_events - (head - tail);

	completed = ctx->completed_events;
	if (events_in_ring < completed)
		completed -= events_in_ring;
	else
		completed = 0;

	if (!completed)
		return;

	ctx->completed_events -= completed;
	put_reqs_available(ctx, completed);
}

/* user_refill_reqs_available
 *	Called to refill reqs_available when aio_get_req() encounters an
 *	out of space in the completion ring.
 */
static void user_refill_reqs_available(struct kioctx *ctx)
{
	spin_lock_irq(&ctx->completion_lock);
	if (ctx->completed_events) {
		struct aio_ring *ring;
		unsigned head;

		/* Access of ring->head may race with aio_read_events_ring()
		 * here, but that's okay since whether we read the old version
		 * or the new version, and either will be valid.  The important
		 * part is that head cannot pass tail since we prevent
		 * aio_complete() from updating tail by holding
		 * ctx->completion_lock.  Even if head is invalid, the check
		 * against ctx->completed_events below will make sure we do the
		 * safe/right thing.
		 */
		ring = kmap_atomic(ctx->ring_pages[0]);
		head = ring->head;
		kunmap_atomic(ring);

		refill_reqs_available(ctx, head, ctx->tail);
	}

	spin_unlock_irq(&ctx->completion_lock);
}

static bool get_reqs_available(struct kioctx *ctx)
{
	if (__get_reqs_available(ctx))
		return true;
	user_refill_reqs_available(ctx);
	return __get_reqs_available(ctx);
}

/* aio_get_req
 *	Allocate a slot for an aio request.
 * Returns NULL if no requests are free.
 *
 * The refcount is initialized to 2 - one for the async op completion,
 * one for the synchronous code that does this.
 */
static inline struct aio_kiocb *aio_get_req(struct kioctx *ctx)
{
	struct aio_kiocb *req;

	req = kmem_cache_alloc(kiocb_cachep, GFP_KERNEL);
	if (unlikely(!req))
		return NULL;
<<<<<<< HEAD
=======

	if (unlikely(!get_reqs_available(ctx))) {
		kmem_cache_free(kiocb_cachep, req);
		return NULL;
	}
>>>>>>> f7688b48

	percpu_ref_get(&ctx->reqs);
	req->ki_ctx = ctx;
	INIT_LIST_HEAD(&req->ki_list);
	refcount_set(&req->ki_refcnt, 2);
	req->ki_eventfd = NULL;
	return req;
}

static struct kioctx *lookup_ioctx(unsigned long ctx_id)
{
	struct aio_ring __user *ring  = (void __user *)ctx_id;
	struct mm_struct *mm = current->mm;
	struct kioctx *ctx, *ret = NULL;
	struct kioctx_table *table;
	unsigned id;

	if (get_user(id, &ring->id))
		return NULL;

	rcu_read_lock();
	table = rcu_dereference(mm->ioctx_table);

	if (!table || id >= table->nr)
		goto out;

	id = array_index_nospec(id, table->nr);
	ctx = rcu_dereference(table->table[id]);
	if (ctx && ctx->user_id == ctx_id) {
		if (percpu_ref_tryget_live(&ctx->users))
			ret = ctx;
	}
out:
	rcu_read_unlock();
	return ret;
}

static inline void iocb_destroy(struct aio_kiocb *iocb)
{
<<<<<<< HEAD
=======
	if (iocb->ki_eventfd)
		eventfd_ctx_put(iocb->ki_eventfd);
>>>>>>> f7688b48
	if (iocb->ki_filp)
		fput(iocb->ki_filp);
	percpu_ref_put(&iocb->ki_ctx->reqs);
	kmem_cache_free(kiocb_cachep, iocb);
}

/* aio_complete
 *	Called when the io request on the given iocb is complete.
 */
static void aio_complete(struct aio_kiocb *iocb)
{
	struct kioctx	*ctx = iocb->ki_ctx;
	struct aio_ring	*ring;
	struct io_event	*ev_page, *event;
	unsigned tail, pos, head;
	unsigned long	flags;

	/*
	 * Add a completion event to the ring buffer. Must be done holding
	 * ctx->completion_lock to prevent other code from messing with the tail
	 * pointer since we might be called from irq context.
	 */
	spin_lock_irqsave(&ctx->completion_lock, flags);

	tail = ctx->tail;
	pos = tail + AIO_EVENTS_OFFSET;

	if (++tail >= ctx->nr_events)
		tail = 0;

	ev_page = kmap_atomic(ctx->ring_pages[pos / AIO_EVENTS_PER_PAGE]);
	event = ev_page + pos % AIO_EVENTS_PER_PAGE;

	*event = iocb->ki_res;

	kunmap_atomic(ev_page);
	flush_dcache_page(ctx->ring_pages[pos / AIO_EVENTS_PER_PAGE]);

	pr_debug("%p[%u]: %p: %p %Lx %Lx %Lx\n", ctx, tail, iocb,
		 (void __user *)(unsigned long)iocb->ki_res.obj,
		 iocb->ki_res.data, iocb->ki_res.res, iocb->ki_res.res2);

	/* after flagging the request as done, we
	 * must never even look at it again
	 */
	smp_wmb();	/* make event visible before updating tail */

	ctx->tail = tail;

	ring = kmap_atomic(ctx->ring_pages[0]);
	head = ring->head;
	ring->tail = tail;
	kunmap_atomic(ring);
	flush_dcache_page(ctx->ring_pages[0]);

	ctx->completed_events++;
	if (ctx->completed_events > 1)
		refill_reqs_available(ctx, head, tail);
	spin_unlock_irqrestore(&ctx->completion_lock, flags);

	pr_debug("added to ring %p at [%u]\n", iocb, tail);

	/*
	 * Check if the user asked us to deliver the result through an
	 * eventfd. The eventfd_signal() function is safe to be called
	 * from IRQ context.
	 */
	if (iocb->ki_eventfd)
		eventfd_signal(iocb->ki_eventfd, 1);

	/*
	 * We have to order our ring_info tail store above and test
	 * of the wait list below outside the wait lock.  This is
	 * like in wake_up_bit() where clearing a bit has to be
	 * ordered with the unlocked test.
	 */
	smp_mb();

	if (waitqueue_active(&ctx->wait))
		wake_up(&ctx->wait);
}

static inline void iocb_put(struct aio_kiocb *iocb)
{
	if (refcount_dec_and_test(&iocb->ki_refcnt)) {
		aio_complete(iocb);
		iocb_destroy(iocb);
	}
}

/* aio_read_events_ring
 *	Pull an event off of the ioctx's event ring.  Returns the number of
 *	events fetched
 */
static long aio_read_events_ring(struct kioctx *ctx,
				 struct io_event __user *event, long nr)
{
	struct aio_ring *ring;
	unsigned head, tail, pos;
	long ret = 0;
	int copy_ret;

	/*
	 * The mutex can block and wake us up and that will cause
	 * wait_event_interruptible_hrtimeout() to schedule without sleeping
	 * and repeat. This should be rare enough that it doesn't cause
	 * peformance issues. See the comment in read_events() for more detail.
	 */
	sched_annotate_sleep();
	mutex_lock(&ctx->ring_lock);

	/* Access to ->ring_pages here is protected by ctx->ring_lock. */
	ring = kmap_atomic(ctx->ring_pages[0]);
	head = ring->head;
	tail = ring->tail;
	kunmap_atomic(ring);

	/*
	 * Ensure that once we've read the current tail pointer, that
	 * we also see the events that were stored up to the tail.
	 */
	smp_rmb();

	pr_debug("h%u t%u m%u\n", head, tail, ctx->nr_events);

	if (head == tail)
		goto out;

	head %= ctx->nr_events;
	tail %= ctx->nr_events;

	while (ret < nr) {
		long avail;
		struct io_event *ev;
		struct page *page;

		avail = (head <= tail ?  tail : ctx->nr_events) - head;
		if (head == tail)
			break;

		pos = head + AIO_EVENTS_OFFSET;
		page = ctx->ring_pages[pos / AIO_EVENTS_PER_PAGE];
		pos %= AIO_EVENTS_PER_PAGE;

		avail = min(avail, nr - ret);
		avail = min_t(long, avail, AIO_EVENTS_PER_PAGE - pos);

		ev = kmap(page);
		copy_ret = copy_to_user(event + ret, ev + pos,
					sizeof(*ev) * avail);
		kunmap(page);

		if (unlikely(copy_ret)) {
			ret = -EFAULT;
			goto out;
		}

		ret += avail;
		head += avail;
		head %= ctx->nr_events;
	}

	ring = kmap_atomic(ctx->ring_pages[0]);
	ring->head = head;
	kunmap_atomic(ring);
	flush_dcache_page(ctx->ring_pages[0]);

	pr_debug("%li  h%u t%u\n", ret, head, tail);
out:
	mutex_unlock(&ctx->ring_lock);

	return ret;
}

static bool aio_read_events(struct kioctx *ctx, long min_nr, long nr,
			    struct io_event __user *event, long *i)
{
	long ret = aio_read_events_ring(ctx, event + *i, nr - *i);

	if (ret > 0)
		*i += ret;

	if (unlikely(atomic_read(&ctx->dead)))
		ret = -EINVAL;

	if (!*i)
		*i = ret;

	return ret < 0 || *i >= min_nr;
}

static long read_events(struct kioctx *ctx, long min_nr, long nr,
			struct io_event __user *event,
			ktime_t until)
{
	long ret = 0;

	/*
	 * Note that aio_read_events() is being called as the conditional - i.e.
	 * we're calling it after prepare_to_wait() has set task state to
	 * TASK_INTERRUPTIBLE.
	 *
	 * But aio_read_events() can block, and if it blocks it's going to flip
	 * the task state back to TASK_RUNNING.
	 *
	 * This should be ok, provided it doesn't flip the state back to
	 * TASK_RUNNING and return 0 too much - that causes us to spin. That
	 * will only happen if the mutex_lock() call blocks, and we then find
	 * the ringbuffer empty. So in practice we should be ok, but it's
	 * something to be aware of when touching this code.
	 */
	if (until == 0)
		aio_read_events(ctx, min_nr, nr, event, &ret);
	else
		wait_event_interruptible_hrtimeout(ctx->wait,
				aio_read_events(ctx, min_nr, nr, event, &ret),
				until);
	return ret;
}

/* sys_io_setup:
 *	Create an aio_context capable of receiving at least nr_events.
 *	ctxp must not point to an aio_context that already exists, and
 *	must be initialized to 0 prior to the call.  On successful
 *	creation of the aio_context, *ctxp is filled in with the resulting 
 *	handle.  May fail with -EINVAL if *ctxp is not initialized,
 *	if the specified nr_events exceeds internal limits.  May fail 
 *	with -EAGAIN if the specified nr_events exceeds the user's limit 
 *	of available events.  May fail with -ENOMEM if insufficient kernel
 *	resources are available.  May fail with -EFAULT if an invalid
 *	pointer is passed for ctxp.  Will fail with -ENOSYS if not
 *	implemented.
 */
SYSCALL_DEFINE2(io_setup, unsigned, nr_events, aio_context_t __user *, ctxp)
{
	struct kioctx *ioctx = NULL;
	unsigned long ctx;
	long ret;

	ret = get_user(ctx, ctxp);
	if (unlikely(ret))
		goto out;

	ret = -EINVAL;
	if (unlikely(ctx || nr_events == 0)) {
		pr_debug("EINVAL: ctx %lu nr_events %u\n",
		         ctx, nr_events);
		goto out;
	}

	ioctx = ioctx_alloc(nr_events);
	ret = PTR_ERR(ioctx);
	if (!IS_ERR(ioctx)) {
		ret = put_user(ioctx->user_id, ctxp);
		if (ret)
			kill_ioctx(current->mm, ioctx, NULL);
		percpu_ref_put(&ioctx->users);
	}

out:
	return ret;
}

#ifdef CONFIG_COMPAT
COMPAT_SYSCALL_DEFINE2(io_setup, unsigned, nr_events, u32 __user *, ctx32p)
{
	struct kioctx *ioctx = NULL;
	unsigned long ctx;
	long ret;

	ret = get_user(ctx, ctx32p);
	if (unlikely(ret))
		goto out;

	ret = -EINVAL;
	if (unlikely(ctx || nr_events == 0)) {
		pr_debug("EINVAL: ctx %lu nr_events %u\n",
		         ctx, nr_events);
		goto out;
	}

	ioctx = ioctx_alloc(nr_events);
	ret = PTR_ERR(ioctx);
	if (!IS_ERR(ioctx)) {
		/* truncating is ok because it's a user address */
		ret = put_user((u32)ioctx->user_id, ctx32p);
		if (ret)
			kill_ioctx(current->mm, ioctx, NULL);
		percpu_ref_put(&ioctx->users);
	}

out:
	return ret;
}
#endif

/* sys_io_destroy:
 *	Destroy the aio_context specified.  May cancel any outstanding 
 *	AIOs and block on completion.  Will fail with -ENOSYS if not
 *	implemented.  May fail with -EINVAL if the context pointed to
 *	is invalid.
 */
SYSCALL_DEFINE1(io_destroy, aio_context_t, ctx)
{
	struct kioctx *ioctx = lookup_ioctx(ctx);
	if (likely(NULL != ioctx)) {
		struct ctx_rq_wait wait;
		int ret;

		init_completion(&wait.comp);
		atomic_set(&wait.count, 1);

		/* Pass requests_done to kill_ioctx() where it can be set
		 * in a thread-safe way. If we try to set it here then we have
		 * a race condition if two io_destroy() called simultaneously.
		 */
		ret = kill_ioctx(current->mm, ioctx, &wait);
		percpu_ref_put(&ioctx->users);

		/* Wait until all IO for the context are done. Otherwise kernel
		 * keep using user-space buffers even if user thinks the context
		 * is destroyed.
		 */
		if (!ret)
			wait_for_completion(&wait.comp);

		return ret;
	}
	pr_debug("EINVAL: invalid context id\n");
	return -EINVAL;
}

static void aio_remove_iocb(struct aio_kiocb *iocb)
{
	struct kioctx *ctx = iocb->ki_ctx;
	unsigned long flags;

	spin_lock_irqsave(&ctx->ctx_lock, flags);
	list_del(&iocb->ki_list);
	spin_unlock_irqrestore(&ctx->ctx_lock, flags);
}

static void aio_complete_rw(struct kiocb *kiocb, long res, long res2)
{
	struct aio_kiocb *iocb = container_of(kiocb, struct aio_kiocb, rw);

	if (!list_empty_careful(&iocb->ki_list))
		aio_remove_iocb(iocb);

	if (kiocb->ki_flags & IOCB_WRITE) {
		struct inode *inode = file_inode(kiocb->ki_filp);

		/*
		 * Tell lockdep we inherited freeze protection from submission
		 * thread.
		 */
		if (S_ISREG(inode->i_mode))
			__sb_writers_acquired(inode->i_sb, SB_FREEZE_WRITE);
		file_end_write(kiocb->ki_filp);
	}

	iocb->ki_res.res = res;
	iocb->ki_res.res2 = res2;
	iocb_put(iocb);
}

static int aio_prep_rw(struct kiocb *req, const struct iocb *iocb)
{
	int ret;

	req->ki_complete = aio_complete_rw;
	req->private = NULL;
	req->ki_pos = iocb->aio_offset;
	req->ki_flags = iocb_flags(req->ki_filp);
	if (iocb->aio_flags & IOCB_FLAG_RESFD)
		req->ki_flags |= IOCB_EVENTFD;
	req->ki_hint = ki_hint_validate(file_write_hint(req->ki_filp));
	if (iocb->aio_flags & IOCB_FLAG_IOPRIO) {
		/*
		 * If the IOCB_FLAG_IOPRIO flag of aio_flags is set, then
		 * aio_reqprio is interpreted as an I/O scheduling
		 * class and priority.
		 */
		ret = ioprio_check_cap(iocb->aio_reqprio);
		if (ret) {
			pr_debug("aio ioprio check cap error: %d\n", ret);
			return ret;
		}

		req->ki_ioprio = iocb->aio_reqprio;
	} else
		req->ki_ioprio = get_current_ioprio();

	ret = kiocb_set_rw_flags(req, iocb->aio_rw_flags);
	if (unlikely(ret))
		return ret;

	req->ki_flags &= ~IOCB_HIPRI; /* no one is going to poll for this I/O */
	return 0;
}

<<<<<<< HEAD
static int aio_setup_rw(int rw, const struct iocb *iocb, struct iovec **iovec,
		bool vectored, bool compat, struct iov_iter *iter)
=======
static ssize_t aio_setup_rw(int rw, const struct iocb *iocb,
		struct iovec **iovec, bool vectored, bool compat,
		struct iov_iter *iter)
>>>>>>> f7688b48
{
	void __user *buf = (void __user *)(uintptr_t)iocb->aio_buf;
	size_t len = iocb->aio_nbytes;

	if (!vectored) {
		ssize_t ret = import_single_range(rw, buf, len, *iovec, iter);
		*iovec = NULL;
		return ret;
	}
#ifdef CONFIG_COMPAT
	if (compat)
		return compat_import_iovec(rw, buf, len, UIO_FASTIOV, iovec,
				iter);
#endif
	return import_iovec(rw, buf, len, UIO_FASTIOV, iovec, iter);
}

static inline void aio_rw_done(struct kiocb *req, ssize_t ret)
{
	switch (ret) {
	case -EIOCBQUEUED:
		break;
	case -ERESTARTSYS:
	case -ERESTARTNOINTR:
	case -ERESTARTNOHAND:
	case -ERESTART_RESTARTBLOCK:
		/*
		 * There's no easy way to restart the syscall since other AIO's
		 * may be already running. Just fail this IO with EINTR.
		 */
		ret = -EINTR;
		/*FALLTHRU*/
	default:
		req->ki_complete(req, ret, 0);
	}
}

<<<<<<< HEAD
static ssize_t aio_read(struct kiocb *req, const struct iocb *iocb,
=======
static int aio_read(struct kiocb *req, const struct iocb *iocb,
>>>>>>> f7688b48
			bool vectored, bool compat)
{
	struct iovec inline_vecs[UIO_FASTIOV], *iovec = inline_vecs;
	struct iov_iter iter;
	struct file *file;
	int ret;

	ret = aio_prep_rw(req, iocb);
	if (ret)
		return ret;
	file = req->ki_filp;
	if (unlikely(!(file->f_mode & FMODE_READ)))
		return -EBADF;
	ret = -EINVAL;
	if (unlikely(!file->f_op->read_iter))
		return -EINVAL;

	ret = aio_setup_rw(READ, iocb, &iovec, vectored, compat, &iter);
<<<<<<< HEAD
	if (ret)
=======
	if (ret < 0)
>>>>>>> f7688b48
		return ret;
	ret = rw_verify_area(READ, file, &req->ki_pos, iov_iter_count(&iter));
	if (!ret)
		aio_rw_done(req, call_read_iter(file, req, &iter));
	kfree(iovec);
	return ret;
}

<<<<<<< HEAD
static ssize_t aio_write(struct kiocb *req, const struct iocb *iocb,
=======
static int aio_write(struct kiocb *req, const struct iocb *iocb,
>>>>>>> f7688b48
			 bool vectored, bool compat)
{
	struct iovec inline_vecs[UIO_FASTIOV], *iovec = inline_vecs;
	struct iov_iter iter;
	struct file *file;
	int ret;

	ret = aio_prep_rw(req, iocb);
	if (ret)
		return ret;
	file = req->ki_filp;

	if (unlikely(!(file->f_mode & FMODE_WRITE)))
		return -EBADF;
	if (unlikely(!file->f_op->write_iter))
		return -EINVAL;

	ret = aio_setup_rw(WRITE, iocb, &iovec, vectored, compat, &iter);
<<<<<<< HEAD
	if (ret)
=======
	if (ret < 0)
>>>>>>> f7688b48
		return ret;
	ret = rw_verify_area(WRITE, file, &req->ki_pos, iov_iter_count(&iter));
	if (!ret) {
		/*
		 * Open-code file_start_write here to grab freeze protection,
		 * which will be released by another thread in
		 * aio_complete_rw().  Fool lockdep by telling it the lock got
		 * released so that it doesn't complain about the held lock when
		 * we return to userspace.
		 */
		if (S_ISREG(file_inode(file)->i_mode)) {
			__sb_start_write(file_inode(file)->i_sb, SB_FREEZE_WRITE, true);
			__sb_writers_release(file_inode(file)->i_sb, SB_FREEZE_WRITE);
		}
		req->ki_flags |= IOCB_WRITE;
		aio_rw_done(req, call_write_iter(file, req, &iter));
	}
	kfree(iovec);
	return ret;
}

static void aio_fsync_work(struct work_struct *work)
{
	struct aio_kiocb *iocb = container_of(work, struct aio_kiocb, fsync.work);

	iocb->ki_res.res = vfs_fsync(iocb->fsync.file, iocb->fsync.datasync);
	iocb_put(iocb);
}

static int aio_fsync(struct fsync_iocb *req, const struct iocb *iocb,
		     bool datasync)
{
	if (unlikely(iocb->aio_buf || iocb->aio_offset || iocb->aio_nbytes ||
			iocb->aio_rw_flags))
		return -EINVAL;

	if (unlikely(!req->file->f_op->fsync))
		return -EINVAL;

	req->datasync = datasync;
	INIT_WORK(&req->work, aio_fsync_work);
	schedule_work(&req->work);
	return 0;
}

static void aio_poll_complete_work(struct work_struct *work)
{
	struct poll_iocb *req = container_of(work, struct poll_iocb, work);
	struct aio_kiocb *iocb = container_of(req, struct aio_kiocb, poll);
	struct poll_table_struct pt = { ._key = req->events };
	struct kioctx *ctx = iocb->ki_ctx;
	__poll_t mask = 0;

	if (!READ_ONCE(req->cancelled))
		mask = vfs_poll(req->file, &pt) & req->events;

	/*
	 * Note that ->ki_cancel callers also delete iocb from active_reqs after
	 * calling ->ki_cancel.  We need the ctx_lock roundtrip here to
	 * synchronize with them.  In the cancellation case the list_del_init
	 * itself is not actually needed, but harmless so we keep it in to
	 * avoid further branches in the fast path.
	 */
	spin_lock_irq(&ctx->ctx_lock);
	if (!mask && !READ_ONCE(req->cancelled)) {
		add_wait_queue(req->head, &req->wait);
		spin_unlock_irq(&ctx->ctx_lock);
		return;
	}
	list_del_init(&iocb->ki_list);
	iocb->ki_res.res = mangle_poll(mask);
	req->done = true;
	spin_unlock_irq(&ctx->ctx_lock);

	iocb_put(iocb);
}

/* assumes we are called with irqs disabled */
static int aio_poll_cancel(struct kiocb *iocb)
{
	struct aio_kiocb *aiocb = container_of(iocb, struct aio_kiocb, rw);
	struct poll_iocb *req = &aiocb->poll;

	spin_lock(&req->head->lock);
	WRITE_ONCE(req->cancelled, true);
	if (!list_empty(&req->wait.entry)) {
		list_del_init(&req->wait.entry);
		schedule_work(&aiocb->poll.work);
	}
	spin_unlock(&req->head->lock);

	return 0;
}

static int aio_poll_wake(struct wait_queue_entry *wait, unsigned mode, int sync,
		void *key)
{
	struct poll_iocb *req = container_of(wait, struct poll_iocb, wait);
	struct aio_kiocb *iocb = container_of(req, struct aio_kiocb, poll);
	__poll_t mask = key_to_poll(key);
	unsigned long flags;

	/* for instances that support it check for an event match first: */
	if (mask && !(mask & req->events))
		return 0;

	list_del_init(&req->wait.entry);

	if (mask && spin_trylock_irqsave(&iocb->ki_ctx->ctx_lock, flags)) {
		/*
		 * Try to complete the iocb inline if we can. Use
		 * irqsave/irqrestore because not all filesystems (e.g. fuse)
		 * call this function with IRQs disabled and because IRQs
		 * have to be disabled before ctx_lock is obtained.
		 */
		list_del(&iocb->ki_list);
		iocb->ki_res.res = mangle_poll(mask);
		req->done = true;
		spin_unlock_irqrestore(&iocb->ki_ctx->ctx_lock, flags);
		iocb_put(iocb);
	} else {
		schedule_work(&req->work);
	}
	return 1;
}

struct aio_poll_table {
	struct poll_table_struct	pt;
	struct aio_kiocb		*iocb;
	int				error;
};

static void
aio_poll_queue_proc(struct file *file, struct wait_queue_head *head,
		struct poll_table_struct *p)
{
	struct aio_poll_table *pt = container_of(p, struct aio_poll_table, pt);

	/* multiple wait queues per file are not supported */
	if (unlikely(pt->iocb->poll.head)) {
		pt->error = -EINVAL;
		return;
	}

	pt->error = 0;
	pt->iocb->poll.head = head;
	add_wait_queue(head, &pt->iocb->poll.wait);
}

<<<<<<< HEAD
static ssize_t aio_poll(struct aio_kiocb *aiocb, const struct iocb *iocb)
=======
static int aio_poll(struct aio_kiocb *aiocb, const struct iocb *iocb)
>>>>>>> f7688b48
{
	struct kioctx *ctx = aiocb->ki_ctx;
	struct poll_iocb *req = &aiocb->poll;
	struct aio_poll_table apt;
	bool cancel = false;
	__poll_t mask;

	/* reject any unknown events outside the normal event mask. */
	if ((u16)iocb->aio_buf != iocb->aio_buf)
		return -EINVAL;
	/* reject fields that are not defined for poll */
	if (iocb->aio_offset || iocb->aio_nbytes || iocb->aio_rw_flags)
		return -EINVAL;

	INIT_WORK(&req->work, aio_poll_complete_work);
	req->events = demangle_poll(iocb->aio_buf) | EPOLLERR | EPOLLHUP;

	req->head = NULL;
	req->done = false;
	req->cancelled = false;

	apt.pt._qproc = aio_poll_queue_proc;
	apt.pt._key = req->events;
	apt.iocb = aiocb;
	apt.error = -EINVAL; /* same as no support for IOCB_CMD_POLL */

	/* initialized the list so that we can do list_empty checks */
	INIT_LIST_HEAD(&req->wait.entry);
	init_waitqueue_func_entry(&req->wait, aio_poll_wake);

	mask = vfs_poll(req->file, &apt.pt) & req->events;
	spin_lock_irq(&ctx->ctx_lock);
	if (likely(req->head)) {
		spin_lock(&req->head->lock);
		if (unlikely(list_empty(&req->wait.entry))) {
			if (apt.error)
				cancel = true;
			apt.error = 0;
			mask = 0;
		}
		if (mask || apt.error) {
			list_del_init(&req->wait.entry);
		} else if (cancel) {
			WRITE_ONCE(req->cancelled, true);
		} else if (!req->done) { /* actually waiting for an event */
			list_add_tail(&aiocb->ki_list, &ctx->active_reqs);
			aiocb->ki_cancel = aio_poll_cancel;
		}
		spin_unlock(&req->head->lock);
	}
	if (mask) { /* no async, we'd stolen it */
		aiocb->ki_res.res = mangle_poll(mask);
		apt.error = 0;
	}
	spin_unlock_irq(&ctx->ctx_lock);
	if (mask)
		iocb_put(aiocb);
	return apt.error;
<<<<<<< HEAD
=======
}

static int __io_submit_one(struct kioctx *ctx, const struct iocb *iocb,
			   struct iocb __user *user_iocb, struct aio_kiocb *req,
			   bool compat)
{
	req->ki_filp = fget(iocb->aio_fildes);
	if (unlikely(!req->ki_filp))
		return -EBADF;

	if (iocb->aio_flags & IOCB_FLAG_RESFD) {
		struct eventfd_ctx *eventfd;
		/*
		 * If the IOCB_FLAG_RESFD flag of aio_flags is set, get an
		 * instance of the file* now. The file descriptor must be
		 * an eventfd() fd, and will be signaled for each completed
		 * event using the eventfd_signal() function.
		 */
		eventfd = eventfd_ctx_fdget(iocb->aio_resfd);
		if (IS_ERR(eventfd))
			return PTR_ERR(eventfd);

		req->ki_eventfd = eventfd;
	}

	if (unlikely(put_user(KIOCB_KEY, &user_iocb->aio_key))) {
		pr_debug("EFAULT: aio_key\n");
		return -EFAULT;
	}

	req->ki_res.obj = (u64)(unsigned long)user_iocb;
	req->ki_res.data = iocb->aio_data;
	req->ki_res.res = 0;
	req->ki_res.res2 = 0;

	switch (iocb->aio_lio_opcode) {
	case IOCB_CMD_PREAD:
		return aio_read(&req->rw, iocb, false, compat);
	case IOCB_CMD_PWRITE:
		return aio_write(&req->rw, iocb, false, compat);
	case IOCB_CMD_PREADV:
		return aio_read(&req->rw, iocb, true, compat);
	case IOCB_CMD_PWRITEV:
		return aio_write(&req->rw, iocb, true, compat);
	case IOCB_CMD_FSYNC:
		return aio_fsync(&req->fsync, iocb, false);
	case IOCB_CMD_FDSYNC:
		return aio_fsync(&req->fsync, iocb, true);
	case IOCB_CMD_POLL:
		return aio_poll(req, iocb);
	default:
		pr_debug("invalid aio operation %d\n", iocb->aio_lio_opcode);
		return -EINVAL;
	}
>>>>>>> f7688b48
}

static int __io_submit_one(struct kioctx *ctx, const struct iocb *iocb,
			   struct iocb __user *user_iocb, bool compat)
{
	struct aio_kiocb *req;
<<<<<<< HEAD
	ssize_t ret;
=======
	struct iocb iocb;
	int err;
>>>>>>> f7688b48

	/* enforce forwards compatibility on users */
	if (unlikely(iocb->aio_reserved2)) {
		pr_debug("EINVAL: reserve field set\n");
		return -EINVAL;
	}

	/* prevent overflows */
	if (unlikely(
	    (iocb->aio_buf != (unsigned long)iocb->aio_buf) ||
	    (iocb->aio_nbytes != (size_t)iocb->aio_nbytes) ||
	    ((ssize_t)iocb->aio_nbytes < 0)
	   )) {
		pr_debug("EINVAL: overflow check\n");
		return -EINVAL;
	}

	if (!get_reqs_available(ctx))
		return -EAGAIN;

	ret = -EAGAIN;
	req = aio_get_req(ctx);
	if (unlikely(!req))
		goto out_put_reqs_available;

	req->ki_filp = fget(iocb->aio_fildes);
	ret = -EBADF;
	if (unlikely(!req->ki_filp))
		goto out_put_req;

<<<<<<< HEAD
	if (iocb->aio_flags & IOCB_FLAG_RESFD) {
		/*
		 * If the IOCB_FLAG_RESFD flag of aio_flags is set, get an
		 * instance of the file* now. The file descriptor must be
		 * an eventfd() fd, and will be signaled for each completed
		 * event using the eventfd_signal() function.
		 */
		req->ki_eventfd = eventfd_ctx_fdget((int) iocb->aio_resfd);
		if (IS_ERR(req->ki_eventfd)) {
			ret = PTR_ERR(req->ki_eventfd);
			req->ki_eventfd = NULL;
			goto out_put_req;
		}
	}

	ret = put_user(KIOCB_KEY, &user_iocb->aio_key);
	if (unlikely(ret)) {
		pr_debug("EFAULT: aio_key\n");
		goto out_put_req;
	}

	req->ki_res.obj = (u64)(unsigned long)user_iocb;
	req->ki_res.data = iocb->aio_data;
	req->ki_res.res = 0;
	req->ki_res.res2 = 0;

	switch (iocb->aio_lio_opcode) {
	case IOCB_CMD_PREAD:
		ret = aio_read(&req->rw, iocb, false, compat);
		break;
	case IOCB_CMD_PWRITE:
		ret = aio_write(&req->rw, iocb, false, compat);
		break;
	case IOCB_CMD_PREADV:
		ret = aio_read(&req->rw, iocb, true, compat);
		break;
	case IOCB_CMD_PWRITEV:
		ret = aio_write(&req->rw, iocb, true, compat);
		break;
	case IOCB_CMD_FSYNC:
		ret = aio_fsync(&req->fsync, iocb, false);
		break;
	case IOCB_CMD_FDSYNC:
		ret = aio_fsync(&req->fsync, iocb, true);
		break;
	case IOCB_CMD_POLL:
		ret = aio_poll(req, iocb);
		break;
	default:
		pr_debug("invalid aio operation %d\n", iocb->aio_lio_opcode);
		ret = -EINVAL;
		break;
	}
=======
	err = __io_submit_one(ctx, &iocb, user_iocb, req, compat);

	/* Done with the synchronous reference */
	iocb_put(req);
>>>>>>> f7688b48

	/* Done with the synchronous reference */
	iocb_put(req);

	/*
	 * If err is 0, we'd either done aio_complete() ourselves or have
	 * arranged for that to be done asynchronously.  Anything non-zero
	 * means that we need to destroy req ourselves.
	 */
<<<<<<< HEAD
	if (!ret)
		return 0;

out_put_req:
	if (req->ki_eventfd)
		eventfd_ctx_put(req->ki_eventfd);
	iocb_destroy(req);
out_put_reqs_available:
	put_reqs_available(ctx, 1);
	return ret;
=======
	if (unlikely(err)) {
		iocb_destroy(req);
		put_reqs_available(ctx, 1);
	}
	return err;
>>>>>>> f7688b48
}

static int io_submit_one(struct kioctx *ctx, struct iocb __user *user_iocb,
			 bool compat)
{
	struct iocb iocb;

	if (unlikely(copy_from_user(&iocb, user_iocb, sizeof(iocb))))
		return -EFAULT;

	return __io_submit_one(ctx, &iocb, user_iocb, compat);
}

/* sys_io_submit:
 *	Queue the nr iocbs pointed to by iocbpp for processing.  Returns
 *	the number of iocbs queued.  May return -EINVAL if the aio_context
 *	specified by ctx_id is invalid, if nr is < 0, if the iocb at
 *	*iocbpp[0] is not properly initialized, if the operation specified
 *	is invalid for the file descriptor in the iocb.  May fail with
 *	-EFAULT if any of the data structures point to invalid data.  May
 *	fail with -EBADF if the file descriptor specified in the first
 *	iocb is invalid.  May fail with -EAGAIN if insufficient resources
 *	are available to queue any iocbs.  Will return 0 if nr is 0.  Will
 *	fail with -ENOSYS if not implemented.
 */
SYSCALL_DEFINE3(io_submit, aio_context_t, ctx_id, long, nr,
		struct iocb __user * __user *, iocbpp)
{
	struct kioctx *ctx;
	long ret = 0;
	int i = 0;
	struct blk_plug plug;

	if (unlikely(nr < 0))
		return -EINVAL;

	ctx = lookup_ioctx(ctx_id);
	if (unlikely(!ctx)) {
		pr_debug("EINVAL: invalid context id\n");
		return -EINVAL;
	}

	if (nr > ctx->nr_events)
		nr = ctx->nr_events;

	if (nr > AIO_PLUG_THRESHOLD)
		blk_start_plug(&plug);
	for (i = 0; i < nr; i++) {
		struct iocb __user *user_iocb;

		if (unlikely(get_user(user_iocb, iocbpp + i))) {
			ret = -EFAULT;
			break;
		}

		ret = io_submit_one(ctx, user_iocb, false);
		if (ret)
			break;
	}
	if (nr > AIO_PLUG_THRESHOLD)
		blk_finish_plug(&plug);

	percpu_ref_put(&ctx->users);
	return i ? i : ret;
}

#ifdef CONFIG_COMPAT
COMPAT_SYSCALL_DEFINE3(io_submit, compat_aio_context_t, ctx_id,
		       int, nr, compat_uptr_t __user *, iocbpp)
{
	struct kioctx *ctx;
	long ret = 0;
	int i = 0;
	struct blk_plug plug;

	if (unlikely(nr < 0))
		return -EINVAL;

	ctx = lookup_ioctx(ctx_id);
	if (unlikely(!ctx)) {
		pr_debug("EINVAL: invalid context id\n");
		return -EINVAL;
	}

	if (nr > ctx->nr_events)
		nr = ctx->nr_events;

	if (nr > AIO_PLUG_THRESHOLD)
		blk_start_plug(&plug);
	for (i = 0; i < nr; i++) {
		compat_uptr_t user_iocb;

		if (unlikely(get_user(user_iocb, iocbpp + i))) {
			ret = -EFAULT;
			break;
		}

		ret = io_submit_one(ctx, compat_ptr(user_iocb), true);
		if (ret)
			break;
	}
	if (nr > AIO_PLUG_THRESHOLD)
		blk_finish_plug(&plug);

	percpu_ref_put(&ctx->users);
	return i ? i : ret;
}
#endif

/* sys_io_cancel:
 *	Attempts to cancel an iocb previously passed to io_submit.  If
 *	the operation is successfully cancelled, the resulting event is
 *	copied into the memory pointed to by result without being placed
 *	into the completion queue and 0 is returned.  May fail with
 *	-EFAULT if any of the data structures pointed to are invalid.
 *	May fail with -EINVAL if aio_context specified by ctx_id is
 *	invalid.  May fail with -EAGAIN if the iocb specified was not
 *	cancelled.  Will fail with -ENOSYS if not implemented.
 */
SYSCALL_DEFINE3(io_cancel, aio_context_t, ctx_id, struct iocb __user *, iocb,
		struct io_event __user *, result)
{
	struct kioctx *ctx;
	struct aio_kiocb *kiocb;
	int ret = -EINVAL;
	u32 key;
	u64 obj = (u64)(unsigned long)iocb;

	if (unlikely(get_user(key, &iocb->aio_key)))
		return -EFAULT;
	if (unlikely(key != KIOCB_KEY))
		return -EINVAL;

	ctx = lookup_ioctx(ctx_id);
	if (unlikely(!ctx))
		return -EINVAL;

	spin_lock_irq(&ctx->ctx_lock);
	/* TODO: use a hash or array, this sucks. */
	list_for_each_entry(kiocb, &ctx->active_reqs, ki_list) {
		if (kiocb->ki_res.obj == obj) {
			ret = kiocb->ki_cancel(&kiocb->rw);
			list_del_init(&kiocb->ki_list);
			break;
		}
	}
	spin_unlock_irq(&ctx->ctx_lock);

	if (!ret) {
		/*
		 * The result argument is no longer used - the io_event is
		 * always delivered via the ring buffer. -EINPROGRESS indicates
		 * cancellation is progress:
		 */
		ret = -EINPROGRESS;
	}

	percpu_ref_put(&ctx->users);

	return ret;
}

static long do_io_getevents(aio_context_t ctx_id,
		long min_nr,
		long nr,
		struct io_event __user *events,
		struct timespec64 *ts)
{
	ktime_t until = ts ? timespec64_to_ktime(*ts) : KTIME_MAX;
	struct kioctx *ioctx = lookup_ioctx(ctx_id);
	long ret = -EINVAL;

	if (likely(ioctx)) {
		if (likely(min_nr <= nr && min_nr >= 0))
			ret = read_events(ioctx, min_nr, nr, events, until);
		percpu_ref_put(&ioctx->users);
	}

	return ret;
}

/* io_getevents:
 *	Attempts to read at least min_nr events and up to nr events from
 *	the completion queue for the aio_context specified by ctx_id. If
 *	it succeeds, the number of read events is returned. May fail with
 *	-EINVAL if ctx_id is invalid, if min_nr is out of range, if nr is
 *	out of range, if timeout is out of range.  May fail with -EFAULT
 *	if any of the memory specified is invalid.  May return 0 or
 *	< min_nr if the timeout specified by timeout has elapsed
 *	before sufficient events are available, where timeout == NULL
 *	specifies an infinite timeout. Note that the timeout pointed to by
 *	timeout is relative.  Will fail with -ENOSYS if not implemented.
 */
#if !defined(CONFIG_64BIT_TIME) || defined(CONFIG_64BIT)

SYSCALL_DEFINE5(io_getevents, aio_context_t, ctx_id,
		long, min_nr,
		long, nr,
		struct io_event __user *, events,
		struct __kernel_timespec __user *, timeout)
{
	struct timespec64	ts;
	int			ret;

	if (timeout && unlikely(get_timespec64(&ts, timeout)))
		return -EFAULT;

	ret = do_io_getevents(ctx_id, min_nr, nr, events, timeout ? &ts : NULL);
	if (!ret && signal_pending(current))
		ret = -EINTR;
	return ret;
}

#endif

struct __aio_sigset {
	const sigset_t __user	*sigmask;
	size_t		sigsetsize;
};

SYSCALL_DEFINE6(io_pgetevents,
		aio_context_t, ctx_id,
		long, min_nr,
		long, nr,
		struct io_event __user *, events,
		struct __kernel_timespec __user *, timeout,
		const struct __aio_sigset __user *, usig)
{
	struct __aio_sigset	ksig = { NULL, };
	struct timespec64	ts;
	bool interrupted;
	int ret;

	if (timeout && unlikely(get_timespec64(&ts, timeout)))
		return -EFAULT;

	if (usig && copy_from_user(&ksig, usig, sizeof(ksig)))
		return -EFAULT;

	ret = set_user_sigmask(ksig.sigmask, ksig.sigsetsize);
	if (ret)
		return ret;

	ret = do_io_getevents(ctx_id, min_nr, nr, events, timeout ? &ts : NULL);

	interrupted = signal_pending(current);
	restore_saved_sigmask_unless(interrupted);
	if (interrupted && !ret)
		ret = -ERESTARTNOHAND;

	return ret;
}

#if defined(CONFIG_COMPAT_32BIT_TIME) && !defined(CONFIG_64BIT)

SYSCALL_DEFINE6(io_pgetevents_time32,
		aio_context_t, ctx_id,
		long, min_nr,
		long, nr,
		struct io_event __user *, events,
		struct old_timespec32 __user *, timeout,
		const struct __aio_sigset __user *, usig)
{
	struct __aio_sigset	ksig = { NULL, };
	struct timespec64	ts;
	bool interrupted;
	int ret;

	if (timeout && unlikely(get_old_timespec32(&ts, timeout)))
		return -EFAULT;

	if (usig && copy_from_user(&ksig, usig, sizeof(ksig)))
		return -EFAULT;


	ret = set_user_sigmask(ksig.sigmask, ksig.sigsetsize);
	if (ret)
		return ret;

	ret = do_io_getevents(ctx_id, min_nr, nr, events, timeout ? &ts : NULL);

	interrupted = signal_pending(current);
	restore_saved_sigmask_unless(interrupted);
	if (interrupted && !ret)
		ret = -ERESTARTNOHAND;

	return ret;
}

#endif

#if defined(CONFIG_COMPAT_32BIT_TIME)

SYSCALL_DEFINE5(io_getevents_time32, __u32, ctx_id,
		__s32, min_nr,
		__s32, nr,
		struct io_event __user *, events,
		struct old_timespec32 __user *, timeout)
{
	struct timespec64 t;
	int ret;

	if (timeout && get_old_timespec32(&t, timeout))
		return -EFAULT;

	ret = do_io_getevents(ctx_id, min_nr, nr, events, timeout ? &t : NULL);
	if (!ret && signal_pending(current))
		ret = -EINTR;
	return ret;
}

#endif

#ifdef CONFIG_COMPAT

struct __compat_aio_sigset {
	compat_uptr_t		sigmask;
	compat_size_t		sigsetsize;
};

#if defined(CONFIG_COMPAT_32BIT_TIME)

COMPAT_SYSCALL_DEFINE6(io_pgetevents,
		compat_aio_context_t, ctx_id,
		compat_long_t, min_nr,
		compat_long_t, nr,
		struct io_event __user *, events,
		struct old_timespec32 __user *, timeout,
		const struct __compat_aio_sigset __user *, usig)
{
	struct __compat_aio_sigset ksig = { 0, };
	struct timespec64 t;
	bool interrupted;
	int ret;

	if (timeout && get_old_timespec32(&t, timeout))
		return -EFAULT;

	if (usig && copy_from_user(&ksig, usig, sizeof(ksig)))
		return -EFAULT;

	ret = set_compat_user_sigmask(compat_ptr(ksig.sigmask), ksig.sigsetsize);
	if (ret)
		return ret;

	ret = do_io_getevents(ctx_id, min_nr, nr, events, timeout ? &t : NULL);

	interrupted = signal_pending(current);
	restore_saved_sigmask_unless(interrupted);
	if (interrupted && !ret)
		ret = -ERESTARTNOHAND;

	return ret;
}

#endif

COMPAT_SYSCALL_DEFINE6(io_pgetevents_time64,
		compat_aio_context_t, ctx_id,
		compat_long_t, min_nr,
		compat_long_t, nr,
		struct io_event __user *, events,
		struct __kernel_timespec __user *, timeout,
		const struct __compat_aio_sigset __user *, usig)
{
	struct __compat_aio_sigset ksig = { 0, };
	struct timespec64 t;
	bool interrupted;
	int ret;

	if (timeout && get_timespec64(&t, timeout))
		return -EFAULT;

	if (usig && copy_from_user(&ksig, usig, sizeof(ksig)))
		return -EFAULT;

	ret = set_compat_user_sigmask(compat_ptr(ksig.sigmask), ksig.sigsetsize);
	if (ret)
		return ret;

	ret = do_io_getevents(ctx_id, min_nr, nr, events, timeout ? &t : NULL);

	interrupted = signal_pending(current);
	restore_saved_sigmask_unless(interrupted);
	if (interrupted && !ret)
		ret = -ERESTARTNOHAND;

	return ret;
}
#endif<|MERGE_RESOLUTION|>--- conflicted
+++ resolved
@@ -1030,14 +1030,11 @@
 	req = kmem_cache_alloc(kiocb_cachep, GFP_KERNEL);
 	if (unlikely(!req))
 		return NULL;
-<<<<<<< HEAD
-=======
 
 	if (unlikely(!get_reqs_available(ctx))) {
 		kmem_cache_free(kiocb_cachep, req);
 		return NULL;
 	}
->>>>>>> f7688b48
 
 	percpu_ref_get(&ctx->reqs);
 	req->ki_ctx = ctx;
@@ -1077,11 +1074,8 @@
 
 static inline void iocb_destroy(struct aio_kiocb *iocb)
 {
-<<<<<<< HEAD
-=======
 	if (iocb->ki_eventfd)
 		eventfd_ctx_put(iocb->ki_eventfd);
->>>>>>> f7688b48
 	if (iocb->ki_filp)
 		fput(iocb->ki_filp);
 	percpu_ref_put(&iocb->ki_ctx->reqs);
@@ -1483,14 +1477,9 @@
 	return 0;
 }
 
-<<<<<<< HEAD
-static int aio_setup_rw(int rw, const struct iocb *iocb, struct iovec **iovec,
-		bool vectored, bool compat, struct iov_iter *iter)
-=======
 static ssize_t aio_setup_rw(int rw, const struct iocb *iocb,
 		struct iovec **iovec, bool vectored, bool compat,
 		struct iov_iter *iter)
->>>>>>> f7688b48
 {
 	void __user *buf = (void __user *)(uintptr_t)iocb->aio_buf;
 	size_t len = iocb->aio_nbytes;
@@ -1528,11 +1517,7 @@
 	}
 }
 
-<<<<<<< HEAD
-static ssize_t aio_read(struct kiocb *req, const struct iocb *iocb,
-=======
 static int aio_read(struct kiocb *req, const struct iocb *iocb,
->>>>>>> f7688b48
 			bool vectored, bool compat)
 {
 	struct iovec inline_vecs[UIO_FASTIOV], *iovec = inline_vecs;
@@ -1551,11 +1536,7 @@
 		return -EINVAL;
 
 	ret = aio_setup_rw(READ, iocb, &iovec, vectored, compat, &iter);
-<<<<<<< HEAD
-	if (ret)
-=======
 	if (ret < 0)
->>>>>>> f7688b48
 		return ret;
 	ret = rw_verify_area(READ, file, &req->ki_pos, iov_iter_count(&iter));
 	if (!ret)
@@ -1564,11 +1545,7 @@
 	return ret;
 }
 
-<<<<<<< HEAD
-static ssize_t aio_write(struct kiocb *req, const struct iocb *iocb,
-=======
 static int aio_write(struct kiocb *req, const struct iocb *iocb,
->>>>>>> f7688b48
 			 bool vectored, bool compat)
 {
 	struct iovec inline_vecs[UIO_FASTIOV], *iovec = inline_vecs;
@@ -1587,11 +1564,7 @@
 		return -EINVAL;
 
 	ret = aio_setup_rw(WRITE, iocb, &iovec, vectored, compat, &iter);
-<<<<<<< HEAD
-	if (ret)
-=======
 	if (ret < 0)
->>>>>>> f7688b48
 		return ret;
 	ret = rw_verify_area(WRITE, file, &req->ki_pos, iov_iter_count(&iter));
 	if (!ret) {
@@ -1741,11 +1714,7 @@
 	add_wait_queue(head, &pt->iocb->poll.wait);
 }
 
-<<<<<<< HEAD
-static ssize_t aio_poll(struct aio_kiocb *aiocb, const struct iocb *iocb)
-=======
 static int aio_poll(struct aio_kiocb *aiocb, const struct iocb *iocb)
->>>>>>> f7688b48
 {
 	struct kioctx *ctx = aiocb->ki_ctx;
 	struct poll_iocb *req = &aiocb->poll;
@@ -1804,8 +1773,6 @@
 	if (mask)
 		iocb_put(aiocb);
 	return apt.error;
-<<<<<<< HEAD
-=======
 }
 
 static int __io_submit_one(struct kioctx *ctx, const struct iocb *iocb,
@@ -1860,109 +1827,39 @@
 		pr_debug("invalid aio operation %d\n", iocb->aio_lio_opcode);
 		return -EINVAL;
 	}
->>>>>>> f7688b48
-}
-
-static int __io_submit_one(struct kioctx *ctx, const struct iocb *iocb,
-			   struct iocb __user *user_iocb, bool compat)
+}
+
+static int io_submit_one(struct kioctx *ctx, struct iocb __user *user_iocb,
+			 bool compat)
 {
 	struct aio_kiocb *req;
-<<<<<<< HEAD
-	ssize_t ret;
-=======
 	struct iocb iocb;
 	int err;
->>>>>>> f7688b48
+
+	if (unlikely(copy_from_user(&iocb, user_iocb, sizeof(iocb))))
+		return -EFAULT;
 
 	/* enforce forwards compatibility on users */
-	if (unlikely(iocb->aio_reserved2)) {
+	if (unlikely(iocb.aio_reserved2)) {
 		pr_debug("EINVAL: reserve field set\n");
 		return -EINVAL;
 	}
 
 	/* prevent overflows */
 	if (unlikely(
-	    (iocb->aio_buf != (unsigned long)iocb->aio_buf) ||
-	    (iocb->aio_nbytes != (size_t)iocb->aio_nbytes) ||
-	    ((ssize_t)iocb->aio_nbytes < 0)
+	    (iocb.aio_buf != (unsigned long)iocb.aio_buf) ||
+	    (iocb.aio_nbytes != (size_t)iocb.aio_nbytes) ||
+	    ((ssize_t)iocb.aio_nbytes < 0)
 	   )) {
 		pr_debug("EINVAL: overflow check\n");
 		return -EINVAL;
 	}
 
-	if (!get_reqs_available(ctx))
-		return -EAGAIN;
-
-	ret = -EAGAIN;
 	req = aio_get_req(ctx);
 	if (unlikely(!req))
-		goto out_put_reqs_available;
-
-	req->ki_filp = fget(iocb->aio_fildes);
-	ret = -EBADF;
-	if (unlikely(!req->ki_filp))
-		goto out_put_req;
-
-<<<<<<< HEAD
-	if (iocb->aio_flags & IOCB_FLAG_RESFD) {
-		/*
-		 * If the IOCB_FLAG_RESFD flag of aio_flags is set, get an
-		 * instance of the file* now. The file descriptor must be
-		 * an eventfd() fd, and will be signaled for each completed
-		 * event using the eventfd_signal() function.
-		 */
-		req->ki_eventfd = eventfd_ctx_fdget((int) iocb->aio_resfd);
-		if (IS_ERR(req->ki_eventfd)) {
-			ret = PTR_ERR(req->ki_eventfd);
-			req->ki_eventfd = NULL;
-			goto out_put_req;
-		}
-	}
-
-	ret = put_user(KIOCB_KEY, &user_iocb->aio_key);
-	if (unlikely(ret)) {
-		pr_debug("EFAULT: aio_key\n");
-		goto out_put_req;
-	}
-
-	req->ki_res.obj = (u64)(unsigned long)user_iocb;
-	req->ki_res.data = iocb->aio_data;
-	req->ki_res.res = 0;
-	req->ki_res.res2 = 0;
-
-	switch (iocb->aio_lio_opcode) {
-	case IOCB_CMD_PREAD:
-		ret = aio_read(&req->rw, iocb, false, compat);
-		break;
-	case IOCB_CMD_PWRITE:
-		ret = aio_write(&req->rw, iocb, false, compat);
-		break;
-	case IOCB_CMD_PREADV:
-		ret = aio_read(&req->rw, iocb, true, compat);
-		break;
-	case IOCB_CMD_PWRITEV:
-		ret = aio_write(&req->rw, iocb, true, compat);
-		break;
-	case IOCB_CMD_FSYNC:
-		ret = aio_fsync(&req->fsync, iocb, false);
-		break;
-	case IOCB_CMD_FDSYNC:
-		ret = aio_fsync(&req->fsync, iocb, true);
-		break;
-	case IOCB_CMD_POLL:
-		ret = aio_poll(req, iocb);
-		break;
-	default:
-		pr_debug("invalid aio operation %d\n", iocb->aio_lio_opcode);
-		ret = -EINVAL;
-		break;
-	}
-=======
+		return -EAGAIN;
+
 	err = __io_submit_one(ctx, &iocb, user_iocb, req, compat);
-
-	/* Done with the synchronous reference */
-	iocb_put(req);
->>>>>>> f7688b48
 
 	/* Done with the synchronous reference */
 	iocb_put(req);
@@ -1972,35 +1869,11 @@
 	 * arranged for that to be done asynchronously.  Anything non-zero
 	 * means that we need to destroy req ourselves.
 	 */
-<<<<<<< HEAD
-	if (!ret)
-		return 0;
-
-out_put_req:
-	if (req->ki_eventfd)
-		eventfd_ctx_put(req->ki_eventfd);
-	iocb_destroy(req);
-out_put_reqs_available:
-	put_reqs_available(ctx, 1);
-	return ret;
-=======
 	if (unlikely(err)) {
 		iocb_destroy(req);
 		put_reqs_available(ctx, 1);
 	}
 	return err;
->>>>>>> f7688b48
-}
-
-static int io_submit_one(struct kioctx *ctx, struct iocb __user *user_iocb,
-			 bool compat)
-{
-	struct iocb iocb;
-
-	if (unlikely(copy_from_user(&iocb, user_iocb, sizeof(iocb))))
-		return -EFAULT;
-
-	return __io_submit_one(ctx, &iocb, user_iocb, compat);
 }
 
 /* sys_io_submit:
