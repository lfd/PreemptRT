// SPDX-License-Identifier: GPL-2.0
/*
 * Detect hard and soft lockups on a system
 *
 * started by Don Zickus, Copyright (C) 2010 Red Hat, Inc.
 *
 * Note: Most of this code is borrowed heavily from the original softlockup
 * detector, so thanks to Ingo for the initial implementation.
 * Some chunks also taken from the old x86-specific nmi watchdog code, thanks
 * to those contributors as well.
 */

#define pr_fmt(fmt) "watchdog: " fmt

#include <linux/mm.h>
#include <linux/cpu.h>
#include <linux/nmi.h>
#include <linux/init.h>
#include <linux/module.h>
#include <linux/sysctl.h>
#include <linux/tick.h>
#include <linux/sched/clock.h>
#include <linux/sched/debug.h>
#include <linux/sched/isolation.h>
#include <linux/stop_machine.h>

#include <asm/irq_regs.h>
#include <linux/kvm_para.h>

static DEFINE_MUTEX(watchdog_mutex);

#if defined(CONFIG_HARDLOCKUP_DETECTOR) || defined(CONFIG_HAVE_NMI_WATCHDOG)
# define WATCHDOG_DEFAULT	(SOFT_WATCHDOG_ENABLED | NMI_WATCHDOG_ENABLED)
# define NMI_WATCHDOG_DEFAULT	1
#else
# define WATCHDOG_DEFAULT	(SOFT_WATCHDOG_ENABLED)
# define NMI_WATCHDOG_DEFAULT	0
#endif

unsigned long __read_mostly watchdog_enabled;
int __read_mostly watchdog_user_enabled = 1;
int __read_mostly nmi_watchdog_user_enabled = NMI_WATCHDOG_DEFAULT;
int __read_mostly soft_watchdog_user_enabled = 1;
int __read_mostly watchdog_thresh = 10;
static int __read_mostly nmi_watchdog_available;

struct cpumask watchdog_cpumask __read_mostly;
unsigned long *watchdog_cpumask_bits = cpumask_bits(&watchdog_cpumask);

#ifdef CONFIG_HARDLOCKUP_DETECTOR

# ifdef CONFIG_SMP
int __read_mostly sysctl_hardlockup_all_cpu_backtrace;
# endif /* CONFIG_SMP */

/*
 * Should we panic when a soft-lockup or hard-lockup occurs:
 */
unsigned int __read_mostly hardlockup_panic =
			CONFIG_BOOTPARAM_HARDLOCKUP_PANIC_VALUE;
/*
 * We may not want to enable hard lockup detection by default in all cases,
 * for example when running the kernel as a guest on a hypervisor. In these
 * cases this function can be called to disable hard lockup detection. This
 * function should only be executed once by the boot processor before the
 * kernel command line parameters are parsed, because otherwise it is not
 * possible to override this in hardlockup_panic_setup().
 */
void __init hardlockup_detector_disable(void)
{
	nmi_watchdog_user_enabled = 0;
}

static int __init hardlockup_panic_setup(char *str)
{
	if (!strncmp(str, "panic", 5))
		hardlockup_panic = 1;
	else if (!strncmp(str, "nopanic", 7))
		hardlockup_panic = 0;
	else if (!strncmp(str, "0", 1))
		nmi_watchdog_user_enabled = 0;
	else if (!strncmp(str, "1", 1))
		nmi_watchdog_user_enabled = 1;
	return 1;
}
__setup("nmi_watchdog=", hardlockup_panic_setup);

#endif /* CONFIG_HARDLOCKUP_DETECTOR */

/*
 * These functions can be overridden if an architecture implements its
 * own hardlockup detector.
 *
 * watchdog_nmi_enable/disable can be implemented to start and stop when
 * softlockup watchdog threads start and stop. The arch must select the
 * SOFTLOCKUP_DETECTOR Kconfig.
 */
int __weak watchdog_nmi_enable(unsigned int cpu)
{
	hardlockup_detector_perf_enable();
	return 0;
}

void __weak watchdog_nmi_disable(unsigned int cpu)
{
	hardlockup_detector_perf_disable();
}

/* Return 0, if a NMI watchdog is available. Error code otherwise */
int __weak __init watchdog_nmi_probe(void)
{
	return hardlockup_detector_perf_init();
}

/**
 * watchdog_nmi_stop - Stop the watchdog for reconfiguration
 *
 * The reconfiguration steps are:
 * watchdog_nmi_stop();
 * update_variables();
 * watchdog_nmi_start();
 */
void __weak watchdog_nmi_stop(void) { }

/**
 * watchdog_nmi_start - Start the watchdog after reconfiguration
 *
 * Counterpart to watchdog_nmi_stop().
 *
 * The following variables have been updated in update_variables() and
 * contain the currently valid configuration:
 * - watchdog_enabled
 * - watchdog_thresh
 * - watchdog_cpumask
 */
void __weak watchdog_nmi_start(void) { }

/**
 * lockup_detector_update_enable - Update the sysctl enable bit
 *
 * Caller needs to make sure that the NMI/perf watchdogs are off, so this
 * can't race with watchdog_nmi_disable().
 */
static void lockup_detector_update_enable(void)
{
	watchdog_enabled = 0;
	if (!watchdog_user_enabled)
		return;
	if (nmi_watchdog_available && nmi_watchdog_user_enabled)
		watchdog_enabled |= NMI_WATCHDOG_ENABLED;
	if (soft_watchdog_user_enabled)
		watchdog_enabled |= SOFT_WATCHDOG_ENABLED;
}

#ifdef CONFIG_SOFTLOCKUP_DETECTOR

#define SOFTLOCKUP_RESET	ULONG_MAX

<<<<<<< HEAD
=======
#ifdef CONFIG_SMP
int __read_mostly sysctl_softlockup_all_cpu_backtrace;
#endif

static struct cpumask watchdog_allowed_mask __read_mostly;

>>>>>>> d1988041
/* Global variables, exported for sysctl */
unsigned int __read_mostly softlockup_panic =
			CONFIG_BOOTPARAM_SOFTLOCKUP_PANIC_VALUE;

static bool softlockup_initialized __read_mostly;
static u64 __read_mostly sample_period;

static DEFINE_PER_CPU(unsigned long, watchdog_touch_ts);
static DEFINE_PER_CPU(struct hrtimer, watchdog_hrtimer);
static DEFINE_PER_CPU(bool, softlockup_touch_sync);
static DEFINE_PER_CPU(bool, soft_watchdog_warn);
static DEFINE_PER_CPU(unsigned long, hrtimer_interrupts);
static DEFINE_PER_CPU(unsigned long, hrtimer_interrupts_saved);
static unsigned long soft_lockup_nmi_warn;

static int __init nowatchdog_setup(char *str)
{
	watchdog_user_enabled = 0;
	return 1;
}
__setup("nowatchdog", nowatchdog_setup);

static int __init nosoftlockup_setup(char *str)
{
	soft_watchdog_user_enabled = 0;
	return 1;
}
__setup("nosoftlockup", nosoftlockup_setup);

static int __init watchdog_thresh_setup(char *str)
{
	get_option(&str, &watchdog_thresh);
	return 1;
}
__setup("watchdog_thresh=", watchdog_thresh_setup);

static void __lockup_detector_cleanup(void);

/*
 * Hard-lockup warnings should be triggered after just a few seconds. Soft-
 * lockups can have false positives under extreme conditions. So we generally
 * want a higher threshold for soft lockups than for hard lockups. So we couple
 * the thresholds with a factor: we make the soft threshold twice the amount of
 * time the hard threshold is.
 */
static int get_softlockup_thresh(void)
{
	return watchdog_thresh * 2;
}

/*
 * Returns seconds, approximately.  We don't need nanosecond
 * resolution, and we don't need to waste time with a big divide when
 * 2^30ns == 1.074s.
 */
static unsigned long get_timestamp(void)
{
	return running_clock() >> 30LL;  /* 2^30 ~= 10^9 */
}

static void set_sample_period(void)
{
	/*
	 * convert watchdog_thresh from seconds to ns
	 * the divide by 5 is to give hrtimer several chances (two
	 * or three with the current relation between the soft
	 * and hard thresholds) to increment before the
	 * hardlockup detector generates a warning
	 */
	sample_period = get_softlockup_thresh() * ((u64)NSEC_PER_SEC / 5);
	watchdog_update_hrtimer_threshold(sample_period);
}

/* Commands for resetting the watchdog */
static void __touch_watchdog(void)
{
	__this_cpu_write(watchdog_touch_ts, get_timestamp());
}

/**
 * touch_softlockup_watchdog_sched - touch watchdog on scheduler stalls
 *
 * Call when the scheduler may have stalled for legitimate reasons
 * preventing the watchdog task from executing - e.g. the scheduler
 * entering idle state.  This should only be used for scheduler events.
 * Use touch_softlockup_watchdog() for everything else.
 */
notrace void touch_softlockup_watchdog_sched(void)
{
	/*
	 * Preemption can be enabled.  It doesn't matter which CPU's timestamp
	 * gets zeroed here, so use the raw_ operation.
	 */
	raw_cpu_write(watchdog_touch_ts, SOFTLOCKUP_RESET);
}

notrace void touch_softlockup_watchdog(void)
{
	touch_softlockup_watchdog_sched();
	wq_watchdog_touch(raw_smp_processor_id());
}
EXPORT_SYMBOL(touch_softlockup_watchdog);

void touch_all_softlockup_watchdogs(void)
{
	int cpu;

	/*
	 * watchdog_mutex cannpt be taken here, as this might be called
	 * from (soft)interrupt context, so the access to
	 * watchdog_allowed_cpumask might race with a concurrent update.
	 *
	 * The watchdog time stamp can race against a concurrent real
	 * update as well, the only side effect might be a cycle delay for
	 * the softlockup check.
	 */
	for_each_cpu(cpu, &watchdog_allowed_mask)
		per_cpu(watchdog_touch_ts, cpu) = SOFTLOCKUP_RESET;
	wq_watchdog_touch(-1);
}

void touch_softlockup_watchdog_sync(void)
{
	__this_cpu_write(softlockup_touch_sync, true);
	__this_cpu_write(watchdog_touch_ts, SOFTLOCKUP_RESET);
}

static int is_softlockup(unsigned long touch_ts)
{
	unsigned long now = get_timestamp();

	if ((watchdog_enabled & SOFT_WATCHDOG_ENABLED) && watchdog_thresh){
		/* Warn about unreasonable delays. */
		if (time_after(now, touch_ts + get_softlockup_thresh()))
			return now - touch_ts;
	}
	return 0;
}

/* watchdog detector functions */
bool is_hardlockup(void)
{
	unsigned long hrint = __this_cpu_read(hrtimer_interrupts);

	if (__this_cpu_read(hrtimer_interrupts_saved) == hrint)
		return true;

	__this_cpu_write(hrtimer_interrupts_saved, hrint);
	return false;
}

static void watchdog_interrupt_count(void)
{
	__this_cpu_inc(hrtimer_interrupts);
}

static DEFINE_PER_CPU(struct completion, softlockup_completion);
static DEFINE_PER_CPU(struct cpu_stop_work, softlockup_stop_work);

/*
 * The watchdog thread function - touches the timestamp.
 *
 * It only runs once every sample_period seconds (4 seconds by
 * default) to reset the softlockup timestamp. If this gets delayed
 * for more than 2*watchdog_thresh seconds then the debug-printout
 * triggers in watchdog_timer_fn().
 */
static int softlockup_fn(void *data)
{
	__touch_watchdog();
	complete(this_cpu_ptr(&softlockup_completion));

	return 0;
}

/* watchdog kicker functions */
static enum hrtimer_restart watchdog_timer_fn(struct hrtimer *hrtimer)
{
	unsigned long touch_ts = __this_cpu_read(watchdog_touch_ts);
	struct pt_regs *regs = get_irq_regs();
	int duration;
	int softlockup_all_cpu_backtrace = sysctl_softlockup_all_cpu_backtrace;

	if (!watchdog_enabled)
		return HRTIMER_NORESTART;

	/* kick the hardlockup detector */
	watchdog_interrupt_count();

	/* kick the softlockup detector */
	if (completion_done(this_cpu_ptr(&softlockup_completion))) {
		reinit_completion(this_cpu_ptr(&softlockup_completion));
		stop_one_cpu_nowait(smp_processor_id(),
				softlockup_fn, NULL,
				this_cpu_ptr(&softlockup_stop_work));
	}

	/* .. and repeat */
	hrtimer_forward_now(hrtimer, ns_to_ktime(sample_period));

	if (touch_ts == SOFTLOCKUP_RESET) {
		if (unlikely(__this_cpu_read(softlockup_touch_sync))) {
			/*
			 * If the time stamp was touched atomically
			 * make sure the scheduler tick is up to date.
			 */
			__this_cpu_write(softlockup_touch_sync, false);
			sched_clock_tick();
		}

		/* Clear the guest paused flag on watchdog reset */
		kvm_check_and_clear_guest_paused();
		__touch_watchdog();
		return HRTIMER_RESTART;
	}

	/* check for a softlockup
	 * This is done by making sure a high priority task is
	 * being scheduled.  The task touches the watchdog to
	 * indicate it is getting cpu time.  If it hasn't then
	 * this is a good indication some task is hogging the cpu
	 */
	duration = is_softlockup(touch_ts);
	if (unlikely(duration)) {
		/*
		 * If a virtual machine is stopped by the host it can look to
		 * the watchdog like a soft lockup, check to see if the host
		 * stopped the vm before we issue the warning
		 */
		if (kvm_check_and_clear_guest_paused())
			return HRTIMER_RESTART;

		/* only warn once */
		if (__this_cpu_read(soft_watchdog_warn) == true)
			return HRTIMER_RESTART;

		if (softlockup_all_cpu_backtrace) {
			/* Prevent multiple soft-lockup reports if one cpu is already
			 * engaged in dumping cpu back traces
			 */
			if (test_and_set_bit(0, &soft_lockup_nmi_warn)) {
				/* Someone else will report us. Let's give up */
				__this_cpu_write(soft_watchdog_warn, true);
				return HRTIMER_RESTART;
			}
		}

		pr_emerg("BUG: soft lockup - CPU#%d stuck for %us! [%s:%d]\n",
			smp_processor_id(), duration,
			current->comm, task_pid_nr(current));
		print_modules();
		print_irqtrace_events(current);
		if (regs)
			show_regs(regs);
		else
			dump_stack();

		if (softlockup_all_cpu_backtrace) {
			/* Avoid generating two back traces for current
			 * given that one is already made above
			 */
			trigger_allbutself_cpu_backtrace();

			clear_bit(0, &soft_lockup_nmi_warn);
			/* Barrier to sync with other cpus */
			smp_mb__after_atomic();
		}

		add_taint(TAINT_SOFTLOCKUP, LOCKDEP_STILL_OK);
		if (softlockup_panic)
			panic("softlockup: hung tasks");
		__this_cpu_write(soft_watchdog_warn, true);
	} else
		__this_cpu_write(soft_watchdog_warn, false);

	return HRTIMER_RESTART;
}

static void watchdog_enable(unsigned int cpu)
{
	struct hrtimer *hrtimer = this_cpu_ptr(&watchdog_hrtimer);
	struct completion *done = this_cpu_ptr(&softlockup_completion);

	WARN_ON_ONCE(cpu != smp_processor_id());

	init_completion(done);
	complete(done);

	/*
	 * Start the timer first to prevent the NMI watchdog triggering
	 * before the timer has a chance to fire.
	 */
	hrtimer_init(hrtimer, CLOCK_MONOTONIC, HRTIMER_MODE_REL_HARD);
	hrtimer->function = watchdog_timer_fn;
	hrtimer_start(hrtimer, ns_to_ktime(sample_period),
		      HRTIMER_MODE_REL_PINNED_HARD);

	/* Initialize timestamp */
	__touch_watchdog();
	/* Enable the perf event */
	if (watchdog_enabled & NMI_WATCHDOG_ENABLED)
		watchdog_nmi_enable(cpu);
}

static void watchdog_disable(unsigned int cpu)
{
	struct hrtimer *hrtimer = this_cpu_ptr(&watchdog_hrtimer);

	WARN_ON_ONCE(cpu != smp_processor_id());

	/*
	 * Disable the perf event first. That prevents that a large delay
	 * between disabling the timer and disabling the perf event causes
	 * the perf NMI to detect a false positive.
	 */
	watchdog_nmi_disable(cpu);
	hrtimer_cancel(hrtimer);
	wait_for_completion(this_cpu_ptr(&softlockup_completion));
}

static int softlockup_stop_fn(void *data)
{
	watchdog_disable(smp_processor_id());
	return 0;
}

static void softlockup_stop_all(void)
{
	int cpu;

	if (!softlockup_initialized)
		return;

	for_each_cpu(cpu, &watchdog_allowed_mask)
		smp_call_on_cpu(cpu, softlockup_stop_fn, NULL, false);

	cpumask_clear(&watchdog_allowed_mask);
}

static int softlockup_start_fn(void *data)
{
	watchdog_enable(smp_processor_id());
	return 0;
}

static void softlockup_start_all(void)
{
	int cpu;

	cpumask_copy(&watchdog_allowed_mask, &watchdog_cpumask);
	for_each_cpu(cpu, &watchdog_allowed_mask)
		smp_call_on_cpu(cpu, softlockup_start_fn, NULL, false);
}

int lockup_detector_online_cpu(unsigned int cpu)
{
	if (cpumask_test_cpu(cpu, &watchdog_allowed_mask))
		watchdog_enable(cpu);
	return 0;
}

int lockup_detector_offline_cpu(unsigned int cpu)
{
	if (cpumask_test_cpu(cpu, &watchdog_allowed_mask))
		watchdog_disable(cpu);
	return 0;
}

static void lockup_detector_reconfigure(void)
{
	cpus_read_lock();
	watchdog_nmi_stop();

	softlockup_stop_all();
	set_sample_period();
	lockup_detector_update_enable();
	if (watchdog_enabled && watchdog_thresh)
		softlockup_start_all();

	watchdog_nmi_start();
	cpus_read_unlock();
	/*
	 * Must be called outside the cpus locked section to prevent
	 * recursive locking in the perf code.
	 */
	__lockup_detector_cleanup();
}

/*
 * Create the watchdog thread infrastructure and configure the detector(s).
 *
 * The threads are not unparked as watchdog_allowed_mask is empty.  When
 * the threads are successfully initialized, take the proper locks and
 * unpark the threads in the watchdog_cpumask if the watchdog is enabled.
 */
static __init void lockup_detector_setup(void)
{
	/*
	 * If sysctl is off and watchdog got disabled on the command line,
	 * nothing to do here.
	 */
	lockup_detector_update_enable();

	if (!IS_ENABLED(CONFIG_SYSCTL) &&
	    !(watchdog_enabled && watchdog_thresh))
		return;

	mutex_lock(&watchdog_mutex);
	lockup_detector_reconfigure();
	softlockup_initialized = true;
	mutex_unlock(&watchdog_mutex);
}

#else /* CONFIG_SOFTLOCKUP_DETECTOR */
static void lockup_detector_reconfigure(void)
{
	cpus_read_lock();
	watchdog_nmi_stop();
	lockup_detector_update_enable();
	watchdog_nmi_start();
	cpus_read_unlock();
}
static inline void lockup_detector_setup(void)
{
	lockup_detector_reconfigure();
}
#endif /* !CONFIG_SOFTLOCKUP_DETECTOR */

static void __lockup_detector_cleanup(void)
{
	lockdep_assert_held(&watchdog_mutex);
	hardlockup_detector_perf_cleanup();
}

/**
 * lockup_detector_cleanup - Cleanup after cpu hotplug or sysctl changes
 *
 * Caller must not hold the cpu hotplug rwsem.
 */
void lockup_detector_cleanup(void)
{
	mutex_lock(&watchdog_mutex);
	__lockup_detector_cleanup();
	mutex_unlock(&watchdog_mutex);
}

/**
 * lockup_detector_soft_poweroff - Interface to stop lockup detector(s)
 *
 * Special interface for parisc. It prevents lockup detector warnings from
 * the default pm_poweroff() function which busy loops forever.
 */
void lockup_detector_soft_poweroff(void)
{
	watchdog_enabled = 0;
}

#ifdef CONFIG_SYSCTL

/* Propagate any changes to the watchdog threads */
static void proc_watchdog_update(void)
{
	/* Remove impossible cpus to keep sysctl output clean. */
	cpumask_and(&watchdog_cpumask, &watchdog_cpumask, cpu_possible_mask);
	lockup_detector_reconfigure();
}

/*
 * common function for watchdog, nmi_watchdog and soft_watchdog parameter
 *
 * caller             | table->data points to      | 'which'
 * -------------------|----------------------------|--------------------------
 * proc_watchdog      | watchdog_user_enabled      | NMI_WATCHDOG_ENABLED |
 *                    |                            | SOFT_WATCHDOG_ENABLED
 * -------------------|----------------------------|--------------------------
 * proc_nmi_watchdog  | nmi_watchdog_user_enabled  | NMI_WATCHDOG_ENABLED
 * -------------------|----------------------------|--------------------------
 * proc_soft_watchdog | soft_watchdog_user_enabled | SOFT_WATCHDOG_ENABLED
 */
static int proc_watchdog_common(int which, struct ctl_table *table, int write,
				void *buffer, size_t *lenp, loff_t *ppos)
{
	int err, old, *param = table->data;

	mutex_lock(&watchdog_mutex);

	if (!write) {
		/*
		 * On read synchronize the userspace interface. This is a
		 * racy snapshot.
		 */
		*param = (watchdog_enabled & which) != 0;
		err = proc_dointvec_minmax(table, write, buffer, lenp, ppos);
	} else {
		old = READ_ONCE(*param);
		err = proc_dointvec_minmax(table, write, buffer, lenp, ppos);
		if (!err && old != READ_ONCE(*param))
			proc_watchdog_update();
	}
	mutex_unlock(&watchdog_mutex);
	return err;
}

/*
 * /proc/sys/kernel/watchdog
 */
int proc_watchdog(struct ctl_table *table, int write,
		  void *buffer, size_t *lenp, loff_t *ppos)
{
	return proc_watchdog_common(NMI_WATCHDOG_ENABLED|SOFT_WATCHDOG_ENABLED,
				    table, write, buffer, lenp, ppos);
}

/*
 * /proc/sys/kernel/nmi_watchdog
 */
int proc_nmi_watchdog(struct ctl_table *table, int write,
		      void *buffer, size_t *lenp, loff_t *ppos)
{
	if (!nmi_watchdog_available && write)
		return -ENOTSUPP;
	return proc_watchdog_common(NMI_WATCHDOG_ENABLED,
				    table, write, buffer, lenp, ppos);
}

/*
 * /proc/sys/kernel/soft_watchdog
 */
int proc_soft_watchdog(struct ctl_table *table, int write,
			void *buffer, size_t *lenp, loff_t *ppos)
{
	return proc_watchdog_common(SOFT_WATCHDOG_ENABLED,
				    table, write, buffer, lenp, ppos);
}

/*
 * /proc/sys/kernel/watchdog_thresh
 */
int proc_watchdog_thresh(struct ctl_table *table, int write,
			 void *buffer, size_t *lenp, loff_t *ppos)
{
	int err, old;

	mutex_lock(&watchdog_mutex);

	old = READ_ONCE(watchdog_thresh);
	err = proc_dointvec_minmax(table, write, buffer, lenp, ppos);

	if (!err && write && old != READ_ONCE(watchdog_thresh))
		proc_watchdog_update();

	mutex_unlock(&watchdog_mutex);
	return err;
}

/*
 * The cpumask is the mask of possible cpus that the watchdog can run
 * on, not the mask of cpus it is actually running on.  This allows the
 * user to specify a mask that will include cpus that have not yet
 * been brought online, if desired.
 */
int proc_watchdog_cpumask(struct ctl_table *table, int write,
			  void *buffer, size_t *lenp, loff_t *ppos)
{
	int err;

	mutex_lock(&watchdog_mutex);

	err = proc_do_large_bitmap(table, write, buffer, lenp, ppos);
	if (!err && write)
		proc_watchdog_update();

	mutex_unlock(&watchdog_mutex);
	return err;
}
#endif /* CONFIG_SYSCTL */

void __init lockup_detector_init(void)
{
	if (tick_nohz_full_enabled())
		pr_info("Disabling watchdog on nohz_full cores by default\n");

	cpumask_copy(&watchdog_cpumask,
		     housekeeping_cpumask(HK_FLAG_TIMER));

	if (!watchdog_nmi_probe())
		nmi_watchdog_available = true;
	lockup_detector_setup();
}<|MERGE_RESOLUTION|>--- conflicted
+++ resolved
@@ -156,15 +156,12 @@
 
 #define SOFTLOCKUP_RESET	ULONG_MAX
 
-<<<<<<< HEAD
-=======
 #ifdef CONFIG_SMP
 int __read_mostly sysctl_softlockup_all_cpu_backtrace;
 #endif
 
 static struct cpumask watchdog_allowed_mask __read_mostly;
 
->>>>>>> d1988041
 /* Global variables, exported for sysctl */
 unsigned int __read_mostly softlockup_panic =
 			CONFIG_BOOTPARAM_SOFTLOCKUP_PANIC_VALUE;
