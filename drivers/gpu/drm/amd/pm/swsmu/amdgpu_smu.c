--- conflicted
+++ resolved
@@ -1631,9 +1631,6 @@
 
 	smu->watermarks_bitmap &= ~(WATERMARKS_LOADED);
 
-<<<<<<< HEAD
-	smu_set_gfx_cgpg(&adev->smu, false);
-=======
 	smu_set_gfx_cgpg(smu, false);
 
 	/*
@@ -1643,7 +1640,6 @@
 	ret = smu_get_entrycount_gfxoff(smu, &count);
 	if (!ret)
 		adev->gfx.gfx_off_entrycount = count;
->>>>>>> d60c95ef
 
 	return 0;
 }
@@ -1674,11 +1670,7 @@
 		return ret;
 	}
 
-<<<<<<< HEAD
-	smu_set_gfx_cgpg(&adev->smu, true);
-=======
 	smu_set_gfx_cgpg(smu, true);
->>>>>>> d60c95ef
 
 	smu->disable_uclk_switch = 0;
 
