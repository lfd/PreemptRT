// SPDX-License-Identifier: GPL-2.0
/*
 * Code for replacing ftrace calls with jumps.
 *
 * Copyright (C) 2007-2008 Steven Rostedt <srostedt@redhat.com>
 *
 * Thanks goes out to P.A. Semi, Inc for supplying me with a PPC64 box.
 *
 * Added function graph tracer code, taken from x86 that was written
 * by Frederic Weisbecker, and ported to PPC by Steven Rostedt.
 *
 */

#define pr_fmt(fmt) "ftrace-powerpc: " fmt

#include <linux/spinlock.h>
#include <linux/hardirq.h>
#include <linux/uaccess.h>
#include <linux/module.h>
#include <linux/ftrace.h>
#include <linux/percpu.h>
#include <linux/init.h>
#include <linux/list.h>

#include <asm/asm-prototypes.h>
#include <asm/cacheflush.h>
#include <asm/code-patching.h>
#include <asm/ftrace.h>
#include <asm/syscall.h>


#ifdef CONFIG_DYNAMIC_FTRACE

/*
 * We generally only have a single long_branch tramp and at most 2 or 3 plt
 * tramps generated. But, we don't use the plt tramps currently. We also allot
 * 2 tramps after .text and .init.text. So, we only end up with around 3 usable
 * tramps in total. Set aside 8 just to be sure.
 */
#define	NUM_FTRACE_TRAMPS	8
static unsigned long ftrace_tramps[NUM_FTRACE_TRAMPS];

static unsigned int
ftrace_call_replace(unsigned long ip, unsigned long addr, int link)
{
	unsigned int op;

	addr = ppc_function_entry((void *)addr);

	/* if (link) set op to 'bl' else 'b' */
	op = create_branch((unsigned int *)ip, addr, link ? 1 : 0);

	return op;
}

static int
ftrace_modify_code(unsigned long ip, unsigned int old, unsigned int new)
{
	unsigned int replaced;

	/*
	 * Note:
	 * We are paranoid about modifying text, as if a bug was to happen, it
	 * could cause us to read or write to someplace that could cause harm.
	 * Carefully read and modify the code with probe_kernel_*(), and make
	 * sure what we read is what we expected it to be before modifying it.
	 */

	/* read the text we want to modify */
	if (probe_kernel_read(&replaced, (void *)ip, MCOUNT_INSN_SIZE))
		return -EFAULT;

	/* Make sure it is what we expect it to be */
	if (replaced != old) {
		pr_err("%p: replaced (%#x) != old (%#x)",
		(void *)ip, replaced, old);
		return -EINVAL;
	}

	/* replace the text with the new text */
	if (patch_instruction((unsigned int *)ip, new))
		return -EPERM;

	return 0;
}

/*
 * Helper functions that are the same for both PPC64 and PPC32.
 */
static int test_24bit_addr(unsigned long ip, unsigned long addr)
{
	addr = ppc_function_entry((void *)addr);

	/* use the create_branch to verify that this offset can be branched */
	return create_branch((unsigned int *)ip, addr, 0);
}

static int is_bl_op(unsigned int op)
{
	return (op & 0xfc000003) == 0x48000001;
}

static int is_b_op(unsigned int op)
{
	return (op & 0xfc000003) == 0x48000000;
}

static unsigned long find_bl_target(unsigned long ip, unsigned int op)
{
	int offset;

	offset = (op & 0x03fffffc);
	/* make it signed */
	if (offset & 0x02000000)
		offset |= 0xfe000000;

	return ip + (long)offset;
}

#ifdef CONFIG_MODULES
#ifdef CONFIG_PPC64
static int
__ftrace_make_nop(struct module *mod,
		  struct dyn_ftrace *rec, unsigned long addr)
{
	unsigned long entry, ptr, tramp;
	unsigned long ip = rec->ip;
	unsigned int op, pop;

	/* read where this goes */
	if (probe_kernel_read(&op, (void *)ip, sizeof(int))) {
		pr_err("Fetching opcode failed.\n");
		return -EFAULT;
	}

	/* Make sure that that this is still a 24bit jump */
	if (!is_bl_op(op)) {
		pr_err("Not expected bl: opcode is %x\n", op);
		return -EINVAL;
	}

	/* lets find where the pointer goes */
	tramp = find_bl_target(ip, op);

	pr_devel("ip:%lx jumps to %lx", ip, tramp);

	if (module_trampoline_target(mod, tramp, &ptr)) {
		pr_err("Failed to get trampoline target\n");
		return -EFAULT;
	}

	pr_devel("trampoline target %lx", ptr);

	entry = ppc_global_function_entry((void *)addr);
	/* This should match what was called */
	if (ptr != entry) {
		pr_err("addr %lx does not match expected %lx\n", ptr, entry);
		return -EINVAL;
	}

#ifdef CONFIG_MPROFILE_KERNEL
	/* When using -mkernel_profile there is no load to jump over */
	pop = PPC_INST_NOP;

	if (probe_kernel_read(&op, (void *)(ip - 4), 4)) {
		pr_err("Fetching instruction at %lx failed.\n", ip - 4);
		return -EFAULT;
	}

	/* We expect either a mflr r0, or a std r0, LRSAVE(r1) */
	if (op != PPC_INST_MFLR && op != PPC_INST_STD_LR) {
		pr_err("Unexpected instruction %08x around bl _mcount\n", op);
		return -EINVAL;
	}
#else
	/*
	 * Our original call site looks like:
	 *
	 * bl <tramp>
	 * ld r2,XX(r1)
	 *
	 * Milton Miller pointed out that we can not simply nop the branch.
	 * If a task was preempted when calling a trace function, the nops
	 * will remove the way to restore the TOC in r2 and the r2 TOC will
	 * get corrupted.
	 *
	 * Use a b +8 to jump over the load.
	 */

	pop = PPC_INST_BRANCH | 8;	/* b +8 */

	/*
	 * Check what is in the next instruction. We can see ld r2,40(r1), but
	 * on first pass after boot we will see mflr r0.
	 */
	if (probe_kernel_read(&op, (void *)(ip+4), MCOUNT_INSN_SIZE)) {
		pr_err("Fetching op failed.\n");
		return -EFAULT;
	}

	if (op != PPC_INST_LD_TOC) {
		pr_err("Expected %08x found %08x\n", PPC_INST_LD_TOC, op);
		return -EINVAL;
	}
#endif /* CONFIG_MPROFILE_KERNEL */

	if (patch_instruction((unsigned int *)ip, pop)) {
		pr_err("Patching NOP failed.\n");
		return -EPERM;
	}

	return 0;
}

#else /* !PPC64 */
static int
__ftrace_make_nop(struct module *mod,
		  struct dyn_ftrace *rec, unsigned long addr)
{
	unsigned int op;
	unsigned int jmp[4];
	unsigned long ip = rec->ip;
	unsigned long tramp;

	if (probe_kernel_read(&op, (void *)ip, MCOUNT_INSN_SIZE))
		return -EFAULT;

	/* Make sure that that this is still a 24bit jump */
	if (!is_bl_op(op)) {
		pr_err("Not expected bl: opcode is %x\n", op);
		return -EINVAL;
	}

	/* lets find where the pointer goes */
	tramp = find_bl_target(ip, op);

	/*
	 * On PPC32 the trampoline looks like:
	 *  0x3d, 0x80, 0x00, 0x00  lis r12,sym@ha
	 *  0x39, 0x8c, 0x00, 0x00  addi r12,r12,sym@l
	 *  0x7d, 0x89, 0x03, 0xa6  mtctr r12
	 *  0x4e, 0x80, 0x04, 0x20  bctr
	 */

	pr_devel("ip:%lx jumps to %lx", ip, tramp);

	/* Find where the trampoline jumps to */
	if (probe_kernel_read(jmp, (void *)tramp, sizeof(jmp))) {
		pr_err("Failed to read %lx\n", tramp);
		return -EFAULT;
	}

	pr_devel(" %08x %08x ", jmp[0], jmp[1]);

	/* verify that this is what we expect it to be */
	if (((jmp[0] & 0xffff0000) != 0x3d800000) ||
	    ((jmp[1] & 0xffff0000) != 0x398c0000) ||
	    (jmp[2] != 0x7d8903a6) ||
	    (jmp[3] != 0x4e800420)) {
		pr_err("Not a trampoline\n");
		return -EINVAL;
	}

	tramp = (jmp[1] & 0xffff) |
		((jmp[0] & 0xffff) << 16);
	if (tramp & 0x8000)
		tramp -= 0x10000;

	pr_devel(" %lx ", tramp);

	if (tramp != addr) {
		pr_err("Trampoline location %08lx does not match addr\n",
		       tramp);
		return -EINVAL;
	}

	op = PPC_INST_NOP;

	if (patch_instruction((unsigned int *)ip, op))
		return -EPERM;

	return 0;
}
#endif /* PPC64 */
#endif /* CONFIG_MODULES */

static unsigned long find_ftrace_tramp(unsigned long ip)
{
	int i;

	/*
	 * We have the compiler generated long_branch tramps at the end
	 * and we prefer those
	 */
	for (i = NUM_FTRACE_TRAMPS - 1; i >= 0; i--)
		if (!ftrace_tramps[i])
			continue;
		else if (create_branch((void *)ip, ftrace_tramps[i], 0))
			return ftrace_tramps[i];

	return 0;
}

static int add_ftrace_tramp(unsigned long tramp)
{
	int i;

	for (i = 0; i < NUM_FTRACE_TRAMPS; i++)
		if (!ftrace_tramps[i]) {
			ftrace_tramps[i] = tramp;
			return 0;
		}

	return -1;
}

/*
 * If this is a compiler generated long_branch trampoline (essentially, a
 * trampoline that has a branch to _mcount()), we re-write the branch to
 * instead go to ftrace_[regs_]caller() and note down the location of this
 * trampoline.
 */
static int setup_mcount_compiler_tramp(unsigned long tramp)
{
	int i, op;
	unsigned long ptr;
	static unsigned long ftrace_plt_tramps[NUM_FTRACE_TRAMPS];

	/* Is this a known long jump tramp? */
	for (i = 0; i < NUM_FTRACE_TRAMPS; i++)
		if (!ftrace_tramps[i])
			break;
		else if (ftrace_tramps[i] == tramp)
			return 0;

	/* Is this a known plt tramp? */
	for (i = 0; i < NUM_FTRACE_TRAMPS; i++)
		if (!ftrace_plt_tramps[i])
			break;
		else if (ftrace_plt_tramps[i] == tramp)
			return -1;

	/* New trampoline -- read where this goes */
	if (probe_kernel_read(&op, (void *)tramp, sizeof(int))) {
		pr_debug("Fetching opcode failed.\n");
		return -1;
	}

	/* Is this a 24 bit branch? */
	if (!is_b_op(op)) {
		pr_debug("Trampoline is not a long branch tramp.\n");
		return -1;
	}

	/* lets find where the pointer goes */
	ptr = find_bl_target(tramp, op);

	if (ptr != ppc_global_function_entry((void *)_mcount)) {
		pr_debug("Trampoline target %p is not _mcount\n", (void *)ptr);
		return -1;
	}

	/* Let's re-write the tramp to go to ftrace_[regs_]caller */
#ifdef CONFIG_DYNAMIC_FTRACE_WITH_REGS
	ptr = ppc_global_function_entry((void *)ftrace_regs_caller);
#else
	ptr = ppc_global_function_entry((void *)ftrace_caller);
#endif
	if (!create_branch((void *)tramp, ptr, 0)) {
		pr_debug("%ps is not reachable from existing mcount tramp\n",
				(void *)ptr);
		return -1;
	}

	if (patch_branch((unsigned int *)tramp, ptr, 0)) {
		pr_debug("REL24 out of range!\n");
		return -1;
	}

	if (add_ftrace_tramp(tramp)) {
		pr_debug("No tramp locations left\n");
		return -1;
	}

	return 0;
}

static int __ftrace_make_nop_kernel(struct dyn_ftrace *rec, unsigned long addr)
{
	unsigned long tramp, ip = rec->ip;
	unsigned int op;

	/* Read where this goes */
	if (probe_kernel_read(&op, (void *)ip, sizeof(int))) {
		pr_err("Fetching opcode failed.\n");
		return -EFAULT;
	}

	/* Make sure that that this is still a 24bit jump */
	if (!is_bl_op(op)) {
		pr_err("Not expected bl: opcode is %x\n", op);
		return -EINVAL;
	}

	/* Let's find where the pointer goes */
	tramp = find_bl_target(ip, op);

	pr_devel("ip:%lx jumps to %lx", ip, tramp);

	if (setup_mcount_compiler_tramp(tramp)) {
		/* Are other trampolines reachable? */
		if (!find_ftrace_tramp(ip)) {
			pr_err("No ftrace trampolines reachable from %ps\n",
					(void *)ip);
			return -EINVAL;
		}
	}

	if (patch_instruction((unsigned int *)ip, PPC_INST_NOP)) {
		pr_err("Patching NOP failed.\n");
		return -EPERM;
	}

	return 0;
}

int ftrace_make_nop(struct module *mod,
		    struct dyn_ftrace *rec, unsigned long addr)
{
	unsigned long ip = rec->ip;
	unsigned int old, new;

	/*
	 * If the calling address is more that 24 bits away,
	 * then we had to use a trampoline to make the call.
	 * Otherwise just update the call site.
	 */
	if (test_24bit_addr(ip, addr)) {
		/* within range */
		old = ftrace_call_replace(ip, addr, 1);
		new = PPC_INST_NOP;
		return ftrace_modify_code(ip, old, new);
	} else if (core_kernel_text(ip))
		return __ftrace_make_nop_kernel(rec, addr);

#ifdef CONFIG_MODULES
	/*
	 * Out of range jumps are called from modules.
	 * We should either already have a pointer to the module
	 * or it has been passed in.
	 */
	if (!rec->arch.mod) {
		if (!mod) {
			pr_err("No module loaded addr=%lx\n", addr);
			return -EFAULT;
		}
		rec->arch.mod = mod;
	} else if (mod) {
		if (mod != rec->arch.mod) {
			pr_err("Record mod %p not equal to passed in mod %p\n",
			       rec->arch.mod, mod);
			return -EINVAL;
		}
		/* nothing to do if mod == rec->arch.mod */
	} else
		mod = rec->arch.mod;

	return __ftrace_make_nop(mod, rec, addr);
#else
	/* We should not get here without modules */
	return -EINVAL;
#endif /* CONFIG_MODULES */
}

#ifdef CONFIG_MODULES
#ifdef CONFIG_PPC64
/*
 * Examine the existing instructions for __ftrace_make_call.
 * They should effectively be a NOP, and follow formal constraints,
 * depending on the ABI. Return false if they don't.
 */
#ifndef CONFIG_MPROFILE_KERNEL
static int
expected_nop_sequence(void *ip, unsigned int op0, unsigned int op1)
{
	/*
	 * We expect to see:
	 *
	 * b +8
	 * ld r2,XX(r1)
	 *
	 * The load offset is different depending on the ABI. For simplicity
	 * just mask it out when doing the compare.
	 */
	if ((op0 != 0x48000008) || ((op1 & 0xffff0000) != 0xe8410000))
		return 0;
	return 1;
}
#else
static int
expected_nop_sequence(void *ip, unsigned int op0, unsigned int op1)
{
	/* look for patched "NOP" on ppc64 with -mprofile-kernel */
	if (op0 != PPC_INST_NOP)
		return 0;
	return 1;
}
#endif

static int
__ftrace_make_call(struct dyn_ftrace *rec, unsigned long addr)
{
	unsigned int op[2];
	void *ip = (void *)rec->ip;
	unsigned long entry, ptr, tramp;
	struct module *mod = rec->arch.mod;

	/* read where this goes */
	if (probe_kernel_read(op, ip, sizeof(op)))
		return -EFAULT;

	if (!expected_nop_sequence(ip, op[0], op[1])) {
		pr_err("Unexpected call sequence at %p: %x %x\n",
		ip, op[0], op[1]);
		return -EINVAL;
	}

	/* If we never set up ftrace trampoline(s), then bail */
#ifdef CONFIG_DYNAMIC_FTRACE_WITH_REGS
	if (!mod->arch.tramp || !mod->arch.tramp_regs) {
#else
	if (!mod->arch.tramp) {
#endif
		pr_err("No ftrace trampoline\n");
		return -EINVAL;
	}

#ifdef CONFIG_DYNAMIC_FTRACE_WITH_REGS
	if (rec->flags & FTRACE_FL_REGS)
		tramp = mod->arch.tramp_regs;
	else
#endif
		tramp = mod->arch.tramp;

	if (module_trampoline_target(mod, tramp, &ptr)) {
		pr_err("Failed to get trampoline target\n");
		return -EFAULT;
	}

	pr_devel("trampoline target %lx", ptr);

	entry = ppc_global_function_entry((void *)addr);
	/* This should match what was called */
	if (ptr != entry) {
		pr_err("addr %lx does not match expected %lx\n", ptr, entry);
		return -EINVAL;
	}

	/* Ensure branch is within 24 bits */
	if (!create_branch(ip, tramp, BRANCH_SET_LINK)) {
		pr_err("Branch out of range\n");
		return -EINVAL;
	}

	if (patch_branch(ip, tramp, BRANCH_SET_LINK)) {
		pr_err("REL24 out of range!\n");
		return -EINVAL;
	}

	return 0;
}

#else  /* !CONFIG_PPC64: */
static int
__ftrace_make_call(struct dyn_ftrace *rec, unsigned long addr)
{
	unsigned int op;
	unsigned long ip = rec->ip;

	/* read where this goes */
	if (probe_kernel_read(&op, (void *)ip, MCOUNT_INSN_SIZE))
		return -EFAULT;

	/* It should be pointing to a nop */
	if (op != PPC_INST_NOP) {
		pr_err("Expected NOP but have %x\n", op);
		return -EINVAL;
	}

	/* If we never set up a trampoline to ftrace_caller, then bail */
	if (!rec->arch.mod->arch.tramp) {
		pr_err("No ftrace trampoline\n");
		return -EINVAL;
	}

	/* create the branch to the trampoline */
	op = create_branch((unsigned int *)ip,
			   rec->arch.mod->arch.tramp, BRANCH_SET_LINK);
	if (!op) {
		pr_err("REL24 out of range!\n");
		return -EINVAL;
	}

	pr_devel("write to %lx\n", rec->ip);

	if (patch_instruction((unsigned int *)ip, op))
		return -EPERM;

	return 0;
}
#endif /* CONFIG_PPC64 */
#endif /* CONFIG_MODULES */

static int __ftrace_make_call_kernel(struct dyn_ftrace *rec, unsigned long addr)
{
	unsigned int op;
	void *ip = (void *)rec->ip;
	unsigned long tramp, entry, ptr;

	/* Make sure we're being asked to patch branch to a known ftrace addr */
	entry = ppc_global_function_entry((void *)ftrace_caller);
	ptr = ppc_global_function_entry((void *)addr);

	if (ptr != entry) {
#ifdef CONFIG_DYNAMIC_FTRACE_WITH_REGS
		entry = ppc_global_function_entry((void *)ftrace_regs_caller);
		if (ptr != entry) {
#endif
			pr_err("Unknown ftrace addr to patch: %ps\n", (void *)ptr);
			return -EINVAL;
#ifdef CONFIG_DYNAMIC_FTRACE_WITH_REGS
		}
#endif
	}

	/* Make sure we have a nop */
	if (probe_kernel_read(&op, ip, sizeof(op))) {
		pr_err("Unable to read ftrace location %p\n", ip);
		return -EFAULT;
	}

	if (op != PPC_INST_NOP) {
		pr_err("Unexpected call sequence at %p: %x\n", ip, op);
		return -EINVAL;
	}

	tramp = find_ftrace_tramp((unsigned long)ip);
	if (!tramp) {
		pr_err("No ftrace trampolines reachable from %ps\n", ip);
		return -EINVAL;
	}

	if (patch_branch(ip, tramp, BRANCH_SET_LINK)) {
		pr_err("Error patching branch to ftrace tramp!\n");
		return -EINVAL;
	}

	return 0;
}

int ftrace_make_call(struct dyn_ftrace *rec, unsigned long addr)
{
	unsigned long ip = rec->ip;
	unsigned int old, new;

	/*
	 * If the calling address is more that 24 bits away,
	 * then we had to use a trampoline to make the call.
	 * Otherwise just update the call site.
	 */
	if (test_24bit_addr(ip, addr)) {
		/* within range */
		old = PPC_INST_NOP;
		new = ftrace_call_replace(ip, addr, 1);
		return ftrace_modify_code(ip, old, new);
	} else if (core_kernel_text(ip))
		return __ftrace_make_call_kernel(rec, addr);

#ifdef CONFIG_MODULES
	/*
	 * Out of range jumps are called from modules.
	 * Being that we are converting from nop, it had better
	 * already have a module defined.
	 */
	if (!rec->arch.mod) {
		pr_err("No module loaded\n");
		return -EINVAL;
	}

	return __ftrace_make_call(rec, addr);
#else
	/* We should not get here without modules */
	return -EINVAL;
#endif /* CONFIG_MODULES */
}

#ifdef CONFIG_DYNAMIC_FTRACE_WITH_REGS
#ifdef CONFIG_MODULES
static int
__ftrace_modify_call(struct dyn_ftrace *rec, unsigned long old_addr,
					unsigned long addr)
{
	unsigned int op;
	unsigned long ip = rec->ip;
	unsigned long entry, ptr, tramp;
	struct module *mod = rec->arch.mod;

	/* If we never set up ftrace trampolines, then bail */
	if (!mod->arch.tramp || !mod->arch.tramp_regs) {
		pr_err("No ftrace trampoline\n");
		return -EINVAL;
	}

	/* read where this goes */
	if (probe_kernel_read(&op, (void *)ip, sizeof(int))) {
		pr_err("Fetching opcode failed.\n");
		return -EFAULT;
	}

	/* Make sure that that this is still a 24bit jump */
	if (!is_bl_op(op)) {
		pr_err("Not expected bl: opcode is %x\n", op);
		return -EINVAL;
	}

	/* lets find where the pointer goes */
	tramp = find_bl_target(ip, op);
	entry = ppc_global_function_entry((void *)old_addr);

	pr_devel("ip:%lx jumps to %lx", ip, tramp);

	if (tramp != entry) {
		/* old_addr is not within range, so we must have used a trampoline */
		if (module_trampoline_target(mod, tramp, &ptr)) {
			pr_err("Failed to get trampoline target\n");
			return -EFAULT;
		}

		pr_devel("trampoline target %lx", ptr);

		/* This should match what was called */
		if (ptr != entry) {
			pr_err("addr %lx does not match expected %lx\n", ptr, entry);
			return -EINVAL;
		}
	}

	/* The new target may be within range */
	if (test_24bit_addr(ip, addr)) {
		/* within range */
		if (patch_branch((unsigned int *)ip, addr, BRANCH_SET_LINK)) {
			pr_err("REL24 out of range!\n");
			return -EINVAL;
		}

		return 0;
	}

	if (rec->flags & FTRACE_FL_REGS)
		tramp = mod->arch.tramp_regs;
	else
		tramp = mod->arch.tramp;

	if (module_trampoline_target(mod, tramp, &ptr)) {
		pr_err("Failed to get trampoline target\n");
		return -EFAULT;
	}

	pr_devel("trampoline target %lx", ptr);

	entry = ppc_global_function_entry((void *)addr);
	/* This should match what was called */
	if (ptr != entry) {
		pr_err("addr %lx does not match expected %lx\n", ptr, entry);
		return -EINVAL;
	}

	/* Ensure branch is within 24 bits */
	if (!create_branch((unsigned int *)ip, tramp, BRANCH_SET_LINK)) {
		pr_err("Branch out of range\n");
		return -EINVAL;
	}

	if (patch_branch((unsigned int *)ip, tramp, BRANCH_SET_LINK)) {
		pr_err("REL24 out of range!\n");
		return -EINVAL;
	}

	return 0;
}
#endif

int ftrace_modify_call(struct dyn_ftrace *rec, unsigned long old_addr,
			unsigned long addr)
{
	unsigned long ip = rec->ip;
	unsigned int old, new;

	/*
	 * If the calling address is more that 24 bits away,
	 * then we had to use a trampoline to make the call.
	 * Otherwise just update the call site.
	 */
	if (test_24bit_addr(ip, addr) && test_24bit_addr(ip, old_addr)) {
		/* within range */
		old = ftrace_call_replace(ip, old_addr, 1);
		new = ftrace_call_replace(ip, addr, 1);
		return ftrace_modify_code(ip, old, new);
	} else if (core_kernel_text(ip)) {
		/*
		 * We always patch out of range locations to go to the regs
		 * variant, so there is nothing to do here
		 */
		return 0;
	}

#ifdef CONFIG_MODULES
	/*
	 * Out of range jumps are called from modules.
	 */
	if (!rec->arch.mod) {
		pr_err("No module loaded\n");
		return -EINVAL;
	}

	return __ftrace_modify_call(rec, old_addr, addr);
#else
	/* We should not get here without modules */
	return -EINVAL;
#endif /* CONFIG_MODULES */
}
#endif

int ftrace_update_ftrace_func(ftrace_func_t func)
{
	unsigned long ip = (unsigned long)(&ftrace_call);
	unsigned int old, new;
	int ret;

	old = *(unsigned int *)&ftrace_call;
	new = ftrace_call_replace(ip, (unsigned long)func, 1);
	ret = ftrace_modify_code(ip, old, new);

#ifdef CONFIG_DYNAMIC_FTRACE_WITH_REGS
	/* Also update the regs callback function */
	if (!ret) {
		ip = (unsigned long)(&ftrace_regs_call);
		old = *(unsigned int *)&ftrace_regs_call;
		new = ftrace_call_replace(ip, (unsigned long)func, 1);
		ret = ftrace_modify_code(ip, old, new);
	}
#endif

	return ret;
}

/*
 * Use the default ftrace_modify_all_code, but without
 * stop_machine().
 */
void arch_ftrace_update_code(int command)
{
	ftrace_modify_all_code(command);
}

#ifdef CONFIG_PPC64
#define PACATOC offsetof(struct paca_struct, kernel_toc)

extern unsigned int ftrace_tramp_text[], ftrace_tramp_init[];

int __init ftrace_dyn_arch_init(void)
{
	int i;
	unsigned int *tramp[] = { ftrace_tramp_text, ftrace_tramp_init };
	u32 stub_insns[] = {
		0xe98d0000 | PACATOC,	/* ld      r12,PACATOC(r13)	*/
		0x3d8c0000,		/* addis   r12,r12,<high>	*/
		0x398c0000,		/* addi    r12,r12,<low>	*/
		0x7d8903a6,		/* mtctr   r12			*/
		0x4e800420,		/* bctr				*/
	};
#ifdef CONFIG_DYNAMIC_FTRACE_WITH_REGS
	unsigned long addr = ppc_global_function_entry((void *)ftrace_regs_caller);
#else
	unsigned long addr = ppc_global_function_entry((void *)ftrace_caller);
#endif
	long reladdr = addr - kernel_toc_addr();

	if (reladdr > 0x7FFFFFFF || reladdr < -(0x80000000L)) {
		pr_err("Address of %ps out of range of kernel_toc.\n",
				(void *)addr);
		return -1;
	}

	for (i = 0; i < 2; i++) {
		memcpy(tramp[i], stub_insns, sizeof(stub_insns));
		tramp[i][1] |= PPC_HA(reladdr);
		tramp[i][2] |= PPC_LO(reladdr);
		add_ftrace_tramp((unsigned long)tramp[i]);
	}

	return 0;
}
#else
int __init ftrace_dyn_arch_init(void)
{
	return 0;
}
#endif
#endif /* CONFIG_DYNAMIC_FTRACE */

#ifdef CONFIG_FUNCTION_GRAPH_TRACER

extern void ftrace_graph_call(void);
extern void ftrace_graph_stub(void);

int ftrace_enable_ftrace_graph_caller(void)
{
	unsigned long ip = (unsigned long)(&ftrace_graph_call);
	unsigned long addr = (unsigned long)(&ftrace_graph_caller);
	unsigned long stub = (unsigned long)(&ftrace_graph_stub);
	unsigned int old, new;

	old = ftrace_call_replace(ip, stub, 0);
	new = ftrace_call_replace(ip, addr, 0);

	return ftrace_modify_code(ip, old, new);
}

int ftrace_disable_ftrace_graph_caller(void)
{
	unsigned long ip = (unsigned long)(&ftrace_graph_call);
	unsigned long addr = (unsigned long)(&ftrace_graph_caller);
	unsigned long stub = (unsigned long)(&ftrace_graph_stub);
	unsigned int old, new;

	old = ftrace_call_replace(ip, addr, 0);
	new = ftrace_call_replace(ip, stub, 0);

	return ftrace_modify_code(ip, old, new);
}

/*
 * Hook the return address and push it in the stack of return addrs
 * in current thread info. Return the address we want to divert to.
 */
unsigned long prepare_ftrace_return(unsigned long parent, unsigned long ip,
						unsigned long sp)
{
	unsigned long return_hooker;

	if (unlikely(ftrace_graph_is_dead()))
		goto out;

	if (unlikely(atomic_read(&current->tracing_graph_pause)))
		goto out;

	return_hooker = ppc_function_entry(return_to_handler);

<<<<<<< HEAD
	if (!function_graph_enter(parent, ip, 0, NULL))
=======
	if (!function_graph_enter(parent, ip, 0, (unsigned long *)sp))
>>>>>>> f7688b48
		parent = return_hooker;
out:
	return parent;
}
#endif /* CONFIG_FUNCTION_GRAPH_TRACER */

#ifdef PPC64_ELF_ABI_v1
char *arch_ftrace_match_adjust(char *str, const char *search)
{
	if (str[0] == '.' && search[0] != '.')
		return str + 1;
	else
		return str;
}
#endif /* PPC64_ELF_ABI_v1 */<|MERGE_RESOLUTION|>--- conflicted
+++ resolved
@@ -957,11 +957,7 @@
 
 	return_hooker = ppc_function_entry(return_to_handler);
 
-<<<<<<< HEAD
-	if (!function_graph_enter(parent, ip, 0, NULL))
-=======
 	if (!function_graph_enter(parent, ip, 0, (unsigned long *)sp))
->>>>>>> f7688b48
 		parent = return_hooker;
 out:
 	return parent;
