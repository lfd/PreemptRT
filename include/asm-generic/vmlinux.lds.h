--- conflicted
+++ resolved
@@ -585,10 +585,7 @@
 		*(.text..refcount)					\
 		*(.ref.text)						\
 		*(.text.asan.* .text.tsan.*)				\
-<<<<<<< HEAD
-=======
 		TEXT_CFI_JT						\
->>>>>>> 3b17187f
 	MEM_KEEP(init.text*)						\
 	MEM_KEEP(exit.text*)						\
 
@@ -1005,12 +1002,8 @@
  * keep any .init_array.* sections.
  * https://bugs.llvm.org/show_bug.cgi?id=46478
  */
-<<<<<<< HEAD
-#if defined(CONFIG_GCOV_KERNEL) || defined(CONFIG_KASAN_GENERIC) || defined(CONFIG_KCSAN)
-=======
 #if defined(CONFIG_GCOV_KERNEL) || defined(CONFIG_KASAN_GENERIC) || defined(CONFIG_KCSAN) || \
 	defined(CONFIG_CFI_CLANG)
->>>>>>> 3b17187f
 # ifdef CONFIG_CONSTRUCTORS
 #  define SANITIZER_DISCARDS						\
 	*(.eh_frame)
