/* SPDX-License-Identifier: GPL-2.0 */
/*
 * Asm versions of Xen pv-ops, suitable for direct use.
 *
 * We only bother with direct forms (ie, vcpu in percpu data) of the
 * operations here; the indirect forms are better handled in C.
 */

#include <asm/errno.h>
#include <asm/asm-offsets.h>
#include <asm/percpu.h>
#include <asm/processor-flags.h>
#include <asm/segment.h>
#include <asm/thread_info.h>
#include <asm/asm.h>
#include <asm/frame.h>
#include <asm/unwind_hints.h>

#include <xen/interface/xen.h>

#include <linux/init.h>
#include <linux/linkage.h>
#include <../entry/calling.h>
<<<<<<< HEAD
=======

.pushsection .noinstr.text, "ax"
/*
 * Disabling events is simply a matter of making the event mask
 * non-zero.
 */
SYM_FUNC_START(xen_irq_disable_direct)
	movb $1, PER_CPU_VAR(xen_vcpu_info) + XEN_vcpu_info_mask
	ret
SYM_FUNC_END(xen_irq_disable_direct)

/*
 * Force an event check by making a hypercall, but preserve regs
 * before making the call.
 */
SYM_FUNC_START(check_events)
	FRAME_BEGIN
	push %rax
	push %rcx
	push %rdx
	push %rsi
	push %rdi
	push %r8
	push %r9
	push %r10
	push %r11
	call xen_force_evtchn_callback
	pop %r11
	pop %r10
	pop %r9
	pop %r8
	pop %rdi
	pop %rsi
	pop %rdx
	pop %rcx
	pop %rax
	FRAME_END
	ret
SYM_FUNC_END(check_events)
>>>>>>> 92b4b594

/*
 * Enable events.  This clears the event mask and tests the pending
 * event status with one and operation.  If there are pending events,
 * then enter the hypervisor to get them handled.
 */
SYM_FUNC_START(xen_irq_enable_direct)
	FRAME_BEGIN
	/* Unmask events */
	movb $0, PER_CPU_VAR(xen_vcpu_info) + XEN_vcpu_info_mask

	/*
	 * Preempt here doesn't matter because that will deal with any
	 * pending interrupts.  The pending check may end up being run
	 * on the wrong CPU, but that doesn't hurt.
	 */

	/* Test for pending */
	testb $0xff, PER_CPU_VAR(xen_vcpu_info) + XEN_vcpu_info_pending
	jz 1f

	call check_events
1:
	FRAME_END
	ret
SYM_FUNC_END(xen_irq_enable_direct)

/*
 * (xen_)save_fl is used to get the current interrupt enable status.
 * Callers expect the status to be in X86_EFLAGS_IF, and other bits
 * may be set in the return value.  We take advantage of this by
 * making sure that X86_EFLAGS_IF has the right value (and other bits
 * in that byte are 0), but other bits in the return value are
 * undefined.  We need to toggle the state of the bit, because Xen and
 * x86 use opposite senses (mask vs enable).
 */
SYM_FUNC_START(xen_save_fl_direct)
	testb $0xff, PER_CPU_VAR(xen_vcpu_info) + XEN_vcpu_info_mask
	setz %ah
	addb %ah, %ah
	ret
SYM_FUNC_END(xen_save_fl_direct)

SYM_FUNC_START(xen_read_cr2)
	FRAME_BEGIN
	_ASM_MOV PER_CPU_VAR(xen_vcpu), %_ASM_AX
	_ASM_MOV XEN_vcpu_info_arch_cr2(%_ASM_AX), %_ASM_AX
	FRAME_END
	ret
SYM_FUNC_END(xen_read_cr2);

SYM_FUNC_START(xen_read_cr2_direct)
	FRAME_BEGIN
	_ASM_MOV PER_CPU_VAR(xen_vcpu_info) + XEN_vcpu_info_arch_cr2, %_ASM_AX
	FRAME_END
	ret
SYM_FUNC_END(xen_read_cr2_direct);
.popsection

.macro xen_pv_trap name
SYM_CODE_START(xen_\name)
	UNWIND_HINT_EMPTY
	pop %rcx
	pop %r11
	jmp  \name
SYM_CODE_END(xen_\name)
_ASM_NOKPROBE(xen_\name)
.endm

xen_pv_trap asm_exc_divide_error
xen_pv_trap asm_xenpv_exc_debug
xen_pv_trap asm_exc_int3
xen_pv_trap asm_xenpv_exc_nmi
xen_pv_trap asm_exc_overflow
xen_pv_trap asm_exc_bounds
xen_pv_trap asm_exc_invalid_op
xen_pv_trap asm_exc_device_not_available
xen_pv_trap asm_xenpv_exc_double_fault
xen_pv_trap asm_exc_coproc_segment_overrun
xen_pv_trap asm_exc_invalid_tss
xen_pv_trap asm_exc_segment_not_present
xen_pv_trap asm_exc_stack_segment
xen_pv_trap asm_exc_general_protection
xen_pv_trap asm_exc_page_fault
xen_pv_trap asm_exc_spurious_interrupt_bug
xen_pv_trap asm_exc_coprocessor_error
xen_pv_trap asm_exc_alignment_check
#ifdef CONFIG_X86_MCE
xen_pv_trap asm_xenpv_exc_machine_check
#endif /* CONFIG_X86_MCE */
xen_pv_trap asm_exc_simd_coprocessor_error
#ifdef CONFIG_IA32_EMULATION
xen_pv_trap entry_INT80_compat
#endif
xen_pv_trap asm_exc_xen_unknown_trap
xen_pv_trap asm_exc_xen_hypervisor_callback

	__INIT
SYM_CODE_START(xen_early_idt_handler_array)
	i = 0
	.rept NUM_EXCEPTION_VECTORS
	UNWIND_HINT_EMPTY
	pop %rcx
	pop %r11
	jmp early_idt_handler_array + i*EARLY_IDT_HANDLER_SIZE
	i = i + 1
	.fill xen_early_idt_handler_array + i*XEN_EARLY_IDT_HANDLER_SIZE - ., 1, 0xcc
	.endr
SYM_CODE_END(xen_early_idt_handler_array)
	__FINIT

hypercall_iret = hypercall_page + __HYPERVISOR_iret * 32
/*
 * Xen64 iret frame:
 *
 *	ss
 *	rsp
 *	rflags
 *	cs
 *	rip		<-- standard iret frame
 *
 *	flags
 *
 *	rcx		}
 *	r11		}<-- pushed by hypercall page
 * rsp->rax		}
 */
SYM_CODE_START(xen_iret)
	UNWIND_HINT_EMPTY
	pushq $0
	jmp hypercall_iret
SYM_CODE_END(xen_iret)

/*
 * XEN pv doesn't use trampoline stack, PER_CPU_VAR(cpu_tss_rw + TSS_sp0) is
 * also the kernel stack.  Reusing swapgs_restore_regs_and_return_to_usermode()
 * in XEN pv would cause %rsp to move up to the top of the kernel stack and
 * leave the IRET frame below %rsp, which is dangerous to be corrupted if #NMI
 * interrupts. And swapgs_restore_regs_and_return_to_usermode() pushing the IRET
 * frame at the same address is useless.
 */
SYM_CODE_START(xenpv_restore_regs_and_return_to_usermode)
	UNWIND_HINT_REGS
	POP_REGS

	/* stackleak_erase() can work safely on the kernel stack. */
	STACKLEAK_ERASE_NOCLOBBER

	addq	$8, %rsp	/* skip regs->orig_ax */
	jmp xen_iret
SYM_CODE_END(xenpv_restore_regs_and_return_to_usermode)

/*
 * Xen handles syscall callbacks much like ordinary exceptions, which
 * means we have:
 * - kernel gs
 * - kernel rsp
 * - an iret-like stack frame on the stack (including rcx and r11):
 *	ss
 *	rsp
 *	rflags
 *	cs
 *	rip
 *	r11
 * rsp->rcx
 */

/* Normal 64-bit system call target */
SYM_CODE_START(xen_syscall_target)
	UNWIND_HINT_EMPTY
	popq %rcx
	popq %r11

	/*
	 * Neither Xen nor the kernel really knows what the old SS and
	 * CS were.  The kernel expects __USER_DS and __USER_CS, so
	 * report those values even though Xen will guess its own values.
	 */
	movq $__USER_DS, 4*8(%rsp)
	movq $__USER_CS, 1*8(%rsp)

	jmp entry_SYSCALL_64_after_hwframe
SYM_CODE_END(xen_syscall_target)

#ifdef CONFIG_IA32_EMULATION

/* 32-bit compat syscall target */
SYM_CODE_START(xen_syscall32_target)
	UNWIND_HINT_EMPTY
	popq %rcx
	popq %r11

	/*
	 * Neither Xen nor the kernel really knows what the old SS and
	 * CS were.  The kernel expects __USER32_DS and __USER32_CS, so
	 * report those values even though Xen will guess its own values.
	 */
	movq $__USER32_DS, 4*8(%rsp)
	movq $__USER32_CS, 1*8(%rsp)

	jmp entry_SYSCALL_compat_after_hwframe
SYM_CODE_END(xen_syscall32_target)

/* 32-bit compat sysenter target */
SYM_CODE_START(xen_sysenter_target)
	UNWIND_HINT_EMPTY
	/*
	 * NB: Xen is polite and clears TF from EFLAGS for us.  This means
	 * that we don't need to guard against single step exceptions here.
	 */
	popq %rcx
	popq %r11

	/*
	 * Neither Xen nor the kernel really knows what the old SS and
	 * CS were.  The kernel expects __USER32_DS and __USER32_CS, so
	 * report those values even though Xen will guess its own values.
	 */
	movq $__USER32_DS, 4*8(%rsp)
	movq $__USER32_CS, 1*8(%rsp)

	jmp entry_SYSENTER_compat_after_hwframe
SYM_CODE_END(xen_sysenter_target)

#else /* !CONFIG_IA32_EMULATION */

SYM_CODE_START(xen_syscall32_target)
SYM_CODE_START(xen_sysenter_target)
	UNWIND_HINT_EMPTY
	lea 16(%rsp), %rsp	/* strip %rcx, %r11 */
	mov $-ENOSYS, %rax
	pushq $0
	jmp hypercall_iret
SYM_CODE_END(xen_sysenter_target)
SYM_CODE_END(xen_syscall32_target)

#endif	/* CONFIG_IA32_EMULATION */<|MERGE_RESOLUTION|>--- conflicted
+++ resolved
@@ -21,8 +21,6 @@
 #include <linux/init.h>
 #include <linux/linkage.h>
 #include <../entry/calling.h>
-<<<<<<< HEAD
-=======
 
 .pushsection .noinstr.text, "ax"
 /*
@@ -62,7 +60,6 @@
 	FRAME_END
 	ret
 SYM_FUNC_END(check_events)
->>>>>>> 92b4b594
 
 /*
  * Enable events.  This clears the event mask and tests the pending
