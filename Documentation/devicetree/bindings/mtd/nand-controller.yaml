--- conflicted
+++ resolved
@@ -58,30 +58,6 @@
       reg:
         description:
           Contains the chip-select IDs.
-<<<<<<< HEAD
-
-      nand-ecc-engine:
-        allOf:
-          - $ref: /schemas/types.yaml#/definitions/phandle
-        description: |
-          A phandle on the hardware ECC engine if any. There are
-          basically three possibilities:
-          1/ The ECC engine is part of the NAND controller, in this
-          case the phandle should reference the parent node.
-          2/ The ECC engine is part of the NAND part (on-die), in this
-          case the phandle should reference the node itself.
-          3/ The ECC engine is external, in this case the phandle should
-          reference the specific ECC engine node.
-
-      nand-use-soft-ecc-engine:
-        type: boolean
-        description: Use a software ECC engine.
-
-      nand-no-ecc-engine:
-        type: boolean
-        description: Do not use any ECC correction.
-=======
->>>>>>> d60c95ef
 
       nand-ecc-placement:
         description:
@@ -167,12 +143,6 @@
 
       nand@0 {
         reg = <0>; /* Native CS */
-<<<<<<< HEAD
-        nand-use-soft-ecc-engine;
-        nand-ecc-algo = "bch";
-
-=======
->>>>>>> d60c95ef
         /* NAND chip specific properties */
       };
 
