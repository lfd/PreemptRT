--- conflicted
+++ resolved
@@ -539,16 +539,6 @@
  * Can be used with access_width of struct acpi_generic_address and access_size of
  * struct acpi_resource_generic_register.
  */
-<<<<<<< HEAD
-#define ACPI_ACCESS_BIT_SHIFT		2
-#define ACPI_ACCESS_BYTE_SHIFT		-1
-#define ACPI_ACCESS_BIT_MAX		(31 - ACPI_ACCESS_BIT_SHIFT)
-#define ACPI_ACCESS_BYTE_MAX		(31 - ACPI_ACCESS_BYTE_SHIFT)
-#define ACPI_ACCESS_BIT_DEFAULT		(8 - ACPI_ACCESS_BIT_SHIFT)
-#define ACPI_ACCESS_BYTE_DEFAULT	(8 - ACPI_ACCESS_BYTE_SHIFT)
-#define ACPI_ACCESS_BIT_WIDTH(size)	(1 << ((size) + ACPI_ACCESS_BIT_SHIFT))
-#define ACPI_ACCESS_BYTE_WIDTH(size)	(1 << ((size) + ACPI_ACCESS_BYTE_SHIFT))
-=======
 #define ACPI_ACCESS_BIT_SHIFT           2
 #define ACPI_ACCESS_BYTE_SHIFT          -1
 #define ACPI_ACCESS_BIT_MAX             (31 - ACPI_ACCESS_BIT_SHIFT)
@@ -557,7 +547,6 @@
 #define ACPI_ACCESS_BYTE_DEFAULT        (8 - ACPI_ACCESS_BYTE_SHIFT)
 #define ACPI_ACCESS_BIT_WIDTH(size)     (1 << ((size) + ACPI_ACCESS_BIT_SHIFT))
 #define ACPI_ACCESS_BYTE_WIDTH(size)    (1 << ((size) + ACPI_ACCESS_BYTE_SHIFT))
->>>>>>> d60c95ef
 
 /*******************************************************************************
  *
