--- conflicted
+++ resolved
@@ -489,22 +489,14 @@
 MODULE_DEVICE_TABLE(i2c, adm1275_id);
 
 /* Enable VOUT & TEMP1 if not enabled (disabled by default) */
-<<<<<<< HEAD
-static int adm1275_enable_vout_temp(struct i2c_client *client, int config)
-=======
 static int adm1275_enable_vout_temp(struct adm1275_data *data,
 				    struct i2c_client *client, int config)
->>>>>>> 238589d0
 {
 	int ret;
 
 	if ((config & ADM1278_PMON_DEFCONFIG) != ADM1278_PMON_DEFCONFIG) {
 		config |= ADM1278_PMON_DEFCONFIG;
-<<<<<<< HEAD
-		ret = i2c_smbus_write_word_data(client, ADM1275_PMON_CONFIG, config);
-=======
 		ret = adm1275_write_pmon_config(data, client, config);
->>>>>>> 238589d0
 		if (ret < 0) {
 			dev_err(&client->dev, "Failed to enable VOUT/TEMP1 monitoring\n");
 			return ret;
@@ -666,11 +658,7 @@
 			PMBUS_HAVE_VOUT | PMBUS_HAVE_STATUS_VOUT |
 			PMBUS_HAVE_TEMP | PMBUS_HAVE_STATUS_TEMP;
 
-<<<<<<< HEAD
-		ret = adm1275_enable_vout_temp(client, config);
-=======
 		ret = adm1275_enable_vout_temp(data, client, config);
->>>>>>> 238589d0
 		if (ret)
 			return ret;
 
@@ -730,11 +718,7 @@
 			PMBUS_HAVE_VOUT | PMBUS_HAVE_STATUS_VOUT |
 			PMBUS_HAVE_TEMP | PMBUS_HAVE_STATUS_TEMP;
 
-<<<<<<< HEAD
-		ret = adm1275_enable_vout_temp(client, config);
-=======
 		ret = adm1275_enable_vout_temp(data, client, config);
->>>>>>> 238589d0
 		if (ret)
 			return ret;
 
