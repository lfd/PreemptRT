// SPDX-License-Identifier: GPL-2.0
/*
 * Copyright (C) 2007 Oracle.  All rights reserved.
 * Copyright (C) 2022 Christoph Hellwig.
 */

#include <linux/bio.h>
#include "bio.h"
#include "ctree.h"
#include "volumes.h"
#include "raid56.h"
#include "async-thread.h"
#include "check-integrity.h"
#include "dev-replace.h"
#include "rcu-string.h"
#include "zoned.h"
#include "file-item.h"

static struct bio_set btrfs_bioset;
static struct bio_set btrfs_clone_bioset;
static struct bio_set btrfs_repair_bioset;
static mempool_t btrfs_failed_bio_pool;

struct btrfs_failed_bio {
	struct btrfs_bio *bbio;
	int num_copies;
	atomic_t repair_count;
};

/*
 * Initialize a btrfs_bio structure.  This skips the embedded bio itself as it
 * is already initialized by the block layer.
 */
void btrfs_bio_init(struct btrfs_bio *bbio, struct btrfs_fs_info *fs_info,
		    btrfs_bio_end_io_t end_io, void *private)
{
	memset(bbio, 0, offsetof(struct btrfs_bio, bio));
	bbio->fs_info = fs_info;
	bbio->end_io = end_io;
	bbio->private = private;
	atomic_set(&bbio->pending_ios, 1);
}

/*
 * Allocate a btrfs_bio structure.  The btrfs_bio is the main I/O container for
 * btrfs, and is used for all I/O submitted through btrfs_submit_bio.
 *
 * Just like the underlying bio_alloc_bioset it will not fail as it is backed by
 * a mempool.
 */
struct btrfs_bio *btrfs_bio_alloc(unsigned int nr_vecs, blk_opf_t opf,
				  struct btrfs_fs_info *fs_info,
				  btrfs_bio_end_io_t end_io, void *private)
{
	struct btrfs_bio *bbio;
	struct bio *bio;

	bio = bio_alloc_bioset(NULL, nr_vecs, opf, GFP_NOFS, &btrfs_bioset);
	bbio = btrfs_bio(bio);
	btrfs_bio_init(bbio, fs_info, end_io, private);
	return bbio;
}

static blk_status_t btrfs_bio_extract_ordered_extent(struct btrfs_bio *bbio)
{
	struct btrfs_ordered_extent *ordered;
	int ret;

	ordered = btrfs_lookup_ordered_extent(bbio->inode, bbio->file_offset);
	if (WARN_ON_ONCE(!ordered))
		return BLK_STS_IOERR;
	ret = btrfs_extract_ordered_extent(bbio, ordered);
	btrfs_put_ordered_extent(ordered);

	return errno_to_blk_status(ret);
}

static struct btrfs_bio *btrfs_split_bio(struct btrfs_fs_info *fs_info,
					 struct btrfs_bio *orig_bbio,
					 u64 map_length, bool use_append)
{
	struct btrfs_bio *bbio;
	struct bio *bio;

	if (use_append) {
		unsigned int nr_segs;

		bio = bio_split_rw(&orig_bbio->bio, &fs_info->limits, &nr_segs,
				   &btrfs_clone_bioset, map_length);
	} else {
		bio = bio_split(&orig_bbio->bio, map_length >> SECTOR_SHIFT,
				GFP_NOFS, &btrfs_clone_bioset);
	}
	bbio = btrfs_bio(bio);
	btrfs_bio_init(bbio, fs_info, NULL, orig_bbio);
	bbio->inode = orig_bbio->inode;
	bbio->file_offset = orig_bbio->file_offset;
	if (!(orig_bbio->bio.bi_opf & REQ_BTRFS_ONE_ORDERED))
		orig_bbio->file_offset += map_length;

	atomic_inc(&orig_bbio->pending_ios);
	return bbio;
}

static void btrfs_orig_write_end_io(struct bio *bio);

static void btrfs_bbio_propagate_error(struct btrfs_bio *bbio,
				       struct btrfs_bio *orig_bbio)
{
	/*
	 * For writes we tolerate nr_mirrors - 1 write failures, so we can't
	 * just blindly propagate a write failure here.  Instead increment the
	 * error count in the original I/O context so that it is guaranteed to
	 * be larger than the error tolerance.
	 */
	if (bbio->bio.bi_end_io == &btrfs_orig_write_end_io) {
		struct btrfs_io_stripe *orig_stripe = orig_bbio->bio.bi_private;
		struct btrfs_io_context *orig_bioc = orig_stripe->bioc;

		atomic_add(orig_bioc->max_errors, &orig_bioc->error);
	} else {
		orig_bbio->bio.bi_status = bbio->bio.bi_status;
	}
}

static void btrfs_orig_bbio_end_io(struct btrfs_bio *bbio)
{
	if (bbio->bio.bi_pool == &btrfs_clone_bioset) {
		struct btrfs_bio *orig_bbio = bbio->private;

		if (bbio->bio.bi_status)
			btrfs_bbio_propagate_error(bbio, orig_bbio);
		bio_put(&bbio->bio);
		bbio = orig_bbio;
	}

	if (atomic_dec_and_test(&bbio->pending_ios))
		bbio->end_io(bbio);
}

static int next_repair_mirror(struct btrfs_failed_bio *fbio, int cur_mirror)
{
	if (cur_mirror == fbio->num_copies)
		return cur_mirror + 1 - fbio->num_copies;
	return cur_mirror + 1;
}

static int prev_repair_mirror(struct btrfs_failed_bio *fbio, int cur_mirror)
{
	if (cur_mirror == 1)
		return fbio->num_copies;
	return cur_mirror - 1;
}

static void btrfs_repair_done(struct btrfs_failed_bio *fbio)
{
	if (atomic_dec_and_test(&fbio->repair_count)) {
		btrfs_orig_bbio_end_io(fbio->bbio);
		mempool_free(fbio, &btrfs_failed_bio_pool);
	}
}

static void btrfs_end_repair_bio(struct btrfs_bio *repair_bbio,
				 struct btrfs_device *dev)
{
	struct btrfs_failed_bio *fbio = repair_bbio->private;
	struct btrfs_inode *inode = repair_bbio->inode;
	struct btrfs_fs_info *fs_info = inode->root->fs_info;
	struct bio_vec *bv = bio_first_bvec_all(&repair_bbio->bio);
	int mirror = repair_bbio->mirror_num;

	if (repair_bbio->bio.bi_status ||
	    !btrfs_data_csum_ok(repair_bbio, dev, 0, bv)) {
		bio_reset(&repair_bbio->bio, NULL, REQ_OP_READ);
		repair_bbio->bio.bi_iter = repair_bbio->saved_iter;

		mirror = next_repair_mirror(fbio, mirror);
		if (mirror == fbio->bbio->mirror_num) {
			btrfs_debug(fs_info, "no mirror left");
			fbio->bbio->bio.bi_status = BLK_STS_IOERR;
			goto done;
		}

		btrfs_submit_bio(repair_bbio, mirror);
		return;
	}

	do {
		mirror = prev_repair_mirror(fbio, mirror);
		btrfs_repair_io_failure(fs_info, btrfs_ino(inode),
				  repair_bbio->file_offset, fs_info->sectorsize,
				  repair_bbio->saved_iter.bi_sector << SECTOR_SHIFT,
				  bv->bv_page, bv->bv_offset, mirror);
	} while (mirror != fbio->bbio->mirror_num);

done:
	btrfs_repair_done(fbio);
	bio_put(&repair_bbio->bio);
}

/*
 * Try to kick off a repair read to the next available mirror for a bad sector.
 *
 * This primarily tries to recover good data to serve the actual read request,
 * but also tries to write the good data back to the bad mirror(s) when a
 * read succeeded to restore the redundancy.
 */
static struct btrfs_failed_bio *repair_one_sector(struct btrfs_bio *failed_bbio,
						  u32 bio_offset,
						  struct bio_vec *bv,
						  struct btrfs_failed_bio *fbio)
{
	struct btrfs_inode *inode = failed_bbio->inode;
	struct btrfs_fs_info *fs_info = inode->root->fs_info;
	const u32 sectorsize = fs_info->sectorsize;
	const u64 logical = (failed_bbio->saved_iter.bi_sector << SECTOR_SHIFT);
	struct btrfs_bio *repair_bbio;
	struct bio *repair_bio;
	int num_copies;
	int mirror;

	btrfs_debug(fs_info, "repair read error: read error at %llu",
		    failed_bbio->file_offset + bio_offset);

	num_copies = btrfs_num_copies(fs_info, logical, sectorsize);
	if (num_copies == 1) {
		btrfs_debug(fs_info, "no copy to repair from");
		failed_bbio->bio.bi_status = BLK_STS_IOERR;
		return fbio;
	}

	if (!fbio) {
		fbio = mempool_alloc(&btrfs_failed_bio_pool, GFP_NOFS);
		fbio->bbio = failed_bbio;
		fbio->num_copies = num_copies;
		atomic_set(&fbio->repair_count, 1);
	}

	atomic_inc(&fbio->repair_count);

	repair_bio = bio_alloc_bioset(NULL, 1, REQ_OP_READ, GFP_NOFS,
				      &btrfs_repair_bioset);
	repair_bio->bi_iter.bi_sector = failed_bbio->saved_iter.bi_sector;
	__bio_add_page(repair_bio, bv->bv_page, bv->bv_len, bv->bv_offset);

	repair_bbio = btrfs_bio(repair_bio);
	btrfs_bio_init(repair_bbio, fs_info, NULL, fbio);
	repair_bbio->inode = failed_bbio->inode;
	repair_bbio->file_offset = failed_bbio->file_offset + bio_offset;

	mirror = next_repair_mirror(fbio, failed_bbio->mirror_num);
	btrfs_debug(fs_info, "submitting repair read to mirror %d", mirror);
	btrfs_submit_bio(repair_bbio, mirror);
	return fbio;
}

static void btrfs_check_read_bio(struct btrfs_bio *bbio, struct btrfs_device *dev)
{
	struct btrfs_inode *inode = bbio->inode;
	struct btrfs_fs_info *fs_info = inode->root->fs_info;
	u32 sectorsize = fs_info->sectorsize;
	struct bvec_iter *iter = &bbio->saved_iter;
	blk_status_t status = bbio->bio.bi_status;
	struct btrfs_failed_bio *fbio = NULL;
	u32 offset = 0;

	/* Read-repair requires the inode field to be set by the submitter. */
	ASSERT(inode);

	/*
	 * Hand off repair bios to the repair code as there is no upper level
	 * submitter for them.
	 */
	if (bbio->bio.bi_pool == &btrfs_repair_bioset) {
		btrfs_end_repair_bio(bbio, dev);
		return;
	}

	/* Clear the I/O error. A failed repair will reset it. */
	bbio->bio.bi_status = BLK_STS_OK;

	while (iter->bi_size) {
		struct bio_vec bv = bio_iter_iovec(&bbio->bio, *iter);

		bv.bv_len = min(bv.bv_len, sectorsize);
		if (status || !btrfs_data_csum_ok(bbio, dev, offset, &bv))
			fbio = repair_one_sector(bbio, offset, &bv, fbio);

		bio_advance_iter_single(&bbio->bio, iter, sectorsize);
		offset += sectorsize;
	}

	if (bbio->csum != bbio->csum_inline)
		kfree(bbio->csum);

	if (fbio)
		btrfs_repair_done(fbio);
	else
		btrfs_orig_bbio_end_io(bbio);
}

static void btrfs_log_dev_io_error(struct bio *bio, struct btrfs_device *dev)
{
	if (!dev || !dev->bdev)
		return;
	if (bio->bi_status != BLK_STS_IOERR && bio->bi_status != BLK_STS_TARGET)
		return;

	if (btrfs_op(bio) == BTRFS_MAP_WRITE)
		btrfs_dev_stat_inc_and_print(dev, BTRFS_DEV_STAT_WRITE_ERRS);
	else if (!(bio->bi_opf & REQ_RAHEAD))
		btrfs_dev_stat_inc_and_print(dev, BTRFS_DEV_STAT_READ_ERRS);
	if (bio->bi_opf & REQ_PREFLUSH)
		btrfs_dev_stat_inc_and_print(dev, BTRFS_DEV_STAT_FLUSH_ERRS);
}

static struct workqueue_struct *btrfs_end_io_wq(struct btrfs_fs_info *fs_info,
						struct bio *bio)
{
	if (bio->bi_opf & REQ_META)
		return fs_info->endio_meta_workers;
	return fs_info->endio_workers;
}

static void btrfs_end_bio_work(struct work_struct *work)
{
	struct btrfs_bio *bbio = container_of(work, struct btrfs_bio, end_io_work);

	/* Metadata reads are checked and repaired by the submitter. */
<<<<<<< HEAD
	if (bbio->bio.bi_opf & REQ_META)
		btrfs_orig_bbio_end_io(bbio);
	else
=======
	if (bbio->inode && !(bbio->bio.bi_opf & REQ_META))
>>>>>>> 160f4124
		btrfs_check_read_bio(bbio, bbio->bio.bi_private);
	else
		btrfs_orig_bbio_end_io(bbio);
}

static void btrfs_simple_end_io(struct bio *bio)
{
	struct btrfs_bio *bbio = btrfs_bio(bio);
	struct btrfs_device *dev = bio->bi_private;
	struct btrfs_fs_info *fs_info = bbio->fs_info;

	btrfs_bio_counter_dec(fs_info);

	if (bio->bi_status)
		btrfs_log_dev_io_error(bio, dev);

	if (bio_op(bio) == REQ_OP_READ) {
		INIT_WORK(&bbio->end_io_work, btrfs_end_bio_work);
		queue_work(btrfs_end_io_wq(fs_info, bio), &bbio->end_io_work);
	} else {
		if (bio_op(bio) == REQ_OP_ZONE_APPEND)
			btrfs_record_physical_zoned(bbio);
		btrfs_orig_bbio_end_io(bbio);
	}
}

static void btrfs_raid56_end_io(struct bio *bio)
{
	struct btrfs_io_context *bioc = bio->bi_private;
	struct btrfs_bio *bbio = btrfs_bio(bio);

	btrfs_bio_counter_dec(bioc->fs_info);
	bbio->mirror_num = bioc->mirror_num;
	if (bio_op(bio) == REQ_OP_READ && bbio->inode &&
	    !(bbio->bio.bi_opf & REQ_META))
		btrfs_check_read_bio(bbio, NULL);
	else
		btrfs_orig_bbio_end_io(bbio);

	btrfs_put_bioc(bioc);
}

static void btrfs_orig_write_end_io(struct bio *bio)
{
	struct btrfs_io_stripe *stripe = bio->bi_private;
	struct btrfs_io_context *bioc = stripe->bioc;
	struct btrfs_bio *bbio = btrfs_bio(bio);

	btrfs_bio_counter_dec(bioc->fs_info);

	if (bio->bi_status) {
		atomic_inc(&bioc->error);
		btrfs_log_dev_io_error(bio, stripe->dev);
	}

	/*
	 * Only send an error to the higher layers if it is beyond the tolerance
	 * threshold.
	 */
	if (atomic_read(&bioc->error) > bioc->max_errors)
		bio->bi_status = BLK_STS_IOERR;
	else
		bio->bi_status = BLK_STS_OK;

	btrfs_orig_bbio_end_io(bbio);
	btrfs_put_bioc(bioc);
}

static void btrfs_clone_write_end_io(struct bio *bio)
{
	struct btrfs_io_stripe *stripe = bio->bi_private;

	if (bio->bi_status) {
		atomic_inc(&stripe->bioc->error);
		btrfs_log_dev_io_error(bio, stripe->dev);
	}

	/* Pass on control to the original bio this one was cloned from */
	bio_endio(stripe->bioc->orig_bio);
	bio_put(bio);
}

static void btrfs_submit_dev_bio(struct btrfs_device *dev, struct bio *bio)
{
	if (!dev || !dev->bdev ||
	    test_bit(BTRFS_DEV_STATE_MISSING, &dev->dev_state) ||
	    (btrfs_op(bio) == BTRFS_MAP_WRITE &&
	     !test_bit(BTRFS_DEV_STATE_WRITEABLE, &dev->dev_state))) {
		bio_io_error(bio);
		return;
	}

	bio_set_dev(bio, dev->bdev);

	/*
	 * For zone append writing, bi_sector must point the beginning of the
	 * zone
	 */
	if (bio_op(bio) == REQ_OP_ZONE_APPEND) {
		u64 physical = bio->bi_iter.bi_sector << SECTOR_SHIFT;
		u64 zone_start = round_down(physical, dev->fs_info->zone_size);

		ASSERT(btrfs_dev_is_sequential(dev, physical));
		bio->bi_iter.bi_sector = zone_start >> SECTOR_SHIFT;
	}
	btrfs_debug_in_rcu(dev->fs_info,
	"%s: rw %d 0x%x, sector=%llu, dev=%lu (%s id %llu), size=%u",
		__func__, bio_op(bio), bio->bi_opf, bio->bi_iter.bi_sector,
		(unsigned long)dev->bdev->bd_dev, btrfs_dev_name(dev),
		dev->devid, bio->bi_iter.bi_size);

	btrfsic_check_bio(bio);

	if (bio->bi_opf & REQ_BTRFS_CGROUP_PUNT)
		blkcg_punt_bio_submit(bio);
	else
		submit_bio(bio);
}

static void btrfs_submit_mirrored_bio(struct btrfs_io_context *bioc, int dev_nr)
{
	struct bio *orig_bio = bioc->orig_bio, *bio;

	ASSERT(bio_op(orig_bio) != REQ_OP_READ);

	/* Reuse the bio embedded into the btrfs_bio for the last mirror */
	if (dev_nr == bioc->num_stripes - 1) {
		bio = orig_bio;
		bio->bi_end_io = btrfs_orig_write_end_io;
	} else {
		bio = bio_alloc_clone(NULL, orig_bio, GFP_NOFS, &fs_bio_set);
		bio_inc_remaining(orig_bio);
		bio->bi_end_io = btrfs_clone_write_end_io;
	}

	bio->bi_private = &bioc->stripes[dev_nr];
	bio->bi_iter.bi_sector = bioc->stripes[dev_nr].physical >> SECTOR_SHIFT;
	bioc->stripes[dev_nr].bioc = bioc;
	btrfs_submit_dev_bio(bioc->stripes[dev_nr].dev, bio);
}

static void __btrfs_submit_bio(struct bio *bio, struct btrfs_io_context *bioc,
			       struct btrfs_io_stripe *smap, int mirror_num)
{
	/* Do not leak our private flag into the block layer. */
	bio->bi_opf &= ~REQ_BTRFS_ONE_ORDERED;

	if (!bioc) {
		/* Single mirror read/write fast path. */
		btrfs_bio(bio)->mirror_num = mirror_num;
		bio->bi_iter.bi_sector = smap->physical >> SECTOR_SHIFT;
		bio->bi_private = smap->dev;
		bio->bi_end_io = btrfs_simple_end_io;
		btrfs_submit_dev_bio(smap->dev, bio);
	} else if (bioc->map_type & BTRFS_BLOCK_GROUP_RAID56_MASK) {
		/* Parity RAID write or read recovery. */
		bio->bi_private = bioc;
		bio->bi_end_io = btrfs_raid56_end_io;
		if (bio_op(bio) == REQ_OP_READ)
			raid56_parity_recover(bio, bioc, mirror_num);
		else
			raid56_parity_write(bio, bioc);
	} else {
		/* Write to multiple mirrors. */
		int total_devs = bioc->num_stripes;

		bioc->orig_bio = bio;
		for (int dev_nr = 0; dev_nr < total_devs; dev_nr++)
			btrfs_submit_mirrored_bio(bioc, dev_nr);
	}
}

static blk_status_t btrfs_bio_csum(struct btrfs_bio *bbio)
{
	if (bbio->bio.bi_opf & REQ_META)
		return btree_csum_one_bio(bbio);
	return btrfs_csum_one_bio(bbio);
}

/*
 * Async submit bios are used to offload expensive checksumming onto the worker
 * threads.
 */
struct async_submit_bio {
	struct btrfs_bio *bbio;
	struct btrfs_io_context *bioc;
	struct btrfs_io_stripe smap;
	int mirror_num;
	struct btrfs_work work;
};

/*
 * In order to insert checksums into the metadata in large chunks, we wait
 * until bio submission time.   All the pages in the bio are checksummed and
 * sums are attached onto the ordered extent record.
 *
 * At IO completion time the csums attached on the ordered extent record are
 * inserted into the btree.
 */
static void run_one_async_start(struct btrfs_work *work)
{
	struct async_submit_bio *async =
		container_of(work, struct async_submit_bio, work);
	blk_status_t ret;

	ret = btrfs_bio_csum(async->bbio);
	if (ret)
		async->bbio->bio.bi_status = ret;
}

/*
 * In order to insert checksums into the metadata in large chunks, we wait
 * until bio submission time.   All the pages in the bio are checksummed and
 * sums are attached onto the ordered extent record.
 *
 * At IO completion time the csums attached on the ordered extent record are
 * inserted into the tree.
 */
static void run_one_async_done(struct btrfs_work *work)
{
	struct async_submit_bio *async =
		container_of(work, struct async_submit_bio, work);
	struct bio *bio = &async->bbio->bio;

	/* If an error occurred we just want to clean up the bio and move on. */
	if (bio->bi_status) {
		btrfs_orig_bbio_end_io(async->bbio);
		return;
	}

	/*
	 * All of the bios that pass through here are from async helpers.
	 * Use REQ_BTRFS_CGROUP_PUNT to issue them from the owning cgroup's
	 * context.  This changes nothing when cgroups aren't in use.
	 */
	bio->bi_opf |= REQ_BTRFS_CGROUP_PUNT;
	__btrfs_submit_bio(bio, async->bioc, &async->smap, async->mirror_num);
}

static void run_one_async_free(struct btrfs_work *work)
{
	kfree(container_of(work, struct async_submit_bio, work));
}

static bool should_async_write(struct btrfs_bio *bbio)
{
	/*
	 * If the I/O is not issued by fsync and friends, (->sync_writers != 0),
	 * then try to defer the submission to a workqueue to parallelize the
	 * checksum calculation.
	 */
	if (atomic_read(&bbio->inode->sync_writers))
		return false;

	/*
	 * Submit metadata writes synchronously if the checksum implementation
	 * is fast, or we are on a zoned device that wants I/O to be submitted
	 * in order.
	 */
	if (bbio->bio.bi_opf & REQ_META) {
		struct btrfs_fs_info *fs_info = bbio->fs_info;

		if (btrfs_is_zoned(fs_info))
			return false;
		if (test_bit(BTRFS_FS_CSUM_IMPL_FAST, &fs_info->flags))
			return false;
	}

	return true;
}

/*
 * Submit bio to an async queue.
 *
 * Return true if the work has been succesfuly submitted, else false.
 */
static bool btrfs_wq_submit_bio(struct btrfs_bio *bbio,
				struct btrfs_io_context *bioc,
				struct btrfs_io_stripe *smap, int mirror_num)
{
	struct btrfs_fs_info *fs_info = bbio->fs_info;
	struct async_submit_bio *async;

	async = kmalloc(sizeof(*async), GFP_NOFS);
	if (!async)
		return false;

	async->bbio = bbio;
	async->bioc = bioc;
	async->smap = *smap;
	async->mirror_num = mirror_num;

	btrfs_init_work(&async->work, run_one_async_start, run_one_async_done,
			run_one_async_free);
	if (op_is_sync(bbio->bio.bi_opf))
		btrfs_queue_work(fs_info->hipri_workers, &async->work);
	else
		btrfs_queue_work(fs_info->workers, &async->work);
	return true;
}

static bool btrfs_submit_chunk(struct btrfs_bio *bbio, int mirror_num)
{
	struct btrfs_inode *inode = bbio->inode;
	struct btrfs_fs_info *fs_info = bbio->fs_info;
	struct btrfs_bio *orig_bbio = bbio;
	struct bio *bio = &bbio->bio;
	u64 logical = bio->bi_iter.bi_sector << 9;
	u64 length = bio->bi_iter.bi_size;
	u64 map_length = length;
	bool use_append = btrfs_use_zone_append(bbio);
	struct btrfs_io_context *bioc = NULL;
	struct btrfs_io_stripe smap;
	blk_status_t ret;
	int error;

	btrfs_bio_counter_inc_blocked(fs_info);
	error = __btrfs_map_block(fs_info, btrfs_op(bio), logical, &map_length,
				  &bioc, &smap, &mirror_num, 1);
	if (error) {
		ret = errno_to_blk_status(error);
		goto fail;
	}

	map_length = min(map_length, length);
	if (use_append)
		map_length = min(map_length, fs_info->max_zone_append_size);

	if (map_length < length) {
		bbio = btrfs_split_bio(fs_info, bbio, map_length, use_append);
		bio = &bbio->bio;
	}

	/*
	 * Save the iter for the end_io handler and preload the checksums for
	 * data reads.
	 */
	if (bio_op(bio) == REQ_OP_READ && inode && !(bio->bi_opf & REQ_META)) {
		bbio->saved_iter = bio->bi_iter;
		ret = btrfs_lookup_bio_sums(bbio);
		if (ret)
			goto fail_put_bio;
	}

	if (btrfs_op(bio) == BTRFS_MAP_WRITE) {
		if (use_append) {
			bio->bi_opf &= ~REQ_OP_WRITE;
			bio->bi_opf |= REQ_OP_ZONE_APPEND;
			ret = btrfs_bio_extract_ordered_extent(bbio);
			if (ret)
				goto fail_put_bio;
		}

		/*
		 * Csum items for reloc roots have already been cloned at this
		 * point, so they are handled as part of the no-checksum case.
		 */
		if (inode && !(inode->flags & BTRFS_INODE_NODATASUM) &&
		    !test_bit(BTRFS_FS_STATE_NO_CSUMS, &fs_info->fs_state) &&
		    !btrfs_is_data_reloc_root(inode->root)) {
			if (should_async_write(bbio) &&
			    btrfs_wq_submit_bio(bbio, bioc, &smap, mirror_num))
				goto done;

			ret = btrfs_bio_csum(bbio);
			if (ret)
				goto fail_put_bio;
		}
	}

	__btrfs_submit_bio(bio, bioc, &smap, mirror_num);
done:
	return map_length == length;

fail_put_bio:
	if (map_length < length)
		bio_put(bio);
fail:
	btrfs_bio_counter_dec(fs_info);
	btrfs_bio_end_io(orig_bbio, ret);
	/* Do not submit another chunk */
	return true;
}

void btrfs_submit_bio(struct btrfs_bio *bbio, int mirror_num)
{
	/* If bbio->inode is not populated, its file_offset must be 0. */
	ASSERT(bbio->inode || bbio->file_offset == 0);

	while (!btrfs_submit_chunk(bbio, mirror_num))
		;
}

/*
 * Submit a repair write.
 *
 * This bypasses btrfs_submit_bio deliberately, as that writes all copies in a
 * RAID setup.  Here we only want to write the one bad copy, so we do the
 * mapping ourselves and submit the bio directly.
 *
 * The I/O is issued synchronously to block the repair read completion from
 * freeing the bio.
 */
int btrfs_repair_io_failure(struct btrfs_fs_info *fs_info, u64 ino, u64 start,
			    u64 length, u64 logical, struct page *page,
			    unsigned int pg_offset, int mirror_num)
{
	struct btrfs_io_stripe smap = { 0 };
	struct bio_vec bvec;
	struct bio bio;
	int ret = 0;

	ASSERT(!(fs_info->sb->s_flags & SB_RDONLY));
	BUG_ON(!mirror_num);

	if (btrfs_repair_one_zone(fs_info, logical))
		return 0;

	/*
	 * Avoid races with device replace and make sure our bioc has devices
	 * associated to its stripes that don't go away while we are doing the
	 * read repair operation.
	 */
	btrfs_bio_counter_inc_blocked(fs_info);
	ret = btrfs_map_repair_block(fs_info, &smap, logical, length, mirror_num);
	if (ret < 0)
		goto out_counter_dec;

	if (!smap.dev->bdev ||
	    !test_bit(BTRFS_DEV_STATE_WRITEABLE, &smap.dev->dev_state)) {
		ret = -EIO;
		goto out_counter_dec;
	}

	bio_init(&bio, smap.dev->bdev, &bvec, 1, REQ_OP_WRITE | REQ_SYNC);
	bio.bi_iter.bi_sector = smap.physical >> SECTOR_SHIFT;
	__bio_add_page(&bio, page, length, pg_offset);

	btrfsic_check_bio(&bio);
	ret = submit_bio_wait(&bio);
	if (ret) {
		/* try to remap that extent elsewhere? */
		btrfs_dev_stat_inc_and_print(smap.dev, BTRFS_DEV_STAT_WRITE_ERRS);
		goto out_bio_uninit;
	}

	btrfs_info_rl_in_rcu(fs_info,
		"read error corrected: ino %llu off %llu (dev %s sector %llu)",
			     ino, start, btrfs_dev_name(smap.dev),
			     smap.physical >> SECTOR_SHIFT);
	ret = 0;

out_bio_uninit:
	bio_uninit(&bio);
out_counter_dec:
	btrfs_bio_counter_dec(fs_info);
	return ret;
}

/*
 * Submit a btrfs_bio based repair write.
 *
 * If @dev_replace is true, the write would be submitted to dev-replace target.
 */
void btrfs_submit_repair_write(struct btrfs_bio *bbio, int mirror_num, bool dev_replace)
{
	struct btrfs_fs_info *fs_info = bbio->fs_info;
	u64 logical = bbio->bio.bi_iter.bi_sector << SECTOR_SHIFT;
	u64 length = bbio->bio.bi_iter.bi_size;
	struct btrfs_io_stripe smap = { 0 };
	int ret;

	ASSERT(fs_info);
	ASSERT(mirror_num > 0);
	ASSERT(btrfs_op(&bbio->bio) == BTRFS_MAP_WRITE);
	ASSERT(!bbio->inode);

	btrfs_bio_counter_inc_blocked(fs_info);
	ret = btrfs_map_repair_block(fs_info, &smap, logical, length, mirror_num);
	if (ret < 0)
		goto fail;

	if (dev_replace) {
		ASSERT(smap.dev == fs_info->dev_replace.srcdev);
		smap.dev = fs_info->dev_replace.tgtdev;
	}
	__btrfs_submit_bio(&bbio->bio, NULL, &smap, mirror_num);
	return;

fail:
	btrfs_bio_counter_dec(fs_info);
	btrfs_bio_end_io(bbio, errno_to_blk_status(ret));
}

int __init btrfs_bioset_init(void)
{
	if (bioset_init(&btrfs_bioset, BIO_POOL_SIZE,
			offsetof(struct btrfs_bio, bio),
			BIOSET_NEED_BVECS))
		return -ENOMEM;
	if (bioset_init(&btrfs_clone_bioset, BIO_POOL_SIZE,
			offsetof(struct btrfs_bio, bio), 0))
		goto out_free_bioset;
	if (bioset_init(&btrfs_repair_bioset, BIO_POOL_SIZE,
			offsetof(struct btrfs_bio, bio),
			BIOSET_NEED_BVECS))
		goto out_free_clone_bioset;
	if (mempool_init_kmalloc_pool(&btrfs_failed_bio_pool, BIO_POOL_SIZE,
				      sizeof(struct btrfs_failed_bio)))
		goto out_free_repair_bioset;
	return 0;

out_free_repair_bioset:
	bioset_exit(&btrfs_repair_bioset);
out_free_clone_bioset:
	bioset_exit(&btrfs_clone_bioset);
out_free_bioset:
	bioset_exit(&btrfs_bioset);
	return -ENOMEM;
}

void __cold btrfs_bioset_exit(void)
{
	mempool_exit(&btrfs_failed_bio_pool);
	bioset_exit(&btrfs_repair_bioset);
	bioset_exit(&btrfs_clone_bioset);
	bioset_exit(&btrfs_bioset);
}<|MERGE_RESOLUTION|>--- conflicted
+++ resolved
@@ -327,13 +327,7 @@
 	struct btrfs_bio *bbio = container_of(work, struct btrfs_bio, end_io_work);
 
 	/* Metadata reads are checked and repaired by the submitter. */
-<<<<<<< HEAD
-	if (bbio->bio.bi_opf & REQ_META)
-		btrfs_orig_bbio_end_io(bbio);
-	else
-=======
 	if (bbio->inode && !(bbio->bio.bi_opf & REQ_META))
->>>>>>> 160f4124
 		btrfs_check_read_bio(bbio, bbio->bio.bi_private);
 	else
 		btrfs_orig_bbio_end_io(bbio);
