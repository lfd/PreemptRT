--- conflicted
+++ resolved
@@ -51,16 +51,12 @@
 extern bool itlb_multihit_kvm_mitigation;
 
 static int __read_mostly nx_huge_pages = -1;
-<<<<<<< HEAD
-static uint __read_mostly nx_huge_pages_recovery_ratio = 60;
-=======
 #ifdef CONFIG_PREEMPT_RT
 /* Recovery can cause latency spikes, disable it for PREEMPT_RT.  */
 static uint __read_mostly nx_huge_pages_recovery_ratio = 0;
 #else
 static uint __read_mostly nx_huge_pages_recovery_ratio = 60;
 #endif
->>>>>>> f7688b48
 
 static int set_nx_huge_pages(const char *val, const struct kernel_param *kp);
 static int set_nx_huge_pages_recovery_ratio(const char *val, const struct kernel_param *kp);
@@ -315,9 +311,6 @@
 #include "mmutrace.h"
 
 
-<<<<<<< HEAD
-void kvm_mmu_set_mmio_spte_mask(u64 mmio_mask, u64 mmio_value)
-=======
 static inline bool kvm_available_flush_tlb_with_range(void)
 {
 	return kvm_x86_ops->tlb_remote_flush_with_range;
@@ -347,7 +340,6 @@
 }
 
 void kvm_mmu_set_mmio_spte_mask(u64 mmio_mask, u64 mmio_value, u64 access_mask)
->>>>>>> f7688b48
 {
 	BUG_ON((u64)(unsigned)access_mask != access_mask);
 	BUG_ON((mmio_mask & mmio_value) != mmio_value);
@@ -388,11 +380,6 @@
 {
 	MMU_WARN_ON(is_mmio_spte(spte));
 	return (spte & SPTE_SPECIAL_MASK) != SPTE_AD_ENABLED_MASK;
-}
-
-static bool is_nx_huge_page_enabled(void)
-{
-	return READ_ONCE(nx_huge_pages);
 }
 
 static bool is_nx_huge_page_enabled(void)
@@ -3340,11 +3327,7 @@
 	gfn_t gfn = gpa >> PAGE_SHIFT;
 	gfn_t base_gfn = gfn;
 
-<<<<<<< HEAD
-	if (!VALID_PAGE(vcpu->arch.mmu.root_hpa))
-=======
 	if (!VALID_PAGE(vcpu->arch.mmu->root_hpa))
->>>>>>> f7688b48
 		return RET_PF_RETRY;
 
 	trace_kvm_mmu_spte_requested(gpa, level, pfn);
@@ -5684,92 +5667,6 @@
 EXPORT_SYMBOL_GPL(kvm_disable_tdp);
 
 
-<<<<<<< HEAD
-static int alloc_mmu_pages(struct kvm_vcpu *vcpu)
-{
-	struct page *page;
-	int i;
-
-	/*
-	 * When using PAE paging, the four PDPTEs are treated as 'root' pages,
-	 * while the PDP table is a per-vCPU construct that's allocated at MMU
-	 * creation.  When emulating 32-bit mode, cr3 is only 32 bits even on
-	 * x86_64.  Therefore we need to allocate the PDP table in the first
-	 * 4GB of memory, which happens to fit the DMA32 zone.  Except for
-	 * SVM's 32-bit NPT support, TDP paging doesn't use PAE paging and can
-	 * skip allocating the PDP table.
-	 */
-	if (tdp_enabled && kvm_x86_ops->get_tdp_level(vcpu) > PT32E_ROOT_LEVEL)
-		return 0;
-
-	/*
-	 * When emulating 32-bit mode, cr3 is only 32 bits even on x86_64.
-	 * Therefore we need to allocate shadow page tables in the first
-	 * 4GB of memory, which happens to fit the DMA32 zone.
-	 */
-	page = alloc_page(GFP_KERNEL | __GFP_DMA32);
-	if (!page)
-		return -ENOMEM;
-
-	vcpu->arch.mmu.pae_root = page_address(page);
-	for (i = 0; i < 4; ++i)
-		vcpu->arch.mmu.pae_root[i] = INVALID_PAGE;
-
-	return 0;
-}
-
-int kvm_mmu_create(struct kvm_vcpu *vcpu)
-{
-	uint i;
-
-	vcpu->arch.walk_mmu = &vcpu->arch.mmu;
-	vcpu->arch.mmu.root_hpa = INVALID_PAGE;
-	vcpu->arch.mmu.translate_gpa = translate_gpa;
-	vcpu->arch.nested_mmu.translate_gpa = translate_nested_gpa;
-
-	for (i = 0; i < KVM_MMU_NUM_PREV_ROOTS; i++)
-		vcpu->arch.mmu.prev_roots[i] = KVM_MMU_ROOT_INFO_INVALID;
-
-	return alloc_mmu_pages(vcpu);
-}
-
-void kvm_mmu_setup(struct kvm_vcpu *vcpu)
-{
-	MMU_WARN_ON(VALID_PAGE(vcpu->arch.mmu.root_hpa));
-
-	/*
-	 * kvm_mmu_setup() is called only on vCPU initialization.  
-	 * Therefore, no need to reset mmu roots as they are not yet
-	 * initialized.
-	 */
-	kvm_init_mmu(vcpu, false);
-}
-
-static void kvm_mmu_invalidate_zap_pages_in_memslot(struct kvm *kvm,
-			struct kvm_memory_slot *slot,
-			struct kvm_page_track_notifier_node *node)
-{
-	kvm_mmu_invalidate_zap_all_pages(kvm);
-}
-
-void kvm_mmu_init_vm(struct kvm *kvm)
-{
-	struct kvm_page_track_notifier_node *node = &kvm->arch.mmu_sp_tracker;
-
-	node->track_write = kvm_mmu_pte_write;
-	node->track_flush_slot = kvm_mmu_invalidate_zap_pages_in_memslot;
-	kvm_page_track_register_notifier(kvm, node);
-}
-
-void kvm_mmu_uninit_vm(struct kvm *kvm)
-{
-	struct kvm_page_track_notifier_node *node = &kvm->arch.mmu_sp_tracker;
-
-	kvm_page_track_unregister_notifier(kvm, node);
-}
-
-=======
->>>>>>> f7688b48
 /* The return value indicates if tlb flush on all vcpus is needed. */
 typedef bool (*slot_level_handler) (struct kvm *kvm, struct kvm_rmap_head *rmap_head);
 
@@ -6120,10 +6017,6 @@
 		if (sp->role.direct && !kvm_is_reserved_pfn(pfn) &&
 		    !kvm_is_zone_device_pfn(pfn) &&
 		    PageTransCompoundMap(pfn_to_page(pfn))) {
-<<<<<<< HEAD
-			drop_spte(kvm, sptep);
-			need_tlb_flush = 1;
-=======
 			pte_list_remove(rmap_head, sptep);
 
 			if (kvm_available_flush_tlb_with_range())
@@ -6132,7 +6025,6 @@
 			else
 				need_tlb_flush = 1;
 
->>>>>>> f7688b48
 			goto restart;
 		}
 	}
@@ -6246,28 +6138,6 @@
 	 */
 	gen &= ~((u64)KVM_ADDRESS_SPACE_NUM - 1);
 
-<<<<<<< HEAD
-void kvm_mmu_invalidate_mmio_sptes(struct kvm *kvm, u64 gen)
-{
-	gen &= MMIO_GEN_MASK;
-
-	/*
-	 * Shift to eliminate the "update in-progress" flag, which isn't
-	 * included in the spte's generation number.
-	 */
-	gen >>= 1;
-
-	/*
-	 * Generation numbers are incremented in multiples of the number of
-	 * address spaces in order to provide unique generations across all
-	 * address spaces.  Strip what is effectively the address space
-	 * modifier prior to checking for a wrap of the MMIO generation so
-	 * that a wrap in any address space is detected.
-	 */
-	gen &= ~((u64)KVM_ADDRESS_SPACE_NUM - 1);
-
-=======
->>>>>>> f7688b48
 	/*
 	 * The very rare case: if the MMIO generation number has wrapped,
 	 * zap all shadow pages.
@@ -6357,8 +6227,6 @@
 	kmem_cache_destroy(mmu_page_header_cache);
 }
 
-<<<<<<< HEAD
-=======
 static void kvm_set_mmio_spte_mask(void)
 {
 	u64 mask;
@@ -6387,7 +6255,6 @@
 	kvm_mmu_set_mmio_spte_mask(mask, mask, ACC_WRITE_MASK | ACC_USER_MASK);
 }
 
->>>>>>> f7688b48
 static bool get_nx_auto_mode(void)
 {
 	/* Return true when CPU has the bug, and mitigations are ON */
@@ -6418,23 +6285,13 @@
 
 	if (new_val != old_val) {
 		struct kvm *kvm;
-<<<<<<< HEAD
-		int idx;
-=======
->>>>>>> f7688b48
 
 		mutex_lock(&kvm_lock);
 
 		list_for_each_entry(kvm, &vm_list, vm_list) {
-<<<<<<< HEAD
-			idx = srcu_read_lock(&kvm->srcu);
-			kvm_mmu_invalidate_zap_all_pages(kvm);
-			srcu_read_unlock(&kvm->srcu, idx);
-=======
 			mutex_lock(&kvm->slots_lock);
 			kvm_mmu_zap_all_fast(kvm);
 			mutex_unlock(&kvm->slots_lock);
->>>>>>> f7688b48
 
 			wake_up_process(kvm->arch.nx_lpage_recovery_thread);
 		}
@@ -6451,8 +6308,6 @@
 	if (nx_huge_pages == -1)
 		__set_nx_huge_pages(get_nx_auto_mode());
 
-<<<<<<< HEAD
-=======
 	/*
 	 * MMU roles use union aliasing which is, generally speaking, an
 	 * undefined behavior. However, we supposedly know how compilers behave
@@ -6463,7 +6318,6 @@
 	BUILD_BUG_ON(sizeof(union kvm_mmu_extended_role) != sizeof(u32));
 	BUILD_BUG_ON(sizeof(union kvm_mmu_role) != sizeof(u64));
 
->>>>>>> f7688b48
 	kvm_mmu_reset_all_pte_masks();
 
 	kvm_set_mmio_spte_mask();
@@ -6497,11 +6351,7 @@
 /*
  * Calculate mmu pages needed for kvm.
  */
-<<<<<<< HEAD
-unsigned long kvm_mmu_calculate_mmu_pages(struct kvm *kvm)
-=======
 unsigned long kvm_mmu_calculate_default_mmu_pages(struct kvm *kvm)
->>>>>>> f7688b48
 {
 	unsigned long nr_mmu_pages;
 	unsigned long nr_pages = 0;
