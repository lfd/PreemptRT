--- conflicted
+++ resolved
@@ -200,11 +200,6 @@
 	cmd = dsa_header[0] >> 6;
 	switch (cmd) {
 	case DSA_CMD_FORWARD:
-<<<<<<< HEAD
-		skb->offload_fwd_mark = 1;
-
-=======
->>>>>>> 3b17187f
 		trunk = !!(dsa_header[1] & 4);
 		break;
 
