--- conflicted
+++ resolved
@@ -131,11 +131,7 @@
 		return err;
 
 	duty_ns = min(duty_ns, period_ns);
-<<<<<<< HEAD
-	val = (u8)(duty_ns * LP3943_MAX_DUTY / period_ns);
-=======
 	val = (u8)((int)duty_ns * LP3943_MAX_DUTY / (int)period_ns);
->>>>>>> bf44eed7
 
 	return lp3943_write_byte(lp3943, reg_duty, val);
 }
