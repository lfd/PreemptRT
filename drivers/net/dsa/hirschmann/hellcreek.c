// SPDX-License-Identifier: (GPL-2.0 or MIT)
/*
 * DSA driver for:
 * Hirschmann Hellcreek TSN switch.
 *
 * Copyright (C) 2019-2021 Linutronix GmbH
 * Author Kurt Kanzenbach <kurt@linutronix.de>
 */

#include <linux/kernel.h>
#include <linux/module.h>
#include <linux/device.h>
#include <linux/of.h>
#include <linux/of_device.h>
#include <linux/of_mdio.h>
#include <linux/platform_device.h>
#include <linux/bitops.h>
#include <linux/if_bridge.h>
#include <linux/if_vlan.h>
#include <linux/etherdevice.h>
#include <linux/random.h>
#include <linux/iopoll.h>
#include <linux/mutex.h>
#include <linux/delay.h>
#include <net/dsa.h>

#include "hellcreek.h"
#include "hellcreek_ptp.h"
#include "hellcreek_hwtstamp.h"

static const struct hellcreek_counter hellcreek_counter[] = {
	{ 0x00, "RxFiltered", },
	{ 0x01, "RxOctets1k", },
	{ 0x02, "RxVTAG", },
	{ 0x03, "RxL2BAD", },
	{ 0x04, "RxOverloadDrop", },
	{ 0x05, "RxUC", },
	{ 0x06, "RxMC", },
	{ 0x07, "RxBC", },
	{ 0x08, "RxRS<64", },
	{ 0x09, "RxRS64", },
	{ 0x0a, "RxRS65_127", },
	{ 0x0b, "RxRS128_255", },
	{ 0x0c, "RxRS256_511", },
	{ 0x0d, "RxRS512_1023", },
	{ 0x0e, "RxRS1024_1518", },
	{ 0x0f, "RxRS>1518", },
	{ 0x10, "TxTailDropQueue0", },
	{ 0x11, "TxTailDropQueue1", },
	{ 0x12, "TxTailDropQueue2", },
	{ 0x13, "TxTailDropQueue3", },
	{ 0x14, "TxTailDropQueue4", },
	{ 0x15, "TxTailDropQueue5", },
	{ 0x16, "TxTailDropQueue6", },
	{ 0x17, "TxTailDropQueue7", },
	{ 0x18, "RxTrafficClass0", },
	{ 0x19, "RxTrafficClass1", },
	{ 0x1a, "RxTrafficClass2", },
	{ 0x1b, "RxTrafficClass3", },
	{ 0x1c, "RxTrafficClass4", },
	{ 0x1d, "RxTrafficClass5", },
	{ 0x1e, "RxTrafficClass6", },
	{ 0x1f, "RxTrafficClass7", },
	{ 0x21, "TxOctets1k", },
	{ 0x22, "TxVTAG", },
	{ 0x23, "TxL2BAD", },
	{ 0x25, "TxUC", },
	{ 0x26, "TxMC", },
	{ 0x27, "TxBC", },
	{ 0x28, "TxTS<64", },
	{ 0x29, "TxTS64", },
	{ 0x2a, "TxTS65_127", },
	{ 0x2b, "TxTS128_255", },
	{ 0x2c, "TxTS256_511", },
	{ 0x2d, "TxTS512_1023", },
	{ 0x2e, "TxTS1024_1518", },
	{ 0x2f, "TxTS>1518", },
	{ 0x30, "TxTrafficClassOverrun0", },
	{ 0x31, "TxTrafficClassOverrun1", },
	{ 0x32, "TxTrafficClassOverrun2", },
	{ 0x33, "TxTrafficClassOverrun3", },
	{ 0x34, "TxTrafficClassOverrun4", },
	{ 0x35, "TxTrafficClassOverrun5", },
	{ 0x36, "TxTrafficClassOverrun6", },
	{ 0x37, "TxTrafficClassOverrun7", },
	{ 0x38, "TxTrafficClass0", },
	{ 0x39, "TxTrafficClass1", },
	{ 0x3a, "TxTrafficClass2", },
	{ 0x3b, "TxTrafficClass3", },
	{ 0x3c, "TxTrafficClass4", },
	{ 0x3d, "TxTrafficClass5", },
	{ 0x3e, "TxTrafficClass6", },
	{ 0x3f, "TxTrafficClass7", },
};

static u16 hellcreek_read(struct hellcreek *hellcreek, unsigned int offset)
{
	return readw(hellcreek->base + offset);
}

static u16 hellcreek_read_ctrl(struct hellcreek *hellcreek)
{
	return readw(hellcreek->base + HR_CTRL_C);
}

static u16 hellcreek_read_stat(struct hellcreek *hellcreek)
{
	return readw(hellcreek->base + HR_SWSTAT);
}

static void hellcreek_write(struct hellcreek *hellcreek, u16 data,
			    unsigned int offset)
{
	writew(data, hellcreek->base + offset);
}

static void hellcreek_select_port(struct hellcreek *hellcreek, int port)
{
	u16 val = port << HR_PSEL_PTWSEL_SHIFT;

	hellcreek_write(hellcreek, val, HR_PSEL);
}

static void hellcreek_select_prio(struct hellcreek *hellcreek, int prio)
{
	u16 val = prio << HR_PSEL_PRTCWSEL_SHIFT;

	hellcreek_write(hellcreek, val, HR_PSEL);
}

static void hellcreek_select_counter(struct hellcreek *hellcreek, int counter)
{
	u16 val = counter << HR_CSEL_SHIFT;

	hellcreek_write(hellcreek, val, HR_CSEL);

	/* Data sheet states to wait at least 20 internal clock cycles */
	ndelay(200);
}

static void hellcreek_select_vlan(struct hellcreek *hellcreek, int vid,
				  bool pvid)
{
	u16 val = 0;

	/* Set pvid bit first */
	if (pvid)
		val |= HR_VIDCFG_PVID;
	hellcreek_write(hellcreek, val, HR_VIDCFG);

	/* Set vlan */
	val |= vid << HR_VIDCFG_VID_SHIFT;
	hellcreek_write(hellcreek, val, HR_VIDCFG);
}

static void hellcreek_select_tgd(struct hellcreek *hellcreek, int port)
{
	u16 val = port << TR_TGDSEL_TDGSEL_SHIFT;

	hellcreek_write(hellcreek, val, TR_TGDSEL);
}

static int hellcreek_wait_until_ready(struct hellcreek *hellcreek)
{
	u16 val;

	/* Wait up to 1ms, although 3 us should be enough */
	return readx_poll_timeout(hellcreek_read_ctrl, hellcreek,
				  val, val & HR_CTRL_C_READY,
				  3, 1000);
}

static int hellcreek_wait_until_transitioned(struct hellcreek *hellcreek)
{
	u16 val;

	return readx_poll_timeout_atomic(hellcreek_read_ctrl, hellcreek,
					 val, !(val & HR_CTRL_C_TRANSITION),
					 1, 1000);
}

static int hellcreek_wait_fdb_ready(struct hellcreek *hellcreek)
{
	u16 val;

	return readx_poll_timeout_atomic(hellcreek_read_stat, hellcreek,
					 val, !(val & HR_SWSTAT_BUSY),
					 1, 1000);
}

static int hellcreek_detect(struct hellcreek *hellcreek)
{
	u16 id, rel_low, rel_high, date_low, date_high, tgd_ver;
	u8 tgd_maj, tgd_min;
	u32 rel, date;

	id	  = hellcreek_read(hellcreek, HR_MODID_C);
	rel_low	  = hellcreek_read(hellcreek, HR_REL_L_C);
	rel_high  = hellcreek_read(hellcreek, HR_REL_H_C);
	date_low  = hellcreek_read(hellcreek, HR_BLD_L_C);
	date_high = hellcreek_read(hellcreek, HR_BLD_H_C);
	tgd_ver   = hellcreek_read(hellcreek, TR_TGDVER);

	if (id != hellcreek->pdata->module_id)
		return -ENODEV;

	rel	= rel_low | (rel_high << 16);
	date	= date_low | (date_high << 16);
	tgd_maj = (tgd_ver & TR_TGDVER_REV_MAJ_MASK) >> TR_TGDVER_REV_MAJ_SHIFT;
	tgd_min = (tgd_ver & TR_TGDVER_REV_MIN_MASK) >> TR_TGDVER_REV_MIN_SHIFT;

	dev_info(hellcreek->dev, "Module ID=%02x Release=%04x Date=%04x TGD Version=%02x.%02x\n",
		 id, rel, date, tgd_maj, tgd_min);

	return 0;
}

static void hellcreek_feature_detect(struct hellcreek *hellcreek)
{
	u16 features;

	features = hellcreek_read(hellcreek, HR_FEABITS0);

	/* Only detect the size of the FDB table. The size and current
	 * utilization can be queried via devlink.
	 */
	hellcreek->fdb_entries = ((features & HR_FEABITS0_FDBBINS_MASK) >>
			       HR_FEABITS0_FDBBINS_SHIFT) * 32;
}

static enum dsa_tag_protocol hellcreek_get_tag_protocol(struct dsa_switch *ds,
							int port,
							enum dsa_tag_protocol mp)
{
	return DSA_TAG_PROTO_HELLCREEK;
}

static int hellcreek_port_enable(struct dsa_switch *ds, int port,
				 struct phy_device *phy)
{
	struct hellcreek *hellcreek = ds->priv;
	struct hellcreek_port *hellcreek_port;
	u16 val;

	hellcreek_port = &hellcreek->ports[port];

	dev_dbg(hellcreek->dev, "Enable port %d\n", port);

	mutex_lock(&hellcreek->reg_lock);

	hellcreek_select_port(hellcreek, port);
	val = hellcreek_port->ptcfg;
	val |= HR_PTCFG_ADMIN_EN;
	hellcreek_write(hellcreek, val, HR_PTCFG);
	hellcreek_port->ptcfg = val;

	mutex_unlock(&hellcreek->reg_lock);

	return 0;
}

static void hellcreek_port_disable(struct dsa_switch *ds, int port)
{
	struct hellcreek *hellcreek = ds->priv;
	struct hellcreek_port *hellcreek_port;
	u16 val;

	hellcreek_port = &hellcreek->ports[port];

	dev_dbg(hellcreek->dev, "Disable port %d\n", port);

	mutex_lock(&hellcreek->reg_lock);

	hellcreek_select_port(hellcreek, port);
	val = hellcreek_port->ptcfg;
	val &= ~HR_PTCFG_ADMIN_EN;
	hellcreek_write(hellcreek, val, HR_PTCFG);
	hellcreek_port->ptcfg = val;

	mutex_unlock(&hellcreek->reg_lock);
}

static void hellcreek_get_strings(struct dsa_switch *ds, int port,
				  u32 stringset, uint8_t *data)
{
	int i;

	for (i = 0; i < ARRAY_SIZE(hellcreek_counter); ++i) {
		const struct hellcreek_counter *counter = &hellcreek_counter[i];

		strlcpy(data + i * ETH_GSTRING_LEN,
			counter->name, ETH_GSTRING_LEN);
	}
}

static int hellcreek_get_sset_count(struct dsa_switch *ds, int port, int sset)
{
	if (sset != ETH_SS_STATS)
		return 0;

	return ARRAY_SIZE(hellcreek_counter);
}

static void hellcreek_get_ethtool_stats(struct dsa_switch *ds, int port,
					uint64_t *data)
{
	struct hellcreek *hellcreek = ds->priv;
	struct hellcreek_port *hellcreek_port;
	int i;

	hellcreek_port = &hellcreek->ports[port];

	for (i = 0; i < ARRAY_SIZE(hellcreek_counter); ++i) {
		const struct hellcreek_counter *counter = &hellcreek_counter[i];
		u8 offset = counter->offset + port * 64;
		u16 high, low;
		u64 value;

		mutex_lock(&hellcreek->reg_lock);

		hellcreek_select_counter(hellcreek, offset);

		/* The registers are locked internally by selecting the
		 * counter. So low and high can be read without reading high
		 * again.
		 */
		high  = hellcreek_read(hellcreek, HR_CRDH);
		low   = hellcreek_read(hellcreek, HR_CRDL);
		value = ((u64)high << 16) | low;

		hellcreek_port->counter_values[i] += value;
		data[i] = hellcreek_port->counter_values[i];

		mutex_unlock(&hellcreek->reg_lock);
	}
}

static u16 hellcreek_private_vid(int port)
{
	return VLAN_N_VID - port + 1;
}

static int hellcreek_vlan_prepare(struct dsa_switch *ds, int port,
				  const struct switchdev_obj_port_vlan *vlan,
				  struct netlink_ext_ack *extack)
{
	struct hellcreek *hellcreek = ds->priv;
	int i;

	dev_dbg(hellcreek->dev, "VLAN prepare for port %d\n", port);

	/* Restriction: Make sure that nobody uses the "private" VLANs. These
	 * VLANs are internally used by the driver to ensure port
	 * separation. Thus, they cannot be used by someone else.
	 */
	for (i = 0; i < hellcreek->pdata->num_ports; ++i) {
		const u16 restricted_vid = hellcreek_private_vid(i);

		if (!dsa_is_user_port(ds, i))
			continue;

		if (vlan->vid == restricted_vid) {
			NL_SET_ERR_MSG_MOD(extack, "VID restricted by driver");
			return -EBUSY;
		}
	}

	return 0;
}

static void hellcreek_select_vlan_params(struct hellcreek *hellcreek, int port,
					 int *shift, int *mask)
{
	switch (port) {
	case 0:
		*shift = HR_VIDMBRCFG_P0MBR_SHIFT;
		*mask  = HR_VIDMBRCFG_P0MBR_MASK;
		break;
	case 1:
		*shift = HR_VIDMBRCFG_P1MBR_SHIFT;
		*mask  = HR_VIDMBRCFG_P1MBR_MASK;
		break;
	case 2:
		*shift = HR_VIDMBRCFG_P2MBR_SHIFT;
		*mask  = HR_VIDMBRCFG_P2MBR_MASK;
		break;
	case 3:
		*shift = HR_VIDMBRCFG_P3MBR_SHIFT;
		*mask  = HR_VIDMBRCFG_P3MBR_MASK;
		break;
	default:
		*shift = *mask = 0;
		dev_err(hellcreek->dev, "Unknown port %d selected!\n", port);
	}
}

static void hellcreek_apply_vlan(struct hellcreek *hellcreek, int port, u16 vid,
				 bool pvid, bool untagged)
{
	int shift, mask;
	u16 val;

	dev_dbg(hellcreek->dev, "Apply VLAN: port=%d vid=%u pvid=%d untagged=%d",
		port, vid, pvid, untagged);

	mutex_lock(&hellcreek->reg_lock);

	hellcreek_select_port(hellcreek, port);
	hellcreek_select_vlan(hellcreek, vid, pvid);

	/* Setup port vlan membership */
	hellcreek_select_vlan_params(hellcreek, port, &shift, &mask);
	val = hellcreek->vidmbrcfg[vid];
	val &= ~mask;
	if (untagged)
		val |= HELLCREEK_VLAN_UNTAGGED_MEMBER << shift;
	else
		val |= HELLCREEK_VLAN_TAGGED_MEMBER << shift;

	hellcreek_write(hellcreek, val, HR_VIDMBRCFG);
	hellcreek->vidmbrcfg[vid] = val;

	mutex_unlock(&hellcreek->reg_lock);
}

static void hellcreek_unapply_vlan(struct hellcreek *hellcreek, int port,
				   u16 vid)
{
	int shift, mask;
	u16 val;

	dev_dbg(hellcreek->dev, "Unapply VLAN: port=%d vid=%u\n", port, vid);

	mutex_lock(&hellcreek->reg_lock);

	hellcreek_select_vlan(hellcreek, vid, false);

	/* Setup port vlan membership */
	hellcreek_select_vlan_params(hellcreek, port, &shift, &mask);
	val = hellcreek->vidmbrcfg[vid];
	val &= ~mask;
	val |= HELLCREEK_VLAN_NO_MEMBER << shift;

	hellcreek_write(hellcreek, val, HR_VIDMBRCFG);
	hellcreek->vidmbrcfg[vid] = val;

	mutex_unlock(&hellcreek->reg_lock);
}

static int hellcreek_vlan_add(struct dsa_switch *ds, int port,
			      const struct switchdev_obj_port_vlan *vlan,
			      struct netlink_ext_ack *extack)
{
	bool untagged = vlan->flags & BRIDGE_VLAN_INFO_UNTAGGED;
	bool pvid = vlan->flags & BRIDGE_VLAN_INFO_PVID;
	struct hellcreek *hellcreek = ds->priv;
	int err;

	err = hellcreek_vlan_prepare(ds, port, vlan, extack);
	if (err)
		return err;

	dev_dbg(hellcreek->dev, "Add VLAN %d on port %d, %s, %s\n",
		vlan->vid, port, untagged ? "untagged" : "tagged",
		pvid ? "PVID" : "no PVID");

	hellcreek_apply_vlan(hellcreek, port, vlan->vid, pvid, untagged);

	return 0;
}

static int hellcreek_vlan_del(struct dsa_switch *ds, int port,
			      const struct switchdev_obj_port_vlan *vlan)
{
	struct hellcreek *hellcreek = ds->priv;

	dev_dbg(hellcreek->dev, "Remove VLAN %d on port %d\n", vlan->vid, port);

	hellcreek_unapply_vlan(hellcreek, port, vlan->vid);

	return 0;
}

static void hellcreek_port_stp_state_set(struct dsa_switch *ds, int port,
					 u8 state)
{
	struct hellcreek *hellcreek = ds->priv;
	struct hellcreek_port *hellcreek_port;
	const char *new_state;
	u16 val;

	mutex_lock(&hellcreek->reg_lock);

	hellcreek_port = &hellcreek->ports[port];
	val = hellcreek_port->ptcfg;

	switch (state) {
	case BR_STATE_DISABLED:
		new_state = "DISABLED";
		val |= HR_PTCFG_BLOCKED;
		val &= ~HR_PTCFG_LEARNING_EN;
		break;
	case BR_STATE_BLOCKING:
		new_state = "BLOCKING";
		val |= HR_PTCFG_BLOCKED;
		val &= ~HR_PTCFG_LEARNING_EN;
		break;
	case BR_STATE_LISTENING:
		new_state = "LISTENING";
		val |= HR_PTCFG_BLOCKED;
		val &= ~HR_PTCFG_LEARNING_EN;
		break;
	case BR_STATE_LEARNING:
		new_state = "LEARNING";
		val |= HR_PTCFG_BLOCKED;
		val |= HR_PTCFG_LEARNING_EN;
		break;
	case BR_STATE_FORWARDING:
		new_state = "FORWARDING";
		val &= ~HR_PTCFG_BLOCKED;
		val |= HR_PTCFG_LEARNING_EN;
		break;
	default:
		new_state = "UNKNOWN";
	}

	hellcreek_select_port(hellcreek, port);
	hellcreek_write(hellcreek, val, HR_PTCFG);
	hellcreek_port->ptcfg = val;

	mutex_unlock(&hellcreek->reg_lock);

	dev_dbg(hellcreek->dev, "Configured STP state for port %d: %s\n",
		port, new_state);
}

static void hellcreek_setup_ingressflt(struct hellcreek *hellcreek, int port,
				       bool enable)
{
	struct hellcreek_port *hellcreek_port = &hellcreek->ports[port];
	u16 ptcfg;

	mutex_lock(&hellcreek->reg_lock);

	ptcfg = hellcreek_port->ptcfg;

	if (enable)
		ptcfg |= HR_PTCFG_INGRESSFLT;
	else
		ptcfg &= ~HR_PTCFG_INGRESSFLT;

	hellcreek_select_port(hellcreek, port);
	hellcreek_write(hellcreek, ptcfg, HR_PTCFG);
	hellcreek_port->ptcfg = ptcfg;

	mutex_unlock(&hellcreek->reg_lock);
}

static void hellcreek_setup_vlan_awareness(struct hellcreek *hellcreek,
					   bool enable)
{
	u16 swcfg;

	mutex_lock(&hellcreek->reg_lock);

	swcfg = hellcreek->swcfg;

	if (enable)
		swcfg |= HR_SWCFG_VLAN_UNAWARE;
	else
		swcfg &= ~HR_SWCFG_VLAN_UNAWARE;

	hellcreek_write(hellcreek, swcfg, HR_SWCFG);

	mutex_unlock(&hellcreek->reg_lock);
}

/* Default setup for DSA: VLAN <X>: CPU and Port <X> egress untagged. */
static void hellcreek_setup_vlan_membership(struct dsa_switch *ds, int port,
					    bool enabled)
{
	const u16 vid = hellcreek_private_vid(port);
	int upstream = dsa_upstream_port(ds, port);
	struct hellcreek *hellcreek = ds->priv;

	/* Apply vid to port as egress untagged and port vlan id */
	if (enabled)
		hellcreek_apply_vlan(hellcreek, port, vid, true, true);
	else
		hellcreek_unapply_vlan(hellcreek, port, vid);

	/* Apply vid to cpu port as well */
	if (enabled)
		hellcreek_apply_vlan(hellcreek, upstream, vid, false, true);
	else
		hellcreek_unapply_vlan(hellcreek, upstream, vid);
}

static void hellcreek_port_set_ucast_flood(struct hellcreek *hellcreek,
					   int port, bool enable)
{
	struct hellcreek_port *hellcreek_port;
	u16 val;

	hellcreek_port = &hellcreek->ports[port];

	dev_dbg(hellcreek->dev, "%s unicast flooding on port %d\n",
		enable ? "Enable" : "Disable", port);

	mutex_lock(&hellcreek->reg_lock);

	hellcreek_select_port(hellcreek, port);
	val = hellcreek_port->ptcfg;
	if (enable)
		val &= ~HR_PTCFG_UUC_FLT;
	else
		val |= HR_PTCFG_UUC_FLT;
	hellcreek_write(hellcreek, val, HR_PTCFG);
	hellcreek_port->ptcfg = val;

	mutex_unlock(&hellcreek->reg_lock);
}

static void hellcreek_port_set_mcast_flood(struct hellcreek *hellcreek,
					   int port, bool enable)
{
	struct hellcreek_port *hellcreek_port;
	u16 val;

	hellcreek_port = &hellcreek->ports[port];

	dev_dbg(hellcreek->dev, "%s multicast flooding on port %d\n",
		enable ? "Enable" : "Disable", port);

	mutex_lock(&hellcreek->reg_lock);

	hellcreek_select_port(hellcreek, port);
	val = hellcreek_port->ptcfg;
	if (enable)
		val &= ~HR_PTCFG_UMC_FLT;
	else
		val |= HR_PTCFG_UMC_FLT;
	hellcreek_write(hellcreek, val, HR_PTCFG);
	hellcreek_port->ptcfg = val;

	mutex_unlock(&hellcreek->reg_lock);
}

static int hellcreek_pre_bridge_flags(struct dsa_switch *ds, int port,
				      struct switchdev_brport_flags flags,
				      struct netlink_ext_ack *extack)
{
	if (flags.mask & ~(BR_FLOOD | BR_MCAST_FLOOD))
		return -EINVAL;

	return 0;
}

static int hellcreek_bridge_flags(struct dsa_switch *ds, int port,
				  struct switchdev_brport_flags flags,
				  struct netlink_ext_ack *extack)
{
	struct hellcreek *hellcreek = ds->priv;

	if (flags.mask & BR_FLOOD)
		hellcreek_port_set_ucast_flood(hellcreek, port,
					       !!(flags.val & BR_FLOOD));

	if (flags.mask & BR_MCAST_FLOOD)
		hellcreek_port_set_mcast_flood(hellcreek, port,
					       !!(flags.val & BR_MCAST_FLOOD));

	return 0;
}

static int hellcreek_port_bridge_join(struct dsa_switch *ds, int port,
				      struct dsa_bridge bridge,
				      bool *tx_fwd_offload)
{
	struct hellcreek *hellcreek = ds->priv;

	dev_dbg(hellcreek->dev, "Port %d joins a bridge\n", port);

	/* When joining a vlan_filtering bridge, keep the switch VLAN aware */
	if (!ds->vlan_filtering)
		hellcreek_setup_vlan_awareness(hellcreek, false);

	/* Drop private vlans */
	hellcreek_setup_vlan_membership(ds, port, false);

	return 0;
}

static void hellcreek_port_bridge_leave(struct dsa_switch *ds, int port,
					struct dsa_bridge bridge)
{
	struct hellcreek *hellcreek = ds->priv;

	dev_dbg(hellcreek->dev, "Port %d leaves a bridge\n", port);

	/* Enable VLAN awareness */
	hellcreek_setup_vlan_awareness(hellcreek, true);

	/* Enable private vlans */
	hellcreek_setup_vlan_membership(ds, port, true);
}

static int __hellcreek_fdb_add(struct hellcreek *hellcreek,
			       const struct hellcreek_fdb_entry *entry)
{
	u16 meta = 0;

	dev_dbg(hellcreek->dev, "Add static FDB entry: MAC=%pM, MASK=0x%02x, "
		"OBT=%d, PASS_BLOCKED=%d, REPRIO_EN=%d, PRIO=%d\n", entry->mac,
		entry->portmask, entry->is_obt, entry->pass_blocked,
		entry->reprio_en, entry->reprio_tc);

	/* Add mac address */
	hellcreek_write(hellcreek, entry->mac[1] | (entry->mac[0] << 8), HR_FDBWDH);
	hellcreek_write(hellcreek, entry->mac[3] | (entry->mac[2] << 8), HR_FDBWDM);
	hellcreek_write(hellcreek, entry->mac[5] | (entry->mac[4] << 8), HR_FDBWDL);

	/* Meta data */
	meta |= entry->portmask << HR_FDBWRM0_PORTMASK_SHIFT;
	if (entry->is_obt)
		meta |= HR_FDBWRM0_OBT;
	if (entry->pass_blocked)
		meta |= HR_FDBWRM0_PASS_BLOCKED;
	if (entry->reprio_en) {
		meta |= HR_FDBWRM0_REPRIO_EN;
		meta |= entry->reprio_tc << HR_FDBWRM0_REPRIO_TC_SHIFT;
	}
	hellcreek_write(hellcreek, meta, HR_FDBWRM0);

	/* Commit */
	hellcreek_write(hellcreek, 0x00, HR_FDBWRCMD);

	/* Wait until done */
	return hellcreek_wait_fdb_ready(hellcreek);
}

static int __hellcreek_fdb_del(struct hellcreek *hellcreek,
			       const struct hellcreek_fdb_entry *entry)
{
	dev_dbg(hellcreek->dev, "Delete FDB entry: MAC=%pM!\n", entry->mac);

	/* Delete by matching idx */
	hellcreek_write(hellcreek, entry->idx | HR_FDBWRCMD_FDBDEL, HR_FDBWRCMD);

	/* Wait until done */
	return hellcreek_wait_fdb_ready(hellcreek);
}

static void hellcreek_populate_fdb_entry(struct hellcreek *hellcreek,
					 struct hellcreek_fdb_entry *entry,
					 size_t idx)
{
	unsigned char addr[ETH_ALEN];
	u16 meta, mac;

	/* Read values */
	meta	= hellcreek_read(hellcreek, HR_FDBMDRD);
	mac	= hellcreek_read(hellcreek, HR_FDBRDL);
	addr[5] = mac & 0xff;
	addr[4] = (mac & 0xff00) >> 8;
	mac	= hellcreek_read(hellcreek, HR_FDBRDM);
	addr[3] = mac & 0xff;
	addr[2] = (mac & 0xff00) >> 8;
	mac	= hellcreek_read(hellcreek, HR_FDBRDH);
	addr[1] = mac & 0xff;
	addr[0] = (mac & 0xff00) >> 8;

	/* Populate @entry */
	memcpy(entry->mac, addr, sizeof(addr));
	entry->idx	    = idx;
	entry->portmask	    = (meta & HR_FDBMDRD_PORTMASK_MASK) >>
		HR_FDBMDRD_PORTMASK_SHIFT;
	entry->age	    = (meta & HR_FDBMDRD_AGE_MASK) >>
		HR_FDBMDRD_AGE_SHIFT;
	entry->is_obt	    = !!(meta & HR_FDBMDRD_OBT);
	entry->pass_blocked = !!(meta & HR_FDBMDRD_PASS_BLOCKED);
	entry->is_static    = !!(meta & HR_FDBMDRD_STATIC);
	entry->reprio_tc    = (meta & HR_FDBMDRD_REPRIO_TC_MASK) >>
		HR_FDBMDRD_REPRIO_TC_SHIFT;
	entry->reprio_en    = !!(meta & HR_FDBMDRD_REPRIO_EN);
}

/* Retrieve the index of a FDB entry by mac address. Currently we search through
 * the complete table in hardware. If that's too slow, we might have to cache
 * the complete FDB table in software.
 */
static int hellcreek_fdb_get(struct hellcreek *hellcreek,
			     const unsigned char *dest,
			     struct hellcreek_fdb_entry *entry)
{
	size_t i;

	/* Set read pointer to zero: The read of HR_FDBMAX (read-only register)
	 * should reset the internal pointer. But, that doesn't work. The vendor
	 * suggested a subsequent write as workaround. Same for HR_FDBRDH below.
	 */
	hellcreek_read(hellcreek, HR_FDBMAX);
	hellcreek_write(hellcreek, 0x00, HR_FDBMAX);

	/* We have to read the complete table, because the switch/driver might
	 * enter new entries anywhere.
	 */
	for (i = 0; i < hellcreek->fdb_entries; ++i) {
		struct hellcreek_fdb_entry tmp = { 0 };

		/* Read entry */
		hellcreek_populate_fdb_entry(hellcreek, &tmp, i);

		/* Force next entry */
		hellcreek_write(hellcreek, 0x00, HR_FDBRDH);

		if (memcmp(tmp.mac, dest, ETH_ALEN))
			continue;

		/* Match found */
		memcpy(entry, &tmp, sizeof(*entry));

		return 0;
	}

	return -ENOENT;
}

static int hellcreek_fdb_add(struct dsa_switch *ds, int port,
			     const unsigned char *addr, u16 vid)
{
	struct hellcreek_fdb_entry entry = { 0 };
	struct hellcreek *hellcreek = ds->priv;
	int ret;

	dev_dbg(hellcreek->dev, "Add FDB entry for MAC=%pM\n", addr);

	mutex_lock(&hellcreek->reg_lock);

	ret = hellcreek_fdb_get(hellcreek, addr, &entry);
	if (ret) {
		/* Not found */
		memcpy(entry.mac, addr, sizeof(entry.mac));
		entry.portmask = BIT(port);

		ret = __hellcreek_fdb_add(hellcreek, &entry);
		if (ret) {
			dev_err(hellcreek->dev, "Failed to add FDB entry!\n");
			goto out;
		}
	} else {
		/* Found */
		ret = __hellcreek_fdb_del(hellcreek, &entry);
		if (ret) {
			dev_err(hellcreek->dev, "Failed to delete FDB entry!\n");
			goto out;
		}

		entry.portmask |= BIT(port);

		ret = __hellcreek_fdb_add(hellcreek, &entry);
		if (ret) {
			dev_err(hellcreek->dev, "Failed to add FDB entry!\n");
			goto out;
		}
	}

out:
	mutex_unlock(&hellcreek->reg_lock);

	return ret;
}

static int hellcreek_fdb_del(struct dsa_switch *ds, int port,
			     const unsigned char *addr, u16 vid)
{
	struct hellcreek_fdb_entry entry = { 0 };
	struct hellcreek *hellcreek = ds->priv;
	int ret;

	dev_dbg(hellcreek->dev, "Delete FDB entry for MAC=%pM\n", addr);

	mutex_lock(&hellcreek->reg_lock);

	ret = hellcreek_fdb_get(hellcreek, addr, &entry);
	if (ret) {
		/* Not found */
		dev_err(hellcreek->dev, "FDB entry for deletion not found!\n");
	} else {
		/* Found */
		ret = __hellcreek_fdb_del(hellcreek, &entry);
		if (ret) {
			dev_err(hellcreek->dev, "Failed to delete FDB entry!\n");
			goto out;
		}

		entry.portmask &= ~BIT(port);

		if (entry.portmask != 0x00) {
			ret = __hellcreek_fdb_add(hellcreek, &entry);
			if (ret) {
				dev_err(hellcreek->dev, "Failed to add FDB entry!\n");
				goto out;
			}
		}
	}

out:
	mutex_unlock(&hellcreek->reg_lock);

	return ret;
}

static int hellcreek_fdb_dump(struct dsa_switch *ds, int port,
			      dsa_fdb_dump_cb_t *cb, void *data)
{
	struct hellcreek *hellcreek = ds->priv;
	u16 entries;
	int ret = 0;
	size_t i;

	mutex_lock(&hellcreek->reg_lock);

	/* Set read pointer to zero: The read of HR_FDBMAX (read-only register)
	 * should reset the internal pointer. But, that doesn't work. The vendor
	 * suggested a subsequent write as workaround. Same for HR_FDBRDH below.
	 */
	entries = hellcreek_read(hellcreek, HR_FDBMAX);
	hellcreek_write(hellcreek, 0x00, HR_FDBMAX);

	dev_dbg(hellcreek->dev, "FDB dump for port %d, entries=%d!\n", port, entries);

	/* Read table */
	for (i = 0; i < hellcreek->fdb_entries; ++i) {
		struct hellcreek_fdb_entry entry = { 0 };

		/* Read entry */
		hellcreek_populate_fdb_entry(hellcreek, &entry, i);

		/* Force next entry */
		hellcreek_write(hellcreek, 0x00, HR_FDBRDH);

		/* Check valid */
		if (is_zero_ether_addr(entry.mac))
			continue;

		/* Check port mask */
		if (!(entry.portmask & BIT(port)))
			continue;

		ret = cb(entry.mac, 0, entry.is_static, data);
		if (ret)
			break;
	}

	mutex_unlock(&hellcreek->reg_lock);

	return ret;
}

static int hellcreek_vlan_filtering(struct dsa_switch *ds, int port,
				    bool vlan_filtering,
				    struct netlink_ext_ack *extack)
{
	struct hellcreek *hellcreek = ds->priv;

	dev_dbg(hellcreek->dev, "%s VLAN filtering on port %d\n",
		vlan_filtering ? "Enable" : "Disable", port);

	/* Configure port to drop packages with not known vids */
	hellcreek_setup_ingressflt(hellcreek, port, vlan_filtering);

	/* Enable VLAN awareness on the switch. This save due to
	 * ds->vlan_filtering_is_global.
	 */
	hellcreek_setup_vlan_awareness(hellcreek, vlan_filtering);

	return 0;
}

static int hellcreek_enable_ip_core(struct hellcreek *hellcreek)
{
	int ret;
	u16 val;

	mutex_lock(&hellcreek->reg_lock);

	val = hellcreek_read(hellcreek, HR_CTRL_C);
	val |= HR_CTRL_C_ENABLE;
	hellcreek_write(hellcreek, val, HR_CTRL_C);
	ret = hellcreek_wait_until_transitioned(hellcreek);

	mutex_unlock(&hellcreek->reg_lock);

	return ret;
}

static void hellcreek_setup_cpu_and_tunnel_port(struct hellcreek *hellcreek)
{
	struct hellcreek_port *tunnel_port = &hellcreek->ports[TUNNEL_PORT];
	struct hellcreek_port *cpu_port = &hellcreek->ports[CPU_PORT];
	u16 ptcfg = 0;

	ptcfg |= HR_PTCFG_LEARNING_EN | HR_PTCFG_ADMIN_EN;

	mutex_lock(&hellcreek->reg_lock);

	hellcreek_select_port(hellcreek, CPU_PORT);
	hellcreek_write(hellcreek, ptcfg, HR_PTCFG);

	hellcreek_select_port(hellcreek, TUNNEL_PORT);
	hellcreek_write(hellcreek, ptcfg, HR_PTCFG);

	cpu_port->ptcfg	   = ptcfg;
	tunnel_port->ptcfg = ptcfg;

	mutex_unlock(&hellcreek->reg_lock);
}

static void hellcreek_setup_tc_identity_mapping(struct hellcreek *hellcreek)
{
	int i;

	/* The switch has multiple egress queues per port. The queue is selected
	 * via the PCP field in the VLAN header. The switch internally deals
	 * with traffic classes instead of PCP values and this mapping is
	 * configurable.
	 *
	 * The default mapping is (PCP - TC):
	 *  7 - 7
	 *  6 - 6
	 *  5 - 5
	 *  4 - 4
	 *  3 - 3
	 *  2 - 1
	 *  1 - 0
	 *  0 - 2
	 *
	 * The default should be an identity mapping.
	 */

	for (i = 0; i < 8; ++i) {
		mutex_lock(&hellcreek->reg_lock);

		hellcreek_select_prio(hellcreek, i);
		hellcreek_write(hellcreek,
				i << HR_PRTCCFG_PCP_TC_MAP_SHIFT,
				HR_PRTCCFG);

		mutex_unlock(&hellcreek->reg_lock);
	}
}

static int hellcreek_setup_fdb(struct hellcreek *hellcreek)
{
	static struct hellcreek_fdb_entry l2_ptp = {
		/* MAC: 01-1B-19-00-00-00 */
		.mac	      = { 0x01, 0x1b, 0x19, 0x00, 0x00, 0x00 },
		.portmask     = 0x03,	/* Management ports */
		.age	      = 0,
		.is_obt	      = 0,
		.pass_blocked = 0,
		.is_static    = 1,
		.reprio_tc    = 6,	/* TC: 6 as per IEEE 802.1AS */
		.reprio_en    = 1,
	};
	static struct hellcreek_fdb_entry udp4_ptp = {
		/* MAC: 01-00-5E-00-01-81 */
		.mac	      = { 0x01, 0x00, 0x5e, 0x00, 0x01, 0x81 },
		.portmask     = 0x03,	/* Management ports */
		.age	      = 0,
		.is_obt	      = 0,
		.pass_blocked = 0,
		.is_static    = 1,
		.reprio_tc    = 6,
		.reprio_en    = 1,
	};
	static struct hellcreek_fdb_entry udp6_ptp = {
		/* MAC: 33-33-00-00-01-81 */
		.mac	      = { 0x33, 0x33, 0x00, 0x00, 0x01, 0x81 },
		.portmask     = 0x03,	/* Management ports */
		.age	      = 0,
		.is_obt	      = 0,
		.pass_blocked = 0,
		.is_static    = 1,
		.reprio_tc    = 6,
		.reprio_en    = 1,
	};
	static struct hellcreek_fdb_entry l2_p2p = {
		/* MAC: 01-80-C2-00-00-0E */
		.mac	      = { 0x01, 0x80, 0xc2, 0x00, 0x00, 0x0e },
		.portmask     = 0x03,	/* Management ports */
		.age	      = 0,
		.is_obt	      = 0,
		.pass_blocked = 1,
		.is_static    = 1,
		.reprio_tc    = 6,	/* TC: 6 as per IEEE 802.1AS */
		.reprio_en    = 1,
	};
	static struct hellcreek_fdb_entry udp4_p2p = {
		/* MAC: 01-00-5E-00-00-6B */
		.mac	      = { 0x01, 0x00, 0x5e, 0x00, 0x00, 0x6b },
		.portmask     = 0x03,	/* Management ports */
		.age	      = 0,
		.is_obt	      = 0,
		.pass_blocked = 1,
		.is_static    = 1,
		.reprio_tc    = 6,
		.reprio_en    = 1,
	};
	static struct hellcreek_fdb_entry udp6_p2p = {
		/* MAC: 33-33-00-00-00-6B */
		.mac	      = { 0x33, 0x33, 0x00, 0x00, 0x00, 0x6b },
		.portmask     = 0x03,	/* Management ports */
		.age	      = 0,
		.is_obt	      = 0,
		.pass_blocked = 1,
		.is_static    = 1,
		.reprio_tc    = 6,
		.reprio_en    = 1,
	};
	static struct hellcreek_fdb_entry stp = {
		/* MAC: 01-80-C2-00-00-00 */
		.mac	      = { 0x01, 0x80, 0xc2, 0x00, 0x00, 0x00 },
		.portmask     = 0x03,	/* Management ports */
		.age	      = 0,
		.is_obt	      = 0,
		.pass_blocked = 1,
		.is_static    = 1,
		.reprio_tc    = 6,
		.reprio_en    = 1,
	};
	int ret;

	mutex_lock(&hellcreek->reg_lock);
	ret = __hellcreek_fdb_add(hellcreek, &l2_ptp);
	if (ret)
		goto out;
	ret = __hellcreek_fdb_add(hellcreek, &udp4_ptp);
<<<<<<< HEAD
	if (ret)
		goto out;
	ret = __hellcreek_fdb_add(hellcreek, &udp6_ptp);
	if (ret)
		goto out;
	ret = __hellcreek_fdb_add(hellcreek, &l2_p2p);
	if (ret)
		goto out;
	ret = __hellcreek_fdb_add(hellcreek, &udp4_p2p);
	if (ret)
		goto out;
	ret = __hellcreek_fdb_add(hellcreek, &udp6_p2p);
	if (ret)
		goto out;
=======
	if (ret)
		goto out;
	ret = __hellcreek_fdb_add(hellcreek, &udp6_ptp);
	if (ret)
		goto out;
	ret = __hellcreek_fdb_add(hellcreek, &l2_p2p);
	if (ret)
		goto out;
	ret = __hellcreek_fdb_add(hellcreek, &udp4_p2p);
	if (ret)
		goto out;
	ret = __hellcreek_fdb_add(hellcreek, &udp6_p2p);
	if (ret)
		goto out;
>>>>>>> 77b5472d
	ret = __hellcreek_fdb_add(hellcreek, &stp);
out:
	mutex_unlock(&hellcreek->reg_lock);

	return ret;
}

static int hellcreek_devlink_info_get(struct dsa_switch *ds,
				      struct devlink_info_req *req,
				      struct netlink_ext_ack *extack)
{
	struct hellcreek *hellcreek = ds->priv;
	int ret;

	ret = devlink_info_driver_name_put(req, "hellcreek");
	if (ret)
		return ret;

	return devlink_info_version_fixed_put(req,
					      DEVLINK_INFO_VERSION_GENERIC_ASIC_ID,
					      hellcreek->pdata->name);
}

static u64 hellcreek_devlink_vlan_table_get(void *priv)
{
	struct hellcreek *hellcreek = priv;
	u64 count = 0;
	int i;

	mutex_lock(&hellcreek->reg_lock);
	for (i = 0; i < VLAN_N_VID; ++i)
		if (hellcreek->vidmbrcfg[i])
			count++;
	mutex_unlock(&hellcreek->reg_lock);

	return count;
}

static u64 hellcreek_devlink_fdb_table_get(void *priv)
{
	struct hellcreek *hellcreek = priv;
	u64 count = 0;

	/* Reading this register has side effects. Synchronize against the other
	 * FDB operations.
	 */
	mutex_lock(&hellcreek->reg_lock);
	count = hellcreek_read(hellcreek, HR_FDBMAX);
	mutex_unlock(&hellcreek->reg_lock);

	return count;
}

static int hellcreek_setup_devlink_resources(struct dsa_switch *ds)
{
	struct devlink_resource_size_params size_vlan_params;
	struct devlink_resource_size_params size_fdb_params;
	struct hellcreek *hellcreek = ds->priv;
	int err;

	devlink_resource_size_params_init(&size_vlan_params, VLAN_N_VID,
					  VLAN_N_VID,
					  1, DEVLINK_RESOURCE_UNIT_ENTRY);

	devlink_resource_size_params_init(&size_fdb_params,
					  hellcreek->fdb_entries,
					  hellcreek->fdb_entries,
					  1, DEVLINK_RESOURCE_UNIT_ENTRY);

	err = dsa_devlink_resource_register(ds, "VLAN", VLAN_N_VID,
					    HELLCREEK_DEVLINK_PARAM_ID_VLAN_TABLE,
					    DEVLINK_RESOURCE_ID_PARENT_TOP,
					    &size_vlan_params);
	if (err)
		goto out;

	err = dsa_devlink_resource_register(ds, "FDB", hellcreek->fdb_entries,
					    HELLCREEK_DEVLINK_PARAM_ID_FDB_TABLE,
					    DEVLINK_RESOURCE_ID_PARENT_TOP,
					    &size_fdb_params);
	if (err)
		goto out;

	dsa_devlink_resource_occ_get_register(ds,
					      HELLCREEK_DEVLINK_PARAM_ID_VLAN_TABLE,
					      hellcreek_devlink_vlan_table_get,
					      hellcreek);

	dsa_devlink_resource_occ_get_register(ds,
					      HELLCREEK_DEVLINK_PARAM_ID_FDB_TABLE,
					      hellcreek_devlink_fdb_table_get,
					      hellcreek);

	return 0;

out:
	dsa_devlink_resources_unregister(ds);

	return err;
}

static int hellcreek_devlink_region_vlan_snapshot(struct devlink *dl,
						  const struct devlink_region_ops *ops,
						  struct netlink_ext_ack *extack,
						  u8 **data)
{
	struct hellcreek_devlink_vlan_entry *table, *entry;
	struct dsa_switch *ds = dsa_devlink_to_ds(dl);
	struct hellcreek *hellcreek = ds->priv;
	int i;

	table = kcalloc(VLAN_N_VID, sizeof(*entry), GFP_KERNEL);
	if (!table)
		return -ENOMEM;

	entry = table;

	mutex_lock(&hellcreek->reg_lock);
	for (i = 0; i < VLAN_N_VID; ++i, ++entry) {
		entry->member = hellcreek->vidmbrcfg[i];
		entry->vid    = i;
	}
	mutex_unlock(&hellcreek->reg_lock);

	*data = (u8 *)table;

	return 0;
}

static int hellcreek_devlink_region_fdb_snapshot(struct devlink *dl,
						 const struct devlink_region_ops *ops,
						 struct netlink_ext_ack *extack,
						 u8 **data)
{
	struct dsa_switch *ds = dsa_devlink_to_ds(dl);
	struct hellcreek_fdb_entry *table, *entry;
	struct hellcreek *hellcreek = ds->priv;
	size_t i;

	table = kcalloc(hellcreek->fdb_entries, sizeof(*entry), GFP_KERNEL);
	if (!table)
		return -ENOMEM;

	entry = table;

	mutex_lock(&hellcreek->reg_lock);

	/* Start table read */
	hellcreek_read(hellcreek, HR_FDBMAX);
	hellcreek_write(hellcreek, 0x00, HR_FDBMAX);

	for (i = 0; i < hellcreek->fdb_entries; ++i, ++entry) {
		/* Read current entry */
		hellcreek_populate_fdb_entry(hellcreek, entry, i);

		/* Advance read pointer */
		hellcreek_write(hellcreek, 0x00, HR_FDBRDH);
	}

	mutex_unlock(&hellcreek->reg_lock);

	*data = (u8 *)table;

	return 0;
}

static struct devlink_region_ops hellcreek_region_vlan_ops = {
	.name	    = "vlan",
	.snapshot   = hellcreek_devlink_region_vlan_snapshot,
	.destructor = kfree,
};

static struct devlink_region_ops hellcreek_region_fdb_ops = {
	.name	    = "fdb",
	.snapshot   = hellcreek_devlink_region_fdb_snapshot,
	.destructor = kfree,
};

static int hellcreek_setup_devlink_regions(struct dsa_switch *ds)
{
	struct hellcreek *hellcreek = ds->priv;
	struct devlink_region_ops *ops;
	struct devlink_region *region;
	u64 size;
	int ret;

	/* VLAN table */
	size = VLAN_N_VID * sizeof(struct hellcreek_devlink_vlan_entry);
	ops  = &hellcreek_region_vlan_ops;

	region = dsa_devlink_region_create(ds, ops, 1, size);
	if (IS_ERR(region))
		return PTR_ERR(region);

	hellcreek->vlan_region = region;

	/* FDB table */
	size = hellcreek->fdb_entries * sizeof(struct hellcreek_fdb_entry);
	ops  = &hellcreek_region_fdb_ops;

	region = dsa_devlink_region_create(ds, ops, 1, size);
	if (IS_ERR(region)) {
		ret = PTR_ERR(region);
		goto err_fdb;
	}

	hellcreek->fdb_region = region;

	return 0;

err_fdb:
	dsa_devlink_region_destroy(hellcreek->vlan_region);

	return ret;
}

static void hellcreek_teardown_devlink_regions(struct dsa_switch *ds)
{
	struct hellcreek *hellcreek = ds->priv;

	dsa_devlink_region_destroy(hellcreek->fdb_region);
	dsa_devlink_region_destroy(hellcreek->vlan_region);
}

static int hellcreek_setup(struct dsa_switch *ds)
{
	struct hellcreek *hellcreek = ds->priv;
	u16 swcfg = 0;
	int ret, i;

	dev_dbg(hellcreek->dev, "Set up the switch\n");

	/* Let's go */
	ret = hellcreek_enable_ip_core(hellcreek);
	if (ret) {
		dev_err(hellcreek->dev, "Failed to enable IP core!\n");
		return ret;
	}

	/* Enable CPU/Tunnel ports */
	hellcreek_setup_cpu_and_tunnel_port(hellcreek);

	/* Switch config: Keep defaults, enable FDB aging and learning and tag
	 * each frame from/to cpu port for DSA tagging.  Also enable the length
	 * aware shaping mode. This eliminates the need for Qbv guard bands.
	 */
	swcfg |= HR_SWCFG_FDBAGE_EN |
		HR_SWCFG_FDBLRN_EN  |
		HR_SWCFG_ALWAYS_OBT |
		(HR_SWCFG_LAS_ON << HR_SWCFG_LAS_MODE_SHIFT);
	hellcreek->swcfg = swcfg;
	hellcreek_write(hellcreek, swcfg, HR_SWCFG);

	/* Initial vlan membership to reflect port separation */
	for (i = 0; i < ds->num_ports; ++i) {
		if (!dsa_is_user_port(ds, i))
			continue;

		hellcreek_setup_vlan_membership(ds, i, true);
	}

	/* Configure PCP <-> TC mapping */
	hellcreek_setup_tc_identity_mapping(hellcreek);

	/* The VLAN awareness is a global switch setting. Therefore, mixed vlan
	 * filtering setups are not supported.
	 */
	ds->vlan_filtering_is_global = true;
	ds->needs_standalone_vlan_filtering = true;

	/* Intercept _all_ PTP multicast traffic */
	ret = hellcreek_setup_fdb(hellcreek);
	if (ret) {
		dev_err(hellcreek->dev,
			"Failed to insert static PTP FDB entries\n");
		return ret;
	}

	/* Register devlink resources with DSA */
	ret = hellcreek_setup_devlink_resources(ds);
	if (ret) {
		dev_err(hellcreek->dev,
			"Failed to setup devlink resources!\n");
		return ret;
	}

	ret = hellcreek_setup_devlink_regions(ds);
	if (ret) {
		dev_err(hellcreek->dev,
			"Failed to setup devlink regions!\n");
		goto err_regions;
	}

	return 0;

err_regions:
	dsa_devlink_resources_unregister(ds);

	return ret;
}

static void hellcreek_teardown(struct dsa_switch *ds)
{
	hellcreek_teardown_devlink_regions(ds);
	dsa_devlink_resources_unregister(ds);
}

static void hellcreek_phylink_get_caps(struct dsa_switch *ds, int port,
				       struct phylink_config *config)
{
	struct hellcreek *hellcreek = ds->priv;

	__set_bit(PHY_INTERFACE_MODE_MII, config->supported_interfaces);
	__set_bit(PHY_INTERFACE_MODE_RGMII, config->supported_interfaces);

	/* Include GMII - the hardware does not support this interface
	 * mode, but it's the default interface mode for phylib, so we
	 * need it for compatibility with existing DT.
	 */
	__set_bit(PHY_INTERFACE_MODE_GMII, config->supported_interfaces);

	/* The MAC settings are a hardware configuration option and cannot be
	 * changed at run time or by strapping. Therefore the attached PHYs
	 * should be programmed to only advertise settings which are supported
	 * by the hardware.
	 */
	if (hellcreek->pdata->is_100_mbits)
		config->mac_capabilities = MAC_100FD;
	else
		config->mac_capabilities = MAC_1000FD;
}

static int
hellcreek_port_prechangeupper(struct dsa_switch *ds, int port,
			      struct netdev_notifier_changeupper_info *info)
{
	struct hellcreek *hellcreek = ds->priv;
	bool used = true;
	int ret = -EBUSY;
	u16 vid;
	int i;

	dev_dbg(hellcreek->dev, "Pre change upper for port %d\n", port);

	/*
	 * Deny VLAN devices on top of lan ports with the same VLAN ids, because
	 * it breaks the port separation due to the private VLANs. Example:
	 *
	 * lan0.100 *and* lan1.100 cannot be used in parallel. However, lan0.99
	 * and lan1.100 works.
	 */

	if (!is_vlan_dev(info->upper_dev))
		return 0;

	vid = vlan_dev_vlan_id(info->upper_dev);

	/* For all ports, check bitmaps */
	mutex_lock(&hellcreek->vlan_lock);
	for (i = 0; i < hellcreek->pdata->num_ports; ++i) {
		if (!dsa_is_user_port(ds, i))
			continue;

		if (port == i)
			continue;

		used = used && test_bit(vid, hellcreek->ports[i].vlan_dev_bitmap);
	}

	if (used)
		goto out;

	/* Update bitmap */
	set_bit(vid, hellcreek->ports[port].vlan_dev_bitmap);

	ret = 0;

out:
	mutex_unlock(&hellcreek->vlan_lock);

	return ret;
}

static void hellcreek_setup_gcl(struct hellcreek *hellcreek, int port,
				const struct tc_taprio_qopt_offload *schedule)
{
	const struct tc_taprio_sched_entry *cur, *initial, *next;
	size_t i;

	cur = initial = &schedule->entries[0];
	next = cur + 1;

	for (i = 1; i <= schedule->num_entries; ++i) {
		u16 data;
		u8 gates;

		if (i == schedule->num_entries)
			gates = initial->gate_mask ^
				cur->gate_mask;
		else
			gates = next->gate_mask ^
				cur->gate_mask;

		data = gates;

		if (i == schedule->num_entries)
			data |= TR_GCLDAT_GCLWRLAST;

		/* Gates states */
		hellcreek_write(hellcreek, data, TR_GCLDAT);

		/* Time interval */
		hellcreek_write(hellcreek,
				cur->interval & 0x0000ffff,
				TR_GCLTIL);
		hellcreek_write(hellcreek,
				(cur->interval & 0xffff0000) >> 16,
				TR_GCLTIH);

		/* Commit entry */
		data = ((i - 1) << TR_GCLCMD_GCLWRADR_SHIFT) |
			(initial->gate_mask <<
			 TR_GCLCMD_INIT_GATE_STATES_SHIFT);
		hellcreek_write(hellcreek, data, TR_GCLCMD);

		cur++;
		next++;
	}
}

static void hellcreek_set_cycle_time(struct hellcreek *hellcreek,
				     const struct tc_taprio_qopt_offload *schedule)
{
	u32 cycle_time = schedule->cycle_time;

	hellcreek_write(hellcreek, cycle_time & 0x0000ffff, TR_CTWRL);
	hellcreek_write(hellcreek, (cycle_time & 0xffff0000) >> 16, TR_CTWRH);
}

static void hellcreek_switch_schedule(struct hellcreek *hellcreek,
				      ktime_t start_time)
{
	struct timespec64 ts = ktime_to_timespec64(start_time);

	/* Start schedule at this point of time */
	hellcreek_write(hellcreek, ts.tv_nsec & 0x0000ffff, TR_ESTWRL);
	hellcreek_write(hellcreek, (ts.tv_nsec & 0xffff0000) >> 16, TR_ESTWRH);

	/* Arm timer, set seconds and switch schedule */
	hellcreek_write(hellcreek, TR_ESTCMD_ESTARM | TR_ESTCMD_ESTSWCFG |
			((ts.tv_sec & TR_ESTCMD_ESTSEC_MASK) <<
			 TR_ESTCMD_ESTSEC_SHIFT), TR_ESTCMD);
}

static bool hellcreek_schedule_startable(struct hellcreek *hellcreek, int port)
{
	struct hellcreek_port *hellcreek_port = &hellcreek->ports[port];
	s64 base_time_ns, current_ns;

	/* The switch allows a schedule to be started only eight seconds within
	 * the future. Therefore, check the current PTP time if the schedule is
	 * startable or not.
	 */

	/* Use the "cached" time. That should be alright, as it's updated quite
	 * frequently in the PTP code.
	 */
	mutex_lock(&hellcreek->ptp_lock);
	current_ns = hellcreek->seconds * NSEC_PER_SEC + hellcreek->last_ts;
	mutex_unlock(&hellcreek->ptp_lock);

	/* Calculate difference to admin base time */
	base_time_ns = ktime_to_ns(hellcreek_port->current_schedule->base_time);

	return base_time_ns - current_ns < (s64)4 * NSEC_PER_SEC;
}

static void hellcreek_start_schedule(struct hellcreek *hellcreek, int port)
{
	struct hellcreek_port *hellcreek_port = &hellcreek->ports[port];
	ktime_t base_time, current_time;
	s64 current_ns;
	u32 cycle_time;

	/* First select port */
	hellcreek_select_tgd(hellcreek, port);

	/* Forward base time into the future if needed */
	mutex_lock(&hellcreek->ptp_lock);
	current_ns = hellcreek->seconds * NSEC_PER_SEC + hellcreek->last_ts;
	mutex_unlock(&hellcreek->ptp_lock);

	current_time = ns_to_ktime(current_ns);
	base_time    = hellcreek_port->current_schedule->base_time;
	cycle_time   = hellcreek_port->current_schedule->cycle_time;

	if (ktime_compare(current_time, base_time) > 0) {
		s64 n;

		n = div64_s64(ktime_sub_ns(current_time, base_time),
			      cycle_time);
		base_time = ktime_add_ns(base_time, (n + 1) * cycle_time);
	}

	/* Set admin base time and switch schedule */
	hellcreek_switch_schedule(hellcreek, base_time);

	taprio_offload_free(hellcreek_port->current_schedule);
	hellcreek_port->current_schedule = NULL;

	dev_dbg(hellcreek->dev, "Armed EST timer for port %d\n",
		hellcreek_port->port);
}

static void hellcreek_check_schedule(struct work_struct *work)
{
	struct delayed_work *dw = to_delayed_work(work);
	struct hellcreek_port *hellcreek_port;
	struct hellcreek *hellcreek;
	bool startable;

	hellcreek_port = dw_to_hellcreek_port(dw);
	hellcreek = hellcreek_port->hellcreek;

	mutex_lock(&hellcreek->reg_lock);

	/* Check starting time */
	startable = hellcreek_schedule_startable(hellcreek,
						 hellcreek_port->port);
	if (startable) {
		hellcreek_start_schedule(hellcreek, hellcreek_port->port);
		mutex_unlock(&hellcreek->reg_lock);
		return;
	}

	mutex_unlock(&hellcreek->reg_lock);

	/* Reschedule */
	schedule_delayed_work(&hellcreek_port->schedule_work,
			      HELLCREEK_SCHEDULE_PERIOD);
}

static int hellcreek_port_set_schedule(struct dsa_switch *ds, int port,
				       struct tc_taprio_qopt_offload *taprio)
{
	struct hellcreek *hellcreek = ds->priv;
	struct hellcreek_port *hellcreek_port;
	bool startable;
	u16 ctrl;

	hellcreek_port = &hellcreek->ports[port];

	dev_dbg(hellcreek->dev, "Configure traffic schedule on port %d\n",
		port);

	/* First cancel delayed work */
	cancel_delayed_work_sync(&hellcreek_port->schedule_work);

	mutex_lock(&hellcreek->reg_lock);

	if (hellcreek_port->current_schedule) {
		taprio_offload_free(hellcreek_port->current_schedule);
		hellcreek_port->current_schedule = NULL;
	}
	hellcreek_port->current_schedule = taprio_offload_get(taprio);

	/* Then select port */
	hellcreek_select_tgd(hellcreek, port);

	/* Enable gating and keep defaults */
	ctrl = (0xff << TR_TGDCTRL_ADMINGATESTATES_SHIFT) | TR_TGDCTRL_GATE_EN;
	hellcreek_write(hellcreek, ctrl, TR_TGDCTRL);

	/* Cancel pending schedule */
	hellcreek_write(hellcreek, 0x00, TR_ESTCMD);

	/* Setup a new schedule */
	hellcreek_setup_gcl(hellcreek, port, hellcreek_port->current_schedule);

	/* Configure cycle time */
	hellcreek_set_cycle_time(hellcreek, hellcreek_port->current_schedule);

	/* Check starting time */
	startable = hellcreek_schedule_startable(hellcreek, port);
	if (startable) {
		hellcreek_start_schedule(hellcreek, port);
		mutex_unlock(&hellcreek->reg_lock);
		return 0;
	}

	mutex_unlock(&hellcreek->reg_lock);

	/* Schedule periodic schedule check */
	schedule_delayed_work(&hellcreek_port->schedule_work,
			      HELLCREEK_SCHEDULE_PERIOD);

	return 0;
}

static int hellcreek_port_del_schedule(struct dsa_switch *ds, int port)
{
	struct hellcreek *hellcreek = ds->priv;
	struct hellcreek_port *hellcreek_port;

	hellcreek_port = &hellcreek->ports[port];

	dev_dbg(hellcreek->dev, "Remove traffic schedule on port %d\n", port);

	/* First cancel delayed work */
	cancel_delayed_work_sync(&hellcreek_port->schedule_work);

	mutex_lock(&hellcreek->reg_lock);

	if (hellcreek_port->current_schedule) {
		taprio_offload_free(hellcreek_port->current_schedule);
		hellcreek_port->current_schedule = NULL;
	}

	/* Then select port */
	hellcreek_select_tgd(hellcreek, port);

	/* Disable gating and return to regular switching flow */
	hellcreek_write(hellcreek, 0xff << TR_TGDCTRL_ADMINGATESTATES_SHIFT,
			TR_TGDCTRL);

	mutex_unlock(&hellcreek->reg_lock);

	return 0;
}

static bool hellcreek_validate_schedule(struct hellcreek *hellcreek,
					struct tc_taprio_qopt_offload *schedule)
{
	size_t i;

	/* Does this hellcreek version support Qbv in hardware? */
	if (!hellcreek->pdata->qbv_support)
		return false;

	/* cycle time can only be 32bit */
	if (schedule->cycle_time > (u32)-1)
		return false;

	/* cycle time extension is not supported */
	if (schedule->cycle_time_extension)
		return false;

	/* Only set command is supported */
	for (i = 0; i < schedule->num_entries; ++i)
		if (schedule->entries[i].command != TC_TAPRIO_CMD_SET_GATES)
			return false;

	return true;
}

static int hellcreek_port_setup_tc(struct dsa_switch *ds, int port,
				   enum tc_setup_type type, void *type_data)
{
	struct tc_taprio_qopt_offload *taprio = type_data;
	struct hellcreek *hellcreek = ds->priv;

	if (type != TC_SETUP_QDISC_TAPRIO)
		return -EOPNOTSUPP;

	if (!hellcreek_validate_schedule(hellcreek, taprio))
		return -EOPNOTSUPP;

	if (taprio->enable)
		return hellcreek_port_set_schedule(ds, port, taprio);

	return hellcreek_port_del_schedule(ds, port);
}

static const struct dsa_switch_ops hellcreek_ds_ops = {
	.devlink_info_get      = hellcreek_devlink_info_get,
	.get_ethtool_stats     = hellcreek_get_ethtool_stats,
	.get_sset_count	       = hellcreek_get_sset_count,
	.get_strings	       = hellcreek_get_strings,
	.get_tag_protocol      = hellcreek_get_tag_protocol,
	.get_ts_info	       = hellcreek_get_ts_info,
	.phylink_get_caps      = hellcreek_phylink_get_caps,
	.port_bridge_flags     = hellcreek_bridge_flags,
	.port_bridge_join      = hellcreek_port_bridge_join,
	.port_bridge_leave     = hellcreek_port_bridge_leave,
	.port_disable	       = hellcreek_port_disable,
	.port_enable	       = hellcreek_port_enable,
	.port_fdb_add	       = hellcreek_fdb_add,
	.port_fdb_del	       = hellcreek_fdb_del,
	.port_fdb_dump	       = hellcreek_fdb_dump,
	.port_hwtstamp_set     = hellcreek_port_hwtstamp_set,
	.port_hwtstamp_get     = hellcreek_port_hwtstamp_get,
	.port_pre_bridge_flags = hellcreek_pre_bridge_flags,
	.port_prechangeupper   = hellcreek_port_prechangeupper,
	.port_rxtstamp	       = hellcreek_port_rxtstamp,
	.port_setup_tc	       = hellcreek_port_setup_tc,
	.port_stp_state_set    = hellcreek_port_stp_state_set,
	.port_txtstamp	       = hellcreek_port_txtstamp,
	.port_vlan_add	       = hellcreek_vlan_add,
	.port_vlan_del	       = hellcreek_vlan_del,
	.port_vlan_filtering   = hellcreek_vlan_filtering,
	.setup		       = hellcreek_setup,
	.teardown	       = hellcreek_teardown,
};

static int hellcreek_probe(struct platform_device *pdev)
{
	struct device *dev = &pdev->dev;
	struct hellcreek *hellcreek;
	struct resource *res;
	int ret, i;

	hellcreek = devm_kzalloc(dev, sizeof(*hellcreek), GFP_KERNEL);
	if (!hellcreek)
		return -ENOMEM;

	hellcreek->vidmbrcfg = devm_kcalloc(dev, VLAN_N_VID,
					    sizeof(*hellcreek->vidmbrcfg),
					    GFP_KERNEL);
	if (!hellcreek->vidmbrcfg)
		return -ENOMEM;

	hellcreek->pdata = of_device_get_match_data(dev);

	hellcreek->ports = devm_kcalloc(dev, hellcreek->pdata->num_ports,
					sizeof(*hellcreek->ports),
					GFP_KERNEL);
	if (!hellcreek->ports)
		return -ENOMEM;

	for (i = 0; i < hellcreek->pdata->num_ports; ++i) {
		struct hellcreek_port *port = &hellcreek->ports[i];

		port->counter_values =
			devm_kcalloc(dev,
				     ARRAY_SIZE(hellcreek_counter),
				     sizeof(*port->counter_values),
				     GFP_KERNEL);
		if (!port->counter_values)
			return -ENOMEM;

		port->vlan_dev_bitmap =
			devm_kcalloc(dev,
				     BITS_TO_LONGS(VLAN_N_VID),
				     sizeof(unsigned long),
				     GFP_KERNEL);
		if (!port->vlan_dev_bitmap)
			return -ENOMEM;

		port->hellcreek	= hellcreek;
		port->port	= i;

		INIT_DELAYED_WORK(&port->schedule_work,
				  hellcreek_check_schedule);
	}

	mutex_init(&hellcreek->reg_lock);
	mutex_init(&hellcreek->vlan_lock);
	mutex_init(&hellcreek->ptp_lock);

	hellcreek->dev = dev;

	res = platform_get_resource_byname(pdev, IORESOURCE_MEM, "tsn");
	if (!res) {
		dev_err(dev, "No memory region provided!\n");
		return -ENODEV;
	}

	hellcreek->base = devm_ioremap_resource(dev, res);
	if (IS_ERR(hellcreek->base))
		return PTR_ERR(hellcreek->base);

	res = platform_get_resource_byname(pdev, IORESOURCE_MEM, "ptp");
	if (!res) {
		dev_err(dev, "No PTP memory region provided!\n");
		return -ENODEV;
	}

	hellcreek->ptp_base = devm_ioremap_resource(dev, res);
	if (IS_ERR(hellcreek->ptp_base))
		return PTR_ERR(hellcreek->ptp_base);

	ret = hellcreek_detect(hellcreek);
	if (ret) {
		dev_err(dev, "No (known) chip found!\n");
		return ret;
	}

	ret = hellcreek_wait_until_ready(hellcreek);
	if (ret) {
		dev_err(dev, "Switch didn't become ready!\n");
		return ret;
	}

	hellcreek_feature_detect(hellcreek);

	hellcreek->ds = devm_kzalloc(dev, sizeof(*hellcreek->ds), GFP_KERNEL);
	if (!hellcreek->ds)
		return -ENOMEM;

	hellcreek->ds->dev	     = dev;
	hellcreek->ds->priv	     = hellcreek;
	hellcreek->ds->ops	     = &hellcreek_ds_ops;
	hellcreek->ds->num_ports     = hellcreek->pdata->num_ports;
	hellcreek->ds->num_tx_queues = HELLCREEK_NUM_EGRESS_QUEUES;

	ret = dsa_register_switch(hellcreek->ds);
	if (ret) {
		dev_err_probe(dev, ret, "Unable to register switch\n");
		return ret;
	}

	ret = hellcreek_ptp_setup(hellcreek);
	if (ret) {
		dev_err(dev, "Failed to setup PTP!\n");
		goto err_ptp_setup;
	}

	ret = hellcreek_hwtstamp_setup(hellcreek);
	if (ret) {
		dev_err(dev, "Failed to setup hardware timestamping!\n");
		goto err_tstamp_setup;
	}

	platform_set_drvdata(pdev, hellcreek);

	return 0;

err_tstamp_setup:
	hellcreek_ptp_free(hellcreek);
err_ptp_setup:
	dsa_unregister_switch(hellcreek->ds);

	return ret;
}

static int hellcreek_remove(struct platform_device *pdev)
{
	struct hellcreek *hellcreek = platform_get_drvdata(pdev);

	if (!hellcreek)
		return 0;

	hellcreek_hwtstamp_free(hellcreek);
	hellcreek_ptp_free(hellcreek);
	dsa_unregister_switch(hellcreek->ds);
	platform_set_drvdata(pdev, NULL);

	return 0;
}

static void hellcreek_shutdown(struct platform_device *pdev)
{
	struct hellcreek *hellcreek = platform_get_drvdata(pdev);

	if (!hellcreek)
		return;

	dsa_switch_shutdown(hellcreek->ds);

	platform_set_drvdata(pdev, NULL);
}

static const struct hellcreek_platform_data de1soc_r1_pdata = {
	.name		 = "r4c30",
	.num_ports	 = 4,
	.is_100_mbits	 = 1,
	.qbv_support	 = 1,
	.qbv_on_cpu_port = 1,
	.qbu_support	 = 0,
	.module_id	 = 0x4c30,
};

static const struct of_device_id hellcreek_of_match[] = {
	{
		.compatible = "hirschmann,hellcreek-de1soc-r1",
		.data	    = &de1soc_r1_pdata,
	},
	{ /* sentinel */ },
};
MODULE_DEVICE_TABLE(of, hellcreek_of_match);

static struct platform_driver hellcreek_driver = {
	.probe	= hellcreek_probe,
	.remove = hellcreek_remove,
	.shutdown = hellcreek_shutdown,
	.driver = {
		.name = "hellcreek",
		.of_match_table = hellcreek_of_match,
	},
};
module_platform_driver(hellcreek_driver);

MODULE_AUTHOR("Kurt Kanzenbach <kurt@linutronix.de>");
MODULE_DESCRIPTION("Hirschmann Hellcreek driver");
MODULE_LICENSE("Dual MIT/GPL");<|MERGE_RESOLUTION|>--- conflicted
+++ resolved
@@ -1137,7 +1137,6 @@
 	if (ret)
 		goto out;
 	ret = __hellcreek_fdb_add(hellcreek, &udp4_ptp);
-<<<<<<< HEAD
 	if (ret)
 		goto out;
 	ret = __hellcreek_fdb_add(hellcreek, &udp6_ptp);
@@ -1152,22 +1151,6 @@
 	ret = __hellcreek_fdb_add(hellcreek, &udp6_p2p);
 	if (ret)
 		goto out;
-=======
-	if (ret)
-		goto out;
-	ret = __hellcreek_fdb_add(hellcreek, &udp6_ptp);
-	if (ret)
-		goto out;
-	ret = __hellcreek_fdb_add(hellcreek, &l2_p2p);
-	if (ret)
-		goto out;
-	ret = __hellcreek_fdb_add(hellcreek, &udp4_p2p);
-	if (ret)
-		goto out;
-	ret = __hellcreek_fdb_add(hellcreek, &udp6_p2p);
-	if (ret)
-		goto out;
->>>>>>> 77b5472d
 	ret = __hellcreek_fdb_add(hellcreek, &stp);
 out:
 	mutex_unlock(&hellcreek->reg_lock);
