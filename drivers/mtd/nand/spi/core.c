--- conflicted
+++ resolved
@@ -1090,13 +1090,8 @@
 	mtd->oobavail = ret;
 
 	/* Propagate ECC information to mtd_info */
-<<<<<<< HEAD
-	mtd->ecc_strength = nand->eccreq.strength;
-	mtd->ecc_step_size = nand->eccreq.step_size;
-=======
 	mtd->ecc_strength = nanddev_get_ecc_conf(nand)->strength;
 	mtd->ecc_step_size = nanddev_get_ecc_conf(nand)->step_size;
->>>>>>> d1988041
 
 	return 0;
 
