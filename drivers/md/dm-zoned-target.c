// SPDX-License-Identifier: GPL-2.0-only
/*
 * Copyright (C) 2017 Western Digital Corporation or its affiliates.
 *
 * This file is released under the GPL.
 */

#include "dm-zoned.h"

#include <linux/module.h>

#define	DM_MSG_PREFIX		"zoned"

#define DMZ_MIN_BIOS		8192

/*
 * Zone BIO context.
 */
struct dmz_bioctx {
	struct dmz_target	*target;
	struct dm_zone		*zone;
	struct bio		*bio;
<<<<<<< HEAD
	atomic_t		ref;
=======
	refcount_t		ref;
>>>>>>> f7688b48
};

/*
 * Chunk work descriptor.
 */
struct dm_chunk_work {
	struct work_struct	work;
	refcount_t		refcount;
	struct dmz_target	*target;
	unsigned int		chunk;
	struct bio_list		bio_list;
};

/*
 * Target descriptor.
 */
struct dmz_target {
	struct dm_dev		*ddev;

	unsigned long		flags;

	/* Zoned block device information */
	struct dmz_dev		*dev;

	/* For metadata handling */
	struct dmz_metadata     *metadata;

	/* For reclaim */
	struct dmz_reclaim	*reclaim;

	/* For chunk work */
	struct radix_tree_root	chunk_rxtree;
	struct workqueue_struct *chunk_wq;
	struct mutex		chunk_lock;

	/* For cloned BIOs to zones */
	struct bio_set		bio_set;

	/* For flush */
	spinlock_t		flush_lock;
	struct bio_list		flush_list;
	struct delayed_work	flush_work;
	struct workqueue_struct *flush_wq;
};

/*
 * Flush intervals (seconds).
 */
#define DMZ_FLUSH_PERIOD	(10 * HZ)

/*
 * Target BIO completion.
 */
static inline void dmz_bio_endio(struct bio *bio, blk_status_t status)
{
	struct dmz_bioctx *bioctx = dm_per_bio_data(bio, sizeof(struct dmz_bioctx));

	if (status != BLK_STS_OK && bio->bi_status == BLK_STS_OK)
		bio->bi_status = status;

<<<<<<< HEAD
	if (atomic_dec_and_test(&bioctx->ref)) {
=======
	if (refcount_dec_and_test(&bioctx->ref)) {
>>>>>>> f7688b48
		struct dm_zone *zone = bioctx->zone;

		if (zone) {
			if (bio->bi_status != BLK_STS_OK &&
			    bio_op(bio) == REQ_OP_WRITE &&
			    dmz_is_seq(zone))
				set_bit(DMZ_SEQ_WRITE_ERR, &zone->flags);
			dmz_deactivate_zone(zone);
		}
		bio_endio(bio);
	}
}

/*
 * Completion callback for an internally cloned target BIO. This terminates the
 * target BIO when there are no more references to its context.
 */
static void dmz_clone_endio(struct bio *clone)
{
	struct dmz_bioctx *bioctx = clone->bi_private;
	blk_status_t status = clone->bi_status;

	bio_put(clone);
	dmz_bio_endio(bioctx->bio, status);
}

/*
 * Issue a clone of a target BIO. The clone may only partially process the
 * original target BIO.
 */
static int dmz_submit_bio(struct dmz_target *dmz, struct dm_zone *zone,
			  struct bio *bio, sector_t chunk_block,
			  unsigned int nr_blocks)
{
	struct dmz_bioctx *bioctx = dm_per_bio_data(bio, sizeof(struct dmz_bioctx));
	struct bio *clone;

	clone = bio_clone_fast(bio, GFP_NOIO, &dmz->bio_set);
	if (!clone)
		return -ENOMEM;

	bio_set_dev(clone, dmz->dev->bdev);
	clone->bi_iter.bi_sector =
		dmz_start_sect(dmz->metadata, zone) + dmz_blk2sect(chunk_block);
	clone->bi_iter.bi_size = dmz_blk2sect(nr_blocks) << SECTOR_SHIFT;
	clone->bi_end_io = dmz_clone_endio;
	clone->bi_private = bioctx;

	bio_advance(bio, clone->bi_iter.bi_size);

<<<<<<< HEAD
	atomic_inc(&bioctx->ref);
=======
	refcount_inc(&bioctx->ref);
>>>>>>> f7688b48
	generic_make_request(clone);

	if (bio_op(bio) == REQ_OP_WRITE && dmz_is_seq(zone))
		zone->wp_block += nr_blocks;

	return 0;
}

/*
 * Zero out pages of discarded blocks accessed by a read BIO.
 */
static void dmz_handle_read_zero(struct dmz_target *dmz, struct bio *bio,
				 sector_t chunk_block, unsigned int nr_blocks)
{
	unsigned int size = nr_blocks << DMZ_BLOCK_SHIFT;

	/* Clear nr_blocks */
	swap(bio->bi_iter.bi_size, size);
	zero_fill_bio(bio);
	swap(bio->bi_iter.bi_size, size);

	bio_advance(bio, size);
}

/*
 * Process a read BIO.
 */
static int dmz_handle_read(struct dmz_target *dmz, struct dm_zone *zone,
			   struct bio *bio)
{
	sector_t chunk_block = dmz_chunk_block(dmz->dev, dmz_bio_block(bio));
	unsigned int nr_blocks = dmz_bio_blocks(bio);
	sector_t end_block = chunk_block + nr_blocks;
	struct dm_zone *rzone, *bzone;
	int ret;

	/* Read into unmapped chunks need only zeroing the BIO buffer */
	if (!zone) {
		zero_fill_bio(bio);
		return 0;
	}

	dmz_dev_debug(dmz->dev, "READ chunk %llu -> %s zone %u, block %llu, %u blocks",
		      (unsigned long long)dmz_bio_chunk(dmz->dev, bio),
		      (dmz_is_rnd(zone) ? "RND" : "SEQ"),
		      dmz_id(dmz->metadata, zone),
		      (unsigned long long)chunk_block, nr_blocks);

	/* Check block validity to determine the read location */
	bzone = zone->bzone;
	while (chunk_block < end_block) {
		nr_blocks = 0;
		if (dmz_is_rnd(zone) || chunk_block < zone->wp_block) {
			/* Test block validity in the data zone */
			ret = dmz_block_valid(dmz->metadata, zone, chunk_block);
			if (ret < 0)
				return ret;
			if (ret > 0) {
				/* Read data zone blocks */
				nr_blocks = ret;
				rzone = zone;
			}
		}

		/*
		 * No valid blocks found in the data zone.
		 * Check the buffer zone, if there is one.
		 */
		if (!nr_blocks && bzone) {
			ret = dmz_block_valid(dmz->metadata, bzone, chunk_block);
			if (ret < 0)
				return ret;
			if (ret > 0) {
				/* Read buffer zone blocks */
				nr_blocks = ret;
				rzone = bzone;
			}
		}

		if (nr_blocks) {
			/* Valid blocks found: read them */
			nr_blocks = min_t(unsigned int, nr_blocks, end_block - chunk_block);
			ret = dmz_submit_bio(dmz, rzone, bio, chunk_block, nr_blocks);
			if (ret)
				return ret;
			chunk_block += nr_blocks;
		} else {
			/* No valid block: zeroout the current BIO block */
			dmz_handle_read_zero(dmz, bio, chunk_block, 1);
			chunk_block++;
		}
	}

	return 0;
}

/*
 * Write blocks directly in a data zone, at the write pointer.
 * If a buffer zone is assigned, invalidate the blocks written
 * in place.
 */
static int dmz_handle_direct_write(struct dmz_target *dmz,
				   struct dm_zone *zone, struct bio *bio,
				   sector_t chunk_block,
				   unsigned int nr_blocks)
{
	struct dmz_metadata *zmd = dmz->metadata;
	struct dm_zone *bzone = zone->bzone;
	int ret;

	if (dmz_is_readonly(zone))
		return -EROFS;

	/* Submit write */
	ret = dmz_submit_bio(dmz, zone, bio, chunk_block, nr_blocks);
	if (ret)
		return ret;

	/*
	 * Validate the blocks in the data zone and invalidate
	 * in the buffer zone, if there is one.
	 */
	ret = dmz_validate_blocks(zmd, zone, chunk_block, nr_blocks);
	if (ret == 0 && bzone)
		ret = dmz_invalidate_blocks(zmd, bzone, chunk_block, nr_blocks);

	return ret;
}

/*
 * Write blocks in the buffer zone of @zone.
 * If no buffer zone is assigned yet, get one.
 * Called with @zone write locked.
 */
static int dmz_handle_buffered_write(struct dmz_target *dmz,
				     struct dm_zone *zone, struct bio *bio,
				     sector_t chunk_block,
				     unsigned int nr_blocks)
{
	struct dmz_metadata *zmd = dmz->metadata;
	struct dm_zone *bzone;
	int ret;

	/* Get the buffer zone. One will be allocated if needed */
	bzone = dmz_get_chunk_buffer(zmd, zone);
	if (IS_ERR(bzone))
		return PTR_ERR(bzone);

	if (dmz_is_readonly(bzone))
		return -EROFS;

	/* Submit write */
	ret = dmz_submit_bio(dmz, bzone, bio, chunk_block, nr_blocks);
	if (ret)
		return ret;

	/*
	 * Validate the blocks in the buffer zone
	 * and invalidate in the data zone.
	 */
	ret = dmz_validate_blocks(zmd, bzone, chunk_block, nr_blocks);
	if (ret == 0 && chunk_block < zone->wp_block)
		ret = dmz_invalidate_blocks(zmd, zone, chunk_block, nr_blocks);

	return ret;
}

/*
 * Process a write BIO.
 */
static int dmz_handle_write(struct dmz_target *dmz, struct dm_zone *zone,
			    struct bio *bio)
{
	sector_t chunk_block = dmz_chunk_block(dmz->dev, dmz_bio_block(bio));
	unsigned int nr_blocks = dmz_bio_blocks(bio);

	if (!zone)
		return -ENOSPC;

	dmz_dev_debug(dmz->dev, "WRITE chunk %llu -> %s zone %u, block %llu, %u blocks",
		      (unsigned long long)dmz_bio_chunk(dmz->dev, bio),
		      (dmz_is_rnd(zone) ? "RND" : "SEQ"),
		      dmz_id(dmz->metadata, zone),
		      (unsigned long long)chunk_block, nr_blocks);

	if (dmz_is_rnd(zone) || chunk_block == zone->wp_block) {
		/*
		 * zone is a random zone or it is a sequential zone
		 * and the BIO is aligned to the zone write pointer:
		 * direct write the zone.
		 */
		return dmz_handle_direct_write(dmz, zone, bio, chunk_block, nr_blocks);
	}

	/*
	 * This is an unaligned write in a sequential zone:
	 * use buffered write.
	 */
	return dmz_handle_buffered_write(dmz, zone, bio, chunk_block, nr_blocks);
}

/*
 * Process a discard BIO.
 */
static int dmz_handle_discard(struct dmz_target *dmz, struct dm_zone *zone,
			      struct bio *bio)
{
	struct dmz_metadata *zmd = dmz->metadata;
	sector_t block = dmz_bio_block(bio);
	unsigned int nr_blocks = dmz_bio_blocks(bio);
	sector_t chunk_block = dmz_chunk_block(dmz->dev, block);
	int ret = 0;

	/* For unmapped chunks, there is nothing to do */
	if (!zone)
		return 0;

	if (dmz_is_readonly(zone))
		return -EROFS;

	dmz_dev_debug(dmz->dev, "DISCARD chunk %llu -> zone %u, block %llu, %u blocks",
		      (unsigned long long)dmz_bio_chunk(dmz->dev, bio),
		      dmz_id(zmd, zone),
		      (unsigned long long)chunk_block, nr_blocks);

	/*
	 * Invalidate blocks in the data zone and its
	 * buffer zone if one is mapped.
	 */
	if (dmz_is_rnd(zone) || chunk_block < zone->wp_block)
		ret = dmz_invalidate_blocks(zmd, zone, chunk_block, nr_blocks);
	if (ret == 0 && zone->bzone)
		ret = dmz_invalidate_blocks(zmd, zone->bzone,
					    chunk_block, nr_blocks);
	return ret;
}

/*
 * Process a BIO.
 */
static void dmz_handle_bio(struct dmz_target *dmz, struct dm_chunk_work *cw,
			   struct bio *bio)
{
	struct dmz_bioctx *bioctx = dm_per_bio_data(bio, sizeof(struct dmz_bioctx));
	struct dmz_metadata *zmd = dmz->metadata;
	struct dm_zone *zone;
	int ret;

	/*
	 * Write may trigger a zone allocation. So make sure the
	 * allocation can succeed.
	 */
	if (bio_op(bio) == REQ_OP_WRITE)
		dmz_schedule_reclaim(dmz->reclaim);

	dmz_lock_metadata(zmd);

	if (dmz->dev->flags & DMZ_BDEV_DYING) {
		ret = -EIO;
		goto out;
	}

	/*
	 * Get the data zone mapping the chunk. There may be no
	 * mapping for read and discard. If a mapping is obtained,
	 + the zone returned will be set to active state.
	 */
	zone = dmz_get_chunk_mapping(zmd, dmz_bio_chunk(dmz->dev, bio),
				     bio_op(bio));
	if (IS_ERR(zone)) {
		ret = PTR_ERR(zone);
		goto out;
	}

	/* Process the BIO */
	if (zone) {
		dmz_activate_zone(zone);
		bioctx->zone = zone;
	}

	switch (bio_op(bio)) {
	case REQ_OP_READ:
		ret = dmz_handle_read(dmz, zone, bio);
		break;
	case REQ_OP_WRITE:
		ret = dmz_handle_write(dmz, zone, bio);
		break;
	case REQ_OP_DISCARD:
	case REQ_OP_WRITE_ZEROES:
		ret = dmz_handle_discard(dmz, zone, bio);
		break;
	default:
		dmz_dev_err(dmz->dev, "Unsupported BIO operation 0x%x",
			    bio_op(bio));
		ret = -EIO;
	}

	/*
	 * Release the chunk mapping. This will check that the mapping
	 * is still valid, that is, that the zone used still has valid blocks.
	 */
	if (zone)
		dmz_put_chunk_mapping(zmd, zone);
out:
	dmz_bio_endio(bio, errno_to_blk_status(ret));

	dmz_unlock_metadata(zmd);
}

/*
 * Increment a chunk reference counter.
 */
static inline void dmz_get_chunk_work(struct dm_chunk_work *cw)
{
	refcount_inc(&cw->refcount);
}

/*
 * Decrement a chunk work reference count and
 * free it if it becomes 0.
 */
static void dmz_put_chunk_work(struct dm_chunk_work *cw)
{
	if (refcount_dec_and_test(&cw->refcount)) {
		WARN_ON(!bio_list_empty(&cw->bio_list));
		radix_tree_delete(&cw->target->chunk_rxtree, cw->chunk);
		kfree(cw);
	}
}

/*
 * Chunk BIO work function.
 */
static void dmz_chunk_work(struct work_struct *work)
{
	struct dm_chunk_work *cw = container_of(work, struct dm_chunk_work, work);
	struct dmz_target *dmz = cw->target;
	struct bio *bio;

	mutex_lock(&dmz->chunk_lock);

	/* Process the chunk BIOs */
	while ((bio = bio_list_pop(&cw->bio_list))) {
		mutex_unlock(&dmz->chunk_lock);
		dmz_handle_bio(dmz, cw, bio);
		mutex_lock(&dmz->chunk_lock);
		dmz_put_chunk_work(cw);
	}

	/* Queueing the work incremented the work refcount */
	dmz_put_chunk_work(cw);

	mutex_unlock(&dmz->chunk_lock);
}

/*
 * Flush work.
 */
static void dmz_flush_work(struct work_struct *work)
{
	struct dmz_target *dmz = container_of(work, struct dmz_target, flush_work.work);
	struct bio *bio;
	int ret;

	/* Flush dirty metadata blocks */
	ret = dmz_flush_metadata(dmz->metadata);
	if (ret)
		dmz_dev_debug(dmz->dev, "Metadata flush failed, rc=%d\n", ret);

	/* Process queued flush requests */
	while (1) {
		spin_lock(&dmz->flush_lock);
		bio = bio_list_pop(&dmz->flush_list);
		spin_unlock(&dmz->flush_lock);

		if (!bio)
			break;

		dmz_bio_endio(bio, errno_to_blk_status(ret));
	}

	queue_delayed_work(dmz->flush_wq, &dmz->flush_work, DMZ_FLUSH_PERIOD);
}

/*
 * Get a chunk work and start it to process a new BIO.
 * If the BIO chunk has no work yet, create one.
 */
static int dmz_queue_chunk_work(struct dmz_target *dmz, struct bio *bio)
{
	unsigned int chunk = dmz_bio_chunk(dmz->dev, bio);
	struct dm_chunk_work *cw;
	int ret = 0;

	mutex_lock(&dmz->chunk_lock);

	/* Get the BIO chunk work. If one is not active yet, create one */
	cw = radix_tree_lookup(&dmz->chunk_rxtree, chunk);
	if (!cw) {

		/* Create a new chunk work */
		cw = kmalloc(sizeof(struct dm_chunk_work), GFP_NOIO);
		if (unlikely(!cw)) {
			ret = -ENOMEM;
			goto out;
		}

		INIT_WORK(&cw->work, dmz_chunk_work);
		refcount_set(&cw->refcount, 0);
		cw->target = dmz;
		cw->chunk = chunk;
		bio_list_init(&cw->bio_list);

		ret = radix_tree_insert(&dmz->chunk_rxtree, chunk, cw);
		if (unlikely(ret)) {
			kfree(cw);
			goto out;
		}
	}

	bio_list_add(&cw->bio_list, bio);
	dmz_get_chunk_work(cw);

	dmz_reclaim_bio_acc(dmz->reclaim);
	if (queue_work(dmz->chunk_wq, &cw->work))
		dmz_get_chunk_work(cw);
out:
	mutex_unlock(&dmz->chunk_lock);
	return ret;
}

/*
 * Check the backing device availability. If it's on the way out,
 * start failing I/O. Reclaim and metadata components also call this
 * function to cleanly abort operation in the event of such failure.
 */
bool dmz_bdev_is_dying(struct dmz_dev *dmz_dev)
{
	struct gendisk *disk;

	if (!(dmz_dev->flags & DMZ_BDEV_DYING)) {
		disk = dmz_dev->bdev->bd_disk;
		if (blk_queue_dying(bdev_get_queue(dmz_dev->bdev))) {
			dmz_dev_warn(dmz_dev, "Backing device queue dying");
			dmz_dev->flags |= DMZ_BDEV_DYING;
		} else if (disk->fops->check_events) {
			if (disk->fops->check_events(disk, 0) &
					DISK_EVENT_MEDIA_CHANGE) {
				dmz_dev_warn(dmz_dev, "Backing device offline");
				dmz_dev->flags |= DMZ_BDEV_DYING;
			}
		}
	}

	return dmz_dev->flags & DMZ_BDEV_DYING;
}

/*
 * Process a new BIO.
 */
static int dmz_map(struct dm_target *ti, struct bio *bio)
{
	struct dmz_target *dmz = ti->private;
	struct dmz_dev *dev = dmz->dev;
	struct dmz_bioctx *bioctx = dm_per_bio_data(bio, sizeof(struct dmz_bioctx));
	sector_t sector = bio->bi_iter.bi_sector;
	unsigned int nr_sectors = bio_sectors(bio);
	sector_t chunk_sector;
	int ret;

	if (dmz_bdev_is_dying(dmz->dev))
		return DM_MAPIO_KILL;

	dmz_dev_debug(dev, "BIO op %d sector %llu + %u => chunk %llu, block %llu, %u blocks",
		      bio_op(bio), (unsigned long long)sector, nr_sectors,
		      (unsigned long long)dmz_bio_chunk(dmz->dev, bio),
		      (unsigned long long)dmz_chunk_block(dmz->dev, dmz_bio_block(bio)),
		      (unsigned int)dmz_bio_blocks(bio));

	bio_set_dev(bio, dev->bdev);

	if (!nr_sectors && bio_op(bio) != REQ_OP_WRITE)
		return DM_MAPIO_REMAPPED;

	/* The BIO should be block aligned */
	if ((nr_sectors & DMZ_BLOCK_SECTORS_MASK) || (sector & DMZ_BLOCK_SECTORS_MASK))
		return DM_MAPIO_KILL;

	/* Initialize the BIO context */
	bioctx->target = dmz;
	bioctx->zone = NULL;
	bioctx->bio = bio;
<<<<<<< HEAD
	atomic_set(&bioctx->ref, 1);
=======
	refcount_set(&bioctx->ref, 1);
>>>>>>> f7688b48

	/* Set the BIO pending in the flush list */
	if (!nr_sectors && bio_op(bio) == REQ_OP_WRITE) {
		spin_lock(&dmz->flush_lock);
		bio_list_add(&dmz->flush_list, bio);
		spin_unlock(&dmz->flush_lock);
		mod_delayed_work(dmz->flush_wq, &dmz->flush_work, 0);
		return DM_MAPIO_SUBMITTED;
	}

	/* Split zone BIOs to fit entirely into a zone */
	chunk_sector = sector & (dev->zone_nr_sectors - 1);
	if (chunk_sector + nr_sectors > dev->zone_nr_sectors)
		dm_accept_partial_bio(bio, dev->zone_nr_sectors - chunk_sector);

	/* Now ready to handle this BIO */
	ret = dmz_queue_chunk_work(dmz, bio);
	if (ret) {
		dmz_dev_debug(dmz->dev,
			      "BIO op %d, can't process chunk %llu, err %i\n",
			      bio_op(bio), (u64)dmz_bio_chunk(dmz->dev, bio),
			      ret);
		return DM_MAPIO_REQUEUE;
	}

	return DM_MAPIO_SUBMITTED;
}

/*
 * Get zoned device information.
 */
static int dmz_get_zoned_device(struct dm_target *ti, char *path)
{
	struct dmz_target *dmz = ti->private;
	struct request_queue *q;
	struct dmz_dev *dev;
	sector_t aligned_capacity;
	int ret;

	/* Get the target device */
	ret = dm_get_device(ti, path, dm_table_get_mode(ti->table), &dmz->ddev);
	if (ret) {
		ti->error = "Get target device failed";
		dmz->ddev = NULL;
		return ret;
	}

	dev = kzalloc(sizeof(struct dmz_dev), GFP_KERNEL);
	if (!dev) {
		ret = -ENOMEM;
		goto err;
	}

	dev->bdev = dmz->ddev->bdev;
	(void)bdevname(dev->bdev, dev->name);

	if (bdev_zoned_model(dev->bdev) == BLK_ZONED_NONE) {
		ti->error = "Not a zoned block device";
		ret = -EINVAL;
		goto err;
	}

	q = bdev_get_queue(dev->bdev);
	dev->capacity = i_size_read(dev->bdev->bd_inode) >> SECTOR_SHIFT;
	aligned_capacity = dev->capacity &
				~((sector_t)blk_queue_zone_sectors(q) - 1);
	if (ti->begin ||
	    ((ti->len != dev->capacity) && (ti->len != aligned_capacity))) {
		ti->error = "Partial mapping not supported";
		ret = -EINVAL;
		goto err;
	}

	dev->zone_nr_sectors = blk_queue_zone_sectors(q);
	dev->zone_nr_sectors_shift = ilog2(dev->zone_nr_sectors);

	dev->zone_nr_blocks = dmz_sect2blk(dev->zone_nr_sectors);
	dev->zone_nr_blocks_shift = ilog2(dev->zone_nr_blocks);

	dev->nr_zones = blkdev_nr_zones(dev->bdev);

	dmz->dev = dev;

	return 0;
err:
	dm_put_device(ti, dmz->ddev);
	kfree(dev);

	return ret;
}

/*
 * Cleanup zoned device information.
 */
static void dmz_put_zoned_device(struct dm_target *ti)
{
	struct dmz_target *dmz = ti->private;

	dm_put_device(ti, dmz->ddev);
	kfree(dmz->dev);
	dmz->dev = NULL;
}

/*
 * Setup target.
 */
static int dmz_ctr(struct dm_target *ti, unsigned int argc, char **argv)
{
	struct dmz_target *dmz;
	struct dmz_dev *dev;
	int ret;

	/* Check arguments */
	if (argc != 1) {
		ti->error = "Invalid argument count";
		return -EINVAL;
	}

	/* Allocate and initialize the target descriptor */
	dmz = kzalloc(sizeof(struct dmz_target), GFP_KERNEL);
	if (!dmz) {
		ti->error = "Unable to allocate the zoned target descriptor";
		return -ENOMEM;
	}
	ti->private = dmz;

	/* Get the target zoned block device */
	ret = dmz_get_zoned_device(ti, argv[0]);
	if (ret) {
		dmz->ddev = NULL;
		goto err;
	}

	/* Initialize metadata */
	dev = dmz->dev;
	ret = dmz_ctr_metadata(dev, &dmz->metadata);
	if (ret) {
		ti->error = "Metadata initialization failed";
		goto err_dev;
	}

	/* Set target (no write same support) */
	ti->max_io_len = dev->zone_nr_sectors << 9;
	ti->num_flush_bios = 1;
	ti->num_discard_bios = 1;
	ti->num_write_zeroes_bios = 1;
	ti->per_io_data_size = sizeof(struct dmz_bioctx);
	ti->flush_supported = true;
	ti->discards_supported = true;

	/* The exposed capacity is the number of chunks that can be mapped */
	ti->len = (sector_t)dmz_nr_chunks(dmz->metadata) << dev->zone_nr_sectors_shift;

	/* Zone BIO */
	ret = bioset_init(&dmz->bio_set, DMZ_MIN_BIOS, 0, 0);
	if (ret) {
		ti->error = "Create BIO set failed";
		goto err_meta;
	}

	/* Chunk BIO work */
	mutex_init(&dmz->chunk_lock);
	INIT_RADIX_TREE(&dmz->chunk_rxtree, GFP_NOIO);
	dmz->chunk_wq = alloc_workqueue("dmz_cwq_%s", WQ_MEM_RECLAIM | WQ_UNBOUND,
					0, dev->name);
	if (!dmz->chunk_wq) {
		ti->error = "Create chunk workqueue failed";
		ret = -ENOMEM;
		goto err_bio;
	}

	/* Flush work */
	spin_lock_init(&dmz->flush_lock);
	bio_list_init(&dmz->flush_list);
	INIT_DELAYED_WORK(&dmz->flush_work, dmz_flush_work);
	dmz->flush_wq = alloc_ordered_workqueue("dmz_fwq_%s", WQ_MEM_RECLAIM,
						dev->name);
	if (!dmz->flush_wq) {
		ti->error = "Create flush workqueue failed";
		ret = -ENOMEM;
		goto err_cwq;
	}
	mod_delayed_work(dmz->flush_wq, &dmz->flush_work, DMZ_FLUSH_PERIOD);

	/* Initialize reclaim */
	ret = dmz_ctr_reclaim(dev, dmz->metadata, &dmz->reclaim);
	if (ret) {
		ti->error = "Zone reclaim initialization failed";
		goto err_fwq;
	}

	dmz_dev_info(dev, "Target device: %llu 512-byte logical sectors (%llu blocks)",
		     (unsigned long long)ti->len,
		     (unsigned long long)dmz_sect2blk(ti->len));

	return 0;
err_fwq:
	destroy_workqueue(dmz->flush_wq);
err_cwq:
	destroy_workqueue(dmz->chunk_wq);
err_bio:
	mutex_destroy(&dmz->chunk_lock);
	bioset_exit(&dmz->bio_set);
err_meta:
	dmz_dtr_metadata(dmz->metadata);
err_dev:
	dmz_put_zoned_device(ti);
err:
	kfree(dmz);

	return ret;
}

/*
 * Cleanup target.
 */
static void dmz_dtr(struct dm_target *ti)
{
	struct dmz_target *dmz = ti->private;

	flush_workqueue(dmz->chunk_wq);
	destroy_workqueue(dmz->chunk_wq);

	dmz_dtr_reclaim(dmz->reclaim);

	cancel_delayed_work_sync(&dmz->flush_work);
	destroy_workqueue(dmz->flush_wq);

	(void) dmz_flush_metadata(dmz->metadata);

	dmz_dtr_metadata(dmz->metadata);

	bioset_exit(&dmz->bio_set);

	dmz_put_zoned_device(ti);

	mutex_destroy(&dmz->chunk_lock);

	kfree(dmz);
}

/*
 * Setup target request queue limits.
 */
static void dmz_io_hints(struct dm_target *ti, struct queue_limits *limits)
{
	struct dmz_target *dmz = ti->private;
	unsigned int chunk_sectors = dmz->dev->zone_nr_sectors;

	limits->logical_block_size = DMZ_BLOCK_SIZE;
	limits->physical_block_size = DMZ_BLOCK_SIZE;

	blk_limits_io_min(limits, DMZ_BLOCK_SIZE);
	blk_limits_io_opt(limits, DMZ_BLOCK_SIZE);

	limits->discard_alignment = DMZ_BLOCK_SIZE;
	limits->discard_granularity = DMZ_BLOCK_SIZE;
	limits->max_discard_sectors = chunk_sectors;
	limits->max_hw_discard_sectors = chunk_sectors;
	limits->max_write_zeroes_sectors = chunk_sectors;

	/* FS hint to try to align to the device zone size */
	limits->chunk_sectors = chunk_sectors;
	limits->max_sectors = chunk_sectors;

	/* We are exposing a drive-managed zoned block device */
	limits->zoned = BLK_ZONED_NONE;
}

/*
 * Pass on ioctl to the backend device.
 */
static int dmz_prepare_ioctl(struct dm_target *ti, struct block_device **bdev)
{
	struct dmz_target *dmz = ti->private;

	if (dmz_bdev_is_dying(dmz->dev))
		return -ENODEV;

	*bdev = dmz->dev->bdev;

	return 0;
}

/*
 * Stop works on suspend.
 */
static void dmz_suspend(struct dm_target *ti)
{
	struct dmz_target *dmz = ti->private;

	flush_workqueue(dmz->chunk_wq);
	dmz_suspend_reclaim(dmz->reclaim);
	cancel_delayed_work_sync(&dmz->flush_work);
}

/*
 * Restart works on resume or if suspend failed.
 */
static void dmz_resume(struct dm_target *ti)
{
	struct dmz_target *dmz = ti->private;

	queue_delayed_work(dmz->flush_wq, &dmz->flush_work, DMZ_FLUSH_PERIOD);
	dmz_resume_reclaim(dmz->reclaim);
}

static int dmz_iterate_devices(struct dm_target *ti,
			       iterate_devices_callout_fn fn, void *data)
{
	struct dmz_target *dmz = ti->private;
	struct dmz_dev *dev = dmz->dev;
	sector_t capacity = dev->capacity & ~(dev->zone_nr_sectors - 1);

	return fn(ti, dmz->ddev, 0, capacity, data);
}

static struct target_type dmz_type = {
	.name		 = "zoned",
	.version	 = {1, 0, 0},
	.features	 = DM_TARGET_SINGLETON | DM_TARGET_ZONED_HM,
	.module		 = THIS_MODULE,
	.ctr		 = dmz_ctr,
	.dtr		 = dmz_dtr,
	.map		 = dmz_map,
	.io_hints	 = dmz_io_hints,
	.prepare_ioctl	 = dmz_prepare_ioctl,
	.postsuspend	 = dmz_suspend,
	.resume		 = dmz_resume,
	.iterate_devices = dmz_iterate_devices,
};

static int __init dmz_init(void)
{
	return dm_register_target(&dmz_type);
}

static void __exit dmz_exit(void)
{
	dm_unregister_target(&dmz_type);
}

module_init(dmz_init);
module_exit(dmz_exit);

MODULE_DESCRIPTION(DM_NAME " target for zoned block devices");
MODULE_AUTHOR("Damien Le Moal <damien.lemoal@wdc.com>");
MODULE_LICENSE("GPL");<|MERGE_RESOLUTION|>--- conflicted
+++ resolved
@@ -20,11 +20,7 @@
 	struct dmz_target	*target;
 	struct dm_zone		*zone;
 	struct bio		*bio;
-<<<<<<< HEAD
-	atomic_t		ref;
-=======
 	refcount_t		ref;
->>>>>>> f7688b48
 };
 
 /*
@@ -85,11 +81,7 @@
 	if (status != BLK_STS_OK && bio->bi_status == BLK_STS_OK)
 		bio->bi_status = status;
 
-<<<<<<< HEAD
-	if (atomic_dec_and_test(&bioctx->ref)) {
-=======
 	if (refcount_dec_and_test(&bioctx->ref)) {
->>>>>>> f7688b48
 		struct dm_zone *zone = bioctx->zone;
 
 		if (zone) {
@@ -140,11 +132,7 @@
 
 	bio_advance(bio, clone->bi_iter.bi_size);
 
-<<<<<<< HEAD
-	atomic_inc(&bioctx->ref);
-=======
 	refcount_inc(&bioctx->ref);
->>>>>>> f7688b48
 	generic_make_request(clone);
 
 	if (bio_op(bio) == REQ_OP_WRITE && dmz_is_seq(zone))
@@ -637,11 +625,7 @@
 	bioctx->target = dmz;
 	bioctx->zone = NULL;
 	bioctx->bio = bio;
-<<<<<<< HEAD
-	atomic_set(&bioctx->ref, 1);
-=======
 	refcount_set(&bioctx->ref, 1);
->>>>>>> f7688b48
 
 	/* Set the BIO pending in the flush list */
 	if (!nr_sectors && bio_op(bio) == REQ_OP_WRITE) {
