// SPDX-License-Identifier: GPL-2.0
/******************************************************************************
 *
 * Copyright(c) 2007 - 2012 Realtek Corporation. All rights reserved.
 *
 ******************************************************************************/
#define _IOCTL_LINUX_C_

#include <linux/ieee80211.h>

#include <osdep_service.h>
#include <drv_types.h>
#include <wlan_bssdef.h>
#include <rtw_debug.h>
#include <wifi.h>
#include <rtw_mlme.h>
#include <rtw_mlme_ext.h>
#include <rtw_ioctl.h>
#include <rtw_ioctl_set.h>
#include <rtl8188e_hal.h>

#include <linux/vmalloc.h>
#include <linux/etherdevice.h>

#include "osdep_intf.h"

#define RTL_IOCTL_WPA_SUPPLICANT	(SIOCIWFIRSTPRIV + 30)

#define SCAN_ITEM_SIZE 768
#define MAX_CUSTOM_LEN 64
#define RATE_COUNT 4

/*  combo scan */
#define WEXT_CSCAN_AMOUNT 9
#define WEXT_CSCAN_BUF_LEN		360
#define WEXT_CSCAN_HEADER		"CSCAN S\x01\x00\x00S\x00"
#define WEXT_CSCAN_HEADER_SIZE		12
#define WEXT_CSCAN_SSID_SECTION		'S'
#define WEXT_CSCAN_CHANNEL_SECTION	'C'
#define WEXT_CSCAN_NPROBE_SECTION	'N'
#define WEXT_CSCAN_ACTV_DWELL_SECTION	'A'
#define WEXT_CSCAN_PASV_DWELL_SECTION	'P'
#define WEXT_CSCAN_HOME_DWELL_SECTION	'H'
#define WEXT_CSCAN_TYPE_SECTION		'T'

static u32 rtw_rates[] = {1000000, 2000000, 5500000, 11000000,
	6000000, 9000000, 12000000, 18000000, 24000000, 36000000,
	48000000, 54000000};

static const char * const iw_operation_mode[] = {
	"Auto", "Ad-Hoc", "Managed",  "Master", "Repeater",
	"Secondary", "Monitor"
};

void indicate_wx_scan_complete_event(struct adapter *padapter)
{
	union iwreq_data wrqu;

	memset(&wrqu, 0, sizeof(union iwreq_data));
	wireless_send_event(padapter->pnetdev, SIOCGIWSCAN, &wrqu, NULL);
}

void rtw_indicate_wx_assoc_event(struct adapter *padapter)
{
	union iwreq_data wrqu;
	struct	mlme_priv *pmlmepriv = &padapter->mlmepriv;

	memset(&wrqu, 0, sizeof(union iwreq_data));

	wrqu.ap_addr.sa_family = ARPHRD_ETHER;

	memcpy(wrqu.ap_addr.sa_data, pmlmepriv->cur_network.network.MacAddress, ETH_ALEN);

	DBG_88E_LEVEL(_drv_always_, "assoc success\n");
	wireless_send_event(padapter->pnetdev, SIOCGIWAP, &wrqu, NULL);
}

void rtw_indicate_wx_disassoc_event(struct adapter *padapter)
{
	union iwreq_data wrqu;

	memset(&wrqu, 0, sizeof(union iwreq_data));

	wrqu.ap_addr.sa_family = ARPHRD_ETHER;
	eth_zero_addr(wrqu.ap_addr.sa_data);

	DBG_88E_LEVEL(_drv_always_, "indicate disassoc\n");
	wireless_send_event(padapter->pnetdev, SIOCGIWAP, &wrqu, NULL);
}

static char *translate_scan(struct adapter *padapter,
			    struct iw_request_info *info,
			    struct wlan_network *pnetwork,
			    char *start, char *stop)
{
	struct mlme_priv *pmlmepriv = &padapter->mlmepriv;
	struct iw_event iwe;
	u16 cap;
	__le16 le_tmp;
	u32 ht_ielen = 0;
	char custom[MAX_CUSTOM_LEN];
	char *p;
	u16 max_rate = 0, rate, ht_cap = false;
	u32 i = 0;
	u8 bw_40MHz = 0, short_GI = 0;
	u16 mcs_rate = 0;
	u8 ss, sq;

	/*  AP MAC address  */
	iwe.cmd = SIOCGIWAP;
	iwe.u.ap_addr.sa_family = ARPHRD_ETHER;

	memcpy(iwe.u.ap_addr.sa_data, pnetwork->network.MacAddress, ETH_ALEN);
	start = iwe_stream_add_event(info, start, stop, &iwe, IW_EV_ADDR_LEN);

	/* Add the ESSID */
	iwe.cmd = SIOCGIWESSID;
	iwe.u.data.flags = 1;
	iwe.u.data.length = min_t(u16, pnetwork->network.ssid.ssid_length, 32);
	start = iwe_stream_add_point(info, start, stop, &iwe, pnetwork->network.ssid.ssid);

	/* parsing HT_CAP_IE */
	p = rtw_get_ie(&pnetwork->network.ies[12], _HT_CAPABILITY_IE_, &ht_ielen, pnetwork->network.ie_length - 12);

	if (p && ht_ielen > 0) {
		struct ieee80211_ht_cap *pht_capie;

		ht_cap = true;

		pht_capie = (struct ieee80211_ht_cap *)(p + 2);
		memcpy(&mcs_rate, pht_capie->mcs.rx_mask, 2);
		bw_40MHz = !!(le16_to_cpu(pht_capie->cap_info) &
			      IEEE80211_HT_CAP_SUP_WIDTH_20_40);
		short_GI = !!(le16_to_cpu(pht_capie->cap_info) &
			      (IEEE80211_HT_CAP_SGI_20 |
			       IEEE80211_HT_CAP_SGI_40));
	}

	/* Add the protocol name */
	iwe.cmd = SIOCGIWNAME;
	if ((rtw_is_cckratesonly_included((u8 *)&pnetwork->network.SupportedRates))) {
		if (ht_cap)
			snprintf(iwe.u.name, IFNAMSIZ, "IEEE 802.11bn");
		else
			snprintf(iwe.u.name, IFNAMSIZ, "IEEE 802.11b");
	} else if ((rtw_is_cckrates_included((u8 *)&pnetwork->network.SupportedRates))) {
		if (ht_cap)
			snprintf(iwe.u.name, IFNAMSIZ, "IEEE 802.11bgn");
		else
			snprintf(iwe.u.name, IFNAMSIZ, "IEEE 802.11bg");
	} else {
		if (ht_cap)
			snprintf(iwe.u.name, IFNAMSIZ, "IEEE 802.11gn");
		else
			snprintf(iwe.u.name, IFNAMSIZ, "IEEE 802.11g");
	}

	start = iwe_stream_add_event(info, start, stop, &iwe, IW_EV_CHAR_LEN);

	  /* Add mode */
	iwe.cmd = SIOCGIWMODE;
	memcpy(&le_tmp, rtw_get_capability_from_ie(pnetwork->network.ies), 2);

	cap = le16_to_cpu(le_tmp);

	if (!WLAN_CAPABILITY_IS_STA_BSS(cap)) {
		if (cap & WLAN_CAPABILITY_ESS)
			iwe.u.mode = IW_MODE_MASTER;
		else
			iwe.u.mode = IW_MODE_ADHOC;

		start = iwe_stream_add_event(info, start, stop, &iwe, IW_EV_UINT_LEN);
	}

	if (pnetwork->network.Configuration.DSConfig < 1)
		pnetwork->network.Configuration.DSConfig = 1;

	 /* Add frequency/channel */
	iwe.cmd = SIOCGIWFREQ;
	iwe.u.freq.m = rtw_ch2freq(pnetwork->network.Configuration.DSConfig) * 100000;
	iwe.u.freq.e = 1;
	iwe.u.freq.i = pnetwork->network.Configuration.DSConfig;
	start = iwe_stream_add_event(info, start, stop, &iwe, IW_EV_FREQ_LEN);

	/* Add encryption capability */
	iwe.cmd = SIOCGIWENCODE;
	if (cap & WLAN_CAPABILITY_PRIVACY)
		iwe.u.data.flags = IW_ENCODE_ENABLED | IW_ENCODE_NOKEY;
	else
		iwe.u.data.flags = IW_ENCODE_DISABLED;
	iwe.u.data.length = 0;
	start = iwe_stream_add_point(info, start, stop, &iwe, pnetwork->network.ssid.ssid);

	/*Add basic and extended rates */
	max_rate = 0;
	p = custom;
	p += scnprintf(p, MAX_CUSTOM_LEN - (p - custom), " Rates (Mb/s): ");
	while (pnetwork->network.SupportedRates[i] != 0) {
		rate = pnetwork->network.SupportedRates[i] & 0x7F;
		if (rate > max_rate)
			max_rate = rate;
		p += scnprintf(p, MAX_CUSTOM_LEN - (p - custom),
			      "%d%s ", rate >> 1, (rate & 1) ? ".5" : "");
		i++;
	}

	if (ht_cap) {
		if (mcs_rate & 0x8000)/* MCS15 */
			max_rate = (bw_40MHz) ? ((short_GI) ? 300 : 270) : ((short_GI) ? 144 : 130);
		else if (mcs_rate & 0x0080)/* MCS7 */
			;
		else/* default MCS7 */
			max_rate = (bw_40MHz) ? ((short_GI) ? 150 : 135) : ((short_GI) ? 72 : 65);

		max_rate *= 2; /* Mbps/2; */
	}

	iwe.cmd = SIOCGIWRATE;
	iwe.u.bitrate.fixed = 0;
	iwe.u.bitrate.disabled = 0;
	iwe.u.bitrate.value = max_rate * 500000;
	start = iwe_stream_add_event(info, start, stop, &iwe, IW_EV_PARAM_LEN);

	/* parsing WPA/WPA2 IE */
	{
		u8 *buf;
		u8 wpa_ie[255], rsn_ie[255];
		u16 wpa_len = 0, rsn_len = 0;
		u8 *p;

		buf = kzalloc(MAX_WPA_IE_LEN, GFP_ATOMIC);
		if (!buf)
			return start;

		rtw_get_sec_ie(pnetwork->network.ies, pnetwork->network.ie_length, rsn_ie, &rsn_len, wpa_ie, &wpa_len);
		RT_TRACE(_module_rtl871x_mlme_c_, _drv_info_, ("rtw_wx_get_scan: ssid =%s\n", pnetwork->network.ssid.ssid));
		RT_TRACE(_module_rtl871x_mlme_c_, _drv_info_, ("rtw_wx_get_scan: wpa_len =%d rsn_len =%d\n", wpa_len, rsn_len));

		if (wpa_len > 0) {
			p = buf;
			p += sprintf(p, "wpa_ie=");
			for (i = 0; i < wpa_len; i++)
				p += sprintf(p, "%02x", wpa_ie[i]);

			memset(&iwe, 0, sizeof(iwe));
			iwe.cmd = IWEVCUSTOM;
			iwe.u.data.length = strlen(buf);
			start = iwe_stream_add_point(info, start, stop, &iwe, buf);

			memset(&iwe, 0, sizeof(iwe));
			iwe.cmd = IWEVGENIE;
			iwe.u.data.length = wpa_len;
			start = iwe_stream_add_point(info, start, stop, &iwe, wpa_ie);
		}
		if (rsn_len > 0) {
			p = buf;
			p += sprintf(p, "rsn_ie=");
			for (i = 0; i < rsn_len; i++)
				p += sprintf(p, "%02x", rsn_ie[i]);
			memset(&iwe, 0, sizeof(iwe));
			iwe.cmd = IWEVCUSTOM;
			iwe.u.data.length = strlen(buf);
			start = iwe_stream_add_point(info, start, stop, &iwe, buf);

			memset(&iwe, 0, sizeof(iwe));
			iwe.cmd = IWEVGENIE;
			iwe.u.data.length = rsn_len;
			start = iwe_stream_add_point(info, start, stop, &iwe, rsn_ie);
		}
		kfree(buf);
	}

	{/* parsing WPS IE */
		uint cnt = 0, total_ielen;
		u8 *wpsie_ptr = NULL;
		uint wps_ielen = 0;
		u8 *ie_ptr = pnetwork->network.ies + _FIXED_IE_LENGTH_;

		total_ielen = pnetwork->network.ie_length - _FIXED_IE_LENGTH_;

		while (cnt < total_ielen) {
			if (rtw_is_wps_ie(&ie_ptr[cnt], &wps_ielen) && (wps_ielen > 2)) {
				wpsie_ptr = &ie_ptr[cnt];
				iwe.cmd = IWEVGENIE;
				iwe.u.data.length = (u16)wps_ielen;
				start = iwe_stream_add_point(info, start, stop, &iwe, wpsie_ptr);
			}
			cnt += ie_ptr[cnt + 1] + 2; /* goto next */
		}
	}

	/* Add quality statistics */
	iwe.cmd = IWEVQUAL;
	iwe.u.qual.updated = IW_QUAL_QUAL_UPDATED | IW_QUAL_LEVEL_UPDATED | IW_QUAL_NOISE_INVALID;

	if (check_fwstate(pmlmepriv, _FW_LINKED) &&
	    is_same_network(&pmlmepriv->cur_network.network, &pnetwork->network)) {
		ss = padapter->recvpriv.signal_strength;
		sq = padapter->recvpriv.signal_qual;
	} else {
		ss = pnetwork->network.PhyInfo.SignalStrength;
		sq = pnetwork->network.PhyInfo.SignalQuality;
	}

	iwe.u.qual.level = (u8)ss;
	iwe.u.qual.qual = (u8)sq;   /*  signal quality */
	iwe.u.qual.noise = 0; /*  noise level */
	start = iwe_stream_add_event(info, start, stop, &iwe, IW_EV_QUAL_LEN);
	return start;
}

static int wpa_set_auth_algs(struct net_device *dev, u32 value)
{
	struct adapter *padapter = rtw_netdev_priv(dev);
	int ret = 0;

	if ((value & AUTH_ALG_SHARED_KEY) && (value & AUTH_ALG_OPEN_SYSTEM)) {
		DBG_88E("%s, AUTH_ALG_SHARED_KEY and  AUTH_ALG_OPEN_SYSTEM [value:0x%x]\n", __func__, value);
		padapter->securitypriv.ndisencryptstatus = Ndis802_11Encryption1Enabled;
		padapter->securitypriv.ndisauthtype = Ndis802_11AuthModeAutoSwitch;
		padapter->securitypriv.dot11AuthAlgrthm = dot11AuthAlgrthm_Auto;
	} else if (value & AUTH_ALG_SHARED_KEY) {
		DBG_88E("%s, AUTH_ALG_SHARED_KEY  [value:0x%x]\n", __func__, value);
		padapter->securitypriv.ndisencryptstatus = Ndis802_11Encryption1Enabled;

		padapter->securitypriv.ndisauthtype = Ndis802_11AuthModeShared;
		padapter->securitypriv.dot11AuthAlgrthm = dot11AuthAlgrthm_Shared;
	} else if (value & AUTH_ALG_OPEN_SYSTEM) {
		DBG_88E("%s, AUTH_ALG_OPEN_SYSTEM\n", __func__);
		if (padapter->securitypriv.ndisauthtype < Ndis802_11AuthModeWPAPSK) {
			padapter->securitypriv.ndisauthtype = Ndis802_11AuthModeOpen;
			padapter->securitypriv.dot11AuthAlgrthm = dot11AuthAlgrthm_Open;
		}
	} else if (value & AUTH_ALG_LEAP) {
		DBG_88E("%s, AUTH_ALG_LEAP\n", __func__);
	} else {
		DBG_88E("%s, error!\n", __func__);
		ret = -EINVAL;
	}
	return ret;
}

static int wpa_set_encryption(struct net_device *dev, struct ieee_param *param, u32 param_len)
{
	int ret = 0;
	u32 wep_key_idx, wep_key_len, wep_total_len;
	struct ndis_802_11_wep *pwep = NULL;
	struct adapter *padapter = rtw_netdev_priv(dev);
	struct mlme_priv *pmlmepriv = &padapter->mlmepriv;
	struct security_priv *psecuritypriv = &padapter->securitypriv;

	param->u.crypt.err = 0;
	param->u.crypt.alg[IEEE_CRYPT_ALG_NAME_LEN - 1] = '\0';

	if (param_len < (u32)((u8 *)param->u.crypt.key - (u8 *)param) + param->u.crypt.key_len) {
		ret =  -EINVAL;
		goto exit;
	}

	if (is_broadcast_ether_addr(param->sta_addr)) {
		if (param->u.crypt.idx >= WEP_KEYS) {
			ret = -EINVAL;
			goto exit;
		}
	} else {
		ret = -EINVAL;
		goto exit;
	}

	if (strcmp(param->u.crypt.alg, "WEP") == 0) {
		RT_TRACE(_module_rtl871x_ioctl_os_c, _drv_err_, ("%s, crypt.alg = WEP\n", __func__));
		DBG_88E("%s, crypt.alg = WEP\n", __func__);

		padapter->securitypriv.ndisencryptstatus = Ndis802_11Encryption1Enabled;
		padapter->securitypriv.dot11PrivacyAlgrthm = _WEP40_;
		padapter->securitypriv.dot118021XGrpPrivacy = _WEP40_;

		wep_key_idx = param->u.crypt.idx;
		wep_key_len = param->u.crypt.key_len;

		RT_TRACE(_module_rtl871x_ioctl_os_c, _drv_info_, ("(1)wep_key_idx =%d\n", wep_key_idx));
		DBG_88E("(1)wep_key_idx =%d\n", wep_key_idx);

		if (wep_key_idx > WEP_KEYS)
			return -EINVAL;

		RT_TRACE(_module_rtl871x_ioctl_os_c, _drv_info_, ("(2)wep_key_idx =%d\n", wep_key_idx));

		if (wep_key_len > 0) {
			wep_key_len = wep_key_len <= 5 ? 5 : 13;
			wep_total_len = wep_key_len + offsetof(struct ndis_802_11_wep, KeyMaterial);
			pwep = (struct ndis_802_11_wep *)rtw_malloc(wep_total_len);
			if (!pwep) {
				RT_TRACE(_module_rtl871x_ioctl_os_c, _drv_err_, ("%s: pwep allocate fail !!!\n", __func__));
				goto exit;
			}
			memset(pwep, 0, wep_total_len);
			pwep->KeyLength = wep_key_len;
			pwep->Length = wep_total_len;
			if (wep_key_len == 13) {
				padapter->securitypriv.dot11PrivacyAlgrthm = _WEP104_;
				padapter->securitypriv.dot118021XGrpPrivacy = _WEP104_;
			}
		} else {
			ret = -EINVAL;
			goto exit;
		}
		pwep->KeyIndex = wep_key_idx;
		pwep->KeyIndex |= 0x80000000;
		memcpy(pwep->KeyMaterial,  param->u.crypt.key, pwep->KeyLength);
		if (param->u.crypt.set_tx) {
			DBG_88E("wep, set_tx = 1\n");
			if (rtw_set_802_11_add_wep(padapter, pwep) == (u8)_FAIL)
				ret = -EOPNOTSUPP;
		} else {
			DBG_88E("wep, set_tx = 0\n");
			if (wep_key_idx >= WEP_KEYS) {
				ret = -EOPNOTSUPP;
				goto exit;
			}
			memcpy(&psecuritypriv->dot11DefKey[wep_key_idx].skey[0], pwep->KeyMaterial, pwep->KeyLength);
			psecuritypriv->dot11DefKeylen[wep_key_idx] = pwep->KeyLength;
			rtw_set_key(padapter, psecuritypriv, wep_key_idx, 0);
		}
		goto exit;
	}

	if (padapter->securitypriv.dot11AuthAlgrthm == dot11AuthAlgrthm_8021X) { /*  802_1x */
		struct sta_info *psta, *pbcmc_sta;
		struct sta_priv *pstapriv = &padapter->stapriv;

		if (check_fwstate(pmlmepriv, WIFI_STATION_STATE)) { /* sta mode */
			psta = rtw_get_stainfo(pstapriv, get_bssid(pmlmepriv));
			if (!psta) {
				;
			} else {
				if (strcmp(param->u.crypt.alg, "none") != 0)
					psta->ieee8021x_blocked = false;

				if ((padapter->securitypriv.ndisencryptstatus == Ndis802_11Encryption2Enabled) ||
				    (padapter->securitypriv.ndisencryptstatus == Ndis802_11Encryption3Enabled))
					psta->dot118021XPrivacy = padapter->securitypriv.dot11PrivacyAlgrthm;

				if (param->u.crypt.set_tx == 1) { /* pairwise key */
					memcpy(psta->dot118021x_UncstKey.skey, param->u.crypt.key, min_t(u16, param->u.crypt.key_len, 16));

					if (strcmp(param->u.crypt.alg, "TKIP") == 0) { /* set mic key */
						memcpy(psta->dot11tkiptxmickey.skey, &param->u.crypt.key[16], 8);
						memcpy(psta->dot11tkiprxmickey.skey, &param->u.crypt.key[24], 8);
						padapter->securitypriv.busetkipkey = false;
					}

					DBG_88E(" ~~~~set sta key:unicastkey\n");

					rtw_setstakey_cmd(padapter, (unsigned char *)psta, true);
				} else { /* group key */
					memcpy(padapter->securitypriv.dot118021XGrpKey[param->u.crypt.idx].skey, param->u.crypt.key, min_t(u16, param->u.crypt.key_len, 16));
					memcpy(padapter->securitypriv.dot118021XGrptxmickey[param->u.crypt.idx].skey, &param->u.crypt.key[16], 8);
					memcpy(padapter->securitypriv.dot118021XGrprxmickey[param->u.crypt.idx].skey, &param->u.crypt.key[24], 8);
					padapter->securitypriv.binstallGrpkey = true;
					DBG_88E(" ~~~~set sta key:groupkey\n");

					padapter->securitypriv.dot118021XGrpKeyid = param->u.crypt.idx;

					rtw_set_key(padapter, &padapter->securitypriv, param->u.crypt.idx, 1);
				}
			}
			pbcmc_sta = rtw_get_bcmc_stainfo(padapter);
			if (!pbcmc_sta) {
				;
			} else {
				/* Jeff: don't disable ieee8021x_blocked while clearing key */
				if (strcmp(param->u.crypt.alg, "none") != 0)
					pbcmc_sta->ieee8021x_blocked = false;

				if ((padapter->securitypriv.ndisencryptstatus == Ndis802_11Encryption2Enabled) ||
				    (padapter->securitypriv.ndisencryptstatus == Ndis802_11Encryption3Enabled))
					pbcmc_sta->dot118021XPrivacy = padapter->securitypriv.dot11PrivacyAlgrthm;
			}
		}
	}

exit:

	kfree(pwep);
	return ret;
}

static int rtw_set_wpa_ie(struct adapter *padapter, char *pie, unsigned short ielen)
{
	u8 *buf = NULL;
	int group_cipher = 0, pairwise_cipher = 0;
	int ret = 0;

	if ((ielen > MAX_WPA_IE_LEN) || (!pie)) {
		_clr_fwstate_(&padapter->mlmepriv, WIFI_UNDER_WPS);
		if (!pie)
			return ret;
		else
			return -EINVAL;
	}

	if (ielen) {
		buf = kmemdup(pie, ielen, GFP_KERNEL);
		if (!buf) {
			ret =  -ENOMEM;
			goto exit;
		}

		/* dump */
		{
			int i;

			DBG_88E("\n wpa_ie(length:%d):\n", ielen);
			for (i = 0; i < ielen; i += 8)
				DBG_88E("0x%.2x 0x%.2x 0x%.2x 0x%.2x 0x%.2x 0x%.2x 0x%.2x 0x%.2x\n", buf[i], buf[i + 1], buf[i + 2], buf[i + 3], buf[i + 4], buf[i + 5], buf[i + 6], buf[i + 7]);
		}

		if (ielen < RSN_HEADER_LEN) {
			RT_TRACE(_module_rtl871x_ioctl_os_c, _drv_err_, ("Ie len too short %d\n", ielen));
			ret  = -1;
			goto exit;
		}

		if (rtw_parse_wpa_ie(buf, ielen, &group_cipher, &pairwise_cipher, NULL) == _SUCCESS) {
			padapter->securitypriv.dot11AuthAlgrthm = dot11AuthAlgrthm_8021X;
			padapter->securitypriv.ndisauthtype = Ndis802_11AuthModeWPAPSK;
			memcpy(padapter->securitypriv.supplicant_ie, &buf[0], ielen);
		}

		if (rtw_parse_wpa2_ie(buf, ielen, &group_cipher, &pairwise_cipher, NULL) == _SUCCESS) {
			padapter->securitypriv.dot11AuthAlgrthm = dot11AuthAlgrthm_8021X;
			padapter->securitypriv.ndisauthtype = Ndis802_11AuthModeWPA2PSK;
			memcpy(padapter->securitypriv.supplicant_ie, &buf[0], ielen);
		}

		switch (group_cipher) {
		case WPA_CIPHER_NONE:
			padapter->securitypriv.dot118021XGrpPrivacy = _NO_PRIVACY_;
			padapter->securitypriv.ndisencryptstatus = Ndis802_11EncryptionDisabled;
			break;
		case WPA_CIPHER_WEP40:
			padapter->securitypriv.dot118021XGrpPrivacy = _WEP40_;
			padapter->securitypriv.ndisencryptstatus = Ndis802_11Encryption1Enabled;
			break;
		case WPA_CIPHER_TKIP:
			padapter->securitypriv.dot118021XGrpPrivacy = _TKIP_;
			padapter->securitypriv.ndisencryptstatus = Ndis802_11Encryption2Enabled;
			break;
		case WPA_CIPHER_CCMP:
			padapter->securitypriv.dot118021XGrpPrivacy = _AES_;
			padapter->securitypriv.ndisencryptstatus = Ndis802_11Encryption3Enabled;
			break;
		case WPA_CIPHER_WEP104:
			padapter->securitypriv.dot118021XGrpPrivacy = _WEP104_;
			padapter->securitypriv.ndisencryptstatus = Ndis802_11Encryption1Enabled;
			break;
		}

		switch (pairwise_cipher) {
		case WPA_CIPHER_NONE:
			padapter->securitypriv.dot11PrivacyAlgrthm = _NO_PRIVACY_;
			padapter->securitypriv.ndisencryptstatus = Ndis802_11EncryptionDisabled;
			break;
		case WPA_CIPHER_WEP40:
			padapter->securitypriv.dot11PrivacyAlgrthm = _WEP40_;
			padapter->securitypriv.ndisencryptstatus = Ndis802_11Encryption1Enabled;
			break;
		case WPA_CIPHER_TKIP:
			padapter->securitypriv.dot11PrivacyAlgrthm = _TKIP_;
			padapter->securitypriv.ndisencryptstatus = Ndis802_11Encryption2Enabled;
			break;
		case WPA_CIPHER_CCMP:
			padapter->securitypriv.dot11PrivacyAlgrthm = _AES_;
			padapter->securitypriv.ndisencryptstatus = Ndis802_11Encryption3Enabled;
			break;
		case WPA_CIPHER_WEP104:
			padapter->securitypriv.dot11PrivacyAlgrthm = _WEP104_;
			padapter->securitypriv.ndisencryptstatus = Ndis802_11Encryption1Enabled;
			break;
		}

		_clr_fwstate_(&padapter->mlmepriv, WIFI_UNDER_WPS);
		{/* set wps_ie */
			u16 cnt = 0;
			u8 eid, wps_oui[4] = {0x0, 0x50, 0xf2, 0x04};

			while (cnt < ielen) {
				eid = buf[cnt];
				if ((eid == _VENDOR_SPECIFIC_IE_) && (!memcmp(&buf[cnt + 2], wps_oui, 4))) {
					DBG_88E("SET WPS_IE\n");

					padapter->securitypriv.wps_ie_len = min(buf[cnt + 1] + 2, MAX_WPA_IE_LEN << 2);

					memcpy(padapter->securitypriv.wps_ie, &buf[cnt], padapter->securitypriv.wps_ie_len);

					set_fwstate(&padapter->mlmepriv, WIFI_UNDER_WPS);
					cnt += buf[cnt + 1] + 2;
					break;
				}
				cnt += buf[cnt + 1] + 2; /* goto next */
			}
		}
	}

	RT_TRACE(_module_rtl871x_ioctl_os_c, _drv_info_,
		 ("%s: pairwise_cipher = 0x%08x padapter->securitypriv.ndisencryptstatus =%d padapter->securitypriv.ndisauthtype =%d\n",
		  __func__, pairwise_cipher, padapter->securitypriv.ndisencryptstatus, padapter->securitypriv.ndisauthtype));
exit:
	kfree(buf);
	return ret;
}

typedef unsigned char   NDIS_802_11_RATES_EX[NDIS_802_11_LENGTH_RATES_EX];

static int rtw_wx_get_name(struct net_device *dev,
			   struct iw_request_info *info,
			   union iwreq_data *wrqu, char *extra)
{
	struct adapter *padapter = rtw_netdev_priv(dev);
	u32 ht_ielen = 0;
	char *p;
	u8 ht_cap = false;
	struct	mlme_priv	*pmlmepriv = &padapter->mlmepriv;
	struct wlan_bssid_ex  *pcur_bss = &pmlmepriv->cur_network.network;
	NDIS_802_11_RATES_EX *prates = NULL;

	RT_TRACE(_module_rtl871x_mlme_c_, _drv_info_, ("cmd_code =%x\n", info->cmd));

	if (check_fwstate(pmlmepriv, _FW_LINKED | WIFI_ADHOC_MASTER_STATE)) {
		/* parsing HT_CAP_IE */
		p = rtw_get_ie(&pcur_bss->ies[12], _HT_CAPABILITY_IE_, &ht_ielen, pcur_bss->ie_length - 12);
		if (p && ht_ielen > 0)
			ht_cap = true;

		prates = &pcur_bss->SupportedRates;

		if (rtw_is_cckratesonly_included((u8 *)prates)) {
			if (ht_cap)
				snprintf(wrqu->name, IFNAMSIZ, "IEEE 802.11bn");
			else
				snprintf(wrqu->name, IFNAMSIZ, "IEEE 802.11b");
		} else if (rtw_is_cckrates_included((u8 *)prates)) {
			if (ht_cap)
				snprintf(wrqu->name, IFNAMSIZ, "IEEE 802.11bgn");
			else
				snprintf(wrqu->name, IFNAMSIZ, "IEEE 802.11bg");
		} else {
			if (ht_cap)
				snprintf(wrqu->name, IFNAMSIZ, "IEEE 802.11gn");
			else
				snprintf(wrqu->name, IFNAMSIZ, "IEEE 802.11g");
		}
	} else {
		snprintf(wrqu->name, IFNAMSIZ, "unassociated");
	}
	return 0;
}

static int rtw_wx_set_freq(struct net_device *dev,
			   struct iw_request_info *info,
			   union iwreq_data *wrqu, char *extra)
{
	RT_TRACE(_module_rtl871x_mlme_c_, _drv_notice_, ("+%s\n", __func__));
	return 0;
}

static int rtw_wx_get_freq(struct net_device *dev,
			   struct iw_request_info *info,
			   union iwreq_data *wrqu, char *extra)
{
	struct adapter *padapter = rtw_netdev_priv(dev);
	struct	mlme_priv	*pmlmepriv = &padapter->mlmepriv;
	struct wlan_bssid_ex  *pcur_bss = &pmlmepriv->cur_network.network;

	if (check_fwstate(pmlmepriv, _FW_LINKED)) {
		/* wrqu->freq.m = ieee80211_wlan_frequencies[pcur_bss->Configuration.DSConfig-1] * 100000; */
		wrqu->freq.m = rtw_ch2freq(pcur_bss->Configuration.DSConfig) * 100000;
		wrqu->freq.e = 1;
		wrqu->freq.i = pcur_bss->Configuration.DSConfig;
	} else {
		wrqu->freq.m = rtw_ch2freq(padapter->mlmeextpriv.cur_channel) * 100000;
		wrqu->freq.e = 1;
		wrqu->freq.i = padapter->mlmeextpriv.cur_channel;
	}

	return 0;
}

static int rtw_wx_set_mode(struct net_device *dev, struct iw_request_info *a,
			   union iwreq_data *wrqu, char *b)
{
	struct adapter *padapter = rtw_netdev_priv(dev);
	enum ndis_802_11_network_infra networkType;
	int ret = 0;

	if (!rtw_pwr_wakeup(padapter)) {
		ret = -EPERM;
		goto exit;
	}

	if (!padapter->hw_init_completed) {
		ret = -EPERM;
		goto exit;
	}

	switch (wrqu->mode) {
	case IW_MODE_AUTO:
		networkType = Ndis802_11AutoUnknown;
		DBG_88E("set_mode = IW_MODE_AUTO\n");
		break;
	case IW_MODE_ADHOC:
		networkType = Ndis802_11IBSS;
		DBG_88E("set_mode = IW_MODE_ADHOC\n");
		break;
	case IW_MODE_MASTER:
		networkType = Ndis802_11APMode;
		DBG_88E("set_mode = IW_MODE_MASTER\n");
		break;
	case IW_MODE_INFRA:
		networkType = Ndis802_11Infrastructure;
		DBG_88E("set_mode = IW_MODE_INFRA\n");
		break;
	default:
		ret = -EINVAL;
		RT_TRACE(_module_rtl871x_ioctl_os_c, _drv_err_, ("\n Mode: %s is not supported\n", iw_operation_mode[wrqu->mode]));
		goto exit;
	}
	if (!rtw_set_802_11_infrastructure_mode(padapter, networkType)) {
		ret = -EPERM;
		goto exit;
	}
	rtw_setopmode_cmd(padapter, networkType);
exit:
	return ret;
}

static int rtw_wx_get_mode(struct net_device *dev, struct iw_request_info *a,
			   union iwreq_data *wrqu, char *b)
{
	struct adapter *padapter = rtw_netdev_priv(dev);
	struct	mlme_priv	*pmlmepriv = &padapter->mlmepriv;

	RT_TRACE(_module_rtl871x_mlme_c_, _drv_info_, ("%s\n", __func__));

	if (check_fwstate(pmlmepriv, WIFI_STATION_STATE))
		wrqu->mode = IW_MODE_INFRA;
	else if  ((check_fwstate(pmlmepriv, WIFI_ADHOC_MASTER_STATE)) ||
		  (check_fwstate(pmlmepriv, WIFI_ADHOC_STATE)))
		wrqu->mode = IW_MODE_ADHOC;
	else if (check_fwstate(pmlmepriv, WIFI_AP_STATE))
		wrqu->mode = IW_MODE_MASTER;
	else
		wrqu->mode = IW_MODE_AUTO;

	return 0;
}

static int rtw_wx_set_pmkid(struct net_device *dev,
			    struct iw_request_info *a,
			    union iwreq_data *wrqu, char *extra)
{
	struct adapter *padapter = rtw_netdev_priv(dev);
	u8   j, blInserted = false;
	int  ret = false;
	struct security_priv *psecuritypriv = &padapter->securitypriv;
	struct iw_pmksa *pPMK = (struct iw_pmksa *)extra;
	u8     strZeroMacAddress[ETH_ALEN] = {0x00};
	u8     strIssueBssid[ETH_ALEN] = {0x00};

	memcpy(strIssueBssid, pPMK->bssid.sa_data, ETH_ALEN);
	if (pPMK->cmd == IW_PMKSA_ADD) {
		DBG_88E("[%s] IW_PMKSA_ADD!\n", __func__);
		if (!memcmp(strIssueBssid, strZeroMacAddress, ETH_ALEN))
			return ret;
		ret = true;
		blInserted = false;

		/* overwrite PMKID */
		for (j = 0; j < NUM_PMKID_CACHE; j++) {
			if (!memcmp(psecuritypriv->PMKIDList[j].bssid, strIssueBssid, ETH_ALEN)) {
				/*  BSSID is matched, the same AP => rewrite with new PMKID. */
				DBG_88E("[%s] BSSID exists in the PMKList.\n", __func__);
				memcpy(psecuritypriv->PMKIDList[j].PMKID, pPMK->pmkid, IW_PMKID_LEN);
				psecuritypriv->PMKIDList[j].used = true;
				psecuritypriv->PMKIDIndex = j + 1;
				blInserted = true;
				break;
			}
		}

		if (!blInserted) {
			/*  Find a new entry */
			DBG_88E("[%s] Use the new entry index = %d for this PMKID.\n",
				__func__, psecuritypriv->PMKIDIndex);

			memcpy(psecuritypriv->PMKIDList[psecuritypriv->PMKIDIndex].bssid, strIssueBssid, ETH_ALEN);
			memcpy(psecuritypriv->PMKIDList[psecuritypriv->PMKIDIndex].PMKID, pPMK->pmkid, IW_PMKID_LEN);

			psecuritypriv->PMKIDList[psecuritypriv->PMKIDIndex].used = true;
			psecuritypriv->PMKIDIndex++;
			if (psecuritypriv->PMKIDIndex == 16)
				psecuritypriv->PMKIDIndex = 0;
		}
	} else if (pPMK->cmd == IW_PMKSA_REMOVE) {
		DBG_88E("[%s] IW_PMKSA_REMOVE!\n", __func__);
		ret = true;
		for (j = 0; j < NUM_PMKID_CACHE; j++) {
			if (!memcmp(psecuritypriv->PMKIDList[j].bssid, strIssueBssid, ETH_ALEN)) {
				/*  BSSID is matched, the same AP => Remove this PMKID information and reset it. */
				eth_zero_addr(psecuritypriv->PMKIDList[j].bssid);
				psecuritypriv->PMKIDList[j].used = false;
				break;
			}
		}
	} else if (pPMK->cmd == IW_PMKSA_FLUSH) {
		DBG_88E("[%s] IW_PMKSA_FLUSH!\n", __func__);
		memset(&psecuritypriv->PMKIDList[0], 0x00, sizeof(struct rt_pmkid_list) * NUM_PMKID_CACHE);
		psecuritypriv->PMKIDIndex = 0;
		ret = true;
	}
	return ret;
}

static int rtw_wx_get_sens(struct net_device *dev,
			   struct iw_request_info *info,
			   union iwreq_data *wrqu, char *extra)
{
	wrqu->sens.value = 0;
	wrqu->sens.fixed = 0;	/* no auto select */
	wrqu->sens.disabled = 1;
	return 0;
}

static int rtw_wx_get_range(struct net_device *dev,
			    struct iw_request_info *info,
			    union iwreq_data *wrqu, char *extra)
{
	struct iw_range *range = (struct iw_range *)extra;
	struct adapter *padapter = rtw_netdev_priv(dev);
	struct mlme_ext_priv	*pmlmeext = &padapter->mlmeextpriv;

	u16 val;
	int i;

	RT_TRACE(_module_rtl871x_mlme_c_, _drv_info_, ("%s. cmd_code =%x\n", __func__, info->cmd));

	wrqu->data.length = sizeof(*range);
	memset(range, 0, sizeof(*range));

	/* Let's try to keep this struct in the same order as in
	 * linux/include/wireless.h
	 */

	/* TODO: See what values we can set, and remove the ones we can't
	 * set, or fill them with some default data.
	 */

	/* ~5 Mb/s real (802.11b) */
	range->throughput = 5 * 1000 * 1000;

	/* signal level threshold range */

	/* percent values between 0 and 100. */
	range->max_qual.qual = 100;
	range->max_qual.level = 100;
	range->max_qual.noise = 100;
	range->max_qual.updated = 7; /* Updated all three */

	range->avg_qual.qual = 92; /* > 8% missed beacons is 'bad' */
	/* TODO: Find real 'good' to 'bad' threshol value for RSSI */
	range->avg_qual.level = 178; /* -78 dBm */
	range->avg_qual.noise = 0;
	range->avg_qual.updated = 7; /* Updated all three */

	range->num_bitrates = RATE_COUNT;

	for (i = 0; i < RATE_COUNT && i < IW_MAX_BITRATES; i++)
		range->bitrate[i] = rtw_rates[i];

	range->min_frag = MIN_FRAG_THRESHOLD;
	range->max_frag = MAX_FRAG_THRESHOLD;

	range->pm_capa = 0;

	range->we_version_compiled = WIRELESS_EXT;
	range->we_version_source = 16;

	for (i = 0, val = 0; i < MAX_CHANNEL_NUM; i++) {
		/*  Include only legal frequencies for some countries */
		if (pmlmeext->channel_set[i].ChannelNum != 0) {
			range->freq[val].i = pmlmeext->channel_set[i].ChannelNum;
			range->freq[val].m = rtw_ch2freq(pmlmeext->channel_set[i].ChannelNum) * 100000;
			range->freq[val].e = 1;
			val++;
		}

		if (val == IW_MAX_FREQUENCIES)
			break;
	}

	range->num_channels = val;
	range->num_frequency = val;

/*  The following code will proivde the security capability to network manager. */
/*  If the driver doesn't provide this capability to network manager, */
/*  the WPA/WPA2 routers can't be chosen in the network manager. */

/*
#define IW_SCAN_CAPA_NONE		0x00
#define IW_SCAN_CAPA_ESSID		0x01
#define IW_SCAN_CAPA_BSSID		0x02
#define IW_SCAN_CAPA_CHANNEL		0x04
#define IW_SCAN_CAPA_MODE		0x08
#define IW_SCAN_CAPA_RATE		0x10
#define IW_SCAN_CAPA_TYPE		0x20
#define IW_SCAN_CAPA_TIME		0x40
*/

	range->enc_capa = IW_ENC_CAPA_WPA | IW_ENC_CAPA_WPA2 |
			  IW_ENC_CAPA_CIPHER_TKIP | IW_ENC_CAPA_CIPHER_CCMP;

	range->scan_capa = IW_SCAN_CAPA_ESSID | IW_SCAN_CAPA_TYPE |
			   IW_SCAN_CAPA_BSSID | IW_SCAN_CAPA_CHANNEL |
			   IW_SCAN_CAPA_MODE | IW_SCAN_CAPA_RATE;
	return 0;
}

/* set bssid flow */
/* s1. rtw_set_802_11_infrastructure_mode() */
/* s2. rtw_set_802_11_authentication_mode() */
/* s3. set_802_11_encryption_mode() */
/* s4. rtw_set_802_11_bssid() */
static int rtw_wx_set_wap(struct net_device *dev,
			  struct iw_request_info *info,
			  union iwreq_data *awrq, char *extra)
{
	uint ret = 0;
	struct adapter *padapter = rtw_netdev_priv(dev);
	struct sockaddr *temp = (struct sockaddr *)awrq;
	struct	mlme_priv	*pmlmepriv = &padapter->mlmepriv;
	struct list_head *phead;
	u8 *dst_bssid, *src_bssid;
	struct __queue *queue	= &pmlmepriv->scanned_queue;
	struct	wlan_network	*pnetwork = NULL;
	enum ndis_802_11_auth_mode	authmode;

	if (!rtw_pwr_wakeup(padapter)) {
		ret = -1;
		goto exit;
	}

	if (!padapter->bup) {
		ret = -1;
		goto exit;
	}

	if (temp->sa_family != ARPHRD_ETHER) {
		ret = -EINVAL;
		goto exit;
	}

	authmode = padapter->securitypriv.ndisauthtype;
	spin_lock_bh(&queue->lock);
	phead = get_list_head(queue);
	pmlmepriv->pscanned = phead->next;

	while (phead != pmlmepriv->pscanned) {
		pnetwork = container_of(pmlmepriv->pscanned, struct wlan_network, list);

		pmlmepriv->pscanned = pmlmepriv->pscanned->next;

		dst_bssid = pnetwork->network.MacAddress;

		src_bssid = temp->sa_data;

		if ((!memcmp(dst_bssid, src_bssid, ETH_ALEN))) {
			if (!rtw_set_802_11_infrastructure_mode(padapter, pnetwork->network.InfrastructureMode)) {
				ret = -1;
				spin_unlock_bh(&queue->lock);
				goto exit;
			}

				break;
		}
	}
	spin_unlock_bh(&queue->lock);

	rtw_set_802_11_authentication_mode(padapter, authmode);
	if (!rtw_set_802_11_bssid(padapter, temp->sa_data)) {
		ret = -1;
		goto exit;
	}

exit:

	return ret;
}

static int rtw_wx_get_wap(struct net_device *dev,
			  struct iw_request_info *info,
			  union iwreq_data *wrqu, char *extra)
{
	struct adapter *padapter = rtw_netdev_priv(dev);
	struct	mlme_priv	*pmlmepriv = &padapter->mlmepriv;
	struct wlan_bssid_ex  *pcur_bss = &pmlmepriv->cur_network.network;

	wrqu->ap_addr.sa_family = ARPHRD_ETHER;

	eth_zero_addr(wrqu->ap_addr.sa_data);

	RT_TRACE(_module_rtl871x_mlme_c_, _drv_info_, ("%s\n", __func__));

	if (check_fwstate(pmlmepriv, _FW_LINKED) ||
	    check_fwstate(pmlmepriv, WIFI_ADHOC_MASTER_STATE) ||
	    check_fwstate(pmlmepriv, WIFI_AP_STATE))
		memcpy(wrqu->ap_addr.sa_data, pcur_bss->MacAddress, ETH_ALEN);
	else
		eth_zero_addr(wrqu->ap_addr.sa_data);
	return 0;
}

static int rtw_wx_set_mlme(struct net_device *dev,
			   struct iw_request_info *info,
			   union iwreq_data *wrqu, char *extra)
{
	int ret = 0;
	u16 reason;
	struct adapter *padapter = rtw_netdev_priv(dev);
	struct iw_mlme *mlme = (struct iw_mlme *)extra;

	if (!mlme)
		return -1;

	DBG_88E("%s\n", __func__);

	reason = mlme->reason_code;

	DBG_88E("%s, cmd =%d, reason =%d\n", __func__, mlme->cmd, reason);

	switch (mlme->cmd) {
	case IW_MLME_DEAUTH:
		if (!rtw_set_802_11_disassociate(padapter))
			ret = -1;
		break;
	case IW_MLME_DISASSOC:
		if (!rtw_set_802_11_disassociate(padapter))
			ret = -1;
		break;
	default:
		return -EOPNOTSUPP;
	}
	return ret;
}

static int rtw_wx_set_scan(struct net_device *dev, struct iw_request_info *a,
			   union iwreq_data *wrqu, char *extra)
{
	u8 _status = false;
	int ret = 0;
	struct adapter *padapter = rtw_netdev_priv(dev);
	struct mlme_priv *pmlmepriv = &padapter->mlmepriv;
	struct ndis_802_11_ssid ssid[RTW_SSID_SCAN_AMOUNT];

	RT_TRACE(_module_rtl871x_mlme_c_, _drv_info_, ("%s\n", __func__));

	if (!rtw_pwr_wakeup(padapter)) {
		ret = -1;
		goto exit;
	}

	if (padapter->bDriverStopped) {
		DBG_88E("bDriverStopped =%d\n", padapter->bDriverStopped);
		ret = -1;
		goto exit;
	}

	if (!padapter->bup) {
		ret = -1;
		goto exit;
	}

	if (!padapter->hw_init_completed) {
		ret = -1;
		goto exit;
	}

	/*  When Busy Traffic, driver do not site survey. So driver return success. */
	/*  wpa_supplicant will not issue SIOCSIWSCAN cmd again after scan timeout. */
	/*  modify by thomas 2011-02-22. */
	if (pmlmepriv->LinkDetectInfo.bBusyTraffic) {
		indicate_wx_scan_complete_event(padapter);
		goto exit;
	}

	if (check_fwstate(pmlmepriv, _FW_UNDER_SURVEY | _FW_UNDER_LINKING)) {
		indicate_wx_scan_complete_event(padapter);
		goto exit;
	}

/*	For the DMP WiFi Display project, the driver won't to scan because */
/*	the pmlmepriv->scan_interval is always equal to 3. */
/*	So, the wpa_supplicant won't find out the WPS SoftAP. */

	memset(ssid, 0, sizeof(struct ndis_802_11_ssid) * RTW_SSID_SCAN_AMOUNT);

	if (wrqu->data.length == sizeof(struct iw_scan_req)) {
		struct iw_scan_req *req = (struct iw_scan_req *)extra;

		if (wrqu->data.flags & IW_SCAN_THIS_ESSID) {
			int len = min_t(int, req->essid_len,
					IW_ESSID_MAX_SIZE);

			memcpy(ssid[0].ssid, req->essid, len);
			ssid[0].ssid_length = len;

			DBG_88E("IW_SCAN_THIS_ESSID, ssid =%s, len =%d\n", req->essid, req->essid_len);

			spin_lock_bh(&pmlmepriv->lock);

			_status = rtw_sitesurvey_cmd(padapter, ssid, 1, NULL, 0);

			spin_unlock_bh(&pmlmepriv->lock);
		} else if (req->scan_type == IW_SCAN_TYPE_PASSIVE) {
			DBG_88E("%s, req->scan_type == IW_SCAN_TYPE_PASSIVE\n", __func__);
		}
	} else {
		if (wrqu->data.length >= WEXT_CSCAN_HEADER_SIZE &&
		    !memcmp(extra, WEXT_CSCAN_HEADER, WEXT_CSCAN_HEADER_SIZE)) {
			int len = wrqu->data.length - WEXT_CSCAN_HEADER_SIZE;
			char *pos = extra + WEXT_CSCAN_HEADER_SIZE;
			char section;
			char sec_len;
			int ssid_index = 0;

			while (len >= 1) {
				section = *(pos++);
				len -= 1;

				switch (section) {
				case WEXT_CSCAN_SSID_SECTION:
					if (len < 1) {
						len = 0;
						break;
					}
					sec_len = *(pos++); len -= 1;
					if (sec_len > 0 && sec_len <= len) {
						ssid[ssid_index].ssid_length = sec_len;
						memcpy(ssid[ssid_index].ssid, pos, ssid[ssid_index].ssid_length);
						ssid_index++;
					}
					pos += sec_len;
					len -= sec_len;
					break;
				case WEXT_CSCAN_TYPE_SECTION:
				case WEXT_CSCAN_CHANNEL_SECTION:
					pos += 1;
					len -= 1;
					break;
				case WEXT_CSCAN_PASV_DWELL_SECTION:
				case WEXT_CSCAN_HOME_DWELL_SECTION:
				case WEXT_CSCAN_ACTV_DWELL_SECTION:
					pos += 2;
					len -= 2;
					break;
				default:
					len = 0; /*  stop parsing */
				}
			}

			/* it has still some scan parameter to parse, we only do this now... */
			_status = rtw_set_802_11_bssid_list_scan(padapter, ssid, RTW_SSID_SCAN_AMOUNT);
		} else {
			_status = rtw_set_802_11_bssid_list_scan(padapter, NULL, 0);
		}
	}

	if (!_status)
		ret = -1;

exit:

	return ret;
}

static int rtw_wx_get_scan(struct net_device *dev, struct iw_request_info *a,
			   union iwreq_data *wrqu, char *extra)
{
	struct list_head *plist, *phead;
	struct adapter *padapter = rtw_netdev_priv(dev);
	struct	mlme_priv	*pmlmepriv = &padapter->mlmepriv;
	struct __queue *queue	= &pmlmepriv->scanned_queue;
	struct	wlan_network	*pnetwork = NULL;
	char *ev = extra;
	char *stop = ev + wrqu->data.length;
	u32 ret = 0;
	u32 cnt = 0;
	u32 wait_for_surveydone;
	int wait_status;

	RT_TRACE(_module_rtl871x_mlme_c_, _drv_info_, ("%s\n", __func__));
	RT_TRACE(_module_rtl871x_ioctl_os_c, _drv_info_, (" Start of Query SIOCGIWSCAN .\n"));

	if (padapter->pwrctrlpriv.brfoffbyhw && padapter->bDriverStopped) {
		ret = -EINVAL;
		goto exit;
	}

	wait_for_surveydone = 100;

	wait_status = _FW_UNDER_SURVEY | _FW_UNDER_LINKING;

	while (check_fwstate(pmlmepriv, wait_status)) {
		msleep(30);
		cnt++;
		if (cnt > wait_for_surveydone)
			break;
	}

	spin_lock_bh(&pmlmepriv->scanned_queue.lock);

	phead = get_list_head(queue);
	plist = phead->next;

	while (phead != plist) {
		if ((stop - ev) < SCAN_ITEM_SIZE) {
			ret = -E2BIG;
			break;
		}

		pnetwork = container_of(plist, struct wlan_network, list);

		/* report network only if the current channel set contains the channel to which this network belongs */
		if (rtw_ch_set_search_ch(padapter->mlmeextpriv.channel_set, pnetwork->network.Configuration.DSConfig) >= 0)
			ev = translate_scan(padapter, a, pnetwork, ev, stop);

		plist = plist->next;
	}

	spin_unlock_bh(&pmlmepriv->scanned_queue.lock);

	wrqu->data.length = ev - extra;
	wrqu->data.flags = 0;

exit:
	return ret;
}

/* set ssid flow */
/* s1. rtw_set_802_11_infrastructure_mode() */
/* s2. set_802_11_authenticaion_mode() */
/* s3. set_802_11_encryption_mode() */
/* s4. rtw_set_802_11_ssid() */
static int rtw_wx_set_essid(struct net_device *dev,
			    struct iw_request_info *a,
			    union iwreq_data *wrqu, char *extra)
{
	struct adapter *padapter = rtw_netdev_priv(dev);
	struct mlme_priv *pmlmepriv = &padapter->mlmepriv;
	struct __queue *queue = &pmlmepriv->scanned_queue;
	struct list_head *phead;
	struct wlan_network *pnetwork = NULL;
	enum ndis_802_11_auth_mode authmode;
	struct ndis_802_11_ssid ndis_ssid;
	u8 *dst_ssid, *src_ssid;

	uint ret = 0, len;

	RT_TRACE(_module_rtl871x_ioctl_os_c, _drv_info_,
		 ("+%s: fw_state = 0x%08x\n", __func__, get_fwstate(pmlmepriv)));
	if (!rtw_pwr_wakeup(padapter)) {
		ret = -1;
		goto exit;
	}

	if (!padapter->bup) {
		ret = -1;
		goto exit;
	}

	if (wrqu->essid.length > IW_ESSID_MAX_SIZE) {
		ret = -E2BIG;
		goto exit;
	}

	if (check_fwstate(pmlmepriv, WIFI_AP_STATE)) {
		ret = -1;
		goto exit;
	}

	authmode = padapter->securitypriv.ndisauthtype;
	DBG_88E("=>%s\n", __func__);
	if (wrqu->essid.flags && wrqu->essid.length) {
		len = min_t(uint, wrqu->essid.length, IW_ESSID_MAX_SIZE);

		if (wrqu->essid.length != 33)
			DBG_88E("ssid =%s, len =%d\n", extra, wrqu->essid.length);

		memset(&ndis_ssid, 0, sizeof(struct ndis_802_11_ssid));
		ndis_ssid.ssid_length = len;
		memcpy(ndis_ssid.ssid, extra, len);
		src_ssid = ndis_ssid.ssid;

		RT_TRACE(_module_rtl871x_ioctl_os_c, _drv_info_, ("%s: ssid =[%s]\n", __func__, src_ssid));
		spin_lock_bh(&queue->lock);
		phead = get_list_head(queue);
		pmlmepriv->pscanned = phead->next;

		while (phead != pmlmepriv->pscanned) {
			pnetwork = container_of(pmlmepriv->pscanned, struct wlan_network, list);

			pmlmepriv->pscanned = pmlmepriv->pscanned->next;

			dst_ssid = pnetwork->network.ssid.ssid;

			RT_TRACE(_module_rtl871x_ioctl_os_c, _drv_info_,
				 ("%s: dst_ssid =%s\n", __func__,
				  pnetwork->network.ssid.ssid));

			if ((!memcmp(dst_ssid, src_ssid, ndis_ssid.ssid_length)) &&
			    (pnetwork->network.ssid.ssid_length == ndis_ssid.ssid_length)) {
				RT_TRACE(_module_rtl871x_ioctl_os_c, _drv_info_,
					 ("%s: find match, set infra mode\n", __func__));

				if (check_fwstate(pmlmepriv, WIFI_ADHOC_STATE)) {
					if (pnetwork->network.InfrastructureMode != pmlmepriv->cur_network.network.InfrastructureMode)
						continue;
				}

				if (!rtw_set_802_11_infrastructure_mode(padapter, pnetwork->network.InfrastructureMode)) {
					ret = -1;
					spin_unlock_bh(&queue->lock);
					goto exit;
				}

				break;
			}
		}
		spin_unlock_bh(&queue->lock);
		RT_TRACE(_module_rtl871x_ioctl_os_c, _drv_info_,
			 ("set ssid: set_802_11_auth. mode =%d\n", authmode));
		rtw_set_802_11_authentication_mode(padapter, authmode);
		if (!rtw_set_802_11_ssid(padapter, &ndis_ssid)) {
			ret = -1;
			goto exit;
		}
	}

exit:
	DBG_88E("<=%s, ret %d\n", __func__, ret);

	return ret;
}

static int rtw_wx_get_essid(struct net_device *dev,
			    struct iw_request_info *a,
			    union iwreq_data *wrqu, char *extra)
{
	u32 len;
	struct adapter *padapter = rtw_netdev_priv(dev);
	struct	mlme_priv	*pmlmepriv = &padapter->mlmepriv;
	struct wlan_bssid_ex  *pcur_bss = &pmlmepriv->cur_network.network;

	RT_TRACE(_module_rtl871x_mlme_c_, _drv_info_, ("%s\n", __func__));

	if ((check_fwstate(pmlmepriv, _FW_LINKED)) ||
	    (check_fwstate(pmlmepriv, WIFI_ADHOC_MASTER_STATE))) {
		len = pcur_bss->ssid.ssid_length;
		memcpy(extra, pcur_bss->ssid.ssid, len);
	} else {
		len = 0;
		*extra = 0;
	}
	wrqu->essid.length = len;
	wrqu->essid.flags = 1;

	return 0;
}

static int rtw_wx_set_rate(struct net_device *dev,
			   struct iw_request_info *a,
			   union iwreq_data *wrqu, char *extra)
{
	int i;
	u8 datarates[NumRates];
	u32	target_rate = wrqu->bitrate.value;
	u32	fixed = wrqu->bitrate.fixed;
	u32	ratevalue = 0;
	u8 mpdatarate[NumRates] = {11, 10, 9, 8, 7, 6, 5, 4, 3, 2, 1, 0, 0xff};

	RT_TRACE(_module_rtl871x_mlme_c_, _drv_info_, ("%s\n", __func__));
	RT_TRACE(_module_rtl871x_ioctl_os_c, _drv_info_, ("target_rate = %d, fixed = %d\n", target_rate, fixed));

	if (target_rate == -1) {
		ratevalue = 11;
		goto set_rate;
	}
	target_rate /= 100000;

	switch (target_rate) {
	case 10:
		ratevalue = 0;
		break;
	case 20:
		ratevalue = 1;
		break;
	case 55:
		ratevalue = 2;
		break;
	case 60:
		ratevalue = 3;
		break;
	case 90:
		ratevalue = 4;
		break;
	case 110:
		ratevalue = 5;
		break;
	case 120:
		ratevalue = 6;
		break;
	case 180:
		ratevalue = 7;
		break;
	case 240:
		ratevalue = 8;
		break;
	case 360:
		ratevalue = 9;
		break;
	case 480:
		ratevalue = 10;
		break;
	case 540:
		ratevalue = 11;
		break;
	default:
		ratevalue = 11;
		break;
	}

set_rate:

	for (i = 0; i < NumRates; i++) {
		if (ratevalue == mpdatarate[i]) {
			datarates[i] = mpdatarate[i];
			if (fixed == 0)
				break;
		} else {
			datarates[i] = 0xff;
		}

		RT_TRACE(_module_rtl871x_ioctl_os_c, _drv_info_, ("datarate_inx =%d\n", datarates[i]));
	}

	return 0;
}

static int rtw_wx_get_rate(struct net_device *dev,
			   struct iw_request_info *info,
			   union iwreq_data *wrqu, char *extra)
{
	u16 max_rate = 0;

	max_rate = rtw_get_cur_max_rate(rtw_netdev_priv(dev));

	if (max_rate == 0)
		return -EPERM;

	wrqu->bitrate.fixed = 0;	/* no auto select */
	wrqu->bitrate.value = max_rate * 100000;

	return 0;
}

static int rtw_wx_set_rts(struct net_device *dev,
			  struct iw_request_info *info,
			  union iwreq_data *wrqu, char *extra)
{
	struct adapter *padapter = rtw_netdev_priv(dev);

	if (wrqu->rts.disabled) {
		padapter->registrypriv.rts_thresh = 2347;
	} else {
		if (wrqu->rts.value < 0 ||
		    wrqu->rts.value > 2347)
			return -EINVAL;

		padapter->registrypriv.rts_thresh = wrqu->rts.value;
	}

	DBG_88E("%s, rts_thresh =%d\n", __func__, padapter->registrypriv.rts_thresh);

	return 0;
}

static int rtw_wx_get_rts(struct net_device *dev,
			  struct iw_request_info *info,
			  union iwreq_data *wrqu, char *extra)
{
	struct adapter *padapter = rtw_netdev_priv(dev);

	DBG_88E("%s, rts_thresh =%d\n", __func__, padapter->registrypriv.rts_thresh);

	wrqu->rts.value = padapter->registrypriv.rts_thresh;
	wrqu->rts.fixed = 0;	/* no auto select */
	/* wrqu->rts.disabled = (wrqu->rts.value == DEFAULT_RTS_THRESHOLD); */

	return 0;
}

static int rtw_wx_set_frag(struct net_device *dev,
			   struct iw_request_info *info,
			   union iwreq_data *wrqu, char *extra)
{
	struct adapter *padapter = rtw_netdev_priv(dev);

	if (wrqu->frag.disabled) {
		padapter->xmitpriv.frag_len = MAX_FRAG_THRESHOLD;
	} else {
		if (wrqu->frag.value < MIN_FRAG_THRESHOLD ||
		    wrqu->frag.value > MAX_FRAG_THRESHOLD)
			return -EINVAL;

		padapter->xmitpriv.frag_len = wrqu->frag.value & ~0x1;
	}

	DBG_88E("%s, frag_len =%d\n", __func__, padapter->xmitpriv.frag_len);

	return 0;
}

static int rtw_wx_get_frag(struct net_device *dev,
			   struct iw_request_info *info,
			   union iwreq_data *wrqu, char *extra)
{
	struct adapter *padapter = rtw_netdev_priv(dev);

	DBG_88E("%s, frag_len =%d\n", __func__, padapter->xmitpriv.frag_len);

	wrqu->frag.value = padapter->xmitpriv.frag_len;
	wrqu->frag.fixed = 0;	/* no auto select */

	return 0;
}

static int rtw_wx_get_retry(struct net_device *dev,
			    struct iw_request_info *info,
			    union iwreq_data *wrqu, char *extra)
{
	wrqu->retry.value = 7;
	wrqu->retry.fixed = 0;	/* no auto select */
	wrqu->retry.disabled = 1;

	return 0;
}

static int rtw_wx_set_enc(struct net_device *dev,
			  struct iw_request_info *info,
			  union iwreq_data *wrqu, char *keybuf)
{
	u32 key, ret = 0;
	u32 keyindex_provided;
	struct ndis_802_11_wep	 wep;
	enum ndis_802_11_auth_mode authmode;

	struct iw_point *erq = &wrqu->encoding;
	struct adapter *padapter = rtw_netdev_priv(dev);
	struct pwrctrl_priv *pwrpriv = &padapter->pwrctrlpriv;

	DBG_88E("+%s, flags = 0x%x\n", __func__, erq->flags);

	memset(&wep, 0, sizeof(struct ndis_802_11_wep));

	key = erq->flags & IW_ENCODE_INDEX;

	if (erq->flags & IW_ENCODE_DISABLED) {
		DBG_88E("EncryptionDisabled\n");
		padapter->securitypriv.ndisencryptstatus = Ndis802_11EncryptionDisabled;
		padapter->securitypriv.dot11PrivacyAlgrthm = _NO_PRIVACY_;
		padapter->securitypriv.dot118021XGrpPrivacy = _NO_PRIVACY_;
		padapter->securitypriv.dot11AuthAlgrthm = dot11AuthAlgrthm_Open;
		authmode = Ndis802_11AuthModeOpen;
		padapter->securitypriv.ndisauthtype = authmode;

		goto exit;
	}

	if (key) {
		if (key > WEP_KEYS)
			return -EINVAL;
		key--;
		keyindex_provided = 1;
	} else {
		keyindex_provided = 0;
		key = padapter->securitypriv.dot11PrivacyKeyIndex;
		DBG_88E("%s, key =%d\n", __func__, key);
	}

	/* set authentication mode */
	if (erq->flags & IW_ENCODE_OPEN) {
		DBG_88E("%s():IW_ENCODE_OPEN\n", __func__);
		padapter->securitypriv.ndisencryptstatus = Ndis802_11Encryption1Enabled;/* Ndis802_11EncryptionDisabled; */
		padapter->securitypriv.dot11AuthAlgrthm = dot11AuthAlgrthm_Open;
		padapter->securitypriv.dot11PrivacyAlgrthm = _NO_PRIVACY_;
		padapter->securitypriv.dot118021XGrpPrivacy = _NO_PRIVACY_;
		authmode = Ndis802_11AuthModeOpen;
		padapter->securitypriv.ndisauthtype = authmode;
	} else if (erq->flags & IW_ENCODE_RESTRICTED) {
		DBG_88E("%s():IW_ENCODE_RESTRICTED\n", __func__);
		padapter->securitypriv.ndisencryptstatus = Ndis802_11Encryption1Enabled;
		padapter->securitypriv.dot11AuthAlgrthm = dot11AuthAlgrthm_Shared;
		padapter->securitypriv.dot11PrivacyAlgrthm = _WEP40_;
		padapter->securitypriv.dot118021XGrpPrivacy = _WEP40_;
		authmode = Ndis802_11AuthModeShared;
		padapter->securitypriv.ndisauthtype = authmode;
	} else {
		DBG_88E("%s():erq->flags = 0x%x\n", __func__, erq->flags);

		padapter->securitypriv.ndisencryptstatus = Ndis802_11Encryption1Enabled;/* Ndis802_11EncryptionDisabled; */
		padapter->securitypriv.dot11AuthAlgrthm = dot11AuthAlgrthm_Open;
		padapter->securitypriv.dot11PrivacyAlgrthm = _NO_PRIVACY_;
		padapter->securitypriv.dot118021XGrpPrivacy = _NO_PRIVACY_;
		authmode = Ndis802_11AuthModeOpen;
		padapter->securitypriv.ndisauthtype = authmode;
	}

	wep.KeyIndex = key;
	if (erq->length > 0) {
		wep.KeyLength = erq->length <= 5 ? 5 : 13;

		wep.Length = wep.KeyLength + offsetof(struct ndis_802_11_wep, KeyMaterial);
	} else {
		wep.KeyLength = 0;

		if (keyindex_provided == 1) {
			/*  set key_id only, no given KeyMaterial(erq->length == 0). */
			padapter->securitypriv.dot11PrivacyKeyIndex = key;

			DBG_88E("(keyindex_provided == 1), keyid =%d, key_len =%d\n", key, padapter->securitypriv.dot11DefKeylen[key]);

			switch (padapter->securitypriv.dot11DefKeylen[key]) {
			case 5:
				padapter->securitypriv.dot11PrivacyAlgrthm = _WEP40_;
				break;
			case 13:
				padapter->securitypriv.dot11PrivacyAlgrthm = _WEP104_;
				break;
			default:
				padapter->securitypriv.dot11PrivacyAlgrthm = _NO_PRIVACY_;
				break;
			}

			goto exit;
		}
	}

	wep.KeyIndex |= 0x80000000;

	memcpy(wep.KeyMaterial, keybuf, wep.KeyLength);

	if (!rtw_set_802_11_add_wep(padapter, &wep)) {
		if (rf_on == pwrpriv->rf_pwrstate)
			ret = -EOPNOTSUPP;
		goto exit;
	}

exit:
	return ret;
}

static int rtw_wx_get_enc(struct net_device *dev,
			  struct iw_request_info *info,
			  union iwreq_data *wrqu, char *keybuf)
{
	uint key;
	struct adapter *padapter = rtw_netdev_priv(dev);
	struct iw_point *erq = &wrqu->encoding;
	struct	mlme_priv	*pmlmepriv = &padapter->mlmepriv;

	if (!check_fwstate(pmlmepriv, _FW_LINKED)) {
		if (!check_fwstate(pmlmepriv, WIFI_ADHOC_MASTER_STATE)) {
			erq->length = 0;
			erq->flags |= IW_ENCODE_DISABLED;
			return 0;
		}
	}

	key = erq->flags & IW_ENCODE_INDEX;

	if (key) {
		if (key > WEP_KEYS)
			return -EINVAL;
		key--;
	} else {
		key = padapter->securitypriv.dot11PrivacyKeyIndex;
	}

	erq->flags = key + 1;

	switch (padapter->securitypriv.ndisencryptstatus) {
	case Ndis802_11EncryptionNotSupported:
	case Ndis802_11EncryptionDisabled:
		erq->length = 0;
		erq->flags |= IW_ENCODE_DISABLED;
		break;
	case Ndis802_11Encryption1Enabled:
		erq->length = padapter->securitypriv.dot11DefKeylen[key];
		if (erq->length) {
			memcpy(keybuf, padapter->securitypriv.dot11DefKey[key].skey, padapter->securitypriv.dot11DefKeylen[key]);

			erq->flags |= IW_ENCODE_ENABLED;

			if (padapter->securitypriv.ndisauthtype == Ndis802_11AuthModeOpen)
				erq->flags |= IW_ENCODE_OPEN;
			else if (padapter->securitypriv.ndisauthtype == Ndis802_11AuthModeShared)
				erq->flags |= IW_ENCODE_RESTRICTED;
		} else {
			erq->length = 0;
			erq->flags |= IW_ENCODE_DISABLED;
		}
		break;
	case Ndis802_11Encryption2Enabled:
	case Ndis802_11Encryption3Enabled:
		erq->length = 16;
		erq->flags |= (IW_ENCODE_ENABLED | IW_ENCODE_OPEN | IW_ENCODE_NOKEY);
		break;
	default:
		erq->length = 0;
		erq->flags |= IW_ENCODE_DISABLED;
		break;
	}

	return 0;
}

static int rtw_wx_get_power(struct net_device *dev,
			    struct iw_request_info *info,
			    union iwreq_data *wrqu, char *extra)
{
	wrqu->power.value = 0;
	wrqu->power.fixed = 0;	/* no auto select */
	wrqu->power.disabled = 1;

	return 0;
}

static int rtw_wx_set_gen_ie(struct net_device *dev,
			     struct iw_request_info *info,
			     union iwreq_data *wrqu, char *extra)
{
	struct adapter *padapter = rtw_netdev_priv(dev);

	return rtw_set_wpa_ie(padapter, extra, wrqu->data.length);
}

static int rtw_wx_set_auth(struct net_device *dev,
			   struct iw_request_info *info,
			   union iwreq_data *wrqu, char *extra)
{
	struct adapter *padapter = rtw_netdev_priv(dev);
	struct iw_param *param = (struct iw_param *)&wrqu->param;
	int ret = 0;

	switch (param->flags & IW_AUTH_INDEX) {
	case IW_AUTH_WPA_VERSION:
		break;
	case IW_AUTH_CIPHER_PAIRWISE:

		break;
	case IW_AUTH_CIPHER_GROUP:

		break;
	case IW_AUTH_KEY_MGMT:
		/*
		 *  ??? does not use these parameters
		 */
		break;
	case IW_AUTH_TKIP_COUNTERMEASURES:
		if (param->value) {
			/*  wpa_supplicant is enabling the tkip countermeasure. */
			padapter->securitypriv.btkip_countermeasure = true;
		} else {
			/*  wpa_supplicant is disabling the tkip countermeasure. */
			padapter->securitypriv.btkip_countermeasure = false;
		}
		break;
	case IW_AUTH_DROP_UNENCRYPTED:
		/* HACK:
		 *
		 * wpa_supplicant calls set_wpa_enabled when the driver
		 * is loaded and unloaded, regardless of if WPA is being
		 * used.  No other calls are made which can be used to
		 * determine if encryption will be used or not prior to
		 * association being expected.  If encryption is not being
		 * used, drop_unencrypted is set to false, else true -- we
		 * can use this to determine if the CAP_PRIVACY_ON bit should
		 * be set.
		 */

		if (padapter->securitypriv.ndisencryptstatus == Ndis802_11Encryption1Enabled)
			break;/* it means init value, or using wep, ndisencryptstatus = Ndis802_11Encryption1Enabled, */
					/*  then it needn't reset it; */

		if (param->value) {
			padapter->securitypriv.ndisencryptstatus = Ndis802_11EncryptionDisabled;
			padapter->securitypriv.dot11PrivacyAlgrthm = _NO_PRIVACY_;
			padapter->securitypriv.dot118021XGrpPrivacy = _NO_PRIVACY_;
			padapter->securitypriv.dot11AuthAlgrthm = dot11AuthAlgrthm_Open;
			padapter->securitypriv.ndisauthtype = Ndis802_11AuthModeOpen;
		}

		break;
	case IW_AUTH_80211_AUTH_ALG:
		/* It's the starting point of a link layer connection using wpa_supplicant */
		if (check_fwstate(&padapter->mlmepriv, _FW_LINKED)) {
			LeaveAllPowerSaveMode(padapter);
			rtw_disassoc_cmd(padapter, 500, false);
			DBG_88E("%s...call rtw_indicate_disconnect\n ", __func__);
			rtw_indicate_disconnect(padapter);
			rtw_free_assoc_resources(padapter);
		}
		ret = wpa_set_auth_algs(dev, (u32)param->value);
		break;
	case IW_AUTH_WPA_ENABLED:
		break;
	case IW_AUTH_RX_UNENCRYPTED_EAPOL:
		break;
	case IW_AUTH_PRIVACY_INVOKED:
		break;
	default:
		return -EOPNOTSUPP;
	}

	return ret;
}

static int rtw_wx_set_enc_ext(struct net_device *dev,
			      struct iw_request_info *info,
			      union iwreq_data *wrqu, char *extra)
{
	char *alg_name;
	u32 param_len;
	struct ieee_param *param = NULL;
	struct iw_point *pencoding = &wrqu->encoding;
	struct iw_encode_ext *pext = (struct iw_encode_ext *)extra;
	int ret = 0;

	param_len = sizeof(struct ieee_param) + pext->key_len;
	param = (struct ieee_param *)rtw_malloc(param_len);
	if (!param)
		return -1;

	memset(param, 0, param_len);

	param->cmd = IEEE_CMD_SET_ENCRYPTION;
	eth_broadcast_addr(param->sta_addr);

	switch (pext->alg) {
	case IW_ENCODE_ALG_NONE:
		/* todo: remove key */
		/* remove = 1; */
		alg_name = "none";
		break;
	case IW_ENCODE_ALG_WEP:
		alg_name = "WEP";
		break;
	case IW_ENCODE_ALG_TKIP:
		alg_name = "TKIP";
		break;
	case IW_ENCODE_ALG_CCMP:
		alg_name = "CCMP";
		break;
	default:
		ret = -1;
		goto exit;
	}

	strlcpy((char *)param->u.crypt.alg, alg_name, IEEE_CRYPT_ALG_NAME_LEN);

	if (pext->ext_flags & IW_ENCODE_EXT_SET_TX_KEY)
		param->u.crypt.set_tx = 1;

	/* cliW: WEP does not have group key
	 * just not checking GROUP key setting
	 */
	if ((pext->alg != IW_ENCODE_ALG_WEP) &&
	    (pext->ext_flags & IW_ENCODE_EXT_GROUP_KEY))
		param->u.crypt.set_tx = 0;

	param->u.crypt.idx = (pencoding->flags & 0x00FF) - 1;

	if (pext->ext_flags & IW_ENCODE_EXT_RX_SEQ_VALID)
		memcpy(param->u.crypt.seq, pext->rx_seq, 8);

	if (pext->key_len) {
		param->u.crypt.key_len = pext->key_len;
		memcpy(param->u.crypt.key, pext + 1, pext->key_len);
	}

	ret =  wpa_set_encryption(dev, param, param_len);

exit:
	kfree(param);
	return ret;
}

static int rtw_wx_get_nick(struct net_device *dev,
			   struct iw_request_info *info,
			   union iwreq_data *wrqu, char *extra)
{
	if (extra) {
		wrqu->data.length = 14;
		wrqu->data.flags = 1;
		memcpy(extra, "<WIFI@REALTEK>", 14);
	}

	/* dump debug info here */
	return 0;
}

static int dummy(struct net_device *dev, struct iw_request_info *a,
		 union iwreq_data *wrqu, char *b)
{
	return -1;
}

static int wpa_set_param(struct net_device *dev, u8 name, u32 value)
{
	uint ret = 0;
	struct adapter *padapter = rtw_netdev_priv(dev);

	switch (name) {
	case IEEE_PARAM_WPA_ENABLED:
		padapter->securitypriv.dot11AuthAlgrthm = dot11AuthAlgrthm_8021X; /* 802.1x */
		switch (value & 0xff) {
		case 1: /* WPA */
			padapter->securitypriv.ndisauthtype = Ndis802_11AuthModeWPAPSK; /* WPA_PSK */
			padapter->securitypriv.ndisencryptstatus = Ndis802_11Encryption2Enabled;
			break;
		case 2: /* WPA2 */
			padapter->securitypriv.ndisauthtype = Ndis802_11AuthModeWPA2PSK; /* WPA2_PSK */
			padapter->securitypriv.ndisencryptstatus = Ndis802_11Encryption3Enabled;
			break;
		}
		RT_TRACE(_module_rtl871x_ioctl_os_c, _drv_info_,
			 ("%s:padapter->securitypriv.ndisauthtype =%d\n", __func__, padapter->securitypriv.ndisauthtype));
		break;
	case IEEE_PARAM_TKIP_COUNTERMEASURES:
		break;
	case IEEE_PARAM_DROP_UNENCRYPTED: {
		/* HACK:
		 *
		 * wpa_supplicant calls set_wpa_enabled when the driver
		 * is loaded and unloaded, regardless of if WPA is being
		 * used.  No other calls are made which can be used to
		 * determine if encryption will be used or not prior to
		 * association being expected.  If encryption is not being
		 * used, drop_unencrypted is set to false, else true -- we
		 * can use this to determine if the CAP_PRIVACY_ON bit should
		 * be set.
		 */

		break;
	}
	case IEEE_PARAM_PRIVACY_INVOKED:
		break;

	case IEEE_PARAM_AUTH_ALGS:
		ret = wpa_set_auth_algs(dev, value);
		break;
	case IEEE_PARAM_IEEE_802_1X:
		break;
	case IEEE_PARAM_WPAX_SELECT:
		break;
	default:
		ret = -EOPNOTSUPP;
		break;
	}
	return ret;
}

static int wpa_mlme(struct net_device *dev, u32 command, u32 reason)
{
	int ret = 0;
	struct adapter *padapter = rtw_netdev_priv(dev);

	switch (command) {
	case IEEE_MLME_STA_DEAUTH:
		if (!rtw_set_802_11_disassociate(padapter))
			ret = -1;
		break;
	case IEEE_MLME_STA_DISASSOC:
		if (!rtw_set_802_11_disassociate(padapter))
			ret = -1;
		break;
	default:
		ret = -EOPNOTSUPP;
		break;
	}

	return ret;
}

static int wpa_supplicant_ioctl(struct net_device *dev, struct iw_point *p)
{
	struct ieee_param *param;
	uint ret = 0;

<<<<<<< HEAD
	if (!p->pointer || p->length != sizeof(struct ieee_param)) {
		ret = -EINVAL;
		goto out;
	}

	param = (struct ieee_param *)rtw_malloc(p->length);
	if (!param) {
		ret = -ENOMEM;
		goto out;
	}
=======
	if (!p->pointer || p->length != sizeof(struct ieee_param))
		return -EINVAL;
>>>>>>> d1988041

	param = memdup_user(p->pointer, p->length);
	if (IS_ERR(param))
		return PTR_ERR(param);

	switch (param->cmd) {
	case IEEE_CMD_SET_WPA_PARAM:
		ret = wpa_set_param(dev, param->u.wpa_param.name, param->u.wpa_param.value);
		break;

	case IEEE_CMD_SET_WPA_IE:
		ret =  rtw_set_wpa_ie(rtw_netdev_priv(dev),
				      (char *)param->u.wpa_ie.data, (u16)param->u.wpa_ie.len);
		break;

	case IEEE_CMD_SET_ENCRYPTION:
		ret = wpa_set_encryption(dev, param, p->length);
		break;

	case IEEE_CMD_MLME:
		ret = wpa_mlme(dev, param->u.mlme.command, param->u.mlme.reason_code);
		break;

	default:
		DBG_88E("Unknown WPA supplicant request: %d\n", param->cmd);
		ret = -EOPNOTSUPP;
		break;
	}

	if (ret == 0 && copy_to_user(p->pointer, param, p->length))
		ret = -EFAULT;

	kfree(param);
	return ret;
}

#ifdef CONFIG_88EU_AP_MODE
static u8 set_pairwise_key(struct adapter *padapter, struct sta_info *psta)
{
	struct cmd_obj *ph2c;
	struct set_stakey_parm	*psetstakey_para;
	struct cmd_priv	*pcmdpriv = &padapter->cmdpriv;
	u8 res = _SUCCESS;

	ph2c = kzalloc(sizeof(struct cmd_obj), GFP_KERNEL);
	if (!ph2c) {
		res = _FAIL;
		goto exit;
	}

	psetstakey_para = kzalloc(sizeof(struct set_stakey_parm), GFP_KERNEL);
	if (!psetstakey_para) {
		kfree(ph2c);
		res = _FAIL;
		goto exit;
	}

	init_h2fwcmd_w_parm_no_rsp(ph2c, psetstakey_para, _SetStaKey_CMD_);

	psetstakey_para->algorithm = (u8)psta->dot118021XPrivacy;

	memcpy(psetstakey_para->addr, psta->hwaddr, ETH_ALEN);

	memcpy(psetstakey_para->key, &psta->dot118021x_UncstKey, 16);

	res = rtw_enqueue_cmd(pcmdpriv, ph2c);

exit:

	return res;
}

static int set_group_key(struct adapter *padapter, u8 *key, u8 alg, int keyid)
{
	u8 keylen;
	struct cmd_obj *pcmd;
	struct setkey_parm *psetkeyparm;
	struct cmd_priv	*pcmdpriv = &padapter->cmdpriv;
	int res = _SUCCESS;

	DBG_88E("%s\n", __func__);

	pcmd = kzalloc(sizeof(struct	cmd_obj), GFP_KERNEL);
	if (!pcmd) {
		res = _FAIL;
		goto exit;
	}
	psetkeyparm = kzalloc(sizeof(struct setkey_parm), GFP_KERNEL);
	if (!psetkeyparm) {
		kfree(pcmd);
		res = _FAIL;
		goto exit;
	}

	psetkeyparm->keyid = (u8)keyid;

	psetkeyparm->algorithm = alg;

	psetkeyparm->set_tx = 1;

	switch (alg) {
	case _WEP40_:
		keylen = 5;
		break;
	case _WEP104_:
		keylen = 13;
		break;
	case _TKIP_:
	case _TKIP_WTMIC_:
	case _AES_:
	default:
		keylen = 16;
	}

	memcpy(&psetkeyparm->key[0], key, keylen);

	pcmd->cmdcode = _SetKey_CMD_;
	pcmd->parmbuf = (u8 *)psetkeyparm;
	pcmd->cmdsz =  (sizeof(struct setkey_parm));
	pcmd->rsp = NULL;
	pcmd->rspsz = 0;

	INIT_LIST_HEAD(&pcmd->list);

	res = rtw_enqueue_cmd(pcmdpriv, pcmd);

exit:

	return res;
}

static int set_wep_key(struct adapter *padapter, u8 *key, u8 keylen, int keyid)
{
	u8 alg;

	switch (keylen) {
	case 5:
		alg = _WEP40_;
		break;
	case 13:
		alg = _WEP104_;
		break;
	default:
		alg = _NO_PRIVACY_;
	}

	return set_group_key(padapter, key, alg, keyid);
}

static int rtw_set_encryption(struct net_device *dev, struct ieee_param *param, u32 param_len)
{
	int ret = 0;
	u32 wep_key_idx, wep_key_len, wep_total_len;
	struct ndis_802_11_wep	 *pwep = NULL;
	struct sta_info *psta = NULL, *pbcmc_sta = NULL;
	struct adapter *padapter = rtw_netdev_priv(dev);
	struct mlme_priv	*pmlmepriv = &padapter->mlmepriv;
	struct security_priv *psecuritypriv = &padapter->securitypriv;
	struct sta_priv *pstapriv = &padapter->stapriv;

	DBG_88E("%s\n", __func__);
	param->u.crypt.err = 0;
	param->u.crypt.alg[IEEE_CRYPT_ALG_NAME_LEN - 1] = '\0';
	if (param_len !=  sizeof(struct ieee_param) + param->u.crypt.key_len) {
		ret =  -EINVAL;
		goto exit;
	}
	if (is_broadcast_ether_addr(param->sta_addr)) {
		if (param->u.crypt.idx >= WEP_KEYS) {
			ret = -EINVAL;
			goto exit;
		}
	} else {
		psta = rtw_get_stainfo(pstapriv, param->sta_addr);
		if (!psta) {
			DBG_88E("%s(), sta has already been removed or never been added\n", __func__);
			goto exit;
		}
	}

	if (strcmp(param->u.crypt.alg, "none") == 0 && (!psta)) {
		/* todo:clear default encryption keys */

		DBG_88E("clear default encryption keys, keyid =%d\n", param->u.crypt.idx);
		goto exit;
	}
	if (strcmp(param->u.crypt.alg, "WEP") == 0 && (!psta)) {
		DBG_88E("r871x_set_encryption, crypt.alg = WEP\n");
		wep_key_idx = param->u.crypt.idx;
		wep_key_len = param->u.crypt.key_len;
		DBG_88E("r871x_set_encryption, wep_key_idx=%d, len=%d\n", wep_key_idx, wep_key_len);
		if ((wep_key_idx >= WEP_KEYS) || (wep_key_len <= 0)) {
			ret = -EINVAL;
			goto exit;
		}

		if (wep_key_len > 0) {
			wep_key_len = wep_key_len <= 5 ? 5 : 13;
			wep_total_len = wep_key_len + offsetof(struct ndis_802_11_wep, KeyMaterial);
			pwep = (struct ndis_802_11_wep *)rtw_malloc(wep_total_len);
			if (!pwep) {
				DBG_88E(" r871x_set_encryption: pwep allocate fail !!!\n");
				goto exit;
			}

			memset(pwep, 0, wep_total_len);

			pwep->KeyLength = wep_key_len;
			pwep->Length = wep_total_len;
		}

		pwep->KeyIndex = wep_key_idx;

		memcpy(pwep->KeyMaterial,  param->u.crypt.key, pwep->KeyLength);

		if (param->u.crypt.set_tx) {
			DBG_88E("wep, set_tx = 1\n");

			psecuritypriv->ndisencryptstatus = Ndis802_11Encryption1Enabled;
			psecuritypriv->dot11PrivacyAlgrthm = _WEP40_;
			psecuritypriv->dot118021XGrpPrivacy = _WEP40_;

			if (pwep->KeyLength == 13) {
				psecuritypriv->dot11PrivacyAlgrthm = _WEP104_;
				psecuritypriv->dot118021XGrpPrivacy = _WEP104_;
			}

			psecuritypriv->dot11PrivacyKeyIndex = wep_key_idx;

			memcpy(&psecuritypriv->dot11DefKey[wep_key_idx].skey[0], pwep->KeyMaterial, pwep->KeyLength);

			psecuritypriv->dot11DefKeylen[wep_key_idx] = pwep->KeyLength;

			set_wep_key(padapter, pwep->KeyMaterial, pwep->KeyLength, wep_key_idx);
		} else {
			DBG_88E("wep, set_tx = 0\n");

			/* don't update "psecuritypriv->dot11PrivacyAlgrthm" and */
			/* psecuritypriv->dot11PrivacyKeyIndex = keyid", but can rtw_set_key to cam */

			memcpy(&psecuritypriv->dot11DefKey[wep_key_idx].skey[0], pwep->KeyMaterial, pwep->KeyLength);

			psecuritypriv->dot11DefKeylen[wep_key_idx] = pwep->KeyLength;

			set_wep_key(padapter, pwep->KeyMaterial, pwep->KeyLength, wep_key_idx);
		}

		goto exit;
	}

	if (!psta && check_fwstate(pmlmepriv, WIFI_AP_STATE)) { /*  group key */
		if (param->u.crypt.set_tx == 1) {
			if (strcmp(param->u.crypt.alg, "WEP") == 0) {
				DBG_88E("%s, set group_key, WEP\n", __func__);

				memcpy(psecuritypriv->dot118021XGrpKey[param->u.crypt.idx].skey,
				       param->u.crypt.key, min_t(u16, param->u.crypt.key_len, 16));

				psecuritypriv->dot118021XGrpPrivacy = _WEP40_;
				if (param->u.crypt.key_len == 13)
					psecuritypriv->dot118021XGrpPrivacy = _WEP104_;
			} else if (strcmp(param->u.crypt.alg, "TKIP") == 0) {
				DBG_88E("%s, set group_key, TKIP\n", __func__);
				psecuritypriv->dot118021XGrpPrivacy = _TKIP_;
				memcpy(psecuritypriv->dot118021XGrpKey[param->u.crypt.idx].skey,
				       param->u.crypt.key, min_t(u16, param->u.crypt.key_len, 16));
				/* set mic key */
				memcpy(psecuritypriv->dot118021XGrptxmickey[param->u.crypt.idx].skey, &param->u.crypt.key[16], 8);
				memcpy(psecuritypriv->dot118021XGrprxmickey[param->u.crypt.idx].skey, &param->u.crypt.key[24], 8);

				psecuritypriv->busetkipkey = true;
			} else if (strcmp(param->u.crypt.alg, "CCMP") == 0) {
				DBG_88E("%s, set group_key, CCMP\n", __func__);
				psecuritypriv->dot118021XGrpPrivacy = _AES_;
				memcpy(psecuritypriv->dot118021XGrpKey[param->u.crypt.idx].skey,
				       param->u.crypt.key, min_t(u16, param->u.crypt.key_len, 16));
			} else {
				DBG_88E("%s, set group_key, none\n", __func__);
				psecuritypriv->dot118021XGrpPrivacy = _NO_PRIVACY_;
			}
			psecuritypriv->dot118021XGrpKeyid = param->u.crypt.idx;
			psecuritypriv->binstallGrpkey = true;
			psecuritypriv->dot11PrivacyAlgrthm = psecuritypriv->dot118021XGrpPrivacy;/*  */
			set_group_key(padapter, param->u.crypt.key, psecuritypriv->dot118021XGrpPrivacy, param->u.crypt.idx);
			pbcmc_sta = rtw_get_bcmc_stainfo(padapter);
			if (pbcmc_sta) {
				pbcmc_sta->ieee8021x_blocked = false;
				pbcmc_sta->dot118021XPrivacy = psecuritypriv->dot118021XGrpPrivacy;/* rx will use bmc_sta's dot118021XPrivacy */
			}
		}
		goto exit;
	}

	if (psecuritypriv->dot11AuthAlgrthm == dot11AuthAlgrthm_8021X && psta) { /*  psk/802_1x */
		if (check_fwstate(pmlmepriv, WIFI_AP_STATE)) {
			if (param->u.crypt.set_tx == 1) {
				memcpy(psta->dot118021x_UncstKey.skey,  param->u.crypt.key, min_t(u16, param->u.crypt.key_len, 16));

				if (strcmp(param->u.crypt.alg, "WEP") == 0) {
					DBG_88E("%s, set pairwise key, WEP\n", __func__);

					psta->dot118021XPrivacy = _WEP40_;
					if (param->u.crypt.key_len == 13)
						psta->dot118021XPrivacy = _WEP104_;
				} else if (strcmp(param->u.crypt.alg, "TKIP") == 0) {
					DBG_88E("%s, set pairwise key, TKIP\n", __func__);

					psta->dot118021XPrivacy = _TKIP_;

					/* set mic key */
					memcpy(psta->dot11tkiptxmickey.skey, &param->u.crypt.key[16], 8);
					memcpy(psta->dot11tkiprxmickey.skey, &param->u.crypt.key[24], 8);

					psecuritypriv->busetkipkey = true;
				} else if (strcmp(param->u.crypt.alg, "CCMP") == 0) {
					DBG_88E("%s, set pairwise key, CCMP\n", __func__);

					psta->dot118021XPrivacy = _AES_;
				} else {
					DBG_88E("%s, set pairwise key, none\n", __func__);

					psta->dot118021XPrivacy = _NO_PRIVACY_;
				}

				set_pairwise_key(padapter, psta);

				psta->ieee8021x_blocked = false;
			} else { /* group key??? */
				if (strcmp(param->u.crypt.alg, "WEP") == 0) {
					memcpy(psecuritypriv->dot118021XGrpKey[param->u.crypt.idx].skey,
					       param->u.crypt.key, min_t(u16, param->u.crypt.key_len, 16));
					psecuritypriv->dot118021XGrpPrivacy = _WEP40_;
					if (param->u.crypt.key_len == 13)
						psecuritypriv->dot118021XGrpPrivacy = _WEP104_;
				} else if (strcmp(param->u.crypt.alg, "TKIP") == 0) {
					psecuritypriv->dot118021XGrpPrivacy = _TKIP_;

					memcpy(psecuritypriv->dot118021XGrpKey[param->u.crypt.idx].skey,
					       param->u.crypt.key, min_t(u16, param->u.crypt.key_len, 16));

					/* set mic key */
					memcpy(psecuritypriv->dot118021XGrptxmickey[param->u.crypt.idx].skey, &param->u.crypt.key[16], 8);
					memcpy(psecuritypriv->dot118021XGrprxmickey[param->u.crypt.idx].skey, &param->u.crypt.key[24], 8);

					psecuritypriv->busetkipkey = true;
				} else if (strcmp(param->u.crypt.alg, "CCMP") == 0) {
					psecuritypriv->dot118021XGrpPrivacy = _AES_;

					memcpy(psecuritypriv->dot118021XGrpKey[param->u.crypt.idx].skey,
					       param->u.crypt.key, min_t(u16, param->u.crypt.key_len, 16));
				} else {
					psecuritypriv->dot118021XGrpPrivacy = _NO_PRIVACY_;
				}

				psecuritypriv->dot118021XGrpKeyid = param->u.crypt.idx;

				psecuritypriv->binstallGrpkey = true;

				psecuritypriv->dot11PrivacyAlgrthm = psecuritypriv->dot118021XGrpPrivacy;/*  */

				set_group_key(padapter, param->u.crypt.key, psecuritypriv->dot118021XGrpPrivacy, param->u.crypt.idx);

				pbcmc_sta = rtw_get_bcmc_stainfo(padapter);
				if (pbcmc_sta) {
					pbcmc_sta->ieee8021x_blocked = false;
					pbcmc_sta->dot118021XPrivacy = psecuritypriv->dot118021XGrpPrivacy;/* rx will use bmc_sta's dot118021XPrivacy */
				}
			}
		}
	}

exit:

	kfree(pwep);

	return ret;
}

static int rtw_set_beacon(struct net_device *dev, struct ieee_param *param, int len)
{
	int ret = 0;
	struct adapter *padapter = rtw_netdev_priv(dev);
	struct mlme_priv *pmlmepriv = &padapter->mlmepriv;
	struct sta_priv *pstapriv = &padapter->stapriv;
	unsigned char *pbuf = param->u.bcn_ie.buf;

	DBG_88E("%s, len =%d\n", __func__, len);

	if (!check_fwstate(pmlmepriv, WIFI_AP_STATE))
		return -EINVAL;

	memcpy(&pstapriv->max_num_sta, param->u.bcn_ie.reserved, 2);

	if ((pstapriv->max_num_sta > NUM_STA) || (pstapriv->max_num_sta <= 0))
		pstapriv->max_num_sta = NUM_STA;

	if (rtw_check_beacon_data(padapter, pbuf, len - 12 - 2) == _SUCCESS) /* 12 = param header, 2:no packed */
		ret = 0;
	else
		ret = -EINVAL;

	return ret;
}

static int rtw_hostapd_sta_flush(struct net_device *dev)
{
	struct adapter *padapter = rtw_netdev_priv(dev);

	DBG_88E("%s\n", __func__);

	flush_all_cam_entry(padapter);	/* clear CAM */

	return rtw_sta_flush(padapter);
}

static int rtw_add_sta(struct net_device *dev, struct ieee_param *param)
{
	int ret = 0;
	struct sta_info *psta = NULL;
	struct adapter *padapter = rtw_netdev_priv(dev);
	struct mlme_priv *pmlmepriv = &padapter->mlmepriv;
	struct sta_priv *pstapriv = &padapter->stapriv;

	DBG_88E("%s(aid =%d) =%pM\n", __func__, param->u.add_sta.aid, (param->sta_addr));

	if (!check_fwstate(pmlmepriv, (_FW_LINKED | WIFI_AP_STATE)))
		return -EINVAL;

	if (is_broadcast_ether_addr(param->sta_addr))
		return -EINVAL;

	psta = rtw_get_stainfo(pstapriv, param->sta_addr);
	if (psta) {
		int flags = param->u.add_sta.flags;

		psta->aid = param->u.add_sta.aid;/* aid = 1~2007 */

		memcpy(psta->bssrateset, param->u.add_sta.tx_supp_rates, 16);

		/* check wmm cap. */
		if (WLAN_STA_WME & flags)
			psta->qos_option = 1;
		else
			psta->qos_option = 0;

		if (pmlmepriv->qospriv.qos_option == 0)
			psta->qos_option = 0;

		/* chec 802.11n ht cap. */
		if (WLAN_STA_HT & flags) {
			psta->htpriv.ht_option = true;
			psta->qos_option = 1;
			memcpy(&psta->htpriv.ht_cap, &param->u.add_sta.ht_cap,
			       sizeof(struct ieee80211_ht_cap));
		} else {
			psta->htpriv.ht_option = false;
		}

		if (!pmlmepriv->htpriv.ht_option)
			psta->htpriv.ht_option = false;

		update_sta_info_apmode(padapter, psta);
	} else {
		ret = -ENOMEM;
	}

	return ret;
}

static int rtw_del_sta(struct net_device *dev, struct ieee_param *param)
{
	struct sta_info *psta = NULL;
	struct adapter *padapter = rtw_netdev_priv(dev);
	struct mlme_priv *pmlmepriv = &padapter->mlmepriv;
	struct sta_priv *pstapriv = &padapter->stapriv;
	int updated = 0;

	DBG_88E("%s =%pM\n", __func__, (param->sta_addr));

	if (!check_fwstate(pmlmepriv, _FW_LINKED | WIFI_AP_STATE))
		return -EINVAL;

	if (is_broadcast_ether_addr(param->sta_addr))
		return -EINVAL;

	psta = rtw_get_stainfo(pstapriv, param->sta_addr);
	if (psta) {
		spin_lock_bh(&pstapriv->asoc_list_lock);
		if (!list_empty(&psta->asoc_list)) {
			list_del_init(&psta->asoc_list);
			pstapriv->asoc_list_cnt--;
			updated = ap_free_sta(padapter, psta, true, WLAN_REASON_DEAUTH_LEAVING);
		}
		spin_unlock_bh(&pstapriv->asoc_list_lock);
		associated_clients_update(padapter, updated);
		psta = NULL;
	} else {
		DBG_88E("%s(), sta has already been removed or never been added\n", __func__);
	}

	return 0;
}

static int rtw_ioctl_get_sta_data(struct net_device *dev, struct ieee_param *param, int len)
{
	int ret = 0;
	struct sta_info *psta = NULL;
	struct adapter *padapter = rtw_netdev_priv(dev);
	struct mlme_priv *pmlmepriv = &padapter->mlmepriv;
	struct sta_priv *pstapriv = &padapter->stapriv;
	struct ieee_param_ex *param_ex = (struct ieee_param_ex *)param;
	struct sta_data *psta_data = (struct sta_data *)param_ex->data;

	DBG_88E("rtw_ioctl_get_sta_info, sta_addr: %pM\n", (param_ex->sta_addr));

	if (!check_fwstate(pmlmepriv, _FW_LINKED | WIFI_AP_STATE))
		return -EINVAL;

	if (is_broadcast_ether_addr(param_ex->sta_addr))
		return -EINVAL;

	psta = rtw_get_stainfo(pstapriv, param_ex->sta_addr);
	if (psta) {
		psta_data->aid = (u16)psta->aid;
		psta_data->capability = psta->capability;
		psta_data->flags = psta->flags;

/*
		nonerp_set : BIT(0)
		no_short_slot_time_set : BIT(1)
		no_short_preamble_set : BIT(2)
		no_ht_gf_set : BIT(3)
		no_ht_set : BIT(4)
		ht_20mhz_set : BIT(5)
*/

		psta_data->sta_set = ((psta->nonerp_set) |
				      (psta->no_short_slot_time_set << 1) |
				      (psta->no_short_preamble_set << 2) |
				      (psta->no_ht_gf_set << 3) |
				      (psta->no_ht_set << 4) |
				      (psta->ht_20mhz_set << 5));
		psta_data->tx_supp_rates_len =  psta->bssratelen;
		memcpy(psta_data->tx_supp_rates, psta->bssrateset, psta->bssratelen);
		memcpy(&psta_data->ht_cap,
		       &psta->htpriv.ht_cap, sizeof(struct ieee80211_ht_cap));
		psta_data->rx_pkts = psta->sta_stats.rx_data_pkts;
		psta_data->rx_bytes = psta->sta_stats.rx_bytes;
		psta_data->rx_drops = psta->sta_stats.rx_drops;
		psta_data->tx_pkts = psta->sta_stats.tx_pkts;
		psta_data->tx_bytes = psta->sta_stats.tx_bytes;
		psta_data->tx_drops = psta->sta_stats.tx_drops;
	} else {
		ret = -1;
	}

	return ret;
}

static int rtw_get_sta_wpaie(struct net_device *dev, struct ieee_param *param)
{
	int ret = 0;
	struct sta_info *psta = NULL;
	struct adapter *padapter = rtw_netdev_priv(dev);
	struct mlme_priv *pmlmepriv = &padapter->mlmepriv;
	struct sta_priv *pstapriv = &padapter->stapriv;

	DBG_88E("%s, sta_addr: %pM\n", __func__, (param->sta_addr));

	if (!check_fwstate(pmlmepriv, _FW_LINKED | WIFI_AP_STATE))
		return -EINVAL;

	if (is_broadcast_ether_addr(param->sta_addr))
		return -EINVAL;

	psta = rtw_get_stainfo(pstapriv, param->sta_addr);
	if (psta) {
		if (psta->wpa_ie[0] == WLAN_EID_RSN ||
		    psta->wpa_ie[0] == WLAN_EID_VENDOR_SPECIFIC) {
			int wpa_ie_len;
			int copy_len;

			wpa_ie_len = psta->wpa_ie[1];
			copy_len = min_t(int, wpa_ie_len + 2, sizeof(psta->wpa_ie));
			param->u.wpa_ie.len = copy_len;
			memcpy(param->u.wpa_ie.reserved, psta->wpa_ie, copy_len);
		} else {
			DBG_88E("sta's wpa_ie is NONE\n");
		}
	} else {
		ret = -1;
	}

	return ret;
}

static int rtw_set_wps_beacon(struct net_device *dev, struct ieee_param *param, int len)
{
	unsigned char wps_oui[4] = {0x0, 0x50, 0xf2, 0x04};
	struct adapter *padapter = rtw_netdev_priv(dev);
	struct mlme_priv *pmlmepriv = &padapter->mlmepriv;
	struct mlme_ext_priv	*pmlmeext = &padapter->mlmeextpriv;
	int ie_len;

	DBG_88E("%s, len =%d\n", __func__, len);

	if (!check_fwstate(pmlmepriv, WIFI_AP_STATE))
		return -EINVAL;

	ie_len = len - 12 - 2; /* 12 = param header, 2:no packed */

	kfree(pmlmepriv->wps_beacon_ie);
	pmlmepriv->wps_beacon_ie = NULL;

	if (ie_len > 0) {
		pmlmepriv->wps_beacon_ie = rtw_malloc(ie_len);
		pmlmepriv->wps_beacon_ie_len = ie_len;
		if (!pmlmepriv->wps_beacon_ie) {
			DBG_88E("%s()-%d: rtw_malloc() ERROR!\n", __func__, __LINE__);
			return -EINVAL;
		}

		memcpy(pmlmepriv->wps_beacon_ie, param->u.bcn_ie.buf, ie_len);

		update_beacon(padapter, _VENDOR_SPECIFIC_IE_, wps_oui, true);

		pmlmeext->bstart_bss = true;
	}

	return 0;
}

static int rtw_set_wps_probe_resp(struct net_device *dev, struct ieee_param *param, int len)
{
	struct adapter *padapter = rtw_netdev_priv(dev);
	struct mlme_priv *pmlmepriv = &padapter->mlmepriv;
	int ie_len;

	DBG_88E("%s, len =%d\n", __func__, len);

	if (!check_fwstate(pmlmepriv, WIFI_AP_STATE))
		return -EINVAL;

	ie_len = len - 12 - 2; /* 12 = param header, 2:no packed */

	kfree(pmlmepriv->wps_probe_resp_ie);
	pmlmepriv->wps_probe_resp_ie = NULL;

	if (ie_len > 0) {
		pmlmepriv->wps_probe_resp_ie = rtw_malloc(ie_len);
		pmlmepriv->wps_probe_resp_ie_len = ie_len;
		if (!pmlmepriv->wps_probe_resp_ie) {
			DBG_88E("%s()-%d: rtw_malloc() ERROR!\n", __func__, __LINE__);
			return -EINVAL;
		}
		memcpy(pmlmepriv->wps_probe_resp_ie, param->u.bcn_ie.buf, ie_len);
	}

	return 0;
}

static int rtw_set_wps_assoc_resp(struct net_device *dev, struct ieee_param *param, int len)
{
	struct adapter *padapter = rtw_netdev_priv(dev);
	struct mlme_priv *pmlmepriv = &padapter->mlmepriv;
	int ie_len;

	DBG_88E("%s, len =%d\n", __func__, len);

	if (!check_fwstate(pmlmepriv, WIFI_AP_STATE))
		return -EINVAL;

	ie_len = len - 12 - 2; /* 12 = param header, 2:no packed */

	kfree(pmlmepriv->wps_assoc_resp_ie);
	pmlmepriv->wps_assoc_resp_ie = NULL;

	if (ie_len > 0) {
		pmlmepriv->wps_assoc_resp_ie = rtw_malloc(ie_len);
		pmlmepriv->wps_assoc_resp_ie_len = ie_len;
		if (!pmlmepriv->wps_assoc_resp_ie) {
			DBG_88E("%s()-%d: rtw_malloc() ERROR!\n", __func__, __LINE__);
			return -EINVAL;
		}

		memcpy(pmlmepriv->wps_assoc_resp_ie, param->u.bcn_ie.buf, ie_len);
	}

	return 0;
}

static int rtw_set_hidden_ssid(struct net_device *dev, struct ieee_param *param, int len)
{
	struct adapter *padapter = rtw_netdev_priv(dev);
	struct mlme_priv *pmlmepriv = &padapter->mlmepriv;
	struct mlme_ext_priv	*pmlmeext = &padapter->mlmeextpriv;
	struct mlme_ext_info *pmlmeinfo = &pmlmeext->mlmext_info;

	u8 value;

	if (!check_fwstate(pmlmepriv, WIFI_AP_STATE))
		return -EINVAL;

	if (param->u.wpa_param.name != 0) /* dummy test... */
		DBG_88E("%s name(%u) != 0\n", __func__, param->u.wpa_param.name);
	value = param->u.wpa_param.value;

	/* use the same definition of hostapd's ignore_broadcast_ssid */
	if (value != 1 && value != 2)
		value = 0;
	DBG_88E("%s value(%u)\n", __func__, value);
	pmlmeinfo->hidden_ssid_mode = value;
	return 0;
}

static int rtw_ioctl_acl_remove_sta(struct net_device *dev, struct ieee_param *param, int len)
{
	struct adapter *padapter = rtw_netdev_priv(dev);
	struct mlme_priv *pmlmepriv = &padapter->mlmepriv;

	if (!check_fwstate(pmlmepriv, WIFI_AP_STATE))
		return -EINVAL;

	if (is_broadcast_ether_addr(param->sta_addr))
		return -EINVAL;

	return rtw_acl_remove_sta(padapter, param->sta_addr);
}

static int rtw_ioctl_acl_add_sta(struct net_device *dev, struct ieee_param *param, int len)
{
	struct adapter *padapter = rtw_netdev_priv(dev);
	struct mlme_priv *pmlmepriv = &padapter->mlmepriv;

	if (!check_fwstate(pmlmepriv, WIFI_AP_STATE))
		return -EINVAL;

	if (is_broadcast_ether_addr(param->sta_addr))
		return -EINVAL;

	return rtw_acl_add_sta(padapter, param->sta_addr);
}

static int rtw_ioctl_set_macaddr_acl(struct net_device *dev, struct ieee_param *param, int len)
{
	struct adapter *padapter = rtw_netdev_priv(dev);
	struct mlme_priv *pmlmepriv = &padapter->mlmepriv;

	if (!check_fwstate(pmlmepriv, WIFI_AP_STATE))
		return -EINVAL;

	rtw_set_macaddr_acl(padapter, param->u.mlme.command);

	return 0;
}

static int rtw_hostapd_ioctl(struct net_device *dev, struct iw_point *p)
{
	struct ieee_param *param;
	int ret = 0;
	struct adapter *padapter = rtw_netdev_priv(dev);

	/*
	 * this function is expect to call in master mode, which allows no power saving
	 * so, we just check hw_init_completed
	 */

<<<<<<< HEAD
	if (!p->pointer || p->length != sizeof(struct ieee_param)) {
		ret = -EINVAL;
		goto out;
	}
=======
	if (!padapter->hw_init_completed)
		return -EPERM;
>>>>>>> d1988041

	if (!p->pointer || p->length != sizeof(struct ieee_param))
		return -EINVAL;

	param = memdup_user(p->pointer, p->length);
	if (IS_ERR(param))
		return PTR_ERR(param);

	switch (param->cmd) {
	case RTL871X_HOSTAPD_FLUSH:
		ret = rtw_hostapd_sta_flush(dev);
		break;
	case RTL871X_HOSTAPD_ADD_STA:
		ret = rtw_add_sta(dev, param);
		break;
	case RTL871X_HOSTAPD_REMOVE_STA:
		ret = rtw_del_sta(dev, param);
		break;
	case RTL871X_HOSTAPD_SET_BEACON:
		ret = rtw_set_beacon(dev, param, p->length);
		break;
	case RTL871X_SET_ENCRYPTION:
		ret = rtw_set_encryption(dev, param, p->length);
		break;
	case RTL871X_HOSTAPD_GET_WPAIE_STA:
		ret = rtw_get_sta_wpaie(dev, param);
		break;
	case RTL871X_HOSTAPD_SET_WPS_BEACON:
		ret = rtw_set_wps_beacon(dev, param, p->length);
		break;
	case RTL871X_HOSTAPD_SET_WPS_PROBE_RESP:
		ret = rtw_set_wps_probe_resp(dev, param, p->length);
		break;
	case RTL871X_HOSTAPD_SET_WPS_ASSOC_RESP:
		ret = rtw_set_wps_assoc_resp(dev, param, p->length);
		break;
	case RTL871X_HOSTAPD_SET_HIDDEN_SSID:
		ret = rtw_set_hidden_ssid(dev, param, p->length);
		break;
	case RTL871X_HOSTAPD_GET_INFO_STA:
		ret = rtw_ioctl_get_sta_data(dev, param, p->length);
		break;
	case RTL871X_HOSTAPD_SET_MACADDR_ACL:
		ret = rtw_ioctl_set_macaddr_acl(dev, param, p->length);
		break;
	case RTL871X_HOSTAPD_ACL_ADD_STA:
		ret = rtw_ioctl_acl_add_sta(dev, param, p->length);
		break;
	case RTL871X_HOSTAPD_ACL_REMOVE_STA:
		ret = rtw_ioctl_acl_remove_sta(dev, param, p->length);
		break;
	default:
		DBG_88E("Unknown hostapd request: %d\n", param->cmd);
		ret = -EOPNOTSUPP;
		break;
	}

	if (ret == 0 && copy_to_user(p->pointer, param, p->length))
		ret = -EFAULT;
	kfree(param);
	return ret;
}
#endif

#include <rtw_android.h>
static int rtw_wx_set_priv(struct net_device *dev,
			   struct iw_request_info *info,
			   union iwreq_data *awrq, char *extra)
{
	int ret = 0;
	int len = 0;
	char *ext;
	struct adapter *padapter = rtw_netdev_priv(dev);
	struct iw_point *dwrq = (struct iw_point *)awrq;

	if (dwrq->length == 0)
		return -EFAULT;

	len = dwrq->length;
	ext = vmalloc(len);
	if (!ext)
		return -ENOMEM;

	if (copy_from_user(ext, dwrq->pointer, len)) {
		vfree(ext);
		return -EFAULT;
	}

	/* added for wps2.0 @20110524 */
	if (dwrq->flags == 0x8766 && len > 8) {
		u32 cp_sz;
		struct mlme_priv *pmlmepriv = &padapter->mlmepriv;
		u8 *probereq_wpsie = ext;
		int probereq_wpsie_len = len;
		u8 wps_oui[4] = {0x0, 0x50, 0xf2, 0x04};

		if ((probereq_wpsie[0] == _VENDOR_SPECIFIC_IE_) &&
		    (!memcmp(&probereq_wpsie[2], wps_oui, 4))) {
			cp_sz = min(probereq_wpsie_len, MAX_WPS_IE_LEN);

			pmlmepriv->wps_probe_req_ie_len = 0;
			kfree(pmlmepriv->wps_probe_req_ie);
			pmlmepriv->wps_probe_req_ie = NULL;

			pmlmepriv->wps_probe_req_ie = rtw_malloc(cp_sz);
			if (!pmlmepriv->wps_probe_req_ie) {
				pr_info("%s()-%d: rtw_malloc() ERROR!\n", __func__, __LINE__);
				ret =  -EINVAL;
				goto FREE_EXT;
			}
			memcpy(pmlmepriv->wps_probe_req_ie, probereq_wpsie, cp_sz);
			pmlmepriv->wps_probe_req_ie_len = cp_sz;
		}
		goto FREE_EXT;
	}

	if (len >= WEXT_CSCAN_HEADER_SIZE &&
	    !memcmp(ext, WEXT_CSCAN_HEADER, WEXT_CSCAN_HEADER_SIZE)) {
		ret = rtw_wx_set_scan(dev, info, awrq, ext);
		goto FREE_EXT;
	}

FREE_EXT:

	vfree(ext);

	return ret;
}

static iw_handler rtw_handlers[] = {
	NULL,					/* SIOCSIWCOMMIT */
	rtw_wx_get_name,		/* SIOCGIWNAME */
	dummy,					/* SIOCSIWNWID */
	dummy,					/* SIOCGIWNWID */
	rtw_wx_set_freq,		/* SIOCSIWFREQ */
	rtw_wx_get_freq,		/* SIOCGIWFREQ */
	rtw_wx_set_mode,		/* SIOCSIWMODE */
	rtw_wx_get_mode,		/* SIOCGIWMODE */
	dummy,					/* SIOCSIWSENS */
	rtw_wx_get_sens,		/* SIOCGIWSENS */
	NULL,					/* SIOCSIWRANGE */
	rtw_wx_get_range,		/* SIOCGIWRANGE */
	rtw_wx_set_priv,		/* SIOCSIWPRIV */
	NULL,					/* SIOCGIWPRIV */
	NULL,					/* SIOCSIWSTATS */
	NULL,					/* SIOCGIWSTATS */
	dummy,					/* SIOCSIWSPY */
	dummy,					/* SIOCGIWSPY */
	NULL,					/* SIOCGIWTHRSPY */
	NULL,					/* SIOCWIWTHRSPY */
	rtw_wx_set_wap,		/* SIOCSIWAP */
	rtw_wx_get_wap,		/* SIOCGIWAP */
	rtw_wx_set_mlme,		/* request MLME operation; uses struct iw_mlme */
	dummy,					/* SIOCGIWAPLIST -- depricated */
	rtw_wx_set_scan,		/* SIOCSIWSCAN */
	rtw_wx_get_scan,		/* SIOCGIWSCAN */
	rtw_wx_set_essid,		/* SIOCSIWESSID */
	rtw_wx_get_essid,		/* SIOCGIWESSID */
	dummy,					/* SIOCSIWNICKN */
	rtw_wx_get_nick,		/* SIOCGIWNICKN */
	NULL,					/* -- hole -- */
	NULL,					/* -- hole -- */
	rtw_wx_set_rate,		/* SIOCSIWRATE */
	rtw_wx_get_rate,		/* SIOCGIWRATE */
	rtw_wx_set_rts,			/* SIOCSIWRTS */
	rtw_wx_get_rts,			/* SIOCGIWRTS */
	rtw_wx_set_frag,		/* SIOCSIWFRAG */
	rtw_wx_get_frag,		/* SIOCGIWFRAG */
	dummy,					/* SIOCSIWTXPOW */
	dummy,					/* SIOCGIWTXPOW */
	dummy,					/* SIOCSIWRETRY */
	rtw_wx_get_retry,		/* SIOCGIWRETRY */
	rtw_wx_set_enc,			/* SIOCSIWENCODE */
	rtw_wx_get_enc,			/* SIOCGIWENCODE */
	dummy,					/* SIOCSIWPOWER */
	rtw_wx_get_power,		/* SIOCGIWPOWER */
	NULL,					/*---hole---*/
	NULL,					/*---hole---*/
	rtw_wx_set_gen_ie,		/* SIOCSIWGENIE */
	NULL,					/* SIOCGWGENIE */
	rtw_wx_set_auth,		/* SIOCSIWAUTH */
	NULL,					/* SIOCGIWAUTH */
	rtw_wx_set_enc_ext,		/* SIOCSIWENCODEEXT */
	NULL,					/* SIOCGIWENCODEEXT */
	rtw_wx_set_pmkid,		/* SIOCSIWPMKSA */
	NULL,					/*---hole---*/
};

static struct iw_statistics *rtw_get_wireless_stats(struct net_device *dev)
{
	struct adapter *padapter = rtw_netdev_priv(dev);
	struct iw_statistics *piwstats = &padapter->iwstats;
	int tmp_level = 0;
	int tmp_qual = 0;
	int tmp_noise = 0;

	if (!check_fwstate(&padapter->mlmepriv, _FW_LINKED)) {
		piwstats->qual.qual = 0;
		piwstats->qual.level = 0;
		piwstats->qual.noise = 0;
	} else {
		tmp_level = padapter->recvpriv.signal_strength;
		tmp_qual = padapter->recvpriv.signal_qual;
		tmp_noise = padapter->recvpriv.noise;

		piwstats->qual.level = tmp_level;
		piwstats->qual.qual = tmp_qual;
		piwstats->qual.noise = tmp_noise;
	}
	piwstats->qual.updated = IW_QUAL_ALL_UPDATED;/* IW_QUAL_DBM; */
	return &padapter->iwstats;
}

struct iw_handler_def rtw_handlers_def = {
	.standard = rtw_handlers,
	.num_standard = ARRAY_SIZE(rtw_handlers),
	.get_wireless_stats = rtw_get_wireless_stats,
};

int rtw_ioctl(struct net_device *dev, struct ifreq *rq, int cmd)
{
	struct iwreq *wrq = (struct iwreq *)rq;
	int ret = 0;

	switch (cmd) {
	case RTL_IOCTL_WPA_SUPPLICANT:
		ret = wpa_supplicant_ioctl(dev, &wrq->u.data);
		break;
#ifdef CONFIG_88EU_AP_MODE
	case RTL_IOCTL_HOSTAPD:
		ret = rtw_hostapd_ioctl(dev, &wrq->u.data);
		break;
#endif /*  CONFIG_88EU_AP_MODE */
	case (SIOCDEVPRIVATE + 1):
		ret = rtw_android_priv_cmd(dev, rq, cmd);
		break;
	default:
		ret = -EOPNOTSUPP;
		break;
	}
	return ret;
}<|MERGE_RESOLUTION|>--- conflicted
+++ resolved
@@ -2007,21 +2007,8 @@
 	struct ieee_param *param;
 	uint ret = 0;
 
-<<<<<<< HEAD
-	if (!p->pointer || p->length != sizeof(struct ieee_param)) {
-		ret = -EINVAL;
-		goto out;
-	}
-
-	param = (struct ieee_param *)rtw_malloc(p->length);
-	if (!param) {
-		ret = -ENOMEM;
-		goto out;
-	}
-=======
 	if (!p->pointer || p->length != sizeof(struct ieee_param))
 		return -EINVAL;
->>>>>>> d1988041
 
 	param = memdup_user(p->pointer, p->length);
 	if (IS_ERR(param))
@@ -2789,15 +2776,8 @@
 	 * so, we just check hw_init_completed
 	 */
 
-<<<<<<< HEAD
-	if (!p->pointer || p->length != sizeof(struct ieee_param)) {
-		ret = -EINVAL;
-		goto out;
-	}
-=======
 	if (!padapter->hw_init_completed)
 		return -EPERM;
->>>>>>> d1988041
 
 	if (!p->pointer || p->length != sizeof(struct ieee_param))
 		return -EINVAL;
