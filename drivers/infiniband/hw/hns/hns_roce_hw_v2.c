--- conflicted
+++ resolved
@@ -4406,26 +4406,13 @@
 	ib_mtu = get_mtu(ibqp, attr);
 	hr_qp->path_mtu = ib_mtu;
 
-<<<<<<< HEAD
-	ib_mtu = get_mtu(ibqp, attr);
-	hr_qp->path_mtu = ib_mtu;
-
-=======
->>>>>>> d92805b6
 	mtu = ib_mtu_enum_to_int(ib_mtu);
 	if (WARN_ON(mtu < 0))
 		return -EINVAL;
 
 	if (attr_mask & IB_QP_PATH_MTU) {
-<<<<<<< HEAD
-		roce_set_field(context->byte_24_mtu_tc, V2_QPC_BYTE_24_MTU_M,
-			       V2_QPC_BYTE_24_MTU_S, ib_mtu);
-		roce_set_field(qpc_mask->byte_24_mtu_tc, V2_QPC_BYTE_24_MTU_M,
-			       V2_QPC_BYTE_24_MTU_S, 0);
-=======
 		hr_reg_write(context, QPC_MTU, ib_mtu);
 		hr_reg_clear(qpc_mask, QPC_MTU);
->>>>>>> d92805b6
 	}
 
 #define MAX_LP_MSG_LEN 65536
@@ -4643,11 +4630,7 @@
 		     cong_field.alg_sub_sel);
 	hr_reg_clear(&qpc_mask->ext, QPCEX_CONG_ALG_SUB_SEL);
 	hr_reg_write(&context->ext, QPCEX_DIP_CTX_IDX_VLD, cong_field.dip_vld);
-<<<<<<< HEAD
-	hr_reg_write(&qpc_mask->ext, QPCEX_DIP_CTX_IDX_VLD, 0);
-=======
 	hr_reg_clear(&qpc_mask->ext, QPCEX_DIP_CTX_IDX_VLD);
->>>>>>> d92805b6
 	hr_reg_write(&context->ext, QPCEX_SQ_RQ_NOT_FORBID_EN,
 		     cong_field.wnd_mode_sel);
 	hr_reg_clear(&qpc_mask->ext, QPCEX_SQ_RQ_NOT_FORBID_EN);
