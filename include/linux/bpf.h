--- conflicted
+++ resolved
@@ -566,13 +566,8 @@
 /* these two functions are called from generated trampoline */
 u64 notrace __bpf_prog_enter(struct bpf_prog *prog);
 void notrace __bpf_prog_exit(struct bpf_prog *prog, u64 start);
-<<<<<<< HEAD
-void notrace __bpf_prog_enter_sleepable(void);
-void notrace __bpf_prog_exit_sleepable(void);
-=======
 u64 notrace __bpf_prog_enter_sleepable(struct bpf_prog *prog);
 void notrace __bpf_prog_exit_sleepable(struct bpf_prog *prog, u64 start);
->>>>>>> 4bcf3b75
 void notrace __bpf_tramp_enter(struct bpf_tramp_image *tr);
 void notrace __bpf_tramp_exit(struct bpf_tramp_image *tr);
 
@@ -1088,9 +1083,6 @@
 			struct bpf_prog *include_prog,
 			struct bpf_prog_array **new_array);
 
-<<<<<<< HEAD
-#define __BPF_PROG_RUN_ARRAY(array, ctx, func, check_non_null, set_cg_storage) \
-=======
 /* BPF program asks to bypass CAP_NET_BIND_SERVICE in bind. */
 #define BPF_RET_BIND_NO_CAP_NET_BIND_SERVICE			(1 << 0)
 /* BPF program asks to set CN on the packet. */
@@ -1120,7 +1112,6 @@
 	 })
 
 #define __BPF_PROG_RUN_ARRAY(array, ctx, func, check_non_null, set_cg_storage)	\
->>>>>>> 4bcf3b75
 	({						\
 		struct bpf_prog_array_item *_item;	\
 		struct bpf_prog *_prog;			\
