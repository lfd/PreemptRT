// SPDX-License-Identifier: GPL-2.0 OR Linux-OpenIB
/* Copyright (c) 2020 Mellanox Technologies Inc. All rights reserved. */

#include "mlx5_core.h"
#include "eswitch.h"
#include "helper.h"
#include "lgcy.h"

static void esw_acl_egress_lgcy_rules_destroy(struct mlx5_vport *vport)
{
	esw_acl_egress_vlan_destroy(vport);
	if (!IS_ERR_OR_NULL(vport->egress.legacy.drop_rule)) {
		mlx5_del_flow_rules(vport->egress.legacy.drop_rule);
		vport->egress.legacy.drop_rule = NULL;
	}
}

static int esw_acl_egress_lgcy_groups_create(struct mlx5_eswitch *esw,
					     struct mlx5_vport *vport)
{
	int inlen = MLX5_ST_SZ_BYTES(create_flow_group_in);
	struct mlx5_core_dev *dev = esw->dev;
	struct mlx5_flow_group *drop_grp;
	u32 *flow_group_in;
	int err = 0;

	err = esw_acl_egress_vlan_grp_create(esw, vport);
	if (err)
		return err;

	flow_group_in = kvzalloc(inlen, GFP_KERNEL);
	if (!flow_group_in) {
		err = -ENOMEM;
		goto alloc_err;
	}

	MLX5_SET(create_flow_group_in, flow_group_in, start_flow_index, 1);
	MLX5_SET(create_flow_group_in, flow_group_in, end_flow_index, 1);
	drop_grp = mlx5_create_flow_group(vport->egress.acl, flow_group_in);
	if (IS_ERR(drop_grp)) {
		err = PTR_ERR(drop_grp);
		esw_warn(dev, "Failed to create E-Switch vport[%d] egress drop flow group, err(%d)\n",
			 vport->vport, err);
		goto drop_grp_err;
	}

	vport->egress.legacy.drop_grp = drop_grp;
	kvfree(flow_group_in);
	return 0;

drop_grp_err:
	kvfree(flow_group_in);
alloc_err:
	esw_acl_egress_vlan_grp_destroy(vport);
	return err;
}

static void esw_acl_egress_lgcy_groups_destroy(struct mlx5_vport *vport)
{
	if (!IS_ERR_OR_NULL(vport->egress.legacy.drop_grp)) {
		mlx5_destroy_flow_group(vport->egress.legacy.drop_grp);
		vport->egress.legacy.drop_grp = NULL;
	}
	esw_acl_egress_vlan_grp_destroy(vport);
}

int esw_acl_egress_lgcy_setup(struct mlx5_eswitch *esw,
			      struct mlx5_vport *vport)
{
	struct mlx5_flow_destination drop_ctr_dst = {};
	struct mlx5_flow_destination *dst = NULL;
	struct mlx5_fc *drop_counter = NULL;
	struct mlx5_flow_act flow_act = {};
	/* The egress acl table contains 2 rules:
	 * 1)Allow traffic with vlan_tag=vst_vlan_id
	 * 2)Drop all other traffic.
	 */
	int table_size = 2;
	int dest_num = 0;
	int err = 0;

	if (MLX5_CAP_ESW_EGRESS_ACL(esw->dev, flow_counter)) {
		drop_counter = mlx5_fc_create(esw->dev, false);
		if (IS_ERR(drop_counter))
			esw_warn(esw->dev,
				 "vport[%d] configure egress drop rule counter err(%ld)\n",
				 vport->vport, PTR_ERR(drop_counter));
		vport->egress.legacy.drop_counter = drop_counter;
	}

	esw_acl_egress_lgcy_rules_destroy(vport);

	if (!vport->info.vlan && !vport->info.qos) {
		esw_acl_egress_lgcy_cleanup(esw, vport);
		return 0;
	}

<<<<<<< HEAD
	if (!IS_ERR_OR_NULL(vport->egress.acl))
		return 0;

	vport->egress.acl = esw_acl_table_create(esw, vport->vport,
						 MLX5_FLOW_NAMESPACE_ESW_EGRESS,
						 table_size);
	if (IS_ERR(vport->egress.acl)) {
		err = PTR_ERR(vport->egress.acl);
		vport->egress.acl = NULL;
		goto out;
=======
	if (!vport->egress.acl) {
		vport->egress.acl = esw_acl_table_create(esw, vport->vport,
							 MLX5_FLOW_NAMESPACE_ESW_EGRESS,
							 table_size);
		if (IS_ERR(vport->egress.acl)) {
			err = PTR_ERR(vport->egress.acl);
			vport->egress.acl = NULL;
			goto out;
		}

		err = esw_acl_egress_lgcy_groups_create(esw, vport);
		if (err)
			goto out;
>>>>>>> 7505c06d
	}

	esw_debug(esw->dev,
		  "vport[%d] configure egress rules, vlan(%d) qos(%d)\n",
		  vport->vport, vport->info.vlan, vport->info.qos);

	/* Allowed vlan rule */
	err = esw_egress_acl_vlan_create(esw, vport, NULL, vport->info.vlan,
					 MLX5_FLOW_CONTEXT_ACTION_ALLOW);
	if (err)
		goto out;

	flow_act.action = MLX5_FLOW_CONTEXT_ACTION_DROP;

	/* Attach egress drop flow counter */
	if (!IS_ERR_OR_NULL(drop_counter)) {
		flow_act.action |= MLX5_FLOW_CONTEXT_ACTION_COUNT;
		drop_ctr_dst.type = MLX5_FLOW_DESTINATION_TYPE_COUNTER;
		drop_ctr_dst.counter_id = mlx5_fc_id(drop_counter);
		dst = &drop_ctr_dst;
		dest_num++;
	}
	vport->egress.legacy.drop_rule =
		mlx5_add_flow_rules(vport->egress.acl, NULL,
				    &flow_act, dst, dest_num);
	if (IS_ERR(vport->egress.legacy.drop_rule)) {
		err = PTR_ERR(vport->egress.legacy.drop_rule);
		esw_warn(esw->dev,
			 "vport[%d] configure egress drop rule failed, err(%d)\n",
			 vport->vport, err);
		vport->egress.legacy.drop_rule = NULL;
		goto out;
	}

	return err;

out:
	esw_acl_egress_lgcy_cleanup(esw, vport);
	return err;
}

void esw_acl_egress_lgcy_cleanup(struct mlx5_eswitch *esw,
				 struct mlx5_vport *vport)
{
	if (IS_ERR_OR_NULL(vport->egress.acl))
		goto clean_drop_counter;

	esw_debug(esw->dev, "Destroy vport[%d] E-Switch egress ACL\n", vport->vport);

	esw_acl_egress_lgcy_rules_destroy(vport);
	esw_acl_egress_lgcy_groups_destroy(vport);
	esw_acl_egress_table_destroy(vport);

clean_drop_counter:
	if (!IS_ERR_OR_NULL(vport->egress.legacy.drop_counter)) {
		mlx5_fc_destroy(esw->dev, vport->egress.legacy.drop_counter);
		vport->egress.legacy.drop_counter = NULL;
	}
}<|MERGE_RESOLUTION|>--- conflicted
+++ resolved
@@ -95,18 +95,6 @@
 		return 0;
 	}
 
-<<<<<<< HEAD
-	if (!IS_ERR_OR_NULL(vport->egress.acl))
-		return 0;
-
-	vport->egress.acl = esw_acl_table_create(esw, vport->vport,
-						 MLX5_FLOW_NAMESPACE_ESW_EGRESS,
-						 table_size);
-	if (IS_ERR(vport->egress.acl)) {
-		err = PTR_ERR(vport->egress.acl);
-		vport->egress.acl = NULL;
-		goto out;
-=======
 	if (!vport->egress.acl) {
 		vport->egress.acl = esw_acl_table_create(esw, vport->vport,
 							 MLX5_FLOW_NAMESPACE_ESW_EGRESS,
@@ -120,7 +108,6 @@
 		err = esw_acl_egress_lgcy_groups_create(esw, vport);
 		if (err)
 			goto out;
->>>>>>> 7505c06d
 	}
 
 	esw_debug(esw->dev,
