// SPDX-License-Identifier: GPL-2.0-only
/**
 * Host side test driver to test endpoint functionality
 *
 * Copyright (C) 2017 Texas Instruments
 * Author: Kishon Vijay Abraham I <kishon@ti.com>
 */

#include <linux/crc32.h>
#include <linux/delay.h>
#include <linux/fs.h>
#include <linux/io.h>
#include <linux/interrupt.h>
#include <linux/irq.h>
#include <linux/miscdevice.h>
#include <linux/module.h>
#include <linux/mutex.h>
#include <linux/random.h>
#include <linux/slab.h>
#include <linux/uaccess.h>
#include <linux/pci.h>
#include <linux/pci_ids.h>

#include <linux/pci_regs.h>

#include <uapi/linux/pcitest.h>

#define DRV_MODULE_NAME				"pci-endpoint-test"

#define IRQ_TYPE_UNDEFINED			-1
#define IRQ_TYPE_LEGACY				0
#define IRQ_TYPE_MSI				1
#define IRQ_TYPE_MSIX				2

#define PCI_ENDPOINT_TEST_MAGIC			0x0

#define PCI_ENDPOINT_TEST_COMMAND		0x4
#define COMMAND_RAISE_LEGACY_IRQ		BIT(0)
#define COMMAND_RAISE_MSI_IRQ			BIT(1)
#define COMMAND_RAISE_MSIX_IRQ			BIT(2)
#define COMMAND_READ				BIT(3)
#define COMMAND_WRITE				BIT(4)
#define COMMAND_COPY				BIT(5)

#define PCI_ENDPOINT_TEST_STATUS		0x8
#define STATUS_READ_SUCCESS			BIT(0)
#define STATUS_READ_FAIL			BIT(1)
#define STATUS_WRITE_SUCCESS			BIT(2)
#define STATUS_WRITE_FAIL			BIT(3)
#define STATUS_COPY_SUCCESS			BIT(4)
#define STATUS_COPY_FAIL			BIT(5)
#define STATUS_IRQ_RAISED			BIT(6)
#define STATUS_SRC_ADDR_INVALID			BIT(7)
#define STATUS_DST_ADDR_INVALID			BIT(8)

#define PCI_ENDPOINT_TEST_LOWER_SRC_ADDR	0x0c
#define PCI_ENDPOINT_TEST_UPPER_SRC_ADDR	0x10

#define PCI_ENDPOINT_TEST_LOWER_DST_ADDR	0x14
#define PCI_ENDPOINT_TEST_UPPER_DST_ADDR	0x18

#define PCI_ENDPOINT_TEST_SIZE			0x1c
#define PCI_ENDPOINT_TEST_CHECKSUM		0x20

#define PCI_ENDPOINT_TEST_IRQ_TYPE		0x24
#define PCI_ENDPOINT_TEST_IRQ_NUMBER		0x28

#define PCI_ENDPOINT_TEST_FLAGS			0x2c
#define FLAG_USE_DMA				BIT(0)

#define PCI_DEVICE_ID_TI_AM654			0xb00c

#define is_am654_pci_dev(pdev)		\
		((pdev)->device == PCI_DEVICE_ID_TI_AM654)

static DEFINE_IDA(pci_endpoint_test_ida);

#define to_endpoint_test(priv) container_of((priv), struct pci_endpoint_test, \
					    miscdev)

static bool no_msi;
module_param(no_msi, bool, 0444);
MODULE_PARM_DESC(no_msi, "Disable MSI interrupt in pci_endpoint_test");

static int irq_type = IRQ_TYPE_MSI;
module_param(irq_type, int, 0444);
MODULE_PARM_DESC(irq_type, "IRQ mode selection in pci_endpoint_test (0 - Legacy, 1 - MSI, 2 - MSI-X)");

enum pci_barno {
	BAR_0,
	BAR_1,
	BAR_2,
	BAR_3,
	BAR_4,
	BAR_5,
};

struct pci_endpoint_test {
	struct pci_dev	*pdev;
	void __iomem	*base;
	void __iomem	*bar[PCI_STD_NUM_BARS];
	struct completion irq_raised;
	int		last_irq;
	int		num_irqs;
	int		irq_type;
	/* mutex to protect the ioctls */
	struct mutex	mutex;
	struct miscdevice miscdev;
	enum pci_barno test_reg_bar;
	size_t alignment;
	const char *name;
};

struct pci_endpoint_test_data {
	enum pci_barno test_reg_bar;
	size_t alignment;
	int irq_type;
};

static inline u32 pci_endpoint_test_readl(struct pci_endpoint_test *test,
					  u32 offset)
{
	return readl(test->base + offset);
}

static inline void pci_endpoint_test_writel(struct pci_endpoint_test *test,
					    u32 offset, u32 value)
{
	writel(value, test->base + offset);
}

static inline u32 pci_endpoint_test_bar_readl(struct pci_endpoint_test *test,
					      int bar, int offset)
{
	return readl(test->bar[bar] + offset);
}

static inline void pci_endpoint_test_bar_writel(struct pci_endpoint_test *test,
						int bar, u32 offset, u32 value)
{
	writel(value, test->bar[bar] + offset);
}

static irqreturn_t pci_endpoint_test_irqhandler(int irq, void *dev_id)
{
	struct pci_endpoint_test *test = dev_id;
	u32 reg;

	reg = pci_endpoint_test_readl(test, PCI_ENDPOINT_TEST_STATUS);
	if (reg & STATUS_IRQ_RAISED) {
		test->last_irq = irq;
		complete(&test->irq_raised);
		reg &= ~STATUS_IRQ_RAISED;
	}
	pci_endpoint_test_writel(test, PCI_ENDPOINT_TEST_STATUS,
				 reg);

	return IRQ_HANDLED;
}

static void pci_endpoint_test_free_irq_vectors(struct pci_endpoint_test *test)
{
	struct pci_dev *pdev = test->pdev;

	pci_free_irq_vectors(pdev);
	test->irq_type = IRQ_TYPE_UNDEFINED;
}

static bool pci_endpoint_test_alloc_irq_vectors(struct pci_endpoint_test *test,
						int type)
{
	int irq = -1;
	struct pci_dev *pdev = test->pdev;
	struct device *dev = &pdev->dev;
	bool res = true;

	switch (type) {
	case IRQ_TYPE_LEGACY:
		irq = pci_alloc_irq_vectors(pdev, 1, 1, PCI_IRQ_LEGACY);
		if (irq < 0)
			dev_err(dev, "Failed to get Legacy interrupt\n");
		break;
	case IRQ_TYPE_MSI:
		irq = pci_alloc_irq_vectors(pdev, 1, 32, PCI_IRQ_MSI);
		if (irq < 0)
			dev_err(dev, "Failed to get MSI interrupts\n");
		break;
	case IRQ_TYPE_MSIX:
		irq = pci_alloc_irq_vectors(pdev, 1, 2048, PCI_IRQ_MSIX);
		if (irq < 0)
			dev_err(dev, "Failed to get MSI-X interrupts\n");
		break;
	default:
		dev_err(dev, "Invalid IRQ type selected\n");
	}

	if (irq < 0) {
		irq = 0;
		res = false;
	}

	test->irq_type = type;
	test->num_irqs = irq;

	return res;
}

static void pci_endpoint_test_release_irq(struct pci_endpoint_test *test)
{
	int i;
	struct pci_dev *pdev = test->pdev;
	struct device *dev = &pdev->dev;

	for (i = 0; i < test->num_irqs; i++)
		devm_free_irq(dev, pci_irq_vector(pdev, i), test);

	test->num_irqs = 0;
}

static bool pci_endpoint_test_request_irq(struct pci_endpoint_test *test)
{
	int i;
	int err;
	struct pci_dev *pdev = test->pdev;
	struct device *dev = &pdev->dev;

	for (i = 0; i < test->num_irqs; i++) {
		err = devm_request_irq(dev, pci_irq_vector(pdev, i),
				       pci_endpoint_test_irqhandler,
				       IRQF_SHARED, test->name, test);
		if (err)
			goto fail;
	}

	return true;

fail:
	switch (irq_type) {
	case IRQ_TYPE_LEGACY:
		dev_err(dev, "Failed to request IRQ %d for Legacy\n",
			pci_irq_vector(pdev, i));
		break;
	case IRQ_TYPE_MSI:
		dev_err(dev, "Failed to request IRQ %d for MSI %d\n",
			pci_irq_vector(pdev, i),
			i + 1);
		break;
	case IRQ_TYPE_MSIX:
		dev_err(dev, "Failed to request IRQ %d for MSI-X %d\n",
			pci_irq_vector(pdev, i),
			i + 1);
		break;
	}

	return false;
}

static bool pci_endpoint_test_bar(struct pci_endpoint_test *test,
				  enum pci_barno barno)
{
	int j;
	u32 val;
	int size;
	struct pci_dev *pdev = test->pdev;

	if (!test->bar[barno])
		return false;

	size = pci_resource_len(pdev, barno);

	if (barno == test->test_reg_bar)
		size = 0x4;

	for (j = 0; j < size; j += 4)
		pci_endpoint_test_bar_writel(test, barno, j, 0xA0A0A0A0);

	for (j = 0; j < size; j += 4) {
		val = pci_endpoint_test_bar_readl(test, barno, j);
		if (val != 0xA0A0A0A0)
			return false;
	}

	return true;
}

static bool pci_endpoint_test_legacy_irq(struct pci_endpoint_test *test)
{
	u32 val;

	pci_endpoint_test_writel(test, PCI_ENDPOINT_TEST_IRQ_TYPE,
				 IRQ_TYPE_LEGACY);
	pci_endpoint_test_writel(test, PCI_ENDPOINT_TEST_IRQ_NUMBER, 0);
	pci_endpoint_test_writel(test, PCI_ENDPOINT_TEST_COMMAND,
				 COMMAND_RAISE_LEGACY_IRQ);
	val = wait_for_completion_timeout(&test->irq_raised,
					  msecs_to_jiffies(1000));
	if (!val)
		return false;

	return true;
}

static bool pci_endpoint_test_msi_irq(struct pci_endpoint_test *test,
				       u16 msi_num, bool msix)
{
	u32 val;
	struct pci_dev *pdev = test->pdev;

	pci_endpoint_test_writel(test, PCI_ENDPOINT_TEST_IRQ_TYPE,
				 msix == false ? IRQ_TYPE_MSI :
				 IRQ_TYPE_MSIX);
	pci_endpoint_test_writel(test, PCI_ENDPOINT_TEST_IRQ_NUMBER, msi_num);
	pci_endpoint_test_writel(test, PCI_ENDPOINT_TEST_COMMAND,
				 msix == false ? COMMAND_RAISE_MSI_IRQ :
				 COMMAND_RAISE_MSIX_IRQ);
	val = wait_for_completion_timeout(&test->irq_raised,
					  msecs_to_jiffies(1000));
	if (!val)
		return false;

	if (pci_irq_vector(pdev, msi_num - 1) == test->last_irq)
		return true;

	return false;
}

static bool pci_endpoint_test_copy(struct pci_endpoint_test *test,
				   unsigned long arg)
{
	struct pci_endpoint_test_xfer_param param;
	bool ret = false;
	void *src_addr;
	void *dst_addr;
	u32 flags = 0;
	bool use_dma;
	size_t size;
	dma_addr_t src_phys_addr;
	dma_addr_t dst_phys_addr;
	struct pci_dev *pdev = test->pdev;
	struct device *dev = &pdev->dev;
	void *orig_src_addr;
	dma_addr_t orig_src_phys_addr;
	void *orig_dst_addr;
	dma_addr_t orig_dst_phys_addr;
	size_t offset;
	size_t alignment = test->alignment;
	int irq_type = test->irq_type;
	u32 src_crc32;
	u32 dst_crc32;
	int err;

	err = copy_from_user(&param, (void __user *)arg, sizeof(param));
	if (err) {
		dev_err(dev, "Failed to get transfer param\n");
		return false;
	}

	size = param.size;
	if (size > SIZE_MAX - alignment)
		goto err;

	use_dma = !!(param.flags & PCITEST_FLAGS_USE_DMA);
	if (use_dma)
		flags |= FLAG_USE_DMA;

	if (irq_type < IRQ_TYPE_LEGACY || irq_type > IRQ_TYPE_MSIX) {
		dev_err(dev, "Invalid IRQ type option\n");
		goto err;
	}

	orig_src_addr = kzalloc(size + alignment, GFP_KERNEL);
	if (!orig_src_addr) {
		dev_err(dev, "Failed to allocate source buffer\n");
		ret = false;
		goto err;
	}

	get_random_bytes(orig_src_addr, size + alignment);
	orig_src_phys_addr = dma_map_single(dev, orig_src_addr,
					    size + alignment, DMA_TO_DEVICE);
	if (dma_mapping_error(dev, orig_src_phys_addr)) {
		dev_err(dev, "failed to map source buffer address\n");
		ret = false;
		goto err_src_phys_addr;
	}

	if (alignment && !IS_ALIGNED(orig_src_phys_addr, alignment)) {
		src_phys_addr = PTR_ALIGN(orig_src_phys_addr, alignment);
		offset = src_phys_addr - orig_src_phys_addr;
		src_addr = orig_src_addr + offset;
	} else {
		src_phys_addr = orig_src_phys_addr;
		src_addr = orig_src_addr;
	}

	pci_endpoint_test_writel(test, PCI_ENDPOINT_TEST_LOWER_SRC_ADDR,
				 lower_32_bits(src_phys_addr));

	pci_endpoint_test_writel(test, PCI_ENDPOINT_TEST_UPPER_SRC_ADDR,
				 upper_32_bits(src_phys_addr));

	src_crc32 = crc32_le(~0, src_addr, size);

	orig_dst_addr = kzalloc(size + alignment, GFP_KERNEL);
	if (!orig_dst_addr) {
		dev_err(dev, "Failed to allocate destination address\n");
		ret = false;
		goto err_dst_addr;
	}

	orig_dst_phys_addr = dma_map_single(dev, orig_dst_addr,
					    size + alignment, DMA_FROM_DEVICE);
	if (dma_mapping_error(dev, orig_dst_phys_addr)) {
		dev_err(dev, "failed to map destination buffer address\n");
		ret = false;
		goto err_dst_phys_addr;
	}

	if (alignment && !IS_ALIGNED(orig_dst_phys_addr, alignment)) {
		dst_phys_addr = PTR_ALIGN(orig_dst_phys_addr, alignment);
		offset = dst_phys_addr - orig_dst_phys_addr;
		dst_addr = orig_dst_addr + offset;
	} else {
		dst_phys_addr = orig_dst_phys_addr;
		dst_addr = orig_dst_addr;
	}

	pci_endpoint_test_writel(test, PCI_ENDPOINT_TEST_LOWER_DST_ADDR,
				 lower_32_bits(dst_phys_addr));
	pci_endpoint_test_writel(test, PCI_ENDPOINT_TEST_UPPER_DST_ADDR,
				 upper_32_bits(dst_phys_addr));

	pci_endpoint_test_writel(test, PCI_ENDPOINT_TEST_SIZE,
				 size);

	pci_endpoint_test_writel(test, PCI_ENDPOINT_TEST_FLAGS, flags);
	pci_endpoint_test_writel(test, PCI_ENDPOINT_TEST_IRQ_TYPE, irq_type);
	pci_endpoint_test_writel(test, PCI_ENDPOINT_TEST_IRQ_NUMBER, 1);
	pci_endpoint_test_writel(test, PCI_ENDPOINT_TEST_COMMAND,
				 COMMAND_COPY);

	wait_for_completion(&test->irq_raised);

	dma_unmap_single(dev, orig_dst_phys_addr, size + alignment,
			 DMA_FROM_DEVICE);

	dst_crc32 = crc32_le(~0, dst_addr, size);
	if (dst_crc32 == src_crc32)
		ret = true;

err_dst_phys_addr:
	kfree(orig_dst_addr);

err_dst_addr:
	dma_unmap_single(dev, orig_src_phys_addr, size + alignment,
			 DMA_TO_DEVICE);

err_src_phys_addr:
	kfree(orig_src_addr);

err:
	return ret;
}

static bool pci_endpoint_test_write(struct pci_endpoint_test *test,
				    unsigned long arg)
{
	struct pci_endpoint_test_xfer_param param;
	bool ret = false;
	u32 flags = 0;
	bool use_dma;
	u32 reg;
	void *addr;
	dma_addr_t phys_addr;
	struct pci_dev *pdev = test->pdev;
	struct device *dev = &pdev->dev;
	void *orig_addr;
	dma_addr_t orig_phys_addr;
	size_t offset;
	size_t alignment = test->alignment;
	int irq_type = test->irq_type;
<<<<<<< HEAD
=======
	size_t size;
>>>>>>> c58091a3
	u32 crc32;
	int err;

	err = copy_from_user(&param, (void __user *)arg, sizeof(param));
	if (err != 0) {
		dev_err(dev, "Failed to get transfer param\n");
		return false;
	}

	size = param.size;
	if (size > SIZE_MAX - alignment)
		goto err;

	use_dma = !!(param.flags & PCITEST_FLAGS_USE_DMA);
	if (use_dma)
		flags |= FLAG_USE_DMA;

	if (irq_type < IRQ_TYPE_LEGACY || irq_type > IRQ_TYPE_MSIX) {
		dev_err(dev, "Invalid IRQ type option\n");
		goto err;
	}

	orig_addr = kzalloc(size + alignment, GFP_KERNEL);
	if (!orig_addr) {
		dev_err(dev, "Failed to allocate address\n");
		ret = false;
		goto err;
	}

	get_random_bytes(orig_addr, size + alignment);

	orig_phys_addr = dma_map_single(dev, orig_addr, size + alignment,
					DMA_TO_DEVICE);
	if (dma_mapping_error(dev, orig_phys_addr)) {
		dev_err(dev, "failed to map source buffer address\n");
		ret = false;
		goto err_phys_addr;
	}

	if (alignment && !IS_ALIGNED(orig_phys_addr, alignment)) {
		phys_addr =  PTR_ALIGN(orig_phys_addr, alignment);
		offset = phys_addr - orig_phys_addr;
		addr = orig_addr + offset;
	} else {
		phys_addr = orig_phys_addr;
		addr = orig_addr;
	}

	crc32 = crc32_le(~0, addr, size);
	pci_endpoint_test_writel(test, PCI_ENDPOINT_TEST_CHECKSUM,
				 crc32);

	pci_endpoint_test_writel(test, PCI_ENDPOINT_TEST_LOWER_SRC_ADDR,
				 lower_32_bits(phys_addr));
	pci_endpoint_test_writel(test, PCI_ENDPOINT_TEST_UPPER_SRC_ADDR,
				 upper_32_bits(phys_addr));

	pci_endpoint_test_writel(test, PCI_ENDPOINT_TEST_SIZE, size);

	pci_endpoint_test_writel(test, PCI_ENDPOINT_TEST_FLAGS, flags);
	pci_endpoint_test_writel(test, PCI_ENDPOINT_TEST_IRQ_TYPE, irq_type);
	pci_endpoint_test_writel(test, PCI_ENDPOINT_TEST_IRQ_NUMBER, 1);
	pci_endpoint_test_writel(test, PCI_ENDPOINT_TEST_COMMAND,
				 COMMAND_READ);

	wait_for_completion(&test->irq_raised);

	reg = pci_endpoint_test_readl(test, PCI_ENDPOINT_TEST_STATUS);
	if (reg & STATUS_READ_SUCCESS)
		ret = true;

	dma_unmap_single(dev, orig_phys_addr, size + alignment,
			 DMA_TO_DEVICE);

err_phys_addr:
	kfree(orig_addr);

err:
	return ret;
}

static bool pci_endpoint_test_read(struct pci_endpoint_test *test,
				   unsigned long arg)
{
	struct pci_endpoint_test_xfer_param param;
	bool ret = false;
	u32 flags = 0;
	bool use_dma;
	size_t size;
	void *addr;
	dma_addr_t phys_addr;
	struct pci_dev *pdev = test->pdev;
	struct device *dev = &pdev->dev;
	void *orig_addr;
	dma_addr_t orig_phys_addr;
	size_t offset;
	size_t alignment = test->alignment;
	int irq_type = test->irq_type;
	u32 crc32;
	int err;

	err = copy_from_user(&param, (void __user *)arg, sizeof(param));
	if (err) {
		dev_err(dev, "Failed to get transfer param\n");
		return false;
	}

	size = param.size;
	if (size > SIZE_MAX - alignment)
		goto err;

	use_dma = !!(param.flags & PCITEST_FLAGS_USE_DMA);
	if (use_dma)
		flags |= FLAG_USE_DMA;

	if (irq_type < IRQ_TYPE_LEGACY || irq_type > IRQ_TYPE_MSIX) {
		dev_err(dev, "Invalid IRQ type option\n");
		goto err;
	}

	orig_addr = kzalloc(size + alignment, GFP_KERNEL);
	if (!orig_addr) {
		dev_err(dev, "Failed to allocate destination address\n");
		ret = false;
		goto err;
	}

	orig_phys_addr = dma_map_single(dev, orig_addr, size + alignment,
					DMA_FROM_DEVICE);
	if (dma_mapping_error(dev, orig_phys_addr)) {
		dev_err(dev, "failed to map source buffer address\n");
		ret = false;
		goto err_phys_addr;
	}

	if (alignment && !IS_ALIGNED(orig_phys_addr, alignment)) {
		phys_addr = PTR_ALIGN(orig_phys_addr, alignment);
		offset = phys_addr - orig_phys_addr;
		addr = orig_addr + offset;
	} else {
		phys_addr = orig_phys_addr;
		addr = orig_addr;
	}

	pci_endpoint_test_writel(test, PCI_ENDPOINT_TEST_LOWER_DST_ADDR,
				 lower_32_bits(phys_addr));
	pci_endpoint_test_writel(test, PCI_ENDPOINT_TEST_UPPER_DST_ADDR,
				 upper_32_bits(phys_addr));

	pci_endpoint_test_writel(test, PCI_ENDPOINT_TEST_SIZE, size);

	pci_endpoint_test_writel(test, PCI_ENDPOINT_TEST_FLAGS, flags);
	pci_endpoint_test_writel(test, PCI_ENDPOINT_TEST_IRQ_TYPE, irq_type);
	pci_endpoint_test_writel(test, PCI_ENDPOINT_TEST_IRQ_NUMBER, 1);
	pci_endpoint_test_writel(test, PCI_ENDPOINT_TEST_COMMAND,
				 COMMAND_WRITE);

	wait_for_completion(&test->irq_raised);

	dma_unmap_single(dev, orig_phys_addr, size + alignment,
			 DMA_FROM_DEVICE);

	crc32 = crc32_le(~0, addr, size);
	if (crc32 == pci_endpoint_test_readl(test, PCI_ENDPOINT_TEST_CHECKSUM))
		ret = true;

err_phys_addr:
	kfree(orig_addr);
err:
	return ret;
}

static bool pci_endpoint_test_clear_irq(struct pci_endpoint_test *test)
{
	pci_endpoint_test_release_irq(test);
	pci_endpoint_test_free_irq_vectors(test);
	return true;
}

static bool pci_endpoint_test_set_irq(struct pci_endpoint_test *test,
				      int req_irq_type)
{
	struct pci_dev *pdev = test->pdev;
	struct device *dev = &pdev->dev;

	if (req_irq_type < IRQ_TYPE_LEGACY || req_irq_type > IRQ_TYPE_MSIX) {
		dev_err(dev, "Invalid IRQ type option\n");
		return false;
	}

	if (test->irq_type == req_irq_type)
		return true;

	pci_endpoint_test_release_irq(test);
	pci_endpoint_test_free_irq_vectors(test);

	if (!pci_endpoint_test_alloc_irq_vectors(test, req_irq_type))
		goto err;

	if (!pci_endpoint_test_request_irq(test))
		goto err;

	return true;

err:
	pci_endpoint_test_free_irq_vectors(test);
	return false;
}

static long pci_endpoint_test_ioctl(struct file *file, unsigned int cmd,
				    unsigned long arg)
{
	int ret = -EINVAL;
	enum pci_barno bar;
	struct pci_endpoint_test *test = to_endpoint_test(file->private_data);
	struct pci_dev *pdev = test->pdev;

	mutex_lock(&test->mutex);
	switch (cmd) {
	case PCITEST_BAR:
		bar = arg;
		if (bar < 0 || bar > 5)
			goto ret;
		if (is_am654_pci_dev(pdev) && bar == BAR_0)
			goto ret;
		ret = pci_endpoint_test_bar(test, bar);
		break;
	case PCITEST_LEGACY_IRQ:
		ret = pci_endpoint_test_legacy_irq(test);
		break;
	case PCITEST_MSI:
	case PCITEST_MSIX:
		ret = pci_endpoint_test_msi_irq(test, arg, cmd == PCITEST_MSIX);
		break;
	case PCITEST_WRITE:
		ret = pci_endpoint_test_write(test, arg);
		break;
	case PCITEST_READ:
		ret = pci_endpoint_test_read(test, arg);
		break;
	case PCITEST_COPY:
		ret = pci_endpoint_test_copy(test, arg);
		break;
	case PCITEST_SET_IRQTYPE:
		ret = pci_endpoint_test_set_irq(test, arg);
		break;
	case PCITEST_GET_IRQTYPE:
		ret = irq_type;
		break;
	case PCITEST_CLEAR_IRQ:
		ret = pci_endpoint_test_clear_irq(test);
		break;
	}

ret:
	mutex_unlock(&test->mutex);
	return ret;
}

static const struct file_operations pci_endpoint_test_fops = {
	.owner = THIS_MODULE,
	.unlocked_ioctl = pci_endpoint_test_ioctl,
};

static int pci_endpoint_test_probe(struct pci_dev *pdev,
				   const struct pci_device_id *ent)
{
	int err;
	int id;
	char name[24];
	enum pci_barno bar;
	void __iomem *base;
	struct device *dev = &pdev->dev;
	struct pci_endpoint_test *test;
	struct pci_endpoint_test_data *data;
	enum pci_barno test_reg_bar = BAR_0;
	struct miscdevice *misc_device;

	if (pci_is_bridge(pdev))
		return -ENODEV;

	test = devm_kzalloc(dev, sizeof(*test), GFP_KERNEL);
	if (!test)
		return -ENOMEM;

	test->test_reg_bar = 0;
	test->alignment = 0;
	test->pdev = pdev;
	test->irq_type = IRQ_TYPE_UNDEFINED;

	if (no_msi)
		irq_type = IRQ_TYPE_LEGACY;

	data = (struct pci_endpoint_test_data *)ent->driver_data;
	if (data) {
		test_reg_bar = data->test_reg_bar;
		test->test_reg_bar = test_reg_bar;
		test->alignment = data->alignment;
		irq_type = data->irq_type;
	}

	init_completion(&test->irq_raised);
	mutex_init(&test->mutex);

	if ((dma_set_mask_and_coherent(&pdev->dev, DMA_BIT_MASK(48)) != 0) &&
	    dma_set_mask_and_coherent(&pdev->dev, DMA_BIT_MASK(32)) != 0) {
		dev_err(dev, "Cannot set DMA mask\n");
		return -EINVAL;
	}

	err = pci_enable_device(pdev);
	if (err) {
		dev_err(dev, "Cannot enable PCI device\n");
		return err;
	}

	err = pci_request_regions(pdev, DRV_MODULE_NAME);
	if (err) {
		dev_err(dev, "Cannot obtain PCI resources\n");
		goto err_disable_pdev;
	}

	pci_set_master(pdev);

	if (!pci_endpoint_test_alloc_irq_vectors(test, irq_type))
		goto err_disable_irq;

	for (bar = 0; bar < PCI_STD_NUM_BARS; bar++) {
		if (pci_resource_flags(pdev, bar) & IORESOURCE_MEM) {
			base = pci_ioremap_bar(pdev, bar);
			if (!base) {
				dev_err(dev, "Failed to read BAR%d\n", bar);
				WARN_ON(bar == test_reg_bar);
			}
			test->bar[bar] = base;
		}
	}

	test->base = test->bar[test_reg_bar];
	if (!test->base) {
		err = -ENOMEM;
		dev_err(dev, "Cannot perform PCI test without BAR%d\n",
			test_reg_bar);
		goto err_iounmap;
	}

	pci_set_drvdata(pdev, test);

	id = ida_simple_get(&pci_endpoint_test_ida, 0, 0, GFP_KERNEL);
	if (id < 0) {
		err = id;
		dev_err(dev, "Unable to get id\n");
		goto err_iounmap;
	}

	snprintf(name, sizeof(name), DRV_MODULE_NAME ".%d", id);
	test->name = kstrdup(name, GFP_KERNEL);
	if (!test->name) {
		err = -ENOMEM;
		goto err_ida_remove;
	}

	if (!pci_endpoint_test_request_irq(test))
		goto err_kfree_test_name;

	misc_device = &test->miscdev;
	misc_device->minor = MISC_DYNAMIC_MINOR;
	misc_device->name = kstrdup(name, GFP_KERNEL);
	if (!misc_device->name) {
		err = -ENOMEM;
		goto err_release_irq;
	}
	misc_device->fops = &pci_endpoint_test_fops,

	err = misc_register(misc_device);
	if (err) {
		dev_err(dev, "Failed to register device\n");
		goto err_kfree_name;
	}

	return 0;

err_kfree_name:
	kfree(misc_device->name);

err_release_irq:
	pci_endpoint_test_release_irq(test);

err_kfree_test_name:
	kfree(test->name);

err_ida_remove:
	ida_simple_remove(&pci_endpoint_test_ida, id);

err_iounmap:
	for (bar = 0; bar < PCI_STD_NUM_BARS; bar++) {
		if (test->bar[bar])
			pci_iounmap(pdev, test->bar[bar]);
	}

err_disable_irq:
	pci_endpoint_test_free_irq_vectors(test);
	pci_release_regions(pdev);

err_disable_pdev:
	pci_disable_device(pdev);

	return err;
}

static void pci_endpoint_test_remove(struct pci_dev *pdev)
{
	int id;
	enum pci_barno bar;
	struct pci_endpoint_test *test = pci_get_drvdata(pdev);
	struct miscdevice *misc_device = &test->miscdev;

	if (sscanf(misc_device->name, DRV_MODULE_NAME ".%d", &id) != 1)
		return;
	if (id < 0)
		return;

	misc_deregister(&test->miscdev);
	kfree(misc_device->name);
	kfree(test->name);
	ida_simple_remove(&pci_endpoint_test_ida, id);
	for (bar = 0; bar < PCI_STD_NUM_BARS; bar++) {
		if (test->bar[bar])
			pci_iounmap(pdev, test->bar[bar]);
	}

	pci_endpoint_test_release_irq(test);
	pci_endpoint_test_free_irq_vectors(test);

	pci_release_regions(pdev);
	pci_disable_device(pdev);
}

static const struct pci_endpoint_test_data default_data = {
	.test_reg_bar = BAR_0,
	.alignment = SZ_4K,
	.irq_type = IRQ_TYPE_MSI,
};

static const struct pci_endpoint_test_data am654_data = {
	.test_reg_bar = BAR_2,
	.alignment = SZ_64K,
	.irq_type = IRQ_TYPE_MSI,
};

static const struct pci_device_id pci_endpoint_test_tbl[] = {
	{ PCI_DEVICE(PCI_VENDOR_ID_TI, PCI_DEVICE_ID_TI_DRA74x),
	  .driver_data = (kernel_ulong_t)&default_data,
	},
	{ PCI_DEVICE(PCI_VENDOR_ID_TI, PCI_DEVICE_ID_TI_DRA72x),
	  .driver_data = (kernel_ulong_t)&default_data,
	},
	{ PCI_DEVICE(PCI_VENDOR_ID_FREESCALE, 0x81c0) },
	{ PCI_DEVICE_DATA(SYNOPSYS, EDDA, NULL) },
	{ PCI_DEVICE(PCI_VENDOR_ID_TI, PCI_DEVICE_ID_TI_AM654),
	  .driver_data = (kernel_ulong_t)&am654_data
	},
	{ }
};
MODULE_DEVICE_TABLE(pci, pci_endpoint_test_tbl);

static struct pci_driver pci_endpoint_test_driver = {
	.name		= DRV_MODULE_NAME,
	.id_table	= pci_endpoint_test_tbl,
	.probe		= pci_endpoint_test_probe,
	.remove		= pci_endpoint_test_remove,
};
module_pci_driver(pci_endpoint_test_driver);

MODULE_DESCRIPTION("PCI ENDPOINT TEST HOST DRIVER");
MODULE_AUTHOR("Kishon Vijay Abraham I <kishon@ti.com>");
MODULE_LICENSE("GPL v2");<|MERGE_RESOLUTION|>--- conflicted
+++ resolved
@@ -479,10 +479,7 @@
 	size_t offset;
 	size_t alignment = test->alignment;
 	int irq_type = test->irq_type;
-<<<<<<< HEAD
-=======
 	size_t size;
->>>>>>> c58091a3
 	u32 crc32;
 	int err;
 
