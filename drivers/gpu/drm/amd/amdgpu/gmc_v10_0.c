--- conflicted
+++ resolved
@@ -989,11 +989,7 @@
 	if (amdgpu_sriov_vf(adev) && amdgpu_in_reset(adev))
 		goto skip_pin_bo;
 
-<<<<<<< HEAD
-	r = amdgpu_gart_table_vram_pin(adev);
-=======
 	r = amdgpu_gtt_mgr_recover(&adev->mman.gtt_mgr);
->>>>>>> 77b5472d
 	if (r)
 		return r;
 
