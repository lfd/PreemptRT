--- conflicted
+++ resolved
@@ -1813,35 +1813,9 @@
 	if (!skb)
 		return err;
 
-<<<<<<< HEAD
-		skb = skb_recv_udp(sk, 0, 1, &err);
-		if (!skb)
-			return err;
-
-		if (udp_lib_checksum_complete(skb)) {
-			__UDP_INC_STATS(sock_net(sk), UDP_MIB_CSUMERRORS,
-					IS_UDPLITE(sk));
-			__UDP_INC_STATS(sock_net(sk), UDP_MIB_INERRORS,
-					IS_UDPLITE(sk));
-			atomic_inc(&sk->sk_drops);
-			kfree_skb(skb);
-			continue;
-		}
-
-		used = recv_actor(desc, skb, 0, skb->len);
-		if (used <= 0) {
-			if (!copied)
-				copied = used;
-			kfree_skb(skb);
-			break;
-		} else if (used <= skb->len) {
-			copied += used;
-		}
-=======
 	if (udp_lib_checksum_complete(skb)) {
 		int is_udplite = IS_UDPLITE(sk);
 		struct net *net = sock_net(sk);
->>>>>>> d60c95ef
 
 		__UDP_INC_STATS(net, UDP_MIB_CSUMERRORS, is_udplite);
 		__UDP_INC_STATS(net, UDP_MIB_INERRORS, is_udplite);
@@ -2591,11 +2565,7 @@
 	ports = INET_COMBINED_PORTS(rmt_port, hnum);
 
 	udp_portaddr_for_each_entry_rcu(sk, &hslot2->head) {
-<<<<<<< HEAD
-		if (INET_MATCH(net, sk, acookie, ports, dif, sdif))
-=======
 		if (inet_match(net, sk, acookie, ports, dif, sdif))
->>>>>>> d60c95ef
 			return sk;
 		/* Only check first socket in chain */
 		break;
