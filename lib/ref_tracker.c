--- conflicted
+++ resolved
@@ -76,13 +76,10 @@
 
 	WARN_ON_ONCE(dir->dead);
 
-<<<<<<< HEAD
-=======
 	if (!trackerp) {
 		refcount_inc(&dir->no_tracker);
 		return 0;
 	}
->>>>>>> 3a82f341
 	if (gfp & __GFP_DIRECT_RECLAIM)
 		gfp_mask |= __GFP_NOFAIL;
 	*trackerp = tracker = kzalloc(sizeof(*tracker), gfp_mask);
@@ -112,14 +109,11 @@
 
 	WARN_ON_ONCE(dir->dead);
 
-<<<<<<< HEAD
-=======
 	if (!trackerp) {
 		refcount_dec(&dir->no_tracker);
 		return 0;
 	}
 	tracker = *trackerp;
->>>>>>> 3a82f341
 	if (!tracker) {
 		refcount_dec(&dir->untracked);
 		return -EEXIST;
