// SPDX-License-Identifier: GPL-2.0-or-later
/*
 * (C) 2012 by Pablo Neira Ayuso <pablo@netfilter.org>
 * (C) 2012 by Vyatta Inc. <http://www.vyatta.com>
 */
#include <linux/init.h>
#include <linux/module.h>
#include <linux/kernel.h>
#include <linux/rculist.h>
#include <linux/rculist_nulls.h>
#include <linux/types.h>
#include <linux/timer.h>
#include <linux/security.h>
#include <linux/skbuff.h>
#include <linux/errno.h>
#include <linux/netlink.h>
#include <linux/spinlock.h>
#include <linux/interrupt.h>
#include <linux/slab.h>

#include <linux/netfilter.h>
#include <net/netlink.h>
#include <net/sock.h>
#include <net/netfilter/nf_conntrack.h>
#include <net/netfilter/nf_conntrack_core.h>
#include <net/netfilter/nf_conntrack_l4proto.h>
#include <net/netfilter/nf_conntrack_tuple.h>
#include <net/netfilter/nf_conntrack_timeout.h>

#include <linux/netfilter/nfnetlink.h>
#include <linux/netfilter/nfnetlink_cttimeout.h>

MODULE_LICENSE("GPL");
MODULE_AUTHOR("Pablo Neira Ayuso <pablo@netfilter.org>");
MODULE_DESCRIPTION("cttimeout: Extended Netfilter Connection Tracking timeout tuning");

static const struct nla_policy cttimeout_nla_policy[CTA_TIMEOUT_MAX+1] = {
	[CTA_TIMEOUT_NAME]	= { .type = NLA_NUL_STRING,
				    .len  = CTNL_TIMEOUT_NAME_MAX - 1},
	[CTA_TIMEOUT_L3PROTO]	= { .type = NLA_U16 },
	[CTA_TIMEOUT_L4PROTO]	= { .type = NLA_U8 },
	[CTA_TIMEOUT_DATA]	= { .type = NLA_NESTED },
};

static int
ctnl_timeout_parse_policy(void *timeout,
			  const struct nf_conntrack_l4proto *l4proto,
			  struct net *net, const struct nlattr *attr)
{
	struct nlattr **tb;
	int ret = 0;

	tb = kcalloc(l4proto->ctnl_timeout.nlattr_max + 1, sizeof(*tb),
		     GFP_KERNEL);

	if (!tb)
		return -ENOMEM;

	ret = nla_parse_nested_deprecated(tb,
					  l4proto->ctnl_timeout.nlattr_max,
					  attr,
					  l4proto->ctnl_timeout.nla_policy,
					  NULL);
	if (ret < 0)
		goto err;

	ret = l4proto->ctnl_timeout.nlattr_to_obj(tb, net, timeout);

err:
	kfree(tb);
	return ret;
}

static int cttimeout_new_timeout(struct net *net, struct sock *ctnl,
				 struct sk_buff *skb,
				 const struct nlmsghdr *nlh,
				 const struct nlattr * const cda[],
				 struct netlink_ext_ack *extack)
{
	__u16 l3num;
	__u8 l4num;
	const struct nf_conntrack_l4proto *l4proto;
	struct ctnl_timeout *timeout, *matching = NULL;
	char *name;
	int ret;

	if (!cda[CTA_TIMEOUT_NAME] ||
	    !cda[CTA_TIMEOUT_L3PROTO] ||
	    !cda[CTA_TIMEOUT_L4PROTO] ||
	    !cda[CTA_TIMEOUT_DATA])
		return -EINVAL;

	name = nla_data(cda[CTA_TIMEOUT_NAME]);
	l3num = ntohs(nla_get_be16(cda[CTA_TIMEOUT_L3PROTO]));
	l4num = nla_get_u8(cda[CTA_TIMEOUT_L4PROTO]);

	list_for_each_entry(timeout, &net->nfct_timeout_list, head) {
		if (strncmp(timeout->name, name, CTNL_TIMEOUT_NAME_MAX) != 0)
			continue;

		if (nlh->nlmsg_flags & NLM_F_EXCL)
			return -EEXIST;

		matching = timeout;
		break;
	}

	if (matching) {
		if (nlh->nlmsg_flags & NLM_F_REPLACE) {
			/* You cannot replace one timeout policy by another of
			 * different kind, sorry.
			 */
			if (matching->timeout.l3num != l3num ||
			    matching->timeout.l4proto->l4proto != l4num)
				return -EINVAL;

			return ctnl_timeout_parse_policy(&matching->timeout.data,
							 matching->timeout.l4proto,
							 net, cda[CTA_TIMEOUT_DATA]);
		}

		return -EBUSY;
	}

	l4proto = nf_ct_l4proto_find(l4num);

	/* This protocol is not supportted, skip. */
	if (l4proto->l4proto != l4num) {
		ret = -EOPNOTSUPP;
		goto err_proto_put;
	}

	timeout = kzalloc(sizeof(struct ctnl_timeout) +
			  l4proto->ctnl_timeout.obj_size, GFP_KERNEL);
	if (timeout == NULL) {
		ret = -ENOMEM;
		goto err_proto_put;
	}

	ret = ctnl_timeout_parse_policy(&timeout->timeout.data, l4proto, net,
					cda[CTA_TIMEOUT_DATA]);
	if (ret < 0)
		goto err;

	strcpy(timeout->name, nla_data(cda[CTA_TIMEOUT_NAME]));
	timeout->timeout.l3num = l3num;
	timeout->timeout.l4proto = l4proto;
	refcount_set(&timeout->refcnt, 1);
	list_add_tail_rcu(&timeout->head, &net->nfct_timeout_list);

	return 0;
err:
	kfree(timeout);
err_proto_put:
	return ret;
}

static int
ctnl_timeout_fill_info(struct sk_buff *skb, u32 portid, u32 seq, u32 type,
		       int event, struct ctnl_timeout *timeout)
{
	struct nlmsghdr *nlh;
	struct nfgenmsg *nfmsg;
	unsigned int flags = portid ? NLM_F_MULTI : 0;
	const struct nf_conntrack_l4proto *l4proto = timeout->timeout.l4proto;
	struct nlattr *nest_parms;
	int ret;

	event = nfnl_msg_type(NFNL_SUBSYS_CTNETLINK_TIMEOUT, event);
	nlh = nlmsg_put(skb, portid, seq, event, sizeof(*nfmsg), flags);
	if (nlh == NULL)
		goto nlmsg_failure;

	nfmsg = nlmsg_data(nlh);
	nfmsg->nfgen_family = AF_UNSPEC;
	nfmsg->version = NFNETLINK_V0;
	nfmsg->res_id = 0;

	if (nla_put_string(skb, CTA_TIMEOUT_NAME, timeout->name) ||
	    nla_put_be16(skb, CTA_TIMEOUT_L3PROTO,
			 htons(timeout->timeout.l3num)) ||
	    nla_put_u8(skb, CTA_TIMEOUT_L4PROTO, l4proto->l4proto) ||
	    nla_put_be32(skb, CTA_TIMEOUT_USE,
			 htonl(refcount_read(&timeout->refcnt))))
		goto nla_put_failure;

	nest_parms = nla_nest_start(skb, CTA_TIMEOUT_DATA);
	if (!nest_parms)
		goto nla_put_failure;

	ret = l4proto->ctnl_timeout.obj_to_nlattr(skb, &timeout->timeout.data);
	if (ret < 0)
		goto nla_put_failure;

	nla_nest_end(skb, nest_parms);

	nlmsg_end(skb, nlh);
	return skb->len;

nlmsg_failure:
nla_put_failure:
	nlmsg_cancel(skb, nlh);
	return -1;
}

static int
ctnl_timeout_dump(struct sk_buff *skb, struct netlink_callback *cb)
{
	struct net *net = sock_net(skb->sk);
	struct ctnl_timeout *cur, *last;

	if (cb->args[2])
		return 0;

	last = (struct ctnl_timeout *)cb->args[1];
	if (cb->args[1])
		cb->args[1] = 0;

	rcu_read_lock();
	list_for_each_entry_rcu(cur, &net->nfct_timeout_list, head) {
		if (last) {
			if (cur != last)
				continue;

			last = NULL;
		}
		if (ctnl_timeout_fill_info(skb, NETLINK_CB(cb->skb).portid,
					   cb->nlh->nlmsg_seq,
					   NFNL_MSG_TYPE(cb->nlh->nlmsg_type),
					   IPCTNL_MSG_TIMEOUT_NEW, cur) < 0) {
			cb->args[1] = (unsigned long)cur;
			break;
		}
	}
	if (!cb->args[1])
		cb->args[2] = 1;
	rcu_read_unlock();
	return skb->len;
}

static int cttimeout_get_timeout(struct net *net, struct sock *ctnl,
				 struct sk_buff *skb,
				 const struct nlmsghdr *nlh,
				 const struct nlattr * const cda[],
				 struct netlink_ext_ack *extack)
{
	int ret = -ENOENT;
	char *name;
	struct ctnl_timeout *cur;

	if (nlh->nlmsg_flags & NLM_F_DUMP) {
		struct netlink_dump_control c = {
			.dump = ctnl_timeout_dump,
		};
		return netlink_dump_start(ctnl, skb, nlh, &c);
	}

	if (!cda[CTA_TIMEOUT_NAME])
		return -EINVAL;
	name = nla_data(cda[CTA_TIMEOUT_NAME]);

	list_for_each_entry(cur, &net->nfct_timeout_list, head) {
		struct sk_buff *skb2;

		if (strncmp(cur->name, name, CTNL_TIMEOUT_NAME_MAX) != 0)
			continue;

		skb2 = nlmsg_new(NLMSG_DEFAULT_SIZE, GFP_KERNEL);
		if (skb2 == NULL) {
			ret = -ENOMEM;
			break;
		}

		ret = ctnl_timeout_fill_info(skb2, NETLINK_CB(skb).portid,
					     nlh->nlmsg_seq,
					     NFNL_MSG_TYPE(nlh->nlmsg_type),
					     IPCTNL_MSG_TIMEOUT_NEW, cur);
		if (ret <= 0) {
			kfree_skb(skb2);
			break;
		}
		ret = netlink_unicast(ctnl, skb2, NETLINK_CB(skb).portid,
					MSG_DONTWAIT);
		if (ret > 0)
			ret = 0;

		/* this avoids a loop in nfnetlink. */
		return ret == -EAGAIN ? -ENOBUFS : ret;
	}
	return ret;
}

/* try to delete object, fail if it is still in use. */
static int ctnl_timeout_try_del(struct net *net, struct ctnl_timeout *timeout)
{
	int ret = 0;

	/* We want to avoid races with ctnl_timeout_put. So only when the
	 * current refcnt is 1, we decrease it to 0.
	 */
	if (refcount_dec_if_one(&timeout->refcnt)) {
		/* We are protected by nfnl mutex. */
		list_del_rcu(&timeout->head);
		nf_ct_untimeout(net, &timeout->timeout);
		kfree_rcu(timeout, rcu_head);
	} else {
		ret = -EBUSY;
	}
	return ret;
}

static int cttimeout_del_timeout(struct net *net, struct sock *ctnl,
				 struct sk_buff *skb,
				 const struct nlmsghdr *nlh,
				 const struct nlattr * const cda[],
				 struct netlink_ext_ack *extack)
{
	struct ctnl_timeout *cur, *tmp;
	int ret = -ENOENT;
	char *name;

	if (!cda[CTA_TIMEOUT_NAME]) {
		list_for_each_entry_safe(cur, tmp, &net->nfct_timeout_list,
					 head)
			ctnl_timeout_try_del(net, cur);

		return 0;
	}
	name = nla_data(cda[CTA_TIMEOUT_NAME]);

	list_for_each_entry(cur, &net->nfct_timeout_list, head) {
		if (strncmp(cur->name, name, CTNL_TIMEOUT_NAME_MAX) != 0)
			continue;

		ret = ctnl_timeout_try_del(net, cur);
		if (ret < 0)
			return ret;

		break;
	}
	return ret;
}

static int cttimeout_default_set(struct net *net, struct sock *ctnl,
				 struct sk_buff *skb,
				 const struct nlmsghdr *nlh,
				 const struct nlattr * const cda[],
				 struct netlink_ext_ack *extack)
{
	const struct nf_conntrack_l4proto *l4proto;
	__u8 l4num;
	int ret;

	if (!cda[CTA_TIMEOUT_L3PROTO] ||
	    !cda[CTA_TIMEOUT_L4PROTO] ||
	    !cda[CTA_TIMEOUT_DATA])
		return -EINVAL;

	l4num = nla_get_u8(cda[CTA_TIMEOUT_L4PROTO]);
	l4proto = nf_ct_l4proto_find(l4num);

	/* This protocol is not supported, skip. */
	if (l4proto->l4proto != l4num) {
		ret = -EOPNOTSUPP;
		goto err;
	}

	ret = ctnl_timeout_parse_policy(NULL, l4proto, net,
					cda[CTA_TIMEOUT_DATA]);
	if (ret < 0)
		goto err;

	return 0;
err:
	return ret;
}

static int
cttimeout_default_fill_info(struct net *net, struct sk_buff *skb, u32 portid,
<<<<<<< HEAD
			    u32 seq, u32 type, int event,
=======
			    u32 seq, u32 type, int event, u16 l3num,
>>>>>>> f7688b48
			    const struct nf_conntrack_l4proto *l4proto,
			    const unsigned int *timeouts)
{
	struct nlmsghdr *nlh;
	struct nfgenmsg *nfmsg;
	unsigned int flags = portid ? NLM_F_MULTI : 0;
	struct nlattr *nest_parms;
	int ret;

	event = nfnl_msg_type(NFNL_SUBSYS_CTNETLINK_TIMEOUT, event);
	nlh = nlmsg_put(skb, portid, seq, event, sizeof(*nfmsg), flags);
	if (nlh == NULL)
		goto nlmsg_failure;

	nfmsg = nlmsg_data(nlh);
	nfmsg->nfgen_family = AF_UNSPEC;
	nfmsg->version = NFNETLINK_V0;
	nfmsg->res_id = 0;

	if (nla_put_be16(skb, CTA_TIMEOUT_L3PROTO, htons(l3num)) ||
	    nla_put_u8(skb, CTA_TIMEOUT_L4PROTO, l4proto->l4proto))
		goto nla_put_failure;

	nest_parms = nla_nest_start(skb, CTA_TIMEOUT_DATA);
	if (!nest_parms)
		goto nla_put_failure;

<<<<<<< HEAD
		ret = l4proto->ctnl_timeout.obj_to_nlattr(skb, timeouts);
		if (ret < 0)
			goto nla_put_failure;
=======
	ret = l4proto->ctnl_timeout.obj_to_nlattr(skb, timeouts);
	if (ret < 0)
		goto nla_put_failure;
>>>>>>> f7688b48

	nla_nest_end(skb, nest_parms);

	nlmsg_end(skb, nlh);
	return skb->len;

nlmsg_failure:
nla_put_failure:
	nlmsg_cancel(skb, nlh);
	return -1;
}

static int cttimeout_default_get(struct net *net, struct sock *ctnl,
				 struct sk_buff *skb,
				 const struct nlmsghdr *nlh,
				 const struct nlattr * const cda[],
				 struct netlink_ext_ack *extack)
{
	const struct nf_conntrack_l4proto *l4proto;
	unsigned int *timeouts = NULL;
	struct sk_buff *skb2;
	int ret, err;
	__u16 l3num;
	__u8 l4num;

	if (!cda[CTA_TIMEOUT_L3PROTO] || !cda[CTA_TIMEOUT_L4PROTO])
		return -EINVAL;

	l3num = ntohs(nla_get_be16(cda[CTA_TIMEOUT_L3PROTO]));
	l4num = nla_get_u8(cda[CTA_TIMEOUT_L4PROTO]);
	l4proto = nf_ct_l4proto_find(l4num);

	err = -EOPNOTSUPP;
	if (l4proto->l4proto != l4num)
		goto err;

	switch (l4proto->l4proto) {
	case IPPROTO_ICMP:
<<<<<<< HEAD
		timeouts = &net->ct.nf_ct_proto.icmp.timeout;
		break;
	case IPPROTO_TCP:
		timeouts = net->ct.nf_ct_proto.tcp.timeouts;
		break;
	case IPPROTO_UDP: /* fallthrough */
	case IPPROTO_UDPLITE:
		timeouts = net->ct.nf_ct_proto.udp.timeouts;
		break;
	case IPPROTO_DCCP:
#ifdef CONFIG_NF_CT_PROTO_DCCP
		timeouts = net->ct.nf_ct_proto.dccp.dccp_timeout;
#endif
		break;
	case IPPROTO_ICMPV6:
		timeouts = &net->ct.nf_ct_proto.icmpv6.timeout;
		break;
	case IPPROTO_SCTP:
#ifdef CONFIG_NF_CT_PROTO_SCTP
		timeouts = net->ct.nf_ct_proto.sctp.timeouts;
=======
		timeouts = &nf_icmp_pernet(net)->timeout;
		break;
	case IPPROTO_TCP:
		timeouts = nf_tcp_pernet(net)->timeouts;
		break;
	case IPPROTO_UDP: /* fallthrough */
	case IPPROTO_UDPLITE:
		timeouts = nf_udp_pernet(net)->timeouts;
		break;
	case IPPROTO_DCCP:
#ifdef CONFIG_NF_CT_PROTO_DCCP
		timeouts = nf_dccp_pernet(net)->dccp_timeout;
#endif
		break;
	case IPPROTO_ICMPV6:
		timeouts = &nf_icmpv6_pernet(net)->timeout;
		break;
	case IPPROTO_SCTP:
#ifdef CONFIG_NF_CT_PROTO_SCTP
		timeouts = nf_sctp_pernet(net)->timeouts;
>>>>>>> f7688b48
#endif
		break;
	case IPPROTO_GRE:
#ifdef CONFIG_NF_CT_PROTO_GRE
<<<<<<< HEAD
		if (l4proto->net_id) {
			struct netns_proto_gre *net_gre;

			net_gre = net_generic(net, *l4proto->net_id);
			timeouts = net_gre->gre_timeouts;
		}
#endif
		break;
	case 255:
		timeouts = &net->ct.nf_ct_proto.generic.timeout;
=======
		timeouts = nf_gre_pernet(net)->timeouts;
#endif
		break;
	case 255:
		timeouts = &nf_generic_pernet(net)->timeout;
>>>>>>> f7688b48
		break;
	default:
		WARN_ONCE(1, "Missing timeouts for proto %d", l4proto->l4proto);
		break;
	}

	if (!timeouts)
		goto err;

	skb2 = nlmsg_new(NLMSG_DEFAULT_SIZE, GFP_KERNEL);
	if (skb2 == NULL) {
		err = -ENOMEM;
		goto err;
	}

	ret = cttimeout_default_fill_info(net, skb2, NETLINK_CB(skb).portid,
					  nlh->nlmsg_seq,
					  NFNL_MSG_TYPE(nlh->nlmsg_type),
					  IPCTNL_MSG_TIMEOUT_DEFAULT_SET,
<<<<<<< HEAD
					  l4proto, timeouts);
=======
					  l3num, l4proto, timeouts);
>>>>>>> f7688b48
	if (ret <= 0) {
		kfree_skb(skb2);
		err = -ENOMEM;
		goto err;
	}
	ret = netlink_unicast(ctnl, skb2, NETLINK_CB(skb).portid, MSG_DONTWAIT);
	if (ret > 0)
		ret = 0;

	/* this avoids a loop in nfnetlink. */
	return ret == -EAGAIN ? -ENOBUFS : ret;
err:
	return err;
}

static struct nf_ct_timeout *ctnl_timeout_find_get(struct net *net,
						   const char *name)
{
	struct ctnl_timeout *timeout, *matching = NULL;

	list_for_each_entry_rcu(timeout, &net->nfct_timeout_list, head) {
		if (strncmp(timeout->name, name, CTNL_TIMEOUT_NAME_MAX) != 0)
			continue;

		if (!try_module_get(THIS_MODULE))
			goto err;

		if (!refcount_inc_not_zero(&timeout->refcnt)) {
			module_put(THIS_MODULE);
			goto err;
		}
		matching = timeout;
		break;
	}
err:
	return matching ? &matching->timeout : NULL;
}

static void ctnl_timeout_put(struct nf_ct_timeout *t)
{
	struct ctnl_timeout *timeout =
		container_of(t, struct ctnl_timeout, timeout);

	if (refcount_dec_and_test(&timeout->refcnt))
		kfree_rcu(timeout, rcu_head);

	module_put(THIS_MODULE);
}

static const struct nfnl_callback cttimeout_cb[IPCTNL_MSG_TIMEOUT_MAX] = {
	[IPCTNL_MSG_TIMEOUT_NEW]	= { .call = cttimeout_new_timeout,
					    .attr_count = CTA_TIMEOUT_MAX,
					    .policy = cttimeout_nla_policy },
	[IPCTNL_MSG_TIMEOUT_GET]	= { .call = cttimeout_get_timeout,
					    .attr_count = CTA_TIMEOUT_MAX,
					    .policy = cttimeout_nla_policy },
	[IPCTNL_MSG_TIMEOUT_DELETE]	= { .call = cttimeout_del_timeout,
					    .attr_count = CTA_TIMEOUT_MAX,
					    .policy = cttimeout_nla_policy },
	[IPCTNL_MSG_TIMEOUT_DEFAULT_SET]= { .call = cttimeout_default_set,
					    .attr_count = CTA_TIMEOUT_MAX,
					    .policy = cttimeout_nla_policy },
	[IPCTNL_MSG_TIMEOUT_DEFAULT_GET]= { .call = cttimeout_default_get,
					    .attr_count = CTA_TIMEOUT_MAX,
					    .policy = cttimeout_nla_policy },
};

static const struct nfnetlink_subsystem cttimeout_subsys = {
	.name				= "conntrack_timeout",
	.subsys_id			= NFNL_SUBSYS_CTNETLINK_TIMEOUT,
	.cb_count			= IPCTNL_MSG_TIMEOUT_MAX,
	.cb				= cttimeout_cb,
};

MODULE_ALIAS_NFNL_SUBSYS(NFNL_SUBSYS_CTNETLINK_TIMEOUT);

static int __net_init cttimeout_net_init(struct net *net)
{
	INIT_LIST_HEAD(&net->nfct_timeout_list);

	return 0;
}

static void __net_exit cttimeout_net_exit(struct net *net)
{
	struct ctnl_timeout *cur, *tmp;

	nf_ct_unconfirmed_destroy(net);
	nf_ct_untimeout(net, NULL);

	list_for_each_entry_safe(cur, tmp, &net->nfct_timeout_list, head) {
		list_del_rcu(&cur->head);

		if (refcount_dec_and_test(&cur->refcnt))
			kfree_rcu(cur, rcu_head);
	}
}

static struct pernet_operations cttimeout_ops = {
	.init	= cttimeout_net_init,
	.exit	= cttimeout_net_exit,
};

static int __init cttimeout_init(void)
{
	int ret;

	ret = register_pernet_subsys(&cttimeout_ops);
	if (ret < 0)
		return ret;

	ret = nfnetlink_subsys_register(&cttimeout_subsys);
	if (ret < 0) {
		pr_err("cttimeout_init: cannot register cttimeout with "
			"nfnetlink.\n");
		goto err_out;
	}
	RCU_INIT_POINTER(nf_ct_timeout_find_get_hook, ctnl_timeout_find_get);
	RCU_INIT_POINTER(nf_ct_timeout_put_hook, ctnl_timeout_put);
	return 0;

err_out:
	unregister_pernet_subsys(&cttimeout_ops);
	return ret;
}

static void __exit cttimeout_exit(void)
{
	nfnetlink_subsys_unregister(&cttimeout_subsys);

	unregister_pernet_subsys(&cttimeout_ops);
	RCU_INIT_POINTER(nf_ct_timeout_find_get_hook, NULL);
	RCU_INIT_POINTER(nf_ct_timeout_put_hook, NULL);
	synchronize_rcu();
}

module_init(cttimeout_init);
module_exit(cttimeout_exit);<|MERGE_RESOLUTION|>--- conflicted
+++ resolved
@@ -377,11 +377,7 @@
 
 static int
 cttimeout_default_fill_info(struct net *net, struct sk_buff *skb, u32 portid,
-<<<<<<< HEAD
-			    u32 seq, u32 type, int event,
-=======
 			    u32 seq, u32 type, int event, u16 l3num,
->>>>>>> f7688b48
 			    const struct nf_conntrack_l4proto *l4proto,
 			    const unsigned int *timeouts)
 {
@@ -409,15 +405,9 @@
 	if (!nest_parms)
 		goto nla_put_failure;
 
-<<<<<<< HEAD
-		ret = l4proto->ctnl_timeout.obj_to_nlattr(skb, timeouts);
-		if (ret < 0)
-			goto nla_put_failure;
-=======
 	ret = l4proto->ctnl_timeout.obj_to_nlattr(skb, timeouts);
 	if (ret < 0)
 		goto nla_put_failure;
->>>>>>> f7688b48
 
 	nla_nest_end(skb, nest_parms);
 
@@ -456,28 +446,6 @@
 
 	switch (l4proto->l4proto) {
 	case IPPROTO_ICMP:
-<<<<<<< HEAD
-		timeouts = &net->ct.nf_ct_proto.icmp.timeout;
-		break;
-	case IPPROTO_TCP:
-		timeouts = net->ct.nf_ct_proto.tcp.timeouts;
-		break;
-	case IPPROTO_UDP: /* fallthrough */
-	case IPPROTO_UDPLITE:
-		timeouts = net->ct.nf_ct_proto.udp.timeouts;
-		break;
-	case IPPROTO_DCCP:
-#ifdef CONFIG_NF_CT_PROTO_DCCP
-		timeouts = net->ct.nf_ct_proto.dccp.dccp_timeout;
-#endif
-		break;
-	case IPPROTO_ICMPV6:
-		timeouts = &net->ct.nf_ct_proto.icmpv6.timeout;
-		break;
-	case IPPROTO_SCTP:
-#ifdef CONFIG_NF_CT_PROTO_SCTP
-		timeouts = net->ct.nf_ct_proto.sctp.timeouts;
-=======
 		timeouts = &nf_icmp_pernet(net)->timeout;
 		break;
 	case IPPROTO_TCP:
@@ -498,29 +466,15 @@
 	case IPPROTO_SCTP:
 #ifdef CONFIG_NF_CT_PROTO_SCTP
 		timeouts = nf_sctp_pernet(net)->timeouts;
->>>>>>> f7688b48
 #endif
 		break;
 	case IPPROTO_GRE:
 #ifdef CONFIG_NF_CT_PROTO_GRE
-<<<<<<< HEAD
-		if (l4proto->net_id) {
-			struct netns_proto_gre *net_gre;
-
-			net_gre = net_generic(net, *l4proto->net_id);
-			timeouts = net_gre->gre_timeouts;
-		}
-#endif
-		break;
-	case 255:
-		timeouts = &net->ct.nf_ct_proto.generic.timeout;
-=======
 		timeouts = nf_gre_pernet(net)->timeouts;
 #endif
 		break;
 	case 255:
 		timeouts = &nf_generic_pernet(net)->timeout;
->>>>>>> f7688b48
 		break;
 	default:
 		WARN_ONCE(1, "Missing timeouts for proto %d", l4proto->l4proto);
@@ -540,11 +494,7 @@
 					  nlh->nlmsg_seq,
 					  NFNL_MSG_TYPE(nlh->nlmsg_type),
 					  IPCTNL_MSG_TIMEOUT_DEFAULT_SET,
-<<<<<<< HEAD
-					  l4proto, timeouts);
-=======
 					  l3num, l4proto, timeouts);
->>>>>>> f7688b48
 	if (ret <= 0) {
 		kfree_skb(skb2);
 		err = -ENOMEM;
