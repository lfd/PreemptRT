--- conflicted
+++ resolved
@@ -1201,15 +1201,6 @@
 	ctrl->ops->delete_ctrl(ctrl);
 }
 
-static void nvmet_fatal_error_handler(struct work_struct *work)
-{
-	struct nvmet_ctrl *ctrl =
-			container_of(work, struct nvmet_ctrl, fatal_err_work);
-
-	pr_err("ctrl %d fatal error occurred!\n", ctrl->cntlid);
-	ctrl->ops->delete_ctrl(ctrl);
-}
-
 u16 nvmet_alloc_ctrl(const char *subsysnqn, const char *hostnqn,
 		struct nvmet_req *req, u32 kato, struct nvmet_ctrl **ctrlp)
 {
@@ -1251,10 +1242,7 @@
 
 	INIT_WORK(&ctrl->async_event_work, nvmet_async_event_work);
 	INIT_LIST_HEAD(&ctrl->async_events);
-<<<<<<< HEAD
-=======
 	INIT_RADIX_TREE(&ctrl->p2p_ns_map, GFP_KERNEL);
->>>>>>> f7688b48
 	INIT_WORK(&ctrl->fatal_err_work, nvmet_fatal_error_handler);
 
 	memcpy(ctrl->subsysnqn, subsysnqn, NVMF_NQN_SIZE);
