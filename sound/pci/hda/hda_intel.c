// SPDX-License-Identifier: GPL-2.0-or-later
/*
 *
 *  hda_intel.c - Implementation of primary alsa driver code base
 *                for Intel HD Audio.
 *
 *  Copyright(c) 2004 Intel Corporation. All rights reserved.
 *
 *  Copyright (c) 2004 Takashi Iwai <tiwai@suse.de>
 *                     PeiSen Hou <pshou@realtek.com.tw>
 *
 *  CONTACTS:
 *
 *  Matt Jared		matt.jared@intel.com
 *  Andy Kopp		andy.kopp@intel.com
 *  Dan Kogan		dan.d.kogan@intel.com
 *
 *  CHANGES:
 *
 *  2004.12.01	Major rewrite by tiwai, merged the work of pshou
 */

#include <linux/delay.h>
#include <linux/interrupt.h>
#include <linux/kernel.h>
#include <linux/module.h>
#include <linux/dma-mapping.h>
#include <linux/moduleparam.h>
#include <linux/init.h>
#include <linux/slab.h>
#include <linux/pci.h>
#include <linux/mutex.h>
#include <linux/io.h>
#include <linux/pm_runtime.h>
#include <linux/clocksource.h>
#include <linux/time.h>
#include <linux/completion.h>
#include <linux/acpi.h>
#include <linux/pgtable.h>

#ifdef CONFIG_X86
/* for snoop control */
#include <asm/set_memory.h>
#include <asm/cpufeature.h>
#endif
#include <sound/core.h>
#include <sound/initval.h>
#include <sound/hdaudio.h>
#include <sound/hda_i915.h>
#include <sound/intel-dsp-config.h>
#include <linux/vgaarb.h>
#include <linux/vga_switcheroo.h>
#include <linux/firmware.h>
#include <sound/hda_codec.h>
#include "hda_controller.h"
#include "hda_intel.h"

#define CREATE_TRACE_POINTS
#include "hda_intel_trace.h"

/* position fix mode */
enum {
	POS_FIX_AUTO,
	POS_FIX_LPIB,
	POS_FIX_POSBUF,
	POS_FIX_VIACOMBO,
	POS_FIX_COMBO,
	POS_FIX_SKL,
	POS_FIX_FIFO,
};

/* Defines for ATI HD Audio support in SB450 south bridge */
#define ATI_SB450_HDAUDIO_MISC_CNTR2_ADDR   0x42
#define ATI_SB450_HDAUDIO_ENABLE_SNOOP      0x02

/* Defines for Nvidia HDA support */
#define NVIDIA_HDA_TRANSREG_ADDR      0x4e
#define NVIDIA_HDA_ENABLE_COHBITS     0x0f
#define NVIDIA_HDA_ISTRM_COH          0x4d
#define NVIDIA_HDA_OSTRM_COH          0x4c
#define NVIDIA_HDA_ENABLE_COHBIT      0x01

/* Defines for Intel SCH HDA snoop control */
#define INTEL_HDA_CGCTL	 0x48
#define INTEL_HDA_CGCTL_MISCBDCGE        (0x1 << 6)
#define INTEL_SCH_HDA_DEVC      0x78
#define INTEL_SCH_HDA_DEVC_NOSNOOP       (0x1<<11)

/* Define VIA HD Audio Device ID*/
#define VIA_HDAC_DEVICE_ID		0x3288

/* max number of SDs */
/* ICH, ATI and VIA have 4 playback and 4 capture */
#define ICH6_NUM_CAPTURE	4
#define ICH6_NUM_PLAYBACK	4

/* ULI has 6 playback and 5 capture */
#define ULI_NUM_CAPTURE		5
#define ULI_NUM_PLAYBACK	6

/* ATI HDMI may have up to 8 playbacks and 0 capture */
#define ATIHDMI_NUM_CAPTURE	0
#define ATIHDMI_NUM_PLAYBACK	8

/* TERA has 4 playback and 3 capture */
#define TERA_NUM_CAPTURE	3
#define TERA_NUM_PLAYBACK	4


static int index[SNDRV_CARDS] = SNDRV_DEFAULT_IDX;
static char *id[SNDRV_CARDS] = SNDRV_DEFAULT_STR;
static bool enable[SNDRV_CARDS] = SNDRV_DEFAULT_ENABLE_PNP;
static char *model[SNDRV_CARDS];
static int position_fix[SNDRV_CARDS] = {[0 ... (SNDRV_CARDS-1)] = -1};
static int bdl_pos_adj[SNDRV_CARDS] = {[0 ... (SNDRV_CARDS-1)] = -1};
static int probe_mask[SNDRV_CARDS] = {[0 ... (SNDRV_CARDS-1)] = -1};
static int probe_only[SNDRV_CARDS];
static int jackpoll_ms[SNDRV_CARDS];
static int single_cmd = -1;
static int enable_msi = -1;
#ifdef CONFIG_SND_HDA_PATCH_LOADER
static char *patch[SNDRV_CARDS];
#endif
#ifdef CONFIG_SND_HDA_INPUT_BEEP
static bool beep_mode[SNDRV_CARDS] = {[0 ... (SNDRV_CARDS-1)] =
					CONFIG_SND_HDA_INPUT_BEEP_MODE};
#endif
static bool dmic_detect = 1;

module_param_array(index, int, NULL, 0444);
MODULE_PARM_DESC(index, "Index value for Intel HD audio interface.");
module_param_array(id, charp, NULL, 0444);
MODULE_PARM_DESC(id, "ID string for Intel HD audio interface.");
module_param_array(enable, bool, NULL, 0444);
MODULE_PARM_DESC(enable, "Enable Intel HD audio interface.");
module_param_array(model, charp, NULL, 0444);
MODULE_PARM_DESC(model, "Use the given board model.");
module_param_array(position_fix, int, NULL, 0444);
MODULE_PARM_DESC(position_fix, "DMA pointer read method."
		 "(-1 = system default, 0 = auto, 1 = LPIB, 2 = POSBUF, 3 = VIACOMBO, 4 = COMBO, 5 = SKL+, 6 = FIFO).");
module_param_array(bdl_pos_adj, int, NULL, 0644);
MODULE_PARM_DESC(bdl_pos_adj, "BDL position adjustment offset.");
module_param_array(probe_mask, int, NULL, 0444);
MODULE_PARM_DESC(probe_mask, "Bitmask to probe codecs (default = -1).");
module_param_array(probe_only, int, NULL, 0444);
MODULE_PARM_DESC(probe_only, "Only probing and no codec initialization.");
module_param_array(jackpoll_ms, int, NULL, 0444);
MODULE_PARM_DESC(jackpoll_ms, "Ms between polling for jack events (default = 0, using unsol events only)");
module_param(single_cmd, bint, 0444);
MODULE_PARM_DESC(single_cmd, "Use single command to communicate with codecs "
		 "(for debugging only).");
module_param(enable_msi, bint, 0444);
MODULE_PARM_DESC(enable_msi, "Enable Message Signaled Interrupt (MSI)");
#ifdef CONFIG_SND_HDA_PATCH_LOADER
module_param_array(patch, charp, NULL, 0444);
MODULE_PARM_DESC(patch, "Patch file for Intel HD audio interface.");
#endif
#ifdef CONFIG_SND_HDA_INPUT_BEEP
module_param_array(beep_mode, bool, NULL, 0444);
MODULE_PARM_DESC(beep_mode, "Select HDA Beep registration mode "
			    "(0=off, 1=on) (default=1).");
#endif
module_param(dmic_detect, bool, 0444);
MODULE_PARM_DESC(dmic_detect, "Allow DSP driver selection (bypass this driver) "
			     "(0=off, 1=on) (default=1); "
		 "deprecated, use snd-intel-dspcfg.dsp_driver option instead");

#ifdef CONFIG_PM
static int param_set_xint(const char *val, const struct kernel_param *kp);
static const struct kernel_param_ops param_ops_xint = {
	.set = param_set_xint,
	.get = param_get_int,
};
#define param_check_xint param_check_int

static int power_save = CONFIG_SND_HDA_POWER_SAVE_DEFAULT;
module_param(power_save, xint, 0644);
MODULE_PARM_DESC(power_save, "Automatic power-saving timeout "
		 "(in second, 0 = disable).");

static bool pm_blacklist = true;
module_param(pm_blacklist, bool, 0644);
MODULE_PARM_DESC(pm_blacklist, "Enable power-management denylist");

/* reset the HD-audio controller in power save mode.
 * this may give more power-saving, but will take longer time to
 * wake up.
 */
static bool power_save_controller = 1;
module_param(power_save_controller, bool, 0644);
MODULE_PARM_DESC(power_save_controller, "Reset controller in power save mode.");
#else
#define power_save	0
#endif /* CONFIG_PM */

static int align_buffer_size = -1;
module_param(align_buffer_size, bint, 0644);
MODULE_PARM_DESC(align_buffer_size,
		"Force buffer and period sizes to be multiple of 128 bytes.");

#ifdef CONFIG_X86
static int hda_snoop = -1;
module_param_named(snoop, hda_snoop, bint, 0444);
MODULE_PARM_DESC(snoop, "Enable/disable snooping");
#else
#define hda_snoop		true
#endif


MODULE_LICENSE("GPL");
MODULE_DESCRIPTION("Intel HDA driver");

#if defined(CONFIG_PM) && defined(CONFIG_VGA_SWITCHEROO)
#if IS_ENABLED(CONFIG_SND_HDA_CODEC_HDMI)
#define SUPPORT_VGA_SWITCHEROO
#endif
#endif


/*
 */

/* driver types */
enum {
	AZX_DRIVER_ICH,
	AZX_DRIVER_PCH,
	AZX_DRIVER_SCH,
	AZX_DRIVER_SKL,
	AZX_DRIVER_HDMI,
	AZX_DRIVER_ATI,
	AZX_DRIVER_ATIHDMI,
	AZX_DRIVER_ATIHDMI_NS,
	AZX_DRIVER_VIA,
	AZX_DRIVER_SIS,
	AZX_DRIVER_ULI,
	AZX_DRIVER_NVIDIA,
	AZX_DRIVER_TERA,
	AZX_DRIVER_CTX,
	AZX_DRIVER_CTHDA,
	AZX_DRIVER_CMEDIA,
	AZX_DRIVER_ZHAOXIN,
	AZX_DRIVER_GENERIC,
	AZX_NUM_DRIVERS, /* keep this as last entry */
};

#define azx_get_snoop_type(chip) \
	(((chip)->driver_caps & AZX_DCAPS_SNOOP_MASK) >> 10)
#define AZX_DCAPS_SNOOP_TYPE(type) ((AZX_SNOOP_TYPE_ ## type) << 10)

/* quirks for old Intel chipsets */
#define AZX_DCAPS_INTEL_ICH \
	(AZX_DCAPS_OLD_SSYNC | AZX_DCAPS_NO_ALIGN_BUFSIZE)

/* quirks for Intel PCH */
#define AZX_DCAPS_INTEL_PCH_BASE \
	(AZX_DCAPS_NO_ALIGN_BUFSIZE | AZX_DCAPS_COUNT_LPIB_DELAY |\
	 AZX_DCAPS_SNOOP_TYPE(SCH))

/* PCH up to IVB; no runtime PM; bind with i915 gfx */
#define AZX_DCAPS_INTEL_PCH_NOPM \
	(AZX_DCAPS_INTEL_PCH_BASE | AZX_DCAPS_I915_COMPONENT)

/* PCH for HSW/BDW; with runtime PM */
/* no i915 binding for this as HSW/BDW has another controller for HDMI */
#define AZX_DCAPS_INTEL_PCH \
	(AZX_DCAPS_INTEL_PCH_BASE | AZX_DCAPS_PM_RUNTIME)

/* HSW HDMI */
#define AZX_DCAPS_INTEL_HASWELL \
	(/*AZX_DCAPS_ALIGN_BUFSIZE |*/ AZX_DCAPS_COUNT_LPIB_DELAY |\
	 AZX_DCAPS_PM_RUNTIME | AZX_DCAPS_I915_COMPONENT |\
	 AZX_DCAPS_SNOOP_TYPE(SCH))

/* Broadwell HDMI can't use position buffer reliably, force to use LPIB */
#define AZX_DCAPS_INTEL_BROADWELL \
	(/*AZX_DCAPS_ALIGN_BUFSIZE |*/ AZX_DCAPS_POSFIX_LPIB |\
	 AZX_DCAPS_PM_RUNTIME | AZX_DCAPS_I915_COMPONENT |\
	 AZX_DCAPS_SNOOP_TYPE(SCH))

#define AZX_DCAPS_INTEL_BAYTRAIL \
	(AZX_DCAPS_INTEL_PCH_BASE | AZX_DCAPS_I915_COMPONENT)

#define AZX_DCAPS_INTEL_BRASWELL \
	(AZX_DCAPS_INTEL_PCH_BASE | AZX_DCAPS_PM_RUNTIME |\
	 AZX_DCAPS_I915_COMPONENT)

#define AZX_DCAPS_INTEL_SKYLAKE \
	(AZX_DCAPS_INTEL_PCH_BASE | AZX_DCAPS_PM_RUNTIME |\
	 AZX_DCAPS_SEPARATE_STREAM_TAG | AZX_DCAPS_I915_COMPONENT)

#define AZX_DCAPS_INTEL_BROXTON		AZX_DCAPS_INTEL_SKYLAKE

/* quirks for ATI SB / AMD Hudson */
#define AZX_DCAPS_PRESET_ATI_SB \
	(AZX_DCAPS_NO_TCSEL | AZX_DCAPS_POSFIX_LPIB |\
	 AZX_DCAPS_SNOOP_TYPE(ATI))

/* quirks for ATI/AMD HDMI */
#define AZX_DCAPS_PRESET_ATI_HDMI \
	(AZX_DCAPS_NO_TCSEL | AZX_DCAPS_POSFIX_LPIB|\
	 AZX_DCAPS_NO_MSI64)

/* quirks for ATI HDMI with snoop off */
#define AZX_DCAPS_PRESET_ATI_HDMI_NS \
	(AZX_DCAPS_PRESET_ATI_HDMI | AZX_DCAPS_SNOOP_OFF)

/* quirks for AMD SB */
#define AZX_DCAPS_PRESET_AMD_SB \
	(AZX_DCAPS_NO_TCSEL | AZX_DCAPS_AMD_WORKAROUND |\
	 AZX_DCAPS_SNOOP_TYPE(ATI) | AZX_DCAPS_PM_RUNTIME |\
	 AZX_DCAPS_RETRY_PROBE)

/* quirks for Nvidia */
#define AZX_DCAPS_PRESET_NVIDIA \
	(AZX_DCAPS_NO_MSI | AZX_DCAPS_CORBRP_SELF_CLEAR |\
	 AZX_DCAPS_SNOOP_TYPE(NVIDIA))

#define AZX_DCAPS_PRESET_CTHDA \
	(AZX_DCAPS_NO_MSI | AZX_DCAPS_POSFIX_LPIB |\
	 AZX_DCAPS_NO_64BIT |\
	 AZX_DCAPS_4K_BDLE_BOUNDARY | AZX_DCAPS_SNOOP_OFF)

/*
 * vga_switcheroo support
 */
#ifdef SUPPORT_VGA_SWITCHEROO
#define use_vga_switcheroo(chip)	((chip)->use_vga_switcheroo)
#define needs_eld_notify_link(chip)	((chip)->bus.keep_power)
#else
#define use_vga_switcheroo(chip)	0
#define needs_eld_notify_link(chip)	false
#endif

#define CONTROLLER_IN_GPU(pci) (((pci)->device == 0x0a0c) || \
					((pci)->device == 0x0c0c) || \
					((pci)->device == 0x0d0c) || \
					((pci)->device == 0x160c) || \
					((pci)->device == 0x490d))

#define IS_BXT(pci) ((pci)->vendor == 0x8086 && (pci)->device == 0x5a98)

static const char * const driver_short_names[] = {
	[AZX_DRIVER_ICH] = "HDA Intel",
	[AZX_DRIVER_PCH] = "HDA Intel PCH",
	[AZX_DRIVER_SCH] = "HDA Intel MID",
	[AZX_DRIVER_SKL] = "HDA Intel PCH", /* kept old name for compatibility */
	[AZX_DRIVER_HDMI] = "HDA Intel HDMI",
	[AZX_DRIVER_ATI] = "HDA ATI SB",
	[AZX_DRIVER_ATIHDMI] = "HDA ATI HDMI",
	[AZX_DRIVER_ATIHDMI_NS] = "HDA ATI HDMI",
	[AZX_DRIVER_VIA] = "HDA VIA VT82xx",
	[AZX_DRIVER_SIS] = "HDA SIS966",
	[AZX_DRIVER_ULI] = "HDA ULI M5461",
	[AZX_DRIVER_NVIDIA] = "HDA NVidia",
	[AZX_DRIVER_TERA] = "HDA Teradici", 
	[AZX_DRIVER_CTX] = "HDA Creative", 
	[AZX_DRIVER_CTHDA] = "HDA Creative",
	[AZX_DRIVER_CMEDIA] = "HDA C-Media",
	[AZX_DRIVER_ZHAOXIN] = "HDA Zhaoxin",
	[AZX_DRIVER_GENERIC] = "HD-Audio Generic",
};

static int azx_acquire_irq(struct azx *chip, int do_disconnect);
static void set_default_power_save(struct azx *chip);

/*
 * initialize the PCI registers
 */
/* update bits in a PCI register byte */
static void update_pci_byte(struct pci_dev *pci, unsigned int reg,
			    unsigned char mask, unsigned char val)
{
	unsigned char data;

	pci_read_config_byte(pci, reg, &data);
	data &= ~mask;
	data |= (val & mask);
	pci_write_config_byte(pci, reg, data);
}

static void azx_init_pci(struct azx *chip)
{
	int snoop_type = azx_get_snoop_type(chip);

	/* Clear bits 0-2 of PCI register TCSEL (at offset 0x44)
	 * TCSEL == Traffic Class Select Register, which sets PCI express QOS
	 * Ensuring these bits are 0 clears playback static on some HD Audio
	 * codecs.
	 * The PCI register TCSEL is defined in the Intel manuals.
	 */
	if (!(chip->driver_caps & AZX_DCAPS_NO_TCSEL)) {
		dev_dbg(chip->card->dev, "Clearing TCSEL\n");
		update_pci_byte(chip->pci, AZX_PCIREG_TCSEL, 0x07, 0);
	}

	/* For ATI SB450/600/700/800/900 and AMD Hudson azalia HD audio,
	 * we need to enable snoop.
	 */
	if (snoop_type == AZX_SNOOP_TYPE_ATI) {
		dev_dbg(chip->card->dev, "Setting ATI snoop: %d\n",
			azx_snoop(chip));
		update_pci_byte(chip->pci,
				ATI_SB450_HDAUDIO_MISC_CNTR2_ADDR, 0x07,
				azx_snoop(chip) ? ATI_SB450_HDAUDIO_ENABLE_SNOOP : 0);
	}

	/* For NVIDIA HDA, enable snoop */
	if (snoop_type == AZX_SNOOP_TYPE_NVIDIA) {
		dev_dbg(chip->card->dev, "Setting Nvidia snoop: %d\n",
			azx_snoop(chip));
		update_pci_byte(chip->pci,
				NVIDIA_HDA_TRANSREG_ADDR,
				0x0f, NVIDIA_HDA_ENABLE_COHBITS);
		update_pci_byte(chip->pci,
				NVIDIA_HDA_ISTRM_COH,
				0x01, NVIDIA_HDA_ENABLE_COHBIT);
		update_pci_byte(chip->pci,
				NVIDIA_HDA_OSTRM_COH,
				0x01, NVIDIA_HDA_ENABLE_COHBIT);
	}

	/* Enable SCH/PCH snoop if needed */
	if (snoop_type == AZX_SNOOP_TYPE_SCH) {
		unsigned short snoop;
		pci_read_config_word(chip->pci, INTEL_SCH_HDA_DEVC, &snoop);
		if ((!azx_snoop(chip) && !(snoop & INTEL_SCH_HDA_DEVC_NOSNOOP)) ||
		    (azx_snoop(chip) && (snoop & INTEL_SCH_HDA_DEVC_NOSNOOP))) {
			snoop &= ~INTEL_SCH_HDA_DEVC_NOSNOOP;
			if (!azx_snoop(chip))
				snoop |= INTEL_SCH_HDA_DEVC_NOSNOOP;
			pci_write_config_word(chip->pci, INTEL_SCH_HDA_DEVC, snoop);
			pci_read_config_word(chip->pci,
				INTEL_SCH_HDA_DEVC, &snoop);
		}
		dev_dbg(chip->card->dev, "SCH snoop: %s\n",
			(snoop & INTEL_SCH_HDA_DEVC_NOSNOOP) ?
			"Disabled" : "Enabled");
        }
}

/*
 * In BXT-P A0, HD-Audio DMA requests is later than expected,
 * and makes an audio stream sensitive to system latencies when
 * 24/32 bits are playing.
 * Adjusting threshold of DMA fifo to force the DMA request
 * sooner to improve latency tolerance at the expense of power.
 */
static void bxt_reduce_dma_latency(struct azx *chip)
{
	u32 val;

	val = azx_readl(chip, VS_EM4L);
	val &= (0x3 << 20);
	azx_writel(chip, VS_EM4L, val);
}

/*
 * ML_LCAP bits:
 *  bit 0: 6 MHz Supported
 *  bit 1: 12 MHz Supported
 *  bit 2: 24 MHz Supported
 *  bit 3: 48 MHz Supported
 *  bit 4: 96 MHz Supported
 *  bit 5: 192 MHz Supported
 */
static int intel_get_lctl_scf(struct azx *chip)
{
	struct hdac_bus *bus = azx_bus(chip);
	static const int preferred_bits[] = { 2, 3, 1, 4, 5 };
	u32 val, t;
	int i;

	val = readl(bus->mlcap + AZX_ML_BASE + AZX_REG_ML_LCAP);

	for (i = 0; i < ARRAY_SIZE(preferred_bits); i++) {
		t = preferred_bits[i];
		if (val & (1 << t))
			return t;
	}

	dev_warn(chip->card->dev, "set audio clock frequency to 6MHz");
	return 0;
}

static int intel_ml_lctl_set_power(struct azx *chip, int state)
{
	struct hdac_bus *bus = azx_bus(chip);
	u32 val;
	int timeout;

	/*
	 * the codecs are sharing the first link setting by default
	 * If other links are enabled for stream, they need similar fix
	 */
	val = readl(bus->mlcap + AZX_ML_BASE + AZX_REG_ML_LCTL);
	val &= ~AZX_MLCTL_SPA;
	val |= state << AZX_MLCTL_SPA_SHIFT;
	writel(val, bus->mlcap + AZX_ML_BASE + AZX_REG_ML_LCTL);
	/* wait for CPA */
	timeout = 50;
	while (timeout) {
		if (((readl(bus->mlcap + AZX_ML_BASE + AZX_REG_ML_LCTL)) &
		    AZX_MLCTL_CPA) == (state << AZX_MLCTL_CPA_SHIFT))
			return 0;
		timeout--;
		udelay(10);
	}

	return -1;
}

static void intel_init_lctl(struct azx *chip)
{
	struct hdac_bus *bus = azx_bus(chip);
	u32 val;
	int ret;

	/* 0. check lctl register value is correct or not */
	val = readl(bus->mlcap + AZX_ML_BASE + AZX_REG_ML_LCTL);
	/* if SCF is already set, let's use it */
	if ((val & ML_LCTL_SCF_MASK) != 0)
		return;

	/*
	 * Before operating on SPA, CPA must match SPA.
	 * Any deviation may result in undefined behavior.
	 */
	if (((val & AZX_MLCTL_SPA) >> AZX_MLCTL_SPA_SHIFT) !=
		((val & AZX_MLCTL_CPA) >> AZX_MLCTL_CPA_SHIFT))
		return;

	/* 1. turn link down: set SPA to 0 and wait CPA to 0 */
	ret = intel_ml_lctl_set_power(chip, 0);
	udelay(100);
	if (ret)
		goto set_spa;

	/* 2. update SCF to select a properly audio clock*/
	val &= ~ML_LCTL_SCF_MASK;
	val |= intel_get_lctl_scf(chip);
	writel(val, bus->mlcap + AZX_ML_BASE + AZX_REG_ML_LCTL);

set_spa:
	/* 4. turn link up: set SPA to 1 and wait CPA to 1 */
	intel_ml_lctl_set_power(chip, 1);
	udelay(100);
}

static void hda_intel_init_chip(struct azx *chip, bool full_reset)
{
	struct hdac_bus *bus = azx_bus(chip);
	struct pci_dev *pci = chip->pci;
	u32 val;

	snd_hdac_set_codec_wakeup(bus, true);
	if (chip->driver_type == AZX_DRIVER_SKL) {
		pci_read_config_dword(pci, INTEL_HDA_CGCTL, &val);
		val = val & ~INTEL_HDA_CGCTL_MISCBDCGE;
		pci_write_config_dword(pci, INTEL_HDA_CGCTL, val);
	}
	azx_init_chip(chip, full_reset);
	if (chip->driver_type == AZX_DRIVER_SKL) {
		pci_read_config_dword(pci, INTEL_HDA_CGCTL, &val);
		val = val | INTEL_HDA_CGCTL_MISCBDCGE;
		pci_write_config_dword(pci, INTEL_HDA_CGCTL, val);
	}

	snd_hdac_set_codec_wakeup(bus, false);

	/* reduce dma latency to avoid noise */
	if (IS_BXT(pci))
		bxt_reduce_dma_latency(chip);

	if (bus->mlcap != NULL)
		intel_init_lctl(chip);
}

/* calculate runtime delay from LPIB */
static int azx_get_delay_from_lpib(struct azx *chip, struct azx_dev *azx_dev,
				   unsigned int pos)
{
	struct snd_pcm_substream *substream = azx_dev->core.substream;
	int stream = substream->stream;
	unsigned int lpib_pos = azx_get_pos_lpib(chip, azx_dev);
	int delay;

	if (stream == SNDRV_PCM_STREAM_PLAYBACK)
		delay = pos - lpib_pos;
	else
		delay = lpib_pos - pos;
	if (delay < 0) {
		if (delay >= azx_dev->core.delay_negative_threshold)
			delay = 0;
		else
			delay += azx_dev->core.bufsize;
	}

	if (delay >= azx_dev->core.period_bytes) {
		dev_info(chip->card->dev,
			 "Unstable LPIB (%d >= %d); disabling LPIB delay counting\n",
			 delay, azx_dev->core.period_bytes);
		delay = 0;
		chip->driver_caps &= ~AZX_DCAPS_COUNT_LPIB_DELAY;
		chip->get_delay[stream] = NULL;
	}

	return bytes_to_frames(substream->runtime, delay);
}

static int azx_position_ok(struct azx *chip, struct azx_dev *azx_dev);

/* called from IRQ */
static int azx_position_check(struct azx *chip, struct azx_dev *azx_dev)
{
	struct hda_intel *hda = container_of(chip, struct hda_intel, chip);
	int ok;

	ok = azx_position_ok(chip, azx_dev);
	if (ok == 1) {
		azx_dev->irq_pending = 0;
		return ok;
	} else if (ok == 0) {
		/* bogus IRQ, process it later */
		azx_dev->irq_pending = 1;
		schedule_work(&hda->irq_pending_work);
	}
	return 0;
}

#define display_power(chip, enable) \
	snd_hdac_display_power(azx_bus(chip), HDA_CODEC_IDX_CONTROLLER, enable)

/*
 * Check whether the current DMA position is acceptable for updating
 * periods.  Returns non-zero if it's OK.
 *
 * Many HD-audio controllers appear pretty inaccurate about
 * the update-IRQ timing.  The IRQ is issued before actually the
 * data is processed.  So, we need to process it afterwords in a
 * workqueue.
 *
 * Returns 1 if OK to proceed, 0 for delay handling, -1 for skipping update
 */
static int azx_position_ok(struct azx *chip, struct azx_dev *azx_dev)
{
	struct snd_pcm_substream *substream = azx_dev->core.substream;
	struct snd_pcm_runtime *runtime = substream->runtime;
	int stream = substream->stream;
	u32 wallclk;
	unsigned int pos;
	snd_pcm_uframes_t hwptr, target;

	wallclk = azx_readl(chip, WALLCLK) - azx_dev->core.start_wallclk;
	if (wallclk < (azx_dev->core.period_wallclk * 2) / 3)
		return -1;	/* bogus (too early) interrupt */

	if (chip->get_position[stream])
		pos = chip->get_position[stream](chip, azx_dev);
	else { /* use the position buffer as default */
		pos = azx_get_pos_posbuf(chip, azx_dev);
		if (!pos || pos == (u32)-1) {
			dev_info(chip->card->dev,
				 "Invalid position buffer, using LPIB read method instead.\n");
			chip->get_position[stream] = azx_get_pos_lpib;
			if (chip->get_position[0] == azx_get_pos_lpib &&
			    chip->get_position[1] == azx_get_pos_lpib)
				azx_bus(chip)->use_posbuf = false;
			pos = azx_get_pos_lpib(chip, azx_dev);
			chip->get_delay[stream] = NULL;
		} else {
			chip->get_position[stream] = azx_get_pos_posbuf;
			if (chip->driver_caps & AZX_DCAPS_COUNT_LPIB_DELAY)
				chip->get_delay[stream] = azx_get_delay_from_lpib;
		}
	}

	if (pos >= azx_dev->core.bufsize)
		pos = 0;

	if (WARN_ONCE(!azx_dev->core.period_bytes,
		      "hda-intel: zero azx_dev->period_bytes"))
		return -1; /* this shouldn't happen! */
	if (wallclk < (azx_dev->core.period_wallclk * 5) / 4 &&
	    pos % azx_dev->core.period_bytes > azx_dev->core.period_bytes / 2)
		/* NG - it's below the first next period boundary */
		return chip->bdl_pos_adj ? 0 : -1;
	azx_dev->core.start_wallclk += wallclk;

	if (azx_dev->core.no_period_wakeup)
		return 1; /* OK, no need to check period boundary */

	if (runtime->hw_ptr_base != runtime->hw_ptr_interrupt)
		return 1; /* OK, already in hwptr updating process */

	/* check whether the period gets really elapsed */
	pos = bytes_to_frames(runtime, pos);
	hwptr = runtime->hw_ptr_base + pos;
	if (hwptr < runtime->status->hw_ptr)
		hwptr += runtime->buffer_size;
	target = runtime->hw_ptr_interrupt + runtime->period_size;
	if (hwptr < target) {
		/* too early wakeup, process it later */
		return chip->bdl_pos_adj ? 0 : -1;
	}

	return 1; /* OK, it's fine */
}

/*
 * The work for pending PCM period updates.
 */
static void azx_irq_pending_work(struct work_struct *work)
{
	struct hda_intel *hda = container_of(work, struct hda_intel, irq_pending_work);
	struct azx *chip = &hda->chip;
	struct hdac_bus *bus = azx_bus(chip);
	struct hdac_stream *s;
	int pending, ok;

	if (!hda->irq_pending_warned) {
		dev_info(chip->card->dev,
			 "IRQ timing workaround is activated for card #%d. Suggest a bigger bdl_pos_adj.\n",
			 chip->card->number);
		hda->irq_pending_warned = 1;
	}

	for (;;) {
		pending = 0;
		spin_lock_irq(&bus->reg_lock);
		list_for_each_entry(s, &bus->stream_list, list) {
			struct azx_dev *azx_dev = stream_to_azx_dev(s);
			if (!azx_dev->irq_pending ||
			    !s->substream ||
			    !s->running)
				continue;
			ok = azx_position_ok(chip, azx_dev);
			if (ok > 0) {
				azx_dev->irq_pending = 0;
				spin_unlock(&bus->reg_lock);
				snd_pcm_period_elapsed(s->substream);
				spin_lock(&bus->reg_lock);
			} else if (ok < 0) {
				pending = 0;	/* too early */
			} else
				pending++;
		}
		spin_unlock_irq(&bus->reg_lock);
		if (!pending)
			return;
		msleep(1);
	}
}

/* clear irq_pending flags and assure no on-going workq */
static void azx_clear_irq_pending(struct azx *chip)
{
	struct hdac_bus *bus = azx_bus(chip);
	struct hdac_stream *s;

	spin_lock_irq(&bus->reg_lock);
	list_for_each_entry(s, &bus->stream_list, list) {
		struct azx_dev *azx_dev = stream_to_azx_dev(s);
		azx_dev->irq_pending = 0;
	}
	spin_unlock_irq(&bus->reg_lock);
}

static int azx_acquire_irq(struct azx *chip, int do_disconnect)
{
	struct hdac_bus *bus = azx_bus(chip);

	if (request_irq(chip->pci->irq, azx_interrupt,
			chip->msi ? 0 : IRQF_SHARED,
			chip->card->irq_descr, chip)) {
		dev_err(chip->card->dev,
			"unable to grab IRQ %d, disabling device\n",
			chip->pci->irq);
		if (do_disconnect)
			snd_card_disconnect(chip->card);
		return -1;
	}
	bus->irq = chip->pci->irq;
	chip->card->sync_irq = bus->irq;
	pci_intx(chip->pci, !chip->msi);
	return 0;
}

/* get the current DMA position with correction on VIA chips */
static unsigned int azx_via_get_position(struct azx *chip,
					 struct azx_dev *azx_dev)
{
	unsigned int link_pos, mini_pos, bound_pos;
	unsigned int mod_link_pos, mod_dma_pos, mod_mini_pos;
	unsigned int fifo_size;

	link_pos = snd_hdac_stream_get_pos_lpib(azx_stream(azx_dev));
	if (azx_dev->core.substream->stream == SNDRV_PCM_STREAM_PLAYBACK) {
		/* Playback, no problem using link position */
		return link_pos;
	}

	/* Capture */
	/* For new chipset,
	 * use mod to get the DMA position just like old chipset
	 */
	mod_dma_pos = le32_to_cpu(*azx_dev->core.posbuf);
	mod_dma_pos %= azx_dev->core.period_bytes;

	fifo_size = azx_stream(azx_dev)->fifo_size - 1;

	if (azx_dev->insufficient) {
		/* Link position never gather than FIFO size */
		if (link_pos <= fifo_size)
			return 0;

		azx_dev->insufficient = 0;
	}

	if (link_pos <= fifo_size)
		mini_pos = azx_dev->core.bufsize + link_pos - fifo_size;
	else
		mini_pos = link_pos - fifo_size;

	/* Find nearest previous boudary */
	mod_mini_pos = mini_pos % azx_dev->core.period_bytes;
	mod_link_pos = link_pos % azx_dev->core.period_bytes;
	if (mod_link_pos >= fifo_size)
		bound_pos = link_pos - mod_link_pos;
	else if (mod_dma_pos >= mod_mini_pos)
		bound_pos = mini_pos - mod_mini_pos;
	else {
		bound_pos = mini_pos - mod_mini_pos + azx_dev->core.period_bytes;
		if (bound_pos >= azx_dev->core.bufsize)
			bound_pos = 0;
	}

	/* Calculate real DMA position we want */
	return bound_pos + mod_dma_pos;
}

#define AMD_FIFO_SIZE	32

/* get the current DMA position with FIFO size correction */
static unsigned int azx_get_pos_fifo(struct azx *chip, struct azx_dev *azx_dev)
{
	struct snd_pcm_substream *substream = azx_dev->core.substream;
	struct snd_pcm_runtime *runtime = substream->runtime;
	unsigned int pos, delay;

	pos = snd_hdac_stream_get_pos_lpib(azx_stream(azx_dev));
	if (!runtime)
		return pos;

	runtime->delay = AMD_FIFO_SIZE;
	delay = frames_to_bytes(runtime, AMD_FIFO_SIZE);
	if (azx_dev->insufficient) {
		if (pos < delay) {
			delay = pos;
			runtime->delay = bytes_to_frames(runtime, pos);
		} else {
			azx_dev->insufficient = 0;
		}
	}

	/* correct the DMA position for capture stream */
	if (substream->stream == SNDRV_PCM_STREAM_CAPTURE) {
		if (pos < delay)
			pos += azx_dev->core.bufsize;
		pos -= delay;
	}

	return pos;
}

static int azx_get_delay_from_fifo(struct azx *chip, struct azx_dev *azx_dev,
				   unsigned int pos)
{
	struct snd_pcm_substream *substream = azx_dev->core.substream;

	/* just read back the calculated value in the above */
	return substream->runtime->delay;
}

static void __azx_shutdown_chip(struct azx *chip, bool skip_link_reset)
{
	azx_stop_chip(chip);
	if (!skip_link_reset)
		azx_enter_link_reset(chip);
	azx_clear_irq_pending(chip);
	display_power(chip, false);
}

#ifdef CONFIG_PM
static DEFINE_MUTEX(card_list_lock);
static LIST_HEAD(card_list);

static void azx_shutdown_chip(struct azx *chip)
{
	__azx_shutdown_chip(chip, false);
}

static void azx_add_card_list(struct azx *chip)
{
	struct hda_intel *hda = container_of(chip, struct hda_intel, chip);
	mutex_lock(&card_list_lock);
	list_add(&hda->list, &card_list);
	mutex_unlock(&card_list_lock);
}

static void azx_del_card_list(struct azx *chip)
{
	struct hda_intel *hda = container_of(chip, struct hda_intel, chip);
	mutex_lock(&card_list_lock);
	list_del_init(&hda->list);
	mutex_unlock(&card_list_lock);
}

/* trigger power-save check at writing parameter */
static int param_set_xint(const char *val, const struct kernel_param *kp)
{
	struct hda_intel *hda;
	struct azx *chip;
	int prev = power_save;
	int ret = param_set_int(val, kp);

	if (ret || prev == power_save)
		return ret;

	mutex_lock(&card_list_lock);
	list_for_each_entry(hda, &card_list, list) {
		chip = &hda->chip;
		if (!hda->probe_continued || chip->disabled)
			continue;
		snd_hda_set_power_save(&chip->bus, power_save * 1000);
	}
	mutex_unlock(&card_list_lock);
	return 0;
}

/*
 * power management
 */
static bool azx_is_pm_ready(struct snd_card *card)
{
	struct azx *chip;
	struct hda_intel *hda;

	if (!card)
		return false;
	chip = card->private_data;
	hda = container_of(chip, struct hda_intel, chip);
	if (chip->disabled || hda->init_failed || !chip->running)
		return false;
	return true;
}

static void __azx_runtime_resume(struct azx *chip)
{
	struct hda_intel *hda = container_of(chip, struct hda_intel, chip);
	struct hdac_bus *bus = azx_bus(chip);
	struct hda_codec *codec;
	int status;

	display_power(chip, true);
	if (hda->need_i915_power)
		snd_hdac_i915_set_bclk(bus);

	/* Read STATESTS before controller reset */
	status = azx_readw(chip, STATESTS);

	azx_init_pci(chip);
	hda_intel_init_chip(chip, true);

	/* Avoid codec resume if runtime resume is for system suspend */
	if (!chip->pm_prepared) {
		list_for_each_codec(codec, &chip->bus) {
			if (codec->relaxed_resume)
				continue;

			if (codec->forced_resume || (status & (1 << codec->addr)))
				pm_request_resume(hda_codec_dev(codec));
		}
	}

	/* power down again for link-controlled chips */
	if (!hda->need_i915_power)
		display_power(chip, false);
}

#ifdef CONFIG_PM_SLEEP
static int azx_prepare(struct device *dev)
{
	struct snd_card *card = dev_get_drvdata(dev);
	struct azx *chip;

	if (!azx_is_pm_ready(card))
		return 0;

	chip = card->private_data;
	chip->pm_prepared = 1;
	snd_power_change_state(card, SNDRV_CTL_POWER_D3hot);

	flush_work(&azx_bus(chip)->unsol_work);

	/* HDA controller always requires different WAKEEN for runtime suspend
	 * and system suspend, so don't use direct-complete here.
	 */
	return 0;
}

static void azx_complete(struct device *dev)
{
	struct snd_card *card = dev_get_drvdata(dev);
	struct azx *chip;

	if (!azx_is_pm_ready(card))
		return;

	chip = card->private_data;
	snd_power_change_state(card, SNDRV_CTL_POWER_D0);
	chip->pm_prepared = 0;
}

static int azx_suspend(struct device *dev)
{
	struct snd_card *card = dev_get_drvdata(dev);
	struct azx *chip;
	struct hdac_bus *bus;

	if (!azx_is_pm_ready(card))
		return 0;

	chip = card->private_data;
	bus = azx_bus(chip);
	azx_shutdown_chip(chip);
	if (bus->irq >= 0) {
		free_irq(bus->irq, chip);
		bus->irq = -1;
		chip->card->sync_irq = -1;
	}

	if (chip->msi)
		pci_disable_msi(chip->pci);

	trace_azx_suspend(chip);
	return 0;
}

static int azx_resume(struct device *dev)
{
	struct snd_card *card = dev_get_drvdata(dev);
	struct azx *chip;

	if (!azx_is_pm_ready(card))
		return 0;

	chip = card->private_data;
	if (chip->msi)
		if (pci_enable_msi(chip->pci) < 0)
			chip->msi = 0;
	if (azx_acquire_irq(chip, 1) < 0)
		return -EIO;

	__azx_runtime_resume(chip);

	trace_azx_resume(chip);
	return 0;
}

/* put codec down to D3 at hibernation for Intel SKL+;
 * otherwise BIOS may still access the codec and screw up the driver
 */
static int azx_freeze_noirq(struct device *dev)
{
	struct snd_card *card = dev_get_drvdata(dev);
	struct azx *chip = card->private_data;
	struct pci_dev *pci = to_pci_dev(dev);

	if (!azx_is_pm_ready(card))
		return 0;
	if (chip->driver_type == AZX_DRIVER_SKL)
		pci_set_power_state(pci, PCI_D3hot);

	return 0;
}

static int azx_thaw_noirq(struct device *dev)
{
	struct snd_card *card = dev_get_drvdata(dev);
	struct azx *chip = card->private_data;
	struct pci_dev *pci = to_pci_dev(dev);

	if (!azx_is_pm_ready(card))
		return 0;
	if (chip->driver_type == AZX_DRIVER_SKL)
		pci_set_power_state(pci, PCI_D0);

	return 0;
}
#endif /* CONFIG_PM_SLEEP */

static int azx_runtime_suspend(struct device *dev)
{
	struct snd_card *card = dev_get_drvdata(dev);
	struct azx *chip;

	if (!azx_is_pm_ready(card))
		return 0;
	chip = card->private_data;

	/* enable controller wake up event */
	azx_writew(chip, WAKEEN, azx_readw(chip, WAKEEN) | STATESTS_INT_MASK);

	azx_shutdown_chip(chip);
	trace_azx_runtime_suspend(chip);
	return 0;
}

static int azx_runtime_resume(struct device *dev)
{
	struct snd_card *card = dev_get_drvdata(dev);
	struct azx *chip;

	if (!azx_is_pm_ready(card))
		return 0;
	chip = card->private_data;
	__azx_runtime_resume(chip);

	/* disable controller Wake Up event*/
	azx_writew(chip, WAKEEN, azx_readw(chip, WAKEEN) & ~STATESTS_INT_MASK);

	trace_azx_runtime_resume(chip);
	return 0;
}

static int azx_runtime_idle(struct device *dev)
{
	struct snd_card *card = dev_get_drvdata(dev);
	struct azx *chip;
	struct hda_intel *hda;

	if (!card)
		return 0;

	chip = card->private_data;
	hda = container_of(chip, struct hda_intel, chip);
	if (chip->disabled || hda->init_failed)
		return 0;

	if (!power_save_controller || !azx_has_pm_runtime(chip) ||
	    azx_bus(chip)->codec_powered || !chip->running)
		return -EBUSY;

	/* ELD notification gets broken when HD-audio bus is off */
	if (needs_eld_notify_link(chip))
		return -EBUSY;

	return 0;
}

static const struct dev_pm_ops azx_pm = {
	SET_SYSTEM_SLEEP_PM_OPS(azx_suspend, azx_resume)
#ifdef CONFIG_PM_SLEEP
	.prepare = azx_prepare,
	.complete = azx_complete,
	.freeze_noirq = azx_freeze_noirq,
	.thaw_noirq = azx_thaw_noirq,
#endif
	SET_RUNTIME_PM_OPS(azx_runtime_suspend, azx_runtime_resume, azx_runtime_idle)
};

#define AZX_PM_OPS	&azx_pm
#else
#define azx_add_card_list(chip) /* NOP */
#define azx_del_card_list(chip) /* NOP */
#define AZX_PM_OPS	NULL
#endif /* CONFIG_PM */


static int azx_probe_continue(struct azx *chip);

#ifdef SUPPORT_VGA_SWITCHEROO
static struct pci_dev *get_bound_vga(struct pci_dev *pci);

static void azx_vs_set_state(struct pci_dev *pci,
			     enum vga_switcheroo_state state)
{
	struct snd_card *card = pci_get_drvdata(pci);
	struct azx *chip = card->private_data;
	struct hda_intel *hda = container_of(chip, struct hda_intel, chip);
	struct hda_codec *codec;
	bool disabled;

	wait_for_completion(&hda->probe_wait);
	if (hda->init_failed)
		return;

	disabled = (state == VGA_SWITCHEROO_OFF);
	if (chip->disabled == disabled)
		return;

	if (!hda->probe_continued) {
		chip->disabled = disabled;
		if (!disabled) {
			dev_info(chip->card->dev,
				 "Start delayed initialization\n");
			if (azx_probe_continue(chip) < 0)
				dev_err(chip->card->dev, "initialization error\n");
		}
	} else {
		dev_info(chip->card->dev, "%s via vga_switcheroo\n",
			 disabled ? "Disabling" : "Enabling");
		if (disabled) {
			list_for_each_codec(codec, &chip->bus) {
				pm_runtime_suspend(hda_codec_dev(codec));
				pm_runtime_disable(hda_codec_dev(codec));
			}
			pm_runtime_suspend(card->dev);
			pm_runtime_disable(card->dev);
			/* when we get suspended by vga_switcheroo we end up in D3cold,
			 * however we have no ACPI handle, so pci/acpi can't put us there,
			 * put ourselves there */
			pci->current_state = PCI_D3cold;
			chip->disabled = true;
			if (snd_hda_lock_devices(&chip->bus))
				dev_warn(chip->card->dev,
					 "Cannot lock devices!\n");
		} else {
			snd_hda_unlock_devices(&chip->bus);
			chip->disabled = false;
			pm_runtime_enable(card->dev);
			list_for_each_codec(codec, &chip->bus) {
				pm_runtime_enable(hda_codec_dev(codec));
				pm_runtime_resume(hda_codec_dev(codec));
			}
		}
	}
}

static bool azx_vs_can_switch(struct pci_dev *pci)
{
	struct snd_card *card = pci_get_drvdata(pci);
	struct azx *chip = card->private_data;
	struct hda_intel *hda = container_of(chip, struct hda_intel, chip);

	wait_for_completion(&hda->probe_wait);
	if (hda->init_failed)
		return false;
	if (chip->disabled || !hda->probe_continued)
		return true;
	if (snd_hda_lock_devices(&chip->bus))
		return false;
	snd_hda_unlock_devices(&chip->bus);
	return true;
}

/*
 * The discrete GPU cannot power down unless the HDA controller runtime
 * suspends, so activate runtime PM on codecs even if power_save == 0.
 */
static void setup_vga_switcheroo_runtime_pm(struct azx *chip)
{
	struct hda_intel *hda = container_of(chip, struct hda_intel, chip);
	struct hda_codec *codec;

	if (hda->use_vga_switcheroo && !needs_eld_notify_link(chip)) {
		list_for_each_codec(codec, &chip->bus)
			codec->auto_runtime_pm = 1;
		/* reset the power save setup */
		if (chip->running)
			set_default_power_save(chip);
	}
}

static void azx_vs_gpu_bound(struct pci_dev *pci,
			     enum vga_switcheroo_client_id client_id)
{
	struct snd_card *card = pci_get_drvdata(pci);
	struct azx *chip = card->private_data;

	if (client_id == VGA_SWITCHEROO_DIS)
		chip->bus.keep_power = 0;
	setup_vga_switcheroo_runtime_pm(chip);
}

static void init_vga_switcheroo(struct azx *chip)
{
	struct hda_intel *hda = container_of(chip, struct hda_intel, chip);
	struct pci_dev *p = get_bound_vga(chip->pci);
	struct pci_dev *parent;
	if (p) {
		dev_info(chip->card->dev,
			 "Handle vga_switcheroo audio client\n");
		hda->use_vga_switcheroo = 1;

		/* cleared in either gpu_bound op or codec probe, or when its
		 * upstream port has _PR3 (i.e. dGPU).
		 */
		parent = pci_upstream_bridge(p);
		chip->bus.keep_power = parent ? !pci_pr3_present(parent) : 1;
		chip->driver_caps |= AZX_DCAPS_PM_RUNTIME;
		pci_dev_put(p);
	}
}

static const struct vga_switcheroo_client_ops azx_vs_ops = {
	.set_gpu_state = azx_vs_set_state,
	.can_switch = azx_vs_can_switch,
	.gpu_bound = azx_vs_gpu_bound,
};

static int register_vga_switcheroo(struct azx *chip)
{
	struct hda_intel *hda = container_of(chip, struct hda_intel, chip);
	struct pci_dev *p;
	int err;

	if (!hda->use_vga_switcheroo)
		return 0;

	p = get_bound_vga(chip->pci);
	err = vga_switcheroo_register_audio_client(chip->pci, &azx_vs_ops, p);
	pci_dev_put(p);

	if (err < 0)
		return err;
	hda->vga_switcheroo_registered = 1;

	return 0;
}
#else
#define init_vga_switcheroo(chip)		/* NOP */
#define register_vga_switcheroo(chip)		0
#define check_hdmi_disabled(pci)	false
#define setup_vga_switcheroo_runtime_pm(chip)	/* NOP */
#endif /* SUPPORT_VGA_SWITCHER */

/*
 * destructor
 */
static void azx_free(struct azx *chip)
{
	struct pci_dev *pci = chip->pci;
	struct hda_intel *hda = container_of(chip, struct hda_intel, chip);
	struct hdac_bus *bus = azx_bus(chip);

	if (hda->freed)
		return;

	if (azx_has_pm_runtime(chip) && chip->running)
		pm_runtime_get_noresume(&pci->dev);
	chip->running = 0;

	azx_del_card_list(chip);

	hda->init_failed = 1; /* to be sure */
	complete_all(&hda->probe_wait);

	if (use_vga_switcheroo(hda)) {
		if (chip->disabled && hda->probe_continued)
			snd_hda_unlock_devices(&chip->bus);
		if (hda->vga_switcheroo_registered)
			vga_switcheroo_unregister_client(chip->pci);
	}

	if (bus->chip_init) {
		azx_clear_irq_pending(chip);
		azx_stop_all_streams(chip);
		azx_stop_chip(chip);
	}

	if (bus->irq >= 0)
		free_irq(bus->irq, (void*)chip);

	azx_free_stream_pages(chip);
	azx_free_streams(chip);
	snd_hdac_bus_exit(bus);

#ifdef CONFIG_SND_HDA_PATCH_LOADER
	release_firmware(chip->fw);
#endif
	display_power(chip, false);

	if (chip->driver_caps & AZX_DCAPS_I915_COMPONENT)
		snd_hdac_i915_exit(bus);

	hda->freed = 1;
}

static int azx_dev_disconnect(struct snd_device *device)
{
	struct azx *chip = device->device_data;
	struct hdac_bus *bus = azx_bus(chip);

	chip->bus.shutdown = 1;
	cancel_work_sync(&bus->unsol_work);

	return 0;
}

static int azx_dev_free(struct snd_device *device)
{
	azx_free(device->device_data);
	return 0;
}

#ifdef SUPPORT_VGA_SWITCHEROO
#ifdef CONFIG_ACPI
/* ATPX is in the integrated GPU's namespace */
static bool atpx_present(void)
{
	struct pci_dev *pdev = NULL;
	acpi_handle dhandle, atpx_handle;
	acpi_status status;

	while ((pdev = pci_get_class(PCI_CLASS_DISPLAY_VGA << 8, pdev)) != NULL) {
		dhandle = ACPI_HANDLE(&pdev->dev);
		if (dhandle) {
			status = acpi_get_handle(dhandle, "ATPX", &atpx_handle);
			if (ACPI_SUCCESS(status)) {
				pci_dev_put(pdev);
				return true;
			}
		}
	}
	while ((pdev = pci_get_class(PCI_CLASS_DISPLAY_OTHER << 8, pdev)) != NULL) {
		dhandle = ACPI_HANDLE(&pdev->dev);
		if (dhandle) {
			status = acpi_get_handle(dhandle, "ATPX", &atpx_handle);
			if (ACPI_SUCCESS(status)) {
				pci_dev_put(pdev);
				return true;
			}
		}
	}
	return false;
}
#else
static bool atpx_present(void)
{
	return false;
}
#endif

/*
 * Check of disabled HDMI controller by vga_switcheroo
 */
static struct pci_dev *get_bound_vga(struct pci_dev *pci)
{
	struct pci_dev *p;

	/* check only discrete GPU */
	switch (pci->vendor) {
	case PCI_VENDOR_ID_ATI:
	case PCI_VENDOR_ID_AMD:
		if (pci->devfn == 1) {
			p = pci_get_domain_bus_and_slot(pci_domain_nr(pci->bus),
							pci->bus->number, 0);
			if (p) {
				/* ATPX is in the integrated GPU's ACPI namespace
				 * rather than the dGPU's namespace. However,
				 * the dGPU is the one who is involved in
				 * vgaswitcheroo.
				 */
				if (((p->class >> 16) == PCI_BASE_CLASS_DISPLAY) &&
				    atpx_present())
					return p;
				pci_dev_put(p);
			}
		}
		break;
	case PCI_VENDOR_ID_NVIDIA:
		if (pci->devfn == 1) {
			p = pci_get_domain_bus_and_slot(pci_domain_nr(pci->bus),
							pci->bus->number, 0);
			if (p) {
				if ((p->class >> 16) == PCI_BASE_CLASS_DISPLAY)
					return p;
				pci_dev_put(p);
			}
		}
		break;
	}
	return NULL;
}

static bool check_hdmi_disabled(struct pci_dev *pci)
{
	bool vga_inactive = false;
	struct pci_dev *p = get_bound_vga(pci);

	if (p) {
		if (vga_switcheroo_get_client_state(p) == VGA_SWITCHEROO_OFF)
			vga_inactive = true;
		pci_dev_put(p);
	}
	return vga_inactive;
}
#endif /* SUPPORT_VGA_SWITCHEROO */

/*
 * allow/deny-listing for position_fix
 */
static const struct snd_pci_quirk position_fix_list[] = {
	SND_PCI_QUIRK(0x1028, 0x01cc, "Dell D820", POS_FIX_LPIB),
	SND_PCI_QUIRK(0x1028, 0x01de, "Dell Precision 390", POS_FIX_LPIB),
	SND_PCI_QUIRK(0x103c, 0x306d, "HP dv3", POS_FIX_LPIB),
	SND_PCI_QUIRK(0x1043, 0x813d, "ASUS P5AD2", POS_FIX_LPIB),
	SND_PCI_QUIRK(0x1043, 0x81b3, "ASUS", POS_FIX_LPIB),
	SND_PCI_QUIRK(0x1043, 0x81e7, "ASUS M2V", POS_FIX_LPIB),
	SND_PCI_QUIRK(0x104d, 0x9069, "Sony VPCS11V9E", POS_FIX_LPIB),
	SND_PCI_QUIRK(0x10de, 0xcb89, "Macbook Pro 7,1", POS_FIX_LPIB),
	SND_PCI_QUIRK(0x1297, 0x3166, "Shuttle", POS_FIX_LPIB),
	SND_PCI_QUIRK(0x1458, 0xa022, "ga-ma770-ud3", POS_FIX_LPIB),
	SND_PCI_QUIRK(0x1462, 0x1002, "MSI Wind U115", POS_FIX_LPIB),
	SND_PCI_QUIRK(0x1565, 0x8218, "Biostar Microtech", POS_FIX_LPIB),
	SND_PCI_QUIRK(0x1849, 0x0888, "775Dual-VSTA", POS_FIX_LPIB),
	SND_PCI_QUIRK(0x8086, 0x2503, "DG965OT AAD63733-203", POS_FIX_LPIB),
	{}
};

static int check_position_fix(struct azx *chip, int fix)
{
	const struct snd_pci_quirk *q;

	switch (fix) {
	case POS_FIX_AUTO:
	case POS_FIX_LPIB:
	case POS_FIX_POSBUF:
	case POS_FIX_VIACOMBO:
	case POS_FIX_COMBO:
	case POS_FIX_SKL:
	case POS_FIX_FIFO:
		return fix;
	}

	q = snd_pci_quirk_lookup(chip->pci, position_fix_list);
	if (q) {
		dev_info(chip->card->dev,
			 "position_fix set to %d for device %04x:%04x\n",
			 q->value, q->subvendor, q->subdevice);
		return q->value;
	}

	/* Check VIA/ATI HD Audio Controller exist */
	if (chip->driver_type == AZX_DRIVER_VIA) {
		dev_dbg(chip->card->dev, "Using VIACOMBO position fix\n");
		return POS_FIX_VIACOMBO;
	}
	if (chip->driver_caps & AZX_DCAPS_AMD_WORKAROUND) {
		dev_dbg(chip->card->dev, "Using FIFO position fix\n");
		return POS_FIX_FIFO;
	}
	if (chip->driver_caps & AZX_DCAPS_POSFIX_LPIB) {
		dev_dbg(chip->card->dev, "Using LPIB position fix\n");
		return POS_FIX_LPIB;
	}
	if (chip->driver_type == AZX_DRIVER_SKL) {
		dev_dbg(chip->card->dev, "Using SKL position fix\n");
		return POS_FIX_SKL;
	}
	return POS_FIX_AUTO;
}

static void assign_position_fix(struct azx *chip, int fix)
{
	static const azx_get_pos_callback_t callbacks[] = {
		[POS_FIX_AUTO] = NULL,
		[POS_FIX_LPIB] = azx_get_pos_lpib,
		[POS_FIX_POSBUF] = azx_get_pos_posbuf,
		[POS_FIX_VIACOMBO] = azx_via_get_position,
		[POS_FIX_COMBO] = azx_get_pos_lpib,
		[POS_FIX_SKL] = azx_get_pos_posbuf,
		[POS_FIX_FIFO] = azx_get_pos_fifo,
	};

	chip->get_position[0] = chip->get_position[1] = callbacks[fix];

	/* combo mode uses LPIB only for playback */
	if (fix == POS_FIX_COMBO)
		chip->get_position[1] = NULL;

	if ((fix == POS_FIX_POSBUF || fix == POS_FIX_SKL) &&
	    (chip->driver_caps & AZX_DCAPS_COUNT_LPIB_DELAY)) {
		chip->get_delay[0] = chip->get_delay[1] =
			azx_get_delay_from_lpib;
	}

	if (fix == POS_FIX_FIFO)
		chip->get_delay[0] = chip->get_delay[1] =
			azx_get_delay_from_fifo;
}

/*
 * deny-lists for probe_mask
 */
static const struct snd_pci_quirk probe_mask_list[] = {
	/* Thinkpad often breaks the controller communication when accessing
	 * to the non-working (or non-existing) modem codec slot.
	 */
	SND_PCI_QUIRK(0x1014, 0x05b7, "Thinkpad Z60", 0x01),
	SND_PCI_QUIRK(0x17aa, 0x2010, "Thinkpad X/T/R60", 0x01),
	SND_PCI_QUIRK(0x17aa, 0x20ac, "Thinkpad X/T/R61", 0x01),
	/* broken BIOS */
	SND_PCI_QUIRK(0x1028, 0x20ac, "Dell Studio Desktop", 0x01),
	/* including bogus ALC268 in slot#2 that conflicts with ALC888 */
	SND_PCI_QUIRK(0x17c0, 0x4085, "Medion MD96630", 0x01),
	/* forced codec slots */
	SND_PCI_QUIRK(0x1043, 0x1262, "ASUS W5Fm", 0x103),
	SND_PCI_QUIRK(0x1046, 0x1262, "ASUS W5F", 0x103),
	/* WinFast VP200 H (Teradici) user reported broken communication */
	SND_PCI_QUIRK(0x3a21, 0x040d, "WinFast VP200 H", 0x101),
	{}
};

#define AZX_FORCE_CODEC_MASK	0x100

static void check_probe_mask(struct azx *chip, int dev)
{
	const struct snd_pci_quirk *q;

	chip->codec_probe_mask = probe_mask[dev];
	if (chip->codec_probe_mask == -1) {
		q = snd_pci_quirk_lookup(chip->pci, probe_mask_list);
		if (q) {
			dev_info(chip->card->dev,
				 "probe_mask set to 0x%x for device %04x:%04x\n",
				 q->value, q->subvendor, q->subdevice);
			chip->codec_probe_mask = q->value;
		}
	}

	/* check forced option */
	if (chip->codec_probe_mask != -1 &&
	    (chip->codec_probe_mask & AZX_FORCE_CODEC_MASK)) {
		azx_bus(chip)->codec_mask = chip->codec_probe_mask & 0xff;
		dev_info(chip->card->dev, "codec_mask forced to 0x%x\n",
			 (int)azx_bus(chip)->codec_mask);
	}
}

/*
 * allow/deny-list for enable_msi
 */
static const struct snd_pci_quirk msi_deny_list[] = {
	SND_PCI_QUIRK(0x103c, 0x2191, "HP", 0), /* AMD Hudson */
	SND_PCI_QUIRK(0x103c, 0x2192, "HP", 0), /* AMD Hudson */
	SND_PCI_QUIRK(0x103c, 0x21f7, "HP", 0), /* AMD Hudson */
	SND_PCI_QUIRK(0x103c, 0x21fa, "HP", 0), /* AMD Hudson */
	SND_PCI_QUIRK(0x1043, 0x81f2, "ASUS", 0), /* Athlon64 X2 + nvidia */
	SND_PCI_QUIRK(0x1043, 0x81f6, "ASUS", 0), /* nvidia */
	SND_PCI_QUIRK(0x1043, 0x822d, "ASUS", 0), /* Athlon64 X2 + nvidia MCP55 */
	SND_PCI_QUIRK(0x1179, 0xfb44, "Toshiba Satellite C870", 0), /* AMD Hudson */
	SND_PCI_QUIRK(0x1849, 0x0888, "ASRock", 0), /* Athlon64 X2 + nvidia */
	SND_PCI_QUIRK(0xa0a0, 0x0575, "Aopen MZ915-M", 0), /* ICH6 */
	{}
};

static void check_msi(struct azx *chip)
{
	const struct snd_pci_quirk *q;

	if (enable_msi >= 0) {
		chip->msi = !!enable_msi;
		return;
	}
	chip->msi = 1;	/* enable MSI as default */
	q = snd_pci_quirk_lookup(chip->pci, msi_deny_list);
	if (q) {
		dev_info(chip->card->dev,
			 "msi for device %04x:%04x set to %d\n",
			 q->subvendor, q->subdevice, q->value);
		chip->msi = q->value;
		return;
	}

	/* NVidia chipsets seem to cause troubles with MSI */
	if (chip->driver_caps & AZX_DCAPS_NO_MSI) {
		dev_info(chip->card->dev, "Disabling MSI\n");
		chip->msi = 0;
	}
}

/* check the snoop mode availability */
static void azx_check_snoop_available(struct azx *chip)
{
	int snoop = hda_snoop;

	if (snoop >= 0) {
		dev_info(chip->card->dev, "Force to %s mode by module option\n",
			 snoop ? "snoop" : "non-snoop");
		chip->snoop = snoop;
		chip->uc_buffer = !snoop;
		return;
	}

	snoop = true;
	if (azx_get_snoop_type(chip) == AZX_SNOOP_TYPE_NONE &&
	    chip->driver_type == AZX_DRIVER_VIA) {
		/* force to non-snoop mode for a new VIA controller
		 * when BIOS is set
		 */
		u8 val;
		pci_read_config_byte(chip->pci, 0x42, &val);
		if (!(val & 0x80) && (chip->pci->revision == 0x30 ||
				      chip->pci->revision == 0x20))
			snoop = false;
	}

	if (chip->driver_caps & AZX_DCAPS_SNOOP_OFF)
		snoop = false;

	chip->snoop = snoop;
	if (!snoop) {
		dev_info(chip->card->dev, "Force to non-snoop mode\n");
		/* C-Media requires non-cached pages only for CORB/RIRB */
		if (chip->driver_type != AZX_DRIVER_CMEDIA)
			chip->uc_buffer = true;
	}
}

static void azx_probe_work(struct work_struct *work)
{
	struct hda_intel *hda = container_of(work, struct hda_intel, probe_work.work);
	azx_probe_continue(&hda->chip);
}

static int default_bdl_pos_adj(struct azx *chip)
{
	/* some exceptions: Atoms seem problematic with value 1 */
	if (chip->pci->vendor == PCI_VENDOR_ID_INTEL) {
		switch (chip->pci->device) {
		case 0x0f04: /* Baytrail */
		case 0x2284: /* Braswell */
			return 32;
		}
	}

	switch (chip->driver_type) {
	case AZX_DRIVER_ICH:
	case AZX_DRIVER_PCH:
		return 1;
	default:
		return 32;
	}
}

/*
 * constructor
 */
static const struct hda_controller_ops pci_hda_ops;

static int azx_create(struct snd_card *card, struct pci_dev *pci,
		      int dev, unsigned int driver_caps,
		      struct azx **rchip)
{
	static const struct snd_device_ops ops = {
		.dev_disconnect = azx_dev_disconnect,
		.dev_free = azx_dev_free,
	};
	struct hda_intel *hda;
	struct azx *chip;
	int err;

	*rchip = NULL;

	err = pcim_enable_device(pci);
	if (err < 0)
		return err;

	hda = devm_kzalloc(&pci->dev, sizeof(*hda), GFP_KERNEL);
	if (!hda)
		return -ENOMEM;

	chip = &hda->chip;
	mutex_init(&chip->open_mutex);
	chip->card = card;
	chip->pci = pci;
	chip->ops = &pci_hda_ops;
	chip->driver_caps = driver_caps;
	chip->driver_type = driver_caps & 0xff;
	check_msi(chip);
	chip->dev_index = dev;
	if (jackpoll_ms[dev] >= 50 && jackpoll_ms[dev] <= 60000)
		chip->jackpoll_interval = msecs_to_jiffies(jackpoll_ms[dev]);
	INIT_LIST_HEAD(&chip->pcm_list);
	INIT_WORK(&hda->irq_pending_work, azx_irq_pending_work);
	INIT_LIST_HEAD(&hda->list);
	init_vga_switcheroo(chip);
	init_completion(&hda->probe_wait);

	assign_position_fix(chip, check_position_fix(chip, position_fix[dev]));

	check_probe_mask(chip, dev);

	if (single_cmd < 0) /* allow fallback to single_cmd at errors */
		chip->fallback_to_single_cmd = 1;
	else /* explicitly set to single_cmd or not */
		chip->single_cmd = single_cmd;

	azx_check_snoop_available(chip);

	if (bdl_pos_adj[dev] < 0)
		chip->bdl_pos_adj = default_bdl_pos_adj(chip);
	else
		chip->bdl_pos_adj = bdl_pos_adj[dev];

	err = azx_bus_init(chip, model[dev]);
	if (err < 0)
		return err;

	/* use the non-cached pages in non-snoop mode */
	if (!azx_snoop(chip))
		azx_bus(chip)->dma_type = SNDRV_DMA_TYPE_DEV_WC;

	if (chip->driver_type == AZX_DRIVER_NVIDIA) {
		dev_dbg(chip->card->dev, "Enable delay in RIRB handling\n");
		chip->bus.core.needs_damn_long_delay = 1;
	}

	err = snd_device_new(card, SNDRV_DEV_LOWLEVEL, chip, &ops);
	if (err < 0) {
		dev_err(card->dev, "Error creating device [card]!\n");
		azx_free(chip);
		return err;
	}

	/* continue probing in work context as may trigger request module */
	INIT_DELAYED_WORK(&hda->probe_work, azx_probe_work);

	*rchip = chip;

	return 0;
}

static int azx_first_init(struct azx *chip)
{
	int dev = chip->dev_index;
	struct pci_dev *pci = chip->pci;
	struct snd_card *card = chip->card;
	struct hdac_bus *bus = azx_bus(chip);
	int err;
	unsigned short gcap;
	unsigned int dma_bits = 64;

#if BITS_PER_LONG != 64
	/* Fix up base address on ULI M5461 */
	if (chip->driver_type == AZX_DRIVER_ULI) {
		u16 tmp3;
		pci_read_config_word(pci, 0x40, &tmp3);
		pci_write_config_word(pci, 0x40, tmp3 | 0x10);
		pci_write_config_dword(pci, PCI_BASE_ADDRESS_1, 0);
	}
#endif

	err = pcim_iomap_regions(pci, 1 << 0, "ICH HD audio");
	if (err < 0)
		return err;

	bus->addr = pci_resource_start(pci, 0);
	bus->remap_addr = pcim_iomap_table(pci)[0];

	if (chip->driver_type == AZX_DRIVER_SKL)
		snd_hdac_bus_parse_capabilities(bus);

	/*
	 * Some Intel CPUs has always running timer (ART) feature and
	 * controller may have Global time sync reporting capability, so
	 * check both of these before declaring synchronized time reporting
	 * capability SNDRV_PCM_INFO_HAS_LINK_SYNCHRONIZED_ATIME
	 */
	chip->gts_present = false;

#ifdef CONFIG_X86
	if (bus->ppcap && boot_cpu_has(X86_FEATURE_ART))
		chip->gts_present = true;
#endif

	if (chip->msi) {
		if (chip->driver_caps & AZX_DCAPS_NO_MSI64) {
			dev_dbg(card->dev, "Disabling 64bit MSI\n");
			pci->no_64bit_msi = true;
		}
		if (pci_enable_msi(pci) < 0)
			chip->msi = 0;
	}

	pci_set_master(pci);

	gcap = azx_readw(chip, GCAP);
	dev_dbg(card->dev, "chipset global capabilities = 0x%x\n", gcap);

	/* AMD devices support 40 or 48bit DMA, take the safe one */
	if (chip->pci->vendor == PCI_VENDOR_ID_AMD)
		dma_bits = 40;

	/* disable SB600 64bit support for safety */
	if (chip->pci->vendor == PCI_VENDOR_ID_ATI) {
		struct pci_dev *p_smbus;
		dma_bits = 40;
		p_smbus = pci_get_device(PCI_VENDOR_ID_ATI,
					 PCI_DEVICE_ID_ATI_SBX00_SMBUS,
					 NULL);
		if (p_smbus) {
			if (p_smbus->revision < 0x30)
				gcap &= ~AZX_GCAP_64OK;
			pci_dev_put(p_smbus);
		}
	}

	/* NVidia hardware normally only supports up to 40 bits of DMA */
	if (chip->pci->vendor == PCI_VENDOR_ID_NVIDIA)
		dma_bits = 40;

	/* disable 64bit DMA address on some devices */
	if (chip->driver_caps & AZX_DCAPS_NO_64BIT) {
		dev_dbg(card->dev, "Disabling 64bit DMA\n");
		gcap &= ~AZX_GCAP_64OK;
	}

	/* disable buffer size rounding to 128-byte multiples if supported */
	if (align_buffer_size >= 0)
		chip->align_buffer_size = !!align_buffer_size;
	else {
		if (chip->driver_caps & AZX_DCAPS_NO_ALIGN_BUFSIZE)
			chip->align_buffer_size = 0;
		else
			chip->align_buffer_size = 1;
	}

	/* allow 64bit DMA address if supported by H/W */
	if (!(gcap & AZX_GCAP_64OK))
		dma_bits = 32;
	if (dma_set_mask_and_coherent(&pci->dev, DMA_BIT_MASK(dma_bits)))
		dma_set_mask_and_coherent(&pci->dev, DMA_BIT_MASK(32));

	/* read number of streams from GCAP register instead of using
	 * hardcoded value
	 */
	chip->capture_streams = (gcap >> 8) & 0x0f;
	chip->playback_streams = (gcap >> 12) & 0x0f;
	if (!chip->playback_streams && !chip->capture_streams) {
		/* gcap didn't give any info, switching to old method */

		switch (chip->driver_type) {
		case AZX_DRIVER_ULI:
			chip->playback_streams = ULI_NUM_PLAYBACK;
			chip->capture_streams = ULI_NUM_CAPTURE;
			break;
		case AZX_DRIVER_ATIHDMI:
		case AZX_DRIVER_ATIHDMI_NS:
			chip->playback_streams = ATIHDMI_NUM_PLAYBACK;
			chip->capture_streams = ATIHDMI_NUM_CAPTURE;
			break;
		case AZX_DRIVER_GENERIC:
		default:
			chip->playback_streams = ICH6_NUM_PLAYBACK;
			chip->capture_streams = ICH6_NUM_CAPTURE;
			break;
		}
	}
	chip->capture_index_offset = 0;
	chip->playback_index_offset = chip->capture_streams;
	chip->num_streams = chip->playback_streams + chip->capture_streams;

	/* sanity check for the SDxCTL.STRM field overflow */
	if (chip->num_streams > 15 &&
	    (chip->driver_caps & AZX_DCAPS_SEPARATE_STREAM_TAG) == 0) {
		dev_warn(chip->card->dev, "number of I/O streams is %d, "
			 "forcing separate stream tags", chip->num_streams);
		chip->driver_caps |= AZX_DCAPS_SEPARATE_STREAM_TAG;
	}

	/* initialize streams */
	err = azx_init_streams(chip);
	if (err < 0)
		return err;

	err = azx_alloc_stream_pages(chip);
	if (err < 0)
		return err;

	/* initialize chip */
	azx_init_pci(chip);

	snd_hdac_i915_set_bclk(bus);

	hda_intel_init_chip(chip, (probe_only[dev] & 2) == 0);

	/* codec detection */
	if (!azx_bus(chip)->codec_mask) {
		dev_err(card->dev, "no codecs found!\n");
		/* keep running the rest for the runtime PM */
	}

	if (azx_acquire_irq(chip, 0) < 0)
		return -EBUSY;

	strcpy(card->driver, "HDA-Intel");
	strscpy(card->shortname, driver_short_names[chip->driver_type],
		sizeof(card->shortname));
	snprintf(card->longname, sizeof(card->longname),
		 "%s at 0x%lx irq %i",
		 card->shortname, bus->addr, bus->irq);

	return 0;
}

#ifdef CONFIG_SND_HDA_PATCH_LOADER
/* callback from request_firmware_nowait() */
static void azx_firmware_cb(const struct firmware *fw, void *context)
{
	struct snd_card *card = context;
	struct azx *chip = card->private_data;

	if (fw)
		chip->fw = fw;
	else
		dev_err(card->dev, "Cannot load firmware, continue without patching\n");
	if (!chip->disabled) {
		/* continue probing */
		azx_probe_continue(chip);
	}
}
#endif

static int disable_msi_reset_irq(struct azx *chip)
{
	struct hdac_bus *bus = azx_bus(chip);
	int err;

	free_irq(bus->irq, chip);
	bus->irq = -1;
	chip->card->sync_irq = -1;
	pci_disable_msi(chip->pci);
	chip->msi = 0;
	err = azx_acquire_irq(chip, 1);
	if (err < 0)
		return err;

	return 0;
}

/* Denylist for skipping the whole probe:
 * some HD-audio PCI entries are exposed without any codecs, and such devices
 * should be ignored from the beginning.
 */
static const struct pci_device_id driver_denylist[] = {
	{ PCI_DEVICE_SUB(0x1022, 0x1487, 0x1043, 0x874f) }, /* ASUS ROG Zenith II / Strix */
	{ PCI_DEVICE_SUB(0x1022, 0x1487, 0x1462, 0xcb59) }, /* MSI TRX40 Creator */
	{ PCI_DEVICE_SUB(0x1022, 0x1487, 0x1462, 0xcb60) }, /* MSI TRX40 */
	{}
};

static const struct hda_controller_ops pci_hda_ops = {
	.disable_msi_reset_irq = disable_msi_reset_irq,
	.position_check = azx_position_check,
};

static int azx_probe(struct pci_dev *pci,
		     const struct pci_device_id *pci_id)
{
	static int dev;
	struct snd_card *card;
	struct hda_intel *hda;
	struct azx *chip;
	bool schedule_probe;
	int err;

	if (pci_match_id(driver_denylist, pci)) {
		dev_info(&pci->dev, "Skipping the device on the denylist\n");
		return -ENODEV;
	}

	if (dev >= SNDRV_CARDS)
		return -ENODEV;
	if (!enable[dev]) {
		dev++;
		return -ENOENT;
	}

	/*
	 * stop probe if another Intel's DSP driver should be activated
	 */
	if (dmic_detect) {
		err = snd_intel_dsp_driver_probe(pci);
		if (err != SND_INTEL_DSP_DRIVER_ANY && err != SND_INTEL_DSP_DRIVER_LEGACY) {
			dev_dbg(&pci->dev, "HDAudio driver not selected, aborting probe\n");
			return -ENODEV;
		}
	} else {
		dev_warn(&pci->dev, "dmic_detect option is deprecated, pass snd-intel-dspcfg.dsp_driver=1 option instead\n");
	}

	err = snd_card_new(&pci->dev, index[dev], id[dev], THIS_MODULE,
			   0, &card);
	if (err < 0) {
		dev_err(&pci->dev, "Error creating card!\n");
		return err;
	}

	err = azx_create(card, pci, dev, pci_id->driver_data, &chip);
	if (err < 0)
		goto out_free;
	card->private_data = chip;
	hda = container_of(chip, struct hda_intel, chip);

	pci_set_drvdata(pci, card);

	err = register_vga_switcheroo(chip);
	if (err < 0) {
		dev_err(card->dev, "Error registering vga_switcheroo client\n");
		goto out_free;
	}

	if (check_hdmi_disabled(pci)) {
		dev_info(card->dev, "VGA controller is disabled\n");
		dev_info(card->dev, "Delaying initialization\n");
		chip->disabled = true;
	}

	schedule_probe = !chip->disabled;

#ifdef CONFIG_SND_HDA_PATCH_LOADER
	if (patch[dev] && *patch[dev]) {
		dev_info(card->dev, "Applying patch firmware '%s'\n",
			 patch[dev]);
		err = request_firmware_nowait(THIS_MODULE, true, patch[dev],
					      &pci->dev, GFP_KERNEL, card,
					      azx_firmware_cb);
		if (err < 0)
			goto out_free;
		schedule_probe = false; /* continued in azx_firmware_cb() */
	}
#endif /* CONFIG_SND_HDA_PATCH_LOADER */

#ifndef CONFIG_SND_HDA_I915
	if (CONTROLLER_IN_GPU(pci))
		dev_err(card->dev, "Haswell/Broadwell HDMI/DP must build in CONFIG_SND_HDA_I915\n");
#endif

	if (schedule_probe)
		schedule_delayed_work(&hda->probe_work, 0);

	dev++;
	if (chip->disabled)
		complete_all(&hda->probe_wait);
	return 0;

out_free:
	snd_card_free(card);
	return err;
}

#ifdef CONFIG_PM
/* On some boards setting power_save to a non 0 value leads to clicking /
 * popping sounds when ever we enter/leave powersaving mode. Ideally we would
 * figure out how to avoid these sounds, but that is not always feasible.
 * So we keep a list of devices where we disable powersaving as its known
 * to causes problems on these devices.
 */
static const struct snd_pci_quirk power_save_denylist[] = {
	/* https://bugzilla.redhat.com/show_bug.cgi?id=1525104 */
	SND_PCI_QUIRK(0x1849, 0xc892, "Asrock B85M-ITX", 0),
	/* https://bugzilla.redhat.com/show_bug.cgi?id=1525104 */
	SND_PCI_QUIRK(0x1849, 0x0397, "Asrock N68C-S UCC", 0),
	/* https://bugzilla.redhat.com/show_bug.cgi?id=1525104 */
	SND_PCI_QUIRK(0x1849, 0x7662, "Asrock H81M-HDS", 0),
	/* https://bugzilla.redhat.com/show_bug.cgi?id=1525104 */
	SND_PCI_QUIRK(0x1043, 0x8733, "Asus Prime X370-Pro", 0),
<<<<<<< HEAD
	/* https://bugzilla.redhat.com/show_bug.cgi?id=1525104 */
	SND_PCI_QUIRK(0x1558, 0x6504, "Clevo W65_67SB", 0),
=======
>>>>>>> 3b17187f
	/* https://bugzilla.redhat.com/show_bug.cgi?id=1525104 */
	SND_PCI_QUIRK(0x1028, 0x0497, "Dell Precision T3600", 0),
	/* https://bugzilla.redhat.com/show_bug.cgi?id=1525104 */
	/* Note the P55A-UD3 and Z87-D3HP share the subsys id for the HDA dev */
	SND_PCI_QUIRK(0x1458, 0xa002, "Gigabyte P55A-UD3 / Z87-D3HP", 0),
	/* https://bugzilla.redhat.com/show_bug.cgi?id=1525104 */
	SND_PCI_QUIRK(0x8086, 0x2040, "Intel DZ77BH-55K", 0),
	/* https://bugzilla.kernel.org/show_bug.cgi?id=199607 */
	SND_PCI_QUIRK(0x8086, 0x2057, "Intel NUC5i7RYB", 0),
	/* https://bugs.launchpad.net/bugs/1821663 */
	SND_PCI_QUIRK(0x8086, 0x2064, "Intel SDP 8086:2064", 0),
	/* https://bugzilla.redhat.com/show_bug.cgi?id=1520902 */
	SND_PCI_QUIRK(0x8086, 0x2068, "Intel NUC7i3BNB", 0),
	/* https://bugzilla.kernel.org/show_bug.cgi?id=198611 */
	SND_PCI_QUIRK(0x17aa, 0x2227, "Lenovo X1 Carbon 3rd Gen", 0),
	/* https://bugzilla.redhat.com/show_bug.cgi?id=1689623 */
	SND_PCI_QUIRK(0x17aa, 0x367b, "Lenovo IdeaCentre B550", 0),
	/* https://bugzilla.redhat.com/show_bug.cgi?id=1572975 */
	SND_PCI_QUIRK(0x17aa, 0x36a7, "Lenovo C50 All in one", 0),
	/* https://bugs.launchpad.net/bugs/1821663 */
	SND_PCI_QUIRK(0x1631, 0xe017, "Packard Bell NEC IMEDIA 5204", 0),
	{}
};
#endif /* CONFIG_PM */

static void set_default_power_save(struct azx *chip)
{
	int val = power_save;

#ifdef CONFIG_PM
	if (pm_blacklist) {
		const struct snd_pci_quirk *q;

		q = snd_pci_quirk_lookup(chip->pci, power_save_denylist);
		if (q && val) {
			dev_info(chip->card->dev, "device %04x:%04x is on the power_save denylist, forcing power_save to 0\n",
				 q->subvendor, q->subdevice);
			val = 0;
		}
	}
#endif /* CONFIG_PM */
	snd_hda_set_power_save(&chip->bus, val * 1000);
}

/* number of codec slots for each chipset: 0 = default slots (i.e. 4) */
static const unsigned int azx_max_codecs[AZX_NUM_DRIVERS] = {
	[AZX_DRIVER_NVIDIA] = 8,
	[AZX_DRIVER_TERA] = 1,
};

static int azx_probe_continue(struct azx *chip)
{
	struct hda_intel *hda = container_of(chip, struct hda_intel, chip);
	struct hdac_bus *bus = azx_bus(chip);
	struct pci_dev *pci = chip->pci;
	int dev = chip->dev_index;
	int err;

	if (chip->disabled || hda->init_failed)
		return -EIO;
	if (hda->probe_retry)
		goto probe_retry;

	to_hda_bus(bus)->bus_probing = 1;
	hda->probe_continued = 1;

	/* bind with i915 if needed */
	if (chip->driver_caps & AZX_DCAPS_I915_COMPONENT) {
		err = snd_hdac_i915_init(bus);
		if (err < 0) {
			/* if the controller is bound only with HDMI/DP
			 * (for HSW and BDW), we need to abort the probe;
			 * for other chips, still continue probing as other
			 * codecs can be on the same link.
			 */
			if (CONTROLLER_IN_GPU(pci)) {
				dev_err(chip->card->dev,
					"HSW/BDW HD-audio HDMI/DP requires binding with gfx driver\n");
				goto out_free;
			} else {
				/* don't bother any longer */
				chip->driver_caps &= ~AZX_DCAPS_I915_COMPONENT;
			}
		}

		/* HSW/BDW controllers need this power */
		if (CONTROLLER_IN_GPU(pci))
			hda->need_i915_power = true;
	}

	/* Request display power well for the HDA controller or codec. For
	 * Haswell/Broadwell, both the display HDA controller and codec need
	 * this power. For other platforms, like Baytrail/Braswell, only the
	 * display codec needs the power and it can be released after probe.
	 */
	display_power(chip, true);

	err = azx_first_init(chip);
	if (err < 0)
		goto out_free;

#ifdef CONFIG_SND_HDA_INPUT_BEEP
	chip->beep_mode = beep_mode[dev];
#endif

	/* create codec instances */
	if (bus->codec_mask) {
		err = azx_probe_codecs(chip, azx_max_codecs[chip->driver_type]);
		if (err < 0)
			goto out_free;
	}

#ifdef CONFIG_SND_HDA_PATCH_LOADER
	if (chip->fw) {
		err = snd_hda_load_patch(&chip->bus, chip->fw->size,
					 chip->fw->data);
		if (err < 0)
			goto out_free;
#ifndef CONFIG_PM
		release_firmware(chip->fw); /* no longer needed */
		chip->fw = NULL;
#endif
	}
#endif

 probe_retry:
	if (bus->codec_mask && !(probe_only[dev] & 1)) {
		err = azx_codec_configure(chip);
		if (err) {
			if ((chip->driver_caps & AZX_DCAPS_RETRY_PROBE) &&
			    ++hda->probe_retry < 60) {
				schedule_delayed_work(&hda->probe_work,
						      msecs_to_jiffies(1000));
				return 0; /* keep things up */
			}
			dev_err(chip->card->dev, "Cannot probe codecs, giving up\n");
			goto out_free;
		}
	}

	err = snd_card_register(chip->card);
	if (err < 0)
		goto out_free;

	setup_vga_switcheroo_runtime_pm(chip);

	chip->running = 1;
	azx_add_card_list(chip);

	set_default_power_save(chip);

	if (azx_has_pm_runtime(chip)) {
		pm_runtime_use_autosuspend(&pci->dev);
		pm_runtime_allow(&pci->dev);
		pm_runtime_put_autosuspend(&pci->dev);
	}

out_free:
	if (err < 0) {
		pci_set_drvdata(pci, NULL);
		snd_card_free(chip->card);
		return err;
	}

	if (!hda->need_i915_power)
		display_power(chip, false);
	complete_all(&hda->probe_wait);
	to_hda_bus(bus)->bus_probing = 0;
	hda->probe_retry = 0;
	return 0;
}

static void azx_remove(struct pci_dev *pci)
{
	struct snd_card *card = pci_get_drvdata(pci);
	struct azx *chip;
	struct hda_intel *hda;

	if (card) {
		/* cancel the pending probing work */
		chip = card->private_data;
		hda = container_of(chip, struct hda_intel, chip);
		/* FIXME: below is an ugly workaround.
		 * Both device_release_driver() and driver_probe_device()
		 * take *both* the device's and its parent's lock before
		 * calling the remove() and probe() callbacks.  The codec
		 * probe takes the locks of both the codec itself and its
		 * parent, i.e. the PCI controller dev.  Meanwhile, when
		 * the PCI controller is unbound, it takes its lock, too
		 * ==> ouch, a deadlock!
		 * As a workaround, we unlock temporarily here the controller
		 * device during cancel_work_sync() call.
		 */
		device_unlock(&pci->dev);
		cancel_delayed_work_sync(&hda->probe_work);
		device_lock(&pci->dev);

		snd_card_free(card);
	}
}

static void azx_shutdown(struct pci_dev *pci)
{
	struct snd_card *card = pci_get_drvdata(pci);
	struct azx *chip;

	if (!card)
		return;
	chip = card->private_data;
	if (chip && chip->running)
		__azx_shutdown_chip(chip, true);
}

/* PCI IDs */
static const struct pci_device_id azx_ids[] = {
	/* CPT */
	{ PCI_DEVICE(0x8086, 0x1c20),
	  .driver_data = AZX_DRIVER_PCH | AZX_DCAPS_INTEL_PCH_NOPM },
	/* PBG */
	{ PCI_DEVICE(0x8086, 0x1d20),
	  .driver_data = AZX_DRIVER_PCH | AZX_DCAPS_INTEL_PCH_NOPM },
	/* Panther Point */
	{ PCI_DEVICE(0x8086, 0x1e20),
	  .driver_data = AZX_DRIVER_PCH | AZX_DCAPS_INTEL_PCH_NOPM },
	/* Lynx Point */
	{ PCI_DEVICE(0x8086, 0x8c20),
	  .driver_data = AZX_DRIVER_PCH | AZX_DCAPS_INTEL_PCH },
	/* 9 Series */
	{ PCI_DEVICE(0x8086, 0x8ca0),
	  .driver_data = AZX_DRIVER_PCH | AZX_DCAPS_INTEL_PCH },
	/* Wellsburg */
	{ PCI_DEVICE(0x8086, 0x8d20),
	  .driver_data = AZX_DRIVER_PCH | AZX_DCAPS_INTEL_PCH },
	{ PCI_DEVICE(0x8086, 0x8d21),
	  .driver_data = AZX_DRIVER_PCH | AZX_DCAPS_INTEL_PCH },
	/* Lewisburg */
	{ PCI_DEVICE(0x8086, 0xa1f0),
	  .driver_data = AZX_DRIVER_PCH | AZX_DCAPS_INTEL_SKYLAKE },
	{ PCI_DEVICE(0x8086, 0xa270),
	  .driver_data = AZX_DRIVER_PCH | AZX_DCAPS_INTEL_SKYLAKE },
	/* Lynx Point-LP */
	{ PCI_DEVICE(0x8086, 0x9c20),
	  .driver_data = AZX_DRIVER_PCH | AZX_DCAPS_INTEL_PCH },
	/* Lynx Point-LP */
	{ PCI_DEVICE(0x8086, 0x9c21),
	  .driver_data = AZX_DRIVER_PCH | AZX_DCAPS_INTEL_PCH },
	/* Wildcat Point-LP */
	{ PCI_DEVICE(0x8086, 0x9ca0),
	  .driver_data = AZX_DRIVER_PCH | AZX_DCAPS_INTEL_PCH },
	/* Sunrise Point */
	{ PCI_DEVICE(0x8086, 0xa170),
	  .driver_data = AZX_DRIVER_SKL | AZX_DCAPS_INTEL_SKYLAKE },
	/* Sunrise Point-LP */
	{ PCI_DEVICE(0x8086, 0x9d70),
	  .driver_data = AZX_DRIVER_SKL | AZX_DCAPS_INTEL_SKYLAKE },
	/* Kabylake */
	{ PCI_DEVICE(0x8086, 0xa171),
	  .driver_data = AZX_DRIVER_SKL | AZX_DCAPS_INTEL_SKYLAKE },
	/* Kabylake-LP */
	{ PCI_DEVICE(0x8086, 0x9d71),
	  .driver_data = AZX_DRIVER_SKL | AZX_DCAPS_INTEL_SKYLAKE },
	/* Kabylake-H */
	{ PCI_DEVICE(0x8086, 0xa2f0),
	  .driver_data = AZX_DRIVER_SKL | AZX_DCAPS_INTEL_SKYLAKE },
	/* Coffelake */
	{ PCI_DEVICE(0x8086, 0xa348),
	  .driver_data = AZX_DRIVER_SKL | AZX_DCAPS_INTEL_SKYLAKE},
	/* Cannonlake */
	{ PCI_DEVICE(0x8086, 0x9dc8),
	  .driver_data = AZX_DRIVER_SKL | AZX_DCAPS_INTEL_SKYLAKE},
	/* CometLake-LP */
	{ PCI_DEVICE(0x8086, 0x02C8),
	  .driver_data = AZX_DRIVER_SKL | AZX_DCAPS_INTEL_SKYLAKE},
	/* CometLake-H */
	{ PCI_DEVICE(0x8086, 0x06C8),
	  .driver_data = AZX_DRIVER_SKL | AZX_DCAPS_INTEL_SKYLAKE},
	{ PCI_DEVICE(0x8086, 0xf1c8),
	  .driver_data = AZX_DRIVER_SKL | AZX_DCAPS_INTEL_SKYLAKE},
	/* CometLake-S */
	{ PCI_DEVICE(0x8086, 0xa3f0),
	  .driver_data = AZX_DRIVER_SKL | AZX_DCAPS_INTEL_SKYLAKE},
	/* CometLake-R */
	{ PCI_DEVICE(0x8086, 0xf0c8),
	  .driver_data = AZX_DRIVER_SKL | AZX_DCAPS_INTEL_SKYLAKE},
	/* Icelake */
	{ PCI_DEVICE(0x8086, 0x34c8),
	  .driver_data = AZX_DRIVER_SKL | AZX_DCAPS_INTEL_SKYLAKE},
	/* Icelake-H */
	{ PCI_DEVICE(0x8086, 0x3dc8),
	  .driver_data = AZX_DRIVER_SKL | AZX_DCAPS_INTEL_SKYLAKE},
	/* Jasperlake */
	{ PCI_DEVICE(0x8086, 0x38c8),
	  .driver_data = AZX_DRIVER_SKL | AZX_DCAPS_INTEL_SKYLAKE},
	{ PCI_DEVICE(0x8086, 0x4dc8),
	  .driver_data = AZX_DRIVER_SKL | AZX_DCAPS_INTEL_SKYLAKE},
	/* Tigerlake */
	{ PCI_DEVICE(0x8086, 0xa0c8),
	  .driver_data = AZX_DRIVER_SKL | AZX_DCAPS_INTEL_SKYLAKE},
	/* Tigerlake-H */
	{ PCI_DEVICE(0x8086, 0x43c8),
	  .driver_data = AZX_DRIVER_SKL | AZX_DCAPS_INTEL_SKYLAKE},
	/* DG1 */
	{ PCI_DEVICE(0x8086, 0x490d),
	  .driver_data = AZX_DRIVER_SKL | AZX_DCAPS_INTEL_SKYLAKE},
	/* Alderlake-S */
	{ PCI_DEVICE(0x8086, 0x7ad0),
	  .driver_data = AZX_DRIVER_SKL | AZX_DCAPS_INTEL_SKYLAKE},
	/* Alderlake-P */
	{ PCI_DEVICE(0x8086, 0x51c8),
	  .driver_data = AZX_DRIVER_SKL | AZX_DCAPS_INTEL_SKYLAKE},
<<<<<<< HEAD
=======
	/* Alderlake-M */
	{ PCI_DEVICE(0x8086, 0x51cc),
	  .driver_data = AZX_DRIVER_SKL | AZX_DCAPS_INTEL_SKYLAKE},
>>>>>>> 3b17187f
	/* Elkhart Lake */
	{ PCI_DEVICE(0x8086, 0x4b55),
	  .driver_data = AZX_DRIVER_SKL | AZX_DCAPS_INTEL_SKYLAKE},
	{ PCI_DEVICE(0x8086, 0x4b58),
	  .driver_data = AZX_DRIVER_SKL | AZX_DCAPS_INTEL_SKYLAKE},
	/* Broxton-P(Apollolake) */
	{ PCI_DEVICE(0x8086, 0x5a98),
	  .driver_data = AZX_DRIVER_SKL | AZX_DCAPS_INTEL_BROXTON },
	/* Broxton-T */
	{ PCI_DEVICE(0x8086, 0x1a98),
	  .driver_data = AZX_DRIVER_SKL | AZX_DCAPS_INTEL_BROXTON },
	/* Gemini-Lake */
	{ PCI_DEVICE(0x8086, 0x3198),
	  .driver_data = AZX_DRIVER_SKL | AZX_DCAPS_INTEL_BROXTON },
	/* Haswell */
	{ PCI_DEVICE(0x8086, 0x0a0c),
	  .driver_data = AZX_DRIVER_HDMI | AZX_DCAPS_INTEL_HASWELL },
	{ PCI_DEVICE(0x8086, 0x0c0c),
	  .driver_data = AZX_DRIVER_HDMI | AZX_DCAPS_INTEL_HASWELL },
	{ PCI_DEVICE(0x8086, 0x0d0c),
	  .driver_data = AZX_DRIVER_HDMI | AZX_DCAPS_INTEL_HASWELL },
	/* Broadwell */
	{ PCI_DEVICE(0x8086, 0x160c),
	  .driver_data = AZX_DRIVER_HDMI | AZX_DCAPS_INTEL_BROADWELL },
	/* 5 Series/3400 */
	{ PCI_DEVICE(0x8086, 0x3b56),
	  .driver_data = AZX_DRIVER_SCH | AZX_DCAPS_INTEL_PCH_NOPM },
	/* Poulsbo */
	{ PCI_DEVICE(0x8086, 0x811b),
	  .driver_data = AZX_DRIVER_SCH | AZX_DCAPS_INTEL_PCH_BASE },
	/* Oaktrail */
	{ PCI_DEVICE(0x8086, 0x080a),
	  .driver_data = AZX_DRIVER_SCH | AZX_DCAPS_INTEL_PCH_BASE },
	/* BayTrail */
	{ PCI_DEVICE(0x8086, 0x0f04),
	  .driver_data = AZX_DRIVER_PCH | AZX_DCAPS_INTEL_BAYTRAIL },
	/* Braswell */
	{ PCI_DEVICE(0x8086, 0x2284),
	  .driver_data = AZX_DRIVER_PCH | AZX_DCAPS_INTEL_BRASWELL },
	/* ICH6 */
	{ PCI_DEVICE(0x8086, 0x2668),
	  .driver_data = AZX_DRIVER_ICH | AZX_DCAPS_INTEL_ICH },
	/* ICH7 */
	{ PCI_DEVICE(0x8086, 0x27d8),
	  .driver_data = AZX_DRIVER_ICH | AZX_DCAPS_INTEL_ICH },
	/* ESB2 */
	{ PCI_DEVICE(0x8086, 0x269a),
	  .driver_data = AZX_DRIVER_ICH | AZX_DCAPS_INTEL_ICH },
	/* ICH8 */
	{ PCI_DEVICE(0x8086, 0x284b),
	  .driver_data = AZX_DRIVER_ICH | AZX_DCAPS_INTEL_ICH },
	/* ICH9 */
	{ PCI_DEVICE(0x8086, 0x293e),
	  .driver_data = AZX_DRIVER_ICH | AZX_DCAPS_INTEL_ICH },
	/* ICH9 */
	{ PCI_DEVICE(0x8086, 0x293f),
	  .driver_data = AZX_DRIVER_ICH | AZX_DCAPS_INTEL_ICH },
	/* ICH10 */
	{ PCI_DEVICE(0x8086, 0x3a3e),
	  .driver_data = AZX_DRIVER_ICH | AZX_DCAPS_INTEL_ICH },
	/* ICH10 */
	{ PCI_DEVICE(0x8086, 0x3a6e),
	  .driver_data = AZX_DRIVER_ICH | AZX_DCAPS_INTEL_ICH },
	/* Generic Intel */
	{ PCI_DEVICE(PCI_VENDOR_ID_INTEL, PCI_ANY_ID),
	  .class = PCI_CLASS_MULTIMEDIA_HD_AUDIO << 8,
	  .class_mask = 0xffffff,
	  .driver_data = AZX_DRIVER_ICH | AZX_DCAPS_NO_ALIGN_BUFSIZE },
	/* ATI SB 450/600/700/800/900 */
	{ PCI_DEVICE(0x1002, 0x437b),
	  .driver_data = AZX_DRIVER_ATI | AZX_DCAPS_PRESET_ATI_SB },
	{ PCI_DEVICE(0x1002, 0x4383),
	  .driver_data = AZX_DRIVER_ATI | AZX_DCAPS_PRESET_ATI_SB },
	/* AMD Hudson */
	{ PCI_DEVICE(0x1022, 0x780d),
	  .driver_data = AZX_DRIVER_GENERIC | AZX_DCAPS_PRESET_ATI_SB },
	/* AMD, X370 & co */
	{ PCI_DEVICE(0x1022, 0x1457),
	  .driver_data = AZX_DRIVER_GENERIC | AZX_DCAPS_PRESET_AMD_SB },
	/* AMD, X570 & co */
	{ PCI_DEVICE(0x1022, 0x1487),
	  .driver_data = AZX_DRIVER_GENERIC | AZX_DCAPS_PRESET_AMD_SB },
	/* AMD Stoney */
	{ PCI_DEVICE(0x1022, 0x157a),
	  .driver_data = AZX_DRIVER_GENERIC | AZX_DCAPS_PRESET_ATI_SB |
			 AZX_DCAPS_PM_RUNTIME },
	/* AMD Raven */
	{ PCI_DEVICE(0x1022, 0x15e3),
	  .driver_data = AZX_DRIVER_GENERIC | AZX_DCAPS_PRESET_AMD_SB },
	/* ATI HDMI */
	{ PCI_DEVICE(0x1002, 0x0002),
	  .driver_data = AZX_DRIVER_ATIHDMI_NS | AZX_DCAPS_PRESET_ATI_HDMI_NS |
	  AZX_DCAPS_PM_RUNTIME },
	{ PCI_DEVICE(0x1002, 0x1308),
	  .driver_data = AZX_DRIVER_ATIHDMI_NS | AZX_DCAPS_PRESET_ATI_HDMI_NS },
	{ PCI_DEVICE(0x1002, 0x157a),
	  .driver_data = AZX_DRIVER_ATIHDMI_NS | AZX_DCAPS_PRESET_ATI_HDMI_NS },
	{ PCI_DEVICE(0x1002, 0x15b3),
	  .driver_data = AZX_DRIVER_ATIHDMI_NS | AZX_DCAPS_PRESET_ATI_HDMI_NS },
	{ PCI_DEVICE(0x1002, 0x793b),
	  .driver_data = AZX_DRIVER_ATIHDMI | AZX_DCAPS_PRESET_ATI_HDMI },
	{ PCI_DEVICE(0x1002, 0x7919),
	  .driver_data = AZX_DRIVER_ATIHDMI | AZX_DCAPS_PRESET_ATI_HDMI },
	{ PCI_DEVICE(0x1002, 0x960f),
	  .driver_data = AZX_DRIVER_ATIHDMI | AZX_DCAPS_PRESET_ATI_HDMI },
	{ PCI_DEVICE(0x1002, 0x970f),
	  .driver_data = AZX_DRIVER_ATIHDMI | AZX_DCAPS_PRESET_ATI_HDMI },
	{ PCI_DEVICE(0x1002, 0x9840),
	  .driver_data = AZX_DRIVER_ATIHDMI_NS | AZX_DCAPS_PRESET_ATI_HDMI_NS },
	{ PCI_DEVICE(0x1002, 0xaa00),
	  .driver_data = AZX_DRIVER_ATIHDMI | AZX_DCAPS_PRESET_ATI_HDMI },
	{ PCI_DEVICE(0x1002, 0xaa08),
	  .driver_data = AZX_DRIVER_ATIHDMI | AZX_DCAPS_PRESET_ATI_HDMI },
	{ PCI_DEVICE(0x1002, 0xaa10),
	  .driver_data = AZX_DRIVER_ATIHDMI | AZX_DCAPS_PRESET_ATI_HDMI },
	{ PCI_DEVICE(0x1002, 0xaa18),
	  .driver_data = AZX_DRIVER_ATIHDMI | AZX_DCAPS_PRESET_ATI_HDMI },
	{ PCI_DEVICE(0x1002, 0xaa20),
	  .driver_data = AZX_DRIVER_ATIHDMI | AZX_DCAPS_PRESET_ATI_HDMI },
	{ PCI_DEVICE(0x1002, 0xaa28),
	  .driver_data = AZX_DRIVER_ATIHDMI | AZX_DCAPS_PRESET_ATI_HDMI },
	{ PCI_DEVICE(0x1002, 0xaa30),
	  .driver_data = AZX_DRIVER_ATIHDMI | AZX_DCAPS_PRESET_ATI_HDMI },
	{ PCI_DEVICE(0x1002, 0xaa38),
	  .driver_data = AZX_DRIVER_ATIHDMI | AZX_DCAPS_PRESET_ATI_HDMI },
	{ PCI_DEVICE(0x1002, 0xaa40),
	  .driver_data = AZX_DRIVER_ATIHDMI | AZX_DCAPS_PRESET_ATI_HDMI },
	{ PCI_DEVICE(0x1002, 0xaa48),
	  .driver_data = AZX_DRIVER_ATIHDMI | AZX_DCAPS_PRESET_ATI_HDMI },
	{ PCI_DEVICE(0x1002, 0xaa50),
	  .driver_data = AZX_DRIVER_ATIHDMI | AZX_DCAPS_PRESET_ATI_HDMI },
	{ PCI_DEVICE(0x1002, 0xaa58),
	  .driver_data = AZX_DRIVER_ATIHDMI | AZX_DCAPS_PRESET_ATI_HDMI },
	{ PCI_DEVICE(0x1002, 0xaa60),
	  .driver_data = AZX_DRIVER_ATIHDMI | AZX_DCAPS_PRESET_ATI_HDMI },
	{ PCI_DEVICE(0x1002, 0xaa68),
	  .driver_data = AZX_DRIVER_ATIHDMI | AZX_DCAPS_PRESET_ATI_HDMI },
	{ PCI_DEVICE(0x1002, 0xaa80),
	  .driver_data = AZX_DRIVER_ATIHDMI | AZX_DCAPS_PRESET_ATI_HDMI },
	{ PCI_DEVICE(0x1002, 0xaa88),
	  .driver_data = AZX_DRIVER_ATIHDMI | AZX_DCAPS_PRESET_ATI_HDMI },
	{ PCI_DEVICE(0x1002, 0xaa90),
	  .driver_data = AZX_DRIVER_ATIHDMI | AZX_DCAPS_PRESET_ATI_HDMI },
	{ PCI_DEVICE(0x1002, 0xaa98),
	  .driver_data = AZX_DRIVER_ATIHDMI | AZX_DCAPS_PRESET_ATI_HDMI },
	{ PCI_DEVICE(0x1002, 0x9902),
	  .driver_data = AZX_DRIVER_ATIHDMI_NS | AZX_DCAPS_PRESET_ATI_HDMI_NS },
	{ PCI_DEVICE(0x1002, 0xaaa0),
	  .driver_data = AZX_DRIVER_ATIHDMI_NS | AZX_DCAPS_PRESET_ATI_HDMI_NS },
	{ PCI_DEVICE(0x1002, 0xaaa8),
	  .driver_data = AZX_DRIVER_ATIHDMI_NS | AZX_DCAPS_PRESET_ATI_HDMI_NS },
	{ PCI_DEVICE(0x1002, 0xaab0),
	  .driver_data = AZX_DRIVER_ATIHDMI_NS | AZX_DCAPS_PRESET_ATI_HDMI_NS },
	{ PCI_DEVICE(0x1002, 0xaac0),
	  .driver_data = AZX_DRIVER_ATIHDMI_NS | AZX_DCAPS_PRESET_ATI_HDMI_NS |
	  AZX_DCAPS_PM_RUNTIME },
	{ PCI_DEVICE(0x1002, 0xaac8),
	  .driver_data = AZX_DRIVER_ATIHDMI_NS | AZX_DCAPS_PRESET_ATI_HDMI_NS |
	  AZX_DCAPS_PM_RUNTIME },
	{ PCI_DEVICE(0x1002, 0xaad8),
	  .driver_data = AZX_DRIVER_ATIHDMI_NS | AZX_DCAPS_PRESET_ATI_HDMI_NS |
	  AZX_DCAPS_PM_RUNTIME },
	{ PCI_DEVICE(0x1002, 0xaae0),
	  .driver_data = AZX_DRIVER_ATIHDMI_NS | AZX_DCAPS_PRESET_ATI_HDMI_NS |
	  AZX_DCAPS_PM_RUNTIME },
	{ PCI_DEVICE(0x1002, 0xaae8),
	  .driver_data = AZX_DRIVER_ATIHDMI_NS | AZX_DCAPS_PRESET_ATI_HDMI_NS |
	  AZX_DCAPS_PM_RUNTIME },
	{ PCI_DEVICE(0x1002, 0xaaf0),
	  .driver_data = AZX_DRIVER_ATIHDMI_NS | AZX_DCAPS_PRESET_ATI_HDMI_NS |
	  AZX_DCAPS_PM_RUNTIME },
	{ PCI_DEVICE(0x1002, 0xaaf8),
	  .driver_data = AZX_DRIVER_ATIHDMI_NS | AZX_DCAPS_PRESET_ATI_HDMI_NS |
	  AZX_DCAPS_PM_RUNTIME },
	{ PCI_DEVICE(0x1002, 0xab00),
	  .driver_data = AZX_DRIVER_ATIHDMI_NS | AZX_DCAPS_PRESET_ATI_HDMI_NS |
	  AZX_DCAPS_PM_RUNTIME },
	{ PCI_DEVICE(0x1002, 0xab08),
	  .driver_data = AZX_DRIVER_ATIHDMI_NS | AZX_DCAPS_PRESET_ATI_HDMI_NS |
	  AZX_DCAPS_PM_RUNTIME },
	{ PCI_DEVICE(0x1002, 0xab10),
	  .driver_data = AZX_DRIVER_ATIHDMI_NS | AZX_DCAPS_PRESET_ATI_HDMI_NS |
	  AZX_DCAPS_PM_RUNTIME },
	{ PCI_DEVICE(0x1002, 0xab18),
	  .driver_data = AZX_DRIVER_ATIHDMI_NS | AZX_DCAPS_PRESET_ATI_HDMI_NS |
	  AZX_DCAPS_PM_RUNTIME },
	{ PCI_DEVICE(0x1002, 0xab20),
	  .driver_data = AZX_DRIVER_ATIHDMI_NS | AZX_DCAPS_PRESET_ATI_HDMI_NS |
	  AZX_DCAPS_PM_RUNTIME },
	{ PCI_DEVICE(0x1002, 0xab28),
	  .driver_data = AZX_DRIVER_ATIHDMI_NS | AZX_DCAPS_PRESET_ATI_HDMI_NS |
	  AZX_DCAPS_PM_RUNTIME },
	{ PCI_DEVICE(0x1002, 0xab38),
	  .driver_data = AZX_DRIVER_ATIHDMI_NS | AZX_DCAPS_PRESET_ATI_HDMI_NS |
	  AZX_DCAPS_PM_RUNTIME },
	/* VIA VT8251/VT8237A */
	{ PCI_DEVICE(0x1106, 0x3288), .driver_data = AZX_DRIVER_VIA },
	/* VIA GFX VT7122/VX900 */
	{ PCI_DEVICE(0x1106, 0x9170), .driver_data = AZX_DRIVER_GENERIC },
	/* VIA GFX VT6122/VX11 */
	{ PCI_DEVICE(0x1106, 0x9140), .driver_data = AZX_DRIVER_GENERIC },
	/* SIS966 */
	{ PCI_DEVICE(0x1039, 0x7502), .driver_data = AZX_DRIVER_SIS },
	/* ULI M5461 */
	{ PCI_DEVICE(0x10b9, 0x5461), .driver_data = AZX_DRIVER_ULI },
	/* NVIDIA MCP */
	{ PCI_DEVICE(PCI_VENDOR_ID_NVIDIA, PCI_ANY_ID),
	  .class = PCI_CLASS_MULTIMEDIA_HD_AUDIO << 8,
	  .class_mask = 0xffffff,
	  .driver_data = AZX_DRIVER_NVIDIA | AZX_DCAPS_PRESET_NVIDIA },
	/* Teradici */
	{ PCI_DEVICE(0x6549, 0x1200),
	  .driver_data = AZX_DRIVER_TERA | AZX_DCAPS_NO_64BIT },
	{ PCI_DEVICE(0x6549, 0x2200),
	  .driver_data = AZX_DRIVER_TERA | AZX_DCAPS_NO_64BIT },
	/* Creative X-Fi (CA0110-IBG) */
	/* CTHDA chips */
	{ PCI_DEVICE(0x1102, 0x0010),
	  .driver_data = AZX_DRIVER_CTHDA | AZX_DCAPS_PRESET_CTHDA },
	{ PCI_DEVICE(0x1102, 0x0012),
	  .driver_data = AZX_DRIVER_CTHDA | AZX_DCAPS_PRESET_CTHDA },
#if !IS_ENABLED(CONFIG_SND_CTXFI)
	/* the following entry conflicts with snd-ctxfi driver,
	 * as ctxfi driver mutates from HD-audio to native mode with
	 * a special command sequence.
	 */
	{ PCI_DEVICE(PCI_VENDOR_ID_CREATIVE, PCI_ANY_ID),
	  .class = PCI_CLASS_MULTIMEDIA_HD_AUDIO << 8,
	  .class_mask = 0xffffff,
	  .driver_data = AZX_DRIVER_CTX | AZX_DCAPS_CTX_WORKAROUND |
	  AZX_DCAPS_NO_64BIT | AZX_DCAPS_POSFIX_LPIB },
#else
	/* this entry seems still valid -- i.e. without emu20kx chip */
	{ PCI_DEVICE(0x1102, 0x0009),
	  .driver_data = AZX_DRIVER_CTX | AZX_DCAPS_CTX_WORKAROUND |
	  AZX_DCAPS_NO_64BIT | AZX_DCAPS_POSFIX_LPIB },
#endif
	/* CM8888 */
	{ PCI_DEVICE(0x13f6, 0x5011),
	  .driver_data = AZX_DRIVER_CMEDIA |
	  AZX_DCAPS_NO_MSI | AZX_DCAPS_POSFIX_LPIB | AZX_DCAPS_SNOOP_OFF },
	/* Vortex86MX */
	{ PCI_DEVICE(0x17f3, 0x3010), .driver_data = AZX_DRIVER_GENERIC },
	/* VMware HDAudio */
	{ PCI_DEVICE(0x15ad, 0x1977), .driver_data = AZX_DRIVER_GENERIC },
	/* AMD/ATI Generic, PCI class code and Vendor ID for HD Audio */
	{ PCI_DEVICE(PCI_VENDOR_ID_ATI, PCI_ANY_ID),
	  .class = PCI_CLASS_MULTIMEDIA_HD_AUDIO << 8,
	  .class_mask = 0xffffff,
	  .driver_data = AZX_DRIVER_GENERIC | AZX_DCAPS_PRESET_ATI_HDMI },
	{ PCI_DEVICE(PCI_VENDOR_ID_AMD, PCI_ANY_ID),
	  .class = PCI_CLASS_MULTIMEDIA_HD_AUDIO << 8,
	  .class_mask = 0xffffff,
	  .driver_data = AZX_DRIVER_GENERIC | AZX_DCAPS_PRESET_ATI_HDMI },
	/* Zhaoxin */
	{ PCI_DEVICE(0x1d17, 0x3288), .driver_data = AZX_DRIVER_ZHAOXIN },
	{ 0, }
};
MODULE_DEVICE_TABLE(pci, azx_ids);

/* pci_driver definition */
static struct pci_driver azx_driver = {
	.name = KBUILD_MODNAME,
	.id_table = azx_ids,
	.probe = azx_probe,
	.remove = azx_remove,
	.shutdown = azx_shutdown,
	.driver = {
		.pm = AZX_PM_OPS,
	},
};

module_pci_driver(azx_driver);<|MERGE_RESOLUTION|>--- conflicted
+++ resolved
@@ -2168,11 +2168,6 @@
 	SND_PCI_QUIRK(0x1849, 0x7662, "Asrock H81M-HDS", 0),
 	/* https://bugzilla.redhat.com/show_bug.cgi?id=1525104 */
 	SND_PCI_QUIRK(0x1043, 0x8733, "Asus Prime X370-Pro", 0),
-<<<<<<< HEAD
-	/* https://bugzilla.redhat.com/show_bug.cgi?id=1525104 */
-	SND_PCI_QUIRK(0x1558, 0x6504, "Clevo W65_67SB", 0),
-=======
->>>>>>> 3b17187f
 	/* https://bugzilla.redhat.com/show_bug.cgi?id=1525104 */
 	SND_PCI_QUIRK(0x1028, 0x0497, "Dell Precision T3600", 0),
 	/* https://bugzilla.redhat.com/show_bug.cgi?id=1525104 */
@@ -2483,12 +2478,9 @@
 	/* Alderlake-P */
 	{ PCI_DEVICE(0x8086, 0x51c8),
 	  .driver_data = AZX_DRIVER_SKL | AZX_DCAPS_INTEL_SKYLAKE},
-<<<<<<< HEAD
-=======
 	/* Alderlake-M */
 	{ PCI_DEVICE(0x8086, 0x51cc),
 	  .driver_data = AZX_DRIVER_SKL | AZX_DCAPS_INTEL_SKYLAKE},
->>>>>>> 3b17187f
 	/* Elkhart Lake */
 	{ PCI_DEVICE(0x8086, 0x4b55),
 	  .driver_data = AZX_DRIVER_SKL | AZX_DCAPS_INTEL_SKYLAKE},
