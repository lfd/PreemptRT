// SPDX-License-Identifier: GPL-2.0-or-later
/*
 *  ahci.c - AHCI SATA support
 *
 *  Maintained by:  Tejun Heo <tj@kernel.org>
 *    		    Please ALWAYS copy linux-ide@vger.kernel.org
 *		    on emails.
 *
 *  Copyright 2004-2005 Red Hat, Inc.
 *
 * libata documentation is available via 'make {ps|pdf}docs',
 * as Documentation/driver-api/libata.rst
 *
 * AHCI hardware documentation:
 * http://www.intel.com/technology/serialata/pdf/rev1_0.pdf
 * http://www.intel.com/technology/serialata/pdf/rev1_1.pdf
 */

#include <linux/kernel.h>
#include <linux/module.h>
#include <linux/pci.h>
#include <linux/blkdev.h>
#include <linux/delay.h>
#include <linux/interrupt.h>
#include <linux/dma-mapping.h>
#include <linux/device.h>
#include <linux/dmi.h>
#include <linux/gfp.h>
#include <linux/msi.h>
#include <scsi/scsi_host.h>
#include <scsi/scsi_cmnd.h>
#include <linux/libata.h>
#include <linux/ahci-remap.h>
#include <linux/io-64-nonatomic-lo-hi.h>
#include "ahci.h"

#define DRV_NAME	"ahci"
#define DRV_VERSION	"3.0"

enum {
	AHCI_PCI_BAR_STA2X11	= 0,
	AHCI_PCI_BAR_CAVIUM	= 0,
	AHCI_PCI_BAR_LOONGSON	= 0,
	AHCI_PCI_BAR_ENMOTUS	= 2,
	AHCI_PCI_BAR_CAVIUM_GEN5	= 4,
	AHCI_PCI_BAR_STANDARD	= 5,
};

enum board_ids {
	/* board IDs by feature in alphabetical order */
	board_ahci,
	board_ahci_ign_iferr,
	board_ahci_low_power,
	board_ahci_no_debounce_delay,
	board_ahci_nomsi,
	board_ahci_noncq,
	board_ahci_nosntf,
	board_ahci_yes_fbs,

	/* board IDs for specific chipsets in alphabetical order */
	board_ahci_al,
	board_ahci_avn,
	board_ahci_mcp65,
	board_ahci_mcp77,
	board_ahci_mcp89,
	board_ahci_mv,
	board_ahci_sb600,
	board_ahci_sb700,	/* for SB700 and SB800 */
	board_ahci_vt8251,

	/*
	 * board IDs for Intel chipsets that support more than 6 ports
	 * *and* end up needing the PCS quirk.
	 */
	board_ahci_pcs7,

	/* aliases */
	board_ahci_mcp_linux	= board_ahci_mcp65,
	board_ahci_mcp67	= board_ahci_mcp65,
	board_ahci_mcp73	= board_ahci_mcp65,
	board_ahci_mcp79	= board_ahci_mcp77,
};

static int ahci_init_one(struct pci_dev *pdev, const struct pci_device_id *ent);
static void ahci_remove_one(struct pci_dev *dev);
static void ahci_shutdown_one(struct pci_dev *dev);
static void ahci_intel_pcs_quirk(struct pci_dev *pdev, struct ahci_host_priv *hpriv);
static int ahci_vt8251_hardreset(struct ata_link *link, unsigned int *class,
				 unsigned long deadline);
static int ahci_avn_hardreset(struct ata_link *link, unsigned int *class,
			      unsigned long deadline);
static void ahci_mcp89_apple_enable(struct pci_dev *pdev);
static bool is_mcp89_apple(struct pci_dev *pdev);
static int ahci_p5wdh_hardreset(struct ata_link *link, unsigned int *class,
				unsigned long deadline);
#ifdef CONFIG_PM
static int ahci_pci_device_runtime_suspend(struct device *dev);
static int ahci_pci_device_runtime_resume(struct device *dev);
#ifdef CONFIG_PM_SLEEP
static int ahci_pci_device_suspend(struct device *dev);
static int ahci_pci_device_resume(struct device *dev);
#endif
#endif /* CONFIG_PM */

static struct scsi_host_template ahci_sht = {
	AHCI_SHT("ahci"),
};

static struct ata_port_operations ahci_vt8251_ops = {
	.inherits		= &ahci_ops,
	.hardreset		= ahci_vt8251_hardreset,
};

static struct ata_port_operations ahci_p5wdh_ops = {
	.inherits		= &ahci_ops,
	.hardreset		= ahci_p5wdh_hardreset,
};

static struct ata_port_operations ahci_avn_ops = {
	.inherits		= &ahci_ops,
	.hardreset		= ahci_avn_hardreset,
};

static const struct ata_port_info ahci_port_info[] = {
	/* by features */
	[board_ahci] = {
		.flags		= AHCI_FLAG_COMMON,
		.pio_mask	= ATA_PIO4,
		.udma_mask	= ATA_UDMA6,
		.port_ops	= &ahci_ops,
	},
	[board_ahci_ign_iferr] = {
		AHCI_HFLAGS	(AHCI_HFLAG_IGN_IRQ_IF_ERR),
		.flags		= AHCI_FLAG_COMMON,
		.pio_mask	= ATA_PIO4,
		.udma_mask	= ATA_UDMA6,
		.port_ops	= &ahci_ops,
	},
	[board_ahci_low_power] = {
		AHCI_HFLAGS	(AHCI_HFLAG_USE_LPM_POLICY),
		.flags		= AHCI_FLAG_COMMON,
		.pio_mask	= ATA_PIO4,
		.udma_mask	= ATA_UDMA6,
		.port_ops	= &ahci_ops,
	},
	[board_ahci_no_debounce_delay] = {
		.flags		= AHCI_FLAG_COMMON,
		.link_flags	= ATA_LFLAG_NO_DEBOUNCE_DELAY,
		.pio_mask	= ATA_PIO4,
		.udma_mask	= ATA_UDMA6,
		.port_ops	= &ahci_ops,
	},
	[board_ahci_nomsi] = {
		AHCI_HFLAGS	(AHCI_HFLAG_NO_MSI),
		.flags		= AHCI_FLAG_COMMON,
		.pio_mask	= ATA_PIO4,
		.udma_mask	= ATA_UDMA6,
		.port_ops	= &ahci_ops,
	},
	[board_ahci_noncq] = {
		AHCI_HFLAGS	(AHCI_HFLAG_NO_NCQ),
		.flags		= AHCI_FLAG_COMMON,
		.pio_mask	= ATA_PIO4,
		.udma_mask	= ATA_UDMA6,
		.port_ops	= &ahci_ops,
	},
	[board_ahci_nosntf] = {
		AHCI_HFLAGS	(AHCI_HFLAG_NO_SNTF),
		.flags		= AHCI_FLAG_COMMON,
		.pio_mask	= ATA_PIO4,
		.udma_mask	= ATA_UDMA6,
		.port_ops	= &ahci_ops,
	},
	[board_ahci_yes_fbs] = {
		AHCI_HFLAGS	(AHCI_HFLAG_YES_FBS),
		.flags		= AHCI_FLAG_COMMON,
		.pio_mask	= ATA_PIO4,
		.udma_mask	= ATA_UDMA6,
		.port_ops	= &ahci_ops,
	},
	/* by chipsets */
	[board_ahci_al] = {
		AHCI_HFLAGS	(AHCI_HFLAG_NO_PMP | AHCI_HFLAG_NO_MSI),
		.flags		= AHCI_FLAG_COMMON,
		.pio_mask	= ATA_PIO4,
		.udma_mask	= ATA_UDMA6,
		.port_ops	= &ahci_ops,
	},
	[board_ahci_avn] = {
		.flags		= AHCI_FLAG_COMMON,
		.pio_mask	= ATA_PIO4,
		.udma_mask	= ATA_UDMA6,
		.port_ops	= &ahci_avn_ops,
	},
	[board_ahci_mcp65] = {
		AHCI_HFLAGS	(AHCI_HFLAG_NO_FPDMA_AA | AHCI_HFLAG_NO_PMP |
				 AHCI_HFLAG_YES_NCQ),
		.flags		= AHCI_FLAG_COMMON | ATA_FLAG_NO_DIPM,
		.pio_mask	= ATA_PIO4,
		.udma_mask	= ATA_UDMA6,
		.port_ops	= &ahci_ops,
	},
	[board_ahci_mcp77] = {
		AHCI_HFLAGS	(AHCI_HFLAG_NO_FPDMA_AA | AHCI_HFLAG_NO_PMP),
		.flags		= AHCI_FLAG_COMMON,
		.pio_mask	= ATA_PIO4,
		.udma_mask	= ATA_UDMA6,
		.port_ops	= &ahci_ops,
	},
	[board_ahci_mcp89] = {
		AHCI_HFLAGS	(AHCI_HFLAG_NO_FPDMA_AA),
		.flags		= AHCI_FLAG_COMMON,
		.pio_mask	= ATA_PIO4,
		.udma_mask	= ATA_UDMA6,
		.port_ops	= &ahci_ops,
	},
	[board_ahci_mv] = {
		AHCI_HFLAGS	(AHCI_HFLAG_NO_NCQ | AHCI_HFLAG_NO_MSI |
				 AHCI_HFLAG_MV_PATA | AHCI_HFLAG_NO_PMP),
		.flags		= ATA_FLAG_SATA | ATA_FLAG_PIO_DMA,
		.pio_mask	= ATA_PIO4,
		.udma_mask	= ATA_UDMA6,
		.port_ops	= &ahci_ops,
	},
	[board_ahci_sb600] = {
		AHCI_HFLAGS	(AHCI_HFLAG_IGN_SERR_INTERNAL |
				 AHCI_HFLAG_NO_MSI | AHCI_HFLAG_SECT255 |
				 AHCI_HFLAG_32BIT_ONLY),
		.flags		= AHCI_FLAG_COMMON,
		.pio_mask	= ATA_PIO4,
		.udma_mask	= ATA_UDMA6,
		.port_ops	= &ahci_pmp_retry_srst_ops,
	},
	[board_ahci_sb700] = {	/* for SB700 and SB800 */
		AHCI_HFLAGS	(AHCI_HFLAG_IGN_SERR_INTERNAL),
		.flags		= AHCI_FLAG_COMMON,
		.pio_mask	= ATA_PIO4,
		.udma_mask	= ATA_UDMA6,
		.port_ops	= &ahci_pmp_retry_srst_ops,
	},
	[board_ahci_vt8251] = {
		AHCI_HFLAGS	(AHCI_HFLAG_NO_NCQ | AHCI_HFLAG_NO_PMP),
		.flags		= AHCI_FLAG_COMMON,
		.pio_mask	= ATA_PIO4,
		.udma_mask	= ATA_UDMA6,
		.port_ops	= &ahci_vt8251_ops,
	},
	[board_ahci_pcs7] = {
		.flags		= AHCI_FLAG_COMMON,
		.pio_mask	= ATA_PIO4,
		.udma_mask	= ATA_UDMA6,
		.port_ops	= &ahci_ops,
	},
};

static const struct pci_device_id ahci_pci_tbl[] = {
	/* Intel */
	{ PCI_VDEVICE(INTEL, 0x06d6), board_ahci }, /* Comet Lake PCH-H RAID */
	{ PCI_VDEVICE(INTEL, 0x2652), board_ahci }, /* ICH6 */
	{ PCI_VDEVICE(INTEL, 0x2653), board_ahci }, /* ICH6M */
	{ PCI_VDEVICE(INTEL, 0x27c1), board_ahci }, /* ICH7 */
	{ PCI_VDEVICE(INTEL, 0x27c5), board_ahci }, /* ICH7M */
	{ PCI_VDEVICE(INTEL, 0x27c3), board_ahci }, /* ICH7R */
	{ PCI_VDEVICE(AL, 0x5288), board_ahci_ign_iferr }, /* ULi M5288 */
	{ PCI_VDEVICE(INTEL, 0x2681), board_ahci }, /* ESB2 */
	{ PCI_VDEVICE(INTEL, 0x2682), board_ahci }, /* ESB2 */
	{ PCI_VDEVICE(INTEL, 0x2683), board_ahci }, /* ESB2 */
	{ PCI_VDEVICE(INTEL, 0x27c6), board_ahci }, /* ICH7-M DH */
	{ PCI_VDEVICE(INTEL, 0x2821), board_ahci }, /* ICH8 */
	{ PCI_VDEVICE(INTEL, 0x2822), board_ahci_nosntf }, /* ICH8/Lewisburg RAID*/
	{ PCI_VDEVICE(INTEL, 0x2824), board_ahci }, /* ICH8 */
	{ PCI_VDEVICE(INTEL, 0x2829), board_ahci }, /* ICH8M */
	{ PCI_VDEVICE(INTEL, 0x282a), board_ahci }, /* ICH8M */
	{ PCI_VDEVICE(INTEL, 0x2922), board_ahci }, /* ICH9 */
	{ PCI_VDEVICE(INTEL, 0x2923), board_ahci }, /* ICH9 */
	{ PCI_VDEVICE(INTEL, 0x2924), board_ahci }, /* ICH9 */
	{ PCI_VDEVICE(INTEL, 0x2925), board_ahci }, /* ICH9 */
	{ PCI_VDEVICE(INTEL, 0x2927), board_ahci }, /* ICH9 */
	{ PCI_VDEVICE(INTEL, 0x2929), board_ahci_low_power }, /* ICH9M */
	{ PCI_VDEVICE(INTEL, 0x292a), board_ahci_low_power }, /* ICH9M */
	{ PCI_VDEVICE(INTEL, 0x292b), board_ahci_low_power }, /* ICH9M */
	{ PCI_VDEVICE(INTEL, 0x292c), board_ahci_low_power }, /* ICH9M */
	{ PCI_VDEVICE(INTEL, 0x292f), board_ahci_low_power }, /* ICH9M */
	{ PCI_VDEVICE(INTEL, 0x294d), board_ahci }, /* ICH9 */
	{ PCI_VDEVICE(INTEL, 0x294e), board_ahci_low_power }, /* ICH9M */
	{ PCI_VDEVICE(INTEL, 0x502a), board_ahci }, /* Tolapai */
	{ PCI_VDEVICE(INTEL, 0x502b), board_ahci }, /* Tolapai */
	{ PCI_VDEVICE(INTEL, 0x3a05), board_ahci }, /* ICH10 */
	{ PCI_VDEVICE(INTEL, 0x3a22), board_ahci }, /* ICH10 */
	{ PCI_VDEVICE(INTEL, 0x3a25), board_ahci }, /* ICH10 */
	{ PCI_VDEVICE(INTEL, 0x3b22), board_ahci }, /* PCH AHCI */
	{ PCI_VDEVICE(INTEL, 0x3b23), board_ahci }, /* PCH AHCI */
	{ PCI_VDEVICE(INTEL, 0x3b24), board_ahci }, /* PCH RAID */
	{ PCI_VDEVICE(INTEL, 0x3b25), board_ahci }, /* PCH RAID */
	{ PCI_VDEVICE(INTEL, 0x3b29), board_ahci_low_power }, /* PCH M AHCI */
	{ PCI_VDEVICE(INTEL, 0x3b2b), board_ahci }, /* PCH RAID */
	{ PCI_VDEVICE(INTEL, 0x3b2c), board_ahci_low_power }, /* PCH M RAID */
	{ PCI_VDEVICE(INTEL, 0x3b2f), board_ahci }, /* PCH AHCI */
	{ PCI_VDEVICE(INTEL, 0x19b0), board_ahci_pcs7 }, /* DNV AHCI */
	{ PCI_VDEVICE(INTEL, 0x19b1), board_ahci_pcs7 }, /* DNV AHCI */
	{ PCI_VDEVICE(INTEL, 0x19b2), board_ahci_pcs7 }, /* DNV AHCI */
	{ PCI_VDEVICE(INTEL, 0x19b3), board_ahci_pcs7 }, /* DNV AHCI */
	{ PCI_VDEVICE(INTEL, 0x19b4), board_ahci_pcs7 }, /* DNV AHCI */
	{ PCI_VDEVICE(INTEL, 0x19b5), board_ahci_pcs7 }, /* DNV AHCI */
	{ PCI_VDEVICE(INTEL, 0x19b6), board_ahci_pcs7 }, /* DNV AHCI */
	{ PCI_VDEVICE(INTEL, 0x19b7), board_ahci_pcs7 }, /* DNV AHCI */
	{ PCI_VDEVICE(INTEL, 0x19bE), board_ahci_pcs7 }, /* DNV AHCI */
	{ PCI_VDEVICE(INTEL, 0x19bF), board_ahci_pcs7 }, /* DNV AHCI */
	{ PCI_VDEVICE(INTEL, 0x19c0), board_ahci_pcs7 }, /* DNV AHCI */
	{ PCI_VDEVICE(INTEL, 0x19c1), board_ahci_pcs7 }, /* DNV AHCI */
	{ PCI_VDEVICE(INTEL, 0x19c2), board_ahci_pcs7 }, /* DNV AHCI */
	{ PCI_VDEVICE(INTEL, 0x19c3), board_ahci_pcs7 }, /* DNV AHCI */
	{ PCI_VDEVICE(INTEL, 0x19c4), board_ahci_pcs7 }, /* DNV AHCI */
	{ PCI_VDEVICE(INTEL, 0x19c5), board_ahci_pcs7 }, /* DNV AHCI */
	{ PCI_VDEVICE(INTEL, 0x19c6), board_ahci_pcs7 }, /* DNV AHCI */
	{ PCI_VDEVICE(INTEL, 0x19c7), board_ahci_pcs7 }, /* DNV AHCI */
	{ PCI_VDEVICE(INTEL, 0x19cE), board_ahci_pcs7 }, /* DNV AHCI */
	{ PCI_VDEVICE(INTEL, 0x19cF), board_ahci_pcs7 }, /* DNV AHCI */
	{ PCI_VDEVICE(INTEL, 0x1c02), board_ahci }, /* CPT AHCI */
	{ PCI_VDEVICE(INTEL, 0x1c03), board_ahci_low_power }, /* CPT M AHCI */
	{ PCI_VDEVICE(INTEL, 0x1c04), board_ahci }, /* CPT RAID */
	{ PCI_VDEVICE(INTEL, 0x1c05), board_ahci_low_power }, /* CPT M RAID */
	{ PCI_VDEVICE(INTEL, 0x1c06), board_ahci }, /* CPT RAID */
	{ PCI_VDEVICE(INTEL, 0x1c07), board_ahci }, /* CPT RAID */
	{ PCI_VDEVICE(INTEL, 0x1d02), board_ahci }, /* PBG AHCI */
	{ PCI_VDEVICE(INTEL, 0x1d04), board_ahci }, /* PBG RAID */
	{ PCI_VDEVICE(INTEL, 0x1d06), board_ahci }, /* PBG RAID */
	{ PCI_VDEVICE(INTEL, 0x2323), board_ahci }, /* DH89xxCC AHCI */
	{ PCI_VDEVICE(INTEL, 0x1e02), board_ahci }, /* Panther Point AHCI */
	{ PCI_VDEVICE(INTEL, 0x1e03), board_ahci_low_power }, /* Panther M AHCI */
	{ PCI_VDEVICE(INTEL, 0x1e04), board_ahci }, /* Panther Point RAID */
	{ PCI_VDEVICE(INTEL, 0x1e05), board_ahci }, /* Panther Point RAID */
	{ PCI_VDEVICE(INTEL, 0x1e06), board_ahci }, /* Panther Point RAID */
	{ PCI_VDEVICE(INTEL, 0x1e07), board_ahci_low_power }, /* Panther M RAID */
	{ PCI_VDEVICE(INTEL, 0x1e0e), board_ahci }, /* Panther Point RAID */
	{ PCI_VDEVICE(INTEL, 0x8c02), board_ahci }, /* Lynx Point AHCI */
	{ PCI_VDEVICE(INTEL, 0x8c03), board_ahci_low_power }, /* Lynx M AHCI */
	{ PCI_VDEVICE(INTEL, 0x8c04), board_ahci }, /* Lynx Point RAID */
	{ PCI_VDEVICE(INTEL, 0x8c05), board_ahci_low_power }, /* Lynx M RAID */
	{ PCI_VDEVICE(INTEL, 0x8c06), board_ahci }, /* Lynx Point RAID */
	{ PCI_VDEVICE(INTEL, 0x8c07), board_ahci_low_power }, /* Lynx M RAID */
	{ PCI_VDEVICE(INTEL, 0x8c0e), board_ahci }, /* Lynx Point RAID */
	{ PCI_VDEVICE(INTEL, 0x8c0f), board_ahci_low_power }, /* Lynx M RAID */
	{ PCI_VDEVICE(INTEL, 0x9c02), board_ahci_low_power }, /* Lynx LP AHCI */
	{ PCI_VDEVICE(INTEL, 0x9c03), board_ahci_low_power }, /* Lynx LP AHCI */
	{ PCI_VDEVICE(INTEL, 0x9c04), board_ahci_low_power }, /* Lynx LP RAID */
	{ PCI_VDEVICE(INTEL, 0x9c05), board_ahci_low_power }, /* Lynx LP RAID */
	{ PCI_VDEVICE(INTEL, 0x9c06), board_ahci_low_power }, /* Lynx LP RAID */
	{ PCI_VDEVICE(INTEL, 0x9c07), board_ahci_low_power }, /* Lynx LP RAID */
	{ PCI_VDEVICE(INTEL, 0x9c0e), board_ahci_low_power }, /* Lynx LP RAID */
	{ PCI_VDEVICE(INTEL, 0x9c0f), board_ahci_low_power }, /* Lynx LP RAID */
	{ PCI_VDEVICE(INTEL, 0x9dd3), board_ahci_low_power }, /* Cannon Lake PCH-LP AHCI */
	{ PCI_VDEVICE(INTEL, 0x1f22), board_ahci }, /* Avoton AHCI */
	{ PCI_VDEVICE(INTEL, 0x1f23), board_ahci }, /* Avoton AHCI */
	{ PCI_VDEVICE(INTEL, 0x1f24), board_ahci }, /* Avoton RAID */
	{ PCI_VDEVICE(INTEL, 0x1f25), board_ahci }, /* Avoton RAID */
	{ PCI_VDEVICE(INTEL, 0x1f26), board_ahci }, /* Avoton RAID */
	{ PCI_VDEVICE(INTEL, 0x1f27), board_ahci }, /* Avoton RAID */
	{ PCI_VDEVICE(INTEL, 0x1f2e), board_ahci }, /* Avoton RAID */
	{ PCI_VDEVICE(INTEL, 0x1f2f), board_ahci }, /* Avoton RAID */
	{ PCI_VDEVICE(INTEL, 0x1f32), board_ahci_avn }, /* Avoton AHCI */
	{ PCI_VDEVICE(INTEL, 0x1f33), board_ahci_avn }, /* Avoton AHCI */
	{ PCI_VDEVICE(INTEL, 0x1f34), board_ahci_avn }, /* Avoton RAID */
	{ PCI_VDEVICE(INTEL, 0x1f35), board_ahci_avn }, /* Avoton RAID */
	{ PCI_VDEVICE(INTEL, 0x1f36), board_ahci_avn }, /* Avoton RAID */
	{ PCI_VDEVICE(INTEL, 0x1f37), board_ahci_avn }, /* Avoton RAID */
	{ PCI_VDEVICE(INTEL, 0x1f3e), board_ahci_avn }, /* Avoton RAID */
	{ PCI_VDEVICE(INTEL, 0x1f3f), board_ahci_avn }, /* Avoton RAID */
	{ PCI_VDEVICE(INTEL, 0x2823), board_ahci }, /* Wellsburg/Lewisburg AHCI*/
	{ PCI_VDEVICE(INTEL, 0x2826), board_ahci }, /* *burg SATA0 'RAID' */
	{ PCI_VDEVICE(INTEL, 0x2827), board_ahci }, /* *burg SATA1 'RAID' */
	{ PCI_VDEVICE(INTEL, 0x282f), board_ahci }, /* *burg SATA2 'RAID' */
	{ PCI_VDEVICE(INTEL, 0x43d4), board_ahci }, /* Rocket Lake PCH-H RAID */
	{ PCI_VDEVICE(INTEL, 0x43d5), board_ahci }, /* Rocket Lake PCH-H RAID */
	{ PCI_VDEVICE(INTEL, 0x43d6), board_ahci }, /* Rocket Lake PCH-H RAID */
	{ PCI_VDEVICE(INTEL, 0x43d7), board_ahci }, /* Rocket Lake PCH-H RAID */
	{ PCI_VDEVICE(INTEL, 0x8d02), board_ahci }, /* Wellsburg AHCI */
	{ PCI_VDEVICE(INTEL, 0x8d04), board_ahci }, /* Wellsburg RAID */
	{ PCI_VDEVICE(INTEL, 0x8d06), board_ahci }, /* Wellsburg RAID */
	{ PCI_VDEVICE(INTEL, 0x8d0e), board_ahci }, /* Wellsburg RAID */
	{ PCI_VDEVICE(INTEL, 0x8d62), board_ahci }, /* Wellsburg AHCI */
	{ PCI_VDEVICE(INTEL, 0x8d64), board_ahci }, /* Wellsburg RAID */
	{ PCI_VDEVICE(INTEL, 0x8d66), board_ahci }, /* Wellsburg RAID */
	{ PCI_VDEVICE(INTEL, 0x8d6e), board_ahci }, /* Wellsburg RAID */
	{ PCI_VDEVICE(INTEL, 0x23a3), board_ahci }, /* Coleto Creek AHCI */
	{ PCI_VDEVICE(INTEL, 0x9c83), board_ahci_low_power }, /* Wildcat LP AHCI */
	{ PCI_VDEVICE(INTEL, 0x9c85), board_ahci_low_power }, /* Wildcat LP RAID */
	{ PCI_VDEVICE(INTEL, 0x9c87), board_ahci_low_power }, /* Wildcat LP RAID */
	{ PCI_VDEVICE(INTEL, 0x9c8f), board_ahci_low_power }, /* Wildcat LP RAID */
	{ PCI_VDEVICE(INTEL, 0x8c82), board_ahci }, /* 9 Series AHCI */
	{ PCI_VDEVICE(INTEL, 0x8c83), board_ahci_low_power }, /* 9 Series M AHCI */
	{ PCI_VDEVICE(INTEL, 0x8c84), board_ahci }, /* 9 Series RAID */
	{ PCI_VDEVICE(INTEL, 0x8c85), board_ahci_low_power }, /* 9 Series M RAID */
	{ PCI_VDEVICE(INTEL, 0x8c86), board_ahci }, /* 9 Series RAID */
	{ PCI_VDEVICE(INTEL, 0x8c87), board_ahci_low_power }, /* 9 Series M RAID */
	{ PCI_VDEVICE(INTEL, 0x8c8e), board_ahci }, /* 9 Series RAID */
	{ PCI_VDEVICE(INTEL, 0x8c8f), board_ahci_low_power }, /* 9 Series M RAID */
	{ PCI_VDEVICE(INTEL, 0x9d03), board_ahci_low_power }, /* Sunrise LP AHCI */
	{ PCI_VDEVICE(INTEL, 0x9d05), board_ahci_low_power }, /* Sunrise LP RAID */
	{ PCI_VDEVICE(INTEL, 0x9d07), board_ahci_low_power }, /* Sunrise LP RAID */
	{ PCI_VDEVICE(INTEL, 0xa102), board_ahci }, /* Sunrise Point-H AHCI */
	{ PCI_VDEVICE(INTEL, 0xa103), board_ahci_low_power }, /* Sunrise M AHCI */
	{ PCI_VDEVICE(INTEL, 0xa105), board_ahci }, /* Sunrise Point-H RAID */
	{ PCI_VDEVICE(INTEL, 0xa106), board_ahci }, /* Sunrise Point-H RAID */
	{ PCI_VDEVICE(INTEL, 0xa107), board_ahci_low_power }, /* Sunrise M RAID */
	{ PCI_VDEVICE(INTEL, 0xa10f), board_ahci }, /* Sunrise Point-H RAID */
	{ PCI_VDEVICE(INTEL, 0xa182), board_ahci }, /* Lewisburg AHCI*/
	{ PCI_VDEVICE(INTEL, 0xa186), board_ahci }, /* Lewisburg RAID*/
	{ PCI_VDEVICE(INTEL, 0xa1d2), board_ahci }, /* Lewisburg RAID*/
	{ PCI_VDEVICE(INTEL, 0xa1d6), board_ahci }, /* Lewisburg RAID*/
	{ PCI_VDEVICE(INTEL, 0xa202), board_ahci }, /* Lewisburg AHCI*/
	{ PCI_VDEVICE(INTEL, 0xa206), board_ahci }, /* Lewisburg RAID*/
	{ PCI_VDEVICE(INTEL, 0xa252), board_ahci }, /* Lewisburg RAID*/
	{ PCI_VDEVICE(INTEL, 0xa256), board_ahci }, /* Lewisburg RAID*/
	{ PCI_VDEVICE(INTEL, 0xa356), board_ahci }, /* Cannon Lake PCH-H RAID */
	{ PCI_VDEVICE(INTEL, 0x06d7), board_ahci }, /* Comet Lake-H RAID */
	{ PCI_VDEVICE(INTEL, 0xa386), board_ahci }, /* Comet Lake PCH-V RAID */
	{ PCI_VDEVICE(INTEL, 0x0f22), board_ahci_low_power }, /* Bay Trail AHCI */
	{ PCI_VDEVICE(INTEL, 0x0f23), board_ahci_low_power }, /* Bay Trail AHCI */
	{ PCI_VDEVICE(INTEL, 0x22a3), board_ahci_low_power }, /* Cherry Tr. AHCI */
	{ PCI_VDEVICE(INTEL, 0x5ae3), board_ahci_low_power }, /* ApolloLake AHCI */
	{ PCI_VDEVICE(INTEL, 0x34d3), board_ahci_low_power }, /* Ice Lake LP AHCI */
	{ PCI_VDEVICE(INTEL, 0x02d3), board_ahci_low_power }, /* Comet Lake PCH-U AHCI */
	{ PCI_VDEVICE(INTEL, 0x02d7), board_ahci_low_power }, /* Comet Lake PCH RAID */

	/* JMicron 360/1/3/5/6, match class to avoid IDE function */
	{ PCI_VENDOR_ID_JMICRON, PCI_ANY_ID, PCI_ANY_ID, PCI_ANY_ID,
	  PCI_CLASS_STORAGE_SATA_AHCI, 0xffffff, board_ahci_ign_iferr },
	/* JMicron 362B and 362C have an AHCI function with IDE class code */
	{ PCI_VDEVICE(JMICRON, 0x2362), board_ahci_ign_iferr },
	{ PCI_VDEVICE(JMICRON, 0x236f), board_ahci_ign_iferr },
	/* May need to update quirk_jmicron_async_suspend() for additions */

	/* ATI */
	{ PCI_VDEVICE(ATI, 0x4380), board_ahci_sb600 }, /* ATI SB600 */
	{ PCI_VDEVICE(ATI, 0x4390), board_ahci_sb700 }, /* ATI SB700/800 */
	{ PCI_VDEVICE(ATI, 0x4391), board_ahci_sb700 }, /* ATI SB700/800 */
	{ PCI_VDEVICE(ATI, 0x4392), board_ahci_sb700 }, /* ATI SB700/800 */
	{ PCI_VDEVICE(ATI, 0x4393), board_ahci_sb700 }, /* ATI SB700/800 */
	{ PCI_VDEVICE(ATI, 0x4394), board_ahci_sb700 }, /* ATI SB700/800 */
	{ PCI_VDEVICE(ATI, 0x4395), board_ahci_sb700 }, /* ATI SB700/800 */

	/* Amazon's Annapurna Labs support */
	{ PCI_DEVICE(PCI_VENDOR_ID_AMAZON_ANNAPURNA_LABS, 0x0031),
		.class = PCI_CLASS_STORAGE_SATA_AHCI,
		.class_mask = 0xffffff,
		board_ahci_al },
	/* AMD */
	{ PCI_VDEVICE(AMD, 0x7800), board_ahci }, /* AMD Hudson-2 */
	{ PCI_VDEVICE(AMD, 0x7801), board_ahci_no_debounce_delay }, /* AMD Hudson-2 (AHCI mode) */
	{ PCI_VDEVICE(AMD, 0x7900), board_ahci }, /* AMD CZ */
<<<<<<< HEAD
	{ PCI_VDEVICE(AMD, 0x7901), board_ahci_mobile }, /* AMD Green Sardine */
=======
	{ PCI_VDEVICE(AMD, 0x7901), board_ahci_low_power }, /* AMD Green Sardine */
>>>>>>> d60c95ef
	/* AMD is using RAID class only for ahci controllers */
	{ PCI_VENDOR_ID_AMD, PCI_ANY_ID, PCI_ANY_ID, PCI_ANY_ID,
	  PCI_CLASS_STORAGE_RAID << 8, 0xffffff, board_ahci },

	/* Dell S140/S150 */
	{ PCI_VENDOR_ID_INTEL, PCI_ANY_ID, PCI_SUBVENDOR_ID_DELL, PCI_ANY_ID,
	  PCI_CLASS_STORAGE_RAID << 8, 0xffffff, board_ahci },

	/* VIA */
	{ PCI_VDEVICE(VIA, 0x3349), board_ahci_vt8251 }, /* VIA VT8251 */
	{ PCI_VDEVICE(VIA, 0x6287), board_ahci_vt8251 }, /* VIA VT8251 */

	/* NVIDIA */
	{ PCI_VDEVICE(NVIDIA, 0x044c), board_ahci_mcp65 },	/* MCP65 */
	{ PCI_VDEVICE(NVIDIA, 0x044d), board_ahci_mcp65 },	/* MCP65 */
	{ PCI_VDEVICE(NVIDIA, 0x044e), board_ahci_mcp65 },	/* MCP65 */
	{ PCI_VDEVICE(NVIDIA, 0x044f), board_ahci_mcp65 },	/* MCP65 */
	{ PCI_VDEVICE(NVIDIA, 0x045c), board_ahci_mcp65 },	/* MCP65 */
	{ PCI_VDEVICE(NVIDIA, 0x045d), board_ahci_mcp65 },	/* MCP65 */
	{ PCI_VDEVICE(NVIDIA, 0x045e), board_ahci_mcp65 },	/* MCP65 */
	{ PCI_VDEVICE(NVIDIA, 0x045f), board_ahci_mcp65 },	/* MCP65 */
	{ PCI_VDEVICE(NVIDIA, 0x0550), board_ahci_mcp67 },	/* MCP67 */
	{ PCI_VDEVICE(NVIDIA, 0x0551), board_ahci_mcp67 },	/* MCP67 */
	{ PCI_VDEVICE(NVIDIA, 0x0552), board_ahci_mcp67 },	/* MCP67 */
	{ PCI_VDEVICE(NVIDIA, 0x0553), board_ahci_mcp67 },	/* MCP67 */
	{ PCI_VDEVICE(NVIDIA, 0x0554), board_ahci_mcp67 },	/* MCP67 */
	{ PCI_VDEVICE(NVIDIA, 0x0555), board_ahci_mcp67 },	/* MCP67 */
	{ PCI_VDEVICE(NVIDIA, 0x0556), board_ahci_mcp67 },	/* MCP67 */
	{ PCI_VDEVICE(NVIDIA, 0x0557), board_ahci_mcp67 },	/* MCP67 */
	{ PCI_VDEVICE(NVIDIA, 0x0558), board_ahci_mcp67 },	/* MCP67 */
	{ PCI_VDEVICE(NVIDIA, 0x0559), board_ahci_mcp67 },	/* MCP67 */
	{ PCI_VDEVICE(NVIDIA, 0x055a), board_ahci_mcp67 },	/* MCP67 */
	{ PCI_VDEVICE(NVIDIA, 0x055b), board_ahci_mcp67 },	/* MCP67 */
	{ PCI_VDEVICE(NVIDIA, 0x0580), board_ahci_mcp_linux },	/* Linux ID */
	{ PCI_VDEVICE(NVIDIA, 0x0581), board_ahci_mcp_linux },	/* Linux ID */
	{ PCI_VDEVICE(NVIDIA, 0x0582), board_ahci_mcp_linux },	/* Linux ID */
	{ PCI_VDEVICE(NVIDIA, 0x0583), board_ahci_mcp_linux },	/* Linux ID */
	{ PCI_VDEVICE(NVIDIA, 0x0584), board_ahci_mcp_linux },	/* Linux ID */
	{ PCI_VDEVICE(NVIDIA, 0x0585), board_ahci_mcp_linux },	/* Linux ID */
	{ PCI_VDEVICE(NVIDIA, 0x0586), board_ahci_mcp_linux },	/* Linux ID */
	{ PCI_VDEVICE(NVIDIA, 0x0587), board_ahci_mcp_linux },	/* Linux ID */
	{ PCI_VDEVICE(NVIDIA, 0x0588), board_ahci_mcp_linux },	/* Linux ID */
	{ PCI_VDEVICE(NVIDIA, 0x0589), board_ahci_mcp_linux },	/* Linux ID */
	{ PCI_VDEVICE(NVIDIA, 0x058a), board_ahci_mcp_linux },	/* Linux ID */
	{ PCI_VDEVICE(NVIDIA, 0x058b), board_ahci_mcp_linux },	/* Linux ID */
	{ PCI_VDEVICE(NVIDIA, 0x058c), board_ahci_mcp_linux },	/* Linux ID */
	{ PCI_VDEVICE(NVIDIA, 0x058d), board_ahci_mcp_linux },	/* Linux ID */
	{ PCI_VDEVICE(NVIDIA, 0x058e), board_ahci_mcp_linux },	/* Linux ID */
	{ PCI_VDEVICE(NVIDIA, 0x058f), board_ahci_mcp_linux },	/* Linux ID */
	{ PCI_VDEVICE(NVIDIA, 0x07f0), board_ahci_mcp73 },	/* MCP73 */
	{ PCI_VDEVICE(NVIDIA, 0x07f1), board_ahci_mcp73 },	/* MCP73 */
	{ PCI_VDEVICE(NVIDIA, 0x07f2), board_ahci_mcp73 },	/* MCP73 */
	{ PCI_VDEVICE(NVIDIA, 0x07f3), board_ahci_mcp73 },	/* MCP73 */
	{ PCI_VDEVICE(NVIDIA, 0x07f4), board_ahci_mcp73 },	/* MCP73 */
	{ PCI_VDEVICE(NVIDIA, 0x07f5), board_ahci_mcp73 },	/* MCP73 */
	{ PCI_VDEVICE(NVIDIA, 0x07f6), board_ahci_mcp73 },	/* MCP73 */
	{ PCI_VDEVICE(NVIDIA, 0x07f7), board_ahci_mcp73 },	/* MCP73 */
	{ PCI_VDEVICE(NVIDIA, 0x07f8), board_ahci_mcp73 },	/* MCP73 */
	{ PCI_VDEVICE(NVIDIA, 0x07f9), board_ahci_mcp73 },	/* MCP73 */
	{ PCI_VDEVICE(NVIDIA, 0x07fa), board_ahci_mcp73 },	/* MCP73 */
	{ PCI_VDEVICE(NVIDIA, 0x07fb), board_ahci_mcp73 },	/* MCP73 */
	{ PCI_VDEVICE(NVIDIA, 0x0ad0), board_ahci_mcp77 },	/* MCP77 */
	{ PCI_VDEVICE(NVIDIA, 0x0ad1), board_ahci_mcp77 },	/* MCP77 */
	{ PCI_VDEVICE(NVIDIA, 0x0ad2), board_ahci_mcp77 },	/* MCP77 */
	{ PCI_VDEVICE(NVIDIA, 0x0ad3), board_ahci_mcp77 },	/* MCP77 */
	{ PCI_VDEVICE(NVIDIA, 0x0ad4), board_ahci_mcp77 },	/* MCP77 */
	{ PCI_VDEVICE(NVIDIA, 0x0ad5), board_ahci_mcp77 },	/* MCP77 */
	{ PCI_VDEVICE(NVIDIA, 0x0ad6), board_ahci_mcp77 },	/* MCP77 */
	{ PCI_VDEVICE(NVIDIA, 0x0ad7), board_ahci_mcp77 },	/* MCP77 */
	{ PCI_VDEVICE(NVIDIA, 0x0ad8), board_ahci_mcp77 },	/* MCP77 */
	{ PCI_VDEVICE(NVIDIA, 0x0ad9), board_ahci_mcp77 },	/* MCP77 */
	{ PCI_VDEVICE(NVIDIA, 0x0ada), board_ahci_mcp77 },	/* MCP77 */
	{ PCI_VDEVICE(NVIDIA, 0x0adb), board_ahci_mcp77 },	/* MCP77 */
	{ PCI_VDEVICE(NVIDIA, 0x0ab4), board_ahci_mcp79 },	/* MCP79 */
	{ PCI_VDEVICE(NVIDIA, 0x0ab5), board_ahci_mcp79 },	/* MCP79 */
	{ PCI_VDEVICE(NVIDIA, 0x0ab6), board_ahci_mcp79 },	/* MCP79 */
	{ PCI_VDEVICE(NVIDIA, 0x0ab7), board_ahci_mcp79 },	/* MCP79 */
	{ PCI_VDEVICE(NVIDIA, 0x0ab8), board_ahci_mcp79 },	/* MCP79 */
	{ PCI_VDEVICE(NVIDIA, 0x0ab9), board_ahci_mcp79 },	/* MCP79 */
	{ PCI_VDEVICE(NVIDIA, 0x0aba), board_ahci_mcp79 },	/* MCP79 */
	{ PCI_VDEVICE(NVIDIA, 0x0abb), board_ahci_mcp79 },	/* MCP79 */
	{ PCI_VDEVICE(NVIDIA, 0x0abc), board_ahci_mcp79 },	/* MCP79 */
	{ PCI_VDEVICE(NVIDIA, 0x0abd), board_ahci_mcp79 },	/* MCP79 */
	{ PCI_VDEVICE(NVIDIA, 0x0abe), board_ahci_mcp79 },	/* MCP79 */
	{ PCI_VDEVICE(NVIDIA, 0x0abf), board_ahci_mcp79 },	/* MCP79 */
	{ PCI_VDEVICE(NVIDIA, 0x0d84), board_ahci_mcp89 },	/* MCP89 */
	{ PCI_VDEVICE(NVIDIA, 0x0d85), board_ahci_mcp89 },	/* MCP89 */
	{ PCI_VDEVICE(NVIDIA, 0x0d86), board_ahci_mcp89 },	/* MCP89 */
	{ PCI_VDEVICE(NVIDIA, 0x0d87), board_ahci_mcp89 },	/* MCP89 */
	{ PCI_VDEVICE(NVIDIA, 0x0d88), board_ahci_mcp89 },	/* MCP89 */
	{ PCI_VDEVICE(NVIDIA, 0x0d89), board_ahci_mcp89 },	/* MCP89 */
	{ PCI_VDEVICE(NVIDIA, 0x0d8a), board_ahci_mcp89 },	/* MCP89 */
	{ PCI_VDEVICE(NVIDIA, 0x0d8b), board_ahci_mcp89 },	/* MCP89 */
	{ PCI_VDEVICE(NVIDIA, 0x0d8c), board_ahci_mcp89 },	/* MCP89 */
	{ PCI_VDEVICE(NVIDIA, 0x0d8d), board_ahci_mcp89 },	/* MCP89 */
	{ PCI_VDEVICE(NVIDIA, 0x0d8e), board_ahci_mcp89 },	/* MCP89 */
	{ PCI_VDEVICE(NVIDIA, 0x0d8f), board_ahci_mcp89 },	/* MCP89 */

	/* SiS */
	{ PCI_VDEVICE(SI, 0x1184), board_ahci },		/* SiS 966 */
	{ PCI_VDEVICE(SI, 0x1185), board_ahci },		/* SiS 968 */
	{ PCI_VDEVICE(SI, 0x0186), board_ahci },		/* SiS 968 */

	/* ST Microelectronics */
	{ PCI_VDEVICE(STMICRO, 0xCC06), board_ahci },		/* ST ConneXt */

	/* Marvell */
	{ PCI_VDEVICE(MARVELL, 0x6145), board_ahci_mv },	/* 6145 */
	{ PCI_VDEVICE(MARVELL, 0x6121), board_ahci_mv },	/* 6121 */
	{ PCI_DEVICE(PCI_VENDOR_ID_MARVELL_EXT, 0x9123),
	  .class = PCI_CLASS_STORAGE_SATA_AHCI,
	  .class_mask = 0xffffff,
	  .driver_data = board_ahci_yes_fbs },			/* 88se9128 */
	{ PCI_DEVICE(PCI_VENDOR_ID_MARVELL_EXT, 0x9125),
	  .driver_data = board_ahci_yes_fbs },			/* 88se9125 */
	{ PCI_DEVICE_SUB(PCI_VENDOR_ID_MARVELL_EXT, 0x9178,
			 PCI_VENDOR_ID_MARVELL_EXT, 0x9170),
	  .driver_data = board_ahci_yes_fbs },			/* 88se9170 */
	{ PCI_DEVICE(PCI_VENDOR_ID_MARVELL_EXT, 0x917a),
	  .driver_data = board_ahci_yes_fbs },			/* 88se9172 */
	{ PCI_DEVICE(PCI_VENDOR_ID_MARVELL_EXT, 0x9172),
	  .driver_data = board_ahci_yes_fbs },			/* 88se9182 */
	{ PCI_DEVICE(PCI_VENDOR_ID_MARVELL_EXT, 0x9182),
	  .driver_data = board_ahci_yes_fbs },			/* 88se9172 */
	{ PCI_DEVICE(PCI_VENDOR_ID_MARVELL_EXT, 0x9192),
	  .driver_data = board_ahci_yes_fbs },			/* 88se9172 on some Gigabyte */
	{ PCI_DEVICE(PCI_VENDOR_ID_MARVELL_EXT, 0x91a0),
	  .driver_data = board_ahci_yes_fbs },
	{ PCI_DEVICE(PCI_VENDOR_ID_MARVELL_EXT, 0x91a2), 	/* 88se91a2 */
	  .driver_data = board_ahci_yes_fbs },
	{ PCI_DEVICE(PCI_VENDOR_ID_MARVELL_EXT, 0x91a3),
	  .driver_data = board_ahci_yes_fbs },
	{ PCI_DEVICE(PCI_VENDOR_ID_MARVELL_EXT, 0x9230),
	  .driver_data = board_ahci_yes_fbs },
	{ PCI_DEVICE(PCI_VENDOR_ID_MARVELL_EXT, 0x9235),
	  .driver_data = board_ahci_no_debounce_delay },
	{ PCI_DEVICE(PCI_VENDOR_ID_TTI, 0x0642), /* highpoint rocketraid 642L */
	  .driver_data = board_ahci_yes_fbs },
	{ PCI_DEVICE(PCI_VENDOR_ID_TTI, 0x0645), /* highpoint rocketraid 644L */
	  .driver_data = board_ahci_yes_fbs },

	/* Promise */
	{ PCI_VDEVICE(PROMISE, 0x3f20), board_ahci },	/* PDC42819 */
	{ PCI_VDEVICE(PROMISE, 0x3781), board_ahci },   /* FastTrak TX8660 ahci-mode */

	/* Asmedia */
	{ PCI_VDEVICE(ASMEDIA, 0x0601), board_ahci },	/* ASM1060 */
	{ PCI_VDEVICE(ASMEDIA, 0x0602), board_ahci },	/* ASM1060 */
	{ PCI_VDEVICE(ASMEDIA, 0x0611), board_ahci },	/* ASM1061 */
	{ PCI_VDEVICE(ASMEDIA, 0x0612), board_ahci },	/* ASM1062 */
	{ PCI_VDEVICE(ASMEDIA, 0x0621), board_ahci },   /* ASM1061R */
	{ PCI_VDEVICE(ASMEDIA, 0x0622), board_ahci },   /* ASM1062R */
	{ PCI_VDEVICE(ASMEDIA, 0x0624), board_ahci },   /* ASM1062+JMB575 */

	/*
	 * Samsung SSDs found on some macbooks.  NCQ times out if MSI is
	 * enabled.  https://bugzilla.kernel.org/show_bug.cgi?id=60731
	 */
	{ PCI_VDEVICE(SAMSUNG, 0x1600), board_ahci_nomsi },
	{ PCI_VDEVICE(SAMSUNG, 0xa800), board_ahci_nomsi },

	/* Enmotus */
	{ PCI_DEVICE(0x1c44, 0x8000), board_ahci },

	/* Loongson */
	{ PCI_VDEVICE(LOONGSON, 0x7a08), board_ahci },

	/* Generic, PCI class code for AHCI */
	{ PCI_ANY_ID, PCI_ANY_ID, PCI_ANY_ID, PCI_ANY_ID,
	  PCI_CLASS_STORAGE_SATA_AHCI, 0xffffff, board_ahci },

	{ }	/* terminate list */
};

static const struct dev_pm_ops ahci_pci_pm_ops = {
	SET_SYSTEM_SLEEP_PM_OPS(ahci_pci_device_suspend, ahci_pci_device_resume)
	SET_RUNTIME_PM_OPS(ahci_pci_device_runtime_suspend,
			   ahci_pci_device_runtime_resume, NULL)
};

static struct pci_driver ahci_pci_driver = {
	.name			= DRV_NAME,
	.id_table		= ahci_pci_tbl,
	.probe			= ahci_init_one,
	.remove			= ahci_remove_one,
	.shutdown		= ahci_shutdown_one,
	.driver = {
		.pm		= &ahci_pci_pm_ops,
	},
};

#if IS_ENABLED(CONFIG_PATA_MARVELL)
static int marvell_enable;
#else
static int marvell_enable = 1;
#endif
module_param(marvell_enable, int, 0644);
MODULE_PARM_DESC(marvell_enable, "Marvell SATA via AHCI (1 = enabled)");

static int mobile_lpm_policy = -1;
module_param(mobile_lpm_policy, int, 0644);
MODULE_PARM_DESC(mobile_lpm_policy, "Default LPM policy for mobile chipsets");

static void ahci_pci_save_initial_config(struct pci_dev *pdev,
					 struct ahci_host_priv *hpriv)
{
	if (pdev->vendor == PCI_VENDOR_ID_JMICRON && pdev->device == 0x2361) {
		dev_info(&pdev->dev, "JMB361 has only one port\n");
		hpriv->saved_port_map = 1;
	}

	/*
	 * Temporary Marvell 6145 hack: PATA port presence
	 * is asserted through the standard AHCI port
	 * presence register, as bit 4 (counting from 0)
	 */
	if (hpriv->flags & AHCI_HFLAG_MV_PATA) {
		if (pdev->device == 0x6121)
			hpriv->mask_port_map = 0x3;
		else
			hpriv->mask_port_map = 0xf;
		dev_info(&pdev->dev,
			  "Disabling your PATA port. Use the boot option 'ahci.marvell_enable=0' to avoid this.\n");
	}

	ahci_save_initial_config(&pdev->dev, hpriv);
}

static int ahci_pci_reset_controller(struct ata_host *host)
{
	struct pci_dev *pdev = to_pci_dev(host->dev);
	struct ahci_host_priv *hpriv = host->private_data;
	int rc;

	rc = ahci_reset_controller(host);
	if (rc)
		return rc;

	/*
	 * If platform firmware failed to enable ports, try to enable
	 * them here.
	 */
	ahci_intel_pcs_quirk(pdev, hpriv);

	return 0;
}

static void ahci_pci_init_controller(struct ata_host *host)
{
	struct ahci_host_priv *hpriv = host->private_data;
	struct pci_dev *pdev = to_pci_dev(host->dev);
	void __iomem *port_mmio;
	u32 tmp;
	int mv;

	if (hpriv->flags & AHCI_HFLAG_MV_PATA) {
		if (pdev->device == 0x6121)
			mv = 2;
		else
			mv = 4;
		port_mmio = __ahci_port_base(hpriv, mv);

		writel(0, port_mmio + PORT_IRQ_MASK);

		/* clear port IRQ */
		tmp = readl(port_mmio + PORT_IRQ_STAT);
		dev_dbg(&pdev->dev, "PORT_IRQ_STAT 0x%x\n", tmp);
		if (tmp)
			writel(tmp, port_mmio + PORT_IRQ_STAT);
	}

	ahci_init_controller(host);
}

static int ahci_vt8251_hardreset(struct ata_link *link, unsigned int *class,
				 unsigned long deadline)
{
	struct ata_port *ap = link->ap;
	struct ahci_host_priv *hpriv = ap->host->private_data;
	bool online;
	int rc;

	hpriv->stop_engine(ap);

	rc = sata_link_hardreset(link, sata_ehc_deb_timing(&link->eh_context),
				 deadline, &online, NULL);

	hpriv->start_engine(ap);

	/* vt8251 doesn't clear BSY on signature FIS reception,
	 * request follow-up softreset.
	 */
	return online ? -EAGAIN : rc;
}

static int ahci_p5wdh_hardreset(struct ata_link *link, unsigned int *class,
				unsigned long deadline)
{
	struct ata_port *ap = link->ap;
	struct ahci_port_priv *pp = ap->private_data;
	struct ahci_host_priv *hpriv = ap->host->private_data;
	u8 *d2h_fis = pp->rx_fis + RX_FIS_D2H_REG;
	struct ata_taskfile tf;
	bool online;
	int rc;

	hpriv->stop_engine(ap);

	/* clear D2H reception area to properly wait for D2H FIS */
	ata_tf_init(link->device, &tf);
	tf.status = ATA_BUSY;
	ata_tf_to_fis(&tf, 0, 0, d2h_fis);

	rc = sata_link_hardreset(link, sata_ehc_deb_timing(&link->eh_context),
				 deadline, &online, NULL);

	hpriv->start_engine(ap);

	/* The pseudo configuration device on SIMG4726 attached to
	 * ASUS P5W-DH Deluxe doesn't send signature FIS after
	 * hardreset if no device is attached to the first downstream
	 * port && the pseudo device locks up on SRST w/ PMP==0.  To
	 * work around this, wait for !BSY only briefly.  If BSY isn't
	 * cleared, perform CLO and proceed to IDENTIFY (achieved by
	 * ATA_LFLAG_NO_SRST and ATA_LFLAG_ASSUME_ATA).
	 *
	 * Wait for two seconds.  Devices attached to downstream port
	 * which can't process the following IDENTIFY after this will
	 * have to be reset again.  For most cases, this should
	 * suffice while making probing snappish enough.
	 */
	if (online) {
		rc = ata_wait_after_reset(link, jiffies + 2 * HZ,
					  ahci_check_ready);
		if (rc)
			ahci_kick_engine(ap);
	}
	return rc;
}

/*
 * ahci_avn_hardreset - attempt more aggressive recovery of Avoton ports.
 *
 * It has been observed with some SSDs that the timing of events in the
 * link synchronization phase can leave the port in a state that can not
 * be recovered by a SATA-hard-reset alone.  The failing signature is
 * SStatus.DET stuck at 1 ("Device presence detected but Phy
 * communication not established").  It was found that unloading and
 * reloading the driver when this problem occurs allows the drive
 * connection to be recovered (DET advanced to 0x3).  The critical
 * component of reloading the driver is that the port state machines are
 * reset by bouncing "port enable" in the AHCI PCS configuration
 * register.  So, reproduce that effect by bouncing a port whenever we
 * see DET==1 after a reset.
 */
static int ahci_avn_hardreset(struct ata_link *link, unsigned int *class,
			      unsigned long deadline)
{
	const unsigned long *timing = sata_ehc_deb_timing(&link->eh_context);
	struct ata_port *ap = link->ap;
	struct ahci_port_priv *pp = ap->private_data;
	struct ahci_host_priv *hpriv = ap->host->private_data;
	u8 *d2h_fis = pp->rx_fis + RX_FIS_D2H_REG;
	unsigned long tmo = deadline - jiffies;
	struct ata_taskfile tf;
	bool online;
	int rc, i;

	hpriv->stop_engine(ap);

	for (i = 0; i < 2; i++) {
		u16 val;
		u32 sstatus;
		int port = ap->port_no;
		struct ata_host *host = ap->host;
		struct pci_dev *pdev = to_pci_dev(host->dev);

		/* clear D2H reception area to properly wait for D2H FIS */
		ata_tf_init(link->device, &tf);
		tf.status = ATA_BUSY;
		ata_tf_to_fis(&tf, 0, 0, d2h_fis);

		rc = sata_link_hardreset(link, timing, deadline, &online,
				ahci_check_ready);

		if (sata_scr_read(link, SCR_STATUS, &sstatus) != 0 ||
				(sstatus & 0xf) != 1)
			break;

		ata_link_info(link,  "avn bounce port%d\n", port);

		pci_read_config_word(pdev, 0x92, &val);
		val &= ~(1 << port);
		pci_write_config_word(pdev, 0x92, val);
		ata_msleep(ap, 1000);
		val |= 1 << port;
		pci_write_config_word(pdev, 0x92, val);
		deadline += tmo;
	}

	hpriv->start_engine(ap);

	if (online)
		*class = ahci_dev_classify(ap);

	return rc;
}


#ifdef CONFIG_PM
static void ahci_pci_disable_interrupts(struct ata_host *host)
{
	struct ahci_host_priv *hpriv = host->private_data;
	void __iomem *mmio = hpriv->mmio;
	u32 ctl;

	/* AHCI spec rev1.1 section 8.3.3:
	 * Software must disable interrupts prior to requesting a
	 * transition of the HBA to D3 state.
	 */
	ctl = readl(mmio + HOST_CTL);
	ctl &= ~HOST_IRQ_EN;
	writel(ctl, mmio + HOST_CTL);
	readl(mmio + HOST_CTL); /* flush */
}

static int ahci_pci_device_runtime_suspend(struct device *dev)
{
	struct pci_dev *pdev = to_pci_dev(dev);
	struct ata_host *host = pci_get_drvdata(pdev);

	ahci_pci_disable_interrupts(host);
	return 0;
}

static int ahci_pci_device_runtime_resume(struct device *dev)
{
	struct pci_dev *pdev = to_pci_dev(dev);
	struct ata_host *host = pci_get_drvdata(pdev);
	int rc;

	rc = ahci_pci_reset_controller(host);
	if (rc)
		return rc;
	ahci_pci_init_controller(host);
	return 0;
}

#ifdef CONFIG_PM_SLEEP
static int ahci_pci_device_suspend(struct device *dev)
{
	struct pci_dev *pdev = to_pci_dev(dev);
	struct ata_host *host = pci_get_drvdata(pdev);
	struct ahci_host_priv *hpriv = host->private_data;

	if (hpriv->flags & AHCI_HFLAG_NO_SUSPEND) {
		dev_err(&pdev->dev,
			"BIOS update required for suspend/resume\n");
		return -EIO;
	}

	ahci_pci_disable_interrupts(host);
	ata_host_suspend(host, PMSG_SUSPEND);
	return 0;
}

static int ahci_pci_device_resume(struct device *dev)
{
	struct pci_dev *pdev = to_pci_dev(dev);
	struct ata_host *host = pci_get_drvdata(pdev);
	int rc;

	/* Apple BIOS helpfully mangles the registers on resume */
	if (is_mcp89_apple(pdev))
		ahci_mcp89_apple_enable(pdev);

	if (pdev->dev.power.power_state.event == PM_EVENT_SUSPEND) {
		rc = ahci_pci_reset_controller(host);
		if (rc)
			return rc;

		ahci_pci_init_controller(host);
	}

	ata_host_resume(host);

	return 0;
}
#endif

#endif /* CONFIG_PM */

static int ahci_configure_dma_masks(struct pci_dev *pdev, int using_dac)
{
	const int dma_bits = using_dac ? 64 : 32;
	int rc;

	/*
	 * If the device fixup already set the dma_mask to some non-standard
	 * value, don't extend it here. This happens on STA2X11, for example.
	 *
	 * XXX: manipulating the DMA mask from platform code is completely
	 * bogus, platform code should use dev->bus_dma_limit instead..
	 */
	if (pdev->dma_mask && pdev->dma_mask < DMA_BIT_MASK(32))
		return 0;

	rc = dma_set_mask_and_coherent(&pdev->dev, DMA_BIT_MASK(dma_bits));
	if (rc)
		dev_err(&pdev->dev, "DMA enable failed\n");
	return rc;
}

static void ahci_pci_print_info(struct ata_host *host)
{
	struct pci_dev *pdev = to_pci_dev(host->dev);
	u16 cc;
	const char *scc_s;

	pci_read_config_word(pdev, 0x0a, &cc);
	if (cc == PCI_CLASS_STORAGE_IDE)
		scc_s = "IDE";
	else if (cc == PCI_CLASS_STORAGE_SATA)
		scc_s = "SATA";
	else if (cc == PCI_CLASS_STORAGE_RAID)
		scc_s = "RAID";
	else
		scc_s = "unknown";

	ahci_print_info(host, scc_s);
}

/* On ASUS P5W DH Deluxe, the second port of PCI device 00:1f.2 is
 * hardwired to on-board SIMG 4726.  The chipset is ICH8 and doesn't
 * support PMP and the 4726 either directly exports the device
 * attached to the first downstream port or acts as a hardware storage
 * controller and emulate a single ATA device (can be RAID 0/1 or some
 * other configuration).
 *
 * When there's no device attached to the first downstream port of the
 * 4726, "Config Disk" appears, which is a pseudo ATA device to
 * configure the 4726.  However, ATA emulation of the device is very
 * lame.  It doesn't send signature D2H Reg FIS after the initial
 * hardreset, pukes on SRST w/ PMP==0 and has bunch of other issues.
 *
 * The following function works around the problem by always using
 * hardreset on the port and not depending on receiving signature FIS
 * afterward.  If signature FIS isn't received soon, ATA class is
 * assumed without follow-up softreset.
 */
static void ahci_p5wdh_workaround(struct ata_host *host)
{
	static const struct dmi_system_id sysids[] = {
		{
			.ident = "P5W DH Deluxe",
			.matches = {
				DMI_MATCH(DMI_SYS_VENDOR,
					  "ASUSTEK COMPUTER INC"),
				DMI_MATCH(DMI_PRODUCT_NAME, "P5W DH Deluxe"),
			},
		},
		{ }
	};
	struct pci_dev *pdev = to_pci_dev(host->dev);

	if (pdev->bus->number == 0 && pdev->devfn == PCI_DEVFN(0x1f, 2) &&
	    dmi_check_system(sysids)) {
		struct ata_port *ap = host->ports[1];

		dev_info(&pdev->dev,
			 "enabling ASUS P5W DH Deluxe on-board SIMG4726 workaround\n");

		ap->ops = &ahci_p5wdh_ops;
		ap->link.flags |= ATA_LFLAG_NO_SRST | ATA_LFLAG_ASSUME_ATA;
	}
}

/*
 * Macbook7,1 firmware forcibly disables MCP89 AHCI and changes PCI ID when
 * booting in BIOS compatibility mode.  We restore the registers but not ID.
 */
static void ahci_mcp89_apple_enable(struct pci_dev *pdev)
{
	u32 val;

	printk(KERN_INFO "ahci: enabling MCP89 AHCI mode\n");

	pci_read_config_dword(pdev, 0xf8, &val);
	val |= 1 << 0x1b;
	/* the following changes the device ID, but appears not to affect function */
	/* val = (val & ~0xf0000000) | 0x80000000; */
	pci_write_config_dword(pdev, 0xf8, val);

	pci_read_config_dword(pdev, 0x54c, &val);
	val |= 1 << 0xc;
	pci_write_config_dword(pdev, 0x54c, val);

	pci_read_config_dword(pdev, 0x4a4, &val);
	val &= 0xff;
	val |= 0x01060100;
	pci_write_config_dword(pdev, 0x4a4, val);

	pci_read_config_dword(pdev, 0x54c, &val);
	val &= ~(1 << 0xc);
	pci_write_config_dword(pdev, 0x54c, val);

	pci_read_config_dword(pdev, 0xf8, &val);
	val &= ~(1 << 0x1b);
	pci_write_config_dword(pdev, 0xf8, val);
}

static bool is_mcp89_apple(struct pci_dev *pdev)
{
	return pdev->vendor == PCI_VENDOR_ID_NVIDIA &&
		pdev->device == PCI_DEVICE_ID_NVIDIA_NFORCE_MCP89_SATA &&
		pdev->subsystem_vendor == PCI_VENDOR_ID_APPLE &&
		pdev->subsystem_device == 0xcb89;
}

/* only some SB600 ahci controllers can do 64bit DMA */
static bool ahci_sb600_enable_64bit(struct pci_dev *pdev)
{
	static const struct dmi_system_id sysids[] = {
		/*
		 * The oldest version known to be broken is 0901 and
		 * working is 1501 which was released on 2007-10-26.
		 * Enable 64bit DMA on 1501 and anything newer.
		 *
		 * Please read bko#9412 for more info.
		 */
		{
			.ident = "ASUS M2A-VM",
			.matches = {
				DMI_MATCH(DMI_BOARD_VENDOR,
					  "ASUSTeK Computer INC."),
				DMI_MATCH(DMI_BOARD_NAME, "M2A-VM"),
			},
			.driver_data = "20071026",	/* yyyymmdd */
		},
		/*
		 * All BIOS versions for the MSI K9A2 Platinum (MS-7376)
		 * support 64bit DMA.
		 *
		 * BIOS versions earlier than 1.5 had the Manufacturer DMI
		 * fields as "MICRO-STAR INTERANTIONAL CO.,LTD".
		 * This spelling mistake was fixed in BIOS version 1.5, so
		 * 1.5 and later have the Manufacturer as
		 * "MICRO-STAR INTERNATIONAL CO.,LTD".
		 * So try to match on DMI_BOARD_VENDOR of "MICRO-STAR INTER".
		 *
		 * BIOS versions earlier than 1.9 had a Board Product Name
		 * DMI field of "MS-7376". This was changed to be
		 * "K9A2 Platinum (MS-7376)" in version 1.9, but we can still
		 * match on DMI_BOARD_NAME of "MS-7376".
		 */
		{
			.ident = "MSI K9A2 Platinum",
			.matches = {
				DMI_MATCH(DMI_BOARD_VENDOR,
					  "MICRO-STAR INTER"),
				DMI_MATCH(DMI_BOARD_NAME, "MS-7376"),
			},
		},
		/*
		 * All BIOS versions for the MSI K9AGM2 (MS-7327) support
		 * 64bit DMA.
		 *
		 * This board also had the typo mentioned above in the
		 * Manufacturer DMI field (fixed in BIOS version 1.5), so
		 * match on DMI_BOARD_VENDOR of "MICRO-STAR INTER" again.
		 */
		{
			.ident = "MSI K9AGM2",
			.matches = {
				DMI_MATCH(DMI_BOARD_VENDOR,
					  "MICRO-STAR INTER"),
				DMI_MATCH(DMI_BOARD_NAME, "MS-7327"),
			},
		},
		/*
		 * All BIOS versions for the Asus M3A support 64bit DMA.
		 * (all release versions from 0301 to 1206 were tested)
		 */
		{
			.ident = "ASUS M3A",
			.matches = {
				DMI_MATCH(DMI_BOARD_VENDOR,
					  "ASUSTeK Computer INC."),
				DMI_MATCH(DMI_BOARD_NAME, "M3A"),
			},
		},
		{ }
	};
	const struct dmi_system_id *match;
	int year, month, date;
	char buf[9];

	match = dmi_first_match(sysids);
	if (pdev->bus->number != 0 || pdev->devfn != PCI_DEVFN(0x12, 0) ||
	    !match)
		return false;

	if (!match->driver_data)
		goto enable_64bit;

	dmi_get_date(DMI_BIOS_DATE, &year, &month, &date);
	snprintf(buf, sizeof(buf), "%04d%02d%02d", year, month, date);

	if (strcmp(buf, match->driver_data) >= 0)
		goto enable_64bit;
	else {
		dev_warn(&pdev->dev,
			 "%s: BIOS too old, forcing 32bit DMA, update BIOS\n",
			 match->ident);
		return false;
	}

enable_64bit:
	dev_warn(&pdev->dev, "%s: enabling 64bit DMA\n", match->ident);
	return true;
}

static bool ahci_broken_system_poweroff(struct pci_dev *pdev)
{
	static const struct dmi_system_id broken_systems[] = {
		{
			.ident = "HP Compaq nx6310",
			.matches = {
				DMI_MATCH(DMI_SYS_VENDOR, "Hewlett-Packard"),
				DMI_MATCH(DMI_PRODUCT_NAME, "HP Compaq nx6310"),
			},
			/* PCI slot number of the controller */
			.driver_data = (void *)0x1FUL,
		},
		{
			.ident = "HP Compaq 6720s",
			.matches = {
				DMI_MATCH(DMI_SYS_VENDOR, "Hewlett-Packard"),
				DMI_MATCH(DMI_PRODUCT_NAME, "HP Compaq 6720s"),
			},
			/* PCI slot number of the controller */
			.driver_data = (void *)0x1FUL,
		},

		{ }	/* terminate list */
	};
	const struct dmi_system_id *dmi = dmi_first_match(broken_systems);

	if (dmi) {
		unsigned long slot = (unsigned long)dmi->driver_data;
		/* apply the quirk only to on-board controllers */
		return slot == PCI_SLOT(pdev->devfn);
	}

	return false;
}

static bool ahci_broken_suspend(struct pci_dev *pdev)
{
	static const struct dmi_system_id sysids[] = {
		/*
		 * On HP dv[4-6] and HDX18 with earlier BIOSen, link
		 * to the harddisk doesn't become online after
		 * resuming from STR.  Warn and fail suspend.
		 *
		 * http://bugzilla.kernel.org/show_bug.cgi?id=12276
		 *
		 * Use dates instead of versions to match as HP is
		 * apparently recycling both product and version
		 * strings.
		 *
		 * http://bugzilla.kernel.org/show_bug.cgi?id=15462
		 */
		{
			.ident = "dv4",
			.matches = {
				DMI_MATCH(DMI_SYS_VENDOR, "Hewlett-Packard"),
				DMI_MATCH(DMI_PRODUCT_NAME,
					  "HP Pavilion dv4 Notebook PC"),
			},
			.driver_data = "20090105",	/* F.30 */
		},
		{
			.ident = "dv5",
			.matches = {
				DMI_MATCH(DMI_SYS_VENDOR, "Hewlett-Packard"),
				DMI_MATCH(DMI_PRODUCT_NAME,
					  "HP Pavilion dv5 Notebook PC"),
			},
			.driver_data = "20090506",	/* F.16 */
		},
		{
			.ident = "dv6",
			.matches = {
				DMI_MATCH(DMI_SYS_VENDOR, "Hewlett-Packard"),
				DMI_MATCH(DMI_PRODUCT_NAME,
					  "HP Pavilion dv6 Notebook PC"),
			},
			.driver_data = "20090423",	/* F.21 */
		},
		{
			.ident = "HDX18",
			.matches = {
				DMI_MATCH(DMI_SYS_VENDOR, "Hewlett-Packard"),
				DMI_MATCH(DMI_PRODUCT_NAME,
					  "HP HDX18 Notebook PC"),
			},
			.driver_data = "20090430",	/* F.23 */
		},
		/*
		 * Acer eMachines G725 has the same problem.  BIOS
		 * V1.03 is known to be broken.  V3.04 is known to
		 * work.  Between, there are V1.06, V2.06 and V3.03
		 * that we don't have much idea about.  For now,
		 * blacklist anything older than V3.04.
		 *
		 * http://bugzilla.kernel.org/show_bug.cgi?id=15104
		 */
		{
			.ident = "G725",
			.matches = {
				DMI_MATCH(DMI_SYS_VENDOR, "eMachines"),
				DMI_MATCH(DMI_PRODUCT_NAME, "eMachines G725"),
			},
			.driver_data = "20091216",	/* V3.04 */
		},
		{ }	/* terminate list */
	};
	const struct dmi_system_id *dmi = dmi_first_match(sysids);
	int year, month, date;
	char buf[9];

	if (!dmi || pdev->bus->number || pdev->devfn != PCI_DEVFN(0x1f, 2))
		return false;

	dmi_get_date(DMI_BIOS_DATE, &year, &month, &date);
	snprintf(buf, sizeof(buf), "%04d%02d%02d", year, month, date);

	return strcmp(buf, dmi->driver_data) < 0;
}

static bool ahci_broken_lpm(struct pci_dev *pdev)
{
	static const struct dmi_system_id sysids[] = {
		/* Various Lenovo 50 series have LPM issues with older BIOSen */
		{
			.matches = {
				DMI_MATCH(DMI_SYS_VENDOR, "LENOVO"),
				DMI_MATCH(DMI_PRODUCT_VERSION, "ThinkPad X250"),
			},
			.driver_data = "20180406", /* 1.31 */
		},
		{
			.matches = {
				DMI_MATCH(DMI_SYS_VENDOR, "LENOVO"),
				DMI_MATCH(DMI_PRODUCT_VERSION, "ThinkPad L450"),
			},
			.driver_data = "20180420", /* 1.28 */
		},
		{
			.matches = {
				DMI_MATCH(DMI_SYS_VENDOR, "LENOVO"),
				DMI_MATCH(DMI_PRODUCT_VERSION, "ThinkPad T450s"),
			},
			.driver_data = "20180315", /* 1.33 */
		},
		{
			.matches = {
				DMI_MATCH(DMI_SYS_VENDOR, "LENOVO"),
				DMI_MATCH(DMI_PRODUCT_VERSION, "ThinkPad W541"),
			},
			/*
			 * Note date based on release notes, 2.35 has been
			 * reported to be good, but I've been unable to get
			 * a hold of the reporter to get the DMI BIOS date.
			 * TODO: fix this.
			 */
			.driver_data = "20180310", /* 2.35 */
		},
		{ }	/* terminate list */
	};
	const struct dmi_system_id *dmi = dmi_first_match(sysids);
	int year, month, date;
	char buf[9];

	if (!dmi)
		return false;

	dmi_get_date(DMI_BIOS_DATE, &year, &month, &date);
	snprintf(buf, sizeof(buf), "%04d%02d%02d", year, month, date);

	return strcmp(buf, dmi->driver_data) < 0;
}

static bool ahci_broken_online(struct pci_dev *pdev)
{
#define ENCODE_BUSDEVFN(bus, slot, func)			\
	(void *)(unsigned long)(((bus) << 8) | PCI_DEVFN((slot), (func)))
	static const struct dmi_system_id sysids[] = {
		/*
		 * There are several gigabyte boards which use
		 * SIMG5723s configured as hardware RAID.  Certain
		 * 5723 firmware revisions shipped there keep the link
		 * online but fail to answer properly to SRST or
		 * IDENTIFY when no device is attached downstream
		 * causing libata to retry quite a few times leading
		 * to excessive detection delay.
		 *
		 * As these firmwares respond to the second reset try
		 * with invalid device signature, considering unknown
		 * sig as offline works around the problem acceptably.
		 */
		{
			.ident = "EP45-DQ6",
			.matches = {
				DMI_MATCH(DMI_BOARD_VENDOR,
					  "Gigabyte Technology Co., Ltd."),
				DMI_MATCH(DMI_BOARD_NAME, "EP45-DQ6"),
			},
			.driver_data = ENCODE_BUSDEVFN(0x0a, 0x00, 0),
		},
		{
			.ident = "EP45-DS5",
			.matches = {
				DMI_MATCH(DMI_BOARD_VENDOR,
					  "Gigabyte Technology Co., Ltd."),
				DMI_MATCH(DMI_BOARD_NAME, "EP45-DS5"),
			},
			.driver_data = ENCODE_BUSDEVFN(0x03, 0x00, 0),
		},
		{ }	/* terminate list */
	};
#undef ENCODE_BUSDEVFN
	const struct dmi_system_id *dmi = dmi_first_match(sysids);
	unsigned int val;

	if (!dmi)
		return false;

	val = (unsigned long)dmi->driver_data;

	return pdev->bus->number == (val >> 8) && pdev->devfn == (val & 0xff);
}

static bool ahci_broken_devslp(struct pci_dev *pdev)
{
	/* device with broken DEVSLP but still showing SDS capability */
	static const struct pci_device_id ids[] = {
		{ PCI_VDEVICE(INTEL, 0x0f23)}, /* Valleyview SoC */
		{}
	};

	return pci_match_id(ids, pdev);
}

#ifdef CONFIG_ATA_ACPI
static void ahci_gtf_filter_workaround(struct ata_host *host)
{
	static const struct dmi_system_id sysids[] = {
		/*
		 * Aspire 3810T issues a bunch of SATA enable commands
		 * via _GTF including an invalid one and one which is
		 * rejected by the device.  Among the successful ones
		 * is FPDMA non-zero offset enable which when enabled
		 * only on the drive side leads to NCQ command
		 * failures.  Filter it out.
		 */
		{
			.ident = "Aspire 3810T",
			.matches = {
				DMI_MATCH(DMI_SYS_VENDOR, "Acer"),
				DMI_MATCH(DMI_PRODUCT_NAME, "Aspire 3810T"),
			},
			.driver_data = (void *)ATA_ACPI_FILTER_FPDMA_OFFSET,
		},
		{ }
	};
	const struct dmi_system_id *dmi = dmi_first_match(sysids);
	unsigned int filter;
	int i;

	if (!dmi)
		return;

	filter = (unsigned long)dmi->driver_data;
	dev_info(host->dev, "applying extra ACPI _GTF filter 0x%x for %s\n",
		 filter, dmi->ident);

	for (i = 0; i < host->n_ports; i++) {
		struct ata_port *ap = host->ports[i];
		struct ata_link *link;
		struct ata_device *dev;

		ata_for_each_link(link, ap, EDGE)
			ata_for_each_dev(dev, link, ALL)
				dev->gtf_filter |= filter;
	}
}
#else
static inline void ahci_gtf_filter_workaround(struct ata_host *host)
{}
#endif

/*
 * On the Acer Aspire Switch Alpha 12, sometimes all SATA ports are detected
 * as DUMMY, or detected but eventually get a "link down" and never get up
 * again. When this happens, CAP.NP may hold a value of 0x00 or 0x01, and the
 * port_map may hold a value of 0x00.
 *
 * Overriding CAP.NP to 0x02 and the port_map to 0x7 will reveal all 3 ports
 * and can significantly reduce the occurrence of the problem.
 *
 * https://bugzilla.kernel.org/show_bug.cgi?id=189471
 */
static void acer_sa5_271_workaround(struct ahci_host_priv *hpriv,
				    struct pci_dev *pdev)
{
	static const struct dmi_system_id sysids[] = {
		{
			.ident = "Acer Switch Alpha 12",
			.matches = {
				DMI_MATCH(DMI_SYS_VENDOR, "Acer"),
				DMI_MATCH(DMI_PRODUCT_NAME, "Switch SA5-271")
			},
		},
		{ }
	};

	if (dmi_check_system(sysids)) {
		dev_info(&pdev->dev, "enabling Acer Switch Alpha 12 workaround\n");
		if ((hpriv->saved_cap & 0xC734FF00) == 0xC734FF00) {
			hpriv->port_map = 0x7;
			hpriv->cap = 0xC734FF02;
		}
	}
}

#ifdef CONFIG_ARM64
/*
 * Due to ERRATA#22536, ThunderX needs to handle HOST_IRQ_STAT differently.
 * Workaround is to make sure all pending IRQs are served before leaving
 * handler.
 */
static irqreturn_t ahci_thunderx_irq_handler(int irq, void *dev_instance)
{
	struct ata_host *host = dev_instance;
	struct ahci_host_priv *hpriv;
	unsigned int rc = 0;
	void __iomem *mmio;
	u32 irq_stat, irq_masked;
	unsigned int handled = 1;

	hpriv = host->private_data;
	mmio = hpriv->mmio;
	irq_stat = readl(mmio + HOST_IRQ_STAT);
	if (!irq_stat)
		return IRQ_NONE;

	do {
		irq_masked = irq_stat & hpriv->port_map;
		spin_lock(&host->lock);
		rc = ahci_handle_port_intr(host, irq_masked);
		if (!rc)
			handled = 0;
		writel(irq_stat, mmio + HOST_IRQ_STAT);
		irq_stat = readl(mmio + HOST_IRQ_STAT);
		spin_unlock(&host->lock);
	} while (irq_stat);

	return IRQ_RETVAL(handled);
}
#endif

static void ahci_remap_check(struct pci_dev *pdev, int bar,
		struct ahci_host_priv *hpriv)
{
	int i;
	u32 cap;

	/*
	 * Check if this device might have remapped nvme devices.
	 */
	if (pdev->vendor != PCI_VENDOR_ID_INTEL ||
	    pci_resource_len(pdev, bar) < SZ_512K ||
	    bar != AHCI_PCI_BAR_STANDARD ||
	    !(readl(hpriv->mmio + AHCI_VSCAP) & 1))
		return;

	cap = readq(hpriv->mmio + AHCI_REMAP_CAP);
	for (i = 0; i < AHCI_MAX_REMAP; i++) {
		if ((cap & (1 << i)) == 0)
			continue;
		if (readl(hpriv->mmio + ahci_remap_dcc(i))
				!= PCI_CLASS_STORAGE_EXPRESS)
			continue;

		/* We've found a remapped device */
		hpriv->remapped_nvme++;
	}

	if (!hpriv->remapped_nvme)
		return;

	dev_warn(&pdev->dev, "Found %u remapped NVMe devices.\n",
		 hpriv->remapped_nvme);
	dev_warn(&pdev->dev,
		 "Switch your BIOS from RAID to AHCI mode to use them.\n");

	/*
	 * Don't rely on the msi-x capability in the remap case,
	 * share the legacy interrupt across ahci and remapped devices.
	 */
	hpriv->flags |= AHCI_HFLAG_NO_MSI;
}

static int ahci_get_irq_vector(struct ata_host *host, int port)
{
	return pci_irq_vector(to_pci_dev(host->dev), port);
}

static int ahci_init_msi(struct pci_dev *pdev, unsigned int n_ports,
			struct ahci_host_priv *hpriv)
{
	int nvec;

	if (hpriv->flags & AHCI_HFLAG_NO_MSI)
		return -ENODEV;

	/*
	 * If number of MSIs is less than number of ports then Sharing Last
	 * Message mode could be enforced. In this case assume that advantage
	 * of multipe MSIs is negated and use single MSI mode instead.
	 */
	if (n_ports > 1) {
		nvec = pci_alloc_irq_vectors(pdev, n_ports, INT_MAX,
				PCI_IRQ_MSIX | PCI_IRQ_MSI);
		if (nvec > 0) {
			if (!(readl(hpriv->mmio + HOST_CTL) & HOST_MRSM)) {
				hpriv->get_irq_vector = ahci_get_irq_vector;
				hpriv->flags |= AHCI_HFLAG_MULTI_MSI;
				return nvec;
			}

			/*
			 * Fallback to single MSI mode if the controller
			 * enforced MRSM mode.
			 */
			printk(KERN_INFO
				"ahci: MRSM is on, fallback to single MSI\n");
			pci_free_irq_vectors(pdev);
		}
	}

	/*
	 * If the host is not capable of supporting per-port vectors, fall
	 * back to single MSI before finally attempting single MSI-X.
	 */
	nvec = pci_alloc_irq_vectors(pdev, 1, 1, PCI_IRQ_MSI);
	if (nvec == 1)
		return nvec;
	return pci_alloc_irq_vectors(pdev, 1, 1, PCI_IRQ_MSIX);
}

static void ahci_update_initial_lpm_policy(struct ata_port *ap,
					   struct ahci_host_priv *hpriv)
{
	int policy = CONFIG_SATA_MOBILE_LPM_POLICY;


	/* Ignore processing for chipsets that don't use policy */
	if (!(hpriv->flags & AHCI_HFLAG_USE_LPM_POLICY))
		return;

	/* user modified policy via module param */
	if (mobile_lpm_policy != -1) {
		policy = mobile_lpm_policy;
		goto update_policy;
	}

	if (policy > ATA_LPM_MED_POWER && pm_suspend_default_s2idle()) {
		if (hpriv->cap & HOST_CAP_PART)
			policy = ATA_LPM_MIN_POWER_WITH_PARTIAL;
		else if (hpriv->cap & HOST_CAP_SSC)
			policy = ATA_LPM_MIN_POWER;
	}

update_policy:
	if (policy >= ATA_LPM_UNKNOWN && policy <= ATA_LPM_MIN_POWER)
		ap->target_lpm_policy = policy;
}

static void ahci_intel_pcs_quirk(struct pci_dev *pdev, struct ahci_host_priv *hpriv)
{
	const struct pci_device_id *id = pci_match_id(ahci_pci_tbl, pdev);
	u16 tmp16;

	/*
	 * Only apply the 6-port PCS quirk for known legacy platforms.
	 */
	if (!id || id->vendor != PCI_VENDOR_ID_INTEL)
		return;

	/* Skip applying the quirk on Denverton and beyond */
	if (((enum board_ids) id->driver_data) >= board_ahci_pcs7)
		return;

	/*
	 * port_map is determined from PORTS_IMPL PCI register which is
	 * implemented as write or write-once register.  If the register
	 * isn't programmed, ahci automatically generates it from number
	 * of ports, which is good enough for PCS programming. It is
	 * otherwise expected that platform firmware enables the ports
	 * before the OS boots.
	 */
	pci_read_config_word(pdev, PCS_6, &tmp16);
	if ((tmp16 & hpriv->port_map) != hpriv->port_map) {
		tmp16 |= hpriv->port_map;
		pci_write_config_word(pdev, PCS_6, tmp16);
	}
}

static ssize_t remapped_nvme_show(struct device *dev,
				  struct device_attribute *attr,
				  char *buf)
{
	struct ata_host *host = dev_get_drvdata(dev);
	struct ahci_host_priv *hpriv = host->private_data;

	return sysfs_emit(buf, "%u\n", hpriv->remapped_nvme);
}

static DEVICE_ATTR_RO(remapped_nvme);

static int ahci_init_one(struct pci_dev *pdev, const struct pci_device_id *ent)
{
	unsigned int board_id = ent->driver_data;
	struct ata_port_info pi = ahci_port_info[board_id];
	const struct ata_port_info *ppi[] = { &pi, NULL };
	struct device *dev = &pdev->dev;
	struct ahci_host_priv *hpriv;
	struct ata_host *host;
	int n_ports, i, rc;
	int ahci_pci_bar = AHCI_PCI_BAR_STANDARD;

	WARN_ON((int)ATA_MAX_QUEUE > AHCI_MAX_CMDS);

	ata_print_version_once(&pdev->dev, DRV_VERSION);

	/* The AHCI driver can only drive the SATA ports, the PATA driver
	   can drive them all so if both drivers are selected make sure
	   AHCI stays out of the way */
	if (pdev->vendor == PCI_VENDOR_ID_MARVELL && !marvell_enable)
		return -ENODEV;

	/* Apple BIOS on MCP89 prevents us using AHCI */
	if (is_mcp89_apple(pdev))
		ahci_mcp89_apple_enable(pdev);

	/* Promise's PDC42819 is a SAS/SATA controller that has an AHCI mode.
	 * At the moment, we can only use the AHCI mode. Let the users know
	 * that for SAS drives they're out of luck.
	 */
	if (pdev->vendor == PCI_VENDOR_ID_PROMISE)
		dev_info(&pdev->dev,
			 "PDC42819 can only drive SATA devices with this driver\n");

	/* Some devices use non-standard BARs */
	if (pdev->vendor == PCI_VENDOR_ID_STMICRO && pdev->device == 0xCC06)
		ahci_pci_bar = AHCI_PCI_BAR_STA2X11;
	else if (pdev->vendor == 0x1c44 && pdev->device == 0x8000)
		ahci_pci_bar = AHCI_PCI_BAR_ENMOTUS;
	else if (pdev->vendor == PCI_VENDOR_ID_CAVIUM) {
		if (pdev->device == 0xa01c)
			ahci_pci_bar = AHCI_PCI_BAR_CAVIUM;
		if (pdev->device == 0xa084)
			ahci_pci_bar = AHCI_PCI_BAR_CAVIUM_GEN5;
	} else if (pdev->vendor == PCI_VENDOR_ID_LOONGSON) {
		if (pdev->device == 0x7a08)
			ahci_pci_bar = AHCI_PCI_BAR_LOONGSON;
	}

	/* acquire resources */
	rc = pcim_enable_device(pdev);
	if (rc)
		return rc;

	if (pdev->vendor == PCI_VENDOR_ID_INTEL &&
	    (pdev->device == 0x2652 || pdev->device == 0x2653)) {
		u8 map;

		/* ICH6s share the same PCI ID for both piix and ahci
		 * modes.  Enabling ahci mode while MAP indicates
		 * combined mode is a bad idea.  Yield to ata_piix.
		 */
		pci_read_config_byte(pdev, ICH_MAP, &map);
		if (map & 0x3) {
			dev_info(&pdev->dev,
				 "controller is in combined mode, can't enable AHCI mode\n");
			return -ENODEV;
		}
	}

	/* AHCI controllers often implement SFF compatible interface.
	 * Grab all PCI BARs just in case.
	 */
	rc = pcim_iomap_regions_request_all(pdev, 1 << ahci_pci_bar, DRV_NAME);
	if (rc == -EBUSY)
		pcim_pin_device(pdev);
	if (rc)
		return rc;

	hpriv = devm_kzalloc(dev, sizeof(*hpriv), GFP_KERNEL);
	if (!hpriv)
		return -ENOMEM;
	hpriv->flags |= (unsigned long)pi.private_data;

	/* MCP65 revision A1 and A2 can't do MSI */
	if (board_id == board_ahci_mcp65 &&
	    (pdev->revision == 0xa1 || pdev->revision == 0xa2))
		hpriv->flags |= AHCI_HFLAG_NO_MSI;

	/* SB800 does NOT need the workaround to ignore SERR_INTERNAL */
	if (board_id == board_ahci_sb700 && pdev->revision >= 0x40)
		hpriv->flags &= ~AHCI_HFLAG_IGN_SERR_INTERNAL;

	/* only some SB600s can do 64bit DMA */
	if (ahci_sb600_enable_64bit(pdev))
		hpriv->flags &= ~AHCI_HFLAG_32BIT_ONLY;

	hpriv->mmio = pcim_iomap_table(pdev)[ahci_pci_bar];

	/* detect remapped nvme devices */
	ahci_remap_check(pdev, ahci_pci_bar, hpriv);

	sysfs_add_file_to_group(&pdev->dev.kobj,
				&dev_attr_remapped_nvme.attr,
				NULL);

	/* must set flag prior to save config in order to take effect */
	if (ahci_broken_devslp(pdev))
		hpriv->flags |= AHCI_HFLAG_NO_DEVSLP;

#ifdef CONFIG_ARM64
	if (pdev->vendor == PCI_VENDOR_ID_HUAWEI &&
	    pdev->device == 0xa235 &&
	    pdev->revision < 0x30)
		hpriv->flags |= AHCI_HFLAG_NO_SXS;

	if (pdev->vendor == 0x177d && pdev->device == 0xa01c)
		hpriv->irq_handler = ahci_thunderx_irq_handler;
#endif

	/* save initial config */
	ahci_pci_save_initial_config(pdev, hpriv);

	/* prepare host */
	if (hpriv->cap & HOST_CAP_NCQ) {
		pi.flags |= ATA_FLAG_NCQ;
		/*
		 * Auto-activate optimization is supposed to be
		 * supported on all AHCI controllers indicating NCQ
		 * capability, but it seems to be broken on some
		 * chipsets including NVIDIAs.
		 */
		if (!(hpriv->flags & AHCI_HFLAG_NO_FPDMA_AA))
			pi.flags |= ATA_FLAG_FPDMA_AA;

		/*
		 * All AHCI controllers should be forward-compatible
		 * with the new auxiliary field. This code should be
		 * conditionalized if any buggy AHCI controllers are
		 * encountered.
		 */
		pi.flags |= ATA_FLAG_FPDMA_AUX;
	}

	if (hpriv->cap & HOST_CAP_PMP)
		pi.flags |= ATA_FLAG_PMP;

	ahci_set_em_messages(hpriv, &pi);

	if (ahci_broken_system_poweroff(pdev)) {
		pi.flags |= ATA_FLAG_NO_POWEROFF_SPINDOWN;
		dev_info(&pdev->dev,
			"quirky BIOS, skipping spindown on poweroff\n");
	}

	if (ahci_broken_lpm(pdev)) {
		pi.flags |= ATA_FLAG_NO_LPM;
		dev_warn(&pdev->dev,
			 "BIOS update required for Link Power Management support\n");
	}

	if (ahci_broken_suspend(pdev)) {
		hpriv->flags |= AHCI_HFLAG_NO_SUSPEND;
		dev_warn(&pdev->dev,
			 "BIOS update required for suspend/resume\n");
	}

	if (ahci_broken_online(pdev)) {
		hpriv->flags |= AHCI_HFLAG_SRST_TOUT_IS_OFFLINE;
		dev_info(&pdev->dev,
			 "online status unreliable, applying workaround\n");
	}


	/* Acer SA5-271 workaround modifies private_data */
	acer_sa5_271_workaround(hpriv, pdev);

	/* CAP.NP sometimes indicate the index of the last enabled
	 * port, at other times, that of the last possible port, so
	 * determining the maximum port number requires looking at
	 * both CAP.NP and port_map.
	 */
	n_ports = max(ahci_nr_ports(hpriv->cap), fls(hpriv->port_map));

	host = ata_host_alloc_pinfo(&pdev->dev, ppi, n_ports);
	if (!host)
		return -ENOMEM;
	host->private_data = hpriv;

	if (ahci_init_msi(pdev, n_ports, hpriv) < 0) {
		/* legacy intx interrupts */
		pci_intx(pdev, 1);
	}
	hpriv->irq = pci_irq_vector(pdev, 0);

	if (!(hpriv->cap & HOST_CAP_SSS) || ahci_ignore_sss)
		host->flags |= ATA_HOST_PARALLEL_SCAN;
	else
		dev_info(&pdev->dev, "SSS flag set, parallel bus scan disabled\n");

	if (pi.flags & ATA_FLAG_EM)
		ahci_reset_em(host);

	for (i = 0; i < host->n_ports; i++) {
		struct ata_port *ap = host->ports[i];

		ata_port_pbar_desc(ap, ahci_pci_bar, -1, "abar");
		ata_port_pbar_desc(ap, ahci_pci_bar,
				   0x100 + ap->port_no * 0x80, "port");

		/* set enclosure management message type */
		if (ap->flags & ATA_FLAG_EM)
			ap->em_message_type = hpriv->em_msg_type;

		ahci_update_initial_lpm_policy(ap, hpriv);

		/* disabled/not-implemented port */
		if (!(hpriv->port_map & (1 << i)))
			ap->ops = &ata_dummy_port_ops;
	}

	/* apply workaround for ASUS P5W DH Deluxe mainboard */
	ahci_p5wdh_workaround(host);

	/* apply gtf filter quirk */
	ahci_gtf_filter_workaround(host);

	/* initialize adapter */
	rc = ahci_configure_dma_masks(pdev, hpriv->cap & HOST_CAP_64);
	if (rc)
		return rc;

	rc = ahci_pci_reset_controller(host);
	if (rc)
		return rc;

	ahci_pci_init_controller(host);
	ahci_pci_print_info(host);

	pci_set_master(pdev);

	rc = ahci_host_activate(host, &ahci_sht);
	if (rc)
		return rc;

	pm_runtime_put_noidle(&pdev->dev);
	return 0;
}

static void ahci_shutdown_one(struct pci_dev *pdev)
{
	ata_pci_shutdown_one(pdev);
}

static void ahci_remove_one(struct pci_dev *pdev)
{
	sysfs_remove_file_from_group(&pdev->dev.kobj,
				     &dev_attr_remapped_nvme.attr,
				     NULL);
	pm_runtime_get_noresume(&pdev->dev);
	ata_pci_remove_one(pdev);
}

module_pci_driver(ahci_pci_driver);

MODULE_AUTHOR("Jeff Garzik");
MODULE_DESCRIPTION("AHCI SATA low-level driver");
MODULE_LICENSE("GPL");
MODULE_DEVICE_TABLE(pci, ahci_pci_tbl);
MODULE_VERSION(DRV_VERSION);<|MERGE_RESOLUTION|>--- conflicted
+++ resolved
@@ -449,11 +449,7 @@
 	{ PCI_VDEVICE(AMD, 0x7800), board_ahci }, /* AMD Hudson-2 */
 	{ PCI_VDEVICE(AMD, 0x7801), board_ahci_no_debounce_delay }, /* AMD Hudson-2 (AHCI mode) */
 	{ PCI_VDEVICE(AMD, 0x7900), board_ahci }, /* AMD CZ */
-<<<<<<< HEAD
-	{ PCI_VDEVICE(AMD, 0x7901), board_ahci_mobile }, /* AMD Green Sardine */
-=======
 	{ PCI_VDEVICE(AMD, 0x7901), board_ahci_low_power }, /* AMD Green Sardine */
->>>>>>> d60c95ef
 	/* AMD is using RAID class only for ahci controllers */
 	{ PCI_VENDOR_ID_AMD, PCI_ANY_ID, PCI_ANY_ID, PCI_ANY_ID,
 	  PCI_CLASS_STORAGE_RAID << 8, 0xffffff, board_ahci },
