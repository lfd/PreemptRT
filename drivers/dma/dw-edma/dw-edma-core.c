// SPDX-License-Identifier: GPL-2.0
/*
 * Copyright (c) 2018-2019 Synopsys, Inc. and/or its affiliates.
 * Synopsys DesignWare eDMA core driver
 *
 * Author: Gustavo Pimentel <gustavo.pimentel@synopsys.com>
 */

#include <linux/module.h>
#include <linux/device.h>
#include <linux/kernel.h>
#include <linux/dmaengine.h>
#include <linux/err.h>
#include <linux/interrupt.h>
#include <linux/irq.h>
#include <linux/dma/edma.h>
#include <linux/dma-mapping.h>

#include "dw-edma-core.h"
#include "dw-edma-v0-core.h"
#include "../dmaengine.h"
#include "../virt-dma.h"

static inline
struct device *dchan2dev(struct dma_chan *dchan)
{
	return &dchan->dev->device;
}

static inline
struct device *chan2dev(struct dw_edma_chan *chan)
{
	return &chan->vc.chan.dev->device;
}

static inline
struct dw_edma_desc *vd2dw_edma_desc(struct virt_dma_desc *vd)
{
	return container_of(vd, struct dw_edma_desc, vd);
}

static inline
u64 dw_edma_get_pci_address(struct dw_edma_chan *chan, phys_addr_t cpu_addr)
{
	struct dw_edma_chip *chip = chan->dw->chip;

	if (chip->ops->pci_address)
		return chip->ops->pci_address(chip->dev, cpu_addr);

	return cpu_addr;
}

static struct dw_edma_burst *dw_edma_alloc_burst(struct dw_edma_chunk *chunk)
{
	struct dw_edma_burst *burst;

	burst = kzalloc(sizeof(*burst), GFP_NOWAIT);
	if (unlikely(!burst))
		return NULL;

	INIT_LIST_HEAD(&burst->list);
	if (chunk->burst) {
		/* Create and add new element into the linked list */
		chunk->bursts_alloc++;
		list_add_tail(&burst->list, &chunk->burst->list);
	} else {
		/* List head */
		chunk->bursts_alloc = 0;
		chunk->burst = burst;
	}

	return burst;
}

static struct dw_edma_chunk *dw_edma_alloc_chunk(struct dw_edma_desc *desc)
{
	struct dw_edma_chip *chip = desc->chan->dw->chip;
	struct dw_edma_chan *chan = desc->chan;
	struct dw_edma_chunk *chunk;

	chunk = kzalloc(sizeof(*chunk), GFP_NOWAIT);
	if (unlikely(!chunk))
		return NULL;

	INIT_LIST_HEAD(&chunk->list);
	chunk->chan = chan;
	/* Toggling change bit (CB) in each chunk, this is a mechanism to
	 * inform the eDMA HW block that this is a new linked list ready
	 * to be consumed.
	 *  - Odd chunks originate CB equal to 0
	 *  - Even chunks originate CB equal to 1
	 */
	chunk->cb = !(desc->chunks_alloc % 2);
	if (chan->dir == EDMA_DIR_WRITE) {
		chunk->ll_region.paddr = chip->ll_region_wr[chan->id].paddr;
		chunk->ll_region.vaddr = chip->ll_region_wr[chan->id].vaddr;
	} else {
		chunk->ll_region.paddr = chip->ll_region_rd[chan->id].paddr;
		chunk->ll_region.vaddr = chip->ll_region_rd[chan->id].vaddr;
	}

	if (desc->chunk) {
		/* Create and add new element into the linked list */
		if (!dw_edma_alloc_burst(chunk)) {
			kfree(chunk);
			return NULL;
		}
		desc->chunks_alloc++;
		list_add_tail(&chunk->list, &desc->chunk->list);
	} else {
		/* List head */
		chunk->burst = NULL;
		desc->chunks_alloc = 0;
		desc->chunk = chunk;
	}

	return chunk;
}

static struct dw_edma_desc *dw_edma_alloc_desc(struct dw_edma_chan *chan)
{
	struct dw_edma_desc *desc;

	desc = kzalloc(sizeof(*desc), GFP_NOWAIT);
	if (unlikely(!desc))
		return NULL;

	desc->chan = chan;
	if (!dw_edma_alloc_chunk(desc)) {
		kfree(desc);
		return NULL;
	}

	return desc;
}

static void dw_edma_free_burst(struct dw_edma_chunk *chunk)
{
	struct dw_edma_burst *child, *_next;

	/* Remove all the list elements */
	list_for_each_entry_safe(child, _next, &chunk->burst->list, list) {
		list_del(&child->list);
		kfree(child);
		chunk->bursts_alloc--;
	}

	/* Remove the list head */
	kfree(child);
	chunk->burst = NULL;
}

static void dw_edma_free_chunk(struct dw_edma_desc *desc)
{
	struct dw_edma_chunk *child, *_next;

	if (!desc->chunk)
		return;

	/* Remove all the list elements */
	list_for_each_entry_safe(child, _next, &desc->chunk->list, list) {
		dw_edma_free_burst(child);
		list_del(&child->list);
		kfree(child);
		desc->chunks_alloc--;
	}

	/* Remove the list head */
	kfree(child);
	desc->chunk = NULL;
}

static void dw_edma_free_desc(struct dw_edma_desc *desc)
{
	dw_edma_free_chunk(desc);
	kfree(desc);
}

static void vchan_free_desc(struct virt_dma_desc *vdesc)
{
	dw_edma_free_desc(vd2dw_edma_desc(vdesc));
}

static int dw_edma_start_transfer(struct dw_edma_chan *chan)
{
	struct dw_edma_chunk *child;
	struct dw_edma_desc *desc;
	struct virt_dma_desc *vd;

	vd = vchan_next_desc(&chan->vc);
	if (!vd)
		return 0;

	desc = vd2dw_edma_desc(vd);
	if (!desc)
		return 0;

	child = list_first_entry_or_null(&desc->chunk->list,
					 struct dw_edma_chunk, list);
	if (!child)
		return 0;

	dw_edma_v0_core_start(child, !desc->xfer_sz);
	desc->xfer_sz += child->ll_region.sz;
	dw_edma_free_burst(child);
	list_del(&child->list);
	kfree(child);
	desc->chunks_alloc--;

	return 1;
<<<<<<< HEAD
=======
}

static void dw_edma_device_caps(struct dma_chan *dchan,
				struct dma_slave_caps *caps)
{
	struct dw_edma_chan *chan = dchan2dw_edma_chan(dchan);

	if (chan->dw->chip->flags & DW_EDMA_CHIP_LOCAL) {
		if (chan->dir == EDMA_DIR_READ)
			caps->directions = BIT(DMA_DEV_TO_MEM);
		else
			caps->directions = BIT(DMA_MEM_TO_DEV);
	} else {
		if (chan->dir == EDMA_DIR_WRITE)
			caps->directions = BIT(DMA_DEV_TO_MEM);
		else
			caps->directions = BIT(DMA_MEM_TO_DEV);
	}
>>>>>>> 5729a900
}

static int dw_edma_device_config(struct dma_chan *dchan,
				 struct dma_slave_config *config)
{
	struct dw_edma_chan *chan = dchan2dw_edma_chan(dchan);

	memcpy(&chan->config, config, sizeof(*config));
	chan->configured = true;

	return 0;
}

static int dw_edma_device_pause(struct dma_chan *dchan)
{
	struct dw_edma_chan *chan = dchan2dw_edma_chan(dchan);
	int err = 0;

	if (!chan->configured)
		err = -EPERM;
	else if (chan->status != EDMA_ST_BUSY)
		err = -EPERM;
	else if (chan->request != EDMA_REQ_NONE)
		err = -EPERM;
	else
		chan->request = EDMA_REQ_PAUSE;

	return err;
}

static int dw_edma_device_resume(struct dma_chan *dchan)
{
	struct dw_edma_chan *chan = dchan2dw_edma_chan(dchan);
	int err = 0;

	if (!chan->configured) {
		err = -EPERM;
	} else if (chan->status != EDMA_ST_PAUSE) {
		err = -EPERM;
	} else if (chan->request != EDMA_REQ_NONE) {
		err = -EPERM;
	} else {
		chan->status = EDMA_ST_BUSY;
		dw_edma_start_transfer(chan);
	}

	return err;
}

static int dw_edma_device_terminate_all(struct dma_chan *dchan)
{
	struct dw_edma_chan *chan = dchan2dw_edma_chan(dchan);
	int err = 0;

	if (!chan->configured) {
		/* Do nothing */
	} else if (chan->status == EDMA_ST_PAUSE) {
		chan->status = EDMA_ST_IDLE;
		chan->configured = false;
	} else if (chan->status == EDMA_ST_IDLE) {
		chan->configured = false;
	} else if (dw_edma_v0_core_ch_status(chan) == DMA_COMPLETE) {
		/*
		 * The channel is in a false BUSY state, probably didn't
		 * receive or lost an interrupt
		 */
		chan->status = EDMA_ST_IDLE;
		chan->configured = false;
	} else if (chan->request > EDMA_REQ_PAUSE) {
		err = -EPERM;
	} else {
		chan->request = EDMA_REQ_STOP;
	}

	return err;
}

static void dw_edma_device_issue_pending(struct dma_chan *dchan)
{
	struct dw_edma_chan *chan = dchan2dw_edma_chan(dchan);
	unsigned long flags;

	if (!chan->configured)
		return;

	spin_lock_irqsave(&chan->vc.lock, flags);
	if (vchan_issue_pending(&chan->vc) && chan->request == EDMA_REQ_NONE &&
	    chan->status == EDMA_ST_IDLE) {
		chan->status = EDMA_ST_BUSY;
		dw_edma_start_transfer(chan);
	}
	spin_unlock_irqrestore(&chan->vc.lock, flags);
}

static enum dma_status
dw_edma_device_tx_status(struct dma_chan *dchan, dma_cookie_t cookie,
			 struct dma_tx_state *txstate)
{
	struct dw_edma_chan *chan = dchan2dw_edma_chan(dchan);
	struct dw_edma_desc *desc;
	struct virt_dma_desc *vd;
	unsigned long flags;
	enum dma_status ret;
	u32 residue = 0;

	ret = dma_cookie_status(dchan, cookie, txstate);
	if (ret == DMA_COMPLETE)
		return ret;

	if (ret == DMA_IN_PROGRESS && chan->status == EDMA_ST_PAUSE)
		ret = DMA_PAUSED;

	if (!txstate)
		goto ret_residue;

	spin_lock_irqsave(&chan->vc.lock, flags);
	vd = vchan_find_desc(&chan->vc, cookie);
	if (vd) {
		desc = vd2dw_edma_desc(vd);
		if (desc)
			residue = desc->alloc_sz - desc->xfer_sz;
	}
	spin_unlock_irqrestore(&chan->vc.lock, flags);

ret_residue:
	dma_set_residue(txstate, residue);

	return ret;
}

static struct dma_async_tx_descriptor *
dw_edma_device_transfer(struct dw_edma_transfer *xfer)
{
	struct dw_edma_chan *chan = dchan2dw_edma_chan(xfer->dchan);
	enum dma_transfer_direction dir = xfer->direction;
	struct scatterlist *sg = NULL;
	struct dw_edma_chunk *chunk;
	struct dw_edma_burst *burst;
	struct dw_edma_desc *desc;
	u64 src_addr, dst_addr;
	size_t fsz = 0;
	u32 cnt = 0;
	int i;

	if (!chan->configured)
		return NULL;

	/*
	 * Local Root Port/End-point              Remote End-point
	 * +-----------------------+ PCIe bus +----------------------+
	 * |                       |    +-+   |                      |
	 * |    DEV_TO_MEM   Rx Ch <----+ +---+ Tx Ch  DEV_TO_MEM    |
	 * |                       |    | |   |                      |
	 * |    MEM_TO_DEV   Tx Ch +----+ +---> Rx Ch  MEM_TO_DEV    |
	 * |                       |    +-+   |                      |
	 * +-----------------------+          +----------------------+
	 *
	 * 1. Normal logic:
	 * If eDMA is embedded into the DW PCIe RP/EP and controlled from the
	 * CPU/Application side, the Rx channel (EDMA_DIR_READ) will be used
	 * for the device read operations (DEV_TO_MEM) and the Tx channel
	 * (EDMA_DIR_WRITE) - for the write operations (MEM_TO_DEV).
	 *
	 * 2. Inverted logic:
	 * If eDMA is embedded into a Remote PCIe EP and is controlled by the
	 * MWr/MRd TLPs sent from the CPU's PCIe host controller, the Tx
	 * channel (EDMA_DIR_WRITE) will be used for the device read operations
	 * (DEV_TO_MEM) and the Rx channel (EDMA_DIR_READ) - for the write
	 * operations (MEM_TO_DEV).
	 *
	 * It is the client driver responsibility to choose a proper channel
	 * for the DMA transfers.
	 */
	if (chan->dw->chip->flags & DW_EDMA_CHIP_LOCAL) {
		if ((chan->dir == EDMA_DIR_READ && dir != DMA_DEV_TO_MEM) ||
		    (chan->dir == EDMA_DIR_WRITE && dir != DMA_MEM_TO_DEV))
			return NULL;
	} else {
		if ((chan->dir == EDMA_DIR_WRITE && dir != DMA_DEV_TO_MEM) ||
		    (chan->dir == EDMA_DIR_READ && dir != DMA_MEM_TO_DEV))
			return NULL;
	}

	if (xfer->type == EDMA_XFER_CYCLIC) {
		if (!xfer->xfer.cyclic.len || !xfer->xfer.cyclic.cnt)
			return NULL;
	} else if (xfer->type == EDMA_XFER_SCATTER_GATHER) {
		if (xfer->xfer.sg.len < 1)
			return NULL;
	} else if (xfer->type == EDMA_XFER_INTERLEAVED) {
		if (!xfer->xfer.il->numf || xfer->xfer.il->frame_size < 1)
			return NULL;
		if (!xfer->xfer.il->src_inc || !xfer->xfer.il->dst_inc)
			return NULL;
	} else {
		return NULL;
	}

	desc = dw_edma_alloc_desc(chan);
	if (unlikely(!desc))
		goto err_alloc;

	chunk = dw_edma_alloc_chunk(desc);
	if (unlikely(!chunk))
		goto err_alloc;

	if (xfer->type == EDMA_XFER_INTERLEAVED) {
		src_addr = xfer->xfer.il->src_start;
		dst_addr = xfer->xfer.il->dst_start;
	} else {
		src_addr = chan->config.src_addr;
		dst_addr = chan->config.dst_addr;
	}

	if (dir == DMA_DEV_TO_MEM)
		src_addr = dw_edma_get_pci_address(chan, (phys_addr_t)src_addr);
	else
		dst_addr = dw_edma_get_pci_address(chan, (phys_addr_t)dst_addr);

	if (xfer->type == EDMA_XFER_CYCLIC) {
		cnt = xfer->xfer.cyclic.cnt;
	} else if (xfer->type == EDMA_XFER_SCATTER_GATHER) {
		cnt = xfer->xfer.sg.len;
		sg = xfer->xfer.sg.sgl;
	} else if (xfer->type == EDMA_XFER_INTERLEAVED) {
		cnt = xfer->xfer.il->numf * xfer->xfer.il->frame_size;
		fsz = xfer->xfer.il->frame_size;
	}

	for (i = 0; i < cnt; i++) {
		if (xfer->type == EDMA_XFER_SCATTER_GATHER && !sg)
			break;

		if (chunk->bursts_alloc == chan->ll_max) {
			chunk = dw_edma_alloc_chunk(desc);
			if (unlikely(!chunk))
				goto err_alloc;
		}

		burst = dw_edma_alloc_burst(chunk);
		if (unlikely(!burst))
			goto err_alloc;

		if (xfer->type == EDMA_XFER_CYCLIC)
			burst->sz = xfer->xfer.cyclic.len;
		else if (xfer->type == EDMA_XFER_SCATTER_GATHER)
			burst->sz = sg_dma_len(sg);
		else if (xfer->type == EDMA_XFER_INTERLEAVED)
			burst->sz = xfer->xfer.il->sgl[i % fsz].size;

		chunk->ll_region.sz += burst->sz;
		desc->alloc_sz += burst->sz;

		if (dir == DMA_DEV_TO_MEM) {
			burst->sar = src_addr;
			if (xfer->type == EDMA_XFER_CYCLIC) {
				burst->dar = xfer->xfer.cyclic.paddr;
			} else if (xfer->type == EDMA_XFER_SCATTER_GATHER) {
				src_addr += sg_dma_len(sg);
				burst->dar = sg_dma_address(sg);
				/* Unlike the typical assumption by other
				 * drivers/IPs the peripheral memory isn't
				 * a FIFO memory, in this case, it's a
				 * linear memory and that why the source
				 * and destination addresses are increased
				 * by the same portion (data length)
				 */
			} else if (xfer->type == EDMA_XFER_INTERLEAVED) {
				burst->dar = dst_addr;
			}
		} else {
			burst->dar = dst_addr;
			if (xfer->type == EDMA_XFER_CYCLIC) {
				burst->sar = xfer->xfer.cyclic.paddr;
			} else if (xfer->type == EDMA_XFER_SCATTER_GATHER) {
				dst_addr += sg_dma_len(sg);
				burst->sar = sg_dma_address(sg);
				/* Unlike the typical assumption by other
				 * drivers/IPs the peripheral memory isn't
				 * a FIFO memory, in this case, it's a
				 * linear memory and that why the source
				 * and destination addresses are increased
				 * by the same portion (data length)
				 */
			}  else if (xfer->type == EDMA_XFER_INTERLEAVED) {
				burst->sar = src_addr;
			}
		}

		if (xfer->type == EDMA_XFER_SCATTER_GATHER) {
			sg = sg_next(sg);
		} else if (xfer->type == EDMA_XFER_INTERLEAVED) {
			struct dma_interleaved_template *il = xfer->xfer.il;
			struct data_chunk *dc = &il->sgl[i % fsz];

			src_addr += burst->sz;
			if (il->src_sgl)
				src_addr += dmaengine_get_src_icg(il, dc);

			dst_addr += burst->sz;
			if (il->dst_sgl)
				dst_addr += dmaengine_get_dst_icg(il, dc);
		}
	}

	return vchan_tx_prep(&chan->vc, &desc->vd, xfer->flags);

err_alloc:
	if (desc)
		dw_edma_free_desc(desc);

	return NULL;
}

static struct dma_async_tx_descriptor *
dw_edma_device_prep_slave_sg(struct dma_chan *dchan, struct scatterlist *sgl,
			     unsigned int len,
			     enum dma_transfer_direction direction,
			     unsigned long flags, void *context)
{
	struct dw_edma_transfer xfer;

	xfer.dchan = dchan;
	xfer.direction = direction;
	xfer.xfer.sg.sgl = sgl;
	xfer.xfer.sg.len = len;
	xfer.flags = flags;
	xfer.type = EDMA_XFER_SCATTER_GATHER;

	return dw_edma_device_transfer(&xfer);
}

static struct dma_async_tx_descriptor *
dw_edma_device_prep_dma_cyclic(struct dma_chan *dchan, dma_addr_t paddr,
			       size_t len, size_t count,
			       enum dma_transfer_direction direction,
			       unsigned long flags)
{
	struct dw_edma_transfer xfer;

	xfer.dchan = dchan;
	xfer.direction = direction;
	xfer.xfer.cyclic.paddr = paddr;
	xfer.xfer.cyclic.len = len;
	xfer.xfer.cyclic.cnt = count;
	xfer.flags = flags;
	xfer.type = EDMA_XFER_CYCLIC;

	return dw_edma_device_transfer(&xfer);
}

static struct dma_async_tx_descriptor *
dw_edma_device_prep_interleaved_dma(struct dma_chan *dchan,
				    struct dma_interleaved_template *ilt,
				    unsigned long flags)
{
	struct dw_edma_transfer xfer;

	xfer.dchan = dchan;
	xfer.direction = ilt->dir;
	xfer.xfer.il = ilt;
	xfer.flags = flags;
	xfer.type = EDMA_XFER_INTERLEAVED;

	return dw_edma_device_transfer(&xfer);
}

static void dw_edma_done_interrupt(struct dw_edma_chan *chan)
{
	struct dw_edma_desc *desc;
	struct virt_dma_desc *vd;
	unsigned long flags;

	dw_edma_v0_core_clear_done_int(chan);

	spin_lock_irqsave(&chan->vc.lock, flags);
	vd = vchan_next_desc(&chan->vc);
	if (vd) {
		switch (chan->request) {
		case EDMA_REQ_NONE:
			desc = vd2dw_edma_desc(vd);
			if (!desc->chunks_alloc) {
				list_del(&vd->node);
				vchan_cookie_complete(vd);
			}

			/* Continue transferring if there are remaining chunks or issued requests.
			 */
			chan->status = dw_edma_start_transfer(chan) ? EDMA_ST_BUSY : EDMA_ST_IDLE;
			break;

		case EDMA_REQ_STOP:
			list_del(&vd->node);
			vchan_cookie_complete(vd);
			chan->request = EDMA_REQ_NONE;
			chan->status = EDMA_ST_IDLE;
			break;

		case EDMA_REQ_PAUSE:
			chan->request = EDMA_REQ_NONE;
			chan->status = EDMA_ST_PAUSE;
			break;

		default:
			break;
		}
	}
	spin_unlock_irqrestore(&chan->vc.lock, flags);
}

static void dw_edma_abort_interrupt(struct dw_edma_chan *chan)
{
	struct virt_dma_desc *vd;
	unsigned long flags;

	dw_edma_v0_core_clear_abort_int(chan);

	spin_lock_irqsave(&chan->vc.lock, flags);
	vd = vchan_next_desc(&chan->vc);
	if (vd) {
		list_del(&vd->node);
		vchan_cookie_complete(vd);
	}
	spin_unlock_irqrestore(&chan->vc.lock, flags);
	chan->request = EDMA_REQ_NONE;
	chan->status = EDMA_ST_IDLE;
}

static irqreturn_t dw_edma_interrupt(int irq, void *data, bool write)
{
	struct dw_edma_irq *dw_irq = data;
	struct dw_edma *dw = dw_irq->dw;
	unsigned long total, pos, val;
	unsigned long off;
	u32 mask;

	if (write) {
		total = dw->wr_ch_cnt;
		off = 0;
		mask = dw_irq->wr_mask;
	} else {
		total = dw->rd_ch_cnt;
		off = dw->wr_ch_cnt;
		mask = dw_irq->rd_mask;
	}

	val = dw_edma_v0_core_status_done_int(dw, write ?
							  EDMA_DIR_WRITE :
							  EDMA_DIR_READ);
	val &= mask;
	for_each_set_bit(pos, &val, total) {
		struct dw_edma_chan *chan = &dw->chan[pos + off];

		dw_edma_done_interrupt(chan);
	}

	val = dw_edma_v0_core_status_abort_int(dw, write ?
							   EDMA_DIR_WRITE :
							   EDMA_DIR_READ);
	val &= mask;
	for_each_set_bit(pos, &val, total) {
		struct dw_edma_chan *chan = &dw->chan[pos + off];

		dw_edma_abort_interrupt(chan);
	}

	return IRQ_HANDLED;
}

static inline irqreturn_t dw_edma_interrupt_write(int irq, void *data)
{
	return dw_edma_interrupt(irq, data, true);
}

static inline irqreturn_t dw_edma_interrupt_read(int irq, void *data)
{
	return dw_edma_interrupt(irq, data, false);
}

static irqreturn_t dw_edma_interrupt_common(int irq, void *data)
{
	dw_edma_interrupt(irq, data, true);
	dw_edma_interrupt(irq, data, false);

	return IRQ_HANDLED;
}

static int dw_edma_alloc_chan_resources(struct dma_chan *dchan)
{
	struct dw_edma_chan *chan = dchan2dw_edma_chan(dchan);

	if (chan->status != EDMA_ST_IDLE)
		return -EBUSY;

	return 0;
}

static void dw_edma_free_chan_resources(struct dma_chan *dchan)
{
	unsigned long timeout = jiffies + msecs_to_jiffies(5000);
	int ret;

	while (time_before(jiffies, timeout)) {
		ret = dw_edma_device_terminate_all(dchan);
		if (!ret)
			break;

		if (time_after_eq(jiffies, timeout))
			return;

		cpu_relax();
	}
}

static int dw_edma_channel_setup(struct dw_edma *dw, u32 wr_alloc, u32 rd_alloc)
{
	struct dw_edma_chip *chip = dw->chip;
	struct device *dev = chip->dev;
	struct dw_edma_chan *chan;
	struct dw_edma_irq *irq;
	struct dma_device *dma;
	u32 i, ch_cnt;
	u32 pos;

	ch_cnt = dw->wr_ch_cnt + dw->rd_ch_cnt;
	dma = &dw->dma;

	INIT_LIST_HEAD(&dma->channels);

	for (i = 0; i < ch_cnt; i++) {
		chan = &dw->chan[i];

		chan->dw = dw;

		if (i < dw->wr_ch_cnt) {
			chan->id = i;
			chan->dir = EDMA_DIR_WRITE;
		} else {
			chan->id = i - dw->wr_ch_cnt;
			chan->dir = EDMA_DIR_READ;
		}

		chan->configured = false;
		chan->request = EDMA_REQ_NONE;
		chan->status = EDMA_ST_IDLE;

		if (chan->dir == EDMA_DIR_WRITE)
			chan->ll_max = (chip->ll_region_wr[chan->id].sz / EDMA_LL_SZ);
		else
			chan->ll_max = (chip->ll_region_rd[chan->id].sz / EDMA_LL_SZ);
		chan->ll_max -= 1;

		dev_vdbg(dev, "L. List:\tChannel %s[%u] max_cnt=%u\n",
			 chan->dir == EDMA_DIR_WRITE ? "write" : "read",
			 chan->id, chan->ll_max);

		if (dw->nr_irqs == 1)
			pos = 0;
		else if (chan->dir == EDMA_DIR_WRITE)
			pos = chan->id % wr_alloc;
		else
			pos = wr_alloc + chan->id % rd_alloc;

		irq = &dw->irq[pos];

		if (chan->dir == EDMA_DIR_WRITE)
			irq->wr_mask |= BIT(chan->id);
		else
			irq->rd_mask |= BIT(chan->id);

		irq->dw = dw;
		memcpy(&chan->msi, &irq->msi, sizeof(chan->msi));

		dev_vdbg(dev, "MSI:\t\tChannel %s[%u] addr=0x%.8x%.8x, data=0x%.8x\n",
			 chan->dir == EDMA_DIR_WRITE  ? "write" : "read", chan->id,
			 chan->msi.address_hi, chan->msi.address_lo,
			 chan->msi.data);

		chan->vc.desc_free = vchan_free_desc;
		chan->vc.chan.private = chan->dir == EDMA_DIR_WRITE ?
					&dw->chip->dt_region_wr[chan->id] :
					&dw->chip->dt_region_rd[chan->id];

		vchan_init(&chan->vc, dma);

		dw_edma_v0_core_device_config(chan);
	}

	/* Set DMA channel capabilities */
	dma_cap_zero(dma->cap_mask);
	dma_cap_set(DMA_SLAVE, dma->cap_mask);
	dma_cap_set(DMA_CYCLIC, dma->cap_mask);
	dma_cap_set(DMA_PRIVATE, dma->cap_mask);
	dma_cap_set(DMA_INTERLEAVE, dma->cap_mask);
	dma->directions = BIT(DMA_DEV_TO_MEM) | BIT(DMA_MEM_TO_DEV);
	dma->src_addr_widths = BIT(DMA_SLAVE_BUSWIDTH_4_BYTES);
	dma->dst_addr_widths = BIT(DMA_SLAVE_BUSWIDTH_4_BYTES);
	dma->residue_granularity = DMA_RESIDUE_GRANULARITY_DESCRIPTOR;

	/* Set DMA channel callbacks */
	dma->dev = chip->dev;
	dma->device_alloc_chan_resources = dw_edma_alloc_chan_resources;
	dma->device_free_chan_resources = dw_edma_free_chan_resources;
	dma->device_caps = dw_edma_device_caps;
	dma->device_config = dw_edma_device_config;
	dma->device_pause = dw_edma_device_pause;
	dma->device_resume = dw_edma_device_resume;
	dma->device_terminate_all = dw_edma_device_terminate_all;
	dma->device_issue_pending = dw_edma_device_issue_pending;
	dma->device_tx_status = dw_edma_device_tx_status;
	dma->device_prep_slave_sg = dw_edma_device_prep_slave_sg;
	dma->device_prep_dma_cyclic = dw_edma_device_prep_dma_cyclic;
	dma->device_prep_interleaved_dma = dw_edma_device_prep_interleaved_dma;

	dma_set_max_seg_size(dma->dev, U32_MAX);

	/* Register DMA device */
	return dma_async_device_register(dma);
}

static inline void dw_edma_dec_irq_alloc(int *nr_irqs, u32 *alloc, u16 cnt)
{
	if (*nr_irqs && *alloc < cnt) {
		(*alloc)++;
		(*nr_irqs)--;
	}
}

static inline void dw_edma_add_irq_mask(u32 *mask, u32 alloc, u16 cnt)
{
	while (*mask * alloc < cnt)
		(*mask)++;
}

static int dw_edma_irq_request(struct dw_edma *dw,
			       u32 *wr_alloc, u32 *rd_alloc)
{
	struct dw_edma_chip *chip = dw->chip;
	struct device *dev = dw->chip->dev;
	u32 wr_mask = 1;
	u32 rd_mask = 1;
	int i, err = 0;
	u32 ch_cnt;
	int irq;

	ch_cnt = dw->wr_ch_cnt + dw->rd_ch_cnt;

	if (chip->nr_irqs < 1 || !chip->ops->irq_vector)
		return -EINVAL;

	dw->irq = devm_kcalloc(dev, chip->nr_irqs, sizeof(*dw->irq), GFP_KERNEL);
	if (!dw->irq)
		return -ENOMEM;

	if (chip->nr_irqs == 1) {
		/* Common IRQ shared among all channels */
		irq = chip->ops->irq_vector(dev, 0);
		err = request_irq(irq, dw_edma_interrupt_common,
				  IRQF_SHARED, dw->name, &dw->irq[0]);
		if (err) {
			dw->nr_irqs = 0;
			return err;
		}

		if (irq_get_msi_desc(irq))
			get_cached_msi_msg(irq, &dw->irq[0].msi);

		dw->nr_irqs = 1;
	} else {
		/* Distribute IRQs equally among all channels */
		int tmp = chip->nr_irqs;

		while (tmp && (*wr_alloc + *rd_alloc) < ch_cnt) {
			dw_edma_dec_irq_alloc(&tmp, wr_alloc, dw->wr_ch_cnt);
			dw_edma_dec_irq_alloc(&tmp, rd_alloc, dw->rd_ch_cnt);
		}

		dw_edma_add_irq_mask(&wr_mask, *wr_alloc, dw->wr_ch_cnt);
		dw_edma_add_irq_mask(&rd_mask, *rd_alloc, dw->rd_ch_cnt);

		for (i = 0; i < (*wr_alloc + *rd_alloc); i++) {
			irq = chip->ops->irq_vector(dev, i);
			err = request_irq(irq,
					  i < *wr_alloc ?
						dw_edma_interrupt_write :
						dw_edma_interrupt_read,
					  IRQF_SHARED, dw->name,
					  &dw->irq[i]);
			if (err)
				goto err_irq_free;

			if (irq_get_msi_desc(irq))
				get_cached_msi_msg(irq, &dw->irq[i].msi);
		}

		dw->nr_irqs = i;
	}

	return 0;

err_irq_free:
	for  (i--; i >= 0; i--) {
		irq = chip->ops->irq_vector(dev, i);
		free_irq(irq, &dw->irq[i]);
	}

	return err;
}

int dw_edma_probe(struct dw_edma_chip *chip)
{
	struct device *dev;
	struct dw_edma *dw;
	u32 wr_alloc = 0;
	u32 rd_alloc = 0;
	int i, err;

	if (!chip)
		return -EINVAL;

	dev = chip->dev;
	if (!dev || !chip->ops)
		return -EINVAL;

	dw = devm_kzalloc(dev, sizeof(*dw), GFP_KERNEL);
	if (!dw)
		return -ENOMEM;

	dw->chip = chip;

	raw_spin_lock_init(&dw->lock);

	dw->wr_ch_cnt = min_t(u16, chip->ll_wr_cnt,
			      dw_edma_v0_core_ch_count(dw, EDMA_DIR_WRITE));
	dw->wr_ch_cnt = min_t(u16, dw->wr_ch_cnt, EDMA_MAX_WR_CH);

	dw->rd_ch_cnt = min_t(u16, chip->ll_rd_cnt,
			      dw_edma_v0_core_ch_count(dw, EDMA_DIR_READ));
	dw->rd_ch_cnt = min_t(u16, dw->rd_ch_cnt, EDMA_MAX_RD_CH);

	if (!dw->wr_ch_cnt && !dw->rd_ch_cnt)
		return -EINVAL;

	dev_vdbg(dev, "Channels:\twrite=%d, read=%d\n",
		 dw->wr_ch_cnt, dw->rd_ch_cnt);

	/* Allocate channels */
	dw->chan = devm_kcalloc(dev, dw->wr_ch_cnt + dw->rd_ch_cnt,
				sizeof(*dw->chan), GFP_KERNEL);
	if (!dw->chan)
		return -ENOMEM;

	snprintf(dw->name, sizeof(dw->name), "dw-edma-core:%s",
		 dev_name(chip->dev));

	/* Disable eDMA, only to establish the ideal initial conditions */
	dw_edma_v0_core_off(dw);

	/* Request IRQs */
	err = dw_edma_irq_request(dw, &wr_alloc, &rd_alloc);
	if (err)
		return err;

	/* Setup write/read channels */
	err = dw_edma_channel_setup(dw, wr_alloc, rd_alloc);
	if (err)
		goto err_irq_free;

	/* Turn debugfs on */
	dw_edma_v0_core_debugfs_on(dw);

	chip->dw = dw;

	return 0;

err_irq_free:
	for (i = (dw->nr_irqs - 1); i >= 0; i--)
		free_irq(chip->ops->irq_vector(dev, i), &dw->irq[i]);

	return err;
}
EXPORT_SYMBOL_GPL(dw_edma_probe);

int dw_edma_remove(struct dw_edma_chip *chip)
{
	struct dw_edma_chan *chan, *_chan;
	struct device *dev = chip->dev;
	struct dw_edma *dw = chip->dw;
	int i;

	/* Skip removal if no private data found */
	if (!dw)
		return -ENODEV;

	/* Disable eDMA */
	dw_edma_v0_core_off(dw);

	/* Free irqs */
	for (i = (dw->nr_irqs - 1); i >= 0; i--)
		free_irq(chip->ops->irq_vector(dev, i), &dw->irq[i]);

	/* Deregister eDMA device */
	dma_async_device_unregister(&dw->dma);
	list_for_each_entry_safe(chan, _chan, &dw->dma.channels,
				 vc.chan.device_node) {
		tasklet_kill(&chan->vc.task);
		list_del(&chan->vc.chan.device_node);
	}

	return 0;
}
EXPORT_SYMBOL_GPL(dw_edma_remove);

MODULE_LICENSE("GPL v2");
MODULE_DESCRIPTION("Synopsys DesignWare eDMA controller core driver");
MODULE_AUTHOR("Gustavo Pimentel <gustavo.pimentel@synopsys.com>");<|MERGE_RESOLUTION|>--- conflicted
+++ resolved
@@ -208,8 +208,6 @@
 	desc->chunks_alloc--;
 
 	return 1;
-<<<<<<< HEAD
-=======
 }
 
 static void dw_edma_device_caps(struct dma_chan *dchan,
@@ -228,7 +226,6 @@
 		else
 			caps->directions = BIT(DMA_MEM_TO_DEV);
 	}
->>>>>>> 5729a900
 }
 
 static int dw_edma_device_config(struct dma_chan *dchan,
