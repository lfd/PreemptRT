// SPDX-License-Identifier: GPL-2.0-only
/*
 *  kernel/sched/core.c
 *
 *  Core kernel scheduler code and related syscalls
 *
 *  Copyright (C) 1991-2002  Linus Torvalds
 */
#define CREATE_TRACE_POINTS
#include <trace/events/sched.h>
#undef CREATE_TRACE_POINTS

#include "sched.h"

#include <linux/nospec.h>

#include <linux/kcov.h>
#include <linux/scs.h>

#include <asm/switch_to.h>
#include <asm/tlb.h>

#include "../workqueue_internal.h"
#include "../../fs/io-wq.h"
#include "../smpboot.h"

#include "pelt.h"
#include "smp.h"

/*
 * Export tracepoints that act as a bare tracehook (ie: have no trace event
 * associated with them) to allow external modules to probe them.
 */
EXPORT_TRACEPOINT_SYMBOL_GPL(pelt_cfs_tp);
EXPORT_TRACEPOINT_SYMBOL_GPL(pelt_rt_tp);
EXPORT_TRACEPOINT_SYMBOL_GPL(pelt_dl_tp);
EXPORT_TRACEPOINT_SYMBOL_GPL(pelt_irq_tp);
EXPORT_TRACEPOINT_SYMBOL_GPL(pelt_se_tp);
EXPORT_TRACEPOINT_SYMBOL_GPL(sched_cpu_capacity_tp);
EXPORT_TRACEPOINT_SYMBOL_GPL(sched_overutilized_tp);
EXPORT_TRACEPOINT_SYMBOL_GPL(sched_util_est_cfs_tp);
EXPORT_TRACEPOINT_SYMBOL_GPL(sched_util_est_se_tp);
EXPORT_TRACEPOINT_SYMBOL_GPL(sched_update_nr_running_tp);

DEFINE_PER_CPU_SHARED_ALIGNED(struct rq, runqueues);

#ifdef CONFIG_SCHED_DEBUG
/*
 * Debugging: various feature bits
 *
 * If SCHED_DEBUG is disabled, each compilation unit has its own copy of
 * sysctl_sched_features, defined in sched.h, to allow constants propagation
 * at compile time and compiler optimization based on features default.
 */
#define SCHED_FEAT(name, enabled)	\
	(1UL << __SCHED_FEAT_##name) * enabled |
const_debug unsigned int sysctl_sched_features =
#include "features.h"
	0;
#undef SCHED_FEAT

/*
 * Print a warning if need_resched is set for the given duration (if
 * LATENCY_WARN is enabled).
 *
 * If sysctl_resched_latency_warn_once is set, only one warning will be shown
 * per boot.
 */
__read_mostly int sysctl_resched_latency_warn_ms = 100;
__read_mostly int sysctl_resched_latency_warn_once = 1;
#endif /* CONFIG_SCHED_DEBUG */

/*
 * Number of tasks to iterate in a single balance run.
 * Limited because this is done with IRQs disabled.
 */
const_debug unsigned int sysctl_sched_nr_migrate = 32;

/*
 * period over which we measure -rt task CPU usage in us.
 * default: 1s
 */
unsigned int sysctl_sched_rt_period = 1000000;

__read_mostly int scheduler_running;

#ifdef CONFIG_SCHED_CORE

DEFINE_STATIC_KEY_FALSE(__sched_core_enabled);

/* kernel prio, less is more */
static inline int __task_prio(struct task_struct *p)
{
	if (p->sched_class == &stop_sched_class) /* trumps deadline */
		return -2;

	if (rt_prio(p->prio)) /* includes deadline */
		return p->prio; /* [-1, 99] */

	if (p->sched_class == &idle_sched_class)
		return MAX_RT_PRIO + NICE_WIDTH; /* 140 */

	return MAX_RT_PRIO + MAX_NICE; /* 120, squash fair */
}

/*
 * l(a,b)
 * le(a,b) := !l(b,a)
 * g(a,b)  := l(b,a)
 * ge(a,b) := !l(a,b)
 */

/* real prio, less is less */
static inline bool prio_less(struct task_struct *a, struct task_struct *b, bool in_fi)
{

	int pa = __task_prio(a), pb = __task_prio(b);

	if (-pa < -pb)
		return true;

	if (-pb < -pa)
		return false;

	if (pa == -1) /* dl_prio() doesn't work because of stop_class above */
		return !dl_time_before(a->dl.deadline, b->dl.deadline);

	if (pa == MAX_RT_PRIO + MAX_NICE)	/* fair */
		return cfs_prio_less(a, b, in_fi);

	return false;
}

static inline bool __sched_core_less(struct task_struct *a, struct task_struct *b)
{
	if (a->core_cookie < b->core_cookie)
		return true;

	if (a->core_cookie > b->core_cookie)
		return false;

	/* flip prio, so high prio is leftmost */
	if (prio_less(b, a, task_rq(a)->core->core_forceidle))
		return true;

	return false;
}

#define __node_2_sc(node) rb_entry((node), struct task_struct, core_node)

static inline bool rb_sched_core_less(struct rb_node *a, const struct rb_node *b)
{
	return __sched_core_less(__node_2_sc(a), __node_2_sc(b));
}

static inline int rb_sched_core_cmp(const void *key, const struct rb_node *node)
{
	const struct task_struct *p = __node_2_sc(node);
	unsigned long cookie = (unsigned long)key;

	if (cookie < p->core_cookie)
		return -1;

	if (cookie > p->core_cookie)
		return 1;

	return 0;
}

void sched_core_enqueue(struct rq *rq, struct task_struct *p)
{
	rq->core->core_task_seq++;

	if (!p->core_cookie)
		return;

	rb_add(&p->core_node, &rq->core_tree, rb_sched_core_less);
}

void sched_core_dequeue(struct rq *rq, struct task_struct *p)
{
	rq->core->core_task_seq++;

	if (!sched_core_enqueued(p))
		return;

	rb_erase(&p->core_node, &rq->core_tree);
	RB_CLEAR_NODE(&p->core_node);
}

/*
 * Find left-most (aka, highest priority) task matching @cookie.
 */
static struct task_struct *sched_core_find(struct rq *rq, unsigned long cookie)
{
	struct rb_node *node;

	node = rb_find_first((void *)cookie, &rq->core_tree, rb_sched_core_cmp);
	/*
	 * The idle task always matches any cookie!
	 */
	if (!node)
		return idle_sched_class.pick_task(rq);

	return __node_2_sc(node);
}

static struct task_struct *sched_core_next(struct task_struct *p, unsigned long cookie)
{
	struct rb_node *node = &p->core_node;

	node = rb_next(node);
	if (!node)
		return NULL;

	p = container_of(node, struct task_struct, core_node);
	if (p->core_cookie != cookie)
		return NULL;

	return p;
}

/*
 * Magic required such that:
 *
 *	raw_spin_rq_lock(rq);
 *	...
 *	raw_spin_rq_unlock(rq);
 *
 * ends up locking and unlocking the _same_ lock, and all CPUs
 * always agree on what rq has what lock.
 *
 * XXX entirely possible to selectively enable cores, don't bother for now.
 */

static DEFINE_MUTEX(sched_core_mutex);
static atomic_t sched_core_count;
static struct cpumask sched_core_mask;

static void sched_core_lock(int cpu, unsigned long *flags)
{
	const struct cpumask *smt_mask = cpu_smt_mask(cpu);
	int t, i = 0;

	local_irq_save(*flags);
	for_each_cpu(t, smt_mask)
		raw_spin_lock_nested(&cpu_rq(t)->__lock, i++);
}

static void sched_core_unlock(int cpu, unsigned long *flags)
{
	const struct cpumask *smt_mask = cpu_smt_mask(cpu);
	int t;

	for_each_cpu(t, smt_mask)
		raw_spin_unlock(&cpu_rq(t)->__lock);
	local_irq_restore(*flags);
}

static void __sched_core_flip(bool enabled)
{
	unsigned long flags;
	int cpu, t;

	cpus_read_lock();

	/*
	 * Toggle the online cores, one by one.
	 */
	cpumask_copy(&sched_core_mask, cpu_online_mask);
	for_each_cpu(cpu, &sched_core_mask) {
		const struct cpumask *smt_mask = cpu_smt_mask(cpu);

		sched_core_lock(cpu, &flags);

		for_each_cpu(t, smt_mask)
			cpu_rq(t)->core_enabled = enabled;

		sched_core_unlock(cpu, &flags);

		cpumask_andnot(&sched_core_mask, &sched_core_mask, smt_mask);
	}

	/*
	 * Toggle the offline CPUs.
	 */
	cpumask_copy(&sched_core_mask, cpu_possible_mask);
	cpumask_andnot(&sched_core_mask, &sched_core_mask, cpu_online_mask);

	for_each_cpu(cpu, &sched_core_mask)
		cpu_rq(cpu)->core_enabled = enabled;

	cpus_read_unlock();
}

static void sched_core_assert_empty(void)
{
	int cpu;

	for_each_possible_cpu(cpu)
		WARN_ON_ONCE(!RB_EMPTY_ROOT(&cpu_rq(cpu)->core_tree));
}

static void __sched_core_enable(void)
{
	static_branch_enable(&__sched_core_enabled);
	/*
	 * Ensure all previous instances of raw_spin_rq_*lock() have finished
	 * and future ones will observe !sched_core_disabled().
	 */
	synchronize_rcu();
	__sched_core_flip(true);
	sched_core_assert_empty();
}

static void __sched_core_disable(void)
{
	sched_core_assert_empty();
	__sched_core_flip(false);
	static_branch_disable(&__sched_core_enabled);
}

void sched_core_get(void)
{
	if (atomic_inc_not_zero(&sched_core_count))
		return;

	mutex_lock(&sched_core_mutex);
	if (!atomic_read(&sched_core_count))
		__sched_core_enable();

	smp_mb__before_atomic();
	atomic_inc(&sched_core_count);
	mutex_unlock(&sched_core_mutex);
}

static void __sched_core_put(struct work_struct *work)
{
	if (atomic_dec_and_mutex_lock(&sched_core_count, &sched_core_mutex)) {
		__sched_core_disable();
		mutex_unlock(&sched_core_mutex);
	}
}

void sched_core_put(void)
{
	static DECLARE_WORK(_work, __sched_core_put);

	/*
	 * "There can be only one"
	 *
	 * Either this is the last one, or we don't actually need to do any
	 * 'work'. If it is the last *again*, we rely on
	 * WORK_STRUCT_PENDING_BIT.
	 */
	if (!atomic_add_unless(&sched_core_count, -1, 1))
		schedule_work(&_work);
}

#else /* !CONFIG_SCHED_CORE */

static inline void sched_core_enqueue(struct rq *rq, struct task_struct *p) { }
static inline void sched_core_dequeue(struct rq *rq, struct task_struct *p) { }

#endif /* CONFIG_SCHED_CORE */

/*
 * part of the period that we allow rt tasks to run in us.
 * default: 0.95s
 */
int sysctl_sched_rt_runtime = 950000;


/*
 * Serialization rules:
 *
 * Lock order:
 *
 *   p->pi_lock
 *     rq->lock
 *       hrtimer_cpu_base->lock (hrtimer_start() for bandwidth controls)
 *
 *  rq1->lock
 *    rq2->lock  where: rq1 < rq2
 *
 * Regular state:
 *
 * Normal scheduling state is serialized by rq->lock. __schedule() takes the
 * local CPU's rq->lock, it optionally removes the task from the runqueue and
 * always looks at the local rq data structures to find the most eligible task
 * to run next.
 *
 * Task enqueue is also under rq->lock, possibly taken from another CPU.
 * Wakeups from another LLC domain might use an IPI to transfer the enqueue to
 * the local CPU to avoid bouncing the runqueue state around [ see
 * ttwu_queue_wakelist() ]
 *
 * Task wakeup, specifically wakeups that involve migration, are horribly
 * complicated to avoid having to take two rq->locks.
 *
 * Special state:
 *
 * System-calls and anything external will use task_rq_lock() which acquires
 * both p->pi_lock and rq->lock. As a consequence the state they change is
 * stable while holding either lock:
 *
 *  - sched_setaffinity()/
 *    set_cpus_allowed_ptr():	p->cpus_ptr, p->nr_cpus_allowed
 *  - set_user_nice():		p->se.load, p->*prio
 *  - __sched_setscheduler():	p->sched_class, p->policy, p->*prio,
 *				p->se.load, p->rt_priority,
 *				p->dl.dl_{runtime, deadline, period, flags, bw, density}
 *  - sched_setnuma():		p->numa_preferred_nid
 *  - sched_move_task()/
 *    cpu_cgroup_fork():	p->sched_task_group
 *  - uclamp_update_active()	p->uclamp*
 *
 * p->state <- TASK_*:
 *
 *   is changed locklessly using set_current_state(), __set_current_state() or
 *   set_special_state(), see their respective comments, or by
 *   try_to_wake_up(). This latter uses p->pi_lock to serialize against
 *   concurrent self.
 *
 * p->on_rq <- { 0, 1 = TASK_ON_RQ_QUEUED, 2 = TASK_ON_RQ_MIGRATING }:
 *
 *   is set by activate_task() and cleared by deactivate_task(), under
 *   rq->lock. Non-zero indicates the task is runnable, the special
 *   ON_RQ_MIGRATING state is used for migration without holding both
 *   rq->locks. It indicates task_cpu() is not stable, see task_rq_lock().
 *
 * p->on_cpu <- { 0, 1 }:
 *
 *   is set by prepare_task() and cleared by finish_task() such that it will be
 *   set before p is scheduled-in and cleared after p is scheduled-out, both
 *   under rq->lock. Non-zero indicates the task is running on its CPU.
 *
 *   [ The astute reader will observe that it is possible for two tasks on one
 *     CPU to have ->on_cpu = 1 at the same time. ]
 *
 * task_cpu(p): is changed by set_task_cpu(), the rules are:
 *
 *  - Don't call set_task_cpu() on a blocked task:
 *
 *    We don't care what CPU we're not running on, this simplifies hotplug,
 *    the CPU assignment of blocked tasks isn't required to be valid.
 *
 *  - for try_to_wake_up(), called under p->pi_lock:
 *
 *    This allows try_to_wake_up() to only take one rq->lock, see its comment.
 *
 *  - for migration called under rq->lock:
 *    [ see task_on_rq_migrating() in task_rq_lock() ]
 *
 *    o move_queued_task()
 *    o detach_task()
 *
 *  - for migration called under double_rq_lock():
 *
 *    o __migrate_swap_task()
 *    o push_rt_task() / pull_rt_task()
 *    o push_dl_task() / pull_dl_task()
 *    o dl_task_offline_migration()
 *
 */

void raw_spin_rq_lock_nested(struct rq *rq, int subclass)
{
	raw_spinlock_t *lock;

	/* Matches synchronize_rcu() in __sched_core_enable() */
	preempt_disable();
	if (sched_core_disabled()) {
		raw_spin_lock_nested(&rq->__lock, subclass);
		/* preempt_count *MUST* be > 1 */
		preempt_enable_no_resched();
		return;
	}

	for (;;) {
		lock = __rq_lockp(rq);
		raw_spin_lock_nested(lock, subclass);
		if (likely(lock == __rq_lockp(rq))) {
			/* preempt_count *MUST* be > 1 */
			preempt_enable_no_resched();
			return;
		}
		raw_spin_unlock(lock);
	}
}

bool raw_spin_rq_trylock(struct rq *rq)
{
	raw_spinlock_t *lock;
	bool ret;

	/* Matches synchronize_rcu() in __sched_core_enable() */
	preempt_disable();
	if (sched_core_disabled()) {
		ret = raw_spin_trylock(&rq->__lock);
		preempt_enable();
		return ret;
	}

	for (;;) {
		lock = __rq_lockp(rq);
		ret = raw_spin_trylock(lock);
		if (!ret || (likely(lock == __rq_lockp(rq)))) {
			preempt_enable();
			return ret;
		}
		raw_spin_unlock(lock);
	}
}

void raw_spin_rq_unlock(struct rq *rq)
{
	raw_spin_unlock(rq_lockp(rq));
}

#ifdef CONFIG_SMP
/*
 * double_rq_lock - safely lock two runqueues
 */
void double_rq_lock(struct rq *rq1, struct rq *rq2)
{
	lockdep_assert_irqs_disabled();

	if (rq_order_less(rq2, rq1))
		swap(rq1, rq2);

	raw_spin_rq_lock(rq1);
	if (__rq_lockp(rq1) == __rq_lockp(rq2))
		return;

	raw_spin_rq_lock_nested(rq2, SINGLE_DEPTH_NESTING);
}
#endif

/*
 * __task_rq_lock - lock the rq @p resides on.
 */
struct rq *__task_rq_lock(struct task_struct *p, struct rq_flags *rf)
	__acquires(rq->lock)
{
	struct rq *rq;

	lockdep_assert_held(&p->pi_lock);

	for (;;) {
		rq = task_rq(p);
		raw_spin_rq_lock(rq);
		if (likely(rq == task_rq(p) && !task_on_rq_migrating(p))) {
			rq_pin_lock(rq, rf);
			return rq;
		}
		raw_spin_rq_unlock(rq);

		while (unlikely(task_on_rq_migrating(p)))
			cpu_relax();
	}
}

/*
 * task_rq_lock - lock p->pi_lock and lock the rq @p resides on.
 */
struct rq *task_rq_lock(struct task_struct *p, struct rq_flags *rf)
	__acquires(p->pi_lock)
	__acquires(rq->lock)
{
	struct rq *rq;

	for (;;) {
		raw_spin_lock_irqsave(&p->pi_lock, rf->flags);
		rq = task_rq(p);
		raw_spin_rq_lock(rq);
		/*
		 *	move_queued_task()		task_rq_lock()
		 *
		 *	ACQUIRE (rq->lock)
		 *	[S] ->on_rq = MIGRATING		[L] rq = task_rq()
		 *	WMB (__set_task_cpu())		ACQUIRE (rq->lock);
		 *	[S] ->cpu = new_cpu		[L] task_rq()
		 *					[L] ->on_rq
		 *	RELEASE (rq->lock)
		 *
		 * If we observe the old CPU in task_rq_lock(), the acquire of
		 * the old rq->lock will fully serialize against the stores.
		 *
		 * If we observe the new CPU in task_rq_lock(), the address
		 * dependency headed by '[L] rq = task_rq()' and the acquire
		 * will pair with the WMB to ensure we then also see migrating.
		 */
		if (likely(rq == task_rq(p) && !task_on_rq_migrating(p))) {
			rq_pin_lock(rq, rf);
			return rq;
		}
		raw_spin_rq_unlock(rq);
		raw_spin_unlock_irqrestore(&p->pi_lock, rf->flags);

		while (unlikely(task_on_rq_migrating(p)))
			cpu_relax();
	}
}

/*
 * RQ-clock updating methods:
 */

static void update_rq_clock_task(struct rq *rq, s64 delta)
{
/*
 * In theory, the compile should just see 0 here, and optimize out the call
 * to sched_rt_avg_update. But I don't trust it...
 */
	s64 __maybe_unused steal = 0, irq_delta = 0;

#ifdef CONFIG_IRQ_TIME_ACCOUNTING
	irq_delta = irq_time_read(cpu_of(rq)) - rq->prev_irq_time;

	/*
	 * Since irq_time is only updated on {soft,}irq_exit, we might run into
	 * this case when a previous update_rq_clock() happened inside a
	 * {soft,}irq region.
	 *
	 * When this happens, we stop ->clock_task and only update the
	 * prev_irq_time stamp to account for the part that fit, so that a next
	 * update will consume the rest. This ensures ->clock_task is
	 * monotonic.
	 *
	 * It does however cause some slight miss-attribution of {soft,}irq
	 * time, a more accurate solution would be to update the irq_time using
	 * the current rq->clock timestamp, except that would require using
	 * atomic ops.
	 */
	if (irq_delta > delta)
		irq_delta = delta;

	rq->prev_irq_time += irq_delta;
	delta -= irq_delta;
#endif
#ifdef CONFIG_PARAVIRT_TIME_ACCOUNTING
	if (static_key_false((&paravirt_steal_rq_enabled))) {
		steal = paravirt_steal_clock(cpu_of(rq));
		steal -= rq->prev_steal_time_rq;

		if (unlikely(steal > delta))
			steal = delta;

		rq->prev_steal_time_rq += steal;
		delta -= steal;
	}
#endif

	rq->clock_task += delta;

#ifdef CONFIG_HAVE_SCHED_AVG_IRQ
	if ((irq_delta + steal) && sched_feat(NONTASK_CAPACITY))
		update_irq_load_avg(rq, irq_delta + steal);
#endif
	update_rq_clock_pelt(rq, delta);
}

void update_rq_clock(struct rq *rq)
{
	s64 delta;

	lockdep_assert_rq_held(rq);

	if (rq->clock_update_flags & RQCF_ACT_SKIP)
		return;

#ifdef CONFIG_SCHED_DEBUG
	if (sched_feat(WARN_DOUBLE_CLOCK))
		SCHED_WARN_ON(rq->clock_update_flags & RQCF_UPDATED);
	rq->clock_update_flags |= RQCF_UPDATED;
#endif

	delta = sched_clock_cpu(cpu_of(rq)) - rq->clock;
	if (delta < 0)
		return;
	rq->clock += delta;
	update_rq_clock_task(rq, delta);
}

<<<<<<< HEAD
static inline void
rq_csd_init(struct rq *rq, struct __call_single_data *csd, smp_call_func_t func)
{
	csd->flags = 0;
	csd->func = func;
	csd->info = rq;
}

=======
>>>>>>> 3b17187f
#ifdef CONFIG_SCHED_HRTICK
/*
 * Use HR-timers to deliver accurate preemption points.
 */

static void hrtick_clear(struct rq *rq)
{
	if (hrtimer_active(&rq->hrtick_timer))
		hrtimer_cancel(&rq->hrtick_timer);
}

/*
 * High-resolution timer tick.
 * Runs from hardirq context with interrupts disabled.
 */
static enum hrtimer_restart hrtick(struct hrtimer *timer)
{
	struct rq *rq = container_of(timer, struct rq, hrtick_timer);
	struct rq_flags rf;

	WARN_ON_ONCE(cpu_of(rq) != smp_processor_id());

	rq_lock(rq, &rf);
	update_rq_clock(rq);
	rq->curr->sched_class->task_tick(rq, rq->curr, 1);
	rq_unlock(rq, &rf);

	return HRTIMER_NORESTART;
}

#ifdef CONFIG_SMP

static void __hrtick_restart(struct rq *rq)
{
	struct hrtimer *timer = &rq->hrtick_timer;
	ktime_t time = rq->hrtick_time;

	hrtimer_start(timer, time, HRTIMER_MODE_ABS_PINNED_HARD);
}

/*
 * called from hardirq (IPI) context
 */
static void __hrtick_start(void *arg)
{
	struct rq *rq = arg;
	struct rq_flags rf;

	rq_lock(rq, &rf);
	__hrtick_restart(rq);
	rq_unlock(rq, &rf);
}

/*
 * Called to set the hrtick timer state.
 *
 * called with rq->lock held and irqs disabled
 */
void hrtick_start(struct rq *rq, u64 delay)
{
	struct hrtimer *timer = &rq->hrtick_timer;
	s64 delta;

	/*
	 * Don't schedule slices shorter than 10000ns, that just
	 * doesn't make sense and can cause timer DoS.
	 */
	delta = max_t(s64, delay, 10000LL);
	rq->hrtick_time = ktime_add_ns(timer->base->get_time(), delta);

	if (rq == this_rq())
		__hrtick_restart(rq);
	else
		smp_call_function_single_async(cpu_of(rq), &rq->hrtick_csd);
}

#else
/*
 * Called to set the hrtick timer state.
 *
 * called with rq->lock held and irqs disabled
 */
void hrtick_start(struct rq *rq, u64 delay)
{
	/*
	 * Don't schedule slices shorter than 10000ns, that just
	 * doesn't make sense. Rely on vruntime for fairness.
	 */
	delay = max_t(u64, delay, 10000LL);
	hrtimer_start(&rq->hrtick_timer, ns_to_ktime(delay),
		      HRTIMER_MODE_REL_PINNED_HARD);
}

#endif /* CONFIG_SMP */

static void hrtick_rq_init(struct rq *rq)
{
#ifdef CONFIG_SMP
	INIT_CSD(&rq->hrtick_csd, __hrtick_start, rq);
#endif
	hrtimer_init(&rq->hrtick_timer, CLOCK_MONOTONIC, HRTIMER_MODE_REL_HARD);
	rq->hrtick_timer.function = hrtick;
}
#else	/* CONFIG_SCHED_HRTICK */
static inline void hrtick_clear(struct rq *rq)
{
}

static inline void hrtick_rq_init(struct rq *rq)
{
}
#endif	/* CONFIG_SCHED_HRTICK */

/*
 * cmpxchg based fetch_or, macro so it works for different integer types
 */
#define fetch_or(ptr, mask)						\
	({								\
		typeof(ptr) _ptr = (ptr);				\
		typeof(mask) _mask = (mask);				\
		typeof(*_ptr) _old, _val = *_ptr;			\
									\
		for (;;) {						\
			_old = cmpxchg(_ptr, _val, _val | _mask);	\
			if (_old == _val)				\
				break;					\
			_val = _old;					\
		}							\
	_old;								\
})

#if defined(CONFIG_SMP) && defined(TIF_POLLING_NRFLAG)
/*
 * Atomically set TIF_NEED_RESCHED and test for TIF_POLLING_NRFLAG,
 * this avoids any races wrt polling state changes and thereby avoids
 * spurious IPIs.
 */
static bool set_nr_and_not_polling(struct task_struct *p)
{
	struct thread_info *ti = task_thread_info(p);
	return !(fetch_or(&ti->flags, _TIF_NEED_RESCHED) & _TIF_POLLING_NRFLAG);
}

/*
 * Atomically set TIF_NEED_RESCHED if TIF_POLLING_NRFLAG is set.
 *
 * If this returns true, then the idle task promises to call
 * sched_ttwu_pending() and reschedule soon.
 */
static bool set_nr_if_polling(struct task_struct *p)
{
	struct thread_info *ti = task_thread_info(p);
	typeof(ti->flags) old, val = READ_ONCE(ti->flags);

	for (;;) {
		if (!(val & _TIF_POLLING_NRFLAG))
			return false;
		if (val & _TIF_NEED_RESCHED)
			return true;
		old = cmpxchg(&ti->flags, val, val | _TIF_NEED_RESCHED);
		if (old == val)
			break;
		val = old;
	}
	return true;
}

#else
static bool set_nr_and_not_polling(struct task_struct *p)
{
	set_tsk_need_resched(p);
	return true;
}

#ifdef CONFIG_SMP
static bool set_nr_if_polling(struct task_struct *p)
{
	return false;
}
#endif
#endif

static bool __wake_q_add(struct wake_q_head *head, struct task_struct *task)
{
	struct wake_q_node *node = &task->wake_q;

	/*
	 * Atomically grab the task, if ->wake_q is !nil already it means
	 * it's already queued (either by us or someone else) and will get the
	 * wakeup due to that.
	 *
	 * In order to ensure that a pending wakeup will observe our pending
	 * state, even in the failed case, an explicit smp_mb() must be used.
	 */
	smp_mb__before_atomic();
	if (unlikely(cmpxchg_relaxed(&node->next, NULL, WAKE_Q_TAIL)))
		return false;

	/*
	 * The head is context local, there can be no concurrency.
	 */
	*head->lastp = node;
	head->lastp = &node->next;
	return true;
}

/**
 * wake_q_add() - queue a wakeup for 'later' waking.
 * @head: the wake_q_head to add @task to
 * @task: the task to queue for 'later' wakeup
 *
 * Queue a task for later wakeup, most likely by the wake_up_q() call in the
 * same context, _HOWEVER_ this is not guaranteed, the wakeup can come
 * instantly.
 *
 * This function must be used as-if it were wake_up_process(); IOW the task
 * must be ready to be woken at this location.
 */
void wake_q_add(struct wake_q_head *head, struct task_struct *task)
{
	if (__wake_q_add(head, task))
		get_task_struct(task);
}

/**
 * wake_q_add_safe() - safely queue a wakeup for 'later' waking.
 * @head: the wake_q_head to add @task to
 * @task: the task to queue for 'later' wakeup
 *
 * Queue a task for later wakeup, most likely by the wake_up_q() call in the
 * same context, _HOWEVER_ this is not guaranteed, the wakeup can come
 * instantly.
 *
 * This function must be used as-if it were wake_up_process(); IOW the task
 * must be ready to be woken at this location.
 *
 * This function is essentially a task-safe equivalent to wake_q_add(). Callers
 * that already hold reference to @task can call the 'safe' version and trust
 * wake_q to do the right thing depending whether or not the @task is already
 * queued for wakeup.
 */
void wake_q_add_safe(struct wake_q_head *head, struct task_struct *task)
{
	if (!__wake_q_add(head, task))
		put_task_struct(task);
}

void wake_up_q(struct wake_q_head *head)
{
	struct wake_q_node *node = head->first;

	while (node != WAKE_Q_TAIL) {
		struct task_struct *task;

		task = container_of(node, struct task_struct, wake_q);
		/* Task can safely be re-inserted now: */
		node = node->next;
		task->wake_q.next = NULL;

		/*
		 * wake_up_process() executes a full barrier, which pairs with
		 * the queueing in wake_q_add() so as not to miss wakeups.
		 */
		wake_up_process(task);
		put_task_struct(task);
	}
}

/*
 * resched_curr - mark rq's current task 'to be rescheduled now'.
 *
 * On UP this means the setting of the need_resched flag, on SMP it
 * might also involve a cross-CPU call to trigger the scheduler on
 * the target CPU.
 */
void resched_curr(struct rq *rq)
{
	struct task_struct *curr = rq->curr;
	int cpu;

	lockdep_assert_rq_held(rq);

	if (test_tsk_need_resched(curr))
		return;

	cpu = cpu_of(rq);

	if (cpu == smp_processor_id()) {
		set_tsk_need_resched(curr);
		set_preempt_need_resched();
		return;
	}

	if (set_nr_and_not_polling(curr))
		smp_send_reschedule(cpu);
	else
		trace_sched_wake_idle_without_ipi(cpu);
}

void resched_cpu(int cpu)
{
	struct rq *rq = cpu_rq(cpu);
	unsigned long flags;

	raw_spin_rq_lock_irqsave(rq, flags);
	if (cpu_online(cpu) || cpu == smp_processor_id())
		resched_curr(rq);
	raw_spin_rq_unlock_irqrestore(rq, flags);
}

#ifdef CONFIG_SMP
#ifdef CONFIG_NO_HZ_COMMON
/*
 * In the semi idle case, use the nearest busy CPU for migrating timers
 * from an idle CPU.  This is good for power-savings.
 *
 * We don't do similar optimization for completely idle system, as
 * selecting an idle CPU will add more delays to the timers than intended
 * (as that CPU's timer base may not be uptodate wrt jiffies etc).
 */
int get_nohz_timer_target(void)
{
	int i, cpu = smp_processor_id(), default_cpu = -1;
	struct sched_domain *sd;
	const struct cpumask *hk_mask;

	if (housekeeping_cpu(cpu, HK_FLAG_TIMER)) {
		if (!idle_cpu(cpu))
			return cpu;
		default_cpu = cpu;
	}

	hk_mask = housekeeping_cpumask(HK_FLAG_TIMER);

	rcu_read_lock();
	for_each_domain(cpu, sd) {
		for_each_cpu_and(i, sched_domain_span(sd), hk_mask) {
			if (cpu == i)
				continue;

			if (!idle_cpu(i)) {
				cpu = i;
				goto unlock;
			}
		}
	}

	if (default_cpu == -1)
		default_cpu = housekeeping_any_cpu(HK_FLAG_TIMER);
	cpu = default_cpu;
unlock:
	rcu_read_unlock();
	return cpu;
}

/*
 * When add_timer_on() enqueues a timer into the timer wheel of an
 * idle CPU then this timer might expire before the next timer event
 * which is scheduled to wake up that CPU. In case of a completely
 * idle system the next event might even be infinite time into the
 * future. wake_up_idle_cpu() ensures that the CPU is woken up and
 * leaves the inner idle loop so the newly added timer is taken into
 * account when the CPU goes back to idle and evaluates the timer
 * wheel for the next timer event.
 */
static void wake_up_idle_cpu(int cpu)
{
	struct rq *rq = cpu_rq(cpu);

	if (cpu == smp_processor_id())
		return;

	if (set_nr_and_not_polling(rq->idle))
		smp_send_reschedule(cpu);
	else
		trace_sched_wake_idle_without_ipi(cpu);
}

static bool wake_up_full_nohz_cpu(int cpu)
{
	/*
	 * We just need the target to call irq_exit() and re-evaluate
	 * the next tick. The nohz full kick at least implies that.
	 * If needed we can still optimize that later with an
	 * empty IRQ.
	 */
	if (cpu_is_offline(cpu))
		return true;  /* Don't try to wake offline CPUs. */
	if (tick_nohz_full_cpu(cpu)) {
		if (cpu != smp_processor_id() ||
		    tick_nohz_tick_stopped())
			tick_nohz_full_kick_cpu(cpu);
		return true;
	}

	return false;
}

/*
 * Wake up the specified CPU.  If the CPU is going offline, it is the
 * caller's responsibility to deal with the lost wakeup, for example,
 * by hooking into the CPU_DEAD notifier like timers and hrtimers do.
 */
void wake_up_nohz_cpu(int cpu)
{
	if (!wake_up_full_nohz_cpu(cpu))
		wake_up_idle_cpu(cpu);
}

static void nohz_csd_func(void *info)
{
	struct rq *rq = info;
	int cpu = cpu_of(rq);
	unsigned int flags;

	/*
	 * Release the rq::nohz_csd.
	 */
	flags = atomic_fetch_andnot(NOHZ_KICK_MASK | NOHZ_NEWILB_KICK, nohz_flags(cpu));
	WARN_ON(!(flags & NOHZ_KICK_MASK));

	rq->idle_balance = idle_cpu(cpu);
	if (rq->idle_balance && !need_resched()) {
		rq->nohz_idle_balance = flags;
		raise_softirq_irqoff(SCHED_SOFTIRQ);
	}
}

#endif /* CONFIG_NO_HZ_COMMON */

#ifdef CONFIG_NO_HZ_FULL
bool sched_can_stop_tick(struct rq *rq)
{
	int fifo_nr_running;

	/* Deadline tasks, even if single, need the tick */
	if (rq->dl.dl_nr_running)
		return false;

	/*
	 * If there are more than one RR tasks, we need the tick to affect the
	 * actual RR behaviour.
	 */
	if (rq->rt.rr_nr_running) {
		if (rq->rt.rr_nr_running == 1)
			return true;
		else
			return false;
	}

	/*
	 * If there's no RR tasks, but FIFO tasks, we can skip the tick, no
	 * forced preemption between FIFO tasks.
	 */
	fifo_nr_running = rq->rt.rt_nr_running - rq->rt.rr_nr_running;
	if (fifo_nr_running)
		return true;

	/*
	 * If there are no DL,RR/FIFO tasks, there must only be CFS tasks left;
	 * if there's more than one we need the tick for involuntary
	 * preemption.
	 */
	if (rq->nr_running > 1)
		return false;

	return true;
}
#endif /* CONFIG_NO_HZ_FULL */
#endif /* CONFIG_SMP */

#if defined(CONFIG_RT_GROUP_SCHED) || (defined(CONFIG_FAIR_GROUP_SCHED) && \
			(defined(CONFIG_SMP) || defined(CONFIG_CFS_BANDWIDTH)))
/*
 * Iterate task_group tree rooted at *from, calling @down when first entering a
 * node and @up when leaving it for the final time.
 *
 * Caller must hold rcu_lock or sufficient equivalent.
 */
int walk_tg_tree_from(struct task_group *from,
			     tg_visitor down, tg_visitor up, void *data)
{
	struct task_group *parent, *child;
	int ret;

	parent = from;

down:
	ret = (*down)(parent, data);
	if (ret)
		goto out;
	list_for_each_entry_rcu(child, &parent->children, siblings) {
		parent = child;
		goto down;

up:
		continue;
	}
	ret = (*up)(parent, data);
	if (ret || parent == from)
		goto out;

	child = parent;
	parent = parent->parent;
	if (parent)
		goto up;
out:
	return ret;
}

int tg_nop(struct task_group *tg, void *data)
{
	return 0;
}
#endif

static void set_load_weight(struct task_struct *p, bool update_load)
{
	int prio = p->static_prio - MAX_RT_PRIO;
	struct load_weight *load = &p->se.load;

	/*
	 * SCHED_IDLE tasks get minimal weight:
	 */
	if (task_has_idle_policy(p)) {
		load->weight = scale_load(WEIGHT_IDLEPRIO);
		load->inv_weight = WMULT_IDLEPRIO;
		return;
	}

	/*
	 * SCHED_OTHER tasks have to update their load when changing their
	 * weight
	 */
	if (update_load && p->sched_class == &fair_sched_class) {
		reweight_task(p, prio);
	} else {
		load->weight = scale_load(sched_prio_to_weight[prio]);
		load->inv_weight = sched_prio_to_wmult[prio];
	}
}

#ifdef CONFIG_UCLAMP_TASK
/*
 * Serializes updates of utilization clamp values
 *
 * The (slow-path) user-space triggers utilization clamp value updates which
 * can require updates on (fast-path) scheduler's data structures used to
 * support enqueue/dequeue operations.
 * While the per-CPU rq lock protects fast-path update operations, user-space
 * requests are serialized using a mutex to reduce the risk of conflicting
 * updates or API abuses.
 */
static DEFINE_MUTEX(uclamp_mutex);

/* Max allowed minimum utilization */
unsigned int sysctl_sched_uclamp_util_min = SCHED_CAPACITY_SCALE;

/* Max allowed maximum utilization */
unsigned int sysctl_sched_uclamp_util_max = SCHED_CAPACITY_SCALE;

/*
 * By default RT tasks run at the maximum performance point/capacity of the
 * system. Uclamp enforces this by always setting UCLAMP_MIN of RT tasks to
 * SCHED_CAPACITY_SCALE.
 *
 * This knob allows admins to change the default behavior when uclamp is being
 * used. In battery powered devices, particularly, running at the maximum
 * capacity and frequency will increase energy consumption and shorten the
 * battery life.
 *
 * This knob only affects RT tasks that their uclamp_se->user_defined == false.
 *
 * This knob will not override the system default sched_util_clamp_min defined
 * above.
 */
unsigned int sysctl_sched_uclamp_util_min_rt_default = SCHED_CAPACITY_SCALE;

/* All clamps are required to be less or equal than these values */
static struct uclamp_se uclamp_default[UCLAMP_CNT];

/*
 * This static key is used to reduce the uclamp overhead in the fast path. It
 * primarily disables the call to uclamp_rq_{inc, dec}() in
 * enqueue/dequeue_task().
 *
 * This allows users to continue to enable uclamp in their kernel config with
 * minimum uclamp overhead in the fast path.
 *
 * As soon as userspace modifies any of the uclamp knobs, the static key is
 * enabled, since we have an actual users that make use of uclamp
 * functionality.
 *
 * The knobs that would enable this static key are:
 *
 *   * A task modifying its uclamp value with sched_setattr().
 *   * An admin modifying the sysctl_sched_uclamp_{min, max} via procfs.
 *   * An admin modifying the cgroup cpu.uclamp.{min, max}
 */
DEFINE_STATIC_KEY_FALSE(sched_uclamp_used);

/* Integer rounded range for each bucket */
#define UCLAMP_BUCKET_DELTA DIV_ROUND_CLOSEST(SCHED_CAPACITY_SCALE, UCLAMP_BUCKETS)

#define for_each_clamp_id(clamp_id) \
	for ((clamp_id) = 0; (clamp_id) < UCLAMP_CNT; (clamp_id)++)

static inline unsigned int uclamp_bucket_id(unsigned int clamp_value)
{
	return min_t(unsigned int, clamp_value / UCLAMP_BUCKET_DELTA, UCLAMP_BUCKETS - 1);
}

static inline unsigned int uclamp_none(enum uclamp_id clamp_id)
{
	if (clamp_id == UCLAMP_MIN)
		return 0;
	return SCHED_CAPACITY_SCALE;
}

static inline void uclamp_se_set(struct uclamp_se *uc_se,
				 unsigned int value, bool user_defined)
{
	uc_se->value = value;
	uc_se->bucket_id = uclamp_bucket_id(value);
	uc_se->user_defined = user_defined;
}

static inline unsigned int
uclamp_idle_value(struct rq *rq, enum uclamp_id clamp_id,
		  unsigned int clamp_value)
{
	/*
	 * Avoid blocked utilization pushing up the frequency when we go
	 * idle (which drops the max-clamp) by retaining the last known
	 * max-clamp.
	 */
	if (clamp_id == UCLAMP_MAX) {
		rq->uclamp_flags |= UCLAMP_FLAG_IDLE;
		return clamp_value;
	}

	return uclamp_none(UCLAMP_MIN);
}

static inline void uclamp_idle_reset(struct rq *rq, enum uclamp_id clamp_id,
				     unsigned int clamp_value)
{
	/* Reset max-clamp retention only on idle exit */
	if (!(rq->uclamp_flags & UCLAMP_FLAG_IDLE))
		return;

	WRITE_ONCE(rq->uclamp[clamp_id].value, clamp_value);
}

static inline
unsigned int uclamp_rq_max_value(struct rq *rq, enum uclamp_id clamp_id,
				   unsigned int clamp_value)
{
	struct uclamp_bucket *bucket = rq->uclamp[clamp_id].bucket;
	int bucket_id = UCLAMP_BUCKETS - 1;

	/*
	 * Since both min and max clamps are max aggregated, find the
	 * top most bucket with tasks in.
	 */
	for ( ; bucket_id >= 0; bucket_id--) {
		if (!bucket[bucket_id].tasks)
			continue;
		return bucket[bucket_id].value;
	}

	/* No tasks -- default clamp values */
	return uclamp_idle_value(rq, clamp_id, clamp_value);
}

static void __uclamp_update_util_min_rt_default(struct task_struct *p)
{
	unsigned int default_util_min;
	struct uclamp_se *uc_se;

	lockdep_assert_held(&p->pi_lock);

	uc_se = &p->uclamp_req[UCLAMP_MIN];

	/* Only sync if user didn't override the default */
	if (uc_se->user_defined)
		return;

	default_util_min = sysctl_sched_uclamp_util_min_rt_default;
	uclamp_se_set(uc_se, default_util_min, false);
}

static void uclamp_update_util_min_rt_default(struct task_struct *p)
{
	struct rq_flags rf;
	struct rq *rq;

	if (!rt_task(p))
		return;

	/* Protect updates to p->uclamp_* */
	rq = task_rq_lock(p, &rf);
	__uclamp_update_util_min_rt_default(p);
	task_rq_unlock(rq, p, &rf);
}

static void uclamp_sync_util_min_rt_default(void)
{
	struct task_struct *g, *p;

	/*
	 * copy_process()			sysctl_uclamp
	 *					  uclamp_min_rt = X;
	 *   write_lock(&tasklist_lock)		  read_lock(&tasklist_lock)
	 *   // link thread			  smp_mb__after_spinlock()
	 *   write_unlock(&tasklist_lock)	  read_unlock(&tasklist_lock);
	 *   sched_post_fork()			  for_each_process_thread()
	 *     __uclamp_sync_rt()		    __uclamp_sync_rt()
	 *
	 * Ensures that either sched_post_fork() will observe the new
	 * uclamp_min_rt or for_each_process_thread() will observe the new
	 * task.
	 */
	read_lock(&tasklist_lock);
	smp_mb__after_spinlock();
	read_unlock(&tasklist_lock);

	rcu_read_lock();
	for_each_process_thread(g, p)
		uclamp_update_util_min_rt_default(p);
	rcu_read_unlock();
}

static inline struct uclamp_se
uclamp_tg_restrict(struct task_struct *p, enum uclamp_id clamp_id)
{
	/* Copy by value as we could modify it */
	struct uclamp_se uc_req = p->uclamp_req[clamp_id];
#ifdef CONFIG_UCLAMP_TASK_GROUP
	unsigned int tg_min, tg_max, value;

	/*
	 * Tasks in autogroups or root task group will be
	 * restricted by system defaults.
	 */
	if (task_group_is_autogroup(task_group(p)))
		return uc_req;
	if (task_group(p) == &root_task_group)
		return uc_req;

	tg_min = task_group(p)->uclamp[UCLAMP_MIN].value;
	tg_max = task_group(p)->uclamp[UCLAMP_MAX].value;
	value = uc_req.value;
	value = clamp(value, tg_min, tg_max);
	uclamp_se_set(&uc_req, value, false);
#endif

	return uc_req;
}

/*
 * The effective clamp bucket index of a task depends on, by increasing
 * priority:
 * - the task specific clamp value, when explicitly requested from userspace
 * - the task group effective clamp value, for tasks not either in the root
 *   group or in an autogroup
 * - the system default clamp value, defined by the sysadmin
 */
static inline struct uclamp_se
uclamp_eff_get(struct task_struct *p, enum uclamp_id clamp_id)
{
	struct uclamp_se uc_req = uclamp_tg_restrict(p, clamp_id);
	struct uclamp_se uc_max = uclamp_default[clamp_id];

	/* System default restrictions always apply */
	if (unlikely(uc_req.value > uc_max.value))
		return uc_max;

	return uc_req;
}

unsigned long uclamp_eff_value(struct task_struct *p, enum uclamp_id clamp_id)
{
	struct uclamp_se uc_eff;

	/* Task currently refcounted: use back-annotated (effective) value */
	if (p->uclamp[clamp_id].active)
		return (unsigned long)p->uclamp[clamp_id].value;

	uc_eff = uclamp_eff_get(p, clamp_id);

	return (unsigned long)uc_eff.value;
}

/*
 * When a task is enqueued on a rq, the clamp bucket currently defined by the
 * task's uclamp::bucket_id is refcounted on that rq. This also immediately
 * updates the rq's clamp value if required.
 *
 * Tasks can have a task-specific value requested from user-space, track
 * within each bucket the maximum value for tasks refcounted in it.
 * This "local max aggregation" allows to track the exact "requested" value
 * for each bucket when all its RUNNABLE tasks require the same clamp.
 */
static inline void uclamp_rq_inc_id(struct rq *rq, struct task_struct *p,
				    enum uclamp_id clamp_id)
{
	struct uclamp_rq *uc_rq = &rq->uclamp[clamp_id];
	struct uclamp_se *uc_se = &p->uclamp[clamp_id];
	struct uclamp_bucket *bucket;

	lockdep_assert_rq_held(rq);

	/* Update task effective clamp */
	p->uclamp[clamp_id] = uclamp_eff_get(p, clamp_id);

	bucket = &uc_rq->bucket[uc_se->bucket_id];
	bucket->tasks++;
	uc_se->active = true;

	uclamp_idle_reset(rq, clamp_id, uc_se->value);

	/*
	 * Local max aggregation: rq buckets always track the max
	 * "requested" clamp value of its RUNNABLE tasks.
	 */
	if (bucket->tasks == 1 || uc_se->value > bucket->value)
		bucket->value = uc_se->value;

	if (uc_se->value > READ_ONCE(uc_rq->value))
		WRITE_ONCE(uc_rq->value, uc_se->value);
}

/*
 * When a task is dequeued from a rq, the clamp bucket refcounted by the task
 * is released. If this is the last task reference counting the rq's max
 * active clamp value, then the rq's clamp value is updated.
 *
 * Both refcounted tasks and rq's cached clamp values are expected to be
 * always valid. If it's detected they are not, as defensive programming,
 * enforce the expected state and warn.
 */
static inline void uclamp_rq_dec_id(struct rq *rq, struct task_struct *p,
				    enum uclamp_id clamp_id)
{
	struct uclamp_rq *uc_rq = &rq->uclamp[clamp_id];
	struct uclamp_se *uc_se = &p->uclamp[clamp_id];
	struct uclamp_bucket *bucket;
	unsigned int bkt_clamp;
	unsigned int rq_clamp;

	lockdep_assert_rq_held(rq);

	/*
	 * If sched_uclamp_used was enabled after task @p was enqueued,
	 * we could end up with unbalanced call to uclamp_rq_dec_id().
	 *
	 * In this case the uc_se->active flag should be false since no uclamp
	 * accounting was performed at enqueue time and we can just return
	 * here.
	 *
	 * Need to be careful of the following enqueue/dequeue ordering
	 * problem too
	 *
	 *	enqueue(taskA)
	 *	// sched_uclamp_used gets enabled
	 *	enqueue(taskB)
	 *	dequeue(taskA)
	 *	// Must not decrement bucket->tasks here
	 *	dequeue(taskB)
	 *
	 * where we could end up with stale data in uc_se and
	 * bucket[uc_se->bucket_id].
	 *
	 * The following check here eliminates the possibility of such race.
	 */
	if (unlikely(!uc_se->active))
		return;

	bucket = &uc_rq->bucket[uc_se->bucket_id];

	SCHED_WARN_ON(!bucket->tasks);
	if (likely(bucket->tasks))
		bucket->tasks--;

	uc_se->active = false;

	/*
	 * Keep "local max aggregation" simple and accept to (possibly)
	 * overboost some RUNNABLE tasks in the same bucket.
	 * The rq clamp bucket value is reset to its base value whenever
	 * there are no more RUNNABLE tasks refcounting it.
	 */
	if (likely(bucket->tasks))
		return;

	rq_clamp = READ_ONCE(uc_rq->value);
	/*
	 * Defensive programming: this should never happen. If it happens,
	 * e.g. due to future modification, warn and fixup the expected value.
	 */
	SCHED_WARN_ON(bucket->value > rq_clamp);
	if (bucket->value >= rq_clamp) {
		bkt_clamp = uclamp_rq_max_value(rq, clamp_id, uc_se->value);
		WRITE_ONCE(uc_rq->value, bkt_clamp);
	}
}

static inline void uclamp_rq_inc(struct rq *rq, struct task_struct *p)
{
	enum uclamp_id clamp_id;

	/*
	 * Avoid any overhead until uclamp is actually used by the userspace.
	 *
	 * The condition is constructed such that a NOP is generated when
	 * sched_uclamp_used is disabled.
	 */
	if (!static_branch_unlikely(&sched_uclamp_used))
		return;

	if (unlikely(!p->sched_class->uclamp_enabled))
		return;

	for_each_clamp_id(clamp_id)
		uclamp_rq_inc_id(rq, p, clamp_id);

	/* Reset clamp idle holding when there is one RUNNABLE task */
	if (rq->uclamp_flags & UCLAMP_FLAG_IDLE)
		rq->uclamp_flags &= ~UCLAMP_FLAG_IDLE;
}

static inline void uclamp_rq_dec(struct rq *rq, struct task_struct *p)
{
	enum uclamp_id clamp_id;

	/*
	 * Avoid any overhead until uclamp is actually used by the userspace.
	 *
	 * The condition is constructed such that a NOP is generated when
	 * sched_uclamp_used is disabled.
	 */
	if (!static_branch_unlikely(&sched_uclamp_used))
		return;

	if (unlikely(!p->sched_class->uclamp_enabled))
		return;

	for_each_clamp_id(clamp_id)
		uclamp_rq_dec_id(rq, p, clamp_id);
}

static inline void uclamp_rq_reinc_id(struct rq *rq, struct task_struct *p,
				      enum uclamp_id clamp_id)
{
	if (!p->uclamp[clamp_id].active)
		return;

	uclamp_rq_dec_id(rq, p, clamp_id);
	uclamp_rq_inc_id(rq, p, clamp_id);

	/*
	 * Make sure to clear the idle flag if we've transiently reached 0
	 * active tasks on rq.
	 */
	if (clamp_id == UCLAMP_MAX && (rq->uclamp_flags & UCLAMP_FLAG_IDLE))
		rq->uclamp_flags &= ~UCLAMP_FLAG_IDLE;
}

static inline void
uclamp_update_active(struct task_struct *p)
{
	enum uclamp_id clamp_id;
	struct rq_flags rf;
	struct rq *rq;

	/*
	 * Lock the task and the rq where the task is (or was) queued.
	 *
	 * We might lock the (previous) rq of a !RUNNABLE task, but that's the
	 * price to pay to safely serialize util_{min,max} updates with
	 * enqueues, dequeues and migration operations.
	 * This is the same locking schema used by __set_cpus_allowed_ptr().
	 */
	rq = task_rq_lock(p, &rf);

	/*
	 * Setting the clamp bucket is serialized by task_rq_lock().
	 * If the task is not yet RUNNABLE and its task_struct is not
	 * affecting a valid clamp bucket, the next time it's enqueued,
	 * it will already see the updated clamp bucket value.
	 */
	for_each_clamp_id(clamp_id)
		uclamp_rq_reinc_id(rq, p, clamp_id);

	task_rq_unlock(rq, p, &rf);
}

#ifdef CONFIG_UCLAMP_TASK_GROUP
static inline void
uclamp_update_active_tasks(struct cgroup_subsys_state *css)
{
	struct css_task_iter it;
	struct task_struct *p;

	css_task_iter_start(css, 0, &it);
	while ((p = css_task_iter_next(&it)))
		uclamp_update_active(p);
	css_task_iter_end(&it);
}

static void cpu_util_update_eff(struct cgroup_subsys_state *css);
static void uclamp_update_root_tg(void)
{
	struct task_group *tg = &root_task_group;

	uclamp_se_set(&tg->uclamp_req[UCLAMP_MIN],
		      sysctl_sched_uclamp_util_min, false);
	uclamp_se_set(&tg->uclamp_req[UCLAMP_MAX],
		      sysctl_sched_uclamp_util_max, false);

	rcu_read_lock();
	cpu_util_update_eff(&root_task_group.css);
	rcu_read_unlock();
}
#else
static void uclamp_update_root_tg(void) { }
#endif

int sysctl_sched_uclamp_handler(struct ctl_table *table, int write,
				void *buffer, size_t *lenp, loff_t *ppos)
{
	bool update_root_tg = false;
	int old_min, old_max, old_min_rt;
	int result;

	mutex_lock(&uclamp_mutex);
	old_min = sysctl_sched_uclamp_util_min;
	old_max = sysctl_sched_uclamp_util_max;
	old_min_rt = sysctl_sched_uclamp_util_min_rt_default;

	result = proc_dointvec(table, write, buffer, lenp, ppos);
	if (result)
		goto undo;
	if (!write)
		goto done;

	if (sysctl_sched_uclamp_util_min > sysctl_sched_uclamp_util_max ||
	    sysctl_sched_uclamp_util_max > SCHED_CAPACITY_SCALE	||
	    sysctl_sched_uclamp_util_min_rt_default > SCHED_CAPACITY_SCALE) {

		result = -EINVAL;
		goto undo;
	}

	if (old_min != sysctl_sched_uclamp_util_min) {
		uclamp_se_set(&uclamp_default[UCLAMP_MIN],
			      sysctl_sched_uclamp_util_min, false);
		update_root_tg = true;
	}
	if (old_max != sysctl_sched_uclamp_util_max) {
		uclamp_se_set(&uclamp_default[UCLAMP_MAX],
			      sysctl_sched_uclamp_util_max, false);
		update_root_tg = true;
	}

	if (update_root_tg) {
		static_branch_enable(&sched_uclamp_used);
		uclamp_update_root_tg();
	}

	if (old_min_rt != sysctl_sched_uclamp_util_min_rt_default) {
		static_branch_enable(&sched_uclamp_used);
		uclamp_sync_util_min_rt_default();
	}

	/*
	 * We update all RUNNABLE tasks only when task groups are in use.
	 * Otherwise, keep it simple and do just a lazy update at each next
	 * task enqueue time.
	 */

	goto done;

undo:
	sysctl_sched_uclamp_util_min = old_min;
	sysctl_sched_uclamp_util_max = old_max;
	sysctl_sched_uclamp_util_min_rt_default = old_min_rt;
done:
	mutex_unlock(&uclamp_mutex);

	return result;
}

static int uclamp_validate(struct task_struct *p,
			   const struct sched_attr *attr)
{
	int util_min = p->uclamp_req[UCLAMP_MIN].value;
	int util_max = p->uclamp_req[UCLAMP_MAX].value;

	if (attr->sched_flags & SCHED_FLAG_UTIL_CLAMP_MIN) {
		util_min = attr->sched_util_min;

		if (util_min + 1 > SCHED_CAPACITY_SCALE + 1)
			return -EINVAL;
	}

	if (attr->sched_flags & SCHED_FLAG_UTIL_CLAMP_MAX) {
		util_max = attr->sched_util_max;

		if (util_max + 1 > SCHED_CAPACITY_SCALE + 1)
			return -EINVAL;
	}

	if (util_min != -1 && util_max != -1 && util_min > util_max)
		return -EINVAL;

	/*
	 * We have valid uclamp attributes; make sure uclamp is enabled.
	 *
	 * We need to do that here, because enabling static branches is a
	 * blocking operation which obviously cannot be done while holding
	 * scheduler locks.
	 */
	static_branch_enable(&sched_uclamp_used);

	return 0;
}

static bool uclamp_reset(const struct sched_attr *attr,
			 enum uclamp_id clamp_id,
			 struct uclamp_se *uc_se)
{
	/* Reset on sched class change for a non user-defined clamp value. */
	if (likely(!(attr->sched_flags & SCHED_FLAG_UTIL_CLAMP)) &&
	    !uc_se->user_defined)
		return true;

	/* Reset on sched_util_{min,max} == -1. */
	if (clamp_id == UCLAMP_MIN &&
	    attr->sched_flags & SCHED_FLAG_UTIL_CLAMP_MIN &&
	    attr->sched_util_min == -1) {
		return true;
	}

	if (clamp_id == UCLAMP_MAX &&
	    attr->sched_flags & SCHED_FLAG_UTIL_CLAMP_MAX &&
	    attr->sched_util_max == -1) {
		return true;
	}

	return false;
}

static void __setscheduler_uclamp(struct task_struct *p,
				  const struct sched_attr *attr)
{
	enum uclamp_id clamp_id;

	for_each_clamp_id(clamp_id) {
		struct uclamp_se *uc_se = &p->uclamp_req[clamp_id];
		unsigned int value;

		if (!uclamp_reset(attr, clamp_id, uc_se))
			continue;

		/*
		 * RT by default have a 100% boost value that could be modified
		 * at runtime.
		 */
		if (unlikely(rt_task(p) && clamp_id == UCLAMP_MIN))
			value = sysctl_sched_uclamp_util_min_rt_default;
		else
			value = uclamp_none(clamp_id);

		uclamp_se_set(uc_se, value, false);

	}

	if (likely(!(attr->sched_flags & SCHED_FLAG_UTIL_CLAMP)))
		return;

	if (attr->sched_flags & SCHED_FLAG_UTIL_CLAMP_MIN &&
	    attr->sched_util_min != -1) {
		uclamp_se_set(&p->uclamp_req[UCLAMP_MIN],
			      attr->sched_util_min, true);
	}

	if (attr->sched_flags & SCHED_FLAG_UTIL_CLAMP_MAX &&
	    attr->sched_util_max != -1) {
		uclamp_se_set(&p->uclamp_req[UCLAMP_MAX],
			      attr->sched_util_max, true);
	}
}

static void uclamp_fork(struct task_struct *p)
{
	enum uclamp_id clamp_id;

	/*
	 * We don't need to hold task_rq_lock() when updating p->uclamp_* here
	 * as the task is still at its early fork stages.
	 */
	for_each_clamp_id(clamp_id)
		p->uclamp[clamp_id].active = false;

	if (likely(!p->sched_reset_on_fork))
		return;

	for_each_clamp_id(clamp_id) {
		uclamp_se_set(&p->uclamp_req[clamp_id],
			      uclamp_none(clamp_id), false);
	}
}

static void uclamp_post_fork(struct task_struct *p)
{
	uclamp_update_util_min_rt_default(p);
}

static void __init init_uclamp_rq(struct rq *rq)
{
	enum uclamp_id clamp_id;
	struct uclamp_rq *uc_rq = rq->uclamp;

	for_each_clamp_id(clamp_id) {
		uc_rq[clamp_id] = (struct uclamp_rq) {
			.value = uclamp_none(clamp_id)
		};
	}

	rq->uclamp_flags = 0;
}

static void __init init_uclamp(void)
{
	struct uclamp_se uc_max = {};
	enum uclamp_id clamp_id;
	int cpu;

	for_each_possible_cpu(cpu)
		init_uclamp_rq(cpu_rq(cpu));

	for_each_clamp_id(clamp_id) {
		uclamp_se_set(&init_task.uclamp_req[clamp_id],
			      uclamp_none(clamp_id), false);
	}

	/* System defaults allow max clamp values for both indexes */
	uclamp_se_set(&uc_max, uclamp_none(UCLAMP_MAX), false);
	for_each_clamp_id(clamp_id) {
		uclamp_default[clamp_id] = uc_max;
#ifdef CONFIG_UCLAMP_TASK_GROUP
		root_task_group.uclamp_req[clamp_id] = uc_max;
		root_task_group.uclamp[clamp_id] = uc_max;
#endif
	}
}

#else /* CONFIG_UCLAMP_TASK */
static inline void uclamp_rq_inc(struct rq *rq, struct task_struct *p) { }
static inline void uclamp_rq_dec(struct rq *rq, struct task_struct *p) { }
static inline int uclamp_validate(struct task_struct *p,
				  const struct sched_attr *attr)
{
	return -EOPNOTSUPP;
}
static void __setscheduler_uclamp(struct task_struct *p,
				  const struct sched_attr *attr) { }
static inline void uclamp_fork(struct task_struct *p) { }
static inline void uclamp_post_fork(struct task_struct *p) { }
static inline void init_uclamp(void) { }
#endif /* CONFIG_UCLAMP_TASK */

bool sched_task_on_rq(struct task_struct *p)
{
	return task_on_rq_queued(p);
}

static inline void enqueue_task(struct rq *rq, struct task_struct *p, int flags)
{
	if (!(flags & ENQUEUE_NOCLOCK))
		update_rq_clock(rq);

	if (!(flags & ENQUEUE_RESTORE)) {
		sched_info_enqueue(rq, p);
		psi_enqueue(p, flags & ENQUEUE_WAKEUP);
	}

	uclamp_rq_inc(rq, p);
	p->sched_class->enqueue_task(rq, p, flags);

	if (sched_core_enabled(rq))
		sched_core_enqueue(rq, p);
}

static inline void dequeue_task(struct rq *rq, struct task_struct *p, int flags)
{
	if (sched_core_enabled(rq))
		sched_core_dequeue(rq, p);

	if (!(flags & DEQUEUE_NOCLOCK))
		update_rq_clock(rq);

	if (!(flags & DEQUEUE_SAVE)) {
		sched_info_dequeue(rq, p);
		psi_dequeue(p, flags & DEQUEUE_SLEEP);
	}

	uclamp_rq_dec(rq, p);
	p->sched_class->dequeue_task(rq, p, flags);
}

void activate_task(struct rq *rq, struct task_struct *p, int flags)
{
	enqueue_task(rq, p, flags);

	p->on_rq = TASK_ON_RQ_QUEUED;
}

void deactivate_task(struct rq *rq, struct task_struct *p, int flags)
{
	p->on_rq = (flags & DEQUEUE_SLEEP) ? 0 : TASK_ON_RQ_MIGRATING;

	dequeue_task(rq, p, flags);
}

static inline int __normal_prio(int policy, int rt_prio, int nice)
{
	int prio;

	if (dl_policy(policy))
		prio = MAX_DL_PRIO - 1;
	else if (rt_policy(policy))
		prio = MAX_RT_PRIO - 1 - rt_prio;
	else
		prio = NICE_TO_PRIO(nice);

	return prio;
}

/*
 * Calculate the expected normal priority: i.e. priority
 * without taking RT-inheritance into account. Might be
 * boosted by interactivity modifiers. Changes upon fork,
 * setprio syscalls, and whenever the interactivity
 * estimator recalculates.
 */
static inline int normal_prio(struct task_struct *p)
{
	return __normal_prio(p->policy, p->rt_priority, PRIO_TO_NICE(p->static_prio));
}

/*
 * Calculate the current priority, i.e. the priority
 * taken into account by the scheduler. This value might
 * be boosted by RT tasks, or might be boosted by
 * interactivity modifiers. Will be RT if the task got
 * RT-boosted. If not then it returns p->normal_prio.
 */
static int effective_prio(struct task_struct *p)
{
	p->normal_prio = normal_prio(p);
	/*
	 * If we are RT tasks or we were boosted to RT priority,
	 * keep the priority unchanged. Otherwise, update priority
	 * to the normal priority:
	 */
	if (!rt_prio(p->prio))
		return p->normal_prio;
	return p->prio;
}

/**
 * task_curr - is this task currently executing on a CPU?
 * @p: the task in question.
 *
 * Return: 1 if the task is currently executing. 0 otherwise.
 */
inline int task_curr(const struct task_struct *p)
{
	return cpu_curr(task_cpu(p)) == p;
}

/*
 * switched_from, switched_to and prio_changed must _NOT_ drop rq->lock,
 * use the balance_callback list if you want balancing.
 *
 * this means any call to check_class_changed() must be followed by a call to
 * balance_callback().
 */
static inline void check_class_changed(struct rq *rq, struct task_struct *p,
				       const struct sched_class *prev_class,
				       int oldprio)
{
	if (prev_class != p->sched_class) {
		if (prev_class->switched_from)
			prev_class->switched_from(rq, p);

		p->sched_class->switched_to(rq, p);
	} else if (oldprio != p->prio || dl_task(p))
		p->sched_class->prio_changed(rq, p, oldprio);
}

void check_preempt_curr(struct rq *rq, struct task_struct *p, int flags)
{
	if (p->sched_class == rq->curr->sched_class)
		rq->curr->sched_class->check_preempt_curr(rq, p, flags);
	else if (p->sched_class > rq->curr->sched_class)
		resched_curr(rq);

	/*
	 * A queue event has occurred, and we're going to schedule.  In
	 * this case, we can save a useless back to back clock update.
	 */
	if (task_on_rq_queued(rq->curr) && test_tsk_need_resched(rq->curr))
		rq_clock_skip_update(rq);
}

#ifdef CONFIG_SMP

static void
__do_set_cpus_allowed(struct task_struct *p, const struct cpumask *new_mask, u32 flags);

static int __set_cpus_allowed_ptr(struct task_struct *p,
				  const struct cpumask *new_mask,
				  u32 flags);

static void migrate_disable_switch(struct rq *rq, struct task_struct *p)
{
	if (likely(!p->migration_disabled))
		return;

	if (p->cpus_ptr != &p->cpus_mask)
		return;

	/*
	 * Violates locking rules! see comment in __do_set_cpus_allowed().
	 */
	__do_set_cpus_allowed(p, cpumask_of(rq->cpu), SCA_MIGRATE_DISABLE);
}

void migrate_disable(void)
{
	struct task_struct *p = current;

	if (p->migration_disabled) {
		p->migration_disabled++;
		return;
	}

	preempt_disable();
	this_rq()->nr_pinned++;
	p->migration_disabled = 1;
	preempt_enable();
}
EXPORT_SYMBOL_GPL(migrate_disable);

void migrate_enable(void)
{
	struct task_struct *p = current;

	if (p->migration_disabled > 1) {
		p->migration_disabled--;
		return;
	}

	/*
	 * Ensure stop_task runs either before or after this, and that
	 * __set_cpus_allowed_ptr(SCA_MIGRATE_ENABLE) doesn't schedule().
	 */
	preempt_disable();
	if (p->cpus_ptr != &p->cpus_mask)
		__set_cpus_allowed_ptr(p, &p->cpus_mask, SCA_MIGRATE_ENABLE);
	/*
	 * Mustn't clear migration_disabled() until cpus_ptr points back at the
	 * regular cpus_mask, otherwise things that race (eg.
	 * select_fallback_rq) get confused.
	 */
	barrier();
	p->migration_disabled = 0;
	this_rq()->nr_pinned--;
	preempt_enable();
}
EXPORT_SYMBOL_GPL(migrate_enable);

static inline bool rq_has_pinned_tasks(struct rq *rq)
{
	return rq->nr_pinned;
}

/*
 * Per-CPU kthreads are allowed to run on !active && online CPUs, see
 * __set_cpus_allowed_ptr() and select_fallback_rq().
 */
static inline bool is_cpu_allowed(struct task_struct *p, int cpu)
{
	/* When not in the task's cpumask, no point in looking further. */
	if (!cpumask_test_cpu(cpu, p->cpus_ptr))
		return false;

	/* migrate_disabled() must be allowed to finish. */
	if (is_migration_disabled(p))
		return cpu_online(cpu);

	/* Non kernel threads are not allowed during either online or offline. */
	if (!(p->flags & PF_KTHREAD))
		return cpu_active(cpu) && task_cpu_possible(cpu, p);

	/* KTHREAD_IS_PER_CPU is always allowed. */
	if (kthread_is_per_cpu(p))
		return cpu_online(cpu);

	/* Regular kernel threads don't get to stay during offline. */
	if (cpu_dying(cpu))
		return false;

	/* But are allowed during online. */
	return cpu_online(cpu);
}

/*
 * This is how migration works:
 *
 * 1) we invoke migration_cpu_stop() on the target CPU using
 *    stop_one_cpu().
 * 2) stopper starts to run (implicitly forcing the migrated thread
 *    off the CPU)
 * 3) it checks whether the migrated task is still in the wrong runqueue.
 * 4) if it's in the wrong runqueue then the migration thread removes
 *    it and puts it into the right queue.
 * 5) stopper completes and stop_one_cpu() returns and the migration
 *    is done.
 */

/*
 * move_queued_task - move a queued task to new rq.
 *
 * Returns (locked) new rq. Old rq's lock is released.
 */
static struct rq *move_queued_task(struct rq *rq, struct rq_flags *rf,
				   struct task_struct *p, int new_cpu)
{
	lockdep_assert_rq_held(rq);

	deactivate_task(rq, p, DEQUEUE_NOCLOCK);
	set_task_cpu(p, new_cpu);
	rq_unlock(rq, rf);

	rq = cpu_rq(new_cpu);

	rq_lock(rq, rf);
	BUG_ON(task_cpu(p) != new_cpu);
	activate_task(rq, p, 0);
	check_preempt_curr(rq, p, 0);

	return rq;
}

struct migration_arg {
	struct task_struct		*task;
	int				dest_cpu;
	struct set_affinity_pending	*pending;
};

/*
 * @refs: number of wait_for_completion()
 * @stop_pending: is @stop_work in use
 */
struct set_affinity_pending {
	refcount_t		refs;
	unsigned int		stop_pending;
	struct completion	done;
	struct cpu_stop_work	stop_work;
	struct migration_arg	arg;
};

/*
 * Move (not current) task off this CPU, onto the destination CPU. We're doing
 * this because either it can't run here any more (set_cpus_allowed()
 * away from this CPU, or CPU going down), or because we're
 * attempting to rebalance this task on exec (sched_exec).
 *
 * So we race with normal scheduler movements, but that's OK, as long
 * as the task is no longer on this CPU.
 */
static struct rq *__migrate_task(struct rq *rq, struct rq_flags *rf,
				 struct task_struct *p, int dest_cpu)
{
	/* Affinity changed (again). */
	if (!is_cpu_allowed(p, dest_cpu))
		return rq;

	update_rq_clock(rq);
	rq = move_queued_task(rq, rf, p, dest_cpu);

	return rq;
}

/*
 * migration_cpu_stop - this will be executed by a highprio stopper thread
 * and performs thread migration by bumping thread off CPU then
 * 'pushing' onto another runqueue.
 */
static int migration_cpu_stop(void *data)
{
	struct migration_arg *arg = data;
	struct set_affinity_pending *pending = arg->pending;
	struct task_struct *p = arg->task;
	struct rq *rq = this_rq();
	bool complete = false;
	struct rq_flags rf;

	/*
	 * The original target CPU might have gone down and we might
	 * be on another CPU but it doesn't matter.
	 */
	local_irq_save(rf.flags);
	/*
	 * We need to explicitly wake pending tasks before running
	 * __migrate_task() such that we will not miss enforcing cpus_ptr
	 * during wakeups, see set_cpus_allowed_ptr()'s TASK_WAKING test.
	 */
	flush_smp_call_function_from_idle();

	raw_spin_lock(&p->pi_lock);
	rq_lock(rq, &rf);

	/*
	 * If we were passed a pending, then ->stop_pending was set, thus
	 * p->migration_pending must have remained stable.
	 */
	WARN_ON_ONCE(pending && pending != p->migration_pending);

	/*
	 * If task_rq(p) != rq, it cannot be migrated here, because we're
	 * holding rq->lock, if p->on_rq == 0 it cannot get enqueued because
	 * we're holding p->pi_lock.
	 */
	if (task_rq(p) == rq) {
		if (is_migration_disabled(p))
			goto out;

		if (pending) {
			p->migration_pending = NULL;
			complete = true;

			if (cpumask_test_cpu(task_cpu(p), &p->cpus_mask))
				goto out;
		}

		if (task_on_rq_queued(p))
			rq = __migrate_task(rq, &rf, p, arg->dest_cpu);
		else
			p->wake_cpu = arg->dest_cpu;

		/*
		 * XXX __migrate_task() can fail, at which point we might end
		 * up running on a dodgy CPU, AFAICT this can only happen
		 * during CPU hotplug, at which point we'll get pushed out
		 * anyway, so it's probably not a big deal.
		 */

	} else if (pending) {
		/*
		 * This happens when we get migrated between migrate_enable()'s
		 * preempt_enable() and scheduling the stopper task. At that
		 * point we're a regular task again and not current anymore.
		 *
		 * A !PREEMPT kernel has a giant hole here, which makes it far
		 * more likely.
		 */

		/*
		 * The task moved before the stopper got to run. We're holding
		 * ->pi_lock, so the allowed mask is stable - if it got
		 * somewhere allowed, we're done.
		 */
		if (cpumask_test_cpu(task_cpu(p), p->cpus_ptr)) {
			p->migration_pending = NULL;
			complete = true;
			goto out;
		}

		/*
		 * When migrate_enable() hits a rq mis-match we can't reliably
		 * determine is_migration_disabled() and so have to chase after
		 * it.
		 */
		WARN_ON_ONCE(!pending->stop_pending);
		task_rq_unlock(rq, p, &rf);
		stop_one_cpu_nowait(task_cpu(p), migration_cpu_stop,
				    &pending->arg, &pending->stop_work);
		return 0;
	}
out:
	if (pending)
		pending->stop_pending = false;
	task_rq_unlock(rq, p, &rf);

	if (complete)
		complete_all(&pending->done);

	return 0;
}

int push_cpu_stop(void *arg)
{
	struct rq *lowest_rq = NULL, *rq = this_rq();
	struct task_struct *p = arg;

	raw_spin_lock_irq(&p->pi_lock);
	raw_spin_rq_lock(rq);

	if (task_rq(p) != rq)
		goto out_unlock;

	if (is_migration_disabled(p)) {
		p->migration_flags |= MDF_PUSH;
		goto out_unlock;
	}

	p->migration_flags &= ~MDF_PUSH;

	if (p->sched_class->find_lock_rq)
		lowest_rq = p->sched_class->find_lock_rq(p, rq);

	if (!lowest_rq)
		goto out_unlock;

	// XXX validate p is still the highest prio task
	if (task_rq(p) == rq) {
		deactivate_task(rq, p, 0);
		set_task_cpu(p, lowest_rq->cpu);
		activate_task(lowest_rq, p, 0);
		resched_curr(lowest_rq);
	}

	double_unlock_balance(rq, lowest_rq);

out_unlock:
	rq->push_busy = false;
	raw_spin_rq_unlock(rq);
	raw_spin_unlock_irq(&p->pi_lock);

	put_task_struct(p);
	return 0;
}

/*
 * sched_class::set_cpus_allowed must do the below, but is not required to
 * actually call this function.
 */
void set_cpus_allowed_common(struct task_struct *p, const struct cpumask *new_mask, u32 flags)
{
	if (flags & (SCA_MIGRATE_ENABLE | SCA_MIGRATE_DISABLE)) {
		p->cpus_ptr = new_mask;
		return;
	}

	cpumask_copy(&p->cpus_mask, new_mask);
	p->nr_cpus_allowed = cpumask_weight(new_mask);
}

static void
__do_set_cpus_allowed(struct task_struct *p, const struct cpumask *new_mask, u32 flags)
{
	struct rq *rq = task_rq(p);
	bool queued, running;

	/*
	 * This here violates the locking rules for affinity, since we're only
	 * supposed to change these variables while holding both rq->lock and
	 * p->pi_lock.
	 *
	 * HOWEVER, it magically works, because ttwu() is the only code that
	 * accesses these variables under p->pi_lock and only does so after
	 * smp_cond_load_acquire(&p->on_cpu, !VAL), and we're in __schedule()
	 * before finish_task().
	 *
	 * XXX do further audits, this smells like something putrid.
	 */
	if (flags & SCA_MIGRATE_DISABLE)
		SCHED_WARN_ON(!p->on_cpu);
	else
		lockdep_assert_held(&p->pi_lock);

	queued = task_on_rq_queued(p);
	running = task_current(rq, p);

	if (queued) {
		/*
		 * Because __kthread_bind() calls this on blocked tasks without
		 * holding rq->lock.
		 */
		lockdep_assert_rq_held(rq);
		dequeue_task(rq, p, DEQUEUE_SAVE | DEQUEUE_NOCLOCK);
	}
	if (running)
		put_prev_task(rq, p);

	p->sched_class->set_cpus_allowed(p, new_mask, flags);

	if (queued)
		enqueue_task(rq, p, ENQUEUE_RESTORE | ENQUEUE_NOCLOCK);
	if (running)
		set_next_task(rq, p);
}

void do_set_cpus_allowed(struct task_struct *p, const struct cpumask *new_mask)
{
	__do_set_cpus_allowed(p, new_mask, 0);
}

int dup_user_cpus_ptr(struct task_struct *dst, struct task_struct *src,
		      int node)
{
	if (!src->user_cpus_ptr)
		return 0;

	dst->user_cpus_ptr = kmalloc_node(cpumask_size(), GFP_KERNEL, node);
	if (!dst->user_cpus_ptr)
		return -ENOMEM;

	cpumask_copy(dst->user_cpus_ptr, src->user_cpus_ptr);
	return 0;
}

static inline struct cpumask *clear_user_cpus_ptr(struct task_struct *p)
{
	struct cpumask *user_mask = NULL;

	swap(p->user_cpus_ptr, user_mask);

	return user_mask;
}

void release_user_cpus_ptr(struct task_struct *p)
{
	kfree(clear_user_cpus_ptr(p));
}

/*
 * This function is wildly self concurrent; here be dragons.
 *
 *
 * When given a valid mask, __set_cpus_allowed_ptr() must block until the
 * designated task is enqueued on an allowed CPU. If that task is currently
 * running, we have to kick it out using the CPU stopper.
 *
 * Migrate-Disable comes along and tramples all over our nice sandcastle.
 * Consider:
 *
 *     Initial conditions: P0->cpus_mask = [0, 1]
 *
 *     P0@CPU0                  P1
 *
 *     migrate_disable();
 *     <preempted>
 *                              set_cpus_allowed_ptr(P0, [1]);
 *
 * P1 *cannot* return from this set_cpus_allowed_ptr() call until P0 executes
 * its outermost migrate_enable() (i.e. it exits its Migrate-Disable region).
 * This means we need the following scheme:
 *
 *     P0@CPU0                  P1
 *
 *     migrate_disable();
 *     <preempted>
 *                              set_cpus_allowed_ptr(P0, [1]);
 *                                <blocks>
 *     <resumes>
 *     migrate_enable();
 *       __set_cpus_allowed_ptr();
 *       <wakes local stopper>
 *                         `--> <woken on migration completion>
 *
 * Now the fun stuff: there may be several P1-like tasks, i.e. multiple
 * concurrent set_cpus_allowed_ptr(P0, [*]) calls. CPU affinity changes of any
 * task p are serialized by p->pi_lock, which we can leverage: the one that
 * should come into effect at the end of the Migrate-Disable region is the last
 * one. This means we only need to track a single cpumask (i.e. p->cpus_mask),
 * but we still need to properly signal those waiting tasks at the appropriate
 * moment.
 *
 * This is implemented using struct set_affinity_pending. The first
 * __set_cpus_allowed_ptr() caller within a given Migrate-Disable region will
 * setup an instance of that struct and install it on the targeted task_struct.
 * Any and all further callers will reuse that instance. Those then wait for
 * a completion signaled at the tail of the CPU stopper callback (1), triggered
 * on the end of the Migrate-Disable region (i.e. outermost migrate_enable()).
 *
 *
 * (1) In the cases covered above. There is one more where the completion is
 * signaled within affine_move_task() itself: when a subsequent affinity request
 * occurs after the stopper bailed out due to the targeted task still being
 * Migrate-Disable. Consider:
 *
 *     Initial conditions: P0->cpus_mask = [0, 1]
 *
 *     CPU0		  P1				P2
 *     <P0>
 *       migrate_disable();
 *       <preempted>
 *                        set_cpus_allowed_ptr(P0, [1]);
 *                          <blocks>
 *     <migration/0>
 *       migration_cpu_stop()
 *         is_migration_disabled()
 *           <bails>
 *                                                       set_cpus_allowed_ptr(P0, [0, 1]);
 *                                                         <signal completion>
 *                          <awakes>
 *
 * Note that the above is safe vs a concurrent migrate_enable(), as any
 * pending affinity completion is preceded by an uninstallation of
 * p->migration_pending done with p->pi_lock held.
 */
static int affine_move_task(struct rq *rq, struct task_struct *p, struct rq_flags *rf,
			    int dest_cpu, unsigned int flags)
{
	struct set_affinity_pending my_pending = { }, *pending = NULL;
	bool stop_pending, complete = false;

	/* Can the task run on the task's current CPU? If so, we're done */
	if (cpumask_test_cpu(task_cpu(p), &p->cpus_mask)) {
		struct task_struct *push_task = NULL;

		if ((flags & SCA_MIGRATE_ENABLE) &&
		    (p->migration_flags & MDF_PUSH) && !rq->push_busy) {
			rq->push_busy = true;
			push_task = get_task_struct(p);
		}

		/*
		 * If there are pending waiters, but no pending stop_work,
		 * then complete now.
		 */
		pending = p->migration_pending;
		if (pending && !pending->stop_pending) {
			p->migration_pending = NULL;
			complete = true;
		}

		task_rq_unlock(rq, p, rf);

		if (push_task) {
			stop_one_cpu_nowait(rq->cpu, push_cpu_stop,
					    p, &rq->push_work);
		}

		if (complete)
			complete_all(&pending->done);

		return 0;
	}

	if (!(flags & SCA_MIGRATE_ENABLE)) {
		/* serialized by p->pi_lock */
		if (!p->migration_pending) {
			/* Install the request */
			refcount_set(&my_pending.refs, 1);
			init_completion(&my_pending.done);
			my_pending.arg = (struct migration_arg) {
				.task = p,
				.dest_cpu = dest_cpu,
				.pending = &my_pending,
			};

			p->migration_pending = &my_pending;
		} else {
			pending = p->migration_pending;
			refcount_inc(&pending->refs);
			/*
			 * Affinity has changed, but we've already installed a
			 * pending. migration_cpu_stop() *must* see this, else
			 * we risk a completion of the pending despite having a
			 * task on a disallowed CPU.
			 *
			 * Serialized by p->pi_lock, so this is safe.
			 */
			pending->arg.dest_cpu = dest_cpu;
		}
	}
	pending = p->migration_pending;
	/*
	 * - !MIGRATE_ENABLE:
	 *   we'll have installed a pending if there wasn't one already.
	 *
	 * - MIGRATE_ENABLE:
	 *   we're here because the current CPU isn't matching anymore,
	 *   the only way that can happen is because of a concurrent
	 *   set_cpus_allowed_ptr() call, which should then still be
	 *   pending completion.
	 *
	 * Either way, we really should have a @pending here.
	 */
	if (WARN_ON_ONCE(!pending)) {
		task_rq_unlock(rq, p, rf);
		return -EINVAL;
	}

	if (task_running(rq, p) || READ_ONCE(p->__state) == TASK_WAKING) {
		/*
		 * MIGRATE_ENABLE gets here because 'p == current', but for
		 * anything else we cannot do is_migration_disabled(), punt
		 * and have the stopper function handle it all race-free.
		 */
		stop_pending = pending->stop_pending;
		if (!stop_pending)
			pending->stop_pending = true;

		if (flags & SCA_MIGRATE_ENABLE)
			p->migration_flags &= ~MDF_PUSH;

		task_rq_unlock(rq, p, rf);

		if (!stop_pending) {
			stop_one_cpu_nowait(cpu_of(rq), migration_cpu_stop,
					    &pending->arg, &pending->stop_work);
		}

		if (flags & SCA_MIGRATE_ENABLE)
			return 0;
	} else {

		if (!is_migration_disabled(p)) {
			if (task_on_rq_queued(p))
				rq = move_queued_task(rq, rf, p, dest_cpu);

			if (!pending->stop_pending) {
				p->migration_pending = NULL;
				complete = true;
			}
		}
		task_rq_unlock(rq, p, rf);

		if (complete)
			complete_all(&pending->done);
	}

	wait_for_completion(&pending->done);

	if (refcount_dec_and_test(&pending->refs))
		wake_up_var(&pending->refs); /* No UaF, just an address */

	/*
	 * Block the original owner of &pending until all subsequent callers
	 * have seen the completion and decremented the refcount
	 */
	wait_var_event(&my_pending.refs, !refcount_read(&my_pending.refs));

	/* ARGH */
	WARN_ON_ONCE(my_pending.stop_pending);

	return 0;
}

/*
 * Called with both p->pi_lock and rq->lock held; drops both before returning.
 */
static int __set_cpus_allowed_ptr_locked(struct task_struct *p,
					 const struct cpumask *new_mask,
					 u32 flags,
					 struct rq *rq,
					 struct rq_flags *rf)
	__releases(rq->lock)
	__releases(p->pi_lock)
{
	const struct cpumask *cpu_allowed_mask = task_cpu_possible_mask(p);
	const struct cpumask *cpu_valid_mask = cpu_active_mask;
	bool kthread = p->flags & PF_KTHREAD;
	struct cpumask *user_mask = NULL;
	unsigned int dest_cpu;
	int ret = 0;

	update_rq_clock(rq);

	if (kthread || is_migration_disabled(p)) {
		/*
		 * Kernel threads are allowed on online && !active CPUs,
		 * however, during cpu-hot-unplug, even these might get pushed
		 * away if not KTHREAD_IS_PER_CPU.
		 *
		 * Specifically, migration_disabled() tasks must not fail the
		 * cpumask_any_and_distribute() pick below, esp. so on
		 * SCA_MIGRATE_ENABLE, otherwise we'll not call
		 * set_cpus_allowed_common() and actually reset p->cpus_ptr.
		 */
		cpu_valid_mask = cpu_online_mask;
	}

	if (!kthread && !cpumask_subset(new_mask, cpu_allowed_mask)) {
		ret = -EINVAL;
		goto out;
	}

	/*
	 * Must re-check here, to close a race against __kthread_bind(),
	 * sched_setaffinity() is not guaranteed to observe the flag.
	 */
	if ((flags & SCA_CHECK) && (p->flags & PF_NO_SETAFFINITY)) {
		ret = -EINVAL;
		goto out;
	}

	if (!(flags & SCA_MIGRATE_ENABLE)) {
		if (cpumask_equal(&p->cpus_mask, new_mask))
			goto out;

		if (WARN_ON_ONCE(p == current &&
				 is_migration_disabled(p) &&
				 !cpumask_test_cpu(task_cpu(p), new_mask))) {
			ret = -EBUSY;
			goto out;
		}
	}

	/*
	 * Picking a ~random cpu helps in cases where we are changing affinity
	 * for groups of tasks (ie. cpuset), so that load balancing is not
	 * immediately required to distribute the tasks within their new mask.
	 */
	dest_cpu = cpumask_any_and_distribute(cpu_valid_mask, new_mask);
	if (dest_cpu >= nr_cpu_ids) {
		ret = -EINVAL;
		goto out;
	}

	__do_set_cpus_allowed(p, new_mask, flags);

	if (flags & SCA_USER)
		user_mask = clear_user_cpus_ptr(p);

	ret = affine_move_task(rq, p, rf, dest_cpu, flags);

	kfree(user_mask);

	return ret;

out:
	task_rq_unlock(rq, p, rf);

	return ret;
}

/*
 * Change a given task's CPU affinity. Migrate the thread to a
 * proper CPU and schedule it away if the CPU it's executing on
 * is removed from the allowed bitmask.
 *
 * NOTE: the caller must have a valid reference to the task, the
 * task must not exit() & deallocate itself prematurely. The
 * call is not atomic; no spinlocks may be held.
 */
static int __set_cpus_allowed_ptr(struct task_struct *p,
				  const struct cpumask *new_mask, u32 flags)
{
	struct rq_flags rf;
	struct rq *rq;

	rq = task_rq_lock(p, &rf);
	return __set_cpus_allowed_ptr_locked(p, new_mask, flags, rq, &rf);
}

int set_cpus_allowed_ptr(struct task_struct *p, const struct cpumask *new_mask)
{
	return __set_cpus_allowed_ptr(p, new_mask, 0);
}
EXPORT_SYMBOL_GPL(set_cpus_allowed_ptr);

/*
 * Change a given task's CPU affinity to the intersection of its current
 * affinity mask and @subset_mask, writing the resulting mask to @new_mask
 * and pointing @p->user_cpus_ptr to a copy of the old mask.
 * If the resulting mask is empty, leave the affinity unchanged and return
 * -EINVAL.
 */
static int restrict_cpus_allowed_ptr(struct task_struct *p,
				     struct cpumask *new_mask,
				     const struct cpumask *subset_mask)
{
	struct cpumask *user_mask = NULL;
	struct rq_flags rf;
	struct rq *rq;
	int err;

	if (!p->user_cpus_ptr) {
		user_mask = kmalloc(cpumask_size(), GFP_KERNEL);
		if (!user_mask)
			return -ENOMEM;
	}

	rq = task_rq_lock(p, &rf);

	/*
	 * Forcefully restricting the affinity of a deadline task is
	 * likely to cause problems, so fail and noisily override the
	 * mask entirely.
	 */
	if (task_has_dl_policy(p) && dl_bandwidth_enabled()) {
		err = -EPERM;
		goto err_unlock;
	}

	if (!cpumask_and(new_mask, &p->cpus_mask, subset_mask)) {
		err = -EINVAL;
		goto err_unlock;
	}

	/*
	 * We're about to butcher the task affinity, so keep track of what
	 * the user asked for in case we're able to restore it later on.
	 */
	if (user_mask) {
		cpumask_copy(user_mask, p->cpus_ptr);
		p->user_cpus_ptr = user_mask;
	}

	return __set_cpus_allowed_ptr_locked(p, new_mask, 0, rq, &rf);

err_unlock:
	task_rq_unlock(rq, p, &rf);
	kfree(user_mask);
	return err;
}

/*
 * Restrict the CPU affinity of task @p so that it is a subset of
 * task_cpu_possible_mask() and point @p->user_cpu_ptr to a copy of the
 * old affinity mask. If the resulting mask is empty, we warn and walk
 * up the cpuset hierarchy until we find a suitable mask.
 */
void force_compatible_cpus_allowed_ptr(struct task_struct *p)
{
	cpumask_var_t new_mask;
	const struct cpumask *override_mask = task_cpu_possible_mask(p);

	alloc_cpumask_var(&new_mask, GFP_KERNEL);

	/*
	 * __migrate_task() can fail silently in the face of concurrent
	 * offlining of the chosen destination CPU, so take the hotplug
	 * lock to ensure that the migration succeeds.
	 */
	cpus_read_lock();
	if (!cpumask_available(new_mask))
		goto out_set_mask;

	if (!restrict_cpus_allowed_ptr(p, new_mask, override_mask))
		goto out_free_mask;

	/*
	 * We failed to find a valid subset of the affinity mask for the
	 * task, so override it based on its cpuset hierarchy.
	 */
	cpuset_cpus_allowed(p, new_mask);
	override_mask = new_mask;

out_set_mask:
	if (printk_ratelimit()) {
		printk_deferred("Overriding affinity for process %d (%s) to CPUs %*pbl\n",
				task_pid_nr(p), p->comm,
				cpumask_pr_args(override_mask));
	}

	WARN_ON(set_cpus_allowed_ptr(p, override_mask));
out_free_mask:
	cpus_read_unlock();
	free_cpumask_var(new_mask);
}

static int
__sched_setaffinity(struct task_struct *p, const struct cpumask *mask);

/*
 * Restore the affinity of a task @p which was previously restricted by a
 * call to force_compatible_cpus_allowed_ptr(). This will clear (and free)
 * @p->user_cpus_ptr.
 *
 * It is the caller's responsibility to serialise this with any calls to
 * force_compatible_cpus_allowed_ptr(@p).
 */
void relax_compatible_cpus_allowed_ptr(struct task_struct *p)
{
	struct cpumask *user_mask = p->user_cpus_ptr;
	unsigned long flags;

	/*
	 * Try to restore the old affinity mask. If this fails, then
	 * we free the mask explicitly to avoid it being inherited across
	 * a subsequent fork().
	 */
	if (!user_mask || !__sched_setaffinity(p, user_mask))
		return;

	raw_spin_lock_irqsave(&p->pi_lock, flags);
	user_mask = clear_user_cpus_ptr(p);
	raw_spin_unlock_irqrestore(&p->pi_lock, flags);

	kfree(user_mask);
}

void set_task_cpu(struct task_struct *p, unsigned int new_cpu)
{
#ifdef CONFIG_SCHED_DEBUG
	unsigned int state = READ_ONCE(p->__state);

	/*
	 * We should never call set_task_cpu() on a blocked task,
	 * ttwu() will sort out the placement.
	 */
	WARN_ON_ONCE(state != TASK_RUNNING && state != TASK_WAKING && !p->on_rq);

	/*
	 * Migrating fair class task must have p->on_rq = TASK_ON_RQ_MIGRATING,
	 * because schedstat_wait_{start,end} rebase migrating task's wait_start
	 * time relying on p->on_rq.
	 */
	WARN_ON_ONCE(state == TASK_RUNNING &&
		     p->sched_class == &fair_sched_class &&
		     (p->on_rq && !task_on_rq_migrating(p)));

#ifdef CONFIG_LOCKDEP
	/*
	 * The caller should hold either p->pi_lock or rq->lock, when changing
	 * a task's CPU. ->pi_lock for waking tasks, rq->lock for runnable tasks.
	 *
	 * sched_move_task() holds both and thus holding either pins the cgroup,
	 * see task_group().
	 *
	 * Furthermore, all task_rq users should acquire both locks, see
	 * task_rq_lock().
	 */
	WARN_ON_ONCE(debug_locks && !(lockdep_is_held(&p->pi_lock) ||
				      lockdep_is_held(__rq_lockp(task_rq(p)))));
#endif
	/*
	 * Clearly, migrating tasks to offline CPUs is a fairly daft thing.
	 */
	WARN_ON_ONCE(!cpu_online(new_cpu));

	WARN_ON_ONCE(is_migration_disabled(p));
#endif

	trace_sched_migrate_task(p, new_cpu);

	if (task_cpu(p) != new_cpu) {
		if (p->sched_class->migrate_task_rq)
			p->sched_class->migrate_task_rq(p, new_cpu);
		p->se.nr_migrations++;
		rseq_migrate(p);
		perf_event_task_migrate(p);
	}

	__set_task_cpu(p, new_cpu);
}

#ifdef CONFIG_NUMA_BALANCING
static void __migrate_swap_task(struct task_struct *p, int cpu)
{
	if (task_on_rq_queued(p)) {
		struct rq *src_rq, *dst_rq;
		struct rq_flags srf, drf;

		src_rq = task_rq(p);
		dst_rq = cpu_rq(cpu);

		rq_pin_lock(src_rq, &srf);
		rq_pin_lock(dst_rq, &drf);

		deactivate_task(src_rq, p, 0);
		set_task_cpu(p, cpu);
		activate_task(dst_rq, p, 0);
		check_preempt_curr(dst_rq, p, 0);

		rq_unpin_lock(dst_rq, &drf);
		rq_unpin_lock(src_rq, &srf);

	} else {
		/*
		 * Task isn't running anymore; make it appear like we migrated
		 * it before it went to sleep. This means on wakeup we make the
		 * previous CPU our target instead of where it really is.
		 */
		p->wake_cpu = cpu;
	}
}

struct migration_swap_arg {
	struct task_struct *src_task, *dst_task;
	int src_cpu, dst_cpu;
};

static int migrate_swap_stop(void *data)
{
	struct migration_swap_arg *arg = data;
	struct rq *src_rq, *dst_rq;
	int ret = -EAGAIN;

	if (!cpu_active(arg->src_cpu) || !cpu_active(arg->dst_cpu))
		return -EAGAIN;

	src_rq = cpu_rq(arg->src_cpu);
	dst_rq = cpu_rq(arg->dst_cpu);

	double_raw_lock(&arg->src_task->pi_lock,
			&arg->dst_task->pi_lock);
	double_rq_lock(src_rq, dst_rq);

	if (task_cpu(arg->dst_task) != arg->dst_cpu)
		goto unlock;

	if (task_cpu(arg->src_task) != arg->src_cpu)
		goto unlock;

	if (!cpumask_test_cpu(arg->dst_cpu, arg->src_task->cpus_ptr))
		goto unlock;

	if (!cpumask_test_cpu(arg->src_cpu, arg->dst_task->cpus_ptr))
		goto unlock;

	__migrate_swap_task(arg->src_task, arg->dst_cpu);
	__migrate_swap_task(arg->dst_task, arg->src_cpu);

	ret = 0;

unlock:
	double_rq_unlock(src_rq, dst_rq);
	raw_spin_unlock(&arg->dst_task->pi_lock);
	raw_spin_unlock(&arg->src_task->pi_lock);

	return ret;
}

/*
 * Cross migrate two tasks
 */
int migrate_swap(struct task_struct *cur, struct task_struct *p,
		int target_cpu, int curr_cpu)
{
	struct migration_swap_arg arg;
	int ret = -EINVAL;

	arg = (struct migration_swap_arg){
		.src_task = cur,
		.src_cpu = curr_cpu,
		.dst_task = p,
		.dst_cpu = target_cpu,
	};

	if (arg.src_cpu == arg.dst_cpu)
		goto out;

	/*
	 * These three tests are all lockless; this is OK since all of them
	 * will be re-checked with proper locks held further down the line.
	 */
	if (!cpu_active(arg.src_cpu) || !cpu_active(arg.dst_cpu))
		goto out;

	if (!cpumask_test_cpu(arg.dst_cpu, arg.src_task->cpus_ptr))
		goto out;

	if (!cpumask_test_cpu(arg.src_cpu, arg.dst_task->cpus_ptr))
		goto out;

	trace_sched_swap_numa(cur, arg.src_cpu, p, arg.dst_cpu);
	ret = stop_two_cpus(arg.dst_cpu, arg.src_cpu, migrate_swap_stop, &arg);

out:
	return ret;
}
#endif /* CONFIG_NUMA_BALANCING */

/*
 * wait_task_inactive - wait for a thread to unschedule.
 *
 * If @match_state is nonzero, it's the @p->state value just checked and
 * not expected to change.  If it changes, i.e. @p might have woken up,
 * then return zero.  When we succeed in waiting for @p to be off its CPU,
 * we return a positive number (its total switch count).  If a second call
 * a short while later returns the same number, the caller can be sure that
 * @p has remained unscheduled the whole time.
 *
 * The caller must ensure that the task *will* unschedule sometime soon,
 * else this function might spin for a *long* time. This function can't
 * be called with interrupts off, or it may introduce deadlock with
 * smp_call_function() if an IPI is sent by the same process we are
 * waiting to become inactive.
 */
unsigned long wait_task_inactive(struct task_struct *p, unsigned int match_state)
{
	int running, queued;
	struct rq_flags rf;
	unsigned long ncsw;
	struct rq *rq;

	for (;;) {
		/*
		 * We do the initial early heuristics without holding
		 * any task-queue locks at all. We'll only try to get
		 * the runqueue lock when things look like they will
		 * work out!
		 */
		rq = task_rq(p);

		/*
		 * If the task is actively running on another CPU
		 * still, just relax and busy-wait without holding
		 * any locks.
		 *
		 * NOTE! Since we don't hold any locks, it's not
		 * even sure that "rq" stays as the right runqueue!
		 * But we don't care, since "task_running()" will
		 * return false if the runqueue has changed and p
		 * is actually now running somewhere else!
		 */
		while (task_running(rq, p)) {
			if (match_state && unlikely(READ_ONCE(p->__state) != match_state))
				return 0;
			cpu_relax();
		}

		/*
		 * Ok, time to look more closely! We need the rq
		 * lock now, to be *sure*. If we're wrong, we'll
		 * just go back and repeat.
		 */
		rq = task_rq_lock(p, &rf);
		trace_sched_wait_task(p);
		running = task_running(rq, p);
		queued = task_on_rq_queued(p);
		ncsw = 0;
		if (!match_state || READ_ONCE(p->__state) == match_state)
			ncsw = p->nvcsw | LONG_MIN; /* sets MSB */
		task_rq_unlock(rq, p, &rf);

		/*
		 * If it changed from the expected state, bail out now.
		 */
		if (unlikely(!ncsw))
			break;

		/*
		 * Was it really running after all now that we
		 * checked with the proper locks actually held?
		 *
		 * Oops. Go back and try again..
		 */
		if (unlikely(running)) {
			cpu_relax();
			continue;
		}

		/*
		 * It's not enough that it's not actively running,
		 * it must be off the runqueue _entirely_, and not
		 * preempted!
		 *
		 * So if it was still runnable (but just not actively
		 * running right now), it's preempted, and we should
		 * yield - it could be a while.
		 */
		if (unlikely(queued)) {
			ktime_t to = NSEC_PER_SEC / HZ;

			set_current_state(TASK_UNINTERRUPTIBLE);
			schedule_hrtimeout(&to, HRTIMER_MODE_REL);
			continue;
		}

		/*
		 * Ahh, all good. It wasn't running, and it wasn't
		 * runnable, which means that it will never become
		 * running in the future either. We're all done!
		 */
		break;
	}

	return ncsw;
}

/***
 * kick_process - kick a running thread to enter/exit the kernel
 * @p: the to-be-kicked thread
 *
 * Cause a process which is running on another CPU to enter
 * kernel-mode, without any delay. (to get signals handled.)
 *
 * NOTE: this function doesn't have to take the runqueue lock,
 * because all it wants to ensure is that the remote task enters
 * the kernel. If the IPI races and the task has been migrated
 * to another CPU then no harm is done and the purpose has been
 * achieved as well.
 */
void kick_process(struct task_struct *p)
{
	int cpu;

	preempt_disable();
	cpu = task_cpu(p);
	if ((cpu != smp_processor_id()) && task_curr(p))
		smp_send_reschedule(cpu);
	preempt_enable();
}
EXPORT_SYMBOL_GPL(kick_process);

/*
 * ->cpus_ptr is protected by both rq->lock and p->pi_lock
 *
 * A few notes on cpu_active vs cpu_online:
 *
 *  - cpu_active must be a subset of cpu_online
 *
 *  - on CPU-up we allow per-CPU kthreads on the online && !active CPU,
 *    see __set_cpus_allowed_ptr(). At this point the newly online
 *    CPU isn't yet part of the sched domains, and balancing will not
 *    see it.
 *
 *  - on CPU-down we clear cpu_active() to mask the sched domains and
 *    avoid the load balancer to place new tasks on the to be removed
 *    CPU. Existing tasks will remain running there and will be taken
 *    off.
 *
 * This means that fallback selection must not select !active CPUs.
 * And can assume that any active CPU must be online. Conversely
 * select_task_rq() below may allow selection of !active CPUs in order
 * to satisfy the above rules.
 */
static int select_fallback_rq(int cpu, struct task_struct *p)
{
	int nid = cpu_to_node(cpu);
	const struct cpumask *nodemask = NULL;
	enum { cpuset, possible, fail } state = cpuset;
	int dest_cpu;

	/*
	 * If the node that the CPU is on has been offlined, cpu_to_node()
	 * will return -1. There is no CPU on the node, and we should
	 * select the CPU on the other node.
	 */
	if (nid != -1) {
		nodemask = cpumask_of_node(nid);

		/* Look for allowed, online CPU in same node. */
		for_each_cpu(dest_cpu, nodemask) {
			if (is_cpu_allowed(p, dest_cpu))
				return dest_cpu;
		}
	}

	for (;;) {
		/* Any allowed, online CPU? */
		for_each_cpu(dest_cpu, p->cpus_ptr) {
			if (!is_cpu_allowed(p, dest_cpu))
				continue;

			goto out;
		}

		/* No more Mr. Nice Guy. */
		switch (state) {
		case cpuset:
			if (cpuset_cpus_allowed_fallback(p)) {
				state = possible;
				break;
			}
			fallthrough;
		case possible:
			/*
			 * XXX When called from select_task_rq() we only
			 * hold p->pi_lock and again violate locking order.
			 *
			 * More yuck to audit.
			 */
			do_set_cpus_allowed(p, task_cpu_possible_mask(p));
			state = fail;
			break;
		case fail:
			BUG();
			break;
		}
	}

out:
	if (state != cpuset) {
		/*
		 * Don't tell them about moving exiting tasks or
		 * kernel threads (both mm NULL), since they never
		 * leave kernel.
		 */
		if (p->mm && printk_ratelimit()) {
			printk_deferred("process %d (%s) no longer affine to cpu%d\n",
					task_pid_nr(p), p->comm, cpu);
		}
	}

	return dest_cpu;
}

/*
 * The caller (fork, wakeup) owns p->pi_lock, ->cpus_ptr is stable.
 */
static inline
int select_task_rq(struct task_struct *p, int cpu, int wake_flags)
{
	lockdep_assert_held(&p->pi_lock);

	if (p->nr_cpus_allowed > 1 && !is_migration_disabled(p))
		cpu = p->sched_class->select_task_rq(p, cpu, wake_flags);
	else
		cpu = cpumask_any(p->cpus_ptr);

	/*
	 * In order not to call set_task_cpu() on a blocking task we need
	 * to rely on ttwu() to place the task on a valid ->cpus_ptr
	 * CPU.
	 *
	 * Since this is common to all placement strategies, this lives here.
	 *
	 * [ this allows ->select_task() to simply return task_cpu(p) and
	 *   not worry about this generic constraint ]
	 */
	if (unlikely(!is_cpu_allowed(p, cpu)))
		cpu = select_fallback_rq(task_cpu(p), p);

	return cpu;
}

void sched_set_stop_task(int cpu, struct task_struct *stop)
{
	static struct lock_class_key stop_pi_lock;
	struct sched_param param = { .sched_priority = MAX_RT_PRIO - 1 };
	struct task_struct *old_stop = cpu_rq(cpu)->stop;

	if (stop) {
		/*
		 * Make it appear like a SCHED_FIFO task, its something
		 * userspace knows about and won't get confused about.
		 *
		 * Also, it will make PI more or less work without too
		 * much confusion -- but then, stop work should not
		 * rely on PI working anyway.
		 */
		sched_setscheduler_nocheck(stop, SCHED_FIFO, &param);

		stop->sched_class = &stop_sched_class;

		/*
		 * The PI code calls rt_mutex_setprio() with ->pi_lock held to
		 * adjust the effective priority of a task. As a result,
		 * rt_mutex_setprio() can trigger (RT) balancing operations,
		 * which can then trigger wakeups of the stop thread to push
		 * around the current task.
		 *
		 * The stop task itself will never be part of the PI-chain, it
		 * never blocks, therefore that ->pi_lock recursion is safe.
		 * Tell lockdep about this by placing the stop->pi_lock in its
		 * own class.
		 */
		lockdep_set_class(&stop->pi_lock, &stop_pi_lock);
	}

	cpu_rq(cpu)->stop = stop;

	if (old_stop) {
		/*
		 * Reset it back to a normal scheduling class so that
		 * it can die in pieces.
		 */
		old_stop->sched_class = &rt_sched_class;
	}
}

#else /* CONFIG_SMP */

static inline int __set_cpus_allowed_ptr(struct task_struct *p,
					 const struct cpumask *new_mask,
					 u32 flags)
{
	return set_cpus_allowed_ptr(p, new_mask);
}

static inline void migrate_disable_switch(struct rq *rq, struct task_struct *p) { }

static inline bool rq_has_pinned_tasks(struct rq *rq)
{
	return false;
}

#endif /* !CONFIG_SMP */

static void
ttwu_stat(struct task_struct *p, int cpu, int wake_flags)
{
	struct rq *rq;

	if (!schedstat_enabled())
		return;

	rq = this_rq();

#ifdef CONFIG_SMP
	if (cpu == rq->cpu) {
		__schedstat_inc(rq->ttwu_local);
		__schedstat_inc(p->se.statistics.nr_wakeups_local);
	} else {
		struct sched_domain *sd;

		__schedstat_inc(p->se.statistics.nr_wakeups_remote);
		rcu_read_lock();
		for_each_domain(rq->cpu, sd) {
			if (cpumask_test_cpu(cpu, sched_domain_span(sd))) {
				__schedstat_inc(sd->ttwu_wake_remote);
				break;
			}
		}
		rcu_read_unlock();
	}

	if (wake_flags & WF_MIGRATED)
		__schedstat_inc(p->se.statistics.nr_wakeups_migrate);
#endif /* CONFIG_SMP */

	__schedstat_inc(rq->ttwu_count);
	__schedstat_inc(p->se.statistics.nr_wakeups);

	if (wake_flags & WF_SYNC)
		__schedstat_inc(p->se.statistics.nr_wakeups_sync);
}

/*
 * Mark the task runnable and perform wakeup-preemption.
 */
static void ttwu_do_wakeup(struct rq *rq, struct task_struct *p, int wake_flags,
			   struct rq_flags *rf)
{
	check_preempt_curr(rq, p, wake_flags);
	WRITE_ONCE(p->__state, TASK_RUNNING);
	trace_sched_wakeup(p);

#ifdef CONFIG_SMP
	if (p->sched_class->task_woken) {
		/*
		 * Our task @p is fully woken up and running; so it's safe to
		 * drop the rq->lock, hereafter rq is only used for statistics.
		 */
		rq_unpin_lock(rq, rf);
		p->sched_class->task_woken(rq, p);
		rq_repin_lock(rq, rf);
	}

	if (rq->idle_stamp) {
		u64 delta = rq_clock(rq) - rq->idle_stamp;
		u64 max = 2*rq->max_idle_balance_cost;

		update_avg(&rq->avg_idle, delta);

		if (rq->avg_idle > max)
			rq->avg_idle = max;

		rq->wake_stamp = jiffies;
		rq->wake_avg_idle = rq->avg_idle / 2;

		rq->idle_stamp = 0;
	}
#endif
}

static void
ttwu_do_activate(struct rq *rq, struct task_struct *p, int wake_flags,
		 struct rq_flags *rf)
{
	int en_flags = ENQUEUE_WAKEUP | ENQUEUE_NOCLOCK;

	lockdep_assert_rq_held(rq);

	if (p->sched_contributes_to_load)
		rq->nr_uninterruptible--;

#ifdef CONFIG_SMP
	if (wake_flags & WF_MIGRATED)
		en_flags |= ENQUEUE_MIGRATED;
	else
#endif
	if (p->in_iowait) {
		delayacct_blkio_end(p);
		atomic_dec(&task_rq(p)->nr_iowait);
	}

	activate_task(rq, p, en_flags);
	ttwu_do_wakeup(rq, p, wake_flags, rf);
}

/*
 * Consider @p being inside a wait loop:
 *
 *   for (;;) {
 *      set_current_state(TASK_UNINTERRUPTIBLE);
 *
 *      if (CONDITION)
 *         break;
 *
 *      schedule();
 *   }
 *   __set_current_state(TASK_RUNNING);
 *
 * between set_current_state() and schedule(). In this case @p is still
 * runnable, so all that needs doing is change p->state back to TASK_RUNNING in
 * an atomic manner.
 *
 * By taking task_rq(p)->lock we serialize against schedule(), if @p->on_rq
 * then schedule() must still happen and p->state can be changed to
 * TASK_RUNNING. Otherwise we lost the race, schedule() has happened, and we
 * need to do a full wakeup with enqueue.
 *
 * Returns: %true when the wakeup is done,
 *          %false otherwise.
 */
static int ttwu_runnable(struct task_struct *p, int wake_flags)
{
	struct rq_flags rf;
	struct rq *rq;
	int ret = 0;

	rq = __task_rq_lock(p, &rf);
	if (task_on_rq_queued(p)) {
		/* check_preempt_curr() may use rq clock */
		update_rq_clock(rq);
		ttwu_do_wakeup(rq, p, wake_flags, &rf);
		ret = 1;
	}
	__task_rq_unlock(rq, &rf);

	return ret;
}

#ifdef CONFIG_SMP
void sched_ttwu_pending(void *arg)
{
	struct llist_node *llist = arg;
	struct rq *rq = this_rq();
	struct task_struct *p, *t;
	struct rq_flags rf;

	if (!llist)
		return;

	/*
	 * rq::ttwu_pending racy indication of out-standing wakeups.
	 * Races such that false-negatives are possible, since they
	 * are shorter lived that false-positives would be.
	 */
	WRITE_ONCE(rq->ttwu_pending, 0);

	rq_lock_irqsave(rq, &rf);
	update_rq_clock(rq);

	llist_for_each_entry_safe(p, t, llist, wake_entry.llist) {
		if (WARN_ON_ONCE(p->on_cpu))
			smp_cond_load_acquire(&p->on_cpu, !VAL);

		if (WARN_ON_ONCE(task_cpu(p) != cpu_of(rq)))
			set_task_cpu(p, cpu_of(rq));

		ttwu_do_activate(rq, p, p->sched_remote_wakeup ? WF_MIGRATED : 0, &rf);
	}

	rq_unlock_irqrestore(rq, &rf);
}

void send_call_function_single_ipi(int cpu)
{
	struct rq *rq = cpu_rq(cpu);

	if (!set_nr_if_polling(rq->idle))
		arch_send_call_function_single_ipi(cpu);
	else
		trace_sched_wake_idle_without_ipi(cpu);
}

/*
 * Queue a task on the target CPUs wake_list and wake the CPU via IPI if
 * necessary. The wakee CPU on receipt of the IPI will queue the task
 * via sched_ttwu_wakeup() for activation so the wakee incurs the cost
 * of the wakeup instead of the waker.
 */
static void __ttwu_queue_wakelist(struct task_struct *p, int cpu, int wake_flags)
{
	struct rq *rq = cpu_rq(cpu);

	p->sched_remote_wakeup = !!(wake_flags & WF_MIGRATED);

	WRITE_ONCE(rq->ttwu_pending, 1);
	__smp_call_single_queue(cpu, &p->wake_entry.llist);
}

void wake_up_if_idle(int cpu)
{
	struct rq *rq = cpu_rq(cpu);
	struct rq_flags rf;

	rcu_read_lock();

	if (!is_idle_task(rcu_dereference(rq->curr)))
		goto out;

	if (set_nr_if_polling(rq->idle)) {
		trace_sched_wake_idle_without_ipi(cpu);
	} else {
		rq_lock_irqsave(rq, &rf);
		if (is_idle_task(rq->curr))
			smp_send_reschedule(cpu);
		/* Else CPU is not idle, do nothing here: */
		rq_unlock_irqrestore(rq, &rf);
	}

out:
	rcu_read_unlock();
}

bool cpus_share_cache(int this_cpu, int that_cpu)
{
	return per_cpu(sd_llc_id, this_cpu) == per_cpu(sd_llc_id, that_cpu);
}

static inline bool ttwu_queue_cond(int cpu, int wake_flags)
{
	/*
	 * Do not complicate things with the async wake_list while the CPU is
	 * in hotplug state.
	 */
	if (!cpu_active(cpu))
		return false;

	/*
	 * If the CPU does not share cache, then queue the task on the
	 * remote rqs wakelist to avoid accessing remote data.
	 */
	if (!cpus_share_cache(smp_processor_id(), cpu))
		return true;

	/*
	 * If the task is descheduling and the only running task on the
	 * CPU then use the wakelist to offload the task activation to
	 * the soon-to-be-idle CPU as the current CPU is likely busy.
	 * nr_running is checked to avoid unnecessary task stacking.
	 */
	if ((wake_flags & WF_ON_CPU) && cpu_rq(cpu)->nr_running <= 1)
		return true;

	return false;
}

static bool ttwu_queue_wakelist(struct task_struct *p, int cpu, int wake_flags)
{
	if (sched_feat(TTWU_QUEUE) && ttwu_queue_cond(cpu, wake_flags)) {
		if (WARN_ON_ONCE(cpu == smp_processor_id()))
			return false;

		sched_clock_cpu(cpu); /* Sync clocks across CPUs */
		__ttwu_queue_wakelist(p, cpu, wake_flags);
		return true;
	}

	return false;
}

#else /* !CONFIG_SMP */

static inline bool ttwu_queue_wakelist(struct task_struct *p, int cpu, int wake_flags)
{
	return false;
}

#endif /* CONFIG_SMP */

static void ttwu_queue(struct task_struct *p, int cpu, int wake_flags)
{
	struct rq *rq = cpu_rq(cpu);
	struct rq_flags rf;

	if (ttwu_queue_wakelist(p, cpu, wake_flags))
		return;

	rq_lock(rq, &rf);
	update_rq_clock(rq);
	ttwu_do_activate(rq, p, wake_flags, &rf);
	rq_unlock(rq, &rf);
}

/*
 * Invoked from try_to_wake_up() to check whether the task can be woken up.
 *
 * The caller holds p::pi_lock if p != current or has preemption
 * disabled when p == current.
 *
 * The rules of PREEMPT_RT saved_state:
 *
 *   The related locking code always holds p::pi_lock when updating
 *   p::saved_state, which means the code is fully serialized in both cases.
 *
 *   The lock wait and lock wakeups happen via TASK_RTLOCK_WAIT. No other
 *   bits set. This allows to distinguish all wakeup scenarios.
 */
static __always_inline
bool ttwu_state_match(struct task_struct *p, unsigned int state, int *success)
{
	if (IS_ENABLED(CONFIG_DEBUG_PREEMPT)) {
		WARN_ON_ONCE((state & TASK_RTLOCK_WAIT) &&
			     state != TASK_RTLOCK_WAIT);
	}

	if (READ_ONCE(p->__state) & state) {
		*success = 1;
		return true;
	}

#ifdef CONFIG_PREEMPT_RT
	/*
	 * Saved state preserves the task state across blocking on
	 * an RT lock.  If the state matches, set p::saved_state to
	 * TASK_RUNNING, but do not wake the task because it waits
	 * for a lock wakeup. Also indicate success because from
	 * the regular waker's point of view this has succeeded.
	 *
	 * After acquiring the lock the task will restore p::__state
	 * from p::saved_state which ensures that the regular
	 * wakeup is not lost. The restore will also set
	 * p::saved_state to TASK_RUNNING so any further tests will
	 * not result in false positives vs. @success
	 */
	if (p->saved_state & state) {
		p->saved_state = TASK_RUNNING;
		*success = 1;
	}
#endif
	return false;
}

/*
 * Notes on Program-Order guarantees on SMP systems.
 *
 *  MIGRATION
 *
 * The basic program-order guarantee on SMP systems is that when a task [t]
 * migrates, all its activity on its old CPU [c0] happens-before any subsequent
 * execution on its new CPU [c1].
 *
 * For migration (of runnable tasks) this is provided by the following means:
 *
 *  A) UNLOCK of the rq(c0)->lock scheduling out task t
 *  B) migration for t is required to synchronize *both* rq(c0)->lock and
 *     rq(c1)->lock (if not at the same time, then in that order).
 *  C) LOCK of the rq(c1)->lock scheduling in task
 *
 * Release/acquire chaining guarantees that B happens after A and C after B.
 * Note: the CPU doing B need not be c0 or c1
 *
 * Example:
 *
 *   CPU0            CPU1            CPU2
 *
 *   LOCK rq(0)->lock
 *   sched-out X
 *   sched-in Y
 *   UNLOCK rq(0)->lock
 *
 *                                   LOCK rq(0)->lock // orders against CPU0
 *                                   dequeue X
 *                                   UNLOCK rq(0)->lock
 *
 *                                   LOCK rq(1)->lock
 *                                   enqueue X
 *                                   UNLOCK rq(1)->lock
 *
 *                   LOCK rq(1)->lock // orders against CPU2
 *                   sched-out Z
 *                   sched-in X
 *                   UNLOCK rq(1)->lock
 *
 *
 *  BLOCKING -- aka. SLEEP + WAKEUP
 *
 * For blocking we (obviously) need to provide the same guarantee as for
 * migration. However the means are completely different as there is no lock
 * chain to provide order. Instead we do:
 *
 *   1) smp_store_release(X->on_cpu, 0)   -- finish_task()
 *   2) smp_cond_load_acquire(!X->on_cpu) -- try_to_wake_up()
 *
 * Example:
 *
 *   CPU0 (schedule)  CPU1 (try_to_wake_up) CPU2 (schedule)
 *
 *   LOCK rq(0)->lock LOCK X->pi_lock
 *   dequeue X
 *   sched-out X
 *   smp_store_release(X->on_cpu, 0);
 *
 *                    smp_cond_load_acquire(&X->on_cpu, !VAL);
 *                    X->state = WAKING
 *                    set_task_cpu(X,2)
 *
 *                    LOCK rq(2)->lock
 *                    enqueue X
 *                    X->state = RUNNING
 *                    UNLOCK rq(2)->lock
 *
 *                                          LOCK rq(2)->lock // orders against CPU1
 *                                          sched-out Z
 *                                          sched-in X
 *                                          UNLOCK rq(2)->lock
 *
 *                    UNLOCK X->pi_lock
 *   UNLOCK rq(0)->lock
 *
 *
 * However, for wakeups there is a second guarantee we must provide, namely we
 * must ensure that CONDITION=1 done by the caller can not be reordered with
 * accesses to the task state; see try_to_wake_up() and set_current_state().
 */

/**
 * try_to_wake_up - wake up a thread
 * @p: the thread to be awakened
 * @state: the mask of task states that can be woken
 * @wake_flags: wake modifier flags (WF_*)
 *
 * Conceptually does:
 *
 *   If (@state & @p->state) @p->state = TASK_RUNNING.
 *
 * If the task was not queued/runnable, also place it back on a runqueue.
 *
 * This function is atomic against schedule() which would dequeue the task.
 *
 * It issues a full memory barrier before accessing @p->state, see the comment
 * with set_current_state().
 *
 * Uses p->pi_lock to serialize against concurrent wake-ups.
 *
 * Relies on p->pi_lock stabilizing:
 *  - p->sched_class
 *  - p->cpus_ptr
 *  - p->sched_task_group
 * in order to do migration, see its use of select_task_rq()/set_task_cpu().
 *
 * Tries really hard to only take one task_rq(p)->lock for performance.
 * Takes rq->lock in:
 *  - ttwu_runnable()    -- old rq, unavoidable, see comment there;
 *  - ttwu_queue()       -- new rq, for enqueue of the task;
 *  - psi_ttwu_dequeue() -- much sadness :-( accounting will kill us.
 *
 * As a consequence we race really badly with just about everything. See the
 * many memory barriers and their comments for details.
 *
 * Return: %true if @p->state changes (an actual wakeup was done),
 *	   %false otherwise.
 */
static int
try_to_wake_up(struct task_struct *p, unsigned int state, int wake_flags)
{
	unsigned long flags;
	int cpu, success = 0;

	preempt_disable();
	if (p == current) {
		/*
		 * We're waking current, this means 'p->on_rq' and 'task_cpu(p)
		 * == smp_processor_id()'. Together this means we can special
		 * case the whole 'p->on_rq && ttwu_runnable()' case below
		 * without taking any locks.
		 *
		 * In particular:
		 *  - we rely on Program-Order guarantees for all the ordering,
		 *  - we're serialized against set_special_state() by virtue of
		 *    it disabling IRQs (this allows not taking ->pi_lock).
		 */
		if (!ttwu_state_match(p, state, &success))
			goto out;

		trace_sched_waking(p);
		WRITE_ONCE(p->__state, TASK_RUNNING);
		trace_sched_wakeup(p);
		goto out;
	}

	/*
	 * If we are going to wake up a thread waiting for CONDITION we
	 * need to ensure that CONDITION=1 done by the caller can not be
	 * reordered with p->state check below. This pairs with smp_store_mb()
	 * in set_current_state() that the waiting thread does.
	 */
	raw_spin_lock_irqsave(&p->pi_lock, flags);
	smp_mb__after_spinlock();
	if (!ttwu_state_match(p, state, &success))
		goto unlock;

	trace_sched_waking(p);

	/*
	 * Ensure we load p->on_rq _after_ p->state, otherwise it would
	 * be possible to, falsely, observe p->on_rq == 0 and get stuck
	 * in smp_cond_load_acquire() below.
	 *
	 * sched_ttwu_pending()			try_to_wake_up()
	 *   STORE p->on_rq = 1			  LOAD p->state
	 *   UNLOCK rq->lock
	 *
	 * __schedule() (switch to task 'p')
	 *   LOCK rq->lock			  smp_rmb();
	 *   smp_mb__after_spinlock();
	 *   UNLOCK rq->lock
	 *
	 * [task p]
	 *   STORE p->state = UNINTERRUPTIBLE	  LOAD p->on_rq
	 *
	 * Pairs with the LOCK+smp_mb__after_spinlock() on rq->lock in
	 * __schedule().  See the comment for smp_mb__after_spinlock().
	 *
	 * A similar smb_rmb() lives in try_invoke_on_locked_down_task().
	 */
	smp_rmb();
	if (READ_ONCE(p->on_rq) && ttwu_runnable(p, wake_flags))
		goto unlock;

#ifdef CONFIG_SMP
	/*
	 * Ensure we load p->on_cpu _after_ p->on_rq, otherwise it would be
	 * possible to, falsely, observe p->on_cpu == 0.
	 *
	 * One must be running (->on_cpu == 1) in order to remove oneself
	 * from the runqueue.
	 *
	 * __schedule() (switch to task 'p')	try_to_wake_up()
	 *   STORE p->on_cpu = 1		  LOAD p->on_rq
	 *   UNLOCK rq->lock
	 *
	 * __schedule() (put 'p' to sleep)
	 *   LOCK rq->lock			  smp_rmb();
	 *   smp_mb__after_spinlock();
	 *   STORE p->on_rq = 0			  LOAD p->on_cpu
	 *
	 * Pairs with the LOCK+smp_mb__after_spinlock() on rq->lock in
	 * __schedule().  See the comment for smp_mb__after_spinlock().
	 *
	 * Form a control-dep-acquire with p->on_rq == 0 above, to ensure
	 * schedule()'s deactivate_task() has 'happened' and p will no longer
	 * care about it's own p->state. See the comment in __schedule().
	 */
	smp_acquire__after_ctrl_dep();

	/*
	 * We're doing the wakeup (@success == 1), they did a dequeue (p->on_rq
	 * == 0), which means we need to do an enqueue, change p->state to
	 * TASK_WAKING such that we can unlock p->pi_lock before doing the
	 * enqueue, such as ttwu_queue_wakelist().
	 */
	WRITE_ONCE(p->__state, TASK_WAKING);

	/*
	 * If the owning (remote) CPU is still in the middle of schedule() with
	 * this task as prev, considering queueing p on the remote CPUs wake_list
	 * which potentially sends an IPI instead of spinning on p->on_cpu to
	 * let the waker make forward progress. This is safe because IRQs are
	 * disabled and the IPI will deliver after on_cpu is cleared.
	 *
	 * Ensure we load task_cpu(p) after p->on_cpu:
	 *
	 * set_task_cpu(p, cpu);
	 *   STORE p->cpu = @cpu
	 * __schedule() (switch to task 'p')
	 *   LOCK rq->lock
	 *   smp_mb__after_spin_lock()		smp_cond_load_acquire(&p->on_cpu)
	 *   STORE p->on_cpu = 1		LOAD p->cpu
	 *
	 * to ensure we observe the correct CPU on which the task is currently
	 * scheduling.
	 */
	if (smp_load_acquire(&p->on_cpu) &&
	    ttwu_queue_wakelist(p, task_cpu(p), wake_flags | WF_ON_CPU))
		goto unlock;

	/*
	 * If the owning (remote) CPU is still in the middle of schedule() with
	 * this task as prev, wait until it's done referencing the task.
	 *
	 * Pairs with the smp_store_release() in finish_task().
	 *
	 * This ensures that tasks getting woken will be fully ordered against
	 * their previous state and preserve Program Order.
	 */
	smp_cond_load_acquire(&p->on_cpu, !VAL);

	cpu = select_task_rq(p, p->wake_cpu, wake_flags | WF_TTWU);
	if (task_cpu(p) != cpu) {
		if (p->in_iowait) {
			delayacct_blkio_end(p);
			atomic_dec(&task_rq(p)->nr_iowait);
		}

		wake_flags |= WF_MIGRATED;
		psi_ttwu_dequeue(p);
		set_task_cpu(p, cpu);
	}
#else
	cpu = task_cpu(p);
#endif /* CONFIG_SMP */

	ttwu_queue(p, cpu, wake_flags);
unlock:
	raw_spin_unlock_irqrestore(&p->pi_lock, flags);
out:
	if (success)
		ttwu_stat(p, task_cpu(p), wake_flags);
	preempt_enable();

	return success;
}

/**
 * try_invoke_on_locked_down_task - Invoke a function on task in fixed state
 * @p: Process for which the function is to be invoked, can be @current.
 * @func: Function to invoke.
 * @arg: Argument to function.
 *
 * If the specified task can be quickly locked into a definite state
 * (either sleeping or on a given runqueue), arrange to keep it in that
 * state while invoking @func(@arg).  This function can use ->on_rq and
 * task_curr() to work out what the state is, if required.  Given that
 * @func can be invoked with a runqueue lock held, it had better be quite
 * lightweight.
 *
 * Returns:
 *	@false if the task slipped out from under the locks.
 *	@true if the task was locked onto a runqueue or is sleeping.
 *		However, @func can override this by returning @false.
 */
bool try_invoke_on_locked_down_task(struct task_struct *p, bool (*func)(struct task_struct *t, void *arg), void *arg)
{
	struct rq_flags rf;
	bool ret = false;
	struct rq *rq;

	raw_spin_lock_irqsave(&p->pi_lock, rf.flags);
	if (p->on_rq) {
		rq = __task_rq_lock(p, &rf);
		if (task_rq(p) == rq)
			ret = func(p, arg);
		rq_unlock(rq, &rf);
	} else {
		switch (READ_ONCE(p->__state)) {
		case TASK_RUNNING:
		case TASK_WAKING:
			break;
		default:
			smp_rmb(); // See smp_rmb() comment in try_to_wake_up().
			if (!p->on_rq)
				ret = func(p, arg);
		}
	}
	raw_spin_unlock_irqrestore(&p->pi_lock, rf.flags);
	return ret;
}

/**
 * wake_up_process - Wake up a specific process
 * @p: The process to be woken up.
 *
 * Attempt to wake up the nominated process and move it to the set of runnable
 * processes.
 *
 * Return: 1 if the process was woken up, 0 if it was already running.
 *
 * This function executes a full memory barrier before accessing the task state.
 */
int wake_up_process(struct task_struct *p)
{
	return try_to_wake_up(p, TASK_NORMAL, 0);
}
EXPORT_SYMBOL(wake_up_process);

int wake_up_state(struct task_struct *p, unsigned int state)
{
	return try_to_wake_up(p, state, 0);
}

/*
 * Perform scheduler related setup for a newly forked process p.
 * p is forked by current.
 *
 * __sched_fork() is basic setup used by init_idle() too:
 */
static void __sched_fork(unsigned long clone_flags, struct task_struct *p)
{
	p->on_rq			= 0;

	p->se.on_rq			= 0;
	p->se.exec_start		= 0;
	p->se.sum_exec_runtime		= 0;
	p->se.prev_sum_exec_runtime	= 0;
	p->se.nr_migrations		= 0;
	p->se.vruntime			= 0;
	INIT_LIST_HEAD(&p->se.group_node);

#ifdef CONFIG_FAIR_GROUP_SCHED
	p->se.cfs_rq			= NULL;
#endif

#ifdef CONFIG_SCHEDSTATS
	/* Even if schedstat is disabled, there should not be garbage */
	memset(&p->se.statistics, 0, sizeof(p->se.statistics));
#endif

	RB_CLEAR_NODE(&p->dl.rb_node);
	init_dl_task_timer(&p->dl);
	init_dl_inactive_task_timer(&p->dl);
	__dl_clear_params(p);

	INIT_LIST_HEAD(&p->rt.run_list);
	p->rt.timeout		= 0;
	p->rt.time_slice	= sched_rr_timeslice;
	p->rt.on_rq		= 0;
	p->rt.on_list		= 0;

#ifdef CONFIG_PREEMPT_NOTIFIERS
	INIT_HLIST_HEAD(&p->preempt_notifiers);
#endif

#ifdef CONFIG_COMPACTION
	p->capture_control = NULL;
#endif
	init_numa_balancing(clone_flags, p);
#ifdef CONFIG_SMP
	p->wake_entry.u_flags = CSD_TYPE_TTWU;
	p->migration_pending = NULL;
#endif
}

DEFINE_STATIC_KEY_FALSE(sched_numa_balancing);

#ifdef CONFIG_NUMA_BALANCING

void set_numabalancing_state(bool enabled)
{
	if (enabled)
		static_branch_enable(&sched_numa_balancing);
	else
		static_branch_disable(&sched_numa_balancing);
}

#ifdef CONFIG_PROC_SYSCTL
int sysctl_numa_balancing(struct ctl_table *table, int write,
			  void *buffer, size_t *lenp, loff_t *ppos)
{
	struct ctl_table t;
	int err;
	int state = static_branch_likely(&sched_numa_balancing);

	if (write && !capable(CAP_SYS_ADMIN))
		return -EPERM;

	t = *table;
	t.data = &state;
	err = proc_dointvec_minmax(&t, write, buffer, lenp, ppos);
	if (err < 0)
		return err;
	if (write)
		set_numabalancing_state(state);
	return err;
}
#endif
#endif

#ifdef CONFIG_SCHEDSTATS

DEFINE_STATIC_KEY_FALSE(sched_schedstats);

static void set_schedstats(bool enabled)
{
	if (enabled)
		static_branch_enable(&sched_schedstats);
	else
		static_branch_disable(&sched_schedstats);
}

void force_schedstat_enabled(void)
{
	if (!schedstat_enabled()) {
		pr_info("kernel profiling enabled schedstats, disable via kernel.sched_schedstats.\n");
		static_branch_enable(&sched_schedstats);
	}
}

static int __init setup_schedstats(char *str)
{
	int ret = 0;
	if (!str)
		goto out;

	if (!strcmp(str, "enable")) {
		set_schedstats(true);
		ret = 1;
	} else if (!strcmp(str, "disable")) {
		set_schedstats(false);
		ret = 1;
	}
out:
	if (!ret)
		pr_warn("Unable to parse schedstats=\n");

	return ret;
}
__setup("schedstats=", setup_schedstats);

#ifdef CONFIG_PROC_SYSCTL
int sysctl_schedstats(struct ctl_table *table, int write, void *buffer,
		size_t *lenp, loff_t *ppos)
{
	struct ctl_table t;
	int err;
	int state = static_branch_likely(&sched_schedstats);

	if (write && !capable(CAP_SYS_ADMIN))
		return -EPERM;

	t = *table;
	t.data = &state;
	err = proc_dointvec_minmax(&t, write, buffer, lenp, ppos);
	if (err < 0)
		return err;
	if (write)
		set_schedstats(state);
	return err;
}
#endif /* CONFIG_PROC_SYSCTL */
#endif /* CONFIG_SCHEDSTATS */

/*
 * fork()/clone()-time setup:
 */
int sched_fork(unsigned long clone_flags, struct task_struct *p)
{
	__sched_fork(clone_flags, p);
	/*
	 * We mark the process as NEW here. This guarantees that
	 * nobody will actually run it, and a signal or other external
	 * event cannot wake it up and insert it on the runqueue either.
	 */
	p->__state = TASK_NEW;

	/*
	 * Make sure we do not leak PI boosting priority to the child.
	 */
	p->prio = current->normal_prio;

	uclamp_fork(p);

	/*
	 * Revert to default priority/policy on fork if requested.
	 */
	if (unlikely(p->sched_reset_on_fork)) {
		if (task_has_dl_policy(p) || task_has_rt_policy(p)) {
			p->policy = SCHED_NORMAL;
			p->static_prio = NICE_TO_PRIO(0);
			p->rt_priority = 0;
		} else if (PRIO_TO_NICE(p->static_prio) < 0)
			p->static_prio = NICE_TO_PRIO(0);

		p->prio = p->normal_prio = p->static_prio;
		set_load_weight(p, false);

		/*
		 * We don't need the reset flag anymore after the fork. It has
		 * fulfilled its duty:
		 */
		p->sched_reset_on_fork = 0;
	}

	if (dl_prio(p->prio))
		return -EAGAIN;
	else if (rt_prio(p->prio))
		p->sched_class = &rt_sched_class;
	else
		p->sched_class = &fair_sched_class;

	init_entity_runnable_average(&p->se);

#ifdef CONFIG_SCHED_INFO
	if (likely(sched_info_on()))
		memset(&p->sched_info, 0, sizeof(p->sched_info));
#endif
#if defined(CONFIG_SMP)
	p->on_cpu = 0;
#endif
	init_task_preempt_count(p);
#ifdef CONFIG_SMP
	plist_node_init(&p->pushable_tasks, MAX_PRIO);
	RB_CLEAR_NODE(&p->pushable_dl_tasks);
#endif
	return 0;
}

void sched_post_fork(struct task_struct *p, struct kernel_clone_args *kargs)
{
	unsigned long flags;
#ifdef CONFIG_CGROUP_SCHED
	struct task_group *tg;
#endif

	raw_spin_lock_irqsave(&p->pi_lock, flags);
#ifdef CONFIG_CGROUP_SCHED
	tg = container_of(kargs->cset->subsys[cpu_cgrp_id],
			  struct task_group, css);
	p->sched_task_group = autogroup_task_group(p, tg);
#endif
	rseq_migrate(p);
	/*
	 * We're setting the CPU for the first time, we don't migrate,
	 * so use __set_task_cpu().
	 */
	__set_task_cpu(p, smp_processor_id());
	if (p->sched_class->task_fork)
		p->sched_class->task_fork(p);
	raw_spin_unlock_irqrestore(&p->pi_lock, flags);

	uclamp_post_fork(p);
}

unsigned long to_ratio(u64 period, u64 runtime)
{
	if (runtime == RUNTIME_INF)
		return BW_UNIT;

	/*
	 * Doing this here saves a lot of checks in all
	 * the calling paths, and returning zero seems
	 * safe for them anyway.
	 */
	if (period == 0)
		return 0;

	return div64_u64(runtime << BW_SHIFT, period);
}

/*
 * wake_up_new_task - wake up a newly created task for the first time.
 *
 * This function will do some initial scheduler statistics housekeeping
 * that must be done for every newly created context, then puts the task
 * on the runqueue and wakes it.
 */
void wake_up_new_task(struct task_struct *p)
{
	struct rq_flags rf;
	struct rq *rq;

	raw_spin_lock_irqsave(&p->pi_lock, rf.flags);
	WRITE_ONCE(p->__state, TASK_RUNNING);
#ifdef CONFIG_SMP
	/*
	 * Fork balancing, do it here and not earlier because:
	 *  - cpus_ptr can change in the fork path
	 *  - any previously selected CPU might disappear through hotplug
	 *
	 * Use __set_task_cpu() to avoid calling sched_class::migrate_task_rq,
	 * as we're not fully set-up yet.
	 */
	p->recent_used_cpu = task_cpu(p);
	rseq_migrate(p);
	__set_task_cpu(p, select_task_rq(p, task_cpu(p), WF_FORK));
#endif
	rq = __task_rq_lock(p, &rf);
	update_rq_clock(rq);
	post_init_entity_util_avg(p);

	activate_task(rq, p, ENQUEUE_NOCLOCK);
	trace_sched_wakeup_new(p);
	check_preempt_curr(rq, p, WF_FORK);
#ifdef CONFIG_SMP
	if (p->sched_class->task_woken) {
		/*
		 * Nothing relies on rq->lock after this, so it's fine to
		 * drop it.
		 */
		rq_unpin_lock(rq, &rf);
		p->sched_class->task_woken(rq, p);
		rq_repin_lock(rq, &rf);
	}
#endif
	task_rq_unlock(rq, p, &rf);
}

#ifdef CONFIG_PREEMPT_NOTIFIERS

static DEFINE_STATIC_KEY_FALSE(preempt_notifier_key);

void preempt_notifier_inc(void)
{
	static_branch_inc(&preempt_notifier_key);
}
EXPORT_SYMBOL_GPL(preempt_notifier_inc);

void preempt_notifier_dec(void)
{
	static_branch_dec(&preempt_notifier_key);
}
EXPORT_SYMBOL_GPL(preempt_notifier_dec);

/**
 * preempt_notifier_register - tell me when current is being preempted & rescheduled
 * @notifier: notifier struct to register
 */
void preempt_notifier_register(struct preempt_notifier *notifier)
{
	if (!static_branch_unlikely(&preempt_notifier_key))
		WARN(1, "registering preempt_notifier while notifiers disabled\n");

	hlist_add_head(&notifier->link, &current->preempt_notifiers);
}
EXPORT_SYMBOL_GPL(preempt_notifier_register);

/**
 * preempt_notifier_unregister - no longer interested in preemption notifications
 * @notifier: notifier struct to unregister
 *
 * This is *not* safe to call from within a preemption notifier.
 */
void preempt_notifier_unregister(struct preempt_notifier *notifier)
{
	hlist_del(&notifier->link);
}
EXPORT_SYMBOL_GPL(preempt_notifier_unregister);

static void __fire_sched_in_preempt_notifiers(struct task_struct *curr)
{
	struct preempt_notifier *notifier;

	hlist_for_each_entry(notifier, &curr->preempt_notifiers, link)
		notifier->ops->sched_in(notifier, raw_smp_processor_id());
}

static __always_inline void fire_sched_in_preempt_notifiers(struct task_struct *curr)
{
	if (static_branch_unlikely(&preempt_notifier_key))
		__fire_sched_in_preempt_notifiers(curr);
}

static void
__fire_sched_out_preempt_notifiers(struct task_struct *curr,
				   struct task_struct *next)
{
	struct preempt_notifier *notifier;

	hlist_for_each_entry(notifier, &curr->preempt_notifiers, link)
		notifier->ops->sched_out(notifier, next);
}

static __always_inline void
fire_sched_out_preempt_notifiers(struct task_struct *curr,
				 struct task_struct *next)
{
	if (static_branch_unlikely(&preempt_notifier_key))
		__fire_sched_out_preempt_notifiers(curr, next);
}

#else /* !CONFIG_PREEMPT_NOTIFIERS */

static inline void fire_sched_in_preempt_notifiers(struct task_struct *curr)
{
}

static inline void
fire_sched_out_preempt_notifiers(struct task_struct *curr,
				 struct task_struct *next)
{
}

#endif /* CONFIG_PREEMPT_NOTIFIERS */

static inline void prepare_task(struct task_struct *next)
{
#ifdef CONFIG_SMP
	/*
	 * Claim the task as running, we do this before switching to it
	 * such that any running task will have this set.
	 *
	 * See the ttwu() WF_ON_CPU case and its ordering comment.
	 */
	WRITE_ONCE(next->on_cpu, 1);
#endif
}

static inline void finish_task(struct task_struct *prev)
{
#ifdef CONFIG_SMP
	/*
	 * This must be the very last reference to @prev from this CPU. After
	 * p->on_cpu is cleared, the task can be moved to a different CPU. We
	 * must ensure this doesn't happen until the switch is completely
	 * finished.
	 *
	 * In particular, the load of prev->state in finish_task_switch() must
	 * happen before this.
	 *
	 * Pairs with the smp_cond_load_acquire() in try_to_wake_up().
	 */
	smp_store_release(&prev->on_cpu, 0);
#endif
}

#ifdef CONFIG_SMP

static void do_balance_callbacks(struct rq *rq, struct callback_head *head)
{
	void (*func)(struct rq *rq);
	struct callback_head *next;

	lockdep_assert_rq_held(rq);

	while (head) {
		func = (void (*)(struct rq *))head->func;
		next = head->next;
		head->next = NULL;
		head = next;

		func(rq);
	}
}

static void balance_push(struct rq *rq);

struct callback_head balance_push_callback = {
	.next = NULL,
	.func = (void (*)(struct callback_head *))balance_push,
};

static inline struct callback_head *splice_balance_callbacks(struct rq *rq)
{
	struct callback_head *head = rq->balance_callback;

	lockdep_assert_rq_held(rq);
	if (head)
		rq->balance_callback = NULL;

	return head;
}

static void __balance_callbacks(struct rq *rq)
{
	do_balance_callbacks(rq, splice_balance_callbacks(rq));
}

static inline void balance_callbacks(struct rq *rq, struct callback_head *head)
{
	unsigned long flags;

	if (unlikely(head)) {
		raw_spin_rq_lock_irqsave(rq, flags);
		do_balance_callbacks(rq, head);
		raw_spin_rq_unlock_irqrestore(rq, flags);
	}
}

#else

static inline void __balance_callbacks(struct rq *rq)
{
}

static inline struct callback_head *splice_balance_callbacks(struct rq *rq)
{
	return NULL;
}

static inline void balance_callbacks(struct rq *rq, struct callback_head *head)
{
}

#endif

static inline void
prepare_lock_switch(struct rq *rq, struct task_struct *next, struct rq_flags *rf)
{
	/*
	 * Since the runqueue lock will be released by the next
	 * task (which is an invalid locking op but in the case
	 * of the scheduler it's an obvious special-case), so we
	 * do an early lockdep release here:
	 */
	rq_unpin_lock(rq, rf);
	spin_release(&__rq_lockp(rq)->dep_map, _THIS_IP_);
#ifdef CONFIG_DEBUG_SPINLOCK
	/* this is a valid case when another task releases the spinlock */
	rq_lockp(rq)->owner = next;
#endif
}

static inline void finish_lock_switch(struct rq *rq)
{
	/*
	 * If we are tracking spinlock dependencies then we have to
	 * fix up the runqueue lock - which gets 'carried over' from
	 * prev into current:
	 */
	spin_acquire(&__rq_lockp(rq)->dep_map, 0, 0, _THIS_IP_);
	__balance_callbacks(rq);
	raw_spin_rq_unlock_irq(rq);
}

/*
 * NOP if the arch has not defined these:
 */

#ifndef prepare_arch_switch
# define prepare_arch_switch(next)	do { } while (0)
#endif

#ifndef finish_arch_post_lock_switch
# define finish_arch_post_lock_switch()	do { } while (0)
#endif

static inline void kmap_local_sched_out(void)
{
#ifdef CONFIG_KMAP_LOCAL
	if (unlikely(current->kmap_ctrl.idx))
		__kmap_local_sched_out();
#endif
}

static inline void kmap_local_sched_in(void)
{
#ifdef CONFIG_KMAP_LOCAL
	if (unlikely(current->kmap_ctrl.idx))
		__kmap_local_sched_in();
#endif
}

/**
 * prepare_task_switch - prepare to switch tasks
 * @rq: the runqueue preparing to switch
 * @prev: the current task that is being switched out
 * @next: the task we are going to switch to.
 *
 * This is called with the rq lock held and interrupts off. It must
 * be paired with a subsequent finish_task_switch after the context
 * switch.
 *
 * prepare_task_switch sets up locking and calls architecture specific
 * hooks.
 */
static inline void
prepare_task_switch(struct rq *rq, struct task_struct *prev,
		    struct task_struct *next)
{
	kcov_prepare_switch(prev);
	sched_info_switch(rq, prev, next);
	perf_event_task_sched_out(prev, next);
	rseq_preempt(prev);
	fire_sched_out_preempt_notifiers(prev, next);
	kmap_local_sched_out();
	prepare_task(next);
	prepare_arch_switch(next);
}

/**
 * finish_task_switch - clean up after a task-switch
 * @prev: the thread we just switched away from.
 *
 * finish_task_switch must be called after the context switch, paired
 * with a prepare_task_switch call before the context switch.
 * finish_task_switch will reconcile locking set up by prepare_task_switch,
 * and do any other architecture-specific cleanup actions.
 *
 * Note that we may have delayed dropping an mm in context_switch(). If
 * so, we finish that here outside of the runqueue lock. (Doing it
 * with the lock held can cause deadlocks; see schedule() for
 * details.)
 *
 * The context switch have flipped the stack from under us and restored the
 * local variables which were saved when this task called schedule() in the
 * past. prev == current is still correct but we need to recalculate this_rq
 * because prev may have moved to another CPU.
 */
static struct rq *finish_task_switch(struct task_struct *prev)
	__releases(rq->lock)
{
	struct rq *rq = this_rq();
	struct mm_struct *mm = rq->prev_mm;
	long prev_state;

	/*
	 * The previous task will have left us with a preempt_count of 2
	 * because it left us after:
	 *
	 *	schedule()
	 *	  preempt_disable();			// 1
	 *	  __schedule()
	 *	    raw_spin_lock_irq(&rq->lock)	// 2
	 *
	 * Also, see FORK_PREEMPT_COUNT.
	 */
	if (WARN_ONCE(preempt_count() != 2*PREEMPT_DISABLE_OFFSET,
		      "corrupted preempt_count: %s/%d/0x%x\n",
		      current->comm, current->pid, preempt_count()))
		preempt_count_set(FORK_PREEMPT_COUNT);

	rq->prev_mm = NULL;

	/*
	 * A task struct has one reference for the use as "current".
	 * If a task dies, then it sets TASK_DEAD in tsk->state and calls
	 * schedule one last time. The schedule call will never return, and
	 * the scheduled task must drop that reference.
	 *
	 * We must observe prev->state before clearing prev->on_cpu (in
	 * finish_task), otherwise a concurrent wakeup can get prev
	 * running on another CPU and we could rave with its RUNNING -> DEAD
	 * transition, resulting in a double drop.
	 */
	prev_state = READ_ONCE(prev->__state);
	vtime_task_switch(prev);
	perf_event_task_sched_in(prev, current);
	finish_task(prev);
	tick_nohz_task_switch();
	finish_lock_switch(rq);
	finish_arch_post_lock_switch();
	kcov_finish_switch(current);
	/*
	 * kmap_local_sched_out() is invoked with rq::lock held and
	 * interrupts disabled. There is no requirement for that, but the
	 * sched out code does not have an interrupt enabled section.
	 * Restoring the maps on sched in does not require interrupts being
	 * disabled either.
	 */
	kmap_local_sched_in();

	fire_sched_in_preempt_notifiers(current);
	/*
	 * When switching through a kernel thread, the loop in
	 * membarrier_{private,global}_expedited() may have observed that
	 * kernel thread and not issued an IPI. It is therefore possible to
	 * schedule between user->kernel->user threads without passing though
	 * switch_mm(). Membarrier requires a barrier after storing to
	 * rq->curr, before returning to userspace, so provide them here:
	 *
	 * - a full memory barrier for {PRIVATE,GLOBAL}_EXPEDITED, implicitly
	 *   provided by mmdrop(),
	 * - a sync_core for SYNC_CORE.
	 */
	if (mm) {
		membarrier_mm_sync_core_before_usermode(mm);
		mmdrop(mm);
	}
	if (unlikely(prev_state == TASK_DEAD)) {
		if (prev->sched_class->task_dead)
			prev->sched_class->task_dead(prev);

		/*
		 * Remove function-return probe instances associated with this
		 * task and put them back on the free list.
		 */
		kprobe_flush_task(prev);

		/* Task is done with its stack. */
		put_task_stack(prev);

		put_task_struct_rcu_user(prev);
	}

	return rq;
}

/**
 * schedule_tail - first thing a freshly forked thread must call.
 * @prev: the thread we just switched away from.
 */
asmlinkage __visible void schedule_tail(struct task_struct *prev)
	__releases(rq->lock)
{
	/*
	 * New tasks start with FORK_PREEMPT_COUNT, see there and
	 * finish_task_switch() for details.
	 *
	 * finish_task_switch() will drop rq->lock() and lower preempt_count
	 * and the preempt_enable() will end up enabling preemption (on
	 * PREEMPT_COUNT kernels).
	 */

	finish_task_switch(prev);
	preempt_enable();

	if (current->set_child_tid)
		put_user(task_pid_vnr(current), current->set_child_tid);

	calculate_sigpending();
}

/*
 * context_switch - switch to the new MM and the new thread's register state.
 */
static __always_inline struct rq *
context_switch(struct rq *rq, struct task_struct *prev,
	       struct task_struct *next, struct rq_flags *rf)
{
	prepare_task_switch(rq, prev, next);

	/*
	 * For paravirt, this is coupled with an exit in switch_to to
	 * combine the page table reload and the switch backend into
	 * one hypercall.
	 */
	arch_start_context_switch(prev);

	/*
	 * kernel -> kernel   lazy + transfer active
	 *   user -> kernel   lazy + mmgrab() active
	 *
	 * kernel ->   user   switch + mmdrop() active
	 *   user ->   user   switch
	 */
	if (!next->mm) {                                // to kernel
		enter_lazy_tlb(prev->active_mm, next);

		next->active_mm = prev->active_mm;
		if (prev->mm)                           // from user
			mmgrab(prev->active_mm);
		else
			prev->active_mm = NULL;
	} else {                                        // to user
		membarrier_switch_mm(rq, prev->active_mm, next->mm);
		/*
		 * sys_membarrier() requires an smp_mb() between setting
		 * rq->curr / membarrier_switch_mm() and returning to userspace.
		 *
		 * The below provides this either through switch_mm(), or in
		 * case 'prev->active_mm == next->mm' through
		 * finish_task_switch()'s mmdrop().
		 */
		switch_mm_irqs_off(prev->active_mm, next->mm, next);

		if (!prev->mm) {                        // from kernel
			/* will mmdrop() in finish_task_switch(). */
			rq->prev_mm = prev->active_mm;
			prev->active_mm = NULL;
		}
	}

	rq->clock_update_flags &= ~(RQCF_ACT_SKIP|RQCF_REQ_SKIP);

	prepare_lock_switch(rq, next, rf);

	/* Here we just switch the register state and the stack. */
	switch_to(prev, next, prev);
	barrier();

	return finish_task_switch(prev);
}

/*
 * nr_running and nr_context_switches:
 *
 * externally visible scheduler statistics: current number of runnable
 * threads, total number of context switches performed since bootup.
 */
unsigned int nr_running(void)
{
	unsigned int i, sum = 0;

	for_each_online_cpu(i)
		sum += cpu_rq(i)->nr_running;

	return sum;
}

/*
 * Check if only the current task is running on the CPU.
 *
 * Caution: this function does not check that the caller has disabled
 * preemption, thus the result might have a time-of-check-to-time-of-use
 * race.  The caller is responsible to use it correctly, for example:
 *
 * - from a non-preemptible section (of course)
 *
 * - from a thread that is bound to a single CPU
 *
 * - in a loop with very short iterations (e.g. a polling loop)
 */
bool single_task_running(void)
{
	return raw_rq()->nr_running == 1;
}
EXPORT_SYMBOL(single_task_running);

unsigned long long nr_context_switches(void)
{
	int i;
	unsigned long long sum = 0;

	for_each_possible_cpu(i)
		sum += cpu_rq(i)->nr_switches;

	return sum;
}

/*
 * Consumers of these two interfaces, like for example the cpuidle menu
 * governor, are using nonsensical data. Preferring shallow idle state selection
 * for a CPU that has IO-wait which might not even end up running the task when
 * it does become runnable.
 */

unsigned int nr_iowait_cpu(int cpu)
{
	return atomic_read(&cpu_rq(cpu)->nr_iowait);
}

/*
 * IO-wait accounting, and how it's mostly bollocks (on SMP).
 *
 * The idea behind IO-wait account is to account the idle time that we could
 * have spend running if it were not for IO. That is, if we were to improve the
 * storage performance, we'd have a proportional reduction in IO-wait time.
 *
 * This all works nicely on UP, where, when a task blocks on IO, we account
 * idle time as IO-wait, because if the storage were faster, it could've been
 * running and we'd not be idle.
 *
 * This has been extended to SMP, by doing the same for each CPU. This however
 * is broken.
 *
 * Imagine for instance the case where two tasks block on one CPU, only the one
 * CPU will have IO-wait accounted, while the other has regular idle. Even
 * though, if the storage were faster, both could've ran at the same time,
 * utilising both CPUs.
 *
 * This means, that when looking globally, the current IO-wait accounting on
 * SMP is a lower bound, by reason of under accounting.
 *
 * Worse, since the numbers are provided per CPU, they are sometimes
 * interpreted per CPU, and that is nonsensical. A blocked task isn't strictly
 * associated with any one particular CPU, it can wake to another CPU than it
 * blocked on. This means the per CPU IO-wait number is meaningless.
 *
 * Task CPU affinities can make all that even more 'interesting'.
 */

unsigned int nr_iowait(void)
{
	unsigned int i, sum = 0;

	for_each_possible_cpu(i)
		sum += nr_iowait_cpu(i);

	return sum;
}

#ifdef CONFIG_SMP

/*
 * sched_exec - execve() is a valuable balancing opportunity, because at
 * this point the task has the smallest effective memory and cache footprint.
 */
void sched_exec(void)
{
	struct task_struct *p = current;
	unsigned long flags;
	int dest_cpu;

	raw_spin_lock_irqsave(&p->pi_lock, flags);
	dest_cpu = p->sched_class->select_task_rq(p, task_cpu(p), WF_EXEC);
	if (dest_cpu == smp_processor_id())
		goto unlock;

	if (likely(cpu_active(dest_cpu))) {
		struct migration_arg arg = { p, dest_cpu };

		raw_spin_unlock_irqrestore(&p->pi_lock, flags);
		stop_one_cpu(task_cpu(p), migration_cpu_stop, &arg);
		return;
	}
unlock:
	raw_spin_unlock_irqrestore(&p->pi_lock, flags);
}

#endif

DEFINE_PER_CPU(struct kernel_stat, kstat);
DEFINE_PER_CPU(struct kernel_cpustat, kernel_cpustat);

EXPORT_PER_CPU_SYMBOL(kstat);
EXPORT_PER_CPU_SYMBOL(kernel_cpustat);

/*
 * The function fair_sched_class.update_curr accesses the struct curr
 * and its field curr->exec_start; when called from task_sched_runtime(),
 * we observe a high rate of cache misses in practice.
 * Prefetching this data results in improved performance.
 */
static inline void prefetch_curr_exec_start(struct task_struct *p)
{
#ifdef CONFIG_FAIR_GROUP_SCHED
	struct sched_entity *curr = (&p->se)->cfs_rq->curr;
#else
	struct sched_entity *curr = (&task_rq(p)->cfs)->curr;
#endif
	prefetch(curr);
	prefetch(&curr->exec_start);
}

/*
 * Return accounted runtime for the task.
 * In case the task is currently running, return the runtime plus current's
 * pending runtime that have not been accounted yet.
 */
unsigned long long task_sched_runtime(struct task_struct *p)
{
	struct rq_flags rf;
	struct rq *rq;
	u64 ns;

#if defined(CONFIG_64BIT) && defined(CONFIG_SMP)
	/*
	 * 64-bit doesn't need locks to atomically read a 64-bit value.
	 * So we have a optimization chance when the task's delta_exec is 0.
	 * Reading ->on_cpu is racy, but this is ok.
	 *
	 * If we race with it leaving CPU, we'll take a lock. So we're correct.
	 * If we race with it entering CPU, unaccounted time is 0. This is
	 * indistinguishable from the read occurring a few cycles earlier.
	 * If we see ->on_cpu without ->on_rq, the task is leaving, and has
	 * been accounted, so we're correct here as well.
	 */
	if (!p->on_cpu || !task_on_rq_queued(p))
		return p->se.sum_exec_runtime;
#endif

	rq = task_rq_lock(p, &rf);
	/*
	 * Must be ->curr _and_ ->on_rq.  If dequeued, we would
	 * project cycles that may never be accounted to this
	 * thread, breaking clock_gettime().
	 */
	if (task_current(rq, p) && task_on_rq_queued(p)) {
		prefetch_curr_exec_start(p);
		update_rq_clock(rq);
		p->sched_class->update_curr(rq);
	}
	ns = p->se.sum_exec_runtime;
	task_rq_unlock(rq, p, &rf);

	return ns;
}

#ifdef CONFIG_SCHED_DEBUG
static u64 cpu_resched_latency(struct rq *rq)
{
	int latency_warn_ms = READ_ONCE(sysctl_resched_latency_warn_ms);
	u64 resched_latency, now = rq_clock(rq);
	static bool warned_once;

	if (sysctl_resched_latency_warn_once && warned_once)
		return 0;

	if (!need_resched() || !latency_warn_ms)
		return 0;

	if (system_state == SYSTEM_BOOTING)
		return 0;

	if (!rq->last_seen_need_resched_ns) {
		rq->last_seen_need_resched_ns = now;
		rq->ticks_without_resched = 0;
		return 0;
	}

	rq->ticks_without_resched++;
	resched_latency = now - rq->last_seen_need_resched_ns;
	if (resched_latency <= latency_warn_ms * NSEC_PER_MSEC)
		return 0;

	warned_once = true;

	return resched_latency;
}

static int __init setup_resched_latency_warn_ms(char *str)
{
	long val;

	if ((kstrtol(str, 0, &val))) {
		pr_warn("Unable to set resched_latency_warn_ms\n");
		return 1;
	}

	sysctl_resched_latency_warn_ms = val;
	return 1;
}
__setup("resched_latency_warn_ms=", setup_resched_latency_warn_ms);
#else
static inline u64 cpu_resched_latency(struct rq *rq) { return 0; }
#endif /* CONFIG_SCHED_DEBUG */

/*
 * This function gets called by the timer code, with HZ frequency.
 * We call it with interrupts disabled.
 */
void scheduler_tick(void)
{
	int cpu = smp_processor_id();
	struct rq *rq = cpu_rq(cpu);
	struct task_struct *curr = rq->curr;
	struct rq_flags rf;
	unsigned long thermal_pressure;
	u64 resched_latency;

	arch_scale_freq_tick();
	sched_clock_tick();

	rq_lock(rq, &rf);

	update_rq_clock(rq);
	thermal_pressure = arch_scale_thermal_pressure(cpu_of(rq));
	update_thermal_load_avg(rq_clock_thermal(rq), rq, thermal_pressure);
	curr->sched_class->task_tick(rq, curr, 0);
	if (sched_feat(LATENCY_WARN))
		resched_latency = cpu_resched_latency(rq);
	calc_global_load_tick(rq);

	rq_unlock(rq, &rf);

	if (sched_feat(LATENCY_WARN) && resched_latency)
		resched_latency_warn(cpu, resched_latency);

	perf_event_task_tick();

#ifdef CONFIG_SMP
	rq->idle_balance = idle_cpu(cpu);
	trigger_load_balance(rq);
#endif
}

#ifdef CONFIG_NO_HZ_FULL

struct tick_work {
	int			cpu;
	atomic_t		state;
	struct delayed_work	work;
};
/* Values for ->state, see diagram below. */
#define TICK_SCHED_REMOTE_OFFLINE	0
#define TICK_SCHED_REMOTE_OFFLINING	1
#define TICK_SCHED_REMOTE_RUNNING	2

/*
 * State diagram for ->state:
 *
 *
 *          TICK_SCHED_REMOTE_OFFLINE
 *                    |   ^
 *                    |   |
 *                    |   | sched_tick_remote()
 *                    |   |
 *                    |   |
 *                    +--TICK_SCHED_REMOTE_OFFLINING
 *                    |   ^
 *                    |   |
 * sched_tick_start() |   | sched_tick_stop()
 *                    |   |
 *                    V   |
 *          TICK_SCHED_REMOTE_RUNNING
 *
 *
 * Other transitions get WARN_ON_ONCE(), except that sched_tick_remote()
 * and sched_tick_start() are happy to leave the state in RUNNING.
 */

static struct tick_work __percpu *tick_work_cpu;

static void sched_tick_remote(struct work_struct *work)
{
	struct delayed_work *dwork = to_delayed_work(work);
	struct tick_work *twork = container_of(dwork, struct tick_work, work);
	int cpu = twork->cpu;
	struct rq *rq = cpu_rq(cpu);
	struct task_struct *curr;
	struct rq_flags rf;
	u64 delta;
	int os;

	/*
	 * Handle the tick only if it appears the remote CPU is running in full
	 * dynticks mode. The check is racy by nature, but missing a tick or
	 * having one too much is no big deal because the scheduler tick updates
	 * statistics and checks timeslices in a time-independent way, regardless
	 * of when exactly it is running.
	 */
	if (!tick_nohz_tick_stopped_cpu(cpu))
		goto out_requeue;

	rq_lock_irq(rq, &rf);
	curr = rq->curr;
	if (cpu_is_offline(cpu))
		goto out_unlock;

	update_rq_clock(rq);

	if (!is_idle_task(curr)) {
		/*
		 * Make sure the next tick runs within a reasonable
		 * amount of time.
		 */
		delta = rq_clock_task(rq) - curr->se.exec_start;
		WARN_ON_ONCE(delta > (u64)NSEC_PER_SEC * 3);
	}
	curr->sched_class->task_tick(rq, curr, 0);

	calc_load_nohz_remote(rq);
out_unlock:
	rq_unlock_irq(rq, &rf);
out_requeue:

	/*
	 * Run the remote tick once per second (1Hz). This arbitrary
	 * frequency is large enough to avoid overload but short enough
	 * to keep scheduler internal stats reasonably up to date.  But
	 * first update state to reflect hotplug activity if required.
	 */
	os = atomic_fetch_add_unless(&twork->state, -1, TICK_SCHED_REMOTE_RUNNING);
	WARN_ON_ONCE(os == TICK_SCHED_REMOTE_OFFLINE);
	if (os == TICK_SCHED_REMOTE_RUNNING)
		queue_delayed_work(system_unbound_wq, dwork, HZ);
}

static void sched_tick_start(int cpu)
{
	int os;
	struct tick_work *twork;

	if (housekeeping_cpu(cpu, HK_FLAG_TICK))
		return;

	WARN_ON_ONCE(!tick_work_cpu);

	twork = per_cpu_ptr(tick_work_cpu, cpu);
	os = atomic_xchg(&twork->state, TICK_SCHED_REMOTE_RUNNING);
	WARN_ON_ONCE(os == TICK_SCHED_REMOTE_RUNNING);
	if (os == TICK_SCHED_REMOTE_OFFLINE) {
		twork->cpu = cpu;
		INIT_DELAYED_WORK(&twork->work, sched_tick_remote);
		queue_delayed_work(system_unbound_wq, &twork->work, HZ);
	}
}

#ifdef CONFIG_HOTPLUG_CPU
static void sched_tick_stop(int cpu)
{
	struct tick_work *twork;
	int os;

	if (housekeeping_cpu(cpu, HK_FLAG_TICK))
		return;

	WARN_ON_ONCE(!tick_work_cpu);

	twork = per_cpu_ptr(tick_work_cpu, cpu);
	/* There cannot be competing actions, but don't rely on stop-machine. */
	os = atomic_xchg(&twork->state, TICK_SCHED_REMOTE_OFFLINING);
	WARN_ON_ONCE(os != TICK_SCHED_REMOTE_RUNNING);
	/* Don't cancel, as this would mess up the state machine. */
}
#endif /* CONFIG_HOTPLUG_CPU */

int __init sched_tick_offload_init(void)
{
	tick_work_cpu = alloc_percpu(struct tick_work);
	BUG_ON(!tick_work_cpu);
	return 0;
}

#else /* !CONFIG_NO_HZ_FULL */
static inline void sched_tick_start(int cpu) { }
static inline void sched_tick_stop(int cpu) { }
#endif

#if defined(CONFIG_PREEMPTION) && (defined(CONFIG_DEBUG_PREEMPT) || \
				defined(CONFIG_TRACE_PREEMPT_TOGGLE))
/*
 * If the value passed in is equal to the current preempt count
 * then we just disabled preemption. Start timing the latency.
 */
static inline void preempt_latency_start(int val)
{
	if (preempt_count() == val) {
		unsigned long ip = get_lock_parent_ip();
#ifdef CONFIG_DEBUG_PREEMPT
		current->preempt_disable_ip = ip;
#endif
		trace_preempt_off(CALLER_ADDR0, ip);
	}
}

void preempt_count_add(int val)
{
#ifdef CONFIG_DEBUG_PREEMPT
	/*
	 * Underflow?
	 */
	if (DEBUG_LOCKS_WARN_ON((preempt_count() < 0)))
		return;
#endif
	__preempt_count_add(val);
#ifdef CONFIG_DEBUG_PREEMPT
	/*
	 * Spinlock count overflowing soon?
	 */
	DEBUG_LOCKS_WARN_ON((preempt_count() & PREEMPT_MASK) >=
				PREEMPT_MASK - 10);
#endif
	preempt_latency_start(val);
}
EXPORT_SYMBOL(preempt_count_add);
NOKPROBE_SYMBOL(preempt_count_add);

/*
 * If the value passed in equals to the current preempt count
 * then we just enabled preemption. Stop timing the latency.
 */
static inline void preempt_latency_stop(int val)
{
	if (preempt_count() == val)
		trace_preempt_on(CALLER_ADDR0, get_lock_parent_ip());
}

void preempt_count_sub(int val)
{
#ifdef CONFIG_DEBUG_PREEMPT
	/*
	 * Underflow?
	 */
	if (DEBUG_LOCKS_WARN_ON(val > preempt_count()))
		return;
	/*
	 * Is the spinlock portion underflowing?
	 */
	if (DEBUG_LOCKS_WARN_ON((val < PREEMPT_MASK) &&
			!(preempt_count() & PREEMPT_MASK)))
		return;
#endif

	preempt_latency_stop(val);
	__preempt_count_sub(val);
}
EXPORT_SYMBOL(preempt_count_sub);
NOKPROBE_SYMBOL(preempt_count_sub);

#else
static inline void preempt_latency_start(int val) { }
static inline void preempt_latency_stop(int val) { }
#endif

static inline unsigned long get_preempt_disable_ip(struct task_struct *p)
{
#ifdef CONFIG_DEBUG_PREEMPT
	return p->preempt_disable_ip;
#else
	return 0;
#endif
}

/*
 * Print scheduling while atomic bug:
 */
static noinline void __schedule_bug(struct task_struct *prev)
{
	/* Save this before calling printk(), since that will clobber it */
	unsigned long preempt_disable_ip = get_preempt_disable_ip(current);

	if (oops_in_progress)
		return;

	printk(KERN_ERR "BUG: scheduling while atomic: %s/%d/0x%08x\n",
		prev->comm, prev->pid, preempt_count());

	debug_show_held_locks(prev);
	print_modules();
	if (irqs_disabled())
		print_irqtrace_events(prev);
	if (IS_ENABLED(CONFIG_DEBUG_PREEMPT)
	    && in_atomic_preempt_off()) {
		pr_err("Preemption disabled at:");
		print_ip_sym(KERN_ERR, preempt_disable_ip);
	}
	if (panic_on_warn)
		panic("scheduling while atomic\n");

	dump_stack();
	add_taint(TAINT_WARN, LOCKDEP_STILL_OK);
}

/*
 * Various schedule()-time debugging checks and statistics:
 */
static inline void schedule_debug(struct task_struct *prev, bool preempt)
{
#ifdef CONFIG_SCHED_STACK_END_CHECK
	if (task_stack_end_corrupted(prev))
		panic("corrupted stack end detected inside scheduler\n");

	if (task_scs_end_corrupted(prev))
		panic("corrupted shadow stack detected inside scheduler\n");
#endif

#ifdef CONFIG_DEBUG_ATOMIC_SLEEP
	if (!preempt && READ_ONCE(prev->__state) && prev->non_block_count) {
		printk(KERN_ERR "BUG: scheduling in a non-blocking section: %s/%d/%i\n",
			prev->comm, prev->pid, prev->non_block_count);
		dump_stack();
		add_taint(TAINT_WARN, LOCKDEP_STILL_OK);
	}
#endif

	if (unlikely(in_atomic_preempt_off())) {
		__schedule_bug(prev);
		preempt_count_set(PREEMPT_DISABLED);
	}
	rcu_sleep_check();
	SCHED_WARN_ON(ct_state() == CONTEXT_USER);

	profile_hit(SCHED_PROFILING, __builtin_return_address(0));

	schedstat_inc(this_rq()->sched_count);
}

static void put_prev_task_balance(struct rq *rq, struct task_struct *prev,
				  struct rq_flags *rf)
{
#ifdef CONFIG_SMP
	const struct sched_class *class;
	/*
	 * We must do the balancing pass before put_prev_task(), such
	 * that when we release the rq->lock the task is in the same
	 * state as before we took rq->lock.
	 *
	 * We can terminate the balance pass as soon as we know there is
	 * a runnable task of @class priority or higher.
	 */
	for_class_range(class, prev->sched_class, &idle_sched_class) {
		if (class->balance(rq, prev, rf))
			break;
	}
#endif

	put_prev_task(rq, prev);
}

/*
 * Pick up the highest-prio task:
 */
static inline struct task_struct *
__pick_next_task(struct rq *rq, struct task_struct *prev, struct rq_flags *rf)
{
	const struct sched_class *class;
	struct task_struct *p;

	/*
	 * Optimization: we know that if all tasks are in the fair class we can
	 * call that function directly, but only if the @prev task wasn't of a
	 * higher scheduling class, because otherwise those lose the
	 * opportunity to pull in more work from other CPUs.
	 */
	if (likely(prev->sched_class <= &fair_sched_class &&
		   rq->nr_running == rq->cfs.h_nr_running)) {

		p = pick_next_task_fair(rq, prev, rf);
		if (unlikely(p == RETRY_TASK))
			goto restart;

		/* Assume the next prioritized class is idle_sched_class */
		if (!p) {
			put_prev_task(rq, prev);
			p = pick_next_task_idle(rq);
		}

		return p;
	}

restart:
	put_prev_task_balance(rq, prev, rf);

	for_each_class(class) {
		p = class->pick_next_task(rq);
		if (p)
			return p;
	}

	/* The idle class should always have a runnable task: */
	BUG();
}

#ifdef CONFIG_SCHED_CORE
static inline bool is_task_rq_idle(struct task_struct *t)
{
	return (task_rq(t)->idle == t);
}

static inline bool cookie_equals(struct task_struct *a, unsigned long cookie)
{
	return is_task_rq_idle(a) || (a->core_cookie == cookie);
}

static inline bool cookie_match(struct task_struct *a, struct task_struct *b)
{
	if (is_task_rq_idle(a) || is_task_rq_idle(b))
		return true;

	return a->core_cookie == b->core_cookie;
}

// XXX fairness/fwd progress conditions
/*
 * Returns
 * - NULL if there is no runnable task for this class.
 * - the highest priority task for this runqueue if it matches
 *   rq->core->core_cookie or its priority is greater than max.
 * - Else returns idle_task.
 */
static struct task_struct *
pick_task(struct rq *rq, const struct sched_class *class, struct task_struct *max, bool in_fi)
{
	struct task_struct *class_pick, *cookie_pick;
	unsigned long cookie = rq->core->core_cookie;

	class_pick = class->pick_task(rq);
	if (!class_pick)
		return NULL;

	if (!cookie) {
		/*
		 * If class_pick is tagged, return it only if it has
		 * higher priority than max.
		 */
		if (max && class_pick->core_cookie &&
		    prio_less(class_pick, max, in_fi))
			return idle_sched_class.pick_task(rq);

		return class_pick;
	}

	/*
	 * If class_pick is idle or matches cookie, return early.
	 */
	if (cookie_equals(class_pick, cookie))
		return class_pick;

	cookie_pick = sched_core_find(rq, cookie);

	/*
	 * If class > max && class > cookie, it is the highest priority task on
	 * the core (so far) and it must be selected, otherwise we must go with
	 * the cookie pick in order to satisfy the constraint.
	 */
	if (prio_less(cookie_pick, class_pick, in_fi) &&
	    (!max || prio_less(max, class_pick, in_fi)))
		return class_pick;

	return cookie_pick;
}

extern void task_vruntime_update(struct rq *rq, struct task_struct *p, bool in_fi);

static struct task_struct *
pick_next_task(struct rq *rq, struct task_struct *prev, struct rq_flags *rf)
{
	struct task_struct *next, *max = NULL;
	const struct sched_class *class;
	const struct cpumask *smt_mask;
	bool fi_before = false;
	int i, j, cpu, occ = 0;
	bool need_sync;

	if (!sched_core_enabled(rq))
		return __pick_next_task(rq, prev, rf);

	cpu = cpu_of(rq);

	/* Stopper task is switching into idle, no need core-wide selection. */
	if (cpu_is_offline(cpu)) {
		/*
		 * Reset core_pick so that we don't enter the fastpath when
		 * coming online. core_pick would already be migrated to
		 * another cpu during offline.
		 */
		rq->core_pick = NULL;
		return __pick_next_task(rq, prev, rf);
	}

	/*
	 * If there were no {en,de}queues since we picked (IOW, the task
	 * pointers are all still valid), and we haven't scheduled the last
	 * pick yet, do so now.
	 *
	 * rq->core_pick can be NULL if no selection was made for a CPU because
	 * it was either offline or went offline during a sibling's core-wide
	 * selection. In this case, do a core-wide selection.
	 */
	if (rq->core->core_pick_seq == rq->core->core_task_seq &&
	    rq->core->core_pick_seq != rq->core_sched_seq &&
	    rq->core_pick) {
		WRITE_ONCE(rq->core_sched_seq, rq->core->core_pick_seq);

		next = rq->core_pick;
		if (next != prev) {
			put_prev_task(rq, prev);
			set_next_task(rq, next);
		}

		rq->core_pick = NULL;
		return next;
	}

	put_prev_task_balance(rq, prev, rf);

	smt_mask = cpu_smt_mask(cpu);
	need_sync = !!rq->core->core_cookie;

	/* reset state */
	rq->core->core_cookie = 0UL;
	if (rq->core->core_forceidle) {
		need_sync = true;
		fi_before = true;
		rq->core->core_forceidle = false;
	}

	/*
	 * core->core_task_seq, core->core_pick_seq, rq->core_sched_seq
	 *
	 * @task_seq guards the task state ({en,de}queues)
	 * @pick_seq is the @task_seq we did a selection on
	 * @sched_seq is the @pick_seq we scheduled
	 *
	 * However, preemptions can cause multiple picks on the same task set.
	 * 'Fix' this by also increasing @task_seq for every pick.
	 */
	rq->core->core_task_seq++;

	/*
	 * Optimize for common case where this CPU has no cookies
	 * and there are no cookied tasks running on siblings.
	 */
	if (!need_sync) {
		for_each_class(class) {
			next = class->pick_task(rq);
			if (next)
				break;
		}

		if (!next->core_cookie) {
			rq->core_pick = NULL;
			/*
			 * For robustness, update the min_vruntime_fi for
			 * unconstrained picks as well.
			 */
			WARN_ON_ONCE(fi_before);
			task_vruntime_update(rq, next, false);
			goto done;
		}
	}

	for_each_cpu(i, smt_mask) {
		struct rq *rq_i = cpu_rq(i);

		rq_i->core_pick = NULL;

		if (i != cpu)
			update_rq_clock(rq_i);
	}

	/*
	 * Try and select tasks for each sibling in descending sched_class
	 * order.
	 */
	for_each_class(class) {
again:
		for_each_cpu_wrap(i, smt_mask, cpu) {
			struct rq *rq_i = cpu_rq(i);
			struct task_struct *p;

			if (rq_i->core_pick)
				continue;

			/*
			 * If this sibling doesn't yet have a suitable task to
			 * run; ask for the most eligible task, given the
			 * highest priority task already selected for this
			 * core.
			 */
			p = pick_task(rq_i, class, max, fi_before);
			if (!p)
				continue;

			if (!is_task_rq_idle(p))
				occ++;

			rq_i->core_pick = p;
			if (rq_i->idle == p && rq_i->nr_running) {
				rq->core->core_forceidle = true;
				if (!fi_before)
					rq->core->core_forceidle_seq++;
			}

			/*
			 * If this new candidate is of higher priority than the
			 * previous; and they're incompatible; we need to wipe
			 * the slate and start over. pick_task makes sure that
			 * p's priority is more than max if it doesn't match
			 * max's cookie.
			 *
			 * NOTE: this is a linear max-filter and is thus bounded
			 * in execution time.
			 */
			if (!max || !cookie_match(max, p)) {
				struct task_struct *old_max = max;

				rq->core->core_cookie = p->core_cookie;
				max = p;

				if (old_max) {
					rq->core->core_forceidle = false;
					for_each_cpu(j, smt_mask) {
						if (j == i)
							continue;

						cpu_rq(j)->core_pick = NULL;
					}
					occ = 1;
					goto again;
				}
			}
		}
	}

	rq->core->core_pick_seq = rq->core->core_task_seq;
	next = rq->core_pick;
	rq->core_sched_seq = rq->core->core_pick_seq;

	/* Something should have been selected for current CPU */
	WARN_ON_ONCE(!next);

	/*
	 * Reschedule siblings
	 *
	 * NOTE: L1TF -- at this point we're no longer running the old task and
	 * sending an IPI (below) ensures the sibling will no longer be running
	 * their task. This ensures there is no inter-sibling overlap between
	 * non-matching user state.
	 */
	for_each_cpu(i, smt_mask) {
		struct rq *rq_i = cpu_rq(i);

		/*
		 * An online sibling might have gone offline before a task
		 * could be picked for it, or it might be offline but later
		 * happen to come online, but its too late and nothing was
		 * picked for it.  That's Ok - it will pick tasks for itself,
		 * so ignore it.
		 */
		if (!rq_i->core_pick)
			continue;

		/*
		 * Update for new !FI->FI transitions, or if continuing to be in !FI:
		 * fi_before     fi      update?
		 *  0            0       1
		 *  0            1       1
		 *  1            0       1
		 *  1            1       0
		 */
		if (!(fi_before && rq->core->core_forceidle))
			task_vruntime_update(rq_i, rq_i->core_pick, rq->core->core_forceidle);

		rq_i->core_pick->core_occupation = occ;

		if (i == cpu) {
			rq_i->core_pick = NULL;
			continue;
		}

		/* Did we break L1TF mitigation requirements? */
		WARN_ON_ONCE(!cookie_match(next, rq_i->core_pick));

		if (rq_i->curr == rq_i->core_pick) {
			rq_i->core_pick = NULL;
			continue;
		}

		resched_curr(rq_i);
	}

done:
	set_next_task(rq, next);
	return next;
}

static bool try_steal_cookie(int this, int that)
{
	struct rq *dst = cpu_rq(this), *src = cpu_rq(that);
	struct task_struct *p;
	unsigned long cookie;
	bool success = false;

	local_irq_disable();
	double_rq_lock(dst, src);

	cookie = dst->core->core_cookie;
	if (!cookie)
		goto unlock;

	if (dst->curr != dst->idle)
		goto unlock;

	p = sched_core_find(src, cookie);
	if (p == src->idle)
		goto unlock;

	do {
		if (p == src->core_pick || p == src->curr)
			goto next;

		if (!cpumask_test_cpu(this, &p->cpus_mask))
			goto next;

		if (p->core_occupation > dst->idle->core_occupation)
			goto next;

		deactivate_task(src, p, 0);
		set_task_cpu(p, this);
		activate_task(dst, p, 0);

		resched_curr(dst);

		success = true;
		break;

next:
		p = sched_core_next(p, cookie);
	} while (p);

unlock:
	double_rq_unlock(dst, src);
	local_irq_enable();

	return success;
}

static bool steal_cookie_task(int cpu, struct sched_domain *sd)
{
	int i;

	for_each_cpu_wrap(i, sched_domain_span(sd), cpu) {
		if (i == cpu)
			continue;

		if (need_resched())
			break;

		if (try_steal_cookie(cpu, i))
			return true;
	}

	return false;
}

static void sched_core_balance(struct rq *rq)
{
	struct sched_domain *sd;
	int cpu = cpu_of(rq);

	preempt_disable();
	rcu_read_lock();
	raw_spin_rq_unlock_irq(rq);
	for_each_domain(cpu, sd) {
		if (need_resched())
			break;

		if (steal_cookie_task(cpu, sd))
			break;
	}
	raw_spin_rq_lock_irq(rq);
	rcu_read_unlock();
	preempt_enable();
}

static DEFINE_PER_CPU(struct callback_head, core_balance_head);

void queue_core_balance(struct rq *rq)
{
	if (!sched_core_enabled(rq))
		return;

	if (!rq->core->core_cookie)
		return;

	if (!rq->nr_running) /* not forced idle */
		return;

	queue_balance_callback(rq, &per_cpu(core_balance_head, rq->cpu), sched_core_balance);
}

static void sched_core_cpu_starting(unsigned int cpu)
{
	const struct cpumask *smt_mask = cpu_smt_mask(cpu);
	struct rq *rq = cpu_rq(cpu), *core_rq = NULL;
	unsigned long flags;
	int t;

	sched_core_lock(cpu, &flags);

	WARN_ON_ONCE(rq->core != rq);

	/* if we're the first, we'll be our own leader */
	if (cpumask_weight(smt_mask) == 1)
		goto unlock;

	/* find the leader */
	for_each_cpu(t, smt_mask) {
		if (t == cpu)
			continue;
		rq = cpu_rq(t);
		if (rq->core == rq) {
			core_rq = rq;
			break;
		}
	}

	if (WARN_ON_ONCE(!core_rq)) /* whoopsie */
		goto unlock;

	/* install and validate core_rq */
	for_each_cpu(t, smt_mask) {
		rq = cpu_rq(t);

		if (t == cpu)
			rq->core = core_rq;

		WARN_ON_ONCE(rq->core != core_rq);
	}

unlock:
	sched_core_unlock(cpu, &flags);
}

static void sched_core_cpu_deactivate(unsigned int cpu)
{
	const struct cpumask *smt_mask = cpu_smt_mask(cpu);
	struct rq *rq = cpu_rq(cpu), *core_rq = NULL;
	unsigned long flags;
	int t;

	sched_core_lock(cpu, &flags);

	/* if we're the last man standing, nothing to do */
	if (cpumask_weight(smt_mask) == 1) {
		WARN_ON_ONCE(rq->core != rq);
		goto unlock;
	}

	/* if we're not the leader, nothing to do */
	if (rq->core != rq)
		goto unlock;

	/* find a new leader */
	for_each_cpu(t, smt_mask) {
		if (t == cpu)
			continue;
		core_rq = cpu_rq(t);
		break;
	}

	if (WARN_ON_ONCE(!core_rq)) /* impossible */
		goto unlock;

	/* copy the shared state to the new leader */
	core_rq->core_task_seq      = rq->core_task_seq;
	core_rq->core_pick_seq      = rq->core_pick_seq;
	core_rq->core_cookie        = rq->core_cookie;
	core_rq->core_forceidle     = rq->core_forceidle;
	core_rq->core_forceidle_seq = rq->core_forceidle_seq;

	/* install new leader */
	for_each_cpu(t, smt_mask) {
		rq = cpu_rq(t);
		rq->core = core_rq;
	}

unlock:
	sched_core_unlock(cpu, &flags);
}

static inline void sched_core_cpu_dying(unsigned int cpu)
{
	struct rq *rq = cpu_rq(cpu);

	if (rq->core != rq)
		rq->core = rq;
}

#else /* !CONFIG_SCHED_CORE */

static inline void sched_core_cpu_starting(unsigned int cpu) {}
static inline void sched_core_cpu_deactivate(unsigned int cpu) {}
static inline void sched_core_cpu_dying(unsigned int cpu) {}

static struct task_struct *
pick_next_task(struct rq *rq, struct task_struct *prev, struct rq_flags *rf)
{
	return __pick_next_task(rq, prev, rf);
}

#endif /* CONFIG_SCHED_CORE */

/*
 * Constants for the sched_mode argument of __schedule().
 *
 * The mode argument allows RT enabled kernels to differentiate a
 * preemption from blocking on an 'sleeping' spin/rwlock. Note that
 * SM_MASK_PREEMPT for !RT has all bits set, which allows the compiler to
 * optimize the AND operation out and just check for zero.
 */
#define SM_NONE			0x0
#define SM_PREEMPT		0x1
#define SM_RTLOCK_WAIT		0x2

#ifndef CONFIG_PREEMPT_RT
# define SM_MASK_PREEMPT	(~0U)
#else
# define SM_MASK_PREEMPT	SM_PREEMPT
#endif

/*
 * __schedule() is the main scheduler function.
 *
 * The main means of driving the scheduler and thus entering this function are:
 *
 *   1. Explicit blocking: mutex, semaphore, waitqueue, etc.
 *
 *   2. TIF_NEED_RESCHED flag is checked on interrupt and userspace return
 *      paths. For example, see arch/x86/entry_64.S.
 *
 *      To drive preemption between tasks, the scheduler sets the flag in timer
 *      interrupt handler scheduler_tick().
 *
 *   3. Wakeups don't really cause entry into schedule(). They add a
 *      task to the run-queue and that's it.
 *
 *      Now, if the new task added to the run-queue preempts the current
 *      task, then the wakeup sets TIF_NEED_RESCHED and schedule() gets
 *      called on the nearest possible occasion:
 *
 *       - If the kernel is preemptible (CONFIG_PREEMPTION=y):
 *
 *         - in syscall or exception context, at the next outmost
 *           preempt_enable(). (this might be as soon as the wake_up()'s
 *           spin_unlock()!)
 *
 *         - in IRQ context, return from interrupt-handler to
 *           preemptible context
 *
 *       - If the kernel is not preemptible (CONFIG_PREEMPTION is not set)
 *         then at the next:
 *
 *          - cond_resched() call
 *          - explicit schedule() call
 *          - return from syscall or exception to user-space
 *          - return from interrupt-handler to user-space
 *
 * WARNING: must be called with preemption disabled!
 */
static void __sched notrace __schedule(unsigned int sched_mode)
{
	struct task_struct *prev, *next;
	unsigned long *switch_count;
	unsigned long prev_state;
	struct rq_flags rf;
	struct rq *rq;
	int cpu;

	cpu = smp_processor_id();
	rq = cpu_rq(cpu);
	prev = rq->curr;

	schedule_debug(prev, !!sched_mode);

	if (sched_feat(HRTICK) || sched_feat(HRTICK_DL))
		hrtick_clear(rq);

	local_irq_disable();
	rcu_note_context_switch(!!sched_mode);

	/*
	 * Make sure that signal_pending_state()->signal_pending() below
	 * can't be reordered with __set_current_state(TASK_INTERRUPTIBLE)
	 * done by the caller to avoid the race with signal_wake_up():
	 *
	 * __set_current_state(@state)		signal_wake_up()
	 * schedule()				  set_tsk_thread_flag(p, TIF_SIGPENDING)
	 *					  wake_up_state(p, state)
	 *   LOCK rq->lock			    LOCK p->pi_state
	 *   smp_mb__after_spinlock()		    smp_mb__after_spinlock()
	 *     if (signal_pending_state())	    if (p->state & @state)
	 *
	 * Also, the membarrier system call requires a full memory barrier
	 * after coming from user-space, before storing to rq->curr.
	 */
	rq_lock(rq, &rf);
	smp_mb__after_spinlock();

	/* Promote REQ to ACT */
	rq->clock_update_flags <<= 1;
	update_rq_clock(rq);

	switch_count = &prev->nivcsw;

	/*
	 * We must load prev->state once (task_struct::state is volatile), such
	 * that:
	 *
	 *  - we form a control dependency vs deactivate_task() below.
	 *  - ptrace_{,un}freeze_traced() can change ->state underneath us.
	 */
	prev_state = READ_ONCE(prev->__state);
	if (!(sched_mode & SM_MASK_PREEMPT) && prev_state) {
		if (signal_pending_state(prev_state, prev)) {
			WRITE_ONCE(prev->__state, TASK_RUNNING);
		} else {
			prev->sched_contributes_to_load =
				(prev_state & TASK_UNINTERRUPTIBLE) &&
				!(prev_state & TASK_NOLOAD) &&
				!(prev->flags & PF_FROZEN);

			if (prev->sched_contributes_to_load)
				rq->nr_uninterruptible++;

			/*
			 * __schedule()			ttwu()
			 *   prev_state = prev->state;    if (p->on_rq && ...)
			 *   if (prev_state)		    goto out;
			 *     p->on_rq = 0;		  smp_acquire__after_ctrl_dep();
			 *				  p->state = TASK_WAKING
			 *
			 * Where __schedule() and ttwu() have matching control dependencies.
			 *
			 * After this, schedule() must not care about p->state any more.
			 */
			deactivate_task(rq, prev, DEQUEUE_SLEEP | DEQUEUE_NOCLOCK);

			if (prev->in_iowait) {
				atomic_inc(&rq->nr_iowait);
				delayacct_blkio_start();
			}
		}
		switch_count = &prev->nvcsw;
	}

	next = pick_next_task(rq, prev, &rf);
	clear_tsk_need_resched(prev);
	clear_preempt_need_resched();
#ifdef CONFIG_SCHED_DEBUG
	rq->last_seen_need_resched_ns = 0;
#endif

	if (likely(prev != next)) {
		rq->nr_switches++;
		/*
		 * RCU users of rcu_dereference(rq->curr) may not see
		 * changes to task_struct made by pick_next_task().
		 */
		RCU_INIT_POINTER(rq->curr, next);
		/*
		 * The membarrier system call requires each architecture
		 * to have a full memory barrier after updating
		 * rq->curr, before returning to user-space.
		 *
		 * Here are the schemes providing that barrier on the
		 * various architectures:
		 * - mm ? switch_mm() : mmdrop() for x86, s390, sparc, PowerPC.
		 *   switch_mm() rely on membarrier_arch_switch_mm() on PowerPC.
		 * - finish_lock_switch() for weakly-ordered
		 *   architectures where spin_unlock is a full barrier,
		 * - switch_to() for arm64 (weakly-ordered, spin_unlock
		 *   is a RELEASE barrier),
		 */
		++*switch_count;

		migrate_disable_switch(rq, prev);
		psi_sched_switch(prev, next, !task_on_rq_queued(prev));

		trace_sched_switch(sched_mode & SM_MASK_PREEMPT, prev, next);

		/* Also unlocks the rq: */
		rq = context_switch(rq, prev, next, &rf);
	} else {
		rq->clock_update_flags &= ~(RQCF_ACT_SKIP|RQCF_REQ_SKIP);

		rq_unpin_lock(rq, &rf);
		__balance_callbacks(rq);
		raw_spin_rq_unlock_irq(rq);
	}
}

void __noreturn do_task_dead(void)
{
	/* Causes final put_task_struct in finish_task_switch(): */
	set_special_state(TASK_DEAD);

	/* Tell freezer to ignore us: */
	current->flags |= PF_NOFREEZE;

	__schedule(SM_NONE);
	BUG();

	/* Avoid "noreturn function does return" - but don't continue if BUG() is a NOP: */
	for (;;)
		cpu_relax();
}

static inline void sched_submit_work(struct task_struct *tsk)
{
	unsigned int task_flags;

	if (task_is_running(tsk))
		return;

	task_flags = tsk->flags;
	/*
	 * If a worker went to sleep, notify and ask workqueue whether
	 * it wants to wake up a task to maintain concurrency.
	 * As this function is called inside the schedule() context,
	 * we disable preemption to avoid it calling schedule() again
	 * in the possible wakeup of a kworker and because wq_worker_sleeping()
	 * requires it.
	 */
	if (task_flags & (PF_WQ_WORKER | PF_IO_WORKER)) {
		preempt_disable();
		if (task_flags & PF_WQ_WORKER)
			wq_worker_sleeping(tsk);
		else
			io_wq_worker_sleeping(tsk);
		preempt_enable_no_resched();
	}

	if (tsk_is_pi_blocked(tsk))
		return;

	/*
	 * If we are going to sleep and we have plugged IO queued,
	 * make sure to submit it to avoid deadlocks.
	 */
	if (blk_needs_flush_plug(tsk))
		blk_schedule_flush_plug(tsk);
}

static void sched_update_worker(struct task_struct *tsk)
{
	if (tsk->flags & (PF_WQ_WORKER | PF_IO_WORKER)) {
		if (tsk->flags & PF_WQ_WORKER)
			wq_worker_running(tsk);
		else
			io_wq_worker_running(tsk);
	}
}

asmlinkage __visible void __sched schedule(void)
{
	struct task_struct *tsk = current;

	sched_submit_work(tsk);
	do {
		preempt_disable();
		__schedule(SM_NONE);
		sched_preempt_enable_no_resched();
	} while (need_resched());
	sched_update_worker(tsk);
}
EXPORT_SYMBOL(schedule);

/*
 * synchronize_rcu_tasks() makes sure that no task is stuck in preempted
 * state (have scheduled out non-voluntarily) by making sure that all
 * tasks have either left the run queue or have gone into user space.
 * As idle tasks do not do either, they must not ever be preempted
 * (schedule out non-voluntarily).
 *
 * schedule_idle() is similar to schedule_preempt_disable() except that it
 * never enables preemption because it does not call sched_submit_work().
 */
void __sched schedule_idle(void)
{
	/*
	 * As this skips calling sched_submit_work(), which the idle task does
	 * regardless because that function is a nop when the task is in a
	 * TASK_RUNNING state, make sure this isn't used someplace that the
	 * current task can be in any other state. Note, idle is always in the
	 * TASK_RUNNING state.
	 */
	WARN_ON_ONCE(current->__state);
	do {
		__schedule(SM_NONE);
	} while (need_resched());
}

#if defined(CONFIG_CONTEXT_TRACKING) && !defined(CONFIG_HAVE_CONTEXT_TRACKING_OFFSTACK)
asmlinkage __visible void __sched schedule_user(void)
{
	/*
	 * If we come here after a random call to set_need_resched(),
	 * or we have been woken up remotely but the IPI has not yet arrived,
	 * we haven't yet exited the RCU idle mode. Do it here manually until
	 * we find a better solution.
	 *
	 * NB: There are buggy callers of this function.  Ideally we
	 * should warn if prev_state != CONTEXT_USER, but that will trigger
	 * too frequently to make sense yet.
	 */
	enum ctx_state prev_state = exception_enter();
	schedule();
	exception_exit(prev_state);
}
#endif

/**
 * schedule_preempt_disabled - called with preemption disabled
 *
 * Returns with preemption disabled. Note: preempt_count must be 1
 */
void __sched schedule_preempt_disabled(void)
{
	sched_preempt_enable_no_resched();
	schedule();
	preempt_disable();
}

#ifdef CONFIG_PREEMPT_RT
void __sched notrace schedule_rtlock(void)
{
	do {
		preempt_disable();
		__schedule(SM_RTLOCK_WAIT);
		sched_preempt_enable_no_resched();
	} while (need_resched());
}
NOKPROBE_SYMBOL(schedule_rtlock);
#endif

static void __sched notrace preempt_schedule_common(void)
{
	do {
		/*
		 * Because the function tracer can trace preempt_count_sub()
		 * and it also uses preempt_enable/disable_notrace(), if
		 * NEED_RESCHED is set, the preempt_enable_notrace() called
		 * by the function tracer will call this function again and
		 * cause infinite recursion.
		 *
		 * Preemption must be disabled here before the function
		 * tracer can trace. Break up preempt_disable() into two
		 * calls. One to disable preemption without fear of being
		 * traced. The other to still record the preemption latency,
		 * which can also be traced by the function tracer.
		 */
		preempt_disable_notrace();
		preempt_latency_start(1);
		__schedule(SM_PREEMPT);
		preempt_latency_stop(1);
		preempt_enable_no_resched_notrace();

		/*
		 * Check again in case we missed a preemption opportunity
		 * between schedule and now.
		 */
	} while (need_resched());
}

#ifdef CONFIG_PREEMPTION
/*
 * This is the entry point to schedule() from in-kernel preemption
 * off of preempt_enable.
 */
asmlinkage __visible void __sched notrace preempt_schedule(void)
{
	/*
	 * If there is a non-zero preempt_count or interrupts are disabled,
	 * we do not want to preempt the current task. Just return..
	 */
	if (likely(!preemptible()))
		return;

	preempt_schedule_common();
}
NOKPROBE_SYMBOL(preempt_schedule);
EXPORT_SYMBOL(preempt_schedule);

#ifdef CONFIG_PREEMPT_DYNAMIC
DEFINE_STATIC_CALL(preempt_schedule, __preempt_schedule_func);
EXPORT_STATIC_CALL_TRAMP(preempt_schedule);
#endif


/**
 * preempt_schedule_notrace - preempt_schedule called by tracing
 *
 * The tracing infrastructure uses preempt_enable_notrace to prevent
 * recursion and tracing preempt enabling caused by the tracing
 * infrastructure itself. But as tracing can happen in areas coming
 * from userspace or just about to enter userspace, a preempt enable
 * can occur before user_exit() is called. This will cause the scheduler
 * to be called when the system is still in usermode.
 *
 * To prevent this, the preempt_enable_notrace will use this function
 * instead of preempt_schedule() to exit user context if needed before
 * calling the scheduler.
 */
asmlinkage __visible void __sched notrace preempt_schedule_notrace(void)
{
	enum ctx_state prev_ctx;

	if (likely(!preemptible()))
		return;

	do {
		/*
		 * Because the function tracer can trace preempt_count_sub()
		 * and it also uses preempt_enable/disable_notrace(), if
		 * NEED_RESCHED is set, the preempt_enable_notrace() called
		 * by the function tracer will call this function again and
		 * cause infinite recursion.
		 *
		 * Preemption must be disabled here before the function
		 * tracer can trace. Break up preempt_disable() into two
		 * calls. One to disable preemption without fear of being
		 * traced. The other to still record the preemption latency,
		 * which can also be traced by the function tracer.
		 */
		preempt_disable_notrace();
		preempt_latency_start(1);
		/*
		 * Needs preempt disabled in case user_exit() is traced
		 * and the tracer calls preempt_enable_notrace() causing
		 * an infinite recursion.
		 */
		prev_ctx = exception_enter();
		__schedule(SM_PREEMPT);
		exception_exit(prev_ctx);

		preempt_latency_stop(1);
		preempt_enable_no_resched_notrace();
	} while (need_resched());
}
EXPORT_SYMBOL_GPL(preempt_schedule_notrace);

#ifdef CONFIG_PREEMPT_DYNAMIC
DEFINE_STATIC_CALL(preempt_schedule_notrace, __preempt_schedule_notrace_func);
EXPORT_STATIC_CALL_TRAMP(preempt_schedule_notrace);
#endif

#endif /* CONFIG_PREEMPTION */

#ifdef CONFIG_PREEMPT_DYNAMIC

#include <linux/entry-common.h>

/*
 * SC:cond_resched
 * SC:might_resched
 * SC:preempt_schedule
 * SC:preempt_schedule_notrace
 * SC:irqentry_exit_cond_resched
 *
 *
 * NONE:
 *   cond_resched               <- __cond_resched
 *   might_resched              <- RET0
 *   preempt_schedule           <- NOP
 *   preempt_schedule_notrace   <- NOP
 *   irqentry_exit_cond_resched <- NOP
 *
 * VOLUNTARY:
 *   cond_resched               <- __cond_resched
 *   might_resched              <- __cond_resched
 *   preempt_schedule           <- NOP
 *   preempt_schedule_notrace   <- NOP
 *   irqentry_exit_cond_resched <- NOP
 *
 * FULL:
 *   cond_resched               <- RET0
 *   might_resched              <- RET0
 *   preempt_schedule           <- preempt_schedule
 *   preempt_schedule_notrace   <- preempt_schedule_notrace
 *   irqentry_exit_cond_resched <- irqentry_exit_cond_resched
 */

enum {
	preempt_dynamic_none = 0,
	preempt_dynamic_voluntary,
	preempt_dynamic_full,
};

int preempt_dynamic_mode = preempt_dynamic_full;

int sched_dynamic_mode(const char *str)
{
	if (!strcmp(str, "none"))
		return preempt_dynamic_none;

	if (!strcmp(str, "voluntary"))
		return preempt_dynamic_voluntary;

	if (!strcmp(str, "full"))
		return preempt_dynamic_full;

	return -EINVAL;
}

void sched_dynamic_update(int mode)
{
	/*
	 * Avoid {NONE,VOLUNTARY} -> FULL transitions from ever ending up in
	 * the ZERO state, which is invalid.
	 */
	static_call_update(cond_resched, __cond_resched);
	static_call_update(might_resched, __cond_resched);
	static_call_update(preempt_schedule, __preempt_schedule_func);
	static_call_update(preempt_schedule_notrace, __preempt_schedule_notrace_func);
	static_call_update(irqentry_exit_cond_resched, irqentry_exit_cond_resched);

	switch (mode) {
	case preempt_dynamic_none:
		static_call_update(cond_resched, __cond_resched);
		static_call_update(might_resched, (void *)&__static_call_return0);
		static_call_update(preempt_schedule, NULL);
		static_call_update(preempt_schedule_notrace, NULL);
		static_call_update(irqentry_exit_cond_resched, NULL);
		pr_info("Dynamic Preempt: none\n");
		break;

	case preempt_dynamic_voluntary:
		static_call_update(cond_resched, __cond_resched);
		static_call_update(might_resched, __cond_resched);
		static_call_update(preempt_schedule, NULL);
		static_call_update(preempt_schedule_notrace, NULL);
		static_call_update(irqentry_exit_cond_resched, NULL);
		pr_info("Dynamic Preempt: voluntary\n");
		break;

	case preempt_dynamic_full:
		static_call_update(cond_resched, (void *)&__static_call_return0);
		static_call_update(might_resched, (void *)&__static_call_return0);
		static_call_update(preempt_schedule, __preempt_schedule_func);
		static_call_update(preempt_schedule_notrace, __preempt_schedule_notrace_func);
		static_call_update(irqentry_exit_cond_resched, irqentry_exit_cond_resched);
		pr_info("Dynamic Preempt: full\n");
		break;
	}

	preempt_dynamic_mode = mode;
}

static int __init setup_preempt_mode(char *str)
{
	int mode = sched_dynamic_mode(str);
	if (mode < 0) {
		pr_warn("Dynamic Preempt: unsupported mode: %s\n", str);
		return 1;
	}

	sched_dynamic_update(mode);
	return 0;
}
__setup("preempt=", setup_preempt_mode);

#endif /* CONFIG_PREEMPT_DYNAMIC */

/*
 * This is the entry point to schedule() from kernel preemption
 * off of irq context.
 * Note, that this is called and return with irqs disabled. This will
 * protect us against recursive calling from irq.
 */
asmlinkage __visible void __sched preempt_schedule_irq(void)
{
	enum ctx_state prev_state;

	/* Catch callers which need to be fixed */
	BUG_ON(preempt_count() || !irqs_disabled());

	prev_state = exception_enter();

	do {
		preempt_disable();
		local_irq_enable();
		__schedule(SM_PREEMPT);
		local_irq_disable();
		sched_preempt_enable_no_resched();
	} while (need_resched());

	exception_exit(prev_state);
}

int default_wake_function(wait_queue_entry_t *curr, unsigned mode, int wake_flags,
			  void *key)
{
	WARN_ON_ONCE(IS_ENABLED(CONFIG_SCHED_DEBUG) && wake_flags & ~WF_SYNC);
	return try_to_wake_up(curr->private, mode, wake_flags);
}
EXPORT_SYMBOL(default_wake_function);

static void __setscheduler_prio(struct task_struct *p, int prio)
{
	if (dl_prio(prio))
		p->sched_class = &dl_sched_class;
	else if (rt_prio(prio))
		p->sched_class = &rt_sched_class;
	else
		p->sched_class = &fair_sched_class;

	p->prio = prio;
}

#ifdef CONFIG_RT_MUTEXES

static inline int __rt_effective_prio(struct task_struct *pi_task, int prio)
{
	if (pi_task)
		prio = min(prio, pi_task->prio);

	return prio;
}

static inline int rt_effective_prio(struct task_struct *p, int prio)
{
	struct task_struct *pi_task = rt_mutex_get_top_task(p);

	return __rt_effective_prio(pi_task, prio);
}

/*
 * rt_mutex_setprio - set the current priority of a task
 * @p: task to boost
 * @pi_task: donor task
 *
 * This function changes the 'effective' priority of a task. It does
 * not touch ->normal_prio like __setscheduler().
 *
 * Used by the rt_mutex code to implement priority inheritance
 * logic. Call site only calls if the priority of the task changed.
 */
void rt_mutex_setprio(struct task_struct *p, struct task_struct *pi_task)
{
	int prio, oldprio, queued, running, queue_flag =
		DEQUEUE_SAVE | DEQUEUE_MOVE | DEQUEUE_NOCLOCK;
	const struct sched_class *prev_class;
	struct rq_flags rf;
	struct rq *rq;

	/* XXX used to be waiter->prio, not waiter->task->prio */
	prio = __rt_effective_prio(pi_task, p->normal_prio);

	/*
	 * If nothing changed; bail early.
	 */
	if (p->pi_top_task == pi_task && prio == p->prio && !dl_prio(prio))
		return;

	rq = __task_rq_lock(p, &rf);
	update_rq_clock(rq);
	/*
	 * Set under pi_lock && rq->lock, such that the value can be used under
	 * either lock.
	 *
	 * Note that there is loads of tricky to make this pointer cache work
	 * right. rt_mutex_slowunlock()+rt_mutex_postunlock() work together to
	 * ensure a task is de-boosted (pi_task is set to NULL) before the
	 * task is allowed to run again (and can exit). This ensures the pointer
	 * points to a blocked task -- which guarantees the task is present.
	 */
	p->pi_top_task = pi_task;

	/*
	 * For FIFO/RR we only need to set prio, if that matches we're done.
	 */
	if (prio == p->prio && !dl_prio(prio))
		goto out_unlock;

	/*
	 * Idle task boosting is a nono in general. There is one
	 * exception, when PREEMPT_RT and NOHZ is active:
	 *
	 * The idle task calls get_next_timer_interrupt() and holds
	 * the timer wheel base->lock on the CPU and another CPU wants
	 * to access the timer (probably to cancel it). We can safely
	 * ignore the boosting request, as the idle CPU runs this code
	 * with interrupts disabled and will complete the lock
	 * protected section without being interrupted. So there is no
	 * real need to boost.
	 */
	if (unlikely(p == rq->idle)) {
		WARN_ON(p != rq->curr);
		WARN_ON(p->pi_blocked_on);
		goto out_unlock;
	}

	trace_sched_pi_setprio(p, pi_task);
	oldprio = p->prio;

	if (oldprio == prio)
		queue_flag &= ~DEQUEUE_MOVE;

	prev_class = p->sched_class;
	queued = task_on_rq_queued(p);
	running = task_current(rq, p);
	if (queued)
		dequeue_task(rq, p, queue_flag);
	if (running)
		put_prev_task(rq, p);

	/*
	 * Boosting condition are:
	 * 1. -rt task is running and holds mutex A
	 *      --> -dl task blocks on mutex A
	 *
	 * 2. -dl task is running and holds mutex A
	 *      --> -dl task blocks on mutex A and could preempt the
	 *          running task
	 */
	if (dl_prio(prio)) {
		if (!dl_prio(p->normal_prio) ||
		    (pi_task && dl_prio(pi_task->prio) &&
		     dl_entity_preempt(&pi_task->dl, &p->dl))) {
			p->dl.pi_se = pi_task->dl.pi_se;
			queue_flag |= ENQUEUE_REPLENISH;
		} else {
			p->dl.pi_se = &p->dl;
		}
	} else if (rt_prio(prio)) {
		if (dl_prio(oldprio))
			p->dl.pi_se = &p->dl;
		if (oldprio < prio)
			queue_flag |= ENQUEUE_HEAD;
	} else {
		if (dl_prio(oldprio))
			p->dl.pi_se = &p->dl;
		if (rt_prio(oldprio))
			p->rt.timeout = 0;
	}

	__setscheduler_prio(p, prio);

	if (queued)
		enqueue_task(rq, p, queue_flag);
	if (running)
		set_next_task(rq, p);

	check_class_changed(rq, p, prev_class, oldprio);
out_unlock:
	/* Avoid rq from going away on us: */
	preempt_disable();

	rq_unpin_lock(rq, &rf);
	__balance_callbacks(rq);
	raw_spin_rq_unlock(rq);

	preempt_enable();
}
#else
static inline int rt_effective_prio(struct task_struct *p, int prio)
{
	return prio;
}
#endif

void set_user_nice(struct task_struct *p, long nice)
{
	bool queued, running;
	int old_prio;
	struct rq_flags rf;
	struct rq *rq;

	if (task_nice(p) == nice || nice < MIN_NICE || nice > MAX_NICE)
		return;
	/*
	 * We have to be careful, if called from sys_setpriority(),
	 * the task might be in the middle of scheduling on another CPU.
	 */
	rq = task_rq_lock(p, &rf);
	update_rq_clock(rq);

	/*
	 * The RT priorities are set via sched_setscheduler(), but we still
	 * allow the 'normal' nice value to be set - but as expected
	 * it won't have any effect on scheduling until the task is
	 * SCHED_DEADLINE, SCHED_FIFO or SCHED_RR:
	 */
	if (task_has_dl_policy(p) || task_has_rt_policy(p)) {
		p->static_prio = NICE_TO_PRIO(nice);
		goto out_unlock;
	}
	queued = task_on_rq_queued(p);
	running = task_current(rq, p);
	if (queued)
		dequeue_task(rq, p, DEQUEUE_SAVE | DEQUEUE_NOCLOCK);
	if (running)
		put_prev_task(rq, p);

	p->static_prio = NICE_TO_PRIO(nice);
	set_load_weight(p, true);
	old_prio = p->prio;
	p->prio = effective_prio(p);

	if (queued)
		enqueue_task(rq, p, ENQUEUE_RESTORE | ENQUEUE_NOCLOCK);
	if (running)
		set_next_task(rq, p);

	/*
	 * If the task increased its priority or is running and
	 * lowered its priority, then reschedule its CPU:
	 */
	p->sched_class->prio_changed(rq, p, old_prio);

out_unlock:
	task_rq_unlock(rq, p, &rf);
}
EXPORT_SYMBOL(set_user_nice);

/*
 * can_nice - check if a task can reduce its nice value
 * @p: task
 * @nice: nice value
 */
int can_nice(const struct task_struct *p, const int nice)
{
	/* Convert nice value [19,-20] to rlimit style value [1,40]: */
	int nice_rlim = nice_to_rlimit(nice);

	return (nice_rlim <= task_rlimit(p, RLIMIT_NICE) ||
		capable(CAP_SYS_NICE));
}

#ifdef __ARCH_WANT_SYS_NICE

/*
 * sys_nice - change the priority of the current process.
 * @increment: priority increment
 *
 * sys_setpriority is a more generic, but much slower function that
 * does similar things.
 */
SYSCALL_DEFINE1(nice, int, increment)
{
	long nice, retval;

	/*
	 * Setpriority might change our priority at the same moment.
	 * We don't have to worry. Conceptually one call occurs first
	 * and we have a single winner.
	 */
	increment = clamp(increment, -NICE_WIDTH, NICE_WIDTH);
	nice = task_nice(current) + increment;

	nice = clamp_val(nice, MIN_NICE, MAX_NICE);
	if (increment < 0 && !can_nice(current, nice))
		return -EPERM;

	retval = security_task_setnice(current, nice);
	if (retval)
		return retval;

	set_user_nice(current, nice);
	return 0;
}

#endif

/**
 * task_prio - return the priority value of a given task.
 * @p: the task in question.
 *
 * Return: The priority value as seen by users in /proc.
 *
 * sched policy         return value   kernel prio    user prio/nice
 *
 * normal, batch, idle     [0 ... 39]  [100 ... 139]          0/[-20 ... 19]
 * fifo, rr             [-2 ... -100]     [98 ... 0]  [1 ... 99]
 * deadline                     -101             -1           0
 */
int task_prio(const struct task_struct *p)
{
	return p->prio - MAX_RT_PRIO;
}

/**
 * idle_cpu - is a given CPU idle currently?
 * @cpu: the processor in question.
 *
 * Return: 1 if the CPU is currently idle. 0 otherwise.
 */
int idle_cpu(int cpu)
{
	struct rq *rq = cpu_rq(cpu);

	if (rq->curr != rq->idle)
		return 0;

	if (rq->nr_running)
		return 0;

#ifdef CONFIG_SMP
	if (rq->ttwu_pending)
		return 0;
#endif

	return 1;
}

/**
 * available_idle_cpu - is a given CPU idle for enqueuing work.
 * @cpu: the CPU in question.
 *
 * Return: 1 if the CPU is currently idle. 0 otherwise.
 */
int available_idle_cpu(int cpu)
{
	if (!idle_cpu(cpu))
		return 0;

	if (vcpu_is_preempted(cpu))
		return 0;

	return 1;
}

/**
 * idle_task - return the idle task for a given CPU.
 * @cpu: the processor in question.
 *
 * Return: The idle task for the CPU @cpu.
 */
struct task_struct *idle_task(int cpu)
{
	return cpu_rq(cpu)->idle;
}

#ifdef CONFIG_SMP
/*
 * This function computes an effective utilization for the given CPU, to be
 * used for frequency selection given the linear relation: f = u * f_max.
 *
 * The scheduler tracks the following metrics:
 *
 *   cpu_util_{cfs,rt,dl,irq}()
 *   cpu_bw_dl()
 *
 * Where the cfs,rt and dl util numbers are tracked with the same metric and
 * synchronized windows and are thus directly comparable.
 *
 * The cfs,rt,dl utilization are the running times measured with rq->clock_task
 * which excludes things like IRQ and steal-time. These latter are then accrued
 * in the irq utilization.
 *
 * The DL bandwidth number otoh is not a measured metric but a value computed
 * based on the task model parameters and gives the minimal utilization
 * required to meet deadlines.
 */
unsigned long effective_cpu_util(int cpu, unsigned long util_cfs,
				 unsigned long max, enum cpu_util_type type,
				 struct task_struct *p)
{
	unsigned long dl_util, util, irq;
	struct rq *rq = cpu_rq(cpu);

	if (!uclamp_is_used() &&
	    type == FREQUENCY_UTIL && rt_rq_is_runnable(&rq->rt)) {
		return max;
	}

	/*
	 * Early check to see if IRQ/steal time saturates the CPU, can be
	 * because of inaccuracies in how we track these -- see
	 * update_irq_load_avg().
	 */
	irq = cpu_util_irq(rq);
	if (unlikely(irq >= max))
		return max;

	/*
	 * Because the time spend on RT/DL tasks is visible as 'lost' time to
	 * CFS tasks and we use the same metric to track the effective
	 * utilization (PELT windows are synchronized) we can directly add them
	 * to obtain the CPU's actual utilization.
	 *
	 * CFS and RT utilization can be boosted or capped, depending on
	 * utilization clamp constraints requested by currently RUNNABLE
	 * tasks.
	 * When there are no CFS RUNNABLE tasks, clamps are released and
	 * frequency will be gracefully reduced with the utilization decay.
	 */
	util = util_cfs + cpu_util_rt(rq);
	if (type == FREQUENCY_UTIL)
		util = uclamp_rq_util_with(rq, util, p);

	dl_util = cpu_util_dl(rq);

	/*
	 * For frequency selection we do not make cpu_util_dl() a permanent part
	 * of this sum because we want to use cpu_bw_dl() later on, but we need
	 * to check if the CFS+RT+DL sum is saturated (ie. no idle time) such
	 * that we select f_max when there is no idle time.
	 *
	 * NOTE: numerical errors or stop class might cause us to not quite hit
	 * saturation when we should -- something for later.
	 */
	if (util + dl_util >= max)
		return max;

	/*
	 * OTOH, for energy computation we need the estimated running time, so
	 * include util_dl and ignore dl_bw.
	 */
	if (type == ENERGY_UTIL)
		util += dl_util;

	/*
	 * There is still idle time; further improve the number by using the
	 * irq metric. Because IRQ/steal time is hidden from the task clock we
	 * need to scale the task numbers:
	 *
	 *              max - irq
	 *   U' = irq + --------- * U
	 *                 max
	 */
	util = scale_irq_capacity(util, irq, max);
	util += irq;

	/*
	 * Bandwidth required by DEADLINE must always be granted while, for
	 * FAIR and RT, we use blocked utilization of IDLE CPUs as a mechanism
	 * to gracefully reduce the frequency when no tasks show up for longer
	 * periods of time.
	 *
	 * Ideally we would like to set bw_dl as min/guaranteed freq and util +
	 * bw_dl as requested freq. However, cpufreq is not yet ready for such
	 * an interface. So, we only do the latter for now.
	 */
	if (type == FREQUENCY_UTIL)
		util += cpu_bw_dl(rq);

	return min(max, util);
}

unsigned long sched_cpu_util(int cpu, unsigned long max)
{
	return effective_cpu_util(cpu, cpu_util_cfs(cpu_rq(cpu)), max,
				  ENERGY_UTIL, NULL);
}
#endif /* CONFIG_SMP */

/**
 * find_process_by_pid - find a process with a matching PID value.
 * @pid: the pid in question.
 *
 * The task of @pid, if found. %NULL otherwise.
 */
static struct task_struct *find_process_by_pid(pid_t pid)
{
	return pid ? find_task_by_vpid(pid) : current;
}

/*
 * sched_setparam() passes in -1 for its policy, to let the functions
 * it calls know not to change it.
 */
#define SETPARAM_POLICY	-1

static void __setscheduler_params(struct task_struct *p,
		const struct sched_attr *attr)
{
	int policy = attr->sched_policy;

	if (policy == SETPARAM_POLICY)
		policy = p->policy;

	p->policy = policy;

	if (dl_policy(policy))
		__setparam_dl(p, attr);
	else if (fair_policy(policy))
		p->static_prio = NICE_TO_PRIO(attr->sched_nice);

	/*
	 * __sched_setscheduler() ensures attr->sched_priority == 0 when
	 * !rt_policy. Always setting this ensures that things like
	 * getparam()/getattr() don't report silly values for !rt tasks.
	 */
	p->rt_priority = attr->sched_priority;
	p->normal_prio = normal_prio(p);
	set_load_weight(p, true);
}

/*
 * Check the target process has a UID that matches the current process's:
 */
static bool check_same_owner(struct task_struct *p)
{
	const struct cred *cred = current_cred(), *pcred;
	bool match;

	rcu_read_lock();
	pcred = __task_cred(p);
	match = (uid_eq(cred->euid, pcred->euid) ||
		 uid_eq(cred->euid, pcred->uid));
	rcu_read_unlock();
	return match;
}

static int __sched_setscheduler(struct task_struct *p,
				const struct sched_attr *attr,
				bool user, bool pi)
{
	int oldpolicy = -1, policy = attr->sched_policy;
	int retval, oldprio, newprio, queued, running;
	const struct sched_class *prev_class;
	struct callback_head *head;
	struct rq_flags rf;
	int reset_on_fork;
	int queue_flags = DEQUEUE_SAVE | DEQUEUE_MOVE | DEQUEUE_NOCLOCK;
	struct rq *rq;

	/* The pi code expects interrupts enabled */
	BUG_ON(pi && in_interrupt());
recheck:
	/* Double check policy once rq lock held: */
	if (policy < 0) {
		reset_on_fork = p->sched_reset_on_fork;
		policy = oldpolicy = p->policy;
	} else {
		reset_on_fork = !!(attr->sched_flags & SCHED_FLAG_RESET_ON_FORK);

		if (!valid_policy(policy))
			return -EINVAL;
	}

	if (attr->sched_flags & ~(SCHED_FLAG_ALL | SCHED_FLAG_SUGOV))
		return -EINVAL;

	/*
	 * Valid priorities for SCHED_FIFO and SCHED_RR are
	 * 1..MAX_RT_PRIO-1, valid priority for SCHED_NORMAL,
	 * SCHED_BATCH and SCHED_IDLE is 0.
	 */
	if (attr->sched_priority > MAX_RT_PRIO-1)
		return -EINVAL;
	if ((dl_policy(policy) && !__checkparam_dl(attr)) ||
	    (rt_policy(policy) != (attr->sched_priority != 0)))
		return -EINVAL;

	/*
	 * Allow unprivileged RT tasks to decrease priority:
	 */
	if (user && !capable(CAP_SYS_NICE)) {
		if (fair_policy(policy)) {
			if (attr->sched_nice < task_nice(p) &&
			    !can_nice(p, attr->sched_nice))
				return -EPERM;
		}

		if (rt_policy(policy)) {
			unsigned long rlim_rtprio =
					task_rlimit(p, RLIMIT_RTPRIO);

			/* Can't set/change the rt policy: */
			if (policy != p->policy && !rlim_rtprio)
				return -EPERM;

			/* Can't increase priority: */
			if (attr->sched_priority > p->rt_priority &&
			    attr->sched_priority > rlim_rtprio)
				return -EPERM;
		}

		 /*
		  * Can't set/change SCHED_DEADLINE policy at all for now
		  * (safest behavior); in the future we would like to allow
		  * unprivileged DL tasks to increase their relative deadline
		  * or reduce their runtime (both ways reducing utilization)
		  */
		if (dl_policy(policy))
			return -EPERM;

		/*
		 * Treat SCHED_IDLE as nice 20. Only allow a switch to
		 * SCHED_NORMAL if the RLIMIT_NICE would normally permit it.
		 */
		if (task_has_idle_policy(p) && !idle_policy(policy)) {
			if (!can_nice(p, task_nice(p)))
				return -EPERM;
		}

		/* Can't change other user's priorities: */
		if (!check_same_owner(p))
			return -EPERM;

		/* Normal users shall not reset the sched_reset_on_fork flag: */
		if (p->sched_reset_on_fork && !reset_on_fork)
			return -EPERM;
	}

	if (user) {
		if (attr->sched_flags & SCHED_FLAG_SUGOV)
			return -EINVAL;

		retval = security_task_setscheduler(p);
		if (retval)
			return retval;
	}

	/* Update task specific "requested" clamps */
	if (attr->sched_flags & SCHED_FLAG_UTIL_CLAMP) {
		retval = uclamp_validate(p, attr);
		if (retval)
			return retval;
	}

	if (pi)
		cpuset_read_lock();

	/*
	 * Make sure no PI-waiters arrive (or leave) while we are
	 * changing the priority of the task:
	 *
	 * To be able to change p->policy safely, the appropriate
	 * runqueue lock must be held.
	 */
	rq = task_rq_lock(p, &rf);
	update_rq_clock(rq);

	/*
	 * Changing the policy of the stop threads its a very bad idea:
	 */
	if (p == rq->stop) {
		retval = -EINVAL;
		goto unlock;
	}

	/*
	 * If not changing anything there's no need to proceed further,
	 * but store a possible modification of reset_on_fork.
	 */
	if (unlikely(policy == p->policy)) {
		if (fair_policy(policy) && attr->sched_nice != task_nice(p))
			goto change;
		if (rt_policy(policy) && attr->sched_priority != p->rt_priority)
			goto change;
		if (dl_policy(policy) && dl_param_changed(p, attr))
			goto change;
		if (attr->sched_flags & SCHED_FLAG_UTIL_CLAMP)
			goto change;

		p->sched_reset_on_fork = reset_on_fork;
		retval = 0;
		goto unlock;
	}
change:

	if (user) {
#ifdef CONFIG_RT_GROUP_SCHED
		/*
		 * Do not allow realtime tasks into groups that have no runtime
		 * assigned.
		 */
		if (rt_bandwidth_enabled() && rt_policy(policy) &&
				task_group(p)->rt_bandwidth.rt_runtime == 0 &&
				!task_group_is_autogroup(task_group(p))) {
			retval = -EPERM;
			goto unlock;
		}
#endif
#ifdef CONFIG_SMP
		if (dl_bandwidth_enabled() && dl_policy(policy) &&
				!(attr->sched_flags & SCHED_FLAG_SUGOV)) {
			cpumask_t *span = rq->rd->span;

			/*
			 * Don't allow tasks with an affinity mask smaller than
			 * the entire root_domain to become SCHED_DEADLINE. We
			 * will also fail if there's no bandwidth available.
			 */
			if (!cpumask_subset(span, p->cpus_ptr) ||
			    rq->rd->dl_bw.bw == 0) {
				retval = -EPERM;
				goto unlock;
			}
		}
#endif
	}

	/* Re-check policy now with rq lock held: */
	if (unlikely(oldpolicy != -1 && oldpolicy != p->policy)) {
		policy = oldpolicy = -1;
		task_rq_unlock(rq, p, &rf);
		if (pi)
			cpuset_read_unlock();
		goto recheck;
	}

	/*
	 * If setscheduling to SCHED_DEADLINE (or changing the parameters
	 * of a SCHED_DEADLINE task) we need to check if enough bandwidth
	 * is available.
	 */
	if ((dl_policy(policy) || dl_task(p)) && sched_dl_overflow(p, policy, attr)) {
		retval = -EBUSY;
		goto unlock;
	}

	p->sched_reset_on_fork = reset_on_fork;
	oldprio = p->prio;

	newprio = __normal_prio(policy, attr->sched_priority, attr->sched_nice);
	if (pi) {
		/*
		 * Take priority boosted tasks into account. If the new
		 * effective priority is unchanged, we just store the new
		 * normal parameters and do not touch the scheduler class and
		 * the runqueue. This will be done when the task deboost
		 * itself.
		 */
		newprio = rt_effective_prio(p, newprio);
		if (newprio == oldprio)
			queue_flags &= ~DEQUEUE_MOVE;
	}

	queued = task_on_rq_queued(p);
	running = task_current(rq, p);
	if (queued)
		dequeue_task(rq, p, queue_flags);
	if (running)
		put_prev_task(rq, p);

	prev_class = p->sched_class;

	if (!(attr->sched_flags & SCHED_FLAG_KEEP_PARAMS)) {
		__setscheduler_params(p, attr);
		__setscheduler_prio(p, newprio);
	}
	__setscheduler_uclamp(p, attr);

	if (queued) {
		/*
		 * We enqueue to tail when the priority of a task is
		 * increased (user space view).
		 */
		if (oldprio < p->prio)
			queue_flags |= ENQUEUE_HEAD;

		enqueue_task(rq, p, queue_flags);
	}
	if (running)
		set_next_task(rq, p);

	check_class_changed(rq, p, prev_class, oldprio);

	/* Avoid rq from going away on us: */
	preempt_disable();
	head = splice_balance_callbacks(rq);
	task_rq_unlock(rq, p, &rf);

	if (pi) {
		cpuset_read_unlock();
		rt_mutex_adjust_pi(p);
	}

	/* Run balance callbacks after we've adjusted the PI chain: */
	balance_callbacks(rq, head);
	preempt_enable();

	return 0;

unlock:
	task_rq_unlock(rq, p, &rf);
	if (pi)
		cpuset_read_unlock();
	return retval;
}

static int _sched_setscheduler(struct task_struct *p, int policy,
			       const struct sched_param *param, bool check)
{
	struct sched_attr attr = {
		.sched_policy   = policy,
		.sched_priority = param->sched_priority,
		.sched_nice	= PRIO_TO_NICE(p->static_prio),
	};

	/* Fixup the legacy SCHED_RESET_ON_FORK hack. */
	if ((policy != SETPARAM_POLICY) && (policy & SCHED_RESET_ON_FORK)) {
		attr.sched_flags |= SCHED_FLAG_RESET_ON_FORK;
		policy &= ~SCHED_RESET_ON_FORK;
		attr.sched_policy = policy;
	}

	return __sched_setscheduler(p, &attr, check, true);
}
/**
 * sched_setscheduler - change the scheduling policy and/or RT priority of a thread.
 * @p: the task in question.
 * @policy: new policy.
 * @param: structure containing the new RT priority.
 *
 * Use sched_set_fifo(), read its comment.
 *
 * Return: 0 on success. An error code otherwise.
 *
 * NOTE that the task may be already dead.
 */
int sched_setscheduler(struct task_struct *p, int policy,
		       const struct sched_param *param)
{
	return _sched_setscheduler(p, policy, param, true);
}

int sched_setattr(struct task_struct *p, const struct sched_attr *attr)
{
	return __sched_setscheduler(p, attr, true, true);
}

int sched_setattr_nocheck(struct task_struct *p, const struct sched_attr *attr)
{
	return __sched_setscheduler(p, attr, false, true);
}
EXPORT_SYMBOL_GPL(sched_setattr_nocheck);

/**
 * sched_setscheduler_nocheck - change the scheduling policy and/or RT priority of a thread from kernelspace.
 * @p: the task in question.
 * @policy: new policy.
 * @param: structure containing the new RT priority.
 *
 * Just like sched_setscheduler, only don't bother checking if the
 * current context has permission.  For example, this is needed in
 * stop_machine(): we create temporary high priority worker threads,
 * but our caller might not have that capability.
 *
 * Return: 0 on success. An error code otherwise.
 */
int sched_setscheduler_nocheck(struct task_struct *p, int policy,
			       const struct sched_param *param)
{
	return _sched_setscheduler(p, policy, param, false);
}

/*
 * SCHED_FIFO is a broken scheduler model; that is, it is fundamentally
 * incapable of resource management, which is the one thing an OS really should
 * be doing.
 *
 * This is of course the reason it is limited to privileged users only.
 *
 * Worse still; it is fundamentally impossible to compose static priority
 * workloads. You cannot take two correctly working static prio workloads
 * and smash them together and still expect them to work.
 *
 * For this reason 'all' FIFO tasks the kernel creates are basically at:
 *
 *   MAX_RT_PRIO / 2
 *
 * The administrator _MUST_ configure the system, the kernel simply doesn't
 * know enough information to make a sensible choice.
 */
void sched_set_fifo(struct task_struct *p)
{
	struct sched_param sp = { .sched_priority = MAX_RT_PRIO / 2 };
	WARN_ON_ONCE(sched_setscheduler_nocheck(p, SCHED_FIFO, &sp) != 0);
}
EXPORT_SYMBOL_GPL(sched_set_fifo);

/*
 * For when you don't much care about FIFO, but want to be above SCHED_NORMAL.
 */
void sched_set_fifo_low(struct task_struct *p)
{
	struct sched_param sp = { .sched_priority = 1 };
	WARN_ON_ONCE(sched_setscheduler_nocheck(p, SCHED_FIFO, &sp) != 0);
}
EXPORT_SYMBOL_GPL(sched_set_fifo_low);

void sched_set_normal(struct task_struct *p, int nice)
{
	struct sched_attr attr = {
		.sched_policy = SCHED_NORMAL,
		.sched_nice = nice,
	};
	WARN_ON_ONCE(sched_setattr_nocheck(p, &attr) != 0);
}
EXPORT_SYMBOL_GPL(sched_set_normal);

static int
do_sched_setscheduler(pid_t pid, int policy, struct sched_param __user *param)
{
	struct sched_param lparam;
	struct task_struct *p;
	int retval;

	if (!param || pid < 0)
		return -EINVAL;
	if (copy_from_user(&lparam, param, sizeof(struct sched_param)))
		return -EFAULT;

	rcu_read_lock();
	retval = -ESRCH;
	p = find_process_by_pid(pid);
	if (likely(p))
		get_task_struct(p);
	rcu_read_unlock();

	if (likely(p)) {
		retval = sched_setscheduler(p, policy, &lparam);
		put_task_struct(p);
	}

	return retval;
}

/*
 * Mimics kernel/events/core.c perf_copy_attr().
 */
static int sched_copy_attr(struct sched_attr __user *uattr, struct sched_attr *attr)
{
	u32 size;
	int ret;

	/* Zero the full structure, so that a short copy will be nice: */
	memset(attr, 0, sizeof(*attr));

	ret = get_user(size, &uattr->size);
	if (ret)
		return ret;

	/* ABI compatibility quirk: */
	if (!size)
		size = SCHED_ATTR_SIZE_VER0;
	if (size < SCHED_ATTR_SIZE_VER0 || size > PAGE_SIZE)
		goto err_size;

	ret = copy_struct_from_user(attr, sizeof(*attr), uattr, size);
	if (ret) {
		if (ret == -E2BIG)
			goto err_size;
		return ret;
	}

	if ((attr->sched_flags & SCHED_FLAG_UTIL_CLAMP) &&
	    size < SCHED_ATTR_SIZE_VER1)
		return -EINVAL;

	/*
	 * XXX: Do we want to be lenient like existing syscalls; or do we want
	 * to be strict and return an error on out-of-bounds values?
	 */
	attr->sched_nice = clamp(attr->sched_nice, MIN_NICE, MAX_NICE);

	return 0;

err_size:
	put_user(sizeof(*attr), &uattr->size);
	return -E2BIG;
}

static void get_params(struct task_struct *p, struct sched_attr *attr)
{
	if (task_has_dl_policy(p))
		__getparam_dl(p, attr);
	else if (task_has_rt_policy(p))
		attr->sched_priority = p->rt_priority;
	else
		attr->sched_nice = task_nice(p);
}

/**
 * sys_sched_setscheduler - set/change the scheduler policy and RT priority
 * @pid: the pid in question.
 * @policy: new policy.
 * @param: structure containing the new RT priority.
 *
 * Return: 0 on success. An error code otherwise.
 */
SYSCALL_DEFINE3(sched_setscheduler, pid_t, pid, int, policy, struct sched_param __user *, param)
{
	if (policy < 0)
		return -EINVAL;

	return do_sched_setscheduler(pid, policy, param);
}

/**
 * sys_sched_setparam - set/change the RT priority of a thread
 * @pid: the pid in question.
 * @param: structure containing the new RT priority.
 *
 * Return: 0 on success. An error code otherwise.
 */
SYSCALL_DEFINE2(sched_setparam, pid_t, pid, struct sched_param __user *, param)
{
	return do_sched_setscheduler(pid, SETPARAM_POLICY, param);
}

/**
 * sys_sched_setattr - same as above, but with extended sched_attr
 * @pid: the pid in question.
 * @uattr: structure containing the extended parameters.
 * @flags: for future extension.
 */
SYSCALL_DEFINE3(sched_setattr, pid_t, pid, struct sched_attr __user *, uattr,
			       unsigned int, flags)
{
	struct sched_attr attr;
	struct task_struct *p;
	int retval;

	if (!uattr || pid < 0 || flags)
		return -EINVAL;

	retval = sched_copy_attr(uattr, &attr);
	if (retval)
		return retval;

	if ((int)attr.sched_policy < 0)
		return -EINVAL;
	if (attr.sched_flags & SCHED_FLAG_KEEP_POLICY)
		attr.sched_policy = SETPARAM_POLICY;

	rcu_read_lock();
	retval = -ESRCH;
	p = find_process_by_pid(pid);
	if (likely(p))
		get_task_struct(p);
	rcu_read_unlock();

	if (likely(p)) {
		if (attr.sched_flags & SCHED_FLAG_KEEP_PARAMS)
			get_params(p, &attr);
		retval = sched_setattr(p, &attr);
		put_task_struct(p);
	}

	return retval;
}

/**
 * sys_sched_getscheduler - get the policy (scheduling class) of a thread
 * @pid: the pid in question.
 *
 * Return: On success, the policy of the thread. Otherwise, a negative error
 * code.
 */
SYSCALL_DEFINE1(sched_getscheduler, pid_t, pid)
{
	struct task_struct *p;
	int retval;

	if (pid < 0)
		return -EINVAL;

	retval = -ESRCH;
	rcu_read_lock();
	p = find_process_by_pid(pid);
	if (p) {
		retval = security_task_getscheduler(p);
		if (!retval)
			retval = p->policy
				| (p->sched_reset_on_fork ? SCHED_RESET_ON_FORK : 0);
	}
	rcu_read_unlock();
	return retval;
}

/**
 * sys_sched_getparam - get the RT priority of a thread
 * @pid: the pid in question.
 * @param: structure containing the RT priority.
 *
 * Return: On success, 0 and the RT priority is in @param. Otherwise, an error
 * code.
 */
SYSCALL_DEFINE2(sched_getparam, pid_t, pid, struct sched_param __user *, param)
{
	struct sched_param lp = { .sched_priority = 0 };
	struct task_struct *p;
	int retval;

	if (!param || pid < 0)
		return -EINVAL;

	rcu_read_lock();
	p = find_process_by_pid(pid);
	retval = -ESRCH;
	if (!p)
		goto out_unlock;

	retval = security_task_getscheduler(p);
	if (retval)
		goto out_unlock;

	if (task_has_rt_policy(p))
		lp.sched_priority = p->rt_priority;
	rcu_read_unlock();

	/*
	 * This one might sleep, we cannot do it with a spinlock held ...
	 */
	retval = copy_to_user(param, &lp, sizeof(*param)) ? -EFAULT : 0;

	return retval;

out_unlock:
	rcu_read_unlock();
	return retval;
}

/*
 * Copy the kernel size attribute structure (which might be larger
 * than what user-space knows about) to user-space.
 *
 * Note that all cases are valid: user-space buffer can be larger or
 * smaller than the kernel-space buffer. The usual case is that both
 * have the same size.
 */
static int
sched_attr_copy_to_user(struct sched_attr __user *uattr,
			struct sched_attr *kattr,
			unsigned int usize)
{
	unsigned int ksize = sizeof(*kattr);

	if (!access_ok(uattr, usize))
		return -EFAULT;

	/*
	 * sched_getattr() ABI forwards and backwards compatibility:
	 *
	 * If usize == ksize then we just copy everything to user-space and all is good.
	 *
	 * If usize < ksize then we only copy as much as user-space has space for,
	 * this keeps ABI compatibility as well. We skip the rest.
	 *
	 * If usize > ksize then user-space is using a newer version of the ABI,
	 * which part the kernel doesn't know about. Just ignore it - tooling can
	 * detect the kernel's knowledge of attributes from the attr->size value
	 * which is set to ksize in this case.
	 */
	kattr->size = min(usize, ksize);

	if (copy_to_user(uattr, kattr, kattr->size))
		return -EFAULT;

	return 0;
}

/**
 * sys_sched_getattr - similar to sched_getparam, but with sched_attr
 * @pid: the pid in question.
 * @uattr: structure containing the extended parameters.
 * @usize: sizeof(attr) for fwd/bwd comp.
 * @flags: for future extension.
 */
SYSCALL_DEFINE4(sched_getattr, pid_t, pid, struct sched_attr __user *, uattr,
		unsigned int, usize, unsigned int, flags)
{
	struct sched_attr kattr = { };
	struct task_struct *p;
	int retval;

	if (!uattr || pid < 0 || usize > PAGE_SIZE ||
	    usize < SCHED_ATTR_SIZE_VER0 || flags)
		return -EINVAL;

	rcu_read_lock();
	p = find_process_by_pid(pid);
	retval = -ESRCH;
	if (!p)
		goto out_unlock;

	retval = security_task_getscheduler(p);
	if (retval)
		goto out_unlock;

	kattr.sched_policy = p->policy;
	if (p->sched_reset_on_fork)
		kattr.sched_flags |= SCHED_FLAG_RESET_ON_FORK;
	get_params(p, &kattr);
	kattr.sched_flags &= SCHED_FLAG_ALL;

#ifdef CONFIG_UCLAMP_TASK
	/*
	 * This could race with another potential updater, but this is fine
	 * because it'll correctly read the old or the new value. We don't need
	 * to guarantee who wins the race as long as it doesn't return garbage.
	 */
	kattr.sched_util_min = p->uclamp_req[UCLAMP_MIN].value;
	kattr.sched_util_max = p->uclamp_req[UCLAMP_MAX].value;
#endif

	rcu_read_unlock();

	return sched_attr_copy_to_user(uattr, &kattr, usize);

out_unlock:
	rcu_read_unlock();
	return retval;
}

#ifdef CONFIG_SMP
int dl_task_check_affinity(struct task_struct *p, const struct cpumask *mask)
{
	int ret = 0;

	/*
	 * If the task isn't a deadline task or admission control is
	 * disabled then we don't care about affinity changes.
	 */
	if (!task_has_dl_policy(p) || !dl_bandwidth_enabled())
		return 0;

	/*
	 * Since bandwidth control happens on root_domain basis,
	 * if admission test is enabled, we only admit -deadline
	 * tasks allowed to run on all the CPUs in the task's
	 * root_domain.
	 */
	rcu_read_lock();
	if (!cpumask_subset(task_rq(p)->rd->span, mask))
		ret = -EBUSY;
	rcu_read_unlock();
	return ret;
}
#endif

static int
__sched_setaffinity(struct task_struct *p, const struct cpumask *mask)
{
	int retval;
	cpumask_var_t cpus_allowed, new_mask;

	if (!alloc_cpumask_var(&cpus_allowed, GFP_KERNEL))
		return -ENOMEM;

	if (!alloc_cpumask_var(&new_mask, GFP_KERNEL)) {
		retval = -ENOMEM;
		goto out_free_cpus_allowed;
	}

	cpuset_cpus_allowed(p, cpus_allowed);
	cpumask_and(new_mask, mask, cpus_allowed);

	retval = dl_task_check_affinity(p, new_mask);
	if (retval)
		goto out_free_new_mask;
again:
	retval = __set_cpus_allowed_ptr(p, new_mask, SCA_CHECK | SCA_USER);
	if (retval)
		goto out_free_new_mask;

	cpuset_cpus_allowed(p, cpus_allowed);
	if (!cpumask_subset(new_mask, cpus_allowed)) {
		/*
		 * We must have raced with a concurrent cpuset update.
		 * Just reset the cpumask to the cpuset's cpus_allowed.
		 */
		cpumask_copy(new_mask, cpus_allowed);
		goto again;
	}

out_free_new_mask:
	free_cpumask_var(new_mask);
out_free_cpus_allowed:
	free_cpumask_var(cpus_allowed);
	return retval;
}

long sched_setaffinity(pid_t pid, const struct cpumask *in_mask)
{
	struct task_struct *p;
	int retval;

	rcu_read_lock();

	p = find_process_by_pid(pid);
	if (!p) {
		rcu_read_unlock();
		return -ESRCH;
	}

	/* Prevent p going away */
	get_task_struct(p);
	rcu_read_unlock();

	if (p->flags & PF_NO_SETAFFINITY) {
		retval = -EINVAL;
		goto out_put_task;
	}

	if (!check_same_owner(p)) {
		rcu_read_lock();
		if (!ns_capable(__task_cred(p)->user_ns, CAP_SYS_NICE)) {
			rcu_read_unlock();
			retval = -EPERM;
			goto out_put_task;
		}
		rcu_read_unlock();
	}

	retval = security_task_setscheduler(p);
	if (retval)
		goto out_put_task;

	retval = __sched_setaffinity(p, in_mask);
out_put_task:
	put_task_struct(p);
	return retval;
}

static int get_user_cpu_mask(unsigned long __user *user_mask_ptr, unsigned len,
			     struct cpumask *new_mask)
{
	if (len < cpumask_size())
		cpumask_clear(new_mask);
	else if (len > cpumask_size())
		len = cpumask_size();

	return copy_from_user(new_mask, user_mask_ptr, len) ? -EFAULT : 0;
}

/**
 * sys_sched_setaffinity - set the CPU affinity of a process
 * @pid: pid of the process
 * @len: length in bytes of the bitmask pointed to by user_mask_ptr
 * @user_mask_ptr: user-space pointer to the new CPU mask
 *
 * Return: 0 on success. An error code otherwise.
 */
SYSCALL_DEFINE3(sched_setaffinity, pid_t, pid, unsigned int, len,
		unsigned long __user *, user_mask_ptr)
{
	cpumask_var_t new_mask;
	int retval;

	if (!alloc_cpumask_var(&new_mask, GFP_KERNEL))
		return -ENOMEM;

	retval = get_user_cpu_mask(user_mask_ptr, len, new_mask);
	if (retval == 0)
		retval = sched_setaffinity(pid, new_mask);
	free_cpumask_var(new_mask);
	return retval;
}

long sched_getaffinity(pid_t pid, struct cpumask *mask)
{
	struct task_struct *p;
	unsigned long flags;
	int retval;

	rcu_read_lock();

	retval = -ESRCH;
	p = find_process_by_pid(pid);
	if (!p)
		goto out_unlock;

	retval = security_task_getscheduler(p);
	if (retval)
		goto out_unlock;

	raw_spin_lock_irqsave(&p->pi_lock, flags);
	cpumask_and(mask, &p->cpus_mask, cpu_active_mask);
	raw_spin_unlock_irqrestore(&p->pi_lock, flags);

out_unlock:
	rcu_read_unlock();

	return retval;
}

/**
 * sys_sched_getaffinity - get the CPU affinity of a process
 * @pid: pid of the process
 * @len: length in bytes of the bitmask pointed to by user_mask_ptr
 * @user_mask_ptr: user-space pointer to hold the current CPU mask
 *
 * Return: size of CPU mask copied to user_mask_ptr on success. An
 * error code otherwise.
 */
SYSCALL_DEFINE3(sched_getaffinity, pid_t, pid, unsigned int, len,
		unsigned long __user *, user_mask_ptr)
{
	int ret;
	cpumask_var_t mask;

	if ((len * BITS_PER_BYTE) < nr_cpu_ids)
		return -EINVAL;
	if (len & (sizeof(unsigned long)-1))
		return -EINVAL;

	if (!alloc_cpumask_var(&mask, GFP_KERNEL))
		return -ENOMEM;

	ret = sched_getaffinity(pid, mask);
	if (ret == 0) {
		unsigned int retlen = min(len, cpumask_size());

		if (copy_to_user(user_mask_ptr, mask, retlen))
			ret = -EFAULT;
		else
			ret = retlen;
	}
	free_cpumask_var(mask);

	return ret;
}

static void do_sched_yield(void)
{
	struct rq_flags rf;
	struct rq *rq;

	rq = this_rq_lock_irq(&rf);

	schedstat_inc(rq->yld_count);
	current->sched_class->yield_task(rq);

	preempt_disable();
	rq_unlock_irq(rq, &rf);
	sched_preempt_enable_no_resched();

	schedule();
}

/**
 * sys_sched_yield - yield the current processor to other threads.
 *
 * This function yields the current CPU to other tasks. If there are no
 * other threads running on this CPU then this function will return.
 *
 * Return: 0.
 */
SYSCALL_DEFINE0(sched_yield)
{
	do_sched_yield();
	return 0;
}

#if !defined(CONFIG_PREEMPTION) || defined(CONFIG_PREEMPT_DYNAMIC)
int __sched __cond_resched(void)
{
	if (should_resched(0)) {
		preempt_schedule_common();
		return 1;
	}
	/*
	 * In preemptible kernels, ->rcu_read_lock_nesting tells the tick
	 * whether the current CPU is in an RCU read-side critical section,
	 * so the tick can report quiescent states even for CPUs looping
	 * in kernel context.  In contrast, in non-preemptible kernels,
	 * RCU readers leave no in-memory hints, which means that CPU-bound
	 * processes executing in kernel context might never report an
	 * RCU quiescent state.  Therefore, the following code causes
	 * cond_resched() to report a quiescent state, but only when RCU
	 * is in urgent need of one.
	 */
#ifndef CONFIG_PREEMPT_RCU
	rcu_all_qs();
#endif
	return 0;
}
EXPORT_SYMBOL(__cond_resched);
#endif

#ifdef CONFIG_PREEMPT_DYNAMIC
DEFINE_STATIC_CALL_RET0(cond_resched, __cond_resched);
EXPORT_STATIC_CALL_TRAMP(cond_resched);

DEFINE_STATIC_CALL_RET0(might_resched, __cond_resched);
EXPORT_STATIC_CALL_TRAMP(might_resched);
#endif

/*
 * __cond_resched_lock() - if a reschedule is pending, drop the given lock,
 * call schedule, and on return reacquire the lock.
 *
 * This works OK both with and without CONFIG_PREEMPTION. We do strange low-level
 * operations here to prevent schedule() from being called twice (once via
 * spin_unlock(), once by hand).
 */
int __cond_resched_lock(spinlock_t *lock)
{
	int resched = should_resched(PREEMPT_LOCK_OFFSET);
	int ret = 0;

	lockdep_assert_held(lock);

	if (spin_needbreak(lock) || resched) {
		spin_unlock(lock);
		if (resched)
			preempt_schedule_common();
		else
			cpu_relax();
		ret = 1;
		spin_lock(lock);
	}
	return ret;
}
EXPORT_SYMBOL(__cond_resched_lock);

int __cond_resched_rwlock_read(rwlock_t *lock)
{
	int resched = should_resched(PREEMPT_LOCK_OFFSET);
	int ret = 0;

	lockdep_assert_held_read(lock);

	if (rwlock_needbreak(lock) || resched) {
		read_unlock(lock);
		if (resched)
			preempt_schedule_common();
		else
			cpu_relax();
		ret = 1;
		read_lock(lock);
	}
	return ret;
}
EXPORT_SYMBOL(__cond_resched_rwlock_read);

int __cond_resched_rwlock_write(rwlock_t *lock)
{
	int resched = should_resched(PREEMPT_LOCK_OFFSET);
	int ret = 0;

	lockdep_assert_held_write(lock);

	if (rwlock_needbreak(lock) || resched) {
		write_unlock(lock);
		if (resched)
			preempt_schedule_common();
		else
			cpu_relax();
		ret = 1;
		write_lock(lock);
	}
	return ret;
}
EXPORT_SYMBOL(__cond_resched_rwlock_write);

/**
 * yield - yield the current processor to other threads.
 *
 * Do not ever use this function, there's a 99% chance you're doing it wrong.
 *
 * The scheduler is at all times free to pick the calling task as the most
 * eligible task to run, if removing the yield() call from your code breaks
 * it, it's already broken.
 *
 * Typical broken usage is:
 *
 * while (!event)
 *	yield();
 *
 * where one assumes that yield() will let 'the other' process run that will
 * make event true. If the current task is a SCHED_FIFO task that will never
 * happen. Never use yield() as a progress guarantee!!
 *
 * If you want to use yield() to wait for something, use wait_event().
 * If you want to use yield() to be 'nice' for others, use cond_resched().
 * If you still want to use yield(), do not!
 */
void __sched yield(void)
{
	set_current_state(TASK_RUNNING);
	do_sched_yield();
}
EXPORT_SYMBOL(yield);

/**
 * yield_to - yield the current processor to another thread in
 * your thread group, or accelerate that thread toward the
 * processor it's on.
 * @p: target task
 * @preempt: whether task preemption is allowed or not
 *
 * It's the caller's job to ensure that the target task struct
 * can't go away on us before we can do any checks.
 *
 * Return:
 *	true (>0) if we indeed boosted the target task.
 *	false (0) if we failed to boost the target.
 *	-ESRCH if there's no task to yield to.
 */
int __sched yield_to(struct task_struct *p, bool preempt)
{
	struct task_struct *curr = current;
	struct rq *rq, *p_rq;
	unsigned long flags;
	int yielded = 0;

	local_irq_save(flags);
	rq = this_rq();

again:
	p_rq = task_rq(p);
	/*
	 * If we're the only runnable task on the rq and target rq also
	 * has only one task, there's absolutely no point in yielding.
	 */
	if (rq->nr_running == 1 && p_rq->nr_running == 1) {
		yielded = -ESRCH;
		goto out_irq;
	}

	double_rq_lock(rq, p_rq);
	if (task_rq(p) != p_rq) {
		double_rq_unlock(rq, p_rq);
		goto again;
	}

	if (!curr->sched_class->yield_to_task)
		goto out_unlock;

	if (curr->sched_class != p->sched_class)
		goto out_unlock;

	if (task_running(p_rq, p) || !task_is_running(p))
		goto out_unlock;

	yielded = curr->sched_class->yield_to_task(rq, p);
	if (yielded) {
		schedstat_inc(rq->yld_count);
		/*
		 * Make p's CPU reschedule; pick_next_entity takes care of
		 * fairness.
		 */
		if (preempt && rq != p_rq)
			resched_curr(p_rq);
	}

out_unlock:
	double_rq_unlock(rq, p_rq);
out_irq:
	local_irq_restore(flags);

	if (yielded > 0)
		schedule();

	return yielded;
}
EXPORT_SYMBOL_GPL(yield_to);

int io_schedule_prepare(void)
{
	int old_iowait = current->in_iowait;

	current->in_iowait = 1;
	blk_schedule_flush_plug(current);

	return old_iowait;
}

void io_schedule_finish(int token)
{
	current->in_iowait = token;
}

/*
 * This task is about to go to sleep on IO. Increment rq->nr_iowait so
 * that process accounting knows that this is a task in IO wait state.
 */
long __sched io_schedule_timeout(long timeout)
{
	int token;
	long ret;

	token = io_schedule_prepare();
	ret = schedule_timeout(timeout);
	io_schedule_finish(token);

	return ret;
}
EXPORT_SYMBOL(io_schedule_timeout);

void __sched io_schedule(void)
{
	int token;

	token = io_schedule_prepare();
	schedule();
	io_schedule_finish(token);
}
EXPORT_SYMBOL(io_schedule);

/**
 * sys_sched_get_priority_max - return maximum RT priority.
 * @policy: scheduling class.
 *
 * Return: On success, this syscall returns the maximum
 * rt_priority that can be used by a given scheduling class.
 * On failure, a negative error code is returned.
 */
SYSCALL_DEFINE1(sched_get_priority_max, int, policy)
{
	int ret = -EINVAL;

	switch (policy) {
	case SCHED_FIFO:
	case SCHED_RR:
		ret = MAX_RT_PRIO-1;
		break;
	case SCHED_DEADLINE:
	case SCHED_NORMAL:
	case SCHED_BATCH:
	case SCHED_IDLE:
		ret = 0;
		break;
	}
	return ret;
}

/**
 * sys_sched_get_priority_min - return minimum RT priority.
 * @policy: scheduling class.
 *
 * Return: On success, this syscall returns the minimum
 * rt_priority that can be used by a given scheduling class.
 * On failure, a negative error code is returned.
 */
SYSCALL_DEFINE1(sched_get_priority_min, int, policy)
{
	int ret = -EINVAL;

	switch (policy) {
	case SCHED_FIFO:
	case SCHED_RR:
		ret = 1;
		break;
	case SCHED_DEADLINE:
	case SCHED_NORMAL:
	case SCHED_BATCH:
	case SCHED_IDLE:
		ret = 0;
	}
	return ret;
}

static int sched_rr_get_interval(pid_t pid, struct timespec64 *t)
{
	struct task_struct *p;
	unsigned int time_slice;
	struct rq_flags rf;
	struct rq *rq;
	int retval;

	if (pid < 0)
		return -EINVAL;

	retval = -ESRCH;
	rcu_read_lock();
	p = find_process_by_pid(pid);
	if (!p)
		goto out_unlock;

	retval = security_task_getscheduler(p);
	if (retval)
		goto out_unlock;

	rq = task_rq_lock(p, &rf);
	time_slice = 0;
	if (p->sched_class->get_rr_interval)
		time_slice = p->sched_class->get_rr_interval(rq, p);
	task_rq_unlock(rq, p, &rf);

	rcu_read_unlock();
	jiffies_to_timespec64(time_slice, t);
	return 0;

out_unlock:
	rcu_read_unlock();
	return retval;
}

/**
 * sys_sched_rr_get_interval - return the default timeslice of a process.
 * @pid: pid of the process.
 * @interval: userspace pointer to the timeslice value.
 *
 * this syscall writes the default timeslice value of a given process
 * into the user-space timespec buffer. A value of '0' means infinity.
 *
 * Return: On success, 0 and the timeslice is in @interval. Otherwise,
 * an error code.
 */
SYSCALL_DEFINE2(sched_rr_get_interval, pid_t, pid,
		struct __kernel_timespec __user *, interval)
{
	struct timespec64 t;
	int retval = sched_rr_get_interval(pid, &t);

	if (retval == 0)
		retval = put_timespec64(&t, interval);

	return retval;
}

#ifdef CONFIG_COMPAT_32BIT_TIME
SYSCALL_DEFINE2(sched_rr_get_interval_time32, pid_t, pid,
		struct old_timespec32 __user *, interval)
{
	struct timespec64 t;
	int retval = sched_rr_get_interval(pid, &t);

	if (retval == 0)
		retval = put_old_timespec32(&t, interval);
	return retval;
}
#endif

void sched_show_task(struct task_struct *p)
{
	unsigned long free = 0;
	int ppid;

	if (!try_get_task_stack(p))
		return;

	pr_info("task:%-15.15s state:%c", p->comm, task_state_to_char(p));

	if (task_is_running(p))
		pr_cont("  running task    ");
#ifdef CONFIG_DEBUG_STACK_USAGE
	free = stack_not_used(p);
#endif
	ppid = 0;
	rcu_read_lock();
	if (pid_alive(p))
		ppid = task_pid_nr(rcu_dereference(p->real_parent));
	rcu_read_unlock();
	pr_cont(" stack:%5lu pid:%5d ppid:%6d flags:0x%08lx\n",
		free, task_pid_nr(p), ppid,
		(unsigned long)task_thread_info(p)->flags);

	print_worker_info(KERN_INFO, p);
	print_stop_info(KERN_INFO, p);
	show_stack(p, NULL, KERN_INFO);
	put_task_stack(p);
}
EXPORT_SYMBOL_GPL(sched_show_task);

static inline bool
state_filter_match(unsigned long state_filter, struct task_struct *p)
{
	unsigned int state = READ_ONCE(p->__state);

	/* no filter, everything matches */
	if (!state_filter)
		return true;

	/* filter, but doesn't match */
	if (!(state & state_filter))
		return false;

	/*
	 * When looking for TASK_UNINTERRUPTIBLE skip TASK_IDLE (allows
	 * TASK_KILLABLE).
	 */
	if (state_filter == TASK_UNINTERRUPTIBLE && state == TASK_IDLE)
		return false;

	return true;
}


void show_state_filter(unsigned int state_filter)
{
	struct task_struct *g, *p;

	rcu_read_lock();
	for_each_process_thread(g, p) {
		/*
		 * reset the NMI-timeout, listing all files on a slow
		 * console might take a lot of time:
		 * Also, reset softlockup watchdogs on all CPUs, because
		 * another CPU might be blocked waiting for us to process
		 * an IPI.
		 */
		touch_nmi_watchdog();
		touch_all_softlockup_watchdogs();
		if (state_filter_match(state_filter, p))
			sched_show_task(p);
	}

#ifdef CONFIG_SCHED_DEBUG
	if (!state_filter)
		sysrq_sched_debug_show();
#endif
	rcu_read_unlock();
	/*
	 * Only show locks if all tasks are dumped:
	 */
	if (!state_filter)
		debug_show_all_locks();
}

/**
 * init_idle - set up an idle thread for a given CPU
 * @idle: task in question
 * @cpu: CPU the idle task belongs to
 *
 * NOTE: this function does not set the idle thread's NEED_RESCHED
 * flag, to make booting more robust.
 */
void __init init_idle(struct task_struct *idle, int cpu)
{
	struct rq *rq = cpu_rq(cpu);
	unsigned long flags;

	__sched_fork(0, idle);

	/*
	 * The idle task doesn't need the kthread struct to function, but it
	 * is dressed up as a per-CPU kthread and thus needs to play the part
	 * if we want to avoid special-casing it in code that deals with per-CPU
	 * kthreads.
	 */
	set_kthread_struct(idle);

	raw_spin_lock_irqsave(&idle->pi_lock, flags);
	raw_spin_rq_lock(rq);

	idle->__state = TASK_RUNNING;
	idle->se.exec_start = sched_clock();
	/*
	 * PF_KTHREAD should already be set at this point; regardless, make it
	 * look like a proper per-CPU kthread.
	 */
	idle->flags |= PF_IDLE | PF_KTHREAD | PF_NO_SETAFFINITY;
	kthread_set_per_cpu(idle, cpu);

	scs_task_reset(idle);
	kasan_unpoison_task_stack(idle);

#ifdef CONFIG_SMP
	/*
	 * It's possible that init_idle() gets called multiple times on a task,
	 * in that case do_set_cpus_allowed() will not do the right thing.
	 *
	 * And since this is boot we can forgo the serialization.
	 */
	set_cpus_allowed_common(idle, cpumask_of(cpu), 0);
#endif
	/*
	 * We're having a chicken and egg problem, even though we are
	 * holding rq->lock, the CPU isn't yet set to this CPU so the
	 * lockdep check in task_group() will fail.
	 *
	 * Similar case to sched_fork(). / Alternatively we could
	 * use task_rq_lock() here and obtain the other rq->lock.
	 *
	 * Silence PROVE_RCU
	 */
	rcu_read_lock();
	__set_task_cpu(idle, cpu);
	rcu_read_unlock();

	rq->idle = idle;
	rcu_assign_pointer(rq->curr, idle);
	idle->on_rq = TASK_ON_RQ_QUEUED;
#ifdef CONFIG_SMP
	idle->on_cpu = 1;
#endif
	raw_spin_rq_unlock(rq);
	raw_spin_unlock_irqrestore(&idle->pi_lock, flags);

	/* Set the preempt count _outside_ the spinlocks! */
	init_idle_preempt_count(idle, cpu);

	/*
	 * The idle tasks have their own, simple scheduling class:
	 */
	idle->sched_class = &idle_sched_class;
	ftrace_graph_init_idle_task(idle, cpu);
	vtime_init_idle(idle, cpu);
#ifdef CONFIG_SMP
	sprintf(idle->comm, "%s/%d", INIT_TASK_COMM, cpu);
#endif
}

#ifdef CONFIG_SMP

int cpuset_cpumask_can_shrink(const struct cpumask *cur,
			      const struct cpumask *trial)
{
	int ret = 1;

	if (!cpumask_weight(cur))
		return ret;

	ret = dl_cpuset_cpumask_can_shrink(cur, trial);

	return ret;
}

int task_can_attach(struct task_struct *p,
		    const struct cpumask *cs_cpus_allowed)
{
	int ret = 0;

	/*
	 * Kthreads which disallow setaffinity shouldn't be moved
	 * to a new cpuset; we don't want to change their CPU
	 * affinity and isolating such threads by their set of
	 * allowed nodes is unnecessary.  Thus, cpusets are not
	 * applicable for such threads.  This prevents checking for
	 * success of set_cpus_allowed_ptr() on all attached tasks
	 * before cpus_mask may be changed.
	 */
	if (p->flags & PF_NO_SETAFFINITY) {
		ret = -EINVAL;
		goto out;
	}

	if (dl_task(p) && !cpumask_intersects(task_rq(p)->rd->span,
					      cs_cpus_allowed))
		ret = dl_task_can_attach(p, cs_cpus_allowed);

out:
	return ret;
}

bool sched_smp_initialized __read_mostly;

#ifdef CONFIG_NUMA_BALANCING
/* Migrate current task p to target_cpu */
int migrate_task_to(struct task_struct *p, int target_cpu)
{
	struct migration_arg arg = { p, target_cpu };
	int curr_cpu = task_cpu(p);

	if (curr_cpu == target_cpu)
		return 0;

	if (!cpumask_test_cpu(target_cpu, p->cpus_ptr))
		return -EINVAL;

	/* TODO: This is not properly updating schedstats */

	trace_sched_move_numa(p, curr_cpu, target_cpu);
	return stop_one_cpu(curr_cpu, migration_cpu_stop, &arg);
}

/*
 * Requeue a task on a given node and accurately track the number of NUMA
 * tasks on the runqueues
 */
void sched_setnuma(struct task_struct *p, int nid)
{
	bool queued, running;
	struct rq_flags rf;
	struct rq *rq;

	rq = task_rq_lock(p, &rf);
	queued = task_on_rq_queued(p);
	running = task_current(rq, p);

	if (queued)
		dequeue_task(rq, p, DEQUEUE_SAVE);
	if (running)
		put_prev_task(rq, p);

	p->numa_preferred_nid = nid;

	if (queued)
		enqueue_task(rq, p, ENQUEUE_RESTORE | ENQUEUE_NOCLOCK);
	if (running)
		set_next_task(rq, p);
	task_rq_unlock(rq, p, &rf);
}
#endif /* CONFIG_NUMA_BALANCING */

#ifdef CONFIG_HOTPLUG_CPU
/*
 * Ensure that the idle task is using init_mm right before its CPU goes
 * offline.
 */
void idle_task_exit(void)
{
	struct mm_struct *mm = current->active_mm;

	BUG_ON(cpu_online(smp_processor_id()));
	BUG_ON(current != this_rq()->idle);

	if (mm != &init_mm) {
		switch_mm(mm, &init_mm, current);
		finish_arch_post_lock_switch();
	}

	scs_task_reset(current);
	/* finish_cpu(), as ran on the BP, will clean up the active_mm state */
}

static int __balance_push_cpu_stop(void *arg)
{
	struct task_struct *p = arg;
	struct rq *rq = this_rq();
	struct rq_flags rf;
	int cpu;

	raw_spin_lock_irq(&p->pi_lock);
	rq_lock(rq, &rf);

	update_rq_clock(rq);

	if (task_rq(p) == rq && task_on_rq_queued(p)) {
		cpu = select_fallback_rq(rq->cpu, p);
		rq = __migrate_task(rq, &rf, p, cpu);
	}

	rq_unlock(rq, &rf);
	raw_spin_unlock_irq(&p->pi_lock);

	put_task_struct(p);

	return 0;
}

static DEFINE_PER_CPU(struct cpu_stop_work, push_work);

/*
 * Ensure we only run per-cpu kthreads once the CPU goes !active.
 *
 * This is enabled below SCHED_AP_ACTIVE; when !cpu_active(), but only
 * effective when the hotplug motion is down.
 */
static void balance_push(struct rq *rq)
{
	struct task_struct *push_task = rq->curr;

	lockdep_assert_rq_held(rq);

	/*
	 * Ensure the thing is persistent until balance_push_set(.on = false);
	 */
	rq->balance_callback = &balance_push_callback;

	/*
	 * Only active while going offline and when invoked on the outgoing
	 * CPU.
	 */
	if (!cpu_dying(rq->cpu) || rq != this_rq())
		return;

	/*
	 * Both the cpu-hotplug and stop task are in this case and are
	 * required to complete the hotplug process.
	 */
	if (kthread_is_per_cpu(push_task) ||
	    is_migration_disabled(push_task)) {

		/*
		 * If this is the idle task on the outgoing CPU try to wake
		 * up the hotplug control thread which might wait for the
		 * last task to vanish. The rcuwait_active() check is
		 * accurate here because the waiter is pinned on this CPU
		 * and can't obviously be running in parallel.
		 *
		 * On RT kernels this also has to check whether there are
		 * pinned and scheduled out tasks on the runqueue. They
		 * need to leave the migrate disabled section first.
		 */
		if (!rq->nr_running && !rq_has_pinned_tasks(rq) &&
		    rcuwait_active(&rq->hotplug_wait)) {
			raw_spin_rq_unlock(rq);
			rcuwait_wake_up(&rq->hotplug_wait);
			raw_spin_rq_lock(rq);
		}
		return;
	}

	get_task_struct(push_task);
	/*
	 * Temporarily drop rq->lock such that we can wake-up the stop task.
	 * Both preemption and IRQs are still disabled.
	 */
	raw_spin_rq_unlock(rq);
	stop_one_cpu_nowait(rq->cpu, __balance_push_cpu_stop, push_task,
			    this_cpu_ptr(&push_work));
	/*
	 * At this point need_resched() is true and we'll take the loop in
	 * schedule(). The next pick is obviously going to be the stop task
	 * which kthread_is_per_cpu() and will push this task away.
	 */
	raw_spin_rq_lock(rq);
}

static void balance_push_set(int cpu, bool on)
{
	struct rq *rq = cpu_rq(cpu);
	struct rq_flags rf;

	rq_lock_irqsave(rq, &rf);
	if (on) {
		WARN_ON_ONCE(rq->balance_callback);
		rq->balance_callback = &balance_push_callback;
	} else if (rq->balance_callback == &balance_push_callback) {
		rq->balance_callback = NULL;
	}
	rq_unlock_irqrestore(rq, &rf);
}

/*
 * Invoked from a CPUs hotplug control thread after the CPU has been marked
 * inactive. All tasks which are not per CPU kernel threads are either
 * pushed off this CPU now via balance_push() or placed on a different CPU
 * during wakeup. Wait until the CPU is quiescent.
 */
static void balance_hotplug_wait(void)
{
	struct rq *rq = this_rq();

	rcuwait_wait_event(&rq->hotplug_wait,
			   rq->nr_running == 1 && !rq_has_pinned_tasks(rq),
			   TASK_UNINTERRUPTIBLE);
}

#else

static inline void balance_push(struct rq *rq)
{
}

static inline void balance_push_set(int cpu, bool on)
{
}

static inline void balance_hotplug_wait(void)
{
}

#endif /* CONFIG_HOTPLUG_CPU */

void set_rq_online(struct rq *rq)
{
	if (!rq->online) {
		const struct sched_class *class;

		cpumask_set_cpu(rq->cpu, rq->rd->online);
		rq->online = 1;

		for_each_class(class) {
			if (class->rq_online)
				class->rq_online(rq);
		}
	}
}

void set_rq_offline(struct rq *rq)
{
	if (rq->online) {
		const struct sched_class *class;

		for_each_class(class) {
			if (class->rq_offline)
				class->rq_offline(rq);
		}

		cpumask_clear_cpu(rq->cpu, rq->rd->online);
		rq->online = 0;
	}
}

/*
 * used to mark begin/end of suspend/resume:
 */
static int num_cpus_frozen;

/*
 * Update cpusets according to cpu_active mask.  If cpusets are
 * disabled, cpuset_update_active_cpus() becomes a simple wrapper
 * around partition_sched_domains().
 *
 * If we come here as part of a suspend/resume, don't touch cpusets because we
 * want to restore it back to its original state upon resume anyway.
 */
static void cpuset_cpu_active(void)
{
	if (cpuhp_tasks_frozen) {
		/*
		 * num_cpus_frozen tracks how many CPUs are involved in suspend
		 * resume sequence. As long as this is not the last online
		 * operation in the resume sequence, just build a single sched
		 * domain, ignoring cpusets.
		 */
		partition_sched_domains(1, NULL, NULL);
		if (--num_cpus_frozen)
			return;
		/*
		 * This is the last CPU online operation. So fall through and
		 * restore the original sched domains by considering the
		 * cpuset configurations.
		 */
		cpuset_force_rebuild();
	}
	cpuset_update_active_cpus();
}

static int cpuset_cpu_inactive(unsigned int cpu)
{
	if (!cpuhp_tasks_frozen) {
		if (dl_cpu_busy(cpu))
			return -EBUSY;
		cpuset_update_active_cpus();
	} else {
		num_cpus_frozen++;
		partition_sched_domains(1, NULL, NULL);
	}
	return 0;
}

int sched_cpu_activate(unsigned int cpu)
{
	struct rq *rq = cpu_rq(cpu);
	struct rq_flags rf;

	/*
	 * Clear the balance_push callback and prepare to schedule
	 * regular tasks.
	 */
	balance_push_set(cpu, false);

#ifdef CONFIG_SCHED_SMT
	/*
	 * When going up, increment the number of cores with SMT present.
	 */
	if (cpumask_weight(cpu_smt_mask(cpu)) == 2)
		static_branch_inc_cpuslocked(&sched_smt_present);
#endif
	set_cpu_active(cpu, true);

	if (sched_smp_initialized) {
		sched_domains_numa_masks_set(cpu);
		cpuset_cpu_active();
	}

	/*
	 * Put the rq online, if not already. This happens:
	 *
	 * 1) In the early boot process, because we build the real domains
	 *    after all CPUs have been brought up.
	 *
	 * 2) At runtime, if cpuset_cpu_active() fails to rebuild the
	 *    domains.
	 */
	rq_lock_irqsave(rq, &rf);
	if (rq->rd) {
		BUG_ON(!cpumask_test_cpu(cpu, rq->rd->span));
		set_rq_online(rq);
	}
	rq_unlock_irqrestore(rq, &rf);

	return 0;
}

int sched_cpu_deactivate(unsigned int cpu)
{
	struct rq *rq = cpu_rq(cpu);
	struct rq_flags rf;
	int ret;

	/*
	 * Remove CPU from nohz.idle_cpus_mask to prevent participating in
	 * load balancing when not active
	 */
	nohz_balance_exit_idle(rq);

	set_cpu_active(cpu, false);

	/*
	 * From this point forward, this CPU will refuse to run any task that
	 * is not: migrate_disable() or KTHREAD_IS_PER_CPU, and will actively
	 * push those tasks away until this gets cleared, see
	 * sched_cpu_dying().
	 */
	balance_push_set(cpu, true);

	/*
	 * We've cleared cpu_active_mask / set balance_push, wait for all
	 * preempt-disabled and RCU users of this state to go away such that
	 * all new such users will observe it.
	 *
	 * Specifically, we rely on ttwu to no longer target this CPU, see
	 * ttwu_queue_cond() and is_cpu_allowed().
	 *
	 * Do sync before park smpboot threads to take care the rcu boost case.
	 */
	synchronize_rcu();

	rq_lock_irqsave(rq, &rf);
	if (rq->rd) {
		update_rq_clock(rq);
		BUG_ON(!cpumask_test_cpu(cpu, rq->rd->span));
		set_rq_offline(rq);
	}
	rq_unlock_irqrestore(rq, &rf);

#ifdef CONFIG_SCHED_SMT
	/*
	 * When going down, decrement the number of cores with SMT present.
	 */
	if (cpumask_weight(cpu_smt_mask(cpu)) == 2)
		static_branch_dec_cpuslocked(&sched_smt_present);

	sched_core_cpu_deactivate(cpu);
#endif

	if (!sched_smp_initialized)
		return 0;

	ret = cpuset_cpu_inactive(cpu);
	if (ret) {
		balance_push_set(cpu, false);
		set_cpu_active(cpu, true);
		return ret;
	}
	sched_domains_numa_masks_clear(cpu);
	return 0;
}

static void sched_rq_cpu_starting(unsigned int cpu)
{
	struct rq *rq = cpu_rq(cpu);

	rq->calc_load_update = calc_load_update;
	update_max_interval();
}

int sched_cpu_starting(unsigned int cpu)
{
	sched_core_cpu_starting(cpu);
	sched_rq_cpu_starting(cpu);
	sched_tick_start(cpu);
	return 0;
}

#ifdef CONFIG_HOTPLUG_CPU

/*
 * Invoked immediately before the stopper thread is invoked to bring the
 * CPU down completely. At this point all per CPU kthreads except the
 * hotplug thread (current) and the stopper thread (inactive) have been
 * either parked or have been unbound from the outgoing CPU. Ensure that
 * any of those which might be on the way out are gone.
 *
 * If after this point a bound task is being woken on this CPU then the
 * responsible hotplug callback has failed to do it's job.
 * sched_cpu_dying() will catch it with the appropriate fireworks.
 */
int sched_cpu_wait_empty(unsigned int cpu)
{
	balance_hotplug_wait();
	return 0;
}

/*
 * Since this CPU is going 'away' for a while, fold any nr_active delta we
 * might have. Called from the CPU stopper task after ensuring that the
 * stopper is the last running task on the CPU, so nr_active count is
 * stable. We need to take the teardown thread which is calling this into
 * account, so we hand in adjust = 1 to the load calculation.
 *
 * Also see the comment "Global load-average calculations".
 */
static void calc_load_migrate(struct rq *rq)
{
	long delta = calc_load_fold_active(rq, 1);

	if (delta)
		atomic_long_add(delta, &calc_load_tasks);
}

static void dump_rq_tasks(struct rq *rq, const char *loglvl)
{
	struct task_struct *g, *p;
	int cpu = cpu_of(rq);

	lockdep_assert_rq_held(rq);

	printk("%sCPU%d enqueued tasks (%u total):\n", loglvl, cpu, rq->nr_running);
	for_each_process_thread(g, p) {
		if (task_cpu(p) != cpu)
			continue;

		if (!task_on_rq_queued(p))
			continue;

		printk("%s\tpid: %d, name: %s\n", loglvl, p->pid, p->comm);
	}
}

int sched_cpu_dying(unsigned int cpu)
{
	struct rq *rq = cpu_rq(cpu);
	struct rq_flags rf;

	/* Handle pending wakeups and then migrate everything off */
	sched_tick_stop(cpu);

	rq_lock_irqsave(rq, &rf);
	if (rq->nr_running != 1 || rq_has_pinned_tasks(rq)) {
		WARN(true, "Dying CPU not properly vacated!");
		dump_rq_tasks(rq, KERN_WARNING);
	}
	rq_unlock_irqrestore(rq, &rf);

	calc_load_migrate(rq);
	update_max_interval();
	hrtick_clear(rq);
	sched_core_cpu_dying(cpu);
	return 0;
}
#endif

void __init sched_init_smp(void)
{
	sched_init_numa();

	/*
	 * There's no userspace yet to cause hotplug operations; hence all the
	 * CPU masks are stable and all blatant races in the below code cannot
	 * happen.
	 */
	mutex_lock(&sched_domains_mutex);
	sched_init_domains(cpu_active_mask);
	mutex_unlock(&sched_domains_mutex);

	/* Move init over to a non-isolated CPU */
	if (set_cpus_allowed_ptr(current, housekeeping_cpumask(HK_FLAG_DOMAIN)) < 0)
		BUG();
	current->flags &= ~PF_NO_SETAFFINITY;
	sched_init_granularity();

	init_sched_rt_class();
	init_sched_dl_class();

	sched_smp_initialized = true;
}

static int __init migration_init(void)
{
	sched_cpu_starting(smp_processor_id());
	return 0;
}
early_initcall(migration_init);

#else
void __init sched_init_smp(void)
{
	sched_init_granularity();
}
#endif /* CONFIG_SMP */

int in_sched_functions(unsigned long addr)
{
	return in_lock_functions(addr) ||
		(addr >= (unsigned long)__sched_text_start
		&& addr < (unsigned long)__sched_text_end);
}

#ifdef CONFIG_CGROUP_SCHED
/*
 * Default task group.
 * Every task in system belongs to this group at bootup.
 */
struct task_group root_task_group;
LIST_HEAD(task_groups);

/* Cacheline aligned slab cache for task_group */
static struct kmem_cache *task_group_cache __read_mostly;
#endif

DECLARE_PER_CPU(cpumask_var_t, load_balance_mask);
DECLARE_PER_CPU(cpumask_var_t, select_idle_mask);

void __init sched_init(void)
{
	unsigned long ptr = 0;
	int i;

	/* Make sure the linker didn't screw up */
	BUG_ON(&idle_sched_class + 1 != &fair_sched_class ||
	       &fair_sched_class + 1 != &rt_sched_class ||
	       &rt_sched_class + 1   != &dl_sched_class);
#ifdef CONFIG_SMP
	BUG_ON(&dl_sched_class + 1 != &stop_sched_class);
#endif

	wait_bit_init();

#ifdef CONFIG_FAIR_GROUP_SCHED
	ptr += 2 * nr_cpu_ids * sizeof(void **);
#endif
#ifdef CONFIG_RT_GROUP_SCHED
	ptr += 2 * nr_cpu_ids * sizeof(void **);
#endif
	if (ptr) {
		ptr = (unsigned long)kzalloc(ptr, GFP_NOWAIT);

#ifdef CONFIG_FAIR_GROUP_SCHED
		root_task_group.se = (struct sched_entity **)ptr;
		ptr += nr_cpu_ids * sizeof(void **);

		root_task_group.cfs_rq = (struct cfs_rq **)ptr;
		ptr += nr_cpu_ids * sizeof(void **);

		root_task_group.shares = ROOT_TASK_GROUP_LOAD;
		init_cfs_bandwidth(&root_task_group.cfs_bandwidth);
#endif /* CONFIG_FAIR_GROUP_SCHED */
#ifdef CONFIG_RT_GROUP_SCHED
		root_task_group.rt_se = (struct sched_rt_entity **)ptr;
		ptr += nr_cpu_ids * sizeof(void **);

		root_task_group.rt_rq = (struct rt_rq **)ptr;
		ptr += nr_cpu_ids * sizeof(void **);

#endif /* CONFIG_RT_GROUP_SCHED */
	}
#ifdef CONFIG_CPUMASK_OFFSTACK
	for_each_possible_cpu(i) {
		per_cpu(load_balance_mask, i) = (cpumask_var_t)kzalloc_node(
			cpumask_size(), GFP_KERNEL, cpu_to_node(i));
		per_cpu(select_idle_mask, i) = (cpumask_var_t)kzalloc_node(
			cpumask_size(), GFP_KERNEL, cpu_to_node(i));
	}
#endif /* CONFIG_CPUMASK_OFFSTACK */

	init_rt_bandwidth(&def_rt_bandwidth, global_rt_period(), global_rt_runtime());
	init_dl_bandwidth(&def_dl_bandwidth, global_rt_period(), global_rt_runtime());

#ifdef CONFIG_SMP
	init_defrootdomain();
#endif

#ifdef CONFIG_RT_GROUP_SCHED
	init_rt_bandwidth(&root_task_group.rt_bandwidth,
			global_rt_period(), global_rt_runtime());
#endif /* CONFIG_RT_GROUP_SCHED */

#ifdef CONFIG_CGROUP_SCHED
	task_group_cache = KMEM_CACHE(task_group, 0);

	list_add(&root_task_group.list, &task_groups);
	INIT_LIST_HEAD(&root_task_group.children);
	INIT_LIST_HEAD(&root_task_group.siblings);
	autogroup_init(&init_task);
#endif /* CONFIG_CGROUP_SCHED */

	for_each_possible_cpu(i) {
		struct rq *rq;

		rq = cpu_rq(i);
		raw_spin_lock_init(&rq->__lock);
		rq->nr_running = 0;
		rq->calc_load_active = 0;
		rq->calc_load_update = jiffies + LOAD_FREQ;
		init_cfs_rq(&rq->cfs);
		init_rt_rq(&rq->rt);
		init_dl_rq(&rq->dl);
#ifdef CONFIG_FAIR_GROUP_SCHED
		INIT_LIST_HEAD(&rq->leaf_cfs_rq_list);
		rq->tmp_alone_branch = &rq->leaf_cfs_rq_list;
		/*
		 * How much CPU bandwidth does root_task_group get?
		 *
		 * In case of task-groups formed thr' the cgroup filesystem, it
		 * gets 100% of the CPU resources in the system. This overall
		 * system CPU resource is divided among the tasks of
		 * root_task_group and its child task-groups in a fair manner,
		 * based on each entity's (task or task-group's) weight
		 * (se->load.weight).
		 *
		 * In other words, if root_task_group has 10 tasks of weight
		 * 1024) and two child groups A0 and A1 (of weight 1024 each),
		 * then A0's share of the CPU resource is:
		 *
		 *	A0's bandwidth = 1024 / (10*1024 + 1024 + 1024) = 8.33%
		 *
		 * We achieve this by letting root_task_group's tasks sit
		 * directly in rq->cfs (i.e root_task_group->se[] = NULL).
		 */
		init_tg_cfs_entry(&root_task_group, &rq->cfs, NULL, i, NULL);
#endif /* CONFIG_FAIR_GROUP_SCHED */

		rq->rt.rt_runtime = def_rt_bandwidth.rt_runtime;
#ifdef CONFIG_RT_GROUP_SCHED
		init_tg_rt_entry(&root_task_group, &rq->rt, NULL, i, NULL);
#endif
#ifdef CONFIG_SMP
		rq->sd = NULL;
		rq->rd = NULL;
		rq->cpu_capacity = rq->cpu_capacity_orig = SCHED_CAPACITY_SCALE;
		rq->balance_callback = &balance_push_callback;
		rq->active_balance = 0;
		rq->next_balance = jiffies;
		rq->push_cpu = 0;
		rq->cpu = i;
		rq->online = 0;
		rq->idle_stamp = 0;
		rq->avg_idle = 2*sysctl_sched_migration_cost;
		rq->wake_stamp = jiffies;
		rq->wake_avg_idle = rq->avg_idle;
		rq->max_idle_balance_cost = sysctl_sched_migration_cost;

		INIT_LIST_HEAD(&rq->cfs_tasks);

		rq_attach_root(rq, &def_root_domain);
#ifdef CONFIG_NO_HZ_COMMON
		rq->last_blocked_load_update_tick = jiffies;
		atomic_set(&rq->nohz_flags, 0);

		INIT_CSD(&rq->nohz_csd, nohz_csd_func, rq);
#endif
#ifdef CONFIG_HOTPLUG_CPU
		rcuwait_init(&rq->hotplug_wait);
#endif
#endif /* CONFIG_SMP */
		hrtick_rq_init(rq);
		atomic_set(&rq->nr_iowait, 0);

#ifdef CONFIG_SCHED_CORE
		rq->core = rq;
		rq->core_pick = NULL;
		rq->core_enabled = 0;
		rq->core_tree = RB_ROOT;
		rq->core_forceidle = false;

		rq->core_cookie = 0UL;
#endif
	}

	set_load_weight(&init_task, false);

	/*
	 * The boot idle thread does lazy MMU switching as well:
	 */
	mmgrab(&init_mm);
	enter_lazy_tlb(&init_mm, current);

	/*
	 * Make us the idle thread. Technically, schedule() should not be
	 * called from this thread, however somewhere below it might be,
	 * but because we are the idle thread, we just pick up running again
	 * when this runqueue becomes "idle".
	 */
	init_idle(current, smp_processor_id());

	calc_load_update = jiffies + LOAD_FREQ;

#ifdef CONFIG_SMP
	idle_thread_set_boot_cpu();
	balance_push_set(smp_processor_id(), false);
#endif
	init_sched_fair_class();

	psi_init();

	init_uclamp();

	scheduler_running = 1;
}

#ifdef CONFIG_DEBUG_ATOMIC_SLEEP
static inline int preempt_count_equals(int preempt_offset)
{
	int nested = preempt_count() + rcu_preempt_depth();

	return (nested == preempt_offset);
}

void __might_sleep(const char *file, int line, int preempt_offset)
{
	unsigned int state = get_current_state();
	/*
	 * Blocking primitives will set (and therefore destroy) current->state,
	 * since we will exit with TASK_RUNNING make sure we enter with it,
	 * otherwise we will destroy state.
	 */
	WARN_ONCE(state != TASK_RUNNING && current->task_state_change,
			"do not call blocking ops when !TASK_RUNNING; "
			"state=%x set at [<%p>] %pS\n", state,
			(void *)current->task_state_change,
			(void *)current->task_state_change);

	___might_sleep(file, line, preempt_offset);
}
EXPORT_SYMBOL(__might_sleep);

void ___might_sleep(const char *file, int line, int preempt_offset)
{
	/* Ratelimiting timestamp: */
	static unsigned long prev_jiffy;

	unsigned long preempt_disable_ip;

	/* WARN_ON_ONCE() by default, no rate limit required: */
	rcu_sleep_check();

	if ((preempt_count_equals(preempt_offset) && !irqs_disabled() &&
	     !is_idle_task(current) && !current->non_block_count) ||
	    system_state == SYSTEM_BOOTING || system_state > SYSTEM_RUNNING ||
	    oops_in_progress)
		return;

	if (time_before(jiffies, prev_jiffy + HZ) && prev_jiffy)
		return;
	prev_jiffy = jiffies;

	/* Save this before calling printk(), since that will clobber it: */
	preempt_disable_ip = get_preempt_disable_ip(current);

	printk(KERN_ERR
		"BUG: sleeping function called from invalid context at %s:%d\n",
			file, line);
	printk(KERN_ERR
		"in_atomic(): %d, irqs_disabled(): %d, non_block: %d, pid: %d, name: %s\n",
			in_atomic(), irqs_disabled(), current->non_block_count,
			current->pid, current->comm);

	if (task_stack_end_corrupted(current))
		printk(KERN_EMERG "Thread overran stack, or stack corrupted\n");

	debug_show_held_locks(current);
	if (irqs_disabled())
		print_irqtrace_events(current);
	if (IS_ENABLED(CONFIG_DEBUG_PREEMPT)
	    && !preempt_count_equals(preempt_offset)) {
		pr_err("Preemption disabled at:");
		print_ip_sym(KERN_ERR, preempt_disable_ip);
	}
	dump_stack();
	add_taint(TAINT_WARN, LOCKDEP_STILL_OK);
}
EXPORT_SYMBOL(___might_sleep);

void __cant_sleep(const char *file, int line, int preempt_offset)
{
	static unsigned long prev_jiffy;

	if (irqs_disabled())
		return;

	if (!IS_ENABLED(CONFIG_PREEMPT_COUNT))
		return;

	if (preempt_count() > preempt_offset)
		return;

	if (time_before(jiffies, prev_jiffy + HZ) && prev_jiffy)
		return;
	prev_jiffy = jiffies;

	printk(KERN_ERR "BUG: assuming atomic context at %s:%d\n", file, line);
	printk(KERN_ERR "in_atomic(): %d, irqs_disabled(): %d, pid: %d, name: %s\n",
			in_atomic(), irqs_disabled(),
			current->pid, current->comm);

	debug_show_held_locks(current);
	dump_stack();
	add_taint(TAINT_WARN, LOCKDEP_STILL_OK);
}
EXPORT_SYMBOL_GPL(__cant_sleep);

#ifdef CONFIG_SMP
void __cant_migrate(const char *file, int line)
{
	static unsigned long prev_jiffy;

	if (irqs_disabled())
		return;

	if (is_migration_disabled(current))
		return;

	if (!IS_ENABLED(CONFIG_PREEMPT_COUNT))
		return;

	if (preempt_count() > 0)
		return;

	if (time_before(jiffies, prev_jiffy + HZ) && prev_jiffy)
		return;
	prev_jiffy = jiffies;

	pr_err("BUG: assuming non migratable context at %s:%d\n", file, line);
	pr_err("in_atomic(): %d, irqs_disabled(): %d, migration_disabled() %u pid: %d, name: %s\n",
	       in_atomic(), irqs_disabled(), is_migration_disabled(current),
	       current->pid, current->comm);

	debug_show_held_locks(current);
	dump_stack();
	add_taint(TAINT_WARN, LOCKDEP_STILL_OK);
}
EXPORT_SYMBOL_GPL(__cant_migrate);
#endif
#endif

#ifdef CONFIG_MAGIC_SYSRQ
void normalize_rt_tasks(void)
{
	struct task_struct *g, *p;
	struct sched_attr attr = {
		.sched_policy = SCHED_NORMAL,
	};

	read_lock(&tasklist_lock);
	for_each_process_thread(g, p) {
		/*
		 * Only normalize user tasks:
		 */
		if (p->flags & PF_KTHREAD)
			continue;

		p->se.exec_start = 0;
		schedstat_set(p->se.statistics.wait_start,  0);
		schedstat_set(p->se.statistics.sleep_start, 0);
		schedstat_set(p->se.statistics.block_start, 0);

		if (!dl_task(p) && !rt_task(p)) {
			/*
			 * Renice negative nice level userspace
			 * tasks back to 0:
			 */
			if (task_nice(p) < 0)
				set_user_nice(p, 0);
			continue;
		}

		__sched_setscheduler(p, &attr, false, false);
	}
	read_unlock(&tasklist_lock);
}

#endif /* CONFIG_MAGIC_SYSRQ */

#if defined(CONFIG_IA64) || defined(CONFIG_KGDB_KDB)
/*
 * These functions are only useful for the IA64 MCA handling, or kdb.
 *
 * They can only be called when the whole system has been
 * stopped - every CPU needs to be quiescent, and no scheduling
 * activity can take place. Using them for anything else would
 * be a serious bug, and as a result, they aren't even visible
 * under any other configuration.
 */

/**
 * curr_task - return the current task for a given CPU.
 * @cpu: the processor in question.
 *
 * ONLY VALID WHEN THE WHOLE SYSTEM IS STOPPED!
 *
 * Return: The current task for @cpu.
 */
struct task_struct *curr_task(int cpu)
{
	return cpu_curr(cpu);
}

#endif /* defined(CONFIG_IA64) || defined(CONFIG_KGDB_KDB) */

#ifdef CONFIG_IA64
/**
 * ia64_set_curr_task - set the current task for a given CPU.
 * @cpu: the processor in question.
 * @p: the task pointer to set.
 *
 * Description: This function must only be used when non-maskable interrupts
 * are serviced on a separate stack. It allows the architecture to switch the
 * notion of the current task on a CPU in a non-blocking manner. This function
 * must be called with all CPU's synchronized, and interrupts disabled, the
 * and caller must save the original value of the current task (see
 * curr_task() above) and restore that value before reenabling interrupts and
 * re-starting the system.
 *
 * ONLY VALID WHEN THE WHOLE SYSTEM IS STOPPED!
 */
void ia64_set_curr_task(int cpu, struct task_struct *p)
{
	cpu_curr(cpu) = p;
}

#endif

#ifdef CONFIG_CGROUP_SCHED
/* task_group_lock serializes the addition/removal of task groups */
static DEFINE_SPINLOCK(task_group_lock);

static inline void alloc_uclamp_sched_group(struct task_group *tg,
					    struct task_group *parent)
{
#ifdef CONFIG_UCLAMP_TASK_GROUP
	enum uclamp_id clamp_id;

	for_each_clamp_id(clamp_id) {
		uclamp_se_set(&tg->uclamp_req[clamp_id],
			      uclamp_none(clamp_id), false);
		tg->uclamp[clamp_id] = parent->uclamp[clamp_id];
	}
#endif
}

static void sched_free_group(struct task_group *tg)
{
	free_fair_sched_group(tg);
	free_rt_sched_group(tg);
	autogroup_free(tg);
	kmem_cache_free(task_group_cache, tg);
}

/* allocate runqueue etc for a new task group */
struct task_group *sched_create_group(struct task_group *parent)
{
	struct task_group *tg;

	tg = kmem_cache_alloc(task_group_cache, GFP_KERNEL | __GFP_ZERO);
	if (!tg)
		return ERR_PTR(-ENOMEM);

	if (!alloc_fair_sched_group(tg, parent))
		goto err;

	if (!alloc_rt_sched_group(tg, parent))
		goto err;

	alloc_uclamp_sched_group(tg, parent);

	return tg;

err:
	sched_free_group(tg);
	return ERR_PTR(-ENOMEM);
}

void sched_online_group(struct task_group *tg, struct task_group *parent)
{
	unsigned long flags;

	spin_lock_irqsave(&task_group_lock, flags);
	list_add_rcu(&tg->list, &task_groups);

	/* Root should already exist: */
	WARN_ON(!parent);

	tg->parent = parent;
	INIT_LIST_HEAD(&tg->children);
	list_add_rcu(&tg->siblings, &parent->children);
	spin_unlock_irqrestore(&task_group_lock, flags);

	online_fair_sched_group(tg);
}

/* rcu callback to free various structures associated with a task group */
static void sched_free_group_rcu(struct rcu_head *rhp)
{
	/* Now it should be safe to free those cfs_rqs: */
	sched_free_group(container_of(rhp, struct task_group, rcu));
}

void sched_destroy_group(struct task_group *tg)
{
	/* Wait for possible concurrent references to cfs_rqs complete: */
	call_rcu(&tg->rcu, sched_free_group_rcu);
}

void sched_offline_group(struct task_group *tg)
{
	unsigned long flags;

	/* End participation in shares distribution: */
	unregister_fair_sched_group(tg);

	spin_lock_irqsave(&task_group_lock, flags);
	list_del_rcu(&tg->list);
	list_del_rcu(&tg->siblings);
	spin_unlock_irqrestore(&task_group_lock, flags);
}

static void sched_change_group(struct task_struct *tsk, int type)
{
	struct task_group *tg;

	/*
	 * All callers are synchronized by task_rq_lock(); we do not use RCU
	 * which is pointless here. Thus, we pass "true" to task_css_check()
	 * to prevent lockdep warnings.
	 */
	tg = container_of(task_css_check(tsk, cpu_cgrp_id, true),
			  struct task_group, css);
	tg = autogroup_task_group(tsk, tg);
	tsk->sched_task_group = tg;

#ifdef CONFIG_FAIR_GROUP_SCHED
	if (tsk->sched_class->task_change_group)
		tsk->sched_class->task_change_group(tsk, type);
	else
#endif
		set_task_rq(tsk, task_cpu(tsk));
}

/*
 * Change task's runqueue when it moves between groups.
 *
 * The caller of this function should have put the task in its new group by
 * now. This function just updates tsk->se.cfs_rq and tsk->se.parent to reflect
 * its new group.
 */
void sched_move_task(struct task_struct *tsk)
{
	int queued, running, queue_flags =
		DEQUEUE_SAVE | DEQUEUE_MOVE | DEQUEUE_NOCLOCK;
	struct rq_flags rf;
	struct rq *rq;

	rq = task_rq_lock(tsk, &rf);
	update_rq_clock(rq);

	running = task_current(rq, tsk);
	queued = task_on_rq_queued(tsk);

	if (queued)
		dequeue_task(rq, tsk, queue_flags);
	if (running)
		put_prev_task(rq, tsk);

	sched_change_group(tsk, TASK_MOVE_GROUP);

	if (queued)
		enqueue_task(rq, tsk, queue_flags);
	if (running) {
		set_next_task(rq, tsk);
		/*
		 * After changing group, the running task may have joined a
		 * throttled one but it's still the running task. Trigger a
		 * resched to make sure that task can still run.
		 */
		resched_curr(rq);
	}

	task_rq_unlock(rq, tsk, &rf);
}

static inline struct task_group *css_tg(struct cgroup_subsys_state *css)
{
	return css ? container_of(css, struct task_group, css) : NULL;
}

static struct cgroup_subsys_state *
cpu_cgroup_css_alloc(struct cgroup_subsys_state *parent_css)
{
	struct task_group *parent = css_tg(parent_css);
	struct task_group *tg;

	if (!parent) {
		/* This is early initialization for the top cgroup */
		return &root_task_group.css;
	}

	tg = sched_create_group(parent);
	if (IS_ERR(tg))
		return ERR_PTR(-ENOMEM);

	return &tg->css;
}

/* Expose task group only after completing cgroup initialization */
static int cpu_cgroup_css_online(struct cgroup_subsys_state *css)
{
	struct task_group *tg = css_tg(css);
	struct task_group *parent = css_tg(css->parent);

	if (parent)
		sched_online_group(tg, parent);

#ifdef CONFIG_UCLAMP_TASK_GROUP
	/* Propagate the effective uclamp value for the new group */
	mutex_lock(&uclamp_mutex);
	rcu_read_lock();
	cpu_util_update_eff(css);
	rcu_read_unlock();
	mutex_unlock(&uclamp_mutex);
#endif

	return 0;
}

static void cpu_cgroup_css_released(struct cgroup_subsys_state *css)
{
	struct task_group *tg = css_tg(css);

	sched_offline_group(tg);
}

static void cpu_cgroup_css_free(struct cgroup_subsys_state *css)
{
	struct task_group *tg = css_tg(css);

	/*
	 * Relies on the RCU grace period between css_released() and this.
	 */
	sched_free_group(tg);
}

/*
 * This is called before wake_up_new_task(), therefore we really only
 * have to set its group bits, all the other stuff does not apply.
 */
static void cpu_cgroup_fork(struct task_struct *task)
{
	struct rq_flags rf;
	struct rq *rq;

	rq = task_rq_lock(task, &rf);

	update_rq_clock(rq);
	sched_change_group(task, TASK_SET_GROUP);

	task_rq_unlock(rq, task, &rf);
}

static int cpu_cgroup_can_attach(struct cgroup_taskset *tset)
{
	struct task_struct *task;
	struct cgroup_subsys_state *css;
	int ret = 0;

	cgroup_taskset_for_each(task, css, tset) {
#ifdef CONFIG_RT_GROUP_SCHED
		if (!sched_rt_can_attach(css_tg(css), task))
			return -EINVAL;
#endif
		/*
		 * Serialize against wake_up_new_task() such that if it's
		 * running, we're sure to observe its full state.
		 */
		raw_spin_lock_irq(&task->pi_lock);
		/*
		 * Avoid calling sched_move_task() before wake_up_new_task()
		 * has happened. This would lead to problems with PELT, due to
		 * move wanting to detach+attach while we're not attached yet.
		 */
		if (READ_ONCE(task->__state) == TASK_NEW)
			ret = -EINVAL;
		raw_spin_unlock_irq(&task->pi_lock);

		if (ret)
			break;
	}
	return ret;
}

static void cpu_cgroup_attach(struct cgroup_taskset *tset)
{
	struct task_struct *task;
	struct cgroup_subsys_state *css;

	cgroup_taskset_for_each(task, css, tset)
		sched_move_task(task);
}

#ifdef CONFIG_UCLAMP_TASK_GROUP
static void cpu_util_update_eff(struct cgroup_subsys_state *css)
{
	struct cgroup_subsys_state *top_css = css;
	struct uclamp_se *uc_parent = NULL;
	struct uclamp_se *uc_se = NULL;
	unsigned int eff[UCLAMP_CNT];
	enum uclamp_id clamp_id;
	unsigned int clamps;

	lockdep_assert_held(&uclamp_mutex);
	SCHED_WARN_ON(!rcu_read_lock_held());

	css_for_each_descendant_pre(css, top_css) {
		uc_parent = css_tg(css)->parent
			? css_tg(css)->parent->uclamp : NULL;

		for_each_clamp_id(clamp_id) {
			/* Assume effective clamps matches requested clamps */
			eff[clamp_id] = css_tg(css)->uclamp_req[clamp_id].value;
			/* Cap effective clamps with parent's effective clamps */
			if (uc_parent &&
			    eff[clamp_id] > uc_parent[clamp_id].value) {
				eff[clamp_id] = uc_parent[clamp_id].value;
			}
		}
		/* Ensure protection is always capped by limit */
		eff[UCLAMP_MIN] = min(eff[UCLAMP_MIN], eff[UCLAMP_MAX]);

		/* Propagate most restrictive effective clamps */
		clamps = 0x0;
		uc_se = css_tg(css)->uclamp;
		for_each_clamp_id(clamp_id) {
			if (eff[clamp_id] == uc_se[clamp_id].value)
				continue;
			uc_se[clamp_id].value = eff[clamp_id];
			uc_se[clamp_id].bucket_id = uclamp_bucket_id(eff[clamp_id]);
			clamps |= (0x1 << clamp_id);
		}
		if (!clamps) {
			css = css_rightmost_descendant(css);
			continue;
		}

		/* Immediately update descendants RUNNABLE tasks */
		uclamp_update_active_tasks(css);
	}
}

/*
 * Integer 10^N with a given N exponent by casting to integer the literal "1eN"
 * C expression. Since there is no way to convert a macro argument (N) into a
 * character constant, use two levels of macros.
 */
#define _POW10(exp) ((unsigned int)1e##exp)
#define POW10(exp) _POW10(exp)

struct uclamp_request {
#define UCLAMP_PERCENT_SHIFT	2
#define UCLAMP_PERCENT_SCALE	(100 * POW10(UCLAMP_PERCENT_SHIFT))
	s64 percent;
	u64 util;
	int ret;
};

static inline struct uclamp_request
capacity_from_percent(char *buf)
{
	struct uclamp_request req = {
		.percent = UCLAMP_PERCENT_SCALE,
		.util = SCHED_CAPACITY_SCALE,
		.ret = 0,
	};

	buf = strim(buf);
	if (strcmp(buf, "max")) {
		req.ret = cgroup_parse_float(buf, UCLAMP_PERCENT_SHIFT,
					     &req.percent);
		if (req.ret)
			return req;
		if ((u64)req.percent > UCLAMP_PERCENT_SCALE) {
			req.ret = -ERANGE;
			return req;
		}

		req.util = req.percent << SCHED_CAPACITY_SHIFT;
		req.util = DIV_ROUND_CLOSEST_ULL(req.util, UCLAMP_PERCENT_SCALE);
	}

	return req;
}

static ssize_t cpu_uclamp_write(struct kernfs_open_file *of, char *buf,
				size_t nbytes, loff_t off,
				enum uclamp_id clamp_id)
{
	struct uclamp_request req;
	struct task_group *tg;

	req = capacity_from_percent(buf);
	if (req.ret)
		return req.ret;

	static_branch_enable(&sched_uclamp_used);

	mutex_lock(&uclamp_mutex);
	rcu_read_lock();

	tg = css_tg(of_css(of));
	if (tg->uclamp_req[clamp_id].value != req.util)
		uclamp_se_set(&tg->uclamp_req[clamp_id], req.util, false);

	/*
	 * Because of not recoverable conversion rounding we keep track of the
	 * exact requested value
	 */
	tg->uclamp_pct[clamp_id] = req.percent;

	/* Update effective clamps to track the most restrictive value */
	cpu_util_update_eff(of_css(of));

	rcu_read_unlock();
	mutex_unlock(&uclamp_mutex);

	return nbytes;
}

static ssize_t cpu_uclamp_min_write(struct kernfs_open_file *of,
				    char *buf, size_t nbytes,
				    loff_t off)
{
	return cpu_uclamp_write(of, buf, nbytes, off, UCLAMP_MIN);
}

static ssize_t cpu_uclamp_max_write(struct kernfs_open_file *of,
				    char *buf, size_t nbytes,
				    loff_t off)
{
	return cpu_uclamp_write(of, buf, nbytes, off, UCLAMP_MAX);
}

static inline void cpu_uclamp_print(struct seq_file *sf,
				    enum uclamp_id clamp_id)
{
	struct task_group *tg;
	u64 util_clamp;
	u64 percent;
	u32 rem;

	rcu_read_lock();
	tg = css_tg(seq_css(sf));
	util_clamp = tg->uclamp_req[clamp_id].value;
	rcu_read_unlock();

	if (util_clamp == SCHED_CAPACITY_SCALE) {
		seq_puts(sf, "max\n");
		return;
	}

	percent = tg->uclamp_pct[clamp_id];
	percent = div_u64_rem(percent, POW10(UCLAMP_PERCENT_SHIFT), &rem);
	seq_printf(sf, "%llu.%0*u\n", percent, UCLAMP_PERCENT_SHIFT, rem);
}

static int cpu_uclamp_min_show(struct seq_file *sf, void *v)
{
	cpu_uclamp_print(sf, UCLAMP_MIN);
	return 0;
}

static int cpu_uclamp_max_show(struct seq_file *sf, void *v)
{
	cpu_uclamp_print(sf, UCLAMP_MAX);
	return 0;
}
#endif /* CONFIG_UCLAMP_TASK_GROUP */

#ifdef CONFIG_FAIR_GROUP_SCHED
static int cpu_shares_write_u64(struct cgroup_subsys_state *css,
				struct cftype *cftype, u64 shareval)
{
	if (shareval > scale_load_down(ULONG_MAX))
		shareval = MAX_SHARES;
	return sched_group_set_shares(css_tg(css), scale_load(shareval));
}

static u64 cpu_shares_read_u64(struct cgroup_subsys_state *css,
			       struct cftype *cft)
{
	struct task_group *tg = css_tg(css);

	return (u64) scale_load_down(tg->shares);
}

#ifdef CONFIG_CFS_BANDWIDTH
static DEFINE_MUTEX(cfs_constraints_mutex);

const u64 max_cfs_quota_period = 1 * NSEC_PER_SEC; /* 1s */
static const u64 min_cfs_quota_period = 1 * NSEC_PER_MSEC; /* 1ms */
/* More than 203 days if BW_SHIFT equals 20. */
static const u64 max_cfs_runtime = MAX_BW * NSEC_PER_USEC;

static int __cfs_schedulable(struct task_group *tg, u64 period, u64 runtime);

static int tg_set_cfs_bandwidth(struct task_group *tg, u64 period, u64 quota,
				u64 burst)
{
	int i, ret = 0, runtime_enabled, runtime_was_enabled;
	struct cfs_bandwidth *cfs_b = &tg->cfs_bandwidth;

	if (tg == &root_task_group)
		return -EINVAL;

	/*
	 * Ensure we have at some amount of bandwidth every period.  This is
	 * to prevent reaching a state of large arrears when throttled via
	 * entity_tick() resulting in prolonged exit starvation.
	 */
	if (quota < min_cfs_quota_period || period < min_cfs_quota_period)
		return -EINVAL;

	/*
	 * Likewise, bound things on the other side by preventing insane quota
	 * periods.  This also allows us to normalize in computing quota
	 * feasibility.
	 */
	if (period > max_cfs_quota_period)
		return -EINVAL;

	/*
	 * Bound quota to defend quota against overflow during bandwidth shift.
	 */
	if (quota != RUNTIME_INF && quota > max_cfs_runtime)
		return -EINVAL;

	if (quota != RUNTIME_INF && (burst > quota ||
				     burst + quota > max_cfs_runtime))
		return -EINVAL;

	/*
	 * Prevent race between setting of cfs_rq->runtime_enabled and
	 * unthrottle_offline_cfs_rqs().
	 */
	cpus_read_lock();
	mutex_lock(&cfs_constraints_mutex);
	ret = __cfs_schedulable(tg, period, quota);
	if (ret)
		goto out_unlock;

	runtime_enabled = quota != RUNTIME_INF;
	runtime_was_enabled = cfs_b->quota != RUNTIME_INF;
	/*
	 * If we need to toggle cfs_bandwidth_used, off->on must occur
	 * before making related changes, and on->off must occur afterwards
	 */
	if (runtime_enabled && !runtime_was_enabled)
		cfs_bandwidth_usage_inc();
	raw_spin_lock_irq(&cfs_b->lock);
	cfs_b->period = ns_to_ktime(period);
	cfs_b->quota = quota;
	cfs_b->burst = burst;

	__refill_cfs_bandwidth_runtime(cfs_b);

	/* Restart the period timer (if active) to handle new period expiry: */
	if (runtime_enabled)
		start_cfs_bandwidth(cfs_b);

	raw_spin_unlock_irq(&cfs_b->lock);

	for_each_online_cpu(i) {
		struct cfs_rq *cfs_rq = tg->cfs_rq[i];
		struct rq *rq = cfs_rq->rq;
		struct rq_flags rf;

		rq_lock_irq(rq, &rf);
		cfs_rq->runtime_enabled = runtime_enabled;
		cfs_rq->runtime_remaining = 0;

		if (cfs_rq->throttled)
			unthrottle_cfs_rq(cfs_rq);
		rq_unlock_irq(rq, &rf);
	}
	if (runtime_was_enabled && !runtime_enabled)
		cfs_bandwidth_usage_dec();
out_unlock:
	mutex_unlock(&cfs_constraints_mutex);
	cpus_read_unlock();

	return ret;
}

static int tg_set_cfs_quota(struct task_group *tg, long cfs_quota_us)
{
	u64 quota, period, burst;

	period = ktime_to_ns(tg->cfs_bandwidth.period);
	burst = tg->cfs_bandwidth.burst;
	if (cfs_quota_us < 0)
		quota = RUNTIME_INF;
	else if ((u64)cfs_quota_us <= U64_MAX / NSEC_PER_USEC)
		quota = (u64)cfs_quota_us * NSEC_PER_USEC;
	else
		return -EINVAL;

	return tg_set_cfs_bandwidth(tg, period, quota, burst);
}

static long tg_get_cfs_quota(struct task_group *tg)
{
	u64 quota_us;

	if (tg->cfs_bandwidth.quota == RUNTIME_INF)
		return -1;

	quota_us = tg->cfs_bandwidth.quota;
	do_div(quota_us, NSEC_PER_USEC);

	return quota_us;
}

static int tg_set_cfs_period(struct task_group *tg, long cfs_period_us)
{
	u64 quota, period, burst;

	if ((u64)cfs_period_us > U64_MAX / NSEC_PER_USEC)
		return -EINVAL;

	period = (u64)cfs_period_us * NSEC_PER_USEC;
	quota = tg->cfs_bandwidth.quota;
	burst = tg->cfs_bandwidth.burst;

	return tg_set_cfs_bandwidth(tg, period, quota, burst);
}

static long tg_get_cfs_period(struct task_group *tg)
{
	u64 cfs_period_us;

	cfs_period_us = ktime_to_ns(tg->cfs_bandwidth.period);
	do_div(cfs_period_us, NSEC_PER_USEC);

	return cfs_period_us;
}

static int tg_set_cfs_burst(struct task_group *tg, long cfs_burst_us)
{
	u64 quota, period, burst;

	if ((u64)cfs_burst_us > U64_MAX / NSEC_PER_USEC)
		return -EINVAL;

	burst = (u64)cfs_burst_us * NSEC_PER_USEC;
	period = ktime_to_ns(tg->cfs_bandwidth.period);
	quota = tg->cfs_bandwidth.quota;

	return tg_set_cfs_bandwidth(tg, period, quota, burst);
}

static long tg_get_cfs_burst(struct task_group *tg)
{
	u64 burst_us;

	burst_us = tg->cfs_bandwidth.burst;
	do_div(burst_us, NSEC_PER_USEC);

	return burst_us;
}

static s64 cpu_cfs_quota_read_s64(struct cgroup_subsys_state *css,
				  struct cftype *cft)
{
	return tg_get_cfs_quota(css_tg(css));
}

static int cpu_cfs_quota_write_s64(struct cgroup_subsys_state *css,
				   struct cftype *cftype, s64 cfs_quota_us)
{
	return tg_set_cfs_quota(css_tg(css), cfs_quota_us);
}

static u64 cpu_cfs_period_read_u64(struct cgroup_subsys_state *css,
				   struct cftype *cft)
{
	return tg_get_cfs_period(css_tg(css));
}

static int cpu_cfs_period_write_u64(struct cgroup_subsys_state *css,
				    struct cftype *cftype, u64 cfs_period_us)
{
	return tg_set_cfs_period(css_tg(css), cfs_period_us);
}

static u64 cpu_cfs_burst_read_u64(struct cgroup_subsys_state *css,
				  struct cftype *cft)
{
	return tg_get_cfs_burst(css_tg(css));
}

static int cpu_cfs_burst_write_u64(struct cgroup_subsys_state *css,
				   struct cftype *cftype, u64 cfs_burst_us)
{
	return tg_set_cfs_burst(css_tg(css), cfs_burst_us);
}

struct cfs_schedulable_data {
	struct task_group *tg;
	u64 period, quota;
};

/*
 * normalize group quota/period to be quota/max_period
 * note: units are usecs
 */
static u64 normalize_cfs_quota(struct task_group *tg,
			       struct cfs_schedulable_data *d)
{
	u64 quota, period;

	if (tg == d->tg) {
		period = d->period;
		quota = d->quota;
	} else {
		period = tg_get_cfs_period(tg);
		quota = tg_get_cfs_quota(tg);
	}

	/* note: these should typically be equivalent */
	if (quota == RUNTIME_INF || quota == -1)
		return RUNTIME_INF;

	return to_ratio(period, quota);
}

static int tg_cfs_schedulable_down(struct task_group *tg, void *data)
{
	struct cfs_schedulable_data *d = data;
	struct cfs_bandwidth *cfs_b = &tg->cfs_bandwidth;
	s64 quota = 0, parent_quota = -1;

	if (!tg->parent) {
		quota = RUNTIME_INF;
	} else {
		struct cfs_bandwidth *parent_b = &tg->parent->cfs_bandwidth;

		quota = normalize_cfs_quota(tg, d);
		parent_quota = parent_b->hierarchical_quota;

		/*
		 * Ensure max(child_quota) <= parent_quota.  On cgroup2,
		 * always take the min.  On cgroup1, only inherit when no
		 * limit is set:
		 */
		if (cgroup_subsys_on_dfl(cpu_cgrp_subsys)) {
			quota = min(quota, parent_quota);
		} else {
			if (quota == RUNTIME_INF)
				quota = parent_quota;
			else if (parent_quota != RUNTIME_INF && quota > parent_quota)
				return -EINVAL;
		}
	}
	cfs_b->hierarchical_quota = quota;

	return 0;
}

static int __cfs_schedulable(struct task_group *tg, u64 period, u64 quota)
{
	int ret;
	struct cfs_schedulable_data data = {
		.tg = tg,
		.period = period,
		.quota = quota,
	};

	if (quota != RUNTIME_INF) {
		do_div(data.period, NSEC_PER_USEC);
		do_div(data.quota, NSEC_PER_USEC);
	}

	rcu_read_lock();
	ret = walk_tg_tree(tg_cfs_schedulable_down, tg_nop, &data);
	rcu_read_unlock();

	return ret;
}

static int cpu_cfs_stat_show(struct seq_file *sf, void *v)
{
	struct task_group *tg = css_tg(seq_css(sf));
	struct cfs_bandwidth *cfs_b = &tg->cfs_bandwidth;

	seq_printf(sf, "nr_periods %d\n", cfs_b->nr_periods);
	seq_printf(sf, "nr_throttled %d\n", cfs_b->nr_throttled);
	seq_printf(sf, "throttled_time %llu\n", cfs_b->throttled_time);

	if (schedstat_enabled() && tg != &root_task_group) {
		u64 ws = 0;
		int i;

		for_each_possible_cpu(i)
			ws += schedstat_val(tg->se[i]->statistics.wait_sum);

		seq_printf(sf, "wait_sum %llu\n", ws);
	}

	return 0;
}
#endif /* CONFIG_CFS_BANDWIDTH */
#endif /* CONFIG_FAIR_GROUP_SCHED */

#ifdef CONFIG_RT_GROUP_SCHED
static int cpu_rt_runtime_write(struct cgroup_subsys_state *css,
				struct cftype *cft, s64 val)
{
	return sched_group_set_rt_runtime(css_tg(css), val);
}

static s64 cpu_rt_runtime_read(struct cgroup_subsys_state *css,
			       struct cftype *cft)
{
	return sched_group_rt_runtime(css_tg(css));
}

static int cpu_rt_period_write_uint(struct cgroup_subsys_state *css,
				    struct cftype *cftype, u64 rt_period_us)
{
	return sched_group_set_rt_period(css_tg(css), rt_period_us);
}

static u64 cpu_rt_period_read_uint(struct cgroup_subsys_state *css,
				   struct cftype *cft)
{
	return sched_group_rt_period(css_tg(css));
}
#endif /* CONFIG_RT_GROUP_SCHED */

#ifdef CONFIG_FAIR_GROUP_SCHED
static s64 cpu_idle_read_s64(struct cgroup_subsys_state *css,
			       struct cftype *cft)
{
	return css_tg(css)->idle;
}

static int cpu_idle_write_s64(struct cgroup_subsys_state *css,
				struct cftype *cft, s64 idle)
{
	return sched_group_set_idle(css_tg(css), idle);
}
#endif

static struct cftype cpu_legacy_files[] = {
#ifdef CONFIG_FAIR_GROUP_SCHED
	{
		.name = "shares",
		.read_u64 = cpu_shares_read_u64,
		.write_u64 = cpu_shares_write_u64,
	},
	{
		.name = "idle",
		.read_s64 = cpu_idle_read_s64,
		.write_s64 = cpu_idle_write_s64,
	},
#endif
#ifdef CONFIG_CFS_BANDWIDTH
	{
		.name = "cfs_quota_us",
		.read_s64 = cpu_cfs_quota_read_s64,
		.write_s64 = cpu_cfs_quota_write_s64,
	},
	{
		.name = "cfs_period_us",
		.read_u64 = cpu_cfs_period_read_u64,
		.write_u64 = cpu_cfs_period_write_u64,
	},
	{
		.name = "cfs_burst_us",
		.read_u64 = cpu_cfs_burst_read_u64,
		.write_u64 = cpu_cfs_burst_write_u64,
	},
	{
		.name = "stat",
		.seq_show = cpu_cfs_stat_show,
	},
#endif
#ifdef CONFIG_RT_GROUP_SCHED
	{
		.name = "rt_runtime_us",
		.read_s64 = cpu_rt_runtime_read,
		.write_s64 = cpu_rt_runtime_write,
	},
	{
		.name = "rt_period_us",
		.read_u64 = cpu_rt_period_read_uint,
		.write_u64 = cpu_rt_period_write_uint,
	},
#endif
#ifdef CONFIG_UCLAMP_TASK_GROUP
	{
		.name = "uclamp.min",
		.flags = CFTYPE_NOT_ON_ROOT,
		.seq_show = cpu_uclamp_min_show,
		.write = cpu_uclamp_min_write,
	},
	{
		.name = "uclamp.max",
		.flags = CFTYPE_NOT_ON_ROOT,
		.seq_show = cpu_uclamp_max_show,
		.write = cpu_uclamp_max_write,
	},
#endif
	{ }	/* Terminate */
};

static int cpu_extra_stat_show(struct seq_file *sf,
			       struct cgroup_subsys_state *css)
{
#ifdef CONFIG_CFS_BANDWIDTH
	{
		struct task_group *tg = css_tg(css);
		struct cfs_bandwidth *cfs_b = &tg->cfs_bandwidth;
		u64 throttled_usec;

		throttled_usec = cfs_b->throttled_time;
		do_div(throttled_usec, NSEC_PER_USEC);

		seq_printf(sf, "nr_periods %d\n"
			   "nr_throttled %d\n"
			   "throttled_usec %llu\n",
			   cfs_b->nr_periods, cfs_b->nr_throttled,
			   throttled_usec);
	}
#endif
	return 0;
}

#ifdef CONFIG_FAIR_GROUP_SCHED
static u64 cpu_weight_read_u64(struct cgroup_subsys_state *css,
			       struct cftype *cft)
{
	struct task_group *tg = css_tg(css);
	u64 weight = scale_load_down(tg->shares);

	return DIV_ROUND_CLOSEST_ULL(weight * CGROUP_WEIGHT_DFL, 1024);
}

static int cpu_weight_write_u64(struct cgroup_subsys_state *css,
				struct cftype *cft, u64 weight)
{
	/*
	 * cgroup weight knobs should use the common MIN, DFL and MAX
	 * values which are 1, 100 and 10000 respectively.  While it loses
	 * a bit of range on both ends, it maps pretty well onto the shares
	 * value used by scheduler and the round-trip conversions preserve
	 * the original value over the entire range.
	 */
	if (weight < CGROUP_WEIGHT_MIN || weight > CGROUP_WEIGHT_MAX)
		return -ERANGE;

	weight = DIV_ROUND_CLOSEST_ULL(weight * 1024, CGROUP_WEIGHT_DFL);

	return sched_group_set_shares(css_tg(css), scale_load(weight));
}

static s64 cpu_weight_nice_read_s64(struct cgroup_subsys_state *css,
				    struct cftype *cft)
{
	unsigned long weight = scale_load_down(css_tg(css)->shares);
	int last_delta = INT_MAX;
	int prio, delta;

	/* find the closest nice value to the current weight */
	for (prio = 0; prio < ARRAY_SIZE(sched_prio_to_weight); prio++) {
		delta = abs(sched_prio_to_weight[prio] - weight);
		if (delta >= last_delta)
			break;
		last_delta = delta;
	}

	return PRIO_TO_NICE(prio - 1 + MAX_RT_PRIO);
}

static int cpu_weight_nice_write_s64(struct cgroup_subsys_state *css,
				     struct cftype *cft, s64 nice)
{
	unsigned long weight;
	int idx;

	if (nice < MIN_NICE || nice > MAX_NICE)
		return -ERANGE;

	idx = NICE_TO_PRIO(nice) - MAX_RT_PRIO;
	idx = array_index_nospec(idx, 40);
	weight = sched_prio_to_weight[idx];

	return sched_group_set_shares(css_tg(css), scale_load(weight));
}
#endif

static void __maybe_unused cpu_period_quota_print(struct seq_file *sf,
						  long period, long quota)
{
	if (quota < 0)
		seq_puts(sf, "max");
	else
		seq_printf(sf, "%ld", quota);

	seq_printf(sf, " %ld\n", period);
}

/* caller should put the current value in *@periodp before calling */
static int __maybe_unused cpu_period_quota_parse(char *buf,
						 u64 *periodp, u64 *quotap)
{
	char tok[21];	/* U64_MAX */

	if (sscanf(buf, "%20s %llu", tok, periodp) < 1)
		return -EINVAL;

	*periodp *= NSEC_PER_USEC;

	if (sscanf(tok, "%llu", quotap))
		*quotap *= NSEC_PER_USEC;
	else if (!strcmp(tok, "max"))
		*quotap = RUNTIME_INF;
	else
		return -EINVAL;

	return 0;
}

#ifdef CONFIG_CFS_BANDWIDTH
static int cpu_max_show(struct seq_file *sf, void *v)
{
	struct task_group *tg = css_tg(seq_css(sf));

	cpu_period_quota_print(sf, tg_get_cfs_period(tg), tg_get_cfs_quota(tg));
	return 0;
}

static ssize_t cpu_max_write(struct kernfs_open_file *of,
			     char *buf, size_t nbytes, loff_t off)
{
	struct task_group *tg = css_tg(of_css(of));
	u64 period = tg_get_cfs_period(tg);
	u64 burst = tg_get_cfs_burst(tg);
	u64 quota;
	int ret;

	ret = cpu_period_quota_parse(buf, &period, &quota);
	if (!ret)
		ret = tg_set_cfs_bandwidth(tg, period, quota, burst);
	return ret ?: nbytes;
}
#endif

static struct cftype cpu_files[] = {
#ifdef CONFIG_FAIR_GROUP_SCHED
	{
		.name = "weight",
		.flags = CFTYPE_NOT_ON_ROOT,
		.read_u64 = cpu_weight_read_u64,
		.write_u64 = cpu_weight_write_u64,
	},
	{
		.name = "weight.nice",
		.flags = CFTYPE_NOT_ON_ROOT,
		.read_s64 = cpu_weight_nice_read_s64,
		.write_s64 = cpu_weight_nice_write_s64,
	},
	{
		.name = "idle",
		.flags = CFTYPE_NOT_ON_ROOT,
		.read_s64 = cpu_idle_read_s64,
		.write_s64 = cpu_idle_write_s64,
	},
#endif
#ifdef CONFIG_CFS_BANDWIDTH
	{
		.name = "max",
		.flags = CFTYPE_NOT_ON_ROOT,
		.seq_show = cpu_max_show,
		.write = cpu_max_write,
	},
	{
		.name = "max.burst",
		.flags = CFTYPE_NOT_ON_ROOT,
		.read_u64 = cpu_cfs_burst_read_u64,
		.write_u64 = cpu_cfs_burst_write_u64,
	},
#endif
#ifdef CONFIG_UCLAMP_TASK_GROUP
	{
		.name = "uclamp.min",
		.flags = CFTYPE_NOT_ON_ROOT,
		.seq_show = cpu_uclamp_min_show,
		.write = cpu_uclamp_min_write,
	},
	{
		.name = "uclamp.max",
		.flags = CFTYPE_NOT_ON_ROOT,
		.seq_show = cpu_uclamp_max_show,
		.write = cpu_uclamp_max_write,
	},
#endif
	{ }	/* terminate */
};

struct cgroup_subsys cpu_cgrp_subsys = {
	.css_alloc	= cpu_cgroup_css_alloc,
	.css_online	= cpu_cgroup_css_online,
	.css_released	= cpu_cgroup_css_released,
	.css_free	= cpu_cgroup_css_free,
	.css_extra_stat_show = cpu_extra_stat_show,
	.fork		= cpu_cgroup_fork,
	.can_attach	= cpu_cgroup_can_attach,
	.attach		= cpu_cgroup_attach,
	.legacy_cftypes	= cpu_legacy_files,
	.dfl_cftypes	= cpu_files,
	.early_init	= true,
	.threaded	= true,
};

#endif	/* CONFIG_CGROUP_SCHED */

void dump_cpu_task(int cpu)
{
	pr_info("Task dump for CPU %d:\n", cpu);
	sched_show_task(cpu_curr(cpu));
}

/*
 * Nice levels are multiplicative, with a gentle 10% change for every
 * nice level changed. I.e. when a CPU-bound task goes from nice 0 to
 * nice 1, it will get ~10% less CPU time than another CPU-bound task
 * that remained on nice 0.
 *
 * The "10% effect" is relative and cumulative: from _any_ nice level,
 * if you go up 1 level, it's -10% CPU usage, if you go down 1 level
 * it's +10% CPU usage. (to achieve that we use a multiplier of 1.25.
 * If a task goes up by ~10% and another task goes down by ~10% then
 * the relative distance between them is ~25%.)
 */
const int sched_prio_to_weight[40] = {
 /* -20 */     88761,     71755,     56483,     46273,     36291,
 /* -15 */     29154,     23254,     18705,     14949,     11916,
 /* -10 */      9548,      7620,      6100,      4904,      3906,
 /*  -5 */      3121,      2501,      1991,      1586,      1277,
 /*   0 */      1024,       820,       655,       526,       423,
 /*   5 */       335,       272,       215,       172,       137,
 /*  10 */       110,        87,        70,        56,        45,
 /*  15 */        36,        29,        23,        18,        15,
};

/*
 * Inverse (2^32/x) values of the sched_prio_to_weight[] array, precalculated.
 *
 * In cases where the weight does not change often, we can use the
 * precalculated inverse to speed up arithmetics by turning divisions
 * into multiplications:
 */
const u32 sched_prio_to_wmult[40] = {
 /* -20 */     48388,     59856,     76040,     92818,    118348,
 /* -15 */    147320,    184698,    229616,    287308,    360437,
 /* -10 */    449829,    563644,    704093,    875809,   1099582,
 /*  -5 */   1376151,   1717300,   2157191,   2708050,   3363326,
 /*   0 */   4194304,   5237765,   6557202,   8165337,  10153587,
 /*   5 */  12820798,  15790321,  19976592,  24970740,  31350126,
 /*  10 */  39045157,  49367440,  61356676,  76695844,  95443717,
 /*  15 */ 119304647, 148102320, 186737708, 238609294, 286331153,
};

void call_trace_sched_update_nr_running(struct rq *rq, int count)
{
        trace_sched_update_nr_running_tp(rq, count);
}<|MERGE_RESOLUTION|>--- conflicted
+++ resolved
@@ -683,17 +683,6 @@
 	update_rq_clock_task(rq, delta);
 }
 
-<<<<<<< HEAD
-static inline void
-rq_csd_init(struct rq *rq, struct __call_single_data *csd, smp_call_func_t func)
-{
-	csd->flags = 0;
-	csd->func = func;
-	csd->info = rq;
-}
-
-=======
->>>>>>> 3b17187f
 #ifdef CONFIG_SCHED_HRTICK
 /*
  * Use HR-timers to deliver accurate preemption points.
