// SPDX-License-Identifier: GPL-2.0
/* Marvell RVU Ethernet driver
 *
 * Copyright (C) 2020 Marvell.
 *
 */

#include <linux/interrupt.h>
#include <linux/pci.h>
#include <net/tso.h>

#include "otx2_reg.h"
#include "otx2_common.h"
#include "otx2_struct.h"
#include "cn10k.h"

static void otx2_nix_rq_op_stats(struct queue_stats *stats,
				 struct otx2_nic *pfvf, int qidx)
{
	u64 incr = (u64)qidx << 32;
	u64 *ptr;

	ptr = (u64 *)otx2_get_regaddr(pfvf, NIX_LF_RQ_OP_OCTS);
	stats->bytes = otx2_atomic64_add(incr, ptr);

	ptr = (u64 *)otx2_get_regaddr(pfvf, NIX_LF_RQ_OP_PKTS);
	stats->pkts = otx2_atomic64_add(incr, ptr);
}

static void otx2_nix_sq_op_stats(struct queue_stats *stats,
				 struct otx2_nic *pfvf, int qidx)
{
	u64 incr = (u64)qidx << 32;
	u64 *ptr;

	ptr = (u64 *)otx2_get_regaddr(pfvf, NIX_LF_SQ_OP_OCTS);
	stats->bytes = otx2_atomic64_add(incr, ptr);

	ptr = (u64 *)otx2_get_regaddr(pfvf, NIX_LF_SQ_OP_PKTS);
	stats->pkts = otx2_atomic64_add(incr, ptr);
}

void otx2_update_lmac_stats(struct otx2_nic *pfvf)
{
	struct msg_req *req;

	if (!netif_running(pfvf->netdev))
		return;

	mutex_lock(&pfvf->mbox.lock);
	req = otx2_mbox_alloc_msg_cgx_stats(&pfvf->mbox);
	if (!req) {
		mutex_unlock(&pfvf->mbox.lock);
		return;
	}

	otx2_sync_mbox_msg(&pfvf->mbox);
	mutex_unlock(&pfvf->mbox.lock);
}

void otx2_update_lmac_fec_stats(struct otx2_nic *pfvf)
{
	struct msg_req *req;

	if (!netif_running(pfvf->netdev))
		return;
	mutex_lock(&pfvf->mbox.lock);
	req = otx2_mbox_alloc_msg_cgx_fec_stats(&pfvf->mbox);
	if (req)
		otx2_sync_mbox_msg(&pfvf->mbox);
	mutex_unlock(&pfvf->mbox.lock);
}

int otx2_update_rq_stats(struct otx2_nic *pfvf, int qidx)
{
	struct otx2_rcv_queue *rq = &pfvf->qset.rq[qidx];

	if (!pfvf->qset.rq)
		return 0;

	otx2_nix_rq_op_stats(&rq->stats, pfvf, qidx);
	return 1;
}

int otx2_update_sq_stats(struct otx2_nic *pfvf, int qidx)
{
	struct otx2_snd_queue *sq = &pfvf->qset.sq[qidx];

	if (!pfvf->qset.sq)
		return 0;

	otx2_nix_sq_op_stats(&sq->stats, pfvf, qidx);
	return 1;
}

void otx2_get_dev_stats(struct otx2_nic *pfvf)
{
	struct otx2_dev_stats *dev_stats = &pfvf->hw.dev_stats;

#define OTX2_GET_RX_STATS(reg) \
	 otx2_read64(pfvf, NIX_LF_RX_STATX(reg))
#define OTX2_GET_TX_STATS(reg) \
	 otx2_read64(pfvf, NIX_LF_TX_STATX(reg))

	dev_stats->rx_bytes = OTX2_GET_RX_STATS(RX_OCTS);
	dev_stats->rx_drops = OTX2_GET_RX_STATS(RX_DROP);
	dev_stats->rx_bcast_frames = OTX2_GET_RX_STATS(RX_BCAST);
	dev_stats->rx_mcast_frames = OTX2_GET_RX_STATS(RX_MCAST);
	dev_stats->rx_ucast_frames = OTX2_GET_RX_STATS(RX_UCAST);
	dev_stats->rx_frames = dev_stats->rx_bcast_frames +
			       dev_stats->rx_mcast_frames +
			       dev_stats->rx_ucast_frames;

	dev_stats->tx_bytes = OTX2_GET_TX_STATS(TX_OCTS);
	dev_stats->tx_drops = OTX2_GET_TX_STATS(TX_DROP);
	dev_stats->tx_bcast_frames = OTX2_GET_TX_STATS(TX_BCAST);
	dev_stats->tx_mcast_frames = OTX2_GET_TX_STATS(TX_MCAST);
	dev_stats->tx_ucast_frames = OTX2_GET_TX_STATS(TX_UCAST);
	dev_stats->tx_frames = dev_stats->tx_bcast_frames +
			       dev_stats->tx_mcast_frames +
			       dev_stats->tx_ucast_frames;
}

void otx2_get_stats64(struct net_device *netdev,
		      struct rtnl_link_stats64 *stats)
{
	struct otx2_nic *pfvf = netdev_priv(netdev);
	struct otx2_dev_stats *dev_stats;

	otx2_get_dev_stats(pfvf);

	dev_stats = &pfvf->hw.dev_stats;
	stats->rx_bytes = dev_stats->rx_bytes;
	stats->rx_packets = dev_stats->rx_frames;
	stats->rx_dropped = dev_stats->rx_drops;
	stats->multicast = dev_stats->rx_mcast_frames;

	stats->tx_bytes = dev_stats->tx_bytes;
	stats->tx_packets = dev_stats->tx_frames;
	stats->tx_dropped = dev_stats->tx_drops;
}
EXPORT_SYMBOL(otx2_get_stats64);

/* Sync MAC address with RVU AF */
static int otx2_hw_set_mac_addr(struct otx2_nic *pfvf, u8 *mac)
{
	struct nix_set_mac_addr *req;
	int err;

	mutex_lock(&pfvf->mbox.lock);
	req = otx2_mbox_alloc_msg_nix_set_mac_addr(&pfvf->mbox);
	if (!req) {
		mutex_unlock(&pfvf->mbox.lock);
		return -ENOMEM;
	}

	ether_addr_copy(req->mac_addr, mac);

	err = otx2_sync_mbox_msg(&pfvf->mbox);
	mutex_unlock(&pfvf->mbox.lock);
	return err;
}

static int otx2_hw_get_mac_addr(struct otx2_nic *pfvf,
				struct net_device *netdev)
{
	struct nix_get_mac_addr_rsp *rsp;
	struct mbox_msghdr *msghdr;
	struct msg_req *req;
	int err;

	mutex_lock(&pfvf->mbox.lock);
	req = otx2_mbox_alloc_msg_nix_get_mac_addr(&pfvf->mbox);
	if (!req) {
		mutex_unlock(&pfvf->mbox.lock);
		return -ENOMEM;
	}

	err = otx2_sync_mbox_msg(&pfvf->mbox);
	if (err) {
		mutex_unlock(&pfvf->mbox.lock);
		return err;
	}

	msghdr = otx2_mbox_get_rsp(&pfvf->mbox.mbox, 0, &req->hdr);
	if (IS_ERR(msghdr)) {
		mutex_unlock(&pfvf->mbox.lock);
		return PTR_ERR(msghdr);
	}
	rsp = (struct nix_get_mac_addr_rsp *)msghdr;
	ether_addr_copy(netdev->dev_addr, rsp->mac_addr);
	mutex_unlock(&pfvf->mbox.lock);

	return 0;
}

int otx2_set_mac_address(struct net_device *netdev, void *p)
{
	struct otx2_nic *pfvf = netdev_priv(netdev);
	struct sockaddr *addr = p;

	if (!is_valid_ether_addr(addr->sa_data))
		return -EADDRNOTAVAIL;

	if (!otx2_hw_set_mac_addr(pfvf, addr->sa_data)) {
		memcpy(netdev->dev_addr, addr->sa_data, netdev->addr_len);
		/* update dmac field in vlan offload rule */
		if (netif_running(netdev) &&
		    pfvf->flags & OTX2_FLAG_RX_VLAN_SUPPORT)
			otx2_install_rxvlan_offload_flow(pfvf);
		/* update dmac address in ntuple and DMAC filter list */
		if (pfvf->flags & OTX2_FLAG_DMACFLTR_SUPPORT)
			otx2_dmacflt_update_pfmac_flow(pfvf);
	} else {
		return -EPERM;
	}

	return 0;
}
EXPORT_SYMBOL(otx2_set_mac_address);

int otx2_hw_set_mtu(struct otx2_nic *pfvf, int mtu)
{
	struct nix_frs_cfg *req;
	int err;

	mutex_lock(&pfvf->mbox.lock);
	req = otx2_mbox_alloc_msg_nix_set_hw_frs(&pfvf->mbox);
	if (!req) {
		mutex_unlock(&pfvf->mbox.lock);
		return -ENOMEM;
	}

	req->maxlen = pfvf->max_frs;

	err = otx2_sync_mbox_msg(&pfvf->mbox);
	mutex_unlock(&pfvf->mbox.lock);
	return err;
}

int otx2_config_pause_frm(struct otx2_nic *pfvf)
{
	struct cgx_pause_frm_cfg *req;
	int err;

	if (is_otx2_lbkvf(pfvf->pdev))
		return 0;

	mutex_lock(&pfvf->mbox.lock);
	req = otx2_mbox_alloc_msg_cgx_cfg_pause_frm(&pfvf->mbox);
	if (!req) {
		err = -ENOMEM;
		goto unlock;
	}

	req->rx_pause = !!(pfvf->flags & OTX2_FLAG_RX_PAUSE_ENABLED);
	req->tx_pause = !!(pfvf->flags & OTX2_FLAG_TX_PAUSE_ENABLED);
	req->set = 1;

	err = otx2_sync_mbox_msg(&pfvf->mbox);
unlock:
	mutex_unlock(&pfvf->mbox.lock);
	return err;
}

int otx2_set_flowkey_cfg(struct otx2_nic *pfvf)
{
	struct otx2_rss_info *rss = &pfvf->hw.rss_info;
	struct nix_rss_flowkey_cfg_rsp *rsp;
	struct nix_rss_flowkey_cfg *req;
	int err;

	mutex_lock(&pfvf->mbox.lock);
	req = otx2_mbox_alloc_msg_nix_rss_flowkey_cfg(&pfvf->mbox);
	if (!req) {
		mutex_unlock(&pfvf->mbox.lock);
		return -ENOMEM;
	}
	req->mcam_index = -1; /* Default or reserved index */
	req->flowkey_cfg = rss->flowkey_cfg;
	req->group = DEFAULT_RSS_CONTEXT_GROUP;

	err = otx2_sync_mbox_msg(&pfvf->mbox);
	if (err)
		goto fail;

	rsp = (struct nix_rss_flowkey_cfg_rsp *)
			otx2_mbox_get_rsp(&pfvf->mbox.mbox, 0, &req->hdr);
	if (IS_ERR(rsp)) {
		err = PTR_ERR(rsp);
		goto fail;
	}

	pfvf->hw.flowkey_alg_idx = rsp->alg_idx;
fail:
	mutex_unlock(&pfvf->mbox.lock);
	return err;
}

int otx2_set_rss_table(struct otx2_nic *pfvf, int ctx_id)
{
	struct otx2_rss_info *rss = &pfvf->hw.rss_info;
	const int index = rss->rss_size * ctx_id;
	struct mbox *mbox = &pfvf->mbox;
	struct otx2_rss_ctx *rss_ctx;
	struct nix_aq_enq_req *aq;
	int idx, err;

	mutex_lock(&mbox->lock);
	rss_ctx = rss->rss_ctx[ctx_id];
	/* Get memory to put this msg */
	for (idx = 0; idx < rss->rss_size; idx++) {
		aq = otx2_mbox_alloc_msg_nix_aq_enq(mbox);
		if (!aq) {
			/* The shared memory buffer can be full.
			 * Flush it and retry
			 */
			err = otx2_sync_mbox_msg(mbox);
			if (err) {
				mutex_unlock(&mbox->lock);
				return err;
			}
			aq = otx2_mbox_alloc_msg_nix_aq_enq(mbox);
			if (!aq) {
				mutex_unlock(&mbox->lock);
				return -ENOMEM;
			}
		}

		aq->rss.rq = rss_ctx->ind_tbl[idx];

		/* Fill AQ info */
		aq->qidx = index + idx;
		aq->ctype = NIX_AQ_CTYPE_RSS;
		aq->op = NIX_AQ_INSTOP_INIT;
	}
	err = otx2_sync_mbox_msg(mbox);
	mutex_unlock(&mbox->lock);
	return err;
}

void otx2_set_rss_key(struct otx2_nic *pfvf)
{
	struct otx2_rss_info *rss = &pfvf->hw.rss_info;
	u64 *key = (u64 *)&rss->key[4];
	int idx;

	/* 352bit or 44byte key needs to be configured as below
	 * NIX_LF_RX_SECRETX0 = key<351:288>
	 * NIX_LF_RX_SECRETX1 = key<287:224>
	 * NIX_LF_RX_SECRETX2 = key<223:160>
	 * NIX_LF_RX_SECRETX3 = key<159:96>
	 * NIX_LF_RX_SECRETX4 = key<95:32>
	 * NIX_LF_RX_SECRETX5<63:32> = key<31:0>
	 */
	otx2_write64(pfvf, NIX_LF_RX_SECRETX(5),
		     (u64)(*((u32 *)&rss->key)) << 32);
	idx = sizeof(rss->key) / sizeof(u64);
	while (idx > 0) {
		idx--;
		otx2_write64(pfvf, NIX_LF_RX_SECRETX(idx), *key++);
	}
}

int otx2_rss_init(struct otx2_nic *pfvf)
{
	struct otx2_rss_info *rss = &pfvf->hw.rss_info;
	struct otx2_rss_ctx *rss_ctx;
	int idx, ret = 0;

	rss->rss_size = sizeof(*rss->rss_ctx[DEFAULT_RSS_CONTEXT_GROUP]);

	/* Init RSS key if it is not setup already */
	if (!rss->enable)
		netdev_rss_key_fill(rss->key, sizeof(rss->key));
	otx2_set_rss_key(pfvf);

	if (!netif_is_rxfh_configured(pfvf->netdev)) {
		/* Set RSS group 0 as default indirection table */
		rss->rss_ctx[DEFAULT_RSS_CONTEXT_GROUP] = kzalloc(rss->rss_size,
								  GFP_KERNEL);
		if (!rss->rss_ctx[DEFAULT_RSS_CONTEXT_GROUP])
			return -ENOMEM;

		rss_ctx = rss->rss_ctx[DEFAULT_RSS_CONTEXT_GROUP];
		for (idx = 0; idx < rss->rss_size; idx++)
			rss_ctx->ind_tbl[idx] =
				ethtool_rxfh_indir_default(idx,
							   pfvf->hw.rx_queues);
	}
	ret = otx2_set_rss_table(pfvf, DEFAULT_RSS_CONTEXT_GROUP);
	if (ret)
		return ret;

	/* Flowkey or hash config to be used for generating flow tag */
	rss->flowkey_cfg = rss->enable ? rss->flowkey_cfg :
			   NIX_FLOW_KEY_TYPE_IPV4 | NIX_FLOW_KEY_TYPE_IPV6 |
			   NIX_FLOW_KEY_TYPE_TCP | NIX_FLOW_KEY_TYPE_UDP |
			   NIX_FLOW_KEY_TYPE_SCTP | NIX_FLOW_KEY_TYPE_VLAN |
			   NIX_FLOW_KEY_TYPE_IPV4_PROTO;

	ret = otx2_set_flowkey_cfg(pfvf);
	if (ret)
		return ret;

	rss->enable = true;
	return 0;
}

/* Setup UDP segmentation algorithm in HW */
static void otx2_setup_udp_segmentation(struct nix_lso_format_cfg *lso, bool v4)
{
	struct nix_lso_format *field;

	field = (struct nix_lso_format *)&lso->fields[0];
	lso->field_mask = GENMASK(18, 0);

	/* IP's Length field */
	field->layer = NIX_TXLAYER_OL3;
	/* In ipv4, length field is at offset 2 bytes, for ipv6 it's 4 */
	field->offset = v4 ? 2 : 4;
	field->sizem1 = 1; /* i.e 2 bytes */
	field->alg = NIX_LSOALG_ADD_PAYLEN;
	field++;

	/* No ID field in IPv6 header */
	if (v4) {
		/* Increment IPID */
		field->layer = NIX_TXLAYER_OL3;
		field->offset = 4;
		field->sizem1 = 1; /* i.e 2 bytes */
		field->alg = NIX_LSOALG_ADD_SEGNUM;
		field++;
	}

	/* Update length in UDP header */
	field->layer = NIX_TXLAYER_OL4;
	field->offset = 4;
	field->sizem1 = 1;
	field->alg = NIX_LSOALG_ADD_PAYLEN;
}

/* Setup segmentation algorithms in HW and retrieve algorithm index */
void otx2_setup_segmentation(struct otx2_nic *pfvf)
{
	struct nix_lso_format_cfg_rsp *rsp;
	struct nix_lso_format_cfg *lso;
	struct otx2_hw *hw = &pfvf->hw;
	int err;

	mutex_lock(&pfvf->mbox.lock);

	/* UDPv4 segmentation */
	lso = otx2_mbox_alloc_msg_nix_lso_format_cfg(&pfvf->mbox);
	if (!lso)
		goto fail;

	/* Setup UDP/IP header fields that HW should update per segment */
	otx2_setup_udp_segmentation(lso, true);

	err = otx2_sync_mbox_msg(&pfvf->mbox);
	if (err)
		goto fail;

	rsp = (struct nix_lso_format_cfg_rsp *)
			otx2_mbox_get_rsp(&pfvf->mbox.mbox, 0, &lso->hdr);
	if (IS_ERR(rsp))
		goto fail;

	hw->lso_udpv4_idx = rsp->lso_format_idx;

	/* UDPv6 segmentation */
	lso = otx2_mbox_alloc_msg_nix_lso_format_cfg(&pfvf->mbox);
	if (!lso)
		goto fail;

	/* Setup UDP/IP header fields that HW should update per segment */
	otx2_setup_udp_segmentation(lso, false);

	err = otx2_sync_mbox_msg(&pfvf->mbox);
	if (err)
		goto fail;

	rsp = (struct nix_lso_format_cfg_rsp *)
			otx2_mbox_get_rsp(&pfvf->mbox.mbox, 0, &lso->hdr);
	if (IS_ERR(rsp))
		goto fail;

	hw->lso_udpv6_idx = rsp->lso_format_idx;
	mutex_unlock(&pfvf->mbox.lock);
	return;
fail:
	mutex_unlock(&pfvf->mbox.lock);
	netdev_info(pfvf->netdev,
		    "Failed to get LSO index for UDP GSO offload, disabling\n");
	pfvf->netdev->hw_features &= ~NETIF_F_GSO_UDP_L4;
}

void otx2_config_irq_coalescing(struct otx2_nic *pfvf, int qidx)
{
	/* Configure CQE interrupt coalescing parameters
	 *
	 * HW triggers an irq when ECOUNT > cq_ecount_wait, hence
	 * set 1 less than cq_ecount_wait. And cq_time_wait is in
	 * usecs, convert that to 100ns count.
	 */
	otx2_write64(pfvf, NIX_LF_CINTX_WAIT(qidx),
		     ((u64)(pfvf->hw.cq_time_wait * 10) << 48) |
		     ((u64)pfvf->hw.cq_qcount_wait << 32) |
		     (pfvf->hw.cq_ecount_wait - 1));
}

int __otx2_alloc_rbuf(struct otx2_nic *pfvf, struct otx2_pool *pool,
		      dma_addr_t *dma)
{
	u8 *buf;

<<<<<<< HEAD
	buf = napi_alloc_frag(pool->rbsize + OTX2_ALIGN);
	if (unlikely(!buf))
		return -ENOMEM;

	buf = PTR_ALIGN(buf, OTX2_ALIGN);
	iova = dma_map_single_attrs(pfvf->dev, buf, pool->rbsize,
=======
	buf = napi_alloc_frag_align(pool->rbsize, OTX2_ALIGN);
	if (unlikely(!buf))
		return -ENOMEM;

	*dma = dma_map_single_attrs(pfvf->dev, buf, pool->rbsize,
>>>>>>> 3b17187f
				    DMA_FROM_DEVICE, DMA_ATTR_SKIP_CPU_SYNC);
	if (unlikely(dma_mapping_error(pfvf->dev, *dma))) {
		page_frag_free(buf);
		return -ENOMEM;
	}

	return 0;
}

static int otx2_alloc_rbuf(struct otx2_nic *pfvf, struct otx2_pool *pool,
			   dma_addr_t *dma)
{
	int ret;

	local_bh_disable();
	ret = __otx2_alloc_rbuf(pfvf, pool, dma);
	local_bh_enable();
	return ret;
}

int otx2_alloc_buffer(struct otx2_nic *pfvf, struct otx2_cq_queue *cq,
		      dma_addr_t *dma)
{
	if (unlikely(__otx2_alloc_rbuf(pfvf, cq->rbpool, dma))) {
		struct refill_work *work;
		struct delayed_work *dwork;

		work = &pfvf->refill_wrk[cq->cq_idx];
		dwork = &work->pool_refill_work;
		/* Schedule a task if no other task is running */
		if (!cq->refill_task_sched) {
			cq->refill_task_sched = true;
			schedule_delayed_work(dwork,
					      msecs_to_jiffies(100));
		}
		return -ENOMEM;
	}
	return 0;
}

void otx2_tx_timeout(struct net_device *netdev, unsigned int txq)
{
	struct otx2_nic *pfvf = netdev_priv(netdev);

	schedule_work(&pfvf->reset_task);
}
EXPORT_SYMBOL(otx2_tx_timeout);

void otx2_get_mac_from_af(struct net_device *netdev)
{
	struct otx2_nic *pfvf = netdev_priv(netdev);
	int err;

	err = otx2_hw_get_mac_addr(pfvf, netdev);
	if (err)
		dev_warn(pfvf->dev, "Failed to read mac from hardware\n");

	/* If AF doesn't provide a valid MAC, generate a random one */
	if (!is_valid_ether_addr(netdev->dev_addr))
		eth_hw_addr_random(netdev);
}
EXPORT_SYMBOL(otx2_get_mac_from_af);

int otx2_txschq_config(struct otx2_nic *pfvf, int lvl)
{
	struct otx2_hw *hw = &pfvf->hw;
	struct nix_txschq_config *req;
	u64 schq, parent;
	u64 dwrr_val;

	dwrr_val = mtu_to_dwrr_weight(pfvf, pfvf->max_frs);

	req = otx2_mbox_alloc_msg_nix_txschq_cfg(&pfvf->mbox);
	if (!req)
		return -ENOMEM;

	req->lvl = lvl;
	req->num_regs = 1;

	schq = hw->txschq_list[lvl][0];
	/* Set topology e.t.c configuration */
	if (lvl == NIX_TXSCH_LVL_SMQ) {
		req->reg[0] = NIX_AF_SMQX_CFG(schq);
		req->regval[0] = ((pfvf->netdev->max_mtu + OTX2_ETH_HLEN) << 8)
				  | OTX2_MIN_MTU;

		req->regval[0] |= (0x20ULL << 51) | (0x80ULL << 39) |
				  (0x2ULL << 36);
		req->num_regs++;
		/* MDQ config */
		parent =  hw->txschq_list[NIX_TXSCH_LVL_TL4][0];
		req->reg[1] = NIX_AF_MDQX_PARENT(schq);
		req->regval[1] = parent << 16;
		req->num_regs++;
		/* Set DWRR quantum */
		req->reg[2] = NIX_AF_MDQX_SCHEDULE(schq);
		req->regval[2] =  dwrr_val;
	} else if (lvl == NIX_TXSCH_LVL_TL4) {
		parent =  hw->txschq_list[NIX_TXSCH_LVL_TL3][0];
		req->reg[0] = NIX_AF_TL4X_PARENT(schq);
		req->regval[0] = parent << 16;
		req->num_regs++;
		req->reg[1] = NIX_AF_TL4X_SCHEDULE(schq);
		req->regval[1] = dwrr_val;
	} else if (lvl == NIX_TXSCH_LVL_TL3) {
		parent = hw->txschq_list[NIX_TXSCH_LVL_TL2][0];
		req->reg[0] = NIX_AF_TL3X_PARENT(schq);
		req->regval[0] = parent << 16;
		req->num_regs++;
		req->reg[1] = NIX_AF_TL3X_SCHEDULE(schq);
		req->regval[1] = dwrr_val;
	} else if (lvl == NIX_TXSCH_LVL_TL2) {
		parent =  hw->txschq_list[NIX_TXSCH_LVL_TL1][0];
		req->reg[0] = NIX_AF_TL2X_PARENT(schq);
		req->regval[0] = parent << 16;

		req->num_regs++;
		req->reg[1] = NIX_AF_TL2X_SCHEDULE(schq);
		req->regval[1] = TXSCH_TL1_DFLT_RR_PRIO << 24 | dwrr_val;

		req->num_regs++;
		req->reg[2] = NIX_AF_TL3_TL2X_LINKX_CFG(schq, hw->tx_link);
		/* Enable this queue and backpressure */
		req->regval[2] = BIT_ULL(13) | BIT_ULL(12);

	} else if (lvl == NIX_TXSCH_LVL_TL1) {
		/* Default config for TL1.
		 * For VF this is always ignored.
		 */

		/* On CN10K, if RR_WEIGHT is greater than 16384, HW will
		 * clip it to 16384, so configuring a 24bit max value
		 * will work on both OTx2 and CN10K.
		 */
		req->reg[0] = NIX_AF_TL1X_SCHEDULE(schq);
		req->regval[0] = TXSCH_TL1_DFLT_RR_QTM;

		req->num_regs++;
		req->reg[1] = NIX_AF_TL1X_TOPOLOGY(schq);
		req->regval[1] = (TXSCH_TL1_DFLT_RR_PRIO << 1);

		req->num_regs++;
		req->reg[2] = NIX_AF_TL1X_CIR(schq);
		req->regval[2] = 0;
	}

	return otx2_sync_mbox_msg(&pfvf->mbox);
}

int otx2_txsch_alloc(struct otx2_nic *pfvf)
{
	struct nix_txsch_alloc_req *req;
	int lvl;

	/* Get memory to put this msg */
	req = otx2_mbox_alloc_msg_nix_txsch_alloc(&pfvf->mbox);
	if (!req)
		return -ENOMEM;

	/* Request one schq per level */
	for (lvl = 0; lvl < NIX_TXSCH_LVL_CNT; lvl++)
		req->schq[lvl] = 1;

	return otx2_sync_mbox_msg(&pfvf->mbox);
}

int otx2_txschq_stop(struct otx2_nic *pfvf)
{
	struct nix_txsch_free_req *free_req;
	int lvl, schq, err;

	mutex_lock(&pfvf->mbox.lock);
	/* Free the transmit schedulers */
	free_req = otx2_mbox_alloc_msg_nix_txsch_free(&pfvf->mbox);
	if (!free_req) {
		mutex_unlock(&pfvf->mbox.lock);
		return -ENOMEM;
	}

	free_req->flags = TXSCHQ_FREE_ALL;
	err = otx2_sync_mbox_msg(&pfvf->mbox);
	mutex_unlock(&pfvf->mbox.lock);

	/* Clear the txschq list */
	for (lvl = 0; lvl < NIX_TXSCH_LVL_CNT; lvl++) {
		for (schq = 0; schq < MAX_TXSCHQ_PER_FUNC; schq++)
			pfvf->hw.txschq_list[lvl][schq] = 0;
	}
	return err;
}

void otx2_sqb_flush(struct otx2_nic *pfvf)
{
	int qidx, sqe_tail, sqe_head;
	u64 incr, *ptr, val;
	int timeout = 1000;

	ptr = (u64 *)otx2_get_regaddr(pfvf, NIX_LF_SQ_OP_STATUS);
	for (qidx = 0; qidx < pfvf->hw.tx_queues; qidx++) {
		incr = (u64)qidx << 32;
		while (timeout) {
			val = otx2_atomic64_add(incr, ptr);
			sqe_head = (val >> 20) & 0x3F;
			sqe_tail = (val >> 28) & 0x3F;
			if (sqe_head == sqe_tail)
				break;
			usleep_range(1, 3);
			timeout--;
		}
	}
}

/* RED and drop levels of CQ on packet reception.
 * For CQ level is measure of emptiness ( 0x0 = full, 255 = empty).
 */
#define RQ_PASS_LVL_CQ(skid, qsize)	((((skid) + 16) * 256) / (qsize))
#define RQ_DROP_LVL_CQ(skid, qsize)	(((skid) * 256) / (qsize))

/* RED and drop levels of AURA for packet reception.
 * For AURA level is measure of fullness (0x0 = empty, 255 = full).
 * Eg: For RQ length 1K, for pass/drop level 204/230.
 * RED accepts pkts if free pointers > 102 & <= 205.
 * Drops pkts if free pointers < 102.
 */
#define RQ_BP_LVL_AURA   (255 - ((85 * 256) / 100)) /* BP when 85% is full */
#define RQ_PASS_LVL_AURA (255 - ((95 * 256) / 100)) /* RED when 95% is full */
#define RQ_DROP_LVL_AURA (255 - ((99 * 256) / 100)) /* Drop when 99% is full */

static int otx2_rq_init(struct otx2_nic *pfvf, u16 qidx, u16 lpb_aura)
{
	struct otx2_qset *qset = &pfvf->qset;
	struct nix_aq_enq_req *aq;

	/* Get memory to put this msg */
	aq = otx2_mbox_alloc_msg_nix_aq_enq(&pfvf->mbox);
	if (!aq)
		return -ENOMEM;

	aq->rq.cq = qidx;
	aq->rq.ena = 1;
	aq->rq.pb_caching = 1;
	aq->rq.lpb_aura = lpb_aura; /* Use large packet buffer aura */
	aq->rq.lpb_sizem1 = (DMA_BUFFER_LEN(pfvf->rbsize) / 8) - 1;
	aq->rq.xqe_imm_size = 0; /* Copying of packet to CQE not needed */
	aq->rq.flow_tagw = 32; /* Copy full 32bit flow_tag to CQE header */
	aq->rq.qint_idx = 0;
	aq->rq.lpb_drop_ena = 1; /* Enable RED dropping for AURA */
	aq->rq.xqe_drop_ena = 1; /* Enable RED dropping for CQ/SSO */
	aq->rq.xqe_pass = RQ_PASS_LVL_CQ(pfvf->hw.rq_skid, qset->rqe_cnt);
	aq->rq.xqe_drop = RQ_DROP_LVL_CQ(pfvf->hw.rq_skid, qset->rqe_cnt);
	aq->rq.lpb_aura_pass = RQ_PASS_LVL_AURA;
	aq->rq.lpb_aura_drop = RQ_DROP_LVL_AURA;

	/* Fill AQ info */
	aq->qidx = qidx;
	aq->ctype = NIX_AQ_CTYPE_RQ;
	aq->op = NIX_AQ_INSTOP_INIT;

	return otx2_sync_mbox_msg(&pfvf->mbox);
}

int otx2_sq_aq_init(void *dev, u16 qidx, u16 sqb_aura)
{
	struct otx2_nic *pfvf = dev;
	struct otx2_snd_queue *sq;
	struct nix_aq_enq_req *aq;

	sq = &pfvf->qset.sq[qidx];
	sq->lmt_addr = (__force u64 *)(pfvf->reg_base + LMT_LF_LMTLINEX(qidx));
	/* Get memory to put this msg */
	aq = otx2_mbox_alloc_msg_nix_aq_enq(&pfvf->mbox);
	if (!aq)
		return -ENOMEM;

	aq->sq.cq = pfvf->hw.rx_queues + qidx;
	aq->sq.max_sqe_size = NIX_MAXSQESZ_W16; /* 128 byte */
	aq->sq.cq_ena = 1;
	aq->sq.ena = 1;
	/* Only one SMQ is allocated, map all SQ's to that SMQ  */
	aq->sq.smq = pfvf->hw.txschq_list[NIX_TXSCH_LVL_SMQ][0];
	aq->sq.smq_rr_quantum = mtu_to_dwrr_weight(pfvf, pfvf->max_frs);
	aq->sq.default_chan = pfvf->hw.tx_chan_base;
	aq->sq.sqe_stype = NIX_STYPE_STF; /* Cache SQB */
	aq->sq.sqb_aura = sqb_aura;
	aq->sq.sq_int_ena = NIX_SQINT_BITS;
	aq->sq.qint_idx = 0;
	/* Due pipelining impact minimum 2000 unused SQ CQE's
	 * need to maintain to avoid CQ overflow.
	 */
	aq->sq.cq_limit = ((SEND_CQ_SKID * 256) / (pfvf->qset.sqe_cnt));

	/* Fill AQ info */
	aq->qidx = qidx;
	aq->ctype = NIX_AQ_CTYPE_SQ;
	aq->op = NIX_AQ_INSTOP_INIT;

	return otx2_sync_mbox_msg(&pfvf->mbox);
}

static int otx2_sq_init(struct otx2_nic *pfvf, u16 qidx, u16 sqb_aura)
{
	struct otx2_qset *qset = &pfvf->qset;
	struct otx2_snd_queue *sq;
	struct otx2_pool *pool;
	int err;

	pool = &pfvf->qset.pool[sqb_aura];
	sq = &qset->sq[qidx];
	sq->sqe_size = NIX_SQESZ_W16 ? 64 : 128;
	sq->sqe_cnt = qset->sqe_cnt;

	err = qmem_alloc(pfvf->dev, &sq->sqe, 1, sq->sqe_size);
	if (err)
		return err;

	err = qmem_alloc(pfvf->dev, &sq->tso_hdrs, qset->sqe_cnt,
			 TSO_HEADER_SIZE);
	if (err)
		return err;

	sq->sqe_base = sq->sqe->base;
	sq->sg = kcalloc(qset->sqe_cnt, sizeof(struct sg_list), GFP_KERNEL);
	if (!sq->sg)
		return -ENOMEM;

	if (pfvf->ptp) {
		err = qmem_alloc(pfvf->dev, &sq->timestamps, qset->sqe_cnt,
				 sizeof(*sq->timestamps));
		if (err)
			return err;
	}

	sq->head = 0;
	sq->sqe_per_sqb = (pfvf->hw.sqb_size / sq->sqe_size) - 1;
	sq->num_sqbs = (qset->sqe_cnt + sq->sqe_per_sqb) / sq->sqe_per_sqb;
	/* Set SQE threshold to 10% of total SQEs */
	sq->sqe_thresh = ((sq->num_sqbs * sq->sqe_per_sqb) * 10) / 100;
	sq->aura_id = sqb_aura;
	sq->aura_fc_addr = pool->fc_addr->base;
	sq->io_addr = (__force u64)otx2_get_regaddr(pfvf, NIX_LF_OP_SENDX(0));

	sq->stats.bytes = 0;
	sq->stats.pkts = 0;

	return pfvf->hw_ops->sq_aq_init(pfvf, qidx, sqb_aura);

}

static int otx2_cq_init(struct otx2_nic *pfvf, u16 qidx)
{
	struct otx2_qset *qset = &pfvf->qset;
	struct nix_aq_enq_req *aq;
	struct otx2_cq_queue *cq;
	int err, pool_id;

	cq = &qset->cq[qidx];
	cq->cq_idx = qidx;
	if (qidx < pfvf->hw.rx_queues) {
		cq->cq_type = CQ_RX;
		cq->cint_idx = qidx;
		cq->cqe_cnt = qset->rqe_cnt;
	} else {
		cq->cq_type = CQ_TX;
		cq->cint_idx = qidx - pfvf->hw.rx_queues;
		cq->cqe_cnt = qset->sqe_cnt;
	}
	cq->cqe_size = pfvf->qset.xqe_size;

	/* Allocate memory for CQEs */
	err = qmem_alloc(pfvf->dev, &cq->cqe, cq->cqe_cnt, cq->cqe_size);
	if (err)
		return err;

	/* Save CQE CPU base for faster reference */
	cq->cqe_base = cq->cqe->base;
	/* In case where all RQs auras point to single pool,
	 * all CQs receive buffer pool also point to same pool.
	 */
	pool_id = ((cq->cq_type == CQ_RX) &&
		   (pfvf->hw.rqpool_cnt != pfvf->hw.rx_queues)) ? 0 : qidx;
	cq->rbpool = &qset->pool[pool_id];
	cq->refill_task_sched = false;

	/* Get memory to put this msg */
	aq = otx2_mbox_alloc_msg_nix_aq_enq(&pfvf->mbox);
	if (!aq)
		return -ENOMEM;

	aq->cq.ena = 1;
	aq->cq.qsize = Q_SIZE(cq->cqe_cnt, 4);
	aq->cq.caching = 1;
	aq->cq.base = cq->cqe->iova;
	aq->cq.cint_idx = cq->cint_idx;
	aq->cq.cq_err_int_ena = NIX_CQERRINT_BITS;
	aq->cq.qint_idx = 0;
	aq->cq.avg_level = 255;

	if (qidx < pfvf->hw.rx_queues) {
		aq->cq.drop = RQ_DROP_LVL_CQ(pfvf->hw.rq_skid, cq->cqe_cnt);
		aq->cq.drop_ena = 1;

		if (!is_otx2_lbkvf(pfvf->pdev)) {
			/* Enable receive CQ backpressure */
			aq->cq.bp_ena = 1;
			aq->cq.bpid = pfvf->bpid[0];

			/* Set backpressure level is same as cq pass level */
			aq->cq.bp = RQ_PASS_LVL_CQ(pfvf->hw.rq_skid, qset->rqe_cnt);
		}
	}

	/* Fill AQ info */
	aq->qidx = qidx;
	aq->ctype = NIX_AQ_CTYPE_CQ;
	aq->op = NIX_AQ_INSTOP_INIT;

	return otx2_sync_mbox_msg(&pfvf->mbox);
}

static void otx2_pool_refill_task(struct work_struct *work)
{
	struct otx2_cq_queue *cq;
	struct otx2_pool *rbpool;
	struct refill_work *wrk;
	int qidx, free_ptrs = 0;
	struct otx2_nic *pfvf;
	dma_addr_t bufptr;

	wrk = container_of(work, struct refill_work, pool_refill_work.work);
	pfvf = wrk->pf;
	qidx = wrk - pfvf->refill_wrk;
	cq = &pfvf->qset.cq[qidx];
	rbpool = cq->rbpool;
	free_ptrs = cq->pool_ptrs;

	while (cq->pool_ptrs) {
		if (otx2_alloc_rbuf(pfvf, rbpool, &bufptr)) {
			/* Schedule a WQ if we fails to free atleast half of the
			 * pointers else enable napi for this RQ.
			 */
			if (!((free_ptrs - cq->pool_ptrs) > free_ptrs / 2)) {
				struct delayed_work *dwork;

				dwork = &wrk->pool_refill_work;
				schedule_delayed_work(dwork,
						      msecs_to_jiffies(100));
			} else {
				cq->refill_task_sched = false;
			}
			return;
		}
		pfvf->hw_ops->aura_freeptr(pfvf, qidx, bufptr + OTX2_HEAD_ROOM);
		cq->pool_ptrs--;
	}
	cq->refill_task_sched = false;
}

int otx2_config_nix_queues(struct otx2_nic *pfvf)
{
	int qidx, err;

	/* Initialize RX queues */
	for (qidx = 0; qidx < pfvf->hw.rx_queues; qidx++) {
		u16 lpb_aura = otx2_get_pool_idx(pfvf, AURA_NIX_RQ, qidx);

		err = otx2_rq_init(pfvf, qidx, lpb_aura);
		if (err)
			return err;
	}

	/* Initialize TX queues */
	for (qidx = 0; qidx < pfvf->hw.tx_queues; qidx++) {
		u16 sqb_aura = otx2_get_pool_idx(pfvf, AURA_NIX_SQ, qidx);

		err = otx2_sq_init(pfvf, qidx, sqb_aura);
		if (err)
			return err;
	}

	/* Initialize completion queues */
	for (qidx = 0; qidx < pfvf->qset.cq_cnt; qidx++) {
		err = otx2_cq_init(pfvf, qidx);
		if (err)
			return err;
	}

	/* Initialize work queue for receive buffer refill */
	pfvf->refill_wrk = devm_kcalloc(pfvf->dev, pfvf->qset.cq_cnt,
					sizeof(struct refill_work), GFP_KERNEL);
	if (!pfvf->refill_wrk)
		return -ENOMEM;

	for (qidx = 0; qidx < pfvf->qset.cq_cnt; qidx++) {
		pfvf->refill_wrk[qidx].pf = pfvf;
		INIT_DELAYED_WORK(&pfvf->refill_wrk[qidx].pool_refill_work,
				  otx2_pool_refill_task);
	}
	return 0;
}

int otx2_config_nix(struct otx2_nic *pfvf)
{
	struct nix_lf_alloc_req  *nixlf;
	struct nix_lf_alloc_rsp *rsp;
	int err;

	pfvf->qset.xqe_size = NIX_XQESZ_W16 ? 128 : 512;

	/* Get memory to put this msg */
	nixlf = otx2_mbox_alloc_msg_nix_lf_alloc(&pfvf->mbox);
	if (!nixlf)
		return -ENOMEM;

	/* Set RQ/SQ/CQ counts */
	nixlf->rq_cnt = pfvf->hw.rx_queues;
	nixlf->sq_cnt = pfvf->hw.tx_queues;
	nixlf->cq_cnt = pfvf->qset.cq_cnt;
	nixlf->rss_sz = MAX_RSS_INDIR_TBL_SIZE;
	nixlf->rss_grps = MAX_RSS_GROUPS;
	nixlf->xqe_sz = NIX_XQESZ_W16;
	/* We don't know absolute NPA LF idx attached.
	 * AF will replace 'RVU_DEFAULT_PF_FUNC' with
	 * NPA LF attached to this RVU PF/VF.
	 */
	nixlf->npa_func = RVU_DEFAULT_PF_FUNC;
	/* Disable alignment pad, enable L2 length check,
	 * enable L4 TCP/UDP checksum verification.
	 */
	nixlf->rx_cfg = BIT_ULL(33) | BIT_ULL(35) | BIT_ULL(37);

	err = otx2_sync_mbox_msg(&pfvf->mbox);
	if (err)
		return err;

	rsp = (struct nix_lf_alloc_rsp *)otx2_mbox_get_rsp(&pfvf->mbox.mbox, 0,
							   &nixlf->hdr);
	if (IS_ERR(rsp))
		return PTR_ERR(rsp);

	if (rsp->qints < 1)
		return -ENXIO;

	return rsp->hdr.rc;
}

void otx2_sq_free_sqbs(struct otx2_nic *pfvf)
{
	struct otx2_qset *qset = &pfvf->qset;
	struct otx2_hw *hw = &pfvf->hw;
	struct otx2_snd_queue *sq;
	int sqb, qidx;
	u64 iova, pa;

	for (qidx = 0; qidx < hw->tx_queues; qidx++) {
		sq = &qset->sq[qidx];
		if (!sq->sqb_ptrs)
			continue;
		for (sqb = 0; sqb < sq->sqb_count; sqb++) {
			if (!sq->sqb_ptrs[sqb])
				continue;
			iova = sq->sqb_ptrs[sqb];
			pa = otx2_iova_to_phys(pfvf->iommu_domain, iova);
			dma_unmap_page_attrs(pfvf->dev, iova, hw->sqb_size,
					     DMA_FROM_DEVICE,
					     DMA_ATTR_SKIP_CPU_SYNC);
			put_page(virt_to_page(phys_to_virt(pa)));
		}
		sq->sqb_count = 0;
	}
}

void otx2_free_aura_ptr(struct otx2_nic *pfvf, int type)
{
	int pool_id, pool_start = 0, pool_end = 0, size = 0;
	u64 iova, pa;

	if (type == AURA_NIX_SQ) {
		pool_start = otx2_get_pool_idx(pfvf, type, 0);
		pool_end =  pool_start + pfvf->hw.sqpool_cnt;
		size = pfvf->hw.sqb_size;
	}
	if (type == AURA_NIX_RQ) {
		pool_start = otx2_get_pool_idx(pfvf, type, 0);
		pool_end = pfvf->hw.rqpool_cnt;
		size = pfvf->rbsize;
	}

	/* Free SQB and RQB pointers from the aura pool */
	for (pool_id = pool_start; pool_id < pool_end; pool_id++) {
		iova = otx2_aura_allocptr(pfvf, pool_id);
		while (iova) {
			if (type == AURA_NIX_RQ)
				iova -= OTX2_HEAD_ROOM;

			pa = otx2_iova_to_phys(pfvf->iommu_domain, iova);
			dma_unmap_page_attrs(pfvf->dev, iova, size,
					     DMA_FROM_DEVICE,
					     DMA_ATTR_SKIP_CPU_SYNC);
			put_page(virt_to_page(phys_to_virt(pa)));
			iova = otx2_aura_allocptr(pfvf, pool_id);
		}
	}
}

void otx2_aura_pool_free(struct otx2_nic *pfvf)
{
	struct otx2_pool *pool;
	int pool_id;

	if (!pfvf->qset.pool)
		return;

	for (pool_id = 0; pool_id < pfvf->hw.pool_cnt; pool_id++) {
		pool = &pfvf->qset.pool[pool_id];
		qmem_free(pfvf->dev, pool->stack);
		qmem_free(pfvf->dev, pool->fc_addr);
	}
	devm_kfree(pfvf->dev, pfvf->qset.pool);
	pfvf->qset.pool = NULL;
}

static int otx2_aura_init(struct otx2_nic *pfvf, int aura_id,
			  int pool_id, int numptrs)
{
	struct npa_aq_enq_req *aq;
	struct otx2_pool *pool;
	int err;

	pool = &pfvf->qset.pool[pool_id];

	/* Allocate memory for HW to update Aura count.
	 * Alloc one cache line, so that it fits all FC_STYPE modes.
	 */
	if (!pool->fc_addr) {
		err = qmem_alloc(pfvf->dev, &pool->fc_addr, 1, OTX2_ALIGN);
		if (err)
			return err;
	}

	/* Initialize this aura's context via AF */
	aq = otx2_mbox_alloc_msg_npa_aq_enq(&pfvf->mbox);
	if (!aq) {
		/* Shared mbox memory buffer is full, flush it and retry */
		err = otx2_sync_mbox_msg(&pfvf->mbox);
		if (err)
			return err;
		aq = otx2_mbox_alloc_msg_npa_aq_enq(&pfvf->mbox);
		if (!aq)
			return -ENOMEM;
	}

	aq->aura_id = aura_id;
	/* Will be filled by AF with correct pool context address */
	aq->aura.pool_addr = pool_id;
	aq->aura.pool_caching = 1;
	aq->aura.shift = ilog2(numptrs) - 8;
	aq->aura.count = numptrs;
	aq->aura.limit = numptrs;
	aq->aura.avg_level = 255;
	aq->aura.ena = 1;
	aq->aura.fc_ena = 1;
	aq->aura.fc_addr = pool->fc_addr->iova;
	aq->aura.fc_hyst_bits = 0; /* Store count on all updates */

	/* Enable backpressure for RQ aura */
	if (aura_id < pfvf->hw.rqpool_cnt && !is_otx2_lbkvf(pfvf->pdev)) {
		aq->aura.bp_ena = 0;
		/* If NIX1 LF is attached then specify NIX1_RX.
		 *
		 * Below NPA_AURA_S[BP_ENA] is set according to the
		 * NPA_BPINTF_E enumeration given as:
		 * 0x0 + a*0x1 where 'a' is 0 for NIX0_RX and 1 for NIX1_RX so
		 * NIX0_RX is 0x0 + 0*0x1 = 0
		 * NIX1_RX is 0x0 + 1*0x1 = 1
		 * But in HRM it is given that
		 * "NPA_AURA_S[BP_ENA](w1[33:32]) - Enable aura backpressure to
		 * NIX-RX based on [BP] level. One bit per NIX-RX; index
		 * enumerated by NPA_BPINTF_E."
		 */
		if (pfvf->nix_blkaddr == BLKADDR_NIX1)
			aq->aura.bp_ena = 1;
		aq->aura.nix0_bpid = pfvf->bpid[0];

		/* Set backpressure level for RQ's Aura */
		aq->aura.bp = RQ_BP_LVL_AURA;
	}

	/* Fill AQ info */
	aq->ctype = NPA_AQ_CTYPE_AURA;
	aq->op = NPA_AQ_INSTOP_INIT;

	return 0;
}

static int otx2_pool_init(struct otx2_nic *pfvf, u16 pool_id,
			  int stack_pages, int numptrs, int buf_size)
{
	struct npa_aq_enq_req *aq;
	struct otx2_pool *pool;
	int err;

	pool = &pfvf->qset.pool[pool_id];
	/* Alloc memory for stack which is used to store buffer pointers */
	err = qmem_alloc(pfvf->dev, &pool->stack,
			 stack_pages, pfvf->hw.stack_pg_bytes);
	if (err)
		return err;

	pool->rbsize = buf_size;

	/* Initialize this pool's context via AF */
	aq = otx2_mbox_alloc_msg_npa_aq_enq(&pfvf->mbox);
	if (!aq) {
		/* Shared mbox memory buffer is full, flush it and retry */
		err = otx2_sync_mbox_msg(&pfvf->mbox);
		if (err) {
			qmem_free(pfvf->dev, pool->stack);
			return err;
		}
		aq = otx2_mbox_alloc_msg_npa_aq_enq(&pfvf->mbox);
		if (!aq) {
			qmem_free(pfvf->dev, pool->stack);
			return -ENOMEM;
		}
	}

	aq->aura_id = pool_id;
	aq->pool.stack_base = pool->stack->iova;
	aq->pool.stack_caching = 1;
	aq->pool.ena = 1;
	aq->pool.buf_size = buf_size / 128;
	aq->pool.stack_max_pages = stack_pages;
	aq->pool.shift = ilog2(numptrs) - 8;
	aq->pool.ptr_start = 0;
	aq->pool.ptr_end = ~0ULL;

	/* Fill AQ info */
	aq->ctype = NPA_AQ_CTYPE_POOL;
	aq->op = NPA_AQ_INSTOP_INIT;

	return 0;
}

int otx2_sq_aura_pool_init(struct otx2_nic *pfvf)
{
	int qidx, pool_id, stack_pages, num_sqbs;
	struct otx2_qset *qset = &pfvf->qset;
	struct otx2_hw *hw = &pfvf->hw;
	struct otx2_snd_queue *sq;
	struct otx2_pool *pool;
	dma_addr_t bufptr;
	int err, ptr;

	/* Calculate number of SQBs needed.
	 *
	 * For a 128byte SQE, and 4K size SQB, 31 SQEs will fit in one SQB.
	 * Last SQE is used for pointing to next SQB.
	 */
	num_sqbs = (hw->sqb_size / 128) - 1;
	num_sqbs = (qset->sqe_cnt + num_sqbs) / num_sqbs;

	/* Get no of stack pages needed */
	stack_pages =
		(num_sqbs + hw->stack_pg_ptrs - 1) / hw->stack_pg_ptrs;

	for (qidx = 0; qidx < hw->tx_queues; qidx++) {
		pool_id = otx2_get_pool_idx(pfvf, AURA_NIX_SQ, qidx);
		/* Initialize aura context */
		err = otx2_aura_init(pfvf, pool_id, pool_id, num_sqbs);
		if (err)
			goto fail;

		/* Initialize pool context */
		err = otx2_pool_init(pfvf, pool_id, stack_pages,
				     num_sqbs, hw->sqb_size);
		if (err)
			goto fail;
	}

	/* Flush accumulated messages */
	err = otx2_sync_mbox_msg(&pfvf->mbox);
	if (err)
		goto fail;

	/* Allocate pointers and free them to aura/pool */
	for (qidx = 0; qidx < hw->tx_queues; qidx++) {
		pool_id = otx2_get_pool_idx(pfvf, AURA_NIX_SQ, qidx);
		pool = &pfvf->qset.pool[pool_id];

		sq = &qset->sq[qidx];
		sq->sqb_count = 0;
		sq->sqb_ptrs = kcalloc(num_sqbs, sizeof(*sq->sqb_ptrs), GFP_KERNEL);
		if (!sq->sqb_ptrs)
			return -ENOMEM;

		for (ptr = 0; ptr < num_sqbs; ptr++) {
			if (otx2_alloc_rbuf(pfvf, pool, &bufptr))
				return -ENOMEM;
			pfvf->hw_ops->aura_freeptr(pfvf, pool_id, bufptr);
			sq->sqb_ptrs[sq->sqb_count++] = (u64)bufptr;
		}
	}

	return 0;
fail:
	otx2_mbox_reset(&pfvf->mbox.mbox, 0);
	otx2_aura_pool_free(pfvf);
	return err;
}

int otx2_rq_aura_pool_init(struct otx2_nic *pfvf)
{
	struct otx2_hw *hw = &pfvf->hw;
	int stack_pages, pool_id, rq;
	struct otx2_pool *pool;
	int err, ptr, num_ptrs;
	dma_addr_t bufptr;

	num_ptrs = pfvf->qset.rqe_cnt;

	stack_pages =
		(num_ptrs + hw->stack_pg_ptrs - 1) / hw->stack_pg_ptrs;

	for (rq = 0; rq < hw->rx_queues; rq++) {
		pool_id = otx2_get_pool_idx(pfvf, AURA_NIX_RQ, rq);
		/* Initialize aura context */
		err = otx2_aura_init(pfvf, pool_id, pool_id, num_ptrs);
		if (err)
			goto fail;
	}
	for (pool_id = 0; pool_id < hw->rqpool_cnt; pool_id++) {
		err = otx2_pool_init(pfvf, pool_id, stack_pages,
				     num_ptrs, pfvf->rbsize);
		if (err)
			goto fail;
	}

	/* Flush accumulated messages */
	err = otx2_sync_mbox_msg(&pfvf->mbox);
	if (err)
		goto fail;

	/* Allocate pointers and free them to aura/pool */
	for (pool_id = 0; pool_id < hw->rqpool_cnt; pool_id++) {
		pool = &pfvf->qset.pool[pool_id];
		for (ptr = 0; ptr < num_ptrs; ptr++) {
			if (otx2_alloc_rbuf(pfvf, pool, &bufptr))
				return -ENOMEM;
			pfvf->hw_ops->aura_freeptr(pfvf, pool_id,
						   bufptr + OTX2_HEAD_ROOM);
		}
	}

	return 0;
fail:
	otx2_mbox_reset(&pfvf->mbox.mbox, 0);
	otx2_aura_pool_free(pfvf);
	return err;
}

int otx2_config_npa(struct otx2_nic *pfvf)
{
	struct otx2_qset *qset = &pfvf->qset;
	struct npa_lf_alloc_req  *npalf;
	struct otx2_hw *hw = &pfvf->hw;
	int aura_cnt;

	/* Pool - Stack of free buffer pointers
	 * Aura - Alloc/frees pointers from/to pool for NIX DMA.
	 */

	if (!hw->pool_cnt)
		return -EINVAL;

	qset->pool = devm_kcalloc(pfvf->dev, hw->pool_cnt,
				  sizeof(struct otx2_pool), GFP_KERNEL);
	if (!qset->pool)
		return -ENOMEM;

	/* Get memory to put this msg */
	npalf = otx2_mbox_alloc_msg_npa_lf_alloc(&pfvf->mbox);
	if (!npalf)
		return -ENOMEM;

	/* Set aura and pool counts */
	npalf->nr_pools = hw->pool_cnt;
	aura_cnt = ilog2(roundup_pow_of_two(hw->pool_cnt));
	npalf->aura_sz = (aura_cnt >= ilog2(128)) ? (aura_cnt - 6) : 1;

	return otx2_sync_mbox_msg(&pfvf->mbox);
}

int otx2_detach_resources(struct mbox *mbox)
{
	struct rsrc_detach *detach;

	mutex_lock(&mbox->lock);
	detach = otx2_mbox_alloc_msg_detach_resources(mbox);
	if (!detach) {
		mutex_unlock(&mbox->lock);
		return -ENOMEM;
	}

	/* detach all */
	detach->partial = false;

	/* Send detach request to AF */
	otx2_mbox_msg_send(&mbox->mbox, 0);
	mutex_unlock(&mbox->lock);
	return 0;
}
EXPORT_SYMBOL(otx2_detach_resources);

int otx2_attach_npa_nix(struct otx2_nic *pfvf)
{
	struct rsrc_attach *attach;
	struct msg_req *msix;
	int err;

	mutex_lock(&pfvf->mbox.lock);
	/* Get memory to put this msg */
	attach = otx2_mbox_alloc_msg_attach_resources(&pfvf->mbox);
	if (!attach) {
		mutex_unlock(&pfvf->mbox.lock);
		return -ENOMEM;
	}

	attach->npalf = true;
	attach->nixlf = true;

	/* Send attach request to AF */
	err = otx2_sync_mbox_msg(&pfvf->mbox);
	if (err) {
		mutex_unlock(&pfvf->mbox.lock);
		return err;
	}

	pfvf->nix_blkaddr = BLKADDR_NIX0;

	/* If the platform has two NIX blocks then LF may be
	 * allocated from NIX1.
	 */
	if (otx2_read64(pfvf, RVU_PF_BLOCK_ADDRX_DISC(BLKADDR_NIX1)) & 0x1FFULL)
		pfvf->nix_blkaddr = BLKADDR_NIX1;

	/* Get NPA and NIX MSIX vector offsets */
	msix = otx2_mbox_alloc_msg_msix_offset(&pfvf->mbox);
	if (!msix) {
		mutex_unlock(&pfvf->mbox.lock);
		return -ENOMEM;
	}

	err = otx2_sync_mbox_msg(&pfvf->mbox);
	if (err) {
		mutex_unlock(&pfvf->mbox.lock);
		return err;
	}
	mutex_unlock(&pfvf->mbox.lock);

	if (pfvf->hw.npa_msixoff == MSIX_VECTOR_INVALID ||
	    pfvf->hw.nix_msixoff == MSIX_VECTOR_INVALID) {
		dev_err(pfvf->dev,
			"RVUPF: Invalid MSIX vector offset for NPA/NIX\n");
		return -EINVAL;
	}

	return 0;
}
EXPORT_SYMBOL(otx2_attach_npa_nix);

void otx2_ctx_disable(struct mbox *mbox, int type, bool npa)
{
	struct hwctx_disable_req *req;

	mutex_lock(&mbox->lock);
	/* Request AQ to disable this context */
	if (npa)
		req = otx2_mbox_alloc_msg_npa_hwctx_disable(mbox);
	else
		req = otx2_mbox_alloc_msg_nix_hwctx_disable(mbox);

	if (!req) {
		mutex_unlock(&mbox->lock);
		return;
	}

	req->ctype = type;

	if (otx2_sync_mbox_msg(mbox))
		dev_err(mbox->pfvf->dev, "%s failed to disable context\n",
			__func__);

	mutex_unlock(&mbox->lock);
}

int otx2_nix_config_bp(struct otx2_nic *pfvf, bool enable)
{
	struct nix_bp_cfg_req *req;

	if (enable)
		req = otx2_mbox_alloc_msg_nix_bp_enable(&pfvf->mbox);
	else
		req = otx2_mbox_alloc_msg_nix_bp_disable(&pfvf->mbox);

	if (!req)
		return -ENOMEM;

	req->chan_base = 0;
	req->chan_cnt = 1;
	req->bpid_per_chan = 0;

	return otx2_sync_mbox_msg(&pfvf->mbox);
}

/* Mbox message handlers */
void mbox_handler_cgx_stats(struct otx2_nic *pfvf,
			    struct cgx_stats_rsp *rsp)
{
	int id;

	for (id = 0; id < CGX_RX_STATS_COUNT; id++)
		pfvf->hw.cgx_rx_stats[id] = rsp->rx_stats[id];
	for (id = 0; id < CGX_TX_STATS_COUNT; id++)
		pfvf->hw.cgx_tx_stats[id] = rsp->tx_stats[id];
}

void mbox_handler_cgx_fec_stats(struct otx2_nic *pfvf,
				struct cgx_fec_stats_rsp *rsp)
{
	pfvf->hw.cgx_fec_corr_blks += rsp->fec_corr_blks;
	pfvf->hw.cgx_fec_uncorr_blks += rsp->fec_uncorr_blks;
}

void mbox_handler_nix_txsch_alloc(struct otx2_nic *pf,
				  struct nix_txsch_alloc_rsp *rsp)
{
	int lvl, schq;

	/* Setup transmit scheduler list */
	for (lvl = 0; lvl < NIX_TXSCH_LVL_CNT; lvl++)
		for (schq = 0; schq < rsp->schq[lvl]; schq++)
			pf->hw.txschq_list[lvl][schq] =
				rsp->schq_list[lvl][schq];
}
EXPORT_SYMBOL(mbox_handler_nix_txsch_alloc);

void mbox_handler_npa_lf_alloc(struct otx2_nic *pfvf,
			       struct npa_lf_alloc_rsp *rsp)
{
	pfvf->hw.stack_pg_ptrs = rsp->stack_pg_ptrs;
	pfvf->hw.stack_pg_bytes = rsp->stack_pg_bytes;
}
EXPORT_SYMBOL(mbox_handler_npa_lf_alloc);

void mbox_handler_nix_lf_alloc(struct otx2_nic *pfvf,
			       struct nix_lf_alloc_rsp *rsp)
{
	pfvf->hw.sqb_size = rsp->sqb_size;
	pfvf->hw.rx_chan_base = rsp->rx_chan_base;
	pfvf->hw.tx_chan_base = rsp->tx_chan_base;
	pfvf->hw.lso_tsov4_idx = rsp->lso_tsov4_idx;
	pfvf->hw.lso_tsov6_idx = rsp->lso_tsov6_idx;
	pfvf->hw.cgx_links = rsp->cgx_links;
	pfvf->hw.lbk_links = rsp->lbk_links;
	pfvf->hw.tx_link = rsp->tx_link;
}
EXPORT_SYMBOL(mbox_handler_nix_lf_alloc);

void mbox_handler_msix_offset(struct otx2_nic *pfvf,
			      struct msix_offset_rsp *rsp)
{
	pfvf->hw.npa_msixoff = rsp->npa_msixoff;
	pfvf->hw.nix_msixoff = rsp->nix_msixoff;
}
EXPORT_SYMBOL(mbox_handler_msix_offset);

void mbox_handler_nix_bp_enable(struct otx2_nic *pfvf,
				struct nix_bp_cfg_rsp *rsp)
{
	int chan, chan_id;

	for (chan = 0; chan < rsp->chan_cnt; chan++) {
		chan_id = ((rsp->chan_bpid[chan] >> 10) & 0x7F);
		pfvf->bpid[chan_id] = rsp->chan_bpid[chan] & 0x3FF;
	}
}
EXPORT_SYMBOL(mbox_handler_nix_bp_enable);

void otx2_free_cints(struct otx2_nic *pfvf, int n)
{
	struct otx2_qset *qset = &pfvf->qset;
	struct otx2_hw *hw = &pfvf->hw;
	int irq, qidx;

	for (qidx = 0, irq = hw->nix_msixoff + NIX_LF_CINT_VEC_START;
	     qidx < n;
	     qidx++, irq++) {
		int vector = pci_irq_vector(pfvf->pdev, irq);

		irq_set_affinity_hint(vector, NULL);
		free_cpumask_var(hw->affinity_mask[irq]);
		free_irq(vector, &qset->napi[qidx]);
	}
}

void otx2_set_cints_affinity(struct otx2_nic *pfvf)
{
	struct otx2_hw *hw = &pfvf->hw;
	int vec, cpu, irq, cint;

	vec = hw->nix_msixoff + NIX_LF_CINT_VEC_START;
	cpu = cpumask_first(cpu_online_mask);

	/* CQ interrupts */
	for (cint = 0; cint < pfvf->hw.cint_cnt; cint++, vec++) {
		if (!alloc_cpumask_var(&hw->affinity_mask[vec], GFP_KERNEL))
			return;

		cpumask_set_cpu(cpu, hw->affinity_mask[vec]);

		irq = pci_irq_vector(pfvf->pdev, vec);
		irq_set_affinity_hint(irq, hw->affinity_mask[vec]);

		cpu = cpumask_next(cpu, cpu_online_mask);
		if (unlikely(cpu >= nr_cpu_ids))
			cpu = 0;
	}
}

u16 otx2_get_max_mtu(struct otx2_nic *pfvf)
{
	struct nix_hw_info *rsp;
	struct msg_req *req;
	u16 max_mtu;
	int rc;

	mutex_lock(&pfvf->mbox.lock);

	req = otx2_mbox_alloc_msg_nix_get_hw_info(&pfvf->mbox);
	if (!req) {
		rc =  -ENOMEM;
		goto out;
	}

	rc = otx2_sync_mbox_msg(&pfvf->mbox);
	if (!rc) {
		rsp = (struct nix_hw_info *)
		       otx2_mbox_get_rsp(&pfvf->mbox.mbox, 0, &req->hdr);

		/* HW counts VLAN insertion bytes (8 for double tag)
		 * irrespective of whether SQE is requesting to insert VLAN
		 * in the packet or not. Hence these 8 bytes have to be
		 * discounted from max packet size otherwise HW will throw
		 * SMQ errors
		 */
		max_mtu = rsp->max_mtu - 8 - OTX2_ETH_HLEN;

		/* Also save DWRR MTU, needed for DWRR weight calculation */
		pfvf->hw.dwrr_mtu = rsp->rpm_dwrr_mtu;
		if (!pfvf->hw.dwrr_mtu)
			pfvf->hw.dwrr_mtu = 1;
	}

out:
	mutex_unlock(&pfvf->mbox.lock);
	if (rc) {
		dev_warn(pfvf->dev,
			 "Failed to get MTU from hardware setting default value(1500)\n");
		max_mtu = 1500;
	}
	return max_mtu;
}
EXPORT_SYMBOL(otx2_get_max_mtu);

#define M(_name, _id, _fn_name, _req_type, _rsp_type)			\
int __weak								\
otx2_mbox_up_handler_ ## _fn_name(struct otx2_nic *pfvf,		\
				struct _req_type *req,			\
				struct _rsp_type *rsp)			\
{									\
	/* Nothing to do here */					\
	return 0;							\
}									\
EXPORT_SYMBOL(otx2_mbox_up_handler_ ## _fn_name);
MBOX_UP_CGX_MESSAGES
#undef M<|MERGE_RESOLUTION|>--- conflicted
+++ resolved
@@ -515,20 +515,11 @@
 {
 	u8 *buf;
 
-<<<<<<< HEAD
-	buf = napi_alloc_frag(pool->rbsize + OTX2_ALIGN);
-	if (unlikely(!buf))
-		return -ENOMEM;
-
-	buf = PTR_ALIGN(buf, OTX2_ALIGN);
-	iova = dma_map_single_attrs(pfvf->dev, buf, pool->rbsize,
-=======
 	buf = napi_alloc_frag_align(pool->rbsize, OTX2_ALIGN);
 	if (unlikely(!buf))
 		return -ENOMEM;
 
 	*dma = dma_map_single_attrs(pfvf->dev, buf, pool->rbsize,
->>>>>>> 3b17187f
 				    DMA_FROM_DEVICE, DMA_ATTR_SKIP_CPU_SYNC);
 	if (unlikely(dma_mapping_error(pfvf->dev, *dma))) {
 		page_frag_free(buf);
