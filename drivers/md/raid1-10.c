--- conflicted
+++ resolved
@@ -131,11 +131,7 @@
 }
 
 static inline bool raid1_add_bio_to_plug(struct mddev *mddev, struct bio *bio,
-<<<<<<< HEAD
-				      blk_plug_cb_fn unplug)
-=======
 				      blk_plug_cb_fn unplug, int copies)
->>>>>>> 238589d0
 {
 	struct raid1_plug_cb *plug = NULL;
 	struct blk_plug_cb *cb;
@@ -155,10 +151,6 @@
 
 	plug = container_of(cb, struct raid1_plug_cb, cb);
 	bio_list_add(&plug->pending, bio);
-<<<<<<< HEAD
-
-	return true;
-=======
 	if (++plug->count / MAX_PLUG_BIO >= copies) {
 		list_del(&cb->list);
 		cb->callback(cb, false);
@@ -180,5 +172,4 @@
 		md_bitmap_unplug_async(bitmap);
 	else
 		md_bitmap_unplug(bitmap);
->>>>>>> 238589d0
 }