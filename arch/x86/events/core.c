/*
 * Performance events x86 architecture code
 *
 *  Copyright (C) 2008 Thomas Gleixner <tglx@linutronix.de>
 *  Copyright (C) 2008-2009 Red Hat, Inc., Ingo Molnar
 *  Copyright (C) 2009 Jaswinder Singh Rajput
 *  Copyright (C) 2009 Advanced Micro Devices, Inc., Robert Richter
 *  Copyright (C) 2008-2009 Red Hat, Inc., Peter Zijlstra
 *  Copyright (C) 2009 Intel Corporation, <markus.t.metzger@intel.com>
 *  Copyright (C) 2009 Google, Inc., Stephane Eranian
 *
 *  For licencing details see kernel-base/COPYING
 */

#include <linux/perf_event.h>
#include <linux/capability.h>
#include <linux/notifier.h>
#include <linux/hardirq.h>
#include <linux/kprobes.h>
#include <linux/export.h>
#include <linux/init.h>
#include <linux/kdebug.h>
#include <linux/sched/mm.h>
#include <linux/sched/clock.h>
#include <linux/uaccess.h>
#include <linux/slab.h>
#include <linux/cpu.h>
#include <linux/bitops.h>
#include <linux/device.h>

#include <asm/apic.h>
#include <asm/stacktrace.h>
#include <asm/nmi.h>
#include <asm/smp.h>
#include <asm/alternative.h>
#include <asm/mmu_context.h>
#include <asm/tlbflush.h>
#include <asm/timer.h>
#include <asm/desc.h>
#include <asm/ldt.h>
#include <asm/unwind.h>

#include "perf_event.h"

struct x86_pmu x86_pmu __read_mostly;

DEFINE_PER_CPU(struct cpu_hw_events, cpu_hw_events) = {
	.enabled = 1,
};

struct static_key rdpmc_always_available = STATIC_KEY_INIT_FALSE;

u64 __read_mostly hw_cache_event_ids
				[PERF_COUNT_HW_CACHE_MAX]
				[PERF_COUNT_HW_CACHE_OP_MAX]
				[PERF_COUNT_HW_CACHE_RESULT_MAX];
u64 __read_mostly hw_cache_extra_regs
				[PERF_COUNT_HW_CACHE_MAX]
				[PERF_COUNT_HW_CACHE_OP_MAX]
				[PERF_COUNT_HW_CACHE_RESULT_MAX];

/*
 * Propagate event elapsed time into the generic event.
 * Can only be executed on the CPU where the event is active.
 * Returns the delta events processed.
 */
u64 x86_perf_event_update(struct perf_event *event)
{
	struct hw_perf_event *hwc = &event->hw;
	int shift = 64 - x86_pmu.cntval_bits;
	u64 prev_raw_count, new_raw_count;
	int idx = hwc->idx;
	u64 delta;

	if (idx == INTEL_PMC_IDX_FIXED_BTS)
		return 0;

	/*
	 * Careful: an NMI might modify the previous event value.
	 *
	 * Our tactic to handle this is to first atomically read and
	 * exchange a new raw count - then add that new-prev delta
	 * count to the generic event atomically:
	 */
again:
	prev_raw_count = local64_read(&hwc->prev_count);
	rdpmcl(hwc->event_base_rdpmc, new_raw_count);

	if (local64_cmpxchg(&hwc->prev_count, prev_raw_count,
					new_raw_count) != prev_raw_count)
		goto again;

	/*
	 * Now we have the new raw value and have updated the prev
	 * timestamp already. We can now calculate the elapsed delta
	 * (event-)time and add that to the generic event.
	 *
	 * Careful, not all hw sign-extends above the physical width
	 * of the count.
	 */
	delta = (new_raw_count << shift) - (prev_raw_count << shift);
	delta >>= shift;

	local64_add(delta, &event->count);
	local64_sub(delta, &hwc->period_left);

	return new_raw_count;
}

/*
 * Find and validate any extra registers to set up.
 */
static int x86_pmu_extra_regs(u64 config, struct perf_event *event)
{
	struct hw_perf_event_extra *reg;
	struct extra_reg *er;

	reg = &event->hw.extra_reg;

	if (!x86_pmu.extra_regs)
		return 0;

	for (er = x86_pmu.extra_regs; er->msr; er++) {
		if (er->event != (config & er->config_mask))
			continue;
		if (event->attr.config1 & ~er->valid_mask)
			return -EINVAL;
		/* Check if the extra msrs can be safely accessed*/
		if (!er->extra_msr_access)
			return -ENXIO;

		reg->idx = er->idx;
		reg->config = event->attr.config1;
		reg->reg = er->msr;
		break;
	}
	return 0;
}

static atomic_t active_events;
static atomic_t pmc_refcount;
static DEFINE_MUTEX(pmc_reserve_mutex);

#ifdef CONFIG_X86_LOCAL_APIC

static bool reserve_pmc_hardware(void)
{
	int i;

	for (i = 0; i < x86_pmu.num_counters; i++) {
		if (!reserve_perfctr_nmi(x86_pmu_event_addr(i)))
			goto perfctr_fail;
	}

	for (i = 0; i < x86_pmu.num_counters; i++) {
		if (!reserve_evntsel_nmi(x86_pmu_config_addr(i)))
			goto eventsel_fail;
	}

	return true;

eventsel_fail:
	for (i--; i >= 0; i--)
		release_evntsel_nmi(x86_pmu_config_addr(i));

	i = x86_pmu.num_counters;

perfctr_fail:
	for (i--; i >= 0; i--)
		release_perfctr_nmi(x86_pmu_event_addr(i));

	return false;
}

static void release_pmc_hardware(void)
{
	int i;

	for (i = 0; i < x86_pmu.num_counters; i++) {
		release_perfctr_nmi(x86_pmu_event_addr(i));
		release_evntsel_nmi(x86_pmu_config_addr(i));
	}
}

#else

static bool reserve_pmc_hardware(void) { return true; }
static void release_pmc_hardware(void) {}

#endif

static bool check_hw_exists(void)
{
	u64 val, val_fail = -1, val_new= ~0;
	int i, reg, reg_fail = -1, ret = 0;
	int bios_fail = 0;
	int reg_safe = -1;

	/*
	 * Check to see if the BIOS enabled any of the counters, if so
	 * complain and bail.
	 */
	for (i = 0; i < x86_pmu.num_counters; i++) {
		reg = x86_pmu_config_addr(i);
		ret = rdmsrl_safe(reg, &val);
		if (ret)
			goto msr_fail;
		if (val & ARCH_PERFMON_EVENTSEL_ENABLE) {
			bios_fail = 1;
			val_fail = val;
			reg_fail = reg;
		} else {
			reg_safe = i;
		}
	}

	if (x86_pmu.num_counters_fixed) {
		reg = MSR_ARCH_PERFMON_FIXED_CTR_CTRL;
		ret = rdmsrl_safe(reg, &val);
		if (ret)
			goto msr_fail;
		for (i = 0; i < x86_pmu.num_counters_fixed; i++) {
			if (val & (0x03 << i*4)) {
				bios_fail = 1;
				val_fail = val;
				reg_fail = reg;
			}
		}
	}

	/*
	 * If all the counters are enabled, the below test will always
	 * fail.  The tools will also become useless in this scenario.
	 * Just fail and disable the hardware counters.
	 */

	if (reg_safe == -1) {
		reg = reg_safe;
		goto msr_fail;
	}

	/*
	 * Read the current value, change it and read it back to see if it
	 * matches, this is needed to detect certain hardware emulators
	 * (qemu/kvm) that don't trap on the MSR access and always return 0s.
	 */
	reg = x86_pmu_event_addr(reg_safe);
	if (rdmsrl_safe(reg, &val))
		goto msr_fail;
	val ^= 0xffffUL;
	ret = wrmsrl_safe(reg, val);
	ret |= rdmsrl_safe(reg, &val_new);
	if (ret || val != val_new)
		goto msr_fail;

	/*
	 * We still allow the PMU driver to operate:
	 */
	if (bios_fail) {
		pr_cont("Broken BIOS detected, complain to your hardware vendor.\n");
		pr_err(FW_BUG "the BIOS has corrupted hw-PMU resources (MSR %x is %Lx)\n",
			      reg_fail, val_fail);
	}

	return true;

msr_fail:
	if (boot_cpu_has(X86_FEATURE_HYPERVISOR)) {
		pr_cont("PMU not available due to virtualization, using software events only.\n");
	} else {
		pr_cont("Broken PMU hardware detected, using software events only.\n");
		pr_err("Failed to access perfctr msr (MSR %x is %Lx)\n",
		       reg, val_new);
	}

	return false;
}

static void hw_perf_event_destroy(struct perf_event *event)
{
	x86_release_hardware();
	atomic_dec(&active_events);
}

void hw_perf_lbr_event_destroy(struct perf_event *event)
{
	hw_perf_event_destroy(event);

	/* undo the lbr/bts event accounting */
	x86_del_exclusive(x86_lbr_exclusive_lbr);
}

static inline int x86_pmu_initialized(void)
{
	return x86_pmu.handle_irq != NULL;
}

static inline int
set_ext_hw_attr(struct hw_perf_event *hwc, struct perf_event *event)
{
	struct perf_event_attr *attr = &event->attr;
	unsigned int cache_type, cache_op, cache_result;
	u64 config, val;

	config = attr->config;

	cache_type = (config >>  0) & 0xff;
	if (cache_type >= PERF_COUNT_HW_CACHE_MAX)
		return -EINVAL;

	cache_op = (config >>  8) & 0xff;
	if (cache_op >= PERF_COUNT_HW_CACHE_OP_MAX)
		return -EINVAL;

	cache_result = (config >> 16) & 0xff;
	if (cache_result >= PERF_COUNT_HW_CACHE_RESULT_MAX)
		return -EINVAL;

	val = hw_cache_event_ids[cache_type][cache_op][cache_result];

	if (val == 0)
		return -ENOENT;

	if (val == -1)
		return -EINVAL;

	hwc->config |= val;
	attr->config1 = hw_cache_extra_regs[cache_type][cache_op][cache_result];
	return x86_pmu_extra_regs(val, event);
}

int x86_reserve_hardware(void)
{
	int err = 0;

	if (!atomic_inc_not_zero(&pmc_refcount)) {
		mutex_lock(&pmc_reserve_mutex);
		if (atomic_read(&pmc_refcount) == 0) {
			if (!reserve_pmc_hardware())
				err = -EBUSY;
			else
				reserve_ds_buffers();
		}
		if (!err)
			atomic_inc(&pmc_refcount);
		mutex_unlock(&pmc_reserve_mutex);
	}

	return err;
}

void x86_release_hardware(void)
{
	if (atomic_dec_and_mutex_lock(&pmc_refcount, &pmc_reserve_mutex)) {
		release_pmc_hardware();
		release_ds_buffers();
		mutex_unlock(&pmc_reserve_mutex);
	}
}

/*
 * Check if we can create event of a certain type (that no conflicting events
 * are present).
 */
int x86_add_exclusive(unsigned int what)
{
	int i;

	/*
	 * When lbr_pt_coexist we allow PT to coexist with either LBR or BTS.
	 * LBR and BTS are still mutually exclusive.
	 */
	if (x86_pmu.lbr_pt_coexist && what == x86_lbr_exclusive_pt)
		return 0;

	if (!atomic_inc_not_zero(&x86_pmu.lbr_exclusive[what])) {
		mutex_lock(&pmc_reserve_mutex);
		for (i = 0; i < ARRAY_SIZE(x86_pmu.lbr_exclusive); i++) {
			if (i != what && atomic_read(&x86_pmu.lbr_exclusive[i]))
				goto fail_unlock;
		}
		atomic_inc(&x86_pmu.lbr_exclusive[what]);
		mutex_unlock(&pmc_reserve_mutex);
	}

	atomic_inc(&active_events);
	return 0;

fail_unlock:
	mutex_unlock(&pmc_reserve_mutex);
	return -EBUSY;
}

void x86_del_exclusive(unsigned int what)
{
	if (x86_pmu.lbr_pt_coexist && what == x86_lbr_exclusive_pt)
		return;

	atomic_dec(&x86_pmu.lbr_exclusive[what]);
	atomic_dec(&active_events);
}

int x86_setup_perfctr(struct perf_event *event)
{
	struct perf_event_attr *attr = &event->attr;
	struct hw_perf_event *hwc = &event->hw;
	u64 config;

	if (!is_sampling_event(event)) {
		hwc->sample_period = x86_pmu.max_period;
		hwc->last_period = hwc->sample_period;
		local64_set(&hwc->period_left, hwc->sample_period);
	}

	if (attr->type == PERF_TYPE_RAW)
		return x86_pmu_extra_regs(event->attr.config, event);

	if (attr->type == PERF_TYPE_HW_CACHE)
		return set_ext_hw_attr(hwc, event);

	if (attr->config >= x86_pmu.max_events)
		return -EINVAL;

	/*
	 * The generic map:
	 */
	config = x86_pmu.event_map(attr->config);

	if (config == 0)
		return -ENOENT;

	if (config == -1LL)
		return -EINVAL;

	/*
	 * Branch tracing:
	 */
	if (attr->config == PERF_COUNT_HW_BRANCH_INSTRUCTIONS &&
	    !attr->freq && hwc->sample_period == 1) {
		/* BTS is not supported by this architecture. */
		if (!x86_pmu.bts_active)
			return -EOPNOTSUPP;

		/* BTS is currently only allowed for user-mode. */
		if (!attr->exclude_kernel)
			return -EOPNOTSUPP;

		/* disallow bts if conflicting events are present */
		if (x86_add_exclusive(x86_lbr_exclusive_lbr))
			return -EBUSY;

		event->destroy = hw_perf_lbr_event_destroy;
	}

	hwc->config |= config;

	return 0;
}

/*
 * check that branch_sample_type is compatible with
 * settings needed for precise_ip > 1 which implies
 * using the LBR to capture ALL taken branches at the
 * priv levels of the measurement
 */
static inline int precise_br_compat(struct perf_event *event)
{
	u64 m = event->attr.branch_sample_type;
	u64 b = 0;

	/* must capture all branches */
	if (!(m & PERF_SAMPLE_BRANCH_ANY))
		return 0;

	m &= PERF_SAMPLE_BRANCH_KERNEL | PERF_SAMPLE_BRANCH_USER;

	if (!event->attr.exclude_user)
		b |= PERF_SAMPLE_BRANCH_USER;

	if (!event->attr.exclude_kernel)
		b |= PERF_SAMPLE_BRANCH_KERNEL;

	/*
	 * ignore PERF_SAMPLE_BRANCH_HV, not supported on x86
	 */

	return m == b;
}

int x86_pmu_max_precise(void)
{
	int precise = 0;

	/* Support for constant skid */
	if (x86_pmu.pebs_active && !x86_pmu.pebs_broken) {
		precise++;

		/* Support for IP fixup */
		if (x86_pmu.lbr_nr || x86_pmu.intel_cap.pebs_format >= 2)
			precise++;

		if (x86_pmu.pebs_prec_dist)
			precise++;
	}
	return precise;
}

int x86_pmu_hw_config(struct perf_event *event)
{
	if (event->attr.precise_ip) {
		int precise = x86_pmu_max_precise();

		if (event->attr.precise_ip > precise)
			return -EOPNOTSUPP;

		/* There's no sense in having PEBS for non sampling events: */
		if (!is_sampling_event(event))
			return -EINVAL;
	}
	/*
	 * check that PEBS LBR correction does not conflict with
	 * whatever the user is asking with attr->branch_sample_type
	 */
	if (event->attr.precise_ip > 1 && x86_pmu.intel_cap.pebs_format < 2) {
		u64 *br_type = &event->attr.branch_sample_type;

		if (has_branch_stack(event)) {
			if (!precise_br_compat(event))
				return -EOPNOTSUPP;

			/* branch_sample_type is compatible */

		} else {
			/*
			 * user did not specify  branch_sample_type
			 *
			 * For PEBS fixups, we capture all
			 * the branches at the priv level of the
			 * event.
			 */
			*br_type = PERF_SAMPLE_BRANCH_ANY;

			if (!event->attr.exclude_user)
				*br_type |= PERF_SAMPLE_BRANCH_USER;

			if (!event->attr.exclude_kernel)
				*br_type |= PERF_SAMPLE_BRANCH_KERNEL;
		}
	}

	if (event->attr.branch_sample_type & PERF_SAMPLE_BRANCH_CALL_STACK)
		event->attach_state |= PERF_ATTACH_TASK_DATA;

	/*
	 * Generate PMC IRQs:
	 * (keep 'enabled' bit clear for now)
	 */
	event->hw.config = ARCH_PERFMON_EVENTSEL_INT;

	/*
	 * Count user and OS events unless requested not to
	 */
	if (!event->attr.exclude_user)
		event->hw.config |= ARCH_PERFMON_EVENTSEL_USR;
	if (!event->attr.exclude_kernel)
		event->hw.config |= ARCH_PERFMON_EVENTSEL_OS;

	if (event->attr.type == PERF_TYPE_RAW)
		event->hw.config |= event->attr.config & X86_RAW_EVENT_MASK;

	if (event->attr.sample_period && x86_pmu.limit_period) {
		if (x86_pmu.limit_period(event, event->attr.sample_period) >
				event->attr.sample_period)
			return -EINVAL;
	}

	return x86_setup_perfctr(event);
}

/*
 * Setup the hardware configuration for a given attr_type
 */
static int __x86_pmu_event_init(struct perf_event *event)
{
	int err;

	if (!x86_pmu_initialized())
		return -ENODEV;

	err = x86_reserve_hardware();
	if (err)
		return err;

	atomic_inc(&active_events);
	event->destroy = hw_perf_event_destroy;

	event->hw.idx = -1;
	event->hw.last_cpu = -1;
	event->hw.last_tag = ~0ULL;

	/* mark unused */
	event->hw.extra_reg.idx = EXTRA_REG_NONE;
	event->hw.branch_reg.idx = EXTRA_REG_NONE;

	return x86_pmu.hw_config(event);
}

void x86_pmu_disable_all(void)
{
	struct cpu_hw_events *cpuc = this_cpu_ptr(&cpu_hw_events);
	int idx;

	for (idx = 0; idx < x86_pmu.num_counters; idx++) {
		u64 val;

		if (!test_bit(idx, cpuc->active_mask))
			continue;
		rdmsrl(x86_pmu_config_addr(idx), val);
		if (!(val & ARCH_PERFMON_EVENTSEL_ENABLE))
			continue;
		val &= ~ARCH_PERFMON_EVENTSEL_ENABLE;
		wrmsrl(x86_pmu_config_addr(idx), val);
	}
}

/*
 * There may be PMI landing after enabled=0. The PMI hitting could be before or
 * after disable_all.
 *
 * If PMI hits before disable_all, the PMU will be disabled in the NMI handler.
 * It will not be re-enabled in the NMI handler again, because enabled=0. After
 * handling the NMI, disable_all will be called, which will not change the
 * state either. If PMI hits after disable_all, the PMU is already disabled
 * before entering NMI handler. The NMI handler will not change the state
 * either.
 *
 * So either situation is harmless.
 */
static void x86_pmu_disable(struct pmu *pmu)
{
	struct cpu_hw_events *cpuc = this_cpu_ptr(&cpu_hw_events);

	if (!x86_pmu_initialized())
		return;

	if (!cpuc->enabled)
		return;

	cpuc->n_added = 0;
	cpuc->enabled = 0;
	barrier();

	x86_pmu.disable_all();
}

void x86_pmu_enable_all(int added)
{
	struct cpu_hw_events *cpuc = this_cpu_ptr(&cpu_hw_events);
	int idx;

	for (idx = 0; idx < x86_pmu.num_counters; idx++) {
		struct hw_perf_event *hwc = &cpuc->events[idx]->hw;

		if (!test_bit(idx, cpuc->active_mask))
			continue;

		__x86_pmu_enable_event(hwc, ARCH_PERFMON_EVENTSEL_ENABLE);
	}
}

static struct pmu pmu;

static inline int is_x86_event(struct perf_event *event)
{
	return event->pmu == &pmu;
}

/*
 * Event scheduler state:
 *
 * Assign events iterating over all events and counters, beginning
 * with events with least weights first. Keep the current iterator
 * state in struct sched_state.
 */
struct sched_state {
	int	weight;
	int	event;		/* event index */
	int	counter;	/* counter index */
	int	unassigned;	/* number of events to be assigned left */
	int	nr_gp;		/* number of GP counters used */
	unsigned long used[BITS_TO_LONGS(X86_PMC_IDX_MAX)];
};

/* Total max is X86_PMC_IDX_MAX, but we are O(n!) limited */
#define	SCHED_STATES_MAX	2

struct perf_sched {
	int			max_weight;
	int			max_events;
	int			max_gp;
	int			saved_states;
	struct event_constraint	**constraints;
	struct sched_state	state;
	struct sched_state	saved[SCHED_STATES_MAX];
};

/*
 * Initialize interator that runs through all events and counters.
 */
static void perf_sched_init(struct perf_sched *sched, struct event_constraint **constraints,
			    int num, int wmin, int wmax, int gpmax)
{
	int idx;

	memset(sched, 0, sizeof(*sched));
	sched->max_events	= num;
	sched->max_weight	= wmax;
	sched->max_gp		= gpmax;
	sched->constraints	= constraints;

	for (idx = 0; idx < num; idx++) {
		if (constraints[idx]->weight == wmin)
			break;
	}

	sched->state.event	= idx;		/* start with min weight */
	sched->state.weight	= wmin;
	sched->state.unassigned	= num;
}

static void perf_sched_save_state(struct perf_sched *sched)
{
	if (WARN_ON_ONCE(sched->saved_states >= SCHED_STATES_MAX))
		return;

	sched->saved[sched->saved_states] = sched->state;
	sched->saved_states++;
}

static bool perf_sched_restore_state(struct perf_sched *sched)
{
	if (!sched->saved_states)
		return false;

	sched->saved_states--;
	sched->state = sched->saved[sched->saved_states];

	/* continue with next counter: */
	clear_bit(sched->state.counter++, sched->state.used);

	return true;
}

/*
 * Select a counter for the current event to schedule. Return true on
 * success.
 */
static bool __perf_sched_find_counter(struct perf_sched *sched)
{
	struct event_constraint *c;
	int idx;

	if (!sched->state.unassigned)
		return false;

	if (sched->state.event >= sched->max_events)
		return false;

	c = sched->constraints[sched->state.event];
	/* Prefer fixed purpose counters */
	if (c->idxmsk64 & (~0ULL << INTEL_PMC_IDX_FIXED)) {
		idx = INTEL_PMC_IDX_FIXED;
		for_each_set_bit_from(idx, c->idxmsk, X86_PMC_IDX_MAX) {
			if (!__test_and_set_bit(idx, sched->state.used))
				goto done;
		}
	}

	/* Grab the first unused counter starting with idx */
	idx = sched->state.counter;
	for_each_set_bit_from(idx, c->idxmsk, INTEL_PMC_IDX_FIXED) {
		if (!__test_and_set_bit(idx, sched->state.used)) {
			if (sched->state.nr_gp++ >= sched->max_gp)
				return false;

			goto done;
		}
	}

	return false;

done:
	sched->state.counter = idx;

	if (c->overlap)
		perf_sched_save_state(sched);

	return true;
}

static bool perf_sched_find_counter(struct perf_sched *sched)
{
	while (!__perf_sched_find_counter(sched)) {
		if (!perf_sched_restore_state(sched))
			return false;
	}

	return true;
}

/*
 * Go through all unassigned events and find the next one to schedule.
 * Take events with the least weight first. Return true on success.
 */
static bool perf_sched_next_event(struct perf_sched *sched)
{
	struct event_constraint *c;

	if (!sched->state.unassigned || !--sched->state.unassigned)
		return false;

	do {
		/* next event */
		sched->state.event++;
		if (sched->state.event >= sched->max_events) {
			/* next weight */
			sched->state.event = 0;
			sched->state.weight++;
			if (sched->state.weight > sched->max_weight)
				return false;
		}
		c = sched->constraints[sched->state.event];
	} while (c->weight != sched->state.weight);

	sched->state.counter = 0;	/* start with first counter */

	return true;
}

/*
 * Assign a counter for each event.
 */
int perf_assign_events(struct event_constraint **constraints, int n,
			int wmin, int wmax, int gpmax, int *assign)
{
	struct perf_sched sched;

	perf_sched_init(&sched, constraints, n, wmin, wmax, gpmax);

	do {
		if (!perf_sched_find_counter(&sched))
			break;	/* failed */
		if (assign)
			assign[sched.state.event] = sched.state.counter;
	} while (perf_sched_next_event(&sched));

	return sched.state.unassigned;
}
EXPORT_SYMBOL_GPL(perf_assign_events);

int x86_schedule_events(struct cpu_hw_events *cpuc, int n, int *assign)
{
	struct event_constraint *c;
	unsigned long used_mask[BITS_TO_LONGS(X86_PMC_IDX_MAX)];
	struct perf_event *e;
	int i, wmin, wmax, unsched = 0;
	struct hw_perf_event *hwc;

	bitmap_zero(used_mask, X86_PMC_IDX_MAX);

	if (x86_pmu.start_scheduling)
		x86_pmu.start_scheduling(cpuc);

	for (i = 0, wmin = X86_PMC_IDX_MAX, wmax = 0; i < n; i++) {
		cpuc->event_constraint[i] = NULL;
		c = x86_pmu.get_event_constraints(cpuc, i, cpuc->event_list[i]);
		cpuc->event_constraint[i] = c;

		wmin = min(wmin, c->weight);
		wmax = max(wmax, c->weight);
	}

	/*
	 * fastpath, try to reuse previous register
	 */
	for (i = 0; i < n; i++) {
		hwc = &cpuc->event_list[i]->hw;
		c = cpuc->event_constraint[i];

		/* never assigned */
		if (hwc->idx == -1)
			break;

		/* constraint still honored */
		if (!test_bit(hwc->idx, c->idxmsk))
			break;

		/* not already used */
		if (test_bit(hwc->idx, used_mask))
			break;

		__set_bit(hwc->idx, used_mask);
		if (assign)
			assign[i] = hwc->idx;
	}

	/* slow path */
	if (i != n) {
		int gpmax = x86_pmu.num_counters;

		/*
		 * Do not allow scheduling of more than half the available
		 * generic counters.
		 *
		 * This helps avoid counter starvation of sibling thread by
		 * ensuring at most half the counters cannot be in exclusive
		 * mode. There is no designated counters for the limits. Any
		 * N/2 counters can be used. This helps with events with
		 * specific counter constraints.
		 */
		if (is_ht_workaround_enabled() && !cpuc->is_fake &&
		    READ_ONCE(cpuc->excl_cntrs->exclusive_present))
			gpmax /= 2;

		unsched = perf_assign_events(cpuc->event_constraint, n, wmin,
					     wmax, gpmax, assign);
	}

	/*
	 * In case of success (unsched = 0), mark events as committed,
	 * so we do not put_constraint() in case new events are added
	 * and fail to be scheduled
	 *
	 * We invoke the lower level commit callback to lock the resource
	 *
	 * We do not need to do all of this in case we are called to
	 * validate an event group (assign == NULL)
	 */
	if (!unsched && assign) {
		for (i = 0; i < n; i++) {
			e = cpuc->event_list[i];
			e->hw.flags |= PERF_X86_EVENT_COMMITTED;
			if (x86_pmu.commit_scheduling)
				x86_pmu.commit_scheduling(cpuc, i, assign[i]);
		}
	} else {
		for (i = 0; i < n; i++) {
			e = cpuc->event_list[i];
			/*
			 * do not put_constraint() on comitted events,
			 * because they are good to go
			 */
			if ((e->hw.flags & PERF_X86_EVENT_COMMITTED))
				continue;

			/*
			 * release events that failed scheduling
			 */
			if (x86_pmu.put_event_constraints)
				x86_pmu.put_event_constraints(cpuc, e);
		}
	}

	if (x86_pmu.stop_scheduling)
		x86_pmu.stop_scheduling(cpuc);

	return unsched ? -EINVAL : 0;
}

/*
 * dogrp: true if must collect siblings events (group)
 * returns total number of events and error code
 */
static int collect_events(struct cpu_hw_events *cpuc, struct perf_event *leader, bool dogrp)
{
	struct perf_event *event;
	int n, max_count;

	max_count = x86_pmu.num_counters + x86_pmu.num_counters_fixed;

	/* current number of events already accepted */
	n = cpuc->n_events;

	if (is_x86_event(leader)) {
		if (n >= max_count)
			return -EINVAL;
		cpuc->event_list[n] = leader;
		n++;
	}
	if (!dogrp)
		return n;

	list_for_each_entry(event, &leader->sibling_list, group_entry) {
		if (!is_x86_event(event) ||
		    event->state <= PERF_EVENT_STATE_OFF)
			continue;

		if (n >= max_count)
			return -EINVAL;

		cpuc->event_list[n] = event;
		n++;
	}
	return n;
}

static inline void x86_assign_hw_event(struct perf_event *event,
				struct cpu_hw_events *cpuc, int i)
{
	struct hw_perf_event *hwc = &event->hw;

	hwc->idx = cpuc->assign[i];
	hwc->last_cpu = smp_processor_id();
	hwc->last_tag = ++cpuc->tags[i];

	if (hwc->idx == INTEL_PMC_IDX_FIXED_BTS) {
		hwc->config_base = 0;
		hwc->event_base	= 0;
	} else if (hwc->idx >= INTEL_PMC_IDX_FIXED) {
		hwc->config_base = MSR_ARCH_PERFMON_FIXED_CTR_CTRL;
		hwc->event_base = MSR_ARCH_PERFMON_FIXED_CTR0 + (hwc->idx - INTEL_PMC_IDX_FIXED);
		hwc->event_base_rdpmc = (hwc->idx - INTEL_PMC_IDX_FIXED) | 1<<30;
	} else {
		hwc->config_base = x86_pmu_config_addr(hwc->idx);
		hwc->event_base  = x86_pmu_event_addr(hwc->idx);
		hwc->event_base_rdpmc = x86_pmu_rdpmc_index(hwc->idx);
	}
}

static inline int match_prev_assignment(struct hw_perf_event *hwc,
					struct cpu_hw_events *cpuc,
					int i)
{
	return hwc->idx == cpuc->assign[i] &&
		hwc->last_cpu == smp_processor_id() &&
		hwc->last_tag == cpuc->tags[i];
}

static void x86_pmu_start(struct perf_event *event, int flags);

static void x86_pmu_enable(struct pmu *pmu)
{
	struct cpu_hw_events *cpuc = this_cpu_ptr(&cpu_hw_events);
	struct perf_event *event;
	struct hw_perf_event *hwc;
	int i, added = cpuc->n_added;

	if (!x86_pmu_initialized())
		return;

	if (cpuc->enabled)
		return;

	if (cpuc->n_added) {
		int n_running = cpuc->n_events - cpuc->n_added;
		/*
		 * apply assignment obtained either from
		 * hw_perf_group_sched_in() or x86_pmu_enable()
		 *
		 * step1: save events moving to new counters
		 */
		for (i = 0; i < n_running; i++) {
			event = cpuc->event_list[i];
			hwc = &event->hw;

			/*
			 * we can avoid reprogramming counter if:
			 * - assigned same counter as last time
			 * - running on same CPU as last time
			 * - no other event has used the counter since
			 */
			if (hwc->idx == -1 ||
			    match_prev_assignment(hwc, cpuc, i))
				continue;

			/*
			 * Ensure we don't accidentally enable a stopped
			 * counter simply because we rescheduled.
			 */
			if (hwc->state & PERF_HES_STOPPED)
				hwc->state |= PERF_HES_ARCH;

			x86_pmu_stop(event, PERF_EF_UPDATE);
		}

		/*
		 * step2: reprogram moved events into new counters
		 */
		for (i = 0; i < cpuc->n_events; i++) {
			event = cpuc->event_list[i];
			hwc = &event->hw;

			if (!match_prev_assignment(hwc, cpuc, i))
				x86_assign_hw_event(event, cpuc, i);
			else if (i < n_running)
				continue;

			if (hwc->state & PERF_HES_ARCH)
				continue;

			x86_pmu_start(event, PERF_EF_RELOAD);
		}
		cpuc->n_added = 0;
		perf_events_lapic_init();
	}

	cpuc->enabled = 1;
	barrier();

	x86_pmu.enable_all(added);
}

static DEFINE_PER_CPU(u64 [X86_PMC_IDX_MAX], pmc_prev_left);

/*
 * Set the next IRQ period, based on the hwc->period_left value.
 * To be called with the event disabled in hw:
 */
int x86_perf_event_set_period(struct perf_event *event)
{
	struct hw_perf_event *hwc = &event->hw;
	s64 left = local64_read(&hwc->period_left);
	s64 period = hwc->sample_period;
	int ret = 0, idx = hwc->idx;

	if (idx == INTEL_PMC_IDX_FIXED_BTS)
		return 0;

	/*
	 * If we are way outside a reasonable range then just skip forward:
	 */
	if (unlikely(left <= -period)) {
		left = period;
		local64_set(&hwc->period_left, left);
		hwc->last_period = period;
		ret = 1;
	}

	if (unlikely(left <= 0)) {
		left += period;
		local64_set(&hwc->period_left, left);
		hwc->last_period = period;
		ret = 1;
	}
	/*
	 * Quirk: certain CPUs dont like it if just 1 hw_event is left:
	 */
	if (unlikely(left < 2))
		left = 2;

	if (left > x86_pmu.max_period)
		left = x86_pmu.max_period;

	if (x86_pmu.limit_period)
		left = x86_pmu.limit_period(event, left);

	per_cpu(pmc_prev_left[idx], smp_processor_id()) = left;

	if (!(hwc->flags & PERF_X86_EVENT_AUTO_RELOAD) ||
	    local64_read(&hwc->prev_count) != (u64)-left) {
		/*
		 * The hw event starts counting from this event offset,
		 * mark it to be able to extra future deltas:
		 */
		local64_set(&hwc->prev_count, (u64)-left);

		wrmsrl(hwc->event_base, (u64)(-left) & x86_pmu.cntval_mask);
	}

	/*
	 * Due to erratum on certan cpu we need
	 * a second write to be sure the register
	 * is updated properly
	 */
	if (x86_pmu.perfctr_second_write) {
		wrmsrl(hwc->event_base,
			(u64)(-left) & x86_pmu.cntval_mask);
	}

	perf_event_update_userpage(event);

	return ret;
}

void x86_pmu_enable_event(struct perf_event *event)
{
	if (__this_cpu_read(cpu_hw_events.enabled))
		__x86_pmu_enable_event(&event->hw,
				       ARCH_PERFMON_EVENTSEL_ENABLE);
}

/*
 * Add a single event to the PMU.
 *
 * The event is added to the group of enabled events
 * but only if it can be scehduled with existing events.
 */
static int x86_pmu_add(struct perf_event *event, int flags)
{
	struct cpu_hw_events *cpuc = this_cpu_ptr(&cpu_hw_events);
	struct hw_perf_event *hwc;
	int assign[X86_PMC_IDX_MAX];
	int n, n0, ret;

	hwc = &event->hw;

	n0 = cpuc->n_events;
	ret = n = collect_events(cpuc, event, false);
	if (ret < 0)
		goto out;

	hwc->state = PERF_HES_UPTODATE | PERF_HES_STOPPED;
	if (!(flags & PERF_EF_START))
		hwc->state |= PERF_HES_ARCH;

	/*
	 * If group events scheduling transaction was started,
	 * skip the schedulability test here, it will be performed
	 * at commit time (->commit_txn) as a whole.
	 *
	 * If commit fails, we'll call ->del() on all events
	 * for which ->add() was called.
	 */
	if (cpuc->txn_flags & PERF_PMU_TXN_ADD)
		goto done_collect;

	ret = x86_pmu.schedule_events(cpuc, n, assign);
	if (ret)
		goto out;
	/*
	 * copy new assignment, now we know it is possible
	 * will be used by hw_perf_enable()
	 */
	memcpy(cpuc->assign, assign, n*sizeof(int));

done_collect:
	/*
	 * Commit the collect_events() state. See x86_pmu_del() and
	 * x86_pmu_*_txn().
	 */
	cpuc->n_events = n;
	cpuc->n_added += n - n0;
	cpuc->n_txn += n - n0;

	if (x86_pmu.add) {
		/*
		 * This is before x86_pmu_enable() will call x86_pmu_start(),
		 * so we enable LBRs before an event needs them etc..
		 */
		x86_pmu.add(event);
	}

	ret = 0;
out:
	return ret;
}

static void x86_pmu_start(struct perf_event *event, int flags)
{
	struct cpu_hw_events *cpuc = this_cpu_ptr(&cpu_hw_events);
	int idx = event->hw.idx;

	if (WARN_ON_ONCE(!(event->hw.state & PERF_HES_STOPPED)))
		return;

	if (WARN_ON_ONCE(idx == -1))
		return;

	if (flags & PERF_EF_RELOAD) {
		WARN_ON_ONCE(!(event->hw.state & PERF_HES_UPTODATE));
		x86_perf_event_set_period(event);
	}

	event->hw.state = 0;

	cpuc->events[idx] = event;
	__set_bit(idx, cpuc->active_mask);
	__set_bit(idx, cpuc->running);
	x86_pmu.enable(event);
	perf_event_update_userpage(event);
}

void perf_event_print_debug(void)
{
	u64 ctrl, status, overflow, pmc_ctrl, pmc_count, prev_left, fixed;
	u64 pebs, debugctl;
	struct cpu_hw_events *cpuc;
	unsigned long flags;
	int cpu, idx;

	if (!x86_pmu.num_counters)
		return;

	local_irq_save(flags);

	cpu = smp_processor_id();
	cpuc = &per_cpu(cpu_hw_events, cpu);

	if (x86_pmu.version >= 2) {
		rdmsrl(MSR_CORE_PERF_GLOBAL_CTRL, ctrl);
		rdmsrl(MSR_CORE_PERF_GLOBAL_STATUS, status);
		rdmsrl(MSR_CORE_PERF_GLOBAL_OVF_CTRL, overflow);
		rdmsrl(MSR_ARCH_PERFMON_FIXED_CTR_CTRL, fixed);

		pr_info("\n");
		pr_info("CPU#%d: ctrl:       %016llx\n", cpu, ctrl);
		pr_info("CPU#%d: status:     %016llx\n", cpu, status);
		pr_info("CPU#%d: overflow:   %016llx\n", cpu, overflow);
		pr_info("CPU#%d: fixed:      %016llx\n", cpu, fixed);
		if (x86_pmu.pebs_constraints) {
			rdmsrl(MSR_IA32_PEBS_ENABLE, pebs);
			pr_info("CPU#%d: pebs:       %016llx\n", cpu, pebs);
		}
		if (x86_pmu.lbr_nr) {
			rdmsrl(MSR_IA32_DEBUGCTLMSR, debugctl);
			pr_info("CPU#%d: debugctl:   %016llx\n", cpu, debugctl);
		}
	}
	pr_info("CPU#%d: active:     %016llx\n", cpu, *(u64 *)cpuc->active_mask);

	for (idx = 0; idx < x86_pmu.num_counters; idx++) {
		rdmsrl(x86_pmu_config_addr(idx), pmc_ctrl);
		rdmsrl(x86_pmu_event_addr(idx), pmc_count);

		prev_left = per_cpu(pmc_prev_left[idx], cpu);

		pr_info("CPU#%d:   gen-PMC%d ctrl:  %016llx\n",
			cpu, idx, pmc_ctrl);
		pr_info("CPU#%d:   gen-PMC%d count: %016llx\n",
			cpu, idx, pmc_count);
		pr_info("CPU#%d:   gen-PMC%d left:  %016llx\n",
			cpu, idx, prev_left);
	}
	for (idx = 0; idx < x86_pmu.num_counters_fixed; idx++) {
		rdmsrl(MSR_ARCH_PERFMON_FIXED_CTR0 + idx, pmc_count);

		pr_info("CPU#%d: fixed-PMC%d count: %016llx\n",
			cpu, idx, pmc_count);
	}
	local_irq_restore(flags);
}

void x86_pmu_stop(struct perf_event *event, int flags)
{
	struct cpu_hw_events *cpuc = this_cpu_ptr(&cpu_hw_events);
	struct hw_perf_event *hwc = &event->hw;

	if (__test_and_clear_bit(hwc->idx, cpuc->active_mask)) {
		x86_pmu.disable(event);
		cpuc->events[hwc->idx] = NULL;
		WARN_ON_ONCE(hwc->state & PERF_HES_STOPPED);
		hwc->state |= PERF_HES_STOPPED;
	}

	if ((flags & PERF_EF_UPDATE) && !(hwc->state & PERF_HES_UPTODATE)) {
		/*
		 * Drain the remaining delta count out of a event
		 * that we are disabling:
		 */
		x86_perf_event_update(event);
		hwc->state |= PERF_HES_UPTODATE;
	}
}

static void x86_pmu_del(struct perf_event *event, int flags)
{
	struct cpu_hw_events *cpuc = this_cpu_ptr(&cpu_hw_events);
	int i;

	/*
	 * event is descheduled
	 */
	event->hw.flags &= ~PERF_X86_EVENT_COMMITTED;

	/*
	 * If we're called during a txn, we only need to undo x86_pmu.add.
	 * The events never got scheduled and ->cancel_txn will truncate
	 * the event_list.
	 *
	 * XXX assumes any ->del() called during a TXN will only be on
	 * an event added during that same TXN.
	 */
	if (cpuc->txn_flags & PERF_PMU_TXN_ADD)
		goto do_del;

	/*
	 * Not a TXN, therefore cleanup properly.
	 */
	x86_pmu_stop(event, PERF_EF_UPDATE);

	for (i = 0; i < cpuc->n_events; i++) {
		if (event == cpuc->event_list[i])
			break;
	}

	if (WARN_ON_ONCE(i == cpuc->n_events)) /* called ->del() without ->add() ? */
		return;

	/* If we have a newly added event; make sure to decrease n_added. */
	if (i >= cpuc->n_events - cpuc->n_added)
		--cpuc->n_added;

	if (x86_pmu.put_event_constraints)
		x86_pmu.put_event_constraints(cpuc, event);

	/* Delete the array entry. */
	while (++i < cpuc->n_events) {
		cpuc->event_list[i-1] = cpuc->event_list[i];
		cpuc->event_constraint[i-1] = cpuc->event_constraint[i];
	}
	--cpuc->n_events;

	perf_event_update_userpage(event);

do_del:
	if (x86_pmu.del) {
		/*
		 * This is after x86_pmu_stop(); so we disable LBRs after any
		 * event can need them etc..
		 */
		x86_pmu.del(event);
	}
}

int x86_pmu_handle_irq(struct pt_regs *regs)
{
	struct perf_sample_data data;
	struct cpu_hw_events *cpuc;
	struct perf_event *event;
	int idx, handled = 0;
	u64 val;

	cpuc = this_cpu_ptr(&cpu_hw_events);

	/*
	 * Some chipsets need to unmask the LVTPC in a particular spot
	 * inside the nmi handler.  As a result, the unmasking was pushed
	 * into all the nmi handlers.
	 *
	 * This generic handler doesn't seem to have any issues where the
	 * unmasking occurs so it was left at the top.
	 */
	apic_write(APIC_LVTPC, APIC_DM_NMI);

	for (idx = 0; idx < x86_pmu.num_counters; idx++) {
		if (!test_bit(idx, cpuc->active_mask)) {
			/*
			 * Though we deactivated the counter some cpus
			 * might still deliver spurious interrupts still
			 * in flight. Catch them:
			 */
			if (__test_and_clear_bit(idx, cpuc->running))
				handled++;
			continue;
		}

		event = cpuc->events[idx];

		val = x86_perf_event_update(event);
		if (val & (1ULL << (x86_pmu.cntval_bits - 1)))
			continue;

		/*
		 * event overflow
		 */
		handled++;
		perf_sample_data_init(&data, 0, event->hw.last_period);

		if (!x86_perf_event_set_period(event))
			continue;

		if (perf_event_overflow(event, &data, regs))
			x86_pmu_stop(event, 0);
	}

	if (handled)
		inc_irq_stat(apic_perf_irqs);

	return handled;
}

void perf_events_lapic_init(void)
{
	if (!x86_pmu.apic || !x86_pmu_initialized())
		return;

	/*
	 * Always use NMI for PMU
	 */
	apic_write(APIC_LVTPC, APIC_DM_NMI);
}

static int
perf_event_nmi_handler(unsigned int cmd, struct pt_regs *regs)
{
	u64 start_clock;
	u64 finish_clock;
	int ret;

	/*
	 * All PMUs/events that share this PMI handler should make sure to
	 * increment active_events for their events.
	 */
	if (!atomic_read(&active_events))
		return NMI_DONE;

	start_clock = sched_clock();
	ret = x86_pmu.handle_irq(regs);
	finish_clock = sched_clock();

	perf_sample_event_took(finish_clock - start_clock);

	return ret;
}
NOKPROBE_SYMBOL(perf_event_nmi_handler);

struct event_constraint emptyconstraint;
struct event_constraint unconstrained;

static int x86_pmu_prepare_cpu(unsigned int cpu)
{
	struct cpu_hw_events *cpuc = &per_cpu(cpu_hw_events, cpu);
	int i;

	for (i = 0 ; i < X86_PERF_KFREE_MAX; i++)
		cpuc->kfree_on_online[i] = NULL;
	if (x86_pmu.cpu_prepare)
		return x86_pmu.cpu_prepare(cpu);
	return 0;
}

static int x86_pmu_dead_cpu(unsigned int cpu)
{
	if (x86_pmu.cpu_dead)
		x86_pmu.cpu_dead(cpu);
	return 0;
}

static int x86_pmu_online_cpu(unsigned int cpu)
{
	struct cpu_hw_events *cpuc = &per_cpu(cpu_hw_events, cpu);
	int i;

	for (i = 0 ; i < X86_PERF_KFREE_MAX; i++) {
		kfree(cpuc->kfree_on_online[i]);
		cpuc->kfree_on_online[i] = NULL;
	}
	return 0;
}

static int x86_pmu_starting_cpu(unsigned int cpu)
{
	if (x86_pmu.cpu_starting)
		x86_pmu.cpu_starting(cpu);
	return 0;
}

static int x86_pmu_dying_cpu(unsigned int cpu)
{
	if (x86_pmu.cpu_dying)
		x86_pmu.cpu_dying(cpu);
	return 0;
}

static void __init pmu_check_apic(void)
{
	if (boot_cpu_has(X86_FEATURE_APIC))
		return;

	x86_pmu.apic = 0;
	pr_info("no APIC, boot with the \"lapic\" boot parameter to force-enable it.\n");
	pr_info("no hardware sampling interrupt available.\n");

	/*
	 * If we have a PMU initialized but no APIC
	 * interrupts, we cannot sample hardware
	 * events (user-space has to fall back and
	 * sample via a hrtimer based software event):
	 */
	pmu.capabilities |= PERF_PMU_CAP_NO_INTERRUPT;

}

static struct attribute_group x86_pmu_format_group = {
	.name = "format",
	.attrs = NULL,
};

/*
 * Remove all undefined events (x86_pmu.event_map(id) == 0)
 * out of events_attr attributes.
 */
static void __init filter_events(struct attribute **attrs)
{
	struct device_attribute *d;
	struct perf_pmu_events_attr *pmu_attr;
	int offset = 0;
	int i, j;

	for (i = 0; attrs[i]; i++) {
		d = (struct device_attribute *)attrs[i];
		pmu_attr = container_of(d, struct perf_pmu_events_attr, attr);
		/* str trumps id */
		if (pmu_attr->event_str)
			continue;
		if (x86_pmu.event_map(i + offset))
			continue;

		for (j = i; attrs[j]; j++)
			attrs[j] = attrs[j + 1];

		/* Check the shifted attr. */
		i--;

		/*
		 * event_map() is index based, the attrs array is organized
		 * by increasing event index. If we shift the events, then
		 * we need to compensate for the event_map(), otherwise
		 * we are looking up the wrong event in the map
		 */
		offset++;
	}
}

/* Merge two pointer arrays */
__init struct attribute **merge_attr(struct attribute **a, struct attribute **b)
{
	struct attribute **new;
	int j, i;

	for (j = 0; a[j]; j++)
		;
	for (i = 0; b[i]; i++)
		j++;
	j++;

	new = kmalloc(sizeof(struct attribute *) * j, GFP_KERNEL);
	if (!new)
		return NULL;

	j = 0;
	for (i = 0; a[i]; i++)
		new[j++] = a[i];
	for (i = 0; b[i]; i++)
		new[j++] = b[i];
	new[j] = NULL;

	return new;
}

ssize_t events_sysfs_show(struct device *dev, struct device_attribute *attr, char *page)
{
	struct perf_pmu_events_attr *pmu_attr = \
		container_of(attr, struct perf_pmu_events_attr, attr);
	u64 config = x86_pmu.event_map(pmu_attr->id);

	/* string trumps id */
	if (pmu_attr->event_str)
		return sprintf(page, "%s", pmu_attr->event_str);

	return x86_pmu.events_sysfs_show(page, config);
}
EXPORT_SYMBOL_GPL(events_sysfs_show);

ssize_t events_ht_sysfs_show(struct device *dev, struct device_attribute *attr,
			  char *page)
{
	struct perf_pmu_events_ht_attr *pmu_attr =
		container_of(attr, struct perf_pmu_events_ht_attr, attr);

	/*
	 * Report conditional events depending on Hyper-Threading.
	 *
	 * This is overly conservative as usually the HT special
	 * handling is not needed if the other CPU thread is idle.
	 *
	 * Note this does not (and cannot) handle the case when thread
	 * siblings are invisible, for example with virtualization
	 * if they are owned by some other guest.  The user tool
	 * has to re-read when a thread sibling gets onlined later.
	 */
	return sprintf(page, "%s",
			topology_max_smt_threads() > 1 ?
			pmu_attr->event_str_ht :
			pmu_attr->event_str_noht);
}

EVENT_ATTR(cpu-cycles,			CPU_CYCLES		);
EVENT_ATTR(instructions,		INSTRUCTIONS		);
EVENT_ATTR(cache-references,		CACHE_REFERENCES	);
EVENT_ATTR(cache-misses, 		CACHE_MISSES		);
EVENT_ATTR(branch-instructions,		BRANCH_INSTRUCTIONS	);
EVENT_ATTR(branch-misses,		BRANCH_MISSES		);
EVENT_ATTR(bus-cycles,			BUS_CYCLES		);
EVENT_ATTR(stalled-cycles-frontend,	STALLED_CYCLES_FRONTEND	);
EVENT_ATTR(stalled-cycles-backend,	STALLED_CYCLES_BACKEND	);
EVENT_ATTR(ref-cycles,			REF_CPU_CYCLES		);

static struct attribute *empty_attrs;

static struct attribute *events_attr[] = {
	EVENT_PTR(CPU_CYCLES),
	EVENT_PTR(INSTRUCTIONS),
	EVENT_PTR(CACHE_REFERENCES),
	EVENT_PTR(CACHE_MISSES),
	EVENT_PTR(BRANCH_INSTRUCTIONS),
	EVENT_PTR(BRANCH_MISSES),
	EVENT_PTR(BUS_CYCLES),
	EVENT_PTR(STALLED_CYCLES_FRONTEND),
	EVENT_PTR(STALLED_CYCLES_BACKEND),
	EVENT_PTR(REF_CPU_CYCLES),
	NULL,
};

static struct attribute_group x86_pmu_events_group = {
	.name = "events",
	.attrs = events_attr,
};

ssize_t x86_event_sysfs_show(char *page, u64 config, u64 event)
{
	u64 umask  = (config & ARCH_PERFMON_EVENTSEL_UMASK) >> 8;
	u64 cmask  = (config & ARCH_PERFMON_EVENTSEL_CMASK) >> 24;
	bool edge  = (config & ARCH_PERFMON_EVENTSEL_EDGE);
	bool pc    = (config & ARCH_PERFMON_EVENTSEL_PIN_CONTROL);
	bool any   = (config & ARCH_PERFMON_EVENTSEL_ANY);
	bool inv   = (config & ARCH_PERFMON_EVENTSEL_INV);
	ssize_t ret;

	/*
	* We have whole page size to spend and just little data
	* to write, so we can safely use sprintf.
	*/
	ret = sprintf(page, "event=0x%02llx", event);

	if (umask)
		ret += sprintf(page + ret, ",umask=0x%02llx", umask);

	if (edge)
		ret += sprintf(page + ret, ",edge");

	if (pc)
		ret += sprintf(page + ret, ",pc");

	if (any)
		ret += sprintf(page + ret, ",any");

	if (inv)
		ret += sprintf(page + ret, ",inv");

	if (cmask)
		ret += sprintf(page + ret, ",cmask=0x%02llx", cmask);

	ret += sprintf(page + ret, "\n");

	return ret;
}

static struct attribute_group x86_pmu_attr_group;
<<<<<<< HEAD
=======
static struct attribute_group x86_pmu_caps_group;
>>>>>>> bb176f67

static int __init init_hw_perf_events(void)
{
	struct x86_pmu_quirk *quirk;
	int err;

	pr_info("Performance Events: ");

	switch (boot_cpu_data.x86_vendor) {
	case X86_VENDOR_INTEL:
		err = intel_pmu_init();
		break;
	case X86_VENDOR_AMD:
		err = amd_pmu_init();
		break;
	default:
		err = -ENOTSUPP;
	}
	if (err != 0) {
		pr_cont("no PMU driver, software events only.\n");
		return 0;
	}

	pmu_check_apic();

	/* sanity check that the hardware exists or is emulated */
	if (!check_hw_exists())
		return 0;

	pr_cont("%s PMU driver.\n", x86_pmu.name);

	x86_pmu.attr_rdpmc = 1; /* enable userspace RDPMC usage by default */

	for (quirk = x86_pmu.quirks; quirk; quirk = quirk->next)
		quirk->func();

	if (!x86_pmu.intel_ctrl)
		x86_pmu.intel_ctrl = (1 << x86_pmu.num_counters) - 1;

	perf_events_lapic_init();
	register_nmi_handler(NMI_LOCAL, perf_event_nmi_handler, 0, "PMI");

	unconstrained = (struct event_constraint)
		__EVENT_CONSTRAINT(0, (1ULL << x86_pmu.num_counters) - 1,
				   0, x86_pmu.num_counters, 0, 0);

	x86_pmu_format_group.attrs = x86_pmu.format_attrs;

	if (x86_pmu.caps_attrs) {
		struct attribute **tmp;

		tmp = merge_attr(x86_pmu_caps_group.attrs, x86_pmu.caps_attrs);
		if (!WARN_ON(!tmp))
			x86_pmu_caps_group.attrs = tmp;
	}

	if (x86_pmu.event_attrs)
		x86_pmu_events_group.attrs = x86_pmu.event_attrs;

	if (!x86_pmu.events_sysfs_show)
		x86_pmu_events_group.attrs = &empty_attrs;
	else
		filter_events(x86_pmu_events_group.attrs);

	if (x86_pmu.cpu_events) {
		struct attribute **tmp;

		tmp = merge_attr(x86_pmu_events_group.attrs, x86_pmu.cpu_events);
		if (!WARN_ON(!tmp))
			x86_pmu_events_group.attrs = tmp;
	}

	if (x86_pmu.attrs) {
		struct attribute **tmp;

		tmp = merge_attr(x86_pmu_attr_group.attrs, x86_pmu.attrs);
		if (!WARN_ON(!tmp))
			x86_pmu_attr_group.attrs = tmp;
	}

	pr_info("... version:                %d\n",     x86_pmu.version);
	pr_info("... bit width:              %d\n",     x86_pmu.cntval_bits);
	pr_info("... generic registers:      %d\n",     x86_pmu.num_counters);
	pr_info("... value mask:             %016Lx\n", x86_pmu.cntval_mask);
	pr_info("... max period:             %016Lx\n", x86_pmu.max_period);
	pr_info("... fixed-purpose events:   %d\n",     x86_pmu.num_counters_fixed);
	pr_info("... event mask:             %016Lx\n", x86_pmu.intel_ctrl);

	/*
	 * Install callbacks. Core will call them for each online
	 * cpu.
	 */
	err = cpuhp_setup_state(CPUHP_PERF_X86_PREPARE, "perf/x86:prepare",
				x86_pmu_prepare_cpu, x86_pmu_dead_cpu);
	if (err)
		return err;

	err = cpuhp_setup_state(CPUHP_AP_PERF_X86_STARTING,
				"perf/x86:starting", x86_pmu_starting_cpu,
				x86_pmu_dying_cpu);
	if (err)
		goto out;

	err = cpuhp_setup_state(CPUHP_AP_PERF_X86_ONLINE, "perf/x86:online",
				x86_pmu_online_cpu, NULL);
	if (err)
		goto out1;

	err = perf_pmu_register(&pmu, "cpu", PERF_TYPE_RAW);
	if (err)
		goto out2;

	return 0;

out2:
	cpuhp_remove_state(CPUHP_AP_PERF_X86_ONLINE);
out1:
	cpuhp_remove_state(CPUHP_AP_PERF_X86_STARTING);
out:
	cpuhp_remove_state(CPUHP_PERF_X86_PREPARE);
	return err;
}
early_initcall(init_hw_perf_events);

static inline void x86_pmu_read(struct perf_event *event)
{
	x86_perf_event_update(event);
}

/*
 * Start group events scheduling transaction
 * Set the flag to make pmu::enable() not perform the
 * schedulability test, it will be performed at commit time
 *
 * We only support PERF_PMU_TXN_ADD transactions. Save the
 * transaction flags but otherwise ignore non-PERF_PMU_TXN_ADD
 * transactions.
 */
static void x86_pmu_start_txn(struct pmu *pmu, unsigned int txn_flags)
{
	struct cpu_hw_events *cpuc = this_cpu_ptr(&cpu_hw_events);

	WARN_ON_ONCE(cpuc->txn_flags);		/* txn already in flight */

	cpuc->txn_flags = txn_flags;
	if (txn_flags & ~PERF_PMU_TXN_ADD)
		return;

	perf_pmu_disable(pmu);
	__this_cpu_write(cpu_hw_events.n_txn, 0);
}

/*
 * Stop group events scheduling transaction
 * Clear the flag and pmu::enable() will perform the
 * schedulability test.
 */
static void x86_pmu_cancel_txn(struct pmu *pmu)
{
	unsigned int txn_flags;
	struct cpu_hw_events *cpuc = this_cpu_ptr(&cpu_hw_events);

	WARN_ON_ONCE(!cpuc->txn_flags);	/* no txn in flight */

	txn_flags = cpuc->txn_flags;
	cpuc->txn_flags = 0;
	if (txn_flags & ~PERF_PMU_TXN_ADD)
		return;

	/*
	 * Truncate collected array by the number of events added in this
	 * transaction. See x86_pmu_add() and x86_pmu_*_txn().
	 */
	__this_cpu_sub(cpu_hw_events.n_added, __this_cpu_read(cpu_hw_events.n_txn));
	__this_cpu_sub(cpu_hw_events.n_events, __this_cpu_read(cpu_hw_events.n_txn));
	perf_pmu_enable(pmu);
}

/*
 * Commit group events scheduling transaction
 * Perform the group schedulability test as a whole
 * Return 0 if success
 *
 * Does not cancel the transaction on failure; expects the caller to do this.
 */
static int x86_pmu_commit_txn(struct pmu *pmu)
{
	struct cpu_hw_events *cpuc = this_cpu_ptr(&cpu_hw_events);
	int assign[X86_PMC_IDX_MAX];
	int n, ret;

	WARN_ON_ONCE(!cpuc->txn_flags);	/* no txn in flight */

	if (cpuc->txn_flags & ~PERF_PMU_TXN_ADD) {
		cpuc->txn_flags = 0;
		return 0;
	}

	n = cpuc->n_events;

	if (!x86_pmu_initialized())
		return -EAGAIN;

	ret = x86_pmu.schedule_events(cpuc, n, assign);
	if (ret)
		return ret;

	/*
	 * copy new assignment, now we know it is possible
	 * will be used by hw_perf_enable()
	 */
	memcpy(cpuc->assign, assign, n*sizeof(int));

	cpuc->txn_flags = 0;
	perf_pmu_enable(pmu);
	return 0;
}
/*
 * a fake_cpuc is used to validate event groups. Due to
 * the extra reg logic, we need to also allocate a fake
 * per_core and per_cpu structure. Otherwise, group events
 * using extra reg may conflict without the kernel being
 * able to catch this when the last event gets added to
 * the group.
 */
static void free_fake_cpuc(struct cpu_hw_events *cpuc)
{
	kfree(cpuc->shared_regs);
	kfree(cpuc);
}

static struct cpu_hw_events *allocate_fake_cpuc(void)
{
	struct cpu_hw_events *cpuc;
	int cpu = raw_smp_processor_id();

	cpuc = kzalloc(sizeof(*cpuc), GFP_KERNEL);
	if (!cpuc)
		return ERR_PTR(-ENOMEM);

	/* only needed, if we have extra_regs */
	if (x86_pmu.extra_regs) {
		cpuc->shared_regs = allocate_shared_regs(cpu);
		if (!cpuc->shared_regs)
			goto error;
	}
	cpuc->is_fake = 1;
	return cpuc;
error:
	free_fake_cpuc(cpuc);
	return ERR_PTR(-ENOMEM);
}

/*
 * validate that we can schedule this event
 */
static int validate_event(struct perf_event *event)
{
	struct cpu_hw_events *fake_cpuc;
	struct event_constraint *c;
	int ret = 0;

	fake_cpuc = allocate_fake_cpuc();
	if (IS_ERR(fake_cpuc))
		return PTR_ERR(fake_cpuc);

	c = x86_pmu.get_event_constraints(fake_cpuc, -1, event);

	if (!c || !c->weight)
		ret = -EINVAL;

	if (x86_pmu.put_event_constraints)
		x86_pmu.put_event_constraints(fake_cpuc, event);

	free_fake_cpuc(fake_cpuc);

	return ret;
}

/*
 * validate a single event group
 *
 * validation include:
 *	- check events are compatible which each other
 *	- events do not compete for the same counter
 *	- number of events <= number of counters
 *
 * validation ensures the group can be loaded onto the
 * PMU if it was the only group available.
 */
static int validate_group(struct perf_event *event)
{
	struct perf_event *leader = event->group_leader;
	struct cpu_hw_events *fake_cpuc;
	int ret = -EINVAL, n;

	fake_cpuc = allocate_fake_cpuc();
	if (IS_ERR(fake_cpuc))
		return PTR_ERR(fake_cpuc);
	/*
	 * the event is not yet connected with its
	 * siblings therefore we must first collect
	 * existing siblings, then add the new event
	 * before we can simulate the scheduling
	 */
	n = collect_events(fake_cpuc, leader, true);
	if (n < 0)
		goto out;

	fake_cpuc->n_events = n;
	n = collect_events(fake_cpuc, event, false);
	if (n < 0)
		goto out;

	fake_cpuc->n_events = n;

	ret = x86_pmu.schedule_events(fake_cpuc, n, NULL);

out:
	free_fake_cpuc(fake_cpuc);
	return ret;
}

static int x86_pmu_event_init(struct perf_event *event)
{
	struct pmu *tmp;
	int err;

	switch (event->attr.type) {
	case PERF_TYPE_RAW:
	case PERF_TYPE_HARDWARE:
	case PERF_TYPE_HW_CACHE:
		break;

	default:
		return -ENOENT;
	}

	err = __x86_pmu_event_init(event);
	if (!err) {
		/*
		 * we temporarily connect event to its pmu
		 * such that validate_group() can classify
		 * it as an x86 event using is_x86_event()
		 */
		tmp = event->pmu;
		event->pmu = &pmu;

		if (event->group_leader != event)
			err = validate_group(event);
		else
			err = validate_event(event);

		event->pmu = tmp;
	}
	if (err) {
		if (event->destroy)
			event->destroy(event);
	}

	if (ACCESS_ONCE(x86_pmu.attr_rdpmc))
		event->hw.flags |= PERF_X86_EVENT_RDPMC_ALLOWED;

	return err;
}

static void refresh_pce(void *ignored)
{
	load_mm_cr4(this_cpu_read(cpu_tlbstate.loaded_mm));
}

static void x86_pmu_event_mapped(struct perf_event *event, struct mm_struct *mm)
{
	if (!(event->hw.flags & PERF_X86_EVENT_RDPMC_ALLOWED))
		return;

	/*
	 * This function relies on not being called concurrently in two
	 * tasks in the same mm.  Otherwise one task could observe
	 * perf_rdpmc_allowed > 1 and return all the way back to
	 * userspace with CR4.PCE clear while another task is still
	 * doing on_each_cpu_mask() to propagate CR4.PCE.
	 *
	 * For now, this can't happen because all callers hold mmap_sem
	 * for write.  If this changes, we'll need a different solution.
	 */
	lockdep_assert_held_exclusive(&mm->mmap_sem);

	if (atomic_inc_return(&mm->context.perf_rdpmc_allowed) == 1)
		on_each_cpu_mask(mm_cpumask(mm), refresh_pce, NULL, 1);
}

static void x86_pmu_event_unmapped(struct perf_event *event, struct mm_struct *mm)
{

	if (!(event->hw.flags & PERF_X86_EVENT_RDPMC_ALLOWED))
		return;

	if (atomic_dec_and_test(&mm->context.perf_rdpmc_allowed))
		on_each_cpu_mask(mm_cpumask(mm), refresh_pce, NULL, 1);
}

static int x86_pmu_event_idx(struct perf_event *event)
{
	int idx = event->hw.idx;

	if (!(event->hw.flags & PERF_X86_EVENT_RDPMC_ALLOWED))
		return 0;

	if (x86_pmu.num_counters_fixed && idx >= INTEL_PMC_IDX_FIXED) {
		idx -= INTEL_PMC_IDX_FIXED;
		idx |= 1 << 30;
	}

	return idx + 1;
}

static ssize_t get_attr_rdpmc(struct device *cdev,
			      struct device_attribute *attr,
			      char *buf)
{
	return snprintf(buf, 40, "%d\n", x86_pmu.attr_rdpmc);
}

static ssize_t set_attr_rdpmc(struct device *cdev,
			      struct device_attribute *attr,
			      const char *buf, size_t count)
{
	unsigned long val;
	ssize_t ret;

	ret = kstrtoul(buf, 0, &val);
	if (ret)
		return ret;

	if (val > 2)
		return -EINVAL;

	if (x86_pmu.attr_rdpmc_broken)
		return -ENOTSUPP;

	if ((val == 2) != (x86_pmu.attr_rdpmc == 2)) {
		/*
		 * Changing into or out of always available, aka
		 * perf-event-bypassing mode.  This path is extremely slow,
		 * but only root can trigger it, so it's okay.
		 */
		if (val == 2)
			static_key_slow_inc(&rdpmc_always_available);
		else
			static_key_slow_dec(&rdpmc_always_available);
		on_each_cpu(refresh_pce, NULL, 1);
	}

	x86_pmu.attr_rdpmc = val;

	return count;
}

static DEVICE_ATTR(rdpmc, S_IRUSR | S_IWUSR, get_attr_rdpmc, set_attr_rdpmc);

static struct attribute *x86_pmu_attrs[] = {
	&dev_attr_rdpmc.attr,
	NULL,
};

static struct attribute_group x86_pmu_attr_group = {
	.attrs = x86_pmu_attrs,
};

static ssize_t max_precise_show(struct device *cdev,
				  struct device_attribute *attr,
				  char *buf)
{
	return snprintf(buf, PAGE_SIZE, "%d\n", x86_pmu_max_precise());
}

static DEVICE_ATTR_RO(max_precise);

static struct attribute *x86_pmu_caps_attrs[] = {
	&dev_attr_max_precise.attr,
	NULL
};

static struct attribute_group x86_pmu_caps_group = {
	.name = "caps",
	.attrs = x86_pmu_caps_attrs,
};

static const struct attribute_group *x86_pmu_attr_groups[] = {
	&x86_pmu_attr_group,
	&x86_pmu_format_group,
	&x86_pmu_events_group,
	&x86_pmu_caps_group,
	NULL,
};

static void x86_pmu_sched_task(struct perf_event_context *ctx, bool sched_in)
{
	if (x86_pmu.sched_task)
		x86_pmu.sched_task(ctx, sched_in);
}

void perf_check_microcode(void)
{
	if (x86_pmu.check_microcode)
		x86_pmu.check_microcode();
}

static struct pmu pmu = {
	.pmu_enable		= x86_pmu_enable,
	.pmu_disable		= x86_pmu_disable,

	.attr_groups		= x86_pmu_attr_groups,

	.event_init		= x86_pmu_event_init,

	.event_mapped		= x86_pmu_event_mapped,
	.event_unmapped		= x86_pmu_event_unmapped,

	.add			= x86_pmu_add,
	.del			= x86_pmu_del,
	.start			= x86_pmu_start,
	.stop			= x86_pmu_stop,
	.read			= x86_pmu_read,

	.start_txn		= x86_pmu_start_txn,
	.cancel_txn		= x86_pmu_cancel_txn,
	.commit_txn		= x86_pmu_commit_txn,

	.event_idx		= x86_pmu_event_idx,
	.sched_task		= x86_pmu_sched_task,
	.task_ctx_size          = sizeof(struct x86_perf_task_context),
};

void arch_perf_update_userpage(struct perf_event *event,
			       struct perf_event_mmap_page *userpg, u64 now)
{
	struct cyc2ns_data data;
	u64 offset;

	userpg->cap_user_time = 0;
	userpg->cap_user_time_zero = 0;
	userpg->cap_user_rdpmc =
		!!(event->hw.flags & PERF_X86_EVENT_RDPMC_ALLOWED);
	userpg->pmc_width = x86_pmu.cntval_bits;

	if (!using_native_sched_clock() || !sched_clock_stable())
		return;

	cyc2ns_read_begin(&data);

	offset = data.cyc2ns_offset + __sched_clock_offset;

	/*
	 * Internal timekeeping for enabled/running/stopped times
	 * is always in the local_clock domain.
	 */
	userpg->cap_user_time = 1;
	userpg->time_mult = data.cyc2ns_mul;
	userpg->time_shift = data.cyc2ns_shift;
	userpg->time_offset = offset - now;

	/*
	 * cap_user_time_zero doesn't make sense when we're using a different
	 * time base for the records.
	 */
	if (!event->attr.use_clockid) {
		userpg->cap_user_time_zero = 1;
		userpg->time_zero = offset;
	}

	cyc2ns_read_end();
}

void
perf_callchain_kernel(struct perf_callchain_entry_ctx *entry, struct pt_regs *regs)
{
	struct unwind_state state;
	unsigned long addr;

	if (perf_guest_cbs && perf_guest_cbs->is_in_guest()) {
		/* TODO: We don't support guest os callchain now */
		return;
	}

	if (perf_callchain_store(entry, regs->ip))
		return;

	for (unwind_start(&state, current, regs, NULL); !unwind_done(&state);
	     unwind_next_frame(&state)) {
		addr = unwind_get_return_address(&state);
		if (!addr || perf_callchain_store(entry, addr))
			return;
	}
}

static inline int
valid_user_frame(const void __user *fp, unsigned long size)
{
	return (__range_not_ok(fp, size, TASK_SIZE) == 0);
}

static unsigned long get_segment_base(unsigned int segment)
{
	struct desc_struct *desc;
	unsigned int idx = segment >> 3;

	if ((segment & SEGMENT_TI_MASK) == SEGMENT_LDT) {
#ifdef CONFIG_MODIFY_LDT_SYSCALL
		struct ldt_struct *ldt;

		/* IRQs are off, so this synchronizes with smp_store_release */
		ldt = lockless_dereference(current->active_mm->context.ldt);
		if (!ldt || idx >= ldt->nr_entries)
			return 0;

		desc = &ldt->entries[idx];
#else
		return 0;
#endif
	} else {
		if (idx >= GDT_ENTRIES)
			return 0;

		desc = raw_cpu_ptr(gdt_page.gdt) + idx;
	}

	return get_desc_base(desc);
}

#ifdef CONFIG_IA32_EMULATION

#include <asm/compat.h>

static inline int
perf_callchain_user32(struct pt_regs *regs, struct perf_callchain_entry_ctx *entry)
{
	/* 32-bit process in 64-bit kernel. */
	unsigned long ss_base, cs_base;
	struct stack_frame_ia32 frame;
	const void __user *fp;

	if (!test_thread_flag(TIF_IA32))
		return 0;

	cs_base = get_segment_base(regs->cs);
	ss_base = get_segment_base(regs->ss);

	fp = compat_ptr(ss_base + regs->bp);
	pagefault_disable();
	while (entry->nr < entry->max_stack) {
		unsigned long bytes;
		frame.next_frame     = 0;
		frame.return_address = 0;

		if (!valid_user_frame(fp, sizeof(frame)))
			break;

		bytes = __copy_from_user_nmi(&frame.next_frame, fp, 4);
		if (bytes != 0)
			break;
		bytes = __copy_from_user_nmi(&frame.return_address, fp+4, 4);
		if (bytes != 0)
			break;

		perf_callchain_store(entry, cs_base + frame.return_address);
		fp = compat_ptr(ss_base + frame.next_frame);
	}
	pagefault_enable();
	return 1;
}
#else
static inline int
perf_callchain_user32(struct pt_regs *regs, struct perf_callchain_entry_ctx *entry)
{
    return 0;
}
#endif

void
perf_callchain_user(struct perf_callchain_entry_ctx *entry, struct pt_regs *regs)
{
	struct stack_frame frame;
	const unsigned long __user *fp;

	if (perf_guest_cbs && perf_guest_cbs->is_in_guest()) {
		/* TODO: We don't support guest os callchain now */
		return;
	}

	/*
	 * We don't know what to do with VM86 stacks.. ignore them for now.
	 */
	if (regs->flags & (X86_VM_MASK | PERF_EFLAGS_VM))
		return;

	fp = (unsigned long __user *)regs->bp;

	perf_callchain_store(entry, regs->ip);

	if (!current->mm)
		return;

	if (perf_callchain_user32(regs, entry))
		return;

	pagefault_disable();
	while (entry->nr < entry->max_stack) {
		unsigned long bytes;

		frame.next_frame	     = NULL;
		frame.return_address = 0;

		if (!valid_user_frame(fp, sizeof(frame)))
			break;

		bytes = __copy_from_user_nmi(&frame.next_frame, fp, sizeof(*fp));
		if (bytes != 0)
			break;
		bytes = __copy_from_user_nmi(&frame.return_address, fp + 1, sizeof(*fp));
		if (bytes != 0)
			break;

		perf_callchain_store(entry, frame.return_address);
		fp = (void __user *)frame.next_frame;
	}
	pagefault_enable();
}

/*
 * Deal with code segment offsets for the various execution modes:
 *
 *   VM86 - the good olde 16 bit days, where the linear address is
 *          20 bits and we use regs->ip + 0x10 * regs->cs.
 *
 *   IA32 - Where we need to look at GDT/LDT segment descriptor tables
 *          to figure out what the 32bit base address is.
 *
 *    X32 - has TIF_X32 set, but is running in x86_64
 *
 * X86_64 - CS,DS,SS,ES are all zero based.
 */
static unsigned long code_segment_base(struct pt_regs *regs)
{
	/*
	 * For IA32 we look at the GDT/LDT segment base to convert the
	 * effective IP to a linear address.
	 */

#ifdef CONFIG_X86_32
	/*
	 * If we are in VM86 mode, add the segment offset to convert to a
	 * linear address.
	 */
	if (regs->flags & X86_VM_MASK)
		return 0x10 * regs->cs;

	if (user_mode(regs) && regs->cs != __USER_CS)
		return get_segment_base(regs->cs);
#else
	if (user_mode(regs) && !user_64bit_mode(regs) &&
	    regs->cs != __USER32_CS)
		return get_segment_base(regs->cs);
#endif
	return 0;
}

unsigned long perf_instruction_pointer(struct pt_regs *regs)
{
	if (perf_guest_cbs && perf_guest_cbs->is_in_guest())
		return perf_guest_cbs->get_guest_ip();

	return regs->ip + code_segment_base(regs);
}

unsigned long perf_misc_flags(struct pt_regs *regs)
{
	int misc = 0;

	if (perf_guest_cbs && perf_guest_cbs->is_in_guest()) {
		if (perf_guest_cbs->is_user_mode())
			misc |= PERF_RECORD_MISC_GUEST_USER;
		else
			misc |= PERF_RECORD_MISC_GUEST_KERNEL;
	} else {
		if (user_mode(regs))
			misc |= PERF_RECORD_MISC_USER;
		else
			misc |= PERF_RECORD_MISC_KERNEL;
	}

	if (regs->flags & PERF_EFLAGS_EXACT)
		misc |= PERF_RECORD_MISC_EXACT_IP;

	return misc;
}

void perf_get_x86_pmu_capability(struct x86_pmu_capability *cap)
{
	cap->version		= x86_pmu.version;
	cap->num_counters_gp	= x86_pmu.num_counters;
	cap->num_counters_fixed	= x86_pmu.num_counters_fixed;
	cap->bit_width_gp	= x86_pmu.cntval_bits;
	cap->bit_width_fixed	= x86_pmu.cntval_bits;
	cap->events_mask	= (unsigned int)x86_pmu.events_maskl;
	cap->events_mask_len	= x86_pmu.events_mask_len;
}
EXPORT_SYMBOL_GPL(perf_get_x86_pmu_capability);<|MERGE_RESOLUTION|>--- conflicted
+++ resolved
@@ -1757,10 +1757,7 @@
 }
 
 static struct attribute_group x86_pmu_attr_group;
-<<<<<<< HEAD
-=======
 static struct attribute_group x86_pmu_caps_group;
->>>>>>> bb176f67
 
 static int __init init_hw_perf_events(void)
 {
