// SPDX-License-Identifier: GPL-2.0
// Copyright (c) 2019, Linaro Limited

#include <linux/clk.h>
#include <linux/completion.h>
#include <linux/interrupt.h>
#include <linux/io.h>
#include <linux/kernel.h>
#include <linux/module.h>
#include <linux/debugfs.h>
#include <linux/of.h>
#include <linux/of_irq.h>
#include <linux/of_device.h>
#include <linux/pm_runtime.h>
#include <linux/regmap.h>
#include <linux/slab.h>
#include <linux/pm_wakeirq.h>
#include <linux/slimbus.h>
#include <linux/soundwire/sdw.h>
#include <linux/soundwire/sdw_registers.h>
#include <sound/pcm_params.h>
#include <sound/soc.h>
#include "bus.h"

#define SWRM_COMP_SW_RESET					0x008
#define SWRM_COMP_STATUS					0x014
#define SWRM_FRM_GEN_ENABLED					BIT(0)
#define SWRM_COMP_HW_VERSION					0x00
#define SWRM_COMP_CFG_ADDR					0x04
#define SWRM_COMP_CFG_IRQ_LEVEL_OR_PULSE_MSK			BIT(1)
#define SWRM_COMP_CFG_ENABLE_MSK				BIT(0)
#define SWRM_COMP_PARAMS					0x100
#define SWRM_COMP_PARAMS_WR_FIFO_DEPTH				GENMASK(14, 10)
#define SWRM_COMP_PARAMS_RD_FIFO_DEPTH				GENMASK(19, 15)
#define SWRM_COMP_PARAMS_DOUT_PORTS_MASK			GENMASK(4, 0)
#define SWRM_COMP_PARAMS_DIN_PORTS_MASK				GENMASK(9, 5)
#define SWRM_COMP_MASTER_ID					0x104
#define SWRM_INTERRUPT_STATUS					0x200
#define SWRM_INTERRUPT_STATUS_RMSK				GENMASK(16, 0)
#define SWRM_INTERRUPT_STATUS_SLAVE_PEND_IRQ			BIT(0)
#define SWRM_INTERRUPT_STATUS_NEW_SLAVE_ATTACHED		BIT(1)
#define SWRM_INTERRUPT_STATUS_CHANGE_ENUM_SLAVE_STATUS		BIT(2)
#define SWRM_INTERRUPT_STATUS_MASTER_CLASH_DET			BIT(3)
#define SWRM_INTERRUPT_STATUS_RD_FIFO_OVERFLOW			BIT(4)
#define SWRM_INTERRUPT_STATUS_RD_FIFO_UNDERFLOW			BIT(5)
#define SWRM_INTERRUPT_STATUS_WR_CMD_FIFO_OVERFLOW		BIT(6)
#define SWRM_INTERRUPT_STATUS_CMD_ERROR				BIT(7)
#define SWRM_INTERRUPT_STATUS_DOUT_PORT_COLLISION		BIT(8)
#define SWRM_INTERRUPT_STATUS_READ_EN_RD_VALID_MISMATCH		BIT(9)
#define SWRM_INTERRUPT_STATUS_SPECIAL_CMD_ID_FINISHED		BIT(10)
#define SWRM_INTERRUPT_STATUS_BUS_RESET_FINISHED_V2             BIT(13)
#define SWRM_INTERRUPT_STATUS_CLK_STOP_FINISHED_V2              BIT(14)
#define SWRM_INTERRUPT_STATUS_EXT_CLK_STOP_WAKEUP               BIT(16)
#define SWRM_INTERRUPT_MAX					17
#define SWRM_INTERRUPT_MASK_ADDR				0x204
#define SWRM_INTERRUPT_CLEAR					0x208
#define SWRM_INTERRUPT_CPU_EN					0x210
#define SWRM_CMD_FIFO_WR_CMD					0x300
#define SWRM_CMD_FIFO_RD_CMD					0x304
#define SWRM_CMD_FIFO_CMD					0x308
#define SWRM_CMD_FIFO_FLUSH					0x1
#define SWRM_CMD_FIFO_STATUS					0x30C
#define SWRM_RD_CMD_FIFO_CNT_MASK				GENMASK(20, 16)
#define SWRM_WR_CMD_FIFO_CNT_MASK				GENMASK(12, 8)
#define SWRM_CMD_FIFO_CFG_ADDR					0x314
#define SWRM_CONTINUE_EXEC_ON_CMD_IGNORE			BIT(31)
#define SWRM_RD_WR_CMD_RETRIES					0x7
#define SWRM_CMD_FIFO_RD_FIFO_ADDR				0x318
#define SWRM_RD_FIFO_CMD_ID_MASK				GENMASK(11, 8)
#define SWRM_ENUMERATOR_CFG_ADDR				0x500
#define SWRM_ENUMERATOR_SLAVE_DEV_ID_1(m)		(0x530 + 0x8 * (m))
#define SWRM_ENUMERATOR_SLAVE_DEV_ID_2(m)		(0x534 + 0x8 * (m))
#define SWRM_MCP_FRAME_CTRL_BANK_ADDR(m)		(0x101C + 0x40 * (m))
#define SWRM_MCP_FRAME_CTRL_BANK_COL_CTRL_BMSK			GENMASK(2, 0)
#define SWRM_MCP_FRAME_CTRL_BANK_ROW_CTRL_BMSK			GENMASK(7, 3)
#define SWRM_MCP_BUS_CTRL					0x1044
#define SWRM_MCP_BUS_CLK_START					BIT(1)
#define SWRM_MCP_CFG_ADDR					0x1048
#define SWRM_MCP_CFG_MAX_NUM_OF_CMD_NO_PINGS_BMSK		GENMASK(21, 17)
#define SWRM_DEF_CMD_NO_PINGS					0x1f
#define SWRM_MCP_STATUS						0x104C
#define SWRM_MCP_STATUS_BANK_NUM_MASK				BIT(0)
#define SWRM_MCP_SLV_STATUS					0x1090
#define SWRM_MCP_SLV_STATUS_MASK				GENMASK(1, 0)
#define SWRM_MCP_SLV_STATUS_SZ					2
#define SWRM_DP_PORT_CTRL_BANK(n, m)	(0x1124 + 0x100 * (n - 1) + 0x40 * m)
#define SWRM_DP_PORT_CTRL_2_BANK(n, m)	(0x1128 + 0x100 * (n - 1) + 0x40 * m)
#define SWRM_DP_BLOCK_CTRL_1(n)		(0x112C + 0x100 * (n - 1))
#define SWRM_DP_BLOCK_CTRL2_BANK(n, m)	(0x1130 + 0x100 * (n - 1) + 0x40 * m)
#define SWRM_DP_PORT_HCTRL_BANK(n, m)	(0x1134 + 0x100 * (n - 1) + 0x40 * m)
#define SWRM_DP_BLOCK_CTRL3_BANK(n, m)	(0x1138 + 0x100 * (n - 1) + 0x40 * m)
#define SWRM_DIN_DPn_PCM_PORT_CTRL(n)	(0x1054 + 0x100 * (n - 1))
#define SWR_MSTR_MAX_REG_ADDR		(0x1740)

#define SWRM_DP_PORT_CTRL_EN_CHAN_SHFT				0x18
#define SWRM_DP_PORT_CTRL_OFFSET2_SHFT				0x10
#define SWRM_DP_PORT_CTRL_OFFSET1_SHFT				0x08
#define SWRM_AHB_BRIDGE_WR_DATA_0				0xc85
#define SWRM_AHB_BRIDGE_WR_ADDR_0				0xc89
#define SWRM_AHB_BRIDGE_RD_ADDR_0				0xc8d
#define SWRM_AHB_BRIDGE_RD_DATA_0				0xc91

#define SWRM_REG_VAL_PACK(data, dev, id, reg)	\
			((reg) | ((id) << 16) | ((dev) << 20) | ((data) << 24))

#define SWRM_SPECIAL_CMD_ID	0xF
#define MAX_FREQ_NUM		1
#define TIMEOUT_MS		100
#define QCOM_SWRM_MAX_RD_LEN	0x1
#define QCOM_SDW_MAX_PORTS	14
#define DEFAULT_CLK_FREQ	9600000
#define SWRM_MAX_DAIS		0xF
#define SWR_INVALID_PARAM 0xFF
#define SWR_HSTOP_MAX_VAL 0xF
#define SWR_HSTART_MIN_VAL 0x0
#define SWR_BROADCAST_CMD_ID    0x0F
#define SWR_MAX_CMD_ID	14
#define MAX_FIFO_RD_RETRY 3
#define SWR_OVERFLOW_RETRY_COUNT 30
#define SWRM_LINK_STATUS_RETRY_CNT 100

enum {
	MASTER_ID_WSA = 1,
	MASTER_ID_RX,
	MASTER_ID_TX
};

struct qcom_swrm_port_config {
	u8 si;
	u8 off1;
	u8 off2;
	u8 bp_mode;
	u8 hstart;
	u8 hstop;
	u8 word_length;
	u8 blk_group_count;
	u8 lane_control;
};

struct qcom_swrm_ctrl {
	struct sdw_bus bus;
	struct device *dev;
	struct regmap *regmap;
	void __iomem *mmio;
#ifdef CONFIG_DEBUG_FS
	struct dentry *debugfs;
#endif
	struct completion broadcast;
	struct completion enumeration;
	struct work_struct slave_work;
	/* Port alloc/free lock */
	struct mutex port_lock;
	struct clk *hclk;
	u8 wr_cmd_id;
	u8 rd_cmd_id;
	int irq;
	unsigned int version;
	int wake_irq;
	int num_din_ports;
	int num_dout_ports;
	int cols_index;
	int rows_index;
	unsigned long dout_port_mask;
	unsigned long din_port_mask;
	u32 intr_mask;
	u8 rcmd_id;
	u8 wcmd_id;
	struct qcom_swrm_port_config pconfig[QCOM_SDW_MAX_PORTS];
	struct sdw_stream_runtime *sruntime[SWRM_MAX_DAIS];
	enum sdw_slave_status status[SDW_MAX_DEVICES];
	int (*reg_read)(struct qcom_swrm_ctrl *ctrl, int reg, u32 *val);
	int (*reg_write)(struct qcom_swrm_ctrl *ctrl, int reg, int val);
	u32 slave_status;
	u32 wr_fifo_depth;
	u32 rd_fifo_depth;
	bool clock_stop_not_supported;
};

struct qcom_swrm_data {
	u32 default_cols;
	u32 default_rows;
};

static const struct qcom_swrm_data swrm_v1_3_data = {
	.default_rows = 48,
	.default_cols = 16,
};

static const struct qcom_swrm_data swrm_v1_5_data = {
	.default_rows = 50,
	.default_cols = 16,
};

#define to_qcom_sdw(b)	container_of(b, struct qcom_swrm_ctrl, bus)

static int qcom_swrm_ahb_reg_read(struct qcom_swrm_ctrl *ctrl, int reg,
				  u32 *val)
{
	struct regmap *wcd_regmap = ctrl->regmap;
	int ret;

	/* pg register + offset */
	ret = regmap_bulk_write(wcd_regmap, SWRM_AHB_BRIDGE_RD_ADDR_0,
			  (u8 *)&reg, 4);
	if (ret < 0)
		return SDW_CMD_FAIL;

	ret = regmap_bulk_read(wcd_regmap, SWRM_AHB_BRIDGE_RD_DATA_0,
			       val, 4);
	if (ret < 0)
		return SDW_CMD_FAIL;

	return SDW_CMD_OK;
}

static int qcom_swrm_ahb_reg_write(struct qcom_swrm_ctrl *ctrl,
				   int reg, int val)
{
	struct regmap *wcd_regmap = ctrl->regmap;
	int ret;
	/* pg register + offset */
	ret = regmap_bulk_write(wcd_regmap, SWRM_AHB_BRIDGE_WR_DATA_0,
			  (u8 *)&val, 4);
	if (ret)
		return SDW_CMD_FAIL;

	/* write address register */
	ret = regmap_bulk_write(wcd_regmap, SWRM_AHB_BRIDGE_WR_ADDR_0,
			  (u8 *)&reg, 4);
	if (ret)
		return SDW_CMD_FAIL;

	return SDW_CMD_OK;
}

static int qcom_swrm_cpu_reg_read(struct qcom_swrm_ctrl *ctrl, int reg,
				  u32 *val)
{
	*val = readl(ctrl->mmio + reg);
	return SDW_CMD_OK;
}

static int qcom_swrm_cpu_reg_write(struct qcom_swrm_ctrl *ctrl, int reg,
				   int val)
{
	writel(val, ctrl->mmio + reg);
	return SDW_CMD_OK;
}

static u32 swrm_get_packed_reg_val(u8 *cmd_id, u8 cmd_data,
				   u8 dev_addr, u16 reg_addr)
{
	u32 val;
	u8 id = *cmd_id;

	if (id != SWR_BROADCAST_CMD_ID) {
		if (id < SWR_MAX_CMD_ID)
			id += 1;
		else
			id = 0;
		*cmd_id = id;
	}
	val = SWRM_REG_VAL_PACK(cmd_data, dev_addr, id, reg_addr);

	return val;
}

static int swrm_wait_for_rd_fifo_avail(struct qcom_swrm_ctrl *swrm)
{
	u32 fifo_outstanding_data, value;
	int fifo_retry_count = SWR_OVERFLOW_RETRY_COUNT;

	do {
		/* Check for fifo underflow during read */
		swrm->reg_read(swrm, SWRM_CMD_FIFO_STATUS, &value);
		fifo_outstanding_data = FIELD_GET(SWRM_RD_CMD_FIFO_CNT_MASK, value);

		/* Check if read data is available in read fifo */
		if (fifo_outstanding_data > 0)
			return 0;

		usleep_range(500, 510);
	} while (fifo_retry_count--);

	if (fifo_outstanding_data == 0) {
		dev_err_ratelimited(swrm->dev, "%s err read underflow\n", __func__);
		return -EIO;
	}

	return 0;
}

static int swrm_wait_for_wr_fifo_avail(struct qcom_swrm_ctrl *swrm)
{
	u32 fifo_outstanding_cmds, value;
	int fifo_retry_count = SWR_OVERFLOW_RETRY_COUNT;

	do {
		/* Check for fifo overflow during write */
		swrm->reg_read(swrm, SWRM_CMD_FIFO_STATUS, &value);
		fifo_outstanding_cmds = FIELD_GET(SWRM_WR_CMD_FIFO_CNT_MASK, value);

		/* Check for space in write fifo before writing */
		if (fifo_outstanding_cmds < swrm->wr_fifo_depth)
			return 0;

		usleep_range(500, 510);
	} while (fifo_retry_count--);

	if (fifo_outstanding_cmds == swrm->wr_fifo_depth) {
		dev_err_ratelimited(swrm->dev, "%s err write overflow\n", __func__);
		return -EIO;
	}

	return 0;
}

static int qcom_swrm_cmd_fifo_wr_cmd(struct qcom_swrm_ctrl *swrm, u8 cmd_data,
				     u8 dev_addr, u16 reg_addr)
{

	u32 val;
	int ret = 0;
	u8 cmd_id = 0x0;

	if (dev_addr == SDW_BROADCAST_DEV_NUM) {
		cmd_id = SWR_BROADCAST_CMD_ID;
		val = swrm_get_packed_reg_val(&cmd_id, cmd_data,
					      dev_addr, reg_addr);
	} else {
		val = swrm_get_packed_reg_val(&swrm->wcmd_id, cmd_data,
					      dev_addr, reg_addr);
	}

	if (swrm_wait_for_wr_fifo_avail(swrm))
		return SDW_CMD_FAIL_OTHER;

	/* Its assumed that write is okay as we do not get any status back */
	swrm->reg_write(swrm, SWRM_CMD_FIFO_WR_CMD, val);

	/* version 1.3 or less */
	if (swrm->version <= 0x01030000)
		usleep_range(150, 155);

	if (cmd_id == SWR_BROADCAST_CMD_ID) {
		/*
		 * sleep for 10ms for MSM soundwire variant to allow broadcast
		 * command to complete.
		 */
		ret = wait_for_completion_timeout(&swrm->broadcast,
						  msecs_to_jiffies(TIMEOUT_MS));
		if (!ret)
			ret = SDW_CMD_IGNORED;
		else
			ret = SDW_CMD_OK;

	} else {
		ret = SDW_CMD_OK;
	}
	return ret;
}

static int qcom_swrm_cmd_fifo_rd_cmd(struct qcom_swrm_ctrl *swrm,
				     u8 dev_addr, u16 reg_addr,
				     u32 len, u8 *rval)
{
	u32 cmd_data, cmd_id, val, retry_attempt = 0;

	val = swrm_get_packed_reg_val(&swrm->rcmd_id, len, dev_addr, reg_addr);

	/* wait for FIFO RD to complete to avoid overflow */
	usleep_range(100, 105);
	swrm->reg_write(swrm, SWRM_CMD_FIFO_RD_CMD, val);
	/* wait for FIFO RD CMD complete to avoid overflow */
	usleep_range(250, 255);

	if (swrm_wait_for_rd_fifo_avail(swrm))
		return SDW_CMD_FAIL_OTHER;

	do {
		swrm->reg_read(swrm, SWRM_CMD_FIFO_RD_FIFO_ADDR, &cmd_data);
		rval[0] = cmd_data & 0xFF;
		cmd_id = FIELD_GET(SWRM_RD_FIFO_CMD_ID_MASK, cmd_data);

		if (cmd_id != swrm->rcmd_id) {
			if (retry_attempt < (MAX_FIFO_RD_RETRY - 1)) {
				/* wait 500 us before retry on fifo read failure */
				usleep_range(500, 505);
				swrm->reg_write(swrm, SWRM_CMD_FIFO_CMD,
						SWRM_CMD_FIFO_FLUSH);
				swrm->reg_write(swrm, SWRM_CMD_FIFO_RD_CMD, val);
			}
			retry_attempt++;
		} else {
			return SDW_CMD_OK;
		}

	} while (retry_attempt < MAX_FIFO_RD_RETRY);

	dev_err(swrm->dev, "failed to read fifo: reg: 0x%x, rcmd_id: 0x%x,\
		dev_num: 0x%x, cmd_data: 0x%x\n",
		reg_addr, swrm->rcmd_id, dev_addr, cmd_data);

	return SDW_CMD_IGNORED;
}

static int qcom_swrm_get_alert_slave_dev_num(struct qcom_swrm_ctrl *ctrl)
{
	u32 val, status;
	int dev_num;

	ctrl->reg_read(ctrl, SWRM_MCP_SLV_STATUS, &val);

	for (dev_num = 0; dev_num < SDW_MAX_DEVICES; dev_num++) {
		status = (val >> (dev_num * SWRM_MCP_SLV_STATUS_SZ));

		if ((status & SWRM_MCP_SLV_STATUS_MASK) == SDW_SLAVE_ALERT) {
			ctrl->status[dev_num] = status;
			return dev_num;
		}
	}

	return -EINVAL;
}

static void qcom_swrm_get_device_status(struct qcom_swrm_ctrl *ctrl)
{
	u32 val;
	int i;

	ctrl->reg_read(ctrl, SWRM_MCP_SLV_STATUS, &val);
	ctrl->slave_status = val;

	for (i = 0; i < SDW_MAX_DEVICES; i++) {
		u32 s;

		s = (val >> (i * 2));
		s &= SWRM_MCP_SLV_STATUS_MASK;
		ctrl->status[i] = s;
	}
}

static void qcom_swrm_set_slave_dev_num(struct sdw_bus *bus,
					struct sdw_slave *slave, int devnum)
{
	struct qcom_swrm_ctrl *ctrl = to_qcom_sdw(bus);
	u32 status;

	ctrl->reg_read(ctrl, SWRM_MCP_SLV_STATUS, &status);
	status = (status >> (devnum * SWRM_MCP_SLV_STATUS_SZ));
	status &= SWRM_MCP_SLV_STATUS_MASK;

	if (status == SDW_SLAVE_ATTACHED) {
		if (slave)
			slave->dev_num = devnum;
		mutex_lock(&bus->bus_lock);
		set_bit(devnum, bus->assigned);
		mutex_unlock(&bus->bus_lock);
	}
}

static int qcom_swrm_enumerate(struct sdw_bus *bus)
{
	struct qcom_swrm_ctrl *ctrl = to_qcom_sdw(bus);
	struct sdw_slave *slave, *_s;
	struct sdw_slave_id id;
	u32 val1, val2;
	bool found;
	u64 addr;
	int i;
	char *buf1 = (char *)&val1, *buf2 = (char *)&val2;

	for (i = 1; i <= SDW_MAX_DEVICES; i++) {
		/* do not continue if the status is Not Present  */
		if (!ctrl->status[i])
			continue;

		/*SCP_Devid5 - Devid 4*/
		ctrl->reg_read(ctrl, SWRM_ENUMERATOR_SLAVE_DEV_ID_1(i), &val1);

		/*SCP_Devid3 - DevId 2 Devid 1 Devid 0*/
		ctrl->reg_read(ctrl, SWRM_ENUMERATOR_SLAVE_DEV_ID_2(i), &val2);

		if (!val1 && !val2)
			break;

		addr = buf2[1] | (buf2[0] << 8) | (buf1[3] << 16) |
			((u64)buf1[2] << 24) | ((u64)buf1[1] << 32) |
			((u64)buf1[0] << 40);

		sdw_extract_slave_id(bus, addr, &id);
		found = false;
		/* Now compare with entries */
		list_for_each_entry_safe(slave, _s, &bus->slaves, node) {
			if (sdw_compare_devid(slave, id) == 0) {
				qcom_swrm_set_slave_dev_num(bus, slave, i);
				found = true;
				break;
			}
		}

		if (!found) {
			qcom_swrm_set_slave_dev_num(bus, NULL, i);
			sdw_slave_add(bus, &id, NULL);
		}
	}

	complete(&ctrl->enumeration);
	return 0;
}

static irqreturn_t qcom_swrm_wake_irq_handler(int irq, void *dev_id)
{
	struct qcom_swrm_ctrl *swrm = dev_id;
	int ret;

	ret = pm_runtime_resume_and_get(swrm->dev);
	if (ret < 0 && ret != -EACCES) {
		dev_err_ratelimited(swrm->dev,
				    "pm_runtime_resume_and_get failed in %s, ret %d\n",
				    __func__, ret);
<<<<<<< HEAD
		pm_runtime_put_noidle(swrm->dev);
=======
>>>>>>> bf44eed7
		return ret;
	}

	if (swrm->wake_irq > 0) {
		if (!irqd_irq_disabled(irq_get_irq_data(swrm->wake_irq)))
			disable_irq_nosync(swrm->wake_irq);
	}

	pm_runtime_mark_last_busy(swrm->dev);
	pm_runtime_put_autosuspend(swrm->dev);

	return IRQ_HANDLED;
}

static irqreturn_t qcom_swrm_irq_handler(int irq, void *dev_id)
{
	struct qcom_swrm_ctrl *swrm = dev_id;
	u32 value, intr_sts, intr_sts_masked, slave_status;
	u32 i;
	int devnum;
	int ret = IRQ_HANDLED;
	clk_prepare_enable(swrm->hclk);

	swrm->reg_read(swrm, SWRM_INTERRUPT_STATUS, &intr_sts);
	intr_sts_masked = intr_sts & swrm->intr_mask;

	do {
		for (i = 0; i < SWRM_INTERRUPT_MAX; i++) {
			value = intr_sts_masked & BIT(i);
			if (!value)
				continue;

			switch (value) {
			case SWRM_INTERRUPT_STATUS_SLAVE_PEND_IRQ:
				devnum = qcom_swrm_get_alert_slave_dev_num(swrm);
				if (devnum < 0) {
					dev_err_ratelimited(swrm->dev,
					    "no slave alert found.spurious interrupt\n");
				} else {
					sdw_handle_slave_status(&swrm->bus, swrm->status);
				}

				break;
			case SWRM_INTERRUPT_STATUS_NEW_SLAVE_ATTACHED:
			case SWRM_INTERRUPT_STATUS_CHANGE_ENUM_SLAVE_STATUS:
				dev_err_ratelimited(swrm->dev, "%s: SWR new slave attached\n",
					__func__);
				swrm->reg_read(swrm, SWRM_MCP_SLV_STATUS, &slave_status);
				if (swrm->slave_status == slave_status) {
					dev_err(swrm->dev, "Slave status not changed %x\n",
						slave_status);
				} else {
					qcom_swrm_get_device_status(swrm);
					qcom_swrm_enumerate(&swrm->bus);
					sdw_handle_slave_status(&swrm->bus, swrm->status);
				}
				break;
			case SWRM_INTERRUPT_STATUS_MASTER_CLASH_DET:
				dev_err_ratelimited(swrm->dev,
						"%s: SWR bus clsh detected\n",
						__func__);
				swrm->intr_mask &= ~SWRM_INTERRUPT_STATUS_MASTER_CLASH_DET;
				swrm->reg_write(swrm, SWRM_INTERRUPT_CPU_EN, swrm->intr_mask);
				break;
			case SWRM_INTERRUPT_STATUS_RD_FIFO_OVERFLOW:
				swrm->reg_read(swrm, SWRM_CMD_FIFO_STATUS, &value);
				dev_err_ratelimited(swrm->dev,
					"%s: SWR read FIFO overflow fifo status 0x%x\n",
					__func__, value);
				break;
			case SWRM_INTERRUPT_STATUS_RD_FIFO_UNDERFLOW:
				swrm->reg_read(swrm, SWRM_CMD_FIFO_STATUS, &value);
				dev_err_ratelimited(swrm->dev,
					"%s: SWR read FIFO underflow fifo status 0x%x\n",
					__func__, value);
				break;
			case SWRM_INTERRUPT_STATUS_WR_CMD_FIFO_OVERFLOW:
				swrm->reg_read(swrm, SWRM_CMD_FIFO_STATUS, &value);
				dev_err(swrm->dev,
					"%s: SWR write FIFO overflow fifo status %x\n",
					__func__, value);
				swrm->reg_write(swrm, SWRM_CMD_FIFO_CMD, 0x1);
				break;
			case SWRM_INTERRUPT_STATUS_CMD_ERROR:
				swrm->reg_read(swrm, SWRM_CMD_FIFO_STATUS, &value);
				dev_err_ratelimited(swrm->dev,
					"%s: SWR CMD error, fifo status 0x%x, flushing fifo\n",
					__func__, value);
				swrm->reg_write(swrm, SWRM_CMD_FIFO_CMD, 0x1);
				break;
			case SWRM_INTERRUPT_STATUS_DOUT_PORT_COLLISION:
				dev_err_ratelimited(swrm->dev,
						"%s: SWR Port collision detected\n",
						__func__);
				swrm->intr_mask &= ~SWRM_INTERRUPT_STATUS_DOUT_PORT_COLLISION;
				swrm->reg_write(swrm,
					SWRM_INTERRUPT_CPU_EN, swrm->intr_mask);
				break;
			case SWRM_INTERRUPT_STATUS_READ_EN_RD_VALID_MISMATCH:
				dev_err_ratelimited(swrm->dev,
					"%s: SWR read enable valid mismatch\n",
					__func__);
				swrm->intr_mask &=
					~SWRM_INTERRUPT_STATUS_READ_EN_RD_VALID_MISMATCH;
				swrm->reg_write(swrm,
					SWRM_INTERRUPT_CPU_EN, swrm->intr_mask);
				break;
			case SWRM_INTERRUPT_STATUS_SPECIAL_CMD_ID_FINISHED:
				complete(&swrm->broadcast);
				break;
			case SWRM_INTERRUPT_STATUS_BUS_RESET_FINISHED_V2:
				break;
			case SWRM_INTERRUPT_STATUS_CLK_STOP_FINISHED_V2:
				break;
			case SWRM_INTERRUPT_STATUS_EXT_CLK_STOP_WAKEUP:
				break;
			default:
				dev_err_ratelimited(swrm->dev,
						"%s: SWR unknown interrupt value: %d\n",
						__func__, value);
				ret = IRQ_NONE;
				break;
			}
		}
		swrm->reg_write(swrm, SWRM_INTERRUPT_CLEAR, intr_sts);
		swrm->reg_read(swrm, SWRM_INTERRUPT_STATUS, &intr_sts);
		intr_sts_masked = intr_sts & swrm->intr_mask;
	} while (intr_sts_masked);

	clk_disable_unprepare(swrm->hclk);
	return ret;
}

static int qcom_swrm_init(struct qcom_swrm_ctrl *ctrl)
{
	u32 val;

	/* Clear Rows and Cols */
	val = FIELD_PREP(SWRM_MCP_FRAME_CTRL_BANK_ROW_CTRL_BMSK, ctrl->rows_index);
	val |= FIELD_PREP(SWRM_MCP_FRAME_CTRL_BANK_COL_CTRL_BMSK, ctrl->cols_index);

	ctrl->reg_write(ctrl, SWRM_MCP_FRAME_CTRL_BANK_ADDR(0), val);

	/* Enable Auto enumeration */
	ctrl->reg_write(ctrl, SWRM_ENUMERATOR_CFG_ADDR, 1);

	ctrl->intr_mask = SWRM_INTERRUPT_STATUS_RMSK;
	/* Mask soundwire interrupts */
	ctrl->reg_write(ctrl, SWRM_INTERRUPT_MASK_ADDR,
			SWRM_INTERRUPT_STATUS_RMSK);

	/* Configure No pings */
	ctrl->reg_read(ctrl, SWRM_MCP_CFG_ADDR, &val);
	u32p_replace_bits(&val, SWRM_DEF_CMD_NO_PINGS, SWRM_MCP_CFG_MAX_NUM_OF_CMD_NO_PINGS_BMSK);
	ctrl->reg_write(ctrl, SWRM_MCP_CFG_ADDR, val);

	ctrl->reg_write(ctrl, SWRM_MCP_BUS_CTRL, SWRM_MCP_BUS_CLK_START);
	/* Configure number of retries of a read/write cmd */
	if (ctrl->version > 0x01050001) {
		/* Only for versions >= 1.5.1 */
		ctrl->reg_write(ctrl, SWRM_CMD_FIFO_CFG_ADDR,
				SWRM_RD_WR_CMD_RETRIES |
				SWRM_CONTINUE_EXEC_ON_CMD_IGNORE);
	} else {
		ctrl->reg_write(ctrl, SWRM_CMD_FIFO_CFG_ADDR,
				SWRM_RD_WR_CMD_RETRIES);
	}

	/* Set IRQ to PULSE */
	ctrl->reg_write(ctrl, SWRM_COMP_CFG_ADDR,
			SWRM_COMP_CFG_IRQ_LEVEL_OR_PULSE_MSK |
			SWRM_COMP_CFG_ENABLE_MSK);

	/* enable CPU IRQs */
	if (ctrl->mmio) {
		ctrl->reg_write(ctrl, SWRM_INTERRUPT_CPU_EN,
				SWRM_INTERRUPT_STATUS_RMSK);
	}
	ctrl->slave_status = 0;
	ctrl->reg_read(ctrl, SWRM_COMP_PARAMS, &val);
	ctrl->rd_fifo_depth = FIELD_GET(SWRM_COMP_PARAMS_RD_FIFO_DEPTH, val);
	ctrl->wr_fifo_depth = FIELD_GET(SWRM_COMP_PARAMS_WR_FIFO_DEPTH, val);

	return 0;
}

static enum sdw_command_response qcom_swrm_xfer_msg(struct sdw_bus *bus,
						    struct sdw_msg *msg)
{
	struct qcom_swrm_ctrl *ctrl = to_qcom_sdw(bus);
	int ret, i, len;

	if (msg->flags == SDW_MSG_FLAG_READ) {
		for (i = 0; i < msg->len;) {
			if ((msg->len - i) < QCOM_SWRM_MAX_RD_LEN)
				len = msg->len - i;
			else
				len = QCOM_SWRM_MAX_RD_LEN;

			ret = qcom_swrm_cmd_fifo_rd_cmd(ctrl, msg->dev_num,
							msg->addr + i, len,
						       &msg->buf[i]);
			if (ret)
				return ret;

			i = i + len;
		}
	} else if (msg->flags == SDW_MSG_FLAG_WRITE) {
		for (i = 0; i < msg->len; i++) {
			ret = qcom_swrm_cmd_fifo_wr_cmd(ctrl, msg->buf[i],
							msg->dev_num,
						       msg->addr + i);
			if (ret)
				return SDW_CMD_IGNORED;
		}
	}

	return SDW_CMD_OK;
}

static int qcom_swrm_pre_bank_switch(struct sdw_bus *bus)
{
	u32 reg = SWRM_MCP_FRAME_CTRL_BANK_ADDR(bus->params.next_bank);
	struct qcom_swrm_ctrl *ctrl = to_qcom_sdw(bus);
	u32 val;

	ctrl->reg_read(ctrl, reg, &val);

	u32p_replace_bits(&val, ctrl->cols_index, SWRM_MCP_FRAME_CTRL_BANK_COL_CTRL_BMSK);
	u32p_replace_bits(&val, ctrl->rows_index, SWRM_MCP_FRAME_CTRL_BANK_ROW_CTRL_BMSK);

	return ctrl->reg_write(ctrl, reg, val);
}

static int qcom_swrm_port_params(struct sdw_bus *bus,
				 struct sdw_port_params *p_params,
				 unsigned int bank)
{
	struct qcom_swrm_ctrl *ctrl = to_qcom_sdw(bus);

	return ctrl->reg_write(ctrl, SWRM_DP_BLOCK_CTRL_1(p_params->num),
			       p_params->bps - 1);

}

static int qcom_swrm_transport_params(struct sdw_bus *bus,
				      struct sdw_transport_params *params,
				      enum sdw_reg_bank bank)
{
	struct qcom_swrm_ctrl *ctrl = to_qcom_sdw(bus);
	struct qcom_swrm_port_config *pcfg;
	u32 value;
	int reg = SWRM_DP_PORT_CTRL_BANK((params->port_num), bank);
	int ret;

	pcfg = &ctrl->pconfig[params->port_num];

	value = pcfg->off1 << SWRM_DP_PORT_CTRL_OFFSET1_SHFT;
	value |= pcfg->off2 << SWRM_DP_PORT_CTRL_OFFSET2_SHFT;
	value |= pcfg->si;

	ret = ctrl->reg_write(ctrl, reg, value);
	if (ret)
		goto err;

	if (pcfg->lane_control != SWR_INVALID_PARAM) {
		reg = SWRM_DP_PORT_CTRL_2_BANK(params->port_num, bank);
		value = pcfg->lane_control;
		ret = ctrl->reg_write(ctrl, reg, value);
		if (ret)
			goto err;
	}

	if (pcfg->blk_group_count != SWR_INVALID_PARAM) {
		reg = SWRM_DP_BLOCK_CTRL2_BANK(params->port_num, bank);
		value = pcfg->blk_group_count;
		ret = ctrl->reg_write(ctrl, reg, value);
		if (ret)
			goto err;
	}

	if (pcfg->hstart != SWR_INVALID_PARAM
			&& pcfg->hstop != SWR_INVALID_PARAM) {
		reg = SWRM_DP_PORT_HCTRL_BANK(params->port_num, bank);
		value = (pcfg->hstop << 4) | pcfg->hstart;
		ret = ctrl->reg_write(ctrl, reg, value);
	} else {
		reg = SWRM_DP_PORT_HCTRL_BANK(params->port_num, bank);
		value = (SWR_HSTOP_MAX_VAL << 4) | SWR_HSTART_MIN_VAL;
		ret = ctrl->reg_write(ctrl, reg, value);
	}

	if (ret)
		goto err;

	if (pcfg->bp_mode != SWR_INVALID_PARAM) {
		reg = SWRM_DP_BLOCK_CTRL3_BANK(params->port_num, bank);
		ret = ctrl->reg_write(ctrl, reg, pcfg->bp_mode);
	}

err:
	return ret;
}

static int qcom_swrm_port_enable(struct sdw_bus *bus,
				 struct sdw_enable_ch *enable_ch,
				 unsigned int bank)
{
	u32 reg = SWRM_DP_PORT_CTRL_BANK(enable_ch->port_num, bank);
	struct qcom_swrm_ctrl *ctrl = to_qcom_sdw(bus);
	u32 val;

	ctrl->reg_read(ctrl, reg, &val);

	if (enable_ch->enable)
		val |= (enable_ch->ch_mask << SWRM_DP_PORT_CTRL_EN_CHAN_SHFT);
	else
		val &= ~(0xff << SWRM_DP_PORT_CTRL_EN_CHAN_SHFT);

	return ctrl->reg_write(ctrl, reg, val);
}

static const struct sdw_master_port_ops qcom_swrm_port_ops = {
	.dpn_set_port_params = qcom_swrm_port_params,
	.dpn_set_port_transport_params = qcom_swrm_transport_params,
	.dpn_port_enable_ch = qcom_swrm_port_enable,
};

static const struct sdw_master_ops qcom_swrm_ops = {
	.xfer_msg = qcom_swrm_xfer_msg,
	.pre_bank_switch = qcom_swrm_pre_bank_switch,
};

static int qcom_swrm_compute_params(struct sdw_bus *bus)
{
	struct qcom_swrm_ctrl *ctrl = to_qcom_sdw(bus);
	struct sdw_master_runtime *m_rt;
	struct sdw_slave_runtime *s_rt;
	struct sdw_port_runtime *p_rt;
	struct qcom_swrm_port_config *pcfg;
	struct sdw_slave *slave;
	unsigned int m_port;
	int i = 1;

	list_for_each_entry(m_rt, &bus->m_rt_list, bus_node) {
		list_for_each_entry(p_rt, &m_rt->port_list, port_node) {
			pcfg = &ctrl->pconfig[p_rt->num];
			p_rt->transport_params.port_num = p_rt->num;
			if (pcfg->word_length != SWR_INVALID_PARAM) {
				sdw_fill_port_params(&p_rt->port_params,
					     p_rt->num,  pcfg->word_length + 1,
					     SDW_PORT_FLOW_MODE_ISOCH,
					     SDW_PORT_DATA_MODE_NORMAL);
			}

		}

		list_for_each_entry(s_rt, &m_rt->slave_rt_list, m_rt_node) {
			slave = s_rt->slave;
			list_for_each_entry(p_rt, &s_rt->port_list, port_node) {
				m_port = slave->m_port_map[p_rt->num];
				/* port config starts at offset 0 so -1 from actual port number */
				if (m_port)
					pcfg = &ctrl->pconfig[m_port];
				else
					pcfg = &ctrl->pconfig[i];
				p_rt->transport_params.port_num = p_rt->num;
				p_rt->transport_params.sample_interval =
					pcfg->si + 1;
				p_rt->transport_params.offset1 = pcfg->off1;
				p_rt->transport_params.offset2 = pcfg->off2;
				p_rt->transport_params.blk_pkg_mode = pcfg->bp_mode;
				p_rt->transport_params.blk_grp_ctrl = pcfg->blk_group_count;

				p_rt->transport_params.hstart = pcfg->hstart;
				p_rt->transport_params.hstop = pcfg->hstop;
				p_rt->transport_params.lane_ctrl = pcfg->lane_control;
				if (pcfg->word_length != SWR_INVALID_PARAM) {
					sdw_fill_port_params(&p_rt->port_params,
						     p_rt->num,
						     pcfg->word_length + 1,
						     SDW_PORT_FLOW_MODE_ISOCH,
						     SDW_PORT_DATA_MODE_NORMAL);
				}
				i++;
			}
		}
	}

	return 0;
}

static u32 qcom_swrm_freq_tbl[MAX_FREQ_NUM] = {
	DEFAULT_CLK_FREQ,
};

static void qcom_swrm_stream_free_ports(struct qcom_swrm_ctrl *ctrl,
					struct sdw_stream_runtime *stream)
{
	struct sdw_master_runtime *m_rt;
	struct sdw_port_runtime *p_rt;
	unsigned long *port_mask;

	mutex_lock(&ctrl->port_lock);

	list_for_each_entry(m_rt, &stream->master_list, stream_node) {
		if (m_rt->direction == SDW_DATA_DIR_RX)
			port_mask = &ctrl->dout_port_mask;
		else
			port_mask = &ctrl->din_port_mask;

		list_for_each_entry(p_rt, &m_rt->port_list, port_node)
			clear_bit(p_rt->num, port_mask);
	}

	mutex_unlock(&ctrl->port_lock);
}

static int qcom_swrm_stream_alloc_ports(struct qcom_swrm_ctrl *ctrl,
					struct sdw_stream_runtime *stream,
				       struct snd_pcm_hw_params *params,
				       int direction)
{
	struct sdw_port_config pconfig[QCOM_SDW_MAX_PORTS];
	struct sdw_stream_config sconfig;
	struct sdw_master_runtime *m_rt;
	struct sdw_slave_runtime *s_rt;
	struct sdw_port_runtime *p_rt;
	struct sdw_slave *slave;
	unsigned long *port_mask;
	int i, maxport, pn, nports = 0, ret = 0;
	unsigned int m_port;

	mutex_lock(&ctrl->port_lock);
	list_for_each_entry(m_rt, &stream->master_list, stream_node) {
		if (m_rt->direction == SDW_DATA_DIR_RX) {
			maxport = ctrl->num_dout_ports;
			port_mask = &ctrl->dout_port_mask;
		} else {
			maxport = ctrl->num_din_ports;
			port_mask = &ctrl->din_port_mask;
		}

		list_for_each_entry(s_rt, &m_rt->slave_rt_list, m_rt_node) {
			slave = s_rt->slave;
			list_for_each_entry(p_rt, &s_rt->port_list, port_node) {
				m_port = slave->m_port_map[p_rt->num];
				/* Port numbers start from 1 - 14*/
				if (m_port)
					pn = m_port;
				else
					pn = find_first_zero_bit(port_mask, maxport);

				if (pn > maxport) {
					dev_err(ctrl->dev, "All ports busy\n");
					ret = -EBUSY;
					goto err;
				}
				set_bit(pn, port_mask);
				pconfig[nports].num = pn;
				pconfig[nports].ch_mask = p_rt->ch_mask;
				nports++;
			}
		}
	}

	if (direction == SNDRV_PCM_STREAM_CAPTURE)
		sconfig.direction = SDW_DATA_DIR_TX;
	else
		sconfig.direction = SDW_DATA_DIR_RX;

	/* hw parameters wil be ignored as we only support PDM */
	sconfig.ch_count = 1;
	sconfig.frame_rate = params_rate(params);
	sconfig.type = stream->type;
	sconfig.bps = 1;
	sdw_stream_add_master(&ctrl->bus, &sconfig, pconfig,
			      nports, stream);
err:
	if (ret) {
		for (i = 0; i < nports; i++)
			clear_bit(pconfig[i].num, port_mask);
	}

	mutex_unlock(&ctrl->port_lock);

	return ret;
}

static int qcom_swrm_hw_params(struct snd_pcm_substream *substream,
			       struct snd_pcm_hw_params *params,
			      struct snd_soc_dai *dai)
{
	struct qcom_swrm_ctrl *ctrl = dev_get_drvdata(dai->dev);
	struct sdw_stream_runtime *sruntime = ctrl->sruntime[dai->id];
	int ret;

	ret = qcom_swrm_stream_alloc_ports(ctrl, sruntime, params,
					   substream->stream);
	if (ret)
		qcom_swrm_stream_free_ports(ctrl, sruntime);

	return ret;
}

static int qcom_swrm_hw_free(struct snd_pcm_substream *substream,
			     struct snd_soc_dai *dai)
{
	struct qcom_swrm_ctrl *ctrl = dev_get_drvdata(dai->dev);
	struct sdw_stream_runtime *sruntime = ctrl->sruntime[dai->id];

	qcom_swrm_stream_free_ports(ctrl, sruntime);
	sdw_stream_remove_master(&ctrl->bus, sruntime);

	return 0;
}

static int qcom_swrm_set_sdw_stream(struct snd_soc_dai *dai,
				    void *stream, int direction)
{
	struct qcom_swrm_ctrl *ctrl = dev_get_drvdata(dai->dev);

	ctrl->sruntime[dai->id] = stream;

	return 0;
}

static void *qcom_swrm_get_sdw_stream(struct snd_soc_dai *dai, int direction)
{
	struct qcom_swrm_ctrl *ctrl = dev_get_drvdata(dai->dev);

	return ctrl->sruntime[dai->id];
}

static int qcom_swrm_startup(struct snd_pcm_substream *substream,
			     struct snd_soc_dai *dai)
{
	struct qcom_swrm_ctrl *ctrl = dev_get_drvdata(dai->dev);
	struct snd_soc_pcm_runtime *rtd = substream->private_data;
	struct sdw_stream_runtime *sruntime;
	struct snd_soc_dai *codec_dai;
	int ret, i;

	ret = pm_runtime_resume_and_get(ctrl->dev);
	if (ret < 0 && ret != -EACCES) {
		dev_err_ratelimited(ctrl->dev,
				    "pm_runtime_resume_and_get failed in %s, ret %d\n",
				    __func__, ret);
		return ret;
	}

	sruntime = sdw_alloc_stream(dai->name);
	if (!sruntime)
		return -ENOMEM;

	ctrl->sruntime[dai->id] = sruntime;

	for_each_rtd_codec_dais(rtd, i, codec_dai) {
		ret = snd_soc_dai_set_stream(codec_dai, sruntime,
					     substream->stream);
		if (ret < 0 && ret != -ENOTSUPP) {
			dev_err(dai->dev, "Failed to set sdw stream on %s\n",
				codec_dai->name);
			sdw_release_stream(sruntime);
			return ret;
		}
	}

	return 0;
}

static void qcom_swrm_shutdown(struct snd_pcm_substream *substream,
			       struct snd_soc_dai *dai)
{
	struct qcom_swrm_ctrl *ctrl = dev_get_drvdata(dai->dev);

	sdw_release_stream(ctrl->sruntime[dai->id]);
	ctrl->sruntime[dai->id] = NULL;
	pm_runtime_mark_last_busy(ctrl->dev);
	pm_runtime_put_autosuspend(ctrl->dev);

}

static const struct snd_soc_dai_ops qcom_swrm_pdm_dai_ops = {
	.hw_params = qcom_swrm_hw_params,
	.hw_free = qcom_swrm_hw_free,
	.startup = qcom_swrm_startup,
	.shutdown = qcom_swrm_shutdown,
	.set_stream = qcom_swrm_set_sdw_stream,
	.get_stream = qcom_swrm_get_sdw_stream,
};

static const struct snd_soc_component_driver qcom_swrm_dai_component = {
	.name = "soundwire",
};

static int qcom_swrm_register_dais(struct qcom_swrm_ctrl *ctrl)
{
	int num_dais = ctrl->num_dout_ports + ctrl->num_din_ports;
	struct snd_soc_dai_driver *dais;
	struct snd_soc_pcm_stream *stream;
	struct device *dev = ctrl->dev;
	int i;

	/* PDM dais are only tested for now */
	dais = devm_kcalloc(dev, num_dais, sizeof(*dais), GFP_KERNEL);
	if (!dais)
		return -ENOMEM;

	for (i = 0; i < num_dais; i++) {
		dais[i].name = devm_kasprintf(dev, GFP_KERNEL, "SDW Pin%d", i);
		if (!dais[i].name)
			return -ENOMEM;

		if (i < ctrl->num_dout_ports)
			stream = &dais[i].playback;
		else
			stream = &dais[i].capture;

		stream->channels_min = 1;
		stream->channels_max = 1;
		stream->rates = SNDRV_PCM_RATE_48000;
		stream->formats = SNDRV_PCM_FMTBIT_S16_LE;

		dais[i].ops = &qcom_swrm_pdm_dai_ops;
		dais[i].id = i;
	}

	return devm_snd_soc_register_component(ctrl->dev,
						&qcom_swrm_dai_component,
						dais, num_dais);
}

static int qcom_swrm_get_port_config(struct qcom_swrm_ctrl *ctrl)
{
	struct device_node *np = ctrl->dev->of_node;
	u8 off1[QCOM_SDW_MAX_PORTS];
	u8 off2[QCOM_SDW_MAX_PORTS];
	u8 si[QCOM_SDW_MAX_PORTS];
	u8 bp_mode[QCOM_SDW_MAX_PORTS] = { 0, };
	u8 hstart[QCOM_SDW_MAX_PORTS];
	u8 hstop[QCOM_SDW_MAX_PORTS];
	u8 word_length[QCOM_SDW_MAX_PORTS];
	u8 blk_group_count[QCOM_SDW_MAX_PORTS];
	u8 lane_control[QCOM_SDW_MAX_PORTS];
	int i, ret, nports, val;

	ctrl->reg_read(ctrl, SWRM_COMP_PARAMS, &val);

	ctrl->num_dout_ports = FIELD_GET(SWRM_COMP_PARAMS_DOUT_PORTS_MASK, val);
	ctrl->num_din_ports = FIELD_GET(SWRM_COMP_PARAMS_DIN_PORTS_MASK, val);

	ret = of_property_read_u32(np, "qcom,din-ports", &val);
	if (ret)
		return ret;

	if (val > ctrl->num_din_ports)
		return -EINVAL;

	ctrl->num_din_ports = val;

	ret = of_property_read_u32(np, "qcom,dout-ports", &val);
	if (ret)
		return ret;

	if (val > ctrl->num_dout_ports)
		return -EINVAL;

	ctrl->num_dout_ports = val;

	nports = ctrl->num_dout_ports + ctrl->num_din_ports;
	/* Valid port numbers are from 1-14, so mask out port 0 explicitly */
	set_bit(0, &ctrl->dout_port_mask);
	set_bit(0, &ctrl->din_port_mask);

	ret = of_property_read_u8_array(np, "qcom,ports-offset1",
					off1, nports);
	if (ret)
		return ret;

	ret = of_property_read_u8_array(np, "qcom,ports-offset2",
					off2, nports);
	if (ret)
		return ret;

	ret = of_property_read_u8_array(np, "qcom,ports-sinterval-low",
					si, nports);
	if (ret)
		return ret;

	ret = of_property_read_u8_array(np, "qcom,ports-block-pack-mode",
					bp_mode, nports);
	if (ret) {
		if (ctrl->version <= 0x01030000)
			memset(bp_mode, SWR_INVALID_PARAM, QCOM_SDW_MAX_PORTS);
		else
			return ret;
	}

	memset(hstart, SWR_INVALID_PARAM, QCOM_SDW_MAX_PORTS);
	of_property_read_u8_array(np, "qcom,ports-hstart", hstart, nports);

	memset(hstop, SWR_INVALID_PARAM, QCOM_SDW_MAX_PORTS);
	of_property_read_u8_array(np, "qcom,ports-hstop", hstop, nports);

	memset(word_length, SWR_INVALID_PARAM, QCOM_SDW_MAX_PORTS);
	of_property_read_u8_array(np, "qcom,ports-word-length", word_length, nports);

	memset(blk_group_count, SWR_INVALID_PARAM, QCOM_SDW_MAX_PORTS);
	of_property_read_u8_array(np, "qcom,ports-block-group-count", blk_group_count, nports);

	memset(lane_control, SWR_INVALID_PARAM, QCOM_SDW_MAX_PORTS);
	of_property_read_u8_array(np, "qcom,ports-lane-control", lane_control, nports);

	for (i = 0; i < nports; i++) {
		/* Valid port number range is from 1-14 */
		ctrl->pconfig[i + 1].si = si[i];
		ctrl->pconfig[i + 1].off1 = off1[i];
		ctrl->pconfig[i + 1].off2 = off2[i];
		ctrl->pconfig[i + 1].bp_mode = bp_mode[i];
		ctrl->pconfig[i + 1].hstart = hstart[i];
		ctrl->pconfig[i + 1].hstop = hstop[i];
		ctrl->pconfig[i + 1].word_length = word_length[i];
		ctrl->pconfig[i + 1].blk_group_count = blk_group_count[i];
		ctrl->pconfig[i + 1].lane_control = lane_control[i];
	}

	return 0;
}

#ifdef CONFIG_DEBUG_FS
static int swrm_reg_show(struct seq_file *s_file, void *data)
{
	struct qcom_swrm_ctrl *swrm = s_file->private;
	int reg, reg_val, ret;

	ret = pm_runtime_resume_and_get(swrm->dev);
	if (ret < 0 && ret != -EACCES) {
		dev_err_ratelimited(swrm->dev,
				    "pm_runtime_resume_and_get failed in %s, ret %d\n",
				    __func__, ret);
<<<<<<< HEAD
		pm_runtime_put_noidle(swrm->dev);
=======
>>>>>>> bf44eed7
		return ret;
	}

	for (reg = 0; reg <= SWR_MSTR_MAX_REG_ADDR; reg += 4) {
		swrm->reg_read(swrm, reg, &reg_val);
		seq_printf(s_file, "0x%.3x: 0x%.2x\n", reg, reg_val);
	}
	pm_runtime_mark_last_busy(swrm->dev);
	pm_runtime_put_autosuspend(swrm->dev);


	return 0;
}
DEFINE_SHOW_ATTRIBUTE(swrm_reg);
#endif

static int qcom_swrm_probe(struct platform_device *pdev)
{
	struct device *dev = &pdev->dev;
	struct sdw_master_prop *prop;
	struct sdw_bus_params *params;
	struct qcom_swrm_ctrl *ctrl;
	const struct qcom_swrm_data *data;
	int ret;
	u32 val;

	ctrl = devm_kzalloc(dev, sizeof(*ctrl), GFP_KERNEL);
	if (!ctrl)
		return -ENOMEM;

	data = of_device_get_match_data(dev);
	ctrl->rows_index = sdw_find_row_index(data->default_rows);
	ctrl->cols_index = sdw_find_col_index(data->default_cols);
#if IS_REACHABLE(CONFIG_SLIMBUS)
	if (dev->parent->bus == &slimbus_bus) {
#else
	if (false) {
#endif
		ctrl->reg_read = qcom_swrm_ahb_reg_read;
		ctrl->reg_write = qcom_swrm_ahb_reg_write;
		ctrl->regmap = dev_get_regmap(dev->parent, NULL);
		if (!ctrl->regmap)
			return -EINVAL;
	} else {
		ctrl->reg_read = qcom_swrm_cpu_reg_read;
		ctrl->reg_write = qcom_swrm_cpu_reg_write;
		ctrl->mmio = devm_platform_ioremap_resource(pdev, 0);
		if (IS_ERR(ctrl->mmio))
			return PTR_ERR(ctrl->mmio);
	}

	ctrl->irq = of_irq_get(dev->of_node, 0);
	if (ctrl->irq < 0) {
		ret = ctrl->irq;
		goto err_init;
	}

	ctrl->hclk = devm_clk_get(dev, "iface");
	if (IS_ERR(ctrl->hclk)) {
		ret = PTR_ERR(ctrl->hclk);
		goto err_init;
	}

	clk_prepare_enable(ctrl->hclk);

	ctrl->dev = dev;
	dev_set_drvdata(&pdev->dev, ctrl);
	mutex_init(&ctrl->port_lock);
	init_completion(&ctrl->broadcast);
	init_completion(&ctrl->enumeration);

	ctrl->bus.ops = &qcom_swrm_ops;
	ctrl->bus.port_ops = &qcom_swrm_port_ops;
	ctrl->bus.compute_params = &qcom_swrm_compute_params;
	ctrl->bus.clk_stop_timeout = 300;

	ret = qcom_swrm_get_port_config(ctrl);
	if (ret)
		goto err_clk;

	params = &ctrl->bus.params;
	params->max_dr_freq = DEFAULT_CLK_FREQ;
	params->curr_dr_freq = DEFAULT_CLK_FREQ;
	params->col = data->default_cols;
	params->row = data->default_rows;
	ctrl->reg_read(ctrl, SWRM_MCP_STATUS, &val);
	params->curr_bank = val & SWRM_MCP_STATUS_BANK_NUM_MASK;
	params->next_bank = !params->curr_bank;

	prop = &ctrl->bus.prop;
	prop->max_clk_freq = DEFAULT_CLK_FREQ;
	prop->num_clk_gears = 0;
	prop->num_clk_freq = MAX_FREQ_NUM;
	prop->clk_freq = &qcom_swrm_freq_tbl[0];
	prop->default_col = data->default_cols;
	prop->default_row = data->default_rows;

	ctrl->reg_read(ctrl, SWRM_COMP_HW_VERSION, &ctrl->version);

	ret = devm_request_threaded_irq(dev, ctrl->irq, NULL,
					qcom_swrm_irq_handler,
					IRQF_TRIGGER_RISING |
					IRQF_ONESHOT,
					"soundwire", ctrl);
	if (ret) {
		dev_err(dev, "Failed to request soundwire irq\n");
		goto err_clk;
	}

	ctrl->wake_irq = of_irq_get(dev->of_node, 1);
	if (ctrl->wake_irq > 0) {
		ret = devm_request_threaded_irq(dev, ctrl->wake_irq, NULL,
						qcom_swrm_wake_irq_handler,
						IRQF_TRIGGER_HIGH | IRQF_ONESHOT,
						"swr_wake_irq", ctrl);
		if (ret) {
			dev_err(dev, "Failed to request soundwire wake irq\n");
			goto err_init;
		}
	}

	ret = sdw_bus_master_add(&ctrl->bus, dev, dev->fwnode);
	if (ret) {
		dev_err(dev, "Failed to register Soundwire controller (%d)\n",
			ret);
		goto err_clk;
	}

	qcom_swrm_init(ctrl);
	wait_for_completion_timeout(&ctrl->enumeration,
				    msecs_to_jiffies(TIMEOUT_MS));
	ret = qcom_swrm_register_dais(ctrl);
	if (ret)
		goto err_master_add;

	dev_info(dev, "Qualcomm Soundwire controller v%x.%x.%x Registered\n",
		 (ctrl->version >> 24) & 0xff, (ctrl->version >> 16) & 0xff,
		 ctrl->version & 0xffff);

	pm_runtime_set_autosuspend_delay(dev, 3000);
	pm_runtime_use_autosuspend(dev);
	pm_runtime_mark_last_busy(dev);
	pm_runtime_set_active(dev);
	pm_runtime_enable(dev);

	/* Clk stop is not supported on WSA Soundwire masters */
	if (ctrl->version <= 0x01030000) {
		ctrl->clock_stop_not_supported = true;
	} else {
		ctrl->reg_read(ctrl, SWRM_COMP_MASTER_ID, &val);
		if (val == MASTER_ID_WSA)
			ctrl->clock_stop_not_supported = true;
	}

#ifdef CONFIG_DEBUG_FS
	ctrl->debugfs = debugfs_create_dir("qualcomm-sdw", ctrl->bus.debugfs);
	debugfs_create_file("qualcomm-registers", 0400, ctrl->debugfs, ctrl,
			    &swrm_reg_fops);
#endif

	return 0;

err_master_add:
	sdw_bus_master_delete(&ctrl->bus);
err_clk:
	clk_disable_unprepare(ctrl->hclk);
err_init:
	return ret;
}

static int qcom_swrm_remove(struct platform_device *pdev)
{
	struct qcom_swrm_ctrl *ctrl = dev_get_drvdata(&pdev->dev);

	sdw_bus_master_delete(&ctrl->bus);
	clk_disable_unprepare(ctrl->hclk);

	return 0;
}

static bool swrm_wait_for_frame_gen_enabled(struct qcom_swrm_ctrl *swrm)
{
	int retry = SWRM_LINK_STATUS_RETRY_CNT;
	int comp_sts;

	do {
		swrm->reg_read(swrm, SWRM_COMP_STATUS, &comp_sts);

		if (comp_sts & SWRM_FRM_GEN_ENABLED)
			return true;

		usleep_range(500, 510);
	} while (retry--);

	dev_err(swrm->dev, "%s: link status not %s\n", __func__,
		comp_sts & SWRM_FRM_GEN_ENABLED ? "connected" : "disconnected");

	return false;
}

static int __maybe_unused swrm_runtime_resume(struct device *dev)
{
	struct qcom_swrm_ctrl *ctrl = dev_get_drvdata(dev);
	int ret;

	if (ctrl->wake_irq > 0) {
		if (!irqd_irq_disabled(irq_get_irq_data(ctrl->wake_irq)))
			disable_irq_nosync(ctrl->wake_irq);
	}

	clk_prepare_enable(ctrl->hclk);

	if (ctrl->clock_stop_not_supported) {
		reinit_completion(&ctrl->enumeration);
		ctrl->reg_write(ctrl, SWRM_COMP_SW_RESET, 0x01);
		usleep_range(100, 105);

		qcom_swrm_init(ctrl);

		usleep_range(100, 105);
		if (!swrm_wait_for_frame_gen_enabled(ctrl))
			dev_err(ctrl->dev, "link failed to connect\n");

		/* wait for hw enumeration to complete */
		wait_for_completion_timeout(&ctrl->enumeration,
					    msecs_to_jiffies(TIMEOUT_MS));
		qcom_swrm_get_device_status(ctrl);
		sdw_handle_slave_status(&ctrl->bus, ctrl->status);
	} else {
		ctrl->reg_write(ctrl, SWRM_MCP_BUS_CTRL, SWRM_MCP_BUS_CLK_START);
		ctrl->reg_write(ctrl, SWRM_INTERRUPT_CLEAR,
			SWRM_INTERRUPT_STATUS_MASTER_CLASH_DET);

		ctrl->intr_mask |= SWRM_INTERRUPT_STATUS_MASTER_CLASH_DET;
		ctrl->reg_write(ctrl, SWRM_INTERRUPT_MASK_ADDR, ctrl->intr_mask);
		ctrl->reg_write(ctrl, SWRM_INTERRUPT_CPU_EN, ctrl->intr_mask);

		usleep_range(100, 105);
		if (!swrm_wait_for_frame_gen_enabled(ctrl))
			dev_err(ctrl->dev, "link failed to connect\n");

		ret = sdw_bus_exit_clk_stop(&ctrl->bus);
		if (ret < 0)
			dev_err(ctrl->dev, "bus failed to exit clock stop %d\n", ret);
	}

	return 0;
}

static int __maybe_unused swrm_runtime_suspend(struct device *dev)
{
	struct qcom_swrm_ctrl *ctrl = dev_get_drvdata(dev);
	int ret;

	if (!ctrl->clock_stop_not_supported) {
		/* Mask bus clash interrupt */
		ctrl->intr_mask &= ~SWRM_INTERRUPT_STATUS_MASTER_CLASH_DET;
		ctrl->reg_write(ctrl, SWRM_INTERRUPT_MASK_ADDR, ctrl->intr_mask);
		ctrl->reg_write(ctrl, SWRM_INTERRUPT_CPU_EN, ctrl->intr_mask);
		/* Prepare slaves for clock stop */
		ret = sdw_bus_prep_clk_stop(&ctrl->bus);
		if (ret < 0 && ret != -ENODATA) {
			dev_err(dev, "prepare clock stop failed %d", ret);
			return ret;
		}

		ret = sdw_bus_clk_stop(&ctrl->bus);
		if (ret < 0 && ret != -ENODATA) {
			dev_err(dev, "bus clock stop failed %d", ret);
			return ret;
		}
	}

	clk_disable_unprepare(ctrl->hclk);

	usleep_range(300, 305);

	if (ctrl->wake_irq > 0) {
		if (irqd_irq_disabled(irq_get_irq_data(ctrl->wake_irq)))
			enable_irq(ctrl->wake_irq);
	}

	return 0;
}

static const struct dev_pm_ops swrm_dev_pm_ops = {
	SET_RUNTIME_PM_OPS(swrm_runtime_suspend, swrm_runtime_resume, NULL)
};

static const struct of_device_id qcom_swrm_of_match[] = {
	{ .compatible = "qcom,soundwire-v1.3.0", .data = &swrm_v1_3_data },
	{ .compatible = "qcom,soundwire-v1.5.1", .data = &swrm_v1_5_data },
	{ .compatible = "qcom,soundwire-v1.6.0", .data = &swrm_v1_5_data },
	{/* sentinel */},
};

MODULE_DEVICE_TABLE(of, qcom_swrm_of_match);

static struct platform_driver qcom_swrm_driver = {
	.probe	= &qcom_swrm_probe,
	.remove = &qcom_swrm_remove,
	.driver = {
		.name	= "qcom-soundwire",
		.of_match_table = qcom_swrm_of_match,
		.pm = &swrm_dev_pm_ops,
	}
};
module_platform_driver(qcom_swrm_driver);

MODULE_DESCRIPTION("Qualcomm soundwire driver");
MODULE_LICENSE("GPL v2");<|MERGE_RESOLUTION|>--- conflicted
+++ resolved
@@ -519,10 +519,6 @@
 		dev_err_ratelimited(swrm->dev,
 				    "pm_runtime_resume_and_get failed in %s, ret %d\n",
 				    __func__, ret);
-<<<<<<< HEAD
-		pm_runtime_put_noidle(swrm->dev);
-=======
->>>>>>> bf44eed7
 		return ret;
 	}
 
@@ -1264,10 +1260,6 @@
 		dev_err_ratelimited(swrm->dev,
 				    "pm_runtime_resume_and_get failed in %s, ret %d\n",
 				    __func__, ret);
-<<<<<<< HEAD
-		pm_runtime_put_noidle(swrm->dev);
-=======
->>>>>>> bf44eed7
 		return ret;
 	}
 
