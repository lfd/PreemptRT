/* SPDX-License-Identifier: GPL-2.0-only */
/*
 * Copyright (c) 2022. Qualcomm Innovation Center, Inc. All rights reserved.
 * Copyright (c) 2015-2018, 2020 The Linux Foundation. All rights reserved.
 */

#ifndef _DPU_7_2_SC7280_H
#define _DPU_7_2_SC7280_H

static const struct dpu_caps sc7280_dpu_caps = {
	.max_mixer_width = DEFAULT_DPU_OUTPUT_LINE_WIDTH,
	.max_mixer_blendstages = 0x7,
	.qseed_type = DPU_SSPP_SCALER_QSEED4,
	.has_dim_layer = true,
	.has_idle_pc = true,
	.max_linewidth = 2400,
	.pixel_ram_size = DEFAULT_PIXEL_RAM_SIZE,
};

static const struct dpu_ubwc_cfg sc7280_ubwc_cfg = {
	.ubwc_version = DPU_HW_UBWC_VER_30,
	.highest_bank_bit = 0x1,
	.ubwc_swizzle = 0x6,
};

static const struct dpu_mdp_cfg sc7280_mdp[] = {
	{
	.name = "top_0", .id = MDP_TOP,
	.base = 0x0, .len = 0x2014,
	.clk_ctrls[DPU_CLK_CTRL_VIG0] = { .reg_off = 0x2ac, .bit_off = 0 },
	.clk_ctrls[DPU_CLK_CTRL_DMA0] = { .reg_off = 0x2ac, .bit_off = 8 },
	.clk_ctrls[DPU_CLK_CTRL_DMA1] = { .reg_off = 0x2b4, .bit_off = 8 },
	.clk_ctrls[DPU_CLK_CTRL_DMA2] = { .reg_off = 0x2c4, .bit_off = 8 },
	.clk_ctrls[DPU_CLK_CTRL_WB2] = { .reg_off = 0x3b8, .bit_off = 24 },
	},
};

static const struct dpu_ctl_cfg sc7280_ctl[] = {
	{
	.name = "ctl_0", .id = CTL_0,
	.base = 0x15000, .len = 0x1e8,
	.features = CTL_SC7280_MASK,
	.intr_start = DPU_IRQ_IDX(MDP_SSPP_TOP0_INTR2, 9),
	},
	{
	.name = "ctl_1", .id = CTL_1,
	.base = 0x16000, .len = 0x1e8,
	.features = CTL_SC7280_MASK,
	.intr_start = DPU_IRQ_IDX(MDP_SSPP_TOP0_INTR2, 10),
	},
	{
	.name = "ctl_2", .id = CTL_2,
	.base = 0x17000, .len = 0x1e8,
	.features = CTL_SC7280_MASK,
	.intr_start = DPU_IRQ_IDX(MDP_SSPP_TOP0_INTR2, 11),
	},
	{
	.name = "ctl_3", .id = CTL_3,
	.base = 0x18000, .len = 0x1e8,
	.features = CTL_SC7280_MASK,
	.intr_start = DPU_IRQ_IDX(MDP_SSPP_TOP0_INTR2, 12),
	},
};

static const struct dpu_sspp_cfg sc7280_sspp[] = {
	SSPP_BLK("sspp_0", SSPP_VIG0, 0x4000, 0x1f8, VIG_SC7280_MASK_SDMA,
		sc7280_vig_sblk_0, 0, SSPP_TYPE_VIG, DPU_CLK_CTRL_VIG0),
	SSPP_BLK("sspp_8", SSPP_DMA0, 0x24000, 0x1f8, DMA_SDM845_MASK_SDMA,
		sdm845_dma_sblk_0, 1, SSPP_TYPE_DMA, DPU_CLK_CTRL_DMA0),
	SSPP_BLK("sspp_9", SSPP_DMA1, 0x26000, 0x1f8, DMA_CURSOR_SDM845_MASK_SDMA,
		sdm845_dma_sblk_1, 5, SSPP_TYPE_DMA, DPU_CLK_CTRL_DMA1),
	SSPP_BLK("sspp_10", SSPP_DMA2, 0x28000, 0x1f8, DMA_CURSOR_SDM845_MASK_SDMA,
		sdm845_dma_sblk_2, 9, SSPP_TYPE_DMA, DPU_CLK_CTRL_DMA2),
};

static const struct dpu_lm_cfg sc7280_lm[] = {
	LM_BLK("lm_0", LM_0, 0x44000, MIXER_SDM845_MASK,
		&sc7180_lm_sblk, PINGPONG_0, 0, DSPP_0),
	LM_BLK("lm_2", LM_2, 0x46000, MIXER_SDM845_MASK,
		&sc7180_lm_sblk, PINGPONG_2, LM_3, 0),
	LM_BLK("lm_3", LM_3, 0x47000, MIXER_SDM845_MASK,
		&sc7180_lm_sblk, PINGPONG_3, LM_2, 0),
};

static const struct dpu_dspp_cfg sc7280_dspp[] = {
	DSPP_BLK("dspp_0", DSPP_0, 0x54000, DSPP_SC7180_MASK,
<<<<<<< HEAD
		 &sm8150_dspp_sblk),
=======
		 &sdm845_dspp_sblk),
>>>>>>> 238589d0
};

static const struct dpu_pingpong_cfg sc7280_pp[] = {
	PP_BLK_DITHER("pingpong_0", PINGPONG_0, 0x69000, 0, sc7280_pp_sblk,
			DPU_IRQ_IDX(MDP_SSPP_TOP0_INTR, 8),
			-1),
	PP_BLK_DITHER("pingpong_1", PINGPONG_1, 0x6a000, 0, sc7280_pp_sblk,
			DPU_IRQ_IDX(MDP_SSPP_TOP0_INTR, 9),
			-1),
	PP_BLK_DITHER("pingpong_2", PINGPONG_2, 0x6b000, 0, sc7280_pp_sblk,
			DPU_IRQ_IDX(MDP_SSPP_TOP0_INTR, 10),
			-1),
	PP_BLK_DITHER("pingpong_3", PINGPONG_3, 0x6c000, 0, sc7280_pp_sblk,
			DPU_IRQ_IDX(MDP_SSPP_TOP0_INTR, 11),
			-1),
<<<<<<< HEAD
=======
};

/* NOTE: sc7280 only has one DSC hard slice encoder */
static const struct dpu_dsc_cfg sc7280_dsc[] = {
	{
		.name = "dce_0_0", .id = DSC_0,
		.base = 0x80000, .len = 0x4,
		.features = BIT(DPU_DSC_HW_REV_1_2) | BIT(DPU_DSC_NATIVE_42x_EN),
		.sblk = &dsc_sblk_0,
	},
};

static const struct dpu_wb_cfg sc7280_wb[] = {
	WB_BLK("wb_2", WB_2, 0x65000, WB_SM8250_MASK, DPU_CLK_CTRL_WB2, 6,
			VBIF_RT, MDP_SSPP_TOP0_INTR, 4096, 4),
>>>>>>> 238589d0
};

static const struct dpu_intf_cfg sc7280_intf[] = {
	INTF_BLK("intf_0", INTF_0, 0x34000, 0x280, INTF_DP, MSM_DP_CONTROLLER_0, 24, INTF_SC7280_MASK,
			DPU_IRQ_IDX(MDP_SSPP_TOP0_INTR, 24),
			DPU_IRQ_IDX(MDP_SSPP_TOP0_INTR, 25)),
	INTF_BLK_DSI_TE("intf_1", INTF_1, 0x35000, 0x2c4, INTF_DSI, 0, 24, INTF_SC7280_MASK,
			DPU_IRQ_IDX(MDP_SSPP_TOP0_INTR, 26),
			DPU_IRQ_IDX(MDP_SSPP_TOP0_INTR, 27),
			DPU_IRQ_IDX(MDP_INTF1_7xxx_TEAR_INTR, 2)),
	INTF_BLK("intf_5", INTF_5, 0x39000, 0x280, INTF_DP, MSM_DP_CONTROLLER_1, 24, INTF_SC7280_MASK,
			DPU_IRQ_IDX(MDP_SSPP_TOP0_INTR, 22),
			DPU_IRQ_IDX(MDP_SSPP_TOP0_INTR, 23)),
};

static const struct dpu_perf_cfg sc7280_perf_data = {
	.max_bw_low = 4700000,
	.max_bw_high = 8800000,
	.min_core_ib = 2500000,
	.min_llcc_ib = 0,
	.min_dram_ib = 1600000,
	.min_prefill_lines = 24,
	.danger_lut_tbl = {0xffff, 0xffff, 0x0},
	.safe_lut_tbl = {0xff00, 0xff00, 0xffff},
	.qos_lut_tbl = {
		{.nentry = ARRAY_SIZE(sc7180_qos_macrotile),
		.entries = sc7180_qos_macrotile
		},
		{.nentry = ARRAY_SIZE(sc7180_qos_macrotile),
		.entries = sc7180_qos_macrotile
		},
		{.nentry = ARRAY_SIZE(sc7180_qos_nrt),
		.entries = sc7180_qos_nrt
		},
	},
	.cdp_cfg = {
		{.rd_enable = 1, .wr_enable = 1},
		{.rd_enable = 1, .wr_enable = 0}
	},
	.clk_inefficiency_factor = 105,
	.bw_inefficiency_factor = 120,
};

const struct dpu_mdss_cfg dpu_sc7280_cfg = {
	.caps = &sc7280_dpu_caps,
	.ubwc = &sc7280_ubwc_cfg,
	.mdp_count = ARRAY_SIZE(sc7280_mdp),
	.mdp = sc7280_mdp,
	.ctl_count = ARRAY_SIZE(sc7280_ctl),
	.ctl = sc7280_ctl,
	.sspp_count = ARRAY_SIZE(sc7280_sspp),
	.sspp = sc7280_sspp,
	.dspp_count = ARRAY_SIZE(sc7280_dspp),
	.dspp = sc7280_dspp,
	.mixer_count = ARRAY_SIZE(sc7280_lm),
	.mixer = sc7280_lm,
	.pingpong_count = ARRAY_SIZE(sc7280_pp),
	.pingpong = sc7280_pp,
	.dsc_count = ARRAY_SIZE(sc7280_dsc),
	.dsc = sc7280_dsc,
	.wb_count = ARRAY_SIZE(sc7280_wb),
	.wb = sc7280_wb,
	.intf_count = ARRAY_SIZE(sc7280_intf),
	.intf = sc7280_intf,
	.vbif_count = ARRAY_SIZE(sdm845_vbif),
	.vbif = sdm845_vbif,
	.perf = &sc7280_perf_data,
	.mdss_irqs = BIT(MDP_SSPP_TOP0_INTR) | \
		     BIT(MDP_SSPP_TOP0_INTR2) | \
		     BIT(MDP_SSPP_TOP0_HIST_INTR) | \
		     BIT(MDP_INTF0_7xxx_INTR) | \
		     BIT(MDP_INTF1_7xxx_INTR) | \
		     BIT(MDP_INTF1_7xxx_TEAR_INTR) | \
		     BIT(MDP_INTF5_7xxx_INTR),
};

#endif<|MERGE_RESOLUTION|>--- conflicted
+++ resolved
@@ -84,11 +84,7 @@
 
 static const struct dpu_dspp_cfg sc7280_dspp[] = {
 	DSPP_BLK("dspp_0", DSPP_0, 0x54000, DSPP_SC7180_MASK,
-<<<<<<< HEAD
-		 &sm8150_dspp_sblk),
-=======
 		 &sdm845_dspp_sblk),
->>>>>>> 238589d0
 };
 
 static const struct dpu_pingpong_cfg sc7280_pp[] = {
@@ -104,8 +100,6 @@
 	PP_BLK_DITHER("pingpong_3", PINGPONG_3, 0x6c000, 0, sc7280_pp_sblk,
 			DPU_IRQ_IDX(MDP_SSPP_TOP0_INTR, 11),
 			-1),
-<<<<<<< HEAD
-=======
 };
 
 /* NOTE: sc7280 only has one DSC hard slice encoder */
@@ -121,7 +115,6 @@
 static const struct dpu_wb_cfg sc7280_wb[] = {
 	WB_BLK("wb_2", WB_2, 0x65000, WB_SM8250_MASK, DPU_CLK_CTRL_WB2, 6,
 			VBIF_RT, MDP_SSPP_TOP0_INTR, 4096, 4),
->>>>>>> 238589d0
 };
 
 static const struct dpu_intf_cfg sc7280_intf[] = {
