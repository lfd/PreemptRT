/*
 * DRBG: Deterministic Random Bits Generator
 *       Based on NIST Recommended DRBG from NIST SP800-90A with the following
 *       properties:
 *		* CTR DRBG with DF with AES-128, AES-192, AES-256 cores
 *		* Hash DRBG with DF with SHA-1, SHA-256, SHA-384, SHA-512 cores
 *		* HMAC DRBG with DF with SHA-1, SHA-256, SHA-384, SHA-512 cores
 *		* with and without prediction resistance
 *
 * Copyright Stephan Mueller <smueller@chronox.de>, 2014
 *
 * Redistribution and use in source and binary forms, with or without
 * modification, are permitted provided that the following conditions
 * are met:
 * 1. Redistributions of source code must retain the above copyright
 *    notice, and the entire permission notice in its entirety,
 *    including the disclaimer of warranties.
 * 2. Redistributions in binary form must reproduce the above copyright
 *    notice, this list of conditions and the following disclaimer in the
 *    documentation and/or other materials provided with the distribution.
 * 3. The name of the author may not be used to endorse or promote
 *    products derived from this software without specific prior
 *    written permission.
 *
 * ALTERNATIVELY, this product may be distributed under the terms of
 * the GNU General Public License, in which case the provisions of the GPL are
 * required INSTEAD OF the above restrictions.  (This clause is
 * necessary due to a potential bad interaction between the GPL and
 * the restrictions contained in a BSD-style copyright.)
 *
 * THIS SOFTWARE IS PROVIDED ``AS IS'' AND ANY EXPRESS OR IMPLIED
 * WARRANTIES, INCLUDING, BUT NOT LIMITED TO, THE IMPLIED WARRANTIES
 * OF MERCHANTABILITY AND FITNESS FOR A PARTICULAR PURPOSE, ALL OF
 * WHICH ARE HEREBY DISCLAIMED.  IN NO EVENT SHALL THE AUTHOR BE
 * LIABLE FOR ANY DIRECT, INDIRECT, INCIDENTAL, SPECIAL, EXEMPLARY, OR
 * CONSEQUENTIAL DAMAGES (INCLUDING, BUT NOT LIMITED TO, PROCUREMENT
 * OF SUBSTITUTE GOODS OR SERVICES; LOSS OF USE, DATA, OR PROFITS; OR
 * BUSINESS INTERRUPTION) HOWEVER CAUSED AND ON ANY THEORY OF
 * LIABILITY, WHETHER IN CONTRACT, STRICT LIABILITY, OR TORT
 * (INCLUDING NEGLIGENCE OR OTHERWISE) ARISING IN ANY WAY OUT OF THE
 * USE OF THIS SOFTWARE, EVEN IF NOT ADVISED OF THE POSSIBILITY OF SUCH
 * DAMAGE.
 *
 * DRBG Usage
 * ==========
 * The SP 800-90A DRBG allows the user to specify a personalization string
 * for initialization as well as an additional information string for each
 * random number request. The following code fragments show how a caller
 * uses the kernel crypto API to use the full functionality of the DRBG.
 *
 * Usage without any additional data
 * ---------------------------------
 * struct crypto_rng *drng;
 * int err;
 * char data[DATALEN];
 *
 * drng = crypto_alloc_rng(drng_name, 0, 0);
 * err = crypto_rng_get_bytes(drng, &data, DATALEN);
 * crypto_free_rng(drng);
 *
 *
 * Usage with personalization string during initialization
 * -------------------------------------------------------
 * struct crypto_rng *drng;
 * int err;
 * char data[DATALEN];
 * struct drbg_string pers;
 * char personalization[11] = "some-string";
 *
 * drbg_string_fill(&pers, personalization, strlen(personalization));
 * drng = crypto_alloc_rng(drng_name, 0, 0);
 * // The reset completely re-initializes the DRBG with the provided
 * // personalization string
 * err = crypto_rng_reset(drng, &personalization, strlen(personalization));
 * err = crypto_rng_get_bytes(drng, &data, DATALEN);
 * crypto_free_rng(drng);
 *
 *
 * Usage with additional information string during random number request
 * ---------------------------------------------------------------------
 * struct crypto_rng *drng;
 * int err;
 * char data[DATALEN];
 * char addtl_string[11] = "some-string";
 * string drbg_string addtl;
 *
 * drbg_string_fill(&addtl, addtl_string, strlen(addtl_string));
 * drng = crypto_alloc_rng(drng_name, 0, 0);
 * // The following call is a wrapper to crypto_rng_get_bytes() and returns
 * // the same error codes.
 * err = crypto_drbg_get_bytes_addtl(drng, &data, DATALEN, &addtl);
 * crypto_free_rng(drng);
 *
 *
 * Usage with personalization and additional information strings
 * -------------------------------------------------------------
 * Just mix both scenarios above.
 */

#include <crypto/drbg.h>
#include <crypto/internal/cipher.h>
#include <linux/kernel.h>
#include <linux/jiffies.h>

/***************************************************************
 * Backend cipher definitions available to DRBG
 ***************************************************************/

/*
 * The order of the DRBG definitions here matter: every DRBG is registered
 * as stdrng. Each DRBG receives an increasing cra_priority values the later
 * they are defined in this array (see drbg_fill_array).
 *
 * HMAC DRBGs are favored over Hash DRBGs over CTR DRBGs, and
 * the SHA256 / AES 256 over other ciphers. Thus, the favored
 * DRBGs are the latest entries in this array.
 */
static const struct drbg_core drbg_cores[] = {
#ifdef CONFIG_CRYPTO_DRBG_CTR
	{
		.flags = DRBG_CTR | DRBG_STRENGTH128,
		.statelen = 32, /* 256 bits as defined in 10.2.1 */
		.blocklen_bytes = 16,
		.cra_name = "ctr_aes128",
		.backend_cra_name = "aes",
	}, {
		.flags = DRBG_CTR | DRBG_STRENGTH192,
		.statelen = 40, /* 320 bits as defined in 10.2.1 */
		.blocklen_bytes = 16,
		.cra_name = "ctr_aes192",
		.backend_cra_name = "aes",
	}, {
		.flags = DRBG_CTR | DRBG_STRENGTH256,
		.statelen = 48, /* 384 bits as defined in 10.2.1 */
		.blocklen_bytes = 16,
		.cra_name = "ctr_aes256",
		.backend_cra_name = "aes",
	},
#endif /* CONFIG_CRYPTO_DRBG_CTR */
#ifdef CONFIG_CRYPTO_DRBG_HASH
	{
		.flags = DRBG_HASH | DRBG_STRENGTH128,
		.statelen = 55, /* 440 bits */
		.blocklen_bytes = 20,
		.cra_name = "sha1",
		.backend_cra_name = "sha1",
	}, {
		.flags = DRBG_HASH | DRBG_STRENGTH256,
		.statelen = 111, /* 888 bits */
		.blocklen_bytes = 48,
		.cra_name = "sha384",
		.backend_cra_name = "sha384",
	}, {
		.flags = DRBG_HASH | DRBG_STRENGTH256,
		.statelen = 111, /* 888 bits */
		.blocklen_bytes = 64,
		.cra_name = "sha512",
		.backend_cra_name = "sha512",
	}, {
		.flags = DRBG_HASH | DRBG_STRENGTH256,
		.statelen = 55, /* 440 bits */
		.blocklen_bytes = 32,
		.cra_name = "sha256",
		.backend_cra_name = "sha256",
	},
#endif /* CONFIG_CRYPTO_DRBG_HASH */
#ifdef CONFIG_CRYPTO_DRBG_HMAC
	{
		.flags = DRBG_HMAC | DRBG_STRENGTH128,
		.statelen = 20, /* block length of cipher */
		.blocklen_bytes = 20,
		.cra_name = "hmac_sha1",
		.backend_cra_name = "hmac(sha1)",
	}, {
		.flags = DRBG_HMAC | DRBG_STRENGTH256,
		.statelen = 48, /* block length of cipher */
		.blocklen_bytes = 48,
		.cra_name = "hmac_sha384",
		.backend_cra_name = "hmac(sha384)",
	}, {
		.flags = DRBG_HMAC | DRBG_STRENGTH256,
		.statelen = 32, /* block length of cipher */
		.blocklen_bytes = 32,
		.cra_name = "hmac_sha256",
		.backend_cra_name = "hmac(sha256)",
	}, {
		.flags = DRBG_HMAC | DRBG_STRENGTH256,
		.statelen = 64, /* block length of cipher */
		.blocklen_bytes = 64,
		.cra_name = "hmac_sha512",
		.backend_cra_name = "hmac(sha512)",
	},
#endif /* CONFIG_CRYPTO_DRBG_HMAC */
};

static int drbg_uninstantiate(struct drbg_state *drbg);

/******************************************************************
 * Generic helper functions
 ******************************************************************/

/*
 * Return strength of DRBG according to SP800-90A section 8.4
 *
 * @flags DRBG flags reference
 *
 * Return: normalized strength in *bytes* value or 32 as default
 *	   to counter programming errors
 */
static inline unsigned short drbg_sec_strength(drbg_flag_t flags)
{
	switch (flags & DRBG_STRENGTH_MASK) {
	case DRBG_STRENGTH128:
		return 16;
	case DRBG_STRENGTH192:
		return 24;
	case DRBG_STRENGTH256:
		return 32;
	default:
		return 32;
	}
}

/*
 * FIPS 140-2 continuous self test for the noise source
 * The test is performed on the noise source input data. Thus, the function
 * implicitly knows the size of the buffer to be equal to the security
 * strength.
 *
 * Note, this function disregards the nonce trailing the entropy data during
 * initial seeding.
 *
 * drbg->drbg_mutex must have been taken.
 *
 * @drbg DRBG handle
 * @entropy buffer of seed data to be checked
 *
 * return:
 *	0 on success
 *	-EAGAIN on when the CTRNG is not yet primed
 *	< 0 on error
 */
static int drbg_fips_continuous_test(struct drbg_state *drbg,
				     const unsigned char *entropy)
{
	unsigned short entropylen = drbg_sec_strength(drbg->core->flags);
	int ret = 0;

	if (!IS_ENABLED(CONFIG_CRYPTO_FIPS))
		return 0;

	/* skip test if we test the overall system */
	if (list_empty(&drbg->test_data.list))
		return 0;
	/* only perform test in FIPS mode */
	if (!fips_enabled)
		return 0;

	if (!drbg->fips_primed) {
		/* Priming of FIPS test */
		memcpy(drbg->prev, entropy, entropylen);
		drbg->fips_primed = true;
		/* priming: another round is needed */
		return -EAGAIN;
	}
	ret = memcmp(drbg->prev, entropy, entropylen);
	if (!ret)
		panic("DRBG continuous self test failed\n");
	memcpy(drbg->prev, entropy, entropylen);

	/* the test shall pass when the two values are not equal */
	return 0;
}

/*
 * Convert an integer into a byte representation of this integer.
 * The byte representation is big-endian
 *
 * @val value to be converted
 * @buf buffer holding the converted integer -- caller must ensure that
 *      buffer size is at least 32 bit
 */
#if (defined(CONFIG_CRYPTO_DRBG_HASH) || defined(CONFIG_CRYPTO_DRBG_CTR))
static inline void drbg_cpu_to_be32(__u32 val, unsigned char *buf)
{
	struct s {
		__be32 conv;
	};
	struct s *conversion = (struct s *) buf;

	conversion->conv = cpu_to_be32(val);
}
#endif /* defined(CONFIG_CRYPTO_DRBG_HASH) || defined(CONFIG_CRYPTO_DRBG_CTR) */

/******************************************************************
 * CTR DRBG callback functions
 ******************************************************************/

#ifdef CONFIG_CRYPTO_DRBG_CTR
#define CRYPTO_DRBG_CTR_STRING "CTR "
MODULE_ALIAS_CRYPTO("drbg_pr_ctr_aes256");
MODULE_ALIAS_CRYPTO("drbg_nopr_ctr_aes256");
MODULE_ALIAS_CRYPTO("drbg_pr_ctr_aes192");
MODULE_ALIAS_CRYPTO("drbg_nopr_ctr_aes192");
MODULE_ALIAS_CRYPTO("drbg_pr_ctr_aes128");
MODULE_ALIAS_CRYPTO("drbg_nopr_ctr_aes128");

static void drbg_kcapi_symsetkey(struct drbg_state *drbg,
				 const unsigned char *key);
static int drbg_kcapi_sym(struct drbg_state *drbg, unsigned char *outval,
			  const struct drbg_string *in);
static int drbg_init_sym_kernel(struct drbg_state *drbg);
static int drbg_fini_sym_kernel(struct drbg_state *drbg);
static int drbg_kcapi_sym_ctr(struct drbg_state *drbg,
			      u8 *inbuf, u32 inbuflen,
			      u8 *outbuf, u32 outlen);
#define DRBG_OUTSCRATCHLEN 256

/* BCC function for CTR DRBG as defined in 10.4.3 */
static int drbg_ctr_bcc(struct drbg_state *drbg,
			unsigned char *out, const unsigned char *key,
			struct list_head *in)
{
	int ret = 0;
	struct drbg_string *curr = NULL;
	struct drbg_string data;
	short cnt = 0;

	drbg_string_fill(&data, out, drbg_blocklen(drbg));

	/* 10.4.3 step 2 / 4 */
	drbg_kcapi_symsetkey(drbg, key);
	list_for_each_entry(curr, in, list) {
		const unsigned char *pos = curr->buf;
		size_t len = curr->len;
		/* 10.4.3 step 4.1 */
		while (len) {
			/* 10.4.3 step 4.2 */
			if (drbg_blocklen(drbg) == cnt) {
				cnt = 0;
				ret = drbg_kcapi_sym(drbg, out, &data);
				if (ret)
					return ret;
			}
			out[cnt] ^= *pos;
			pos++;
			cnt++;
			len--;
		}
	}
	/* 10.4.3 step 4.2 for last block */
	if (cnt)
		ret = drbg_kcapi_sym(drbg, out, &data);

	return ret;
}

/*
 * scratchpad usage: drbg_ctr_update is interlinked with drbg_ctr_df
 * (and drbg_ctr_bcc, but this function does not need any temporary buffers),
 * the scratchpad is used as follows:
 * drbg_ctr_update:
 *	temp
 *		start: drbg->scratchpad
 *		length: drbg_statelen(drbg) + drbg_blocklen(drbg)
 *			note: the cipher writing into this variable works
 *			blocklen-wise. Now, when the statelen is not a multiple
 *			of blocklen, the generateion loop below "spills over"
 *			by at most blocklen. Thus, we need to give sufficient
 *			memory.
 *	df_data
 *		start: drbg->scratchpad +
 *				drbg_statelen(drbg) + drbg_blocklen(drbg)
 *		length: drbg_statelen(drbg)
 *
 * drbg_ctr_df:
 *	pad
 *		start: df_data + drbg_statelen(drbg)
 *		length: drbg_blocklen(drbg)
 *	iv
 *		start: pad + drbg_blocklen(drbg)
 *		length: drbg_blocklen(drbg)
 *	temp
 *		start: iv + drbg_blocklen(drbg)
 *		length: drbg_satelen(drbg) + drbg_blocklen(drbg)
 *			note: temp is the buffer that the BCC function operates
 *			on. BCC operates blockwise. drbg_statelen(drbg)
 *			is sufficient when the DRBG state length is a multiple
 *			of the block size. For AES192 (and maybe other ciphers)
 *			this is not correct and the length for temp is
 *			insufficient (yes, that also means for such ciphers,
 *			the final output of all BCC rounds are truncated).
 *			Therefore, add drbg_blocklen(drbg) to cover all
 *			possibilities.
 */

/* Derivation Function for CTR DRBG as defined in 10.4.2 */
static int drbg_ctr_df(struct drbg_state *drbg,
		       unsigned char *df_data, size_t bytes_to_return,
		       struct list_head *seedlist)
{
	int ret = -EFAULT;
	unsigned char L_N[8];
	/* S3 is input */
	struct drbg_string S1, S2, S4, cipherin;
	LIST_HEAD(bcc_list);
	unsigned char *pad = df_data + drbg_statelen(drbg);
	unsigned char *iv = pad + drbg_blocklen(drbg);
	unsigned char *temp = iv + drbg_blocklen(drbg);
	size_t padlen = 0;
	unsigned int templen = 0;
	/* 10.4.2 step 7 */
	unsigned int i = 0;
	/* 10.4.2 step 8 */
	const unsigned char *K = (unsigned char *)
			   "\x00\x01\x02\x03\x04\x05\x06\x07"
			   "\x08\x09\x0a\x0b\x0c\x0d\x0e\x0f"
			   "\x10\x11\x12\x13\x14\x15\x16\x17"
			   "\x18\x19\x1a\x1b\x1c\x1d\x1e\x1f";
	unsigned char *X;
	size_t generated_len = 0;
	size_t inputlen = 0;
	struct drbg_string *seed = NULL;

	memset(pad, 0, drbg_blocklen(drbg));
	memset(iv, 0, drbg_blocklen(drbg));

	/* 10.4.2 step 1 is implicit as we work byte-wise */

	/* 10.4.2 step 2 */
	if ((512/8) < bytes_to_return)
		return -EINVAL;

	/* 10.4.2 step 2 -- calculate the entire length of all input data */
	list_for_each_entry(seed, seedlist, list)
		inputlen += seed->len;
	drbg_cpu_to_be32(inputlen, &L_N[0]);

	/* 10.4.2 step 3 */
	drbg_cpu_to_be32(bytes_to_return, &L_N[4]);

	/* 10.4.2 step 5: length is L_N, input_string, one byte, padding */
	padlen = (inputlen + sizeof(L_N) + 1) % (drbg_blocklen(drbg));
	/* wrap the padlen appropriately */
	if (padlen)
		padlen = drbg_blocklen(drbg) - padlen;
	/*
	 * pad / padlen contains the 0x80 byte and the following zero bytes.
	 * As the calculated padlen value only covers the number of zero
	 * bytes, this value has to be incremented by one for the 0x80 byte.
	 */
	padlen++;
	pad[0] = 0x80;

	/* 10.4.2 step 4 -- first fill the linked list and then order it */
	drbg_string_fill(&S1, iv, drbg_blocklen(drbg));
	list_add_tail(&S1.list, &bcc_list);
	drbg_string_fill(&S2, L_N, sizeof(L_N));
	list_add_tail(&S2.list, &bcc_list);
	list_splice_tail(seedlist, &bcc_list);
	drbg_string_fill(&S4, pad, padlen);
	list_add_tail(&S4.list, &bcc_list);

	/* 10.4.2 step 9 */
	while (templen < (drbg_keylen(drbg) + (drbg_blocklen(drbg)))) {
		/*
		 * 10.4.2 step 9.1 - the padding is implicit as the buffer
		 * holds zeros after allocation -- even the increment of i
		 * is irrelevant as the increment remains within length of i
		 */
		drbg_cpu_to_be32(i, iv);
		/* 10.4.2 step 9.2 -- BCC and concatenation with temp */
		ret = drbg_ctr_bcc(drbg, temp + templen, K, &bcc_list);
		if (ret)
			goto out;
		/* 10.4.2 step 9.3 */
		i++;
		templen += drbg_blocklen(drbg);
	}

	/* 10.4.2 step 11 */
	X = temp + (drbg_keylen(drbg));
	drbg_string_fill(&cipherin, X, drbg_blocklen(drbg));

	/* 10.4.2 step 12: overwriting of outval is implemented in next step */

	/* 10.4.2 step 13 */
	drbg_kcapi_symsetkey(drbg, temp);
	while (generated_len < bytes_to_return) {
		short blocklen = 0;
		/*
		 * 10.4.2 step 13.1: the truncation of the key length is
		 * implicit as the key is only drbg_blocklen in size based on
		 * the implementation of the cipher function callback
		 */
		ret = drbg_kcapi_sym(drbg, X, &cipherin);
		if (ret)
			goto out;
		blocklen = (drbg_blocklen(drbg) <
				(bytes_to_return - generated_len)) ?
			    drbg_blocklen(drbg) :
				(bytes_to_return - generated_len);
		/* 10.4.2 step 13.2 and 14 */
		memcpy(df_data + generated_len, X, blocklen);
		generated_len += blocklen;
	}

	ret = 0;

out:
	memset(iv, 0, drbg_blocklen(drbg));
	memset(temp, 0, drbg_statelen(drbg) + drbg_blocklen(drbg));
	memset(pad, 0, drbg_blocklen(drbg));
	return ret;
}

/*
 * update function of CTR DRBG as defined in 10.2.1.2
 *
 * The reseed variable has an enhanced meaning compared to the update
 * functions of the other DRBGs as follows:
 * 0 => initial seed from initialization
 * 1 => reseed via drbg_seed
 * 2 => first invocation from drbg_ctr_update when addtl is present. In
 *      this case, the df_data scratchpad is not deleted so that it is
 *      available for another calls to prevent calling the DF function
 *      again.
 * 3 => second invocation from drbg_ctr_update. When the update function
 *      was called with addtl, the df_data memory already contains the
 *      DFed addtl information and we do not need to call DF again.
 */
static int drbg_ctr_update(struct drbg_state *drbg, struct list_head *seed,
			   int reseed)
{
	int ret = -EFAULT;
	/* 10.2.1.2 step 1 */
	unsigned char *temp = drbg->scratchpad;
	unsigned char *df_data = drbg->scratchpad + drbg_statelen(drbg) +
				 drbg_blocklen(drbg);

	if (3 > reseed)
		memset(df_data, 0, drbg_statelen(drbg));

	if (!reseed) {
		/*
		 * The DRBG uses the CTR mode of the underlying AES cipher. The
		 * CTR mode increments the counter value after the AES operation
		 * but SP800-90A requires that the counter is incremented before
		 * the AES operation. Hence, we increment it at the time we set
		 * it by one.
		 */
		crypto_inc(drbg->V, drbg_blocklen(drbg));

		ret = crypto_skcipher_setkey(drbg->ctr_handle, drbg->C,
					     drbg_keylen(drbg));
		if (ret)
			goto out;
	}

	/* 10.2.1.3.2 step 2 and 10.2.1.4.2 step 2 */
	if (seed) {
		ret = drbg_ctr_df(drbg, df_data, drbg_statelen(drbg), seed);
		if (ret)
			goto out;
	}

	ret = drbg_kcapi_sym_ctr(drbg, df_data, drbg_statelen(drbg),
				 temp, drbg_statelen(drbg));
	if (ret)
		return ret;

	/* 10.2.1.2 step 5 */
	ret = crypto_skcipher_setkey(drbg->ctr_handle, temp,
				     drbg_keylen(drbg));
	if (ret)
		goto out;
	/* 10.2.1.2 step 6 */
	memcpy(drbg->V, temp + drbg_keylen(drbg), drbg_blocklen(drbg));
	/* See above: increment counter by one to compensate timing of CTR op */
	crypto_inc(drbg->V, drbg_blocklen(drbg));
	ret = 0;

out:
	memset(temp, 0, drbg_statelen(drbg) + drbg_blocklen(drbg));
	if (2 != reseed)
		memset(df_data, 0, drbg_statelen(drbg));
	return ret;
}

/*
 * scratchpad use: drbg_ctr_update is called independently from
 * drbg_ctr_extract_bytes. Therefore, the scratchpad is reused
 */
/* Generate function of CTR DRBG as defined in 10.2.1.5.2 */
static int drbg_ctr_generate(struct drbg_state *drbg,
			     unsigned char *buf, unsigned int buflen,
			     struct list_head *addtl)
{
	int ret;
	int len = min_t(int, buflen, INT_MAX);

	/* 10.2.1.5.2 step 2 */
	if (addtl && !list_empty(addtl)) {
		ret = drbg_ctr_update(drbg, addtl, 2);
		if (ret)
			return 0;
	}

	/* 10.2.1.5.2 step 4.1 */
	ret = drbg_kcapi_sym_ctr(drbg, NULL, 0, buf, len);
	if (ret)
		return ret;

	/* 10.2.1.5.2 step 6 */
	ret = drbg_ctr_update(drbg, NULL, 3);
	if (ret)
		len = ret;

	return len;
}

static const struct drbg_state_ops drbg_ctr_ops = {
	.update		= drbg_ctr_update,
	.generate	= drbg_ctr_generate,
	.crypto_init	= drbg_init_sym_kernel,
	.crypto_fini	= drbg_fini_sym_kernel,
};
#endif /* CONFIG_CRYPTO_DRBG_CTR */

/******************************************************************
 * HMAC DRBG callback functions
 ******************************************************************/

#if defined(CONFIG_CRYPTO_DRBG_HASH) || defined(CONFIG_CRYPTO_DRBG_HMAC)
static int drbg_kcapi_hash(struct drbg_state *drbg, unsigned char *outval,
			   const struct list_head *in);
static void drbg_kcapi_hmacsetkey(struct drbg_state *drbg,
				  const unsigned char *key);
static int drbg_init_hash_kernel(struct drbg_state *drbg);
static int drbg_fini_hash_kernel(struct drbg_state *drbg);
#endif /* (CONFIG_CRYPTO_DRBG_HASH || CONFIG_CRYPTO_DRBG_HMAC) */

#ifdef CONFIG_CRYPTO_DRBG_HMAC
#define CRYPTO_DRBG_HMAC_STRING "HMAC "
MODULE_ALIAS_CRYPTO("drbg_pr_hmac_sha512");
MODULE_ALIAS_CRYPTO("drbg_nopr_hmac_sha512");
MODULE_ALIAS_CRYPTO("drbg_pr_hmac_sha384");
MODULE_ALIAS_CRYPTO("drbg_nopr_hmac_sha384");
MODULE_ALIAS_CRYPTO("drbg_pr_hmac_sha256");
MODULE_ALIAS_CRYPTO("drbg_nopr_hmac_sha256");
MODULE_ALIAS_CRYPTO("drbg_pr_hmac_sha1");
MODULE_ALIAS_CRYPTO("drbg_nopr_hmac_sha1");

/* update function of HMAC DRBG as defined in 10.1.2.2 */
static int drbg_hmac_update(struct drbg_state *drbg, struct list_head *seed,
			    int reseed)
{
	int ret = -EFAULT;
	int i = 0;
	struct drbg_string seed1, seed2, vdata;
	LIST_HEAD(seedlist);
	LIST_HEAD(vdatalist);

	if (!reseed) {
		/* 10.1.2.3 step 2 -- memset(0) of C is implicit with kzalloc */
		memset(drbg->V, 1, drbg_statelen(drbg));
		drbg_kcapi_hmacsetkey(drbg, drbg->C);
	}

	drbg_string_fill(&seed1, drbg->V, drbg_statelen(drbg));
	list_add_tail(&seed1.list, &seedlist);
	/* buffer of seed2 will be filled in for loop below with one byte */
	drbg_string_fill(&seed2, NULL, 1);
	list_add_tail(&seed2.list, &seedlist);
	/* input data of seed is allowed to be NULL at this point */
	if (seed)
		list_splice_tail(seed, &seedlist);

	drbg_string_fill(&vdata, drbg->V, drbg_statelen(drbg));
	list_add_tail(&vdata.list, &vdatalist);
	for (i = 2; 0 < i; i--) {
		/* first round uses 0x0, second 0x1 */
		unsigned char prefix = DRBG_PREFIX0;
		if (1 == i)
			prefix = DRBG_PREFIX1;
		/* 10.1.2.2 step 1 and 4 -- concatenation and HMAC for key */
		seed2.buf = &prefix;
		ret = drbg_kcapi_hash(drbg, drbg->C, &seedlist);
		if (ret)
			return ret;
		drbg_kcapi_hmacsetkey(drbg, drbg->C);

		/* 10.1.2.2 step 2 and 5 -- HMAC for V */
		ret = drbg_kcapi_hash(drbg, drbg->V, &vdatalist);
		if (ret)
			return ret;

		/* 10.1.2.2 step 3 */
		if (!seed)
			return ret;
	}

	return 0;
}

/* generate function of HMAC DRBG as defined in 10.1.2.5 */
static int drbg_hmac_generate(struct drbg_state *drbg,
			      unsigned char *buf,
			      unsigned int buflen,
			      struct list_head *addtl)
{
	int len = 0;
	int ret = 0;
	struct drbg_string data;
	LIST_HEAD(datalist);

	/* 10.1.2.5 step 2 */
	if (addtl && !list_empty(addtl)) {
		ret = drbg_hmac_update(drbg, addtl, 1);
		if (ret)
			return ret;
	}

	drbg_string_fill(&data, drbg->V, drbg_statelen(drbg));
	list_add_tail(&data.list, &datalist);
	while (len < buflen) {
		unsigned int outlen = 0;
		/* 10.1.2.5 step 4.1 */
		ret = drbg_kcapi_hash(drbg, drbg->V, &datalist);
		if (ret)
			return ret;
		outlen = (drbg_blocklen(drbg) < (buflen - len)) ?
			  drbg_blocklen(drbg) : (buflen - len);

		/* 10.1.2.5 step 4.2 */
		memcpy(buf + len, drbg->V, outlen);
		len += outlen;
	}

	/* 10.1.2.5 step 6 */
	if (addtl && !list_empty(addtl))
		ret = drbg_hmac_update(drbg, addtl, 1);
	else
		ret = drbg_hmac_update(drbg, NULL, 1);
	if (ret)
		return ret;

	return len;
}

static const struct drbg_state_ops drbg_hmac_ops = {
	.update		= drbg_hmac_update,
	.generate	= drbg_hmac_generate,
	.crypto_init	= drbg_init_hash_kernel,
	.crypto_fini	= drbg_fini_hash_kernel,
};
#endif /* CONFIG_CRYPTO_DRBG_HMAC */

/******************************************************************
 * Hash DRBG callback functions
 ******************************************************************/

#ifdef CONFIG_CRYPTO_DRBG_HASH
#define CRYPTO_DRBG_HASH_STRING "HASH "
MODULE_ALIAS_CRYPTO("drbg_pr_sha512");
MODULE_ALIAS_CRYPTO("drbg_nopr_sha512");
MODULE_ALIAS_CRYPTO("drbg_pr_sha384");
MODULE_ALIAS_CRYPTO("drbg_nopr_sha384");
MODULE_ALIAS_CRYPTO("drbg_pr_sha256");
MODULE_ALIAS_CRYPTO("drbg_nopr_sha256");
MODULE_ALIAS_CRYPTO("drbg_pr_sha1");
MODULE_ALIAS_CRYPTO("drbg_nopr_sha1");

/*
 * Increment buffer
 *
 * @dst buffer to increment
 * @add value to add
 */
static inline void drbg_add_buf(unsigned char *dst, size_t dstlen,
				const unsigned char *add, size_t addlen)
{
	/* implied: dstlen > addlen */
	unsigned char *dstptr;
	const unsigned char *addptr;
	unsigned int remainder = 0;
	size_t len = addlen;

	dstptr = dst + (dstlen-1);
	addptr = add + (addlen-1);
	while (len) {
		remainder += *dstptr + *addptr;
		*dstptr = remainder & 0xff;
		remainder >>= 8;
		len--; dstptr--; addptr--;
	}
	len = dstlen - addlen;
	while (len && remainder > 0) {
		remainder = *dstptr + 1;
		*dstptr = remainder & 0xff;
		remainder >>= 8;
		len--; dstptr--;
	}
}

/*
 * scratchpad usage: as drbg_hash_update and drbg_hash_df are used
 * interlinked, the scratchpad is used as follows:
 * drbg_hash_update
 *	start: drbg->scratchpad
 *	length: drbg_statelen(drbg)
 * drbg_hash_df:
 *	start: drbg->scratchpad + drbg_statelen(drbg)
 *	length: drbg_blocklen(drbg)
 *
 * drbg_hash_process_addtl uses the scratchpad, but fully completes
 * before either of the functions mentioned before are invoked. Therefore,
 * drbg_hash_process_addtl does not need to be specifically considered.
 */

/* Derivation Function for Hash DRBG as defined in 10.4.1 */
static int drbg_hash_df(struct drbg_state *drbg,
			unsigned char *outval, size_t outlen,
			struct list_head *entropylist)
{
	int ret = 0;
	size_t len = 0;
	unsigned char input[5];
	unsigned char *tmp = drbg->scratchpad + drbg_statelen(drbg);
	struct drbg_string data;

	/* 10.4.1 step 3 */
	input[0] = 1;
	drbg_cpu_to_be32((outlen * 8), &input[1]);

	/* 10.4.1 step 4.1 -- concatenation of data for input into hash */
	drbg_string_fill(&data, input, 5);
	list_add(&data.list, entropylist);

	/* 10.4.1 step 4 */
	while (len < outlen) {
		short blocklen = 0;
		/* 10.4.1 step 4.1 */
		ret = drbg_kcapi_hash(drbg, tmp, entropylist);
		if (ret)
			goto out;
		/* 10.4.1 step 4.2 */
		input[0]++;
		blocklen = (drbg_blocklen(drbg) < (outlen - len)) ?
			    drbg_blocklen(drbg) : (outlen - len);
		memcpy(outval + len, tmp, blocklen);
		len += blocklen;
	}

out:
	memset(tmp, 0, drbg_blocklen(drbg));
	return ret;
}

/* update function for Hash DRBG as defined in 10.1.1.2 / 10.1.1.3 */
static int drbg_hash_update(struct drbg_state *drbg, struct list_head *seed,
			    int reseed)
{
	int ret = 0;
	struct drbg_string data1, data2;
	LIST_HEAD(datalist);
	LIST_HEAD(datalist2);
	unsigned char *V = drbg->scratchpad;
	unsigned char prefix = DRBG_PREFIX1;

	if (!seed)
		return -EINVAL;

	if (reseed) {
		/* 10.1.1.3 step 1 */
		memcpy(V, drbg->V, drbg_statelen(drbg));
		drbg_string_fill(&data1, &prefix, 1);
		list_add_tail(&data1.list, &datalist);
		drbg_string_fill(&data2, V, drbg_statelen(drbg));
		list_add_tail(&data2.list, &datalist);
	}
	list_splice_tail(seed, &datalist);

	/* 10.1.1.2 / 10.1.1.3 step 2 and 3 */
	ret = drbg_hash_df(drbg, drbg->V, drbg_statelen(drbg), &datalist);
	if (ret)
		goto out;

	/* 10.1.1.2 / 10.1.1.3 step 4  */
	prefix = DRBG_PREFIX0;
	drbg_string_fill(&data1, &prefix, 1);
	list_add_tail(&data1.list, &datalist2);
	drbg_string_fill(&data2, drbg->V, drbg_statelen(drbg));
	list_add_tail(&data2.list, &datalist2);
	/* 10.1.1.2 / 10.1.1.3 step 4 */
	ret = drbg_hash_df(drbg, drbg->C, drbg_statelen(drbg), &datalist2);

out:
	memset(drbg->scratchpad, 0, drbg_statelen(drbg));
	return ret;
}

/* processing of additional information string for Hash DRBG */
static int drbg_hash_process_addtl(struct drbg_state *drbg,
				   struct list_head *addtl)
{
	int ret = 0;
	struct drbg_string data1, data2;
	LIST_HEAD(datalist);
	unsigned char prefix = DRBG_PREFIX2;

	/* 10.1.1.4 step 2 */
	if (!addtl || list_empty(addtl))
		return 0;

	/* 10.1.1.4 step 2a */
	drbg_string_fill(&data1, &prefix, 1);
	drbg_string_fill(&data2, drbg->V, drbg_statelen(drbg));
	list_add_tail(&data1.list, &datalist);
	list_add_tail(&data2.list, &datalist);
	list_splice_tail(addtl, &datalist);
	ret = drbg_kcapi_hash(drbg, drbg->scratchpad, &datalist);
	if (ret)
		goto out;

	/* 10.1.1.4 step 2b */
	drbg_add_buf(drbg->V, drbg_statelen(drbg),
		     drbg->scratchpad, drbg_blocklen(drbg));

out:
	memset(drbg->scratchpad, 0, drbg_blocklen(drbg));
	return ret;
}

/* Hashgen defined in 10.1.1.4 */
static int drbg_hash_hashgen(struct drbg_state *drbg,
			     unsigned char *buf,
			     unsigned int buflen)
{
	int len = 0;
	int ret = 0;
	unsigned char *src = drbg->scratchpad;
	unsigned char *dst = drbg->scratchpad + drbg_statelen(drbg);
	struct drbg_string data;
	LIST_HEAD(datalist);

	/* 10.1.1.4 step hashgen 2 */
	memcpy(src, drbg->V, drbg_statelen(drbg));

	drbg_string_fill(&data, src, drbg_statelen(drbg));
	list_add_tail(&data.list, &datalist);
	while (len < buflen) {
		unsigned int outlen = 0;
		/* 10.1.1.4 step hashgen 4.1 */
		ret = drbg_kcapi_hash(drbg, dst, &datalist);
		if (ret) {
			len = ret;
			goto out;
		}
		outlen = (drbg_blocklen(drbg) < (buflen - len)) ?
			  drbg_blocklen(drbg) : (buflen - len);
		/* 10.1.1.4 step hashgen 4.2 */
		memcpy(buf + len, dst, outlen);
		len += outlen;
		/* 10.1.1.4 hashgen step 4.3 */
		if (len < buflen)
			crypto_inc(src, drbg_statelen(drbg));
	}

out:
	memset(drbg->scratchpad, 0,
	       (drbg_statelen(drbg) + drbg_blocklen(drbg)));
	return len;
}

/* generate function for Hash DRBG as defined in  10.1.1.4 */
static int drbg_hash_generate(struct drbg_state *drbg,
			      unsigned char *buf, unsigned int buflen,
			      struct list_head *addtl)
{
	int len = 0;
	int ret = 0;
	union {
		unsigned char req[8];
		__be64 req_int;
	} u;
	unsigned char prefix = DRBG_PREFIX3;
	struct drbg_string data1, data2;
	LIST_HEAD(datalist);

	/* 10.1.1.4 step 2 */
	ret = drbg_hash_process_addtl(drbg, addtl);
	if (ret)
		return ret;
	/* 10.1.1.4 step 3 */
	len = drbg_hash_hashgen(drbg, buf, buflen);

	/* this is the value H as documented in 10.1.1.4 */
	/* 10.1.1.4 step 4 */
	drbg_string_fill(&data1, &prefix, 1);
	list_add_tail(&data1.list, &datalist);
	drbg_string_fill(&data2, drbg->V, drbg_statelen(drbg));
	list_add_tail(&data2.list, &datalist);
	ret = drbg_kcapi_hash(drbg, drbg->scratchpad, &datalist);
	if (ret) {
		len = ret;
		goto out;
	}

	/* 10.1.1.4 step 5 */
	drbg_add_buf(drbg->V, drbg_statelen(drbg),
		     drbg->scratchpad, drbg_blocklen(drbg));
	drbg_add_buf(drbg->V, drbg_statelen(drbg),
		     drbg->C, drbg_statelen(drbg));
	u.req_int = cpu_to_be64(drbg->reseed_ctr);
	drbg_add_buf(drbg->V, drbg_statelen(drbg), u.req, 8);

out:
	memset(drbg->scratchpad, 0, drbg_blocklen(drbg));
	return len;
}

/*
 * scratchpad usage: as update and generate are used isolated, both
 * can use the scratchpad
 */
static const struct drbg_state_ops drbg_hash_ops = {
	.update		= drbg_hash_update,
	.generate	= drbg_hash_generate,
	.crypto_init	= drbg_init_hash_kernel,
	.crypto_fini	= drbg_fini_hash_kernel,
};
#endif /* CONFIG_CRYPTO_DRBG_HASH */

/******************************************************************
 * Functions common for DRBG implementations
 ******************************************************************/

static inline int __drbg_seed(struct drbg_state *drbg, struct list_head *seed,
			      int reseed, enum drbg_seed_state new_seed_state)
{
	int ret = drbg->d_ops->update(drbg, seed, reseed);

	if (ret)
		return ret;

	drbg->seeded = new_seed_state;
<<<<<<< HEAD
=======
	drbg->last_seed_time = jiffies;
>>>>>>> d60c95ef
	/* 10.1.1.2 / 10.1.1.3 step 5 */
	drbg->reseed_ctr = 1;

	switch (drbg->seeded) {
	case DRBG_SEED_STATE_UNSEEDED:
		/* Impossible, but handle it to silence compiler warnings. */
		fallthrough;
	case DRBG_SEED_STATE_PARTIAL:
		/*
		 * Require frequent reseeds until the seed source is
		 * fully initialized.
		 */
		drbg->reseed_threshold = 50;
		break;

	case DRBG_SEED_STATE_FULL:
		/*
		 * Seed source has become fully initialized, frequent
		 * reseeds no longer required.
		 */
		drbg->reseed_threshold = drbg_max_requests(drbg);
		break;
	}

	return ret;
}

static inline int drbg_get_random_bytes(struct drbg_state *drbg,
					unsigned char *entropy,
					unsigned int entropylen)
{
	int ret;

	do {
		get_random_bytes(entropy, entropylen);
		ret = drbg_fips_continuous_test(drbg, entropy);
		if (ret && ret != -EAGAIN)
			return ret;
	} while (ret);

	return 0;
}

static int drbg_seed_from_random(struct drbg_state *drbg)
{
	struct drbg_string data;
	LIST_HEAD(seedlist);
	unsigned int entropylen = drbg_sec_strength(drbg->core->flags);
	unsigned char entropy[32];
	int ret;

	BUG_ON(!entropylen);
	BUG_ON(entropylen > sizeof(entropy));

	drbg_string_fill(&data, entropy, entropylen);
	list_add_tail(&data.list, &seedlist);

	ret = drbg_get_random_bytes(drbg, entropy, entropylen);
	if (ret)
		goto out;
<<<<<<< HEAD

	ret = __drbg_seed(drbg, &seedlist, true, DRBG_SEED_STATE_FULL);

out:
	memzero_explicit(entropy, entropylen);
	return ret;
=======

	ret = __drbg_seed(drbg, &seedlist, true, DRBG_SEED_STATE_FULL);

out:
	memzero_explicit(entropy, entropylen);
	return ret;
}

static bool drbg_nopr_reseed_interval_elapsed(struct drbg_state *drbg)
{
	unsigned long next_reseed;

	/* Don't ever reseed from get_random_bytes() in test mode. */
	if (list_empty(&drbg->test_data.list))
		return false;

	/*
	 * Obtain fresh entropy for the nopr DRBGs after 300s have
	 * elapsed in order to still achieve sort of partial
	 * prediction resistance over the time domain at least. Note
	 * that the period of 300s has been chosen to match the
	 * CRNG_RESEED_INTERVAL of the get_random_bytes()' chacha
	 * rngs.
	 */
	next_reseed = drbg->last_seed_time + 300 * HZ;
	return time_after(jiffies, next_reseed);
>>>>>>> d60c95ef
}

/*
 * Seeding or reseeding of the DRBG
 *
 * @drbg: DRBG state struct
 * @pers: personalization / additional information buffer
 * @reseed: 0 for initial seed process, 1 for reseeding
 *
 * return:
 *	0 on success
 *	error value otherwise
 */
static int drbg_seed(struct drbg_state *drbg, struct drbg_string *pers,
		     bool reseed)
{
	int ret;
	unsigned char entropy[((32 + 16) * 2)];
	unsigned int entropylen = drbg_sec_strength(drbg->core->flags);
	struct drbg_string data1;
	LIST_HEAD(seedlist);
	enum drbg_seed_state new_seed_state = DRBG_SEED_STATE_FULL;

	/* 9.1 / 9.2 / 9.3.1 step 3 */
	if (pers && pers->len > (drbg_max_addtl(drbg))) {
		pr_devel("DRBG: personalization string too long %zu\n",
			 pers->len);
		return -EINVAL;
	}

	if (list_empty(&drbg->test_data.list)) {
		drbg_string_fill(&data1, drbg->test_data.buf,
				 drbg->test_data.len);
		pr_devel("DRBG: using test entropy\n");
	} else {
		/*
		 * Gather entropy equal to the security strength of the DRBG.
		 * With a derivation function, a nonce is required in addition
		 * to the entropy. A nonce must be at least 1/2 of the security
		 * strength of the DRBG in size. Thus, entropy + nonce is 3/2
		 * of the strength. The consideration of a nonce is only
		 * applicable during initial seeding.
		 */
		BUG_ON(!entropylen);
		if (!reseed)
			entropylen = ((entropylen + 1) / 2) * 3;
		BUG_ON((entropylen * 2) > sizeof(entropy));

		/* Get seed from in-kernel /dev/urandom */
		if (!rng_is_initialized())
			new_seed_state = DRBG_SEED_STATE_PARTIAL;

		ret = drbg_get_random_bytes(drbg, entropy, entropylen);
		if (ret)
			goto out;

		if (!drbg->jent) {
			drbg_string_fill(&data1, entropy, entropylen);
			pr_devel("DRBG: (re)seeding with %u bytes of entropy\n",
				 entropylen);
		} else {
			/*
			 * Get seed from Jitter RNG, failures are
			 * fatal only in FIPS mode.
			 */
			ret = crypto_rng_get_bytes(drbg->jent,
						   entropy + entropylen,
						   entropylen);
			if (fips_enabled && ret) {
				pr_devel("DRBG: jent failed with %d\n", ret);

				/*
				 * Do not treat the transient failure of the
				 * Jitter RNG as an error that needs to be
				 * reported. The combined number of the
				 * maximum reseed threshold times the maximum
				 * number of Jitter RNG transient errors is
				 * less than the reseed threshold required by
				 * SP800-90A allowing us to treat the
				 * transient errors as such.
				 *
				 * However, we mandate that at least the first
				 * seeding operation must succeed with the
				 * Jitter RNG.
				 */
				if (!reseed || ret != -EAGAIN)
					goto out;
			}

			drbg_string_fill(&data1, entropy, entropylen * 2);
			pr_devel("DRBG: (re)seeding with %u bytes of entropy\n",
				 entropylen * 2);
		}
	}
	list_add_tail(&data1.list, &seedlist);

	/*
	 * concatenation of entropy with personalization str / addtl input)
	 * the variable pers is directly handed in by the caller, so check its
	 * contents whether it is appropriate
	 */
	if (pers && pers->buf && 0 < pers->len) {
		list_add_tail(&pers->list, &seedlist);
		pr_devel("DRBG: using personalization string\n");
	}

	if (!reseed) {
		memset(drbg->V, 0, drbg_statelen(drbg));
		memset(drbg->C, 0, drbg_statelen(drbg));
	}

	ret = __drbg_seed(drbg, &seedlist, reseed, new_seed_state);

out:
	memzero_explicit(entropy, entropylen * 2);

	return ret;
}

/* Free all substructures in a DRBG state without the DRBG state structure */
static inline void drbg_dealloc_state(struct drbg_state *drbg)
{
	if (!drbg)
		return;
	kfree_sensitive(drbg->Vbuf);
	drbg->Vbuf = NULL;
	drbg->V = NULL;
	kfree_sensitive(drbg->Cbuf);
	drbg->Cbuf = NULL;
	drbg->C = NULL;
	kfree_sensitive(drbg->scratchpadbuf);
	drbg->scratchpadbuf = NULL;
	drbg->reseed_ctr = 0;
	drbg->d_ops = NULL;
	drbg->core = NULL;
	if (IS_ENABLED(CONFIG_CRYPTO_FIPS)) {
		kfree_sensitive(drbg->prev);
		drbg->prev = NULL;
		drbg->fips_primed = false;
	}
}

/*
 * Allocate all sub-structures for a DRBG state.
 * The DRBG state structure must already be allocated.
 */
static inline int drbg_alloc_state(struct drbg_state *drbg)
{
	int ret = -ENOMEM;
	unsigned int sb_size = 0;

	switch (drbg->core->flags & DRBG_TYPE_MASK) {
#ifdef CONFIG_CRYPTO_DRBG_HMAC
	case DRBG_HMAC:
		drbg->d_ops = &drbg_hmac_ops;
		break;
#endif /* CONFIG_CRYPTO_DRBG_HMAC */
#ifdef CONFIG_CRYPTO_DRBG_HASH
	case DRBG_HASH:
		drbg->d_ops = &drbg_hash_ops;
		break;
#endif /* CONFIG_CRYPTO_DRBG_HASH */
#ifdef CONFIG_CRYPTO_DRBG_CTR
	case DRBG_CTR:
		drbg->d_ops = &drbg_ctr_ops;
		break;
#endif /* CONFIG_CRYPTO_DRBG_CTR */
	default:
		ret = -EOPNOTSUPP;
		goto err;
	}

	ret = drbg->d_ops->crypto_init(drbg);
	if (ret < 0)
		goto err;

	drbg->Vbuf = kmalloc(drbg_statelen(drbg) + ret, GFP_KERNEL);
	if (!drbg->Vbuf) {
		ret = -ENOMEM;
		goto fini;
	}
	drbg->V = PTR_ALIGN(drbg->Vbuf, ret + 1);
	drbg->Cbuf = kmalloc(drbg_statelen(drbg) + ret, GFP_KERNEL);
	if (!drbg->Cbuf) {
		ret = -ENOMEM;
		goto fini;
	}
	drbg->C = PTR_ALIGN(drbg->Cbuf, ret + 1);
	/* scratchpad is only generated for CTR and Hash */
	if (drbg->core->flags & DRBG_HMAC)
		sb_size = 0;
	else if (drbg->core->flags & DRBG_CTR)
		sb_size = drbg_statelen(drbg) + drbg_blocklen(drbg) + /* temp */
			  drbg_statelen(drbg) +	/* df_data */
			  drbg_blocklen(drbg) +	/* pad */
			  drbg_blocklen(drbg) +	/* iv */
			  drbg_statelen(drbg) + drbg_blocklen(drbg); /* temp */
	else
		sb_size = drbg_statelen(drbg) + drbg_blocklen(drbg);

	if (0 < sb_size) {
		drbg->scratchpadbuf = kzalloc(sb_size + ret, GFP_KERNEL);
		if (!drbg->scratchpadbuf) {
			ret = -ENOMEM;
			goto fini;
		}
		drbg->scratchpad = PTR_ALIGN(drbg->scratchpadbuf, ret + 1);
	}

	if (IS_ENABLED(CONFIG_CRYPTO_FIPS)) {
		drbg->prev = kzalloc(drbg_sec_strength(drbg->core->flags),
				     GFP_KERNEL);
		if (!drbg->prev) {
			ret = -ENOMEM;
			goto fini;
		}
		drbg->fips_primed = false;
	}

	return 0;

fini:
	drbg->d_ops->crypto_fini(drbg);
err:
	drbg_dealloc_state(drbg);
	return ret;
}

/*************************************************************************
 * DRBG interface functions
 *************************************************************************/

/*
 * DRBG generate function as required by SP800-90A - this function
 * generates random numbers
 *
 * @drbg DRBG state handle
 * @buf Buffer where to store the random numbers -- the buffer must already
 *      be pre-allocated by caller
 * @buflen Length of output buffer - this value defines the number of random
 *	   bytes pulled from DRBG
 * @addtl Additional input that is mixed into state, may be NULL -- note
 *	  the entropy is pulled by the DRBG internally unconditionally
 *	  as defined in SP800-90A. The additional input is mixed into
 *	  the state in addition to the pulled entropy.
 *
 * return: 0 when all bytes are generated; < 0 in case of an error
 */
static int drbg_generate(struct drbg_state *drbg,
			 unsigned char *buf, unsigned int buflen,
			 struct drbg_string *addtl)
{
	int len = 0;
	LIST_HEAD(addtllist);

	if (!drbg->core) {
		pr_devel("DRBG: not yet seeded\n");
		return -EINVAL;
	}
	if (0 == buflen || !buf) {
		pr_devel("DRBG: no output buffer provided\n");
		return -EINVAL;
	}
	if (addtl && NULL == addtl->buf && 0 < addtl->len) {
		pr_devel("DRBG: wrong format of additional information\n");
		return -EINVAL;
	}

	/* 9.3.1 step 2 */
	len = -EINVAL;
	if (buflen > (drbg_max_request_bytes(drbg))) {
		pr_devel("DRBG: requested random numbers too large %u\n",
			 buflen);
		goto err;
	}

	/* 9.3.1 step 3 is implicit with the chosen DRBG */

	/* 9.3.1 step 4 */
	if (addtl && addtl->len > (drbg_max_addtl(drbg))) {
		pr_devel("DRBG: additional information string too long %zu\n",
			 addtl->len);
		goto err;
	}
	/* 9.3.1 step 5 is implicit with the chosen DRBG */

	/*
	 * 9.3.1 step 6 and 9 supplemented by 9.3.2 step c is implemented
	 * here. The spec is a bit convoluted here, we make it simpler.
	 */
	if (drbg->reseed_threshold < drbg->reseed_ctr)
		drbg->seeded = DRBG_SEED_STATE_UNSEEDED;

	if (drbg->pr || drbg->seeded == DRBG_SEED_STATE_UNSEEDED) {
		pr_devel("DRBG: reseeding before generation (prediction "
			 "resistance: %s, state %s)\n",
			 drbg->pr ? "true" : "false",
			 (drbg->seeded ==  DRBG_SEED_STATE_FULL ?
			  "seeded" : "unseeded"));
		/* 9.3.1 steps 7.1 through 7.3 */
		len = drbg_seed(drbg, addtl, true);
		if (len)
			goto err;
		/* 9.3.1 step 7.4 */
		addtl = NULL;
	} else if (rng_is_initialized() &&
<<<<<<< HEAD
		   drbg->seeded == DRBG_SEED_STATE_PARTIAL) {
=======
		   (drbg->seeded == DRBG_SEED_STATE_PARTIAL ||
		    drbg_nopr_reseed_interval_elapsed(drbg))) {
>>>>>>> d60c95ef
		len = drbg_seed_from_random(drbg);
		if (len)
			goto err;
	}

	if (addtl && 0 < addtl->len)
		list_add_tail(&addtl->list, &addtllist);
	/* 9.3.1 step 8 and 10 */
	len = drbg->d_ops->generate(drbg, buf, buflen, &addtllist);

	/* 10.1.1.4 step 6, 10.1.2.5 step 7, 10.2.1.5.2 step 7 */
	drbg->reseed_ctr++;
	if (0 >= len)
		goto err;

	/*
	 * Section 11.3.3 requires to re-perform self tests after some
	 * generated random numbers. The chosen value after which self
	 * test is performed is arbitrary, but it should be reasonable.
	 * However, we do not perform the self tests because of the following
	 * reasons: it is mathematically impossible that the initial self tests
	 * were successfully and the following are not. If the initial would
	 * pass and the following would not, the kernel integrity is violated.
	 * In this case, the entire kernel operation is questionable and it
	 * is unlikely that the integrity violation only affects the
	 * correct operation of the DRBG.
	 *
	 * Albeit the following code is commented out, it is provided in
	 * case somebody has a need to implement the test of 11.3.3.
	 */
#if 0
	if (drbg->reseed_ctr && !(drbg->reseed_ctr % 4096)) {
		int err = 0;
		pr_devel("DRBG: start to perform self test\n");
		if (drbg->core->flags & DRBG_HMAC)
			err = alg_test("drbg_pr_hmac_sha256",
				       "drbg_pr_hmac_sha256", 0, 0);
		else if (drbg->core->flags & DRBG_CTR)
			err = alg_test("drbg_pr_ctr_aes128",
				       "drbg_pr_ctr_aes128", 0, 0);
		else
			err = alg_test("drbg_pr_sha256",
				       "drbg_pr_sha256", 0, 0);
		if (err) {
			pr_err("DRBG: periodical self test failed\n");
			/*
			 * uninstantiate implies that from now on, only errors
			 * are returned when reusing this DRBG cipher handle
			 */
			drbg_uninstantiate(drbg);
			return 0;
		} else {
			pr_devel("DRBG: self test successful\n");
		}
	}
#endif

	/*
	 * All operations were successful, return 0 as mandated by
	 * the kernel crypto API interface.
	 */
	len = 0;
err:
	return len;
}

/*
 * Wrapper around drbg_generate which can pull arbitrary long strings
 * from the DRBG without hitting the maximum request limitation.
 *
 * Parameters: see drbg_generate
 * Return codes: see drbg_generate -- if one drbg_generate request fails,
 *		 the entire drbg_generate_long request fails
 */
static int drbg_generate_long(struct drbg_state *drbg,
			      unsigned char *buf, unsigned int buflen,
			      struct drbg_string *addtl)
{
	unsigned int len = 0;
	unsigned int slice = 0;
	do {
		int err = 0;
		unsigned int chunk = 0;
		slice = ((buflen - len) / drbg_max_request_bytes(drbg));
		chunk = slice ? drbg_max_request_bytes(drbg) : (buflen - len);
		mutex_lock(&drbg->drbg_mutex);
		err = drbg_generate(drbg, buf + len, chunk, addtl);
		mutex_unlock(&drbg->drbg_mutex);
		if (0 > err)
			return err;
		len += chunk;
	} while (slice > 0 && (len < buflen));
	return 0;
}

static int drbg_prepare_hrng(struct drbg_state *drbg)
{
	/* We do not need an HRNG in test mode. */
	if (list_empty(&drbg->test_data.list))
		return 0;

	drbg->jent = crypto_alloc_rng("jitterentropy_rng", 0, 0);
	if (IS_ERR(drbg->jent)) {
		const int err = PTR_ERR(drbg->jent);

<<<<<<< HEAD
=======
		drbg->jent = NULL;
		if (fips_enabled || err != -ENOENT)
			return err;
		pr_info("DRBG: Continuing without Jitter RNG\n");
	}

>>>>>>> d60c95ef
	return 0;
}

/*
 * DRBG instantiation function as required by SP800-90A - this function
 * sets up the DRBG handle, performs the initial seeding and all sanity
 * checks required by SP800-90A
 *
 * @drbg memory of state -- if NULL, new memory is allocated
 * @pers Personalization string that is mixed into state, may be NULL -- note
 *	 the entropy is pulled by the DRBG internally unconditionally
 *	 as defined in SP800-90A. The additional input is mixed into
 *	 the state in addition to the pulled entropy.
 * @coreref reference to core
 * @pr prediction resistance enabled
 *
 * return
 *	0 on success
 *	error value otherwise
 */
static int drbg_instantiate(struct drbg_state *drbg, struct drbg_string *pers,
			    int coreref, bool pr)
{
	int ret;
	bool reseed = true;

	pr_devel("DRBG: Initializing DRBG core %d with prediction resistance "
		 "%s\n", coreref, pr ? "enabled" : "disabled");
	mutex_lock(&drbg->drbg_mutex);

	/* 9.1 step 1 is implicit with the selected DRBG type */

	/*
	 * 9.1 step 2 is implicit as caller can select prediction resistance
	 * and the flag is copied into drbg->flags --
	 * all DRBG types support prediction resistance
	 */

	/* 9.1 step 4 is implicit in  drbg_sec_strength */

	if (!drbg->core) {
		drbg->core = &drbg_cores[coreref];
		drbg->pr = pr;
		drbg->seeded = DRBG_SEED_STATE_UNSEEDED;
<<<<<<< HEAD
=======
		drbg->last_seed_time = 0;
>>>>>>> d60c95ef
		drbg->reseed_threshold = drbg_max_requests(drbg);

		ret = drbg_alloc_state(drbg);
		if (ret)
			goto unlock;

		ret = drbg_prepare_hrng(drbg);
		if (ret)
			goto free_everything;

		reseed = false;
	}

	ret = drbg_seed(drbg, pers, reseed);

	if (ret && !reseed)
		goto free_everything;

	mutex_unlock(&drbg->drbg_mutex);
	return ret;

unlock:
	mutex_unlock(&drbg->drbg_mutex);
	return ret;

free_everything:
	mutex_unlock(&drbg->drbg_mutex);
	drbg_uninstantiate(drbg);
	return ret;
}

/*
 * DRBG uninstantiate function as required by SP800-90A - this function
 * frees all buffers and the DRBG handle
 *
 * @drbg DRBG state handle
 *
 * return
 *	0 on success
 */
static int drbg_uninstantiate(struct drbg_state *drbg)
{
	if (!IS_ERR_OR_NULL(drbg->jent))
		crypto_free_rng(drbg->jent);
	drbg->jent = NULL;

	if (drbg->d_ops)
		drbg->d_ops->crypto_fini(drbg);
	drbg_dealloc_state(drbg);
	/* no scrubbing of test_data -- this shall survive an uninstantiate */
	return 0;
}

/*
 * Helper function for setting the test data in the DRBG
 *
 * @drbg DRBG state handle
 * @data test data
 * @len test data length
 */
static void drbg_kcapi_set_entropy(struct crypto_rng *tfm,
				   const u8 *data, unsigned int len)
{
	struct drbg_state *drbg = crypto_rng_ctx(tfm);

	mutex_lock(&drbg->drbg_mutex);
	drbg_string_fill(&drbg->test_data, data, len);
	mutex_unlock(&drbg->drbg_mutex);
}

/***************************************************************
 * Kernel crypto API cipher invocations requested by DRBG
 ***************************************************************/

#if defined(CONFIG_CRYPTO_DRBG_HASH) || defined(CONFIG_CRYPTO_DRBG_HMAC)
struct sdesc {
	struct shash_desc shash;
	char ctx[];
};

static int drbg_init_hash_kernel(struct drbg_state *drbg)
{
	struct sdesc *sdesc;
	struct crypto_shash *tfm;

	tfm = crypto_alloc_shash(drbg->core->backend_cra_name, 0, 0);
	if (IS_ERR(tfm)) {
		pr_info("DRBG: could not allocate digest TFM handle: %s\n",
				drbg->core->backend_cra_name);
		return PTR_ERR(tfm);
	}
	BUG_ON(drbg_blocklen(drbg) != crypto_shash_digestsize(tfm));
	sdesc = kzalloc(sizeof(struct shash_desc) + crypto_shash_descsize(tfm),
			GFP_KERNEL);
	if (!sdesc) {
		crypto_free_shash(tfm);
		return -ENOMEM;
	}

	sdesc->shash.tfm = tfm;
	drbg->priv_data = sdesc;

	return crypto_shash_alignmask(tfm);
}

static int drbg_fini_hash_kernel(struct drbg_state *drbg)
{
	struct sdesc *sdesc = drbg->priv_data;
	if (sdesc) {
		crypto_free_shash(sdesc->shash.tfm);
		kfree_sensitive(sdesc);
	}
	drbg->priv_data = NULL;
	return 0;
}

static void drbg_kcapi_hmacsetkey(struct drbg_state *drbg,
				  const unsigned char *key)
{
	struct sdesc *sdesc = drbg->priv_data;

	crypto_shash_setkey(sdesc->shash.tfm, key, drbg_statelen(drbg));
}

static int drbg_kcapi_hash(struct drbg_state *drbg, unsigned char *outval,
			   const struct list_head *in)
{
	struct sdesc *sdesc = drbg->priv_data;
	struct drbg_string *input = NULL;

	crypto_shash_init(&sdesc->shash);
	list_for_each_entry(input, in, list)
		crypto_shash_update(&sdesc->shash, input->buf, input->len);
	return crypto_shash_final(&sdesc->shash, outval);
}
#endif /* (CONFIG_CRYPTO_DRBG_HASH || CONFIG_CRYPTO_DRBG_HMAC) */

#ifdef CONFIG_CRYPTO_DRBG_CTR
static int drbg_fini_sym_kernel(struct drbg_state *drbg)
{
	struct crypto_cipher *tfm =
		(struct crypto_cipher *)drbg->priv_data;
	if (tfm)
		crypto_free_cipher(tfm);
	drbg->priv_data = NULL;

	if (drbg->ctr_handle)
		crypto_free_skcipher(drbg->ctr_handle);
	drbg->ctr_handle = NULL;

	if (drbg->ctr_req)
		skcipher_request_free(drbg->ctr_req);
	drbg->ctr_req = NULL;

	kfree(drbg->outscratchpadbuf);
	drbg->outscratchpadbuf = NULL;

	return 0;
}

static int drbg_init_sym_kernel(struct drbg_state *drbg)
{
	struct crypto_cipher *tfm;
	struct crypto_skcipher *sk_tfm;
	struct skcipher_request *req;
	unsigned int alignmask;
	char ctr_name[CRYPTO_MAX_ALG_NAME];

	tfm = crypto_alloc_cipher(drbg->core->backend_cra_name, 0, 0);
	if (IS_ERR(tfm)) {
		pr_info("DRBG: could not allocate cipher TFM handle: %s\n",
				drbg->core->backend_cra_name);
		return PTR_ERR(tfm);
	}
	BUG_ON(drbg_blocklen(drbg) != crypto_cipher_blocksize(tfm));
	drbg->priv_data = tfm;

	if (snprintf(ctr_name, CRYPTO_MAX_ALG_NAME, "ctr(%s)",
	    drbg->core->backend_cra_name) >= CRYPTO_MAX_ALG_NAME) {
		drbg_fini_sym_kernel(drbg);
		return -EINVAL;
	}
	sk_tfm = crypto_alloc_skcipher(ctr_name, 0, 0);
	if (IS_ERR(sk_tfm)) {
		pr_info("DRBG: could not allocate CTR cipher TFM handle: %s\n",
				ctr_name);
		drbg_fini_sym_kernel(drbg);
		return PTR_ERR(sk_tfm);
	}
	drbg->ctr_handle = sk_tfm;
	crypto_init_wait(&drbg->ctr_wait);

	req = skcipher_request_alloc(sk_tfm, GFP_KERNEL);
	if (!req) {
		pr_info("DRBG: could not allocate request queue\n");
		drbg_fini_sym_kernel(drbg);
		return -ENOMEM;
	}
	drbg->ctr_req = req;
	skcipher_request_set_callback(req, CRYPTO_TFM_REQ_MAY_BACKLOG |
						CRYPTO_TFM_REQ_MAY_SLEEP,
					crypto_req_done, &drbg->ctr_wait);

	alignmask = crypto_skcipher_alignmask(sk_tfm);
	drbg->outscratchpadbuf = kmalloc(DRBG_OUTSCRATCHLEN + alignmask,
					 GFP_KERNEL);
	if (!drbg->outscratchpadbuf) {
		drbg_fini_sym_kernel(drbg);
		return -ENOMEM;
	}
	drbg->outscratchpad = (u8 *)PTR_ALIGN(drbg->outscratchpadbuf,
					      alignmask + 1);

	sg_init_table(&drbg->sg_in, 1);
	sg_init_one(&drbg->sg_out, drbg->outscratchpad, DRBG_OUTSCRATCHLEN);

	return alignmask;
}

static void drbg_kcapi_symsetkey(struct drbg_state *drbg,
				 const unsigned char *key)
{
	struct crypto_cipher *tfm = drbg->priv_data;

	crypto_cipher_setkey(tfm, key, (drbg_keylen(drbg)));
}

static int drbg_kcapi_sym(struct drbg_state *drbg, unsigned char *outval,
			  const struct drbg_string *in)
{
	struct crypto_cipher *tfm = drbg->priv_data;

	/* there is only component in *in */
	BUG_ON(in->len < drbg_blocklen(drbg));
	crypto_cipher_encrypt_one(tfm, outval, in->buf);
	return 0;
}

static int drbg_kcapi_sym_ctr(struct drbg_state *drbg,
			      u8 *inbuf, u32 inlen,
			      u8 *outbuf, u32 outlen)
{
	struct scatterlist *sg_in = &drbg->sg_in, *sg_out = &drbg->sg_out;
	u32 scratchpad_use = min_t(u32, outlen, DRBG_OUTSCRATCHLEN);
	int ret;

	if (inbuf) {
		/* Use caller-provided input buffer */
		sg_set_buf(sg_in, inbuf, inlen);
	} else {
		/* Use scratchpad for in-place operation */
		inlen = scratchpad_use;
		memset(drbg->outscratchpad, 0, scratchpad_use);
		sg_set_buf(sg_in, drbg->outscratchpad, scratchpad_use);
	}

	while (outlen) {
		u32 cryptlen = min3(inlen, outlen, (u32)DRBG_OUTSCRATCHLEN);

		/* Output buffer may not be valid for SGL, use scratchpad */
		skcipher_request_set_crypt(drbg->ctr_req, sg_in, sg_out,
					   cryptlen, drbg->V);
		ret = crypto_wait_req(crypto_skcipher_encrypt(drbg->ctr_req),
					&drbg->ctr_wait);
		if (ret)
			goto out;

		crypto_init_wait(&drbg->ctr_wait);

		memcpy(outbuf, drbg->outscratchpad, cryptlen);
		memzero_explicit(drbg->outscratchpad, cryptlen);

		outlen -= cryptlen;
		outbuf += cryptlen;
	}
	ret = 0;

out:
	return ret;
}
#endif /* CONFIG_CRYPTO_DRBG_CTR */

/***************************************************************
 * Kernel crypto API interface to register DRBG
 ***************************************************************/

/*
 * Look up the DRBG flags by given kernel crypto API cra_name
 * The code uses the drbg_cores definition to do this
 *
 * @cra_name kernel crypto API cra_name
 * @coreref reference to integer which is filled with the pointer to
 *  the applicable core
 * @pr reference for setting prediction resistance
 *
 * return: flags
 */
static inline void drbg_convert_tfm_core(const char *cra_driver_name,
					 int *coreref, bool *pr)
{
	int i = 0;
	size_t start = 0;
	int len = 0;

	*pr = true;
	/* disassemble the names */
	if (!memcmp(cra_driver_name, "drbg_nopr_", 10)) {
		start = 10;
		*pr = false;
	} else if (!memcmp(cra_driver_name, "drbg_pr_", 8)) {
		start = 8;
	} else {
		return;
	}

	/* remove the first part */
	len = strlen(cra_driver_name) - start;
	for (i = 0; ARRAY_SIZE(drbg_cores) > i; i++) {
		if (!memcmp(cra_driver_name + start, drbg_cores[i].cra_name,
			    len)) {
			*coreref = i;
			return;
		}
	}
}

static int drbg_kcapi_init(struct crypto_tfm *tfm)
{
	struct drbg_state *drbg = crypto_tfm_ctx(tfm);

	mutex_init(&drbg->drbg_mutex);

	return 0;
}

static void drbg_kcapi_cleanup(struct crypto_tfm *tfm)
{
	drbg_uninstantiate(crypto_tfm_ctx(tfm));
}

/*
 * Generate random numbers invoked by the kernel crypto API:
 * The API of the kernel crypto API is extended as follows:
 *
 * src is additional input supplied to the RNG.
 * slen is the length of src.
 * dst is the output buffer where random data is to be stored.
 * dlen is the length of dst.
 */
static int drbg_kcapi_random(struct crypto_rng *tfm,
			     const u8 *src, unsigned int slen,
			     u8 *dst, unsigned int dlen)
{
	struct drbg_state *drbg = crypto_rng_ctx(tfm);
	struct drbg_string *addtl = NULL;
	struct drbg_string string;

	if (slen) {
		/* linked list variable is now local to allow modification */
		drbg_string_fill(&string, src, slen);
		addtl = &string;
	}

	return drbg_generate_long(drbg, dst, dlen, addtl);
}

/*
 * Seed the DRBG invoked by the kernel crypto API
 */
static int drbg_kcapi_seed(struct crypto_rng *tfm,
			   const u8 *seed, unsigned int slen)
{
	struct drbg_state *drbg = crypto_rng_ctx(tfm);
	struct crypto_tfm *tfm_base = crypto_rng_tfm(tfm);
	bool pr = false;
	struct drbg_string string;
	struct drbg_string *seed_string = NULL;
	int coreref = 0;

	drbg_convert_tfm_core(crypto_tfm_alg_driver_name(tfm_base), &coreref,
			      &pr);
	if (0 < slen) {
		drbg_string_fill(&string, seed, slen);
		seed_string = &string;
	}

	return drbg_instantiate(drbg, seed_string, coreref, pr);
}

/***************************************************************
 * Kernel module: code to load the module
 ***************************************************************/

/*
 * Tests as defined in 11.3.2 in addition to the cipher tests: testing
 * of the error handling.
 *
 * Note: testing of failing seed source as defined in 11.3.2 is not applicable
 * as seed source of get_random_bytes does not fail.
 *
 * Note 2: There is no sensible way of testing the reseed counter
 * enforcement, so skip it.
 */
static inline int __init drbg_healthcheck_sanity(void)
{
	int len = 0;
#define OUTBUFLEN 16
	unsigned char buf[OUTBUFLEN];
	struct drbg_state *drbg = NULL;
	int ret;
	int rc = -EFAULT;
	bool pr = false;
	int coreref = 0;
	struct drbg_string addtl;
	size_t max_addtllen, max_request_bytes;

	/* only perform test in FIPS mode */
	if (!fips_enabled)
		return 0;

#ifdef CONFIG_CRYPTO_DRBG_CTR
	drbg_convert_tfm_core("drbg_nopr_ctr_aes128", &coreref, &pr);
#elif defined CONFIG_CRYPTO_DRBG_HASH
	drbg_convert_tfm_core("drbg_nopr_sha256", &coreref, &pr);
#else
	drbg_convert_tfm_core("drbg_nopr_hmac_sha256", &coreref, &pr);
#endif

	drbg = kzalloc(sizeof(struct drbg_state), GFP_KERNEL);
	if (!drbg)
		return -ENOMEM;

	mutex_init(&drbg->drbg_mutex);
	drbg->core = &drbg_cores[coreref];
	drbg->reseed_threshold = drbg_max_requests(drbg);

	/*
	 * if the following tests fail, it is likely that there is a buffer
	 * overflow as buf is much smaller than the requested or provided
	 * string lengths -- in case the error handling does not succeed
	 * we may get an OOPS. And we want to get an OOPS as this is a
	 * grave bug.
	 */

	max_addtllen = drbg_max_addtl(drbg);
	max_request_bytes = drbg_max_request_bytes(drbg);
	drbg_string_fill(&addtl, buf, max_addtllen + 1);
	/* overflow addtllen with additonal info string */
	len = drbg_generate(drbg, buf, OUTBUFLEN, &addtl);
	BUG_ON(0 < len);
	/* overflow max_bits */
	len = drbg_generate(drbg, buf, (max_request_bytes + 1), NULL);
	BUG_ON(0 < len);

	/* overflow max addtllen with personalization string */
	ret = drbg_seed(drbg, &addtl, false);
	BUG_ON(0 == ret);
	/* all tests passed */
	rc = 0;

	pr_devel("DRBG: Sanity tests for failure code paths successfully "
		 "completed\n");

	kfree(drbg);
	return rc;
}

static struct rng_alg drbg_algs[22];

/*
 * Fill the array drbg_algs used to register the different DRBGs
 * with the kernel crypto API. To fill the array, the information
 * from drbg_cores[] is used.
 */
static inline void __init drbg_fill_array(struct rng_alg *alg,
					  const struct drbg_core *core, int pr)
{
	int pos = 0;
	static int priority = 200;

	memcpy(alg->base.cra_name, "stdrng", 6);
	if (pr) {
		memcpy(alg->base.cra_driver_name, "drbg_pr_", 8);
		pos = 8;
	} else {
		memcpy(alg->base.cra_driver_name, "drbg_nopr_", 10);
		pos = 10;
	}
	memcpy(alg->base.cra_driver_name + pos, core->cra_name,
	       strlen(core->cra_name));

	alg->base.cra_priority = priority;
	priority++;
	/*
	 * If FIPS mode enabled, the selected DRBG shall have the
	 * highest cra_priority over other stdrng instances to ensure
	 * it is selected.
	 */
	if (fips_enabled)
		alg->base.cra_priority += 200;

	alg->base.cra_ctxsize 	= sizeof(struct drbg_state);
	alg->base.cra_module	= THIS_MODULE;
	alg->base.cra_init	= drbg_kcapi_init;
	alg->base.cra_exit	= drbg_kcapi_cleanup;
	alg->generate		= drbg_kcapi_random;
	alg->seed		= drbg_kcapi_seed;
	alg->set_ent		= drbg_kcapi_set_entropy;
	alg->seedsize		= 0;
}

static int __init drbg_init(void)
{
	unsigned int i = 0; /* pointer to drbg_algs */
	unsigned int j = 0; /* pointer to drbg_cores */
	int ret;

	ret = drbg_healthcheck_sanity();
	if (ret)
		return ret;

	if (ARRAY_SIZE(drbg_cores) * 2 > ARRAY_SIZE(drbg_algs)) {
		pr_info("DRBG: Cannot register all DRBG types"
			"(slots needed: %zu, slots available: %zu)\n",
			ARRAY_SIZE(drbg_cores) * 2, ARRAY_SIZE(drbg_algs));
		return -EFAULT;
	}

	/*
	 * each DRBG definition can be used with PR and without PR, thus
	 * we instantiate each DRBG in drbg_cores[] twice.
	 *
	 * As the order of placing them into the drbg_algs array matters
	 * (the later DRBGs receive a higher cra_priority) we register the
	 * prediction resistance DRBGs first as the should not be too
	 * interesting.
	 */
	for (j = 0; ARRAY_SIZE(drbg_cores) > j; j++, i++)
		drbg_fill_array(&drbg_algs[i], &drbg_cores[j], 1);
	for (j = 0; ARRAY_SIZE(drbg_cores) > j; j++, i++)
		drbg_fill_array(&drbg_algs[i], &drbg_cores[j], 0);
	return crypto_register_rngs(drbg_algs, (ARRAY_SIZE(drbg_cores) * 2));
}

static void __exit drbg_exit(void)
{
	crypto_unregister_rngs(drbg_algs, (ARRAY_SIZE(drbg_cores) * 2));
}

subsys_initcall(drbg_init);
module_exit(drbg_exit);
#ifndef CRYPTO_DRBG_HASH_STRING
#define CRYPTO_DRBG_HASH_STRING ""
#endif
#ifndef CRYPTO_DRBG_HMAC_STRING
#define CRYPTO_DRBG_HMAC_STRING ""
#endif
#ifndef CRYPTO_DRBG_CTR_STRING
#define CRYPTO_DRBG_CTR_STRING ""
#endif
MODULE_LICENSE("GPL");
MODULE_AUTHOR("Stephan Mueller <smueller@chronox.de>");
MODULE_DESCRIPTION("NIST SP800-90A Deterministic Random Bit Generator (DRBG) "
		   "using following cores: "
		   CRYPTO_DRBG_HASH_STRING
		   CRYPTO_DRBG_HMAC_STRING
		   CRYPTO_DRBG_CTR_STRING);
MODULE_ALIAS_CRYPTO("stdrng");
MODULE_IMPORT_NS(CRYPTO_INTERNAL);<|MERGE_RESOLUTION|>--- conflicted
+++ resolved
@@ -1045,10 +1045,7 @@
 		return ret;
 
 	drbg->seeded = new_seed_state;
-<<<<<<< HEAD
-=======
 	drbg->last_seed_time = jiffies;
->>>>>>> d60c95ef
 	/* 10.1.1.2 / 10.1.1.3 step 5 */
 	drbg->reseed_ctr = 1;
 
@@ -1109,14 +1106,6 @@
 	ret = drbg_get_random_bytes(drbg, entropy, entropylen);
 	if (ret)
 		goto out;
-<<<<<<< HEAD
-
-	ret = __drbg_seed(drbg, &seedlist, true, DRBG_SEED_STATE_FULL);
-
-out:
-	memzero_explicit(entropy, entropylen);
-	return ret;
-=======
 
 	ret = __drbg_seed(drbg, &seedlist, true, DRBG_SEED_STATE_FULL);
 
@@ -1143,7 +1132,6 @@
 	 */
 	next_reseed = drbg->last_seed_time + 300 * HZ;
 	return time_after(jiffies, next_reseed);
->>>>>>> d60c95ef
 }
 
 /*
@@ -1450,12 +1438,8 @@
 		/* 9.3.1 step 7.4 */
 		addtl = NULL;
 	} else if (rng_is_initialized() &&
-<<<<<<< HEAD
-		   drbg->seeded == DRBG_SEED_STATE_PARTIAL) {
-=======
 		   (drbg->seeded == DRBG_SEED_STATE_PARTIAL ||
 		    drbg_nopr_reseed_interval_elapsed(drbg))) {
->>>>>>> d60c95ef
 		len = drbg_seed_from_random(drbg);
 		if (len)
 			goto err;
@@ -1561,15 +1545,12 @@
 	if (IS_ERR(drbg->jent)) {
 		const int err = PTR_ERR(drbg->jent);
 
-<<<<<<< HEAD
-=======
 		drbg->jent = NULL;
 		if (fips_enabled || err != -ENOENT)
 			return err;
 		pr_info("DRBG: Continuing without Jitter RNG\n");
 	}
 
->>>>>>> d60c95ef
 	return 0;
 }
 
@@ -1614,10 +1595,7 @@
 		drbg->core = &drbg_cores[coreref];
 		drbg->pr = pr;
 		drbg->seeded = DRBG_SEED_STATE_UNSEEDED;
-<<<<<<< HEAD
-=======
 		drbg->last_seed_time = 0;
->>>>>>> d60c95ef
 		drbg->reseed_threshold = drbg_max_requests(drbg);
 
 		ret = drbg_alloc_state(drbg);
