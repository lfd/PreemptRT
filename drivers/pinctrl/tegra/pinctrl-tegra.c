// SPDX-License-Identifier: GPL-2.0-only
/*
 * Driver for the NVIDIA Tegra pinmux
 *
 * Copyright (c) 2011-2012, NVIDIA CORPORATION.  All rights reserved.
 *
 * Derived from code:
 * Copyright (C) 2010 Google, Inc.
 * Copyright (C) 2010 NVIDIA Corporation
 * Copyright (C) 2009-2011 ST-Ericsson AB
 */

#include <linux/err.h>
#include <linux/init.h>
#include <linux/io.h>
#include <linux/of.h>
#include <linux/platform_device.h>
#include <linux/seq_file.h>
#include <linux/slab.h>

#include <linux/pinctrl/machine.h>
#include <linux/pinctrl/pinconf.h>
#include <linux/pinctrl/pinctrl.h>
#include <linux/pinctrl/pinmux.h>

#include "../core.h"
#include "../pinctrl-utils.h"
#include "pinctrl-tegra.h"

static inline u32 pmx_readl(struct tegra_pmx *pmx, u32 bank, u32 reg)
{
	return readl(pmx->regs[bank] + reg);
}

static inline void pmx_writel(struct tegra_pmx *pmx, u32 val, u32 bank, u32 reg)
{
	writel_relaxed(val, pmx->regs[bank] + reg);
	/* make sure pinmux register write completed */
	pmx_readl(pmx, bank, reg);
}

static int tegra_pinctrl_get_groups_count(struct pinctrl_dev *pctldev)
{
	struct tegra_pmx *pmx = pinctrl_dev_get_drvdata(pctldev);

	return pmx->soc->ngroups;
}

static const char *tegra_pinctrl_get_group_name(struct pinctrl_dev *pctldev,
						unsigned group)
{
	struct tegra_pmx *pmx = pinctrl_dev_get_drvdata(pctldev);

	return pmx->soc->groups[group].name;
}

static int tegra_pinctrl_get_group_pins(struct pinctrl_dev *pctldev,
					unsigned group,
					const unsigned **pins,
					unsigned *num_pins)
{
	struct tegra_pmx *pmx = pinctrl_dev_get_drvdata(pctldev);

	*pins = pmx->soc->groups[group].pins;
	*num_pins = pmx->soc->groups[group].npins;

	return 0;
}

#ifdef CONFIG_DEBUG_FS
static void tegra_pinctrl_pin_dbg_show(struct pinctrl_dev *pctldev,
				       struct seq_file *s,
				       unsigned offset)
{
	seq_printf(s, " %s", dev_name(pctldev->dev));
}
#endif

static const struct cfg_param {
	const char *property;
	enum tegra_pinconf_param param;
} cfg_params[] = {
	{"nvidia,pull",			TEGRA_PINCONF_PARAM_PULL},
	{"nvidia,tristate",		TEGRA_PINCONF_PARAM_TRISTATE},
	{"nvidia,enable-input",		TEGRA_PINCONF_PARAM_ENABLE_INPUT},
	{"nvidia,open-drain",		TEGRA_PINCONF_PARAM_OPEN_DRAIN},
	{"nvidia,lock",			TEGRA_PINCONF_PARAM_LOCK},
	{"nvidia,io-reset",		TEGRA_PINCONF_PARAM_IORESET},
	{"nvidia,rcv-sel",		TEGRA_PINCONF_PARAM_RCV_SEL},
	{"nvidia,io-hv",		TEGRA_PINCONF_PARAM_RCV_SEL},
	{"nvidia,high-speed-mode",	TEGRA_PINCONF_PARAM_HIGH_SPEED_MODE},
	{"nvidia,schmitt",		TEGRA_PINCONF_PARAM_SCHMITT},
	{"nvidia,low-power-mode",	TEGRA_PINCONF_PARAM_LOW_POWER_MODE},
	{"nvidia,pull-down-strength",	TEGRA_PINCONF_PARAM_DRIVE_DOWN_STRENGTH},
	{"nvidia,pull-up-strength",	TEGRA_PINCONF_PARAM_DRIVE_UP_STRENGTH},
	{"nvidia,slew-rate-falling",	TEGRA_PINCONF_PARAM_SLEW_RATE_FALLING},
	{"nvidia,slew-rate-rising",	TEGRA_PINCONF_PARAM_SLEW_RATE_RISING},
	{"nvidia,drive-type",		TEGRA_PINCONF_PARAM_DRIVE_TYPE},
};

static int tegra_pinctrl_dt_subnode_to_map(struct pinctrl_dev *pctldev,
					   struct device_node *np,
					   struct pinctrl_map **map,
					   unsigned *reserved_maps,
					   unsigned *num_maps)
{
	struct device *dev = pctldev->dev;
	int ret, i;
	const char *function;
	u32 val;
	unsigned long config;
	unsigned long *configs = NULL;
	unsigned num_configs = 0;
	unsigned reserve;
	struct property *prop;
	const char *group;

	ret = of_property_read_string(np, "nvidia,function", &function);
	if (ret < 0) {
		/* EINVAL=missing, which is fine since it's optional */
		if (ret != -EINVAL)
			dev_err(dev,
				"could not parse property nvidia,function\n");
		function = NULL;
	}

	for (i = 0; i < ARRAY_SIZE(cfg_params); i++) {
		ret = of_property_read_u32(np, cfg_params[i].property, &val);
		if (!ret) {
			config = TEGRA_PINCONF_PACK(cfg_params[i].param, val);
			ret = pinctrl_utils_add_config(pctldev, &configs,
					&num_configs, config);
			if (ret < 0)
				goto exit;
		/* EINVAL=missing, which is fine since it's optional */
		} else if (ret != -EINVAL) {
			dev_err(dev, "could not parse property %s\n",
				cfg_params[i].property);
		}
	}

	reserve = 0;
	if (function != NULL)
		reserve++;
	if (num_configs)
		reserve++;
	ret = of_property_count_strings(np, "nvidia,pins");
	if (ret < 0) {
		dev_err(dev, "could not parse property nvidia,pins\n");
		goto exit;
	}
	reserve *= ret;

	ret = pinctrl_utils_reserve_map(pctldev, map, reserved_maps,
					num_maps, reserve);
	if (ret < 0)
		goto exit;

	of_property_for_each_string(np, "nvidia,pins", prop, group) {
		if (function) {
			ret = pinctrl_utils_add_map_mux(pctldev, map,
					reserved_maps, num_maps, group,
					function);
			if (ret < 0)
				goto exit;
		}

		if (num_configs) {
			ret = pinctrl_utils_add_map_configs(pctldev, map,
					reserved_maps, num_maps, group,
					configs, num_configs,
					PIN_MAP_TYPE_CONFIGS_GROUP);
			if (ret < 0)
				goto exit;
		}
	}

	ret = 0;

exit:
	kfree(configs);
	return ret;
}

static int tegra_pinctrl_dt_node_to_map(struct pinctrl_dev *pctldev,
					struct device_node *np_config,
					struct pinctrl_map **map,
					unsigned *num_maps)
{
	unsigned reserved_maps;
	struct device_node *np;
	int ret;

	reserved_maps = 0;
	*map = NULL;
	*num_maps = 0;

	for_each_child_of_node(np_config, np) {
		ret = tegra_pinctrl_dt_subnode_to_map(pctldev, np, map,
						      &reserved_maps, num_maps);
		if (ret < 0) {
			pinctrl_utils_free_map(pctldev, *map,
				*num_maps);
			of_node_put(np);
			return ret;
		}
	}

	return 0;
}

static const struct pinctrl_ops tegra_pinctrl_ops = {
	.get_groups_count = tegra_pinctrl_get_groups_count,
	.get_group_name = tegra_pinctrl_get_group_name,
	.get_group_pins = tegra_pinctrl_get_group_pins,
#ifdef CONFIG_DEBUG_FS
	.pin_dbg_show = tegra_pinctrl_pin_dbg_show,
#endif
	.dt_node_to_map = tegra_pinctrl_dt_node_to_map,
	.dt_free_map = pinctrl_utils_free_map,
};

static int tegra_pinctrl_get_funcs_count(struct pinctrl_dev *pctldev)
{
	struct tegra_pmx *pmx = pinctrl_dev_get_drvdata(pctldev);

	return pmx->soc->nfunctions;
}

static const char *tegra_pinctrl_get_func_name(struct pinctrl_dev *pctldev,
					       unsigned function)
{
	struct tegra_pmx *pmx = pinctrl_dev_get_drvdata(pctldev);

	return pmx->functions[function].name;
}

static int tegra_pinctrl_get_func_groups(struct pinctrl_dev *pctldev,
					 unsigned function,
					 const char * const **groups,
					 unsigned * const num_groups)
{
	struct tegra_pmx *pmx = pinctrl_dev_get_drvdata(pctldev);

	*groups = pmx->functions[function].groups;
	*num_groups = pmx->functions[function].ngroups;

	return 0;
}

static int tegra_pinctrl_set_mux(struct pinctrl_dev *pctldev,
				 unsigned function,
				 unsigned group)
{
	struct tegra_pmx *pmx = pinctrl_dev_get_drvdata(pctldev);
	const struct tegra_pingroup *g;
	int i;
	u32 val;

	g = &pmx->soc->groups[group];

	if (WARN_ON(g->mux_reg < 0))
		return -EINVAL;

	for (i = 0; i < ARRAY_SIZE(g->funcs); i++) {
		if (g->funcs[i] == function)
			break;
	}
	if (WARN_ON(i == ARRAY_SIZE(g->funcs)))
		return -EINVAL;

	val = pmx_readl(pmx, g->mux_bank, g->mux_reg);
	val &= ~(0x3 << g->mux_bit);
	val |= i << g->mux_bit;
	pmx_writel(pmx, val, g->mux_bank, g->mux_reg);

	return 0;
}

static const struct tegra_pingroup *tegra_pinctrl_get_group(struct pinctrl_dev *pctldev,
					unsigned int offset)
{
	struct tegra_pmx *pmx = pinctrl_dev_get_drvdata(pctldev);
	unsigned int group, num_pins, j;
	const unsigned int *pins;
	int ret;

	for (group = 0; group < pmx->soc->ngroups; ++group) {
		ret = tegra_pinctrl_get_group_pins(pctldev, group, &pins, &num_pins);
		if (ret < 0)
			continue;
		for (j = 0; j < num_pins; j++) {
			if (offset == pins[j])
				return &pmx->soc->groups[group];
		}
	}

	dev_err(pctldev->dev, "Pingroup not found for pin %u\n", offset);
	return NULL;
}

static int tegra_pinctrl_gpio_request_enable(struct pinctrl_dev *pctldev,
					     struct pinctrl_gpio_range *range,
					     unsigned int offset)
{
	struct tegra_pmx *pmx = pinctrl_dev_get_drvdata(pctldev);
	const struct tegra_pingroup *group;
	u32 value;

	if (!pmx->soc->sfsel_in_mux)
		return 0;

	group = tegra_pinctrl_get_group(pctldev, offset);

	if (!group)
		return -EINVAL;

	if (group->mux_reg < 0 || group->sfsel_bit < 0)
		return -EINVAL;

	value = pmx_readl(pmx, group->mux_bank, group->mux_reg);
	value &= ~BIT(group->sfsel_bit);
	pmx_writel(pmx, value, group->mux_bank, group->mux_reg);

	return 0;
}

static void tegra_pinctrl_gpio_disable_free(struct pinctrl_dev *pctldev,
					    struct pinctrl_gpio_range *range,
					    unsigned int offset)
{
	struct tegra_pmx *pmx = pinctrl_dev_get_drvdata(pctldev);
	const struct tegra_pingroup *group;
	u32 value;

	if (!pmx->soc->sfsel_in_mux)
		return;

	group = tegra_pinctrl_get_group(pctldev, offset);

	if (!group)
		return;

	if (group->mux_reg < 0 || group->sfsel_bit < 0)
		return;

	value = pmx_readl(pmx, group->mux_bank, group->mux_reg);
	value |= BIT(group->sfsel_bit);
	pmx_writel(pmx, value, group->mux_bank, group->mux_reg);
}

static const struct pinmux_ops tegra_pinmux_ops = {
	.get_functions_count = tegra_pinctrl_get_funcs_count,
	.get_function_name = tegra_pinctrl_get_func_name,
	.get_function_groups = tegra_pinctrl_get_func_groups,
	.set_mux = tegra_pinctrl_set_mux,
	.gpio_request_enable = tegra_pinctrl_gpio_request_enable,
	.gpio_disable_free = tegra_pinctrl_gpio_disable_free,
};

static int tegra_pinconf_reg(struct tegra_pmx *pmx,
			     const struct tegra_pingroup *g,
			     enum tegra_pinconf_param param,
			     bool report_err,
			     s8 *bank, s32 *reg, s8 *bit, s8 *width)
{
	switch (param) {
	case TEGRA_PINCONF_PARAM_PULL:
		*bank = g->pupd_bank;
		*reg = g->pupd_reg;
		*bit = g->pupd_bit;
		*width = 2;
		break;
	case TEGRA_PINCONF_PARAM_TRISTATE:
		*bank = g->tri_bank;
		*reg = g->tri_reg;
		*bit = g->tri_bit;
		*width = 1;
		break;
	case TEGRA_PINCONF_PARAM_ENABLE_INPUT:
		*bank = g->mux_bank;
		*reg = g->mux_reg;
		*bit = g->einput_bit;
		*width = 1;
		break;
	case TEGRA_PINCONF_PARAM_OPEN_DRAIN:
		*bank = g->mux_bank;
		*reg = g->mux_reg;
		*bit = g->odrain_bit;
		*width = 1;
		break;
	case TEGRA_PINCONF_PARAM_LOCK:
		*bank = g->mux_bank;
		*reg = g->mux_reg;
		*bit = g->lock_bit;
		*width = 1;
		break;
	case TEGRA_PINCONF_PARAM_IORESET:
		*bank = g->mux_bank;
		*reg = g->mux_reg;
		*bit = g->ioreset_bit;
		*width = 1;
		break;
	case TEGRA_PINCONF_PARAM_RCV_SEL:
		*bank = g->mux_bank;
		*reg = g->mux_reg;
		*bit = g->rcv_sel_bit;
		*width = 1;
		break;
	case TEGRA_PINCONF_PARAM_HIGH_SPEED_MODE:
		if (pmx->soc->hsm_in_mux) {
			*bank = g->mux_bank;
			*reg = g->mux_reg;
		} else {
			*bank = g->drv_bank;
			*reg = g->drv_reg;
		}
		*bit = g->hsm_bit;
		*width = 1;
		break;
	case TEGRA_PINCONF_PARAM_SCHMITT:
		if (pmx->soc->schmitt_in_mux) {
			*bank = g->mux_bank;
			*reg = g->mux_reg;
		} else {
			*bank = g->drv_bank;
			*reg = g->drv_reg;
		}
		*bit = g->schmitt_bit;
		*width = 1;
		break;
	case TEGRA_PINCONF_PARAM_LOW_POWER_MODE:
		*bank = g->drv_bank;
		*reg = g->drv_reg;
		*bit = g->lpmd_bit;
		*width = 2;
		break;
	case TEGRA_PINCONF_PARAM_DRIVE_DOWN_STRENGTH:
		*bank = g->drv_bank;
		*reg = g->drv_reg;
		*bit = g->drvdn_bit;
		*width = g->drvdn_width;
		break;
	case TEGRA_PINCONF_PARAM_DRIVE_UP_STRENGTH:
		*bank = g->drv_bank;
		*reg = g->drv_reg;
		*bit = g->drvup_bit;
		*width = g->drvup_width;
		break;
	case TEGRA_PINCONF_PARAM_SLEW_RATE_FALLING:
		*bank = g->drv_bank;
		*reg = g->drv_reg;
		*bit = g->slwf_bit;
		*width = g->slwf_width;
		break;
	case TEGRA_PINCONF_PARAM_SLEW_RATE_RISING:
		*bank = g->drv_bank;
		*reg = g->drv_reg;
		*bit = g->slwr_bit;
		*width = g->slwr_width;
		break;
	case TEGRA_PINCONF_PARAM_DRIVE_TYPE:
		if (pmx->soc->drvtype_in_mux) {
			*bank = g->mux_bank;
			*reg = g->mux_reg;
		} else {
			*bank = g->drv_bank;
			*reg = g->drv_reg;
		}
		*bit = g->drvtype_bit;
		*width = 2;
		break;
	default:
		dev_err(pmx->dev, "Invalid config param %04x\n", param);
		return -ENOTSUPP;
	}

	if (*reg < 0 || *bit < 0)  {
		if (report_err) {
			const char *prop = "unknown";
			int i;

			for (i = 0; i < ARRAY_SIZE(cfg_params); i++) {
				if (cfg_params[i].param == param) {
					prop = cfg_params[i].property;
					break;
				}
			}

			dev_err(pmx->dev,
				"Config param %04x (%s) not supported on group %s\n",
				param, prop, g->name);
		}
		return -ENOTSUPP;
	}

	return 0;
}

static int tegra_pinconf_get(struct pinctrl_dev *pctldev,
			     unsigned pin, unsigned long *config)
{
	dev_err(pctldev->dev, "pin_config_get op not supported\n");
	return -ENOTSUPP;
}

static int tegra_pinconf_set(struct pinctrl_dev *pctldev,
			     unsigned pin, unsigned long *configs,
			     unsigned num_configs)
{
	dev_err(pctldev->dev, "pin_config_set op not supported\n");
	return -ENOTSUPP;
}

static int tegra_pinconf_group_get(struct pinctrl_dev *pctldev,
				   unsigned group, unsigned long *config)
{
	struct tegra_pmx *pmx = pinctrl_dev_get_drvdata(pctldev);
	enum tegra_pinconf_param param = TEGRA_PINCONF_UNPACK_PARAM(*config);
	u16 arg;
	const struct tegra_pingroup *g;
	int ret;
	s8 bank, bit, width;
	s32 reg;
	u32 val, mask;

	g = &pmx->soc->groups[group];

	ret = tegra_pinconf_reg(pmx, g, param, true, &bank, &reg, &bit,
				&width);
	if (ret < 0)
		return ret;

	val = pmx_readl(pmx, bank, reg);
	mask = (1 << width) - 1;
	arg = (val >> bit) & mask;

	*config = TEGRA_PINCONF_PACK(param, arg);

	return 0;
}

static int tegra_pinconf_group_set(struct pinctrl_dev *pctldev,
				   unsigned group, unsigned long *configs,
				   unsigned num_configs)
{
	struct tegra_pmx *pmx = pinctrl_dev_get_drvdata(pctldev);
	enum tegra_pinconf_param param;
	u16 arg;
	const struct tegra_pingroup *g;
	int ret, i;
	s8 bank, bit, width;
	s32 reg;
	u32 val, mask;

	g = &pmx->soc->groups[group];

	for (i = 0; i < num_configs; i++) {
		param = TEGRA_PINCONF_UNPACK_PARAM(configs[i]);
		arg = TEGRA_PINCONF_UNPACK_ARG(configs[i]);

		ret = tegra_pinconf_reg(pmx, g, param, true, &bank, &reg, &bit,
					&width);
		if (ret < 0)
			return ret;

		val = pmx_readl(pmx, bank, reg);

		/* LOCK can't be cleared */
		if (param == TEGRA_PINCONF_PARAM_LOCK) {
			if ((val & BIT(bit)) && !arg) {
				dev_err(pctldev->dev, "LOCK bit cannot be cleared\n");
				return -EINVAL;
			}
		}

		/* Special-case Boolean values; allow any non-zero as true */
		if (width == 1)
			arg = !!arg;

		/* Range-check user-supplied value */
		mask = (1 << width) - 1;
		if (arg & ~mask) {
			dev_err(pctldev->dev,
				"config %lx: %x too big for %d bit register\n",
				configs[i], arg, width);
			return -EINVAL;
		}

		/* Update register */
		val &= ~(mask << bit);
		val |= arg << bit;
		pmx_writel(pmx, val, bank, reg);
	} /* for each config */

	return 0;
}

#ifdef CONFIG_DEBUG_FS
static void tegra_pinconf_dbg_show(struct pinctrl_dev *pctldev,
				   struct seq_file *s, unsigned offset)
{
}

static const char *strip_prefix(const char *s)
{
	const char *comma = strchr(s, ',');
	if (!comma)
		return s;

	return comma + 1;
}

static void tegra_pinconf_group_dbg_show(struct pinctrl_dev *pctldev,
					 struct seq_file *s, unsigned group)
{
	struct tegra_pmx *pmx = pinctrl_dev_get_drvdata(pctldev);
	const struct tegra_pingroup *g;
	int i, ret;
	s8 bank, bit, width;
	s32 reg;
	u32 val;

	g = &pmx->soc->groups[group];

	for (i = 0; i < ARRAY_SIZE(cfg_params); i++) {
		ret = tegra_pinconf_reg(pmx, g, cfg_params[i].param, false,
					&bank, &reg, &bit, &width);
		if (ret < 0)
			continue;

		val = pmx_readl(pmx, bank, reg);
		val >>= bit;
		val &= (1 << width) - 1;

		seq_printf(s, "\n\t%s=%u",
			   strip_prefix(cfg_params[i].property), val);
	}
}

static void tegra_pinconf_config_dbg_show(struct pinctrl_dev *pctldev,
					  struct seq_file *s,
					  unsigned long config)
{
	enum tegra_pinconf_param param = TEGRA_PINCONF_UNPACK_PARAM(config);
	u16 arg = TEGRA_PINCONF_UNPACK_ARG(config);
	const char *pname = "unknown";
	int i;

	for (i = 0; i < ARRAY_SIZE(cfg_params); i++) {
		if (cfg_params[i].param == param) {
			pname = cfg_params[i].property;
			break;
		}
	}

	seq_printf(s, "%s=%d", strip_prefix(pname), arg);
}
#endif

static const struct pinconf_ops tegra_pinconf_ops = {
	.pin_config_get = tegra_pinconf_get,
	.pin_config_set = tegra_pinconf_set,
	.pin_config_group_get = tegra_pinconf_group_get,
	.pin_config_group_set = tegra_pinconf_group_set,
#ifdef CONFIG_DEBUG_FS
	.pin_config_dbg_show = tegra_pinconf_dbg_show,
	.pin_config_group_dbg_show = tegra_pinconf_group_dbg_show,
	.pin_config_config_dbg_show = tegra_pinconf_config_dbg_show,
#endif
};

static void tegra_pinctrl_clear_parked_bits(struct tegra_pmx *pmx)
{
	int i = 0;
	const struct tegra_pingroup *g;
	u32 val;

	for (i = 0; i < pmx->soc->ngroups; ++i) {
		g = &pmx->soc->groups[i];
		if (g->parked_bitmask > 0) {
			unsigned int bank, reg;

			if (g->mux_reg != -1) {
				bank = g->mux_bank;
				reg = g->mux_reg;
			} else {
				bank = g->drv_bank;
				reg = g->drv_reg;
			}

			val = pmx_readl(pmx, bank, reg);
			val &= ~g->parked_bitmask;
			pmx_writel(pmx, val, bank, reg);
		}
	}
}

static size_t tegra_pinctrl_get_bank_size(struct device *dev,
					  unsigned int bank_id)
{
	struct platform_device *pdev = to_platform_device(dev);
	struct resource *res;

	res = platform_get_resource(pdev, IORESOURCE_MEM, bank_id);

	return resource_size(res) / 4;
}

static int tegra_pinctrl_suspend(struct device *dev)
{
	struct tegra_pmx *pmx = dev_get_drvdata(dev);
	u32 *backup_regs = pmx->backup_regs;
	u32 __iomem *regs;
	size_t bank_size;
	unsigned int i, k;

	for (i = 0; i < pmx->nbanks; i++) {
		bank_size = tegra_pinctrl_get_bank_size(dev, i);
		regs = pmx->regs[i];
		for (k = 0; k < bank_size; k++)
			*backup_regs++ = readl_relaxed(regs++);
	}

	return pinctrl_force_sleep(pmx->pctl);
}

static int tegra_pinctrl_resume(struct device *dev)
{
	struct tegra_pmx *pmx = dev_get_drvdata(dev);
	u32 *backup_regs = pmx->backup_regs;
	u32 __iomem *regs;
	size_t bank_size;
	unsigned int i, k;

	for (i = 0; i < pmx->nbanks; i++) {
		bank_size = tegra_pinctrl_get_bank_size(dev, i);
		regs = pmx->regs[i];
		for (k = 0; k < bank_size; k++)
			writel_relaxed(*backup_regs++, regs++);
	}

	/* flush all the prior writes */
	readl_relaxed(pmx->regs[0]);
	/* wait for pinctrl register read to complete */
	rmb();
	return 0;
}

const struct dev_pm_ops tegra_pinctrl_pm = {
	.suspend_noirq = &tegra_pinctrl_suspend,
	.resume_noirq = &tegra_pinctrl_resume
};

static bool tegra_pinctrl_gpio_node_has_range(struct tegra_pmx *pmx)
{
	struct device_node *np;
	bool has_prop = false;

	np = of_find_compatible_node(NULL, NULL, pmx->soc->gpio_compatible);
	if (!np)
		return has_prop;

	has_prop = of_find_property(np, "gpio-ranges", NULL);

	of_node_put(np);

	return has_prop;
}

int tegra_pinctrl_probe(struct platform_device *pdev,
			const struct tegra_pinctrl_soc_data *soc_data)
{
	struct tegra_pmx *pmx;
	struct resource *res;
	int i;
	const char **group_pins;
	int fn, gn, gfn;
	unsigned long backup_regs_size = 0;

	pmx = devm_kzalloc(&pdev->dev, sizeof(*pmx), GFP_KERNEL);
	if (!pmx)
		return -ENOMEM;

	pmx->dev = &pdev->dev;
	pmx->soc = soc_data;

	/*
	 * Each mux group will appear in 4 functions' list of groups.
	 * This over-allocates slightly, since not all groups are mux groups.
	 */
	pmx->group_pins = devm_kcalloc(&pdev->dev, pmx->soc->ngroups * 4,
				       sizeof(*pmx->group_pins), GFP_KERNEL);
	if (!pmx->group_pins)
		return -ENOMEM;

	pmx->functions = devm_kcalloc(&pdev->dev, pmx->soc->nfunctions,
				      sizeof(*pmx->functions), GFP_KERNEL);
	if (!pmx->functions)
		return -ENOMEM;

	group_pins = pmx->group_pins;
<<<<<<< HEAD

	for (fn = 0; fn < soc_data->nfunctions; fn++) {
		struct tegra_function *func = &pmx->functions[fn];

=======

	for (fn = 0; fn < pmx->soc->nfunctions; fn++) {
		struct tegra_function *func = &pmx->functions[fn];

>>>>>>> 238589d0
		func->name = pmx->soc->functions[fn];
		func->groups = group_pins;

		for (gn = 0; gn < pmx->soc->ngroups; gn++) {
			const struct tegra_pingroup *g = &pmx->soc->groups[gn];

			if (g->mux_reg == -1)
				continue;

			for (gfn = 0; gfn < 4; gfn++)
				if (g->funcs[gfn] == fn)
					break;
			if (gfn == 4)
				continue;

			BUG_ON(group_pins - pmx->group_pins >=
				pmx->soc->ngroups * 4);
			*group_pins++ = g->name;
			func->ngroups++;
		}
	}

	pmx->gpio_range.name = "Tegra GPIOs";
	pmx->gpio_range.id = 0;
	pmx->gpio_range.base = 0;
	pmx->gpio_range.npins = pmx->soc->ngpios;

	pmx->desc.pctlops = &tegra_pinctrl_ops;
	pmx->desc.pmxops = &tegra_pinmux_ops;
	pmx->desc.confops = &tegra_pinconf_ops;
	pmx->desc.owner = THIS_MODULE;
	pmx->desc.name = dev_name(&pdev->dev);
	pmx->desc.pins = pmx->soc->pins;
	pmx->desc.npins = pmx->soc->npins;

	for (i = 0; ; i++) {
		res = platform_get_resource(pdev, IORESOURCE_MEM, i);
		if (!res)
			break;
		backup_regs_size += resource_size(res);
	}
	pmx->nbanks = i;

	pmx->regs = devm_kcalloc(&pdev->dev, pmx->nbanks, sizeof(*pmx->regs),
				 GFP_KERNEL);
	if (!pmx->regs)
		return -ENOMEM;

	pmx->backup_regs = devm_kzalloc(&pdev->dev, backup_regs_size,
					GFP_KERNEL);
	if (!pmx->backup_regs)
		return -ENOMEM;

	for (i = 0; i < pmx->nbanks; i++) {
		pmx->regs[i] = devm_platform_ioremap_resource(pdev, i);
		if (IS_ERR(pmx->regs[i]))
			return PTR_ERR(pmx->regs[i]);
	}

	pmx->pctl = devm_pinctrl_register(&pdev->dev, &pmx->desc, pmx);
	if (IS_ERR(pmx->pctl)) {
		dev_err(&pdev->dev, "Couldn't register pinctrl driver\n");
		return PTR_ERR(pmx->pctl);
	}

	tegra_pinctrl_clear_parked_bits(pmx);

	if (pmx->soc->ngpios > 0 && !tegra_pinctrl_gpio_node_has_range(pmx))
		pinctrl_add_gpio_range(pmx->pctl, &pmx->gpio_range);

	platform_set_drvdata(pdev, pmx);

	dev_dbg(&pdev->dev, "Probed Tegra pinctrl driver\n");

	return 0;
}<|MERGE_RESOLUTION|>--- conflicted
+++ resolved
@@ -800,17 +800,10 @@
 		return -ENOMEM;
 
 	group_pins = pmx->group_pins;
-<<<<<<< HEAD
-
-	for (fn = 0; fn < soc_data->nfunctions; fn++) {
-		struct tegra_function *func = &pmx->functions[fn];
-
-=======
 
 	for (fn = 0; fn < pmx->soc->nfunctions; fn++) {
 		struct tegra_function *func = &pmx->functions[fn];
 
->>>>>>> 238589d0
 		func->name = pmx->soc->functions[fn];
 		func->groups = group_pins;
 
