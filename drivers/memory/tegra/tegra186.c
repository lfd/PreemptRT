// SPDX-License-Identifier: GPL-2.0-only
/*
 * Copyright (C) 2017-2021 NVIDIA CORPORATION.  All rights reserved.
 */

#include <linux/io.h>
#include <linux/iommu.h>
#include <linux/module.h>
#include <linux/mod_devicetable.h>
#include <linux/of_device.h>
#include <linux/platform_device.h>

#include <soc/tegra/mc.h>

#if defined(CONFIG_ARCH_TEGRA_186_SOC)
#include <dt-bindings/memory/tegra186-mc.h>
#endif

#include "mc.h"

#define MC_SID_STREAMID_OVERRIDE_MASK GENMASK(7, 0)
#define MC_SID_STREAMID_SECURITY_WRITE_ACCESS_DISABLED BIT(16)
#define MC_SID_STREAMID_SECURITY_OVERRIDE BIT(8)

static int tegra186_mc_probe(struct tegra_mc *mc)
{
<<<<<<< HEAD
	int err;
=======
	struct platform_device *pdev = to_platform_device(mc->dev);
	unsigned int i;
	char name[8];
	int err;

	mc->bcast_ch_regs = devm_platform_ioremap_resource_byname(pdev, "broadcast");
	if (IS_ERR(mc->bcast_ch_regs)) {
		if (PTR_ERR(mc->bcast_ch_regs) == -EINVAL) {
			dev_warn(&pdev->dev,
				 "Broadcast channel is missing, please update your device-tree\n");
			mc->bcast_ch_regs = NULL;
			goto populate;
		}

		return PTR_ERR(mc->bcast_ch_regs);
	}

	mc->ch_regs = devm_kcalloc(mc->dev, mc->soc->num_channels, sizeof(*mc->ch_regs),
				   GFP_KERNEL);
	if (!mc->ch_regs)
		return -ENOMEM;

	for (i = 0; i < mc->soc->num_channels; i++) {
		snprintf(name, sizeof(name), "ch%u", i);

		mc->ch_regs[i] = devm_platform_ioremap_resource_byname(pdev, name);
		if (IS_ERR(mc->ch_regs[i]))
			return PTR_ERR(mc->ch_regs[i]);
	}
>>>>>>> d60c95ef

populate:
	err = of_platform_populate(mc->dev->of_node, NULL, NULL, mc->dev);
	if (err < 0)
		return err;

	return 0;
}

static void tegra186_mc_remove(struct tegra_mc *mc)
{
	of_platform_depopulate(mc->dev);
}

#if IS_ENABLED(CONFIG_IOMMU_API)
static void tegra186_mc_client_sid_override(struct tegra_mc *mc,
					    const struct tegra_mc_client *client,
					    unsigned int sid)
{
	u32 value, old;

	value = readl(mc->regs + client->regs.sid.security);
	if ((value & MC_SID_STREAMID_SECURITY_OVERRIDE) == 0) {
		/*
		 * If the secure firmware has locked this down the override
		 * for this memory client, there's nothing we can do here.
		 */
		if (value & MC_SID_STREAMID_SECURITY_WRITE_ACCESS_DISABLED)
			return;

		/*
		 * Otherwise, try to set the override itself. Typically the
		 * secure firmware will never have set this configuration.
		 * Instead, it will either have disabled write access to
		 * this field, or it will already have set an explicit
		 * override itself.
		 */
		WARN_ON((value & MC_SID_STREAMID_SECURITY_OVERRIDE) == 0);

		value |= MC_SID_STREAMID_SECURITY_OVERRIDE;
		writel(value, mc->regs + client->regs.sid.security);
	}

	value = readl(mc->regs + client->regs.sid.override);
	old = value & MC_SID_STREAMID_OVERRIDE_MASK;

	if (old != sid) {
		dev_dbg(mc->dev, "overriding SID %x for %s with %x\n", old,
			client->name, sid);
		writel(sid, mc->regs + client->regs.sid.override);
	}
}
#endif

static int tegra186_mc_probe_device(struct tegra_mc *mc, struct device *dev)
{
#if IS_ENABLED(CONFIG_IOMMU_API)
	struct iommu_fwspec *fwspec = dev_iommu_fwspec_get(dev);
	struct of_phandle_args args;
	unsigned int i, index = 0;

	while (!of_parse_phandle_with_args(dev->of_node, "interconnects", "#interconnect-cells",
					   index, &args)) {
		if (args.np == mc->dev->of_node && args.args_count != 0) {
			for (i = 0; i < mc->soc->num_clients; i++) {
				const struct tegra_mc_client *client = &mc->soc->clients[i];

				if (client->id == args.args[0]) {
					u32 sid = fwspec->ids[0] & MC_SID_STREAMID_OVERRIDE_MASK;

					tegra186_mc_client_sid_override(mc, client, sid);
				}
			}
		}

		index++;
	}
#endif

	return 0;
}

const struct tegra_mc_ops tegra186_mc_ops = {
	.probe = tegra186_mc_probe,
	.remove = tegra186_mc_remove,
	.probe_device = tegra186_mc_probe_device,
	.handle_irq = tegra30_mc_handle_irq,
};

#if defined(CONFIG_ARCH_TEGRA_186_SOC)
static const struct tegra_mc_client tegra186_mc_clients[] = {
	{
		.id = TEGRA186_MEMORY_CLIENT_PTCR,
		.name = "ptcr",
		.sid = TEGRA186_SID_PASSTHROUGH,
		.regs = {
			.sid = {
				.override = 0x000,
				.security = 0x004,
			},
		},
	}, {
		.id = TEGRA186_MEMORY_CLIENT_AFIR,
		.name = "afir",
		.sid = TEGRA186_SID_AFI,
		.regs = {
			.sid = {
				.override = 0x070,
				.security = 0x074,
			},
		},
	}, {
		.id = TEGRA186_MEMORY_CLIENT_HDAR,
		.name = "hdar",
		.sid = TEGRA186_SID_HDA,
		.regs = {
			.sid = {
				.override = 0x0a8,
				.security = 0x0ac,
			},
		},
	}, {
		.id = TEGRA186_MEMORY_CLIENT_HOST1XDMAR,
		.name = "host1xdmar",
		.sid = TEGRA186_SID_HOST1X,
		.regs = {
			.sid = {
				.override = 0x0b0,
				.security = 0x0b4,
			},
		},
	}, {
		.id = TEGRA186_MEMORY_CLIENT_NVENCSRD,
		.name = "nvencsrd",
		.sid = TEGRA186_SID_NVENC,
		.regs = {
			.sid = {
				.override = 0x0e0,
				.security = 0x0e4,
			},
		},
	}, {
		.id = TEGRA186_MEMORY_CLIENT_SATAR,
		.name = "satar",
		.sid = TEGRA186_SID_SATA,
		.regs = {
			.sid = {
				.override = 0x0f8,
				.security = 0x0fc,
			},
		},
	}, {
		.id = TEGRA186_MEMORY_CLIENT_MPCORER,
		.name = "mpcorer",
		.sid = TEGRA186_SID_PASSTHROUGH,
		.regs = {
			.sid = {
				.override = 0x138,
				.security = 0x13c,
			},
		},
	}, {
		.id = TEGRA186_MEMORY_CLIENT_NVENCSWR,
		.name = "nvencswr",
		.sid = TEGRA186_SID_NVENC,
		.regs = {
			.sid = {
				.override = 0x158,
				.security = 0x15c,
			},
		},
	}, {
		.id = TEGRA186_MEMORY_CLIENT_AFIW,
		.name = "afiw",
		.sid = TEGRA186_SID_AFI,
		.regs = {
			.sid = {
				.override = 0x188,
				.security = 0x18c,
			},
		},
	}, {
		.id = TEGRA186_MEMORY_CLIENT_HDAW,
		.name = "hdaw",
		.sid = TEGRA186_SID_HDA,
		.regs = {
			.sid = {
				.override = 0x1a8,
				.security = 0x1ac,
			},
		},
	}, {
		.id = TEGRA186_MEMORY_CLIENT_MPCOREW,
		.name = "mpcorew",
		.sid = TEGRA186_SID_PASSTHROUGH,
		.regs = {
			.sid = {
				.override = 0x1c8,
				.security = 0x1cc,
			},
		},
	}, {
		.id = TEGRA186_MEMORY_CLIENT_SATAW,
		.name = "sataw",
		.sid = TEGRA186_SID_SATA,
		.regs = {
			.sid = {
				.override = 0x1e8,
				.security = 0x1ec,
			},
		},
	}, {
		.id = TEGRA186_MEMORY_CLIENT_ISPRA,
		.name = "ispra",
		.sid = TEGRA186_SID_ISP,
		.regs = {
			.sid = {
				.override = 0x220,
				.security = 0x224,
			},
		},
	}, {
		.id = TEGRA186_MEMORY_CLIENT_ISPWA,
		.name = "ispwa",
		.sid = TEGRA186_SID_ISP,
		.regs = {
			.sid = {
				.override = 0x230,
				.security = 0x234,
			},
		},
	}, {
		.id = TEGRA186_MEMORY_CLIENT_ISPWB,
		.name = "ispwb",
		.sid = TEGRA186_SID_ISP,
		.regs = {
			.sid = {
				.override = 0x238,
				.security = 0x23c,
			},
		},
	}, {
		.id = TEGRA186_MEMORY_CLIENT_XUSB_HOSTR,
		.name = "xusb_hostr",
		.sid = TEGRA186_SID_XUSB_HOST,
		.regs = {
			.sid = {
				.override = 0x250,
				.security = 0x254,
			},
		},
	}, {
		.id = TEGRA186_MEMORY_CLIENT_XUSB_HOSTW,
		.name = "xusb_hostw",
		.sid = TEGRA186_SID_XUSB_HOST,
		.regs = {
			.sid = {
				.override = 0x258,
				.security = 0x25c,
			},
		},
	}, {
		.id = TEGRA186_MEMORY_CLIENT_XUSB_DEVR,
		.name = "xusb_devr",
		.sid = TEGRA186_SID_XUSB_DEV,
		.regs = {
			.sid = {
				.override = 0x260,
				.security = 0x264,
			},
		},
	}, {
		.id = TEGRA186_MEMORY_CLIENT_XUSB_DEVW,
		.name = "xusb_devw",
		.sid = TEGRA186_SID_XUSB_DEV,
		.regs = {
			.sid = {
				.override = 0x268,
				.security = 0x26c,
			},
		},
	}, {
		.id = TEGRA186_MEMORY_CLIENT_TSECSRD,
		.name = "tsecsrd",
		.sid = TEGRA186_SID_TSEC,
		.regs = {
			.sid = {
				.override = 0x2a0,
				.security = 0x2a4,
			},
		},
	}, {
		.id = TEGRA186_MEMORY_CLIENT_TSECSWR,
		.name = "tsecswr",
		.sid = TEGRA186_SID_TSEC,
		.regs = {
			.sid = {
				.override = 0x2a8,
				.security = 0x2ac,
			},
		},
	}, {
		.id = TEGRA186_MEMORY_CLIENT_GPUSRD,
		.name = "gpusrd",
		.sid = TEGRA186_SID_GPU,
		.regs = {
			.sid = {
				.override = 0x2c0,
				.security = 0x2c4,
			},
		},
	}, {
		.id = TEGRA186_MEMORY_CLIENT_GPUSWR,
		.name = "gpuswr",
		.sid = TEGRA186_SID_GPU,
		.regs = {
			.sid = {
				.override = 0x2c8,
				.security = 0x2cc,
			},
		},
	}, {
		.id = TEGRA186_MEMORY_CLIENT_SDMMCRA,
		.name = "sdmmcra",
		.sid = TEGRA186_SID_SDMMC1,
		.regs = {
			.sid = {
				.override = 0x300,
				.security = 0x304,
			},
		},
	}, {
		.id = TEGRA186_MEMORY_CLIENT_SDMMCRAA,
		.name = "sdmmcraa",
		.sid = TEGRA186_SID_SDMMC2,
		.regs = {
			.sid = {
				.override = 0x308,
				.security = 0x30c,
			},
		},
	}, {
		.id = TEGRA186_MEMORY_CLIENT_SDMMCR,
		.name = "sdmmcr",
		.sid = TEGRA186_SID_SDMMC3,
		.regs = {
			.sid = {
				.override = 0x310,
				.security = 0x314,
			},
		},
	}, {
		.id = TEGRA186_MEMORY_CLIENT_SDMMCRAB,
		.name = "sdmmcrab",
		.sid = TEGRA186_SID_SDMMC4,
		.regs = {
			.sid = {
				.override = 0x318,
				.security = 0x31c,
			},
		},
	}, {
		.id = TEGRA186_MEMORY_CLIENT_SDMMCWA,
		.name = "sdmmcwa",
		.sid = TEGRA186_SID_SDMMC1,
		.regs = {
			.sid = {
				.override = 0x320,
				.security = 0x324,
			},
		},
	}, {
		.id = TEGRA186_MEMORY_CLIENT_SDMMCWAA,
		.name = "sdmmcwaa",
		.sid = TEGRA186_SID_SDMMC2,
		.regs = {
			.sid = {
				.override = 0x328,
				.security = 0x32c,
			},
		},
	}, {
		.id = TEGRA186_MEMORY_CLIENT_SDMMCW,
		.name = "sdmmcw",
		.sid = TEGRA186_SID_SDMMC3,
		.regs = {
			.sid = {
				.override = 0x330,
				.security = 0x334,
			},
		},
	}, {
		.id = TEGRA186_MEMORY_CLIENT_SDMMCWAB,
		.name = "sdmmcwab",
		.sid = TEGRA186_SID_SDMMC4,
		.regs = {
			.sid = {
				.override = 0x338,
				.security = 0x33c,
			},
		},
	}, {
		.id = TEGRA186_MEMORY_CLIENT_VICSRD,
		.name = "vicsrd",
		.sid = TEGRA186_SID_VIC,
		.regs = {
			.sid = {
				.override = 0x360,
				.security = 0x364,
			},
		},
	}, {
		.id = TEGRA186_MEMORY_CLIENT_VICSWR,
		.name = "vicswr",
		.sid = TEGRA186_SID_VIC,
		.regs = {
			.sid = {
				.override = 0x368,
				.security = 0x36c,
			},
		},
	}, {
		.id = TEGRA186_MEMORY_CLIENT_VIW,
		.name = "viw",
		.sid = TEGRA186_SID_VI,
		.regs = {
			.sid = {
				.override = 0x390,
				.security = 0x394,
			},
		},
	}, {
		.id = TEGRA186_MEMORY_CLIENT_NVDECSRD,
		.name = "nvdecsrd",
		.sid = TEGRA186_SID_NVDEC,
		.regs = {
			.sid = {
				.override = 0x3c0,
				.security = 0x3c4,
			},
		},
	}, {
		.id = TEGRA186_MEMORY_CLIENT_NVDECSWR,
		.name = "nvdecswr",
		.sid = TEGRA186_SID_NVDEC,
		.regs = {
			.sid = {
				.override = 0x3c8,
				.security = 0x3cc,
			},
		},
	}, {
		.id = TEGRA186_MEMORY_CLIENT_APER,
		.name = "aper",
		.sid = TEGRA186_SID_APE,
		.regs = {
			.sid = {
				.override = 0x3d0,
				.security = 0x3d4,
			},
		},
	}, {
		.id = TEGRA186_MEMORY_CLIENT_APEW,
		.name = "apew",
		.sid = TEGRA186_SID_APE,
		.regs = {
			.sid = {
				.override = 0x3d8,
				.security = 0x3dc,
			},
		},
	}, {
		.id = TEGRA186_MEMORY_CLIENT_NVJPGSRD,
		.name = "nvjpgsrd",
		.sid = TEGRA186_SID_NVJPG,
		.regs = {
			.sid = {
				.override = 0x3f0,
				.security = 0x3f4,
			},
		},
	}, {
		.id = TEGRA186_MEMORY_CLIENT_NVJPGSWR,
		.name = "nvjpgswr",
		.sid = TEGRA186_SID_NVJPG,
		.regs = {
			.sid = {
				.override = 0x3f8,
				.security = 0x3fc,
			},
		},
	}, {
		.id = TEGRA186_MEMORY_CLIENT_SESRD,
		.name = "sesrd",
		.sid = TEGRA186_SID_SE,
		.regs = {
			.sid = {
				.override = 0x400,
				.security = 0x404,
			},
		},
	}, {
		.id = TEGRA186_MEMORY_CLIENT_SESWR,
		.name = "seswr",
		.sid = TEGRA186_SID_SE,
		.regs = {
			.sid = {
				.override = 0x408,
				.security = 0x40c,
			},
		},
	}, {
		.id = TEGRA186_MEMORY_CLIENT_ETRR,
		.name = "etrr",
		.sid = TEGRA186_SID_ETR,
		.regs = {
			.sid = {
				.override = 0x420,
				.security = 0x424,
			},
		},
	}, {
		.id = TEGRA186_MEMORY_CLIENT_ETRW,
		.name = "etrw",
		.sid = TEGRA186_SID_ETR,
		.regs = {
			.sid = {
				.override = 0x428,
				.security = 0x42c,
			},
		},
	}, {
		.id = TEGRA186_MEMORY_CLIENT_TSECSRDB,
		.name = "tsecsrdb",
		.sid = TEGRA186_SID_TSECB,
		.regs = {
			.sid = {
				.override = 0x430,
				.security = 0x434,
			},
		},
	}, {
		.id = TEGRA186_MEMORY_CLIENT_TSECSWRB,
		.name = "tsecswrb",
		.sid = TEGRA186_SID_TSECB,
		.regs = {
			.sid = {
				.override = 0x438,
				.security = 0x43c,
			},
		},
	}, {
		.id = TEGRA186_MEMORY_CLIENT_GPUSRD2,
		.name = "gpusrd2",
		.sid = TEGRA186_SID_GPU,
		.regs = {
			.sid = {
				.override = 0x440,
				.security = 0x444,
			},
		},
	}, {
		.id = TEGRA186_MEMORY_CLIENT_GPUSWR2,
		.name = "gpuswr2",
		.sid = TEGRA186_SID_GPU,
		.regs = {
			.sid = {
				.override = 0x448,
				.security = 0x44c,
			},
		},
	}, {
		.id = TEGRA186_MEMORY_CLIENT_AXISR,
		.name = "axisr",
		.sid = TEGRA186_SID_GPCDMA_0,
		.regs = {
			.sid = {
				.override = 0x460,
				.security = 0x464,
			},
		},
	}, {
		.id = TEGRA186_MEMORY_CLIENT_AXISW,
		.name = "axisw",
		.sid = TEGRA186_SID_GPCDMA_0,
		.regs = {
			.sid = {
				.override = 0x468,
				.security = 0x46c,
			},
		},
	}, {
		.id = TEGRA186_MEMORY_CLIENT_EQOSR,
		.name = "eqosr",
		.sid = TEGRA186_SID_EQOS,
		.regs = {
			.sid = {
				.override = 0x470,
				.security = 0x474,
			},
		},
	}, {
		.id = TEGRA186_MEMORY_CLIENT_EQOSW,
		.name = "eqosw",
		.sid = TEGRA186_SID_EQOS,
		.regs = {
			.sid = {
				.override = 0x478,
				.security = 0x47c,
			},
		},
	}, {
		.id = TEGRA186_MEMORY_CLIENT_UFSHCR,
		.name = "ufshcr",
		.sid = TEGRA186_SID_UFSHC,
		.regs = {
			.sid = {
				.override = 0x480,
				.security = 0x484,
			},
		},
	}, {
		.id = TEGRA186_MEMORY_CLIENT_UFSHCW,
		.name = "ufshcw",
		.sid = TEGRA186_SID_UFSHC,
		.regs = {
			.sid = {
				.override = 0x488,
				.security = 0x48c,
			},
		},
	}, {
		.id = TEGRA186_MEMORY_CLIENT_NVDISPLAYR,
		.name = "nvdisplayr",
		.sid = TEGRA186_SID_NVDISPLAY,
		.regs = {
			.sid = {
				.override = 0x490,
				.security = 0x494,
			},
		},
	}, {
		.id = TEGRA186_MEMORY_CLIENT_BPMPR,
		.name = "bpmpr",
		.sid = TEGRA186_SID_BPMP,
		.regs = {
			.sid = {
				.override = 0x498,
				.security = 0x49c,
			},
		},
	}, {
		.id = TEGRA186_MEMORY_CLIENT_BPMPW,
		.name = "bpmpw",
		.sid = TEGRA186_SID_BPMP,
		.regs = {
			.sid = {
				.override = 0x4a0,
				.security = 0x4a4,
			},
		},
	}, {
		.id = TEGRA186_MEMORY_CLIENT_BPMPDMAR,
		.name = "bpmpdmar",
		.sid = TEGRA186_SID_BPMP,
		.regs = {
			.sid = {
				.override = 0x4a8,
				.security = 0x4ac,
			},
		},
	}, {
		.id = TEGRA186_MEMORY_CLIENT_BPMPDMAW,
		.name = "bpmpdmaw",
		.sid = TEGRA186_SID_BPMP,
		.regs = {
			.sid = {
				.override = 0x4b0,
				.security = 0x4b4,
			},
		},
	}, {
		.id = TEGRA186_MEMORY_CLIENT_AONR,
		.name = "aonr",
		.sid = TEGRA186_SID_AON,
		.regs = {
			.sid = {
				.override = 0x4b8,
				.security = 0x4bc,
			},
		},
	}, {
		.id = TEGRA186_MEMORY_CLIENT_AONW,
		.name = "aonw",
		.sid = TEGRA186_SID_AON,
		.regs = {
			.sid = {
				.override = 0x4c0,
				.security = 0x4c4,
			},
		},
	}, {
		.id = TEGRA186_MEMORY_CLIENT_AONDMAR,
		.name = "aondmar",
		.sid = TEGRA186_SID_AON,
		.regs = {
			.sid = {
				.override = 0x4c8,
				.security = 0x4cc,
			},
		},
	}, {
		.id = TEGRA186_MEMORY_CLIENT_AONDMAW,
		.name = "aondmaw",
		.sid = TEGRA186_SID_AON,
		.regs = {
			.sid = {
				.override = 0x4d0,
				.security = 0x4d4,
			},
		},
	}, {
		.id = TEGRA186_MEMORY_CLIENT_SCER,
		.name = "scer",
		.sid = TEGRA186_SID_SCE,
		.regs = {
			.sid = {
				.override = 0x4d8,
				.security = 0x4dc,
			},
		},
	}, {
		.id = TEGRA186_MEMORY_CLIENT_SCEW,
		.name = "scew",
		.sid = TEGRA186_SID_SCE,
		.regs = {
			.sid = {
				.override = 0x4e0,
				.security = 0x4e4,
			},
		},
	}, {
		.id = TEGRA186_MEMORY_CLIENT_SCEDMAR,
		.name = "scedmar",
		.sid = TEGRA186_SID_SCE,
		.regs = {
			.sid = {
				.override = 0x4e8,
				.security = 0x4ec,
			},
		},
	}, {
		.id = TEGRA186_MEMORY_CLIENT_SCEDMAW,
		.name = "scedmaw",
		.sid = TEGRA186_SID_SCE,
		.regs = {
			.sid = {
				.override = 0x4f0,
				.security = 0x4f4,
			},
		},
	}, {
		.id = TEGRA186_MEMORY_CLIENT_APEDMAR,
		.name = "apedmar",
		.sid = TEGRA186_SID_APE,
		.regs = {
			.sid = {
				.override = 0x4f8,
				.security = 0x4fc,
			},
		},
	}, {
		.id = TEGRA186_MEMORY_CLIENT_APEDMAW,
		.name = "apedmaw",
		.sid = TEGRA186_SID_APE,
		.regs = {
			.sid = {
				.override = 0x500,
				.security = 0x504,
			},
		},
	}, {
		.id = TEGRA186_MEMORY_CLIENT_NVDISPLAYR1,
		.name = "nvdisplayr1",
		.sid = TEGRA186_SID_NVDISPLAY,
		.regs = {
			.sid = {
				.override = 0x508,
				.security = 0x50c,
			},
		},
	}, {
		.id = TEGRA186_MEMORY_CLIENT_VICSRD1,
		.name = "vicsrd1",
		.sid = TEGRA186_SID_VIC,
		.regs = {
			.sid = {
				.override = 0x510,
				.security = 0x514,
			},
		},
	}, {
		.id = TEGRA186_MEMORY_CLIENT_NVDECSRD1,
		.name = "nvdecsrd1",
		.sid = TEGRA186_SID_NVDEC,
		.regs = {
			.sid = {
				.override = 0x518,
				.security = 0x51c,
			},
		},
	},
};

const struct tegra_mc_soc tegra186_mc_soc = {
	.num_clients = ARRAY_SIZE(tegra186_mc_clients),
	.clients = tegra186_mc_clients,
	.num_address_bits = 40,
	.num_channels = 4,
	.client_id_mask = 0xff,
	.intmask = MC_INT_DECERR_GENERALIZED_CARVEOUT | MC_INT_DECERR_MTS |
		   MC_INT_SECERR_SEC | MC_INT_DECERR_VPR |
		   MC_INT_SECURITY_VIOLATION | MC_INT_DECERR_EMEM,
	.ops = &tegra186_mc_ops,
	.ch_intmask = 0x0000000f,
	.global_intstatus_channel_shift = 0,
};
#endif<|MERGE_RESOLUTION|>--- conflicted
+++ resolved
@@ -24,9 +24,6 @@
 
 static int tegra186_mc_probe(struct tegra_mc *mc)
 {
-<<<<<<< HEAD
-	int err;
-=======
 	struct platform_device *pdev = to_platform_device(mc->dev);
 	unsigned int i;
 	char name[8];
@@ -56,7 +53,6 @@
 		if (IS_ERR(mc->ch_regs[i]))
 			return PTR_ERR(mc->ch_regs[i]);
 	}
->>>>>>> d60c95ef
 
 populate:
 	err = of_platform_populate(mc->dev->of_node, NULL, NULL, mc->dev);
