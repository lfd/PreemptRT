--- conflicted
+++ resolved
@@ -100,34 +100,7 @@
 
 static DECLARE_TLV_DB_SCALE(gain_tlv, 0, 100, 0);
 
-<<<<<<< HEAD
-static const struct snd_kcontrol_new fsl_micfil_snd_controls[] = {
-	SOC_SINGLE_SX_TLV("CH0 Volume", REG_MICFIL_OUT_CTRL,
-			  MICFIL_OUTGAIN_CHX_SHIFT(0), 0x8, 0xF, gain_tlv),
-	SOC_SINGLE_SX_TLV("CH1 Volume", REG_MICFIL_OUT_CTRL,
-			  MICFIL_OUTGAIN_CHX_SHIFT(1), 0x8, 0xF, gain_tlv),
-	SOC_SINGLE_SX_TLV("CH2 Volume", REG_MICFIL_OUT_CTRL,
-			  MICFIL_OUTGAIN_CHX_SHIFT(2), 0x8, 0xF, gain_tlv),
-	SOC_SINGLE_SX_TLV("CH3 Volume", REG_MICFIL_OUT_CTRL,
-			  MICFIL_OUTGAIN_CHX_SHIFT(3), 0x8, 0xF, gain_tlv),
-	SOC_SINGLE_SX_TLV("CH4 Volume", REG_MICFIL_OUT_CTRL,
-			  MICFIL_OUTGAIN_CHX_SHIFT(4), 0x8, 0xF, gain_tlv),
-	SOC_SINGLE_SX_TLV("CH5 Volume", REG_MICFIL_OUT_CTRL,
-			  MICFIL_OUTGAIN_CHX_SHIFT(5), 0x8, 0xF, gain_tlv),
-	SOC_SINGLE_SX_TLV("CH6 Volume", REG_MICFIL_OUT_CTRL,
-			  MICFIL_OUTGAIN_CHX_SHIFT(6), 0x8, 0xF, gain_tlv),
-	SOC_SINGLE_SX_TLV("CH7 Volume", REG_MICFIL_OUT_CTRL,
-			  MICFIL_OUTGAIN_CHX_SHIFT(7), 0x8, 0xF, gain_tlv),
-	SOC_ENUM_EXT("MICFIL Quality Select",
-		     fsl_micfil_quality_enum,
-		     snd_soc_get_enum_double, snd_soc_put_enum_double),
-};
-
-static inline int get_pdm_clk(struct fsl_micfil *micfil,
-			      unsigned int rate)
-=======
 static int micfil_set_quality(struct fsl_micfil *micfil)
->>>>>>> d60c95ef
 {
 	u32 qsel;
 
@@ -220,40 +193,6 @@
 			      MICFIL_CTRL1_SRES);
 	if (ret)
 		return ret;
-<<<<<<< HEAD
-	}
-
-	/*
-	 * SRES is self-cleared bit, but REG_MICFIL_CTRL1 is defined
-	 * as non-volatile register, so SRES still remain in regmap
-	 * cache after set, that every update of REG_MICFIL_CTRL1,
-	 * software reset happens. so clear it explicitly.
-	 */
-	ret = regmap_clear_bits(micfil->regmap, REG_MICFIL_CTRL1,
-				MICFIL_CTRL1_SRES);
-	if (ret)
-		return ret;
-
-	/*
-	 * Set SRES should clear CHnF flags, But even add delay here
-	 * the CHnF may not be cleared sometimes, so clear CHnF explicitly.
-	 */
-	ret = regmap_write_bits(micfil->regmap, REG_MICFIL_STAT, 0xFF, 0xFF);
-	if (ret)
-		return ret;
-
-	return 0;
-}
-
-static int fsl_micfil_set_mclk_rate(struct fsl_micfil *micfil,
-				    unsigned int freq)
-{
-	struct device *dev = &micfil->pdev->dev;
-	int ret;
-
-	clk_disable_unprepare(micfil->mclk);
-=======
->>>>>>> d60c95ef
 
 	/*
 	 * SRES is self-cleared bit, but REG_MICFIL_CTRL1 is defined
